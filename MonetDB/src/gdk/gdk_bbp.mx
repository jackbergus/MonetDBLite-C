--- conflicted
+++ resolved
@@ -1974,28 +1974,12 @@
 {
         int lock = locked_by ? BBP_getpid() != locked_by : 1;
 
-<<<<<<< HEAD
-		while (BBP_status(i) & BBPUNLOADING) {
-			if (lock)
-				gdk_unset_lock(GDKswapLock(i), "BBPincref spin wait");
-			BBPspin(i, "BBPreleaseref", BBPUNLOADING);
-			if (lock)
-				gdk_set_lock(GDKswapLock(i), "BBPincref spin wait");
-		}
-		/* got the lock */
-		assert(BBP_refs(i));	/* decref(i, FALSE, FALSE, FALSE); */
-		--BBP_refs(i);
-		if (lock)
-			gdk_unset_lock(GDKswapLock(i), "BBPfix");
-	}
-=======
         if (i == bat_nil)
                 return;
         if (i < 0)
                 i = -i;
         assert(BBP_refs(i) > 0);
         decref(i, FALSE, FALSE, lock);
->>>>>>> 62addda8
 }
 
 static INLINE void
