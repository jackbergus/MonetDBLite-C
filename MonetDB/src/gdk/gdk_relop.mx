--- conflicted
+++ resolved
@@ -1292,19 +1292,12 @@
 			   required) or left-order-preserving not
 			   required (i.e., re-order allowed) */
 			BAT *ls, *rs, *j;
-<<<<<<< HEAD
-
+
+			/* if not yet sorted on tail, sort left input on tail */
 			ls = BATtordered(l) & 1 ? l : BATmirror(BATsort(BATmirror(l)));
 			ERRORcheck(ls == NULL, "BATjoin: BATmirror(BATsort(BATmirror(l))) failed");
+			/* if not yet sorted on head, sort right input on head */
 			rs = BAThordered(r) & 1 ? r : BATsort(r);
-=======
-			
-			/* if not yet sorted on tail, sort left input on tail */
-			ls = BATtordered(l)&1 ? l : BATmirror(BATsort(BATmirror(l)));
-			ERRORcheck(ls == NULL, "BATjoin: BATmirror(BATsort(BATmirror(l))) failed");
-			/* if not yet sorted on head, sort right input on head */
-			rs = BAThordered(r)&1 ? r : BATsort(r);
->>>>>>> 2b9a3e96
 			ERRORcheck(rs == NULL, "BATjoin: BATsort(r) failed");
 			if (swap && rsize > lsize) {
 				/* left-order-preserving not required: user smaller input as inner (right) */
@@ -1341,41 +1334,27 @@
 			/* sort left input on tail, use stable sort to maintain original order of duplicate head values */
 			ls = BAThkey(l) ? BATmirror(BATsort(BATmirror(l))) : BATmirror(BATssort(BATmirror(l)));
 			ERRORcheck(ls == NULL, "BATjoin: BATmirror(BAT[s]sort(BATmirror(l))) failed");
-<<<<<<< HEAD
+			/* if not yet sorted on head, sort right input on head */
 			rs = BAThordered(r) & 1 ? r : BATsort(r);
-=======
-			/* if not yet sorted on head, sort right input on head */
-			rs = BAThordered(r)&1 ? r : BATsort(r);
->>>>>>> 2b9a3e96
 			ERRORcheck(rs == NULL, "BATjoin: BATsort(r) failed");
 			/* perform merge join */
 			jj = batmergejoin(ls, rs, estimate, swap, NULL);
 			ERRORcheck(jj == NULL, "BATjoin: batmergejoin(ls, rs, estimate, swap, NULL) failed");
-<<<<<<< HEAD
+			/* release temp. tail-ordered copy of left input */
 			BBPunfix(ls->batCacheid);
 			ls = NULL;
 			if (rs != r) {
+				/* release temp. head-ordered copy of right input */
 				BBPunfix(rs->batCacheid);
 				rs = NULL;
-=======
-			/* release temp. tail-ordered copy of left input */
-			BBPunfix(ls->batCacheid); ls = NULL;
-			if (rs != r) {
-				/* release temp. head-ordered copy of right input */
-				BBPunfix(rs->batCacheid); rs = NULL;
->>>>>>> 2b9a3e96
 			}
 			/* sort join result on head to restore physical left-input-order;
 			 * use stable sort to maintain original order of duplicate head values */
 			j = BAThkey(l) ? BATsort(jj) : BATssort(jj);
 			ERRORcheck(j == NULL, "BATjoin: BAT[s]sort(jj) failed");
-<<<<<<< HEAD
+			/* release temp. unordered join result */
 			BBPunfix(jj->batCacheid);
 			jj = NULL;
-=======
-			/* release temp. unordered join result */
-			BBPunfix(jj->batCacheid); jj = NULL;
->>>>>>> 2b9a3e96
 			return j;
 		} else {
 			/* - separate left head & tail using BATmark
@@ -1388,69 +1367,46 @@
 			BAT *lh, *lt, *ls, *rs, *jj, *js, *j;
 
 			ALGODEBUG THRprintf(GDKout, "#BATjoin: BATmirror(batfetchjoin(BATmirror(BATsort(BATmergejoin(BATmirror(BATsort(BATmark(BATmirror(l),0))), BATsort(r), " BUNFMT "))), BATmirror(BATmark(l,0))));\n", estimate);
-<<<<<<< HEAD
+			/* separate left head & tail using BATmark */
 			lh = BATmark(l, 0);
-=======
-			/* separate left head & tail using BATmark */
-			lh = BATmark(l,0);
->>>>>>> 2b9a3e96
 			ERRORcheck(lh == NULL, "BATjoin: BATmark(l,0) failed");
 			lt = BATmirror(BATmark(BATmirror(l), 0));
 			ERRORcheck(lt == NULL, "BATjoin: BATmirror(BATmark(BATmirror(l),0)) failed");
 			/* sort left tail */
 			ls = BATmirror(BATsort(BATmirror(lt)));
 			ERRORcheck(ls == NULL, "BATjoin: BATmirror(BATsort(BATmirror(lt))) failed");
-<<<<<<< HEAD
+			/* release temp. unsorted left tail */
 			BBPunfix(lt->batCacheid);
 			lt = NULL;
+			/* if not yet sorted on head, sort right input on head */
 			rs = BAThordered(r) & 1 ? r : BATsort(r);
-=======
-			/* release temp. unsorted left tail */
-			BBPunfix(lt->batCacheid); lt = NULL;
-			/* if not yet sorted on head, sort right input on head */
-			rs = BAThordered(r)&1 ? r : BATsort(r);
->>>>>>> 2b9a3e96
 			ERRORcheck(rs == NULL, "BATjoin: BATsort(r) failed");
 			/* perform merge join */
 			jj = batmergejoin(ls, rs, estimate, swap, NULL);
 			ERRORcheck(jj == NULL, "BATjoin: batmergejoin(ls, rs, estimate, swap, NULL) failed");
-<<<<<<< HEAD
+			/* release temp. ordered copy of left tail */
 			BBPunfix(ls->batCacheid);
 			ls = NULL;
 			if (rs != r) {
+				/* release temp. head-ordered copy of right input */
 				BBPunfix(rs->batCacheid);
 				rs = NULL;
-=======
-			/* release temp. ordered copy of left tail */
-			BBPunfix(ls->batCacheid); ls = NULL;
-			if (rs != r) {
-				/* release temp. head-ordered copy of right input */
-				BBPunfix(rs->batCacheid); rs = NULL;
->>>>>>> 2b9a3e96
 			}
 			/* sort join result on head to restore physical left-input-order */
 			js = BATsort(jj);
 			ERRORcheck(js == NULL, "BATjoin: BATsort(jj) failed");
-<<<<<<< HEAD
+			/* release temp. unordered join result */
 			BBPunfix(jj->batCacheid);
 			jj = NULL;
-			j = BATmirror(batfetchjoin(BATmirror(js), BATmirror(lh), BATcount(js), swap, TRUE));
-			ERRORcheck(j == NULL, "BATjoin: BATmirror(batfetchjoin(BATmirror(js), BATmirror(lh), BATcount(js), swap, TRUE)) failed");
-			BBPunfix(js->batCacheid);
-			js = NULL;
-			BBPunfix(lh->batCacheid);
-			lh = NULL;
-=======
-			/* release temp. unordered join result */
-			BBPunfix(jj->batCacheid); jj = NULL;
 			/* restore original left head values */
 			j = BATmirror(batfetchjoin(BATmirror(js), BATmirror(lh), BATcount(js), swap, TRUE));
 			ERRORcheck(j == NULL, "BATjoin: BATmirror(batfetchjoin(BATmirror(js), BATmirror(lh), BATcount(js), swap, TRUE)) failed");
 			/* release temp.sorted join result */ 
-			BBPunfix(js->batCacheid); js = NULL;
+			BBPunfix(js->batCacheid);
+			js = NULL;
 			/* release temp. copy of left head */
-			BBPunfix(lh->batCacheid); lh = NULL;
->>>>>>> 2b9a3e96
+			BBPunfix(lh->batCacheid);
+			lh = NULL;
 			return j;
 		}
 	}
