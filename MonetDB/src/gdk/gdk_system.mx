--- conflicted
+++ resolved
@@ -372,22 +372,6 @@
 #  if defined(HAVE_SYSCONF) && defined(_SC_PHYS_PAGES)
 	_MT_npages = sysconf(_SC_PHYS_PAGES);
 #  else
-<<<<<<< HEAD
-#   if defined(HAVE_SYS_SYSCTL_H) && defined(HW_MEMSIZE)
-	{
-		int mib[2] = { CTL_HW, HW_MEMSIZE };
-		unsigned int namelen = sizeof(mib) / sizeof(mib[0]);
-		uint64_t size;
-		size_t len = sizeof(size);
-
-		if (sysctl(mib, namelen, &size, &len, NULL, 0) >= 0) {
-			_MT_npages = size / _MT_pagesize;
-		}
-	}
-#   else
-#    error "don't know how to get the amount of physical memory for your OS"
-#   endif /* sysctl */
-=======
 #   if defined(HAVE_GETRLIMIT) && defined(RLIMIT_RSS)
 	{
 		struct rlimit rl;
@@ -404,7 +388,6 @@
 #   else
 #    error "don't know how to get the amount of physical memory for your OS"
 #   endif /* getrlimit */
->>>>>>> 965fabc9
 #  endif /* sysconf */
 # endif	/* GlobalMemoryStatus */
 #endif /* GlobalMemoryStatusEx */
