#                                               -*- Autoconf -*-

# The contents of this file are subject to the MonetDB Public License
# Version 1.1 (the "License"); you may not use this file except in
# compliance with the License. You may obtain a copy of the License at
# http://monetdb.cwi.nl/Legal/MonetDBLicense-1.1.html
#
# Software distributed under the License is distributed on an "AS IS"
# basis, WITHOUT WARRANTY OF ANY KIND, either express or implied. See the
# License for the specific language governing rights and limitations
# under the License.
#
# The Original Code is the MonetDB Database System.
#
# The Initial Developer of the Original Code is CWI.
# Portions created by CWI are Copyright (C) 1997-July 2008 CWI.
# Copyright August 2008-2009 MonetDB B.V.
# All Rights Reserved.

# Process this file with autoconf to produce a configure script.

AC_PREREQ(2.59)
<<<<<<< HEAD
AC_INIT([MonetDB Common], [1.29.0], [monet@cwi.nl], [MonetDB])
=======
AC_INIT([MonetDB Common], [1.28.5], [monet@cwi.nl], [MonetDB])
>>>>>>> cc6f57de
#                          ^^^^^^
# Maintained via vertoo. Please don't modify by hand!
# Contact MonetDB-developers@lists.sourceforge.net for details and/or assistance.
AC_CONFIG_AUX_DIR(conf)
AC_CANONICAL_HOST
AC_CANONICAL_TARGET
AH_TOP([#include "sysdefs.h"])
AH_BOTTOM([#include "stddef.h"])
AM_INIT_AUTOMAKE
AC_CONFIG_SRCDIR([src/gdk/gdk.mx])
AM_CONFIG_HEADER([monetdb_config.h:conf/config.h.in])
CONFIG_H=monetdb_config.h
AC_SUBST(CONFIG_H)

MONETDB_CONFDIR='$(top_srcdir)/conf'
AC_SUBST(MONETDB_CONFDIR)

HOST=[$target]
AC_DEFINE_UNQUOTED(HOST, "$HOST", [Host identifier])

if test x"$target_os" = xcygwin; then
	AC_DEFINE(WIN32, 1, [Define on MS Windows (also under Cygwin)])
fi

# MONETDB_BUILD and MONETDB_SOURCE are *only* used for monetdb-config
# MONETDB_SOURCE is the absolute path name of the source directory
# (srcdir can be relative)

# The Q versions of various variables are used in places where \'s
# need to be escapes with an extra \.  Configure does not support \'s
# in path names, so there is no need to do anything special here
# except set the variables.  The command to set them in case we do
# need to escape the \'s is Qvar=`echo "$var" | sed 's/\\\\/\\\\\\\\/g'`
MONETDB_BUILD=[`pwd`]
AC_SUBST(MONETDB_BUILD)

MONETDB_SOURCE=[`(cd $srcdir && pwd)`]
AC_SUBST(MONETDB_SOURCE)

AM_MONETDB_XQ_VARS_1()


AM_MONETDB_DEFAULTS()

# Checks for programs.
AM_MONETDB_COMPILER()
AM_MONETDB_TOOLS()
AM_MONETDB_OPTIONS()
AM_MONETDB_UTILS()

AM_CONDITIONAL(CROSS_COMPILING, test x$cross_compiling = xyes)

AC_PROG_LIBTOOL

# Checks for libraries.

# Checks for header files.
AC_CHECK_HEADERS([libintl.h stddef.h])
AC_CHECK_HEADERS([fcntl.h io.h malloc.h pwd.h signal.h])
AC_CHECK_HEADERS([sys/file.h sys/param.h sys/resource.h])
AC_CHECK_HEADERS([sys/sysctl.h sys/time.h sys/wait.h])
AM_MONETDB_LIBS()

# Checks for typedefs, structures, and compiler characteristics.
AC_COMPILE_IFELSE(AC_LANG_SOURCE([int foo(int * restrict p) { return *p; }]),
	AC_DEFINE(HAVE_RESTRICT, 1,
		[Define if the compiler supports the restrict keyword]),
	AC_COMPILE_IFELSE(AC_LANG_SOURCE([int foo(int * __restrict__ p) { return *p; }]),
		AC_DEFINE(HAVE___RESTRICT__, 1,
			[Define if the compiler supports the __restrict__ keyword])))

# Checks for library functions.
AC_FUNC_MEMCMP
AC_CHECK_FUNCS([memset])
AC_CHECK_FUNCS([fcntl ftime getopt getrlimit getuid kill lockf nanosleep pipe setenv shutdown strdup strtof uname strtoll fsync fdatasync])
AC_CHECK_DECLS([strdup, strtof])


dnl provide different versions of the paths derived above
AM_MONETDB_XQ_VARS_2()
AC_DEFINE_UNQUOTED(MONETDB_PREFIX,"$QXprefix",[architecture-independent files])
AC_DEFINE_UNQUOTED(MONETDB_EXEC_PREFIX,"$QXexec_prefix",[architecture-dependent files])
QMONETDB_BUILD="$MONETDB_BUILD"
XMONETDB_BUILD="`$translatepath "$MONETDB_BUILD"`"
QXMONETDB_BUILD="`echo "$XMONETDB_BUILD" | sed 's/\\\\/\\\\\\\\/g'`"
AC_SUBST(QMONETDB_BUILD)
AC_SUBST(XMONETDB_BUILD)
AC_SUBST(QXMONETDB_BUILD)
QMONETDB_SOURCE="$MONETDB_SOURCE"
XMONETDB_SOURCE="`$translatepath "$MONETDB_SOURCE"`"
QXMONETDB_SOURCE="`echo "$XMONETDB_SOURCE" | sed 's/\\\\/\\\\\\\\/g'`"
AC_SUBST(QMONETDB_SOURCE)
AC_SUBST(XMONETDB_SOURCE)
AC_SUBST(QXMONETDB_SOURCE)
AC_DEFINE_UNQUOTED(MONETDB_LOCALSTATEDIR,"$QXlocalstatedir",[modifiable single-machine data])
AC_DEFINE_UNQUOTED(MONETDB_LIBDIR,"$QXlibdir",[object code libraries])
AC_DEFINE_UNQUOTED(MONETDB_SYSCONFDIR,"$QXsysconfdir",[read-only single-machine data])

QPYTHON="$PYTHON"
XPYTHON="`$translatepath "$PYTHON"`"
QXPYTHON="`echo "$XPYTHON" | sed 's/\\\\/\\\\\\\\/g'`"
AC_SUBST(QPYTHON)
AC_SUBST(XPYTHON)
AC_SUBST(QXPYTHON)


case "$host_os" in
mac*)	DIRSEP=':'
	QDIRSEP=':'
	AC_ERROR([mac not supported])
	;;
*mingw*)
	DIRSEP='\'
	QDIRSEP='\\'
	PATHSEP=';'
	SOEXT='-0.dll'
	;;
*darwin*)
	DIRSEP='/'
	QDIRSEP='/'
	PATHSEP=':'
	SOEXT='.dylib'
	;;
*)
	DIRSEP='/'
	QDIRSEP='/'
	PATHSEP=':'
	SOEXT='.so'
	;;
esac
AC_SUBST(DIRSEP)
AC_SUBST(QDIRSEP)
AC_SUBST(PATHSEP)
AC_SUBST(SOEXT)

dnl  CFLAGS for our code are stricter than what autoconf can cope with.
CFLAGS="$CFLAGS \$(X_CFLAGS)"<|MERGE_RESOLUTION|>--- conflicted
+++ resolved
@@ -20,11 +20,7 @@
 # Process this file with autoconf to produce a configure script.
 
 AC_PREREQ(2.59)
-<<<<<<< HEAD
 AC_INIT([MonetDB Common], [1.29.0], [monet@cwi.nl], [MonetDB])
-=======
-AC_INIT([MonetDB Common], [1.28.5], [monet@cwi.nl], [MonetDB])
->>>>>>> cc6f57de
 #                          ^^^^^^
 # Maintained via vertoo. Please don't modify by hand!
 # Contact MonetDB-developers@lists.sourceforge.net for details and/or assistance.
