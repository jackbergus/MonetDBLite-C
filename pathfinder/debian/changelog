monetdb-xquery (0.36.1-20100224) unstable; urgency=low

  * Rebuilt.

 -- Sjoerd Mullender <sjoerd@acm.org>  Wed, 24 Feb 2010 11:08:49 +0100
<<<<<<< HEAD

monetdb-xquery (0.37.0-1) unstable; urgency=low

  * Release version.

 -- Sjoerd Mullender <sjoerd@acm.org>  Tue, 17 Feb 2009 10:20:48 +0100
=======
>>>>>>> 1c192829
<|MERGE_RESOLUTION|>--- conflicted
+++ resolved
@@ -3,12 +3,3 @@
   * Rebuilt.
 
  -- Sjoerd Mullender <sjoerd@acm.org>  Wed, 24 Feb 2010 11:08:49 +0100
-<<<<<<< HEAD
-
-monetdb-xquery (0.37.0-1) unstable; urgency=low
-
-  * Release version.
-
- -- Sjoerd Mullender <sjoerd@acm.org>  Tue, 17 Feb 2009 10:20:48 +0100
-=======
->>>>>>> 1c192829
