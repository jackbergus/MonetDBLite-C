--- conflicted
+++ resolved
@@ -108,7 +108,6 @@
 }
 
 lib__pathfinder = {
-<<<<<<< HEAD
 	DIR = libdir/monetdb4
 	SOURCES = \
 		pathfinder.mx
@@ -127,7 +126,6 @@
 		../compiler/mil/libmil \
 		../compiler/mem/libmem_embedded \
 		../compiler/libcompiler2 \
-		../compiler/algebra-m5sql/libmsa \
 		../compiler/sql/libsql \
 		../compiler/xmlimport/libxmlimport \
 		../compiler/utils/libstringutils \
@@ -144,32 +142,6 @@
 		../../monetdb4/modules/plain/lib_sys \
 		../../monetdb4/modules/plain/lib_constant \
 		../../monetdb4/modules/mapi/lib_mapi
-=======
-        DIR = libdir/MonetDB4
-        SOURCES = \
-                pathfinder.mx
-
-        LIBS = \
-                ../compiler/libcompiler1 \
-                ../compiler/schema/libschema \
-                ../compiler/debug/libdebug \
-                ../compiler/parser/libparser \
-                ../compiler/semantics/libsemantics \
-                ../compiler/core/libcore \
-                ../compiler/algebra/libalgebra \
-                ../compiler/algebra/map/libmap \
-                ../compiler/algebra/prop/libprop \
-                ../compiler/algebra/opt/libopt \
-                ../compiler/mil/libmil \
-                ../compiler/mem/libmem_embedded \
-                ../compiler/libcompiler2 \
-                ../compiler/sql/libsql \
-                ../compiler/xmlimport/libxmlimport \
-				../compiler/utils/libstringutils \
-                $(PF_LIBS) \
-                $(MONETDB_LIBS) -lbat -lstream $(MONETDB4_LIBS) -lmonet $(PTHREAD_LIBS) \
-                $(MONETDB4_MODS) -l_logger -l_streams -l_builtin -l_ascii_io -l_algebra -l_sys -l_constant -l_mapi 
->>>>>>> d72e3e4f
 }
 
 lib__xrpc_client = {
