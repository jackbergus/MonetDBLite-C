--- conflicted
+++ resolved
@@ -688,14 +688,10 @@
 			sep = ",\t";
 			if (s == NULL)
 				stream_printf(toConsole, "NULL");
-<<<<<<< HEAD
-			else if (strcmp(tp, "varchar") == 0) {
-=======
 			else if (strcmp(tp, "varchar") == 0 ||
 				 strcmp(tp, "char") == 0 ||
 				 strcmp(tp, "clob") == 0 ||
 				 strcmp(tp, "str") == 0) {
->>>>>>> 997c89d9
 				stream_printf(toConsole, "\"");
 				while (*s) {
 					switch (*s) {
@@ -715,8 +711,6 @@
 						stream_write(toConsole, "\\\"", 1, 2);
 						break;
 					default:
-						if (*s == *sep)
-							stream_write(toConsole, "\\", 1, 1);
 						stream_write(toConsole, s, 1, 1);
 						break;
 					}
