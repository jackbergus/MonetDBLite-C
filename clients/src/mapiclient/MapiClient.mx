--- conflicted
+++ resolved
@@ -2449,13 +2449,6 @@
 	/* when config file would provide defaults */
 	if (user_set_as_flag)
 		passwd = NULL;
-<<<<<<< HEAD
-=======
-	} else if (passwd_set_as_flag && !user_set_as_flag) {
-		fprintf(stderr, "%s: -P flag can only be used with -u\n\n", argv[0]);
-		usage(argv[0], -1);
-	}
->>>>>>> 68ae4b1e
 
 	if (user == NULL)
 		user = simple_prompt("user", BUFSIZ, 1, prompt_getlogin());
