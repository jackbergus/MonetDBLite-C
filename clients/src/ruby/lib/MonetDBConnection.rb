--- conflicted
+++ resolved
@@ -105,7 +105,6 @@
     
     @socket = TCPSocket.new(@host, @port.to_i)  
     if real_connect
-<<<<<<< HEAD
       if @lang == LANG_SQL
         set_timezone 
         set_reply_size
@@ -113,10 +112,6 @@
         # require xquery output to be in seq format
         send(format_command("output seq"))
       end
-=======
-      set_timezone
-      set_reply_size
->>>>>>> ef5475fd
       true
     end
     false
@@ -288,16 +283,9 @@
     is_final, chunk_size = recv_decode_hdr
 
     if chunk_size == 0
-<<<<<<< HEAD
-	    return "" # needed on ruby-1.8.6 linux/64bit; recv(0) hangs on this configuration. 
-    end    
-
-    data = @socket.recv(chunk_size)
-=======
 	    return ""  # needed on ruby-1.8.6 linux/64bit; recv(0) hangs on this configuration. 
     end
     
->>>>>>> ef5475fd
     if is_final == false 
       while is_final == false
         is_final, chunk_size = recv_decode_hdr
