--- conflicted
+++ resolved
@@ -4004,19 +4004,11 @@
     char const digit[] = "0123456789";
     int shifter;
     char* p = b;
-<<<<<<< HEAD
     int shifter = i;
-=======
-
->>>>>>> f0baf09d
     if(i<0){
         *p++ = '-';
         i *= -1;
     }
-<<<<<<< HEAD
-=======
-    shifter = i;
->>>>>>> f0baf09d
     do{ //Move to where representation ends
         ++p;
         shifter = shifter/10;
