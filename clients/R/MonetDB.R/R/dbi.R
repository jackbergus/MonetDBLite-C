--- conflicted
+++ resolved
@@ -498,33 +498,12 @@
     dbSendUpdate(conn, ct)
   }
   if (length(value[[1]])) {
-<<<<<<< HEAD
     classes <- unlist(lapply(value, class))
     for (c in names(classes[classes=="character"])) {
       value[[c]] <- enc2utf8(value[[c]])
     }
     for (c in names(classes[classes=="factor"])) {
       levels(value[[c]]) <- enc2utf8(levels(value[[c]]))
-=======
-    if (csvdump) {
-      tmp <- tempfile(fileext = ".csv")
-      write.table(value, tmp, sep = ",", quote = TRUE, row.names = FALSE, col.names = FALSE,na="")
-      dbSendQuery(conn, paste0("COPY ",format(nrow(value), scientific=FALSE)," RECORDS INTO ", qname,
-      " FROM '", encodeString(tmp), "' USING DELIMITERS ',','\\n','\"' NULL AS ''"))
-      file.remove(tmp) 
-    } else {
-      vins <- paste("(", paste(rep("?", length(value)), collapse=', '), ")", sep='')
-      if (transaction) dbBegin(conn)
-      # chunk some inserts together so we do not need to do a round trip for every one
-      splitlen <- 0:(nrow(value)-1) %/% getOption("monetdb.insert.splitsize", 1000)
-      lapply(split(value, splitlen), 
-        function(valueck) {
-        bvins <- c()
-        for (j in 1:length(valueck[[1]])) bvins <- c(bvins,.bindParameters(vins, as.list(valueck[j, ])))
-        dbSendUpdate(conn, paste0("INSERT INTO ", qname, " VALUES ",paste0(bvins, collapse=", ")))
-      })
-      if (transaction) dbCommit(conn)
->>>>>>> 17fb1696
     }
     if (inherits(conn, "MonetDBEmbeddedConnection")) {
       if (csvdump) {
@@ -545,7 +524,7 @@
       if (csvdump) {
         tmp <- tempfile(fileext = ".csv")
         write.table(value, tmp, sep = ",", quote = TRUE, row.names = FALSE, col.names = FALSE, na="", fileEncoding = "UTF-8")
-        dbSendQuery(conn, paste0("COPY INTO ", qname, " FROM '", tmp, "' USING DELIMITERS ',','\\n','\"' NULL AS ''"))
+        dbSendQuery(conn, paste0("COPY INTO ", qname, " FROM '", encodeString(tmp), "' USING DELIMITERS ',','\\n','\"' NULL AS ''"))
         file.remove(tmp) 
       } else {
         vins <- paste("(", paste(rep("?", length(value)), collapse=', '), ")", sep='')
@@ -944,9 +923,8 @@
   
   delimspec <- paste0("USING DELIMITERS '", delim, "','", newline, "','", quote, "'")
   
-<<<<<<< HEAD
   for(i in seq_along(files)) {
-    thefile <- normalizePath(files[i])
+    thefile <- encodeString(normalizePath(files[i]))
     dbSendUpdate(conn, paste("COPY", if(header) "OFFSET 2", "INTO", 
       tablename, "FROM", paste("'", thefile, "'", sep=""), delimspec, "NULL as", paste("'", 
       na.strings[1], "'", sep=""), if(locked) "LOCKED", if(best.effort) "BEST EFFORT"))
@@ -954,21 +932,4 @@
   dbGetQuery(conn, paste("SELECT COUNT(*) FROM", tablename))[[1]]
   dbCommit(conn)
   on.exit(NULL)
-=======
-  if(header){
-    for(i in seq_along(files)) {
-      thefile <- encodeString(normalizePath(files[i]))
-      dbSendUpdate(conn, paste("COPY OFFSET 2 INTO", 
-        tablename, "FROM", paste("'", thefile, "'", sep=""), delimspec, "NULL as", paste("'", 
-        na.strings[1], "'", sep=""), if(locked) "LOCKED"))
-    }
-  } else {
-    for(i in seq_along(files)) {
-      thefile <- encodeString(normalizePath(files[i]))
-      dbSendUpdate(conn, paste0("COPY INTO ", tablename, " FROM ", paste("'", thefile, "'", sep=""), 
-        delimspec, "NULL as ", paste("'", na.strings[1], "'", sep=""), if(locked) " LOCKED "))
-    }
-  }
-  dbGetQuery(conn, paste("select count(*) from", tablename))
->>>>>>> 17fb1696
 }
