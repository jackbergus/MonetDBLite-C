C_LIBRARY <- "MonetDB.R"

.onLoad <- function(lib, pkg) {
  if (getOption("monetdb.clib", FALSE)) {
    library.dynam( C_LIBRARY, pkg, lib )
    .Call("mapiInit", PACKAGE=C_LIBRARY)
  }
}

# Make S4 aware of S3 classes
setOldClass(c("sockconn", "connection", "monetdb_mapi_conn"))

### MonetDBDriver
setClass("MonetDBDriver", representation("DBIDriver"))

# allow instantiation of this driver with MonetDB to allow existing programs to work
MonetR <- MonetDB <- MonetDBR <- MonetDB.R <- function() {
  new("MonetDBDriver")
}

setMethod("dbIsValid", "MonetDBDriver", def=function(dbObj, ...) {
  return(TRUE) # driver object cannot be invalid
})

setMethod("dbUnloadDriver", "MonetDBDriver", def=function(drv, ...) {
  return(TRUE) # there is nothing to really unload here...
})

setMethod("dbGetInfo", "MonetDBDriver", def=function(dbObj, ...)
  list(name="MonetDBDriver", 
       driver.version=packageVersion("MonetDB.R"), 
       DBI.version=packageVersion("DBI"), 
       client.version="NA", 
       max.connections=125) # R can only handle 128 connections, three of which are pre-allocated
)

# shorthand for connecting to the DB, very handy, e.g. dbListTables(mc("acs"))
mc <- function(dbname="demo", user="monetdb", password="monetdb", host="localhost", port=50000L, 
               timeout=86400L, wait=FALSE, language="sql", ...) {
  
  dbConnect(MonetDB.R(), dbname, user, password, host, port, timeout, wait, language, ...)
}

mq <- function(dbname, query, ...) {
  conn <- mc(dbname, ...)
  res <- dbGetQuery(conn, query)
  dbDisconnect(conn)
  return(res)
}

setMethod("dbConnect", "MonetDBDriver", def=function(drv, dbname="demo", user="monetdb", 
                                                     password="monetdb", host="localhost", port=50000L, timeout=86400L, wait=FALSE, language="sql", 
                                                     ..., url="") {
  
  if (substring(url, 1, 10) == "monetdb://") {
    dbname <- url
  }
  timeout <- as.integer(timeout)
  
  if (substring(dbname, 1, 10) == "monetdb://") {
    rest <- substring(dbname, 11, nchar(dbname))
    # split at /, so we get the dbname
    slashsplit <- strsplit(rest, "/", fixed=TRUE)
    hostport <- slashsplit[[1]][1]
    dbname <- slashsplit[[1]][2]
    
    # count the number of : in the string
    ndc <- nchar(hostport) - nchar(gsub(":","",hostport,fixed=T))
    if (ndc == 0) {
      host <- hostport
    }
    if (ndc == 1) { # ipv4 case, any ipv6 address has more than one :
      hostportsplit <- strsplit(hostport, ":", fixed=TRUE)
      host <- hostportsplit[[1]][1]
      port <- hostportsplit[[1]][2]
    }
    if (ndc > 1) { # ipv6 case, now we only need to check for ]:
      if (length(grep("]:", hostport, fixed=TRUE)) == 1) { # ipv6 with port number
        hostportsplit <- strsplit(hostport, "]:", fixed=TRUE)
        host <- substring(hostportsplit[[1]][1],2)
        port <- hostportsplit[[1]][2]
      }
      else {
        host <- hostport
      }
    }
  }
  # this is important, otherwise we'll trip an assertion
  port <- as.integer(port)

  # validate port number
  if (length(port) != 1 || port < 1 || port > 65535) {
    stop("Illegal port number ",port)
  }
  
  if (getOption("monetdb.debug.mapi", F)) message("II: Connecting to MonetDB on host ", host, " at "
                                                  ,"port ", port, " to DB ", dbname, " with user ", user, " and a non-printed password, timeout is "
                                                  , timeout, " seconds.")
  socket <- FALSE
  if (wait) {
    repeat {
      continue <- FALSE
      tryCatch ({
        # open socket with 5-sec timeout so we can check whether everything works
        socket <- socket <<- .mapiConnect(host, port, 5)
        # authenticate
        .monetAuthenticate(socket, dbname, user, password, language=language)
        .mapiDisconnect(socket)
        break
      }, error = function(e) {
        if ("connection" %in% class(socket)) {
          close(socket)
        }
        message("Server not ready(", e$message, "), retrying (ESC or CTRL+C to abort)")
        Sys.sleep(1)
        continue <<- TRUE
      })
    }
  }
  
  # make new socket with user-specified timeout
  socket <- .mapiConnect(host, port, 5) 
  .monetAuthenticate(socket, dbname, user, password, language=language)
  connenv <- new.env(parent=emptyenv())
  connenv$lock <- 0
  connenv$deferred <- list()
  connenv$exception <- list()
  
  conn <- new("MonetDBConnection", socket=socket, connenv=connenv, Id=-1L)
  if (getOption("monetdb.sequential", F)) {
    message("MonetDB: Switching to single-threaded query execution.")
    dbSendQuery(conn, "set optimizer='sequential_pipe'")
  }
  
  return(conn)

}, 
valueClass="MonetDBConnection")


### MonetDBConnection
setClass("MonetDBConnection", representation("DBIConnection", socket="connection", 
                                             connenv="environment", fetchSize="integer", Id="integer"))

setMethod("dbGetInfo", "MonetDBConnection", def=function(dbObj, ...) {
  envdata <- dbGetQuery(dbObj, "SELECT name, value from sys.env()")
  ll <- as.list(envdata$value)
  names(ll) <- envdata$name
  ll$name <- "MonetDBConnection"
  return(ll)
})

setMethod("dbIsValid", "MonetDBConnection", def=function(dbObj, ...) {
  return(!is.na(tryCatch(dbGetInfo(dbObj), error=function(e){NA})))
})

setMethod("dbDisconnect", "MonetDBConnection", def=function(conn, ...) {
  .mapiDisconnect(conn@socket)
  return(invisible(TRUE))
})

setMethod("dbListTables", "MonetDBConnection", def=function(conn, ..., sys_tables=F, schema_names=F, quote=F) {
  q <- "select schemas.name as sn, tables.name as tn from sys.tables join sys.schemas on tables.schema_id=schemas.id"
  if (!sys_tables) q <- paste0(q, " where tables.system=false")
  df <- dbGetQuery(conn, q)
  if (quote) {
    df$tn <- paste0("\"", df$tn, "\"")
  }
  res <- df$tn
  if (schema_names) {
    if (quote) {
      df$sn <- paste0("\"", df$sn, "\"")
    }
    res <- paste0(df$sn, ".", df$tn)
  }
  return(as.character(res))
})

if (is.null(getGeneric("dbTransaction"))) setGeneric("dbTransaction", function(conn, ...) 
  standardGeneric("dbTransaction"))

setMethod("dbTransaction", signature(conn="MonetDBConnection"),  def=function(conn, ...) {
  dbBegin(conn)
  warning("dbTransaction() is deprecated, use dbBegin() from now.")
  invisible(TRUE)
})

setMethod("dbBegin", "MonetDBConnection", def=function(conn, ...) {
  dbSendQuery(conn, "START TRANSACTION")
  invisible(TRUE)
})

setMethod("dbCommit", "MonetDBConnection", def=function(conn, ...) {
  dbSendQuery(conn, "COMMIT")
  invisible(TRUE)
})

setMethod("dbRollback", "MonetDBConnection", def=function(conn, ...) {
  dbSendQuery(conn, "ROLLBACK")
  invisible(TRUE)
})

setMethod("dbListFields", "MonetDBConnection", def=function(conn, name, ...) {
  if (!dbExistsTable(conn, name))
    stop(paste0("Unknown table: ", name));
  df <- dbGetQuery(conn, paste0("select columns.name as name from sys.columns join sys.tables on \
    columns.table_id=tables.id where tables.name='", name, "';"))	
  df$name
})

setMethod("dbExistsTable", "MonetDBConnection", def=function(conn, name, ...) {
  #TODO: make this work with more cases
  tolower(name) %in% tolower(dbListTables(conn,sys_tables=T))
})

setMethod("dbGetException", "MonetDBConnection", def=function(conn, ...) {
  conn@connenv$exception
})

setMethod("dbReadTable", "MonetDBConnection", def=function(conn, name, ...) {
  if (!dbExistsTable(conn, name))
    stop(paste0("Unknown table: ", name));
  dbGetQuery(conn, paste0("SELECT * FROM ", name))
})

# This one does all the work in this class
setMethod("dbSendQuery", signature(conn="MonetDBConnection", statement="character"),  
          def=function(conn, statement, ..., list=NULL, async=FALSE) {
            
            if(!is.null(list) || length(list(...))){
              if (length(list(...))) statement <- .bindParameters(statement, list(...))
              if (!is.null(list)) statement <- .bindParameters(statement, list)
            }	
            conn@connenv$exception <- list()
            env <- NULL
            if (getOption("monetdb.debug.query", F))  message("QQ: '", statement, "'")
            resp <- .mapiParseResponse(.mapiRequest(conn, paste0("s", statement, ";"), async=async))
            
            env <- new.env(parent=emptyenv())
            
            if (resp$type == Q_TABLE) {
              # we have to pass this as an environment to make conn object available to result for fetching
              env$success = TRUE
              env$conn <- conn
              env$data <- resp$tuples
              resp$tuples <- NULL # clean up
              env$info <- resp
              env$delivered <- 0
              env$query <- statement
              env$open <- TRUE
            }
            if (resp$type == Q_UPDATE || resp$type == Q_CREATE || resp$type == MSG_ASYNC_REPLY) {
              env$success = TRUE
              env$conn <- conn
              env$query <- statement
              env$info <- resp

            }
            if (resp$type == MSG_MESSAGE) {
              env$success = FALSE
              env$conn <- conn
              env$query <- statement
              env$info <- resp
              env$message <- resp$message
            }
            
            if (!env$success) {
              sp <- strsplit(env$message, "!", fixed=T)[[1]]
              # truncate statement to not hide actual error message
              if (nchar(statement) > 100) { statement <- paste0(substring(statement, 1, 100), "...") }
              if (length(sp) == 3) {
                errno <- sp[[2]]
                errmsg <- sp[[3]]
                conn@connenv$exception <- list(errNum=errno, errMsg=errmsg)
                stop("Unable to execute statement '", statement, "'.\nServer says '", errmsg, "' [#", 
                     errno, "].")
              }
              else {
                conn@connenv$exception <- list(errNum=NA, errMsg=env$message)
                stop("Unable to execute statement '", statement, "'.\nServer says '", env$message, "'.")
              }
            }
            
            return(new("MonetDBResult", env=env))
          })



# quoting
setMethod("dbQuoteIdentifier", c("MonetDBConnection", "character"), function(conn, x, ...) {
  qts <- !grepl("^[a-z][a-z0-9_]+$",x,perl=T)
  x[qts] <- paste('"', gsub('"', '""', x[qts], fixed = TRUE), '"', sep = "")
  SQL(x)
})

# overload as per DBI documentation
setMethod("dbQuoteIdentifier", c("MonetDBConnection", "SQL"), function(conn, x, ...) {x})

# adapted from RMonetDB, very useful...
setMethod("dbWriteTable", "MonetDBConnection", def=function(conn, name, value, overwrite=FALSE, 
  append=FALSE, csvdump=FALSE, ...) {
  if (is.vector(value) && !is.list(value)) value <- data.frame(x=value)
  if (length(value)<1) stop("value must have at least one column")
  if (is.null(names(value))) names(value) <- paste("V", 1:length(value), sep='')
  if (length(value[[1]])>0) {
    if (!is.data.frame(value)) value <- as.data.frame(value, row.names=1:length(value[[1]]))
  } else {
    if (!is.data.frame(value)) value <- as.data.frame(value)
  }
  if (overwrite && append) {
    stop("Setting both overwrite and append to true makes no sense.")
  }
  qname <- dbQuoteIdentifier(conn, name)
  if (dbExistsTable(conn, qname)) {
    if (overwrite) dbRemoveTable(conn, qname)
    if (!overwrite && !append) stop("Table ", qname, " already exists. Set overwrite=TRUE if you want 
      to remove the existing table. Set append=TRUE if you would like to add the new data to the 
      existing table.")
  }
  if (!dbExistsTable(conn, qname)) {
    fts <- sapply(value, dbDataType, dbObj=conn)
    fdef <- paste(dbQuoteIdentifier(conn, names(value)), fts, collapse=', ')
    ct <- paste("CREATE TABLE ", qname, " (", fdef, ")", sep= '')
    dbSendUpdate(conn, ct)
  }
  if (length(value[[1]])) {
    if (csvdump) {
      tmp <- tempfile(fileext = ".csv")
      write.table(value, tmp, sep = ",", quote = TRUE,row.names = FALSE, col.names = FALSE,na="")
      dbSendQuery(conn, paste0("COPY ",format(nrow(value), scientific=FALSE)," RECORDS INTO ", qname,
      " FROM '", tmp, "' USING DELIMITERS ',','\\n','\"' NULL AS '' LOCKED"))
      file.remove(tmp) 
    } else {
      vins <- paste("(", paste(rep("?", length(value)), collapse=', '), ")", sep='')
      dbBegin(conn)
      # chunk some inserts together so we do not need to do a round trip for every one
      splitlen <- 0:(nrow(value)-1) %/% getOption("monetdb.insert.splitsize", 1000)
      lapply(split(value, splitlen), 
        function(valueck) {
        bvins <- c()
        for (j in 1:length(valueck[[1]])) bvins <- c(bvins,.bindParameters(vins, as.list(valueck[j, ])))
        dbSendUpdate(conn, paste0("INSERT INTO ", qname, " VALUES ",paste0(bvins, collapse=", ")))
      })
      dbCommit(conn)
    }
  }
  return(invisible(TRUE))
})

setMethod("dbDataType", signature(dbObj="MonetDBConnection", obj = "ANY"), def = function(dbObj, 
                                                                                          obj, ...) {
  if (is.logical(obj)) "BOOLEAN"
  else if (is.integer(obj)) "INTEGER"
  else if (is.numeric(obj)) "DOUBLE PRECISION"
  else if (is.raw(obj)) "BLOB"
  else "STRING"
}, valueClass = "character")


setMethod("dbRemoveTable", "MonetDBConnection", def=function(conn, name, ...) {
  if (dbExistsTable(conn, name)) {
    dbSendUpdate(conn, paste("DROP TABLE", tolower(name)))
    return(invisible(TRUE))
  }
  return(invisible(FALSE))
})

# for compatibility with RMonetDB (and dbWriteTable support), we will allow parameters to this 
# method, but will not use prepared statements internally
if (is.null(getGeneric("dbSendUpdate"))) setGeneric("dbSendUpdate", function(conn, statement, ..., 
                                                                             async=FALSE) standardGeneric("dbSendUpdate"))
setMethod("dbSendUpdate", signature(conn="MonetDBConnection", statement="character"),  
          def=function(conn, statement, ..., list=NULL, async=FALSE) {
            
            if(!is.null(list) || length(list(...))){
              if (length(list(...))) statement <- .bindParameters(statement, list(...))
              if (!is.null(list)) statement <- .bindParameters(statement, list)
            }
            res <- dbSendQuery(conn, statement, async=async)
            if (!res@env$success) {
              stop(paste(statement, "failed!\nServer says:", res@env$message))
            }
            return(invisible(TRUE))
          })

# this can be used in finalizers to not mess up the socket
if (is.null(getGeneric("dbSendUpdateAsync"))) setGeneric("dbSendUpdateAsync", function(conn, 
                                                                                       statement, ...) standardGeneric("dbSendUpdateAsync"))
setMethod("dbSendUpdateAsync", signature(conn="MonetDBConnection", statement="character"),  
          def=function(conn, statement, ..., list=NULL) {
            
            dbSendUpdate(conn, statement, async=TRUE)
          })



# mapiQuote(toString(value))

.bindParameters <- function(statement, param) {
  for (i in 1:length(param)) {
    value <- param[[i]]
    valueClass <- class(value)
    if (is.na(value)) 
      statement <- sub("?", "NULL", statement, fixed=TRUE)
    else if (valueClass %in% c("numeric", "logical", "integer"))
      statement <- sub("?", value, statement, fixed=TRUE)
    else if (valueClass == c("raw"))
      stop("raw() data is so far only supported when reading from BLOBs")
    else
      statement <- sub("?", paste("'", .mapiQuote(toString(value)), "'", sep=""), statement, 
                       fixed=TRUE)
  }
  return(statement)
}

# quote strings when sending them to the db. single quotes are most critical.
# null bytes are not supported
.mapiQuote <- function(str) {
  qs <- ""
  chrs <- unlist(strsplit(str, "", fixed=TRUE))
  for (chr in chrs) {
    f <- ""
    if (chr == "\n") f <- qs <- paste0(qs, "\\", "n")
    if (chr == "\t") f <- qs <- paste0(qs, "\\", "t")
    if (chr == "'" ) f <- qs <- paste0(qs, "\\'")
    if (nchar(f) == 0) qs <- paste0(qs, chr)
  }
  qs
}


### MonetDBResult
setClass("MonetDBResult", representation("DBIResult", env="environment"))

.CT_NUM <- 1L
.CT_CHR <- 2L
.CT_CHRR <- 3L
.CT_BOOL <- 4L
.CT_RAW <- 5L

monetdbRtype <- function(dbType) {
  dbType <- toupper(dbType)
  
  if (dbType %in% c("TINYINT", "SMALLINT", "INT", "BIGINT", "HUGEINT", "REAL", "DOUBLE", "DECIMAL", "WRD")) {			
    return("numeric")
  }
  if (dbType %in% c("CHAR", "VARCHAR", "CLOB", "STR")) {
    return("character")		
  }
  if (dbType %in% c("INTERVAL", "DATE", "TIME", "TIMESTAMP")) {
    return("date")	
  }
  if (dbType == "BOOLEAN") {
    return("logical")			
  }
  if (dbType == "BLOB") {
    return("raw")
  }
  stop("Unknown DB type ", dbType)
}

setMethod("fetch", signature(res="MonetDBResult", n="numeric"), def=function(res, n, ...) {
  # dbGetQuery() still calls fetch(), thus no error message yet 
  # warning("fetch() is deprecated, use dbFetch()")
  dbFetch(res, n, ...)
})

# most of the heavy lifting here
setMethod("dbFetch", signature(res="MonetDBResult", n="numeric"), def=function(res, n, ...) {
  if (!res@env$success) {
    stop("Cannot fetch results from error response, error was ", res@env$info$message)
  }
  if (!dbIsValid(res)) {
    stop("Cannot fetch results from closed response.")
  }
  
  # okay, so we arrive here with the tuples from the first result in res@env$data as a list
  info <- res@env$info
  stopifnot(res@env$delivered <= info$rows, info$index <= info$rows)
  remaining <- info$rows - res@env$delivered
    
  if (n < 0) {
    n <- remaining
  } else {
    n <- min(n, remaining)
  }  
  
  # prepare the result holder df with columns of the appropriate type
  df = list()
  ct <- rep(0L, info$cols)
  
  for (i in seq.int(info$cols)) {
    rtype <- monetdbRtype(info$types[i])
    if (rtype=="numeric") {			
      df[[i]] <- numeric()
      ct[i] <- .CT_NUM
    }
    if (rtype=="character") {
      df[[i]] <- character()
      ct[i] <- .CT_CHR			
    }
    if (rtype=="date") {
      df[[i]] <- character()
      ct[i] <- .CT_CHRR			
    }
    if (rtype=="logical") {
      df[[i]] <- logical()
      ct[i] <- .CT_BOOL			
    }
    if (rtype=="raw") {
      df[[i]] <- raw()
      ct[i] <- .CT_RAW
    }
    names(df)[i] <- info$names[i]
  }
  
  # we have delivered everything, return empty df (spec is not clear on this one...)
  if (n < 1) {
    return(data.frame(df))
  }
  
  # if our tuple cache in res@env$data does not contain n rows, we fetch from server until it does
  if (length(res@env$data) < n) {
    cresp <- .mapiParseResponse(.mapiRequest(res@env$conn, paste0("Xexport ", .mapiLongInt(info$id), 
                                                                  " ", .mapiLongInt(info$index), " ", .mapiLongInt(n-length(res@env$data)))))
    stopifnot(cresp$type == Q_BLOCK && cresp$rows > 0)
    
    res@env$data <- c(res@env$data, cresp$tuples)
    info$index <- info$index + cresp$rows
  }
  
  # convert tuple string vector into matrix so we can access a single column efficiently
  # call to a faster C implementation for the annoying task of splitting everyting into fields
  parts <- .Call("mapiSplit", res@env$data[1:n], as.integer(info$cols), PACKAGE=C_LIBRARY)
  
  # convert values column by column
  for (j in seq.int(info$cols)) {	
    col <- ct[[j]]
    if (col == .CT_NUM) 
      df[[j]] <- as.numeric(parts[[j]])
    if (col == .CT_CHRR) 
      df[[j]] <- parts[[j]]
    if (col == .CT_BOOL) 
      df[[j]] <- parts[[j]]=="true"
    if (col == .CT_CHR) { 
      df[[j]] <- parts[[j]]
    }
    if (col == .CT_RAW) {
      df[[j]] <- lapply(parts[[j]], charToRaw)
    }
  }
  
  # remove the already delivered tuples from the background holder or clear it altogether
  if (n+1 >= length(res@env$data)) {
    res@env$data <- character()
  }
  else {
    res@env$data <- res@env$data[seq(n+1, length(res@env$data))]
  }
  res@env$delivered <- res@env$delivered + n
  
  # this is a trick so we do not have to call data.frame(), which is expensive
  attr(df, "row.names") <- c(NA_integer_, length(df[[1]]))
  class(df) <- "data.frame"
  
  return(df)
})


setMethod("dbClearResult", "MonetDBResult", def = function(res, ...) {
  if (res@env$info$type == Q_TABLE) {
    resid <- res@env$info$id
    if (!is.null(resid) && !is.na(resid) && is.numeric(resid)) {
      .mapiRequest(res@env$conn, paste0("Xclose ", resid), async=TRUE)
      res@env$open <- FALSE
    }
  }
  invisible(TRUE)
}, valueClass = "logical")

setMethod("dbHasCompleted", "MonetDBResult", def = function(res, ...) {
  return(res@env$delivered == res@env$info$rows)
}, valueClass = "logical")

setMethod("dbIsValid", signature(dbObj="MonetDBResult"), def=function(dbObj, ...) {
  if (dbObj@env$info$type == Q_TABLE) {
    return(invisible(dbObj@env$open))
  }
  return(invisible(TRUE))
})

<<<<<<< HEAD
monetTypes <- rep(c("numeric", "character", "character", "logical", "raw"), c(8, 3, 4, 1, 1))
=======
monetTypes <- rep(c("numeric", "character", "character", "logical", "raw"), c(9, 3, 4, 1, 1))
>>>>>>> 5666b885
names(monetTypes) <- c(c("TINYINT", "SMALLINT", "INT", "BIGINT", "HUGEINT", "REAL", "DOUBLE", "DECIMAL", "WRD"), 
                       c("CHAR", "VARCHAR", "CLOB"), 
                       c("INTERVAL", "DATE", "TIME", "TIMESTAMP"), 
                       "BOOLEAN", 
                       "BLOB")


setMethod("dbColumnInfo", "MonetDBResult", def = function(res, ...) {
  return(data.frame(field.name=res@env$info$names, field.type=res@env$info$types, 
                    data.type=monetTypes[res@env$info$types]))	
}, 
valueClass = "data.frame")

setMethod("dbGetInfo", "MonetDBResult", def=function(dbObj, ...) {
  return(list(statement=dbObj@env$query, rows.affected=0, row.count=dbObj@env$info$rows, 
              has.completed=dbHasCompleted(dbObj), is.select=TRUE))	
}, valueClass="list")


### Private Constants & Methods

PROTOCOL_v8 <- 8
PROTOCOL_v9 <- 9
MAX_PACKET_SIZE <- 8192

HASH_ALGOS <- c("md5", "sha1", "crc32", "sha256", "sha512")

MSG_REDIRECT <- "^"
MSG_MESSAGE  <- "!"
MSG_PROMPT   <- ""
MSG_QUERY    <- "&"
MSG_SCHEMA_HEADER <- "%"
MSG_ASYNC_REPLY <- "_"


Q_TABLE       <- 1 
Q_UPDATE      <- 2 
Q_CREATE      <- 3
Q_TRANSACTION <- 4
Q_PREPARE     <- 5
Q_BLOCK       <- 6


REPLY_SIZE    <- 100 # Apparently, -1 means unlimited, but we will start with a small result set. 
# The entire set might never be fetch()'ed after all!

# .mapiRead and .mapiWrite implement MonetDB's MAPI protocol. It works as follows: 
# Ontop of the socket stream, blocks are being sent. Each block has a two-byte header. 
# MAPI protocol messages are sent as one or more blocks in both directions.
# The block header contains two pieces of information: 1) the amount of bytes in the block, 
# 2) a flag indicating whether the block is the final block of a message.

# this is a combination of read and write to synchronize access to the socket. 
# otherwise, we could have issues with finalizers

.mapiRequest <- function(conObj, msg, async=FALSE) {
  # call finalizers on disused objects. At least avoids concurrent access to socket.
  #gc()
  
  if (!identical(class(conObj)[[1]], "MonetDBConnection"))
    stop("I can only be called with a MonetDBConnection as parameter, not a socket.")
  
  # ugly effect of finalizers, sometimes, single-threaded R can get concurrent calls to this method.
  if (conObj@connenv$lock > 0) {
    if (async) {
      if (getOption("monetdb.debug.mapi", F)) message("II: Attempted parallel access to socket. ",
                                                      "Deferred query '", msg, "'")
      conObj@connenv$deferred <- c(conObj@connenv$deferred, msg)
      return("_")
    } else {
      stop("II: Attempted parallel access to socket. Use only dbSendUpdateAsync() from finalizers.")
    }
  }
  
  # add exit handler that will clean up the socket and release the lock.
  # just in case someone (Anthony!) uses ESC or CTRL-C while running some long running query.
  on.exit(.mapiCleanup(conObj), add=TRUE)
  
  # prevent other calls to .mapiRequest while we are doing something on this connection.
  conObj@connenv$lock <- 1
  
  # send payload and read response		
 
  .mapiWrite(conObj@socket, msg)
  resp <- .mapiRead(conObj@socket)
  
  # get deferred statements from deferred list and execute
  while (length(conObj@connenv$deferred) > 0) {
    # take element, execute, check response for prompt
    dmesg <- conObj@connenv$deferred[[1]]
    conObj@connenv$deferred[[1]] <- NULL
    .mapiWrite(conObj@socket, dmesg)
    dresp <- .mapiParseResponse(.mapiRead(conObj@socket))
    if (dresp$type == MSG_MESSAGE) {
      conObj@connenv$lock <- 0
      warning(paste("II: Failed to execute deferred statement '", dmesg, "'. Server said: '", 
                    dresp$message, "'"))
    }
  }	
  # release lock
  conObj@connenv$lock <- 0
  
  return(resp)
}


.mapiConnect <- function(host, port, timeout) {
  if (getOption("monetdb.clib", FALSE)) {
    return(.Call("mapiConnect", host, port, timeout, PACKAGE=C_LIBRARY))
  } else {
    return(socketConnection(host = host, port = port, blocking = TRUE, open="r+b", timeout = timeout))
  }
}

.mapiDisconnect <- function(socket) {
  if (getOption("monetdb.clib", FALSE)) {
    .Call("mapiDisconnect", socket, PACKAGE=C_LIBRARY)
  } else {
      # close, don't care about the errors...
      tryCatch(close(socket), error=function(e){}, warning=function(w){})
  }
}

.mapiCleanup <- function(conObj) {
  if (conObj@connenv$lock > 0) {
    if (getOption("monetdb.debug.query", F)) message("II: Interrupted query execution.")
    conObj@connenv$lock <- 0
  }
}

.mapiRead <- function(con) {
  if (getOption("monetdb.clib", FALSE)) {
    if (!identical(class(con)[[1]], "externalptr"))
      stop("I can only be called with a MonetDB connection object as parameter.")
    respstr <- .Call("mapiRead", con, PACKAGE=C_LIBRARY)
    if (getOption("monetdb.debug.mapi", F)) {
      dstr <- respstr
      if (nchar(dstr) > 300) {
        dstr <- paste0(substring(dstr, 1, 200), "...", substring(dstr, nchar(dstr)-100, nchar(dstr))) 
      } 
      message("RX: '", dstr, "'")
    }
    return(respstr)
  } else { 
    # R implementation
    if (!identical(class(con)[[1]], "sockconn"))
      stop("I can only be called with a MonetDB connection object as parameter.")
    resp <- list()
    repeat {
      unpacked <- readBin(con,"integer",n=1,size=2,signed=FALSE,endian="little")
      
      if (length(unpacked) == 0) {
        stop("Empty response from MonetDB server, probably a timeout. You can increase the time to wait for responses with the 'timeout' parameter to 'dbConnect()'.")
      }
      
      length <- bitShiftR(unpacked,1)
      final <- bitAnd(unpacked,1)
      
      # counting transmitted bytes
      counterenv$bytes.in <- counterenv$bytes.in + length
      
     # if (DEBUG_IO) cat(paste("II: Reading ",length," bytes, last: ",final==TRUE,"\n",sep=""))
      if (length == 0) break
      resp <- c(resp,readChar(con, length, useBytes = TRUE))    
      if (final == 1) break
    }
    if (getOption("monetdb.debug.mapi", F)) cat(paste("RX: '",substring(paste0(resp,collapse=""),1,200),"'\n",sep=""))
    return(paste0("",resp,collapse=""))
  }
}

.mapiWrite <- function(con, msg) {
  if (getOption("monetdb.clib", FALSE)) {
    # C implementation
    if (!identical(class(con)[[1]], "externalptr"))
        stop("I can only be called with a MonetDB connection object as parameter.")

    if (getOption("monetdb.debug.mapi", F))  message("TX: '", msg, "'")
    .Call("mapiWrite", con, msg, PACKAGE=C_LIBRARY)

  } else { 
    # R implementation
    if (!identical(class(con)[[1]], "sockconn"))
      stop("I can only be called with a MonetDB connection object as parameter.")
    final <- FALSE
    pos <- 0
    if (getOption("monetdb.debug.mapi", F))  message("TX: '",msg,"'\n",sep="")
    while (!final) {    
      req <- substring(msg,pos+1,min(MAX_PACKET_SIZE, nchar(msg))+pos)
      bytes <- nchar(req)
      pos <- pos + bytes
      final <- max(nchar(msg) - pos,0) == 0            
      header <- as.integer(bitOr(bitShiftL(bytes,1),as.numeric(final)))
      writeBin(header, con, 2,endian="little")
      writeChar(req,con,bytes,useBytes=TRUE,eos=NULL)
    }
    flush(con)
  }
  return(NULL)
}

.mapiCleanup <- function(conObj) {
  if (conObj@connenv$lock > 0) {
    if (getOption("monetdb.debug.query", F)) message("II: Interrupted query execution.")
    conObj@connenv$lock <- 0
  }
}

.mapiLongInt <- function(someint) {
  stopifnot(length(someint) == 1)
  formatC(someint, format="d")
}

# determines and partially parses the answer from the server in response to a query
.mapiParseResponse <- function(response) {
  #lines <- .Call("mapiSplitLines", response, PACKAGE="MonetDB.R")
  lines <- strsplit(response, "\n", fixed=TRUE, useBytes=TRUE)[[1]]
  
  typeLine <- lines[[1]]
  resKey <- substring(typeLine, 1, 1)
  
  if (resKey == MSG_ASYNC_REPLY) {
    return(list(type=MSG_ASYNC_REPLY))
  }
  if (resKey == MSG_MESSAGE) {
    return(list(type=MSG_MESSAGE, message=typeLine))
  }
  if (resKey == MSG_QUERY) {
    typeKey <- as.integer(substring(typeLine, 2, 2))
    env <- new.env(parent=emptyenv())
    
    # Query results
    if (typeKey == Q_TABLE || typeKey == Q_PREPARE) {
      header <- .mapiParseHeader(lines[1])
      if (getOption("monetdb.debug.query", F)) message("QQ: Query result for query ", header$id, 
                                                       " with ", header$rows, " rows and ", header$cols, " cols, ", header$index, " rows.")
      
      env$type	<- Q_TABLE
      env$id		<- header$id
      env$rows	<- header$rows
      env$cols	<- header$cols
      env$index	<- header$index
      env$tables	<- .mapiParseTableHeader(lines[2])
      env$names	<- .mapiParseTableHeader(lines[3])
      env$types	<- env$dbtypes <- toupper(.mapiParseTableHeader(lines[4]))
      env$lengths	<- .mapiParseTableHeader(lines[5])
      
      if (env$rows > 0) env$tuples <- lines[6:length(lines)]
      
      stopifnot(length(env$tuples) == header$index)
      return(env)
    }
    # Continuation of Q_TABLE without headers describing table structure
    if (typeKey == Q_BLOCK) {
      header <- .mapiParseHeader(lines[1], TRUE)
      if (getOption("monetdb.debug.query", F)) message("QQ: Continuation for query ", header$id, 
                                                       " with ", header$rows, " rows and ", header$cols, " cols, index ", header$inde, ".")
      
      env$type	<- Q_BLOCK
      env$id		<- header$id
      env$rows	<- header$rows
      env$cols	<- header$cols
      env$index	<- header$index
      env$tuples <- lines[2:length(lines)]
      
      stopifnot(length(env$tuples) == header$rows)
      
      return(env)
    }
    
    # Result of db-altering query
    if (typeKey == Q_UPDATE || typeKey == Q_CREATE) {
      header <- .mapiParseHeader(lines[1], TRUE)
      
      env$type	<- Q_UPDATE
      env$id		<- header$id
      
      return(env)			
    }
    
    if (typeKey == Q_TRANSACTION) {
      env$type	<- Q_UPDATE
      # no need to check the returned values, as there is none. If we get no error, all is well.
      return(env)
    }
    
  }
}

.mapiParseHeader <- function(line, stupidInverseColsRows=FALSE) {
  tableinfo <- strsplit(line, " ", fixed=TRUE, useBytes=TRUE)
  tableinfo <- tableinfo[[1]]
  
  id    <- as.numeric(tableinfo[2])
  if (!stupidInverseColsRows) {
    rows  <- as.numeric(tableinfo[3])
    cols  <- as.numeric(tableinfo[4])
  }
  else {
    rows  <- as.numeric(tableinfo[4])
    cols  <- as.numeric(tableinfo[3])
  }
  index <- as.numeric(tableinfo[5])
  
  return(list(id=id, rows=rows, cols=cols, index=index))
}

.mapiParseTableHeader <- function(line) {
  first <- strsplit(substr(line, 3, nchar(line)), " #", fixed=TRUE, useBytes=TRUE)
  second <- strsplit(first[[1]][1], ",\t", fixed=TRUE, useBytes=TRUE)
  second[[1]]
}

# authenticates the client against the MonetDB server. This is the first thing that happens
# on each connection. The server starts by sending a challenge, to which we respond by
# hashing our login information using the server-requested hashing algorithm and its salt.

.monetAuthenticate <- function(con, dbname, user="monetdb", password="monetdb", 
                               endhashfunc="sha512", language="sql") {
  
  endhashfunc <- tolower(endhashfunc)
  # read challenge from server, it looks like this
  # oRzY7XZr1EfNWETqU6b2:merovingian:9:RIPEMD160, SHA256, SHA1, MD5:LIT:SHA512:
  # salt:protocol:protocolversion:hashfunctions:endianness:hashrequested
  challenge <- .mapiRead(con)
  credentials <- strsplit(challenge, ":", fixed=TRUE)
  
  algos <- strsplit(credentials[[1]][4], ", ", fixed=TRUE)
  protocolVersion <- credentials[[1]][3]
  
  if (protocolVersion != PROTOCOL_v9) {
    stop("Protocol versions != 9 NOT SUPPORTED")
  }
  
  pwhashfunc <- tolower(credentials[[1]][6])
  salt <- credentials[[1]][1]
  
  if (!(endhashfunc %in% HASH_ALGOS)) {
    stop(paste("Server-requested end hash function", endhashfunc, "is not available"))
  }
  
  if (!(pwhashfunc %in% HASH_ALGOS)) {
    stop(paste("Server-requested password hash function", pwhashfunc, "is not available"))
  }
  
  # We first hash the password with the server-requested hash function 
  # (SHA512 in the example above).
  # then, we hash that hash together with the server-provided salt using 
  # a hash function from the list provided by the server. 
  # By default, we use SHA512 for both.
  hashsum <- digest(paste0(digest(password, algo=pwhashfunc, serialize=FALSE), salt), 
                    algo=endhashfunc, serialize=FALSE)	
  
  # we respond to the authentication challeng with something like
  # LIT:monetdb:{SHA512}eec43c24242[...]cc33147:sql:acs
  # endianness:username:passwordhash:language:databasename
  authString <- paste0("LIT:", user, ":{", toupper(endhashfunc), "}", hashsum, ":", language, ":", 
                       dbname, ":")
  .mapiWrite(con, authString)
  authResponse <- .mapiRead(con)
  respKey <- substring(authResponse, 1, 1)
  
  if (respKey != MSG_PROMPT) {
    if (respKey == MSG_REDIRECT) {
      redirects <- strsplit(authResponse, "\n", fixed=TRUE)
      link <- substr(redirects[[1]][1], 7, nchar(redirects[[1]][1]))
      
      redirect <- strsplit(link, "://", fixed=TRUE)
      protocol <- redirect[[1]][1]
      if (protocol == "merovingian") {
        # retry auth on same connection, we will get a new challenge
        .monetAuthenticate(con, dbname, user, password, endhashfunc)
      }
      if (protocol == "monetdb") {
        stop(paste0("Forwarding to another server (", link, ") not supported."))
      }
    }
    if (respKey == MSG_MESSAGE) {
      stop(paste("Authentication error:", authResponse))
    }
  } else {
    if (getOption("monetdb.debug.mapi", F)) message("II: Authentication successful.")
    # setting some server parameters...not sure if this should happen here
    .mapiWrite(con, paste0("Xreply_size ", REPLY_SIZE)); .mapiRead(con)
    .mapiWrite(con, "Xauto_commit 1"); .mapiRead(con)
  }
  
}

.hasColFunc <- function(conn, func) {
  tryCatch({
    r <- dbSendQuery(conn, paste0("SELECT ", func, "(1);"))
    TRUE
  }, error = function(e) {
    FALSE
  })
}

# copied from RMonetDB, no java-specific things in here...
monet.read.csv <- monetdb.read.csv <- function(conn, files, tablename, nrows, header=TRUE, 
                                               locked=FALSE, na.strings="", nrow.check=500, delim=",", newline="\\n", quote="\"", ...){
  
  if (length(na.strings)>1) stop("na.strings must be of length 1")
  headers <- lapply(files, read.csv, sep=delim, na.strings=na.strings, quote=quote, nrows=nrow.check, 
                    ...)
  
  if (length(files)>1){
    nn <- sapply(headers, ncol)
    if (!all(nn==nn[1])) stop("Files have different numbers of columns")
    nms <- sapply(headers, names)
    if(!all(nms==nms[, 1])) stop("Files have different variable names")
    types <- sapply(headers, function(df) sapply(df, dbDataType, dbObj=conn))
    if(!all(types==types[, 1])) stop("Files have different variable types")
  } 
  
  dbWriteTable(conn, tablename, headers[[1]][FALSE, ])
  
  delimspec <- paste0("USING DELIMITERS '", delim, "','", newline, "','", quote, "'")
  
  if(header || !missing(nrows)){
    if (length(nrows)==1) nrows <- rep(nrows, length(files))
    for(i in seq_along(files)) {
      thefile <- normalizePath(files[i])
      dbSendUpdate(conn, paste("COPY", format(nrows[i], scientific=FALSE), "OFFSET 2 RECORDS INTO", 
                               tablename, "FROM", paste("'", thefile, "'", sep=""), delimspec, "NULL as", paste("'", 
                                                                                                                na.strings[1], "'", sep=""), if(locked) "LOCKED"))
    }
  } else {
    for(i in seq_along(files)) {
      thefile <- normalizePath(files[i])
      dbSendUpdate(conn, paste0("COPY INTO ", tablename, " FROM ", paste("'", thefile, "'", sep=""), 
                                delimspec, "NULL as ", paste("'", na.strings[1], "'", sep=""), if(locked) " LOCKED "))
    }
  }
  dbGetQuery(conn, paste("select count(*) from", tablename))
}

counterenv <- new.env(parent=emptyenv())
counterenv$bytes.in <-  	counterenv$bytes.out <- numeric(1)

monetdbGetTransferredBytes <- function() {
  ret <- list(bytes.in=counterenv$bytes.in, bytes.out=counterenv$bytes.out)
  counterenv$bytes.in <- counterenv$bytes.out <- numeric(1)
  ret
}

.monetdbd.command <- function(passphrase, host="localhost", port=50000L, timeout=86400L) {
  socket <- .mapiConnect(host, port, timeout)
  .monetAuthenticate(socket, "merovingian", "monetdb", passphrase, language="control")
  .mapiWrite(socket, "#all status\n")
  ret <- .mapiRead(socket)
  .mapiDisconnect(socket)
  return (ret)
}

monetdb_queryinfo <- function(conn, query) {
  info <- emptyenv()
  tryCatch({
    .mapiRequest(conn, "Xreply_size 1")
    res <- dbSendQuery(conn, query)
    info <- res@env$info
    dbClearResult(res);
  }, error = function(e) {
    print(e)
    warning("Failed to calculate result set size for ", query)
  }, finally = {
    .mapiRequest(conn, paste0("Xreply_size ", REPLY_SIZE))
  })
  info
}<|MERGE_RESOLUTION|>--- conflicted
+++ resolved
@@ -589,11 +589,7 @@
   return(invisible(TRUE))
 })
 
-<<<<<<< HEAD
-monetTypes <- rep(c("numeric", "character", "character", "logical", "raw"), c(8, 3, 4, 1, 1))
-=======
 monetTypes <- rep(c("numeric", "character", "character", "logical", "raw"), c(9, 3, 4, 1, 1))
->>>>>>> 5666b885
 names(monetTypes) <- c(c("TINYINT", "SMALLINT", "INT", "BIGINT", "HUGEINT", "REAL", "DOUBLE", "DECIMAL", "WRD"), 
                        c("CHAR", "VARCHAR", "CLOB"), 
                        c("INTERVAL", "DATE", "TIME", "TIMESTAMP"), 
