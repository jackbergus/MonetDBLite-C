/*
 * The contents of this file are subject to the MonetDB Public License
 * Version 1.1 (the "License"); you may not use this file except in
 * compliance with the License. You may obtain a copy of the License at
 * http://www.monetdb.org/Legal/MonetDBLicense
 *
 * Software distributed under the License is distributed on an "AS IS"
 * basis, WITHOUT WARRANTY OF ANY KIND, either express or implied. See the
 * License for the specific language governing rights and limitations
 * under the License.
 *
 * The Original Code is the MonetDB Database System.
 *
 * The Initial Developer of the Original Code is CWI.
 * Portions created by CWI are Copyright (C) 1997-July 2008 CWI.
 * Copyright August 2008-2011 MonetDB B.V.
 * All Rights Reserved.
 */

#include "monetdb_config.h"
#include <monet_options.h>
#include "mapi.h"
#include "stream.h"
#include <unistd.h>
#include <stdlib.h>
#include <string.h>
#include <ctype.h>
#include "msqldump.h"

static void
quoted_print(stream *f, const char *s, const char singleq)
{
	mnstr_write(f, singleq ? "'" : "\"", 1, 1);
	while (*s) {
		switch (*s) {
		case '\\':
			mnstr_write(f, "\\", 1, 1);
			mnstr_write(f, s, 1, 1);
			break;
		case '"':
			if (!singleq)
				mnstr_write(f, "\\", 1, 1);
			mnstr_write(f, s, 1, 1);
			break;
		case '\'':
			if (singleq)
				mnstr_write(f, "\\", 1, 1);
			mnstr_write(f, s, 1, 1);
			break;
		case '\n':
			mnstr_write(f, "\\n", 1, 2);
			break;
		case '\t':
			mnstr_write(f, "\\t", 1, 2);
			break;
		default:
			if ((0 < *s && *s < 32) || *s == '\377')
				mnstr_printf(f, "\\%03o", *s & 0377);
			else
				mnstr_write(f, s, 1, 1);
			break;
		}
		s++;
	}
	mnstr_write(f, singleq ? "'" : "\"", 1, 1);
}

static char *actions[] = {
	0,
	"CASCADE",
	"RESTRICT",
	"SET NULL",
	"SET DEFAULT",
};
#define NR_ACTIONS	((int) (sizeof(actions) / sizeof(actions[0])))

static char *
get_schema(Mapi mid)
{
	char *sname = NULL;
	MapiHdl hdl;

	if ((hdl = mapi_query(mid, "SELECT \"current_schema\"")) == NULL || mapi_error(mid))
		goto bailout;
	while ((mapi_fetch_row(hdl)) != 0) {
		sname = mapi_fetch_field(hdl, 0);

		if (mapi_error(mid))
			goto bailout;
	}
	if (mapi_error(mid))
		goto bailout;
	/* copy before closing the handle */
	if (sname)
		sname = strdup(sname);
	mapi_close_handle(hdl);
	return sname;

  bailout:
	if (hdl) {
		if (mapi_result_error(hdl))
			mapi_explain_result(hdl, stderr);
		else
			mapi_explain_query(hdl, stderr);
		mapi_close_handle(hdl);
	} else
		mapi_explain(mid, stderr);
	return NULL;
}

int
has_systemfunctions(Mapi mid)
{
	MapiHdl hdl;
	int ret;

	if ((hdl = mapi_query(mid,
			      "SELECT \"t\".\"id\" "
			      "FROM \"sys\".\"_tables\" \"t\","
			           "\"sys\".\"schemas\" \"s\" "
			      "WHERE \"t\".\"name\" = 'systemfunctions' AND "
			            "\"t\".\"schema_id\" = \"s\".\"id\" AND "
			            "\"s\".\"name\" = 'sys'")) == NULL ||
	    mapi_error(mid))
		goto bailout;
	ret = mapi_get_row_count(hdl) == 1;
	while ((mapi_fetch_row(hdl)) != 0) {
		if (mapi_error(mid))
			goto bailout;
	}
	if (mapi_error(mid))
		goto bailout;
	mapi_close_handle(hdl);
	return ret;

  bailout:
	if (hdl) {
		if (mapi_result_error(hdl))
			mapi_explain_result(hdl, stderr);
		else
			mapi_explain_query(hdl, stderr);
		mapi_close_handle(hdl);
	} else
		mapi_explain(mid, stderr);
	return 0;
}

static int
dump_foreign_keys(Mapi mid, const char *schema, const char *tname, const char *tid, stream *toConsole)
{
	MapiHdl hdl = NULL;
	int cnt, i;
	char *query;
	size_t maxquerylen = 0;

	if (tname != NULL) {
		maxquerylen = 1024 + strlen(tname) + strlen(schema);
		query = malloc(maxquerylen);
		snprintf(query, maxquerylen,
			 "SELECT \"ps\".\"name\","		/* 0 */
			        "\"pkt\".\"name\","		/* 1 */
				"\"pkkc\".\"name\","		/* 2 */
				"\"fkkc\".\"name\","		/* 3 */
				"\"fkkc\".\"nr\","		/* 4 */
				"\"fkk\".\"name\","		/* 5 */
				"\"fkk\".\"action\","		/* 6 */
				"\"fs\".\"name\","		/* 7 */
				"\"fkt\".\"name\" "		/* 8 */
			 "FROM \"sys\".\"_tables\" \"fkt\","
			      "\"sys\".\"objects\" \"fkkc\","
			      "\"sys\".\"keys\" \"fkk\","
			      "\"sys\".\"_tables\" \"pkt\","
			      "\"sys\".\"objects\" \"pkkc\","
			      "\"sys\".\"keys\" \"pkk\","
			      "\"sys\".\"schemas\" \"ps\","
			      "\"sys\".\"schemas\" \"fs\" "
			 "WHERE \"fkt\".\"id\" = \"fkk\".\"table_id\" AND "
			       "\"pkt\".\"id\" = \"pkk\".\"table_id\" AND "
			       "\"fkk\".\"id\" = \"fkkc\".\"id\" AND "
			       "\"pkk\".\"id\" = \"pkkc\".\"id\" AND "
			       "\"fkk\".\"rkey\" = \"pkk\".\"id\" AND "
			       "\"fkkc\".\"nr\" = \"pkkc\".\"nr\" AND "
			       "\"pkt\".\"schema_id\" = \"ps\".\"id\" AND "
			       "\"fkt\".\"schema_id\" = \"fs\".\"id\" AND "
			       "\"fs\".\"name\" = '%s' AND "
			       "\"fkt\".\"name\" = '%s'"
			 "ORDER BY \"fkk\".\"name\", \"nr\"", schema, tname);
	} else if (tid != NULL) {
		maxquerylen = 1024;
		query = malloc(maxquerylen);
		snprintf(query, maxquerylen,
			 "SELECT \"ps\".\"name\","		/* 0 */
			        "\"pkt\".\"name\","		/* 1 */
				"\"pkkc\".\"name\","		/* 2 */
				"\"fkkc\".\"name\","		/* 3 */
				"\"fkkc\".\"nr\","		/* 4 */
				"\"fkk\".\"name\","		/* 5 */
				"\"fkk\".\"action\","		/* 6 */
				"0,"				/* 7 */
				"\"fkt\".\"name\" "		/* 8 */
			 "FROM \"sys\".\"_tables\" \"fkt\","
			      "\"sys\".\"objects\" \"fkkc\","
			      "\"sys\".\"keys\" \"fkk\","
			      "\"sys\".\"_tables\" \"pkt\","
			      "\"sys\".\"objects\" \"pkkc\","
			      "\"sys\".\"keys\" \"pkk\","
			      "\"sys\".\"schemas\" \"ps\""
			 "WHERE \"fkt\".\"id\" = \"fkk\".\"table_id\" AND "
			       "\"pkt\".\"id\" = \"pkk\".\"table_id\" AND "
			       "\"fkk\".\"id\" = \"fkkc\".\"id\" AND "
			       "\"pkk\".\"id\" = \"pkkc\".\"id\" AND "
			       "\"fkk\".\"rkey\" = \"pkk\".\"id\" AND "
			       "\"fkkc\".\"nr\" = \"pkkc\".\"nr\" AND "
			       "\"pkt\".\"schema_id\" = \"ps\".\"id\" AND "
			       "\"fkt\".\"id\" = %s"
			 "ORDER BY \"fkk\".\"name\", \"nr\"", tid);
	} else {
		query = "SELECT \"ps\".\"name\","		/* 0 */
			       "\"pkt\".\"name\","		/* 1 */
			       "\"pkkc\".\"name\","		/* 2 */
			       "\"fkkc\".\"name\","		/* 3 */
			       "\"fkkc\".\"nr\","		/* 4 */
			       "\"fkk\".\"name\","		/* 5 */
			       "\"fkk\".\"action\","		/* 6 */
			       "\"fs\".\"name\","		/* 7 */
			       "\"fkt\".\"name\" "		/* 8 */
			"FROM \"sys\".\"_tables\" \"fkt\","
			     "\"sys\".\"objects\" \"fkkc\","
			     "\"sys\".\"keys\" \"fkk\","
			     "\"sys\".\"_tables\" \"pkt\","
			     "\"sys\".\"objects\" \"pkkc\","
			     "\"sys\".\"keys\" \"pkk\","
			     "\"sys\".\"schemas\" \"ps\","
			     "\"sys\".\"schemas\" \"fs\" "
			"WHERE \"fkt\".\"id\" = \"fkk\".\"table_id\" AND "
			      "\"pkt\".\"id\" = \"pkk\".\"table_id\" AND "
			      "\"fkk\".\"id\" = \"fkkc\".\"id\" AND "
			      "\"pkk\".\"id\" = \"pkkc\".\"id\" AND "
			      "\"fkk\".\"rkey\" = \"pkk\".\"id\" AND "
			      "\"fkkc\".\"nr\" = \"pkkc\".\"nr\" AND "
			      "\"pkt\".\"schema_id\" = \"ps\".\"id\" AND "
			      "\"fkt\".\"schema_id\" = \"fs\".\"id\" AND "
			      "\"fkt\".\"system\" = FALSE "
			"ORDER BY \"fs\".\"name\",\"fkt\".\"name\","
			      "\"fkk\".\"name\", \"nr\"";
	}
	if ((hdl = mapi_query(mid, query)) == NULL || mapi_error(mid))
		goto bailout;
	cnt = mapi_fetch_row(hdl);
	while (cnt != 0) {
		char *c_psname = mapi_fetch_field(hdl, 0);
		char *c_ptname = mapi_fetch_field(hdl, 1);
		char *c_pcolumn = mapi_fetch_field(hdl, 2);
		char *c_fcolumn = mapi_fetch_field(hdl, 3);
		char *c_nr = mapi_fetch_field(hdl, 4);
		char *c_fkname = mapi_fetch_field(hdl, 5);
		char *c_faction = mapi_fetch_field(hdl, 6);
		char *c_fsname = mapi_fetch_field(hdl, 7);
		char *c_ftname = mapi_fetch_field(hdl, 8);
		char **fkeys, **pkeys;
		int nkeys = 0;

		if (mapi_error(mid))
			goto bailout;
		assert(strcmp(c_nr, "0") == 0);
		(void) c_nr;	/* pacify compilers in case assertions are disabled */
		nkeys = 1;
		fkeys = malloc(nkeys * sizeof(*fkeys));
		pkeys = malloc(nkeys * sizeof(*pkeys));
		pkeys[nkeys - 1] = c_pcolumn;
		fkeys[nkeys - 1] = c_fcolumn;
		while ((cnt = mapi_fetch_row(hdl)) != 0 && strcmp(mapi_fetch_field(hdl, 4), "0") != 0) {
			nkeys++;
			pkeys = realloc(pkeys, nkeys * sizeof(*pkeys));
			fkeys = realloc(fkeys, nkeys * sizeof(*fkeys));
			pkeys[nkeys - 1] = mapi_fetch_field(hdl, 2);
			fkeys[nkeys - 1] = mapi_fetch_field(hdl, 3);
		}
		if (tname == NULL && tid == NULL) {
			mnstr_printf(toConsole,
				     "ALTER TABLE \"%s\".\"%s\" ADD ",
				     c_fsname, c_ftname);
		} else {
			mnstr_printf(toConsole, ",\n\t");
		}
		if (c_fkname) {
			mnstr_printf(toConsole, "CONSTRAINT \"%s\" ",
				c_fkname);
		}
		mnstr_printf(toConsole, "FOREIGN KEY (");
		for (i = 0; i < nkeys; i++) {
			mnstr_printf(toConsole, "%s\"%s\"",
				     i > 0 ? ", " : "", fkeys[i]);
		}
		mnstr_printf(toConsole, ") REFERENCES \"%s\".\"%s\" (",
			     c_psname, c_ptname);
		for (i = 0; i < nkeys; i++) {
			mnstr_printf(toConsole, "%s\"%s\"",
				     i > 0 ? ", " : "", pkeys[i]);
		}
		mnstr_printf(toConsole, ")");
		free(fkeys);
		free(pkeys);
		if (c_faction) {
			int action = atoi(c_faction);
			int on_update = (action >> 8) & 255;
			int on_delete = action & 255;

			if (0 < on_delete &&
			    on_delete < NR_ACTIONS &&
			    on_delete != 2	   /* RESTRICT -- default */)
				mnstr_printf(toConsole, " ON DELETE %s",
					     actions[on_delete]);
			if (0 < on_update &&
			    on_update < NR_ACTIONS &&
			    on_delete != 2	   /* RESTRICT -- default */)
				mnstr_printf(toConsole, " ON UPDATE %s",
					     actions[on_update]);
		}
		if (tname == NULL && tid == NULL)
			mnstr_printf(toConsole, ";\n");

		if (mnstr_errnr(toConsole))
			goto bailout;
	}
	if (mapi_error(mid))
		goto bailout;
	if (hdl)
		mapi_close_handle(hdl);
	return 0;

  bailout:
	if (hdl) {
		if (mapi_result_error(hdl))
			mapi_explain_result(hdl, stderr);
		else if (mapi_error(mid))
			mapi_explain_query(hdl, stderr);
		mapi_close_handle(hdl);
	} else if (mapi_error(mid))
		mapi_explain(mid, stderr);

	if (query != NULL && maxquerylen != 0)
		free(query);

	return 1;
}

static const char *
toUpper(const char *s)
{
	static char toupperbuf[64];
	size_t i;
	size_t len = strlen(s);

	if (len >= sizeof(toupperbuf))
		return s;	/* too long: it's not *that* important */
	for (i = 0; i < len; i++)
		toupperbuf[i] = toupper((int)s[i]);
	toupperbuf[i] = '\0';
	return toupperbuf;
}

static int dump_column_definition(
	Mapi mid,
	stream *toConsole,
	const char *schema,
	const char *tname,
	const char *tid,
	int foreign);

static int
dump_type(Mapi mid, stream *toConsole, char *c_type, char *c_type_digits, char *c_type_scale)
{
	int space = 0;

	/* map wrd type to something legal */
	if (strcmp(c_type, "wrd") == 0) {
		if (strcmp(c_type_scale, "32") == 0)
			c_type = "int";
		else
			c_type = "bigint";
	}
	if (strcmp(c_type, "boolean") == 0) {
		space = mnstr_printf(toConsole, "BOOLEAN");
	} else if (strcmp(c_type, "int") == 0) {
		space = mnstr_printf(toConsole, "INTEGER");
	} else if (strcmp(c_type, "smallint") == 0) {
		space = mnstr_printf(toConsole, "SMALLINT");
	} else if (strcmp(c_type, "tinyint") == 0) {
		space = mnstr_printf(toConsole, "TINYINT");
	} else if (strcmp(c_type, "bigint") == 0) {
		space = mnstr_printf(toConsole, "BIGINT");
	} else if (strcmp(c_type, "date") == 0) {
		space = mnstr_printf(toConsole, "DATE");
	} else if (strcmp(c_type, "month_interval") == 0) {
		if (strcmp(c_type_digits, "1") == 0)
			space = mnstr_printf(toConsole, "INTERVAL YEAR");
		else if (strcmp(c_type_digits, "2") == 0)
			space = mnstr_printf(toConsole, "INTERVAL YEAR TO MONTH");
		else if (strcmp(c_type_digits, "3") == 0)
			space = mnstr_printf(toConsole, "INTERVAL MONTH");
		else
			fprintf(stderr, "Internal error: unrecognized month interval %s\n", c_type_digits);
	} else if (strcmp(c_type, "sec_interval") == 0) {
		if (strcmp(c_type_digits, "4") == 0)
			space = mnstr_printf(toConsole, "INTERVAL DAY");
		else if (strcmp(c_type_digits, "5") == 0)
			space = mnstr_printf(toConsole, "INTERVAL DAY TO HOUR");
		else if (strcmp(c_type_digits, "6") == 0)
			space = mnstr_printf(toConsole, "INTERVAL DAY TO MINUTE");
		else if (strcmp(c_type_digits, "7") == 0)
			space = mnstr_printf(toConsole, "INTERVAL DAY TO SECOND");
		else if (strcmp(c_type_digits, "8") == 0)
			space = mnstr_printf(toConsole, "INTERVAL HOUR");
		else if (strcmp(c_type_digits, "9") == 0)
			space = mnstr_printf(toConsole, "INTERVAL HOUR TO MINUTE");
		else if (strcmp(c_type_digits, "10") == 0)
			space = mnstr_printf(toConsole, "INTERVAL HOUR TO SECOND");
		else if (strcmp(c_type_digits, "11") == 0)
			space = mnstr_printf(toConsole, "INTERVAL MINUTE");
		else if (strcmp(c_type_digits, "12") == 0)
			space = mnstr_printf(toConsole, "INTERVAL MINUTE TO SECOND");
		else if (strcmp(c_type_digits, "13") == 0)
			space = mnstr_printf(toConsole, "INTERVAL SECOND");
		else
			fprintf(stderr, "Internal error: unrecognized second interval %s\n", c_type_digits);
	} else if (strcmp(c_type, "clob") == 0) {
		space = mnstr_printf(toConsole, "CHARACTER LARGE OBJECT");
		if (strcmp(c_type_digits, "0") != 0)
			space += mnstr_printf(toConsole, "(%s)", c_type_digits);
	} else if (strcmp(c_type, "blob") == 0) {
		space = mnstr_printf(toConsole, "BINARY LARGE OBJECT");
		if (strcmp(c_type_digits, "0") != 0)
			space += mnstr_printf(toConsole, "(%s)", c_type_digits);
	} else if (strcmp(c_type, "timestamp") == 0 ||
		   strcmp(c_type, "timestamptz") == 0) {
		space = mnstr_printf(toConsole, "TIMESTAMP");
		if (strcmp(c_type_digits, "7") != 0)
			space += mnstr_printf(toConsole, "(%d)", atoi(c_type_digits) - 1);
		if (strcmp(c_type, "timestamptz") == 0)
			space += mnstr_printf(toConsole, " WITH TIME ZONE");
	} else if (strcmp(c_type, "time") == 0 ||
		   strcmp(c_type, "timetz") == 0) {
		space = mnstr_printf(toConsole, "TIME");
		if (strcmp(c_type_digits, "1") != 0)
			space += mnstr_printf(toConsole, "(%d)", atoi(c_type_digits) - 1);
		if (strcmp(c_type, "timetz") == 0)
			space += mnstr_printf(toConsole, " WITH TIME ZONE");
	} else if (strcmp(c_type, "real") == 0) {
		if (strcmp(c_type_digits, "24") == 0 &&
		    strcmp(c_type_scale, "0") == 0)
			space = mnstr_printf(toConsole, "REAL");
		else if (strcmp(c_type_scale, "0") == 0)
			space = mnstr_printf(toConsole, "FLOAT(%s)", c_type_digits);
		else
			space = mnstr_printf(toConsole, "FLOAT(%s,%s)",
					c_type_digits, c_type_scale);
	} else if (strcmp(c_type, "double") == 0) {
		if (strcmp(c_type_digits, "53") == 0 &&
		    strcmp(c_type_scale, "0") == 0)
			space = mnstr_printf(toConsole, "DOUBLE");
		else if (strcmp(c_type_scale, "0") == 0)
			space = mnstr_printf(toConsole, "FLOAT(%s)", c_type_digits);
		else
			space = mnstr_printf(toConsole, "FLOAT(%s,%s)",
					c_type_digits, c_type_scale);
	} else if (strcmp(c_type, "decimal") == 0 &&
		   strcmp(c_type_digits, "1") == 0 &&
		   strcmp(c_type_scale, "0") == 0) {
		space = mnstr_printf(toConsole, "DECIMAL");
	} else if (strcmp(c_type, "table") == 0) {
		mnstr_printf(toConsole, "TABLE ");
		dump_column_definition(mid, toConsole, NULL, NULL, c_type_digits, 1);
	} else if (strcmp(c_type_digits, "0") == 0) {
		space = mnstr_printf(toConsole, "%s", toUpper(c_type));
	} else if (strcmp(c_type_scale, "0") == 0) {
		space = mnstr_printf(toConsole, "%s(%s)",
				toUpper(c_type), c_type_digits);
	} else {
		space = mnstr_printf(toConsole, "%s(%s,%s)",
				toUpper(c_type), c_type_digits, c_type_scale);
	}
	return space;
}

static int
dump_column_definition(Mapi mid, stream *toConsole, const char *schema, const char *tname, const char *tid, int foreign)
{
	MapiHdl hdl = NULL;
	char *query;
	size_t maxquerylen;
	int cnt;
	int slen;
	int cap;
#define CAP(X) ((cap = (int) (X)) < 0 ? 0 : cap)

	maxquerylen = 1024;
	if (tid == NULL)
		maxquerylen += strlen(tname) + strlen(schema);
	if ((query = malloc(maxquerylen)) == NULL)
		goto bailout;

	mnstr_printf(toConsole, "(\n");

	if (tid)
		snprintf(query, maxquerylen,
			 "SELECT \"c\".\"name\","		/* 0 */
				"\"c\".\"type\","		/* 1 */
				"\"c\".\"type_digits\","	/* 2 */
				"\"c\".\"type_scale\","		/* 3 */
				"\"c\".\"null\","		/* 4 */
				"\"c\".\"default\","		/* 5 */
				"\"c\".\"number\" "		/* 6 */
			 "FROM \"sys\".\"_columns\" \"c\" "
			 "WHERE \"c\".\"table_id\" = %s "
			 "ORDER BY \"number\"", tid);
	else
		snprintf(query, maxquerylen,
			 "SELECT \"c\".\"name\","		/* 0 */
				"\"c\".\"type\","		/* 1 */
				"\"c\".\"type_digits\","	/* 2 */
				"\"c\".\"type_scale\","		/* 3 */
				"\"c\".\"null\","		/* 4 */
				"\"c\".\"default\","		/* 5 */
				"\"c\".\"number\" "		/* 6 */
			 "FROM \"sys\".\"_columns\" \"c\", "
			      "\"sys\".\"_tables\" \"t\", "
			      "\"sys\".\"schemas\" \"s\" "
			 "WHERE \"c\".\"table_id\" = \"t\".\"id\" "
			 "AND '%s' = \"t\".\"name\" "
			 "AND \"t\".\"schema_id\" = \"s\".\"id\" "
			 "AND \"s\".\"name\" = '%s' "
			 "ORDER BY \"number\"", tname, schema);
	if ((hdl = mapi_query(mid, query)) == NULL || mapi_error(mid))
		goto bailout;

	slen = mapi_get_len(hdl, 0);
	cnt = 0;
	while ((mapi_fetch_row(hdl)) != 0) {
		char *c_name = mapi_fetch_field(hdl, 0);
		char *c_type = mapi_fetch_field(hdl, 1);
		char *c_type_digits = mapi_fetch_field(hdl, 2);
		char *c_type_scale = mapi_fetch_field(hdl, 3);
		char *c_null = mapi_fetch_field(hdl, 4);
		char *c_default = mapi_fetch_field(hdl, 5);
		int space;

		if (mapi_error(mid))
			goto bailout;
		if (cnt)
			mnstr_printf(toConsole, ",\n");

		mnstr_printf(toConsole, "\t\"%s\"%*s ",
			     c_name, CAP(slen - strlen(c_name)), "");
		space = dump_type(mid, toConsole, c_type, c_type_digits, c_type_scale);
		if (strcmp(c_null, "false") == 0)
			mnstr_printf(toConsole, "%*s NOT NULL",
					CAP(13 - space), "");
		if (c_default != NULL)
			mnstr_printf(toConsole, "%*s DEFAULT %s",
					CAP(13 - space), "", c_default);
		cnt++;
		if (mnstr_errnr(toConsole))
			goto bailout;
	}
	if (mapi_error(mid))
		goto bailout;
	mapi_close_handle(hdl);
	hdl = NULL;
	/* presumably we don't need to order on id, since there should
	   only be a single primary key, but it doesn't hurt, and the
	   code is then close to the code for the uniqueness
	   constraint */
	if (tid)
		snprintf(query, maxquerylen,
			 "SELECT \"kc\".\"name\","		/* 0 */
				"\"kc\".\"nr\", "		/* 1 */
				"\"k\".\"name\", "		/* 2 */
				"\"k\".\"id\" "			/* 3 */
			 "FROM \"sys\".\"objects\" \"kc\", "
			      "\"sys\".\"keys\" \"k\" "
			 "WHERE \"kc\".\"id\" = \"k\".\"id\" AND "
			       "\"k\".\"table_id\" = %s AND "
			       "\"k\".\"type\" = 0 "
			 "ORDER BY \"id\", \"nr\"", tid);
	else
		snprintf(query, maxquerylen,
			 "SELECT \"kc\".\"name\","		/* 0 */
				"\"kc\".\"nr\", "		/* 1 */
				"\"k\".\"name\", "		/* 2 */
				"\"k\".\"id\" "			/* 3 */
			 "FROM \"sys\".\"objects\" \"kc\", "
			      "\"sys\".\"keys\" \"k\", "
			      "\"sys\".\"schemas\" \"s\", "
			      "\"sys\".\"_tables\" \"t\" "
			 "WHERE \"kc\".\"id\" = \"k\".\"id\" AND "
			       "\"k\".\"table_id\" = \"t\".\"id\" AND "
			       "\"k\".\"type\" = 0 AND "
			       "\"t\".\"schema_id\" = \"s\".\"id\" AND "
			       "\"s\".\"name\" = '%s' AND "
			       "\"t\".\"name\" = '%s' "
			 "ORDER BY \"id\", \"nr\"", schema, tname);
	if ((hdl = mapi_query(mid, query)) == NULL || mapi_error(mid))
		goto bailout;
	cnt = 0;
	while ((mapi_fetch_row(hdl)) != 0) {
		char *c_column = mapi_fetch_field(hdl, 0);
		char *k_name = mapi_fetch_field(hdl, 2);

		if (mapi_error(mid))
			goto bailout;
		if (cnt == 0) {
			mnstr_printf(toConsole, ",\n\t");
			if (k_name) {
				mnstr_printf(toConsole, "CONSTRAINT \"%s\" ",
					k_name);
			}
			mnstr_printf(toConsole, "PRIMARY KEY (");
		} else
			mnstr_printf(toConsole, ", ");
		mnstr_printf(toConsole, "\"%s\"", c_column);
		cnt++;
		if (mnstr_errnr(toConsole))
			goto bailout;
	}
	if (cnt)
		mnstr_printf(toConsole, ")");
	if (mapi_error(mid))
		goto bailout;
	mapi_close_handle(hdl);
	hdl = NULL;

	if (tid)
		snprintf(query, maxquerylen,
			 "SELECT \"kc\".\"name\","		/* 0 */
				"\"kc\".\"nr\", "		/* 1 */
				"\"k\".\"name\", "		/* 2 */
				"\"k\".\"id\" "			/* 3 */
			 "FROM \"sys\".\"objects\" \"kc\", "
			      "\"sys\".\"keys\" \"k\" "
			 "WHERE \"kc\".\"id\" = \"k\".\"id\" AND "
			       "\"k\".\"table_id\" = %s AND "
			       "\"k\".\"type\" = 1 "
			 "ORDER BY \"id\", \"nr\"", tid);
	else
		snprintf(query, maxquerylen,
			 "SELECT \"kc\".\"name\","		/* 0 */
				"\"kc\".\"nr\", "		/* 1 */
				"\"k\".\"name\", "		/* 2 */
				"\"k\".\"id\" "			/* 3 */
			 "FROM \"sys\".\"objects\" \"kc\", "
			      "\"sys\".\"keys\" \"k\", "
			      "\"sys\".\"schemas\" \"s\", "
			      "\"sys\".\"_tables\" \"t\" "
			 "WHERE \"kc\".\"id\" = \"k\".\"id\" AND "
			       "\"k\".\"table_id\" = \"t\".\"id\" AND "
			       "\"k\".\"type\" = 1 AND "
			       "\"t\".\"schema_id\" = \"s\".\"id\" AND "
			       "\"s\".\"name\" = '%s' AND "
			       "\"t\".\"name\" = '%s' "
			 "ORDER BY \"id\", \"nr\"", schema, tname);
	if ((hdl = mapi_query(mid, query)) == NULL || mapi_error(mid))
		goto bailout;
	cnt = 0;
	while ((mapi_fetch_row(hdl)) != 0) {
		char *c_column = mapi_fetch_field(hdl, 0);
		char *kc_nr = mapi_fetch_field(hdl, 1);
		char *k_name = mapi_fetch_field(hdl, 2);

		if (mapi_error(mid))
			goto bailout;
		if (strcmp(kc_nr, "0") == 0) {
			if (cnt)
				mnstr_write(toConsole, ")", 1, 1);
			mnstr_printf(toConsole, ",\n\t");
			if (k_name) {
				mnstr_printf(toConsole, "CONSTRAINT \"%s\" ",
					k_name);
			}
			mnstr_printf(toConsole, "UNIQUE (");
			cnt = 1;
		} else
			mnstr_printf(toConsole, ", ");
		mnstr_printf(toConsole, "\"%s\"", c_column);
		if (mnstr_errnr(toConsole))
			goto bailout;
	}
	if (cnt)
		mnstr_write(toConsole, ")", 1, 1);
	if (mapi_error(mid))
		goto bailout;
	mapi_close_handle(hdl);
	hdl = NULL;

	if (foreign &&
	    dump_foreign_keys(mid, schema, tname, tid, toConsole))
		goto bailout;

	mnstr_printf(toConsole, "\n");

	mnstr_printf(toConsole, ")");

	free(query);
	return 0;

  bailout:
	if (hdl) {
		if (mapi_result_error(hdl))
			mapi_explain_result(hdl, stderr);
		else if (mapi_error(mid))
			mapi_explain_query(hdl, stderr);
		mapi_close_handle(hdl);
	} else if (mapi_error(mid))
		mapi_explain(mid, stderr);
	if (query != NULL)
		free(query);
	return 1;
}

int
describe_table(Mapi mid, char *schema, char *tname, stream *toConsole, int foreign)
{
	int cnt;
	MapiHdl hdl = NULL;
	char *query;
	char *view = NULL;
	size_t maxquerylen;
	char *sname = NULL;

	if (schema == NULL) {
		if ((sname = strchr(tname, '.')) != NULL) {
			size_t len = sname - tname;

			sname = malloc(len + 1);
			strncpy(sname, tname, len);
			sname[len] = 0;
			tname += len + 1;
		} else if ((sname = get_schema(mid)) == NULL) {
			return 1;
		}
		schema = sname;
	}

	maxquerylen = 512 + strlen(tname) + strlen(schema);

	query = malloc(maxquerylen);
	snprintf(query, maxquerylen,
		 "SELECT \"t\".\"name\", \"t\".\"query\" "
		 "FROM \"sys\".\"_tables\" \"t\", \"sys\".\"schemas\" \"s\" "
		 "WHERE \"s\".\"name\" = '%s' "
		 "AND \"t\".\"schema_id\" = \"s\".\"id\" "
		 "AND \"t\".\"name\" = '%s'",
		 schema, tname);

	if ((hdl = mapi_query(mid, query)) == NULL || mapi_error(mid))
		goto bailout;
	cnt = 0;
	while ((mapi_fetch_row(hdl)) != 0) {
		cnt++;
		view = mapi_fetch_field(hdl, 1);
	}
	if (mapi_error(mid)) {
		view = NULL;
		goto bailout;
	}
	if (view)
		view = strdup(view);
	mapi_close_handle(hdl);
	hdl = NULL;

	if (cnt != 1) {
		if (cnt == 0)
			fprintf(stderr, "table %s.%s does not exist\n", schema, tname);
		else
			fprintf(stderr, "table %s.%s is not unique, corrupt catalog?\n",
					schema, tname);
		goto bailout;
	}

	if (view) {
		/* the table is actually a view */
		mnstr_printf(toConsole, "%s\n", view);
		goto doreturn;
	}

	mnstr_printf(toConsole, "CREATE TABLE \"%s\".\"%s\" ", schema, tname);

	if (dump_column_definition(mid, toConsole, schema, tname, NULL, foreign))
		goto bailout;
	mnstr_printf(toConsole, ";\n");

	snprintf(query, maxquerylen,
		 "SELECT \"i\".\"name\", "		/* 0 */
			"\"k\".\"name\", "		/* 1 */
			"\"kc\".\"nr\", "		/* 2 */
			"\"c\".\"name\" "		/* 3 */
		 "FROM \"sys\".\"idxs\" AS \"i\" LEFT JOIN \"sys\".\"keys\" AS \"k\" "
				"ON \"i\".\"name\" = \"k\".\"name\", "
		      "\"sys\".\"objects\" AS \"kc\", "
		      "\"sys\".\"_columns\" AS \"c\", "
		      "\"sys\".\"schemas\" \"s\", "
		      "\"sys\".\"_tables\" AS \"t\" "
		 "WHERE \"i\".\"table_id\" = \"t\".\"id\" AND "
		       "\"i\".\"id\" = \"kc\".\"id\" AND "
		       "\"t\".\"id\" = \"c\".\"table_id\" AND "
		       "\"kc\".\"name\" = \"c\".\"name\" AND "
		       "(\"k\".\"type\" IS NULL OR \"k\".\"type\" = 1) AND "
		       "\"t\".\"schema_id\" = \"s\".\"id\" AND "
		       "\"s\".\"name\" = '%s' AND "
		       "\"t\".\"name\" = '%s' "
		 "ORDER BY \"i\".\"name\", \"kc\".\"nr\"", schema, tname);
	if ((hdl = mapi_query(mid, query)) == NULL || mapi_error(mid))
		goto bailout;
	cnt = 0;
	while (mapi_fetch_row(hdl) != 0) {
		char *i_name = mapi_fetch_field(hdl, 0);
		char *k_name = mapi_fetch_field(hdl, 1);
		char *kc_nr = mapi_fetch_field(hdl, 2);
		char *c_name = mapi_fetch_field(hdl, 3);

		if (mapi_error(mid))
			goto bailout;
		if (k_name != NULL) {
			/* unique key, already handled */
			continue;
		}

		if (strcmp(kc_nr, "0") == 0) {
			if (cnt)
				mnstr_printf(toConsole, ");\n");
			mnstr_printf(toConsole,
				     "CREATE INDEX \"%s\" ON \"%s\".\"%s\" (",
				     i_name, schema, tname);
			cnt = 1;
		} else
			mnstr_printf(toConsole, ", ");
		mnstr_printf(toConsole, "\"%s\"", c_name);
		if (mnstr_errnr(toConsole))
			goto bailout;
	}
	if (cnt)
		mnstr_printf(toConsole, ");\n");
	if (mapi_error(mid))
		goto bailout;

  doreturn:
	if (hdl)
		mapi_close_handle(hdl);
	if (view)
		free(view);
	if (query != NULL)
		free(query);
	if (sname != NULL)
		free(sname);
	return 0;

  bailout:
	if (hdl) {
		if (mapi_result_error(hdl))
			mapi_explain_result(hdl, stderr);
		else if (mapi_error(mid))
			mapi_explain_query(hdl, stderr);
		mapi_close_handle(hdl);
	} else if (mapi_error(mid))
		mapi_explain(mid, stderr);
	if (view)
		free(view);
	if (sname != NULL)
		free(sname);
	if (query != NULL)
		free(query);
	return 1;
}

int
describe_sequence(Mapi mid, char *schema, char *tname, stream *toConsole)
{
	MapiHdl hdl = NULL;
	char *query;
	size_t maxquerylen;
	char *sname = NULL;

	if (schema == NULL) {
		if ((sname = strchr(tname, '.')) != NULL) {
			size_t len = sname - tname;

			sname = malloc(len + 1);
			strncpy(sname, tname, len);
			sname[len] = 0;
			tname += len + 1;
		} else if ((sname = get_schema(mid)) == NULL) {
			return 1;
		}
		schema = sname;
	}

	maxquerylen = 512 + strlen(tname) + strlen(schema);

	query = malloc(maxquerylen);
	snprintf(query, maxquerylen,
		"SELECT \"s\".\"name\","
		     "\"seq\".\"name\","
		     "get_value_for(\"s\".\"name\",\"seq\".\"name\"),"
		     "\"seq\".\"minvalue\","
		     "\"seq\".\"maxvalue\","
		     "\"seq\".\"increment\","
		     "\"seq\".\"cycle\" "
		"FROM \"sys\".\"sequences\" \"seq\", "
		     "\"sys\".\"schemas\" \"s\" "
		"WHERE \"s\".\"id\" = \"seq\".\"schema_id\" "
		  "AND \"s\".\"name\" = '%s' "
		  "AND \"seq\".\"name\" = '%s' "
		"ORDER BY \"s\".\"name\",\"seq\".\"name\"",
		schema, tname);

	if ((hdl = mapi_query(mid, query)) == NULL || mapi_error(mid))
		goto bailout;

	while (mapi_fetch_row(hdl) != 0) {
		char *schema = mapi_fetch_field(hdl, 0);
		char *name = mapi_fetch_field(hdl, 1);
		char *start = mapi_fetch_field(hdl, 2);
		char *minvalue = mapi_fetch_field(hdl, 3);
		char *maxvalue = mapi_fetch_field(hdl, 4);
		char *increment = mapi_fetch_field(hdl, 5);
		char *cycle = mapi_fetch_field(hdl, 6);

		mnstr_printf(toConsole,
				 "CREATE SEQUENCE \"%s\".\"%s\" START WITH %s",
				 schema, name, start);
		if (strcmp(increment, "1") != 0)
			mnstr_printf(toConsole, " INCREMENT BY %s", increment);
		if (strcmp(minvalue, "0") != 0)
			mnstr_printf(toConsole, " MINVALUE %s", minvalue);
		if (strcmp(maxvalue, "0") != 0)
			mnstr_printf(toConsole, " MAXVALUE %s", maxvalue);
		mnstr_printf(toConsole, " %sCYCLE;\n", strcmp(cycle, "true") == 0 ? "" : "NO ");
		if (mnstr_errnr(toConsole)) {
			mapi_close_handle(hdl);
			hdl = NULL;
			goto bailout;
		}
	}
	if (mapi_error(mid))
		goto bailout;
	mapi_close_handle(hdl);
	hdl = NULL;
	return 0;

bailout:
	if (hdl) {
		if (mapi_result_error(hdl))
			mapi_explain_result(hdl, stderr);
		else if (mapi_error(mid))
			mapi_explain_query(hdl, stderr);
		mapi_close_handle(hdl);
	} else if (mapi_error(mid))
		mapi_explain(mid, stderr);
	if (sname != NULL)
		free(sname);
	if (query != NULL)
		free(query);
	return 1;
}

int
describe_schema(Mapi mid, char *sname, stream *toConsole)
{
	MapiHdl hdl = NULL;
	char schemas[256];

	snprintf(schemas, 256,
		"SELECT \"s\".\"name\", \"a\".\"name\" "
		"FROM \"sys\".\"schemas\" \"s\", "
		     "\"sys\".\"auths\" \"a\" "
		"WHERE \"s\".\"authorization\" = \"a\".\"id\" AND "
		      "\"s\".\"name\" = '%s' "
		"ORDER BY \"s\".\"name\"",
		sname);

	if ((hdl = mapi_query(mid, schemas)) == NULL || mapi_error(mid)) {
		if (hdl) {
			if (mapi_result_error(hdl))
				mapi_explain_result(hdl, stderr);
			else
				mapi_explain_query(hdl, stderr);
			mapi_close_handle(hdl);
		} else
			mapi_explain(mid, stderr);

		return 1;
	}

	while (mapi_fetch_row(hdl) != 0) {
		char *sname = mapi_fetch_field(hdl, 0);
		char *aname = mapi_fetch_field(hdl, 1);

		mnstr_printf(toConsole, "CREATE SCHEMA \"%s\"", sname);
		if (strcmp(aname, "sysadmin") != 0) {
			mnstr_printf(toConsole,
					 " AUTHORIZATION \"%s\"", aname);
		}
		mnstr_printf(toConsole, ";\n");
	}

	return 0;
}

int
dump_table_data(Mapi mid, char *schema, char *tname, stream *toConsole,
		const char useInserts)
{
	int cnt, i;
	MapiHdl hdl = NULL;
	char *query;
	size_t maxquerylen;
	int *string;
	char *sname = NULL;

	if (schema == NULL) {
		if ((sname = strchr(tname, '.')) != NULL) {
			size_t len = sname - tname;

			sname = malloc(len + 1);
			strncpy(sname, tname, len);
			sname[len] = 0;
			tname += len + 1;
		} else if ((sname = get_schema(mid)) == NULL) {
			return 1;
		}
		schema = sname;
	}

	maxquerylen = 512 + strlen(tname) + strlen(schema);
	query = malloc(maxquerylen);

	snprintf(query, maxquerylen,
		 "SELECT \"t\".\"name\", \"t\".\"query\" "
		 "FROM \"sys\".\"_tables\" \"t\", \"sys\".\"schemas\" \"s\" "
		 "WHERE \"s\".\"name\" = '%s' "
		 "AND \"t\".\"schema_id\" = \"s\".\"id\" "
		 "AND \"t\".\"name\" = '%s'",
		 schema, tname);

	if ((hdl = mapi_query(mid, query)) == NULL || mapi_error(mid))
		goto bailout;
	if (mapi_rows_affected(hdl) != 1) {
		if (mapi_rows_affected(hdl) == 0)
			fprintf(stderr, "table '%s.%s' does not exist\n", schema, tname);
		else
			fprintf(stderr, "table '%s.%s' is not unique\n", schema, tname);
		goto bailout;
	}
	while ((mapi_fetch_row(hdl)) != 0) {
		if (mapi_fetch_field(hdl, 1)) {
			/* the table is actually a view */
			goto doreturn;
		}
	}
	if (mapi_error(mid))
		goto bailout;
	mapi_close_handle(hdl);
	hdl = NULL;

	if (!useInserts) {
		snprintf(query, maxquerylen, "SELECT count(*) FROM \"%s\".\"%s\"",
			 schema, tname);
		if ((hdl = mapi_query(mid, query)) == NULL || mapi_error(mid))
			goto bailout;
		if (mapi_fetch_row(hdl)) {
			char *cntfld = mapi_fetch_field(hdl, 0);

			if (strcmp(cntfld, "0") == 0) {
				/* no records to dump, so return early */
				goto doreturn;
			}

			mnstr_printf(toConsole,
					 "COPY %s RECORDS INTO \"%s\".\"%s\" "
					 "FROM stdin USING DELIMITERS '\\t','\\n','\"';\n",
					 cntfld, schema, tname);
		}
		mapi_close_handle(hdl);
		hdl = NULL;
	}

	snprintf(query, maxquerylen, "SELECT * FROM \"%s\".\"%s\"",
		 schema, tname);
	if ((hdl = mapi_query(mid, query)) == NULL || mapi_error(mid))
		goto bailout;

	cnt = mapi_get_field_count(hdl);
	string = malloc(sizeof(int) * cnt);
	for (i = 0; i < cnt; i++) {
		string[i] = 0;
		if (strcmp(mapi_get_type(hdl, i), "char") == 0 ||
		    strcmp(mapi_get_type(hdl, i), "varchar") == 0 ||
		    strcmp(mapi_get_type(hdl, i), "clob") == 0) {
			string[i] = 1;
		}
	}
	while (mapi_fetch_row(hdl)) {
		char *s;

		if (useInserts)
			mnstr_printf(toConsole, "INSERT INTO \"%s\".\"%s\" VALUES (",
					schema, tname);

		for (i = 0; i < cnt; i++) {
			s = mapi_fetch_field(hdl, i);
			if (s == NULL)
				mnstr_printf(toConsole, "NULL");
			else if (string[i]) {
				/* write double or single-quoted string with
				   certain characters escaped */
				quoted_print(toConsole, s, useInserts);
			} else
				mnstr_printf(toConsole, "%s", s);

			if (useInserts) {
				if (i < cnt - 1)
					mnstr_printf(toConsole, ", ");
				else
					mnstr_printf(toConsole, ");\n");
			} else {
				if (i < cnt - 1)
					mnstr_write(toConsole, "\t", 1, 1);
				else
					mnstr_write(toConsole, "\n", 1, 1);
			}
		}
		if (mnstr_errnr(toConsole))
			goto bailout;
	}
	free(string);
	if (mapi_error(mid))
		goto bailout;

  doreturn:
	if (hdl)
		mapi_close_handle(hdl);
	if (query != NULL)
		free(query);
	if (sname != NULL)
		free(sname);
	return 0;

  bailout:
	if (hdl) {
		if (mapi_result_error(hdl))
			mapi_explain_result(hdl, stderr);
		else if (mapi_error(mid))
			mapi_explain_query(hdl, stderr);
		mapi_close_handle(hdl);
	} else if (mapi_error(mid))
		mapi_explain(mid, stderr);
	if (sname != NULL)
		free(sname);
	if (query != NULL)
		free(query);
	return 1;
}

int
dump_table(Mapi mid, char *schema, char *tname, stream *toConsole, int describe, int foreign, const char useInserts)
{
	int rc;

	rc = describe_table(mid, schema, tname, toConsole, foreign);
	if (rc == 0 && !describe)
		rc = dump_table_data(mid, schema, tname, toConsole, useInserts);
	return rc;
}

static int
dump_external_functions(Mapi mid, const char *schema, const char *fname, stream *toConsole, const char dumpSystem)
{
	const char functions[] =
		"SELECT \"f\".\"id\","
		       "\"f\".\"name\","
		       "\"f\".\"mod\","
		       "\"f\".\"func\","
		       "\"a\".\"name\","
		       "\"a\".\"type\","
		       "\"a\".\"type_digits\","
		       "\"a\".\"type_scale\","
		       "\"a\".\"number\", "
			   "\"s\".\"name\" "
		"FROM \"sys\".\"args\" \"a\","
		     "\"sys\".\"functions\" \"f\", "
			 "\"sys\".\"schemas\" \"s\" "
		"WHERE \"f\".\"sql\" = FALSE AND "
		      "\"a\".\"func_id\" = \"f\".\"id\" AND "
			  "\"f\".\"schema_id\" = \"s\".\"id\" "
		      "%s %s "
		"ORDER BY \"f\".\"id\", \"a\".\"number\"";
	char query[512];
	MapiHdl hdl;
	char *prev_f_id = NULL;
	char *prev_f_mod = NULL;
	char *prev_f_func = NULL;
	char *prev_a_name = NULL;
	char *prev_a_type = NULL;
	char *prev_a_type_digits = NULL;
	char *prev_a_type_scale = NULL;
	char *sep = NULL;

	snprintf(query, sizeof(query), functions,
			dumpSystem ? "" : "AND \"f\".\"id\"",
			dumpSystem ? "" : has_systemfunctions(mid) ? "NOT IN (SELECT \"function_id\" FROM \"sys\".\"systemfunctions\")" : "> 2000");
	if ((hdl = mapi_query(mid, query)) == NULL || mapi_error(mid))
		goto bailout;
	while (!mnstr_errnr(toConsole) && mapi_fetch_row(hdl) != 0) {
		char *f_id = mapi_fetch_field(hdl, 0);
		char *f_name = mapi_fetch_field(hdl, 1);
		char *f_mod = mapi_fetch_field(hdl, 2);
		char *f_func = mapi_fetch_field(hdl, 3);
		char *a_name = mapi_fetch_field(hdl, 4);
		char *a_type = mapi_fetch_field(hdl, 5);
		char *a_type_digits = mapi_fetch_field(hdl, 6);
		char *a_type_scale = mapi_fetch_field(hdl, 7);
		char *a_number = mapi_fetch_field(hdl, 8);
		char *s_name = mapi_fetch_field(hdl, 9);

		if (schema != NULL && strcmp(s_name, schema) != 0)
			continue;
		if (fname != NULL && strcmp(f_name, fname) != 0)
			continue;

		if (prev_f_id == NULL || strcmp(prev_f_id, f_id) != 0) {
			if (prev_f_id) {
				mnstr_printf(toConsole, ")");
				if (strcmp(prev_a_name, "result") == 0) {
					mnstr_printf(toConsole, " RETURNS ");
					dump_type(mid, toConsole, prev_a_type, prev_a_type_digits, prev_a_type_scale);
				}
				mnstr_printf(toConsole,
					     " EXTERNAL NAME \"%s\".\"%s\";\n",
					     prev_f_mod, prev_f_func);
				free(prev_f_id);
				free(prev_f_mod);
				free(prev_f_func);
				free(prev_a_name);
				free(prev_a_type);
				free(prev_a_type_digits);
				free(prev_a_type_scale);
			}
			if (strcmp(a_name, "result") == 0) {
				mnstr_printf(toConsole,
					     "CREATE FUNCTION \"%s\"(",
					     f_name);
			} else
				mnstr_printf(toConsole,
					     "CREATE PROCEDURE \"%s\"(",
					     f_name);
			prev_f_id = strdup(f_id);
			prev_f_mod = strdup(f_mod);
			prev_f_func = strdup(f_func);
			prev_a_name = strdup(a_name);
			prev_a_type = strdup(a_type);
			prev_a_type_digits = strdup(a_type_digits);
			prev_a_type_scale = strdup(a_type_scale);
			sep = "";
		}
		if (strcmp(a_name, "result") != 0 ||
		    strcmp(a_number, "0") != 0) {
			mnstr_printf(toConsole, "%s\"%s\" ", sep, a_name);
			dump_type(mid, toConsole, a_type, a_type_digits, a_type_scale);
			sep = ", ";
		}
	}
	if (prev_f_id) {
		mnstr_printf(toConsole, ")");
		if (strcmp(prev_a_name, "result") == 0) {
			mnstr_printf(toConsole, " RETURNS ");
			dump_type(mid, toConsole, prev_a_type, prev_a_type_digits, prev_a_type_scale);
		}
		mnstr_printf(toConsole,
			     " EXTERNAL NAME \"%s\".\"%s\";\n",
			     prev_f_mod, prev_f_func);
		free(prev_f_id);
		free(prev_f_mod);
		free(prev_f_func);
		free(prev_a_name);
		free(prev_a_type);
		free(prev_a_type_digits);
		free(prev_a_type_scale);
	}

	mapi_close_handle(hdl);
	return mnstr_errnr(toConsole) ? 1 : 0;

  bailout:
	if (hdl) {
		if (mapi_result_error(hdl))
			mapi_explain_result(hdl, stderr);
		else
			mapi_explain_query(hdl, stderr);
		mapi_close_handle(hdl);
	} else
		mapi_explain(mid, stderr);
	return 1;
}

int
dump_functions(Mapi mid, stream *toConsole, const char *sname, const char *fname)
{
	const char functions[] =
		"SELECT \"f\".\"func\", \"f\".\"name\", \"s\".\"name\" "
		"FROM \"sys\".\"schemas\" \"s\","
		     "\"sys\".\"functions\" \"f\" "
		"WHERE \"f\".\"sql\" = TRUE AND "
		      "\"s\".\"id\" = \"f\".\"schema_id\""
			  "%s %s "
		      "%s%s%s "
		"ORDER BY \"f\".\"id\"";
	MapiHdl hdl;
	char *q;
	size_t l;
	char dumpSystem;

	if (sname == NULL) {
		char *schema;
		if (fname == NULL) {
			schema = NULL;
		} else if ((schema = strchr(fname, '.')) != NULL) {
			size_t len = schema - fname;

			schema = malloc(len + 1);
			strncpy(schema, fname, len);
			schema[len] = 0;
			fname += len + 1;
		} else if ((schema = get_schema(mid)) == NULL) {
			return 1;
		}
		sname = schema;
	}

	dumpSystem = sname && fname;

	if (dump_external_functions(mid, sname, fname, toConsole, dumpSystem))
		return 1;
	l = sizeof(functions) + (sname ? strlen(sname) : 0) + 100;
	q = malloc(l);
	snprintf(q, l, functions,
		 dumpSystem ? "" : "AND \"f\".\"id\"",
		 dumpSystem ? "" : has_systemfunctions(mid) ? "NOT IN (SELECT \"function_id\" FROM \"sys\".\"systemfunctions\")" : "> 2000",
		 sname ? " AND \"s\".\"name\" = '" : "",
		 sname ? sname : "",
		 sname ? "'" : "");
	hdl = mapi_query(mid, q);
	free(q);
	if (hdl == NULL || mapi_error(mid))
		goto bailout;
	while (!mnstr_errnr(toConsole) && mapi_fetch_row(hdl) != 0) {
		char *query = mapi_fetch_field(hdl, 0);
		char *f_name = mapi_fetch_field(hdl, 1);
		char *s_name = mapi_fetch_field(hdl, 2);

		if (sname != NULL && strcmp(sname, s_name) != 0)
			continue;
		if (fname != NULL && strcmp(fname, f_name) != 0)
			continue;

		mnstr_printf(toConsole, "%s\n", query);
	}
	if (mapi_error(mid))
		goto bailout;
	mapi_close_handle(hdl);
	return mnstr_errnr(toConsole) ? 1 : 0;

  bailout:
	if (hdl) {
		if (mapi_result_error(hdl))
			mapi_explain_result(hdl, stderr);
		else
			mapi_explain_query(hdl, stderr);
		mapi_close_handle(hdl);
	} else
		mapi_explain(mid, stderr);
	return 1;
}

int
dump_database(Mapi mid, stream *toConsole, int describe, const char useInserts)
{
	const char *start = "START TRANSACTION";
	const char *end = "ROLLBACK";
	const char *chkhash =
		"SELECT \"id\" "
		"FROM \"sys\".\"functions\" "
		"WHERE \"name\" = 'password_hash'";
	const char *createhash =
		"CREATE FUNCTION \"password_hash\" (\"username\" STRING) "
		"RETURNS STRING "
		"EXTERNAL NAME \"sql\".\"password\"";
	const char *drophash = "DROP FUNCTION \"password_hash\"";
	const char *users =
		"SELECT \"ui\".\"name\", "
		       "\"ui\".\"fullname\", "
		       "\"password_hash\"(\"ui\".\"name\"), "
		       "\"s\".\"name\" "
		"FROM \"sys\".\"db_user_info\" \"ui\", "
		     "\"sys\".\"schemas\" \"s\" "
		"WHERE \"ui\".\"default_schema\" = \"s\".\"id\" AND "
		      "\"ui\".\"name\" <> 'monetdb' "
		"ORDER BY \"ui\".\"name\"";
	const char *roles =
		"SELECT \"name\" "
		"FROM \"sys\".\"auths\" "
		"WHERE \"name\" NOT IN (SELECT \"name\" "
				       "FROM \"sys\".\"db_user_info\") AND "
		      "\"grantor\" <> 0 "
		"ORDER BY \"name\"";
	const char *grants =
		"SELECT \"a1\".\"name\", "
		       "\"a2\".\"name\" "
		"FROM \"sys\".\"auths\" \"a1\", "
		     "\"sys\".\"auths\" \"a2\", "
		     "\"sys\".\"user_role\" \"ur\" "
		"WHERE \"a1\".\"id\" = \"ur\".\"login_id\" AND "
		      "\"a2\".\"id\" = \"ur\".\"role_id\" "
		"ORDER BY \"a1\".\"name\", \"a2\".\"name\"";
	const char *table_grants =
		"SELECT \"s\".\"name\", \"t\".\"name\", "
		       "\"a\".\"name\", "
		       "CASE WHEN \"p\".\"privileges\" = 1 THEN 'SELECT' "
			    "WHEN \"p\".\"privileges\" = 2 THEN 'UPDATE' "
			    "WHEN \"p\".\"privileges\" = 4 THEN 'INSERT' "
			    "WHEN \"p\".\"privileges\" = 8 THEN 'DELETE' "
			    "WHEN \"p\".\"privileges\" = 16 THEN 'EXECUTE' "
			    "WHEN \"p\".\"privileges\" = 32 THEN 'GRANT' END, "
		       "\"g\".\"name\", \"p\".\"grantable\" "
		"FROM \"sys\".\"schemas\" \"s\", \"sys\".\"tables\" \"t\", "
		     "\"sys\".\"auths\" \"a\", \"sys\".\"privileges\" \"p\", "
		     "\"sys\".\"auths\" \"g\" "
		"WHERE \"p\".\"obj_id\" = \"t\".\"id\" AND "
		      "\"p\".\"auth_id\" = \"a\".\"id\" AND "
		      "\"t\".\"schema_id\" = \"s\".\"id\" AND "
		      "\"t\".\"system\" = FALSE AND "
		      "\"p\".\"grantor\" = \"g\".\"id\"";
	const char *column_grants =
		"SELECT \"s\".\"name\", \"t\".\"name\", "
		       "\"c\".\"name\", \"a\".\"name\", "
		       "CASE WHEN \"p\".\"privileges\" = 1 THEN 'SELECT' "
			    "WHEN \"p\".\"privileges\" = 2 THEN 'UPDATE' "
			    "WHEN \"p\".\"privileges\" = 4 THEN 'INSERT' "
			    "WHEN \"p\".\"privileges\" = 8 THEN 'DELETE' "
			    "WHEN \"p\".\"privileges\" = 16 THEN 'EXECUTE' "
			    "WHEN \"p\".\"privileges\" = 32 THEN 'GRANT' END, "
		       "\"g\".\"name\", \"p\".\"grantable\" "
		"FROM \"sys\".\"schemas\" \"s\", \"sys\".\"tables\" \"t\", "
		     "\"sys\".\"columns\" \"c\", \"sys\".\"auths\" \"a\", "
		     "\"sys\".\"privileges\" \"p\", \"sys\".\"auths\" \"g\" "
		"WHERE \"p\".\"obj_id\" = \"c\".\"id\" AND "
		      "\"c\".\"table_id\" = \"t\".\"id\" AND "
		      "\"p\".\"auth_id\" = \"a\".\"id\" AND "
		      "\"t\".\"schema_id\" = \"s\".\"id\" AND "
		      "\"t\".\"system\" = FALSE AND "
		      "\"p\".\"grantor\" = \"g\".\"id\"";
	const char *schemas =
		"SELECT \"s\".\"name\", \"a\".\"name\" "
		"FROM \"sys\".\"schemas\" \"s\", "
		     "\"sys\".\"auths\" \"a\" "
		"WHERE \"s\".\"authorization\" = \"a\".\"id\" AND "
		      "\"s\".\"name\" NOT IN ('sys', 'tmp') "
		"ORDER BY \"s\".\"name\"";
	/* alternative, but then need to handle NULL in second column:
	   SELECT "s"."name", "a"."name"
	   FROM "sys"."schemas" "s"
		LEFT OUTER JOIN "sys"."auths" "a"
		     ON "s"."authorization" = "a"."id" AND
		"s"."name" NOT IN ('sys', 'tmp')
	   ORDER BY "s"."name"

	   This may be needed after a sequence:

	   CREATE USER "voc" WITH PASSWORD 'voc' NAME 'xxx' SCHEMA "sys";
	   CREATE SCHEMA "voc" AUTHORIZATION "voc";
	   ALTER USER "voc" SET SCHEMA "voc";
	   DROP USER "voc";

	   In this case, the authorization value for voc in the
	   schemas table has no corresponding value in the auths table
	   anymore.
	 */
	const char *sequences1 =
		"SELECT \"sch\".\"name\",\"seq\".\"name\" "
		"FROM \"sys\".\"schemas\" \"sch\", "
		     "\"sys\".\"sequences\" \"seq\" "
		"WHERE \"sch\".\"id\" = \"seq\".\"schema_id\" "
		"ORDER BY \"sch\".\"name\",\"seq\".\"name\"";
	const char *sequences2 =
		"SELECT \"s\".\"name\","
		     "\"seq\".\"name\","
		     "get_value_for(\"s\".\"name\",\"seq\".\"name\"),"
		     "\"seq\".\"minvalue\","
		     "\"seq\".\"maxvalue\","
		     "\"seq\".\"increment\","
		     "\"seq\".\"cycle\" "
		"FROM \"sys\".\"sequences\" \"seq\", "
		     "\"sys\".\"schemas\" \"s\" "
		"WHERE \"s\".\"id\" = \"seq\".\"schema_id\" "
		"ORDER BY \"s\".\"name\",\"seq\".\"name\"";
	const char *tables_and_functions =
		"WITH \"tf_xYzzY\" AS ("
			"SELECT \"s\".\"name\" AS \"sname\", "
			       "\"f\".\"name\" AS \"name\", "
			       "\"f\".\"id\" AS \"id\", "
			       "\"f\".\"func\" AS \"func\" "
			"FROM \"sys\".\"schemas\" \"s\", "
			     "\"sys\".\"functions\" \"f\" "
			"WHERE \"f\".\"sql\" = TRUE AND "
			      "\"s\".\"id\" = \"f\".\"schema_id\" "
			      "%s"  /* and f.id not in systemfunctions */
			"UNION "
			"SELECT \"s\".\"name\" AS \"sname\", "
			       "\"t\".\"name\" AS \"name\", "
			       "\"t\".\"id\" AS \"id\", "
			       "CAST(NULL AS VARCHAR(8196)) AS \"func\" "
			"FROM \"sys\".\"schemas\" \"s\", "
			     "\"sys\".\"_tables\" \"t\" "
			"WHERE \"t\".\"type\" BETWEEN 0 AND 1 AND "
			      "\"t\".\"system\" = FALSE AND "
			      "\"s\".\"id\" = \"t\".\"schema_id\" AND "
			      "\"s\".\"name\" <> 'tmp' "
			"UNION "
			"SELECT \"s\".\"name\" AS \"sname\", "
			       "\"tr\".\"name\" AS \"name\", "
			       "\"tr\".\"id\" AS \"id\", "
			       "\"tr\".\"statement\" AS \"func\" "
			"FROM \"sys\".\"triggers\" \"tr\", "
			     "\"sys\".\"schemas\" \"s\", "
			     "\"sys\".\"_tables\" \"t\" "
			"WHERE \"s\".\"id\" = \"t\".\"schema_id\" AND "
			      "\"t\".\"id\" = \"tr\".\"table_id\""
		") "
		"SELECT * FROM \"tf_xYzzY\" ORDER BY \"tf_xYzzY\".\"id\"";
	char *sname;
	char *curschema = NULL;
	MapiHdl hdl;
	int create_hash_func = 0;
	int rc = 0;
	char query[1024];

	/* start a transaction for the dump */
	if (!describe)
		mnstr_printf(toConsole, "START TRANSACTION;\n");

	if ((hdl = mapi_query(mid, start)) == NULL || mapi_error(mid))
		goto bailout;
	mapi_close_handle(hdl);
	hdl = NULL;

	sname = get_schema(mid);
	if (sname == NULL)
		goto bailout2;
	if (strcmp(sname, "sys") == 0 || strcmp(sname, "tmp") == 0) {
		free(sname);
		sname = NULL;

		/* dump roles */
		if ((hdl = mapi_query(mid, roles)) == NULL || mapi_error(mid))
			goto bailout;

		while (mapi_fetch_row(hdl) != 0) {
			char *name = mapi_fetch_field(hdl, 0);

			mnstr_printf(toConsole, "CREATE ROLE \"%s\";\n", name);
		}
		if (mapi_error(mid))
			goto bailout;
		mapi_close_handle(hdl);

		/* dump users, part 1 */
		/* first make sure the password_hash function exists */
		if ((hdl = mapi_query(mid, chkhash)) == NULL ||
		    mapi_error(mid))
			goto bailout;
		create_hash_func = mapi_rows_affected(hdl) == 0;
		mapi_close_handle(hdl);
		if (create_hash_func) {
			if ((hdl = mapi_query(mid, createhash)) == NULL ||
			    mapi_error(mid))
				goto bailout;
			mapi_close_handle(hdl);
		}

		if ((hdl = mapi_query(mid, users)) == NULL || mapi_error(mid))
			goto bailout;

		while (mapi_fetch_row(hdl) != 0) {
			char *uname = mapi_fetch_field(hdl, 0);
			char *fullname = mapi_fetch_field(hdl, 1);
			char *pwhash = mapi_fetch_field(hdl, 2);
			char *sname = mapi_fetch_field(hdl, 3);

			mnstr_printf(toConsole, "CREATE USER \"%s\"", uname);
			if (describe)
				mnstr_printf(toConsole,
					     " WITH ENCRYPTED PASSWORD '%s'"
					     " NAME '%s' SCHEMA \"%s\";\n",
					     pwhash, fullname, sname);
			else
				mnstr_printf(toConsole,
					     " WITH ENCRYPTED PASSWORD '%s'"
					     " NAME '%s' SCHEMA \"sys\";\n",
					     pwhash, fullname);
		}
		if (mapi_error(mid))
			goto bailout;
		mapi_close_handle(hdl);

		/* dump schemas */
		if ((hdl = mapi_query(mid, schemas)) == NULL ||
		    mapi_error(mid))
			goto bailout;

		while (mapi_fetch_row(hdl) != 0) {
			char *sname = mapi_fetch_field(hdl, 0);
			char *aname = mapi_fetch_field(hdl, 1);

			mnstr_printf(toConsole, "CREATE SCHEMA \"%s\"", sname);
			if (strcmp(aname, "sysadmin") != 0) {
				mnstr_printf(toConsole,
					     " AUTHORIZATION \"%s\"", aname);
			}
			mnstr_printf(toConsole, ";\n");
		}
		if (mapi_error(mid))
			goto bailout;
		mapi_close_handle(hdl);

		if (!describe) {
			/* dump users, part 2 */
			if ((hdl = mapi_query(mid, users)) == NULL ||
			    mapi_error(mid))
				goto bailout;

			while (mapi_fetch_row(hdl) != 0) {
				char *uname = mapi_fetch_field(hdl, 0);
				char *sname = mapi_fetch_field(hdl, 3);

				if (strcmp(sname, "sys") == 0)
					continue;
				mnstr_printf(toConsole,
					     "ALTER USER \"%s\" "
					     "SET SCHEMA \"%s\";\n",
					     uname, sname);
			}
			if (mapi_error(mid))
				goto bailout;
			mapi_close_handle(hdl);
		}

		/* clean up -- not strictly necessary due to ROLLBACK */
		if (create_hash_func) {
			if ((hdl = mapi_query(mid, drophash)) == NULL ||
			    mapi_error(mid))
				goto bailout;
			mapi_close_handle(hdl);
		}

		/* grant user privileges */
		if ((hdl = mapi_query(mid, grants)) == NULL || mapi_error(mid))
			goto bailout;

		while (mapi_fetch_row(hdl) != 0) {
			char *uname = mapi_fetch_field(hdl, 0);
			char *rname = mapi_fetch_field(hdl, 1);

			mnstr_printf(toConsole, "GRANT \"%s\" TO ", rname);
			if (strcmp(uname, "public") == 0)
				mnstr_printf(toConsole, "PUBLIC");
			else
				mnstr_printf(toConsole, "\"%s\"", uname);
			/* optional WITH ADMIN OPTION and FROM
			   (CURRENT_USER|CURRENT_ROLE) are ignored by
			   server, so we can't dump them */
			mnstr_printf(toConsole, ";\n");
		}
		if (mapi_error(mid))
			goto bailout;
		mapi_close_handle(hdl);
	} else {
		mnstr_printf(toConsole, "SET SCHEMA \"%s\";\n", sname);
		curschema = strdup(sname);
	}

	/* dump sequences, part 1 */
	if ((hdl = mapi_query(mid, sequences1)) == NULL || mapi_error(mid))
		goto bailout;

	while (mapi_fetch_row(hdl) != 0) {
		char *schema = mapi_fetch_field(hdl, 0);
		char *name = mapi_fetch_field(hdl, 1);

		if (sname != NULL && strcmp(schema, sname) != 0)
			continue;
		mnstr_printf(toConsole,
			     "CREATE SEQUENCE \"%s\".\"%s\" AS INTEGER;\n",
			     schema, name);
	}
	if (mapi_error(mid))
		goto bailout;
	mapi_close_handle(hdl);
	hdl = NULL;

	/* dump tables and functions */
	if (dump_external_functions(mid, NULL, NULL, toConsole, 0))
		goto bailout;
	snprintf(query, sizeof(query), tables_and_functions,
		 has_systemfunctions(mid) ? "AND \"f\".\"id\" NOT IN (SELECT \"function_id\" FROM \"sys\".\"systemfunctions\") " : "");
	if ((hdl = mapi_query(mid, query)) == NULL ||
	    mapi_error(mid))
		goto bailout;

	while (rc == 0 &&
	       !mnstr_errnr(toConsole) &&
	       mapi_fetch_row(hdl) != 0) {
		char *schema = mapi_fetch_field(hdl, 0);
		char *tname = mapi_fetch_field(hdl, 1);
		char *func = mapi_fetch_field(hdl, 3);

		if (mapi_error(mid))
			goto bailout;
		if (sname != NULL && strcmp(schema, sname) != 0)
			continue;
		if (curschema == NULL || strcmp(schema, curschema) != 0) {
			if (curschema)
				free(curschema);
			curschema = strdup(schema);
			mnstr_printf(toConsole, "SET SCHEMA \"%s\";\n",
				     curschema);
		}
		if (func == NULL) {
			if (schema)
				schema = strdup(schema);
			tname = strdup(tname);
			rc = dump_table(mid, schema, tname, toConsole, describe, describe, useInserts);
			if (schema)
				free(schema);
			free(tname);
		} else
			mnstr_printf(toConsole, "%s\n", func);
	}
	if (curschema) {
		if (strcmp(sname ? sname : "sys", curschema) != 0) {
			mnstr_printf(toConsole, "SET SCHEMA \"%s\";\n",
				     sname ? sname : "sys");
		}
		free(curschema);
		curschema = strdup(sname ? sname : "sys");
	}
	if (mapi_error(mid))
		goto bailout;
	mapi_close_handle(hdl);
	hdl = NULL;
	if (mnstr_errnr(toConsole))
		goto bailout2;

	if (!describe) {
		if (dump_foreign_keys(mid, NULL, NULL, NULL, toConsole))
			goto bailout2;

		/* dump sequences, part 2 */
		if ((hdl = mapi_query(mid, sequences2)) == NULL ||
		    mapi_error(mid))
			goto bailout;

		while (mapi_fetch_row(hdl) != 0) {
			char *schema = mapi_fetch_field(hdl, 0);
			char *name = mapi_fetch_field(hdl, 1);
			char *restart = mapi_fetch_field(hdl, 2);
			char *minvalue = mapi_fetch_field(hdl, 3);
			char *maxvalue = mapi_fetch_field(hdl, 4);
			char *increment = mapi_fetch_field(hdl, 5);
			char *cycle = mapi_fetch_field(hdl, 6);

			if (sname != NULL && strcmp(schema, sname) != 0)
				continue;

			mnstr_printf(toConsole,
				     "ALTER SEQUENCE \"%s\".\"%s\" RESTART WITH %s",
				     schema, name, restart);
			if (strcmp(increment, "1") != 0)
				mnstr_printf(toConsole, " INCREMENT BY %s", increment);
			if (strcmp(minvalue, "0") != 0)
				mnstr_printf(toConsole, " MINVALUE %s", minvalue);
			if (strcmp(maxvalue, "0") != 0)
				mnstr_printf(toConsole, " MAXVALUE %s", maxvalue);
			mnstr_printf(toConsole, " %sCYCLE;\n", strcmp(cycle, "true") == 0 ? "" : "NO ");
			if (mnstr_errnr(toConsole)) {
				mapi_close_handle(hdl);
				hdl = NULL;
				goto bailout2;
			}
		}
		if (mapi_error(mid))
			goto bailout;
		mapi_close_handle(hdl);
	}

	if ((hdl = mapi_query(mid, table_grants)) == NULL || mapi_error(mid))
		goto bailout;

	while (mapi_fetch_row(hdl) != 0) {
		char *schema = mapi_fetch_field(hdl, 0);
		char *tname = mapi_fetch_field(hdl, 1);
		char *aname = mapi_fetch_field(hdl, 2);
		char *priv = mapi_fetch_field(hdl, 3);
		char *grantable = mapi_fetch_field(hdl, 5);

		if (sname != NULL && strcmp(schema, sname) != 0)
			continue;
		if (curschema == NULL || strcmp(schema, curschema) != 0) {
			if (curschema)
				free(curschema);
			curschema = strdup(schema);
			mnstr_printf(toConsole, "SET SCHEMA \"%s\";\n",
				     curschema);
		}
		mnstr_printf(toConsole, "GRANT %s ON \"%s\" TO \"%s\"",
			     priv, tname, aname);
		if (strcmp(grantable, "1") == 0)
			mnstr_printf(toConsole, " WITH GRANT OPTION");
		mnstr_printf(toConsole, ";\n");
	}
	if (mapi_error(mid))
		goto bailout;
	mapi_close_handle(hdl);

	if ((hdl = mapi_query(mid, column_grants)) == NULL || mapi_error(mid))
		goto bailout;

	while (mapi_fetch_row(hdl) != 0) {
		char *schema = mapi_fetch_field(hdl, 0);
		char *tname = mapi_fetch_field(hdl, 1);
		char *cname = mapi_fetch_field(hdl, 2);
		char *aname = mapi_fetch_field(hdl, 3);
		char *priv = mapi_fetch_field(hdl, 4);
		char *grantable = mapi_fetch_field(hdl, 6);

		if (sname != NULL && strcmp(schema, sname) != 0)
			continue;
		if (curschema == NULL || strcmp(schema, curschema) != 0) {
			if (curschema)
				free(curschema);
			curschema = strdup(schema);
			mnstr_printf(toConsole, "SET SCHEMA \"%s\";\n",
				     curschema);
		}
		mnstr_printf(toConsole, "GRANT %s(\"%s\") ON \"%s\" TO \"%s\"",
			     priv, cname, tname, aname);
		if (strcmp(grantable, "1") == 0)
			mnstr_printf(toConsole, " WITH GRANT OPTION");
		mnstr_printf(toConsole, ";\n");
	}
	if (mapi_error(mid))
		goto bailout;
	mapi_close_handle(hdl);

	if (curschema) {
		if (strcmp(sname ? sname : "sys", curschema) != 0) {
			mnstr_printf(toConsole, "SET SCHEMA \"%s\";\n",
				     sname ? sname : "sys");
		}
		free(curschema);
		curschema = NULL;
	}

	if ((hdl = mapi_query(mid, end)) == NULL || mapi_error(mid))
		goto bailout;
	mapi_close_handle(hdl);

	/* finally commit the whole transaction */
	if (!describe)
		mnstr_printf(toConsole, "COMMIT;\n");

	return rc;

  bailout:
	if (hdl) {
		if (mapi_result_error(hdl))
			mapi_explain_result(hdl, stderr);
		else
			mapi_explain_query(hdl, stderr);
		mapi_close_handle(hdl);
	} else
		mapi_explain(mid, stderr);

  bailout2:
	hdl = mapi_query(mid, end);
	if (hdl)
		mapi_close_handle(hdl);
	return 1;
}

void
dump_version(Mapi mid, stream *toConsole, const char *prefix)
{
	MapiHdl hdl;
<<<<<<< HEAD
	char *dbname = NULL, *uri = NULL, m5ver[24];
=======
	char *dbname = NULL, *dbver = NULL, *dbrel = NULL;
>>>>>>> c6720990
	char *name, *val;

	if ((hdl = mapi_query(mid,
			      "SELECT \"name\", \"value\" "
			      "FROM sys.env() AS env "
<<<<<<< HEAD
			      "WHERE \"name\" IN ('gdk_dbname', 'monet_version', 'merovingian_uri')")) == NULL ||
	    mapi_error(mid))
=======
			      "WHERE \"name\" IN ('gdk_dbname', "
				       "'monet_version', "
					   "'monet_release')")) == NULL ||
			mapi_error(mid))
>>>>>>> c6720990
		goto cleanup;

	while ((mapi_fetch_row(hdl)) != 0) {
		name = mapi_fetch_field(hdl, 0);
		val = mapi_fetch_field(hdl, 1);

		if (mapi_error(mid))
			goto cleanup;

		if (name != NULL && val != NULL) {
			if (strcmp(name, "gdk_dbname") == 0)
				dbname = *val == '\0' ? NULL : strdup(val);
			else if (strcmp(name, "monet_version") == 0)
<<<<<<< HEAD
				snprintf(m5ver, sizeof(m5ver), "%s", val);
			else if (strcmp(name, "merovingian_uri") == 0)
				uri = strdup(val);
		}
	}
	if (uri != NULL) {
		if (dbname != NULL)
			free(dbname);
		dbname = uri;
	}
	if (dbname != NULL && *dbname != '\0' && m5ver[0] != '\0')
		mnstr_printf(toConsole, "%s MonetDB v%s, '%s'\n",
			     prefix, m5ver, dbname);
=======
				dbver = *val == '\0' ? NULL : strdup(val);
			else if (strcmp(name, "monet_release") == 0)
				dbrel = *val == '\0' ? NULL : strdup(val);
		}
	}
	if (dbname != NULL && dbver != NULL) {
		mnstr_printf(toConsole, "%s MonetDB v%s%s%s%s, '%s'\n",
			     prefix,
				 dbver,
				 dbrel != NULL ? " (" : "",
				 dbrel != NULL ? dbrel : "",
				 dbrel != NULL ? ")" : "",
				 dbname);
	}
>>>>>>> c6720990

  cleanup:
	if (dbname != NULL)
		free(dbname);
	if (dbver != NULL)
		free(dbver);
	if (dbrel != NULL)
		free(dbrel);
	if (hdl)
		mapi_close_handle(hdl);
}<|MERGE_RESOLUTION|>--- conflicted
+++ resolved
@@ -1900,25 +1900,17 @@
 dump_version(Mapi mid, stream *toConsole, const char *prefix)
 {
 	MapiHdl hdl;
-<<<<<<< HEAD
-	char *dbname = NULL, *uri = NULL, m5ver[24];
-=======
-	char *dbname = NULL, *dbver = NULL, *dbrel = NULL;
->>>>>>> c6720990
+	char *dbname = NULL, *uri = NULL, *dbver = NULL, *dbrel = NULL;
 	char *name, *val;
 
 	if ((hdl = mapi_query(mid,
 			      "SELECT \"name\", \"value\" "
 			      "FROM sys.env() AS env "
-<<<<<<< HEAD
-			      "WHERE \"name\" IN ('gdk_dbname', 'monet_version', 'merovingian_uri')")) == NULL ||
-	    mapi_error(mid))
-=======
 			      "WHERE \"name\" IN ('gdk_dbname', "
 				       "'monet_version', "
-					   "'monet_release')")) == NULL ||
+					   "'monet_release', "
+					   "'merovingian_uri')")) == NULL ||
 			mapi_error(mid))
->>>>>>> c6720990
 		goto cleanup;
 
 	while ((mapi_fetch_row(hdl)) != 0) {
@@ -1932,8 +1924,9 @@
 			if (strcmp(name, "gdk_dbname") == 0)
 				dbname = *val == '\0' ? NULL : strdup(val);
 			else if (strcmp(name, "monet_version") == 0)
-<<<<<<< HEAD
-				snprintf(m5ver, sizeof(m5ver), "%s", val);
+				dbver = *val == '\0' ? NULL : strdup(val);
+			else if (strcmp(name, "monet_release") == 0)
+				dbrel = *val == '\0' ? NULL : strdup(val);
 			else if (strcmp(name, "merovingian_uri") == 0)
 				uri = strdup(val);
 		}
@@ -1942,15 +1935,6 @@
 		if (dbname != NULL)
 			free(dbname);
 		dbname = uri;
-	}
-	if (dbname != NULL && *dbname != '\0' && m5ver[0] != '\0')
-		mnstr_printf(toConsole, "%s MonetDB v%s, '%s'\n",
-			     prefix, m5ver, dbname);
-=======
-				dbver = *val == '\0' ? NULL : strdup(val);
-			else if (strcmp(name, "monet_release") == 0)
-				dbrel = *val == '\0' ? NULL : strdup(val);
-		}
 	}
 	if (dbname != NULL && dbver != NULL) {
 		mnstr_printf(toConsole, "%s MonetDB v%s%s%s%s, '%s'\n",
@@ -1961,7 +1945,6 @@
 				 dbrel != NULL ? ")" : "",
 				 dbname);
 	}
->>>>>>> c6720990
 
   cleanup:
 	if (dbname != NULL)
