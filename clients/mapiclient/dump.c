/*
 * This Source Code Form is subject to the terms of the Mozilla Public
 * License, v. 2.0.  If a copy of the MPL was not distributed with this
 * file, You can obtain one at http://mozilla.org/MPL/2.0/.
 *
 * Copyright 1997 - July 2008 CWI, August 2008 - 2018 MonetDB B.V.
 */

#include "monetdb_config.h"
#include "monet_options.h"
#include "mapi.h"
#include "stream.h"
#include <unistd.h>
#include <string.h>
#include <ctype.h>
#include "msqldump.h"

static void
quoted_print(stream *f, const char *s, char singleq)
{
	mnstr_write(f, singleq ? "'" : "\"", 1, 1);
	while (*s) {
		switch (*s) {
		case '\\':
			mnstr_write(f, "\\\\", 1, 2);
			break;
		case '"':
			mnstr_write(f, "\"\"", 1, singleq ? 1 : 2);
			break;
		case '\'':
			mnstr_write(f, "''", 1, singleq ? 2 : 1);
			break;
		case '\n':
			mnstr_write(f, "\\n", 1, 2);
			break;
		case '\t':
			mnstr_write(f, "\\t", 1, 2);
			break;
		default:
			if ((0 < *s && *s < 32) || *s == '\177')
				mnstr_printf(f, "\\%03o", *s & 0377);
			else
				mnstr_write(f, s, 1, 1);
			break;
		}
		s++;
	}
	mnstr_write(f, singleq ? "'" : "\"", 1, 1);
}

/*Used to buffer comment values while we're in the process of
 * dumping something else.  For example, while we're dumping the
 * columns of a table, we buffer any column comments we find so we
 * can emit them after the closing ')' of the CREATE TABLE statement.
 */
typedef struct comment_buffer {
        buffer *buf;
        stream *append;
} comment_buffer;
static comment_buffer *comment_buffer_create(void);
stream *comment_appender(comment_buffer *comments);
static int append_comment(
        comment_buffer *comments,
        const char *obj_type,
        const char *schema_name,
        const char *outer_name,
        const char *inner_name,
        void *parameter_types,
        const char *remark
);
static int write_comment_buffer(stream *out, comment_buffer *comments);
static void comment_buffer_destroy(comment_buffer *comments);

comment_buffer*
comment_buffer_create(void)
{
        buffer *buf;
        stream *s;
        comment_buffer *comments;

        buf = buffer_create(4000);
        if (!buf)
        return NULL;

        s = buffer_wastream(buf, "comments_buffer");
        if (s == NULL) {
                buffer_destroy(buf);
                return NULL;
        }

        comments = malloc(sizeof(*comments));
        if (comments == NULL) {
                mnstr_destroy(s);
                buffer_destroy(buf);
                return NULL;
        }

        comments->buf = buf;
        comments->append = s;

        return comments;
}

stream *
comment_appender(comment_buffer *comments)
{
        return comments->append;
}

int
append_comment(
        comment_buffer *comments,
        const char *obj_type,
        const char *schema_name,
        const char *outer_name,
        const char *inner_name,
        void *parameter_types,
        const char *remark
) {
        char *sep = "";

        if (!remark)
                return 0;

        mnstr_printf(comments->append, "COMMENT ON %s ", obj_type);
        if (schema_name) {
                mnstr_printf(comments->append, "%s", sep);
                quoted_print(comments->append, schema_name, 0);
                sep = ".";
        }
        if (outer_name) {
                mnstr_printf(comments->append, "%s", sep);
                quoted_print(comments->append, outer_name, 0);
                sep = ".";
        }
        if (inner_name) {
                mnstr_printf(comments->append, "%s", sep);
                quoted_print(comments->append, inner_name, 0);
                sep = ".";
        }
        (void) parameter_types;

        mnstr_printf(comments->append, " IS ");
        quoted_print(comments->append, remark, 1);
        mnstr_printf(comments->append, ";\n");

        return 0;
}

int
write_comment_buffer(stream *out, comment_buffer *comments)
{
        assert((comments->buf == NULL) == (comments->append == NULL));
        if (comments->buf == NULL)
                return 0;

        if (out) {
                char *text = buffer_get_buf(comments->buf);
                if (text) {
                        mnstr_printf(out, "%s", text);
                        free(text);
                }
        }

        return 0;
}

void
comment_buffer_destroy(comment_buffer *comments)
{
        mnstr_destroy(comments->append);
        buffer_destroy(comments->buf);
        free(comments);
}

static char *actions[] = {
	0,
	"CASCADE",
	"RESTRICT",
	"SET NULL",
	"SET DEFAULT",
};
#define NR_ACTIONS	((int) (sizeof(actions) / sizeof(actions[0])))

static char *
get_schema(Mapi mid)
{
	char *sname = NULL;
	MapiHdl hdl;

	if ((hdl = mapi_query(mid, "SELECT current_schema")) == NULL || mapi_error(mid))
		goto bailout;
	while ((mapi_fetch_row(hdl)) != 0) {
		sname = mapi_fetch_field(hdl, 0);

		if (mapi_error(mid))
			goto bailout;
	}
	if (mapi_error(mid))
		goto bailout;
	/* copy before closing the handle */
	if (sname)
		sname = strdup(sname);
	mapi_close_handle(hdl);
	return sname;

  bailout:
	if (hdl) {
		if (mapi_result_error(hdl))
			mapi_explain_result(hdl, stderr);
		else
			mapi_explain_query(hdl, stderr);
		mapi_close_handle(hdl);
	} else
		mapi_explain(mid, stderr);
	return NULL;
}

/* return TRUE if the HUGEINT type exists */
static int
has_hugeint(Mapi mid)
{
	MapiHdl hdl;
	int ret;

	if ((hdl = mapi_query(mid,
			      "SELECT id "
			      "FROM sys.types "
			      "WHERE sqlname = 'hugeint'")) == NULL ||
	    mapi_error(mid))
		goto bailout;
	ret = mapi_get_row_count(hdl) == 1;
	while ((mapi_fetch_row(hdl)) != 0) {
		if (mapi_error(mid))
			goto bailout;
	}
	if (mapi_error(mid))
		goto bailout;
	mapi_close_handle(hdl);
	return ret;

  bailout:
	if (hdl) {
		if (mapi_result_error(hdl))
			mapi_explain_result(hdl, stderr);
		else
			mapi_explain_query(hdl, stderr);
		mapi_close_handle(hdl);
	} else
		mapi_explain(mid, stderr);
	return 0;
}

static int
dump_foreign_keys(Mapi mid, const char *schema, const char *tname, const char *tid, stream *toConsole)
{
	MapiHdl hdl = NULL;
	int cnt, i;
	char *query;
	size_t maxquerylen = 0;

	if (tname != NULL) {
		maxquerylen = 1024 + strlen(tname) + strlen(schema);
		query = malloc(maxquerylen);
		snprintf(query, maxquerylen,
			 "SELECT ps.name, "		/* 0 */
			        "pkt.name, "		/* 1 */
				"pkkc.name, "		/* 2 */
				"fkkc.name, "		/* 3 */
				"fkkc.nr, "		/* 4 */
				"fkk.name, "		/* 5 */
				"fkk.\"action\", "	/* 6 */
				"fs.name, "		/* 7 */
				"fkt.name "		/* 8 */
			 "FROM sys._tables fkt, "
			      "sys.objects fkkc, "
			      "sys.keys fkk, "
			      "sys._tables pkt, "
			      "sys.objects pkkc, "
			      "sys.keys pkk, "
			      "sys.schemas ps, "
			      "sys.schemas fs "
			 "WHERE fkt.id = fkk.table_id AND "
			       "pkt.id = pkk.table_id AND "
			       "fkk.id = fkkc.id AND "
			       "pkk.id = pkkc.id AND "
			       "fkk.rkey = pkk.id AND "
			       "fkkc.nr = pkkc.nr AND "
			       "pkt.schema_id = ps.id AND "
			       "fkt.schema_id = fs.id AND "
			       "fs.name = '%s' AND "
			       "fkt.name = '%s' "
			 "ORDER BY fkk.name, nr", schema, tname);
	} else if (tid != NULL) {
		maxquerylen = 1024 + strlen(tid);
		query = malloc(maxquerylen);
		snprintf(query, maxquerylen,
			 "SELECT ps.name, "		/* 0 */
			        "pkt.name, "		/* 1 */
				"pkkc.name, "		/* 2 */
				"fkkc.name, "		/* 3 */
				"fkkc.nr, "		/* 4 */
				"fkk.name, "		/* 5 */
				"fkk.\"action\", "	/* 6 */
				"0, "			/* 7 */
				"fkt.name "		/* 8 */
			 "FROM sys._tables fkt, "
			      "sys.objects fkkc, "
			      "sys.keys fkk, "
			      "sys._tables pkt, "
			      "sys.objects pkkc, "
			      "sys.keys pkk, "
			      "sys.schemas ps "
			 "WHERE fkt.id = fkk.table_id AND "
			       "pkt.id = pkk.table_id AND "
			       "fkk.id = fkkc.id AND "
			       "pkk.id = pkkc.id AND "
			       "fkk.rkey = pkk.id AND "
			       "fkkc.nr = pkkc.nr AND "
			       "pkt.schema_id = ps.id AND "
			       "fkt.id = %s "
			 "ORDER BY fkk.name, nr", tid);
	} else {
		query = "SELECT ps.name, "		/* 0 */
			       "pkt.name, "		/* 1 */
			       "pkkc.name, "		/* 2 */
			       "fkkc.name, "		/* 3 */
			       "fkkc.nr, "		/* 4 */
			       "fkk.name, "		/* 5 */
			       "fkk.\"action\", "	/* 6 */
			       "fs.name, "		/* 7 */
			       "fkt.name "		/* 8 */
			"FROM sys._tables fkt, "
			     "sys.objects fkkc, "
			     "sys.keys fkk, "
			     "sys._tables pkt, "
			     "sys.objects pkkc, "
			     "sys.keys pkk, "
			     "sys.schemas ps, "
			     "sys.schemas fs "
			"WHERE fkt.id = fkk.table_id AND "
			      "pkt.id = pkk.table_id AND "
			      "fkk.id = fkkc.id AND "
			      "pkk.id = pkkc.id AND "
			      "fkk.rkey = pkk.id AND "
			      "fkkc.nr = pkkc.nr AND "
			      "pkt.schema_id = ps.id AND "
			      "fkt.schema_id = fs.id AND "
			      "fkt.system = FALSE "
			"ORDER BY fs.name,fkt.name, "
			      "fkk.name, nr";
	}
	hdl = mapi_query(mid, query);
	if (query != NULL && maxquerylen != 0)
		free(query);
	maxquerylen = 0;
	if (hdl == NULL || mapi_error(mid))
		goto bailout;

	cnt = mapi_fetch_row(hdl);
	while (cnt != 0) {
		const char *c_psname = mapi_fetch_field(hdl, 0);
		const char *c_ptname = mapi_fetch_field(hdl, 1);
		const char *c_pcolumn = mapi_fetch_field(hdl, 2);
		const char *c_fcolumn = mapi_fetch_field(hdl, 3);
		const char *c_nr = mapi_fetch_field(hdl, 4);
		const char *c_fkname = mapi_fetch_field(hdl, 5);
		const char *c_faction = mapi_fetch_field(hdl, 6);
		const char *c_fsname = mapi_fetch_field(hdl, 7);
		const char *c_ftname = mapi_fetch_field(hdl, 8);
		const char **fkeys, **pkeys;
		int nkeys = 0;

		if (mapi_error(mid))
			goto bailout;
		assert(strcmp(c_nr, "0") == 0);
		(void) c_nr;	/* pacify compilers in case assertions are disabled */
		nkeys = 1;
		fkeys = malloc(nkeys * sizeof(*fkeys));
		pkeys = malloc(nkeys * sizeof(*pkeys));
		pkeys[nkeys - 1] = c_pcolumn;
		fkeys[nkeys - 1] = c_fcolumn;
		while ((cnt = mapi_fetch_row(hdl)) != 0 && strcmp(mapi_fetch_field(hdl, 4), "0") != 0) {
			nkeys++;
			pkeys = realloc((void *) pkeys, nkeys * sizeof(*pkeys));
			fkeys = realloc((void *) fkeys, nkeys * sizeof(*fkeys));
			pkeys[nkeys - 1] = mapi_fetch_field(hdl, 2);
			fkeys[nkeys - 1] = mapi_fetch_field(hdl, 3);
		}
		if (tname == NULL && tid == NULL) {
			mnstr_printf(toConsole,
				     "ALTER TABLE \"%s\".\"%s\" ADD ",
				     c_fsname, c_ftname);
		} else {
			mnstr_printf(toConsole, ",\n\t");
		}
		if (c_fkname) {
			mnstr_printf(toConsole, "CONSTRAINT \"%s\" ",
				c_fkname);
		}
		mnstr_printf(toConsole, "FOREIGN KEY (");
		for (i = 0; i < nkeys; i++) {
			mnstr_printf(toConsole, "%s\"%s\"",
				     i > 0 ? ", " : "", fkeys[i]);
		}
		mnstr_printf(toConsole, ") REFERENCES \"%s\".\"%s\" (",
			     c_psname, c_ptname);
		for (i = 0; i < nkeys; i++) {
			mnstr_printf(toConsole, "%s\"%s\"",
				     i > 0 ? ", " : "", pkeys[i]);
		}
		mnstr_printf(toConsole, ")");
		free((void *) fkeys);
		free((void *) pkeys);
		if (c_faction) {
			int action = atoi(c_faction);
			int on_update;
			int on_delete;

			if ((on_delete = action & 255) != 0 &&
			    on_delete < NR_ACTIONS &&
			    on_delete != 2	   /* RESTRICT -- default */)
				mnstr_printf(toConsole, " ON DELETE %s",
					     actions[on_delete]);
			if ((on_update = (action >> 8) & 255) != 0 &&
			    on_update < NR_ACTIONS &&
			    on_update != 2	   /* RESTRICT -- default */)
				mnstr_printf(toConsole, " ON UPDATE %s",
					     actions[on_update]);
		}
		if (tname == NULL && tid == NULL)
			mnstr_printf(toConsole, ";\n");

		if (mnstr_errnr(toConsole))
			goto bailout;
	}
	if (mapi_error(mid))
		goto bailout;
	if (hdl)
		mapi_close_handle(hdl);
	return 0;

  bailout:
	if (hdl) {
		if (mapi_result_error(hdl))
			mapi_explain_result(hdl, stderr);
		else if (mapi_error(mid))
			mapi_explain_query(hdl, stderr);
		mapi_close_handle(hdl);
	} else if (mapi_error(mid))
		mapi_explain(mid, stderr);

	return 1;
}

static const char *
toUpper(const char *s)
{
	static char toupperbuf[64];
	size_t i;
	size_t len = strlen(s);

	if (len >= sizeof(toupperbuf))
		return s;	/* too long: it's not *that* important */
	for (i = 0; i < len; i++)
		toupperbuf[i] = toupper((int)s[i]);
	toupperbuf[i] = '\0';
	return toupperbuf;
}

static int dump_column_definition(
	Mapi mid,
	stream *toConsole,
	comment_buffer *comments,
	const char *schema,
	const char *tname,
	const char *tid,
	int foreign,
	int hashge);

static const char *geomsubtypes[] = {
	NULL,			/* 0 */
	"POINT",		/* 1 */
	"LINESTRING",		/* 2 */
	NULL,			/* 3 */
	"POLYGON",		/* 4 */
	"MULTIPOINT",		/* 5 */
	"MULTILINESTRING",	/* 6 */
	"MULTIPOLYGON",		/* 7 */
	"GEOMETRYCOLLECTION",	/* 8 */
};

static int
dump_type(Mapi mid, stream *toConsole, const char *c_type, const char *c_type_digits, const char *c_type_scale, int hashge)
{
	int space = 0;

	if (strcmp(c_type, "boolean") == 0) {
		space = mnstr_printf(toConsole, "BOOLEAN");
	} else if (strcmp(c_type, "int") == 0) {
		space = mnstr_printf(toConsole, "INTEGER");
	} else if (strcmp(c_type, "smallint") == 0) {
		space = mnstr_printf(toConsole, "SMALLINT");
	} else if (strcmp(c_type, "tinyint") == 0) {
		space = mnstr_printf(toConsole, "TINYINT");
	} else if (strcmp(c_type, "bigint") == 0) {
		space = mnstr_printf(toConsole, "BIGINT");
	} else if (strcmp(c_type, "hugeint") == 0) {
		space = mnstr_printf(toConsole, "HUGEINT");
	} else if (strcmp(c_type, "date") == 0) {
		space = mnstr_printf(toConsole, "DATE");
	} else if (strcmp(c_type, "month_interval") == 0) {
		if (strcmp(c_type_digits, "1") == 0)
			space = mnstr_printf(toConsole, "INTERVAL YEAR");
		else if (strcmp(c_type_digits, "2") == 0)
			space = mnstr_printf(toConsole, "INTERVAL YEAR TO MONTH");
		else if (strcmp(c_type_digits, "3") == 0)
			space = mnstr_printf(toConsole, "INTERVAL MONTH");
		else
			fprintf(stderr, "Internal error: unrecognized month interval %s\n", c_type_digits);
	} else if (strcmp(c_type, "sec_interval") == 0) {
		if (strcmp(c_type_digits, "4") == 0)
			space = mnstr_printf(toConsole, "INTERVAL DAY");
		else if (strcmp(c_type_digits, "5") == 0)
			space = mnstr_printf(toConsole, "INTERVAL DAY TO HOUR");
		else if (strcmp(c_type_digits, "6") == 0)
			space = mnstr_printf(toConsole, "INTERVAL DAY TO MINUTE");
		else if (strcmp(c_type_digits, "7") == 0)
			space = mnstr_printf(toConsole, "INTERVAL DAY TO SECOND");
		else if (strcmp(c_type_digits, "8") == 0)
			space = mnstr_printf(toConsole, "INTERVAL HOUR");
		else if (strcmp(c_type_digits, "9") == 0)
			space = mnstr_printf(toConsole, "INTERVAL HOUR TO MINUTE");
		else if (strcmp(c_type_digits, "10") == 0)
			space = mnstr_printf(toConsole, "INTERVAL HOUR TO SECOND");
		else if (strcmp(c_type_digits, "11") == 0)
			space = mnstr_printf(toConsole, "INTERVAL MINUTE");
		else if (strcmp(c_type_digits, "12") == 0)
			space = mnstr_printf(toConsole, "INTERVAL MINUTE TO SECOND");
		else if (strcmp(c_type_digits, "13") == 0)
			space = mnstr_printf(toConsole, "INTERVAL SECOND");
		else
			fprintf(stderr, "Internal error: unrecognized second interval %s\n", c_type_digits);
	} else if (strcmp(c_type, "clob") == 0 ||
		   (strcmp(c_type, "varchar") == 0 &&
		    strcmp(c_type_digits, "0") == 0)) {
		space = mnstr_printf(toConsole, "CHARACTER LARGE OBJECT");
		if (strcmp(c_type_digits, "0") != 0)
			space += mnstr_printf(toConsole, "(%s)", c_type_digits);
	} else if (strcmp(c_type, "blob") == 0) {
		space = mnstr_printf(toConsole, "BINARY LARGE OBJECT");
		if (strcmp(c_type_digits, "0") != 0)
			space += mnstr_printf(toConsole, "(%s)", c_type_digits);
	} else if (strcmp(c_type, "timestamp") == 0 ||
		   strcmp(c_type, "timestamptz") == 0) {
		space = mnstr_printf(toConsole, "TIMESTAMP");
		if (strcmp(c_type_digits, "7") != 0)
			space += mnstr_printf(toConsole, "(%d)", atoi(c_type_digits) - 1);
		if (strcmp(c_type, "timestamptz") == 0)
			space += mnstr_printf(toConsole, " WITH TIME ZONE");
	} else if (strcmp(c_type, "time") == 0 ||
		   strcmp(c_type, "timetz") == 0) {
		space = mnstr_printf(toConsole, "TIME");
		if (strcmp(c_type_digits, "1") != 0)
			space += mnstr_printf(toConsole, "(%d)", atoi(c_type_digits) - 1);
		if (strcmp(c_type, "timetz") == 0)
			space += mnstr_printf(toConsole, " WITH TIME ZONE");
	} else if (strcmp(c_type, "real") == 0) {
		if (strcmp(c_type_digits, "24") == 0 &&
		    strcmp(c_type_scale, "0") == 0)
			space = mnstr_printf(toConsole, "REAL");
		else if (strcmp(c_type_scale, "0") == 0)
			space = mnstr_printf(toConsole, "FLOAT(%s)", c_type_digits);
		else
			space = mnstr_printf(toConsole, "FLOAT(%s,%s)",
					c_type_digits, c_type_scale);
	} else if (strcmp(c_type, "double") == 0) {
		if (strcmp(c_type_digits, "53") == 0 &&
		    strcmp(c_type_scale, "0") == 0)
			space = mnstr_printf(toConsole, "DOUBLE");
		else if (strcmp(c_type_scale, "0") == 0)
			space = mnstr_printf(toConsole, "FLOAT(%s)", c_type_digits);
		else
			space = mnstr_printf(toConsole, "FLOAT(%s,%s)",
					c_type_digits, c_type_scale);
	} else if (strcmp(c_type, "decimal") == 0 &&
		   strcmp(c_type_digits, "1") == 0 &&
		   strcmp(c_type_scale, "0") == 0) {
		space = mnstr_printf(toConsole, "DECIMAL");
	} else if (strcmp(c_type, "table") == 0) {
		mnstr_printf(toConsole, "TABLE ");
		dump_column_definition(mid, toConsole, NULL, NULL, NULL, c_type_digits, 1, hashge);
	} else if (strcmp(c_type, "geometry") == 0 &&
		   strcmp(c_type_digits, "0") != 0) {
		const char *geom = NULL;
		int sub = atoi(c_type_digits);

		if (sub > 0 && (sub & 3) == 0 &&
		    (sub >> 2) < (int) (sizeof(geomsubtypes) / sizeof(geomsubtypes[0])))
			geom = geomsubtypes[sub >> 2];
		if (geom) {
			mnstr_printf(toConsole, "GEOMETRY(%s", geom);
			if (strcmp(c_type_scale, "0") != 0)
				mnstr_printf(toConsole, ",%s", c_type_scale);
			mnstr_printf(toConsole, ")");
		} else {
			mnstr_printf(toConsole, "GEOMETRY");
		}
	} else if (strcmp(c_type_digits, "0") == 0) {
		space = mnstr_printf(toConsole, "%s", toUpper(c_type));
	} else if (strcmp(c_type_scale, "0") == 0) {
		space = mnstr_printf(toConsole, "%s(%s)",
				toUpper(c_type), c_type_digits);
	} else {
		if (strcmp(c_type, "decimal") == 0) {
			if (strcmp(c_type_digits, "39") == 0)
				c_type_digits = "38";
			else if (!hashge && strcmp(c_type_digits, "19") == 0)
				c_type_digits = "18";
		}
		space = mnstr_printf(toConsole, "%s(%s,%s)",
				toUpper(c_type), c_type_digits, c_type_scale);
	}
	return space;
}

static int
dump_column_definition(Mapi mid, stream *toConsole, comment_buffer *comments, const char *schema, const char *tname, const char *tid, int foreign, int hashge)
{
	MapiHdl hdl = NULL;
	char *query;
	size_t maxquerylen;
	int cnt;
	int slen;
	int cap;
#define CAP(X) ((cap = (int) (X)) < 0 ? 0 : cap)

	maxquerylen = 1024;
	if (tid == NULL)
		maxquerylen += strlen(tname) + strlen(schema);
	else
		maxquerylen += strlen(tid);
	if ((query = malloc(maxquerylen)) == NULL)
		goto bailout;

	mnstr_printf(toConsole, "(\n");

	if (tid)
		snprintf(query, maxquerylen,
			 "SELECT c.name, "		/* 0 */
				"c.type, "		/* 1 */
				"c.type_digits, "	/* 2 */
				"c.type_scale, "	/* 3 */
				"c.\"null\", "		/* 4 */
				"c.\"default\", "	/* 5 */
				"c.number, "		/* 6 */
				"rem.remark "            /* 7 */
			 "FROM sys._columns c LEFT OUTER JOIN sys.comments rem ON c.id = rem.id "
			 "WHERE c.table_id = %s "
			 "ORDER BY number", tid);
	else
		snprintf(query, maxquerylen,
			 "SELECT c.name, "		/* 0 */
				"c.type, "		/* 1 */
				"c.type_digits, "	/* 2 */
				"c.type_scale, "	/* 3 */
				"c.\"null\", "		/* 4 */
				"c.\"default\", "	/* 5 */
				"c.number, "		/* 6 */
				"rem.remark "		/* 7 */
			 "FROM sys._columns c LEFT OUTER JOIN sys.comments rem ON c.id = rem.id, "
			      "sys._tables t, "
			      "sys.schemas s "
			 "WHERE c.table_id = t.id AND "
			       "'%s' = t.name AND "
			       "t.schema_id = s.id AND "
			       "s.name = '%s' "
			 "ORDER BY number", tname, schema);
	if ((hdl = mapi_query(mid, query)) == NULL || mapi_error(mid))
		goto bailout;

	slen = mapi_get_len(hdl, 0);
	cnt = 0;
	while ((mapi_fetch_row(hdl)) != 0) {
		const char *c_name = mapi_fetch_field(hdl, 0);
		const char *c_type = mapi_fetch_field(hdl, 1);
		const char *c_type_digits = mapi_fetch_field(hdl, 2);
		const char *c_type_scale = mapi_fetch_field(hdl, 3);
		const char *c_null = mapi_fetch_field(hdl, 4);
		const char *c_default = mapi_fetch_field(hdl, 5);
		const char *c_remark = mapi_fetch_field(hdl, 7);
		int space;

		if (mapi_error(mid))
			goto bailout;
		if (cnt)
			mnstr_printf(toConsole, ",\n");

		mnstr_printf(toConsole, "\t\"%s\"%*s ",
			     c_name, CAP(slen - strlen(c_name)), "");
		space = dump_type(mid, toConsole, c_type, c_type_digits, c_type_scale, hashge);
		if (strcmp(c_null, "false") == 0) {
			mnstr_printf(toConsole, "%*s NOT NULL",
					CAP(13 - space), "");
			space = 13;
		}
		if (c_default != NULL)
			mnstr_printf(toConsole, "%*s DEFAULT %s",
					CAP(13 - space), "", c_default);

		if (schema && tname)
			append_comment(comments, "COLUMN", schema, tname, c_name, NULL, c_remark);
		cnt++;
		if (mnstr_errnr(toConsole))
			goto bailout;
	}
	if (mapi_error(mid))
		goto bailout;
	mapi_close_handle(hdl);
	hdl = NULL;
	/* presumably we don't need to order on id, since there should
	   only be a single primary key, but it doesn't hurt, and the
	   code is then close to the code for the uniqueness
	   constraint */
	if (tid)
		snprintf(query, maxquerylen,
			 "SELECT kc.name, "		/* 0 */
				"kc.nr, "		/* 1 */
				"k.name, "		/* 2 */
				"k.id "			/* 3 */
			 "FROM sys.objects kc, "
			      "sys.keys k "
			 "WHERE kc.id = k.id AND "
			       "k.table_id = %s AND "
			       "k.type = 0 "
			 "ORDER BY id, nr", tid);
	else
		snprintf(query, maxquerylen,
			 "SELECT kc.name, "		/* 0 */
				"kc.nr, "		/* 1 */
				"k.name, "		/* 2 */
				"k.id "			/* 3 */
			 "FROM sys.objects kc, "
			      "sys.keys k, "
			      "sys.schemas s, "
			      "sys._tables t "
			 "WHERE kc.id = k.id AND "
			       "k.table_id = t.id AND "
			       "k.type = 0 AND "
			       "t.schema_id = s.id AND "
			       "s.name = '%s' AND "
			       "t.name = '%s' "
			 "ORDER BY id, nr", schema, tname);
	if ((hdl = mapi_query(mid, query)) == NULL || mapi_error(mid))
		goto bailout;
	cnt = 0;
	while ((mapi_fetch_row(hdl)) != 0) {
		const char *c_column = mapi_fetch_field(hdl, 0);
		const char *k_name = mapi_fetch_field(hdl, 2);

		if (mapi_error(mid))
			goto bailout;
		if (cnt == 0) {
			mnstr_printf(toConsole, ",\n\t");
			if (k_name) {
				mnstr_printf(toConsole, "CONSTRAINT \"%s\" ",
					k_name);
			}
			mnstr_printf(toConsole, "PRIMARY KEY (");
		} else
			mnstr_printf(toConsole, ", ");
		mnstr_printf(toConsole, "\"%s\"", c_column);
		cnt++;
		if (mnstr_errnr(toConsole))
			goto bailout;
	}
	if (cnt)
		mnstr_printf(toConsole, ")");
	if (mapi_error(mid))
		goto bailout;
	mapi_close_handle(hdl);
	hdl = NULL;

	if (tid)
		snprintf(query, maxquerylen,
			 "SELECT kc.name, "		/* 0 */
				"kc.nr, "		/* 1 */
				"k.name, "		/* 2 */
				"k.id "			/* 3 */
			 "FROM sys.objects kc, "
			      "sys.keys k "
			 "WHERE kc.id = k.id AND "
			       "k.table_id = %s AND "
			       "k.type = 1 "
			 "ORDER BY id, nr", tid);
	else
		snprintf(query, maxquerylen,
			 "SELECT kc.name, "		/* 0 */
				"kc.nr, "		/* 1 */
				"k.name, "		/* 2 */
				"k.id "			/* 3 */
			 "FROM sys.objects kc, "
			      "sys.keys k, "
			      "sys.schemas s, "
			      "sys._tables t "
			 "WHERE kc.id = k.id AND "
			       "k.table_id = t.id AND "
			       "k.type = 1 AND "
			       "t.schema_id = s.id AND "
			       "s.name = '%s' AND "
			       "t.name = '%s' "
			 "ORDER BY id, nr", schema, tname);
	if ((hdl = mapi_query(mid, query)) == NULL || mapi_error(mid))
		goto bailout;
	cnt = 0;
	while ((mapi_fetch_row(hdl)) != 0) {
		const char *c_column = mapi_fetch_field(hdl, 0);
		const char *kc_nr = mapi_fetch_field(hdl, 1);
		const char *k_name = mapi_fetch_field(hdl, 2);

		if (mapi_error(mid))
			goto bailout;
		if (strcmp(kc_nr, "0") == 0) {
			if (cnt)
				mnstr_write(toConsole, ")", 1, 1);
			mnstr_printf(toConsole, ",\n\t");
			if (k_name) {
				mnstr_printf(toConsole, "CONSTRAINT \"%s\" ",
					k_name);
			}
			mnstr_printf(toConsole, "UNIQUE (");
			cnt = 1;
		} else
			mnstr_printf(toConsole, ", ");
		mnstr_printf(toConsole, "\"%s\"", c_column);
		if (mnstr_errnr(toConsole))
			goto bailout;
	}
	if (cnt)
		mnstr_write(toConsole, ")", 1, 1);
	if (mapi_error(mid))
		goto bailout;
	mapi_close_handle(hdl);
	hdl = NULL;

	if (foreign &&
	    dump_foreign_keys(mid, schema, tname, tid, toConsole))
		goto bailout;

	mnstr_printf(toConsole, "\n");

	mnstr_printf(toConsole, ")");

	free(query);
	return 0;

  bailout:
	if (hdl) {
		if (mapi_result_error(hdl))
			mapi_explain_result(hdl, stderr);
		else if (mapi_error(mid))
			mapi_explain_query(hdl, stderr);
		mapi_close_handle(hdl);
	} else if (mapi_error(mid))
		mapi_explain(mid, stderr);
	if (query != NULL)
		free(query);
	return 1;
}

int
describe_table(Mapi mid, const char *schema, const char *tname, stream *toConsole, int foreign)
{
	int cnt;
	MapiHdl hdl = NULL;
	char *query;
	char *view = NULL;
	char *remark = NULL;
	int type = 0;
	size_t maxquerylen;
	char *sname = NULL;
	int hashge;
	comment_buffer *comments = comment_buffer_create();

	if (schema == NULL) {
		if ((sname = strchr(tname, '.')) != NULL) {
			size_t len = sname - tname;

			sname = malloc(len + 1);
			strncpy(sname, tname, len);
			sname[len] = 0;
			tname += len + 1;
		} else if ((sname = get_schema(mid)) == NULL) {
			return 1;
		}
		schema = sname;
	}

	hashge = has_hugeint(mid);

	maxquerylen = 512 + strlen(tname) + strlen(schema);

	query = malloc(maxquerylen);
	snprintf(query, maxquerylen,
		 "SELECT t.name, t.query, t.type, c.remark "
		 "FROM sys.schemas s, sys._tables t LEFT OUTER JOIN sys.comments c ON t.id = c.id "
		 "WHERE s.name = '%s' AND "
		       "t.schema_id = s.id AND "
		       "t.name = '%s'",
		 schema, tname);

	if ((hdl = mapi_query(mid, query)) == NULL || mapi_error(mid))
		goto bailout;
	cnt = 0;
	while ((mapi_fetch_row(hdl)) != 0) {
		cnt++;
		view = mapi_fetch_field(hdl, 2);
		if (view)
			type = atoi(view);
		view = mapi_fetch_field(hdl, 1);
		remark = mapi_fetch_field(hdl, 3);
	}
	if (mapi_error(mid)) {
		view = NULL;
		goto bailout;
	}
	append_comment(comments, type != 1 ? "TABLE" : "VIEW", sname, tname, NULL, NULL, remark);
	if (view)
		view = strdup(view);
	mapi_close_handle(hdl);
	hdl = NULL;

	if (cnt != 1) {
		if (cnt == 0)
			fprintf(stderr, "table %s.%s does not exist\n", schema, tname);
		else
			fprintf(stderr, "table %s.%s is not unique, corrupt catalog?\n",
					schema, tname);
		goto bailout;
	}

	if (type == 1) {
		/* the table is actually a view */
		mnstr_printf(toConsole, "%s\n", view);
	} else {
		/* the table is a real table */
		mnstr_printf(toConsole, "CREATE %sTABLE \"%s\".\"%s\" ",
			     type == 3 ? "MERGE " :
			     type == 4 ? "STREAM " :
			     type == 5 ? "REMOTE " :
			     type == 6 ? "REPLICA " :
			     "",
			     schema, tname);

		if (dump_column_definition(mid, toConsole, comments, schema, tname, NULL, foreign, hashge))
			goto bailout;
		if (type == 5)
			mnstr_printf(toConsole, " ON '%s'", view);
		mnstr_printf(toConsole, ";\n");

		snprintf(query, maxquerylen,
			 "SELECT i.name, "		/* 0 */
				"k.name, "		/* 1 */
				"kc.nr, "		/* 2 */
				"c.name, "		/* 3 */
<<<<<<< HEAD
				"rem.remark "		/* 4 */
			 "FROM sys.idxs AS i "
			 	"LEFT JOIN sys.keys AS k ON i.name = k.name "
				"LEFT OUTER JOIN sys.comments rem ON i.id = rem.id, "
=======
				"i.type "		/* 4 */
			 "FROM sys.idxs AS i LEFT JOIN sys.keys AS k "
					"ON i.name = k.name, "
>>>>>>> 23881092
			      "sys.objects AS kc, "
			      "sys._columns AS c, "
			      "sys.schemas s, "
			      "sys._tables AS t "
			 "WHERE i.table_id = t.id AND "
			       "i.id = kc.id AND "
			       "t.id = c.table_id AND "
			       "kc.name = c.name AND "
			       "(k.type IS NULL OR k.type = 1) AND "
			       "t.schema_id = s.id AND "
			       "s.name = '%s' AND "
			       "t.name = '%s' AND "
			       "i.type in (0, 4, 5) "
			 "ORDER BY i.name, kc.nr", schema, tname);
		if ((hdl = mapi_query(mid, query)) == NULL || mapi_error(mid))
			goto bailout;
		cnt = 0;
		while (mapi_fetch_row(hdl) != 0) {
			const char *i_name = mapi_fetch_field(hdl, 0);
			const char *k_name = mapi_fetch_field(hdl, 1);
			const char *kc_nr = mapi_fetch_field(hdl, 2);
			const char *c_name = mapi_fetch_field(hdl, 3);
<<<<<<< HEAD
			const char *remark = mapi_fetch_field(hdl, 4);
=======
			const char *i_type = mapi_fetch_field(hdl, 4);
>>>>>>> 23881092

			if (mapi_error(mid))
				goto bailout;
			if (k_name != NULL) {
				/* unique key, already handled */
				continue;
			}

			if (strcmp(kc_nr, "0") == 0) {
				if (cnt)
					mnstr_printf(toConsole, ");\n");
<<<<<<< HEAD
				mnstr_printf(toConsole,
					     "CREATE INDEX \"%s\" ON \"%s\".\"%s\" (",
					     i_name, schema, tname);
				append_comment(comments, "INDEX", schema, i_name, NULL, NULL, remark);
=======
				switch (atoi(i_type)) {
				case 0: /* hash_idx */
					mnstr_printf(toConsole,
						     "CREATE INDEX \"%s\" ON \"%s\".\"%s\" (",
						     i_name, schema, tname);
					break;
				case 5: /* ordered_idx */
					mnstr_printf(toConsole,
						     "CREATE ORDERED INDEX \"%s\" ON \"%s\".\"%s\" (",
						     i_name, schema, tname);
					break;
				case 4: /* imprints_idx */
					mnstr_printf(toConsole,
						     "CREATE IMPRINTS INDEX \"%s\" ON \"%s\".\"%s\" (",
						     i_name, schema, tname);
					break;
				default:
					/* cannot happen due to WHERE clause */
					goto bailout;
				}
>>>>>>> 23881092
				cnt = 1;
			} else
				mnstr_printf(toConsole, ", ");
			mnstr_printf(toConsole, "\"%s\"", c_name);
			if (mnstr_errnr(toConsole))
				goto bailout;
		}
		if (cnt)
			mnstr_printf(toConsole, ");\n");
		if (mapi_error(mid))
			goto bailout;
	}

	write_comment_buffer(toConsole, comments);
	comment_buffer_destroy(comments);

	if (hdl)
		mapi_close_handle(hdl);
	if (view)
		free(view);
	if (query != NULL)
		free(query);
	if (sname != NULL)
		free(sname);
	return 0;

  bailout:
	if (hdl) {
		if (mapi_result_error(hdl))
			mapi_explain_result(hdl, stderr);
		else if (mapi_error(mid))
			mapi_explain_query(hdl, stderr);
		mapi_close_handle(hdl);
	} else if (mapi_error(mid))
		mapi_explain(mid, stderr);
	if (view)
		free(view);
	if (sname != NULL)
		free(sname);
	if (query != NULL)
		free(query);
	comment_buffer_destroy(comments);
	return 1;
}

int
describe_sequence(Mapi mid, const char *schema, const char *tname, stream *toConsole)
{
	MapiHdl hdl = NULL;
	char *query;
	size_t maxquerylen;
	char *sname = NULL;
	comment_buffer *comments = comment_buffer_create();

	if (schema == NULL) {
		if ((sname = strchr(tname, '.')) != NULL) {
			size_t len = sname - tname;

			sname = malloc(len + 1);
			strncpy(sname, tname, len);
			sname[len] = 0;
			tname += len + 1;
		} else if ((sname = get_schema(mid)) == NULL) {
			return 1;
		}
		schema = sname;
	}

	maxquerylen = 512 + strlen(tname) + strlen(schema);

	query = malloc(maxquerylen);
	snprintf(query, maxquerylen,
		"SELECT s.name, "
		     "seq.name, "
		     "get_value_for(s.name,seq.name), "
		     "seq.\"minvalue\", "
		     "seq.\"maxvalue\", "
		     "seq.\"increment\", "
		     "seq.\"cycle\", "
		     "rem.\"remark\" "
		"FROM sys.sequences seq LEFT OUTER JOIN sys.comments rem ON seq.id = rem.id, "
		     "sys.schemas s "
		"WHERE s.id = seq.schema_id AND "
		      "s.name = '%s' AND "
		      "seq.name = '%s' "
		"ORDER BY s.name,seq.name",
		schema, tname);

	if ((hdl = mapi_query(mid, query)) == NULL || mapi_error(mid))
		goto bailout;

	while (mapi_fetch_row(hdl) != 0) {
		const char *schema = mapi_fetch_field(hdl, 0);
		const char *name = mapi_fetch_field(hdl, 1);
		const char *start = mapi_fetch_field(hdl, 2);
		const char *minvalue = mapi_fetch_field(hdl, 3);
		const char *maxvalue = mapi_fetch_field(hdl, 4);
		const char *increment = mapi_fetch_field(hdl, 5);
		const char *cycle = mapi_fetch_field(hdl, 6);
		const char *remark = mapi_fetch_field(hdl, 7);

		mnstr_printf(toConsole,
				 "CREATE SEQUENCE \"%s\".\"%s\" START WITH %s",
				 schema, name, start);
		if (strcmp(increment, "1") != 0)
			mnstr_printf(toConsole, " INCREMENT BY %s", increment);
		if (strcmp(minvalue, "0") != 0)
			mnstr_printf(toConsole, " MINVALUE %s", minvalue);
		if (strcmp(maxvalue, "0") != 0)
			mnstr_printf(toConsole, " MAXVALUE %s", maxvalue);
		mnstr_printf(toConsole, " %sCYCLE;\n", strcmp(cycle, "true") == 0 ? "" : "NO ");
		append_comment(comments, "SEQUENCE", schema, tname, NULL, NULL, remark);
		if (mnstr_errnr(toConsole)) {
			mapi_close_handle(hdl);
			hdl = NULL;
			goto bailout;
		}
	}
	write_comment_buffer(toConsole, comments);
	comment_buffer_destroy(comments);
	if (mapi_error(mid))
		goto bailout;
	if (sname != NULL)
		free(sname);
	if (query != NULL)
		free(query);
	mapi_close_handle(hdl);
	hdl = NULL;
	return 0;

bailout:
	comment_buffer_destroy(comments);
	if (hdl) {
		if (mapi_result_error(hdl))
			mapi_explain_result(hdl, stderr);
		else if (mapi_error(mid))
			mapi_explain_query(hdl, stderr);
		mapi_close_handle(hdl);
	} else if (mapi_error(mid))
		mapi_explain(mid, stderr);
	if (sname != NULL)
		free(sname);
	if (query != NULL)
		free(query);
	return 1;
}

int
describe_schema(Mapi mid, const char *sname, stream *toConsole)
{
	MapiHdl hdl = NULL;
	char schemas[256];
	comment_buffer *comments = comment_buffer_create();

	snprintf(schemas, 256,
		"SELECT s.name, a.name, c.remark "
		"FROM sys.auths a, "
		     "sys.schemas s LEFT OUTER JOIN sys.comments c ON s.id = c.id "
		"WHERE s.\"authorization\" = a.id AND "
		      "s.name = '%s' "
		"ORDER BY s.name",
		sname);

	if ((hdl = mapi_query(mid, schemas)) == NULL || mapi_error(mid)) {
		if (hdl) {
			if (mapi_result_error(hdl))
				mapi_explain_result(hdl, stderr);
			else
				mapi_explain_query(hdl, stderr);
			mapi_close_handle(hdl);
		} else
			mapi_explain(mid, stderr);

		return 1;
	}

	while (mapi_fetch_row(hdl) != 0) {
		const char *sname = mapi_fetch_field(hdl, 0);
		const char *aname = mapi_fetch_field(hdl, 1);
		const char *remark = mapi_fetch_field(hdl, 2);

		mnstr_printf(toConsole, "CREATE SCHEMA \"%s\"", sname);
		if (strcmp(aname, "sysadmin") != 0) {
			mnstr_printf(toConsole,
					 " AUTHORIZATION \"%s\"", aname);
		}
		mnstr_printf(toConsole, ";\n");
		append_comment(comments, "SCHEMA", NULL, sname, NULL, NULL, remark);
	}

	write_comment_buffer(toConsole, comments);
	comment_buffer_destroy(comments);
	return 0;
}

static int
dump_table_data(Mapi mid, const char *schema, const char *tname, stream *toConsole,
		char useInserts)
{
	int cnt, i;
	MapiHdl hdl = NULL;
	char *query;
	size_t maxquerylen;
	unsigned char *string = NULL;
	char *sname = NULL;

	if (schema == NULL) {
		if ((sname = strchr(tname, '.')) != NULL) {
			size_t len = sname - tname;

			sname = malloc(len + 1);
			strncpy(sname, tname, len);
			sname[len] = 0;
			tname += len + 1;
		} else if ((sname = get_schema(mid)) == NULL) {
			return 1;
		}
		schema = sname;
	}

	maxquerylen = 512 + strlen(tname) + strlen(schema);
	query = malloc(maxquerylen);

	snprintf(query, maxquerylen,
		 "SELECT t.name, t.query, t.type "
		 "FROM sys._tables t, sys.schemas s "
		 "WHERE s.name = '%s' AND "
		       "t.schema_id = s.id AND "
		       "t.name = '%s'",
		 schema, tname);

	if ((hdl = mapi_query(mid, query)) == NULL || mapi_error(mid))
		goto bailout;
	if (mapi_rows_affected(hdl) != 1) {
		if (mapi_rows_affected(hdl) == 0)
			fprintf(stderr, "table '%s.%s' does not exist\n", schema, tname);
		else
			fprintf(stderr, "table '%s.%s' is not unique\n", schema, tname);
		goto bailout;
	}
	while ((mapi_fetch_row(hdl)) != 0) {
		if (strcmp(mapi_fetch_field(hdl, 2), "1") == 0) {
			/* the table is actually a view */
			goto doreturn;
		}
	}
	if (mapi_error(mid))
		goto bailout;
	mapi_close_handle(hdl);
	hdl = NULL;

	if (!useInserts) {
		snprintf(query, maxquerylen, "SELECT count(*) FROM \"%s\".\"%s\"",
			 schema, tname);
		if ((hdl = mapi_query(mid, query)) == NULL || mapi_error(mid))
			goto bailout;
		if (mapi_fetch_row(hdl)) {
			const char *cntfld = mapi_fetch_field(hdl, 0);

			if (strcmp(cntfld, "0") == 0) {
				/* no records to dump, so return early */
				goto doreturn;
			}

			mnstr_printf(toConsole,
				     "COPY %s RECORDS INTO \"%s\".\"%s\" "
				     "FROM stdin USING DELIMITERS '\\t','\\n','\"';\n",
				     cntfld, schema, tname);
		}
		mapi_close_handle(hdl);
		hdl = NULL;
	}

	snprintf(query, maxquerylen, "SELECT * FROM \"%s\".\"%s\"",
		 schema, tname);
	if ((hdl = mapi_query(mid, query)) == NULL || mapi_error(mid))
		goto bailout;

	cnt = mapi_get_field_count(hdl);
	if (cnt < 1 || cnt >= 1 << 29)
		goto bailout;	/* ridiculous number of columns */
	string = malloc(sizeof(unsigned char) * cnt);
	for (i = 0; i < cnt; i++) {
		string[i] = (strcmp(mapi_get_type(hdl, i), "char") == 0 ||
			     strcmp(mapi_get_type(hdl, i), "varchar") == 0 ||
			     strcmp(mapi_get_type(hdl, i), "clob") == 0 ||
			     strcmp(mapi_get_type(hdl, i), "timestamp") == 0 ||
			     strcmp(mapi_get_type(hdl, i), "timestamptz") == 0);
	}
	while (mapi_fetch_row(hdl)) {
		const char *s;

		if (useInserts)
			mnstr_printf(toConsole, "INSERT INTO \"%s\".\"%s\" VALUES (",
				     schema, tname);

		for (i = 0; i < cnt; i++) {
			s = mapi_fetch_field(hdl, i);
			if (s == NULL)
				mnstr_printf(toConsole, "NULL");
			else if (string[i]) {
				/* write double or single-quoted string with
				   certain characters escaped */
				quoted_print(toConsole, s, useInserts);
			} else
				mnstr_printf(toConsole, "%s", s);

			if (useInserts) {
				if (i < cnt - 1)
					mnstr_printf(toConsole, ", ");
				else
					mnstr_printf(toConsole, ");\n");
			} else {
				if (i < cnt - 1)
					mnstr_write(toConsole, "\t", 1, 1);
				else
					mnstr_write(toConsole, "\n", 1, 1);
			}
		}
		if (mnstr_errnr(toConsole))
			goto bailout;
	}
	if (mapi_error(mid))
		goto bailout;
	free(string);

  doreturn:
	if (hdl)
		mapi_close_handle(hdl);
	if (query != NULL)
		free(query);
	if (sname != NULL)
		free(sname);
	return 0;

  bailout:
	if (hdl) {
		if (mapi_result_error(hdl))
			mapi_explain_result(hdl, stderr);
		else if (mapi_error(mid))
			mapi_explain_query(hdl, stderr);
		mapi_close_handle(hdl);
	} else if (mapi_error(mid))
		mapi_explain(mid, stderr);
	if (sname != NULL)
		free(sname);
	if (query != NULL)
		free(query);
	if (string != NULL)
		free(string);
	return 1;
}

int
dump_table(Mapi mid, const char *schema, const char *tname, stream *toConsole, int describe, int foreign, char useInserts)
{
	int rc;

	rc = describe_table(mid, schema, tname, toConsole, foreign);
	if (rc == 0 && !describe)
		rc = dump_table_data(mid, schema, tname, toConsole, useInserts);
	return rc;
}

static int
dump_function_comment(Mapi mid, stream *toConsole, const char *id)
{
	int len = 1000;
	char *query = malloc(len);
	MapiHdl hdl = NULL;
	int hashge;

	if (!query)
		return 1;

	snprintf(query, len,
		"SELECT category, schema, name, type, type_digits, type_scale, remark "
		"FROM sys.commented_function_signatures "
		"WHERE fid = %s "
		"ORDER BY line;", id);

	hashge = has_hugeint(mid);
	hdl = mapi_query(mid, query);
	if (hdl == NULL || mapi_error(mid))
		goto bailout;
	while (!mnstr_errnr(toConsole) && mapi_fetch_row(hdl) != 0) {
		int i = 0;
		char *category = mapi_fetch_field(hdl, i++);
		char *sname = mapi_fetch_field(hdl, i++);
		char *name = mapi_fetch_field(hdl, i++);
		char *type = mapi_fetch_field(hdl, i++);
		char *type_digits = mapi_fetch_field(hdl, i++);
		char *type_scale = mapi_fetch_field(hdl, i++);
		char *remark = mapi_fetch_field(hdl, i++);

		if (name) {
			mnstr_printf(toConsole, "COMMENT ON %s ", category);
			quoted_print(toConsole, sname, 0);
			mnstr_printf(toConsole, ".");
			quoted_print(toConsole, name, 0);
			mnstr_printf(toConsole, "(");
		} else {
			mnstr_printf(toConsole, ", ");
		}

		if (type) {
			dump_type(NULL, toConsole, type, type_digits, type_scale, hashge);
		}

		if (remark) {
			mnstr_printf(toConsole, ") IS ");
			quoted_print(toConsole, remark, 1);
			mnstr_printf(toConsole, ";\n");
		}
	}
	if (mapi_error(mid))
		goto bailout;

	free(query);
	mapi_close_handle(hdl);
	return 0;

	bailout:
	if (query)
		free(query);
	if (hdl) {
		if (mapi_result_error(hdl))
			mapi_explain_result(hdl, stderr);
		else
			mapi_explain_query(hdl, stderr);
		mapi_close_handle(hdl);
	} else
		mapi_explain(mid, stderr);

	return 1;
}

static int
dump_function(Mapi mid, stream *toConsole, const char *fid, int hashge)
{
	MapiHdl hdl;
	size_t qlen = 200 + strlen(fid);
	char *query = malloc(qlen);
	const char *sep;
	char *ffunc;
	const char *sname, *fname;
	int flang, ftype;

	if (!query)
		return 1;

	snprintf(query, qlen, "SELECT f.id, f.func, f.language, f.type, s.name, f.name FROM sys.functions f, sys.schemas s WHERE f.schema_id = s.id AND f.id = %s", fid);
	hdl = mapi_query(mid, query);
	if (mapi_fetch_row(hdl) == 0) {
		free(query);
		mapi_close_handle(hdl);
		return 0;	/* no such function, apparently */
	}
	ffunc = mapi_fetch_field(hdl, 1);
	flang = atoi(mapi_fetch_field(hdl, 2));
	ftype = atoi(mapi_fetch_field(hdl, 3));
	sname = mapi_fetch_field(hdl, 4);
	fname = mapi_fetch_field(hdl, 5);
	if (flang == 1 || flang == 2) {
		/* all information is stored in the func column */
		mnstr_printf(toConsole, "%s\n", ffunc);
		mapi_close_handle(hdl);
		free(query);
		return 0;
	}
	mnstr_printf(toConsole, "CREATE ");
	switch (ftype) {
	case 1:			/* scalar function */
	case 5:			/* table returning function */
		mnstr_printf(toConsole, "FUNCTION");
		break;
	case 2:
		mnstr_printf(toConsole, "PROCEDURE");
		break;
	case 3:
		mnstr_printf(toConsole, "AGGREGATE");
		break;
	case 4:
		mnstr_printf(toConsole, "FILTER FUNCTION");
		break;
	case 7:
		mnstr_printf(toConsole, "LOADER");
		break;
	default:
		/* shouldn't happen (6 is F_ANALYTIC, but no syntax to
		 * create, or values are not defined) */
		free(query);
		mapi_close_handle(hdl);
		return -1;
	}
	ffunc = strdup(ffunc);
	mnstr_printf(toConsole, " ");
	quoted_print(toConsole, sname, 0);
	mnstr_printf(toConsole, ".");
	quoted_print(toConsole, fname, 0);
	mnstr_printf(toConsole, "(");
	snprintf(query, qlen, "select a.name, a.type, a.type_digits, a.type_scale, a.inout from sys.args a, sys.functions f where a.func_id = f.id and f.id = %s order by a.inout desc, a.number", fid);
	mapi_close_handle(hdl);
	hdl = mapi_query(mid, query);
	free(query);
	sep = "";
	while (mapi_fetch_row(hdl) != 0) {
		const char *aname = mapi_fetch_field(hdl, 0);
		const char *atype = mapi_fetch_field(hdl, 1);
		const char *adigs = mapi_fetch_field(hdl, 2);
		const char *ascal = mapi_fetch_field(hdl, 3);
		const char *ainou = mapi_fetch_field(hdl, 4);

		if (strcmp(ainou, "0") == 0) {
			/* end of arguments */
			break;
		}

		mnstr_printf(toConsole, "%s", sep);
		quoted_print(toConsole, aname, 0);
		mnstr_printf(toConsole, " ");
		dump_type(mid, toConsole, atype, adigs, ascal, hashge);
		sep = ", ";
	}
	mnstr_printf(toConsole, ")");
	if (ftype == 1 || ftype == 3 || ftype == 5) {
		sep = "TABLE (";
		mnstr_printf(toConsole, " RETURNS ");
		do {
			const char *aname = mapi_fetch_field(hdl, 0);
			const char *atype = mapi_fetch_field(hdl, 1);
			const char *adigs = mapi_fetch_field(hdl, 2);
			const char *ascal = mapi_fetch_field(hdl, 3);

			assert(strcmp(mapi_fetch_field(hdl, 4), "0") == 0);
			if (ftype == 5) {
				mnstr_printf(toConsole, "%s", sep);
				quoted_print(toConsole, aname, 0);
				mnstr_printf(toConsole, " ");
				sep = ", ";
			}
			dump_type(mid, toConsole, atype, adigs, ascal, hashge);
		} while (mapi_fetch_row(hdl) != 0);
	}
	mapi_close_handle(hdl);
	mnstr_printf(toConsole, " LANGUAGE ");
	switch (flang) {
	case 3:
		mnstr_printf(toConsole, "R");
		break;
	case 4:
		mnstr_printf(toConsole, "C");
		break;
	case 5:
		mnstr_printf(toConsole, "J");
		break;
	case 6:
		mnstr_printf(toConsole, "PYTHON");
		break;
	case 7:
		mnstr_printf(toConsole, "PYTHON_MAP");
		break;
	case 8:
		mnstr_printf(toConsole, "PYTHON2");
		break;
	case 9:
		mnstr_printf(toConsole, "PYTHON2_MAP");
		break;
	case 10:
		mnstr_printf(toConsole, "PYTHON3");
		break;
	case 11:
		mnstr_printf(toConsole, "PYTHON3_MAP");
		break;
	default:		/* unknown language */
		free(ffunc);
		return -1;
	}
	mnstr_printf(toConsole, "\n%s\n", ffunc);
	free(ffunc);
	return 0;
}

int
dump_functions(Mapi mid, stream *toConsole, char set_schema, const char *sname, const char *fname, const char *id)
{
	MapiHdl hdl;
	char *query, *q, *end_q;
	size_t len;
	int hashge = has_hugeint(mid);
	char *to_free = NULL;
	char wantSystem;
	long prev_sid;

	if (fname != NULL) {
		/* dump a single function */
		wantSystem = 1;

		if (sname == NULL) {
			/* no schema given, so figure it out */
			const char *dot = strchr(fname, '.');
			if (dot != NULL) {
				size_t len = dot - fname;

				to_free = malloc(len + 1);
				strncpy(to_free, fname, len);
				to_free[len] = 0;
				fname += len + 1;
			} else if ((to_free = get_schema(mid)) == NULL) {
				return 1;
			}
			sname = to_free;
		}
	} else {
		wantSystem = 0;
	}

	len = 500 + (sname ? strlen(sname) : 0) + (fname ? strlen(fname) : 0);
	query = malloc(len);
	if (!query)
		return 1;
	q = query;
	end_q = q + len;

	q += snprintf(q, end_q - q,
		"SELECT s.id, s.name, f.id, LENGTH(rem.remark) AS remark_len "
		"FROM sys.schemas s "
		"JOIN sys.functions f ON s.id = f.schema_id "
		"LEFT OUTER JOIN sys.comments rem ON f.id = rem.id "
		"WHERE f.language > 0 ");
	if (sname)
		q += snprintf(q, end_q - q, "AND s.name = '%s' ", sname);
	if (fname)
		q += snprintf(q, end_q - q, "AND f.name = '%s' ", fname);
	if (id)
		q += snprintf(q, end_q - q, "AND f.id = %s ", id);
	if (!wantSystem)
		q += snprintf(q, end_q - q, "AND f.id NOT IN (SELECT function_id FROM sys.systemfunctions) ");
	q += snprintf(q, end_q - q, " ORDER BY f.func, f.id");

	hdl = mapi_query(mid, query);
	free(query);
	if (hdl == NULL || mapi_error(mid))
		goto bailout;
	prev_sid = 0;
	while (!mnstr_errnr(toConsole) && mapi_fetch_row(hdl) != 0) {
		long sid = strtol(mapi_fetch_field(hdl, 0), NULL, 10);
		const char *schema = mapi_fetch_field(hdl, 1);
		const char *fid = mapi_fetch_field(hdl, 2);
		const char *remark_len = mapi_fetch_field(hdl, 3);
		if (set_schema && sid != prev_sid) {
			mnstr_printf(toConsole, "SET SCHEMA ");
			quoted_print(toConsole, schema, 0);
			mnstr_printf(toConsole, ";\n");
			prev_sid = sid;
		}
		dump_function(mid, toConsole, fid, hashge);
		if (remark_len)
			dump_function_comment(mid, toConsole, fid);
	}
	if (mapi_error(mid))
		goto bailout;
	mapi_close_handle(hdl);

	if (to_free)
		free(to_free);
	return mnstr_errnr(toConsole) != 0;

  bailout:
	if (hdl) {
		if (mapi_result_error(hdl))
			mapi_explain_result(hdl, stderr);
		else
			mapi_explain_query(hdl, stderr);
		mapi_close_handle(hdl);
	} else
		mapi_explain(mid, stderr);
	if (to_free)
		free(to_free);
	return 1;
}

int
dump_database(Mapi mid, stream *toConsole, int describe, char useInserts)
{
	const char *start = "START TRANSACTION";
	const char *end = "ROLLBACK";
	const char *chkhash =
		"SELECT id "
		"FROM sys.functions "
		"WHERE name = 'password_hash'";
	const char *createhash =
		"CREATE FUNCTION password_hash (username STRING) "
		"RETURNS STRING "
		"EXTERNAL NAME sql.password";
	const char *drophash = "DROP FUNCTION password_hash";
	const char *users =
		"SELECT ui.name, "
		       "ui.fullname, "
		       "password_hash(ui.name), "
		       "s.name "
		"FROM sys.db_user_info ui, "
		     "sys.schemas s "
		"WHERE ui.default_schema = s.id AND "
		      "ui.name <> 'monetdb' "
		"ORDER BY ui.name";
	const char *roles =
		"SELECT name "
		"FROM sys.auths "
		"WHERE name NOT IN (SELECT name "
				       "FROM sys.db_user_info) AND "
		      "grantor <> 0 "
		"ORDER BY name";
	const char *grants =
		"SELECT a1.name, "
		       "a2.name "
		"FROM sys.auths a1, "
		     "sys.auths a2, "
		     "sys.user_role ur "
		"WHERE a1.id = ur.login_id AND "
		      "a2.id = ur.role_id "
		"ORDER BY a1.name, a2.name";
	const char *table_grants =
		"SELECT s.name, t.name, "
		       "a.name, "
		       "sum(p.privileges), "
		       "g.name, p.grantable "
		"FROM sys.schemas s, sys.tables t, "
		     "sys.auths a, sys.privileges p, "
		     "sys.auths g "
		"WHERE p.obj_id = t.id AND "
		      "p.auth_id = a.id AND "
		      "t.schema_id = s.id AND "
		      "t.system = FALSE AND "
		      "p.grantor = g.id "
		"GROUP BY s.name, t.name, a.name, g.name, p.grantable "
		"ORDER BY s.name, t.name, a.name, g.name, p.grantable";
	const char *column_grants =
		"SELECT s.name, t.name, "
		       "c.name, a.name, "
		       "CASE p.privileges "
			    "WHEN 1 THEN 'SELECT' "
			    "WHEN 2 THEN 'UPDATE' "
			    "WHEN 4 THEN 'INSERT' "
			    "WHEN 8 THEN 'DELETE' "
			    "WHEN 16 THEN 'EXECUTE' "
			    "WHEN 32 THEN 'GRANT' END, "
		       "g.name, p.grantable "
		"FROM sys.schemas s, sys.tables t, "
		     "sys.columns c, sys.auths a, "
		     "sys.privileges p, sys.auths g "
		"WHERE p.obj_id = c.id AND "
		      "c.table_id = t.id AND "
		      "p.auth_id = a.id AND "
		      "t.schema_id = s.id AND "
		      "t.system = FALSE AND "
		      "p.grantor = g.id "
		"ORDER BY s.name, t.name, c.name, a.name, g.name, p.grantable";
	const char *function_grants =
		"SELECT s.name, f.name, a.name, "
		       "CASE p.privileges "
			    "WHEN 1 THEN 'SELECT' "
			    "WHEN 2 THEN 'UPDATE' "
			    "WHEN 4 THEN 'INSERT' "
			    "WHEN 8 THEN 'DELETE' "
			    "WHEN 16 THEN 'EXECUTE' "
			    "WHEN 32 THEN 'GRANT' END, "
		       "g.name, p.grantable "
		"FROM sys.schemas s, sys.functions f, "
		     "sys.auths a, sys.privileges p, sys.auths g "
		"WHERE s.id = f.schema_id AND "
		      "f.id = p.obj_id AND "
		      "p.auth_id = a.id AND "
		      "p.grantor = g.id "
		      "AND f.id NOT IN (SELECT function_id FROM sys.systemfunctions) "
		"ORDER BY s.name, f.name, a.name, g.name, p.grantable";
	const char *schemas =
		"SELECT s.name, a.name, rem.remark "
		"FROM sys.schemas s LEFT OUTER JOIN sys.comments rem ON s.id = rem.id, "
		     "sys.auths a "
		"WHERE s.\"authorization\" = a.id AND "
		      "s.system = FALSE "
		"ORDER BY s.name";
	/* alternative, but then need to handle NULL in second column:
	   SELECT "s"."name", "a"."name"
	   FROM "sys"."schemas" "s"
		LEFT OUTER JOIN "sys"."auths" "a"
		     ON "s"."authorization" = "a"."id" AND
		        "s"."system" = FALSE
	   ORDER BY "s"."name"

	   This may be needed after a sequence:

	   CREATE USER "voc" WITH PASSWORD 'voc' NAME 'xxx' SCHEMA "sys";
	   CREATE SCHEMA "voc" AUTHORIZATION "voc";
	   ALTER USER "voc" SET SCHEMA "voc";
	   DROP USER "voc";

	   In this case, the authorization value for voc in the
	   schemas table has no corresponding value in the auths table
	   anymore.
	 */
	const char *sequences1 =
		"SELECT sch.name,seq.name, rem.remark "
		"FROM sys.schemas sch, "
		     "sys.sequences seq LEFT OUTER JOIN sys.comments rem ON seq.id = rem.id "
		"WHERE sch.id = seq.schema_id "
		"ORDER BY sch.name,seq.name";
	const char *sequences2 =
		"SELECT s.name, "
		     "seq.name, "
		     "get_value_for(s.name,seq.name), "
		     "seq.\"minvalue\", "
		     "seq.\"maxvalue\", "
		     "seq.\"increment\", "
		     "seq.\"cycle\" "
		"FROM sys.sequences seq, "
		     "sys.schemas s "
		"WHERE s.id = seq.schema_id "
		"ORDER BY s.name,seq.name";
	const char *tables =
		"SELECT s.name AS sname, "
		       "t.name AS name, "
		       "t.type AS type "
		"FROM sys.schemas s, "
		     "sys._tables t "
		"WHERE t.type IN (0, 3, 4, 5, 6) AND "
		      "t.system = FALSE AND "
		      "s.id = t.schema_id AND "
		      "s.name <> 'tmp' "
		"ORDER BY t.id";
	const char *mergetables = "SELECT s1.name, t1.name, s2.name, t2.name FROM sys.schemas s1, sys._tables t1, sys.dependencies d, sys.schemas s2, sys._tables t2 WHERE t1.type = 3 AND t1.schema_id = s1.id AND s1.name <> 'tmp' AND t1.system = FALSE AND t1.id = d.depend_id AND d.id = t2.id AND t2.schema_id = s2.id ORDER BY t1.id, t2.id";
	/* we must dump views, functions and triggers in order of
	 * creation since they can refer to each other */
	const char *views_functions_triggers =
		"WITH vft (sname, name, id, query, routine, type, remark) AS ("
			"SELECT s.name AS sname, "
			       "t.name AS name, "
			       "t.id AS id, "
			       "t.query AS query, "
			       "NULL AS routine, "
			       "'VIEW' AS type, "
			       "rem.remark AS remark "
			"FROM sys.schemas s LEFT OUTER JOIN sys.comments rem ON s.id = rem.id, "
			     "sys._tables t "
			"WHERE t.type = 1 AND "
			      "t.system = FALSE AND "
			      "s.id = t.schema_id AND "
			      "s.name <> 'tmp' "
			"UNION "
			"SELECT s.name AS sname, "
			       "f.name AS name, "
			       "f.id AS id, "
			       "NULL AS query, "
			       "f.func AS routine, "
			       "'FUNCTION' AS type, "
			       "NULL AS remark " /* emitted separately */
			"FROM sys.schemas s, "
			     "sys.functions f "
			"WHERE s.id = f.schema_id "
			"AND f.id NOT IN (SELECT function_id FROM sys.systemfunctions) "
			"UNION "
			"SELECT s.name AS sname, "
			       "tr.name AS name, "
			       "tr.id AS id, "
			       "tr.\"statement\" AS query, "
			       "NULL AS routine, "
			       "'TRIGGER' AS type, "
			       "NULL AS remark " /* not available yet */
			"FROM sys.triggers tr, "
			     "sys.schemas s, "
			     "sys._tables t "
			"WHERE s.id = t.schema_id AND "
			      "t.id = tr.table_id AND t.system = FALSE"
		") "
		"SELECT id, sname, name, query, routine, type, remark FROM vft ORDER BY id";
	char *sname = NULL;
	char *curschema = NULL;
	MapiHdl hdl;
	int create_hash_func = 0;
	int rc = 0;
	comment_buffer *comments = comment_buffer_create();

	/* start a transaction for the dump */
	if (!describe)
		mnstr_printf(toConsole, "START TRANSACTION;\n");

	if ((hdl = mapi_query(mid, start)) == NULL || mapi_error(mid))
		goto bailout;
	mapi_close_handle(hdl);
	hdl = NULL;

	sname = get_schema(mid);
	if (sname == NULL)
		goto bailout2;
	if (strcmp(sname, "sys") == 0 || strcmp(sname, "tmp") == 0) {
		free(sname);
		sname = NULL;

		/* dump roles */
		if ((hdl = mapi_query(mid, roles)) == NULL || mapi_error(mid))
			goto bailout;

		while (mapi_fetch_row(hdl) != 0) {
			const char *name = mapi_fetch_field(hdl, 0);

			mnstr_printf(toConsole, "CREATE ROLE \"%s\";\n", name);
		}
		if (mapi_error(mid))
			goto bailout;
		mapi_close_handle(hdl);

		/* dump users, part 1 */
		/* first make sure the password_hash function exists */
		if ((hdl = mapi_query(mid, chkhash)) == NULL ||
		    mapi_error(mid))
			goto bailout;
		create_hash_func = mapi_rows_affected(hdl) == 0;
		mapi_close_handle(hdl);
		if (create_hash_func) {
			if ((hdl = mapi_query(mid, createhash)) == NULL ||
			    mapi_error(mid))
				goto bailout;
			mapi_close_handle(hdl);
		}

		if ((hdl = mapi_query(mid, users)) == NULL || mapi_error(mid))
			goto bailout;

		while (mapi_fetch_row(hdl) != 0) {
			const char *uname = mapi_fetch_field(hdl, 0);
			const char *fullname = mapi_fetch_field(hdl, 1);
			const char *pwhash = mapi_fetch_field(hdl, 2);
			const char *sname = mapi_fetch_field(hdl, 3);

			mnstr_printf(toConsole, "CREATE USER \"%s\" ", uname);
			if (describe)
				mnstr_printf(toConsole,
					     "WITH ENCRYPTED PASSWORD '%s' "
					     "NAME '%s' SCHEMA \"%s\";\n",
					     pwhash, fullname, sname);
			else
				mnstr_printf(toConsole,
					     "WITH ENCRYPTED PASSWORD '%s' "
					     "NAME '%s' SCHEMA \"sys\";\n",
					     pwhash, fullname);
		}
		if (mapi_error(mid))
			goto bailout;
		mapi_close_handle(hdl);

		/* dump schemas */
		if ((hdl = mapi_query(mid, schemas)) == NULL ||
		    mapi_error(mid))
			goto bailout;

		while (mapi_fetch_row(hdl) != 0) {
			const char *sname = mapi_fetch_field(hdl, 0);
			const char *aname = mapi_fetch_field(hdl, 1);
			const char *remark = mapi_fetch_field(hdl, 2);

			mnstr_printf(toConsole, "CREATE SCHEMA \"%s\"", sname);
			if (strcmp(aname, "sysadmin") != 0) {
				mnstr_printf(toConsole,
					     " AUTHORIZATION \"%s\"", aname);
			}
			append_comment(comments, "SCHEMA", NULL, sname, NULL, NULL, remark);
			mnstr_printf(toConsole, ";\n");
		}
		if (mapi_error(mid))
			goto bailout;
		mapi_close_handle(hdl);
		write_comment_buffer(toConsole, comments);

		if (!describe) {
			/* dump users, part 2 */
			if ((hdl = mapi_query(mid, users)) == NULL ||
			    mapi_error(mid))
				goto bailout;

			while (mapi_fetch_row(hdl) != 0) {
				char *uname = mapi_fetch_field(hdl, 0);
				char *sname = mapi_fetch_field(hdl, 3);

				if (strcmp(sname, "sys") == 0)
					continue;
				mnstr_printf(toConsole,
					     "ALTER USER \"%s\" "
					     "SET SCHEMA \"%s\";\n",
					     uname, sname);
			}
			if (mapi_error(mid))
				goto bailout;
			mapi_close_handle(hdl);
		}

		/* clean up -- not strictly necessary due to ROLLBACK */
		if (create_hash_func) {
			if ((hdl = mapi_query(mid, drophash)) == NULL ||
			    mapi_error(mid))
				goto bailout;
			mapi_close_handle(hdl);
		}

		/* grant user privileges */
		if ((hdl = mapi_query(mid, grants)) == NULL || mapi_error(mid))
			goto bailout;

		while (mapi_fetch_row(hdl) != 0) {
			const char *uname = mapi_fetch_field(hdl, 0);
			const char *rname = mapi_fetch_field(hdl, 1);

			mnstr_printf(toConsole, "GRANT \"%s\" TO ", rname);
			if (strcmp(uname, "public") == 0)
				mnstr_printf(toConsole, "PUBLIC");
			else
				mnstr_printf(toConsole, "\"%s\"", uname);
			/* optional WITH ADMIN OPTION and FROM
			   (CURRENT_USER|CURRENT_ROLE) are ignored by
			   server, so we can't dump them */
			mnstr_printf(toConsole, ";\n");
		}
		if (mapi_error(mid))
			goto bailout;
		mapi_close_handle(hdl);
	} else {
		mnstr_printf(toConsole, "SET SCHEMA \"%s\";\n", sname);
		curschema = strdup(sname);
	}

	/* dump sequences, part 1 */
	if ((hdl = mapi_query(mid, sequences1)) == NULL || mapi_error(mid))
		goto bailout;

	while (mapi_fetch_row(hdl) != 0) {
		const char *schema = mapi_fetch_field(hdl, 0);
		const char *name = mapi_fetch_field(hdl, 1);
		const char *remark = mapi_fetch_field(hdl, 2);

		if (sname != NULL && strcmp(schema, sname) != 0)
			continue;
		mnstr_printf(toConsole,
			     "CREATE SEQUENCE \"%s\".\"%s\" AS INTEGER;\n",
			     schema, name);
		append_comment(comments, "SEQUENCE", schema, name, NULL, NULL, remark);
	}
	write_comment_buffer(toConsole, comments);
	if (mapi_error(mid))
		goto bailout;
	mapi_close_handle(hdl);
	hdl = NULL;

	/* dump tables, note that merge tables refer to other tables,
	 * so we make sure the contents of merge tables are added
	 * (ALTERed) after all table definitions */
	if ((hdl = mapi_query(mid, tables)) == NULL ||
	    mapi_error(mid))
		goto bailout;

	while (rc == 0 &&
	       !mnstr_errnr(toConsole) &&
	       mapi_fetch_row(hdl) != 0) {
		char *schema = mapi_fetch_field(hdl, 0);
		char *tname = mapi_fetch_field(hdl, 1);
		int type = atoi(mapi_fetch_field(hdl, 2));

		if (mapi_error(mid))
			goto bailout;
		if (schema == NULL) {
			/* cannot happen, but make analysis tools happy */
			continue;
		}
		if (sname != NULL && strcmp(schema, sname) != 0)
			continue;
		if (curschema == NULL || strcmp(schema, curschema) != 0) {
			if (curschema)
				free(curschema);
			curschema = strdup(schema);
			mnstr_printf(toConsole, "SET SCHEMA \"%s\";\n",
				     curschema);
		}
		schema = strdup(schema);
		tname = strdup(tname);
		rc = dump_table(mid, schema, tname, toConsole, type == 3 || type == 5 ? 1 : describe, describe, useInserts);
		free(schema);
		free(tname);
	}
	mapi_close_handle(hdl);
	hdl = NULL;

	if ((hdl = mapi_query(mid, mergetables)) == NULL ||
	    mapi_error(mid))
		goto bailout;

	while (rc == 0 &&
	       !mnstr_errnr(toConsole) &&
	       mapi_fetch_row(hdl) != 0) {
		const char *schema1 = mapi_fetch_field(hdl, 0);
		const char *tname1 = mapi_fetch_field(hdl, 1);
		const char *schema2 = mapi_fetch_field(hdl, 2);
		const char *tname2 = mapi_fetch_field(hdl, 3);

		if (mapi_error(mid))
			goto bailout;
		if (schema1 == NULL || schema2 == NULL) {
			/* cannot happen, but make analysis tools happy */
			continue;
		}
		if (sname != NULL && strcmp(schema1, sname) != 0)
			continue;
		if (curschema == NULL || strcmp(schema2, curschema) != 0) {
			if (curschema)
				free(curschema);
			curschema = strdup(schema2);
			mnstr_printf(toConsole, "SET SCHEMA \"%s\";\n",
				     curschema);
		}
		mnstr_printf(toConsole, "ALTER TABLE \"%s\".\"%s\" ADD TABLE \"%s\";\n",
				     schema1, tname1, tname2);
	}
	mapi_close_handle(hdl);
	hdl = NULL;

	/* dump views, functions, and triggers */
	if ((hdl = mapi_query(mid, views_functions_triggers)) == NULL ||
	    mapi_error(mid))
		goto bailout;

	while (rc == 0 &&
	       !mnstr_errnr(toConsole) &&
	       mapi_fetch_row(hdl) != 0) {
		const char *id = mapi_fetch_field(hdl, 0);
		const char *schema = mapi_fetch_field(hdl, 1);
		const char *name = mapi_fetch_field(hdl, 2);
		const char *query = mapi_fetch_field(hdl, 3);
		const char *routine = mapi_fetch_field(hdl, 4);
		const char *type = mapi_fetch_field(hdl, 5);
		const char *remark = mapi_fetch_field(hdl, 6);

		if (mapi_error(mid))
			goto bailout;
		if (schema == NULL) {
			/* cannot happen, but make analysis tools happy */
			continue;
		}
		if (sname != NULL && strcmp(schema, sname) != 0)
			continue;
		if (curschema == NULL || strcmp(schema, curschema) != 0) {
			if (curschema)
				free(curschema);
			curschema = strdup(schema);
			mnstr_printf(toConsole, "SET SCHEMA \"%s\";\n",
				     curschema);
		}
		if (routine)
			dump_functions(mid, toConsole, 0, schema, name, id);
		else
			mnstr_printf(toConsole, "%s\n", query);
		append_comment(comments, type, sname, name, NULL, NULL, remark);
	}
	write_comment_buffer(toConsole, comments);
	mapi_close_handle(hdl);
	hdl = NULL;

	if (curschema) {
		if (strcmp(sname ? sname : "sys", curschema) != 0) {
			mnstr_printf(toConsole, "SET SCHEMA \"%s\";\n",
				     sname ? sname : "sys");
		}
		free(curschema);
		curschema = strdup(sname ? sname : "sys");
	}
	if (mapi_error(mid))
		goto bailout;
	if (mnstr_errnr(toConsole))
		goto bailout2;

	if (!describe) {
		if (dump_foreign_keys(mid, NULL, NULL, NULL, toConsole))
			goto bailout2;

		/* dump sequences, part 2 */
		if ((hdl = mapi_query(mid, sequences2)) == NULL ||
		    mapi_error(mid))
			goto bailout;

		while (mapi_fetch_row(hdl) != 0) {
			const char *schema = mapi_fetch_field(hdl, 0);
			const char *name = mapi_fetch_field(hdl, 1);
			const char *restart = mapi_fetch_field(hdl, 2);
			const char *minvalue = mapi_fetch_field(hdl, 3);
			const char *maxvalue = mapi_fetch_field(hdl, 4);
			const char *increment = mapi_fetch_field(hdl, 5);
			const char *cycle = mapi_fetch_field(hdl, 6);

			if (sname != NULL && strcmp(schema, sname) != 0)
				continue;

			mnstr_printf(toConsole,
				     "ALTER SEQUENCE \"%s\".\"%s\" RESTART WITH %s",
				     schema, name, restart);
			if (strcmp(increment, "1") != 0)
				mnstr_printf(toConsole, " INCREMENT BY %s", increment);
			if (strcmp(minvalue, "0") != 0)
				mnstr_printf(toConsole, " MINVALUE %s", minvalue);
			if (strcmp(maxvalue, "0") != 0)
				mnstr_printf(toConsole, " MAXVALUE %s", maxvalue);
			mnstr_printf(toConsole, " %sCYCLE;\n", strcmp(cycle, "true") == 0 ? "" : "NO ");
			if (mnstr_errnr(toConsole)) {
				mapi_close_handle(hdl);
				hdl = NULL;
				goto bailout2;
			}
		}
		if (mapi_error(mid))
			goto bailout;
		mapi_close_handle(hdl);
	}

	if ((hdl = mapi_query(mid, table_grants)) == NULL || mapi_error(mid))
		goto bailout;

	while (mapi_fetch_row(hdl) != 0) {
		const char *schema = mapi_fetch_field(hdl, 0);
		const char *tname = mapi_fetch_field(hdl, 1);
		const char *aname = mapi_fetch_field(hdl, 2);
		int priv = atoi(mapi_fetch_field(hdl, 3));
		const char *grantable = mapi_fetch_field(hdl, 5);

		if (sname != NULL && strcmp(schema, sname) != 0)
			continue;
		if (curschema == NULL || strcmp(schema, curschema) != 0) {
			if (curschema)
				free(curschema);
			curschema = strdup(schema);
			mnstr_printf(toConsole, "SET SCHEMA \"%s\";\n",
				     curschema);
		}
		mnstr_printf(toConsole, "GRANT");
		if (priv == 15) {
			mnstr_printf(toConsole, " ALL PRIVILEGES");
		} else {
			const char *sep = "";

			if (priv & 1) {
				mnstr_printf(toConsole, "%s SELECT", sep);
				sep = ",";
			}
			if (priv & 2) {
				mnstr_printf(toConsole, "%s UPDATE", sep);
				sep = ",";
			}
			if (priv & 4) {
				mnstr_printf(toConsole, "%s INSERT", sep);
				sep = ",";
			}
			if (priv & 8) {
				mnstr_printf(toConsole, "%s DELETE", sep);
				sep = ",";
			}
			if (priv & 16) {
				mnstr_printf(toConsole, "%s EXECUTE", sep);
				sep = ",";
			}
			if (priv & 32) {
				mnstr_printf(toConsole, "%s GRANT", sep);
				sep = ",";
			}
		}
		mnstr_printf(toConsole, " ON TABLE \"%s\" TO \"%s\"",
			     tname, aname);
		if (strcmp(grantable, "1") == 0)
			mnstr_printf(toConsole, " WITH GRANT OPTION");
		mnstr_printf(toConsole, ";\n");
	}
	if (mapi_error(mid))
		goto bailout;
	mapi_close_handle(hdl);

	if ((hdl = mapi_query(mid, column_grants)) == NULL || mapi_error(mid))
		goto bailout;

	while (mapi_fetch_row(hdl) != 0) {
		const char *schema = mapi_fetch_field(hdl, 0);
		const char *tname = mapi_fetch_field(hdl, 1);
		const char *cname = mapi_fetch_field(hdl, 2);
		const char *aname = mapi_fetch_field(hdl, 3);
		const char *priv = mapi_fetch_field(hdl, 4);
		const char *grantable = mapi_fetch_field(hdl, 6);

		if (sname != NULL && strcmp(schema, sname) != 0)
			continue;
		if (curschema == NULL || strcmp(schema, curschema) != 0) {
			if (curschema)
				free(curschema);
			curschema = strdup(schema);
			mnstr_printf(toConsole, "SET SCHEMA \"%s\";\n",
				     curschema);
		}
		mnstr_printf(toConsole, "GRANT %s(\"%s\") ON \"%s\" TO \"%s\"",
			     priv, cname, tname, aname);
		if (strcmp(grantable, "1") == 0)
			mnstr_printf(toConsole, " WITH GRANT OPTION");
		mnstr_printf(toConsole, ";\n");
	}
	if (mapi_error(mid))
		goto bailout;
	mapi_close_handle(hdl);

	if ((hdl = mapi_query(mid, function_grants)) == NULL ||
	    mapi_error(mid))
		goto bailout;

	while (mapi_fetch_row(hdl) != 0) {
		const char *schema = mapi_fetch_field(hdl, 0);
		const char *fname = mapi_fetch_field(hdl, 1);
		const char *aname = mapi_fetch_field(hdl, 2);
		const char *priv = mapi_fetch_field(hdl, 3);
		const char *grantable = mapi_fetch_field(hdl, 5);

		if (sname != NULL && strcmp(schema, sname) != 0)
			continue;
		if (curschema == NULL || strcmp(schema, curschema) != 0) {
			if (curschema)
				free(curschema);
			curschema = strdup(schema);
			mnstr_printf(toConsole, "SET SCHEMA \"%s\";\n",
				     curschema);
		}
		mnstr_printf(toConsole, "GRANT %s ON \"%s\" TO \"%s\"",
			     priv, fname, aname);
		if (strcmp(grantable, "1") == 0)
			mnstr_printf(toConsole, " WITH GRANT OPTION");
		mnstr_printf(toConsole, ";\n");
	}
	if (mapi_error(mid))
		goto bailout;
	mapi_close_handle(hdl);

	if (curschema) {
		if (strcmp(sname ? sname : "sys", curschema) != 0) {
			mnstr_printf(toConsole, "SET SCHEMA \"%s\";\n",
				     sname ? sname : "sys");
		}
		free(curschema);
		curschema = NULL;
	}

	if ((hdl = mapi_query(mid, end)) == NULL || mapi_error(mid))
		goto bailout;
	mapi_close_handle(hdl);

	/* finally commit the whole transaction */
	if (!describe)
		mnstr_printf(toConsole, "COMMIT;\n");
	if (sname)
		free(sname);
	comment_buffer_destroy(comments);
	return rc;

  bailout:
	comment_buffer_destroy(comments);
	if (hdl) {
		if (mapi_result_error(hdl))
			mapi_explain_result(hdl, stderr);
		else
			mapi_explain_query(hdl, stderr);
		mapi_close_handle(hdl);
	} else
		mapi_explain(mid, stderr);

  bailout2:
	if (sname)
		free(sname);
	if (curschema)
		free(curschema);
	hdl = mapi_query(mid, end);
	if (hdl)
		mapi_close_handle(hdl);
	return 1;
}

void
dump_version(Mapi mid, stream *toConsole, const char *prefix)
{
	MapiHdl hdl;
	char *dbname = NULL, *uri = NULL, *dbver = NULL, *dbrel = NULL;
	const char *name, *val;

	if ((hdl = mapi_query(mid,
			      "SELECT name, value "
			      "FROM sys.env() AS env "
			      "WHERE name IN ('gdk_dbname', "
					"'monet_version', "
					"'monet_release', "
					"'merovingian_uri')")) == NULL ||
			mapi_error(mid))
		goto cleanup;

	while ((mapi_fetch_row(hdl)) != 0) {
		name = mapi_fetch_field(hdl, 0);
		val = mapi_fetch_field(hdl, 1);

		if (mapi_error(mid))
			goto cleanup;

		if (name != NULL && val != NULL) {
			if (strcmp(name, "gdk_dbname") == 0) {
				assert(dbname == NULL);
				dbname = *val == '\0' ? NULL : strdup(val);
			} else if (strcmp(name, "monet_version") == 0) {
				assert(dbver == NULL);
				dbver = *val == '\0' ? NULL : strdup(val);
			} else if (strcmp(name, "monet_release") == 0) {
				assert(dbrel == NULL);
				dbrel = *val == '\0' ? NULL : strdup(val);
			} else if (strcmp(name, "merovingian_uri") == 0) {
				assert(uri == NULL);
				uri = strdup(val);
			}
		}
	}
	if (uri != NULL) {
		if (dbname != NULL)
			free(dbname);
		dbname = uri;
		uri = NULL;
	}
	if (dbname != NULL && dbver != NULL) {
		mnstr_printf(toConsole, "%s MonetDB v%s%s%s%s, '%s'\n",
			     prefix,
				 dbver,
				 dbrel != NULL ? " (" : "",
				 dbrel != NULL ? dbrel : "",
				 dbrel != NULL ? ")" : "",
				 dbname);
	}

  cleanup:
	if (dbname != NULL)
		free(dbname);
	if (dbver != NULL)
		free(dbver);
	if (dbrel != NULL)
		free(dbrel);
	if (uri != NULL)
		free(uri);
	if (hdl)
		mapi_close_handle(hdl);
}<|MERGE_RESOLUTION|>--- conflicted
+++ resolved
@@ -963,16 +963,11 @@
 				"k.name, "		/* 1 */
 				"kc.nr, "		/* 2 */
 				"c.name, "		/* 3 */
-<<<<<<< HEAD
-				"rem.remark "		/* 4 */
+				"i.type, "		/* 4 */
+				"rem.remark "		/* 5 */
 			 "FROM sys.idxs AS i "
 			 	"LEFT JOIN sys.keys AS k ON i.name = k.name "
 				"LEFT OUTER JOIN sys.comments rem ON i.id = rem.id, "
-=======
-				"i.type "		/* 4 */
-			 "FROM sys.idxs AS i LEFT JOIN sys.keys AS k "
-					"ON i.name = k.name, "
->>>>>>> 23881092
 			      "sys.objects AS kc, "
 			      "sys._columns AS c, "
 			      "sys.schemas s, "
@@ -995,11 +990,8 @@
 			const char *k_name = mapi_fetch_field(hdl, 1);
 			const char *kc_nr = mapi_fetch_field(hdl, 2);
 			const char *c_name = mapi_fetch_field(hdl, 3);
-<<<<<<< HEAD
-			const char *remark = mapi_fetch_field(hdl, 4);
-=======
 			const char *i_type = mapi_fetch_field(hdl, 4);
->>>>>>> 23881092
+			const char *remark = mapi_fetch_field(hdl, 5);
 
 			if (mapi_error(mid))
 				goto bailout;
@@ -1011,12 +1003,6 @@
 			if (strcmp(kc_nr, "0") == 0) {
 				if (cnt)
 					mnstr_printf(toConsole, ");\n");
-<<<<<<< HEAD
-				mnstr_printf(toConsole,
-					     "CREATE INDEX \"%s\" ON \"%s\".\"%s\" (",
-					     i_name, schema, tname);
-				append_comment(comments, "INDEX", schema, i_name, NULL, NULL, remark);
-=======
 				switch (atoi(i_type)) {
 				case 0: /* hash_idx */
 					mnstr_printf(toConsole,
@@ -1037,7 +1023,7 @@
 					/* cannot happen due to WHERE clause */
 					goto bailout;
 				}
->>>>>>> 23881092
+				append_comment(comments, "INDEX", schema, i_name, NULL, NULL, remark);
 				cnt = 1;
 			} else
 				mnstr_printf(toConsole, ", ");
