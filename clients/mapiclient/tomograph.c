--- conflicted
+++ resolved
@@ -1449,7 +1449,7 @@
 		box[idx].majflt = ev->majflt;
 		box[idx].nswap = ev->swaps;
 		box[idx].csw = ev->csw;
-		box[idx].stmt = ev->stmt;
+		box[idx].stmt = strdup(ev->stmt);
 
 		if ( !capturing){
 			ping = idx;
@@ -1898,11 +1898,7 @@
 			exit(-1);
 		}
 		resetTomograph();
-<<<<<<< HEAD
 		while ((m = mnstr_read(conn, buffer + len, 1, buflen - len-1)) > 0) {
-=======
-		while ((m = mnstr_read(conn, buffer + len, 1, buflen - len - 1)) > 0) {
->>>>>>> 1e340edf
 			buffer[len + m] = 0;
 			response = buffer;
 			while ((e = strchr(response, '\n')) != NULL) {
@@ -1914,11 +1910,7 @@
 					fprintf(stderr, "PARSE %d:%s\n", i, response);
 				response = e + 1;
 			}
-<<<<<<< HEAD
 			/* handle the case that the line is too long to
-=======
-			/* handle the case that the current line is too long to
->>>>>>> 1e340edf
 			 * fit in the buffer */
 			if( response == buffer){
 				char *new = realloc(buffer, buflen + BUFSIZ);
@@ -1932,11 +1924,7 @@
 				len += m;
 			}
 			/* handle the case the buffer contains more than one
-<<<<<<< HEAD
 			 * line, and the last line is not completely read yet.
-=======
-                         * line, and the last line is not completely read yet.
->>>>>>> 1e340edf
 			 * Copy the first part of the incomplete line to the
 			 * beginning of the buffer */
 			else if (*response) {
