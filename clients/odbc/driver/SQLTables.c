--- conflicted
+++ resolved
@@ -295,11 +295,7 @@
 			    "sys.env() e "
 		       "where s.id = t.schema_id and "
 			     "e.name = 'gdk_dbname'");
-<<<<<<< HEAD
-		//assert(strlen(query) < 1100);
-=======
 		assert(strlen(query) < 1900);
->>>>>>> bcc2f1f3
 		query_end += strlen(query_end);
 
 		/* dependent on the input parameter values we must add a
