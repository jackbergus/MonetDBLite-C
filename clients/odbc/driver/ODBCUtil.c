--- conflicted
+++ resolved
@@ -379,11 +379,7 @@
 	{ "SQL_DECIMAL", "decimal(18,7)", },
 	{ "SQL_DOUBLE", "double", },
 	{ "SQL_FLOAT", "float", },
-<<<<<<< HEAD
 	{ "SQL_GUID", "uuid", },
-=======
-	/* { "SQL_GUID", "uuid", }, */
->>>>>>> ea235649
 	{ "SQL_INTEGER", "integer", },
 	{ "SQL_INTERVAL_DAY", "interval day", },
 	{ "SQL_INTERVAL_DAY_TO_HOUR", "interval day to hour", },
