--- conflicted
+++ resolved
@@ -162,6 +162,8 @@
 SYSTEM FUNCTION  sys.optimizers
 SYSTEM FUNCTION  sys.password_hash
 SYSTEM FUNCTION  sys.pause
+SYSTEM FUNCTION  sys.profiler_openstream
+SYSTEM FUNCTION  sys.profiler_stethoscope
 SYSTEM FUNCTION  sys.quantile
 SYSTEM FUNCTION  sys.querycache
 SYSTEM FUNCTION  sys.querylog
@@ -1583,7 +1585,6 @@
 5241	"privileges"	"int"	32	0	5238	NULL	true	2	NULL
 5242	"grantor"	"int"	32	0	5238	NULL	true	3	NULL
 5243	"grantable"	"int"	32	0	5238	NULL	true	4	NULL
-<<<<<<< HEAD
 5432	"id"	"oid"	63	0	5440	NULL	true	0	NULL
 5433	"owner"	"clob"	0	0	5440	NULL	true	1	NULL
 5434	"defined"	"timestamp"	7	0	5440	NULL	true	2	NULL
@@ -1702,126 +1703,6 @@
 6297	"maxval"	"clob"	0	0	6299	NULL	true	9	NULL
 6298	"sorted"	"boolean"	1	0	6299	NULL	true	10	NULL
 6420	"function_id"	"int"	32	0	6421	NULL	true	0	NULL
-=======
-5424	"id"	"oid"	63	0	5431	NULL	true	0	NULL
-5425	"owner"	"clob"	0	0	5431	NULL	true	1	NULL
-5426	"defined"	"timestamp"	7	0	5431	NULL	true	2	NULL
-5427	"query"	"clob"	0	0	5431	NULL	true	3	NULL
-5428	"pipe"	"clob"	0	0	5431	NULL	true	4	NULL
-5429	"mal"	"int"	32	0	5431	NULL	true	5	NULL
-5430	"optimize"	"bigint"	64	0	5431	NULL	true	6	NULL
-5433	"id"	"oid"	63	0	5443	NULL	true	0	NULL
-5434	"start"	"timestamp"	7	0	5443	NULL	true	1	NULL
-5435	"stop"	"timestamp"	7	0	5443	NULL	true	2	NULL
-5436	"arguments"	"clob"	0	0	5443	NULL	true	3	NULL
-5437	"tuples"	"wrd"	64	0	5443	NULL	true	4	NULL
-5438	"run"	"bigint"	64	0	5443	NULL	true	5	NULL
-5439	"ship"	"bigint"	64	0	5443	NULL	true	6	NULL
-5440	"cpu"	"int"	32	0	5443	NULL	true	7	NULL
-5441	"io"	"int"	32	0	5443	NULL	true	8	NULL
-5442	"space"	"bigint"	64	0	5443	NULL	true	9	NULL
-5445	"id"	"oid"	63	0	5461	NULL	true	0	NULL
-5446	"owner"	"clob"	0	0	5461	NULL	true	1	NULL
-5447	"defined"	"timestamp"	7	0	5461	NULL	true	2	NULL
-5448	"query"	"clob"	0	0	5461	NULL	true	3	NULL
-5449	"pipe"	"clob"	0	0	5461	NULL	true	4	NULL
-5450	"mal"	"int"	32	0	5461	NULL	true	5	NULL
-5451	"optimize"	"bigint"	64	0	5461	NULL	true	6	NULL
-5452	"start"	"timestamp"	7	0	5461	NULL	true	7	NULL
-5453	"stop"	"timestamp"	7	0	5461	NULL	true	8	NULL
-5454	"arguments"	"clob"	0	0	5461	NULL	true	9	NULL
-5455	"tuples"	"wrd"	64	0	5461	NULL	true	10	NULL
-5456	"run"	"bigint"	64	0	5461	NULL	true	11	NULL
-5457	"ship"	"bigint"	64	0	5461	NULL	true	12	NULL
-5458	"cpu"	"int"	32	0	5461	NULL	true	13	NULL
-5459	"space"	"bigint"	64	0	5461	NULL	true	14	NULL
-5460	"io"	"int"	32	0	5461	NULL	true	15	NULL
-5486	"event"	"int"	32	0	5498	NULL	true	0	NULL
-5487	"clk"	"varchar"	20	0	5498	NULL	true	1	NULL
-5488	"pc"	"varchar"	50	0	5498	NULL	true	2	NULL
-5489	"thread"	"int"	32	0	5498	NULL	true	3	NULL
-5490	"user"	"int"	32	0	5498	NULL	true	4	NULL
-5491	"ticks"	"bigint"	64	0	5498	NULL	true	5	NULL
-5492	"reads"	"bigint"	64	0	5498	NULL	true	6	NULL
-5493	"writes"	"bigint"	64	0	5498	NULL	true	7	NULL
-5494	"rbytes"	"bigint"	64	0	5498	NULL	true	8	NULL
-5495	"wbytes"	"bigint"	64	0	5498	NULL	true	9	NULL
-5496	"type"	"clob"	0	0	5498	NULL	true	10	NULL
-5497	"stmt"	"clob"	0	0	5498	NULL	true	11	NULL
-5617	"user"	"clob"	0	0	5623	NULL	true	0	NULL
-5618	"login"	"timestamp"	7	0	5623	NULL	true	1	NULL
-5619	"sessiontimeout"	"bigint"	64	0	5623	NULL	true	2	NULL
-5620	"lastcommand"	"timestamp"	7	0	5623	NULL	true	3	NULL
-5621	"querytimeout"	"bigint"	64	0	5623	NULL	true	4	NULL
-5622	"active"	"boolean"	1	0	5623	NULL	true	5	NULL
-5700	"name"	"clob"	0	0	5703	NULL	true	0	NULL
-5701	"def"	"clob"	0	0	5703	NULL	true	1	NULL
-5702	"status"	"clob"	0	0	5703	NULL	true	2	NULL
-5709	"name"	"clob"	0	0	5711	NULL	true	0	NULL
-5710	"value"	"clob"	0	0	5711	NULL	true	1	NULL
-5741	"qtag"	"bigint"	64	0	5749	NULL	true	0	NULL
-5742	"user"	"clob"	0	0	5749	NULL	true	1	NULL
-5743	"started"	"timestamp"	7	0	5749	NULL	true	2	NULL
-5744	"estimate"	"timestamp"	7	0	5749	NULL	true	3	NULL
-5745	"progress"	"int"	32	0	5749	NULL	true	4	NULL
-5746	"status"	"clob"	0	0	5749	NULL	true	5	NULL
-5747	"tag"	"oid"	63	0	5749	NULL	true	6	NULL
-5748	"query"	"clob"	0	0	5749	NULL	true	7	NULL
-6188	"schema"	"clob"	0	0	6200	NULL	true	0	NULL
-6189	"table"	"clob"	0	0	6200	NULL	true	1	NULL
-6190	"column"	"clob"	0	0	6200	NULL	true	2	NULL
-6191	"type"	"clob"	0	0	6200	NULL	true	3	NULL
-6192	"location"	"clob"	0	0	6200	NULL	true	4	NULL
-6193	"count"	"bigint"	64	0	6200	NULL	true	5	NULL
-6194	"typewidth"	"int"	32	0	6200	NULL	true	6	NULL
-6195	"columnsize"	"bigint"	64	0	6200	NULL	true	7	NULL
-6196	"heapsize"	"bigint"	64	0	6200	NULL	true	8	NULL
-6197	"hashes"	"bigint"	64	0	6200	NULL	true	9	NULL
-6198	"imprints"	"bigint"	64	0	6200	NULL	true	10	NULL
-6199	"sorted"	"boolean"	1	0	6200	NULL	true	11	NULL
-6202	"schema"	"clob"	0	0	6212	NULL	true	0	NULL
-6203	"table"	"clob"	0	0	6212	NULL	true	1	NULL
-6204	"column"	"clob"	0	0	6212	NULL	true	2	NULL
-6205	"type"	"clob"	0	0	6212	NULL	true	3	NULL
-6206	"typewidth"	"int"	32	0	6212	NULL	true	4	NULL
-6207	"count"	"bigint"	64	0	6212	NULL	true	5	NULL
-6208	"distinct"	"bigint"	64	0	6212	NULL	true	6	NULL
-6209	"atomwidth"	"int"	32	0	6212	NULL	true	7	NULL
-6210	"reference"	"boolean"	1	0	6212	NULL	true	8	NULL
-6211	"sorted"	"boolean"	1	0	6212	NULL	true	9	NULL
-6250	"schema"	"clob"	0	0	6260	NULL	true	0	NULL
-6251	"table"	"clob"	0	0	6260	NULL	true	1	NULL
-6252	"column"	"clob"	0	0	6260	NULL	true	2	NULL
-6253	"type"	"clob"	0	0	6260	NULL	true	3	NULL
-6254	"count"	"bigint"	64	0	6260	NULL	true	4	NULL
-6255	"columnsize"	"bigint"	64	0	6260	NULL	true	5	NULL
-6256	"heapsize"	"bigint"	64	0	6260	NULL	true	6	NULL
-6257	"hashes"	"bigint"	64	0	6260	NULL	true	7	NULL
-6258	"imprints"	"bigint"	64	0	6260	NULL	true	8	NULL
-6259	"sorted"	"boolean"	1	0	6260	NULL	true	9	NULL
-6262	"schema"	"clob"	0	0	6270	NULL	true	0	NULL
-6263	"table"	"clob"	0	0	6270	NULL	true	1	NULL
-6264	"count"	"bigint"	64	0	6270	NULL	true	2	NULL
-6265	"columnsize"	"bigint"	64	0	6270	NULL	true	3	NULL
-6266	"heapsize"	"bigint"	64	0	6270	NULL	true	4	NULL
-6267	"hashes"	"bigint"	64	0	6270	NULL	true	5	NULL
-6268	"imprints"	"bigint"	64	0	6270	NULL	true	6	NULL
-6269	"auxiliary"	"bigint"	53	0	6270	NULL	true	7	NULL
-6272	"schema"	"clob"	0	0	6285	NULL	true	0	NULL
-6273	"table"	"clob"	0	0	6285	NULL	true	1	NULL
-6274	"column"	"clob"	0	0	6285	NULL	true	2	NULL
-6275	"type"	"clob"	0	0	6285	NULL	true	3	NULL
-6276	"width"	"int"	32	0	6285	NULL	true	4	NULL
-6277	"stamp"	"timestamp"	7	0	6285	NULL	true	5	NULL
-6278	"sample"	"bigint"	64	0	6285	NULL	true	6	NULL
-6279	"count"	"bigint"	64	0	6285	NULL	true	7	NULL
-6280	"unique"	"bigint"	64	0	6285	NULL	true	8	NULL
-6281	"nils"	"bigint"	64	0	6285	NULL	true	9	NULL
-6282	"minval"	"clob"	0	0	6285	NULL	true	10	NULL
-6283	"maxval"	"clob"	0	0	6285	NULL	true	11	NULL
-6284	"sorted"	"boolean"	1	0	6285	NULL	true	12	NULL
-6406	"function_id"	"int"	32	0	6407	NULL	true	0	NULL
->>>>>>> a5a08ee9
 COMMIT;
 START TRANSACTION;
 CREATE TABLE "sys"."_tables" (
@@ -1835,7 +1716,6 @@
 	"access"        SMALLINT
 );
 COPY 40 RECORDS INTO "sys"."_tables" FROM stdin USING DELIMITERS '\t','\n','"';
-<<<<<<< HEAD
 2001	"schemas"	2000	NULL	0	true	0	0
 2007	"types"	2000	NULL	0	true	0	0
 2016	"functions"	2000	NULL	0	true	0	0
@@ -1876,48 +1756,6 @@
 6286	"tablestoragemodel"	2000	"-- A summary of the table storage requirement is is available as a table view.\n-- The auxiliary column denotes the maximum space if all non-sorted columns\n-- would be augmented with a hash (rare situation)\ncreate view sys.tablestoragemodel\nas select ""schema"",""table"",max(count) as ""count"",\n\tsum(columnsize) as columnsize,\n\tsum(heapsize) as heapsize,\n\tsum(hashes) as hashes,\n\tsum(imprints) as imprints,\n\tsum(case when sorted = false then 8 * count else 0 end) as auxiliary\nfrom sys.storagemodel() group by ""schema"",""table"";"	1	true	0	0
 6299	"statistics"	2000	NULL	0	true	0	0
 6421	"systemfunctions"	2000	NULL	0	true	0	0
-=======
-2001	"schemas"	2000	NULL	0	true	0	false
-2007	"types"	2000	NULL	0	true	0	false
-2016	"functions"	2000	NULL	0	true	0	false
-2027	"args"	2000	NULL	0	true	0	false
-2036	"sequences"	2000	NULL	0	true	0	false
-2046	"dependencies"	2000	NULL	0	true	0	false
-2050	"connections"	2000	NULL	0	true	0	false
-2059	"_tables"	2000	NULL	0	true	0	false
-2068	"_columns"	2000	NULL	0	true	0	false
-2079	"keys"	2000	NULL	0	true	0	false
-2086	"idxs"	2000	NULL	0	true	0	false
-2091	"triggers"	2000	NULL	0	true	0	false
-2102	"objects"	2000	NULL	0	true	0	false
-2107	"_tables"	2106	NULL	0	true	2	false
-2116	"_columns"	2106	NULL	0	true	2	false
-2127	"keys"	2106	NULL	0	true	2	false
-2134	"idxs"	2106	NULL	0	true	2	false
-2139	"triggers"	2106	NULL	0	true	2	false
-2150	"objects"	2106	NULL	0	true	2	false
-5195	"tables"	2000	"SELECT * FROM (SELECT p.*, 0 AS ""temporary"" FROM ""sys"".""_tables"" AS p UNION ALL SELECT t.*, 1 AS ""temporary"" FROM ""tmp"".""_tables"" AS t) AS tables where tables.type <> 2;"	1	true	0	false
-5205	"columns"	2000	"SELECT * FROM (SELECT p.* FROM ""sys"".""_columns"" AS p UNION ALL SELECT t.* FROM ""tmp"".""_columns"" AS t) AS columns;"	1	true	0	false
-5221	"db_user_info"	2000	NULL	0	true	0	false
-5227	"users"	2000	"SELECT u.""name"" AS ""name"", ui.""fullname"", ui.""default_schema"" FROM db_users() AS u LEFT JOIN ""sys"".""db_user_info"" AS ui ON u.""name"" = ui.""name"" ;"	1	true	0	false
-5231	"user_role"	2000	NULL	0	true	0	false
-5234	"auths"	2000	NULL	0	true	0	false
-5238	"privileges"	2000	NULL	0	true	0	false
-5431	"querylog_catalog"	2000	"-- create table views for convenience\ncreate view sys.querylog_catalog as select * from sys.querylog_catalog();"	1	true	0	false
-5443	"querylog_calls"	2000	"create view sys.querylog_calls as select * from sys.querylog_calls();"	1	true	0	false
-5461	"querylog_history"	2000	"create view sys.querylog_history as\nselect qd.*, ql.""start"",ql.""stop"", ql.arguments, ql.tuples, ql.run, ql.ship, ql.cpu, ql.space, ql.io \nfrom sys.querylog_catalog() qd, sys.querylog_calls() ql\nwhere qd.id = ql.id and qd.owner = user;"	1	true	0	false
-5498	"tracelog"	2000	"create view sys.tracelog as select * from sys.tracelog();"	1	true	0	false
-5623	"sessions"	2000	"create view sys.sessions as select * from sys.sessions();"	1	true	0	false
-5703	"optimizers"	2000	"create view sys.optimizers as select * from sys.optimizers();"	1	true	0	false
-5711	"environment"	2000	"create view sys.environment as select * from sys.environment();"	1	true	0	false
-5749	"queue"	2000	"create view sys.queue as select * from sys.queue();"	1	true	0	false
-6200	"storage"	2000	"create view sys.storage as select * from sys.storage();"	1	true	0	false
-6212	"storagemodelinput"	2000	NULL	0	true	0	false
-6260	"storagemodel"	2000	"create view sys.storagemodel as select * from sys.storagemodel();"	1	true	0	false
-6270	"tablestoragemodel"	2000	"-- A summary of the table storage requirement is is available as a table view.\n-- The auxiliary column denotes the maximum space if all non-sorted columns\n-- would be augmented with a hash (rare situation)\ncreate view sys.tablestoragemodel\nas select ""schema"",""table"",max(count) as ""count"",\n\tsum(columnsize) as columnsize,\n\tsum(heapsize) as heapsize,\n\tsum(hashes) as hashes,\n\tsum(imprints) as imprints,\n\tsum(case when sorted = false then 8 * count else 0 end) as auxiliary\nfrom sys.storagemodel() group by ""schema"",""table"";"	1	true	0	false
-6285	"statistics"	2000	NULL	0	true	0	false
-6407	"systemfunctions"	2000	NULL	0	true	0	false
->>>>>>> a5a08ee9
 COMMIT;
 START TRANSACTION;
 CREATE TABLE "sys"."args" (
@@ -1930,11 +1768,7 @@
 	"inout"       TINYINT,
 	"number"      INTEGER
 );
-<<<<<<< HEAD
 COPY 3625 RECORDS INTO "sys"."args" FROM stdin USING DELIMITERS '\t','\n','"';
-=======
-COPY 3617 RECORDS INTO "sys"."args" FROM stdin USING DELIMITERS '\t','\n','"';
->>>>>>> a5a08ee9
 2155	28	"res_0"	"oid"	63	0	0	0
 2156	28	"arg_1"	"wrd"	64	0	1	1
 2157	29	"res_0"	"oid"	63	0	0	0
@@ -5051,7 +4885,6 @@
 5377	5375	"p"	"inet"	0	0	1	1
 5380	5379	"result"	"inet"	0	0	0	0
 5381	5379	"p"	"inet"	0	0	1	1
-<<<<<<< HEAD
 5384	5383	"result"	"clob"	0	0	0	0
 5385	5383	"p"	"inet"	0	0	1	1
 5388	5387	"result"	"clob"	0	0	0	0
@@ -5561,509 +5394,6 @@
 6416	6414	"first"	"timestamp"	7	0	1	1
 6417	6414	"last"	"timestamp"	7	0	1	2
 6418	6414	"stepsize"	"sec_interval"	13	0	1	3
-=======
-5384	5383	"result"	"boolean"	1	0	0	0
-5385	5383	"i1"	"inet"	0	0	1	1
-5386	5383	"i2"	"inet"	0	0	1	2
-5389	5388	"result"	"boolean"	1	0	0	0
-5390	5388	"i1"	"inet"	0	0	1	1
-5391	5388	"i2"	"inet"	0	0	1	2
-5394	5393	"result"	"boolean"	1	0	0	0
-5395	5393	"i1"	"inet"	0	0	1	1
-5396	5393	"i2"	"inet"	0	0	1	2
-5399	5398	"result"	"boolean"	1	0	0	0
-5400	5398	"i1"	"inet"	0	0	1	1
-5401	5398	"i2"	"inet"	0	0	1	2
-5404	5403	"id"	"oid"	63	0	0	0
-5405	5403	"owner"	"clob"	0	0	0	1
-5406	5403	"defined"	"timestamp"	7	0	0	2
-5407	5403	"query"	"clob"	0	0	0	3
-5408	5403	"pipe"	"clob"	0	0	0	4
-5409	5403	"mal"	"int"	32	0	0	5
-5410	5403	"optimize"	"bigint"	64	0	0	6
-5413	5412	"id"	"oid"	63	0	0	0
-5414	5412	"start"	"timestamp"	7	0	0	1
-5415	5412	"stop"	"timestamp"	7	0	0	2
-5416	5412	"arguments"	"clob"	0	0	0	3
-5417	5412	"tuples"	"wrd"	64	0	0	4
-5418	5412	"run"	"bigint"	64	0	0	5
-5419	5412	"ship"	"bigint"	64	0	0	6
-5420	5412	"cpu"	"int"	32	0	0	7
-5421	5412	"io"	"int"	32	0	0	8
-5422	5412	"space"	"bigint"	64	0	0	9
-5468	5467	"threshold"	"smallint"	16	0	1	0
-5473	5472	"event"	"int"	32	0	0	0
-5474	5472	"clk"	"varchar"	20	0	0	1
-5475	5472	"pc"	"varchar"	50	0	0	2
-5476	5472	"thread"	"int"	32	0	0	3
-5477	5472	"user"	"int"	32	0	0	4
-5478	5472	"ticks"	"bigint"	64	0	0	5
-5479	5472	"reads"	"bigint"	64	0	0	6
-5480	5472	"writes"	"bigint"	64	0	0	7
-5481	5472	"rbytes"	"bigint"	64	0	0	8
-5482	5472	"wbytes"	"bigint"	64	0	0	9
-5483	5472	"type"	"clob"	0	0	0	10
-5484	5472	"stmt"	"clob"	0	0	0	11
-5501	5500	"sys"	"clob"	0	0	1	0
-5502	5500	"tab"	"clob"	0	0	1	1
-5505	5504	"sys"	"clob"	0	0	1	0
-5506	5504	"tab"	"clob"	0	0	1	1
-5509	5508	"sys"	"clob"	0	0	1	0
-5510	5508	"tab"	"clob"	0	0	1	1
-5513	5512	"sys"	"clob"	0	0	1	0
-5514	5512	"tab"	"clob"	0	0	1	1
-5517	5516	"sys"	"clob"	0	0	1	0
-5518	5516	"tab"	"clob"	0	0	1	1
-5521	5520	"sch"	"varchar"	100	0	0	0
-5522	5520	"usr"	"varchar"	100	0	0	1
-5523	5520	"dep_type"	"varchar"	32	0	0	2
-5526	5525	"sch"	"varchar"	100	0	0	0
-5527	5525	"usr"	"varchar"	100	0	0	1
-5528	5525	"dep_type"	"varchar"	32	0	0	2
-5531	5530	"sch"	"varchar"	100	0	0	0
-5532	5530	"usr"	"varchar"	100	0	0	1
-5533	5530	"dep_type"	"varchar"	32	0	0	2
-5536	5535	"sch"	"varchar"	100	0	0	0
-5537	5535	"usr"	"varchar"	100	0	0	1
-5538	5535	"dep_type"	"varchar"	32	0	0	2
-5541	5540	"sch"	"varchar"	100	0	0	0
-5542	5540	"usr"	"varchar"	100	0	0	1
-5543	5540	"dep_type"	"varchar"	32	0	0	2
-5546	5545	"sch"	"varchar"	100	0	0	0
-5547	5545	"usr"	"varchar"	100	0	0	1
-5548	5545	"dep_type"	"varchar"	32	0	0	2
-5551	5550	"sch"	"varchar"	100	0	0	0
-5552	5550	"usr"	"varchar"	100	0	0	1
-5553	5550	"dep_type"	"varchar"	32	0	0	2
-5556	5555	"sch"	"varchar"	100	0	0	0
-5557	5555	"usr"	"varchar"	100	0	0	1
-5558	5555	"dep_type"	"varchar"	32	0	0	2
-5561	5560	"sch"	"varchar"	100	0	0	0
-5562	5560	"usr"	"varchar"	100	0	0	1
-5563	5560	"dep_type"	"varchar"	32	0	0	2
-5566	5565	"sch"	"varchar"	100	0	0	0
-5567	5565	"usr"	"varchar"	100	0	0	1
-5568	5565	"dep_type"	"varchar"	32	0	0	2
-5571	5570	"sch"	"varchar"	100	0	0	0
-5572	5570	"usr"	"varchar"	100	0	0	1
-5573	5570	"dep_type"	"varchar"	32	0	0	2
-5576	5575	"sch"	"varchar"	100	0	0	0
-5577	5575	"usr"	"varchar"	100	0	0	1
-5578	5575	"dep_type"	"varchar"	32	0	0	2
-5581	5580	"sch"	"varchar"	100	0	0	0
-5582	5580	"usr"	"varchar"	100	0	0	1
-5583	5580	"dep_type"	"varchar"	32	0	0	2
-5586	5585	"sch"	"varchar"	100	0	0	0
-5587	5585	"usr"	"varchar"	100	0	0	1
-5588	5585	"dep_type"	"varchar"	32	0	0	2
-5591	5590	"sch"	"varchar"	100	0	0	0
-5592	5590	"usr"	"varchar"	100	0	0	1
-5593	5590	"dep_type"	"varchar"	32	0	0	2
-5596	5595	"sch"	"varchar"	100	0	0	0
-5597	5595	"usr"	"varchar"	100	0	0	1
-5598	5595	"dep_type"	"varchar"	32	0	0	2
-5601	5600	"sch"	"varchar"	100	0	0	0
-5602	5600	"usr"	"varchar"	100	0	0	1
-5603	5600	"dep_type"	"varchar"	32	0	0	2
-5606	5605	"result"	"clob"	0	0	0	0
-5607	5605	"username"	"clob"	0	0	1	1
-5610	5609	"user"	"clob"	0	0	0	0
-5611	5609	"login"	"timestamp"	7	0	0	1
-5612	5609	"sessiontimeout"	"bigint"	64	0	0	2
-5613	5609	"lastcommand"	"timestamp"	7	0	0	3
-5614	5609	"querytimeout"	"bigint"	64	0	0	4
-5615	5609	"active"	"boolean"	1	0	0	5
-5626	5625	"delay"	"tinyint"	8	0	1	0
-5629	5628	"delay"	"tinyint"	8	0	1	0
-5630	5628	"force"	"boolean"	1	0	1	1
-5633	5632	"query"	"bigint"	64	0	1	0
-5636	5635	"query"	"bigint"	64	0	1	0
-5637	5635	"session"	"bigint"	64	0	1	1
-5640	5639	"timeout"	"bigint"	64	0	1	0
-5643	5642	"result"	"varchar"	32	0	0	0
-5644	5642	"s1"	"varchar"	32	0	1	1
-5645	5642	"st"	"int"	32	0	1	2
-5646	5642	"len"	"int"	32	0	1	3
-5647	5642	"s3"	"varchar"	32	0	1	4
-5650	5649	"result"	"double"	53	0	0	0
-5651	5649	"num"	"double"	53	0	1	1
-5652	5649	"prc"	"int"	32	0	1	2
-5655	5654	"result"	"double"	53	0	0	0
-5656	5654	"num"	"double"	53	0	1	1
-5657	5654	"prc"	"int"	32	0	1	2
-5658	5654	"truncat"	"int"	32	0	1	3
-5661	5660	"result"	"clob"	0	0	0	0
-5662	5660	"num"	"double"	53	0	1	1
-5663	5660	"prc"	"int"	32	0	1	2
-5664	5660	"truncat"	"int"	32	0	1	3
-5667	5666	"result"	"double"	53	0	0	0
-5668	5666	"pdec"	"double"	53	0	1	1
-5669	5666	"pradius"	"double"	53	0	1	2
-5672	5671	"result"	"oid"	63	0	0	0
-5673	5671	"x"	"int"	32	0	1	1
-5674	5671	"y"	"int"	32	0	1	2
-5677	5676	"result"	"int"	32	0	0	0
-5678	5676	"z"	"oid"	63	0	1	1
-5681	5680	"result"	"int"	32	0	0	0
-5682	5680	"z"	"oid"	63	0	1	1
-5685	5684	"rewrite"	"clob"	0	0	0	0
-5686	5684	"count"	"int"	32	0	0	1
-5689	5688	"query"	"clob"	0	0	0	0
-5690	5688	"count"	"int"	32	0	0	1
-5693	5692	"filename"	"clob"	0	0	1	0
-5696	5695	"name"	"clob"	0	0	0	0
-5697	5695	"def"	"clob"	0	0	0	1
-5698	5695	"status"	"clob"	0	0	0	2
-5706	5705	"name"	"clob"	0	0	0	0
-5707	5705	"value"	"clob"	0	0	0	1
-5714	5713	"id"	"int"	32	0	0	0
-5715	5713	"name"	"clob"	0	0	0	1
-5716	5713	"htype"	"clob"	0	0	0	2
-5717	5713	"ttype"	"clob"	0	0	0	3
-5718	5713	"count"	"bigint"	64	0	0	4
-5719	5713	"refcnt"	"int"	32	0	0	5
-5720	5713	"lrefcnt"	"int"	32	0	0	6
-5721	5713	"location"	"clob"	0	0	0	7
-5722	5713	"heat"	"int"	32	0	0	8
-5723	5713	"dirty"	"clob"	0	0	0	9
-5724	5713	"status"	"clob"	0	0	0	10
-5725	5713	"kind"	"clob"	0	0	0	11
-5728	5727	"ra_stmt"	"clob"	0	0	1	0
-5729	5727	"opt"	"boolean"	1	0	1	1
-5732	5731	"qtag"	"bigint"	64	0	0	0
-5733	5731	"user"	"clob"	0	0	0	1
-5734	5731	"started"	"timestamp"	7	0	0	2
-5735	5731	"estimate"	"timestamp"	7	0	0	3
-5736	5731	"progress"	"int"	32	0	0	4
-5737	5731	"status"	"clob"	0	0	0	5
-5738	5731	"tag"	"oid"	63	0	0	6
-5739	5731	"query"	"clob"	0	0	0	7
-5752	5751	"tag"	"int"	32	0	1	0
-5755	5754	"tag"	"int"	32	0	1	0
-5758	5757	"tag"	"int"	32	0	1	0
-5761	5760	"tag"	"bigint"	64	0	1	0
-5764	5763	"tag"	"bigint"	64	0	1	0
-5767	5766	"tag"	"bigint"	64	0	1	0
-5770	5769	"result"	"double"	53	0	0	0
-5771	5769	"val"	"tinyint"	8	0	1	1
-5774	5773	"result"	"double"	53	0	0	0
-5775	5773	"val"	"smallint"	16	0	1	1
-5778	5777	"result"	"double"	53	0	0	0
-5779	5777	"val"	"int"	32	0	1	1
-5782	5781	"result"	"double"	53	0	0	0
-5783	5781	"val"	"wrd"	64	0	1	1
-5786	5785	"result"	"double"	53	0	0	0
-5787	5785	"val"	"bigint"	64	0	1	1
-5790	5789	"result"	"double"	53	0	0	0
-5791	5789	"val"	"real"	24	0	1	1
-5794	5793	"result"	"double"	53	0	0	0
-5795	5793	"val"	"double"	53	0	1	1
-5798	5797	"result"	"double"	53	0	0	0
-5799	5797	"val"	"date"	0	0	1	1
-5802	5801	"result"	"double"	53	0	0	0
-5803	5801	"val"	"time"	1	0	1	1
-5806	5805	"result"	"double"	53	0	0	0
-5807	5805	"val"	"timestamp"	7	0	1	1
-5810	5809	"result"	"double"	53	0	0	0
-5811	5809	"val"	"tinyint"	8	0	1	1
-5814	5813	"result"	"double"	53	0	0	0
-5815	5813	"val"	"smallint"	16	0	1	1
-5818	5817	"result"	"double"	53	0	0	0
-5819	5817	"val"	"int"	32	0	1	1
-5822	5821	"result"	"double"	53	0	0	0
-5823	5821	"val"	"wrd"	64	0	1	1
-5826	5825	"result"	"double"	53	0	0	0
-5827	5825	"val"	"bigint"	64	0	1	1
-5830	5829	"result"	"double"	53	0	0	0
-5831	5829	"val"	"real"	24	0	1	1
-5834	5833	"result"	"double"	53	0	0	0
-5835	5833	"val"	"double"	53	0	1	1
-5838	5837	"result"	"double"	53	0	0	0
-5839	5837	"val"	"date"	0	0	1	1
-5842	5841	"result"	"double"	53	0	0	0
-5843	5841	"val"	"time"	1	0	1	1
-5846	5845	"result"	"double"	53	0	0	0
-5847	5845	"val"	"timestamp"	7	0	1	1
-5850	5849	"result"	"double"	53	0	0	0
-5851	5849	"val"	"tinyint"	8	0	1	1
-5854	5853	"result"	"double"	53	0	0	0
-5855	5853	"val"	"smallint"	16	0	1	1
-5858	5857	"result"	"double"	53	0	0	0
-5859	5857	"val"	"int"	32	0	1	1
-5862	5861	"result"	"double"	53	0	0	0
-5863	5861	"val"	"wrd"	64	0	1	1
-5866	5865	"result"	"double"	53	0	0	0
-5867	5865	"val"	"bigint"	64	0	1	1
-5870	5869	"result"	"double"	53	0	0	0
-5871	5869	"val"	"real"	24	0	1	1
-5874	5873	"result"	"double"	53	0	0	0
-5875	5873	"val"	"double"	53	0	1	1
-5878	5877	"result"	"double"	53	0	0	0
-5879	5877	"val"	"date"	0	0	1	1
-5882	5881	"result"	"double"	53	0	0	0
-5883	5881	"val"	"time"	1	0	1	1
-5886	5885	"result"	"double"	53	0	0	0
-5887	5885	"val"	"timestamp"	7	0	1	1
-5890	5889	"result"	"double"	53	0	0	0
-5891	5889	"val"	"tinyint"	8	0	1	1
-5894	5893	"result"	"double"	53	0	0	0
-5895	5893	"val"	"smallint"	16	0	1	1
-5898	5897	"result"	"double"	53	0	0	0
-5899	5897	"val"	"int"	32	0	1	1
-5902	5901	"result"	"double"	53	0	0	0
-5903	5901	"val"	"wrd"	64	0	1	1
-5906	5905	"result"	"double"	53	0	0	0
-5907	5905	"val"	"bigint"	64	0	1	1
-5910	5909	"result"	"double"	53	0	0	0
-5911	5909	"val"	"real"	24	0	1	1
-5914	5913	"result"	"double"	53	0	0	0
-5915	5913	"val"	"double"	53	0	1	1
-5918	5917	"result"	"double"	53	0	0	0
-5919	5917	"val"	"date"	0	0	1	1
-5922	5921	"result"	"double"	53	0	0	0
-5923	5921	"val"	"time"	1	0	1	1
-5926	5925	"result"	"double"	53	0	0	0
-5927	5925	"val"	"timestamp"	7	0	1	1
-5930	5929	"result"	"tinyint"	8	0	0	0
-5931	5929	"val"	"tinyint"	8	0	1	1
-5934	5933	"result"	"smallint"	16	0	0	0
-5935	5933	"val"	"smallint"	16	0	1	1
-5938	5937	"result"	"int"	32	0	0	0
-5939	5937	"val"	"int"	32	0	1	1
-5942	5941	"result"	"wrd"	64	0	0	0
-5943	5941	"val"	"wrd"	64	0	1	1
-5946	5945	"result"	"bigint"	64	0	0	0
-5947	5945	"val"	"bigint"	64	0	1	1
-5950	5949	"result"	"decimal"	18	3	0	0
-5951	5949	"val"	"decimal"	18	3	1	1
-5954	5953	"result"	"real"	24	0	0	0
-5955	5953	"val"	"real"	24	0	1	1
-5958	5957	"result"	"double"	53	0	0	0
-5959	5957	"val"	"double"	53	0	1	1
-5962	5961	"result"	"date"	0	0	0	0
-5963	5961	"val"	"date"	0	0	1	1
-5966	5965	"result"	"time"	1	0	0	0
-5967	5965	"val"	"time"	1	0	1	1
-5970	5969	"result"	"timestamp"	7	0	0	0
-5971	5969	"val"	"timestamp"	7	0	1	1
-5974	5973	"result"	"tinyint"	8	0	0	0
-5975	5973	"val"	"tinyint"	8	0	1	1
-5976	5973	"q"	"double"	53	0	1	2
-5979	5978	"result"	"smallint"	16	0	0	0
-5980	5978	"val"	"smallint"	16	0	1	1
-5981	5978	"q"	"double"	53	0	1	2
-5984	5983	"result"	"int"	32	0	0	0
-5985	5983	"val"	"int"	32	0	1	1
-5986	5983	"q"	"double"	53	0	1	2
-5989	5988	"result"	"wrd"	64	0	0	0
-5990	5988	"val"	"wrd"	64	0	1	1
-5991	5988	"q"	"double"	53	0	1	2
-5994	5993	"result"	"bigint"	64	0	0	0
-5995	5993	"val"	"bigint"	64	0	1	1
-5996	5993	"q"	"double"	53	0	1	2
-5999	5998	"result"	"decimal"	18	3	0	0
-6000	5998	"val"	"decimal"	18	3	1	1
-6001	5998	"q"	"double"	53	0	1	2
-6004	6003	"result"	"real"	24	0	0	0
-6005	6003	"val"	"real"	24	0	1	1
-6006	6003	"q"	"double"	53	0	1	2
-6009	6008	"result"	"double"	53	0	0	0
-6010	6008	"val"	"double"	53	0	1	1
-6011	6008	"q"	"double"	53	0	1	2
-6014	6013	"result"	"date"	0	0	0	0
-6015	6013	"val"	"date"	0	0	1	1
-6016	6013	"q"	"double"	53	0	1	2
-6019	6018	"result"	"time"	1	0	0	0
-6020	6018	"val"	"time"	1	0	1	1
-6021	6018	"q"	"double"	53	0	1	2
-6024	6023	"result"	"timestamp"	7	0	0	0
-6025	6023	"val"	"timestamp"	7	0	1	1
-6026	6023	"q"	"double"	53	0	1	2
-6029	6028	"result"	"tinyint"	8	0	0	0
-6030	6028	"e1"	"tinyint"	8	0	1	1
-6031	6028	"e2"	"tinyint"	8	0	1	2
-6034	6033	"result"	"smallint"	16	0	0	0
-6035	6033	"e1"	"smallint"	16	0	1	1
-6036	6033	"e2"	"smallint"	16	0	1	2
-6039	6038	"result"	"int"	32	0	0	0
-6040	6038	"e1"	"int"	32	0	1	1
-6041	6038	"e2"	"int"	32	0	1	2
-6044	6043	"result"	"wrd"	64	0	0	0
-6045	6043	"e1"	"wrd"	64	0	1	1
-6046	6043	"e2"	"wrd"	64	0	1	2
-6049	6048	"result"	"bigint"	64	0	0	0
-6050	6048	"e1"	"bigint"	64	0	1	1
-6051	6048	"e2"	"bigint"	64	0	1	2
-6054	6053	"result"	"real"	24	0	0	0
-6055	6053	"e1"	"real"	24	0	1	1
-6056	6053	"e2"	"real"	24	0	1	2
-6059	6058	"result"	"double"	53	0	0	0
-6060	6058	"e1"	"double"	53	0	1	1
-6061	6058	"e2"	"double"	53	0	1	2
-6066	6065	"result"	"json"	0	0	0	0
-6067	6065	"js"	"json"	0	0	1	1
-6068	6065	"pathexpr"	"clob"	0	0	1	2
-6071	6070	"result"	"json"	0	0	0	0
-6072	6070	"js"	"json"	0	0	1	1
-6073	6070	"name"	"tinyint"	8	0	1	2
-6076	6075	"result"	"json"	0	0	0	0
-6077	6075	"js"	"json"	0	0	1	1
-6078	6075	"name"	"int"	32	0	1	2
-6081	6080	"result"	"json"	0	0	0	0
-6082	6080	"js"	"json"	0	0	1	1
-6083	6080	"name"	"bigint"	64	0	1	2
-6086	6085	"result"	"clob"	0	0	0	0
-6087	6085	"js"	"json"	0	0	1	1
-6088	6085	"e"	"clob"	0	0	1	2
-6091	6090	"result"	"double"	53	0	0	0
-6092	6090	"js"	"json"	0	0	1	1
-6095	6094	"result"	"bigint"	64	0	0	0
-6096	6094	"js"	"json"	0	0	1	1
-6099	6098	"result"	"boolean"	1	0	0	0
-6100	6098	"js"	"clob"	0	0	1	1
-6103	6102	"result"	"boolean"	1	0	0	0
-6104	6102	"js"	"clob"	0	0	1	1
-6107	6106	"result"	"boolean"	1	0	0	0
-6108	6106	"js"	"clob"	0	0	1	1
-6111	6110	"result"	"boolean"	1	0	0	0
-6112	6110	"js"	"json"	0	0	1	1
-6115	6114	"result"	"boolean"	1	0	0	0
-6116	6114	"js"	"json"	0	0	1	1
-6119	6118	"result"	"boolean"	1	0	0	0
-6120	6118	"js"	"json"	0	0	1	1
-6123	6122	"result"	"int"	32	0	0	0
-6124	6122	"js"	"json"	0	0	1	1
-6127	6126	"result"	"json"	0	0	0	0
-6128	6126	"js"	"json"	0	0	1	1
-6131	6130	"result"	"json"	0	0	0	0
-6132	6130	"js"	"json"	0	0	1	1
-6135	6134	"result"	"clob"	0	0	0	0
-6136	6134	"js"	"json"	0	0	1	1
-6139	6138	"result"	"clob"	0	0	0	0
-6140	6138	"js"	"clob"	0	0	1	1
-6143	6142	"result"	"clob"	0	0	0	0
-6144	6142	"js"	"int"	32	0	1	1
-6147	6146	"result"	"clob"	0	0	0	0
-6148	6146	"js"	"json"	0	0	1	1
-6151	6150	"result"	"clob"	0	0	0	0
-6152	6150	"x"	"clob"	0	0	1	1
-6155	6154	"result"	"clob"	0	0	0	0
-6156	6154	"x"	"double"	53	0	1	1
-6159	6158	"result"	"clob"	0	0	0	0
-6160	6158	"v"	"clob"	0	0	1	1
-6164	6163	"result"	"uuid"	0	0	0	0
-6167	6166	"result"	"uuid"	0	0	0	0
-6168	6166	"u"	"uuid"	0	0	1	1
-6171	6170	"result"	"uuid"	0	0	0	0
-6172	6170	"u"	"clob"	0	0	1	1
-6175	6174	"schema"	"clob"	0	0	0	0
-6176	6174	"table"	"clob"	0	0	0	1
-6177	6174	"column"	"clob"	0	0	0	2
-6178	6174	"type"	"clob"	0	0	0	3
-6179	6174	"location"	"clob"	0	0	0	4
-6180	6174	"count"	"bigint"	64	0	0	5
-6181	6174	"typewidth"	"int"	32	0	0	6
-6182	6174	"columnsize"	"bigint"	64	0	0	7
-6183	6174	"heapsize"	"bigint"	64	0	0	8
-6184	6174	"hashes"	"bigint"	64	0	0	9
-6185	6174	"imprints"	"bigint"	64	0	0	10
-6186	6174	"sorted"	"boolean"	1	0	0	11
-6217	6216	"result"	"bigint"	64	0	0	0
-6218	6216	"nme"	"clob"	0	0	1	1
-6219	6216	"i"	"bigint"	64	0	1	2
-6220	6216	"d"	"bigint"	64	0	1	3
-6223	6222	"result"	"bigint"	64	0	0	0
-6224	6222	"tpe"	"clob"	0	0	1	1
-6225	6222	"i"	"bigint"	64	0	1	2
-6226	6222	"w"	"int"	32	0	1	3
-6229	6228	"result"	"bigint"	64	0	0	0
-6230	6228	"b"	"boolean"	1	0	1	1
-6231	6228	"i"	"bigint"	64	0	1	2
-6234	6233	"result"	"bigint"	64	0	0	0
-6235	6233	"i"	"bigint"	64	0	1	1
-6236	6233	"nme"	"clob"	0	0	1	2
-6239	6238	"schema"	"clob"	0	0	0	0
-6240	6238	"table"	"clob"	0	0	0	1
-6241	6238	"column"	"clob"	0	0	0	2
-6242	6238	"type"	"clob"	0	0	0	3
-6243	6238	"count"	"bigint"	64	0	0	4
-6244	6238	"columnsize"	"bigint"	64	0	0	5
-6245	6238	"heapsize"	"bigint"	64	0	0	6
-6246	6238	"hashes"	"bigint"	64	0	0	7
-6247	6238	"imprints"	"bigint"	64	0	0	8
-6248	6238	"sorted"	"boolean"	1	0	0	9
-6290	6289	"tbl"	"clob"	0	0	1	0
-6293	6292	"sch"	"clob"	0	0	1	0
-6294	6292	"tbl"	"clob"	0	0	1	1
-6297	6296	"sch"	"clob"	0	0	1	0
-6298	6296	"tbl"	"clob"	0	0	1	1
-6299	6296	"col"	"clob"	0	0	1	2
-6302	6301	"sample"	"bigint"	64	0	1	0
-6305	6304	"tbl"	"clob"	0	0	1	0
-6306	6304	"sample"	"bigint"	64	0	1	1
-6309	6308	"sch"	"clob"	0	0	1	0
-6310	6308	"tbl"	"clob"	0	0	1	1
-6311	6308	"sample"	"bigint"	64	0	1	2
-6314	6313	"sch"	"clob"	0	0	1	0
-6315	6313	"tbl"	"clob"	0	0	1	1
-6316	6313	"col"	"clob"	0	0	1	2
-6317	6313	"sample"	"bigint"	64	0	1	3
-6320	6319	"result"	"clob"	0	0	0	0
-6321	6319	"src"	"clob"	0	0	1	1
-6324	6323	"result"	"smallint"	16	0	0	0
-6325	6323	"one"	"tinyint"	8	0	1	1
-6326	6323	"two"	"tinyint"	8	0	1	2
-6329	6328	"result"	"int"	32	0	0	0
-6330	6328	"one"	"smallint"	16	0	1	1
-6331	6328	"two"	"smallint"	16	0	1	2
-6334	6333	"result"	"bigint"	64	0	0	0
-6335	6333	"one"	"int"	32	0	1	1
-6336	6333	"two"	"int"	32	0	1	2
-6339	6338	"value"	"tinyint"	8	0	0	0
-6340	6338	"first"	"tinyint"	8	0	1	1
-6341	6338	"last"	"tinyint"	8	0	1	2
-6344	6343	"value"	"tinyint"	8	0	0	0
-6345	6343	"first"	"tinyint"	8	0	1	1
-6346	6343	"last"	"tinyint"	8	0	1	2
-6347	6343	"stepsize"	"tinyint"	8	0	1	3
-6350	6349	"value"	"smallint"	16	0	0	0
-6351	6349	"first"	"smallint"	16	0	1	1
-6352	6349	"last"	"smallint"	16	0	1	2
-6355	6354	"value"	"smallint"	16	0	0	0
-6356	6354	"first"	"smallint"	16	0	1	1
-6357	6354	"last"	"smallint"	16	0	1	2
-6358	6354	"stepsize"	"smallint"	16	0	1	3
-6361	6360	"value"	"int"	32	0	0	0
-6362	6360	"first"	"int"	32	0	1	1
-6363	6360	"last"	"int"	32	0	1	2
-6366	6365	"value"	"int"	32	0	0	0
-6367	6365	"first"	"int"	32	0	1	1
-6368	6365	"last"	"int"	32	0	1	2
-6369	6365	"stepsize"	"int"	32	0	1	3
-6372	6371	"value"	"bigint"	64	0	0	0
-6373	6371	"first"	"bigint"	64	0	1	1
-6374	6371	"last"	"bigint"	64	0	1	2
-6377	6376	"value"	"bigint"	64	0	0	0
-6378	6376	"first"	"bigint"	64	0	1	1
-6379	6376	"last"	"bigint"	64	0	1	2
-6380	6376	"stepsize"	"bigint"	64	0	1	3
-6383	6382	"value"	"real"	24	0	0	0
-6384	6382	"first"	"real"	24	0	1	1
-6385	6382	"last"	"real"	24	0	1	2
-6386	6382	"stepsize"	"real"	24	0	1	3
-6389	6388	"value"	"double"	53	0	0	0
-6390	6388	"first"	"double"	53	0	1	1
-6391	6388	"last"	"double"	53	0	1	2
-6392	6388	"stepsize"	"double"	53	0	1	3
-6395	6394	"value"	"decimal"	10	2	0	0
-6396	6394	"first"	"decimal"	10	2	1	1
-6397	6394	"last"	"decimal"	10	2	1	2
-6398	6394	"stepsize"	"decimal"	10	2	1	3
-6401	6400	"value"	"timestamp"	7	0	0	0
-6402	6400	"first"	"timestamp"	7	0	1	1
-6403	6400	"last"	"timestamp"	7	0	1	2
-6404	6400	"stepsize"	"sec_interval"	13	0	1	3
->>>>>>> a5a08ee9
 COMMIT;
 START TRANSACTION;
 CREATE TABLE "sys"."auths" (
@@ -6104,7 +5434,6 @@
 	"depend_type" SMALLINT
 );
 COPY 206 RECORDS INTO "sys"."dependencies" FROM stdin USING DELIMITERS '\t','\n','"';
-<<<<<<< HEAD
 363	5263	7
 364	5263	7
 866	5263	7
@@ -6311,214 +5640,6 @@
 34	6286	5
 32	6286	5
 208	6286	5
-=======
-363	5255	7
-364	5255	7
-866	5255	7
-363	5259	7
-364	5259	7
-866	5259	7
-5403	5431	5
-5412	5443	5
-5403	5461	5
-5412	5461	5
-5472	5498	5
-2003	5520	7
-2001	5520	7
-2002	5520	7
-5227	5520	7
-5236	5525	7
-5234	5525	7
-5235	5525	7
-2005	5525	7
-2001	5525	7
-2003	5525	7
-5195	5530	7
-2047	5530	7
-2046	5530	7
-2049	5530	7
-2048	5530	7
-5195	5535	7
-2088	5535	7
-2086	5535	7
-2090	5535	7
-2083	5535	7
-2079	5535	7
-34	5535	7
-5195	5540	7
-2047	5540	7
-2046	5540	7
-2049	5540	7
-2092	5540	7
-2091	5540	7
-2048	5540	7
-2093	5540	7
-2094	5540	7
-5195	5545	7
-2081	5545	7
-2079	5545	7
-2084	5545	7
-2080	5545	7
-2083	5545	7
-5195	5550	7
-2047	5550	7
-2046	5550	7
-2049	5550	7
-2017	5550	7
-2016	5550	7
-2048	5550	7
-2018	5550	7
-5205	5555	7
-2047	5555	7
-2046	5555	7
-2049	5555	7
-2048	5555	7
-5195	5555	7
-5205	5560	7
-2081	5560	7
-2079	5560	7
-2084	5560	7
-2103	5560	7
-2102	5560	7
-2104	5560	7
-2080	5560	7
-2083	5560	7
-147	5560	7
-31	5560	7
-30	5560	7
-32	5560	7
-5205	5565	7
-2088	5565	7
-2086	5565	7
-2090	5565	7
-2083	5565	7
-2079	5565	7
-2087	5565	7
-2103	5565	7
-2102	5565	7
-2104	5565	7
-34	5565	7
-31	5565	7
-30	5565	7
-32	5565	7
-5205	5570	7
-2047	5570	7
-2046	5570	7
-2049	5570	7
-2048	5570	7
-2017	5570	7
-2016	5570	7
-2018	5570	7
-5205	5575	7
-2047	5575	7
-2046	5575	7
-2049	5575	7
-2092	5575	7
-2091	5575	7
-2048	5575	7
-2093	5575	7
-5195	5580	7
-2047	5580	7
-2046	5580	7
-2049	5580	7
-2017	5580	7
-2016	5580	7
-2048	5580	7
-2018	5580	7
-5195	5585	7
-2047	5585	7
-2046	5585	7
-2049	5585	7
-2092	5585	7
-2091	5585	7
-2048	5585	7
-2093	5585	7
-2018	5590	7
-2016	5590	7
-2017	5590	7
-2047	5590	7
-2046	5590	7
-2049	5590	7
-2048	5590	7
-2018	5595	7
-2016	5595	7
-2017	5595	7
-2047	5595	7
-2046	5595	7
-2049	5595	7
-2092	5595	7
-2091	5595	7
-2048	5595	7
-2093	5595	7
-2083	5600	7
-2079	5600	7
-2080	5600	7
-2084	5600	7
-5609	5623	5
-111	5642	7
-37	5642	7
-35	5642	7
-1005	5642	7
-991	5642	7
-206	5642	7
-1002	5642	7
-207	5642	7
-32	5654	7
-427	5654	7
-111	5654	7
-113	5654	7
-34	5654	7
-5649	5654	7
-5695	5703	5
-5705	5711	5
-5731	5749	5
-6174	6200	5
-6202	6214	13
-6212	6214	13
-6203	6214	13
-6204	6214	13
-6205	6214	13
-6206	6214	13
-6207	6214	13
-6208	6214	13
-6209	6214	13
-6210	6214	13
-6211	6214	13
-32	6216	7
-208	6216	7
-214	6216	7
-110	6222	7
-33	6222	7
-207	6222	7
-208	6222	7
-32	6228	7
-208	6228	7
-111	6233	7
-32	6233	7
-323	6233	7
-6202	6238	7
-6212	6238	7
-6203	6238	7
-6204	6238	7
-6205	6238	7
-6207	6238	7
-6208	6238	7
-6209	6238	7
-6210	6238	7
-6211	6238	7
-6216	6238	7
-6222	6238	7
-6228	6238	7
-6233	6238	7
-6238	6260	5
-6238	6270	5
-47	6270	5
-54	6270	5
-50	6270	5
-34	6270	5
-32	6270	5
-208	6270	5
->>>>>>> a5a08ee9
 COMMIT;
 START TRANSACTION;
 CREATE TABLE "sys"."functions" (
@@ -6533,11 +5654,7 @@
 	"vararg"      BOOLEAN,
 	"schema_id"   INTEGER
 );
-<<<<<<< HEAD
 COPY 1292 RECORDS INTO "sys"."functions" FROM stdin USING DELIMITERS '\t','\n','"';
-=======
-COPY 1289 RECORDS INTO "sys"."functions" FROM stdin USING DELIMITERS '\t','\n','"';
->>>>>>> a5a08ee9
 28	"not_uniques"	"not_uniques"	"sql"	0	1	false	false	false	0
 29	"not_uniques"	"not_uniques"	"sql"	0	1	false	false	false	0
 30	"hash"	"hash"	"mkey"	0	1	false	false	false	0
@@ -7607,7 +6724,6 @@
 5216	"env"	"CREATE FUNCTION env () RETURNS TABLE( name varchar(1024), value varchar(2048)) EXTERNAL NAME sql.sql_environment;"	"sql"	2	5	false	false	false	2000
 5219	"var"	"CREATE FUNCTION var() RETURNS TABLE( name varchar(1024)) EXTERNAL NAME sql.sql_variables;"	"sql"	2	5	false	false	false	2000
 5225	"db_users"	"CREATE FUNCTION db_users () RETURNS TABLE( name varchar(2048)) EXTERNAL NAME sql.db_users;"	"sql"	2	5	false	false	false	2000
-<<<<<<< HEAD
 5245	"like"	"-- The contents of this file are subject to the MonetDB Public License\n-- Version 1.1 (the ""License""); you may not use this file except in\n-- compliance with the License. You may obtain a copy of the License at\n-- http://www.monetdb.org/Legal/MonetDBLicense\n--\n-- Software distributed under the License is distributed on an ""AS IS""\n-- basis, WITHOUT WARRANTY OF ANY KIND, either express or implied. See the\n-- License for the specific language governing rights and limitations\n-- under the License.\n--\n-- The Original Code is the MonetDB Database System.\n--\n-- The Initial Developer of the Original Code is CWI.\n-- Portions created by CWI are Copyright (C) 1997-July 2008 CWI.\n-- Copyright August 2008-2015 MonetDB B.V.\n-- All Rights Reserved.\n\ncreate filter function ""like""(val string, pat string, esc string) external name algebra.""like"";"	"algebra"	1	4	true	false	false	2000
 5250	"ilike"	"create filter function ""ilike""(val string, pat string, esc string) external name algebra.""ilike"";"	"algebra"	1	4	true	false	false	2000
 5255	"like"	"create filter function ""like""(val string, pat string) external name algebra.""like"";"	"algebra"	1	4	true	false	false	2000
@@ -7831,228 +6947,6 @@
 6402	"generate_series"	"create function sys.generate_series(first double, last double, stepsize double)\nreturns table (value double)\nexternal name generator.series;"	"generator"	1	5	false	false	false	2000
 6408	"generate_series"	"create function sys.generate_series(first decimal(10,2), last decimal(10,2), stepsize decimal(10,2))\nreturns table (value decimal(10,2))\nexternal name generator.series;"	"generator"	1	5	false	false	false	2000
 6414	"generate_series"	"create function sys.generate_series(first timestamp, last timestamp, stepsize interval second)\nreturns table (value timestamp)\nexternal name generator.series;"	"generator"	1	5	false	false	false	2000
-=======
-5245	"like"	"-- The contents of this file are subject to the MonetDB Public License\n-- Version 1.1 (the ""License""); you may not use this file except in\n-- compliance with the License. You may obtain a copy of the License at\n-- http://www.monetdb.org/Legal/MonetDBLicense\n--\n-- Software distributed under the License is distributed on an ""AS IS""\n-- basis, WITHOUT WARRANTY OF ANY KIND, either express or implied. See the\n-- License for the specific language governing rights and limitations\n-- under the License.\n--\n-- The Original Code is the MonetDB Database System.\n--\n-- The Initial Developer of the Original Code is CWI.\n-- Portions created by CWI are Copyright (C) 1997-July 2008 CWI.\n-- Copyright August 2008-2015 MonetDB B.V.\n-- All Rights Reserved.\n\ncreate filter function ""like""(val string, pat string, esc string) external name algebra.likesubselect;"	"algebra"	1	4	true	false	false	2000
-5250	"ilike"	"create filter function ""ilike""(val string, pat string, esc string) external name algebra.ilikesubselect;"	"algebra"	1	4	true	false	false	2000
-5255	"degrees"	"-- The contents of this file are subject to the MonetDB Public License\n-- Version 1.1 (the ""License""); you may not use this file except in\n-- compliance with the License. You may obtain a copy of the License at\n-- http://www.monetdb.org/Legal/MonetDBLicense\n--\n-- Software distributed under the License is distributed on an ""AS IS""\n-- basis, WITHOUT WARRANTY OF ANY KIND, either express or implied. See the\n-- License for the specific language governing rights and limitations\n-- under the License.\n--\n-- The Original Code is the MonetDB Database System.\n--\n-- The Initial Developer of the Original Code is CWI.\n-- Portions created by CWI are Copyright (C) 1997-July 2008 CWI.\n-- Copyright August 2008-2015 MonetDB B.V.\n-- All Rights Reserved.\n\ncreate function degrees(r double) \nreturns double\n\treturn r*180/pi();"	"user"	2	1	false	false	false	2000
-5259	"radians"	"create function radians(d double) \nreturns double\n\treturn d*pi()/180;"	"user"	2	1	false	false	false	2000
-5263	"times"	"-- The contents of this file are subject to the MonetDB Public License\n-- Version 1.1 (the ""License""); you may not use this file except in\n-- compliance with the License. You may obtain a copy of the License at\n-- http://www.monetdb.org/Legal/MonetDBLicense\n--\n-- Software distributed under the License is distributed on an ""AS IS""\n-- basis, WITHOUT WARRANTY OF ANY KIND, either express or implied. See the\n-- License for the specific language governing rights and limitations\n-- under the License.\n--\n-- The Original Code is the MonetDB Database System.\n--\n-- The Initial Developer of the Original Code is CWI.\n-- Portions created by CWI are Copyright (C) 1997-July 2008 CWI.\n-- Copyright August 2008-2015 MonetDB B.V.\n-- All Rights Reserved.\n\n-- Provide a simple equivalent for the UNIX times command\n-- times 0 ms user 0 ms system 0 ms 0 reads 0 writes\n\ncreate procedure times()\nexternal name sql.times;"	"sql"	1	2	true	false	false	2000
-5266	"getanchor"	"create function getanchor( theurl url ) returns string \n\texternal name url.""getAnchor"";"	"url"	1	1	false	false	false	2000
-5270	"getbasename"	"create function getbasename(theurl url) returns string       \n\texternal name url.""getBasename"";"	"url"	1	1	false	false	false	2000
-5274	"getcontent"	"create function getcontent(theurl url)   returns string       \n\texternal name url.""getContent"";"	"url"	1	1	false	false	false	2000
-5278	"getcontext"	"create function getcontext(theurl url)   returns string       \n\texternal name url.""getContext"";"	"url"	1	1	false	false	false	2000
-5282	"getdomain"	"create function getdomain(theurl url) returns string       \n\texternal name url.""getDomain"";"	"url"	1	1	false	false	false	2000
-5286	"getextension"	"create function getextension(theurl url) returns string       \n\texternal name url.""getExtension"";"	"url"	1	1	false	false	false	2000
-5290	"getfile"	"create function getfile(theurl url) returns string       \n\texternal name url.""getFile"";"	"url"	1	1	false	false	false	2000
-5294	"gethost"	"create function gethost(theurl url)   returns string       \n\texternal name url.""getHost"";"	"url"	1	1	false	false	false	2000
-5298	"getport"	"create function getport(theurl url) returns string       \n\texternal name url.""getPort"";"	"url"	1	1	false	false	false	2000
-5302	"getprotocol"	"create function getprotocol(theurl url) returns string       \n\texternal name url.""getProtocol"";"	"url"	1	1	false	false	false	2000
-5306	"getquery"	"create function getquery(theurl url) returns string       \n\texternal name url.""getQuery"";"	"url"	1	1	false	false	false	2000
-5310	"getuser"	"create function getuser(theurl url) returns string       \n\texternal name url.""getUser"";"	"url"	1	1	false	false	false	2000
-5314	"getroboturl"	"create function getroboturl(theurl url) returns string       \n\texternal name url.""getRobotURL"";"	"url"	1	1	false	false	false	2000
-5318	"isaurl"	"create function isaurl(theurl url) returns bool\n\texternal name url.""isaURL"";"	"url"	1	1	false	false	false	2000
-5322	"newurl"	"create function newurl(protocol string, hostname string, ""port"" int, file string) \n\treturns url       \n\texternal name url.""new"";"	"url"	1	1	false	false	false	2000
-5329	"newurl"	"create function newurl(protocol string, hostname string, file string) \n\treturns url \n\texternal name url.""new"";"	"url"	1	1	false	false	false	2000
-5335	"str_to_date"	"-- The contents of this file are subject to the MonetDB Public License\n-- Version 1.1 (the ""License""); you may not use this file except in\n-- compliance with the License. You may obtain a copy of the License at\n-- http://www.monetdb.org/Legal/MonetDBLicense\n--\n-- Software distributed under the License is distributed on an ""AS IS""\n-- basis, WITHOUT WARRANTY OF ANY KIND, either express or implied. See the\n-- License for the specific language governing rights and limitations\n-- under the License.\n--\n-- The Original Code is the MonetDB Database System.\n--\n-- The Initial Developer of the Original Code is CWI.\n-- Portions created by CWI are Copyright (C) 1997-July 2008 CWI.\n-- Copyright August 2008-2015 MonetDB B.V.\n-- All Rights Reserved.\n\ncreate function str_to_date(s string, format string) returns date\n\texternal name mtime.""str_to_date"";"	"mtime"	1	1	false	false	false	2000
-5340	"date_to_str"	"create function date_to_str(d date, format string) returns string\n\texternal name mtime.""date_to_str"";"	"mtime"	1	1	false	false	false	2000
-5346	"broadcast"	"create function ""broadcast"" (p inet) returns inet \n\texternal name inet.""broadcast"";"	"inet"	1	1	false	false	false	2000
-5350	"host"	"create function ""host"" (p inet) returns clob\n\texternal name inet.""host"";"	"inet"	1	1	false	false	false	2000
-5354	"masklen"	"create function ""masklen"" (p inet) returns int\n\texternal name inet.""masklen"";"	"inet"	1	1	false	false	false	2000
-5358	"setmasklen"	"create function ""setmasklen"" (p inet, mask int) returns inet\n\texternal name inet.""setmasklen"";"	"inet"	1	1	false	false	false	2000
-5363	"netmask"	"create function ""netmask"" (p inet) returns inet\n\texternal name inet.""netmask"";"	"inet"	1	1	false	false	false	2000
-5367	"hostmask"	"create function ""hostmask"" (p inet) returns inet\n\texternal name inet.""hostmask"";"	"inet"	1	1	false	false	false	2000
-5371	"network"	"create function ""network"" (p inet) returns inet\n\texternal name inet.""network"";"	"inet"	1	1	false	false	false	2000
-5375	"text"	"create function ""text"" (p inet) returns clob\n\texternal name inet.""text"";"	"inet"	1	1	false	false	false	2000
-5379	"abbrev"	"create function ""abbrev"" (p inet) returns clob\n\texternal name inet.""abbrev"";"	"inet"	1	1	false	false	false	2000
-5383	"left_shift"	"create function ""left_shift""(i1 inet, i2 inet) returns boolean\n\texternal name inet.""<<"";"	"inet"	1	1	false	false	false	2000
-5388	"right_shift"	"create function ""right_shift""(i1 inet, i2 inet) returns boolean\n\texternal name inet."">>"";"	"inet"	1	1	false	false	false	2000
-5393	"left_shift_assign"	"create function ""left_shift_assign""(i1 inet, i2 inet) returns boolean\n\texternal name inet.""<<="";"	"inet"	1	1	false	false	false	2000
-5398	"right_shift_assign"	"create function ""right_shift_assign""(i1 inet, i2 inet) returns boolean\n\texternal name inet."">>="";"	"inet"	1	1	false	false	false	2000
-5403	"querylog_catalog"	"-- The contents of this file are subject to the MonetDB Public License\n-- Version 1.1 (the ""License""); you may not use this file except in\n-- compliance with the License. You may obtain a copy of the License at\n-- http://www.monetdb.org/Legal/MonetDBLicense\n--\n-- Software distributed under the License is distributed on an ""AS IS""\n-- basis, WITHOUT WARRANTY OF ANY KIND, either express or implied. See the\n-- License for the specific language governing rights and limitations\n-- under the License.\n--\n-- The Original Code is the MonetDB Database System.\n--\n-- The Initial Developer of the Original Code is CWI.\n-- Portions created by CWI are Copyright (C) 1997-July 2008 CWI.\n-- Copyright August 2008-2015 MonetDB B.V.\n-- All Rights Reserved.\n\n-- QUERY HISTORY\n-- The query history mechanism of MonetDB/SQL relies on a few hooks.\n-- The most important one is a global system variable which controls\n--  monitoring of all sessions. \n\ncreate function sys.querylog_catalog()\nreturns table(\n\tid oid,\n\towner string,\n\tdefined timestamp,\n\tquery string,\n\tpipe string,\n\tmal int,\t\t\t-- size of MAL plan\n\toptimize bigint \t-- time in usec\n)\nexternal name sql.querylog_catalog;"	"sql"	1	5	false	false	false	2000
-5412	"querylog_calls"	"-- Each query call is stored in the table calls\n-- At regular intervals the query history table should be cleaned.\n-- This can be done manually on the SQL console, or be integrated\n-- in the keepQuery and keepCall upon need.\n-- The parameters are geared at understanding the resource claims\n-- They reflect the effect of the total workload mix during execution.\n-- The 'cpu' gives the average cpu load percentage over all cores on the \n-- server during execution phase. \n-- increasing cpu load indicates better use of multi-cores.\n-- The 'io' indicate IOs during complete query run.\n-- The 'space' is the total amount of intermediates created in MB.\n-- Reducing the space component improves performance/\n-- All timing in usec and all storage in bytes.\n\ncreate function sys.querylog_calls()\nreturns table(\n\tid oid,\t\t\t\t -- references query plan\n\t""start"" timestamp,\t-- time the statement was started\n\t""stop"" timestamp,\t-- time the statement was completely finished\n\targuments string,\t-- actual call structure\n\ttuples wrd,\t\t\t-- number of tuples in the result set\n\trun bigint,\t\t-- time spent (in usec)  until the result export\n\tship bigint,\t\t-- time spent (in usec)  to ship the result set\n\tcpu int,  \t\t-- average cpu load percentage during execution\n\tio int,\t\t\t-- percentage time waiting for IO to finish \n\tspace bigint\t\t-- total storage size of intermediates created (in MB)\n)\nexternal name sql.querylog_calls;"	"sql"	1	5	false	false	false	2000
-5463	"querylog_empty"	"-- reset history for a particular user\ncreate procedure sys.querylog_empty()\nexternal name sql.querylog_empty;"	"sql"	1	2	true	false	false	2000
-5465	"querylog_enable"	"-- manipulate the query logger\ncreate procedure sys.querylog_enable()\nexternal name sql.querylog_enable;"	"sql"	1	2	true	false	false	2000
-5467	"querylog_enable"	"create procedure sys.querylog_enable(threshold smallint)\nexternal name sql.querylog_enable_threshold;"	"sql"	1	2	true	false	false	2000
-5470	"querylog_disable"	"create procedure sys.querylog_disable()\nexternal name sql.querylog_disable;"	"sql"	1	2	true	false	false	2000
-5472	"tracelog"	"-- The contents of this file are subject to the MonetDB Public License\n-- Version 1.1 (the ""License""); you may not use this file except in\n-- compliance with the License. You may obtain a copy of the License at\n-- http://www.monetdb.org/Legal/MonetDBLicense\n--\n-- Software distributed under the License is distributed on an ""AS IS""\n-- basis, WITHOUT WARRANTY OF ANY KIND, either express or implied. See the\n-- License for the specific language governing rights and limitations\n-- under the License.\n--\n-- The Original Code is the MonetDB Database System.\n--\n-- The Initial Developer of the Original Code is CWI.\n-- Portions created by CWI are Copyright (C) 1997-July 2008 CWI.\n-- Copyright August 2008-2015 MonetDB B.V.\n-- All Rights Reserved.\n\n-- make the offline tracing table available for inspection\ncreate function sys.tracelog() \n\treturns table (\n\t\tevent integer,\t\t-- event counter\n\t\tclk varchar(20), \t-- wallclock, no mtime in kernel\n\t\tpc varchar(50), \t-- module.function[nr]\n\t\tthread int, \t\t-- thread identifier\n\t\t""user"" int, \t\t-- user identifier\n\t\tticks bigint, \t\t-- time in microseconds\n\t\treads bigint, \t\t-- number of blocks read\n\t\twrites bigint, \t-- number of blocks written\n\t\trbytes bigint,\t\t-- amount of bytes touched\n\t\twbytes bigint,\t\t-- amount of bytes written\n\t\ttype string,\t\t-- return types\n\t\tstmt string\t\t\t-- actual statement executed\n\t)\n\texternal name sql.dump_trace;"	"sql"	1	5	false	false	false	2000
-5500	"cluster1"	"-- The contents of this file are subject to the MonetDB Public License\n-- Version 1.1 (the ""License""); you may not use this file except in\n-- compliance with the License. You may obtain a copy of the License at\n-- http://www.monetdb.org/Legal/MonetDBLicense\n--\n-- Software distributed under the License is distributed on an ""AS IS""\n-- basis, WITHOUT WARRANTY OF ANY KIND, either express or implied. See the\n-- License for the specific language governing rights and limitations\n-- under the License.\n--\n-- The Original Code is the MonetDB Database System.\n--\n-- The Initial Developer of the Original Code is CWI.\n-- Portions created by CWI are Copyright (C) 1997-July 2008 CWI.\n-- Copyright August 2008-2015 MonetDB B.V.\n-- All Rights Reserved.\n\n-- Clustering a relational table should be done with care.\n-- For, the oid's are used in join-indices.\n\n-- Clustering of tables may improve IO performance\n-- The foreign key constraints should be dropped before\n-- and re-established after the cluster operation.\n\ncreate procedure cluster1(sys string, tab string)\n\texternal name sql.cluster1;"	"sql"	1	2	true	false	false	2000
-5504	"cluster2"	"create procedure cluster2(sys string, tab string)\n\texternal name sql.cluster2;"	"sql"	1	2	true	false	false	2000
-5508	"shrink"	"-- The contents of this file are subject to the MonetDB Public License\n-- Version 1.1 (the ""License""); you may not use this file except in\n-- compliance with the License. You may obtain a copy of the License at\n-- http://www.monetdb.org/Legal/MonetDBLicense\n--\n-- Software distributed under the License is distributed on an ""AS IS""\n-- basis, WITHOUT WARRANTY OF ANY KIND, either express or implied. See the\n-- License for the specific language governing rights and limitations\n-- under the License.\n--\n-- The Original Code is the MonetDB Database System.\n--\n-- The Initial Developer of the Original Code is CWI.\n-- Portions created by CWI are Copyright (C) 1997-July 2008 CWI.\n-- Copyright August 2008-2015 MonetDB B.V.\n-- All Rights Reserved.\n\n-- Vacuum a relational table should be done with care.\n-- For, the oid's are used in join-indices.\n\n-- Vacuum of tables may improve IO performance and disk footprint.\n-- The foreign key constraints should be dropped before\n-- and re-established after the cluster operation.\n\ncreate procedure shrink(sys string, tab string)\n\texternal name sql.shrink;"	"sql"	1	2	true	false	false	2000
-5512	"reuse"	"create procedure reuse(sys string, tab string)\n\texternal name sql.reuse;"	"sql"	1	2	true	false	false	2000
-5516	"vacuum"	"create procedure vacuum(sys string, tab string)\n\texternal name sql.vacuum;"	"sql"	1	2	true	false	false	2000
-5520	"dependencies_schemas_on_users"	"-- The contents of this file are subject to the MonetDB Public License\n-- Version 1.1 (the ""License""); you may not use this file except in\n-- compliance with the License. You may obtain a copy of the License at\n-- http://www.monetdb.org/Legal/MonetDBLicense\n--\n-- Software distributed under the License is distributed on an ""AS IS""\n-- basis, WITHOUT WARRANTY OF ANY KIND, either express or implied. See the\n-- License for the specific language governing rights and limitations\n-- under the License.\n--\n-- The Original Code is the MonetDB Database System.\n--\n-- The Initial Developer of the Original Code is CWI.\n-- Portions created by CWI are Copyright (C) 1997-July 2008 CWI.\n-- Copyright August 2008-2015 MonetDB B.V.\n-- All Rights Reserved.\n\n--Schema s has a dependency on user u\ncreate function dependencies_schemas_on_users()\nreturns table (sch varchar(100), usr varchar(100), dep_type varchar(32))\nreturn table (select s.name, u.name, 'DEP_USER' from schemas as s, users u where u.default_schema = s.id);"	"user"	2	5	false	false	false	2000
-5525	"dependencies_owners_on_schemas"	"--User (owner) has a dependency in schema s\ncreate function dependencies_owners_on_schemas()\nreturns table (sch varchar(100), usr varchar(100), dep_type varchar(32))\nreturn table (select a.name, s.name, 'DEP_SCHEMA' from schemas as s, auths a where s.owner = a.id);"	"user"	2	5	false	false	false	2000
-5530	"dependencies_tables_on_views"	"--Table t has a dependency on view v\ncreate function dependencies_tables_on_views()\nreturns table (sch varchar(100), usr varchar(100), dep_type varchar(32))\nreturn table (select t.name, v.name, 'DEP_VIEW' from tables as t, tables as v, dependencies as dep where t.id = dep.id and v.id = dep.depend_id and dep.depend_type = 5 and v.type = 1);"	"user"	2	5	false	false	false	2000
-5535	"dependencies_tables_on_indexes"	"--Table t has a dependency on index  i\ncreate function dependencies_tables_on_indexes()\nreturns table (sch varchar(100), usr varchar(100), dep_type varchar(32))\nreturn table (select t.name, i.name, 'DEP_INDEX' from tables as t, idxs as i where i.table_id = t.id and i.name not in (select name from keys) and t.type = 0);"	"user"	2	5	false	false	false	2000
-5540	"dependencies_tables_on_triggers"	"--Table t has a dependency on trigger tri\n\ncreate function dependencies_tables_on_triggers()\nreturns table (sch varchar(100), usr varchar(100), dep_type varchar(32))\nreturn table ((select t.name, tri.name, 'DEP_TRIGGER' from tables as t, triggers as tri where tri.table_id = t.id) union (select t.name, tri.name, 'DEP_TRIGGER' from triggers tri, tables t, dependencies dep where dep.id = t.id and dep.depend_id =tri.id and dep.depend_type = 8));"	"user"	2	5	false	false	false	2000
-5545	"dependencies_tables_on_foreignkeys"	"--Table t has a dependency on foreign key k\ncreate function dependencies_tables_on_foreignkeys()\nreturns table (sch varchar(100), usr varchar(100), dep_type varchar(32))\nreturn table (select t.name, fk.name, 'DEP_FKEY' from tables as t, keys as k, keys as fk where fk.rkey = k.id and k.table_id = t.id);"	"user"	2	5	false	false	false	2000
-5550	"dependencies_tables_on_functions"	"--Table t has a dependency on function f\ncreate function dependencies_tables_on_functions()\nreturns table (sch varchar(100), usr varchar(100), dep_type varchar(32))\nreturn table (select t.name, f.name, 'DEP_FUNC' from functions as f, tables as t, dependencies as dep where t.id = dep.id and f.id = dep.depend_id and dep.depend_type = 7 and t.type = 0);"	"user"	2	5	false	false	false	2000
-5555	"dependencies_columns_on_views"	"--Column c has a dependency on view v\ncreate function dependencies_columns_on_views()\nreturns table (sch varchar(100), usr varchar(100), dep_type varchar(32))\nreturn table (select c.name, v.name, 'DEP_VIEW' from columns as c, tables as v, dependencies as dep where c.id = dep.id and v.id = dep.depend_id and dep.depend_type = 5 and v.type = 1);"	"user"	2	5	false	false	false	2000
-5560	"dependencies_columns_on_keys"	"--Column c has a dependency on key k\ncreate function dependencies_columns_on_keys()\nreturns table (sch varchar(100), usr varchar(100), dep_type varchar(32))\nreturn table (select c.name, k.name, 'DEP_KEY' from columns as c, objects as kc, keys as k where kc.""name"" = c.name and kc.id = k.id and k.table_id = c.table_id and k.rkey = -1);"	"user"	2	5	false	false	false	2000
-5565	"dependencies_columns_on_indexes"	"--Column c has a dependency on index i \ncreate function dependencies_columns_on_indexes()\nreturns table (sch varchar(100), usr varchar(100), dep_type varchar(32))\nreturn table (select c.name, i.name, 'DEP_INDEX' from columns as c, objects as kc, idxs as i where kc.""name"" = c.name and kc.id = i.id and c.table_id = i.table_id and i.name not in (select name from keys));"	"user"	2	5	false	false	false	2000
-5570	"dependencies_columns_on_functions"	"--Column c has a dependency on function f\ncreate function dependencies_columns_on_functions()\nreturns table (sch varchar(100), usr varchar(100), dep_type varchar(32))\nreturn table (select c.name, f.name, 'DEP_FUNC' from functions as f, columns as c, dependencies as dep where c.id = dep.id and f.id = dep.depend_id and dep.depend_type = 7);"	"user"	2	5	false	false	false	2000
-5575	"dependencies_columns_on_triggers"	"--Column c has a dependency on trigger tri\ncreate function dependencies_columns_on_triggers()\nreturns table (sch varchar(100), usr varchar(100), dep_type varchar(32))\nreturn table (select c.name, tri.name, 'DEP_TRIGGER' from columns as c, triggers as tri, dependencies as dep where dep.id = c.id and dep.depend_id =tri.id and dep.depend_type = 8);"	"user"	2	5	false	false	false	2000
-5580	"dependencies_views_on_functions"	"--View v has a dependency on function f\ncreate function dependencies_views_on_functions()\nreturns table (sch varchar(100), usr varchar(100), dep_type varchar(32))\nreturn table (select v.name, f.name, 'DEP_FUNC' from functions as f, tables as v, dependencies as dep where v.id = dep.id and f.id = dep.depend_id and dep.depend_type = 7 and v.type = 1);"	"user"	2	5	false	false	false	2000
-5585	"dependencies_views_on_triggers"	"--View v has a dependency on trigger tri\ncreate function dependencies_views_on_triggers()\nreturns table (sch varchar(100), usr varchar(100), dep_type varchar(32))\nreturn table (select v.name, tri.name, 'DEP_TRIGGER' from tables as v, triggers as tri, dependencies as dep where dep.id = v.id and dep.depend_id =tri.id and dep.depend_type = 8 and v.type = 1);"	"user"	2	5	false	false	false	2000
-5590	"dependencies_functions_on_functions"	"--Function f1 has a dependency on function f2\ncreate function dependencies_functions_on_functions()\nreturns table (sch varchar(100), usr varchar(100), dep_type varchar(32))\nreturn table (select f1.name, f2.name, 'DEP_FUNC' from functions as f1, functions as f2, dependencies as dep where f1.id = dep.id and f2.id = dep.depend_id and dep.depend_type = 7);"	"user"	2	5	false	false	false	2000
-5595	"dependencies_functions_os_triggers"	"--Function f1 has a dependency on trigger tri\ncreate function dependencies_functions_os_triggers()\nreturns table (sch varchar(100), usr varchar(100), dep_type varchar(32))\nreturn table (select f.name, tri.name, 'DEP_TRIGGER' from functions as f, triggers as tri, dependencies as dep where dep.id = f.id and dep.depend_id =tri.id and dep.depend_type = 8);"	"user"	2	5	false	false	false	2000
-5600	"dependencies_keys_on_foreignkeys"	"--Key k has a dependency on foreign key fk\ncreate function dependencies_keys_on_foreignkeys()\nreturns table (sch varchar(100), usr varchar(100), dep_type varchar(32))\nreturn table (select k.name, fk.name, 'DEP_FKEY' from keys as k, keys as fk where fk.rkey = k.id);"	"user"	2	5	false	false	false	2000
-5605	"password_hash"	"-- The contents of this file are subject to the MonetDB Public License\n-- Version 1.1 (the ""License""); you may not use this file except in\n-- compliance with the License. You may obtain a copy of the License at\n-- http://www.monetdb.org/Legal/MonetDBLicense\n--\n-- Software distributed under the License is distributed on an ""AS IS""\n-- basis, WITHOUT WARRANTY OF ANY KIND, either express or implied. See the\n-- License for the specific language governing rights and limitations\n-- under the License.\n--\n-- The Original Code is the MonetDB Database System.\n--\n-- The Initial Developer of the Original Code is CWI.\n-- Portions created by CWI are Copyright (C) 1997-July 2008 CWI.\n-- Copyright August 2008-2015 MonetDB B.V.\n-- All Rights Reserved.\n\ncreate function sys.password_hash (username string) \n\treturns string \n\texternal name sql.password;"	"sql"	1	1	false	false	false	2000
-5609	"sessions"	"create function sys.sessions()\nreturns table(""user"" string, ""login"" timestamp, ""sessiontimeout"" bigint, ""lastcommand"" timestamp, ""querytimeout"" bigint, ""active"" bool)\nexternal name sql.sessions;"	"sql"	1	5	false	false	false	2000
-5625	"shutdown"	"create procedure sys.shutdown(delay tinyint) \nexternal name sql.shutdown;"	"sql"	1	2	true	false	false	2000
-5628	"shutdown"	"create procedure sys.shutdown(delay tinyint, force bool) \nexternal name sql.shutdown;"	"sql"	1	2	true	false	false	2000
-5632	"settimeout"	"-- control the query and session time out \ncreate procedure sys.settimeout(""query"" bigint)\n\texternal name sql.settimeout;"	"sql"	1	2	true	false	false	2000
-5635	"settimeout"	"create procedure sys.settimeout(""query"" bigint, ""session"" bigint)\n\texternal name sql.settimeout;"	"sql"	1	2	true	false	false	2000
-5639	"setsession"	"create procedure sys.setsession(""timeout"" bigint)\n\texternal name sql.setsession;"	"sql"	1	2	true	false	false	2000
-5642	"ms_stuff"	"-- The contents of this file are subject to the MonetDB Public License\n-- Version 1.1 (the ""License""); you may not use this file except in\n-- compliance with the License. You may obtain a copy of the License at\n-- http://www.monetdb.org/Legal/MonetDBLicense\n--\n-- Software distributed under the License is distributed on an ""AS IS""\n-- basis, WITHOUT WARRANTY OF ANY KIND, either express or implied. See the\n-- License for the specific language governing rights and limitations\n-- under the License.\n--\n-- The Original Code is the MonetDB Database System.\n--\n-- The Initial Developer of the Original Code is CWI.\n-- Portions created by CWI are Copyright (C) 1997-July 2008 CWI.\n-- Copyright August 2008-2015 MonetDB B.V.\n-- All Rights Reserved.\n\ncreate function ms_stuff( s1 varchar(32), st int, len int, s3 varchar(32))\nreturns varchar(32)\nbegin\n\tdeclare res varchar(32), aux varchar(32);\n\tdeclare ofset int;\n\n    if ( st < 0 or st > length(s1))\n        then return '';\n    end if;\n\n    set ofset = 1;\n    set res = substring(s1,ofset,st-1);\n    set res = res || s3;\n    set ofset = st + len;\n    set aux = substring(s1,ofset,length(s1)-ofset+1);\n\tset res = res || aux;\n\treturn res;\nend;"	"user"	2	1	false	false	false	2000
-5649	"ms_trunc"	"create function ms_trunc(num double, prc int)\nreturns double\nexternal name sql.ms_trunc;"	"sql"	1	1	false	false	false	2000
-5654	"ms_round"	"create function ms_round(num double, prc int, truncat int)\nreturns double\nbegin\n\tif (truncat = 0)\n\t\tthen return round(num, prc);\n\t\telse return ms_trunc(num, prc);\n\tend if;\nend;"	"user"	2	1	false	false	false	2000
-5660	"ms_str"	"create function ms_str(num float, prc int, truncat int)\nreturns string\nbegin\n        return cast(num as string);\nend;"	"user"	2	1	false	false	false	2000
-5666	"alpha"	"create function alpha(pdec double, pradius double)\nreturns double external name sql.alpha;"	"sql"	1	1	false	false	false	2000
-5671	"zorder_encode"	"-- The contents of this file are subject to the MonetDB Public License\n-- Version 1.1 (the ""License""); you may not use this file except in\n-- compliance with the License. You may obtain a copy of the License at\n-- http://www.monetdb.org/Legal/MonetDBLicense\n--\n-- Software distributed under the License is distributed on an ""AS IS""\n-- basis, WITHOUT WARRANTY OF ANY KIND, either express or implied. See the\n-- License for the specific language governing rights and limitations\n-- under the License.\n--\n-- The Original Code is the MonetDB Database System.\n--\n-- The Initial Developer of the Original Code is CWI.\n-- Portions created by CWI are Copyright (C) 1997-July 2008 CWI.\n-- Copyright August 2008-2015 MonetDB B.V.\n-- All Rights Reserved.\n\ncreate function zorder_encode(x integer, y integer) returns oid\n    external name zorder.encode;"	"zorder"	1	1	false	false	false	2000
-5676	"zorder_decode_x"	"create function zorder_decode_x(z oid) returns integer\n    external name zorder.decode_x;"	"zorder"	1	1	false	false	false	2000
-5680	"zorder_decode_y"	"create function zorder_decode_y(z oid) returns integer\n    external name zorder.decode_y;"	"zorder"	1	1	false	false	false	2000
-5684	"optimizer_stats"	"-- The contents of this file are subject to the MonetDB Public License\n-- Version 1.1 (the ""License""); you may not use this file except in\n-- compliance with the License. You may obtain a copy of the License at\n-- http://www.monetdb.org/Legal/MonetDBLicense\n--\n-- Software distributed under the License is distributed on an ""AS IS""\n-- basis, WITHOUT WARRANTY OF ANY KIND, either express or implied. See the\n-- License for the specific language governing rights and limitations\n-- under the License.\n--\n-- The Original Code is the MonetDB Database System.\n--\n-- The Initial Developer of the Original Code is CWI.\n-- Portions created by CWI are Copyright (C) 1997-July 2008 CWI.\n-- Copyright August 2008-2015 MonetDB B.V.\n-- All Rights Reserved.\n\n-- show the optimizer statistics maintained by the SQL frontend\ncreate function sys.optimizer_stats () \n\treturns table (rewrite string, count int) \n\texternal name sql.dump_opt_stats;"	"sql"	1	5	false	false	false	2000
-5688	"querycache"	"-- SQL QUERY CACHE\n-- The SQL query cache returns a table with the query plans kept\n\ncreate function sys.querycache() \n\treturns table (query string, count int) \n\texternal name sql.dump_cache;"	"sql"	1	5	false	false	false	2000
-5692	"querylog"	"-- Trace the SQL input\ncreate procedure sys.querylog(filename string) \n\texternal name sql.logfile;"	"sql"	1	2	true	false	false	2000
-5695	"optimizers"	"-- MONETDB KERNEL SECTION\n-- optimizer pipe catalog\ncreate function sys.optimizers () \n\treturns table (name string, def string, status string)\n\texternal name sql.optimizers;"	"sql"	1	5	false	false	false	2000
-5705	"environment"	"-- The environment table\ncreate function sys.environment()\n\treturns table (""name"" string, value string)\n\texternal name sql.sql_environment;"	"sql"	1	5	false	false	false	2000
-5713	"bbp"	"-- The BAT buffer pool overview\ncreate function sys.bbp () \n\treturns table (id int, name string, htype string, \n\t\tttype string, count bigint, refcnt int, lrefcnt int, \n\t\tlocation string, heat int, dirty string, \n\t\tstatus string, kind string) \n\texternal name bbp.get;"	"bbp"	1	5	false	false	false	2000
-5727	"evalalgebra"	"create procedure sys.evalalgebra( ra_stmt string, opt bool)\n\texternal name sql.""evalAlgebra"";"	"sql"	1	2	true	false	false	2000
-5731	"queue"	"-- The contents of this file are subject to the MonetDB Public License\n-- Version 1.1 (the ""License""); you may not use this file except in\n-- compliance with the License. You may obtain a copy of the License at\n-- http://www.monetdb.org/Legal/MonetDBLicense\n--\n-- Software distributed under the License is distributed on an ""AS IS""\n-- basis, WITHOUT WARRANTY OF ANY KIND, either express or implied. See the\n-- License for the specific language governing rights and limitations\n-- under the License.\n--\n-- The Original Code is the MonetDB Database System.\n--\n-- The Initial Developer of the Original Code is CWI.\n-- Portions created by CWI are Copyright (C) 1997-July 2008 CWI.\n-- Copyright August 2008-2015 MonetDB B.V.\n-- All Rights Reserved.\n\n-- System monitoring\n\n-- show status of all active SQL queries.\ncreate function sys.queue()\nreturns table(\n\tqtag bigint,\n\t""user"" string,\n\tstarted timestamp,\n\testimate timestamp,\n\tprogress int,\n\tstatus string,\n\ttag oid,\n\tquery string\n)\nexternal name sql.sysmon_queue;"	"sql"	1	5	false	false	false	2000
-5751	"pause"	"-- operations to manipulate the state of havoc queries\ncreate procedure sys.pause(tag int)\nexternal name sql.sysmon_pause;"	"sql"	1	2	true	false	false	2000
-5754	"resume"	"create procedure sys.resume(tag int)\nexternal name sql.sysmon_resume;"	"sql"	1	2	true	false	false	2000
-5757	"stop"	"create procedure sys.stop(tag int)\nexternal name sql.sysmon_stop;"	"sql"	1	2	true	false	false	2000
-5760	"pause"	"create procedure sys.pause(tag bigint)\nexternal name sql.sysmon_pause;"	"sql"	1	2	true	false	false	2000
-5763	"resume"	"create procedure sys.resume(tag bigint)\nexternal name sql.sysmon_resume;"	"sql"	1	2	true	false	false	2000
-5766	"stop"	"create procedure sys.stop(tag bigint)\nexternal name sql.sysmon_stop;"	"sql"	1	2	true	false	false	2000
-5769	"stddev_samp"	"-- The contents of this file are subject to the MonetDB Public License\n-- Version 1.1 (the ""License""); you may not use this file except in\n-- compliance with the License. You may obtain a copy of the License at\n-- http://www.monetdb.org/Legal/MonetDBLicense\n--\n-- Software distributed under the License is distributed on an ""AS IS""\n-- basis, WITHOUT WARRANTY OF ANY KIND, either express or implied. See the\n-- License for the specific language governing rights and limitations\n-- under the License.\n--\n-- The Original Code is the MonetDB Database System.\n--\n-- The Initial Developer of the Original Code is CWI.\n-- Portions created by CWI are Copyright (C) 1997-July 2008 CWI.\n-- Copyright August 2008-2015 MonetDB B.V.\n-- All Rights Reserved.\n\ncreate aggregate stddev_samp(val tinyint) returns double\n\texternal name ""aggr"".""stdev"";"	"aggr"	1	3	false	false	false	2000
-5773	"stddev_samp"	"create aggregate stddev_samp(val smallint) returns double\n\texternal name ""aggr"".""stdev"";"	"aggr"	1	3	false	false	false	2000
-5777	"stddev_samp"	"create aggregate stddev_samp(val integer) returns double\n\texternal name ""aggr"".""stdev"";"	"aggr"	1	3	false	false	false	2000
-5781	"stddev_samp"	"create aggregate stddev_samp(val wrd) returns double\n\texternal name ""aggr"".""stdev"";"	"aggr"	1	3	false	false	false	2000
-5785	"stddev_samp"	"create aggregate stddev_samp(val bigint) returns double\n\texternal name ""aggr"".""stdev"";"	"aggr"	1	3	false	false	false	2000
-5789	"stddev_samp"	"create aggregate stddev_samp(val real) returns double\n\texternal name ""aggr"".""stdev"";"	"aggr"	1	3	false	false	false	2000
-5793	"stddev_samp"	"create aggregate stddev_samp(val double) returns double\n\texternal name ""aggr"".""stdev"";"	"aggr"	1	3	false	false	false	2000
-5797	"stddev_samp"	"create aggregate stddev_samp(val date) returns double\n\texternal name ""aggr"".""stdev"";"	"aggr"	1	3	false	false	false	2000
-5801	"stddev_samp"	"create aggregate stddev_samp(val time) returns double\n\texternal name ""aggr"".""stdev"";"	"aggr"	1	3	false	false	false	2000
-5805	"stddev_samp"	"create aggregate stddev_samp(val timestamp) returns double\n\texternal name ""aggr"".""stdev"";"	"aggr"	1	3	false	false	false	2000
-5809	"stddev_pop"	"create aggregate stddev_pop(val tinyint) returns double\n\texternal name ""aggr"".""stdevp"";"	"aggr"	1	3	false	false	false	2000
-5813	"stddev_pop"	"create aggregate stddev_pop(val smallint) returns double\n\texternal name ""aggr"".""stdevp"";"	"aggr"	1	3	false	false	false	2000
-5817	"stddev_pop"	"create aggregate stddev_pop(val integer) returns double\n\texternal name ""aggr"".""stdevp"";"	"aggr"	1	3	false	false	false	2000
-5821	"stddev_pop"	"create aggregate stddev_pop(val wrd) returns double\n\texternal name ""aggr"".""stdevp"";"	"aggr"	1	3	false	false	false	2000
-5825	"stddev_pop"	"create aggregate stddev_pop(val bigint) returns double\n\texternal name ""aggr"".""stdevp"";"	"aggr"	1	3	false	false	false	2000
-5829	"stddev_pop"	"create aggregate stddev_pop(val real) returns double\n\texternal name ""aggr"".""stdevp"";"	"aggr"	1	3	false	false	false	2000
-5833	"stddev_pop"	"create aggregate stddev_pop(val double) returns double\n\texternal name ""aggr"".""stdevp"";"	"aggr"	1	3	false	false	false	2000
-5837	"stddev_pop"	"create aggregate stddev_pop(val date) returns double\n\texternal name ""aggr"".""stdevp"";"	"aggr"	1	3	false	false	false	2000
-5841	"stddev_pop"	"create aggregate stddev_pop(val time) returns double\n\texternal name ""aggr"".""stdevp"";"	"aggr"	1	3	false	false	false	2000
-5845	"stddev_pop"	"create aggregate stddev_pop(val timestamp) returns double\n\texternal name ""aggr"".""stdevp"";"	"aggr"	1	3	false	false	false	2000
-5849	"var_samp"	"create aggregate var_samp(val tinyint) returns double\n\texternal name ""aggr"".""variance"";"	"aggr"	1	3	false	false	false	2000
-5853	"var_samp"	"create aggregate var_samp(val smallint) returns double\n\texternal name ""aggr"".""variance"";"	"aggr"	1	3	false	false	false	2000
-5857	"var_samp"	"create aggregate var_samp(val integer) returns double\n\texternal name ""aggr"".""variance"";"	"aggr"	1	3	false	false	false	2000
-5861	"var_samp"	"create aggregate var_samp(val wrd) returns double\n\texternal name ""aggr"".""variance"";"	"aggr"	1	3	false	false	false	2000
-5865	"var_samp"	"create aggregate var_samp(val bigint) returns double\n\texternal name ""aggr"".""variance"";"	"aggr"	1	3	false	false	false	2000
-5869	"var_samp"	"create aggregate var_samp(val real) returns double\n\texternal name ""aggr"".""variance"";"	"aggr"	1	3	false	false	false	2000
-5873	"var_samp"	"create aggregate var_samp(val double) returns double\n\texternal name ""aggr"".""variance"";"	"aggr"	1	3	false	false	false	2000
-5877	"var_samp"	"create aggregate var_samp(val date) returns double\n\texternal name ""aggr"".""variance"";"	"aggr"	1	3	false	false	false	2000
-5881	"var_samp"	"create aggregate var_samp(val time) returns double\n\texternal name ""aggr"".""variance"";"	"aggr"	1	3	false	false	false	2000
-5885	"var_samp"	"create aggregate var_samp(val timestamp) returns double\n\texternal name ""aggr"".""variance"";"	"aggr"	1	3	false	false	false	2000
-5889	"var_pop"	"create aggregate var_pop(val tinyint) returns double\n\texternal name ""aggr"".""variancep"";"	"aggr"	1	3	false	false	false	2000
-5893	"var_pop"	"create aggregate var_pop(val smallint) returns double\n\texternal name ""aggr"".""variancep"";"	"aggr"	1	3	false	false	false	2000
-5897	"var_pop"	"create aggregate var_pop(val integer) returns double\n\texternal name ""aggr"".""variancep"";"	"aggr"	1	3	false	false	false	2000
-5901	"var_pop"	"create aggregate var_pop(val wrd) returns double\n\texternal name ""aggr"".""variancep"";"	"aggr"	1	3	false	false	false	2000
-5905	"var_pop"	"create aggregate var_pop(val bigint) returns double\n\texternal name ""aggr"".""variancep"";"	"aggr"	1	3	false	false	false	2000
-5909	"var_pop"	"create aggregate var_pop(val real) returns double\n\texternal name ""aggr"".""variancep"";"	"aggr"	1	3	false	false	false	2000
-5913	"var_pop"	"create aggregate var_pop(val double) returns double\n\texternal name ""aggr"".""variancep"";"	"aggr"	1	3	false	false	false	2000
-5917	"var_pop"	"create aggregate var_pop(val date) returns double\n\texternal name ""aggr"".""variancep"";"	"aggr"	1	3	false	false	false	2000
-5921	"var_pop"	"create aggregate var_pop(val time) returns double\n\texternal name ""aggr"".""variancep"";"	"aggr"	1	3	false	false	false	2000
-5925	"var_pop"	"create aggregate var_pop(val timestamp) returns double\n\texternal name ""aggr"".""variancep"";"	"aggr"	1	3	false	false	false	2000
-5929	"median"	"create aggregate median(val tinyint) returns tinyint\n\texternal name ""aggr"".""median"";"	"aggr"	1	3	false	false	false	2000
-5933	"median"	"create aggregate median(val smallint) returns smallint\n\texternal name ""aggr"".""median"";"	"aggr"	1	3	false	false	false	2000
-5937	"median"	"create aggregate median(val integer) returns integer\n\texternal name ""aggr"".""median"";"	"aggr"	1	3	false	false	false	2000
-5941	"median"	"create aggregate median(val wrd) returns wrd\n\texternal name ""aggr"".""median"";"	"aggr"	1	3	false	false	false	2000
-5945	"median"	"create aggregate median(val bigint) returns bigint\n\texternal name ""aggr"".""median"";"	"aggr"	1	3	false	false	false	2000
-5949	"median"	"create aggregate median(val decimal) returns decimal\n \texternal name ""aggr"".""median"";"	"aggr"	1	3	false	false	false	2000
-5953	"median"	"create aggregate median(val real) returns real\n\texternal name ""aggr"".""median"";"	"aggr"	1	3	false	false	false	2000
-5957	"median"	"create aggregate median(val double) returns double\n\texternal name ""aggr"".""median"";"	"aggr"	1	3	false	false	false	2000
-5961	"median"	"create aggregate median(val date) returns date\n\texternal name ""aggr"".""median"";"	"aggr"	1	3	false	false	false	2000
-5965	"median"	"create aggregate median(val time) returns time\n\texternal name ""aggr"".""median"";"	"aggr"	1	3	false	false	false	2000
-5969	"median"	"create aggregate median(val timestamp) returns timestamp\n\texternal name ""aggr"".""median"";"	"aggr"	1	3	false	false	false	2000
-5973	"quantile"	"create aggregate quantile(val tinyint, q double) returns tinyint\n \texternal name ""aggr"".""quantile"";"	"aggr"	1	3	false	false	false	2000
-5978	"quantile"	"create aggregate quantile(val smallint, q double) returns smallint\n \texternal name ""aggr"".""quantile"";"	"aggr"	1	3	false	false	false	2000
-5983	"quantile"	"create aggregate quantile(val integer, q double) returns integer\n \texternal name ""aggr"".""quantile"";"	"aggr"	1	3	false	false	false	2000
-5988	"quantile"	"create aggregate quantile(val wrd, q double) returns wrd\n\texternal name ""aggr"".""quantile"";"	"aggr"	1	3	false	false	false	2000
-5993	"quantile"	"create aggregate quantile(val bigint, q double) returns bigint\n\texternal name ""aggr"".""quantile"";"	"aggr"	1	3	false	false	false	2000
-5998	"quantile"	"create aggregate quantile(val decimal, q double) returns decimal\n \texternal name ""aggr"".""quantile"";"	"aggr"	1	3	false	false	false	2000
-6003	"quantile"	"create aggregate quantile(val real, q double) returns real\n\texternal name ""aggr"".""quantile"";"	"aggr"	1	3	false	false	false	2000
-6008	"quantile"	"create aggregate quantile(val double, q double) returns double\n\texternal name ""aggr"".""quantile"";"	"aggr"	1	3	false	false	false	2000
-6013	"quantile"	"create aggregate quantile(val date, q double) returns date\n\texternal name ""aggr"".""quantile"";"	"aggr"	1	3	false	false	false	2000
-6018	"quantile"	"create aggregate quantile(val time, q double) returns time\n\texternal name ""aggr"".""quantile"";"	"aggr"	1	3	false	false	false	2000
-6023	"quantile"	"create aggregate quantile(val timestamp, q double) returns timestamp\n\texternal name ""aggr"".""quantile"";"	"aggr"	1	3	false	false	false	2000
-6028	"corr"	"create aggregate corr(e1 tinyint, e2 tinyint) returns tinyint\n\texternal name ""aggr"".""corr"";"	"aggr"	1	3	false	false	false	2000
-6033	"corr"	"create aggregate corr(e1 smallint, e2 smallint) returns smallint\n\texternal name ""aggr"".""corr"";"	"aggr"	1	3	false	false	false	2000
-6038	"corr"	"create aggregate corr(e1 integer, e2 integer) returns integer\n\texternal name ""aggr"".""corr"";"	"aggr"	1	3	false	false	false	2000
-6043	"corr"	"create aggregate corr(e1 wrd, e2 wrd) returns wrd\n\texternal name ""aggr"".""corr"";"	"aggr"	1	3	false	false	false	2000
-6048	"corr"	"create aggregate corr(e1 bigint, e2 bigint) returns bigint\n\texternal name ""aggr"".""corr"";"	"aggr"	1	3	false	false	false	2000
-6053	"corr"	"create aggregate corr(e1 real, e2 real) returns real\n\texternal name ""aggr"".""corr"";"	"aggr"	1	3	false	false	false	2000
-6058	"corr"	"create aggregate corr(e1 double, e2 double) returns double\n\texternal name ""aggr"".""corr"";"	"aggr"	1	3	false	false	false	2000
-6065	"filter"	"-- access the top level key by name, return its value\ncreate function json.filter(js json, pathexpr string)\nreturns json external name json.filter;"	"json"	1	1	false	false	false	6062
-6070	"filter"	"create function json.filter(js json, name tinyint)\nreturns json external name json.filter;"	"json"	1	1	false	false	false	6062
-6075	"filter"	"create function json.filter(js json, name integer)\nreturns json external name json.filter;"	"json"	1	1	false	false	false	6062
-6080	"filter"	"create function json.filter(js json, name bigint)\nreturns json external name json.filter;"	"json"	1	1	false	false	false	6062
-6085	"text"	"create function json.text(js json, e string)\nreturns string external name json.text;"	"json"	1	1	false	false	false	6062
-6090	"number"	"create function json.number(js json)\nreturns float external name json.number;"	"json"	1	1	false	false	false	6062
-6094	"integer"	"create function json.""integer""(js json)\nreturns bigint external name json.""integer"";"	"json"	1	1	false	false	false	6062
-6098	"isvalid"	"-- test string for JSON compliancy\ncreate function json.isvalid(js string)\nreturns bool external name json.isvalid;"	"json"	1	1	false	false	false	6062
-6102	"isobject"	"create function json.isobject(js string)\nreturns bool external name json.isobject;"	"json"	1	1	false	false	false	6062
-6106	"isarray"	"create function json.isarray(js string)\nreturns bool external name json.isarray;"	"json"	1	1	false	false	false	6062
-6110	"isvalid"	"create function json.isvalid(js json)\nreturns bool external name json.isvalid;"	"json"	1	1	false	false	false	6062
-6114	"isobject"	"create function json.isobject(js json)\nreturns bool external name json.isobject;"	"json"	1	1	false	false	false	6062
-6118	"isarray"	"create function json.isarray(js json)\nreturns bool external name json.isarray;"	"json"	1	1	false	false	false	6062
-6122	"length"	"-- return the number of primary components\ncreate function json.length(js json)\nreturns integer external name json.length;"	"json"	1	1	false	false	false	6062
-6126	"keyarray"	"create function json.keyarray(js json)\nreturns json external name json.keyarray;"	"json"	1	1	false	false	false	6062
-6130	"valuearray"	"create function json.valuearray(js json)\nreturns  json external name json.valuearray;"	"json"	1	1	false	false	false	6062
-6134	"text"	"create function json.text(js json)\nreturns string external name json.text;"	"json"	1	1	false	false	false	6062
-6138	"text"	"create function json.text(js string)\nreturns string external name json.text;"	"json"	1	1	false	false	false	6062
-6142	"text"	"create function json.text(js int)\nreturns string external name json.text;"	"json"	1	1	false	false	false	6062
-6146	"output"	"-- The remainder awaits the implementation \n\ncreate aggregate json.output(js json)\nreturns string external name json.output;"	"json"	1	3	false	false	false	6062
-6150	"tojsonarray"	"-- create function json.object(*) returns json external name json.objectrender;\n\n-- create function json.array(*) returns json external name json.arrayrender;\n\n-- unnesting the JSON structure\n\n-- create function json.unnest(js json)\n-- returns table( id integer, k string, v string) external name json.unnest;\n\n-- create function json.unnest(js json)\n-- returns table( k string, v string) external name json.unnest;\n\n-- create function json.unnest(js json)\n-- returns table( v string) external name json.unnest;\n\n-- create function json.nest table( id integer, k string, v string)\n-- returns json external name json.nest;\n\ncreate aggregate json.tojsonarray( x string ) returns string external name aggr.jsonaggr;"	"aggr"	1	3	false	false	false	6062
-6154	"tojsonarray"	"create aggregate json.tojsonarray( x double ) returns string external name aggr.jsonaggr;"	"aggr"	1	3	false	false	false	6062
-6158	"md5"	"\n-- The contents of this file are subject to the MonetDB Public License\n-- Version 1.1 (the ""License""); you may not use this file except in\n-- compliance with the License. You may obtain a copy of the License at\n-- http://www.monetdb.org/Legal/MonetDBLicense\n--\n-- Software distributed under the License is distributed on an ""AS IS""\n-- basis, WITHOUT WARRANTY OF ANY KIND, either express or implied. See the\n-- License for the specific language governing rights and limitations\n-- under the License.\n--\n-- The Original Code is the MonetDB Database System.\n--\n-- The Initial Developer of the Original Code is CWI.\n-- Copyright August 2008-2015 MonetDB B.V.\n-- All Rights Reserved.\n\n-- (co) Arjen de Rijke\n-- Functions supporting jsonstore\n\ncreate function sys.md5(v string)\nreturns string external name clients.md5sum;"	"clients"	1	1	false	false	false	2000
-6163	"uuid"	"-- generate a new uuid\ncreate function sys.uuid()\nreturns uuid external name uuid.""new"";"	"uuid"	1	1	false	false	false	2000
-6166	"isauuid"	"create function sys.isauuid(u uuid)\nreturns uuid external name uuid.""isaUUID"";"	"uuid"	1	1	false	false	false	2000
-6170	"isauuid"	"create function sys.isauuid(u string)\nreturns uuid external name uuid.""isaUUID"";"	"uuid"	1	1	false	false	false	2000
-6174	"storage"	"-- The contents of this file are subject to the MonetDB Public License\n-- Version 1.1 (the ""License""); you may not use this file except in\n-- compliance with the License. You may obtain a copy of the License at\n-- http://www.monetdb.org/Legal/MonetDBLicense\n--\n-- Software distributed under the License is distributed on an ""AS IS""\n-- basis, WITHOUT WARRANTY OF ANY KIND, either express or implied. See the\n-- License for the specific language governing rights and limitations\n-- under the License.\n--\n-- The Original Code is the MonetDB Database System.\n--\n-- The Initial Developer of the Original Code is CWI.\n-- Portions created by CWI are Copyright (C) 1997-July 2008 CWI.\n-- Copyright August 2008-2015 MonetDB B.V.\n-- All Rights Reserved.\n\n-- Author M.Kersten\n-- This script gives the database administrator insight in the actual\n-- footprint of the persistent tables and the maximum playground used\n-- when indices are introduced upon them.\n-- By chancing the storagemodelinput table directly, the footprint for\n-- yet to be loaded databases can be assessed.\n\n-- The actual storage footprint of an existing database can be\n-- obtained by the table procuding function storage()\n-- It represents the actual state of affairs, i.e. storage on disk\n-- of columns and foreign key indices, and possible temporary hash indices.\n-- For strings we take a sample to determine their average length.\n\ncreate function sys.storage()\nreturns table (""schema"" string, ""table"" string, ""column"" string, ""type"" string, location string, ""count"" bigint, typewidth int, columnsize bigint, heapsize bigint, hashes bigint, imprints bigint, sorted boolean)\nexternal name sql.storage;"	"sql"	1	5	false	false	false	2000
-6214	"storagemodelinit"	"-- this table can be adjusted to reflect the anticipated final database size\n\n-- The model input can be derived from the current database using\ncreate procedure sys.storagemodelinit()\nbegin\n\tdelete from sys.storagemodelinput;\n\n\tinsert into sys.storagemodelinput\n\tselect x.""schema"", x.""table"", x.""column"", x.""type"", x.typewidth, x.count, 0, x.typewidth, false, x.sorted from sys.storage() x;\n\n\tupdate sys.storagemodelinput\n\tset reference = true\n\twhere concat(concat(""schema"",""table""), ""column"") in (\n\t\tselect concat( concat(""fkschema"".""name"", ""fktable"".""name""), ""fkkeycol"".""name"" )\n\t\tfrom\t""sys"".""keys"" as    ""fkkey"",\n\t\t\t\t""sys"".""objects"" as ""fkkeycol"",\n\t\t\t\t""sys"".""tables"" as  ""fktable"",\n\t\t\t\t""sys"".""schemas"" as ""fkschema""\n\t\twhere   ""fktable"".""id"" = ""fkkey"".""table_id""\n\t\t\tand ""fkkey"".""id"" = ""fkkeycol"".""id""\n\t\t\tand ""fkschema"".""id"" = ""fktable"".""schema_id""\n\t\t\tand ""fkkey"".""rkey"" > -1);\n\n\tupdate sys.storagemodelinput\n\tset ""distinct"" = ""count"" -- assume all distinct\n\twhere ""type"" = 'varchar' or ""type""='clob';\nend;"	"user"	2	2	true	false	false	2000
-6216	"columnsize"	"-- The predicted storage footprint of the complete database\n-- determines the amount of diskspace needed for persistent storage\n-- and the upperbound when all possible index structures are created.\n-- The storage requirement for foreign key joins is split amongst the participants.\n\ncreate function sys.columnsize(nme string, i bigint, d bigint)\nreturns bigint\nbegin\n\tcase\n\twhen nme = 'boolean' then return i;\n\twhen nme = 'char' then return 2*i;\n\twhen nme = 'smallint' then return 2 * i;\n\twhen nme = 'int'\t then return 4 * i;\n\twhen nme = 'bigint'\t then return 8 * i;\n\twhen nme = 'timestamp' then return 8 * i;\n\twhen  nme = 'varchar' then\n\t\tcase\n\t\twhen cast(d as bigint) << 8 then return i;\n\t\twhen cast(d as bigint) << 16 then return 2 * i;\n\t\twhen cast(d as bigint) << 32 then return 4 * i;\n\t\telse return 8 * i;\n\t\tend case;\n\telse return 8 * i;\n\tend case;\nend;"	"user"	2	1	false	false	false	2000
-6222	"heapsize"	"create function sys.heapsize(tpe string, i bigint, w int)\nreturns bigint\nbegin\n\tif  tpe <> 'varchar' and tpe <> 'clob'\n\tthen\n\t\treturn 0;\n\tend if;\n\treturn 10240 + i * w;\nend;"	"user"	2	1	false	false	false	2000
-6228	"hashsize"	"create function sys.hashsize(b boolean, i bigint)\nreturns bigint\nbegin\n\t-- assume non-compound keys\n\tif  b = true\n\tthen\n\t\treturn 8 * i;\n\tend if;\n\treturn 0;\nend;"	"user"	2	1	false	false	false	2000
-6233	"imprintsize"	"create function sys.imprintsize(i bigint, nme string)\nreturns bigint\nbegin\n\tif nme = 'boolean'\n\t\tor nme = 'tinyint'\n\t\tor nme = 'smallint'\n\t\tor nme = 'int'\t\n\t\tor nme = 'bigint'\t\n\t\tor nme = 'decimal'\t\n\t\tor nme = 'date'\n\t\tor nme = 'timestamp'\n\t\tor nme = 'real'\n\t\tor nme = 'double'\n\tthen\n\t\treturn cast( i * 0.12 as bigint);\n\tend if ;\n\treturn 0;\nend;"	"user"	2	1	false	false	false	2000
-6238	"storagemodel"	"create function sys.storagemodel()\nreturns table (\n\t""schema"" string,\n\t""table"" string,\n\t""column"" string,\n\t""type"" string,\n\t""count""\tbigint,\n\tcolumnsize bigint,\n\theapsize bigint,\n\thashes bigint,\n\timprints bigint,\n\tsorted boolean)\nbegin\n\treturn select i.""schema"", i.""table"", i.""column"", i.""type"", i.""count"",\n\tcolumnsize(i.""type"", i.count, i.""distinct""),\n\theapsize(i.""type"", i.""distinct"", i.""atomwidth""),\n\thashsize(i.""reference"", i.""count""),\n\timprintsize(i.""count"",i.""type""),\n\ti.sorted\n\tfrom sys.storagemodelinput i;\nend;"	"user"	2	5	false	false	false	2000
-6287	"analyze"	"create procedure analyze()\nexternal name sql.analyze;"	"sql"	1	2	true	false	false	2000
-6289	"analyze"	"create procedure analyze(tbl string)\nexternal name sql.analyze;"	"sql"	1	2	true	false	false	2000
-6292	"analyze"	"create procedure analyze(sch string, tbl string)\nexternal name sql.analyze;"	"sql"	1	2	true	false	false	2000
-6296	"analyze"	"create procedure analyze(sch string, tbl string, col string)\nexternal name sql.analyze;"	"sql"	1	2	true	false	false	2000
-6301	"analyze"	"-- control the sample size\ncreate procedure analyze(""sample"" bigint)\nexternal name sql.analyze;"	"sql"	1	2	true	false	false	2000
-6304	"analyze"	"create procedure analyze(tbl string, ""sample"" bigint)\nexternal name sql.analyze;"	"sql"	1	2	true	false	false	2000
-6308	"analyze"	"create procedure analyze(sch string, tbl string, ""sample"" bigint)\nexternal name sql.analyze;"	"sql"	1	2	true	false	false	2000
-6313	"analyze"	"create procedure analyze(sch string, tbl string, col string, ""sample"" bigint)\nexternal name sql.analyze;"	"sql"	1	2	true	false	false	2000
-6319	"reverse"	"-- The contents of this file are subject to the MonetDB Public License\n-- Version 1.1 (the ""License""); you may not use this file except in\n-- compliance with the License. You may obtain a copy of the License at\n-- http://www.monetdb.org/Legal/MonetDBLicense\n--\n-- Software distributed under the License is distributed on an ""AS IS""\n-- basis, WITHOUT WARRANTY OF ANY KIND, either express or implied. See the\n-- License for the specific language governing rights and limitations\n-- under the License.\n--\n-- The Original Code is the MonetDB Database System.\n--\n-- The Initial Developer of the Original Code is CWI.\n-- Portions created by CWI are Copyright (C) 1997-July 2008 CWI.\n-- Copyright August 2008-2015 MonetDB B.V.\n-- All Rights Reserved.\n\n-- add function signatures to SQL catalog\n\n\n-- Reverse a string\ncreate function reverse(src string)\nreturns string external name udf.reverse;"	"udf"	1	1	false	false	false	2000
-6323	"fuse"	"-- fuse two (1-byte) tinyint values into one (2-byte) smallint value\ncreate function fuse(one tinyint, two tinyint)\nreturns smallint external name udf.fuse;"	"udf"	1	1	false	false	false	2000
-6328	"fuse"	"-- fuse two (2-byte) smallint values into one (4-byte) integer value\ncreate function fuse(one smallint, two smallint)\nreturns integer external name udf.fuse;"	"udf"	1	1	false	false	false	2000
-6333	"fuse"	"-- fuse two (4-byte) integer values into one (8-byte) bigint value\ncreate function fuse(one integer, two integer)\nreturns bigint external name udf.fuse;"	"udf"	1	1	false	false	false	2000
-6338	"generate_series"	"-- The contents of this file are subject to the MonetDB Public License\n-- Version 1.1 (the ""License""); you may not use this file except in\n-- compliance with the License. You may obtain a copy of the License at\n-- http://www.monetdb.org/Legal/MonetDBLicense\n--\n-- Software distributed under the License is distributed on an ""AS IS""\n-- basis, WITHOUT WARRANTY OF ANY KIND, either express or implied. See the\n-- License for the specific language governing rights and limitations\n-- under the License.\n--\n-- The Original Code is the MonetDB Database System.\n--\n-- The Initial Developer of the Original Code is CWI.\n-- Portions created by CWI are Copyright (C) 1997-July 2008 CWI.\n-- Copyright August 2008-2015 MonetDB B.V.\n-- All Rights Reserved.\n\n-- (c) Author M.Kersten\n\ncreate function sys.generate_series(first tinyint, last tinyint)\nreturns table (value tinyint)\nexternal name generator.series;"	"generator"	1	5	false	false	false	2000
-6343	"generate_series"	"create function sys.generate_series(first tinyint, last tinyint, stepsize tinyint)\nreturns table (value tinyint)\nexternal name generator.series;"	"generator"	1	5	false	false	false	2000
-6349	"generate_series"	"create function sys.generate_series(first smallint, last smallint)\nreturns table (value smallint)\nexternal name generator.series;"	"generator"	1	5	false	false	false	2000
-6354	"generate_series"	"create function sys.generate_series(first smallint, last smallint, stepsize smallint)\nreturns table (value smallint)\nexternal name generator.series;"	"generator"	1	5	false	false	false	2000
-6360	"generate_series"	"create function sys.generate_series(first int, last int)\nreturns table (value int)\nexternal name generator.series;"	"generator"	1	5	false	false	false	2000
-6365	"generate_series"	"create function sys.generate_series(first int, last int, stepsize int)\nreturns table (value int)\nexternal name generator.series;"	"generator"	1	5	false	false	false	2000
-6371	"generate_series"	"create function sys.generate_series(first bigint, last bigint)\nreturns table (value bigint)\nexternal name generator.series;"	"generator"	1	5	false	false	false	2000
-6376	"generate_series"	"create function sys.generate_series(first bigint, last bigint, stepsize bigint)\nreturns table (value bigint)\nexternal name generator.series;"	"generator"	1	5	false	false	false	2000
-6382	"generate_series"	"create function sys.generate_series(first real, last real, stepsize real)\nreturns table (value real)\nexternal name generator.series;"	"generator"	1	5	false	false	false	2000
-6388	"generate_series"	"create function sys.generate_series(first double, last double, stepsize double)\nreturns table (value double)\nexternal name generator.series;"	"generator"	1	5	false	false	false	2000
-6394	"generate_series"	"create function sys.generate_series(first decimal(10,2), last decimal(10,2), stepsize decimal(10,2))\nreturns table (value decimal(10,2))\nexternal name generator.series;"	"generator"	1	5	false	false	false	2000
-6400	"generate_series"	"create function sys.generate_series(first timestamp, last timestamp, stepsize interval second)\nreturns table (value timestamp)\nexternal name generator.series;"	"generator"	1	5	false	false	false	2000
->>>>>>> a5a08ee9
 COMMIT;
 START TRANSACTION;
 CREATE TABLE "sys"."idxs" (
@@ -8106,11 +7000,7 @@
 5231	1	1	0	0
 5234	1	1	0	0
 5238	1	1	0	0
-<<<<<<< HEAD
 6421	1	1	3	0
-=======
-6407	1	1	3	0
->>>>>>> a5a08ee9
 COMMIT;
 START TRANSACTION;
 CREATE TABLE "sys"."schemas" (
@@ -8123,11 +7013,7 @@
 COPY 3 RECORDS INTO "sys"."schemas" FROM stdin USING DELIMITERS '\t','\n','"';
 2000	"sys"	2	3	true
 2106	"tmp"	2	3	true
-<<<<<<< HEAD
 6076	"json"	3	3	true
-=======
-6062	"json"	3	3	true
->>>>>>> a5a08ee9
 COMMIT;
 START TRANSACTION;
 CREATE TABLE "sys"."sequences" (
@@ -8175,11 +7061,7 @@
 CREATE TABLE "sys"."systemfunctions" (
 	"function_id" INTEGER
 );
-<<<<<<< HEAD
 COPY 1292 RECORDS INTO "sys"."systemfunctions" FROM stdin USING DELIMITERS '\t','\n','"';
-=======
-COPY 1289 RECORDS INTO "sys"."systemfunctions" FROM stdin USING DELIMITERS '\t','\n','"';
->>>>>>> a5a08ee9
 28
 29
 30
@@ -9282,7 +8164,6 @@
 5375
 5379
 5383
-<<<<<<< HEAD
 5387
 5391
 5396
@@ -9473,195 +8354,6 @@
 6402
 6408
 6414
-=======
-5388
-5393
-5398
-5403
-5412
-5463
-5465
-5467
-5470
-5472
-5500
-5504
-5508
-5512
-5516
-5520
-5525
-5530
-5535
-5540
-5545
-5550
-5555
-5560
-5565
-5570
-5575
-5580
-5585
-5590
-5595
-5600
-5605
-5609
-5625
-5628
-5632
-5635
-5639
-5642
-5649
-5654
-5660
-5666
-5671
-5676
-5680
-5684
-5688
-5692
-5695
-5705
-5713
-5727
-5731
-5751
-5754
-5757
-5760
-5763
-5766
-5769
-5773
-5777
-5781
-5785
-5789
-5793
-5797
-5801
-5805
-5809
-5813
-5817
-5821
-5825
-5829
-5833
-5837
-5841
-5845
-5849
-5853
-5857
-5861
-5865
-5869
-5873
-5877
-5881
-5885
-5889
-5893
-5897
-5901
-5905
-5909
-5913
-5917
-5921
-5925
-5929
-5933
-5937
-5941
-5945
-5949
-5953
-5957
-5961
-5965
-5969
-5973
-5978
-5983
-5988
-5993
-5998
-6003
-6008
-6013
-6018
-6023
-6028
-6033
-6038
-6043
-6048
-6053
-6058
-6065
-6070
-6075
-6080
-6085
-6090
-6094
-6098
-6102
-6106
-6110
-6114
-6118
-6122
-6126
-6130
-6134
-6138
-6142
-6146
-6150
-6154
-6158
-6163
-6166
-6170
-6174
-6214
-6216
-6222
-6228
-6233
-6238
-6287
-6289
-6292
-6296
-6301
-6304
-6308
-6313
-6319
-6323
-6328
-6333
-6338
-6343
-6349
-6354
-6360
-6365
-6371
-6376
-6382
-6388
-6394
-6400
->>>>>>> a5a08ee9
 COMMIT;
 START TRANSACTION;
 CREATE TABLE "sys"."triggers" (
@@ -9716,17 +8408,10 @@
 24	"timestamp"	"timestamp"	7	0	0	13	0
 25	"timestamp"	"timestamptz"	7	1	0	13	0
 26	"sqlblob"	"blob"	0	0	0	5	0
-<<<<<<< HEAD
 5272	"url"	"url"	0	0	0	14	2000
 5352	"inet"	"inet"	0	0	0	14	2000
 6077	"json"	"json"	0	0	0	14	2000
 6175	"uuid"	"uuid"	0	0	0	14	2000
-=======
-5264	"url"	"url"	0	0	0	14	2000
-5344	"inet"	"inet"	0	0	0	14	2000
-6063	"json"	"json"	0	0	0	14	2000
-6161	"uuid"	"uuid"	0	0	0	14	2000
->>>>>>> a5a08ee9
 COMMIT;
 START TRANSACTION;
 CREATE TABLE "sys"."user_role" (
