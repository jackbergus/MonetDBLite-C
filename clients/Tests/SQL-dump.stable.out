stdout of test 'SQL-dump` in directory 'clients` itself:


# 15:01:36 >  
# 15:01:36 >  "mserver5" "--debug=10" "--set" "gdk_nr_threads=0" "--set" "mapi_open=true" "--set" "mapi_port=34237" "--set" "mapi_usock=/var/tmp/mtest-13451/.s.monetdb.34237" "--set" "monet_prompt=" "--forcemito" "--set" "mal_listing=2" "--dbpath=/ufs/sjoerd/Monet-candidate/var/MonetDB/mTests_clients" "--set" "mal_listing=0"
# 15:01:36 >  

# MonetDB 5 server v11.17.0 (hg id: 51cced809df4)
# This is an unreleased version
# Serving database 'mTests_clients', using 8 threads
# Compiled for x86_64-unknown-linux-gnu/64bit with 64bit OIDs dynamically linked
# Found 15.591 GiB available main-memory.
# Copyright (c) 1993-July 2008 CWI.
# Copyright (c) August 2008-2015 MonetDB B.V., all rights reserved
# Visit http://www.monetdb.org/ for further information
# Listening for connection requests on mapi:monetdb://madrid.ins.cwi.nl:34237/
# Listening for UNIX domain connection requests on mapi:monetdb:///var/tmp/mtest-13451/.s.monetdb.34237
# MonetDB/GIS module loaded
# MonetDB/JAQL module loaded
# MonetDB/SQL module loaded

Ready.
# SQL catalog created, loading sql scripts once
# loading sql script: 09_like.sql
# loading sql script: 10_math.sql
# loading sql script: 11_times.sql
# loading sql script: 12_url.sql
# loading sql script: 13_date.sql
# loading sql script: 14_inet.sql
# loading sql script: 15_querylog.sql
# loading sql script: 16_tracelog.sql
# loading sql script: 17_compress.sql
# loading sql script: 18_dictionary.sql
# loading sql script: 19_cluster.sql
# loading sql script: 20_vacuum.sql
# loading sql script: 21_dependency_functions.sql
# loading sql script: 22_clients.sql
# loading sql script: 23_skyserver.sql
# loading sql script: 24_zorder.sql
# loading sql script: 25_debug.sql
# loading sql script: 26_sysmon.sql
# loading sql script: 39_analytics.sql
# loading sql script: 40_geom.sql
# loading sql script: 40_json.sql
# loading sql script: 41_md5sum.sql
# loading sql script: 45_uuid.sql
# loading sql script: 46_gsl.sql
# loading sql script: 75_storagemodel.sql
# loading sql script: 80_statistics.sql
# loading sql script: 80_udf.sql
# loading sql script: 80_udf_hge.sql
# loading sql script: 85_bam.sql
# loading sql script: 90_generator.sql
# loading sql script: 90_generator_hge.sql
# loading sql script: 99_system.sql

# 15:19:38 >  
# 15:19:38 >  "mclient" "-lsql" "-ftest" "-Eutf-8" "-i" "-e" "--host=/var/tmp/mtest-517" "--port=32251"
# 15:19:38 >  

SYSTEM SCHEMA  bam
SYSTEM SCHEMA  json
SYSTEM SCHEMA  profiler
SYSTEM SCHEMA  sys
SYSTEM SCHEMA  tmp
SYSTEM TABLE  sys._columns
SYSTEM TABLE  sys._tables
SYSTEM TABLE  sys.args
SYSTEM TABLE  sys.auths
SYSTEM TABLE  sys.connections
SYSTEM TABLE  sys.db_user_info
SYSTEM TABLE  sys.dependencies
SYSTEM TABLE  sys.dependency_types
SYSTEM TABLE  sys.functions
SYSTEM TABLE  sys.idxs
SYSTEM TABLE  sys.keys
SYSTEM TABLE  sys.keywords
SYSTEM TABLE  sys.netcdf_attrs
SYSTEM TABLE  sys.netcdf_dims
SYSTEM TABLE  sys.netcdf_files
SYSTEM TABLE  sys.netcdf_vardim
SYSTEM TABLE  sys.netcdf_vars
SYSTEM TABLE  sys.objects
SYSTEM TABLE  sys.privileges
SYSTEM TABLE  sys.schemas
SYSTEM TABLE  sys.sequences
SYSTEM TABLE  sys.spatial_ref_sys
SYSTEM TABLE  sys.statistics
SYSTEM TABLE  sys.storagemodelinput
SYSTEM TABLE  sys.systemfunctions
SYSTEM TABLE  sys.table_types
SYSTEM TABLE  sys.triggers
SYSTEM TABLE  sys.types
SYSTEM TABLE  sys.user_role
SYSTEM VIEW  sys.columns
SYSTEM VIEW  sys.environment
SYSTEM VIEW  sys.geometry_columns
SYSTEM VIEW  sys.optimizers
SYSTEM VIEW  sys.querylog_calls
SYSTEM VIEW  sys.querylog_catalog
SYSTEM VIEW  sys.querylog_history
SYSTEM VIEW  sys.queue
SYSTEM VIEW  sys.rejects
SYSTEM VIEW  sys.sessions
SYSTEM VIEW  sys.storage
SYSTEM VIEW  sys.storagemodel
SYSTEM VIEW  sys.tables
SYSTEM VIEW  sys.tablestoragemodel
SYSTEM VIEW  sys.tracelog
SYSTEM VIEW  sys.users
SYSTEM FUNCTION  sys.abbrev
SYSTEM FUNCTION  sys.alpha
SYSTEM FUNCTION  sys.analyze
SYSTEM FUNCTION  sys.bbp
SYSTEM FUNCTION  sys.broadcast
SYSTEM FUNCTION  sys.chi2prob
SYSTEM FUNCTION  sys.clearrejects
SYSTEM FUNCTION  sys.columnsize
SYSTEM FUNCTION  sys.contains
SYSTEM FUNCTION  sys.corr
SYSTEM FUNCTION  sys.date_to_str
SYSTEM FUNCTION  sys.db_users
SYSTEM FUNCTION  sys.debug
SYSTEM FUNCTION  sys.degrees
SYSTEM FUNCTION  sys.dependencies_columns_on_functions
SYSTEM FUNCTION  sys.dependencies_columns_on_indexes
SYSTEM FUNCTION  sys.dependencies_columns_on_keys
SYSTEM FUNCTION  sys.dependencies_columns_on_triggers
SYSTEM FUNCTION  sys.dependencies_columns_on_views
SYSTEM FUNCTION  sys.dependencies_functions_on_functions
SYSTEM FUNCTION  sys.dependencies_functions_os_triggers
SYSTEM FUNCTION  sys.dependencies_keys_on_foreignkeys
SYSTEM FUNCTION  sys.dependencies_owners_on_schemas
SYSTEM FUNCTION  sys.dependencies_schemas_on_users
SYSTEM FUNCTION  sys.dependencies_tables_on_foreignkeys
SYSTEM FUNCTION  sys.dependencies_tables_on_functions
SYSTEM FUNCTION  sys.dependencies_tables_on_indexes
SYSTEM FUNCTION  sys.dependencies_tables_on_triggers
SYSTEM FUNCTION  sys.dependencies_tables_on_views
SYSTEM FUNCTION  sys.dependencies_views_on_functions
SYSTEM FUNCTION  sys.dependencies_views_on_triggers
SYSTEM FUNCTION  sys.env
SYSTEM FUNCTION  sys.environment
SYSTEM FUNCTION  sys.epoch
SYSTEM FUNCTION  sys.evalalgebra
SYSTEM FUNCTION  sys.fitsattach
SYSTEM FUNCTION  sys.fitsload
SYSTEM FUNCTION  sys.flush_log
SYSTEM FUNCTION  sys.fuse
SYSTEM FUNCTION  sys.generate_series
SYSTEM FUNCTION  sys.geometrytype
SYSTEM FUNCTION  sys.get_type
SYSTEM FUNCTION  sys.getanchor
SYSTEM FUNCTION  sys.getbasename
SYSTEM FUNCTION  sys.getcontent
SYSTEM FUNCTION  sys.getcontext
SYSTEM FUNCTION  sys.getdomain
SYSTEM FUNCTION  sys.getextension
SYSTEM FUNCTION  sys.getfile
SYSTEM FUNCTION  sys.gethost
SYSTEM FUNCTION  sys.getport
SYSTEM FUNCTION  sys.getproj4
SYSTEM FUNCTION  sys.getprotocol
SYSTEM FUNCTION  sys.getquery
SYSTEM FUNCTION  sys.getroboturl
SYSTEM FUNCTION  sys.getuser
SYSTEM FUNCTION  sys.has_m
SYSTEM FUNCTION  sys.has_z
SYSTEM FUNCTION  sys.hashsize
SYSTEM FUNCTION  sys.heapsize
SYSTEM FUNCTION  sys.host
SYSTEM FUNCTION  sys.hostmask
SYSTEM FUNCTION  sys.ilike
SYSTEM FUNCTION  sys.imprintsize
SYSTEM FUNCTION  sys.internaltransform
SYSTEM FUNCTION  sys.isaurl
SYSTEM FUNCTION  sys.isauuid
SYSTEM FUNCTION  sys.left_shift
SYSTEM FUNCTION  sys.left_shift_assign
SYSTEM FUNCTION  sys.lidarattach
SYSTEM FUNCTION  sys.lidarload
SYSTEM FUNCTION  sys.like
SYSTEM FUNCTION  sys.listdir
SYSTEM FUNCTION  sys.listdirpat
SYSTEM FUNCTION  sys.malfunctions
SYSTEM FUNCTION  sys.masklen
SYSTEM FUNCTION  sys.mbr
SYSTEM FUNCTION  sys.md5
SYSTEM FUNCTION  sys.median
SYSTEM FUNCTION  sys.ms_round
SYSTEM FUNCTION  sys.ms_str
SYSTEM FUNCTION  sys.ms_stuff
SYSTEM FUNCTION  sys.ms_trunc
SYSTEM FUNCTION  sys.netcdf_attach
SYSTEM FUNCTION  sys.netcdf_importvar
SYSTEM FUNCTION  sys.netmask
SYSTEM FUNCTION  sys.network
SYSTEM FUNCTION  sys.newurl
SYSTEM FUNCTION  sys.optimizer_stats
SYSTEM FUNCTION  sys.optimizers
SYSTEM FUNCTION  sys.password_hash
SYSTEM FUNCTION  sys.pause
SYSTEM FUNCTION  sys.quantile
SYSTEM FUNCTION  sys.querycache
SYSTEM FUNCTION  sys.querylog
SYSTEM FUNCTION  sys.querylog_calls
SYSTEM FUNCTION  sys.querylog_catalog
SYSTEM FUNCTION  sys.querylog_disable
SYSTEM FUNCTION  sys.querylog_empty
SYSTEM FUNCTION  sys.querylog_enable
SYSTEM FUNCTION  sys.queue
SYSTEM FUNCTION  sys.radians
SYSTEM FUNCTION  sys.rejects
SYSTEM FUNCTION  sys.resume
SYSTEM FUNCTION  sys.reuse
SYSTEM FUNCTION  sys.reverse
SYSTEM FUNCTION  sys.right_shift
SYSTEM FUNCTION  sys.right_shift_assign
SYSTEM FUNCTION  sys.sessions
SYSTEM FUNCTION  sys.setmasklen
SYSTEM FUNCTION  sys.setsession
SYSTEM FUNCTION  sys.settimeout
SYSTEM FUNCTION  sys.shrink
SYSTEM FUNCTION  sys.shutdown
SYSTEM FUNCTION  sys.st_area
SYSTEM FUNCTION  sys.st_asbinary
SYSTEM FUNCTION  sys.st_asewkt
SYSTEM FUNCTION  sys.st_astext
SYSTEM FUNCTION  sys.st_bdmpolyfromtext
SYSTEM FUNCTION  sys.st_bdpolyfromtext
SYSTEM FUNCTION  sys.st_boundary
SYSTEM FUNCTION  sys.st_buffer
SYSTEM FUNCTION  sys.st_centroid
SYSTEM FUNCTION  sys.st_collect
SYSTEM FUNCTION  sys.st_contains
SYSTEM FUNCTION  sys.st_convexhull
SYSTEM FUNCTION  sys.st_coorddim
SYSTEM FUNCTION  sys.st_coveredby
SYSTEM FUNCTION  sys.st_covers
SYSTEM FUNCTION  sys.st_crosses
SYSTEM FUNCTION  sys.st_delaunaytriangles
SYSTEM FUNCTION  sys.st_difference
SYSTEM FUNCTION  sys.st_dimension
SYSTEM FUNCTION  sys.st_disjoint
SYSTEM FUNCTION  sys.st_distance
SYSTEM FUNCTION  sys.st_dump
SYSTEM FUNCTION  sys.st_dumppoints
SYSTEM FUNCTION  sys.st_dwithin
SYSTEM FUNCTION  sys.st_endpoint
SYSTEM FUNCTION  sys.st_envelope
SYSTEM FUNCTION  sys.st_equals
SYSTEM FUNCTION  sys.st_exteriorring
SYSTEM FUNCTION  sys.st_force2d
SYSTEM FUNCTION  sys.st_force3d
SYSTEM FUNCTION  sys.st_geomcollfromtext
SYSTEM FUNCTION  sys.st_geometryfromtext
SYSTEM FUNCTION  sys.st_geometryn
SYSTEM FUNCTION  sys.st_geometrytype
SYSTEM FUNCTION  sys.st_geomfromtext
SYSTEM FUNCTION  sys.st_interiorringn
SYSTEM FUNCTION  sys.st_interiorrings
SYSTEM FUNCTION  sys.st_intersection
SYSTEM FUNCTION  sys.st_intersects
SYSTEM FUNCTION  sys.st_isclosed
SYSTEM FUNCTION  sys.st_isempty
SYSTEM FUNCTION  sys.st_isring
SYSTEM FUNCTION  sys.st_issimple
SYSTEM FUNCTION  sys.st_isvalid
SYSTEM FUNCTION  sys.st_isvalidreason
SYSTEM FUNCTION  sys.st_length
SYSTEM FUNCTION  sys.st_length2d
SYSTEM FUNCTION  sys.st_linefromtext
SYSTEM FUNCTION  sys.st_makebox2d
SYSTEM FUNCTION  sys.st_makeenvelope
SYSTEM FUNCTION  sys.st_makeline
SYSTEM FUNCTION  sys.st_makepoint
SYSTEM FUNCTION  sys.st_makepointm
SYSTEM FUNCTION  sys.st_makepolygon
SYSTEM FUNCTION  sys.st_mlinefromtext
SYSTEM FUNCTION  sys.st_mpointfromtext
SYSTEM FUNCTION  sys.st_mpolyfromtext
SYSTEM FUNCTION  sys.st_npoints
SYSTEM FUNCTION  sys.st_nrings
SYSTEM FUNCTION  sys.st_numgeometries
SYSTEM FUNCTION  sys.st_numinteriorring
SYSTEM FUNCTION  sys.st_numinteriorrings
SYSTEM FUNCTION  sys.st_numpatches
SYSTEM FUNCTION  sys.st_numpoints
SYSTEM FUNCTION  sys.st_overlaps
SYSTEM FUNCTION  sys.st_patchn
SYSTEM FUNCTION  sys.st_point
SYSTEM FUNCTION  sys.st_pointfromtext
SYSTEM FUNCTION  sys.st_pointn
SYSTEM FUNCTION  sys.st_pointonsurface
SYSTEM FUNCTION  sys.st_polygon
SYSTEM FUNCTION  sys.st_polygonfromtext
SYSTEM FUNCTION  sys.st_relate
SYSTEM FUNCTION  sys.st_segmentize
SYSTEM FUNCTION  sys.st_setexteriorring
SYSTEM FUNCTION  sys.st_setsrid
SYSTEM FUNCTION  sys.st_srid
SYSTEM FUNCTION  sys.st_startpoint
SYSTEM FUNCTION  sys.st_symdifference
SYSTEM FUNCTION  sys.st_touches
SYSTEM FUNCTION  sys.st_transform
SYSTEM FUNCTION  sys.st_translate
SYSTEM FUNCTION  sys.st_union
SYSTEM FUNCTION  sys.st_within
SYSTEM FUNCTION  sys.st_wkbtosql
SYSTEM FUNCTION  sys.st_wkttosql
SYSTEM FUNCTION  sys.st_x
SYSTEM FUNCTION  sys.st_xmax
SYSTEM FUNCTION  sys.st_xmin
SYSTEM FUNCTION  sys.st_y
SYSTEM FUNCTION  sys.st_ymax
SYSTEM FUNCTION  sys.st_ymin
SYSTEM FUNCTION  sys.st_z
SYSTEM FUNCTION  sys.stddev_pop
SYSTEM FUNCTION  sys.stddev_samp
SYSTEM FUNCTION  sys.stop
SYSTEM FUNCTION  sys.storage
SYSTEM FUNCTION  sys.storagemodel
SYSTEM FUNCTION  sys.storagemodelinit
SYSTEM FUNCTION  sys.str_to_date
SYSTEM FUNCTION  sys.str_to_time
SYSTEM FUNCTION  sys.str_to_timestamp
SYSTEM FUNCTION  sys.text
SYSTEM FUNCTION  sys.time_to_str
SYSTEM FUNCTION  sys.times
SYSTEM FUNCTION  sys.timestamp_to_str
SYSTEM FUNCTION  sys.tracelog
SYSTEM FUNCTION  sys.uuid
SYSTEM FUNCTION  sys.vacuum
SYSTEM FUNCTION  sys.var
SYSTEM FUNCTION  sys.var_pop
SYSTEM FUNCTION  sys.var_samp
SYSTEM FUNCTION  sys.zorder_decode_x
SYSTEM FUNCTION  sys.zorder_decode_y
SYSTEM FUNCTION  sys.zorder_encode
CREATE SCHEMA "bam" AUTHORIZATION "monetdb";
CREATE SCHEMA "json" AUTHORIZATION "monetdb";
CREATE SCHEMA "tmp";
CREATE SCHEMA "sys";
CREATE TABLE "sys"."_columns" (
	"id"          INTEGER,
	"name"        VARCHAR(1024),
	"type"        VARCHAR(1024),
	"type_digits" INTEGER,
	"type_scale"  INTEGER,
	"table_id"    INTEGER,
	"default"     VARCHAR(2048),
	"null"        BOOLEAN,
	"number"      INTEGER,
	"storage"     VARCHAR(2048)
);
CREATE TABLE "sys"."_tables" (
	"id"            INTEGER,
	"name"          VARCHAR(1024),
	"schema_id"     INTEGER,
	"query"         VARCHAR(2048),
	"type"          SMALLINT,
	"system"        BOOLEAN,
	"commit_action" SMALLINT,
	"access"        SMALLINT
);
CREATE TABLE "sys"."args" (
	"id"          INTEGER,
	"func_id"     INTEGER,
	"name"        VARCHAR(256),
	"type"        VARCHAR(1024),
	"type_digits" INTEGER,
	"type_scale"  INTEGER,
	"inout"       TINYINT,
	"number"      INTEGER
);
CREATE TABLE "sys"."auths" (
	"id"      INTEGER,
	"name"    VARCHAR(1024),
	"grantor" INTEGER
);
CREATE TABLE "sys"."connections" (
	"id"       INTEGER,
	"server"   CHAR(1024),
	"port"     INTEGER,
	"db"       CHAR(64),
	"db_alias" CHAR(1024),
	"user"     CHAR(1024),
	"password" CHAR(1024),
	"language" CHAR(1024)
);
CREATE TABLE "sys"."db_user_info" (
	"name"           VARCHAR(1024),
	"fullname"       VARCHAR(2048),
	"default_schema" INTEGER
);
CREATE TABLE "sys"."dependencies" (
	"id"          INTEGER,
	"depend_id"   INTEGER,
	"depend_type" SMALLINT
);
CREATE TABLE "sys"."functions" (
	"id"          INTEGER,
	"name"        VARCHAR(256),
	"func"        VARCHAR(8196),
	"mod"         VARCHAR(8196),
	"language"    INTEGER,
	"type"        INTEGER,
	"side_effect" BOOLEAN,
	"varres"      BOOLEAN,
	"vararg"      BOOLEAN,
	"schema_id"   INTEGER
);
CREATE TABLE "sys"."idxs" (
	"id"       INTEGER,
	"table_id" INTEGER,
	"type"     INTEGER,
	"name"     VARCHAR(1024)
);
CREATE TABLE "sys"."keys" (
	"id"       INTEGER,
	"table_id" INTEGER,
	"type"     INTEGER,
	"name"     VARCHAR(1024),
	"rkey"     INTEGER,
	"action"   INTEGER
);
CREATE TABLE "sys"."objects" (
	"id"   INTEGER,
	"name" VARCHAR(1024),
	"nr"   INTEGER
);
CREATE TABLE "sys"."privileges" (
	"obj_id"     INTEGER,
	"auth_id"    INTEGER,
	"privileges" INTEGER,
	"grantor"    INTEGER,
	"grantable"  INTEGER
);
CREATE TABLE "sys"."schemas" (
	"id"            INTEGER,
	"name"          VARCHAR(1024),
	"authorization" INTEGER,
	"owner"         INTEGER,
	"system"        BOOLEAN
);
CREATE TABLE "sys"."sequences" (
	"id"        INTEGER,
	"schema_id" INTEGER,
	"name"      VARCHAR(256),
	"start"     BIGINT,
	"minvalue"  BIGINT,
	"maxvalue"  BIGINT,
	"increment" BIGINT,
	"cacheinc"  BIGINT,
	"cycle"     BOOLEAN
);
CREATE TABLE "sys"."statistics" (
	"column_id" INTEGER,
	"type"   CHARACTER LARGE OBJECT,
	"width"  INTEGER,
	"stamp"  TIMESTAMP,
	"sample" BIGINT,
	"count"  BIGINT,
	"unique" BIGINT,
	"nils"   BIGINT,
	"minval" CHARACTER LARGE OBJECT,
	"maxval" CHARACTER LARGE OBJECT,
	"sorted" BOOLEAN
);
CREATE TABLE "sys"."storagemodelinput" (
	"schema"    CHARACTER LARGE OBJECT,
	"table"     CHARACTER LARGE OBJECT,
	"column"    CHARACTER LARGE OBJECT,
	"type"      CHARACTER LARGE OBJECT,
	"typewidth" INTEGER,
	"count"     BIGINT,
	"distinct"  BIGINT,
	"atomwidth" INTEGER,
	"reference" BOOLEAN,
	"sorted"    BOOLEAN
);
CREATE TABLE "sys"."systemfunctions" (
	"function_id" INTEGER
);
CREATE TABLE "sys"."triggers" (
	"id"          INTEGER,
	"name"        VARCHAR(1024),
	"table_id"    INTEGER,
	"time"        SMALLINT,
	"orientation" SMALLINT,
	"event"       SMALLINT,
	"old_name"    VARCHAR(1024),
	"new_name"    VARCHAR(1024),
	"condition"   VARCHAR(2048),
	"statement"   VARCHAR(2048)
);
CREATE TABLE "sys"."types" (
	"id"         INTEGER,
	"systemname" VARCHAR(256),
	"sqlname"    VARCHAR(1024),
	"digits"     INTEGER,
	"scale"      INTEGER,
	"radix"      INTEGER,
	"eclass"     INTEGER,
	"schema_id"  INTEGER
);
CREATE TABLE "sys"."user_role" (
	"login_id" INTEGER,
	"role_id"  INTEGER
);
SELECT * FROM (SELECT p.* FROM "sys"."_columns" AS p UNION ALL SELECT t.* FROM "tmp"."_columns" AS t) AS columns;
create view sys.environment as select * from sys.environment();
create view sys.optimizers as select * from sys.optimizers();
create view sys.querylog_calls as select * from sys.querylog_calls();
create view sys.querylog_catalog as select * from sys.querylog_catalog();
create view sys.querylog_history as
select qd.*, ql."start",ql."stop", ql.arguments, ql.tuples, ql.run, ql.ship, ql.cpu, ql.io 
from sys.querylog_catalog() qd, sys.querylog_calls() ql
where qd.id = ql.id and qd.owner = user;
create view sys.queue as select * from sys.queue();
create view sys.sessions as select * from sys.sessions();
create view sys."storage" as select * from sys."storage"();
create view sys.storagemodel as select * from sys.storagemodel();
SELECT "id", "name", "schema_id", "query", CAST(CASE WHEN "system" THEN "type" + 10 /* system table/view */ ELSE (CASE WHEN "commit_action" = 0 THEN "type" /* table/view */ ELSE "type" + 20 /* global temp table */ END) END AS SMALLINT) AS "type", "system", "commit_action", "access", CASE WHEN (NOT "system" AND "commit_action" > 0) THEN 1 ELSE 0 END AS "temporary" FROM "sys"."_tables" WHERE "type" <> 2 UNION ALL SELECT "id", "name", "schema_id", "query", CAST("type" + 30 /* local temp table */ AS SMALLINT) AS "type", "system", "commit_action", "access", 1 AS "temporary" FROM "tmp"."_tables";
create view sys.tablestoragemodel
as select "schema","table",max(count) as "count",
	sum(columnsize) as columnsize,
	sum(heapsize) as heapsize,
	sum(hashes) as hashes,
	sum(imprints) as imprints,
	sum(case when sorted = false then 8 * count else 0 end) as auxiliary
from sys.storagemodel() group by "schema","table";
create view sys.tracelog as select * from sys.tracelog();
SELECT u."name" AS "name", ui."fullname", ui."default_schema" FROM db_users() AS u LEFT JOIN "sys"."db_user_info" AS ui ON u."name" = ui."name" ;
create function "abbrev" (p inet) returns clob
	external name inet."abbrev";
create function alpha(pdec double, pradius double)
returns double external name sql.alpha;
create procedure sys.analyze(minmax int, "sample" bigint)
external name sql.analyze;
create procedure sys.analyze(minmax int, "sample" bigint, sch string)
external name sql.analyze;
create procedure sys.analyze(minmax int, "sample" bigint, sch string, tbl string)
external name sql.analyze;
create procedure sys.analyze(minmax int, "sample" bigint, sch string, tbl string, col string)
external name sql.analyze;
<<<<<<< HEAD
-- The BAT buffer pool overview
=======
create function area(g geometry) returns float external name geom."Area";
create function astext(g geometry) returns string external name geom."AsText";
>>>>>>> d23978c0
create function sys.bbp () 
	returns table (id int, name string, 
		ttype string, count bigint, refcnt int, lrefcnt int, 
		location string, heat int, dirty string, 
		status string, kind string) 
	external name bbp.get;
create function "broadcast" (p inet) returns inet 
	external name inet."broadcast";
<<<<<<< HEAD
-- This Source Code Form is subject to the terms of the Mozilla Public
-- License, v. 2.0.  If a copy of the MPL was not distributed with this
-- file, You can obtain one at http://mozilla.org/MPL/2.0/.
--
-- Copyright 1997 - July 2008 CWI, August 2008 - 2016 MonetDB B.V.

-- (co) Arjen de Rijke, Bart Scheers
-- Use statistical functions from gsl library

-- Calculate Chi squared probability
=======
create function buffer(a geometry, distance float) returns geometry external name geom."Buffer";
>>>>>>> d23978c0
create function sys.chi2prob(chi2 double, datapoints double)
returns double external name gsl."chi2prob";
create procedure sys.clearrejects()
external name sql.copy_rejects_clear;
create function sys.columnsize(nme string, i bigint, d bigint)
returns bigint
begin
	case
	when nme = 'boolean' then return i;
	when nme = 'char' then return 2*i;
	when nme = 'smallint' then return 2 * i;
	when nme = 'int'	 then return 4 * i;
	when nme = 'bigint'	 then return 8 * i;
	when nme = 'hugeint'	 then return 16 * i;
	when nme = 'timestamp' then return 8 * i;
	when  nme = 'varchar' then
		case
		when cast(d as bigint) << 8 then return i;
		when cast(d as bigint) << 16 then return 2 * i;
		when cast(d as bigint) << 32 then return 4 * i;
		else return 8 * i;
		end case;
	else return 8 * i;
	end case;
end;
--CREATE FUNCTION ST_DumpRings RETURNS EXTERNAL NAME
--CREATE FUNCTION ST_FlipCoordinates RETURNS EXTERNAL NAME
--CREATE FUNCTION ST_Intersection(geog1 Geography, geog2 Geography) RETURNS Geography EXTERNAL NAME geom."Intersection";
--CREATE FUNCTION ST_LineToCurve RETURNS EXTERNAL NAME
--CREATE FUNCTION ST_MakeValid RETURNS EXTERNAL NAME
--CREATE FUNCTION ST_MemUnion RETURNS EXTERNAL NAME
--CREATE FUNCTION ST_MinimumBoundingCircle RETURNS EXTERNAL NAME
--CREATE FUNCTION ST_Polygonize RETURNS EXTERNAL NAME
--CREATE FUNCTION ST_Node RETURNS EXTERNAL NAME
--CREATE FUNCTION ST_OffsetCurve RETURNS EXTERNAL NAME
--CREATE FUNCTION ST_RemoveRepeatedPoints RETURNS EXTERNAL NAME
--CREATE FUNCTION ST_SharedPaths RETURNS EXTERNAL NAME
--CREATE FUNCTION ST_Shift_Longitude RETURNS EXTERNAL NAME
--CREATE FUNCTION ST_Simplify RETURNS EXTERNAL NAME
--CREATE FUNCTION ST_SimplifyPreserveTopology RETURNS EXTERNAL NAME
--CREATE FUNCTION ST_Split RETURNS EXTERNAL NAME
--CREATE FUNCTION ST_Union(geometry set geoms)?????
--CREATE FUNCTION ST_UnaryUnion RETURNS EXTERNAL NAME

-------------------------------------------------------------------------
-------------------------- Linear Referencing ---------------------------
-------------------------------------------------------------------------
--CREATE FUNCTION ST_LineInterpolatePoint RETURNS EXTERNAL NAME
--CREATE FUNCTION ST_LineLocatePoint RETURNS EXTERNAL NAME
--CREATE FUNCTION ST_LineSubstring RETURNS EXTERNAL NAME
--CREATE FUNCTION ST_LocateAlong RETURNS EXTERNAL NAME
--CREATE FUNCTION ST_LocateBetween RETURNS EXTERNAL NAME
--CREATE FUNCTION ST_LocateBetweenElevations RETURNS EXTERNAL NAME
--CREATE FUNCTION ST_InterpolatePoint RETURNS EXTERNAL NAME
--CREATE FUNCTION ST_AddMeasure RETURNS EXTERNAL NAME

-------------------------------------------------------------------------
---------------------- Long Transactions Support ------------------------
-------------------------------------------------------------------------

-------------------------------------------------------------------------
----------------------- Miscellaneous Functions -------------------------
-------------------------------------------------------------------------

-------------------------------------------------------------------------
------------------------ Exceptional Functions --------------------------
-------------------------------------------------------------------------


-- CREATE FUNCTION Point(g Geometry) RETURNS Point external name geom.point;
-- CREATE FUNCTION Curve(g Geometry) RETURNS Curve external name geom.curve;
-- CREATE FUNCTION LineString(g Geometry) RETURNS LineString external name geom.linestring;
-- CREATE FUNCTION Surface(g Geometry) RETURNS Surface external name geom.surface;
-- CREATE FUNCTION Polygon(g Geometry) RETURNS Polygon external name geom.polygon;

create function contains(a geometry, x double, y double) returns boolean external name geom."Contains";
create aggregate corr(e1 tinyint, e2 tinyint) returns tinyint
	external name "aggr"."corr";
create aggregate corr(e1 smallint, e2 smallint) returns smallint
	external name "aggr"."corr";
create aggregate corr(e1 integer, e2 integer) returns integer
	external name "aggr"."corr";
create aggregate corr(e1 wrd, e2 wrd) returns wrd
	external name "aggr"."corr";
create aggregate corr(e1 bigint, e2 bigint) returns bigint
	external name "aggr"."corr";
create aggregate corr(e1 real, e2 real) returns real
	external name "aggr"."corr";
create aggregate corr(e1 double, e2 double) returns double
	external name "aggr"."corr";
create function date_to_str(d date, format string) returns string
	external name mtime."date_to_str";
CREATE FUNCTION db_users () RETURNS TABLE( name varchar(2048)) EXTERNAL NAME sql.db_users;
create function degrees(r double) 
returns double
	return r*180/pi();
create function dependencies_columns_on_functions()
returns table (sch varchar(100), usr varchar(100), dep_type varchar(32))
return table (select c.name, f.name, 'DEP_FUNC' from functions as f, columns as c, dependencies as dep where c.id = dep.id and f.id = dep.depend_id and dep.depend_type = 7);
create function dependencies_columns_on_indexes()
returns table (sch varchar(100), usr varchar(100), dep_type varchar(32))
return table (select c.name, i.name, 'DEP_INDEX' from columns as c, objects as kc, idxs as i where kc."name" = c.name and kc.id = i.id and c.table_id = i.table_id and i.name not in (select name from keys));
create function dependencies_columns_on_keys()
returns table (sch varchar(100), usr varchar(100), dep_type varchar(32))
return table (select c.name, k.name, 'DEP_KEY' from columns as c, objects as kc, keys as k where kc."name" = c.name and kc.id = k.id and k.table_id = c.table_id and k.rkey = -1);
create function dependencies_columns_on_triggers()
returns table (sch varchar(100), usr varchar(100), dep_type varchar(32))
return table (select c.name, tri.name, 'DEP_TRIGGER' from columns as c, triggers as tri, dependencies as dep where dep.id = c.id and dep.depend_id =tri.id and dep.depend_type = 8);
create function dependencies_columns_on_views()
returns table (sch varchar(100), usr varchar(100), dep_type varchar(32))
return table (select c.name, v.name, 'DEP_VIEW' from columns as c, tables as v, dependencies as dep where c.id = dep.id and v.id = dep.depend_id and dep.depend_type = 5 and v.type = 1);
create function dependencies_functions_on_functions()
returns table (sch varchar(100), usr varchar(100), dep_type varchar(32))
return table (select f1.name, f2.name, 'DEP_FUNC' from functions as f1, functions as f2, dependencies as dep where f1.id = dep.id and f2.id = dep.depend_id and dep.depend_type = 7);
create function dependencies_functions_os_triggers()
returns table (sch varchar(100), usr varchar(100), dep_type varchar(32))
return table (select f.name, tri.name, 'DEP_TRIGGER' from functions as f, triggers as tri, dependencies as dep where dep.id = f.id and dep.depend_id =tri.id and dep.depend_type = 8);
create function dependencies_keys_on_foreignkeys()
returns table (sch varchar(100), usr varchar(100), dep_type varchar(32))
return table (select k.name, fk.name, 'DEP_FKEY' from keys as k, keys as fk where fk.rkey = k.id);
create function dependencies_owners_on_schemas()
returns table (sch varchar(100), usr varchar(100), dep_type varchar(32))
return table (select a.name, s.name, 'DEP_SCHEMA' from schemas as s, auths a where s.owner = a.id);
create function dependencies_schemas_on_users()
returns table (sch varchar(100), usr varchar(100), dep_type varchar(32))
return table (select s.name, u.name, 'DEP_USER' from schemas as s, users u where u.default_schema = s.id);
create function dependencies_tables_on_foreignkeys()
returns table (sch varchar(100), usr varchar(100), dep_type varchar(32))
return table (select t.name, fk.name, 'DEP_FKEY' from tables as t, keys as k, keys as fk where fk.rkey = k.id and k.table_id = t.id);
create function dependencies_tables_on_functions()
returns table (sch varchar(100), usr varchar(100), dep_type varchar(32))
return table (select t.name, f.name, 'DEP_FUNC' from functions as f, tables as t, dependencies as dep where t.id = dep.id and f.id = dep.depend_id and dep.depend_type = 7 and t.type = 0);
create function dependencies_tables_on_indexes()
returns table (sch varchar(100), usr varchar(100), dep_type varchar(32))
return table (select t.name, i.name, 'DEP_INDEX' from tables as t, idxs as i where i.table_id = t.id and i.name not in (select name from keys) and t.type = 0);
create function dependencies_tables_on_triggers()
returns table (sch varchar(100), usr varchar(100), dep_type varchar(32))
return table ((select t.name, tri.name, 'DEP_TRIGGER' from tables as t, triggers as tri where tri.table_id = t.id) union (select t.name, tri.name, 'DEP_TRIGGER' from triggers tri, tables t, dependencies dep where dep.id = t.id and dep.depend_id =tri.id and dep.depend_type = 8));
create function dependencies_tables_on_views()
returns table (sch varchar(100), usr varchar(100), dep_type varchar(32))
return table (select t.name, v.name, 'DEP_VIEW' from tables as t, tables as v, dependencies as dep where t.id = dep.id and v.id = dep.depend_id and dep.depend_type = 5 and v.type = 1);
create function dependencies_views_on_functions()
returns table (sch varchar(100), usr varchar(100), dep_type varchar(32))
return table (select v.name, f.name, 'DEP_FUNC' from functions as f, tables as v, dependencies as dep where v.id = dep.id and f.id = dep.depend_id and dep.depend_type = 7 and v.type = 1);
create function dependencies_views_on_triggers()
returns table (sch varchar(100), usr varchar(100), dep_type varchar(32))
return table (select v.name, tri.name, 'DEP_TRIGGER' from tables as v, triggers as tri, dependencies as dep where dep.id = v.id and dep.depend_id =tri.id and dep.depend_type = 8 and v.type = 1);
<<<<<<< HEAD
CREATE FUNCTION env () RETURNS TABLE( name varchar(1024), value varchar(2048)) EXTERNAL NAME sql.sql_environment;
-- The environment table
=======
create function difference(a geometry, b geometry) returns geometry external name geom."Difference";
create function dimension(g geometry) returns integer external name geom."Dimension";
create function disjoint(a geometry, b geometry) returns boolean external name geom."Disjoint";
create function distance(a geometry, b geometry) returns float external name geom."Distance";
CREATE FUNCTION env () RETURNS TABLE( name varchar(1024), value varchar(2048)) EXTERNAL NAME sql.sql_environment;
create function envelope(g geometry) returns geometry external name geom."Envelope";
>>>>>>> d23978c0
create function sys.environment()
	returns table ("name" string, value string)
	external name sql.sql_environment;
create function sys."epoch"(sec bigint) returns timestamp
	external name timestamp."epoch";
create function sys."epoch"(sec int) returns timestamp
	external name timestamp."epoch";
create function sys."epoch"(ts timestamp) returns int
	external name timestamp."epoch";
create function sys."epoch"(ts timestamp with time zone) returns int
	external name timestamp."epoch";
<<<<<<< HEAD
=======
create function equals(a geometry, b geometry) returns boolean external name geom."Equals";
>>>>>>> d23978c0
create procedure sys.evalalgebra( ra_stmt string, opt bool)
	external name sql."evalAlgebra";
create procedure fitsattach(fname string) external name fits.attach;
create procedure fitsload(tname string) external name fits.load;
create function fuse(one tinyint, two tinyint)
returns smallint external name udf.fuse;
create function fuse(one smallint, two smallint)
returns integer external name udf.fuse;
create function fuse(one integer, two integer)
returns bigint external name udf.fuse;
create function sys.generate_series(first tinyint, last tinyint)
returns table (value tinyint)
external name generator.series;
create function sys.generate_series(first tinyint, last tinyint, stepsize tinyint)
returns table (value tinyint)
external name generator.series;
create function sys.generate_series(first smallint, last smallint)
returns table (value smallint)
external name generator.series;
create function sys.generate_series(first smallint, last smallint, stepsize smallint)
returns table (value smallint)
external name generator.series;
create function sys.generate_series(first int, last int)
returns table (value int)
external name generator.series;
create function sys.generate_series(first int, last int, stepsize int)
returns table (value int)
external name generator.series;
create function sys.generate_series(first bigint, last bigint)
returns table (value bigint)
external name generator.series;
create function sys.generate_series(first bigint, last bigint, stepsize bigint)
returns table (value bigint)
external name generator.series;
create function sys.generate_series(first real, last real, stepsize real)
returns table (value real)
external name generator.series;
create function sys.generate_series(first double, last double, stepsize double)
returns table (value double)
external name generator.series;
create function sys.generate_series(first decimal(10,2), last decimal(10,2), stepsize decimal(10,2))
returns table (value decimal(10,2))
external name generator.series;
create function sys.generate_series(first timestamp, last timestamp, stepsize interval second)
returns table (value timestamp)
external name generator.series;
<<<<<<< HEAD
=======
create function geomcollectionfromtext(wkt string, srid smallint) returns multipolygon external name geom."GeomCollectionFromText";
create function geometrytypeid(g geometry) returns integer external name geom."GeometryTypeId";
create function geomfromtext(wkt string, srid smallint) returns geometry external name geom."GeomFromText";
>>>>>>> d23978c0
create function getanchor( theurl url ) returns string 
	external name url."getAnchor";
create function getbasename(theurl url) returns string       
	external name url."getBasename";
create function getcontent(theurl url)   returns string       
	external name url."getContent";
create function getcontext(theurl url)   returns string       
	external name url."getContext";
create function getdomain(theurl url) returns string       
	external name url."getDomain";
create function getextension(theurl url) returns string       
	external name url."getExtension";
create function getfile(theurl url) returns string       
	external name url."getFile";
create function gethost(theurl url)   returns string       
	external name url."getHost";
create function getport(theurl url) returns string       
	external name url."getPort";
create function getprotocol(theurl url) returns string       
	external name url."getProtocol";
create function getquery(theurl url) returns string       
	external name url."getQuery";
create function getroboturl(theurl url) returns string       
	external name url."getRobotURL";
create function getuser(theurl url) returns string       
	external name url."getUser";
create function sys.hashsize(b boolean, i bigint)
returns bigint
begin
 
	if  b = true
	then
		return 8 * i;
	end if;
	return 0;
end;
create function sys.heapsize(tpe string, i bigint, w int)
returns bigint
begin
	if  tpe <> 'varchar' and tpe <> 'clob'
	then
		return 0;
	end if;
	return 10240 + i * w;
end;
create function "host" (p inet) returns clob
	external name inet."host";
create function "hostmask" (p inet) returns inet
	external name inet."hostmask";
create filter function "ilike"(val string, pat string, esc string) external name algebra."ilike";
create filter function "ilike"(val string, pat string) external name algebra."ilike";
create function sys.imprintsize(i bigint, nme string)
returns bigint
begin
	if nme = 'boolean'
		or nme = 'tinyint'
		or nme = 'smallint'
		or nme = 'int'	
		or nme = 'bigint'	
		or nme = 'hugeint'	
		or nme = 'decimal'	
		or nme = 'date'
		or nme = 'timestamp'
		or nme = 'real'
		or nme = 'double'
	then
		return cast( i * 0.12 as bigint);
	end if ;
	return 0;
end;
create function isaurl(theurl url) returns bool
	external name url."isaURL";
create function sys.isauuid(u uuid)
returns uuid external name uuid."isaUUID";
create function sys.isauuid(u string)
returns uuid external name uuid."isaUUID";
create function "left_shift"(i1 inet, i2 inet) returns boolean
	external name inet."<<";
create function "left_shift_assign"(i1 inet, i2 inet) returns boolean
	external name inet."<<=";
<<<<<<< HEAD
-- This Source Code Form is subject to the terms of the Mozilla Public
-- License, v. 2.0.  If a copy of the MPL was not distributed with this
-- file, You can obtain one at http://mozilla.org/MPL/2.0/.
--
-- Copyright 1997 - July 2008 CWI, August 2008 - 2016 MonetDB B.V.

=======
create function length(g geometry) returns float external name geom."Length";
>>>>>>> d23978c0
create filter function "like"(val string, pat string, esc string) external name algebra."like";
create filter function "like"(val string, pat string) external name algebra."like";


create procedure listdir(dirname string) external name fits.listdir;
create procedure listdirpat(dirname string,pat string) external name fits.listdirpattern;
create function "masklen" (p inet) returns int
	external name inet."masklen";
<<<<<<< HEAD
-- currently we only use mbr instead of
-- Envelope():Geometry
-- as that returns Geometry objects, and we prefer the explicit mbr's
-- minimum bounding rectangle (mbr)
create function mbr(geom geometry) returns mbr external name geom."mbr";
-- This Source Code Form is subject to the terms of the Mozilla Public
-- License, v. 2.0.  If a copy of the MPL was not distributed with this
-- file, You can obtain one at http://mozilla.org/MPL/2.0/.
--
-- Copyright 1997 - July 2008 CWI, August 2008 - 2016 MonetDB B.V.

-- (co) Arjen de Rijke

=======
create function mbr (g geometry) returns mbr external name geom.mbr;
create function mbroverlaps(a mbr, b mbr) returns boolean external name geom."mbroverlaps";
>>>>>>> d23978c0
create function sys.md5(v string)
returns string external name clients.md5sum;
create aggregate median(val tinyint) returns tinyint
	external name "aggr"."median";
create aggregate median(val smallint) returns smallint
	external name "aggr"."median";
create aggregate median(val integer) returns integer
	external name "aggr"."median";
create aggregate median(val wrd) returns wrd
	external name "aggr"."median";
create aggregate median(val bigint) returns bigint
	external name "aggr"."median";
create aggregate median(val decimal) returns decimal
 	external name "aggr"."median";
create aggregate median(val real) returns real
	external name "aggr"."median";
create aggregate median(val double) returns double
	external name "aggr"."median";
create aggregate median(val date) returns date
	external name "aggr"."median";
create aggregate median(val time) returns time
	external name "aggr"."median";
create aggregate median(val timestamp) returns timestamp
	external name "aggr"."median";
create function ms_round(num double, prc int, truncat int)
returns double
begin
	if (truncat = 0)
		then return round(num, prc);
		else return ms_trunc(num, prc);
	end if;
end;
create function ms_str(num float, prc int, truncat int)
returns string
begin
        return cast(num as string);
end;
create function ms_stuff( s1 varchar(32), st int, len int, s3 varchar(32))
returns varchar(32)
begin
	declare res varchar(32), aux varchar(32);
	declare ofset int;

    if ( st < 0 or st > length(s1))
        then return '';
    end if;

    set ofset = 1;
    set res = substring(s1,ofset,st-1);
    set res = res || s3;
    set ofset = st + len;
    set aux = substring(s1,ofset,length(s1)-ofset+1);
	set res = res || aux;
	return res;
end;
create function ms_trunc(num double, prc int)
returns double
external name sql.ms_trunc;
create procedure netcdf_attach(fname varchar(256))
    external name netcdf.attach;
create procedure netcdf_importvar(fid integer, varnname varchar(256))
    external name netcdf.importvariable;
create function "netmask" (p inet) returns inet
	external name inet."netmask";
create function "network" (p inet) returns inet
	external name inet."network";
create function newurl(protocol string, hostname string, "port" int, file string) 
	returns url       
	external name url."new";
create function newurl(protocol string, hostname string, file string) 
	returns url 
	external name url."new";
create function sys.optimizer_stats () 
	returns table (rewrite string, count int) 
	external name sql.dump_opt_stats;
create function sys.optimizers () 
	returns table (name string, def string, status string)
	external name sql.optimizers;
<<<<<<< HEAD
-- This Source Code Form is subject to the terms of the Mozilla Public
-- License, v. 2.0.  If a copy of the MPL was not distributed with this
-- file, You can obtain one at http://mozilla.org/MPL/2.0/.
--
-- Copyright 1997 - July 2008 CWI, August 2008 - 2016 MonetDB B.V.

=======
create function overlaps(a geometry, b geometry) returns boolean external name geom."Overlaps";
>>>>>>> d23978c0
create function sys.password_hash (username string) 
	returns string 
	external name sql.password;
create procedure sys.pause(tag int)
external name sql.sysmon_pause;
create procedure sys.pause(tag bigint)
external name sql.sysmon_pause;
<<<<<<< HEAD
=======
create function point(x double,y double) returns point external name geom.point;
create function pointfromtext(wkt string, srid smallint) returns point external name geom."PointFromText";
create function polyfromtext(wkt string, srid smallint) returns polygon external name geom."PolyFromText";
create function polygonfromtext(wkt string, srid smallint) returns polygon external name geom."PolyFromText";
>>>>>>> d23978c0
create aggregate quantile(val tinyint, q double) returns tinyint
 	external name "aggr"."quantile";
create aggregate quantile(val smallint, q double) returns smallint
 	external name "aggr"."quantile";
create aggregate quantile(val integer, q double) returns integer
 	external name "aggr"."quantile";
create aggregate quantile(val wrd, q double) returns wrd
	external name "aggr"."quantile";
create aggregate quantile(val bigint, q double) returns bigint
	external name "aggr"."quantile";
create aggregate quantile(val decimal, q double) returns decimal
 	external name "aggr"."quantile";
create aggregate quantile(val real, q double) returns real
	external name "aggr"."quantile";
create aggregate quantile(val double, q double) returns double
	external name "aggr"."quantile";
create aggregate quantile(val date, q double) returns date
	external name "aggr"."quantile";
create aggregate quantile(val time, q double) returns time
	external name "aggr"."quantile";
create aggregate quantile(val timestamp, q double) returns timestamp
	external name "aggr"."quantile";
create function sys.querycache() 
	returns table (query string, count int) 
	external name sql.dump_cache;
create procedure sys.querylog(filename string) 
	external name sql.logfile;
create function sys.querylog_calls()
returns table(
 id oid, 
 "start" timestamp, 
 "stop" timestamp, 
 arguments string, 
 tuples wrd, 
 run bigint, 
 ship bigint, 
 cpu int, 
 io int 
)
external name sql.querylog_calls;
create function sys.querylog_catalog()
returns table(
	id oid,
	owner string,
	defined timestamp,
	query string,
	pipe string,
 "plan" string, 
 mal int, 
 optimize bigint 
)
external name sql.querylog_catalog;
create procedure sys.querylog_disable()
external name sql.querylog_disable;
create procedure sys.querylog_empty()
external name sql.querylog_empty;
create procedure sys.querylog_enable()
external name sql.querylog_enable;
create procedure sys.querylog_enable(threshold smallint)
external name sql.querylog_enable_threshold;
create function sys.queue()
returns table(
	qtag bigint,
	"user" string,
	started timestamp,
	estimate timestamp,
	progress int,
	status string,
	tag oid,
	query string
)
external name sql.sysmon_queue;
create function radians(d double) 
returns double
	return d*pi()/180;
create function sys.rejects()
returns table(
	rowid bigint,
	fldid int,
	"message" string,
	"input" string
)
external name sql.copy_rejects;
create procedure sys.resume(tag int)
external name sql.sysmon_resume;
create procedure sys.resume(tag bigint)
external name sql.sysmon_resume;
create procedure reuse(sys string, tab string)
	external name sql.reuse;
create function reverse(src string)
returns string external name udf.reverse;
create function "right_shift"(i1 inet, i2 inet) returns boolean
	external name inet.">>";
create function "right_shift_assign"(i1 inet, i2 inet) returns boolean
	external name inet.">>=";
create function sys.sessions()
returns table("user" string, "login" timestamp, "sessiontimeout" bigint, "lastcommand" timestamp, "querytimeout" bigint, "active" bool)
external name sql.sessions;
create function "setmasklen" (p inet, mask int) returns inet
	external name inet."setmasklen";
create procedure sys.setsession("timeout" bigint)
	external name sql.setsession;
create procedure sys.settimeout("query" bigint)
	external name sql.settimeout;
create procedure sys.settimeout("query" bigint, "session" bigint)
	external name sql.settimeout;
create procedure shrink(sys string, tab string)
	external name sql.shrink;
create procedure sys.shutdown(delay tinyint) 
external name sql.shutdown;
create procedure sys.shutdown(delay tinyint, force bool) 
external name sql.shutdown;
create aggregate stddev_pop(val tinyint) returns double
	external name "aggr"."stdevp";
create aggregate stddev_pop(val smallint) returns double
	external name "aggr"."stdevp";
create aggregate stddev_pop(val integer) returns double
	external name "aggr"."stdevp";
create aggregate stddev_pop(val wrd) returns double
	external name "aggr"."stdevp";
create aggregate stddev_pop(val bigint) returns double
	external name "aggr"."stdevp";
create aggregate stddev_pop(val real) returns double
	external name "aggr"."stdevp";
create aggregate stddev_pop(val double) returns double
	external name "aggr"."stdevp";
create aggregate stddev_pop(val date) returns double
	external name "aggr"."stdevp";
create aggregate stddev_pop(val time) returns double
	external name "aggr"."stdevp";
create aggregate stddev_pop(val timestamp) returns double
	external name "aggr"."stdevp";
create aggregate stddev_samp(val tinyint) returns double
	external name "aggr"."stdev";
create aggregate stddev_samp(val smallint) returns double
	external name "aggr"."stdev";
create aggregate stddev_samp(val integer) returns double
	external name "aggr"."stdev";
create aggregate stddev_samp(val wrd) returns double
	external name "aggr"."stdev";
create aggregate stddev_samp(val bigint) returns double
	external name "aggr"."stdev";
create aggregate stddev_samp(val real) returns double
	external name "aggr"."stdev";
create aggregate stddev_samp(val double) returns double
	external name "aggr"."stdev";
create aggregate stddev_samp(val date) returns double
	external name "aggr"."stdev";
create aggregate stddev_samp(val time) returns double
	external name "aggr"."stdev";
create aggregate stddev_samp(val timestamp) returns double
	external name "aggr"."stdev";
create procedure sys.stop(tag int)
external name sql.sysmon_stop;
create procedure sys.stop(tag bigint)
external name sql.sysmon_stop;
create function sys."storage"()
returns table (
	"schema" string,
	"table" string,
	"column" string,
	"type" string,
	"mode" string,
	location string,
	"count" bigint,
	typewidth int,
	columnsize bigint,
	heapsize bigint,
	hashes bigint,
	phash boolean,
	imprints bigint,
	sorted boolean
)
external name sql."storage";
create function sys."storage"( sname string)
returns table (
 "schema" string,
 "table" string,
 "column" string,
 "type" string,
 "mode" string,
 location string,
 "count" bigint,
 typewidth int,
 columnsize bigint,
 heapsize bigint,
 hashes bigint,
 phash boolean,
 imprints bigint,
 sorted boolean
)
external name sql."storage";
create function sys."storage"( sname string, tname string)
returns table (
 "schema" string,
 "table" string,
 "column" string,
 "type" string,
 "mode" string,
 location string,
 "count" bigint,
 typewidth int,
 columnsize bigint,
 heapsize bigint,
 hashes bigint,
 phash boolean,
 imprints bigint,
 sorted boolean
)
external name sql."storage";
create function sys."storage"( sname string, tname string, cname string)
returns table (
 "schema" string,
 "table" string,
 "column" string,
 "type" string,
 "mode" string,
 location string,
 "count" bigint,
 typewidth int,
 columnsize bigint,
 heapsize bigint,
 hashes bigint,
 phash boolean,
 imprints bigint,
 sorted boolean
)
external name sql."storage";
create function sys.storagemodel()
returns table (
	"schema" string,
	"table" string,
	"column" string,
	"type" string,
	"count"	bigint,
	columnsize bigint,
	heapsize bigint,
	hashes bigint,
	imprints bigint,
	sorted boolean)
begin
	return select i."schema", i."table", i."column", i."type", i."count",
	columnsize(i."type", i.count, i."distinct"),
	heapsize(i."type", i."distinct", i."atomwidth"),
	hashsize(i."reference", i."count"),
	imprintsize(i."count",i."type"),
	i.sorted
	from sys.storagemodelinput i;
end;
create procedure sys.storagemodelinit()
begin
	delete from sys.storagemodelinput;

	insert into sys.storagemodelinput
	select x."schema", x."table", x."column", x."type", x.typewidth, x.count, 0, x.typewidth, false, x.sorted from sys."storage"() x;

	update sys.storagemodelinput
	set reference = true
	where concat(concat("schema","table"), "column") in (
		select concat( concat("fkschema"."name", "fktable"."name"), "fkkeycol"."name" )
		from	"sys"."keys" as    "fkkey",
				"sys"."objects" as "fkkeycol",
				"sys"."tables" as  "fktable",
				"sys"."schemas" as "fkschema"
		where   "fktable"."id" = "fkkey"."table_id"
			and "fkkey"."id" = "fkkeycol"."id"
			and "fkschema"."id" = "fktable"."schema_id"
			and "fkkey"."rkey" > -1);

	update sys.storagemodelinput
 set "distinct" = "count" 
	where "type" = 'varchar' or "type"='clob';
end;
create function str_to_date(s string, format string) returns date
	external name mtime."str_to_date";
create function str_to_time(s string, format string) returns time
	external name mtime."str_to_time";
create function str_to_timestamp(s string, format string) returns timestamp
	external name mtime."str_to_timestamp";
create function "text" (p inet) returns clob
	external name inet."text";
create function time_to_str(d time, format string) returns string
	external name mtime."time_to_str";
create procedure times()
external name sql.times;
create function timestamp_to_str(d timestamp, format string) returns string
	external name mtime."timestamp_to_str";
<<<<<<< HEAD
-- This Source Code Form is subject to the terms of the Mozilla Public
-- License, v. 2.0.  If a copy of the MPL was not distributed with this
-- file, You can obtain one at http://mozilla.org/MPL/2.0/.
--
-- Copyright 1997 - July 2008 CWI, August 2008 - 2016 MonetDB B.V.

-- make the offline tracing table available for inspection
=======
create function touches(a geometry, b geometry) returns boolean external name geom."Touches";
>>>>>>> d23978c0
create function sys.tracelog() 
	returns table (
 event integer, 
 clk varchar(20), 
 pc varchar(50), 
 thread int, 
 ticks bigint, 
 rrsmb bigint, 
 vmmb bigint, 
 reads bigint, 
 writes bigint, 
 minflt bigint, 
 majflt bigint, 
 nvcsw bigint, 
 stmt string 
	)
	external name sql.dump_trace;
create function sys.uuid()
returns uuid external name uuid."new";
create procedure vacuum(sys string, tab string)
	external name sql.vacuum;
CREATE FUNCTION var() RETURNS TABLE( name varchar(1024)) EXTERNAL NAME sql.sql_variables;
create aggregate var_pop(val tinyint) returns double
	external name "aggr"."variancep";
create aggregate var_pop(val smallint) returns double
	external name "aggr"."variancep";
create aggregate var_pop(val integer) returns double
	external name "aggr"."variancep";
create aggregate var_pop(val wrd) returns double
	external name "aggr"."variancep";
create aggregate var_pop(val bigint) returns double
	external name "aggr"."variancep";
create aggregate var_pop(val real) returns double
	external name "aggr"."variancep";
create aggregate var_pop(val double) returns double
	external name "aggr"."variancep";
create aggregate var_pop(val date) returns double
	external name "aggr"."variancep";
create aggregate var_pop(val time) returns double
	external name "aggr"."variancep";
create aggregate var_pop(val timestamp) returns double
	external name "aggr"."variancep";
create aggregate var_samp(val tinyint) returns double
	external name "aggr"."variance";
create aggregate var_samp(val smallint) returns double
	external name "aggr"."variance";
create aggregate var_samp(val integer) returns double
	external name "aggr"."variance";
create aggregate var_samp(val wrd) returns double
	external name "aggr"."variance";
create aggregate var_samp(val bigint) returns double
	external name "aggr"."variance";
create aggregate var_samp(val real) returns double
	external name "aggr"."variance";
create aggregate var_samp(val double) returns double
	external name "aggr"."variance";
create aggregate var_samp(val date) returns double
	external name "aggr"."variance";
create aggregate var_samp(val time) returns double
	external name "aggr"."variance";
create aggregate var_samp(val timestamp) returns double
	external name "aggr"."variance";
create function zorder_decode_x(z oid) returns integer
    external name zorder.decode_x;
create function zorder_decode_y(z oid) returns integer
    external name zorder.decode_y;
create function zorder_encode(x integer, y integer) returns oid
    external name zorder.encode;
START TRANSACTION;
CREATE TABLE "sys"."_columns" (
	"id"          INTEGER,
	"name"        VARCHAR(1024),
	"type"        VARCHAR(1024),
	"type_digits" INTEGER,
	"type_scale"  INTEGER,
	"table_id"    INTEGER,
	"default"     VARCHAR(2048),
	"null"        BOOLEAN,
	"number"      INTEGER,
	"storage"     VARCHAR(2048)
);
COPY 373 RECORDS INTO "sys"."_columns" FROM stdin USING DELIMITERS '\t','\n','"';
2002	"id"	"int"	32	0	2001	NULL	true	0	NULL
2003	"name"	"varchar"	1024	0	2001	NULL	true	1	NULL
2004	"authorization"	"int"	32	0	2001	NULL	true	2	NULL
2005	"owner"	"int"	32	0	2001	NULL	true	3	NULL
2006	"system"	"boolean"	1	0	2001	NULL	true	4	NULL
2008	"id"	"int"	32	0	2007	NULL	true	0	NULL
2009	"systemname"	"varchar"	256	0	2007	NULL	true	1	NULL
2010	"sqlname"	"varchar"	1024	0	2007	NULL	true	2	NULL
2011	"digits"	"int"	32	0	2007	NULL	true	3	NULL
2012	"scale"	"int"	32	0	2007	NULL	true	4	NULL
2013	"radix"	"int"	32	0	2007	NULL	true	5	NULL
2014	"eclass"	"int"	32	0	2007	NULL	true	6	NULL
2015	"schema_id"	"int"	32	0	2007	NULL	true	7	NULL
2017	"id"	"int"	32	0	2016	NULL	true	0	NULL
2018	"name"	"varchar"	256	0	2016	NULL	true	1	NULL
2019	"func"	"varchar"	8196	0	2016	NULL	true	2	NULL
2020	"mod"	"varchar"	8196	0	2016	NULL	true	3	NULL
2021	"language"	"int"	32	0	2016	NULL	true	4	NULL
2022	"type"	"int"	32	0	2016	NULL	true	5	NULL
2023	"side_effect"	"boolean"	1	0	2016	NULL	true	6	NULL
2024	"varres"	"boolean"	1	0	2016	NULL	true	7	NULL
2025	"vararg"	"boolean"	1	0	2016	NULL	true	8	NULL
2026	"schema_id"	"int"	32	0	2016	NULL	true	9	NULL
2028	"id"	"int"	32	0	2027	NULL	true	0	NULL
2029	"func_id"	"int"	32	0	2027	NULL	true	1	NULL
2030	"name"	"varchar"	256	0	2027	NULL	true	2	NULL
2031	"type"	"varchar"	1024	0	2027	NULL	true	3	NULL
2032	"type_digits"	"int"	32	0	2027	NULL	true	4	NULL
2033	"type_scale"	"int"	32	0	2027	NULL	true	5	NULL
2034	"inout"	"tinyint"	8	0	2027	NULL	true	6	NULL
2035	"number"	"int"	32	0	2027	NULL	true	7	NULL
2037	"id"	"int"	32	0	2036	NULL	true	0	NULL
2038	"schema_id"	"int"	32	0	2036	NULL	true	1	NULL
2039	"name"	"varchar"	256	0	2036	NULL	true	2	NULL
2040	"start"	"bigint"	64	0	2036	NULL	true	3	NULL
2041	"minvalue"	"bigint"	64	0	2036	NULL	true	4	NULL
2042	"maxvalue"	"bigint"	64	0	2036	NULL	true	5	NULL
2043	"increment"	"bigint"	64	0	2036	NULL	true	6	NULL
2044	"cacheinc"	"bigint"	64	0	2036	NULL	true	7	NULL
2045	"cycle"	"boolean"	1	0	2036	NULL	true	8	NULL
2047	"id"	"int"	32	0	2046	NULL	true	0	NULL
2048	"depend_id"	"int"	32	0	2046	NULL	true	1	NULL
2049	"depend_type"	"smallint"	16	0	2046	NULL	true	2	NULL
2051	"id"	"int"	32	0	2050	NULL	true	0	NULL
2052	"server"	"char"	1024	0	2050	NULL	true	1	NULL
2053	"port"	"int"	32	0	2050	NULL	true	2	NULL
2054	"db"	"char"	64	0	2050	NULL	true	3	NULL
2055	"db_alias"	"char"	1024	0	2050	NULL	true	4	NULL
2056	"user"	"char"	1024	0	2050	NULL	true	5	NULL
2057	"password"	"char"	1024	0	2050	NULL	true	6	NULL
2058	"language"	"char"	1024	0	2050	NULL	true	7	NULL
2060	"id"	"int"	32	0	2059	NULL	true	0	NULL
2061	"name"	"varchar"	1024	0	2059	NULL	true	1	NULL
2062	"schema_id"	"int"	32	0	2059	NULL	true	2	NULL
2063	"query"	"varchar"	2048	0	2059	NULL	true	3	NULL
2064	"type"	"smallint"	16	0	2059	NULL	true	4	NULL
2065	"system"	"boolean"	1	0	2059	NULL	true	5	NULL
2066	"commit_action"	"smallint"	16	0	2059	NULL	true	6	NULL
2067	"access"	"smallint"	16	0	2059	NULL	true	7	NULL
2069	"id"	"int"	32	0	2068	NULL	true	0	NULL
2070	"name"	"varchar"	1024	0	2068	NULL	true	1	NULL
2071	"type"	"varchar"	1024	0	2068	NULL	true	2	NULL
2072	"type_digits"	"int"	32	0	2068	NULL	true	3	NULL
2073	"type_scale"	"int"	32	0	2068	NULL	true	4	NULL
2074	"table_id"	"int"	32	0	2068	NULL	true	5	NULL
2075	"default"	"varchar"	2048	0	2068	NULL	true	6	NULL
2076	"null"	"boolean"	1	0	2068	NULL	true	7	NULL
2077	"number"	"int"	32	0	2068	NULL	true	8	NULL
2078	"storage"	"varchar"	2048	0	2068	NULL	true	9	NULL
2080	"id"	"int"	32	0	2079	NULL	true	0	NULL
2081	"table_id"	"int"	32	0	2079	NULL	true	1	NULL
2082	"type"	"int"	32	0	2079	NULL	true	2	NULL
2083	"name"	"varchar"	1024	0	2079	NULL	true	3	NULL
2084	"rkey"	"int"	32	0	2079	NULL	true	4	NULL
2085	"action"	"int"	32	0	2079	NULL	true	5	NULL
2087	"id"	"int"	32	0	2086	NULL	true	0	NULL
2088	"table_id"	"int"	32	0	2086	NULL	true	1	NULL
2089	"type"	"int"	32	0	2086	NULL	true	2	NULL
2090	"name"	"varchar"	1024	0	2086	NULL	true	3	NULL
2092	"id"	"int"	32	0	2091	NULL	true	0	NULL
2093	"name"	"varchar"	1024	0	2091	NULL	true	1	NULL
2094	"table_id"	"int"	32	0	2091	NULL	true	2	NULL
2095	"time"	"smallint"	16	0	2091	NULL	true	3	NULL
2096	"orientation"	"smallint"	16	0	2091	NULL	true	4	NULL
2097	"event"	"smallint"	16	0	2091	NULL	true	5	NULL
2098	"old_name"	"varchar"	1024	0	2091	NULL	true	6	NULL
2099	"new_name"	"varchar"	1024	0	2091	NULL	true	7	NULL
2100	"condition"	"varchar"	2048	0	2091	NULL	true	8	NULL
2101	"statement"	"varchar"	2048	0	2091	NULL	true	9	NULL
2103	"id"	"int"	32	0	2102	NULL	true	0	NULL
2104	"name"	"varchar"	1024	0	2102	NULL	true	1	NULL
2105	"nr"	"int"	32	0	2102	NULL	true	2	NULL
2108	"id"	"int"	32	0	2107	NULL	true	0	NULL
2109	"name"	"varchar"	1024	0	2107	NULL	true	1	NULL
2110	"schema_id"	"int"	32	0	2107	NULL	true	2	NULL
2111	"query"	"varchar"	2048	0	2107	NULL	true	3	NULL
2112	"type"	"smallint"	16	0	2107	NULL	true	4	NULL
2113	"system"	"boolean"	1	0	2107	NULL	true	5	NULL
2114	"commit_action"	"smallint"	16	0	2107	NULL	true	6	NULL
2115	"access"	"smallint"	16	0	2107	NULL	true	7	NULL
2117	"id"	"int"	32	0	2116	NULL	true	0	NULL
2118	"name"	"varchar"	1024	0	2116	NULL	true	1	NULL
2119	"type"	"varchar"	1024	0	2116	NULL	true	2	NULL
2120	"type_digits"	"int"	32	0	2116	NULL	true	3	NULL
2121	"type_scale"	"int"	32	0	2116	NULL	true	4	NULL
2122	"table_id"	"int"	32	0	2116	NULL	true	5	NULL
2123	"default"	"varchar"	2048	0	2116	NULL	true	6	NULL
2124	"null"	"boolean"	1	0	2116	NULL	true	7	NULL
2125	"number"	"int"	32	0	2116	NULL	true	8	NULL
2126	"storage"	"varchar"	2048	0	2116	NULL	true	9	NULL
2128	"id"	"int"	32	0	2127	NULL	true	0	NULL
2129	"table_id"	"int"	32	0	2127	NULL	true	1	NULL
2130	"type"	"int"	32	0	2127	NULL	true	2	NULL
2131	"name"	"varchar"	1024	0	2127	NULL	true	3	NULL
2132	"rkey"	"int"	32	0	2127	NULL	true	4	NULL
2133	"action"	"int"	32	0	2127	NULL	true	5	NULL
2135	"id"	"int"	32	0	2134	NULL	true	0	NULL
2136	"table_id"	"int"	32	0	2134	NULL	true	1	NULL
2137	"type"	"int"	32	0	2134	NULL	true	2	NULL
2138	"name"	"varchar"	1024	0	2134	NULL	true	3	NULL
2140	"id"	"int"	32	0	2139	NULL	true	0	NULL
2141	"name"	"varchar"	1024	0	2139	NULL	true	1	NULL
2142	"table_id"	"int"	32	0	2139	NULL	true	2	NULL
2143	"time"	"smallint"	16	0	2139	NULL	true	3	NULL
2144	"orientation"	"smallint"	16	0	2139	NULL	true	4	NULL
2145	"event"	"smallint"	16	0	2139	NULL	true	5	NULL
2146	"old_name"	"varchar"	1024	0	2139	NULL	true	6	NULL
2147	"new_name"	"varchar"	1024	0	2139	NULL	true	7	NULL
2148	"condition"	"varchar"	2048	0	2139	NULL	true	8	NULL
2149	"statement"	"varchar"	2048	0	2139	NULL	true	9	NULL
2151	"id"	"int"	32	0	2150	NULL	true	0	NULL
2152	"name"	"varchar"	1024	0	2150	NULL	true	1	NULL
2153	"nr"	"int"	32	0	2150	NULL	true	2	NULL
5682	"id"	"int"	32	0	5681	NULL	true	0	NULL
5683	"name"	"varchar"	1024	0	5681	NULL	true	1	NULL
5684	"schema_id"	"int"	32	0	5681	NULL	true	2	NULL
5685	"query"	"varchar"	2048	0	5681	NULL	true	3	NULL
5686	"type"	"smallint"	16	0	5681	NULL	true	4	NULL
5687	"system"	"boolean"	1	0	5681	NULL	true	5	NULL
5688	"commit_action"	"smallint"	16	0	5681	NULL	true	6	NULL
5689	"access"	"smallint"	16	0	5681	NULL	true	7	NULL
5690	"temporary"	"smallint"	16	0	5681	NULL	true	8	NULL
5692	"id"	"int"	32	0	5691	NULL	true	0	NULL
5693	"name"	"varchar"	1024	0	5691	NULL	true	1	NULL
5694	"type"	"varchar"	1024	0	5691	NULL	true	2	NULL
5695	"type_digits"	"int"	32	0	5691	NULL	true	3	NULL
5696	"type_scale"	"int"	32	0	5691	NULL	true	4	NULL
5697	"table_id"	"int"	32	0	5691	NULL	true	5	NULL
5698	"default"	"varchar"	2048	0	5691	NULL	true	6	NULL
5699	"null"	"boolean"	1	0	5691	NULL	true	7	NULL
5700	"number"	"int"	32	0	5691	NULL	true	8	NULL
5701	"storage"	"varchar"	2048	0	5691	NULL	true	9	NULL
5708	"name"	"varchar"	1024	0	5707	NULL	true	0	NULL
5709	"fullname"	"varchar"	2048	0	5707	NULL	true	1	NULL
5710	"default_schema"	"int"	9	0	5707	NULL	true	2	NULL
5714	"name"	"varchar"	1024	0	5713	NULL	true	0	NULL
5715	"fullname"	"varchar"	2024	0	5713	NULL	true	1	NULL
5716	"default_schema"	"int"	9	0	5713	NULL	true	2	NULL
5718	"login_id"	"int"	32	0	5717	NULL	true	0	NULL
5719	"role_id"	"int"	32	0	5717	NULL	true	1	NULL
5721	"id"	"int"	32	0	5720	NULL	true	0	NULL
5722	"name"	"varchar"	1024	0	5720	NULL	true	1	NULL
5723	"grantor"	"int"	32	0	5720	NULL	true	2	NULL
5725	"obj_id"	"int"	32	0	5724	NULL	true	0	NULL
5726	"auth_id"	"int"	32	0	5724	NULL	true	1	NULL
5727	"privileges"	"int"	32	0	5724	NULL	true	2	NULL
5728	"grantor"	"int"	32	0	5724	NULL	true	3	NULL
5729	"grantable"	"int"	32	0	5724	NULL	true	4	NULL
5938	"id"	"oid"	63	0	5946	NULL	true	0	NULL
5939	"owner"	"clob"	0	0	5946	NULL	true	1	NULL
5940	"defined"	"timestamp"	7	0	5946	NULL	true	2	NULL
5941	"query"	"clob"	0	0	5946	NULL	true	3	NULL
5942	"pipe"	"clob"	0	0	5946	NULL	true	4	NULL
5943	"plan"	"clob"	0	0	5946	NULL	true	5	NULL
5944	"mal"	"int"	32	0	5946	NULL	true	6	NULL
5945	"optimize"	"bigint"	64	0	5946	NULL	true	7	NULL
5948	"id"	"oid"	63	0	5957	NULL	true	0	NULL
5949	"start"	"timestamp"	7	0	5957	NULL	true	1	NULL
5950	"stop"	"timestamp"	7	0	5957	NULL	true	2	NULL
5951	"arguments"	"clob"	0	0	5957	NULL	true	3	NULL
5952	"tuples"	"wrd"	64	0	5957	NULL	true	4	NULL
5953	"run"	"bigint"	64	0	5957	NULL	true	5	NULL
5954	"ship"	"bigint"	64	0	5957	NULL	true	6	NULL
5955	"cpu"	"int"	32	0	5957	NULL	true	7	NULL
5956	"io"	"int"	32	0	5957	NULL	true	8	NULL
5959	"id"	"oid"	63	0	5975	NULL	true	0	NULL
5960	"owner"	"clob"	0	0	5975	NULL	true	1	NULL
5961	"defined"	"timestamp"	7	0	5975	NULL	true	2	NULL
5962	"query"	"clob"	0	0	5975	NULL	true	3	NULL
5963	"pipe"	"clob"	0	0	5975	NULL	true	4	NULL
5964	"plan"	"clob"	0	0	5975	NULL	true	5	NULL
5965	"mal"	"int"	32	0	5975	NULL	true	6	NULL
5966	"optimize"	"bigint"	64	0	5975	NULL	true	7	NULL
5967	"start"	"timestamp"	7	0	5975	NULL	true	8	NULL
5968	"stop"	"timestamp"	7	0	5975	NULL	true	9	NULL
5969	"arguments"	"clob"	0	0	5975	NULL	true	10	NULL
5970	"tuples"	"wrd"	64	0	5975	NULL	true	11	NULL
5971	"run"	"bigint"	64	0	5975	NULL	true	12	NULL
5972	"ship"	"bigint"	64	0	5975	NULL	true	13	NULL
5973	"cpu"	"int"	32	0	5975	NULL	true	14	NULL
5974	"io"	"int"	32	0	5975	NULL	true	15	NULL
6001	"event"	"int"	32	0	6014	NULL	true	0	NULL
6002	"clk"	"varchar"	20	0	6014	NULL	true	1	NULL
6003	"pc"	"varchar"	50	0	6014	NULL	true	2	NULL
6004	"thread"	"int"	32	0	6014	NULL	true	3	NULL
6005	"ticks"	"bigint"	64	0	6014	NULL	true	4	NULL
6006	"rrsmb"	"bigint"	64	0	6014	NULL	true	5	NULL
6007	"vmmb"	"bigint"	64	0	6014	NULL	true	6	NULL
6008	"reads"	"bigint"	64	0	6014	NULL	true	7	NULL
6009	"writes"	"bigint"	64	0	6014	NULL	true	8	NULL
6010	"minflt"	"bigint"	64	0	6014	NULL	true	9	NULL
6011	"majflt"	"bigint"	64	0	6014	NULL	true	10	NULL
6012	"nvcsw"	"bigint"	64	0	6014	NULL	true	11	NULL
6013	"stmt"	"clob"	0	0	6014	NULL	true	12	NULL
6141	"user"	"clob"	0	0	6147	NULL	true	0	NULL
6142	"login"	"timestamp"	7	0	6147	NULL	true	1	NULL
6143	"sessiontimeout"	"bigint"	64	0	6147	NULL	true	2	NULL
6144	"lastcommand"	"timestamp"	7	0	6147	NULL	true	3	NULL
6145	"querytimeout"	"bigint"	64	0	6147	NULL	true	4	NULL
6146	"active"	"boolean"	1	0	6147	NULL	true	5	NULL
6224	"name"	"clob"	0	0	6227	NULL	true	0	NULL
6225	"def"	"clob"	0	0	6227	NULL	true	1	NULL
6226	"status"	"clob"	0	0	6227	NULL	true	2	NULL
6233	"name"	"clob"	0	0	6235	NULL	true	0	NULL
6234	"value"	"clob"	0	0	6235	NULL	true	1	NULL
6275	"qtag"	"bigint"	64	0	6283	NULL	true	0	NULL
6276	"user"	"clob"	0	0	6283	NULL	true	1	NULL
6277	"started"	"timestamp"	7	0	6283	NULL	true	2	NULL
6278	"estimate"	"timestamp"	7	0	6283	NULL	true	3	NULL
6279	"progress"	"int"	32	0	6283	NULL	true	4	NULL
6280	"status"	"clob"	0	0	6283	NULL	true	5	NULL
6281	"tag"	"oid"	63	0	6283	NULL	true	6	NULL
6282	"query"	"clob"	0	0	6283	NULL	true	7	NULL
6309	"rowid"	"bigint"	64	0	6313	NULL	true	0	NULL
6310	"fldid"	"int"	32	0	6313	NULL	true	1	NULL
6311	"message"	"clob"	0	0	6313	NULL	true	2	NULL
6312	"input"	"clob"	0	0	6313	NULL	true	3	NULL
6624	"srid"	"int"	32	0	6631	NULL	false	0	NULL
6627	"auth_name"	"varchar"	256	0	6631	NULL	true	1	NULL
6628	"auth_srid"	"int"	32	0	6631	NULL	true	2	NULL
6629	"srtext"	"varchar"	2048	0	6631	NULL	true	3	NULL
6630	"proj4text"	"varchar"	2048	0	6631	NULL	true	4	NULL
6633	"f_table_catalog"	"clob"	0	0	6640	NULL	true	0	NULL
6634	"f_table_schema"	"varchar"	1024	0	6640	NULL	true	1	NULL
6635	"f_table_name"	"varchar"	1024	0	6640	NULL	true	2	NULL
6636	"f_geometry_column"	"varchar"	1024	0	6640	NULL	true	3	NULL
6637	"coord_dimension"	"bigint"	64	0	6640	NULL	true	4	NULL
6638	"srid"	"int"	32	0	6640	NULL	true	5	NULL
6639	"type"	"clob"	0	0	6640	NULL	true	6	NULL
7339	"keyword"	"varchar"	40	0	7342	NULL	false	0	NULL
7344	"table_type_id"	"smallint"	16	0	7350	NULL	false	0	NULL
7347	"table_type_name"	"varchar"	25	0	7350	NULL	false	1	NULL
7352	"dependency_type_id"	"smallint"	16	0	7358	NULL	false	0	NULL
7355	"dependency_type_name"	"varchar"	15	0	7358	NULL	false	1	NULL
7373	"file_id"	"int"	32	0	7375	NULL	true	0	NULL
7374	"location"	"char"	256	0	7375	NULL	true	1	NULL
7377	"dim_id"	"int"	32	0	7381	NULL	true	0	NULL
7378	"file_id"	"int"	32	0	7381	NULL	true	1	NULL
7379	"name"	"varchar"	64	0	7381	NULL	true	2	NULL
7380	"length"	"int"	32	0	7381	NULL	true	3	NULL
7383	"var_id"	"int"	32	0	7389	NULL	true	0	NULL
7384	"file_id"	"int"	32	0	7389	NULL	true	1	NULL
7385	"name"	"varchar"	64	0	7389	NULL	true	2	NULL
7386	"vartype"	"varchar"	64	0	7389	NULL	true	3	NULL
7387	"ndim"	"int"	32	0	7389	NULL	true	4	NULL
7388	"coord_dim_id"	"int"	32	0	7389	NULL	true	5	NULL
7391	"var_id"	"int"	32	0	7395	NULL	true	0	NULL
7392	"dim_id"	"int"	32	0	7395	NULL	true	1	NULL
7393	"file_id"	"int"	32	0	7395	NULL	true	2	NULL
7394	"dimpos"	"int"	32	0	7395	NULL	true	3	NULL
7397	"obj_name"	"varchar"	256	0	7403	NULL	true	0	NULL
7398	"att_name"	"varchar"	256	0	7403	NULL	true	1	NULL
7399	"att_type"	"varchar"	64	0	7403	NULL	true	2	NULL
7400	"value"	"clob"	0	0	7403	NULL	true	3	NULL
7401	"file_id"	"int"	32	0	7403	NULL	true	4	NULL
7402	"gr_name"	"varchar"	256	0	7403	NULL	true	5	NULL
7434	"schema"	"clob"	0	0	7448	NULL	true	0	NULL
7435	"table"	"clob"	0	0	7448	NULL	true	1	NULL
7436	"column"	"clob"	0	0	7448	NULL	true	2	NULL
7437	"type"	"clob"	0	0	7448	NULL	true	3	NULL
7438	"mode"	"clob"	0	0	7448	NULL	true	4	NULL
7439	"location"	"clob"	0	0	7448	NULL	true	5	NULL
7440	"count"	"bigint"	64	0	7448	NULL	true	6	NULL
7441	"typewidth"	"int"	32	0	7448	NULL	true	7	NULL
7442	"columnsize"	"bigint"	64	0	7448	NULL	true	8	NULL
7443	"heapsize"	"bigint"	64	0	7448	NULL	true	9	NULL
7444	"hashes"	"bigint"	64	0	7448	NULL	true	10	NULL
7445	"phash"	"boolean"	1	0	7448	NULL	true	11	NULL
7446	"imprints"	"bigint"	64	0	7448	NULL	true	12	NULL
7447	"sorted"	"boolean"	1	0	7448	NULL	true	13	NULL
7450	"schema"	"clob"	0	0	7460	NULL	true	0	NULL
7451	"table"	"clob"	0	0	7460	NULL	true	1	NULL
7452	"column"	"clob"	0	0	7460	NULL	true	2	NULL
7453	"type"	"clob"	0	0	7460	NULL	true	3	NULL
7454	"typewidth"	"int"	32	0	7460	NULL	true	4	NULL
7455	"count"	"bigint"	64	0	7460	NULL	true	5	NULL
7456	"distinct"	"bigint"	64	0	7460	NULL	true	6	NULL
7457	"atomwidth"	"int"	32	0	7460	NULL	true	7	NULL
7458	"reference"	"boolean"	1	0	7460	NULL	true	8	NULL
7459	"sorted"	"boolean"	1	0	7460	NULL	true	9	NULL
7498	"schema"	"clob"	0	0	7508	NULL	true	0	NULL
7499	"table"	"clob"	0	0	7508	NULL	true	1	NULL
7500	"column"	"clob"	0	0	7508	NULL	true	2	NULL
7501	"type"	"clob"	0	0	7508	NULL	true	3	NULL
7502	"count"	"bigint"	64	0	7508	NULL	true	4	NULL
7503	"columnsize"	"bigint"	64	0	7508	NULL	true	5	NULL
7504	"heapsize"	"bigint"	64	0	7508	NULL	true	6	NULL
7505	"hashes"	"bigint"	64	0	7508	NULL	true	7	NULL
7506	"imprints"	"bigint"	64	0	7508	NULL	true	8	NULL
7507	"sorted"	"boolean"	1	0	7508	NULL	true	9	NULL
7510	"schema"	"clob"	0	0	7518	NULL	true	0	NULL
7511	"table"	"clob"	0	0	7518	NULL	true	1	NULL
7512	"count"	"bigint"	64	0	7518	NULL	true	2	NULL
7513	"columnsize"	"bigint"	64	0	7518	NULL	true	3	NULL
7514	"heapsize"	"bigint"	64	0	7518	NULL	true	4	NULL
7515	"hashes"	"bigint"	64	0	7518	NULL	true	5	NULL
7516	"imprints"	"bigint"	64	0	7518	NULL	true	6	NULL
7517	"auxiliary"	"bigint"	64	0	7518	NULL	true	7	NULL
7520	"column_id"	"int"	32	0	7531	NULL	true	0	NULL
7521	"type"	"clob"	0	0	7531	NULL	true	1	NULL
7522	"width"	"int"	32	0	7531	NULL	true	2	NULL
7523	"stamp"	"timestamp"	7	0	7531	NULL	true	3	NULL
7524	"sample"	"bigint"	64	0	7531	NULL	true	4	NULL
7525	"count"	"bigint"	64	0	7531	NULL	true	5	NULL
7526	"unique"	"bigint"	64	0	7531	NULL	true	6	NULL
7527	"nils"	"bigint"	64	0	7531	NULL	true	7	NULL
7528	"minval"	"clob"	0	0	7531	NULL	true	8	NULL
7529	"maxval"	"clob"	0	0	7531	NULL	true	9	NULL
7530	"sorted"	"boolean"	1	0	7531	NULL	true	10	NULL
7621	"file_id"	"bigint"	64	0	7629	NULL	false	0	NULL
7622	"file_location"	"clob"	0	0	7629	NULL	false	1	NULL
7623	"dbschema"	"smallint"	16	0	7629	NULL	false	2	NULL
7624	"format_version"	"varchar"	7	0	7629	NULL	true	3	NULL
7625	"sorting_order"	"varchar"	10	0	7629	NULL	true	4	NULL
7626	"comments"	"clob"	0	0	7629	NULL	true	5	NULL
7631	"sn"	"clob"	0	0	7642	NULL	false	0	NULL
7632	"file_id"	"bigint"	64	0	7642	NULL	false	1	NULL
7633	"ln"	"int"	32	0	7642	NULL	true	2	NULL
7634	"as"	"int"	32	0	7642	NULL	true	3	NULL
7635	"m5"	"clob"	0	0	7642	NULL	true	4	NULL
7636	"sp"	"clob"	0	0	7642	NULL	true	5	NULL
7637	"ur"	"clob"	0	0	7642	NULL	true	6	NULL
7644	"id"	"clob"	0	0	7661	NULL	false	0	NULL
7645	"file_id"	"bigint"	64	0	7661	NULL	false	1	NULL
7646	"cn"	"clob"	0	0	7661	NULL	true	2	NULL
7647	"ds"	"clob"	0	0	7661	NULL	true	3	NULL
7648	"dt"	"timestamp"	7	0	7661	NULL	true	4	NULL
7649	"fo"	"clob"	0	0	7661	NULL	true	5	NULL
7650	"ks"	"clob"	0	0	7661	NULL	true	6	NULL
7651	"lb"	"clob"	0	0	7661	NULL	true	7	NULL
7652	"pg"	"clob"	0	0	7661	NULL	true	8	NULL
7653	"pi"	"int"	32	0	7661	NULL	true	9	NULL
7654	"pl"	"clob"	0	0	7661	NULL	true	10	NULL
7655	"pu"	"clob"	0	0	7661	NULL	true	11	NULL
7656	"sm"	"clob"	0	0	7661	NULL	true	12	NULL
7663	"id"	"clob"	0	0	7673	NULL	false	0	NULL
7664	"file_id"	"bigint"	64	0	7673	NULL	false	1	NULL
7665	"pn"	"clob"	0	0	7673	NULL	true	2	NULL
7666	"cl"	"clob"	0	0	7673	NULL	true	3	NULL
7667	"pp"	"clob"	0	0	7673	NULL	true	4	NULL
7668	"vn"	"clob"	0	0	7673	NULL	true	5	NULL
7675	"qname"	"clob"	0	0	7686	NULL	false	0	NULL
7676	"flag"	"smallint"	16	0	7686	NULL	false	1	NULL
7677	"rname"	"clob"	0	0	7686	NULL	false	2	NULL
7678	"pos"	"int"	32	0	7686	NULL	false	3	NULL
7679	"mapq"	"smallint"	16	0	7686	NULL	false	4	NULL
7680	"cigar"	"clob"	0	0	7686	NULL	false	5	NULL
7681	"rnext"	"clob"	0	0	7686	NULL	false	6	NULL
7682	"pnext"	"int"	32	0	7686	NULL	false	7	NULL
7683	"tlen"	"int"	32	0	7686	NULL	false	8	NULL
7684	"seq"	"clob"	0	0	7686	NULL	false	9	NULL
7685	"qual"	"clob"	0	0	7686	NULL	false	10	NULL
7756	"function_id"	"int"	32	0	7757	NULL	true	0	NULL
COMMIT;
START TRANSACTION;
CREATE TABLE "sys"."_tables" (
	"id"            INTEGER,
	"name"          VARCHAR(1024),
	"schema_id"     INTEGER,
	"query"         VARCHAR(2048),
	"type"          SMALLINT,
	"system"        BOOLEAN,
	"commit_action" SMALLINT,
	"access"        SMALLINT
);
COPY 56 RECORDS INTO "sys"."_tables" FROM stdin USING DELIMITERS '\t','\n','"';
2001	"schemas"	2000	NULL	0	true	0	0
2007	"types"	2000	NULL	0	true	0	0
2016	"functions"	2000	NULL	0	true	0	0
2027	"args"	2000	NULL	0	true	0	0
2036	"sequences"	2000	NULL	0	true	0	0
2046	"dependencies"	2000	NULL	0	true	0	0
2050	"connections"	2000	NULL	0	true	0	0
2059	"_tables"	2000	NULL	0	true	0	0
2068	"_columns"	2000	NULL	0	true	0	0
2079	"keys"	2000	NULL	0	true	0	0
2086	"idxs"	2000	NULL	0	true	0	0
2091	"triggers"	2000	NULL	0	true	0	0
2102	"objects"	2000	NULL	0	true	0	0
2107	"_tables"	2106	NULL	0	true	2	0
2116	"_columns"	2106	NULL	0	true	2	0
2127	"keys"	2106	NULL	0	true	2	0
2134	"idxs"	2106	NULL	0	true	2	0
2139	"triggers"	2106	NULL	0	true	2	0
2150	"objects"	2106	NULL	0	true	2	0
<<<<<<< HEAD
5681	"tables"	2000	"SELECT ""id"", ""name"", ""schema_id"", ""query"", CAST(CASE WHEN ""system"" THEN ""type"" + 10 /* system table/view */ ELSE (CASE WHEN ""commit_action"" = 0 THEN ""type"" /* table/view */ ELSE ""type"" + 20 /* global temp table */ END) END AS SMALLINT) AS ""type"", ""system"", ""commit_action"", ""access"", CASE WHEN (NOT ""system"" AND ""commit_action"" > 0) THEN 1 ELSE 0 END AS ""temporary"" FROM ""sys"".""_tables"" WHERE ""type"" <> 2 UNION ALL SELECT ""id"", ""name"", ""schema_id"", ""query"", CAST(""type"" + 30 /* local temp table */ AS SMALLINT) AS ""type"", ""system"", ""commit_action"", ""access"", 1 AS ""temporary"" FROM ""tmp"".""_tables"";"	1	true	0	0
5691	"columns"	2000	"SELECT * FROM (SELECT p.* FROM ""sys"".""_columns"" AS p UNION ALL SELECT t.* FROM ""tmp"".""_columns"" AS t) AS columns;"	1	true	0	0
5707	"db_user_info"	2000	NULL	0	true	0	0
5713	"users"	2000	"SELECT u.""name"" AS ""name"", ui.""fullname"", ui.""default_schema"" FROM db_users() AS u LEFT JOIN ""sys"".""db_user_info"" AS ui ON u.""name"" = ui.""name"" ;"	1	true	0	0
5717	"user_role"	2000	NULL	0	true	0	0
5720	"auths"	2000	NULL	0	true	0	0
5724	"privileges"	2000	NULL	0	true	0	0
5946	"querylog_catalog"	2000	"-- create table views for convenience\ncreate view sys.querylog_catalog as select * from sys.querylog_catalog();"	1	true	0	0
5957	"querylog_calls"	2000	"create view sys.querylog_calls as select * from sys.querylog_calls();"	1	true	0	0
5975	"querylog_history"	2000	"create view sys.querylog_history as\nselect qd.*, ql.""start"",ql.""stop"", ql.arguments, ql.tuples, ql.run, ql.ship, ql.cpu, ql.io\nfrom sys.querylog_catalog() qd, sys.querylog_calls() ql\nwhere qd.id = ql.id and qd.owner = user;"	1	true	0	0
6014	"tracelog"	2000	"create view sys.tracelog as select * from sys.tracelog();"	1	true	0	0
6147	"sessions"	2000	"create view sys.sessions as select * from sys.sessions();"	1	true	0	0
6227	"optimizers"	2000	"create view sys.optimizers as select * from sys.optimizers();"	1	true	0	0
6235	"environment"	2000	"create view sys.environment as select * from sys.environment();"	1	true	0	0
6283	"queue"	2000	"create view sys.queue as select * from sys.queue();"	1	true	0	0
6313	"rejects"	2000	"create view sys.rejects as select * from sys.rejects();"	1	true	0	0
6631	"spatial_ref_sys"	2000	NULL	0	true	0	0
6640	"geometry_columns"	2000	"-- create geometry_columns metadata view\ncreate view geometry_columns as\n\tselect e.value as f_table_catalog,\n\t\ts.name as f_table_schema,\n\t\ty.f_table_name, y.f_geometry_column, y.coord_dimension, y.srid, y.type\n\tfrom schemas s, environment e, (\n\t\tselect t.schema_id,\n\t\t\tt.name as f_table_name,\n\t\t\tx.name as f_geometry_column,\n\t\t\thas_z(info)+has_m(info)+2 as coord_dimension,\n\t\t\tsrid, get_type(info, 0) as type\n\t\tfrom tables t, (\n\t\t\tselect name, table_id, type_digits as info, type_scale as srid\n\t\t\tfrom columns\n\t\t\twhere type in ( select distinct sqlname from types where systemname='wkb')\n\t\t\t) as x\n\t\twhere t.id=x.table_id\n\t\t) y\n\twhere y.schema_id=s.id and e.name='gdk_dbname';"	1	true	0	0
7342	"keywords"	2000	NULL	0	true	0	0
7350	"table_types"	2000	NULL	0	true	0	0
7358	"dependency_types"	2000	NULL	0	true	0	0
7375	"netcdf_files"	2000	NULL	0	true	0	0
7381	"netcdf_dims"	2000	NULL	0	true	0	0
7389	"netcdf_vars"	2000	NULL	0	true	0	0
7395	"netcdf_vardim"	2000	NULL	0	true	0	0
7403	"netcdf_attrs"	2000	NULL	0	true	0	0
7448	"storage"	2000	"create view sys.""storage"" as select * from sys.""storage""();"	1	true	0	0
7460	"storagemodelinput"	2000	NULL	0	true	0	0
7508	"storagemodel"	2000	"create view sys.storagemodel as select * from sys.storagemodel();"	1	true	0	0
7518	"tablestoragemodel"	2000	"-- A summary of the table storage requirement is is available as a table view.\n-- The auxiliary column denotes the maximum space if all non-sorted columns\n-- would be augmented with a hash (rare situation)\ncreate view sys.tablestoragemodel\nas select ""schema"",""table"",max(count) as ""count"",\n\tsum(columnsize) as columnsize,\n\tsum(heapsize) as heapsize,\n\tsum(hashes) as hashes,\n\tsum(imprints) as imprints,\n\tsum(case when sorted = false then 8 * count else 0 end) as auxiliary\nfrom sys.storagemodel() group by ""schema"",""table"";"	1	true	0	0
7531	"statistics"	2000	NULL	0	true	0	0
7629	"files"	7573	NULL	0	true	0	0
7642	"sq"	7573	NULL	0	true	0	0
7661	"rg"	7573	NULL	0	true	0	0
7673	"pg"	7573	NULL	0	true	0	0
7686	"export"	7573	NULL	0	true	0	0
7757	"systemfunctions"	2000	NULL	0	true	0	0
=======
5204	"tables"	2000	"SELECT ""id"", ""name"", ""schema_id"", ""query"", CAST(CASE WHEN ""system"" THEN ""type"" + 10 /* system table/view */ ELSE (CASE WHEN ""commit_action"" = 0 THEN ""type"" /* table/view */ ELSE ""type"" + 20 /* global temp table */ END) END AS SMALLINT) AS ""type"", ""system"", ""commit_action"", ""access"", CASE WHEN (NOT ""system"" AND ""commit_action"" > 0) THEN 1 ELSE 0 END AS ""temporary"" FROM ""sys"".""_tables"" WHERE ""type"" <> 2 UNION ALL SELECT ""id"", ""name"", ""schema_id"", ""query"", CAST(""type"" + 30 /* local temp table */ AS SMALLINT) AS ""type"", ""system"", ""commit_action"", ""access"", 1 AS ""temporary"" FROM ""tmp"".""_tables"";"	1	true	0	0
5214	"columns"	2000	"SELECT * FROM (SELECT p.* FROM ""sys"".""_columns"" AS p UNION ALL SELECT t.* FROM ""tmp"".""_columns"" AS t) AS columns;"	1	true	0	0
5230	"db_user_info"	2000	NULL	0	true	0	0
5236	"users"	2000	"SELECT u.""name"" AS ""name"", ui.""fullname"", ui.""default_schema"" FROM db_users() AS u LEFT JOIN ""sys"".""db_user_info"" AS ui ON u.""name"" = ui.""name"" ;"	1	true	0	0
5240	"user_role"	2000	NULL	0	true	0	0
5243	"auths"	2000	NULL	0	true	0	0
5247	"privileges"	2000	NULL	0	true	0	0
5469	"querylog_catalog"	2000	"create view sys.querylog_catalog as select * from sys.querylog_catalog();"	1	true	0	0
5480	"querylog_calls"	2000	"create view sys.querylog_calls as select * from sys.querylog_calls();"	1	true	0	0
5498	"querylog_history"	2000	"create view sys.querylog_history as\nselect qd.*, ql.""start"",ql.""stop"", ql.arguments, ql.tuples, ql.run, ql.ship, ql.cpu, ql.io\nfrom sys.querylog_catalog() qd, sys.querylog_calls() ql\nwhere qd.id = ql.id and qd.owner = user;"	1	true	0	0
5537	"tracelog"	2000	"create view sys.tracelog as select * from sys.tracelog();"	1	true	0	0
5670	"sessions"	2000	"create view sys.sessions as select * from sys.sessions();"	1	true	0	0
5750	"optimizers"	2000	"create view sys.optimizers as select * from sys.optimizers();"	1	true	0	0
5758	"environment"	2000	"create view sys.environment as select * from sys.environment();"	1	true	0	0
5806	"queue"	2000	"create view sys.queue as select * from sys.queue();"	1	true	0	0
5836	"rejects"	2000	"create view sys.rejects as select * from sys.rejects();"	1	true	0	0
6474	"keywords"	2000	NULL	0	true	0	0
6482	"table_types"	2000	NULL	0	true	0	0
6490	"dependency_types"	2000	NULL	0	true	0	0
6507	"netcdf_files"	2000	NULL	0	true	0	0
6513	"netcdf_dims"	2000	NULL	0	true	0	0
6521	"netcdf_vars"	2000	NULL	0	true	0	0
6527	"netcdf_vardim"	2000	NULL	0	true	0	0
6535	"netcdf_attrs"	2000	NULL	0	true	0	0
6574	"storage"	2000	"create view sys.""storage"" as select * from sys.""storage""();"	1	true	0	0
6586	"storagemodelinput"	2000	NULL	0	true	0	0
6634	"storagemodel"	2000	"create view sys.storagemodel as select * from sys.storagemodel();"	1	true	0	0
6644	"tablestoragemodel"	2000	"create view sys.tablestoragemodel\nas select ""schema"",""table"",max(count) as ""count"",\n sum(columnsize) as columnsize,\n sum(heapsize) as heapsize,\n sum(hashes) as hashes,\n sum(imprints) as imprints,\n sum(case when sorted = false then 8 * count else 0 end) as auxiliary\nfrom sys.storagemodel() group by ""schema"",""table"";"	1	true	0	0
6657	"statistics"	2000	NULL	0	true	0	0
6755	"files"	6699	NULL	0	true	0	0
6768	"sq"	6699	NULL	0	true	0	0
6787	"rg"	6699	NULL	0	true	0	0
6799	"pg"	6699	NULL	0	true	0	0
6812	"export"	6699	NULL	0	true	0	0
6883	"systemfunctions"	2000	NULL	0	true	0	0
>>>>>>> d23978c0
COMMIT;
START TRANSACTION;
CREATE TABLE "sys"."args" (
	"id"          INTEGER,
	"func_id"     INTEGER,
	"name"        VARCHAR(256),
	"type"        VARCHAR(1024),
	"type_digits" INTEGER,
	"type_scale"  INTEGER,
	"inout"       TINYINT,
	"number"      INTEGER
);
COPY 4501 RECORDS INTO "sys"."args" FROM stdin USING DELIMITERS '\t','\n','"';
2155	30	"res_0"	"boolean"	1	0	0	0
2156	30	"arg_1"	"geometry"	0	0	1	1
2157	30	"arg_2"	"geometry"	0	0	1	2
2158	31	"res_0"	"boolean"	1	0	0	0
2159	31	"arg_1"	"mbr"	0	0	1	1
2160	31	"arg_2"	"mbr"	0	0	1	2
2161	32	"res_0"	"boolean"	1	0	0	0
2162	32	"arg_1"	"geometry"	0	0	1	1
2163	32	"arg_2"	"geometry"	0	0	1	2
2164	33	"res_0"	"boolean"	1	0	0	0
2165	33	"arg_1"	"mbr"	0	0	1	1
2166	33	"arg_2"	"mbr"	0	0	1	2
2167	34	"res_0"	"boolean"	1	0	0	0
2168	34	"arg_1"	"geometry"	0	0	1	1
2169	34	"arg_2"	"geometry"	0	0	1	2
2170	35	"res_0"	"boolean"	1	0	0	0
2171	35	"arg_1"	"mbr"	0	0	1	1
2172	35	"arg_2"	"mbr"	0	0	1	2
2173	36	"res_0"	"boolean"	1	0	0	0
2174	36	"arg_1"	"geometry"	0	0	1	1
2175	36	"arg_2"	"geometry"	0	0	1	2
2176	37	"res_0"	"boolean"	1	0	0	0
2177	37	"arg_1"	"mbr"	0	0	1	1
2178	37	"arg_2"	"mbr"	0	0	1	2
2179	38	"res_0"	"boolean"	1	0	0	0
2180	38	"arg_1"	"geometry"	0	0	1	1
2181	38	"arg_2"	"geometry"	0	0	1	2
2182	39	"res_0"	"boolean"	1	0	0	0
2183	39	"arg_1"	"mbr"	0	0	1	1
2184	39	"arg_2"	"mbr"	0	0	1	2
2185	40	"res_0"	"boolean"	1	0	0	0
2186	40	"arg_1"	"geometry"	0	0	1	1
2187	40	"arg_2"	"geometry"	0	0	1	2
2188	41	"res_0"	"boolean"	1	0	0	0
2189	41	"arg_1"	"mbr"	0	0	1	1
2190	41	"arg_2"	"mbr"	0	0	1	2
2191	42	"res_0"	"boolean"	1	0	0	0
2192	42	"arg_1"	"geometry"	0	0	1	1
2193	42	"arg_2"	"geometry"	0	0	1	2
2194	43	"res_0"	"boolean"	1	0	0	0
2195	43	"arg_1"	"mbr"	0	0	1	1
2196	43	"arg_2"	"mbr"	0	0	1	2
2197	44	"res_0"	"boolean"	1	0	0	0
2198	44	"arg_1"	"geometry"	0	0	1	1
2199	44	"arg_2"	"geometry"	0	0	1	2
2200	45	"res_0"	"boolean"	1	0	0	0
2201	45	"arg_1"	"mbr"	0	0	1	1
2202	45	"arg_2"	"mbr"	0	0	1	2
2203	46	"res_0"	"boolean"	1	0	0	0
2204	46	"arg_1"	"geometry"	0	0	1	1
2205	46	"arg_2"	"geometry"	0	0	1	2
2206	47	"res_0"	"boolean"	1	0	0	0
2207	47	"arg_1"	"mbr"	0	0	1	1
2208	47	"arg_2"	"mbr"	0	0	1	2
2209	48	"res_0"	"boolean"	1	0	0	0
2210	48	"arg_1"	"geometry"	0	0	1	1
2211	48	"arg_2"	"geometry"	0	0	1	2
2212	49	"res_0"	"boolean"	1	0	0	0
2213	49	"arg_1"	"mbr"	0	0	1	1
2214	49	"arg_2"	"mbr"	0	0	1	2
2215	50	"res_0"	"boolean"	1	0	0	0
2216	50	"arg_1"	"geometry"	0	0	1	1
2217	50	"arg_2"	"geometry"	0	0	1	2
2218	51	"res_0"	"boolean"	1	0	0	0
2219	51	"arg_1"	"mbr"	0	0	1	1
2220	51	"arg_2"	"mbr"	0	0	1	2
2221	52	"res_0"	"boolean"	1	0	0	0
2222	52	"arg_1"	"geometry"	0	0	1	1
2223	52	"arg_2"	"geometry"	0	0	1	2
2224	53	"res_0"	"boolean"	1	0	0	0
2225	53	"arg_1"	"mbr"	0	0	1	1
2226	53	"arg_2"	"mbr"	0	0	1	2
2227	54	"res_0"	"double"	53	0	0	0
2228	54	"arg_1"	"geometry"	0	0	1	1
2229	54	"arg_2"	"geometry"	0	0	1	2
2230	55	"res_0"	"double"	53	0	0	0
2231	55	"arg_1"	"mbr"	0	0	1	1
2232	55	"arg_2"	"mbr"	0	0	1	2
2233	56	"res_0"	"boolean"	1	0	0	0
2234	56	"arg_1"	"geometry"	0	0	1	1
2235	56	"arg_2"	"geometry"	0	0	1	2
2236	57	"res_0"	"boolean"	1	0	0	0
2237	57	"arg_1"	"mbr"	0	0	1	1
2238	57	"arg_2"	"mbr"	0	0	1	2
2239	58	"res_0"	"boolean"	1	0	0	0
2240	58	"arg_1"	"geometry"	0	0	1	1
2241	58	"arg_2"	"geometry"	0	0	1	2
2242	59	"res_0"	"boolean"	1	0	0	0
2243	59	"arg_1"	"mbr"	0	0	1	1
2244	59	"arg_2"	"mbr"	0	0	1	2
2245	61	"res_0"	"oid"	63	0	0	0
2246	61	"arg_1"	"wrd"	64	0	1	1
2247	62	"res_0"	"oid"	63	0	0	0
2248	62	"arg_1"	"oid"	63	0	1	1
2249	63	"res_0"	"wrd"	64	0	0	0
2250	63	"arg_1"	"any"	0	0	1	1
2251	64	"res_0"	"wrd"	64	0	0	0
2252	64	"arg_1"	"wrd"	64	0	1	1
2253	64	"arg_2"	"int"	32	0	1	2
2254	64	"arg_3"	"any"	0	0	1	3
2255	65	"res_0"	"boolean"	1	0	0	0
2256	65	"arg_1"	"any"	0	0	1	1
2257	65	"arg_2"	"any"	0	0	1	2
2258	66	"res_0"	"boolean"	1	0	0	0
2259	66	"arg_1"	"any"	0	0	1	1
2260	66	"arg_2"	"any"	0	0	1	2
2261	67	"res_0"	"boolean"	1	0	0	0
2262	67	"arg_1"	"any"	0	0	1	1
2263	68	"res_0"	"boolean"	1	0	0	0
2264	68	"arg_1"	"any"	0	0	1	1
2265	68	"arg_2"	"any"	0	0	1	2
2266	69	"res_0"	"boolean"	1	0	0	0
2267	69	"arg_1"	"any"	0	0	1	1
2268	69	"arg_2"	"any"	0	0	1	2
2269	70	"res_0"	"boolean"	1	0	0	0
2270	70	"arg_1"	"any"	0	0	1	1
2271	70	"arg_2"	"any"	0	0	1	2
2272	71	"res_0"	"boolean"	1	0	0	0
2273	71	"arg_1"	"any"	0	0	1	1
2274	71	"arg_2"	"any"	0	0	1	2
2275	75	"res_0"	"boolean"	1	0	0	0
2276	75	"arg_1"	"any"	0	0	1	1
2277	75	"arg_2"	"any"	0	0	1	2
2278	76	"res_0"	"oid"	63	0	0	0
2279	76	"arg_1"	"any"	0	0	1	1
2280	77	"res_0"	"int"	32	0	0	0
2281	77	"arg_1"	"any"	0	0	1	1
2282	78	"res_0"	"oid"	63	0	0	0
2283	78	"arg_1"	"any"	0	0	1	1
2284	78	"arg_2"	"varchar"	0	0	1	2
2285	78	"arg_3"	"varchar"	0	0	1	3
2286	81	"res_0"	"any"	0	0	0	0
2287	81	"arg_1"	"any"	0	0	1	1
2288	81	"arg_2"	"any"	0	0	1	2
2289	82	"res_0"	"any"	0	0	0	0
2290	82	"arg_1"	"any"	0	0	1	1
2291	82	"arg_2"	"any"	0	0	1	2
2292	83	"res_0"	"any"	0	0	0	0
2293	83	"arg_1"	"boolean"	1	0	1	1
2294	83	"arg_2"	"any"	0	0	1	2
2295	83	"arg_3"	"any"	0	0	1	3
2296	101	"res_0"	"oid"	63	0	0	0
2297	101	"arg_1"	"oid"	63	0	1	1
2298	101	"arg_2"	"oid"	63	0	1	2
2299	102	"res_0"	"tinyint"	8	0	0	0
2300	102	"arg_1"	"tinyint"	8	0	1	1
2301	102	"arg_2"	"tinyint"	8	0	1	2
2302	103	"res_0"	"smallint"	16	0	0	0
2303	103	"arg_1"	"smallint"	16	0	1	1
2304	103	"arg_2"	"smallint"	16	0	1	2
2305	104	"res_0"	"int"	32	0	0	0
2306	104	"arg_1"	"int"	32	0	1	1
2307	104	"arg_2"	"int"	32	0	1	2
2308	105	"res_0"	"bigint"	64	0	0	0
2309	105	"arg_1"	"bigint"	64	0	1	1
2310	105	"arg_2"	"bigint"	64	0	1	2
2311	106	"res_0"	"wrd"	64	0	0	0
2312	106	"arg_1"	"wrd"	64	0	1	1
2313	106	"arg_2"	"wrd"	64	0	1	2
2314	107	"res_0"	"decimal"	2	0	0	0
2315	107	"arg_1"	"decimal"	2	0	1	1
2316	107	"arg_2"	"decimal"	2	0	1	2
2317	108	"res_0"	"decimal"	4	0	0	0
2318	108	"arg_1"	"decimal"	4	0	1	1
2319	108	"arg_2"	"decimal"	4	0	1	2
2320	109	"res_0"	"decimal"	9	0	0	0
2321	109	"arg_1"	"decimal"	9	0	1	1
2322	109	"arg_2"	"decimal"	9	0	1	2
2323	110	"res_0"	"decimal"	19	0	0	0
2324	110	"arg_1"	"decimal"	19	0	1	1
2325	110	"arg_2"	"decimal"	19	0	1	2
2326	111	"res_0"	"real"	24	0	0	0
2327	111	"arg_1"	"real"	24	0	1	1
2328	111	"arg_2"	"real"	24	0	1	2
2329	112	"res_0"	"double"	53	0	0	0
2330	112	"arg_1"	"double"	53	0	1	1
2331	112	"arg_2"	"double"	53	0	1	2
2332	122	"res_0"	"boolean"	1	0	0	0
2333	122	"arg_1"	"any"	0	0	1	1
2334	123	"res_0"	"boolean"	1	0	0	0
2335	123	"arg_1"	"boolean"	1	0	1	1
2336	123	"arg_2"	"any"	0	0	1	2
2337	124	"res_0"	"int"	32	0	0	0
2338	124	"arg_1"	"any"	0	0	1	1
2339	124	"arg_2"	"boolean"	1	0	1	2
2340	124	"arg_3"	"boolean"	1	0	1	3
2341	125	"res_0"	"int"	32	0	0	0
2342	125	"arg_1"	"any"	0	0	1	1
2343	125	"arg_2"	"boolean"	1	0	1	2
2344	125	"arg_3"	"boolean"	1	0	1	3
2345	126	"res_0"	"int"	32	0	0	0
2346	126	"arg_1"	"any"	0	0	1	1
2347	126	"arg_2"	"boolean"	1	0	1	2
2348	126	"arg_3"	"boolean"	1	0	1	3
2349	127	"res_0"	"boolean"	1	0	0	0
2350	127	"arg_1"	"boolean"	1	0	1	1
2351	127	"arg_2"	"boolean"	1	0	1	2
2352	128	"res_0"	"boolean"	1	0	0	0
2353	128	"arg_1"	"boolean"	1	0	1	1
2354	128	"arg_2"	"boolean"	1	0	1	2
2355	129	"res_0"	"boolean"	1	0	0	0
2356	129	"arg_1"	"boolean"	1	0	1	1
2357	129	"arg_2"	"boolean"	1	0	1	2
2358	130	"res_0"	"boolean"	1	0	0	0
2359	130	"arg_1"	"boolean"	1	0	1	1
2360	131	"res_0"	"smallint"	16	0	0	0
2361	131	"arg_1"	"smallint"	16	0	1	1
2362	131	"arg_2"	"tinyint"	8	0	1	2
2363	132	"res_0"	"smallint"	16	0	0	0
2364	132	"arg_1"	"smallint"	16	0	1	1
2365	132	"arg_2"	"tinyint"	8	0	1	2
2366	133	"res_0"	"int"	32	0	0	0
2367	133	"arg_1"	"int"	32	0	1	1
2368	133	"arg_2"	"tinyint"	8	0	1	2
2369	134	"res_0"	"int"	32	0	0	0
2370	134	"arg_1"	"int"	32	0	1	1
2371	134	"arg_2"	"tinyint"	8	0	1	2
2372	135	"res_0"	"int"	32	0	0	0
2373	135	"arg_1"	"int"	32	0	1	1
2374	135	"arg_2"	"smallint"	16	0	1	2
2375	136	"res_0"	"int"	32	0	0	0
2376	136	"arg_1"	"int"	32	0	1	1
2377	136	"arg_2"	"smallint"	16	0	1	2
2378	137	"res_0"	"bigint"	64	0	0	0
2379	137	"arg_1"	"bigint"	64	0	1	1
2380	137	"arg_2"	"tinyint"	8	0	1	2
2381	138	"res_0"	"bigint"	64	0	0	0
2382	138	"arg_1"	"bigint"	64	0	1	1
2383	138	"arg_2"	"tinyint"	8	0	1	2
2384	139	"res_0"	"bigint"	64	0	0	0
2385	139	"arg_1"	"bigint"	64	0	1	1
2386	139	"arg_2"	"smallint"	16	0	1	2
2387	140	"res_0"	"bigint"	64	0	0	0
2388	140	"arg_1"	"bigint"	64	0	1	1
2389	140	"arg_2"	"smallint"	16	0	1	2
2390	141	"res_0"	"bigint"	64	0	0	0
2391	141	"arg_1"	"bigint"	64	0	1	1
2392	141	"arg_2"	"int"	32	0	1	2
2393	142	"res_0"	"bigint"	64	0	0	0
2394	142	"arg_1"	"bigint"	64	0	1	1
2395	142	"arg_2"	"int"	32	0	1	2
2396	143	"res_0"	"bigint"	64	0	0	0
2397	143	"arg_1"	"bigint"	64	0	1	1
2398	143	"arg_2"	"wrd"	64	0	1	2
2399	144	"res_0"	"bigint"	64	0	0	0
2400	144	"arg_1"	"bigint"	64	0	1	1
2401	144	"arg_2"	"wrd"	64	0	1	2
2402	145	"res_0"	"wrd"	64	0	0	0
2403	145	"arg_1"	"wrd"	64	0	1	1
2404	145	"arg_2"	"tinyint"	8	0	1	2
2405	146	"res_0"	"wrd"	64	0	0	0
2406	146	"arg_1"	"wrd"	64	0	1	1
2407	146	"arg_2"	"tinyint"	8	0	1	2
2408	147	"res_0"	"wrd"	64	0	0	0
2409	147	"arg_1"	"wrd"	64	0	1	1
2410	147	"arg_2"	"smallint"	16	0	1	2
2411	148	"res_0"	"wrd"	64	0	0	0
2412	148	"arg_1"	"wrd"	64	0	1	1
2413	148	"arg_2"	"smallint"	16	0	1	2
2414	149	"res_0"	"wrd"	64	0	0	0
2415	149	"arg_1"	"wrd"	64	0	1	1
2416	149	"arg_2"	"int"	32	0	1	2
2417	150	"res_0"	"wrd"	64	0	0	0
2418	150	"arg_1"	"wrd"	64	0	1	1
2419	150	"arg_2"	"int"	32	0	1	2
2420	151	"res_0"	"oid"	63	0	0	0
2421	151	"arg_1"	"oid"	63	0	1	1
2422	151	"arg_2"	"oid"	63	0	1	2
2423	152	"res_0"	"oid"	63	0	0	0
2424	152	"arg_1"	"oid"	63	0	1	1
2425	152	"arg_2"	"oid"	63	0	1	2
2426	153	"res_0"	"oid"	63	0	0	0
2427	153	"arg_1"	"oid"	63	0	1	1
2428	153	"arg_2"	"oid"	63	0	1	2
2429	154	"res_0"	"oid"	63	0	0	0
2430	154	"arg_1"	"oid"	63	0	1	1
2431	154	"arg_2"	"oid"	63	0	1	2
2432	155	"res_0"	"oid"	63	0	0	0
2433	155	"arg_1"	"oid"	63	0	1	1
2434	155	"arg_2"	"oid"	63	0	1	2
2435	156	"res_0"	"oid"	63	0	0	0
2436	156	"arg_1"	"oid"	63	0	1	1
2437	156	"arg_2"	"oid"	63	0	1	2
2438	157	"res_0"	"oid"	63	0	0	0
2439	157	"arg_1"	"oid"	63	0	1	1
2440	157	"arg_2"	"oid"	63	0	1	2
2441	158	"res_0"	"oid"	63	0	0	0
2442	158	"arg_1"	"oid"	63	0	1	1
2443	159	"res_0"	"oid"	63	0	0	0
2444	159	"arg_1"	"oid"	63	0	1	1
2445	159	"arg_2"	"int"	32	0	1	2
2446	160	"res_0"	"oid"	63	0	0	0
2447	160	"arg_1"	"oid"	63	0	1	1
2448	160	"arg_2"	"int"	32	0	1	2
2449	161	"res_0"	"oid"	63	0	0	0
2450	161	"arg_1"	"oid"	63	0	1	1
2451	162	"res_0"	"oid"	63	0	0	0
2452	162	"arg_1"	"oid"	63	0	1	1
2453	163	"res_0"	"tinyint"	8	0	0	0
2454	163	"arg_1"	"oid"	63	0	1	1
2455	164	"res_0"	"oid"	63	0	0	0
2456	164	"arg_1"	"oid"	63	0	1	1
2457	164	"arg_2"	"oid"	63	0	1	2
2458	165	"res_0"	"oid"	63	0	0	0
2459	165	"arg_1"	"oid"	63	0	1	1
2460	165	"arg_2"	"oid"	63	0	1	2
2461	166	"res_0"	"month_interval"	32	0	0	0
2462	166	"arg_1"	"month_interval"	32	0	1	1
2463	166	"arg_2"	"oid"	63	0	1	2
2464	167	"res_0"	"month_interval"	32	0	0	0
2465	167	"arg_1"	"month_interval"	32	0	1	1
2466	167	"arg_2"	"oid"	63	0	1	2
2467	168	"res_0"	"month_interval"	32	0	0	0
2468	168	"arg_1"	"month_interval"	32	0	1	1
2469	168	"arg_2"	"oid"	63	0	1	2
2470	169	"res_0"	"month_interval"	32	0	0	0
2471	169	"arg_1"	"month_interval"	32	0	1	1
2472	169	"arg_2"	"oid"	63	0	1	2
2473	170	"res_0"	"sec_interval"	13	0	0	0
2474	170	"arg_1"	"sec_interval"	13	0	1	1
2475	170	"arg_2"	"oid"	63	0	1	2
2476	171	"res_0"	"sec_interval"	13	0	0	0
2477	171	"arg_1"	"sec_interval"	13	0	1	1
2478	171	"arg_2"	"oid"	63	0	1	2
2479	172	"res_0"	"sec_interval"	13	0	0	0
2480	172	"arg_1"	"sec_interval"	13	0	1	1
2481	172	"arg_2"	"oid"	63	0	1	2
2482	173	"res_0"	"sec_interval"	13	0	0	0
2483	173	"arg_1"	"sec_interval"	13	0	1	1
2484	173	"arg_2"	"oid"	63	0	1	2
2485	174	"res_0"	"tinyint"	8	0	0	0
2486	174	"arg_1"	"tinyint"	8	0	1	1
2487	174	"arg_2"	"tinyint"	8	0	1	2
2488	175	"res_0"	"tinyint"	8	0	0	0
2489	175	"arg_1"	"tinyint"	8	0	1	1
2490	175	"arg_2"	"tinyint"	8	0	1	2
2491	176	"res_0"	"tinyint"	8	0	0	0
2492	176	"arg_1"	"tinyint"	8	0	1	1
2493	176	"arg_2"	"tinyint"	8	0	1	2
2494	177	"res_0"	"tinyint"	8	0	0	0
2495	177	"arg_1"	"tinyint"	8	0	1	1
2496	177	"arg_2"	"tinyint"	8	0	1	2
2497	178	"res_0"	"tinyint"	8	0	0	0
2498	178	"arg_1"	"tinyint"	8	0	1	1
2499	178	"arg_2"	"tinyint"	8	0	1	2
2500	179	"res_0"	"tinyint"	8	0	0	0
2501	179	"arg_1"	"tinyint"	8	0	1	1
2502	179	"arg_2"	"tinyint"	8	0	1	2
2503	180	"res_0"	"tinyint"	8	0	0	0
2504	180	"arg_1"	"tinyint"	8	0	1	1
2505	180	"arg_2"	"tinyint"	8	0	1	2
2506	181	"res_0"	"tinyint"	8	0	0	0
2507	181	"arg_1"	"tinyint"	8	0	1	1
2508	182	"res_0"	"tinyint"	8	0	0	0
2509	182	"arg_1"	"tinyint"	8	0	1	1
2510	182	"arg_2"	"int"	32	0	1	2
2511	183	"res_0"	"tinyint"	8	0	0	0
2512	183	"arg_1"	"tinyint"	8	0	1	1
2513	183	"arg_2"	"int"	32	0	1	2
2514	184	"res_0"	"tinyint"	8	0	0	0
2515	184	"arg_1"	"tinyint"	8	0	1	1
2516	185	"res_0"	"tinyint"	8	0	0	0
2517	185	"arg_1"	"tinyint"	8	0	1	1
2518	186	"res_0"	"tinyint"	8	0	0	0
2519	186	"arg_1"	"tinyint"	8	0	1	1
2520	187	"res_0"	"tinyint"	8	0	0	0
2521	187	"arg_1"	"tinyint"	8	0	1	1
2522	187	"arg_2"	"tinyint"	8	0	1	2
2523	188	"res_0"	"tinyint"	8	0	0	0
2524	188	"arg_1"	"tinyint"	8	0	1	1
2525	188	"arg_2"	"tinyint"	8	0	1	2
2526	189	"res_0"	"month_interval"	32	0	0	0
2527	189	"arg_1"	"month_interval"	32	0	1	1
2528	189	"arg_2"	"tinyint"	8	0	1	2
2529	190	"res_0"	"month_interval"	32	0	0	0
2530	190	"arg_1"	"month_interval"	32	0	1	1
2531	190	"arg_2"	"tinyint"	8	0	1	2
2532	191	"res_0"	"month_interval"	32	0	0	0
2533	191	"arg_1"	"month_interval"	32	0	1	1
2534	191	"arg_2"	"tinyint"	8	0	1	2
2535	192	"res_0"	"month_interval"	32	0	0	0
2536	192	"arg_1"	"month_interval"	32	0	1	1
2537	192	"arg_2"	"tinyint"	8	0	1	2
2538	193	"res_0"	"sec_interval"	13	0	0	0
2539	193	"arg_1"	"sec_interval"	13	0	1	1
2540	193	"arg_2"	"tinyint"	8	0	1	2
2541	194	"res_0"	"sec_interval"	13	0	0	0
2542	194	"arg_1"	"sec_interval"	13	0	1	1
2543	194	"arg_2"	"tinyint"	8	0	1	2
2544	195	"res_0"	"sec_interval"	13	0	0	0
2545	195	"arg_1"	"sec_interval"	13	0	1	1
2546	195	"arg_2"	"tinyint"	8	0	1	2
2547	196	"res_0"	"sec_interval"	13	0	0	0
2548	196	"arg_1"	"sec_interval"	13	0	1	1
2549	196	"arg_2"	"tinyint"	8	0	1	2
2550	197	"res_0"	"smallint"	16	0	0	0
2551	197	"arg_1"	"smallint"	16	0	1	1
2552	197	"arg_2"	"smallint"	16	0	1	2
2553	198	"res_0"	"smallint"	16	0	0	0
2554	198	"arg_1"	"smallint"	16	0	1	1
2555	198	"arg_2"	"smallint"	16	0	1	2
2556	199	"res_0"	"smallint"	16	0	0	0
2557	199	"arg_1"	"smallint"	16	0	1	1
2558	199	"arg_2"	"smallint"	16	0	1	2
2559	200	"res_0"	"smallint"	16	0	0	0
2560	200	"arg_1"	"smallint"	16	0	1	1
2561	200	"arg_2"	"smallint"	16	0	1	2
2562	201	"res_0"	"smallint"	16	0	0	0
2563	201	"arg_1"	"smallint"	16	0	1	1
2564	201	"arg_2"	"smallint"	16	0	1	2
2565	202	"res_0"	"smallint"	16	0	0	0
2566	202	"arg_1"	"smallint"	16	0	1	1
2567	202	"arg_2"	"smallint"	16	0	1	2
2568	203	"res_0"	"smallint"	16	0	0	0
2569	203	"arg_1"	"smallint"	16	0	1	1
2570	203	"arg_2"	"smallint"	16	0	1	2
2571	204	"res_0"	"smallint"	16	0	0	0
2572	204	"arg_1"	"smallint"	16	0	1	1
2573	205	"res_0"	"smallint"	16	0	0	0
2574	205	"arg_1"	"smallint"	16	0	1	1
2575	205	"arg_2"	"int"	32	0	1	2
2576	206	"res_0"	"smallint"	16	0	0	0
2577	206	"arg_1"	"smallint"	16	0	1	1
2578	206	"arg_2"	"int"	32	0	1	2
2579	207	"res_0"	"smallint"	16	0	0	0
2580	207	"arg_1"	"smallint"	16	0	1	1
2581	208	"res_0"	"smallint"	16	0	0	0
2582	208	"arg_1"	"smallint"	16	0	1	1
2583	209	"res_0"	"tinyint"	8	0	0	0
2584	209	"arg_1"	"smallint"	16	0	1	1
2585	210	"res_0"	"smallint"	16	0	0	0
2586	210	"arg_1"	"smallint"	16	0	1	1
2587	210	"arg_2"	"smallint"	16	0	1	2
2588	211	"res_0"	"smallint"	16	0	0	0
2589	211	"arg_1"	"smallint"	16	0	1	1
2590	211	"arg_2"	"smallint"	16	0	1	2
2591	212	"res_0"	"month_interval"	32	0	0	0
2592	212	"arg_1"	"month_interval"	32	0	1	1
2593	212	"arg_2"	"smallint"	16	0	1	2
2594	213	"res_0"	"month_interval"	32	0	0	0
2595	213	"arg_1"	"month_interval"	32	0	1	1
2596	213	"arg_2"	"smallint"	16	0	1	2
2597	214	"res_0"	"month_interval"	32	0	0	0
2598	214	"arg_1"	"month_interval"	32	0	1	1
2599	214	"arg_2"	"smallint"	16	0	1	2
2600	215	"res_0"	"month_interval"	32	0	0	0
2601	215	"arg_1"	"month_interval"	32	0	1	1
2602	215	"arg_2"	"smallint"	16	0	1	2
2603	216	"res_0"	"sec_interval"	13	0	0	0
2604	216	"arg_1"	"sec_interval"	13	0	1	1
2605	216	"arg_2"	"smallint"	16	0	1	2
2606	217	"res_0"	"sec_interval"	13	0	0	0
2607	217	"arg_1"	"sec_interval"	13	0	1	1
2608	217	"arg_2"	"smallint"	16	0	1	2
2609	218	"res_0"	"sec_interval"	13	0	0	0
2610	218	"arg_1"	"sec_interval"	13	0	1	1
2611	218	"arg_2"	"smallint"	16	0	1	2
2612	219	"res_0"	"sec_interval"	13	0	0	0
2613	219	"arg_1"	"sec_interval"	13	0	1	1
2614	219	"arg_2"	"smallint"	16	0	1	2
2615	220	"res_0"	"int"	32	0	0	0
2616	220	"arg_1"	"int"	32	0	1	1
2617	220	"arg_2"	"int"	32	0	1	2
2618	221	"res_0"	"int"	32	0	0	0
2619	221	"arg_1"	"int"	32	0	1	1
2620	221	"arg_2"	"int"	32	0	1	2
2621	222	"res_0"	"int"	32	0	0	0
2622	222	"arg_1"	"int"	32	0	1	1
2623	222	"arg_2"	"int"	32	0	1	2
2624	223	"res_0"	"int"	32	0	0	0
2625	223	"arg_1"	"int"	32	0	1	1
2626	223	"arg_2"	"int"	32	0	1	2
2627	224	"res_0"	"int"	32	0	0	0
2628	224	"arg_1"	"int"	32	0	1	1
2629	224	"arg_2"	"int"	32	0	1	2
2630	225	"res_0"	"int"	32	0	0	0
2631	225	"arg_1"	"int"	32	0	1	1
2632	225	"arg_2"	"int"	32	0	1	2
2633	226	"res_0"	"int"	32	0	0	0
2634	226	"arg_1"	"int"	32	0	1	1
2635	226	"arg_2"	"int"	32	0	1	2
2636	227	"res_0"	"int"	32	0	0	0
2637	227	"arg_1"	"int"	32	0	1	1
2638	228	"res_0"	"int"	32	0	0	0
2639	228	"arg_1"	"int"	32	0	1	1
2640	228	"arg_2"	"int"	32	0	1	2
2641	229	"res_0"	"int"	32	0	0	0
2642	229	"arg_1"	"int"	32	0	1	1
2643	229	"arg_2"	"int"	32	0	1	2
2644	230	"res_0"	"int"	32	0	0	0
2645	230	"arg_1"	"int"	32	0	1	1
2646	231	"res_0"	"int"	32	0	0	0
2647	231	"arg_1"	"int"	32	0	1	1
2648	232	"res_0"	"tinyint"	8	0	0	0
2649	232	"arg_1"	"int"	32	0	1	1
2650	233	"res_0"	"int"	32	0	0	0
2651	233	"arg_1"	"int"	32	0	1	1
2652	233	"arg_2"	"int"	32	0	1	2
2653	234	"res_0"	"int"	32	0	0	0
2654	234	"arg_1"	"int"	32	0	1	1
2655	234	"arg_2"	"int"	32	0	1	2
2656	235	"res_0"	"month_interval"	32	0	0	0
2657	235	"arg_1"	"month_interval"	32	0	1	1
2658	235	"arg_2"	"int"	32	0	1	2
2659	236	"res_0"	"month_interval"	32	0	0	0
2660	236	"arg_1"	"month_interval"	32	0	1	1
2661	236	"arg_2"	"int"	32	0	1	2
2662	237	"res_0"	"month_interval"	32	0	0	0
2663	237	"arg_1"	"month_interval"	32	0	1	1
2664	237	"arg_2"	"int"	32	0	1	2
2665	238	"res_0"	"month_interval"	32	0	0	0
2666	238	"arg_1"	"month_interval"	32	0	1	1
2667	238	"arg_2"	"int"	32	0	1	2
2668	239	"res_0"	"sec_interval"	13	0	0	0
2669	239	"arg_1"	"sec_interval"	13	0	1	1
2670	239	"arg_2"	"int"	32	0	1	2
2671	240	"res_0"	"sec_interval"	13	0	0	0
2672	240	"arg_1"	"sec_interval"	13	0	1	1
2673	240	"arg_2"	"int"	32	0	1	2
2674	241	"res_0"	"sec_interval"	13	0	0	0
2675	241	"arg_1"	"sec_interval"	13	0	1	1
2676	241	"arg_2"	"int"	32	0	1	2
2677	242	"res_0"	"sec_interval"	13	0	0	0
2678	242	"arg_1"	"sec_interval"	13	0	1	1
2679	242	"arg_2"	"int"	32	0	1	2
2680	243	"res_0"	"bigint"	64	0	0	0
2681	243	"arg_1"	"bigint"	64	0	1	1
2682	243	"arg_2"	"bigint"	64	0	1	2
2683	244	"res_0"	"bigint"	64	0	0	0
2684	244	"arg_1"	"bigint"	64	0	1	1
2685	244	"arg_2"	"bigint"	64	0	1	2
2686	245	"res_0"	"bigint"	64	0	0	0
2687	245	"arg_1"	"bigint"	64	0	1	1
2688	245	"arg_2"	"bigint"	64	0	1	2
2689	246	"res_0"	"bigint"	64	0	0	0
2690	246	"arg_1"	"bigint"	64	0	1	1
2691	246	"arg_2"	"bigint"	64	0	1	2
2692	247	"res_0"	"bigint"	64	0	0	0
2693	247	"arg_1"	"bigint"	64	0	1	1
2694	247	"arg_2"	"bigint"	64	0	1	2
2695	248	"res_0"	"bigint"	64	0	0	0
2696	248	"arg_1"	"bigint"	64	0	1	1
2697	248	"arg_2"	"bigint"	64	0	1	2
2698	249	"res_0"	"bigint"	64	0	0	0
2699	249	"arg_1"	"bigint"	64	0	1	1
2700	249	"arg_2"	"bigint"	64	0	1	2
2701	250	"res_0"	"bigint"	64	0	0	0
2702	250	"arg_1"	"bigint"	64	0	1	1
2703	251	"res_0"	"bigint"	64	0	0	0
2704	251	"arg_1"	"bigint"	64	0	1	1
2705	251	"arg_2"	"int"	32	0	1	2
2706	252	"res_0"	"bigint"	64	0	0	0
2707	252	"arg_1"	"bigint"	64	0	1	1
2708	252	"arg_2"	"int"	32	0	1	2
2709	253	"res_0"	"bigint"	64	0	0	0
2710	253	"arg_1"	"bigint"	64	0	1	1
2711	254	"res_0"	"bigint"	64	0	0	0
2712	254	"arg_1"	"bigint"	64	0	1	1
2713	255	"res_0"	"tinyint"	8	0	0	0
2714	255	"arg_1"	"bigint"	64	0	1	1
2715	256	"res_0"	"bigint"	64	0	0	0
2716	256	"arg_1"	"bigint"	64	0	1	1
2717	256	"arg_2"	"bigint"	64	0	1	2
2718	257	"res_0"	"bigint"	64	0	0	0
2719	257	"arg_1"	"bigint"	64	0	1	1
2720	257	"arg_2"	"bigint"	64	0	1	2
2721	258	"res_0"	"month_interval"	32	0	0	0
2722	258	"arg_1"	"month_interval"	32	0	1	1
2723	258	"arg_2"	"bigint"	64	0	1	2
2724	259	"res_0"	"month_interval"	32	0	0	0
2725	259	"arg_1"	"month_interval"	32	0	1	1
2726	259	"arg_2"	"bigint"	64	0	1	2
2727	260	"res_0"	"month_interval"	32	0	0	0
2728	260	"arg_1"	"month_interval"	32	0	1	1
2729	260	"arg_2"	"bigint"	64	0	1	2
2730	261	"res_0"	"month_interval"	32	0	0	0
2731	261	"arg_1"	"month_interval"	32	0	1	1
2732	261	"arg_2"	"bigint"	64	0	1	2
2733	262	"res_0"	"sec_interval"	13	0	0	0
2734	262	"arg_1"	"sec_interval"	13	0	1	1
2735	262	"arg_2"	"bigint"	64	0	1	2
2736	263	"res_0"	"sec_interval"	13	0	0	0
2737	263	"arg_1"	"sec_interval"	13	0	1	1
2738	263	"arg_2"	"bigint"	64	0	1	2
2739	264	"res_0"	"sec_interval"	13	0	0	0
2740	264	"arg_1"	"sec_interval"	13	0	1	1
2741	264	"arg_2"	"bigint"	64	0	1	2
2742	265	"res_0"	"sec_interval"	13	0	0	0
2743	265	"arg_1"	"sec_interval"	13	0	1	1
2744	265	"arg_2"	"bigint"	64	0	1	2
2745	266	"res_0"	"wrd"	64	0	0	0
2746	266	"arg_1"	"wrd"	64	0	1	1
2747	266	"arg_2"	"wrd"	64	0	1	2
2748	267	"res_0"	"wrd"	64	0	0	0
2749	267	"arg_1"	"wrd"	64	0	1	1
2750	267	"arg_2"	"wrd"	64	0	1	2
2751	268	"res_0"	"wrd"	64	0	0	0
2752	268	"arg_1"	"wrd"	64	0	1	1
2753	268	"arg_2"	"wrd"	64	0	1	2
2754	269	"res_0"	"wrd"	64	0	0	0
2755	269	"arg_1"	"wrd"	64	0	1	1
2756	269	"arg_2"	"wrd"	64	0	1	2
2757	270	"res_0"	"wrd"	64	0	0	0
2758	270	"arg_1"	"wrd"	64	0	1	1
2759	270	"arg_2"	"wrd"	64	0	1	2
2760	271	"res_0"	"wrd"	64	0	0	0
2761	271	"arg_1"	"wrd"	64	0	1	1
2762	271	"arg_2"	"wrd"	64	0	1	2
2763	272	"res_0"	"wrd"	64	0	0	0
2764	272	"arg_1"	"wrd"	64	0	1	1
2765	272	"arg_2"	"wrd"	64	0	1	2
2766	273	"res_0"	"wrd"	64	0	0	0
2767	273	"arg_1"	"wrd"	64	0	1	1
2768	274	"res_0"	"wrd"	64	0	0	0
2769	274	"arg_1"	"wrd"	64	0	1	1
2770	274	"arg_2"	"int"	32	0	1	2
2771	275	"res_0"	"wrd"	64	0	0	0
2772	275	"arg_1"	"wrd"	64	0	1	1
2773	275	"arg_2"	"int"	32	0	1	2
2774	276	"res_0"	"wrd"	64	0	0	0
2775	276	"arg_1"	"wrd"	64	0	1	1
2776	277	"res_0"	"wrd"	64	0	0	0
2777	277	"arg_1"	"wrd"	64	0	1	1
2778	278	"res_0"	"tinyint"	8	0	0	0
2779	278	"arg_1"	"wrd"	64	0	1	1
2780	279	"res_0"	"wrd"	64	0	0	0
2781	279	"arg_1"	"wrd"	64	0	1	1
2782	279	"arg_2"	"wrd"	64	0	1	2
2783	280	"res_0"	"wrd"	64	0	0	0
2784	280	"arg_1"	"wrd"	64	0	1	1
2785	280	"arg_2"	"wrd"	64	0	1	2
2786	281	"res_0"	"month_interval"	32	0	0	0
2787	281	"arg_1"	"month_interval"	32	0	1	1
2788	281	"arg_2"	"wrd"	64	0	1	2
2789	282	"res_0"	"month_interval"	32	0	0	0
2790	282	"arg_1"	"month_interval"	32	0	1	1
2791	282	"arg_2"	"wrd"	64	0	1	2
2792	283	"res_0"	"month_interval"	32	0	0	0
2793	283	"arg_1"	"month_interval"	32	0	1	1
2794	283	"arg_2"	"wrd"	64	0	1	2
2795	284	"res_0"	"month_interval"	32	0	0	0
2796	284	"arg_1"	"month_interval"	32	0	1	1
2797	284	"arg_2"	"wrd"	64	0	1	2
2798	285	"res_0"	"sec_interval"	13	0	0	0
2799	285	"arg_1"	"sec_interval"	13	0	1	1
2800	285	"arg_2"	"wrd"	64	0	1	2
2801	286	"res_0"	"sec_interval"	13	0	0	0
2802	286	"arg_1"	"sec_interval"	13	0	1	1
2803	286	"arg_2"	"wrd"	64	0	1	2
2804	287	"res_0"	"sec_interval"	13	0	0	0
2805	287	"arg_1"	"sec_interval"	13	0	1	1
2806	287	"arg_2"	"wrd"	64	0	1	2
2807	288	"res_0"	"sec_interval"	13	0	0	0
2808	288	"arg_1"	"sec_interval"	13	0	1	1
2809	288	"arg_2"	"wrd"	64	0	1	2
2810	289	"res_0"	"decimal"	2	0	0	0
2811	289	"arg_1"	"decimal"	2	0	1	1
2812	289	"arg_2"	"decimal"	2	0	1	2
2813	290	"res_0"	"decimal"	2	0	0	0
2814	290	"arg_1"	"decimal"	2	0	1	1
2815	290	"arg_2"	"decimal"	2	0	1	2
2816	291	"res_0"	"decimal"	2	0	0	0
2817	291	"arg_1"	"decimal"	2	0	1	1
2818	291	"arg_2"	"decimal"	2	0	1	2
2819	292	"res_0"	"decimal"	2	0	0	0
2820	292	"arg_1"	"decimal"	2	0	1	1
2821	292	"arg_2"	"decimal"	2	0	1	2
2822	293	"res_0"	"decimal"	2	0	0	0
2823	293	"arg_1"	"decimal"	2	0	1	1
2824	293	"arg_2"	"decimal"	2	0	1	2
2825	294	"res_0"	"decimal"	2	0	0	0
2826	294	"arg_1"	"decimal"	2	0	1	1
2827	294	"arg_2"	"decimal"	2	0	1	2
2828	295	"res_0"	"decimal"	2	0	0	0
2829	295	"arg_1"	"decimal"	2	0	1	1
2830	295	"arg_2"	"decimal"	2	0	1	2
2831	296	"res_0"	"decimal"	2	0	0	0
2832	296	"arg_1"	"decimal"	2	0	1	1
2833	297	"res_0"	"decimal"	2	0	0	0
2834	297	"arg_1"	"decimal"	2	0	1	1
2835	297	"arg_2"	"int"	32	0	1	2
2836	298	"res_0"	"decimal"	2	0	0	0
2837	298	"arg_1"	"decimal"	2	0	1	1
2838	298	"arg_2"	"int"	32	0	1	2
2839	299	"res_0"	"decimal"	2	0	0	0
2840	299	"arg_1"	"decimal"	2	0	1	1
2841	300	"res_0"	"decimal"	2	0	0	0
2842	300	"arg_1"	"decimal"	2	0	1	1
2843	301	"res_0"	"tinyint"	8	0	0	0
2844	301	"arg_1"	"decimal"	2	0	1	1
2845	302	"res_0"	"decimal"	2	0	0	0
2846	302	"arg_1"	"decimal"	2	0	1	1
2847	302	"arg_2"	"tinyint"	8	0	1	2
2848	303	"res_0"	"decimal"	2	0	0	0
2849	303	"arg_1"	"decimal"	2	0	1	1
2850	303	"arg_2"	"tinyint"	8	0	1	2
2851	304	"res_0"	"month_interval"	32	0	0	0
2852	304	"arg_1"	"month_interval"	32	0	1	1
2853	304	"arg_2"	"decimal"	2	0	1	2
2854	305	"res_0"	"month_interval"	32	0	0	0
2855	305	"arg_1"	"month_interval"	32	0	1	1
2856	305	"arg_2"	"decimal"	2	0	1	2
2857	306	"res_0"	"month_interval"	32	0	0	0
2858	306	"arg_1"	"month_interval"	32	0	1	1
2859	306	"arg_2"	"decimal"	2	0	1	2
2860	307	"res_0"	"month_interval"	32	0	0	0
2861	307	"arg_1"	"month_interval"	32	0	1	1
2862	307	"arg_2"	"decimal"	2	0	1	2
2863	308	"res_0"	"sec_interval"	13	0	0	0
2864	308	"arg_1"	"sec_interval"	13	0	1	1
2865	308	"arg_2"	"decimal"	2	0	1	2
2866	309	"res_0"	"sec_interval"	13	0	0	0
2867	309	"arg_1"	"sec_interval"	13	0	1	1
2868	309	"arg_2"	"decimal"	2	0	1	2
2869	310	"res_0"	"sec_interval"	13	0	0	0
2870	310	"arg_1"	"sec_interval"	13	0	1	1
2871	310	"arg_2"	"decimal"	2	0	1	2
2872	311	"res_0"	"sec_interval"	13	0	0	0
2873	311	"arg_1"	"sec_interval"	13	0	1	1
2874	311	"arg_2"	"decimal"	2	0	1	2
2875	312	"res_0"	"decimal"	4	0	0	0
2876	312	"arg_1"	"decimal"	4	0	1	1
2877	312	"arg_2"	"decimal"	4	0	1	2
2878	313	"res_0"	"decimal"	4	0	0	0
2879	313	"arg_1"	"decimal"	4	0	1	1
2880	313	"arg_2"	"decimal"	4	0	1	2
2881	314	"res_0"	"decimal"	4	0	0	0
2882	314	"arg_1"	"decimal"	4	0	1	1
2883	314	"arg_2"	"decimal"	4	0	1	2
2884	315	"res_0"	"decimal"	4	0	0	0
2885	315	"arg_1"	"decimal"	4	0	1	1
2886	315	"arg_2"	"decimal"	4	0	1	2
2887	316	"res_0"	"decimal"	4	0	0	0
2888	316	"arg_1"	"decimal"	4	0	1	1
2889	316	"arg_2"	"decimal"	4	0	1	2
2890	317	"res_0"	"decimal"	4	0	0	0
2891	317	"arg_1"	"decimal"	4	0	1	1
2892	317	"arg_2"	"decimal"	4	0	1	2
2893	318	"res_0"	"decimal"	4	0	0	0
2894	318	"arg_1"	"decimal"	4	0	1	1
2895	318	"arg_2"	"decimal"	4	0	1	2
2896	319	"res_0"	"decimal"	4	0	0	0
2897	319	"arg_1"	"decimal"	4	0	1	1
2898	320	"res_0"	"decimal"	4	0	0	0
2899	320	"arg_1"	"decimal"	4	0	1	1
2900	320	"arg_2"	"int"	32	0	1	2
2901	321	"res_0"	"decimal"	4	0	0	0
2902	321	"arg_1"	"decimal"	4	0	1	1
2903	321	"arg_2"	"int"	32	0	1	2
2904	322	"res_0"	"decimal"	4	0	0	0
2905	322	"arg_1"	"decimal"	4	0	1	1
2906	323	"res_0"	"decimal"	4	0	0	0
2907	323	"arg_1"	"decimal"	4	0	1	1
2908	324	"res_0"	"tinyint"	8	0	0	0
2909	324	"arg_1"	"decimal"	4	0	1	1
2910	325	"res_0"	"decimal"	4	0	0	0
2911	325	"arg_1"	"decimal"	4	0	1	1
2912	325	"arg_2"	"smallint"	16	0	1	2
2913	326	"res_0"	"decimal"	4	0	0	0
2914	326	"arg_1"	"decimal"	4	0	1	1
2915	326	"arg_2"	"smallint"	16	0	1	2
2916	327	"res_0"	"month_interval"	32	0	0	0
2917	327	"arg_1"	"month_interval"	32	0	1	1
2918	327	"arg_2"	"decimal"	4	0	1	2
2919	328	"res_0"	"month_interval"	32	0	0	0
2920	328	"arg_1"	"month_interval"	32	0	1	1
2921	328	"arg_2"	"decimal"	4	0	1	2
2922	329	"res_0"	"month_interval"	32	0	0	0
2923	329	"arg_1"	"month_interval"	32	0	1	1
2924	329	"arg_2"	"decimal"	4	0	1	2
2925	330	"res_0"	"month_interval"	32	0	0	0
2926	330	"arg_1"	"month_interval"	32	0	1	1
2927	330	"arg_2"	"decimal"	4	0	1	2
2928	331	"res_0"	"sec_interval"	13	0	0	0
2929	331	"arg_1"	"sec_interval"	13	0	1	1
2930	331	"arg_2"	"decimal"	4	0	1	2
2931	332	"res_0"	"sec_interval"	13	0	0	0
2932	332	"arg_1"	"sec_interval"	13	0	1	1
2933	332	"arg_2"	"decimal"	4	0	1	2
2934	333	"res_0"	"sec_interval"	13	0	0	0
2935	333	"arg_1"	"sec_interval"	13	0	1	1
2936	333	"arg_2"	"decimal"	4	0	1	2
2937	334	"res_0"	"sec_interval"	13	0	0	0
2938	334	"arg_1"	"sec_interval"	13	0	1	1
2939	334	"arg_2"	"decimal"	4	0	1	2
2940	335	"res_0"	"decimal"	9	0	0	0
2941	335	"arg_1"	"decimal"	9	0	1	1
2942	335	"arg_2"	"decimal"	9	0	1	2
2943	336	"res_0"	"decimal"	9	0	0	0
2944	336	"arg_1"	"decimal"	9	0	1	1
2945	336	"arg_2"	"decimal"	9	0	1	2
2946	337	"res_0"	"decimal"	9	0	0	0
2947	337	"arg_1"	"decimal"	9	0	1	1
2948	337	"arg_2"	"decimal"	9	0	1	2
2949	338	"res_0"	"decimal"	9	0	0	0
2950	338	"arg_1"	"decimal"	9	0	1	1
2951	338	"arg_2"	"decimal"	9	0	1	2
2952	339	"res_0"	"decimal"	9	0	0	0
2953	339	"arg_1"	"decimal"	9	0	1	1
2954	339	"arg_2"	"decimal"	9	0	1	2
2955	340	"res_0"	"decimal"	9	0	0	0
2956	340	"arg_1"	"decimal"	9	0	1	1
2957	340	"arg_2"	"decimal"	9	0	1	2
2958	341	"res_0"	"decimal"	9	0	0	0
2959	341	"arg_1"	"decimal"	9	0	1	1
2960	341	"arg_2"	"decimal"	9	0	1	2
2961	342	"res_0"	"decimal"	9	0	0	0
2962	342	"arg_1"	"decimal"	9	0	1	1
2963	343	"res_0"	"decimal"	9	0	0	0
2964	343	"arg_1"	"decimal"	9	0	1	1
2965	343	"arg_2"	"int"	32	0	1	2
2966	344	"res_0"	"decimal"	9	0	0	0
2967	344	"arg_1"	"decimal"	9	0	1	1
2968	344	"arg_2"	"int"	32	0	1	2
2969	345	"res_0"	"decimal"	9	0	0	0
2970	345	"arg_1"	"decimal"	9	0	1	1
2971	346	"res_0"	"decimal"	9	0	0	0
2972	346	"arg_1"	"decimal"	9	0	1	1
2973	347	"res_0"	"tinyint"	8	0	0	0
2974	347	"arg_1"	"decimal"	9	0	1	1
2975	348	"res_0"	"decimal"	9	0	0	0
2976	348	"arg_1"	"decimal"	9	0	1	1
2977	348	"arg_2"	"int"	32	0	1	2
2978	349	"res_0"	"decimal"	9	0	0	0
2979	349	"arg_1"	"decimal"	9	0	1	1
2980	349	"arg_2"	"int"	32	0	1	2
2981	350	"res_0"	"month_interval"	32	0	0	0
2982	350	"arg_1"	"month_interval"	32	0	1	1
2983	350	"arg_2"	"decimal"	9	0	1	2
2984	351	"res_0"	"month_interval"	32	0	0	0
2985	351	"arg_1"	"month_interval"	32	0	1	1
2986	351	"arg_2"	"decimal"	9	0	1	2
2987	352	"res_0"	"month_interval"	32	0	0	0
2988	352	"arg_1"	"month_interval"	32	0	1	1
2989	352	"arg_2"	"decimal"	9	0	1	2
2990	353	"res_0"	"month_interval"	32	0	0	0
2991	353	"arg_1"	"month_interval"	32	0	1	1
2992	353	"arg_2"	"decimal"	9	0	1	2
2993	354	"res_0"	"sec_interval"	13	0	0	0
2994	354	"arg_1"	"sec_interval"	13	0	1	1
2995	354	"arg_2"	"decimal"	9	0	1	2
2996	355	"res_0"	"sec_interval"	13	0	0	0
2997	355	"arg_1"	"sec_interval"	13	0	1	1
2998	355	"arg_2"	"decimal"	9	0	1	2
2999	356	"res_0"	"sec_interval"	13	0	0	0
3000	356	"arg_1"	"sec_interval"	13	0	1	1
3001	356	"arg_2"	"decimal"	9	0	1	2
3002	357	"res_0"	"sec_interval"	13	0	0	0
3003	357	"arg_1"	"sec_interval"	13	0	1	1
3004	357	"arg_2"	"decimal"	9	0	1	2
3005	358	"res_0"	"decimal"	19	0	0	0
3006	358	"arg_1"	"decimal"	19	0	1	1
3007	358	"arg_2"	"decimal"	19	0	1	2
3008	359	"res_0"	"decimal"	19	0	0	0
3009	359	"arg_1"	"decimal"	19	0	1	1
3010	359	"arg_2"	"decimal"	19	0	1	2
3011	360	"res_0"	"decimal"	19	0	0	0
3012	360	"arg_1"	"decimal"	19	0	1	1
3013	360	"arg_2"	"decimal"	19	0	1	2
3014	361	"res_0"	"decimal"	19	0	0	0
3015	361	"arg_1"	"decimal"	19	0	1	1
3016	361	"arg_2"	"decimal"	19	0	1	2
3017	362	"res_0"	"decimal"	19	0	0	0
3018	362	"arg_1"	"decimal"	19	0	1	1
3019	362	"arg_2"	"decimal"	19	0	1	2
3020	363	"res_0"	"decimal"	19	0	0	0
3021	363	"arg_1"	"decimal"	19	0	1	1
3022	363	"arg_2"	"decimal"	19	0	1	2
3023	364	"res_0"	"decimal"	19	0	0	0
3024	364	"arg_1"	"decimal"	19	0	1	1
3025	364	"arg_2"	"decimal"	19	0	1	2
3026	365	"res_0"	"decimal"	19	0	0	0
3027	365	"arg_1"	"decimal"	19	0	1	1
3028	366	"res_0"	"decimal"	19	0	0	0
3029	366	"arg_1"	"decimal"	19	0	1	1
3030	366	"arg_2"	"int"	32	0	1	2
3031	367	"res_0"	"decimal"	19	0	0	0
3032	367	"arg_1"	"decimal"	19	0	1	1
3033	367	"arg_2"	"int"	32	0	1	2
3034	368	"res_0"	"decimal"	19	0	0	0
3035	368	"arg_1"	"decimal"	19	0	1	1
3036	369	"res_0"	"decimal"	19	0	0	0
3037	369	"arg_1"	"decimal"	19	0	1	1
3038	370	"res_0"	"tinyint"	8	0	0	0
3039	370	"arg_1"	"decimal"	19	0	1	1
3040	371	"res_0"	"decimal"	19	0	0	0
3041	371	"arg_1"	"decimal"	19	0	1	1
3042	371	"arg_2"	"bigint"	64	0	1	2
3043	372	"res_0"	"decimal"	19	0	0	0
3044	372	"arg_1"	"decimal"	19	0	1	1
3045	372	"arg_2"	"bigint"	64	0	1	2
3046	373	"res_0"	"month_interval"	32	0	0	0
3047	373	"arg_1"	"month_interval"	32	0	1	1
3048	373	"arg_2"	"decimal"	19	0	1	2
3049	374	"res_0"	"month_interval"	32	0	0	0
3050	374	"arg_1"	"month_interval"	32	0	1	1
3051	374	"arg_2"	"decimal"	19	0	1	2
3052	375	"res_0"	"month_interval"	32	0	0	0
3053	375	"arg_1"	"month_interval"	32	0	1	1
3054	375	"arg_2"	"decimal"	19	0	1	2
3055	376	"res_0"	"month_interval"	32	0	0	0
3056	376	"arg_1"	"month_interval"	32	0	1	1
3057	376	"arg_2"	"decimal"	19	0	1	2
3058	377	"res_0"	"sec_interval"	13	0	0	0
3059	377	"arg_1"	"sec_interval"	13	0	1	1
3060	377	"arg_2"	"decimal"	19	0	1	2
3061	378	"res_0"	"sec_interval"	13	0	0	0
3062	378	"arg_1"	"sec_interval"	13	0	1	1
3063	378	"arg_2"	"decimal"	19	0	1	2
3064	379	"res_0"	"sec_interval"	13	0	0	0
3065	379	"arg_1"	"sec_interval"	13	0	1	1
3066	379	"arg_2"	"decimal"	19	0	1	2
3067	380	"res_0"	"sec_interval"	13	0	0	0
3068	380	"arg_1"	"sec_interval"	13	0	1	1
3069	380	"arg_2"	"decimal"	19	0	1	2
3070	381	"res_0"	"real"	24	0	0	0
3071	381	"arg_1"	"real"	24	0	1	1
3072	381	"arg_2"	"real"	24	0	1	2
3073	382	"res_0"	"real"	24	0	0	0
3074	382	"arg_1"	"real"	24	0	1	1
3075	382	"arg_2"	"real"	24	0	1	2
3076	383	"res_0"	"real"	24	0	0	0
3077	383	"arg_1"	"real"	24	0	1	1
3078	383	"arg_2"	"real"	24	0	1	2
3079	384	"res_0"	"real"	24	0	0	0
3080	384	"arg_1"	"real"	24	0	1	1
3081	384	"arg_2"	"real"	24	0	1	2
3082	385	"res_0"	"real"	24	0	0	0
3083	385	"arg_1"	"real"	24	0	1	1
3084	386	"res_0"	"real"	24	0	0	0
3085	386	"arg_1"	"real"	24	0	1	1
3086	387	"res_0"	"tinyint"	8	0	0	0
3087	387	"arg_1"	"real"	24	0	1	1
3088	388	"res_0"	"real"	24	0	0	0
3089	388	"arg_1"	"real"	24	0	1	1
3090	388	"arg_2"	"real"	24	0	1	2
3091	389	"res_0"	"real"	24	0	0	0
3092	389	"arg_1"	"real"	24	0	1	1
3093	389	"arg_2"	"real"	24	0	1	2
3094	390	"res_0"	"month_interval"	32	0	0	0
3095	390	"arg_1"	"month_interval"	32	0	1	1
3096	390	"arg_2"	"real"	24	0	1	2
3097	391	"res_0"	"month_interval"	32	0	0	0
3098	391	"arg_1"	"month_interval"	32	0	1	1
3099	391	"arg_2"	"real"	24	0	1	2
3100	392	"res_0"	"month_interval"	32	0	0	0
3101	392	"arg_1"	"month_interval"	32	0	1	1
3102	392	"arg_2"	"real"	24	0	1	2
3103	393	"res_0"	"month_interval"	32	0	0	0
3104	393	"arg_1"	"month_interval"	32	0	1	1
3105	393	"arg_2"	"real"	24	0	1	2
3106	394	"res_0"	"sec_interval"	13	0	0	0
3107	394	"arg_1"	"sec_interval"	13	0	1	1
3108	394	"arg_2"	"real"	24	0	1	2
3109	395	"res_0"	"sec_interval"	13	0	0	0
3110	395	"arg_1"	"sec_interval"	13	0	1	1
3111	395	"arg_2"	"real"	24	0	1	2
3112	396	"res_0"	"sec_interval"	13	0	0	0
3113	396	"arg_1"	"sec_interval"	13	0	1	1
3114	396	"arg_2"	"real"	24	0	1	2
3115	397	"res_0"	"sec_interval"	13	0	0	0
3116	397	"arg_1"	"sec_interval"	13	0	1	1
3117	397	"arg_2"	"real"	24	0	1	2
3118	398	"res_0"	"double"	53	0	0	0
3119	398	"arg_1"	"double"	53	0	1	1
3120	398	"arg_2"	"double"	53	0	1	2
3121	399	"res_0"	"double"	53	0	0	0
3122	399	"arg_1"	"double"	53	0	1	1
3123	399	"arg_2"	"double"	53	0	1	2
3124	400	"res_0"	"double"	53	0	0	0
3125	400	"arg_1"	"double"	53	0	1	1
3126	400	"arg_2"	"double"	53	0	1	2
3127	401	"res_0"	"double"	53	0	0	0
3128	401	"arg_1"	"double"	53	0	1	1
3129	401	"arg_2"	"double"	53	0	1	2
3130	402	"res_0"	"double"	53	0	0	0
3131	402	"arg_1"	"double"	53	0	1	1
3132	403	"res_0"	"double"	53	0	0	0
3133	403	"arg_1"	"double"	53	0	1	1
3134	404	"res_0"	"tinyint"	8	0	0	0
3135	404	"arg_1"	"double"	53	0	1	1
3136	405	"res_0"	"double"	53	0	0	0
3137	405	"arg_1"	"double"	53	0	1	1
3138	405	"arg_2"	"double"	53	0	1	2
3139	406	"res_0"	"double"	53	0	0	0
3140	406	"arg_1"	"double"	53	0	1	1
3141	406	"arg_2"	"double"	53	0	1	2
3142	407	"res_0"	"month_interval"	32	0	0	0
3143	407	"arg_1"	"month_interval"	32	0	1	1
3144	407	"arg_2"	"double"	53	0	1	2
3145	408	"res_0"	"month_interval"	32	0	0	0
3146	408	"arg_1"	"month_interval"	32	0	1	1
3147	408	"arg_2"	"double"	53	0	1	2
3148	409	"res_0"	"month_interval"	32	0	0	0
3149	409	"arg_1"	"month_interval"	32	0	1	1
3150	409	"arg_2"	"double"	53	0	1	2
3151	410	"res_0"	"month_interval"	32	0	0	0
3152	410	"arg_1"	"month_interval"	32	0	1	1
3153	410	"arg_2"	"double"	53	0	1	2
3154	411	"res_0"	"sec_interval"	13	0	0	0
3155	411	"arg_1"	"sec_interval"	13	0	1	1
3156	411	"arg_2"	"double"	53	0	1	2
3157	412	"res_0"	"sec_interval"	13	0	0	0
3158	412	"arg_1"	"sec_interval"	13	0	1	1
3159	412	"arg_2"	"double"	53	0	1	2
3160	413	"res_0"	"sec_interval"	13	0	0	0
3161	413	"arg_1"	"sec_interval"	13	0	1	1
3162	413	"arg_2"	"double"	53	0	1	2
3163	414	"res_0"	"sec_interval"	13	0	0	0
3164	414	"arg_1"	"sec_interval"	13	0	1	1
3165	414	"arg_2"	"double"	53	0	1	2
3166	415	"res_0"	"month_interval"	32	0	0	0
3167	415	"arg_1"	"month_interval"	32	0	1	1
3168	415	"arg_2"	"month_interval"	32	0	1	2
3169	416	"res_0"	"month_interval"	32	0	0	0
3170	416	"arg_1"	"month_interval"	32	0	1	1
3171	416	"arg_2"	"month_interval"	32	0	1	2
3172	417	"res_0"	"month_interval"	32	0	0	0
3173	417	"arg_1"	"month_interval"	32	0	1	1
3174	417	"arg_2"	"month_interval"	32	0	1	2
3175	418	"res_0"	"month_interval"	32	0	0	0
3176	418	"arg_1"	"month_interval"	32	0	1	1
3177	418	"arg_2"	"month_interval"	32	0	1	2
3178	419	"res_0"	"month_interval"	32	0	0	0
3179	419	"arg_1"	"month_interval"	32	0	1	1
3180	420	"res_0"	"month_interval"	32	0	0	0
3181	420	"arg_1"	"month_interval"	32	0	1	1
3182	421	"res_0"	"tinyint"	8	0	0	0
3183	421	"arg_1"	"month_interval"	32	0	1	1
3184	422	"res_0"	"month_interval"	32	0	0	0
3185	422	"arg_1"	"month_interval"	32	0	1	1
3186	422	"arg_2"	"int"	32	0	1	2
3187	423	"res_0"	"month_interval"	32	0	0	0
3188	423	"arg_1"	"month_interval"	32	0	1	1
3189	423	"arg_2"	"int"	32	0	1	2
3190	424	"res_0"	"sec_interval"	13	0	0	0
3191	424	"arg_1"	"sec_interval"	13	0	1	1
3192	424	"arg_2"	"sec_interval"	13	0	1	2
3193	425	"res_0"	"sec_interval"	13	0	0	0
3194	425	"arg_1"	"sec_interval"	13	0	1	1
3195	425	"arg_2"	"sec_interval"	13	0	1	2
3196	426	"res_0"	"sec_interval"	13	0	0	0
3197	426	"arg_1"	"sec_interval"	13	0	1	1
3198	426	"arg_2"	"sec_interval"	13	0	1	2
3199	427	"res_0"	"sec_interval"	13	0	0	0
3200	427	"arg_1"	"sec_interval"	13	0	1	1
3201	427	"arg_2"	"sec_interval"	13	0	1	2
3202	428	"res_0"	"sec_interval"	13	0	0	0
3203	428	"arg_1"	"sec_interval"	13	0	1	1
3204	429	"res_0"	"sec_interval"	13	0	0	0
3205	429	"arg_1"	"sec_interval"	13	0	1	1
3206	430	"res_0"	"tinyint"	8	0	0	0
3207	430	"arg_1"	"sec_interval"	13	0	1	1
3208	431	"res_0"	"sec_interval"	13	0	0	0
3209	431	"arg_1"	"sec_interval"	13	0	1	1
3210	431	"arg_2"	"bigint"	64	0	1	2
3211	432	"res_0"	"sec_interval"	13	0	0	0
3212	432	"arg_1"	"sec_interval"	13	0	1	1
3213	432	"arg_2"	"bigint"	64	0	1	2
3214	433	"res_0"	"decimal"	4	0	0	0
3215	433	"arg_1"	"decimal"	4	0	1	1
3216	433	"arg_2"	"tinyint"	8	0	1	2
3217	434	"res_0"	"decimal"	4	0	0	0
3218	434	"arg_1"	"tinyint"	8	0	1	1
3219	434	"arg_2"	"decimal"	4	0	1	2
3220	435	"res_0"	"decimal"	4	0	0	0
3221	435	"arg_1"	"decimal"	4	0	1	1
3222	435	"arg_2"	"decimal"	2	0	1	2
3223	436	"res_0"	"decimal"	4	0	0	0
3224	436	"arg_1"	"decimal"	2	0	1	1
3225	436	"arg_2"	"decimal"	4	0	1	2
3226	437	"res_0"	"decimal"	9	0	0	0
3227	437	"arg_1"	"decimal"	9	0	1	1
3228	437	"arg_2"	"tinyint"	8	0	1	2
3229	438	"res_0"	"decimal"	9	0	0	0
3230	438	"arg_1"	"tinyint"	8	0	1	1
3231	438	"arg_2"	"decimal"	9	0	1	2
3232	439	"res_0"	"decimal"	9	0	0	0
3233	439	"arg_1"	"decimal"	9	0	1	1
3234	439	"arg_2"	"smallint"	16	0	1	2
3235	440	"res_0"	"decimal"	9	0	0	0
3236	440	"arg_1"	"smallint"	16	0	1	1
3237	440	"arg_2"	"decimal"	9	0	1	2
3238	441	"res_0"	"decimal"	9	0	0	0
3239	441	"arg_1"	"decimal"	9	0	1	1
3240	441	"arg_2"	"decimal"	2	0	1	2
3241	442	"res_0"	"decimal"	9	0	0	0
3242	442	"arg_1"	"decimal"	2	0	1	1
3243	442	"arg_2"	"decimal"	9	0	1	2
3244	443	"res_0"	"decimal"	9	0	0	0
3245	443	"arg_1"	"decimal"	9	0	1	1
3246	443	"arg_2"	"decimal"	4	0	1	2
3247	444	"res_0"	"decimal"	9	0	0	0
3248	444	"arg_1"	"decimal"	4	0	1	1
3249	444	"arg_2"	"decimal"	9	0	1	2
3250	445	"res_0"	"decimal"	19	0	0	0
3251	445	"arg_1"	"decimal"	19	0	1	1
3252	445	"arg_2"	"tinyint"	8	0	1	2
3253	446	"res_0"	"decimal"	19	0	0	0
3254	446	"arg_1"	"tinyint"	8	0	1	1
3255	446	"arg_2"	"decimal"	19	0	1	2
3256	447	"res_0"	"decimal"	19	0	0	0
3257	447	"arg_1"	"decimal"	19	0	1	1
3258	447	"arg_2"	"smallint"	16	0	1	2
3259	448	"res_0"	"decimal"	19	0	0	0
3260	448	"arg_1"	"smallint"	16	0	1	1
3261	448	"arg_2"	"decimal"	19	0	1	2
3262	449	"res_0"	"decimal"	19	0	0	0
3263	449	"arg_1"	"decimal"	19	0	1	1
3264	449	"arg_2"	"int"	32	0	1	2
3265	450	"res_0"	"decimal"	19	0	0	0
3266	450	"arg_1"	"int"	32	0	1	1
3267	450	"arg_2"	"decimal"	19	0	1	2
3268	451	"res_0"	"decimal"	19	0	0	0
3269	451	"arg_1"	"decimal"	19	0	1	1
3270	451	"arg_2"	"wrd"	64	0	1	2
3271	452	"res_0"	"decimal"	19	0	0	0
3272	452	"arg_1"	"wrd"	64	0	1	1
3273	452	"arg_2"	"decimal"	19	0	1	2
3274	453	"res_0"	"decimal"	19	0	0	0
3275	453	"arg_1"	"decimal"	19	0	1	1
3276	453	"arg_2"	"decimal"	2	0	1	2
3277	454	"res_0"	"decimal"	19	0	0	0
3278	454	"arg_1"	"decimal"	2	0	1	1
3279	454	"arg_2"	"decimal"	19	0	1	2
3280	455	"res_0"	"decimal"	19	0	0	0
3281	455	"arg_1"	"decimal"	19	0	1	1
3282	455	"arg_2"	"decimal"	4	0	1	2
3283	456	"res_0"	"decimal"	19	0	0	0
3284	456	"arg_1"	"decimal"	4	0	1	1
3285	456	"arg_2"	"decimal"	19	0	1	2
3286	457	"res_0"	"decimal"	19	0	0	0
3287	457	"arg_1"	"decimal"	19	0	1	1
3288	457	"arg_2"	"decimal"	9	0	1	2
3289	458	"res_0"	"decimal"	19	0	0	0
3290	458	"arg_1"	"decimal"	9	0	1	1
3291	458	"arg_2"	"decimal"	19	0	1	2
3292	459	"res_0"	"decimal"	2	0	0	0
3293	459	"arg_1"	"decimal"	2	0	1	1
3294	459	"arg_2"	"tinyint"	8	0	1	2
3295	460	"res_0"	"decimal"	4	0	0	0
3296	460	"arg_1"	"decimal"	4	0	1	1
3297	460	"arg_2"	"tinyint"	8	0	1	2
3298	461	"res_0"	"decimal"	9	0	0	0
3299	461	"arg_1"	"decimal"	9	0	1	1
3300	461	"arg_2"	"tinyint"	8	0	1	2
3301	462	"res_0"	"decimal"	19	0	0	0
3302	462	"arg_1"	"decimal"	19	0	1	1
3303	462	"arg_2"	"tinyint"	8	0	1	2
3304	463	"res_0"	"real"	24	0	0	0
3305	463	"arg_1"	"real"	24	0	1	1
3306	463	"arg_2"	"tinyint"	8	0	1	2
3307	464	"res_0"	"double"	53	0	0	0
3308	464	"arg_1"	"double"	53	0	1	1
3309	464	"arg_2"	"tinyint"	8	0	1	2
3310	465	"res_0"	"oid"	63	0	0	0
3311	465	"arg_1"	"oid"	63	0	1	1
3312	465	"arg_2"	"oid"	63	0	1	2
3313	466	"res_0"	"oid"	63	0	0	0
3314	466	"arg_1"	"tinyint"	8	0	1	1
3315	466	"arg_2"	"oid"	63	0	1	2
3316	467	"res_0"	"oid"	63	0	0	0
3317	467	"arg_1"	"smallint"	16	0	1	1
3318	467	"arg_2"	"oid"	63	0	1	2
3319	468	"res_0"	"oid"	63	0	0	0
3320	468	"arg_1"	"int"	32	0	1	1
3321	468	"arg_2"	"oid"	63	0	1	2
3322	469	"res_0"	"oid"	63	0	0	0
3323	469	"arg_1"	"bigint"	64	0	1	1
3324	469	"arg_2"	"oid"	63	0	1	2
3325	470	"res_0"	"oid"	63	0	0	0
3326	470	"arg_1"	"wrd"	64	0	1	1
3327	470	"arg_2"	"oid"	63	0	1	2
3328	471	"res_0"	"oid"	63	0	0	0
3329	471	"arg_1"	"decimal"	2	0	1	1
3330	471	"arg_2"	"oid"	63	0	1	2
3331	472	"res_0"	"oid"	63	0	0	0
3332	472	"arg_1"	"decimal"	4	0	1	1
3333	472	"arg_2"	"oid"	63	0	1	2
3334	473	"res_0"	"oid"	63	0	0	0
3335	473	"arg_1"	"decimal"	9	0	1	1
3336	473	"arg_2"	"oid"	63	0	1	2
3337	474	"res_0"	"oid"	63	0	0	0
3338	474	"arg_1"	"decimal"	19	0	1	1
3339	474	"arg_2"	"oid"	63	0	1	2
3340	475	"res_0"	"oid"	63	0	0	0
3341	475	"arg_1"	"real"	24	0	1	1
3342	475	"arg_2"	"oid"	63	0	1	2
3343	476	"res_0"	"oid"	63	0	0	0
3344	476	"arg_1"	"double"	53	0	1	1
3345	476	"arg_2"	"oid"	63	0	1	2
3346	477	"res_0"	"oid"	63	0	0	0
3347	477	"arg_1"	"month_interval"	32	0	1	1
3348	477	"arg_2"	"oid"	63	0	1	2
3349	478	"res_0"	"oid"	63	0	0	0
3350	478	"arg_1"	"sec_interval"	13	0	1	1
3351	478	"arg_2"	"oid"	63	0	1	2
3352	479	"res_0"	"oid"	63	0	0	0
3353	479	"arg_1"	"time"	7	0	1	1
3354	479	"arg_2"	"oid"	63	0	1	2
3355	480	"res_0"	"oid"	63	0	0	0
3356	480	"arg_1"	"timetz"	7	0	1	1
3357	480	"arg_2"	"oid"	63	0	1	2
3358	481	"res_0"	"oid"	63	0	0	0
3359	481	"arg_1"	"date"	0	0	1	1
3360	481	"arg_2"	"oid"	63	0	1	2
3361	482	"res_0"	"oid"	63	0	0	0
3362	482	"arg_1"	"timestamp"	7	0	1	1
3363	482	"arg_2"	"oid"	63	0	1	2
3364	483	"res_0"	"oid"	63	0	0	0
3365	483	"arg_1"	"timestamptz"	7	0	1	1
3366	483	"arg_2"	"oid"	63	0	1	2
3367	484	"res_0"	"oid"	63	0	0	0
3368	484	"arg_1"	"blob"	0	0	1	1
3369	484	"arg_2"	"oid"	63	0	1	2
3370	485	"res_0"	"oid"	63	0	0	0
3371	485	"arg_1"	"geometry"	0	0	1	1
3372	485	"arg_2"	"oid"	63	0	1	2
3373	486	"res_0"	"oid"	63	0	0	0
3374	486	"arg_1"	"geometrya"	0	0	1	1
3375	486	"arg_2"	"oid"	63	0	1	2
3376	487	"res_0"	"oid"	63	0	0	0
3377	487	"arg_1"	"mbr"	0	0	1	1
3378	487	"arg_2"	"oid"	63	0	1	2
3379	488	"res_0"	"tinyint"	8	0	0	0
3380	488	"arg_1"	"oid"	63	0	1	1
3381	488	"arg_2"	"tinyint"	8	0	1	2
3382	489	"res_0"	"tinyint"	8	0	0	0
3383	489	"arg_1"	"tinyint"	8	0	1	1
3384	489	"arg_2"	"tinyint"	8	0	1	2
3385	490	"res_0"	"tinyint"	8	0	0	0
3386	490	"arg_1"	"smallint"	16	0	1	1
3387	490	"arg_2"	"tinyint"	8	0	1	2
3388	491	"res_0"	"tinyint"	8	0	0	0
3389	491	"arg_1"	"int"	32	0	1	1
3390	491	"arg_2"	"tinyint"	8	0	1	2
3391	492	"res_0"	"tinyint"	8	0	0	0
3392	492	"arg_1"	"bigint"	64	0	1	1
3393	492	"arg_2"	"tinyint"	8	0	1	2
3394	493	"res_0"	"tinyint"	8	0	0	0
3395	493	"arg_1"	"wrd"	64	0	1	1
3396	493	"arg_2"	"tinyint"	8	0	1	2
3397	494	"res_0"	"tinyint"	8	0	0	0
3398	494	"arg_1"	"decimal"	2	0	1	1
3399	494	"arg_2"	"tinyint"	8	0	1	2
3400	495	"res_0"	"tinyint"	8	0	0	0
3401	495	"arg_1"	"decimal"	4	0	1	1
3402	495	"arg_2"	"tinyint"	8	0	1	2
3403	496	"res_0"	"tinyint"	8	0	0	0
3404	496	"arg_1"	"decimal"	9	0	1	1
3405	496	"arg_2"	"tinyint"	8	0	1	2
3406	497	"res_0"	"tinyint"	8	0	0	0
3407	497	"arg_1"	"decimal"	19	0	1	1
3408	497	"arg_2"	"tinyint"	8	0	1	2
3409	498	"res_0"	"tinyint"	8	0	0	0
3410	498	"arg_1"	"real"	24	0	1	1
3411	498	"arg_2"	"tinyint"	8	0	1	2
3412	499	"res_0"	"tinyint"	8	0	0	0
3413	499	"arg_1"	"double"	53	0	1	1
3414	499	"arg_2"	"tinyint"	8	0	1	2
3415	500	"res_0"	"tinyint"	8	0	0	0
3416	500	"arg_1"	"month_interval"	32	0	1	1
3417	500	"arg_2"	"tinyint"	8	0	1	2
3418	501	"res_0"	"tinyint"	8	0	0	0
3419	501	"arg_1"	"sec_interval"	13	0	1	1
3420	501	"arg_2"	"tinyint"	8	0	1	2
3421	502	"res_0"	"tinyint"	8	0	0	0
3422	502	"arg_1"	"time"	7	0	1	1
3423	502	"arg_2"	"tinyint"	8	0	1	2
3424	503	"res_0"	"tinyint"	8	0	0	0
3425	503	"arg_1"	"timetz"	7	0	1	1
3426	503	"arg_2"	"tinyint"	8	0	1	2
3427	504	"res_0"	"tinyint"	8	0	0	0
3428	504	"arg_1"	"date"	0	0	1	1
3429	504	"arg_2"	"tinyint"	8	0	1	2
3430	505	"res_0"	"tinyint"	8	0	0	0
3431	505	"arg_1"	"timestamp"	7	0	1	1
3432	505	"arg_2"	"tinyint"	8	0	1	2
3433	506	"res_0"	"tinyint"	8	0	0	0
3434	506	"arg_1"	"timestamptz"	7	0	1	1
3435	506	"arg_2"	"tinyint"	8	0	1	2
3436	507	"res_0"	"tinyint"	8	0	0	0
3437	507	"arg_1"	"blob"	0	0	1	1
3438	507	"arg_2"	"tinyint"	8	0	1	2
3439	508	"res_0"	"tinyint"	8	0	0	0
3440	508	"arg_1"	"geometry"	0	0	1	1
3441	508	"arg_2"	"tinyint"	8	0	1	2
3442	509	"res_0"	"tinyint"	8	0	0	0
3443	509	"arg_1"	"geometrya"	0	0	1	1
3444	509	"arg_2"	"tinyint"	8	0	1	2
3445	510	"res_0"	"tinyint"	8	0	0	0
3446	510	"arg_1"	"mbr"	0	0	1	1
3447	510	"arg_2"	"tinyint"	8	0	1	2
3448	511	"res_0"	"smallint"	16	0	0	0
3449	511	"arg_1"	"oid"	63	0	1	1
3450	511	"arg_2"	"smallint"	16	0	1	2
3451	512	"res_0"	"smallint"	16	0	0	0
3452	512	"arg_1"	"tinyint"	8	0	1	1
3453	512	"arg_2"	"smallint"	16	0	1	2
3454	513	"res_0"	"smallint"	16	0	0	0
3455	513	"arg_1"	"smallint"	16	0	1	1
3456	513	"arg_2"	"smallint"	16	0	1	2
3457	514	"res_0"	"smallint"	16	0	0	0
3458	514	"arg_1"	"int"	32	0	1	1
3459	514	"arg_2"	"smallint"	16	0	1	2
3460	515	"res_0"	"smallint"	16	0	0	0
3461	515	"arg_1"	"bigint"	64	0	1	1
3462	515	"arg_2"	"smallint"	16	0	1	2
3463	516	"res_0"	"smallint"	16	0	0	0
3464	516	"arg_1"	"wrd"	64	0	1	1
3465	516	"arg_2"	"smallint"	16	0	1	2
3466	517	"res_0"	"smallint"	16	0	0	0
3467	517	"arg_1"	"decimal"	2	0	1	1
3468	517	"arg_2"	"smallint"	16	0	1	2
3469	518	"res_0"	"smallint"	16	0	0	0
3470	518	"arg_1"	"decimal"	4	0	1	1
3471	518	"arg_2"	"smallint"	16	0	1	2
3472	519	"res_0"	"smallint"	16	0	0	0
3473	519	"arg_1"	"decimal"	9	0	1	1
3474	519	"arg_2"	"smallint"	16	0	1	2
3475	520	"res_0"	"smallint"	16	0	0	0
3476	520	"arg_1"	"decimal"	19	0	1	1
3477	520	"arg_2"	"smallint"	16	0	1	2
3478	521	"res_0"	"smallint"	16	0	0	0
3479	521	"arg_1"	"real"	24	0	1	1
3480	521	"arg_2"	"smallint"	16	0	1	2
3481	522	"res_0"	"smallint"	16	0	0	0
3482	522	"arg_1"	"double"	53	0	1	1
3483	522	"arg_2"	"smallint"	16	0	1	2
3484	523	"res_0"	"smallint"	16	0	0	0
3485	523	"arg_1"	"month_interval"	32	0	1	1
3486	523	"arg_2"	"smallint"	16	0	1	2
3487	524	"res_0"	"smallint"	16	0	0	0
3488	524	"arg_1"	"sec_interval"	13	0	1	1
3489	524	"arg_2"	"smallint"	16	0	1	2
3490	525	"res_0"	"smallint"	16	0	0	0
3491	525	"arg_1"	"time"	7	0	1	1
3492	525	"arg_2"	"smallint"	16	0	1	2
3493	526	"res_0"	"smallint"	16	0	0	0
3494	526	"arg_1"	"timetz"	7	0	1	1
3495	526	"arg_2"	"smallint"	16	0	1	2
3496	527	"res_0"	"smallint"	16	0	0	0
3497	527	"arg_1"	"date"	0	0	1	1
3498	527	"arg_2"	"smallint"	16	0	1	2
3499	528	"res_0"	"smallint"	16	0	0	0
3500	528	"arg_1"	"timestamp"	7	0	1	1
3501	528	"arg_2"	"smallint"	16	0	1	2
3502	529	"res_0"	"smallint"	16	0	0	0
3503	529	"arg_1"	"timestamptz"	7	0	1	1
3504	529	"arg_2"	"smallint"	16	0	1	2
3505	530	"res_0"	"smallint"	16	0	0	0
3506	530	"arg_1"	"blob"	0	0	1	1
3507	530	"arg_2"	"smallint"	16	0	1	2
3508	531	"res_0"	"smallint"	16	0	0	0
3509	531	"arg_1"	"geometry"	0	0	1	1
3510	531	"arg_2"	"smallint"	16	0	1	2
3511	532	"res_0"	"smallint"	16	0	0	0
3512	532	"arg_1"	"geometrya"	0	0	1	1
3513	532	"arg_2"	"smallint"	16	0	1	2
3514	533	"res_0"	"smallint"	16	0	0	0
3515	533	"arg_1"	"mbr"	0	0	1	1
3516	533	"arg_2"	"smallint"	16	0	1	2
3517	534	"res_0"	"int"	32	0	0	0
3518	534	"arg_1"	"oid"	63	0	1	1
3519	534	"arg_2"	"int"	32	0	1	2
3520	535	"res_0"	"int"	32	0	0	0
3521	535	"arg_1"	"tinyint"	8	0	1	1
3522	535	"arg_2"	"int"	32	0	1	2
3523	536	"res_0"	"int"	32	0	0	0
3524	536	"arg_1"	"smallint"	16	0	1	1
3525	536	"arg_2"	"int"	32	0	1	2
3526	537	"res_0"	"int"	32	0	0	0
3527	537	"arg_1"	"int"	32	0	1	1
3528	537	"arg_2"	"int"	32	0	1	2
3529	538	"res_0"	"int"	32	0	0	0
3530	538	"arg_1"	"bigint"	64	0	1	1
3531	538	"arg_2"	"int"	32	0	1	2
3532	539	"res_0"	"int"	32	0	0	0
3533	539	"arg_1"	"wrd"	64	0	1	1
3534	539	"arg_2"	"int"	32	0	1	2
3535	540	"res_0"	"int"	32	0	0	0
3536	540	"arg_1"	"decimal"	2	0	1	1
3537	540	"arg_2"	"int"	32	0	1	2
3538	541	"res_0"	"int"	32	0	0	0
3539	541	"arg_1"	"decimal"	4	0	1	1
3540	541	"arg_2"	"int"	32	0	1	2
3541	542	"res_0"	"int"	32	0	0	0
3542	542	"arg_1"	"decimal"	9	0	1	1
3543	542	"arg_2"	"int"	32	0	1	2
3544	543	"res_0"	"int"	32	0	0	0
3545	543	"arg_1"	"decimal"	19	0	1	1
3546	543	"arg_2"	"int"	32	0	1	2
3547	544	"res_0"	"int"	32	0	0	0
3548	544	"arg_1"	"real"	24	0	1	1
3549	544	"arg_2"	"int"	32	0	1	2
3550	545	"res_0"	"int"	32	0	0	0
3551	545	"arg_1"	"double"	53	0	1	1
3552	545	"arg_2"	"int"	32	0	1	2
3553	546	"res_0"	"int"	32	0	0	0
3554	546	"arg_1"	"month_interval"	32	0	1	1
3555	546	"arg_2"	"int"	32	0	1	2
3556	547	"res_0"	"int"	32	0	0	0
3557	547	"arg_1"	"sec_interval"	13	0	1	1
3558	547	"arg_2"	"int"	32	0	1	2
3559	548	"res_0"	"int"	32	0	0	0
3560	548	"arg_1"	"time"	7	0	1	1
3561	548	"arg_2"	"int"	32	0	1	2
3562	549	"res_0"	"int"	32	0	0	0
3563	549	"arg_1"	"timetz"	7	0	1	1
3564	549	"arg_2"	"int"	32	0	1	2
3565	550	"res_0"	"int"	32	0	0	0
3566	550	"arg_1"	"date"	0	0	1	1
3567	550	"arg_2"	"int"	32	0	1	2
3568	551	"res_0"	"int"	32	0	0	0
3569	551	"arg_1"	"timestamp"	7	0	1	1
3570	551	"arg_2"	"int"	32	0	1	2
3571	552	"res_0"	"int"	32	0	0	0
3572	552	"arg_1"	"timestamptz"	7	0	1	1
3573	552	"arg_2"	"int"	32	0	1	2
3574	553	"res_0"	"int"	32	0	0	0
3575	553	"arg_1"	"blob"	0	0	1	1
3576	553	"arg_2"	"int"	32	0	1	2
3577	554	"res_0"	"int"	32	0	0	0
3578	554	"arg_1"	"geometry"	0	0	1	1
3579	554	"arg_2"	"int"	32	0	1	2
3580	555	"res_0"	"int"	32	0	0	0
3581	555	"arg_1"	"geometrya"	0	0	1	1
3582	555	"arg_2"	"int"	32	0	1	2
3583	556	"res_0"	"int"	32	0	0	0
3584	556	"arg_1"	"mbr"	0	0	1	1
3585	556	"arg_2"	"int"	32	0	1	2
3586	557	"res_0"	"bigint"	64	0	0	0
3587	557	"arg_1"	"oid"	63	0	1	1
3588	557	"arg_2"	"bigint"	64	0	1	2
3589	558	"res_0"	"bigint"	64	0	0	0
3590	558	"arg_1"	"tinyint"	8	0	1	1
3591	558	"arg_2"	"bigint"	64	0	1	2
3592	559	"res_0"	"bigint"	64	0	0	0
3593	559	"arg_1"	"smallint"	16	0	1	1
3594	559	"arg_2"	"bigint"	64	0	1	2
3595	560	"res_0"	"bigint"	64	0	0	0
3596	560	"arg_1"	"int"	32	0	1	1
3597	560	"arg_2"	"bigint"	64	0	1	2
3598	561	"res_0"	"bigint"	64	0	0	0
3599	561	"arg_1"	"bigint"	64	0	1	1
3600	561	"arg_2"	"bigint"	64	0	1	2
3601	562	"res_0"	"bigint"	64	0	0	0
3602	562	"arg_1"	"wrd"	64	0	1	1
3603	562	"arg_2"	"bigint"	64	0	1	2
3604	563	"res_0"	"bigint"	64	0	0	0
3605	563	"arg_1"	"decimal"	2	0	1	1
3606	563	"arg_2"	"bigint"	64	0	1	2
3607	564	"res_0"	"bigint"	64	0	0	0
3608	564	"arg_1"	"decimal"	4	0	1	1
3609	564	"arg_2"	"bigint"	64	0	1	2
3610	565	"res_0"	"bigint"	64	0	0	0
3611	565	"arg_1"	"decimal"	9	0	1	1
3612	565	"arg_2"	"bigint"	64	0	1	2
3613	566	"res_0"	"bigint"	64	0	0	0
3614	566	"arg_1"	"decimal"	19	0	1	1
3615	566	"arg_2"	"bigint"	64	0	1	2
3616	567	"res_0"	"bigint"	64	0	0	0
3617	567	"arg_1"	"real"	24	0	1	1
3618	567	"arg_2"	"bigint"	64	0	1	2
3619	568	"res_0"	"bigint"	64	0	0	0
3620	568	"arg_1"	"double"	53	0	1	1
3621	568	"arg_2"	"bigint"	64	0	1	2
3622	569	"res_0"	"bigint"	64	0	0	0
3623	569	"arg_1"	"month_interval"	32	0	1	1
3624	569	"arg_2"	"bigint"	64	0	1	2
3625	570	"res_0"	"bigint"	64	0	0	0
3626	570	"arg_1"	"sec_interval"	13	0	1	1
3627	570	"arg_2"	"bigint"	64	0	1	2
3628	571	"res_0"	"bigint"	64	0	0	0
3629	571	"arg_1"	"time"	7	0	1	1
3630	571	"arg_2"	"bigint"	64	0	1	2
3631	572	"res_0"	"bigint"	64	0	0	0
3632	572	"arg_1"	"timetz"	7	0	1	1
3633	572	"arg_2"	"bigint"	64	0	1	2
3634	573	"res_0"	"bigint"	64	0	0	0
3635	573	"arg_1"	"date"	0	0	1	1
3636	573	"arg_2"	"bigint"	64	0	1	2
3637	574	"res_0"	"bigint"	64	0	0	0
3638	574	"arg_1"	"timestamp"	7	0	1	1
3639	574	"arg_2"	"bigint"	64	0	1	2
3640	575	"res_0"	"bigint"	64	0	0	0
3641	575	"arg_1"	"timestamptz"	7	0	1	1
3642	575	"arg_2"	"bigint"	64	0	1	2
3643	576	"res_0"	"bigint"	64	0	0	0
3644	576	"arg_1"	"blob"	0	0	1	1
3645	576	"arg_2"	"bigint"	64	0	1	2
3646	577	"res_0"	"bigint"	64	0	0	0
3647	577	"arg_1"	"geometry"	0	0	1	1
3648	577	"arg_2"	"bigint"	64	0	1	2
3649	578	"res_0"	"bigint"	64	0	0	0
3650	578	"arg_1"	"geometrya"	0	0	1	1
3651	578	"arg_2"	"bigint"	64	0	1	2
3652	579	"res_0"	"bigint"	64	0	0	0
3653	579	"arg_1"	"mbr"	0	0	1	1
3654	579	"arg_2"	"bigint"	64	0	1	2
3655	580	"res_0"	"wrd"	64	0	0	0
3656	580	"arg_1"	"oid"	63	0	1	1
3657	580	"arg_2"	"wrd"	64	0	1	2
3658	581	"res_0"	"wrd"	64	0	0	0
3659	581	"arg_1"	"tinyint"	8	0	1	1
3660	581	"arg_2"	"wrd"	64	0	1	2
3661	582	"res_0"	"wrd"	64	0	0	0
3662	582	"arg_1"	"smallint"	16	0	1	1
3663	582	"arg_2"	"wrd"	64	0	1	2
3664	583	"res_0"	"wrd"	64	0	0	0
3665	583	"arg_1"	"int"	32	0	1	1
3666	583	"arg_2"	"wrd"	64	0	1	2
3667	584	"res_0"	"wrd"	64	0	0	0
3668	584	"arg_1"	"bigint"	64	0	1	1
3669	584	"arg_2"	"wrd"	64	0	1	2
3670	585	"res_0"	"wrd"	64	0	0	0
3671	585	"arg_1"	"wrd"	64	0	1	1
3672	585	"arg_2"	"wrd"	64	0	1	2
3673	586	"res_0"	"wrd"	64	0	0	0
3674	586	"arg_1"	"decimal"	2	0	1	1
3675	586	"arg_2"	"wrd"	64	0	1	2
3676	587	"res_0"	"wrd"	64	0	0	0
3677	587	"arg_1"	"decimal"	4	0	1	1
3678	587	"arg_2"	"wrd"	64	0	1	2
3679	588	"res_0"	"wrd"	64	0	0	0
3680	588	"arg_1"	"decimal"	9	0	1	1
3681	588	"arg_2"	"wrd"	64	0	1	2
3682	589	"res_0"	"wrd"	64	0	0	0
3683	589	"arg_1"	"decimal"	19	0	1	1
3684	589	"arg_2"	"wrd"	64	0	1	2
3685	590	"res_0"	"wrd"	64	0	0	0
3686	590	"arg_1"	"real"	24	0	1	1
3687	590	"arg_2"	"wrd"	64	0	1	2
3688	591	"res_0"	"wrd"	64	0	0	0
3689	591	"arg_1"	"double"	53	0	1	1
3690	591	"arg_2"	"wrd"	64	0	1	2
3691	592	"res_0"	"wrd"	64	0	0	0
3692	592	"arg_1"	"month_interval"	32	0	1	1
3693	592	"arg_2"	"wrd"	64	0	1	2
3694	593	"res_0"	"wrd"	64	0	0	0
3695	593	"arg_1"	"sec_interval"	13	0	1	1
3696	593	"arg_2"	"wrd"	64	0	1	2
3697	594	"res_0"	"wrd"	64	0	0	0
3698	594	"arg_1"	"time"	7	0	1	1
3699	594	"arg_2"	"wrd"	64	0	1	2
3700	595	"res_0"	"wrd"	64	0	0	0
3701	595	"arg_1"	"timetz"	7	0	1	1
3702	595	"arg_2"	"wrd"	64	0	1	2
3703	596	"res_0"	"wrd"	64	0	0	0
3704	596	"arg_1"	"date"	0	0	1	1
3705	596	"arg_2"	"wrd"	64	0	1	2
3706	597	"res_0"	"wrd"	64	0	0	0
3707	597	"arg_1"	"timestamp"	7	0	1	1
3708	597	"arg_2"	"wrd"	64	0	1	2
3709	598	"res_0"	"wrd"	64	0	0	0
3710	598	"arg_1"	"timestamptz"	7	0	1	1
3711	598	"arg_2"	"wrd"	64	0	1	2
3712	599	"res_0"	"wrd"	64	0	0	0
3713	599	"arg_1"	"blob"	0	0	1	1
3714	599	"arg_2"	"wrd"	64	0	1	2
3715	600	"res_0"	"wrd"	64	0	0	0
3716	600	"arg_1"	"geometry"	0	0	1	1
3717	600	"arg_2"	"wrd"	64	0	1	2
3718	601	"res_0"	"wrd"	64	0	0	0
3719	601	"arg_1"	"geometrya"	0	0	1	1
3720	601	"arg_2"	"wrd"	64	0	1	2
3721	602	"res_0"	"wrd"	64	0	0	0
3722	602	"arg_1"	"mbr"	0	0	1	1
3723	602	"arg_2"	"wrd"	64	0	1	2
3724	603	"res_0"	"decimal"	2	0	0	0
3725	603	"arg_1"	"oid"	63	0	1	1
3726	603	"arg_2"	"decimal"	2	0	1	2
3727	604	"res_0"	"decimal"	2	0	0	0
3728	604	"arg_1"	"tinyint"	8	0	1	1
3729	604	"arg_2"	"decimal"	2	0	1	2
3730	605	"res_0"	"decimal"	2	0	0	0
3731	605	"arg_1"	"smallint"	16	0	1	1
3732	605	"arg_2"	"decimal"	2	0	1	2
3733	606	"res_0"	"decimal"	2	0	0	0
3734	606	"arg_1"	"int"	32	0	1	1
3735	606	"arg_2"	"decimal"	2	0	1	2
3736	607	"res_0"	"decimal"	2	0	0	0
3737	607	"arg_1"	"bigint"	64	0	1	1
3738	607	"arg_2"	"decimal"	2	0	1	2
3739	608	"res_0"	"decimal"	2	0	0	0
3740	608	"arg_1"	"wrd"	64	0	1	1
3741	608	"arg_2"	"decimal"	2	0	1	2
3742	609	"res_0"	"decimal"	2	0	0	0
3743	609	"arg_1"	"decimal"	2	0	1	1
3744	609	"arg_2"	"decimal"	2	0	1	2
3745	610	"res_0"	"decimal"	2	0	0	0
3746	610	"arg_1"	"decimal"	4	0	1	1
3747	610	"arg_2"	"decimal"	2	0	1	2
3748	611	"res_0"	"decimal"	2	0	0	0
3749	611	"arg_1"	"decimal"	9	0	1	1
3750	611	"arg_2"	"decimal"	2	0	1	2
3751	612	"res_0"	"decimal"	2	0	0	0
3752	612	"arg_1"	"decimal"	19	0	1	1
3753	612	"arg_2"	"decimal"	2	0	1	2
3754	613	"res_0"	"decimal"	2	0	0	0
3755	613	"arg_1"	"real"	24	0	1	1
3756	613	"arg_2"	"decimal"	2	0	1	2
3757	614	"res_0"	"decimal"	2	0	0	0
3758	614	"arg_1"	"double"	53	0	1	1
3759	614	"arg_2"	"decimal"	2	0	1	2
3760	615	"res_0"	"decimal"	2	0	0	0
3761	615	"arg_1"	"month_interval"	32	0	1	1
3762	615	"arg_2"	"decimal"	2	0	1	2
3763	616	"res_0"	"decimal"	2	0	0	0
3764	616	"arg_1"	"sec_interval"	13	0	1	1
3765	616	"arg_2"	"decimal"	2	0	1	2
3766	617	"res_0"	"decimal"	2	0	0	0
3767	617	"arg_1"	"time"	7	0	1	1
3768	617	"arg_2"	"decimal"	2	0	1	2
3769	618	"res_0"	"decimal"	2	0	0	0
3770	618	"arg_1"	"timetz"	7	0	1	1
3771	618	"arg_2"	"decimal"	2	0	1	2
3772	619	"res_0"	"decimal"	2	0	0	0
3773	619	"arg_1"	"date"	0	0	1	1
3774	619	"arg_2"	"decimal"	2	0	1	2
3775	620	"res_0"	"decimal"	2	0	0	0
3776	620	"arg_1"	"timestamp"	7	0	1	1
3777	620	"arg_2"	"decimal"	2	0	1	2
3778	621	"res_0"	"decimal"	2	0	0	0
3779	621	"arg_1"	"timestamptz"	7	0	1	1
3780	621	"arg_2"	"decimal"	2	0	1	2
3781	622	"res_0"	"decimal"	2	0	0	0
3782	622	"arg_1"	"blob"	0	0	1	1
3783	622	"arg_2"	"decimal"	2	0	1	2
3784	623	"res_0"	"decimal"	2	0	0	0
3785	623	"arg_1"	"geometry"	0	0	1	1
3786	623	"arg_2"	"decimal"	2	0	1	2
3787	624	"res_0"	"decimal"	2	0	0	0
3788	624	"arg_1"	"geometrya"	0	0	1	1
3789	624	"arg_2"	"decimal"	2	0	1	2
3790	625	"res_0"	"decimal"	2	0	0	0
3791	625	"arg_1"	"mbr"	0	0	1	1
3792	625	"arg_2"	"decimal"	2	0	1	2
3793	626	"res_0"	"decimal"	4	0	0	0
3794	626	"arg_1"	"oid"	63	0	1	1
3795	626	"arg_2"	"decimal"	4	0	1	2
3796	627	"res_0"	"decimal"	4	0	0	0
3797	627	"arg_1"	"tinyint"	8	0	1	1
3798	627	"arg_2"	"decimal"	4	0	1	2
3799	628	"res_0"	"decimal"	4	0	0	0
3800	628	"arg_1"	"smallint"	16	0	1	1
3801	628	"arg_2"	"decimal"	4	0	1	2
3802	629	"res_0"	"decimal"	4	0	0	0
3803	629	"arg_1"	"int"	32	0	1	1
3804	629	"arg_2"	"decimal"	4	0	1	2
3805	630	"res_0"	"decimal"	4	0	0	0
3806	630	"arg_1"	"bigint"	64	0	1	1
3807	630	"arg_2"	"decimal"	4	0	1	2
3808	631	"res_0"	"decimal"	4	0	0	0
3809	631	"arg_1"	"wrd"	64	0	1	1
3810	631	"arg_2"	"decimal"	4	0	1	2
3811	632	"res_0"	"decimal"	4	0	0	0
3812	632	"arg_1"	"decimal"	2	0	1	1
3813	632	"arg_2"	"decimal"	4	0	1	2
3814	633	"res_0"	"decimal"	4	0	0	0
3815	633	"arg_1"	"decimal"	4	0	1	1
3816	633	"arg_2"	"decimal"	4	0	1	2
3817	634	"res_0"	"decimal"	4	0	0	0
3818	634	"arg_1"	"decimal"	9	0	1	1
3819	634	"arg_2"	"decimal"	4	0	1	2
3820	635	"res_0"	"decimal"	4	0	0	0
3821	635	"arg_1"	"decimal"	19	0	1	1
3822	635	"arg_2"	"decimal"	4	0	1	2
3823	636	"res_0"	"decimal"	4	0	0	0
3824	636	"arg_1"	"real"	24	0	1	1
3825	636	"arg_2"	"decimal"	4	0	1	2
3826	637	"res_0"	"decimal"	4	0	0	0
3827	637	"arg_1"	"double"	53	0	1	1
3828	637	"arg_2"	"decimal"	4	0	1	2
3829	638	"res_0"	"decimal"	4	0	0	0
3830	638	"arg_1"	"month_interval"	32	0	1	1
3831	638	"arg_2"	"decimal"	4	0	1	2
3832	639	"res_0"	"decimal"	4	0	0	0
3833	639	"arg_1"	"sec_interval"	13	0	1	1
3834	639	"arg_2"	"decimal"	4	0	1	2
3835	640	"res_0"	"decimal"	4	0	0	0
3836	640	"arg_1"	"time"	7	0	1	1
3837	640	"arg_2"	"decimal"	4	0	1	2
3838	641	"res_0"	"decimal"	4	0	0	0
3839	641	"arg_1"	"timetz"	7	0	1	1
3840	641	"arg_2"	"decimal"	4	0	1	2
3841	642	"res_0"	"decimal"	4	0	0	0
3842	642	"arg_1"	"date"	0	0	1	1
3843	642	"arg_2"	"decimal"	4	0	1	2
3844	643	"res_0"	"decimal"	4	0	0	0
3845	643	"arg_1"	"timestamp"	7	0	1	1
3846	643	"arg_2"	"decimal"	4	0	1	2
3847	644	"res_0"	"decimal"	4	0	0	0
3848	644	"arg_1"	"timestamptz"	7	0	1	1
3849	644	"arg_2"	"decimal"	4	0	1	2
3850	645	"res_0"	"decimal"	4	0	0	0
3851	645	"arg_1"	"blob"	0	0	1	1
3852	645	"arg_2"	"decimal"	4	0	1	2
3853	646	"res_0"	"decimal"	4	0	0	0
3854	646	"arg_1"	"geometry"	0	0	1	1
3855	646	"arg_2"	"decimal"	4	0	1	2
3856	647	"res_0"	"decimal"	4	0	0	0
3857	647	"arg_1"	"geometrya"	0	0	1	1
3858	647	"arg_2"	"decimal"	4	0	1	2
3859	648	"res_0"	"decimal"	4	0	0	0
3860	648	"arg_1"	"mbr"	0	0	1	1
3861	648	"arg_2"	"decimal"	4	0	1	2
3862	649	"res_0"	"decimal"	9	0	0	0
3863	649	"arg_1"	"oid"	63	0	1	1
3864	649	"arg_2"	"decimal"	9	0	1	2
3865	650	"res_0"	"decimal"	9	0	0	0
3866	650	"arg_1"	"tinyint"	8	0	1	1
3867	650	"arg_2"	"decimal"	9	0	1	2
3868	651	"res_0"	"decimal"	9	0	0	0
3869	651	"arg_1"	"smallint"	16	0	1	1
3870	651	"arg_2"	"decimal"	9	0	1	2
3871	652	"res_0"	"decimal"	9	0	0	0
3872	652	"arg_1"	"int"	32	0	1	1
3873	652	"arg_2"	"decimal"	9	0	1	2
3874	653	"res_0"	"decimal"	9	0	0	0
3875	653	"arg_1"	"bigint"	64	0	1	1
3876	653	"arg_2"	"decimal"	9	0	1	2
3877	654	"res_0"	"decimal"	9	0	0	0
3878	654	"arg_1"	"wrd"	64	0	1	1
3879	654	"arg_2"	"decimal"	9	0	1	2
3880	655	"res_0"	"decimal"	9	0	0	0
3881	655	"arg_1"	"decimal"	2	0	1	1
3882	655	"arg_2"	"decimal"	9	0	1	2
3883	656	"res_0"	"decimal"	9	0	0	0
3884	656	"arg_1"	"decimal"	4	0	1	1
3885	656	"arg_2"	"decimal"	9	0	1	2
3886	657	"res_0"	"decimal"	9	0	0	0
3887	657	"arg_1"	"decimal"	9	0	1	1
3888	657	"arg_2"	"decimal"	9	0	1	2
3889	658	"res_0"	"decimal"	9	0	0	0
3890	658	"arg_1"	"decimal"	19	0	1	1
3891	658	"arg_2"	"decimal"	9	0	1	2
3892	659	"res_0"	"decimal"	9	0	0	0
3893	659	"arg_1"	"real"	24	0	1	1
3894	659	"arg_2"	"decimal"	9	0	1	2
3895	660	"res_0"	"decimal"	9	0	0	0
3896	660	"arg_1"	"double"	53	0	1	1
3897	660	"arg_2"	"decimal"	9	0	1	2
3898	661	"res_0"	"decimal"	9	0	0	0
3899	661	"arg_1"	"month_interval"	32	0	1	1
3900	661	"arg_2"	"decimal"	9	0	1	2
3901	662	"res_0"	"decimal"	9	0	0	0
3902	662	"arg_1"	"sec_interval"	13	0	1	1
3903	662	"arg_2"	"decimal"	9	0	1	2
3904	663	"res_0"	"decimal"	9	0	0	0
3905	663	"arg_1"	"time"	7	0	1	1
3906	663	"arg_2"	"decimal"	9	0	1	2
3907	664	"res_0"	"decimal"	9	0	0	0
3908	664	"arg_1"	"timetz"	7	0	1	1
3909	664	"arg_2"	"decimal"	9	0	1	2
3910	665	"res_0"	"decimal"	9	0	0	0
3911	665	"arg_1"	"date"	0	0	1	1
3912	665	"arg_2"	"decimal"	9	0	1	2
3913	666	"res_0"	"decimal"	9	0	0	0
3914	666	"arg_1"	"timestamp"	7	0	1	1
3915	666	"arg_2"	"decimal"	9	0	1	2
3916	667	"res_0"	"decimal"	9	0	0	0
3917	667	"arg_1"	"timestamptz"	7	0	1	1
3918	667	"arg_2"	"decimal"	9	0	1	2
3919	668	"res_0"	"decimal"	9	0	0	0
3920	668	"arg_1"	"blob"	0	0	1	1
3921	668	"arg_2"	"decimal"	9	0	1	2
3922	669	"res_0"	"decimal"	9	0	0	0
3923	669	"arg_1"	"geometry"	0	0	1	1
3924	669	"arg_2"	"decimal"	9	0	1	2
3925	670	"res_0"	"decimal"	9	0	0	0
3926	670	"arg_1"	"geometrya"	0	0	1	1
3927	670	"arg_2"	"decimal"	9	0	1	2
3928	671	"res_0"	"decimal"	9	0	0	0
3929	671	"arg_1"	"mbr"	0	0	1	1
3930	671	"arg_2"	"decimal"	9	0	1	2
3931	672	"res_0"	"decimal"	19	0	0	0
3932	672	"arg_1"	"oid"	63	0	1	1
3933	672	"arg_2"	"decimal"	19	0	1	2
3934	673	"res_0"	"decimal"	19	0	0	0
3935	673	"arg_1"	"tinyint"	8	0	1	1
3936	673	"arg_2"	"decimal"	19	0	1	2
3937	674	"res_0"	"decimal"	19	0	0	0
3938	674	"arg_1"	"smallint"	16	0	1	1
3939	674	"arg_2"	"decimal"	19	0	1	2
3940	675	"res_0"	"decimal"	19	0	0	0
3941	675	"arg_1"	"int"	32	0	1	1
3942	675	"arg_2"	"decimal"	19	0	1	2
3943	676	"res_0"	"decimal"	19	0	0	0
3944	676	"arg_1"	"bigint"	64	0	1	1
3945	676	"arg_2"	"decimal"	19	0	1	2
3946	677	"res_0"	"decimal"	19	0	0	0
3947	677	"arg_1"	"wrd"	64	0	1	1
3948	677	"arg_2"	"decimal"	19	0	1	2
3949	678	"res_0"	"decimal"	19	0	0	0
3950	678	"arg_1"	"decimal"	2	0	1	1
3951	678	"arg_2"	"decimal"	19	0	1	2
3952	679	"res_0"	"decimal"	19	0	0	0
3953	679	"arg_1"	"decimal"	4	0	1	1
3954	679	"arg_2"	"decimal"	19	0	1	2
3955	680	"res_0"	"decimal"	19	0	0	0
3956	680	"arg_1"	"decimal"	9	0	1	1
3957	680	"arg_2"	"decimal"	19	0	1	2
3958	681	"res_0"	"decimal"	19	0	0	0
3959	681	"arg_1"	"decimal"	19	0	1	1
3960	681	"arg_2"	"decimal"	19	0	1	2
3961	682	"res_0"	"decimal"	19	0	0	0
3962	682	"arg_1"	"real"	24	0	1	1
3963	682	"arg_2"	"decimal"	19	0	1	2
3964	683	"res_0"	"decimal"	19	0	0	0
3965	683	"arg_1"	"double"	53	0	1	1
3966	683	"arg_2"	"decimal"	19	0	1	2
3967	684	"res_0"	"decimal"	19	0	0	0
3968	684	"arg_1"	"month_interval"	32	0	1	1
3969	684	"arg_2"	"decimal"	19	0	1	2
3970	685	"res_0"	"decimal"	19	0	0	0
3971	685	"arg_1"	"sec_interval"	13	0	1	1
3972	685	"arg_2"	"decimal"	19	0	1	2
3973	686	"res_0"	"decimal"	19	0	0	0
3974	686	"arg_1"	"time"	7	0	1	1
3975	686	"arg_2"	"decimal"	19	0	1	2
3976	687	"res_0"	"decimal"	19	0	0	0
3977	687	"arg_1"	"timetz"	7	0	1	1
3978	687	"arg_2"	"decimal"	19	0	1	2
3979	688	"res_0"	"decimal"	19	0	0	0
3980	688	"arg_1"	"date"	0	0	1	1
3981	688	"arg_2"	"decimal"	19	0	1	2
3982	689	"res_0"	"decimal"	19	0	0	0
3983	689	"arg_1"	"timestamp"	7	0	1	1
3984	689	"arg_2"	"decimal"	19	0	1	2
3985	690	"res_0"	"decimal"	19	0	0	0
3986	690	"arg_1"	"timestamptz"	7	0	1	1
3987	690	"arg_2"	"decimal"	19	0	1	2
3988	691	"res_0"	"decimal"	19	0	0	0
3989	691	"arg_1"	"blob"	0	0	1	1
3990	691	"arg_2"	"decimal"	19	0	1	2
3991	692	"res_0"	"decimal"	19	0	0	0
3992	692	"arg_1"	"geometry"	0	0	1	1
3993	692	"arg_2"	"decimal"	19	0	1	2
3994	693	"res_0"	"decimal"	19	0	0	0
3995	693	"arg_1"	"geometrya"	0	0	1	1
3996	693	"arg_2"	"decimal"	19	0	1	2
3997	694	"res_0"	"decimal"	19	0	0	0
3998	694	"arg_1"	"mbr"	0	0	1	1
3999	694	"arg_2"	"decimal"	19	0	1	2
4000	695	"res_0"	"real"	24	0	0	0
4001	695	"arg_1"	"oid"	63	0	1	1
4002	695	"arg_2"	"real"	24	0	1	2
4003	696	"res_0"	"real"	24	0	0	0
4004	696	"arg_1"	"tinyint"	8	0	1	1
4005	696	"arg_2"	"real"	24	0	1	2
4006	697	"res_0"	"real"	24	0	0	0
4007	697	"arg_1"	"smallint"	16	0	1	1
4008	697	"arg_2"	"real"	24	0	1	2
4009	698	"res_0"	"real"	24	0	0	0
4010	698	"arg_1"	"int"	32	0	1	1
4011	698	"arg_2"	"real"	24	0	1	2
4012	699	"res_0"	"real"	24	0	0	0
4013	699	"arg_1"	"bigint"	64	0	1	1
4014	699	"arg_2"	"real"	24	0	1	2
4015	700	"res_0"	"real"	24	0	0	0
4016	700	"arg_1"	"wrd"	64	0	1	1
4017	700	"arg_2"	"real"	24	0	1	2
4018	701	"res_0"	"real"	24	0	0	0
4019	701	"arg_1"	"decimal"	2	0	1	1
4020	701	"arg_2"	"real"	24	0	1	2
4021	702	"res_0"	"real"	24	0	0	0
4022	702	"arg_1"	"decimal"	4	0	1	1
4023	702	"arg_2"	"real"	24	0	1	2
4024	703	"res_0"	"real"	24	0	0	0
4025	703	"arg_1"	"decimal"	9	0	1	1
4026	703	"arg_2"	"real"	24	0	1	2
4027	704	"res_0"	"real"	24	0	0	0
4028	704	"arg_1"	"decimal"	19	0	1	1
4029	704	"arg_2"	"real"	24	0	1	2
4030	705	"res_0"	"real"	24	0	0	0
4031	705	"arg_1"	"real"	24	0	1	1
4032	705	"arg_2"	"real"	24	0	1	2
4033	706	"res_0"	"real"	24	0	0	0
4034	706	"arg_1"	"double"	53	0	1	1
4035	706	"arg_2"	"real"	24	0	1	2
4036	707	"res_0"	"real"	24	0	0	0
4037	707	"arg_1"	"month_interval"	32	0	1	1
4038	707	"arg_2"	"real"	24	0	1	2
4039	708	"res_0"	"real"	24	0	0	0
4040	708	"arg_1"	"sec_interval"	13	0	1	1
4041	708	"arg_2"	"real"	24	0	1	2
4042	709	"res_0"	"real"	24	0	0	0
4043	709	"arg_1"	"time"	7	0	1	1
4044	709	"arg_2"	"real"	24	0	1	2
4045	710	"res_0"	"real"	24	0	0	0
4046	710	"arg_1"	"timetz"	7	0	1	1
4047	710	"arg_2"	"real"	24	0	1	2
4048	711	"res_0"	"real"	24	0	0	0
4049	711	"arg_1"	"date"	0	0	1	1
4050	711	"arg_2"	"real"	24	0	1	2
4051	712	"res_0"	"real"	24	0	0	0
4052	712	"arg_1"	"timestamp"	7	0	1	1
4053	712	"arg_2"	"real"	24	0	1	2
4054	713	"res_0"	"real"	24	0	0	0
4055	713	"arg_1"	"timestamptz"	7	0	1	1
4056	713	"arg_2"	"real"	24	0	1	2
4057	714	"res_0"	"real"	24	0	0	0
4058	714	"arg_1"	"blob"	0	0	1	1
4059	714	"arg_2"	"real"	24	0	1	2
4060	715	"res_0"	"real"	24	0	0	0
4061	715	"arg_1"	"geometry"	0	0	1	1
4062	715	"arg_2"	"real"	24	0	1	2
4063	716	"res_0"	"real"	24	0	0	0
4064	716	"arg_1"	"geometrya"	0	0	1	1
4065	716	"arg_2"	"real"	24	0	1	2
4066	717	"res_0"	"real"	24	0	0	0
4067	717	"arg_1"	"mbr"	0	0	1	1
4068	717	"arg_2"	"real"	24	0	1	2
4069	718	"res_0"	"double"	53	0	0	0
4070	718	"arg_1"	"oid"	63	0	1	1
4071	718	"arg_2"	"double"	53	0	1	2
4072	719	"res_0"	"double"	53	0	0	0
4073	719	"arg_1"	"tinyint"	8	0	1	1
4074	719	"arg_2"	"double"	53	0	1	2
4075	720	"res_0"	"double"	53	0	0	0
4076	720	"arg_1"	"smallint"	16	0	1	1
4077	720	"arg_2"	"double"	53	0	1	2
4078	721	"res_0"	"double"	53	0	0	0
4079	721	"arg_1"	"int"	32	0	1	1
4080	721	"arg_2"	"double"	53	0	1	2
4081	722	"res_0"	"double"	53	0	0	0
4082	722	"arg_1"	"bigint"	64	0	1	1
4083	722	"arg_2"	"double"	53	0	1	2
4084	723	"res_0"	"double"	53	0	0	0
4085	723	"arg_1"	"wrd"	64	0	1	1
4086	723	"arg_2"	"double"	53	0	1	2
4087	724	"res_0"	"double"	53	0	0	0
4088	724	"arg_1"	"decimal"	2	0	1	1
4089	724	"arg_2"	"double"	53	0	1	2
4090	725	"res_0"	"double"	53	0	0	0
4091	725	"arg_1"	"decimal"	4	0	1	1
4092	725	"arg_2"	"double"	53	0	1	2
4093	726	"res_0"	"double"	53	0	0	0
4094	726	"arg_1"	"decimal"	9	0	1	1
4095	726	"arg_2"	"double"	53	0	1	2
4096	727	"res_0"	"double"	53	0	0	0
4097	727	"arg_1"	"decimal"	19	0	1	1
4098	727	"arg_2"	"double"	53	0	1	2
4099	728	"res_0"	"double"	53	0	0	0
4100	728	"arg_1"	"real"	24	0	1	1
4101	728	"arg_2"	"double"	53	0	1	2
4102	729	"res_0"	"double"	53	0	0	0
4103	729	"arg_1"	"double"	53	0	1	1
4104	729	"arg_2"	"double"	53	0	1	2
4105	730	"res_0"	"double"	53	0	0	0
4106	730	"arg_1"	"month_interval"	32	0	1	1
4107	730	"arg_2"	"double"	53	0	1	2
4108	731	"res_0"	"double"	53	0	0	0
4109	731	"arg_1"	"sec_interval"	13	0	1	1
4110	731	"arg_2"	"double"	53	0	1	2
4111	732	"res_0"	"double"	53	0	0	0
4112	732	"arg_1"	"time"	7	0	1	1
4113	732	"arg_2"	"double"	53	0	1	2
4114	733	"res_0"	"double"	53	0	0	0
4115	733	"arg_1"	"timetz"	7	0	1	1
4116	733	"arg_2"	"double"	53	0	1	2
4117	734	"res_0"	"double"	53	0	0	0
4118	734	"arg_1"	"date"	0	0	1	1
4119	734	"arg_2"	"double"	53	0	1	2
4120	735	"res_0"	"double"	53	0	0	0
4121	735	"arg_1"	"timestamp"	7	0	1	1
4122	735	"arg_2"	"double"	53	0	1	2
4123	736	"res_0"	"double"	53	0	0	0
4124	736	"arg_1"	"timestamptz"	7	0	1	1
4125	736	"arg_2"	"double"	53	0	1	2
4126	737	"res_0"	"double"	53	0	0	0
4127	737	"arg_1"	"blob"	0	0	1	1
4128	737	"arg_2"	"double"	53	0	1	2
4129	738	"res_0"	"double"	53	0	0	0
4130	738	"arg_1"	"geometry"	0	0	1	1
4131	738	"arg_2"	"double"	53	0	1	2
4132	739	"res_0"	"double"	53	0	0	0
4133	739	"arg_1"	"geometrya"	0	0	1	1
4134	739	"arg_2"	"double"	53	0	1	2
4135	740	"res_0"	"double"	53	0	0	0
4136	740	"arg_1"	"mbr"	0	0	1	1
4137	740	"arg_2"	"double"	53	0	1	2
4138	741	"res_0"	"month_interval"	32	0	0	0
4139	741	"arg_1"	"oid"	63	0	1	1
4140	741	"arg_2"	"month_interval"	32	0	1	2
4141	742	"res_0"	"month_interval"	32	0	0	0
4142	742	"arg_1"	"tinyint"	8	0	1	1
4143	742	"arg_2"	"month_interval"	32	0	1	2
4144	743	"res_0"	"month_interval"	32	0	0	0
4145	743	"arg_1"	"smallint"	16	0	1	1
4146	743	"arg_2"	"month_interval"	32	0	1	2
4147	744	"res_0"	"month_interval"	32	0	0	0
4148	744	"arg_1"	"int"	32	0	1	1
4149	744	"arg_2"	"month_interval"	32	0	1	2
4150	745	"res_0"	"month_interval"	32	0	0	0
4151	745	"arg_1"	"bigint"	64	0	1	1
4152	745	"arg_2"	"month_interval"	32	0	1	2
4153	746	"res_0"	"month_interval"	32	0	0	0
4154	746	"arg_1"	"wrd"	64	0	1	1
4155	746	"arg_2"	"month_interval"	32	0	1	2
4156	747	"res_0"	"month_interval"	32	0	0	0
4157	747	"arg_1"	"decimal"	2	0	1	1
4158	747	"arg_2"	"month_interval"	32	0	1	2
4159	748	"res_0"	"month_interval"	32	0	0	0
4160	748	"arg_1"	"decimal"	4	0	1	1
4161	748	"arg_2"	"month_interval"	32	0	1	2
4162	749	"res_0"	"month_interval"	32	0	0	0
4163	749	"arg_1"	"decimal"	9	0	1	1
4164	749	"arg_2"	"month_interval"	32	0	1	2
4165	750	"res_0"	"month_interval"	32	0	0	0
4166	750	"arg_1"	"decimal"	19	0	1	1
4167	750	"arg_2"	"month_interval"	32	0	1	2
4168	751	"res_0"	"month_interval"	32	0	0	0
4169	751	"arg_1"	"real"	24	0	1	1
4170	751	"arg_2"	"month_interval"	32	0	1	2
4171	752	"res_0"	"month_interval"	32	0	0	0
4172	752	"arg_1"	"double"	53	0	1	1
4173	752	"arg_2"	"month_interval"	32	0	1	2
4174	753	"res_0"	"month_interval"	32	0	0	0
4175	753	"arg_1"	"month_interval"	32	0	1	1
4176	753	"arg_2"	"month_interval"	32	0	1	2
4177	754	"res_0"	"month_interval"	32	0	0	0
4178	754	"arg_1"	"sec_interval"	13	0	1	1
4179	754	"arg_2"	"month_interval"	32	0	1	2
4180	755	"res_0"	"month_interval"	32	0	0	0
4181	755	"arg_1"	"time"	7	0	1	1
4182	755	"arg_2"	"month_interval"	32	0	1	2
4183	756	"res_0"	"month_interval"	32	0	0	0
4184	756	"arg_1"	"timetz"	7	0	1	1
4185	756	"arg_2"	"month_interval"	32	0	1	2
4186	757	"res_0"	"month_interval"	32	0	0	0
4187	757	"arg_1"	"date"	0	0	1	1
4188	757	"arg_2"	"month_interval"	32	0	1	2
4189	758	"res_0"	"month_interval"	32	0	0	0
4190	758	"arg_1"	"timestamp"	7	0	1	1
4191	758	"arg_2"	"month_interval"	32	0	1	2
4192	759	"res_0"	"month_interval"	32	0	0	0
4193	759	"arg_1"	"timestamptz"	7	0	1	1
4194	759	"arg_2"	"month_interval"	32	0	1	2
4195	760	"res_0"	"month_interval"	32	0	0	0
4196	760	"arg_1"	"blob"	0	0	1	1
4197	760	"arg_2"	"month_interval"	32	0	1	2
4198	761	"res_0"	"month_interval"	32	0	0	0
4199	761	"arg_1"	"geometry"	0	0	1	1
4200	761	"arg_2"	"month_interval"	32	0	1	2
4201	762	"res_0"	"month_interval"	32	0	0	0
4202	762	"arg_1"	"geometrya"	0	0	1	1
4203	762	"arg_2"	"month_interval"	32	0	1	2
4204	763	"res_0"	"month_interval"	32	0	0	0
4205	763	"arg_1"	"mbr"	0	0	1	1
4206	763	"arg_2"	"month_interval"	32	0	1	2
4207	764	"res_0"	"sec_interval"	13	0	0	0
4208	764	"arg_1"	"oid"	63	0	1	1
4209	764	"arg_2"	"sec_interval"	13	0	1	2
4210	765	"res_0"	"sec_interval"	13	0	0	0
4211	765	"arg_1"	"tinyint"	8	0	1	1
4212	765	"arg_2"	"sec_interval"	13	0	1	2
4213	766	"res_0"	"sec_interval"	13	0	0	0
4214	766	"arg_1"	"smallint"	16	0	1	1
4215	766	"arg_2"	"sec_interval"	13	0	1	2
4216	767	"res_0"	"sec_interval"	13	0	0	0
4217	767	"arg_1"	"int"	32	0	1	1
4218	767	"arg_2"	"sec_interval"	13	0	1	2
4219	768	"res_0"	"sec_interval"	13	0	0	0
4220	768	"arg_1"	"bigint"	64	0	1	1
4221	768	"arg_2"	"sec_interval"	13	0	1	2
4222	769	"res_0"	"sec_interval"	13	0	0	0
4223	769	"arg_1"	"wrd"	64	0	1	1
4224	769	"arg_2"	"sec_interval"	13	0	1	2
4225	770	"res_0"	"sec_interval"	13	0	0	0
4226	770	"arg_1"	"decimal"	2	0	1	1
4227	770	"arg_2"	"sec_interval"	13	0	1	2
4228	771	"res_0"	"sec_interval"	13	0	0	0
4229	771	"arg_1"	"decimal"	4	0	1	1
4230	771	"arg_2"	"sec_interval"	13	0	1	2
4231	772	"res_0"	"sec_interval"	13	0	0	0
4232	772	"arg_1"	"decimal"	9	0	1	1
4233	772	"arg_2"	"sec_interval"	13	0	1	2
4234	773	"res_0"	"sec_interval"	13	0	0	0
4235	773	"arg_1"	"decimal"	19	0	1	1
4236	773	"arg_2"	"sec_interval"	13	0	1	2
4237	774	"res_0"	"sec_interval"	13	0	0	0
4238	774	"arg_1"	"real"	24	0	1	1
4239	774	"arg_2"	"sec_interval"	13	0	1	2
4240	775	"res_0"	"sec_interval"	13	0	0	0
4241	775	"arg_1"	"double"	53	0	1	1
4242	775	"arg_2"	"sec_interval"	13	0	1	2
4243	776	"res_0"	"sec_interval"	13	0	0	0
4244	776	"arg_1"	"month_interval"	32	0	1	1
4245	776	"arg_2"	"sec_interval"	13	0	1	2
4246	777	"res_0"	"sec_interval"	13	0	0	0
4247	777	"arg_1"	"sec_interval"	13	0	1	1
4248	777	"arg_2"	"sec_interval"	13	0	1	2
4249	778	"res_0"	"sec_interval"	13	0	0	0
4250	778	"arg_1"	"time"	7	0	1	1
4251	778	"arg_2"	"sec_interval"	13	0	1	2
4252	779	"res_0"	"sec_interval"	13	0	0	0
4253	779	"arg_1"	"timetz"	7	0	1	1
4254	779	"arg_2"	"sec_interval"	13	0	1	2
4255	780	"res_0"	"sec_interval"	13	0	0	0
4256	780	"arg_1"	"date"	0	0	1	1
4257	780	"arg_2"	"sec_interval"	13	0	1	2
4258	781	"res_0"	"sec_interval"	13	0	0	0
4259	781	"arg_1"	"timestamp"	7	0	1	1
4260	781	"arg_2"	"sec_interval"	13	0	1	2
4261	782	"res_0"	"sec_interval"	13	0	0	0
4262	782	"arg_1"	"timestamptz"	7	0	1	1
4263	782	"arg_2"	"sec_interval"	13	0	1	2
4264	783	"res_0"	"sec_interval"	13	0	0	0
4265	783	"arg_1"	"blob"	0	0	1	1
4266	783	"arg_2"	"sec_interval"	13	0	1	2
4267	784	"res_0"	"sec_interval"	13	0	0	0
4268	784	"arg_1"	"geometry"	0	0	1	1
4269	784	"arg_2"	"sec_interval"	13	0	1	2
4270	785	"res_0"	"sec_interval"	13	0	0	0
4271	785	"arg_1"	"geometrya"	0	0	1	1
4272	785	"arg_2"	"sec_interval"	13	0	1	2
4273	786	"res_0"	"sec_interval"	13	0	0	0
4274	786	"arg_1"	"mbr"	0	0	1	1
4275	786	"arg_2"	"sec_interval"	13	0	1	2
4276	787	"res_0"	"time"	7	0	0	0
4277	787	"arg_1"	"oid"	63	0	1	1
4278	787	"arg_2"	"time"	7	0	1	2
4279	788	"res_0"	"time"	7	0	0	0
4280	788	"arg_1"	"tinyint"	8	0	1	1
4281	788	"arg_2"	"time"	7	0	1	2
4282	789	"res_0"	"time"	7	0	0	0
4283	789	"arg_1"	"smallint"	16	0	1	1
4284	789	"arg_2"	"time"	7	0	1	2
4285	790	"res_0"	"time"	7	0	0	0
4286	790	"arg_1"	"int"	32	0	1	1
4287	790	"arg_2"	"time"	7	0	1	2
4288	791	"res_0"	"time"	7	0	0	0
4289	791	"arg_1"	"bigint"	64	0	1	1
4290	791	"arg_2"	"time"	7	0	1	2
4291	792	"res_0"	"time"	7	0	0	0
4292	792	"arg_1"	"wrd"	64	0	1	1
4293	792	"arg_2"	"time"	7	0	1	2
4294	793	"res_0"	"time"	7	0	0	0
4295	793	"arg_1"	"decimal"	2	0	1	1
4296	793	"arg_2"	"time"	7	0	1	2
4297	794	"res_0"	"time"	7	0	0	0
4298	794	"arg_1"	"decimal"	4	0	1	1
4299	794	"arg_2"	"time"	7	0	1	2
4300	795	"res_0"	"time"	7	0	0	0
4301	795	"arg_1"	"decimal"	9	0	1	1
4302	795	"arg_2"	"time"	7	0	1	2
4303	796	"res_0"	"time"	7	0	0	0
4304	796	"arg_1"	"decimal"	19	0	1	1
4305	796	"arg_2"	"time"	7	0	1	2
4306	797	"res_0"	"time"	7	0	0	0
4307	797	"arg_1"	"real"	24	0	1	1
4308	797	"arg_2"	"time"	7	0	1	2
4309	798	"res_0"	"time"	7	0	0	0
4310	798	"arg_1"	"double"	53	0	1	1
4311	798	"arg_2"	"time"	7	0	1	2
4312	799	"res_0"	"time"	7	0	0	0
4313	799	"arg_1"	"month_interval"	32	0	1	1
4314	799	"arg_2"	"time"	7	0	1	2
4315	800	"res_0"	"time"	7	0	0	0
4316	800	"arg_1"	"sec_interval"	13	0	1	1
4317	800	"arg_2"	"time"	7	0	1	2
4318	801	"res_0"	"time"	7	0	0	0
4319	801	"arg_1"	"time"	7	0	1	1
4320	801	"arg_2"	"time"	7	0	1	2
4321	802	"res_0"	"time"	7	0	0	0
4322	802	"arg_1"	"timetz"	7	0	1	1
4323	802	"arg_2"	"time"	7	0	1	2
4324	803	"res_0"	"time"	7	0	0	0
4325	803	"arg_1"	"date"	0	0	1	1
4326	803	"arg_2"	"time"	7	0	1	2
4327	804	"res_0"	"time"	7	0	0	0
4328	804	"arg_1"	"timestamp"	7	0	1	1
4329	804	"arg_2"	"time"	7	0	1	2
4330	805	"res_0"	"time"	7	0	0	0
4331	805	"arg_1"	"timestamptz"	7	0	1	1
4332	805	"arg_2"	"time"	7	0	1	2
4333	806	"res_0"	"time"	7	0	0	0
4334	806	"arg_1"	"blob"	0	0	1	1
4335	806	"arg_2"	"time"	7	0	1	2
4336	807	"res_0"	"time"	7	0	0	0
4337	807	"arg_1"	"geometry"	0	0	1	1
4338	807	"arg_2"	"time"	7	0	1	2
4339	808	"res_0"	"time"	7	0	0	0
4340	808	"arg_1"	"geometrya"	0	0	1	1
4341	808	"arg_2"	"time"	7	0	1	2
4342	809	"res_0"	"time"	7	0	0	0
4343	809	"arg_1"	"mbr"	0	0	1	1
4344	809	"arg_2"	"time"	7	0	1	2
4345	810	"res_0"	"timetz"	7	0	0	0
4346	810	"arg_1"	"oid"	63	0	1	1
4347	810	"arg_2"	"timetz"	7	0	1	2
4348	811	"res_0"	"timetz"	7	0	0	0
4349	811	"arg_1"	"tinyint"	8	0	1	1
4350	811	"arg_2"	"timetz"	7	0	1	2
4351	812	"res_0"	"timetz"	7	0	0	0
4352	812	"arg_1"	"smallint"	16	0	1	1
4353	812	"arg_2"	"timetz"	7	0	1	2
4354	813	"res_0"	"timetz"	7	0	0	0
4355	813	"arg_1"	"int"	32	0	1	1
4356	813	"arg_2"	"timetz"	7	0	1	2
4357	814	"res_0"	"timetz"	7	0	0	0
4358	814	"arg_1"	"bigint"	64	0	1	1
4359	814	"arg_2"	"timetz"	7	0	1	2
4360	815	"res_0"	"timetz"	7	0	0	0
4361	815	"arg_1"	"wrd"	64	0	1	1
4362	815	"arg_2"	"timetz"	7	0	1	2
4363	816	"res_0"	"timetz"	7	0	0	0
4364	816	"arg_1"	"decimal"	2	0	1	1
4365	816	"arg_2"	"timetz"	7	0	1	2
4366	817	"res_0"	"timetz"	7	0	0	0
4367	817	"arg_1"	"decimal"	4	0	1	1
4368	817	"arg_2"	"timetz"	7	0	1	2
4369	818	"res_0"	"timetz"	7	0	0	0
4370	818	"arg_1"	"decimal"	9	0	1	1
4371	818	"arg_2"	"timetz"	7	0	1	2
4372	819	"res_0"	"timetz"	7	0	0	0
4373	819	"arg_1"	"decimal"	19	0	1	1
4374	819	"arg_2"	"timetz"	7	0	1	2
4375	820	"res_0"	"timetz"	7	0	0	0
4376	820	"arg_1"	"real"	24	0	1	1
4377	820	"arg_2"	"timetz"	7	0	1	2
4378	821	"res_0"	"timetz"	7	0	0	0
4379	821	"arg_1"	"double"	53	0	1	1
4380	821	"arg_2"	"timetz"	7	0	1	2
4381	822	"res_0"	"timetz"	7	0	0	0
4382	822	"arg_1"	"month_interval"	32	0	1	1
4383	822	"arg_2"	"timetz"	7	0	1	2
4384	823	"res_0"	"timetz"	7	0	0	0
4385	823	"arg_1"	"sec_interval"	13	0	1	1
4386	823	"arg_2"	"timetz"	7	0	1	2
4387	824	"res_0"	"timetz"	7	0	0	0
4388	824	"arg_1"	"time"	7	0	1	1
4389	824	"arg_2"	"timetz"	7	0	1	2
4390	825	"res_0"	"timetz"	7	0	0	0
4391	825	"arg_1"	"timetz"	7	0	1	1
4392	825	"arg_2"	"timetz"	7	0	1	2
4393	826	"res_0"	"timetz"	7	0	0	0
4394	826	"arg_1"	"date"	0	0	1	1
4395	826	"arg_2"	"timetz"	7	0	1	2
4396	827	"res_0"	"timetz"	7	0	0	0
4397	827	"arg_1"	"timestamp"	7	0	1	1
4398	827	"arg_2"	"timetz"	7	0	1	2
4399	828	"res_0"	"timetz"	7	0	0	0
4400	828	"arg_1"	"timestamptz"	7	0	1	1
4401	828	"arg_2"	"timetz"	7	0	1	2
4402	829	"res_0"	"timetz"	7	0	0	0
4403	829	"arg_1"	"blob"	0	0	1	1
4404	829	"arg_2"	"timetz"	7	0	1	2
4405	830	"res_0"	"timetz"	7	0	0	0
4406	830	"arg_1"	"geometry"	0	0	1	1
4407	830	"arg_2"	"timetz"	7	0	1	2
4408	831	"res_0"	"timetz"	7	0	0	0
4409	831	"arg_1"	"geometrya"	0	0	1	1
4410	831	"arg_2"	"timetz"	7	0	1	2
4411	832	"res_0"	"timetz"	7	0	0	0
4412	832	"arg_1"	"mbr"	0	0	1	1
4413	832	"arg_2"	"timetz"	7	0	1	2
4414	833	"res_0"	"date"	0	0	0	0
4415	833	"arg_1"	"oid"	63	0	1	1
4416	833	"arg_2"	"date"	0	0	1	2
4417	834	"res_0"	"date"	0	0	0	0
4418	834	"arg_1"	"tinyint"	8	0	1	1
4419	834	"arg_2"	"date"	0	0	1	2
4420	835	"res_0"	"date"	0	0	0	0
4421	835	"arg_1"	"smallint"	16	0	1	1
4422	835	"arg_2"	"date"	0	0	1	2
4423	836	"res_0"	"date"	0	0	0	0
4424	836	"arg_1"	"int"	32	0	1	1
4425	836	"arg_2"	"date"	0	0	1	2
4426	837	"res_0"	"date"	0	0	0	0
4427	837	"arg_1"	"bigint"	64	0	1	1
4428	837	"arg_2"	"date"	0	0	1	2
4429	838	"res_0"	"date"	0	0	0	0
4430	838	"arg_1"	"wrd"	64	0	1	1
4431	838	"arg_2"	"date"	0	0	1	2
4432	839	"res_0"	"date"	0	0	0	0
4433	839	"arg_1"	"decimal"	2	0	1	1
4434	839	"arg_2"	"date"	0	0	1	2
4435	840	"res_0"	"date"	0	0	0	0
4436	840	"arg_1"	"decimal"	4	0	1	1
4437	840	"arg_2"	"date"	0	0	1	2
4438	841	"res_0"	"date"	0	0	0	0
4439	841	"arg_1"	"decimal"	9	0	1	1
4440	841	"arg_2"	"date"	0	0	1	2
4441	842	"res_0"	"date"	0	0	0	0
4442	842	"arg_1"	"decimal"	19	0	1	1
4443	842	"arg_2"	"date"	0	0	1	2
4444	843	"res_0"	"date"	0	0	0	0
4445	843	"arg_1"	"real"	24	0	1	1
4446	843	"arg_2"	"date"	0	0	1	2
4447	844	"res_0"	"date"	0	0	0	0
4448	844	"arg_1"	"double"	53	0	1	1
4449	844	"arg_2"	"date"	0	0	1	2
4450	845	"res_0"	"date"	0	0	0	0
4451	845	"arg_1"	"month_interval"	32	0	1	1
4452	845	"arg_2"	"date"	0	0	1	2
4453	846	"res_0"	"date"	0	0	0	0
4454	846	"arg_1"	"sec_interval"	13	0	1	1
4455	846	"arg_2"	"date"	0	0	1	2
4456	847	"res_0"	"date"	0	0	0	0
4457	847	"arg_1"	"time"	7	0	1	1
4458	847	"arg_2"	"date"	0	0	1	2
4459	848	"res_0"	"date"	0	0	0	0
4460	848	"arg_1"	"timetz"	7	0	1	1
4461	848	"arg_2"	"date"	0	0	1	2
4462	849	"res_0"	"date"	0	0	0	0
4463	849	"arg_1"	"date"	0	0	1	1
4464	849	"arg_2"	"date"	0	0	1	2
4465	850	"res_0"	"date"	0	0	0	0
4466	850	"arg_1"	"timestamp"	7	0	1	1
4467	850	"arg_2"	"date"	0	0	1	2
4468	851	"res_0"	"date"	0	0	0	0
4469	851	"arg_1"	"timestamptz"	7	0	1	1
4470	851	"arg_2"	"date"	0	0	1	2
4471	852	"res_0"	"date"	0	0	0	0
4472	852	"arg_1"	"blob"	0	0	1	1
4473	852	"arg_2"	"date"	0	0	1	2
4474	853	"res_0"	"date"	0	0	0	0
4475	853	"arg_1"	"geometry"	0	0	1	1
4476	853	"arg_2"	"date"	0	0	1	2
4477	854	"res_0"	"date"	0	0	0	0
4478	854	"arg_1"	"geometrya"	0	0	1	1
4479	854	"arg_2"	"date"	0	0	1	2
4480	855	"res_0"	"date"	0	0	0	0
4481	855	"arg_1"	"mbr"	0	0	1	1
4482	855	"arg_2"	"date"	0	0	1	2
4483	856	"res_0"	"timestamp"	7	0	0	0
4484	856	"arg_1"	"oid"	63	0	1	1
4485	856	"arg_2"	"timestamp"	7	0	1	2
4486	857	"res_0"	"timestamp"	7	0	0	0
4487	857	"arg_1"	"tinyint"	8	0	1	1
4488	857	"arg_2"	"timestamp"	7	0	1	2
4489	858	"res_0"	"timestamp"	7	0	0	0
4490	858	"arg_1"	"smallint"	16	0	1	1
4491	858	"arg_2"	"timestamp"	7	0	1	2
4492	859	"res_0"	"timestamp"	7	0	0	0
4493	859	"arg_1"	"int"	32	0	1	1
4494	859	"arg_2"	"timestamp"	7	0	1	2
4495	860	"res_0"	"timestamp"	7	0	0	0
4496	860	"arg_1"	"bigint"	64	0	1	1
4497	860	"arg_2"	"timestamp"	7	0	1	2
4498	861	"res_0"	"timestamp"	7	0	0	0
4499	861	"arg_1"	"wrd"	64	0	1	1
4500	861	"arg_2"	"timestamp"	7	0	1	2
4501	862	"res_0"	"timestamp"	7	0	0	0
4502	862	"arg_1"	"decimal"	2	0	1	1
4503	862	"arg_2"	"timestamp"	7	0	1	2
4504	863	"res_0"	"timestamp"	7	0	0	0
4505	863	"arg_1"	"decimal"	4	0	1	1
4506	863	"arg_2"	"timestamp"	7	0	1	2
4507	864	"res_0"	"timestamp"	7	0	0	0
4508	864	"arg_1"	"decimal"	9	0	1	1
4509	864	"arg_2"	"timestamp"	7	0	1	2
4510	865	"res_0"	"timestamp"	7	0	0	0
4511	865	"arg_1"	"decimal"	19	0	1	1
4512	865	"arg_2"	"timestamp"	7	0	1	2
4513	866	"res_0"	"timestamp"	7	0	0	0
4514	866	"arg_1"	"real"	24	0	1	1
4515	866	"arg_2"	"timestamp"	7	0	1	2
4516	867	"res_0"	"timestamp"	7	0	0	0
4517	867	"arg_1"	"double"	53	0	1	1
4518	867	"arg_2"	"timestamp"	7	0	1	2
4519	868	"res_0"	"timestamp"	7	0	0	0
4520	868	"arg_1"	"month_interval"	32	0	1	1
4521	868	"arg_2"	"timestamp"	7	0	1	2
4522	869	"res_0"	"timestamp"	7	0	0	0
4523	869	"arg_1"	"sec_interval"	13	0	1	1
4524	869	"arg_2"	"timestamp"	7	0	1	2
4525	870	"res_0"	"timestamp"	7	0	0	0
4526	870	"arg_1"	"time"	7	0	1	1
4527	870	"arg_2"	"timestamp"	7	0	1	2
4528	871	"res_0"	"timestamp"	7	0	0	0
4529	871	"arg_1"	"timetz"	7	0	1	1
4530	871	"arg_2"	"timestamp"	7	0	1	2
4531	872	"res_0"	"timestamp"	7	0	0	0
4532	872	"arg_1"	"date"	0	0	1	1
4533	872	"arg_2"	"timestamp"	7	0	1	2
4534	873	"res_0"	"timestamp"	7	0	0	0
4535	873	"arg_1"	"timestamp"	7	0	1	1
4536	873	"arg_2"	"timestamp"	7	0	1	2
4537	874	"res_0"	"timestamp"	7	0	0	0
4538	874	"arg_1"	"timestamptz"	7	0	1	1
4539	874	"arg_2"	"timestamp"	7	0	1	2
4540	875	"res_0"	"timestamp"	7	0	0	0
4541	875	"arg_1"	"blob"	0	0	1	1
4542	875	"arg_2"	"timestamp"	7	0	1	2
4543	876	"res_0"	"timestamp"	7	0	0	0
4544	876	"arg_1"	"geometry"	0	0	1	1
4545	876	"arg_2"	"timestamp"	7	0	1	2
4546	877	"res_0"	"timestamp"	7	0	0	0
4547	877	"arg_1"	"geometrya"	0	0	1	1
4548	877	"arg_2"	"timestamp"	7	0	1	2
4549	878	"res_0"	"timestamp"	7	0	0	0
4550	878	"arg_1"	"mbr"	0	0	1	1
4551	878	"arg_2"	"timestamp"	7	0	1	2
4552	879	"res_0"	"timestamptz"	7	0	0	0
4553	879	"arg_1"	"oid"	63	0	1	1
4554	879	"arg_2"	"timestamptz"	7	0	1	2
4555	880	"res_0"	"timestamptz"	7	0	0	0
4556	880	"arg_1"	"tinyint"	8	0	1	1
4557	880	"arg_2"	"timestamptz"	7	0	1	2
4558	881	"res_0"	"timestamptz"	7	0	0	0
4559	881	"arg_1"	"smallint"	16	0	1	1
4560	881	"arg_2"	"timestamptz"	7	0	1	2
4561	882	"res_0"	"timestamptz"	7	0	0	0
4562	882	"arg_1"	"int"	32	0	1	1
4563	882	"arg_2"	"timestamptz"	7	0	1	2
4564	883	"res_0"	"timestamptz"	7	0	0	0
4565	883	"arg_1"	"bigint"	64	0	1	1
4566	883	"arg_2"	"timestamptz"	7	0	1	2
4567	884	"res_0"	"timestamptz"	7	0	0	0
4568	884	"arg_1"	"wrd"	64	0	1	1
4569	884	"arg_2"	"timestamptz"	7	0	1	2
4570	885	"res_0"	"timestamptz"	7	0	0	0
4571	885	"arg_1"	"decimal"	2	0	1	1
4572	885	"arg_2"	"timestamptz"	7	0	1	2
4573	886	"res_0"	"timestamptz"	7	0	0	0
4574	886	"arg_1"	"decimal"	4	0	1	1
4575	886	"arg_2"	"timestamptz"	7	0	1	2
4576	887	"res_0"	"timestamptz"	7	0	0	0
4577	887	"arg_1"	"decimal"	9	0	1	1
4578	887	"arg_2"	"timestamptz"	7	0	1	2
4579	888	"res_0"	"timestamptz"	7	0	0	0
4580	888	"arg_1"	"decimal"	19	0	1	1
4581	888	"arg_2"	"timestamptz"	7	0	1	2
4582	889	"res_0"	"timestamptz"	7	0	0	0
4583	889	"arg_1"	"real"	24	0	1	1
4584	889	"arg_2"	"timestamptz"	7	0	1	2
4585	890	"res_0"	"timestamptz"	7	0	0	0
4586	890	"arg_1"	"double"	53	0	1	1
4587	890	"arg_2"	"timestamptz"	7	0	1	2
4588	891	"res_0"	"timestamptz"	7	0	0	0
4589	891	"arg_1"	"month_interval"	32	0	1	1
4590	891	"arg_2"	"timestamptz"	7	0	1	2
4591	892	"res_0"	"timestamptz"	7	0	0	0
4592	892	"arg_1"	"sec_interval"	13	0	1	1
4593	892	"arg_2"	"timestamptz"	7	0	1	2
4594	893	"res_0"	"timestamptz"	7	0	0	0
4595	893	"arg_1"	"time"	7	0	1	1
4596	893	"arg_2"	"timestamptz"	7	0	1	2
4597	894	"res_0"	"timestamptz"	7	0	0	0
4598	894	"arg_1"	"timetz"	7	0	1	1
4599	894	"arg_2"	"timestamptz"	7	0	1	2
4600	895	"res_0"	"timestamptz"	7	0	0	0
4601	895	"arg_1"	"date"	0	0	1	1
4602	895	"arg_2"	"timestamptz"	7	0	1	2
4603	896	"res_0"	"timestamptz"	7	0	0	0
4604	896	"arg_1"	"timestamp"	7	0	1	1
4605	896	"arg_2"	"timestamptz"	7	0	1	2
4606	897	"res_0"	"timestamptz"	7	0	0	0
4607	897	"arg_1"	"timestamptz"	7	0	1	1
4608	897	"arg_2"	"timestamptz"	7	0	1	2
4609	898	"res_0"	"timestamptz"	7	0	0	0
4610	898	"arg_1"	"blob"	0	0	1	1
4611	898	"arg_2"	"timestamptz"	7	0	1	2
4612	899	"res_0"	"timestamptz"	7	0	0	0
4613	899	"arg_1"	"geometry"	0	0	1	1
4614	899	"arg_2"	"timestamptz"	7	0	1	2
4615	900	"res_0"	"timestamptz"	7	0	0	0
4616	900	"arg_1"	"geometrya"	0	0	1	1
4617	900	"arg_2"	"timestamptz"	7	0	1	2
4618	901	"res_0"	"timestamptz"	7	0	0	0
4619	901	"arg_1"	"mbr"	0	0	1	1
4620	901	"arg_2"	"timestamptz"	7	0	1	2
4621	902	"res_0"	"blob"	0	0	0	0
4622	902	"arg_1"	"oid"	63	0	1	1
4623	902	"arg_2"	"blob"	0	0	1	2
4624	903	"res_0"	"blob"	0	0	0	0
4625	903	"arg_1"	"tinyint"	8	0	1	1
4626	903	"arg_2"	"blob"	0	0	1	2
4627	904	"res_0"	"blob"	0	0	0	0
4628	904	"arg_1"	"smallint"	16	0	1	1
4629	904	"arg_2"	"blob"	0	0	1	2
4630	905	"res_0"	"blob"	0	0	0	0
4631	905	"arg_1"	"int"	32	0	1	1
4632	905	"arg_2"	"blob"	0	0	1	2
4633	906	"res_0"	"blob"	0	0	0	0
4634	906	"arg_1"	"bigint"	64	0	1	1
4635	906	"arg_2"	"blob"	0	0	1	2
4636	907	"res_0"	"blob"	0	0	0	0
4637	907	"arg_1"	"wrd"	64	0	1	1
4638	907	"arg_2"	"blob"	0	0	1	2
4639	908	"res_0"	"blob"	0	0	0	0
4640	908	"arg_1"	"decimal"	2	0	1	1
4641	908	"arg_2"	"blob"	0	0	1	2
4642	909	"res_0"	"blob"	0	0	0	0
4643	909	"arg_1"	"decimal"	4	0	1	1
4644	909	"arg_2"	"blob"	0	0	1	2
4645	910	"res_0"	"blob"	0	0	0	0
4646	910	"arg_1"	"decimal"	9	0	1	1
4647	910	"arg_2"	"blob"	0	0	1	2
4648	911	"res_0"	"blob"	0	0	0	0
4649	911	"arg_1"	"decimal"	19	0	1	1
4650	911	"arg_2"	"blob"	0	0	1	2
4651	912	"res_0"	"blob"	0	0	0	0
4652	912	"arg_1"	"real"	24	0	1	1
4653	912	"arg_2"	"blob"	0	0	1	2
4654	913	"res_0"	"blob"	0	0	0	0
4655	913	"arg_1"	"double"	53	0	1	1
4656	913	"arg_2"	"blob"	0	0	1	2
4657	914	"res_0"	"blob"	0	0	0	0
4658	914	"arg_1"	"month_interval"	32	0	1	1
4659	914	"arg_2"	"blob"	0	0	1	2
4660	915	"res_0"	"blob"	0	0	0	0
4661	915	"arg_1"	"sec_interval"	13	0	1	1
4662	915	"arg_2"	"blob"	0	0	1	2
4663	916	"res_0"	"blob"	0	0	0	0
4664	916	"arg_1"	"time"	7	0	1	1
4665	916	"arg_2"	"blob"	0	0	1	2
4666	917	"res_0"	"blob"	0	0	0	0
4667	917	"arg_1"	"timetz"	7	0	1	1
4668	917	"arg_2"	"blob"	0	0	1	2
4669	918	"res_0"	"blob"	0	0	0	0
4670	918	"arg_1"	"date"	0	0	1	1
4671	918	"arg_2"	"blob"	0	0	1	2
4672	919	"res_0"	"blob"	0	0	0	0
4673	919	"arg_1"	"timestamp"	7	0	1	1
4674	919	"arg_2"	"blob"	0	0	1	2
4675	920	"res_0"	"blob"	0	0	0	0
4676	920	"arg_1"	"timestamptz"	7	0	1	1
4677	920	"arg_2"	"blob"	0	0	1	2
4678	921	"res_0"	"blob"	0	0	0	0
4679	921	"arg_1"	"blob"	0	0	1	1
4680	921	"arg_2"	"blob"	0	0	1	2
4681	922	"res_0"	"blob"	0	0	0	0
4682	922	"arg_1"	"geometry"	0	0	1	1
4683	922	"arg_2"	"blob"	0	0	1	2
4684	923	"res_0"	"blob"	0	0	0	0
4685	923	"arg_1"	"geometrya"	0	0	1	1
4686	923	"arg_2"	"blob"	0	0	1	2
4687	924	"res_0"	"blob"	0	0	0	0
4688	924	"arg_1"	"mbr"	0	0	1	1
4689	924	"arg_2"	"blob"	0	0	1	2
4690	925	"res_0"	"geometry"	0	0	0	0
4691	925	"arg_1"	"oid"	63	0	1	1
4692	925	"arg_2"	"geometry"	0	0	1	2
4693	926	"res_0"	"geometry"	0	0	0	0
4694	926	"arg_1"	"tinyint"	8	0	1	1
4695	926	"arg_2"	"geometry"	0	0	1	2
4696	927	"res_0"	"geometry"	0	0	0	0
4697	927	"arg_1"	"smallint"	16	0	1	1
4698	927	"arg_2"	"geometry"	0	0	1	2
4699	928	"res_0"	"geometry"	0	0	0	0
4700	928	"arg_1"	"int"	32	0	1	1
4701	928	"arg_2"	"geometry"	0	0	1	2
4702	929	"res_0"	"geometry"	0	0	0	0
4703	929	"arg_1"	"bigint"	64	0	1	1
4704	929	"arg_2"	"geometry"	0	0	1	2
4705	930	"res_0"	"geometry"	0	0	0	0
4706	930	"arg_1"	"wrd"	64	0	1	1
4707	930	"arg_2"	"geometry"	0	0	1	2
4708	931	"res_0"	"geometry"	0	0	0	0
4709	931	"arg_1"	"decimal"	2	0	1	1
4710	931	"arg_2"	"geometry"	0	0	1	2
4711	932	"res_0"	"geometry"	0	0	0	0
4712	932	"arg_1"	"decimal"	4	0	1	1
4713	932	"arg_2"	"geometry"	0	0	1	2
4714	933	"res_0"	"geometry"	0	0	0	0
4715	933	"arg_1"	"decimal"	9	0	1	1
4716	933	"arg_2"	"geometry"	0	0	1	2
4717	934	"res_0"	"geometry"	0	0	0	0
4718	934	"arg_1"	"decimal"	19	0	1	1
4719	934	"arg_2"	"geometry"	0	0	1	2
4720	935	"res_0"	"geometry"	0	0	0	0
4721	935	"arg_1"	"real"	24	0	1	1
4722	935	"arg_2"	"geometry"	0	0	1	2
4723	936	"res_0"	"geometry"	0	0	0	0
4724	936	"arg_1"	"double"	53	0	1	1
4725	936	"arg_2"	"geometry"	0	0	1	2
4726	937	"res_0"	"geometry"	0	0	0	0
4727	937	"arg_1"	"month_interval"	32	0	1	1
4728	937	"arg_2"	"geometry"	0	0	1	2
4729	938	"res_0"	"geometry"	0	0	0	0
4730	938	"arg_1"	"sec_interval"	13	0	1	1
4731	938	"arg_2"	"geometry"	0	0	1	2
4732	939	"res_0"	"geometry"	0	0	0	0
4733	939	"arg_1"	"time"	7	0	1	1
4734	939	"arg_2"	"geometry"	0	0	1	2
4735	940	"res_0"	"geometry"	0	0	0	0
4736	940	"arg_1"	"timetz"	7	0	1	1
4737	940	"arg_2"	"geometry"	0	0	1	2
4738	941	"res_0"	"geometry"	0	0	0	0
4739	941	"arg_1"	"date"	0	0	1	1
4740	941	"arg_2"	"geometry"	0	0	1	2
4741	942	"res_0"	"geometry"	0	0	0	0
4742	942	"arg_1"	"timestamp"	7	0	1	1
4743	942	"arg_2"	"geometry"	0	0	1	2
4744	943	"res_0"	"geometry"	0	0	0	0
4745	943	"arg_1"	"timestamptz"	7	0	1	1
4746	943	"arg_2"	"geometry"	0	0	1	2
4747	944	"res_0"	"geometry"	0	0	0	0
4748	944	"arg_1"	"blob"	0	0	1	1
4749	944	"arg_2"	"geometry"	0	0	1	2
4750	945	"res_0"	"geometry"	0	0	0	0
4751	945	"arg_1"	"geometry"	0	0	1	1
4752	945	"arg_2"	"geometry"	0	0	1	2
4753	946	"res_0"	"geometry"	0	0	0	0
4754	946	"arg_1"	"geometrya"	0	0	1	1
4755	946	"arg_2"	"geometry"	0	0	1	2
4756	947	"res_0"	"geometry"	0	0	0	0
4757	947	"arg_1"	"mbr"	0	0	1	1
4758	947	"arg_2"	"geometry"	0	0	1	2
4759	948	"res_0"	"geometrya"	0	0	0	0
4760	948	"arg_1"	"oid"	63	0	1	1
4761	948	"arg_2"	"geometrya"	0	0	1	2
4762	949	"res_0"	"geometrya"	0	0	0	0
4763	949	"arg_1"	"tinyint"	8	0	1	1
4764	949	"arg_2"	"geometrya"	0	0	1	2
4765	950	"res_0"	"geometrya"	0	0	0	0
4766	950	"arg_1"	"smallint"	16	0	1	1
4767	950	"arg_2"	"geometrya"	0	0	1	2
4768	951	"res_0"	"geometrya"	0	0	0	0
4769	951	"arg_1"	"int"	32	0	1	1
4770	951	"arg_2"	"geometrya"	0	0	1	2
4771	952	"res_0"	"geometrya"	0	0	0	0
4772	952	"arg_1"	"bigint"	64	0	1	1
4773	952	"arg_2"	"geometrya"	0	0	1	2
4774	953	"res_0"	"geometrya"	0	0	0	0
4775	953	"arg_1"	"wrd"	64	0	1	1
4776	953	"arg_2"	"geometrya"	0	0	1	2
4777	954	"res_0"	"geometrya"	0	0	0	0
4778	954	"arg_1"	"decimal"	2	0	1	1
4779	954	"arg_2"	"geometrya"	0	0	1	2
4780	955	"res_0"	"geometrya"	0	0	0	0
4781	955	"arg_1"	"decimal"	4	0	1	1
4782	955	"arg_2"	"geometrya"	0	0	1	2
4783	956	"res_0"	"geometrya"	0	0	0	0
4784	956	"arg_1"	"decimal"	9	0	1	1
4785	956	"arg_2"	"geometrya"	0	0	1	2
4786	957	"res_0"	"geometrya"	0	0	0	0
4787	957	"arg_1"	"decimal"	19	0	1	1
4788	957	"arg_2"	"geometrya"	0	0	1	2
4789	958	"res_0"	"geometrya"	0	0	0	0
4790	958	"arg_1"	"real"	24	0	1	1
4791	958	"arg_2"	"geometrya"	0	0	1	2
4792	959	"res_0"	"geometrya"	0	0	0	0
4793	959	"arg_1"	"double"	53	0	1	1
4794	959	"arg_2"	"geometrya"	0	0	1	2
4795	960	"res_0"	"geometrya"	0	0	0	0
4796	960	"arg_1"	"month_interval"	32	0	1	1
4797	960	"arg_2"	"geometrya"	0	0	1	2
4798	961	"res_0"	"geometrya"	0	0	0	0
4799	961	"arg_1"	"sec_interval"	13	0	1	1
4800	961	"arg_2"	"geometrya"	0	0	1	2
4801	962	"res_0"	"geometrya"	0	0	0	0
4802	962	"arg_1"	"time"	7	0	1	1
4803	962	"arg_2"	"geometrya"	0	0	1	2
4804	963	"res_0"	"geometrya"	0	0	0	0
4805	963	"arg_1"	"timetz"	7	0	1	1
4806	963	"arg_2"	"geometrya"	0	0	1	2
4807	964	"res_0"	"geometrya"	0	0	0	0
4808	964	"arg_1"	"date"	0	0	1	1
4809	964	"arg_2"	"geometrya"	0	0	1	2
4810	965	"res_0"	"geometrya"	0	0	0	0
4811	965	"arg_1"	"timestamp"	7	0	1	1
4812	965	"arg_2"	"geometrya"	0	0	1	2
4813	966	"res_0"	"geometrya"	0	0	0	0
4814	966	"arg_1"	"timestamptz"	7	0	1	1
4815	966	"arg_2"	"geometrya"	0	0	1	2
4816	967	"res_0"	"geometrya"	0	0	0	0
4817	967	"arg_1"	"blob"	0	0	1	1
4818	967	"arg_2"	"geometrya"	0	0	1	2
4819	968	"res_0"	"geometrya"	0	0	0	0
4820	968	"arg_1"	"geometry"	0	0	1	1
4821	968	"arg_2"	"geometrya"	0	0	1	2
4822	969	"res_0"	"geometrya"	0	0	0	0
4823	969	"arg_1"	"geometrya"	0	0	1	1
4824	969	"arg_2"	"geometrya"	0	0	1	2
4825	970	"res_0"	"geometrya"	0	0	0	0
4826	970	"arg_1"	"mbr"	0	0	1	1
4827	970	"arg_2"	"geometrya"	0	0	1	2
4828	971	"res_0"	"mbr"	0	0	0	0
4829	971	"arg_1"	"oid"	63	0	1	1
4830	971	"arg_2"	"mbr"	0	0	1	2
4831	972	"res_0"	"mbr"	0	0	0	0
4832	972	"arg_1"	"tinyint"	8	0	1	1
4833	972	"arg_2"	"mbr"	0	0	1	2
4834	973	"res_0"	"mbr"	0	0	0	0
4835	973	"arg_1"	"smallint"	16	0	1	1
4836	973	"arg_2"	"mbr"	0	0	1	2
4837	974	"res_0"	"mbr"	0	0	0	0
4838	974	"arg_1"	"int"	32	0	1	1
4839	974	"arg_2"	"mbr"	0	0	1	2
4840	975	"res_0"	"mbr"	0	0	0	0
4841	975	"arg_1"	"bigint"	64	0	1	1
4842	975	"arg_2"	"mbr"	0	0	1	2
4843	976	"res_0"	"mbr"	0	0	0	0
4844	976	"arg_1"	"wrd"	64	0	1	1
4845	976	"arg_2"	"mbr"	0	0	1	2
4846	977	"res_0"	"mbr"	0	0	0	0
4847	977	"arg_1"	"decimal"	2	0	1	1
4848	977	"arg_2"	"mbr"	0	0	1	2
4849	978	"res_0"	"mbr"	0	0	0	0
4850	978	"arg_1"	"decimal"	4	0	1	1
4851	978	"arg_2"	"mbr"	0	0	1	2
4852	979	"res_0"	"mbr"	0	0	0	0
4853	979	"arg_1"	"decimal"	9	0	1	1
4854	979	"arg_2"	"mbr"	0	0	1	2
4855	980	"res_0"	"mbr"	0	0	0	0
4856	980	"arg_1"	"decimal"	19	0	1	1
4857	980	"arg_2"	"mbr"	0	0	1	2
4858	981	"res_0"	"mbr"	0	0	0	0
4859	981	"arg_1"	"real"	24	0	1	1
4860	981	"arg_2"	"mbr"	0	0	1	2
4861	982	"res_0"	"mbr"	0	0	0	0
4862	982	"arg_1"	"double"	53	0	1	1
4863	982	"arg_2"	"mbr"	0	0	1	2
4864	983	"res_0"	"mbr"	0	0	0	0
4865	983	"arg_1"	"month_interval"	32	0	1	1
4866	983	"arg_2"	"mbr"	0	0	1	2
4867	984	"res_0"	"mbr"	0	0	0	0
4868	984	"arg_1"	"sec_interval"	13	0	1	1
4869	984	"arg_2"	"mbr"	0	0	1	2
4870	985	"res_0"	"mbr"	0	0	0	0
4871	985	"arg_1"	"time"	7	0	1	1
4872	985	"arg_2"	"mbr"	0	0	1	2
4873	986	"res_0"	"mbr"	0	0	0	0
4874	986	"arg_1"	"timetz"	7	0	1	1
4875	986	"arg_2"	"mbr"	0	0	1	2
4876	987	"res_0"	"mbr"	0	0	0	0
4877	987	"arg_1"	"date"	0	0	1	1
4878	987	"arg_2"	"mbr"	0	0	1	2
4879	988	"res_0"	"mbr"	0	0	0	0
4880	988	"arg_1"	"timestamp"	7	0	1	1
4881	988	"arg_2"	"mbr"	0	0	1	2
4882	989	"res_0"	"mbr"	0	0	0	0
4883	989	"arg_1"	"timestamptz"	7	0	1	1
4884	989	"arg_2"	"mbr"	0	0	1	2
4885	990	"res_0"	"mbr"	0	0	0	0
4886	990	"arg_1"	"blob"	0	0	1	1
4887	990	"arg_2"	"mbr"	0	0	1	2
4888	991	"res_0"	"mbr"	0	0	0	0
4889	991	"arg_1"	"geometry"	0	0	1	1
4890	991	"arg_2"	"mbr"	0	0	1	2
4891	992	"res_0"	"mbr"	0	0	0	0
4892	992	"arg_1"	"geometrya"	0	0	1	1
4893	992	"arg_2"	"mbr"	0	0	1	2
4894	993	"res_0"	"mbr"	0	0	0	0
4895	993	"arg_1"	"mbr"	0	0	1	1
4896	993	"arg_2"	"mbr"	0	0	1	2
4897	994	"res_0"	"real"	24	0	0	0
4898	994	"arg_1"	"real"	24	0	1	1
4899	994	"arg_2"	"real"	24	0	1	2
4900	995	"res_0"	"real"	24	0	0	0
4901	995	"arg_1"	"real"	24	0	1	1
4902	996	"res_0"	"real"	24	0	0	0
4903	996	"arg_1"	"real"	24	0	1	1
4904	997	"res_0"	"real"	24	0	0	0
4905	997	"arg_1"	"real"	24	0	1	1
4906	998	"res_0"	"real"	24	0	0	0
4907	998	"arg_1"	"real"	24	0	1	1
4908	999	"res_0"	"real"	24	0	0	0
4909	999	"arg_1"	"real"	24	0	1	1
4910	1000	"res_0"	"real"	24	0	0	0
4911	1000	"arg_1"	"real"	24	0	1	1
4912	1001	"res_0"	"real"	24	0	0	0
4913	1001	"arg_1"	"real"	24	0	1	1
4914	1002	"res_0"	"real"	24	0	0	0
4915	1002	"arg_1"	"real"	24	0	1	1
4916	1003	"res_0"	"real"	24	0	0	0
4917	1003	"arg_1"	"real"	24	0	1	1
4918	1004	"res_0"	"real"	24	0	0	0
4919	1004	"arg_1"	"real"	24	0	1	1
4920	1004	"arg_2"	"real"	24	0	1	2
4921	1005	"res_0"	"real"	24	0	0	0
4922	1005	"arg_1"	"real"	24	0	1	1
4923	1006	"res_0"	"real"	24	0	0	0
4924	1006	"arg_1"	"real"	24	0	1	1
4925	1007	"res_0"	"real"	24	0	0	0
4926	1007	"arg_1"	"real"	24	0	1	1
4927	1008	"res_0"	"real"	24	0	0	0
4928	1008	"arg_1"	"real"	24	0	1	1
4929	1009	"res_0"	"real"	24	0	0	0
4930	1009	"arg_1"	"real"	24	0	1	1
4931	1010	"res_0"	"real"	24	0	0	0
4932	1010	"arg_1"	"real"	24	0	1	1
4933	1011	"res_0"	"real"	24	0	0	0
4934	1011	"arg_1"	"real"	24	0	1	1
4935	1012	"res_0"	"real"	24	0	0	0
4936	1012	"arg_1"	"real"	24	0	1	1
4937	1013	"res_0"	"double"	53	0	0	0
4938	1013	"arg_1"	"double"	53	0	1	1
4939	1013	"arg_2"	"double"	53	0	1	2
4940	1014	"res_0"	"double"	53	0	0	0
4941	1014	"arg_1"	"double"	53	0	1	1
4942	1015	"res_0"	"double"	53	0	0	0
4943	1015	"arg_1"	"double"	53	0	1	1
4944	1016	"res_0"	"double"	53	0	0	0
4945	1016	"arg_1"	"double"	53	0	1	1
4946	1017	"res_0"	"double"	53	0	0	0
4947	1017	"arg_1"	"double"	53	0	1	1
4948	1018	"res_0"	"double"	53	0	0	0
4949	1018	"arg_1"	"double"	53	0	1	1
4950	1019	"res_0"	"double"	53	0	0	0
4951	1019	"arg_1"	"double"	53	0	1	1
4952	1020	"res_0"	"double"	53	0	0	0
4953	1020	"arg_1"	"double"	53	0	1	1
4954	1021	"res_0"	"double"	53	0	0	0
4955	1021	"arg_1"	"double"	53	0	1	1
4956	1022	"res_0"	"double"	53	0	0	0
4957	1022	"arg_1"	"double"	53	0	1	1
4958	1023	"res_0"	"double"	53	0	0	0
4959	1023	"arg_1"	"double"	53	0	1	1
4960	1023	"arg_2"	"double"	53	0	1	2
4961	1024	"res_0"	"double"	53	0	0	0
4962	1024	"arg_1"	"double"	53	0	1	1
4963	1025	"res_0"	"double"	53	0	0	0
4964	1025	"arg_1"	"double"	53	0	1	1
4965	1026	"res_0"	"double"	53	0	0	0
4966	1026	"arg_1"	"double"	53	0	1	1
4967	1027	"res_0"	"double"	53	0	0	0
4968	1027	"arg_1"	"double"	53	0	1	1
4969	1028	"res_0"	"double"	53	0	0	0
4970	1028	"arg_1"	"double"	53	0	1	1
4971	1029	"res_0"	"double"	53	0	0	0
4972	1029	"arg_1"	"double"	53	0	1	1
4973	1030	"res_0"	"double"	53	0	0	0
4974	1030	"arg_1"	"double"	53	0	1	1
4975	1031	"res_0"	"double"	53	0	0	0
4976	1031	"arg_1"	"double"	53	0	1	1
4977	1032	"res_0"	"double"	53	0	0	0
4978	1033	"res_0"	"int"	32	0	0	0
4979	1034	"res_0"	"int"	32	0	0	0
4980	1034	"arg_1"	"int"	32	0	1	1
4981	1035	"res_0"	"date"	0	0	0	0
4982	1036	"res_0"	"date"	0	0	0	0
4983	1037	"res_0"	"timetz"	7	0	0	0
4984	1038	"res_0"	"timetz"	7	0	0	0
4985	1039	"res_0"	"timestamptz"	7	0	0	0
4986	1040	"res_0"	"time"	7	0	0	0
4987	1041	"res_0"	"timestamp"	7	0	0	0
4988	1042	"res_0"	"month_interval"	32	0	0	0
4989	1042	"arg_1"	"date"	0	0	1	1
4990	1042	"arg_2"	"date"	0	0	1	2
4991	1043	"res_0"	"sec_interval"	13	0	0	0
4992	1043	"arg_1"	"timetz"	7	0	1	1
4993	1043	"arg_2"	"timetz"	7	0	1	2
4994	1044	"res_0"	"sec_interval"	13	0	0	0
4995	1044	"arg_1"	"time"	7	0	1	1
4996	1044	"arg_2"	"time"	7	0	1	2
4997	1045	"res_0"	"sec_interval"	13	0	0	0
4998	1045	"arg_1"	"timestamptz"	7	0	1	1
4999	1045	"arg_2"	"timestamptz"	7	0	1	2
5000	1046	"res_0"	"sec_interval"	13	0	0	0
5001	1046	"arg_1"	"timestamp"	7	0	1	1
5002	1046	"arg_2"	"timestamp"	7	0	1	2
5003	1047	"res_0"	"date"	0	0	0	0
5004	1047	"arg_1"	"date"	0	0	1	1
5005	1047	"arg_2"	"sec_interval"	13	0	1	2
5006	1048	"res_0"	"date"	0	0	0	0
5007	1048	"arg_1"	"date"	0	0	1	1
5008	1048	"arg_2"	"month_interval"	32	0	1	2
5009	1049	"res_0"	"time"	7	0	0	0
5010	1049	"arg_1"	"time"	7	0	1	1
5011	1049	"arg_2"	"sec_interval"	13	0	1	2
5012	1050	"res_0"	"timetz"	7	0	0	0
5013	1050	"arg_1"	"timetz"	7	0	1	1
5014	1050	"arg_2"	"sec_interval"	13	0	1	2
5015	1051	"res_0"	"timestamp"	7	0	0	0
5016	1051	"arg_1"	"timestamp"	7	0	1	1
5017	1051	"arg_2"	"sec_interval"	13	0	1	2
5018	1052	"res_0"	"timestamp"	7	0	0	0
5019	1052	"arg_1"	"timestamp"	7	0	1	1
5020	1052	"arg_2"	"month_interval"	32	0	1	2
5021	1053	"res_0"	"timestamptz"	7	0	0	0
5022	1053	"arg_1"	"timestamptz"	7	0	1	1
5023	1053	"arg_2"	"sec_interval"	13	0	1	2
5024	1054	"res_0"	"timestamptz"	7	0	0	0
5025	1054	"arg_1"	"timestamptz"	7	0	1	1
5026	1054	"arg_2"	"month_interval"	32	0	1	2
5027	1055	"res_0"	"date"	0	0	0	0
5028	1055	"arg_1"	"date"	0	0	1	1
5029	1055	"arg_2"	"sec_interval"	13	0	1	2
5030	1056	"res_0"	"date"	0	0	0	0
5031	1056	"arg_1"	"date"	0	0	1	1
5032	1056	"arg_2"	"month_interval"	32	0	1	2
5033	1057	"res_0"	"timestamp"	7	0	0	0
5034	1057	"arg_1"	"timestamp"	7	0	1	1
5035	1057	"arg_2"	"sec_interval"	13	0	1	2
5036	1058	"res_0"	"timestamp"	7	0	0	0
5037	1058	"arg_1"	"timestamp"	7	0	1	1
5038	1058	"arg_2"	"month_interval"	32	0	1	2
5039	1059	"res_0"	"timestamptz"	7	0	0	0
5040	1059	"arg_1"	"timestamptz"	7	0	1	1
5041	1059	"arg_2"	"sec_interval"	13	0	1	2
5042	1060	"res_0"	"timestamptz"	7	0	0	0
5043	1060	"arg_1"	"timestamptz"	7	0	1	1
5044	1060	"arg_2"	"month_interval"	32	0	1	2
5045	1061	"res_0"	"time"	7	0	0	0
5046	1061	"arg_1"	"time"	7	0	1	1
5047	1061	"arg_2"	"sec_interval"	13	0	1	2
5048	1062	"res_0"	"timetz"	7	0	0	0
5049	1062	"arg_1"	"timetz"	7	0	1	1
5050	1062	"arg_2"	"sec_interval"	13	0	1	2
5051	1063	"res_0"	"sec_interval"	13	0	0	0
5052	1064	"res_0"	"int"	32	0	0	0
5053	1064	"arg_1"	"date"	0	0	1	1
5054	1065	"res_0"	"int"	32	0	0	0
5055	1065	"arg_1"	"date"	0	0	1	1
5056	1066	"res_0"	"int"	32	0	0	0
5057	1066	"arg_1"	"date"	0	0	1	1
5058	1067	"res_0"	"int"	32	0	0	0
5059	1067	"arg_1"	"time"	7	0	1	1
5060	1068	"res_0"	"int"	32	0	0	0
5061	1068	"arg_1"	"time"	7	0	1	1
5062	1069	"res_0"	"decimal"	9	3	0	0
5063	1069	"arg_1"	"time"	7	0	1	1
5064	1070	"res_0"	"int"	32	0	0	0
5065	1070	"arg_1"	"timetz"	7	0	1	1
5066	1071	"res_0"	"int"	32	0	0	0
5067	1071	"arg_1"	"timetz"	7	0	1	1
5068	1072	"res_0"	"decimal"	9	3	0	0
5069	1072	"arg_1"	"timetz"	7	0	1	1
5070	1073	"res_0"	"int"	32	0	0	0
5071	1073	"arg_1"	"timestamp"	7	0	1	1
5072	1074	"res_0"	"int"	32	0	0	0
5073	1074	"arg_1"	"timestamp"	7	0	1	1
5074	1075	"res_0"	"int"	32	0	0	0
5075	1075	"arg_1"	"timestamp"	7	0	1	1
5076	1076	"res_0"	"int"	32	0	0	0
5077	1076	"arg_1"	"timestamp"	7	0	1	1
5078	1077	"res_0"	"int"	32	0	0	0
5079	1077	"arg_1"	"timestamp"	7	0	1	1
5080	1078	"res_0"	"decimal"	9	3	0	0
5081	1078	"arg_1"	"timestamp"	7	0	1	1
5082	1079	"res_0"	"int"	32	0	0	0
5083	1079	"arg_1"	"timestamptz"	7	0	1	1
5084	1080	"res_0"	"int"	32	0	0	0
5085	1080	"arg_1"	"timestamptz"	7	0	1	1
5086	1081	"res_0"	"int"	32	0	0	0
5087	1081	"arg_1"	"timestamptz"	7	0	1	1
5088	1082	"res_0"	"int"	32	0	0	0
5089	1082	"arg_1"	"timestamptz"	7	0	1	1
5090	1083	"res_0"	"int"	32	0	0	0
5091	1083	"arg_1"	"timestamptz"	7	0	1	1
5092	1084	"res_0"	"decimal"	9	3	0	0
5093	1084	"arg_1"	"timestamptz"	7	0	1	1
5094	1085	"res_0"	"int"	32	0	0	0
5095	1085	"arg_1"	"month_interval"	32	0	1	1
5096	1086	"res_0"	"int"	32	0	0	0
5097	1086	"arg_1"	"month_interval"	32	0	1	1
5098	1087	"res_0"	"bigint"	64	0	0	0
5099	1087	"arg_1"	"sec_interval"	13	0	1	1
5100	1088	"res_0"	"int"	32	0	0	0
5101	1088	"arg_1"	"sec_interval"	13	0	1	1
5102	1089	"res_0"	"int"	32	0	0	0
5103	1089	"arg_1"	"sec_interval"	13	0	1	1
5104	1090	"res_0"	"int"	32	0	0	0
5105	1090	"arg_1"	"sec_interval"	13	0	1	1
5106	1091	"res_0"	"int"	32	0	0	0
5107	1091	"arg_1"	"date"	0	0	1	1
5108	1092	"res_0"	"int"	32	0	0	0
5109	1092	"arg_1"	"date"	0	0	1	1
5110	1093	"res_0"	"int"	32	0	0	0
5111	1093	"arg_1"	"date"	0	0	1	1
5112	1094	"res_0"	"int"	32	0	0	0
5113	1094	"arg_1"	"date"	0	0	1	1
5114	1095	"res_0"	"int"	32	0	0	0
5115	1095	"arg_1"	"date"	0	0	1	1
5116	1096	"res_0"	"bigint"	64	0	0	0
5117	1096	"arg_1"	"varchar"	0	0	1	1
5118	1096	"arg_2"	"varchar"	0	0	1	2
5119	1097	"res_0"	"bigint"	64	0	0	0
5120	1097	"arg_1"	"varchar"	0	0	1	1
5121	1097	"arg_2"	"varchar"	0	0	1	2
5122	1098	"res_0"	"bigint"	64	0	0	0
5123	1098	"arg_1"	"varchar"	0	0	1	1
5124	1098	"arg_2"	"varchar"	0	0	1	2
5125	1098	"arg_3"	"bigint"	64	0	1	3
5126	1099	"res_0"	"tinyint"	8	0	0	0
5127	1099	"arg_1"	"char"	0	0	1	1
5128	1099	"arg_2"	"boolean"	1	0	1	2
5129	1100	"res_0"	"smallint"	16	0	0	0
5130	1100	"arg_1"	"char"	0	0	1	1
5131	1100	"arg_2"	"boolean"	1	0	1	2
5132	1101	"res_0"	"int"	32	0	0	0
5133	1101	"arg_1"	"char"	0	0	1	1
5134	1101	"arg_2"	"boolean"	1	0	1	2
5135	1102	"res_0"	"char"	0	0	0	0
5136	1102	"arg_1"	"char"	0	0	1	1
5137	1103	"res_0"	"int"	32	0	0	0
5138	1103	"arg_1"	"char"	0	0	1	1
5139	1103	"arg_2"	"char"	0	0	1	2
5140	1104	"res_0"	"int"	32	0	0	0
5141	1104	"arg_1"	"char"	0	0	1	1
5142	1104	"arg_2"	"char"	0	0	1	2
5143	1104	"arg_3"	"int"	32	0	1	3
5144	1105	"res_0"	"char"	0	0	0	0
5145	1105	"arg_1"	"char"	0	0	1	1
5146	1105	"arg_2"	"char"	0	0	1	2
5147	1105	"arg_3"	"int"	32	0	1	3
5148	1106	"res_0"	"char"	0	0	0	0
5149	1106	"arg_1"	"char"	0	0	1	1
5150	1106	"arg_2"	"int"	32	0	1	2
5151	1107	"res_0"	"char"	0	0	0	0
5152	1107	"arg_1"	"char"	0	0	1	1
5153	1107	"arg_2"	"int"	32	0	1	2
5154	1107	"arg_3"	"int"	32	0	1	3
5155	1108	"res_0"	"boolean"	1	0	0	0
5156	1108	"arg_1"	"char"	0	0	1	1
5157	1108	"arg_2"	"char"	0	0	1	2
5158	1109	"res_0"	"boolean"	1	0	0	0
5159	1109	"arg_1"	"char"	0	0	1	1
5160	1109	"arg_2"	"char"	0	0	1	2
5161	1109	"arg_3"	"char"	0	0	1	3
5162	1110	"res_0"	"boolean"	1	0	0	0
5163	1110	"arg_1"	"char"	0	0	1	1
5164	1110	"arg_2"	"char"	0	0	1	2
5165	1111	"res_0"	"boolean"	1	0	0	0
5166	1111	"arg_1"	"char"	0	0	1	1
5167	1111	"arg_2"	"char"	0	0	1	2
5168	1111	"arg_3"	"char"	0	0	1	3
5169	1112	"res_0"	"boolean"	1	0	0	0
5170	1112	"arg_1"	"char"	0	0	1	1
5171	1112	"arg_2"	"char"	0	0	1	2
5172	1113	"res_0"	"boolean"	1	0	0	0
5173	1113	"arg_1"	"char"	0	0	1	1
5174	1113	"arg_2"	"char"	0	0	1	2
5175	1113	"arg_3"	"char"	0	0	1	3
5176	1114	"res_0"	"boolean"	1	0	0	0
5177	1114	"arg_1"	"char"	0	0	1	1
5178	1114	"arg_2"	"char"	0	0	1	2
5179	1115	"res_0"	"boolean"	1	0	0	0
5180	1115	"arg_1"	"char"	0	0	1	1
5181	1115	"arg_2"	"char"	0	0	1	2
5182	1115	"arg_3"	"char"	0	0	1	3
5183	1116	"res_0"	"int"	32	0	0	0
5184	1116	"arg_1"	"char"	0	0	1	1
5185	1116	"arg_2"	"char"	0	0	1	2
5186	1117	"res_0"	"char"	0	0	0	0
5187	1117	"arg_1"	"char"	0	0	1	1
5188	1117	"arg_2"	"int"	32	0	1	2
5189	1118	"res_0"	"char"	0	0	0	0
5190	1118	"arg_1"	"char"	0	0	1	1
5191	1118	"arg_2"	"char"	0	0	1	2
5192	1119	"res_0"	"int"	32	0	0	0
5193	1119	"arg_1"	"char"	0	0	1	1
5194	1120	"res_0"	"char"	0	0	0	0
5195	1120	"arg_1"	"int"	32	0	1	1
5196	1121	"res_0"	"int"	32	0	0	0
5197	1121	"arg_1"	"char"	0	0	1	1
5198	1122	"res_0"	"char"	0	0	0	0
5199	1122	"arg_1"	"char"	0	0	1	1
5200	1122	"arg_2"	"int"	32	0	1	2
5201	1123	"res_0"	"char"	0	0	0	0
5202	1123	"arg_1"	"char"	0	0	1	1
5203	1123	"arg_2"	"int"	32	0	1	2
5204	1124	"res_0"	"char"	0	0	0	0
5205	1124	"arg_1"	"char"	0	0	1	1
5206	1125	"res_0"	"char"	0	0	0	0
5207	1125	"arg_1"	"char"	0	0	1	1
5208	1126	"res_0"	"char"	0	0	0	0
5209	1126	"arg_1"	"char"	0	0	1	1
5210	1127	"res_0"	"char"	0	0	0	0
5211	1127	"arg_1"	"char"	0	0	1	1
5212	1128	"res_0"	"char"	0	0	0	0
5213	1128	"arg_1"	"char"	0	0	1	1
5214	1129	"res_0"	"char"	0	0	0	0
5215	1129	"arg_1"	"char"	0	0	1	1
5216	1129	"arg_2"	"char"	0	0	1	2
5217	1130	"res_0"	"char"	0	0	0	0
5218	1130	"arg_1"	"char"	0	0	1	1
5219	1131	"res_0"	"char"	0	0	0	0
5220	1131	"arg_1"	"char"	0	0	1	1
5221	1131	"arg_2"	"char"	0	0	1	2
5222	1132	"res_0"	"char"	0	0	0	0
5223	1132	"arg_1"	"char"	0	0	1	1
5224	1133	"res_0"	"char"	0	0	0	0
5225	1133	"arg_1"	"char"	0	0	1	1
5226	1133	"arg_2"	"char"	0	0	1	2
5227	1134	"res_0"	"char"	0	0	0	0
5228	1134	"arg_1"	"char"	0	0	1	1
5229	1134	"arg_2"	"int"	32	0	1	2
5230	1135	"res_0"	"char"	0	0	0	0
5231	1135	"arg_1"	"char"	0	0	1	1
5232	1135	"arg_2"	"int"	32	0	1	2
5233	1135	"arg_3"	"char"	0	0	1	3
5234	1136	"res_0"	"char"	0	0	0	0
5235	1136	"arg_1"	"char"	0	0	1	1
5236	1136	"arg_2"	"int"	32	0	1	2
5237	1137	"res_0"	"char"	0	0	0	0
5238	1137	"arg_1"	"char"	0	0	1	1
5239	1137	"arg_2"	"int"	32	0	1	2
5240	1137	"arg_3"	"char"	0	0	1	3
5241	1138	"res_0"	"char"	0	0	0	0
5242	1138	"arg_1"	"char"	0	0	1	1
5243	1138	"arg_2"	"int"	32	0	1	2
5244	1138	"arg_3"	"int"	32	0	1	3
5245	1138	"arg_4"	"char"	0	0	1	4
5246	1139	"res_0"	"char"	0	0	0	0
5247	1139	"arg_1"	"char"	0	0	1	1
5248	1139	"arg_2"	"char"	0	0	1	2
5249	1139	"arg_3"	"char"	0	0	1	3
5250	1140	"res_0"	"char"	0	0	0	0
5251	1140	"arg_1"	"char"	0	0	1	1
5252	1140	"arg_2"	"int"	32	0	1	2
5253	1141	"res_0"	"char"	0	0	0	0
5254	1141	"arg_1"	"int"	32	0	1	1
5255	1142	"res_0"	"int"	32	0	0	0
5256	1142	"arg_1"	"char"	0	0	1	1
5257	1143	"res_0"	"int"	32	0	0	0
5258	1143	"arg_1"	"char"	0	0	1	1
5259	1144	"res_0"	"int"	32	0	0	0
5260	1144	"arg_1"	"char"	0	0	1	1
5261	1145	"res_0"	"char"	0	0	0	0
5262	1145	"arg_1"	"char"	0	0	1	1
5263	1146	"res_0"	"int"	32	0	0	0
5264	1146	"arg_1"	"char"	0	0	1	1
5265	1146	"arg_2"	"char"	0	0	1	2
5266	1147	"res_0"	"int"	32	0	0	0
5267	1147	"arg_1"	"char"	0	0	1	1
5268	1147	"arg_2"	"char"	0	0	1	2
5269	1148	"res_0"	"int"	32	0	0	0
5270	1148	"arg_1"	"char"	0	0	1	1
5271	1148	"arg_2"	"char"	0	0	1	2
5272	1149	"res_0"	"double"	53	0	0	0
5273	1149	"arg_1"	"char"	0	0	1	1
5274	1149	"arg_2"	"char"	0	0	1	2
5275	1150	"res_0"	"char"	0	0	0	0
5276	1150	"arg_1"	"char"	0	0	1	1
5277	1151	"res_0"	"int"	32	0	0	0
5278	1151	"arg_1"	"char"	0	0	1	1
5279	1151	"arg_2"	"char"	0	0	1	2
5280	1152	"res_0"	"int"	32	0	0	0
5281	1152	"arg_1"	"char"	0	0	1	1
5282	1152	"arg_2"	"char"	0	0	1	2
5283	1152	"arg_3"	"int"	32	0	1	3
5284	1152	"arg_4"	"int"	32	0	1	4
5285	1152	"arg_5"	"int"	32	0	1	5
5286	1153	"res_0"	"tinyint"	8	0	0	0
5287	1153	"arg_1"	"varchar"	0	0	1	1
5288	1153	"arg_2"	"boolean"	1	0	1	2
5289	1154	"res_0"	"smallint"	16	0	0	0
5290	1154	"arg_1"	"varchar"	0	0	1	1
5291	1154	"arg_2"	"boolean"	1	0	1	2
5292	1155	"res_0"	"int"	32	0	0	0
5293	1155	"arg_1"	"varchar"	0	0	1	1
5294	1155	"arg_2"	"boolean"	1	0	1	2
5295	1156	"res_0"	"varchar"	0	0	0	0
5296	1156	"arg_1"	"varchar"	0	0	1	1
5297	1157	"res_0"	"int"	32	0	0	0
5298	1157	"arg_1"	"varchar"	0	0	1	1
5299	1157	"arg_2"	"varchar"	0	0	1	2
5300	1158	"res_0"	"int"	32	0	0	0
5301	1158	"arg_1"	"varchar"	0	0	1	1
5302	1158	"arg_2"	"varchar"	0	0	1	2
5303	1158	"arg_3"	"int"	32	0	1	3
5304	1159	"res_0"	"varchar"	0	0	0	0
5305	1159	"arg_1"	"varchar"	0	0	1	1
5306	1159	"arg_2"	"varchar"	0	0	1	2
5307	1159	"arg_3"	"int"	32	0	1	3
5308	1160	"res_0"	"varchar"	0	0	0	0
5309	1160	"arg_1"	"varchar"	0	0	1	1
5310	1160	"arg_2"	"int"	32	0	1	2
5311	1161	"res_0"	"varchar"	0	0	0	0
5312	1161	"arg_1"	"varchar"	0	0	1	1
5313	1161	"arg_2"	"int"	32	0	1	2
5314	1161	"arg_3"	"int"	32	0	1	3
5315	1162	"res_0"	"boolean"	1	0	0	0
5316	1162	"arg_1"	"varchar"	0	0	1	1
5317	1162	"arg_2"	"varchar"	0	0	1	2
5318	1163	"res_0"	"boolean"	1	0	0	0
5319	1163	"arg_1"	"varchar"	0	0	1	1
5320	1163	"arg_2"	"varchar"	0	0	1	2
5321	1163	"arg_3"	"varchar"	0	0	1	3
5322	1164	"res_0"	"boolean"	1	0	0	0
5323	1164	"arg_1"	"varchar"	0	0	1	1
5324	1164	"arg_2"	"varchar"	0	0	1	2
5325	1165	"res_0"	"boolean"	1	0	0	0
5326	1165	"arg_1"	"varchar"	0	0	1	1
5327	1165	"arg_2"	"varchar"	0	0	1	2
5328	1165	"arg_3"	"varchar"	0	0	1	3
5329	1166	"res_0"	"boolean"	1	0	0	0
5330	1166	"arg_1"	"varchar"	0	0	1	1
5331	1166	"arg_2"	"varchar"	0	0	1	2
5332	1167	"res_0"	"boolean"	1	0	0	0
5333	1167	"arg_1"	"varchar"	0	0	1	1
5334	1167	"arg_2"	"varchar"	0	0	1	2
5335	1167	"arg_3"	"varchar"	0	0	1	3
5336	1168	"res_0"	"boolean"	1	0	0	0
5337	1168	"arg_1"	"varchar"	0	0	1	1
5338	1168	"arg_2"	"varchar"	0	0	1	2
5339	1169	"res_0"	"boolean"	1	0	0	0
5340	1169	"arg_1"	"varchar"	0	0	1	1
5341	1169	"arg_2"	"varchar"	0	0	1	2
5342	1169	"arg_3"	"varchar"	0	0	1	3
5343	1170	"res_0"	"int"	32	0	0	0
5344	1170	"arg_1"	"varchar"	0	0	1	1
5345	1170	"arg_2"	"varchar"	0	0	1	2
5346	1171	"res_0"	"varchar"	0	0	0	0
5347	1171	"arg_1"	"varchar"	0	0	1	1
5348	1171	"arg_2"	"int"	32	0	1	2
5349	1172	"res_0"	"varchar"	0	0	0	0
5350	1172	"arg_1"	"varchar"	0	0	1	1
5351	1172	"arg_2"	"varchar"	0	0	1	2
5352	1173	"res_0"	"int"	32	0	0	0
5353	1173	"arg_1"	"varchar"	0	0	1	1
5354	1174	"res_0"	"varchar"	0	0	0	0
5355	1174	"arg_1"	"int"	32	0	1	1
5356	1175	"res_0"	"int"	32	0	0	0
5357	1175	"arg_1"	"varchar"	0	0	1	1
5358	1176	"res_0"	"varchar"	0	0	0	0
5359	1176	"arg_1"	"varchar"	0	0	1	1
5360	1176	"arg_2"	"int"	32	0	1	2
5361	1177	"res_0"	"varchar"	0	0	0	0
5362	1177	"arg_1"	"varchar"	0	0	1	1
5363	1177	"arg_2"	"int"	32	0	1	2
5364	1178	"res_0"	"varchar"	0	0	0	0
5365	1178	"arg_1"	"varchar"	0	0	1	1
5366	1179	"res_0"	"varchar"	0	0	0	0
5367	1179	"arg_1"	"varchar"	0	0	1	1
5368	1180	"res_0"	"varchar"	0	0	0	0
5369	1180	"arg_1"	"varchar"	0	0	1	1
5370	1181	"res_0"	"varchar"	0	0	0	0
5371	1181	"arg_1"	"varchar"	0	0	1	1
5372	1182	"res_0"	"varchar"	0	0	0	0
5373	1182	"arg_1"	"varchar"	0	0	1	1
5374	1183	"res_0"	"varchar"	0	0	0	0
5375	1183	"arg_1"	"varchar"	0	0	1	1
5376	1183	"arg_2"	"varchar"	0	0	1	2
5377	1184	"res_0"	"varchar"	0	0	0	0
5378	1184	"arg_1"	"varchar"	0	0	1	1
5379	1185	"res_0"	"varchar"	0	0	0	0
5380	1185	"arg_1"	"varchar"	0	0	1	1
5381	1185	"arg_2"	"varchar"	0	0	1	2
5382	1186	"res_0"	"varchar"	0	0	0	0
5383	1186	"arg_1"	"varchar"	0	0	1	1
5384	1187	"res_0"	"varchar"	0	0	0	0
5385	1187	"arg_1"	"varchar"	0	0	1	1
5386	1187	"arg_2"	"varchar"	0	0	1	2
5387	1188	"res_0"	"varchar"	0	0	0	0
5388	1188	"arg_1"	"varchar"	0	0	1	1
5389	1188	"arg_2"	"int"	32	0	1	2
5390	1189	"res_0"	"varchar"	0	0	0	0
5391	1189	"arg_1"	"varchar"	0	0	1	1
5392	1189	"arg_2"	"int"	32	0	1	2
5393	1189	"arg_3"	"varchar"	0	0	1	3
5394	1190	"res_0"	"varchar"	0	0	0	0
5395	1190	"arg_1"	"varchar"	0	0	1	1
5396	1190	"arg_2"	"int"	32	0	1	2
5397	1191	"res_0"	"varchar"	0	0	0	0
5398	1191	"arg_1"	"varchar"	0	0	1	1
5399	1191	"arg_2"	"int"	32	0	1	2
5400	1191	"arg_3"	"varchar"	0	0	1	3
5401	1192	"res_0"	"varchar"	0	0	0	0
5402	1192	"arg_1"	"varchar"	0	0	1	1
5403	1192	"arg_2"	"int"	32	0	1	2
5404	1192	"arg_3"	"int"	32	0	1	3
5405	1192	"arg_4"	"varchar"	0	0	1	4
5406	1193	"res_0"	"varchar"	0	0	0	0
5407	1193	"arg_1"	"varchar"	0	0	1	1
5408	1193	"arg_2"	"varchar"	0	0	1	2
5409	1193	"arg_3"	"varchar"	0	0	1	3
5410	1194	"res_0"	"varchar"	0	0	0	0
5411	1194	"arg_1"	"varchar"	0	0	1	1
5412	1194	"arg_2"	"int"	32	0	1	2
5413	1195	"res_0"	"varchar"	0	0	0	0
5414	1195	"arg_1"	"int"	32	0	1	1
5415	1196	"res_0"	"int"	32	0	0	0
5416	1196	"arg_1"	"varchar"	0	0	1	1
5417	1197	"res_0"	"int"	32	0	0	0
5418	1197	"arg_1"	"varchar"	0	0	1	1
5419	1198	"res_0"	"int"	32	0	0	0
5420	1198	"arg_1"	"varchar"	0	0	1	1
5421	1199	"res_0"	"varchar"	0	0	0	0
5422	1199	"arg_1"	"varchar"	0	0	1	1
5423	1200	"res_0"	"int"	32	0	0	0
5424	1200	"arg_1"	"varchar"	0	0	1	1
5425	1200	"arg_2"	"varchar"	0	0	1	2
5426	1201	"res_0"	"int"	32	0	0	0
5427	1201	"arg_1"	"varchar"	0	0	1	1
5428	1201	"arg_2"	"varchar"	0	0	1	2
5429	1202	"res_0"	"int"	32	0	0	0
5430	1202	"arg_1"	"varchar"	0	0	1	1
5431	1202	"arg_2"	"varchar"	0	0	1	2
5432	1203	"res_0"	"double"	53	0	0	0
5433	1203	"arg_1"	"varchar"	0	0	1	1
5434	1203	"arg_2"	"varchar"	0	0	1	2
5435	1204	"res_0"	"varchar"	0	0	0	0
5436	1204	"arg_1"	"varchar"	0	0	1	1
5437	1205	"res_0"	"int"	32	0	0	0
5438	1205	"arg_1"	"varchar"	0	0	1	1
5439	1205	"arg_2"	"varchar"	0	0	1	2
5440	1206	"res_0"	"int"	32	0	0	0
5441	1206	"arg_1"	"varchar"	0	0	1	1
5442	1206	"arg_2"	"varchar"	0	0	1	2
5443	1206	"arg_3"	"int"	32	0	1	3
5444	1206	"arg_4"	"int"	32	0	1	4
5445	1206	"arg_5"	"int"	32	0	1	5
5446	1207	"res_0"	"tinyint"	8	0	0	0
5447	1207	"arg_1"	"clob"	0	0	1	1
5448	1207	"arg_2"	"boolean"	1	0	1	2
5449	1208	"res_0"	"smallint"	16	0	0	0
5450	1208	"arg_1"	"clob"	0	0	1	1
5451	1208	"arg_2"	"boolean"	1	0	1	2
5452	1209	"res_0"	"int"	32	0	0	0
5453	1209	"arg_1"	"clob"	0	0	1	1
5454	1209	"arg_2"	"boolean"	1	0	1	2
5455	1210	"res_0"	"clob"	0	0	0	0
5456	1210	"arg_1"	"clob"	0	0	1	1
5457	1211	"res_0"	"int"	32	0	0	0
5458	1211	"arg_1"	"clob"	0	0	1	1
5459	1211	"arg_2"	"clob"	0	0	1	2
5460	1212	"res_0"	"int"	32	0	0	0
5461	1212	"arg_1"	"clob"	0	0	1	1
5462	1212	"arg_2"	"clob"	0	0	1	2
5463	1212	"arg_3"	"int"	32	0	1	3
5464	1213	"res_0"	"clob"	0	0	0	0
5465	1213	"arg_1"	"clob"	0	0	1	1
5466	1213	"arg_2"	"clob"	0	0	1	2
5467	1213	"arg_3"	"int"	32	0	1	3
5468	1214	"res_0"	"clob"	0	0	0	0
5469	1214	"arg_1"	"clob"	0	0	1	1
5470	1214	"arg_2"	"int"	32	0	1	2
5471	1215	"res_0"	"clob"	0	0	0	0
5472	1215	"arg_1"	"clob"	0	0	1	1
5473	1215	"arg_2"	"int"	32	0	1	2
5474	1215	"arg_3"	"int"	32	0	1	3
5475	1216	"res_0"	"boolean"	1	0	0	0
5476	1216	"arg_1"	"clob"	0	0	1	1
5477	1216	"arg_2"	"clob"	0	0	1	2
5478	1217	"res_0"	"boolean"	1	0	0	0
5479	1217	"arg_1"	"clob"	0	0	1	1
5480	1217	"arg_2"	"clob"	0	0	1	2
5481	1217	"arg_3"	"clob"	0	0	1	3
5482	1218	"res_0"	"boolean"	1	0	0	0
5483	1218	"arg_1"	"clob"	0	0	1	1
5484	1218	"arg_2"	"clob"	0	0	1	2
5485	1219	"res_0"	"boolean"	1	0	0	0
5486	1219	"arg_1"	"clob"	0	0	1	1
5487	1219	"arg_2"	"clob"	0	0	1	2
5488	1219	"arg_3"	"clob"	0	0	1	3
5489	1220	"res_0"	"boolean"	1	0	0	0
5490	1220	"arg_1"	"clob"	0	0	1	1
5491	1220	"arg_2"	"clob"	0	0	1	2
5492	1221	"res_0"	"boolean"	1	0	0	0
5493	1221	"arg_1"	"clob"	0	0	1	1
5494	1221	"arg_2"	"clob"	0	0	1	2
5495	1221	"arg_3"	"clob"	0	0	1	3
5496	1222	"res_0"	"boolean"	1	0	0	0
5497	1222	"arg_1"	"clob"	0	0	1	1
5498	1222	"arg_2"	"clob"	0	0	1	2
5499	1223	"res_0"	"boolean"	1	0	0	0
5500	1223	"arg_1"	"clob"	0	0	1	1
5501	1223	"arg_2"	"clob"	0	0	1	2
5502	1223	"arg_3"	"clob"	0	0	1	3
5503	1224	"res_0"	"int"	32	0	0	0
5504	1224	"arg_1"	"clob"	0	0	1	1
5505	1224	"arg_2"	"clob"	0	0	1	2
5506	1225	"res_0"	"clob"	0	0	0	0
5507	1225	"arg_1"	"clob"	0	0	1	1
5508	1225	"arg_2"	"int"	32	0	1	2
5509	1226	"res_0"	"clob"	0	0	0	0
5510	1226	"arg_1"	"clob"	0	0	1	1
5511	1226	"arg_2"	"clob"	0	0	1	2
5512	1227	"res_0"	"int"	32	0	0	0
5513	1227	"arg_1"	"clob"	0	0	1	1
5514	1228	"res_0"	"clob"	0	0	0	0
5515	1228	"arg_1"	"int"	32	0	1	1
5516	1229	"res_0"	"int"	32	0	0	0
5517	1229	"arg_1"	"clob"	0	0	1	1
5518	1230	"res_0"	"clob"	0	0	0	0
5519	1230	"arg_1"	"clob"	0	0	1	1
5520	1230	"arg_2"	"int"	32	0	1	2
5521	1231	"res_0"	"clob"	0	0	0	0
5522	1231	"arg_1"	"clob"	0	0	1	1
5523	1231	"arg_2"	"int"	32	0	1	2
5524	1232	"res_0"	"clob"	0	0	0	0
5525	1232	"arg_1"	"clob"	0	0	1	1
5526	1233	"res_0"	"clob"	0	0	0	0
5527	1233	"arg_1"	"clob"	0	0	1	1
5528	1234	"res_0"	"clob"	0	0	0	0
5529	1234	"arg_1"	"clob"	0	0	1	1
5530	1235	"res_0"	"clob"	0	0	0	0
5531	1235	"arg_1"	"clob"	0	0	1	1
5532	1236	"res_0"	"clob"	0	0	0	0
5533	1236	"arg_1"	"clob"	0	0	1	1
5534	1237	"res_0"	"clob"	0	0	0	0
5535	1237	"arg_1"	"clob"	0	0	1	1
5536	1237	"arg_2"	"clob"	0	0	1	2
5537	1238	"res_0"	"clob"	0	0	0	0
5538	1238	"arg_1"	"clob"	0	0	1	1
5539	1239	"res_0"	"clob"	0	0	0	0
5540	1239	"arg_1"	"clob"	0	0	1	1
5541	1239	"arg_2"	"clob"	0	0	1	2
5542	1240	"res_0"	"clob"	0	0	0	0
5543	1240	"arg_1"	"clob"	0	0	1	1
5544	1241	"res_0"	"clob"	0	0	0	0
5545	1241	"arg_1"	"clob"	0	0	1	1
5546	1241	"arg_2"	"clob"	0	0	1	2
5547	1242	"res_0"	"clob"	0	0	0	0
5548	1242	"arg_1"	"clob"	0	0	1	1
5549	1242	"arg_2"	"int"	32	0	1	2
5550	1243	"res_0"	"clob"	0	0	0	0
5551	1243	"arg_1"	"clob"	0	0	1	1
5552	1243	"arg_2"	"int"	32	0	1	2
5553	1243	"arg_3"	"clob"	0	0	1	3
5554	1244	"res_0"	"clob"	0	0	0	0
5555	1244	"arg_1"	"clob"	0	0	1	1
5556	1244	"arg_2"	"int"	32	0	1	2
5557	1245	"res_0"	"clob"	0	0	0	0
5558	1245	"arg_1"	"clob"	0	0	1	1
5559	1245	"arg_2"	"int"	32	0	1	2
5560	1245	"arg_3"	"clob"	0	0	1	3
5561	1246	"res_0"	"clob"	0	0	0	0
5562	1246	"arg_1"	"clob"	0	0	1	1
5563	1246	"arg_2"	"int"	32	0	1	2
5564	1246	"arg_3"	"int"	32	0	1	3
5565	1246	"arg_4"	"clob"	0	0	1	4
5566	1247	"res_0"	"clob"	0	0	0	0
5567	1247	"arg_1"	"clob"	0	0	1	1
5568	1247	"arg_2"	"clob"	0	0	1	2
5569	1247	"arg_3"	"clob"	0	0	1	3
5570	1248	"res_0"	"clob"	0	0	0	0
5571	1248	"arg_1"	"clob"	0	0	1	1
5572	1248	"arg_2"	"int"	32	0	1	2
5573	1249	"res_0"	"clob"	0	0	0	0
5574	1249	"arg_1"	"int"	32	0	1	1
5575	1250	"res_0"	"int"	32	0	0	0
5576	1250	"arg_1"	"clob"	0	0	1	1
5577	1251	"res_0"	"int"	32	0	0	0
5578	1251	"arg_1"	"clob"	0	0	1	1
5579	1252	"res_0"	"int"	32	0	0	0
5580	1252	"arg_1"	"clob"	0	0	1	1
5581	1253	"res_0"	"clob"	0	0	0	0
5582	1253	"arg_1"	"clob"	0	0	1	1
5583	1254	"res_0"	"int"	32	0	0	0
5584	1254	"arg_1"	"clob"	0	0	1	1
5585	1254	"arg_2"	"clob"	0	0	1	2
5586	1255	"res_0"	"int"	32	0	0	0
5587	1255	"arg_1"	"clob"	0	0	1	1
5588	1255	"arg_2"	"clob"	0	0	1	2
5589	1256	"res_0"	"int"	32	0	0	0
5590	1256	"arg_1"	"clob"	0	0	1	1
5591	1256	"arg_2"	"clob"	0	0	1	2
5592	1257	"res_0"	"double"	53	0	0	0
5593	1257	"arg_1"	"clob"	0	0	1	1
5594	1257	"arg_2"	"clob"	0	0	1	2
5595	1258	"res_0"	"clob"	0	0	0	0
5596	1258	"arg_1"	"clob"	0	0	1	1
5597	1259	"res_0"	"int"	32	0	0	0
5598	1259	"arg_1"	"clob"	0	0	1	1
5599	1259	"arg_2"	"clob"	0	0	1	2
5600	1260	"res_0"	"int"	32	0	0	0
5601	1260	"arg_1"	"clob"	0	0	1	1
5602	1260	"arg_2"	"clob"	0	0	1	2
5603	1260	"arg_3"	"int"	32	0	1	3
5604	1260	"arg_4"	"int"	32	0	1	4
5605	1260	"arg_5"	"int"	32	0	1	5
5606	1261	"res_0"	"table"	0	0	0	0
5607	1261	"arg_1"	"varchar"	0	0	1	1
5608	1261	"arg_2"	"varchar"	0	0	1	2
5609	1261	"arg_3"	"varchar"	0	0	1	3
5610	1261	"arg_4"	"varchar"	0	0	1	4
5611	1261	"arg_5"	"varchar"	0	0	1	5
5612	1261	"arg_6"	"varchar"	0	0	1	6
5613	1261	"arg_7"	"bigint"	64	0	1	7
5614	1261	"arg_8"	"bigint"	64	0	1	8
5615	1261	"arg_9"	"int"	32	0	1	9
5616	1262	"res_0"	"table"	0	0	0	0
5617	1262	"arg_1"	"varchar"	0	0	1	1
5618	1262	"arg_2"	"varchar"	0	0	1	2
5619	60	"res"	"boolean"	1	0	0	0
5620	60	"arg"	"oid"	63	0	1	1
5621	72	"res"	"any"	0	0	0	0
5622	72	"arg"	"any"	0	0	1	1
5623	73	"res"	"boolean"	1	0	0	0
5624	73	"arg"	"any"	0	0	1	1
5625	74	"res"	"boolean"	1	0	0	0
5626	74	"arg"	"any"	0	0	1	1
5627	79	"res"	"any"	0	0	0	0
5628	79	"arg"	"any"	0	0	1	1
5629	80	"res"	"any"	0	0	0	0
5630	80	"arg"	"any"	0	0	1	1
5631	84	"res"	"bigint"	64	0	0	0
5632	84	"arg"	"tinyint"	8	0	1	1
5633	85	"res"	"bigint"	64	0	0	0
5634	85	"arg"	"smallint"	16	0	1	1
5635	86	"res"	"bigint"	64	0	0	0
5636	86	"arg"	"int"	32	0	1	1
5637	87	"res"	"bigint"	64	0	0	0
5638	87	"arg"	"bigint"	64	0	1	1
5639	88	"res"	"wrd"	64	0	0	0
5640	88	"arg"	"wrd"	64	0	1	1
5641	89	"res"	"decimal"	19	0	0	0
5642	89	"arg"	"decimal"	2	0	1	1
5643	90	"res"	"decimal"	19	0	0	0
5644	90	"arg"	"decimal"	4	0	1	1
5645	91	"res"	"decimal"	19	0	0	0
5646	91	"arg"	"decimal"	9	0	1	1
5647	92	"res"	"decimal"	19	0	0	0
5648	92	"arg"	"decimal"	19	0	1	1
5649	93	"res"	"bigint"	64	0	0	0
5650	93	"arg"	"tinyint"	8	0	1	1
5651	94	"res"	"bigint"	64	0	0	0
5652	94	"arg"	"smallint"	16	0	1	1
5653	95	"res"	"bigint"	64	0	0	0
5654	95	"arg"	"int"	32	0	1	1
5655	96	"res"	"bigint"	64	0	0	0
5656	96	"arg"	"bigint"	64	0	1	1
5657	97	"res"	"decimal"	19	0	0	0
5658	97	"arg"	"decimal"	2	0	1	1
5659	98	"res"	"decimal"	19	0	0	0
5660	98	"arg"	"decimal"	4	0	1	1
5661	99	"res"	"decimal"	19	0	0	0
5662	99	"arg"	"decimal"	9	0	1	1
5663	100	"res"	"decimal"	19	0	0	0
5664	100	"arg"	"decimal"	19	0	1	1
5665	113	"res"	"real"	24	0	0	0
5666	113	"arg"	"real"	24	0	1	1
5667	114	"res"	"real"	24	0	0	0
5668	114	"arg"	"real"	24	0	1	1
5669	115	"res"	"double"	53	0	0	0
5670	115	"arg"	"double"	53	0	1	1
5671	116	"res"	"double"	53	0	0	0
5672	116	"arg"	"double"	53	0	1	1
5673	117	"res"	"month_interval"	32	0	0	0
5674	117	"arg"	"month_interval"	32	0	1	1
5675	118	"res"	"sec_interval"	13	0	0	0
5676	118	"arg"	"sec_interval"	13	0	1	1
5677	119	"res"	"double"	53	0	0	0
5678	119	"arg"	"double"	53	0	1	1
5679	120	"res"	"wrd"	64	0	0	0
5680	121	"res"	"wrd"	64	0	0	0
5703	5702	"name"	"varchar"	1024	0	0	0
5704	5702	"value"	"varchar"	2048	0	0	1
5706	5705	"name"	"varchar"	1024	0	0	0
5712	5711	"name"	"varchar"	2048	0	0	0
5732	5731	"val"	"clob"	0	0	1	0
5733	5731	"pat"	"clob"	0	0	1	1
5734	5731	"esc"	"clob"	0	0	1	2
5737	5736	"val"	"clob"	0	0	1	0
5738	5736	"pat"	"clob"	0	0	1	1
5739	5736	"esc"	"clob"	0	0	1	2
5742	5741	"val"	"clob"	0	0	1	0
5743	5741	"pat"	"clob"	0	0	1	1
5746	5745	"val"	"clob"	0	0	1	0
5747	5745	"pat"	"clob"	0	0	1	1
5750	5749	"result"	"double"	53	0	0	0
5751	5749	"r"	"double"	53	0	1	1
5754	5753	"result"	"double"	53	0	0	0
5755	5753	"d"	"double"	53	0	1	1
5761	5760	"result"	"clob"	0	0	0	0
5762	5760	"theurl"	"url"	0	0	1	1
5765	5764	"result"	"clob"	0	0	0	0
5766	5764	"theurl"	"url"	0	0	1	1
5769	5768	"result"	"clob"	0	0	0	0
5770	5768	"theurl"	"url"	0	0	1	1
5773	5772	"result"	"clob"	0	0	0	0
5774	5772	"theurl"	"url"	0	0	1	1
5777	5776	"result"	"clob"	0	0	0	0
5778	5776	"theurl"	"url"	0	0	1	1
5781	5780	"result"	"clob"	0	0	0	0
5782	5780	"theurl"	"url"	0	0	1	1
5785	5784	"result"	"clob"	0	0	0	0
5786	5784	"theurl"	"url"	0	0	1	1
5789	5788	"result"	"clob"	0	0	0	0
5790	5788	"theurl"	"url"	0	0	1	1
5793	5792	"result"	"clob"	0	0	0	0
5794	5792	"theurl"	"url"	0	0	1	1
5797	5796	"result"	"clob"	0	0	0	0
5798	5796	"theurl"	"url"	0	0	1	1
5801	5800	"result"	"clob"	0	0	0	0
5802	5800	"theurl"	"url"	0	0	1	1
5805	5804	"result"	"clob"	0	0	0	0
5806	5804	"theurl"	"url"	0	0	1	1
5809	5808	"result"	"clob"	0	0	0	0
5810	5808	"theurl"	"url"	0	0	1	1
5813	5812	"result"	"boolean"	1	0	0	0
5814	5812	"theurl"	"url"	0	0	1	1
5817	5816	"result"	"url"	0	0	0	0
5818	5816	"protocol"	"clob"	0	0	1	1
5819	5816	"hostname"	"clob"	0	0	1	2
5820	5816	"port"	"int"	32	0	1	3
5821	5816	"file"	"clob"	0	0	1	4
5824	5823	"result"	"url"	0	0	0	0
5825	5823	"protocol"	"clob"	0	0	1	1
5826	5823	"hostname"	"clob"	0	0	1	2
5827	5823	"file"	"clob"	0	0	1	3
5830	5829	"result"	"date"	0	0	0	0
5831	5829	"s"	"clob"	0	0	1	1
5832	5829	"format"	"clob"	0	0	1	2
5835	5834	"result"	"clob"	0	0	0	0
5836	5834	"d"	"date"	0	0	1	1
5837	5834	"format"	"clob"	0	0	1	2
5840	5839	"result"	"time"	1	0	0	0
5841	5839	"s"	"clob"	0	0	1	1
5842	5839	"format"	"clob"	0	0	1	2
5845	5844	"result"	"clob"	0	0	0	0
5846	5844	"d"	"time"	1	0	1	1
5847	5844	"format"	"clob"	0	0	1	2
5850	5849	"result"	"timestamp"	7	0	0	0
5851	5849	"s"	"clob"	0	0	1	1
5852	5849	"format"	"clob"	0	0	1	2
5855	5854	"result"	"clob"	0	0	0	0
5856	5854	"d"	"timestamp"	7	0	1	1
5857	5854	"format"	"clob"	0	0	1	2
5861	5860	"result"	"inet"	0	0	0	0
5862	5860	"p"	"inet"	0	0	1	1
5865	5864	"result"	"clob"	0	0	0	0
5866	5864	"p"	"inet"	0	0	1	1
5869	5868	"result"	"int"	32	0	0	0
5870	5868	"p"	"inet"	0	0	1	1
5873	5872	"result"	"inet"	0	0	0	0
5874	5872	"p"	"inet"	0	0	1	1
5875	5872	"mask"	"int"	32	0	1	2
5878	5877	"result"	"inet"	0	0	0	0
5879	5877	"p"	"inet"	0	0	1	1
5882	5881	"result"	"inet"	0	0	0	0
5883	5881	"p"	"inet"	0	0	1	1
5886	5885	"result"	"inet"	0	0	0	0
5887	5885	"p"	"inet"	0	0	1	1
5890	5889	"result"	"clob"	0	0	0	0
5891	5889	"p"	"inet"	0	0	1	1
5894	5893	"result"	"clob"	0	0	0	0
5895	5893	"p"	"inet"	0	0	1	1
5898	5897	"result"	"boolean"	1	0	0	0
5899	5897	"i1"	"inet"	0	0	1	1
5900	5897	"i2"	"inet"	0	0	1	2
5903	5902	"result"	"boolean"	1	0	0	0
5904	5902	"i1"	"inet"	0	0	1	1
5905	5902	"i2"	"inet"	0	0	1	2
5908	5907	"result"	"boolean"	1	0	0	0
5909	5907	"i1"	"inet"	0	0	1	1
5910	5907	"i2"	"inet"	0	0	1	2
5913	5912	"result"	"boolean"	1	0	0	0
5914	5912	"i1"	"inet"	0	0	1	1
5915	5912	"i2"	"inet"	0	0	1	2
5918	5917	"id"	"oid"	63	0	0	0
5919	5917	"owner"	"clob"	0	0	0	1
5920	5917	"defined"	"timestamp"	7	0	0	2
5921	5917	"query"	"clob"	0	0	0	3
5922	5917	"pipe"	"clob"	0	0	0	4
5923	5917	"plan"	"clob"	0	0	0	5
5924	5917	"mal"	"int"	32	0	0	6
5925	5917	"optimize"	"bigint"	64	0	0	7
5928	5927	"id"	"oid"	63	0	0	0
5929	5927	"start"	"timestamp"	7	0	0	1
5930	5927	"stop"	"timestamp"	7	0	0	2
5931	5927	"arguments"	"clob"	0	0	0	3
5932	5927	"tuples"	"wrd"	64	0	0	4
5933	5927	"run"	"bigint"	64	0	0	5
5934	5927	"ship"	"bigint"	64	0	0	6
5935	5927	"cpu"	"int"	32	0	0	7
5936	5927	"io"	"int"	32	0	0	8
5982	5981	"threshold"	"smallint"	16	0	1	0
5987	5986	"event"	"int"	32	0	0	0
5988	5986	"clk"	"varchar"	20	0	0	1
5989	5986	"pc"	"varchar"	50	0	0	2
5990	5986	"thread"	"int"	32	0	0	3
5991	5986	"ticks"	"bigint"	64	0	0	4
5992	5986	"rrsmb"	"bigint"	64	0	0	5
5993	5986	"vmmb"	"bigint"	64	0	0	6
5994	5986	"reads"	"bigint"	64	0	0	7
5995	5986	"writes"	"bigint"	64	0	0	8
5996	5986	"minflt"	"bigint"	64	0	0	9
5997	5986	"majflt"	"bigint"	64	0	0	10
5998	5986	"nvcsw"	"bigint"	64	0	0	11
5999	5986	"stmt"	"clob"	0	0	0	12
6017	6016	"result"	"timestamp"	7	0	0	0
6018	6016	"sec"	"bigint"	64	0	1	1
6021	6020	"result"	"timestamp"	7	0	0	0
6022	6020	"sec"	"int"	32	0	1	1
6025	6024	"result"	"int"	32	0	0	0
6026	6024	"ts"	"timestamp"	7	0	1	1
6029	6028	"result"	"int"	32	0	0	0
6030	6028	"ts"	"timestamptz"	7	0	1	1
6033	6032	"sys"	"clob"	0	0	1	0
6034	6032	"tab"	"clob"	0	0	1	1
6037	6036	"sys"	"clob"	0	0	1	0
6038	6036	"tab"	"clob"	0	0	1	1
6041	6040	"sys"	"clob"	0	0	1	0
6042	6040	"tab"	"clob"	0	0	1	1
6045	6044	"sch"	"varchar"	100	0	0	0
6046	6044	"usr"	"varchar"	100	0	0	1
6047	6044	"dep_type"	"varchar"	32	0	0	2
6050	6049	"sch"	"varchar"	100	0	0	0
6051	6049	"usr"	"varchar"	100	0	0	1
6052	6049	"dep_type"	"varchar"	32	0	0	2
6055	6054	"sch"	"varchar"	100	0	0	0
6056	6054	"usr"	"varchar"	100	0	0	1
6057	6054	"dep_type"	"varchar"	32	0	0	2
6060	6059	"sch"	"varchar"	100	0	0	0
6061	6059	"usr"	"varchar"	100	0	0	1
6062	6059	"dep_type"	"varchar"	32	0	0	2
6065	6064	"sch"	"varchar"	100	0	0	0
6066	6064	"usr"	"varchar"	100	0	0	1
6067	6064	"dep_type"	"varchar"	32	0	0	2
6070	6069	"sch"	"varchar"	100	0	0	0
6071	6069	"usr"	"varchar"	100	0	0	1
6072	6069	"dep_type"	"varchar"	32	0	0	2
6075	6074	"sch"	"varchar"	100	0	0	0
6076	6074	"usr"	"varchar"	100	0	0	1
6077	6074	"dep_type"	"varchar"	32	0	0	2
6080	6079	"sch"	"varchar"	100	0	0	0
6081	6079	"usr"	"varchar"	100	0	0	1
6082	6079	"dep_type"	"varchar"	32	0	0	2
6085	6084	"sch"	"varchar"	100	0	0	0
6086	6084	"usr"	"varchar"	100	0	0	1
6087	6084	"dep_type"	"varchar"	32	0	0	2
6090	6089	"sch"	"varchar"	100	0	0	0
6091	6089	"usr"	"varchar"	100	0	0	1
6092	6089	"dep_type"	"varchar"	32	0	0	2
6095	6094	"sch"	"varchar"	100	0	0	0
6096	6094	"usr"	"varchar"	100	0	0	1
6097	6094	"dep_type"	"varchar"	32	0	0	2
6100	6099	"sch"	"varchar"	100	0	0	0
6101	6099	"usr"	"varchar"	100	0	0	1
6102	6099	"dep_type"	"varchar"	32	0	0	2
6105	6104	"sch"	"varchar"	100	0	0	0
6106	6104	"usr"	"varchar"	100	0	0	1
6107	6104	"dep_type"	"varchar"	32	0	0	2
6110	6109	"sch"	"varchar"	100	0	0	0
6111	6109	"usr"	"varchar"	100	0	0	1
6112	6109	"dep_type"	"varchar"	32	0	0	2
6115	6114	"sch"	"varchar"	100	0	0	0
6116	6114	"usr"	"varchar"	100	0	0	1
6117	6114	"dep_type"	"varchar"	32	0	0	2
6120	6119	"sch"	"varchar"	100	0	0	0
6121	6119	"usr"	"varchar"	100	0	0	1
6122	6119	"dep_type"	"varchar"	32	0	0	2
6125	6124	"sch"	"varchar"	100	0	0	0
6126	6124	"usr"	"varchar"	100	0	0	1
6127	6124	"dep_type"	"varchar"	32	0	0	2
6130	6129	"result"	"clob"	0	0	0	0
6131	6129	"username"	"clob"	0	0	1	1
6134	6133	"user"	"clob"	0	0	0	0
6135	6133	"login"	"timestamp"	7	0	0	1
6136	6133	"sessiontimeout"	"bigint"	64	0	0	2
6137	6133	"lastcommand"	"timestamp"	7	0	0	3
6138	6133	"querytimeout"	"bigint"	64	0	0	4
6139	6133	"active"	"boolean"	1	0	0	5
6150	6149	"delay"	"tinyint"	8	0	1	0
6153	6152	"delay"	"tinyint"	8	0	1	0
6154	6152	"force"	"boolean"	1	0	1	1
6157	6156	"query"	"bigint"	64	0	1	0
6160	6159	"query"	"bigint"	64	0	1	0
6161	6159	"session"	"bigint"	64	0	1	1
6164	6163	"timeout"	"bigint"	64	0	1	0
6167	6166	"result"	"varchar"	32	0	0	0
6168	6166	"s1"	"varchar"	32	0	1	1
6169	6166	"st"	"int"	32	0	1	2
6170	6166	"len"	"int"	32	0	1	3
6171	6166	"s3"	"varchar"	32	0	1	4
6174	6173	"result"	"double"	53	0	0	0
6175	6173	"num"	"double"	53	0	1	1
6176	6173	"prc"	"int"	32	0	1	2
6179	6178	"result"	"double"	53	0	0	0
6180	6178	"num"	"double"	53	0	1	1
6181	6178	"prc"	"int"	32	0	1	2
6182	6178	"truncat"	"int"	32	0	1	3
6185	6184	"result"	"clob"	0	0	0	0
6186	6184	"num"	"double"	53	0	1	1
6187	6184	"prc"	"int"	32	0	1	2
6188	6184	"truncat"	"int"	32	0	1	3
6191	6190	"result"	"double"	53	0	0	0
6192	6190	"pdec"	"double"	53	0	1	1
6193	6190	"pradius"	"double"	53	0	1	2
6196	6195	"result"	"oid"	63	0	0	0
6197	6195	"x"	"int"	32	0	1	1
6198	6195	"y"	"int"	32	0	1	2
6201	6200	"result"	"int"	32	0	0	0
6202	6200	"z"	"oid"	63	0	1	1
6205	6204	"result"	"int"	32	0	0	0
6206	6204	"z"	"oid"	63	0	1	1
6209	6208	"rewrite"	"clob"	0	0	0	0
6210	6208	"count"	"int"	32	0	0	1
6213	6212	"query"	"clob"	0	0	0	0
6214	6212	"count"	"int"	32	0	0	1
6217	6216	"filename"	"clob"	0	0	1	0
6220	6219	"name"	"clob"	0	0	0	0
6221	6219	"def"	"clob"	0	0	0	1
6222	6219	"status"	"clob"	0	0	0	2
6230	6229	"name"	"clob"	0	0	0	0
6231	6229	"value"	"clob"	0	0	0	1
6238	6237	"id"	"int"	32	0	0	0
6239	6237	"name"	"clob"	0	0	0	1
6240	6237	"ttype"	"clob"	0	0	0	2
6241	6237	"count"	"bigint"	64	0	0	3
6242	6237	"refcnt"	"int"	32	0	0	4
6243	6237	"lrefcnt"	"int"	32	0	0	5
6244	6237	"location"	"clob"	0	0	0	6
6245	6237	"heat"	"int"	32	0	0	7
6246	6237	"dirty"	"clob"	0	0	0	8
6247	6237	"status"	"clob"	0	0	0	9
6248	6237	"kind"	"clob"	0	0	0	10
6251	6250	"signature"	"clob"	0	0	0	0
6252	6250	"address"	"clob"	0	0	0	1
6253	6250	"comment"	"clob"	0	0	0	2
6256	6255	"ra_stmt"	"clob"	0	0	1	0
6257	6255	"opt"	"boolean"	1	0	1	1
6262	6261	"result"	"int"	32	0	0	0
6263	6261	"debug"	"int"	32	0	1	1
6266	6265	"qtag"	"bigint"	64	0	0	0
6267	6265	"user"	"clob"	0	0	0	1
6268	6265	"started"	"timestamp"	7	0	0	2
6269	6265	"estimate"	"timestamp"	7	0	0	3
6270	6265	"progress"	"int"	32	0	0	4
6271	6265	"status"	"clob"	0	0	0	5
6272	6265	"tag"	"oid"	63	0	0	6
6273	6265	"query"	"clob"	0	0	0	7
6286	6285	"tag"	"int"	32	0	1	0
6289	6288	"tag"	"int"	32	0	1	0
6292	6291	"tag"	"int"	32	0	1	0
6295	6294	"tag"	"bigint"	64	0	1	0
6298	6297	"tag"	"bigint"	64	0	1	0
6301	6300	"tag"	"bigint"	64	0	1	0
6304	6303	"rowid"	"bigint"	64	0	0	0
6305	6303	"fldid"	"int"	32	0	0	1
6306	6303	"message"	"clob"	0	0	0	2
6307	6303	"input"	"clob"	0	0	0	3
6318	6317	"result"	"double"	53	0	0	0
6319	6317	"val"	"tinyint"	8	0	1	1
6322	6321	"result"	"double"	53	0	0	0
6323	6321	"val"	"smallint"	16	0	1	1
6326	6325	"result"	"double"	53	0	0	0
6327	6325	"val"	"int"	32	0	1	1
6330	6329	"result"	"double"	53	0	0	0
6331	6329	"val"	"wrd"	64	0	1	1
6334	6333	"result"	"double"	53	0	0	0
6335	6333	"val"	"bigint"	64	0	1	1
6338	6337	"result"	"double"	53	0	0	0
6339	6337	"val"	"real"	24	0	1	1
6342	6341	"result"	"double"	53	0	0	0
6343	6341	"val"	"double"	53	0	1	1
6346	6345	"result"	"double"	53	0	0	0
6347	6345	"val"	"date"	0	0	1	1
6350	6349	"result"	"double"	53	0	0	0
6351	6349	"val"	"time"	1	0	1	1
6354	6353	"result"	"double"	53	0	0	0
6355	6353	"val"	"timestamp"	7	0	1	1
6358	6357	"result"	"double"	53	0	0	0
6359	6357	"val"	"tinyint"	8	0	1	1
6362	6361	"result"	"double"	53	0	0	0
6363	6361	"val"	"smallint"	16	0	1	1
6366	6365	"result"	"double"	53	0	0	0
6367	6365	"val"	"int"	32	0	1	1
6370	6369	"result"	"double"	53	0	0	0
6371	6369	"val"	"wrd"	64	0	1	1
6374	6373	"result"	"double"	53	0	0	0
6375	6373	"val"	"bigint"	64	0	1	1
6378	6377	"result"	"double"	53	0	0	0
6379	6377	"val"	"real"	24	0	1	1
6382	6381	"result"	"double"	53	0	0	0
6383	6381	"val"	"double"	53	0	1	1
6386	6385	"result"	"double"	53	0	0	0
6387	6385	"val"	"date"	0	0	1	1
6390	6389	"result"	"double"	53	0	0	0
6391	6389	"val"	"time"	1	0	1	1
6394	6393	"result"	"double"	53	0	0	0
6395	6393	"val"	"timestamp"	7	0	1	1
6398	6397	"result"	"double"	53	0	0	0
6399	6397	"val"	"tinyint"	8	0	1	1
6402	6401	"result"	"double"	53	0	0	0
6403	6401	"val"	"smallint"	16	0	1	1
6406	6405	"result"	"double"	53	0	0	0
6407	6405	"val"	"int"	32	0	1	1
6410	6409	"result"	"double"	53	0	0	0
6411	6409	"val"	"wrd"	64	0	1	1
6414	6413	"result"	"double"	53	0	0	0
6415	6413	"val"	"bigint"	64	0	1	1
6418	6417	"result"	"double"	53	0	0	0
6419	6417	"val"	"real"	24	0	1	1
6422	6421	"result"	"double"	53	0	0	0
6423	6421	"val"	"double"	53	0	1	1
6426	6425	"result"	"double"	53	0	0	0
6427	6425	"val"	"date"	0	0	1	1
6430	6429	"result"	"double"	53	0	0	0
6431	6429	"val"	"time"	1	0	1	1
6434	6433	"result"	"double"	53	0	0	0
6435	6433	"val"	"timestamp"	7	0	1	1
6438	6437	"result"	"double"	53	0	0	0
6439	6437	"val"	"tinyint"	8	0	1	1
6442	6441	"result"	"double"	53	0	0	0
6443	6441	"val"	"smallint"	16	0	1	1
6446	6445	"result"	"double"	53	0	0	0
6447	6445	"val"	"int"	32	0	1	1
6450	6449	"result"	"double"	53	0	0	0
6451	6449	"val"	"wrd"	64	0	1	1
6454	6453	"result"	"double"	53	0	0	0
6455	6453	"val"	"bigint"	64	0	1	1
6458	6457	"result"	"double"	53	0	0	0
6459	6457	"val"	"real"	24	0	1	1
6462	6461	"result"	"double"	53	0	0	0
6463	6461	"val"	"double"	53	0	1	1
6466	6465	"result"	"double"	53	0	0	0
6467	6465	"val"	"date"	0	0	1	1
6470	6469	"result"	"double"	53	0	0	0
6471	6469	"val"	"time"	1	0	1	1
6474	6473	"result"	"double"	53	0	0	0
6475	6473	"val"	"timestamp"	7	0	1	1
6478	6477	"result"	"tinyint"	8	0	0	0
6479	6477	"val"	"tinyint"	8	0	1	1
6482	6481	"result"	"smallint"	16	0	0	0
6483	6481	"val"	"smallint"	16	0	1	1
6486	6485	"result"	"int"	32	0	0	0
6487	6485	"val"	"int"	32	0	1	1
6490	6489	"result"	"wrd"	64	0	0	0
6491	6489	"val"	"wrd"	64	0	1	1
6494	6493	"result"	"bigint"	64	0	0	0
6495	6493	"val"	"bigint"	64	0	1	1
6498	6497	"result"	"decimal"	18	3	0	0
6499	6497	"val"	"decimal"	18	3	1	1
6502	6501	"result"	"real"	24	0	0	0
6503	6501	"val"	"real"	24	0	1	1
6506	6505	"result"	"double"	53	0	0	0
6507	6505	"val"	"double"	53	0	1	1
6510	6509	"result"	"date"	0	0	0	0
6511	6509	"val"	"date"	0	0	1	1
6514	6513	"result"	"time"	1	0	0	0
6515	6513	"val"	"time"	1	0	1	1
6518	6517	"result"	"timestamp"	7	0	0	0
6519	6517	"val"	"timestamp"	7	0	1	1
6522	6521	"result"	"tinyint"	8	0	0	0
6523	6521	"val"	"tinyint"	8	0	1	1
6524	6521	"q"	"double"	53	0	1	2
6527	6526	"result"	"smallint"	16	0	0	0
6528	6526	"val"	"smallint"	16	0	1	1
6529	6526	"q"	"double"	53	0	1	2
6532	6531	"result"	"int"	32	0	0	0
6533	6531	"val"	"int"	32	0	1	1
6534	6531	"q"	"double"	53	0	1	2
6537	6536	"result"	"wrd"	64	0	0	0
6538	6536	"val"	"wrd"	64	0	1	1
6539	6536	"q"	"double"	53	0	1	2
6542	6541	"result"	"bigint"	64	0	0	0
6543	6541	"val"	"bigint"	64	0	1	1
6544	6541	"q"	"double"	53	0	1	2
6547	6546	"result"	"decimal"	18	3	0	0
6548	6546	"val"	"decimal"	18	3	1	1
6549	6546	"q"	"double"	53	0	1	2
6552	6551	"result"	"real"	24	0	0	0
6553	6551	"val"	"real"	24	0	1	1
6554	6551	"q"	"double"	53	0	1	2
6557	6556	"result"	"double"	53	0	0	0
6558	6556	"val"	"double"	53	0	1	1
6559	6556	"q"	"double"	53	0	1	2
6562	6561	"result"	"date"	0	0	0	0
6563	6561	"val"	"date"	0	0	1	1
6564	6561	"q"	"double"	53	0	1	2
6567	6566	"result"	"time"	1	0	0	0
6568	6566	"val"	"time"	1	0	1	1
6569	6566	"q"	"double"	53	0	1	2
6572	6571	"result"	"timestamp"	7	0	0	0
6573	6571	"val"	"timestamp"	7	0	1	1
6574	6571	"q"	"double"	53	0	1	2
6577	6576	"result"	"tinyint"	8	0	0	0
6578	6576	"e1"	"tinyint"	8	0	1	1
6579	6576	"e2"	"tinyint"	8	0	1	2
6582	6581	"result"	"smallint"	16	0	0	0
6583	6581	"e1"	"smallint"	16	0	1	1
6584	6581	"e2"	"smallint"	16	0	1	2
6587	6586	"result"	"int"	32	0	0	0
6588	6586	"e1"	"int"	32	0	1	1
6589	6586	"e2"	"int"	32	0	1	2
6592	6591	"result"	"wrd"	64	0	0	0
6593	6591	"e1"	"wrd"	64	0	1	1
6594	6591	"e2"	"wrd"	64	0	1	2
6597	6596	"result"	"bigint"	64	0	0	0
6598	6596	"e1"	"bigint"	64	0	1	1
6599	6596	"e2"	"bigint"	64	0	1	2
6602	6601	"result"	"real"	24	0	0	0
6603	6601	"e1"	"real"	24	0	1	1
6604	6601	"e2"	"real"	24	0	1	2
6607	6606	"result"	"double"	53	0	0	0
6608	6606	"e1"	"double"	53	0	1	1
6609	6606	"e2"	"double"	53	0	1	2
6612	6611	"result"	"int"	32	0	0	0
6613	6611	"info"	"int"	32	0	1	1
6616	6615	"result"	"int"	32	0	0	0
6617	6615	"info"	"int"	32	0	1	1
6620	6619	"result"	"clob"	0	0	0	0
6621	6619	"info"	"int"	32	0	1	1
6622	6619	"format"	"int"	32	0	1	2
6644	6643	"result"	"mbr"	0	0	0	0
6645	6643	"geom"	"geometry"	0	0	1	1
6648	6647	"result"	"boolean"	1	0	0	0
6649	6647	"box1"	"mbr"	0	0	1	1
6650	6647	"box2"	"mbr"	0	0	1	2
6653	6652	"result"	"boolean"	1	0	0	0
6654	6652	"box1"	"mbr"	0	0	1	1
6655	6652	"box2"	"mbr"	0	0	1	2
6658	6657	"result"	"boolean"	1	0	0	0
6659	6657	"box1"	"mbr"	0	0	1	1
6660	6657	"box2"	"mbr"	0	0	1	2
6663	6662	"result"	"double"	53	0	0	0
6664	6662	"box1"	"mbr"	0	0	1	1
6665	6662	"box2"	"mbr"	0	0	1	2
6668	6667	"result"	"geometry"	0	0	0	0
6669	6667	"wkt"	"clob"	0	0	1	1
6672	6671	"result"	"geometry"	0	0	0	0
6673	6671	"geom"	"clob"	0	0	1	1
6676	6675	"result"	"clob"	0	0	0	0
6677	6675	"geom"	"geometry"	0	0	1	1
6680	6679	"result"	"clob"	0	0	0	0
6681	6679	"geom"	"geometry"	0	0	1	1
6684	6683	"result"	"int"	32	0	0	0
6685	6683	"geom"	"geometry"	0	0	1	1
6688	6687	"result"	"clob"	0	0	0	0
6689	6687	"geom"	"geometry"	0	0	1	1
6692	6691	"result"	"int"	32	0	0	0
6693	6691	"geom"	"geometry"	0	0	1	1
6696	6695	"result"	"geometry"	0	0	0	0
6697	6695	"geom"	"geometry"	0	0	1	1
6698	6695	"srid"	"int"	32	0	1	2
6701	6700	"result"	"boolean"	1	0	0	0
6702	6700	"geom"	"geometry"	0	0	1	1
6705	6704	"result"	"boolean"	1	0	0	0
6706	6704	"geom"	"geometry"	0	0	1	1
6709	6708	"result"	"geometry"	0	0	0	0
6710	6708	"geom"	"geometry"	0	0	1	1
6713	6712	"result"	"geometry"	0	0	0	0
6714	6712	"geom"	"geometry"	0	0	1	1
6717	6716	"result"	"boolean"	1	0	0	0
6718	6716	"geom1"	"geometry"	0	0	1	1
6719	6716	"geom2"	"geometry"	0	0	1	2
6722	6721	"result"	"boolean"	1	0	0	0
6723	6721	"geom1"	"geometry"	0	0	1	1
6724	6721	"geom2"	"geometry"	0	0	1	2
6727	6726	"result"	"boolean"	1	0	0	0
6728	6726	"geom1"	"geometry"	0	0	1	1
6729	6726	"geom2"	"geometry"	0	0	1	2
6732	6731	"result"	"boolean"	1	0	0	0
6733	6731	"geom1"	"geometry"	0	0	1	1
6734	6731	"geom2"	"geometry"	0	0	1	2
6737	6736	"result"	"boolean"	1	0	0	0
6738	6736	"geom1"	"geometry"	0	0	1	1
6739	6736	"geom2"	"geometry"	0	0	1	2
6742	6741	"result"	"boolean"	1	0	0	0
6743	6741	"geom1"	"geometry"	0	0	1	1
6744	6741	"geom2"	"geometry"	0	0	1	2
6747	6746	"result"	"boolean"	1	0	0	0
6748	6746	"geom1"	"geometry"	0	0	1	1
6749	6746	"geom2"	"geometry"	0	0	1	2
6752	6751	"result"	"boolean"	1	0	0	0
6753	6751	"geom1"	"geometry"	0	0	1	1
6754	6751	"geom2"	"geometry"	0	0	1	2
6757	6756	"result"	"boolean"	1	0	0	0
6758	6756	"geom1"	"geometry"	0	0	1	1
6759	6756	"geom2"	"geometry"	0	0	1	2
6760	6756	"intersection_matrix_pattern"	"clob"	0	0	1	3
6763	6762	"result"	"double"	53	0	0	0
6764	6762	"geom1"	"geometry"	0	0	1	1
6765	6762	"geom2"	"geometry"	0	0	1	2
6768	6767	"result"	"geometry"	0	0	0	0
6769	6767	"geom1"	"geometry"	0	0	1	1
6770	6767	"geom2"	"geometry"	0	0	1	2
6773	6772	"result"	"geometry"	0	0	0	0
6774	6772	"geom1"	"geometry"	0	0	1	1
6775	6772	"geom2"	"geometry"	0	0	1	2
6778	6777	"result"	"geometry"	0	0	0	0
6779	6777	"geom1"	"geometry"	0	0	1	1
6780	6777	"geom2"	"geometry"	0	0	1	2
6783	6782	"result"	"geometry"	0	0	0	0
6784	6782	"geom"	"geometry"	0	0	1	1
6787	6786	"result"	"geometry"	0	0	0	0
6788	6786	"geom1"	"geometry"	0	0	1	1
6789	6786	"geom2"	"geometry"	0	0	1	2
6792	6791	"result"	"geometry"	0	0	0	0
6793	6791	"geom"	"geometry"	0	0	1	1
6794	6791	"radius"	"double"	53	0	1	2
6797	6796	"result"	"geometry"	0	0	0	0
6798	6796	"geom"	"geometry"	0	0	1	1
6801	6800	"result"	"double"	53	0	0	0
6802	6800	"geom"	"geometry"	0	0	1	1
6805	6804	"result"	"double"	53	0	0	0
6806	6804	"geom"	"geometry"	0	0	1	1
6809	6808	"result"	"double"	53	0	0	0
6810	6808	"geom"	"geometry"	0	0	1	1
6813	6812	"result"	"geometry"	0	0	0	0
6814	6812	"geom"	"geometry"	0	0	1	1
6817	6816	"result"	"geometry"	0	0	0	0
6818	6816	"geom"	"geometry"	0	0	1	1
6821	6820	"result"	"boolean"	1	0	0	0
6822	6820	"geom"	"geometry"	0	0	1	1
6825	6824	"result"	"double"	53	0	0	0
6826	6824	"geom"	"geometry"	0	0	1	1
6829	6828	"result"	"boolean"	1	0	0	0
6830	6828	"geom"	"geometry"	0	0	1	1
6833	6832	"result"	"int"	32	0	0	0
6834	6832	"geom"	"geometry"	0	0	1	1
6837	6836	"result"	"geometry"	0	0	0	0
6838	6836	"geom"	"geometry"	0	0	1	1
6839	6836	"positionnum"	"int"	32	0	1	2
6842	6841	"result"	"geometry"	0	0	0	0
6843	6841	"geom"	"geometry"	0	0	1	1
6846	6845	"result"	"geometry"	0	0	0	0
6847	6845	"geom"	"geometry"	0	0	1	1
6850	6849	"result"	"double"	53	0	0	0
6851	6849	"geom"	"geometry"	0	0	1	1
6854	6853	"result"	"geometry"	0	0	0	0
6855	6853	"geom"	"geometry"	0	0	1	1
6858	6857	"result"	"geometry"	0	0	0	0
6859	6857	"geom"	"geometry"	0	0	1	1
6862	6861	"result"	"int"	32	0	0	0
6863	6861	"geom"	"geometry"	0	0	1	1
6866	6865	"result"	"geometry"	0	0	0	0
6867	6865	"geom"	"geometry"	0	0	1	1
6868	6865	"positionnum"	"int"	32	0	1	2
6871	6870	"result"	"geometrya"	0	0	0	0
6872	6870	"geom"	"geometry"	0	0	1	1
6875	6874	"result"	"int"	32	0	0	0
6876	6874	"geom"	"geometry"	0	0	1	1
6879	6878	"result"	"geometry"	0	0	0	0
6880	6878	"geom"	"geometry"	0	0	1	1
6881	6878	"positionnum"	"int"	32	0	1	2
6884	6883	"result"	"int"	32	0	0	0
6885	6883	"geom"	"geometry"	0	0	1	1
6888	6887	"result"	"geometry"	0	0	0	0
6889	6887	"geom"	"geometry"	0	0	1	1
6890	6887	"patchnum"	"int"	32	0	1	2
6893	6892	"result"	"geometry"	0	0	0	0
6894	6892	"wkt"	"clob"	0	0	1	1
6895	6892	"srid"	"int"	32	0	1	2
6898	6897	"result"	"geometry"	0	0	0	0
6899	6897	"wkt"	"clob"	0	0	1	1
6900	6897	"srid"	"int"	32	0	1	2
6903	6902	"result"	"geometry"	0	0	0	0
6904	6902	"wkt"	"clob"	0	0	1	1
6905	6902	"srid"	"int"	32	0	1	2
6908	6907	"result"	"geometry"	0	0	0	0
6909	6907	"wkt"	"clob"	0	0	1	1
6910	6907	"srid"	"int"	32	0	1	2
6913	6912	"result"	"geometry"	0	0	0	0
6914	6912	"wkt"	"clob"	0	0	1	1
6915	6912	"srid"	"int"	32	0	1	2
6918	6917	"result"	"geometry"	0	0	0	0
6919	6917	"wkt"	"clob"	0	0	1	1
6920	6917	"srid"	"int"	32	0	1	2
6923	6922	"result"	"geometry"	0	0	0	0
6924	6922	"wkt"	"clob"	0	0	1	1
6925	6922	"srid"	"int"	32	0	1	2
6928	6927	"result"	"geometry"	0	0	0	0
6929	6927	"wkt"	"clob"	0	0	1	1
6930	6927	"srid"	"int"	32	0	1	2
6933	6932	"result"	"geometry"	0	0	0	0
6934	6932	"wkt"	"clob"	0	0	1	1
6935	6932	"srid"	"int"	32	0	1	2
6938	6937	"result"	"geometry"	0	0	0	0
6939	6937	"wkt"	"clob"	0	0	1	1
6940	6937	"srid"	"int"	32	0	1	2
6943	6942	"result"	"geometry"	0	0	0	0
6944	6942	"wkt"	"clob"	0	0	1	1
6945	6942	"srid"	"int"	32	0	1	2
6948	6947	"result"	"geometry"	0	0	0	0
6949	6947	"wkt"	"clob"	0	0	1	1
6952	6951	"result"	"geometry"	0	0	0	0
6953	6951	"wkt"	"clob"	0	0	1	1
6956	6955	"result"	"geometry"	0	0	0	0
6957	6955	"wkt"	"clob"	0	0	1	1
6960	6959	"result"	"geometry"	0	0	0	0
6961	6959	"wkt"	"clob"	0	0	1	1
6964	6963	"result"	"geometry"	0	0	0	0
6965	6963	"wkt"	"clob"	0	0	1	1
6968	6967	"result"	"geometry"	0	0	0	0
6969	6967	"wkt"	"clob"	0	0	1	1
6972	6971	"result"	"geometry"	0	0	0	0
6973	6971	"wkt"	"clob"	0	0	1	1
6976	6975	"result"	"geometry"	0	0	0	0
6977	6975	"wkt"	"clob"	0	0	1	1
6980	6979	"result"	"geometry"	0	0	0	0
6981	6979	"wkt"	"clob"	0	0	1	1
6984	6983	"result"	"geometry"	0	0	0	0
6985	6983	"x"	"double"	53	0	1	1
6986	6983	"y"	"double"	53	0	1	2
6989	6988	"result"	"geometry"	0	0	0	0
6990	6988	"x"	"double"	53	0	1	1
6991	6988	"y"	"double"	53	0	1	2
6994	6993	"result"	"geometry"	0	0	0	0
6995	6993	"x"	"double"	53	0	1	1
6996	6993	"y"	"double"	53	0	1	2
6997	6993	"z"	"double"	53	0	1	3
7000	6999	"result"	"geometry"	0	0	0	0
7001	6999	"x"	"double"	53	0	1	1
7002	6999	"y"	"double"	53	0	1	2
7003	6999	"z"	"double"	53	0	1	3
7004	6999	"m"	"double"	53	0	1	4
7007	7006	"result"	"geometry"	0	0	0	0
7008	7006	"x"	"double"	53	0	1	1
7009	7006	"y"	"double"	53	0	1	2
7010	7006	"m"	"double"	53	0	1	3
7013	7012	"result"	"geometry"	0	0	0	0
7014	7012	"geom"	"geometry"	0	0	1	1
7017	7016	"result"	"geometry"	0	0	0	0
7018	7016	"geom1"	"geometry"	0	0	1	1
7019	7016	"geom2"	"geometry"	0	0	1	2
7022	7021	"result"	"geometry"	0	0	0	0
7023	7021	"xmin"	"double"	53	0	1	1
7024	7021	"ymin"	"double"	53	0	1	2
7025	7021	"xmax"	"double"	53	0	1	3
7026	7021	"ymax"	"double"	53	0	1	4
7027	7021	"srid"	"int"	32	0	1	5
7030	7029	"result"	"geometry"	0	0	0	0
7031	7029	"xmin"	"double"	53	0	1	1
7032	7029	"ymin"	"double"	53	0	1	2
7033	7029	"xmax"	"double"	53	0	1	3
7034	7029	"ymax"	"double"	53	0	1	4
7037	7036	"result"	"geometry"	0	0	0	0
7038	7036	"geom"	"geometry"	0	0	1	1
7041	7040	"result"	"geometry"	0	0	0	0
7042	7040	"geom"	"geometry"	0	0	1	1
7043	7040	"srid"	"int"	32	0	1	2
7046	7045	"result"	"mbr"	0	0	0	0
7047	7045	"lowleftpointgeom"	"geometry"	0	0	1	1
7048	7045	"uprightpointgeom"	"geometry"	0	0	1	2
7051	7050	"result"	"clob"	0	0	0	0
7052	7050	"geom"	"geometry"	0	0	1	1
7055	7054	"result"	"int"	32	0	0	0
7056	7054	"geom"	"geometry"	0	0	1	1
7059	7058	"result"	"boolean"	1	0	0	0
7060	7058	"geom"	"geometry"	0	0	1	1
7063	7062	"result"	"clob"	0	0	0	0
7064	7062	"geom"	"geometry"	0	0	1	1
7067	7066	"result"	"int"	32	0	0	0
7068	7066	"geom"	"geometry"	0	0	1	1
7071	7070	"result"	"int"	32	0	0	0
7072	7070	"geom"	"geometry"	0	0	1	1
7075	7074	"result"	"int"	32	0	0	0
7076	7074	"geom"	"geometry"	0	0	1	1
7079	7078	"result"	"double"	53	0	0	0
7080	7078	"geom"	"geometry"	0	0	1	1
7083	7082	"result"	"double"	53	0	0	0
7084	7082	"box"	"mbr"	0	0	1	1
7087	7086	"result"	"double"	53	0	0	0
7088	7086	"geom"	"geometry"	0	0	1	1
7091	7090	"result"	"double"	53	0	0	0
7092	7090	"box"	"mbr"	0	0	1	1
7095	7094	"result"	"double"	53	0	0	0
7096	7094	"geom"	"geometry"	0	0	1	1
7099	7098	"result"	"double"	53	0	0	0
7100	7098	"box"	"mbr"	0	0	1	1
7103	7102	"result"	"double"	53	0	0	0
7104	7102	"geom"	"geometry"	0	0	1	1
7107	7106	"result"	"double"	53	0	0	0
7108	7106	"box"	"mbr"	0	0	1	1
7111	7110	"result"	"geometry"	0	0	0	0
7112	7110	"geom"	"geometry"	0	0	1	1
7115	7114	"result"	"geometry"	0	0	0	0
7116	7114	"geom"	"geometry"	0	0	1	1
7119	7118	"result"	"geometry"	0	0	0	0
7120	7118	"geom"	"geometry"	0	0	1	1
7121	7118	"sz"	"double"	53	0	1	2
7124	7123	"result"	"clob"	0	0	0	0
7125	7123	"srid_in"	"int"	32	0	1	1
7128	7127	"result"	"geometry"	0	0	0	0
7129	7127	"geom"	"geometry"	0	0	1	1
7130	7127	"srid_src"	"int"	32	0	1	2
7131	7127	"srid_dest"	"int"	32	0	1	3
7132	7127	"proj4_src"	"clob"	0	0	1	4
7133	7127	"proj4_dest"	"clob"	0	0	1	5
7136	7135	"result"	"geometry"	0	0	0	0
7137	7135	"geom"	"geometry"	0	0	1	1
7138	7135	"srid"	"int"	32	0	1	2
7141	7140	"result"	"geometry"	0	0	0	0
7142	7140	"geom"	"geometry"	0	0	1	1
7143	7140	"dx"	"double"	53	0	1	2
7144	7140	"dy"	"double"	53	0	1	3
7147	7146	"result"	"geometry"	0	0	0	0
7148	7146	"geom"	"geometry"	0	0	1	1
7149	7146	"dx"	"double"	53	0	1	2
7150	7146	"dy"	"double"	53	0	1	3
7151	7146	"dz"	"double"	53	0	1	4
7154	7153	"result"	"clob"	0	0	0	0
7155	7153	"geom"	"geometry"	0	0	1	1
7158	7157	"result"	"boolean"	1	0	0	0
7159	7157	"geom1"	"geometry"	0	0	1	1
7160	7157	"geom2"	"geometry"	0	0	1	2
7163	7162	"result"	"boolean"	1	0	0	0
7164	7162	"geom1"	"geometry"	0	0	1	1
7165	7162	"geom2"	"geometry"	0	0	1	2
7168	7167	"result"	"boolean"	1	0	0	0
7169	7167	"geom1"	"geometry"	0	0	1	1
7170	7167	"geom2"	"geometry"	0	0	1	2
7171	7167	"dst"	"double"	53	0	1	3
7174	7173	"result"	"double"	53	0	0	0
7175	7173	"geom"	"geometry"	0	0	1	1
7178	7177	"result"	"geometry"	0	0	0	0
7179	7177	"geom1"	"geometry"	0	0	1	1
7180	7177	"geom2"	"geometry"	0	0	1	2
7183	7182	"result"	"geometry"	0	0	0	0
7184	7182	"geom"	"geometry"	0	0	1	1
7187	7186	"result"	"geometry"	0	0	0	0
7188	7186	"geom"	"geometry"	0	0	1	1
7189	7186	"tolerance"	"double"	53	0	1	2
7190	7186	"flags"	"int"	32	0	1	3
7193	7192	"id"	"clob"	0	0	0	0
7194	7192	"polygonwkb"	"geometry"	0	0	0	1
7195	7192	"geom"	"geometry"	0	0	1	2
7198	7197	"path"	"clob"	0	0	0	0
7199	7197	"pointg"	"geometry"	0	0	0	1
7200	7197	"geom"	"geometry"	0	0	1	2
7203	7202	"result"	"boolean"	1	0	0	0
7204	7202	"a"	"geometry"	0	0	1	1
7205	7202	"x"	"double"	53	0	1	2
7206	7202	"y"	"double"	53	0	1	3
7211	7210	"result"	"json"	0	0	0	0
7212	7210	"js"	"json"	0	0	1	1
7213	7210	"pathexpr"	"clob"	0	0	1	2
7216	7215	"result"	"json"	0	0	0	0
7217	7215	"js"	"json"	0	0	1	1
7218	7215	"name"	"tinyint"	8	0	1	2
7221	7220	"result"	"json"	0	0	0	0
7222	7220	"js"	"json"	0	0	1	1
7223	7220	"name"	"int"	32	0	1	2
7226	7225	"result"	"json"	0	0	0	0
7227	7225	"js"	"json"	0	0	1	1
7228	7225	"name"	"bigint"	64	0	1	2
7231	7230	"result"	"clob"	0	0	0	0
7232	7230	"js"	"json"	0	0	1	1
7233	7230	"e"	"clob"	0	0	1	2
7236	7235	"result"	"double"	53	0	0	0
7237	7235	"js"	"json"	0	0	1	1
7240	7239	"result"	"bigint"	64	0	0	0
7241	7239	"js"	"json"	0	0	1	1
7244	7243	"result"	"boolean"	1	0	0	0
7245	7243	"js"	"clob"	0	0	1	1
7248	7247	"result"	"boolean"	1	0	0	0
7249	7247	"js"	"clob"	0	0	1	1
7252	7251	"result"	"boolean"	1	0	0	0
7253	7251	"js"	"clob"	0	0	1	1
7256	7255	"result"	"boolean"	1	0	0	0
7257	7255	"js"	"json"	0	0	1	1
7260	7259	"result"	"boolean"	1	0	0	0
7261	7259	"js"	"json"	0	0	1	1
7264	7263	"result"	"boolean"	1	0	0	0
7265	7263	"js"	"json"	0	0	1	1
7268	7267	"result"	"int"	32	0	0	0
7269	7267	"js"	"json"	0	0	1	1
7272	7271	"result"	"json"	0	0	0	0
7273	7271	"js"	"json"	0	0	1	1
7276	7275	"result"	"json"	0	0	0	0
7277	7275	"js"	"json"	0	0	1	1
7280	7279	"result"	"clob"	0	0	0	0
7281	7279	"js"	"json"	0	0	1	1
7284	7283	"result"	"clob"	0	0	0	0
7285	7283	"js"	"clob"	0	0	1	1
7288	7287	"result"	"clob"	0	0	0	0
7289	7287	"js"	"int"	32	0	1	1
7292	7291	"result"	"clob"	0	0	0	0
7293	7291	"js"	"json"	0	0	1	1
7296	7295	"result"	"clob"	0	0	0	0
7297	7295	"x"	"clob"	0	0	1	1
7300	7299	"result"	"clob"	0	0	0	0
7301	7299	"x"	"double"	53	0	1	1
7304	7303	"result"	"clob"	0	0	0	0
7305	7303	"v"	"clob"	0	0	1	1
7309	7308	"result"	"uuid"	0	0	0	0
7312	7311	"result"	"uuid"	0	0	0	0
7313	7311	"u"	"uuid"	0	0	1	1
7316	7315	"result"	"uuid"	0	0	0	0
7317	7315	"u"	"clob"	0	0	1	1
7320	7319	"result"	"double"	53	0	0	0
7321	7319	"chi2"	"double"	53	0	1	1
7322	7319	"datapoints"	"double"	53	0	1	2
7330	7329	"beat"	"int"	32	0	1	0
7333	7332	"poolsize"	"int"	32	0	1	0
7336	7335	"host"	"clob"	0	0	1	0
7337	7335	"port"	"int"	32	0	1	1
7361	7360	"dirname"	"clob"	0	0	1	0
7364	7363	"fname"	"clob"	0	0	1	0
7367	7366	"tname"	"clob"	0	0	1	0
7370	7369	"dirname"	"clob"	0	0	1	0
7371	7369	"pat"	"clob"	0	0	1	1
7406	7405	"fname"	"varchar"	256	0	1	0
7409	7408	"fid"	"int"	32	0	1	0
7410	7408	"varnname"	"varchar"	256	0	1	1
7413	7412	"fname"	"clob"	0	0	1	0
7416	7415	"tname"	"clob"	0	0	1	0
7419	7418	"schema"	"clob"	0	0	0	0
7420	7418	"table"	"clob"	0	0	0	1
7421	7418	"column"	"clob"	0	0	0	2
7422	7418	"type"	"clob"	0	0	0	3
7423	7418	"mode"	"clob"	0	0	0	4
7424	7418	"location"	"clob"	0	0	0	5
7425	7418	"count"	"bigint"	64	0	0	6
7426	7418	"typewidth"	"int"	32	0	0	7
7427	7418	"columnsize"	"bigint"	64	0	0	8
7428	7418	"heapsize"	"bigint"	64	0	0	9
7429	7418	"hashes"	"bigint"	64	0	0	10
7430	7418	"phash"	"boolean"	1	0	0	11
7431	7418	"imprints"	"bigint"	64	0	0	12
7432	7418	"sorted"	"boolean"	1	0	0	13
7465	7464	"result"	"bigint"	64	0	0	0
7466	7464	"nme"	"clob"	0	0	1	1
7467	7464	"i"	"bigint"	64	0	1	2
7468	7464	"d"	"bigint"	64	0	1	3
7471	7470	"result"	"bigint"	64	0	0	0
7472	7470	"tpe"	"clob"	0	0	1	1
7473	7470	"i"	"bigint"	64	0	1	2
7474	7470	"w"	"int"	32	0	1	3
7477	7476	"result"	"bigint"	64	0	0	0
7478	7476	"b"	"boolean"	1	0	1	1
7479	7476	"i"	"bigint"	64	0	1	2
7482	7481	"result"	"bigint"	64	0	0	0
7483	7481	"i"	"bigint"	64	0	1	1
7484	7481	"nme"	"clob"	0	0	1	2
7487	7486	"schema"	"clob"	0	0	0	0
7488	7486	"table"	"clob"	0	0	0	1
7489	7486	"column"	"clob"	0	0	0	2
7490	7486	"type"	"clob"	0	0	0	3
7491	7486	"count"	"bigint"	64	0	0	4
7492	7486	"columnsize"	"bigint"	64	0	0	5
7493	7486	"heapsize"	"bigint"	64	0	0	6
7494	7486	"hashes"	"bigint"	64	0	0	7
7495	7486	"imprints"	"bigint"	64	0	0	8
7496	7486	"sorted"	"boolean"	1	0	0	9
7534	7533	"MinMax"	"int"	32	0	1	0
7535	7533	"sample"	"bigint"	64	0	1	1
7538	7537	"MinMax"	"int"	32	0	1	0
7539	7537	"sample"	"bigint"	64	0	1	1
7540	7537	"sch"	"clob"	0	0	1	2
7543	7542	"MinMax"	"int"	32	0	1	0
7544	7542	"sample"	"bigint"	64	0	1	1
7545	7542	"sch"	"clob"	0	0	1	2
7546	7542	"tbl"	"clob"	0	0	1	3
7549	7548	"MinMax"	"int"	32	0	1	0
7550	7548	"sample"	"bigint"	64	0	1	1
7551	7548	"sch"	"clob"	0	0	1	2
7552	7548	"tbl"	"clob"	0	0	1	3
7553	7548	"col"	"clob"	0	0	1	4
7556	7555	"result"	"clob"	0	0	0	0
7557	7555	"src"	"clob"	0	0	1	1
7560	7559	"result"	"smallint"	16	0	0	0
7561	7559	"one"	"tinyint"	8	0	1	1
7562	7559	"two"	"tinyint"	8	0	1	2
7565	7564	"result"	"int"	32	0	0	0
7566	7564	"one"	"smallint"	16	0	1	1
7567	7564	"two"	"smallint"	16	0	1	2
7570	7569	"result"	"bigint"	64	0	0	0
7571	7569	"one"	"int"	32	0	1	1
7572	7569	"two"	"int"	32	0	1	2
7576	7575	"bam_repos"	"clob"	0	0	1	0
7577	7575	"dbschema"	"smallint"	16	0	1	1
7580	7579	"bam_files"	"clob"	0	0	1	0
7581	7579	"dbschema"	"smallint"	16	0	1	1
7584	7583	"bam_file"	"clob"	0	0	1	0
7585	7583	"dbschema"	"smallint"	16	0	1	1
7588	7587	"file_id"	"bigint"	64	0	1	0
7589	7587	"dbschema"	"smallint"	16	0	1	1
7592	7591	"result"	"boolean"	1	0	0	0
7593	7591	"flag"	"smallint"	16	0	1	1
7594	7591	"name"	"clob"	0	0	1	2
7597	7596	"result"	"clob"	0	0	0	0
7598	7596	"seq"	"clob"	0	0	1	1
7601	7600	"result"	"clob"	0	0	0	0
7602	7600	"qual"	"clob"	0	0	1	1
7605	7604	"result"	"int"	32	0	0	0
7606	7604	"cigar"	"clob"	0	0	1	1
7609	7608	"result"	"char"	1	0	0	0
7610	7608	"ref_pos"	"int"	32	0	1	1
7611	7608	"alg_seq"	"clob"	0	0	1	2
7612	7608	"alg_pos"	"int"	32	0	1	3
7613	7608	"alg_cigar"	"clob"	0	0	1	4
7616	7615	"output_path"	"clob"	0	0	1	0
7619	7618	"output_path"	"clob"	0	0	1	0
7689	7688	"value"	"tinyint"	8	0	0	0
7690	7688	"first"	"tinyint"	8	0	1	1
7691	7688	"last"	"tinyint"	8	0	1	2
7694	7693	"value"	"tinyint"	8	0	0	0
7695	7693	"first"	"tinyint"	8	0	1	1
7696	7693	"last"	"tinyint"	8	0	1	2
7697	7693	"stepsize"	"tinyint"	8	0	1	3
7700	7699	"value"	"smallint"	16	0	0	0
7701	7699	"first"	"smallint"	16	0	1	1
7702	7699	"last"	"smallint"	16	0	1	2
7705	7704	"value"	"smallint"	16	0	0	0
7706	7704	"first"	"smallint"	16	0	1	1
7707	7704	"last"	"smallint"	16	0	1	2
7708	7704	"stepsize"	"smallint"	16	0	1	3
7711	7710	"value"	"int"	32	0	0	0
7712	7710	"first"	"int"	32	0	1	1
7713	7710	"last"	"int"	32	0	1	2
7716	7715	"value"	"int"	32	0	0	0
7717	7715	"first"	"int"	32	0	1	1
7718	7715	"last"	"int"	32	0	1	2
7719	7715	"stepsize"	"int"	32	0	1	3
7722	7721	"value"	"bigint"	64	0	0	0
7723	7721	"first"	"bigint"	64	0	1	1
7724	7721	"last"	"bigint"	64	0	1	2
7727	7726	"value"	"bigint"	64	0	0	0
7728	7726	"first"	"bigint"	64	0	1	1
7729	7726	"last"	"bigint"	64	0	1	2
7730	7726	"stepsize"	"bigint"	64	0	1	3
7733	7732	"value"	"real"	24	0	0	0
7734	7732	"first"	"real"	24	0	1	1
7735	7732	"last"	"real"	24	0	1	2
7736	7732	"stepsize"	"real"	24	0	1	3
7739	7738	"value"	"double"	53	0	0	0
7740	7738	"first"	"double"	53	0	1	1
7741	7738	"last"	"double"	53	0	1	2
7742	7738	"stepsize"	"double"	53	0	1	3
7745	7744	"value"	"decimal"	10	2	0	0
7746	7744	"first"	"decimal"	10	2	1	1
7747	7744	"last"	"decimal"	10	2	1	2
7748	7744	"stepsize"	"decimal"	10	2	1	3
7751	7750	"value"	"timestamp"	7	0	0	0
7752	7750	"first"	"timestamp"	7	0	1	1
7753	7750	"last"	"timestamp"	7	0	1	2
7754	7750	"stepsize"	"sec_interval"	13	0	1	3
COMMIT;
START TRANSACTION;
CREATE TABLE "sys"."auths" (
	"id"      INTEGER,
	"name"    VARCHAR(1024),
	"grantor" INTEGER
);
COPY 3 RECORDS INTO "sys"."auths" FROM stdin USING DELIMITERS '\t','\n','"';
1	"public"	0
2	"sysadmin"	0
3	"monetdb"	0
COMMIT;
START TRANSACTION;
CREATE TABLE "sys"."connections" (
	"id"       INTEGER,
	"server"   CHAR(1024),
	"port"     INTEGER,
	"db"       CHAR(64),
	"db_alias" CHAR(1024),
	"user"     CHAR(1024),
	"password" CHAR(1024),
	"language" CHAR(1024)
);
COMMIT;
START TRANSACTION;
CREATE TABLE "sys"."db_user_info" (
	"name"           VARCHAR(1024),
	"fullname"       VARCHAR(2048),
	"default_schema" INTEGER
);
COPY 1 RECORDS INTO "sys"."db_user_info" FROM stdin USING DELIMITERS '\t','\n','"';
"monetdb"	"MonetDB Admin"	2000
COMMIT;
START TRANSACTION;
CREATE TABLE "sys"."dependencies" (
	"id"          INTEGER,
	"depend_id"   INTEGER,
	"depend_type" SMALLINT
);
COPY 310 RECORDS INTO "sys"."dependencies" FROM stdin USING DELIMITERS '\t','\n','"';
401	5749	7
400	5749	7
1032	5749	7
401	5753	7
400	5753	7
1032	5753	7
5758	5760	15
5758	5764	15
5758	5768	15
5758	5772	15
5758	5776	15
5758	5780	15
5758	5784	15
5758	5788	15
5758	5792	15
5758	5796	15
5758	5800	15
5758	5804	15
5758	5808	15
5758	5812	15
5758	5816	15
5758	5823	15
5858	5860	15
5858	5864	15
5858	5868	15
5858	5872	15
5858	5877	15
5858	5881	15
5858	5885	15
5858	5889	15
5858	5893	15
5858	5897	15
5858	5902	15
5858	5907	15
5858	5912	15
5917	5946	5
5927	5957	5
5917	5975	5
5927	5975	5
5986	6014	5
2003	6044	7
2001	6044	7
2002	6044	7
5713	6044	7
5722	6049	7
5720	6049	7
5721	6049	7
2005	6049	7
2001	6049	7
2003	6049	7
5681	6054	7
2047	6054	7
2046	6054	7
2049	6054	7
2048	6054	7
5681	6059	7
2088	6059	7
2086	6059	7
2090	6059	7
2083	6059	7
2079	6059	7
5681	6064	7
2047	6064	7
2046	6064	7
2049	6064	7
2092	6064	7
2091	6064	7
2048	6064	7
2093	6064	7
2094	6064	7
5681	6069	7
2081	6069	7
2079	6069	7
2084	6069	7
2080	6069	7
2083	6069	7
5681	6074	7
2047	6074	7
2046	6074	7
2049	6074	7
2017	6074	7
2016	6074	7
2048	6074	7
2018	6074	7
5691	6079	7
2047	6079	7
2046	6079	7
2049	6079	7
2048	6079	7
5681	6079	7
5691	6084	7
2081	6084	7
2079	6084	7
2084	6084	7
2103	6084	7
2102	6084	7
2104	6084	7
2080	6084	7
2083	6084	7
184	6084	7
64	6084	7
63	6084	7
65	6084	7
5691	6089	7
2088	6089	7
2086	6089	7
2090	6089	7
2083	6089	7
2079	6089	7
2087	6089	7
2103	6089	7
2102	6089	7
2104	6089	7
64	6089	7
63	6089	7
65	6089	7
5691	6094	7
2047	6094	7
2046	6094	7
2049	6094	7
2048	6094	7
2017	6094	7
2016	6094	7
2018	6094	7
5691	6099	7
2047	6099	7
2046	6099	7
2049	6099	7
2092	6099	7
2091	6099	7
2048	6099	7
2093	6099	7
5681	6104	7
2047	6104	7
2046	6104	7
2049	6104	7
2017	6104	7
2016	6104	7
2048	6104	7
2018	6104	7
5681	6109	7
2047	6109	7
2046	6109	7
2049	6109	7
2092	6109	7
2091	6109	7
2048	6109	7
2093	6109	7
2018	6114	7
2016	6114	7
2017	6114	7
2047	6114	7
2046	6114	7
2049	6114	7
2048	6114	7
2018	6119	7
2016	6119	7
2017	6119	7
2047	6119	7
2046	6119	7
2049	6119	7
2092	6119	7
2091	6119	7
2048	6119	7
2093	6119	7
2083	6124	7
2079	6124	7
2080	6124	7
2084	6124	7
6133	6147	5
128	6166	7
70	6166	7
68	6166	7
1175	6166	7
1161	6166	7
243	6166	7
1172	6166	7
244	6166	7
65	6178	7
464	6178	7
128	6178	7
130	6178	7
67	6178	7
6173	6178	7
6219	6227	5
6229	6235	5
6265	6283	5
6303	6313	5
6624	6626	10
6624	6625	4
6235	6640	5
5681	6640	5
5691	6640	5
2010	6640	5
2007	6640	5
2009	6640	5
2002	6640	5
2001	6640	5
2003	6640	5
244	6640	5
6611	6640	5
6615	6640	5
6619	6640	5
6874	6883	7
6878	6887	7
6630	7123	7
6631	7123	7
6624	7123	7
72	7123	7
6691	7135	7
7123	7135	7
67	7135	7
7127	7135	7
128	7135	7
130	7135	7
7208	7210	15
7208	7215	15
7208	7220	15
7208	7225	15
7208	7230	15
7208	7235	15
7208	7239	15
7208	7255	15
7208	7259	15
7208	7263	15
7208	7267	15
7208	7271	15
7208	7275	15
7208	7279	15
7208	7291	15
7306	7308	15
7306	7311	15
7306	7315	15
7339	7341	10
7339	7340	4
7344	7346	10
7347	7349	10
7344	7345	4
7352	7354	10
7355	7357	10
7352	7353	4
7418	7448	5
7450	7462	13
7460	7462	13
7451	7462	13
7452	7462	13
7453	7462	13
7454	7462	13
7455	7462	13
7456	7462	13
7457	7462	13
7458	7462	13
7459	7462	13
65	7464	7
137	7464	7
251	7464	7
127	7470	7
66	7470	7
244	7470	7
141	7470	7
65	7476	7
137	7476	7
128	7481	7
65	7481	7
360	7481	7
7450	7486	7
7460	7486	7
7451	7486	7
7452	7486	7
7453	7486	7
7455	7486	7
7456	7486	7
7457	7486	7
7458	7486	7
7459	7486	7
7464	7486	7
7470	7486	7
7476	7486	7
7481	7486	7
7486	7508	5
7486	7518	5
80	7518	5
87	7518	5
83	7518	5
67	7518	5
65	7518	5
137	7518	5
7621	7628	10
7621	7627	4
7631	7639	10
7632	7639	10
7632	7641	10
7631	7638	4
7632	7638	4
7627	7640	11
7632	7640	11
7644	7658	10
7645	7658	10
7645	7660	10
7644	7657	4
7645	7657	4
7627	7659	11
7645	7659	11
7663	7670	10
7664	7670	10
7664	7672	10
7663	7669	4
7664	7669	4
7627	7671	11
7664	7671	11
COMMIT;
START TRANSACTION;
CREATE TABLE "sys"."functions" (
	"id"          INTEGER,
	"name"        VARCHAR(256),
	"func"        VARCHAR(8196),
	"mod"         VARCHAR(8196),
	"language"    INTEGER,
	"type"        INTEGER,
	"side_effect" BOOLEAN,
	"varres"      BOOLEAN,
	"vararg"      BOOLEAN,
	"schema_id"   INTEGER
);
COPY 1615 RECORDS INTO "sys"."functions" FROM stdin USING DELIMITERS '\t','\n','"';
30	"mbr_overlap"	"mbrOverlaps"	"geom"	0	1	false	false	false	0
31	"mbr_overlap"	"mbrOverlaps"	"geom"	0	1	false	false	false	0
32	"mbr_above"	"mbrAbove"	"geom"	0	1	false	false	false	0
33	"mbr_above"	"mbrAbove"	"geom"	0	1	false	false	false	0
34	"mbr_below"	"mbrBelow"	"geom"	0	1	false	false	false	0
35	"mbr_below"	"mbrBelow"	"geom"	0	1	false	false	false	0
36	"mbr_right"	"mbrRight"	"geom"	0	1	false	false	false	0
37	"mbr_right"	"mbrRight"	"geom"	0	1	false	false	false	0
38	"mbr_left"	"mbrLeft"	"geom"	0	1	false	false	false	0
39	"mbr_left"	"mbrLeft"	"geom"	0	1	false	false	false	0
40	"mbr_overlap_or_above"	"mbrOverlapOrAbove"	"geom"	0	1	false	false	false	0
41	"mbr_overlap_or_above"	"mbrOverlapOrAbove"	"geom"	0	1	false	false	false	0
42	"mbr_overlap_or_below"	"mbrOverlapOrBelow"	"geom"	0	1	false	false	false	0
43	"mbr_overlap_or_below"	"mbrOverlapOrBelow"	"geom"	0	1	false	false	false	0
44	"mbr_overlap_or_right"	"mbrOverlapOrRight"	"geom"	0	1	false	false	false	0
45	"mbr_overlap_or_right"	"mbrOverlapOrRight"	"geom"	0	1	false	false	false	0
46	"mbr_overlap_or_left"	"mbrOverlapOrLeft"	"geom"	0	1	false	false	false	0
47	"mbr_overlap_or_left"	"mbrOverlapOrLeft"	"geom"	0	1	false	false	false	0
48	"mbr_contains"	"mbrContains"	"geom"	0	1	false	false	false	0
49	"mbr_contains"	"mbrContains"	"geom"	0	1	false	false	false	0
50	"mbr_contained"	"mbrContained"	"geom"	0	1	false	false	false	0
51	"mbr_contained"	"mbrContained"	"geom"	0	1	false	false	false	0
52	"mbr_equal"	"mbrEqual"	"geom"	0	1	false	false	false	0
53	"mbr_equal"	"mbrEqual"	"geom"	0	1	false	false	false	0
54	"mbr_distance"	"mbrDistance"	"geom"	0	1	false	false	false	0
55	"mbr_distance"	"mbrDistance"	"geom"	0	1	false	false	false	0
56	"left_shift"	"mbrLeft"	"geom"	0	1	false	false	false	0
57	"left_shift"	"mbrLeft"	"geom"	0	1	false	false	false	0
58	"right_shift"	"mbrRight"	"geom"	0	1	false	false	false	0
59	"right_shift"	"mbrRight"	"geom"	0	1	false	false	false	0
61	"not_uniques"	"not_uniques"	"sql"	0	1	false	false	false	0
62	"not_uniques"	"not_uniques"	"sql"	0	1	false	false	false	0
63	"hash"	"hash"	"mkey"	0	1	false	false	false	0
64	"rotate_xor_hash"	"rotate_xor_hash"	"calc"	0	1	false	false	false	0
65	"="	"="	"calc"	0	1	false	false	false	0
66	"<>"	"!="	"calc"	0	1	false	false	false	0
67	"isnull"	"isnil"	"calc"	0	1	false	false	false	0
68	">"	">"	"calc"	0	1	false	false	false	0
69	">="	">="	"calc"	0	1	false	false	false	0
70	"<"	"<"	"calc"	0	1	false	false	false	0
71	"<="	"<="	"calc"	0	1	false	false	false	0
75	"in"	"in"	"calc"	0	1	false	false	false	0
76	"identity"	"identity"	"calc"	0	1	false	false	false	0
77	"rowid"	"identity"	"calc"	0	1	false	false	false	0
78	"rowid"	"rowid"	"calc"	0	1	false	false	false	0
81	"sql_min"	"min"	"calc"	0	1	false	false	false	0
82	"sql_max"	"max"	"calc"	0	1	false	false	false	0
83	"ifthenelse"	"ifthenelse"	"calc"	0	1	false	false	false	0
101	"mod"	"%"	"calc"	0	1	false	false	false	0
102	"mod"	"%"	"calc"	0	1	false	false	false	0
103	"mod"	"%"	"calc"	0	1	false	false	false	0
104	"mod"	"%"	"calc"	0	1	false	false	false	0
105	"mod"	"%"	"calc"	0	1	false	false	false	0
106	"mod"	"%"	"calc"	0	1	false	false	false	0
107	"mod"	"%"	"calc"	0	1	false	false	false	0
108	"mod"	"%"	"calc"	0	1	false	false	false	0
109	"mod"	"%"	"calc"	0	1	false	false	false	0
110	"mod"	"%"	"calc"	0	1	false	false	false	0
111	"mod"	"%"	"calc"	0	1	false	false	false	0
112	"mod"	"%"	"calc"	0	1	false	false	false	0
122	"diff"	"diff"	"sql"	0	6	false	false	false	0
123	"diff"	"diff"	"sql"	0	6	false	false	false	0
124	"rank"	"rank"	"sql"	0	6	false	false	false	0
125	"dense_rank"	"dense_rank"	"sql"	0	6	false	false	false	0
126	"row_number"	"row_number"	"sql"	0	6	false	false	false	0
127	"and"	"and"	"calc"	0	1	false	false	false	0
128	"or"	"or"	"calc"	0	1	false	false	false	0
129	"xor"	"xor"	"calc"	0	1	false	false	false	0
130	"not"	"not"	"calc"	0	1	false	false	false	0
131	"sql_mul"	"*"	"calc"	0	1	false	false	false	0
132	"sql_div"	"/"	"calc"	0	1	false	false	false	0
133	"sql_mul"	"*"	"calc"	0	1	false	false	false	0
134	"sql_div"	"/"	"calc"	0	1	false	false	false	0
135	"sql_mul"	"*"	"calc"	0	1	false	false	false	0
136	"sql_div"	"/"	"calc"	0	1	false	false	false	0
137	"sql_mul"	"*"	"calc"	0	1	false	false	false	0
138	"sql_div"	"/"	"calc"	0	1	false	false	false	0
139	"sql_mul"	"*"	"calc"	0	1	false	false	false	0
140	"sql_div"	"/"	"calc"	0	1	false	false	false	0
141	"sql_mul"	"*"	"calc"	0	1	false	false	false	0
142	"sql_div"	"/"	"calc"	0	1	false	false	false	0
143	"sql_mul"	"*"	"calc"	0	1	false	false	false	0
144	"sql_div"	"/"	"calc"	0	1	false	false	false	0
145	"sql_mul"	"*"	"calc"	0	1	false	false	false	0
146	"sql_div"	"/"	"calc"	0	1	false	false	false	0
147	"sql_mul"	"*"	"calc"	0	1	false	false	false	0
148	"sql_div"	"/"	"calc"	0	1	false	false	false	0
149	"sql_mul"	"*"	"calc"	0	1	false	false	false	0
150	"sql_div"	"/"	"calc"	0	1	false	false	false	0
151	"sql_sub"	"-"	"calc"	0	1	false	false	false	0
152	"sql_add"	"+"	"calc"	0	1	false	false	false	0
153	"sql_mul"	"*"	"calc"	0	1	false	false	false	0
154	"sql_div"	"/"	"calc"	0	1	false	false	false	0
155	"bit_and"	"and"	"calc"	0	1	false	false	false	0
156	"bit_or"	"or"	"calc"	0	1	false	false	false	0
157	"bit_xor"	"xor"	"calc"	0	1	false	false	false	0
158	"bit_not"	"not"	"calc"	0	1	false	false	false	0
159	"left_shift"	"<<"	"calc"	0	1	false	false	false	0
160	"right_shift"	">>"	"calc"	0	1	false	false	false	0
161	"sql_neg"	"-"	"calc"	0	1	false	false	false	0
162	"abs"	"abs"	"calc"	0	1	false	false	false	0
163	"sign"	"sign"	"calc"	0	1	false	false	false	0
164	"scale_up"	"*"	"calc"	0	1	false	false	false	0
165	"scale_down"	"dec_round"	"sql"	0	1	false	false	false	0
166	"sql_sub"	"-"	"calc"	0	1	false	false	false	0
167	"sql_add"	"+"	"calc"	0	1	false	false	false	0
168	"sql_mul"	"*"	"calc"	0	1	false	false	false	0
169	"sql_div"	"/"	"calc"	0	1	false	false	false	0
170	"sql_sub"	"-"	"calc"	0	1	false	false	false	0
171	"sql_add"	"+"	"calc"	0	1	false	false	false	0
172	"sql_mul"	"*"	"calc"	0	1	false	false	false	0
173	"sql_div"	"/"	"calc"	0	1	false	false	false	0
174	"sql_sub"	"-"	"calc"	0	1	false	false	false	0
175	"sql_add"	"+"	"calc"	0	1	false	false	false	0
176	"sql_mul"	"*"	"calc"	0	1	false	false	false	0
177	"sql_div"	"/"	"calc"	0	1	false	false	false	0
178	"bit_and"	"and"	"calc"	0	1	false	false	false	0
179	"bit_or"	"or"	"calc"	0	1	false	false	false	0
180	"bit_xor"	"xor"	"calc"	0	1	false	false	false	0
181	"bit_not"	"not"	"calc"	0	1	false	false	false	0
182	"left_shift"	"<<"	"calc"	0	1	false	false	false	0
183	"right_shift"	">>"	"calc"	0	1	false	false	false	0
184	"sql_neg"	"-"	"calc"	0	1	false	false	false	0
185	"abs"	"abs"	"calc"	0	1	false	false	false	0
186	"sign"	"sign"	"calc"	0	1	false	false	false	0
187	"scale_up"	"*"	"calc"	0	1	false	false	false	0
188	"scale_down"	"dec_round"	"sql"	0	1	false	false	false	0
189	"sql_sub"	"-"	"calc"	0	1	false	false	false	0
190	"sql_add"	"+"	"calc"	0	1	false	false	false	0
191	"sql_mul"	"*"	"calc"	0	1	false	false	false	0
192	"sql_div"	"/"	"calc"	0	1	false	false	false	0
193	"sql_sub"	"-"	"calc"	0	1	false	false	false	0
194	"sql_add"	"+"	"calc"	0	1	false	false	false	0
195	"sql_mul"	"*"	"calc"	0	1	false	false	false	0
196	"sql_div"	"/"	"calc"	0	1	false	false	false	0
197	"sql_sub"	"-"	"calc"	0	1	false	false	false	0
198	"sql_add"	"+"	"calc"	0	1	false	false	false	0
199	"sql_mul"	"*"	"calc"	0	1	false	false	false	0
200	"sql_div"	"/"	"calc"	0	1	false	false	false	0
201	"bit_and"	"and"	"calc"	0	1	false	false	false	0
202	"bit_or"	"or"	"calc"	0	1	false	false	false	0
203	"bit_xor"	"xor"	"calc"	0	1	false	false	false	0
204	"bit_not"	"not"	"calc"	0	1	false	false	false	0
205	"left_shift"	"<<"	"calc"	0	1	false	false	false	0
206	"right_shift"	">>"	"calc"	0	1	false	false	false	0
207	"sql_neg"	"-"	"calc"	0	1	false	false	false	0
208	"abs"	"abs"	"calc"	0	1	false	false	false	0
209	"sign"	"sign"	"calc"	0	1	false	false	false	0
210	"scale_up"	"*"	"calc"	0	1	false	false	false	0
211	"scale_down"	"dec_round"	"sql"	0	1	false	false	false	0
212	"sql_sub"	"-"	"calc"	0	1	false	false	false	0
213	"sql_add"	"+"	"calc"	0	1	false	false	false	0
214	"sql_mul"	"*"	"calc"	0	1	false	false	false	0
215	"sql_div"	"/"	"calc"	0	1	false	false	false	0
216	"sql_sub"	"-"	"calc"	0	1	false	false	false	0
217	"sql_add"	"+"	"calc"	0	1	false	false	false	0
218	"sql_mul"	"*"	"calc"	0	1	false	false	false	0
219	"sql_div"	"/"	"calc"	0	1	false	false	false	0
220	"sql_sub"	"-"	"calc"	0	1	false	false	false	0
221	"sql_add"	"+"	"calc"	0	1	false	false	false	0
222	"sql_mul"	"*"	"calc"	0	1	false	false	false	0
223	"sql_div"	"/"	"calc"	0	1	false	false	false	0
224	"bit_and"	"and"	"calc"	0	1	false	false	false	0
225	"bit_or"	"or"	"calc"	0	1	false	false	false	0
226	"bit_xor"	"xor"	"calc"	0	1	false	false	false	0
227	"bit_not"	"not"	"calc"	0	1	false	false	false	0
228	"left_shift"	"<<"	"calc"	0	1	false	false	false	0
229	"right_shift"	">>"	"calc"	0	1	false	false	false	0
230	"sql_neg"	"-"	"calc"	0	1	false	false	false	0
231	"abs"	"abs"	"calc"	0	1	false	false	false	0
232	"sign"	"sign"	"calc"	0	1	false	false	false	0
233	"scale_up"	"*"	"calc"	0	1	false	false	false	0
234	"scale_down"	"dec_round"	"sql"	0	1	false	false	false	0
235	"sql_sub"	"-"	"calc"	0	1	false	false	false	0
236	"sql_add"	"+"	"calc"	0	1	false	false	false	0
237	"sql_mul"	"*"	"calc"	0	1	false	false	false	0
238	"sql_div"	"/"	"calc"	0	1	false	false	false	0
239	"sql_sub"	"-"	"calc"	0	1	false	false	false	0
240	"sql_add"	"+"	"calc"	0	1	false	false	false	0
241	"sql_mul"	"*"	"calc"	0	1	false	false	false	0
242	"sql_div"	"/"	"calc"	0	1	false	false	false	0
243	"sql_sub"	"-"	"calc"	0	1	false	false	false	0
244	"sql_add"	"+"	"calc"	0	1	false	false	false	0
245	"sql_mul"	"*"	"calc"	0	1	false	false	false	0
246	"sql_div"	"/"	"calc"	0	1	false	false	false	0
247	"bit_and"	"and"	"calc"	0	1	false	false	false	0
248	"bit_or"	"or"	"calc"	0	1	false	false	false	0
249	"bit_xor"	"xor"	"calc"	0	1	false	false	false	0
250	"bit_not"	"not"	"calc"	0	1	false	false	false	0
251	"left_shift"	"<<"	"calc"	0	1	false	false	false	0
252	"right_shift"	">>"	"calc"	0	1	false	false	false	0
253	"sql_neg"	"-"	"calc"	0	1	false	false	false	0
254	"abs"	"abs"	"calc"	0	1	false	false	false	0
255	"sign"	"sign"	"calc"	0	1	false	false	false	0
256	"scale_up"	"*"	"calc"	0	1	false	false	false	0
257	"scale_down"	"dec_round"	"sql"	0	1	false	false	false	0
258	"sql_sub"	"-"	"calc"	0	1	false	false	false	0
259	"sql_add"	"+"	"calc"	0	1	false	false	false	0
260	"sql_mul"	"*"	"calc"	0	1	false	false	false	0
261	"sql_div"	"/"	"calc"	0	1	false	false	false	0
262	"sql_sub"	"-"	"calc"	0	1	false	false	false	0
263	"sql_add"	"+"	"calc"	0	1	false	false	false	0
264	"sql_mul"	"*"	"calc"	0	1	false	false	false	0
265	"sql_div"	"/"	"calc"	0	1	false	false	false	0
266	"sql_sub"	"-"	"calc"	0	1	false	false	false	0
267	"sql_add"	"+"	"calc"	0	1	false	false	false	0
268	"sql_mul"	"*"	"calc"	0	1	false	false	false	0
269	"sql_div"	"/"	"calc"	0	1	false	false	false	0
270	"bit_and"	"and"	"calc"	0	1	false	false	false	0
271	"bit_or"	"or"	"calc"	0	1	false	false	false	0
272	"bit_xor"	"xor"	"calc"	0	1	false	false	false	0
273	"bit_not"	"not"	"calc"	0	1	false	false	false	0
274	"left_shift"	"<<"	"calc"	0	1	false	false	false	0
275	"right_shift"	">>"	"calc"	0	1	false	false	false	0
276	"sql_neg"	"-"	"calc"	0	1	false	false	false	0
277	"abs"	"abs"	"calc"	0	1	false	false	false	0
278	"sign"	"sign"	"calc"	0	1	false	false	false	0
279	"scale_up"	"*"	"calc"	0	1	false	false	false	0
280	"scale_down"	"dec_round"	"sql"	0	1	false	false	false	0
281	"sql_sub"	"-"	"calc"	0	1	false	false	false	0
282	"sql_add"	"+"	"calc"	0	1	false	false	false	0
283	"sql_mul"	"*"	"calc"	0	1	false	false	false	0
284	"sql_div"	"/"	"calc"	0	1	false	false	false	0
285	"sql_sub"	"-"	"calc"	0	1	false	false	false	0
286	"sql_add"	"+"	"calc"	0	1	false	false	false	0
287	"sql_mul"	"*"	"calc"	0	1	false	false	false	0
288	"sql_div"	"/"	"calc"	0	1	false	false	false	0
289	"sql_sub"	"-"	"calc"	0	1	false	false	false	0
290	"sql_add"	"+"	"calc"	0	1	false	false	false	0
291	"sql_mul"	"*"	"calc"	0	1	false	false	false	0
292	"sql_div"	"/"	"calc"	0	1	false	false	false	0
293	"bit_and"	"and"	"calc"	0	1	false	false	false	0
294	"bit_or"	"or"	"calc"	0	1	false	false	false	0
295	"bit_xor"	"xor"	"calc"	0	1	false	false	false	0
296	"bit_not"	"not"	"calc"	0	1	false	false	false	0
297	"left_shift"	"<<"	"calc"	0	1	false	false	false	0
298	"right_shift"	">>"	"calc"	0	1	false	false	false	0
299	"sql_neg"	"-"	"calc"	0	1	false	false	false	0
300	"abs"	"abs"	"calc"	0	1	false	false	false	0
301	"sign"	"sign"	"calc"	0	1	false	false	false	0
302	"scale_up"	"*"	"calc"	0	1	false	false	false	0
303	"scale_down"	"dec_round"	"sql"	0	1	false	false	false	0
304	"sql_sub"	"-"	"calc"	0	1	false	false	false	0
305	"sql_add"	"+"	"calc"	0	1	false	false	false	0
306	"sql_mul"	"*"	"calc"	0	1	false	false	false	0
307	"sql_div"	"/"	"calc"	0	1	false	false	false	0
308	"sql_sub"	"-"	"calc"	0	1	false	false	false	0
309	"sql_add"	"+"	"calc"	0	1	false	false	false	0
310	"sql_mul"	"*"	"calc"	0	1	false	false	false	0
311	"sql_div"	"/"	"calc"	0	1	false	false	false	0
312	"sql_sub"	"-"	"calc"	0	1	false	false	false	0
313	"sql_add"	"+"	"calc"	0	1	false	false	false	0
314	"sql_mul"	"*"	"calc"	0	1	false	false	false	0
315	"sql_div"	"/"	"calc"	0	1	false	false	false	0
316	"bit_and"	"and"	"calc"	0	1	false	false	false	0
317	"bit_or"	"or"	"calc"	0	1	false	false	false	0
318	"bit_xor"	"xor"	"calc"	0	1	false	false	false	0
319	"bit_not"	"not"	"calc"	0	1	false	false	false	0
320	"left_shift"	"<<"	"calc"	0	1	false	false	false	0
321	"right_shift"	">>"	"calc"	0	1	false	false	false	0
322	"sql_neg"	"-"	"calc"	0	1	false	false	false	0
323	"abs"	"abs"	"calc"	0	1	false	false	false	0
324	"sign"	"sign"	"calc"	0	1	false	false	false	0
325	"scale_up"	"*"	"calc"	0	1	false	false	false	0
326	"scale_down"	"dec_round"	"sql"	0	1	false	false	false	0
327	"sql_sub"	"-"	"calc"	0	1	false	false	false	0
328	"sql_add"	"+"	"calc"	0	1	false	false	false	0
329	"sql_mul"	"*"	"calc"	0	1	false	false	false	0
330	"sql_div"	"/"	"calc"	0	1	false	false	false	0
331	"sql_sub"	"-"	"calc"	0	1	false	false	false	0
332	"sql_add"	"+"	"calc"	0	1	false	false	false	0
333	"sql_mul"	"*"	"calc"	0	1	false	false	false	0
334	"sql_div"	"/"	"calc"	0	1	false	false	false	0
335	"sql_sub"	"-"	"calc"	0	1	false	false	false	0
336	"sql_add"	"+"	"calc"	0	1	false	false	false	0
337	"sql_mul"	"*"	"calc"	0	1	false	false	false	0
338	"sql_div"	"/"	"calc"	0	1	false	false	false	0
339	"bit_and"	"and"	"calc"	0	1	false	false	false	0
340	"bit_or"	"or"	"calc"	0	1	false	false	false	0
341	"bit_xor"	"xor"	"calc"	0	1	false	false	false	0
342	"bit_not"	"not"	"calc"	0	1	false	false	false	0
343	"left_shift"	"<<"	"calc"	0	1	false	false	false	0
344	"right_shift"	">>"	"calc"	0	1	false	false	false	0
345	"sql_neg"	"-"	"calc"	0	1	false	false	false	0
346	"abs"	"abs"	"calc"	0	1	false	false	false	0
347	"sign"	"sign"	"calc"	0	1	false	false	false	0
348	"scale_up"	"*"	"calc"	0	1	false	false	false	0
349	"scale_down"	"dec_round"	"sql"	0	1	false	false	false	0
350	"sql_sub"	"-"	"calc"	0	1	false	false	false	0
351	"sql_add"	"+"	"calc"	0	1	false	false	false	0
352	"sql_mul"	"*"	"calc"	0	1	false	false	false	0
353	"sql_div"	"/"	"calc"	0	1	false	false	false	0
354	"sql_sub"	"-"	"calc"	0	1	false	false	false	0
355	"sql_add"	"+"	"calc"	0	1	false	false	false	0
356	"sql_mul"	"*"	"calc"	0	1	false	false	false	0
357	"sql_div"	"/"	"calc"	0	1	false	false	false	0
358	"sql_sub"	"-"	"calc"	0	1	false	false	false	0
359	"sql_add"	"+"	"calc"	0	1	false	false	false	0
360	"sql_mul"	"*"	"calc"	0	1	false	false	false	0
361	"sql_div"	"/"	"calc"	0	1	false	false	false	0
362	"bit_and"	"and"	"calc"	0	1	false	false	false	0
363	"bit_or"	"or"	"calc"	0	1	false	false	false	0
364	"bit_xor"	"xor"	"calc"	0	1	false	false	false	0
365	"bit_not"	"not"	"calc"	0	1	false	false	false	0
366	"left_shift"	"<<"	"calc"	0	1	false	false	false	0
367	"right_shift"	">>"	"calc"	0	1	false	false	false	0
368	"sql_neg"	"-"	"calc"	0	1	false	false	false	0
369	"abs"	"abs"	"calc"	0	1	false	false	false	0
370	"sign"	"sign"	"calc"	0	1	false	false	false	0
371	"scale_up"	"*"	"calc"	0	1	false	false	false	0
372	"scale_down"	"dec_round"	"sql"	0	1	false	false	false	0
373	"sql_sub"	"-"	"calc"	0	1	false	false	false	0
374	"sql_add"	"+"	"calc"	0	1	false	false	false	0
375	"sql_mul"	"*"	"calc"	0	1	false	false	false	0
376	"sql_div"	"/"	"calc"	0	1	false	false	false	0
377	"sql_sub"	"-"	"calc"	0	1	false	false	false	0
378	"sql_add"	"+"	"calc"	0	1	false	false	false	0
379	"sql_mul"	"*"	"calc"	0	1	false	false	false	0
380	"sql_div"	"/"	"calc"	0	1	false	false	false	0
381	"sql_sub"	"-"	"calc"	0	1	false	false	false	0
382	"sql_add"	"+"	"calc"	0	1	false	false	false	0
383	"sql_mul"	"*"	"calc"	0	1	false	false	false	0
384	"sql_div"	"/"	"calc"	0	1	false	false	false	0
385	"sql_neg"	"-"	"calc"	0	1	false	false	false	0
386	"abs"	"abs"	"calc"	0	1	false	false	false	0
387	"sign"	"sign"	"calc"	0	1	false	false	false	0
388	"scale_up"	"*"	"calc"	0	1	false	false	false	0
389	"scale_down"	"dec_round"	"sql"	0	1	false	false	false	0
390	"sql_sub"	"-"	"calc"	0	1	false	false	false	0
391	"sql_add"	"+"	"calc"	0	1	false	false	false	0
392	"sql_mul"	"*"	"calc"	0	1	false	false	false	0
393	"sql_div"	"/"	"calc"	0	1	false	false	false	0
394	"sql_sub"	"-"	"calc"	0	1	false	false	false	0
395	"sql_add"	"+"	"calc"	0	1	false	false	false	0
396	"sql_mul"	"*"	"calc"	0	1	false	false	false	0
397	"sql_div"	"/"	"calc"	0	1	false	false	false	0
398	"sql_sub"	"-"	"calc"	0	1	false	false	false	0
399	"sql_add"	"+"	"calc"	0	1	false	false	false	0
400	"sql_mul"	"*"	"calc"	0	1	false	false	false	0
401	"sql_div"	"/"	"calc"	0	1	false	false	false	0
402	"sql_neg"	"-"	"calc"	0	1	false	false	false	0
403	"abs"	"abs"	"calc"	0	1	false	false	false	0
404	"sign"	"sign"	"calc"	0	1	false	false	false	0
405	"scale_up"	"*"	"calc"	0	1	false	false	false	0
406	"scale_down"	"dec_round"	"sql"	0	1	false	false	false	0
407	"sql_sub"	"-"	"calc"	0	1	false	false	false	0
408	"sql_add"	"+"	"calc"	0	1	false	false	false	0
409	"sql_mul"	"*"	"calc"	0	1	false	false	false	0
410	"sql_div"	"/"	"calc"	0	1	false	false	false	0
411	"sql_sub"	"-"	"calc"	0	1	false	false	false	0
412	"sql_add"	"+"	"calc"	0	1	false	false	false	0
413	"sql_mul"	"*"	"calc"	0	1	false	false	false	0
414	"sql_div"	"/"	"calc"	0	1	false	false	false	0
415	"sql_sub"	"-"	"calc"	0	1	false	false	false	0
416	"sql_add"	"+"	"calc"	0	1	false	false	false	0
417	"sql_mul"	"*"	"calc"	0	1	false	false	false	0
418	"sql_div"	"/"	"calc"	0	1	false	false	false	0
419	"sql_neg"	"-"	"calc"	0	1	false	false	false	0
420	"abs"	"abs"	"calc"	0	1	false	false	false	0
421	"sign"	"sign"	"calc"	0	1	false	false	false	0
422	"scale_up"	"*"	"calc"	0	1	false	false	false	0
423	"scale_down"	"dec_round"	"sql"	0	1	false	false	false	0
424	"sql_sub"	"-"	"calc"	0	1	false	false	false	0
425	"sql_add"	"+"	"calc"	0	1	false	false	false	0
426	"sql_mul"	"*"	"calc"	0	1	false	false	false	0
427	"sql_div"	"/"	"calc"	0	1	false	false	false	0
428	"sql_neg"	"-"	"calc"	0	1	false	false	false	0
429	"abs"	"abs"	"calc"	0	1	false	false	false	0
430	"sign"	"sign"	"calc"	0	1	false	false	false	0
431	"scale_up"	"*"	"calc"	0	1	false	false	false	0
432	"scale_down"	"dec_round"	"sql"	0	1	false	false	false	0
433	"sql_mul"	"*"	"calc"	0	1	false	false	false	0
434	"sql_mul"	"*"	"calc"	0	1	false	false	false	0
435	"sql_mul"	"*"	"calc"	0	1	false	false	false	0
436	"sql_mul"	"*"	"calc"	0	1	false	false	false	0
437	"sql_mul"	"*"	"calc"	0	1	false	false	false	0
438	"sql_mul"	"*"	"calc"	0	1	false	false	false	0
439	"sql_mul"	"*"	"calc"	0	1	false	false	false	0
440	"sql_mul"	"*"	"calc"	0	1	false	false	false	0
441	"sql_mul"	"*"	"calc"	0	1	false	false	false	0
442	"sql_mul"	"*"	"calc"	0	1	false	false	false	0
443	"sql_mul"	"*"	"calc"	0	1	false	false	false	0
444	"sql_mul"	"*"	"calc"	0	1	false	false	false	0
445	"sql_mul"	"*"	"calc"	0	1	false	false	false	0
446	"sql_mul"	"*"	"calc"	0	1	false	false	false	0
447	"sql_mul"	"*"	"calc"	0	1	false	false	false	0
448	"sql_mul"	"*"	"calc"	0	1	false	false	false	0
449	"sql_mul"	"*"	"calc"	0	1	false	false	false	0
450	"sql_mul"	"*"	"calc"	0	1	false	false	false	0
451	"sql_mul"	"*"	"calc"	0	1	false	false	false	0
452	"sql_mul"	"*"	"calc"	0	1	false	false	false	0
453	"sql_mul"	"*"	"calc"	0	1	false	false	false	0
454	"sql_mul"	"*"	"calc"	0	1	false	false	false	0
455	"sql_mul"	"*"	"calc"	0	1	false	false	false	0
456	"sql_mul"	"*"	"calc"	0	1	false	false	false	0
457	"sql_mul"	"*"	"calc"	0	1	false	false	false	0
458	"sql_mul"	"*"	"calc"	0	1	false	false	false	0
459	"round"	"round"	"sql"	0	1	false	false	false	0
460	"round"	"round"	"sql"	0	1	false	false	false	0
461	"round"	"round"	"sql"	0	1	false	false	false	0
462	"round"	"round"	"sql"	0	1	false	false	false	0
463	"round"	"round"	"sql"	0	1	false	false	false	0
464	"round"	"round"	"sql"	0	1	false	false	false	0
465	"scale_up"	"*"	"calc"	0	1	false	false	false	0
466	"scale_up"	"*"	"calc"	0	1	false	false	false	0
467	"scale_up"	"*"	"calc"	0	1	false	false	false	0
468	"scale_up"	"*"	"calc"	0	1	false	false	false	0
469	"scale_up"	"*"	"calc"	0	1	false	false	false	0
470	"scale_up"	"*"	"calc"	0	1	false	false	false	0
471	"scale_up"	"*"	"calc"	0	1	false	false	false	0
472	"scale_up"	"*"	"calc"	0	1	false	false	false	0
473	"scale_up"	"*"	"calc"	0	1	false	false	false	0
474	"scale_up"	"*"	"calc"	0	1	false	false	false	0
475	"scale_up"	"*"	"calc"	0	1	false	false	false	0
476	"scale_up"	"*"	"calc"	0	1	false	false	false	0
477	"scale_up"	"*"	"calc"	0	1	false	false	false	0
478	"scale_up"	"*"	"calc"	0	1	false	false	false	0
479	"scale_up"	"*"	"calc"	0	1	false	false	false	0
480	"scale_up"	"*"	"calc"	0	1	false	false	false	0
481	"scale_up"	"*"	"calc"	0	1	false	false	false	0
482	"scale_up"	"*"	"calc"	0	1	false	false	false	0
483	"scale_up"	"*"	"calc"	0	1	false	false	false	0
484	"scale_up"	"*"	"calc"	0	1	false	false	false	0
485	"scale_up"	"*"	"calc"	0	1	false	false	false	0
486	"scale_up"	"*"	"calc"	0	1	false	false	false	0
487	"scale_up"	"*"	"calc"	0	1	false	false	false	0
488	"scale_up"	"*"	"calc"	0	1	false	false	false	0
489	"scale_up"	"*"	"calc"	0	1	false	false	false	0
490	"scale_up"	"*"	"calc"	0	1	false	false	false	0
491	"scale_up"	"*"	"calc"	0	1	false	false	false	0
492	"scale_up"	"*"	"calc"	0	1	false	false	false	0
493	"scale_up"	"*"	"calc"	0	1	false	false	false	0
494	"scale_up"	"*"	"calc"	0	1	false	false	false	0
495	"scale_up"	"*"	"calc"	0	1	false	false	false	0
496	"scale_up"	"*"	"calc"	0	1	false	false	false	0
497	"scale_up"	"*"	"calc"	0	1	false	false	false	0
498	"scale_up"	"*"	"calc"	0	1	false	false	false	0
499	"scale_up"	"*"	"calc"	0	1	false	false	false	0
500	"scale_up"	"*"	"calc"	0	1	false	false	false	0
501	"scale_up"	"*"	"calc"	0	1	false	false	false	0
502	"scale_up"	"*"	"calc"	0	1	false	false	false	0
503	"scale_up"	"*"	"calc"	0	1	false	false	false	0
504	"scale_up"	"*"	"calc"	0	1	false	false	false	0
505	"scale_up"	"*"	"calc"	0	1	false	false	false	0
506	"scale_up"	"*"	"calc"	0	1	false	false	false	0
507	"scale_up"	"*"	"calc"	0	1	false	false	false	0
508	"scale_up"	"*"	"calc"	0	1	false	false	false	0
509	"scale_up"	"*"	"calc"	0	1	false	false	false	0
510	"scale_up"	"*"	"calc"	0	1	false	false	false	0
511	"scale_up"	"*"	"calc"	0	1	false	false	false	0
512	"scale_up"	"*"	"calc"	0	1	false	false	false	0
513	"scale_up"	"*"	"calc"	0	1	false	false	false	0
514	"scale_up"	"*"	"calc"	0	1	false	false	false	0
515	"scale_up"	"*"	"calc"	0	1	false	false	false	0
516	"scale_up"	"*"	"calc"	0	1	false	false	false	0
517	"scale_up"	"*"	"calc"	0	1	false	false	false	0
518	"scale_up"	"*"	"calc"	0	1	false	false	false	0
519	"scale_up"	"*"	"calc"	0	1	false	false	false	0
520	"scale_up"	"*"	"calc"	0	1	false	false	false	0
521	"scale_up"	"*"	"calc"	0	1	false	false	false	0
522	"scale_up"	"*"	"calc"	0	1	false	false	false	0
523	"scale_up"	"*"	"calc"	0	1	false	false	false	0
524	"scale_up"	"*"	"calc"	0	1	false	false	false	0
525	"scale_up"	"*"	"calc"	0	1	false	false	false	0
526	"scale_up"	"*"	"calc"	0	1	false	false	false	0
527	"scale_up"	"*"	"calc"	0	1	false	false	false	0
528	"scale_up"	"*"	"calc"	0	1	false	false	false	0
529	"scale_up"	"*"	"calc"	0	1	false	false	false	0
530	"scale_up"	"*"	"calc"	0	1	false	false	false	0
531	"scale_up"	"*"	"calc"	0	1	false	false	false	0
532	"scale_up"	"*"	"calc"	0	1	false	false	false	0
533	"scale_up"	"*"	"calc"	0	1	false	false	false	0
534	"scale_up"	"*"	"calc"	0	1	false	false	false	0
535	"scale_up"	"*"	"calc"	0	1	false	false	false	0
536	"scale_up"	"*"	"calc"	0	1	false	false	false	0
537	"scale_up"	"*"	"calc"	0	1	false	false	false	0
538	"scale_up"	"*"	"calc"	0	1	false	false	false	0
539	"scale_up"	"*"	"calc"	0	1	false	false	false	0
540	"scale_up"	"*"	"calc"	0	1	false	false	false	0
541	"scale_up"	"*"	"calc"	0	1	false	false	false	0
542	"scale_up"	"*"	"calc"	0	1	false	false	false	0
543	"scale_up"	"*"	"calc"	0	1	false	false	false	0
544	"scale_up"	"*"	"calc"	0	1	false	false	false	0
545	"scale_up"	"*"	"calc"	0	1	false	false	false	0
546	"scale_up"	"*"	"calc"	0	1	false	false	false	0
547	"scale_up"	"*"	"calc"	0	1	false	false	false	0
548	"scale_up"	"*"	"calc"	0	1	false	false	false	0
549	"scale_up"	"*"	"calc"	0	1	false	false	false	0
550	"scale_up"	"*"	"calc"	0	1	false	false	false	0
551	"scale_up"	"*"	"calc"	0	1	false	false	false	0
552	"scale_up"	"*"	"calc"	0	1	false	false	false	0
553	"scale_up"	"*"	"calc"	0	1	false	false	false	0
554	"scale_up"	"*"	"calc"	0	1	false	false	false	0
555	"scale_up"	"*"	"calc"	0	1	false	false	false	0
556	"scale_up"	"*"	"calc"	0	1	false	false	false	0
557	"scale_up"	"*"	"calc"	0	1	false	false	false	0
558	"scale_up"	"*"	"calc"	0	1	false	false	false	0
559	"scale_up"	"*"	"calc"	0	1	false	false	false	0
560	"scale_up"	"*"	"calc"	0	1	false	false	false	0
561	"scale_up"	"*"	"calc"	0	1	false	false	false	0
562	"scale_up"	"*"	"calc"	0	1	false	false	false	0
563	"scale_up"	"*"	"calc"	0	1	false	false	false	0
564	"scale_up"	"*"	"calc"	0	1	false	false	false	0
565	"scale_up"	"*"	"calc"	0	1	false	false	false	0
566	"scale_up"	"*"	"calc"	0	1	false	false	false	0
567	"scale_up"	"*"	"calc"	0	1	false	false	false	0
568	"scale_up"	"*"	"calc"	0	1	false	false	false	0
569	"scale_up"	"*"	"calc"	0	1	false	false	false	0
570	"scale_up"	"*"	"calc"	0	1	false	false	false	0
571	"scale_up"	"*"	"calc"	0	1	false	false	false	0
572	"scale_up"	"*"	"calc"	0	1	false	false	false	0
573	"scale_up"	"*"	"calc"	0	1	false	false	false	0
574	"scale_up"	"*"	"calc"	0	1	false	false	false	0
575	"scale_up"	"*"	"calc"	0	1	false	false	false	0
576	"scale_up"	"*"	"calc"	0	1	false	false	false	0
577	"scale_up"	"*"	"calc"	0	1	false	false	false	0
578	"scale_up"	"*"	"calc"	0	1	false	false	false	0
579	"scale_up"	"*"	"calc"	0	1	false	false	false	0
580	"scale_up"	"*"	"calc"	0	1	false	false	false	0
581	"scale_up"	"*"	"calc"	0	1	false	false	false	0
582	"scale_up"	"*"	"calc"	0	1	false	false	false	0
583	"scale_up"	"*"	"calc"	0	1	false	false	false	0
584	"scale_up"	"*"	"calc"	0	1	false	false	false	0
585	"scale_up"	"*"	"calc"	0	1	false	false	false	0
586	"scale_up"	"*"	"calc"	0	1	false	false	false	0
587	"scale_up"	"*"	"calc"	0	1	false	false	false	0
588	"scale_up"	"*"	"calc"	0	1	false	false	false	0
589	"scale_up"	"*"	"calc"	0	1	false	false	false	0
590	"scale_up"	"*"	"calc"	0	1	false	false	false	0
591	"scale_up"	"*"	"calc"	0	1	false	false	false	0
592	"scale_up"	"*"	"calc"	0	1	false	false	false	0
593	"scale_up"	"*"	"calc"	0	1	false	false	false	0
594	"scale_up"	"*"	"calc"	0	1	false	false	false	0
595	"scale_up"	"*"	"calc"	0	1	false	false	false	0
596	"scale_up"	"*"	"calc"	0	1	false	false	false	0
597	"scale_up"	"*"	"calc"	0	1	false	false	false	0
598	"scale_up"	"*"	"calc"	0	1	false	false	false	0
599	"scale_up"	"*"	"calc"	0	1	false	false	false	0
600	"scale_up"	"*"	"calc"	0	1	false	false	false	0
601	"scale_up"	"*"	"calc"	0	1	false	false	false	0
602	"scale_up"	"*"	"calc"	0	1	false	false	false	0
603	"scale_up"	"*"	"calc"	0	1	false	false	false	0
604	"scale_up"	"*"	"calc"	0	1	false	false	false	0
605	"scale_up"	"*"	"calc"	0	1	false	false	false	0
606	"scale_up"	"*"	"calc"	0	1	false	false	false	0
607	"scale_up"	"*"	"calc"	0	1	false	false	false	0
608	"scale_up"	"*"	"calc"	0	1	false	false	false	0
609	"scale_up"	"*"	"calc"	0	1	false	false	false	0
610	"scale_up"	"*"	"calc"	0	1	false	false	false	0
611	"scale_up"	"*"	"calc"	0	1	false	false	false	0
612	"scale_up"	"*"	"calc"	0	1	false	false	false	0
613	"scale_up"	"*"	"calc"	0	1	false	false	false	0
614	"scale_up"	"*"	"calc"	0	1	false	false	false	0
615	"scale_up"	"*"	"calc"	0	1	false	false	false	0
616	"scale_up"	"*"	"calc"	0	1	false	false	false	0
617	"scale_up"	"*"	"calc"	0	1	false	false	false	0
618	"scale_up"	"*"	"calc"	0	1	false	false	false	0
619	"scale_up"	"*"	"calc"	0	1	false	false	false	0
620	"scale_up"	"*"	"calc"	0	1	false	false	false	0
621	"scale_up"	"*"	"calc"	0	1	false	false	false	0
622	"scale_up"	"*"	"calc"	0	1	false	false	false	0
623	"scale_up"	"*"	"calc"	0	1	false	false	false	0
624	"scale_up"	"*"	"calc"	0	1	false	false	false	0
625	"scale_up"	"*"	"calc"	0	1	false	false	false	0
626	"scale_up"	"*"	"calc"	0	1	false	false	false	0
627	"scale_up"	"*"	"calc"	0	1	false	false	false	0
628	"scale_up"	"*"	"calc"	0	1	false	false	false	0
629	"scale_up"	"*"	"calc"	0	1	false	false	false	0
630	"scale_up"	"*"	"calc"	0	1	false	false	false	0
631	"scale_up"	"*"	"calc"	0	1	false	false	false	0
632	"scale_up"	"*"	"calc"	0	1	false	false	false	0
633	"scale_up"	"*"	"calc"	0	1	false	false	false	0
634	"scale_up"	"*"	"calc"	0	1	false	false	false	0
635	"scale_up"	"*"	"calc"	0	1	false	false	false	0
636	"scale_up"	"*"	"calc"	0	1	false	false	false	0
637	"scale_up"	"*"	"calc"	0	1	false	false	false	0
638	"scale_up"	"*"	"calc"	0	1	false	false	false	0
639	"scale_up"	"*"	"calc"	0	1	false	false	false	0
640	"scale_up"	"*"	"calc"	0	1	false	false	false	0
641	"scale_up"	"*"	"calc"	0	1	false	false	false	0
642	"scale_up"	"*"	"calc"	0	1	false	false	false	0
643	"scale_up"	"*"	"calc"	0	1	false	false	false	0
644	"scale_up"	"*"	"calc"	0	1	false	false	false	0
645	"scale_up"	"*"	"calc"	0	1	false	false	false	0
646	"scale_up"	"*"	"calc"	0	1	false	false	false	0
647	"scale_up"	"*"	"calc"	0	1	false	false	false	0
648	"scale_up"	"*"	"calc"	0	1	false	false	false	0
649	"scale_up"	"*"	"calc"	0	1	false	false	false	0
650	"scale_up"	"*"	"calc"	0	1	false	false	false	0
651	"scale_up"	"*"	"calc"	0	1	false	false	false	0
652	"scale_up"	"*"	"calc"	0	1	false	false	false	0
653	"scale_up"	"*"	"calc"	0	1	false	false	false	0
654	"scale_up"	"*"	"calc"	0	1	false	false	false	0
655	"scale_up"	"*"	"calc"	0	1	false	false	false	0
656	"scale_up"	"*"	"calc"	0	1	false	false	false	0
657	"scale_up"	"*"	"calc"	0	1	false	false	false	0
658	"scale_up"	"*"	"calc"	0	1	false	false	false	0
659	"scale_up"	"*"	"calc"	0	1	false	false	false	0
660	"scale_up"	"*"	"calc"	0	1	false	false	false	0
661	"scale_up"	"*"	"calc"	0	1	false	false	false	0
662	"scale_up"	"*"	"calc"	0	1	false	false	false	0
663	"scale_up"	"*"	"calc"	0	1	false	false	false	0
664	"scale_up"	"*"	"calc"	0	1	false	false	false	0
665	"scale_up"	"*"	"calc"	0	1	false	false	false	0
666	"scale_up"	"*"	"calc"	0	1	false	false	false	0
667	"scale_up"	"*"	"calc"	0	1	false	false	false	0
668	"scale_up"	"*"	"calc"	0	1	false	false	false	0
669	"scale_up"	"*"	"calc"	0	1	false	false	false	0
670	"scale_up"	"*"	"calc"	0	1	false	false	false	0
671	"scale_up"	"*"	"calc"	0	1	false	false	false	0
672	"scale_up"	"*"	"calc"	0	1	false	false	false	0
673	"scale_up"	"*"	"calc"	0	1	false	false	false	0
674	"scale_up"	"*"	"calc"	0	1	false	false	false	0
675	"scale_up"	"*"	"calc"	0	1	false	false	false	0
676	"scale_up"	"*"	"calc"	0	1	false	false	false	0
677	"scale_up"	"*"	"calc"	0	1	false	false	false	0
678	"scale_up"	"*"	"calc"	0	1	false	false	false	0
679	"scale_up"	"*"	"calc"	0	1	false	false	false	0
680	"scale_up"	"*"	"calc"	0	1	false	false	false	0
681	"scale_up"	"*"	"calc"	0	1	false	false	false	0
682	"scale_up"	"*"	"calc"	0	1	false	false	false	0
683	"scale_up"	"*"	"calc"	0	1	false	false	false	0
684	"scale_up"	"*"	"calc"	0	1	false	false	false	0
685	"scale_up"	"*"	"calc"	0	1	false	false	false	0
686	"scale_up"	"*"	"calc"	0	1	false	false	false	0
687	"scale_up"	"*"	"calc"	0	1	false	false	false	0
688	"scale_up"	"*"	"calc"	0	1	false	false	false	0
689	"scale_up"	"*"	"calc"	0	1	false	false	false	0
690	"scale_up"	"*"	"calc"	0	1	false	false	false	0
691	"scale_up"	"*"	"calc"	0	1	false	false	false	0
692	"scale_up"	"*"	"calc"	0	1	false	false	false	0
693	"scale_up"	"*"	"calc"	0	1	false	false	false	0
694	"scale_up"	"*"	"calc"	0	1	false	false	false	0
695	"scale_up"	"*"	"calc"	0	1	false	false	false	0
696	"scale_up"	"*"	"calc"	0	1	false	false	false	0
697	"scale_up"	"*"	"calc"	0	1	false	false	false	0
698	"scale_up"	"*"	"calc"	0	1	false	false	false	0
699	"scale_up"	"*"	"calc"	0	1	false	false	false	0
700	"scale_up"	"*"	"calc"	0	1	false	false	false	0
701	"scale_up"	"*"	"calc"	0	1	false	false	false	0
702	"scale_up"	"*"	"calc"	0	1	false	false	false	0
703	"scale_up"	"*"	"calc"	0	1	false	false	false	0
704	"scale_up"	"*"	"calc"	0	1	false	false	false	0
705	"scale_up"	"*"	"calc"	0	1	false	false	false	0
706	"scale_up"	"*"	"calc"	0	1	false	false	false	0
707	"scale_up"	"*"	"calc"	0	1	false	false	false	0
708	"scale_up"	"*"	"calc"	0	1	false	false	false	0
709	"scale_up"	"*"	"calc"	0	1	false	false	false	0
710	"scale_up"	"*"	"calc"	0	1	false	false	false	0
711	"scale_up"	"*"	"calc"	0	1	false	false	false	0
712	"scale_up"	"*"	"calc"	0	1	false	false	false	0
713	"scale_up"	"*"	"calc"	0	1	false	false	false	0
714	"scale_up"	"*"	"calc"	0	1	false	false	false	0
715	"scale_up"	"*"	"calc"	0	1	false	false	false	0
716	"scale_up"	"*"	"calc"	0	1	false	false	false	0
717	"scale_up"	"*"	"calc"	0	1	false	false	false	0
718	"scale_up"	"*"	"calc"	0	1	false	false	false	0
719	"scale_up"	"*"	"calc"	0	1	false	false	false	0
720	"scale_up"	"*"	"calc"	0	1	false	false	false	0
721	"scale_up"	"*"	"calc"	0	1	false	false	false	0
722	"scale_up"	"*"	"calc"	0	1	false	false	false	0
723	"scale_up"	"*"	"calc"	0	1	false	false	false	0
724	"scale_up"	"*"	"calc"	0	1	false	false	false	0
725	"scale_up"	"*"	"calc"	0	1	false	false	false	0
726	"scale_up"	"*"	"calc"	0	1	false	false	false	0
727	"scale_up"	"*"	"calc"	0	1	false	false	false	0
728	"scale_up"	"*"	"calc"	0	1	false	false	false	0
729	"scale_up"	"*"	"calc"	0	1	false	false	false	0
730	"scale_up"	"*"	"calc"	0	1	false	false	false	0
731	"scale_up"	"*"	"calc"	0	1	false	false	false	0
732	"scale_up"	"*"	"calc"	0	1	false	false	false	0
733	"scale_up"	"*"	"calc"	0	1	false	false	false	0
734	"scale_up"	"*"	"calc"	0	1	false	false	false	0
735	"scale_up"	"*"	"calc"	0	1	false	false	false	0
736	"scale_up"	"*"	"calc"	0	1	false	false	false	0
737	"scale_up"	"*"	"calc"	0	1	false	false	false	0
738	"scale_up"	"*"	"calc"	0	1	false	false	false	0
739	"scale_up"	"*"	"calc"	0	1	false	false	false	0
740	"scale_up"	"*"	"calc"	0	1	false	false	false	0
741	"scale_up"	"*"	"calc"	0	1	false	false	false	0
742	"scale_up"	"*"	"calc"	0	1	false	false	false	0
743	"scale_up"	"*"	"calc"	0	1	false	false	false	0
744	"scale_up"	"*"	"calc"	0	1	false	false	false	0
745	"scale_up"	"*"	"calc"	0	1	false	false	false	0
746	"scale_up"	"*"	"calc"	0	1	false	false	false	0
747	"scale_up"	"*"	"calc"	0	1	false	false	false	0
748	"scale_up"	"*"	"calc"	0	1	false	false	false	0
749	"scale_up"	"*"	"calc"	0	1	false	false	false	0
750	"scale_up"	"*"	"calc"	0	1	false	false	false	0
751	"scale_up"	"*"	"calc"	0	1	false	false	false	0
752	"scale_up"	"*"	"calc"	0	1	false	false	false	0
753	"scale_up"	"*"	"calc"	0	1	false	false	false	0
754	"scale_up"	"*"	"calc"	0	1	false	false	false	0
755	"scale_up"	"*"	"calc"	0	1	false	false	false	0
756	"scale_up"	"*"	"calc"	0	1	false	false	false	0
757	"scale_up"	"*"	"calc"	0	1	false	false	false	0
758	"scale_up"	"*"	"calc"	0	1	false	false	false	0
759	"scale_up"	"*"	"calc"	0	1	false	false	false	0
760	"scale_up"	"*"	"calc"	0	1	false	false	false	0
761	"scale_up"	"*"	"calc"	0	1	false	false	false	0
762	"scale_up"	"*"	"calc"	0	1	false	false	false	0
763	"scale_up"	"*"	"calc"	0	1	false	false	false	0
764	"scale_up"	"*"	"calc"	0	1	false	false	false	0
765	"scale_up"	"*"	"calc"	0	1	false	false	false	0
766	"scale_up"	"*"	"calc"	0	1	false	false	false	0
767	"scale_up"	"*"	"calc"	0	1	false	false	false	0
768	"scale_up"	"*"	"calc"	0	1	false	false	false	0
769	"scale_up"	"*"	"calc"	0	1	false	false	false	0
770	"scale_up"	"*"	"calc"	0	1	false	false	false	0
771	"scale_up"	"*"	"calc"	0	1	false	false	false	0
772	"scale_up"	"*"	"calc"	0	1	false	false	false	0
773	"scale_up"	"*"	"calc"	0	1	false	false	false	0
774	"scale_up"	"*"	"calc"	0	1	false	false	false	0
775	"scale_up"	"*"	"calc"	0	1	false	false	false	0
776	"scale_up"	"*"	"calc"	0	1	false	false	false	0
777	"scale_up"	"*"	"calc"	0	1	false	false	false	0
778	"scale_up"	"*"	"calc"	0	1	false	false	false	0
779	"scale_up"	"*"	"calc"	0	1	false	false	false	0
780	"scale_up"	"*"	"calc"	0	1	false	false	false	0
781	"scale_up"	"*"	"calc"	0	1	false	false	false	0
782	"scale_up"	"*"	"calc"	0	1	false	false	false	0
783	"scale_up"	"*"	"calc"	0	1	false	false	false	0
784	"scale_up"	"*"	"calc"	0	1	false	false	false	0
785	"scale_up"	"*"	"calc"	0	1	false	false	false	0
786	"scale_up"	"*"	"calc"	0	1	false	false	false	0
787	"scale_up"	"*"	"calc"	0	1	false	false	false	0
788	"scale_up"	"*"	"calc"	0	1	false	false	false	0
789	"scale_up"	"*"	"calc"	0	1	false	false	false	0
790	"scale_up"	"*"	"calc"	0	1	false	false	false	0
791	"scale_up"	"*"	"calc"	0	1	false	false	false	0
792	"scale_up"	"*"	"calc"	0	1	false	false	false	0
793	"scale_up"	"*"	"calc"	0	1	false	false	false	0
794	"scale_up"	"*"	"calc"	0	1	false	false	false	0
795	"scale_up"	"*"	"calc"	0	1	false	false	false	0
796	"scale_up"	"*"	"calc"	0	1	false	false	false	0
797	"scale_up"	"*"	"calc"	0	1	false	false	false	0
798	"scale_up"	"*"	"calc"	0	1	false	false	false	0
799	"scale_up"	"*"	"calc"	0	1	false	false	false	0
800	"scale_up"	"*"	"calc"	0	1	false	false	false	0
801	"scale_up"	"*"	"calc"	0	1	false	false	false	0
802	"scale_up"	"*"	"calc"	0	1	false	false	false	0
803	"scale_up"	"*"	"calc"	0	1	false	false	false	0
804	"scale_up"	"*"	"calc"	0	1	false	false	false	0
805	"scale_up"	"*"	"calc"	0	1	false	false	false	0
806	"scale_up"	"*"	"calc"	0	1	false	false	false	0
807	"scale_up"	"*"	"calc"	0	1	false	false	false	0
808	"scale_up"	"*"	"calc"	0	1	false	false	false	0
809	"scale_up"	"*"	"calc"	0	1	false	false	false	0
810	"scale_up"	"*"	"calc"	0	1	false	false	false	0
811	"scale_up"	"*"	"calc"	0	1	false	false	false	0
812	"scale_up"	"*"	"calc"	0	1	false	false	false	0
813	"scale_up"	"*"	"calc"	0	1	false	false	false	0
814	"scale_up"	"*"	"calc"	0	1	false	false	false	0
815	"scale_up"	"*"	"calc"	0	1	false	false	false	0
816	"scale_up"	"*"	"calc"	0	1	false	false	false	0
817	"scale_up"	"*"	"calc"	0	1	false	false	false	0
818	"scale_up"	"*"	"calc"	0	1	false	false	false	0
819	"scale_up"	"*"	"calc"	0	1	false	false	false	0
820	"scale_up"	"*"	"calc"	0	1	false	false	false	0
821	"scale_up"	"*"	"calc"	0	1	false	false	false	0
822	"scale_up"	"*"	"calc"	0	1	false	false	false	0
823	"scale_up"	"*"	"calc"	0	1	false	false	false	0
824	"scale_up"	"*"	"calc"	0	1	false	false	false	0
825	"scale_up"	"*"	"calc"	0	1	false	false	false	0
826	"scale_up"	"*"	"calc"	0	1	false	false	false	0
827	"scale_up"	"*"	"calc"	0	1	false	false	false	0
828	"scale_up"	"*"	"calc"	0	1	false	false	false	0
829	"scale_up"	"*"	"calc"	0	1	false	false	false	0
830	"scale_up"	"*"	"calc"	0	1	false	false	false	0
831	"scale_up"	"*"	"calc"	0	1	false	false	false	0
832	"scale_up"	"*"	"calc"	0	1	false	false	false	0
833	"scale_up"	"*"	"calc"	0	1	false	false	false	0
834	"scale_up"	"*"	"calc"	0	1	false	false	false	0
835	"scale_up"	"*"	"calc"	0	1	false	false	false	0
836	"scale_up"	"*"	"calc"	0	1	false	false	false	0
837	"scale_up"	"*"	"calc"	0	1	false	false	false	0
838	"scale_up"	"*"	"calc"	0	1	false	false	false	0
839	"scale_up"	"*"	"calc"	0	1	false	false	false	0
840	"scale_up"	"*"	"calc"	0	1	false	false	false	0
841	"scale_up"	"*"	"calc"	0	1	false	false	false	0
842	"scale_up"	"*"	"calc"	0	1	false	false	false	0
843	"scale_up"	"*"	"calc"	0	1	false	false	false	0
844	"scale_up"	"*"	"calc"	0	1	false	false	false	0
845	"scale_up"	"*"	"calc"	0	1	false	false	false	0
846	"scale_up"	"*"	"calc"	0	1	false	false	false	0
847	"scale_up"	"*"	"calc"	0	1	false	false	false	0
848	"scale_up"	"*"	"calc"	0	1	false	false	false	0
849	"scale_up"	"*"	"calc"	0	1	false	false	false	0
850	"scale_up"	"*"	"calc"	0	1	false	false	false	0
851	"scale_up"	"*"	"calc"	0	1	false	false	false	0
852	"scale_up"	"*"	"calc"	0	1	false	false	false	0
853	"scale_up"	"*"	"calc"	0	1	false	false	false	0
854	"scale_up"	"*"	"calc"	0	1	false	false	false	0
855	"scale_up"	"*"	"calc"	0	1	false	false	false	0
856	"scale_up"	"*"	"calc"	0	1	false	false	false	0
857	"scale_up"	"*"	"calc"	0	1	false	false	false	0
858	"scale_up"	"*"	"calc"	0	1	false	false	false	0
859	"scale_up"	"*"	"calc"	0	1	false	false	false	0
860	"scale_up"	"*"	"calc"	0	1	false	false	false	0
861	"scale_up"	"*"	"calc"	0	1	false	false	false	0
862	"scale_up"	"*"	"calc"	0	1	false	false	false	0
863	"scale_up"	"*"	"calc"	0	1	false	false	false	0
864	"scale_up"	"*"	"calc"	0	1	false	false	false	0
865	"scale_up"	"*"	"calc"	0	1	false	false	false	0
866	"scale_up"	"*"	"calc"	0	1	false	false	false	0
867	"scale_up"	"*"	"calc"	0	1	false	false	false	0
868	"scale_up"	"*"	"calc"	0	1	false	false	false	0
869	"scale_up"	"*"	"calc"	0	1	false	false	false	0
870	"scale_up"	"*"	"calc"	0	1	false	false	false	0
871	"scale_up"	"*"	"calc"	0	1	false	false	false	0
872	"scale_up"	"*"	"calc"	0	1	false	false	false	0
873	"scale_up"	"*"	"calc"	0	1	false	false	false	0
874	"scale_up"	"*"	"calc"	0	1	false	false	false	0
875	"scale_up"	"*"	"calc"	0	1	false	false	false	0
876	"scale_up"	"*"	"calc"	0	1	false	false	false	0
877	"scale_up"	"*"	"calc"	0	1	false	false	false	0
878	"scale_up"	"*"	"calc"	0	1	false	false	false	0
879	"scale_up"	"*"	"calc"	0	1	false	false	false	0
880	"scale_up"	"*"	"calc"	0	1	false	false	false	0
881	"scale_up"	"*"	"calc"	0	1	false	false	false	0
882	"scale_up"	"*"	"calc"	0	1	false	false	false	0
883	"scale_up"	"*"	"calc"	0	1	false	false	false	0
884	"scale_up"	"*"	"calc"	0	1	false	false	false	0
885	"scale_up"	"*"	"calc"	0	1	false	false	false	0
886	"scale_up"	"*"	"calc"	0	1	false	false	false	0
887	"scale_up"	"*"	"calc"	0	1	false	false	false	0
888	"scale_up"	"*"	"calc"	0	1	false	false	false	0
889	"scale_up"	"*"	"calc"	0	1	false	false	false	0
890	"scale_up"	"*"	"calc"	0	1	false	false	false	0
891	"scale_up"	"*"	"calc"	0	1	false	false	false	0
892	"scale_up"	"*"	"calc"	0	1	false	false	false	0
893	"scale_up"	"*"	"calc"	0	1	false	false	false	0
894	"scale_up"	"*"	"calc"	0	1	false	false	false	0
895	"scale_up"	"*"	"calc"	0	1	false	false	false	0
896	"scale_up"	"*"	"calc"	0	1	false	false	false	0
897	"scale_up"	"*"	"calc"	0	1	false	false	false	0
898	"scale_up"	"*"	"calc"	0	1	false	false	false	0
899	"scale_up"	"*"	"calc"	0	1	false	false	false	0
900	"scale_up"	"*"	"calc"	0	1	false	false	false	0
901	"scale_up"	"*"	"calc"	0	1	false	false	false	0
902	"scale_up"	"*"	"calc"	0	1	false	false	false	0
903	"scale_up"	"*"	"calc"	0	1	false	false	false	0
904	"scale_up"	"*"	"calc"	0	1	false	false	false	0
905	"scale_up"	"*"	"calc"	0	1	false	false	false	0
906	"scale_up"	"*"	"calc"	0	1	false	false	false	0
907	"scale_up"	"*"	"calc"	0	1	false	false	false	0
908	"scale_up"	"*"	"calc"	0	1	false	false	false	0
909	"scale_up"	"*"	"calc"	0	1	false	false	false	0
910	"scale_up"	"*"	"calc"	0	1	false	false	false	0
911	"scale_up"	"*"	"calc"	0	1	false	false	false	0
912	"scale_up"	"*"	"calc"	0	1	false	false	false	0
913	"scale_up"	"*"	"calc"	0	1	false	false	false	0
914	"scale_up"	"*"	"calc"	0	1	false	false	false	0
915	"scale_up"	"*"	"calc"	0	1	false	false	false	0
916	"scale_up"	"*"	"calc"	0	1	false	false	false	0
917	"scale_up"	"*"	"calc"	0	1	false	false	false	0
918	"scale_up"	"*"	"calc"	0	1	false	false	false	0
919	"scale_up"	"*"	"calc"	0	1	false	false	false	0
920	"scale_up"	"*"	"calc"	0	1	false	false	false	0
921	"scale_up"	"*"	"calc"	0	1	false	false	false	0
922	"scale_up"	"*"	"calc"	0	1	false	false	false	0
923	"scale_up"	"*"	"calc"	0	1	false	false	false	0
924	"scale_up"	"*"	"calc"	0	1	false	false	false	0
925	"scale_up"	"*"	"calc"	0	1	false	false	false	0
926	"scale_up"	"*"	"calc"	0	1	false	false	false	0
927	"scale_up"	"*"	"calc"	0	1	false	false	false	0
928	"scale_up"	"*"	"calc"	0	1	false	false	false	0
929	"scale_up"	"*"	"calc"	0	1	false	false	false	0
930	"scale_up"	"*"	"calc"	0	1	false	false	false	0
931	"scale_up"	"*"	"calc"	0	1	false	false	false	0
932	"scale_up"	"*"	"calc"	0	1	false	false	false	0
933	"scale_up"	"*"	"calc"	0	1	false	false	false	0
934	"scale_up"	"*"	"calc"	0	1	false	false	false	0
935	"scale_up"	"*"	"calc"	0	1	false	false	false	0
936	"scale_up"	"*"	"calc"	0	1	false	false	false	0
937	"scale_up"	"*"	"calc"	0	1	false	false	false	0
938	"scale_up"	"*"	"calc"	0	1	false	false	false	0
939	"scale_up"	"*"	"calc"	0	1	false	false	false	0
940	"scale_up"	"*"	"calc"	0	1	false	false	false	0
941	"scale_up"	"*"	"calc"	0	1	false	false	false	0
942	"scale_up"	"*"	"calc"	0	1	false	false	false	0
943	"scale_up"	"*"	"calc"	0	1	false	false	false	0
944	"scale_up"	"*"	"calc"	0	1	false	false	false	0
945	"scale_up"	"*"	"calc"	0	1	false	false	false	0
946	"scale_up"	"*"	"calc"	0	1	false	false	false	0
947	"scale_up"	"*"	"calc"	0	1	false	false	false	0
948	"scale_up"	"*"	"calc"	0	1	false	false	false	0
949	"scale_up"	"*"	"calc"	0	1	false	false	false	0
950	"scale_up"	"*"	"calc"	0	1	false	false	false	0
951	"scale_up"	"*"	"calc"	0	1	false	false	false	0
952	"scale_up"	"*"	"calc"	0	1	false	false	false	0
953	"scale_up"	"*"	"calc"	0	1	false	false	false	0
954	"scale_up"	"*"	"calc"	0	1	false	false	false	0
955	"scale_up"	"*"	"calc"	0	1	false	false	false	0
956	"scale_up"	"*"	"calc"	0	1	false	false	false	0
957	"scale_up"	"*"	"calc"	0	1	false	false	false	0
958	"scale_up"	"*"	"calc"	0	1	false	false	false	0
959	"scale_up"	"*"	"calc"	0	1	false	false	false	0
960	"scale_up"	"*"	"calc"	0	1	false	false	false	0
961	"scale_up"	"*"	"calc"	0	1	false	false	false	0
962	"scale_up"	"*"	"calc"	0	1	false	false	false	0
963	"scale_up"	"*"	"calc"	0	1	false	false	false	0
964	"scale_up"	"*"	"calc"	0	1	false	false	false	0
965	"scale_up"	"*"	"calc"	0	1	false	false	false	0
966	"scale_up"	"*"	"calc"	0	1	false	false	false	0
967	"scale_up"	"*"	"calc"	0	1	false	false	false	0
968	"scale_up"	"*"	"calc"	0	1	false	false	false	0
969	"scale_up"	"*"	"calc"	0	1	false	false	false	0
970	"scale_up"	"*"	"calc"	0	1	false	false	false	0
971	"scale_up"	"*"	"calc"	0	1	false	false	false	0
972	"scale_up"	"*"	"calc"	0	1	false	false	false	0
973	"scale_up"	"*"	"calc"	0	1	false	false	false	0
974	"scale_up"	"*"	"calc"	0	1	false	false	false	0
975	"scale_up"	"*"	"calc"	0	1	false	false	false	0
976	"scale_up"	"*"	"calc"	0	1	false	false	false	0
977	"scale_up"	"*"	"calc"	0	1	false	false	false	0
978	"scale_up"	"*"	"calc"	0	1	false	false	false	0
979	"scale_up"	"*"	"calc"	0	1	false	false	false	0
980	"scale_up"	"*"	"calc"	0	1	false	false	false	0
981	"scale_up"	"*"	"calc"	0	1	false	false	false	0
982	"scale_up"	"*"	"calc"	0	1	false	false	false	0
983	"scale_up"	"*"	"calc"	0	1	false	false	false	0
984	"scale_up"	"*"	"calc"	0	1	false	false	false	0
985	"scale_up"	"*"	"calc"	0	1	false	false	false	0
986	"scale_up"	"*"	"calc"	0	1	false	false	false	0
987	"scale_up"	"*"	"calc"	0	1	false	false	false	0
988	"scale_up"	"*"	"calc"	0	1	false	false	false	0
989	"scale_up"	"*"	"calc"	0	1	false	false	false	0
990	"scale_up"	"*"	"calc"	0	1	false	false	false	0
991	"scale_up"	"*"	"calc"	0	1	false	false	false	0
992	"scale_up"	"*"	"calc"	0	1	false	false	false	0
993	"scale_up"	"*"	"calc"	0	1	false	false	false	0
994	"power"	"pow"	"mmath"	0	1	false	false	false	0
995	"floor"	"floor"	"mmath"	0	1	false	false	false	0
996	"ceil"	"ceil"	"mmath"	0	1	false	false	false	0
997	"ceiling"	"ceil"	"mmath"	0	1	false	false	false	0
998	"sin"	"sin"	"mmath"	0	1	false	false	false	0
999	"cos"	"cos"	"mmath"	0	1	false	false	false	0
1000	"tan"	"tan"	"mmath"	0	1	false	false	false	0
1001	"asin"	"asin"	"mmath"	0	1	false	false	false	0
1002	"acos"	"acos"	"mmath"	0	1	false	false	false	0
1003	"atan"	"atan"	"mmath"	0	1	false	false	false	0
1004	"atan"	"atan2"	"mmath"	0	1	false	false	false	0
1005	"sinh"	"sinh"	"mmath"	0	1	false	false	false	0
1006	"cot"	"cot"	"mmath"	0	1	false	false	false	0
1007	"cosh"	"cosh"	"mmath"	0	1	false	false	false	0
1008	"tanh"	"tanh"	"mmath"	0	1	false	false	false	0
1009	"sqrt"	"sqrt"	"mmath"	0	1	false	false	false	0
1010	"exp"	"exp"	"mmath"	0	1	false	false	false	0
1011	"log"	"log"	"mmath"	0	1	false	false	false	0
1012	"log10"	"log10"	"mmath"	0	1	false	false	false	0
1013	"power"	"pow"	"mmath"	0	1	false	false	false	0
1014	"floor"	"floor"	"mmath"	0	1	false	false	false	0
1015	"ceil"	"ceil"	"mmath"	0	1	false	false	false	0
1016	"ceiling"	"ceil"	"mmath"	0	1	false	false	false	0
1017	"sin"	"sin"	"mmath"	0	1	false	false	false	0
1018	"cos"	"cos"	"mmath"	0	1	false	false	false	0
1019	"tan"	"tan"	"mmath"	0	1	false	false	false	0
1020	"asin"	"asin"	"mmath"	0	1	false	false	false	0
1021	"acos"	"acos"	"mmath"	0	1	false	false	false	0
1022	"atan"	"atan"	"mmath"	0	1	false	false	false	0
1023	"atan"	"atan2"	"mmath"	0	1	false	false	false	0
1024	"sinh"	"sinh"	"mmath"	0	1	false	false	false	0
1025	"cot"	"cot"	"mmath"	0	1	false	false	false	0
1026	"cosh"	"cosh"	"mmath"	0	1	false	false	false	0
1027	"tanh"	"tanh"	"mmath"	0	1	false	false	false	0
1028	"sqrt"	"sqrt"	"mmath"	0	1	false	false	false	0
1029	"exp"	"exp"	"mmath"	0	1	false	false	false	0
1030	"log"	"log"	"mmath"	0	1	false	false	false	0
1031	"log10"	"log10"	"mmath"	0	1	false	false	false	0
1032	"pi"	"pi"	"mmath"	0	1	false	false	false	0
1033	"rand"	"rand"	"mmath"	0	1	true	false	false	0
1034	"rand"	"sqlrand"	"mmath"	0	1	true	false	false	0
1035	"curdate"	"current_date"	"mtime"	0	1	false	false	false	0
1036	"current_date"	"current_date"	"mtime"	0	1	false	false	false	0
1037	"curtime"	"current_time"	"mtime"	0	1	false	false	false	0
1038	"current_time"	"current_time"	"mtime"	0	1	false	false	false	0
1039	"current_timestamp"	"current_timestamp"	"mtime"	0	1	false	false	false	0
1040	"localtime"	"current_time"	"sql"	0	1	false	false	false	0
1041	"localtimestamp"	"current_timestamp"	"sql"	0	1	false	false	false	0
1042	"sql_sub"	"diff"	"mtime"	0	1	false	false	false	0
1043	"sql_sub"	"diff"	"mtime"	0	1	false	false	false	0
1044	"sql_sub"	"diff"	"mtime"	0	1	false	false	false	0
1045	"sql_sub"	"diff"	"mtime"	0	1	false	false	false	0
1046	"sql_sub"	"diff"	"mtime"	0	1	false	false	false	0
1047	"sql_sub"	"date_sub_msec_interval"	"mtime"	0	1	false	false	false	0
1048	"sql_sub"	"date_sub_month_interval"	"mtime"	0	1	false	false	false	0
1049	"sql_sub"	"time_sub_msec_interval"	"mtime"	0	1	false	false	false	0
1050	"sql_sub"	"time_sub_msec_interval"	"mtime"	0	1	false	false	false	0
1051	"sql_sub"	"timestamp_sub_msec_interval"	"mtime"	0	1	false	false	false	0
1052	"sql_sub"	"timestamp_sub_month_interval"	"mtime"	0	1	false	false	false	0
1053	"sql_sub"	"timestamp_sub_msec_interval"	"mtime"	0	1	false	false	false	0
1054	"sql_sub"	"timestamp_sub_month_interval"	"mtime"	0	1	false	false	false	0
1055	"sql_add"	"date_add_msec_interval"	"mtime"	0	1	false	false	false	0
1056	"sql_add"	"addmonths"	"mtime"	0	1	false	false	false	0
1057	"sql_add"	"timestamp_add_msec_interval"	"mtime"	0	1	false	false	false	0
1058	"sql_add"	"timestamp_add_month_interval"	"mtime"	0	1	false	false	false	0
1059	"sql_add"	"timestamp_add_msec_interval"	"mtime"	0	1	false	false	false	0
1060	"sql_add"	"timestamp_add_month_interval"	"mtime"	0	1	false	false	false	0
1061	"sql_add"	"time_add_msec_interval"	"mtime"	0	1	false	false	false	0
1062	"sql_add"	"time_add_msec_interval"	"mtime"	0	1	false	false	false	0
1063	"local_timezone"	"local_timezone"	"mtime"	0	1	false	false	false	0
1064	"year"	"year"	"mtime"	0	1	false	false	false	0
1065	"month"	"month"	"mtime"	0	1	false	false	false	0
1066	"day"	"day"	"mtime"	0	1	false	false	false	0
1067	"hour"	"hours"	"mtime"	0	1	false	false	false	0
1068	"minute"	"minutes"	"mtime"	0	1	false	false	false	0
1069	"second"	"sql_seconds"	"mtime"	0	1	false	false	false	0
1070	"hour"	"hours"	"mtime"	0	1	false	false	false	0
1071	"minute"	"minutes"	"mtime"	0	1	false	false	false	0
1072	"second"	"sql_seconds"	"mtime"	0	1	false	false	false	0
1073	"year"	"year"	"mtime"	0	1	false	false	false	0
1074	"month"	"month"	"mtime"	0	1	false	false	false	0
1075	"day"	"day"	"mtime"	0	1	false	false	false	0
1076	"hour"	"hours"	"mtime"	0	1	false	false	false	0
1077	"minute"	"minutes"	"mtime"	0	1	false	false	false	0
1078	"second"	"sql_seconds"	"mtime"	0	1	false	false	false	0
1079	"year"	"year"	"mtime"	0	1	false	false	false	0
1080	"month"	"month"	"mtime"	0	1	false	false	false	0
1081	"day"	"day"	"mtime"	0	1	false	false	false	0
1082	"hour"	"hours"	"mtime"	0	1	false	false	false	0
1083	"minute"	"minutes"	"mtime"	0	1	false	false	false	0
1084	"second"	"sql_seconds"	"mtime"	0	1	false	false	false	0
1085	"year"	"year"	"mtime"	0	1	false	false	false	0
1086	"month"	"month"	"mtime"	0	1	false	false	false	0
1087	"day"	"day"	"mtime"	0	1	false	false	false	0
1088	"hour"	"hours"	"mtime"	0	1	false	false	false	0
1089	"minute"	"minutes"	"mtime"	0	1	false	false	false	0
1090	"second"	"seconds"	"mtime"	0	1	false	false	false	0
1091	"dayofyear"	"dayofyear"	"mtime"	0	1	false	false	false	0
1092	"weekofyear"	"weekofyear"	"mtime"	0	1	false	false	false	0
1093	"dayofweek"	"dayofweek"	"mtime"	0	1	false	false	false	0
1094	"dayofmonth"	"day"	"mtime"	0	1	false	false	false	0
1095	"week"	"weekofyear"	"mtime"	0	1	false	false	false	0
1096	"next_value_for"	"next_value"	"sql"	0	1	true	false	false	0
1097	"get_value_for"	"get_value"	"sql"	0	1	false	false	false	0
1098	"restart"	"restart"	"sql"	0	1	false	false	false	0
1099	"index"	"index"	"calc"	0	1	false	false	false	0
1100	"index"	"index"	"calc"	0	1	false	false	false	0
1101	"index"	"index"	"calc"	0	1	false	false	false	0
1102	"strings"	"strings"	"calc"	0	1	false	false	false	0
1103	"locate"	"locate"	"str"	0	1	false	false	false	0
1104	"locate"	"locate"	"str"	0	1	false	false	false	0
1105	"splitpart"	"splitpart"	"str"	0	1	false	false	false	0
1106	"substring"	"substring"	"str"	0	1	false	false	false	0
1107	"substring"	"substring"	"str"	0	1	false	false	false	0
1108	"like"	"like"	"algebra"	0	1	false	false	false	0
1109	"like"	"like"	"algebra"	0	1	false	false	false	0
1110	"ilike"	"ilike"	"algebra"	0	1	false	false	false	0
1111	"ilike"	"ilike"	"algebra"	0	1	false	false	false	0
1112	"not_like"	"not_like"	"algebra"	0	1	false	false	false	0
1113	"not_like"	"not_like"	"algebra"	0	1	false	false	false	0
1114	"not_ilike"	"not_ilike"	"algebra"	0	1	false	false	false	0
1115	"not_ilike"	"not_ilike"	"algebra"	0	1	false	false	false	0
1116	"patindex"	"patindex"	"pcre"	0	1	false	false	false	0
1117	"truncate"	"stringleft"	"str"	0	1	false	false	false	0
1118	"concat"	"+"	"calc"	0	1	false	false	false	0
1119	"ascii"	"ascii"	"str"	0	1	false	false	false	0
1120	"code"	"unicode"	"str"	0	1	false	false	false	0
1121	"length"	"stringlength"	"str"	0	1	false	false	false	0
1122	"right"	"stringright"	"str"	0	1	false	false	false	0
1123	"left"	"stringleft"	"str"	0	1	false	false	false	0
1124	"upper"	"toUpper"	"str"	0	1	false	false	false	0
1125	"ucase"	"toUpper"	"str"	0	1	false	false	false	0
1126	"lower"	"toLower"	"str"	0	1	false	false	false	0
1127	"lcase"	"toLower"	"str"	0	1	false	false	false	0
1128	"trim"	"trim"	"str"	0	1	false	false	false	0
1129	"trim"	"trim"	"str"	0	1	false	false	false	0
1130	"ltrim"	"ltrim"	"str"	0	1	false	false	false	0
1131	"ltrim"	"ltrim"	"str"	0	1	false	false	false	0
1132	"rtrim"	"rtrim"	"str"	0	1	false	false	false	0
1133	"rtrim"	"rtrim"	"str"	0	1	false	false	false	0
1134	"lpad"	"lpad"	"str"	0	1	false	false	false	0
1135	"lpad"	"lpad"	"str"	0	1	false	false	false	0
1136	"rpad"	"rpad"	"str"	0	1	false	false	false	0
1137	"rpad"	"rpad"	"str"	0	1	false	false	false	0
1138	"insert"	"insert"	"str"	0	1	false	false	false	0
1139	"replace"	"replace"	"str"	0	1	false	false	false	0
1140	"repeat"	"repeat"	"str"	0	1	false	false	false	0
1141	"space"	"space"	"str"	0	1	false	false	false	0
1142	"char_length"	"length"	"str"	0	1	false	false	false	0
1143	"character_length"	"length"	"str"	0	1	false	false	false	0
1144	"octet_length"	"nbytes"	"str"	0	1	false	false	false	0
1145	"soundex"	"soundex"	"txtsim"	0	1	false	false	false	0
1146	"difference"	"stringdiff"	"txtsim"	0	1	false	false	false	0
1147	"editdistance"	"editdistance"	"txtsim"	0	1	false	false	false	0
1148	"editdistance2"	"editdistance2"	"txtsim"	0	1	false	false	false	0
1149	"similarity"	"similarity"	"txtsim"	0	1	false	false	false	0
1150	"qgramnormalize"	"qgramnormalize"	"txtsim"	0	1	false	false	false	0
1151	"levenshtein"	"levenshtein"	"txtsim"	0	1	false	false	false	0
1152	"levenshtein"	"levenshtein"	"txtsim"	0	1	false	false	false	0
1153	"index"	"index"	"calc"	0	1	false	false	false	0
1154	"index"	"index"	"calc"	0	1	false	false	false	0
1155	"index"	"index"	"calc"	0	1	false	false	false	0
1156	"strings"	"strings"	"calc"	0	1	false	false	false	0
1157	"locate"	"locate"	"str"	0	1	false	false	false	0
1158	"locate"	"locate"	"str"	0	1	false	false	false	0
1159	"splitpart"	"splitpart"	"str"	0	1	false	false	false	0
1160	"substring"	"substring"	"str"	0	1	false	false	false	0
1161	"substring"	"substring"	"str"	0	1	false	false	false	0
1162	"like"	"like"	"algebra"	0	1	false	false	false	0
1163	"like"	"like"	"algebra"	0	1	false	false	false	0
1164	"ilike"	"ilike"	"algebra"	0	1	false	false	false	0
1165	"ilike"	"ilike"	"algebra"	0	1	false	false	false	0
1166	"not_like"	"not_like"	"algebra"	0	1	false	false	false	0
1167	"not_like"	"not_like"	"algebra"	0	1	false	false	false	0
1168	"not_ilike"	"not_ilike"	"algebra"	0	1	false	false	false	0
1169	"not_ilike"	"not_ilike"	"algebra"	0	1	false	false	false	0
1170	"patindex"	"patindex"	"pcre"	0	1	false	false	false	0
1171	"truncate"	"stringleft"	"str"	0	1	false	false	false	0
1172	"concat"	"+"	"calc"	0	1	false	false	false	0
1173	"ascii"	"ascii"	"str"	0	1	false	false	false	0
1174	"code"	"unicode"	"str"	0	1	false	false	false	0
1175	"length"	"stringlength"	"str"	0	1	false	false	false	0
1176	"right"	"stringright"	"str"	0	1	false	false	false	0
1177	"left"	"stringleft"	"str"	0	1	false	false	false	0
1178	"upper"	"toUpper"	"str"	0	1	false	false	false	0
1179	"ucase"	"toUpper"	"str"	0	1	false	false	false	0
1180	"lower"	"toLower"	"str"	0	1	false	false	false	0
1181	"lcase"	"toLower"	"str"	0	1	false	false	false	0
1182	"trim"	"trim"	"str"	0	1	false	false	false	0
1183	"trim"	"trim"	"str"	0	1	false	false	false	0
1184	"ltrim"	"ltrim"	"str"	0	1	false	false	false	0
1185	"ltrim"	"ltrim"	"str"	0	1	false	false	false	0
1186	"rtrim"	"rtrim"	"str"	0	1	false	false	false	0
1187	"rtrim"	"rtrim"	"str"	0	1	false	false	false	0
1188	"lpad"	"lpad"	"str"	0	1	false	false	false	0
1189	"lpad"	"lpad"	"str"	0	1	false	false	false	0
1190	"rpad"	"rpad"	"str"	0	1	false	false	false	0
1191	"rpad"	"rpad"	"str"	0	1	false	false	false	0
1192	"insert"	"insert"	"str"	0	1	false	false	false	0
1193	"replace"	"replace"	"str"	0	1	false	false	false	0
1194	"repeat"	"repeat"	"str"	0	1	false	false	false	0
1195	"space"	"space"	"str"	0	1	false	false	false	0
1196	"char_length"	"length"	"str"	0	1	false	false	false	0
1197	"character_length"	"length"	"str"	0	1	false	false	false	0
1198	"octet_length"	"nbytes"	"str"	0	1	false	false	false	0
1199	"soundex"	"soundex"	"txtsim"	0	1	false	false	false	0
1200	"difference"	"stringdiff"	"txtsim"	0	1	false	false	false	0
1201	"editdistance"	"editdistance"	"txtsim"	0	1	false	false	false	0
1202	"editdistance2"	"editdistance2"	"txtsim"	0	1	false	false	false	0
1203	"similarity"	"similarity"	"txtsim"	0	1	false	false	false	0
1204	"qgramnormalize"	"qgramnormalize"	"txtsim"	0	1	false	false	false	0
1205	"levenshtein"	"levenshtein"	"txtsim"	0	1	false	false	false	0
1206	"levenshtein"	"levenshtein"	"txtsim"	0	1	false	false	false	0
1207	"index"	"index"	"calc"	0	1	false	false	false	0
1208	"index"	"index"	"calc"	0	1	false	false	false	0
1209	"index"	"index"	"calc"	0	1	false	false	false	0
1210	"strings"	"strings"	"calc"	0	1	false	false	false	0
1211	"locate"	"locate"	"str"	0	1	false	false	false	0
1212	"locate"	"locate"	"str"	0	1	false	false	false	0
1213	"splitpart"	"splitpart"	"str"	0	1	false	false	false	0
1214	"substring"	"substring"	"str"	0	1	false	false	false	0
1215	"substring"	"substring"	"str"	0	1	false	false	false	0
1216	"like"	"like"	"algebra"	0	1	false	false	false	0
1217	"like"	"like"	"algebra"	0	1	false	false	false	0
1218	"ilike"	"ilike"	"algebra"	0	1	false	false	false	0
1219	"ilike"	"ilike"	"algebra"	0	1	false	false	false	0
1220	"not_like"	"not_like"	"algebra"	0	1	false	false	false	0
1221	"not_like"	"not_like"	"algebra"	0	1	false	false	false	0
1222	"not_ilike"	"not_ilike"	"algebra"	0	1	false	false	false	0
1223	"not_ilike"	"not_ilike"	"algebra"	0	1	false	false	false	0
1224	"patindex"	"patindex"	"pcre"	0	1	false	false	false	0
1225	"truncate"	"stringleft"	"str"	0	1	false	false	false	0
1226	"concat"	"+"	"calc"	0	1	false	false	false	0
1227	"ascii"	"ascii"	"str"	0	1	false	false	false	0
1228	"code"	"unicode"	"str"	0	1	false	false	false	0
1229	"length"	"stringlength"	"str"	0	1	false	false	false	0
1230	"right"	"stringright"	"str"	0	1	false	false	false	0
1231	"left"	"stringleft"	"str"	0	1	false	false	false	0
1232	"upper"	"toUpper"	"str"	0	1	false	false	false	0
1233	"ucase"	"toUpper"	"str"	0	1	false	false	false	0
1234	"lower"	"toLower"	"str"	0	1	false	false	false	0
1235	"lcase"	"toLower"	"str"	0	1	false	false	false	0
1236	"trim"	"trim"	"str"	0	1	false	false	false	0
1237	"trim"	"trim"	"str"	0	1	false	false	false	0
1238	"ltrim"	"ltrim"	"str"	0	1	false	false	false	0
1239	"ltrim"	"ltrim"	"str"	0	1	false	false	false	0
1240	"rtrim"	"rtrim"	"str"	0	1	false	false	false	0
1241	"rtrim"	"rtrim"	"str"	0	1	false	false	false	0
1242	"lpad"	"lpad"	"str"	0	1	false	false	false	0
1243	"lpad"	"lpad"	"str"	0	1	false	false	false	0
1244	"rpad"	"rpad"	"str"	0	1	false	false	false	0
1245	"rpad"	"rpad"	"str"	0	1	false	false	false	0
1246	"insert"	"insert"	"str"	0	1	false	false	false	0
1247	"replace"	"replace"	"str"	0	1	false	false	false	0
1248	"repeat"	"repeat"	"str"	0	1	false	false	false	0
1249	"space"	"space"	"str"	0	1	false	false	false	0
1250	"char_length"	"length"	"str"	0	1	false	false	false	0
1251	"character_length"	"length"	"str"	0	1	false	false	false	0
1252	"octet_length"	"nbytes"	"str"	0	1	false	false	false	0
1253	"soundex"	"soundex"	"txtsim"	0	1	false	false	false	0
1254	"difference"	"stringdiff"	"txtsim"	0	1	false	false	false	0
1255	"editdistance"	"editdistance"	"txtsim"	0	1	false	false	false	0
1256	"editdistance2"	"editdistance2"	"txtsim"	0	1	false	false	false	0
1257	"similarity"	"similarity"	"txtsim"	0	1	false	false	false	0
1258	"qgramnormalize"	"qgramnormalize"	"txtsim"	0	1	false	false	false	0
1259	"levenshtein"	"levenshtein"	"txtsim"	0	1	false	false	false	0
1260	"levenshtein"	"levenshtein"	"txtsim"	0	1	false	false	false	0
1261	"copyfrom"	"copy_from"	"sql"	0	5	false	true	false	0
1262	"copyfrom"	"importTable"	"sql"	0	5	false	true	false	0
60	"not_unique"	"not_unique"	"sql"	0	3	false	false	false	0
72	"zero_or_one"	"zero_or_one"	"sql"	0	3	false	false	false	0
73	"exist"	"exist"	"aggr"	0	3	false	false	false	0
74	"not_exist"	"not_exist"	"aggr"	0	3	false	false	false	0
79	"min"	"min"	"aggr"	0	3	false	false	false	0
80	"max"	"max"	"aggr"	0	3	false	false	false	0
84	"sum"	"sum"	"aggr"	0	3	false	false	false	0
85	"sum"	"sum"	"aggr"	0	3	false	false	false	0
<<<<<<< HEAD
86	"sum"	"sum"	"aggr"	0	3	false	false	false	0
87	"sum"	"sum"	"aggr"	0	3	false	false	false	0
88	"sum"	"sum"	"aggr"	0	3	false	false	false	0
89	"sum"	"sum"	"aggr"	0	3	false	false	false	0
90	"sum"	"sum"	"aggr"	0	3	false	false	false	0
91	"sum"	"sum"	"aggr"	0	3	false	false	false	0
92	"sum"	"sum"	"aggr"	0	3	false	false	false	0
93	"prod"	"prod"	"aggr"	0	3	false	false	false	0
94	"prod"	"prod"	"aggr"	0	3	false	false	false	0
95	"prod"	"prod"	"aggr"	0	3	false	false	false	0
96	"prod"	"prod"	"aggr"	0	3	false	false	false	0
97	"prod"	"prod"	"aggr"	0	3	false	false	false	0
98	"prod"	"prod"	"aggr"	0	3	false	false	false	0
99	"prod"	"prod"	"aggr"	0	3	false	false	false	0
100	"prod"	"prod"	"aggr"	0	3	false	false	false	0
113	"sum"	"sum"	"aggr"	0	3	false	false	false	0
114	"prod"	"prod"	"aggr"	0	3	false	false	false	0
115	"sum"	"sum"	"aggr"	0	3	false	false	false	0
116	"prod"	"prod"	"aggr"	0	3	false	false	false	0
117	"sum"	"sum"	"aggr"	0	3	false	false	false	0
118	"sum"	"sum"	"aggr"	0	3	false	false	false	0
119	"avg"	"avg"	"aggr"	0	3	false	false	false	0
120	"count_no_nil"	"count_no_nil"	"aggr"	0	3	false	false	false	0
121	"count"	"count"	"aggr"	0	3	false	false	false	0
5702	"env"	"CREATE FUNCTION env () RETURNS TABLE( name varchar(1024), value varchar(2048)) EXTERNAL NAME sql.sql_environment;"	"sql"	2	5	false	false	false	2000
5705	"var"	"CREATE FUNCTION var() RETURNS TABLE( name varchar(1024)) EXTERNAL NAME sql.sql_variables;"	"sql"	2	5	false	false	false	2000
5711	"db_users"	"CREATE FUNCTION db_users () RETURNS TABLE( name varchar(2048)) EXTERNAL NAME sql.db_users;"	"sql"	2	5	false	false	false	2000
5731	"like"	"-- This Source Code Form is subject to the terms of the Mozilla Public\n-- License, v. 2.0.  If a copy of the MPL was not distributed with this\n-- file, You can obtain one at http://mozilla.org/MPL/2.0/.\n--\n-- Copyright 1997 - July 2008 CWI, August 2008 - 2016 MonetDB B.V.\n\ncreate filter function ""like""(val string, pat string, esc string) external name algebra.""like"";"	"algebra"	1	4	true	false	false	2000
5736	"ilike"	"create filter function ""ilike""(val string, pat string, esc string) external name algebra.""ilike"";"	"algebra"	1	4	true	false	false	2000
5741	"like"	"create filter function ""like""(val string, pat string) external name algebra.""like"";"	"algebra"	1	4	true	false	false	2000
5745	"ilike"	"create filter function ""ilike""(val string, pat string) external name algebra.""ilike"";"	"algebra"	1	4	true	false	false	2000
5749	"degrees"	"-- This Source Code Form is subject to the terms of the Mozilla Public\n-- License, v. 2.0.  If a copy of the MPL was not distributed with this\n-- file, You can obtain one at http://mozilla.org/MPL/2.0/.\n--\n-- Copyright 1997 - July 2008 CWI, August 2008 - 2016 MonetDB B.V.\n\ncreate function degrees(r double)\nreturns double\n\treturn r*180/pi();"	"user"	2	1	false	false	false	2000
5753	"radians"	"create function radians(d double)\nreturns double\n\treturn d*pi()/180;"	"user"	2	1	false	false	false	2000
5757	"times"	"-- This Source Code Form is subject to the terms of the Mozilla Public\n-- License, v. 2.0.  If a copy of the MPL was not distributed with this\n-- file, You can obtain one at http://mozilla.org/MPL/2.0/.\n--\n-- Copyright 1997 - July 2008 CWI, August 2008 - 2016 MonetDB B.V.\n\n-- Provide a simple equivalent for the UNIX times command\n-- times 0 ms user 0 ms system 0 ms 0 reads 0 writes\n\ncreate procedure times()\nexternal name sql.times;"	"sql"	1	2	true	false	false	2000
5760	"getanchor"	"create function getanchor( theurl url ) returns string\n\texternal name url.""getAnchor"";"	"url"	1	1	false	false	false	2000
5764	"getbasename"	"create function getbasename(theurl url) returns string\n\texternal name url.""getBasename"";"	"url"	1	1	false	false	false	2000
5768	"getcontent"	"create function getcontent(theurl url)   returns string\n\texternal name url.""getContent"";"	"url"	1	1	false	false	false	2000
5772	"getcontext"	"create function getcontext(theurl url)   returns string\n\texternal name url.""getContext"";"	"url"	1	1	false	false	false	2000
5776	"getdomain"	"create function getdomain(theurl url) returns string\n\texternal name url.""getDomain"";"	"url"	1	1	false	false	false	2000
5780	"getextension"	"create function getextension(theurl url) returns string\n\texternal name url.""getExtension"";"	"url"	1	1	false	false	false	2000
5784	"getfile"	"create function getfile(theurl url) returns string\n\texternal name url.""getFile"";"	"url"	1	1	false	false	false	2000
5788	"gethost"	"create function gethost(theurl url)   returns string\n\texternal name url.""getHost"";"	"url"	1	1	false	false	false	2000
5792	"getport"	"create function getport(theurl url) returns string\n\texternal name url.""getPort"";"	"url"	1	1	false	false	false	2000
5796	"getprotocol"	"create function getprotocol(theurl url) returns string\n\texternal name url.""getProtocol"";"	"url"	1	1	false	false	false	2000
5800	"getquery"	"create function getquery(theurl url) returns string\n\texternal name url.""getQuery"";"	"url"	1	1	false	false	false	2000
5804	"getuser"	"create function getuser(theurl url) returns string\n\texternal name url.""getUser"";"	"url"	1	1	false	false	false	2000
5808	"getroboturl"	"create function getroboturl(theurl url) returns string\n\texternal name url.""getRobotURL"";"	"url"	1	1	false	false	false	2000
5812	"isaurl"	"create function isaurl(theurl url) returns bool\n\texternal name url.""isaURL"";"	"url"	1	1	false	false	false	2000
5816	"newurl"	"create function newurl(protocol string, hostname string, ""port"" int, file string)\n\treturns url\n\texternal name url.""new"";"	"url"	1	1	false	false	false	2000
5823	"newurl"	"create function newurl(protocol string, hostname string, file string)\n\treturns url\n\texternal name url.""new"";"	"url"	1	1	false	false	false	2000
5829	"str_to_date"	"-- This Source Code Form is subject to the terms of the Mozilla Public\n-- License, v. 2.0.  If a copy of the MPL was not distributed with this\n-- file, You can obtain one at http://mozilla.org/MPL/2.0/.\n--\n-- Copyright 1997 - July 2008 CWI, August 2008 - 2016 MonetDB B.V.\n\ncreate function str_to_date(s string, format string) returns date\n\texternal name mtime.""str_to_date"";"	"mtime"	1	1	false	false	false	2000
5834	"date_to_str"	"create function date_to_str(d date, format string) returns string\n\texternal name mtime.""date_to_str"";"	"mtime"	1	1	false	false	false	2000
5839	"str_to_time"	"create function str_to_time(s string, format string) returns time\n\texternal name mtime.""str_to_time"";"	"mtime"	1	1	false	false	false	2000
5844	"time_to_str"	"create function time_to_str(d time, format string) returns string\n\texternal name mtime.""time_to_str"";"	"mtime"	1	1	false	false	false	2000
5849	"str_to_timestamp"	"create function str_to_timestamp(s string, format string) returns timestamp\n\texternal name mtime.""str_to_timestamp"";"	"mtime"	1	1	false	false	false	2000
5854	"timestamp_to_str"	"create function timestamp_to_str(d timestamp, format string) returns string\n\texternal name mtime.""timestamp_to_str"";"	"mtime"	1	1	false	false	false	2000
5860	"broadcast"	"create function ""broadcast"" (p inet) returns inet\n\texternal name inet.""broadcast"";"	"inet"	1	1	false	false	false	2000
5864	"host"	"create function ""host"" (p inet) returns clob\n\texternal name inet.""host"";"	"inet"	1	1	false	false	false	2000
5868	"masklen"	"create function ""masklen"" (p inet) returns int\n\texternal name inet.""masklen"";"	"inet"	1	1	false	false	false	2000
5872	"setmasklen"	"create function ""setmasklen"" (p inet, mask int) returns inet\n\texternal name inet.""setmasklen"";"	"inet"	1	1	false	false	false	2000
5877	"netmask"	"create function ""netmask"" (p inet) returns inet\n\texternal name inet.""netmask"";"	"inet"	1	1	false	false	false	2000
5881	"hostmask"	"create function ""hostmask"" (p inet) returns inet\n\texternal name inet.""hostmask"";"	"inet"	1	1	false	false	false	2000
5885	"network"	"create function ""network"" (p inet) returns inet\n\texternal name inet.""network"";"	"inet"	1	1	false	false	false	2000
5889	"text"	"create function ""text"" (p inet) returns clob\n\texternal name inet.""text"";"	"inet"	1	1	false	false	false	2000
5893	"abbrev"	"create function ""abbrev"" (p inet) returns clob\n\texternal name inet.""abbrev"";"	"inet"	1	1	false	false	false	2000
5897	"left_shift"	"create function ""left_shift""(i1 inet, i2 inet) returns boolean\n\texternal name inet.""<<"";"	"inet"	1	1	false	false	false	2000
5902	"right_shift"	"create function ""right_shift""(i1 inet, i2 inet) returns boolean\n\texternal name inet."">>"";"	"inet"	1	1	false	false	false	2000
5907	"left_shift_assign"	"create function ""left_shift_assign""(i1 inet, i2 inet) returns boolean\n\texternal name inet.""<<="";"	"inet"	1	1	false	false	false	2000
5912	"right_shift_assign"	"create function ""right_shift_assign""(i1 inet, i2 inet) returns boolean\n\texternal name inet."">>="";"	"inet"	1	1	false	false	false	2000
5917	"querylog_catalog"	"-- This Source Code Form is subject to the terms of the Mozilla Public\n-- License, v. 2.0.  If a copy of the MPL was not distributed with this\n-- file, You can obtain one at http://mozilla.org/MPL/2.0/.\n--\n-- Copyright 1997 - July 2008 CWI, August 2008 - 2016 MonetDB B.V.\n\n-- QUERY HISTORY\n-- The query history mechanism of MonetDB/SQL relies on a few hooks.\n-- The most important one is a global system variable which controls\n--  monitoring of all sessions.\n\ncreate function sys.querylog_catalog()\nreturns table(\n\tid oid,\n\towner string,\n\tdefined timestamp,\n\tquery string,\n\tpipe string,\n\t""plan"" string,\t\t-- Name of MAL plan\n\tmal int,\t\t-- size of MAL plan\n\toptimize bigint\t-- time in usec\n)\nexternal name sql.querylog_catalog;"	"sql"	1	5	false	false	false	2000
5927	"querylog_calls"	"-- Each query call is stored in the table calls\n-- At regular intervals the query history table should be cleaned.\n-- This can be done manually on the SQL console, or be integrated\n-- in the keepQuery and keepCall upon need.\n-- The parameters are geared at understanding the resource claims\n-- They reflect the effect of the total workload mix during execution.\n-- The 'cpu' gives the average cpu load percentage over all cores on the\n-- server during execution phase.\n-- increasing cpu load indicates better use of multi-cores.\n-- The 'io' indicate IOs during complete query run.\n-- The 'space' is the total amount of intermediates created in MB.\n-- Reducing the space component improves performance/\n-- All timing in usec and all storage in bytes.\n\ncreate function sys.querylog_calls()\nreturns table(\n\tid oid,\t\t -- references query plan\n\t""start"" timestamp,\t-- time the statement was started\n\t""stop"" timestamp,\t-- time the statement was completely finished\n\targuments string,\t-- actual call structure\n\ttuples wrd,\t\t-- number of tuples in the result set\n\trun bigint,\t\t-- time spent (in usec)  until the result export\n\tship bigint,\t\t-- time spent (in usec)  to ship the result set\n\tcpu int,\t\t-- average cpu load percentage during execution\n\tio int\t\t\t-- percentage time waiting for IO to finish\n)\nexternal name sql.querylog_calls;"	"sql"	1	5	false	false	false	2000
5977	"querylog_empty"	"-- reset history for a particular user\ncreate procedure sys.querylog_empty()\nexternal name sql.querylog_empty;"	"sql"	1	2	true	false	false	2000
5979	"querylog_enable"	"-- manipulate the query logger\ncreate procedure sys.querylog_enable()\nexternal name sql.querylog_enable;"	"sql"	1	2	true	false	false	2000
5981	"querylog_enable"	"create procedure sys.querylog_enable(threshold smallint)\nexternal name sql.querylog_enable_threshold;"	"sql"	1	2	true	false	false	2000
5984	"querylog_disable"	"create procedure sys.querylog_disable()\nexternal name sql.querylog_disable;"	"sql"	1	2	true	false	false	2000
5986	"tracelog"	"-- This Source Code Form is subject to the terms of the Mozilla Public\n-- License, v. 2.0.  If a copy of the MPL was not distributed with this\n-- file, You can obtain one at http://mozilla.org/MPL/2.0/.\n--\n-- Copyright 1997 - July 2008 CWI, August 2008 - 2016 MonetDB B.V.\n\n-- make the offline tracing table available for inspection\ncreate function sys.tracelog()\n\treturns table (\n\t\tevent integer,\t\t-- event counter\n\t\tclk varchar(20),\t-- wallclock, no mtime in kernel\n\t\tpc varchar(50),\t-- module.function[nr]\n\t\tthread int,\t\t-- thread identifier\n\t\tticks bigint,\t\t-- time in microseconds\n\t\trrsmb bigint,\t\t-- resident memory in MB\n\t\tvmmb bigint,\t\t-- virtual size in MB\n\t\treads bigint,\t\t-- number of blocks read\n\t\twrites bigint,\t\t-- number of blocks written\n\t\tminflt bigint,\t\t-- minor page faults\n\t\tmajflt bigint,\t\t-- major page faults\n\t\tnvcsw bigint,\t\t-- non-volantary conext switch\n\t\tstmt string\t\t-- actual statement executed\n\t)\n\texternal name sql.dump_trace;"	"sql"	1	5	false	false	false	2000
6016	"epoch"	"-- This Source Code Form is subject to the terms of the Mozilla Public\n-- License, v. 2.0.  If a copy of the MPL was not distributed with this\n-- file, You can obtain one at http://mozilla.org/MPL/2.0/.\n--\n-- Copyright 1997 - July 2008 CWI, August 2008 - 2016 MonetDB B.V.\n\n-- assume milliseconds when converted to TIMESTAMP\ncreate function sys.""epoch""(sec bigint) returns timestamp\n\texternal name timestamp.""epoch"";"	"timestamp"	1	1	false	false	false	2000
6020	"epoch"	"create function sys.""epoch""(sec int) returns timestamp\n\texternal name timestamp.""epoch"";"	"timestamp"	1	1	false	false	false	2000
6024	"epoch"	"create function sys.""epoch""(ts timestamp) returns int\n\texternal name timestamp.""epoch"";"	"timestamp"	1	1	false	false	false	2000
6028	"epoch"	"create function sys.""epoch""(ts timestamp with time zone) returns int\n\texternal name timestamp.""epoch"";"	"timestamp"	1	1	false	false	false	2000
6032	"shrink"	"-- This Source Code Form is subject to the terms of the Mozilla Public\n-- License, v. 2.0.  If a copy of the MPL was not distributed with this\n-- file, You can obtain one at http://mozilla.org/MPL/2.0/.\n--\n-- Copyright 1997 - July 2008 CWI, August 2008 - 2016 MonetDB B.V.\n\n-- Vacuum a relational table should be done with care.\n-- For, the oid's are used in join-indices.\n\n-- Vacuum of tables may improve IO performance and disk footprint.\n-- The foreign key constraints should be dropped before\n-- and re-established after the cluster operation.\n\ncreate procedure shrink(sys string, tab string)\n\texternal name sql.shrink;"	"sql"	1	2	true	false	false	2000
6036	"reuse"	"create procedure reuse(sys string, tab string)\n\texternal name sql.reuse;"	"sql"	1	2	true	false	false	2000
6040	"vacuum"	"create procedure vacuum(sys string, tab string)\n\texternal name sql.vacuum;"	"sql"	1	2	true	false	false	2000
6044	"dependencies_schemas_on_users"	"-- This Source Code Form is subject to the terms of the Mozilla Public\n-- License, v. 2.0.  If a copy of the MPL was not distributed with this\n-- file, You can obtain one at http://mozilla.org/MPL/2.0/.\n--\n-- Copyright 1997 - July 2008 CWI, August 2008 - 2016 MonetDB B.V.\n\n--Schema s has a dependency on user u\ncreate function dependencies_schemas_on_users()\nreturns table (sch varchar(100), usr varchar(100), dep_type varchar(32))\nreturn table (select s.name, u.name, 'DEP_USER' from schemas as s, users u where u.default_schema = s.id);"	"user"	2	5	false	false	false	2000
6049	"dependencies_owners_on_schemas"	"--User (owner) has a dependency in schema s\ncreate function dependencies_owners_on_schemas()\nreturns table (sch varchar(100), usr varchar(100), dep_type varchar(32))\nreturn table (select a.name, s.name, 'DEP_SCHEMA' from schemas as s, auths a where s.owner = a.id);"	"user"	2	5	false	false	false	2000
6054	"dependencies_tables_on_views"	"--Table t has a dependency on view v\ncreate function dependencies_tables_on_views()\nreturns table (sch varchar(100), usr varchar(100), dep_type varchar(32))\nreturn table (select t.name, v.name, 'DEP_VIEW' from tables as t, tables as v, dependencies as dep where t.id = dep.id and v.id = dep.depend_id and dep.depend_type = 5 and v.type = 1);"	"user"	2	5	false	false	false	2000
6059	"dependencies_tables_on_indexes"	"--Table t has a dependency on index  i\ncreate function dependencies_tables_on_indexes()\nreturns table (sch varchar(100), usr varchar(100), dep_type varchar(32))\nreturn table (select t.name, i.name, 'DEP_INDEX' from tables as t, idxs as i where i.table_id = t.id and i.name not in (select name from keys) and t.type = 0);"	"user"	2	5	false	false	false	2000
6064	"dependencies_tables_on_triggers"	"--Table t has a dependency on trigger tri\n\ncreate function dependencies_tables_on_triggers()\nreturns table (sch varchar(100), usr varchar(100), dep_type varchar(32))\nreturn table ((select t.name, tri.name, 'DEP_TRIGGER' from tables as t, triggers as tri where tri.table_id = t.id) union (select t.name, tri.name, 'DEP_TRIGGER' from triggers tri, tables t, dependencies dep where dep.id = t.id and dep.depend_id =tri.id and dep.depend_type = 8));"	"user"	2	5	false	false	false	2000
6069	"dependencies_tables_on_foreignkeys"	"--Table t has a dependency on foreign key k\ncreate function dependencies_tables_on_foreignkeys()\nreturns table (sch varchar(100), usr varchar(100), dep_type varchar(32))\nreturn table (select t.name, fk.name, 'DEP_FKEY' from tables as t, keys as k, keys as fk where fk.rkey = k.id and k.table_id = t.id);"	"user"	2	5	false	false	false	2000
6074	"dependencies_tables_on_functions"	"--Table t has a dependency on function f\ncreate function dependencies_tables_on_functions()\nreturns table (sch varchar(100), usr varchar(100), dep_type varchar(32))\nreturn table (select t.name, f.name, 'DEP_FUNC' from functions as f, tables as t, dependencies as dep where t.id = dep.id and f.id = dep.depend_id and dep.depend_type = 7 and t.type = 0);"	"user"	2	5	false	false	false	2000
6079	"dependencies_columns_on_views"	"--Column c has a dependency on view v\ncreate function dependencies_columns_on_views()\nreturns table (sch varchar(100), usr varchar(100), dep_type varchar(32))\nreturn table (select c.name, v.name, 'DEP_VIEW' from columns as c, tables as v, dependencies as dep where c.id = dep.id and v.id = dep.depend_id and dep.depend_type = 5 and v.type = 1);"	"user"	2	5	false	false	false	2000
6084	"dependencies_columns_on_keys"	"--Column c has a dependency on key k\ncreate function dependencies_columns_on_keys()\nreturns table (sch varchar(100), usr varchar(100), dep_type varchar(32))\nreturn table (select c.name, k.name, 'DEP_KEY' from columns as c, objects as kc, keys as k where kc.""name"" = c.name and kc.id = k.id and k.table_id = c.table_id and k.rkey = -1);"	"user"	2	5	false	false	false	2000
6089	"dependencies_columns_on_indexes"	"--Column c has a dependency on index i\ncreate function dependencies_columns_on_indexes()\nreturns table (sch varchar(100), usr varchar(100), dep_type varchar(32))\nreturn table (select c.name, i.name, 'DEP_INDEX' from columns as c, objects as kc, idxs as i where kc.""name"" = c.name and kc.id = i.id and c.table_id = i.table_id and i.name not in (select name from keys));"	"user"	2	5	false	false	false	2000
6094	"dependencies_columns_on_functions"	"--Column c has a dependency on function f\ncreate function dependencies_columns_on_functions()\nreturns table (sch varchar(100), usr varchar(100), dep_type varchar(32))\nreturn table (select c.name, f.name, 'DEP_FUNC' from functions as f, columns as c, dependencies as dep where c.id = dep.id and f.id = dep.depend_id and dep.depend_type = 7);"	"user"	2	5	false	false	false	2000
6099	"dependencies_columns_on_triggers"	"--Column c has a dependency on trigger tri\ncreate function dependencies_columns_on_triggers()\nreturns table (sch varchar(100), usr varchar(100), dep_type varchar(32))\nreturn table (select c.name, tri.name, 'DEP_TRIGGER' from columns as c, triggers as tri, dependencies as dep where dep.id = c.id and dep.depend_id =tri.id and dep.depend_type = 8);"	"user"	2	5	false	false	false	2000
6104	"dependencies_views_on_functions"	"--View v has a dependency on function f\ncreate function dependencies_views_on_functions()\nreturns table (sch varchar(100), usr varchar(100), dep_type varchar(32))\nreturn table (select v.name, f.name, 'DEP_FUNC' from functions as f, tables as v, dependencies as dep where v.id = dep.id and f.id = dep.depend_id and dep.depend_type = 7 and v.type = 1);"	"user"	2	5	false	false	false	2000
6109	"dependencies_views_on_triggers"	"--View v has a dependency on trigger tri\ncreate function dependencies_views_on_triggers()\nreturns table (sch varchar(100), usr varchar(100), dep_type varchar(32))\nreturn table (select v.name, tri.name, 'DEP_TRIGGER' from tables as v, triggers as tri, dependencies as dep where dep.id = v.id and dep.depend_id =tri.id and dep.depend_type = 8 and v.type = 1);"	"user"	2	5	false	false	false	2000
6114	"dependencies_functions_on_functions"	"--Function f1 has a dependency on function f2\ncreate function dependencies_functions_on_functions()\nreturns table (sch varchar(100), usr varchar(100), dep_type varchar(32))\nreturn table (select f1.name, f2.name, 'DEP_FUNC' from functions as f1, functions as f2, dependencies as dep where f1.id = dep.id and f2.id = dep.depend_id and dep.depend_type = 7);"	"user"	2	5	false	false	false	2000
6119	"dependencies_functions_os_triggers"	"--Function f1 has a dependency on trigger tri\ncreate function dependencies_functions_os_triggers()\nreturns table (sch varchar(100), usr varchar(100), dep_type varchar(32))\nreturn table (select f.name, tri.name, 'DEP_TRIGGER' from functions as f, triggers as tri, dependencies as dep where dep.id = f.id and dep.depend_id =tri.id and dep.depend_type = 8);"	"user"	2	5	false	false	false	2000
6124	"dependencies_keys_on_foreignkeys"	"--Key k has a dependency on foreign key fk\ncreate function dependencies_keys_on_foreignkeys()\nreturns table (sch varchar(100), usr varchar(100), dep_type varchar(32))\nreturn table (select k.name, fk.name, 'DEP_FKEY' from keys as k, keys as fk where fk.rkey = k.id);"	"user"	2	5	false	false	false	2000
6129	"password_hash"	"-- This Source Code Form is subject to the terms of the Mozilla Public\n-- License, v. 2.0.  If a copy of the MPL was not distributed with this\n-- file, You can obtain one at http://mozilla.org/MPL/2.0/.\n--\n-- Copyright 1997 - July 2008 CWI, August 2008 - 2016 MonetDB B.V.\n\ncreate function sys.password_hash (username string)\n\treturns string\n\texternal name sql.password;"	"sql"	1	1	false	false	false	2000
6133	"sessions"	"create function sys.sessions()\nreturns table(""user"" string, ""login"" timestamp, ""sessiontimeout"" bigint, ""lastcommand"" timestamp, ""querytimeout"" bigint, ""active"" bool)\nexternal name sql.sessions;"	"sql"	1	5	false	false	false	2000
6149	"shutdown"	"create procedure sys.shutdown(delay tinyint)\nexternal name sql.shutdown;"	"sql"	1	2	true	false	false	2000
6152	"shutdown"	"create procedure sys.shutdown(delay tinyint, force bool)\nexternal name sql.shutdown;"	"sql"	1	2	true	false	false	2000
6156	"settimeout"	"-- control the query and session time out\ncreate procedure sys.settimeout(""query"" bigint)\n\texternal name sql.settimeout;"	"sql"	1	2	true	false	false	2000
6159	"settimeout"	"create procedure sys.settimeout(""query"" bigint, ""session"" bigint)\n\texternal name sql.settimeout;"	"sql"	1	2	true	false	false	2000
6163	"setsession"	"create procedure sys.setsession(""timeout"" bigint)\n\texternal name sql.setsession;"	"sql"	1	2	true	false	false	2000
6166	"ms_stuff"	"-- This Source Code Form is subject to the terms of the Mozilla Public\n-- License, v. 2.0.  If a copy of the MPL was not distributed with this\n-- file, You can obtain one at http://mozilla.org/MPL/2.0/.\n--\n-- Copyright 1997 - July 2008 CWI, August 2008 - 2016 MonetDB B.V.\n\ncreate function ms_stuff( s1 varchar(32), st int, len int, s3 varchar(32))\nreturns varchar(32)\nbegin\n\tdeclare res varchar(32), aux varchar(32);\n\tdeclare ofset int;\n\n    if ( st < 0 or st > length(s1))\n        then return '';\n    end if;\n\n    set ofset = 1;\n    set res = substring(s1,ofset,st-1);\n    set res = res || s3;\n    set ofset = st + len;\n    set aux = substring(s1,ofset,length(s1)-ofset+1);\n\tset res = res || aux;\n\treturn res;\nend;"	"user"	2	1	false	false	false	2000
6173	"ms_trunc"	"create function ms_trunc(num double, prc int)\nreturns double\nexternal name sql.ms_trunc;"	"sql"	1	1	false	false	false	2000
6178	"ms_round"	"create function ms_round(num double, prc int, truncat int)\nreturns double\nbegin\n\tif (truncat = 0)\n\t\tthen return round(num, prc);\n\t\telse return ms_trunc(num, prc);\n\tend if;\nend;"	"user"	2	1	false	false	false	2000
6184	"ms_str"	"create function ms_str(num float, prc int, truncat int)\nreturns string\nbegin\n        return cast(num as string);\nend;"	"user"	2	1	false	false	false	2000
6190	"alpha"	"create function alpha(pdec double, pradius double)\nreturns double external name sql.alpha;"	"sql"	1	1	false	false	false	2000
6195	"zorder_encode"	"-- This Source Code Form is subject to the terms of the Mozilla Public\n-- License, v. 2.0.  If a copy of the MPL was not distributed with this\n-- file, You can obtain one at http://mozilla.org/MPL/2.0/.\n--\n-- Copyright 1997 - July 2008 CWI, August 2008 - 2016 MonetDB B.V.\n\ncreate function zorder_encode(x integer, y integer) returns oid\n    external name zorder.encode;"	"zorder"	1	1	false	false	false	2000
6200	"zorder_decode_x"	"create function zorder_decode_x(z oid) returns integer\n    external name zorder.decode_x;"	"zorder"	1	1	false	false	false	2000
6204	"zorder_decode_y"	"create function zorder_decode_y(z oid) returns integer\n    external name zorder.decode_y;"	"zorder"	1	1	false	false	false	2000
6208	"optimizer_stats"	"-- This Source Code Form is subject to the terms of the Mozilla Public\n-- License, v. 2.0.  If a copy of the MPL was not distributed with this\n-- file, You can obtain one at http://mozilla.org/MPL/2.0/.\n--\n-- Copyright 1997 - July 2008 CWI, August 2008 - 2016 MonetDB B.V.\n\n-- show the optimizer statistics maintained by the SQL frontend\ncreate function sys.optimizer_stats ()\n\treturns table (rewrite string, count int)\n\texternal name sql.dump_opt_stats;"	"sql"	1	5	false	false	false	2000
6212	"querycache"	"-- SQL QUERY CACHE\n-- The SQL query cache returns a table with the query plans kept\n\ncreate function sys.querycache()\n\treturns table (query string, count int)\n\texternal name sql.dump_cache;"	"sql"	1	5	false	false	false	2000
6216	"querylog"	"-- Trace the SQL input\ncreate procedure sys.querylog(filename string)\n\texternal name sql.logfile;"	"sql"	1	2	true	false	false	2000
6219	"optimizers"	"-- MONETDB KERNEL SECTION\n-- optimizer pipe catalog\ncreate function sys.optimizers ()\n\treturns table (name string, def string, status string)\n\texternal name sql.optimizers;"	"sql"	1	5	false	false	false	2000
6229	"environment"	"-- The environment table\ncreate function sys.environment()\n\treturns table (""name"" string, value string)\n\texternal name sql.sql_environment;"	"sql"	1	5	false	false	false	2000
6237	"bbp"	"-- The BAT buffer pool overview\ncreate function sys.bbp ()\n\treturns table (id int, name string, \n\t\tttype string, count bigint, refcnt int, lrefcnt int,\n\t\tlocation string, heat int, dirty string,\n\t\tstatus string, kind string)\n\texternal name bbp.get;"	"bbp"	1	5	false	false	false	2000
6250	"malfunctions"	"create function sys.malfunctions()\n\treturns table(""signature"" string, ""address"" string, ""comment"" string)\n\texternal name ""manual"".""functions"";"	"manual"	1	5	false	false	false	2000
6255	"evalalgebra"	"create procedure sys.evalalgebra( ra_stmt string, opt bool)\n\texternal name sql.""evalAlgebra"";"	"sql"	1	2	true	false	false	2000
6259	"flush_log"	"-- enqueue a flush log, ie as soon as no transactions are active \n-- flush the log and cleanup the used storage\ncreate procedure sys.flush_log ()\n\texternal name sql.""flush_log"";"	"sql"	1	2	true	false	false	2000
6261	"debug"	"create function sys.debug(debug int) returns integer\n\texternal name mdb.""setDebug"";"	"mdb"	1	1	false	false	false	2000
6265	"queue"	"-- This Source Code Form is subject to the terms of the Mozilla Public\n-- License, v. 2.0.  If a copy of the MPL was not distributed with this\n-- file, You can obtain one at http://mozilla.org/MPL/2.0/.\n--\n-- Copyright 1997 - July 2008 CWI, August 2008 - 2016 MonetDB B.V.\n\n-- System monitoring\n\n-- show status of all active SQL queries.\ncreate function sys.queue()\nreturns table(\n\tqtag bigint,\n\t""user"" string,\n\tstarted timestamp,\n\testimate timestamp,\n\tprogress int,\n\tstatus string,\n\ttag oid,\n\tquery string\n)\nexternal name sql.sysmon_queue;"	"sql"	1	5	false	false	false	2000
6285	"pause"	"-- operations to manipulate the state of havoc queries\ncreate procedure sys.pause(tag int)\nexternal name sql.sysmon_pause;"	"sql"	1	2	true	false	false	2000
6288	"resume"	"create procedure sys.resume(tag int)\nexternal name sql.sysmon_resume;"	"sql"	1	2	true	false	false	2000
6291	"stop"	"create procedure sys.stop(tag int)\nexternal name sql.sysmon_stop;"	"sql"	1	2	true	false	false	2000
6294	"pause"	"create procedure sys.pause(tag bigint)\nexternal name sql.sysmon_pause;"	"sql"	1	2	true	false	false	2000
6297	"resume"	"create procedure sys.resume(tag bigint)\nexternal name sql.sysmon_resume;"	"sql"	1	2	true	false	false	2000
6300	"stop"	"create procedure sys.stop(tag bigint)\nexternal name sql.sysmon_stop;"	"sql"	1	2	true	false	false	2000
6303	"rejects"	"-- This Source Code Form is subject to the terms of the Mozilla Public\n-- License, v. 2.0.  If a copy of the MPL was not distributed with this\n-- file, You can obtain one at http://mozilla.org/MPL/2.0/.\n--\n-- Copyright 1997 - July 2008 CWI, August 2008 - 2016 MonetDB B.V.\n\n-- COPY into reject management\n\ncreate function sys.rejects()\nreturns table(\n\trowid bigint,\n\tfldid int,\n\t""message"" string,\n\t""input"" string\n)\nexternal name sql.copy_rejects;"	"sql"	1	5	false	false	false	2000
6315	"clearrejects"	"create procedure sys.clearrejects()\nexternal name sql.copy_rejects_clear;"	"sql"	1	2	true	false	false	2000
6317	"stddev_samp"	"-- This Source Code Form is subject to the terms of the Mozilla Public\n-- License, v. 2.0.  If a copy of the MPL was not distributed with this\n-- file, You can obtain one at http://mozilla.org/MPL/2.0/.\n--\n-- Copyright 1997 - July 2008 CWI, August 2008 - 2016 MonetDB B.V.\n\ncreate aggregate stddev_samp(val tinyint) returns double\n\texternal name ""aggr"".""stdev"";"	"aggr"	1	3	false	false	false	2000
6321	"stddev_samp"	"create aggregate stddev_samp(val smallint) returns double\n\texternal name ""aggr"".""stdev"";"	"aggr"	1	3	false	false	false	2000
6325	"stddev_samp"	"create aggregate stddev_samp(val integer) returns double\n\texternal name ""aggr"".""stdev"";"	"aggr"	1	3	false	false	false	2000
6329	"stddev_samp"	"create aggregate stddev_samp(val wrd) returns double\n\texternal name ""aggr"".""stdev"";"	"aggr"	1	3	false	false	false	2000
6333	"stddev_samp"	"create aggregate stddev_samp(val bigint) returns double\n\texternal name ""aggr"".""stdev"";"	"aggr"	1	3	false	false	false	2000
6337	"stddev_samp"	"create aggregate stddev_samp(val real) returns double\n\texternal name ""aggr"".""stdev"";"	"aggr"	1	3	false	false	false	2000
6341	"stddev_samp"	"create aggregate stddev_samp(val double) returns double\n\texternal name ""aggr"".""stdev"";"	"aggr"	1	3	false	false	false	2000
6345	"stddev_samp"	"create aggregate stddev_samp(val date) returns double\n\texternal name ""aggr"".""stdev"";"	"aggr"	1	3	false	false	false	2000
6349	"stddev_samp"	"create aggregate stddev_samp(val time) returns double\n\texternal name ""aggr"".""stdev"";"	"aggr"	1	3	false	false	false	2000
6353	"stddev_samp"	"create aggregate stddev_samp(val timestamp) returns double\n\texternal name ""aggr"".""stdev"";"	"aggr"	1	3	false	false	false	2000
6357	"stddev_pop"	"create aggregate stddev_pop(val tinyint) returns double\n\texternal name ""aggr"".""stdevp"";"	"aggr"	1	3	false	false	false	2000
6361	"stddev_pop"	"create aggregate stddev_pop(val smallint) returns double\n\texternal name ""aggr"".""stdevp"";"	"aggr"	1	3	false	false	false	2000
6365	"stddev_pop"	"create aggregate stddev_pop(val integer) returns double\n\texternal name ""aggr"".""stdevp"";"	"aggr"	1	3	false	false	false	2000
6369	"stddev_pop"	"create aggregate stddev_pop(val wrd) returns double\n\texternal name ""aggr"".""stdevp"";"	"aggr"	1	3	false	false	false	2000
6373	"stddev_pop"	"create aggregate stddev_pop(val bigint) returns double\n\texternal name ""aggr"".""stdevp"";"	"aggr"	1	3	false	false	false	2000
6377	"stddev_pop"	"create aggregate stddev_pop(val real) returns double\n\texternal name ""aggr"".""stdevp"";"	"aggr"	1	3	false	false	false	2000
6381	"stddev_pop"	"create aggregate stddev_pop(val double) returns double\n\texternal name ""aggr"".""stdevp"";"	"aggr"	1	3	false	false	false	2000
6385	"stddev_pop"	"create aggregate stddev_pop(val date) returns double\n\texternal name ""aggr"".""stdevp"";"	"aggr"	1	3	false	false	false	2000
6389	"stddev_pop"	"create aggregate stddev_pop(val time) returns double\n\texternal name ""aggr"".""stdevp"";"	"aggr"	1	3	false	false	false	2000
6393	"stddev_pop"	"create aggregate stddev_pop(val timestamp) returns double\n\texternal name ""aggr"".""stdevp"";"	"aggr"	1	3	false	false	false	2000
6397	"var_samp"	"create aggregate var_samp(val tinyint) returns double\n\texternal name ""aggr"".""variance"";"	"aggr"	1	3	false	false	false	2000
6401	"var_samp"	"create aggregate var_samp(val smallint) returns double\n\texternal name ""aggr"".""variance"";"	"aggr"	1	3	false	false	false	2000
6405	"var_samp"	"create aggregate var_samp(val integer) returns double\n\texternal name ""aggr"".""variance"";"	"aggr"	1	3	false	false	false	2000
6409	"var_samp"	"create aggregate var_samp(val wrd) returns double\n\texternal name ""aggr"".""variance"";"	"aggr"	1	3	false	false	false	2000
6413	"var_samp"	"create aggregate var_samp(val bigint) returns double\n\texternal name ""aggr"".""variance"";"	"aggr"	1	3	false	false	false	2000
6417	"var_samp"	"create aggregate var_samp(val real) returns double\n\texternal name ""aggr"".""variance"";"	"aggr"	1	3	false	false	false	2000
6421	"var_samp"	"create aggregate var_samp(val double) returns double\n\texternal name ""aggr"".""variance"";"	"aggr"	1	3	false	false	false	2000
6425	"var_samp"	"create aggregate var_samp(val date) returns double\n\texternal name ""aggr"".""variance"";"	"aggr"	1	3	false	false	false	2000
6429	"var_samp"	"create aggregate var_samp(val time) returns double\n\texternal name ""aggr"".""variance"";"	"aggr"	1	3	false	false	false	2000
6433	"var_samp"	"create aggregate var_samp(val timestamp) returns double\n\texternal name ""aggr"".""variance"";"	"aggr"	1	3	false	false	false	2000
6437	"var_pop"	"create aggregate var_pop(val tinyint) returns double\n\texternal name ""aggr"".""variancep"";"	"aggr"	1	3	false	false	false	2000
6441	"var_pop"	"create aggregate var_pop(val smallint) returns double\n\texternal name ""aggr"".""variancep"";"	"aggr"	1	3	false	false	false	2000
6445	"var_pop"	"create aggregate var_pop(val integer) returns double\n\texternal name ""aggr"".""variancep"";"	"aggr"	1	3	false	false	false	2000
6449	"var_pop"	"create aggregate var_pop(val wrd) returns double\n\texternal name ""aggr"".""variancep"";"	"aggr"	1	3	false	false	false	2000
6453	"var_pop"	"create aggregate var_pop(val bigint) returns double\n\texternal name ""aggr"".""variancep"";"	"aggr"	1	3	false	false	false	2000
6457	"var_pop"	"create aggregate var_pop(val real) returns double\n\texternal name ""aggr"".""variancep"";"	"aggr"	1	3	false	false	false	2000
6461	"var_pop"	"create aggregate var_pop(val double) returns double\n\texternal name ""aggr"".""variancep"";"	"aggr"	1	3	false	false	false	2000
6465	"var_pop"	"create aggregate var_pop(val date) returns double\n\texternal name ""aggr"".""variancep"";"	"aggr"	1	3	false	false	false	2000
6469	"var_pop"	"create aggregate var_pop(val time) returns double\n\texternal name ""aggr"".""variancep"";"	"aggr"	1	3	false	false	false	2000
6473	"var_pop"	"create aggregate var_pop(val timestamp) returns double\n\texternal name ""aggr"".""variancep"";"	"aggr"	1	3	false	false	false	2000
6477	"median"	"create aggregate median(val tinyint) returns tinyint\n\texternal name ""aggr"".""median"";"	"aggr"	1	3	false	false	false	2000
6481	"median"	"create aggregate median(val smallint) returns smallint\n\texternal name ""aggr"".""median"";"	"aggr"	1	3	false	false	false	2000
6485	"median"	"create aggregate median(val integer) returns integer\n\texternal name ""aggr"".""median"";"	"aggr"	1	3	false	false	false	2000
6489	"median"	"create aggregate median(val wrd) returns wrd\n\texternal name ""aggr"".""median"";"	"aggr"	1	3	false	false	false	2000
6493	"median"	"create aggregate median(val bigint) returns bigint\n\texternal name ""aggr"".""median"";"	"aggr"	1	3	false	false	false	2000
6497	"median"	"create aggregate median(val decimal) returns decimal\n\texternal name ""aggr"".""median"";"	"aggr"	1	3	false	false	false	2000
6501	"median"	"create aggregate median(val real) returns real\n\texternal name ""aggr"".""median"";"	"aggr"	1	3	false	false	false	2000
6505	"median"	"create aggregate median(val double) returns double\n\texternal name ""aggr"".""median"";"	"aggr"	1	3	false	false	false	2000
6509	"median"	"create aggregate median(val date) returns date\n\texternal name ""aggr"".""median"";"	"aggr"	1	3	false	false	false	2000
6513	"median"	"create aggregate median(val time) returns time\n\texternal name ""aggr"".""median"";"	"aggr"	1	3	false	false	false	2000
6517	"median"	"create aggregate median(val timestamp) returns timestamp\n\texternal name ""aggr"".""median"";"	"aggr"	1	3	false	false	false	2000
6521	"quantile"	"create aggregate quantile(val tinyint, q double) returns tinyint\n\texternal name ""aggr"".""quantile"";"	"aggr"	1	3	false	false	false	2000
6526	"quantile"	"create aggregate quantile(val smallint, q double) returns smallint\n\texternal name ""aggr"".""quantile"";"	"aggr"	1	3	false	false	false	2000
6531	"quantile"	"create aggregate quantile(val integer, q double) returns integer\n\texternal name ""aggr"".""quantile"";"	"aggr"	1	3	false	false	false	2000
6536	"quantile"	"create aggregate quantile(val wrd, q double) returns wrd\n\texternal name ""aggr"".""quantile"";"	"aggr"	1	3	false	false	false	2000
6541	"quantile"	"create aggregate quantile(val bigint, q double) returns bigint\n\texternal name ""aggr"".""quantile"";"	"aggr"	1	3	false	false	false	2000
6546	"quantile"	"create aggregate quantile(val decimal, q double) returns decimal\n\texternal name ""aggr"".""quantile"";"	"aggr"	1	3	false	false	false	2000
6551	"quantile"	"create aggregate quantile(val real, q double) returns real\n\texternal name ""aggr"".""quantile"";"	"aggr"	1	3	false	false	false	2000
6556	"quantile"	"create aggregate quantile(val double, q double) returns double\n\texternal name ""aggr"".""quantile"";"	"aggr"	1	3	false	false	false	2000
6561	"quantile"	"create aggregate quantile(val date, q double) returns date\n\texternal name ""aggr"".""quantile"";"	"aggr"	1	3	false	false	false	2000
6566	"quantile"	"create aggregate quantile(val time, q double) returns time\n\texternal name ""aggr"".""quantile"";"	"aggr"	1	3	false	false	false	2000
6571	"quantile"	"create aggregate quantile(val timestamp, q double) returns timestamp\n\texternal name ""aggr"".""quantile"";"	"aggr"	1	3	false	false	false	2000
6576	"corr"	"create aggregate corr(e1 tinyint, e2 tinyint) returns tinyint\n\texternal name ""aggr"".""corr"";"	"aggr"	1	3	false	false	false	2000
6581	"corr"	"create aggregate corr(e1 smallint, e2 smallint) returns smallint\n\texternal name ""aggr"".""corr"";"	"aggr"	1	3	false	false	false	2000
6586	"corr"	"create aggregate corr(e1 integer, e2 integer) returns integer\n\texternal name ""aggr"".""corr"";"	"aggr"	1	3	false	false	false	2000
6591	"corr"	"create aggregate corr(e1 wrd, e2 wrd) returns wrd\n\texternal name ""aggr"".""corr"";"	"aggr"	1	3	false	false	false	2000
6596	"corr"	"create aggregate corr(e1 bigint, e2 bigint) returns bigint\n\texternal name ""aggr"".""corr"";"	"aggr"	1	3	false	false	false	2000
6601	"corr"	"create aggregate corr(e1 real, e2 real) returns real\n\texternal name ""aggr"".""corr"";"	"aggr"	1	3	false	false	false	2000
6606	"corr"	"create aggregate corr(e1 double, e2 double) returns double\n\texternal name ""aggr"".""corr"";"	"aggr"	1	3	false	false	false	2000
6611	"has_z"	"-- This Source Code Form is subject to the terms of the Mozilla Public\n-- License, v. 2.0.  If a copy of the MPL was not distributed with this\n-- file, You can obtain one at http://mozilla.org/MPL/2.0/.\n--\n-- Copyright 1997 - July 2008 CWI, August 2008 - 2016 MonetDB B.V.\n\n-- make sure you load the geom module before loading this sql module\n-- create spatial_ref_sys metadata table\n\ncreate function has_z(info integer) returns integer external name geom.""hasZ"";"	"geom"	1	1	false	false	false	2000
6615	"has_m"	"create function has_m(info integer) returns integer external name geom.""hasM"";"	"geom"	1	1	false	false	false	2000
6619	"get_type"	"create function get_type(info integer, format integer) returns string external name geom.""getType"";"	"geom"	1	1	false	false	false	2000
6643	"mbr"	"-- currently we only use mbr instead of\n-- Envelope():Geometry\n-- as that returns Geometry objects, and we prefer the explicit mbr's\n-- minimum bounding rectangle (mbr)\ncreate function mbr(geom geometry) returns mbr external name geom.""mbr"";"	"geom"	1	1	false	false	false	2000
6647	"st_overlaps"	"create function st_overlaps(box1 mbr, box2 mbr) returns boolean external name geom.""mbrOverlaps"";"	"geom"	1	1	false	false	false	2000
6652	"st_contains"	"create function st_contains(box1 mbr, box2 mbr) returns boolean external name geom.""mbrContains"";"	"geom"	1	1	false	false	false	2000
6657	"st_equals"	"create function st_equals(box1 mbr, box2 mbr) returns boolean external name geom.""mbrEqual"";"	"geom"	1	1	false	false	false	2000
6662	"st_distance"	"create function st_distance(box1 mbr, box2 mbr) returns double external name geom.""mbrDistance"";"	"geom"	1	1	false	false	false	2000
6667	"st_wkttosql"	"--CREATE FUNCTION mbrOverlapOrLeft(box1 mbr, box2 mbr) RETURNS boolean external name geom.""mbrOverlapOrLeft"";\n--CREATE FUNCTION mbrOverlapOrBelow(box1 mbr, box2 mbr) RETURNS boolean external name geom.""mbrOverlapOrBelow"";\n--CREATE FUNCTION mbrOverlapOrRight(box1 mbr, box2 mbr) RETURNS boolean external name geom.""mbrOverlapOrRight"";\n--CREATE FUNCTION mbrLeft(box1 mbr, box2 mbr) RETURNS boolean external name geom.""mbrLeft"";\n--CREATE FUNCTION mbrBelow(box1 mbr, box2 mbr) RETURNS boolean external name geom.""mbrBelow"";\n--CREATE FUNCTION mbrEqual(box1 mbr, box2 mbr) RETURNS boolean external name geom.""mbrEqual"";\n--CREATE FUNCTION mbrRight(box1 mbr, box2 mbr) RETURNS boolean external name geom.""mbrRight"";\n--CREATE FUNCTION mbrContained(box1 mbr, box2 mbr) RETURNS boolean external name geom.""mbrContained"";\n--CREATE FUNCTION mbrOverlapOrAbove(box1 mbr, box2 mbr) RETURNS boolean external name geom.""mbrOverlapOrAbove"";\n--CREATE FUNCTION mbrAbove(box1 mbr, box2 mbr) RETURNS boolean external name geom.""mbrAbove"";\n\n\n-------------------------------------------------------------------------\n------------------------- Management Functions- -------------------------\n-------------------------------------------------------------------------\n--CREATE PROCEDURE AddGeometryColumn(table_name string, column_name string, srid integer, geometryType string, dimension integer) \n--CREATE FUNCTION AddGeometryColumn(table_name string, column_name string, srid integer, geometryType string, dimension integer) RETURNS string\n--BEGIN\n--\tDECLARE column_type string;\n--\tSET column_type = concat('geometry( ', geometryType);\n--\tSET column_type = concat(column_type, ', ');\n--\tSET column_type = concat(column_type, srid);\n--\tSET column_type = concat(column_type, ' )'); \n--\tALTER TABLE table_name ADD column_name column_type; --geometry('point', 28992);\n--\t\n--\tRETURN column_type;\n--END;\n\n--CREATE PROCEDURE t(table_name string, column_name string, column_type string)\n--BEGIN\n--\tALTER TABLE table_name ADD column_name;\n--END;\n\n--CREATE FUNCTION t(table_name string, column_name string, srid integer, type string, dimension integer) RETURNS string \n--BEGIN\n--\tEXECUTE PROCEDURE AddGeometryColumn(table_name, column_name, srid, type, dimension);\n--\tRETURN '';\n--END;\n\n\n\n---------------------------------\n-- OGC - Simple Feature Access --\n---------------------------------\n\n--Construct a Geometry from a WKT\ncreate function st_wkttosql(wkt string) returns geometry external name geom.""GeomFromText"";"	"geom"	1	1	false	false	false	2000
6671	"st_wkbtosql"	"--Construct a Geometry from a WKB\ncreate function st_wkbtosql(geom string) returns geometry external name geom.""FromBinary"";"	"geom"	1	1	false	false	false	2000
6675	"st_astext"	"--Obtaining WKT from Geometry\ncreate function st_astext(geom geometry) returns string external name geom.""AsText"";"	"geom"	1	1	false	false	false	2000
6679	"st_asbinary"	"--Obtainig WKB from Geometry\ncreate function st_asbinary(geom geometry) returns string external name geom.""AsBinary"";"	"geom"	1	1	false	false	false	2000
6683	"st_dimension"	"--Functions on Geometries\ncreate function st_dimension(geom geometry) returns integer external name geom.""Dimension"";"	"geom"	1	1	false	false	false	2000
6687	"st_geometrytype"	"create function st_geometrytype(geom geometry) returns string external name geom.""GeometryType2"";"	"geom"	1	1	false	false	false	2000
6691	"st_srid"	"create function st_srid(geom geometry) returns integer external name geom.""getSRID"";"	"geom"	1	1	false	false	false	2000
6695	"st_setsrid"	"create function st_setsrid(geom geometry, srid integer) returns geometry external name geom.""setSRID"";"	"geom"	1	1	false	false	false	2000
6700	"st_isempty"	"create function st_isempty(geom geometry) returns boolean external name geom.""IsEmpty"";"	"geom"	1	1	false	false	false	2000
6704	"st_issimple"	"create function st_issimple(geom geometry) returns boolean external name geom.""IsSimple"";"	"geom"	1	1	false	false	false	2000
6708	"st_boundary"	"create function st_boundary(geom geometry) returns geometry external name geom.""Boundary"";"	"geom"	1	1	false	false	false	2000
6712	"st_envelope"	"create function st_envelope(geom geometry) returns geometry external name geom.""Envelope"";"	"geom"	1	1	false	false	false	2000
6716	"st_equals"	"--Functions testing spatial relations between Geometries\ncreate function st_equals(geom1 geometry, geom2 geometry) returns boolean external name geom.""Equals"";"	"geom"	1	1	false	false	false	2000
6721	"st_disjoint"	"create function st_disjoint(geom1 geometry, geom2 geometry) returns boolean external name geom.""Disjoint"";"	"geom"	1	1	false	false	false	2000
6726	"st_intersects"	"create function st_intersects(geom1 geometry, geom2 geometry) returns boolean external name geom.""Intersects"";"	"geom"	1	1	false	false	false	2000
6731	"st_touches"	"create function st_touches(geom1 geometry, geom2 geometry) returns boolean external name geom.""Touches"";"	"geom"	1	1	false	false	false	2000
6736	"st_crosses"	"create function st_crosses(geom1 geometry, geom2 geometry) returns boolean external name geom.""Crosses"";"	"geom"	1	1	false	false	false	2000
6741	"st_within"	"create function st_within(geom1 geometry, geom2 geometry) returns boolean external name geom.""Within"";"	"geom"	1	1	false	false	false	2000
6746	"st_contains"	"create function st_contains(geom1 geometry, geom2 geometry) returns boolean external name geom.""Contains"";"	"geom"	1	1	false	false	false	2000
6751	"st_overlaps"	"create function st_overlaps(geom1 geometry, geom2 geometry) returns boolean external name geom.""Overlaps"";"	"geom"	1	1	false	false	false	2000
6756	"st_relate"	"create function st_relate(geom1 geometry, geom2 geometry, intersection_matrix_pattern string) returns boolean external name geom.""Relate"";"	"geom"	1	1	false	false	false	2000
6762	"st_distance"	"--Distance between Geometries\ncreate function st_distance(geom1 geometry, geom2 geometry) returns double external name geom.""Distance"";"	"geom"	1	1	false	false	false	2000
6767	"st_intersection"	"--Functions that implement spatial operators\ncreate function st_intersection(geom1 geometry, geom2 geometry) returns geometry external name geom.""Intersection"";"	"geom"	1	1	false	false	false	2000
6772	"st_difference"	"create function st_difference(geom1 geometry, geom2 geometry) returns geometry external name geom.""Difference"";"	"geom"	1	1	false	false	false	2000
6777	"st_union"	"create function st_union(geom1 geometry, geom2 geometry) returns geometry external name geom.""Union"";"	"geom"	1	1	false	false	false	2000
6782	"st_union"	"create aggregate st_union(geom geometry) returns geometry external name geom.""Union"";"	"geom"	1	3	false	false	false	2000
6786	"st_symdifference"	"create function st_symdifference(geom1 geometry, geom2 geometry) returns geometry external name geom.""SymDifference"";"	"geom"	1	1	false	false	false	2000
6791	"st_buffer"	"create function st_buffer(geom geometry, radius double) returns geometry external name geom.""Buffer"";"	"geom"	1	1	false	false	false	2000
6796	"st_convexhull"	"create function st_convexhull(geom geometry) returns geometry external name geom.""ConvexHull"";"	"geom"	1	1	false	false	false	2000
6800	"st_x"	"--Functions on Point\ncreate function st_x(geom geometry) returns double external name geom.""X"";"	"geom"	1	1	false	false	false	2000
6804	"st_y"	"create function st_y(geom geometry) returns double external name geom.""Y"";"	"geom"	1	1	false	false	false	2000
6808	"st_z"	"create function st_z(geom geometry) returns double external name geom.""Z"";"	"geom"	1	1	false	false	false	2000
6812	"st_startpoint"	"--Functions on Curve (i.e. LineString)\ncreate function st_startpoint(geom geometry) returns geometry external name geom.""StartPoint"";"	"geom"	1	1	false	false	false	2000
6816	"st_endpoint"	"create function st_endpoint(geom geometry) returns geometry external name geom.""EndPoint"";"	"geom"	1	1	false	false	false	2000
6820	"st_isring"	"create function st_isring(geom geometry) returns boolean external name geom.""IsRing"";"	"geom"	1	1	false	false	false	2000
6824	"st_length"	"create function st_length(geom geometry) returns double external name geom.""Length"";"	"geom"	1	1	false	false	false	2000
6828	"st_isclosed"	"--valid also for MultiCurve\ncreate function st_isclosed(geom geometry) returns boolean external name geom.""IsClosed"";"	"geom"	1	1	false	false	false	2000
6832	"st_numpoints"	"--valid also for MultiCurve\n\n--Functions on LineString\ncreate function st_numpoints(geom geometry) returns integer external name geom.""NumPoints"";"	"geom"	1	1	false	false	false	2000
6836	"st_pointn"	"create function st_pointn(geom geometry, positionnum integer) returns geometry external name geom.""PointN"";"	"geom"	1	1	false	false	false	2000
6841	"st_centroid"	"--Functions on Surface (i.e. Polygon and Polyhedral Surface) and MultiSurface\ncreate function st_centroid(geom geometry) returns geometry external name geom.""Centroid"";"	"geom"	1	1	false	false	false	2000
6845	"st_pointonsurface"	"create function st_pointonsurface(geom geometry) returns geometry external name geom.""PointOnSurface"";"	"geom"	1	1	false	false	false	2000
6849	"st_area"	"create function st_area(geom geometry) returns double external name geom.""Area"";"	"geom"	1	1	false	false	false	2000
6853	"st_exteriorring"	"--Functions on Polygon\ncreate function st_exteriorring(geom geometry) returns geometry external name geom.""ExteriorRing"";"	"geom"	1	1	false	false	false	2000
6857	"st_setexteriorring"	"create function st_setexteriorring(geom geometry) returns geometry external name geom.""MakePolygon"";"	"geom"	1	1	false	false	false	2000
6861	"st_numinteriorring"	"--gets a linestring and creates a polygon (postGIS: ST_MakePolygon)\ncreate function st_numinteriorring(geom geometry) returns integer external name geom.""NumInteriorRings"";"	"geom"	1	1	false	false	false	2000
6865	"st_interiorringn"	"create function st_interiorringn(geom geometry, positionnum integer) returns geometry external name geom.""InteriorRingN"";"	"geom"	1	1	false	false	false	2000
6870	"st_interiorrings"	"create function st_interiorrings(geom geometry) returns geometrya external name geom.""InteriorRings"";"	"geom"	1	1	false	false	false	2000
6874	"st_numgeometries"	"--CREATE FUNCTION ST_SetInteriorRings(geom GeometryA) RETURNS Geometry EXTERNAL NAME geom.""SetInteriorRings""; --what is this function supposed to do????\n\n--Functions on GeomCollection\ncreate function st_numgeometries(geom geometry) returns integer external name geom.""NumGeometries"";"	"geom"	1	1	false	false	false	2000
6878	"st_geometryn"	"create function st_geometryn(geom geometry, positionnum integer) returns geometry external name geom.""GeometryN"";"	"geom"	1	1	false	false	false	2000
6883	"st_numpatches"	"--Functions on Polyhedral Surfaces (a simple surface, consisting of a number of Polygon pathes or facets)\n--CREATE FUNCTION ST_Geometries(geom Geometry) RETURNS TABLE(geom Geometries) EXTERNAL NAME geom.""Geometries"";\n--CREATE FUNCTION NumSurfaces(geom Geometry) RETURNS integer EXTERNAL NAME geom.""NumSurfaces"";\n--CREATE FUNCTION Surface(positionNum integer) RETURNS Geometry EXTERNAL NAME geom.""SurfaceN"";\n--from Part 1\ncreate function st_numpatches(geom geometry) returns integer --EXTERNAL NAME geom.""NumPatches""; --same with NumSurfaces\nbegin\n\treturn select st_numgeometries(geom);\nend;"	"user"	2	1	false	false	false	2000
6887	"st_patchn"	"create function st_patchn(geom geometry, patchnum integer) returns geometry --EXTERNAL NAME geom.""PatchN"" --same with Surface\nbegin\n\treturn select st_geometryn(geom, patchnum);\nend;"	"user"	2	1	false	false	false	2000
6892	"st_geomfromtext"	"--BoundingPolygons\n--IsClosed\n\n-------------------------------------------\n-- DEPRECATED BUT IMPLEMENTED BY postGIS --\n-------------------------------------------\n\n--Construct a Geometry from a WKT\ncreate function st_geomfromtext(wkt string, srid integer) returns geometry external name geom.""GeomFromText"";"	"geom"	1	1	false	false	false	2000
6897	"st_pointfromtext"	"create function st_pointfromtext(wkt string, srid integer) returns geometry external name geom.""PointFromText"";"	"geom"	1	1	false	false	false	2000
6902	"st_linefromtext"	"create function st_linefromtext(wkt string, srid integer) returns geometry external name geom.""LineFromText"";"	"geom"	1	1	false	false	false	2000
6907	"st_polygonfromtext"	"create function st_polygonfromtext(wkt string, srid integer) returns geometry external name geom.""PolygonFromText"";"	"geom"	1	1	false	false	false	2000
6912	"st_mpointfromtext"	"create function st_mpointfromtext(wkt string, srid integer) returns geometry external name geom.""MPointFromText"";"	"geom"	1	1	false	false	false	2000
6917	"st_mlinefromtext"	"create function st_mlinefromtext(wkt string, srid integer) returns geometry external name geom.""MLineFromText"";"	"geom"	1	1	false	false	false	2000
6922	"st_mpolyfromtext"	"create function st_mpolyfromtext(wkt string, srid integer) returns geometry external name geom.""MPolyFromText"";"	"geom"	1	1	false	false	false	2000
6927	"st_geomcollfromtext"	"create function st_geomcollfromtext(wkt string, srid integer) returns geometry external name geom.""GeomCollFromText"";"	"geom"	1	1	false	false	false	2000
6932	"st_bdpolyfromtext"	"create function st_bdpolyfromtext(wkt string, srid integer) returns geometry external name geom.""BdPolyFromText"";"	"geom"	1	1	false	false	false	2000
6937	"st_bdmpolyfromtext"	"create function st_bdmpolyfromtext(wkt string, srid integer) returns geometry external name geom.""BdMPolyFromText"";"	"geom"	1	1	false	false	false	2000
6942	"st_geometryfromtext"	"--Construct a Geoemtry from a WKB\n--CREATE FUNCTION ST_GeomFromWKB(wkb_raw WHATEVER_IS_STORED_IN_DB, srid integer) RETURNS Geometry EXTERNAL NAME geom.""GeomFromWKB"";\n--CREATE FUNCTION ST_PointFromWKB(wkb_arr WHATEVER_IS_STORED_IN_DB, srid integer) RETURNS Geometry EXTERNAL NAME geom.""PointFromWKB"";\n--CREATE FUNCTION ST_LineFromWKB(wkb_arr WHATEVER_IS_STORED_IN_DB, srid integer) RETURNS Geometry EXTERNAL NAME geom.""LineFromWKB"";\n--CREATE FUNCTION ST_PolygonFromWKB(wkb_raw WHATEVER_IS_STORED_IN_DB, srid integer) RETURNS Geometry EXTERNAL NAME geom.""PolygonFromWKB"";\n--CREATE FUNCTION ST_MPointFromWKB(wkb_raw WHATEVER_IS_STORED_IN_DB, srid integer) RETURNS Geometry EXTERNAL NAME geom.""MPointFromWKB"";\n--CREATE FUNCTION ST_MLineFromWKB(wkb_raw WHATEVER_IS_STORED_IN_DB, srid integer) RETURNS Geometry EXTERNAL NAME geom.""MLineFromWKB"";\n--CREATE FUNCTION ST_MPolyFromWKB(wkb_raw WHATEVER_IS_STORED_IN_DB, srid integer) RETURNS Geometry EXTERNAL NAME geom.""MPolyFromWKB"";\n--CREATE FUNCTION ST_GeomCollFromWKB(wkb_raw WHATEVER_IS_STORED_IN_DB, srid integer) RETURNS Geometry EXTERNAL NAME geom.""GeomCollFromWKB"";\n--CREATE FUNCTION ST_BdPolyFromWKB(wkb_raw WHATEVER_IS_STORED_IN_DB, srid integer) RETURNS Geometry external name geom.""BdPolyFromWKB""; \n--CREATE FUNCTION ST_BdMPolyFromWKB(wkb_raw WHATEVER_IS_STORED_IN_DB, srid integer) RETURNS Geometry external name geom.""BdMPolyFromWKB"";\n\n--CREATE FUNCTION ST_M(geom Geometry) RETURNS double EXTERNAL NAME geom.""M""; --geos does not support M coordinate (at least in the c version)\n--CREATE FUNCTION ST_CurveToLine RETURNS EXTERNAL NAME --geos does not support CIRCULARSTRING and does not have such function\n\n\n\n\n-------------\n-- PostGIS --\n-------------\n\n-------------------------------------------------------------------------\n------------------------- Geometry Constructors -------------------------\n-------------------------------------------------------------------------\n-- Create Geometry from text (wkt)\ncreate function st_geometryfromtext(wkt string, srid integer) returns geometry external name geom.""GeomFromText"";"	"geom"	1	1	false	false	false	2000
6947	"st_geomfromtext"	"create function st_geomfromtext(wkt string) returns geometry external name geom.""GeomFromText"";"	"geom"	1	1	false	false	false	2000
6951	"st_geometryfromtext"	"create function st_geometryfromtext(wkt string) returns geometry external name geom.""GeomFromText"";"	"geom"	1	1	false	false	false	2000
6955	"st_pointfromtext"	"create function st_pointfromtext(wkt string) returns geometry external name geom.""PointFromText"";"	"geom"	1	1	false	false	false	2000
6959	"st_linefromtext"	"create function st_linefromtext(wkt string) returns geometry external name geom.""LineFromText"";"	"geom"	1	1	false	false	false	2000
6963	"st_polygonfromtext"	"create function st_polygonfromtext(wkt string) returns geometry external name geom.""PolygonFromText"";"	"geom"	1	1	false	false	false	2000
6967	"st_mpointfromtext"	"create function st_mpointfromtext(wkt string) returns geometry external name geom.""MPointFromText"";"	"geom"	1	1	false	false	false	2000
6971	"st_mlinefromtext"	"create function st_mlinefromtext(wkt string) returns geometry external name geom.""MLineFromText"";"	"geom"	1	1	false	false	false	2000
6975	"st_mpolyfromtext"	"create function st_mpolyfromtext(wkt string) returns geometry external name geom.""MPolyFromText"";"	"geom"	1	1	false	false	false	2000
6979	"st_geomcollfromtext"	"create function st_geomcollfromtext(wkt string) returns geometry external name geom.""GeomCollFromText"";"	"geom"	1	1	false	false	false	2000
6983	"st_makepoint"	"--CREATE FUNCTION ST_GeogFromText(wkt string) RETURNS Geography external name geom.""GeographyFromText"";\n--CREATE FUNCTION ST_GeographyFromText(wkt string) RETURNS Geography external name geom.""GeographyFromText"";\n\n\n-- Create Geometry from raw representation (byte array)\n--CREATE FUNCTION ST_LinestringFromWKB(wkb_arr WHATEVER_IS_STORED_IN_DB, srid smallint) RETURNS Geometry EXTERNAL NAME geom.""LineFromWKB"";\n\n--CREATE FUNCTION ST_GeomFromWKB(wkb_raw WHATEVER_IS_STORED_IN_DB) RETURNS Geometry EXTERNAL NAME geom.""GeomFromWKB"";\n--CREATE FUNCTION ST_PointFromWKB(wkb_arr WHATEVER_IS_STORED_IN_DB) RETURNS Geometry EXTERNAL NAME geom.""PointFromWKB"";\n--CREATE FUNCTION ST_LineFromWKB(wkb_arr WHATEVER_IS_STORED_IN_DB) RETURNS Geometry EXTERNAL NAME geom.""LineFromWKB"";\n--CREATE FUNCTION ST_LinestringFromWKB(wkb_arr WHATEVER_IS_STORED_IN_DB) RETURNS Geometry EXTERNAL NAME geom.""LineFromWKB"";\n--CREATE FUNCTION ST_GeogFromWKB(wkb_arr WHATEVER_IS_STORED_IN_DB) RETURNS Geography EXTERNAL NAME geom.""GeogFromWKB"";\n\n-- Create Geometry from simpler geometries\ncreate function st_makepoint(x double, y double) returns geometry external name geom.""MakePoint"";"	"geom"	1	1	false	false	false	2000
6988	"st_point"	"create function st_point(x double, y double) returns geometry external name geom.""MakePoint"";"	"geom"	1	1	false	false	false	2000
6993	"st_makepoint"	"create function st_makepoint(x double, y double, z double) returns geometry external name geom.""MakePoint"";"	"geom"	1	1	false	false	false	2000
6999	"st_makepoint"	"create function st_makepoint(x double, y double, z double, m double) returns geometry external name geom.""MakePoint"";"	"geom"	1	1	false	false	false	2000
7006	"st_makepointm"	"create function st_makepointm(x double, y double, m double) returns geometry external name geom.""MakePointM"";"	"geom"	1	1	false	false	false	2000
7012	"st_makeline"	"--CREATE FUNCTION ST_MakeLine(geometry set geoms)?????\ncreate aggregate st_makeline(geom geometry) returns geometry external name geom.""MakeLine"";"	"geom"	1	3	false	false	false	2000
7016	"st_makeline"	"create function st_makeline(geom1 geometry, geom2 geometry) returns geometry external name geom.""MakeLine"";"	"geom"	1	1	false	false	false	2000
7021	"st_makeenvelope"	"--two single geometries\n--CREATE FUNCTION ST_MakeLine(geoms_arr Geometry[]) RETURNS Geometry external name geom.""MakeLine"";\n--CREATE FUNCTION ST_LineFromMultiPoint(pointGeom Geometry) RETURNS Geometry external name geom.""LineFromMultiPoint""; --gets mutlipoint returns linestring\ncreate function st_makeenvelope(xmin double, ymin double, xmax double, ymax double, srid integer) returns geometry external name geom.""MakeEnvelope"";"	"geom"	1	1	false	false	false	2000
7029	"st_makeenvelope"	"create function st_makeenvelope(xmin double, ymin double, xmax double, ymax double) returns geometry external name geom.""MakeEnvelope"";"	"geom"	1	1	false	false	false	2000
7036	"st_makepolygon"	"create function st_makepolygon(geom geometry) returns geometry external name geom.""MakePolygon"";"	"geom"	1	1	false	false	false	2000
7040	"st_polygon"	"--gets linestring\n--CREATE FUNCTION ST_MakePolygon(outerGeom Geometry, interiorGeoms table(g Geometry)) RETURNS Geometry external name geom.""MakePolygon""; --gets linestrings\ncreate function st_polygon(geom geometry, srid integer) returns geometry external name geom.""MakePolygon"";"	"geom"	1	1	false	false	false	2000
7045	"st_makebox2d"	"--gets linestring\ncreate function st_makebox2d(lowleftpointgeom geometry, uprightpointgeom geometry) returns mbr external name geom.""MakeBox2D"";"	"geom"	1	1	false	false	false	2000
7050	"geometrytype"	"--gets 2d points\n--CREATE FUNCTION ST_3DMakeBox(lowLeftPointGeom Geometry, upRightPointGeom Geometry) RETURNS mbr external name geom.""MakeBox3D""; --gets 3d points\n\n-- Other constructors\n--CREATE FUNCTION ST_Box2dFromGeoHash() RETURNS mbr external name geom.""Box2dFromGeoHash"";\n--CREATE FUNCTION ST_GeomFromEWKB\n--CREATE FUNCTION ST_GeomFromEWKT\n--CREATE FUNCTION ST_GeomFromGML\n--CREATE FUNCTION ST_GeomFromGeoJSON\n--CREATE FUNCTION ST_GeomFromKML\n--CREATE FUNCTION ST_GMLToSQL\n--CREATE FUNCTION ST_PointFromGeoHash\n\n-------------------------------------------------------------------------\n-------------------------- Geometry Accessors ---------------------------\n-------------------------------------------------------------------------\ncreate function geometrytype(geom geometry) returns string external name geom.""GeometryType1"";"	"geom"	1	1	false	false	false	2000
7054	"st_coorddim"	"create function st_coorddim(geom geometry) returns integer external name geom.""CoordDim"";"	"geom"	1	1	false	false	false	2000
7058	"st_isvalid"	"--CREATE FUNCTION ST_IsCollection(geom Geometry) RETURNS boolean EXTERNAL NAME\ncreate function st_isvalid(geom geometry) returns boolean external name geom.""IsValid"";"	"geom"	1	1	false	false	false	2000
7062	"st_isvalidreason"	"--CREATE FUNCTION ST_IsValid(geom Geometry, flags integer) RETURNS boolean EXTERNAL NAME\ncreate function st_isvalidreason(geom geometry) returns string external name geom.""IsValidReason"";"	"geom"	1	1	false	false	false	2000
7066	"st_npoints"	"--CREATE FUNCTION ST_IsValidReason(geom Geometry, flags integer) RETURNS string EXTERNAL NAME\n--CREATE FUNCTION ST_IsValidDetail(geom Geometry) RETURNS string EXTERNAL NAME geom.""IsValidDetail""; \n--CREATE FUNCTION ST_IsValidDetail(geom Geometry, flags integer) RETURNS A_CUSTOM_ROW EXTERNAL NAME\n--CREATE FUNCTION ST_NDims(geom Geometry) RETURNS integer EXTERNAL NAME\ncreate function st_npoints(geom geometry) returns integer external name geom.""NPoints"";"	"geom"	1	1	false	false	false	2000
7070	"st_nrings"	"create function st_nrings(geom geometry) returns integer external name geom.""NRings"";"	"geom"	1	1	false	false	false	2000
7074	"st_numinteriorrings"	"--is meaningfull for polygon and multipolygon\ncreate function st_numinteriorrings(geom geometry) returns integer external name geom.""NumInteriorRings"";"	"geom"	1	1	false	false	false	2000
7078	"st_xmax"	"--CREATE FUNCTION ST_Summary(geom Geometry) RETURNS string EXTERNAL NAME\ncreate function st_xmax(geom geometry) returns double external name geom.""XMaxFromWKB"";"	"geom"	1	1	false	false	false	2000
7082	"st_xmax"	"create function st_xmax(box mbr) returns double external name geom.""XMaxFromMBR"";"	"geom"	1	1	false	false	false	2000
7086	"st_xmin"	"create function st_xmin(geom geometry) returns double external name geom.""XMinFromWKB"";"	"geom"	1	1	false	false	false	2000
7090	"st_xmin"	"create function st_xmin(box mbr) returns double external name geom.""XMinFromMBR"";"	"geom"	1	1	false	false	false	2000
7094	"st_ymax"	"create function st_ymax(geom geometry) returns double external name geom.""YMaxFromWKB"";"	"geom"	1	1	false	false	false	2000
7098	"st_ymax"	"create function st_ymax(box mbr) returns double external name geom.""YMaxFromMBR"";"	"geom"	1	1	false	false	false	2000
7102	"st_ymin"	"create function st_ymin(geom geometry) returns double external name geom.""YMinFromWKB"";"	"geom"	1	1	false	false	false	2000
7106	"st_ymin"	"create function st_ymin(box mbr) returns double external name geom.""YMinFromMBR"";"	"geom"	1	1	false	false	false	2000
7110	"st_force2d"	"--GEOS creates only 2D Envelope\n--CREATE FUNCTION ST_ZMax(geom Geometry) RETURNS double EXTERNAL NAME geom.""ZMaxFromWKB"";\n--CREATE FUNCTION ST_ZMax(box mbr) RETURNS double EXTERNAL NAME geom.""ZMaxFromMBR"";\n--CREATE FUNCTION ST_ZMin(geom Geometry) RETURNS double EXTERNAL NAME geom.""ZMinFromWKB"";\n--CREATE FUNCTION ST_ZMin(box mbr) RETURNS double EXTERNAL NAME geom.""ZMinFromMBR"";\n--CREATE FUNCTION ST_Zmflag(geom Geometry) RETURNS smallint EXTERNAL NAME --0=2d, 1=3dm, 2=3dz, 4=4d\n\n-------------------------------------------------------------------------\n--------------------------- Geometry Editors ----------------------------\n-------------------------------------------------------------------------\n--CREATE FUNCTION ST_AddPoint RETURNS EXTERNAL NAME\n--CREATE FUNCTION ST_Affine RETURNS EXTERNAL NAME\ncreate function st_force2d(geom geometry) returns geometry external name geom.""Force2D"";"	"geom"	1	1	false	false	false	2000
7114	"st_force3d"	"create function st_force3d(geom geometry) returns geometry external name geom.""Force3D"";"	"geom"	1	1	false	false	false	2000
7118	"st_segmentize"	"--CREATE FUNCTION ST_Force3DZ RETURNS EXTERNAL NAME\n--CREATE FUNCTION ST_Force3DM RETURNS EXTERNAL NAME\n--CREATE FUNCTION ST_Force4D RETURNS EXTERNAL NAME\n--CREATE FUNCTION ST_ForceCollection RETURNS EXTERNAL NAME\n--CREATE FUNCTION ST_ForceRHR RETURNS EXTERNAL NAME\n--CREATE FUNCTION ST_LineMerge RETURNS EXTERNAL NAME\n--CREATE FUNCTION ST_CollectionExtract RETURNS EXTERNAL NAME\n--CREATE FUNCTION ST_CollectionHomogenize RETURNS EXTERNAL NAME\n--CREATE FUNCTION ST_Multi RETURNS EXTERNAL NAME\n--CREATE FUNCTION ST_RemovePoint RETURNS EXTERNAL NAME\n--CREATE FUNCTION ST_Reverse RETURNS EXTERNAL NAME\n--CREATE FUNCTION ST_Rotate RETURNS EXTERNAL NAME\n--CREATE FUNCTION ST_RotateX RETURNS EXTERNAL NAME\n--CREATE FUNCTION ST_RotateY RETURNS EXTERNAL NAME\n--CREATE FUNCTION ST_RotateZ RETURNS EXTERNAL NAME\n--CREATE FUNCTION ST_Scale RETURNS EXTERNAL NAME\ncreate function st_segmentize(geom geometry, sz double) returns geometry external name geom.""Segmentize"";"	"geom"	1	1	false	false	false	2000
7123	"getproj4"	"--CREATE FUNCTION ST_SetPoint RETURNS EXTERNAL NAME\n--CREATE FUNCTION ST_SnapToGrid RETURNS EXTERNAL NAME\n--CREATE FUNCTION ST_Snap RETURNS EXTERNAL NAME\ncreate function getproj4(srid_in integer) returns string \nbegin\n\treturn select proj4text from spatial_ref_sys where srid=srid_in; \nend;"	"user"	2	1	false	false	false	2000
7127	"internaltransform"	"create function internaltransform(geom geometry, srid_src integer, srid_dest integer, proj4_src string, proj4_dest string) returns geometry external name geom.""Transform"";"	"geom"	1	1	false	false	false	2000
7135	"st_transform"	"create function st_transform(geom geometry, srid integer) returns geometry\nbegin\n\tdeclare srid_src integer;\n\tdeclare proj4_src string;\n\tdeclare proj4_dest string;\n\n\tselect st_srid(geom) into srid_src;\n\tselect getproj4(srid_src) into proj4_src;\n\tselect getproj4(srid) into proj4_dest;\n\n\tif proj4_src is null then\n\t\treturn select internaltransform(geom, srid_src, srid, 'null', proj4_dest); \n\telse\n\t\tif proj4_dest is null then\n\t\t\treturn select internaltransform(geom, srid_src, srid, proj4_src, 'null'); \n\t\telse\n\t\t\treturn select internaltransform(geom, srid_src, srid, proj4_src, proj4_dest);\n\t\tend if;\t\n\tend if;\nend;"	"user"	2	1	false	false	false	2000
7140	"st_translate"	"--Translate moves all points of a geometry dx, dy, dz\ncreate function st_translate(geom geometry, dx double, dy double) returns geometry external name geom.""Translate"";"	"geom"	1	1	false	false	false	2000
7146	"st_translate"	"create function st_translate(geom geometry, dx double, dy double, dz double) returns geometry external name geom.""Translate"";"	"geom"	1	1	false	false	false	2000
7153	"st_asewkt"	"--CREATE FUNCTION ST_TransScale RETURNS EXTERNAL NAME\n\n-------------------------------------------------------------------------\n--------------------------- Geometry Outputs ----------------------------\n-------------------------------------------------------------------------\n--CREATE FUNCTION ST_AsEWKB RETURNS EXTERNAL NAME\ncreate function st_asewkt(geom geometry) returns string external name geom.""AsEWKT"";"	"geom"	1	1	false	false	false	2000
7157	"st_covers"	"--CREATE FUNCTION ST_AsGeoJSON RETURNS EXTERNAL NAME\n--CREATE FUNCTION ST_AsGML RETURNS EXTERNAL NAME\n--CREATE FUNCTION ST_AsHEXEWKB RETURNS EXTERNAL NAME\n--CREATE FUNCTION ST_AsKML RETURNS EXTERNAL NAME\n--CREATE FUNCTION ST_AsSVG RETURNS EXTERNAL NAME\n--CREATE FUNCTION ST_AsX3D RETURNS EXTERNAL NAME\n--CREATE FUNCTION ST_GeoHash RETURNS EXTERNAL NAME\n--CREATE FUNCTION ST_AsLatLonText RETURNS EXTERNAL NAME\n\n-------------------------------------------------------------------------\n------------------------------ Operators --------------------------------\n-------------------------------------------------------------------------\n\n-------------------------------------------------------------------------\n---------------- Spatial Relationships and Measurements -----------------\n-------------------------------------------------------------------------\n--CREATE FUNCTION ST_3DClosestPoint RETURNS EXTERNAL NAME\n--CREATE FUNCTION ST_3DDistance RETURNS EXTERNAL NAME\n--CREATE FUNCTION ST_3DDWithin RETURNS EXTERNAL NAME\n--CREATE FUNCTION ST_3DDFullyWithin RETURNS EXTERNAL NAME\n--CREATE FUNCTION ST_3DIntersects RETURNS EXTERNAL NAME\n--CREATE FUNCTION ST_3DLongestLine RETURNS EXTERNAL NAME\n--CREATE FUNCTION ST_3DMaxDistance RETURNS EXTERNAL NAME\n--CREATE FUNCTION ST_3DShortestLine RETURNS EXTERNAL NAME\n--CREATE FUNCTION ST_Area(geog Geography, use_spheroid boolean) RETURNS flt EXTERNAL NAME geom.""Area"";\n--CREATE FUNCTION ST_Azimuth RETURNS EXTERNAL NAME\n--CREATE FUNCTION ST_ClosestPoint RETURNS EXTERNAL NAME\n--CREATE FUNCTION ST_ContainsProperly RETURNS EXTERNAL NAME\ncreate function st_covers(geom1 geometry, geom2 geometry) returns boolean external name geom.""Covers"";"	"geom"	1	1	false	false	false	2000
7162	"st_coveredby"	"--CREATE FUNCTION ST_Covers(geog1 Geography, geog2 Geography) RETURNS boolean EXTERNAL NAME geom.""Covers"";\ncreate function st_coveredby(geom1 geometry, geom2 geometry) returns boolean external name geom.""CoveredBy"";"	"geom"	1	1	false	false	false	2000
7167	"st_dwithin"	"--CREATE FUNCTION ST_CoveredBy(geog1 Geography, geog2 Geography) RETURNS boolean EXTERNAL NAME geom.""CoveredBy"";\n--CREATE FUNCTION ST_LineCrossingDirection RETURNS EXTERNAL NAME\n--CREATE FUNCTION ST_Distance(geog1 Geometry, geog2 Geometry) RETURNS double EXTERNAL NAME geom.""Distance""\n--CREATE FUNCTION ST_Distance(geog1 Geometry, geog2 Geometry, use_spheroid boolean) RETURNS double EXTERNAL NAME geom.""Distance""\ncreate function st_dwithin(geom1 geometry, geom2 geometry, dst double) returns boolean external name geom.""DWithin"";"	"geom"	1	1	false	false	false	2000
7173	"st_length2d"	"--CREATE FUNCTION ST_HausdorffDistance RETURNS EXTERNAL NAME\n--CREATE FUNCTION ST_MaxDistance RETURNS EXTERNAL NAME\n--CREATE FUNCTION ST_Distance_Sphere RETURNS EXTERNAL NAME\n--CREATE FUNCTION ST_Distance_Spheroid RETURNS EXTERNAL NAME\n--CREATE FUNCTION ST_DFullyWithin RETURNS EXTERNAL NAME\n--CREATE FUNCTION ST_HasArc RETURNS EXTERNAL NAME\n--CREATE FUNCTION ST_Intersects(geog1 Geography, geog2 Geography) RETURNS boolean EXTERNAL NAME geom.""Intersects"";\n--CREATE FUNCTION ST_Length(geog Geography, use_spheroid boolean) RETURNS double EXTERNAL NAME geom.""Length"";\ncreate function st_length2d(geom geometry) returns double external name geom.""Length"";"	"geom"	1	1	false	false	false	2000
7177	"st_collect"	"--CREATE FUNCTION ST_3DLength RETURNS EXTERNAL NAME\n--CREATE FUNCTION ST_Length_Spheroid RETURNS EXTERNAL NAME\n--CREATE FUNCTION ST_Length2D_Spheroid RETURNS EXTERNAL NAME\n--CREATE FUNCTION ST_3DLength_Spheroid RETURNS EXTERNAL NAME\n--CREATE FUNCTION ST_LongestLine RETURNS EXTERNAL NAME\n--CREATE FUNCTION ST_OrderingEquals RETURNS EXTERNAL NAME\n--CREATE FUNCTION ST_Perimeter RETURNS EXTERNAL NAME\n--CREATE FUNCTION ST_Perimeter2D RETURNS EXTERNAL NAME\n--CREATE FUNCTION ST_3DPerimeter RETURNS EXTERNAL NAME\n--CREATE FUNCTION ST_Project RETURNS EXTERNAL NAME\n--CREATE FUNCTION ST_Relate(geom1 Geometry, geom2 Geometry) RETURNS string EXTERNAL NAME geom.""Relate"";\n--CREATE FUNCTION ST_Relate(geom1 Geometry, geom2 Geometry, boundary_node_rule integer) RETURNS string EXTERNAL NAME geom.""Relate"";\n--CREATE FUNCTION ST_RelateMatch RETURNS EXTERNAL NAME\n--CREATE FUNCTION ST_ShortestLine RETURNS EXTERNAL NAME\n\n-------------------------------------------------------------------------\n------------------------- Geometry Processing ---------------------------\n-------------------------------------------------------------------------\n--CREATE FUNCTION ST_Buffer(geom Geometry, radius double, circle_quarters_num integer) RETURNS Geometry EXTERNAL NAME geom.""Buffer"";\n--CREATE FUNCTION ST_Buffer(geom Geometry, radius double, buffer_style_parameters string) RETURNS Geometry EXTERNAL NAME geom.""Buffer"";\n--CREATE FUNCTION ST_Buffer(geog Geography, radius double) RETURNS Geometry EXTERNAL NAME geom.""Buffer"";\n--CREATE FUNCTION ST_BuildArea RETURNS EXTERNAL NAME\n--collect is the same to union. POstGIS just has a more efficient implementation for it compared to union\ncreate function st_collect(geom1 geometry, geom2 geometry) returns geometry external name geom.""Union"";"	"geom"	1	1	false	false	false	2000
7182	"st_collect"	"create aggregate st_collect(geom geometry) returns geometry external name geom.""Union"";"	"geom"	1	3	false	false	false	2000
7186	"st_delaunaytriangles"	"--CREATE FUNCTION ST_ConcaveHull RETURNS EXTERNAL NAME\ncreate function st_delaunaytriangles(geom geometry, tolerance double, flags integer) returns geometry external name geom.""DelaunayTriangles"";"	"geom"	1	1	false	false	false	2000
7192	"st_dump"	"create function st_dump(geom geometry) returns table(id string, polygonwkb geometry) external name geom.""Dump"";"	"geom"	1	5	false	false	false	2000
7197	"st_dumppoints"	"create function st_dumppoints(geom geometry) returns table(path string, pointg geometry) external name geom.""DumpPoints"";"	"geom"	1	5	false	false	false	2000
7202	"contains"	"--CREATE FUNCTION ST_DumpRings RETURNS EXTERNAL NAME\n--CREATE FUNCTION ST_FlipCoordinates RETURNS EXTERNAL NAME\n--CREATE FUNCTION ST_Intersection(geog1 Geography, geog2 Geography) RETURNS Geography EXTERNAL NAME geom.""Intersection"";\n--CREATE FUNCTION ST_LineToCurve RETURNS EXTERNAL NAME\n--CREATE FUNCTION ST_MakeValid RETURNS EXTERNAL NAME\n--CREATE FUNCTION ST_MemUnion RETURNS EXTERNAL NAME\n--CREATE FUNCTION ST_MinimumBoundingCircle RETURNS EXTERNAL NAME\n--CREATE FUNCTION ST_Polygonize RETURNS EXTERNAL NAME\n--CREATE FUNCTION ST_Node RETURNS EXTERNAL NAME\n--CREATE FUNCTION ST_OffsetCurve RETURNS EXTERNAL NAME\n--CREATE FUNCTION ST_RemoveRepeatedPoints RETURNS EXTERNAL NAME\n--CREATE FUNCTION ST_SharedPaths RETURNS EXTERNAL NAME\n--CREATE FUNCTION ST_Shift_Longitude RETURNS EXTERNAL NAME\n--CREATE FUNCTION ST_Simplify RETURNS EXTERNAL NAME\n--CREATE FUNCTION ST_SimplifyPreserveTopology RETURNS EXTERNAL NAME\n--CREATE FUNCTION ST_Split RETURNS EXTERNAL NAME\n--CREATE FUNCTION ST_Union(geometry set geoms)?????\n--CREATE FUNCTION ST_UnaryUnion RETURNS EXTERNAL NAME\n\n-------------------------------------------------------------------------\n-------------------------- Linear Referencing ---------------------------\n-------------------------------------------------------------------------\n--CREATE FUNCTION ST_LineInterpolatePoint RETURNS EXTERNAL NAME\n--CREATE FUNCTION ST_LineLocatePoint RETURNS EXTERNAL NAME\n--CREATE FUNCTION ST_LineSubstring RETURNS EXTERNAL NAME\n--CREATE FUNCTION ST_LocateAlong RETURNS EXTERNAL NAME\n--CREATE FUNCTION ST_LocateBetween RETURNS EXTERNAL NAME\n--CREATE FUNCTION ST_LocateBetweenElevations RETURNS EXTERNAL NAME\n--CREATE FUNCTION ST_InterpolatePoint RETURNS EXTERNAL NAME\n--CREATE FUNCTION ST_AddMeasure RETURNS EXTERNAL NAME\n\n-------------------------------------------------------------------------\n---------------------- Long Transactions Support ------------------------\n-------------------------------------------------------------------------\n\n-------------------------------------------------------------------------\n----------------------- Miscellaneous Functions -------------------------\n-------------------------------------------------------------------------\n\n-------------------------------------------------------------------------\n------------------------ Exceptional Functions --------------------------\n-------------------------------------------------------------------------\n\n\n-- CREATE FUNCTION Point(g Geometry) RETURNS Point external name geom.point;\n-- CREATE FUNCTION Curve(g Geometry) RETURNS Curve external name geom.curve;\n-- CREATE FUNCTION LineString(g Geometry) RETURNS LineString external name geom.linestring;\n-- CREATE FUNCTION Surface(g Geometry) RETURNS Surface external name geom.surface;\n-- CREATE FUNCTION Polygon(g Geometry) RETURNS Polygon external name geom.polygon;\n\ncreate function contains(a geometry, x double, y double) returns boolean external name geom.""Contains"";"	"geom"	1	1	false	false	false	2000
7210	"filter"	"-- access the top level key by name, return its value\ncreate function json.filter(js json, pathexpr string)\nreturns json external name json.filter;"	"json"	1	1	false	false	false	7207
7215	"filter"	"create function json.filter(js json, name tinyint)\nreturns json external name json.filter;"	"json"	1	1	false	false	false	7207
7220	"filter"	"create function json.filter(js json, name integer)\nreturns json external name json.filter;"	"json"	1	1	false	false	false	7207
7225	"filter"	"create function json.filter(js json, name bigint)\nreturns json external name json.filter;"	"json"	1	1	false	false	false	7207
7230	"text"	"create function json.text(js json, e string)\nreturns string external name json.text;"	"json"	1	1	false	false	false	7207
7235	"number"	"create function json.number(js json)\nreturns float external name json.number;"	"json"	1	1	false	false	false	7207
7239	"integer"	"create function json.""integer""(js json)\nreturns bigint external name json.""integer"";"	"json"	1	1	false	false	false	7207
7243	"isvalid"	"-- test string for JSON compliancy\ncreate function json.isvalid(js string)\nreturns bool external name json.isvalid;"	"json"	1	1	false	false	false	7207
7247	"isobject"	"create function json.isobject(js string)\nreturns bool external name json.isobject;"	"json"	1	1	false	false	false	7207
7251	"isarray"	"create function json.isarray(js string)\nreturns bool external name json.isarray;"	"json"	1	1	false	false	false	7207
7255	"isvalid"	"create function json.isvalid(js json)\nreturns bool external name json.isvalid;"	"json"	1	1	false	false	false	7207
7259	"isobject"	"create function json.isobject(js json)\nreturns bool external name json.isobject;"	"json"	1	1	false	false	false	7207
7263	"isarray"	"create function json.isarray(js json)\nreturns bool external name json.isarray;"	"json"	1	1	false	false	false	7207
7267	"length"	"-- return the number of primary components\ncreate function json.length(js json)\nreturns integer external name json.length;"	"json"	1	1	false	false	false	7207
7271	"keyarray"	"create function json.keyarray(js json)\nreturns json external name json.keyarray;"	"json"	1	1	false	false	false	7207
7275	"valuearray"	"create function json.valuearray(js json)\nreturns  json external name json.valuearray;"	"json"	1	1	false	false	false	7207
7279	"text"	"create function json.text(js json)\nreturns string external name json.text;"	"json"	1	1	false	false	false	7207
7283	"text"	"create function json.text(js string)\nreturns string external name json.text;"	"json"	1	1	false	false	false	7207
7287	"text"	"create function json.text(js int)\nreturns string external name json.text;"	"json"	1	1	false	false	false	7207
7291	"output"	"-- The remainder awaits the implementation\n\ncreate aggregate json.output(js json)\nreturns string external name json.output;"	"json"	1	3	false	false	false	7207
7295	"tojsonarray"	"-- create function json.object(*) returns json external name json.objectrender;\n\n-- create function json.array(*) returns json external name json.arrayrender;\n\n-- unnesting the JSON structure\n\n-- create function json.unnest(js json)\n-- returns table( id integer, k string, v string) external name json.unnest;\n\n-- create function json.unnest(js json)\n-- returns table( k string, v string) external name json.unnest;\n\n-- create function json.unnest(js json)\n-- returns table( v string) external name json.unnest;\n\n-- create function json.nest table( id integer, k string, v string)\n-- returns json external name json.nest;\n\ncreate aggregate json.tojsonarray( x string ) returns string external name aggr.jsonaggr;"	"aggr"	1	3	false	false	false	7207
7299	"tojsonarray"	"create aggregate json.tojsonarray( x double ) returns string external name aggr.jsonaggr;"	"aggr"	1	3	false	false	false	7207
7303	"md5"	"-- This Source Code Form is subject to the terms of the Mozilla Public\n-- License, v. 2.0.  If a copy of the MPL was not distributed with this\n-- file, You can obtain one at http://mozilla.org/MPL/2.0/.\n--\n-- Copyright 1997 - July 2008 CWI, August 2008 - 2016 MonetDB B.V.\n\n-- (co) Arjen de Rijke\n\ncreate function sys.md5(v string)\nreturns string external name clients.md5sum;"	"clients"	1	1	false	false	false	2000
7308	"uuid"	"-- generate a new uuid\ncreate function sys.uuid()\nreturns uuid external name uuid.""new"";"	"uuid"	1	1	false	false	false	2000
7311	"isauuid"	"create function sys.isauuid(u uuid)\nreturns uuid external name uuid.""isaUUID"";"	"uuid"	1	1	false	false	false	2000
7315	"isauuid"	"create function sys.isauuid(u string)\nreturns uuid external name uuid.""isaUUID"";"	"uuid"	1	1	false	false	false	2000
7319	"chi2prob"	"-- This Source Code Form is subject to the terms of the Mozilla Public\n-- License, v. 2.0.  If a copy of the MPL was not distributed with this\n-- file, You can obtain one at http://mozilla.org/MPL/2.0/.\n--\n-- Copyright 1997 - July 2008 CWI, August 2008 - 2016 MonetDB B.V.\n\n-- (co) Arjen de Rijke, Bart Scheers\n-- Use statistical functions from gsl library\n\n-- Calculate Chi squared probability\ncreate function sys.chi2prob(chi2 double, datapoints double)\nreturns double external name gsl.""chi2prob"";"	"gsl"	1	1	false	false	false	2000
7325	"start"	"create procedure profiler.start() external name profiler.""start"";"	"profiler"	1	2	true	false	false	7323
7327	"stop"	"create procedure profiler.stop() external name profiler.stop;"	"profiler"	1	2	true	false	false	7323
7329	"setheartbeat"	"create procedure profiler.setheartbeat(beat int) external name profiler.setheartbeat;"	"profiler"	1	2	true	false	false	7323
7332	"setpoolsize"	"create procedure profiler.setpoolsize(poolsize int) external name profiler.setpoolsize;"	"profiler"	1	2	true	false	false	7323
7335	"setstream"	"create procedure profiler.setstream(host string, port int) external name profiler.setstream;"	"profiler"	1	2	true	false	false	7323
7360	"listdir"	"\n\ncreate procedure listdir(dirname string) external name fits.listdir;"	"fits"	1	2	true	false	false	2000
7363	"fitsattach"	"create procedure fitsattach(fname string) external name fits.attach;"	"fits"	1	2	true	false	false	2000
7366	"fitsload"	"create procedure fitsload(tname string) external name fits.load;"	"fits"	1	2	true	false	false	2000
7369	"listdirpat"	"create procedure listdirpat(dirname string,pat string) external name fits.listdirpattern;"	"fits"	1	2	true	false	false	2000
7405	"netcdf_attach"	"-- gr_name is ""GLOBAL"" or ""ROOT"" for classic NetCDF files\n-- used for groups in HDF5 files\n-- global attributes have obj_name=""""\n\n-- create function netcdfvar (fname varchar(256)) \n--\treturns int external name netcdf.test;\n\ncreate procedure netcdf_attach(fname varchar(256))\n    external name netcdf.attach;"	"netcdf"	1	2	true	false	false	2000
7408	"netcdf_importvar"	"create procedure netcdf_importvar(fid integer, varnname varchar(256))\n    external name netcdf.importvariable;"	"netcdf"	1	2	true	false	false	2000
7412	"lidarattach"	"create procedure lidarattach(fname string) external name lidar.attach;"	"lidar"	1	2	true	false	false	2000
7415	"lidarload"	"create procedure lidarload(tname string) external name lidar.load;"	"lidar"	1	2	true	false	false	2000
7418	"storage"	"-- This Source Code Form is subject to the terms of the Mozilla Public\n-- License, v. 2.0.  If a copy of the MPL was not distributed with this\n-- file, You can obtain one at http://mozilla.org/MPL/2.0/.\n--\n-- Copyright 1997 - July 2008 CWI, August 2008 - 2016 MonetDB B.V.\n\n-- Author M.Kersten\n-- This script gives the database administrator insight in the actual\n-- footprint of the persistent tables and the maximum playground used\n-- when indices are introduced upon them.\n-- By changing the storagemodelinput table directly, the footprint for\n-- yet to be loaded databases can be assessed.\n\n-- The actual storage footprint of an existing database can be\n-- obtained by the table producing function storage()\n-- It represents the actual state of affairs, i.e. storage on disk\n-- of columns and foreign key indices, and possible temporary hash indices.\n-- For strings we take a sample to determine their average length.\n\ncreate function sys.""storage""()\nreturns table (\n\t""schema"" string,\n\t""table"" string,\n\t""column"" string,\n\t""type"" string,\n\t""mode"" string,\n\tlocation string,\n\t""count"" bigint,\n\ttypewidth int,\n\tcolumnsize bigint,\n\theapsize bigint,\n\thashes bigint,\n\tphash boolean,\n\timprints bigint,\n\tsorted boolean\n)\nexternal name sql.""storage"";"	"sql"	1	5	false	false	false	2000
7462	"storagemodelinit"	"-- this table can be adjusted to reflect the anticipated final database size\n\n-- The model input can be derived from the current database using\ncreate procedure sys.storagemodelinit()\nbegin\n\tdelete from sys.storagemodelinput;\n\n\tinsert into sys.storagemodelinput\n\tselect x.""schema"", x.""table"", x.""column"", x.""type"", x.typewidth, x.count, 0, x.typewidth, false, x.sorted from sys.""storage""() x;\n\n\tupdate sys.storagemodelinput\n\tset reference = true\n\twhere concat(concat(""schema"",""table""), ""column"") in (\n\t\tselect concat( concat(""fkschema"".""name"", ""fktable"".""name""), ""fkkeycol"".""name"" )\n\t\tfrom\t""sys"".""keys"" as    ""fkkey"",\n\t\t\t\t""sys"".""objects"" as ""fkkeycol"",\n\t\t\t\t""sys"".""tables"" as  ""fktable"",\n\t\t\t\t""sys"".""schemas"" as ""fkschema""\n\t\twhere   ""fktable"".""id"" = ""fkkey"".""table_id""\n\t\t\tand ""fkkey"".""id"" = ""fkkeycol"".""id""\n\t\t\tand ""fkschema"".""id"" = ""fktable"".""schema_id""\n\t\t\tand ""fkkey"".""rkey"" > -1);\n\n\tupdate sys.storagemodelinput\n\tset ""distinct"" = ""count"" -- assume all distinct\n\twhere ""type"" = 'varchar' or ""type""='clob';\nend;"	"user"	2	2	true	false	false	2000
7464	"columnsize"	"-- The predicted storage footprint of the complete database\n-- determines the amount of diskspace needed for persistent storage\n-- and the upperbound when all possible index structures are created.\n-- The storage requirement for foreign key joins is split amongst the participants.\n\ncreate function sys.columnsize(nme string, i bigint, d bigint)\nreturns bigint\nbegin\n\tcase\n\twhen nme = 'boolean' then return i;\n\twhen nme = 'char' then return 2*i;\n\twhen nme = 'smallint' then return 2 * i;\n\twhen nme = 'int' then return 4 * i;\n\twhen nme = 'bigint' then return 8 * i;\n\twhen nme = 'hugeint' then return 16 * i;\n\twhen nme = 'timestamp' then return 8 * i;\n\twhen  nme = 'varchar' then\n\t\tcase\n\t\twhen cast(d as bigint) << 8 then return i;\n\t\twhen cast(d as bigint) << 16 then return 2 * i;\n\t\twhen cast(d as bigint) << 32 then return 4 * i;\n\t\telse return 8 * i;\n\t\tend case;\n\telse return 8 * i;\n\tend case;\nend;"	"user"	2	1	false	false	false	2000
7470	"heapsize"	"create function sys.heapsize(tpe string, i bigint, w int)\nreturns bigint\nbegin\n\tif  tpe <> 'varchar' and tpe <> 'clob'\n\tthen\n\t\treturn 0;\n\tend if;\n\treturn 10240 + i * w;\nend;"	"user"	2	1	false	false	false	2000
7476	"hashsize"	"create function sys.hashsize(b boolean, i bigint)\nreturns bigint\nbegin\n\t-- assume non-compound keys\n\tif  b = true\n\tthen\n\t\treturn 8 * i;\n\tend if;\n\treturn 0;\nend;"	"user"	2	1	false	false	false	2000
7481	"imprintsize"	"create function sys.imprintsize(i bigint, nme string)\nreturns bigint\nbegin\n\tif nme = 'boolean'\n\t\tor nme = 'tinyint'\n\t\tor nme = 'smallint'\n\t\tor nme = 'int'\n\t\tor nme = 'bigint'\n\t\tor nme = 'hugeint'\n\t\tor nme = 'decimal'\n\t\tor nme = 'date'\n\t\tor nme = 'timestamp'\n\t\tor nme = 'real'\n\t\tor nme = 'double'\n\tthen\n\t\treturn cast( i * 0.12 as bigint);\n\tend if ;\n\treturn 0;\nend;"	"user"	2	1	false	false	false	2000
7486	"storagemodel"	"create function sys.storagemodel()\nreturns table (\n\t""schema"" string,\n\t""table"" string,\n\t""column"" string,\n\t""type"" string,\n\t""count"" bigint,\n\tcolumnsize bigint,\n\theapsize bigint,\n\thashes bigint,\n\timprints bigint,\n\tsorted boolean)\nbegin\n\treturn select i.""schema"", i.""table"", i.""column"", i.""type"", i.""count"",\n\tcolumnsize(i.""type"", i.count, i.""distinct""),\n\theapsize(i.""type"", i.""distinct"", i.""atomwidth""),\n\thashsize(i.""reference"", i.""count""),\n\timprintsize(i.""count"",i.""type""),\n\ti.sorted\n\tfrom sys.storagemodelinput i;\nend;"	"user"	2	5	false	false	false	2000
7533	"analyze"	"create procedure sys.analyze(minmax int, ""sample"" bigint)\nexternal name sql.analyze;"	"sql"	1	2	true	false	false	2000
7537	"analyze"	"create procedure sys.analyze(minmax int, ""sample"" bigint, sch string)\nexternal name sql.analyze;"	"sql"	1	2	true	false	false	2000
7542	"analyze"	"create procedure sys.analyze(minmax int, ""sample"" bigint, sch string, tbl string)\nexternal name sql.analyze;"	"sql"	1	2	true	false	false	2000
7548	"analyze"	"create procedure sys.analyze(minmax int, ""sample"" bigint, sch string, tbl string, col string)\nexternal name sql.analyze;"	"sql"	1	2	true	false	false	2000
7555	"reverse"	"-- This Source Code Form is subject to the terms of the Mozilla Public\n-- License, v. 2.0.  If a copy of the MPL was not distributed with this\n-- file, You can obtain one at http://mozilla.org/MPL/2.0/.\n--\n-- Copyright 1997 - July 2008 CWI, August 2008 - 2016 MonetDB B.V.\n\n-- add function signatures to SQL catalog\n\n\n-- Reverse a string\ncreate function reverse(src string)\nreturns string external name udf.reverse;"	"udf"	1	1	false	false	false	2000
7559	"fuse"	"-- fuse two (1-byte) tinyint values into one (2-byte) smallint value\ncreate function fuse(one tinyint, two tinyint)\nreturns smallint external name udf.fuse;"	"udf"	1	1	false	false	false	2000
7564	"fuse"	"-- fuse two (2-byte) smallint values into one (4-byte) integer value\ncreate function fuse(one smallint, two smallint)\nreturns integer external name udf.fuse;"	"udf"	1	1	false	false	false	2000
7569	"fuse"	"-- fuse two (4-byte) integer values into one (8-byte) bigint value\ncreate function fuse(one integer, two integer)\nreturns bigint external name udf.fuse;"	"udf"	1	1	false	false	false	2000
7575	"bam_loader_repos"	"create procedure bam.bam_loader_repos(bam_repos string, dbschema smallint)\nexternal name bam.bam_loader_repos;"	"bam"	1	2	true	false	false	7573
7579	"bam_loader_files"	"create procedure bam.bam_loader_files(bam_files string, dbschema smallint)\nexternal name bam.bam_loader_files;"	"bam"	1	2	true	false	false	7573
7583	"bam_loader_file"	"create procedure bam.bam_loader_file(bam_file string, dbschema smallint)\nexternal name bam.bam_loader_file;"	"bam"	1	2	true	false	false	7573
7587	"bam_drop_file"	"create procedure bam.bam_drop_file(file_id bigint, dbschema smallint)\nexternal name bam.bam_drop_file;"	"bam"	1	2	true	false	false	7573
7591	"bam_flag"	"create function bam.bam_flag(flag smallint, name string)\nreturns boolean external name bam.bam_flag;"	"bam"	1	1	false	false	false	7573
7596	"reverse_seq"	"create function bam.reverse_seq(seq string)\nreturns string external name bam.reverse_seq;"	"bam"	1	1	false	false	false	7573
7600	"reverse_qual"	"create function bam.reverse_qual(qual string)\nreturns string external name bam.reverse_qual;"	"bam"	1	1	false	false	false	7573
7604	"seq_length"	"create function bam.seq_length(cigar string)\nreturns int external name bam.seq_length;"	"bam"	1	1	false	false	false	7573
7608	"seq_char"	"create function bam.seq_char(ref_pos int, alg_seq string, alg_pos int, alg_cigar string)\nreturns char(1) external name bam.seq_char;"	"bam"	1	1	false	false	false	7573
7615	"sam_export"	"create procedure bam.sam_export(output_path string)\nexternal name bam.sam_export;"	"bam"	1	2	true	false	false	7573
7618	"bam_export"	"create procedure bam.bam_export(output_path string)\nexternal name bam.bam_export;"	"bam"	1	2	true	false	false	7573
7688	"generate_series"	"-- This Source Code Form is subject to the terms of the Mozilla Public\n-- License, v. 2.0.  If a copy of the MPL was not distributed with this\n-- file, You can obtain one at http://mozilla.org/MPL/2.0/.\n--\n-- Copyright 1997 - July 2008 CWI, August 2008 - 2016 MonetDB B.V.\n\n-- (c) Author M.Kersten\n\ncreate function sys.generate_series(first tinyint, last tinyint)\nreturns table (value tinyint)\nexternal name generator.series;"	"generator"	1	5	false	false	false	2000
7693	"generate_series"	"create function sys.generate_series(first tinyint, last tinyint, stepsize tinyint)\nreturns table (value tinyint)\nexternal name generator.series;"	"generator"	1	5	false	false	false	2000
7699	"generate_series"	"create function sys.generate_series(first smallint, last smallint)\nreturns table (value smallint)\nexternal name generator.series;"	"generator"	1	5	false	false	false	2000
7704	"generate_series"	"create function sys.generate_series(first smallint, last smallint, stepsize smallint)\nreturns table (value smallint)\nexternal name generator.series;"	"generator"	1	5	false	false	false	2000
7710	"generate_series"	"create function sys.generate_series(first int, last int)\nreturns table (value int)\nexternal name generator.series;"	"generator"	1	5	false	false	false	2000
7715	"generate_series"	"create function sys.generate_series(first int, last int, stepsize int)\nreturns table (value int)\nexternal name generator.series;"	"generator"	1	5	false	false	false	2000
7721	"generate_series"	"create function sys.generate_series(first bigint, last bigint)\nreturns table (value bigint)\nexternal name generator.series;"	"generator"	1	5	false	false	false	2000
7726	"generate_series"	"create function sys.generate_series(first bigint, last bigint, stepsize bigint)\nreturns table (value bigint)\nexternal name generator.series;"	"generator"	1	5	false	false	false	2000
7732	"generate_series"	"create function sys.generate_series(first real, last real, stepsize real)\nreturns table (value real)\nexternal name generator.series;"	"generator"	1	5	false	false	false	2000
7738	"generate_series"	"create function sys.generate_series(first double, last double, stepsize double)\nreturns table (value double)\nexternal name generator.series;"	"generator"	1	5	false	false	false	2000
7744	"generate_series"	"create function sys.generate_series(first decimal(10,2), last decimal(10,2), stepsize decimal(10,2))\nreturns table (value decimal(10,2))\nexternal name generator.series;"	"generator"	1	5	false	false	false	2000
7750	"generate_series"	"create function sys.generate_series(first timestamp, last timestamp, stepsize interval second)\nreturns table (value timestamp)\nexternal name generator.series;"	"generator"	1	5	false	false	false	2000
=======
86	"avg"	"avg"	"aggr"	0	3	false	false	false	0
87	"count_no_nil"	"count_no_nil"	"aggr"	0	3	false	false	false	0
88	"count"	"count"	"aggr"	0	3	false	false	false	0
5225	"env"	"CREATE FUNCTION env () RETURNS TABLE( name varchar(1024), value varchar(2048)) EXTERNAL NAME sql.sql_environment;"	"sql"	2	5	false	false	false	2000
5228	"var"	"CREATE FUNCTION var() RETURNS TABLE( name varchar(1024)) EXTERNAL NAME sql.sql_variables;"	"sql"	2	5	false	false	false	2000
5234	"db_users"	"CREATE FUNCTION db_users () RETURNS TABLE( name varchar(2048)) EXTERNAL NAME sql.db_users;"	"sql"	2	5	false	false	false	2000
5254	"like"	"create filter function ""like""(val string, pat string, esc string) external name algebra.""like"";"	"algebra"	1	4	true	false	false	2000
5259	"ilike"	"create filter function ""ilike""(val string, pat string, esc string) external name algebra.""ilike"";"	"algebra"	1	4	true	false	false	2000
5264	"like"	"create filter function ""like""(val string, pat string) external name algebra.""like"";"	"algebra"	1	4	true	false	false	2000
5268	"ilike"	"create filter function ""ilike""(val string, pat string) external name algebra.""ilike"";"	"algebra"	1	4	true	false	false	2000
5272	"degrees"	"create function degrees(r double)\nreturns double\n return r*180/pi();"	"user"	2	1	false	false	false	2000
5276	"radians"	"create function radians(d double)\nreturns double\n return d*pi()/180;"	"user"	2	1	false	false	false	2000
5280	"times"	"create procedure times()\nexternal name sql.times;"	"sql"	1	2	true	false	false	2000
5283	"getanchor"	"create function getanchor( theurl url ) returns string\n external name url.""getAnchor"";"	"url"	1	1	false	false	false	2000
5287	"getbasename"	"create function getbasename(theurl url) returns string\n external name url.""getBasename"";"	"url"	1	1	false	false	false	2000
5291	"getcontent"	"create function getcontent(theurl url) returns string\n external name url.""getContent"";"	"url"	1	1	false	false	false	2000
5295	"getcontext"	"create function getcontext(theurl url) returns string\n external name url.""getContext"";"	"url"	1	1	false	false	false	2000
5299	"getdomain"	"create function getdomain(theurl url) returns string\n external name url.""getDomain"";"	"url"	1	1	false	false	false	2000
5303	"getextension"	"create function getextension(theurl url) returns string\n external name url.""getExtension"";"	"url"	1	1	false	false	false	2000
5307	"getfile"	"create function getfile(theurl url) returns string\n external name url.""getFile"";"	"url"	1	1	false	false	false	2000
5311	"gethost"	"create function gethost(theurl url) returns string\n external name url.""getHost"";"	"url"	1	1	false	false	false	2000
5315	"getport"	"create function getport(theurl url) returns string\n external name url.""getPort"";"	"url"	1	1	false	false	false	2000
5319	"getprotocol"	"create function getprotocol(theurl url) returns string\n external name url.""getProtocol"";"	"url"	1	1	false	false	false	2000
5323	"getquery"	"create function getquery(theurl url) returns string\n external name url.""getQuery"";"	"url"	1	1	false	false	false	2000
5327	"getuser"	"create function getuser(theurl url) returns string\n external name url.""getUser"";"	"url"	1	1	false	false	false	2000
5331	"getroboturl"	"create function getroboturl(theurl url) returns string\n external name url.""getRobotURL"";"	"url"	1	1	false	false	false	2000
5335	"isaurl"	"create function isaurl(theurl url) returns bool\n external name url.""isaURL"";"	"url"	1	1	false	false	false	2000
5339	"newurl"	"create function newurl(protocol string, hostname string, ""port"" int, file string)\n returns url\n external name url.""new"";"	"url"	1	1	false	false	false	2000
5346	"newurl"	"create function newurl(protocol string, hostname string, file string)\n returns url\n external name url.""new"";"	"url"	1	1	false	false	false	2000
5352	"str_to_date"	"create function str_to_date(s string, format string) returns date\n external name mtime.""str_to_date"";"	"mtime"	1	1	false	false	false	2000
5357	"date_to_str"	"create function date_to_str(d date, format string) returns string\n external name mtime.""date_to_str"";"	"mtime"	1	1	false	false	false	2000
5362	"str_to_time"	"create function str_to_time(s string, format string) returns time\n external name mtime.""str_to_time"";"	"mtime"	1	1	false	false	false	2000
5367	"time_to_str"	"create function time_to_str(d time, format string) returns string\n external name mtime.""time_to_str"";"	"mtime"	1	1	false	false	false	2000
5372	"str_to_timestamp"	"create function str_to_timestamp(s string, format string) returns timestamp\n external name mtime.""str_to_timestamp"";"	"mtime"	1	1	false	false	false	2000
5377	"timestamp_to_str"	"create function timestamp_to_str(d timestamp, format string) returns string\n external name mtime.""timestamp_to_str"";"	"mtime"	1	1	false	false	false	2000
5383	"broadcast"	"create function ""broadcast"" (p inet) returns inet\n external name inet.""broadcast"";"	"inet"	1	1	false	false	false	2000
5387	"host"	"create function ""host"" (p inet) returns clob\n external name inet.""host"";"	"inet"	1	1	false	false	false	2000
5391	"masklen"	"create function ""masklen"" (p inet) returns int\n external name inet.""masklen"";"	"inet"	1	1	false	false	false	2000
5395	"setmasklen"	"create function ""setmasklen"" (p inet, mask int) returns inet\n external name inet.""setmasklen"";"	"inet"	1	1	false	false	false	2000
5400	"netmask"	"create function ""netmask"" (p inet) returns inet\n external name inet.""netmask"";"	"inet"	1	1	false	false	false	2000
5404	"hostmask"	"create function ""hostmask"" (p inet) returns inet\n external name inet.""hostmask"";"	"inet"	1	1	false	false	false	2000
5408	"network"	"create function ""network"" (p inet) returns inet\n external name inet.""network"";"	"inet"	1	1	false	false	false	2000
5412	"text"	"create function ""text"" (p inet) returns clob\n external name inet.""text"";"	"inet"	1	1	false	false	false	2000
5416	"abbrev"	"create function ""abbrev"" (p inet) returns clob\n external name inet.""abbrev"";"	"inet"	1	1	false	false	false	2000
5420	"left_shift"	"create function ""left_shift""(i1 inet, i2 inet) returns boolean\n external name inet.""<<"";"	"inet"	1	1	false	false	false	2000
5425	"right_shift"	"create function ""right_shift""(i1 inet, i2 inet) returns boolean\n external name inet."">>"";"	"inet"	1	1	false	false	false	2000
5430	"left_shift_assign"	"create function ""left_shift_assign""(i1 inet, i2 inet) returns boolean\n external name inet.""<<="";"	"inet"	1	1	false	false	false	2000
5435	"right_shift_assign"	"create function ""right_shift_assign""(i1 inet, i2 inet) returns boolean\n external name inet."">>="";"	"inet"	1	1	false	false	false	2000
5440	"querylog_catalog"	"create function sys.querylog_catalog()\nreturns table(\n id oid,\n owner string,\n defined timestamp,\n query string,\n pipe string,\n ""plan"" string, \n mal int, \n optimize bigint \n)\nexternal name sql.querylog_catalog;"	"sql"	1	5	false	false	false	2000
5450	"querylog_calls"	"create function sys.querylog_calls()\nreturns table(\n id oid, \n ""start"" timestamp, \n ""stop"" timestamp, \n arguments string, \n tuples wrd, \n run bigint, \n ship bigint, \n cpu int, \n io int \n)\nexternal name sql.querylog_calls;"	"sql"	1	5	false	false	false	2000
5500	"querylog_empty"	"create procedure sys.querylog_empty()\nexternal name sql.querylog_empty;"	"sql"	1	2	true	false	false	2000
5502	"querylog_enable"	"create procedure sys.querylog_enable()\nexternal name sql.querylog_enable;"	"sql"	1	2	true	false	false	2000
5504	"querylog_enable"	"create procedure sys.querylog_enable(threshold smallint)\nexternal name sql.querylog_enable_threshold;"	"sql"	1	2	true	false	false	2000
5507	"querylog_disable"	"create procedure sys.querylog_disable()\nexternal name sql.querylog_disable;"	"sql"	1	2	true	false	false	2000
5509	"tracelog"	"create function sys.tracelog()\n returns table (\n event integer, \n clk varchar(20), \n pc varchar(50), \n thread int, \n ticks bigint, \n rrsmb bigint, \n vmmb bigint, \n reads bigint, \n writes bigint, \n minflt bigint, \n majflt bigint, \n nvcsw bigint, \n stmt string \n )\n external name sql.dump_trace;"	"sql"	1	5	false	false	false	2000
5539	"epoch"	"create function sys.""epoch""(sec bigint) returns timestamp\n external name timestamp.""epoch"";"	"timestamp"	1	1	false	false	false	2000
5543	"epoch"	"create function sys.""epoch""(sec int) returns timestamp\n external name timestamp.""epoch"";"	"timestamp"	1	1	false	false	false	2000
5547	"epoch"	"create function sys.""epoch""(ts timestamp) returns int\n external name timestamp.""epoch"";"	"timestamp"	1	1	false	false	false	2000
5551	"epoch"	"create function sys.""epoch""(ts timestamp with time zone) returns int\n external name timestamp.""epoch"";"	"timestamp"	1	1	false	false	false	2000
5555	"shrink"	"create procedure shrink(sys string, tab string)\n external name sql.shrink;"	"sql"	1	2	true	false	false	2000
5559	"reuse"	"create procedure reuse(sys string, tab string)\n external name sql.reuse;"	"sql"	1	2	true	false	false	2000
5563	"vacuum"	"create procedure vacuum(sys string, tab string)\n external name sql.vacuum;"	"sql"	1	2	true	false	false	2000
5567	"dependencies_schemas_on_users"	"create function dependencies_schemas_on_users()\nreturns table (sch varchar(100), usr varchar(100), dep_type varchar(32))\nreturn table (select s.name, u.name, 'DEP_USER' from schemas as s, users u where u.default_schema = s.id);"	"user"	2	5	false	false	false	2000
5572	"dependencies_owners_on_schemas"	"create function dependencies_owners_on_schemas()\nreturns table (sch varchar(100), usr varchar(100), dep_type varchar(32))\nreturn table (select a.name, s.name, 'DEP_SCHEMA' from schemas as s, auths a where s.owner = a.id);"	"user"	2	5	false	false	false	2000
5577	"dependencies_tables_on_views"	"create function dependencies_tables_on_views()\nreturns table (sch varchar(100), usr varchar(100), dep_type varchar(32))\nreturn table (select t.name, v.name, 'DEP_VIEW' from tables as t, tables as v, dependencies as dep where t.id = dep.id and v.id = dep.depend_id and dep.depend_type = 5 and v.type = 1);"	"user"	2	5	false	false	false	2000
5582	"dependencies_tables_on_indexes"	"create function dependencies_tables_on_indexes()\nreturns table (sch varchar(100), usr varchar(100), dep_type varchar(32))\nreturn table (select t.name, i.name, 'DEP_INDEX' from tables as t, idxs as i where i.table_id = t.id and i.name not in (select name from keys) and t.type = 0);"	"user"	2	5	false	false	false	2000
5587	"dependencies_tables_on_triggers"	"create function dependencies_tables_on_triggers()\nreturns table (sch varchar(100), usr varchar(100), dep_type varchar(32))\nreturn table ((select t.name, tri.name, 'DEP_TRIGGER' from tables as t, triggers as tri where tri.table_id = t.id) union (select t.name, tri.name, 'DEP_TRIGGER' from triggers tri, tables t, dependencies dep where dep.id = t.id and dep.depend_id =tri.id and dep.depend_type = 8));"	"user"	2	5	false	false	false	2000
5592	"dependencies_tables_on_foreignkeys"	"create function dependencies_tables_on_foreignkeys()\nreturns table (sch varchar(100), usr varchar(100), dep_type varchar(32))\nreturn table (select t.name, fk.name, 'DEP_FKEY' from tables as t, keys as k, keys as fk where fk.rkey = k.id and k.table_id = t.id);"	"user"	2	5	false	false	false	2000
5597	"dependencies_tables_on_functions"	"create function dependencies_tables_on_functions()\nreturns table (sch varchar(100), usr varchar(100), dep_type varchar(32))\nreturn table (select t.name, f.name, 'DEP_FUNC' from functions as f, tables as t, dependencies as dep where t.id = dep.id and f.id = dep.depend_id and dep.depend_type = 7 and t.type = 0);"	"user"	2	5	false	false	false	2000
5602	"dependencies_columns_on_views"	"create function dependencies_columns_on_views()\nreturns table (sch varchar(100), usr varchar(100), dep_type varchar(32))\nreturn table (select c.name, v.name, 'DEP_VIEW' from columns as c, tables as v, dependencies as dep where c.id = dep.id and v.id = dep.depend_id and dep.depend_type = 5 and v.type = 1);"	"user"	2	5	false	false	false	2000
5607	"dependencies_columns_on_keys"	"create function dependencies_columns_on_keys()\nreturns table (sch varchar(100), usr varchar(100), dep_type varchar(32))\nreturn table (select c.name, k.name, 'DEP_KEY' from columns as c, objects as kc, keys as k where kc.""name"" = c.name and kc.id = k.id and k.table_id = c.table_id and k.rkey = -1);"	"user"	2	5	false	false	false	2000
5612	"dependencies_columns_on_indexes"	"create function dependencies_columns_on_indexes()\nreturns table (sch varchar(100), usr varchar(100), dep_type varchar(32))\nreturn table (select c.name, i.name, 'DEP_INDEX' from columns as c, objects as kc, idxs as i where kc.""name"" = c.name and kc.id = i.id and c.table_id = i.table_id and i.name not in (select name from keys));"	"user"	2	5	false	false	false	2000
5617	"dependencies_columns_on_functions"	"create function dependencies_columns_on_functions()\nreturns table (sch varchar(100), usr varchar(100), dep_type varchar(32))\nreturn table (select c.name, f.name, 'DEP_FUNC' from functions as f, columns as c, dependencies as dep where c.id = dep.id and f.id = dep.depend_id and dep.depend_type = 7);"	"user"	2	5	false	false	false	2000
5622	"dependencies_columns_on_triggers"	"create function dependencies_columns_on_triggers()\nreturns table (sch varchar(100), usr varchar(100), dep_type varchar(32))\nreturn table (select c.name, tri.name, 'DEP_TRIGGER' from columns as c, triggers as tri, dependencies as dep where dep.id = c.id and dep.depend_id =tri.id and dep.depend_type = 8);"	"user"	2	5	false	false	false	2000
5627	"dependencies_views_on_functions"	"create function dependencies_views_on_functions()\nreturns table (sch varchar(100), usr varchar(100), dep_type varchar(32))\nreturn table (select v.name, f.name, 'DEP_FUNC' from functions as f, tables as v, dependencies as dep where v.id = dep.id and f.id = dep.depend_id and dep.depend_type = 7 and v.type = 1);"	"user"	2	5	false	false	false	2000
5632	"dependencies_views_on_triggers"	"create function dependencies_views_on_triggers()\nreturns table (sch varchar(100), usr varchar(100), dep_type varchar(32))\nreturn table (select v.name, tri.name, 'DEP_TRIGGER' from tables as v, triggers as tri, dependencies as dep where dep.id = v.id and dep.depend_id =tri.id and dep.depend_type = 8 and v.type = 1);"	"user"	2	5	false	false	false	2000
5637	"dependencies_functions_on_functions"	"create function dependencies_functions_on_functions()\nreturns table (sch varchar(100), usr varchar(100), dep_type varchar(32))\nreturn table (select f1.name, f2.name, 'DEP_FUNC' from functions as f1, functions as f2, dependencies as dep where f1.id = dep.id and f2.id = dep.depend_id and dep.depend_type = 7);"	"user"	2	5	false	false	false	2000
5642	"dependencies_functions_os_triggers"	"create function dependencies_functions_os_triggers()\nreturns table (sch varchar(100), usr varchar(100), dep_type varchar(32))\nreturn table (select f.name, tri.name, 'DEP_TRIGGER' from functions as f, triggers as tri, dependencies as dep where dep.id = f.id and dep.depend_id =tri.id and dep.depend_type = 8);"	"user"	2	5	false	false	false	2000
5647	"dependencies_keys_on_foreignkeys"	"create function dependencies_keys_on_foreignkeys()\nreturns table (sch varchar(100), usr varchar(100), dep_type varchar(32))\nreturn table (select k.name, fk.name, 'DEP_FKEY' from keys as k, keys as fk where fk.rkey = k.id);"	"user"	2	5	false	false	false	2000
5652	"password_hash"	"create function sys.password_hash (username string)\n returns string\n external name sql.password;"	"sql"	1	1	false	false	false	2000
5656	"sessions"	"create function sys.sessions()\nreturns table(""user"" string, ""login"" timestamp, ""sessiontimeout"" bigint, ""lastcommand"" timestamp, ""querytimeout"" bigint, ""active"" bool)\nexternal name sql.sessions;"	"sql"	1	5	false	false	false	2000
5672	"shutdown"	"create procedure sys.shutdown(delay tinyint)\nexternal name sql.shutdown;"	"sql"	1	2	true	false	false	2000
5675	"shutdown"	"create procedure sys.shutdown(delay tinyint, force bool)\nexternal name sql.shutdown;"	"sql"	1	2	true	false	false	2000
5679	"settimeout"	"create procedure sys.settimeout(""query"" bigint)\n external name sql.settimeout;"	"sql"	1	2	true	false	false	2000
5682	"settimeout"	"create procedure sys.settimeout(""query"" bigint, ""session"" bigint)\n external name sql.settimeout;"	"sql"	1	2	true	false	false	2000
5686	"setsession"	"create procedure sys.setsession(""timeout"" bigint)\n external name sql.setsession;"	"sql"	1	2	true	false	false	2000
5689	"ms_stuff"	"create function ms_stuff( s1 varchar(32), st int, len int, s3 varchar(32))\nreturns varchar(32)\nbegin\n declare res varchar(32), aux varchar(32);\n declare ofset int;\n if ( st < 0 or st > length(s1))\n then return '';\n end if;\n set ofset = 1;\n set res = substring(s1,ofset,st-1);\n set res = res || s3;\n set ofset = st + len;\n set aux = substring(s1,ofset,length(s1)-ofset+1);\n set res = res || aux;\n return res;\nend;"	"user"	2	1	false	false	false	2000
5696	"ms_trunc"	"create function ms_trunc(num double, prc int)\nreturns double\nexternal name sql.ms_trunc;"	"sql"	1	1	false	false	false	2000
5701	"ms_round"	"create function ms_round(num double, prc int, truncat int)\nreturns double\nbegin\n if (truncat = 0)\n then return round(num, prc);\n else return ms_trunc(num, prc);\n end if;\nend;"	"user"	2	1	false	false	false	2000
5707	"ms_str"	"create function ms_str(num float, prc int, truncat int)\nreturns string\nbegin\n        return cast(num as string);\nend;"	"user"	2	1	false	false	false	2000
5713	"alpha"	"create function alpha(pdec double, pradius double)\nreturns double external name sql.alpha;"	"sql"	1	1	false	false	false	2000
5718	"zorder_encode"	"create function zorder_encode(x integer, y integer) returns oid\n external name zorder.encode;"	"zorder"	1	1	false	false	false	2000
5723	"zorder_decode_x"	"create function zorder_decode_x(z oid) returns integer\n    external name zorder.decode_x;"	"zorder"	1	1	false	false	false	2000
5727	"zorder_decode_y"	"create function zorder_decode_y(z oid) returns integer\n    external name zorder.decode_y;"	"zorder"	1	1	false	false	false	2000
5731	"optimizer_stats"	"create function sys.optimizer_stats ()\n returns table (rewrite string, count int)\n external name sql.dump_opt_stats;"	"sql"	1	5	false	false	false	2000
5735	"querycache"	"create function sys.querycache()\n returns table (query string, count int)\n external name sql.dump_cache;"	"sql"	1	5	false	false	false	2000
5739	"querylog"	"create procedure sys.querylog(filename string)\n external name sql.logfile;"	"sql"	1	2	true	false	false	2000
5742	"optimizers"	"create function sys.optimizers ()\n returns table (name string, def string, status string)\n external name sql.optimizers;"	"sql"	1	5	false	false	false	2000
5752	"environment"	"create function sys.environment()\n returns table (""name"" string, value string)\n external name sql.sql_environment;"	"sql"	1	5	false	false	false	2000
5760	"bbp"	"create function sys.bbp ()\n returns table (id int, name string, \n ttype string, count bigint, refcnt int, lrefcnt int,\n location string, heat int, dirty string,\n status string, kind string)\n external name bbp.get;"	"bbp"	1	5	false	false	false	2000
5773	"malfunctions"	"create function sys.malfunctions()\n returns table(""signature"" string, ""address"" string, ""comment"" string)\n external name ""manual"".""functions"";"	"manual"	1	5	false	false	false	2000
5778	"evalalgebra"	"create procedure sys.evalalgebra( ra_stmt string, opt bool)\n external name sql.""evalAlgebra"";"	"sql"	1	2	true	false	false	2000
5782	"flush_log"	"create procedure sys.flush_log ()\n external name sql.""flush_log"";"	"sql"	1	2	true	false	false	2000
5784	"debug"	"create function sys.debug(debug int) returns integer\n external name mdb.""setDebug"";"	"mdb"	1	1	false	false	false	2000
5788	"queue"	"create function sys.queue()\nreturns table(\n qtag bigint,\n ""user"" string,\n started timestamp,\n estimate timestamp,\n progress int,\n status string,\n tag oid,\n query string\n)\nexternal name sql.sysmon_queue;"	"sql"	1	5	false	false	false	2000
5808	"pause"	"create procedure sys.pause(tag int)\nexternal name sql.sysmon_pause;"	"sql"	1	2	true	false	false	2000
5811	"resume"	"create procedure sys.resume(tag int)\nexternal name sql.sysmon_resume;"	"sql"	1	2	true	false	false	2000
5814	"stop"	"create procedure sys.stop(tag int)\nexternal name sql.sysmon_stop;"	"sql"	1	2	true	false	false	2000
5817	"pause"	"create procedure sys.pause(tag bigint)\nexternal name sql.sysmon_pause;"	"sql"	1	2	true	false	false	2000
5820	"resume"	"create procedure sys.resume(tag bigint)\nexternal name sql.sysmon_resume;"	"sql"	1	2	true	false	false	2000
5823	"stop"	"create procedure sys.stop(tag bigint)\nexternal name sql.sysmon_stop;"	"sql"	1	2	true	false	false	2000
5826	"rejects"	"create function sys.rejects()\nreturns table(\n rowid bigint,\n fldid int,\n ""message"" string,\n ""input"" string\n)\nexternal name sql.copy_rejects;"	"sql"	1	5	false	false	false	2000
5838	"clearrejects"	"create procedure sys.clearrejects()\nexternal name sql.copy_rejects_clear;"	"sql"	1	2	true	false	false	2000
5840	"stddev_samp"	"create aggregate stddev_samp(val tinyint) returns double\n external name ""aggr"".""stdev"";"	"aggr"	1	3	false	false	false	2000
5844	"stddev_samp"	"create aggregate stddev_samp(val smallint) returns double\n external name ""aggr"".""stdev"";"	"aggr"	1	3	false	false	false	2000
5848	"stddev_samp"	"create aggregate stddev_samp(val integer) returns double\n external name ""aggr"".""stdev"";"	"aggr"	1	3	false	false	false	2000
5852	"stddev_samp"	"create aggregate stddev_samp(val wrd) returns double\n external name ""aggr"".""stdev"";"	"aggr"	1	3	false	false	false	2000
5856	"stddev_samp"	"create aggregate stddev_samp(val bigint) returns double\n external name ""aggr"".""stdev"";"	"aggr"	1	3	false	false	false	2000
5860	"stddev_samp"	"create aggregate stddev_samp(val real) returns double\n external name ""aggr"".""stdev"";"	"aggr"	1	3	false	false	false	2000
5864	"stddev_samp"	"create aggregate stddev_samp(val double) returns double\n external name ""aggr"".""stdev"";"	"aggr"	1	3	false	false	false	2000
5868	"stddev_samp"	"create aggregate stddev_samp(val date) returns double\n external name ""aggr"".""stdev"";"	"aggr"	1	3	false	false	false	2000
5872	"stddev_samp"	"create aggregate stddev_samp(val time) returns double\n external name ""aggr"".""stdev"";"	"aggr"	1	3	false	false	false	2000
5876	"stddev_samp"	"create aggregate stddev_samp(val timestamp) returns double\n external name ""aggr"".""stdev"";"	"aggr"	1	3	false	false	false	2000
5880	"stddev_pop"	"create aggregate stddev_pop(val tinyint) returns double\n external name ""aggr"".""stdevp"";"	"aggr"	1	3	false	false	false	2000
5884	"stddev_pop"	"create aggregate stddev_pop(val smallint) returns double\n external name ""aggr"".""stdevp"";"	"aggr"	1	3	false	false	false	2000
5888	"stddev_pop"	"create aggregate stddev_pop(val integer) returns double\n external name ""aggr"".""stdevp"";"	"aggr"	1	3	false	false	false	2000
5892	"stddev_pop"	"create aggregate stddev_pop(val wrd) returns double\n external name ""aggr"".""stdevp"";"	"aggr"	1	3	false	false	false	2000
5896	"stddev_pop"	"create aggregate stddev_pop(val bigint) returns double\n external name ""aggr"".""stdevp"";"	"aggr"	1	3	false	false	false	2000
5900	"stddev_pop"	"create aggregate stddev_pop(val real) returns double\n external name ""aggr"".""stdevp"";"	"aggr"	1	3	false	false	false	2000
5904	"stddev_pop"	"create aggregate stddev_pop(val double) returns double\n external name ""aggr"".""stdevp"";"	"aggr"	1	3	false	false	false	2000
5908	"stddev_pop"	"create aggregate stddev_pop(val date) returns double\n external name ""aggr"".""stdevp"";"	"aggr"	1	3	false	false	false	2000
5912	"stddev_pop"	"create aggregate stddev_pop(val time) returns double\n external name ""aggr"".""stdevp"";"	"aggr"	1	3	false	false	false	2000
5916	"stddev_pop"	"create aggregate stddev_pop(val timestamp) returns double\n external name ""aggr"".""stdevp"";"	"aggr"	1	3	false	false	false	2000
5920	"var_samp"	"create aggregate var_samp(val tinyint) returns double\n external name ""aggr"".""variance"";"	"aggr"	1	3	false	false	false	2000
5924	"var_samp"	"create aggregate var_samp(val smallint) returns double\n external name ""aggr"".""variance"";"	"aggr"	1	3	false	false	false	2000
5928	"var_samp"	"create aggregate var_samp(val integer) returns double\n external name ""aggr"".""variance"";"	"aggr"	1	3	false	false	false	2000
5932	"var_samp"	"create aggregate var_samp(val wrd) returns double\n external name ""aggr"".""variance"";"	"aggr"	1	3	false	false	false	2000
5936	"var_samp"	"create aggregate var_samp(val bigint) returns double\n external name ""aggr"".""variance"";"	"aggr"	1	3	false	false	false	2000
5940	"var_samp"	"create aggregate var_samp(val real) returns double\n external name ""aggr"".""variance"";"	"aggr"	1	3	false	false	false	2000
5944	"var_samp"	"create aggregate var_samp(val double) returns double\n external name ""aggr"".""variance"";"	"aggr"	1	3	false	false	false	2000
5948	"var_samp"	"create aggregate var_samp(val date) returns double\n external name ""aggr"".""variance"";"	"aggr"	1	3	false	false	false	2000
5952	"var_samp"	"create aggregate var_samp(val time) returns double\n external name ""aggr"".""variance"";"	"aggr"	1	3	false	false	false	2000
5956	"var_samp"	"create aggregate var_samp(val timestamp) returns double\n external name ""aggr"".""variance"";"	"aggr"	1	3	false	false	false	2000
5960	"var_pop"	"create aggregate var_pop(val tinyint) returns double\n external name ""aggr"".""variancep"";"	"aggr"	1	3	false	false	false	2000
5964	"var_pop"	"create aggregate var_pop(val smallint) returns double\n external name ""aggr"".""variancep"";"	"aggr"	1	3	false	false	false	2000
5968	"var_pop"	"create aggregate var_pop(val integer) returns double\n external name ""aggr"".""variancep"";"	"aggr"	1	3	false	false	false	2000
5972	"var_pop"	"create aggregate var_pop(val wrd) returns double\n external name ""aggr"".""variancep"";"	"aggr"	1	3	false	false	false	2000
5976	"var_pop"	"create aggregate var_pop(val bigint) returns double\n external name ""aggr"".""variancep"";"	"aggr"	1	3	false	false	false	2000
5980	"var_pop"	"create aggregate var_pop(val real) returns double\n external name ""aggr"".""variancep"";"	"aggr"	1	3	false	false	false	2000
5984	"var_pop"	"create aggregate var_pop(val double) returns double\n external name ""aggr"".""variancep"";"	"aggr"	1	3	false	false	false	2000
5988	"var_pop"	"create aggregate var_pop(val date) returns double\n external name ""aggr"".""variancep"";"	"aggr"	1	3	false	false	false	2000
5992	"var_pop"	"create aggregate var_pop(val time) returns double\n external name ""aggr"".""variancep"";"	"aggr"	1	3	false	false	false	2000
5996	"var_pop"	"create aggregate var_pop(val timestamp) returns double\n external name ""aggr"".""variancep"";"	"aggr"	1	3	false	false	false	2000
6000	"median"	"create aggregate median(val tinyint) returns tinyint\n external name ""aggr"".""median"";"	"aggr"	1	3	false	false	false	2000
6004	"median"	"create aggregate median(val smallint) returns smallint\n external name ""aggr"".""median"";"	"aggr"	1	3	false	false	false	2000
6008	"median"	"create aggregate median(val integer) returns integer\n external name ""aggr"".""median"";"	"aggr"	1	3	false	false	false	2000
6012	"median"	"create aggregate median(val wrd) returns wrd\n external name ""aggr"".""median"";"	"aggr"	1	3	false	false	false	2000
6016	"median"	"create aggregate median(val bigint) returns bigint\n external name ""aggr"".""median"";"	"aggr"	1	3	false	false	false	2000
6020	"median"	"create aggregate median(val decimal) returns decimal\n external name ""aggr"".""median"";"	"aggr"	1	3	false	false	false	2000
6024	"median"	"create aggregate median(val real) returns real\n external name ""aggr"".""median"";"	"aggr"	1	3	false	false	false	2000
6028	"median"	"create aggregate median(val double) returns double\n external name ""aggr"".""median"";"	"aggr"	1	3	false	false	false	2000
6032	"median"	"create aggregate median(val date) returns date\n external name ""aggr"".""median"";"	"aggr"	1	3	false	false	false	2000
6036	"median"	"create aggregate median(val time) returns time\n external name ""aggr"".""median"";"	"aggr"	1	3	false	false	false	2000
6040	"median"	"create aggregate median(val timestamp) returns timestamp\n external name ""aggr"".""median"";"	"aggr"	1	3	false	false	false	2000
6044	"quantile"	"create aggregate quantile(val tinyint, q double) returns tinyint\n external name ""aggr"".""quantile"";"	"aggr"	1	3	false	false	false	2000
6049	"quantile"	"create aggregate quantile(val smallint, q double) returns smallint\n external name ""aggr"".""quantile"";"	"aggr"	1	3	false	false	false	2000
6054	"quantile"	"create aggregate quantile(val integer, q double) returns integer\n external name ""aggr"".""quantile"";"	"aggr"	1	3	false	false	false	2000
6059	"quantile"	"create aggregate quantile(val wrd, q double) returns wrd\n external name ""aggr"".""quantile"";"	"aggr"	1	3	false	false	false	2000
6064	"quantile"	"create aggregate quantile(val bigint, q double) returns bigint\n external name ""aggr"".""quantile"";"	"aggr"	1	3	false	false	false	2000
6069	"quantile"	"create aggregate quantile(val decimal, q double) returns decimal\n external name ""aggr"".""quantile"";"	"aggr"	1	3	false	false	false	2000
6074	"quantile"	"create aggregate quantile(val real, q double) returns real\n external name ""aggr"".""quantile"";"	"aggr"	1	3	false	false	false	2000
6079	"quantile"	"create aggregate quantile(val double, q double) returns double\n external name ""aggr"".""quantile"";"	"aggr"	1	3	false	false	false	2000
6084	"quantile"	"create aggregate quantile(val date, q double) returns date\n external name ""aggr"".""quantile"";"	"aggr"	1	3	false	false	false	2000
6089	"quantile"	"create aggregate quantile(val time, q double) returns time\n external name ""aggr"".""quantile"";"	"aggr"	1	3	false	false	false	2000
6094	"quantile"	"create aggregate quantile(val timestamp, q double) returns timestamp\n external name ""aggr"".""quantile"";"	"aggr"	1	3	false	false	false	2000
6099	"corr"	"create aggregate corr(e1 tinyint, e2 tinyint) returns tinyint\n external name ""aggr"".""corr"";"	"aggr"	1	3	false	false	false	2000
6104	"corr"	"create aggregate corr(e1 smallint, e2 smallint) returns smallint\n external name ""aggr"".""corr"";"	"aggr"	1	3	false	false	false	2000
6109	"corr"	"create aggregate corr(e1 integer, e2 integer) returns integer\n external name ""aggr"".""corr"";"	"aggr"	1	3	false	false	false	2000
6114	"corr"	"create aggregate corr(e1 wrd, e2 wrd) returns wrd\n external name ""aggr"".""corr"";"	"aggr"	1	3	false	false	false	2000
6119	"corr"	"create aggregate corr(e1 bigint, e2 bigint) returns bigint\n external name ""aggr"".""corr"";"	"aggr"	1	3	false	false	false	2000
6124	"corr"	"create aggregate corr(e1 real, e2 real) returns real\n external name ""aggr"".""corr"";"	"aggr"	1	3	false	false	false	2000
6129	"corr"	"create aggregate corr(e1 double, e2 double) returns double\n external name ""aggr"".""corr"";"	"aggr"	1	3	false	false	false	2000
6147	"mbr"	"create function mbr (g geometry) returns mbr external name geom.mbr;"	"geom"	1	1	false	false	false	2000
6151	"mbroverlaps"	"create function mbroverlaps(a mbr, b mbr) returns boolean external name geom.""mbroverlaps"";"	"geom"	1	1	false	false	false	2000
6156	"geomfromtext"	"create function geomfromtext(wkt string, srid smallint) returns geometry external name geom.""GeomFromText"";"	"geom"	1	1	false	false	false	2000
6161	"pointfromtext"	"create function pointfromtext(wkt string, srid smallint) returns point external name geom.""PointFromText"";"	"geom"	1	1	false	false	false	2000
6166	"linefromtext"	"create function linefromtext(wkt string, srid smallint) returns linestring external name geom.""LineFromText"";"	"geom"	1	1	false	false	false	2000
6171	"polyfromtext"	"create function polyfromtext(wkt string, srid smallint) returns polygon external name geom.""PolyFromText"";"	"geom"	1	1	false	false	false	2000
6176	"mpointfromtext"	"create function mpointfromtext(wkt string, srid smallint) returns multipoint external name geom.""MultiPointFromText"";"	"geom"	1	1	false	false	false	2000
6181	"mlinefromtext"	"create function mlinefromtext(wkt string, srid smallint) returns multilinestring external name geom.""MultiLineFromText"";"	"geom"	1	1	false	false	false	2000
6186	"mpolyfromtext"	"create function mpolyfromtext(wkt string, srid smallint) returns multipolygon external name geom.""MultiPolyFromText"";"	"geom"	1	1	false	false	false	2000
6191	"geomcollectionfromtext"	"create function geomcollectionfromtext(wkt string, srid smallint) returns multipolygon external name geom.""GeomCollectionFromText"";"	"geom"	1	1	false	false	false	2000
6196	"polygonfromtext"	"create function polygonfromtext(wkt string, srid smallint) returns polygon external name geom.""PolyFromText"";"	"geom"	1	1	false	false	false	2000
6201	"astext"	"create function astext(g geometry) returns string external name geom.""AsText"";"	"geom"	1	1	false	false	false	2000
6205	"x"	"create function x(g geometry) returns double external name geom.""X"";"	"geom"	1	1	false	false	false	2000
6209	"y"	"create function y(g geometry) returns double external name geom.""Y"";"	"geom"	1	1	false	false	false	2000
6213	"point"	"create function point(x double,y double) returns point external name geom.point;"	"geom"	1	1	false	false	false	2000
6218	"dimension"	"create function dimension(g geometry) returns integer external name geom.""Dimension"";"	"geom"	1	1	false	false	false	2000
6222	"geometrytypeid"	"create function geometrytypeid(g geometry) returns integer external name geom.""GeometryTypeId"";"	"geom"	1	1	false	false	false	2000
6226	"srid"	"create function srid(g geometry) returns integer external name geom.""SRID"";"	"geom"	1	1	false	false	false	2000
6230	"envelope"	"create function envelope(g geometry) returns geometry external name geom.""Envelope"";"	"geom"	1	1	false	false	false	2000
6234	"isempty"	"create function isempty(g geometry) returns boolean external name geom.""IsEmpty"";"	"geom"	1	1	false	false	false	2000
6238	"issimple"	"create function issimple(g geometry) returns boolean external name geom.""IsSimple"";"	"geom"	1	1	false	false	false	2000
6242	"boundary"	"create function boundary(g geometry) returns geometry external name geom.""Boundary"";"	"geom"	1	1	false	false	false	2000
6246	"equals"	"create function equals(a geometry, b geometry) returns boolean external name geom.""Equals"";"	"geom"	1	1	false	false	false	2000
6251	"disjoint"	"create function disjoint(a geometry, b geometry) returns boolean external name geom.""Disjoint"";"	"geom"	1	1	false	false	false	2000
6256	"Intersect"	"create function ""Intersect""(a geometry, b geometry) returns boolean external name geom.""Intersect"";"	"geom"	1	1	false	false	false	2000
6261	"touches"	"create function touches(a geometry, b geometry) returns boolean external name geom.""Touches"";"	"geom"	1	1	false	false	false	2000
6266	"crosses"	"create function crosses(a geometry, b geometry) returns boolean external name geom.""Crosses"";"	"geom"	1	1	false	false	false	2000
6271	"within"	"create function within(a geometry, b geometry) returns boolean external name geom.""Within"";"	"geom"	1	1	false	false	false	2000
6276	"contains"	"create function contains(a geometry, b geometry) returns boolean external name geom.""Contains"";"	"geom"	1	1	false	false	false	2000
6281	"contains"	"create function contains(a geometry, x double, y double) returns boolean external name geom.""Contains"";"	"geom"	1	1	false	false	false	2000
6287	"overlaps"	"create function overlaps(a geometry, b geometry) returns boolean external name geom.""Overlaps"";"	"geom"	1	1	false	false	false	2000
6292	"relate"	"create function relate(a geometry, b geometry, pattern string) returns boolean external name geom.""Relate"";"	"geom"	1	1	false	false	false	2000
6298	"area"	"create function area(g geometry) returns float external name geom.""Area"";"	"geom"	1	1	false	false	false	2000
6302	"length"	"create function length(g geometry) returns float external name geom.""Length"";"	"geom"	1	1	false	false	false	2000
6306	"distance"	"create function distance(a geometry, b geometry) returns float external name geom.""Distance"";"	"geom"	1	1	false	false	false	2000
6311	"buffer"	"create function buffer(a geometry, distance float) returns geometry external name geom.""Buffer"";"	"geom"	1	1	false	false	false	2000
6316	"convexhull"	"create function convexhull(a geometry) returns geometry external name geom.""ConvexHull"";"	"geom"	1	1	false	false	false	2000
6320	"intersection"	"create function intersection(a geometry, b geometry) returns geometry external name geom.""Intersection"";"	"geom"	1	1	false	false	false	2000
6325	"Union"	"create function ""Union""(a geometry, b geometry) returns geometry external name geom.""Union"";"	"geom"	1	1	false	false	false	2000
6330	"difference"	"create function difference(a geometry, b geometry) returns geometry external name geom.""Difference"";"	"geom"	1	1	false	false	false	2000
6335	"symdifference"	"create function symdifference(a geometry, b geometry) returns geometry external name geom.""SymDifference"";"	"geom"	1	1	false	false	false	2000
6342	"filter"	"create function json.filter(js json, pathexpr string)\nreturns json external name json.filter;"	"json"	1	1	false	false	false	6339
6347	"filter"	"create function json.filter(js json, name tinyint)\nreturns json external name json.filter;"	"json"	1	1	false	false	false	6339
6352	"filter"	"create function json.filter(js json, name integer)\nreturns json external name json.filter;"	"json"	1	1	false	false	false	6339
6357	"filter"	"create function json.filter(js json, name bigint)\nreturns json external name json.filter;"	"json"	1	1	false	false	false	6339
6362	"text"	"create function json.text(js json, e string)\nreturns string external name json.text;"	"json"	1	1	false	false	false	6339
6367	"number"	"create function json.number(js json)\nreturns float external name json.number;"	"json"	1	1	false	false	false	6339
6371	"integer"	"create function json.""integer""(js json)\nreturns bigint external name json.""integer"";"	"json"	1	1	false	false	false	6339
6375	"isvalid"	"create function json.isvalid(js string)\nreturns bool external name json.isvalid;"	"json"	1	1	false	false	false	6339
6379	"isobject"	"create function json.isobject(js string)\nreturns bool external name json.isobject;"	"json"	1	1	false	false	false	6339
6383	"isarray"	"create function json.isarray(js string)\nreturns bool external name json.isarray;"	"json"	1	1	false	false	false	6339
6387	"isvalid"	"create function json.isvalid(js json)\nreturns bool external name json.isvalid;"	"json"	1	1	false	false	false	6339
6391	"isobject"	"create function json.isobject(js json)\nreturns bool external name json.isobject;"	"json"	1	1	false	false	false	6339
6395	"isarray"	"create function json.isarray(js json)\nreturns bool external name json.isarray;"	"json"	1	1	false	false	false	6339
6399	"length"	"create function json.length(js json)\nreturns integer external name json.length;"	"json"	1	1	false	false	false	6339
6403	"keyarray"	"create function json.keyarray(js json)\nreturns json external name json.keyarray;"	"json"	1	1	false	false	false	6339
6407	"valuearray"	"create function json.valuearray(js json)\nreturns  json external name json.valuearray;"	"json"	1	1	false	false	false	6339
6411	"text"	"create function json.text(js json)\nreturns string external name json.text;"	"json"	1	1	false	false	false	6339
6415	"text"	"create function json.text(js string)\nreturns string external name json.text;"	"json"	1	1	false	false	false	6339
6419	"text"	"create function json.text(js int)\nreturns string external name json.text;"	"json"	1	1	false	false	false	6339
6423	"output"	"create aggregate json.output(js json)\nreturns string external name json.output;"	"json"	1	3	false	false	false	6339
6427	"tojsonarray"	"create aggregate json.tojsonarray( x string ) returns string external name aggr.jsonaggr;"	"aggr"	1	3	false	false	false	6339
6431	"tojsonarray"	"create aggregate json.tojsonarray( x double ) returns string external name aggr.jsonaggr;"	"aggr"	1	3	false	false	false	6339
6435	"md5"	"create function sys.md5(v string)\nreturns string external name clients.md5sum;"	"clients"	1	1	false	false	false	2000
6440	"uuid"	"create function sys.uuid()\nreturns uuid external name uuid.""new"";"	"uuid"	1	1	false	false	false	2000
6443	"isauuid"	"create function sys.isauuid(u uuid)\nreturns uuid external name uuid.""isaUUID"";"	"uuid"	1	1	false	false	false	2000
6447	"isauuid"	"create function sys.isauuid(u string)\nreturns uuid external name uuid.""isaUUID"";"	"uuid"	1	1	false	false	false	2000
6451	"chi2prob"	"create function sys.chi2prob(chi2 double, datapoints double)\nreturns double external name gsl.""chi2prob"";"	"gsl"	1	1	false	false	false	2000
6457	"start"	"create procedure profiler.start() external name profiler.""start"";"	"profiler"	1	2	true	false	false	6455
6459	"stop"	"create procedure profiler.stop() external name profiler.stop;"	"profiler"	1	2	true	false	false	6455
6461	"setheartbeat"	"create procedure profiler.setheartbeat(beat int) external name profiler.setheartbeat;"	"profiler"	1	2	true	false	false	6455
6464	"setpoolsize"	"create procedure profiler.setpoolsize(poolsize int) external name profiler.setpoolsize;"	"profiler"	1	2	true	false	false	6455
6467	"setstream"	"create procedure profiler.setstream(host string, port int) external name profiler.setstream;"	"profiler"	1	2	true	false	false	6455
6492	"listdir"	"create procedure listdir(dirname string) external name fits.listdir;"	"fits"	1	2	true	false	false	2000
6495	"fitsattach"	"create procedure fitsattach(fname string) external name fits.attach;"	"fits"	1	2	true	false	false	2000
6498	"fitsload"	"create procedure fitsload(tname string) external name fits.load;"	"fits"	1	2	true	false	false	2000
6501	"listdirpat"	"create procedure listdirpat(dirname string,pat string) external name fits.listdirpattern;"	"fits"	1	2	true	false	false	2000
6537	"netcdf_attach"	"create procedure netcdf_attach(fname varchar(256))\n external name netcdf.attach;"	"netcdf"	1	2	true	false	false	2000
6540	"netcdf_importvar"	"create procedure netcdf_importvar(fid integer, varnname varchar(256))\n    external name netcdf.importvariable;"	"netcdf"	1	2	true	false	false	2000
6544	"storage"	"create function sys.""storage""()\nreturns table (\n ""schema"" string,\n ""table"" string,\n ""column"" string,\n ""type"" string,\n ""mode"" string,\n location string,\n ""count"" bigint,\n typewidth int,\n columnsize bigint,\n heapsize bigint,\n hashes bigint,\n phash boolean,\n imprints bigint,\n sorted boolean\n)\nexternal name sql.""storage"";"	"sql"	1	5	false	false	false	2000
6588	"storagemodelinit"	"create procedure sys.storagemodelinit()\nbegin\n delete from sys.storagemodelinput;\n insert into sys.storagemodelinput\n select x.""schema"", x.""table"", x.""column"", x.""type"", x.typewidth, x.count, 0, x.typewidth, false, x.sorted from sys.""storage""() x;\n update sys.storagemodelinput\n set reference = true\n where concat(concat(""schema"",""table""), ""column"") in (\n select concat( concat(""fkschema"".""name"", ""fktable"".""name""), ""fkkeycol"".""name"" )\n from ""sys"".""keys"" as ""fkkey"",\n ""sys"".""objects"" as ""fkkeycol"",\n ""sys"".""tables"" as ""fktable"",\n ""sys"".""schemas"" as ""fkschema""\n where ""fktable"".""id"" = ""fkkey"".""table_id""\n and ""fkkey"".""id"" = ""fkkeycol"".""id""\n and ""fkschema"".""id"" = ""fktable"".""schema_id""\n and ""fkkey"".""rkey"" > -1);\n update sys.storagemodelinput\n set ""distinct"" = ""count"" \n where ""type"" = 'varchar' or ""type""='clob';\nend;"	"user"	2	2	true	false	false	2000
6590	"columnsize"	"create function sys.columnsize(nme string, i bigint, d bigint)\nreturns bigint\nbegin\n case\n when nme = 'boolean' then return i;\n when nme = 'char' then return 2*i;\n when nme = 'smallint' then return 2 * i;\n when nme = 'int' then return 4 * i;\n when nme = 'bigint' then return 8 * i;\n when nme = 'hugeint' then return 16 * i;\n when nme = 'timestamp' then return 8 * i;\n when nme = 'varchar' then\n case\n when cast(d as bigint) << 8 then return i;\n when cast(d as bigint) << 16 then return 2 * i;\n when cast(d as bigint) << 32 then return 4 * i;\n else return 8 * i;\n end case;\n else return 8 * i;\n end case;\nend;"	"user"	2	1	false	false	false	2000
6596	"heapsize"	"create function sys.heapsize(tpe string, i bigint, w int)\nreturns bigint\nbegin\n if tpe <> 'varchar' and tpe <> 'clob'\n then\n return 0;\n end if;\n return 10240 + i * w;\nend;"	"user"	2	1	false	false	false	2000
6602	"hashsize"	"create function sys.hashsize(b boolean, i bigint)\nreturns bigint\nbegin\n \n if b = true\n then\n return 8 * i;\n end if;\n return 0;\nend;"	"user"	2	1	false	false	false	2000
6607	"imprintsize"	"create function sys.imprintsize(i bigint, nme string)\nreturns bigint\nbegin\n if nme = 'boolean'\n or nme = 'tinyint'\n or nme = 'smallint'\n or nme = 'int'\n or nme = 'bigint'\n or nme = 'hugeint'\n or nme = 'decimal'\n or nme = 'date'\n or nme = 'timestamp'\n or nme = 'real'\n or nme = 'double'\n then\n return cast( i * 0.12 as bigint);\n end if ;\n return 0;\nend;"	"user"	2	1	false	false	false	2000
6612	"storagemodel"	"create function sys.storagemodel()\nreturns table (\n ""schema"" string,\n ""table"" string,\n ""column"" string,\n ""type"" string,\n ""count"" bigint,\n columnsize bigint,\n heapsize bigint,\n hashes bigint,\n imprints bigint,\n sorted boolean)\nbegin\n return select i.""schema"", i.""table"", i.""column"", i.""type"", i.""count"",\n columnsize(i.""type"", i.count, i.""distinct""),\n heapsize(i.""type"", i.""distinct"", i.""atomwidth""),\n hashsize(i.""reference"", i.""count""),\n imprintsize(i.""count"",i.""type""),\n i.sorted\n from sys.storagemodelinput i;\nend;"	"user"	2	5	false	false	false	2000
6659	"analyze"	"create procedure sys.analyze(minmax int, ""sample"" bigint)\nexternal name sql.analyze;"	"sql"	1	2	true	false	false	2000
6663	"analyze"	"create procedure sys.analyze(minmax int, ""sample"" bigint, sch string)\nexternal name sql.analyze;"	"sql"	1	2	true	false	false	2000
6668	"analyze"	"create procedure sys.analyze(minmax int, ""sample"" bigint, sch string, tbl string)\nexternal name sql.analyze;"	"sql"	1	2	true	false	false	2000
6674	"analyze"	"create procedure sys.analyze(minmax int, ""sample"" bigint, sch string, tbl string, col string)\nexternal name sql.analyze;"	"sql"	1	2	true	false	false	2000
6681	"reverse"	"create function reverse(src string)\nreturns string external name udf.reverse;"	"udf"	1	1	false	false	false	2000
6685	"fuse"	"create function fuse(one tinyint, two tinyint)\nreturns smallint external name udf.fuse;"	"udf"	1	1	false	false	false	2000
6690	"fuse"	"create function fuse(one smallint, two smallint)\nreturns integer external name udf.fuse;"	"udf"	1	1	false	false	false	2000
6695	"fuse"	"create function fuse(one integer, two integer)\nreturns bigint external name udf.fuse;"	"udf"	1	1	false	false	false	2000
6701	"bam_loader_repos"	"create procedure bam.bam_loader_repos(bam_repos string, dbschema smallint)\nexternal name bam.bam_loader_repos;"	"bam"	1	2	true	false	false	6699
6705	"bam_loader_files"	"create procedure bam.bam_loader_files(bam_files string, dbschema smallint)\nexternal name bam.bam_loader_files;"	"bam"	1	2	true	false	false	6699
6709	"bam_loader_file"	"create procedure bam.bam_loader_file(bam_file string, dbschema smallint)\nexternal name bam.bam_loader_file;"	"bam"	1	2	true	false	false	6699
6713	"bam_drop_file"	"create procedure bam.bam_drop_file(file_id bigint, dbschema smallint)\nexternal name bam.bam_drop_file;"	"bam"	1	2	true	false	false	6699
6717	"bam_flag"	"create function bam.bam_flag(flag smallint, name string)\nreturns boolean external name bam.bam_flag;"	"bam"	1	1	false	false	false	6699
6722	"reverse_seq"	"create function bam.reverse_seq(seq string)\nreturns string external name bam.reverse_seq;"	"bam"	1	1	false	false	false	6699
6726	"reverse_qual"	"create function bam.reverse_qual(qual string)\nreturns string external name bam.reverse_qual;"	"bam"	1	1	false	false	false	6699
6730	"seq_length"	"create function bam.seq_length(cigar string)\nreturns int external name bam.seq_length;"	"bam"	1	1	false	false	false	6699
6734	"seq_char"	"create function bam.seq_char(ref_pos int, alg_seq string, alg_pos int, alg_cigar string)\nreturns char(1) external name bam.seq_char;"	"bam"	1	1	false	false	false	6699
6741	"sam_export"	"create procedure bam.sam_export(output_path string)\nexternal name bam.sam_export;"	"bam"	1	2	true	false	false	6699
6744	"bam_export"	"create procedure bam.bam_export(output_path string)\nexternal name bam.bam_export;"	"bam"	1	2	true	false	false	6699
6814	"generate_series"	"create function sys.generate_series(first tinyint, last tinyint)\nreturns table (value tinyint)\nexternal name generator.series;"	"generator"	1	5	false	false	false	2000
6819	"generate_series"	"create function sys.generate_series(first tinyint, last tinyint, stepsize tinyint)\nreturns table (value tinyint)\nexternal name generator.series;"	"generator"	1	5	false	false	false	2000
6825	"generate_series"	"create function sys.generate_series(first smallint, last smallint)\nreturns table (value smallint)\nexternal name generator.series;"	"generator"	1	5	false	false	false	2000
6830	"generate_series"	"create function sys.generate_series(first smallint, last smallint, stepsize smallint)\nreturns table (value smallint)\nexternal name generator.series;"	"generator"	1	5	false	false	false	2000
6836	"generate_series"	"create function sys.generate_series(first int, last int)\nreturns table (value int)\nexternal name generator.series;"	"generator"	1	5	false	false	false	2000
6841	"generate_series"	"create function sys.generate_series(first int, last int, stepsize int)\nreturns table (value int)\nexternal name generator.series;"	"generator"	1	5	false	false	false	2000
6847	"generate_series"	"create function sys.generate_series(first bigint, last bigint)\nreturns table (value bigint)\nexternal name generator.series;"	"generator"	1	5	false	false	false	2000
6852	"generate_series"	"create function sys.generate_series(first bigint, last bigint, stepsize bigint)\nreturns table (value bigint)\nexternal name generator.series;"	"generator"	1	5	false	false	false	2000
6858	"generate_series"	"create function sys.generate_series(first real, last real, stepsize real)\nreturns table (value real)\nexternal name generator.series;"	"generator"	1	5	false	false	false	2000
6864	"generate_series"	"create function sys.generate_series(first double, last double, stepsize double)\nreturns table (value double)\nexternal name generator.series;"	"generator"	1	5	false	false	false	2000
6870	"generate_series"	"create function sys.generate_series(first decimal(10,2), last decimal(10,2), stepsize decimal(10,2))\nreturns table (value decimal(10,2))\nexternal name generator.series;"	"generator"	1	5	false	false	false	2000
6876	"generate_series"	"create function sys.generate_series(first timestamp, last timestamp, stepsize interval second)\nreturns table (value timestamp)\nexternal name generator.series;"	"generator"	1	5	false	false	false	2000
>>>>>>> d23978c0
COMMIT;
START TRANSACTION;
CREATE TABLE "sys"."idxs" (
	"id"       INTEGER,
	"table_id" INTEGER,
	"type"     INTEGER,
	"name"     VARCHAR(1024)
);
COPY 13 RECORDS INTO "sys"."idxs" FROM stdin USING DELIMITERS '\t','\n','"';
6626	6631	0	"spatial_ref_sys_srid_pkey"
7341	7342	0	"keywords_keyword_pkey"
7346	7350	0	"table_types_table_type_id_pkey"
7349	7350	0	"table_types_table_type_name_unique"
7354	7358	0	"dependency_types_dependency_type_id_pkey"
7357	7358	0	"dependency_types_dependency_type_name_unique"
7628	7629	0	"files_pkey_file_id"
7639	7642	0	"sq_pkey_sn_file_id"
7641	7642	1	"sq_fkey_file_id"
7658	7661	0	"rg_pkey_id_file_id"
7660	7661	1	"rg_fkey_file_id"
7670	7673	0	"pg_pkey_id_file_id"
7672	7673	1	"pg_fkey_file_id"
COMMIT;
START TRANSACTION;
CREATE TABLE "sys"."keys" (
	"id"       INTEGER,
	"table_id" INTEGER,
	"type"     INTEGER,
	"name"     VARCHAR(1024),
	"rkey"     INTEGER,
	"action"   INTEGER
);
COPY 13 RECORDS INTO "sys"."keys" FROM stdin USING DELIMITERS '\t','\n','"';
6625	6631	0	"spatial_ref_sys_srid_pkey"	-1	-1
7340	7342	0	"keywords_keyword_pkey"	-1	-1
7345	7350	0	"table_types_table_type_id_pkey"	-1	-1
7348	7350	1	"table_types_table_type_name_unique"	-1	-1
7353	7358	0	"dependency_types_dependency_type_id_pkey"	-1	-1
7356	7358	1	"dependency_types_dependency_type_name_unique"	-1	-1
7627	7629	0	"files_pkey_file_id"	-1	-1
7638	7642	0	"sq_pkey_sn_file_id"	-1	-1
7640	7642	2	"sq_fkey_file_id"	7627	514
7657	7661	0	"rg_pkey_id_file_id"	-1	-1
7659	7661	2	"rg_fkey_file_id"	7627	514
7669	7673	0	"pg_pkey_id_file_id"	-1	-1
7671	7673	2	"pg_fkey_file_id"	7627	514
COMMIT;
START TRANSACTION;
CREATE TABLE "sys"."objects" (
	"id"   INTEGER,
	"name" VARCHAR(1024),
	"nr"   INTEGER
);
COPY 32 RECORDS INTO "sys"."objects" FROM stdin USING DELIMITERS '\t','\n','"';
6626	"srid"	0
6625	"srid"	0
7341	"keyword"	0
7340	"keyword"	0
7346	"table_type_id"	0
7349	"table_type_name"	0
7345	"table_type_id"	0
7348	"table_type_name"	0
7354	"dependency_type_id"	0
7357	"dependency_type_name"	0
7353	"dependency_type_id"	0
7356	"dependency_type_name"	0
7628	"file_id"	0
7627	"file_id"	0
7639	"sn"	0
7639	"file_id"	1
7641	"file_id"	0
7638	"sn"	0
7638	"file_id"	1
7640	"file_id"	0
7658	"id"	0
7658	"file_id"	1
7660	"file_id"	0
7657	"id"	0
7657	"file_id"	1
7659	"file_id"	0
7670	"id"	0
7670	"file_id"	1
7672	"file_id"	0
7669	"id"	0
7669	"file_id"	1
7671	"file_id"	0
COMMIT;
START TRANSACTION;
CREATE TABLE "sys"."privileges" (
	"obj_id"     INTEGER,
	"auth_id"    INTEGER,
	"privileges" INTEGER,
	"grantor"    INTEGER,
	"grantable"  INTEGER
);
COPY 46 RECORDS INTO "sys"."privileges" FROM stdin USING DELIMITERS '\t','\n','"';
2001	1	1	0	0
2007	1	1	0	0
2016	1	1	0	0
2027	1	1	0	0
2036	1	1	0	0
2046	1	1	0	0
2050	1	1	0	0
2059	1	1	0	0
2068	1	1	0	0
2079	1	1	0	0
2086	1	1	0	0
2091	1	1	0	0
2102	1	1	0	0
5681	1	1	0	0
5691	1	1	0	0
5717	1	1	0	0
5720	1	1	0	0
5724	1	1	0	0
5731	1	16	3	0
5736	1	16	3	0
5741	1	16	3	0
5745	1	16	3	0
5749	1	16	3	0
5753	1	16	3	0
5757	1	16	3	0
5829	1	16	3	0
5834	1	16	3	0
5839	1	16	3	0
5844	1	16	3	0
5849	1	16	3	0
5854	1	16	3	0
6016	1	16	3	0
6020	1	16	3	0
6024	1	16	3	0
6028	1	16	3	0
6166	1	16	3	0
6173	1	16	3	0
6178	1	16	3	0
6184	1	16	3	0
6190	1	16	3	0
6195	1	16	3	0
6200	1	16	3	0
6204	1	16	3	0
6303	1	16	3	0
7303	1	16	3	0
7757	1	1	3	0
COMMIT;
START TRANSACTION;
CREATE TABLE "sys"."schemas" (
	"id"            INTEGER,
	"name"          VARCHAR(1024),
	"authorization" INTEGER,
	"owner"         INTEGER,
	"system"        BOOLEAN
);
COPY 5 RECORDS INTO "sys"."schemas" FROM stdin USING DELIMITERS '\t','\n','"';
2000	"sys"	2	3	true
2106	"tmp"	2	3	true
7207	"json"	3	3	true
7323	"profiler"	3	3	true
7573	"bam"	3	3	true
COMMIT;
START TRANSACTION;
CREATE TABLE "sys"."sequences" (
	"id"        INTEGER,
	"schema_id" INTEGER,
	"name"      VARCHAR(256),
	"start"     BIGINT,
	"minvalue"  BIGINT,
	"maxvalue"  BIGINT,
	"increment" BIGINT,
	"cacheinc"  BIGINT,
	"cycle"     BOOLEAN
);
COMMIT;
START TRANSACTION;
CREATE TABLE "sys"."statistics" (
	"column_id" INTEGER,
	"type"   CHARACTER LARGE OBJECT,
	"width"  INTEGER,
	"stamp"  TIMESTAMP,
	"sample" BIGINT,
	"count"  BIGINT,
	"unique" BIGINT,
	"nils"   BIGINT,
	"minval" CHARACTER LARGE OBJECT,
	"maxval" CHARACTER LARGE OBJECT,
	"sorted" BOOLEAN
);
COMMIT;
START TRANSACTION;
CREATE TABLE "sys"."storagemodelinput" (
	"schema"    CHARACTER LARGE OBJECT,
	"table"     CHARACTER LARGE OBJECT,
	"column"    CHARACTER LARGE OBJECT,
	"type"      CHARACTER LARGE OBJECT,
	"typewidth" INTEGER,
	"count"     BIGINT,
	"distinct"  BIGINT,
	"atomwidth" INTEGER,
	"reference" BOOLEAN,
	"sorted"    BOOLEAN
);
COMMIT;
START TRANSACTION;
CREATE TABLE "sys"."systemfunctions" (
	"function_id" INTEGER
);
COPY 1615 RECORDS INTO "sys"."systemfunctions" FROM stdin USING DELIMITERS '\t','\n','"';
30
31
32
33
34
35
36
37
38
39
40
41
42
43
44
45
46
47
48
49
50
51
52
53
54
55
56
57
58
59
61
62
63
64
65
66
67
68
69
70
71
75
76
77
78
81
82
83
101
102
103
104
105
106
107
108
109
110
111
112
122
123
124
125
126
127
128
129
130
131
132
133
134
135
136
137
138
139
140
141
142
143
144
145
146
147
148
149
150
151
152
153
154
155
156
157
158
159
160
161
162
163
164
165
166
167
168
169
170
171
172
173
174
175
176
177
178
179
180
181
182
183
184
185
186
187
188
189
190
191
192
193
194
195
196
197
198
199
200
201
202
203
204
205
206
207
208
209
210
211
212
213
214
215
216
217
218
219
220
221
222
223
224
225
226
227
228
229
230
231
232
233
234
235
236
237
238
239
240
241
242
243
244
245
246
247
248
249
250
251
252
253
254
255
256
257
258
259
260
261
262
263
264
265
266
267
268
269
270
271
272
273
274
275
276
277
278
279
280
281
282
283
284
285
286
287
288
289
290
291
292
293
294
295
296
297
298
299
300
301
302
303
304
305
306
307
308
309
310
311
312
313
314
315
316
317
318
319
320
321
322
323
324
325
326
327
328
329
330
331
332
333
334
335
336
337
338
339
340
341
342
343
344
345
346
347
348
349
350
351
352
353
354
355
356
357
358
359
360
361
362
363
364
365
366
367
368
369
370
371
372
373
374
375
376
377
378
379
380
381
382
383
384
385
386
387
388
389
390
391
392
393
394
395
396
397
398
399
400
401
402
403
404
405
406
407
408
409
410
411
412
413
414
415
416
417
418
419
420
421
422
423
424
425
426
427
428
429
430
431
432
433
434
435
436
437
438
439
440
441
442
443
444
445
446
447
448
449
450
451
452
453
454
455
456
457
458
459
460
461
462
463
464
465
466
467
468
469
470
471
472
473
474
475
476
477
478
479
480
481
482
483
484
485
486
487
488
489
490
491
492
493
494
495
496
497
498
499
500
501
502
503
504
505
506
507
508
509
510
511
512
513
514
515
516
517
518
519
520
521
522
523
524
525
526
527
528
529
530
531
532
533
534
535
536
537
538
539
540
541
542
543
544
545
546
547
548
549
550
551
552
553
554
555
556
557
558
559
560
561
562
563
564
565
566
567
568
569
570
571
572
573
574
575
576
577
578
579
580
581
582
583
584
585
586
587
588
589
590
591
592
593
594
595
596
597
598
599
600
601
602
603
604
605
606
607
608
609
610
611
612
613
614
615
616
617
618
619
620
621
622
623
624
625
626
627
628
629
630
631
632
633
634
635
636
637
638
639
640
641
642
643
644
645
646
647
648
649
650
651
652
653
654
655
656
657
658
659
660
661
662
663
664
665
666
667
668
669
670
671
672
673
674
675
676
677
678
679
680
681
682
683
684
685
686
687
688
689
690
691
692
693
694
695
696
697
698
699
700
701
702
703
704
705
706
707
708
709
710
711
712
713
714
715
716
717
718
719
720
721
722
723
724
725
726
727
728
729
730
731
732
733
734
735
736
737
738
739
740
741
742
743
744
745
746
747
748
749
750
751
752
753
754
755
756
757
758
759
760
761
762
763
764
765
766
767
768
769
770
771
772
773
774
775
776
777
778
779
780
781
782
783
784
785
786
787
788
789
790
791
792
793
794
795
796
797
798
799
800
801
802
803
804
805
806
807
808
809
810
811
812
813
814
815
816
817
818
819
820
821
822
823
824
825
826
827
828
829
830
831
832
833
834
835
836
837
838
839
840
841
842
843
844
845
846
847
848
849
850
851
852
853
854
855
856
857
858
859
860
861
862
863
864
865
866
867
868
869
870
871
872
873
874
875
876
877
878
879
880
881
882
883
884
885
886
887
888
889
890
891
892
893
894
895
896
897
898
899
900
901
902
903
904
905
906
907
908
909
910
911
912
913
914
915
916
917
918
919
920
921
922
923
924
925
926
927
928
929
930
931
932
933
934
935
936
937
938
939
940
941
942
943
944
945
946
947
948
949
950
951
952
953
954
955
956
957
958
959
960
961
962
963
964
965
966
967
968
969
970
971
972
973
974
975
976
977
978
979
980
981
982
983
984
985
986
987
988
989
990
991
992
993
994
995
996
997
998
999
1000
1001
1002
1003
1004
1005
1006
1007
1008
1009
1010
1011
1012
1013
1014
1015
1016
1017
1018
1019
1020
1021
1022
1023
1024
1025
1026
1027
1028
1029
1030
1031
1032
1033
1034
1035
1036
1037
1038
1039
1040
1041
1042
1043
1044
1045
1046
1047
1048
1049
1050
1051
1052
1053
1054
1055
1056
1057
1058
1059
1060
1061
1062
1063
1064
1065
1066
1067
1068
1069
1070
1071
1072
1073
1074
1075
1076
1077
1078
1079
1080
1081
1082
1083
1084
1085
1086
1087
1088
1089
1090
1091
1092
1093
1094
1095
1096
1097
1098
1099
1100
1101
1102
1103
1104
1105
1106
1107
1108
1109
1110
1111
1112
1113
1114
1115
1116
1117
1118
1119
1120
1121
1122
1123
1124
1125
1126
1127
1128
1129
1130
1131
1132
1133
1134
1135
1136
1137
1138
1139
1140
1141
1142
1143
1144
1145
1146
1147
1148
1149
1150
1151
1152
1153
1154
1155
1156
1157
1158
1159
1160
1161
1162
1163
1164
1165
1166
1167
1168
1169
1170
1171
1172
1173
1174
1175
1176
1177
1178
1179
1180
1181
1182
1183
1184
1185
1186
1187
1188
1189
1190
1191
1192
1193
1194
1195
1196
1197
1198
1199
1200
1201
1202
1203
1204
1205
1206
1207
1208
1209
1210
1211
1212
1213
1214
1215
1216
1217
1218
1219
1220
1221
1222
1223
1224
1225
1226
1227
1228
1229
1230
1231
1232
1233
1234
1235
1236
1237
1238
1239
1240
1241
1242
1243
1244
1245
1246
1247
1248
1249
1250
1251
1252
1253
1254
1255
1256
1257
1258
1259
1260
1261
1262
60
72
73
74
79
80
84
85
86
87
88
89
90
91
92
93
94
95
96
97
98
99
100
113
114
115
116
117
118
119
120
121
5702
5705
5711
5731
5736
5741
5745
5749
5753
5757
5760
5764
5768
5772
5776
5780
5784
5788
5792
5796
5800
5804
5808
5812
5816
5823
5829
5834
5839
5844
5849
5854
5860
5864
5868
5872
5877
5881
5885
5889
5893
5897
5902
5907
5912
5917
5927
5977
5979
5981
5984
5986
6016
6020
6024
6028
6032
6036
6040
6044
6049
6054
6059
6064
6069
6074
6079
6084
6089
6094
6099
6104
6109
6114
6119
6124
6129
6133
6149
6152
6156
6159
6163
6166
6173
6178
6184
6190
6195
6200
6204
6208
6212
6216
6219
6229
6237
6250
6255
6259
6261
6265
6285
6288
6291
6294
6297
6300
6303
6315
6317
6321
6325
6329
6333
6337
6341
6345
6349
6353
6357
6361
6365
6369
6373
6377
6381
6385
6389
6393
6397
6401
6405
6409
6413
6417
6421
6425
6429
6433
6437
6441
6445
6449
6453
6457
6461
6465
6469
6473
6477
6481
6485
6489
6493
6497
6501
6505
6509
6513
6517
6521
6526
6531
6536
6541
6546
6551
6556
6561
6566
6571
6576
6581
6586
6591
6596
6601
6606
6611
6615
6619
6643
6647
6652
6657
6662
6667
6671
6675
6679
6683
6687
6691
6695
6700
6704
6708
6712
6716
6721
6726
6731
6736
6741
6746
6751
6756
6762
6767
6772
6777
6782
6786
6791
6796
6800
6804
6808
6812
6816
6820
6824
6828
6832
6836
6841
6845
6849
6853
6857
6861
6865
6870
6874
6878
6883
6887
6892
6897
6902
6907
6912
6917
6922
6927
6932
6937
6942
6947
6951
6955
6959
6963
6967
6971
6975
6979
6983
6988
6993
6999
7006
7012
7016
7021
7029
7036
7040
7045
7050
7054
7058
7062
7066
7070
7074
7078
7082
7086
7090
7094
7098
7102
7106
7110
7114
7118
7123
7127
7135
7140
7146
7153
7157
7162
7167
7173
7177
7182
7186
7192
7197
7202
7210
7215
7220
7225
7230
7235
7239
7243
7247
7251
7255
7259
7263
7267
7271
7275
7279
7283
7287
7291
7295
7299
7303
7308
7311
7315
7319
7325
7327
7329
7332
7335
7360
7363
7366
7369
7405
7408
7412
7415
7418
7462
7464
7470
7476
7481
7486
7533
7537
7542
7548
7555
7559
7564
7569
7575
7579
7583
7587
7591
7596
7600
7604
7608
7615
7618
7688
7693
7699
7704
7710
7715
7721
7726
7732
7738
7744
7750
COMMIT;
START TRANSACTION;
CREATE TABLE "sys"."triggers" (
	"id"          INTEGER,
	"name"        VARCHAR(1024),
	"table_id"    INTEGER,
	"time"        SMALLINT,
	"orientation" SMALLINT,
	"event"       SMALLINT,
	"old_name"    VARCHAR(1024),
	"new_name"    VARCHAR(1024),
	"condition"   VARCHAR(2048),
	"statement"   VARCHAR(2048)
);
COMMIT;
START TRANSACTION;
CREATE TABLE "sys"."types" (
	"id"         INTEGER,
	"systemname" VARCHAR(256),
	"sqlname"    VARCHAR(1024),
	"digits"     INTEGER,
	"scale"      INTEGER,
	"radix"      INTEGER,
	"eclass"     INTEGER,
	"schema_id"  INTEGER
);
COPY 35 RECORDS INTO "sys"."types" FROM stdin USING DELIMITERS '\t','\n','"';
0	"void"	"any"	0	0	0	0	0
1	"bat"	"table"	0	0	0	1	0
2	"ptr"	"ptr"	0	0	0	1	0
3	"bit"	"boolean"	1	0	2	2	0
4	"str"	"char"	0	0	0	3	0
5	"str"	"varchar"	0	0	0	4	0
6	"str"	"clob"	0	0	0	4	0
7	"oid"	"oid"	63	0	2	6	0
8	"bte"	"tinyint"	8	1	2	7	0
9	"sht"	"smallint"	16	1	2	7	0
10	"int"	"int"	32	1	2	7	0
11	"lng"	"bigint"	64	1	2	7	0
12	"wrd"	"wrd"	64	1	2	7	0
13	"bte"	"decimal"	2	1	10	10	0
14	"sht"	"decimal"	4	1	10	10	0
15	"int"	"decimal"	9	1	10	10	0
16	"lng"	"decimal"	19	1	10	10	0
17	"flt"	"real"	24	2	2	11	0
18	"dbl"	"double"	53	2	2	11	0
19	"int"	"month_interval"	32	0	2	8	0
20	"lng"	"sec_interval"	13	1	10	9	0
21	"daytime"	"time"	7	0	0	12	0
22	"daytime"	"timetz"	7	1	0	12	0
23	"date"	"date"	0	0	0	13	0
24	"timestamp"	"timestamp"	7	0	0	14	0
25	"timestamp"	"timestamptz"	7	1	0	14	0
26	"sqlblob"	"blob"	0	0	0	5	0
27	"wkb"	"geometry"	0	0	0	15	0
28	"wkba"	"geometrya"	0	0	0	16	0
29	"mbr"	"mbr"	0	0	0	16	0
5758	"url"	"url"	0	0	0	16	2000
5858	"inet"	"inet"	0	0	0	16	2000
6641	"mbr"	"mbr"	0	0	0	16	2000
7208	"json"	"json"	0	0	0	16	2000
7306	"uuid"	"uuid"	0	0	0	16	2000
COMMIT;
START TRANSACTION;
CREATE TABLE "sys"."user_role" (
	"login_id" INTEGER,
	"role_id"  INTEGER
);
COMMIT;

# 13:32:07 >  
# 13:32:07 >  "Done."
# 13:32:07 >  
<|MERGE_RESOLUTION|>--- conflicted
+++ resolved
@@ -177,8 +177,6 @@
 SYSTEM FUNCTION  sys.isauuid
 SYSTEM FUNCTION  sys.left_shift
 SYSTEM FUNCTION  sys.left_shift_assign
-SYSTEM FUNCTION  sys.lidarattach
-SYSTEM FUNCTION  sys.lidarload
 SYSTEM FUNCTION  sys.like
 SYSTEM FUNCTION  sys.listdir
 SYSTEM FUNCTION  sys.listdirpat
@@ -544,12 +542,6 @@
 external name sql.analyze;
 create procedure sys.analyze(minmax int, "sample" bigint, sch string, tbl string, col string)
 external name sql.analyze;
-<<<<<<< HEAD
--- The BAT buffer pool overview
-=======
-create function area(g geometry) returns float external name geom."Area";
-create function astext(g geometry) returns string external name geom."AsText";
->>>>>>> d23978c0
 create function sys.bbp () 
 	returns table (id int, name string, 
 		ttype string, count bigint, refcnt int, lrefcnt int, 
@@ -558,20 +550,6 @@
 	external name bbp.get;
 create function "broadcast" (p inet) returns inet 
 	external name inet."broadcast";
-<<<<<<< HEAD
--- This Source Code Form is subject to the terms of the Mozilla Public
--- License, v. 2.0.  If a copy of the MPL was not distributed with this
--- file, You can obtain one at http://mozilla.org/MPL/2.0/.
---
--- Copyright 1997 - July 2008 CWI, August 2008 - 2016 MonetDB B.V.
-
--- (co) Arjen de Rijke, Bart Scheers
--- Use statistical functions from gsl library
-
--- Calculate Chi squared probability
-=======
-create function buffer(a geometry, distance float) returns geometry external name geom."Buffer";
->>>>>>> d23978c0
 create function sys.chi2prob(chi2 double, datapoints double)
 returns double external name gsl."chi2prob";
 create procedure sys.clearrejects()
@@ -597,56 +575,6 @@
 	else return 8 * i;
 	end case;
 end;
---CREATE FUNCTION ST_DumpRings RETURNS EXTERNAL NAME
---CREATE FUNCTION ST_FlipCoordinates RETURNS EXTERNAL NAME
---CREATE FUNCTION ST_Intersection(geog1 Geography, geog2 Geography) RETURNS Geography EXTERNAL NAME geom."Intersection";
---CREATE FUNCTION ST_LineToCurve RETURNS EXTERNAL NAME
---CREATE FUNCTION ST_MakeValid RETURNS EXTERNAL NAME
---CREATE FUNCTION ST_MemUnion RETURNS EXTERNAL NAME
---CREATE FUNCTION ST_MinimumBoundingCircle RETURNS EXTERNAL NAME
---CREATE FUNCTION ST_Polygonize RETURNS EXTERNAL NAME
---CREATE FUNCTION ST_Node RETURNS EXTERNAL NAME
---CREATE FUNCTION ST_OffsetCurve RETURNS EXTERNAL NAME
---CREATE FUNCTION ST_RemoveRepeatedPoints RETURNS EXTERNAL NAME
---CREATE FUNCTION ST_SharedPaths RETURNS EXTERNAL NAME
---CREATE FUNCTION ST_Shift_Longitude RETURNS EXTERNAL NAME
---CREATE FUNCTION ST_Simplify RETURNS EXTERNAL NAME
---CREATE FUNCTION ST_SimplifyPreserveTopology RETURNS EXTERNAL NAME
---CREATE FUNCTION ST_Split RETURNS EXTERNAL NAME
---CREATE FUNCTION ST_Union(geometry set geoms)?????
---CREATE FUNCTION ST_UnaryUnion RETURNS EXTERNAL NAME
-
--------------------------------------------------------------------------
--------------------------- Linear Referencing ---------------------------
--------------------------------------------------------------------------
---CREATE FUNCTION ST_LineInterpolatePoint RETURNS EXTERNAL NAME
---CREATE FUNCTION ST_LineLocatePoint RETURNS EXTERNAL NAME
---CREATE FUNCTION ST_LineSubstring RETURNS EXTERNAL NAME
---CREATE FUNCTION ST_LocateAlong RETURNS EXTERNAL NAME
---CREATE FUNCTION ST_LocateBetween RETURNS EXTERNAL NAME
---CREATE FUNCTION ST_LocateBetweenElevations RETURNS EXTERNAL NAME
---CREATE FUNCTION ST_InterpolatePoint RETURNS EXTERNAL NAME
---CREATE FUNCTION ST_AddMeasure RETURNS EXTERNAL NAME
-
--------------------------------------------------------------------------
----------------------- Long Transactions Support ------------------------
--------------------------------------------------------------------------
-
--------------------------------------------------------------------------
------------------------ Miscellaneous Functions -------------------------
--------------------------------------------------------------------------
-
--------------------------------------------------------------------------
------------------------- Exceptional Functions --------------------------
--------------------------------------------------------------------------
-
-
--- CREATE FUNCTION Point(g Geometry) RETURNS Point external name geom.point;
--- CREATE FUNCTION Curve(g Geometry) RETURNS Curve external name geom.curve;
--- CREATE FUNCTION LineString(g Geometry) RETURNS LineString external name geom.linestring;
--- CREATE FUNCTION Surface(g Geometry) RETURNS Surface external name geom.surface;
--- CREATE FUNCTION Polygon(g Geometry) RETURNS Polygon external name geom.polygon;
-
 create function contains(a geometry, x double, y double) returns boolean external name geom."Contains";
 create aggregate corr(e1 tinyint, e2 tinyint) returns tinyint
 	external name "aggr"."corr";
@@ -719,17 +647,7 @@
 create function dependencies_views_on_triggers()
 returns table (sch varchar(100), usr varchar(100), dep_type varchar(32))
 return table (select v.name, tri.name, 'DEP_TRIGGER' from tables as v, triggers as tri, dependencies as dep where dep.id = v.id and dep.depend_id =tri.id and dep.depend_type = 8 and v.type = 1);
-<<<<<<< HEAD
 CREATE FUNCTION env () RETURNS TABLE( name varchar(1024), value varchar(2048)) EXTERNAL NAME sql.sql_environment;
--- The environment table
-=======
-create function difference(a geometry, b geometry) returns geometry external name geom."Difference";
-create function dimension(g geometry) returns integer external name geom."Dimension";
-create function disjoint(a geometry, b geometry) returns boolean external name geom."Disjoint";
-create function distance(a geometry, b geometry) returns float external name geom."Distance";
-CREATE FUNCTION env () RETURNS TABLE( name varchar(1024), value varchar(2048)) EXTERNAL NAME sql.sql_environment;
-create function envelope(g geometry) returns geometry external name geom."Envelope";
->>>>>>> d23978c0
 create function sys.environment()
 	returns table ("name" string, value string)
 	external name sql.sql_environment;
@@ -741,10 +659,6 @@
 	external name timestamp."epoch";
 create function sys."epoch"(ts timestamp with time zone) returns int
 	external name timestamp."epoch";
-<<<<<<< HEAD
-=======
-create function equals(a geometry, b geometry) returns boolean external name geom."Equals";
->>>>>>> d23978c0
 create procedure sys.evalalgebra( ra_stmt string, opt bool)
 	external name sql."evalAlgebra";
 create procedure fitsattach(fname string) external name fits.attach;
@@ -791,12 +705,6 @@
 create function sys.generate_series(first timestamp, last timestamp, stepsize interval second)
 returns table (value timestamp)
 external name generator.series;
-<<<<<<< HEAD
-=======
-create function geomcollectionfromtext(wkt string, srid smallint) returns multipolygon external name geom."GeomCollectionFromText";
-create function geometrytypeid(g geometry) returns integer external name geom."GeometryTypeId";
-create function geomfromtext(wkt string, srid smallint) returns geometry external name geom."GeomFromText";
->>>>>>> d23978c0
 create function getanchor( theurl url ) returns string 
 	external name url."getAnchor";
 create function getbasename(theurl url) returns string       
@@ -877,16 +785,6 @@
 	external name inet."<<";
 create function "left_shift_assign"(i1 inet, i2 inet) returns boolean
 	external name inet."<<=";
-<<<<<<< HEAD
--- This Source Code Form is subject to the terms of the Mozilla Public
--- License, v. 2.0.  If a copy of the MPL was not distributed with this
--- file, You can obtain one at http://mozilla.org/MPL/2.0/.
---
--- Copyright 1997 - July 2008 CWI, August 2008 - 2016 MonetDB B.V.
-
-=======
-create function length(g geometry) returns float external name geom."Length";
->>>>>>> d23978c0
 create filter function "like"(val string, pat string, esc string) external name algebra."like";
 create filter function "like"(val string, pat string) external name algebra."like";
 
@@ -895,24 +793,7 @@
 create procedure listdirpat(dirname string,pat string) external name fits.listdirpattern;
 create function "masklen" (p inet) returns int
 	external name inet."masklen";
-<<<<<<< HEAD
--- currently we only use mbr instead of
--- Envelope():Geometry
--- as that returns Geometry objects, and we prefer the explicit mbr's
--- minimum bounding rectangle (mbr)
 create function mbr(geom geometry) returns mbr external name geom."mbr";
--- This Source Code Form is subject to the terms of the Mozilla Public
--- License, v. 2.0.  If a copy of the MPL was not distributed with this
--- file, You can obtain one at http://mozilla.org/MPL/2.0/.
---
--- Copyright 1997 - July 2008 CWI, August 2008 - 2016 MonetDB B.V.
-
--- (co) Arjen de Rijke
-
-=======
-create function mbr (g geometry) returns mbr external name geom.mbr;
-create function mbroverlaps(a mbr, b mbr) returns boolean external name geom."mbroverlaps";
->>>>>>> d23978c0
 create function sys.md5(v string)
 returns string external name clients.md5sum;
 create aggregate median(val tinyint) returns tinyint
@@ -991,16 +872,6 @@
 create function sys.optimizers () 
 	returns table (name string, def string, status string)
 	external name sql.optimizers;
-<<<<<<< HEAD
--- This Source Code Form is subject to the terms of the Mozilla Public
--- License, v. 2.0.  If a copy of the MPL was not distributed with this
--- file, You can obtain one at http://mozilla.org/MPL/2.0/.
---
--- Copyright 1997 - July 2008 CWI, August 2008 - 2016 MonetDB B.V.
-
-=======
-create function overlaps(a geometry, b geometry) returns boolean external name geom."Overlaps";
->>>>>>> d23978c0
 create function sys.password_hash (username string) 
 	returns string 
 	external name sql.password;
@@ -1008,13 +879,6 @@
 external name sql.sysmon_pause;
 create procedure sys.pause(tag bigint)
 external name sql.sysmon_pause;
-<<<<<<< HEAD
-=======
-create function point(x double,y double) returns point external name geom.point;
-create function pointfromtext(wkt string, srid smallint) returns point external name geom."PointFromText";
-create function polyfromtext(wkt string, srid smallint) returns polygon external name geom."PolyFromText";
-create function polygonfromtext(wkt string, srid smallint) returns polygon external name geom."PolyFromText";
->>>>>>> d23978c0
 create aggregate quantile(val tinyint, q double) returns tinyint
  	external name "aggr"."quantile";
 create aggregate quantile(val smallint, q double) returns smallint
@@ -1302,17 +1166,6 @@
 external name sql.times;
 create function timestamp_to_str(d timestamp, format string) returns string
 	external name mtime."timestamp_to_str";
-<<<<<<< HEAD
--- This Source Code Form is subject to the terms of the Mozilla Public
--- License, v. 2.0.  If a copy of the MPL was not distributed with this
--- file, You can obtain one at http://mozilla.org/MPL/2.0/.
---
--- Copyright 1997 - July 2008 CWI, August 2008 - 2016 MonetDB B.V.
-
--- make the offline tracing table available for inspection
-=======
-create function touches(a geometry, b geometry) returns boolean external name geom."Touches";
->>>>>>> d23978c0
 create function sys.tracelog() 
 	returns table (
  event integer, 
@@ -1644,130 +1497,130 @@
 6637	"coord_dimension"	"bigint"	64	0	6640	NULL	true	4	NULL
 6638	"srid"	"int"	32	0	6640	NULL	true	5	NULL
 6639	"type"	"clob"	0	0	6640	NULL	true	6	NULL
-7339	"keyword"	"varchar"	40	0	7342	NULL	false	0	NULL
-7344	"table_type_id"	"smallint"	16	0	7350	NULL	false	0	NULL
-7347	"table_type_name"	"varchar"	25	0	7350	NULL	false	1	NULL
-7352	"dependency_type_id"	"smallint"	16	0	7358	NULL	false	0	NULL
-7355	"dependency_type_name"	"varchar"	15	0	7358	NULL	false	1	NULL
-7373	"file_id"	"int"	32	0	7375	NULL	true	0	NULL
-7374	"location"	"char"	256	0	7375	NULL	true	1	NULL
-7377	"dim_id"	"int"	32	0	7381	NULL	true	0	NULL
-7378	"file_id"	"int"	32	0	7381	NULL	true	1	NULL
-7379	"name"	"varchar"	64	0	7381	NULL	true	2	NULL
-7380	"length"	"int"	32	0	7381	NULL	true	3	NULL
-7383	"var_id"	"int"	32	0	7389	NULL	true	0	NULL
-7384	"file_id"	"int"	32	0	7389	NULL	true	1	NULL
-7385	"name"	"varchar"	64	0	7389	NULL	true	2	NULL
-7386	"vartype"	"varchar"	64	0	7389	NULL	true	3	NULL
-7387	"ndim"	"int"	32	0	7389	NULL	true	4	NULL
-7388	"coord_dim_id"	"int"	32	0	7389	NULL	true	5	NULL
-7391	"var_id"	"int"	32	0	7395	NULL	true	0	NULL
-7392	"dim_id"	"int"	32	0	7395	NULL	true	1	NULL
-7393	"file_id"	"int"	32	0	7395	NULL	true	2	NULL
-7394	"dimpos"	"int"	32	0	7395	NULL	true	3	NULL
-7397	"obj_name"	"varchar"	256	0	7403	NULL	true	0	NULL
-7398	"att_name"	"varchar"	256	0	7403	NULL	true	1	NULL
-7399	"att_type"	"varchar"	64	0	7403	NULL	true	2	NULL
-7400	"value"	"clob"	0	0	7403	NULL	true	3	NULL
-7401	"file_id"	"int"	32	0	7403	NULL	true	4	NULL
-7402	"gr_name"	"varchar"	256	0	7403	NULL	true	5	NULL
-7434	"schema"	"clob"	0	0	7448	NULL	true	0	NULL
-7435	"table"	"clob"	0	0	7448	NULL	true	1	NULL
-7436	"column"	"clob"	0	0	7448	NULL	true	2	NULL
-7437	"type"	"clob"	0	0	7448	NULL	true	3	NULL
-7438	"mode"	"clob"	0	0	7448	NULL	true	4	NULL
-7439	"location"	"clob"	0	0	7448	NULL	true	5	NULL
-7440	"count"	"bigint"	64	0	7448	NULL	true	6	NULL
-7441	"typewidth"	"int"	32	0	7448	NULL	true	7	NULL
-7442	"columnsize"	"bigint"	64	0	7448	NULL	true	8	NULL
-7443	"heapsize"	"bigint"	64	0	7448	NULL	true	9	NULL
-7444	"hashes"	"bigint"	64	0	7448	NULL	true	10	NULL
-7445	"phash"	"boolean"	1	0	7448	NULL	true	11	NULL
-7446	"imprints"	"bigint"	64	0	7448	NULL	true	12	NULL
-7447	"sorted"	"boolean"	1	0	7448	NULL	true	13	NULL
-7450	"schema"	"clob"	0	0	7460	NULL	true	0	NULL
-7451	"table"	"clob"	0	0	7460	NULL	true	1	NULL
-7452	"column"	"clob"	0	0	7460	NULL	true	2	NULL
-7453	"type"	"clob"	0	0	7460	NULL	true	3	NULL
-7454	"typewidth"	"int"	32	0	7460	NULL	true	4	NULL
-7455	"count"	"bigint"	64	0	7460	NULL	true	5	NULL
-7456	"distinct"	"bigint"	64	0	7460	NULL	true	6	NULL
-7457	"atomwidth"	"int"	32	0	7460	NULL	true	7	NULL
-7458	"reference"	"boolean"	1	0	7460	NULL	true	8	NULL
-7459	"sorted"	"boolean"	1	0	7460	NULL	true	9	NULL
-7498	"schema"	"clob"	0	0	7508	NULL	true	0	NULL
-7499	"table"	"clob"	0	0	7508	NULL	true	1	NULL
-7500	"column"	"clob"	0	0	7508	NULL	true	2	NULL
-7501	"type"	"clob"	0	0	7508	NULL	true	3	NULL
-7502	"count"	"bigint"	64	0	7508	NULL	true	4	NULL
-7503	"columnsize"	"bigint"	64	0	7508	NULL	true	5	NULL
-7504	"heapsize"	"bigint"	64	0	7508	NULL	true	6	NULL
-7505	"hashes"	"bigint"	64	0	7508	NULL	true	7	NULL
-7506	"imprints"	"bigint"	64	0	7508	NULL	true	8	NULL
-7507	"sorted"	"boolean"	1	0	7508	NULL	true	9	NULL
-7510	"schema"	"clob"	0	0	7518	NULL	true	0	NULL
-7511	"table"	"clob"	0	0	7518	NULL	true	1	NULL
-7512	"count"	"bigint"	64	0	7518	NULL	true	2	NULL
-7513	"columnsize"	"bigint"	64	0	7518	NULL	true	3	NULL
-7514	"heapsize"	"bigint"	64	0	7518	NULL	true	4	NULL
-7515	"hashes"	"bigint"	64	0	7518	NULL	true	5	NULL
-7516	"imprints"	"bigint"	64	0	7518	NULL	true	6	NULL
-7517	"auxiliary"	"bigint"	64	0	7518	NULL	true	7	NULL
-7520	"column_id"	"int"	32	0	7531	NULL	true	0	NULL
-7521	"type"	"clob"	0	0	7531	NULL	true	1	NULL
-7522	"width"	"int"	32	0	7531	NULL	true	2	NULL
-7523	"stamp"	"timestamp"	7	0	7531	NULL	true	3	NULL
-7524	"sample"	"bigint"	64	0	7531	NULL	true	4	NULL
-7525	"count"	"bigint"	64	0	7531	NULL	true	5	NULL
-7526	"unique"	"bigint"	64	0	7531	NULL	true	6	NULL
-7527	"nils"	"bigint"	64	0	7531	NULL	true	7	NULL
-7528	"minval"	"clob"	0	0	7531	NULL	true	8	NULL
-7529	"maxval"	"clob"	0	0	7531	NULL	true	9	NULL
-7530	"sorted"	"boolean"	1	0	7531	NULL	true	10	NULL
-7621	"file_id"	"bigint"	64	0	7629	NULL	false	0	NULL
-7622	"file_location"	"clob"	0	0	7629	NULL	false	1	NULL
-7623	"dbschema"	"smallint"	16	0	7629	NULL	false	2	NULL
-7624	"format_version"	"varchar"	7	0	7629	NULL	true	3	NULL
-7625	"sorting_order"	"varchar"	10	0	7629	NULL	true	4	NULL
-7626	"comments"	"clob"	0	0	7629	NULL	true	5	NULL
-7631	"sn"	"clob"	0	0	7642	NULL	false	0	NULL
-7632	"file_id"	"bigint"	64	0	7642	NULL	false	1	NULL
-7633	"ln"	"int"	32	0	7642	NULL	true	2	NULL
-7634	"as"	"int"	32	0	7642	NULL	true	3	NULL
-7635	"m5"	"clob"	0	0	7642	NULL	true	4	NULL
-7636	"sp"	"clob"	0	0	7642	NULL	true	5	NULL
-7637	"ur"	"clob"	0	0	7642	NULL	true	6	NULL
-7644	"id"	"clob"	0	0	7661	NULL	false	0	NULL
-7645	"file_id"	"bigint"	64	0	7661	NULL	false	1	NULL
-7646	"cn"	"clob"	0	0	7661	NULL	true	2	NULL
-7647	"ds"	"clob"	0	0	7661	NULL	true	3	NULL
-7648	"dt"	"timestamp"	7	0	7661	NULL	true	4	NULL
-7649	"fo"	"clob"	0	0	7661	NULL	true	5	NULL
-7650	"ks"	"clob"	0	0	7661	NULL	true	6	NULL
-7651	"lb"	"clob"	0	0	7661	NULL	true	7	NULL
-7652	"pg"	"clob"	0	0	7661	NULL	true	8	NULL
-7653	"pi"	"int"	32	0	7661	NULL	true	9	NULL
-7654	"pl"	"clob"	0	0	7661	NULL	true	10	NULL
-7655	"pu"	"clob"	0	0	7661	NULL	true	11	NULL
-7656	"sm"	"clob"	0	0	7661	NULL	true	12	NULL
-7663	"id"	"clob"	0	0	7673	NULL	false	0	NULL
-7664	"file_id"	"bigint"	64	0	7673	NULL	false	1	NULL
-7665	"pn"	"clob"	0	0	7673	NULL	true	2	NULL
-7666	"cl"	"clob"	0	0	7673	NULL	true	3	NULL
-7667	"pp"	"clob"	0	0	7673	NULL	true	4	NULL
-7668	"vn"	"clob"	0	0	7673	NULL	true	5	NULL
-7675	"qname"	"clob"	0	0	7686	NULL	false	0	NULL
-7676	"flag"	"smallint"	16	0	7686	NULL	false	1	NULL
-7677	"rname"	"clob"	0	0	7686	NULL	false	2	NULL
-7678	"pos"	"int"	32	0	7686	NULL	false	3	NULL
-7679	"mapq"	"smallint"	16	0	7686	NULL	false	4	NULL
-7680	"cigar"	"clob"	0	0	7686	NULL	false	5	NULL
-7681	"rnext"	"clob"	0	0	7686	NULL	false	6	NULL
-7682	"pnext"	"int"	32	0	7686	NULL	false	7	NULL
-7683	"tlen"	"int"	32	0	7686	NULL	false	8	NULL
-7684	"seq"	"clob"	0	0	7686	NULL	false	9	NULL
-7685	"qual"	"clob"	0	0	7686	NULL	false	10	NULL
-7756	"function_id"	"int"	32	0	7757	NULL	true	0	NULL
+7338	"keyword"	"varchar"	40	0	7341	NULL	false	0	NULL
+7343	"table_type_id"	"smallint"	16	0	7349	NULL	false	0	NULL
+7346	"table_type_name"	"varchar"	25	0	7349	NULL	false	1	NULL
+7351	"dependency_type_id"	"smallint"	16	0	7357	NULL	false	0	NULL
+7354	"dependency_type_name"	"varchar"	15	0	7357	NULL	false	1	NULL
+7372	"file_id"	"int"	32	0	7374	NULL	true	0	NULL
+7373	"location"	"char"	256	0	7374	NULL	true	1	NULL
+7376	"dim_id"	"int"	32	0	7380	NULL	true	0	NULL
+7377	"file_id"	"int"	32	0	7380	NULL	true	1	NULL
+7378	"name"	"varchar"	64	0	7380	NULL	true	2	NULL
+7379	"length"	"int"	32	0	7380	NULL	true	3	NULL
+7382	"var_id"	"int"	32	0	7388	NULL	true	0	NULL
+7383	"file_id"	"int"	32	0	7388	NULL	true	1	NULL
+7384	"name"	"varchar"	64	0	7388	NULL	true	2	NULL
+7385	"vartype"	"varchar"	64	0	7388	NULL	true	3	NULL
+7386	"ndim"	"int"	32	0	7388	NULL	true	4	NULL
+7387	"coord_dim_id"	"int"	32	0	7388	NULL	true	5	NULL
+7390	"var_id"	"int"	32	0	7394	NULL	true	0	NULL
+7391	"dim_id"	"int"	32	0	7394	NULL	true	1	NULL
+7392	"file_id"	"int"	32	0	7394	NULL	true	2	NULL
+7393	"dimpos"	"int"	32	0	7394	NULL	true	3	NULL
+7396	"obj_name"	"varchar"	256	0	7402	NULL	true	0	NULL
+7397	"att_name"	"varchar"	256	0	7402	NULL	true	1	NULL
+7398	"att_type"	"varchar"	64	0	7402	NULL	true	2	NULL
+7399	"value"	"clob"	0	0	7402	NULL	true	3	NULL
+7400	"file_id"	"int"	32	0	7402	NULL	true	4	NULL
+7401	"gr_name"	"varchar"	256	0	7402	NULL	true	5	NULL
+7427	"schema"	"clob"	0	0	7441	NULL	true	0	NULL
+7428	"table"	"clob"	0	0	7441	NULL	true	1	NULL
+7429	"column"	"clob"	0	0	7441	NULL	true	2	NULL
+7430	"type"	"clob"	0	0	7441	NULL	true	3	NULL
+7431	"mode"	"clob"	0	0	7441	NULL	true	4	NULL
+7432	"location"	"clob"	0	0	7441	NULL	true	5	NULL
+7433	"count"	"bigint"	64	0	7441	NULL	true	6	NULL
+7434	"typewidth"	"int"	32	0	7441	NULL	true	7	NULL
+7435	"columnsize"	"bigint"	64	0	7441	NULL	true	8	NULL
+7436	"heapsize"	"bigint"	64	0	7441	NULL	true	9	NULL
+7437	"hashes"	"bigint"	64	0	7441	NULL	true	10	NULL
+7438	"phash"	"boolean"	1	0	7441	NULL	true	11	NULL
+7439	"imprints"	"bigint"	64	0	7441	NULL	true	12	NULL
+7440	"sorted"	"boolean"	1	0	7441	NULL	true	13	NULL
+7497	"schema"	"clob"	0	0	7507	NULL	true	0	NULL
+7498	"table"	"clob"	0	0	7507	NULL	true	1	NULL
+7499	"column"	"clob"	0	0	7507	NULL	true	2	NULL
+7500	"type"	"clob"	0	0	7507	NULL	true	3	NULL
+7501	"typewidth"	"int"	32	0	7507	NULL	true	4	NULL
+7502	"count"	"bigint"	64	0	7507	NULL	true	5	NULL
+7503	"distinct"	"bigint"	64	0	7507	NULL	true	6	NULL
+7504	"atomwidth"	"int"	32	0	7507	NULL	true	7	NULL
+7505	"reference"	"boolean"	1	0	7507	NULL	true	8	NULL
+7506	"sorted"	"boolean"	1	0	7507	NULL	true	9	NULL
+7545	"schema"	"clob"	0	0	7555	NULL	true	0	NULL
+7546	"table"	"clob"	0	0	7555	NULL	true	1	NULL
+7547	"column"	"clob"	0	0	7555	NULL	true	2	NULL
+7548	"type"	"clob"	0	0	7555	NULL	true	3	NULL
+7549	"count"	"bigint"	64	0	7555	NULL	true	4	NULL
+7550	"columnsize"	"bigint"	64	0	7555	NULL	true	5	NULL
+7551	"heapsize"	"bigint"	64	0	7555	NULL	true	6	NULL
+7552	"hashes"	"bigint"	64	0	7555	NULL	true	7	NULL
+7553	"imprints"	"bigint"	64	0	7555	NULL	true	8	NULL
+7554	"sorted"	"boolean"	1	0	7555	NULL	true	9	NULL
+7557	"schema"	"clob"	0	0	7565	NULL	true	0	NULL
+7558	"table"	"clob"	0	0	7565	NULL	true	1	NULL
+7559	"count"	"bigint"	64	0	7565	NULL	true	2	NULL
+7560	"columnsize"	"bigint"	64	0	7565	NULL	true	3	NULL
+7561	"heapsize"	"bigint"	64	0	7565	NULL	true	4	NULL
+7562	"hashes"	"bigint"	64	0	7565	NULL	true	5	NULL
+7563	"imprints"	"bigint"	64	0	7565	NULL	true	6	NULL
+7564	"auxiliary"	"bigint"	64	0	7565	NULL	true	7	NULL
+7567	"column_id"	"int"	32	0	7578	NULL	true	0	NULL
+7568	"type"	"clob"	0	0	7578	NULL	true	1	NULL
+7569	"width"	"int"	32	0	7578	NULL	true	2	NULL
+7570	"stamp"	"timestamp"	7	0	7578	NULL	true	3	NULL
+7571	"sample"	"bigint"	64	0	7578	NULL	true	4	NULL
+7572	"count"	"bigint"	64	0	7578	NULL	true	5	NULL
+7573	"unique"	"bigint"	64	0	7578	NULL	true	6	NULL
+7574	"nils"	"bigint"	64	0	7578	NULL	true	7	NULL
+7575	"minval"	"clob"	0	0	7578	NULL	true	8	NULL
+7576	"maxval"	"clob"	0	0	7578	NULL	true	9	NULL
+7577	"sorted"	"boolean"	1	0	7578	NULL	true	10	NULL
+7668	"file_id"	"bigint"	64	0	7676	NULL	false	0	NULL
+7669	"file_location"	"clob"	0	0	7676	NULL	false	1	NULL
+7670	"dbschema"	"smallint"	16	0	7676	NULL	false	2	NULL
+7671	"format_version"	"varchar"	7	0	7676	NULL	true	3	NULL
+7672	"sorting_order"	"varchar"	10	0	7676	NULL	true	4	NULL
+7673	"comments"	"clob"	0	0	7676	NULL	true	5	NULL
+7678	"sn"	"clob"	0	0	7689	NULL	false	0	NULL
+7679	"file_id"	"bigint"	64	0	7689	NULL	false	1	NULL
+7680	"ln"	"int"	32	0	7689	NULL	true	2	NULL
+7681	"as"	"int"	32	0	7689	NULL	true	3	NULL
+7682	"m5"	"clob"	0	0	7689	NULL	true	4	NULL
+7683	"sp"	"clob"	0	0	7689	NULL	true	5	NULL
+7684	"ur"	"clob"	0	0	7689	NULL	true	6	NULL
+7691	"id"	"clob"	0	0	7708	NULL	false	0	NULL
+7692	"file_id"	"bigint"	64	0	7708	NULL	false	1	NULL
+7693	"cn"	"clob"	0	0	7708	NULL	true	2	NULL
+7694	"ds"	"clob"	0	0	7708	NULL	true	3	NULL
+7695	"dt"	"timestamp"	7	0	7708	NULL	true	4	NULL
+7696	"fo"	"clob"	0	0	7708	NULL	true	5	NULL
+7697	"ks"	"clob"	0	0	7708	NULL	true	6	NULL
+7698	"lb"	"clob"	0	0	7708	NULL	true	7	NULL
+7699	"pg"	"clob"	0	0	7708	NULL	true	8	NULL
+7700	"pi"	"int"	32	0	7708	NULL	true	9	NULL
+7701	"pl"	"clob"	0	0	7708	NULL	true	10	NULL
+7702	"pu"	"clob"	0	0	7708	NULL	true	11	NULL
+7703	"sm"	"clob"	0	0	7708	NULL	true	12	NULL
+7710	"id"	"clob"	0	0	7720	NULL	false	0	NULL
+7711	"file_id"	"bigint"	64	0	7720	NULL	false	1	NULL
+7712	"pn"	"clob"	0	0	7720	NULL	true	2	NULL
+7713	"cl"	"clob"	0	0	7720	NULL	true	3	NULL
+7714	"pp"	"clob"	0	0	7720	NULL	true	4	NULL
+7715	"vn"	"clob"	0	0	7720	NULL	true	5	NULL
+7722	"qname"	"clob"	0	0	7733	NULL	false	0	NULL
+7723	"flag"	"smallint"	16	0	7733	NULL	false	1	NULL
+7724	"rname"	"clob"	0	0	7733	NULL	false	2	NULL
+7725	"pos"	"int"	32	0	7733	NULL	false	3	NULL
+7726	"mapq"	"smallint"	16	0	7733	NULL	false	4	NULL
+7727	"cigar"	"clob"	0	0	7733	NULL	false	5	NULL
+7728	"rnext"	"clob"	0	0	7733	NULL	false	6	NULL
+7729	"pnext"	"int"	32	0	7733	NULL	false	7	NULL
+7730	"tlen"	"int"	32	0	7733	NULL	false	8	NULL
+7731	"seq"	"clob"	0	0	7733	NULL	false	9	NULL
+7732	"qual"	"clob"	0	0	7733	NULL	false	10	NULL
+7803	"function_id"	"int"	32	0	7804	NULL	true	0	NULL
 COMMIT;
 START TRANSACTION;
 CREATE TABLE "sys"."_tables" (
@@ -1800,7 +1653,6 @@
 2134	"idxs"	2106	NULL	0	true	2	0
 2139	"triggers"	2106	NULL	0	true	2	0
 2150	"objects"	2106	NULL	0	true	2	0
-<<<<<<< HEAD
 5681	"tables"	2000	"SELECT ""id"", ""name"", ""schema_id"", ""query"", CAST(CASE WHEN ""system"" THEN ""type"" + 10 /* system table/view */ ELSE (CASE WHEN ""commit_action"" = 0 THEN ""type"" /* table/view */ ELSE ""type"" + 20 /* global temp table */ END) END AS SMALLINT) AS ""type"", ""system"", ""commit_action"", ""access"", CASE WHEN (NOT ""system"" AND ""commit_action"" > 0) THEN 1 ELSE 0 END AS ""temporary"" FROM ""sys"".""_tables"" WHERE ""type"" <> 2 UNION ALL SELECT ""id"", ""name"", ""schema_id"", ""query"", CAST(""type"" + 30 /* local temp table */ AS SMALLINT) AS ""type"", ""system"", ""commit_action"", ""access"", 1 AS ""temporary"" FROM ""tmp"".""_tables"";"	1	true	0	0
 5691	"columns"	2000	"SELECT * FROM (SELECT p.* FROM ""sys"".""_columns"" AS p UNION ALL SELECT t.* FROM ""tmp"".""_columns"" AS t) AS columns;"	1	true	0	0
 5707	"db_user_info"	2000	NULL	0	true	0	0
@@ -1808,7 +1660,7 @@
 5717	"user_role"	2000	NULL	0	true	0	0
 5720	"auths"	2000	NULL	0	true	0	0
 5724	"privileges"	2000	NULL	0	true	0	0
-5946	"querylog_catalog"	2000	"-- create table views for convenience\ncreate view sys.querylog_catalog as select * from sys.querylog_catalog();"	1	true	0	0
+5946	"querylog_catalog"	2000	"create view sys.querylog_catalog as select * from sys.querylog_catalog();"	1	true	0	0
 5957	"querylog_calls"	2000	"create view sys.querylog_calls as select * from sys.querylog_calls();"	1	true	0	0
 5975	"querylog_history"	2000	"create view sys.querylog_history as\nselect qd.*, ql.""start"",ql.""stop"", ql.arguments, ql.tuples, ql.run, ql.ship, ql.cpu, ql.io\nfrom sys.querylog_catalog() qd, sys.querylog_calls() ql\nwhere qd.id = ql.id and qd.owner = user;"	1	true	0	0
 6014	"tracelog"	2000	"create view sys.tracelog as select * from sys.tracelog();"	1	true	0	0
@@ -1818,63 +1670,26 @@
 6283	"queue"	2000	"create view sys.queue as select * from sys.queue();"	1	true	0	0
 6313	"rejects"	2000	"create view sys.rejects as select * from sys.rejects();"	1	true	0	0
 6631	"spatial_ref_sys"	2000	NULL	0	true	0	0
-6640	"geometry_columns"	2000	"-- create geometry_columns metadata view\ncreate view geometry_columns as\n\tselect e.value as f_table_catalog,\n\t\ts.name as f_table_schema,\n\t\ty.f_table_name, y.f_geometry_column, y.coord_dimension, y.srid, y.type\n\tfrom schemas s, environment e, (\n\t\tselect t.schema_id,\n\t\t\tt.name as f_table_name,\n\t\t\tx.name as f_geometry_column,\n\t\t\thas_z(info)+has_m(info)+2 as coord_dimension,\n\t\t\tsrid, get_type(info, 0) as type\n\t\tfrom tables t, (\n\t\t\tselect name, table_id, type_digits as info, type_scale as srid\n\t\t\tfrom columns\n\t\t\twhere type in ( select distinct sqlname from types where systemname='wkb')\n\t\t\t) as x\n\t\twhere t.id=x.table_id\n\t\t) y\n\twhere y.schema_id=s.id and e.name='gdk_dbname';"	1	true	0	0
-7342	"keywords"	2000	NULL	0	true	0	0
-7350	"table_types"	2000	NULL	0	true	0	0
-7358	"dependency_types"	2000	NULL	0	true	0	0
-7375	"netcdf_files"	2000	NULL	0	true	0	0
-7381	"netcdf_dims"	2000	NULL	0	true	0	0
-7389	"netcdf_vars"	2000	NULL	0	true	0	0
-7395	"netcdf_vardim"	2000	NULL	0	true	0	0
-7403	"netcdf_attrs"	2000	NULL	0	true	0	0
-7448	"storage"	2000	"create view sys.""storage"" as select * from sys.""storage""();"	1	true	0	0
-7460	"storagemodelinput"	2000	NULL	0	true	0	0
-7508	"storagemodel"	2000	"create view sys.storagemodel as select * from sys.storagemodel();"	1	true	0	0
-7518	"tablestoragemodel"	2000	"-- A summary of the table storage requirement is is available as a table view.\n-- The auxiliary column denotes the maximum space if all non-sorted columns\n-- would be augmented with a hash (rare situation)\ncreate view sys.tablestoragemodel\nas select ""schema"",""table"",max(count) as ""count"",\n\tsum(columnsize) as columnsize,\n\tsum(heapsize) as heapsize,\n\tsum(hashes) as hashes,\n\tsum(imprints) as imprints,\n\tsum(case when sorted = false then 8 * count else 0 end) as auxiliary\nfrom sys.storagemodel() group by ""schema"",""table"";"	1	true	0	0
-7531	"statistics"	2000	NULL	0	true	0	0
-7629	"files"	7573	NULL	0	true	0	0
-7642	"sq"	7573	NULL	0	true	0	0
-7661	"rg"	7573	NULL	0	true	0	0
-7673	"pg"	7573	NULL	0	true	0	0
-7686	"export"	7573	NULL	0	true	0	0
-7757	"systemfunctions"	2000	NULL	0	true	0	0
-=======
-5204	"tables"	2000	"SELECT ""id"", ""name"", ""schema_id"", ""query"", CAST(CASE WHEN ""system"" THEN ""type"" + 10 /* system table/view */ ELSE (CASE WHEN ""commit_action"" = 0 THEN ""type"" /* table/view */ ELSE ""type"" + 20 /* global temp table */ END) END AS SMALLINT) AS ""type"", ""system"", ""commit_action"", ""access"", CASE WHEN (NOT ""system"" AND ""commit_action"" > 0) THEN 1 ELSE 0 END AS ""temporary"" FROM ""sys"".""_tables"" WHERE ""type"" <> 2 UNION ALL SELECT ""id"", ""name"", ""schema_id"", ""query"", CAST(""type"" + 30 /* local temp table */ AS SMALLINT) AS ""type"", ""system"", ""commit_action"", ""access"", 1 AS ""temporary"" FROM ""tmp"".""_tables"";"	1	true	0	0
-5214	"columns"	2000	"SELECT * FROM (SELECT p.* FROM ""sys"".""_columns"" AS p UNION ALL SELECT t.* FROM ""tmp"".""_columns"" AS t) AS columns;"	1	true	0	0
-5230	"db_user_info"	2000	NULL	0	true	0	0
-5236	"users"	2000	"SELECT u.""name"" AS ""name"", ui.""fullname"", ui.""default_schema"" FROM db_users() AS u LEFT JOIN ""sys"".""db_user_info"" AS ui ON u.""name"" = ui.""name"" ;"	1	true	0	0
-5240	"user_role"	2000	NULL	0	true	0	0
-5243	"auths"	2000	NULL	0	true	0	0
-5247	"privileges"	2000	NULL	0	true	0	0
-5469	"querylog_catalog"	2000	"create view sys.querylog_catalog as select * from sys.querylog_catalog();"	1	true	0	0
-5480	"querylog_calls"	2000	"create view sys.querylog_calls as select * from sys.querylog_calls();"	1	true	0	0
-5498	"querylog_history"	2000	"create view sys.querylog_history as\nselect qd.*, ql.""start"",ql.""stop"", ql.arguments, ql.tuples, ql.run, ql.ship, ql.cpu, ql.io\nfrom sys.querylog_catalog() qd, sys.querylog_calls() ql\nwhere qd.id = ql.id and qd.owner = user;"	1	true	0	0
-5537	"tracelog"	2000	"create view sys.tracelog as select * from sys.tracelog();"	1	true	0	0
-5670	"sessions"	2000	"create view sys.sessions as select * from sys.sessions();"	1	true	0	0
-5750	"optimizers"	2000	"create view sys.optimizers as select * from sys.optimizers();"	1	true	0	0
-5758	"environment"	2000	"create view sys.environment as select * from sys.environment();"	1	true	0	0
-5806	"queue"	2000	"create view sys.queue as select * from sys.queue();"	1	true	0	0
-5836	"rejects"	2000	"create view sys.rejects as select * from sys.rejects();"	1	true	0	0
-6474	"keywords"	2000	NULL	0	true	0	0
-6482	"table_types"	2000	NULL	0	true	0	0
-6490	"dependency_types"	2000	NULL	0	true	0	0
-6507	"netcdf_files"	2000	NULL	0	true	0	0
-6513	"netcdf_dims"	2000	NULL	0	true	0	0
-6521	"netcdf_vars"	2000	NULL	0	true	0	0
-6527	"netcdf_vardim"	2000	NULL	0	true	0	0
-6535	"netcdf_attrs"	2000	NULL	0	true	0	0
-6574	"storage"	2000	"create view sys.""storage"" as select * from sys.""storage""();"	1	true	0	0
-6586	"storagemodelinput"	2000	NULL	0	true	0	0
-6634	"storagemodel"	2000	"create view sys.storagemodel as select * from sys.storagemodel();"	1	true	0	0
-6644	"tablestoragemodel"	2000	"create view sys.tablestoragemodel\nas select ""schema"",""table"",max(count) as ""count"",\n sum(columnsize) as columnsize,\n sum(heapsize) as heapsize,\n sum(hashes) as hashes,\n sum(imprints) as imprints,\n sum(case when sorted = false then 8 * count else 0 end) as auxiliary\nfrom sys.storagemodel() group by ""schema"",""table"";"	1	true	0	0
-6657	"statistics"	2000	NULL	0	true	0	0
-6755	"files"	6699	NULL	0	true	0	0
-6768	"sq"	6699	NULL	0	true	0	0
-6787	"rg"	6699	NULL	0	true	0	0
-6799	"pg"	6699	NULL	0	true	0	0
-6812	"export"	6699	NULL	0	true	0	0
-6883	"systemfunctions"	2000	NULL	0	true	0	0
->>>>>>> d23978c0
+6640	"geometry_columns"	2000	"create view geometry_columns as\n select e.value as f_table_catalog,\n s.name as f_table_schema,\n y.f_table_name, y.f_geometry_column, y.coord_dimension, y.srid, y.type\n from schemas s, environment e, (\n select t.schema_id,\n t.name as f_table_name,\n x.name as f_geometry_column,\n has_z(info)+has_m(info)+2 as coord_dimension,\n srid, get_type(info, 0) as type\n from tables t, (\n select name, table_id, type_digits as info, type_scale as srid\n from columns\n where type in ( select distinct sqlname from types where systemname='wkb')\n ) as x\n where t.id=x.table_id\n ) y\n where y.schema_id=s.id and e.name='gdk_dbname';"	1	true	0	0
+7341	"keywords"	2000	NULL	0	true	0	0
+7349	"table_types"	2000	NULL	0	true	0	0
+7357	"dependency_types"	2000	NULL	0	true	0	0
+7374	"netcdf_files"	2000	NULL	0	true	0	0
+7380	"netcdf_dims"	2000	NULL	0	true	0	0
+7388	"netcdf_vars"	2000	NULL	0	true	0	0
+7394	"netcdf_vardim"	2000	NULL	0	true	0	0
+7402	"netcdf_attrs"	2000	NULL	0	true	0	0
+7441	"storage"	2000	"create view sys.""storage"" as select * from sys.""storage""();"	1	true	0	0
+7507	"storagemodelinput"	2000	NULL	0	true	0	0
+7555	"storagemodel"	2000	"create view sys.storagemodel as select * from sys.storagemodel();"	1	true	0	0
+7565	"tablestoragemodel"	2000	"create view sys.tablestoragemodel\nas select ""schema"",""table"",max(count) as ""count"",\n sum(columnsize) as columnsize,\n sum(heapsize) as heapsize,\n sum(hashes) as hashes,\n sum(imprints) as imprints,\n sum(case when sorted = false then 8 * count else 0 end) as auxiliary\nfrom sys.storagemodel() group by ""schema"",""table"";"	1	true	0	0
+7578	"statistics"	2000	NULL	0	true	0	0
+7676	"files"	7620	NULL	0	true	0	0
+7689	"sq"	7620	NULL	0	true	0	0
+7708	"rg"	7620	NULL	0	true	0	0
+7720	"pg"	7620	NULL	0	true	0	0
+7733	"export"	7620	NULL	0	true	0	0
+7804	"systemfunctions"	2000	NULL	0	true	0	0
 COMMIT;
 START TRANSACTION;
 CREATE TABLE "sys"."args" (
@@ -1887,7 +1702,7 @@
 	"inout"       TINYINT,
 	"number"      INTEGER
 );
-COPY 4501 RECORDS INTO "sys"."args" FROM stdin USING DELIMITERS '\t','\n','"';
+COPY 4547 RECORDS INTO "sys"."args" FROM stdin USING DELIMITERS '\t','\n','"';
 2155	30	"res_0"	"boolean"	1	0	0	0
 2156	30	"arg_1"	"geometry"	0	0	1	1
 2157	30	"arg_2"	"geometry"	0	0	1	2
@@ -5864,531 +5679,577 @@
 6620	6619	"result"	"clob"	0	0	0	0
 6621	6619	"info"	"int"	32	0	1	1
 6622	6619	"format"	"int"	32	0	1	2
-6644	6643	"result"	"mbr"	0	0	0	0
-6645	6643	"geom"	"geometry"	0	0	1	1
-6648	6647	"result"	"boolean"	1	0	0	0
-6649	6647	"box1"	"mbr"	0	0	1	1
-6650	6647	"box2"	"mbr"	0	0	1	2
-6653	6652	"result"	"boolean"	1	0	0	0
-6654	6652	"box1"	"mbr"	0	0	1	1
-6655	6652	"box2"	"mbr"	0	0	1	2
-6658	6657	"result"	"boolean"	1	0	0	0
-6659	6657	"box1"	"mbr"	0	0	1	1
-6660	6657	"box2"	"mbr"	0	0	1	2
-6663	6662	"result"	"double"	53	0	0	0
-6664	6662	"box1"	"mbr"	0	0	1	1
-6665	6662	"box2"	"mbr"	0	0	1	2
-6668	6667	"result"	"geometry"	0	0	0	0
-6669	6667	"wkt"	"clob"	0	0	1	1
-6672	6671	"result"	"geometry"	0	0	0	0
-6673	6671	"geom"	"clob"	0	0	1	1
-6676	6675	"result"	"clob"	0	0	0	0
-6677	6675	"geom"	"geometry"	0	0	1	1
-6680	6679	"result"	"clob"	0	0	0	0
-6681	6679	"geom"	"geometry"	0	0	1	1
-6684	6683	"result"	"int"	32	0	0	0
-6685	6683	"geom"	"geometry"	0	0	1	1
-6688	6687	"result"	"clob"	0	0	0	0
-6689	6687	"geom"	"geometry"	0	0	1	1
-6692	6691	"result"	"int"	32	0	0	0
-6693	6691	"geom"	"geometry"	0	0	1	1
-6696	6695	"result"	"geometry"	0	0	0	0
-6697	6695	"geom"	"geometry"	0	0	1	1
-6698	6695	"srid"	"int"	32	0	1	2
-6701	6700	"result"	"boolean"	1	0	0	0
-6702	6700	"geom"	"geometry"	0	0	1	1
-6705	6704	"result"	"boolean"	1	0	0	0
-6706	6704	"geom"	"geometry"	0	0	1	1
-6709	6708	"result"	"geometry"	0	0	0	0
-6710	6708	"geom"	"geometry"	0	0	1	1
-6713	6712	"result"	"geometry"	0	0	0	0
-6714	6712	"geom"	"geometry"	0	0	1	1
-6717	6716	"result"	"boolean"	1	0	0	0
-6718	6716	"geom1"	"geometry"	0	0	1	1
-6719	6716	"geom2"	"geometry"	0	0	1	2
-6722	6721	"result"	"boolean"	1	0	0	0
-6723	6721	"geom1"	"geometry"	0	0	1	1
-6724	6721	"geom2"	"geometry"	0	0	1	2
-6727	6726	"result"	"boolean"	1	0	0	0
-6728	6726	"geom1"	"geometry"	0	0	1	1
-6729	6726	"geom2"	"geometry"	0	0	1	2
-6732	6731	"result"	"boolean"	1	0	0	0
-6733	6731	"geom1"	"geometry"	0	0	1	1
-6734	6731	"geom2"	"geometry"	0	0	1	2
-6737	6736	"result"	"boolean"	1	0	0	0
-6738	6736	"geom1"	"geometry"	0	0	1	1
-6739	6736	"geom2"	"geometry"	0	0	1	2
-6742	6741	"result"	"boolean"	1	0	0	0
-6743	6741	"geom1"	"geometry"	0	0	1	1
-6744	6741	"geom2"	"geometry"	0	0	1	2
-6747	6746	"result"	"boolean"	1	0	0	0
-6748	6746	"geom1"	"geometry"	0	0	1	1
-6749	6746	"geom2"	"geometry"	0	0	1	2
-6752	6751	"result"	"boolean"	1	0	0	0
-6753	6751	"geom1"	"geometry"	0	0	1	1
-6754	6751	"geom2"	"geometry"	0	0	1	2
-6757	6756	"result"	"boolean"	1	0	0	0
-6758	6756	"geom1"	"geometry"	0	0	1	1
-6759	6756	"geom2"	"geometry"	0	0	1	2
-6760	6756	"intersection_matrix_pattern"	"clob"	0	0	1	3
-6763	6762	"result"	"double"	53	0	0	0
-6764	6762	"geom1"	"geometry"	0	0	1	1
-6765	6762	"geom2"	"geometry"	0	0	1	2
-6768	6767	"result"	"geometry"	0	0	0	0
-6769	6767	"geom1"	"geometry"	0	0	1	1
-6770	6767	"geom2"	"geometry"	0	0	1	2
-6773	6772	"result"	"geometry"	0	0	0	0
-6774	6772	"geom1"	"geometry"	0	0	1	1
-6775	6772	"geom2"	"geometry"	0	0	1	2
-6778	6777	"result"	"geometry"	0	0	0	0
-6779	6777	"geom1"	"geometry"	0	0	1	1
-6780	6777	"geom2"	"geometry"	0	0	1	2
-6783	6782	"result"	"geometry"	0	0	0	0
-6784	6782	"geom"	"geometry"	0	0	1	1
-6787	6786	"result"	"geometry"	0	0	0	0
-6788	6786	"geom1"	"geometry"	0	0	1	1
-6789	6786	"geom2"	"geometry"	0	0	1	2
-6792	6791	"result"	"geometry"	0	0	0	0
-6793	6791	"geom"	"geometry"	0	0	1	1
-6794	6791	"radius"	"double"	53	0	1	2
-6797	6796	"result"	"geometry"	0	0	0	0
-6798	6796	"geom"	"geometry"	0	0	1	1
-6801	6800	"result"	"double"	53	0	0	0
-6802	6800	"geom"	"geometry"	0	0	1	1
-6805	6804	"result"	"double"	53	0	0	0
-6806	6804	"geom"	"geometry"	0	0	1	1
-6809	6808	"result"	"double"	53	0	0	0
-6810	6808	"geom"	"geometry"	0	0	1	1
-6813	6812	"result"	"geometry"	0	0	0	0
-6814	6812	"geom"	"geometry"	0	0	1	1
-6817	6816	"result"	"geometry"	0	0	0	0
-6818	6816	"geom"	"geometry"	0	0	1	1
-6821	6820	"result"	"boolean"	1	0	0	0
-6822	6820	"geom"	"geometry"	0	0	1	1
-6825	6824	"result"	"double"	53	0	0	0
-6826	6824	"geom"	"geometry"	0	0	1	1
-6829	6828	"result"	"boolean"	1	0	0	0
-6830	6828	"geom"	"geometry"	0	0	1	1
-6833	6832	"result"	"int"	32	0	0	0
-6834	6832	"geom"	"geometry"	0	0	1	1
-6837	6836	"result"	"geometry"	0	0	0	0
-6838	6836	"geom"	"geometry"	0	0	1	1
-6839	6836	"positionnum"	"int"	32	0	1	2
-6842	6841	"result"	"geometry"	0	0	0	0
-6843	6841	"geom"	"geometry"	0	0	1	1
-6846	6845	"result"	"geometry"	0	0	0	0
-6847	6845	"geom"	"geometry"	0	0	1	1
-6850	6849	"result"	"double"	53	0	0	0
-6851	6849	"geom"	"geometry"	0	0	1	1
-6854	6853	"result"	"geometry"	0	0	0	0
-6855	6853	"geom"	"geometry"	0	0	1	1
-6858	6857	"result"	"geometry"	0	0	0	0
-6859	6857	"geom"	"geometry"	0	0	1	1
-6862	6861	"result"	"int"	32	0	0	0
-6863	6861	"geom"	"geometry"	0	0	1	1
-6866	6865	"result"	"geometry"	0	0	0	0
-6867	6865	"geom"	"geometry"	0	0	1	1
-6868	6865	"positionnum"	"int"	32	0	1	2
-6871	6870	"result"	"geometrya"	0	0	0	0
-6872	6870	"geom"	"geometry"	0	0	1	1
-6875	6874	"result"	"int"	32	0	0	0
-6876	6874	"geom"	"geometry"	0	0	1	1
-6879	6878	"result"	"geometry"	0	0	0	0
-6880	6878	"geom"	"geometry"	0	0	1	1
-6881	6878	"positionnum"	"int"	32	0	1	2
-6884	6883	"result"	"int"	32	0	0	0
-6885	6883	"geom"	"geometry"	0	0	1	1
-6888	6887	"result"	"geometry"	0	0	0	0
-6889	6887	"geom"	"geometry"	0	0	1	1
-6890	6887	"patchnum"	"int"	32	0	1	2
-6893	6892	"result"	"geometry"	0	0	0	0
-6894	6892	"wkt"	"clob"	0	0	1	1
-6895	6892	"srid"	"int"	32	0	1	2
-6898	6897	"result"	"geometry"	0	0	0	0
-6899	6897	"wkt"	"clob"	0	0	1	1
-6900	6897	"srid"	"int"	32	0	1	2
-6903	6902	"result"	"geometry"	0	0	0	0
-6904	6902	"wkt"	"clob"	0	0	1	1
-6905	6902	"srid"	"int"	32	0	1	2
-6908	6907	"result"	"geometry"	0	0	0	0
-6909	6907	"wkt"	"clob"	0	0	1	1
-6910	6907	"srid"	"int"	32	0	1	2
-6913	6912	"result"	"geometry"	0	0	0	0
-6914	6912	"wkt"	"clob"	0	0	1	1
-6915	6912	"srid"	"int"	32	0	1	2
-6918	6917	"result"	"geometry"	0	0	0	0
-6919	6917	"wkt"	"clob"	0	0	1	1
-6920	6917	"srid"	"int"	32	0	1	2
-6923	6922	"result"	"geometry"	0	0	0	0
-6924	6922	"wkt"	"clob"	0	0	1	1
-6925	6922	"srid"	"int"	32	0	1	2
-6928	6927	"result"	"geometry"	0	0	0	0
-6929	6927	"wkt"	"clob"	0	0	1	1
-6930	6927	"srid"	"int"	32	0	1	2
-6933	6932	"result"	"geometry"	0	0	0	0
-6934	6932	"wkt"	"clob"	0	0	1	1
-6935	6932	"srid"	"int"	32	0	1	2
-6938	6937	"result"	"geometry"	0	0	0	0
-6939	6937	"wkt"	"clob"	0	0	1	1
-6940	6937	"srid"	"int"	32	0	1	2
-6943	6942	"result"	"geometry"	0	0	0	0
-6944	6942	"wkt"	"clob"	0	0	1	1
-6945	6942	"srid"	"int"	32	0	1	2
-6948	6947	"result"	"geometry"	0	0	0	0
-6949	6947	"wkt"	"clob"	0	0	1	1
-6952	6951	"result"	"geometry"	0	0	0	0
-6953	6951	"wkt"	"clob"	0	0	1	1
-6956	6955	"result"	"geometry"	0	0	0	0
-6957	6955	"wkt"	"clob"	0	0	1	1
-6960	6959	"result"	"geometry"	0	0	0	0
-6961	6959	"wkt"	"clob"	0	0	1	1
-6964	6963	"result"	"geometry"	0	0	0	0
-6965	6963	"wkt"	"clob"	0	0	1	1
-6968	6967	"result"	"geometry"	0	0	0	0
-6969	6967	"wkt"	"clob"	0	0	1	1
-6972	6971	"result"	"geometry"	0	0	0	0
-6973	6971	"wkt"	"clob"	0	0	1	1
-6976	6975	"result"	"geometry"	0	0	0	0
-6977	6975	"wkt"	"clob"	0	0	1	1
-6980	6979	"result"	"geometry"	0	0	0	0
-6981	6979	"wkt"	"clob"	0	0	1	1
-6984	6983	"result"	"geometry"	0	0	0	0
-6985	6983	"x"	"double"	53	0	1	1
-6986	6983	"y"	"double"	53	0	1	2
-6989	6988	"result"	"geometry"	0	0	0	0
-6990	6988	"x"	"double"	53	0	1	1
-6991	6988	"y"	"double"	53	0	1	2
-6994	6993	"result"	"geometry"	0	0	0	0
-6995	6993	"x"	"double"	53	0	1	1
-6996	6993	"y"	"double"	53	0	1	2
-6997	6993	"z"	"double"	53	0	1	3
-7000	6999	"result"	"geometry"	0	0	0	0
-7001	6999	"x"	"double"	53	0	1	1
-7002	6999	"y"	"double"	53	0	1	2
-7003	6999	"z"	"double"	53	0	1	3
-7004	6999	"m"	"double"	53	0	1	4
-7007	7006	"result"	"geometry"	0	0	0	0
-7008	7006	"x"	"double"	53	0	1	1
-7009	7006	"y"	"double"	53	0	1	2
-7010	7006	"m"	"double"	53	0	1	3
-7013	7012	"result"	"geometry"	0	0	0	0
-7014	7012	"geom"	"geometry"	0	0	1	1
-7017	7016	"result"	"geometry"	0	0	0	0
-7018	7016	"geom1"	"geometry"	0	0	1	1
-7019	7016	"geom2"	"geometry"	0	0	1	2
-7022	7021	"result"	"geometry"	0	0	0	0
-7023	7021	"xmin"	"double"	53	0	1	1
-7024	7021	"ymin"	"double"	53	0	1	2
-7025	7021	"xmax"	"double"	53	0	1	3
-7026	7021	"ymax"	"double"	53	0	1	4
-7027	7021	"srid"	"int"	32	0	1	5
-7030	7029	"result"	"geometry"	0	0	0	0
-7031	7029	"xmin"	"double"	53	0	1	1
-7032	7029	"ymin"	"double"	53	0	1	2
-7033	7029	"xmax"	"double"	53	0	1	3
-7034	7029	"ymax"	"double"	53	0	1	4
-7037	7036	"result"	"geometry"	0	0	0	0
-7038	7036	"geom"	"geometry"	0	0	1	1
-7041	7040	"result"	"geometry"	0	0	0	0
-7042	7040	"geom"	"geometry"	0	0	1	1
-7043	7040	"srid"	"int"	32	0	1	2
-7046	7045	"result"	"mbr"	0	0	0	0
-7047	7045	"lowleftpointgeom"	"geometry"	0	0	1	1
-7048	7045	"uprightpointgeom"	"geometry"	0	0	1	2
-7051	7050	"result"	"clob"	0	0	0	0
-7052	7050	"geom"	"geometry"	0	0	1	1
-7055	7054	"result"	"int"	32	0	0	0
-7056	7054	"geom"	"geometry"	0	0	1	1
-7059	7058	"result"	"boolean"	1	0	0	0
-7060	7058	"geom"	"geometry"	0	0	1	1
-7063	7062	"result"	"clob"	0	0	0	0
-7064	7062	"geom"	"geometry"	0	0	1	1
-7067	7066	"result"	"int"	32	0	0	0
-7068	7066	"geom"	"geometry"	0	0	1	1
-7071	7070	"result"	"int"	32	0	0	0
-7072	7070	"geom"	"geometry"	0	0	1	1
-7075	7074	"result"	"int"	32	0	0	0
-7076	7074	"geom"	"geometry"	0	0	1	1
-7079	7078	"result"	"double"	53	0	0	0
-7080	7078	"geom"	"geometry"	0	0	1	1
-7083	7082	"result"	"double"	53	0	0	0
-7084	7082	"box"	"mbr"	0	0	1	1
-7087	7086	"result"	"double"	53	0	0	0
-7088	7086	"geom"	"geometry"	0	0	1	1
-7091	7090	"result"	"double"	53	0	0	0
-7092	7090	"box"	"mbr"	0	0	1	1
-7095	7094	"result"	"double"	53	0	0	0
-7096	7094	"geom"	"geometry"	0	0	1	1
-7099	7098	"result"	"double"	53	0	0	0
-7100	7098	"box"	"mbr"	0	0	1	1
-7103	7102	"result"	"double"	53	0	0	0
-7104	7102	"geom"	"geometry"	0	0	1	1
-7107	7106	"result"	"double"	53	0	0	0
-7108	7106	"box"	"mbr"	0	0	1	1
-7111	7110	"result"	"geometry"	0	0	0	0
-7112	7110	"geom"	"geometry"	0	0	1	1
-7115	7114	"result"	"geometry"	0	0	0	0
-7116	7114	"geom"	"geometry"	0	0	1	1
-7119	7118	"result"	"geometry"	0	0	0	0
-7120	7118	"geom"	"geometry"	0	0	1	1
-7121	7118	"sz"	"double"	53	0	1	2
-7124	7123	"result"	"clob"	0	0	0	0
-7125	7123	"srid_in"	"int"	32	0	1	1
-7128	7127	"result"	"geometry"	0	0	0	0
-7129	7127	"geom"	"geometry"	0	0	1	1
-7130	7127	"srid_src"	"int"	32	0	1	2
-7131	7127	"srid_dest"	"int"	32	0	1	3
-7132	7127	"proj4_src"	"clob"	0	0	1	4
-7133	7127	"proj4_dest"	"clob"	0	0	1	5
-7136	7135	"result"	"geometry"	0	0	0	0
-7137	7135	"geom"	"geometry"	0	0	1	1
-7138	7135	"srid"	"int"	32	0	1	2
-7141	7140	"result"	"geometry"	0	0	0	0
-7142	7140	"geom"	"geometry"	0	0	1	1
-7143	7140	"dx"	"double"	53	0	1	2
-7144	7140	"dy"	"double"	53	0	1	3
-7147	7146	"result"	"geometry"	0	0	0	0
-7148	7146	"geom"	"geometry"	0	0	1	1
-7149	7146	"dx"	"double"	53	0	1	2
-7150	7146	"dy"	"double"	53	0	1	3
-7151	7146	"dz"	"double"	53	0	1	4
-7154	7153	"result"	"clob"	0	0	0	0
-7155	7153	"geom"	"geometry"	0	0	1	1
-7158	7157	"result"	"boolean"	1	0	0	0
-7159	7157	"geom1"	"geometry"	0	0	1	1
-7160	7157	"geom2"	"geometry"	0	0	1	2
-7163	7162	"result"	"boolean"	1	0	0	0
-7164	7162	"geom1"	"geometry"	0	0	1	1
-7165	7162	"geom2"	"geometry"	0	0	1	2
-7168	7167	"result"	"boolean"	1	0	0	0
-7169	7167	"geom1"	"geometry"	0	0	1	1
-7170	7167	"geom2"	"geometry"	0	0	1	2
-7171	7167	"dst"	"double"	53	0	1	3
-7174	7173	"result"	"double"	53	0	0	0
-7175	7173	"geom"	"geometry"	0	0	1	1
-7178	7177	"result"	"geometry"	0	0	0	0
-7179	7177	"geom1"	"geometry"	0	0	1	1
-7180	7177	"geom2"	"geometry"	0	0	1	2
-7183	7182	"result"	"geometry"	0	0	0	0
-7184	7182	"geom"	"geometry"	0	0	1	1
-7187	7186	"result"	"geometry"	0	0	0	0
-7188	7186	"geom"	"geometry"	0	0	1	1
-7189	7186	"tolerance"	"double"	53	0	1	2
-7190	7186	"flags"	"int"	32	0	1	3
-7193	7192	"id"	"clob"	0	0	0	0
-7194	7192	"polygonwkb"	"geometry"	0	0	0	1
-7195	7192	"geom"	"geometry"	0	0	1	2
-7198	7197	"path"	"clob"	0	0	0	0
-7199	7197	"pointg"	"geometry"	0	0	0	1
-7200	7197	"geom"	"geometry"	0	0	1	2
-7203	7202	"result"	"boolean"	1	0	0	0
-7204	7202	"a"	"geometry"	0	0	1	1
-7205	7202	"x"	"double"	53	0	1	2
-7206	7202	"y"	"double"	53	0	1	3
-7211	7210	"result"	"json"	0	0	0	0
-7212	7210	"js"	"json"	0	0	1	1
-7213	7210	"pathexpr"	"clob"	0	0	1	2
-7216	7215	"result"	"json"	0	0	0	0
-7217	7215	"js"	"json"	0	0	1	1
-7218	7215	"name"	"tinyint"	8	0	1	2
-7221	7220	"result"	"json"	0	0	0	0
-7222	7220	"js"	"json"	0	0	1	1
-7223	7220	"name"	"int"	32	0	1	2
-7226	7225	"result"	"json"	0	0	0	0
-7227	7225	"js"	"json"	0	0	1	1
-7228	7225	"name"	"bigint"	64	0	1	2
-7231	7230	"result"	"clob"	0	0	0	0
-7232	7230	"js"	"json"	0	0	1	1
-7233	7230	"e"	"clob"	0	0	1	2
-7236	7235	"result"	"double"	53	0	0	0
-7237	7235	"js"	"json"	0	0	1	1
-7240	7239	"result"	"bigint"	64	0	0	0
-7241	7239	"js"	"json"	0	0	1	1
-7244	7243	"result"	"boolean"	1	0	0	0
-7245	7243	"js"	"clob"	0	0	1	1
-7248	7247	"result"	"boolean"	1	0	0	0
-7249	7247	"js"	"clob"	0	0	1	1
-7252	7251	"result"	"boolean"	1	0	0	0
-7253	7251	"js"	"clob"	0	0	1	1
-7256	7255	"result"	"boolean"	1	0	0	0
-7257	7255	"js"	"json"	0	0	1	1
-7260	7259	"result"	"boolean"	1	0	0	0
-7261	7259	"js"	"json"	0	0	1	1
-7264	7263	"result"	"boolean"	1	0	0	0
-7265	7263	"js"	"json"	0	0	1	1
-7268	7267	"result"	"int"	32	0	0	0
-7269	7267	"js"	"json"	0	0	1	1
-7272	7271	"result"	"json"	0	0	0	0
-7273	7271	"js"	"json"	0	0	1	1
-7276	7275	"result"	"json"	0	0	0	0
-7277	7275	"js"	"json"	0	0	1	1
-7280	7279	"result"	"clob"	0	0	0	0
-7281	7279	"js"	"json"	0	0	1	1
-7284	7283	"result"	"clob"	0	0	0	0
-7285	7283	"js"	"clob"	0	0	1	1
-7288	7287	"result"	"clob"	0	0	0	0
-7289	7287	"js"	"int"	32	0	1	1
-7292	7291	"result"	"clob"	0	0	0	0
-7293	7291	"js"	"json"	0	0	1	1
-7296	7295	"result"	"clob"	0	0	0	0
-7297	7295	"x"	"clob"	0	0	1	1
-7300	7299	"result"	"clob"	0	0	0	0
-7301	7299	"x"	"double"	53	0	1	1
-7304	7303	"result"	"clob"	0	0	0	0
-7305	7303	"v"	"clob"	0	0	1	1
-7309	7308	"result"	"uuid"	0	0	0	0
-7312	7311	"result"	"uuid"	0	0	0	0
-7313	7311	"u"	"uuid"	0	0	1	1
-7316	7315	"result"	"uuid"	0	0	0	0
-7317	7315	"u"	"clob"	0	0	1	1
-7320	7319	"result"	"double"	53	0	0	0
-7321	7319	"chi2"	"double"	53	0	1	1
-7322	7319	"datapoints"	"double"	53	0	1	2
-7330	7329	"beat"	"int"	32	0	1	0
-7333	7332	"poolsize"	"int"	32	0	1	0
-7336	7335	"host"	"clob"	0	0	1	0
-7337	7335	"port"	"int"	32	0	1	1
-7361	7360	"dirname"	"clob"	0	0	1	0
-7364	7363	"fname"	"clob"	0	0	1	0
-7367	7366	"tname"	"clob"	0	0	1	0
-7370	7369	"dirname"	"clob"	0	0	1	0
-7371	7369	"pat"	"clob"	0	0	1	1
-7406	7405	"fname"	"varchar"	256	0	1	0
-7409	7408	"fid"	"int"	32	0	1	0
-7410	7408	"varnname"	"varchar"	256	0	1	1
-7413	7412	"fname"	"clob"	0	0	1	0
-7416	7415	"tname"	"clob"	0	0	1	0
-7419	7418	"schema"	"clob"	0	0	0	0
-7420	7418	"table"	"clob"	0	0	0	1
-7421	7418	"column"	"clob"	0	0	0	2
-7422	7418	"type"	"clob"	0	0	0	3
-7423	7418	"mode"	"clob"	0	0	0	4
-7424	7418	"location"	"clob"	0	0	0	5
-7425	7418	"count"	"bigint"	64	0	0	6
-7426	7418	"typewidth"	"int"	32	0	0	7
-7427	7418	"columnsize"	"bigint"	64	0	0	8
-7428	7418	"heapsize"	"bigint"	64	0	0	9
-7429	7418	"hashes"	"bigint"	64	0	0	10
-7430	7418	"phash"	"boolean"	1	0	0	11
-7431	7418	"imprints"	"bigint"	64	0	0	12
-7432	7418	"sorted"	"boolean"	1	0	0	13
-7465	7464	"result"	"bigint"	64	0	0	0
-7466	7464	"nme"	"clob"	0	0	1	1
-7467	7464	"i"	"bigint"	64	0	1	2
-7468	7464	"d"	"bigint"	64	0	1	3
-7471	7470	"result"	"bigint"	64	0	0	0
-7472	7470	"tpe"	"clob"	0	0	1	1
-7473	7470	"i"	"bigint"	64	0	1	2
-7474	7470	"w"	"int"	32	0	1	3
-7477	7476	"result"	"bigint"	64	0	0	0
-7478	7476	"b"	"boolean"	1	0	1	1
-7479	7476	"i"	"bigint"	64	0	1	2
-7482	7481	"result"	"bigint"	64	0	0	0
-7483	7481	"i"	"bigint"	64	0	1	1
-7484	7481	"nme"	"clob"	0	0	1	2
-7487	7486	"schema"	"clob"	0	0	0	0
-7488	7486	"table"	"clob"	0	0	0	1
-7489	7486	"column"	"clob"	0	0	0	2
-7490	7486	"type"	"clob"	0	0	0	3
-7491	7486	"count"	"bigint"	64	0	0	4
-7492	7486	"columnsize"	"bigint"	64	0	0	5
-7493	7486	"heapsize"	"bigint"	64	0	0	6
-7494	7486	"hashes"	"bigint"	64	0	0	7
-7495	7486	"imprints"	"bigint"	64	0	0	8
-7496	7486	"sorted"	"boolean"	1	0	0	9
-7534	7533	"MinMax"	"int"	32	0	1	0
-7535	7533	"sample"	"bigint"	64	0	1	1
-7538	7537	"MinMax"	"int"	32	0	1	0
-7539	7537	"sample"	"bigint"	64	0	1	1
-7540	7537	"sch"	"clob"	0	0	1	2
-7543	7542	"MinMax"	"int"	32	0	1	0
-7544	7542	"sample"	"bigint"	64	0	1	1
-7545	7542	"sch"	"clob"	0	0	1	2
-7546	7542	"tbl"	"clob"	0	0	1	3
-7549	7548	"MinMax"	"int"	32	0	1	0
-7550	7548	"sample"	"bigint"	64	0	1	1
-7551	7548	"sch"	"clob"	0	0	1	2
-7552	7548	"tbl"	"clob"	0	0	1	3
-7553	7548	"col"	"clob"	0	0	1	4
-7556	7555	"result"	"clob"	0	0	0	0
-7557	7555	"src"	"clob"	0	0	1	1
-7560	7559	"result"	"smallint"	16	0	0	0
-7561	7559	"one"	"tinyint"	8	0	1	1
-7562	7559	"two"	"tinyint"	8	0	1	2
-7565	7564	"result"	"int"	32	0	0	0
-7566	7564	"one"	"smallint"	16	0	1	1
-7567	7564	"two"	"smallint"	16	0	1	2
-7570	7569	"result"	"bigint"	64	0	0	0
-7571	7569	"one"	"int"	32	0	1	1
-7572	7569	"two"	"int"	32	0	1	2
-7576	7575	"bam_repos"	"clob"	0	0	1	0
-7577	7575	"dbschema"	"smallint"	16	0	1	1
-7580	7579	"bam_files"	"clob"	0	0	1	0
-7581	7579	"dbschema"	"smallint"	16	0	1	1
-7584	7583	"bam_file"	"clob"	0	0	1	0
-7585	7583	"dbschema"	"smallint"	16	0	1	1
-7588	7587	"file_id"	"bigint"	64	0	1	0
-7589	7587	"dbschema"	"smallint"	16	0	1	1
-7592	7591	"result"	"boolean"	1	0	0	0
-7593	7591	"flag"	"smallint"	16	0	1	1
-7594	7591	"name"	"clob"	0	0	1	2
-7597	7596	"result"	"clob"	0	0	0	0
-7598	7596	"seq"	"clob"	0	0	1	1
-7601	7600	"result"	"clob"	0	0	0	0
-7602	7600	"qual"	"clob"	0	0	1	1
-7605	7604	"result"	"int"	32	0	0	0
-7606	7604	"cigar"	"clob"	0	0	1	1
-7609	7608	"result"	"char"	1	0	0	0
-7610	7608	"ref_pos"	"int"	32	0	1	1
-7611	7608	"alg_seq"	"clob"	0	0	1	2
-7612	7608	"alg_pos"	"int"	32	0	1	3
-7613	7608	"alg_cigar"	"clob"	0	0	1	4
-7616	7615	"output_path"	"clob"	0	0	1	0
-7619	7618	"output_path"	"clob"	0	0	1	0
-7689	7688	"value"	"tinyint"	8	0	0	0
-7690	7688	"first"	"tinyint"	8	0	1	1
-7691	7688	"last"	"tinyint"	8	0	1	2
-7694	7693	"value"	"tinyint"	8	0	0	0
-7695	7693	"first"	"tinyint"	8	0	1	1
-7696	7693	"last"	"tinyint"	8	0	1	2
-7697	7693	"stepsize"	"tinyint"	8	0	1	3
-7700	7699	"value"	"smallint"	16	0	0	0
-7701	7699	"first"	"smallint"	16	0	1	1
-7702	7699	"last"	"smallint"	16	0	1	2
-7705	7704	"value"	"smallint"	16	0	0	0
-7706	7704	"first"	"smallint"	16	0	1	1
-7707	7704	"last"	"smallint"	16	0	1	2
-7708	7704	"stepsize"	"smallint"	16	0	1	3
-7711	7710	"value"	"int"	32	0	0	0
-7712	7710	"first"	"int"	32	0	1	1
-7713	7710	"last"	"int"	32	0	1	2
-7716	7715	"value"	"int"	32	0	0	0
-7717	7715	"first"	"int"	32	0	1	1
-7718	7715	"last"	"int"	32	0	1	2
-7719	7715	"stepsize"	"int"	32	0	1	3
-7722	7721	"value"	"bigint"	64	0	0	0
-7723	7721	"first"	"bigint"	64	0	1	1
-7724	7721	"last"	"bigint"	64	0	1	2
-7727	7726	"value"	"bigint"	64	0	0	0
-7728	7726	"first"	"bigint"	64	0	1	1
-7729	7726	"last"	"bigint"	64	0	1	2
-7730	7726	"stepsize"	"bigint"	64	0	1	3
-7733	7732	"value"	"real"	24	0	0	0
-7734	7732	"first"	"real"	24	0	1	1
-7735	7732	"last"	"real"	24	0	1	2
-7736	7732	"stepsize"	"real"	24	0	1	3
-7739	7738	"value"	"double"	53	0	0	0
-7740	7738	"first"	"double"	53	0	1	1
-7741	7738	"last"	"double"	53	0	1	2
-7742	7738	"stepsize"	"double"	53	0	1	3
-7745	7744	"value"	"decimal"	10	2	0	0
-7746	7744	"first"	"decimal"	10	2	1	1
-7747	7744	"last"	"decimal"	10	2	1	2
-7748	7744	"stepsize"	"decimal"	10	2	1	3
-7751	7750	"value"	"timestamp"	7	0	0	0
-7752	7750	"first"	"timestamp"	7	0	1	1
-7753	7750	"last"	"timestamp"	7	0	1	2
-7754	7750	"stepsize"	"sec_interval"	13	0	1	3
+6643	6642	"result"	"mbr"	0	0	0	0
+6644	6642	"geom"	"geometry"	0	0	1	1
+6647	6646	"result"	"boolean"	1	0	0	0
+6648	6646	"box1"	"mbr"	0	0	1	1
+6649	6646	"box2"	"mbr"	0	0	1	2
+6652	6651	"result"	"boolean"	1	0	0	0
+6653	6651	"box1"	"mbr"	0	0	1	1
+6654	6651	"box2"	"mbr"	0	0	1	2
+6657	6656	"result"	"boolean"	1	0	0	0
+6658	6656	"box1"	"mbr"	0	0	1	1
+6659	6656	"box2"	"mbr"	0	0	1	2
+6662	6661	"result"	"double"	53	0	0	0
+6663	6661	"box1"	"mbr"	0	0	1	1
+6664	6661	"box2"	"mbr"	0	0	1	2
+6667	6666	"result"	"geometry"	0	0	0	0
+6668	6666	"wkt"	"clob"	0	0	1	1
+6671	6670	"result"	"geometry"	0	0	0	0
+6672	6670	"geom"	"clob"	0	0	1	1
+6675	6674	"result"	"clob"	0	0	0	0
+6676	6674	"geom"	"geometry"	0	0	1	1
+6679	6678	"result"	"clob"	0	0	0	0
+6680	6678	"geom"	"geometry"	0	0	1	1
+6683	6682	"result"	"int"	32	0	0	0
+6684	6682	"geom"	"geometry"	0	0	1	1
+6687	6686	"result"	"clob"	0	0	0	0
+6688	6686	"geom"	"geometry"	0	0	1	1
+6691	6690	"result"	"int"	32	0	0	0
+6692	6690	"geom"	"geometry"	0	0	1	1
+6695	6694	"result"	"geometry"	0	0	0	0
+6696	6694	"geom"	"geometry"	0	0	1	1
+6697	6694	"srid"	"int"	32	0	1	2
+6700	6699	"result"	"boolean"	1	0	0	0
+6701	6699	"geom"	"geometry"	0	0	1	1
+6704	6703	"result"	"boolean"	1	0	0	0
+6705	6703	"geom"	"geometry"	0	0	1	1
+6708	6707	"result"	"geometry"	0	0	0	0
+6709	6707	"geom"	"geometry"	0	0	1	1
+6712	6711	"result"	"geometry"	0	0	0	0
+6713	6711	"geom"	"geometry"	0	0	1	1
+6716	6715	"result"	"boolean"	1	0	0	0
+6717	6715	"geom1"	"geometry"	0	0	1	1
+6718	6715	"geom2"	"geometry"	0	0	1	2
+6721	6720	"result"	"boolean"	1	0	0	0
+6722	6720	"geom1"	"geometry"	0	0	1	1
+6723	6720	"geom2"	"geometry"	0	0	1	2
+6726	6725	"result"	"boolean"	1	0	0	0
+6727	6725	"geom1"	"geometry"	0	0	1	1
+6728	6725	"geom2"	"geometry"	0	0	1	2
+6731	6730	"result"	"boolean"	1	0	0	0
+6732	6730	"geom1"	"geometry"	0	0	1	1
+6733	6730	"geom2"	"geometry"	0	0	1	2
+6736	6735	"result"	"boolean"	1	0	0	0
+6737	6735	"geom1"	"geometry"	0	0	1	1
+6738	6735	"geom2"	"geometry"	0	0	1	2
+6741	6740	"result"	"boolean"	1	0	0	0
+6742	6740	"geom1"	"geometry"	0	0	1	1
+6743	6740	"geom2"	"geometry"	0	0	1	2
+6746	6745	"result"	"boolean"	1	0	0	0
+6747	6745	"geom1"	"geometry"	0	0	1	1
+6748	6745	"geom2"	"geometry"	0	0	1	2
+6751	6750	"result"	"boolean"	1	0	0	0
+6752	6750	"geom1"	"geometry"	0	0	1	1
+6753	6750	"geom2"	"geometry"	0	0	1	2
+6756	6755	"result"	"boolean"	1	0	0	0
+6757	6755	"geom1"	"geometry"	0	0	1	1
+6758	6755	"geom2"	"geometry"	0	0	1	2
+6759	6755	"intersection_matrix_pattern"	"clob"	0	0	1	3
+6762	6761	"result"	"double"	53	0	0	0
+6763	6761	"geom1"	"geometry"	0	0	1	1
+6764	6761	"geom2"	"geometry"	0	0	1	2
+6767	6766	"result"	"geometry"	0	0	0	0
+6768	6766	"geom1"	"geometry"	0	0	1	1
+6769	6766	"geom2"	"geometry"	0	0	1	2
+6772	6771	"result"	"geometry"	0	0	0	0
+6773	6771	"geom1"	"geometry"	0	0	1	1
+6774	6771	"geom2"	"geometry"	0	0	1	2
+6777	6776	"result"	"geometry"	0	0	0	0
+6778	6776	"geom1"	"geometry"	0	0	1	1
+6779	6776	"geom2"	"geometry"	0	0	1	2
+6782	6781	"result"	"geometry"	0	0	0	0
+6783	6781	"geom"	"geometry"	0	0	1	1
+6786	6785	"result"	"geometry"	0	0	0	0
+6787	6785	"geom1"	"geometry"	0	0	1	1
+6788	6785	"geom2"	"geometry"	0	0	1	2
+6791	6790	"result"	"geometry"	0	0	0	0
+6792	6790	"geom"	"geometry"	0	0	1	1
+6793	6790	"radius"	"double"	53	0	1	2
+6796	6795	"result"	"geometry"	0	0	0	0
+6797	6795	"geom"	"geometry"	0	0	1	1
+6800	6799	"result"	"double"	53	0	0	0
+6801	6799	"geom"	"geometry"	0	0	1	1
+6804	6803	"result"	"double"	53	0	0	0
+6805	6803	"geom"	"geometry"	0	0	1	1
+6808	6807	"result"	"double"	53	0	0	0
+6809	6807	"geom"	"geometry"	0	0	1	1
+6812	6811	"result"	"geometry"	0	0	0	0
+6813	6811	"geom"	"geometry"	0	0	1	1
+6816	6815	"result"	"geometry"	0	0	0	0
+6817	6815	"geom"	"geometry"	0	0	1	1
+6820	6819	"result"	"boolean"	1	0	0	0
+6821	6819	"geom"	"geometry"	0	0	1	1
+6824	6823	"result"	"double"	53	0	0	0
+6825	6823	"geom"	"geometry"	0	0	1	1
+6828	6827	"result"	"boolean"	1	0	0	0
+6829	6827	"geom"	"geometry"	0	0	1	1
+6832	6831	"result"	"int"	32	0	0	0
+6833	6831	"geom"	"geometry"	0	0	1	1
+6836	6835	"result"	"geometry"	0	0	0	0
+6837	6835	"geom"	"geometry"	0	0	1	1
+6838	6835	"positionnum"	"int"	32	0	1	2
+6841	6840	"result"	"geometry"	0	0	0	0
+6842	6840	"geom"	"geometry"	0	0	1	1
+6845	6844	"result"	"geometry"	0	0	0	0
+6846	6844	"geom"	"geometry"	0	0	1	1
+6849	6848	"result"	"double"	53	0	0	0
+6850	6848	"geom"	"geometry"	0	0	1	1
+6853	6852	"result"	"geometry"	0	0	0	0
+6854	6852	"geom"	"geometry"	0	0	1	1
+6857	6856	"result"	"geometry"	0	0	0	0
+6858	6856	"geom"	"geometry"	0	0	1	1
+6861	6860	"result"	"int"	32	0	0	0
+6862	6860	"geom"	"geometry"	0	0	1	1
+6865	6864	"result"	"geometry"	0	0	0	0
+6866	6864	"geom"	"geometry"	0	0	1	1
+6867	6864	"positionnum"	"int"	32	0	1	2
+6870	6869	"result"	"geometrya"	0	0	0	0
+6871	6869	"geom"	"geometry"	0	0	1	1
+6874	6873	"result"	"int"	32	0	0	0
+6875	6873	"geom"	"geometry"	0	0	1	1
+6878	6877	"result"	"geometry"	0	0	0	0
+6879	6877	"geom"	"geometry"	0	0	1	1
+6880	6877	"positionnum"	"int"	32	0	1	2
+6883	6882	"result"	"int"	32	0	0	0
+6884	6882	"geom"	"geometry"	0	0	1	1
+6887	6886	"result"	"geometry"	0	0	0	0
+6888	6886	"geom"	"geometry"	0	0	1	1
+6889	6886	"patchnum"	"int"	32	0	1	2
+6892	6891	"result"	"geometry"	0	0	0	0
+6893	6891	"wkt"	"clob"	0	0	1	1
+6894	6891	"srid"	"int"	32	0	1	2
+6897	6896	"result"	"geometry"	0	0	0	0
+6898	6896	"wkt"	"clob"	0	0	1	1
+6899	6896	"srid"	"int"	32	0	1	2
+6902	6901	"result"	"geometry"	0	0	0	0
+6903	6901	"wkt"	"clob"	0	0	1	1
+6904	6901	"srid"	"int"	32	0	1	2
+6907	6906	"result"	"geometry"	0	0	0	0
+6908	6906	"wkt"	"clob"	0	0	1	1
+6909	6906	"srid"	"int"	32	0	1	2
+6912	6911	"result"	"geometry"	0	0	0	0
+6913	6911	"wkt"	"clob"	0	0	1	1
+6914	6911	"srid"	"int"	32	0	1	2
+6917	6916	"result"	"geometry"	0	0	0	0
+6918	6916	"wkt"	"clob"	0	0	1	1
+6919	6916	"srid"	"int"	32	0	1	2
+6922	6921	"result"	"geometry"	0	0	0	0
+6923	6921	"wkt"	"clob"	0	0	1	1
+6924	6921	"srid"	"int"	32	0	1	2
+6927	6926	"result"	"geometry"	0	0	0	0
+6928	6926	"wkt"	"clob"	0	0	1	1
+6929	6926	"srid"	"int"	32	0	1	2
+6932	6931	"result"	"geometry"	0	0	0	0
+6933	6931	"wkt"	"clob"	0	0	1	1
+6934	6931	"srid"	"int"	32	0	1	2
+6937	6936	"result"	"geometry"	0	0	0	0
+6938	6936	"wkt"	"clob"	0	0	1	1
+6939	6936	"srid"	"int"	32	0	1	2
+6942	6941	"result"	"geometry"	0	0	0	0
+6943	6941	"wkt"	"clob"	0	0	1	1
+6944	6941	"srid"	"int"	32	0	1	2
+6947	6946	"result"	"geometry"	0	0	0	0
+6948	6946	"wkt"	"clob"	0	0	1	1
+6951	6950	"result"	"geometry"	0	0	0	0
+6952	6950	"wkt"	"clob"	0	0	1	1
+6955	6954	"result"	"geometry"	0	0	0	0
+6956	6954	"wkt"	"clob"	0	0	1	1
+6959	6958	"result"	"geometry"	0	0	0	0
+6960	6958	"wkt"	"clob"	0	0	1	1
+6963	6962	"result"	"geometry"	0	0	0	0
+6964	6962	"wkt"	"clob"	0	0	1	1
+6967	6966	"result"	"geometry"	0	0	0	0
+6968	6966	"wkt"	"clob"	0	0	1	1
+6971	6970	"result"	"geometry"	0	0	0	0
+6972	6970	"wkt"	"clob"	0	0	1	1
+6975	6974	"result"	"geometry"	0	0	0	0
+6976	6974	"wkt"	"clob"	0	0	1	1
+6979	6978	"result"	"geometry"	0	0	0	0
+6980	6978	"wkt"	"clob"	0	0	1	1
+6983	6982	"result"	"geometry"	0	0	0	0
+6984	6982	"x"	"double"	53	0	1	1
+6985	6982	"y"	"double"	53	0	1	2
+6988	6987	"result"	"geometry"	0	0	0	0
+6989	6987	"x"	"double"	53	0	1	1
+6990	6987	"y"	"double"	53	0	1	2
+6993	6992	"result"	"geometry"	0	0	0	0
+6994	6992	"x"	"double"	53	0	1	1
+6995	6992	"y"	"double"	53	0	1	2
+6996	6992	"z"	"double"	53	0	1	3
+6999	6998	"result"	"geometry"	0	0	0	0
+7000	6998	"x"	"double"	53	0	1	1
+7001	6998	"y"	"double"	53	0	1	2
+7002	6998	"z"	"double"	53	0	1	3
+7003	6998	"m"	"double"	53	0	1	4
+7006	7005	"result"	"geometry"	0	0	0	0
+7007	7005	"x"	"double"	53	0	1	1
+7008	7005	"y"	"double"	53	0	1	2
+7009	7005	"m"	"double"	53	0	1	3
+7012	7011	"result"	"geometry"	0	0	0	0
+7013	7011	"geom"	"geometry"	0	0	1	1
+7016	7015	"result"	"geometry"	0	0	0	0
+7017	7015	"geom1"	"geometry"	0	0	1	1
+7018	7015	"geom2"	"geometry"	0	0	1	2
+7021	7020	"result"	"geometry"	0	0	0	0
+7022	7020	"xmin"	"double"	53	0	1	1
+7023	7020	"ymin"	"double"	53	0	1	2
+7024	7020	"xmax"	"double"	53	0	1	3
+7025	7020	"ymax"	"double"	53	0	1	4
+7026	7020	"srid"	"int"	32	0	1	5
+7029	7028	"result"	"geometry"	0	0	0	0
+7030	7028	"xmin"	"double"	53	0	1	1
+7031	7028	"ymin"	"double"	53	0	1	2
+7032	7028	"xmax"	"double"	53	0	1	3
+7033	7028	"ymax"	"double"	53	0	1	4
+7036	7035	"result"	"geometry"	0	0	0	0
+7037	7035	"geom"	"geometry"	0	0	1	1
+7040	7039	"result"	"geometry"	0	0	0	0
+7041	7039	"geom"	"geometry"	0	0	1	1
+7042	7039	"srid"	"int"	32	0	1	2
+7045	7044	"result"	"mbr"	0	0	0	0
+7046	7044	"lowleftpointgeom"	"geometry"	0	0	1	1
+7047	7044	"uprightpointgeom"	"geometry"	0	0	1	2
+7050	7049	"result"	"clob"	0	0	0	0
+7051	7049	"geom"	"geometry"	0	0	1	1
+7054	7053	"result"	"int"	32	0	0	0
+7055	7053	"geom"	"geometry"	0	0	1	1
+7058	7057	"result"	"boolean"	1	0	0	0
+7059	7057	"geom"	"geometry"	0	0	1	1
+7062	7061	"result"	"clob"	0	0	0	0
+7063	7061	"geom"	"geometry"	0	0	1	1
+7066	7065	"result"	"int"	32	0	0	0
+7067	7065	"geom"	"geometry"	0	0	1	1
+7070	7069	"result"	"int"	32	0	0	0
+7071	7069	"geom"	"geometry"	0	0	1	1
+7074	7073	"result"	"int"	32	0	0	0
+7075	7073	"geom"	"geometry"	0	0	1	1
+7078	7077	"result"	"double"	53	0	0	0
+7079	7077	"geom"	"geometry"	0	0	1	1
+7082	7081	"result"	"double"	53	0	0	0
+7083	7081	"box"	"mbr"	0	0	1	1
+7086	7085	"result"	"double"	53	0	0	0
+7087	7085	"geom"	"geometry"	0	0	1	1
+7090	7089	"result"	"double"	53	0	0	0
+7091	7089	"box"	"mbr"	0	0	1	1
+7094	7093	"result"	"double"	53	0	0	0
+7095	7093	"geom"	"geometry"	0	0	1	1
+7098	7097	"result"	"double"	53	0	0	0
+7099	7097	"box"	"mbr"	0	0	1	1
+7102	7101	"result"	"double"	53	0	0	0
+7103	7101	"geom"	"geometry"	0	0	1	1
+7106	7105	"result"	"double"	53	0	0	0
+7107	7105	"box"	"mbr"	0	0	1	1
+7110	7109	"result"	"geometry"	0	0	0	0
+7111	7109	"geom"	"geometry"	0	0	1	1
+7114	7113	"result"	"geometry"	0	0	0	0
+7115	7113	"geom"	"geometry"	0	0	1	1
+7118	7117	"result"	"geometry"	0	0	0	0
+7119	7117	"geom"	"geometry"	0	0	1	1
+7120	7117	"sz"	"double"	53	0	1	2
+7123	7122	"result"	"clob"	0	0	0	0
+7124	7122	"srid_in"	"int"	32	0	1	1
+7127	7126	"result"	"geometry"	0	0	0	0
+7128	7126	"geom"	"geometry"	0	0	1	1
+7129	7126	"srid_src"	"int"	32	0	1	2
+7130	7126	"srid_dest"	"int"	32	0	1	3
+7131	7126	"proj4_src"	"clob"	0	0	1	4
+7132	7126	"proj4_dest"	"clob"	0	0	1	5
+7135	7134	"result"	"geometry"	0	0	0	0
+7136	7134	"geom"	"geometry"	0	0	1	1
+7137	7134	"srid"	"int"	32	0	1	2
+7140	7139	"result"	"geometry"	0	0	0	0
+7141	7139	"geom"	"geometry"	0	0	1	1
+7142	7139	"dx"	"double"	53	0	1	2
+7143	7139	"dy"	"double"	53	0	1	3
+7146	7145	"result"	"geometry"	0	0	0	0
+7147	7145	"geom"	"geometry"	0	0	1	1
+7148	7145	"dx"	"double"	53	0	1	2
+7149	7145	"dy"	"double"	53	0	1	3
+7150	7145	"dz"	"double"	53	0	1	4
+7153	7152	"result"	"clob"	0	0	0	0
+7154	7152	"geom"	"geometry"	0	0	1	1
+7157	7156	"result"	"boolean"	1	0	0	0
+7158	7156	"geom1"	"geometry"	0	0	1	1
+7159	7156	"geom2"	"geometry"	0	0	1	2
+7162	7161	"result"	"boolean"	1	0	0	0
+7163	7161	"geom1"	"geometry"	0	0	1	1
+7164	7161	"geom2"	"geometry"	0	0	1	2
+7167	7166	"result"	"boolean"	1	0	0	0
+7168	7166	"geom1"	"geometry"	0	0	1	1
+7169	7166	"geom2"	"geometry"	0	0	1	2
+7170	7166	"dst"	"double"	53	0	1	3
+7173	7172	"result"	"double"	53	0	0	0
+7174	7172	"geom"	"geometry"	0	0	1	1
+7177	7176	"result"	"geometry"	0	0	0	0
+7178	7176	"geom1"	"geometry"	0	0	1	1
+7179	7176	"geom2"	"geometry"	0	0	1	2
+7182	7181	"result"	"geometry"	0	0	0	0
+7183	7181	"geom"	"geometry"	0	0	1	1
+7186	7185	"result"	"geometry"	0	0	0	0
+7187	7185	"geom"	"geometry"	0	0	1	1
+7188	7185	"tolerance"	"double"	53	0	1	2
+7189	7185	"flags"	"int"	32	0	1	3
+7192	7191	"id"	"clob"	0	0	0	0
+7193	7191	"polygonwkb"	"geometry"	0	0	0	1
+7194	7191	"geom"	"geometry"	0	0	1	2
+7197	7196	"path"	"clob"	0	0	0	0
+7198	7196	"pointg"	"geometry"	0	0	0	1
+7199	7196	"geom"	"geometry"	0	0	1	2
+7202	7201	"result"	"boolean"	1	0	0	0
+7203	7201	"a"	"geometry"	0	0	1	1
+7204	7201	"x"	"double"	53	0	1	2
+7205	7201	"y"	"double"	53	0	1	3
+7210	7209	"result"	"json"	0	0	0	0
+7211	7209	"js"	"json"	0	0	1	1
+7212	7209	"pathexpr"	"clob"	0	0	1	2
+7215	7214	"result"	"json"	0	0	0	0
+7216	7214	"js"	"json"	0	0	1	1
+7217	7214	"name"	"tinyint"	8	0	1	2
+7220	7219	"result"	"json"	0	0	0	0
+7221	7219	"js"	"json"	0	0	1	1
+7222	7219	"name"	"int"	32	0	1	2
+7225	7224	"result"	"json"	0	0	0	0
+7226	7224	"js"	"json"	0	0	1	1
+7227	7224	"name"	"bigint"	64	0	1	2
+7230	7229	"result"	"clob"	0	0	0	0
+7231	7229	"js"	"json"	0	0	1	1
+7232	7229	"e"	"clob"	0	0	1	2
+7235	7234	"result"	"double"	53	0	0	0
+7236	7234	"js"	"json"	0	0	1	1
+7239	7238	"result"	"bigint"	64	0	0	0
+7240	7238	"js"	"json"	0	0	1	1
+7243	7242	"result"	"boolean"	1	0	0	0
+7244	7242	"js"	"clob"	0	0	1	1
+7247	7246	"result"	"boolean"	1	0	0	0
+7248	7246	"js"	"clob"	0	0	1	1
+7251	7250	"result"	"boolean"	1	0	0	0
+7252	7250	"js"	"clob"	0	0	1	1
+7255	7254	"result"	"boolean"	1	0	0	0
+7256	7254	"js"	"json"	0	0	1	1
+7259	7258	"result"	"boolean"	1	0	0	0
+7260	7258	"js"	"json"	0	0	1	1
+7263	7262	"result"	"boolean"	1	0	0	0
+7264	7262	"js"	"json"	0	0	1	1
+7267	7266	"result"	"int"	32	0	0	0
+7268	7266	"js"	"json"	0	0	1	1
+7271	7270	"result"	"json"	0	0	0	0
+7272	7270	"js"	"json"	0	0	1	1
+7275	7274	"result"	"json"	0	0	0	0
+7276	7274	"js"	"json"	0	0	1	1
+7279	7278	"result"	"clob"	0	0	0	0
+7280	7278	"js"	"json"	0	0	1	1
+7283	7282	"result"	"clob"	0	0	0	0
+7284	7282	"js"	"clob"	0	0	1	1
+7287	7286	"result"	"clob"	0	0	0	0
+7288	7286	"js"	"int"	32	0	1	1
+7291	7290	"result"	"clob"	0	0	0	0
+7292	7290	"js"	"json"	0	0	1	1
+7295	7294	"result"	"clob"	0	0	0	0
+7296	7294	"x"	"clob"	0	0	1	1
+7299	7298	"result"	"clob"	0	0	0	0
+7300	7298	"x"	"double"	53	0	1	1
+7303	7302	"result"	"clob"	0	0	0	0
+7304	7302	"v"	"clob"	0	0	1	1
+7308	7307	"result"	"uuid"	0	0	0	0
+7311	7310	"result"	"uuid"	0	0	0	0
+7312	7310	"u"	"uuid"	0	0	1	1
+7315	7314	"result"	"uuid"	0	0	0	0
+7316	7314	"u"	"clob"	0	0	1	1
+7319	7318	"result"	"double"	53	0	0	0
+7320	7318	"chi2"	"double"	53	0	1	1
+7321	7318	"datapoints"	"double"	53	0	1	2
+7329	7328	"beat"	"int"	32	0	1	0
+7332	7331	"poolsize"	"int"	32	0	1	0
+7335	7334	"host"	"clob"	0	0	1	0
+7336	7334	"port"	"int"	32	0	1	1
+7360	7359	"dirname"	"clob"	0	0	1	0
+7363	7362	"fname"	"clob"	0	0	1	0
+7366	7365	"tname"	"clob"	0	0	1	0
+7369	7368	"dirname"	"clob"	0	0	1	0
+7370	7368	"pat"	"clob"	0	0	1	1
+7405	7404	"fname"	"varchar"	256	0	1	0
+7408	7407	"fid"	"int"	32	0	1	0
+7409	7407	"varnname"	"varchar"	256	0	1	1
+7412	7411	"schema"	"clob"	0	0	0	0
+7413	7411	"table"	"clob"	0	0	0	1
+7414	7411	"column"	"clob"	0	0	0	2
+7415	7411	"type"	"clob"	0	0	0	3
+7416	7411	"mode"	"clob"	0	0	0	4
+7417	7411	"location"	"clob"	0	0	0	5
+7418	7411	"count"	"bigint"	64	0	0	6
+7419	7411	"typewidth"	"int"	32	0	0	7
+7420	7411	"columnsize"	"bigint"	64	0	0	8
+7421	7411	"heapsize"	"bigint"	64	0	0	9
+7422	7411	"hashes"	"bigint"	64	0	0	10
+7423	7411	"phash"	"boolean"	1	0	0	11
+7424	7411	"imprints"	"bigint"	64	0	0	12
+7425	7411	"sorted"	"boolean"	1	0	0	13
+7444	7443	"schema"	"clob"	0	0	0	0
+7445	7443	"table"	"clob"	0	0	0	1
+7446	7443	"column"	"clob"	0	0	0	2
+7447	7443	"type"	"clob"	0	0	0	3
+7448	7443	"mode"	"clob"	0	0	0	4
+7449	7443	"location"	"clob"	0	0	0	5
+7450	7443	"count"	"bigint"	64	0	0	6
+7451	7443	"typewidth"	"int"	32	0	0	7
+7452	7443	"columnsize"	"bigint"	64	0	0	8
+7453	7443	"heapsize"	"bigint"	64	0	0	9
+7454	7443	"hashes"	"bigint"	64	0	0	10
+7455	7443	"phash"	"boolean"	1	0	0	11
+7456	7443	"imprints"	"bigint"	64	0	0	12
+7457	7443	"sorted"	"boolean"	1	0	0	13
+7458	7443	"sname"	"clob"	0	0	1	14
+7461	7460	"schema"	"clob"	0	0	0	0
+7462	7460	"table"	"clob"	0	0	0	1
+7463	7460	"column"	"clob"	0	0	0	2
+7464	7460	"type"	"clob"	0	0	0	3
+7465	7460	"mode"	"clob"	0	0	0	4
+7466	7460	"location"	"clob"	0	0	0	5
+7467	7460	"count"	"bigint"	64	0	0	6
+7468	7460	"typewidth"	"int"	32	0	0	7
+7469	7460	"columnsize"	"bigint"	64	0	0	8
+7470	7460	"heapsize"	"bigint"	64	0	0	9
+7471	7460	"hashes"	"bigint"	64	0	0	10
+7472	7460	"phash"	"boolean"	1	0	0	11
+7473	7460	"imprints"	"bigint"	64	0	0	12
+7474	7460	"sorted"	"boolean"	1	0	0	13
+7475	7460	"sname"	"clob"	0	0	1	14
+7476	7460	"tname"	"clob"	0	0	1	15
+7479	7478	"schema"	"clob"	0	0	0	0
+7480	7478	"table"	"clob"	0	0	0	1
+7481	7478	"column"	"clob"	0	0	0	2
+7482	7478	"type"	"clob"	0	0	0	3
+7483	7478	"mode"	"clob"	0	0	0	4
+7484	7478	"location"	"clob"	0	0	0	5
+7485	7478	"count"	"bigint"	64	0	0	6
+7486	7478	"typewidth"	"int"	32	0	0	7
+7487	7478	"columnsize"	"bigint"	64	0	0	8
+7488	7478	"heapsize"	"bigint"	64	0	0	9
+7489	7478	"hashes"	"bigint"	64	0	0	10
+7490	7478	"phash"	"boolean"	1	0	0	11
+7491	7478	"imprints"	"bigint"	64	0	0	12
+7492	7478	"sorted"	"boolean"	1	0	0	13
+7493	7478	"sname"	"clob"	0	0	1	14
+7494	7478	"tname"	"clob"	0	0	1	15
+7495	7478	"cname"	"clob"	0	0	1	16
+7512	7511	"result"	"bigint"	64	0	0	0
+7513	7511	"nme"	"clob"	0	0	1	1
+7514	7511	"i"	"bigint"	64	0	1	2
+7515	7511	"d"	"bigint"	64	0	1	3
+7518	7517	"result"	"bigint"	64	0	0	0
+7519	7517	"tpe"	"clob"	0	0	1	1
+7520	7517	"i"	"bigint"	64	0	1	2
+7521	7517	"w"	"int"	32	0	1	3
+7524	7523	"result"	"bigint"	64	0	0	0
+7525	7523	"b"	"boolean"	1	0	1	1
+7526	7523	"i"	"bigint"	64	0	1	2
+7529	7528	"result"	"bigint"	64	0	0	0
+7530	7528	"i"	"bigint"	64	0	1	1
+7531	7528	"nme"	"clob"	0	0	1	2
+7534	7533	"schema"	"clob"	0	0	0	0
+7535	7533	"table"	"clob"	0	0	0	1
+7536	7533	"column"	"clob"	0	0	0	2
+7537	7533	"type"	"clob"	0	0	0	3
+7538	7533	"count"	"bigint"	64	0	0	4
+7539	7533	"columnsize"	"bigint"	64	0	0	5
+7540	7533	"heapsize"	"bigint"	64	0	0	6
+7541	7533	"hashes"	"bigint"	64	0	0	7
+7542	7533	"imprints"	"bigint"	64	0	0	8
+7543	7533	"sorted"	"boolean"	1	0	0	9
+7581	7580	"MinMax"	"int"	32	0	1	0
+7582	7580	"sample"	"bigint"	64	0	1	1
+7585	7584	"MinMax"	"int"	32	0	1	0
+7586	7584	"sample"	"bigint"	64	0	1	1
+7587	7584	"sch"	"clob"	0	0	1	2
+7590	7589	"MinMax"	"int"	32	0	1	0
+7591	7589	"sample"	"bigint"	64	0	1	1
+7592	7589	"sch"	"clob"	0	0	1	2
+7593	7589	"tbl"	"clob"	0	0	1	3
+7596	7595	"MinMax"	"int"	32	0	1	0
+7597	7595	"sample"	"bigint"	64	0	1	1
+7598	7595	"sch"	"clob"	0	0	1	2
+7599	7595	"tbl"	"clob"	0	0	1	3
+7600	7595	"col"	"clob"	0	0	1	4
+7603	7602	"result"	"clob"	0	0	0	0
+7604	7602	"src"	"clob"	0	0	1	1
+7607	7606	"result"	"smallint"	16	0	0	0
+7608	7606	"one"	"tinyint"	8	0	1	1
+7609	7606	"two"	"tinyint"	8	0	1	2
+7612	7611	"result"	"int"	32	0	0	0
+7613	7611	"one"	"smallint"	16	0	1	1
+7614	7611	"two"	"smallint"	16	0	1	2
+7617	7616	"result"	"bigint"	64	0	0	0
+7618	7616	"one"	"int"	32	0	1	1
+7619	7616	"two"	"int"	32	0	1	2
+7623	7622	"bam_repos"	"clob"	0	0	1	0
+7624	7622	"dbschema"	"smallint"	16	0	1	1
+7627	7626	"bam_files"	"clob"	0	0	1	0
+7628	7626	"dbschema"	"smallint"	16	0	1	1
+7631	7630	"bam_file"	"clob"	0	0	1	0
+7632	7630	"dbschema"	"smallint"	16	0	1	1
+7635	7634	"file_id"	"bigint"	64	0	1	0
+7636	7634	"dbschema"	"smallint"	16	0	1	1
+7639	7638	"result"	"boolean"	1	0	0	0
+7640	7638	"flag"	"smallint"	16	0	1	1
+7641	7638	"name"	"clob"	0	0	1	2
+7644	7643	"result"	"clob"	0	0	0	0
+7645	7643	"seq"	"clob"	0	0	1	1
+7648	7647	"result"	"clob"	0	0	0	0
+7649	7647	"qual"	"clob"	0	0	1	1
+7652	7651	"result"	"int"	32	0	0	0
+7653	7651	"cigar"	"clob"	0	0	1	1
+7656	7655	"result"	"char"	1	0	0	0
+7657	7655	"ref_pos"	"int"	32	0	1	1
+7658	7655	"alg_seq"	"clob"	0	0	1	2
+7659	7655	"alg_pos"	"int"	32	0	1	3
+7660	7655	"alg_cigar"	"clob"	0	0	1	4
+7663	7662	"output_path"	"clob"	0	0	1	0
+7666	7665	"output_path"	"clob"	0	0	1	0
+7736	7735	"value"	"tinyint"	8	0	0	0
+7737	7735	"first"	"tinyint"	8	0	1	1
+7738	7735	"last"	"tinyint"	8	0	1	2
+7741	7740	"value"	"tinyint"	8	0	0	0
+7742	7740	"first"	"tinyint"	8	0	1	1
+7743	7740	"last"	"tinyint"	8	0	1	2
+7744	7740	"stepsize"	"tinyint"	8	0	1	3
+7747	7746	"value"	"smallint"	16	0	0	0
+7748	7746	"first"	"smallint"	16	0	1	1
+7749	7746	"last"	"smallint"	16	0	1	2
+7752	7751	"value"	"smallint"	16	0	0	0
+7753	7751	"first"	"smallint"	16	0	1	1
+7754	7751	"last"	"smallint"	16	0	1	2
+7755	7751	"stepsize"	"smallint"	16	0	1	3
+7758	7757	"value"	"int"	32	0	0	0
+7759	7757	"first"	"int"	32	0	1	1
+7760	7757	"last"	"int"	32	0	1	2
+7763	7762	"value"	"int"	32	0	0	0
+7764	7762	"first"	"int"	32	0	1	1
+7765	7762	"last"	"int"	32	0	1	2
+7766	7762	"stepsize"	"int"	32	0	1	3
+7769	7768	"value"	"bigint"	64	0	0	0
+7770	7768	"first"	"bigint"	64	0	1	1
+7771	7768	"last"	"bigint"	64	0	1	2
+7774	7773	"value"	"bigint"	64	0	0	0
+7775	7773	"first"	"bigint"	64	0	1	1
+7776	7773	"last"	"bigint"	64	0	1	2
+7777	7773	"stepsize"	"bigint"	64	0	1	3
+7780	7779	"value"	"real"	24	0	0	0
+7781	7779	"first"	"real"	24	0	1	1
+7782	7779	"last"	"real"	24	0	1	2
+7783	7779	"stepsize"	"real"	24	0	1	3
+7786	7785	"value"	"double"	53	0	0	0
+7787	7785	"first"	"double"	53	0	1	1
+7788	7785	"last"	"double"	53	0	1	2
+7789	7785	"stepsize"	"double"	53	0	1	3
+7792	7791	"value"	"decimal"	10	2	0	0
+7793	7791	"first"	"decimal"	10	2	1	1
+7794	7791	"last"	"decimal"	10	2	1	2
+7795	7791	"stepsize"	"decimal"	10	2	1	3
+7798	7797	"value"	"timestamp"	7	0	0	0
+7799	7797	"first"	"timestamp"	7	0	1	1
+7800	7797	"last"	"timestamp"	7	0	1	2
+7801	7797	"stepsize"	"sec_interval"	13	0	1	3
 COMMIT;
 START TRANSACTION;
 CREATE TABLE "sys"."auths" (
@@ -6632,113 +6493,113 @@
 6611	6640	5
 6615	6640	5
 6619	6640	5
-6874	6883	7
-6878	6887	7
-6630	7123	7
-6631	7123	7
-6624	7123	7
-72	7123	7
-6691	7135	7
-7123	7135	7
-67	7135	7
-7127	7135	7
-128	7135	7
-130	7135	7
-7208	7210	15
-7208	7215	15
-7208	7220	15
-7208	7225	15
-7208	7230	15
-7208	7235	15
-7208	7239	15
-7208	7255	15
-7208	7259	15
-7208	7263	15
-7208	7267	15
-7208	7271	15
-7208	7275	15
-7208	7279	15
-7208	7291	15
-7306	7308	15
-7306	7311	15
-7306	7315	15
-7339	7341	10
-7339	7340	4
-7344	7346	10
-7347	7349	10
-7344	7345	4
-7352	7354	10
-7355	7357	10
-7352	7353	4
-7418	7448	5
-7450	7462	13
-7460	7462	13
-7451	7462	13
-7452	7462	13
-7453	7462	13
-7454	7462	13
-7455	7462	13
-7456	7462	13
-7457	7462	13
-7458	7462	13
-7459	7462	13
-65	7464	7
-137	7464	7
-251	7464	7
-127	7470	7
-66	7470	7
-244	7470	7
-141	7470	7
-65	7476	7
-137	7476	7
-128	7481	7
-65	7481	7
-360	7481	7
-7450	7486	7
-7460	7486	7
-7451	7486	7
-7452	7486	7
-7453	7486	7
-7455	7486	7
-7456	7486	7
-7457	7486	7
-7458	7486	7
-7459	7486	7
-7464	7486	7
-7470	7486	7
-7476	7486	7
-7481	7486	7
-7486	7508	5
-7486	7518	5
-80	7518	5
-87	7518	5
-83	7518	5
-67	7518	5
-65	7518	5
-137	7518	5
-7621	7628	10
-7621	7627	4
-7631	7639	10
-7632	7639	10
-7632	7641	10
-7631	7638	4
-7632	7638	4
-7627	7640	11
-7632	7640	11
-7644	7658	10
-7645	7658	10
-7645	7660	10
-7644	7657	4
-7645	7657	4
-7627	7659	11
-7645	7659	11
-7663	7670	10
-7664	7670	10
-7664	7672	10
-7663	7669	4
-7664	7669	4
-7627	7671	11
-7664	7671	11
+6873	6882	7
+6877	6886	7
+6630	7122	7
+6631	7122	7
+6624	7122	7
+72	7122	7
+6690	7134	7
+7122	7134	7
+67	7134	7
+7126	7134	7
+128	7134	7
+130	7134	7
+7207	7209	15
+7207	7214	15
+7207	7219	15
+7207	7224	15
+7207	7229	15
+7207	7234	15
+7207	7238	15
+7207	7254	15
+7207	7258	15
+7207	7262	15
+7207	7266	15
+7207	7270	15
+7207	7274	15
+7207	7278	15
+7207	7290	15
+7305	7307	15
+7305	7310	15
+7305	7314	15
+7338	7340	10
+7338	7339	4
+7343	7345	10
+7346	7348	10
+7343	7344	4
+7351	7353	10
+7354	7356	10
+7351	7352	4
+7411	7441	5
+7497	7509	13
+7507	7509	13
+7498	7509	13
+7499	7509	13
+7500	7509	13
+7501	7509	13
+7502	7509	13
+7503	7509	13
+7504	7509	13
+7505	7509	13
+7506	7509	13
+65	7511	7
+137	7511	7
+251	7511	7
+127	7517	7
+66	7517	7
+244	7517	7
+141	7517	7
+65	7523	7
+137	7523	7
+128	7528	7
+65	7528	7
+360	7528	7
+7497	7533	7
+7507	7533	7
+7498	7533	7
+7499	7533	7
+7500	7533	7
+7502	7533	7
+7503	7533	7
+7504	7533	7
+7505	7533	7
+7506	7533	7
+7511	7533	7
+7517	7533	7
+7523	7533	7
+7528	7533	7
+7533	7555	5
+7533	7565	5
+80	7565	5
+87	7565	5
+83	7565	5
+67	7565	5
+65	7565	5
+137	7565	5
+7668	7675	10
+7668	7674	4
+7678	7686	10
+7679	7686	10
+7679	7688	10
+7678	7685	4
+7679	7685	4
+7674	7687	11
+7679	7687	11
+7691	7705	10
+7692	7705	10
+7692	7707	10
+7691	7704	4
+7692	7704	4
+7674	7706	11
+7692	7706	11
+7710	7717	10
+7711	7717	10
+7711	7719	10
+7710	7716	4
+7711	7716	4
+7674	7718	11
+7711	7718	11
 COMMIT;
 START TRANSACTION;
 CREATE TABLE "sys"."functions" (
@@ -6753,7 +6614,7 @@
 	"vararg"      BOOLEAN,
 	"schema_id"   INTEGER
 );
-COPY 1615 RECORDS INTO "sys"."functions" FROM stdin USING DELIMITERS '\t','\n','"';
+COPY 1616 RECORDS INTO "sys"."functions" FROM stdin USING DELIMITERS '\t','\n','"';
 30	"mbr_overlap"	"mbrOverlaps"	"geom"	0	1	false	false	false	0
 31	"mbr_overlap"	"mbrOverlaps"	"geom"	0	1	false	false	false	0
 32	"mbr_above"	"mbrAbove"	"geom"	0	1	false	false	false	0
@@ -7963,7 +7824,6 @@
 80	"max"	"max"	"aggr"	0	3	false	false	false	0
 84	"sum"	"sum"	"aggr"	0	3	false	false	false	0
 85	"sum"	"sum"	"aggr"	0	3	false	false	false	0
-<<<<<<< HEAD
 86	"sum"	"sum"	"aggr"	0	3	false	false	false	0
 87	"sum"	"sum"	"aggr"	0	3	false	false	false	0
 88	"sum"	"sum"	"aggr"	0	3	false	false	false	0
@@ -7991,686 +7851,386 @@
 5702	"env"	"CREATE FUNCTION env () RETURNS TABLE( name varchar(1024), value varchar(2048)) EXTERNAL NAME sql.sql_environment;"	"sql"	2	5	false	false	false	2000
 5705	"var"	"CREATE FUNCTION var() RETURNS TABLE( name varchar(1024)) EXTERNAL NAME sql.sql_variables;"	"sql"	2	5	false	false	false	2000
 5711	"db_users"	"CREATE FUNCTION db_users () RETURNS TABLE( name varchar(2048)) EXTERNAL NAME sql.db_users;"	"sql"	2	5	false	false	false	2000
-5731	"like"	"-- This Source Code Form is subject to the terms of the Mozilla Public\n-- License, v. 2.0.  If a copy of the MPL was not distributed with this\n-- file, You can obtain one at http://mozilla.org/MPL/2.0/.\n--\n-- Copyright 1997 - July 2008 CWI, August 2008 - 2016 MonetDB B.V.\n\ncreate filter function ""like""(val string, pat string, esc string) external name algebra.""like"";"	"algebra"	1	4	true	false	false	2000
+5731	"like"	"create filter function ""like""(val string, pat string, esc string) external name algebra.""like"";"	"algebra"	1	4	true	false	false	2000
 5736	"ilike"	"create filter function ""ilike""(val string, pat string, esc string) external name algebra.""ilike"";"	"algebra"	1	4	true	false	false	2000
 5741	"like"	"create filter function ""like""(val string, pat string) external name algebra.""like"";"	"algebra"	1	4	true	false	false	2000
 5745	"ilike"	"create filter function ""ilike""(val string, pat string) external name algebra.""ilike"";"	"algebra"	1	4	true	false	false	2000
-5749	"degrees"	"-- This Source Code Form is subject to the terms of the Mozilla Public\n-- License, v. 2.0.  If a copy of the MPL was not distributed with this\n-- file, You can obtain one at http://mozilla.org/MPL/2.0/.\n--\n-- Copyright 1997 - July 2008 CWI, August 2008 - 2016 MonetDB B.V.\n\ncreate function degrees(r double)\nreturns double\n\treturn r*180/pi();"	"user"	2	1	false	false	false	2000
-5753	"radians"	"create function radians(d double)\nreturns double\n\treturn d*pi()/180;"	"user"	2	1	false	false	false	2000
-5757	"times"	"-- This Source Code Form is subject to the terms of the Mozilla Public\n-- License, v. 2.0.  If a copy of the MPL was not distributed with this\n-- file, You can obtain one at http://mozilla.org/MPL/2.0/.\n--\n-- Copyright 1997 - July 2008 CWI, August 2008 - 2016 MonetDB B.V.\n\n-- Provide a simple equivalent for the UNIX times command\n-- times 0 ms user 0 ms system 0 ms 0 reads 0 writes\n\ncreate procedure times()\nexternal name sql.times;"	"sql"	1	2	true	false	false	2000
-5760	"getanchor"	"create function getanchor( theurl url ) returns string\n\texternal name url.""getAnchor"";"	"url"	1	1	false	false	false	2000
-5764	"getbasename"	"create function getbasename(theurl url) returns string\n\texternal name url.""getBasename"";"	"url"	1	1	false	false	false	2000
-5768	"getcontent"	"create function getcontent(theurl url)   returns string\n\texternal name url.""getContent"";"	"url"	1	1	false	false	false	2000
-5772	"getcontext"	"create function getcontext(theurl url)   returns string\n\texternal name url.""getContext"";"	"url"	1	1	false	false	false	2000
-5776	"getdomain"	"create function getdomain(theurl url) returns string\n\texternal name url.""getDomain"";"	"url"	1	1	false	false	false	2000
-5780	"getextension"	"create function getextension(theurl url) returns string\n\texternal name url.""getExtension"";"	"url"	1	1	false	false	false	2000
-5784	"getfile"	"create function getfile(theurl url) returns string\n\texternal name url.""getFile"";"	"url"	1	1	false	false	false	2000
-5788	"gethost"	"create function gethost(theurl url)   returns string\n\texternal name url.""getHost"";"	"url"	1	1	false	false	false	2000
-5792	"getport"	"create function getport(theurl url) returns string\n\texternal name url.""getPort"";"	"url"	1	1	false	false	false	2000
-5796	"getprotocol"	"create function getprotocol(theurl url) returns string\n\texternal name url.""getProtocol"";"	"url"	1	1	false	false	false	2000
-5800	"getquery"	"create function getquery(theurl url) returns string\n\texternal name url.""getQuery"";"	"url"	1	1	false	false	false	2000
-5804	"getuser"	"create function getuser(theurl url) returns string\n\texternal name url.""getUser"";"	"url"	1	1	false	false	false	2000
-5808	"getroboturl"	"create function getroboturl(theurl url) returns string\n\texternal name url.""getRobotURL"";"	"url"	1	1	false	false	false	2000
-5812	"isaurl"	"create function isaurl(theurl url) returns bool\n\texternal name url.""isaURL"";"	"url"	1	1	false	false	false	2000
-5816	"newurl"	"create function newurl(protocol string, hostname string, ""port"" int, file string)\n\treturns url\n\texternal name url.""new"";"	"url"	1	1	false	false	false	2000
-5823	"newurl"	"create function newurl(protocol string, hostname string, file string)\n\treturns url\n\texternal name url.""new"";"	"url"	1	1	false	false	false	2000
-5829	"str_to_date"	"-- This Source Code Form is subject to the terms of the Mozilla Public\n-- License, v. 2.0.  If a copy of the MPL was not distributed with this\n-- file, You can obtain one at http://mozilla.org/MPL/2.0/.\n--\n-- Copyright 1997 - July 2008 CWI, August 2008 - 2016 MonetDB B.V.\n\ncreate function str_to_date(s string, format string) returns date\n\texternal name mtime.""str_to_date"";"	"mtime"	1	1	false	false	false	2000
-5834	"date_to_str"	"create function date_to_str(d date, format string) returns string\n\texternal name mtime.""date_to_str"";"	"mtime"	1	1	false	false	false	2000
-5839	"str_to_time"	"create function str_to_time(s string, format string) returns time\n\texternal name mtime.""str_to_time"";"	"mtime"	1	1	false	false	false	2000
-5844	"time_to_str"	"create function time_to_str(d time, format string) returns string\n\texternal name mtime.""time_to_str"";"	"mtime"	1	1	false	false	false	2000
-5849	"str_to_timestamp"	"create function str_to_timestamp(s string, format string) returns timestamp\n\texternal name mtime.""str_to_timestamp"";"	"mtime"	1	1	false	false	false	2000
-5854	"timestamp_to_str"	"create function timestamp_to_str(d timestamp, format string) returns string\n\texternal name mtime.""timestamp_to_str"";"	"mtime"	1	1	false	false	false	2000
-5860	"broadcast"	"create function ""broadcast"" (p inet) returns inet\n\texternal name inet.""broadcast"";"	"inet"	1	1	false	false	false	2000
-5864	"host"	"create function ""host"" (p inet) returns clob\n\texternal name inet.""host"";"	"inet"	1	1	false	false	false	2000
-5868	"masklen"	"create function ""masklen"" (p inet) returns int\n\texternal name inet.""masklen"";"	"inet"	1	1	false	false	false	2000
-5872	"setmasklen"	"create function ""setmasklen"" (p inet, mask int) returns inet\n\texternal name inet.""setmasklen"";"	"inet"	1	1	false	false	false	2000
-5877	"netmask"	"create function ""netmask"" (p inet) returns inet\n\texternal name inet.""netmask"";"	"inet"	1	1	false	false	false	2000
-5881	"hostmask"	"create function ""hostmask"" (p inet) returns inet\n\texternal name inet.""hostmask"";"	"inet"	1	1	false	false	false	2000
-5885	"network"	"create function ""network"" (p inet) returns inet\n\texternal name inet.""network"";"	"inet"	1	1	false	false	false	2000
-5889	"text"	"create function ""text"" (p inet) returns clob\n\texternal name inet.""text"";"	"inet"	1	1	false	false	false	2000
-5893	"abbrev"	"create function ""abbrev"" (p inet) returns clob\n\texternal name inet.""abbrev"";"	"inet"	1	1	false	false	false	2000
-5897	"left_shift"	"create function ""left_shift""(i1 inet, i2 inet) returns boolean\n\texternal name inet.""<<"";"	"inet"	1	1	false	false	false	2000
-5902	"right_shift"	"create function ""right_shift""(i1 inet, i2 inet) returns boolean\n\texternal name inet."">>"";"	"inet"	1	1	false	false	false	2000
-5907	"left_shift_assign"	"create function ""left_shift_assign""(i1 inet, i2 inet) returns boolean\n\texternal name inet.""<<="";"	"inet"	1	1	false	false	false	2000
-5912	"right_shift_assign"	"create function ""right_shift_assign""(i1 inet, i2 inet) returns boolean\n\texternal name inet."">>="";"	"inet"	1	1	false	false	false	2000
-5917	"querylog_catalog"	"-- This Source Code Form is subject to the terms of the Mozilla Public\n-- License, v. 2.0.  If a copy of the MPL was not distributed with this\n-- file, You can obtain one at http://mozilla.org/MPL/2.0/.\n--\n-- Copyright 1997 - July 2008 CWI, August 2008 - 2016 MonetDB B.V.\n\n-- QUERY HISTORY\n-- The query history mechanism of MonetDB/SQL relies on a few hooks.\n-- The most important one is a global system variable which controls\n--  monitoring of all sessions.\n\ncreate function sys.querylog_catalog()\nreturns table(\n\tid oid,\n\towner string,\n\tdefined timestamp,\n\tquery string,\n\tpipe string,\n\t""plan"" string,\t\t-- Name of MAL plan\n\tmal int,\t\t-- size of MAL plan\n\toptimize bigint\t-- time in usec\n)\nexternal name sql.querylog_catalog;"	"sql"	1	5	false	false	false	2000
-5927	"querylog_calls"	"-- Each query call is stored in the table calls\n-- At regular intervals the query history table should be cleaned.\n-- This can be done manually on the SQL console, or be integrated\n-- in the keepQuery and keepCall upon need.\n-- The parameters are geared at understanding the resource claims\n-- They reflect the effect of the total workload mix during execution.\n-- The 'cpu' gives the average cpu load percentage over all cores on the\n-- server during execution phase.\n-- increasing cpu load indicates better use of multi-cores.\n-- The 'io' indicate IOs during complete query run.\n-- The 'space' is the total amount of intermediates created in MB.\n-- Reducing the space component improves performance/\n-- All timing in usec and all storage in bytes.\n\ncreate function sys.querylog_calls()\nreturns table(\n\tid oid,\t\t -- references query plan\n\t""start"" timestamp,\t-- time the statement was started\n\t""stop"" timestamp,\t-- time the statement was completely finished\n\targuments string,\t-- actual call structure\n\ttuples wrd,\t\t-- number of tuples in the result set\n\trun bigint,\t\t-- time spent (in usec)  until the result export\n\tship bigint,\t\t-- time spent (in usec)  to ship the result set\n\tcpu int,\t\t-- average cpu load percentage during execution\n\tio int\t\t\t-- percentage time waiting for IO to finish\n)\nexternal name sql.querylog_calls;"	"sql"	1	5	false	false	false	2000
-5977	"querylog_empty"	"-- reset history for a particular user\ncreate procedure sys.querylog_empty()\nexternal name sql.querylog_empty;"	"sql"	1	2	true	false	false	2000
-5979	"querylog_enable"	"-- manipulate the query logger\ncreate procedure sys.querylog_enable()\nexternal name sql.querylog_enable;"	"sql"	1	2	true	false	false	2000
+5749	"degrees"	"create function degrees(r double)\nreturns double\n return r*180/pi();"	"user"	2	1	false	false	false	2000
+5753	"radians"	"create function radians(d double)\nreturns double\n return d*pi()/180;"	"user"	2	1	false	false	false	2000
+5757	"times"	"create procedure times()\nexternal name sql.times;"	"sql"	1	2	true	false	false	2000
+5760	"getanchor"	"create function getanchor( theurl url ) returns string\n external name url.""getAnchor"";"	"url"	1	1	false	false	false	2000
+5764	"getbasename"	"create function getbasename(theurl url) returns string\n external name url.""getBasename"";"	"url"	1	1	false	false	false	2000
+5768	"getcontent"	"create function getcontent(theurl url) returns string\n external name url.""getContent"";"	"url"	1	1	false	false	false	2000
+5772	"getcontext"	"create function getcontext(theurl url) returns string\n external name url.""getContext"";"	"url"	1	1	false	false	false	2000
+5776	"getdomain"	"create function getdomain(theurl url) returns string\n external name url.""getDomain"";"	"url"	1	1	false	false	false	2000
+5780	"getextension"	"create function getextension(theurl url) returns string\n external name url.""getExtension"";"	"url"	1	1	false	false	false	2000
+5784	"getfile"	"create function getfile(theurl url) returns string\n external name url.""getFile"";"	"url"	1	1	false	false	false	2000
+5788	"gethost"	"create function gethost(theurl url) returns string\n external name url.""getHost"";"	"url"	1	1	false	false	false	2000
+5792	"getport"	"create function getport(theurl url) returns string\n external name url.""getPort"";"	"url"	1	1	false	false	false	2000
+5796	"getprotocol"	"create function getprotocol(theurl url) returns string\n external name url.""getProtocol"";"	"url"	1	1	false	false	false	2000
+5800	"getquery"	"create function getquery(theurl url) returns string\n external name url.""getQuery"";"	"url"	1	1	false	false	false	2000
+5804	"getuser"	"create function getuser(theurl url) returns string\n external name url.""getUser"";"	"url"	1	1	false	false	false	2000
+5808	"getroboturl"	"create function getroboturl(theurl url) returns string\n external name url.""getRobotURL"";"	"url"	1	1	false	false	false	2000
+5812	"isaurl"	"create function isaurl(theurl url) returns bool\n external name url.""isaURL"";"	"url"	1	1	false	false	false	2000
+5816	"newurl"	"create function newurl(protocol string, hostname string, ""port"" int, file string)\n returns url\n external name url.""new"";"	"url"	1	1	false	false	false	2000
+5823	"newurl"	"create function newurl(protocol string, hostname string, file string)\n returns url\n external name url.""new"";"	"url"	1	1	false	false	false	2000
+5829	"str_to_date"	"create function str_to_date(s string, format string) returns date\n external name mtime.""str_to_date"";"	"mtime"	1	1	false	false	false	2000
+5834	"date_to_str"	"create function date_to_str(d date, format string) returns string\n external name mtime.""date_to_str"";"	"mtime"	1	1	false	false	false	2000
+5839	"str_to_time"	"create function str_to_time(s string, format string) returns time\n external name mtime.""str_to_time"";"	"mtime"	1	1	false	false	false	2000
+5844	"time_to_str"	"create function time_to_str(d time, format string) returns string\n external name mtime.""time_to_str"";"	"mtime"	1	1	false	false	false	2000
+5849	"str_to_timestamp"	"create function str_to_timestamp(s string, format string) returns timestamp\n external name mtime.""str_to_timestamp"";"	"mtime"	1	1	false	false	false	2000
+5854	"timestamp_to_str"	"create function timestamp_to_str(d timestamp, format string) returns string\n external name mtime.""timestamp_to_str"";"	"mtime"	1	1	false	false	false	2000
+5860	"broadcast"	"create function ""broadcast"" (p inet) returns inet\n external name inet.""broadcast"";"	"inet"	1	1	false	false	false	2000
+5864	"host"	"create function ""host"" (p inet) returns clob\n external name inet.""host"";"	"inet"	1	1	false	false	false	2000
+5868	"masklen"	"create function ""masklen"" (p inet) returns int\n external name inet.""masklen"";"	"inet"	1	1	false	false	false	2000
+5872	"setmasklen"	"create function ""setmasklen"" (p inet, mask int) returns inet\n external name inet.""setmasklen"";"	"inet"	1	1	false	false	false	2000
+5877	"netmask"	"create function ""netmask"" (p inet) returns inet\n external name inet.""netmask"";"	"inet"	1	1	false	false	false	2000
+5881	"hostmask"	"create function ""hostmask"" (p inet) returns inet\n external name inet.""hostmask"";"	"inet"	1	1	false	false	false	2000
+5885	"network"	"create function ""network"" (p inet) returns inet\n external name inet.""network"";"	"inet"	1	1	false	false	false	2000
+5889	"text"	"create function ""text"" (p inet) returns clob\n external name inet.""text"";"	"inet"	1	1	false	false	false	2000
+5893	"abbrev"	"create function ""abbrev"" (p inet) returns clob\n external name inet.""abbrev"";"	"inet"	1	1	false	false	false	2000
+5897	"left_shift"	"create function ""left_shift""(i1 inet, i2 inet) returns boolean\n external name inet.""<<"";"	"inet"	1	1	false	false	false	2000
+5902	"right_shift"	"create function ""right_shift""(i1 inet, i2 inet) returns boolean\n external name inet."">>"";"	"inet"	1	1	false	false	false	2000
+5907	"left_shift_assign"	"create function ""left_shift_assign""(i1 inet, i2 inet) returns boolean\n external name inet.""<<="";"	"inet"	1	1	false	false	false	2000
+5912	"right_shift_assign"	"create function ""right_shift_assign""(i1 inet, i2 inet) returns boolean\n external name inet."">>="";"	"inet"	1	1	false	false	false	2000
+5917	"querylog_catalog"	"create function sys.querylog_catalog()\nreturns table(\n id oid,\n owner string,\n defined timestamp,\n query string,\n pipe string,\n ""plan"" string, \n mal int, \n optimize bigint \n)\nexternal name sql.querylog_catalog;"	"sql"	1	5	false	false	false	2000
+5927	"querylog_calls"	"create function sys.querylog_calls()\nreturns table(\n id oid, \n ""start"" timestamp, \n ""stop"" timestamp, \n arguments string, \n tuples wrd, \n run bigint, \n ship bigint, \n cpu int, \n io int \n)\nexternal name sql.querylog_calls;"	"sql"	1	5	false	false	false	2000
+5977	"querylog_empty"	"create procedure sys.querylog_empty()\nexternal name sql.querylog_empty;"	"sql"	1	2	true	false	false	2000
+5979	"querylog_enable"	"create procedure sys.querylog_enable()\nexternal name sql.querylog_enable;"	"sql"	1	2	true	false	false	2000
 5981	"querylog_enable"	"create procedure sys.querylog_enable(threshold smallint)\nexternal name sql.querylog_enable_threshold;"	"sql"	1	2	true	false	false	2000
 5984	"querylog_disable"	"create procedure sys.querylog_disable()\nexternal name sql.querylog_disable;"	"sql"	1	2	true	false	false	2000
-5986	"tracelog"	"-- This Source Code Form is subject to the terms of the Mozilla Public\n-- License, v. 2.0.  If a copy of the MPL was not distributed with this\n-- file, You can obtain one at http://mozilla.org/MPL/2.0/.\n--\n-- Copyright 1997 - July 2008 CWI, August 2008 - 2016 MonetDB B.V.\n\n-- make the offline tracing table available for inspection\ncreate function sys.tracelog()\n\treturns table (\n\t\tevent integer,\t\t-- event counter\n\t\tclk varchar(20),\t-- wallclock, no mtime in kernel\n\t\tpc varchar(50),\t-- module.function[nr]\n\t\tthread int,\t\t-- thread identifier\n\t\tticks bigint,\t\t-- time in microseconds\n\t\trrsmb bigint,\t\t-- resident memory in MB\n\t\tvmmb bigint,\t\t-- virtual size in MB\n\t\treads bigint,\t\t-- number of blocks read\n\t\twrites bigint,\t\t-- number of blocks written\n\t\tminflt bigint,\t\t-- minor page faults\n\t\tmajflt bigint,\t\t-- major page faults\n\t\tnvcsw bigint,\t\t-- non-volantary conext switch\n\t\tstmt string\t\t-- actual statement executed\n\t)\n\texternal name sql.dump_trace;"	"sql"	1	5	false	false	false	2000
-6016	"epoch"	"-- This Source Code Form is subject to the terms of the Mozilla Public\n-- License, v. 2.0.  If a copy of the MPL was not distributed with this\n-- file, You can obtain one at http://mozilla.org/MPL/2.0/.\n--\n-- Copyright 1997 - July 2008 CWI, August 2008 - 2016 MonetDB B.V.\n\n-- assume milliseconds when converted to TIMESTAMP\ncreate function sys.""epoch""(sec bigint) returns timestamp\n\texternal name timestamp.""epoch"";"	"timestamp"	1	1	false	false	false	2000
-6020	"epoch"	"create function sys.""epoch""(sec int) returns timestamp\n\texternal name timestamp.""epoch"";"	"timestamp"	1	1	false	false	false	2000
-6024	"epoch"	"create function sys.""epoch""(ts timestamp) returns int\n\texternal name timestamp.""epoch"";"	"timestamp"	1	1	false	false	false	2000
-6028	"epoch"	"create function sys.""epoch""(ts timestamp with time zone) returns int\n\texternal name timestamp.""epoch"";"	"timestamp"	1	1	false	false	false	2000
-6032	"shrink"	"-- This Source Code Form is subject to the terms of the Mozilla Public\n-- License, v. 2.0.  If a copy of the MPL was not distributed with this\n-- file, You can obtain one at http://mozilla.org/MPL/2.0/.\n--\n-- Copyright 1997 - July 2008 CWI, August 2008 - 2016 MonetDB B.V.\n\n-- Vacuum a relational table should be done with care.\n-- For, the oid's are used in join-indices.\n\n-- Vacuum of tables may improve IO performance and disk footprint.\n-- The foreign key constraints should be dropped before\n-- and re-established after the cluster operation.\n\ncreate procedure shrink(sys string, tab string)\n\texternal name sql.shrink;"	"sql"	1	2	true	false	false	2000
-6036	"reuse"	"create procedure reuse(sys string, tab string)\n\texternal name sql.reuse;"	"sql"	1	2	true	false	false	2000
-6040	"vacuum"	"create procedure vacuum(sys string, tab string)\n\texternal name sql.vacuum;"	"sql"	1	2	true	false	false	2000
-6044	"dependencies_schemas_on_users"	"-- This Source Code Form is subject to the terms of the Mozilla Public\n-- License, v. 2.0.  If a copy of the MPL was not distributed with this\n-- file, You can obtain one at http://mozilla.org/MPL/2.0/.\n--\n-- Copyright 1997 - July 2008 CWI, August 2008 - 2016 MonetDB B.V.\n\n--Schema s has a dependency on user u\ncreate function dependencies_schemas_on_users()\nreturns table (sch varchar(100), usr varchar(100), dep_type varchar(32))\nreturn table (select s.name, u.name, 'DEP_USER' from schemas as s, users u where u.default_schema = s.id);"	"user"	2	5	false	false	false	2000
-6049	"dependencies_owners_on_schemas"	"--User (owner) has a dependency in schema s\ncreate function dependencies_owners_on_schemas()\nreturns table (sch varchar(100), usr varchar(100), dep_type varchar(32))\nreturn table (select a.name, s.name, 'DEP_SCHEMA' from schemas as s, auths a where s.owner = a.id);"	"user"	2	5	false	false	false	2000
-6054	"dependencies_tables_on_views"	"--Table t has a dependency on view v\ncreate function dependencies_tables_on_views()\nreturns table (sch varchar(100), usr varchar(100), dep_type varchar(32))\nreturn table (select t.name, v.name, 'DEP_VIEW' from tables as t, tables as v, dependencies as dep where t.id = dep.id and v.id = dep.depend_id and dep.depend_type = 5 and v.type = 1);"	"user"	2	5	false	false	false	2000
-6059	"dependencies_tables_on_indexes"	"--Table t has a dependency on index  i\ncreate function dependencies_tables_on_indexes()\nreturns table (sch varchar(100), usr varchar(100), dep_type varchar(32))\nreturn table (select t.name, i.name, 'DEP_INDEX' from tables as t, idxs as i where i.table_id = t.id and i.name not in (select name from keys) and t.type = 0);"	"user"	2	5	false	false	false	2000
-6064	"dependencies_tables_on_triggers"	"--Table t has a dependency on trigger tri\n\ncreate function dependencies_tables_on_triggers()\nreturns table (sch varchar(100), usr varchar(100), dep_type varchar(32))\nreturn table ((select t.name, tri.name, 'DEP_TRIGGER' from tables as t, triggers as tri where tri.table_id = t.id) union (select t.name, tri.name, 'DEP_TRIGGER' from triggers tri, tables t, dependencies dep where dep.id = t.id and dep.depend_id =tri.id and dep.depend_type = 8));"	"user"	2	5	false	false	false	2000
-6069	"dependencies_tables_on_foreignkeys"	"--Table t has a dependency on foreign key k\ncreate function dependencies_tables_on_foreignkeys()\nreturns table (sch varchar(100), usr varchar(100), dep_type varchar(32))\nreturn table (select t.name, fk.name, 'DEP_FKEY' from tables as t, keys as k, keys as fk where fk.rkey = k.id and k.table_id = t.id);"	"user"	2	5	false	false	false	2000
-6074	"dependencies_tables_on_functions"	"--Table t has a dependency on function f\ncreate function dependencies_tables_on_functions()\nreturns table (sch varchar(100), usr varchar(100), dep_type varchar(32))\nreturn table (select t.name, f.name, 'DEP_FUNC' from functions as f, tables as t, dependencies as dep where t.id = dep.id and f.id = dep.depend_id and dep.depend_type = 7 and t.type = 0);"	"user"	2	5	false	false	false	2000
-6079	"dependencies_columns_on_views"	"--Column c has a dependency on view v\ncreate function dependencies_columns_on_views()\nreturns table (sch varchar(100), usr varchar(100), dep_type varchar(32))\nreturn table (select c.name, v.name, 'DEP_VIEW' from columns as c, tables as v, dependencies as dep where c.id = dep.id and v.id = dep.depend_id and dep.depend_type = 5 and v.type = 1);"	"user"	2	5	false	false	false	2000
-6084	"dependencies_columns_on_keys"	"--Column c has a dependency on key k\ncreate function dependencies_columns_on_keys()\nreturns table (sch varchar(100), usr varchar(100), dep_type varchar(32))\nreturn table (select c.name, k.name, 'DEP_KEY' from columns as c, objects as kc, keys as k where kc.""name"" = c.name and kc.id = k.id and k.table_id = c.table_id and k.rkey = -1);"	"user"	2	5	false	false	false	2000
-6089	"dependencies_columns_on_indexes"	"--Column c has a dependency on index i\ncreate function dependencies_columns_on_indexes()\nreturns table (sch varchar(100), usr varchar(100), dep_type varchar(32))\nreturn table (select c.name, i.name, 'DEP_INDEX' from columns as c, objects as kc, idxs as i where kc.""name"" = c.name and kc.id = i.id and c.table_id = i.table_id and i.name not in (select name from keys));"	"user"	2	5	false	false	false	2000
-6094	"dependencies_columns_on_functions"	"--Column c has a dependency on function f\ncreate function dependencies_columns_on_functions()\nreturns table (sch varchar(100), usr varchar(100), dep_type varchar(32))\nreturn table (select c.name, f.name, 'DEP_FUNC' from functions as f, columns as c, dependencies as dep where c.id = dep.id and f.id = dep.depend_id and dep.depend_type = 7);"	"user"	2	5	false	false	false	2000
-6099	"dependencies_columns_on_triggers"	"--Column c has a dependency on trigger tri\ncreate function dependencies_columns_on_triggers()\nreturns table (sch varchar(100), usr varchar(100), dep_type varchar(32))\nreturn table (select c.name, tri.name, 'DEP_TRIGGER' from columns as c, triggers as tri, dependencies as dep where dep.id = c.id and dep.depend_id =tri.id and dep.depend_type = 8);"	"user"	2	5	false	false	false	2000
-6104	"dependencies_views_on_functions"	"--View v has a dependency on function f\ncreate function dependencies_views_on_functions()\nreturns table (sch varchar(100), usr varchar(100), dep_type varchar(32))\nreturn table (select v.name, f.name, 'DEP_FUNC' from functions as f, tables as v, dependencies as dep where v.id = dep.id and f.id = dep.depend_id and dep.depend_type = 7 and v.type = 1);"	"user"	2	5	false	false	false	2000
-6109	"dependencies_views_on_triggers"	"--View v has a dependency on trigger tri\ncreate function dependencies_views_on_triggers()\nreturns table (sch varchar(100), usr varchar(100), dep_type varchar(32))\nreturn table (select v.name, tri.name, 'DEP_TRIGGER' from tables as v, triggers as tri, dependencies as dep where dep.id = v.id and dep.depend_id =tri.id and dep.depend_type = 8 and v.type = 1);"	"user"	2	5	false	false	false	2000
-6114	"dependencies_functions_on_functions"	"--Function f1 has a dependency on function f2\ncreate function dependencies_functions_on_functions()\nreturns table (sch varchar(100), usr varchar(100), dep_type varchar(32))\nreturn table (select f1.name, f2.name, 'DEP_FUNC' from functions as f1, functions as f2, dependencies as dep where f1.id = dep.id and f2.id = dep.depend_id and dep.depend_type = 7);"	"user"	2	5	false	false	false	2000
-6119	"dependencies_functions_os_triggers"	"--Function f1 has a dependency on trigger tri\ncreate function dependencies_functions_os_triggers()\nreturns table (sch varchar(100), usr varchar(100), dep_type varchar(32))\nreturn table (select f.name, tri.name, 'DEP_TRIGGER' from functions as f, triggers as tri, dependencies as dep where dep.id = f.id and dep.depend_id =tri.id and dep.depend_type = 8);"	"user"	2	5	false	false	false	2000
-6124	"dependencies_keys_on_foreignkeys"	"--Key k has a dependency on foreign key fk\ncreate function dependencies_keys_on_foreignkeys()\nreturns table (sch varchar(100), usr varchar(100), dep_type varchar(32))\nreturn table (select k.name, fk.name, 'DEP_FKEY' from keys as k, keys as fk where fk.rkey = k.id);"	"user"	2	5	false	false	false	2000
-6129	"password_hash"	"-- This Source Code Form is subject to the terms of the Mozilla Public\n-- License, v. 2.0.  If a copy of the MPL was not distributed with this\n-- file, You can obtain one at http://mozilla.org/MPL/2.0/.\n--\n-- Copyright 1997 - July 2008 CWI, August 2008 - 2016 MonetDB B.V.\n\ncreate function sys.password_hash (username string)\n\treturns string\n\texternal name sql.password;"	"sql"	1	1	false	false	false	2000
+5986	"tracelog"	"create function sys.tracelog()\n returns table (\n event integer, \n clk varchar(20), \n pc varchar(50), \n thread int, \n ticks bigint, \n rrsmb bigint, \n vmmb bigint, \n reads bigint, \n writes bigint, \n minflt bigint, \n majflt bigint, \n nvcsw bigint, \n stmt string \n )\n external name sql.dump_trace;"	"sql"	1	5	false	false	false	2000
+6016	"epoch"	"create function sys.""epoch""(sec bigint) returns timestamp\n external name timestamp.""epoch"";"	"timestamp"	1	1	false	false	false	2000
+6020	"epoch"	"create function sys.""epoch""(sec int) returns timestamp\n external name timestamp.""epoch"";"	"timestamp"	1	1	false	false	false	2000
+6024	"epoch"	"create function sys.""epoch""(ts timestamp) returns int\n external name timestamp.""epoch"";"	"timestamp"	1	1	false	false	false	2000
+6028	"epoch"	"create function sys.""epoch""(ts timestamp with time zone) returns int\n external name timestamp.""epoch"";"	"timestamp"	1	1	false	false	false	2000
+6032	"shrink"	"create procedure shrink(sys string, tab string)\n external name sql.shrink;"	"sql"	1	2	true	false	false	2000
+6036	"reuse"	"create procedure reuse(sys string, tab string)\n external name sql.reuse;"	"sql"	1	2	true	false	false	2000
+6040	"vacuum"	"create procedure vacuum(sys string, tab string)\n external name sql.vacuum;"	"sql"	1	2	true	false	false	2000
+6044	"dependencies_schemas_on_users"	"create function dependencies_schemas_on_users()\nreturns table (sch varchar(100), usr varchar(100), dep_type varchar(32))\nreturn table (select s.name, u.name, 'DEP_USER' from schemas as s, users u where u.default_schema = s.id);"	"user"	2	5	false	false	false	2000
+6049	"dependencies_owners_on_schemas"	"create function dependencies_owners_on_schemas()\nreturns table (sch varchar(100), usr varchar(100), dep_type varchar(32))\nreturn table (select a.name, s.name, 'DEP_SCHEMA' from schemas as s, auths a where s.owner = a.id);"	"user"	2	5	false	false	false	2000
+6054	"dependencies_tables_on_views"	"create function dependencies_tables_on_views()\nreturns table (sch varchar(100), usr varchar(100), dep_type varchar(32))\nreturn table (select t.name, v.name, 'DEP_VIEW' from tables as t, tables as v, dependencies as dep where t.id = dep.id and v.id = dep.depend_id and dep.depend_type = 5 and v.type = 1);"	"user"	2	5	false	false	false	2000
+6059	"dependencies_tables_on_indexes"	"create function dependencies_tables_on_indexes()\nreturns table (sch varchar(100), usr varchar(100), dep_type varchar(32))\nreturn table (select t.name, i.name, 'DEP_INDEX' from tables as t, idxs as i where i.table_id = t.id and i.name not in (select name from keys) and t.type = 0);"	"user"	2	5	false	false	false	2000
+6064	"dependencies_tables_on_triggers"	"create function dependencies_tables_on_triggers()\nreturns table (sch varchar(100), usr varchar(100), dep_type varchar(32))\nreturn table ((select t.name, tri.name, 'DEP_TRIGGER' from tables as t, triggers as tri where tri.table_id = t.id) union (select t.name, tri.name, 'DEP_TRIGGER' from triggers tri, tables t, dependencies dep where dep.id = t.id and dep.depend_id =tri.id and dep.depend_type = 8));"	"user"	2	5	false	false	false	2000
+6069	"dependencies_tables_on_foreignkeys"	"create function dependencies_tables_on_foreignkeys()\nreturns table (sch varchar(100), usr varchar(100), dep_type varchar(32))\nreturn table (select t.name, fk.name, 'DEP_FKEY' from tables as t, keys as k, keys as fk where fk.rkey = k.id and k.table_id = t.id);"	"user"	2	5	false	false	false	2000
+6074	"dependencies_tables_on_functions"	"create function dependencies_tables_on_functions()\nreturns table (sch varchar(100), usr varchar(100), dep_type varchar(32))\nreturn table (select t.name, f.name, 'DEP_FUNC' from functions as f, tables as t, dependencies as dep where t.id = dep.id and f.id = dep.depend_id and dep.depend_type = 7 and t.type = 0);"	"user"	2	5	false	false	false	2000
+6079	"dependencies_columns_on_views"	"create function dependencies_columns_on_views()\nreturns table (sch varchar(100), usr varchar(100), dep_type varchar(32))\nreturn table (select c.name, v.name, 'DEP_VIEW' from columns as c, tables as v, dependencies as dep where c.id = dep.id and v.id = dep.depend_id and dep.depend_type = 5 and v.type = 1);"	"user"	2	5	false	false	false	2000
+6084	"dependencies_columns_on_keys"	"create function dependencies_columns_on_keys()\nreturns table (sch varchar(100), usr varchar(100), dep_type varchar(32))\nreturn table (select c.name, k.name, 'DEP_KEY' from columns as c, objects as kc, keys as k where kc.""name"" = c.name and kc.id = k.id and k.table_id = c.table_id and k.rkey = -1);"	"user"	2	5	false	false	false	2000
+6089	"dependencies_columns_on_indexes"	"create function dependencies_columns_on_indexes()\nreturns table (sch varchar(100), usr varchar(100), dep_type varchar(32))\nreturn table (select c.name, i.name, 'DEP_INDEX' from columns as c, objects as kc, idxs as i where kc.""name"" = c.name and kc.id = i.id and c.table_id = i.table_id and i.name not in (select name from keys));"	"user"	2	5	false	false	false	2000
+6094	"dependencies_columns_on_functions"	"create function dependencies_columns_on_functions()\nreturns table (sch varchar(100), usr varchar(100), dep_type varchar(32))\nreturn table (select c.name, f.name, 'DEP_FUNC' from functions as f, columns as c, dependencies as dep where c.id = dep.id and f.id = dep.depend_id and dep.depend_type = 7);"	"user"	2	5	false	false	false	2000
+6099	"dependencies_columns_on_triggers"	"create function dependencies_columns_on_triggers()\nreturns table (sch varchar(100), usr varchar(100), dep_type varchar(32))\nreturn table (select c.name, tri.name, 'DEP_TRIGGER' from columns as c, triggers as tri, dependencies as dep where dep.id = c.id and dep.depend_id =tri.id and dep.depend_type = 8);"	"user"	2	5	false	false	false	2000
+6104	"dependencies_views_on_functions"	"create function dependencies_views_on_functions()\nreturns table (sch varchar(100), usr varchar(100), dep_type varchar(32))\nreturn table (select v.name, f.name, 'DEP_FUNC' from functions as f, tables as v, dependencies as dep where v.id = dep.id and f.id = dep.depend_id and dep.depend_type = 7 and v.type = 1);"	"user"	2	5	false	false	false	2000
+6109	"dependencies_views_on_triggers"	"create function dependencies_views_on_triggers()\nreturns table (sch varchar(100), usr varchar(100), dep_type varchar(32))\nreturn table (select v.name, tri.name, 'DEP_TRIGGER' from tables as v, triggers as tri, dependencies as dep where dep.id = v.id and dep.depend_id =tri.id and dep.depend_type = 8 and v.type = 1);"	"user"	2	5	false	false	false	2000
+6114	"dependencies_functions_on_functions"	"create function dependencies_functions_on_functions()\nreturns table (sch varchar(100), usr varchar(100), dep_type varchar(32))\nreturn table (select f1.name, f2.name, 'DEP_FUNC' from functions as f1, functions as f2, dependencies as dep where f1.id = dep.id and f2.id = dep.depend_id and dep.depend_type = 7);"	"user"	2	5	false	false	false	2000
+6119	"dependencies_functions_os_triggers"	"create function dependencies_functions_os_triggers()\nreturns table (sch varchar(100), usr varchar(100), dep_type varchar(32))\nreturn table (select f.name, tri.name, 'DEP_TRIGGER' from functions as f, triggers as tri, dependencies as dep where dep.id = f.id and dep.depend_id =tri.id and dep.depend_type = 8);"	"user"	2	5	false	false	false	2000
+6124	"dependencies_keys_on_foreignkeys"	"create function dependencies_keys_on_foreignkeys()\nreturns table (sch varchar(100), usr varchar(100), dep_type varchar(32))\nreturn table (select k.name, fk.name, 'DEP_FKEY' from keys as k, keys as fk where fk.rkey = k.id);"	"user"	2	5	false	false	false	2000
+6129	"password_hash"	"create function sys.password_hash (username string)\n returns string\n external name sql.password;"	"sql"	1	1	false	false	false	2000
 6133	"sessions"	"create function sys.sessions()\nreturns table(""user"" string, ""login"" timestamp, ""sessiontimeout"" bigint, ""lastcommand"" timestamp, ""querytimeout"" bigint, ""active"" bool)\nexternal name sql.sessions;"	"sql"	1	5	false	false	false	2000
 6149	"shutdown"	"create procedure sys.shutdown(delay tinyint)\nexternal name sql.shutdown;"	"sql"	1	2	true	false	false	2000
 6152	"shutdown"	"create procedure sys.shutdown(delay tinyint, force bool)\nexternal name sql.shutdown;"	"sql"	1	2	true	false	false	2000
-6156	"settimeout"	"-- control the query and session time out\ncreate procedure sys.settimeout(""query"" bigint)\n\texternal name sql.settimeout;"	"sql"	1	2	true	false	false	2000
-6159	"settimeout"	"create procedure sys.settimeout(""query"" bigint, ""session"" bigint)\n\texternal name sql.settimeout;"	"sql"	1	2	true	false	false	2000
-6163	"setsession"	"create procedure sys.setsession(""timeout"" bigint)\n\texternal name sql.setsession;"	"sql"	1	2	true	false	false	2000
-6166	"ms_stuff"	"-- This Source Code Form is subject to the terms of the Mozilla Public\n-- License, v. 2.0.  If a copy of the MPL was not distributed with this\n-- file, You can obtain one at http://mozilla.org/MPL/2.0/.\n--\n-- Copyright 1997 - July 2008 CWI, August 2008 - 2016 MonetDB B.V.\n\ncreate function ms_stuff( s1 varchar(32), st int, len int, s3 varchar(32))\nreturns varchar(32)\nbegin\n\tdeclare res varchar(32), aux varchar(32);\n\tdeclare ofset int;\n\n    if ( st < 0 or st > length(s1))\n        then return '';\n    end if;\n\n    set ofset = 1;\n    set res = substring(s1,ofset,st-1);\n    set res = res || s3;\n    set ofset = st + len;\n    set aux = substring(s1,ofset,length(s1)-ofset+1);\n\tset res = res || aux;\n\treturn res;\nend;"	"user"	2	1	false	false	false	2000
+6156	"settimeout"	"create procedure sys.settimeout(""query"" bigint)\n external name sql.settimeout;"	"sql"	1	2	true	false	false	2000
+6159	"settimeout"	"create procedure sys.settimeout(""query"" bigint, ""session"" bigint)\n external name sql.settimeout;"	"sql"	1	2	true	false	false	2000
+6163	"setsession"	"create procedure sys.setsession(""timeout"" bigint)\n external name sql.setsession;"	"sql"	1	2	true	false	false	2000
+6166	"ms_stuff"	"create function ms_stuff( s1 varchar(32), st int, len int, s3 varchar(32))\nreturns varchar(32)\nbegin\n declare res varchar(32), aux varchar(32);\n declare ofset int;\n if ( st < 0 or st > length(s1))\n then return '';\n end if;\n set ofset = 1;\n set res = substring(s1,ofset,st-1);\n set res = res || s3;\n set ofset = st + len;\n set aux = substring(s1,ofset,length(s1)-ofset+1);\n set res = res || aux;\n return res;\nend;"	"user"	2	1	false	false	false	2000
 6173	"ms_trunc"	"create function ms_trunc(num double, prc int)\nreturns double\nexternal name sql.ms_trunc;"	"sql"	1	1	false	false	false	2000
-6178	"ms_round"	"create function ms_round(num double, prc int, truncat int)\nreturns double\nbegin\n\tif (truncat = 0)\n\t\tthen return round(num, prc);\n\t\telse return ms_trunc(num, prc);\n\tend if;\nend;"	"user"	2	1	false	false	false	2000
+6178	"ms_round"	"create function ms_round(num double, prc int, truncat int)\nreturns double\nbegin\n if (truncat = 0)\n then return round(num, prc);\n else return ms_trunc(num, prc);\n end if;\nend;"	"user"	2	1	false	false	false	2000
 6184	"ms_str"	"create function ms_str(num float, prc int, truncat int)\nreturns string\nbegin\n        return cast(num as string);\nend;"	"user"	2	1	false	false	false	2000
 6190	"alpha"	"create function alpha(pdec double, pradius double)\nreturns double external name sql.alpha;"	"sql"	1	1	false	false	false	2000
-6195	"zorder_encode"	"-- This Source Code Form is subject to the terms of the Mozilla Public\n-- License, v. 2.0.  If a copy of the MPL was not distributed with this\n-- file, You can obtain one at http://mozilla.org/MPL/2.0/.\n--\n-- Copyright 1997 - July 2008 CWI, August 2008 - 2016 MonetDB B.V.\n\ncreate function zorder_encode(x integer, y integer) returns oid\n    external name zorder.encode;"	"zorder"	1	1	false	false	false	2000
+6195	"zorder_encode"	"create function zorder_encode(x integer, y integer) returns oid\n external name zorder.encode;"	"zorder"	1	1	false	false	false	2000
 6200	"zorder_decode_x"	"create function zorder_decode_x(z oid) returns integer\n    external name zorder.decode_x;"	"zorder"	1	1	false	false	false	2000
 6204	"zorder_decode_y"	"create function zorder_decode_y(z oid) returns integer\n    external name zorder.decode_y;"	"zorder"	1	1	false	false	false	2000
-6208	"optimizer_stats"	"-- This Source Code Form is subject to the terms of the Mozilla Public\n-- License, v. 2.0.  If a copy of the MPL was not distributed with this\n-- file, You can obtain one at http://mozilla.org/MPL/2.0/.\n--\n-- Copyright 1997 - July 2008 CWI, August 2008 - 2016 MonetDB B.V.\n\n-- show the optimizer statistics maintained by the SQL frontend\ncreate function sys.optimizer_stats ()\n\treturns table (rewrite string, count int)\n\texternal name sql.dump_opt_stats;"	"sql"	1	5	false	false	false	2000
-6212	"querycache"	"-- SQL QUERY CACHE\n-- The SQL query cache returns a table with the query plans kept\n\ncreate function sys.querycache()\n\treturns table (query string, count int)\n\texternal name sql.dump_cache;"	"sql"	1	5	false	false	false	2000
-6216	"querylog"	"-- Trace the SQL input\ncreate procedure sys.querylog(filename string)\n\texternal name sql.logfile;"	"sql"	1	2	true	false	false	2000
-6219	"optimizers"	"-- MONETDB KERNEL SECTION\n-- optimizer pipe catalog\ncreate function sys.optimizers ()\n\treturns table (name string, def string, status string)\n\texternal name sql.optimizers;"	"sql"	1	5	false	false	false	2000
-6229	"environment"	"-- The environment table\ncreate function sys.environment()\n\treturns table (""name"" string, value string)\n\texternal name sql.sql_environment;"	"sql"	1	5	false	false	false	2000
-6237	"bbp"	"-- The BAT buffer pool overview\ncreate function sys.bbp ()\n\treturns table (id int, name string, \n\t\tttype string, count bigint, refcnt int, lrefcnt int,\n\t\tlocation string, heat int, dirty string,\n\t\tstatus string, kind string)\n\texternal name bbp.get;"	"bbp"	1	5	false	false	false	2000
-6250	"malfunctions"	"create function sys.malfunctions()\n\treturns table(""signature"" string, ""address"" string, ""comment"" string)\n\texternal name ""manual"".""functions"";"	"manual"	1	5	false	false	false	2000
-6255	"evalalgebra"	"create procedure sys.evalalgebra( ra_stmt string, opt bool)\n\texternal name sql.""evalAlgebra"";"	"sql"	1	2	true	false	false	2000
-6259	"flush_log"	"-- enqueue a flush log, ie as soon as no transactions are active \n-- flush the log and cleanup the used storage\ncreate procedure sys.flush_log ()\n\texternal name sql.""flush_log"";"	"sql"	1	2	true	false	false	2000
-6261	"debug"	"create function sys.debug(debug int) returns integer\n\texternal name mdb.""setDebug"";"	"mdb"	1	1	false	false	false	2000
-6265	"queue"	"-- This Source Code Form is subject to the terms of the Mozilla Public\n-- License, v. 2.0.  If a copy of the MPL was not distributed with this\n-- file, You can obtain one at http://mozilla.org/MPL/2.0/.\n--\n-- Copyright 1997 - July 2008 CWI, August 2008 - 2016 MonetDB B.V.\n\n-- System monitoring\n\n-- show status of all active SQL queries.\ncreate function sys.queue()\nreturns table(\n\tqtag bigint,\n\t""user"" string,\n\tstarted timestamp,\n\testimate timestamp,\n\tprogress int,\n\tstatus string,\n\ttag oid,\n\tquery string\n)\nexternal name sql.sysmon_queue;"	"sql"	1	5	false	false	false	2000
-6285	"pause"	"-- operations to manipulate the state of havoc queries\ncreate procedure sys.pause(tag int)\nexternal name sql.sysmon_pause;"	"sql"	1	2	true	false	false	2000
+6208	"optimizer_stats"	"create function sys.optimizer_stats ()\n returns table (rewrite string, count int)\n external name sql.dump_opt_stats;"	"sql"	1	5	false	false	false	2000
+6212	"querycache"	"create function sys.querycache()\n returns table (query string, count int)\n external name sql.dump_cache;"	"sql"	1	5	false	false	false	2000
+6216	"querylog"	"create procedure sys.querylog(filename string)\n external name sql.logfile;"	"sql"	1	2	true	false	false	2000
+6219	"optimizers"	"create function sys.optimizers ()\n returns table (name string, def string, status string)\n external name sql.optimizers;"	"sql"	1	5	false	false	false	2000
+6229	"environment"	"create function sys.environment()\n returns table (""name"" string, value string)\n external name sql.sql_environment;"	"sql"	1	5	false	false	false	2000
+6237	"bbp"	"create function sys.bbp ()\n returns table (id int, name string, \n ttype string, count bigint, refcnt int, lrefcnt int,\n location string, heat int, dirty string,\n status string, kind string)\n external name bbp.get;"	"bbp"	1	5	false	false	false	2000
+6250	"malfunctions"	"create function sys.malfunctions()\n returns table(""signature"" string, ""address"" string, ""comment"" string)\n external name ""manual"".""functions"";"	"manual"	1	5	false	false	false	2000
+6255	"evalalgebra"	"create procedure sys.evalalgebra( ra_stmt string, opt bool)\n external name sql.""evalAlgebra"";"	"sql"	1	2	true	false	false	2000
+6259	"flush_log"	"create procedure sys.flush_log ()\n external name sql.""flush_log"";"	"sql"	1	2	true	false	false	2000
+6261	"debug"	"create function sys.debug(debug int) returns integer\n external name mdb.""setDebug"";"	"mdb"	1	1	false	false	false	2000
+6265	"queue"	"create function sys.queue()\nreturns table(\n qtag bigint,\n ""user"" string,\n started timestamp,\n estimate timestamp,\n progress int,\n status string,\n tag oid,\n query string\n)\nexternal name sql.sysmon_queue;"	"sql"	1	5	false	false	false	2000
+6285	"pause"	"create procedure sys.pause(tag int)\nexternal name sql.sysmon_pause;"	"sql"	1	2	true	false	false	2000
 6288	"resume"	"create procedure sys.resume(tag int)\nexternal name sql.sysmon_resume;"	"sql"	1	2	true	false	false	2000
 6291	"stop"	"create procedure sys.stop(tag int)\nexternal name sql.sysmon_stop;"	"sql"	1	2	true	false	false	2000
 6294	"pause"	"create procedure sys.pause(tag bigint)\nexternal name sql.sysmon_pause;"	"sql"	1	2	true	false	false	2000
 6297	"resume"	"create procedure sys.resume(tag bigint)\nexternal name sql.sysmon_resume;"	"sql"	1	2	true	false	false	2000
 6300	"stop"	"create procedure sys.stop(tag bigint)\nexternal name sql.sysmon_stop;"	"sql"	1	2	true	false	false	2000
-6303	"rejects"	"-- This Source Code Form is subject to the terms of the Mozilla Public\n-- License, v. 2.0.  If a copy of the MPL was not distributed with this\n-- file, You can obtain one at http://mozilla.org/MPL/2.0/.\n--\n-- Copyright 1997 - July 2008 CWI, August 2008 - 2016 MonetDB B.V.\n\n-- COPY into reject management\n\ncreate function sys.rejects()\nreturns table(\n\trowid bigint,\n\tfldid int,\n\t""message"" string,\n\t""input"" string\n)\nexternal name sql.copy_rejects;"	"sql"	1	5	false	false	false	2000
+6303	"rejects"	"create function sys.rejects()\nreturns table(\n rowid bigint,\n fldid int,\n ""message"" string,\n ""input"" string\n)\nexternal name sql.copy_rejects;"	"sql"	1	5	false	false	false	2000
 6315	"clearrejects"	"create procedure sys.clearrejects()\nexternal name sql.copy_rejects_clear;"	"sql"	1	2	true	false	false	2000
-6317	"stddev_samp"	"-- This Source Code Form is subject to the terms of the Mozilla Public\n-- License, v. 2.0.  If a copy of the MPL was not distributed with this\n-- file, You can obtain one at http://mozilla.org/MPL/2.0/.\n--\n-- Copyright 1997 - July 2008 CWI, August 2008 - 2016 MonetDB B.V.\n\ncreate aggregate stddev_samp(val tinyint) returns double\n\texternal name ""aggr"".""stdev"";"	"aggr"	1	3	false	false	false	2000
-6321	"stddev_samp"	"create aggregate stddev_samp(val smallint) returns double\n\texternal name ""aggr"".""stdev"";"	"aggr"	1	3	false	false	false	2000
-6325	"stddev_samp"	"create aggregate stddev_samp(val integer) returns double\n\texternal name ""aggr"".""stdev"";"	"aggr"	1	3	false	false	false	2000
-6329	"stddev_samp"	"create aggregate stddev_samp(val wrd) returns double\n\texternal name ""aggr"".""stdev"";"	"aggr"	1	3	false	false	false	2000
-6333	"stddev_samp"	"create aggregate stddev_samp(val bigint) returns double\n\texternal name ""aggr"".""stdev"";"	"aggr"	1	3	false	false	false	2000
-6337	"stddev_samp"	"create aggregate stddev_samp(val real) returns double\n\texternal name ""aggr"".""stdev"";"	"aggr"	1	3	false	false	false	2000
-6341	"stddev_samp"	"create aggregate stddev_samp(val double) returns double\n\texternal name ""aggr"".""stdev"";"	"aggr"	1	3	false	false	false	2000
-6345	"stddev_samp"	"create aggregate stddev_samp(val date) returns double\n\texternal name ""aggr"".""stdev"";"	"aggr"	1	3	false	false	false	2000
-6349	"stddev_samp"	"create aggregate stddev_samp(val time) returns double\n\texternal name ""aggr"".""stdev"";"	"aggr"	1	3	false	false	false	2000
-6353	"stddev_samp"	"create aggregate stddev_samp(val timestamp) returns double\n\texternal name ""aggr"".""stdev"";"	"aggr"	1	3	false	false	false	2000
-6357	"stddev_pop"	"create aggregate stddev_pop(val tinyint) returns double\n\texternal name ""aggr"".""stdevp"";"	"aggr"	1	3	false	false	false	2000
-6361	"stddev_pop"	"create aggregate stddev_pop(val smallint) returns double\n\texternal name ""aggr"".""stdevp"";"	"aggr"	1	3	false	false	false	2000
-6365	"stddev_pop"	"create aggregate stddev_pop(val integer) returns double\n\texternal name ""aggr"".""stdevp"";"	"aggr"	1	3	false	false	false	2000
-6369	"stddev_pop"	"create aggregate stddev_pop(val wrd) returns double\n\texternal name ""aggr"".""stdevp"";"	"aggr"	1	3	false	false	false	2000
-6373	"stddev_pop"	"create aggregate stddev_pop(val bigint) returns double\n\texternal name ""aggr"".""stdevp"";"	"aggr"	1	3	false	false	false	2000
-6377	"stddev_pop"	"create aggregate stddev_pop(val real) returns double\n\texternal name ""aggr"".""stdevp"";"	"aggr"	1	3	false	false	false	2000
-6381	"stddev_pop"	"create aggregate stddev_pop(val double) returns double\n\texternal name ""aggr"".""stdevp"";"	"aggr"	1	3	false	false	false	2000
-6385	"stddev_pop"	"create aggregate stddev_pop(val date) returns double\n\texternal name ""aggr"".""stdevp"";"	"aggr"	1	3	false	false	false	2000
-6389	"stddev_pop"	"create aggregate stddev_pop(val time) returns double\n\texternal name ""aggr"".""stdevp"";"	"aggr"	1	3	false	false	false	2000
-6393	"stddev_pop"	"create aggregate stddev_pop(val timestamp) returns double\n\texternal name ""aggr"".""stdevp"";"	"aggr"	1	3	false	false	false	2000
-6397	"var_samp"	"create aggregate var_samp(val tinyint) returns double\n\texternal name ""aggr"".""variance"";"	"aggr"	1	3	false	false	false	2000
-6401	"var_samp"	"create aggregate var_samp(val smallint) returns double\n\texternal name ""aggr"".""variance"";"	"aggr"	1	3	false	false	false	2000
-6405	"var_samp"	"create aggregate var_samp(val integer) returns double\n\texternal name ""aggr"".""variance"";"	"aggr"	1	3	false	false	false	2000
-6409	"var_samp"	"create aggregate var_samp(val wrd) returns double\n\texternal name ""aggr"".""variance"";"	"aggr"	1	3	false	false	false	2000
-6413	"var_samp"	"create aggregate var_samp(val bigint) returns double\n\texternal name ""aggr"".""variance"";"	"aggr"	1	3	false	false	false	2000
-6417	"var_samp"	"create aggregate var_samp(val real) returns double\n\texternal name ""aggr"".""variance"";"	"aggr"	1	3	false	false	false	2000
-6421	"var_samp"	"create aggregate var_samp(val double) returns double\n\texternal name ""aggr"".""variance"";"	"aggr"	1	3	false	false	false	2000
-6425	"var_samp"	"create aggregate var_samp(val date) returns double\n\texternal name ""aggr"".""variance"";"	"aggr"	1	3	false	false	false	2000
-6429	"var_samp"	"create aggregate var_samp(val time) returns double\n\texternal name ""aggr"".""variance"";"	"aggr"	1	3	false	false	false	2000
-6433	"var_samp"	"create aggregate var_samp(val timestamp) returns double\n\texternal name ""aggr"".""variance"";"	"aggr"	1	3	false	false	false	2000
-6437	"var_pop"	"create aggregate var_pop(val tinyint) returns double\n\texternal name ""aggr"".""variancep"";"	"aggr"	1	3	false	false	false	2000
-6441	"var_pop"	"create aggregate var_pop(val smallint) returns double\n\texternal name ""aggr"".""variancep"";"	"aggr"	1	3	false	false	false	2000
-6445	"var_pop"	"create aggregate var_pop(val integer) returns double\n\texternal name ""aggr"".""variancep"";"	"aggr"	1	3	false	false	false	2000
-6449	"var_pop"	"create aggregate var_pop(val wrd) returns double\n\texternal name ""aggr"".""variancep"";"	"aggr"	1	3	false	false	false	2000
-6453	"var_pop"	"create aggregate var_pop(val bigint) returns double\n\texternal name ""aggr"".""variancep"";"	"aggr"	1	3	false	false	false	2000
-6457	"var_pop"	"create aggregate var_pop(val real) returns double\n\texternal name ""aggr"".""variancep"";"	"aggr"	1	3	false	false	false	2000
-6461	"var_pop"	"create aggregate var_pop(val double) returns double\n\texternal name ""aggr"".""variancep"";"	"aggr"	1	3	false	false	false	2000
-6465	"var_pop"	"create aggregate var_pop(val date) returns double\n\texternal name ""aggr"".""variancep"";"	"aggr"	1	3	false	false	false	2000
-6469	"var_pop"	"create aggregate var_pop(val time) returns double\n\texternal name ""aggr"".""variancep"";"	"aggr"	1	3	false	false	false	2000
-6473	"var_pop"	"create aggregate var_pop(val timestamp) returns double\n\texternal name ""aggr"".""variancep"";"	"aggr"	1	3	false	false	false	2000
-6477	"median"	"create aggregate median(val tinyint) returns tinyint\n\texternal name ""aggr"".""median"";"	"aggr"	1	3	false	false	false	2000
-6481	"median"	"create aggregate median(val smallint) returns smallint\n\texternal name ""aggr"".""median"";"	"aggr"	1	3	false	false	false	2000
-6485	"median"	"create aggregate median(val integer) returns integer\n\texternal name ""aggr"".""median"";"	"aggr"	1	3	false	false	false	2000
-6489	"median"	"create aggregate median(val wrd) returns wrd\n\texternal name ""aggr"".""median"";"	"aggr"	1	3	false	false	false	2000
-6493	"median"	"create aggregate median(val bigint) returns bigint\n\texternal name ""aggr"".""median"";"	"aggr"	1	3	false	false	false	2000
-6497	"median"	"create aggregate median(val decimal) returns decimal\n\texternal name ""aggr"".""median"";"	"aggr"	1	3	false	false	false	2000
-6501	"median"	"create aggregate median(val real) returns real\n\texternal name ""aggr"".""median"";"	"aggr"	1	3	false	false	false	2000
-6505	"median"	"create aggregate median(val double) returns double\n\texternal name ""aggr"".""median"";"	"aggr"	1	3	false	false	false	2000
-6509	"median"	"create aggregate median(val date) returns date\n\texternal name ""aggr"".""median"";"	"aggr"	1	3	false	false	false	2000
-6513	"median"	"create aggregate median(val time) returns time\n\texternal name ""aggr"".""median"";"	"aggr"	1	3	false	false	false	2000
-6517	"median"	"create aggregate median(val timestamp) returns timestamp\n\texternal name ""aggr"".""median"";"	"aggr"	1	3	false	false	false	2000
-6521	"quantile"	"create aggregate quantile(val tinyint, q double) returns tinyint\n\texternal name ""aggr"".""quantile"";"	"aggr"	1	3	false	false	false	2000
-6526	"quantile"	"create aggregate quantile(val smallint, q double) returns smallint\n\texternal name ""aggr"".""quantile"";"	"aggr"	1	3	false	false	false	2000
-6531	"quantile"	"create aggregate quantile(val integer, q double) returns integer\n\texternal name ""aggr"".""quantile"";"	"aggr"	1	3	false	false	false	2000
-6536	"quantile"	"create aggregate quantile(val wrd, q double) returns wrd\n\texternal name ""aggr"".""quantile"";"	"aggr"	1	3	false	false	false	2000
-6541	"quantile"	"create aggregate quantile(val bigint, q double) returns bigint\n\texternal name ""aggr"".""quantile"";"	"aggr"	1	3	false	false	false	2000
-6546	"quantile"	"create aggregate quantile(val decimal, q double) returns decimal\n\texternal name ""aggr"".""quantile"";"	"aggr"	1	3	false	false	false	2000
-6551	"quantile"	"create aggregate quantile(val real, q double) returns real\n\texternal name ""aggr"".""quantile"";"	"aggr"	1	3	false	false	false	2000
-6556	"quantile"	"create aggregate quantile(val double, q double) returns double\n\texternal name ""aggr"".""quantile"";"	"aggr"	1	3	false	false	false	2000
-6561	"quantile"	"create aggregate quantile(val date, q double) returns date\n\texternal name ""aggr"".""quantile"";"	"aggr"	1	3	false	false	false	2000
-6566	"quantile"	"create aggregate quantile(val time, q double) returns time\n\texternal name ""aggr"".""quantile"";"	"aggr"	1	3	false	false	false	2000
-6571	"quantile"	"create aggregate quantile(val timestamp, q double) returns timestamp\n\texternal name ""aggr"".""quantile"";"	"aggr"	1	3	false	false	false	2000
-6576	"corr"	"create aggregate corr(e1 tinyint, e2 tinyint) returns tinyint\n\texternal name ""aggr"".""corr"";"	"aggr"	1	3	false	false	false	2000
-6581	"corr"	"create aggregate corr(e1 smallint, e2 smallint) returns smallint\n\texternal name ""aggr"".""corr"";"	"aggr"	1	3	false	false	false	2000
-6586	"corr"	"create aggregate corr(e1 integer, e2 integer) returns integer\n\texternal name ""aggr"".""corr"";"	"aggr"	1	3	false	false	false	2000
-6591	"corr"	"create aggregate corr(e1 wrd, e2 wrd) returns wrd\n\texternal name ""aggr"".""corr"";"	"aggr"	1	3	false	false	false	2000
-6596	"corr"	"create aggregate corr(e1 bigint, e2 bigint) returns bigint\n\texternal name ""aggr"".""corr"";"	"aggr"	1	3	false	false	false	2000
-6601	"corr"	"create aggregate corr(e1 real, e2 real) returns real\n\texternal name ""aggr"".""corr"";"	"aggr"	1	3	false	false	false	2000
-6606	"corr"	"create aggregate corr(e1 double, e2 double) returns double\n\texternal name ""aggr"".""corr"";"	"aggr"	1	3	false	false	false	2000
-6611	"has_z"	"-- This Source Code Form is subject to the terms of the Mozilla Public\n-- License, v. 2.0.  If a copy of the MPL was not distributed with this\n-- file, You can obtain one at http://mozilla.org/MPL/2.0/.\n--\n-- Copyright 1997 - July 2008 CWI, August 2008 - 2016 MonetDB B.V.\n\n-- make sure you load the geom module before loading this sql module\n-- create spatial_ref_sys metadata table\n\ncreate function has_z(info integer) returns integer external name geom.""hasZ"";"	"geom"	1	1	false	false	false	2000
+6317	"stddev_samp"	"create aggregate stddev_samp(val tinyint) returns double\n external name ""aggr"".""stdev"";"	"aggr"	1	3	false	false	false	2000
+6321	"stddev_samp"	"create aggregate stddev_samp(val smallint) returns double\n external name ""aggr"".""stdev"";"	"aggr"	1	3	false	false	false	2000
+6325	"stddev_samp"	"create aggregate stddev_samp(val integer) returns double\n external name ""aggr"".""stdev"";"	"aggr"	1	3	false	false	false	2000
+6329	"stddev_samp"	"create aggregate stddev_samp(val wrd) returns double\n external name ""aggr"".""stdev"";"	"aggr"	1	3	false	false	false	2000
+6333	"stddev_samp"	"create aggregate stddev_samp(val bigint) returns double\n external name ""aggr"".""stdev"";"	"aggr"	1	3	false	false	false	2000
+6337	"stddev_samp"	"create aggregate stddev_samp(val real) returns double\n external name ""aggr"".""stdev"";"	"aggr"	1	3	false	false	false	2000
+6341	"stddev_samp"	"create aggregate stddev_samp(val double) returns double\n external name ""aggr"".""stdev"";"	"aggr"	1	3	false	false	false	2000
+6345	"stddev_samp"	"create aggregate stddev_samp(val date) returns double\n external name ""aggr"".""stdev"";"	"aggr"	1	3	false	false	false	2000
+6349	"stddev_samp"	"create aggregate stddev_samp(val time) returns double\n external name ""aggr"".""stdev"";"	"aggr"	1	3	false	false	false	2000
+6353	"stddev_samp"	"create aggregate stddev_samp(val timestamp) returns double\n external name ""aggr"".""stdev"";"	"aggr"	1	3	false	false	false	2000
+6357	"stddev_pop"	"create aggregate stddev_pop(val tinyint) returns double\n external name ""aggr"".""stdevp"";"	"aggr"	1	3	false	false	false	2000
+6361	"stddev_pop"	"create aggregate stddev_pop(val smallint) returns double\n external name ""aggr"".""stdevp"";"	"aggr"	1	3	false	false	false	2000
+6365	"stddev_pop"	"create aggregate stddev_pop(val integer) returns double\n external name ""aggr"".""stdevp"";"	"aggr"	1	3	false	false	false	2000
+6369	"stddev_pop"	"create aggregate stddev_pop(val wrd) returns double\n external name ""aggr"".""stdevp"";"	"aggr"	1	3	false	false	false	2000
+6373	"stddev_pop"	"create aggregate stddev_pop(val bigint) returns double\n external name ""aggr"".""stdevp"";"	"aggr"	1	3	false	false	false	2000
+6377	"stddev_pop"	"create aggregate stddev_pop(val real) returns double\n external name ""aggr"".""stdevp"";"	"aggr"	1	3	false	false	false	2000
+6381	"stddev_pop"	"create aggregate stddev_pop(val double) returns double\n external name ""aggr"".""stdevp"";"	"aggr"	1	3	false	false	false	2000
+6385	"stddev_pop"	"create aggregate stddev_pop(val date) returns double\n external name ""aggr"".""stdevp"";"	"aggr"	1	3	false	false	false	2000
+6389	"stddev_pop"	"create aggregate stddev_pop(val time) returns double\n external name ""aggr"".""stdevp"";"	"aggr"	1	3	false	false	false	2000
+6393	"stddev_pop"	"create aggregate stddev_pop(val timestamp) returns double\n external name ""aggr"".""stdevp"";"	"aggr"	1	3	false	false	false	2000
+6397	"var_samp"	"create aggregate var_samp(val tinyint) returns double\n external name ""aggr"".""variance"";"	"aggr"	1	3	false	false	false	2000
+6401	"var_samp"	"create aggregate var_samp(val smallint) returns double\n external name ""aggr"".""variance"";"	"aggr"	1	3	false	false	false	2000
+6405	"var_samp"	"create aggregate var_samp(val integer) returns double\n external name ""aggr"".""variance"";"	"aggr"	1	3	false	false	false	2000
+6409	"var_samp"	"create aggregate var_samp(val wrd) returns double\n external name ""aggr"".""variance"";"	"aggr"	1	3	false	false	false	2000
+6413	"var_samp"	"create aggregate var_samp(val bigint) returns double\n external name ""aggr"".""variance"";"	"aggr"	1	3	false	false	false	2000
+6417	"var_samp"	"create aggregate var_samp(val real) returns double\n external name ""aggr"".""variance"";"	"aggr"	1	3	false	false	false	2000
+6421	"var_samp"	"create aggregate var_samp(val double) returns double\n external name ""aggr"".""variance"";"	"aggr"	1	3	false	false	false	2000
+6425	"var_samp"	"create aggregate var_samp(val date) returns double\n external name ""aggr"".""variance"";"	"aggr"	1	3	false	false	false	2000
+6429	"var_samp"	"create aggregate var_samp(val time) returns double\n external name ""aggr"".""variance"";"	"aggr"	1	3	false	false	false	2000
+6433	"var_samp"	"create aggregate var_samp(val timestamp) returns double\n external name ""aggr"".""variance"";"	"aggr"	1	3	false	false	false	2000
+6437	"var_pop"	"create aggregate var_pop(val tinyint) returns double\n external name ""aggr"".""variancep"";"	"aggr"	1	3	false	false	false	2000
+6441	"var_pop"	"create aggregate var_pop(val smallint) returns double\n external name ""aggr"".""variancep"";"	"aggr"	1	3	false	false	false	2000
+6445	"var_pop"	"create aggregate var_pop(val integer) returns double\n external name ""aggr"".""variancep"";"	"aggr"	1	3	false	false	false	2000
+6449	"var_pop"	"create aggregate var_pop(val wrd) returns double\n external name ""aggr"".""variancep"";"	"aggr"	1	3	false	false	false	2000
+6453	"var_pop"	"create aggregate var_pop(val bigint) returns double\n external name ""aggr"".""variancep"";"	"aggr"	1	3	false	false	false	2000
+6457	"var_pop"	"create aggregate var_pop(val real) returns double\n external name ""aggr"".""variancep"";"	"aggr"	1	3	false	false	false	2000
+6461	"var_pop"	"create aggregate var_pop(val double) returns double\n external name ""aggr"".""variancep"";"	"aggr"	1	3	false	false	false	2000
+6465	"var_pop"	"create aggregate var_pop(val date) returns double\n external name ""aggr"".""variancep"";"	"aggr"	1	3	false	false	false	2000
+6469	"var_pop"	"create aggregate var_pop(val time) returns double\n external name ""aggr"".""variancep"";"	"aggr"	1	3	false	false	false	2000
+6473	"var_pop"	"create aggregate var_pop(val timestamp) returns double\n external name ""aggr"".""variancep"";"	"aggr"	1	3	false	false	false	2000
+6477	"median"	"create aggregate median(val tinyint) returns tinyint\n external name ""aggr"".""median"";"	"aggr"	1	3	false	false	false	2000
+6481	"median"	"create aggregate median(val smallint) returns smallint\n external name ""aggr"".""median"";"	"aggr"	1	3	false	false	false	2000
+6485	"median"	"create aggregate median(val integer) returns integer\n external name ""aggr"".""median"";"	"aggr"	1	3	false	false	false	2000
+6489	"median"	"create aggregate median(val wrd) returns wrd\n external name ""aggr"".""median"";"	"aggr"	1	3	false	false	false	2000
+6493	"median"	"create aggregate median(val bigint) returns bigint\n external name ""aggr"".""median"";"	"aggr"	1	3	false	false	false	2000
+6497	"median"	"create aggregate median(val decimal) returns decimal\n external name ""aggr"".""median"";"	"aggr"	1	3	false	false	false	2000
+6501	"median"	"create aggregate median(val real) returns real\n external name ""aggr"".""median"";"	"aggr"	1	3	false	false	false	2000
+6505	"median"	"create aggregate median(val double) returns double\n external name ""aggr"".""median"";"	"aggr"	1	3	false	false	false	2000
+6509	"median"	"create aggregate median(val date) returns date\n external name ""aggr"".""median"";"	"aggr"	1	3	false	false	false	2000
+6513	"median"	"create aggregate median(val time) returns time\n external name ""aggr"".""median"";"	"aggr"	1	3	false	false	false	2000
+6517	"median"	"create aggregate median(val timestamp) returns timestamp\n external name ""aggr"".""median"";"	"aggr"	1	3	false	false	false	2000
+6521	"quantile"	"create aggregate quantile(val tinyint, q double) returns tinyint\n external name ""aggr"".""quantile"";"	"aggr"	1	3	false	false	false	2000
+6526	"quantile"	"create aggregate quantile(val smallint, q double) returns smallint\n external name ""aggr"".""quantile"";"	"aggr"	1	3	false	false	false	2000
+6531	"quantile"	"create aggregate quantile(val integer, q double) returns integer\n external name ""aggr"".""quantile"";"	"aggr"	1	3	false	false	false	2000
+6536	"quantile"	"create aggregate quantile(val wrd, q double) returns wrd\n external name ""aggr"".""quantile"";"	"aggr"	1	3	false	false	false	2000
+6541	"quantile"	"create aggregate quantile(val bigint, q double) returns bigint\n external name ""aggr"".""quantile"";"	"aggr"	1	3	false	false	false	2000
+6546	"quantile"	"create aggregate quantile(val decimal, q double) returns decimal\n external name ""aggr"".""quantile"";"	"aggr"	1	3	false	false	false	2000
+6551	"quantile"	"create aggregate quantile(val real, q double) returns real\n external name ""aggr"".""quantile"";"	"aggr"	1	3	false	false	false	2000
+6556	"quantile"	"create aggregate quantile(val double, q double) returns double\n external name ""aggr"".""quantile"";"	"aggr"	1	3	false	false	false	2000
+6561	"quantile"	"create aggregate quantile(val date, q double) returns date\n external name ""aggr"".""quantile"";"	"aggr"	1	3	false	false	false	2000
+6566	"quantile"	"create aggregate quantile(val time, q double) returns time\n external name ""aggr"".""quantile"";"	"aggr"	1	3	false	false	false	2000
+6571	"quantile"	"create aggregate quantile(val timestamp, q double) returns timestamp\n external name ""aggr"".""quantile"";"	"aggr"	1	3	false	false	false	2000
+6576	"corr"	"create aggregate corr(e1 tinyint, e2 tinyint) returns tinyint\n external name ""aggr"".""corr"";"	"aggr"	1	3	false	false	false	2000
+6581	"corr"	"create aggregate corr(e1 smallint, e2 smallint) returns smallint\n external name ""aggr"".""corr"";"	"aggr"	1	3	false	false	false	2000
+6586	"corr"	"create aggregate corr(e1 integer, e2 integer) returns integer\n external name ""aggr"".""corr"";"	"aggr"	1	3	false	false	false	2000
+6591	"corr"	"create aggregate corr(e1 wrd, e2 wrd) returns wrd\n external name ""aggr"".""corr"";"	"aggr"	1	3	false	false	false	2000
+6596	"corr"	"create aggregate corr(e1 bigint, e2 bigint) returns bigint\n external name ""aggr"".""corr"";"	"aggr"	1	3	false	false	false	2000
+6601	"corr"	"create aggregate corr(e1 real, e2 real) returns real\n external name ""aggr"".""corr"";"	"aggr"	1	3	false	false	false	2000
+6606	"corr"	"create aggregate corr(e1 double, e2 double) returns double\n external name ""aggr"".""corr"";"	"aggr"	1	3	false	false	false	2000
+6611	"has_z"	"create function has_z(info integer) returns integer external name geom.""hasZ"";"	"geom"	1	1	false	false	false	2000
 6615	"has_m"	"create function has_m(info integer) returns integer external name geom.""hasM"";"	"geom"	1	1	false	false	false	2000
 6619	"get_type"	"create function get_type(info integer, format integer) returns string external name geom.""getType"";"	"geom"	1	1	false	false	false	2000
-6643	"mbr"	"-- currently we only use mbr instead of\n-- Envelope():Geometry\n-- as that returns Geometry objects, and we prefer the explicit mbr's\n-- minimum bounding rectangle (mbr)\ncreate function mbr(geom geometry) returns mbr external name geom.""mbr"";"	"geom"	1	1	false	false	false	2000
-6647	"st_overlaps"	"create function st_overlaps(box1 mbr, box2 mbr) returns boolean external name geom.""mbrOverlaps"";"	"geom"	1	1	false	false	false	2000
-6652	"st_contains"	"create function st_contains(box1 mbr, box2 mbr) returns boolean external name geom.""mbrContains"";"	"geom"	1	1	false	false	false	2000
-6657	"st_equals"	"create function st_equals(box1 mbr, box2 mbr) returns boolean external name geom.""mbrEqual"";"	"geom"	1	1	false	false	false	2000
-6662	"st_distance"	"create function st_distance(box1 mbr, box2 mbr) returns double external name geom.""mbrDistance"";"	"geom"	1	1	false	false	false	2000
-6667	"st_wkttosql"	"--CREATE FUNCTION mbrOverlapOrLeft(box1 mbr, box2 mbr) RETURNS boolean external name geom.""mbrOverlapOrLeft"";\n--CREATE FUNCTION mbrOverlapOrBelow(box1 mbr, box2 mbr) RETURNS boolean external name geom.""mbrOverlapOrBelow"";\n--CREATE FUNCTION mbrOverlapOrRight(box1 mbr, box2 mbr) RETURNS boolean external name geom.""mbrOverlapOrRight"";\n--CREATE FUNCTION mbrLeft(box1 mbr, box2 mbr) RETURNS boolean external name geom.""mbrLeft"";\n--CREATE FUNCTION mbrBelow(box1 mbr, box2 mbr) RETURNS boolean external name geom.""mbrBelow"";\n--CREATE FUNCTION mbrEqual(box1 mbr, box2 mbr) RETURNS boolean external name geom.""mbrEqual"";\n--CREATE FUNCTION mbrRight(box1 mbr, box2 mbr) RETURNS boolean external name geom.""mbrRight"";\n--CREATE FUNCTION mbrContained(box1 mbr, box2 mbr) RETURNS boolean external name geom.""mbrContained"";\n--CREATE FUNCTION mbrOverlapOrAbove(box1 mbr, box2 mbr) RETURNS boolean external name geom.""mbrOverlapOrAbove"";\n--CREATE FUNCTION mbrAbove(box1 mbr, box2 mbr) RETURNS boolean external name geom.""mbrAbove"";\n\n\n-------------------------------------------------------------------------\n------------------------- Management Functions- -------------------------\n-------------------------------------------------------------------------\n--CREATE PROCEDURE AddGeometryColumn(table_name string, column_name string, srid integer, geometryType string, dimension integer) \n--CREATE FUNCTION AddGeometryColumn(table_name string, column_name string, srid integer, geometryType string, dimension integer) RETURNS string\n--BEGIN\n--\tDECLARE column_type string;\n--\tSET column_type = concat('geometry( ', geometryType);\n--\tSET column_type = concat(column_type, ', ');\n--\tSET column_type = concat(column_type, srid);\n--\tSET column_type = concat(column_type, ' )'); \n--\tALTER TABLE table_name ADD column_name column_type; --geometry('point', 28992);\n--\t\n--\tRETURN column_type;\n--END;\n\n--CREATE PROCEDURE t(table_name string, column_name string, column_type string)\n--BEGIN\n--\tALTER TABLE table_name ADD column_name;\n--END;\n\n--CREATE FUNCTION t(table_name string, column_name string, srid integer, type string, dimension integer) RETURNS string \n--BEGIN\n--\tEXECUTE PROCEDURE AddGeometryColumn(table_name, column_name, srid, type, dimension);\n--\tRETURN '';\n--END;\n\n\n\n---------------------------------\n-- OGC - Simple Feature Access --\n---------------------------------\n\n--Construct a Geometry from a WKT\ncreate function st_wkttosql(wkt string) returns geometry external name geom.""GeomFromText"";"	"geom"	1	1	false	false	false	2000
-6671	"st_wkbtosql"	"--Construct a Geometry from a WKB\ncreate function st_wkbtosql(geom string) returns geometry external name geom.""FromBinary"";"	"geom"	1	1	false	false	false	2000
-6675	"st_astext"	"--Obtaining WKT from Geometry\ncreate function st_astext(geom geometry) returns string external name geom.""AsText"";"	"geom"	1	1	false	false	false	2000
-6679	"st_asbinary"	"--Obtainig WKB from Geometry\ncreate function st_asbinary(geom geometry) returns string external name geom.""AsBinary"";"	"geom"	1	1	false	false	false	2000
-6683	"st_dimension"	"--Functions on Geometries\ncreate function st_dimension(geom geometry) returns integer external name geom.""Dimension"";"	"geom"	1	1	false	false	false	2000
-6687	"st_geometrytype"	"create function st_geometrytype(geom geometry) returns string external name geom.""GeometryType2"";"	"geom"	1	1	false	false	false	2000
-6691	"st_srid"	"create function st_srid(geom geometry) returns integer external name geom.""getSRID"";"	"geom"	1	1	false	false	false	2000
-6695	"st_setsrid"	"create function st_setsrid(geom geometry, srid integer) returns geometry external name geom.""setSRID"";"	"geom"	1	1	false	false	false	2000
-6700	"st_isempty"	"create function st_isempty(geom geometry) returns boolean external name geom.""IsEmpty"";"	"geom"	1	1	false	false	false	2000
-6704	"st_issimple"	"create function st_issimple(geom geometry) returns boolean external name geom.""IsSimple"";"	"geom"	1	1	false	false	false	2000
-6708	"st_boundary"	"create function st_boundary(geom geometry) returns geometry external name geom.""Boundary"";"	"geom"	1	1	false	false	false	2000
-6712	"st_envelope"	"create function st_envelope(geom geometry) returns geometry external name geom.""Envelope"";"	"geom"	1	1	false	false	false	2000
-6716	"st_equals"	"--Functions testing spatial relations between Geometries\ncreate function st_equals(geom1 geometry, geom2 geometry) returns boolean external name geom.""Equals"";"	"geom"	1	1	false	false	false	2000
-6721	"st_disjoint"	"create function st_disjoint(geom1 geometry, geom2 geometry) returns boolean external name geom.""Disjoint"";"	"geom"	1	1	false	false	false	2000
-6726	"st_intersects"	"create function st_intersects(geom1 geometry, geom2 geometry) returns boolean external name geom.""Intersects"";"	"geom"	1	1	false	false	false	2000
-6731	"st_touches"	"create function st_touches(geom1 geometry, geom2 geometry) returns boolean external name geom.""Touches"";"	"geom"	1	1	false	false	false	2000
-6736	"st_crosses"	"create function st_crosses(geom1 geometry, geom2 geometry) returns boolean external name geom.""Crosses"";"	"geom"	1	1	false	false	false	2000
-6741	"st_within"	"create function st_within(geom1 geometry, geom2 geometry) returns boolean external name geom.""Within"";"	"geom"	1	1	false	false	false	2000
-6746	"st_contains"	"create function st_contains(geom1 geometry, geom2 geometry) returns boolean external name geom.""Contains"";"	"geom"	1	1	false	false	false	2000
-6751	"st_overlaps"	"create function st_overlaps(geom1 geometry, geom2 geometry) returns boolean external name geom.""Overlaps"";"	"geom"	1	1	false	false	false	2000
-6756	"st_relate"	"create function st_relate(geom1 geometry, geom2 geometry, intersection_matrix_pattern string) returns boolean external name geom.""Relate"";"	"geom"	1	1	false	false	false	2000
-6762	"st_distance"	"--Distance between Geometries\ncreate function st_distance(geom1 geometry, geom2 geometry) returns double external name geom.""Distance"";"	"geom"	1	1	false	false	false	2000
-6767	"st_intersection"	"--Functions that implement spatial operators\ncreate function st_intersection(geom1 geometry, geom2 geometry) returns geometry external name geom.""Intersection"";"	"geom"	1	1	false	false	false	2000
-6772	"st_difference"	"create function st_difference(geom1 geometry, geom2 geometry) returns geometry external name geom.""Difference"";"	"geom"	1	1	false	false	false	2000
-6777	"st_union"	"create function st_union(geom1 geometry, geom2 geometry) returns geometry external name geom.""Union"";"	"geom"	1	1	false	false	false	2000
-6782	"st_union"	"create aggregate st_union(geom geometry) returns geometry external name geom.""Union"";"	"geom"	1	3	false	false	false	2000
-6786	"st_symdifference"	"create function st_symdifference(geom1 geometry, geom2 geometry) returns geometry external name geom.""SymDifference"";"	"geom"	1	1	false	false	false	2000
-6791	"st_buffer"	"create function st_buffer(geom geometry, radius double) returns geometry external name geom.""Buffer"";"	"geom"	1	1	false	false	false	2000
-6796	"st_convexhull"	"create function st_convexhull(geom geometry) returns geometry external name geom.""ConvexHull"";"	"geom"	1	1	false	false	false	2000
-6800	"st_x"	"--Functions on Point\ncreate function st_x(geom geometry) returns double external name geom.""X"";"	"geom"	1	1	false	false	false	2000
-6804	"st_y"	"create function st_y(geom geometry) returns double external name geom.""Y"";"	"geom"	1	1	false	false	false	2000
-6808	"st_z"	"create function st_z(geom geometry) returns double external name geom.""Z"";"	"geom"	1	1	false	false	false	2000
-6812	"st_startpoint"	"--Functions on Curve (i.e. LineString)\ncreate function st_startpoint(geom geometry) returns geometry external name geom.""StartPoint"";"	"geom"	1	1	false	false	false	2000
-6816	"st_endpoint"	"create function st_endpoint(geom geometry) returns geometry external name geom.""EndPoint"";"	"geom"	1	1	false	false	false	2000
-6820	"st_isring"	"create function st_isring(geom geometry) returns boolean external name geom.""IsRing"";"	"geom"	1	1	false	false	false	2000
-6824	"st_length"	"create function st_length(geom geometry) returns double external name geom.""Length"";"	"geom"	1	1	false	false	false	2000
-6828	"st_isclosed"	"--valid also for MultiCurve\ncreate function st_isclosed(geom geometry) returns boolean external name geom.""IsClosed"";"	"geom"	1	1	false	false	false	2000
-6832	"st_numpoints"	"--valid also for MultiCurve\n\n--Functions on LineString\ncreate function st_numpoints(geom geometry) returns integer external name geom.""NumPoints"";"	"geom"	1	1	false	false	false	2000
-6836	"st_pointn"	"create function st_pointn(geom geometry, positionnum integer) returns geometry external name geom.""PointN"";"	"geom"	1	1	false	false	false	2000
-6841	"st_centroid"	"--Functions on Surface (i.e. Polygon and Polyhedral Surface) and MultiSurface\ncreate function st_centroid(geom geometry) returns geometry external name geom.""Centroid"";"	"geom"	1	1	false	false	false	2000
-6845	"st_pointonsurface"	"create function st_pointonsurface(geom geometry) returns geometry external name geom.""PointOnSurface"";"	"geom"	1	1	false	false	false	2000
-6849	"st_area"	"create function st_area(geom geometry) returns double external name geom.""Area"";"	"geom"	1	1	false	false	false	2000
-6853	"st_exteriorring"	"--Functions on Polygon\ncreate function st_exteriorring(geom geometry) returns geometry external name geom.""ExteriorRing"";"	"geom"	1	1	false	false	false	2000
-6857	"st_setexteriorring"	"create function st_setexteriorring(geom geometry) returns geometry external name geom.""MakePolygon"";"	"geom"	1	1	false	false	false	2000
-6861	"st_numinteriorring"	"--gets a linestring and creates a polygon (postGIS: ST_MakePolygon)\ncreate function st_numinteriorring(geom geometry) returns integer external name geom.""NumInteriorRings"";"	"geom"	1	1	false	false	false	2000
-6865	"st_interiorringn"	"create function st_interiorringn(geom geometry, positionnum integer) returns geometry external name geom.""InteriorRingN"";"	"geom"	1	1	false	false	false	2000
-6870	"st_interiorrings"	"create function st_interiorrings(geom geometry) returns geometrya external name geom.""InteriorRings"";"	"geom"	1	1	false	false	false	2000
-6874	"st_numgeometries"	"--CREATE FUNCTION ST_SetInteriorRings(geom GeometryA) RETURNS Geometry EXTERNAL NAME geom.""SetInteriorRings""; --what is this function supposed to do????\n\n--Functions on GeomCollection\ncreate function st_numgeometries(geom geometry) returns integer external name geom.""NumGeometries"";"	"geom"	1	1	false	false	false	2000
-6878	"st_geometryn"	"create function st_geometryn(geom geometry, positionnum integer) returns geometry external name geom.""GeometryN"";"	"geom"	1	1	false	false	false	2000
-6883	"st_numpatches"	"--Functions on Polyhedral Surfaces (a simple surface, consisting of a number of Polygon pathes or facets)\n--CREATE FUNCTION ST_Geometries(geom Geometry) RETURNS TABLE(geom Geometries) EXTERNAL NAME geom.""Geometries"";\n--CREATE FUNCTION NumSurfaces(geom Geometry) RETURNS integer EXTERNAL NAME geom.""NumSurfaces"";\n--CREATE FUNCTION Surface(positionNum integer) RETURNS Geometry EXTERNAL NAME geom.""SurfaceN"";\n--from Part 1\ncreate function st_numpatches(geom geometry) returns integer --EXTERNAL NAME geom.""NumPatches""; --same with NumSurfaces\nbegin\n\treturn select st_numgeometries(geom);\nend;"	"user"	2	1	false	false	false	2000
-6887	"st_patchn"	"create function st_patchn(geom geometry, patchnum integer) returns geometry --EXTERNAL NAME geom.""PatchN"" --same with Surface\nbegin\n\treturn select st_geometryn(geom, patchnum);\nend;"	"user"	2	1	false	false	false	2000
-6892	"st_geomfromtext"	"--BoundingPolygons\n--IsClosed\n\n-------------------------------------------\n-- DEPRECATED BUT IMPLEMENTED BY postGIS --\n-------------------------------------------\n\n--Construct a Geometry from a WKT\ncreate function st_geomfromtext(wkt string, srid integer) returns geometry external name geom.""GeomFromText"";"	"geom"	1	1	false	false	false	2000
-6897	"st_pointfromtext"	"create function st_pointfromtext(wkt string, srid integer) returns geometry external name geom.""PointFromText"";"	"geom"	1	1	false	false	false	2000
-6902	"st_linefromtext"	"create function st_linefromtext(wkt string, srid integer) returns geometry external name geom.""LineFromText"";"	"geom"	1	1	false	false	false	2000
-6907	"st_polygonfromtext"	"create function st_polygonfromtext(wkt string, srid integer) returns geometry external name geom.""PolygonFromText"";"	"geom"	1	1	false	false	false	2000
-6912	"st_mpointfromtext"	"create function st_mpointfromtext(wkt string, srid integer) returns geometry external name geom.""MPointFromText"";"	"geom"	1	1	false	false	false	2000
-6917	"st_mlinefromtext"	"create function st_mlinefromtext(wkt string, srid integer) returns geometry external name geom.""MLineFromText"";"	"geom"	1	1	false	false	false	2000
-6922	"st_mpolyfromtext"	"create function st_mpolyfromtext(wkt string, srid integer) returns geometry external name geom.""MPolyFromText"";"	"geom"	1	1	false	false	false	2000
-6927	"st_geomcollfromtext"	"create function st_geomcollfromtext(wkt string, srid integer) returns geometry external name geom.""GeomCollFromText"";"	"geom"	1	1	false	false	false	2000
-6932	"st_bdpolyfromtext"	"create function st_bdpolyfromtext(wkt string, srid integer) returns geometry external name geom.""BdPolyFromText"";"	"geom"	1	1	false	false	false	2000
-6937	"st_bdmpolyfromtext"	"create function st_bdmpolyfromtext(wkt string, srid integer) returns geometry external name geom.""BdMPolyFromText"";"	"geom"	1	1	false	false	false	2000
-6942	"st_geometryfromtext"	"--Construct a Geoemtry from a WKB\n--CREATE FUNCTION ST_GeomFromWKB(wkb_raw WHATEVER_IS_STORED_IN_DB, srid integer) RETURNS Geometry EXTERNAL NAME geom.""GeomFromWKB"";\n--CREATE FUNCTION ST_PointFromWKB(wkb_arr WHATEVER_IS_STORED_IN_DB, srid integer) RETURNS Geometry EXTERNAL NAME geom.""PointFromWKB"";\n--CREATE FUNCTION ST_LineFromWKB(wkb_arr WHATEVER_IS_STORED_IN_DB, srid integer) RETURNS Geometry EXTERNAL NAME geom.""LineFromWKB"";\n--CREATE FUNCTION ST_PolygonFromWKB(wkb_raw WHATEVER_IS_STORED_IN_DB, srid integer) RETURNS Geometry EXTERNAL NAME geom.""PolygonFromWKB"";\n--CREATE FUNCTION ST_MPointFromWKB(wkb_raw WHATEVER_IS_STORED_IN_DB, srid integer) RETURNS Geometry EXTERNAL NAME geom.""MPointFromWKB"";\n--CREATE FUNCTION ST_MLineFromWKB(wkb_raw WHATEVER_IS_STORED_IN_DB, srid integer) RETURNS Geometry EXTERNAL NAME geom.""MLineFromWKB"";\n--CREATE FUNCTION ST_MPolyFromWKB(wkb_raw WHATEVER_IS_STORED_IN_DB, srid integer) RETURNS Geometry EXTERNAL NAME geom.""MPolyFromWKB"";\n--CREATE FUNCTION ST_GeomCollFromWKB(wkb_raw WHATEVER_IS_STORED_IN_DB, srid integer) RETURNS Geometry EXTERNAL NAME geom.""GeomCollFromWKB"";\n--CREATE FUNCTION ST_BdPolyFromWKB(wkb_raw WHATEVER_IS_STORED_IN_DB, srid integer) RETURNS Geometry external name geom.""BdPolyFromWKB""; \n--CREATE FUNCTION ST_BdMPolyFromWKB(wkb_raw WHATEVER_IS_STORED_IN_DB, srid integer) RETURNS Geometry external name geom.""BdMPolyFromWKB"";\n\n--CREATE FUNCTION ST_M(geom Geometry) RETURNS double EXTERNAL NAME geom.""M""; --geos does not support M coordinate (at least in the c version)\n--CREATE FUNCTION ST_CurveToLine RETURNS EXTERNAL NAME --geos does not support CIRCULARSTRING and does not have such function\n\n\n\n\n-------------\n-- PostGIS --\n-------------\n\n-------------------------------------------------------------------------\n------------------------- Geometry Constructors -------------------------\n-------------------------------------------------------------------------\n-- Create Geometry from text (wkt)\ncreate function st_geometryfromtext(wkt string, srid integer) returns geometry external name geom.""GeomFromText"";"	"geom"	1	1	false	false	false	2000
-6947	"st_geomfromtext"	"create function st_geomfromtext(wkt string) returns geometry external name geom.""GeomFromText"";"	"geom"	1	1	false	false	false	2000
-6951	"st_geometryfromtext"	"create function st_geometryfromtext(wkt string) returns geometry external name geom.""GeomFromText"";"	"geom"	1	1	false	false	false	2000
-6955	"st_pointfromtext"	"create function st_pointfromtext(wkt string) returns geometry external name geom.""PointFromText"";"	"geom"	1	1	false	false	false	2000
-6959	"st_linefromtext"	"create function st_linefromtext(wkt string) returns geometry external name geom.""LineFromText"";"	"geom"	1	1	false	false	false	2000
-6963	"st_polygonfromtext"	"create function st_polygonfromtext(wkt string) returns geometry external name geom.""PolygonFromText"";"	"geom"	1	1	false	false	false	2000
-6967	"st_mpointfromtext"	"create function st_mpointfromtext(wkt string) returns geometry external name geom.""MPointFromText"";"	"geom"	1	1	false	false	false	2000
-6971	"st_mlinefromtext"	"create function st_mlinefromtext(wkt string) returns geometry external name geom.""MLineFromText"";"	"geom"	1	1	false	false	false	2000
-6975	"st_mpolyfromtext"	"create function st_mpolyfromtext(wkt string) returns geometry external name geom.""MPolyFromText"";"	"geom"	1	1	false	false	false	2000
-6979	"st_geomcollfromtext"	"create function st_geomcollfromtext(wkt string) returns geometry external name geom.""GeomCollFromText"";"	"geom"	1	1	false	false	false	2000
-6983	"st_makepoint"	"--CREATE FUNCTION ST_GeogFromText(wkt string) RETURNS Geography external name geom.""GeographyFromText"";\n--CREATE FUNCTION ST_GeographyFromText(wkt string) RETURNS Geography external name geom.""GeographyFromText"";\n\n\n-- Create Geometry from raw representation (byte array)\n--CREATE FUNCTION ST_LinestringFromWKB(wkb_arr WHATEVER_IS_STORED_IN_DB, srid smallint) RETURNS Geometry EXTERNAL NAME geom.""LineFromWKB"";\n\n--CREATE FUNCTION ST_GeomFromWKB(wkb_raw WHATEVER_IS_STORED_IN_DB) RETURNS Geometry EXTERNAL NAME geom.""GeomFromWKB"";\n--CREATE FUNCTION ST_PointFromWKB(wkb_arr WHATEVER_IS_STORED_IN_DB) RETURNS Geometry EXTERNAL NAME geom.""PointFromWKB"";\n--CREATE FUNCTION ST_LineFromWKB(wkb_arr WHATEVER_IS_STORED_IN_DB) RETURNS Geometry EXTERNAL NAME geom.""LineFromWKB"";\n--CREATE FUNCTION ST_LinestringFromWKB(wkb_arr WHATEVER_IS_STORED_IN_DB) RETURNS Geometry EXTERNAL NAME geom.""LineFromWKB"";\n--CREATE FUNCTION ST_GeogFromWKB(wkb_arr WHATEVER_IS_STORED_IN_DB) RETURNS Geography EXTERNAL NAME geom.""GeogFromWKB"";\n\n-- Create Geometry from simpler geometries\ncreate function st_makepoint(x double, y double) returns geometry external name geom.""MakePoint"";"	"geom"	1	1	false	false	false	2000
-6988	"st_point"	"create function st_point(x double, y double) returns geometry external name geom.""MakePoint"";"	"geom"	1	1	false	false	false	2000
-6993	"st_makepoint"	"create function st_makepoint(x double, y double, z double) returns geometry external name geom.""MakePoint"";"	"geom"	1	1	false	false	false	2000
-6999	"st_makepoint"	"create function st_makepoint(x double, y double, z double, m double) returns geometry external name geom.""MakePoint"";"	"geom"	1	1	false	false	false	2000
-7006	"st_makepointm"	"create function st_makepointm(x double, y double, m double) returns geometry external name geom.""MakePointM"";"	"geom"	1	1	false	false	false	2000
-7012	"st_makeline"	"--CREATE FUNCTION ST_MakeLine(geometry set geoms)?????\ncreate aggregate st_makeline(geom geometry) returns geometry external name geom.""MakeLine"";"	"geom"	1	3	false	false	false	2000
-7016	"st_makeline"	"create function st_makeline(geom1 geometry, geom2 geometry) returns geometry external name geom.""MakeLine"";"	"geom"	1	1	false	false	false	2000
-7021	"st_makeenvelope"	"--two single geometries\n--CREATE FUNCTION ST_MakeLine(geoms_arr Geometry[]) RETURNS Geometry external name geom.""MakeLine"";\n--CREATE FUNCTION ST_LineFromMultiPoint(pointGeom Geometry) RETURNS Geometry external name geom.""LineFromMultiPoint""; --gets mutlipoint returns linestring\ncreate function st_makeenvelope(xmin double, ymin double, xmax double, ymax double, srid integer) returns geometry external name geom.""MakeEnvelope"";"	"geom"	1	1	false	false	false	2000
-7029	"st_makeenvelope"	"create function st_makeenvelope(xmin double, ymin double, xmax double, ymax double) returns geometry external name geom.""MakeEnvelope"";"	"geom"	1	1	false	false	false	2000
-7036	"st_makepolygon"	"create function st_makepolygon(geom geometry) returns geometry external name geom.""MakePolygon"";"	"geom"	1	1	false	false	false	2000
-7040	"st_polygon"	"--gets linestring\n--CREATE FUNCTION ST_MakePolygon(outerGeom Geometry, interiorGeoms table(g Geometry)) RETURNS Geometry external name geom.""MakePolygon""; --gets linestrings\ncreate function st_polygon(geom geometry, srid integer) returns geometry external name geom.""MakePolygon"";"	"geom"	1	1	false	false	false	2000
-7045	"st_makebox2d"	"--gets linestring\ncreate function st_makebox2d(lowleftpointgeom geometry, uprightpointgeom geometry) returns mbr external name geom.""MakeBox2D"";"	"geom"	1	1	false	false	false	2000
-7050	"geometrytype"	"--gets 2d points\n--CREATE FUNCTION ST_3DMakeBox(lowLeftPointGeom Geometry, upRightPointGeom Geometry) RETURNS mbr external name geom.""MakeBox3D""; --gets 3d points\n\n-- Other constructors\n--CREATE FUNCTION ST_Box2dFromGeoHash() RETURNS mbr external name geom.""Box2dFromGeoHash"";\n--CREATE FUNCTION ST_GeomFromEWKB\n--CREATE FUNCTION ST_GeomFromEWKT\n--CREATE FUNCTION ST_GeomFromGML\n--CREATE FUNCTION ST_GeomFromGeoJSON\n--CREATE FUNCTION ST_GeomFromKML\n--CREATE FUNCTION ST_GMLToSQL\n--CREATE FUNCTION ST_PointFromGeoHash\n\n-------------------------------------------------------------------------\n-------------------------- Geometry Accessors ---------------------------\n-------------------------------------------------------------------------\ncreate function geometrytype(geom geometry) returns string external name geom.""GeometryType1"";"	"geom"	1	1	false	false	false	2000
-7054	"st_coorddim"	"create function st_coorddim(geom geometry) returns integer external name geom.""CoordDim"";"	"geom"	1	1	false	false	false	2000
-7058	"st_isvalid"	"--CREATE FUNCTION ST_IsCollection(geom Geometry) RETURNS boolean EXTERNAL NAME\ncreate function st_isvalid(geom geometry) returns boolean external name geom.""IsValid"";"	"geom"	1	1	false	false	false	2000
-7062	"st_isvalidreason"	"--CREATE FUNCTION ST_IsValid(geom Geometry, flags integer) RETURNS boolean EXTERNAL NAME\ncreate function st_isvalidreason(geom geometry) returns string external name geom.""IsValidReason"";"	"geom"	1	1	false	false	false	2000
-7066	"st_npoints"	"--CREATE FUNCTION ST_IsValidReason(geom Geometry, flags integer) RETURNS string EXTERNAL NAME\n--CREATE FUNCTION ST_IsValidDetail(geom Geometry) RETURNS string EXTERNAL NAME geom.""IsValidDetail""; \n--CREATE FUNCTION ST_IsValidDetail(geom Geometry, flags integer) RETURNS A_CUSTOM_ROW EXTERNAL NAME\n--CREATE FUNCTION ST_NDims(geom Geometry) RETURNS integer EXTERNAL NAME\ncreate function st_npoints(geom geometry) returns integer external name geom.""NPoints"";"	"geom"	1	1	false	false	false	2000
-7070	"st_nrings"	"create function st_nrings(geom geometry) returns integer external name geom.""NRings"";"	"geom"	1	1	false	false	false	2000
-7074	"st_numinteriorrings"	"--is meaningfull for polygon and multipolygon\ncreate function st_numinteriorrings(geom geometry) returns integer external name geom.""NumInteriorRings"";"	"geom"	1	1	false	false	false	2000
-7078	"st_xmax"	"--CREATE FUNCTION ST_Summary(geom Geometry) RETURNS string EXTERNAL NAME\ncreate function st_xmax(geom geometry) returns double external name geom.""XMaxFromWKB"";"	"geom"	1	1	false	false	false	2000
-7082	"st_xmax"	"create function st_xmax(box mbr) returns double external name geom.""XMaxFromMBR"";"	"geom"	1	1	false	false	false	2000
-7086	"st_xmin"	"create function st_xmin(geom geometry) returns double external name geom.""XMinFromWKB"";"	"geom"	1	1	false	false	false	2000
-7090	"st_xmin"	"create function st_xmin(box mbr) returns double external name geom.""XMinFromMBR"";"	"geom"	1	1	false	false	false	2000
-7094	"st_ymax"	"create function st_ymax(geom geometry) returns double external name geom.""YMaxFromWKB"";"	"geom"	1	1	false	false	false	2000
-7098	"st_ymax"	"create function st_ymax(box mbr) returns double external name geom.""YMaxFromMBR"";"	"geom"	1	1	false	false	false	2000
-7102	"st_ymin"	"create function st_ymin(geom geometry) returns double external name geom.""YMinFromWKB"";"	"geom"	1	1	false	false	false	2000
-7106	"st_ymin"	"create function st_ymin(box mbr) returns double external name geom.""YMinFromMBR"";"	"geom"	1	1	false	false	false	2000
-7110	"st_force2d"	"--GEOS creates only 2D Envelope\n--CREATE FUNCTION ST_ZMax(geom Geometry) RETURNS double EXTERNAL NAME geom.""ZMaxFromWKB"";\n--CREATE FUNCTION ST_ZMax(box mbr) RETURNS double EXTERNAL NAME geom.""ZMaxFromMBR"";\n--CREATE FUNCTION ST_ZMin(geom Geometry) RETURNS double EXTERNAL NAME geom.""ZMinFromWKB"";\n--CREATE FUNCTION ST_ZMin(box mbr) RETURNS double EXTERNAL NAME geom.""ZMinFromMBR"";\n--CREATE FUNCTION ST_Zmflag(geom Geometry) RETURNS smallint EXTERNAL NAME --0=2d, 1=3dm, 2=3dz, 4=4d\n\n-------------------------------------------------------------------------\n--------------------------- Geometry Editors ----------------------------\n-------------------------------------------------------------------------\n--CREATE FUNCTION ST_AddPoint RETURNS EXTERNAL NAME\n--CREATE FUNCTION ST_Affine RETURNS EXTERNAL NAME\ncreate function st_force2d(geom geometry) returns geometry external name geom.""Force2D"";"	"geom"	1	1	false	false	false	2000
-7114	"st_force3d"	"create function st_force3d(geom geometry) returns geometry external name geom.""Force3D"";"	"geom"	1	1	false	false	false	2000
-7118	"st_segmentize"	"--CREATE FUNCTION ST_Force3DZ RETURNS EXTERNAL NAME\n--CREATE FUNCTION ST_Force3DM RETURNS EXTERNAL NAME\n--CREATE FUNCTION ST_Force4D RETURNS EXTERNAL NAME\n--CREATE FUNCTION ST_ForceCollection RETURNS EXTERNAL NAME\n--CREATE FUNCTION ST_ForceRHR RETURNS EXTERNAL NAME\n--CREATE FUNCTION ST_LineMerge RETURNS EXTERNAL NAME\n--CREATE FUNCTION ST_CollectionExtract RETURNS EXTERNAL NAME\n--CREATE FUNCTION ST_CollectionHomogenize RETURNS EXTERNAL NAME\n--CREATE FUNCTION ST_Multi RETURNS EXTERNAL NAME\n--CREATE FUNCTION ST_RemovePoint RETURNS EXTERNAL NAME\n--CREATE FUNCTION ST_Reverse RETURNS EXTERNAL NAME\n--CREATE FUNCTION ST_Rotate RETURNS EXTERNAL NAME\n--CREATE FUNCTION ST_RotateX RETURNS EXTERNAL NAME\n--CREATE FUNCTION ST_RotateY RETURNS EXTERNAL NAME\n--CREATE FUNCTION ST_RotateZ RETURNS EXTERNAL NAME\n--CREATE FUNCTION ST_Scale RETURNS EXTERNAL NAME\ncreate function st_segmentize(geom geometry, sz double) returns geometry external name geom.""Segmentize"";"	"geom"	1	1	false	false	false	2000
-7123	"getproj4"	"--CREATE FUNCTION ST_SetPoint RETURNS EXTERNAL NAME\n--CREATE FUNCTION ST_SnapToGrid RETURNS EXTERNAL NAME\n--CREATE FUNCTION ST_Snap RETURNS EXTERNAL NAME\ncreate function getproj4(srid_in integer) returns string \nbegin\n\treturn select proj4text from spatial_ref_sys where srid=srid_in; \nend;"	"user"	2	1	false	false	false	2000
-7127	"internaltransform"	"create function internaltransform(geom geometry, srid_src integer, srid_dest integer, proj4_src string, proj4_dest string) returns geometry external name geom.""Transform"";"	"geom"	1	1	false	false	false	2000
-7135	"st_transform"	"create function st_transform(geom geometry, srid integer) returns geometry\nbegin\n\tdeclare srid_src integer;\n\tdeclare proj4_src string;\n\tdeclare proj4_dest string;\n\n\tselect st_srid(geom) into srid_src;\n\tselect getproj4(srid_src) into proj4_src;\n\tselect getproj4(srid) into proj4_dest;\n\n\tif proj4_src is null then\n\t\treturn select internaltransform(geom, srid_src, srid, 'null', proj4_dest); \n\telse\n\t\tif proj4_dest is null then\n\t\t\treturn select internaltransform(geom, srid_src, srid, proj4_src, 'null'); \n\t\telse\n\t\t\treturn select internaltransform(geom, srid_src, srid, proj4_src, proj4_dest);\n\t\tend if;\t\n\tend if;\nend;"	"user"	2	1	false	false	false	2000
-7140	"st_translate"	"--Translate moves all points of a geometry dx, dy, dz\ncreate function st_translate(geom geometry, dx double, dy double) returns geometry external name geom.""Translate"";"	"geom"	1	1	false	false	false	2000
-7146	"st_translate"	"create function st_translate(geom geometry, dx double, dy double, dz double) returns geometry external name geom.""Translate"";"	"geom"	1	1	false	false	false	2000
-7153	"st_asewkt"	"--CREATE FUNCTION ST_TransScale RETURNS EXTERNAL NAME\n\n-------------------------------------------------------------------------\n--------------------------- Geometry Outputs ----------------------------\n-------------------------------------------------------------------------\n--CREATE FUNCTION ST_AsEWKB RETURNS EXTERNAL NAME\ncreate function st_asewkt(geom geometry) returns string external name geom.""AsEWKT"";"	"geom"	1	1	false	false	false	2000
-7157	"st_covers"	"--CREATE FUNCTION ST_AsGeoJSON RETURNS EXTERNAL NAME\n--CREATE FUNCTION ST_AsGML RETURNS EXTERNAL NAME\n--CREATE FUNCTION ST_AsHEXEWKB RETURNS EXTERNAL NAME\n--CREATE FUNCTION ST_AsKML RETURNS EXTERNAL NAME\n--CREATE FUNCTION ST_AsSVG RETURNS EXTERNAL NAME\n--CREATE FUNCTION ST_AsX3D RETURNS EXTERNAL NAME\n--CREATE FUNCTION ST_GeoHash RETURNS EXTERNAL NAME\n--CREATE FUNCTION ST_AsLatLonText RETURNS EXTERNAL NAME\n\n-------------------------------------------------------------------------\n------------------------------ Operators --------------------------------\n-------------------------------------------------------------------------\n\n-------------------------------------------------------------------------\n---------------- Spatial Relationships and Measurements -----------------\n-------------------------------------------------------------------------\n--CREATE FUNCTION ST_3DClosestPoint RETURNS EXTERNAL NAME\n--CREATE FUNCTION ST_3DDistance RETURNS EXTERNAL NAME\n--CREATE FUNCTION ST_3DDWithin RETURNS EXTERNAL NAME\n--CREATE FUNCTION ST_3DDFullyWithin RETURNS EXTERNAL NAME\n--CREATE FUNCTION ST_3DIntersects RETURNS EXTERNAL NAME\n--CREATE FUNCTION ST_3DLongestLine RETURNS EXTERNAL NAME\n--CREATE FUNCTION ST_3DMaxDistance RETURNS EXTERNAL NAME\n--CREATE FUNCTION ST_3DShortestLine RETURNS EXTERNAL NAME\n--CREATE FUNCTION ST_Area(geog Geography, use_spheroid boolean) RETURNS flt EXTERNAL NAME geom.""Area"";\n--CREATE FUNCTION ST_Azimuth RETURNS EXTERNAL NAME\n--CREATE FUNCTION ST_ClosestPoint RETURNS EXTERNAL NAME\n--CREATE FUNCTION ST_ContainsProperly RETURNS EXTERNAL NAME\ncreate function st_covers(geom1 geometry, geom2 geometry) returns boolean external name geom.""Covers"";"	"geom"	1	1	false	false	false	2000
-7162	"st_coveredby"	"--CREATE FUNCTION ST_Covers(geog1 Geography, geog2 Geography) RETURNS boolean EXTERNAL NAME geom.""Covers"";\ncreate function st_coveredby(geom1 geometry, geom2 geometry) returns boolean external name geom.""CoveredBy"";"	"geom"	1	1	false	false	false	2000
-7167	"st_dwithin"	"--CREATE FUNCTION ST_CoveredBy(geog1 Geography, geog2 Geography) RETURNS boolean EXTERNAL NAME geom.""CoveredBy"";\n--CREATE FUNCTION ST_LineCrossingDirection RETURNS EXTERNAL NAME\n--CREATE FUNCTION ST_Distance(geog1 Geometry, geog2 Geometry) RETURNS double EXTERNAL NAME geom.""Distance""\n--CREATE FUNCTION ST_Distance(geog1 Geometry, geog2 Geometry, use_spheroid boolean) RETURNS double EXTERNAL NAME geom.""Distance""\ncreate function st_dwithin(geom1 geometry, geom2 geometry, dst double) returns boolean external name geom.""DWithin"";"	"geom"	1	1	false	false	false	2000
-7173	"st_length2d"	"--CREATE FUNCTION ST_HausdorffDistance RETURNS EXTERNAL NAME\n--CREATE FUNCTION ST_MaxDistance RETURNS EXTERNAL NAME\n--CREATE FUNCTION ST_Distance_Sphere RETURNS EXTERNAL NAME\n--CREATE FUNCTION ST_Distance_Spheroid RETURNS EXTERNAL NAME\n--CREATE FUNCTION ST_DFullyWithin RETURNS EXTERNAL NAME\n--CREATE FUNCTION ST_HasArc RETURNS EXTERNAL NAME\n--CREATE FUNCTION ST_Intersects(geog1 Geography, geog2 Geography) RETURNS boolean EXTERNAL NAME geom.""Intersects"";\n--CREATE FUNCTION ST_Length(geog Geography, use_spheroid boolean) RETURNS double EXTERNAL NAME geom.""Length"";\ncreate function st_length2d(geom geometry) returns double external name geom.""Length"";"	"geom"	1	1	false	false	false	2000
-7177	"st_collect"	"--CREATE FUNCTION ST_3DLength RETURNS EXTERNAL NAME\n--CREATE FUNCTION ST_Length_Spheroid RETURNS EXTERNAL NAME\n--CREATE FUNCTION ST_Length2D_Spheroid RETURNS EXTERNAL NAME\n--CREATE FUNCTION ST_3DLength_Spheroid RETURNS EXTERNAL NAME\n--CREATE FUNCTION ST_LongestLine RETURNS EXTERNAL NAME\n--CREATE FUNCTION ST_OrderingEquals RETURNS EXTERNAL NAME\n--CREATE FUNCTION ST_Perimeter RETURNS EXTERNAL NAME\n--CREATE FUNCTION ST_Perimeter2D RETURNS EXTERNAL NAME\n--CREATE FUNCTION ST_3DPerimeter RETURNS EXTERNAL NAME\n--CREATE FUNCTION ST_Project RETURNS EXTERNAL NAME\n--CREATE FUNCTION ST_Relate(geom1 Geometry, geom2 Geometry) RETURNS string EXTERNAL NAME geom.""Relate"";\n--CREATE FUNCTION ST_Relate(geom1 Geometry, geom2 Geometry, boundary_node_rule integer) RETURNS string EXTERNAL NAME geom.""Relate"";\n--CREATE FUNCTION ST_RelateMatch RETURNS EXTERNAL NAME\n--CREATE FUNCTION ST_ShortestLine RETURNS EXTERNAL NAME\n\n-------------------------------------------------------------------------\n------------------------- Geometry Processing ---------------------------\n-------------------------------------------------------------------------\n--CREATE FUNCTION ST_Buffer(geom Geometry, radius double, circle_quarters_num integer) RETURNS Geometry EXTERNAL NAME geom.""Buffer"";\n--CREATE FUNCTION ST_Buffer(geom Geometry, radius double, buffer_style_parameters string) RETURNS Geometry EXTERNAL NAME geom.""Buffer"";\n--CREATE FUNCTION ST_Buffer(geog Geography, radius double) RETURNS Geometry EXTERNAL NAME geom.""Buffer"";\n--CREATE FUNCTION ST_BuildArea RETURNS EXTERNAL NAME\n--collect is the same to union. POstGIS just has a more efficient implementation for it compared to union\ncreate function st_collect(geom1 geometry, geom2 geometry) returns geometry external name geom.""Union"";"	"geom"	1	1	false	false	false	2000
-7182	"st_collect"	"create aggregate st_collect(geom geometry) returns geometry external name geom.""Union"";"	"geom"	1	3	false	false	false	2000
-7186	"st_delaunaytriangles"	"--CREATE FUNCTION ST_ConcaveHull RETURNS EXTERNAL NAME\ncreate function st_delaunaytriangles(geom geometry, tolerance double, flags integer) returns geometry external name geom.""DelaunayTriangles"";"	"geom"	1	1	false	false	false	2000
-7192	"st_dump"	"create function st_dump(geom geometry) returns table(id string, polygonwkb geometry) external name geom.""Dump"";"	"geom"	1	5	false	false	false	2000
-7197	"st_dumppoints"	"create function st_dumppoints(geom geometry) returns table(path string, pointg geometry) external name geom.""DumpPoints"";"	"geom"	1	5	false	false	false	2000
-7202	"contains"	"--CREATE FUNCTION ST_DumpRings RETURNS EXTERNAL NAME\n--CREATE FUNCTION ST_FlipCoordinates RETURNS EXTERNAL NAME\n--CREATE FUNCTION ST_Intersection(geog1 Geography, geog2 Geography) RETURNS Geography EXTERNAL NAME geom.""Intersection"";\n--CREATE FUNCTION ST_LineToCurve RETURNS EXTERNAL NAME\n--CREATE FUNCTION ST_MakeValid RETURNS EXTERNAL NAME\n--CREATE FUNCTION ST_MemUnion RETURNS EXTERNAL NAME\n--CREATE FUNCTION ST_MinimumBoundingCircle RETURNS EXTERNAL NAME\n--CREATE FUNCTION ST_Polygonize RETURNS EXTERNAL NAME\n--CREATE FUNCTION ST_Node RETURNS EXTERNAL NAME\n--CREATE FUNCTION ST_OffsetCurve RETURNS EXTERNAL NAME\n--CREATE FUNCTION ST_RemoveRepeatedPoints RETURNS EXTERNAL NAME\n--CREATE FUNCTION ST_SharedPaths RETURNS EXTERNAL NAME\n--CREATE FUNCTION ST_Shift_Longitude RETURNS EXTERNAL NAME\n--CREATE FUNCTION ST_Simplify RETURNS EXTERNAL NAME\n--CREATE FUNCTION ST_SimplifyPreserveTopology RETURNS EXTERNAL NAME\n--CREATE FUNCTION ST_Split RETURNS EXTERNAL NAME\n--CREATE FUNCTION ST_Union(geometry set geoms)?????\n--CREATE FUNCTION ST_UnaryUnion RETURNS EXTERNAL NAME\n\n-------------------------------------------------------------------------\n-------------------------- Linear Referencing ---------------------------\n-------------------------------------------------------------------------\n--CREATE FUNCTION ST_LineInterpolatePoint RETURNS EXTERNAL NAME\n--CREATE FUNCTION ST_LineLocatePoint RETURNS EXTERNAL NAME\n--CREATE FUNCTION ST_LineSubstring RETURNS EXTERNAL NAME\n--CREATE FUNCTION ST_LocateAlong RETURNS EXTERNAL NAME\n--CREATE FUNCTION ST_LocateBetween RETURNS EXTERNAL NAME\n--CREATE FUNCTION ST_LocateBetweenElevations RETURNS EXTERNAL NAME\n--CREATE FUNCTION ST_InterpolatePoint RETURNS EXTERNAL NAME\n--CREATE FUNCTION ST_AddMeasure RETURNS EXTERNAL NAME\n\n-------------------------------------------------------------------------\n---------------------- Long Transactions Support ------------------------\n-------------------------------------------------------------------------\n\n-------------------------------------------------------------------------\n----------------------- Miscellaneous Functions -------------------------\n-------------------------------------------------------------------------\n\n-------------------------------------------------------------------------\n------------------------ Exceptional Functions --------------------------\n-------------------------------------------------------------------------\n\n\n-- CREATE FUNCTION Point(g Geometry) RETURNS Point external name geom.point;\n-- CREATE FUNCTION Curve(g Geometry) RETURNS Curve external name geom.curve;\n-- CREATE FUNCTION LineString(g Geometry) RETURNS LineString external name geom.linestring;\n-- CREATE FUNCTION Surface(g Geometry) RETURNS Surface external name geom.surface;\n-- CREATE FUNCTION Polygon(g Geometry) RETURNS Polygon external name geom.polygon;\n\ncreate function contains(a geometry, x double, y double) returns boolean external name geom.""Contains"";"	"geom"	1	1	false	false	false	2000
-7210	"filter"	"-- access the top level key by name, return its value\ncreate function json.filter(js json, pathexpr string)\nreturns json external name json.filter;"	"json"	1	1	false	false	false	7207
-7215	"filter"	"create function json.filter(js json, name tinyint)\nreturns json external name json.filter;"	"json"	1	1	false	false	false	7207
-7220	"filter"	"create function json.filter(js json, name integer)\nreturns json external name json.filter;"	"json"	1	1	false	false	false	7207
-7225	"filter"	"create function json.filter(js json, name bigint)\nreturns json external name json.filter;"	"json"	1	1	false	false	false	7207
-7230	"text"	"create function json.text(js json, e string)\nreturns string external name json.text;"	"json"	1	1	false	false	false	7207
-7235	"number"	"create function json.number(js json)\nreturns float external name json.number;"	"json"	1	1	false	false	false	7207
-7239	"integer"	"create function json.""integer""(js json)\nreturns bigint external name json.""integer"";"	"json"	1	1	false	false	false	7207
-7243	"isvalid"	"-- test string for JSON compliancy\ncreate function json.isvalid(js string)\nreturns bool external name json.isvalid;"	"json"	1	1	false	false	false	7207
-7247	"isobject"	"create function json.isobject(js string)\nreturns bool external name json.isobject;"	"json"	1	1	false	false	false	7207
-7251	"isarray"	"create function json.isarray(js string)\nreturns bool external name json.isarray;"	"json"	1	1	false	false	false	7207
-7255	"isvalid"	"create function json.isvalid(js json)\nreturns bool external name json.isvalid;"	"json"	1	1	false	false	false	7207
-7259	"isobject"	"create function json.isobject(js json)\nreturns bool external name json.isobject;"	"json"	1	1	false	false	false	7207
-7263	"isarray"	"create function json.isarray(js json)\nreturns bool external name json.isarray;"	"json"	1	1	false	false	false	7207
-7267	"length"	"-- return the number of primary components\ncreate function json.length(js json)\nreturns integer external name json.length;"	"json"	1	1	false	false	false	7207
-7271	"keyarray"	"create function json.keyarray(js json)\nreturns json external name json.keyarray;"	"json"	1	1	false	false	false	7207
-7275	"valuearray"	"create function json.valuearray(js json)\nreturns  json external name json.valuearray;"	"json"	1	1	false	false	false	7207
-7279	"text"	"create function json.text(js json)\nreturns string external name json.text;"	"json"	1	1	false	false	false	7207
-7283	"text"	"create function json.text(js string)\nreturns string external name json.text;"	"json"	1	1	false	false	false	7207
-7287	"text"	"create function json.text(js int)\nreturns string external name json.text;"	"json"	1	1	false	false	false	7207
-7291	"output"	"-- The remainder awaits the implementation\n\ncreate aggregate json.output(js json)\nreturns string external name json.output;"	"json"	1	3	false	false	false	7207
-7295	"tojsonarray"	"-- create function json.object(*) returns json external name json.objectrender;\n\n-- create function json.array(*) returns json external name json.arrayrender;\n\n-- unnesting the JSON structure\n\n-- create function json.unnest(js json)\n-- returns table( id integer, k string, v string) external name json.unnest;\n\n-- create function json.unnest(js json)\n-- returns table( k string, v string) external name json.unnest;\n\n-- create function json.unnest(js json)\n-- returns table( v string) external name json.unnest;\n\n-- create function json.nest table( id integer, k string, v string)\n-- returns json external name json.nest;\n\ncreate aggregate json.tojsonarray( x string ) returns string external name aggr.jsonaggr;"	"aggr"	1	3	false	false	false	7207
-7299	"tojsonarray"	"create aggregate json.tojsonarray( x double ) returns string external name aggr.jsonaggr;"	"aggr"	1	3	false	false	false	7207
-7303	"md5"	"-- This Source Code Form is subject to the terms of the Mozilla Public\n-- License, v. 2.0.  If a copy of the MPL was not distributed with this\n-- file, You can obtain one at http://mozilla.org/MPL/2.0/.\n--\n-- Copyright 1997 - July 2008 CWI, August 2008 - 2016 MonetDB B.V.\n\n-- (co) Arjen de Rijke\n\ncreate function sys.md5(v string)\nreturns string external name clients.md5sum;"	"clients"	1	1	false	false	false	2000
-7308	"uuid"	"-- generate a new uuid\ncreate function sys.uuid()\nreturns uuid external name uuid.""new"";"	"uuid"	1	1	false	false	false	2000
-7311	"isauuid"	"create function sys.isauuid(u uuid)\nreturns uuid external name uuid.""isaUUID"";"	"uuid"	1	1	false	false	false	2000
-7315	"isauuid"	"create function sys.isauuid(u string)\nreturns uuid external name uuid.""isaUUID"";"	"uuid"	1	1	false	false	false	2000
-7319	"chi2prob"	"-- This Source Code Form is subject to the terms of the Mozilla Public\n-- License, v. 2.0.  If a copy of the MPL was not distributed with this\n-- file, You can obtain one at http://mozilla.org/MPL/2.0/.\n--\n-- Copyright 1997 - July 2008 CWI, August 2008 - 2016 MonetDB B.V.\n\n-- (co) Arjen de Rijke, Bart Scheers\n-- Use statistical functions from gsl library\n\n-- Calculate Chi squared probability\ncreate function sys.chi2prob(chi2 double, datapoints double)\nreturns double external name gsl.""chi2prob"";"	"gsl"	1	1	false	false	false	2000
-7325	"start"	"create procedure profiler.start() external name profiler.""start"";"	"profiler"	1	2	true	false	false	7323
-7327	"stop"	"create procedure profiler.stop() external name profiler.stop;"	"profiler"	1	2	true	false	false	7323
-7329	"setheartbeat"	"create procedure profiler.setheartbeat(beat int) external name profiler.setheartbeat;"	"profiler"	1	2	true	false	false	7323
-7332	"setpoolsize"	"create procedure profiler.setpoolsize(poolsize int) external name profiler.setpoolsize;"	"profiler"	1	2	true	false	false	7323
-7335	"setstream"	"create procedure profiler.setstream(host string, port int) external name profiler.setstream;"	"profiler"	1	2	true	false	false	7323
-7360	"listdir"	"\n\ncreate procedure listdir(dirname string) external name fits.listdir;"	"fits"	1	2	true	false	false	2000
-7363	"fitsattach"	"create procedure fitsattach(fname string) external name fits.attach;"	"fits"	1	2	true	false	false	2000
-7366	"fitsload"	"create procedure fitsload(tname string) external name fits.load;"	"fits"	1	2	true	false	false	2000
-7369	"listdirpat"	"create procedure listdirpat(dirname string,pat string) external name fits.listdirpattern;"	"fits"	1	2	true	false	false	2000
-7405	"netcdf_attach"	"-- gr_name is ""GLOBAL"" or ""ROOT"" for classic NetCDF files\n-- used for groups in HDF5 files\n-- global attributes have obj_name=""""\n\n-- create function netcdfvar (fname varchar(256)) \n--\treturns int external name netcdf.test;\n\ncreate procedure netcdf_attach(fname varchar(256))\n    external name netcdf.attach;"	"netcdf"	1	2	true	false	false	2000
-7408	"netcdf_importvar"	"create procedure netcdf_importvar(fid integer, varnname varchar(256))\n    external name netcdf.importvariable;"	"netcdf"	1	2	true	false	false	2000
-7412	"lidarattach"	"create procedure lidarattach(fname string) external name lidar.attach;"	"lidar"	1	2	true	false	false	2000
-7415	"lidarload"	"create procedure lidarload(tname string) external name lidar.load;"	"lidar"	1	2	true	false	false	2000
-7418	"storage"	"-- This Source Code Form is subject to the terms of the Mozilla Public\n-- License, v. 2.0.  If a copy of the MPL was not distributed with this\n-- file, You can obtain one at http://mozilla.org/MPL/2.0/.\n--\n-- Copyright 1997 - July 2008 CWI, August 2008 - 2016 MonetDB B.V.\n\n-- Author M.Kersten\n-- This script gives the database administrator insight in the actual\n-- footprint of the persistent tables and the maximum playground used\n-- when indices are introduced upon them.\n-- By changing the storagemodelinput table directly, the footprint for\n-- yet to be loaded databases can be assessed.\n\n-- The actual storage footprint of an existing database can be\n-- obtained by the table producing function storage()\n-- It represents the actual state of affairs, i.e. storage on disk\n-- of columns and foreign key indices, and possible temporary hash indices.\n-- For strings we take a sample to determine their average length.\n\ncreate function sys.""storage""()\nreturns table (\n\t""schema"" string,\n\t""table"" string,\n\t""column"" string,\n\t""type"" string,\n\t""mode"" string,\n\tlocation string,\n\t""count"" bigint,\n\ttypewidth int,\n\tcolumnsize bigint,\n\theapsize bigint,\n\thashes bigint,\n\tphash boolean,\n\timprints bigint,\n\tsorted boolean\n)\nexternal name sql.""storage"";"	"sql"	1	5	false	false	false	2000
-7462	"storagemodelinit"	"-- this table can be adjusted to reflect the anticipated final database size\n\n-- The model input can be derived from the current database using\ncreate procedure sys.storagemodelinit()\nbegin\n\tdelete from sys.storagemodelinput;\n\n\tinsert into sys.storagemodelinput\n\tselect x.""schema"", x.""table"", x.""column"", x.""type"", x.typewidth, x.count, 0, x.typewidth, false, x.sorted from sys.""storage""() x;\n\n\tupdate sys.storagemodelinput\n\tset reference = true\n\twhere concat(concat(""schema"",""table""), ""column"") in (\n\t\tselect concat( concat(""fkschema"".""name"", ""fktable"".""name""), ""fkkeycol"".""name"" )\n\t\tfrom\t""sys"".""keys"" as    ""fkkey"",\n\t\t\t\t""sys"".""objects"" as ""fkkeycol"",\n\t\t\t\t""sys"".""tables"" as  ""fktable"",\n\t\t\t\t""sys"".""schemas"" as ""fkschema""\n\t\twhere   ""fktable"".""id"" = ""fkkey"".""table_id""\n\t\t\tand ""fkkey"".""id"" = ""fkkeycol"".""id""\n\t\t\tand ""fkschema"".""id"" = ""fktable"".""schema_id""\n\t\t\tand ""fkkey"".""rkey"" > -1);\n\n\tupdate sys.storagemodelinput\n\tset ""distinct"" = ""count"" -- assume all distinct\n\twhere ""type"" = 'varchar' or ""type""='clob';\nend;"	"user"	2	2	true	false	false	2000
-7464	"columnsize"	"-- The predicted storage footprint of the complete database\n-- determines the amount of diskspace needed for persistent storage\n-- and the upperbound when all possible index structures are created.\n-- The storage requirement for foreign key joins is split amongst the participants.\n\ncreate function sys.columnsize(nme string, i bigint, d bigint)\nreturns bigint\nbegin\n\tcase\n\twhen nme = 'boolean' then return i;\n\twhen nme = 'char' then return 2*i;\n\twhen nme = 'smallint' then return 2 * i;\n\twhen nme = 'int' then return 4 * i;\n\twhen nme = 'bigint' then return 8 * i;\n\twhen nme = 'hugeint' then return 16 * i;\n\twhen nme = 'timestamp' then return 8 * i;\n\twhen  nme = 'varchar' then\n\t\tcase\n\t\twhen cast(d as bigint) << 8 then return i;\n\t\twhen cast(d as bigint) << 16 then return 2 * i;\n\t\twhen cast(d as bigint) << 32 then return 4 * i;\n\t\telse return 8 * i;\n\t\tend case;\n\telse return 8 * i;\n\tend case;\nend;"	"user"	2	1	false	false	false	2000
-7470	"heapsize"	"create function sys.heapsize(tpe string, i bigint, w int)\nreturns bigint\nbegin\n\tif  tpe <> 'varchar' and tpe <> 'clob'\n\tthen\n\t\treturn 0;\n\tend if;\n\treturn 10240 + i * w;\nend;"	"user"	2	1	false	false	false	2000
-7476	"hashsize"	"create function sys.hashsize(b boolean, i bigint)\nreturns bigint\nbegin\n\t-- assume non-compound keys\n\tif  b = true\n\tthen\n\t\treturn 8 * i;\n\tend if;\n\treturn 0;\nend;"	"user"	2	1	false	false	false	2000
-7481	"imprintsize"	"create function sys.imprintsize(i bigint, nme string)\nreturns bigint\nbegin\n\tif nme = 'boolean'\n\t\tor nme = 'tinyint'\n\t\tor nme = 'smallint'\n\t\tor nme = 'int'\n\t\tor nme = 'bigint'\n\t\tor nme = 'hugeint'\n\t\tor nme = 'decimal'\n\t\tor nme = 'date'\n\t\tor nme = 'timestamp'\n\t\tor nme = 'real'\n\t\tor nme = 'double'\n\tthen\n\t\treturn cast( i * 0.12 as bigint);\n\tend if ;\n\treturn 0;\nend;"	"user"	2	1	false	false	false	2000
-7486	"storagemodel"	"create function sys.storagemodel()\nreturns table (\n\t""schema"" string,\n\t""table"" string,\n\t""column"" string,\n\t""type"" string,\n\t""count"" bigint,\n\tcolumnsize bigint,\n\theapsize bigint,\n\thashes bigint,\n\timprints bigint,\n\tsorted boolean)\nbegin\n\treturn select i.""schema"", i.""table"", i.""column"", i.""type"", i.""count"",\n\tcolumnsize(i.""type"", i.count, i.""distinct""),\n\theapsize(i.""type"", i.""distinct"", i.""atomwidth""),\n\thashsize(i.""reference"", i.""count""),\n\timprintsize(i.""count"",i.""type""),\n\ti.sorted\n\tfrom sys.storagemodelinput i;\nend;"	"user"	2	5	false	false	false	2000
-7533	"analyze"	"create procedure sys.analyze(minmax int, ""sample"" bigint)\nexternal name sql.analyze;"	"sql"	1	2	true	false	false	2000
-7537	"analyze"	"create procedure sys.analyze(minmax int, ""sample"" bigint, sch string)\nexternal name sql.analyze;"	"sql"	1	2	true	false	false	2000
-7542	"analyze"	"create procedure sys.analyze(minmax int, ""sample"" bigint, sch string, tbl string)\nexternal name sql.analyze;"	"sql"	1	2	true	false	false	2000
-7548	"analyze"	"create procedure sys.analyze(minmax int, ""sample"" bigint, sch string, tbl string, col string)\nexternal name sql.analyze;"	"sql"	1	2	true	false	false	2000
-7555	"reverse"	"-- This Source Code Form is subject to the terms of the Mozilla Public\n-- License, v. 2.0.  If a copy of the MPL was not distributed with this\n-- file, You can obtain one at http://mozilla.org/MPL/2.0/.\n--\n-- Copyright 1997 - July 2008 CWI, August 2008 - 2016 MonetDB B.V.\n\n-- add function signatures to SQL catalog\n\n\n-- Reverse a string\ncreate function reverse(src string)\nreturns string external name udf.reverse;"	"udf"	1	1	false	false	false	2000
-7559	"fuse"	"-- fuse two (1-byte) tinyint values into one (2-byte) smallint value\ncreate function fuse(one tinyint, two tinyint)\nreturns smallint external name udf.fuse;"	"udf"	1	1	false	false	false	2000
-7564	"fuse"	"-- fuse two (2-byte) smallint values into one (4-byte) integer value\ncreate function fuse(one smallint, two smallint)\nreturns integer external name udf.fuse;"	"udf"	1	1	false	false	false	2000
-7569	"fuse"	"-- fuse two (4-byte) integer values into one (8-byte) bigint value\ncreate function fuse(one integer, two integer)\nreturns bigint external name udf.fuse;"	"udf"	1	1	false	false	false	2000
-7575	"bam_loader_repos"	"create procedure bam.bam_loader_repos(bam_repos string, dbschema smallint)\nexternal name bam.bam_loader_repos;"	"bam"	1	2	true	false	false	7573
-7579	"bam_loader_files"	"create procedure bam.bam_loader_files(bam_files string, dbschema smallint)\nexternal name bam.bam_loader_files;"	"bam"	1	2	true	false	false	7573
-7583	"bam_loader_file"	"create procedure bam.bam_loader_file(bam_file string, dbschema smallint)\nexternal name bam.bam_loader_file;"	"bam"	1	2	true	false	false	7573
-7587	"bam_drop_file"	"create procedure bam.bam_drop_file(file_id bigint, dbschema smallint)\nexternal name bam.bam_drop_file;"	"bam"	1	2	true	false	false	7573
-7591	"bam_flag"	"create function bam.bam_flag(flag smallint, name string)\nreturns boolean external name bam.bam_flag;"	"bam"	1	1	false	false	false	7573
-7596	"reverse_seq"	"create function bam.reverse_seq(seq string)\nreturns string external name bam.reverse_seq;"	"bam"	1	1	false	false	false	7573
-7600	"reverse_qual"	"create function bam.reverse_qual(qual string)\nreturns string external name bam.reverse_qual;"	"bam"	1	1	false	false	false	7573
-7604	"seq_length"	"create function bam.seq_length(cigar string)\nreturns int external name bam.seq_length;"	"bam"	1	1	false	false	false	7573
-7608	"seq_char"	"create function bam.seq_char(ref_pos int, alg_seq string, alg_pos int, alg_cigar string)\nreturns char(1) external name bam.seq_char;"	"bam"	1	1	false	false	false	7573
-7615	"sam_export"	"create procedure bam.sam_export(output_path string)\nexternal name bam.sam_export;"	"bam"	1	2	true	false	false	7573
-7618	"bam_export"	"create procedure bam.bam_export(output_path string)\nexternal name bam.bam_export;"	"bam"	1	2	true	false	false	7573
-7688	"generate_series"	"-- This Source Code Form is subject to the terms of the Mozilla Public\n-- License, v. 2.0.  If a copy of the MPL was not distributed with this\n-- file, You can obtain one at http://mozilla.org/MPL/2.0/.\n--\n-- Copyright 1997 - July 2008 CWI, August 2008 - 2016 MonetDB B.V.\n\n-- (c) Author M.Kersten\n\ncreate function sys.generate_series(first tinyint, last tinyint)\nreturns table (value tinyint)\nexternal name generator.series;"	"generator"	1	5	false	false	false	2000
-7693	"generate_series"	"create function sys.generate_series(first tinyint, last tinyint, stepsize tinyint)\nreturns table (value tinyint)\nexternal name generator.series;"	"generator"	1	5	false	false	false	2000
-7699	"generate_series"	"create function sys.generate_series(first smallint, last smallint)\nreturns table (value smallint)\nexternal name generator.series;"	"generator"	1	5	false	false	false	2000
-7704	"generate_series"	"create function sys.generate_series(first smallint, last smallint, stepsize smallint)\nreturns table (value smallint)\nexternal name generator.series;"	"generator"	1	5	false	false	false	2000
-7710	"generate_series"	"create function sys.generate_series(first int, last int)\nreturns table (value int)\nexternal name generator.series;"	"generator"	1	5	false	false	false	2000
-7715	"generate_series"	"create function sys.generate_series(first int, last int, stepsize int)\nreturns table (value int)\nexternal name generator.series;"	"generator"	1	5	false	false	false	2000
-7721	"generate_series"	"create function sys.generate_series(first bigint, last bigint)\nreturns table (value bigint)\nexternal name generator.series;"	"generator"	1	5	false	false	false	2000
-7726	"generate_series"	"create function sys.generate_series(first bigint, last bigint, stepsize bigint)\nreturns table (value bigint)\nexternal name generator.series;"	"generator"	1	5	false	false	false	2000
-7732	"generate_series"	"create function sys.generate_series(first real, last real, stepsize real)\nreturns table (value real)\nexternal name generator.series;"	"generator"	1	5	false	false	false	2000
-7738	"generate_series"	"create function sys.generate_series(first double, last double, stepsize double)\nreturns table (value double)\nexternal name generator.series;"	"generator"	1	5	false	false	false	2000
-7744	"generate_series"	"create function sys.generate_series(first decimal(10,2), last decimal(10,2), stepsize decimal(10,2))\nreturns table (value decimal(10,2))\nexternal name generator.series;"	"generator"	1	5	false	false	false	2000
-7750	"generate_series"	"create function sys.generate_series(first timestamp, last timestamp, stepsize interval second)\nreturns table (value timestamp)\nexternal name generator.series;"	"generator"	1	5	false	false	false	2000
-=======
-86	"avg"	"avg"	"aggr"	0	3	false	false	false	0
-87	"count_no_nil"	"count_no_nil"	"aggr"	0	3	false	false	false	0
-88	"count"	"count"	"aggr"	0	3	false	false	false	0
-5225	"env"	"CREATE FUNCTION env () RETURNS TABLE( name varchar(1024), value varchar(2048)) EXTERNAL NAME sql.sql_environment;"	"sql"	2	5	false	false	false	2000
-5228	"var"	"CREATE FUNCTION var() RETURNS TABLE( name varchar(1024)) EXTERNAL NAME sql.sql_variables;"	"sql"	2	5	false	false	false	2000
-5234	"db_users"	"CREATE FUNCTION db_users () RETURNS TABLE( name varchar(2048)) EXTERNAL NAME sql.db_users;"	"sql"	2	5	false	false	false	2000
-5254	"like"	"create filter function ""like""(val string, pat string, esc string) external name algebra.""like"";"	"algebra"	1	4	true	false	false	2000
-5259	"ilike"	"create filter function ""ilike""(val string, pat string, esc string) external name algebra.""ilike"";"	"algebra"	1	4	true	false	false	2000
-5264	"like"	"create filter function ""like""(val string, pat string) external name algebra.""like"";"	"algebra"	1	4	true	false	false	2000
-5268	"ilike"	"create filter function ""ilike""(val string, pat string) external name algebra.""ilike"";"	"algebra"	1	4	true	false	false	2000
-5272	"degrees"	"create function degrees(r double)\nreturns double\n return r*180/pi();"	"user"	2	1	false	false	false	2000
-5276	"radians"	"create function radians(d double)\nreturns double\n return d*pi()/180;"	"user"	2	1	false	false	false	2000
-5280	"times"	"create procedure times()\nexternal name sql.times;"	"sql"	1	2	true	false	false	2000
-5283	"getanchor"	"create function getanchor( theurl url ) returns string\n external name url.""getAnchor"";"	"url"	1	1	false	false	false	2000
-5287	"getbasename"	"create function getbasename(theurl url) returns string\n external name url.""getBasename"";"	"url"	1	1	false	false	false	2000
-5291	"getcontent"	"create function getcontent(theurl url) returns string\n external name url.""getContent"";"	"url"	1	1	false	false	false	2000
-5295	"getcontext"	"create function getcontext(theurl url) returns string\n external name url.""getContext"";"	"url"	1	1	false	false	false	2000
-5299	"getdomain"	"create function getdomain(theurl url) returns string\n external name url.""getDomain"";"	"url"	1	1	false	false	false	2000
-5303	"getextension"	"create function getextension(theurl url) returns string\n external name url.""getExtension"";"	"url"	1	1	false	false	false	2000
-5307	"getfile"	"create function getfile(theurl url) returns string\n external name url.""getFile"";"	"url"	1	1	false	false	false	2000
-5311	"gethost"	"create function gethost(theurl url) returns string\n external name url.""getHost"";"	"url"	1	1	false	false	false	2000
-5315	"getport"	"create function getport(theurl url) returns string\n external name url.""getPort"";"	"url"	1	1	false	false	false	2000
-5319	"getprotocol"	"create function getprotocol(theurl url) returns string\n external name url.""getProtocol"";"	"url"	1	1	false	false	false	2000
-5323	"getquery"	"create function getquery(theurl url) returns string\n external name url.""getQuery"";"	"url"	1	1	false	false	false	2000
-5327	"getuser"	"create function getuser(theurl url) returns string\n external name url.""getUser"";"	"url"	1	1	false	false	false	2000
-5331	"getroboturl"	"create function getroboturl(theurl url) returns string\n external name url.""getRobotURL"";"	"url"	1	1	false	false	false	2000
-5335	"isaurl"	"create function isaurl(theurl url) returns bool\n external name url.""isaURL"";"	"url"	1	1	false	false	false	2000
-5339	"newurl"	"create function newurl(protocol string, hostname string, ""port"" int, file string)\n returns url\n external name url.""new"";"	"url"	1	1	false	false	false	2000
-5346	"newurl"	"create function newurl(protocol string, hostname string, file string)\n returns url\n external name url.""new"";"	"url"	1	1	false	false	false	2000
-5352	"str_to_date"	"create function str_to_date(s string, format string) returns date\n external name mtime.""str_to_date"";"	"mtime"	1	1	false	false	false	2000
-5357	"date_to_str"	"create function date_to_str(d date, format string) returns string\n external name mtime.""date_to_str"";"	"mtime"	1	1	false	false	false	2000
-5362	"str_to_time"	"create function str_to_time(s string, format string) returns time\n external name mtime.""str_to_time"";"	"mtime"	1	1	false	false	false	2000
-5367	"time_to_str"	"create function time_to_str(d time, format string) returns string\n external name mtime.""time_to_str"";"	"mtime"	1	1	false	false	false	2000
-5372	"str_to_timestamp"	"create function str_to_timestamp(s string, format string) returns timestamp\n external name mtime.""str_to_timestamp"";"	"mtime"	1	1	false	false	false	2000
-5377	"timestamp_to_str"	"create function timestamp_to_str(d timestamp, format string) returns string\n external name mtime.""timestamp_to_str"";"	"mtime"	1	1	false	false	false	2000
-5383	"broadcast"	"create function ""broadcast"" (p inet) returns inet\n external name inet.""broadcast"";"	"inet"	1	1	false	false	false	2000
-5387	"host"	"create function ""host"" (p inet) returns clob\n external name inet.""host"";"	"inet"	1	1	false	false	false	2000
-5391	"masklen"	"create function ""masklen"" (p inet) returns int\n external name inet.""masklen"";"	"inet"	1	1	false	false	false	2000
-5395	"setmasklen"	"create function ""setmasklen"" (p inet, mask int) returns inet\n external name inet.""setmasklen"";"	"inet"	1	1	false	false	false	2000
-5400	"netmask"	"create function ""netmask"" (p inet) returns inet\n external name inet.""netmask"";"	"inet"	1	1	false	false	false	2000
-5404	"hostmask"	"create function ""hostmask"" (p inet) returns inet\n external name inet.""hostmask"";"	"inet"	1	1	false	false	false	2000
-5408	"network"	"create function ""network"" (p inet) returns inet\n external name inet.""network"";"	"inet"	1	1	false	false	false	2000
-5412	"text"	"create function ""text"" (p inet) returns clob\n external name inet.""text"";"	"inet"	1	1	false	false	false	2000
-5416	"abbrev"	"create function ""abbrev"" (p inet) returns clob\n external name inet.""abbrev"";"	"inet"	1	1	false	false	false	2000
-5420	"left_shift"	"create function ""left_shift""(i1 inet, i2 inet) returns boolean\n external name inet.""<<"";"	"inet"	1	1	false	false	false	2000
-5425	"right_shift"	"create function ""right_shift""(i1 inet, i2 inet) returns boolean\n external name inet."">>"";"	"inet"	1	1	false	false	false	2000
-5430	"left_shift_assign"	"create function ""left_shift_assign""(i1 inet, i2 inet) returns boolean\n external name inet.""<<="";"	"inet"	1	1	false	false	false	2000
-5435	"right_shift_assign"	"create function ""right_shift_assign""(i1 inet, i2 inet) returns boolean\n external name inet."">>="";"	"inet"	1	1	false	false	false	2000
-5440	"querylog_catalog"	"create function sys.querylog_catalog()\nreturns table(\n id oid,\n owner string,\n defined timestamp,\n query string,\n pipe string,\n ""plan"" string, \n mal int, \n optimize bigint \n)\nexternal name sql.querylog_catalog;"	"sql"	1	5	false	false	false	2000
-5450	"querylog_calls"	"create function sys.querylog_calls()\nreturns table(\n id oid, \n ""start"" timestamp, \n ""stop"" timestamp, \n arguments string, \n tuples wrd, \n run bigint, \n ship bigint, \n cpu int, \n io int \n)\nexternal name sql.querylog_calls;"	"sql"	1	5	false	false	false	2000
-5500	"querylog_empty"	"create procedure sys.querylog_empty()\nexternal name sql.querylog_empty;"	"sql"	1	2	true	false	false	2000
-5502	"querylog_enable"	"create procedure sys.querylog_enable()\nexternal name sql.querylog_enable;"	"sql"	1	2	true	false	false	2000
-5504	"querylog_enable"	"create procedure sys.querylog_enable(threshold smallint)\nexternal name sql.querylog_enable_threshold;"	"sql"	1	2	true	false	false	2000
-5507	"querylog_disable"	"create procedure sys.querylog_disable()\nexternal name sql.querylog_disable;"	"sql"	1	2	true	false	false	2000
-5509	"tracelog"	"create function sys.tracelog()\n returns table (\n event integer, \n clk varchar(20), \n pc varchar(50), \n thread int, \n ticks bigint, \n rrsmb bigint, \n vmmb bigint, \n reads bigint, \n writes bigint, \n minflt bigint, \n majflt bigint, \n nvcsw bigint, \n stmt string \n )\n external name sql.dump_trace;"	"sql"	1	5	false	false	false	2000
-5539	"epoch"	"create function sys.""epoch""(sec bigint) returns timestamp\n external name timestamp.""epoch"";"	"timestamp"	1	1	false	false	false	2000
-5543	"epoch"	"create function sys.""epoch""(sec int) returns timestamp\n external name timestamp.""epoch"";"	"timestamp"	1	1	false	false	false	2000
-5547	"epoch"	"create function sys.""epoch""(ts timestamp) returns int\n external name timestamp.""epoch"";"	"timestamp"	1	1	false	false	false	2000
-5551	"epoch"	"create function sys.""epoch""(ts timestamp with time zone) returns int\n external name timestamp.""epoch"";"	"timestamp"	1	1	false	false	false	2000
-5555	"shrink"	"create procedure shrink(sys string, tab string)\n external name sql.shrink;"	"sql"	1	2	true	false	false	2000
-5559	"reuse"	"create procedure reuse(sys string, tab string)\n external name sql.reuse;"	"sql"	1	2	true	false	false	2000
-5563	"vacuum"	"create procedure vacuum(sys string, tab string)\n external name sql.vacuum;"	"sql"	1	2	true	false	false	2000
-5567	"dependencies_schemas_on_users"	"create function dependencies_schemas_on_users()\nreturns table (sch varchar(100), usr varchar(100), dep_type varchar(32))\nreturn table (select s.name, u.name, 'DEP_USER' from schemas as s, users u where u.default_schema = s.id);"	"user"	2	5	false	false	false	2000
-5572	"dependencies_owners_on_schemas"	"create function dependencies_owners_on_schemas()\nreturns table (sch varchar(100), usr varchar(100), dep_type varchar(32))\nreturn table (select a.name, s.name, 'DEP_SCHEMA' from schemas as s, auths a where s.owner = a.id);"	"user"	2	5	false	false	false	2000
-5577	"dependencies_tables_on_views"	"create function dependencies_tables_on_views()\nreturns table (sch varchar(100), usr varchar(100), dep_type varchar(32))\nreturn table (select t.name, v.name, 'DEP_VIEW' from tables as t, tables as v, dependencies as dep where t.id = dep.id and v.id = dep.depend_id and dep.depend_type = 5 and v.type = 1);"	"user"	2	5	false	false	false	2000
-5582	"dependencies_tables_on_indexes"	"create function dependencies_tables_on_indexes()\nreturns table (sch varchar(100), usr varchar(100), dep_type varchar(32))\nreturn table (select t.name, i.name, 'DEP_INDEX' from tables as t, idxs as i where i.table_id = t.id and i.name not in (select name from keys) and t.type = 0);"	"user"	2	5	false	false	false	2000
-5587	"dependencies_tables_on_triggers"	"create function dependencies_tables_on_triggers()\nreturns table (sch varchar(100), usr varchar(100), dep_type varchar(32))\nreturn table ((select t.name, tri.name, 'DEP_TRIGGER' from tables as t, triggers as tri where tri.table_id = t.id) union (select t.name, tri.name, 'DEP_TRIGGER' from triggers tri, tables t, dependencies dep where dep.id = t.id and dep.depend_id =tri.id and dep.depend_type = 8));"	"user"	2	5	false	false	false	2000
-5592	"dependencies_tables_on_foreignkeys"	"create function dependencies_tables_on_foreignkeys()\nreturns table (sch varchar(100), usr varchar(100), dep_type varchar(32))\nreturn table (select t.name, fk.name, 'DEP_FKEY' from tables as t, keys as k, keys as fk where fk.rkey = k.id and k.table_id = t.id);"	"user"	2	5	false	false	false	2000
-5597	"dependencies_tables_on_functions"	"create function dependencies_tables_on_functions()\nreturns table (sch varchar(100), usr varchar(100), dep_type varchar(32))\nreturn table (select t.name, f.name, 'DEP_FUNC' from functions as f, tables as t, dependencies as dep where t.id = dep.id and f.id = dep.depend_id and dep.depend_type = 7 and t.type = 0);"	"user"	2	5	false	false	false	2000
-5602	"dependencies_columns_on_views"	"create function dependencies_columns_on_views()\nreturns table (sch varchar(100), usr varchar(100), dep_type varchar(32))\nreturn table (select c.name, v.name, 'DEP_VIEW' from columns as c, tables as v, dependencies as dep where c.id = dep.id and v.id = dep.depend_id and dep.depend_type = 5 and v.type = 1);"	"user"	2	5	false	false	false	2000
-5607	"dependencies_columns_on_keys"	"create function dependencies_columns_on_keys()\nreturns table (sch varchar(100), usr varchar(100), dep_type varchar(32))\nreturn table (select c.name, k.name, 'DEP_KEY' from columns as c, objects as kc, keys as k where kc.""name"" = c.name and kc.id = k.id and k.table_id = c.table_id and k.rkey = -1);"	"user"	2	5	false	false	false	2000
-5612	"dependencies_columns_on_indexes"	"create function dependencies_columns_on_indexes()\nreturns table (sch varchar(100), usr varchar(100), dep_type varchar(32))\nreturn table (select c.name, i.name, 'DEP_INDEX' from columns as c, objects as kc, idxs as i where kc.""name"" = c.name and kc.id = i.id and c.table_id = i.table_id and i.name not in (select name from keys));"	"user"	2	5	false	false	false	2000
-5617	"dependencies_columns_on_functions"	"create function dependencies_columns_on_functions()\nreturns table (sch varchar(100), usr varchar(100), dep_type varchar(32))\nreturn table (select c.name, f.name, 'DEP_FUNC' from functions as f, columns as c, dependencies as dep where c.id = dep.id and f.id = dep.depend_id and dep.depend_type = 7);"	"user"	2	5	false	false	false	2000
-5622	"dependencies_columns_on_triggers"	"create function dependencies_columns_on_triggers()\nreturns table (sch varchar(100), usr varchar(100), dep_type varchar(32))\nreturn table (select c.name, tri.name, 'DEP_TRIGGER' from columns as c, triggers as tri, dependencies as dep where dep.id = c.id and dep.depend_id =tri.id and dep.depend_type = 8);"	"user"	2	5	false	false	false	2000
-5627	"dependencies_views_on_functions"	"create function dependencies_views_on_functions()\nreturns table (sch varchar(100), usr varchar(100), dep_type varchar(32))\nreturn table (select v.name, f.name, 'DEP_FUNC' from functions as f, tables as v, dependencies as dep where v.id = dep.id and f.id = dep.depend_id and dep.depend_type = 7 and v.type = 1);"	"user"	2	5	false	false	false	2000
-5632	"dependencies_views_on_triggers"	"create function dependencies_views_on_triggers()\nreturns table (sch varchar(100), usr varchar(100), dep_type varchar(32))\nreturn table (select v.name, tri.name, 'DEP_TRIGGER' from tables as v, triggers as tri, dependencies as dep where dep.id = v.id and dep.depend_id =tri.id and dep.depend_type = 8 and v.type = 1);"	"user"	2	5	false	false	false	2000
-5637	"dependencies_functions_on_functions"	"create function dependencies_functions_on_functions()\nreturns table (sch varchar(100), usr varchar(100), dep_type varchar(32))\nreturn table (select f1.name, f2.name, 'DEP_FUNC' from functions as f1, functions as f2, dependencies as dep where f1.id = dep.id and f2.id = dep.depend_id and dep.depend_type = 7);"	"user"	2	5	false	false	false	2000
-5642	"dependencies_functions_os_triggers"	"create function dependencies_functions_os_triggers()\nreturns table (sch varchar(100), usr varchar(100), dep_type varchar(32))\nreturn table (select f.name, tri.name, 'DEP_TRIGGER' from functions as f, triggers as tri, dependencies as dep where dep.id = f.id and dep.depend_id =tri.id and dep.depend_type = 8);"	"user"	2	5	false	false	false	2000
-5647	"dependencies_keys_on_foreignkeys"	"create function dependencies_keys_on_foreignkeys()\nreturns table (sch varchar(100), usr varchar(100), dep_type varchar(32))\nreturn table (select k.name, fk.name, 'DEP_FKEY' from keys as k, keys as fk where fk.rkey = k.id);"	"user"	2	5	false	false	false	2000
-5652	"password_hash"	"create function sys.password_hash (username string)\n returns string\n external name sql.password;"	"sql"	1	1	false	false	false	2000
-5656	"sessions"	"create function sys.sessions()\nreturns table(""user"" string, ""login"" timestamp, ""sessiontimeout"" bigint, ""lastcommand"" timestamp, ""querytimeout"" bigint, ""active"" bool)\nexternal name sql.sessions;"	"sql"	1	5	false	false	false	2000
-5672	"shutdown"	"create procedure sys.shutdown(delay tinyint)\nexternal name sql.shutdown;"	"sql"	1	2	true	false	false	2000
-5675	"shutdown"	"create procedure sys.shutdown(delay tinyint, force bool)\nexternal name sql.shutdown;"	"sql"	1	2	true	false	false	2000
-5679	"settimeout"	"create procedure sys.settimeout(""query"" bigint)\n external name sql.settimeout;"	"sql"	1	2	true	false	false	2000
-5682	"settimeout"	"create procedure sys.settimeout(""query"" bigint, ""session"" bigint)\n external name sql.settimeout;"	"sql"	1	2	true	false	false	2000
-5686	"setsession"	"create procedure sys.setsession(""timeout"" bigint)\n external name sql.setsession;"	"sql"	1	2	true	false	false	2000
-5689	"ms_stuff"	"create function ms_stuff( s1 varchar(32), st int, len int, s3 varchar(32))\nreturns varchar(32)\nbegin\n declare res varchar(32), aux varchar(32);\n declare ofset int;\n if ( st < 0 or st > length(s1))\n then return '';\n end if;\n set ofset = 1;\n set res = substring(s1,ofset,st-1);\n set res = res || s3;\n set ofset = st + len;\n set aux = substring(s1,ofset,length(s1)-ofset+1);\n set res = res || aux;\n return res;\nend;"	"user"	2	1	false	false	false	2000
-5696	"ms_trunc"	"create function ms_trunc(num double, prc int)\nreturns double\nexternal name sql.ms_trunc;"	"sql"	1	1	false	false	false	2000
-5701	"ms_round"	"create function ms_round(num double, prc int, truncat int)\nreturns double\nbegin\n if (truncat = 0)\n then return round(num, prc);\n else return ms_trunc(num, prc);\n end if;\nend;"	"user"	2	1	false	false	false	2000
-5707	"ms_str"	"create function ms_str(num float, prc int, truncat int)\nreturns string\nbegin\n        return cast(num as string);\nend;"	"user"	2	1	false	false	false	2000
-5713	"alpha"	"create function alpha(pdec double, pradius double)\nreturns double external name sql.alpha;"	"sql"	1	1	false	false	false	2000
-5718	"zorder_encode"	"create function zorder_encode(x integer, y integer) returns oid\n external name zorder.encode;"	"zorder"	1	1	false	false	false	2000
-5723	"zorder_decode_x"	"create function zorder_decode_x(z oid) returns integer\n    external name zorder.decode_x;"	"zorder"	1	1	false	false	false	2000
-5727	"zorder_decode_y"	"create function zorder_decode_y(z oid) returns integer\n    external name zorder.decode_y;"	"zorder"	1	1	false	false	false	2000
-5731	"optimizer_stats"	"create function sys.optimizer_stats ()\n returns table (rewrite string, count int)\n external name sql.dump_opt_stats;"	"sql"	1	5	false	false	false	2000
-5735	"querycache"	"create function sys.querycache()\n returns table (query string, count int)\n external name sql.dump_cache;"	"sql"	1	5	false	false	false	2000
-5739	"querylog"	"create procedure sys.querylog(filename string)\n external name sql.logfile;"	"sql"	1	2	true	false	false	2000
-5742	"optimizers"	"create function sys.optimizers ()\n returns table (name string, def string, status string)\n external name sql.optimizers;"	"sql"	1	5	false	false	false	2000
-5752	"environment"	"create function sys.environment()\n returns table (""name"" string, value string)\n external name sql.sql_environment;"	"sql"	1	5	false	false	false	2000
-5760	"bbp"	"create function sys.bbp ()\n returns table (id int, name string, \n ttype string, count bigint, refcnt int, lrefcnt int,\n location string, heat int, dirty string,\n status string, kind string)\n external name bbp.get;"	"bbp"	1	5	false	false	false	2000
-5773	"malfunctions"	"create function sys.malfunctions()\n returns table(""signature"" string, ""address"" string, ""comment"" string)\n external name ""manual"".""functions"";"	"manual"	1	5	false	false	false	2000
-5778	"evalalgebra"	"create procedure sys.evalalgebra( ra_stmt string, opt bool)\n external name sql.""evalAlgebra"";"	"sql"	1	2	true	false	false	2000
-5782	"flush_log"	"create procedure sys.flush_log ()\n external name sql.""flush_log"";"	"sql"	1	2	true	false	false	2000
-5784	"debug"	"create function sys.debug(debug int) returns integer\n external name mdb.""setDebug"";"	"mdb"	1	1	false	false	false	2000
-5788	"queue"	"create function sys.queue()\nreturns table(\n qtag bigint,\n ""user"" string,\n started timestamp,\n estimate timestamp,\n progress int,\n status string,\n tag oid,\n query string\n)\nexternal name sql.sysmon_queue;"	"sql"	1	5	false	false	false	2000
-5808	"pause"	"create procedure sys.pause(tag int)\nexternal name sql.sysmon_pause;"	"sql"	1	2	true	false	false	2000
-5811	"resume"	"create procedure sys.resume(tag int)\nexternal name sql.sysmon_resume;"	"sql"	1	2	true	false	false	2000
-5814	"stop"	"create procedure sys.stop(tag int)\nexternal name sql.sysmon_stop;"	"sql"	1	2	true	false	false	2000
-5817	"pause"	"create procedure sys.pause(tag bigint)\nexternal name sql.sysmon_pause;"	"sql"	1	2	true	false	false	2000
-5820	"resume"	"create procedure sys.resume(tag bigint)\nexternal name sql.sysmon_resume;"	"sql"	1	2	true	false	false	2000
-5823	"stop"	"create procedure sys.stop(tag bigint)\nexternal name sql.sysmon_stop;"	"sql"	1	2	true	false	false	2000
-5826	"rejects"	"create function sys.rejects()\nreturns table(\n rowid bigint,\n fldid int,\n ""message"" string,\n ""input"" string\n)\nexternal name sql.copy_rejects;"	"sql"	1	5	false	false	false	2000
-5838	"clearrejects"	"create procedure sys.clearrejects()\nexternal name sql.copy_rejects_clear;"	"sql"	1	2	true	false	false	2000
-5840	"stddev_samp"	"create aggregate stddev_samp(val tinyint) returns double\n external name ""aggr"".""stdev"";"	"aggr"	1	3	false	false	false	2000
-5844	"stddev_samp"	"create aggregate stddev_samp(val smallint) returns double\n external name ""aggr"".""stdev"";"	"aggr"	1	3	false	false	false	2000
-5848	"stddev_samp"	"create aggregate stddev_samp(val integer) returns double\n external name ""aggr"".""stdev"";"	"aggr"	1	3	false	false	false	2000
-5852	"stddev_samp"	"create aggregate stddev_samp(val wrd) returns double\n external name ""aggr"".""stdev"";"	"aggr"	1	3	false	false	false	2000
-5856	"stddev_samp"	"create aggregate stddev_samp(val bigint) returns double\n external name ""aggr"".""stdev"";"	"aggr"	1	3	false	false	false	2000
-5860	"stddev_samp"	"create aggregate stddev_samp(val real) returns double\n external name ""aggr"".""stdev"";"	"aggr"	1	3	false	false	false	2000
-5864	"stddev_samp"	"create aggregate stddev_samp(val double) returns double\n external name ""aggr"".""stdev"";"	"aggr"	1	3	false	false	false	2000
-5868	"stddev_samp"	"create aggregate stddev_samp(val date) returns double\n external name ""aggr"".""stdev"";"	"aggr"	1	3	false	false	false	2000
-5872	"stddev_samp"	"create aggregate stddev_samp(val time) returns double\n external name ""aggr"".""stdev"";"	"aggr"	1	3	false	false	false	2000
-5876	"stddev_samp"	"create aggregate stddev_samp(val timestamp) returns double\n external name ""aggr"".""stdev"";"	"aggr"	1	3	false	false	false	2000
-5880	"stddev_pop"	"create aggregate stddev_pop(val tinyint) returns double\n external name ""aggr"".""stdevp"";"	"aggr"	1	3	false	false	false	2000
-5884	"stddev_pop"	"create aggregate stddev_pop(val smallint) returns double\n external name ""aggr"".""stdevp"";"	"aggr"	1	3	false	false	false	2000
-5888	"stddev_pop"	"create aggregate stddev_pop(val integer) returns double\n external name ""aggr"".""stdevp"";"	"aggr"	1	3	false	false	false	2000
-5892	"stddev_pop"	"create aggregate stddev_pop(val wrd) returns double\n external name ""aggr"".""stdevp"";"	"aggr"	1	3	false	false	false	2000
-5896	"stddev_pop"	"create aggregate stddev_pop(val bigint) returns double\n external name ""aggr"".""stdevp"";"	"aggr"	1	3	false	false	false	2000
-5900	"stddev_pop"	"create aggregate stddev_pop(val real) returns double\n external name ""aggr"".""stdevp"";"	"aggr"	1	3	false	false	false	2000
-5904	"stddev_pop"	"create aggregate stddev_pop(val double) returns double\n external name ""aggr"".""stdevp"";"	"aggr"	1	3	false	false	false	2000
-5908	"stddev_pop"	"create aggregate stddev_pop(val date) returns double\n external name ""aggr"".""stdevp"";"	"aggr"	1	3	false	false	false	2000
-5912	"stddev_pop"	"create aggregate stddev_pop(val time) returns double\n external name ""aggr"".""stdevp"";"	"aggr"	1	3	false	false	false	2000
-5916	"stddev_pop"	"create aggregate stddev_pop(val timestamp) returns double\n external name ""aggr"".""stdevp"";"	"aggr"	1	3	false	false	false	2000
-5920	"var_samp"	"create aggregate var_samp(val tinyint) returns double\n external name ""aggr"".""variance"";"	"aggr"	1	3	false	false	false	2000
-5924	"var_samp"	"create aggregate var_samp(val smallint) returns double\n external name ""aggr"".""variance"";"	"aggr"	1	3	false	false	false	2000
-5928	"var_samp"	"create aggregate var_samp(val integer) returns double\n external name ""aggr"".""variance"";"	"aggr"	1	3	false	false	false	2000
-5932	"var_samp"	"create aggregate var_samp(val wrd) returns double\n external name ""aggr"".""variance"";"	"aggr"	1	3	false	false	false	2000
-5936	"var_samp"	"create aggregate var_samp(val bigint) returns double\n external name ""aggr"".""variance"";"	"aggr"	1	3	false	false	false	2000
-5940	"var_samp"	"create aggregate var_samp(val real) returns double\n external name ""aggr"".""variance"";"	"aggr"	1	3	false	false	false	2000
-5944	"var_samp"	"create aggregate var_samp(val double) returns double\n external name ""aggr"".""variance"";"	"aggr"	1	3	false	false	false	2000
-5948	"var_samp"	"create aggregate var_samp(val date) returns double\n external name ""aggr"".""variance"";"	"aggr"	1	3	false	false	false	2000
-5952	"var_samp"	"create aggregate var_samp(val time) returns double\n external name ""aggr"".""variance"";"	"aggr"	1	3	false	false	false	2000
-5956	"var_samp"	"create aggregate var_samp(val timestamp) returns double\n external name ""aggr"".""variance"";"	"aggr"	1	3	false	false	false	2000
-5960	"var_pop"	"create aggregate var_pop(val tinyint) returns double\n external name ""aggr"".""variancep"";"	"aggr"	1	3	false	false	false	2000
-5964	"var_pop"	"create aggregate var_pop(val smallint) returns double\n external name ""aggr"".""variancep"";"	"aggr"	1	3	false	false	false	2000
-5968	"var_pop"	"create aggregate var_pop(val integer) returns double\n external name ""aggr"".""variancep"";"	"aggr"	1	3	false	false	false	2000
-5972	"var_pop"	"create aggregate var_pop(val wrd) returns double\n external name ""aggr"".""variancep"";"	"aggr"	1	3	false	false	false	2000
-5976	"var_pop"	"create aggregate var_pop(val bigint) returns double\n external name ""aggr"".""variancep"";"	"aggr"	1	3	false	false	false	2000
-5980	"var_pop"	"create aggregate var_pop(val real) returns double\n external name ""aggr"".""variancep"";"	"aggr"	1	3	false	false	false	2000
-5984	"var_pop"	"create aggregate var_pop(val double) returns double\n external name ""aggr"".""variancep"";"	"aggr"	1	3	false	false	false	2000
-5988	"var_pop"	"create aggregate var_pop(val date) returns double\n external name ""aggr"".""variancep"";"	"aggr"	1	3	false	false	false	2000
-5992	"var_pop"	"create aggregate var_pop(val time) returns double\n external name ""aggr"".""variancep"";"	"aggr"	1	3	false	false	false	2000
-5996	"var_pop"	"create aggregate var_pop(val timestamp) returns double\n external name ""aggr"".""variancep"";"	"aggr"	1	3	false	false	false	2000
-6000	"median"	"create aggregate median(val tinyint) returns tinyint\n external name ""aggr"".""median"";"	"aggr"	1	3	false	false	false	2000
-6004	"median"	"create aggregate median(val smallint) returns smallint\n external name ""aggr"".""median"";"	"aggr"	1	3	false	false	false	2000
-6008	"median"	"create aggregate median(val integer) returns integer\n external name ""aggr"".""median"";"	"aggr"	1	3	false	false	false	2000
-6012	"median"	"create aggregate median(val wrd) returns wrd\n external name ""aggr"".""median"";"	"aggr"	1	3	false	false	false	2000
-6016	"median"	"create aggregate median(val bigint) returns bigint\n external name ""aggr"".""median"";"	"aggr"	1	3	false	false	false	2000
-6020	"median"	"create aggregate median(val decimal) returns decimal\n external name ""aggr"".""median"";"	"aggr"	1	3	false	false	false	2000
-6024	"median"	"create aggregate median(val real) returns real\n external name ""aggr"".""median"";"	"aggr"	1	3	false	false	false	2000
-6028	"median"	"create aggregate median(val double) returns double\n external name ""aggr"".""median"";"	"aggr"	1	3	false	false	false	2000
-6032	"median"	"create aggregate median(val date) returns date\n external name ""aggr"".""median"";"	"aggr"	1	3	false	false	false	2000
-6036	"median"	"create aggregate median(val time) returns time\n external name ""aggr"".""median"";"	"aggr"	1	3	false	false	false	2000
-6040	"median"	"create aggregate median(val timestamp) returns timestamp\n external name ""aggr"".""median"";"	"aggr"	1	3	false	false	false	2000
-6044	"quantile"	"create aggregate quantile(val tinyint, q double) returns tinyint\n external name ""aggr"".""quantile"";"	"aggr"	1	3	false	false	false	2000
-6049	"quantile"	"create aggregate quantile(val smallint, q double) returns smallint\n external name ""aggr"".""quantile"";"	"aggr"	1	3	false	false	false	2000
-6054	"quantile"	"create aggregate quantile(val integer, q double) returns integer\n external name ""aggr"".""quantile"";"	"aggr"	1	3	false	false	false	2000
-6059	"quantile"	"create aggregate quantile(val wrd, q double) returns wrd\n external name ""aggr"".""quantile"";"	"aggr"	1	3	false	false	false	2000
-6064	"quantile"	"create aggregate quantile(val bigint, q double) returns bigint\n external name ""aggr"".""quantile"";"	"aggr"	1	3	false	false	false	2000
-6069	"quantile"	"create aggregate quantile(val decimal, q double) returns decimal\n external name ""aggr"".""quantile"";"	"aggr"	1	3	false	false	false	2000
-6074	"quantile"	"create aggregate quantile(val real, q double) returns real\n external name ""aggr"".""quantile"";"	"aggr"	1	3	false	false	false	2000
-6079	"quantile"	"create aggregate quantile(val double, q double) returns double\n external name ""aggr"".""quantile"";"	"aggr"	1	3	false	false	false	2000
-6084	"quantile"	"create aggregate quantile(val date, q double) returns date\n external name ""aggr"".""quantile"";"	"aggr"	1	3	false	false	false	2000
-6089	"quantile"	"create aggregate quantile(val time, q double) returns time\n external name ""aggr"".""quantile"";"	"aggr"	1	3	false	false	false	2000
-6094	"quantile"	"create aggregate quantile(val timestamp, q double) returns timestamp\n external name ""aggr"".""quantile"";"	"aggr"	1	3	false	false	false	2000
-6099	"corr"	"create aggregate corr(e1 tinyint, e2 tinyint) returns tinyint\n external name ""aggr"".""corr"";"	"aggr"	1	3	false	false	false	2000
-6104	"corr"	"create aggregate corr(e1 smallint, e2 smallint) returns smallint\n external name ""aggr"".""corr"";"	"aggr"	1	3	false	false	false	2000
-6109	"corr"	"create aggregate corr(e1 integer, e2 integer) returns integer\n external name ""aggr"".""corr"";"	"aggr"	1	3	false	false	false	2000
-6114	"corr"	"create aggregate corr(e1 wrd, e2 wrd) returns wrd\n external name ""aggr"".""corr"";"	"aggr"	1	3	false	false	false	2000
-6119	"corr"	"create aggregate corr(e1 bigint, e2 bigint) returns bigint\n external name ""aggr"".""corr"";"	"aggr"	1	3	false	false	false	2000
-6124	"corr"	"create aggregate corr(e1 real, e2 real) returns real\n external name ""aggr"".""corr"";"	"aggr"	1	3	false	false	false	2000
-6129	"corr"	"create aggregate corr(e1 double, e2 double) returns double\n external name ""aggr"".""corr"";"	"aggr"	1	3	false	false	false	2000
-6147	"mbr"	"create function mbr (g geometry) returns mbr external name geom.mbr;"	"geom"	1	1	false	false	false	2000
-6151	"mbroverlaps"	"create function mbroverlaps(a mbr, b mbr) returns boolean external name geom.""mbroverlaps"";"	"geom"	1	1	false	false	false	2000
-6156	"geomfromtext"	"create function geomfromtext(wkt string, srid smallint) returns geometry external name geom.""GeomFromText"";"	"geom"	1	1	false	false	false	2000
-6161	"pointfromtext"	"create function pointfromtext(wkt string, srid smallint) returns point external name geom.""PointFromText"";"	"geom"	1	1	false	false	false	2000
-6166	"linefromtext"	"create function linefromtext(wkt string, srid smallint) returns linestring external name geom.""LineFromText"";"	"geom"	1	1	false	false	false	2000
-6171	"polyfromtext"	"create function polyfromtext(wkt string, srid smallint) returns polygon external name geom.""PolyFromText"";"	"geom"	1	1	false	false	false	2000
-6176	"mpointfromtext"	"create function mpointfromtext(wkt string, srid smallint) returns multipoint external name geom.""MultiPointFromText"";"	"geom"	1	1	false	false	false	2000
-6181	"mlinefromtext"	"create function mlinefromtext(wkt string, srid smallint) returns multilinestring external name geom.""MultiLineFromText"";"	"geom"	1	1	false	false	false	2000
-6186	"mpolyfromtext"	"create function mpolyfromtext(wkt string, srid smallint) returns multipolygon external name geom.""MultiPolyFromText"";"	"geom"	1	1	false	false	false	2000
-6191	"geomcollectionfromtext"	"create function geomcollectionfromtext(wkt string, srid smallint) returns multipolygon external name geom.""GeomCollectionFromText"";"	"geom"	1	1	false	false	false	2000
-6196	"polygonfromtext"	"create function polygonfromtext(wkt string, srid smallint) returns polygon external name geom.""PolyFromText"";"	"geom"	1	1	false	false	false	2000
-6201	"astext"	"create function astext(g geometry) returns string external name geom.""AsText"";"	"geom"	1	1	false	false	false	2000
-6205	"x"	"create function x(g geometry) returns double external name geom.""X"";"	"geom"	1	1	false	false	false	2000
-6209	"y"	"create function y(g geometry) returns double external name geom.""Y"";"	"geom"	1	1	false	false	false	2000
-6213	"point"	"create function point(x double,y double) returns point external name geom.point;"	"geom"	1	1	false	false	false	2000
-6218	"dimension"	"create function dimension(g geometry) returns integer external name geom.""Dimension"";"	"geom"	1	1	false	false	false	2000
-6222	"geometrytypeid"	"create function geometrytypeid(g geometry) returns integer external name geom.""GeometryTypeId"";"	"geom"	1	1	false	false	false	2000
-6226	"srid"	"create function srid(g geometry) returns integer external name geom.""SRID"";"	"geom"	1	1	false	false	false	2000
-6230	"envelope"	"create function envelope(g geometry) returns geometry external name geom.""Envelope"";"	"geom"	1	1	false	false	false	2000
-6234	"isempty"	"create function isempty(g geometry) returns boolean external name geom.""IsEmpty"";"	"geom"	1	1	false	false	false	2000
-6238	"issimple"	"create function issimple(g geometry) returns boolean external name geom.""IsSimple"";"	"geom"	1	1	false	false	false	2000
-6242	"boundary"	"create function boundary(g geometry) returns geometry external name geom.""Boundary"";"	"geom"	1	1	false	false	false	2000
-6246	"equals"	"create function equals(a geometry, b geometry) returns boolean external name geom.""Equals"";"	"geom"	1	1	false	false	false	2000
-6251	"disjoint"	"create function disjoint(a geometry, b geometry) returns boolean external name geom.""Disjoint"";"	"geom"	1	1	false	false	false	2000
-6256	"Intersect"	"create function ""Intersect""(a geometry, b geometry) returns boolean external name geom.""Intersect"";"	"geom"	1	1	false	false	false	2000
-6261	"touches"	"create function touches(a geometry, b geometry) returns boolean external name geom.""Touches"";"	"geom"	1	1	false	false	false	2000
-6266	"crosses"	"create function crosses(a geometry, b geometry) returns boolean external name geom.""Crosses"";"	"geom"	1	1	false	false	false	2000
-6271	"within"	"create function within(a geometry, b geometry) returns boolean external name geom.""Within"";"	"geom"	1	1	false	false	false	2000
-6276	"contains"	"create function contains(a geometry, b geometry) returns boolean external name geom.""Contains"";"	"geom"	1	1	false	false	false	2000
-6281	"contains"	"create function contains(a geometry, x double, y double) returns boolean external name geom.""Contains"";"	"geom"	1	1	false	false	false	2000
-6287	"overlaps"	"create function overlaps(a geometry, b geometry) returns boolean external name geom.""Overlaps"";"	"geom"	1	1	false	false	false	2000
-6292	"relate"	"create function relate(a geometry, b geometry, pattern string) returns boolean external name geom.""Relate"";"	"geom"	1	1	false	false	false	2000
-6298	"area"	"create function area(g geometry) returns float external name geom.""Area"";"	"geom"	1	1	false	false	false	2000
-6302	"length"	"create function length(g geometry) returns float external name geom.""Length"";"	"geom"	1	1	false	false	false	2000
-6306	"distance"	"create function distance(a geometry, b geometry) returns float external name geom.""Distance"";"	"geom"	1	1	false	false	false	2000
-6311	"buffer"	"create function buffer(a geometry, distance float) returns geometry external name geom.""Buffer"";"	"geom"	1	1	false	false	false	2000
-6316	"convexhull"	"create function convexhull(a geometry) returns geometry external name geom.""ConvexHull"";"	"geom"	1	1	false	false	false	2000
-6320	"intersection"	"create function intersection(a geometry, b geometry) returns geometry external name geom.""Intersection"";"	"geom"	1	1	false	false	false	2000
-6325	"Union"	"create function ""Union""(a geometry, b geometry) returns geometry external name geom.""Union"";"	"geom"	1	1	false	false	false	2000
-6330	"difference"	"create function difference(a geometry, b geometry) returns geometry external name geom.""Difference"";"	"geom"	1	1	false	false	false	2000
-6335	"symdifference"	"create function symdifference(a geometry, b geometry) returns geometry external name geom.""SymDifference"";"	"geom"	1	1	false	false	false	2000
-6342	"filter"	"create function json.filter(js json, pathexpr string)\nreturns json external name json.filter;"	"json"	1	1	false	false	false	6339
-6347	"filter"	"create function json.filter(js json, name tinyint)\nreturns json external name json.filter;"	"json"	1	1	false	false	false	6339
-6352	"filter"	"create function json.filter(js json, name integer)\nreturns json external name json.filter;"	"json"	1	1	false	false	false	6339
-6357	"filter"	"create function json.filter(js json, name bigint)\nreturns json external name json.filter;"	"json"	1	1	false	false	false	6339
-6362	"text"	"create function json.text(js json, e string)\nreturns string external name json.text;"	"json"	1	1	false	false	false	6339
-6367	"number"	"create function json.number(js json)\nreturns float external name json.number;"	"json"	1	1	false	false	false	6339
-6371	"integer"	"create function json.""integer""(js json)\nreturns bigint external name json.""integer"";"	"json"	1	1	false	false	false	6339
-6375	"isvalid"	"create function json.isvalid(js string)\nreturns bool external name json.isvalid;"	"json"	1	1	false	false	false	6339
-6379	"isobject"	"create function json.isobject(js string)\nreturns bool external name json.isobject;"	"json"	1	1	false	false	false	6339
-6383	"isarray"	"create function json.isarray(js string)\nreturns bool external name json.isarray;"	"json"	1	1	false	false	false	6339
-6387	"isvalid"	"create function json.isvalid(js json)\nreturns bool external name json.isvalid;"	"json"	1	1	false	false	false	6339
-6391	"isobject"	"create function json.isobject(js json)\nreturns bool external name json.isobject;"	"json"	1	1	false	false	false	6339
-6395	"isarray"	"create function json.isarray(js json)\nreturns bool external name json.isarray;"	"json"	1	1	false	false	false	6339
-6399	"length"	"create function json.length(js json)\nreturns integer external name json.length;"	"json"	1	1	false	false	false	6339
-6403	"keyarray"	"create function json.keyarray(js json)\nreturns json external name json.keyarray;"	"json"	1	1	false	false	false	6339
-6407	"valuearray"	"create function json.valuearray(js json)\nreturns  json external name json.valuearray;"	"json"	1	1	false	false	false	6339
-6411	"text"	"create function json.text(js json)\nreturns string external name json.text;"	"json"	1	1	false	false	false	6339
-6415	"text"	"create function json.text(js string)\nreturns string external name json.text;"	"json"	1	1	false	false	false	6339
-6419	"text"	"create function json.text(js int)\nreturns string external name json.text;"	"json"	1	1	false	false	false	6339
-6423	"output"	"create aggregate json.output(js json)\nreturns string external name json.output;"	"json"	1	3	false	false	false	6339
-6427	"tojsonarray"	"create aggregate json.tojsonarray( x string ) returns string external name aggr.jsonaggr;"	"aggr"	1	3	false	false	false	6339
-6431	"tojsonarray"	"create aggregate json.tojsonarray( x double ) returns string external name aggr.jsonaggr;"	"aggr"	1	3	false	false	false	6339
-6435	"md5"	"create function sys.md5(v string)\nreturns string external name clients.md5sum;"	"clients"	1	1	false	false	false	2000
-6440	"uuid"	"create function sys.uuid()\nreturns uuid external name uuid.""new"";"	"uuid"	1	1	false	false	false	2000
-6443	"isauuid"	"create function sys.isauuid(u uuid)\nreturns uuid external name uuid.""isaUUID"";"	"uuid"	1	1	false	false	false	2000
-6447	"isauuid"	"create function sys.isauuid(u string)\nreturns uuid external name uuid.""isaUUID"";"	"uuid"	1	1	false	false	false	2000
-6451	"chi2prob"	"create function sys.chi2prob(chi2 double, datapoints double)\nreturns double external name gsl.""chi2prob"";"	"gsl"	1	1	false	false	false	2000
-6457	"start"	"create procedure profiler.start() external name profiler.""start"";"	"profiler"	1	2	true	false	false	6455
-6459	"stop"	"create procedure profiler.stop() external name profiler.stop;"	"profiler"	1	2	true	false	false	6455
-6461	"setheartbeat"	"create procedure profiler.setheartbeat(beat int) external name profiler.setheartbeat;"	"profiler"	1	2	true	false	false	6455
-6464	"setpoolsize"	"create procedure profiler.setpoolsize(poolsize int) external name profiler.setpoolsize;"	"profiler"	1	2	true	false	false	6455
-6467	"setstream"	"create procedure profiler.setstream(host string, port int) external name profiler.setstream;"	"profiler"	1	2	true	false	false	6455
-6492	"listdir"	"create procedure listdir(dirname string) external name fits.listdir;"	"fits"	1	2	true	false	false	2000
-6495	"fitsattach"	"create procedure fitsattach(fname string) external name fits.attach;"	"fits"	1	2	true	false	false	2000
-6498	"fitsload"	"create procedure fitsload(tname string) external name fits.load;"	"fits"	1	2	true	false	false	2000
-6501	"listdirpat"	"create procedure listdirpat(dirname string,pat string) external name fits.listdirpattern;"	"fits"	1	2	true	false	false	2000
-6537	"netcdf_attach"	"create procedure netcdf_attach(fname varchar(256))\n external name netcdf.attach;"	"netcdf"	1	2	true	false	false	2000
-6540	"netcdf_importvar"	"create procedure netcdf_importvar(fid integer, varnname varchar(256))\n    external name netcdf.importvariable;"	"netcdf"	1	2	true	false	false	2000
-6544	"storage"	"create function sys.""storage""()\nreturns table (\n ""schema"" string,\n ""table"" string,\n ""column"" string,\n ""type"" string,\n ""mode"" string,\n location string,\n ""count"" bigint,\n typewidth int,\n columnsize bigint,\n heapsize bigint,\n hashes bigint,\n phash boolean,\n imprints bigint,\n sorted boolean\n)\nexternal name sql.""storage"";"	"sql"	1	5	false	false	false	2000
-6588	"storagemodelinit"	"create procedure sys.storagemodelinit()\nbegin\n delete from sys.storagemodelinput;\n insert into sys.storagemodelinput\n select x.""schema"", x.""table"", x.""column"", x.""type"", x.typewidth, x.count, 0, x.typewidth, false, x.sorted from sys.""storage""() x;\n update sys.storagemodelinput\n set reference = true\n where concat(concat(""schema"",""table""), ""column"") in (\n select concat( concat(""fkschema"".""name"", ""fktable"".""name""), ""fkkeycol"".""name"" )\n from ""sys"".""keys"" as ""fkkey"",\n ""sys"".""objects"" as ""fkkeycol"",\n ""sys"".""tables"" as ""fktable"",\n ""sys"".""schemas"" as ""fkschema""\n where ""fktable"".""id"" = ""fkkey"".""table_id""\n and ""fkkey"".""id"" = ""fkkeycol"".""id""\n and ""fkschema"".""id"" = ""fktable"".""schema_id""\n and ""fkkey"".""rkey"" > -1);\n update sys.storagemodelinput\n set ""distinct"" = ""count"" \n where ""type"" = 'varchar' or ""type""='clob';\nend;"	"user"	2	2	true	false	false	2000
-6590	"columnsize"	"create function sys.columnsize(nme string, i bigint, d bigint)\nreturns bigint\nbegin\n case\n when nme = 'boolean' then return i;\n when nme = 'char' then return 2*i;\n when nme = 'smallint' then return 2 * i;\n when nme = 'int' then return 4 * i;\n when nme = 'bigint' then return 8 * i;\n when nme = 'hugeint' then return 16 * i;\n when nme = 'timestamp' then return 8 * i;\n when nme = 'varchar' then\n case\n when cast(d as bigint) << 8 then return i;\n when cast(d as bigint) << 16 then return 2 * i;\n when cast(d as bigint) << 32 then return 4 * i;\n else return 8 * i;\n end case;\n else return 8 * i;\n end case;\nend;"	"user"	2	1	false	false	false	2000
-6596	"heapsize"	"create function sys.heapsize(tpe string, i bigint, w int)\nreturns bigint\nbegin\n if tpe <> 'varchar' and tpe <> 'clob'\n then\n return 0;\n end if;\n return 10240 + i * w;\nend;"	"user"	2	1	false	false	false	2000
-6602	"hashsize"	"create function sys.hashsize(b boolean, i bigint)\nreturns bigint\nbegin\n \n if b = true\n then\n return 8 * i;\n end if;\n return 0;\nend;"	"user"	2	1	false	false	false	2000
-6607	"imprintsize"	"create function sys.imprintsize(i bigint, nme string)\nreturns bigint\nbegin\n if nme = 'boolean'\n or nme = 'tinyint'\n or nme = 'smallint'\n or nme = 'int'\n or nme = 'bigint'\n or nme = 'hugeint'\n or nme = 'decimal'\n or nme = 'date'\n or nme = 'timestamp'\n or nme = 'real'\n or nme = 'double'\n then\n return cast( i * 0.12 as bigint);\n end if ;\n return 0;\nend;"	"user"	2	1	false	false	false	2000
-6612	"storagemodel"	"create function sys.storagemodel()\nreturns table (\n ""schema"" string,\n ""table"" string,\n ""column"" string,\n ""type"" string,\n ""count"" bigint,\n columnsize bigint,\n heapsize bigint,\n hashes bigint,\n imprints bigint,\n sorted boolean)\nbegin\n return select i.""schema"", i.""table"", i.""column"", i.""type"", i.""count"",\n columnsize(i.""type"", i.count, i.""distinct""),\n heapsize(i.""type"", i.""distinct"", i.""atomwidth""),\n hashsize(i.""reference"", i.""count""),\n imprintsize(i.""count"",i.""type""),\n i.sorted\n from sys.storagemodelinput i;\nend;"	"user"	2	5	false	false	false	2000
-6659	"analyze"	"create procedure sys.analyze(minmax int, ""sample"" bigint)\nexternal name sql.analyze;"	"sql"	1	2	true	false	false	2000
-6663	"analyze"	"create procedure sys.analyze(minmax int, ""sample"" bigint, sch string)\nexternal name sql.analyze;"	"sql"	1	2	true	false	false	2000
-6668	"analyze"	"create procedure sys.analyze(minmax int, ""sample"" bigint, sch string, tbl string)\nexternal name sql.analyze;"	"sql"	1	2	true	false	false	2000
-6674	"analyze"	"create procedure sys.analyze(minmax int, ""sample"" bigint, sch string, tbl string, col string)\nexternal name sql.analyze;"	"sql"	1	2	true	false	false	2000
-6681	"reverse"	"create function reverse(src string)\nreturns string external name udf.reverse;"	"udf"	1	1	false	false	false	2000
-6685	"fuse"	"create function fuse(one tinyint, two tinyint)\nreturns smallint external name udf.fuse;"	"udf"	1	1	false	false	false	2000
-6690	"fuse"	"create function fuse(one smallint, two smallint)\nreturns integer external name udf.fuse;"	"udf"	1	1	false	false	false	2000
-6695	"fuse"	"create function fuse(one integer, two integer)\nreturns bigint external name udf.fuse;"	"udf"	1	1	false	false	false	2000
-6701	"bam_loader_repos"	"create procedure bam.bam_loader_repos(bam_repos string, dbschema smallint)\nexternal name bam.bam_loader_repos;"	"bam"	1	2	true	false	false	6699
-6705	"bam_loader_files"	"create procedure bam.bam_loader_files(bam_files string, dbschema smallint)\nexternal name bam.bam_loader_files;"	"bam"	1	2	true	false	false	6699
-6709	"bam_loader_file"	"create procedure bam.bam_loader_file(bam_file string, dbschema smallint)\nexternal name bam.bam_loader_file;"	"bam"	1	2	true	false	false	6699
-6713	"bam_drop_file"	"create procedure bam.bam_drop_file(file_id bigint, dbschema smallint)\nexternal name bam.bam_drop_file;"	"bam"	1	2	true	false	false	6699
-6717	"bam_flag"	"create function bam.bam_flag(flag smallint, name string)\nreturns boolean external name bam.bam_flag;"	"bam"	1	1	false	false	false	6699
-6722	"reverse_seq"	"create function bam.reverse_seq(seq string)\nreturns string external name bam.reverse_seq;"	"bam"	1	1	false	false	false	6699
-6726	"reverse_qual"	"create function bam.reverse_qual(qual string)\nreturns string external name bam.reverse_qual;"	"bam"	1	1	false	false	false	6699
-6730	"seq_length"	"create function bam.seq_length(cigar string)\nreturns int external name bam.seq_length;"	"bam"	1	1	false	false	false	6699
-6734	"seq_char"	"create function bam.seq_char(ref_pos int, alg_seq string, alg_pos int, alg_cigar string)\nreturns char(1) external name bam.seq_char;"	"bam"	1	1	false	false	false	6699
-6741	"sam_export"	"create procedure bam.sam_export(output_path string)\nexternal name bam.sam_export;"	"bam"	1	2	true	false	false	6699
-6744	"bam_export"	"create procedure bam.bam_export(output_path string)\nexternal name bam.bam_export;"	"bam"	1	2	true	false	false	6699
-6814	"generate_series"	"create function sys.generate_series(first tinyint, last tinyint)\nreturns table (value tinyint)\nexternal name generator.series;"	"generator"	1	5	false	false	false	2000
-6819	"generate_series"	"create function sys.generate_series(first tinyint, last tinyint, stepsize tinyint)\nreturns table (value tinyint)\nexternal name generator.series;"	"generator"	1	5	false	false	false	2000
-6825	"generate_series"	"create function sys.generate_series(first smallint, last smallint)\nreturns table (value smallint)\nexternal name generator.series;"	"generator"	1	5	false	false	false	2000
-6830	"generate_series"	"create function sys.generate_series(first smallint, last smallint, stepsize smallint)\nreturns table (value smallint)\nexternal name generator.series;"	"generator"	1	5	false	false	false	2000
-6836	"generate_series"	"create function sys.generate_series(first int, last int)\nreturns table (value int)\nexternal name generator.series;"	"generator"	1	5	false	false	false	2000
-6841	"generate_series"	"create function sys.generate_series(first int, last int, stepsize int)\nreturns table (value int)\nexternal name generator.series;"	"generator"	1	5	false	false	false	2000
-6847	"generate_series"	"create function sys.generate_series(first bigint, last bigint)\nreturns table (value bigint)\nexternal name generator.series;"	"generator"	1	5	false	false	false	2000
-6852	"generate_series"	"create function sys.generate_series(first bigint, last bigint, stepsize bigint)\nreturns table (value bigint)\nexternal name generator.series;"	"generator"	1	5	false	false	false	2000
-6858	"generate_series"	"create function sys.generate_series(first real, last real, stepsize real)\nreturns table (value real)\nexternal name generator.series;"	"generator"	1	5	false	false	false	2000
-6864	"generate_series"	"create function sys.generate_series(first double, last double, stepsize double)\nreturns table (value double)\nexternal name generator.series;"	"generator"	1	5	false	false	false	2000
-6870	"generate_series"	"create function sys.generate_series(first decimal(10,2), last decimal(10,2), stepsize decimal(10,2))\nreturns table (value decimal(10,2))\nexternal name generator.series;"	"generator"	1	5	false	false	false	2000
-6876	"generate_series"	"create function sys.generate_series(first timestamp, last timestamp, stepsize interval second)\nreturns table (value timestamp)\nexternal name generator.series;"	"generator"	1	5	false	false	false	2000
->>>>>>> d23978c0
+6642	"mbr"	"create function mbr(geom geometry) returns mbr external name geom.""mbr"";"	"geom"	1	1	false	false	false	2000
+6646	"st_overlaps"	"create function st_overlaps(box1 mbr, box2 mbr) returns boolean external name geom.""mbrOverlaps"";"	"geom"	1	1	false	false	false	2000
+6651	"st_contains"	"create function st_contains(box1 mbr, box2 mbr) returns boolean external name geom.""mbrContains"";"	"geom"	1	1	false	false	false	2000
+6656	"st_equals"	"create function st_equals(box1 mbr, box2 mbr) returns boolean external name geom.""mbrEqual"";"	"geom"	1	1	false	false	false	2000
+6661	"st_distance"	"create function st_distance(box1 mbr, box2 mbr) returns double external name geom.""mbrDistance"";"	"geom"	1	1	false	false	false	2000
+6666	"st_wkttosql"	"create function st_wkttosql(wkt string) returns geometry external name geom.""GeomFromText"";"	"geom"	1	1	false	false	false	2000
+6670	"st_wkbtosql"	"create function st_wkbtosql(geom string) returns geometry external name geom.""FromBinary"";"	"geom"	1	1	false	false	false	2000
+6674	"st_astext"	"create function st_astext(geom geometry) returns string external name geom.""AsText"";"	"geom"	1	1	false	false	false	2000
+6678	"st_asbinary"	"create function st_asbinary(geom geometry) returns string external name geom.""AsBinary"";"	"geom"	1	1	false	false	false	2000
+6682	"st_dimension"	"create function st_dimension(geom geometry) returns integer external name geom.""Dimension"";"	"geom"	1	1	false	false	false	2000
+6686	"st_geometrytype"	"create function st_geometrytype(geom geometry) returns string external name geom.""GeometryType2"";"	"geom"	1	1	false	false	false	2000
+6690	"st_srid"	"create function st_srid(geom geometry) returns integer external name geom.""getSRID"";"	"geom"	1	1	false	false	false	2000
+6694	"st_setsrid"	"create function st_setsrid(geom geometry, srid integer) returns geometry external name geom.""setSRID"";"	"geom"	1	1	false	false	false	2000
+6699	"st_isempty"	"create function st_isempty(geom geometry) returns boolean external name geom.""IsEmpty"";"	"geom"	1	1	false	false	false	2000
+6703	"st_issimple"	"create function st_issimple(geom geometry) returns boolean external name geom.""IsSimple"";"	"geom"	1	1	false	false	false	2000
+6707	"st_boundary"	"create function st_boundary(geom geometry) returns geometry external name geom.""Boundary"";"	"geom"	1	1	false	false	false	2000
+6711	"st_envelope"	"create function st_envelope(geom geometry) returns geometry external name geom.""Envelope"";"	"geom"	1	1	false	false	false	2000
+6715	"st_equals"	"create function st_equals(geom1 geometry, geom2 geometry) returns boolean external name geom.""Equals"";"	"geom"	1	1	false	false	false	2000
+6720	"st_disjoint"	"create function st_disjoint(geom1 geometry, geom2 geometry) returns boolean external name geom.""Disjoint"";"	"geom"	1	1	false	false	false	2000
+6725	"st_intersects"	"create function st_intersects(geom1 geometry, geom2 geometry) returns boolean external name geom.""Intersects"";"	"geom"	1	1	false	false	false	2000
+6730	"st_touches"	"create function st_touches(geom1 geometry, geom2 geometry) returns boolean external name geom.""Touches"";"	"geom"	1	1	false	false	false	2000
+6735	"st_crosses"	"create function st_crosses(geom1 geometry, geom2 geometry) returns boolean external name geom.""Crosses"";"	"geom"	1	1	false	false	false	2000
+6740	"st_within"	"create function st_within(geom1 geometry, geom2 geometry) returns boolean external name geom.""Within"";"	"geom"	1	1	false	false	false	2000
+6745	"st_contains"	"create function st_contains(geom1 geometry, geom2 geometry) returns boolean external name geom.""Contains"";"	"geom"	1	1	false	false	false	2000
+6750	"st_overlaps"	"create function st_overlaps(geom1 geometry, geom2 geometry) returns boolean external name geom.""Overlaps"";"	"geom"	1	1	false	false	false	2000
+6755	"st_relate"	"create function st_relate(geom1 geometry, geom2 geometry, intersection_matrix_pattern string) returns boolean external name geom.""Relate"";"	"geom"	1	1	false	false	false	2000
+6761	"st_distance"	"create function st_distance(geom1 geometry, geom2 geometry) returns double external name geom.""Distance"";"	"geom"	1	1	false	false	false	2000
+6766	"st_intersection"	"create function st_intersection(geom1 geometry, geom2 geometry) returns geometry external name geom.""Intersection"";"	"geom"	1	1	false	false	false	2000
+6771	"st_difference"	"create function st_difference(geom1 geometry, geom2 geometry) returns geometry external name geom.""Difference"";"	"geom"	1	1	false	false	false	2000
+6776	"st_union"	"create function st_union(geom1 geometry, geom2 geometry) returns geometry external name geom.""Union"";"	"geom"	1	1	false	false	false	2000
+6781	"st_union"	"create aggregate st_union(geom geometry) returns geometry external name geom.""Union"";"	"geom"	1	3	false	false	false	2000
+6785	"st_symdifference"	"create function st_symdifference(geom1 geometry, geom2 geometry) returns geometry external name geom.""SymDifference"";"	"geom"	1	1	false	false	false	2000
+6790	"st_buffer"	"create function st_buffer(geom geometry, radius double) returns geometry external name geom.""Buffer"";"	"geom"	1	1	false	false	false	2000
+6795	"st_convexhull"	"create function st_convexhull(geom geometry) returns geometry external name geom.""ConvexHull"";"	"geom"	1	1	false	false	false	2000
+6799	"st_x"	"create function st_x(geom geometry) returns double external name geom.""X"";"	"geom"	1	1	false	false	false	2000
+6803	"st_y"	"create function st_y(geom geometry) returns double external name geom.""Y"";"	"geom"	1	1	false	false	false	2000
+6807	"st_z"	"create function st_z(geom geometry) returns double external name geom.""Z"";"	"geom"	1	1	false	false	false	2000
+6811	"st_startpoint"	"create function st_startpoint(geom geometry) returns geometry external name geom.""StartPoint"";"	"geom"	1	1	false	false	false	2000
+6815	"st_endpoint"	"create function st_endpoint(geom geometry) returns geometry external name geom.""EndPoint"";"	"geom"	1	1	false	false	false	2000
+6819	"st_isring"	"create function st_isring(geom geometry) returns boolean external name geom.""IsRing"";"	"geom"	1	1	false	false	false	2000
+6823	"st_length"	"create function st_length(geom geometry) returns double external name geom.""Length"";"	"geom"	1	1	false	false	false	2000
+6827	"st_isclosed"	"create function st_isclosed(geom geometry) returns boolean external name geom.""IsClosed"";"	"geom"	1	1	false	false	false	2000
+6831	"st_numpoints"	"create function st_numpoints(geom geometry) returns integer external name geom.""NumPoints"";"	"geom"	1	1	false	false	false	2000
+6835	"st_pointn"	"create function st_pointn(geom geometry, positionnum integer) returns geometry external name geom.""PointN"";"	"geom"	1	1	false	false	false	2000
+6840	"st_centroid"	"create function st_centroid(geom geometry) returns geometry external name geom.""Centroid"";"	"geom"	1	1	false	false	false	2000
+6844	"st_pointonsurface"	"create function st_pointonsurface(geom geometry) returns geometry external name geom.""PointOnSurface"";"	"geom"	1	1	false	false	false	2000
+6848	"st_area"	"create function st_area(geom geometry) returns double external name geom.""Area"";"	"geom"	1	1	false	false	false	2000
+6852	"st_exteriorring"	"create function st_exteriorring(geom geometry) returns geometry external name geom.""ExteriorRing"";"	"geom"	1	1	false	false	false	2000
+6856	"st_setexteriorring"	"create function st_setexteriorring(geom geometry) returns geometry external name geom.""MakePolygon"";"	"geom"	1	1	false	false	false	2000
+6860	"st_numinteriorring"	"create function st_numinteriorring(geom geometry) returns integer external name geom.""NumInteriorRings"";"	"geom"	1	1	false	false	false	2000
+6864	"st_interiorringn"	"create function st_interiorringn(geom geometry, positionnum integer) returns geometry external name geom.""InteriorRingN"";"	"geom"	1	1	false	false	false	2000
+6869	"st_interiorrings"	"create function st_interiorrings(geom geometry) returns geometrya external name geom.""InteriorRings"";"	"geom"	1	1	false	false	false	2000
+6873	"st_numgeometries"	"create function st_numgeometries(geom geometry) returns integer external name geom.""NumGeometries"";"	"geom"	1	1	false	false	false	2000
+6877	"st_geometryn"	"create function st_geometryn(geom geometry, positionnum integer) returns geometry external name geom.""GeometryN"";"	"geom"	1	1	false	false	false	2000
+6882	"st_numpatches"	"create function st_numpatches(geom geometry) returns integer \nbegin\n return select st_numgeometries(geom);\nend;"	"user"	2	1	false	false	false	2000
+6886	"st_patchn"	"create function st_patchn(geom geometry, patchnum integer) returns geometry \nbegin\n return select st_geometryn(geom, patchnum);\nend;"	"user"	2	1	false	false	false	2000
+6891	"st_geomfromtext"	"create function st_geomfromtext(wkt string, srid integer) returns geometry external name geom.""GeomFromText"";"	"geom"	1	1	false	false	false	2000
+6896	"st_pointfromtext"	"create function st_pointfromtext(wkt string, srid integer) returns geometry external name geom.""PointFromText"";"	"geom"	1	1	false	false	false	2000
+6901	"st_linefromtext"	"create function st_linefromtext(wkt string, srid integer) returns geometry external name geom.""LineFromText"";"	"geom"	1	1	false	false	false	2000
+6906	"st_polygonfromtext"	"create function st_polygonfromtext(wkt string, srid integer) returns geometry external name geom.""PolygonFromText"";"	"geom"	1	1	false	false	false	2000
+6911	"st_mpointfromtext"	"create function st_mpointfromtext(wkt string, srid integer) returns geometry external name geom.""MPointFromText"";"	"geom"	1	1	false	false	false	2000
+6916	"st_mlinefromtext"	"create function st_mlinefromtext(wkt string, srid integer) returns geometry external name geom.""MLineFromText"";"	"geom"	1	1	false	false	false	2000
+6921	"st_mpolyfromtext"	"create function st_mpolyfromtext(wkt string, srid integer) returns geometry external name geom.""MPolyFromText"";"	"geom"	1	1	false	false	false	2000
+6926	"st_geomcollfromtext"	"create function st_geomcollfromtext(wkt string, srid integer) returns geometry external name geom.""GeomCollFromText"";"	"geom"	1	1	false	false	false	2000
+6931	"st_bdpolyfromtext"	"create function st_bdpolyfromtext(wkt string, srid integer) returns geometry external name geom.""BdPolyFromText"";"	"geom"	1	1	false	false	false	2000
+6936	"st_bdmpolyfromtext"	"create function st_bdmpolyfromtext(wkt string, srid integer) returns geometry external name geom.""BdMPolyFromText"";"	"geom"	1	1	false	false	false	2000
+6941	"st_geometryfromtext"	"create function st_geometryfromtext(wkt string, srid integer) returns geometry external name geom.""GeomFromText"";"	"geom"	1	1	false	false	false	2000
+6946	"st_geomfromtext"	"create function st_geomfromtext(wkt string) returns geometry external name geom.""GeomFromText"";"	"geom"	1	1	false	false	false	2000
+6950	"st_geometryfromtext"	"create function st_geometryfromtext(wkt string) returns geometry external name geom.""GeomFromText"";"	"geom"	1	1	false	false	false	2000
+6954	"st_pointfromtext"	"create function st_pointfromtext(wkt string) returns geometry external name geom.""PointFromText"";"	"geom"	1	1	false	false	false	2000
+6958	"st_linefromtext"	"create function st_linefromtext(wkt string) returns geometry external name geom.""LineFromText"";"	"geom"	1	1	false	false	false	2000
+6962	"st_polygonfromtext"	"create function st_polygonfromtext(wkt string) returns geometry external name geom.""PolygonFromText"";"	"geom"	1	1	false	false	false	2000
+6966	"st_mpointfromtext"	"create function st_mpointfromtext(wkt string) returns geometry external name geom.""MPointFromText"";"	"geom"	1	1	false	false	false	2000
+6970	"st_mlinefromtext"	"create function st_mlinefromtext(wkt string) returns geometry external name geom.""MLineFromText"";"	"geom"	1	1	false	false	false	2000
+6974	"st_mpolyfromtext"	"create function st_mpolyfromtext(wkt string) returns geometry external name geom.""MPolyFromText"";"	"geom"	1	1	false	false	false	2000
+6978	"st_geomcollfromtext"	"create function st_geomcollfromtext(wkt string) returns geometry external name geom.""GeomCollFromText"";"	"geom"	1	1	false	false	false	2000
+6982	"st_makepoint"	"create function st_makepoint(x double, y double) returns geometry external name geom.""MakePoint"";"	"geom"	1	1	false	false	false	2000
+6987	"st_point"	"create function st_point(x double, y double) returns geometry external name geom.""MakePoint"";"	"geom"	1	1	false	false	false	2000
+6992	"st_makepoint"	"create function st_makepoint(x double, y double, z double) returns geometry external name geom.""MakePoint"";"	"geom"	1	1	false	false	false	2000
+6998	"st_makepoint"	"create function st_makepoint(x double, y double, z double, m double) returns geometry external name geom.""MakePoint"";"	"geom"	1	1	false	false	false	2000
+7005	"st_makepointm"	"create function st_makepointm(x double, y double, m double) returns geometry external name geom.""MakePointM"";"	"geom"	1	1	false	false	false	2000
+7011	"st_makeline"	"create aggregate st_makeline(geom geometry) returns geometry external name geom.""MakeLine"";"	"geom"	1	3	false	false	false	2000
+7015	"st_makeline"	"create function st_makeline(geom1 geometry, geom2 geometry) returns geometry external name geom.""MakeLine"";"	"geom"	1	1	false	false	false	2000
+7020	"st_makeenvelope"	"create function st_makeenvelope(xmin double, ymin double, xmax double, ymax double, srid integer) returns geometry external name geom.""MakeEnvelope"";"	"geom"	1	1	false	false	false	2000
+7028	"st_makeenvelope"	"create function st_makeenvelope(xmin double, ymin double, xmax double, ymax double) returns geometry external name geom.""MakeEnvelope"";"	"geom"	1	1	false	false	false	2000
+7035	"st_makepolygon"	"create function st_makepolygon(geom geometry) returns geometry external name geom.""MakePolygon"";"	"geom"	1	1	false	false	false	2000
+7039	"st_polygon"	"create function st_polygon(geom geometry, srid integer) returns geometry external name geom.""MakePolygon"";"	"geom"	1	1	false	false	false	2000
+7044	"st_makebox2d"	"create function st_makebox2d(lowleftpointgeom geometry, uprightpointgeom geometry) returns mbr external name geom.""MakeBox2D"";"	"geom"	1	1	false	false	false	2000
+7049	"geometrytype"	"create function geometrytype(geom geometry) returns string external name geom.""GeometryType1"";"	"geom"	1	1	false	false	false	2000
+7053	"st_coorddim"	"create function st_coorddim(geom geometry) returns integer external name geom.""CoordDim"";"	"geom"	1	1	false	false	false	2000
+7057	"st_isvalid"	"create function st_isvalid(geom geometry) returns boolean external name geom.""IsValid"";"	"geom"	1	1	false	false	false	2000
+7061	"st_isvalidreason"	"create function st_isvalidreason(geom geometry) returns string external name geom.""IsValidReason"";"	"geom"	1	1	false	false	false	2000
+7065	"st_npoints"	"create function st_npoints(geom geometry) returns integer external name geom.""NPoints"";"	"geom"	1	1	false	false	false	2000
+7069	"st_nrings"	"create function st_nrings(geom geometry) returns integer external name geom.""NRings"";"	"geom"	1	1	false	false	false	2000
+7073	"st_numinteriorrings"	"create function st_numinteriorrings(geom geometry) returns integer external name geom.""NumInteriorRings"";"	"geom"	1	1	false	false	false	2000
+7077	"st_xmax"	"create function st_xmax(geom geometry) returns double external name geom.""XMaxFromWKB"";"	"geom"	1	1	false	false	false	2000
+7081	"st_xmax"	"create function st_xmax(box mbr) returns double external name geom.""XMaxFromMBR"";"	"geom"	1	1	false	false	false	2000
+7085	"st_xmin"	"create function st_xmin(geom geometry) returns double external name geom.""XMinFromWKB"";"	"geom"	1	1	false	false	false	2000
+7089	"st_xmin"	"create function st_xmin(box mbr) returns double external name geom.""XMinFromMBR"";"	"geom"	1	1	false	false	false	2000
+7093	"st_ymax"	"create function st_ymax(geom geometry) returns double external name geom.""YMaxFromWKB"";"	"geom"	1	1	false	false	false	2000
+7097	"st_ymax"	"create function st_ymax(box mbr) returns double external name geom.""YMaxFromMBR"";"	"geom"	1	1	false	false	false	2000
+7101	"st_ymin"	"create function st_ymin(geom geometry) returns double external name geom.""YMinFromWKB"";"	"geom"	1	1	false	false	false	2000
+7105	"st_ymin"	"create function st_ymin(box mbr) returns double external name geom.""YMinFromMBR"";"	"geom"	1	1	false	false	false	2000
+7109	"st_force2d"	"create function st_force2d(geom geometry) returns geometry external name geom.""Force2D"";"	"geom"	1	1	false	false	false	2000
+7113	"st_force3d"	"create function st_force3d(geom geometry) returns geometry external name geom.""Force3D"";"	"geom"	1	1	false	false	false	2000
+7117	"st_segmentize"	"create function st_segmentize(geom geometry, sz double) returns geometry external name geom.""Segmentize"";"	"geom"	1	1	false	false	false	2000
+7122	"getproj4"	"create function getproj4(srid_in integer) returns string \nbegin\n return select proj4text from spatial_ref_sys where srid=srid_in; \nend;"	"user"	2	1	false	false	false	2000
+7126	"internaltransform"	"create function internaltransform(geom geometry, srid_src integer, srid_dest integer, proj4_src string, proj4_dest string) returns geometry external name geom.""Transform"";"	"geom"	1	1	false	false	false	2000
+7134	"st_transform"	"create function st_transform(geom geometry, srid integer) returns geometry\nbegin\n declare srid_src integer;\n declare proj4_src string;\n declare proj4_dest string;\n select st_srid(geom) into srid_src;\n select getproj4(srid_src) into proj4_src;\n select getproj4(srid) into proj4_dest;\n if proj4_src is null then\n return select internaltransform(geom, srid_src, srid, 'null', proj4_dest); \n else\n if proj4_dest is null then\n return select internaltransform(geom, srid_src, srid, proj4_src, 'null'); \n else\n return select internaltransform(geom, srid_src, srid, proj4_src, proj4_dest);\n end if; \n end if;\nend;"	"user"	2	1	false	false	false	2000
+7139	"st_translate"	"create function st_translate(geom geometry, dx double, dy double) returns geometry external name geom.""Translate"";"	"geom"	1	1	false	false	false	2000
+7145	"st_translate"	"create function st_translate(geom geometry, dx double, dy double, dz double) returns geometry external name geom.""Translate"";"	"geom"	1	1	false	false	false	2000
+7152	"st_asewkt"	"create function st_asewkt(geom geometry) returns string external name geom.""AsEWKT"";"	"geom"	1	1	false	false	false	2000
+7156	"st_covers"	"create function st_covers(geom1 geometry, geom2 geometry) returns boolean external name geom.""Covers"";"	"geom"	1	1	false	false	false	2000
+7161	"st_coveredby"	"create function st_coveredby(geom1 geometry, geom2 geometry) returns boolean external name geom.""CoveredBy"";"	"geom"	1	1	false	false	false	2000
+7166	"st_dwithin"	"create function st_dwithin(geom1 geometry, geom2 geometry, dst double) returns boolean external name geom.""DWithin"";"	"geom"	1	1	false	false	false	2000
+7172	"st_length2d"	"create function st_length2d(geom geometry) returns double external name geom.""Length"";"	"geom"	1	1	false	false	false	2000
+7176	"st_collect"	"create function st_collect(geom1 geometry, geom2 geometry) returns geometry external name geom.""Union"";"	"geom"	1	1	false	false	false	2000
+7181	"st_collect"	"create aggregate st_collect(geom geometry) returns geometry external name geom.""Union"";"	"geom"	1	3	false	false	false	2000
+7185	"st_delaunaytriangles"	"create function st_delaunaytriangles(geom geometry, tolerance double, flags integer) returns geometry external name geom.""DelaunayTriangles"";"	"geom"	1	1	false	false	false	2000
+7191	"st_dump"	"create function st_dump(geom geometry) returns table(id string, polygonwkb geometry) external name geom.""Dump"";"	"geom"	1	5	false	false	false	2000
+7196	"st_dumppoints"	"create function st_dumppoints(geom geometry) returns table(path string, pointg geometry) external name geom.""DumpPoints"";"	"geom"	1	5	false	false	false	2000
+7201	"contains"	"create function contains(a geometry, x double, y double) returns boolean external name geom.""Contains"";"	"geom"	1	1	false	false	false	2000
+7209	"filter"	"create function json.filter(js json, pathexpr string)\nreturns json external name json.filter;"	"json"	1	1	false	false	false	7206
+7214	"filter"	"create function json.filter(js json, name tinyint)\nreturns json external name json.filter;"	"json"	1	1	false	false	false	7206
+7219	"filter"	"create function json.filter(js json, name integer)\nreturns json external name json.filter;"	"json"	1	1	false	false	false	7206
+7224	"filter"	"create function json.filter(js json, name bigint)\nreturns json external name json.filter;"	"json"	1	1	false	false	false	7206
+7229	"text"	"create function json.text(js json, e string)\nreturns string external name json.text;"	"json"	1	1	false	false	false	7206
+7234	"number"	"create function json.number(js json)\nreturns float external name json.number;"	"json"	1	1	false	false	false	7206
+7238	"integer"	"create function json.""integer""(js json)\nreturns bigint external name json.""integer"";"	"json"	1	1	false	false	false	7206
+7242	"isvalid"	"create function json.isvalid(js string)\nreturns bool external name json.isvalid;"	"json"	1	1	false	false	false	7206
+7246	"isobject"	"create function json.isobject(js string)\nreturns bool external name json.isobject;"	"json"	1	1	false	false	false	7206
+7250	"isarray"	"create function json.isarray(js string)\nreturns bool external name json.isarray;"	"json"	1	1	false	false	false	7206
+7254	"isvalid"	"create function json.isvalid(js json)\nreturns bool external name json.isvalid;"	"json"	1	1	false	false	false	7206
+7258	"isobject"	"create function json.isobject(js json)\nreturns bool external name json.isobject;"	"json"	1	1	false	false	false	7206
+7262	"isarray"	"create function json.isarray(js json)\nreturns bool external name json.isarray;"	"json"	1	1	false	false	false	7206
+7266	"length"	"create function json.length(js json)\nreturns integer external name json.length;"	"json"	1	1	false	false	false	7206
+7270	"keyarray"	"create function json.keyarray(js json)\nreturns json external name json.keyarray;"	"json"	1	1	false	false	false	7206
+7274	"valuearray"	"create function json.valuearray(js json)\nreturns json external name json.valuearray;"	"json"	1	1	false	false	false	7206
+7278	"text"	"create function json.text(js json)\nreturns string external name json.text;"	"json"	1	1	false	false	false	7206
+7282	"text"	"create function json.text(js string)\nreturns string external name json.text;"	"json"	1	1	false	false	false	7206
+7286	"text"	"create function json.text(js int)\nreturns string external name json.text;"	"json"	1	1	false	false	false	7206
+7290	"output"	"create aggregate json.output(js json)\nreturns string external name json.output;"	"json"	1	3	false	false	false	7206
+7294	"tojsonarray"	"create aggregate json.tojsonarray( x string ) returns string external name aggr.jsonaggr;"	"aggr"	1	3	false	false	false	7206
+7298	"tojsonarray"	"create aggregate json.tojsonarray( x double ) returns string external name aggr.jsonaggr;"	"aggr"	1	3	false	false	false	7206
+7302	"md5"	"create function sys.md5(v string)\nreturns string external name clients.md5sum;"	"clients"	1	1	false	false	false	2000
+7307	"uuid"	"create function sys.uuid()\nreturns uuid external name uuid.""new"";"	"uuid"	1	1	false	false	false	2000
+7310	"isauuid"	"create function sys.isauuid(u uuid)\nreturns uuid external name uuid.""isaUUID"";"	"uuid"	1	1	false	false	false	2000
+7314	"isauuid"	"create function sys.isauuid(u string)\nreturns uuid external name uuid.""isaUUID"";"	"uuid"	1	1	false	false	false	2000
+7318	"chi2prob"	"create function sys.chi2prob(chi2 double, datapoints double)\nreturns double external name gsl.""chi2prob"";"	"gsl"	1	1	false	false	false	2000
+7324	"start"	"create procedure profiler.start() external name profiler.""start"";"	"profiler"	1	2	true	false	false	7322
+7326	"stop"	"create procedure profiler.stop() external name profiler.stop;"	"profiler"	1	2	true	false	false	7322
+7328	"setheartbeat"	"create procedure profiler.setheartbeat(beat int) external name profiler.setheartbeat;"	"profiler"	1	2	true	false	false	7322
+7331	"setpoolsize"	"create procedure profiler.setpoolsize(poolsize int) external name profiler.setpoolsize;"	"profiler"	1	2	true	false	false	7322
+7334	"setstream"	"create procedure profiler.setstream(host string, port int) external name profiler.setstream;"	"profiler"	1	2	true	false	false	7322
+7359	"listdir"	"create procedure listdir(dirname string) external name fits.listdir;"	"fits"	1	2	true	false	false	2000
+7362	"fitsattach"	"create procedure fitsattach(fname string) external name fits.attach;"	"fits"	1	2	true	false	false	2000
+7365	"fitsload"	"create procedure fitsload(tname string) external name fits.load;"	"fits"	1	2	true	false	false	2000
+7368	"listdirpat"	"create procedure listdirpat(dirname string,pat string) external name fits.listdirpattern;"	"fits"	1	2	true	false	false	2000
+7404	"netcdf_attach"	"create procedure netcdf_attach(fname varchar(256))\n external name netcdf.attach;"	"netcdf"	1	2	true	false	false	2000
+7407	"netcdf_importvar"	"create procedure netcdf_importvar(fid integer, varnname varchar(256))\n external name netcdf.importvariable;"	"netcdf"	1	2	true	false	false	2000
+7411	"storage"	"create function sys.""storage""()\nreturns table (\n ""schema"" string,\n ""table"" string,\n ""column"" string,\n ""type"" string,\n ""mode"" string,\n location string,\n ""count"" bigint,\n typewidth int,\n columnsize bigint,\n heapsize bigint,\n hashes bigint,\n phash boolean,\n imprints bigint,\n sorted boolean\n)\nexternal name sql.""storage"";"	"sql"	1	5	false	false	false	2000
+7443	"storage"	"create function sys.""storage""( sname string)\nreturns table (\n ""schema"" string,\n ""table"" string,\n ""column"" string,\n ""type"" string,\n ""mode"" string,\n location string,\n ""count"" bigint,\n typewidth int,\n columnsize bigint,\n heapsize bigint,\n hashes bigint,\n phash boolean,\n imprints bigint,\n sorted boolean\n)\nexternal name sql.""storage"";"	"sql"	1	5	false	false	false	2000
+7460	"storage"	"create function sys.""storage""( sname string, tname string)\nreturns table (\n ""schema"" string,\n ""table"" string,\n ""column"" string,\n ""type"" string,\n ""mode"" string,\n location string,\n ""count"" bigint,\n typewidth int,\n columnsize bigint,\n heapsize bigint,\n hashes bigint,\n phash boolean,\n imprints bigint,\n sorted boolean\n)\nexternal name sql.""storage"";"	"sql"	1	5	false	false	false	2000
+7478	"storage"	"create function sys.""storage""( sname string, tname string, cname string)\nreturns table (\n ""schema"" string,\n ""table"" string,\n ""column"" string,\n ""type"" string,\n ""mode"" string,\n location string,\n ""count"" bigint,\n typewidth int,\n columnsize bigint,\n heapsize bigint,\n hashes bigint,\n phash boolean,\n imprints bigint,\n sorted boolean\n)\nexternal name sql.""storage"";"	"sql"	1	5	false	false	false	2000
+7509	"storagemodelinit"	"create procedure sys.storagemodelinit()\nbegin\n delete from sys.storagemodelinput;\n insert into sys.storagemodelinput\n select x.""schema"", x.""table"", x.""column"", x.""type"", x.typewidth, x.count, 0, x.typewidth, false, x.sorted from sys.""storage""() x;\n update sys.storagemodelinput\n set reference = true\n where concat(concat(""schema"",""table""), ""column"") in (\n select concat( concat(""fkschema"".""name"", ""fktable"".""name""), ""fkkeycol"".""name"" )\n from ""sys"".""keys"" as ""fkkey"",\n ""sys"".""objects"" as ""fkkeycol"",\n ""sys"".""tables"" as ""fktable"",\n ""sys"".""schemas"" as ""fkschema""\n where ""fktable"".""id"" = ""fkkey"".""table_id""\n and ""fkkey"".""id"" = ""fkkeycol"".""id""\n and ""fkschema"".""id"" = ""fktable"".""schema_id""\n and ""fkkey"".""rkey"" > -1);\n update sys.storagemodelinput\n set ""distinct"" = ""count"" \n where ""type"" = 'varchar' or ""type""='clob';\nend;"	"user"	2	2	true	false	false	2000
+7511	"columnsize"	"create function sys.columnsize(nme string, i bigint, d bigint)\nreturns bigint\nbegin\n case\n when nme = 'boolean' then return i;\n when nme = 'char' then return 2*i;\n when nme = 'smallint' then return 2 * i;\n when nme = 'int' then return 4 * i;\n when nme = 'bigint' then return 8 * i;\n when nme = 'hugeint' then return 16 * i;\n when nme = 'timestamp' then return 8 * i;\n when nme = 'varchar' then\n case\n when cast(d as bigint) << 8 then return i;\n when cast(d as bigint) << 16 then return 2 * i;\n when cast(d as bigint) << 32 then return 4 * i;\n else return 8 * i;\n end case;\n else return 8 * i;\n end case;\nend;"	"user"	2	1	false	false	false	2000
+7517	"heapsize"	"create function sys.heapsize(tpe string, i bigint, w int)\nreturns bigint\nbegin\n if tpe <> 'varchar' and tpe <> 'clob'\n then\n return 0;\n end if;\n return 10240 + i * w;\nend;"	"user"	2	1	false	false	false	2000
+7523	"hashsize"	"create function sys.hashsize(b boolean, i bigint)\nreturns bigint\nbegin\n \n if b = true\n then\n return 8 * i;\n end if;\n return 0;\nend;"	"user"	2	1	false	false	false	2000
+7528	"imprintsize"	"create function sys.imprintsize(i bigint, nme string)\nreturns bigint\nbegin\n if nme = 'boolean'\n or nme = 'tinyint'\n or nme = 'smallint'\n or nme = 'int'\n or nme = 'bigint'\n or nme = 'hugeint'\n or nme = 'decimal'\n or nme = 'date'\n or nme = 'timestamp'\n or nme = 'real'\n or nme = 'double'\n then\n return cast( i * 0.12 as bigint);\n end if ;\n return 0;\nend;"	"user"	2	1	false	false	false	2000
+7533	"storagemodel"	"create function sys.storagemodel()\nreturns table (\n ""schema"" string,\n ""table"" string,\n ""column"" string,\n ""type"" string,\n ""count"" bigint,\n columnsize bigint,\n heapsize bigint,\n hashes bigint,\n imprints bigint,\n sorted boolean)\nbegin\n return select i.""schema"", i.""table"", i.""column"", i.""type"", i.""count"",\n columnsize(i.""type"", i.count, i.""distinct""),\n heapsize(i.""type"", i.""distinct"", i.""atomwidth""),\n hashsize(i.""reference"", i.""count""),\n imprintsize(i.""count"",i.""type""),\n i.sorted\n from sys.storagemodelinput i;\nend;"	"user"	2	5	false	false	false	2000
+7580	"analyze"	"create procedure sys.analyze(minmax int, ""sample"" bigint)\nexternal name sql.analyze;"	"sql"	1	2	true	false	false	2000
+7584	"analyze"	"create procedure sys.analyze(minmax int, ""sample"" bigint, sch string)\nexternal name sql.analyze;"	"sql"	1	2	true	false	false	2000
+7589	"analyze"	"create procedure sys.analyze(minmax int, ""sample"" bigint, sch string, tbl string)\nexternal name sql.analyze;"	"sql"	1	2	true	false	false	2000
+7595	"analyze"	"create procedure sys.analyze(minmax int, ""sample"" bigint, sch string, tbl string, col string)\nexternal name sql.analyze;"	"sql"	1	2	true	false	false	2000
+7602	"reverse"	"create function reverse(src string)\nreturns string external name udf.reverse;"	"udf"	1	1	false	false	false	2000
+7606	"fuse"	"create function fuse(one tinyint, two tinyint)\nreturns smallint external name udf.fuse;"	"udf"	1	1	false	false	false	2000
+7611	"fuse"	"create function fuse(one smallint, two smallint)\nreturns integer external name udf.fuse;"	"udf"	1	1	false	false	false	2000
+7616	"fuse"	"create function fuse(one integer, two integer)\nreturns bigint external name udf.fuse;"	"udf"	1	1	false	false	false	2000
+7622	"bam_loader_repos"	"create procedure bam.bam_loader_repos(bam_repos string, dbschema smallint)\nexternal name bam.bam_loader_repos;"	"bam"	1	2	true	false	false	7620
+7626	"bam_loader_files"	"create procedure bam.bam_loader_files(bam_files string, dbschema smallint)\nexternal name bam.bam_loader_files;"	"bam"	1	2	true	false	false	7620
+7630	"bam_loader_file"	"create procedure bam.bam_loader_file(bam_file string, dbschema smallint)\nexternal name bam.bam_loader_file;"	"bam"	1	2	true	false	false	7620
+7634	"bam_drop_file"	"create procedure bam.bam_drop_file(file_id bigint, dbschema smallint)\nexternal name bam.bam_drop_file;"	"bam"	1	2	true	false	false	7620
+7638	"bam_flag"	"create function bam.bam_flag(flag smallint, name string)\nreturns boolean external name bam.bam_flag;"	"bam"	1	1	false	false	false	7620
+7643	"reverse_seq"	"create function bam.reverse_seq(seq string)\nreturns string external name bam.reverse_seq;"	"bam"	1	1	false	false	false	7620
+7647	"reverse_qual"	"create function bam.reverse_qual(qual string)\nreturns string external name bam.reverse_qual;"	"bam"	1	1	false	false	false	7620
+7651	"seq_length"	"create function bam.seq_length(cigar string)\nreturns int external name bam.seq_length;"	"bam"	1	1	false	false	false	7620
+7655	"seq_char"	"create function bam.seq_char(ref_pos int, alg_seq string, alg_pos int, alg_cigar string)\nreturns char(1) external name bam.seq_char;"	"bam"	1	1	false	false	false	7620
+7662	"sam_export"	"create procedure bam.sam_export(output_path string)\nexternal name bam.sam_export;"	"bam"	1	2	true	false	false	7620
+7665	"bam_export"	"create procedure bam.bam_export(output_path string)\nexternal name bam.bam_export;"	"bam"	1	2	true	false	false	7620
+7735	"generate_series"	"create function sys.generate_series(first tinyint, last tinyint)\nreturns table (value tinyint)\nexternal name generator.series;"	"generator"	1	5	false	false	false	2000
+7740	"generate_series"	"create function sys.generate_series(first tinyint, last tinyint, stepsize tinyint)\nreturns table (value tinyint)\nexternal name generator.series;"	"generator"	1	5	false	false	false	2000
+7746	"generate_series"	"create function sys.generate_series(first smallint, last smallint)\nreturns table (value smallint)\nexternal name generator.series;"	"generator"	1	5	false	false	false	2000
+7751	"generate_series"	"create function sys.generate_series(first smallint, last smallint, stepsize smallint)\nreturns table (value smallint)\nexternal name generator.series;"	"generator"	1	5	false	false	false	2000
+7757	"generate_series"	"create function sys.generate_series(first int, last int)\nreturns table (value int)\nexternal name generator.series;"	"generator"	1	5	false	false	false	2000
+7762	"generate_series"	"create function sys.generate_series(first int, last int, stepsize int)\nreturns table (value int)\nexternal name generator.series;"	"generator"	1	5	false	false	false	2000
+7768	"generate_series"	"create function sys.generate_series(first bigint, last bigint)\nreturns table (value bigint)\nexternal name generator.series;"	"generator"	1	5	false	false	false	2000
+7773	"generate_series"	"create function sys.generate_series(first bigint, last bigint, stepsize bigint)\nreturns table (value bigint)\nexternal name generator.series;"	"generator"	1	5	false	false	false	2000
+7779	"generate_series"	"create function sys.generate_series(first real, last real, stepsize real)\nreturns table (value real)\nexternal name generator.series;"	"generator"	1	5	false	false	false	2000
+7785	"generate_series"	"create function sys.generate_series(first double, last double, stepsize double)\nreturns table (value double)\nexternal name generator.series;"	"generator"	1	5	false	false	false	2000
+7791	"generate_series"	"create function sys.generate_series(first decimal(10,2), last decimal(10,2), stepsize decimal(10,2))\nreturns table (value decimal(10,2))\nexternal name generator.series;"	"generator"	1	5	false	false	false	2000
+7797	"generate_series"	"create function sys.generate_series(first timestamp, last timestamp, stepsize interval second)\nreturns table (value timestamp)\nexternal name generator.series;"	"generator"	1	5	false	false	false	2000
 COMMIT;
 START TRANSACTION;
 CREATE TABLE "sys"."idxs" (
@@ -8681,18 +8241,18 @@
 );
 COPY 13 RECORDS INTO "sys"."idxs" FROM stdin USING DELIMITERS '\t','\n','"';
 6626	6631	0	"spatial_ref_sys_srid_pkey"
-7341	7342	0	"keywords_keyword_pkey"
-7346	7350	0	"table_types_table_type_id_pkey"
-7349	7350	0	"table_types_table_type_name_unique"
-7354	7358	0	"dependency_types_dependency_type_id_pkey"
-7357	7358	0	"dependency_types_dependency_type_name_unique"
-7628	7629	0	"files_pkey_file_id"
-7639	7642	0	"sq_pkey_sn_file_id"
-7641	7642	1	"sq_fkey_file_id"
-7658	7661	0	"rg_pkey_id_file_id"
-7660	7661	1	"rg_fkey_file_id"
-7670	7673	0	"pg_pkey_id_file_id"
-7672	7673	1	"pg_fkey_file_id"
+7340	7341	0	"keywords_keyword_pkey"
+7345	7349	0	"table_types_table_type_id_pkey"
+7348	7349	0	"table_types_table_type_name_unique"
+7353	7357	0	"dependency_types_dependency_type_id_pkey"
+7356	7357	0	"dependency_types_dependency_type_name_unique"
+7675	7676	0	"files_pkey_file_id"
+7686	7689	0	"sq_pkey_sn_file_id"
+7688	7689	1	"sq_fkey_file_id"
+7705	7708	0	"rg_pkey_id_file_id"
+7707	7708	1	"rg_fkey_file_id"
+7717	7720	0	"pg_pkey_id_file_id"
+7719	7720	1	"pg_fkey_file_id"
 COMMIT;
 START TRANSACTION;
 CREATE TABLE "sys"."keys" (
@@ -8705,18 +8265,18 @@
 );
 COPY 13 RECORDS INTO "sys"."keys" FROM stdin USING DELIMITERS '\t','\n','"';
 6625	6631	0	"spatial_ref_sys_srid_pkey"	-1	-1
-7340	7342	0	"keywords_keyword_pkey"	-1	-1
-7345	7350	0	"table_types_table_type_id_pkey"	-1	-1
-7348	7350	1	"table_types_table_type_name_unique"	-1	-1
-7353	7358	0	"dependency_types_dependency_type_id_pkey"	-1	-1
-7356	7358	1	"dependency_types_dependency_type_name_unique"	-1	-1
-7627	7629	0	"files_pkey_file_id"	-1	-1
-7638	7642	0	"sq_pkey_sn_file_id"	-1	-1
-7640	7642	2	"sq_fkey_file_id"	7627	514
-7657	7661	0	"rg_pkey_id_file_id"	-1	-1
-7659	7661	2	"rg_fkey_file_id"	7627	514
-7669	7673	0	"pg_pkey_id_file_id"	-1	-1
-7671	7673	2	"pg_fkey_file_id"	7627	514
+7339	7341	0	"keywords_keyword_pkey"	-1	-1
+7344	7349	0	"table_types_table_type_id_pkey"	-1	-1
+7347	7349	1	"table_types_table_type_name_unique"	-1	-1
+7352	7357	0	"dependency_types_dependency_type_id_pkey"	-1	-1
+7355	7357	1	"dependency_types_dependency_type_name_unique"	-1	-1
+7674	7676	0	"files_pkey_file_id"	-1	-1
+7685	7689	0	"sq_pkey_sn_file_id"	-1	-1
+7687	7689	2	"sq_fkey_file_id"	7674	514
+7704	7708	0	"rg_pkey_id_file_id"	-1	-1
+7706	7708	2	"rg_fkey_file_id"	7674	514
+7716	7720	0	"pg_pkey_id_file_id"	-1	-1
+7718	7720	2	"pg_fkey_file_id"	7674	514
 COMMIT;
 START TRANSACTION;
 CREATE TABLE "sys"."objects" (
@@ -8727,36 +8287,36 @@
 COPY 32 RECORDS INTO "sys"."objects" FROM stdin USING DELIMITERS '\t','\n','"';
 6626	"srid"	0
 6625	"srid"	0
-7341	"keyword"	0
 7340	"keyword"	0
-7346	"table_type_id"	0
-7349	"table_type_name"	0
+7339	"keyword"	0
 7345	"table_type_id"	0
 7348	"table_type_name"	0
-7354	"dependency_type_id"	0
-7357	"dependency_type_name"	0
+7344	"table_type_id"	0
+7347	"table_type_name"	0
 7353	"dependency_type_id"	0
 7356	"dependency_type_name"	0
-7628	"file_id"	0
-7627	"file_id"	0
-7639	"sn"	0
-7639	"file_id"	1
-7641	"file_id"	0
-7638	"sn"	0
-7638	"file_id"	1
-7640	"file_id"	0
-7658	"id"	0
-7658	"file_id"	1
-7660	"file_id"	0
-7657	"id"	0
-7657	"file_id"	1
-7659	"file_id"	0
-7670	"id"	0
-7670	"file_id"	1
-7672	"file_id"	0
-7669	"id"	0
-7669	"file_id"	1
-7671	"file_id"	0
+7352	"dependency_type_id"	0
+7355	"dependency_type_name"	0
+7675	"file_id"	0
+7674	"file_id"	0
+7686	"sn"	0
+7686	"file_id"	1
+7688	"file_id"	0
+7685	"sn"	0
+7685	"file_id"	1
+7687	"file_id"	0
+7705	"id"	0
+7705	"file_id"	1
+7707	"file_id"	0
+7704	"id"	0
+7704	"file_id"	1
+7706	"file_id"	0
+7717	"id"	0
+7717	"file_id"	1
+7719	"file_id"	0
+7716	"id"	0
+7716	"file_id"	1
+7718	"file_id"	0
 COMMIT;
 START TRANSACTION;
 CREATE TABLE "sys"."privileges" (
@@ -8811,8 +8371,8 @@
 6200	1	16	3	0
 6204	1	16	3	0
 6303	1	16	3	0
-7303	1	16	3	0
-7757	1	1	3	0
+7302	1	16	3	0
+7804	1	1	3	0
 COMMIT;
 START TRANSACTION;
 CREATE TABLE "sys"."schemas" (
@@ -8825,9 +8385,9 @@
 COPY 5 RECORDS INTO "sys"."schemas" FROM stdin USING DELIMITERS '\t','\n','"';
 2000	"sys"	2	3	true
 2106	"tmp"	2	3	true
-7207	"json"	3	3	true
-7323	"profiler"	3	3	true
-7573	"bam"	3	3	true
+7206	"json"	3	3	true
+7322	"profiler"	3	3	true
+7620	"bam"	3	3	true
 COMMIT;
 START TRANSACTION;
 CREATE TABLE "sys"."sequences" (
@@ -8875,7 +8435,7 @@
 CREATE TABLE "sys"."systemfunctions" (
 	"function_id" INTEGER
 );
-COPY 1615 RECORDS INTO "sys"."systemfunctions" FROM stdin USING DELIMITERS '\t','\n','"';
+COPY 1616 RECORDS INTO "sys"."systemfunctions" FROM stdin USING DELIMITERS '\t','\n','"';
 30
 31
 32
@@ -10291,206 +9851,207 @@
 6611
 6615
 6619
-6643
-6647
-6652
-6657
-6662
-6667
-6671
-6675
-6679
-6683
-6687
-6691
-6695
-6700
-6704
-6708
-6712
-6716
-6721
-6726
-6731
-6736
-6741
-6746
-6751
-6756
-6762
-6767
-6772
-6777
-6782
-6786
-6791
-6796
-6800
-6804
-6808
-6812
-6816
-6820
-6824
-6828
-6832
-6836
-6841
-6845
-6849
-6853
-6857
-6861
-6865
-6870
-6874
-6878
-6883
-6887
-6892
-6897
-6902
-6907
-6912
-6917
-6922
-6927
-6932
-6937
-6942
-6947
-6951
-6955
-6959
-6963
-6967
-6971
-6975
-6979
-6983
-6988
-6993
-6999
-7006
-7012
-7016
-7021
-7029
-7036
-7040
-7045
-7050
-7054
-7058
-7062
-7066
-7070
-7074
-7078
-7082
-7086
-7090
-7094
-7098
-7102
-7106
-7110
-7114
-7118
-7123
-7127
-7135
-7140
-7146
-7153
-7157
-7162
-7167
-7173
-7177
-7182
-7186
-7192
-7197
-7202
-7210
-7215
-7220
-7225
-7230
-7235
-7239
-7243
-7247
-7251
-7255
-7259
-7263
-7267
-7271
-7275
-7279
-7283
-7287
-7291
-7295
-7299
-7303
-7308
-7311
-7315
-7319
-7325
-7327
-7329
-7332
-7335
-7360
-7363
-7366
-7369
-7405
-7408
-7412
-7415
-7418
-7462
-7464
-7470
-7476
-7481
-7486
+6642
+6646
+6651
+6656
+6661
+6666
+6670
+6674
+6678
+6682
+6686
+6690
+6694
+6699
+6703
+6707
+6711
+6715
+6720
+6725
+6730
+6735
+6740
+6745
+6750
+6755
+6761
+6766
+6771
+6776
+6781
+6785
+6790
+6795
+6799
+6803
+6807
+6811
+6815
+6819
+6823
+6827
+6831
+6835
+6840
+6844
+6848
+6852
+6856
+6860
+6864
+6869
+6873
+6877
+6882
+6886
+6891
+6896
+6901
+6906
+6911
+6916
+6921
+6926
+6931
+6936
+6941
+6946
+6950
+6954
+6958
+6962
+6966
+6970
+6974
+6978
+6982
+6987
+6992
+6998
+7005
+7011
+7015
+7020
+7028
+7035
+7039
+7044
+7049
+7053
+7057
+7061
+7065
+7069
+7073
+7077
+7081
+7085
+7089
+7093
+7097
+7101
+7105
+7109
+7113
+7117
+7122
+7126
+7134
+7139
+7145
+7152
+7156
+7161
+7166
+7172
+7176
+7181
+7185
+7191
+7196
+7201
+7209
+7214
+7219
+7224
+7229
+7234
+7238
+7242
+7246
+7250
+7254
+7258
+7262
+7266
+7270
+7274
+7278
+7282
+7286
+7290
+7294
+7298
+7302
+7307
+7310
+7314
+7318
+7324
+7326
+7328
+7331
+7334
+7359
+7362
+7365
+7368
+7404
+7407
+7411
+7443
+7460
+7478
+7509
+7511
+7517
+7523
+7528
 7533
-7537
-7542
-7548
-7555
-7559
-7564
-7569
-7575
-7579
-7583
-7587
-7591
-7596
-7600
-7604
-7608
-7615
-7618
-7688
-7693
-7699
-7704
-7710
-7715
-7721
-7726
-7732
-7738
-7744
-7750
+7580
+7584
+7589
+7595
+7602
+7606
+7611
+7616
+7622
+7626
+7630
+7634
+7638
+7643
+7647
+7651
+7655
+7662
+7665
+7735
+7740
+7746
+7751
+7757
+7762
+7768
+7773
+7779
+7785
+7791
+7797
 COMMIT;
 START TRANSACTION;
 CREATE TABLE "sys"."triggers" (
@@ -10517,7 +10078,7 @@
 	"eclass"     INTEGER,
 	"schema_id"  INTEGER
 );
-COPY 35 RECORDS INTO "sys"."types" FROM stdin USING DELIMITERS '\t','\n','"';
+COPY 34 RECORDS INTO "sys"."types" FROM stdin USING DELIMITERS '\t','\n','"';
 0	"void"	"any"	0	0	0	0	0
 1	"bat"	"table"	0	0	0	1	0
 2	"ptr"	"ptr"	0	0	0	1	0
@@ -10550,9 +10111,8 @@
 29	"mbr"	"mbr"	0	0	0	16	0
 5758	"url"	"url"	0	0	0	16	2000
 5858	"inet"	"inet"	0	0	0	16	2000
-6641	"mbr"	"mbr"	0	0	0	16	2000
-7208	"json"	"json"	0	0	0	16	2000
-7306	"uuid"	"uuid"	0	0	0	16	2000
+7207	"json"	"json"	0	0	0	16	2000
+7305	"uuid"	"uuid"	0	0	0	16	2000
 COMMIT;
 START TRANSACTION;
 CREATE TABLE "sys"."user_role" (
