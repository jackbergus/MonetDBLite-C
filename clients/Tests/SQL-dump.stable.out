stdout of test 'SQL-dump` in directory 'clients` itself:


# 15:01:36 >  
# 15:01:36 >  "mserver5" "--debug=10" "--set" "gdk_nr_threads=0" "--set" "mapi_open=true" "--set" "mapi_port=34237" "--set" "mapi_usock=/var/tmp/mtest-13451/.s.monetdb.34237" "--set" "monet_prompt=" "--forcemito" "--set" "mal_listing=2" "--dbpath=/ufs/sjoerd/Monet-candidate/var/MonetDB/mTests_clients" "--set" "mal_listing=0"
# 15:01:36 >  

# MonetDB 5 server v11.17.0 (hg id: 51cced809df4)
# This is an unreleased version
# Serving database 'mTests_clients', using 8 threads
# Compiled for x86_64-unknown-linux-gnu/64bit with 64bit OIDs dynamically linked
# Found 15.591 GiB available main-memory.
# Copyright (c) 1993-July 2008 CWI.
# Copyright (c) August 2008-2015 MonetDB B.V., all rights reserved
# Visit http://www.monetdb.org/ for further information
# Listening for connection requests on mapi:monetdb://madrid.ins.cwi.nl:34237/
# Listening for UNIX domain connection requests on mapi:monetdb:///var/tmp/mtest-13451/.s.monetdb.34237
# MonetDB/GIS module loaded
# MonetDB/JAQL module loaded
# MonetDB/SQL module loaded

Ready.
# SQL catalog created, loading sql scripts once
# loading sql script: 09_like.sql
# loading sql script: 10_math.sql
# loading sql script: 11_times.sql
# loading sql script: 12_url.sql
# loading sql script: 13_date.sql
# loading sql script: 14_inet.sql
# loading sql script: 15_querylog.sql
# loading sql script: 16_tracelog.sql
# loading sql script: 17_compress.sql
# loading sql script: 18_dictionary.sql
# loading sql script: 19_cluster.sql
# loading sql script: 20_vacuum.sql
# loading sql script: 21_dependency_functions.sql
# loading sql script: 22_clients.sql
# loading sql script: 23_skyserver.sql
# loading sql script: 24_zorder.sql
# loading sql script: 25_debug.sql
# loading sql script: 26_sysmon.sql
# loading sql script: 39_analytics.sql
# loading sql script: 40_geom.sql
# loading sql script: 40_json.sql
# loading sql script: 41_md5sum.sql
# loading sql script: 45_uuid.sql
# loading sql script: 46_gsl.sql
# loading sql script: 75_storagemodel.sql
# loading sql script: 80_statistics.sql
# loading sql script: 80_udf.sql
# loading sql script: 99_system.sql

# 15:19:38 >  
# 15:19:38 >  "mclient" "-lsql" "-ftest" "-Eutf-8" "-i" "-e" "--host=/var/tmp/mtest-517" "--port=32251"
# 15:19:38 >  

SYSTEM SCHEMA  bam
SYSTEM SCHEMA  json
SYSTEM SCHEMA  sys
SYSTEM SCHEMA  tmp
SYSTEM TABLE  sys._columns
SYSTEM TABLE  sys._tables
SYSTEM TABLE  sys.args
SYSTEM TABLE  sys.auths
SYSTEM TABLE  sys.connections
SYSTEM TABLE  sys.db_user_info
SYSTEM TABLE  sys.dependencies
SYSTEM TABLE  sys.dependency_types
SYSTEM TABLE  sys.functions
SYSTEM TABLE  sys.idxs
SYSTEM TABLE  sys.keys
SYSTEM TABLE  sys.keywords
SYSTEM TABLE  sys.netcdf_attrs
SYSTEM TABLE  sys.netcdf_dims
SYSTEM TABLE  sys.netcdf_files
SYSTEM TABLE  sys.netcdf_vardim
SYSTEM TABLE  sys.netcdf_vars
SYSTEM TABLE  sys.objects
SYSTEM TABLE  sys.privileges
SYSTEM TABLE  sys.schemas
SYSTEM TABLE  sys.sequences
SYSTEM TABLE  sys.statistics
SYSTEM TABLE  sys.storagemodelinput
SYSTEM TABLE  sys.systemfunctions
SYSTEM TABLE  sys.table_types
SYSTEM TABLE  sys.triggers
SYSTEM TABLE  sys.types
SYSTEM TABLE  sys.user_role
SYSTEM VIEW  sys.columns
SYSTEM VIEW  sys.environment
SYSTEM VIEW  sys.optimizers
SYSTEM VIEW  sys.querylog_calls
SYSTEM VIEW  sys.querylog_catalog
SYSTEM VIEW  sys.querylog_history
SYSTEM VIEW  sys.queue
SYSTEM VIEW  sys.rejects
SYSTEM VIEW  sys.sessions
SYSTEM VIEW  sys.storage
SYSTEM VIEW  sys.storagemodel
SYSTEM VIEW  sys.tables
SYSTEM VIEW  sys.tablestoragemodel
SYSTEM VIEW  sys.tracelog
SYSTEM VIEW  sys.users
SYSTEM FUNCTION  sys.Intersect
SYSTEM FUNCTION  sys.Union
SYSTEM FUNCTION  sys.abbrev
SYSTEM FUNCTION  sys.alpha
SYSTEM FUNCTION  sys.analyze
SYSTEM FUNCTION  sys.area
SYSTEM FUNCTION  sys.astext
SYSTEM FUNCTION  sys.bbp
SYSTEM FUNCTION  sys.boundary
SYSTEM FUNCTION  sys.broadcast
SYSTEM FUNCTION  sys.buffer
SYSTEM FUNCTION  sys.chi2prob
SYSTEM FUNCTION  sys.clearrejects
SYSTEM FUNCTION  sys.columnsize
SYSTEM FUNCTION  sys.contains
SYSTEM FUNCTION  sys.convexhull
SYSTEM FUNCTION  sys.corr
SYSTEM FUNCTION  sys.crosses
SYSTEM FUNCTION  sys.date_to_str
SYSTEM FUNCTION  sys.db_users
SYSTEM FUNCTION  sys.degrees
SYSTEM FUNCTION  sys.dependencies_columns_on_functions
SYSTEM FUNCTION  sys.dependencies_columns_on_indexes
SYSTEM FUNCTION  sys.dependencies_columns_on_keys
SYSTEM FUNCTION  sys.dependencies_columns_on_triggers
SYSTEM FUNCTION  sys.dependencies_columns_on_views
SYSTEM FUNCTION  sys.dependencies_functions_on_functions
SYSTEM FUNCTION  sys.dependencies_functions_os_triggers
SYSTEM FUNCTION  sys.dependencies_keys_on_foreignkeys
SYSTEM FUNCTION  sys.dependencies_owners_on_schemas
SYSTEM FUNCTION  sys.dependencies_schemas_on_users
SYSTEM FUNCTION  sys.dependencies_tables_on_foreignkeys
SYSTEM FUNCTION  sys.dependencies_tables_on_functions
SYSTEM FUNCTION  sys.dependencies_tables_on_indexes
SYSTEM FUNCTION  sys.dependencies_tables_on_triggers
SYSTEM FUNCTION  sys.dependencies_tables_on_views
SYSTEM FUNCTION  sys.dependencies_views_on_functions
SYSTEM FUNCTION  sys.dependencies_views_on_triggers
SYSTEM FUNCTION  sys.difference
SYSTEM FUNCTION  sys.dimension
SYSTEM FUNCTION  sys.disjoint
SYSTEM FUNCTION  sys.distance
SYSTEM FUNCTION  sys.env
SYSTEM FUNCTION  sys.envelope
SYSTEM FUNCTION  sys.environment
SYSTEM FUNCTION  sys.epoch
SYSTEM FUNCTION  sys.equals
SYSTEM FUNCTION  sys.evalalgebra
SYSTEM FUNCTION  sys.fitsattach
SYSTEM FUNCTION  sys.fitsload
SYSTEM FUNCTION  sys.fuse
SYSTEM FUNCTION  sys.generate_series
SYSTEM FUNCTION  sys.geomcollectionfromtext
SYSTEM FUNCTION  sys.geometrytypeid
SYSTEM FUNCTION  sys.geomfromtext
SYSTEM FUNCTION  sys.getanchor
SYSTEM FUNCTION  sys.getbasename
SYSTEM FUNCTION  sys.getcontent
SYSTEM FUNCTION  sys.getcontext
SYSTEM FUNCTION  sys.getdomain
SYSTEM FUNCTION  sys.getextension
SYSTEM FUNCTION  sys.getfile
SYSTEM FUNCTION  sys.gethost
SYSTEM FUNCTION  sys.getport
SYSTEM FUNCTION  sys.getprotocol
SYSTEM FUNCTION  sys.getquery
SYSTEM FUNCTION  sys.getroboturl
SYSTEM FUNCTION  sys.getuser
SYSTEM FUNCTION  sys.hashsize
SYSTEM FUNCTION  sys.heapsize
SYSTEM FUNCTION  sys.host
SYSTEM FUNCTION  sys.hostmask
SYSTEM FUNCTION  sys.ilike
SYSTEM FUNCTION  sys.imprintsize
SYSTEM FUNCTION  sys.intersection
SYSTEM FUNCTION  sys.isaurl
SYSTEM FUNCTION  sys.isauuid
SYSTEM FUNCTION  sys.isempty
SYSTEM FUNCTION  sys.issimple
SYSTEM FUNCTION  sys.left_shift
SYSTEM FUNCTION  sys.left_shift_assign
SYSTEM FUNCTION  sys.length
SYSTEM FUNCTION  sys.like
SYSTEM FUNCTION  sys.linefromtext
SYSTEM FUNCTION  sys.listdir
SYSTEM FUNCTION  sys.listdirpat
SYSTEM FUNCTION  sys.masklen
SYSTEM FUNCTION  sys.mbr
SYSTEM FUNCTION  sys.mbroverlaps
SYSTEM FUNCTION  sys.md5
SYSTEM FUNCTION  sys.median
SYSTEM FUNCTION  sys.mlinefromtext
SYSTEM FUNCTION  sys.mpointfromtext
SYSTEM FUNCTION  sys.mpolyfromtext
SYSTEM FUNCTION  sys.ms_round
SYSTEM FUNCTION  sys.ms_str
SYSTEM FUNCTION  sys.ms_stuff
SYSTEM FUNCTION  sys.ms_trunc
SYSTEM FUNCTION  sys.netcdf_attach
SYSTEM FUNCTION  sys.netcdf_importvar
SYSTEM FUNCTION  sys.netmask
SYSTEM FUNCTION  sys.network
SYSTEM FUNCTION  sys.newurl
SYSTEM FUNCTION  sys.optimizer_stats
SYSTEM FUNCTION  sys.optimizers
SYSTEM FUNCTION  sys.overlaps
SYSTEM FUNCTION  sys.password_hash
SYSTEM FUNCTION  sys.pause
SYSTEM FUNCTION  sys.point
SYSTEM FUNCTION  sys.pointfromtext
SYSTEM FUNCTION  sys.polyfromtext
SYSTEM FUNCTION  sys.polygonfromtext
SYSTEM FUNCTION  sys.profiler_openstream
SYSTEM FUNCTION  sys.profiler_stethoscope
SYSTEM FUNCTION  sys.quantile
SYSTEM FUNCTION  sys.querycache
SYSTEM FUNCTION  sys.querylog
SYSTEM FUNCTION  sys.querylog_calls
SYSTEM FUNCTION  sys.querylog_catalog
SYSTEM FUNCTION  sys.querylog_disable
SYSTEM FUNCTION  sys.querylog_empty
SYSTEM FUNCTION  sys.querylog_enable
SYSTEM FUNCTION  sys.queue
SYSTEM FUNCTION  sys.radians
SYSTEM FUNCTION  sys.rejects
SYSTEM FUNCTION  sys.relate
SYSTEM FUNCTION  sys.resume
SYSTEM FUNCTION  sys.reuse
SYSTEM FUNCTION  sys.reverse
SYSTEM FUNCTION  sys.right_shift
SYSTEM FUNCTION  sys.right_shift_assign
SYSTEM FUNCTION  sys.sessions
SYSTEM FUNCTION  sys.setmasklen
SYSTEM FUNCTION  sys.setsession
SYSTEM FUNCTION  sys.settimeout
SYSTEM FUNCTION  sys.shrink
SYSTEM FUNCTION  sys.shutdown
SYSTEM FUNCTION  sys.srid
SYSTEM FUNCTION  sys.stddev_pop
SYSTEM FUNCTION  sys.stddev_samp
SYSTEM FUNCTION  sys.stop
SYSTEM FUNCTION  sys.storage
SYSTEM FUNCTION  sys.storagemodel
SYSTEM FUNCTION  sys.storagemodelinit
SYSTEM FUNCTION  sys.str_to_date
SYSTEM FUNCTION  sys.str_to_time
SYSTEM FUNCTION  sys.str_to_timestamp
SYSTEM FUNCTION  sys.symdifference
SYSTEM FUNCTION  sys.text
SYSTEM FUNCTION  sys.time_to_str
SYSTEM FUNCTION  sys.times
SYSTEM FUNCTION  sys.timestamp_to_str
SYSTEM FUNCTION  sys.touches
SYSTEM FUNCTION  sys.tracelog
SYSTEM FUNCTION  sys.uuid
SYSTEM FUNCTION  sys.vacuum
SYSTEM FUNCTION  sys.var
SYSTEM FUNCTION  sys.var_pop
SYSTEM FUNCTION  sys.var_samp
SYSTEM FUNCTION  sys.within
SYSTEM FUNCTION  sys.x
SYSTEM FUNCTION  sys.y
SYSTEM FUNCTION  sys.zorder_decode_x
SYSTEM FUNCTION  sys.zorder_decode_y
SYSTEM FUNCTION  sys.zorder_encode
CREATE SCHEMA "bam" AUTHORIZATION "monetdb";
CREATE SCHEMA "json" AUTHORIZATION "monetdb";
CREATE SCHEMA "tmp";
CREATE SCHEMA "sys";
CREATE TABLE "sys"."_columns" (
	"id"          INTEGER,
	"name"        VARCHAR(1024),
	"type"        VARCHAR(1024),
	"type_digits" INTEGER,
	"type_scale"  INTEGER,
	"table_id"    INTEGER,
	"default"     VARCHAR(2048),
	"null"        BOOLEAN,
	"number"      INTEGER,
	"storage"     VARCHAR(2048)
);
CREATE TABLE "sys"."_tables" (
	"id"            INTEGER,
	"name"          VARCHAR(1024),
	"schema_id"     INTEGER,
	"query"         VARCHAR(2048),
	"type"          SMALLINT,
	"system"        BOOLEAN,
	"commit_action" SMALLINT,
	"access"        SMALLINT
);
CREATE TABLE "sys"."args" (
	"id"          INTEGER,
	"func_id"     INTEGER,
	"name"        VARCHAR(256),
	"type"        VARCHAR(1024),
	"type_digits" INTEGER,
	"type_scale"  INTEGER,
	"inout"       TINYINT,
	"number"      INTEGER
);
CREATE TABLE "sys"."auths" (
	"id"      INTEGER,
	"name"    VARCHAR(1024),
	"grantor" INTEGER
);
CREATE TABLE "sys"."connections" (
	"id"       INTEGER,
	"server"   CHAR(1024),
	"port"     INTEGER,
	"db"       CHAR(64),
	"db_alias" CHAR(1024),
	"user"     CHAR(1024),
	"password" CHAR(1024),
	"language" CHAR(1024)
);
CREATE TABLE "sys"."db_user_info" (
	"name"           VARCHAR(1024),
	"fullname"       VARCHAR(2048),
	"default_schema" INTEGER
);
CREATE TABLE "sys"."dependencies" (
	"id"          INTEGER,
	"depend_id"   INTEGER,
	"depend_type" SMALLINT
);
CREATE TABLE "sys"."functions" (
	"id"          INTEGER,
	"name"        VARCHAR(256),
	"func"        VARCHAR(8196),
	"mod"         VARCHAR(8196),
	"language"    INTEGER,
	"type"        INTEGER,
	"side_effect" BOOLEAN,
	"varres"      BOOLEAN,
	"vararg"      BOOLEAN,
	"schema_id"   INTEGER
);
CREATE TABLE "sys"."idxs" (
	"id"       INTEGER,
	"table_id" INTEGER,
	"type"     INTEGER,
	"name"     VARCHAR(1024)
);
CREATE TABLE "sys"."keys" (
	"id"       INTEGER,
	"table_id" INTEGER,
	"type"     INTEGER,
	"name"     VARCHAR(1024),
	"rkey"     INTEGER,
	"action"   INTEGER
);
CREATE TABLE "sys"."objects" (
	"id"   INTEGER,
	"name" VARCHAR(1024),
	"nr"   INTEGER
);
CREATE TABLE "sys"."privileges" (
	"obj_id"     INTEGER,
	"auth_id"    INTEGER,
	"privileges" INTEGER,
	"grantor"    INTEGER,
	"grantable"  INTEGER
);
CREATE TABLE "sys"."schemas" (
	"id"            INTEGER,
	"name"          VARCHAR(1024),
	"authorization" INTEGER,
	"owner"         INTEGER,
	"system"        BOOLEAN
);
CREATE TABLE "sys"."sequences" (
	"id"        INTEGER,
	"schema_id" INTEGER,
	"name"      VARCHAR(256),
	"start"     BIGINT,
	"minvalue"  BIGINT,
	"maxvalue"  BIGINT,
	"increment" BIGINT,
	"cacheinc"  BIGINT,
	"cycle"     BOOLEAN
);
CREATE TABLE "sys"."statistics" (
	"column_id" INTEGER,
	"type"   CHARACTER LARGE OBJECT,
	"width"  INTEGER,
	"stamp"  TIMESTAMP,
	"sample" BIGINT,
	"count"  BIGINT,
	"unique" BIGINT,
	"nils"   BIGINT,
	"minval" CHARACTER LARGE OBJECT,
	"maxval" CHARACTER LARGE OBJECT,
	"sorted" BOOLEAN
);
CREATE TABLE "sys"."storagemodelinput" (
	"schema"    CHARACTER LARGE OBJECT,
	"table"     CHARACTER LARGE OBJECT,
	"column"    CHARACTER LARGE OBJECT,
	"type"      CHARACTER LARGE OBJECT,
	"typewidth" INTEGER,
	"count"     BIGINT,
	"distinct"  BIGINT,
	"atomwidth" INTEGER,
	"reference" BOOLEAN,
	"sorted"    BOOLEAN
);
CREATE TABLE "sys"."systemfunctions" (
	"function_id" INTEGER
);
CREATE TABLE "sys"."triggers" (
	"id"          INTEGER,
	"name"        VARCHAR(1024),
	"table_id"    INTEGER,
	"time"        SMALLINT,
	"orientation" SMALLINT,
	"event"       SMALLINT,
	"old_name"    VARCHAR(1024),
	"new_name"    VARCHAR(1024),
	"condition"   VARCHAR(2048),
	"statement"   VARCHAR(2048)
);
CREATE TABLE "sys"."types" (
	"id"         INTEGER,
	"systemname" VARCHAR(256),
	"sqlname"    VARCHAR(1024),
	"digits"     INTEGER,
	"scale"      INTEGER,
	"radix"      INTEGER,
	"eclass"     INTEGER,
	"schema_id"  INTEGER
);
CREATE TABLE "sys"."user_role" (
	"login_id" INTEGER,
	"role_id"  INTEGER
);
SELECT * FROM (SELECT p.* FROM "sys"."_columns" AS p UNION ALL SELECT t.* FROM "tmp"."_columns" AS t) AS columns;
create view sys.environment as select * from sys.environment();
create view sys.optimizers as select * from sys.optimizers();
create view sys.querylog_calls as select * from sys.querylog_calls();
-- create table views for convenience
create view sys.querylog_catalog as select * from sys.querylog_catalog();
create view sys.querylog_history as
select qd.*, ql."start",ql."stop", ql.arguments, ql.tuples, ql.run, ql.ship, ql.cpu, ql.io 
from sys.querylog_catalog() qd, sys.querylog_calls() ql
where qd.id = ql.id and qd.owner = user;
create view sys.queue as select * from sys.queue();
create view sys.sessions as select * from sys.sessions();
create view sys."storage" as select * from sys."storage"();
create view sys.storagemodel as select * from sys.storagemodel();
SELECT "id", "name", "schema_id", "query", CAST(CASE WHEN "system" THEN "type" + 10 /* system table/view */ ELSE (CASE WHEN "commit_action" = 0 THEN "type" /* table/view */ ELSE "type" + 20 /* global temp table */ END) END AS SMALLINT) AS "type", "system", "commit_action", "access", CASE WHEN (NOT "system" AND "commit_action" > 0) THEN 1 ELSE 0 END AS "temporary" FROM "sys"."_tables" WHERE "type" <> 2 UNION ALL SELECT "id", "name", "schema_id", "query", CAST("type" + 30 /* local temp table */ AS SMALLINT) AS "type", "system", "commit_action", "access", 1 AS "temporary" FROM "tmp"."_tables";
-- A summary of the table storage requirement is is available as a table view.
-- The auxiliary column denotes the maximum space if all non-sorted columns
-- would be augmented with a hash (rare situation)
create view sys.tablestoragemodel
as select "schema","table",max(count) as "count",
	sum(columnsize) as columnsize,
	sum(heapsize) as heapsize,
	sum(hashes) as hashes,
	sum(imprints) as imprints,
	sum(case when sorted = false then 8 * count else 0 end) as auxiliary
from sys.storagemodel() group by "schema","table";
create view sys.tracelog as select * from sys.tracelog();
SELECT u."name" AS "name", ui."fullname", ui."default_schema" FROM db_users() AS u LEFT JOIN "sys"."db_user_info" AS ui ON u."name" = ui."name" ;
create function "abbrev" (p inet) returns clob
	external name inet."abbrev";
create function alpha(pdec double, pradius double)
returns double external name sql.alpha;
create procedure analyze(minmax int, "sample" bigint)
external name sql.analyze;
create procedure analyze(minmax int, "sample" bigint, sch string)
external name sql.analyze;
create procedure analyze(minmax int, "sample" bigint, sch string, tbl string)
external name sql.analyze;
create procedure analyze(minmax int, "sample" bigint, sch string, tbl string, col string)
external name sql.analyze;
-- ogc Spatial Analysis methods

create function area(g geometry) returns float external name geom."Area";
create function astext(g geometry) returns string external name geom."AsText";
-- The BAT buffer pool overview
create function sys.bbp () 
	returns table (id int, name string, htype string, 
		ttype string, count bigint, refcnt int, lrefcnt int, 
		location string, heat int, dirty string, 
		status string, kind string) 
	external name bbp.get;
create function boundary(g geometry) returns geometry external name geom."Boundary";
create function "broadcast" (p inet) returns inet 
	external name inet."broadcast";
create function buffer(a geometry, distance float) returns geometry external name geom."Buffer";
-- This Source Code Form is subject to the terms of the Mozilla Public
-- License, v. 2.0.  If a copy of the MPL was not distributed with this
-- file, You can obtain one at http://mozilla.org/MPL/2.0/.
--
-- Copyright 2008-2015 MonetDB B.V.

-- (co) Arjen de Rijke, Bart Scheers
-- Use statistical functions from gsl library

-- Calculate Chi squared probability
create function sys.chi2prob(chi2 double, datapoints double)
returns double external name gsl."chi2prob";
-- The predicted storage footprint of the complete database
-- determines the amount of diskspace needed for persistent storage
-- and the upperbound when all possible index structures are created.
-- The storage requirement for foreign key joins is split amongst the participants.

create function sys.columnsize(nme string, i bigint, d bigint)
returns bigint
begin
	case
	when nme = 'boolean' then return i;
	when nme = 'char' then return 2*i;
	when nme = 'smallint' then return 2 * i;
	when nme = 'int'	 then return 4 * i;
	when nme = 'bigint'	 then return 8 * i;
	when nme = 'hugeint'	 then return 16 * i;
	when nme = 'timestamp' then return 8 * i;
	when  nme = 'varchar' then
		case
		when cast(d as bigint) << 8 then return i;
		when cast(d as bigint) << 16 then return 2 * i;
		when cast(d as bigint) << 32 then return 4 * i;
		else return 8 * i;
		end case;
	else return 8 * i;
	end case;
end;
create function contains(a geometry, b geometry) returns boolean external name geom."Contains";
create function contains(a geometry, x double, y double) returns boolean external name geom."Contains";
create function convexhull(a geometry) returns geometry external name geom."ConvexHull";
create aggregate corr(e1 tinyint, e2 tinyint) returns tinyint
	external name "aggr"."corr";
create aggregate corr(e1 smallint, e2 smallint) returns smallint
	external name "aggr"."corr";
create aggregate corr(e1 integer, e2 integer) returns integer
	external name "aggr"."corr";
create aggregate corr(e1 wrd, e2 wrd) returns wrd
	external name "aggr"."corr";
create aggregate corr(e1 bigint, e2 bigint) returns bigint
	external name "aggr"."corr";
create aggregate corr(e1 real, e2 real) returns real
	external name "aggr"."corr";
create aggregate corr(e1 double, e2 double) returns double
	external name "aggr"."corr";
create function crosses(a geometry, b geometry) returns boolean external name geom."Crosses";
create function date_to_str(d date, format string) returns string
	external name mtime."date_to_str";
CREATE FUNCTION db_users () RETURNS TABLE( name varchar(2048)) EXTERNAL NAME sql.db_users;
-- This Source Code Form is subject to the terms of the Mozilla Public
-- License, v. 2.0.  If a copy of the MPL was not distributed with this
-- file, You can obtain one at http://mozilla.org/MPL/2.0/.
--
-- Copyright 2008-2015 MonetDB B.V.

create function degrees(r double) 
returns double
	return r*180/pi();
--Column c has a dependency on function f
create function dependencies_columns_on_functions()
returns table (sch varchar(100), usr varchar(100), dep_type varchar(32))
return table (select c.name, f.name, 'DEP_FUNC' from functions as f, columns as c, dependencies as dep where c.id = dep.id and f.id = dep.depend_id and dep.depend_type = 7);
--Column c has a dependency on index i 
create function dependencies_columns_on_indexes()
returns table (sch varchar(100), usr varchar(100), dep_type varchar(32))
return table (select c.name, i.name, 'DEP_INDEX' from columns as c, objects as kc, idxs as i where kc."name" = c.name and kc.id = i.id and c.table_id = i.table_id and i.name not in (select name from keys));
--Column c has a dependency on key k
create function dependencies_columns_on_keys()
returns table (sch varchar(100), usr varchar(100), dep_type varchar(32))
return table (select c.name, k.name, 'DEP_KEY' from columns as c, objects as kc, keys as k where kc."name" = c.name and kc.id = k.id and k.table_id = c.table_id and k.rkey = -1);
--Column c has a dependency on trigger tri
create function dependencies_columns_on_triggers()
returns table (sch varchar(100), usr varchar(100), dep_type varchar(32))
return table (select c.name, tri.name, 'DEP_TRIGGER' from columns as c, triggers as tri, dependencies as dep where dep.id = c.id and dep.depend_id =tri.id and dep.depend_type = 8);
--Column c has a dependency on view v
create function dependencies_columns_on_views()
returns table (sch varchar(100), usr varchar(100), dep_type varchar(32))
return table (select c.name, v.name, 'DEP_VIEW' from columns as c, tables as v, dependencies as dep where c.id = dep.id and v.id = dep.depend_id and dep.depend_type = 5 and v.type = 1);
--Function f1 has a dependency on function f2
create function dependencies_functions_on_functions()
returns table (sch varchar(100), usr varchar(100), dep_type varchar(32))
return table (select f1.name, f2.name, 'DEP_FUNC' from functions as f1, functions as f2, dependencies as dep where f1.id = dep.id and f2.id = dep.depend_id and dep.depend_type = 7);
--Function f1 has a dependency on trigger tri
create function dependencies_functions_os_triggers()
returns table (sch varchar(100), usr varchar(100), dep_type varchar(32))
return table (select f.name, tri.name, 'DEP_TRIGGER' from functions as f, triggers as tri, dependencies as dep where dep.id = f.id and dep.depend_id =tri.id and dep.depend_type = 8);
--Key k has a dependency on foreign key fk
create function dependencies_keys_on_foreignkeys()
returns table (sch varchar(100), usr varchar(100), dep_type varchar(32))
return table (select k.name, fk.name, 'DEP_FKEY' from keys as k, keys as fk where fk.rkey = k.id);
--User (owner) has a dependency in schema s
create function dependencies_owners_on_schemas()
returns table (sch varchar(100), usr varchar(100), dep_type varchar(32))
return table (select a.name, s.name, 'DEP_SCHEMA' from schemas as s, auths a where s.owner = a.id);
-- This Source Code Form is subject to the terms of the Mozilla Public
-- License, v. 2.0.  If a copy of the MPL was not distributed with this
-- file, You can obtain one at http://mozilla.org/MPL/2.0/.
--
-- Copyright 2008-2015 MonetDB B.V.

--Schema s has a dependency on user u
create function dependencies_schemas_on_users()
returns table (sch varchar(100), usr varchar(100), dep_type varchar(32))
return table (select s.name, u.name, 'DEP_USER' from schemas as s, users u where u.default_schema = s.id);
--Table t has a dependency on foreign key k
create function dependencies_tables_on_foreignkeys()
returns table (sch varchar(100), usr varchar(100), dep_type varchar(32))
return table (select t.name, fk.name, 'DEP_FKEY' from tables as t, keys as k, keys as fk where fk.rkey = k.id and k.table_id = t.id);
--Table t has a dependency on function f
create function dependencies_tables_on_functions()
returns table (sch varchar(100), usr varchar(100), dep_type varchar(32))
return table (select t.name, f.name, 'DEP_FUNC' from functions as f, tables as t, dependencies as dep where t.id = dep.id and f.id = dep.depend_id and dep.depend_type = 7 and t.type = 0);
--Table t has a dependency on index  i
create function dependencies_tables_on_indexes()
returns table (sch varchar(100), usr varchar(100), dep_type varchar(32))
return table (select t.name, i.name, 'DEP_INDEX' from tables as t, idxs as i where i.table_id = t.id and i.name not in (select name from keys) and t.type = 0);
--Table t has a dependency on trigger tri

create function dependencies_tables_on_triggers()
returns table (sch varchar(100), usr varchar(100), dep_type varchar(32))
return table ((select t.name, tri.name, 'DEP_TRIGGER' from tables as t, triggers as tri where tri.table_id = t.id) union (select t.name, tri.name, 'DEP_TRIGGER' from triggers tri, tables t, dependencies dep where dep.id = t.id and dep.depend_id =tri.id and dep.depend_type = 8));
--Table t has a dependency on view v
create function dependencies_tables_on_views()
returns table (sch varchar(100), usr varchar(100), dep_type varchar(32))
return table (select t.name, v.name, 'DEP_VIEW' from tables as t, tables as v, dependencies as dep where t.id = dep.id and v.id = dep.depend_id and dep.depend_type = 5 and v.type = 1);
--View v has a dependency on function f
create function dependencies_views_on_functions()
returns table (sch varchar(100), usr varchar(100), dep_type varchar(32))
return table (select v.name, f.name, 'DEP_FUNC' from functions as f, tables as v, dependencies as dep where v.id = dep.id and f.id = dep.depend_id and dep.depend_type = 7 and v.type = 1);
--View v has a dependency on trigger tri
create function dependencies_views_on_triggers()
returns table (sch varchar(100), usr varchar(100), dep_type varchar(32))
return table (select v.name, tri.name, 'DEP_TRIGGER' from tables as v, triggers as tri, dependencies as dep where dep.id = v.id and dep.depend_id =tri.id and dep.depend_type = 8 and v.type = 1);
create function difference(a geometry, b geometry) returns geometry external name geom."Difference";
-- CREATE FUNCTION Point(g Geometry) RETURNS Point external name geom.point;
-- CREATE FUNCTION Curve(g Geometry) RETURNS Curve external name geom.curve;
-- CREATE FUNCTION LineString(g Geometry) RETURNS LineString external name geom.linestring;
-- CREATE FUNCTION Surface(g Geometry) RETURNS Surface external name geom.surface;
-- CREATE FUNCTION Polygon(g Geometry) RETURNS Polygon external name geom.polygon;

-- ogc basic methods
create function dimension(g geometry) returns integer external name geom."Dimension";
create function disjoint(a geometry, b geometry) returns boolean external name geom."Disjoint";
create function distance(a geometry, b geometry) returns float external name geom."Distance";
CREATE FUNCTION env () RETURNS TABLE( name varchar(1024), value varchar(2048)) EXTERNAL NAME sql.sql_environment;
create function envelope(g geometry) returns geometry external name geom."Envelope";
-- The environment table
create function sys.environment()
	returns table ("name" string, value string)
	external name sql.sql_environment;
-- ogc spatial relation methods
create function equals(a geometry, b geometry) returns boolean external name geom."Equals";
create procedure sys.evalalgebra( ra_stmt string, opt bool)
	external name sql."evalAlgebra";
-- fuse two (1-byte) tinyint values into one (2-byte) smallint value
create function fuse(one tinyint, two tinyint)
returns smallint external name udf.fuse;
-- fuse two (2-byte) smallint values into one (4-byte) integer value
create function fuse(one smallint, two smallint)
returns integer external name udf.fuse;
-- fuse two (4-byte) integer values into one (8-byte) bigint value
create function fuse(one integer, two integer)
returns bigint external name udf.fuse;
-- This Source Code Form is subject to the terms of the Mozilla Public
-- License, v. 2.0.  If a copy of the MPL was not distributed with this
-- file, You can obtain one at http://mozilla.org/MPL/2.0/.
--
-- Copyright 2008-2015 MonetDB B.V.

-- (c) Author M.Kersten

create function sys.generate_series(first tinyint, last tinyint)
returns table (value tinyint)
external name generator.series;
create function sys.generate_series(first tinyint, last tinyint, stepsize tinyint)
returns table (value tinyint)
external name generator.series;
create function sys.generate_series(first smallint, last smallint)
returns table (value smallint)
external name generator.series;
create function sys.generate_series(first smallint, last smallint, stepsize smallint)
returns table (value smallint)
external name generator.series;
create function sys.generate_series(first int, last int)
returns table (value int)
external name generator.series;
create function sys.generate_series(first int, last int, stepsize int)
returns table (value int)
external name generator.series;
create function sys.generate_series(first bigint, last bigint)
returns table (value bigint)
external name generator.series;
create function sys.generate_series(first bigint, last bigint, stepsize bigint)
returns table (value bigint)
external name generator.series;
create function sys.generate_series(first real, last real, stepsize real)
returns table (value real)
external name generator.series;
create function sys.generate_series(first double, last double, stepsize double)
returns table (value double)
external name generator.series;
create function sys.generate_series(first decimal(10,2), last decimal(10,2), stepsize decimal(10,2))
returns table (value decimal(10,2))
external name generator.series;
create function sys.generate_series(first timestamp, last timestamp, stepsize interval second)
returns table (value timestamp)
external name generator.series;
create function geomcollectionfromtext(wkt string, srid smallint) returns multipolygon external name geom."GeomCollectionFromText";
create function geometrytypeid(g geometry) returns integer external name geom."GeometryTypeId";
-- The srid in the *FromText Functions is currently not used
create function geomfromtext(wkt string, srid smallint) returns geometry external name geom."GeomFromText";
create function getanchor( theurl url ) returns string 
	external name url."getAnchor";
create function getbasename(theurl url) returns string       
	external name url."getBasename";
create function getcontent(theurl url)   returns string       
	external name url."getContent";
create function getcontext(theurl url)   returns string       
	external name url."getContext";
create function getdomain(theurl url) returns string       
	external name url."getDomain";
create function getextension(theurl url) returns string       
	external name url."getExtension";
create function getfile(theurl url) returns string       
	external name url."getFile";
create function gethost(theurl url)   returns string       
	external name url."getHost";
create function getport(theurl url) returns string       
	external name url."getPort";
create function getprotocol(theurl url) returns string       
	external name url."getProtocol";
create function getquery(theurl url) returns string       
	external name url."getQuery";
create function getroboturl(theurl url) returns string       
	external name url."getRobotURL";
create function getuser(theurl url) returns string       
	external name url."getUser";
create function sys.hashsize(b boolean, i bigint)
returns bigint
begin
	-- assume non-compound keys
	if  b = true
	then
		return 8 * i;
	end if;
	return 0;
end;
create function sys.heapsize(tpe string, i bigint, w int)
returns bigint
begin
	if  tpe <> 'varchar' and tpe <> 'clob'
	then
		return 0;
	end if;
	return 10240 + i * w;
end;
create function "host" (p inet) returns clob
	external name inet."host";
create function "hostmask" (p inet) returns inet
	external name inet."hostmask";
create filter function "ilike"(val string, pat string, esc string) external name algebra."ilike";
create filter function "ilike"(val string, pat string) external name algebra."ilike";
create function sys.imprintsize(i bigint, nme string)
returns bigint
begin
	if nme = 'boolean'
		or nme = 'tinyint'
		or nme = 'smallint'
		or nme = 'int'	
		or nme = 'bigint'	
		or nme = 'hugeint'	
		or nme = 'decimal'	
		or nme = 'date'
		or nme = 'timestamp'
		or nme = 'real'
		or nme = 'double'
	then
		return cast( i * 0.12 as bigint);
	end if ;
	return 0;
end;
create function intersection(a geometry, b geometry) returns geometry external name geom."Intersection";
create function isaurl(theurl url) returns bool
	external name url."isaURL";
create function sys.isauuid(u uuid)
returns uuid external name uuid."isaUUID";
create function sys.isauuid(u string)
returns uuid external name uuid."isaUUID";
create function isempty(g geometry) returns boolean external name geom."IsEmpty";
create function issimple(g geometry) returns boolean external name geom."IsSimple";
create function length(g geometry) returns float external name geom."Length";
-- This Source Code Form is subject to the terms of the Mozilla Public
-- License, v. 2.0.  If a copy of the MPL was not distributed with this
-- file, You can obtain one at http://mozilla.org/MPL/2.0/.
--
-- Copyright 2008-2015 MonetDB B.V.

create filter function "like"(val string, pat string, esc string) external name algebra."like";
create filter function "like"(val string, pat string) external name algebra."like";
create function linefromtext(wkt string, srid smallint) returns linestring external name geom."LineFromText";
create function "masklen" (p inet) returns int
	external name inet."masklen";
-- currently we only use mbr instead of
-- Envelope():Geometry
-- as that returns Geometry objects, and we prefer the explicit mbr's
-- minimum bounding rectangle (mbr)
create function mbr (g geometry) returns mbr external name geom.mbr;
create function mbroverlaps(a mbr, b mbr) returns boolean external name geom."mbroverlaps";
-- This Source Code Form is subject to the terms of the Mozilla Public
-- License, v. 2.0.  If a copy of the MPL was not distributed with this
-- file, You can obtain one at http://mozilla.org/MPL/2.0/.
--
-- Copyright 2008-2015 MonetDB B.V.

-- (co) Arjen de Rijke

create function sys.md5(v string)
returns string external name clients.md5sum;
create aggregate median(val tinyint) returns tinyint
	external name "aggr"."median";
create aggregate median(val smallint) returns smallint
	external name "aggr"."median";
create aggregate median(val integer) returns integer
	external name "aggr"."median";
create aggregate median(val wrd) returns wrd
	external name "aggr"."median";
create aggregate median(val bigint) returns bigint
	external name "aggr"."median";
create aggregate median(val decimal) returns decimal
 	external name "aggr"."median";
create aggregate median(val real) returns real
	external name "aggr"."median";
create aggregate median(val double) returns double
	external name "aggr"."median";
create aggregate median(val date) returns date
	external name "aggr"."median";
create aggregate median(val time) returns time
	external name "aggr"."median";
create aggregate median(val timestamp) returns timestamp
	external name "aggr"."median";
create function mlinefromtext(wkt string, srid smallint) returns multilinestring external name geom."MultiLineFromText";
create function mpointfromtext(wkt string, srid smallint) returns multipoint external name geom."MultiPointFromText";
create function mpolyfromtext(wkt string, srid smallint) returns multipolygon external name geom."MultiPolyFromText";
create function ms_round(num double, prc int, truncat int)
returns double
begin
	if (truncat = 0)
		then return round(num, prc);
		else return ms_trunc(num, prc);
	end if;
end;
create function ms_str(num float, prc int, truncat int)
returns string
begin
        return cast(num as string);
end;
-- This Source Code Form is subject to the terms of the Mozilla Public
-- License, v. 2.0.  If a copy of the MPL was not distributed with this
-- file, You can obtain one at http://mozilla.org/MPL/2.0/.
--
-- Copyright 2008-2015 MonetDB B.V.

create function ms_stuff( s1 varchar(32), st int, len int, s3 varchar(32))
returns varchar(32)
begin
	declare res varchar(32), aux varchar(32);
	declare ofset int;

    if ( st < 0 or st > length(s1))
        then return '';
    end if;

    set ofset = 1;
    set res = substring(s1,ofset,st-1);
    set res = res || s3;
    set ofset = st + len;
    set aux = substring(s1,ofset,length(s1)-ofset+1);
	set res = res || aux;
	return res;
end;
create function ms_trunc(num double, prc int)
returns double
external name sql.ms_trunc;
create function "netmask" (p inet) returns inet
	external name inet."netmask";
create function "network" (p inet) returns inet
	external name inet."network";
create function newurl(protocol string, hostname string, "port" int, file string) 
	returns url       
	external name url."new";
create function newurl(protocol string, hostname string, file string) 
	returns url 
	external name url."new";
-- This Source Code Form is subject to the terms of the Mozilla Public
-- License, v. 2.0.  If a copy of the MPL was not distributed with this
-- file, You can obtain one at http://mozilla.org/MPL/2.0/.
--
-- Copyright 2008-2015 MonetDB B.V.

-- show the optimizer statistics maintained by the SQL frontend
create function sys.optimizer_stats () 
	returns table (rewrite string, count int) 
	external name sql.dump_opt_stats;
-- MONETDB KERNEL SECTION
-- optimizer pipe catalog
create function sys.optimizers () 
	returns table (name string, def string, status string)
	external name sql.optimizers;
create function overlaps(a geometry, b geometry) returns boolean external name geom."Overlaps";
-- This Source Code Form is subject to the terms of the Mozilla Public
-- License, v. 2.0.  If a copy of the MPL was not distributed with this
-- file, You can obtain one at http://mozilla.org/MPL/2.0/.
--
-- Copyright 2008-2015 MonetDB B.V.

create function sys.password_hash (username string) 
	returns string 
	external name sql.password;
-- operations to manipulate the state of havoc queries
create procedure sys.pause(tag int)
external name sql.sysmon_pause;
create procedure sys.pause(tag bigint)
external name sql.sysmon_pause;
create function point(x double,y double) returns point external name geom.point;
create function pointfromtext(wkt string, srid smallint) returns point external name geom."PointFromText";
create function polyfromtext(wkt string, srid smallint) returns polygon external name geom."PolyFromText";
-- alias
create function polygonfromtext(wkt string, srid smallint) returns polygon external name geom."PolyFromText";
create aggregate quantile(val tinyint, q double) returns tinyint
 	external name "aggr"."quantile";
create aggregate quantile(val smallint, q double) returns smallint
 	external name "aggr"."quantile";
create aggregate quantile(val integer, q double) returns integer
 	external name "aggr"."quantile";
create aggregate quantile(val wrd, q double) returns wrd
	external name "aggr"."quantile";
create aggregate quantile(val bigint, q double) returns bigint
	external name "aggr"."quantile";
create aggregate quantile(val decimal, q double) returns decimal
 	external name "aggr"."quantile";
create aggregate quantile(val real, q double) returns real
	external name "aggr"."quantile";
create aggregate quantile(val double, q double) returns double
	external name "aggr"."quantile";
create aggregate quantile(val date, q double) returns date
	external name "aggr"."quantile";
create aggregate quantile(val time, q double) returns time
	external name "aggr"."quantile";
create aggregate quantile(val timestamp, q double) returns timestamp
	external name "aggr"."quantile";
-- SQL QUERY CACHE
-- The SQL query cache returns a table with the query plans kept

create function sys.querycache() 
	returns table (query string, count int) 
	external name sql.dump_cache;
-- Trace the SQL input
create procedure sys.querylog(filename string) 
	external name sql.logfile;
-- Each query call is stored in the table calls
-- At regular intervals the query history table should be cleaned.
-- This can be done manually on the SQL console, or be integrated
-- in the keepQuery and keepCall upon need.
-- The parameters are geared at understanding the resource claims
-- They reflect the effect of the total workload mix during execution.
-- The 'cpu' gives the average cpu load percentage over all cores on the 
-- server during execution phase. 
-- increasing cpu load indicates better use of multi-cores.
-- The 'io' indicate IOs during complete query run.
-- The 'space' is the total amount of intermediates created in MB.
-- Reducing the space component improves performance/
-- All timing in usec and all storage in bytes.

create function sys.querylog_calls()
returns table(
	id oid,				 -- references query plan
	"start" timestamp,	-- time the statement was started
	"stop" timestamp,	-- time the statement was completely finished
	arguments string,	-- actual call structure
	tuples wrd,			-- number of tuples in the result set
	run bigint,		-- time spent (in usec)  until the result export
	ship bigint,		-- time spent (in usec)  to ship the result set
	cpu int,  		-- average cpu load percentage during execution
	io int			-- percentage time waiting for IO to finish 
)
external name sql.querylog_calls;
-- This Source Code Form is subject to the terms of the Mozilla Public
-- License, v. 2.0.  If a copy of the MPL was not distributed with this
-- file, You can obtain one at http://mozilla.org/MPL/2.0/.
--
-- Copyright 2008-2015 MonetDB B.V.

-- QUERY HISTORY
-- The query history mechanism of MonetDB/SQL relies on a few hooks.
-- The most important one is a global system variable which controls
--  monitoring of all sessions. 

create function sys.querylog_catalog()
returns table(
	id oid,
	owner string,
	defined timestamp,
	query string,
	pipe string,
	"plan" string,		-- Name of MAL plan
	mal int,			-- size of MAL plan
	optimize bigint 	-- time in usec
)
external name sql.querylog_catalog;
create procedure sys.querylog_disable()
external name sql.querylog_disable;
-- reset history for a particular user
create procedure sys.querylog_empty()
external name sql.querylog_empty;
-- manipulate the query logger
create procedure sys.querylog_enable()
external name sql.querylog_enable;
create procedure sys.querylog_enable(threshold smallint)
external name sql.querylog_enable_threshold;
-- This Source Code Form is subject to the terms of the Mozilla Public
-- License, v. 2.0.  If a copy of the MPL was not distributed with this
-- file, You can obtain one at http://mozilla.org/MPL/2.0/.
--
-- Copyright 2008-2015 MonetDB B.V.

-- System monitoring

-- show status of all active SQL queries.
create function sys.queue()
returns table(
	qtag bigint,
	"user" string,
	started timestamp,
	estimate timestamp,
	progress int,
	status string,
	tag oid,
	query string
)
external name sql.sysmon_queue;
create function radians(d double) 
returns double
	return d*pi()/180;
create function relate(a geometry, b geometry, pattern string) returns boolean external name geom."Relate";
create procedure sys.resume(tag int)
external name sql.sysmon_resume;
create procedure sys.resume(tag bigint)
external name sql.sysmon_resume;
create procedure reuse(sys string, tab string)
	external name sql.reuse;
-- This Source Code Form is subject to the terms of the Mozilla Public
-- License, v. 2.0.  If a copy of the MPL was not distributed with this
-- file, You can obtain one at http://mozilla.org/MPL/2.0/.
--
-- Copyright 2008-2015 MonetDB B.V.

-- add function signatures to SQL catalog


-- Reverse a string
create function reverse(src string)
returns string external name udf.reverse;
create function sys.sessions()
returns table("user" string, "login" timestamp, "sessiontimeout" bigint, "lastcommand" timestamp, "querytimeout" bigint, "active" bool)
external name sql.sessions;
create function "setmasklen" (p inet, mask int) returns inet
	external name inet."setmasklen";
create procedure sys.setsession("timeout" bigint)
	external name sql.setsession;
-- control the query and session time out 
create procedure sys.settimeout("query" bigint)
	external name sql.settimeout;
create procedure sys.settimeout("query" bigint, "session" bigint)
	external name sql.settimeout;
-- This Source Code Form is subject to the terms of the Mozilla Public
-- License, v. 2.0.  If a copy of the MPL was not distributed with this
-- file, You can obtain one at http://mozilla.org/MPL/2.0/.
--
-- Copyright 2008-2015 MonetDB B.V.

-- Vacuum a relational table should be done with care.
-- For, the oid's are used in join-indices.

-- Vacuum of tables may improve IO performance and disk footprint.
-- The foreign key constraints should be dropped before
-- and re-established after the cluster operation.

create procedure shrink(sys string, tab string)
	external name sql.shrink;
create procedure sys.shutdown(delay tinyint) 
external name sql.shutdown;
create procedure sys.shutdown(delay tinyint, force bool) 
external name sql.shutdown;
create function srid(g geometry) returns integer external name geom."SRID";
create aggregate stddev_pop(val tinyint) returns double
	external name "aggr"."stdevp";
create aggregate stddev_pop(val smallint) returns double
	external name "aggr"."stdevp";
create aggregate stddev_pop(val integer) returns double
	external name "aggr"."stdevp";
create aggregate stddev_pop(val wrd) returns double
	external name "aggr"."stdevp";
create aggregate stddev_pop(val bigint) returns double
	external name "aggr"."stdevp";
create aggregate stddev_pop(val real) returns double
	external name "aggr"."stdevp";
create aggregate stddev_pop(val double) returns double
	external name "aggr"."stdevp";
create aggregate stddev_pop(val date) returns double
	external name "aggr"."stdevp";
create aggregate stddev_pop(val time) returns double
	external name "aggr"."stdevp";
create aggregate stddev_pop(val timestamp) returns double
	external name "aggr"."stdevp";
-- This Source Code Form is subject to the terms of the Mozilla Public
-- License, v. 2.0.  If a copy of the MPL was not distributed with this
-- file, You can obtain one at http://mozilla.org/MPL/2.0/.
--
-- Copyright 2008-2015 MonetDB B.V.

create aggregate stddev_samp(val tinyint) returns double
	external name "aggr"."stdev";
create aggregate stddev_samp(val smallint) returns double
	external name "aggr"."stdev";
create aggregate stddev_samp(val integer) returns double
	external name "aggr"."stdev";
create aggregate stddev_samp(val wrd) returns double
	external name "aggr"."stdev";
create aggregate stddev_samp(val bigint) returns double
	external name "aggr"."stdev";
create aggregate stddev_samp(val real) returns double
	external name "aggr"."stdev";
create aggregate stddev_samp(val double) returns double
	external name "aggr"."stdev";
create aggregate stddev_samp(val date) returns double
	external name "aggr"."stdev";
create aggregate stddev_samp(val time) returns double
	external name "aggr"."stdev";
create aggregate stddev_samp(val timestamp) returns double
	external name "aggr"."stdev";
create procedure sys.stop(tag int)
external name sql.sysmon_stop;
create procedure sys.stop(tag bigint)
external name sql.sysmon_stop;
-- This Source Code Form is subject to the terms of the Mozilla Public
-- License, v. 2.0.  If a copy of the MPL was not distributed with this
-- file, You can obtain one at http://mozilla.org/MPL/2.0/.
--
-- Copyright 2008-2015 MonetDB B.V.


-- Author M.Kersten
-- This script gives the database administrator insight in the actual
-- footprint of the persistent tables and the maximum playground used
-- when indices are introduced upon them.
-- By chancing the storagemodelinput table directly, the footprint for
-- yet to be loaded databases can be assessed.

-- The actual storage footprint of an existing database can be
-- obtained by the table procuding function storage()
-- It represents the actual state of affairs, i.e. storage on disk
-- of columns and foreign key indices, and possible temporary hash indices.
-- For strings we take a sample to determine their average length.

create function sys."storage"()
returns table ("schema" string, "table" string, "column" string, "type" string, "mode" string, location string, "count" bigint, typewidth int, columnsize bigint, heapsize bigint, hashes bigint, phash boolean, imprints bigint, sorted boolean)
external name sql."storage";
create function sys.storagemodel()
returns table (
	"schema" string,
	"table" string,
	"column" string,
	"type" string,
	"count"	bigint,
	columnsize bigint,
	heapsize bigint,
	hashes bigint,
	imprints bigint,
	sorted boolean)
begin
	return select i."schema", i."table", i."column", i."type", i."count",
	columnsize(i."type", i.count, i."distinct"),
	heapsize(i."type", i."distinct", i."atomwidth"),
	hashsize(i."reference", i."count"),
	imprintsize(i."count",i."type"),
	i.sorted
	from sys.storagemodelinput i;
end;
-- this table can be adjusted to reflect the anticipated final database size

-- The model input can be derived from the current database using
create procedure sys.storagemodelinit()
begin
	delete from sys.storagemodelinput;

	insert into sys.storagemodelinput
	select x."schema", x."table", x."column", x."type", x.typewidth, x.count, 0, x.typewidth, false, x.sorted from sys."storage"() x;

	update sys.storagemodelinput
	set reference = true
	where concat(concat("schema","table"), "column") in (
		select concat( concat("fkschema"."name", "fktable"."name"), "fkkeycol"."name" )
		from	"sys"."keys" as    "fkkey",
				"sys"."objects" as "fkkeycol",
				"sys"."tables" as  "fktable",
				"sys"."schemas" as "fkschema"
		where   "fktable"."id" = "fkkey"."table_id"
			and "fkkey"."id" = "fkkeycol"."id"
			and "fkschema"."id" = "fktable"."schema_id"
			and "fkkey"."rkey" > -1);

	update sys.storagemodelinput
	set "distinct" = "count" -- assume all distinct
	where "type" = 'varchar' or "type"='clob';
end;
-- This Source Code Form is subject to the terms of the Mozilla Public
-- License, v. 2.0.  If a copy of the MPL was not distributed with this
-- file, You can obtain one at http://mozilla.org/MPL/2.0/.
--
-- Copyright 2008-2015 MonetDB B.V.

create function str_to_date(s string, format string) returns date
	external name mtime."str_to_date";
create function symdifference(a geometry, b geometry) returns geometry external name geom."SymDifference";
create function "text" (p inet) returns clob
	external name inet."text";
-- This Source Code Form is subject to the terms of the Mozilla Public
-- License, v. 2.0.  If a copy of the MPL was not distributed with this
-- file, You can obtain one at http://mozilla.org/MPL/2.0/.
--
-- Copyright 2008-2015 MonetDB B.V.

-- Provide a simple equivalent for the UNIX times command
-- times 0 ms user 0 ms system 0 ms 0 reads 0 writes

create procedure times()
external name sql.times;
create function touches(a geometry, b geometry) returns boolean external name geom."Touches";
-- This Source Code Form is subject to the terms of the Mozilla Public
-- License, v. 2.0.  If a copy of the MPL was not distributed with this
-- file, You can obtain one at http://mozilla.org/MPL/2.0/.
--
-- Copyright 2008-2015 MonetDB B.V.

-- make the offline tracing table available for inspection
create function sys.tracelog() 
	returns table (
		event integer,		-- event counter
		clk varchar(20), 	-- wallclock, no mtime in kernel
		pc varchar(50), 	-- module.function[nr]
		thread int, 		-- thread identifier
		ticks bigint, 		-- time in microseconds
		rrsmb bigint, 		-- resident memory in MB
		vmmb bigint, 		-- virtual size in MB
		reads bigint, 		-- number of blocks read
		writes bigint, 	-- number of blocks written
		minflt bigint, 		-- minor page faults
		majflt bigint, 		-- major page faults
		nvcsw bigint, 		-- non-volantary conext switch
		stmt string			-- actual statement executed
	)
	external name sql.dump_trace;
-- generate a new uuid
create function sys.uuid()
returns uuid external name uuid."new";
create procedure vacuum(sys string, tab string)
	external name sql.vacuum;
CREATE FUNCTION var() RETURNS TABLE( name varchar(1024)) EXTERNAL NAME sql.sql_variables;
create aggregate var_pop(val tinyint) returns double
	external name "aggr"."variancep";
create aggregate var_pop(val smallint) returns double
	external name "aggr"."variancep";
create aggregate var_pop(val integer) returns double
	external name "aggr"."variancep";
create aggregate var_pop(val wrd) returns double
	external name "aggr"."variancep";
create aggregate var_pop(val bigint) returns double
	external name "aggr"."variancep";
create aggregate var_pop(val real) returns double
	external name "aggr"."variancep";
create aggregate var_pop(val double) returns double
	external name "aggr"."variancep";
create aggregate var_pop(val date) returns double
	external name "aggr"."variancep";
create aggregate var_pop(val time) returns double
	external name "aggr"."variancep";
create aggregate var_pop(val timestamp) returns double
	external name "aggr"."variancep";
create aggregate var_samp(val tinyint) returns double
	external name "aggr"."variance";
create aggregate var_samp(val smallint) returns double
	external name "aggr"."variance";
create aggregate var_samp(val integer) returns double
	external name "aggr"."variance";
create aggregate var_samp(val wrd) returns double
	external name "aggr"."variance";
create aggregate var_samp(val bigint) returns double
	external name "aggr"."variance";
create aggregate var_samp(val real) returns double
	external name "aggr"."variance";
create aggregate var_samp(val double) returns double
	external name "aggr"."variance";
create aggregate var_samp(val date) returns double
	external name "aggr"."variance";
create aggregate var_samp(val time) returns double
	external name "aggr"."variance";
create aggregate var_samp(val timestamp) returns double
	external name "aggr"."variance";
create function within(a geometry, b geometry) returns boolean external name geom."Within";
create function x(g geometry) returns double external name geom."X";
create function y(g geometry) returns double external name geom."Y";
create function zorder_decode_x(z oid) returns integer
    external name zorder.decode_x;
create function zorder_decode_y(z oid) returns integer
    external name zorder.decode_y;
-- This Source Code Form is subject to the terms of the Mozilla Public
-- License, v. 2.0.  If a copy of the MPL was not distributed with this
-- file, You can obtain one at http://mozilla.org/MPL/2.0/.
--
-- Copyright 2008-2015 MonetDB B.V.

create function zorder_encode(x integer, y integer) returns oid
    external name zorder.encode;
START TRANSACTION;
CREATE TABLE "sys"."_columns" (
	"id"          INTEGER,
	"name"        VARCHAR(1024),
	"type"        VARCHAR(1024),
	"type_digits" INTEGER,
	"type_scale"  INTEGER,
	"table_id"    INTEGER,
	"default"     VARCHAR(2048),
	"null"        BOOLEAN,
	"number"      INTEGER,
	"storage"     VARCHAR(2048)
);
COPY 361 RECORDS INTO "sys"."_columns" FROM stdin USING DELIMITERS '\t','\n','"';
2002	"id"	"int"	32	0	2001	NULL	true	0	NULL
2003	"name"	"varchar"	1024	0	2001	NULL	true	1	NULL
2004	"authorization"	"int"	32	0	2001	NULL	true	2	NULL
2005	"owner"	"int"	32	0	2001	NULL	true	3	NULL
2006	"system"	"boolean"	1	0	2001	NULL	true	4	NULL
2008	"id"	"int"	32	0	2007	NULL	true	0	NULL
2009	"systemname"	"varchar"	256	0	2007	NULL	true	1	NULL
2010	"sqlname"	"varchar"	1024	0	2007	NULL	true	2	NULL
2011	"digits"	"int"	32	0	2007	NULL	true	3	NULL
2012	"scale"	"int"	32	0	2007	NULL	true	4	NULL
2013	"radix"	"int"	32	0	2007	NULL	true	5	NULL
2014	"eclass"	"int"	32	0	2007	NULL	true	6	NULL
2015	"schema_id"	"int"	32	0	2007	NULL	true	7	NULL
2017	"id"	"int"	32	0	2016	NULL	true	0	NULL
2018	"name"	"varchar"	256	0	2016	NULL	true	1	NULL
2019	"func"	"varchar"	8196	0	2016	NULL	true	2	NULL
2020	"mod"	"varchar"	8196	0	2016	NULL	true	3	NULL
2021	"language"	"int"	32	0	2016	NULL	true	4	NULL
2022	"type"	"int"	32	0	2016	NULL	true	5	NULL
2023	"side_effect"	"boolean"	1	0	2016	NULL	true	6	NULL
2024	"varres"	"boolean"	1	0	2016	NULL	true	7	NULL
2025	"vararg"	"boolean"	1	0	2016	NULL	true	8	NULL
2026	"schema_id"	"int"	32	0	2016	NULL	true	9	NULL
2028	"id"	"int"	32	0	2027	NULL	true	0	NULL
2029	"func_id"	"int"	32	0	2027	NULL	true	1	NULL
2030	"name"	"varchar"	256	0	2027	NULL	true	2	NULL
2031	"type"	"varchar"	1024	0	2027	NULL	true	3	NULL
2032	"type_digits"	"int"	32	0	2027	NULL	true	4	NULL
2033	"type_scale"	"int"	32	0	2027	NULL	true	5	NULL
2034	"inout"	"tinyint"	8	0	2027	NULL	true	6	NULL
2035	"number"	"int"	32	0	2027	NULL	true	7	NULL
2037	"id"	"int"	32	0	2036	NULL	true	0	NULL
2038	"schema_id"	"int"	32	0	2036	NULL	true	1	NULL
2039	"name"	"varchar"	256	0	2036	NULL	true	2	NULL
2040	"start"	"bigint"	64	0	2036	NULL	true	3	NULL
2041	"minvalue"	"bigint"	64	0	2036	NULL	true	4	NULL
2042	"maxvalue"	"bigint"	64	0	2036	NULL	true	5	NULL
2043	"increment"	"bigint"	64	0	2036	NULL	true	6	NULL
2044	"cacheinc"	"bigint"	64	0	2036	NULL	true	7	NULL
2045	"cycle"	"boolean"	1	0	2036	NULL	true	8	NULL
2047	"id"	"int"	32	0	2046	NULL	true	0	NULL
2048	"depend_id"	"int"	32	0	2046	NULL	true	1	NULL
2049	"depend_type"	"smallint"	16	0	2046	NULL	true	2	NULL
2051	"id"	"int"	32	0	2050	NULL	true	0	NULL
2052	"server"	"char"	1024	0	2050	NULL	true	1	NULL
2053	"port"	"int"	32	0	2050	NULL	true	2	NULL
2054	"db"	"char"	64	0	2050	NULL	true	3	NULL
2055	"db_alias"	"char"	1024	0	2050	NULL	true	4	NULL
2056	"user"	"char"	1024	0	2050	NULL	true	5	NULL
2057	"password"	"char"	1024	0	2050	NULL	true	6	NULL
2058	"language"	"char"	1024	0	2050	NULL	true	7	NULL
2060	"id"	"int"	32	0	2059	NULL	true	0	NULL
2061	"name"	"varchar"	1024	0	2059	NULL	true	1	NULL
2062	"schema_id"	"int"	32	0	2059	NULL	true	2	NULL
2063	"query"	"varchar"	2048	0	2059	NULL	true	3	NULL
2064	"type"	"smallint"	16	0	2059	NULL	true	4	NULL
2065	"system"	"boolean"	1	0	2059	NULL	true	5	NULL
2066	"commit_action"	"smallint"	16	0	2059	NULL	true	6	NULL
2067	"access"	"smallint"	16	0	2059	NULL	true	7	NULL
2069	"id"	"int"	32	0	2068	NULL	true	0	NULL
2070	"name"	"varchar"	1024	0	2068	NULL	true	1	NULL
2071	"type"	"varchar"	1024	0	2068	NULL	true	2	NULL
2072	"type_digits"	"int"	32	0	2068	NULL	true	3	NULL
2073	"type_scale"	"int"	32	0	2068	NULL	true	4	NULL
2074	"table_id"	"int"	32	0	2068	NULL	true	5	NULL
2075	"default"	"varchar"	2048	0	2068	NULL	true	6	NULL
2076	"null"	"boolean"	1	0	2068	NULL	true	7	NULL
2077	"number"	"int"	32	0	2068	NULL	true	8	NULL
2078	"storage"	"varchar"	2048	0	2068	NULL	true	9	NULL
2080	"id"	"int"	32	0	2079	NULL	true	0	NULL
2081	"table_id"	"int"	32	0	2079	NULL	true	1	NULL
2082	"type"	"int"	32	0	2079	NULL	true	2	NULL
2083	"name"	"varchar"	1024	0	2079	NULL	true	3	NULL
2084	"rkey"	"int"	32	0	2079	NULL	true	4	NULL
2085	"action"	"int"	32	0	2079	NULL	true	5	NULL
2087	"id"	"int"	32	0	2086	NULL	true	0	NULL
2088	"table_id"	"int"	32	0	2086	NULL	true	1	NULL
2089	"type"	"int"	32	0	2086	NULL	true	2	NULL
2090	"name"	"varchar"	1024	0	2086	NULL	true	3	NULL
2092	"id"	"int"	32	0	2091	NULL	true	0	NULL
2093	"name"	"varchar"	1024	0	2091	NULL	true	1	NULL
2094	"table_id"	"int"	32	0	2091	NULL	true	2	NULL
2095	"time"	"smallint"	16	0	2091	NULL	true	3	NULL
2096	"orientation"	"smallint"	16	0	2091	NULL	true	4	NULL
2097	"event"	"smallint"	16	0	2091	NULL	true	5	NULL
2098	"old_name"	"varchar"	1024	0	2091	NULL	true	6	NULL
2099	"new_name"	"varchar"	1024	0	2091	NULL	true	7	NULL
2100	"condition"	"varchar"	2048	0	2091	NULL	true	8	NULL
2101	"statement"	"varchar"	2048	0	2091	NULL	true	9	NULL
2103	"id"	"int"	32	0	2102	NULL	true	0	NULL
2104	"name"	"varchar"	1024	0	2102	NULL	true	1	NULL
2105	"nr"	"int"	32	0	2102	NULL	true	2	NULL
2108	"id"	"int"	32	0	2107	NULL	true	0	NULL
2109	"name"	"varchar"	1024	0	2107	NULL	true	1	NULL
2110	"schema_id"	"int"	32	0	2107	NULL	true	2	NULL
2111	"query"	"varchar"	2048	0	2107	NULL	true	3	NULL
2112	"type"	"smallint"	16	0	2107	NULL	true	4	NULL
2113	"system"	"boolean"	1	0	2107	NULL	true	5	NULL
2114	"commit_action"	"smallint"	16	0	2107	NULL	true	6	NULL
2115	"access"	"smallint"	16	0	2107	NULL	true	7	NULL
2117	"id"	"int"	32	0	2116	NULL	true	0	NULL
2118	"name"	"varchar"	1024	0	2116	NULL	true	1	NULL
2119	"type"	"varchar"	1024	0	2116	NULL	true	2	NULL
2120	"type_digits"	"int"	32	0	2116	NULL	true	3	NULL
2121	"type_scale"	"int"	32	0	2116	NULL	true	4	NULL
2122	"table_id"	"int"	32	0	2116	NULL	true	5	NULL
2123	"default"	"varchar"	2048	0	2116	NULL	true	6	NULL
2124	"null"	"boolean"	1	0	2116	NULL	true	7	NULL
2125	"number"	"int"	32	0	2116	NULL	true	8	NULL
2126	"storage"	"varchar"	2048	0	2116	NULL	true	9	NULL
2128	"id"	"int"	32	0	2127	NULL	true	0	NULL
2129	"table_id"	"int"	32	0	2127	NULL	true	1	NULL
2130	"type"	"int"	32	0	2127	NULL	true	2	NULL
2131	"name"	"varchar"	1024	0	2127	NULL	true	3	NULL
2132	"rkey"	"int"	32	0	2127	NULL	true	4	NULL
2133	"action"	"int"	32	0	2127	NULL	true	5	NULL
2135	"id"	"int"	32	0	2134	NULL	true	0	NULL
2136	"table_id"	"int"	32	0	2134	NULL	true	1	NULL
2137	"type"	"int"	32	0	2134	NULL	true	2	NULL
2138	"name"	"varchar"	1024	0	2134	NULL	true	3	NULL
2140	"id"	"int"	32	0	2139	NULL	true	0	NULL
2141	"name"	"varchar"	1024	0	2139	NULL	true	1	NULL
2142	"table_id"	"int"	32	0	2139	NULL	true	2	NULL
2143	"time"	"smallint"	16	0	2139	NULL	true	3	NULL
2144	"orientation"	"smallint"	16	0	2139	NULL	true	4	NULL
2145	"event"	"smallint"	16	0	2139	NULL	true	5	NULL
2146	"old_name"	"varchar"	1024	0	2139	NULL	true	6	NULL
2147	"new_name"	"varchar"	1024	0	2139	NULL	true	7	NULL
2148	"condition"	"varchar"	2048	0	2139	NULL	true	8	NULL
2149	"statement"	"varchar"	2048	0	2139	NULL	true	9	NULL
2151	"id"	"int"	32	0	2150	NULL	true	0	NULL
2152	"name"	"varchar"	1024	0	2150	NULL	true	1	NULL
2153	"nr"	"int"	32	0	2150	NULL	true	2	NULL
5207	"id"	"int"	32	0	5206	NULL	true	0	NULL
5208	"name"	"varchar"	1024	0	5206	NULL	true	1	NULL
5209	"schema_id"	"int"	32	0	5206	NULL	true	2	NULL
5210	"query"	"varchar"	2048	0	5206	NULL	true	3	NULL
5211	"type"	"smallint"	16	0	5206	NULL	true	4	NULL
5212	"system"	"boolean"	1	0	5206	NULL	true	5	NULL
5213	"commit_action"	"smallint"	16	0	5206	NULL	true	6	NULL
5214	"access"	"smallint"	16	0	5206	NULL	true	7	NULL
5215	"temporary"	"smallint"	16	0	5206	NULL	true	8	NULL
<<<<<<< HEAD
5218	"id"	"int"	32	0	5217	NULL	true	0	NULL
5219	"name"	"varchar"	1024	0	5217	NULL	true	1	NULL
5220	"type"	"varchar"	1024	0	5217	NULL	true	2	NULL
5221	"type_digits"	"int"	32	0	5217	NULL	true	3	NULL
5222	"type_scale"	"int"	32	0	5217	NULL	true	4	NULL
5223	"table_id"	"int"	32	0	5217	NULL	true	5	NULL
5224	"default"	"varchar"	2048	0	5217	NULL	true	6	NULL
5225	"null"	"boolean"	1	0	5217	NULL	true	7	NULL
5226	"number"	"int"	32	0	5217	NULL	true	8	NULL
5227	"storage"	"varchar"	2048	0	5217	NULL	true	9	NULL
5234	"name"	"varchar"	1024	0	5233	NULL	true	0	NULL
5235	"fullname"	"varchar"	2048	0	5233	NULL	true	1	NULL
5236	"default_schema"	"int"	9	0	5233	NULL	true	2	NULL
5240	"name"	"varchar"	1024	0	5239	NULL	true	0	NULL
5241	"fullname"	"varchar"	2024	0	5239	NULL	true	1	NULL
5242	"default_schema"	"int"	9	0	5239	NULL	true	2	NULL
5244	"login_id"	"int"	32	0	5243	NULL	true	0	NULL
5245	"role_id"	"int"	32	0	5243	NULL	true	1	NULL
5247	"id"	"int"	32	0	5246	NULL	true	0	NULL
5248	"name"	"varchar"	1024	0	5246	NULL	true	1	NULL
5249	"grantor"	"int"	32	0	5246	NULL	true	2	NULL
5251	"obj_id"	"int"	32	0	5250	NULL	true	0	NULL
5252	"auth_id"	"int"	32	0	5250	NULL	true	1	NULL
5253	"privileges"	"int"	32	0	5250	NULL	true	2	NULL
5254	"grantor"	"int"	32	0	5250	NULL	true	3	NULL
5255	"grantable"	"int"	32	0	5250	NULL	true	4	NULL
5464	"id"	"oid"	63	0	5472	NULL	true	0	NULL
5465	"owner"	"clob"	0	0	5472	NULL	true	1	NULL
5466	"defined"	"timestamp"	7	0	5472	NULL	true	2	NULL
5467	"query"	"clob"	0	0	5472	NULL	true	3	NULL
5468	"pipe"	"clob"	0	0	5472	NULL	true	4	NULL
5469	"plan"	"clob"	0	0	5472	NULL	true	5	NULL
5470	"mal"	"int"	32	0	5472	NULL	true	6	NULL
5471	"optimize"	"bigint"	64	0	5472	NULL	true	7	NULL
5474	"id"	"oid"	63	0	5483	NULL	true	0	NULL
5475	"start"	"timestamp"	7	0	5483	NULL	true	1	NULL
5476	"stop"	"timestamp"	7	0	5483	NULL	true	2	NULL
5477	"arguments"	"clob"	0	0	5483	NULL	true	3	NULL
5478	"tuples"	"wrd"	64	0	5483	NULL	true	4	NULL
5479	"run"	"bigint"	64	0	5483	NULL	true	5	NULL
5480	"ship"	"bigint"	64	0	5483	NULL	true	6	NULL
5481	"cpu"	"int"	32	0	5483	NULL	true	7	NULL
5482	"io"	"int"	32	0	5483	NULL	true	8	NULL
5485	"id"	"oid"	63	0	5501	NULL	true	0	NULL
5486	"owner"	"clob"	0	0	5501	NULL	true	1	NULL
5487	"defined"	"timestamp"	7	0	5501	NULL	true	2	NULL
5488	"query"	"clob"	0	0	5501	NULL	true	3	NULL
5489	"pipe"	"clob"	0	0	5501	NULL	true	4	NULL
5490	"plan"	"clob"	0	0	5501	NULL	true	5	NULL
5491	"mal"	"int"	32	0	5501	NULL	true	6	NULL
5492	"optimize"	"bigint"	64	0	5501	NULL	true	7	NULL
5493	"start"	"timestamp"	7	0	5501	NULL	true	8	NULL
5494	"stop"	"timestamp"	7	0	5501	NULL	true	9	NULL
5495	"arguments"	"clob"	0	0	5501	NULL	true	10	NULL
5496	"tuples"	"wrd"	64	0	5501	NULL	true	11	NULL
5497	"run"	"bigint"	64	0	5501	NULL	true	12	NULL
5498	"ship"	"bigint"	64	0	5501	NULL	true	13	NULL
5499	"cpu"	"int"	32	0	5501	NULL	true	14	NULL
5500	"io"	"int"	32	0	5501	NULL	true	15	NULL
5527	"event"	"int"	32	0	5540	NULL	true	0	NULL
5528	"clk"	"varchar"	20	0	5540	NULL	true	1	NULL
5529	"pc"	"varchar"	50	0	5540	NULL	true	2	NULL
5530	"thread"	"int"	32	0	5540	NULL	true	3	NULL
5531	"ticks"	"bigint"	64	0	5540	NULL	true	4	NULL
5532	"rrsmb"	"bigint"	64	0	5540	NULL	true	5	NULL
5533	"vmmb"	"bigint"	64	0	5540	NULL	true	6	NULL
5534	"reads"	"bigint"	64	0	5540	NULL	true	7	NULL
5535	"writes"	"bigint"	64	0	5540	NULL	true	8	NULL
5536	"minflt"	"bigint"	64	0	5540	NULL	true	9	NULL
5537	"majflt"	"bigint"	64	0	5540	NULL	true	10	NULL
5538	"nvcsw"	"bigint"	64	0	5540	NULL	true	11	NULL
5539	"stmt"	"clob"	0	0	5540	NULL	true	12	NULL
5670	"user"	"clob"	0	0	5676	NULL	true	0	NULL
5671	"login"	"timestamp"	7	0	5676	NULL	true	1	NULL
5672	"sessiontimeout"	"bigint"	64	0	5676	NULL	true	2	NULL
5673	"lastcommand"	"timestamp"	7	0	5676	NULL	true	3	NULL
5674	"querytimeout"	"bigint"	64	0	5676	NULL	true	4	NULL
5675	"active"	"boolean"	1	0	5676	NULL	true	5	NULL
5753	"name"	"clob"	0	0	5756	NULL	true	0	NULL
5754	"def"	"clob"	0	0	5756	NULL	true	1	NULL
5755	"status"	"clob"	0	0	5756	NULL	true	2	NULL
5762	"name"	"clob"	0	0	5764	NULL	true	0	NULL
5763	"value"	"clob"	0	0	5764	NULL	true	1	NULL
5794	"qtag"	"bigint"	64	0	5802	NULL	true	0	NULL
5795	"user"	"clob"	0	0	5802	NULL	true	1	NULL
5796	"started"	"timestamp"	7	0	5802	NULL	true	2	NULL
5797	"estimate"	"timestamp"	7	0	5802	NULL	true	3	NULL
5798	"progress"	"int"	32	0	5802	NULL	true	4	NULL
5799	"status"	"clob"	0	0	5802	NULL	true	5	NULL
5800	"tag"	"oid"	63	0	5802	NULL	true	6	NULL
5801	"query"	"clob"	0	0	5802	NULL	true	7	NULL
5828	"rowid"	"bigint"	64	0	5832	NULL	true	0	NULL
5829	"fldid"	"int"	32	0	5832	NULL	true	1	NULL
5830	"message"	"clob"	0	0	5832	NULL	true	2	NULL
5831	"input"	"clob"	0	0	5832	NULL	true	3	NULL
6452	"keyword"	"varchar"	40	0	6455	NULL	false	0	NULL
6457	"table_type_id"	"smallint"	16	0	6463	NULL	false	0	NULL
6460	"table_type_name"	"varchar"	25	0	6463	NULL	false	1	NULL
6465	"dependency_type_id"	"smallint"	16	0	6471	NULL	false	0	NULL
6468	"dependency_type_name"	"varchar"	15	0	6471	NULL	false	1	NULL
6486	"file_id"	"int"	32	0	6488	NULL	true	0	NULL
6487	"location"	"char"	256	0	6488	NULL	true	1	NULL
6490	"dim_id"	"int"	32	0	6494	NULL	true	0	NULL
6491	"file_id"	"int"	32	0	6494	NULL	true	1	NULL
6492	"name"	"varchar"	64	0	6494	NULL	true	2	NULL
6493	"length"	"int"	32	0	6494	NULL	true	3	NULL
6496	"var_id"	"int"	32	0	6502	NULL	true	0	NULL
6497	"file_id"	"int"	32	0	6502	NULL	true	1	NULL
6498	"name"	"varchar"	64	0	6502	NULL	true	2	NULL
6499	"vartype"	"varchar"	64	0	6502	NULL	true	3	NULL
6500	"ndim"	"int"	32	0	6502	NULL	true	4	NULL
6501	"coord_dim_id"	"int"	32	0	6502	NULL	true	5	NULL
6504	"var_id"	"int"	32	0	6508	NULL	true	0	NULL
6505	"dim_id"	"int"	32	0	6508	NULL	true	1	NULL
6506	"file_id"	"int"	32	0	6508	NULL	true	2	NULL
6507	"dimpos"	"int"	32	0	6508	NULL	true	3	NULL
6510	"obj_name"	"varchar"	256	0	6516	NULL	true	0	NULL
6511	"att_name"	"varchar"	256	0	6516	NULL	true	1	NULL
6512	"att_type"	"varchar"	64	0	6516	NULL	true	2	NULL
6513	"value"	"clob"	0	0	6516	NULL	true	3	NULL
6514	"file_id"	"int"	32	0	6516	NULL	true	4	NULL
6515	"gr_name"	"varchar"	256	0	6516	NULL	true	5	NULL
6541	"schema"	"clob"	0	0	6555	NULL	true	0	NULL
6542	"table"	"clob"	0	0	6555	NULL	true	1	NULL
6543	"column"	"clob"	0	0	6555	NULL	true	2	NULL
6544	"type"	"clob"	0	0	6555	NULL	true	3	NULL
6545	"mode"	"clob"	0	0	6555	NULL	true	4	NULL
6546	"location"	"clob"	0	0	6555	NULL	true	5	NULL
6547	"count"	"bigint"	64	0	6555	NULL	true	6	NULL
6548	"typewidth"	"int"	32	0	6555	NULL	true	7	NULL
6549	"columnsize"	"bigint"	64	0	6555	NULL	true	8	NULL
6550	"heapsize"	"bigint"	64	0	6555	NULL	true	9	NULL
6551	"hashes"	"bigint"	64	0	6555	NULL	true	10	NULL
6552	"phash"	"boolean"	1	0	6555	NULL	true	11	NULL
6553	"imprints"	"bigint"	64	0	6555	NULL	true	12	NULL
6554	"sorted"	"boolean"	1	0	6555	NULL	true	13	NULL
6557	"schema"	"clob"	0	0	6567	NULL	true	0	NULL
6558	"table"	"clob"	0	0	6567	NULL	true	1	NULL
6559	"column"	"clob"	0	0	6567	NULL	true	2	NULL
6560	"type"	"clob"	0	0	6567	NULL	true	3	NULL
6561	"typewidth"	"int"	32	0	6567	NULL	true	4	NULL
6562	"count"	"bigint"	64	0	6567	NULL	true	5	NULL
6563	"distinct"	"bigint"	64	0	6567	NULL	true	6	NULL
6564	"atomwidth"	"int"	32	0	6567	NULL	true	7	NULL
6565	"reference"	"boolean"	1	0	6567	NULL	true	8	NULL
6566	"sorted"	"boolean"	1	0	6567	NULL	true	9	NULL
6605	"schema"	"clob"	0	0	6615	NULL	true	0	NULL
6606	"table"	"clob"	0	0	6615	NULL	true	1	NULL
6607	"column"	"clob"	0	0	6615	NULL	true	2	NULL
6608	"type"	"clob"	0	0	6615	NULL	true	3	NULL
6609	"count"	"bigint"	64	0	6615	NULL	true	4	NULL
6610	"columnsize"	"bigint"	64	0	6615	NULL	true	5	NULL
6611	"heapsize"	"bigint"	64	0	6615	NULL	true	6	NULL
6612	"hashes"	"bigint"	64	0	6615	NULL	true	7	NULL
6613	"imprints"	"bigint"	64	0	6615	NULL	true	8	NULL
6614	"sorted"	"boolean"	1	0	6615	NULL	true	9	NULL
6617	"schema"	"clob"	0	0	6625	NULL	true	0	NULL
6618	"table"	"clob"	0	0	6625	NULL	true	1	NULL
6619	"count"	"bigint"	64	0	6625	NULL	true	2	NULL
6620	"columnsize"	"bigint"	64	0	6625	NULL	true	3	NULL
6621	"heapsize"	"bigint"	64	0	6625	NULL	true	4	NULL
6622	"hashes"	"bigint"	64	0	6625	NULL	true	5	NULL
6623	"imprints"	"bigint"	64	0	6625	NULL	true	6	NULL
6624	"auxiliary"	"bigint"	64	0	6625	NULL	true	7	NULL
6627	"column_id"	"int"	32	0	6638	NULL	true	0	NULL
6628	"type"	"clob"	0	0	6638	NULL	true	1	NULL
6629	"width"	"int"	32	0	6638	NULL	true	2	NULL
6630	"stamp"	"timestamp"	7	0	6638	NULL	true	3	NULL
6631	"sample"	"bigint"	64	0	6638	NULL	true	4	NULL
6632	"count"	"bigint"	64	0	6638	NULL	true	5	NULL
6633	"unique"	"bigint"	64	0	6638	NULL	true	6	NULL
6634	"nils"	"bigint"	64	0	6638	NULL	true	7	NULL
6635	"minval"	"clob"	0	0	6638	NULL	true	8	NULL
6636	"maxval"	"clob"	0	0	6638	NULL	true	9	NULL
6637	"sorted"	"boolean"	1	0	6638	NULL	true	10	NULL
6723	"file_id"	"bigint"	64	0	6731	NULL	false	0	NULL
6724	"file_location"	"clob"	0	0	6731	NULL	false	1	NULL
6725	"dbschema"	"smallint"	16	0	6731	NULL	false	2	NULL
6726	"format_version"	"varchar"	7	0	6731	NULL	true	3	NULL
6727	"sorting_order"	"varchar"	10	0	6731	NULL	true	4	NULL
6728	"comments"	"clob"	0	0	6731	NULL	true	5	NULL
6733	"sn"	"clob"	0	0	6744	NULL	false	0	NULL
6734	"file_id"	"bigint"	64	0	6744	NULL	false	1	NULL
6735	"ln"	"int"	32	0	6744	NULL	true	2	NULL
6736	"as"	"int"	32	0	6744	NULL	true	3	NULL
6737	"m5"	"clob"	0	0	6744	NULL	true	4	NULL
6738	"sp"	"clob"	0	0	6744	NULL	true	5	NULL
6739	"ur"	"clob"	0	0	6744	NULL	true	6	NULL
6746	"id"	"clob"	0	0	6763	NULL	false	0	NULL
6747	"file_id"	"bigint"	64	0	6763	NULL	false	1	NULL
6748	"cn"	"clob"	0	0	6763	NULL	true	2	NULL
6749	"ds"	"clob"	0	0	6763	NULL	true	3	NULL
6750	"dt"	"timestamp"	7	0	6763	NULL	true	4	NULL
6751	"fo"	"clob"	0	0	6763	NULL	true	5	NULL
6752	"ks"	"clob"	0	0	6763	NULL	true	6	NULL
6753	"lb"	"clob"	0	0	6763	NULL	true	7	NULL
6754	"pg"	"clob"	0	0	6763	NULL	true	8	NULL
6755	"pi"	"int"	32	0	6763	NULL	true	9	NULL
6756	"pl"	"clob"	0	0	6763	NULL	true	10	NULL
6757	"pu"	"clob"	0	0	6763	NULL	true	11	NULL
6758	"sm"	"clob"	0	0	6763	NULL	true	12	NULL
6765	"id"	"clob"	0	0	6775	NULL	false	0	NULL
6766	"file_id"	"bigint"	64	0	6775	NULL	false	1	NULL
6767	"pn"	"clob"	0	0	6775	NULL	true	2	NULL
6768	"cl"	"clob"	0	0	6775	NULL	true	3	NULL
6769	"pp"	"clob"	0	0	6775	NULL	true	4	NULL
6770	"vn"	"clob"	0	0	6775	NULL	true	5	NULL
6777	"qname"	"clob"	0	0	6788	NULL	false	0	NULL
6778	"flag"	"smallint"	16	0	6788	NULL	false	1	NULL
6779	"rname"	"clob"	0	0	6788	NULL	false	2	NULL
6780	"pos"	"int"	32	0	6788	NULL	false	3	NULL
6781	"mapq"	"smallint"	16	0	6788	NULL	false	4	NULL
6782	"cigar"	"clob"	0	0	6788	NULL	false	5	NULL
6783	"rnext"	"clob"	0	0	6788	NULL	false	6	NULL
6784	"pnext"	"int"	32	0	6788	NULL	false	7	NULL
6785	"tlen"	"int"	32	0	6788	NULL	false	8	NULL
6786	"seq"	"clob"	0	0	6788	NULL	false	9	NULL
6787	"qual"	"clob"	0	0	6788	NULL	false	10	NULL
6858	"function_id"	"int"	32	0	6859	NULL	true	0	NULL
=======
5217	"id"	"int"	32	0	5216	NULL	true	0	NULL
5218	"name"	"varchar"	1024	0	5216	NULL	true	1	NULL
5219	"type"	"varchar"	1024	0	5216	NULL	true	2	NULL
5220	"type_digits"	"int"	32	0	5216	NULL	true	3	NULL
5221	"type_scale"	"int"	32	0	5216	NULL	true	4	NULL
5222	"table_id"	"int"	32	0	5216	NULL	true	5	NULL
5223	"default"	"varchar"	2048	0	5216	NULL	true	6	NULL
5224	"null"	"boolean"	1	0	5216	NULL	true	7	NULL
5225	"number"	"int"	32	0	5216	NULL	true	8	NULL
5226	"storage"	"varchar"	2048	0	5216	NULL	true	9	NULL
5233	"name"	"varchar"	1024	0	5232	NULL	true	0	NULL
5234	"fullname"	"varchar"	2048	0	5232	NULL	true	1	NULL
5235	"default_schema"	"int"	9	0	5232	NULL	true	2	NULL
5239	"name"	"varchar"	1024	0	5238	NULL	true	0	NULL
5240	"fullname"	"varchar"	2024	0	5238	NULL	true	1	NULL
5241	"default_schema"	"int"	9	0	5238	NULL	true	2	NULL
5243	"login_id"	"int"	32	0	5242	NULL	true	0	NULL
5244	"role_id"	"int"	32	0	5242	NULL	true	1	NULL
5246	"id"	"int"	32	0	5245	NULL	true	0	NULL
5247	"name"	"varchar"	1024	0	5245	NULL	true	1	NULL
5248	"grantor"	"int"	32	0	5245	NULL	true	2	NULL
5250	"obj_id"	"int"	32	0	5249	NULL	true	0	NULL
5251	"auth_id"	"int"	32	0	5249	NULL	true	1	NULL
5252	"privileges"	"int"	32	0	5249	NULL	true	2	NULL
5253	"grantor"	"int"	32	0	5249	NULL	true	3	NULL
5254	"grantable"	"int"	32	0	5249	NULL	true	4	NULL
5463	"id"	"oid"	63	0	5471	NULL	true	0	NULL
5464	"owner"	"clob"	0	0	5471	NULL	true	1	NULL
5465	"defined"	"timestamp"	7	0	5471	NULL	true	2	NULL
5466	"query"	"clob"	0	0	5471	NULL	true	3	NULL
5467	"pipe"	"clob"	0	0	5471	NULL	true	4	NULL
5468	"plan"	"clob"	0	0	5471	NULL	true	5	NULL
5469	"mal"	"int"	32	0	5471	NULL	true	6	NULL
5470	"optimize"	"bigint"	64	0	5471	NULL	true	7	NULL
5473	"id"	"oid"	63	0	5482	NULL	true	0	NULL
5474	"start"	"timestamp"	7	0	5482	NULL	true	1	NULL
5475	"stop"	"timestamp"	7	0	5482	NULL	true	2	NULL
5476	"arguments"	"clob"	0	0	5482	NULL	true	3	NULL
5477	"tuples"	"wrd"	64	0	5482	NULL	true	4	NULL
5478	"run"	"bigint"	64	0	5482	NULL	true	5	NULL
5479	"ship"	"bigint"	64	0	5482	NULL	true	6	NULL
5480	"cpu"	"int"	32	0	5482	NULL	true	7	NULL
5481	"io"	"int"	32	0	5482	NULL	true	8	NULL
5484	"id"	"oid"	63	0	5500	NULL	true	0	NULL
5485	"owner"	"clob"	0	0	5500	NULL	true	1	NULL
5486	"defined"	"timestamp"	7	0	5500	NULL	true	2	NULL
5487	"query"	"clob"	0	0	5500	NULL	true	3	NULL
5488	"pipe"	"clob"	0	0	5500	NULL	true	4	NULL
5489	"plan"	"clob"	0	0	5500	NULL	true	5	NULL
5490	"mal"	"int"	32	0	5500	NULL	true	6	NULL
5491	"optimize"	"bigint"	64	0	5500	NULL	true	7	NULL
5492	"start"	"timestamp"	7	0	5500	NULL	true	8	NULL
5493	"stop"	"timestamp"	7	0	5500	NULL	true	9	NULL
5494	"arguments"	"clob"	0	0	5500	NULL	true	10	NULL
5495	"tuples"	"wrd"	64	0	5500	NULL	true	11	NULL
5496	"run"	"bigint"	64	0	5500	NULL	true	12	NULL
5497	"ship"	"bigint"	64	0	5500	NULL	true	13	NULL
5498	"cpu"	"int"	32	0	5500	NULL	true	14	NULL
5499	"io"	"int"	32	0	5500	NULL	true	15	NULL
5526	"event"	"int"	32	0	5539	NULL	true	0	NULL
5527	"clk"	"varchar"	20	0	5539	NULL	true	1	NULL
5528	"pc"	"varchar"	50	0	5539	NULL	true	2	NULL
5529	"thread"	"int"	32	0	5539	NULL	true	3	NULL
5530	"ticks"	"bigint"	64	0	5539	NULL	true	4	NULL
5531	"rrsmb"	"bigint"	64	0	5539	NULL	true	5	NULL
5532	"vmmb"	"bigint"	64	0	5539	NULL	true	6	NULL
5533	"reads"	"bigint"	64	0	5539	NULL	true	7	NULL
5534	"writes"	"bigint"	64	0	5539	NULL	true	8	NULL
5535	"minflt"	"bigint"	64	0	5539	NULL	true	9	NULL
5536	"majflt"	"bigint"	64	0	5539	NULL	true	10	NULL
5537	"nvcsw"	"bigint"	64	0	5539	NULL	true	11	NULL
5538	"stmt"	"clob"	0	0	5539	NULL	true	12	NULL
5673	"user"	"clob"	0	0	5679	NULL	true	0	NULL
5674	"login"	"timestamp"	7	0	5679	NULL	true	1	NULL
5675	"sessiontimeout"	"bigint"	64	0	5679	NULL	true	2	NULL
5676	"lastcommand"	"timestamp"	7	0	5679	NULL	true	3	NULL
5677	"querytimeout"	"bigint"	64	0	5679	NULL	true	4	NULL
5678	"active"	"boolean"	1	0	5679	NULL	true	5	NULL
5756	"name"	"clob"	0	0	5759	NULL	true	0	NULL
5757	"def"	"clob"	0	0	5759	NULL	true	1	NULL
5758	"status"	"clob"	0	0	5759	NULL	true	2	NULL
5765	"name"	"clob"	0	0	5767	NULL	true	0	NULL
5766	"value"	"clob"	0	0	5767	NULL	true	1	NULL
5797	"qtag"	"bigint"	64	0	5805	NULL	true	0	NULL
5798	"user"	"clob"	0	0	5805	NULL	true	1	NULL
5799	"started"	"timestamp"	7	0	5805	NULL	true	2	NULL
5800	"estimate"	"timestamp"	7	0	5805	NULL	true	3	NULL
5801	"progress"	"int"	32	0	5805	NULL	true	4	NULL
5802	"status"	"clob"	0	0	5805	NULL	true	5	NULL
5803	"tag"	"oid"	63	0	5805	NULL	true	6	NULL
5804	"query"	"clob"	0	0	5805	NULL	true	7	NULL
5831	"rowid"	"bigint"	64	0	5835	NULL	true	0	NULL
5832	"fldid"	"int"	32	0	5835	NULL	true	1	NULL
5833	"message"	"clob"	0	0	5835	NULL	true	2	NULL
5834	"input"	"clob"	0	0	5835	NULL	true	3	NULL
6455	"keyword"	"varchar"	40	0	6458	NULL	false	0	NULL
6460	"table_type_id"	"smallint"	16	0	6466	NULL	false	0	NULL
6463	"table_type_name"	"varchar"	25	0	6466	NULL	false	1	NULL
6468	"dependency_type_id"	"smallint"	16	0	6474	NULL	false	0	NULL
6471	"dependency_type_name"	"varchar"	15	0	6474	NULL	false	1	NULL
6489	"file_id"	"int"	32	0	6491	NULL	true	0	NULL
6490	"location"	"char"	256	0	6491	NULL	true	1	NULL
6493	"dim_id"	"int"	32	0	6497	NULL	true	0	NULL
6494	"file_id"	"int"	32	0	6497	NULL	true	1	NULL
6495	"name"	"varchar"	64	0	6497	NULL	true	2	NULL
6496	"length"	"int"	32	0	6497	NULL	true	3	NULL
6499	"var_id"	"int"	32	0	6505	NULL	true	0	NULL
6500	"file_id"	"int"	32	0	6505	NULL	true	1	NULL
6501	"name"	"varchar"	64	0	6505	NULL	true	2	NULL
6502	"vartype"	"varchar"	64	0	6505	NULL	true	3	NULL
6503	"ndim"	"int"	32	0	6505	NULL	true	4	NULL
6504	"coord_dim_id"	"int"	32	0	6505	NULL	true	5	NULL
6507	"var_id"	"int"	32	0	6511	NULL	true	0	NULL
6508	"dim_id"	"int"	32	0	6511	NULL	true	1	NULL
6509	"file_id"	"int"	32	0	6511	NULL	true	2	NULL
6510	"dimpos"	"int"	32	0	6511	NULL	true	3	NULL
6513	"obj_name"	"varchar"	256	0	6519	NULL	true	0	NULL
6514	"att_name"	"varchar"	256	0	6519	NULL	true	1	NULL
6515	"att_type"	"varchar"	64	0	6519	NULL	true	2	NULL
6516	"value"	"clob"	0	0	6519	NULL	true	3	NULL
6517	"file_id"	"int"	32	0	6519	NULL	true	4	NULL
6518	"gr_name"	"varchar"	256	0	6519	NULL	true	5	NULL
6544	"schema"	"clob"	0	0	6558	NULL	true	0	NULL
6545	"table"	"clob"	0	0	6558	NULL	true	1	NULL
6546	"column"	"clob"	0	0	6558	NULL	true	2	NULL
6547	"type"	"clob"	0	0	6558	NULL	true	3	NULL
6548	"mode"	"clob"	0	0	6558	NULL	true	4	NULL
6549	"location"	"clob"	0	0	6558	NULL	true	5	NULL
6550	"count"	"bigint"	64	0	6558	NULL	true	6	NULL
6551	"typewidth"	"int"	32	0	6558	NULL	true	7	NULL
6552	"columnsize"	"bigint"	64	0	6558	NULL	true	8	NULL
6553	"heapsize"	"bigint"	64	0	6558	NULL	true	9	NULL
6554	"hashes"	"bigint"	64	0	6558	NULL	true	10	NULL
6555	"phash"	"boolean"	1	0	6558	NULL	true	11	NULL
6556	"imprints"	"bigint"	64	0	6558	NULL	true	12	NULL
6557	"sorted"	"boolean"	1	0	6558	NULL	true	13	NULL
6560	"schema"	"clob"	0	0	6570	NULL	true	0	NULL
6561	"table"	"clob"	0	0	6570	NULL	true	1	NULL
6562	"column"	"clob"	0	0	6570	NULL	true	2	NULL
6563	"type"	"clob"	0	0	6570	NULL	true	3	NULL
6564	"typewidth"	"int"	32	0	6570	NULL	true	4	NULL
6565	"count"	"bigint"	64	0	6570	NULL	true	5	NULL
6566	"distinct"	"bigint"	64	0	6570	NULL	true	6	NULL
6567	"atomwidth"	"int"	32	0	6570	NULL	true	7	NULL
6568	"reference"	"boolean"	1	0	6570	NULL	true	8	NULL
6569	"sorted"	"boolean"	1	0	6570	NULL	true	9	NULL
6608	"schema"	"clob"	0	0	6618	NULL	true	0	NULL
6609	"table"	"clob"	0	0	6618	NULL	true	1	NULL
6610	"column"	"clob"	0	0	6618	NULL	true	2	NULL
6611	"type"	"clob"	0	0	6618	NULL	true	3	NULL
6612	"count"	"bigint"	64	0	6618	NULL	true	4	NULL
6613	"columnsize"	"bigint"	64	0	6618	NULL	true	5	NULL
6614	"heapsize"	"bigint"	64	0	6618	NULL	true	6	NULL
6615	"hashes"	"bigint"	64	0	6618	NULL	true	7	NULL
6616	"imprints"	"bigint"	64	0	6618	NULL	true	8	NULL
6617	"sorted"	"boolean"	1	0	6618	NULL	true	9	NULL
6620	"schema"	"clob"	0	0	6628	NULL	true	0	NULL
6621	"table"	"clob"	0	0	6628	NULL	true	1	NULL
6622	"count"	"bigint"	64	0	6628	NULL	true	2	NULL
6623	"columnsize"	"bigint"	64	0	6628	NULL	true	3	NULL
6624	"heapsize"	"bigint"	64	0	6628	NULL	true	4	NULL
6625	"hashes"	"bigint"	64	0	6628	NULL	true	5	NULL
6626	"imprints"	"bigint"	64	0	6628	NULL	true	6	NULL
6627	"auxiliary"	"bigint"	64	0	6628	NULL	true	7	NULL
6630	"column_id"	"int"	32	0	6641	NULL	true	0	NULL
6631	"type"	"clob"	0	0	6641	NULL	true	1	NULL
6632	"width"	"int"	32	0	6641	NULL	true	2	NULL
6633	"stamp"	"timestamp"	7	0	6641	NULL	true	3	NULL
6634	"sample"	"bigint"	64	0	6641	NULL	true	4	NULL
6635	"count"	"bigint"	64	0	6641	NULL	true	5	NULL
6636	"unique"	"bigint"	64	0	6641	NULL	true	6	NULL
6637	"nils"	"bigint"	64	0	6641	NULL	true	7	NULL
6638	"minval"	"clob"	0	0	6641	NULL	true	8	NULL
6639	"maxval"	"clob"	0	0	6641	NULL	true	9	NULL
6640	"sorted"	"boolean"	1	0	6641	NULL	true	10	NULL
6726	"file_id"	"bigint"	64	0	6734	NULL	false	0	NULL
6727	"file_location"	"clob"	0	0	6734	NULL	false	1	NULL
6728	"dbschema"	"smallint"	16	0	6734	NULL	false	2	NULL
6729	"format_version"	"varchar"	7	0	6734	NULL	true	3	NULL
6730	"sorting_order"	"varchar"	10	0	6734	NULL	true	4	NULL
6731	"comments"	"clob"	0	0	6734	NULL	true	5	NULL
6736	"sn"	"clob"	0	0	6747	NULL	false	0	NULL
6737	"file_id"	"bigint"	64	0	6747	NULL	false	1	NULL
6738	"ln"	"int"	32	0	6747	NULL	true	2	NULL
6739	"as"	"int"	32	0	6747	NULL	true	3	NULL
6740	"m5"	"clob"	0	0	6747	NULL	true	4	NULL
6741	"sp"	"clob"	0	0	6747	NULL	true	5	NULL
6742	"ur"	"clob"	0	0	6747	NULL	true	6	NULL
6749	"id"	"clob"	0	0	6766	NULL	false	0	NULL
6750	"file_id"	"bigint"	64	0	6766	NULL	false	1	NULL
6751	"cn"	"clob"	0	0	6766	NULL	true	2	NULL
6752	"ds"	"clob"	0	0	6766	NULL	true	3	NULL
6753	"dt"	"timestamp"	7	0	6766	NULL	true	4	NULL
6754	"fo"	"clob"	0	0	6766	NULL	true	5	NULL
6755	"ks"	"clob"	0	0	6766	NULL	true	6	NULL
6756	"lb"	"clob"	0	0	6766	NULL	true	7	NULL
6757	"pg"	"clob"	0	0	6766	NULL	true	8	NULL
6758	"pi"	"int"	32	0	6766	NULL	true	9	NULL
6759	"pl"	"clob"	0	0	6766	NULL	true	10	NULL
6760	"pu"	"clob"	0	0	6766	NULL	true	11	NULL
6761	"sm"	"clob"	0	0	6766	NULL	true	12	NULL
6768	"id"	"clob"	0	0	6778	NULL	false	0	NULL
6769	"file_id"	"bigint"	64	0	6778	NULL	false	1	NULL
6770	"pn"	"clob"	0	0	6778	NULL	true	2	NULL
6771	"cl"	"clob"	0	0	6778	NULL	true	3	NULL
6772	"pp"	"clob"	0	0	6778	NULL	true	4	NULL
6773	"vn"	"clob"	0	0	6778	NULL	true	5	NULL
6780	"qname"	"clob"	0	0	6791	NULL	false	0	NULL
6781	"flag"	"smallint"	16	0	6791	NULL	false	1	NULL
6782	"rname"	"clob"	0	0	6791	NULL	false	2	NULL
6783	"pos"	"int"	32	0	6791	NULL	false	3	NULL
6784	"mapq"	"smallint"	16	0	6791	NULL	false	4	NULL
6785	"cigar"	"clob"	0	0	6791	NULL	false	5	NULL
6786	"rnext"	"clob"	0	0	6791	NULL	false	6	NULL
6787	"pnext"	"int"	32	0	6791	NULL	false	7	NULL
6788	"tlen"	"int"	32	0	6791	NULL	false	8	NULL
6789	"seq"	"clob"	0	0	6791	NULL	false	9	NULL
6790	"qual"	"clob"	0	0	6791	NULL	false	10	NULL
6861	"function_id"	"int"	32	0	6862	NULL	true	0	NULL
>>>>>>> 22526d0e
COMMIT;
START TRANSACTION;
CREATE TABLE "sys"."_tables" (
	"id"            INTEGER,
	"name"          VARCHAR(1024),
	"schema_id"     INTEGER,
	"query"         VARCHAR(2048),
	"type"          SMALLINT,
	"system"        BOOLEAN,
	"commit_action" SMALLINT,
	"access"        SMALLINT
);
COPY 54 RECORDS INTO "sys"."_tables" FROM stdin USING DELIMITERS '\t','\n','"';
2001	"schemas"	2000	NULL	0	true	0	0
2007	"types"	2000	NULL	0	true	0	0
2016	"functions"	2000	NULL	0	true	0	0
2027	"args"	2000	NULL	0	true	0	0
2036	"sequences"	2000	NULL	0	true	0	0
2046	"dependencies"	2000	NULL	0	true	0	0
2050	"connections"	2000	NULL	0	true	0	0
2059	"_tables"	2000	NULL	0	true	0	0
2068	"_columns"	2000	NULL	0	true	0	0
2079	"keys"	2000	NULL	0	true	0	0
2086	"idxs"	2000	NULL	0	true	0	0
2091	"triggers"	2000	NULL	0	true	0	0
2102	"objects"	2000	NULL	0	true	0	0
2107	"_tables"	2106	NULL	0	true	2	0
2116	"_columns"	2106	NULL	0	true	2	0
2127	"keys"	2106	NULL	0	true	2	0
2134	"idxs"	2106	NULL	0	true	2	0
2139	"triggers"	2106	NULL	0	true	2	0
2150	"objects"	2106	NULL	0	true	2	0
<<<<<<< HEAD
5206	"tables"	2000	"SELECT "id", "name", "schema_id", "query", CAST(CASE WHEN "system" THEN "type" + 10 /* system table/view */ ELSE (CASE WHEN "commit_action" = 0 THEN "type" /* table/view */ ELSE "type" + 20 /* global temp table */ END) END AS SMALLINT) AS "type", "system", "commit_action", "access", CASE WHEN (NOT "system" AND "commit_action" > 0) THEN 1 ELSE 0 END AS "temporary" FROM "sys"."_tables" WHERE "type" <> 2 UNION ALL SELECT "id", "name", "schema_id", "query", CAST("type" + 30 /* local temp table */ AS SMALLINT) AS "type", "system", "commit_action", "access", 1 AS "temporary" FROM "tmp"."_tables";"	1	true	0	0
5217	"columns"	2000	"SELECT * FROM (SELECT p.* FROM ""sys"".""_columns"" AS p UNION ALL SELECT t.* FROM ""tmp"".""_columns"" AS t) AS columns;"	1	true	0	0
5233	"db_user_info"	2000	NULL	0	true	0	0
5239	"users"	2000	"SELECT u.""name"" AS ""name"", ui.""fullname"", ui.""default_schema"" FROM db_users() AS u LEFT JOIN ""sys"".""db_user_info"" AS ui ON u.""name"" = ui.""name"" ;"	1	true	0	0
5243	"user_role"	2000	NULL	0	true	0	0
5246	"auths"	2000	NULL	0	true	0	0
5250	"privileges"	2000	NULL	0	true	0	0
5472	"querylog_catalog"	2000	"-- create table views for convenience\ncreate view sys.querylog_catalog as select * from sys.querylog_catalog();"	1	true	0	0
5483	"querylog_calls"	2000	"create view sys.querylog_calls as select * from sys.querylog_calls();"	1	true	0	0
5501	"querylog_history"	2000	"create view sys.querylog_history as\nselect qd.*, ql.""start"",ql.""stop"", ql.arguments, ql.tuples, ql.run, ql.ship, ql.cpu, ql.io\nfrom sys.querylog_catalog() qd, sys.querylog_calls() ql\nwhere qd.id = ql.id and qd.owner = user;"	1	true	0	0
5540	"tracelog"	2000	"create view sys.tracelog as select * from sys.tracelog();"	1	true	0	0
5676	"sessions"	2000	"create view sys.sessions as select * from sys.sessions();"	1	true	0	0
5756	"optimizers"	2000	"create view sys.optimizers as select * from sys.optimizers();"	1	true	0	0
5764	"environment"	2000	"create view sys.environment as select * from sys.environment();"	1	true	0	0
5802	"queue"	2000	"create view sys.queue as select * from sys.queue();"	1	true	0	0
5832	"rejects"	2000	"create view sys.rejects as select * from sys.rejects();"	1	true	0	0
6455	"keywords"	2000	NULL	0	true	0	0
6463	"table_types"	2000	NULL	0	true	0	0
6471	"dependency_types"	2000	NULL	0	true	0	0
6488	"netcdf_files"	2000	NULL	0	true	0	0
6494	"netcdf_dims"	2000	NULL	0	true	0	0
6502	"netcdf_vars"	2000	NULL	0	true	0	0
6508	"netcdf_vardim"	2000	NULL	0	true	0	0
6516	"netcdf_attrs"	2000	NULL	0	true	0	0
6555	"storage"	2000	"create view sys.""storage"" as select * from sys.""storage""();"	1	true	0	0
6567	"storagemodelinput"	2000	NULL	0	true	0	0
6615	"storagemodel"	2000	"create view sys.storagemodel as select * from sys.storagemodel();"	1	true	0	0
6625	"tablestoragemodel"	2000	"-- A summary of the table storage requirement is is available as a table view.\n-- The auxiliary column denotes the maximum space if all non-sorted columns\n-- would be augmented with a hash (rare situation)\ncreate view sys.tablestoragemodel\nas select ""schema"",""table"",max(count) as ""count"",\n\tsum(columnsize) as columnsize,\n\tsum(heapsize) as heapsize,\n\tsum(hashes) as hashes,\n\tsum(imprints) as imprints,\n\tsum(case when sorted = false then 8 * count else 0 end) as auxiliary\nfrom sys.storagemodel() group by ""schema"",""table"";"	1	true	0	0
6638	"statistics"	2000	NULL	0	true	0	0
6731	"files"	6680	NULL	0	true	0	0
6744	"sq"	6680	NULL	0	true	0	0
6763	"rg"	6680	NULL	0	true	0	0
6775	"pg"	6680	NULL	0	true	0	0
6788	"export"	6680	NULL	0	true	0	0
6859	"systemfunctions"	2000	NULL	0	true	0	0
=======
5206	"tables"	2000	"SELECT ""id"", ""name"", ""schema_id"", ""query"", CAST(CASE WHEN ""system"" THEN ""type"" + 10 /* system table/view */ ELSE (CASE WHEN ""commit_action"" = 0 THEN ""type"" /* table/view */ ELSE ""type"" + 20 /* global temp table */ END) END AS SMALLINT) AS ""type"", ""system"", ""commit_action"", ""access"", CASE WHEN (NOT ""system"" AND ""commit_action"" > 0) THEN 1 ELSE 0 END AS ""temporary"" FROM ""sys"".""_tables"" WHERE ""type"" <> 2 UNION ALL SELECT ""id"", ""name"", ""schema_id"", ""query"", CAST(""type"" + 30 /* local temp table */ AS SMALLINT) AS ""type"", ""system"", ""commit_action"", ""access"", 1 AS ""temporary"" FROM ""tmp"".""_tables"";"	1	true	0	0
5216	"columns"	2000	"SELECT * FROM (SELECT p.* FROM ""sys"".""_columns"" AS p UNION ALL SELECT t.* FROM ""tmp"".""_columns"" AS t) AS columns;"	1	true	0	0
5232	"db_user_info"	2000	NULL	0	true	0	0
5238	"users"	2000	"SELECT u.""name"" AS ""name"", ui.""fullname"", ui.""default_schema"" FROM db_users() AS u LEFT JOIN ""sys"".""db_user_info"" AS ui ON u.""name"" = ui.""name"" ;"	1	true	0	0
5242	"user_role"	2000	NULL	0	true	0	0
5245	"auths"	2000	NULL	0	true	0	0
5249	"privileges"	2000	NULL	0	true	0	0
5471	"querylog_catalog"	2000	"-- create table views for convenience\ncreate view sys.querylog_catalog as select * from sys.querylog_catalog();"	1	true	0	0
5482	"querylog_calls"	2000	"create view sys.querylog_calls as select * from sys.querylog_calls();"	1	true	0	0
5500	"querylog_history"	2000	"create view sys.querylog_history as\nselect qd.*, ql.""start"",ql.""stop"", ql.arguments, ql.tuples, ql.run, ql.ship, ql.cpu, ql.io\nfrom sys.querylog_catalog() qd, sys.querylog_calls() ql\nwhere qd.id = ql.id and qd.owner = user;"	1	true	0	0
5539	"tracelog"	2000	"create view sys.tracelog as select * from sys.tracelog();"	1	true	0	0
5679	"sessions"	2000	"create view sys.sessions as select * from sys.sessions();"	1	true	0	0
5759	"optimizers"	2000	"create view sys.optimizers as select * from sys.optimizers();"	1	true	0	0
5767	"environment"	2000	"create view sys.environment as select * from sys.environment();"	1	true	0	0
5805	"queue"	2000	"create view sys.queue as select * from sys.queue();"	1	true	0	0
5835	"rejects"	2000	"create view sys.rejects as select * from sys.rejects();"	1	true	0	0
6458	"keywords"	2000	NULL	0	true	0	0
6466	"table_types"	2000	NULL	0	true	0	0
6474	"dependency_types"	2000	NULL	0	true	0	0
6491	"netcdf_files"	2000	NULL	0	true	0	0
6497	"netcdf_dims"	2000	NULL	0	true	0	0
6505	"netcdf_vars"	2000	NULL	0	true	0	0
6511	"netcdf_vardim"	2000	NULL	0	true	0	0
6519	"netcdf_attrs"	2000	NULL	0	true	0	0
6558	"storage"	2000	"create view sys.""storage"" as select * from sys.""storage""();"	1	true	0	0
6570	"storagemodelinput"	2000	NULL	0	true	0	0
6618	"storagemodel"	2000	"create view sys.storagemodel as select * from sys.storagemodel();"	1	true	0	0
6628	"tablestoragemodel"	2000	"-- A summary of the table storage requirement is is available as a table view.\n-- The auxiliary column denotes the maximum space if all non-sorted columns\n-- would be augmented with a hash (rare situation)\ncreate view sys.tablestoragemodel\nas select ""schema"",""table"",max(count) as ""count"",\n\tsum(columnsize) as columnsize,\n\tsum(heapsize) as heapsize,\n\tsum(hashes) as hashes,\n\tsum(imprints) as imprints,\n\tsum(case when sorted = false then 8 * count else 0 end) as auxiliary\nfrom sys.storagemodel() group by ""schema"",""table"";"	1	true	0	0
6641	"statistics"	2000	NULL	0	true	0	0
6734	"files"	6683	NULL	0	true	0	0
6747	"sq"	6683	NULL	0	true	0	0
6766	"rg"	6683	NULL	0	true	0	0
6778	"pg"	6683	NULL	0	true	0	0
6791	"export"	6683	NULL	0	true	0	0
6862	"systemfunctions"	2000	NULL	0	true	0	0
>>>>>>> 22526d0e
COMMIT;
START TRANSACTION;
CREATE TABLE "sys"."args" (
	"id"          INTEGER,
	"func_id"     INTEGER,
	"name"        VARCHAR(256),
	"type"        VARCHAR(1024),
	"type_digits" INTEGER,
	"type_scale"  INTEGER,
	"inout"       TINYINT,
	"number"      INTEGER
);
COPY 3799 RECORDS INTO "sys"."args" FROM stdin USING DELIMITERS '\t','\n','"';
2155	28	"res_0"	"oid"	63	0	0	0
2156	28	"arg_1"	"wrd"	64	0	1	1
2157	29	"res_0"	"oid"	63	0	0	0
2158	29	"arg_1"	"oid"	63	0	1	1
2159	30	"res_0"	"wrd"	64	0	0	0
2160	30	"arg_1"	"any"	0	0	1	1
2161	31	"res_0"	"wrd"	64	0	0	0
2162	31	"arg_1"	"wrd"	64	0	1	1
2163	31	"arg_2"	"int"	32	0	1	2
2164	31	"arg_3"	"any"	0	0	1	3
2165	32	"res_0"	"boolean"	1	0	0	0
2166	32	"arg_1"	"any"	0	0	1	1
2167	32	"arg_2"	"any"	0	0	1	2
2168	33	"res_0"	"boolean"	1	0	0	0
2169	33	"arg_1"	"any"	0	0	1	1
2170	33	"arg_2"	"any"	0	0	1	2
2171	34	"res_0"	"boolean"	1	0	0	0
2172	34	"arg_1"	"any"	0	0	1	1
2173	35	"res_0"	"boolean"	1	0	0	0
2174	35	"arg_1"	"any"	0	0	1	1
2175	35	"arg_2"	"any"	0	0	1	2
2176	36	"res_0"	"boolean"	1	0	0	0
2177	36	"arg_1"	"any"	0	0	1	1
2178	36	"arg_2"	"any"	0	0	1	2
2179	37	"res_0"	"boolean"	1	0	0	0
2180	37	"arg_1"	"any"	0	0	1	1
2181	37	"arg_2"	"any"	0	0	1	2
2182	38	"res_0"	"boolean"	1	0	0	0
2183	38	"arg_1"	"any"	0	0	1	1
2184	38	"arg_2"	"any"	0	0	1	2
2185	42	"res_0"	"boolean"	1	0	0	0
2186	42	"arg_1"	"any"	0	0	1	1
2187	42	"arg_2"	"any"	0	0	1	2
2188	43	"res_0"	"oid"	63	0	0	0
2189	43	"arg_1"	"any"	0	0	1	1
2190	44	"res_0"	"int"	32	0	0	0
2191	44	"arg_1"	"any"	0	0	1	1
2192	45	"res_0"	"oid"	63	0	0	0
2193	45	"arg_1"	"any"	0	0	1	1
2194	45	"arg_2"	"varchar"	0	0	1	2
2195	45	"arg_3"	"varchar"	0	0	1	3
2196	48	"res_0"	"any"	0	0	0	0
2197	48	"arg_1"	"any"	0	0	1	1
2198	48	"arg_2"	"any"	0	0	1	2
2199	49	"res_0"	"any"	0	0	0	0
2200	49	"arg_1"	"any"	0	0	1	1
2201	49	"arg_2"	"any"	0	0	1	2
2202	50	"res_0"	"any"	0	0	0	0
2203	50	"arg_1"	"boolean"	1	0	1	1
2204	50	"arg_2"	"any"	0	0	1	2
2205	50	"arg_3"	"any"	0	0	1	3
2206	68	"res_0"	"oid"	63	0	0	0
2207	68	"arg_1"	"oid"	63	0	1	1
2208	68	"arg_2"	"oid"	63	0	1	2
2209	69	"res_0"	"tinyint"	8	0	0	0
2210	69	"arg_1"	"tinyint"	8	0	1	1
2211	69	"arg_2"	"tinyint"	8	0	1	2
2212	70	"res_0"	"smallint"	16	0	0	0
2213	70	"arg_1"	"smallint"	16	0	1	1
2214	70	"arg_2"	"smallint"	16	0	1	2
2215	71	"res_0"	"int"	32	0	0	0
2216	71	"arg_1"	"int"	32	0	1	1
2217	71	"arg_2"	"int"	32	0	1	2
2218	72	"res_0"	"bigint"	64	0	0	0
2219	72	"arg_1"	"bigint"	64	0	1	1
2220	72	"arg_2"	"bigint"	64	0	1	2
2221	73	"res_0"	"wrd"	64	0	0	0
2222	73	"arg_1"	"wrd"	64	0	1	1
2223	73	"arg_2"	"wrd"	64	0	1	2
2224	74	"res_0"	"decimal"	2	0	0	0
2225	74	"arg_1"	"decimal"	2	0	1	1
2226	74	"arg_2"	"decimal"	2	0	1	2
2227	75	"res_0"	"decimal"	4	0	0	0
2228	75	"arg_1"	"decimal"	4	0	1	1
2229	75	"arg_2"	"decimal"	4	0	1	2
2230	76	"res_0"	"decimal"	9	0	0	0
2231	76	"arg_1"	"decimal"	9	0	1	1
2232	76	"arg_2"	"decimal"	9	0	1	2
2233	77	"res_0"	"decimal"	19	0	0	0
2234	77	"arg_1"	"decimal"	19	0	1	1
2235	77	"arg_2"	"decimal"	19	0	1	2
2236	78	"res_0"	"real"	24	0	0	0
2237	78	"arg_1"	"real"	24	0	1	1
2238	78	"arg_2"	"real"	24	0	1	2
2239	79	"res_0"	"double"	53	0	0	0
2240	79	"arg_1"	"double"	53	0	1	1
2241	79	"arg_2"	"double"	53	0	1	2
2242	87	"res_0"	"int"	32	0	0	0
2243	87	"arg_1"	"any"	0	0	1	1
2244	88	"res_0"	"int"	32	0	0	0
2245	88	"arg_1"	"any"	0	0	1	1
2246	89	"res_0"	"int"	32	0	0	0
2247	89	"arg_1"	"any"	0	0	1	1
2248	90	"res_0"	"any"	0	0	0	0
2249	90	"arg_1"	"any"	0	0	1	1
2250	91	"res_0"	"int"	32	0	0	0
2251	91	"arg_1"	"any"	0	0	1	1
2252	92	"res_0"	"int"	32	0	0	0
2253	92	"arg_1"	"any"	0	0	1	1
2254	92	"arg_2"	"oid"	63	0	1	2
2255	92	"arg_3"	"any"	0	0	1	3
2256	93	"res_0"	"int"	32	0	0	0
2257	93	"arg_1"	"any"	0	0	1	1
2258	93	"arg_2"	"oid"	63	0	1	2
2259	93	"arg_3"	"any"	0	0	1	3
2260	94	"res_0"	"int"	32	0	0	0
2261	94	"arg_1"	"any"	0	0	1	1
2262	94	"arg_2"	"oid"	63	0	1	2
2263	94	"arg_3"	"any"	0	0	1	3
2264	95	"res_0"	"any"	0	0	0	0
2265	95	"arg_1"	"any"	0	0	1	1
2266	95	"arg_2"	"oid"	63	0	1	2
2267	95	"arg_3"	"any"	0	0	1	3
2268	96	"res_0"	"int"	32	0	0	0
2269	96	"arg_1"	"any"	0	0	1	1
2270	96	"arg_2"	"oid"	63	0	1	2
2271	96	"arg_3"	"any"	0	0	1	3
2272	97	"res_0"	"int"	32	0	0	0
2273	97	"arg_1"	"any"	0	0	1	1
2274	97	"arg_2"	"oid"	63	0	1	2
2275	97	"arg_3"	"oid"	63	0	1	3
2276	97	"arg_4"	"oid"	63	0	1	4
2277	98	"res_0"	"int"	32	0	0	0
2278	98	"arg_1"	"any"	0	0	1	1
2279	98	"arg_2"	"oid"	63	0	1	2
2280	98	"arg_3"	"oid"	63	0	1	3
2281	98	"arg_4"	"oid"	63	0	1	4
2282	99	"res_0"	"int"	32	0	0	0
2283	99	"arg_1"	"any"	0	0	1	1
2284	99	"arg_2"	"oid"	63	0	1	2
2285	99	"arg_3"	"oid"	63	0	1	3
2286	99	"arg_4"	"oid"	63	0	1	4
2287	100	"res_0"	"any"	0	0	0	0
2288	100	"arg_1"	"any"	0	0	1	1
2289	100	"arg_2"	"oid"	63	0	1	2
2290	100	"arg_3"	"oid"	63	0	1	3
2291	100	"arg_4"	"oid"	63	0	1	4
2292	101	"res_0"	"int"	32	0	0	0
2293	101	"arg_1"	"any"	0	0	1	1
2294	101	"arg_2"	"oid"	63	0	1	2
2295	101	"arg_3"	"oid"	63	0	1	3
2296	101	"arg_4"	"oid"	63	0	1	4
2297	102	"res_0"	"any"	0	0	0	0
2298	102	"arg_1"	"any"	0	0	1	1
2299	103	"res_0"	"any"	0	0	0	0
2300	103	"arg_1"	"any"	0	0	1	1
2301	104	"res_0"	"any"	0	0	0	0
2302	104	"arg_1"	"any"	0	0	1	1
2303	104	"arg_2"	"int"	32	0	1	2
2304	105	"res_0"	"any"	0	0	0	0
2305	105	"arg_1"	"any"	0	0	1	1
2306	105	"arg_2"	"int"	32	0	1	2
2307	106	"res_0"	"any"	0	0	0	0
2308	106	"arg_1"	"any"	0	0	1	1
2309	106	"arg_2"	"oid"	63	0	1	2
2310	106	"arg_3"	"oid"	63	0	1	3
2311	107	"res_0"	"any"	0	0	0	0
2312	107	"arg_1"	"any"	0	0	1	1
2313	107	"arg_2"	"oid"	63	0	1	2
2314	107	"arg_3"	"oid"	63	0	1	3
2315	108	"res_0"	"any"	0	0	0	0
2316	108	"arg_1"	"any"	0	0	1	1
2317	108	"arg_2"	"int"	32	0	1	2
2318	108	"arg_3"	"oid"	63	0	1	3
2319	108	"arg_4"	"oid"	63	0	1	4
2320	109	"res_0"	"any"	0	0	0	0
2321	109	"arg_1"	"any"	0	0	1	1
2322	109	"arg_2"	"int"	32	0	1	2
2323	109	"arg_3"	"oid"	63	0	1	3
2324	109	"arg_4"	"oid"	63	0	1	4
2325	110	"res_0"	"boolean"	1	0	0	0
2326	110	"arg_1"	"boolean"	1	0	1	1
2327	110	"arg_2"	"boolean"	1	0	1	2
2328	111	"res_0"	"boolean"	1	0	0	0
2329	111	"arg_1"	"boolean"	1	0	1	1
2330	111	"arg_2"	"boolean"	1	0	1	2
2331	112	"res_0"	"boolean"	1	0	0	0
2332	112	"arg_1"	"boolean"	1	0	1	1
2333	112	"arg_2"	"boolean"	1	0	1	2
2334	113	"res_0"	"boolean"	1	0	0	0
2335	113	"arg_1"	"boolean"	1	0	1	1
2336	114	"res_0"	"oid"	63	0	0	0
2337	114	"arg_1"	"oid"	63	0	1	1
2338	114	"arg_2"	"oid"	63	0	1	2
2339	115	"res_0"	"oid"	63	0	0	0
2340	115	"arg_1"	"oid"	63	0	1	1
2341	115	"arg_2"	"oid"	63	0	1	2
2342	116	"res_0"	"oid"	63	0	0	0
2343	116	"arg_1"	"oid"	63	0	1	1
2344	116	"arg_2"	"oid"	63	0	1	2
2345	117	"res_0"	"oid"	63	0	0	0
2346	117	"arg_1"	"oid"	63	0	1	1
2347	117	"arg_2"	"oid"	63	0	1	2
2348	118	"res_0"	"oid"	63	0	0	0
2349	118	"arg_1"	"oid"	63	0	1	1
2350	118	"arg_2"	"oid"	63	0	1	2
2351	119	"res_0"	"oid"	63	0	0	0
2352	119	"arg_1"	"oid"	63	0	1	1
2353	119	"arg_2"	"oid"	63	0	1	2
2354	120	"res_0"	"oid"	63	0	0	0
2355	120	"arg_1"	"oid"	63	0	1	1
2356	120	"arg_2"	"oid"	63	0	1	2
2357	121	"res_0"	"oid"	63	0	0	0
2358	121	"arg_1"	"oid"	63	0	1	1
2359	122	"res_0"	"oid"	63	0	0	0
2360	122	"arg_1"	"oid"	63	0	1	1
2361	122	"arg_2"	"int"	32	0	1	2
2362	123	"res_0"	"oid"	63	0	0	0
2363	123	"arg_1"	"oid"	63	0	1	1
2364	123	"arg_2"	"int"	32	0	1	2
2365	124	"res_0"	"oid"	63	0	0	0
2366	124	"arg_1"	"oid"	63	0	1	1
2367	125	"res_0"	"oid"	63	0	0	0
2368	125	"arg_1"	"oid"	63	0	1	1
2369	126	"res_0"	"tinyint"	8	0	0	0
2370	126	"arg_1"	"oid"	63	0	1	1
2371	127	"res_0"	"oid"	63	0	0	0
2372	127	"arg_1"	"oid"	63	0	1	1
2373	127	"arg_2"	"oid"	63	0	1	2
2374	128	"res_0"	"oid"	63	0	0	0
2375	128	"arg_1"	"oid"	63	0	1	1
2376	128	"arg_2"	"oid"	63	0	1	2
2377	129	"res_0"	"month_interval"	32	0	0	0
2378	129	"arg_1"	"month_interval"	32	0	1	1
2379	129	"arg_2"	"oid"	63	0	1	2
2380	130	"res_0"	"month_interval"	32	0	0	0
2381	130	"arg_1"	"month_interval"	32	0	1	1
2382	130	"arg_2"	"oid"	63	0	1	2
2383	131	"res_0"	"month_interval"	32	0	0	0
2384	131	"arg_1"	"month_interval"	32	0	1	1
2385	131	"arg_2"	"oid"	63	0	1	2
2386	132	"res_0"	"month_interval"	32	0	0	0
2387	132	"arg_1"	"month_interval"	32	0	1	1
2388	132	"arg_2"	"oid"	63	0	1	2
2389	133	"res_0"	"sec_interval"	13	0	0	0
2390	133	"arg_1"	"sec_interval"	13	0	1	1
2391	133	"arg_2"	"oid"	63	0	1	2
2392	134	"res_0"	"sec_interval"	13	0	0	0
2393	134	"arg_1"	"sec_interval"	13	0	1	1
2394	134	"arg_2"	"oid"	63	0	1	2
2395	135	"res_0"	"sec_interval"	13	0	0	0
2396	135	"arg_1"	"sec_interval"	13	0	1	1
2397	135	"arg_2"	"oid"	63	0	1	2
2398	136	"res_0"	"sec_interval"	13	0	0	0
2399	136	"arg_1"	"sec_interval"	13	0	1	1
2400	136	"arg_2"	"oid"	63	0	1	2
2401	137	"res_0"	"tinyint"	8	0	0	0
2402	137	"arg_1"	"tinyint"	8	0	1	1
2403	137	"arg_2"	"tinyint"	8	0	1	2
2404	138	"res_0"	"tinyint"	8	0	0	0
2405	138	"arg_1"	"tinyint"	8	0	1	1
2406	138	"arg_2"	"tinyint"	8	0	1	2
2407	139	"res_0"	"tinyint"	8	0	0	0
2408	139	"arg_1"	"tinyint"	8	0	1	1
2409	139	"arg_2"	"tinyint"	8	0	1	2
2410	140	"res_0"	"tinyint"	8	0	0	0
2411	140	"arg_1"	"tinyint"	8	0	1	1
2412	140	"arg_2"	"tinyint"	8	0	1	2
2413	141	"res_0"	"tinyint"	8	0	0	0
2414	141	"arg_1"	"tinyint"	8	0	1	1
2415	141	"arg_2"	"tinyint"	8	0	1	2
2416	142	"res_0"	"tinyint"	8	0	0	0
2417	142	"arg_1"	"tinyint"	8	0	1	1
2418	142	"arg_2"	"tinyint"	8	0	1	2
2419	143	"res_0"	"tinyint"	8	0	0	0
2420	143	"arg_1"	"tinyint"	8	0	1	1
2421	143	"arg_2"	"tinyint"	8	0	1	2
2422	144	"res_0"	"tinyint"	8	0	0	0
2423	144	"arg_1"	"tinyint"	8	0	1	1
2424	145	"res_0"	"tinyint"	8	0	0	0
2425	145	"arg_1"	"tinyint"	8	0	1	1
2426	145	"arg_2"	"int"	32	0	1	2
2427	146	"res_0"	"tinyint"	8	0	0	0
2428	146	"arg_1"	"tinyint"	8	0	1	1
2429	146	"arg_2"	"int"	32	0	1	2
2430	147	"res_0"	"tinyint"	8	0	0	0
2431	147	"arg_1"	"tinyint"	8	0	1	1
2432	148	"res_0"	"tinyint"	8	0	0	0
2433	148	"arg_1"	"tinyint"	8	0	1	1
2434	149	"res_0"	"tinyint"	8	0	0	0
2435	149	"arg_1"	"tinyint"	8	0	1	1
2436	150	"res_0"	"tinyint"	8	0	0	0
2437	150	"arg_1"	"tinyint"	8	0	1	1
2438	150	"arg_2"	"tinyint"	8	0	1	2
2439	151	"res_0"	"tinyint"	8	0	0	0
2440	151	"arg_1"	"tinyint"	8	0	1	1
2441	151	"arg_2"	"tinyint"	8	0	1	2
2442	152	"res_0"	"month_interval"	32	0	0	0
2443	152	"arg_1"	"month_interval"	32	0	1	1
2444	152	"arg_2"	"tinyint"	8	0	1	2
2445	153	"res_0"	"month_interval"	32	0	0	0
2446	153	"arg_1"	"month_interval"	32	0	1	1
2447	153	"arg_2"	"tinyint"	8	0	1	2
2448	154	"res_0"	"month_interval"	32	0	0	0
2449	154	"arg_1"	"month_interval"	32	0	1	1
2450	154	"arg_2"	"tinyint"	8	0	1	2
2451	155	"res_0"	"month_interval"	32	0	0	0
2452	155	"arg_1"	"month_interval"	32	0	1	1
2453	155	"arg_2"	"tinyint"	8	0	1	2
2454	156	"res_0"	"sec_interval"	13	0	0	0
2455	156	"arg_1"	"sec_interval"	13	0	1	1
2456	156	"arg_2"	"tinyint"	8	0	1	2
2457	157	"res_0"	"sec_interval"	13	0	0	0
2458	157	"arg_1"	"sec_interval"	13	0	1	1
2459	157	"arg_2"	"tinyint"	8	0	1	2
2460	158	"res_0"	"sec_interval"	13	0	0	0
2461	158	"arg_1"	"sec_interval"	13	0	1	1
2462	158	"arg_2"	"tinyint"	8	0	1	2
2463	159	"res_0"	"sec_interval"	13	0	0	0
2464	159	"arg_1"	"sec_interval"	13	0	1	1
2465	159	"arg_2"	"tinyint"	8	0	1	2
2466	160	"res_0"	"smallint"	16	0	0	0
2467	160	"arg_1"	"smallint"	16	0	1	1
2468	160	"arg_2"	"smallint"	16	0	1	2
2469	161	"res_0"	"smallint"	16	0	0	0
2470	161	"arg_1"	"smallint"	16	0	1	1
2471	161	"arg_2"	"smallint"	16	0	1	2
2472	162	"res_0"	"smallint"	16	0	0	0
2473	162	"arg_1"	"smallint"	16	0	1	1
2474	162	"arg_2"	"smallint"	16	0	1	2
2475	163	"res_0"	"smallint"	16	0	0	0
2476	163	"arg_1"	"smallint"	16	0	1	1
2477	163	"arg_2"	"smallint"	16	0	1	2
2478	164	"res_0"	"smallint"	16	0	0	0
2479	164	"arg_1"	"smallint"	16	0	1	1
2480	164	"arg_2"	"smallint"	16	0	1	2
2481	165	"res_0"	"smallint"	16	0	0	0
2482	165	"arg_1"	"smallint"	16	0	1	1
2483	165	"arg_2"	"smallint"	16	0	1	2
2484	166	"res_0"	"smallint"	16	0	0	0
2485	166	"arg_1"	"smallint"	16	0	1	1
2486	166	"arg_2"	"smallint"	16	0	1	2
2487	167	"res_0"	"smallint"	16	0	0	0
2488	167	"arg_1"	"smallint"	16	0	1	1
2489	168	"res_0"	"smallint"	16	0	0	0
2490	168	"arg_1"	"smallint"	16	0	1	1
2491	168	"arg_2"	"int"	32	0	1	2
2492	169	"res_0"	"smallint"	16	0	0	0
2493	169	"arg_1"	"smallint"	16	0	1	1
2494	169	"arg_2"	"int"	32	0	1	2
2495	170	"res_0"	"smallint"	16	0	0	0
2496	170	"arg_1"	"smallint"	16	0	1	1
2497	171	"res_0"	"smallint"	16	0	0	0
2498	171	"arg_1"	"smallint"	16	0	1	1
2499	172	"res_0"	"tinyint"	8	0	0	0
2500	172	"arg_1"	"smallint"	16	0	1	1
2501	173	"res_0"	"smallint"	16	0	0	0
2502	173	"arg_1"	"smallint"	16	0	1	1
2503	173	"arg_2"	"smallint"	16	0	1	2
2504	174	"res_0"	"smallint"	16	0	0	0
2505	174	"arg_1"	"smallint"	16	0	1	1
2506	174	"arg_2"	"smallint"	16	0	1	2
2507	175	"res_0"	"month_interval"	32	0	0	0
2508	175	"arg_1"	"month_interval"	32	0	1	1
2509	175	"arg_2"	"smallint"	16	0	1	2
2510	176	"res_0"	"month_interval"	32	0	0	0
2511	176	"arg_1"	"month_interval"	32	0	1	1
2512	176	"arg_2"	"smallint"	16	0	1	2
2513	177	"res_0"	"month_interval"	32	0	0	0
2514	177	"arg_1"	"month_interval"	32	0	1	1
2515	177	"arg_2"	"smallint"	16	0	1	2
2516	178	"res_0"	"month_interval"	32	0	0	0
2517	178	"arg_1"	"month_interval"	32	0	1	1
2518	178	"arg_2"	"smallint"	16	0	1	2
2519	179	"res_0"	"sec_interval"	13	0	0	0
2520	179	"arg_1"	"sec_interval"	13	0	1	1
2521	179	"arg_2"	"smallint"	16	0	1	2
2522	180	"res_0"	"sec_interval"	13	0	0	0
2523	180	"arg_1"	"sec_interval"	13	0	1	1
2524	180	"arg_2"	"smallint"	16	0	1	2
2525	181	"res_0"	"sec_interval"	13	0	0	0
2526	181	"arg_1"	"sec_interval"	13	0	1	1
2527	181	"arg_2"	"smallint"	16	0	1	2
2528	182	"res_0"	"sec_interval"	13	0	0	0
2529	182	"arg_1"	"sec_interval"	13	0	1	1
2530	182	"arg_2"	"smallint"	16	0	1	2
2531	183	"res_0"	"int"	32	0	0	0
2532	183	"arg_1"	"int"	32	0	1	1
2533	183	"arg_2"	"int"	32	0	1	2
2534	184	"res_0"	"int"	32	0	0	0
2535	184	"arg_1"	"int"	32	0	1	1
2536	184	"arg_2"	"int"	32	0	1	2
2537	185	"res_0"	"int"	32	0	0	0
2538	185	"arg_1"	"int"	32	0	1	1
2539	185	"arg_2"	"int"	32	0	1	2
2540	186	"res_0"	"int"	32	0	0	0
2541	186	"arg_1"	"int"	32	0	1	1
2542	186	"arg_2"	"int"	32	0	1	2
2543	187	"res_0"	"int"	32	0	0	0
2544	187	"arg_1"	"int"	32	0	1	1
2545	187	"arg_2"	"int"	32	0	1	2
2546	188	"res_0"	"int"	32	0	0	0
2547	188	"arg_1"	"int"	32	0	1	1
2548	188	"arg_2"	"int"	32	0	1	2
2549	189	"res_0"	"int"	32	0	0	0
2550	189	"arg_1"	"int"	32	0	1	1
2551	189	"arg_2"	"int"	32	0	1	2
2552	190	"res_0"	"int"	32	0	0	0
2553	190	"arg_1"	"int"	32	0	1	1
2554	191	"res_0"	"int"	32	0	0	0
2555	191	"arg_1"	"int"	32	0	1	1
2556	191	"arg_2"	"int"	32	0	1	2
2557	192	"res_0"	"int"	32	0	0	0
2558	192	"arg_1"	"int"	32	0	1	1
2559	192	"arg_2"	"int"	32	0	1	2
2560	193	"res_0"	"int"	32	0	0	0
2561	193	"arg_1"	"int"	32	0	1	1
2562	194	"res_0"	"int"	32	0	0	0
2563	194	"arg_1"	"int"	32	0	1	1
2564	195	"res_0"	"tinyint"	8	0	0	0
2565	195	"arg_1"	"int"	32	0	1	1
2566	196	"res_0"	"int"	32	0	0	0
2567	196	"arg_1"	"int"	32	0	1	1
2568	196	"arg_2"	"int"	32	0	1	2
2569	197	"res_0"	"int"	32	0	0	0
2570	197	"arg_1"	"int"	32	0	1	1
2571	197	"arg_2"	"int"	32	0	1	2
2572	198	"res_0"	"month_interval"	32	0	0	0
2573	198	"arg_1"	"month_interval"	32	0	1	1
2574	198	"arg_2"	"int"	32	0	1	2
2575	199	"res_0"	"month_interval"	32	0	0	0
2576	199	"arg_1"	"month_interval"	32	0	1	1
2577	199	"arg_2"	"int"	32	0	1	2
2578	200	"res_0"	"month_interval"	32	0	0	0
2579	200	"arg_1"	"month_interval"	32	0	1	1
2580	200	"arg_2"	"int"	32	0	1	2
2581	201	"res_0"	"month_interval"	32	0	0	0
2582	201	"arg_1"	"month_interval"	32	0	1	1
2583	201	"arg_2"	"int"	32	0	1	2
2584	202	"res_0"	"sec_interval"	13	0	0	0
2585	202	"arg_1"	"sec_interval"	13	0	1	1
2586	202	"arg_2"	"int"	32	0	1	2
2587	203	"res_0"	"sec_interval"	13	0	0	0
2588	203	"arg_1"	"sec_interval"	13	0	1	1
2589	203	"arg_2"	"int"	32	0	1	2
2590	204	"res_0"	"sec_interval"	13	0	0	0
2591	204	"arg_1"	"sec_interval"	13	0	1	1
2592	204	"arg_2"	"int"	32	0	1	2
2593	205	"res_0"	"sec_interval"	13	0	0	0
2594	205	"arg_1"	"sec_interval"	13	0	1	1
2595	205	"arg_2"	"int"	32	0	1	2
2596	206	"res_0"	"bigint"	64	0	0	0
2597	206	"arg_1"	"bigint"	64	0	1	1
2598	206	"arg_2"	"bigint"	64	0	1	2
2599	207	"res_0"	"bigint"	64	0	0	0
2600	207	"arg_1"	"bigint"	64	0	1	1
2601	207	"arg_2"	"bigint"	64	0	1	2
2602	208	"res_0"	"bigint"	64	0	0	0
2603	208	"arg_1"	"bigint"	64	0	1	1
2604	208	"arg_2"	"bigint"	64	0	1	2
2605	209	"res_0"	"bigint"	64	0	0	0
2606	209	"arg_1"	"bigint"	64	0	1	1
2607	209	"arg_2"	"bigint"	64	0	1	2
2608	210	"res_0"	"bigint"	64	0	0	0
2609	210	"arg_1"	"bigint"	64	0	1	1
2610	210	"arg_2"	"bigint"	64	0	1	2
2611	211	"res_0"	"bigint"	64	0	0	0
2612	211	"arg_1"	"bigint"	64	0	1	1
2613	211	"arg_2"	"bigint"	64	0	1	2
2614	212	"res_0"	"bigint"	64	0	0	0
2615	212	"arg_1"	"bigint"	64	0	1	1
2616	212	"arg_2"	"bigint"	64	0	1	2
2617	213	"res_0"	"bigint"	64	0	0	0
2618	213	"arg_1"	"bigint"	64	0	1	1
2619	214	"res_0"	"bigint"	64	0	0	0
2620	214	"arg_1"	"bigint"	64	0	1	1
2621	214	"arg_2"	"int"	32	0	1	2
2622	215	"res_0"	"bigint"	64	0	0	0
2623	215	"arg_1"	"bigint"	64	0	1	1
2624	215	"arg_2"	"int"	32	0	1	2
2625	216	"res_0"	"bigint"	64	0	0	0
2626	216	"arg_1"	"bigint"	64	0	1	1
2627	217	"res_0"	"bigint"	64	0	0	0
2628	217	"arg_1"	"bigint"	64	0	1	1
2629	218	"res_0"	"tinyint"	8	0	0	0
2630	218	"arg_1"	"bigint"	64	0	1	1
2631	219	"res_0"	"bigint"	64	0	0	0
2632	219	"arg_1"	"bigint"	64	0	1	1
2633	219	"arg_2"	"bigint"	64	0	1	2
2634	220	"res_0"	"bigint"	64	0	0	0
2635	220	"arg_1"	"bigint"	64	0	1	1
2636	220	"arg_2"	"bigint"	64	0	1	2
2637	221	"res_0"	"month_interval"	32	0	0	0
2638	221	"arg_1"	"month_interval"	32	0	1	1
2639	221	"arg_2"	"bigint"	64	0	1	2
2640	222	"res_0"	"month_interval"	32	0	0	0
2641	222	"arg_1"	"month_interval"	32	0	1	1
2642	222	"arg_2"	"bigint"	64	0	1	2
2643	223	"res_0"	"month_interval"	32	0	0	0
2644	223	"arg_1"	"month_interval"	32	0	1	1
2645	223	"arg_2"	"bigint"	64	0	1	2
2646	224	"res_0"	"month_interval"	32	0	0	0
2647	224	"arg_1"	"month_interval"	32	0	1	1
2648	224	"arg_2"	"bigint"	64	0	1	2
2649	225	"res_0"	"sec_interval"	13	0	0	0
2650	225	"arg_1"	"sec_interval"	13	0	1	1
2651	225	"arg_2"	"bigint"	64	0	1	2
2652	226	"res_0"	"sec_interval"	13	0	0	0
2653	226	"arg_1"	"sec_interval"	13	0	1	1
2654	226	"arg_2"	"bigint"	64	0	1	2
2655	227	"res_0"	"sec_interval"	13	0	0	0
2656	227	"arg_1"	"sec_interval"	13	0	1	1
2657	227	"arg_2"	"bigint"	64	0	1	2
2658	228	"res_0"	"sec_interval"	13	0	0	0
2659	228	"arg_1"	"sec_interval"	13	0	1	1
2660	228	"arg_2"	"bigint"	64	0	1	2
2661	229	"res_0"	"wrd"	64	0	0	0
2662	229	"arg_1"	"wrd"	64	0	1	1
2663	229	"arg_2"	"wrd"	64	0	1	2
2664	230	"res_0"	"wrd"	64	0	0	0
2665	230	"arg_1"	"wrd"	64	0	1	1
2666	230	"arg_2"	"wrd"	64	0	1	2
2667	231	"res_0"	"wrd"	64	0	0	0
2668	231	"arg_1"	"wrd"	64	0	1	1
2669	231	"arg_2"	"wrd"	64	0	1	2
2670	232	"res_0"	"wrd"	64	0	0	0
2671	232	"arg_1"	"wrd"	64	0	1	1
2672	232	"arg_2"	"wrd"	64	0	1	2
2673	233	"res_0"	"wrd"	64	0	0	0
2674	233	"arg_1"	"wrd"	64	0	1	1
2675	233	"arg_2"	"wrd"	64	0	1	2
2676	234	"res_0"	"wrd"	64	0	0	0
2677	234	"arg_1"	"wrd"	64	0	1	1
2678	234	"arg_2"	"wrd"	64	0	1	2
2679	235	"res_0"	"wrd"	64	0	0	0
2680	235	"arg_1"	"wrd"	64	0	1	1
2681	235	"arg_2"	"wrd"	64	0	1	2
2682	236	"res_0"	"wrd"	64	0	0	0
2683	236	"arg_1"	"wrd"	64	0	1	1
2684	237	"res_0"	"wrd"	64	0	0	0
2685	237	"arg_1"	"wrd"	64	0	1	1
2686	237	"arg_2"	"int"	32	0	1	2
2687	238	"res_0"	"wrd"	64	0	0	0
2688	238	"arg_1"	"wrd"	64	0	1	1
2689	238	"arg_2"	"int"	32	0	1	2
2690	239	"res_0"	"wrd"	64	0	0	0
2691	239	"arg_1"	"wrd"	64	0	1	1
2692	240	"res_0"	"wrd"	64	0	0	0
2693	240	"arg_1"	"wrd"	64	0	1	1
2694	241	"res_0"	"tinyint"	8	0	0	0
2695	241	"arg_1"	"wrd"	64	0	1	1
2696	242	"res_0"	"wrd"	64	0	0	0
2697	242	"arg_1"	"wrd"	64	0	1	1
2698	242	"arg_2"	"wrd"	64	0	1	2
2699	243	"res_0"	"wrd"	64	0	0	0
2700	243	"arg_1"	"wrd"	64	0	1	1
2701	243	"arg_2"	"wrd"	64	0	1	2
2702	244	"res_0"	"month_interval"	32	0	0	0
2703	244	"arg_1"	"month_interval"	32	0	1	1
2704	244	"arg_2"	"wrd"	64	0	1	2
2705	245	"res_0"	"month_interval"	32	0	0	0
2706	245	"arg_1"	"month_interval"	32	0	1	1
2707	245	"arg_2"	"wrd"	64	0	1	2
2708	246	"res_0"	"month_interval"	32	0	0	0
2709	246	"arg_1"	"month_interval"	32	0	1	1
2710	246	"arg_2"	"wrd"	64	0	1	2
2711	247	"res_0"	"month_interval"	32	0	0	0
2712	247	"arg_1"	"month_interval"	32	0	1	1
2713	247	"arg_2"	"wrd"	64	0	1	2
2714	248	"res_0"	"sec_interval"	13	0	0	0
2715	248	"arg_1"	"sec_interval"	13	0	1	1
2716	248	"arg_2"	"wrd"	64	0	1	2
2717	249	"res_0"	"sec_interval"	13	0	0	0
2718	249	"arg_1"	"sec_interval"	13	0	1	1
2719	249	"arg_2"	"wrd"	64	0	1	2
2720	250	"res_0"	"sec_interval"	13	0	0	0
2721	250	"arg_1"	"sec_interval"	13	0	1	1
2722	250	"arg_2"	"wrd"	64	0	1	2
2723	251	"res_0"	"sec_interval"	13	0	0	0
2724	251	"arg_1"	"sec_interval"	13	0	1	1
2725	251	"arg_2"	"wrd"	64	0	1	2
2726	252	"res_0"	"decimal"	2	0	0	0
2727	252	"arg_1"	"decimal"	2	0	1	1
2728	252	"arg_2"	"decimal"	2	0	1	2
2729	253	"res_0"	"decimal"	2	0	0	0
2730	253	"arg_1"	"decimal"	2	0	1	1
2731	253	"arg_2"	"decimal"	2	0	1	2
2732	254	"res_0"	"decimal"	2	0	0	0
2733	254	"arg_1"	"decimal"	2	0	1	1
2734	254	"arg_2"	"decimal"	2	0	1	2
2735	255	"res_0"	"decimal"	2	0	0	0
2736	255	"arg_1"	"decimal"	2	0	1	1
2737	255	"arg_2"	"decimal"	2	0	1	2
2738	256	"res_0"	"decimal"	2	0	0	0
2739	256	"arg_1"	"decimal"	2	0	1	1
2740	256	"arg_2"	"decimal"	2	0	1	2
2741	257	"res_0"	"decimal"	2	0	0	0
2742	257	"arg_1"	"decimal"	2	0	1	1
2743	257	"arg_2"	"decimal"	2	0	1	2
2744	258	"res_0"	"decimal"	2	0	0	0
2745	258	"arg_1"	"decimal"	2	0	1	1
2746	258	"arg_2"	"decimal"	2	0	1	2
2747	259	"res_0"	"decimal"	2	0	0	0
2748	259	"arg_1"	"decimal"	2	0	1	1
2749	260	"res_0"	"decimal"	2	0	0	0
2750	260	"arg_1"	"decimal"	2	0	1	1
2751	260	"arg_2"	"int"	32	0	1	2
2752	261	"res_0"	"decimal"	2	0	0	0
2753	261	"arg_1"	"decimal"	2	0	1	1
2754	261	"arg_2"	"int"	32	0	1	2
2755	262	"res_0"	"decimal"	2	0	0	0
2756	262	"arg_1"	"decimal"	2	0	1	1
2757	263	"res_0"	"decimal"	2	0	0	0
2758	263	"arg_1"	"decimal"	2	0	1	1
2759	264	"res_0"	"tinyint"	8	0	0	0
2760	264	"arg_1"	"decimal"	2	0	1	1
2761	265	"res_0"	"decimal"	2	0	0	0
2762	265	"arg_1"	"decimal"	2	0	1	1
2763	265	"arg_2"	"tinyint"	8	0	1	2
2764	266	"res_0"	"decimal"	2	0	0	0
2765	266	"arg_1"	"decimal"	2	0	1	1
2766	266	"arg_2"	"tinyint"	8	0	1	2
2767	267	"res_0"	"month_interval"	32	0	0	0
2768	267	"arg_1"	"month_interval"	32	0	1	1
2769	267	"arg_2"	"decimal"	2	0	1	2
2770	268	"res_0"	"month_interval"	32	0	0	0
2771	268	"arg_1"	"month_interval"	32	0	1	1
2772	268	"arg_2"	"decimal"	2	0	1	2
2773	269	"res_0"	"month_interval"	32	0	0	0
2774	269	"arg_1"	"month_interval"	32	0	1	1
2775	269	"arg_2"	"decimal"	2	0	1	2
2776	270	"res_0"	"month_interval"	32	0	0	0
2777	270	"arg_1"	"month_interval"	32	0	1	1
2778	270	"arg_2"	"decimal"	2	0	1	2
2779	271	"res_0"	"sec_interval"	13	0	0	0
2780	271	"arg_1"	"sec_interval"	13	0	1	1
2781	271	"arg_2"	"decimal"	2	0	1	2
2782	272	"res_0"	"sec_interval"	13	0	0	0
2783	272	"arg_1"	"sec_interval"	13	0	1	1
2784	272	"arg_2"	"decimal"	2	0	1	2
2785	273	"res_0"	"sec_interval"	13	0	0	0
2786	273	"arg_1"	"sec_interval"	13	0	1	1
2787	273	"arg_2"	"decimal"	2	0	1	2
2788	274	"res_0"	"sec_interval"	13	0	0	0
2789	274	"arg_1"	"sec_interval"	13	0	1	1
2790	274	"arg_2"	"decimal"	2	0	1	2
2791	275	"res_0"	"decimal"	4	0	0	0
2792	275	"arg_1"	"decimal"	4	0	1	1
2793	275	"arg_2"	"decimal"	4	0	1	2
2794	276	"res_0"	"decimal"	4	0	0	0
2795	276	"arg_1"	"decimal"	4	0	1	1
2796	276	"arg_2"	"decimal"	4	0	1	2
2797	277	"res_0"	"decimal"	4	0	0	0
2798	277	"arg_1"	"decimal"	4	0	1	1
2799	277	"arg_2"	"decimal"	4	0	1	2
2800	278	"res_0"	"decimal"	4	0	0	0
2801	278	"arg_1"	"decimal"	4	0	1	1
2802	278	"arg_2"	"decimal"	4	0	1	2
2803	279	"res_0"	"decimal"	4	0	0	0
2804	279	"arg_1"	"decimal"	4	0	1	1
2805	279	"arg_2"	"decimal"	4	0	1	2
2806	280	"res_0"	"decimal"	4	0	0	0
2807	280	"arg_1"	"decimal"	4	0	1	1
2808	280	"arg_2"	"decimal"	4	0	1	2
2809	281	"res_0"	"decimal"	4	0	0	0
2810	281	"arg_1"	"decimal"	4	0	1	1
2811	281	"arg_2"	"decimal"	4	0	1	2
2812	282	"res_0"	"decimal"	4	0	0	0
2813	282	"arg_1"	"decimal"	4	0	1	1
2814	283	"res_0"	"decimal"	4	0	0	0
2815	283	"arg_1"	"decimal"	4	0	1	1
2816	283	"arg_2"	"int"	32	0	1	2
2817	284	"res_0"	"decimal"	4	0	0	0
2818	284	"arg_1"	"decimal"	4	0	1	1
2819	284	"arg_2"	"int"	32	0	1	2
2820	285	"res_0"	"decimal"	4	0	0	0
2821	285	"arg_1"	"decimal"	4	0	1	1
2822	286	"res_0"	"decimal"	4	0	0	0
2823	286	"arg_1"	"decimal"	4	0	1	1
2824	287	"res_0"	"tinyint"	8	0	0	0
2825	287	"arg_1"	"decimal"	4	0	1	1
2826	288	"res_0"	"decimal"	4	0	0	0
2827	288	"arg_1"	"decimal"	4	0	1	1
2828	288	"arg_2"	"smallint"	16	0	1	2
2829	289	"res_0"	"decimal"	4	0	0	0
2830	289	"arg_1"	"decimal"	4	0	1	1
2831	289	"arg_2"	"smallint"	16	0	1	2
2832	290	"res_0"	"month_interval"	32	0	0	0
2833	290	"arg_1"	"month_interval"	32	0	1	1
2834	290	"arg_2"	"decimal"	4	0	1	2
2835	291	"res_0"	"month_interval"	32	0	0	0
2836	291	"arg_1"	"month_interval"	32	0	1	1
2837	291	"arg_2"	"decimal"	4	0	1	2
2838	292	"res_0"	"month_interval"	32	0	0	0
2839	292	"arg_1"	"month_interval"	32	0	1	1
2840	292	"arg_2"	"decimal"	4	0	1	2
2841	293	"res_0"	"month_interval"	32	0	0	0
2842	293	"arg_1"	"month_interval"	32	0	1	1
2843	293	"arg_2"	"decimal"	4	0	1	2
2844	294	"res_0"	"sec_interval"	13	0	0	0
2845	294	"arg_1"	"sec_interval"	13	0	1	1
2846	294	"arg_2"	"decimal"	4	0	1	2
2847	295	"res_0"	"sec_interval"	13	0	0	0
2848	295	"arg_1"	"sec_interval"	13	0	1	1
2849	295	"arg_2"	"decimal"	4	0	1	2
2850	296	"res_0"	"sec_interval"	13	0	0	0
2851	296	"arg_1"	"sec_interval"	13	0	1	1
2852	296	"arg_2"	"decimal"	4	0	1	2
2853	297	"res_0"	"sec_interval"	13	0	0	0
2854	297	"arg_1"	"sec_interval"	13	0	1	1
2855	297	"arg_2"	"decimal"	4	0	1	2
2856	298	"res_0"	"decimal"	9	0	0	0
2857	298	"arg_1"	"decimal"	9	0	1	1
2858	298	"arg_2"	"decimal"	9	0	1	2
2859	299	"res_0"	"decimal"	9	0	0	0
2860	299	"arg_1"	"decimal"	9	0	1	1
2861	299	"arg_2"	"decimal"	9	0	1	2
2862	300	"res_0"	"decimal"	9	0	0	0
2863	300	"arg_1"	"decimal"	9	0	1	1
2864	300	"arg_2"	"decimal"	9	0	1	2
2865	301	"res_0"	"decimal"	9	0	0	0
2866	301	"arg_1"	"decimal"	9	0	1	1
2867	301	"arg_2"	"decimal"	9	0	1	2
2868	302	"res_0"	"decimal"	9	0	0	0
2869	302	"arg_1"	"decimal"	9	0	1	1
2870	302	"arg_2"	"decimal"	9	0	1	2
2871	303	"res_0"	"decimal"	9	0	0	0
2872	303	"arg_1"	"decimal"	9	0	1	1
2873	303	"arg_2"	"decimal"	9	0	1	2
2874	304	"res_0"	"decimal"	9	0	0	0
2875	304	"arg_1"	"decimal"	9	0	1	1
2876	304	"arg_2"	"decimal"	9	0	1	2
2877	305	"res_0"	"decimal"	9	0	0	0
2878	305	"arg_1"	"decimal"	9	0	1	1
2879	306	"res_0"	"decimal"	9	0	0	0
2880	306	"arg_1"	"decimal"	9	0	1	1
2881	306	"arg_2"	"int"	32	0	1	2
2882	307	"res_0"	"decimal"	9	0	0	0
2883	307	"arg_1"	"decimal"	9	0	1	1
2884	307	"arg_2"	"int"	32	0	1	2
2885	308	"res_0"	"decimal"	9	0	0	0
2886	308	"arg_1"	"decimal"	9	0	1	1
2887	309	"res_0"	"decimal"	9	0	0	0
2888	309	"arg_1"	"decimal"	9	0	1	1
2889	310	"res_0"	"tinyint"	8	0	0	0
2890	310	"arg_1"	"decimal"	9	0	1	1
2891	311	"res_0"	"decimal"	9	0	0	0
2892	311	"arg_1"	"decimal"	9	0	1	1
2893	311	"arg_2"	"int"	32	0	1	2
2894	312	"res_0"	"decimal"	9	0	0	0
2895	312	"arg_1"	"decimal"	9	0	1	1
2896	312	"arg_2"	"int"	32	0	1	2
2897	313	"res_0"	"month_interval"	32	0	0	0
2898	313	"arg_1"	"month_interval"	32	0	1	1
2899	313	"arg_2"	"decimal"	9	0	1	2
2900	314	"res_0"	"month_interval"	32	0	0	0
2901	314	"arg_1"	"month_interval"	32	0	1	1
2902	314	"arg_2"	"decimal"	9	0	1	2
2903	315	"res_0"	"month_interval"	32	0	0	0
2904	315	"arg_1"	"month_interval"	32	0	1	1
2905	315	"arg_2"	"decimal"	9	0	1	2
2906	316	"res_0"	"month_interval"	32	0	0	0
2907	316	"arg_1"	"month_interval"	32	0	1	1
2908	316	"arg_2"	"decimal"	9	0	1	2
2909	317	"res_0"	"sec_interval"	13	0	0	0
2910	317	"arg_1"	"sec_interval"	13	0	1	1
2911	317	"arg_2"	"decimal"	9	0	1	2
2912	318	"res_0"	"sec_interval"	13	0	0	0
2913	318	"arg_1"	"sec_interval"	13	0	1	1
2914	318	"arg_2"	"decimal"	9	0	1	2
2915	319	"res_0"	"sec_interval"	13	0	0	0
2916	319	"arg_1"	"sec_interval"	13	0	1	1
2917	319	"arg_2"	"decimal"	9	0	1	2
2918	320	"res_0"	"sec_interval"	13	0	0	0
2919	320	"arg_1"	"sec_interval"	13	0	1	1
2920	320	"arg_2"	"decimal"	9	0	1	2
2921	321	"res_0"	"decimal"	19	0	0	0
2922	321	"arg_1"	"decimal"	19	0	1	1
2923	321	"arg_2"	"decimal"	19	0	1	2
2924	322	"res_0"	"decimal"	19	0	0	0
2925	322	"arg_1"	"decimal"	19	0	1	1
2926	322	"arg_2"	"decimal"	19	0	1	2
2927	323	"res_0"	"decimal"	19	0	0	0
2928	323	"arg_1"	"decimal"	19	0	1	1
2929	323	"arg_2"	"decimal"	19	0	1	2
2930	324	"res_0"	"decimal"	19	0	0	0
2931	324	"arg_1"	"decimal"	19	0	1	1
2932	324	"arg_2"	"decimal"	19	0	1	2
2933	325	"res_0"	"decimal"	19	0	0	0
2934	325	"arg_1"	"decimal"	19	0	1	1
2935	325	"arg_2"	"decimal"	19	0	1	2
2936	326	"res_0"	"decimal"	19	0	0	0
2937	326	"arg_1"	"decimal"	19	0	1	1
2938	326	"arg_2"	"decimal"	19	0	1	2
2939	327	"res_0"	"decimal"	19	0	0	0
2940	327	"arg_1"	"decimal"	19	0	1	1
2941	327	"arg_2"	"decimal"	19	0	1	2
2942	328	"res_0"	"decimal"	19	0	0	0
2943	328	"arg_1"	"decimal"	19	0	1	1
2944	329	"res_0"	"decimal"	19	0	0	0
2945	329	"arg_1"	"decimal"	19	0	1	1
2946	329	"arg_2"	"int"	32	0	1	2
2947	330	"res_0"	"decimal"	19	0	0	0
2948	330	"arg_1"	"decimal"	19	0	1	1
2949	330	"arg_2"	"int"	32	0	1	2
2950	331	"res_0"	"decimal"	19	0	0	0
2951	331	"arg_1"	"decimal"	19	0	1	1
2952	332	"res_0"	"decimal"	19	0	0	0
2953	332	"arg_1"	"decimal"	19	0	1	1
2954	333	"res_0"	"tinyint"	8	0	0	0
2955	333	"arg_1"	"decimal"	19	0	1	1
2956	334	"res_0"	"decimal"	19	0	0	0
2957	334	"arg_1"	"decimal"	19	0	1	1
2958	334	"arg_2"	"bigint"	64	0	1	2
2959	335	"res_0"	"decimal"	19	0	0	0
2960	335	"arg_1"	"decimal"	19	0	1	1
2961	335	"arg_2"	"bigint"	64	0	1	2
2962	336	"res_0"	"month_interval"	32	0	0	0
2963	336	"arg_1"	"month_interval"	32	0	1	1
2964	336	"arg_2"	"decimal"	19	0	1	2
2965	337	"res_0"	"month_interval"	32	0	0	0
2966	337	"arg_1"	"month_interval"	32	0	1	1
2967	337	"arg_2"	"decimal"	19	0	1	2
2968	338	"res_0"	"month_interval"	32	0	0	0
2969	338	"arg_1"	"month_interval"	32	0	1	1
2970	338	"arg_2"	"decimal"	19	0	1	2
2971	339	"res_0"	"month_interval"	32	0	0	0
2972	339	"arg_1"	"month_interval"	32	0	1	1
2973	339	"arg_2"	"decimal"	19	0	1	2
2974	340	"res_0"	"sec_interval"	13	0	0	0
2975	340	"arg_1"	"sec_interval"	13	0	1	1
2976	340	"arg_2"	"decimal"	19	0	1	2
2977	341	"res_0"	"sec_interval"	13	0	0	0
2978	341	"arg_1"	"sec_interval"	13	0	1	1
2979	341	"arg_2"	"decimal"	19	0	1	2
2980	342	"res_0"	"sec_interval"	13	0	0	0
2981	342	"arg_1"	"sec_interval"	13	0	1	1
2982	342	"arg_2"	"decimal"	19	0	1	2
2983	343	"res_0"	"sec_interval"	13	0	0	0
2984	343	"arg_1"	"sec_interval"	13	0	1	1
2985	343	"arg_2"	"decimal"	19	0	1	2
2986	344	"res_0"	"real"	24	0	0	0
2987	344	"arg_1"	"real"	24	0	1	1
2988	344	"arg_2"	"real"	24	0	1	2
2989	345	"res_0"	"real"	24	0	0	0
2990	345	"arg_1"	"real"	24	0	1	1
2991	345	"arg_2"	"real"	24	0	1	2
2992	346	"res_0"	"real"	24	0	0	0
2993	346	"arg_1"	"real"	24	0	1	1
2994	346	"arg_2"	"real"	24	0	1	2
2995	347	"res_0"	"real"	24	0	0	0
2996	347	"arg_1"	"real"	24	0	1	1
2997	347	"arg_2"	"real"	24	0	1	2
2998	348	"res_0"	"real"	24	0	0	0
2999	348	"arg_1"	"real"	24	0	1	1
3000	349	"res_0"	"real"	24	0	0	0
3001	349	"arg_1"	"real"	24	0	1	1
3002	350	"res_0"	"tinyint"	8	0	0	0
3003	350	"arg_1"	"real"	24	0	1	1
3004	351	"res_0"	"real"	24	0	0	0
3005	351	"arg_1"	"real"	24	0	1	1
3006	351	"arg_2"	"real"	24	0	1	2
3007	352	"res_0"	"real"	24	0	0	0
3008	352	"arg_1"	"real"	24	0	1	1
3009	352	"arg_2"	"real"	24	0	1	2
3010	353	"res_0"	"month_interval"	32	0	0	0
3011	353	"arg_1"	"month_interval"	32	0	1	1
3012	353	"arg_2"	"real"	24	0	1	2
3013	354	"res_0"	"month_interval"	32	0	0	0
3014	354	"arg_1"	"month_interval"	32	0	1	1
3015	354	"arg_2"	"real"	24	0	1	2
3016	355	"res_0"	"month_interval"	32	0	0	0
3017	355	"arg_1"	"month_interval"	32	0	1	1
3018	355	"arg_2"	"real"	24	0	1	2
3019	356	"res_0"	"month_interval"	32	0	0	0
3020	356	"arg_1"	"month_interval"	32	0	1	1
3021	356	"arg_2"	"real"	24	0	1	2
3022	357	"res_0"	"sec_interval"	13	0	0	0
3023	357	"arg_1"	"sec_interval"	13	0	1	1
3024	357	"arg_2"	"real"	24	0	1	2
3025	358	"res_0"	"sec_interval"	13	0	0	0
3026	358	"arg_1"	"sec_interval"	13	0	1	1
3027	358	"arg_2"	"real"	24	0	1	2
3028	359	"res_0"	"sec_interval"	13	0	0	0
3029	359	"arg_1"	"sec_interval"	13	0	1	1
3030	359	"arg_2"	"real"	24	0	1	2
3031	360	"res_0"	"sec_interval"	13	0	0	0
3032	360	"arg_1"	"sec_interval"	13	0	1	1
3033	360	"arg_2"	"real"	24	0	1	2
3034	361	"res_0"	"double"	53	0	0	0
3035	361	"arg_1"	"double"	53	0	1	1
3036	361	"arg_2"	"double"	53	0	1	2
3037	362	"res_0"	"double"	53	0	0	0
3038	362	"arg_1"	"double"	53	0	1	1
3039	362	"arg_2"	"double"	53	0	1	2
3040	363	"res_0"	"double"	53	0	0	0
3041	363	"arg_1"	"double"	53	0	1	1
3042	363	"arg_2"	"double"	53	0	1	2
3043	364	"res_0"	"double"	53	0	0	0
3044	364	"arg_1"	"double"	53	0	1	1
3045	364	"arg_2"	"double"	53	0	1	2
3046	365	"res_0"	"double"	53	0	0	0
3047	365	"arg_1"	"double"	53	0	1	1
3048	366	"res_0"	"double"	53	0	0	0
3049	366	"arg_1"	"double"	53	0	1	1
3050	367	"res_0"	"tinyint"	8	0	0	0
3051	367	"arg_1"	"double"	53	0	1	1
3052	368	"res_0"	"double"	53	0	0	0
3053	368	"arg_1"	"double"	53	0	1	1
3054	368	"arg_2"	"double"	53	0	1	2
3055	369	"res_0"	"double"	53	0	0	0
3056	369	"arg_1"	"double"	53	0	1	1
3057	369	"arg_2"	"double"	53	0	1	2
3058	370	"res_0"	"month_interval"	32	0	0	0
3059	370	"arg_1"	"month_interval"	32	0	1	1
3060	370	"arg_2"	"double"	53	0	1	2
3061	371	"res_0"	"month_interval"	32	0	0	0
3062	371	"arg_1"	"month_interval"	32	0	1	1
3063	371	"arg_2"	"double"	53	0	1	2
3064	372	"res_0"	"month_interval"	32	0	0	0
3065	372	"arg_1"	"month_interval"	32	0	1	1
3066	372	"arg_2"	"double"	53	0	1	2
3067	373	"res_0"	"month_interval"	32	0	0	0
3068	373	"arg_1"	"month_interval"	32	0	1	1
3069	373	"arg_2"	"double"	53	0	1	2
3070	374	"res_0"	"sec_interval"	13	0	0	0
3071	374	"arg_1"	"sec_interval"	13	0	1	1
3072	374	"arg_2"	"double"	53	0	1	2
3073	375	"res_0"	"sec_interval"	13	0	0	0
3074	375	"arg_1"	"sec_interval"	13	0	1	1
3075	375	"arg_2"	"double"	53	0	1	2
3076	376	"res_0"	"sec_interval"	13	0	0	0
3077	376	"arg_1"	"sec_interval"	13	0	1	1
3078	376	"arg_2"	"double"	53	0	1	2
3079	377	"res_0"	"sec_interval"	13	0	0	0
3080	377	"arg_1"	"sec_interval"	13	0	1	1
3081	377	"arg_2"	"double"	53	0	1	2
3082	378	"res_0"	"month_interval"	32	0	0	0
3083	378	"arg_1"	"month_interval"	32	0	1	1
3084	378	"arg_2"	"month_interval"	32	0	1	2
3085	379	"res_0"	"month_interval"	32	0	0	0
3086	379	"arg_1"	"month_interval"	32	0	1	1
3087	379	"arg_2"	"month_interval"	32	0	1	2
3088	380	"res_0"	"month_interval"	32	0	0	0
3089	380	"arg_1"	"month_interval"	32	0	1	1
3090	380	"arg_2"	"month_interval"	32	0	1	2
3091	381	"res_0"	"month_interval"	32	0	0	0
3092	381	"arg_1"	"month_interval"	32	0	1	1
3093	381	"arg_2"	"month_interval"	32	0	1	2
3094	382	"res_0"	"month_interval"	32	0	0	0
3095	382	"arg_1"	"month_interval"	32	0	1	1
3096	383	"res_0"	"month_interval"	32	0	0	0
3097	383	"arg_1"	"month_interval"	32	0	1	1
3098	384	"res_0"	"tinyint"	8	0	0	0
3099	384	"arg_1"	"month_interval"	32	0	1	1
3100	385	"res_0"	"month_interval"	32	0	0	0
3101	385	"arg_1"	"month_interval"	32	0	1	1
3102	385	"arg_2"	"int"	32	0	1	2
3103	386	"res_0"	"month_interval"	32	0	0	0
3104	386	"arg_1"	"month_interval"	32	0	1	1
3105	386	"arg_2"	"int"	32	0	1	2
3106	387	"res_0"	"sec_interval"	13	0	0	0
3107	387	"arg_1"	"sec_interval"	13	0	1	1
3108	387	"arg_2"	"sec_interval"	13	0	1	2
3109	388	"res_0"	"sec_interval"	13	0	0	0
3110	388	"arg_1"	"sec_interval"	13	0	1	1
3111	388	"arg_2"	"sec_interval"	13	0	1	2
3112	389	"res_0"	"sec_interval"	13	0	0	0
3113	389	"arg_1"	"sec_interval"	13	0	1	1
3114	389	"arg_2"	"sec_interval"	13	0	1	2
3115	390	"res_0"	"sec_interval"	13	0	0	0
3116	390	"arg_1"	"sec_interval"	13	0	1	1
3117	390	"arg_2"	"sec_interval"	13	0	1	2
3118	391	"res_0"	"sec_interval"	13	0	0	0
3119	391	"arg_1"	"sec_interval"	13	0	1	1
3120	392	"res_0"	"sec_interval"	13	0	0	0
3121	392	"arg_1"	"sec_interval"	13	0	1	1
3122	393	"res_0"	"tinyint"	8	0	0	0
3123	393	"arg_1"	"sec_interval"	13	0	1	1
3124	394	"res_0"	"sec_interval"	13	0	0	0
3125	394	"arg_1"	"sec_interval"	13	0	1	1
3126	394	"arg_2"	"bigint"	64	0	1	2
3127	395	"res_0"	"sec_interval"	13	0	0	0
3128	395	"arg_1"	"sec_interval"	13	0	1	1
3129	395	"arg_2"	"bigint"	64	0	1	2
3130	396	"res_0"	"decimal"	4	0	0	0
3131	396	"arg_1"	"decimal"	4	0	1	1
3132	396	"arg_2"	"tinyint"	8	0	1	2
3133	397	"res_0"	"decimal"	4	0	0	0
3134	397	"arg_1"	"tinyint"	8	0	1	1
3135	397	"arg_2"	"decimal"	4	0	1	2
3136	398	"res_0"	"decimal"	4	0	0	0
3137	398	"arg_1"	"decimal"	4	0	1	1
3138	398	"arg_2"	"decimal"	2	0	1	2
3139	399	"res_0"	"decimal"	4	0	0	0
3140	399	"arg_1"	"decimal"	2	0	1	1
3141	399	"arg_2"	"decimal"	4	0	1	2
3142	400	"res_0"	"decimal"	9	0	0	0
3143	400	"arg_1"	"decimal"	9	0	1	1
3144	400	"arg_2"	"tinyint"	8	0	1	2
3145	401	"res_0"	"decimal"	9	0	0	0
3146	401	"arg_1"	"tinyint"	8	0	1	1
3147	401	"arg_2"	"decimal"	9	0	1	2
3148	402	"res_0"	"decimal"	9	0	0	0
3149	402	"arg_1"	"decimal"	9	0	1	1
3150	402	"arg_2"	"smallint"	16	0	1	2
3151	403	"res_0"	"decimal"	9	0	0	0
3152	403	"arg_1"	"smallint"	16	0	1	1
3153	403	"arg_2"	"decimal"	9	0	1	2
3154	404	"res_0"	"decimal"	9	0	0	0
3155	404	"arg_1"	"decimal"	9	0	1	1
3156	404	"arg_2"	"decimal"	2	0	1	2
3157	405	"res_0"	"decimal"	9	0	0	0
3158	405	"arg_1"	"decimal"	2	0	1	1
3159	405	"arg_2"	"decimal"	9	0	1	2
3160	406	"res_0"	"decimal"	9	0	0	0
3161	406	"arg_1"	"decimal"	9	0	1	1
3162	406	"arg_2"	"decimal"	4	0	1	2
3163	407	"res_0"	"decimal"	9	0	0	0
3164	407	"arg_1"	"decimal"	4	0	1	1
3165	407	"arg_2"	"decimal"	9	0	1	2
3166	408	"res_0"	"decimal"	19	0	0	0
3167	408	"arg_1"	"decimal"	19	0	1	1
3168	408	"arg_2"	"tinyint"	8	0	1	2
3169	409	"res_0"	"decimal"	19	0	0	0
3170	409	"arg_1"	"tinyint"	8	0	1	1
3171	409	"arg_2"	"decimal"	19	0	1	2
3172	410	"res_0"	"decimal"	19	0	0	0
3173	410	"arg_1"	"decimal"	19	0	1	1
3174	410	"arg_2"	"smallint"	16	0	1	2
3175	411	"res_0"	"decimal"	19	0	0	0
3176	411	"arg_1"	"smallint"	16	0	1	1
3177	411	"arg_2"	"decimal"	19	0	1	2
3178	412	"res_0"	"decimal"	19	0	0	0
3179	412	"arg_1"	"decimal"	19	0	1	1
3180	412	"arg_2"	"int"	32	0	1	2
3181	413	"res_0"	"decimal"	19	0	0	0
3182	413	"arg_1"	"int"	32	0	1	1
3183	413	"arg_2"	"decimal"	19	0	1	2
3184	414	"res_0"	"decimal"	19	0	0	0
3185	414	"arg_1"	"decimal"	19	0	1	1
3186	414	"arg_2"	"wrd"	64	0	1	2
3187	415	"res_0"	"decimal"	19	0	0	0
3188	415	"arg_1"	"wrd"	64	0	1	1
3189	415	"arg_2"	"decimal"	19	0	1	2
3190	416	"res_0"	"decimal"	19	0	0	0
3191	416	"arg_1"	"decimal"	19	0	1	1
3192	416	"arg_2"	"decimal"	2	0	1	2
3193	417	"res_0"	"decimal"	19	0	0	0
3194	417	"arg_1"	"decimal"	2	0	1	1
3195	417	"arg_2"	"decimal"	19	0	1	2
3196	418	"res_0"	"decimal"	19	0	0	0
3197	418	"arg_1"	"decimal"	19	0	1	1
3198	418	"arg_2"	"decimal"	4	0	1	2
3199	419	"res_0"	"decimal"	19	0	0	0
3200	419	"arg_1"	"decimal"	4	0	1	1
3201	419	"arg_2"	"decimal"	19	0	1	2
3202	420	"res_0"	"decimal"	19	0	0	0
3203	420	"arg_1"	"decimal"	19	0	1	1
3204	420	"arg_2"	"decimal"	9	0	1	2
3205	421	"res_0"	"decimal"	19	0	0	0
3206	421	"arg_1"	"decimal"	9	0	1	1
3207	421	"arg_2"	"decimal"	19	0	1	2
3208	422	"res_0"	"decimal"	2	0	0	0
3209	422	"arg_1"	"decimal"	2	0	1	1
3210	422	"arg_2"	"tinyint"	8	0	1	2
3211	423	"res_0"	"decimal"	4	0	0	0
3212	423	"arg_1"	"decimal"	4	0	1	1
3213	423	"arg_2"	"tinyint"	8	0	1	2
3214	424	"res_0"	"decimal"	9	0	0	0
3215	424	"arg_1"	"decimal"	9	0	1	1
3216	424	"arg_2"	"tinyint"	8	0	1	2
3217	425	"res_0"	"decimal"	19	0	0	0
3218	425	"arg_1"	"decimal"	19	0	1	1
3219	425	"arg_2"	"tinyint"	8	0	1	2
3220	426	"res_0"	"real"	24	0	0	0
3221	426	"arg_1"	"real"	24	0	1	1
3222	426	"arg_2"	"tinyint"	8	0	1	2
3223	427	"res_0"	"double"	53	0	0	0
3224	427	"arg_1"	"double"	53	0	1	1
3225	427	"arg_2"	"tinyint"	8	0	1	2
3226	428	"res_0"	"oid"	63	0	0	0
3227	428	"arg_1"	"oid"	63	0	1	1
3228	428	"arg_2"	"oid"	63	0	1	2
3229	429	"res_0"	"oid"	63	0	0	0
3230	429	"arg_1"	"tinyint"	8	0	1	1
3231	429	"arg_2"	"oid"	63	0	1	2
3232	430	"res_0"	"oid"	63	0	0	0
3233	430	"arg_1"	"smallint"	16	0	1	1
3234	430	"arg_2"	"oid"	63	0	1	2
3235	431	"res_0"	"oid"	63	0	0	0
3236	431	"arg_1"	"int"	32	0	1	1
3237	431	"arg_2"	"oid"	63	0	1	2
3238	432	"res_0"	"oid"	63	0	0	0
3239	432	"arg_1"	"bigint"	64	0	1	1
3240	432	"arg_2"	"oid"	63	0	1	2
3241	433	"res_0"	"oid"	63	0	0	0
3242	433	"arg_1"	"wrd"	64	0	1	1
3243	433	"arg_2"	"oid"	63	0	1	2
3244	434	"res_0"	"oid"	63	0	0	0
3245	434	"arg_1"	"decimal"	2	0	1	1
3246	434	"arg_2"	"oid"	63	0	1	2
3247	435	"res_0"	"oid"	63	0	0	0
3248	435	"arg_1"	"decimal"	4	0	1	1
3249	435	"arg_2"	"oid"	63	0	1	2
3250	436	"res_0"	"oid"	63	0	0	0
3251	436	"arg_1"	"decimal"	9	0	1	1
3252	436	"arg_2"	"oid"	63	0	1	2
3253	437	"res_0"	"oid"	63	0	0	0
3254	437	"arg_1"	"decimal"	19	0	1	1
3255	437	"arg_2"	"oid"	63	0	1	2
3256	438	"res_0"	"oid"	63	0	0	0
3257	438	"arg_1"	"real"	24	0	1	1
3258	438	"arg_2"	"oid"	63	0	1	2
3259	439	"res_0"	"oid"	63	0	0	0
3260	439	"arg_1"	"double"	53	0	1	1
3261	439	"arg_2"	"oid"	63	0	1	2
3262	440	"res_0"	"oid"	63	0	0	0
3263	440	"arg_1"	"month_interval"	32	0	1	1
3264	440	"arg_2"	"oid"	63	0	1	2
3265	441	"res_0"	"oid"	63	0	0	0
3266	441	"arg_1"	"sec_interval"	13	0	1	1
3267	441	"arg_2"	"oid"	63	0	1	2
3268	442	"res_0"	"oid"	63	0	0	0
3269	442	"arg_1"	"time"	7	0	1	1
3270	442	"arg_2"	"oid"	63	0	1	2
3271	443	"res_0"	"oid"	63	0	0	0
3272	443	"arg_1"	"timetz"	7	0	1	1
3273	443	"arg_2"	"oid"	63	0	1	2
3274	444	"res_0"	"oid"	63	0	0	0
3275	444	"arg_1"	"date"	0	0	1	1
3276	444	"arg_2"	"oid"	63	0	1	2
3277	445	"res_0"	"oid"	63	0	0	0
3278	445	"arg_1"	"timestamp"	7	0	1	1
3279	445	"arg_2"	"oid"	63	0	1	2
3280	446	"res_0"	"oid"	63	0	0	0
3281	446	"arg_1"	"timestamptz"	7	0	1	1
3282	446	"arg_2"	"oid"	63	0	1	2
3283	447	"res_0"	"oid"	63	0	0	0
3284	447	"arg_1"	"blob"	0	0	1	1
3285	447	"arg_2"	"oid"	63	0	1	2
3286	448	"res_0"	"tinyint"	8	0	0	0
3287	448	"arg_1"	"oid"	63	0	1	1
3288	448	"arg_2"	"tinyint"	8	0	1	2
3289	449	"res_0"	"tinyint"	8	0	0	0
3290	449	"arg_1"	"tinyint"	8	0	1	1
3291	449	"arg_2"	"tinyint"	8	0	1	2
3292	450	"res_0"	"tinyint"	8	0	0	0
3293	450	"arg_1"	"smallint"	16	0	1	1
3294	450	"arg_2"	"tinyint"	8	0	1	2
3295	451	"res_0"	"tinyint"	8	0	0	0
3296	451	"arg_1"	"int"	32	0	1	1
3297	451	"arg_2"	"tinyint"	8	0	1	2
3298	452	"res_0"	"tinyint"	8	0	0	0
3299	452	"arg_1"	"bigint"	64	0	1	1
3300	452	"arg_2"	"tinyint"	8	0	1	2
3301	453	"res_0"	"tinyint"	8	0	0	0
3302	453	"arg_1"	"wrd"	64	0	1	1
3303	453	"arg_2"	"tinyint"	8	0	1	2
3304	454	"res_0"	"tinyint"	8	0	0	0
3305	454	"arg_1"	"decimal"	2	0	1	1
3306	454	"arg_2"	"tinyint"	8	0	1	2
3307	455	"res_0"	"tinyint"	8	0	0	0
3308	455	"arg_1"	"decimal"	4	0	1	1
3309	455	"arg_2"	"tinyint"	8	0	1	2
3310	456	"res_0"	"tinyint"	8	0	0	0
3311	456	"arg_1"	"decimal"	9	0	1	1
3312	456	"arg_2"	"tinyint"	8	0	1	2
3313	457	"res_0"	"tinyint"	8	0	0	0
3314	457	"arg_1"	"decimal"	19	0	1	1
3315	457	"arg_2"	"tinyint"	8	0	1	2
3316	458	"res_0"	"tinyint"	8	0	0	0
3317	458	"arg_1"	"real"	24	0	1	1
3318	458	"arg_2"	"tinyint"	8	0	1	2
3319	459	"res_0"	"tinyint"	8	0	0	0
3320	459	"arg_1"	"double"	53	0	1	1
3321	459	"arg_2"	"tinyint"	8	0	1	2
3322	460	"res_0"	"tinyint"	8	0	0	0
3323	460	"arg_1"	"month_interval"	32	0	1	1
3324	460	"arg_2"	"tinyint"	8	0	1	2
3325	461	"res_0"	"tinyint"	8	0	0	0
3326	461	"arg_1"	"sec_interval"	13	0	1	1
3327	461	"arg_2"	"tinyint"	8	0	1	2
3328	462	"res_0"	"tinyint"	8	0	0	0
3329	462	"arg_1"	"time"	7	0	1	1
3330	462	"arg_2"	"tinyint"	8	0	1	2
3331	463	"res_0"	"tinyint"	8	0	0	0
3332	463	"arg_1"	"timetz"	7	0	1	1
3333	463	"arg_2"	"tinyint"	8	0	1	2
3334	464	"res_0"	"tinyint"	8	0	0	0
3335	464	"arg_1"	"date"	0	0	1	1
3336	464	"arg_2"	"tinyint"	8	0	1	2
3337	465	"res_0"	"tinyint"	8	0	0	0
3338	465	"arg_1"	"timestamp"	7	0	1	1
3339	465	"arg_2"	"tinyint"	8	0	1	2
3340	466	"res_0"	"tinyint"	8	0	0	0
3341	466	"arg_1"	"timestamptz"	7	0	1	1
3342	466	"arg_2"	"tinyint"	8	0	1	2
3343	467	"res_0"	"tinyint"	8	0	0	0
3344	467	"arg_1"	"blob"	0	0	1	1
3345	467	"arg_2"	"tinyint"	8	0	1	2
3346	468	"res_0"	"smallint"	16	0	0	0
3347	468	"arg_1"	"oid"	63	0	1	1
3348	468	"arg_2"	"smallint"	16	0	1	2
3349	469	"res_0"	"smallint"	16	0	0	0
3350	469	"arg_1"	"tinyint"	8	0	1	1
3351	469	"arg_2"	"smallint"	16	0	1	2
3352	470	"res_0"	"smallint"	16	0	0	0
3353	470	"arg_1"	"smallint"	16	0	1	1
3354	470	"arg_2"	"smallint"	16	0	1	2
3355	471	"res_0"	"smallint"	16	0	0	0
3356	471	"arg_1"	"int"	32	0	1	1
3357	471	"arg_2"	"smallint"	16	0	1	2
3358	472	"res_0"	"smallint"	16	0	0	0
3359	472	"arg_1"	"bigint"	64	0	1	1
3360	472	"arg_2"	"smallint"	16	0	1	2
3361	473	"res_0"	"smallint"	16	0	0	0
3362	473	"arg_1"	"wrd"	64	0	1	1
3363	473	"arg_2"	"smallint"	16	0	1	2
3364	474	"res_0"	"smallint"	16	0	0	0
3365	474	"arg_1"	"decimal"	2	0	1	1
3366	474	"arg_2"	"smallint"	16	0	1	2
3367	475	"res_0"	"smallint"	16	0	0	0
3368	475	"arg_1"	"decimal"	4	0	1	1
3369	475	"arg_2"	"smallint"	16	0	1	2
3370	476	"res_0"	"smallint"	16	0	0	0
3371	476	"arg_1"	"decimal"	9	0	1	1
3372	476	"arg_2"	"smallint"	16	0	1	2
3373	477	"res_0"	"smallint"	16	0	0	0
3374	477	"arg_1"	"decimal"	19	0	1	1
3375	477	"arg_2"	"smallint"	16	0	1	2
3376	478	"res_0"	"smallint"	16	0	0	0
3377	478	"arg_1"	"real"	24	0	1	1
3378	478	"arg_2"	"smallint"	16	0	1	2
3379	479	"res_0"	"smallint"	16	0	0	0
3380	479	"arg_1"	"double"	53	0	1	1
3381	479	"arg_2"	"smallint"	16	0	1	2
3382	480	"res_0"	"smallint"	16	0	0	0
3383	480	"arg_1"	"month_interval"	32	0	1	1
3384	480	"arg_2"	"smallint"	16	0	1	2
3385	481	"res_0"	"smallint"	16	0	0	0
3386	481	"arg_1"	"sec_interval"	13	0	1	1
3387	481	"arg_2"	"smallint"	16	0	1	2
3388	482	"res_0"	"smallint"	16	0	0	0
3389	482	"arg_1"	"time"	7	0	1	1
3390	482	"arg_2"	"smallint"	16	0	1	2
3391	483	"res_0"	"smallint"	16	0	0	0
3392	483	"arg_1"	"timetz"	7	0	1	1
3393	483	"arg_2"	"smallint"	16	0	1	2
3394	484	"res_0"	"smallint"	16	0	0	0
3395	484	"arg_1"	"date"	0	0	1	1
3396	484	"arg_2"	"smallint"	16	0	1	2
3397	485	"res_0"	"smallint"	16	0	0	0
3398	485	"arg_1"	"timestamp"	7	0	1	1
3399	485	"arg_2"	"smallint"	16	0	1	2
3400	486	"res_0"	"smallint"	16	0	0	0
3401	486	"arg_1"	"timestamptz"	7	0	1	1
3402	486	"arg_2"	"smallint"	16	0	1	2
3403	487	"res_0"	"smallint"	16	0	0	0
3404	487	"arg_1"	"blob"	0	0	1	1
3405	487	"arg_2"	"smallint"	16	0	1	2
3406	488	"res_0"	"int"	32	0	0	0
3407	488	"arg_1"	"oid"	63	0	1	1
3408	488	"arg_2"	"int"	32	0	1	2
3409	489	"res_0"	"int"	32	0	0	0
3410	489	"arg_1"	"tinyint"	8	0	1	1
3411	489	"arg_2"	"int"	32	0	1	2
3412	490	"res_0"	"int"	32	0	0	0
3413	490	"arg_1"	"smallint"	16	0	1	1
3414	490	"arg_2"	"int"	32	0	1	2
3415	491	"res_0"	"int"	32	0	0	0
3416	491	"arg_1"	"int"	32	0	1	1
3417	491	"arg_2"	"int"	32	0	1	2
3418	492	"res_0"	"int"	32	0	0	0
3419	492	"arg_1"	"bigint"	64	0	1	1
3420	492	"arg_2"	"int"	32	0	1	2
3421	493	"res_0"	"int"	32	0	0	0
3422	493	"arg_1"	"wrd"	64	0	1	1
3423	493	"arg_2"	"int"	32	0	1	2
3424	494	"res_0"	"int"	32	0	0	0
3425	494	"arg_1"	"decimal"	2	0	1	1
3426	494	"arg_2"	"int"	32	0	1	2
3427	495	"res_0"	"int"	32	0	0	0
3428	495	"arg_1"	"decimal"	4	0	1	1
3429	495	"arg_2"	"int"	32	0	1	2
3430	496	"res_0"	"int"	32	0	0	0
3431	496	"arg_1"	"decimal"	9	0	1	1
3432	496	"arg_2"	"int"	32	0	1	2
3433	497	"res_0"	"int"	32	0	0	0
3434	497	"arg_1"	"decimal"	19	0	1	1
3435	497	"arg_2"	"int"	32	0	1	2
3436	498	"res_0"	"int"	32	0	0	0
3437	498	"arg_1"	"real"	24	0	1	1
3438	498	"arg_2"	"int"	32	0	1	2
3439	499	"res_0"	"int"	32	0	0	0
3440	499	"arg_1"	"double"	53	0	1	1
3441	499	"arg_2"	"int"	32	0	1	2
3442	500	"res_0"	"int"	32	0	0	0
3443	500	"arg_1"	"month_interval"	32	0	1	1
3444	500	"arg_2"	"int"	32	0	1	2
3445	501	"res_0"	"int"	32	0	0	0
3446	501	"arg_1"	"sec_interval"	13	0	1	1
3447	501	"arg_2"	"int"	32	0	1	2
3448	502	"res_0"	"int"	32	0	0	0
3449	502	"arg_1"	"time"	7	0	1	1
3450	502	"arg_2"	"int"	32	0	1	2
3451	503	"res_0"	"int"	32	0	0	0
3452	503	"arg_1"	"timetz"	7	0	1	1
3453	503	"arg_2"	"int"	32	0	1	2
3454	504	"res_0"	"int"	32	0	0	0
3455	504	"arg_1"	"date"	0	0	1	1
3456	504	"arg_2"	"int"	32	0	1	2
3457	505	"res_0"	"int"	32	0	0	0
3458	505	"arg_1"	"timestamp"	7	0	1	1
3459	505	"arg_2"	"int"	32	0	1	2
3460	506	"res_0"	"int"	32	0	0	0
3461	506	"arg_1"	"timestamptz"	7	0	1	1
3462	506	"arg_2"	"int"	32	0	1	2
3463	507	"res_0"	"int"	32	0	0	0
3464	507	"arg_1"	"blob"	0	0	1	1
3465	507	"arg_2"	"int"	32	0	1	2
3466	508	"res_0"	"bigint"	64	0	0	0
3467	508	"arg_1"	"oid"	63	0	1	1
3468	508	"arg_2"	"bigint"	64	0	1	2
3469	509	"res_0"	"bigint"	64	0	0	0
3470	509	"arg_1"	"tinyint"	8	0	1	1
3471	509	"arg_2"	"bigint"	64	0	1	2
3472	510	"res_0"	"bigint"	64	0	0	0
3473	510	"arg_1"	"smallint"	16	0	1	1
3474	510	"arg_2"	"bigint"	64	0	1	2
3475	511	"res_0"	"bigint"	64	0	0	0
3476	511	"arg_1"	"int"	32	0	1	1
3477	511	"arg_2"	"bigint"	64	0	1	2
3478	512	"res_0"	"bigint"	64	0	0	0
3479	512	"arg_1"	"bigint"	64	0	1	1
3480	512	"arg_2"	"bigint"	64	0	1	2
3481	513	"res_0"	"bigint"	64	0	0	0
3482	513	"arg_1"	"wrd"	64	0	1	1
3483	513	"arg_2"	"bigint"	64	0	1	2
3484	514	"res_0"	"bigint"	64	0	0	0
3485	514	"arg_1"	"decimal"	2	0	1	1
3486	514	"arg_2"	"bigint"	64	0	1	2
3487	515	"res_0"	"bigint"	64	0	0	0
3488	515	"arg_1"	"decimal"	4	0	1	1
3489	515	"arg_2"	"bigint"	64	0	1	2
3490	516	"res_0"	"bigint"	64	0	0	0
3491	516	"arg_1"	"decimal"	9	0	1	1
3492	516	"arg_2"	"bigint"	64	0	1	2
3493	517	"res_0"	"bigint"	64	0	0	0
3494	517	"arg_1"	"decimal"	19	0	1	1
3495	517	"arg_2"	"bigint"	64	0	1	2
3496	518	"res_0"	"bigint"	64	0	0	0
3497	518	"arg_1"	"real"	24	0	1	1
3498	518	"arg_2"	"bigint"	64	0	1	2
3499	519	"res_0"	"bigint"	64	0	0	0
3500	519	"arg_1"	"double"	53	0	1	1
3501	519	"arg_2"	"bigint"	64	0	1	2
3502	520	"res_0"	"bigint"	64	0	0	0
3503	520	"arg_1"	"month_interval"	32	0	1	1
3504	520	"arg_2"	"bigint"	64	0	1	2
3505	521	"res_0"	"bigint"	64	0	0	0
3506	521	"arg_1"	"sec_interval"	13	0	1	1
3507	521	"arg_2"	"bigint"	64	0	1	2
3508	522	"res_0"	"bigint"	64	0	0	0
3509	522	"arg_1"	"time"	7	0	1	1
3510	522	"arg_2"	"bigint"	64	0	1	2
3511	523	"res_0"	"bigint"	64	0	0	0
3512	523	"arg_1"	"timetz"	7	0	1	1
3513	523	"arg_2"	"bigint"	64	0	1	2
3514	524	"res_0"	"bigint"	64	0	0	0
3515	524	"arg_1"	"date"	0	0	1	1
3516	524	"arg_2"	"bigint"	64	0	1	2
3517	525	"res_0"	"bigint"	64	0	0	0
3518	525	"arg_1"	"timestamp"	7	0	1	1
3519	525	"arg_2"	"bigint"	64	0	1	2
3520	526	"res_0"	"bigint"	64	0	0	0
3521	526	"arg_1"	"timestamptz"	7	0	1	1
3522	526	"arg_2"	"bigint"	64	0	1	2
3523	527	"res_0"	"bigint"	64	0	0	0
3524	527	"arg_1"	"blob"	0	0	1	1
3525	527	"arg_2"	"bigint"	64	0	1	2
3526	528	"res_0"	"wrd"	64	0	0	0
3527	528	"arg_1"	"oid"	63	0	1	1
3528	528	"arg_2"	"wrd"	64	0	1	2
3529	529	"res_0"	"wrd"	64	0	0	0
3530	529	"arg_1"	"tinyint"	8	0	1	1
3531	529	"arg_2"	"wrd"	64	0	1	2
3532	530	"res_0"	"wrd"	64	0	0	0
3533	530	"arg_1"	"smallint"	16	0	1	1
3534	530	"arg_2"	"wrd"	64	0	1	2
3535	531	"res_0"	"wrd"	64	0	0	0
3536	531	"arg_1"	"int"	32	0	1	1
3537	531	"arg_2"	"wrd"	64	0	1	2
3538	532	"res_0"	"wrd"	64	0	0	0
3539	532	"arg_1"	"bigint"	64	0	1	1
3540	532	"arg_2"	"wrd"	64	0	1	2
3541	533	"res_0"	"wrd"	64	0	0	0
3542	533	"arg_1"	"wrd"	64	0	1	1
3543	533	"arg_2"	"wrd"	64	0	1	2
3544	534	"res_0"	"wrd"	64	0	0	0
3545	534	"arg_1"	"decimal"	2	0	1	1
3546	534	"arg_2"	"wrd"	64	0	1	2
3547	535	"res_0"	"wrd"	64	0	0	0
3548	535	"arg_1"	"decimal"	4	0	1	1
3549	535	"arg_2"	"wrd"	64	0	1	2
3550	536	"res_0"	"wrd"	64	0	0	0
3551	536	"arg_1"	"decimal"	9	0	1	1
3552	536	"arg_2"	"wrd"	64	0	1	2
3553	537	"res_0"	"wrd"	64	0	0	0
3554	537	"arg_1"	"decimal"	19	0	1	1
3555	537	"arg_2"	"wrd"	64	0	1	2
3556	538	"res_0"	"wrd"	64	0	0	0
3557	538	"arg_1"	"real"	24	0	1	1
3558	538	"arg_2"	"wrd"	64	0	1	2
3559	539	"res_0"	"wrd"	64	0	0	0
3560	539	"arg_1"	"double"	53	0	1	1
3561	539	"arg_2"	"wrd"	64	0	1	2
3562	540	"res_0"	"wrd"	64	0	0	0
3563	540	"arg_1"	"month_interval"	32	0	1	1
3564	540	"arg_2"	"wrd"	64	0	1	2
3565	541	"res_0"	"wrd"	64	0	0	0
3566	541	"arg_1"	"sec_interval"	13	0	1	1
3567	541	"arg_2"	"wrd"	64	0	1	2
3568	542	"res_0"	"wrd"	64	0	0	0
3569	542	"arg_1"	"time"	7	0	1	1
3570	542	"arg_2"	"wrd"	64	0	1	2
3571	543	"res_0"	"wrd"	64	0	0	0
3572	543	"arg_1"	"timetz"	7	0	1	1
3573	543	"arg_2"	"wrd"	64	0	1	2
3574	544	"res_0"	"wrd"	64	0	0	0
3575	544	"arg_1"	"date"	0	0	1	1
3576	544	"arg_2"	"wrd"	64	0	1	2
3577	545	"res_0"	"wrd"	64	0	0	0
3578	545	"arg_1"	"timestamp"	7	0	1	1
3579	545	"arg_2"	"wrd"	64	0	1	2
3580	546	"res_0"	"wrd"	64	0	0	0
3581	546	"arg_1"	"timestamptz"	7	0	1	1
3582	546	"arg_2"	"wrd"	64	0	1	2
3583	547	"res_0"	"wrd"	64	0	0	0
3584	547	"arg_1"	"blob"	0	0	1	1
3585	547	"arg_2"	"wrd"	64	0	1	2
3586	548	"res_0"	"decimal"	2	0	0	0
3587	548	"arg_1"	"oid"	63	0	1	1
3588	548	"arg_2"	"decimal"	2	0	1	2
3589	549	"res_0"	"decimal"	2	0	0	0
3590	549	"arg_1"	"tinyint"	8	0	1	1
3591	549	"arg_2"	"decimal"	2	0	1	2
3592	550	"res_0"	"decimal"	2	0	0	0
3593	550	"arg_1"	"smallint"	16	0	1	1
3594	550	"arg_2"	"decimal"	2	0	1	2
3595	551	"res_0"	"decimal"	2	0	0	0
3596	551	"arg_1"	"int"	32	0	1	1
3597	551	"arg_2"	"decimal"	2	0	1	2
3598	552	"res_0"	"decimal"	2	0	0	0
3599	552	"arg_1"	"bigint"	64	0	1	1
3600	552	"arg_2"	"decimal"	2	0	1	2
3601	553	"res_0"	"decimal"	2	0	0	0
3602	553	"arg_1"	"wrd"	64	0	1	1
3603	553	"arg_2"	"decimal"	2	0	1	2
3604	554	"res_0"	"decimal"	2	0	0	0
3605	554	"arg_1"	"decimal"	2	0	1	1
3606	554	"arg_2"	"decimal"	2	0	1	2
3607	555	"res_0"	"decimal"	2	0	0	0
3608	555	"arg_1"	"decimal"	4	0	1	1
3609	555	"arg_2"	"decimal"	2	0	1	2
3610	556	"res_0"	"decimal"	2	0	0	0
3611	556	"arg_1"	"decimal"	9	0	1	1
3612	556	"arg_2"	"decimal"	2	0	1	2
3613	557	"res_0"	"decimal"	2	0	0	0
3614	557	"arg_1"	"decimal"	19	0	1	1
3615	557	"arg_2"	"decimal"	2	0	1	2
3616	558	"res_0"	"decimal"	2	0	0	0
3617	558	"arg_1"	"real"	24	0	1	1
3618	558	"arg_2"	"decimal"	2	0	1	2
3619	559	"res_0"	"decimal"	2	0	0	0
3620	559	"arg_1"	"double"	53	0	1	1
3621	559	"arg_2"	"decimal"	2	0	1	2
3622	560	"res_0"	"decimal"	2	0	0	0
3623	560	"arg_1"	"month_interval"	32	0	1	1
3624	560	"arg_2"	"decimal"	2	0	1	2
3625	561	"res_0"	"decimal"	2	0	0	0
3626	561	"arg_1"	"sec_interval"	13	0	1	1
3627	561	"arg_2"	"decimal"	2	0	1	2
3628	562	"res_0"	"decimal"	2	0	0	0
3629	562	"arg_1"	"time"	7	0	1	1
3630	562	"arg_2"	"decimal"	2	0	1	2
3631	563	"res_0"	"decimal"	2	0	0	0
3632	563	"arg_1"	"timetz"	7	0	1	1
3633	563	"arg_2"	"decimal"	2	0	1	2
3634	564	"res_0"	"decimal"	2	0	0	0
3635	564	"arg_1"	"date"	0	0	1	1
3636	564	"arg_2"	"decimal"	2	0	1	2
3637	565	"res_0"	"decimal"	2	0	0	0
3638	565	"arg_1"	"timestamp"	7	0	1	1
3639	565	"arg_2"	"decimal"	2	0	1	2
3640	566	"res_0"	"decimal"	2	0	0	0
3641	566	"arg_1"	"timestamptz"	7	0	1	1
3642	566	"arg_2"	"decimal"	2	0	1	2
3643	567	"res_0"	"decimal"	2	0	0	0
3644	567	"arg_1"	"blob"	0	0	1	1
3645	567	"arg_2"	"decimal"	2	0	1	2
3646	568	"res_0"	"decimal"	4	0	0	0
3647	568	"arg_1"	"oid"	63	0	1	1
3648	568	"arg_2"	"decimal"	4	0	1	2
3649	569	"res_0"	"decimal"	4	0	0	0
3650	569	"arg_1"	"tinyint"	8	0	1	1
3651	569	"arg_2"	"decimal"	4	0	1	2
3652	570	"res_0"	"decimal"	4	0	0	0
3653	570	"arg_1"	"smallint"	16	0	1	1
3654	570	"arg_2"	"decimal"	4	0	1	2
3655	571	"res_0"	"decimal"	4	0	0	0
3656	571	"arg_1"	"int"	32	0	1	1
3657	571	"arg_2"	"decimal"	4	0	1	2
3658	572	"res_0"	"decimal"	4	0	0	0
3659	572	"arg_1"	"bigint"	64	0	1	1
3660	572	"arg_2"	"decimal"	4	0	1	2
3661	573	"res_0"	"decimal"	4	0	0	0
3662	573	"arg_1"	"wrd"	64	0	1	1
3663	573	"arg_2"	"decimal"	4	0	1	2
3664	574	"res_0"	"decimal"	4	0	0	0
3665	574	"arg_1"	"decimal"	2	0	1	1
3666	574	"arg_2"	"decimal"	4	0	1	2
3667	575	"res_0"	"decimal"	4	0	0	0
3668	575	"arg_1"	"decimal"	4	0	1	1
3669	575	"arg_2"	"decimal"	4	0	1	2
3670	576	"res_0"	"decimal"	4	0	0	0
3671	576	"arg_1"	"decimal"	9	0	1	1
3672	576	"arg_2"	"decimal"	4	0	1	2
3673	577	"res_0"	"decimal"	4	0	0	0
3674	577	"arg_1"	"decimal"	19	0	1	1
3675	577	"arg_2"	"decimal"	4	0	1	2
3676	578	"res_0"	"decimal"	4	0	0	0
3677	578	"arg_1"	"real"	24	0	1	1
3678	578	"arg_2"	"decimal"	4	0	1	2
3679	579	"res_0"	"decimal"	4	0	0	0
3680	579	"arg_1"	"double"	53	0	1	1
3681	579	"arg_2"	"decimal"	4	0	1	2
3682	580	"res_0"	"decimal"	4	0	0	0
3683	580	"arg_1"	"month_interval"	32	0	1	1
3684	580	"arg_2"	"decimal"	4	0	1	2
3685	581	"res_0"	"decimal"	4	0	0	0
3686	581	"arg_1"	"sec_interval"	13	0	1	1
3687	581	"arg_2"	"decimal"	4	0	1	2
3688	582	"res_0"	"decimal"	4	0	0	0
3689	582	"arg_1"	"time"	7	0	1	1
3690	582	"arg_2"	"decimal"	4	0	1	2
3691	583	"res_0"	"decimal"	4	0	0	0
3692	583	"arg_1"	"timetz"	7	0	1	1
3693	583	"arg_2"	"decimal"	4	0	1	2
3694	584	"res_0"	"decimal"	4	0	0	0
3695	584	"arg_1"	"date"	0	0	1	1
3696	584	"arg_2"	"decimal"	4	0	1	2
3697	585	"res_0"	"decimal"	4	0	0	0
3698	585	"arg_1"	"timestamp"	7	0	1	1
3699	585	"arg_2"	"decimal"	4	0	1	2
3700	586	"res_0"	"decimal"	4	0	0	0
3701	586	"arg_1"	"timestamptz"	7	0	1	1
3702	586	"arg_2"	"decimal"	4	0	1	2
3703	587	"res_0"	"decimal"	4	0	0	0
3704	587	"arg_1"	"blob"	0	0	1	1
3705	587	"arg_2"	"decimal"	4	0	1	2
3706	588	"res_0"	"decimal"	9	0	0	0
3707	588	"arg_1"	"oid"	63	0	1	1
3708	588	"arg_2"	"decimal"	9	0	1	2
3709	589	"res_0"	"decimal"	9	0	0	0
3710	589	"arg_1"	"tinyint"	8	0	1	1
3711	589	"arg_2"	"decimal"	9	0	1	2
3712	590	"res_0"	"decimal"	9	0	0	0
3713	590	"arg_1"	"smallint"	16	0	1	1
3714	590	"arg_2"	"decimal"	9	0	1	2
3715	591	"res_0"	"decimal"	9	0	0	0
3716	591	"arg_1"	"int"	32	0	1	1
3717	591	"arg_2"	"decimal"	9	0	1	2
3718	592	"res_0"	"decimal"	9	0	0	0
3719	592	"arg_1"	"bigint"	64	0	1	1
3720	592	"arg_2"	"decimal"	9	0	1	2
3721	593	"res_0"	"decimal"	9	0	0	0
3722	593	"arg_1"	"wrd"	64	0	1	1
3723	593	"arg_2"	"decimal"	9	0	1	2
3724	594	"res_0"	"decimal"	9	0	0	0
3725	594	"arg_1"	"decimal"	2	0	1	1
3726	594	"arg_2"	"decimal"	9	0	1	2
3727	595	"res_0"	"decimal"	9	0	0	0
3728	595	"arg_1"	"decimal"	4	0	1	1
3729	595	"arg_2"	"decimal"	9	0	1	2
3730	596	"res_0"	"decimal"	9	0	0	0
3731	596	"arg_1"	"decimal"	9	0	1	1
3732	596	"arg_2"	"decimal"	9	0	1	2
3733	597	"res_0"	"decimal"	9	0	0	0
3734	597	"arg_1"	"decimal"	19	0	1	1
3735	597	"arg_2"	"decimal"	9	0	1	2
3736	598	"res_0"	"decimal"	9	0	0	0
3737	598	"arg_1"	"real"	24	0	1	1
3738	598	"arg_2"	"decimal"	9	0	1	2
3739	599	"res_0"	"decimal"	9	0	0	0
3740	599	"arg_1"	"double"	53	0	1	1
3741	599	"arg_2"	"decimal"	9	0	1	2
3742	600	"res_0"	"decimal"	9	0	0	0
3743	600	"arg_1"	"month_interval"	32	0	1	1
3744	600	"arg_2"	"decimal"	9	0	1	2
3745	601	"res_0"	"decimal"	9	0	0	0
3746	601	"arg_1"	"sec_interval"	13	0	1	1
3747	601	"arg_2"	"decimal"	9	0	1	2
3748	602	"res_0"	"decimal"	9	0	0	0
3749	602	"arg_1"	"time"	7	0	1	1
3750	602	"arg_2"	"decimal"	9	0	1	2
3751	603	"res_0"	"decimal"	9	0	0	0
3752	603	"arg_1"	"timetz"	7	0	1	1
3753	603	"arg_2"	"decimal"	9	0	1	2
3754	604	"res_0"	"decimal"	9	0	0	0
3755	604	"arg_1"	"date"	0	0	1	1
3756	604	"arg_2"	"decimal"	9	0	1	2
3757	605	"res_0"	"decimal"	9	0	0	0
3758	605	"arg_1"	"timestamp"	7	0	1	1
3759	605	"arg_2"	"decimal"	9	0	1	2
3760	606	"res_0"	"decimal"	9	0	0	0
3761	606	"arg_1"	"timestamptz"	7	0	1	1
3762	606	"arg_2"	"decimal"	9	0	1	2
3763	607	"res_0"	"decimal"	9	0	0	0
3764	607	"arg_1"	"blob"	0	0	1	1
3765	607	"arg_2"	"decimal"	9	0	1	2
3766	608	"res_0"	"decimal"	19	0	0	0
3767	608	"arg_1"	"oid"	63	0	1	1
3768	608	"arg_2"	"decimal"	19	0	1	2
3769	609	"res_0"	"decimal"	19	0	0	0
3770	609	"arg_1"	"tinyint"	8	0	1	1
3771	609	"arg_2"	"decimal"	19	0	1	2
3772	610	"res_0"	"decimal"	19	0	0	0
3773	610	"arg_1"	"smallint"	16	0	1	1
3774	610	"arg_2"	"decimal"	19	0	1	2
3775	611	"res_0"	"decimal"	19	0	0	0
3776	611	"arg_1"	"int"	32	0	1	1
3777	611	"arg_2"	"decimal"	19	0	1	2
3778	612	"res_0"	"decimal"	19	0	0	0
3779	612	"arg_1"	"bigint"	64	0	1	1
3780	612	"arg_2"	"decimal"	19	0	1	2
3781	613	"res_0"	"decimal"	19	0	0	0
3782	613	"arg_1"	"wrd"	64	0	1	1
3783	613	"arg_2"	"decimal"	19	0	1	2
3784	614	"res_0"	"decimal"	19	0	0	0
3785	614	"arg_1"	"decimal"	2	0	1	1
3786	614	"arg_2"	"decimal"	19	0	1	2
3787	615	"res_0"	"decimal"	19	0	0	0
3788	615	"arg_1"	"decimal"	4	0	1	1
3789	615	"arg_2"	"decimal"	19	0	1	2
3790	616	"res_0"	"decimal"	19	0	0	0
3791	616	"arg_1"	"decimal"	9	0	1	1
3792	616	"arg_2"	"decimal"	19	0	1	2
3793	617	"res_0"	"decimal"	19	0	0	0
3794	617	"arg_1"	"decimal"	19	0	1	1
3795	617	"arg_2"	"decimal"	19	0	1	2
3796	618	"res_0"	"decimal"	19	0	0	0
3797	618	"arg_1"	"real"	24	0	1	1
3798	618	"arg_2"	"decimal"	19	0	1	2
3799	619	"res_0"	"decimal"	19	0	0	0
3800	619	"arg_1"	"double"	53	0	1	1
3801	619	"arg_2"	"decimal"	19	0	1	2
3802	620	"res_0"	"decimal"	19	0	0	0
3803	620	"arg_1"	"month_interval"	32	0	1	1
3804	620	"arg_2"	"decimal"	19	0	1	2
3805	621	"res_0"	"decimal"	19	0	0	0
3806	621	"arg_1"	"sec_interval"	13	0	1	1
3807	621	"arg_2"	"decimal"	19	0	1	2
3808	622	"res_0"	"decimal"	19	0	0	0
3809	622	"arg_1"	"time"	7	0	1	1
3810	622	"arg_2"	"decimal"	19	0	1	2
3811	623	"res_0"	"decimal"	19	0	0	0
3812	623	"arg_1"	"timetz"	7	0	1	1
3813	623	"arg_2"	"decimal"	19	0	1	2
3814	624	"res_0"	"decimal"	19	0	0	0
3815	624	"arg_1"	"date"	0	0	1	1
3816	624	"arg_2"	"decimal"	19	0	1	2
3817	625	"res_0"	"decimal"	19	0	0	0
3818	625	"arg_1"	"timestamp"	7	0	1	1
3819	625	"arg_2"	"decimal"	19	0	1	2
3820	626	"res_0"	"decimal"	19	0	0	0
3821	626	"arg_1"	"timestamptz"	7	0	1	1
3822	626	"arg_2"	"decimal"	19	0	1	2
3823	627	"res_0"	"decimal"	19	0	0	0
3824	627	"arg_1"	"blob"	0	0	1	1
3825	627	"arg_2"	"decimal"	19	0	1	2
3826	628	"res_0"	"real"	24	0	0	0
3827	628	"arg_1"	"oid"	63	0	1	1
3828	628	"arg_2"	"real"	24	0	1	2
3829	629	"res_0"	"real"	24	0	0	0
3830	629	"arg_1"	"tinyint"	8	0	1	1
3831	629	"arg_2"	"real"	24	0	1	2
3832	630	"res_0"	"real"	24	0	0	0
3833	630	"arg_1"	"smallint"	16	0	1	1
3834	630	"arg_2"	"real"	24	0	1	2
3835	631	"res_0"	"real"	24	0	0	0
3836	631	"arg_1"	"int"	32	0	1	1
3837	631	"arg_2"	"real"	24	0	1	2
3838	632	"res_0"	"real"	24	0	0	0
3839	632	"arg_1"	"bigint"	64	0	1	1
3840	632	"arg_2"	"real"	24	0	1	2
3841	633	"res_0"	"real"	24	0	0	0
3842	633	"arg_1"	"wrd"	64	0	1	1
3843	633	"arg_2"	"real"	24	0	1	2
3844	634	"res_0"	"real"	24	0	0	0
3845	634	"arg_1"	"decimal"	2	0	1	1
3846	634	"arg_2"	"real"	24	0	1	2
3847	635	"res_0"	"real"	24	0	0	0
3848	635	"arg_1"	"decimal"	4	0	1	1
3849	635	"arg_2"	"real"	24	0	1	2
3850	636	"res_0"	"real"	24	0	0	0
3851	636	"arg_1"	"decimal"	9	0	1	1
3852	636	"arg_2"	"real"	24	0	1	2
3853	637	"res_0"	"real"	24	0	0	0
3854	637	"arg_1"	"decimal"	19	0	1	1
3855	637	"arg_2"	"real"	24	0	1	2
3856	638	"res_0"	"real"	24	0	0	0
3857	638	"arg_1"	"real"	24	0	1	1
3858	638	"arg_2"	"real"	24	0	1	2
3859	639	"res_0"	"real"	24	0	0	0
3860	639	"arg_1"	"double"	53	0	1	1
3861	639	"arg_2"	"real"	24	0	1	2
3862	640	"res_0"	"real"	24	0	0	0
3863	640	"arg_1"	"month_interval"	32	0	1	1
3864	640	"arg_2"	"real"	24	0	1	2
3865	641	"res_0"	"real"	24	0	0	0
3866	641	"arg_1"	"sec_interval"	13	0	1	1
3867	641	"arg_2"	"real"	24	0	1	2
3868	642	"res_0"	"real"	24	0	0	0
3869	642	"arg_1"	"time"	7	0	1	1
3870	642	"arg_2"	"real"	24	0	1	2
3871	643	"res_0"	"real"	24	0	0	0
3872	643	"arg_1"	"timetz"	7	0	1	1
3873	643	"arg_2"	"real"	24	0	1	2
3874	644	"res_0"	"real"	24	0	0	0
3875	644	"arg_1"	"date"	0	0	1	1
3876	644	"arg_2"	"real"	24	0	1	2
3877	645	"res_0"	"real"	24	0	0	0
3878	645	"arg_1"	"timestamp"	7	0	1	1
3879	645	"arg_2"	"real"	24	0	1	2
3880	646	"res_0"	"real"	24	0	0	0
3881	646	"arg_1"	"timestamptz"	7	0	1	1
3882	646	"arg_2"	"real"	24	0	1	2
3883	647	"res_0"	"real"	24	0	0	0
3884	647	"arg_1"	"blob"	0	0	1	1
3885	647	"arg_2"	"real"	24	0	1	2
3886	648	"res_0"	"double"	53	0	0	0
3887	648	"arg_1"	"oid"	63	0	1	1
3888	648	"arg_2"	"double"	53	0	1	2
3889	649	"res_0"	"double"	53	0	0	0
3890	649	"arg_1"	"tinyint"	8	0	1	1
3891	649	"arg_2"	"double"	53	0	1	2
3892	650	"res_0"	"double"	53	0	0	0
3893	650	"arg_1"	"smallint"	16	0	1	1
3894	650	"arg_2"	"double"	53	0	1	2
3895	651	"res_0"	"double"	53	0	0	0
3896	651	"arg_1"	"int"	32	0	1	1
3897	651	"arg_2"	"double"	53	0	1	2
3898	652	"res_0"	"double"	53	0	0	0
3899	652	"arg_1"	"bigint"	64	0	1	1
3900	652	"arg_2"	"double"	53	0	1	2
3901	653	"res_0"	"double"	53	0	0	0
3902	653	"arg_1"	"wrd"	64	0	1	1
3903	653	"arg_2"	"double"	53	0	1	2
3904	654	"res_0"	"double"	53	0	0	0
3905	654	"arg_1"	"decimal"	2	0	1	1
3906	654	"arg_2"	"double"	53	0	1	2
3907	655	"res_0"	"double"	53	0	0	0
3908	655	"arg_1"	"decimal"	4	0	1	1
3909	655	"arg_2"	"double"	53	0	1	2
3910	656	"res_0"	"double"	53	0	0	0
3911	656	"arg_1"	"decimal"	9	0	1	1
3912	656	"arg_2"	"double"	53	0	1	2
3913	657	"res_0"	"double"	53	0	0	0
3914	657	"arg_1"	"decimal"	19	0	1	1
3915	657	"arg_2"	"double"	53	0	1	2
3916	658	"res_0"	"double"	53	0	0	0
3917	658	"arg_1"	"real"	24	0	1	1
3918	658	"arg_2"	"double"	53	0	1	2
3919	659	"res_0"	"double"	53	0	0	0
3920	659	"arg_1"	"double"	53	0	1	1
3921	659	"arg_2"	"double"	53	0	1	2
3922	660	"res_0"	"double"	53	0	0	0
3923	660	"arg_1"	"month_interval"	32	0	1	1
3924	660	"arg_2"	"double"	53	0	1	2
3925	661	"res_0"	"double"	53	0	0	0
3926	661	"arg_1"	"sec_interval"	13	0	1	1
3927	661	"arg_2"	"double"	53	0	1	2
3928	662	"res_0"	"double"	53	0	0	0
3929	662	"arg_1"	"time"	7	0	1	1
3930	662	"arg_2"	"double"	53	0	1	2
3931	663	"res_0"	"double"	53	0	0	0
3932	663	"arg_1"	"timetz"	7	0	1	1
3933	663	"arg_2"	"double"	53	0	1	2
3934	664	"res_0"	"double"	53	0	0	0
3935	664	"arg_1"	"date"	0	0	1	1
3936	664	"arg_2"	"double"	53	0	1	2
3937	665	"res_0"	"double"	53	0	0	0
3938	665	"arg_1"	"timestamp"	7	0	1	1
3939	665	"arg_2"	"double"	53	0	1	2
3940	666	"res_0"	"double"	53	0	0	0
3941	666	"arg_1"	"timestamptz"	7	0	1	1
3942	666	"arg_2"	"double"	53	0	1	2
3943	667	"res_0"	"double"	53	0	0	0
3944	667	"arg_1"	"blob"	0	0	1	1
3945	667	"arg_2"	"double"	53	0	1	2
3946	668	"res_0"	"month_interval"	32	0	0	0
3947	668	"arg_1"	"oid"	63	0	1	1
3948	668	"arg_2"	"month_interval"	32	0	1	2
3949	669	"res_0"	"month_interval"	32	0	0	0
3950	669	"arg_1"	"tinyint"	8	0	1	1
3951	669	"arg_2"	"month_interval"	32	0	1	2
3952	670	"res_0"	"month_interval"	32	0	0	0
3953	670	"arg_1"	"smallint"	16	0	1	1
3954	670	"arg_2"	"month_interval"	32	0	1	2
3955	671	"res_0"	"month_interval"	32	0	0	0
3956	671	"arg_1"	"int"	32	0	1	1
3957	671	"arg_2"	"month_interval"	32	0	1	2
3958	672	"res_0"	"month_interval"	32	0	0	0
3959	672	"arg_1"	"bigint"	64	0	1	1
3960	672	"arg_2"	"month_interval"	32	0	1	2
3961	673	"res_0"	"month_interval"	32	0	0	0
3962	673	"arg_1"	"wrd"	64	0	1	1
3963	673	"arg_2"	"month_interval"	32	0	1	2
3964	674	"res_0"	"month_interval"	32	0	0	0
3965	674	"arg_1"	"decimal"	2	0	1	1
3966	674	"arg_2"	"month_interval"	32	0	1	2
3967	675	"res_0"	"month_interval"	32	0	0	0
3968	675	"arg_1"	"decimal"	4	0	1	1
3969	675	"arg_2"	"month_interval"	32	0	1	2
3970	676	"res_0"	"month_interval"	32	0	0	0
3971	676	"arg_1"	"decimal"	9	0	1	1
3972	676	"arg_2"	"month_interval"	32	0	1	2
3973	677	"res_0"	"month_interval"	32	0	0	0
3974	677	"arg_1"	"decimal"	19	0	1	1
3975	677	"arg_2"	"month_interval"	32	0	1	2
3976	678	"res_0"	"month_interval"	32	0	0	0
3977	678	"arg_1"	"real"	24	0	1	1
3978	678	"arg_2"	"month_interval"	32	0	1	2
3979	679	"res_0"	"month_interval"	32	0	0	0
3980	679	"arg_1"	"double"	53	0	1	1
3981	679	"arg_2"	"month_interval"	32	0	1	2
3982	680	"res_0"	"month_interval"	32	0	0	0
3983	680	"arg_1"	"month_interval"	32	0	1	1
3984	680	"arg_2"	"month_interval"	32	0	1	2
3985	681	"res_0"	"month_interval"	32	0	0	0
3986	681	"arg_1"	"sec_interval"	13	0	1	1
3987	681	"arg_2"	"month_interval"	32	0	1	2
3988	682	"res_0"	"month_interval"	32	0	0	0
3989	682	"arg_1"	"time"	7	0	1	1
3990	682	"arg_2"	"month_interval"	32	0	1	2
3991	683	"res_0"	"month_interval"	32	0	0	0
3992	683	"arg_1"	"timetz"	7	0	1	1
3993	683	"arg_2"	"month_interval"	32	0	1	2
3994	684	"res_0"	"month_interval"	32	0	0	0
3995	684	"arg_1"	"date"	0	0	1	1
3996	684	"arg_2"	"month_interval"	32	0	1	2
3997	685	"res_0"	"month_interval"	32	0	0	0
3998	685	"arg_1"	"timestamp"	7	0	1	1
3999	685	"arg_2"	"month_interval"	32	0	1	2
4000	686	"res_0"	"month_interval"	32	0	0	0
4001	686	"arg_1"	"timestamptz"	7	0	1	1
4002	686	"arg_2"	"month_interval"	32	0	1	2
4003	687	"res_0"	"month_interval"	32	0	0	0
4004	687	"arg_1"	"blob"	0	0	1	1
4005	687	"arg_2"	"month_interval"	32	0	1	2
4006	688	"res_0"	"sec_interval"	13	0	0	0
4007	688	"arg_1"	"oid"	63	0	1	1
4008	688	"arg_2"	"sec_interval"	13	0	1	2
4009	689	"res_0"	"sec_interval"	13	0	0	0
4010	689	"arg_1"	"tinyint"	8	0	1	1
4011	689	"arg_2"	"sec_interval"	13	0	1	2
4012	690	"res_0"	"sec_interval"	13	0	0	0
4013	690	"arg_1"	"smallint"	16	0	1	1
4014	690	"arg_2"	"sec_interval"	13	0	1	2
4015	691	"res_0"	"sec_interval"	13	0	0	0
4016	691	"arg_1"	"int"	32	0	1	1
4017	691	"arg_2"	"sec_interval"	13	0	1	2
4018	692	"res_0"	"sec_interval"	13	0	0	0
4019	692	"arg_1"	"bigint"	64	0	1	1
4020	692	"arg_2"	"sec_interval"	13	0	1	2
4021	693	"res_0"	"sec_interval"	13	0	0	0
4022	693	"arg_1"	"wrd"	64	0	1	1
4023	693	"arg_2"	"sec_interval"	13	0	1	2
4024	694	"res_0"	"sec_interval"	13	0	0	0
4025	694	"arg_1"	"decimal"	2	0	1	1
4026	694	"arg_2"	"sec_interval"	13	0	1	2
4027	695	"res_0"	"sec_interval"	13	0	0	0
4028	695	"arg_1"	"decimal"	4	0	1	1
4029	695	"arg_2"	"sec_interval"	13	0	1	2
4030	696	"res_0"	"sec_interval"	13	0	0	0
4031	696	"arg_1"	"decimal"	9	0	1	1
4032	696	"arg_2"	"sec_interval"	13	0	1	2
4033	697	"res_0"	"sec_interval"	13	0	0	0
4034	697	"arg_1"	"decimal"	19	0	1	1
4035	697	"arg_2"	"sec_interval"	13	0	1	2
4036	698	"res_0"	"sec_interval"	13	0	0	0
4037	698	"arg_1"	"real"	24	0	1	1
4038	698	"arg_2"	"sec_interval"	13	0	1	2
4039	699	"res_0"	"sec_interval"	13	0	0	0
4040	699	"arg_1"	"double"	53	0	1	1
4041	699	"arg_2"	"sec_interval"	13	0	1	2
4042	700	"res_0"	"sec_interval"	13	0	0	0
4043	700	"arg_1"	"month_interval"	32	0	1	1
4044	700	"arg_2"	"sec_interval"	13	0	1	2
4045	701	"res_0"	"sec_interval"	13	0	0	0
4046	701	"arg_1"	"sec_interval"	13	0	1	1
4047	701	"arg_2"	"sec_interval"	13	0	1	2
4048	702	"res_0"	"sec_interval"	13	0	0	0
4049	702	"arg_1"	"time"	7	0	1	1
4050	702	"arg_2"	"sec_interval"	13	0	1	2
4051	703	"res_0"	"sec_interval"	13	0	0	0
4052	703	"arg_1"	"timetz"	7	0	1	1
4053	703	"arg_2"	"sec_interval"	13	0	1	2
4054	704	"res_0"	"sec_interval"	13	0	0	0
4055	704	"arg_1"	"date"	0	0	1	1
4056	704	"arg_2"	"sec_interval"	13	0	1	2
4057	705	"res_0"	"sec_interval"	13	0	0	0
4058	705	"arg_1"	"timestamp"	7	0	1	1
4059	705	"arg_2"	"sec_interval"	13	0	1	2
4060	706	"res_0"	"sec_interval"	13	0	0	0
4061	706	"arg_1"	"timestamptz"	7	0	1	1
4062	706	"arg_2"	"sec_interval"	13	0	1	2
4063	707	"res_0"	"sec_interval"	13	0	0	0
4064	707	"arg_1"	"blob"	0	0	1	1
4065	707	"arg_2"	"sec_interval"	13	0	1	2
4066	708	"res_0"	"time"	7	0	0	0
4067	708	"arg_1"	"oid"	63	0	1	1
4068	708	"arg_2"	"time"	7	0	1	2
4069	709	"res_0"	"time"	7	0	0	0
4070	709	"arg_1"	"tinyint"	8	0	1	1
4071	709	"arg_2"	"time"	7	0	1	2
4072	710	"res_0"	"time"	7	0	0	0
4073	710	"arg_1"	"smallint"	16	0	1	1
4074	710	"arg_2"	"time"	7	0	1	2
4075	711	"res_0"	"time"	7	0	0	0
4076	711	"arg_1"	"int"	32	0	1	1
4077	711	"arg_2"	"time"	7	0	1	2
4078	712	"res_0"	"time"	7	0	0	0
4079	712	"arg_1"	"bigint"	64	0	1	1
4080	712	"arg_2"	"time"	7	0	1	2
4081	713	"res_0"	"time"	7	0	0	0
4082	713	"arg_1"	"wrd"	64	0	1	1
4083	713	"arg_2"	"time"	7	0	1	2
4084	714	"res_0"	"time"	7	0	0	0
4085	714	"arg_1"	"decimal"	2	0	1	1
4086	714	"arg_2"	"time"	7	0	1	2
4087	715	"res_0"	"time"	7	0	0	0
4088	715	"arg_1"	"decimal"	4	0	1	1
4089	715	"arg_2"	"time"	7	0	1	2
4090	716	"res_0"	"time"	7	0	0	0
4091	716	"arg_1"	"decimal"	9	0	1	1
4092	716	"arg_2"	"time"	7	0	1	2
4093	717	"res_0"	"time"	7	0	0	0
4094	717	"arg_1"	"decimal"	19	0	1	1
4095	717	"arg_2"	"time"	7	0	1	2
4096	718	"res_0"	"time"	7	0	0	0
4097	718	"arg_1"	"real"	24	0	1	1
4098	718	"arg_2"	"time"	7	0	1	2
4099	719	"res_0"	"time"	7	0	0	0
4100	719	"arg_1"	"double"	53	0	1	1
4101	719	"arg_2"	"time"	7	0	1	2
4102	720	"res_0"	"time"	7	0	0	0
4103	720	"arg_1"	"month_interval"	32	0	1	1
4104	720	"arg_2"	"time"	7	0	1	2
4105	721	"res_0"	"time"	7	0	0	0
4106	721	"arg_1"	"sec_interval"	13	0	1	1
4107	721	"arg_2"	"time"	7	0	1	2
4108	722	"res_0"	"time"	7	0	0	0
4109	722	"arg_1"	"time"	7	0	1	1
4110	722	"arg_2"	"time"	7	0	1	2
4111	723	"res_0"	"time"	7	0	0	0
4112	723	"arg_1"	"timetz"	7	0	1	1
4113	723	"arg_2"	"time"	7	0	1	2
4114	724	"res_0"	"time"	7	0	0	0
4115	724	"arg_1"	"date"	0	0	1	1
4116	724	"arg_2"	"time"	7	0	1	2
4117	725	"res_0"	"time"	7	0	0	0
4118	725	"arg_1"	"timestamp"	7	0	1	1
4119	725	"arg_2"	"time"	7	0	1	2
4120	726	"res_0"	"time"	7	0	0	0
4121	726	"arg_1"	"timestamptz"	7	0	1	1
4122	726	"arg_2"	"time"	7	0	1	2
4123	727	"res_0"	"time"	7	0	0	0
4124	727	"arg_1"	"blob"	0	0	1	1
4125	727	"arg_2"	"time"	7	0	1	2
4126	728	"res_0"	"timetz"	7	0	0	0
4127	728	"arg_1"	"oid"	63	0	1	1
4128	728	"arg_2"	"timetz"	7	0	1	2
4129	729	"res_0"	"timetz"	7	0	0	0
4130	729	"arg_1"	"tinyint"	8	0	1	1
4131	729	"arg_2"	"timetz"	7	0	1	2
4132	730	"res_0"	"timetz"	7	0	0	0
4133	730	"arg_1"	"smallint"	16	0	1	1
4134	730	"arg_2"	"timetz"	7	0	1	2
4135	731	"res_0"	"timetz"	7	0	0	0
4136	731	"arg_1"	"int"	32	0	1	1
4137	731	"arg_2"	"timetz"	7	0	1	2
4138	732	"res_0"	"timetz"	7	0	0	0
4139	732	"arg_1"	"bigint"	64	0	1	1
4140	732	"arg_2"	"timetz"	7	0	1	2
4141	733	"res_0"	"timetz"	7	0	0	0
4142	733	"arg_1"	"wrd"	64	0	1	1
4143	733	"arg_2"	"timetz"	7	0	1	2
4144	734	"res_0"	"timetz"	7	0	0	0
4145	734	"arg_1"	"decimal"	2	0	1	1
4146	734	"arg_2"	"timetz"	7	0	1	2
4147	735	"res_0"	"timetz"	7	0	0	0
4148	735	"arg_1"	"decimal"	4	0	1	1
4149	735	"arg_2"	"timetz"	7	0	1	2
4150	736	"res_0"	"timetz"	7	0	0	0
4151	736	"arg_1"	"decimal"	9	0	1	1
4152	736	"arg_2"	"timetz"	7	0	1	2
4153	737	"res_0"	"timetz"	7	0	0	0
4154	737	"arg_1"	"decimal"	19	0	1	1
4155	737	"arg_2"	"timetz"	7	0	1	2
4156	738	"res_0"	"timetz"	7	0	0	0
4157	738	"arg_1"	"real"	24	0	1	1
4158	738	"arg_2"	"timetz"	7	0	1	2
4159	739	"res_0"	"timetz"	7	0	0	0
4160	739	"arg_1"	"double"	53	0	1	1
4161	739	"arg_2"	"timetz"	7	0	1	2
4162	740	"res_0"	"timetz"	7	0	0	0
4163	740	"arg_1"	"month_interval"	32	0	1	1
4164	740	"arg_2"	"timetz"	7	0	1	2
4165	741	"res_0"	"timetz"	7	0	0	0
4166	741	"arg_1"	"sec_interval"	13	0	1	1
4167	741	"arg_2"	"timetz"	7	0	1	2
4168	742	"res_0"	"timetz"	7	0	0	0
4169	742	"arg_1"	"time"	7	0	1	1
4170	742	"arg_2"	"timetz"	7	0	1	2
4171	743	"res_0"	"timetz"	7	0	0	0
4172	743	"arg_1"	"timetz"	7	0	1	1
4173	743	"arg_2"	"timetz"	7	0	1	2
4174	744	"res_0"	"timetz"	7	0	0	0
4175	744	"arg_1"	"date"	0	0	1	1
4176	744	"arg_2"	"timetz"	7	0	1	2
4177	745	"res_0"	"timetz"	7	0	0	0
4178	745	"arg_1"	"timestamp"	7	0	1	1
4179	745	"arg_2"	"timetz"	7	0	1	2
4180	746	"res_0"	"timetz"	7	0	0	0
4181	746	"arg_1"	"timestamptz"	7	0	1	1
4182	746	"arg_2"	"timetz"	7	0	1	2
4183	747	"res_0"	"timetz"	7	0	0	0
4184	747	"arg_1"	"blob"	0	0	1	1
4185	747	"arg_2"	"timetz"	7	0	1	2
4186	748	"res_0"	"date"	0	0	0	0
4187	748	"arg_1"	"oid"	63	0	1	1
4188	748	"arg_2"	"date"	0	0	1	2
4189	749	"res_0"	"date"	0	0	0	0
4190	749	"arg_1"	"tinyint"	8	0	1	1
4191	749	"arg_2"	"date"	0	0	1	2
4192	750	"res_0"	"date"	0	0	0	0
4193	750	"arg_1"	"smallint"	16	0	1	1
4194	750	"arg_2"	"date"	0	0	1	2
4195	751	"res_0"	"date"	0	0	0	0
4196	751	"arg_1"	"int"	32	0	1	1
4197	751	"arg_2"	"date"	0	0	1	2
4198	752	"res_0"	"date"	0	0	0	0
4199	752	"arg_1"	"bigint"	64	0	1	1
4200	752	"arg_2"	"date"	0	0	1	2
4201	753	"res_0"	"date"	0	0	0	0
4202	753	"arg_1"	"wrd"	64	0	1	1
4203	753	"arg_2"	"date"	0	0	1	2
4204	754	"res_0"	"date"	0	0	0	0
4205	754	"arg_1"	"decimal"	2	0	1	1
4206	754	"arg_2"	"date"	0	0	1	2
4207	755	"res_0"	"date"	0	0	0	0
4208	755	"arg_1"	"decimal"	4	0	1	1
4209	755	"arg_2"	"date"	0	0	1	2
4210	756	"res_0"	"date"	0	0	0	0
4211	756	"arg_1"	"decimal"	9	0	1	1
4212	756	"arg_2"	"date"	0	0	1	2
4213	757	"res_0"	"date"	0	0	0	0
4214	757	"arg_1"	"decimal"	19	0	1	1
4215	757	"arg_2"	"date"	0	0	1	2
4216	758	"res_0"	"date"	0	0	0	0
4217	758	"arg_1"	"real"	24	0	1	1
4218	758	"arg_2"	"date"	0	0	1	2
4219	759	"res_0"	"date"	0	0	0	0
4220	759	"arg_1"	"double"	53	0	1	1
4221	759	"arg_2"	"date"	0	0	1	2
4222	760	"res_0"	"date"	0	0	0	0
4223	760	"arg_1"	"month_interval"	32	0	1	1
4224	760	"arg_2"	"date"	0	0	1	2
4225	761	"res_0"	"date"	0	0	0	0
4226	761	"arg_1"	"sec_interval"	13	0	1	1
4227	761	"arg_2"	"date"	0	0	1	2
4228	762	"res_0"	"date"	0	0	0	0
4229	762	"arg_1"	"time"	7	0	1	1
4230	762	"arg_2"	"date"	0	0	1	2
4231	763	"res_0"	"date"	0	0	0	0
4232	763	"arg_1"	"timetz"	7	0	1	1
4233	763	"arg_2"	"date"	0	0	1	2
4234	764	"res_0"	"date"	0	0	0	0
4235	764	"arg_1"	"date"	0	0	1	1
4236	764	"arg_2"	"date"	0	0	1	2
4237	765	"res_0"	"date"	0	0	0	0
4238	765	"arg_1"	"timestamp"	7	0	1	1
4239	765	"arg_2"	"date"	0	0	1	2
4240	766	"res_0"	"date"	0	0	0	0
4241	766	"arg_1"	"timestamptz"	7	0	1	1
4242	766	"arg_2"	"date"	0	0	1	2
4243	767	"res_0"	"date"	0	0	0	0
4244	767	"arg_1"	"blob"	0	0	1	1
4245	767	"arg_2"	"date"	0	0	1	2
4246	768	"res_0"	"timestamp"	7	0	0	0
4247	768	"arg_1"	"oid"	63	0	1	1
4248	768	"arg_2"	"timestamp"	7	0	1	2
4249	769	"res_0"	"timestamp"	7	0	0	0
4250	769	"arg_1"	"tinyint"	8	0	1	1
4251	769	"arg_2"	"timestamp"	7	0	1	2
4252	770	"res_0"	"timestamp"	7	0	0	0
4253	770	"arg_1"	"smallint"	16	0	1	1
4254	770	"arg_2"	"timestamp"	7	0	1	2
4255	771	"res_0"	"timestamp"	7	0	0	0
4256	771	"arg_1"	"int"	32	0	1	1
4257	771	"arg_2"	"timestamp"	7	0	1	2
4258	772	"res_0"	"timestamp"	7	0	0	0
4259	772	"arg_1"	"bigint"	64	0	1	1
4260	772	"arg_2"	"timestamp"	7	0	1	2
4261	773	"res_0"	"timestamp"	7	0	0	0
4262	773	"arg_1"	"wrd"	64	0	1	1
4263	773	"arg_2"	"timestamp"	7	0	1	2
4264	774	"res_0"	"timestamp"	7	0	0	0
4265	774	"arg_1"	"decimal"	2	0	1	1
4266	774	"arg_2"	"timestamp"	7	0	1	2
4267	775	"res_0"	"timestamp"	7	0	0	0
4268	775	"arg_1"	"decimal"	4	0	1	1
4269	775	"arg_2"	"timestamp"	7	0	1	2
4270	776	"res_0"	"timestamp"	7	0	0	0
4271	776	"arg_1"	"decimal"	9	0	1	1
4272	776	"arg_2"	"timestamp"	7	0	1	2
4273	777	"res_0"	"timestamp"	7	0	0	0
4274	777	"arg_1"	"decimal"	19	0	1	1
4275	777	"arg_2"	"timestamp"	7	0	1	2
4276	778	"res_0"	"timestamp"	7	0	0	0
4277	778	"arg_1"	"real"	24	0	1	1
4278	778	"arg_2"	"timestamp"	7	0	1	2
4279	779	"res_0"	"timestamp"	7	0	0	0
4280	779	"arg_1"	"double"	53	0	1	1
4281	779	"arg_2"	"timestamp"	7	0	1	2
4282	780	"res_0"	"timestamp"	7	0	0	0
4283	780	"arg_1"	"month_interval"	32	0	1	1
4284	780	"arg_2"	"timestamp"	7	0	1	2
4285	781	"res_0"	"timestamp"	7	0	0	0
4286	781	"arg_1"	"sec_interval"	13	0	1	1
4287	781	"arg_2"	"timestamp"	7	0	1	2
4288	782	"res_0"	"timestamp"	7	0	0	0
4289	782	"arg_1"	"time"	7	0	1	1
4290	782	"arg_2"	"timestamp"	7	0	1	2
4291	783	"res_0"	"timestamp"	7	0	0	0
4292	783	"arg_1"	"timetz"	7	0	1	1
4293	783	"arg_2"	"timestamp"	7	0	1	2
4294	784	"res_0"	"timestamp"	7	0	0	0
4295	784	"arg_1"	"date"	0	0	1	1
4296	784	"arg_2"	"timestamp"	7	0	1	2
4297	785	"res_0"	"timestamp"	7	0	0	0
4298	785	"arg_1"	"timestamp"	7	0	1	1
4299	785	"arg_2"	"timestamp"	7	0	1	2
4300	786	"res_0"	"timestamp"	7	0	0	0
4301	786	"arg_1"	"timestamptz"	7	0	1	1
4302	786	"arg_2"	"timestamp"	7	0	1	2
4303	787	"res_0"	"timestamp"	7	0	0	0
4304	787	"arg_1"	"blob"	0	0	1	1
4305	787	"arg_2"	"timestamp"	7	0	1	2
4306	788	"res_0"	"timestamptz"	7	0	0	0
4307	788	"arg_1"	"oid"	63	0	1	1
4308	788	"arg_2"	"timestamptz"	7	0	1	2
4309	789	"res_0"	"timestamptz"	7	0	0	0
4310	789	"arg_1"	"tinyint"	8	0	1	1
4311	789	"arg_2"	"timestamptz"	7	0	1	2
4312	790	"res_0"	"timestamptz"	7	0	0	0
4313	790	"arg_1"	"smallint"	16	0	1	1
4314	790	"arg_2"	"timestamptz"	7	0	1	2
4315	791	"res_0"	"timestamptz"	7	0	0	0
4316	791	"arg_1"	"int"	32	0	1	1
4317	791	"arg_2"	"timestamptz"	7	0	1	2
4318	792	"res_0"	"timestamptz"	7	0	0	0
4319	792	"arg_1"	"bigint"	64	0	1	1
4320	792	"arg_2"	"timestamptz"	7	0	1	2
4321	793	"res_0"	"timestamptz"	7	0	0	0
4322	793	"arg_1"	"wrd"	64	0	1	1
4323	793	"arg_2"	"timestamptz"	7	0	1	2
4324	794	"res_0"	"timestamptz"	7	0	0	0
4325	794	"arg_1"	"decimal"	2	0	1	1
4326	794	"arg_2"	"timestamptz"	7	0	1	2
4327	795	"res_0"	"timestamptz"	7	0	0	0
4328	795	"arg_1"	"decimal"	4	0	1	1
4329	795	"arg_2"	"timestamptz"	7	0	1	2
4330	796	"res_0"	"timestamptz"	7	0	0	0
4331	796	"arg_1"	"decimal"	9	0	1	1
4332	796	"arg_2"	"timestamptz"	7	0	1	2
4333	797	"res_0"	"timestamptz"	7	0	0	0
4334	797	"arg_1"	"decimal"	19	0	1	1
4335	797	"arg_2"	"timestamptz"	7	0	1	2
4336	798	"res_0"	"timestamptz"	7	0	0	0
4337	798	"arg_1"	"real"	24	0	1	1
4338	798	"arg_2"	"timestamptz"	7	0	1	2
4339	799	"res_0"	"timestamptz"	7	0	0	0
4340	799	"arg_1"	"double"	53	0	1	1
4341	799	"arg_2"	"timestamptz"	7	0	1	2
4342	800	"res_0"	"timestamptz"	7	0	0	0
4343	800	"arg_1"	"month_interval"	32	0	1	1
4344	800	"arg_2"	"timestamptz"	7	0	1	2
4345	801	"res_0"	"timestamptz"	7	0	0	0
4346	801	"arg_1"	"sec_interval"	13	0	1	1
4347	801	"arg_2"	"timestamptz"	7	0	1	2
4348	802	"res_0"	"timestamptz"	7	0	0	0
4349	802	"arg_1"	"time"	7	0	1	1
4350	802	"arg_2"	"timestamptz"	7	0	1	2
4351	803	"res_0"	"timestamptz"	7	0	0	0
4352	803	"arg_1"	"timetz"	7	0	1	1
4353	803	"arg_2"	"timestamptz"	7	0	1	2
4354	804	"res_0"	"timestamptz"	7	0	0	0
4355	804	"arg_1"	"date"	0	0	1	1
4356	804	"arg_2"	"timestamptz"	7	0	1	2
4357	805	"res_0"	"timestamptz"	7	0	0	0
4358	805	"arg_1"	"timestamp"	7	0	1	1
4359	805	"arg_2"	"timestamptz"	7	0	1	2
4360	806	"res_0"	"timestamptz"	7	0	0	0
4361	806	"arg_1"	"timestamptz"	7	0	1	1
4362	806	"arg_2"	"timestamptz"	7	0	1	2
4363	807	"res_0"	"timestamptz"	7	0	0	0
4364	807	"arg_1"	"blob"	0	0	1	1
4365	807	"arg_2"	"timestamptz"	7	0	1	2
4366	808	"res_0"	"blob"	0	0	0	0
4367	808	"arg_1"	"oid"	63	0	1	1
4368	808	"arg_2"	"blob"	0	0	1	2
4369	809	"res_0"	"blob"	0	0	0	0
4370	809	"arg_1"	"tinyint"	8	0	1	1
4371	809	"arg_2"	"blob"	0	0	1	2
4372	810	"res_0"	"blob"	0	0	0	0
4373	810	"arg_1"	"smallint"	16	0	1	1
4374	810	"arg_2"	"blob"	0	0	1	2
4375	811	"res_0"	"blob"	0	0	0	0
4376	811	"arg_1"	"int"	32	0	1	1
4377	811	"arg_2"	"blob"	0	0	1	2
4378	812	"res_0"	"blob"	0	0	0	0
4379	812	"arg_1"	"bigint"	64	0	1	1
4380	812	"arg_2"	"blob"	0	0	1	2
4381	813	"res_0"	"blob"	0	0	0	0
4382	813	"arg_1"	"wrd"	64	0	1	1
4383	813	"arg_2"	"blob"	0	0	1	2
4384	814	"res_0"	"blob"	0	0	0	0
4385	814	"arg_1"	"decimal"	2	0	1	1
4386	814	"arg_2"	"blob"	0	0	1	2
4387	815	"res_0"	"blob"	0	0	0	0
4388	815	"arg_1"	"decimal"	4	0	1	1
4389	815	"arg_2"	"blob"	0	0	1	2
4390	816	"res_0"	"blob"	0	0	0	0
4391	816	"arg_1"	"decimal"	9	0	1	1
4392	816	"arg_2"	"blob"	0	0	1	2
4393	817	"res_0"	"blob"	0	0	0	0
4394	817	"arg_1"	"decimal"	19	0	1	1
4395	817	"arg_2"	"blob"	0	0	1	2
4396	818	"res_0"	"blob"	0	0	0	0
4397	818	"arg_1"	"real"	24	0	1	1
4398	818	"arg_2"	"blob"	0	0	1	2
4399	819	"res_0"	"blob"	0	0	0	0
4400	819	"arg_1"	"double"	53	0	1	1
4401	819	"arg_2"	"blob"	0	0	1	2
4402	820	"res_0"	"blob"	0	0	0	0
4403	820	"arg_1"	"month_interval"	32	0	1	1
4404	820	"arg_2"	"blob"	0	0	1	2
4405	821	"res_0"	"blob"	0	0	0	0
4406	821	"arg_1"	"sec_interval"	13	0	1	1
4407	821	"arg_2"	"blob"	0	0	1	2
4408	822	"res_0"	"blob"	0	0	0	0
4409	822	"arg_1"	"time"	7	0	1	1
4410	822	"arg_2"	"blob"	0	0	1	2
4411	823	"res_0"	"blob"	0	0	0	0
4412	823	"arg_1"	"timetz"	7	0	1	1
4413	823	"arg_2"	"blob"	0	0	1	2
4414	824	"res_0"	"blob"	0	0	0	0
4415	824	"arg_1"	"date"	0	0	1	1
4416	824	"arg_2"	"blob"	0	0	1	2
4417	825	"res_0"	"blob"	0	0	0	0
4418	825	"arg_1"	"timestamp"	7	0	1	1
4419	825	"arg_2"	"blob"	0	0	1	2
4420	826	"res_0"	"blob"	0	0	0	0
4421	826	"arg_1"	"timestamptz"	7	0	1	1
4422	826	"arg_2"	"blob"	0	0	1	2
4423	827	"res_0"	"blob"	0	0	0	0
4424	827	"arg_1"	"blob"	0	0	1	1
4425	827	"arg_2"	"blob"	0	0	1	2
4426	828	"res_0"	"real"	24	0	0	0
4427	828	"arg_1"	"real"	24	0	1	1
4428	828	"arg_2"	"real"	24	0	1	2
4429	829	"res_0"	"real"	24	0	0	0
4430	829	"arg_1"	"real"	24	0	1	1
4431	830	"res_0"	"real"	24	0	0	0
4432	830	"arg_1"	"real"	24	0	1	1
4433	831	"res_0"	"real"	24	0	0	0
4434	831	"arg_1"	"real"	24	0	1	1
4435	832	"res_0"	"real"	24	0	0	0
4436	832	"arg_1"	"real"	24	0	1	1
4437	833	"res_0"	"real"	24	0	0	0
4438	833	"arg_1"	"real"	24	0	1	1
4439	834	"res_0"	"real"	24	0	0	0
4440	834	"arg_1"	"real"	24	0	1	1
4441	835	"res_0"	"real"	24	0	0	0
4442	835	"arg_1"	"real"	24	0	1	1
4443	836	"res_0"	"real"	24	0	0	0
4444	836	"arg_1"	"real"	24	0	1	1
4445	837	"res_0"	"real"	24	0	0	0
4446	837	"arg_1"	"real"	24	0	1	1
4447	838	"res_0"	"real"	24	0	0	0
4448	838	"arg_1"	"real"	24	0	1	1
4449	838	"arg_2"	"real"	24	0	1	2
4450	839	"res_0"	"real"	24	0	0	0
4451	839	"arg_1"	"real"	24	0	1	1
4452	840	"res_0"	"real"	24	0	0	0
4453	840	"arg_1"	"real"	24	0	1	1
4454	841	"res_0"	"real"	24	0	0	0
4455	841	"arg_1"	"real"	24	0	1	1
4456	842	"res_0"	"real"	24	0	0	0
4457	842	"arg_1"	"real"	24	0	1	1
4458	843	"res_0"	"real"	24	0	0	0
4459	843	"arg_1"	"real"	24	0	1	1
4460	844	"res_0"	"real"	24	0	0	0
4461	844	"arg_1"	"real"	24	0	1	1
4462	845	"res_0"	"real"	24	0	0	0
4463	845	"arg_1"	"real"	24	0	1	1
4464	846	"res_0"	"real"	24	0	0	0
4465	846	"arg_1"	"real"	24	0	1	1
4466	847	"res_0"	"double"	53	0	0	0
4467	847	"arg_1"	"double"	53	0	1	1
4468	847	"arg_2"	"double"	53	0	1	2
4469	848	"res_0"	"double"	53	0	0	0
4470	848	"arg_1"	"double"	53	0	1	1
4471	849	"res_0"	"double"	53	0	0	0
4472	849	"arg_1"	"double"	53	0	1	1
4473	850	"res_0"	"double"	53	0	0	0
4474	850	"arg_1"	"double"	53	0	1	1
4475	851	"res_0"	"double"	53	0	0	0
4476	851	"arg_1"	"double"	53	0	1	1
4477	852	"res_0"	"double"	53	0	0	0
4478	852	"arg_1"	"double"	53	0	1	1
4479	853	"res_0"	"double"	53	0	0	0
4480	853	"arg_1"	"double"	53	0	1	1
4481	854	"res_0"	"double"	53	0	0	0
4482	854	"arg_1"	"double"	53	0	1	1
4483	855	"res_0"	"double"	53	0	0	0
4484	855	"arg_1"	"double"	53	0	1	1
4485	856	"res_0"	"double"	53	0	0	0
4486	856	"arg_1"	"double"	53	0	1	1
4487	857	"res_0"	"double"	53	0	0	0
4488	857	"arg_1"	"double"	53	0	1	1
4489	857	"arg_2"	"double"	53	0	1	2
4490	858	"res_0"	"double"	53	0	0	0
4491	858	"arg_1"	"double"	53	0	1	1
4492	859	"res_0"	"double"	53	0	0	0
4493	859	"arg_1"	"double"	53	0	1	1
4494	860	"res_0"	"double"	53	0	0	0
4495	860	"arg_1"	"double"	53	0	1	1
4496	861	"res_0"	"double"	53	0	0	0
4497	861	"arg_1"	"double"	53	0	1	1
4498	862	"res_0"	"double"	53	0	0	0
4499	862	"arg_1"	"double"	53	0	1	1
4500	863	"res_0"	"double"	53	0	0	0
4501	863	"arg_1"	"double"	53	0	1	1
4502	864	"res_0"	"double"	53	0	0	0
4503	864	"arg_1"	"double"	53	0	1	1
4504	865	"res_0"	"double"	53	0	0	0
4505	865	"arg_1"	"double"	53	0	1	1
4506	866	"res_0"	"double"	53	0	0	0
4507	867	"res_0"	"int"	32	0	0	0
4508	868	"res_0"	"int"	32	0	0	0
4509	868	"arg_1"	"int"	32	0	1	1
4510	869	"res_0"	"date"	0	0	0	0
4511	870	"res_0"	"date"	0	0	0	0
4512	871	"res_0"	"timetz"	7	0	0	0
4513	872	"res_0"	"timetz"	7	0	0	0
4514	873	"res_0"	"timestamptz"	7	0	0	0
4515	874	"res_0"	"time"	7	0	0	0
4516	875	"res_0"	"timestamp"	7	0	0	0
4517	876	"res_0"	"month_interval"	32	0	0	0
4518	876	"arg_1"	"date"	0	0	1	1
4519	876	"arg_2"	"date"	0	0	1	2
4520	877	"res_0"	"sec_interval"	13	0	0	0
4521	877	"arg_1"	"timetz"	7	0	1	1
4522	877	"arg_2"	"timetz"	7	0	1	2
4523	878	"res_0"	"sec_interval"	13	0	0	0
4524	878	"arg_1"	"time"	7	0	1	1
4525	878	"arg_2"	"time"	7	0	1	2
4526	879	"res_0"	"sec_interval"	13	0	0	0
4527	879	"arg_1"	"timestamptz"	7	0	1	1
4528	879	"arg_2"	"timestamptz"	7	0	1	2
4529	880	"res_0"	"sec_interval"	13	0	0	0
4530	880	"arg_1"	"timestamp"	7	0	1	1
4531	880	"arg_2"	"timestamp"	7	0	1	2
4532	881	"res_0"	"date"	0	0	0	0
4533	881	"arg_1"	"date"	0	0	1	1
4534	881	"arg_2"	"sec_interval"	13	0	1	2
4535	882	"res_0"	"date"	0	0	0	0
4536	882	"arg_1"	"date"	0	0	1	1
4537	882	"arg_2"	"month_interval"	32	0	1	2
4538	883	"res_0"	"time"	7	0	0	0
4539	883	"arg_1"	"time"	7	0	1	1
4540	883	"arg_2"	"sec_interval"	13	0	1	2
4541	884	"res_0"	"timetz"	7	0	0	0
4542	884	"arg_1"	"timetz"	7	0	1	1
4543	884	"arg_2"	"sec_interval"	13	0	1	2
4544	885	"res_0"	"timestamp"	7	0	0	0
4545	885	"arg_1"	"timestamp"	7	0	1	1
4546	885	"arg_2"	"sec_interval"	13	0	1	2
4547	886	"res_0"	"timestamp"	7	0	0	0
4548	886	"arg_1"	"timestamp"	7	0	1	1
4549	886	"arg_2"	"month_interval"	32	0	1	2
4550	887	"res_0"	"timestamptz"	7	0	0	0
4551	887	"arg_1"	"timestamptz"	7	0	1	1
4552	887	"arg_2"	"sec_interval"	13	0	1	2
4553	888	"res_0"	"timestamptz"	7	0	0	0
4554	888	"arg_1"	"timestamptz"	7	0	1	1
4555	888	"arg_2"	"month_interval"	32	0	1	2
4556	889	"res_0"	"date"	0	0	0	0
4557	889	"arg_1"	"date"	0	0	1	1
4558	889	"arg_2"	"sec_interval"	13	0	1	2
4559	890	"res_0"	"date"	0	0	0	0
4560	890	"arg_1"	"date"	0	0	1	1
4561	890	"arg_2"	"month_interval"	32	0	1	2
4562	891	"res_0"	"timestamp"	7	0	0	0
4563	891	"arg_1"	"timestamp"	7	0	1	1
4564	891	"arg_2"	"sec_interval"	13	0	1	2
4565	892	"res_0"	"timestamp"	7	0	0	0
4566	892	"arg_1"	"timestamp"	7	0	1	1
4567	892	"arg_2"	"month_interval"	32	0	1	2
4568	893	"res_0"	"timestamptz"	7	0	0	0
4569	893	"arg_1"	"timestamptz"	7	0	1	1
4570	893	"arg_2"	"sec_interval"	13	0	1	2
4571	894	"res_0"	"timestamptz"	7	0	0	0
4572	894	"arg_1"	"timestamptz"	7	0	1	1
4573	894	"arg_2"	"month_interval"	32	0	1	2
4574	895	"res_0"	"time"	7	0	0	0
4575	895	"arg_1"	"time"	7	0	1	1
4576	895	"arg_2"	"sec_interval"	13	0	1	2
4577	896	"res_0"	"timetz"	7	0	0	0
4578	896	"arg_1"	"timetz"	7	0	1	1
4579	896	"arg_2"	"sec_interval"	13	0	1	2
4580	897	"res_0"	"sec_interval"	13	0	0	0
4581	898	"res_0"	"int"	32	0	0	0
4582	898	"arg_1"	"date"	0	0	1	1
4583	899	"res_0"	"int"	32	0	0	0
4584	899	"arg_1"	"date"	0	0	1	1
4585	900	"res_0"	"int"	32	0	0	0
4586	900	"arg_1"	"date"	0	0	1	1
4587	901	"res_0"	"int"	32	0	0	0
4588	901	"arg_1"	"time"	7	0	1	1
4589	902	"res_0"	"int"	32	0	0	0
4590	902	"arg_1"	"time"	7	0	1	1
4591	903	"res_0"	"decimal"	9	3	0	0
4592	903	"arg_1"	"time"	7	0	1	1
4593	904	"res_0"	"int"	32	0	0	0
4594	904	"arg_1"	"timetz"	7	0	1	1
4595	905	"res_0"	"int"	32	0	0	0
4596	905	"arg_1"	"timetz"	7	0	1	1
4597	906	"res_0"	"decimal"	9	3	0	0
4598	906	"arg_1"	"timetz"	7	0	1	1
4599	907	"res_0"	"int"	32	0	0	0
4600	907	"arg_1"	"timestamp"	7	0	1	1
4601	908	"res_0"	"int"	32	0	0	0
4602	908	"arg_1"	"timestamp"	7	0	1	1
4603	909	"res_0"	"int"	32	0	0	0
4604	909	"arg_1"	"timestamp"	7	0	1	1
4605	910	"res_0"	"int"	32	0	0	0
4606	910	"arg_1"	"timestamp"	7	0	1	1
4607	911	"res_0"	"int"	32	0	0	0
4608	911	"arg_1"	"timestamp"	7	0	1	1
4609	912	"res_0"	"decimal"	9	3	0	0
4610	912	"arg_1"	"timestamp"	7	0	1	1
4611	913	"res_0"	"int"	32	0	0	0
4612	913	"arg_1"	"timestamptz"	7	0	1	1
4613	914	"res_0"	"int"	32	0	0	0
4614	914	"arg_1"	"timestamptz"	7	0	1	1
4615	915	"res_0"	"int"	32	0	0	0
4616	915	"arg_1"	"timestamptz"	7	0	1	1
4617	916	"res_0"	"int"	32	0	0	0
4618	916	"arg_1"	"timestamptz"	7	0	1	1
4619	917	"res_0"	"int"	32	0	0	0
4620	917	"arg_1"	"timestamptz"	7	0	1	1
4621	918	"res_0"	"decimal"	9	3	0	0
4622	918	"arg_1"	"timestamptz"	7	0	1	1
4623	919	"res_0"	"int"	32	0	0	0
4624	919	"arg_1"	"month_interval"	32	0	1	1
4625	920	"res_0"	"int"	32	0	0	0
4626	920	"arg_1"	"month_interval"	32	0	1	1
4627	921	"res_0"	"bigint"	64	0	0	0
4628	921	"arg_1"	"sec_interval"	13	0	1	1
4629	922	"res_0"	"int"	32	0	0	0
4630	922	"arg_1"	"sec_interval"	13	0	1	1
4631	923	"res_0"	"int"	32	0	0	0
4632	923	"arg_1"	"sec_interval"	13	0	1	1
4633	924	"res_0"	"int"	32	0	0	0
4634	924	"arg_1"	"sec_interval"	13	0	1	1
4635	925	"res_0"	"int"	32	0	0	0
4636	925	"arg_1"	"date"	0	0	1	1
4637	926	"res_0"	"int"	32	0	0	0
4638	926	"arg_1"	"date"	0	0	1	1
4639	927	"res_0"	"int"	32	0	0	0
4640	927	"arg_1"	"date"	0	0	1	1
4641	928	"res_0"	"int"	32	0	0	0
4642	928	"arg_1"	"date"	0	0	1	1
4643	929	"res_0"	"int"	32	0	0	0
4644	929	"arg_1"	"date"	0	0	1	1
4645	930	"res_0"	"bigint"	64	0	0	0
4646	930	"arg_1"	"varchar"	0	0	1	1
4647	930	"arg_2"	"varchar"	0	0	1	2
4648	931	"res_0"	"bigint"	64	0	0	0
4649	931	"arg_1"	"varchar"	0	0	1	1
4650	931	"arg_2"	"varchar"	0	0	1	2
4651	932	"res_0"	"bigint"	64	0	0	0
4652	932	"arg_1"	"varchar"	0	0	1	1
4653	932	"arg_2"	"varchar"	0	0	1	2
4654	932	"arg_3"	"bigint"	64	0	1	3
4655	933	"res_0"	"tinyint"	8	0	0	0
4656	933	"arg_1"	"char"	0	0	1	1
4657	933	"arg_2"	"boolean"	1	0	1	2
4658	934	"res_0"	"smallint"	16	0	0	0
4659	934	"arg_1"	"char"	0	0	1	1
4660	934	"arg_2"	"boolean"	1	0	1	2
4661	935	"res_0"	"int"	32	0	0	0
4662	935	"arg_1"	"char"	0	0	1	1
4663	935	"arg_2"	"boolean"	1	0	1	2
4664	936	"res_0"	"char"	0	0	0	0
4665	936	"arg_1"	"char"	0	0	1	1
4666	937	"res_0"	"int"	32	0	0	0
4667	937	"arg_1"	"char"	0	0	1	1
4668	937	"arg_2"	"char"	0	0	1	2
4669	938	"res_0"	"int"	32	0	0	0
4670	938	"arg_1"	"char"	0	0	1	1
4671	938	"arg_2"	"char"	0	0	1	2
4672	938	"arg_3"	"int"	32	0	1	3
4673	939	"res_0"	"char"	0	0	0	0
4674	939	"arg_1"	"char"	0	0	1	1
4675	939	"arg_2"	"char"	0	0	1	2
4676	939	"arg_3"	"int"	32	0	1	3
4677	940	"res_0"	"char"	0	0	0	0
4678	940	"arg_1"	"char"	0	0	1	1
4679	940	"arg_2"	"int"	32	0	1	2
4680	941	"res_0"	"char"	0	0	0	0
4681	941	"arg_1"	"char"	0	0	1	1
4682	941	"arg_2"	"int"	32	0	1	2
4683	941	"arg_3"	"int"	32	0	1	3
4684	942	"res_0"	"boolean"	1	0	0	0
4685	942	"arg_1"	"char"	0	0	1	1
4686	942	"arg_2"	"char"	0	0	1	2
4687	943	"res_0"	"boolean"	1	0	0	0
4688	943	"arg_1"	"char"	0	0	1	1
4689	943	"arg_2"	"char"	0	0	1	2
4690	943	"arg_3"	"char"	0	0	1	3
4691	944	"res_0"	"boolean"	1	0	0	0
4692	944	"arg_1"	"char"	0	0	1	1
4693	944	"arg_2"	"char"	0	0	1	2
4694	945	"res_0"	"boolean"	1	0	0	0
4695	945	"arg_1"	"char"	0	0	1	1
4696	945	"arg_2"	"char"	0	0	1	2
4697	945	"arg_3"	"char"	0	0	1	3
4698	946	"res_0"	"boolean"	1	0	0	0
4699	946	"arg_1"	"char"	0	0	1	1
4700	946	"arg_2"	"char"	0	0	1	2
4701	947	"res_0"	"boolean"	1	0	0	0
4702	947	"arg_1"	"char"	0	0	1	1
4703	947	"arg_2"	"char"	0	0	1	2
4704	947	"arg_3"	"char"	0	0	1	3
4705	948	"res_0"	"boolean"	1	0	0	0
4706	948	"arg_1"	"char"	0	0	1	1
4707	948	"arg_2"	"char"	0	0	1	2
4708	949	"res_0"	"boolean"	1	0	0	0
4709	949	"arg_1"	"char"	0	0	1	1
4710	949	"arg_2"	"char"	0	0	1	2
4711	949	"arg_3"	"char"	0	0	1	3
4712	950	"res_0"	"int"	32	0	0	0
4713	950	"arg_1"	"char"	0	0	1	1
4714	950	"arg_2"	"char"	0	0	1	2
4715	951	"res_0"	"char"	0	0	0	0
4716	951	"arg_1"	"char"	0	0	1	1
4717	951	"arg_2"	"int"	32	0	1	2
4718	952	"res_0"	"char"	0	0	0	0
4719	952	"arg_1"	"char"	0	0	1	1
4720	952	"arg_2"	"char"	0	0	1	2
4721	953	"res_0"	"int"	32	0	0	0
4722	953	"arg_1"	"char"	0	0	1	1
4723	954	"res_0"	"char"	0	0	0	0
4724	954	"arg_1"	"int"	32	0	1	1
4725	955	"res_0"	"int"	32	0	0	0
4726	955	"arg_1"	"char"	0	0	1	1
4727	956	"res_0"	"char"	0	0	0	0
4728	956	"arg_1"	"char"	0	0	1	1
4729	956	"arg_2"	"int"	32	0	1	2
4730	957	"res_0"	"char"	0	0	0	0
4731	957	"arg_1"	"char"	0	0	1	1
4732	957	"arg_2"	"int"	32	0	1	2
4733	958	"res_0"	"char"	0	0	0	0
4734	958	"arg_1"	"char"	0	0	1	1
4735	959	"res_0"	"char"	0	0	0	0
4736	959	"arg_1"	"char"	0	0	1	1
4737	960	"res_0"	"char"	0	0	0	0
4738	960	"arg_1"	"char"	0	0	1	1
4739	961	"res_0"	"char"	0	0	0	0
4740	961	"arg_1"	"char"	0	0	1	1
4741	962	"res_0"	"char"	0	0	0	0
4742	962	"arg_1"	"char"	0	0	1	1
4743	963	"res_0"	"char"	0	0	0	0
4744	963	"arg_1"	"char"	0	0	1	1
4745	963	"arg_2"	"char"	0	0	1	2
4746	964	"res_0"	"char"	0	0	0	0
4747	964	"arg_1"	"char"	0	0	1	1
4748	965	"res_0"	"char"	0	0	0	0
4749	965	"arg_1"	"char"	0	0	1	1
4750	965	"arg_2"	"char"	0	0	1	2
4751	966	"res_0"	"char"	0	0	0	0
4752	966	"arg_1"	"char"	0	0	1	1
4753	967	"res_0"	"char"	0	0	0	0
4754	967	"arg_1"	"char"	0	0	1	1
4755	967	"arg_2"	"char"	0	0	1	2
4756	968	"res_0"	"char"	0	0	0	0
4757	968	"arg_1"	"char"	0	0	1	1
4758	968	"arg_2"	"int"	32	0	1	2
4759	969	"res_0"	"char"	0	0	0	0
4760	969	"arg_1"	"char"	0	0	1	1
4761	969	"arg_2"	"int"	32	0	1	2
4762	969	"arg_3"	"char"	0	0	1	3
4763	970	"res_0"	"char"	0	0	0	0
4764	970	"arg_1"	"char"	0	0	1	1
4765	970	"arg_2"	"int"	32	0	1	2
4766	971	"res_0"	"char"	0	0	0	0
4767	971	"arg_1"	"char"	0	0	1	1
4768	971	"arg_2"	"int"	32	0	1	2
4769	971	"arg_3"	"char"	0	0	1	3
4770	972	"res_0"	"char"	0	0	0	0
4771	972	"arg_1"	"char"	0	0	1	1
4772	972	"arg_2"	"int"	32	0	1	2
4773	972	"arg_3"	"int"	32	0	1	3
4774	972	"arg_4"	"char"	0	0	1	4
4775	973	"res_0"	"char"	0	0	0	0
4776	973	"arg_1"	"char"	0	0	1	1
4777	973	"arg_2"	"char"	0	0	1	2
4778	973	"arg_3"	"char"	0	0	1	3
4779	974	"res_0"	"char"	0	0	0	0
4780	974	"arg_1"	"char"	0	0	1	1
4781	974	"arg_2"	"int"	32	0	1	2
4782	975	"res_0"	"char"	0	0	0	0
4783	975	"arg_1"	"int"	32	0	1	1
4784	976	"res_0"	"int"	32	0	0	0
4785	976	"arg_1"	"char"	0	0	1	1
4786	977	"res_0"	"int"	32	0	0	0
4787	977	"arg_1"	"char"	0	0	1	1
4788	978	"res_0"	"int"	32	0	0	0
4789	978	"arg_1"	"char"	0	0	1	1
4790	979	"res_0"	"char"	0	0	0	0
4791	979	"arg_1"	"char"	0	0	1	1
4792	980	"res_0"	"int"	32	0	0	0
4793	980	"arg_1"	"char"	0	0	1	1
4794	980	"arg_2"	"char"	0	0	1	2
4795	981	"res_0"	"int"	32	0	0	0
4796	981	"arg_1"	"char"	0	0	1	1
4797	981	"arg_2"	"char"	0	0	1	2
4798	982	"res_0"	"int"	32	0	0	0
4799	982	"arg_1"	"char"	0	0	1	1
4800	982	"arg_2"	"char"	0	0	1	2
4801	983	"res_0"	"double"	53	0	0	0
4802	983	"arg_1"	"char"	0	0	1	1
4803	983	"arg_2"	"char"	0	0	1	2
4804	984	"res_0"	"char"	0	0	0	0
4805	984	"arg_1"	"char"	0	0	1	1
4806	985	"res_0"	"int"	32	0	0	0
4807	985	"arg_1"	"char"	0	0	1	1
4808	985	"arg_2"	"char"	0	0	1	2
4809	986	"res_0"	"int"	32	0	0	0
4810	986	"arg_1"	"char"	0	0	1	1
4811	986	"arg_2"	"char"	0	0	1	2
4812	986	"arg_3"	"int"	32	0	1	3
4813	986	"arg_4"	"int"	32	0	1	4
4814	986	"arg_5"	"int"	32	0	1	5
4815	987	"res_0"	"tinyint"	8	0	0	0
4816	987	"arg_1"	"varchar"	0	0	1	1
4817	987	"arg_2"	"boolean"	1	0	1	2
4818	988	"res_0"	"smallint"	16	0	0	0
4819	988	"arg_1"	"varchar"	0	0	1	1
4820	988	"arg_2"	"boolean"	1	0	1	2
4821	989	"res_0"	"int"	32	0	0	0
4822	989	"arg_1"	"varchar"	0	0	1	1
4823	989	"arg_2"	"boolean"	1	0	1	2
4824	990	"res_0"	"varchar"	0	0	0	0
4825	990	"arg_1"	"varchar"	0	0	1	1
4826	991	"res_0"	"int"	32	0	0	0
4827	991	"arg_1"	"varchar"	0	0	1	1
4828	991	"arg_2"	"varchar"	0	0	1	2
4829	992	"res_0"	"int"	32	0	0	0
4830	992	"arg_1"	"varchar"	0	0	1	1
4831	992	"arg_2"	"varchar"	0	0	1	2
4832	992	"arg_3"	"int"	32	0	1	3
4833	993	"res_0"	"varchar"	0	0	0	0
4834	993	"arg_1"	"varchar"	0	0	1	1
4835	993	"arg_2"	"varchar"	0	0	1	2
4836	993	"arg_3"	"int"	32	0	1	3
4837	994	"res_0"	"varchar"	0	0	0	0
4838	994	"arg_1"	"varchar"	0	0	1	1
4839	994	"arg_2"	"int"	32	0	1	2
4840	995	"res_0"	"varchar"	0	0	0	0
4841	995	"arg_1"	"varchar"	0	0	1	1
4842	995	"arg_2"	"int"	32	0	1	2
4843	995	"arg_3"	"int"	32	0	1	3
4844	996	"res_0"	"boolean"	1	0	0	0
4845	996	"arg_1"	"varchar"	0	0	1	1
4846	996	"arg_2"	"varchar"	0	0	1	2
4847	997	"res_0"	"boolean"	1	0	0	0
4848	997	"arg_1"	"varchar"	0	0	1	1
4849	997	"arg_2"	"varchar"	0	0	1	2
4850	997	"arg_3"	"varchar"	0	0	1	3
4851	998	"res_0"	"boolean"	1	0	0	0
4852	998	"arg_1"	"varchar"	0	0	1	1
4853	998	"arg_2"	"varchar"	0	0	1	2
4854	999	"res_0"	"boolean"	1	0	0	0
4855	999	"arg_1"	"varchar"	0	0	1	1
4856	999	"arg_2"	"varchar"	0	0	1	2
4857	999	"arg_3"	"varchar"	0	0	1	3
4858	1000	"res_0"	"boolean"	1	0	0	0
4859	1000	"arg_1"	"varchar"	0	0	1	1
4860	1000	"arg_2"	"varchar"	0	0	1	2
4861	1001	"res_0"	"boolean"	1	0	0	0
4862	1001	"arg_1"	"varchar"	0	0	1	1
4863	1001	"arg_2"	"varchar"	0	0	1	2
4864	1001	"arg_3"	"varchar"	0	0	1	3
4865	1002	"res_0"	"boolean"	1	0	0	0
4866	1002	"arg_1"	"varchar"	0	0	1	1
4867	1002	"arg_2"	"varchar"	0	0	1	2
4868	1003	"res_0"	"boolean"	1	0	0	0
4869	1003	"arg_1"	"varchar"	0	0	1	1
4870	1003	"arg_2"	"varchar"	0	0	1	2
4871	1003	"arg_3"	"varchar"	0	0	1	3
4872	1004	"res_0"	"int"	32	0	0	0
4873	1004	"arg_1"	"varchar"	0	0	1	1
4874	1004	"arg_2"	"varchar"	0	0	1	2
4875	1005	"res_0"	"varchar"	0	0	0	0
4876	1005	"arg_1"	"varchar"	0	0	1	1
4877	1005	"arg_2"	"int"	32	0	1	2
4878	1006	"res_0"	"varchar"	0	0	0	0
4879	1006	"arg_1"	"varchar"	0	0	1	1
4880	1006	"arg_2"	"varchar"	0	0	1	2
4881	1007	"res_0"	"int"	32	0	0	0
4882	1007	"arg_1"	"varchar"	0	0	1	1
4883	1008	"res_0"	"varchar"	0	0	0	0
4884	1008	"arg_1"	"int"	32	0	1	1
4885	1009	"res_0"	"int"	32	0	0	0
4886	1009	"arg_1"	"varchar"	0	0	1	1
4887	1010	"res_0"	"varchar"	0	0	0	0
4888	1010	"arg_1"	"varchar"	0	0	1	1
4889	1010	"arg_2"	"int"	32	0	1	2
4890	1011	"res_0"	"varchar"	0	0	0	0
4891	1011	"arg_1"	"varchar"	0	0	1	1
4892	1011	"arg_2"	"int"	32	0	1	2
4893	1012	"res_0"	"varchar"	0	0	0	0
4894	1012	"arg_1"	"varchar"	0	0	1	1
4895	1013	"res_0"	"varchar"	0	0	0	0
4896	1013	"arg_1"	"varchar"	0	0	1	1
4897	1014	"res_0"	"varchar"	0	0	0	0
4898	1014	"arg_1"	"varchar"	0	0	1	1
4899	1015	"res_0"	"varchar"	0	0	0	0
4900	1015	"arg_1"	"varchar"	0	0	1	1
4901	1016	"res_0"	"varchar"	0	0	0	0
4902	1016	"arg_1"	"varchar"	0	0	1	1
4903	1017	"res_0"	"varchar"	0	0	0	0
4904	1017	"arg_1"	"varchar"	0	0	1	1
4905	1017	"arg_2"	"varchar"	0	0	1	2
4906	1018	"res_0"	"varchar"	0	0	0	0
4907	1018	"arg_1"	"varchar"	0	0	1	1
4908	1019	"res_0"	"varchar"	0	0	0	0
4909	1019	"arg_1"	"varchar"	0	0	1	1
4910	1019	"arg_2"	"varchar"	0	0	1	2
4911	1020	"res_0"	"varchar"	0	0	0	0
4912	1020	"arg_1"	"varchar"	0	0	1	1
4913	1021	"res_0"	"varchar"	0	0	0	0
4914	1021	"arg_1"	"varchar"	0	0	1	1
4915	1021	"arg_2"	"varchar"	0	0	1	2
4916	1022	"res_0"	"varchar"	0	0	0	0
4917	1022	"arg_1"	"varchar"	0	0	1	1
4918	1022	"arg_2"	"int"	32	0	1	2
4919	1023	"res_0"	"varchar"	0	0	0	0
4920	1023	"arg_1"	"varchar"	0	0	1	1
4921	1023	"arg_2"	"int"	32	0	1	2
4922	1023	"arg_3"	"varchar"	0	0	1	3
4923	1024	"res_0"	"varchar"	0	0	0	0
4924	1024	"arg_1"	"varchar"	0	0	1	1
4925	1024	"arg_2"	"int"	32	0	1	2
4926	1025	"res_0"	"varchar"	0	0	0	0
4927	1025	"arg_1"	"varchar"	0	0	1	1
4928	1025	"arg_2"	"int"	32	0	1	2
4929	1025	"arg_3"	"varchar"	0	0	1	3
4930	1026	"res_0"	"varchar"	0	0	0	0
4931	1026	"arg_1"	"varchar"	0	0	1	1
4932	1026	"arg_2"	"int"	32	0	1	2
4933	1026	"arg_3"	"int"	32	0	1	3
4934	1026	"arg_4"	"varchar"	0	0	1	4
4935	1027	"res_0"	"varchar"	0	0	0	0
4936	1027	"arg_1"	"varchar"	0	0	1	1
4937	1027	"arg_2"	"varchar"	0	0	1	2
4938	1027	"arg_3"	"varchar"	0	0	1	3
4939	1028	"res_0"	"varchar"	0	0	0	0
4940	1028	"arg_1"	"varchar"	0	0	1	1
4941	1028	"arg_2"	"int"	32	0	1	2
4942	1029	"res_0"	"varchar"	0	0	0	0
4943	1029	"arg_1"	"int"	32	0	1	1
4944	1030	"res_0"	"int"	32	0	0	0
4945	1030	"arg_1"	"varchar"	0	0	1	1
4946	1031	"res_0"	"int"	32	0	0	0
4947	1031	"arg_1"	"varchar"	0	0	1	1
4948	1032	"res_0"	"int"	32	0	0	0
4949	1032	"arg_1"	"varchar"	0	0	1	1
4950	1033	"res_0"	"varchar"	0	0	0	0
4951	1033	"arg_1"	"varchar"	0	0	1	1
4952	1034	"res_0"	"int"	32	0	0	0
4953	1034	"arg_1"	"varchar"	0	0	1	1
4954	1034	"arg_2"	"varchar"	0	0	1	2
4955	1035	"res_0"	"int"	32	0	0	0
4956	1035	"arg_1"	"varchar"	0	0	1	1
4957	1035	"arg_2"	"varchar"	0	0	1	2
4958	1036	"res_0"	"int"	32	0	0	0
4959	1036	"arg_1"	"varchar"	0	0	1	1
4960	1036	"arg_2"	"varchar"	0	0	1	2
4961	1037	"res_0"	"double"	53	0	0	0
4962	1037	"arg_1"	"varchar"	0	0	1	1
4963	1037	"arg_2"	"varchar"	0	0	1	2
4964	1038	"res_0"	"varchar"	0	0	0	0
4965	1038	"arg_1"	"varchar"	0	0	1	1
4966	1039	"res_0"	"int"	32	0	0	0
4967	1039	"arg_1"	"varchar"	0	0	1	1
4968	1039	"arg_2"	"varchar"	0	0	1	2
4969	1040	"res_0"	"int"	32	0	0	0
4970	1040	"arg_1"	"varchar"	0	0	1	1
4971	1040	"arg_2"	"varchar"	0	0	1	2
4972	1040	"arg_3"	"int"	32	0	1	3
4973	1040	"arg_4"	"int"	32	0	1	4
4974	1040	"arg_5"	"int"	32	0	1	5
4975	1041	"res_0"	"tinyint"	8	0	0	0
4976	1041	"arg_1"	"clob"	0	0	1	1
4977	1041	"arg_2"	"boolean"	1	0	1	2
4978	1042	"res_0"	"smallint"	16	0	0	0
4979	1042	"arg_1"	"clob"	0	0	1	1
4980	1042	"arg_2"	"boolean"	1	0	1	2
4981	1043	"res_0"	"int"	32	0	0	0
4982	1043	"arg_1"	"clob"	0	0	1	1
4983	1043	"arg_2"	"boolean"	1	0	1	2
4984	1044	"res_0"	"clob"	0	0	0	0
4985	1044	"arg_1"	"clob"	0	0	1	1
4986	1045	"res_0"	"int"	32	0	0	0
4987	1045	"arg_1"	"clob"	0	0	1	1
4988	1045	"arg_2"	"clob"	0	0	1	2
4989	1046	"res_0"	"int"	32	0	0	0
4990	1046	"arg_1"	"clob"	0	0	1	1
4991	1046	"arg_2"	"clob"	0	0	1	2
4992	1046	"arg_3"	"int"	32	0	1	3
4993	1047	"res_0"	"clob"	0	0	0	0
4994	1047	"arg_1"	"clob"	0	0	1	1
4995	1047	"arg_2"	"clob"	0	0	1	2
4996	1047	"arg_3"	"int"	32	0	1	3
4997	1048	"res_0"	"clob"	0	0	0	0
4998	1048	"arg_1"	"clob"	0	0	1	1
4999	1048	"arg_2"	"int"	32	0	1	2
5000	1049	"res_0"	"clob"	0	0	0	0
5001	1049	"arg_1"	"clob"	0	0	1	1
5002	1049	"arg_2"	"int"	32	0	1	2
5003	1049	"arg_3"	"int"	32	0	1	3
5004	1050	"res_0"	"boolean"	1	0	0	0
5005	1050	"arg_1"	"clob"	0	0	1	1
5006	1050	"arg_2"	"clob"	0	0	1	2
5007	1051	"res_0"	"boolean"	1	0	0	0
5008	1051	"arg_1"	"clob"	0	0	1	1
5009	1051	"arg_2"	"clob"	0	0	1	2
5010	1051	"arg_3"	"clob"	0	0	1	3
5011	1052	"res_0"	"boolean"	1	0	0	0
5012	1052	"arg_1"	"clob"	0	0	1	1
5013	1052	"arg_2"	"clob"	0	0	1	2
5014	1053	"res_0"	"boolean"	1	0	0	0
5015	1053	"arg_1"	"clob"	0	0	1	1
5016	1053	"arg_2"	"clob"	0	0	1	2
5017	1053	"arg_3"	"clob"	0	0	1	3
5018	1054	"res_0"	"boolean"	1	0	0	0
5019	1054	"arg_1"	"clob"	0	0	1	1
5020	1054	"arg_2"	"clob"	0	0	1	2
5021	1055	"res_0"	"boolean"	1	0	0	0
5022	1055	"arg_1"	"clob"	0	0	1	1
5023	1055	"arg_2"	"clob"	0	0	1	2
5024	1055	"arg_3"	"clob"	0	0	1	3
5025	1056	"res_0"	"boolean"	1	0	0	0
5026	1056	"arg_1"	"clob"	0	0	1	1
5027	1056	"arg_2"	"clob"	0	0	1	2
5028	1057	"res_0"	"boolean"	1	0	0	0
5029	1057	"arg_1"	"clob"	0	0	1	1
5030	1057	"arg_2"	"clob"	0	0	1	2
5031	1057	"arg_3"	"clob"	0	0	1	3
5032	1058	"res_0"	"int"	32	0	0	0
5033	1058	"arg_1"	"clob"	0	0	1	1
5034	1058	"arg_2"	"clob"	0	0	1	2
5035	1059	"res_0"	"clob"	0	0	0	0
5036	1059	"arg_1"	"clob"	0	0	1	1
5037	1059	"arg_2"	"int"	32	0	1	2
5038	1060	"res_0"	"clob"	0	0	0	0
5039	1060	"arg_1"	"clob"	0	0	1	1
5040	1060	"arg_2"	"clob"	0	0	1	2
5041	1061	"res_0"	"int"	32	0	0	0
5042	1061	"arg_1"	"clob"	0	0	1	1
5043	1062	"res_0"	"clob"	0	0	0	0
5044	1062	"arg_1"	"int"	32	0	1	1
5045	1063	"res_0"	"int"	32	0	0	0
5046	1063	"arg_1"	"clob"	0	0	1	1
5047	1064	"res_0"	"clob"	0	0	0	0
5048	1064	"arg_1"	"clob"	0	0	1	1
5049	1064	"arg_2"	"int"	32	0	1	2
5050	1065	"res_0"	"clob"	0	0	0	0
5051	1065	"arg_1"	"clob"	0	0	1	1
5052	1065	"arg_2"	"int"	32	0	1	2
5053	1066	"res_0"	"clob"	0	0	0	0
5054	1066	"arg_1"	"clob"	0	0	1	1
5055	1067	"res_0"	"clob"	0	0	0	0
5056	1067	"arg_1"	"clob"	0	0	1	1
5057	1068	"res_0"	"clob"	0	0	0	0
5058	1068	"arg_1"	"clob"	0	0	1	1
5059	1069	"res_0"	"clob"	0	0	0	0
5060	1069	"arg_1"	"clob"	0	0	1	1
5061	1070	"res_0"	"clob"	0	0	0	0
5062	1070	"arg_1"	"clob"	0	0	1	1
5063	1071	"res_0"	"clob"	0	0	0	0
5064	1071	"arg_1"	"clob"	0	0	1	1
5065	1071	"arg_2"	"clob"	0	0	1	2
5066	1072	"res_0"	"clob"	0	0	0	0
5067	1072	"arg_1"	"clob"	0	0	1	1
5068	1073	"res_0"	"clob"	0	0	0	0
5069	1073	"arg_1"	"clob"	0	0	1	1
5070	1073	"arg_2"	"clob"	0	0	1	2
5071	1074	"res_0"	"clob"	0	0	0	0
5072	1074	"arg_1"	"clob"	0	0	1	1
5073	1075	"res_0"	"clob"	0	0	0	0
5074	1075	"arg_1"	"clob"	0	0	1	1
5075	1075	"arg_2"	"clob"	0	0	1	2
5076	1076	"res_0"	"clob"	0	0	0	0
5077	1076	"arg_1"	"clob"	0	0	1	1
5078	1076	"arg_2"	"int"	32	0	1	2
5079	1077	"res_0"	"clob"	0	0	0	0
5080	1077	"arg_1"	"clob"	0	0	1	1
5081	1077	"arg_2"	"int"	32	0	1	2
5082	1077	"arg_3"	"clob"	0	0	1	3
5083	1078	"res_0"	"clob"	0	0	0	0
5084	1078	"arg_1"	"clob"	0	0	1	1
5085	1078	"arg_2"	"int"	32	0	1	2
5086	1079	"res_0"	"clob"	0	0	0	0
5087	1079	"arg_1"	"clob"	0	0	1	1
5088	1079	"arg_2"	"int"	32	0	1	2
5089	1079	"arg_3"	"clob"	0	0	1	3
5090	1080	"res_0"	"clob"	0	0	0	0
5091	1080	"arg_1"	"clob"	0	0	1	1
5092	1080	"arg_2"	"int"	32	0	1	2
5093	1080	"arg_3"	"int"	32	0	1	3
5094	1080	"arg_4"	"clob"	0	0	1	4
5095	1081	"res_0"	"clob"	0	0	0	0
5096	1081	"arg_1"	"clob"	0	0	1	1
5097	1081	"arg_2"	"clob"	0	0	1	2
5098	1081	"arg_3"	"clob"	0	0	1	3
5099	1082	"res_0"	"clob"	0	0	0	0
5100	1082	"arg_1"	"clob"	0	0	1	1
5101	1082	"arg_2"	"int"	32	0	1	2
5102	1083	"res_0"	"clob"	0	0	0	0
5103	1083	"arg_1"	"int"	32	0	1	1
5104	1084	"res_0"	"int"	32	0	0	0
5105	1084	"arg_1"	"clob"	0	0	1	1
5106	1085	"res_0"	"int"	32	0	0	0
5107	1085	"arg_1"	"clob"	0	0	1	1
5108	1086	"res_0"	"int"	32	0	0	0
5109	1086	"arg_1"	"clob"	0	0	1	1
5110	1087	"res_0"	"clob"	0	0	0	0
5111	1087	"arg_1"	"clob"	0	0	1	1
5112	1088	"res_0"	"int"	32	0	0	0
5113	1088	"arg_1"	"clob"	0	0	1	1
5114	1088	"arg_2"	"clob"	0	0	1	2
5115	1089	"res_0"	"int"	32	0	0	0
5116	1089	"arg_1"	"clob"	0	0	1	1
5117	1089	"arg_2"	"clob"	0	0	1	2
5118	1090	"res_0"	"int"	32	0	0	0
5119	1090	"arg_1"	"clob"	0	0	1	1
5120	1090	"arg_2"	"clob"	0	0	1	2
5121	1091	"res_0"	"double"	53	0	0	0
5122	1091	"arg_1"	"clob"	0	0	1	1
5123	1091	"arg_2"	"clob"	0	0	1	2
5124	1092	"res_0"	"clob"	0	0	0	0
5125	1092	"arg_1"	"clob"	0	0	1	1
5126	1093	"res_0"	"int"	32	0	0	0
5127	1093	"arg_1"	"clob"	0	0	1	1
5128	1093	"arg_2"	"clob"	0	0	1	2
5129	1094	"res_0"	"int"	32	0	0	0
5130	1094	"arg_1"	"clob"	0	0	1	1
5131	1094	"arg_2"	"clob"	0	0	1	2
5132	1094	"arg_3"	"int"	32	0	1	3
5133	1094	"arg_4"	"int"	32	0	1	4
5134	1094	"arg_5"	"int"	32	0	1	5
5135	1095	"res_0"	"table"	0	0	0	0
5136	1095	"arg_1"	"varchar"	0	0	1	1
5137	1095	"arg_2"	"varchar"	0	0	1	2
5138	1095	"arg_3"	"varchar"	0	0	1	3
5139	1095	"arg_4"	"varchar"	0	0	1	4
5140	1095	"arg_5"	"varchar"	0	0	1	5
5141	1095	"arg_6"	"varchar"	0	0	1	6
5142	1095	"arg_7"	"bigint"	64	0	1	7
5143	1095	"arg_8"	"bigint"	64	0	1	8
5144	1095	"arg_9"	"int"	32	0	1	9
5145	1096	"res_0"	"table"	0	0	0	0
5146	1096	"arg_1"	"varchar"	0	0	1	1
5147	1096	"arg_2"	"varchar"	0	0	1	2
5148	27	"res"	"boolean"	1	0	0	0
5149	27	"arg"	"oid"	63	0	1	1
5150	39	"res"	"any"	0	0	0	0
5151	39	"arg"	"any"	0	0	1	1
5152	40	"res"	"boolean"	1	0	0	0
5153	40	"arg"	"any"	0	0	1	1
5154	41	"res"	"boolean"	1	0	0	0
5155	41	"arg"	"any"	0	0	1	1
5156	46	"res"	"any"	0	0	0	0
5157	46	"arg"	"any"	0	0	1	1
5158	47	"res"	"any"	0	0	0	0
5159	47	"arg"	"any"	0	0	1	1
5160	51	"res"	"bigint"	64	0	0	0
5161	51	"arg"	"tinyint"	8	0	1	1
5162	52	"res"	"bigint"	64	0	0	0
5163	52	"arg"	"smallint"	16	0	1	1
5164	53	"res"	"bigint"	64	0	0	0
5165	53	"arg"	"int"	32	0	1	1
5166	54	"res"	"bigint"	64	0	0	0
5167	54	"arg"	"bigint"	64	0	1	1
5168	55	"res"	"wrd"	64	0	0	0
5169	55	"arg"	"wrd"	64	0	1	1
5170	56	"res"	"decimal"	19	0	0	0
5171	56	"arg"	"decimal"	2	0	1	1
5172	57	"res"	"decimal"	19	0	0	0
5173	57	"arg"	"decimal"	4	0	1	1
5174	58	"res"	"decimal"	19	0	0	0
5175	58	"arg"	"decimal"	9	0	1	1
5176	59	"res"	"decimal"	19	0	0	0
5177	59	"arg"	"decimal"	19	0	1	1
5178	60	"res"	"bigint"	64	0	0	0
5179	60	"arg"	"tinyint"	8	0	1	1
5180	61	"res"	"bigint"	64	0	0	0
5181	61	"arg"	"smallint"	16	0	1	1
5182	62	"res"	"bigint"	64	0	0	0
5183	62	"arg"	"int"	32	0	1	1
5184	63	"res"	"bigint"	64	0	0	0
5185	63	"arg"	"bigint"	64	0	1	1
5186	64	"res"	"decimal"	19	0	0	0
5187	64	"arg"	"decimal"	2	0	1	1
5188	65	"res"	"decimal"	19	0	0	0
5189	65	"arg"	"decimal"	4	0	1	1
5190	66	"res"	"decimal"	19	0	0	0
5191	66	"arg"	"decimal"	9	0	1	1
5192	67	"res"	"decimal"	19	0	0	0
5193	67	"arg"	"decimal"	19	0	1	1
5194	80	"res"	"real"	24	0	0	0
5195	80	"arg"	"real"	24	0	1	1
5196	81	"res"	"real"	24	0	0	0
5197	81	"arg"	"real"	24	0	1	1
5198	82	"res"	"double"	53	0	0	0
5199	82	"arg"	"double"	53	0	1	1
5200	83	"res"	"double"	53	0	0	0
5201	83	"arg"	"double"	53	0	1	1
5202	84	"res"	"double"	53	0	0	0
5203	84	"arg"	"double"	53	0	1	1
5204	85	"res"	"wrd"	64	0	0	0
5205	86	"res"	"wrd"	64	0	0	0
5228	5227	"name"	"varchar"	1024	0	0	0
5229	5227	"value"	"varchar"	2048	0	0	1
5231	5230	"name"	"varchar"	1024	0	0	0
5237	5236	"name"	"varchar"	2048	0	0	0
5257	5256	"val"	"clob"	0	0	1	0
5258	5256	"pat"	"clob"	0	0	1	1
5259	5256	"esc"	"clob"	0	0	1	2
5262	5261	"val"	"clob"	0	0	1	0
5263	5261	"pat"	"clob"	0	0	1	1
5264	5261	"esc"	"clob"	0	0	1	2
5267	5266	"val"	"clob"	0	0	1	0
5268	5266	"pat"	"clob"	0	0	1	1
5271	5270	"val"	"clob"	0	0	1	0
5272	5270	"pat"	"clob"	0	0	1	1
5275	5274	"result"	"double"	53	0	0	0
5276	5274	"r"	"double"	53	0	1	1
5279	5278	"result"	"double"	53	0	0	0
5280	5278	"d"	"double"	53	0	1	1
5286	5285	"result"	"clob"	0	0	0	0
5287	5285	"theurl"	"url"	0	0	1	1
5290	5289	"result"	"clob"	0	0	0	0
5291	5289	"theurl"	"url"	0	0	1	1
5294	5293	"result"	"clob"	0	0	0	0
5295	5293	"theurl"	"url"	0	0	1	1
5298	5297	"result"	"clob"	0	0	0	0
5299	5297	"theurl"	"url"	0	0	1	1
5302	5301	"result"	"clob"	0	0	0	0
5303	5301	"theurl"	"url"	0	0	1	1
5306	5305	"result"	"clob"	0	0	0	0
5307	5305	"theurl"	"url"	0	0	1	1
5310	5309	"result"	"clob"	0	0	0	0
5311	5309	"theurl"	"url"	0	0	1	1
5314	5313	"result"	"clob"	0	0	0	0
5315	5313	"theurl"	"url"	0	0	1	1
5318	5317	"result"	"clob"	0	0	0	0
5319	5317	"theurl"	"url"	0	0	1	1
5322	5321	"result"	"clob"	0	0	0	0
5323	5321	"theurl"	"url"	0	0	1	1
5326	5325	"result"	"clob"	0	0	0	0
5327	5325	"theurl"	"url"	0	0	1	1
5330	5329	"result"	"clob"	0	0	0	0
5331	5329	"theurl"	"url"	0	0	1	1
5334	5333	"result"	"clob"	0	0	0	0
5335	5333	"theurl"	"url"	0	0	1	1
5338	5337	"result"	"boolean"	1	0	0	0
5339	5337	"theurl"	"url"	0	0	1	1
5342	5341	"result"	"url"	0	0	0	0
5343	5341	"protocol"	"clob"	0	0	1	1
5344	5341	"hostname"	"clob"	0	0	1	2
5345	5341	"port"	"int"	32	0	1	3
5346	5341	"file"	"clob"	0	0	1	4
5349	5348	"result"	"url"	0	0	0	0
5350	5348	"protocol"	"clob"	0	0	1	1
5351	5348	"hostname"	"clob"	0	0	1	2
5352	5348	"file"	"clob"	0	0	1	3
5355	5354	"result"	"date"	0	0	0	0
5356	5354	"s"	"clob"	0	0	1	1
5357	5354	"format"	"clob"	0	0	1	2
5360	5359	"result"	"clob"	0	0	0	0
5361	5359	"d"	"date"	0	0	1	1
5362	5359	"format"	"clob"	0	0	1	2
5365	5364	"result"	"time"	1	0	0	0
5366	5364	"s"	"clob"	0	0	1	1
5367	5364	"format"	"clob"	0	0	1	2
5370	5369	"result"	"clob"	0	0	0	0
5371	5369	"d"	"time"	1	0	1	1
5372	5369	"format"	"clob"	0	0	1	2
5375	5374	"result"	"timestamp"	7	0	0	0
5376	5374	"s"	"clob"	0	0	1	1
5377	5374	"format"	"clob"	0	0	1	2
5380	5379	"result"	"clob"	0	0	0	0
5381	5379	"d"	"timestamp"	7	0	1	1
5382	5379	"format"	"clob"	0	0	1	2
5386	5385	"result"	"inet"	0	0	0	0
5387	5385	"p"	"inet"	0	0	1	1
5390	5389	"result"	"clob"	0	0	0	0
5391	5389	"p"	"inet"	0	0	1	1
5394	5393	"result"	"int"	32	0	0	0
5395	5393	"p"	"inet"	0	0	1	1
5398	5397	"result"	"inet"	0	0	0	0
5399	5397	"p"	"inet"	0	0	1	1
5400	5397	"mask"	"int"	32	0	1	2
5403	5402	"result"	"inet"	0	0	0	0
5404	5402	"p"	"inet"	0	0	1	1
5407	5406	"result"	"inet"	0	0	0	0
5408	5406	"p"	"inet"	0	0	1	1
5411	5410	"result"	"inet"	0	0	0	0
5412	5410	"p"	"inet"	0	0	1	1
5415	5414	"result"	"clob"	0	0	0	0
5416	5414	"p"	"inet"	0	0	1	1
5419	5418	"result"	"clob"	0	0	0	0
5420	5418	"p"	"inet"	0	0	1	1
5423	5422	"result"	"boolean"	1	0	0	0
5424	5422	"i1"	"inet"	0	0	1	1
5425	5422	"i2"	"inet"	0	0	1	2
5428	5427	"result"	"boolean"	1	0	0	0
5429	5427	"i1"	"inet"	0	0	1	1
5430	5427	"i2"	"inet"	0	0	1	2
5433	5432	"result"	"boolean"	1	0	0	0
5434	5432	"i1"	"inet"	0	0	1	1
5435	5432	"i2"	"inet"	0	0	1	2
5438	5437	"result"	"boolean"	1	0	0	0
5439	5437	"i1"	"inet"	0	0	1	1
5440	5437	"i2"	"inet"	0	0	1	2
5443	5442	"id"	"oid"	63	0	0	0
5444	5442	"owner"	"clob"	0	0	0	1
5445	5442	"defined"	"timestamp"	7	0	0	2
5446	5442	"query"	"clob"	0	0	0	3
5447	5442	"pipe"	"clob"	0	0	0	4
5448	5442	"plan"	"clob"	0	0	0	5
5449	5442	"mal"	"int"	32	0	0	6
5450	5442	"optimize"	"bigint"	64	0	0	7
5453	5452	"id"	"oid"	63	0	0	0
5454	5452	"start"	"timestamp"	7	0	0	1
5455	5452	"stop"	"timestamp"	7	0	0	2
5456	5452	"arguments"	"clob"	0	0	0	3
5457	5452	"tuples"	"wrd"	64	0	0	4
5458	5452	"run"	"bigint"	64	0	0	5
5459	5452	"ship"	"bigint"	64	0	0	6
5460	5452	"cpu"	"int"	32	0	0	7
5461	5452	"io"	"int"	32	0	0	8
5507	5506	"threshold"	"smallint"	16	0	1	0
5512	5511	"event"	"int"	32	0	0	0
5513	5511	"clk"	"varchar"	20	0	0	1
5514	5511	"pc"	"varchar"	50	0	0	2
5515	5511	"thread"	"int"	32	0	0	3
5516	5511	"ticks"	"bigint"	64	0	0	4
5517	5511	"rrsmb"	"bigint"	64	0	0	5
5518	5511	"vmmb"	"bigint"	64	0	0	6
5519	5511	"reads"	"bigint"	64	0	0	7
5520	5511	"writes"	"bigint"	64	0	0	8
5521	5511	"minflt"	"bigint"	64	0	0	9
5522	5511	"majflt"	"bigint"	64	0	0	10
5523	5511	"nvcsw"	"bigint"	64	0	0	11
5524	5511	"stmt"	"clob"	0	0	0	12
5542	5541	"host"	"clob"	0	0	1	0
5543	5541	"port"	"int"	32	0	1	1
5546	5545	"ticks"	"int"	32	0	1	0
5549	5548	"result"	"timestamp"	7	0	0	0
5550	5548	"sec"	"bigint"	64	0	1	1
5553	5552	"result"	"timestamp"	7	0	0	0
5554	5552	"sec"	"int"	32	0	1	1
5557	5556	"result"	"int"	32	0	0	0
5558	5556	"ts"	"timestamp"	7	0	1	1
5561	5560	"result"	"int"	32	0	0	0
5562	5560	"ts"	"timestamptz"	7	0	1	1
5565	5564	"sys"	"clob"	0	0	1	0
5566	5564	"tab"	"clob"	0	0	1	1
5569	5568	"sys"	"clob"	0	0	1	0
5570	5568	"tab"	"clob"	0	0	1	1
5573	5572	"sys"	"clob"	0	0	1	0
5574	5572	"tab"	"clob"	0	0	1	1
5577	5576	"sch"	"varchar"	100	0	0	0
5578	5576	"usr"	"varchar"	100	0	0	1
5579	5576	"dep_type"	"varchar"	32	0	0	2
5582	5581	"sch"	"varchar"	100	0	0	0
5583	5581	"usr"	"varchar"	100	0	0	1
5584	5581	"dep_type"	"varchar"	32	0	0	2
5587	5586	"sch"	"varchar"	100	0	0	0
5588	5586	"usr"	"varchar"	100	0	0	1
5589	5586	"dep_type"	"varchar"	32	0	0	2
5592	5591	"sch"	"varchar"	100	0	0	0
5593	5591	"usr"	"varchar"	100	0	0	1
5594	5591	"dep_type"	"varchar"	32	0	0	2
5597	5596	"sch"	"varchar"	100	0	0	0
5598	5596	"usr"	"varchar"	100	0	0	1
5599	5596	"dep_type"	"varchar"	32	0	0	2
5602	5601	"sch"	"varchar"	100	0	0	0
5603	5601	"usr"	"varchar"	100	0	0	1
5604	5601	"dep_type"	"varchar"	32	0	0	2
5607	5606	"sch"	"varchar"	100	0	0	0
5608	5606	"usr"	"varchar"	100	0	0	1
5609	5606	"dep_type"	"varchar"	32	0	0	2
5612	5611	"sch"	"varchar"	100	0	0	0
5613	5611	"usr"	"varchar"	100	0	0	1
5614	5611	"dep_type"	"varchar"	32	0	0	2
5617	5616	"sch"	"varchar"	100	0	0	0
5618	5616	"usr"	"varchar"	100	0	0	1
5619	5616	"dep_type"	"varchar"	32	0	0	2
5622	5621	"sch"	"varchar"	100	0	0	0
5623	5621	"usr"	"varchar"	100	0	0	1
5624	5621	"dep_type"	"varchar"	32	0	0	2
5627	5626	"sch"	"varchar"	100	0	0	0
5628	5626	"usr"	"varchar"	100	0	0	1
5629	5626	"dep_type"	"varchar"	32	0	0	2
5632	5631	"sch"	"varchar"	100	0	0	0
5633	5631	"usr"	"varchar"	100	0	0	1
5634	5631	"dep_type"	"varchar"	32	0	0	2
5637	5636	"sch"	"varchar"	100	0	0	0
5638	5636	"usr"	"varchar"	100	0	0	1
5639	5636	"dep_type"	"varchar"	32	0	0	2
5642	5641	"sch"	"varchar"	100	0	0	0
5643	5641	"usr"	"varchar"	100	0	0	1
5644	5641	"dep_type"	"varchar"	32	0	0	2
5647	5646	"sch"	"varchar"	100	0	0	0
5648	5646	"usr"	"varchar"	100	0	0	1
5649	5646	"dep_type"	"varchar"	32	0	0	2
5652	5651	"sch"	"varchar"	100	0	0	0
5653	5651	"usr"	"varchar"	100	0	0	1
5654	5651	"dep_type"	"varchar"	32	0	0	2
5657	5656	"sch"	"varchar"	100	0	0	0
5658	5656	"usr"	"varchar"	100	0	0	1
5659	5656	"dep_type"	"varchar"	32	0	0	2
5662	5661	"result"	"clob"	0	0	0	0
5663	5661	"username"	"clob"	0	0	1	1
5666	5665	"user"	"clob"	0	0	0	0
5667	5665	"login"	"timestamp"	7	0	0	1
5668	5665	"sessiontimeout"	"bigint"	64	0	0	2
5669	5665	"lastcommand"	"timestamp"	7	0	0	3
5670	5665	"querytimeout"	"bigint"	64	0	0	4
5671	5665	"active"	"boolean"	1	0	0	5
5682	5681	"delay"	"tinyint"	8	0	1	0
5685	5684	"delay"	"tinyint"	8	0	1	0
5686	5684	"force"	"boolean"	1	0	1	1
5689	5688	"query"	"bigint"	64	0	1	0
5692	5691	"query"	"bigint"	64	0	1	0
5693	5691	"session"	"bigint"	64	0	1	1
5696	5695	"timeout"	"bigint"	64	0	1	0
5699	5698	"result"	"varchar"	32	0	0	0
5700	5698	"s1"	"varchar"	32	0	1	1
5701	5698	"st"	"int"	32	0	1	2
5702	5698	"len"	"int"	32	0	1	3
5703	5698	"s3"	"varchar"	32	0	1	4
5706	5705	"result"	"double"	53	0	0	0
5707	5705	"num"	"double"	53	0	1	1
5708	5705	"prc"	"int"	32	0	1	2
5711	5710	"result"	"double"	53	0	0	0
5712	5710	"num"	"double"	53	0	1	1
5713	5710	"prc"	"int"	32	0	1	2
5714	5710	"truncat"	"int"	32	0	1	3
5717	5716	"result"	"clob"	0	0	0	0
5718	5716	"num"	"double"	53	0	1	1
5719	5716	"prc"	"int"	32	0	1	2
5720	5716	"truncat"	"int"	32	0	1	3
5723	5722	"result"	"double"	53	0	0	0
5724	5722	"pdec"	"double"	53	0	1	1
5725	5722	"pradius"	"double"	53	0	1	2
5728	5727	"result"	"oid"	63	0	0	0
5729	5727	"x"	"int"	32	0	1	1
5730	5727	"y"	"int"	32	0	1	2
5733	5732	"result"	"int"	32	0	0	0
5734	5732	"z"	"oid"	63	0	1	1
5737	5736	"result"	"int"	32	0	0	0
5738	5736	"z"	"oid"	63	0	1	1
5741	5740	"rewrite"	"clob"	0	0	0	0
5742	5740	"count"	"int"	32	0	0	1
5745	5744	"query"	"clob"	0	0	0	0
5746	5744	"count"	"int"	32	0	0	1
5749	5748	"filename"	"clob"	0	0	1	0
5752	5751	"name"	"clob"	0	0	0	0
5753	5751	"def"	"clob"	0	0	0	1
5754	5751	"status"	"clob"	0	0	0	2
5762	5761	"name"	"clob"	0	0	0	0
5763	5761	"value"	"clob"	0	0	0	1
5770	5769	"id"	"int"	32	0	0	0
5771	5769	"name"	"clob"	0	0	0	1
5772	5769	"htype"	"clob"	0	0	0	2
5773	5769	"ttype"	"clob"	0	0	0	3
5774	5769	"count"	"bigint"	64	0	0	4
5775	5769	"refcnt"	"int"	32	0	0	5
5776	5769	"lrefcnt"	"int"	32	0	0	6
5777	5769	"location"	"clob"	0	0	0	7
5778	5769	"heat"	"int"	32	0	0	8
5779	5769	"dirty"	"clob"	0	0	0	9
5780	5769	"status"	"clob"	0	0	0	10
5781	5769	"kind"	"clob"	0	0	0	11
5784	5783	"ra_stmt"	"clob"	0	0	1	0
5785	5783	"opt"	"boolean"	1	0	1	1
5788	5787	"qtag"	"bigint"	64	0	0	0
5789	5787	"user"	"clob"	0	0	0	1
5790	5787	"started"	"timestamp"	7	0	0	2
5791	5787	"estimate"	"timestamp"	7	0	0	3
5792	5787	"progress"	"int"	32	0	0	4
5793	5787	"status"	"clob"	0	0	0	5
5794	5787	"tag"	"oid"	63	0	0	6
5795	5787	"query"	"clob"	0	0	0	7
5808	5807	"tag"	"int"	32	0	1	0
5811	5810	"tag"	"int"	32	0	1	0
5814	5813	"tag"	"int"	32	0	1	0
5817	5816	"tag"	"bigint"	64	0	1	0
5820	5819	"tag"	"bigint"	64	0	1	0
5823	5822	"tag"	"bigint"	64	0	1	0
5826	5825	"rowid"	"bigint"	64	0	0	0
5827	5825	"fldid"	"int"	32	0	0	1
5828	5825	"message"	"clob"	0	0	0	2
5829	5825	"input"	"clob"	0	0	0	3
5840	5839	"result"	"double"	53	0	0	0
5841	5839	"val"	"tinyint"	8	0	1	1
5844	5843	"result"	"double"	53	0	0	0
5845	5843	"val"	"smallint"	16	0	1	1
5848	5847	"result"	"double"	53	0	0	0
5849	5847	"val"	"int"	32	0	1	1
5852	5851	"result"	"double"	53	0	0	0
5853	5851	"val"	"wrd"	64	0	1	1
5856	5855	"result"	"double"	53	0	0	0
5857	5855	"val"	"bigint"	64	0	1	1
5860	5859	"result"	"double"	53	0	0	0
5861	5859	"val"	"real"	24	0	1	1
5864	5863	"result"	"double"	53	0	0	0
5865	5863	"val"	"double"	53	0	1	1
5868	5867	"result"	"double"	53	0	0	0
5869	5867	"val"	"date"	0	0	1	1
5872	5871	"result"	"double"	53	0	0	0
5873	5871	"val"	"time"	1	0	1	1
5876	5875	"result"	"double"	53	0	0	0
5877	5875	"val"	"timestamp"	7	0	1	1
5880	5879	"result"	"double"	53	0	0	0
5881	5879	"val"	"tinyint"	8	0	1	1
5884	5883	"result"	"double"	53	0	0	0
5885	5883	"val"	"smallint"	16	0	1	1
5888	5887	"result"	"double"	53	0	0	0
5889	5887	"val"	"int"	32	0	1	1
5892	5891	"result"	"double"	53	0	0	0
5893	5891	"val"	"wrd"	64	0	1	1
5896	5895	"result"	"double"	53	0	0	0
5897	5895	"val"	"bigint"	64	0	1	1
5900	5899	"result"	"double"	53	0	0	0
5901	5899	"val"	"real"	24	0	1	1
5904	5903	"result"	"double"	53	0	0	0
5905	5903	"val"	"double"	53	0	1	1
5908	5907	"result"	"double"	53	0	0	0
5909	5907	"val"	"date"	0	0	1	1
5912	5911	"result"	"double"	53	0	0	0
5913	5911	"val"	"time"	1	0	1	1
5916	5915	"result"	"double"	53	0	0	0
5917	5915	"val"	"timestamp"	7	0	1	1
5920	5919	"result"	"double"	53	0	0	0
5921	5919	"val"	"tinyint"	8	0	1	1
5924	5923	"result"	"double"	53	0	0	0
5925	5923	"val"	"smallint"	16	0	1	1
5928	5927	"result"	"double"	53	0	0	0
5929	5927	"val"	"int"	32	0	1	1
5932	5931	"result"	"double"	53	0	0	0
5933	5931	"val"	"wrd"	64	0	1	1
5936	5935	"result"	"double"	53	0	0	0
5937	5935	"val"	"bigint"	64	0	1	1
5940	5939	"result"	"double"	53	0	0	0
5941	5939	"val"	"real"	24	0	1	1
5944	5943	"result"	"double"	53	0	0	0
5945	5943	"val"	"double"	53	0	1	1
5948	5947	"result"	"double"	53	0	0	0
5949	5947	"val"	"date"	0	0	1	1
5952	5951	"result"	"double"	53	0	0	0
5953	5951	"val"	"time"	1	0	1	1
5956	5955	"result"	"double"	53	0	0	0
5957	5955	"val"	"timestamp"	7	0	1	1
5960	5959	"result"	"double"	53	0	0	0
5961	5959	"val"	"tinyint"	8	0	1	1
5964	5963	"result"	"double"	53	0	0	0
5965	5963	"val"	"smallint"	16	0	1	1
5968	5967	"result"	"double"	53	0	0	0
5969	5967	"val"	"int"	32	0	1	1
5972	5971	"result"	"double"	53	0	0	0
5973	5971	"val"	"wrd"	64	0	1	1
5976	5975	"result"	"double"	53	0	0	0
5977	5975	"val"	"bigint"	64	0	1	1
5980	5979	"result"	"double"	53	0	0	0
5981	5979	"val"	"real"	24	0	1	1
5984	5983	"result"	"double"	53	0	0	0
5985	5983	"val"	"double"	53	0	1	1
5988	5987	"result"	"double"	53	0	0	0
5989	5987	"val"	"date"	0	0	1	1
5992	5991	"result"	"double"	53	0	0	0
5993	5991	"val"	"time"	1	0	1	1
5996	5995	"result"	"double"	53	0	0	0
5997	5995	"val"	"timestamp"	7	0	1	1
6000	5999	"result"	"tinyint"	8	0	0	0
6001	5999	"val"	"tinyint"	8	0	1	1
6004	6003	"result"	"smallint"	16	0	0	0
6005	6003	"val"	"smallint"	16	0	1	1
6008	6007	"result"	"int"	32	0	0	0
6009	6007	"val"	"int"	32	0	1	1
6012	6011	"result"	"wrd"	64	0	0	0
6013	6011	"val"	"wrd"	64	0	1	1
6016	6015	"result"	"bigint"	64	0	0	0
6017	6015	"val"	"bigint"	64	0	1	1
6020	6019	"result"	"decimal"	18	3	0	0
6021	6019	"val"	"decimal"	18	3	1	1
6024	6023	"result"	"real"	24	0	0	0
6025	6023	"val"	"real"	24	0	1	1
6028	6027	"result"	"double"	53	0	0	0
6029	6027	"val"	"double"	53	0	1	1
6032	6031	"result"	"date"	0	0	0	0
6033	6031	"val"	"date"	0	0	1	1
6036	6035	"result"	"time"	1	0	0	0
6037	6035	"val"	"time"	1	0	1	1
6040	6039	"result"	"timestamp"	7	0	0	0
6041	6039	"val"	"timestamp"	7	0	1	1
6044	6043	"result"	"tinyint"	8	0	0	0
6045	6043	"val"	"tinyint"	8	0	1	1
6046	6043	"q"	"double"	53	0	1	2
6049	6048	"result"	"smallint"	16	0	0	0
6050	6048	"val"	"smallint"	16	0	1	1
6051	6048	"q"	"double"	53	0	1	2
6054	6053	"result"	"int"	32	0	0	0
6055	6053	"val"	"int"	32	0	1	1
6056	6053	"q"	"double"	53	0	1	2
6059	6058	"result"	"wrd"	64	0	0	0
6060	6058	"val"	"wrd"	64	0	1	1
6061	6058	"q"	"double"	53	0	1	2
6064	6063	"result"	"bigint"	64	0	0	0
6065	6063	"val"	"bigint"	64	0	1	1
6066	6063	"q"	"double"	53	0	1	2
6069	6068	"result"	"decimal"	18	3	0	0
6070	6068	"val"	"decimal"	18	3	1	1
6071	6068	"q"	"double"	53	0	1	2
6074	6073	"result"	"real"	24	0	0	0
6075	6073	"val"	"real"	24	0	1	1
6076	6073	"q"	"double"	53	0	1	2
6079	6078	"result"	"double"	53	0	0	0
6080	6078	"val"	"double"	53	0	1	1
6081	6078	"q"	"double"	53	0	1	2
6084	6083	"result"	"date"	0	0	0	0
6085	6083	"val"	"date"	0	0	1	1
6086	6083	"q"	"double"	53	0	1	2
6089	6088	"result"	"time"	1	0	0	0
6090	6088	"val"	"time"	1	0	1	1
6091	6088	"q"	"double"	53	0	1	2
6094	6093	"result"	"timestamp"	7	0	0	0
6095	6093	"val"	"timestamp"	7	0	1	1
6096	6093	"q"	"double"	53	0	1	2
6099	6098	"result"	"tinyint"	8	0	0	0
6100	6098	"e1"	"tinyint"	8	0	1	1
6101	6098	"e2"	"tinyint"	8	0	1	2
6104	6103	"result"	"smallint"	16	0	0	0
6105	6103	"e1"	"smallint"	16	0	1	1
6106	6103	"e2"	"smallint"	16	0	1	2
6109	6108	"result"	"int"	32	0	0	0
6110	6108	"e1"	"int"	32	0	1	1
6111	6108	"e2"	"int"	32	0	1	2
6114	6113	"result"	"wrd"	64	0	0	0
6115	6113	"e1"	"wrd"	64	0	1	1
6116	6113	"e2"	"wrd"	64	0	1	2
6119	6118	"result"	"bigint"	64	0	0	0
6120	6118	"e1"	"bigint"	64	0	1	1
6121	6118	"e2"	"bigint"	64	0	1	2
6124	6123	"result"	"real"	24	0	0	0
6125	6123	"e1"	"real"	24	0	1	1
6126	6123	"e2"	"real"	24	0	1	2
6129	6128	"result"	"double"	53	0	0	0
6130	6128	"e1"	"double"	53	0	1	1
6131	6128	"e2"	"double"	53	0	1	2
6147	6146	"result"	"mbr"	0	0	0	0
6148	6146	"g"	"geometry"	0	0	1	1
6151	6150	"result"	"boolean"	1	0	0	0
6152	6150	"a"	"mbr"	0	0	1	1
6153	6150	"b"	"mbr"	0	0	1	2
6156	6155	"result"	"geometry"	0	0	0	0
6157	6155	"wkt"	"clob"	0	0	1	1
6158	6155	"srid"	"smallint"	16	0	1	2
6161	6160	"result"	"point"	0	0	0	0
6162	6160	"wkt"	"clob"	0	0	1	1
6163	6160	"srid"	"smallint"	16	0	1	2
6166	6165	"result"	"linestring"	0	0	0	0
6167	6165	"wkt"	"clob"	0	0	1	1
6168	6165	"srid"	"smallint"	16	0	1	2
6171	6170	"result"	"polygon"	0	0	0	0
6172	6170	"wkt"	"clob"	0	0	1	1
6173	6170	"srid"	"smallint"	16	0	1	2
6176	6175	"result"	"multipoint"	0	0	0	0
6177	6175	"wkt"	"clob"	0	0	1	1
6178	6175	"srid"	"smallint"	16	0	1	2
6181	6180	"result"	"multilinestring"	0	0	0	0
6182	6180	"wkt"	"clob"	0	0	1	1
6183	6180	"srid"	"smallint"	16	0	1	2
6186	6185	"result"	"multipolygon"	0	0	0	0
6187	6185	"wkt"	"clob"	0	0	1	1
6188	6185	"srid"	"smallint"	16	0	1	2
6191	6190	"result"	"multipolygon"	0	0	0	0
6192	6190	"wkt"	"clob"	0	0	1	1
6193	6190	"srid"	"smallint"	16	0	1	2
6196	6195	"result"	"polygon"	0	0	0	0
6197	6195	"wkt"	"clob"	0	0	1	1
6198	6195	"srid"	"smallint"	16	0	1	2
6201	6200	"result"	"clob"	0	0	0	0
6202	6200	"g"	"geometry"	0	0	1	1
6205	6204	"result"	"double"	53	0	0	0
6206	6204	"g"	"geometry"	0	0	1	1
6209	6208	"result"	"double"	53	0	0	0
6210	6208	"g"	"geometry"	0	0	1	1
6213	6212	"result"	"point"	0	0	0	0
6214	6212	"x"	"double"	53	0	1	1
6215	6212	"y"	"double"	53	0	1	2
6218	6217	"result"	"int"	32	0	0	0
6219	6217	"g"	"geometry"	0	0	1	1
6222	6221	"result"	"int"	32	0	0	0
6223	6221	"g"	"geometry"	0	0	1	1
6226	6225	"result"	"int"	32	0	0	0
6227	6225	"g"	"geometry"	0	0	1	1
6230	6229	"result"	"geometry"	0	0	0	0
6231	6229	"g"	"geometry"	0	0	1	1
6234	6233	"result"	"boolean"	1	0	0	0
6235	6233	"g"	"geometry"	0	0	1	1
6238	6237	"result"	"boolean"	1	0	0	0
6239	6237	"g"	"geometry"	0	0	1	1
6242	6241	"result"	"geometry"	0	0	0	0
6243	6241	"g"	"geometry"	0	0	1	1
6246	6245	"result"	"boolean"	1	0	0	0
6247	6245	"a"	"geometry"	0	0	1	1
6248	6245	"b"	"geometry"	0	0	1	2
6251	6250	"result"	"boolean"	1	0	0	0
6252	6250	"a"	"geometry"	0	0	1	1
6253	6250	"b"	"geometry"	0	0	1	2
6256	6255	"result"	"boolean"	1	0	0	0
6257	6255	"a"	"geometry"	0	0	1	1
6258	6255	"b"	"geometry"	0	0	1	2
6261	6260	"result"	"boolean"	1	0	0	0
6262	6260	"a"	"geometry"	0	0	1	1
6263	6260	"b"	"geometry"	0	0	1	2
6266	6265	"result"	"boolean"	1	0	0	0
6267	6265	"a"	"geometry"	0	0	1	1
6268	6265	"b"	"geometry"	0	0	1	2
6271	6270	"result"	"boolean"	1	0	0	0
6272	6270	"a"	"geometry"	0	0	1	1
6273	6270	"b"	"geometry"	0	0	1	2
6276	6275	"result"	"boolean"	1	0	0	0
6277	6275	"a"	"geometry"	0	0	1	1
6278	6275	"b"	"geometry"	0	0	1	2
6281	6280	"result"	"boolean"	1	0	0	0
6282	6280	"a"	"geometry"	0	0	1	1
6283	6280	"x"	"double"	53	0	1	2
6284	6280	"y"	"double"	53	0	1	3
6287	6286	"result"	"boolean"	1	0	0	0
6288	6286	"a"	"geometry"	0	0	1	1
6289	6286	"b"	"geometry"	0	0	1	2
6292	6291	"result"	"boolean"	1	0	0	0
6293	6291	"a"	"geometry"	0	0	1	1
6294	6291	"b"	"geometry"	0	0	1	2
6295	6291	"pattern"	"clob"	0	0	1	3
6298	6297	"result"	"double"	53	0	0	0
6299	6297	"g"	"geometry"	0	0	1	1
6302	6301	"result"	"double"	53	0	0	0
6303	6301	"g"	"geometry"	0	0	1	1
6306	6305	"result"	"double"	53	0	0	0
6307	6305	"a"	"geometry"	0	0	1	1
6308	6305	"b"	"geometry"	0	0	1	2
6311	6310	"result"	"geometry"	0	0	0	0
6312	6310	"a"	"geometry"	0	0	1	1
6313	6310	"distance"	"double"	53	0	1	2
6316	6315	"result"	"geometry"	0	0	0	0
6317	6315	"a"	"geometry"	0	0	1	1
6320	6319	"result"	"geometry"	0	0	0	0
6321	6319	"a"	"geometry"	0	0	1	1
6322	6319	"b"	"geometry"	0	0	1	2
6325	6324	"result"	"geometry"	0	0	0	0
6326	6324	"a"	"geometry"	0	0	1	1
6327	6324	"b"	"geometry"	0	0	1	2
6330	6329	"result"	"geometry"	0	0	0	0
6331	6329	"a"	"geometry"	0	0	1	1
6332	6329	"b"	"geometry"	0	0	1	2
6335	6334	"result"	"geometry"	0	0	0	0
6336	6334	"a"	"geometry"	0	0	1	1
6337	6334	"b"	"geometry"	0	0	1	2
6342	6341	"result"	"json"	0	0	0	0
6343	6341	"js"	"json"	0	0	1	1
6344	6341	"pathexpr"	"clob"	0	0	1	2
6347	6346	"result"	"json"	0	0	0	0
6348	6346	"js"	"json"	0	0	1	1
6349	6346	"name"	"tinyint"	8	0	1	2
6352	6351	"result"	"json"	0	0	0	0
6353	6351	"js"	"json"	0	0	1	1
6354	6351	"name"	"int"	32	0	1	2
6357	6356	"result"	"json"	0	0	0	0
6358	6356	"js"	"json"	0	0	1	1
6359	6356	"name"	"bigint"	64	0	1	2
6362	6361	"result"	"clob"	0	0	0	0
6363	6361	"js"	"json"	0	0	1	1
6364	6361	"e"	"clob"	0	0	1	2
6367	6366	"result"	"double"	53	0	0	0
6368	6366	"js"	"json"	0	0	1	1
6371	6370	"result"	"bigint"	64	0	0	0
6372	6370	"js"	"json"	0	0	1	1
6375	6374	"result"	"boolean"	1	0	0	0
6376	6374	"js"	"clob"	0	0	1	1
6379	6378	"result"	"boolean"	1	0	0	0
6380	6378	"js"	"clob"	0	0	1	1
6383	6382	"result"	"boolean"	1	0	0	0
6384	6382	"js"	"clob"	0	0	1	1
6387	6386	"result"	"boolean"	1	0	0	0
6388	6386	"js"	"json"	0	0	1	1
6391	6390	"result"	"boolean"	1	0	0	0
6392	6390	"js"	"json"	0	0	1	1
6395	6394	"result"	"boolean"	1	0	0	0
6396	6394	"js"	"json"	0	0	1	1
6399	6398	"result"	"int"	32	0	0	0
6400	6398	"js"	"json"	0	0	1	1
6403	6402	"result"	"json"	0	0	0	0
6404	6402	"js"	"json"	0	0	1	1
6407	6406	"result"	"json"	0	0	0	0
6408	6406	"js"	"json"	0	0	1	1
6411	6410	"result"	"clob"	0	0	0	0
6412	6410	"js"	"json"	0	0	1	1
6415	6414	"result"	"clob"	0	0	0	0
6416	6414	"js"	"clob"	0	0	1	1
6419	6418	"result"	"clob"	0	0	0	0
6420	6418	"js"	"int"	32	0	1	1
6423	6422	"result"	"clob"	0	0	0	0
6424	6422	"js"	"json"	0	0	1	1
6427	6426	"result"	"clob"	0	0	0	0
6428	6426	"x"	"clob"	0	0	1	1
6431	6430	"result"	"clob"	0	0	0	0
6432	6430	"x"	"double"	53	0	1	1
6435	6434	"result"	"clob"	0	0	0	0
6436	6434	"v"	"clob"	0	0	1	1
6440	6439	"result"	"uuid"	0	0	0	0
6443	6442	"result"	"uuid"	0	0	0	0
6444	6442	"u"	"uuid"	0	0	1	1
6447	6446	"result"	"uuid"	0	0	0	0
6448	6446	"u"	"clob"	0	0	1	1
6451	6450	"result"	"double"	53	0	0	0
6452	6450	"chi2"	"double"	53	0	1	1
6453	6450	"datapoints"	"double"	53	0	1	2
6477	6476	"dirname"	"clob"	0	0	1	0
6480	6479	"fname"	"clob"	0	0	1	0
6483	6482	"tname"	"clob"	0	0	1	0
6486	6485	"dirname"	"clob"	0	0	1	0
6487	6485	"pat"	"clob"	0	0	1	1
6522	6521	"fname"	"varchar"	256	0	1	0
6525	6524	"fid"	"int"	32	0	1	0
6526	6524	"varnname"	"varchar"	256	0	1	1
6529	6528	"schema"	"clob"	0	0	0	0
6530	6528	"table"	"clob"	0	0	0	1
6531	6528	"column"	"clob"	0	0	0	2
6532	6528	"type"	"clob"	0	0	0	3
6533	6528	"mode"	"clob"	0	0	0	4
6534	6528	"location"	"clob"	0	0	0	5
6535	6528	"count"	"bigint"	64	0	0	6
6536	6528	"typewidth"	"int"	32	0	0	7
6537	6528	"columnsize"	"bigint"	64	0	0	8
6538	6528	"heapsize"	"bigint"	64	0	0	9
6539	6528	"hashes"	"bigint"	64	0	0	10
6540	6528	"phash"	"boolean"	1	0	0	11
6541	6528	"imprints"	"bigint"	64	0	0	12
6542	6528	"sorted"	"boolean"	1	0	0	13
6575	6574	"result"	"bigint"	64	0	0	0
6576	6574	"nme"	"clob"	0	0	1	1
6577	6574	"i"	"bigint"	64	0	1	2
6578	6574	"d"	"bigint"	64	0	1	3
6581	6580	"result"	"bigint"	64	0	0	0
6582	6580	"tpe"	"clob"	0	0	1	1
6583	6580	"i"	"bigint"	64	0	1	2
6584	6580	"w"	"int"	32	0	1	3
6587	6586	"result"	"bigint"	64	0	0	0
6588	6586	"b"	"boolean"	1	0	1	1
6589	6586	"i"	"bigint"	64	0	1	2
6592	6591	"result"	"bigint"	64	0	0	0
6593	6591	"i"	"bigint"	64	0	1	1
6594	6591	"nme"	"clob"	0	0	1	2
6597	6596	"schema"	"clob"	0	0	0	0
6598	6596	"table"	"clob"	0	0	0	1
6599	6596	"column"	"clob"	0	0	0	2
6600	6596	"type"	"clob"	0	0	0	3
6601	6596	"count"	"bigint"	64	0	0	4
6602	6596	"columnsize"	"bigint"	64	0	0	5
6603	6596	"heapsize"	"bigint"	64	0	0	6
6604	6596	"hashes"	"bigint"	64	0	0	7
6605	6596	"imprints"	"bigint"	64	0	0	8
6606	6596	"sorted"	"boolean"	1	0	0	9
6644	6643	"MinMax"	"int"	32	0	1	0
6645	6643	"sample"	"bigint"	64	0	1	1
6648	6647	"MinMax"	"int"	32	0	1	0
6649	6647	"sample"	"bigint"	64	0	1	1
6650	6647	"sch"	"clob"	0	0	1	2
6653	6652	"MinMax"	"int"	32	0	1	0
6654	6652	"sample"	"bigint"	64	0	1	1
6655	6652	"sch"	"clob"	0	0	1	2
6656	6652	"tbl"	"clob"	0	0	1	3
6659	6658	"MinMax"	"int"	32	0	1	0
6660	6658	"sample"	"bigint"	64	0	1	1
6661	6658	"sch"	"clob"	0	0	1	2
6662	6658	"tbl"	"clob"	0	0	1	3
6663	6658	"col"	"clob"	0	0	1	4
6666	6665	"result"	"clob"	0	0	0	0
6667	6665	"src"	"clob"	0	0	1	1
6670	6669	"result"	"smallint"	16	0	0	0
6671	6669	"one"	"tinyint"	8	0	1	1
6672	6669	"two"	"tinyint"	8	0	1	2
6675	6674	"result"	"int"	32	0	0	0
6676	6674	"one"	"smallint"	16	0	1	1
6677	6674	"two"	"smallint"	16	0	1	2
6680	6679	"result"	"bigint"	64	0	0	0
6681	6679	"one"	"int"	32	0	1	1
6682	6679	"two"	"int"	32	0	1	2
6686	6685	"bam_repos"	"clob"	0	0	1	0
6687	6685	"dbschema"	"smallint"	16	0	1	1
6688	6685	"nr_threads"	"smallint"	16	0	1	2
6691	6690	"bam_files"	"clob"	0	0	1	0
6692	6690	"dbschema"	"smallint"	16	0	1	1
6693	6690	"nr_threads"	"smallint"	16	0	1	2
6696	6695	"bam_file"	"clob"	0	0	1	0
6697	6695	"dbschema"	"smallint"	16	0	1	1
6700	6699	"file_id"	"bigint"	64	0	1	0
6701	6699	"dbschema"	"smallint"	16	0	1	1
6704	6703	"result"	"boolean"	1	0	0	0
6705	6703	"flag"	"smallint"	16	0	1	1
6706	6703	"name"	"clob"	0	0	1	2
6709	6708	"result"	"clob"	0	0	0	0
6710	6708	"seq"	"clob"	0	0	1	1
6713	6712	"result"	"clob"	0	0	0	0
6714	6712	"qual"	"clob"	0	0	1	1
6717	6716	"result"	"int"	32	0	0	0
6718	6716	"cigar"	"clob"	0	0	1	1
6721	6720	"output_path"	"clob"	0	0	1	0
6724	6723	"output_path"	"clob"	0	0	1	0
6794	6793	"value"	"tinyint"	8	0	0	0
6795	6793	"first"	"tinyint"	8	0	1	1
6796	6793	"last"	"tinyint"	8	0	1	2
6799	6798	"value"	"tinyint"	8	0	0	0
6800	6798	"first"	"tinyint"	8	0	1	1
6801	6798	"last"	"tinyint"	8	0	1	2
6802	6798	"stepsize"	"tinyint"	8	0	1	3
6805	6804	"value"	"smallint"	16	0	0	0
6806	6804	"first"	"smallint"	16	0	1	1
6807	6804	"last"	"smallint"	16	0	1	2
6810	6809	"value"	"smallint"	16	0	0	0
6811	6809	"first"	"smallint"	16	0	1	1
6812	6809	"last"	"smallint"	16	0	1	2
6813	6809	"stepsize"	"smallint"	16	0	1	3
6816	6815	"value"	"int"	32	0	0	0
6817	6815	"first"	"int"	32	0	1	1
6818	6815	"last"	"int"	32	0	1	2
6821	6820	"value"	"int"	32	0	0	0
6822	6820	"first"	"int"	32	0	1	1
6823	6820	"last"	"int"	32	0	1	2
6824	6820	"stepsize"	"int"	32	0	1	3
6827	6826	"value"	"bigint"	64	0	0	0
6828	6826	"first"	"bigint"	64	0	1	1
6829	6826	"last"	"bigint"	64	0	1	2
6832	6831	"value"	"bigint"	64	0	0	0
6833	6831	"first"	"bigint"	64	0	1	1
6834	6831	"last"	"bigint"	64	0	1	2
6835	6831	"stepsize"	"bigint"	64	0	1	3
6838	6837	"value"	"real"	24	0	0	0
6839	6837	"first"	"real"	24	0	1	1
6840	6837	"last"	"real"	24	0	1	2
6841	6837	"stepsize"	"real"	24	0	1	3
6844	6843	"value"	"double"	53	0	0	0
6845	6843	"first"	"double"	53	0	1	1
6846	6843	"last"	"double"	53	0	1	2
6847	6843	"stepsize"	"double"	53	0	1	3
6850	6849	"value"	"decimal"	10	2	0	0
6851	6849	"first"	"decimal"	10	2	1	1
6852	6849	"last"	"decimal"	10	2	1	2
6853	6849	"stepsize"	"decimal"	10	2	1	3
6856	6855	"value"	"timestamp"	7	0	0	0
6857	6855	"first"	"timestamp"	7	0	1	1
6858	6855	"last"	"timestamp"	7	0	1	2
6859	6855	"stepsize"	"sec_interval"	13	0	1	3
COMMIT;
START TRANSACTION;
CREATE TABLE "sys"."auths" (
	"id"      INTEGER,
	"name"    VARCHAR(1024),
	"grantor" INTEGER
);
COPY 3 RECORDS INTO "sys"."auths" FROM stdin USING DELIMITERS '\t','\n','"';
1	"public"	0
2	"sysadmin"	0
3	"monetdb"	0
COMMIT;
START TRANSACTION;
CREATE TABLE "sys"."connections" (
	"id"       INTEGER,
	"server"   CHAR(1024),
	"port"     INTEGER,
	"db"       CHAR(64),
	"db_alias" CHAR(1024),
	"user"     CHAR(1024),
	"password" CHAR(1024),
	"language" CHAR(1024)
);
COMMIT;
START TRANSACTION;
CREATE TABLE "sys"."db_user_info" (
	"name"           VARCHAR(1024),
	"fullname"       VARCHAR(2048),
	"default_schema" INTEGER
);
COPY 1 RECORDS INTO "sys"."db_user_info" FROM stdin USING DELIMITERS '\t','\n','"';
"monetdb"	"MonetDB Admin"	2000
COMMIT;
START TRANSACTION;
CREATE TABLE "sys"."dependencies" (
	"id"          INTEGER,
	"depend_id"   INTEGER,
	"depend_type" SMALLINT
);
COPY 236 RECORDS INTO "sys"."dependencies" FROM stdin USING DELIMITERS '\t','\n','"';
364	5274	7
363	5274	7
866	5274	7
364	5278	7
363	5278	7
866	5278	7
5442	5471	5
5452	5482	5
5442	5500	5
5452	5500	5
5511	5539	5
2003	5576	7
2001	5576	7
2002	5576	7
5238	5576	7
5247	5581	7
5245	5581	7
5246	5581	7
2005	5581	7
2001	5581	7
2003	5581	7
5206	5586	7
2047	5586	7
2046	5586	7
2049	5586	7
2048	5586	7
5206	5591	7
2088	5591	7
2086	5591	7
2090	5591	7
2083	5591	7
2079	5591	7
5206	5596	7
2047	5596	7
2046	5596	7
2049	5596	7
2092	5596	7
2091	5596	7
2048	5596	7
2093	5596	7
2094	5596	7
5206	5601	7
2081	5601	7
2079	5601	7
2084	5601	7
2080	5601	7
2083	5601	7
5206	5606	7
2047	5606	7
2046	5606	7
2049	5606	7
2017	5606	7
2016	5606	7
2048	5606	7
2018	5606	7
5216	5611	7
2047	5611	7
2046	5611	7
2049	5611	7
2048	5611	7
5206	5611	7
5216	5616	7
2081	5616	7
2079	5616	7
2084	5616	7
2103	5616	7
2102	5616	7
2104	5616	7
2080	5616	7
2083	5616	7
147	5616	7
31	5616	7
30	5616	7
32	5616	7
5216	5621	7
2088	5621	7
2086	5621	7
2090	5621	7
2083	5621	7
2079	5621	7
2087	5621	7
2103	5621	7
2102	5621	7
2104	5621	7
31	5621	7
30	5621	7
32	5621	7
5216	5626	7
2047	5626	7
2046	5626	7
2049	5626	7
2048	5626	7
2017	5626	7
2016	5626	7
2018	5626	7
5216	5631	7
2047	5631	7
2046	5631	7
2049	5631	7
2092	5631	7
2091	5631	7
2048	5631	7
2093	5631	7
5206	5636	7
2047	5636	7
2046	5636	7
2049	5636	7
2017	5636	7
2016	5636	7
2048	5636	7
2018	5636	7
5206	5641	7
2047	5641	7
2046	5641	7
2049	5641	7
2092	5641	7
2091	5641	7
2048	5641	7
2093	5641	7
2018	5646	7
2016	5646	7
2017	5646	7
2047	5646	7
2046	5646	7
2049	5646	7
2048	5646	7
2018	5651	7
2016	5651	7
2017	5651	7
2047	5651	7
2046	5651	7
2049	5651	7
2092	5651	7
2091	5651	7
2048	5651	7
2093	5651	7
2083	5656	7
2079	5656	7
2080	5656	7
2084	5656	7
5665	5679	5
111	5698	7
37	5698	7
35	5698	7
1009	5698	7
995	5698	7
206	5698	7
1006	5698	7
207	5698	7
32	5710	7
427	5710	7
111	5710	7
113	5710	7
34	5710	7
5705	5710	7
5751	5759	5
5761	5767	5
5787	5805	5
5825	5835	5
6455	6457	10
6455	6456	4
6460	6462	10
6463	6465	10
6460	6461	4
6468	6470	10
6471	6473	10
6468	6469	4
6528	6558	5
6560	6572	13
6570	6572	13
6561	6572	13
6562	6572	13
6563	6572	13
6564	6572	13
6565	6572	13
6566	6572	13
6567	6572	13
6568	6572	13
6569	6572	13
32	6574	7
208	6574	7
214	6574	7
110	6580	7
33	6580	7
207	6580	7
208	6580	7
32	6586	7
208	6586	7
111	6591	7
32	6591	7
323	6591	7
6560	6596	7
6570	6596	7
6561	6596	7
6562	6596	7
6563	6596	7
6565	6596	7
6566	6596	7
6567	6596	7
6568	6596	7
6569	6596	7
6574	6596	7
6580	6596	7
6586	6596	7
6591	6596	7
6596	6618	5
6596	6628	5
47	6628	5
54	6628	5
50	6628	5
34	6628	5
32	6628	5
208	6628	5
6726	6733	10
6726	6732	4
6736	6744	10
6737	6744	10
6737	6746	10
6736	6743	4
6737	6743	4
6732	6745	11
6737	6745	11
6749	6763	10
6750	6763	10
6750	6765	10
6749	6762	4
6750	6762	4
6732	6764	11
6750	6764	11
6768	6775	10
6769	6775	10
6769	6777	10
6768	6774	4
6769	6774	4
6732	6776	11
6769	6776	11
COMMIT;
START TRANSACTION;
CREATE TABLE "sys"."functions" (
	"id"          INTEGER,
	"name"        VARCHAR(256),
	"func"        VARCHAR(8196),
	"mod"         VARCHAR(8196),
	"language"    INTEGER,
	"type"        INTEGER,
	"side_effect" BOOLEAN,
	"varres"      BOOLEAN,
	"vararg"      BOOLEAN,
	"schema_id"   INTEGER
);
COPY 1359 RECORDS INTO "sys"."functions" FROM stdin USING DELIMITERS '\t','\n','"';
28	"not_uniques"	"not_uniques"	"sql"	0	1	false	false	false	0
29	"not_uniques"	"not_uniques"	"sql"	0	1	false	false	false	0
30	"hash"	"hash"	"mkey"	0	1	false	false	false	0
31	"rotate_xor_hash"	"rotate_xor_hash"	"calc"	0	1	false	false	false	0
32	"="	"="	"calc"	0	1	false	false	false	0
33	"<>"	"!="	"calc"	0	1	false	false	false	0
34	"isnull"	"isnil"	"calc"	0	1	false	false	false	0
35	">"	">"	"calc"	0	1	false	false	false	0
36	">="	">="	"calc"	0	1	false	false	false	0
37	"<"	"<"	"calc"	0	1	false	false	false	0
38	"<="	"<="	"calc"	0	1	false	false	false	0
42	"in"	"in"	"calc"	0	1	false	false	false	0
43	"identity"	"identity"	"calc"	0	1	false	false	false	0
44	"rowid"	"identity"	"calc"	0	1	false	false	false	0
45	"rowid"	"rowid"	"calc"	0	1	false	false	false	0
48	"sql_min"	"min"	"calc"	0	1	false	false	false	0
49	"sql_max"	"max"	"calc"	0	1	false	false	false	0
50	"ifthenelse"	"ifthenelse"	"calc"	0	1	false	false	false	0
68	"mod"	"%"	"calc"	0	1	false	false	false	0
69	"mod"	"%"	"calc"	0	1	false	false	false	0
70	"mod"	"%"	"calc"	0	1	false	false	false	0
71	"mod"	"%"	"calc"	0	1	false	false	false	0
72	"mod"	"%"	"calc"	0	1	false	false	false	0
73	"mod"	"%"	"calc"	0	1	false	false	false	0
74	"mod"	"%"	"calc"	0	1	false	false	false	0
75	"mod"	"%"	"calc"	0	1	false	false	false	0
76	"mod"	"%"	"calc"	0	1	false	false	false	0
77	"mod"	"%"	"calc"	0	1	false	false	false	0
78	"mod"	"%"	"calc"	0	1	false	false	false	0
79	"mod"	"%"	"calc"	0	1	false	false	false	0
87	"rank"	"rank_grp"	"calc"	0	1	false	false	false	0
88	"dense_rank"	"dense_rank_grp"	"calc"	0	1	false	false	false	0
89	"percent_rank"	"precent_rank_grp"	"calc"	0	1	false	false	false	0
90	"cume_dist"	"cume_dist_grp"	"calc"	0	1	false	false	false	0
91	"row_number"	"mark_grp"	"calc"	0	1	false	false	false	0
92	"rank"	"rank_grp"	"calc"	0	1	false	false	false	0
93	"dense_rank"	"dense_rank_grp"	"calc"	0	1	false	false	false	0
94	"percent_rank"	"precent_rank_grp"	"calc"	0	1	false	false	false	0
95	"cume_dist"	"cume_dist_grp"	"calc"	0	1	false	false	false	0
96	"row_number"	"mark_grp"	"calc"	0	1	false	false	false	0
97	"rank"	"rank_grp"	"calc"	0	1	false	false	false	0
98	"dense_rank"	"dense_rank_grp"	"calc"	0	1	false	false	false	0
99	"percent_rank"	"precent_rank_grp"	"calc"	0	1	false	false	false	0
100	"cume_dist"	"cume_dist_grp"	"calc"	0	1	false	false	false	0
101	"row_number"	"mark_grp"	"calc"	0	1	false	false	false	0
102	"lag"	"lag_grp"	"calc"	0	1	false	false	false	0
103	"lead"	"lead_grp"	"calc"	0	1	false	false	false	0
104	"lag"	"lag_grp"	"calc"	0	1	false	false	false	0
105	"lead"	"lead_grp"	"calc"	0	1	false	false	false	0
106	"lag"	"lag_grp"	"calc"	0	1	false	false	false	0
107	"lead"	"lead_grp"	"calc"	0	1	false	false	false	0
108	"lag"	"lag_grp"	"calc"	0	1	false	false	false	0
109	"lead"	"lead_grp"	"calc"	0	1	false	false	false	0
110	"and"	"and"	"calc"	0	1	false	false	false	0
111	"or"	"or"	"calc"	0	1	false	false	false	0
112	"xor"	"xor"	"calc"	0	1	false	false	false	0
113	"not"	"not"	"calc"	0	1	false	false	false	0
114	"sql_sub"	"-"	"calc"	0	1	false	false	false	0
115	"sql_add"	"+"	"calc"	0	1	false	false	false	0
116	"sql_mul"	"*"	"calc"	0	1	false	false	false	0
117	"sql_div"	"/"	"calc"	0	1	false	false	false	0
118	"bit_and"	"and"	"calc"	0	1	false	false	false	0
119	"bit_or"	"or"	"calc"	0	1	false	false	false	0
120	"bit_xor"	"xor"	"calc"	0	1	false	false	false	0
121	"bit_not"	"not"	"calc"	0	1	false	false	false	0
122	"left_shift"	"<<"	"calc"	0	1	false	false	false	0
123	"right_shift"	">>"	"calc"	0	1	false	false	false	0
124	"sql_neg"	"-"	"calc"	0	1	false	false	false	0
125	"abs"	"abs"	"calc"	0	1	false	false	false	0
126	"sign"	"sign"	"calc"	0	1	false	false	false	0
127	"scale_up"	"*"	"calc"	0	1	false	false	false	0
128	"scale_down"	"dec_round"	"sql"	0	1	false	false	false	0
129	"sql_sub"	"-"	"calc"	0	1	false	false	false	0
130	"sql_add"	"+"	"calc"	0	1	false	false	false	0
131	"sql_mul"	"*"	"calc"	0	1	false	false	false	0
132	"sql_div"	"/"	"calc"	0	1	false	false	false	0
133	"sql_sub"	"-"	"calc"	0	1	false	false	false	0
134	"sql_add"	"+"	"calc"	0	1	false	false	false	0
135	"sql_mul"	"*"	"calc"	0	1	false	false	false	0
136	"sql_div"	"/"	"calc"	0	1	false	false	false	0
137	"sql_sub"	"-"	"calc"	0	1	false	false	false	0
138	"sql_add"	"+"	"calc"	0	1	false	false	false	0
139	"sql_mul"	"*"	"calc"	0	1	false	false	false	0
140	"sql_div"	"/"	"calc"	0	1	false	false	false	0
141	"bit_and"	"and"	"calc"	0	1	false	false	false	0
142	"bit_or"	"or"	"calc"	0	1	false	false	false	0
143	"bit_xor"	"xor"	"calc"	0	1	false	false	false	0
144	"bit_not"	"not"	"calc"	0	1	false	false	false	0
145	"left_shift"	"<<"	"calc"	0	1	false	false	false	0
146	"right_shift"	">>"	"calc"	0	1	false	false	false	0
147	"sql_neg"	"-"	"calc"	0	1	false	false	false	0
148	"abs"	"abs"	"calc"	0	1	false	false	false	0
149	"sign"	"sign"	"calc"	0	1	false	false	false	0
150	"scale_up"	"*"	"calc"	0	1	false	false	false	0
151	"scale_down"	"dec_round"	"sql"	0	1	false	false	false	0
152	"sql_sub"	"-"	"calc"	0	1	false	false	false	0
153	"sql_add"	"+"	"calc"	0	1	false	false	false	0
154	"sql_mul"	"*"	"calc"	0	1	false	false	false	0
155	"sql_div"	"/"	"calc"	0	1	false	false	false	0
156	"sql_sub"	"-"	"calc"	0	1	false	false	false	0
157	"sql_add"	"+"	"calc"	0	1	false	false	false	0
158	"sql_mul"	"*"	"calc"	0	1	false	false	false	0
159	"sql_div"	"/"	"calc"	0	1	false	false	false	0
160	"sql_sub"	"-"	"calc"	0	1	false	false	false	0
161	"sql_add"	"+"	"calc"	0	1	false	false	false	0
162	"sql_mul"	"*"	"calc"	0	1	false	false	false	0
163	"sql_div"	"/"	"calc"	0	1	false	false	false	0
164	"bit_and"	"and"	"calc"	0	1	false	false	false	0
165	"bit_or"	"or"	"calc"	0	1	false	false	false	0
166	"bit_xor"	"xor"	"calc"	0	1	false	false	false	0
167	"bit_not"	"not"	"calc"	0	1	false	false	false	0
168	"left_shift"	"<<"	"calc"	0	1	false	false	false	0
169	"right_shift"	">>"	"calc"	0	1	false	false	false	0
170	"sql_neg"	"-"	"calc"	0	1	false	false	false	0
171	"abs"	"abs"	"calc"	0	1	false	false	false	0
172	"sign"	"sign"	"calc"	0	1	false	false	false	0
173	"scale_up"	"*"	"calc"	0	1	false	false	false	0
174	"scale_down"	"dec_round"	"sql"	0	1	false	false	false	0
175	"sql_sub"	"-"	"calc"	0	1	false	false	false	0
176	"sql_add"	"+"	"calc"	0	1	false	false	false	0
177	"sql_mul"	"*"	"calc"	0	1	false	false	false	0
178	"sql_div"	"/"	"calc"	0	1	false	false	false	0
179	"sql_sub"	"-"	"calc"	0	1	false	false	false	0
180	"sql_add"	"+"	"calc"	0	1	false	false	false	0
181	"sql_mul"	"*"	"calc"	0	1	false	false	false	0
182	"sql_div"	"/"	"calc"	0	1	false	false	false	0
183	"sql_sub"	"-"	"calc"	0	1	false	false	false	0
184	"sql_add"	"+"	"calc"	0	1	false	false	false	0
185	"sql_mul"	"*"	"calc"	0	1	false	false	false	0
186	"sql_div"	"/"	"calc"	0	1	false	false	false	0
187	"bit_and"	"and"	"calc"	0	1	false	false	false	0
188	"bit_or"	"or"	"calc"	0	1	false	false	false	0
189	"bit_xor"	"xor"	"calc"	0	1	false	false	false	0
190	"bit_not"	"not"	"calc"	0	1	false	false	false	0
191	"left_shift"	"<<"	"calc"	0	1	false	false	false	0
192	"right_shift"	">>"	"calc"	0	1	false	false	false	0
193	"sql_neg"	"-"	"calc"	0	1	false	false	false	0
194	"abs"	"abs"	"calc"	0	1	false	false	false	0
195	"sign"	"sign"	"calc"	0	1	false	false	false	0
196	"scale_up"	"*"	"calc"	0	1	false	false	false	0
197	"scale_down"	"dec_round"	"sql"	0	1	false	false	false	0
198	"sql_sub"	"-"	"calc"	0	1	false	false	false	0
199	"sql_add"	"+"	"calc"	0	1	false	false	false	0
200	"sql_mul"	"*"	"calc"	0	1	false	false	false	0
201	"sql_div"	"/"	"calc"	0	1	false	false	false	0
202	"sql_sub"	"-"	"calc"	0	1	false	false	false	0
203	"sql_add"	"+"	"calc"	0	1	false	false	false	0
204	"sql_mul"	"*"	"calc"	0	1	false	false	false	0
205	"sql_div"	"/"	"calc"	0	1	false	false	false	0
206	"sql_sub"	"-"	"calc"	0	1	false	false	false	0
207	"sql_add"	"+"	"calc"	0	1	false	false	false	0
208	"sql_mul"	"*"	"calc"	0	1	false	false	false	0
209	"sql_div"	"/"	"calc"	0	1	false	false	false	0
210	"bit_and"	"and"	"calc"	0	1	false	false	false	0
211	"bit_or"	"or"	"calc"	0	1	false	false	false	0
212	"bit_xor"	"xor"	"calc"	0	1	false	false	false	0
213	"bit_not"	"not"	"calc"	0	1	false	false	false	0
214	"left_shift"	"<<"	"calc"	0	1	false	false	false	0
215	"right_shift"	">>"	"calc"	0	1	false	false	false	0
216	"sql_neg"	"-"	"calc"	0	1	false	false	false	0
217	"abs"	"abs"	"calc"	0	1	false	false	false	0
218	"sign"	"sign"	"calc"	0	1	false	false	false	0
219	"scale_up"	"*"	"calc"	0	1	false	false	false	0
220	"scale_down"	"dec_round"	"sql"	0	1	false	false	false	0
221	"sql_sub"	"-"	"calc"	0	1	false	false	false	0
222	"sql_add"	"+"	"calc"	0	1	false	false	false	0
223	"sql_mul"	"*"	"calc"	0	1	false	false	false	0
224	"sql_div"	"/"	"calc"	0	1	false	false	false	0
225	"sql_sub"	"-"	"calc"	0	1	false	false	false	0
226	"sql_add"	"+"	"calc"	0	1	false	false	false	0
227	"sql_mul"	"*"	"calc"	0	1	false	false	false	0
228	"sql_div"	"/"	"calc"	0	1	false	false	false	0
229	"sql_sub"	"-"	"calc"	0	1	false	false	false	0
230	"sql_add"	"+"	"calc"	0	1	false	false	false	0
231	"sql_mul"	"*"	"calc"	0	1	false	false	false	0
232	"sql_div"	"/"	"calc"	0	1	false	false	false	0
233	"bit_and"	"and"	"calc"	0	1	false	false	false	0
234	"bit_or"	"or"	"calc"	0	1	false	false	false	0
235	"bit_xor"	"xor"	"calc"	0	1	false	false	false	0
236	"bit_not"	"not"	"calc"	0	1	false	false	false	0
237	"left_shift"	"<<"	"calc"	0	1	false	false	false	0
238	"right_shift"	">>"	"calc"	0	1	false	false	false	0
239	"sql_neg"	"-"	"calc"	0	1	false	false	false	0
240	"abs"	"abs"	"calc"	0	1	false	false	false	0
241	"sign"	"sign"	"calc"	0	1	false	false	false	0
242	"scale_up"	"*"	"calc"	0	1	false	false	false	0
243	"scale_down"	"dec_round"	"sql"	0	1	false	false	false	0
244	"sql_sub"	"-"	"calc"	0	1	false	false	false	0
245	"sql_add"	"+"	"calc"	0	1	false	false	false	0
246	"sql_mul"	"*"	"calc"	0	1	false	false	false	0
247	"sql_div"	"/"	"calc"	0	1	false	false	false	0
248	"sql_sub"	"-"	"calc"	0	1	false	false	false	0
249	"sql_add"	"+"	"calc"	0	1	false	false	false	0
250	"sql_mul"	"*"	"calc"	0	1	false	false	false	0
251	"sql_div"	"/"	"calc"	0	1	false	false	false	0
252	"sql_sub"	"-"	"calc"	0	1	false	false	false	0
253	"sql_add"	"+"	"calc"	0	1	false	false	false	0
254	"sql_mul"	"*"	"calc"	0	1	false	false	false	0
255	"sql_div"	"/"	"calc"	0	1	false	false	false	0
256	"bit_and"	"and"	"calc"	0	1	false	false	false	0
257	"bit_or"	"or"	"calc"	0	1	false	false	false	0
258	"bit_xor"	"xor"	"calc"	0	1	false	false	false	0
259	"bit_not"	"not"	"calc"	0	1	false	false	false	0
260	"left_shift"	"<<"	"calc"	0	1	false	false	false	0
261	"right_shift"	">>"	"calc"	0	1	false	false	false	0
262	"sql_neg"	"-"	"calc"	0	1	false	false	false	0
263	"abs"	"abs"	"calc"	0	1	false	false	false	0
264	"sign"	"sign"	"calc"	0	1	false	false	false	0
265	"scale_up"	"*"	"calc"	0	1	false	false	false	0
266	"scale_down"	"dec_round"	"sql"	0	1	false	false	false	0
267	"sql_sub"	"-"	"calc"	0	1	false	false	false	0
268	"sql_add"	"+"	"calc"	0	1	false	false	false	0
269	"sql_mul"	"*"	"calc"	0	1	false	false	false	0
270	"sql_div"	"/"	"calc"	0	1	false	false	false	0
271	"sql_sub"	"-"	"calc"	0	1	false	false	false	0
272	"sql_add"	"+"	"calc"	0	1	false	false	false	0
273	"sql_mul"	"*"	"calc"	0	1	false	false	false	0
274	"sql_div"	"/"	"calc"	0	1	false	false	false	0
275	"sql_sub"	"-"	"calc"	0	1	false	false	false	0
276	"sql_add"	"+"	"calc"	0	1	false	false	false	0
277	"sql_mul"	"*"	"calc"	0	1	false	false	false	0
278	"sql_div"	"/"	"calc"	0	1	false	false	false	0
279	"bit_and"	"and"	"calc"	0	1	false	false	false	0
280	"bit_or"	"or"	"calc"	0	1	false	false	false	0
281	"bit_xor"	"xor"	"calc"	0	1	false	false	false	0
282	"bit_not"	"not"	"calc"	0	1	false	false	false	0
283	"left_shift"	"<<"	"calc"	0	1	false	false	false	0
284	"right_shift"	">>"	"calc"	0	1	false	false	false	0
285	"sql_neg"	"-"	"calc"	0	1	false	false	false	0
286	"abs"	"abs"	"calc"	0	1	false	false	false	0
287	"sign"	"sign"	"calc"	0	1	false	false	false	0
288	"scale_up"	"*"	"calc"	0	1	false	false	false	0
289	"scale_down"	"dec_round"	"sql"	0	1	false	false	false	0
290	"sql_sub"	"-"	"calc"	0	1	false	false	false	0
291	"sql_add"	"+"	"calc"	0	1	false	false	false	0
292	"sql_mul"	"*"	"calc"	0	1	false	false	false	0
293	"sql_div"	"/"	"calc"	0	1	false	false	false	0
294	"sql_sub"	"-"	"calc"	0	1	false	false	false	0
295	"sql_add"	"+"	"calc"	0	1	false	false	false	0
296	"sql_mul"	"*"	"calc"	0	1	false	false	false	0
297	"sql_div"	"/"	"calc"	0	1	false	false	false	0
298	"sql_sub"	"-"	"calc"	0	1	false	false	false	0
299	"sql_add"	"+"	"calc"	0	1	false	false	false	0
300	"sql_mul"	"*"	"calc"	0	1	false	false	false	0
301	"sql_div"	"/"	"calc"	0	1	false	false	false	0
302	"bit_and"	"and"	"calc"	0	1	false	false	false	0
303	"bit_or"	"or"	"calc"	0	1	false	false	false	0
304	"bit_xor"	"xor"	"calc"	0	1	false	false	false	0
305	"bit_not"	"not"	"calc"	0	1	false	false	false	0
306	"left_shift"	"<<"	"calc"	0	1	false	false	false	0
307	"right_shift"	">>"	"calc"	0	1	false	false	false	0
308	"sql_neg"	"-"	"calc"	0	1	false	false	false	0
309	"abs"	"abs"	"calc"	0	1	false	false	false	0
310	"sign"	"sign"	"calc"	0	1	false	false	false	0
311	"scale_up"	"*"	"calc"	0	1	false	false	false	0
312	"scale_down"	"dec_round"	"sql"	0	1	false	false	false	0
313	"sql_sub"	"-"	"calc"	0	1	false	false	false	0
314	"sql_add"	"+"	"calc"	0	1	false	false	false	0
315	"sql_mul"	"*"	"calc"	0	1	false	false	false	0
316	"sql_div"	"/"	"calc"	0	1	false	false	false	0
317	"sql_sub"	"-"	"calc"	0	1	false	false	false	0
318	"sql_add"	"+"	"calc"	0	1	false	false	false	0
319	"sql_mul"	"*"	"calc"	0	1	false	false	false	0
320	"sql_div"	"/"	"calc"	0	1	false	false	false	0
321	"sql_sub"	"-"	"calc"	0	1	false	false	false	0
322	"sql_add"	"+"	"calc"	0	1	false	false	false	0
323	"sql_mul"	"*"	"calc"	0	1	false	false	false	0
324	"sql_div"	"/"	"calc"	0	1	false	false	false	0
325	"bit_and"	"and"	"calc"	0	1	false	false	false	0
326	"bit_or"	"or"	"calc"	0	1	false	false	false	0
327	"bit_xor"	"xor"	"calc"	0	1	false	false	false	0
328	"bit_not"	"not"	"calc"	0	1	false	false	false	0
329	"left_shift"	"<<"	"calc"	0	1	false	false	false	0
330	"right_shift"	">>"	"calc"	0	1	false	false	false	0
331	"sql_neg"	"-"	"calc"	0	1	false	false	false	0
332	"abs"	"abs"	"calc"	0	1	false	false	false	0
333	"sign"	"sign"	"calc"	0	1	false	false	false	0
334	"scale_up"	"*"	"calc"	0	1	false	false	false	0
335	"scale_down"	"dec_round"	"sql"	0	1	false	false	false	0
336	"sql_sub"	"-"	"calc"	0	1	false	false	false	0
337	"sql_add"	"+"	"calc"	0	1	false	false	false	0
338	"sql_mul"	"*"	"calc"	0	1	false	false	false	0
339	"sql_div"	"/"	"calc"	0	1	false	false	false	0
340	"sql_sub"	"-"	"calc"	0	1	false	false	false	0
341	"sql_add"	"+"	"calc"	0	1	false	false	false	0
342	"sql_mul"	"*"	"calc"	0	1	false	false	false	0
343	"sql_div"	"/"	"calc"	0	1	false	false	false	0
344	"sql_sub"	"-"	"calc"	0	1	false	false	false	0
345	"sql_add"	"+"	"calc"	0	1	false	false	false	0
346	"sql_mul"	"*"	"calc"	0	1	false	false	false	0
347	"sql_div"	"/"	"calc"	0	1	false	false	false	0
348	"sql_neg"	"-"	"calc"	0	1	false	false	false	0
349	"abs"	"abs"	"calc"	0	1	false	false	false	0
350	"sign"	"sign"	"calc"	0	1	false	false	false	0
351	"scale_up"	"*"	"calc"	0	1	false	false	false	0
352	"scale_down"	"dec_round"	"sql"	0	1	false	false	false	0
353	"sql_sub"	"-"	"calc"	0	1	false	false	false	0
354	"sql_add"	"+"	"calc"	0	1	false	false	false	0
355	"sql_mul"	"*"	"calc"	0	1	false	false	false	0
356	"sql_div"	"/"	"calc"	0	1	false	false	false	0
357	"sql_sub"	"-"	"calc"	0	1	false	false	false	0
358	"sql_add"	"+"	"calc"	0	1	false	false	false	0
359	"sql_mul"	"*"	"calc"	0	1	false	false	false	0
360	"sql_div"	"/"	"calc"	0	1	false	false	false	0
361	"sql_sub"	"-"	"calc"	0	1	false	false	false	0
362	"sql_add"	"+"	"calc"	0	1	false	false	false	0
363	"sql_mul"	"*"	"calc"	0	1	false	false	false	0
364	"sql_div"	"/"	"calc"	0	1	false	false	false	0
365	"sql_neg"	"-"	"calc"	0	1	false	false	false	0
366	"abs"	"abs"	"calc"	0	1	false	false	false	0
367	"sign"	"sign"	"calc"	0	1	false	false	false	0
368	"scale_up"	"*"	"calc"	0	1	false	false	false	0
369	"scale_down"	"dec_round"	"sql"	0	1	false	false	false	0
370	"sql_sub"	"-"	"calc"	0	1	false	false	false	0
371	"sql_add"	"+"	"calc"	0	1	false	false	false	0
372	"sql_mul"	"*"	"calc"	0	1	false	false	false	0
373	"sql_div"	"/"	"calc"	0	1	false	false	false	0
374	"sql_sub"	"-"	"calc"	0	1	false	false	false	0
375	"sql_add"	"+"	"calc"	0	1	false	false	false	0
376	"sql_mul"	"*"	"calc"	0	1	false	false	false	0
377	"sql_div"	"/"	"calc"	0	1	false	false	false	0
378	"sql_sub"	"-"	"calc"	0	1	false	false	false	0
379	"sql_add"	"+"	"calc"	0	1	false	false	false	0
380	"sql_mul"	"*"	"calc"	0	1	false	false	false	0
381	"sql_div"	"/"	"calc"	0	1	false	false	false	0
382	"sql_neg"	"-"	"calc"	0	1	false	false	false	0
383	"abs"	"abs"	"calc"	0	1	false	false	false	0
384	"sign"	"sign"	"calc"	0	1	false	false	false	0
385	"scale_up"	"*"	"calc"	0	1	false	false	false	0
386	"scale_down"	"dec_round"	"sql"	0	1	false	false	false	0
387	"sql_sub"	"-"	"calc"	0	1	false	false	false	0
388	"sql_add"	"+"	"calc"	0	1	false	false	false	0
389	"sql_mul"	"*"	"calc"	0	1	false	false	false	0
390	"sql_div"	"/"	"calc"	0	1	false	false	false	0
391	"sql_neg"	"-"	"calc"	0	1	false	false	false	0
392	"abs"	"abs"	"calc"	0	1	false	false	false	0
393	"sign"	"sign"	"calc"	0	1	false	false	false	0
394	"scale_up"	"*"	"calc"	0	1	false	false	false	0
395	"scale_down"	"dec_round"	"sql"	0	1	false	false	false	0
396	"sql_mul"	"*"	"calc"	0	1	false	false	false	0
397	"sql_mul"	"*"	"calc"	0	1	false	false	false	0
398	"sql_mul"	"*"	"calc"	0	1	false	false	false	0
399	"sql_mul"	"*"	"calc"	0	1	false	false	false	0
400	"sql_mul"	"*"	"calc"	0	1	false	false	false	0
401	"sql_mul"	"*"	"calc"	0	1	false	false	false	0
402	"sql_mul"	"*"	"calc"	0	1	false	false	false	0
403	"sql_mul"	"*"	"calc"	0	1	false	false	false	0
404	"sql_mul"	"*"	"calc"	0	1	false	false	false	0
405	"sql_mul"	"*"	"calc"	0	1	false	false	false	0
406	"sql_mul"	"*"	"calc"	0	1	false	false	false	0
407	"sql_mul"	"*"	"calc"	0	1	false	false	false	0
408	"sql_mul"	"*"	"calc"	0	1	false	false	false	0
409	"sql_mul"	"*"	"calc"	0	1	false	false	false	0
410	"sql_mul"	"*"	"calc"	0	1	false	false	false	0
411	"sql_mul"	"*"	"calc"	0	1	false	false	false	0
412	"sql_mul"	"*"	"calc"	0	1	false	false	false	0
413	"sql_mul"	"*"	"calc"	0	1	false	false	false	0
414	"sql_mul"	"*"	"calc"	0	1	false	false	false	0
415	"sql_mul"	"*"	"calc"	0	1	false	false	false	0
416	"sql_mul"	"*"	"calc"	0	1	false	false	false	0
417	"sql_mul"	"*"	"calc"	0	1	false	false	false	0
418	"sql_mul"	"*"	"calc"	0	1	false	false	false	0
419	"sql_mul"	"*"	"calc"	0	1	false	false	false	0
420	"sql_mul"	"*"	"calc"	0	1	false	false	false	0
421	"sql_mul"	"*"	"calc"	0	1	false	false	false	0
422	"round"	"round"	"sql"	0	1	false	false	false	0
423	"round"	"round"	"sql"	0	1	false	false	false	0
424	"round"	"round"	"sql"	0	1	false	false	false	0
425	"round"	"round"	"sql"	0	1	false	false	false	0
426	"round"	"round"	"sql"	0	1	false	false	false	0
427	"round"	"round"	"sql"	0	1	false	false	false	0
428	"scale_up"	"*"	"calc"	0	1	false	false	false	0
429	"scale_up"	"*"	"calc"	0	1	false	false	false	0
430	"scale_up"	"*"	"calc"	0	1	false	false	false	0
431	"scale_up"	"*"	"calc"	0	1	false	false	false	0
432	"scale_up"	"*"	"calc"	0	1	false	false	false	0
433	"scale_up"	"*"	"calc"	0	1	false	false	false	0
434	"scale_up"	"*"	"calc"	0	1	false	false	false	0
435	"scale_up"	"*"	"calc"	0	1	false	false	false	0
436	"scale_up"	"*"	"calc"	0	1	false	false	false	0
437	"scale_up"	"*"	"calc"	0	1	false	false	false	0
438	"scale_up"	"*"	"calc"	0	1	false	false	false	0
439	"scale_up"	"*"	"calc"	0	1	false	false	false	0
440	"scale_up"	"*"	"calc"	0	1	false	false	false	0
441	"scale_up"	"*"	"calc"	0	1	false	false	false	0
442	"scale_up"	"*"	"calc"	0	1	false	false	false	0
443	"scale_up"	"*"	"calc"	0	1	false	false	false	0
444	"scale_up"	"*"	"calc"	0	1	false	false	false	0
445	"scale_up"	"*"	"calc"	0	1	false	false	false	0
446	"scale_up"	"*"	"calc"	0	1	false	false	false	0
447	"scale_up"	"*"	"calc"	0	1	false	false	false	0
448	"scale_up"	"*"	"calc"	0	1	false	false	false	0
449	"scale_up"	"*"	"calc"	0	1	false	false	false	0
450	"scale_up"	"*"	"calc"	0	1	false	false	false	0
451	"scale_up"	"*"	"calc"	0	1	false	false	false	0
452	"scale_up"	"*"	"calc"	0	1	false	false	false	0
453	"scale_up"	"*"	"calc"	0	1	false	false	false	0
454	"scale_up"	"*"	"calc"	0	1	false	false	false	0
455	"scale_up"	"*"	"calc"	0	1	false	false	false	0
456	"scale_up"	"*"	"calc"	0	1	false	false	false	0
457	"scale_up"	"*"	"calc"	0	1	false	false	false	0
458	"scale_up"	"*"	"calc"	0	1	false	false	false	0
459	"scale_up"	"*"	"calc"	0	1	false	false	false	0
460	"scale_up"	"*"	"calc"	0	1	false	false	false	0
461	"scale_up"	"*"	"calc"	0	1	false	false	false	0
462	"scale_up"	"*"	"calc"	0	1	false	false	false	0
463	"scale_up"	"*"	"calc"	0	1	false	false	false	0
464	"scale_up"	"*"	"calc"	0	1	false	false	false	0
465	"scale_up"	"*"	"calc"	0	1	false	false	false	0
466	"scale_up"	"*"	"calc"	0	1	false	false	false	0
467	"scale_up"	"*"	"calc"	0	1	false	false	false	0
468	"scale_up"	"*"	"calc"	0	1	false	false	false	0
469	"scale_up"	"*"	"calc"	0	1	false	false	false	0
470	"scale_up"	"*"	"calc"	0	1	false	false	false	0
471	"scale_up"	"*"	"calc"	0	1	false	false	false	0
472	"scale_up"	"*"	"calc"	0	1	false	false	false	0
473	"scale_up"	"*"	"calc"	0	1	false	false	false	0
474	"scale_up"	"*"	"calc"	0	1	false	false	false	0
475	"scale_up"	"*"	"calc"	0	1	false	false	false	0
476	"scale_up"	"*"	"calc"	0	1	false	false	false	0
477	"scale_up"	"*"	"calc"	0	1	false	false	false	0
478	"scale_up"	"*"	"calc"	0	1	false	false	false	0
479	"scale_up"	"*"	"calc"	0	1	false	false	false	0
480	"scale_up"	"*"	"calc"	0	1	false	false	false	0
481	"scale_up"	"*"	"calc"	0	1	false	false	false	0
482	"scale_up"	"*"	"calc"	0	1	false	false	false	0
483	"scale_up"	"*"	"calc"	0	1	false	false	false	0
484	"scale_up"	"*"	"calc"	0	1	false	false	false	0
485	"scale_up"	"*"	"calc"	0	1	false	false	false	0
486	"scale_up"	"*"	"calc"	0	1	false	false	false	0
487	"scale_up"	"*"	"calc"	0	1	false	false	false	0
488	"scale_up"	"*"	"calc"	0	1	false	false	false	0
489	"scale_up"	"*"	"calc"	0	1	false	false	false	0
490	"scale_up"	"*"	"calc"	0	1	false	false	false	0
491	"scale_up"	"*"	"calc"	0	1	false	false	false	0
492	"scale_up"	"*"	"calc"	0	1	false	false	false	0
493	"scale_up"	"*"	"calc"	0	1	false	false	false	0
494	"scale_up"	"*"	"calc"	0	1	false	false	false	0
495	"scale_up"	"*"	"calc"	0	1	false	false	false	0
496	"scale_up"	"*"	"calc"	0	1	false	false	false	0
497	"scale_up"	"*"	"calc"	0	1	false	false	false	0
498	"scale_up"	"*"	"calc"	0	1	false	false	false	0
499	"scale_up"	"*"	"calc"	0	1	false	false	false	0
500	"scale_up"	"*"	"calc"	0	1	false	false	false	0
501	"scale_up"	"*"	"calc"	0	1	false	false	false	0
502	"scale_up"	"*"	"calc"	0	1	false	false	false	0
503	"scale_up"	"*"	"calc"	0	1	false	false	false	0
504	"scale_up"	"*"	"calc"	0	1	false	false	false	0
505	"scale_up"	"*"	"calc"	0	1	false	false	false	0
506	"scale_up"	"*"	"calc"	0	1	false	false	false	0
507	"scale_up"	"*"	"calc"	0	1	false	false	false	0
508	"scale_up"	"*"	"calc"	0	1	false	false	false	0
509	"scale_up"	"*"	"calc"	0	1	false	false	false	0
510	"scale_up"	"*"	"calc"	0	1	false	false	false	0
511	"scale_up"	"*"	"calc"	0	1	false	false	false	0
512	"scale_up"	"*"	"calc"	0	1	false	false	false	0
513	"scale_up"	"*"	"calc"	0	1	false	false	false	0
514	"scale_up"	"*"	"calc"	0	1	false	false	false	0
515	"scale_up"	"*"	"calc"	0	1	false	false	false	0
516	"scale_up"	"*"	"calc"	0	1	false	false	false	0
517	"scale_up"	"*"	"calc"	0	1	false	false	false	0
518	"scale_up"	"*"	"calc"	0	1	false	false	false	0
519	"scale_up"	"*"	"calc"	0	1	false	false	false	0
520	"scale_up"	"*"	"calc"	0	1	false	false	false	0
521	"scale_up"	"*"	"calc"	0	1	false	false	false	0
522	"scale_up"	"*"	"calc"	0	1	false	false	false	0
523	"scale_up"	"*"	"calc"	0	1	false	false	false	0
524	"scale_up"	"*"	"calc"	0	1	false	false	false	0
525	"scale_up"	"*"	"calc"	0	1	false	false	false	0
526	"scale_up"	"*"	"calc"	0	1	false	false	false	0
527	"scale_up"	"*"	"calc"	0	1	false	false	false	0
528	"scale_up"	"*"	"calc"	0	1	false	false	false	0
529	"scale_up"	"*"	"calc"	0	1	false	false	false	0
530	"scale_up"	"*"	"calc"	0	1	false	false	false	0
531	"scale_up"	"*"	"calc"	0	1	false	false	false	0
532	"scale_up"	"*"	"calc"	0	1	false	false	false	0
533	"scale_up"	"*"	"calc"	0	1	false	false	false	0
534	"scale_up"	"*"	"calc"	0	1	false	false	false	0
535	"scale_up"	"*"	"calc"	0	1	false	false	false	0
536	"scale_up"	"*"	"calc"	0	1	false	false	false	0
537	"scale_up"	"*"	"calc"	0	1	false	false	false	0
538	"scale_up"	"*"	"calc"	0	1	false	false	false	0
539	"scale_up"	"*"	"calc"	0	1	false	false	false	0
540	"scale_up"	"*"	"calc"	0	1	false	false	false	0
541	"scale_up"	"*"	"calc"	0	1	false	false	false	0
542	"scale_up"	"*"	"calc"	0	1	false	false	false	0
543	"scale_up"	"*"	"calc"	0	1	false	false	false	0
544	"scale_up"	"*"	"calc"	0	1	false	false	false	0
545	"scale_up"	"*"	"calc"	0	1	false	false	false	0
546	"scale_up"	"*"	"calc"	0	1	false	false	false	0
547	"scale_up"	"*"	"calc"	0	1	false	false	false	0
548	"scale_up"	"*"	"calc"	0	1	false	false	false	0
549	"scale_up"	"*"	"calc"	0	1	false	false	false	0
550	"scale_up"	"*"	"calc"	0	1	false	false	false	0
551	"scale_up"	"*"	"calc"	0	1	false	false	false	0
552	"scale_up"	"*"	"calc"	0	1	false	false	false	0
553	"scale_up"	"*"	"calc"	0	1	false	false	false	0
554	"scale_up"	"*"	"calc"	0	1	false	false	false	0
555	"scale_up"	"*"	"calc"	0	1	false	false	false	0
556	"scale_up"	"*"	"calc"	0	1	false	false	false	0
557	"scale_up"	"*"	"calc"	0	1	false	false	false	0
558	"scale_up"	"*"	"calc"	0	1	false	false	false	0
559	"scale_up"	"*"	"calc"	0	1	false	false	false	0
560	"scale_up"	"*"	"calc"	0	1	false	false	false	0
561	"scale_up"	"*"	"calc"	0	1	false	false	false	0
562	"scale_up"	"*"	"calc"	0	1	false	false	false	0
563	"scale_up"	"*"	"calc"	0	1	false	false	false	0
564	"scale_up"	"*"	"calc"	0	1	false	false	false	0
565	"scale_up"	"*"	"calc"	0	1	false	false	false	0
566	"scale_up"	"*"	"calc"	0	1	false	false	false	0
567	"scale_up"	"*"	"calc"	0	1	false	false	false	0
568	"scale_up"	"*"	"calc"	0	1	false	false	false	0
569	"scale_up"	"*"	"calc"	0	1	false	false	false	0
570	"scale_up"	"*"	"calc"	0	1	false	false	false	0
571	"scale_up"	"*"	"calc"	0	1	false	false	false	0
572	"scale_up"	"*"	"calc"	0	1	false	false	false	0
573	"scale_up"	"*"	"calc"	0	1	false	false	false	0
574	"scale_up"	"*"	"calc"	0	1	false	false	false	0
575	"scale_up"	"*"	"calc"	0	1	false	false	false	0
576	"scale_up"	"*"	"calc"	0	1	false	false	false	0
577	"scale_up"	"*"	"calc"	0	1	false	false	false	0
578	"scale_up"	"*"	"calc"	0	1	false	false	false	0
579	"scale_up"	"*"	"calc"	0	1	false	false	false	0
580	"scale_up"	"*"	"calc"	0	1	false	false	false	0
581	"scale_up"	"*"	"calc"	0	1	false	false	false	0
582	"scale_up"	"*"	"calc"	0	1	false	false	false	0
583	"scale_up"	"*"	"calc"	0	1	false	false	false	0
584	"scale_up"	"*"	"calc"	0	1	false	false	false	0
585	"scale_up"	"*"	"calc"	0	1	false	false	false	0
586	"scale_up"	"*"	"calc"	0	1	false	false	false	0
587	"scale_up"	"*"	"calc"	0	1	false	false	false	0
588	"scale_up"	"*"	"calc"	0	1	false	false	false	0
589	"scale_up"	"*"	"calc"	0	1	false	false	false	0
590	"scale_up"	"*"	"calc"	0	1	false	false	false	0
591	"scale_up"	"*"	"calc"	0	1	false	false	false	0
592	"scale_up"	"*"	"calc"	0	1	false	false	false	0
593	"scale_up"	"*"	"calc"	0	1	false	false	false	0
594	"scale_up"	"*"	"calc"	0	1	false	false	false	0
595	"scale_up"	"*"	"calc"	0	1	false	false	false	0
596	"scale_up"	"*"	"calc"	0	1	false	false	false	0
597	"scale_up"	"*"	"calc"	0	1	false	false	false	0
598	"scale_up"	"*"	"calc"	0	1	false	false	false	0
599	"scale_up"	"*"	"calc"	0	1	false	false	false	0
600	"scale_up"	"*"	"calc"	0	1	false	false	false	0
601	"scale_up"	"*"	"calc"	0	1	false	false	false	0
602	"scale_up"	"*"	"calc"	0	1	false	false	false	0
603	"scale_up"	"*"	"calc"	0	1	false	false	false	0
604	"scale_up"	"*"	"calc"	0	1	false	false	false	0
605	"scale_up"	"*"	"calc"	0	1	false	false	false	0
606	"scale_up"	"*"	"calc"	0	1	false	false	false	0
607	"scale_up"	"*"	"calc"	0	1	false	false	false	0
608	"scale_up"	"*"	"calc"	0	1	false	false	false	0
609	"scale_up"	"*"	"calc"	0	1	false	false	false	0
610	"scale_up"	"*"	"calc"	0	1	false	false	false	0
611	"scale_up"	"*"	"calc"	0	1	false	false	false	0
612	"scale_up"	"*"	"calc"	0	1	false	false	false	0
613	"scale_up"	"*"	"calc"	0	1	false	false	false	0
614	"scale_up"	"*"	"calc"	0	1	false	false	false	0
615	"scale_up"	"*"	"calc"	0	1	false	false	false	0
616	"scale_up"	"*"	"calc"	0	1	false	false	false	0
617	"scale_up"	"*"	"calc"	0	1	false	false	false	0
618	"scale_up"	"*"	"calc"	0	1	false	false	false	0
619	"scale_up"	"*"	"calc"	0	1	false	false	false	0
620	"scale_up"	"*"	"calc"	0	1	false	false	false	0
621	"scale_up"	"*"	"calc"	0	1	false	false	false	0
622	"scale_up"	"*"	"calc"	0	1	false	false	false	0
623	"scale_up"	"*"	"calc"	0	1	false	false	false	0
624	"scale_up"	"*"	"calc"	0	1	false	false	false	0
625	"scale_up"	"*"	"calc"	0	1	false	false	false	0
626	"scale_up"	"*"	"calc"	0	1	false	false	false	0
627	"scale_up"	"*"	"calc"	0	1	false	false	false	0
628	"scale_up"	"*"	"calc"	0	1	false	false	false	0
629	"scale_up"	"*"	"calc"	0	1	false	false	false	0
630	"scale_up"	"*"	"calc"	0	1	false	false	false	0
631	"scale_up"	"*"	"calc"	0	1	false	false	false	0
632	"scale_up"	"*"	"calc"	0	1	false	false	false	0
633	"scale_up"	"*"	"calc"	0	1	false	false	false	0
634	"scale_up"	"*"	"calc"	0	1	false	false	false	0
635	"scale_up"	"*"	"calc"	0	1	false	false	false	0
636	"scale_up"	"*"	"calc"	0	1	false	false	false	0
637	"scale_up"	"*"	"calc"	0	1	false	false	false	0
638	"scale_up"	"*"	"calc"	0	1	false	false	false	0
639	"scale_up"	"*"	"calc"	0	1	false	false	false	0
640	"scale_up"	"*"	"calc"	0	1	false	false	false	0
641	"scale_up"	"*"	"calc"	0	1	false	false	false	0
642	"scale_up"	"*"	"calc"	0	1	false	false	false	0
643	"scale_up"	"*"	"calc"	0	1	false	false	false	0
644	"scale_up"	"*"	"calc"	0	1	false	false	false	0
645	"scale_up"	"*"	"calc"	0	1	false	false	false	0
646	"scale_up"	"*"	"calc"	0	1	false	false	false	0
647	"scale_up"	"*"	"calc"	0	1	false	false	false	0
648	"scale_up"	"*"	"calc"	0	1	false	false	false	0
649	"scale_up"	"*"	"calc"	0	1	false	false	false	0
650	"scale_up"	"*"	"calc"	0	1	false	false	false	0
651	"scale_up"	"*"	"calc"	0	1	false	false	false	0
652	"scale_up"	"*"	"calc"	0	1	false	false	false	0
653	"scale_up"	"*"	"calc"	0	1	false	false	false	0
654	"scale_up"	"*"	"calc"	0	1	false	false	false	0
655	"scale_up"	"*"	"calc"	0	1	false	false	false	0
656	"scale_up"	"*"	"calc"	0	1	false	false	false	0
657	"scale_up"	"*"	"calc"	0	1	false	false	false	0
658	"scale_up"	"*"	"calc"	0	1	false	false	false	0
659	"scale_up"	"*"	"calc"	0	1	false	false	false	0
660	"scale_up"	"*"	"calc"	0	1	false	false	false	0
661	"scale_up"	"*"	"calc"	0	1	false	false	false	0
662	"scale_up"	"*"	"calc"	0	1	false	false	false	0
663	"scale_up"	"*"	"calc"	0	1	false	false	false	0
664	"scale_up"	"*"	"calc"	0	1	false	false	false	0
665	"scale_up"	"*"	"calc"	0	1	false	false	false	0
666	"scale_up"	"*"	"calc"	0	1	false	false	false	0
667	"scale_up"	"*"	"calc"	0	1	false	false	false	0
668	"scale_up"	"*"	"calc"	0	1	false	false	false	0
669	"scale_up"	"*"	"calc"	0	1	false	false	false	0
670	"scale_up"	"*"	"calc"	0	1	false	false	false	0
671	"scale_up"	"*"	"calc"	0	1	false	false	false	0
672	"scale_up"	"*"	"calc"	0	1	false	false	false	0
673	"scale_up"	"*"	"calc"	0	1	false	false	false	0
674	"scale_up"	"*"	"calc"	0	1	false	false	false	0
675	"scale_up"	"*"	"calc"	0	1	false	false	false	0
676	"scale_up"	"*"	"calc"	0	1	false	false	false	0
677	"scale_up"	"*"	"calc"	0	1	false	false	false	0
678	"scale_up"	"*"	"calc"	0	1	false	false	false	0
679	"scale_up"	"*"	"calc"	0	1	false	false	false	0
680	"scale_up"	"*"	"calc"	0	1	false	false	false	0
681	"scale_up"	"*"	"calc"	0	1	false	false	false	0
682	"scale_up"	"*"	"calc"	0	1	false	false	false	0
683	"scale_up"	"*"	"calc"	0	1	false	false	false	0
684	"scale_up"	"*"	"calc"	0	1	false	false	false	0
685	"scale_up"	"*"	"calc"	0	1	false	false	false	0
686	"scale_up"	"*"	"calc"	0	1	false	false	false	0
687	"scale_up"	"*"	"calc"	0	1	false	false	false	0
688	"scale_up"	"*"	"calc"	0	1	false	false	false	0
689	"scale_up"	"*"	"calc"	0	1	false	false	false	0
690	"scale_up"	"*"	"calc"	0	1	false	false	false	0
691	"scale_up"	"*"	"calc"	0	1	false	false	false	0
692	"scale_up"	"*"	"calc"	0	1	false	false	false	0
693	"scale_up"	"*"	"calc"	0	1	false	false	false	0
694	"scale_up"	"*"	"calc"	0	1	false	false	false	0
695	"scale_up"	"*"	"calc"	0	1	false	false	false	0
696	"scale_up"	"*"	"calc"	0	1	false	false	false	0
697	"scale_up"	"*"	"calc"	0	1	false	false	false	0
698	"scale_up"	"*"	"calc"	0	1	false	false	false	0
699	"scale_up"	"*"	"calc"	0	1	false	false	false	0
700	"scale_up"	"*"	"calc"	0	1	false	false	false	0
701	"scale_up"	"*"	"calc"	0	1	false	false	false	0
702	"scale_up"	"*"	"calc"	0	1	false	false	false	0
703	"scale_up"	"*"	"calc"	0	1	false	false	false	0
704	"scale_up"	"*"	"calc"	0	1	false	false	false	0
705	"scale_up"	"*"	"calc"	0	1	false	false	false	0
706	"scale_up"	"*"	"calc"	0	1	false	false	false	0
707	"scale_up"	"*"	"calc"	0	1	false	false	false	0
708	"scale_up"	"*"	"calc"	0	1	false	false	false	0
709	"scale_up"	"*"	"calc"	0	1	false	false	false	0
710	"scale_up"	"*"	"calc"	0	1	false	false	false	0
711	"scale_up"	"*"	"calc"	0	1	false	false	false	0
712	"scale_up"	"*"	"calc"	0	1	false	false	false	0
713	"scale_up"	"*"	"calc"	0	1	false	false	false	0
714	"scale_up"	"*"	"calc"	0	1	false	false	false	0
715	"scale_up"	"*"	"calc"	0	1	false	false	false	0
716	"scale_up"	"*"	"calc"	0	1	false	false	false	0
717	"scale_up"	"*"	"calc"	0	1	false	false	false	0
718	"scale_up"	"*"	"calc"	0	1	false	false	false	0
719	"scale_up"	"*"	"calc"	0	1	false	false	false	0
720	"scale_up"	"*"	"calc"	0	1	false	false	false	0
721	"scale_up"	"*"	"calc"	0	1	false	false	false	0
722	"scale_up"	"*"	"calc"	0	1	false	false	false	0
723	"scale_up"	"*"	"calc"	0	1	false	false	false	0
724	"scale_up"	"*"	"calc"	0	1	false	false	false	0
725	"scale_up"	"*"	"calc"	0	1	false	false	false	0
726	"scale_up"	"*"	"calc"	0	1	false	false	false	0
727	"scale_up"	"*"	"calc"	0	1	false	false	false	0
728	"scale_up"	"*"	"calc"	0	1	false	false	false	0
729	"scale_up"	"*"	"calc"	0	1	false	false	false	0
730	"scale_up"	"*"	"calc"	0	1	false	false	false	0
731	"scale_up"	"*"	"calc"	0	1	false	false	false	0
732	"scale_up"	"*"	"calc"	0	1	false	false	false	0
733	"scale_up"	"*"	"calc"	0	1	false	false	false	0
734	"scale_up"	"*"	"calc"	0	1	false	false	false	0
735	"scale_up"	"*"	"calc"	0	1	false	false	false	0
736	"scale_up"	"*"	"calc"	0	1	false	false	false	0
737	"scale_up"	"*"	"calc"	0	1	false	false	false	0
738	"scale_up"	"*"	"calc"	0	1	false	false	false	0
739	"scale_up"	"*"	"calc"	0	1	false	false	false	0
740	"scale_up"	"*"	"calc"	0	1	false	false	false	0
741	"scale_up"	"*"	"calc"	0	1	false	false	false	0
742	"scale_up"	"*"	"calc"	0	1	false	false	false	0
743	"scale_up"	"*"	"calc"	0	1	false	false	false	0
744	"scale_up"	"*"	"calc"	0	1	false	false	false	0
745	"scale_up"	"*"	"calc"	0	1	false	false	false	0
746	"scale_up"	"*"	"calc"	0	1	false	false	false	0
747	"scale_up"	"*"	"calc"	0	1	false	false	false	0
748	"scale_up"	"*"	"calc"	0	1	false	false	false	0
749	"scale_up"	"*"	"calc"	0	1	false	false	false	0
750	"scale_up"	"*"	"calc"	0	1	false	false	false	0
751	"scale_up"	"*"	"calc"	0	1	false	false	false	0
752	"scale_up"	"*"	"calc"	0	1	false	false	false	0
753	"scale_up"	"*"	"calc"	0	1	false	false	false	0
754	"scale_up"	"*"	"calc"	0	1	false	false	false	0
755	"scale_up"	"*"	"calc"	0	1	false	false	false	0
756	"scale_up"	"*"	"calc"	0	1	false	false	false	0
757	"scale_up"	"*"	"calc"	0	1	false	false	false	0
758	"scale_up"	"*"	"calc"	0	1	false	false	false	0
759	"scale_up"	"*"	"calc"	0	1	false	false	false	0
760	"scale_up"	"*"	"calc"	0	1	false	false	false	0
761	"scale_up"	"*"	"calc"	0	1	false	false	false	0
762	"scale_up"	"*"	"calc"	0	1	false	false	false	0
763	"scale_up"	"*"	"calc"	0	1	false	false	false	0
764	"scale_up"	"*"	"calc"	0	1	false	false	false	0
765	"scale_up"	"*"	"calc"	0	1	false	false	false	0
766	"scale_up"	"*"	"calc"	0	1	false	false	false	0
767	"scale_up"	"*"	"calc"	0	1	false	false	false	0
768	"scale_up"	"*"	"calc"	0	1	false	false	false	0
769	"scale_up"	"*"	"calc"	0	1	false	false	false	0
770	"scale_up"	"*"	"calc"	0	1	false	false	false	0
771	"scale_up"	"*"	"calc"	0	1	false	false	false	0
772	"scale_up"	"*"	"calc"	0	1	false	false	false	0
773	"scale_up"	"*"	"calc"	0	1	false	false	false	0
774	"scale_up"	"*"	"calc"	0	1	false	false	false	0
775	"scale_up"	"*"	"calc"	0	1	false	false	false	0
776	"scale_up"	"*"	"calc"	0	1	false	false	false	0
777	"scale_up"	"*"	"calc"	0	1	false	false	false	0
778	"scale_up"	"*"	"calc"	0	1	false	false	false	0
779	"scale_up"	"*"	"calc"	0	1	false	false	false	0
780	"scale_up"	"*"	"calc"	0	1	false	false	false	0
781	"scale_up"	"*"	"calc"	0	1	false	false	false	0
782	"scale_up"	"*"	"calc"	0	1	false	false	false	0
783	"scale_up"	"*"	"calc"	0	1	false	false	false	0
784	"scale_up"	"*"	"calc"	0	1	false	false	false	0
785	"scale_up"	"*"	"calc"	0	1	false	false	false	0
786	"scale_up"	"*"	"calc"	0	1	false	false	false	0
787	"scale_up"	"*"	"calc"	0	1	false	false	false	0
788	"scale_up"	"*"	"calc"	0	1	false	false	false	0
789	"scale_up"	"*"	"calc"	0	1	false	false	false	0
790	"scale_up"	"*"	"calc"	0	1	false	false	false	0
791	"scale_up"	"*"	"calc"	0	1	false	false	false	0
792	"scale_up"	"*"	"calc"	0	1	false	false	false	0
793	"scale_up"	"*"	"calc"	0	1	false	false	false	0
794	"scale_up"	"*"	"calc"	0	1	false	false	false	0
795	"scale_up"	"*"	"calc"	0	1	false	false	false	0
796	"scale_up"	"*"	"calc"	0	1	false	false	false	0
797	"scale_up"	"*"	"calc"	0	1	false	false	false	0
798	"scale_up"	"*"	"calc"	0	1	false	false	false	0
799	"scale_up"	"*"	"calc"	0	1	false	false	false	0
800	"scale_up"	"*"	"calc"	0	1	false	false	false	0
801	"scale_up"	"*"	"calc"	0	1	false	false	false	0
802	"scale_up"	"*"	"calc"	0	1	false	false	false	0
803	"scale_up"	"*"	"calc"	0	1	false	false	false	0
804	"scale_up"	"*"	"calc"	0	1	false	false	false	0
805	"scale_up"	"*"	"calc"	0	1	false	false	false	0
806	"scale_up"	"*"	"calc"	0	1	false	false	false	0
807	"scale_up"	"*"	"calc"	0	1	false	false	false	0
808	"scale_up"	"*"	"calc"	0	1	false	false	false	0
809	"scale_up"	"*"	"calc"	0	1	false	false	false	0
810	"scale_up"	"*"	"calc"	0	1	false	false	false	0
811	"scale_up"	"*"	"calc"	0	1	false	false	false	0
812	"scale_up"	"*"	"calc"	0	1	false	false	false	0
813	"scale_up"	"*"	"calc"	0	1	false	false	false	0
814	"scale_up"	"*"	"calc"	0	1	false	false	false	0
815	"scale_up"	"*"	"calc"	0	1	false	false	false	0
816	"scale_up"	"*"	"calc"	0	1	false	false	false	0
817	"scale_up"	"*"	"calc"	0	1	false	false	false	0
818	"scale_up"	"*"	"calc"	0	1	false	false	false	0
819	"scale_up"	"*"	"calc"	0	1	false	false	false	0
820	"scale_up"	"*"	"calc"	0	1	false	false	false	0
821	"scale_up"	"*"	"calc"	0	1	false	false	false	0
822	"scale_up"	"*"	"calc"	0	1	false	false	false	0
823	"scale_up"	"*"	"calc"	0	1	false	false	false	0
824	"scale_up"	"*"	"calc"	0	1	false	false	false	0
825	"scale_up"	"*"	"calc"	0	1	false	false	false	0
826	"scale_up"	"*"	"calc"	0	1	false	false	false	0
827	"scale_up"	"*"	"calc"	0	1	false	false	false	0
828	"power"	"pow"	"mmath"	0	1	false	false	false	0
829	"floor"	"floor"	"mmath"	0	1	false	false	false	0
830	"ceil"	"ceil"	"mmath"	0	1	false	false	false	0
831	"ceiling"	"ceil"	"mmath"	0	1	false	false	false	0
832	"sin"	"sin"	"mmath"	0	1	false	false	false	0
833	"cos"	"cos"	"mmath"	0	1	false	false	false	0
834	"tan"	"tan"	"mmath"	0	1	false	false	false	0
835	"asin"	"asin"	"mmath"	0	1	false	false	false	0
836	"acos"	"acos"	"mmath"	0	1	false	false	false	0
837	"atan"	"atan"	"mmath"	0	1	false	false	false	0
838	"atan"	"atan2"	"mmath"	0	1	false	false	false	0
839	"sinh"	"sinh"	"mmath"	0	1	false	false	false	0
840	"cot"	"cot"	"mmath"	0	1	false	false	false	0
841	"cosh"	"cosh"	"mmath"	0	1	false	false	false	0
842	"tanh"	"tanh"	"mmath"	0	1	false	false	false	0
843	"sqrt"	"sqrt"	"mmath"	0	1	false	false	false	0
844	"exp"	"exp"	"mmath"	0	1	false	false	false	0
845	"log"	"log"	"mmath"	0	1	false	false	false	0
846	"log10"	"log10"	"mmath"	0	1	false	false	false	0
847	"power"	"pow"	"mmath"	0	1	false	false	false	0
848	"floor"	"floor"	"mmath"	0	1	false	false	false	0
849	"ceil"	"ceil"	"mmath"	0	1	false	false	false	0
850	"ceiling"	"ceil"	"mmath"	0	1	false	false	false	0
851	"sin"	"sin"	"mmath"	0	1	false	false	false	0
852	"cos"	"cos"	"mmath"	0	1	false	false	false	0
853	"tan"	"tan"	"mmath"	0	1	false	false	false	0
854	"asin"	"asin"	"mmath"	0	1	false	false	false	0
855	"acos"	"acos"	"mmath"	0	1	false	false	false	0
856	"atan"	"atan"	"mmath"	0	1	false	false	false	0
857	"atan"	"atan2"	"mmath"	0	1	false	false	false	0
858	"sinh"	"sinh"	"mmath"	0	1	false	false	false	0
859	"cot"	"cot"	"mmath"	0	1	false	false	false	0
860	"cosh"	"cosh"	"mmath"	0	1	false	false	false	0
861	"tanh"	"tanh"	"mmath"	0	1	false	false	false	0
862	"sqrt"	"sqrt"	"mmath"	0	1	false	false	false	0
863	"exp"	"exp"	"mmath"	0	1	false	false	false	0
864	"log"	"log"	"mmath"	0	1	false	false	false	0
865	"log10"	"log10"	"mmath"	0	1	false	false	false	0
866	"pi"	"pi"	"mmath"	0	1	false	false	false	0
867	"rand"	"rand"	"mmath"	0	1	true	false	false	0
868	"rand"	"sqlrand"	"mmath"	0	1	true	false	false	0
869	"curdate"	"current_date"	"mtime"	0	1	false	false	false	0
870	"current_date"	"current_date"	"mtime"	0	1	false	false	false	0
871	"curtime"	"current_time"	"mtime"	0	1	false	false	false	0
872	"current_time"	"current_time"	"mtime"	0	1	false	false	false	0
873	"current_timestamp"	"current_timestamp"	"mtime"	0	1	false	false	false	0
874	"localtime"	"current_time"	"sql"	0	1	false	false	false	0
875	"localtimestamp"	"current_timestamp"	"sql"	0	1	false	false	false	0
876	"sql_sub"	"diff"	"mtime"	0	1	false	false	false	0
877	"sql_sub"	"diff"	"mtime"	0	1	false	false	false	0
878	"sql_sub"	"diff"	"mtime"	0	1	false	false	false	0
879	"sql_sub"	"diff"	"mtime"	0	1	false	false	false	0
880	"sql_sub"	"diff"	"mtime"	0	1	false	false	false	0
881	"sql_sub"	"date_sub_msec_interval"	"mtime"	0	1	false	false	false	0
882	"sql_sub"	"date_sub_month_interval"	"mtime"	0	1	false	false	false	0
883	"sql_sub"	"time_sub_msec_interval"	"mtime"	0	1	false	false	false	0
884	"sql_sub"	"time_sub_msec_interval"	"mtime"	0	1	false	false	false	0
885	"sql_sub"	"timestamp_sub_msec_interval"	"mtime"	0	1	false	false	false	0
886	"sql_sub"	"timestamp_sub_month_interval"	"mtime"	0	1	false	false	false	0
887	"sql_sub"	"timestamp_sub_msec_interval"	"mtime"	0	1	false	false	false	0
888	"sql_sub"	"timestamp_sub_month_interval"	"mtime"	0	1	false	false	false	0
889	"sql_add"	"date_add_msec_interval"	"mtime"	0	1	false	false	false	0
890	"sql_add"	"addmonths"	"mtime"	0	1	false	false	false	0
891	"sql_add"	"timestamp_add_msec_interval"	"mtime"	0	1	false	false	false	0
892	"sql_add"	"timestamp_add_month_interval"	"mtime"	0	1	false	false	false	0
893	"sql_add"	"timestamp_add_msec_interval"	"mtime"	0	1	false	false	false	0
894	"sql_add"	"timestamp_add_month_interval"	"mtime"	0	1	false	false	false	0
895	"sql_add"	"time_add_msec_interval"	"mtime"	0	1	false	false	false	0
896	"sql_add"	"time_add_msec_interval"	"mtime"	0	1	false	false	false	0
897	"local_timezone"	"local_timezone"	"mtime"	0	1	false	false	false	0
898	"year"	"year"	"mtime"	0	1	false	false	false	0
899	"month"	"month"	"mtime"	0	1	false	false	false	0
900	"day"	"day"	"mtime"	0	1	false	false	false	0
901	"hour"	"hours"	"mtime"	0	1	false	false	false	0
902	"minute"	"minutes"	"mtime"	0	1	false	false	false	0
903	"second"	"sql_seconds"	"mtime"	0	1	false	false	false	0
904	"hour"	"hours"	"mtime"	0	1	false	false	false	0
905	"minute"	"minutes"	"mtime"	0	1	false	false	false	0
906	"second"	"sql_seconds"	"mtime"	0	1	false	false	false	0
907	"year"	"year"	"mtime"	0	1	false	false	false	0
908	"month"	"month"	"mtime"	0	1	false	false	false	0
909	"day"	"day"	"mtime"	0	1	false	false	false	0
910	"hour"	"hours"	"mtime"	0	1	false	false	false	0
911	"minute"	"minutes"	"mtime"	0	1	false	false	false	0
912	"second"	"sql_seconds"	"mtime"	0	1	false	false	false	0
913	"year"	"year"	"mtime"	0	1	false	false	false	0
914	"month"	"month"	"mtime"	0	1	false	false	false	0
915	"day"	"day"	"mtime"	0	1	false	false	false	0
916	"hour"	"hours"	"mtime"	0	1	false	false	false	0
917	"minute"	"minutes"	"mtime"	0	1	false	false	false	0
918	"second"	"sql_seconds"	"mtime"	0	1	false	false	false	0
919	"year"	"year"	"mtime"	0	1	false	false	false	0
920	"month"	"month"	"mtime"	0	1	false	false	false	0
921	"day"	"day"	"mtime"	0	1	false	false	false	0
922	"hour"	"hours"	"mtime"	0	1	false	false	false	0
923	"minute"	"minutes"	"mtime"	0	1	false	false	false	0
924	"second"	"seconds"	"mtime"	0	1	false	false	false	0
925	"dayofyear"	"dayofyear"	"mtime"	0	1	false	false	false	0
926	"weekofyear"	"weekofyear"	"mtime"	0	1	false	false	false	0
927	"dayofweek"	"dayofweek"	"mtime"	0	1	false	false	false	0
928	"dayofmonth"	"day"	"mtime"	0	1	false	false	false	0
929	"week"	"weekofyear"	"mtime"	0	1	false	false	false	0
930	"next_value_for"	"next_value"	"sql"	0	1	true	false	false	0
931	"get_value_for"	"get_value"	"sql"	0	1	false	false	false	0
932	"restart"	"restart"	"sql"	0	1	false	false	false	0
933	"index"	"index"	"calc"	0	1	false	false	false	0
934	"index"	"index"	"calc"	0	1	false	false	false	0
935	"index"	"index"	"calc"	0	1	false	false	false	0
936	"strings"	"strings"	"calc"	0	1	false	false	false	0
937	"locate"	"locate"	"str"	0	1	false	false	false	0
938	"locate"	"locate"	"str"	0	1	false	false	false	0
939	"splitpart"	"splitpart"	"str"	0	1	false	false	false	0
940	"substring"	"substring"	"str"	0	1	false	false	false	0
941	"substring"	"substring"	"str"	0	1	false	false	false	0
942	"like"	"like"	"algebra"	0	1	false	false	false	0
943	"like"	"like"	"algebra"	0	1	false	false	false	0
944	"ilike"	"ilike"	"algebra"	0	1	false	false	false	0
945	"ilike"	"ilike"	"algebra"	0	1	false	false	false	0
946	"not_like"	"not_like"	"algebra"	0	1	false	false	false	0
947	"not_like"	"not_like"	"algebra"	0	1	false	false	false	0
948	"not_ilike"	"not_ilike"	"algebra"	0	1	false	false	false	0
949	"not_ilike"	"not_ilike"	"algebra"	0	1	false	false	false	0
950	"patindex"	"patindex"	"pcre"	0	1	false	false	false	0
951	"truncate"	"stringleft"	"str"	0	1	false	false	false	0
952	"concat"	"+"	"calc"	0	1	false	false	false	0
953	"ascii"	"ascii"	"str"	0	1	false	false	false	0
954	"code"	"unicode"	"str"	0	1	false	false	false	0
955	"length"	"stringlength"	"str"	0	1	false	false	false	0
956	"right"	"stringright"	"str"	0	1	false	false	false	0
957	"left"	"stringleft"	"str"	0	1	false	false	false	0
958	"upper"	"toUpper"	"str"	0	1	false	false	false	0
959	"ucase"	"toUpper"	"str"	0	1	false	false	false	0
960	"lower"	"toLower"	"str"	0	1	false	false	false	0
961	"lcase"	"toLower"	"str"	0	1	false	false	false	0
962	"trim"	"trim"	"str"	0	1	false	false	false	0
963	"trim"	"trim"	"str"	0	1	false	false	false	0
964	"ltrim"	"ltrim"	"str"	0	1	false	false	false	0
965	"ltrim"	"ltrim"	"str"	0	1	false	false	false	0
966	"rtrim"	"rtrim"	"str"	0	1	false	false	false	0
967	"rtrim"	"rtrim"	"str"	0	1	false	false	false	0
968	"lpad"	"lpad"	"str"	0	1	false	false	false	0
969	"lpad"	"lpad"	"str"	0	1	false	false	false	0
970	"rpad"	"rpad"	"str"	0	1	false	false	false	0
971	"rpad"	"rpad"	"str"	0	1	false	false	false	0
972	"insert"	"insert"	"str"	0	1	false	false	false	0
973	"replace"	"replace"	"str"	0	1	false	false	false	0
974	"repeat"	"repeat"	"str"	0	1	false	false	false	0
975	"space"	"space"	"str"	0	1	false	false	false	0
976	"char_length"	"length"	"str"	0	1	false	false	false	0
977	"character_length"	"length"	"str"	0	1	false	false	false	0
978	"octet_length"	"nbytes"	"str"	0	1	false	false	false	0
979	"soundex"	"soundex"	"txtsim"	0	1	false	false	false	0
980	"difference"	"stringdiff"	"txtsim"	0	1	false	false	false	0
981	"editdistance"	"editdistance"	"txtsim"	0	1	false	false	false	0
982	"editdistance2"	"editdistance2"	"txtsim"	0	1	false	false	false	0
983	"similarity"	"similarity"	"txtsim"	0	1	false	false	false	0
984	"qgramnormalize"	"qgramnormalize"	"txtsim"	0	1	false	false	false	0
985	"levenshtein"	"levenshtein"	"txtsim"	0	1	false	false	false	0
986	"levenshtein"	"levenshtein"	"txtsim"	0	1	false	false	false	0
987	"index"	"index"	"calc"	0	1	false	false	false	0
988	"index"	"index"	"calc"	0	1	false	false	false	0
989	"index"	"index"	"calc"	0	1	false	false	false	0
990	"strings"	"strings"	"calc"	0	1	false	false	false	0
991	"locate"	"locate"	"str"	0	1	false	false	false	0
992	"locate"	"locate"	"str"	0	1	false	false	false	0
993	"splitpart"	"splitpart"	"str"	0	1	false	false	false	0
994	"substring"	"substring"	"str"	0	1	false	false	false	0
995	"substring"	"substring"	"str"	0	1	false	false	false	0
996	"like"	"like"	"algebra"	0	1	false	false	false	0
997	"like"	"like"	"algebra"	0	1	false	false	false	0
998	"ilike"	"ilike"	"algebra"	0	1	false	false	false	0
999	"ilike"	"ilike"	"algebra"	0	1	false	false	false	0
1000	"not_like"	"not_like"	"algebra"	0	1	false	false	false	0
1001	"not_like"	"not_like"	"algebra"	0	1	false	false	false	0
1002	"not_ilike"	"not_ilike"	"algebra"	0	1	false	false	false	0
1003	"not_ilike"	"not_ilike"	"algebra"	0	1	false	false	false	0
1004	"patindex"	"patindex"	"pcre"	0	1	false	false	false	0
1005	"truncate"	"stringleft"	"str"	0	1	false	false	false	0
1006	"concat"	"+"	"calc"	0	1	false	false	false	0
1007	"ascii"	"ascii"	"str"	0	1	false	false	false	0
1008	"code"	"unicode"	"str"	0	1	false	false	false	0
1009	"length"	"stringlength"	"str"	0	1	false	false	false	0
1010	"right"	"stringright"	"str"	0	1	false	false	false	0
1011	"left"	"stringleft"	"str"	0	1	false	false	false	0
1012	"upper"	"toUpper"	"str"	0	1	false	false	false	0
1013	"ucase"	"toUpper"	"str"	0	1	false	false	false	0
1014	"lower"	"toLower"	"str"	0	1	false	false	false	0
1015	"lcase"	"toLower"	"str"	0	1	false	false	false	0
1016	"trim"	"trim"	"str"	0	1	false	false	false	0
1017	"trim"	"trim"	"str"	0	1	false	false	false	0
1018	"ltrim"	"ltrim"	"str"	0	1	false	false	false	0
1019	"ltrim"	"ltrim"	"str"	0	1	false	false	false	0
1020	"rtrim"	"rtrim"	"str"	0	1	false	false	false	0
1021	"rtrim"	"rtrim"	"str"	0	1	false	false	false	0
1022	"lpad"	"lpad"	"str"	0	1	false	false	false	0
1023	"lpad"	"lpad"	"str"	0	1	false	false	false	0
1024	"rpad"	"rpad"	"str"	0	1	false	false	false	0
1025	"rpad"	"rpad"	"str"	0	1	false	false	false	0
1026	"insert"	"insert"	"str"	0	1	false	false	false	0
1027	"replace"	"replace"	"str"	0	1	false	false	false	0
1028	"repeat"	"repeat"	"str"	0	1	false	false	false	0
1029	"space"	"space"	"str"	0	1	false	false	false	0
1030	"char_length"	"length"	"str"	0	1	false	false	false	0
1031	"character_length"	"length"	"str"	0	1	false	false	false	0
1032	"octet_length"	"nbytes"	"str"	0	1	false	false	false	0
1033	"soundex"	"soundex"	"txtsim"	0	1	false	false	false	0
1034	"difference"	"stringdiff"	"txtsim"	0	1	false	false	false	0
1035	"editdistance"	"editdistance"	"txtsim"	0	1	false	false	false	0
1036	"editdistance2"	"editdistance2"	"txtsim"	0	1	false	false	false	0
1037	"similarity"	"similarity"	"txtsim"	0	1	false	false	false	0
1038	"qgramnormalize"	"qgramnormalize"	"txtsim"	0	1	false	false	false	0
1039	"levenshtein"	"levenshtein"	"txtsim"	0	1	false	false	false	0
1040	"levenshtein"	"levenshtein"	"txtsim"	0	1	false	false	false	0
1041	"index"	"index"	"calc"	0	1	false	false	false	0
1042	"index"	"index"	"calc"	0	1	false	false	false	0
1043	"index"	"index"	"calc"	0	1	false	false	false	0
1044	"strings"	"strings"	"calc"	0	1	false	false	false	0
1045	"locate"	"locate"	"str"	0	1	false	false	false	0
1046	"locate"	"locate"	"str"	0	1	false	false	false	0
1047	"splitpart"	"splitpart"	"str"	0	1	false	false	false	0
1048	"substring"	"substring"	"str"	0	1	false	false	false	0
1049	"substring"	"substring"	"str"	0	1	false	false	false	0
1050	"like"	"like"	"algebra"	0	1	false	false	false	0
1051	"like"	"like"	"algebra"	0	1	false	false	false	0
1052	"ilike"	"ilike"	"algebra"	0	1	false	false	false	0
1053	"ilike"	"ilike"	"algebra"	0	1	false	false	false	0
1054	"not_like"	"not_like"	"algebra"	0	1	false	false	false	0
1055	"not_like"	"not_like"	"algebra"	0	1	false	false	false	0
1056	"not_ilike"	"not_ilike"	"algebra"	0	1	false	false	false	0
1057	"not_ilike"	"not_ilike"	"algebra"	0	1	false	false	false	0
1058	"patindex"	"patindex"	"pcre"	0	1	false	false	false	0
1059	"truncate"	"stringleft"	"str"	0	1	false	false	false	0
1060	"concat"	"+"	"calc"	0	1	false	false	false	0
1061	"ascii"	"ascii"	"str"	0	1	false	false	false	0
1062	"code"	"unicode"	"str"	0	1	false	false	false	0
1063	"length"	"stringlength"	"str"	0	1	false	false	false	0
1064	"right"	"stringright"	"str"	0	1	false	false	false	0
1065	"left"	"stringleft"	"str"	0	1	false	false	false	0
1066	"upper"	"toUpper"	"str"	0	1	false	false	false	0
1067	"ucase"	"toUpper"	"str"	0	1	false	false	false	0
1068	"lower"	"toLower"	"str"	0	1	false	false	false	0
1069	"lcase"	"toLower"	"str"	0	1	false	false	false	0
1070	"trim"	"trim"	"str"	0	1	false	false	false	0
1071	"trim"	"trim"	"str"	0	1	false	false	false	0
1072	"ltrim"	"ltrim"	"str"	0	1	false	false	false	0
1073	"ltrim"	"ltrim"	"str"	0	1	false	false	false	0
1074	"rtrim"	"rtrim"	"str"	0	1	false	false	false	0
1075	"rtrim"	"rtrim"	"str"	0	1	false	false	false	0
1076	"lpad"	"lpad"	"str"	0	1	false	false	false	0
1077	"lpad"	"lpad"	"str"	0	1	false	false	false	0
1078	"rpad"	"rpad"	"str"	0	1	false	false	false	0
1079	"rpad"	"rpad"	"str"	0	1	false	false	false	0
1080	"insert"	"insert"	"str"	0	1	false	false	false	0
1081	"replace"	"replace"	"str"	0	1	false	false	false	0
1082	"repeat"	"repeat"	"str"	0	1	false	false	false	0
1083	"space"	"space"	"str"	0	1	false	false	false	0
1084	"char_length"	"length"	"str"	0	1	false	false	false	0
1085	"character_length"	"length"	"str"	0	1	false	false	false	0
1086	"octet_length"	"nbytes"	"str"	0	1	false	false	false	0
1087	"soundex"	"soundex"	"txtsim"	0	1	false	false	false	0
1088	"difference"	"stringdiff"	"txtsim"	0	1	false	false	false	0
1089	"editdistance"	"editdistance"	"txtsim"	0	1	false	false	false	0
1090	"editdistance2"	"editdistance2"	"txtsim"	0	1	false	false	false	0
1091	"similarity"	"similarity"	"txtsim"	0	1	false	false	false	0
1092	"qgramnormalize"	"qgramnormalize"	"txtsim"	0	1	false	false	false	0
1093	"levenshtein"	"levenshtein"	"txtsim"	0	1	false	false	false	0
1094	"levenshtein"	"levenshtein"	"txtsim"	0	1	false	false	false	0
1095	"copyfrom"	"copy_from"	"sql"	0	5	false	true	false	0
1096	"copyfrom"	"importTable"	"sql"	0	5	false	true	false	0
27	"not_unique"	"not_unique"	"sql"	0	3	false	false	false	0
39	"zero_or_one"	"zero_or_one"	"sql"	0	3	false	false	false	0
40	"exist"	"exist"	"aggr"	0	3	false	false	false	0
41	"not_exist"	"not_exist"	"aggr"	0	3	false	false	false	0
46	"min"	"min"	"aggr"	0	3	false	false	false	0
47	"max"	"max"	"aggr"	0	3	false	false	false	0
51	"sum"	"sum"	"aggr"	0	3	false	false	false	0
52	"sum"	"sum"	"aggr"	0	3	false	false	false	0
53	"sum"	"sum"	"aggr"	0	3	false	false	false	0
54	"sum"	"sum"	"aggr"	0	3	false	false	false	0
55	"sum"	"sum"	"aggr"	0	3	false	false	false	0
56	"sum"	"sum"	"aggr"	0	3	false	false	false	0
57	"sum"	"sum"	"aggr"	0	3	false	false	false	0
58	"sum"	"sum"	"aggr"	0	3	false	false	false	0
59	"sum"	"sum"	"aggr"	0	3	false	false	false	0
60	"prod"	"prod"	"aggr"	0	3	false	false	false	0
61	"prod"	"prod"	"aggr"	0	3	false	false	false	0
62	"prod"	"prod"	"aggr"	0	3	false	false	false	0
63	"prod"	"prod"	"aggr"	0	3	false	false	false	0
64	"prod"	"prod"	"aggr"	0	3	false	false	false	0
65	"prod"	"prod"	"aggr"	0	3	false	false	false	0
66	"prod"	"prod"	"aggr"	0	3	false	false	false	0
67	"prod"	"prod"	"aggr"	0	3	false	false	false	0
80	"sum"	"sum"	"aggr"	0	3	false	false	false	0
81	"prod"	"prod"	"aggr"	0	3	false	false	false	0
82	"sum"	"sum"	"aggr"	0	3	false	false	false	0
83	"prod"	"prod"	"aggr"	0	3	false	false	false	0
84	"avg"	"avg"	"aggr"	0	3	false	false	false	0
85	"count_no_nil"	"count_no_nil"	"aggr"	0	3	false	false	false	0
86	"count"	"count"	"aggr"	0	3	false	false	false	0
5227	"env"	"CREATE FUNCTION env () RETURNS TABLE( name varchar(1024), value varchar(2048)) EXTERNAL NAME sql.sql_environment;"	"sql"	2	5	false	false	false	2000
5230	"var"	"CREATE FUNCTION var() RETURNS TABLE( name varchar(1024)) EXTERNAL NAME sql.sql_variables;"	"sql"	2	5	false	false	false	2000
5236	"db_users"	"CREATE FUNCTION db_users () RETURNS TABLE( name varchar(2048)) EXTERNAL NAME sql.db_users;"	"sql"	2	5	false	false	false	2000
5256	"like"	"-- This Source Code Form is subject to the terms of the Mozilla Public\n-- License, v. 2.0.  If a copy of the MPL was not distributed with this\n-- file, You can obtain one at http://mozilla.org/MPL/2.0/.\n--\n-- Copyright 2008-2015 MonetDB B.V.\n\ncreate filter function ""like""(val string, pat string, esc string) external name algebra.""like"";"	"algebra"	1	4	true	false	false	2000
5261	"ilike"	"create filter function ""ilike""(val string, pat string, esc string) external name algebra.""ilike"";"	"algebra"	1	4	true	false	false	2000
5266	"like"	"create filter function ""like""(val string, pat string) external name algebra.""like"";"	"algebra"	1	4	true	false	false	2000
5270	"ilike"	"create filter function ""ilike""(val string, pat string) external name algebra.""ilike"";"	"algebra"	1	4	true	false	false	2000
5274	"degrees"	"-- This Source Code Form is subject to the terms of the Mozilla Public\n-- License, v. 2.0.  If a copy of the MPL was not distributed with this\n-- file, You can obtain one at http://mozilla.org/MPL/2.0/.\n--\n-- Copyright 2008-2015 MonetDB B.V.\n\ncreate function degrees(r double)\nreturns double\n\treturn r*180/pi();"	"user"	2	1	false	false	false	2000
5278	"radians"	"create function radians(d double)\nreturns double\n\treturn d*pi()/180;"	"user"	2	1	false	false	false	2000
5282	"times"	"-- This Source Code Form is subject to the terms of the Mozilla Public\n-- License, v. 2.0.  If a copy of the MPL was not distributed with this\n-- file, You can obtain one at http://mozilla.org/MPL/2.0/.\n--\n-- Copyright 2008-2015 MonetDB B.V.\n\n-- Provide a simple equivalent for the UNIX times command\n-- times 0 ms user 0 ms system 0 ms 0 reads 0 writes\n\ncreate procedure times()\nexternal name sql.times;"	"sql"	1	2	true	false	false	2000
5285	"getanchor"	"create function getanchor( theurl url ) returns string\n\texternal name url.""getAnchor"";"	"url"	1	1	false	false	false	2000
5289	"getbasename"	"create function getbasename(theurl url) returns string\n\texternal name url.""getBasename"";"	"url"	1	1	false	false	false	2000
5293	"getcontent"	"create function getcontent(theurl url)   returns string\n\texternal name url.""getContent"";"	"url"	1	1	false	false	false	2000
5297	"getcontext"	"create function getcontext(theurl url)   returns string\n\texternal name url.""getContext"";"	"url"	1	1	false	false	false	2000
5301	"getdomain"	"create function getdomain(theurl url) returns string\n\texternal name url.""getDomain"";"	"url"	1	1	false	false	false	2000
5305	"getextension"	"create function getextension(theurl url) returns string\n\texternal name url.""getExtension"";"	"url"	1	1	false	false	false	2000
5309	"getfile"	"create function getfile(theurl url) returns string\n\texternal name url.""getFile"";"	"url"	1	1	false	false	false	2000
5313	"gethost"	"create function gethost(theurl url)   returns string\n\texternal name url.""getHost"";"	"url"	1	1	false	false	false	2000
5317	"getport"	"create function getport(theurl url) returns string\n\texternal name url.""getPort"";"	"url"	1	1	false	false	false	2000
5321	"getprotocol"	"create function getprotocol(theurl url) returns string\n\texternal name url.""getProtocol"";"	"url"	1	1	false	false	false	2000
5325	"getquery"	"create function getquery(theurl url) returns string\n\texternal name url.""getQuery"";"	"url"	1	1	false	false	false	2000
5329	"getuser"	"create function getuser(theurl url) returns string\n\texternal name url.""getUser"";"	"url"	1	1	false	false	false	2000
5333	"getroboturl"	"create function getroboturl(theurl url) returns string\n\texternal name url.""getRobotURL"";"	"url"	1	1	false	false	false	2000
5337	"isaurl"	"create function isaurl(theurl url) returns bool\n\texternal name url.""isaURL"";"	"url"	1	1	false	false	false	2000
5341	"newurl"	"create function newurl(protocol string, hostname string, ""port"" int, file string)\n\treturns url\n\texternal name url.""new"";"	"url"	1	1	false	false	false	2000
5348	"newurl"	"create function newurl(protocol string, hostname string, file string)\n\treturns url\n\texternal name url.""new"";"	"url"	1	1	false	false	false	2000
5354	"str_to_date"	"-- This Source Code Form is subject to the terms of the Mozilla Public\n-- License, v. 2.0.  If a copy of the MPL was not distributed with this\n-- file, You can obtain one at http://mozilla.org/MPL/2.0/.\n--\n-- Copyright 2008-2015 MonetDB B.V.\n\ncreate function str_to_date(s string, format string) returns date\n\texternal name mtime.""str_to_date"";"	"mtime"	1	1	false	false	false	2000
5359	"date_to_str"	"create function date_to_str(d date, format string) returns string\n\texternal name mtime.""date_to_str"";"	"mtime"	1	1	false	false	false	2000
5364	"str_to_time"	"create function str_to_time(s string, format string) returns time\n\texternal name mtime.""str_to_time"";"	"mtime"	1	1	false	false	false	2000
5369	"time_to_str"	"create function time_to_str(d time, format string) returns string\n\texternal name mtime.""time_to_str"";"	"mtime"	1	1	false	false	false	2000
5374	"str_to_timestamp"	"create function str_to_timestamp(s string, format string) returns timestamp\n\texternal name mtime.""str_to_timestamp"";"	"mtime"	1	1	false	false	false	2000
5379	"timestamp_to_str"	"create function timestamp_to_str(d timestamp, format string) returns string\n\texternal name mtime.""timestamp_to_str"";"	"mtime"	1	1	false	false	false	2000
5385	"broadcast"	"create function ""broadcast"" (p inet) returns inet\n\texternal name inet.""broadcast"";"	"inet"	1	1	false	false	false	2000
5389	"host"	"create function ""host"" (p inet) returns clob\n\texternal name inet.""host"";"	"inet"	1	1	false	false	false	2000
5393	"masklen"	"create function ""masklen"" (p inet) returns int\n\texternal name inet.""masklen"";"	"inet"	1	1	false	false	false	2000
5397	"setmasklen"	"create function ""setmasklen"" (p inet, mask int) returns inet\n\texternal name inet.""setmasklen"";"	"inet"	1	1	false	false	false	2000
5402	"netmask"	"create function ""netmask"" (p inet) returns inet\n\texternal name inet.""netmask"";"	"inet"	1	1	false	false	false	2000
5406	"hostmask"	"create function ""hostmask"" (p inet) returns inet\n\texternal name inet.""hostmask"";"	"inet"	1	1	false	false	false	2000
5410	"network"	"create function ""network"" (p inet) returns inet\n\texternal name inet.""network"";"	"inet"	1	1	false	false	false	2000
5414	"text"	"create function ""text"" (p inet) returns clob\n\texternal name inet.""text"";"	"inet"	1	1	false	false	false	2000
5418	"abbrev"	"create function ""abbrev"" (p inet) returns clob\n\texternal name inet.""abbrev"";"	"inet"	1	1	false	false	false	2000
5422	"left_shift"	"create function ""left_shift""(i1 inet, i2 inet) returns boolean\n\texternal name inet.""<<"";"	"inet"	1	1	false	false	false	2000
5427	"right_shift"	"create function ""right_shift""(i1 inet, i2 inet) returns boolean\n\texternal name inet."">>"";"	"inet"	1	1	false	false	false	2000
5432	"left_shift_assign"	"create function ""left_shift_assign""(i1 inet, i2 inet) returns boolean\n\texternal name inet.""<<="";"	"inet"	1	1	false	false	false	2000
5437	"right_shift_assign"	"create function ""right_shift_assign""(i1 inet, i2 inet) returns boolean\n\texternal name inet."">>="";"	"inet"	1	1	false	false	false	2000
5442	"querylog_catalog"	"-- This Source Code Form is subject to the terms of the Mozilla Public\n-- License, v. 2.0.  If a copy of the MPL was not distributed with this\n-- file, You can obtain one at http://mozilla.org/MPL/2.0/.\n--\n-- Copyright 2008-2015 MonetDB B.V.\n\n-- QUERY HISTORY\n-- The query history mechanism of MonetDB/SQL relies on a few hooks.\n-- The most important one is a global system variable which controls\n--  monitoring of all sessions.\n\ncreate function sys.querylog_catalog()\nreturns table(\n\tid oid,\n\towner string,\n\tdefined timestamp,\n\tquery string,\n\tpipe string,\n\t""plan"" string,\t\t-- Name of MAL plan\n\tmal int,\t\t-- size of MAL plan\n\toptimize bigint\t-- time in usec\n)\nexternal name sql.querylog_catalog;"	"sql"	1	5	false	false	false	2000
5452	"querylog_calls"	"-- Each query call is stored in the table calls\n-- At regular intervals the query history table should be cleaned.\n-- This can be done manually on the SQL console, or be integrated\n-- in the keepQuery and keepCall upon need.\n-- The parameters are geared at understanding the resource claims\n-- They reflect the effect of the total workload mix during execution.\n-- The 'cpu' gives the average cpu load percentage over all cores on the\n-- server during execution phase.\n-- increasing cpu load indicates better use of multi-cores.\n-- The 'io' indicate IOs during complete query run.\n-- The 'space' is the total amount of intermediates created in MB.\n-- Reducing the space component improves performance/\n-- All timing in usec and all storage in bytes.\n\ncreate function sys.querylog_calls()\nreturns table(\n\tid oid,\t\t -- references query plan\n\t""start"" timestamp,\t-- time the statement was started\n\t""stop"" timestamp,\t-- time the statement was completely finished\n\targuments string,\t-- actual call structure\n\ttuples wrd,\t\t-- number of tuples in the result set\n\trun bigint,\t\t-- time spent (in usec)  until the result export\n\tship bigint,\t\t-- time spent (in usec)  to ship the result set\n\tcpu int,\t\t-- average cpu load percentage during execution\n\tio int\t\t\t-- percentage time waiting for IO to finish\n)\nexternal name sql.querylog_calls;"	"sql"	1	5	false	false	false	2000
5502	"querylog_empty"	"-- reset history for a particular user\ncreate procedure sys.querylog_empty()\nexternal name sql.querylog_empty;"	"sql"	1	2	true	false	false	2000
5504	"querylog_enable"	"-- manipulate the query logger\ncreate procedure sys.querylog_enable()\nexternal name sql.querylog_enable;"	"sql"	1	2	true	false	false	2000
5506	"querylog_enable"	"create procedure sys.querylog_enable(threshold smallint)\nexternal name sql.querylog_enable_threshold;"	"sql"	1	2	true	false	false	2000
5509	"querylog_disable"	"create procedure sys.querylog_disable()\nexternal name sql.querylog_disable;"	"sql"	1	2	true	false	false	2000
5511	"tracelog"	"-- This Source Code Form is subject to the terms of the Mozilla Public\n-- License, v. 2.0.  If a copy of the MPL was not distributed with this\n-- file, You can obtain one at http://mozilla.org/MPL/2.0/.\n--\n-- Copyright 2008-2015 MonetDB B.V.\n\n-- make the offline tracing table available for inspection\ncreate function sys.tracelog()\n\treturns table (\n\t\tevent integer,\t\t-- event counter\n\t\tclk varchar(20),\t-- wallclock, no mtime in kernel\n\t\tpc varchar(50),\t-- module.function[nr]\n\t\tthread int,\t\t-- thread identifier\n\t\tticks bigint,\t\t-- time in microseconds\n\t\trrsmb bigint,\t\t-- resident memory in MB\n\t\tvmmb bigint,\t\t-- virtual size in MB\n\t\treads bigint,\t\t-- number of blocks read\n\t\twrites bigint,\t\t-- number of blocks written\n\t\tminflt bigint,\t\t-- minor page faults\n\t\tmajflt bigint,\t\t-- major page faults\n\t\tnvcsw bigint,\t\t-- non-volantary conext switch\n\t\tstmt string\t\t-- actual statement executed\n\t)\n\texternal name sql.dump_trace;"	"sql"	1	5	false	false	false	2000
5541	"profiler_openstream"	"create procedure profiler_openstream(host string, port int) external name profiler.""openStream"";"	"profiler"	1	2	true	false	false	2000
5545	"profiler_stethoscope"	"create procedure profiler_stethoscope(ticks int) external name profiler.stethoscope;"	"profiler"	1	2	true	false	false	2000
5548	"epoch"	"-- This Source Code Form is subject to the terms of the Mozilla Public\n-- License, v. 2.0.  If a copy of the MPL was not distributed with this\n-- file, You can obtain one at http://mozilla.org/MPL/2.0/.\n--\n-- Copyright 2008-2015 MonetDB B.V.\n\n-- assume milliseconds when converted to TIMESTAMP\ncreate function ""epoch""(sec bigint) returns timestamp\n\texternal name timestamp.""epoch"";"	"timestamp"	1	1	false	false	false	2000
5552	"epoch"	"create function ""epoch""(sec int) returns timestamp\n\texternal name timestamp.""epoch"";"	"timestamp"	1	1	false	false	false	2000
5556	"epoch"	"create function ""epoch""(ts timestamp) returns int\n\texternal name timestamp.""epoch"";"	"timestamp"	1	1	false	false	false	2000
5560	"epoch"	"create function ""epoch""(ts timestamp with time zone) returns int\n\texternal name timestamp.""epoch"";"	"timestamp"	1	1	false	false	false	2000
5564	"shrink"	"-- This Source Code Form is subject to the terms of the Mozilla Public\n-- License, v. 2.0.  If a copy of the MPL was not distributed with this\n-- file, You can obtain one at http://mozilla.org/MPL/2.0/.\n--\n-- Copyright 2008-2015 MonetDB B.V.\n\n-- Vacuum a relational table should be done with care.\n-- For, the oid's are used in join-indices.\n\n-- Vacuum of tables may improve IO performance and disk footprint.\n-- The foreign key constraints should be dropped before\n-- and re-established after the cluster operation.\n\ncreate procedure shrink(sys string, tab string)\n\texternal name sql.shrink;"	"sql"	1	2	true	false	false	2000
5568	"reuse"	"create procedure reuse(sys string, tab string)\n\texternal name sql.reuse;"	"sql"	1	2	true	false	false	2000
5572	"vacuum"	"create procedure vacuum(sys string, tab string)\n\texternal name sql.vacuum;"	"sql"	1	2	true	false	false	2000
5576	"dependencies_schemas_on_users"	"-- This Source Code Form is subject to the terms of the Mozilla Public\n-- License, v. 2.0.  If a copy of the MPL was not distributed with this\n-- file, You can obtain one at http://mozilla.org/MPL/2.0/.\n--\n-- Copyright 2008-2015 MonetDB B.V.\n\n--Schema s has a dependency on user u\ncreate function dependencies_schemas_on_users()\nreturns table (sch varchar(100), usr varchar(100), dep_type varchar(32))\nreturn table (select s.name, u.name, 'DEP_USER' from schemas as s, users u where u.default_schema = s.id);"	"user"	2	5	false	false	false	2000
5581	"dependencies_owners_on_schemas"	"--User (owner) has a dependency in schema s\ncreate function dependencies_owners_on_schemas()\nreturns table (sch varchar(100), usr varchar(100), dep_type varchar(32))\nreturn table (select a.name, s.name, 'DEP_SCHEMA' from schemas as s, auths a where s.owner = a.id);"	"user"	2	5	false	false	false	2000
5586	"dependencies_tables_on_views"	"--Table t has a dependency on view v\ncreate function dependencies_tables_on_views()\nreturns table (sch varchar(100), usr varchar(100), dep_type varchar(32))\nreturn table (select t.name, v.name, 'DEP_VIEW' from tables as t, tables as v, dependencies as dep where t.id = dep.id and v.id = dep.depend_id and dep.depend_type = 5 and v.type = 1);"	"user"	2	5	false	false	false	2000
5591	"dependencies_tables_on_indexes"	"--Table t has a dependency on index  i\ncreate function dependencies_tables_on_indexes()\nreturns table (sch varchar(100), usr varchar(100), dep_type varchar(32))\nreturn table (select t.name, i.name, 'DEP_INDEX' from tables as t, idxs as i where i.table_id = t.id and i.name not in (select name from keys) and t.type = 0);"	"user"	2	5	false	false	false	2000
5596	"dependencies_tables_on_triggers"	"--Table t has a dependency on trigger tri\n\ncreate function dependencies_tables_on_triggers()\nreturns table (sch varchar(100), usr varchar(100), dep_type varchar(32))\nreturn table ((select t.name, tri.name, 'DEP_TRIGGER' from tables as t, triggers as tri where tri.table_id = t.id) union (select t.name, tri.name, 'DEP_TRIGGER' from triggers tri, tables t, dependencies dep where dep.id = t.id and dep.depend_id =tri.id and dep.depend_type = 8));"	"user"	2	5	false	false	false	2000
5601	"dependencies_tables_on_foreignkeys"	"--Table t has a dependency on foreign key k\ncreate function dependencies_tables_on_foreignkeys()\nreturns table (sch varchar(100), usr varchar(100), dep_type varchar(32))\nreturn table (select t.name, fk.name, 'DEP_FKEY' from tables as t, keys as k, keys as fk where fk.rkey = k.id and k.table_id = t.id);"	"user"	2	5	false	false	false	2000
5606	"dependencies_tables_on_functions"	"--Table t has a dependency on function f\ncreate function dependencies_tables_on_functions()\nreturns table (sch varchar(100), usr varchar(100), dep_type varchar(32))\nreturn table (select t.name, f.name, 'DEP_FUNC' from functions as f, tables as t, dependencies as dep where t.id = dep.id and f.id = dep.depend_id and dep.depend_type = 7 and t.type = 0);"	"user"	2	5	false	false	false	2000
5611	"dependencies_columns_on_views"	"--Column c has a dependency on view v\ncreate function dependencies_columns_on_views()\nreturns table (sch varchar(100), usr varchar(100), dep_type varchar(32))\nreturn table (select c.name, v.name, 'DEP_VIEW' from columns as c, tables as v, dependencies as dep where c.id = dep.id and v.id = dep.depend_id and dep.depend_type = 5 and v.type = 1);"	"user"	2	5	false	false	false	2000
5616	"dependencies_columns_on_keys"	"--Column c has a dependency on key k\ncreate function dependencies_columns_on_keys()\nreturns table (sch varchar(100), usr varchar(100), dep_type varchar(32))\nreturn table (select c.name, k.name, 'DEP_KEY' from columns as c, objects as kc, keys as k where kc.""name"" = c.name and kc.id = k.id and k.table_id = c.table_id and k.rkey = -1);"	"user"	2	5	false	false	false	2000
5621	"dependencies_columns_on_indexes"	"--Column c has a dependency on index i\ncreate function dependencies_columns_on_indexes()\nreturns table (sch varchar(100), usr varchar(100), dep_type varchar(32))\nreturn table (select c.name, i.name, 'DEP_INDEX' from columns as c, objects as kc, idxs as i where kc.""name"" = c.name and kc.id = i.id and c.table_id = i.table_id and i.name not in (select name from keys));"	"user"	2	5	false	false	false	2000
5626	"dependencies_columns_on_functions"	"--Column c has a dependency on function f\ncreate function dependencies_columns_on_functions()\nreturns table (sch varchar(100), usr varchar(100), dep_type varchar(32))\nreturn table (select c.name, f.name, 'DEP_FUNC' from functions as f, columns as c, dependencies as dep where c.id = dep.id and f.id = dep.depend_id and dep.depend_type = 7);"	"user"	2	5	false	false	false	2000
5631	"dependencies_columns_on_triggers"	"--Column c has a dependency on trigger tri\ncreate function dependencies_columns_on_triggers()\nreturns table (sch varchar(100), usr varchar(100), dep_type varchar(32))\nreturn table (select c.name, tri.name, 'DEP_TRIGGER' from columns as c, triggers as tri, dependencies as dep where dep.id = c.id and dep.depend_id =tri.id and dep.depend_type = 8);"	"user"	2	5	false	false	false	2000
5636	"dependencies_views_on_functions"	"--View v has a dependency on function f\ncreate function dependencies_views_on_functions()\nreturns table (sch varchar(100), usr varchar(100), dep_type varchar(32))\nreturn table (select v.name, f.name, 'DEP_FUNC' from functions as f, tables as v, dependencies as dep where v.id = dep.id and f.id = dep.depend_id and dep.depend_type = 7 and v.type = 1);"	"user"	2	5	false	false	false	2000
5641	"dependencies_views_on_triggers"	"--View v has a dependency on trigger tri\ncreate function dependencies_views_on_triggers()\nreturns table (sch varchar(100), usr varchar(100), dep_type varchar(32))\nreturn table (select v.name, tri.name, 'DEP_TRIGGER' from tables as v, triggers as tri, dependencies as dep where dep.id = v.id and dep.depend_id =tri.id and dep.depend_type = 8 and v.type = 1);"	"user"	2	5	false	false	false	2000
5646	"dependencies_functions_on_functions"	"--Function f1 has a dependency on function f2\ncreate function dependencies_functions_on_functions()\nreturns table (sch varchar(100), usr varchar(100), dep_type varchar(32))\nreturn table (select f1.name, f2.name, 'DEP_FUNC' from functions as f1, functions as f2, dependencies as dep where f1.id = dep.id and f2.id = dep.depend_id and dep.depend_type = 7);"	"user"	2	5	false	false	false	2000
5651	"dependencies_functions_os_triggers"	"--Function f1 has a dependency on trigger tri\ncreate function dependencies_functions_os_triggers()\nreturns table (sch varchar(100), usr varchar(100), dep_type varchar(32))\nreturn table (select f.name, tri.name, 'DEP_TRIGGER' from functions as f, triggers as tri, dependencies as dep where dep.id = f.id and dep.depend_id =tri.id and dep.depend_type = 8);"	"user"	2	5	false	false	false	2000
5656	"dependencies_keys_on_foreignkeys"	"--Key k has a dependency on foreign key fk\ncreate function dependencies_keys_on_foreignkeys()\nreturns table (sch varchar(100), usr varchar(100), dep_type varchar(32))\nreturn table (select k.name, fk.name, 'DEP_FKEY' from keys as k, keys as fk where fk.rkey = k.id);"	"user"	2	5	false	false	false	2000
5661	"password_hash"	"-- This Source Code Form is subject to the terms of the Mozilla Public\n-- License, v. 2.0.  If a copy of the MPL was not distributed with this\n-- file, You can obtain one at http://mozilla.org/MPL/2.0/.\n--\n-- Copyright 2008-2015 MonetDB B.V.\n\ncreate function sys.password_hash (username string)\n\treturns string\n\texternal name sql.password;"	"sql"	1	1	false	false	false	2000
5665	"sessions"	"create function sys.sessions()\nreturns table(""user"" string, ""login"" timestamp, ""sessiontimeout"" bigint, ""lastcommand"" timestamp, ""querytimeout"" bigint, ""active"" bool)\nexternal name sql.sessions;"	"sql"	1	5	false	false	false	2000
5681	"shutdown"	"create procedure sys.shutdown(delay tinyint)\nexternal name sql.shutdown;"	"sql"	1	2	true	false	false	2000
5684	"shutdown"	"create procedure sys.shutdown(delay tinyint, force bool)\nexternal name sql.shutdown;"	"sql"	1	2	true	false	false	2000
5688	"settimeout"	"-- control the query and session time out\ncreate procedure sys.settimeout(""query"" bigint)\n\texternal name sql.settimeout;"	"sql"	1	2	true	false	false	2000
5691	"settimeout"	"create procedure sys.settimeout(""query"" bigint, ""session"" bigint)\n\texternal name sql.settimeout;"	"sql"	1	2	true	false	false	2000
5695	"setsession"	"create procedure sys.setsession(""timeout"" bigint)\n\texternal name sql.setsession;"	"sql"	1	2	true	false	false	2000
5698	"ms_stuff"	"-- This Source Code Form is subject to the terms of the Mozilla Public\n-- License, v. 2.0.  If a copy of the MPL was not distributed with this\n-- file, You can obtain one at http://mozilla.org/MPL/2.0/.\n--\n-- Copyright 2008-2015 MonetDB B.V.\n\ncreate function ms_stuff( s1 varchar(32), st int, len int, s3 varchar(32))\nreturns varchar(32)\nbegin\n\tdeclare res varchar(32), aux varchar(32);\n\tdeclare ofset int;\n\n    if ( st < 0 or st > length(s1))\n        then return '';\n    end if;\n\n    set ofset = 1;\n    set res = substring(s1,ofset,st-1);\n    set res = res || s3;\n    set ofset = st + len;\n    set aux = substring(s1,ofset,length(s1)-ofset+1);\n\tset res = res || aux;\n\treturn res;\nend;"	"user"	2	1	false	false	false	2000
5705	"ms_trunc"	"create function ms_trunc(num double, prc int)\nreturns double\nexternal name sql.ms_trunc;"	"sql"	1	1	false	false	false	2000
5710	"ms_round"	"create function ms_round(num double, prc int, truncat int)\nreturns double\nbegin\n\tif (truncat = 0)\n\t\tthen return round(num, prc);\n\t\telse return ms_trunc(num, prc);\n\tend if;\nend;"	"user"	2	1	false	false	false	2000
5716	"ms_str"	"create function ms_str(num float, prc int, truncat int)\nreturns string\nbegin\n        return cast(num as string);\nend;"	"user"	2	1	false	false	false	2000
5722	"alpha"	"create function alpha(pdec double, pradius double)\nreturns double external name sql.alpha;"	"sql"	1	1	false	false	false	2000
5727	"zorder_encode"	"-- This Source Code Form is subject to the terms of the Mozilla Public\n-- License, v. 2.0.  If a copy of the MPL was not distributed with this\n-- file, You can obtain one at http://mozilla.org/MPL/2.0/.\n--\n-- Copyright 2008-2015 MonetDB B.V.\n\ncreate function zorder_encode(x integer, y integer) returns oid\n    external name zorder.encode;"	"zorder"	1	1	false	false	false	2000
5732	"zorder_decode_x"	"create function zorder_decode_x(z oid) returns integer\n    external name zorder.decode_x;"	"zorder"	1	1	false	false	false	2000
5736	"zorder_decode_y"	"create function zorder_decode_y(z oid) returns integer\n    external name zorder.decode_y;"	"zorder"	1	1	false	false	false	2000
5740	"optimizer_stats"	"-- This Source Code Form is subject to the terms of the Mozilla Public\n-- License, v. 2.0.  If a copy of the MPL was not distributed with this\n-- file, You can obtain one at http://mozilla.org/MPL/2.0/.\n--\n-- Copyright 2008-2015 MonetDB B.V.\n\n-- show the optimizer statistics maintained by the SQL frontend\ncreate function sys.optimizer_stats ()\n\treturns table (rewrite string, count int)\n\texternal name sql.dump_opt_stats;"	"sql"	1	5	false	false	false	2000
5744	"querycache"	"-- SQL QUERY CACHE\n-- The SQL query cache returns a table with the query plans kept\n\ncreate function sys.querycache()\n\treturns table (query string, count int)\n\texternal name sql.dump_cache;"	"sql"	1	5	false	false	false	2000
5748	"querylog"	"-- Trace the SQL input\ncreate procedure sys.querylog(filename string)\n\texternal name sql.logfile;"	"sql"	1	2	true	false	false	2000
5751	"optimizers"	"-- MONETDB KERNEL SECTION\n-- optimizer pipe catalog\ncreate function sys.optimizers ()\n\treturns table (name string, def string, status string)\n\texternal name sql.optimizers;"	"sql"	1	5	false	false	false	2000
5761	"environment"	"-- The environment table\ncreate function sys.environment()\n\treturns table (""name"" string, value string)\n\texternal name sql.sql_environment;"	"sql"	1	5	false	false	false	2000
5769	"bbp"	"-- The BAT buffer pool overview\ncreate function sys.bbp ()\n\treturns table (id int, name string, htype string,\n\t\tttype string, count bigint, refcnt int, lrefcnt int,\n\t\tlocation string, heat int, dirty string,\n\t\tstatus string, kind string)\n\texternal name bbp.get;"	"bbp"	1	5	false	false	false	2000
5783	"evalalgebra"	"create procedure sys.evalalgebra( ra_stmt string, opt bool)\n\texternal name sql.""evalAlgebra"";"	"sql"	1	2	true	false	false	2000
5787	"queue"	"-- This Source Code Form is subject to the terms of the Mozilla Public\n-- License, v. 2.0.  If a copy of the MPL was not distributed with this\n-- file, You can obtain one at http://mozilla.org/MPL/2.0/.\n--\n-- Copyright 2008-2015 MonetDB B.V.\n\n-- System monitoring\n\n-- show status of all active SQL queries.\ncreate function sys.queue()\nreturns table(\n\tqtag bigint,\n\t""user"" string,\n\tstarted timestamp,\n\testimate timestamp,\n\tprogress int,\n\tstatus string,\n\ttag oid,\n\tquery string\n)\nexternal name sql.sysmon_queue;"	"sql"	1	5	false	false	false	2000
5807	"pause"	"-- operations to manipulate the state of havoc queries\ncreate procedure sys.pause(tag int)\nexternal name sql.sysmon_pause;"	"sql"	1	2	true	false	false	2000
5810	"resume"	"create procedure sys.resume(tag int)\nexternal name sql.sysmon_resume;"	"sql"	1	2	true	false	false	2000
5813	"stop"	"create procedure sys.stop(tag int)\nexternal name sql.sysmon_stop;"	"sql"	1	2	true	false	false	2000
5816	"pause"	"create procedure sys.pause(tag bigint)\nexternal name sql.sysmon_pause;"	"sql"	1	2	true	false	false	2000
5819	"resume"	"create procedure sys.resume(tag bigint)\nexternal name sql.sysmon_resume;"	"sql"	1	2	true	false	false	2000
5822	"stop"	"create procedure sys.stop(tag bigint)\nexternal name sql.sysmon_stop;"	"sql"	1	2	true	false	false	2000
5825	"rejects"	"-- The contents of this file are subject to the MonetDB Public License\n-- Version 1.1 (the ""License""); you may not use this file except in\n-- compliance with the License. You may obtain a copy of the License at\n-- http://www.monetdb.org/Legal/MonetDBLicense\n--\n-- Software distributed under the License is distributed on an ""AS IS""\n-- basis, WITHOUT WARRANTY OF ANY KIND, either express or implied. See the\n-- License for the specific language governing rights and limitations\n-- under the License.\n--\n-- The Original Code is the MonetDB Database System.\n--\n-- The Initial Developer of the Original Code is CWI.\n-- Portions created by CWI are Copyright (C) 1997-July 2008 CWI.\n-- Copyright August 2008-2014 MonetDB B.V.\n-- All Rights Reserved.\n\n-- COPY into reject management\n\ncreate function sys.rejects()\nreturns table(\n\trowid bigint,\n\tfldid int,\n\t""message"" string,\n\t""input"" string\n)\nexternal name sql.copy_rejects;"	"sql"	1	5	false	false	false	2000
5837	"clearrejects"	"create procedure sys.clearrejects()\nexternal name sql.copy_rejects_clear;"	"sql"	1	2	true	false	false	2000
5839	"stddev_samp"	"-- This Source Code Form is subject to the terms of the Mozilla Public\n-- License, v. 2.0.  If a copy of the MPL was not distributed with this\n-- file, You can obtain one at http://mozilla.org/MPL/2.0/.\n--\n-- Copyright 2008-2015 MonetDB B.V.\n\ncreate aggregate stddev_samp(val tinyint) returns double\n\texternal name ""aggr"".""stdev"";"	"aggr"	1	3	false	false	false	2000
5843	"stddev_samp"	"create aggregate stddev_samp(val smallint) returns double\n\texternal name ""aggr"".""stdev"";"	"aggr"	1	3	false	false	false	2000
5847	"stddev_samp"	"create aggregate stddev_samp(val integer) returns double\n\texternal name ""aggr"".""stdev"";"	"aggr"	1	3	false	false	false	2000
5851	"stddev_samp"	"create aggregate stddev_samp(val wrd) returns double\n\texternal name ""aggr"".""stdev"";"	"aggr"	1	3	false	false	false	2000
5855	"stddev_samp"	"create aggregate stddev_samp(val bigint) returns double\n\texternal name ""aggr"".""stdev"";"	"aggr"	1	3	false	false	false	2000
5859	"stddev_samp"	"create aggregate stddev_samp(val real) returns double\n\texternal name ""aggr"".""stdev"";"	"aggr"	1	3	false	false	false	2000
5863	"stddev_samp"	"create aggregate stddev_samp(val double) returns double\n\texternal name ""aggr"".""stdev"";"	"aggr"	1	3	false	false	false	2000
5867	"stddev_samp"	"create aggregate stddev_samp(val date) returns double\n\texternal name ""aggr"".""stdev"";"	"aggr"	1	3	false	false	false	2000
5871	"stddev_samp"	"create aggregate stddev_samp(val time) returns double\n\texternal name ""aggr"".""stdev"";"	"aggr"	1	3	false	false	false	2000
5875	"stddev_samp"	"create aggregate stddev_samp(val timestamp) returns double\n\texternal name ""aggr"".""stdev"";"	"aggr"	1	3	false	false	false	2000
5879	"stddev_pop"	"create aggregate stddev_pop(val tinyint) returns double\n\texternal name ""aggr"".""stdevp"";"	"aggr"	1	3	false	false	false	2000
5883	"stddev_pop"	"create aggregate stddev_pop(val smallint) returns double\n\texternal name ""aggr"".""stdevp"";"	"aggr"	1	3	false	false	false	2000
5887	"stddev_pop"	"create aggregate stddev_pop(val integer) returns double\n\texternal name ""aggr"".""stdevp"";"	"aggr"	1	3	false	false	false	2000
5891	"stddev_pop"	"create aggregate stddev_pop(val wrd) returns double\n\texternal name ""aggr"".""stdevp"";"	"aggr"	1	3	false	false	false	2000
5895	"stddev_pop"	"create aggregate stddev_pop(val bigint) returns double\n\texternal name ""aggr"".""stdevp"";"	"aggr"	1	3	false	false	false	2000
5899	"stddev_pop"	"create aggregate stddev_pop(val real) returns double\n\texternal name ""aggr"".""stdevp"";"	"aggr"	1	3	false	false	false	2000
5903	"stddev_pop"	"create aggregate stddev_pop(val double) returns double\n\texternal name ""aggr"".""stdevp"";"	"aggr"	1	3	false	false	false	2000
5907	"stddev_pop"	"create aggregate stddev_pop(val date) returns double\n\texternal name ""aggr"".""stdevp"";"	"aggr"	1	3	false	false	false	2000
5911	"stddev_pop"	"create aggregate stddev_pop(val time) returns double\n\texternal name ""aggr"".""stdevp"";"	"aggr"	1	3	false	false	false	2000
5915	"stddev_pop"	"create aggregate stddev_pop(val timestamp) returns double\n\texternal name ""aggr"".""stdevp"";"	"aggr"	1	3	false	false	false	2000
5919	"var_samp"	"create aggregate var_samp(val tinyint) returns double\n\texternal name ""aggr"".""variance"";"	"aggr"	1	3	false	false	false	2000
5923	"var_samp"	"create aggregate var_samp(val smallint) returns double\n\texternal name ""aggr"".""variance"";"	"aggr"	1	3	false	false	false	2000
5927	"var_samp"	"create aggregate var_samp(val integer) returns double\n\texternal name ""aggr"".""variance"";"	"aggr"	1	3	false	false	false	2000
5931	"var_samp"	"create aggregate var_samp(val wrd) returns double\n\texternal name ""aggr"".""variance"";"	"aggr"	1	3	false	false	false	2000
5935	"var_samp"	"create aggregate var_samp(val bigint) returns double\n\texternal name ""aggr"".""variance"";"	"aggr"	1	3	false	false	false	2000
5939	"var_samp"	"create aggregate var_samp(val real) returns double\n\texternal name ""aggr"".""variance"";"	"aggr"	1	3	false	false	false	2000
5943	"var_samp"	"create aggregate var_samp(val double) returns double\n\texternal name ""aggr"".""variance"";"	"aggr"	1	3	false	false	false	2000
5947	"var_samp"	"create aggregate var_samp(val date) returns double\n\texternal name ""aggr"".""variance"";"	"aggr"	1	3	false	false	false	2000
5951	"var_samp"	"create aggregate var_samp(val time) returns double\n\texternal name ""aggr"".""variance"";"	"aggr"	1	3	false	false	false	2000
5955	"var_samp"	"create aggregate var_samp(val timestamp) returns double\n\texternal name ""aggr"".""variance"";"	"aggr"	1	3	false	false	false	2000
5959	"var_pop"	"create aggregate var_pop(val tinyint) returns double\n\texternal name ""aggr"".""variancep"";"	"aggr"	1	3	false	false	false	2000
5963	"var_pop"	"create aggregate var_pop(val smallint) returns double\n\texternal name ""aggr"".""variancep"";"	"aggr"	1	3	false	false	false	2000
5967	"var_pop"	"create aggregate var_pop(val integer) returns double\n\texternal name ""aggr"".""variancep"";"	"aggr"	1	3	false	false	false	2000
5971	"var_pop"	"create aggregate var_pop(val wrd) returns double\n\texternal name ""aggr"".""variancep"";"	"aggr"	1	3	false	false	false	2000
5975	"var_pop"	"create aggregate var_pop(val bigint) returns double\n\texternal name ""aggr"".""variancep"";"	"aggr"	1	3	false	false	false	2000
5979	"var_pop"	"create aggregate var_pop(val real) returns double\n\texternal name ""aggr"".""variancep"";"	"aggr"	1	3	false	false	false	2000
5983	"var_pop"	"create aggregate var_pop(val double) returns double\n\texternal name ""aggr"".""variancep"";"	"aggr"	1	3	false	false	false	2000
5987	"var_pop"	"create aggregate var_pop(val date) returns double\n\texternal name ""aggr"".""variancep"";"	"aggr"	1	3	false	false	false	2000
5991	"var_pop"	"create aggregate var_pop(val time) returns double\n\texternal name ""aggr"".""variancep"";"	"aggr"	1	3	false	false	false	2000
5995	"var_pop"	"create aggregate var_pop(val timestamp) returns double\n\texternal name ""aggr"".""variancep"";"	"aggr"	1	3	false	false	false	2000
5999	"median"	"create aggregate median(val tinyint) returns tinyint\n\texternal name ""aggr"".""median"";"	"aggr"	1	3	false	false	false	2000
6003	"median"	"create aggregate median(val smallint) returns smallint\n\texternal name ""aggr"".""median"";"	"aggr"	1	3	false	false	false	2000
6007	"median"	"create aggregate median(val integer) returns integer\n\texternal name ""aggr"".""median"";"	"aggr"	1	3	false	false	false	2000
6011	"median"	"create aggregate median(val wrd) returns wrd\n\texternal name ""aggr"".""median"";"	"aggr"	1	3	false	false	false	2000
6015	"median"	"create aggregate median(val bigint) returns bigint\n\texternal name ""aggr"".""median"";"	"aggr"	1	3	false	false	false	2000
6019	"median"	"create aggregate median(val decimal) returns decimal\n\texternal name ""aggr"".""median"";"	"aggr"	1	3	false	false	false	2000
6023	"median"	"create aggregate median(val real) returns real\n\texternal name ""aggr"".""median"";"	"aggr"	1	3	false	false	false	2000
6027	"median"	"create aggregate median(val double) returns double\n\texternal name ""aggr"".""median"";"	"aggr"	1	3	false	false	false	2000
6031	"median"	"create aggregate median(val date) returns date\n\texternal name ""aggr"".""median"";"	"aggr"	1	3	false	false	false	2000
6035	"median"	"create aggregate median(val time) returns time\n\texternal name ""aggr"".""median"";"	"aggr"	1	3	false	false	false	2000
6039	"median"	"create aggregate median(val timestamp) returns timestamp\n\texternal name ""aggr"".""median"";"	"aggr"	1	3	false	false	false	2000
6043	"quantile"	"create aggregate quantile(val tinyint, q double) returns tinyint\n\texternal name ""aggr"".""quantile"";"	"aggr"	1	3	false	false	false	2000
6048	"quantile"	"create aggregate quantile(val smallint, q double) returns smallint\n\texternal name ""aggr"".""quantile"";"	"aggr"	1	3	false	false	false	2000
6053	"quantile"	"create aggregate quantile(val integer, q double) returns integer\n\texternal name ""aggr"".""quantile"";"	"aggr"	1	3	false	false	false	2000
6058	"quantile"	"create aggregate quantile(val wrd, q double) returns wrd\n\texternal name ""aggr"".""quantile"";"	"aggr"	1	3	false	false	false	2000
6063	"quantile"	"create aggregate quantile(val bigint, q double) returns bigint\n\texternal name ""aggr"".""quantile"";"	"aggr"	1	3	false	false	false	2000
6068	"quantile"	"create aggregate quantile(val decimal, q double) returns decimal\n\texternal name ""aggr"".""quantile"";"	"aggr"	1	3	false	false	false	2000
6073	"quantile"	"create aggregate quantile(val real, q double) returns real\n\texternal name ""aggr"".""quantile"";"	"aggr"	1	3	false	false	false	2000
6078	"quantile"	"create aggregate quantile(val double, q double) returns double\n\texternal name ""aggr"".""quantile"";"	"aggr"	1	3	false	false	false	2000
6083	"quantile"	"create aggregate quantile(val date, q double) returns date\n\texternal name ""aggr"".""quantile"";"	"aggr"	1	3	false	false	false	2000
6088	"quantile"	"create aggregate quantile(val time, q double) returns time\n\texternal name ""aggr"".""quantile"";"	"aggr"	1	3	false	false	false	2000
6093	"quantile"	"create aggregate quantile(val timestamp, q double) returns timestamp\n\texternal name ""aggr"".""quantile"";"	"aggr"	1	3	false	false	false	2000
6098	"corr"	"create aggregate corr(e1 tinyint, e2 tinyint) returns tinyint\n\texternal name ""aggr"".""corr"";"	"aggr"	1	3	false	false	false	2000
6103	"corr"	"create aggregate corr(e1 smallint, e2 smallint) returns smallint\n\texternal name ""aggr"".""corr"";"	"aggr"	1	3	false	false	false	2000
6108	"corr"	"create aggregate corr(e1 integer, e2 integer) returns integer\n\texternal name ""aggr"".""corr"";"	"aggr"	1	3	false	false	false	2000
6113	"corr"	"create aggregate corr(e1 wrd, e2 wrd) returns wrd\n\texternal name ""aggr"".""corr"";"	"aggr"	1	3	false	false	false	2000
6118	"corr"	"create aggregate corr(e1 bigint, e2 bigint) returns bigint\n\texternal name ""aggr"".""corr"";"	"aggr"	1	3	false	false	false	2000
6123	"corr"	"create aggregate corr(e1 real, e2 real) returns real\n\texternal name ""aggr"".""corr"";"	"aggr"	1	3	false	false	false	2000
6128	"corr"	"create aggregate corr(e1 double, e2 double) returns double\n\texternal name ""aggr"".""corr"";"	"aggr"	1	3	false	false	false	2000
6146	"mbr"	"-- currently we only use mbr instead of\n-- Envelope():Geometry\n-- as that returns Geometry objects, and we prefer the explicit mbr's\n-- minimum bounding rectangle (mbr)\ncreate function mbr (g geometry) returns mbr external name geom.mbr;"	"geom"	1	1	false	false	false	2000
6150	"mbroverlaps"	"create function mbroverlaps(a mbr, b mbr) returns boolean external name geom.""mbroverlaps"";"	"geom"	1	1	false	false	false	2000
6155	"geomfromtext"	"-- The srid in the *FromText Functions is currently not used\ncreate function geomfromtext(wkt string, srid smallint) returns geometry external name geom.""GeomFromText"";"	"geom"	1	1	false	false	false	2000
6160	"pointfromtext"	"create function pointfromtext(wkt string, srid smallint) returns point external name geom.""PointFromText"";"	"geom"	1	1	false	false	false	2000
6165	"linefromtext"	"create function linefromtext(wkt string, srid smallint) returns linestring external name geom.""LineFromText"";"	"geom"	1	1	false	false	false	2000
6170	"polyfromtext"	"create function polyfromtext(wkt string, srid smallint) returns polygon external name geom.""PolyFromText"";"	"geom"	1	1	false	false	false	2000
6175	"mpointfromtext"	"create function mpointfromtext(wkt string, srid smallint) returns multipoint external name geom.""MultiPointFromText"";"	"geom"	1	1	false	false	false	2000
6180	"mlinefromtext"	"create function mlinefromtext(wkt string, srid smallint) returns multilinestring external name geom.""MultiLineFromText"";"	"geom"	1	1	false	false	false	2000
6185	"mpolyfromtext"	"create function mpolyfromtext(wkt string, srid smallint) returns multipolygon external name geom.""MultiPolyFromText"";"	"geom"	1	1	false	false	false	2000
6190	"geomcollectionfromtext"	"create function geomcollectionfromtext(wkt string, srid smallint) returns multipolygon external name geom.""GeomCollectionFromText"";"	"geom"	1	1	false	false	false	2000
6195	"polygonfromtext"	"-- alias\ncreate function polygonfromtext(wkt string, srid smallint) returns polygon external name geom.""PolyFromText"";"	"geom"	1	1	false	false	false	2000
6200	"astext"	"create function astext(g geometry) returns string external name geom.""AsText"";"	"geom"	1	1	false	false	false	2000
6204	"x"	"create function x(g geometry) returns double external name geom.""X"";"	"geom"	1	1	false	false	false	2000
6208	"y"	"create function y(g geometry) returns double external name geom.""Y"";"	"geom"	1	1	false	false	false	2000
6212	"point"	"create function point(x double,y double) returns point external name geom.point;"	"geom"	1	1	false	false	false	2000
6217	"dimension"	"-- CREATE FUNCTION Point(g Geometry) RETURNS Point external name geom.point;\n-- CREATE FUNCTION Curve(g Geometry) RETURNS Curve external name geom.curve;\n-- CREATE FUNCTION LineString(g Geometry) RETURNS LineString external name geom.linestring;\n-- CREATE FUNCTION Surface(g Geometry) RETURNS Surface external name geom.surface;\n-- CREATE FUNCTION Polygon(g Geometry) RETURNS Polygon external name geom.polygon;\n\n-- ogc basic methods\ncreate function dimension(g geometry) returns integer external name geom.""Dimension"";"	"geom"	1	1	false	false	false	2000
6221	"geometrytypeid"	"create function geometrytypeid(g geometry) returns integer external name geom.""GeometryTypeId"";"	"geom"	1	1	false	false	false	2000
6225	"srid"	"create function srid(g geometry) returns integer external name geom.""SRID"";"	"geom"	1	1	false	false	false	2000
6229	"envelope"	"create function envelope(g geometry) returns geometry external name geom.""Envelope"";"	"geom"	1	1	false	false	false	2000
6233	"isempty"	"create function isempty(g geometry) returns boolean external name geom.""IsEmpty"";"	"geom"	1	1	false	false	false	2000
6237	"issimple"	"create function issimple(g geometry) returns boolean external name geom.""IsSimple"";"	"geom"	1	1	false	false	false	2000
6241	"boundary"	"create function boundary(g geometry) returns geometry external name geom.""Boundary"";"	"geom"	1	1	false	false	false	2000
6245	"equals"	"-- ogc spatial relation methods\ncreate function equals(a geometry, b geometry) returns boolean external name geom.""Equals"";"	"geom"	1	1	false	false	false	2000
6250	"disjoint"	"create function disjoint(a geometry, b geometry) returns boolean external name geom.""Disjoint"";"	"geom"	1	1	false	false	false	2000
6255	"Intersect"	"create function ""Intersect""(a geometry, b geometry) returns boolean external name geom.""Intersect"";"	"geom"	1	1	false	false	false	2000
6260	"touches"	"create function touches(a geometry, b geometry) returns boolean external name geom.""Touches"";"	"geom"	1	1	false	false	false	2000
6265	"crosses"	"create function crosses(a geometry, b geometry) returns boolean external name geom.""Crosses"";"	"geom"	1	1	false	false	false	2000
6270	"within"	"create function within(a geometry, b geometry) returns boolean external name geom.""Within"";"	"geom"	1	1	false	false	false	2000
6275	"contains"	"create function contains(a geometry, b geometry) returns boolean external name geom.""Contains"";"	"geom"	1	1	false	false	false	2000
6280	"contains"	"create function contains(a geometry, x double, y double) returns boolean external name geom.""Contains"";"	"geom"	1	1	false	false	false	2000
6286	"overlaps"	"create function overlaps(a geometry, b geometry) returns boolean external name geom.""Overlaps"";"	"geom"	1	1	false	false	false	2000
6291	"relate"	"create function relate(a geometry, b geometry, pattern string) returns boolean external name geom.""Relate"";"	"geom"	1	1	false	false	false	2000
6297	"area"	"-- ogc Spatial Analysis methods\n\ncreate function area(g geometry) returns float external name geom.""Area"";"	"geom"	1	1	false	false	false	2000
6301	"length"	"create function length(g geometry) returns float external name geom.""Length"";"	"geom"	1	1	false	false	false	2000
6305	"distance"	"create function distance(a geometry, b geometry) returns float external name geom.""Distance"";"	"geom"	1	1	false	false	false	2000
6310	"buffer"	"create function buffer(a geometry, distance float) returns geometry external name geom.""Buffer"";"	"geom"	1	1	false	false	false	2000
6315	"convexhull"	"create function convexhull(a geometry) returns geometry external name geom.""ConvexHull"";"	"geom"	1	1	false	false	false	2000
6319	"intersection"	"create function intersection(a geometry, b geometry) returns geometry external name geom.""Intersection"";"	"geom"	1	1	false	false	false	2000
6324	"Union"	"create function ""Union""(a geometry, b geometry) returns geometry external name geom.""Union"";"	"geom"	1	1	false	false	false	2000
6329	"difference"	"create function difference(a geometry, b geometry) returns geometry external name geom.""Difference"";"	"geom"	1	1	false	false	false	2000
6334	"symdifference"	"create function symdifference(a geometry, b geometry) returns geometry external name geom.""SymDifference"";"	"geom"	1	1	false	false	false	2000
6341	"filter"	"-- access the top level key by name, return its value\ncreate function json.filter(js json, pathexpr string)\nreturns json external name json.filter;"	"json"	1	1	false	false	false	6338
6346	"filter"	"create function json.filter(js json, name tinyint)\nreturns json external name json.filter;"	"json"	1	1	false	false	false	6338
6351	"filter"	"create function json.filter(js json, name integer)\nreturns json external name json.filter;"	"json"	1	1	false	false	false	6338
6356	"filter"	"create function json.filter(js json, name bigint)\nreturns json external name json.filter;"	"json"	1	1	false	false	false	6338
6361	"text"	"create function json.text(js json, e string)\nreturns string external name json.text;"	"json"	1	1	false	false	false	6338
6366	"number"	"create function json.number(js json)\nreturns float external name json.number;"	"json"	1	1	false	false	false	6338
6370	"integer"	"create function json.""integer""(js json)\nreturns bigint external name json.""integer"";"	"json"	1	1	false	false	false	6338
6374	"isvalid"	"-- test string for JSON compliancy\ncreate function json.isvalid(js string)\nreturns bool external name json.isvalid;"	"json"	1	1	false	false	false	6338
6378	"isobject"	"create function json.isobject(js string)\nreturns bool external name json.isobject;"	"json"	1	1	false	false	false	6338
6382	"isarray"	"create function json.isarray(js string)\nreturns bool external name json.isarray;"	"json"	1	1	false	false	false	6338
6386	"isvalid"	"create function json.isvalid(js json)\nreturns bool external name json.isvalid;"	"json"	1	1	false	false	false	6338
6390	"isobject"	"create function json.isobject(js json)\nreturns bool external name json.isobject;"	"json"	1	1	false	false	false	6338
6394	"isarray"	"create function json.isarray(js json)\nreturns bool external name json.isarray;"	"json"	1	1	false	false	false	6338
6398	"length"	"-- return the number of primary components\ncreate function json.length(js json)\nreturns integer external name json.length;"	"json"	1	1	false	false	false	6338
6402	"keyarray"	"create function json.keyarray(js json)\nreturns json external name json.keyarray;"	"json"	1	1	false	false	false	6338
6406	"valuearray"	"create function json.valuearray(js json)\nreturns  json external name json.valuearray;"	"json"	1	1	false	false	false	6338
6410	"text"	"create function json.text(js json)\nreturns string external name json.text;"	"json"	1	1	false	false	false	6338
6414	"text"	"create function json.text(js string)\nreturns string external name json.text;"	"json"	1	1	false	false	false	6338
6418	"text"	"create function json.text(js int)\nreturns string external name json.text;"	"json"	1	1	false	false	false	6338
6422	"output"	"-- The remainder awaits the implementation\n\ncreate aggregate json.output(js json)\nreturns string external name json.output;"	"json"	1	3	false	false	false	6338
6426	"tojsonarray"	"-- create function json.object(*) returns json external name json.objectrender;\n\n-- create function json.array(*) returns json external name json.arrayrender;\n\n-- unnesting the JSON structure\n\n-- create function json.unnest(js json)\n-- returns table( id integer, k string, v string) external name json.unnest;\n\n-- create function json.unnest(js json)\n-- returns table( k string, v string) external name json.unnest;\n\n-- create function json.unnest(js json)\n-- returns table( v string) external name json.unnest;\n\n-- create function json.nest table( id integer, k string, v string)\n-- returns json external name json.nest;\n\ncreate aggregate json.tojsonarray( x string ) returns string external name aggr.jsonaggr;"	"aggr"	1	3	false	false	false	6338
6430	"tojsonarray"	"create aggregate json.tojsonarray( x double ) returns string external name aggr.jsonaggr;"	"aggr"	1	3	false	false	false	6338
6434	"md5"	"-- This Source Code Form is subject to the terms of the Mozilla Public\n-- License, v. 2.0.  If a copy of the MPL was not distributed with this\n-- file, You can obtain one at http://mozilla.org/MPL/2.0/.\n--\n-- Copyright 2008-2015 MonetDB B.V.\n\n-- (co) Arjen de Rijke\n\ncreate function sys.md5(v string)\nreturns string external name clients.md5sum;"	"clients"	1	1	false	false	false	2000
6439	"uuid"	"-- generate a new uuid\ncreate function sys.uuid()\nreturns uuid external name uuid.""new"";"	"uuid"	1	1	false	false	false	2000
6442	"isauuid"	"create function sys.isauuid(u uuid)\nreturns uuid external name uuid.""isaUUID"";"	"uuid"	1	1	false	false	false	2000
6446	"isauuid"	"create function sys.isauuid(u string)\nreturns uuid external name uuid.""isaUUID"";"	"uuid"	1	1	false	false	false	2000
6450	"chi2prob"	"-- This Source Code Form is subject to the terms of the Mozilla Public\n-- License, v. 2.0.  If a copy of the MPL was not distributed with this\n-- file, You can obtain one at http://mozilla.org/MPL/2.0/.\n--\n-- Copyright 2008-2015 MonetDB B.V.\n\n-- (co) Arjen de Rijke, Bart Scheers\n-- Use statistical functions from gsl library\n\n-- Calculate Chi squared probability\ncreate function sys.chi2prob(chi2 double, datapoints double)\nreturns double external name gsl.""chi2prob"";"	"gsl"	1	1	false	false	false	2000
6476	"listdir"	"\n\ncreate procedure listdir(dirname string) external name fits.listdir;"	"fits"	1	2	true	false	false	2000
6479	"fitsattach"	"create procedure fitsattach(fname string) external name fits.attach;"	"fits"	1	2	true	false	false	2000
6482	"fitsload"	"create procedure fitsload(tname string) external name fits.load;"	"fits"	1	2	true	false	false	2000
6485	"listdirpat"	"create procedure listdirpat(dirname string,pat string) external name fits.listdirpattern;"	"fits"	1	2	true	false	false	2000
6521	"netcdf_attach"	"-- gr_name is ""GLOBAL"" or ""ROOT"" for classic NetCDF files\n-- used for groups in HDF5 files\n-- global attributes have obj_name=""""\n\n-- create function netcdfvar (fname varchar(256)) \n--\treturns int external name netcdf.test;\n\ncreate procedure netcdf_attach(fname varchar(256))\n    external name netcdf.attach;"	"netcdf"	1	2	true	false	false	2000
6524	"netcdf_importvar"	"create procedure netcdf_importvar(fid integer, varnname varchar(256))\n    external name netcdf.importvariable;"	"netcdf"	1	2	true	false	false	2000
6528	"storage"	"-- This Source Code Form is subject to the terms of the Mozilla Public\n-- License, v. 2.0.  If a copy of the MPL was not distributed with this\n-- file, You can obtain one at http://mozilla.org/MPL/2.0/.\n--\n-- Copyright 2008-2015 MonetDB B.V.\n\n-- Author M.Kersten\n-- This script gives the database administrator insight in the actual\n-- footprint of the persistent tables and the maximum playground used\n-- when indices are introduced upon them.\n-- By chancing the storagemodelinput table directly, the footprint for\n-- yet to be loaded databases can be assessed.\n\n-- The actual storage footprint of an existing database can be\n-- obtained by the table procuding function storage()\n-- It represents the actual state of affairs, i.e. storage on disk\n-- of columns and foreign key indices, and possible temporary hash indices.\n-- For strings we take a sample to determine their average length.\n\ncreate function sys.""storage""()\nreturns table (""schema"" string, ""table"" string, ""column"" string, ""type"" string, ""mode"" string, location string, ""count"" bigint, typewidth int, columnsize bigint, heapsize bigint, hashes bigint, phash boolean, imprints bigint, sorted boolean)\nexternal name sql.""storage"";"	"sql"	1	5	false	false	false	2000
6572	"storagemodelinit"	"-- this table can be adjusted to reflect the anticipated final database size\n\n-- The model input can be derived from the current database using\ncreate procedure sys.storagemodelinit()\nbegin\n\tdelete from sys.storagemodelinput;\n\n\tinsert into sys.storagemodelinput\n\tselect x.""schema"", x.""table"", x.""column"", x.""type"", x.typewidth, x.count, 0, x.typewidth, false, x.sorted from sys.""storage""() x;\n\n\tupdate sys.storagemodelinput\n\tset reference = true\n\twhere concat(concat(""schema"",""table""), ""column"") in (\n\t\tselect concat( concat(""fkschema"".""name"", ""fktable"".""name""), ""fkkeycol"".""name"" )\n\t\tfrom\t""sys"".""keys"" as    ""fkkey"",\n\t\t\t\t""sys"".""objects"" as ""fkkeycol"",\n\t\t\t\t""sys"".""tables"" as  ""fktable"",\n\t\t\t\t""sys"".""schemas"" as ""fkschema""\n\t\twhere   ""fktable"".""id"" = ""fkkey"".""table_id""\n\t\t\tand ""fkkey"".""id"" = ""fkkeycol"".""id""\n\t\t\tand ""fkschema"".""id"" = ""fktable"".""schema_id""\n\t\t\tand ""fkkey"".""rkey"" > -1);\n\n\tupdate sys.storagemodelinput\n\tset ""distinct"" = ""count"" -- assume all distinct\n\twhere ""type"" = 'varchar' or ""type""='clob';\nend;"	"user"	2	2	true	false	false	2000
6574	"columnsize"	"-- The predicted storage footprint of the complete database\n-- determines the amount of diskspace needed for persistent storage\n-- and the upperbound when all possible index structures are created.\n-- The storage requirement for foreign key joins is split amongst the participants.\n\ncreate function sys.columnsize(nme string, i bigint, d bigint)\nreturns bigint\nbegin\n\tcase\n\twhen nme = 'boolean' then return i;\n\twhen nme = 'char' then return 2*i;\n\twhen nme = 'smallint' then return 2 * i;\n\twhen nme = 'int' then return 4 * i;\n\twhen nme = 'bigint' then return 8 * i;\n\twhen nme = 'hugeint' then return 16 * i;\n\twhen nme = 'timestamp' then return 8 * i;\n\twhen  nme = 'varchar' then\n\t\tcase\n\t\twhen cast(d as bigint) << 8 then return i;\n\t\twhen cast(d as bigint) << 16 then return 2 * i;\n\t\twhen cast(d as bigint) << 32 then return 4 * i;\n\t\telse return 8 * i;\n\t\tend case;\n\telse return 8 * i;\n\tend case;\nend;"	"user"	2	1	false	false	false	2000
6580	"heapsize"	"create function sys.heapsize(tpe string, i bigint, w int)\nreturns bigint\nbegin\n\tif  tpe <> 'varchar' and tpe <> 'clob'\n\tthen\n\t\treturn 0;\n\tend if;\n\treturn 10240 + i * w;\nend;"	"user"	2	1	false	false	false	2000
6586	"hashsize"	"create function sys.hashsize(b boolean, i bigint)\nreturns bigint\nbegin\n\t-- assume non-compound keys\n\tif  b = true\n\tthen\n\t\treturn 8 * i;\n\tend if;\n\treturn 0;\nend;"	"user"	2	1	false	false	false	2000
6591	"imprintsize"	"create function sys.imprintsize(i bigint, nme string)\nreturns bigint\nbegin\n\tif nme = 'boolean'\n\t\tor nme = 'tinyint'\n\t\tor nme = 'smallint'\n\t\tor nme = 'int'\n\t\tor nme = 'bigint'\n\t\tor nme = 'hugeint'\n\t\tor nme = 'decimal'\n\t\tor nme = 'date'\n\t\tor nme = 'timestamp'\n\t\tor nme = 'real'\n\t\tor nme = 'double'\n\tthen\n\t\treturn cast( i * 0.12 as bigint);\n\tend if ;\n\treturn 0;\nend;"	"user"	2	1	false	false	false	2000
6596	"storagemodel"	"create function sys.storagemodel()\nreturns table (\n\t""schema"" string,\n\t""table"" string,\n\t""column"" string,\n\t""type"" string,\n\t""count"" bigint,\n\tcolumnsize bigint,\n\theapsize bigint,\n\thashes bigint,\n\timprints bigint,\n\tsorted boolean)\nbegin\n\treturn select i.""schema"", i.""table"", i.""column"", i.""type"", i.""count"",\n\tcolumnsize(i.""type"", i.count, i.""distinct""),\n\theapsize(i.""type"", i.""distinct"", i.""atomwidth""),\n\thashsize(i.""reference"", i.""count""),\n\timprintsize(i.""count"",i.""type""),\n\ti.sorted\n\tfrom sys.storagemodelinput i;\nend;"	"user"	2	5	false	false	false	2000
6643	"analyze"	"create procedure analyze(minmax int, ""sample"" bigint)\nexternal name sql.analyze;"	"sql"	1	2	true	false	false	2000
6647	"analyze"	"create procedure analyze(minmax int, ""sample"" bigint, sch string)\nexternal name sql.analyze;"	"sql"	1	2	true	false	false	2000
6652	"analyze"	"create procedure analyze(minmax int, ""sample"" bigint, sch string, tbl string)\nexternal name sql.analyze;"	"sql"	1	2	true	false	false	2000
6658	"analyze"	"create procedure analyze(minmax int, ""sample"" bigint, sch string, tbl string, col string)\nexternal name sql.analyze;"	"sql"	1	2	true	false	false	2000
6665	"reverse"	"-- This Source Code Form is subject to the terms of the Mozilla Public\n-- License, v. 2.0.  If a copy of the MPL was not distributed with this\n-- file, You can obtain one at http://mozilla.org/MPL/2.0/.\n--\n-- Copyright 2008-2015 MonetDB B.V.\n\n-- add function signatures to SQL catalog\n\n\n-- Reverse a string\ncreate function reverse(src string)\nreturns string external name udf.reverse;"	"udf"	1	1	false	false	false	2000
6669	"fuse"	"-- fuse two (1-byte) tinyint values into one (2-byte) smallint value\ncreate function fuse(one tinyint, two tinyint)\nreturns smallint external name udf.fuse;"	"udf"	1	1	false	false	false	2000
6674	"fuse"	"-- fuse two (2-byte) smallint values into one (4-byte) integer value\ncreate function fuse(one smallint, two smallint)\nreturns integer external name udf.fuse;"	"udf"	1	1	false	false	false	2000
6679	"fuse"	"-- fuse two (4-byte) integer values into one (8-byte) bigint value\ncreate function fuse(one integer, two integer)\nreturns bigint external name udf.fuse;"	"udf"	1	1	false	false	false	2000
6685	"bam_loader_repos"	"create procedure bam.bam_loader_repos(bam_repos string, dbschema smallint, nr_threads smallint)\nexternal name bam.bam_loader_repos;"	"bam"	1	2	true	false	false	6683
6690	"bam_loader_files"	"create procedure bam.bam_loader_files(bam_files string, dbschema smallint, nr_threads smallint)\nexternal name bam.bam_loader_files;"	"bam"	1	2	true	false	false	6683
6695	"bam_loader_file"	"create procedure bam.bam_loader_file(bam_file string, dbschema smallint)\nexternal name bam.bam_loader_file;"	"bam"	1	2	true	false	false	6683
6699	"bam_drop_file"	"create procedure bam.bam_drop_file(file_id bigint, dbschema smallint)\nexternal name bam.bam_drop_file;"	"bam"	1	2	true	false	false	6683
6703	"bam_flag"	"create function bam.bam_flag(flag smallint, name string)\nreturns boolean external name bam.bam_flag;"	"bam"	1	1	false	false	false	6683
6708	"reverse_seq"	"create function bam.reverse_seq(seq string)\nreturns string external name bam.reverse_seq;"	"bam"	1	1	false	false	false	6683
6712	"reverse_qual"	"create function bam.reverse_qual(qual string)\nreturns string external name bam.reverse_qual;"	"bam"	1	1	false	false	false	6683
6716	"seq_length"	"create function bam.seq_length(cigar string)\nreturns int external name bam.seq_length;"	"bam"	1	1	false	false	false	6683
6720	"sam_export"	"create procedure bam.sam_export(output_path string)\nexternal name bam.sam_export;"	"bam"	1	2	true	false	false	6683
6723	"bam_export"	"create procedure bam.bam_export(output_path string)\nexternal name bam.bam_export;"	"bam"	1	2	true	false	false	6683
6793	"generate_series"	"-- This Source Code Form is subject to the terms of the Mozilla Public\n-- License, v. 2.0.  If a copy of the MPL was not distributed with this\n-- file, You can obtain one at http://mozilla.org/MPL/2.0/.\n--\n-- Copyright 2008-2015 MonetDB B.V.\n\n-- (c) Author M.Kersten\n\ncreate function sys.generate_series(first tinyint, last tinyint)\nreturns table (value tinyint)\nexternal name generator.series;"	"generator"	1	5	false	false	false	2000
6798	"generate_series"	"create function sys.generate_series(first tinyint, last tinyint, stepsize tinyint)\nreturns table (value tinyint)\nexternal name generator.series;"	"generator"	1	5	false	false	false	2000
6804	"generate_series"	"create function sys.generate_series(first smallint, last smallint)\nreturns table (value smallint)\nexternal name generator.series;"	"generator"	1	5	false	false	false	2000
6809	"generate_series"	"create function sys.generate_series(first smallint, last smallint, stepsize smallint)\nreturns table (value smallint)\nexternal name generator.series;"	"generator"	1	5	false	false	false	2000
6815	"generate_series"	"create function sys.generate_series(first int, last int)\nreturns table (value int)\nexternal name generator.series;"	"generator"	1	5	false	false	false	2000
6820	"generate_series"	"create function sys.generate_series(first int, last int, stepsize int)\nreturns table (value int)\nexternal name generator.series;"	"generator"	1	5	false	false	false	2000
6826	"generate_series"	"create function sys.generate_series(first bigint, last bigint)\nreturns table (value bigint)\nexternal name generator.series;"	"generator"	1	5	false	false	false	2000
6831	"generate_series"	"create function sys.generate_series(first bigint, last bigint, stepsize bigint)\nreturns table (value bigint)\nexternal name generator.series;"	"generator"	1	5	false	false	false	2000
6837	"generate_series"	"create function sys.generate_series(first real, last real, stepsize real)\nreturns table (value real)\nexternal name generator.series;"	"generator"	1	5	false	false	false	2000
6843	"generate_series"	"create function sys.generate_series(first double, last double, stepsize double)\nreturns table (value double)\nexternal name generator.series;"	"generator"	1	5	false	false	false	2000
6849	"generate_series"	"create function sys.generate_series(first decimal(10,2), last decimal(10,2), stepsize decimal(10,2))\nreturns table (value decimal(10,2))\nexternal name generator.series;"	"generator"	1	5	false	false	false	2000
6855	"generate_series"	"create function sys.generate_series(first timestamp, last timestamp, stepsize interval second)\nreturns table (value timestamp)\nexternal name generator.series;"	"generator"	1	5	false	false	false	2000
COMMIT;
START TRANSACTION;
CREATE TABLE "sys"."idxs" (
	"id"       INTEGER,
	"table_id" INTEGER,
	"type"     INTEGER,
	"name"     VARCHAR(1024)
);
COPY 12 RECORDS INTO "sys"."idxs" FROM stdin USING DELIMITERS '\t','\n','"';
6457	6458	0	"keywords_keyword_pkey"
6462	6466	0	"table_types_table_type_id_pkey"
6465	6466	0	"table_types_table_type_name_unique"
6470	6474	0	"dependency_types_dependency_type_id_pkey"
6473	6474	0	"dependency_types_dependency_type_name_unique"
6733	6734	0	"files_pkey_file_id"
6744	6747	0	"sq_pkey_sn_file_id"
6746	6747	1	"sq_fkey_file_id"
6763	6766	0	"rg_pkey_id_file_id"
6765	6766	1	"rg_fkey_file_id"
6775	6778	0	"pg_pkey_id_file_id"
6777	6778	1	"pg_fkey_file_id"
COMMIT;
START TRANSACTION;
CREATE TABLE "sys"."keys" (
	"id"       INTEGER,
	"table_id" INTEGER,
	"type"     INTEGER,
	"name"     VARCHAR(1024),
	"rkey"     INTEGER,
	"action"   INTEGER
);
COPY 12 RECORDS INTO "sys"."keys" FROM stdin USING DELIMITERS '\t','\n','"';
6456	6458	0	"keywords_keyword_pkey"	-1	-1
6461	6466	0	"table_types_table_type_id_pkey"	-1	-1
6464	6466	1	"table_types_table_type_name_unique"	-1	-1
6469	6474	0	"dependency_types_dependency_type_id_pkey"	-1	-1
6472	6474	1	"dependency_types_dependency_type_name_unique"	-1	-1
6732	6734	0	"files_pkey_file_id"	-1	-1
6743	6747	0	"sq_pkey_sn_file_id"	-1	-1
6745	6747	2	"sq_fkey_file_id"	6732	514
6762	6766	0	"rg_pkey_id_file_id"	-1	-1
6764	6766	2	"rg_fkey_file_id"	6732	514
6774	6778	0	"pg_pkey_id_file_id"	-1	-1
6776	6778	2	"pg_fkey_file_id"	6732	514
COMMIT;
START TRANSACTION;
CREATE TABLE "sys"."objects" (
	"id"   INTEGER,
	"name" VARCHAR(1024),
	"nr"   INTEGER
);
COPY 30 RECORDS INTO "sys"."objects" FROM stdin USING DELIMITERS '\t','\n','"';
6457	"keyword"	0
6456	"keyword"	0
6462	"table_type_id"	0
6465	"table_type_name"	0
6461	"table_type_id"	0
6464	"table_type_name"	0
6470	"dependency_type_id"	0
6473	"dependency_type_name"	0
6469	"dependency_type_id"	0
6472	"dependency_type_name"	0
6733	"file_id"	0
6732	"file_id"	0
6744	"sn"	0
6744	"file_id"	1
6746	"file_id"	0
6743	"sn"	0
6743	"file_id"	1
6745	"file_id"	0
6763	"id"	0
6763	"file_id"	1
6765	"file_id"	0
6762	"id"	0
6762	"file_id"	1
6764	"file_id"	0
6775	"id"	0
6775	"file_id"	1
6777	"file_id"	0
6774	"id"	0
6774	"file_id"	1
6776	"file_id"	0
COMMIT;
START TRANSACTION;
CREATE TABLE "sys"."privileges" (
	"obj_id"     INTEGER,
	"auth_id"    INTEGER,
	"privileges" INTEGER,
	"grantor"    INTEGER,
	"grantable"  INTEGER
);
COPY 19 RECORDS INTO "sys"."privileges" FROM stdin USING DELIMITERS '\t','\n','"';
2001	1	1	0	0
2007	1	1	0	0
2016	1	1	0	0
2027	1	1	0	0
2036	1	1	0	0
2046	1	1	0	0
2050	1	1	0	0
2059	1	1	0	0
2068	1	1	0	0
2079	1	1	0	0
2086	1	1	0	0
2091	1	1	0	0
2102	1	1	0	0
5206	1	1	0	0
5216	1	1	0	0
5242	1	1	0	0
5245	1	1	0	0
5249	1	1	0	0
6862	1	1	3	0
COMMIT;
START TRANSACTION;
CREATE TABLE "sys"."schemas" (
	"id"            INTEGER,
	"name"          VARCHAR(1024),
	"authorization" INTEGER,
	"owner"         INTEGER,
	"system"        BOOLEAN
);
COPY 4 RECORDS INTO "sys"."schemas" FROM stdin USING DELIMITERS '\t','\n','"';
2000	"sys"	2	3	true
2106	"tmp"	2	3	true
6338	"json"	3	3	true
6683	"bam"	3	3	true
COMMIT;
START TRANSACTION;
CREATE TABLE "sys"."sequences" (
	"id"        INTEGER,
	"schema_id" INTEGER,
	"name"      VARCHAR(256),
	"start"     BIGINT,
	"minvalue"  BIGINT,
	"maxvalue"  BIGINT,
	"increment" BIGINT,
	"cacheinc"  BIGINT,
	"cycle"     BOOLEAN
);
COMMIT;
START TRANSACTION;
CREATE TABLE "sys"."statistics" (
	"column_id" INTEGER,
	"type"   CHARACTER LARGE OBJECT,
	"width"  INTEGER,
	"stamp"  TIMESTAMP,
	"sample" BIGINT,
	"count"  BIGINT,
	"unique" BIGINT,
	"nils"   BIGINT,
	"minval" CHARACTER LARGE OBJECT,
	"maxval" CHARACTER LARGE OBJECT,
	"sorted" BOOLEAN
);
COMMIT;
START TRANSACTION;
CREATE TABLE "sys"."storagemodelinput" (
	"schema"    CHARACTER LARGE OBJECT,
	"table"     CHARACTER LARGE OBJECT,
	"column"    CHARACTER LARGE OBJECT,
	"type"      CHARACTER LARGE OBJECT,
	"typewidth" INTEGER,
	"count"     BIGINT,
	"distinct"  BIGINT,
	"atomwidth" INTEGER,
	"reference" BOOLEAN,
	"sorted"    BOOLEAN
);
COMMIT;
START TRANSACTION;
CREATE TABLE "sys"."systemfunctions" (
	"function_id" INTEGER
);
COPY 1359 RECORDS INTO "sys"."systemfunctions" FROM stdin USING DELIMITERS '\t','\n','"';
28
29
30
31
32
33
34
35
36
37
38
42
43
44
45
48
49
50
68
69
70
71
72
73
74
75
76
77
78
79
87
88
89
90
91
92
93
94
95
96
97
98
99
100
101
102
103
104
105
106
107
108
109
110
111
112
113
114
115
116
117
118
119
120
121
122
123
124
125
126
127
128
129
130
131
132
133
134
135
136
137
138
139
140
141
142
143
144
145
146
147
148
149
150
151
152
153
154
155
156
157
158
159
160
161
162
163
164
165
166
167
168
169
170
171
172
173
174
175
176
177
178
179
180
181
182
183
184
185
186
187
188
189
190
191
192
193
194
195
196
197
198
199
200
201
202
203
204
205
206
207
208
209
210
211
212
213
214
215
216
217
218
219
220
221
222
223
224
225
226
227
228
229
230
231
232
233
234
235
236
237
238
239
240
241
242
243
244
245
246
247
248
249
250
251
252
253
254
255
256
257
258
259
260
261
262
263
264
265
266
267
268
269
270
271
272
273
274
275
276
277
278
279
280
281
282
283
284
285
286
287
288
289
290
291
292
293
294
295
296
297
298
299
300
301
302
303
304
305
306
307
308
309
310
311
312
313
314
315
316
317
318
319
320
321
322
323
324
325
326
327
328
329
330
331
332
333
334
335
336
337
338
339
340
341
342
343
344
345
346
347
348
349
350
351
352
353
354
355
356
357
358
359
360
361
362
363
364
365
366
367
368
369
370
371
372
373
374
375
376
377
378
379
380
381
382
383
384
385
386
387
388
389
390
391
392
393
394
395
396
397
398
399
400
401
402
403
404
405
406
407
408
409
410
411
412
413
414
415
416
417
418
419
420
421
422
423
424
425
426
427
428
429
430
431
432
433
434
435
436
437
438
439
440
441
442
443
444
445
446
447
448
449
450
451
452
453
454
455
456
457
458
459
460
461
462
463
464
465
466
467
468
469
470
471
472
473
474
475
476
477
478
479
480
481
482
483
484
485
486
487
488
489
490
491
492
493
494
495
496
497
498
499
500
501
502
503
504
505
506
507
508
509
510
511
512
513
514
515
516
517
518
519
520
521
522
523
524
525
526
527
528
529
530
531
532
533
534
535
536
537
538
539
540
541
542
543
544
545
546
547
548
549
550
551
552
553
554
555
556
557
558
559
560
561
562
563
564
565
566
567
568
569
570
571
572
573
574
575
576
577
578
579
580
581
582
583
584
585
586
587
588
589
590
591
592
593
594
595
596
597
598
599
600
601
602
603
604
605
606
607
608
609
610
611
612
613
614
615
616
617
618
619
620
621
622
623
624
625
626
627
628
629
630
631
632
633
634
635
636
637
638
639
640
641
642
643
644
645
646
647
648
649
650
651
652
653
654
655
656
657
658
659
660
661
662
663
664
665
666
667
668
669
670
671
672
673
674
675
676
677
678
679
680
681
682
683
684
685
686
687
688
689
690
691
692
693
694
695
696
697
698
699
700
701
702
703
704
705
706
707
708
709
710
711
712
713
714
715
716
717
718
719
720
721
722
723
724
725
726
727
728
729
730
731
732
733
734
735
736
737
738
739
740
741
742
743
744
745
746
747
748
749
750
751
752
753
754
755
756
757
758
759
760
761
762
763
764
765
766
767
768
769
770
771
772
773
774
775
776
777
778
779
780
781
782
783
784
785
786
787
788
789
790
791
792
793
794
795
796
797
798
799
800
801
802
803
804
805
806
807
808
809
810
811
812
813
814
815
816
817
818
819
820
821
822
823
824
825
826
827
828
829
830
831
832
833
834
835
836
837
838
839
840
841
842
843
844
845
846
847
848
849
850
851
852
853
854
855
856
857
858
859
860
861
862
863
864
865
866
867
868
869
870
871
872
873
874
875
876
877
878
879
880
881
882
883
884
885
886
887
888
889
890
891
892
893
894
895
896
897
898
899
900
901
902
903
904
905
906
907
908
909
910
911
912
913
914
915
916
917
918
919
920
921
922
923
924
925
926
927
928
929
930
931
932
933
934
935
936
937
938
939
940
941
942
943
944
945
946
947
948
949
950
951
952
953
954
955
956
957
958
959
960
961
962
963
964
965
966
967
968
969
970
971
972
973
974
975
976
977
978
979
980
981
982
983
984
985
986
987
988
989
990
991
992
993
994
995
996
997
998
999
1000
1001
1002
1003
1004
1005
1006
1007
1008
1009
1010
1011
1012
1013
1014
1015
1016
1017
1018
1019
1020
1021
1022
1023
1024
1025
1026
1027
1028
1029
1030
1031
1032
1033
1034
1035
1036
1037
1038
1039
1040
1041
1042
1043
1044
1045
1046
1047
1048
1049
1050
1051
1052
1053
1054
1055
1056
1057
1058
1059
1060
1061
1062
1063
1064
1065
1066
1067
1068
1069
1070
1071
1072
1073
1074
1075
1076
1077
1078
1079
1080
1081
1082
1083
1084
1085
1086
1087
1088
1089
1090
1091
1092
1093
1094
1095
1096
27
39
40
41
46
47
51
52
53
54
55
56
57
58
59
60
61
62
63
64
65
66
67
80
81
82
83
84
85
86
5227
5230
5236
5256
5261
5266
5270
5274
5278
5282
5285
5289
5293
5297
5301
5305
5309
5313
5317
5321
5325
5329
5333
5337
5341
5348
5354
5359
5364
5369
5374
5379
5385
5389
5393
5397
5402
5406
5410
5414
5418
5422
5427
5432
5437
5442
5452
5502
5504
5506
5509
5511
5541
5545
5548
5552
5556
5560
5564
5568
5572
5576
5581
5586
5591
5596
5601
5606
5611
5616
5621
5626
5631
5636
5641
5646
5651
5656
5661
5665
5681
5684
5688
5691
5695
5698
5705
5710
5716
5722
5727
5732
5736
5740
5744
5748
5751
5761
5769
5783
5787
5807
5810
5813
5816
5819
5822
5825
5837
5839
5843
5847
5851
5855
5859
5863
5867
5871
5875
5879
5883
5887
5891
5895
5899
5903
5907
5911
5915
5919
5923
5927
5931
5935
5939
5943
5947
5951
5955
5959
5963
5967
5971
5975
5979
5983
5987
5991
5995
5999
6003
6007
6011
6015
6019
6023
6027
6031
6035
6039
6043
6048
6053
6058
6063
6068
6073
6078
6083
6088
6093
6098
6103
6108
6113
6118
6123
6128
6146
6150
6155
6160
6165
6170
6175
6180
6185
6190
6195
6200
6204
6208
6212
6217
6221
6225
6229
6233
6237
6241
6245
6250
6255
6260
6265
6270
6275
6280
6286
6291
6297
6301
6305
6310
6315
6319
6324
6329
6334
6341
6346
6351
6356
6361
6366
6370
6374
6378
6382
6386
6390
6394
6398
6402
6406
6410
6414
6418
6422
6426
6430
6434
6439
6442
6446
6450
6476
6479
6482
6485
6521
6524
6528
6572
6574
6580
6586
6591
6596
6643
6647
6652
6658
6665
6669
6674
6679
6685
6690
6695
6699
6703
6708
6712
6716
6720
6723
6793
6798
6804
6809
6815
6820
6826
6831
6837
6843
6849
6855
COMMIT;
START TRANSACTION;
CREATE TABLE "sys"."triggers" (
	"id"          INTEGER,
	"name"        VARCHAR(1024),
	"table_id"    INTEGER,
	"time"        SMALLINT,
	"orientation" SMALLINT,
	"event"       SMALLINT,
	"old_name"    VARCHAR(1024),
	"new_name"    VARCHAR(1024),
	"condition"   VARCHAR(2048),
	"statement"   VARCHAR(2048)
);
COMMIT;
START TRANSACTION;
CREATE TABLE "sys"."types" (
	"id"         INTEGER,
	"systemname" VARCHAR(256),
	"sqlname"    VARCHAR(1024),
	"digits"     INTEGER,
	"scale"      INTEGER,
	"radix"      INTEGER,
	"eclass"     INTEGER,
	"schema_id"  INTEGER
);
COPY 44 RECORDS INTO "sys"."types" FROM stdin USING DELIMITERS '\t','\n','"';
0	"void"	"any"	0	0	0	0	0
1	"bat"	"table"	0	0	0	1	0
2	"ptr"	"ptr"	0	0	0	1	0
3	"bit"	"boolean"	1	0	2	2	0
4	"str"	"char"	0	0	0	3	0
5	"str"	"varchar"	0	0	0	4	0
6	"str"	"clob"	0	0	0	4	0
7	"oid"	"oid"	63	0	2	6	0
8	"bte"	"tinyint"	8	1	2	7	0
9	"sht"	"smallint"	16	1	2	7	0
10	"int"	"int"	32	1	2	7	0
11	"lng"	"bigint"	64	1	2	7	0
12	"wrd"	"wrd"	64	1	2	7	0
13	"bte"	"decimal"	2	1	10	10	0
14	"sht"	"decimal"	4	1	10	10	0
15	"int"	"decimal"	9	1	10	10	0
16	"lng"	"decimal"	19	1	10	10	0
17	"flt"	"real"	24	2	2	11	0
18	"dbl"	"double"	53	2	2	11	0
19	"int"	"month_interval"	32	0	2	8	0
20	"lng"	"sec_interval"	13	1	10	9	0
21	"daytime"	"time"	7	0	0	12	0
22	"daytime"	"timetz"	7	1	0	12	0
23	"date"	"date"	0	0	0	13	0
24	"timestamp"	"timestamp"	7	0	0	14	0
25	"timestamp"	"timestamptz"	7	1	0	14	0
26	"sqlblob"	"blob"	0	0	0	5	0
5283	"url"	"url"	0	0	0	15	2000
5383	"inet"	"inet"	0	0	0	15	2000
6132	"wkb"	"point"	0	0	0	15	2000
6133	"wkb"	"curve"	0	0	0	15	2000
6134	"wkb"	"linestring"	0	0	0	15	2000
6135	"wkb"	"surface"	0	0	0	15	2000
6136	"wkb"	"polygon"	0	0	0	15	2000
6137	"wkb"	"multipoint"	0	0	0	15	2000
6138	"wkb"	"multicurve"	0	0	0	15	2000
6139	"wkb"	"multilinestring"	0	0	0	15	2000
6140	"wkb"	"multisurface"	0	0	0	15	2000
6141	"wkb"	"multipolygon"	0	0	0	15	2000
6142	"wkb"	"geometry"	0	0	0	15	2000
6143	"wkb"	"geomcollection"	0	0	0	15	2000
6144	"mbr"	"mbr"	0	0	0	15	2000
6339	"json"	"json"	0	0	0	15	2000
6437	"uuid"	"uuid"	0	0	0	15	2000
COMMIT;
START TRANSACTION;
CREATE TABLE "sys"."user_role" (
	"login_id" INTEGER,
	"role_id"  INTEGER
);
COMMIT;

# 13:32:07 >  
# 13:32:07 >  "Done."
# 13:32:07 >  
<|MERGE_RESOLUTION|>--- conflicted
+++ resolved
@@ -1481,7 +1481,6 @@
 5213	"commit_action"	"smallint"	16	0	5206	NULL	true	6	NULL
 5214	"access"	"smallint"	16	0	5206	NULL	true	7	NULL
 5215	"temporary"	"smallint"	16	0	5206	NULL	true	8	NULL
-<<<<<<< HEAD
 5218	"id"	"int"	32	0	5217	NULL	true	0	NULL
 5219	"name"	"varchar"	1024	0	5217	NULL	true	1	NULL
 5220	"type"	"varchar"	1024	0	5217	NULL	true	2	NULL
@@ -1701,227 +1700,6 @@
 6786	"seq"	"clob"	0	0	6788	NULL	false	9	NULL
 6787	"qual"	"clob"	0	0	6788	NULL	false	10	NULL
 6858	"function_id"	"int"	32	0	6859	NULL	true	0	NULL
-=======
-5217	"id"	"int"	32	0	5216	NULL	true	0	NULL
-5218	"name"	"varchar"	1024	0	5216	NULL	true	1	NULL
-5219	"type"	"varchar"	1024	0	5216	NULL	true	2	NULL
-5220	"type_digits"	"int"	32	0	5216	NULL	true	3	NULL
-5221	"type_scale"	"int"	32	0	5216	NULL	true	4	NULL
-5222	"table_id"	"int"	32	0	5216	NULL	true	5	NULL
-5223	"default"	"varchar"	2048	0	5216	NULL	true	6	NULL
-5224	"null"	"boolean"	1	0	5216	NULL	true	7	NULL
-5225	"number"	"int"	32	0	5216	NULL	true	8	NULL
-5226	"storage"	"varchar"	2048	0	5216	NULL	true	9	NULL
-5233	"name"	"varchar"	1024	0	5232	NULL	true	0	NULL
-5234	"fullname"	"varchar"	2048	0	5232	NULL	true	1	NULL
-5235	"default_schema"	"int"	9	0	5232	NULL	true	2	NULL
-5239	"name"	"varchar"	1024	0	5238	NULL	true	0	NULL
-5240	"fullname"	"varchar"	2024	0	5238	NULL	true	1	NULL
-5241	"default_schema"	"int"	9	0	5238	NULL	true	2	NULL
-5243	"login_id"	"int"	32	0	5242	NULL	true	0	NULL
-5244	"role_id"	"int"	32	0	5242	NULL	true	1	NULL
-5246	"id"	"int"	32	0	5245	NULL	true	0	NULL
-5247	"name"	"varchar"	1024	0	5245	NULL	true	1	NULL
-5248	"grantor"	"int"	32	0	5245	NULL	true	2	NULL
-5250	"obj_id"	"int"	32	0	5249	NULL	true	0	NULL
-5251	"auth_id"	"int"	32	0	5249	NULL	true	1	NULL
-5252	"privileges"	"int"	32	0	5249	NULL	true	2	NULL
-5253	"grantor"	"int"	32	0	5249	NULL	true	3	NULL
-5254	"grantable"	"int"	32	0	5249	NULL	true	4	NULL
-5463	"id"	"oid"	63	0	5471	NULL	true	0	NULL
-5464	"owner"	"clob"	0	0	5471	NULL	true	1	NULL
-5465	"defined"	"timestamp"	7	0	5471	NULL	true	2	NULL
-5466	"query"	"clob"	0	0	5471	NULL	true	3	NULL
-5467	"pipe"	"clob"	0	0	5471	NULL	true	4	NULL
-5468	"plan"	"clob"	0	0	5471	NULL	true	5	NULL
-5469	"mal"	"int"	32	0	5471	NULL	true	6	NULL
-5470	"optimize"	"bigint"	64	0	5471	NULL	true	7	NULL
-5473	"id"	"oid"	63	0	5482	NULL	true	0	NULL
-5474	"start"	"timestamp"	7	0	5482	NULL	true	1	NULL
-5475	"stop"	"timestamp"	7	0	5482	NULL	true	2	NULL
-5476	"arguments"	"clob"	0	0	5482	NULL	true	3	NULL
-5477	"tuples"	"wrd"	64	0	5482	NULL	true	4	NULL
-5478	"run"	"bigint"	64	0	5482	NULL	true	5	NULL
-5479	"ship"	"bigint"	64	0	5482	NULL	true	6	NULL
-5480	"cpu"	"int"	32	0	5482	NULL	true	7	NULL
-5481	"io"	"int"	32	0	5482	NULL	true	8	NULL
-5484	"id"	"oid"	63	0	5500	NULL	true	0	NULL
-5485	"owner"	"clob"	0	0	5500	NULL	true	1	NULL
-5486	"defined"	"timestamp"	7	0	5500	NULL	true	2	NULL
-5487	"query"	"clob"	0	0	5500	NULL	true	3	NULL
-5488	"pipe"	"clob"	0	0	5500	NULL	true	4	NULL
-5489	"plan"	"clob"	0	0	5500	NULL	true	5	NULL
-5490	"mal"	"int"	32	0	5500	NULL	true	6	NULL
-5491	"optimize"	"bigint"	64	0	5500	NULL	true	7	NULL
-5492	"start"	"timestamp"	7	0	5500	NULL	true	8	NULL
-5493	"stop"	"timestamp"	7	0	5500	NULL	true	9	NULL
-5494	"arguments"	"clob"	0	0	5500	NULL	true	10	NULL
-5495	"tuples"	"wrd"	64	0	5500	NULL	true	11	NULL
-5496	"run"	"bigint"	64	0	5500	NULL	true	12	NULL
-5497	"ship"	"bigint"	64	0	5500	NULL	true	13	NULL
-5498	"cpu"	"int"	32	0	5500	NULL	true	14	NULL
-5499	"io"	"int"	32	0	5500	NULL	true	15	NULL
-5526	"event"	"int"	32	0	5539	NULL	true	0	NULL
-5527	"clk"	"varchar"	20	0	5539	NULL	true	1	NULL
-5528	"pc"	"varchar"	50	0	5539	NULL	true	2	NULL
-5529	"thread"	"int"	32	0	5539	NULL	true	3	NULL
-5530	"ticks"	"bigint"	64	0	5539	NULL	true	4	NULL
-5531	"rrsmb"	"bigint"	64	0	5539	NULL	true	5	NULL
-5532	"vmmb"	"bigint"	64	0	5539	NULL	true	6	NULL
-5533	"reads"	"bigint"	64	0	5539	NULL	true	7	NULL
-5534	"writes"	"bigint"	64	0	5539	NULL	true	8	NULL
-5535	"minflt"	"bigint"	64	0	5539	NULL	true	9	NULL
-5536	"majflt"	"bigint"	64	0	5539	NULL	true	10	NULL
-5537	"nvcsw"	"bigint"	64	0	5539	NULL	true	11	NULL
-5538	"stmt"	"clob"	0	0	5539	NULL	true	12	NULL
-5673	"user"	"clob"	0	0	5679	NULL	true	0	NULL
-5674	"login"	"timestamp"	7	0	5679	NULL	true	1	NULL
-5675	"sessiontimeout"	"bigint"	64	0	5679	NULL	true	2	NULL
-5676	"lastcommand"	"timestamp"	7	0	5679	NULL	true	3	NULL
-5677	"querytimeout"	"bigint"	64	0	5679	NULL	true	4	NULL
-5678	"active"	"boolean"	1	0	5679	NULL	true	5	NULL
-5756	"name"	"clob"	0	0	5759	NULL	true	0	NULL
-5757	"def"	"clob"	0	0	5759	NULL	true	1	NULL
-5758	"status"	"clob"	0	0	5759	NULL	true	2	NULL
-5765	"name"	"clob"	0	0	5767	NULL	true	0	NULL
-5766	"value"	"clob"	0	0	5767	NULL	true	1	NULL
-5797	"qtag"	"bigint"	64	0	5805	NULL	true	0	NULL
-5798	"user"	"clob"	0	0	5805	NULL	true	1	NULL
-5799	"started"	"timestamp"	7	0	5805	NULL	true	2	NULL
-5800	"estimate"	"timestamp"	7	0	5805	NULL	true	3	NULL
-5801	"progress"	"int"	32	0	5805	NULL	true	4	NULL
-5802	"status"	"clob"	0	0	5805	NULL	true	5	NULL
-5803	"tag"	"oid"	63	0	5805	NULL	true	6	NULL
-5804	"query"	"clob"	0	0	5805	NULL	true	7	NULL
-5831	"rowid"	"bigint"	64	0	5835	NULL	true	0	NULL
-5832	"fldid"	"int"	32	0	5835	NULL	true	1	NULL
-5833	"message"	"clob"	0	0	5835	NULL	true	2	NULL
-5834	"input"	"clob"	0	0	5835	NULL	true	3	NULL
-6455	"keyword"	"varchar"	40	0	6458	NULL	false	0	NULL
-6460	"table_type_id"	"smallint"	16	0	6466	NULL	false	0	NULL
-6463	"table_type_name"	"varchar"	25	0	6466	NULL	false	1	NULL
-6468	"dependency_type_id"	"smallint"	16	0	6474	NULL	false	0	NULL
-6471	"dependency_type_name"	"varchar"	15	0	6474	NULL	false	1	NULL
-6489	"file_id"	"int"	32	0	6491	NULL	true	0	NULL
-6490	"location"	"char"	256	0	6491	NULL	true	1	NULL
-6493	"dim_id"	"int"	32	0	6497	NULL	true	0	NULL
-6494	"file_id"	"int"	32	0	6497	NULL	true	1	NULL
-6495	"name"	"varchar"	64	0	6497	NULL	true	2	NULL
-6496	"length"	"int"	32	0	6497	NULL	true	3	NULL
-6499	"var_id"	"int"	32	0	6505	NULL	true	0	NULL
-6500	"file_id"	"int"	32	0	6505	NULL	true	1	NULL
-6501	"name"	"varchar"	64	0	6505	NULL	true	2	NULL
-6502	"vartype"	"varchar"	64	0	6505	NULL	true	3	NULL
-6503	"ndim"	"int"	32	0	6505	NULL	true	4	NULL
-6504	"coord_dim_id"	"int"	32	0	6505	NULL	true	5	NULL
-6507	"var_id"	"int"	32	0	6511	NULL	true	0	NULL
-6508	"dim_id"	"int"	32	0	6511	NULL	true	1	NULL
-6509	"file_id"	"int"	32	0	6511	NULL	true	2	NULL
-6510	"dimpos"	"int"	32	0	6511	NULL	true	3	NULL
-6513	"obj_name"	"varchar"	256	0	6519	NULL	true	0	NULL
-6514	"att_name"	"varchar"	256	0	6519	NULL	true	1	NULL
-6515	"att_type"	"varchar"	64	0	6519	NULL	true	2	NULL
-6516	"value"	"clob"	0	0	6519	NULL	true	3	NULL
-6517	"file_id"	"int"	32	0	6519	NULL	true	4	NULL
-6518	"gr_name"	"varchar"	256	0	6519	NULL	true	5	NULL
-6544	"schema"	"clob"	0	0	6558	NULL	true	0	NULL
-6545	"table"	"clob"	0	0	6558	NULL	true	1	NULL
-6546	"column"	"clob"	0	0	6558	NULL	true	2	NULL
-6547	"type"	"clob"	0	0	6558	NULL	true	3	NULL
-6548	"mode"	"clob"	0	0	6558	NULL	true	4	NULL
-6549	"location"	"clob"	0	0	6558	NULL	true	5	NULL
-6550	"count"	"bigint"	64	0	6558	NULL	true	6	NULL
-6551	"typewidth"	"int"	32	0	6558	NULL	true	7	NULL
-6552	"columnsize"	"bigint"	64	0	6558	NULL	true	8	NULL
-6553	"heapsize"	"bigint"	64	0	6558	NULL	true	9	NULL
-6554	"hashes"	"bigint"	64	0	6558	NULL	true	10	NULL
-6555	"phash"	"boolean"	1	0	6558	NULL	true	11	NULL
-6556	"imprints"	"bigint"	64	0	6558	NULL	true	12	NULL
-6557	"sorted"	"boolean"	1	0	6558	NULL	true	13	NULL
-6560	"schema"	"clob"	0	0	6570	NULL	true	0	NULL
-6561	"table"	"clob"	0	0	6570	NULL	true	1	NULL
-6562	"column"	"clob"	0	0	6570	NULL	true	2	NULL
-6563	"type"	"clob"	0	0	6570	NULL	true	3	NULL
-6564	"typewidth"	"int"	32	0	6570	NULL	true	4	NULL
-6565	"count"	"bigint"	64	0	6570	NULL	true	5	NULL
-6566	"distinct"	"bigint"	64	0	6570	NULL	true	6	NULL
-6567	"atomwidth"	"int"	32	0	6570	NULL	true	7	NULL
-6568	"reference"	"boolean"	1	0	6570	NULL	true	8	NULL
-6569	"sorted"	"boolean"	1	0	6570	NULL	true	9	NULL
-6608	"schema"	"clob"	0	0	6618	NULL	true	0	NULL
-6609	"table"	"clob"	0	0	6618	NULL	true	1	NULL
-6610	"column"	"clob"	0	0	6618	NULL	true	2	NULL
-6611	"type"	"clob"	0	0	6618	NULL	true	3	NULL
-6612	"count"	"bigint"	64	0	6618	NULL	true	4	NULL
-6613	"columnsize"	"bigint"	64	0	6618	NULL	true	5	NULL
-6614	"heapsize"	"bigint"	64	0	6618	NULL	true	6	NULL
-6615	"hashes"	"bigint"	64	0	6618	NULL	true	7	NULL
-6616	"imprints"	"bigint"	64	0	6618	NULL	true	8	NULL
-6617	"sorted"	"boolean"	1	0	6618	NULL	true	9	NULL
-6620	"schema"	"clob"	0	0	6628	NULL	true	0	NULL
-6621	"table"	"clob"	0	0	6628	NULL	true	1	NULL
-6622	"count"	"bigint"	64	0	6628	NULL	true	2	NULL
-6623	"columnsize"	"bigint"	64	0	6628	NULL	true	3	NULL
-6624	"heapsize"	"bigint"	64	0	6628	NULL	true	4	NULL
-6625	"hashes"	"bigint"	64	0	6628	NULL	true	5	NULL
-6626	"imprints"	"bigint"	64	0	6628	NULL	true	6	NULL
-6627	"auxiliary"	"bigint"	64	0	6628	NULL	true	7	NULL
-6630	"column_id"	"int"	32	0	6641	NULL	true	0	NULL
-6631	"type"	"clob"	0	0	6641	NULL	true	1	NULL
-6632	"width"	"int"	32	0	6641	NULL	true	2	NULL
-6633	"stamp"	"timestamp"	7	0	6641	NULL	true	3	NULL
-6634	"sample"	"bigint"	64	0	6641	NULL	true	4	NULL
-6635	"count"	"bigint"	64	0	6641	NULL	true	5	NULL
-6636	"unique"	"bigint"	64	0	6641	NULL	true	6	NULL
-6637	"nils"	"bigint"	64	0	6641	NULL	true	7	NULL
-6638	"minval"	"clob"	0	0	6641	NULL	true	8	NULL
-6639	"maxval"	"clob"	0	0	6641	NULL	true	9	NULL
-6640	"sorted"	"boolean"	1	0	6641	NULL	true	10	NULL
-6726	"file_id"	"bigint"	64	0	6734	NULL	false	0	NULL
-6727	"file_location"	"clob"	0	0	6734	NULL	false	1	NULL
-6728	"dbschema"	"smallint"	16	0	6734	NULL	false	2	NULL
-6729	"format_version"	"varchar"	7	0	6734	NULL	true	3	NULL
-6730	"sorting_order"	"varchar"	10	0	6734	NULL	true	4	NULL
-6731	"comments"	"clob"	0	0	6734	NULL	true	5	NULL
-6736	"sn"	"clob"	0	0	6747	NULL	false	0	NULL
-6737	"file_id"	"bigint"	64	0	6747	NULL	false	1	NULL
-6738	"ln"	"int"	32	0	6747	NULL	true	2	NULL
-6739	"as"	"int"	32	0	6747	NULL	true	3	NULL
-6740	"m5"	"clob"	0	0	6747	NULL	true	4	NULL
-6741	"sp"	"clob"	0	0	6747	NULL	true	5	NULL
-6742	"ur"	"clob"	0	0	6747	NULL	true	6	NULL
-6749	"id"	"clob"	0	0	6766	NULL	false	0	NULL
-6750	"file_id"	"bigint"	64	0	6766	NULL	false	1	NULL
-6751	"cn"	"clob"	0	0	6766	NULL	true	2	NULL
-6752	"ds"	"clob"	0	0	6766	NULL	true	3	NULL
-6753	"dt"	"timestamp"	7	0	6766	NULL	true	4	NULL
-6754	"fo"	"clob"	0	0	6766	NULL	true	5	NULL
-6755	"ks"	"clob"	0	0	6766	NULL	true	6	NULL
-6756	"lb"	"clob"	0	0	6766	NULL	true	7	NULL
-6757	"pg"	"clob"	0	0	6766	NULL	true	8	NULL
-6758	"pi"	"int"	32	0	6766	NULL	true	9	NULL
-6759	"pl"	"clob"	0	0	6766	NULL	true	10	NULL
-6760	"pu"	"clob"	0	0	6766	NULL	true	11	NULL
-6761	"sm"	"clob"	0	0	6766	NULL	true	12	NULL
-6768	"id"	"clob"	0	0	6778	NULL	false	0	NULL
-6769	"file_id"	"bigint"	64	0	6778	NULL	false	1	NULL
-6770	"pn"	"clob"	0	0	6778	NULL	true	2	NULL
-6771	"cl"	"clob"	0	0	6778	NULL	true	3	NULL
-6772	"pp"	"clob"	0	0	6778	NULL	true	4	NULL
-6773	"vn"	"clob"	0	0	6778	NULL	true	5	NULL
-6780	"qname"	"clob"	0	0	6791	NULL	false	0	NULL
-6781	"flag"	"smallint"	16	0	6791	NULL	false	1	NULL
-6782	"rname"	"clob"	0	0	6791	NULL	false	2	NULL
-6783	"pos"	"int"	32	0	6791	NULL	false	3	NULL
-6784	"mapq"	"smallint"	16	0	6791	NULL	false	4	NULL
-6785	"cigar"	"clob"	0	0	6791	NULL	false	5	NULL
-6786	"rnext"	"clob"	0	0	6791	NULL	false	6	NULL
-6787	"pnext"	"int"	32	0	6791	NULL	false	7	NULL
-6788	"tlen"	"int"	32	0	6791	NULL	false	8	NULL
-6789	"seq"	"clob"	0	0	6791	NULL	false	9	NULL
-6790	"qual"	"clob"	0	0	6791	NULL	false	10	NULL
-6861	"function_id"	"int"	32	0	6862	NULL	true	0	NULL
->>>>>>> 22526d0e
 COMMIT;
 START TRANSACTION;
 CREATE TABLE "sys"."_tables" (
@@ -1954,7 +1732,6 @@
 2134	"idxs"	2106	NULL	0	true	2	0
 2139	"triggers"	2106	NULL	0	true	2	0
 2150	"objects"	2106	NULL	0	true	2	0
-<<<<<<< HEAD
 5206	"tables"	2000	"SELECT "id", "name", "schema_id", "query", CAST(CASE WHEN "system" THEN "type" + 10 /* system table/view */ ELSE (CASE WHEN "commit_action" = 0 THEN "type" /* table/view */ ELSE "type" + 20 /* global temp table */ END) END AS SMALLINT) AS "type", "system", "commit_action", "access", CASE WHEN (NOT "system" AND "commit_action" > 0) THEN 1 ELSE 0 END AS "temporary" FROM "sys"."_tables" WHERE "type" <> 2 UNION ALL SELECT "id", "name", "schema_id", "query", CAST("type" + 30 /* local temp table */ AS SMALLINT) AS "type", "system", "commit_action", "access", 1 AS "temporary" FROM "tmp"."_tables";"	1	true	0	0
 5217	"columns"	2000	"SELECT * FROM (SELECT p.* FROM ""sys"".""_columns"" AS p UNION ALL SELECT t.* FROM ""tmp"".""_columns"" AS t) AS columns;"	1	true	0	0
 5233	"db_user_info"	2000	NULL	0	true	0	0
@@ -1990,43 +1767,6 @@
 6775	"pg"	6680	NULL	0	true	0	0
 6788	"export"	6680	NULL	0	true	0	0
 6859	"systemfunctions"	2000	NULL	0	true	0	0
-=======
-5206	"tables"	2000	"SELECT ""id"", ""name"", ""schema_id"", ""query"", CAST(CASE WHEN ""system"" THEN ""type"" + 10 /* system table/view */ ELSE (CASE WHEN ""commit_action"" = 0 THEN ""type"" /* table/view */ ELSE ""type"" + 20 /* global temp table */ END) END AS SMALLINT) AS ""type"", ""system"", ""commit_action"", ""access"", CASE WHEN (NOT ""system"" AND ""commit_action"" > 0) THEN 1 ELSE 0 END AS ""temporary"" FROM ""sys"".""_tables"" WHERE ""type"" <> 2 UNION ALL SELECT ""id"", ""name"", ""schema_id"", ""query"", CAST(""type"" + 30 /* local temp table */ AS SMALLINT) AS ""type"", ""system"", ""commit_action"", ""access"", 1 AS ""temporary"" FROM ""tmp"".""_tables"";"	1	true	0	0
-5216	"columns"	2000	"SELECT * FROM (SELECT p.* FROM ""sys"".""_columns"" AS p UNION ALL SELECT t.* FROM ""tmp"".""_columns"" AS t) AS columns;"	1	true	0	0
-5232	"db_user_info"	2000	NULL	0	true	0	0
-5238	"users"	2000	"SELECT u.""name"" AS ""name"", ui.""fullname"", ui.""default_schema"" FROM db_users() AS u LEFT JOIN ""sys"".""db_user_info"" AS ui ON u.""name"" = ui.""name"" ;"	1	true	0	0
-5242	"user_role"	2000	NULL	0	true	0	0
-5245	"auths"	2000	NULL	0	true	0	0
-5249	"privileges"	2000	NULL	0	true	0	0
-5471	"querylog_catalog"	2000	"-- create table views for convenience\ncreate view sys.querylog_catalog as select * from sys.querylog_catalog();"	1	true	0	0
-5482	"querylog_calls"	2000	"create view sys.querylog_calls as select * from sys.querylog_calls();"	1	true	0	0
-5500	"querylog_history"	2000	"create view sys.querylog_history as\nselect qd.*, ql.""start"",ql.""stop"", ql.arguments, ql.tuples, ql.run, ql.ship, ql.cpu, ql.io\nfrom sys.querylog_catalog() qd, sys.querylog_calls() ql\nwhere qd.id = ql.id and qd.owner = user;"	1	true	0	0
-5539	"tracelog"	2000	"create view sys.tracelog as select * from sys.tracelog();"	1	true	0	0
-5679	"sessions"	2000	"create view sys.sessions as select * from sys.sessions();"	1	true	0	0
-5759	"optimizers"	2000	"create view sys.optimizers as select * from sys.optimizers();"	1	true	0	0
-5767	"environment"	2000	"create view sys.environment as select * from sys.environment();"	1	true	0	0
-5805	"queue"	2000	"create view sys.queue as select * from sys.queue();"	1	true	0	0
-5835	"rejects"	2000	"create view sys.rejects as select * from sys.rejects();"	1	true	0	0
-6458	"keywords"	2000	NULL	0	true	0	0
-6466	"table_types"	2000	NULL	0	true	0	0
-6474	"dependency_types"	2000	NULL	0	true	0	0
-6491	"netcdf_files"	2000	NULL	0	true	0	0
-6497	"netcdf_dims"	2000	NULL	0	true	0	0
-6505	"netcdf_vars"	2000	NULL	0	true	0	0
-6511	"netcdf_vardim"	2000	NULL	0	true	0	0
-6519	"netcdf_attrs"	2000	NULL	0	true	0	0
-6558	"storage"	2000	"create view sys.""storage"" as select * from sys.""storage""();"	1	true	0	0
-6570	"storagemodelinput"	2000	NULL	0	true	0	0
-6618	"storagemodel"	2000	"create view sys.storagemodel as select * from sys.storagemodel();"	1	true	0	0
-6628	"tablestoragemodel"	2000	"-- A summary of the table storage requirement is is available as a table view.\n-- The auxiliary column denotes the maximum space if all non-sorted columns\n-- would be augmented with a hash (rare situation)\ncreate view sys.tablestoragemodel\nas select ""schema"",""table"",max(count) as ""count"",\n\tsum(columnsize) as columnsize,\n\tsum(heapsize) as heapsize,\n\tsum(hashes) as hashes,\n\tsum(imprints) as imprints,\n\tsum(case when sorted = false then 8 * count else 0 end) as auxiliary\nfrom sys.storagemodel() group by ""schema"",""table"";"	1	true	0	0
-6641	"statistics"	2000	NULL	0	true	0	0
-6734	"files"	6683	NULL	0	true	0	0
-6747	"sq"	6683	NULL	0	true	0	0
-6766	"rg"	6683	NULL	0	true	0	0
-6778	"pg"	6683	NULL	0	true	0	0
-6791	"export"	6683	NULL	0	true	0	0
-6862	"systemfunctions"	2000	NULL	0	true	0	0
->>>>>>> 22526d0e
 COMMIT;
 START TRANSACTION;
 CREATE TABLE "sys"."args" (
