stdout of test 'SQL-dump_all` in directory 'clients` itself:


# 15:01:36 >  
# 15:01:36 >  "mserver5" "--debug=10" "--set" "gdk_nr_threads=0" "--set" "mapi_open=true" "--set" "mapi_port=34237" "--set" "mapi_usock=/var/tmp/mtest-13451/.s.monetdb.34237" "--set" "monet_prompt=" "--forcemito" "--set" "mal_listing=2" "--dbpath=/ufs/sjoerd/Monet-candidate/var/MonetDB/mTests_clients" "--set" "mal_listing=0"
# 15:01:36 >  

# MonetDB 5 server v11.17.0 (hg id: 51cced809df4)
# This is an unreleased version
# Serving database 'mTests_clients', using 8 threads
# Compiled for x86_64-unknown-linux-gnu/64bit with 64bit OIDs dynamically linked
# Found 15.591 GiB available main-memory.
# Copyright (c) 1993-July 2008 CWI.
# Copyright (c) August 2008-2015 MonetDB B.V., all rights reserved
# Visit http://www.monetdb.org/ for further information
# Listening for connection requests on mapi:monetdb://madrid.ins.cwi.nl:34237/
# Listening for UNIX domain connection requests on mapi:monetdb:///var/tmp/mtest-13451/.s.monetdb.34237
# MonetDB/GIS module loaded
# MonetDB/JAQL module loaded
# MonetDB/SQL module loaded

Ready.
# SQL catalog created, loading sql scripts once
# loading sql script: 09_like.sql
# loading sql script: 10_math.sql
# loading sql script: 11_times.sql
# loading sql script: 12_url.sql
# loading sql script: 13_date.sql
# loading sql script: 14_inet.sql
# loading sql script: 15_querylog.sql
# loading sql script: 16_tracelog.sql
# loading sql script: 17_compress.sql
# loading sql script: 18_dictionary.sql
# loading sql script: 19_cluster.sql
# loading sql script: 20_vacuum.sql
# loading sql script: 21_dependency_functions.sql
# loading sql script: 22_clients.sql
# loading sql script: 23_skyserver.sql
# loading sql script: 24_zorder.sql
# loading sql script: 25_debug.sql
# loading sql script: 26_sysmon.sql
# loading sql script: 39_analytics.sql
# loading sql script: 40_geom.sql
# loading sql script: 40_json.sql
# loading sql script: 41_jsonstore.sql
# loading sql script: 45_uuid.sql
# loading sql script: 46_gsl.sql
# loading sql script: 75_storagemodel.sql
# loading sql script: 80_statistics.sql
# loading sql script: 80_udf.sql
# loading sql script: 99_system.sql

# 15:19:38 >  
# 15:19:38 >  "mclient" "-lsql" "-ftest" "-Eutf-8" "-i" "-e" "--host=/var/tmp/mtest-517" "--port=32251"
# 15:19:38 >  

SYSTEM SCHEMA  bam
SYSTEM SCHEMA  json
SYSTEM SCHEMA  sys
SYSTEM SCHEMA  tmp
SYSTEM TABLE  sys._columns
SYSTEM TABLE  sys._tables
SYSTEM TABLE  sys.args
SYSTEM TABLE  sys.auths
SYSTEM TABLE  sys.connections
SYSTEM TABLE  sys.db_user_info
SYSTEM TABLE  sys.dependencies
SYSTEM TABLE  sys.functions
SYSTEM TABLE  sys.idxs
SYSTEM TABLE  sys.keys
SYSTEM TABLE  sys.objects
SYSTEM TABLE  sys.privileges
SYSTEM TABLE  sys.schemas
SYSTEM TABLE  sys.sequences
SYSTEM TABLE  sys.statistics
SYSTEM TABLE  sys.storagemodelinput
SYSTEM TABLE  sys.systemfunctions
SYSTEM TABLE  sys.triggers
SYSTEM TABLE  sys.types
SYSTEM TABLE  sys.user_role
SYSTEM VIEW  sys.columns
SYSTEM VIEW  sys.environment
SYSTEM VIEW  sys.optimizers
SYSTEM VIEW  sys.querylog_calls
SYSTEM VIEW  sys.querylog_catalog
SYSTEM VIEW  sys.querylog_history
SYSTEM VIEW  sys.queue
SYSTEM VIEW  sys.sessions
SYSTEM VIEW  sys.storage
SYSTEM VIEW  sys.storagemodel
SYSTEM VIEW  sys.tables
SYSTEM VIEW  sys.tablestoragemodel
SYSTEM VIEW  sys.tracelog
SYSTEM VIEW  sys.users
SYSTEM FUNCTION  sys.Intersect
SYSTEM FUNCTION  sys.Union
SYSTEM FUNCTION  sys.abbrev
SYSTEM FUNCTION  sys.alpha
SYSTEM FUNCTION  sys.analyze
SYSTEM FUNCTION  sys.area
SYSTEM FUNCTION  sys.astext
SYSTEM FUNCTION  sys.bbp
SYSTEM FUNCTION  sys.boundary
SYSTEM FUNCTION  sys.broadcast
SYSTEM FUNCTION  sys.buffer
SYSTEM FUNCTION  sys.chi2prob
SYSTEM FUNCTION  sys.cluster1
SYSTEM FUNCTION  sys.cluster2
SYSTEM FUNCTION  sys.columnsize
SYSTEM FUNCTION  sys.contains
SYSTEM FUNCTION  sys.convexhull
SYSTEM FUNCTION  sys.corr
SYSTEM FUNCTION  sys.crosses
SYSTEM FUNCTION  sys.date_to_str
SYSTEM FUNCTION  sys.db_users
SYSTEM FUNCTION  sys.degrees
SYSTEM FUNCTION  sys.dependencies_columns_on_functions
SYSTEM FUNCTION  sys.dependencies_columns_on_indexes
SYSTEM FUNCTION  sys.dependencies_columns_on_keys
SYSTEM FUNCTION  sys.dependencies_columns_on_triggers
SYSTEM FUNCTION  sys.dependencies_columns_on_views
SYSTEM FUNCTION  sys.dependencies_functions_on_functions
SYSTEM FUNCTION  sys.dependencies_functions_os_triggers
SYSTEM FUNCTION  sys.dependencies_keys_on_foreignkeys
SYSTEM FUNCTION  sys.dependencies_owners_on_schemas
SYSTEM FUNCTION  sys.dependencies_schemas_on_users
SYSTEM FUNCTION  sys.dependencies_tables_on_foreignkeys
SYSTEM FUNCTION  sys.dependencies_tables_on_functions
SYSTEM FUNCTION  sys.dependencies_tables_on_indexes
SYSTEM FUNCTION  sys.dependencies_tables_on_triggers
SYSTEM FUNCTION  sys.dependencies_tables_on_views
SYSTEM FUNCTION  sys.dependencies_views_on_functions
SYSTEM FUNCTION  sys.dependencies_views_on_triggers
SYSTEM FUNCTION  sys.difference
SYSTEM FUNCTION  sys.dimension
SYSTEM FUNCTION  sys.disjoint
SYSTEM FUNCTION  sys.distance
SYSTEM FUNCTION  sys.env
SYSTEM FUNCTION  sys.envelope
SYSTEM FUNCTION  sys.environment
SYSTEM FUNCTION  sys.equals
SYSTEM FUNCTION  sys.evalalgebra
SYSTEM FUNCTION  sys.fuse
SYSTEM FUNCTION  sys.generate_series
SYSTEM FUNCTION  sys.geomcollectionfromtext
SYSTEM FUNCTION  sys.geometrytypeid
SYSTEM FUNCTION  sys.geomfromtext
SYSTEM FUNCTION  sys.getanchor
SYSTEM FUNCTION  sys.getbasename
SYSTEM FUNCTION  sys.getcontent
SYSTEM FUNCTION  sys.getcontext
SYSTEM FUNCTION  sys.getdomain
SYSTEM FUNCTION  sys.getextension
SYSTEM FUNCTION  sys.getfile
SYSTEM FUNCTION  sys.gethost
SYSTEM FUNCTION  sys.getport
SYSTEM FUNCTION  sys.getprotocol
SYSTEM FUNCTION  sys.getquery
SYSTEM FUNCTION  sys.getroboturl
SYSTEM FUNCTION  sys.getuser
SYSTEM FUNCTION  sys.hashsize
SYSTEM FUNCTION  sys.heapsize
SYSTEM FUNCTION  sys.host
SYSTEM FUNCTION  sys.hostmask
SYSTEM FUNCTION  sys.ilike
SYSTEM FUNCTION  sys.imprintsize
SYSTEM FUNCTION  sys.intersection
SYSTEM FUNCTION  sys.isaurl
SYSTEM FUNCTION  sys.isauuid
SYSTEM FUNCTION  sys.isempty
SYSTEM FUNCTION  sys.issimple
SYSTEM FUNCTION  sys.length
SYSTEM FUNCTION  sys.like
SYSTEM FUNCTION  sys.linefromtext
SYSTEM FUNCTION  sys.masklen
SYSTEM FUNCTION  sys.mbr
SYSTEM FUNCTION  sys.mbroverlaps
SYSTEM FUNCTION  sys.md5
SYSTEM FUNCTION  sys.median
SYSTEM FUNCTION  sys.mlinefromtext
SYSTEM FUNCTION  sys.mpointfromtext
SYSTEM FUNCTION  sys.mpolyfromtext
SYSTEM FUNCTION  sys.ms_round
SYSTEM FUNCTION  sys.ms_str
SYSTEM FUNCTION  sys.ms_stuff
SYSTEM FUNCTION  sys.ms_trunc
SYSTEM FUNCTION  sys.netmask
SYSTEM FUNCTION  sys.network
SYSTEM FUNCTION  sys.newurl
SYSTEM FUNCTION  sys.optimizer_stats
SYSTEM FUNCTION  sys.optimizers
SYSTEM FUNCTION  sys.overlaps
SYSTEM FUNCTION  sys.password_hash
SYSTEM FUNCTION  sys.pause
SYSTEM FUNCTION  sys.point
SYSTEM FUNCTION  sys.pointfromtext
SYSTEM FUNCTION  sys.polyfromtext
SYSTEM FUNCTION  sys.polygonfromtext
SYSTEM FUNCTION  sys.quantile
SYSTEM FUNCTION  sys.querycache
SYSTEM FUNCTION  sys.querylog
SYSTEM FUNCTION  sys.querylog_calls
SYSTEM FUNCTION  sys.querylog_catalog
SYSTEM FUNCTION  sys.querylog_disable
SYSTEM FUNCTION  sys.querylog_empty
SYSTEM FUNCTION  sys.querylog_enable
SYSTEM FUNCTION  sys.queue
SYSTEM FUNCTION  sys.radians
SYSTEM FUNCTION  sys.relate
SYSTEM FUNCTION  sys.resume
SYSTEM FUNCTION  sys.reuse
SYSTEM FUNCTION  sys.reverse
SYSTEM FUNCTION  sys.sessions
SYSTEM FUNCTION  sys.setmasklen
SYSTEM FUNCTION  sys.setsession
SYSTEM FUNCTION  sys.settimeout
SYSTEM FUNCTION  sys.shrink
SYSTEM FUNCTION  sys.shutdown
SYSTEM FUNCTION  sys.srid
SYSTEM FUNCTION  sys.stddev_pop
SYSTEM FUNCTION  sys.stddev_samp
SYSTEM FUNCTION  sys.stop
SYSTEM FUNCTION  sys.storage
SYSTEM FUNCTION  sys.storagemodel
SYSTEM FUNCTION  sys.storagemodelinit
SYSTEM FUNCTION  sys.str_to_date
SYSTEM FUNCTION  sys.symdifference
SYSTEM FUNCTION  sys.text
SYSTEM FUNCTION  sys.times
SYSTEM FUNCTION  sys.touches
SYSTEM FUNCTION  sys.tracelog
SYSTEM FUNCTION  sys.uuid
SYSTEM FUNCTION  sys.vacuum
SYSTEM FUNCTION  sys.var
SYSTEM FUNCTION  sys.var_pop
SYSTEM FUNCTION  sys.var_samp
SYSTEM FUNCTION  sys.within
SYSTEM FUNCTION  sys.x
SYSTEM FUNCTION  sys.y
SYSTEM FUNCTION  sys.zorder_decode_x
SYSTEM FUNCTION  sys.zorder_decode_y
SYSTEM FUNCTION  sys.zorder_encode
CREATE SCHEMA "bam" AUTHORIZATION "monetdb";
CREATE SCHEMA "json" AUTHORIZATION "monetdb";
CREATE SCHEMA "tmp";
CREATE SCHEMA "sys";
CREATE TABLE "sys"."_columns" (
	"id"          INTEGER,
	"name"        VARCHAR(1024),
	"type"        VARCHAR(1024),
	"type_digits" INTEGER,
	"type_scale"  INTEGER,
	"table_id"    INTEGER,
	"default"     VARCHAR(2048),
	"null"        BOOLEAN,
	"number"      INTEGER,
	"storage"     VARCHAR(2048)
);
CREATE TABLE "sys"."_tables" (
	"id"            INTEGER,
	"name"          VARCHAR(1024),
	"schema_id"     INTEGER,
	"query"         VARCHAR(2048),
	"type"          SMALLINT,
	"system"        BOOLEAN,
	"commit_action" SMALLINT,
	"readonly"      BOOLEAN
);
CREATE TABLE "sys"."args" (
	"id"          INTEGER,
	"func_id"     INTEGER,
	"name"        VARCHAR(256),
	"type"        VARCHAR(1024),
	"type_digits" INTEGER,
	"type_scale"  INTEGER,
	"inout"       TINYINT,
	"number"      INTEGER
);
CREATE TABLE "sys"."auths" (
	"id"      INTEGER,
	"name"    VARCHAR(1024),
	"grantor" INTEGER
);
CREATE TABLE "sys"."connections" (
	"id"       INTEGER,
	"server"   CHAR(1024),
	"port"     INTEGER,
	"db"       CHAR(64),
	"db_alias" CHAR(1024),
	"user"     CHAR(1024),
	"password" CHAR(1024),
	"language" CHAR(1024)
);
CREATE TABLE "sys"."db_user_info" (
	"name"           VARCHAR(1024),
	"fullname"       VARCHAR(2048),
	"default_schema" INTEGER
);
CREATE TABLE "sys"."dependencies" (
	"id"          INTEGER,
	"depend_id"   INTEGER,
	"depend_type" SMALLINT
);
CREATE TABLE "sys"."functions" (
	"id"          INTEGER,
	"name"        VARCHAR(256),
	"func"        VARCHAR(8196),
	"mod"         VARCHAR(8196),
	"language"    INTEGER,
	"type"        INTEGER,
	"side_effect" BOOLEAN,
	"varres"      BOOLEAN,
	"vararg"      BOOLEAN,
	"schema_id"   INTEGER
);
CREATE TABLE "sys"."idxs" (
	"id"       INTEGER,
	"table_id" INTEGER,
	"type"     INTEGER,
	"name"     VARCHAR(1024)
);
CREATE TABLE "sys"."keys" (
	"id"       INTEGER,
	"table_id" INTEGER,
	"type"     INTEGER,
	"name"     VARCHAR(1024),
	"rkey"     INTEGER,
	"action"   INTEGER
);
CREATE TABLE "sys"."objects" (
	"id"   INTEGER,
	"name" VARCHAR(1024),
	"nr"   INTEGER
);
CREATE TABLE "sys"."privileges" (
	"obj_id"     INTEGER,
	"auth_id"    INTEGER,
	"privileges" INTEGER,
	"grantor"    INTEGER,
	"grantable"  INTEGER
);
CREATE TABLE "sys"."schemas" (
	"id"            INTEGER,
	"name"          VARCHAR(1024),
	"authorization" INTEGER,
	"owner"         INTEGER,
	"system"        BOOLEAN
);
CREATE TABLE "sys"."sequences" (
	"id"        INTEGER,
	"schema_id" INTEGER,
	"name"      VARCHAR(256),
	"start"     BIGINT,
	"minvalue"  BIGINT,
	"maxvalue"  BIGINT,
	"increment" BIGINT,
	"cacheinc"  BIGINT,
	"cycle"     BOOLEAN
);
CREATE TABLE "sys"."statistics" (
	"column_id" INTEGER,
	"type"   CHARACTER LARGE OBJECT,
	"width"  INTEGER,
	"stamp"  TIMESTAMP,
	"sample" BIGINT,
	"count"  BIGINT,
	"unique" BIGINT,
	"nils"   BIGINT,
	"minval" CHARACTER LARGE OBJECT,
	"maxval" CHARACTER LARGE OBJECT,
	"sorted" BOOLEAN
);
CREATE TABLE "sys"."storagemodelinput" (
	"schema"    CHARACTER LARGE OBJECT,
	"table"     CHARACTER LARGE OBJECT,
	"column"    CHARACTER LARGE OBJECT,
	"type"      CHARACTER LARGE OBJECT,
	"typewidth" INTEGER,
	"count"     BIGINT,
	"distinct"  BIGINT,
	"atomwidth" INTEGER,
	"reference" BOOLEAN,
	"sorted"    BOOLEAN
);
CREATE TABLE "sys"."systemfunctions" (
	"function_id" INTEGER
);
CREATE TABLE "sys"."triggers" (
	"id"          INTEGER,
	"name"        VARCHAR(1024),
	"table_id"    INTEGER,
	"time"        SMALLINT,
	"orientation" SMALLINT,
	"event"       SMALLINT,
	"old_name"    VARCHAR(1024),
	"new_name"    VARCHAR(1024),
	"condition"   VARCHAR(2048),
	"statement"   VARCHAR(2048)
);
CREATE TABLE "sys"."types" (
	"id"         INTEGER,
	"systemname" VARCHAR(256),
	"sqlname"    VARCHAR(1024),
	"digits"     INTEGER,
	"scale"      INTEGER,
	"radix"      INTEGER,
	"eclass"     INTEGER,
	"schema_id"  INTEGER
);
CREATE TABLE "sys"."user_role" (
	"login_id" INTEGER,
	"role_id"  INTEGER
);
SELECT * FROM (SELECT p.* FROM "sys"."_columns" AS p UNION ALL SELECT t.* FROM "tmp"."_columns" AS t) AS columns;
create view sys.environment as select * from sys.environment();
create view sys.optimizers as select * from sys.optimizers();
create view sys.querylog_calls as select * from sys.querylog_calls();
-- create table views for convenience
create view sys.querylog_catalog as select * from sys.querylog_catalog();
create view sys.querylog_history as
select qd.*, ql."start",ql."stop", ql.arguments, ql.tuples, ql.run, ql.ship, ql.cpu, ql.space, ql.io 
from sys.querylog_catalog() qd, sys.querylog_calls() ql
where qd.id = ql.id and qd.owner = user;
create view sys.queue as select * from sys.queue();
create view sys.sessions as select * from sys.sessions();
create view sys.storage as select * from sys.storage();
create view sys.storagemodel as select * from sys.storagemodel();
SELECT * FROM (SELECT p.*, 0 AS "temporary" FROM "sys"."_tables" AS p UNION ALL SELECT t.*, 1 AS "temporary" FROM "tmp"."_tables" AS t) AS tables where tables.type <> 2;
-- A summary of the table storage requirement is is available as a table view.
-- The auxiliary column denotes the maximum space if all non-sorted columns
-- would be augmented with a hash (rare situation)
create view sys.tablestoragemodel
as select "schema","table",max(count) as "count",
	sum(columnsize) as columnsize,
	sum(heapsize) as heapsize,
	sum(hashes) as hashes,
	sum(imprints) as imprints,
	sum(case when sorted = false then 8 * count else 0 end) as auxiliary
from sys.storagemodel() group by "schema","table";
create view sys.tracelog as select * from sys.tracelog();
SELECT u."name" AS "name", ui."fullname", ui."default_schema" FROM db_users() AS u LEFT JOIN "sys"."db_user_info" AS ui ON u."name" = ui."name" ;
create function "abbrev" (p inet) returns clob
	external name inet."abbrev";
create function alpha(pdec double, pradius double)
returns double external name sql.alpha;
create procedure analyze()
external name sql.analyze;
create procedure analyze(tbl string)
external name sql.analyze;
create procedure analyze(sch string, tbl string)
external name sql.analyze;
create procedure analyze(sch string, tbl string, col string)
external name sql.analyze;
-- control the sample size
create procedure analyze("sample" bigint)
external name sql.analyze;
create procedure analyze(tbl string, "sample" bigint)
external name sql.analyze;
create procedure analyze(sch string, tbl string, "sample" bigint)
external name sql.analyze;
create procedure analyze(sch string, tbl string, col string, "sample" bigint)
external name sql.analyze;
-- ogc Spatial Analysis methods

create function area(g geometry) returns float external name geom."Area";
create function astext(g geometry) returns string external name geom."AsText";
-- The BAT buffer pool overview
create function sys.bbp () 
	returns table (id int, name string, htype string, 
		ttype string, count bigint, refcnt int, lrefcnt int, 
		location string, heat int, dirty string, 
		status string, kind string) 
	external name bbp.get;
create function boundary(g geometry) returns geometry external name geom."Boundary";
create function "broadcast" (p inet) returns inet 
	external name inet."broadcast";
create function buffer(a geometry, distance float) returns geometry external name geom."Buffer";
-- The contents of this file are subject to the MonetDB Public License
-- Version 1.1 (the "License"); you may not use this file except in
-- compliance with the License. You may obtain a copy of the License at
-- http://www.monetdb.org/Legal/MonetDBLicense
--
-- Software distributed under the License is distributed on an "AS IS"
-- basis, WITHOUT WARRANTY OF ANY KIND, either express or implied. See the
-- License for the specific language governing rights and limitations
-- under the License.
--
-- The Original Code is the MonetDB Database System.
--
-- The Initial Developer of the Original Code is CWI.
-- Portions created by CWI are Copyright (C) 1997-July 2008 CWI.
-- Copyright August 2008-2015 MonetDB B.V.
-- All Rights Reserved.

-- (co) Arjen de Rijke, Bart Scheers
-- Use statistical functions from gsl library

-- Calculate Chi squared probability
create function sys.chi2prob(chi2 double, datapoints double)
returns double external name gsl."chi2prob";
-- The contents of this file are subject to the MonetDB Public License
-- Version 1.1 (the "License"); you may not use this file except in
-- compliance with the License. You may obtain a copy of the License at
-- http://www.monetdb.org/Legal/MonetDBLicense
--
-- Software distributed under the License is distributed on an "AS IS"
-- basis, WITHOUT WARRANTY OF ANY KIND, either express or implied. See the
-- License for the specific language governing rights and limitations
-- under the License.
--
-- The Original Code is the MonetDB Database System.
--
-- The Initial Developer of the Original Code is CWI.
-- Portions created by CWI are Copyright (C) 1997-July 2008 CWI.
-- Copyright August 2008-2015 MonetDB B.V.
-- All Rights Reserved.

-- Clustering a relational table should be done with care.
-- For, the oid's are used in join-indices.

-- Clustering of tables may improve IO performance
-- The foreign key constraints should be dropped before
-- and re-established after the cluster operation.

create procedure cluster1(sys string, tab string)
	external name sql.cluster1;
create procedure cluster2(sys string, tab string)
	external name sql.cluster2;
-- The predicted storage footprint of the complete database
-- determines the amount of diskspace needed for persistent storage
-- and the upperbound when all possible index structures are created.
-- The storage requirement for foreign key joins is split amongst the participants.

create function sys.columnsize(nme string, i bigint, d bigint)
returns bigint
begin
	case
	when nme = 'boolean' then return i;
	when nme = 'char' then return 2*i;
	when nme = 'smallint' then return 2 * i;
	when nme = 'int'	 then return 4 * i;
	when nme = 'bigint'	 then return 8 * i;
	when nme = 'hugeint'	 then return 16 * i;
	when nme = 'timestamp' then return 8 * i;
	when  nme = 'varchar' then
		case
		when cast(d as bigint) << 8 then return i;
		when cast(d as bigint) << 16 then return 2 * i;
		when cast(d as bigint) << 32 then return 4 * i;
		else return 8 * i;
		end case;
	else return 8 * i;
	end case;
end;
create function contains(a geometry, b geometry) returns boolean external name geom."Contains";
create function convexhull(a geometry) returns geometry external name geom."ConvexHull";
create aggregate corr(e1 tinyint, e2 tinyint) returns tinyint
	external name "aggr"."corr";
create aggregate corr(e1 smallint, e2 smallint) returns smallint
	external name "aggr"."corr";
create aggregate corr(e1 integer, e2 integer) returns integer
	external name "aggr"."corr";
create aggregate corr(e1 wrd, e2 wrd) returns wrd
	external name "aggr"."corr";
create aggregate corr(e1 bigint, e2 bigint) returns bigint
	external name "aggr"."corr";
create aggregate corr(e1 real, e2 real) returns real
	external name "aggr"."corr";
create aggregate corr(e1 double, e2 double) returns double
	external name "aggr"."corr";
create function crosses(a geometry, b geometry) returns boolean external name geom."Crosses";
create function date_to_str(d date, format string) returns string
	external name mtime."date_to_str";
CREATE FUNCTION db_users () RETURNS TABLE( name varchar(2048)) EXTERNAL NAME sql.db_users;
-- The contents of this file are subject to the MonetDB Public License
-- Version 1.1 (the "License"); you may not use this file except in
-- compliance with the License. You may obtain a copy of the License at
-- http://www.monetdb.org/Legal/MonetDBLicense
--
-- Software distributed under the License is distributed on an "AS IS"
-- basis, WITHOUT WARRANTY OF ANY KIND, either express or implied. See the
-- License for the specific language governing rights and limitations
-- under the License.
--
-- The Original Code is the MonetDB Database System.
--
-- The Initial Developer of the Original Code is CWI.
-- Portions created by CWI are Copyright (C) 1997-July 2008 CWI.
-- Copyright August 2008-2015 MonetDB B.V.
-- All Rights Reserved.

create function degrees(r double) 
returns double
	return r*180/pi();
--Column c has a dependency on function f
create function dependencies_columns_on_functions()
returns table (sch varchar(100), usr varchar(100), dep_type varchar(32))
return table (select c.name, f.name, 'DEP_FUNC' from functions as f, columns as c, dependencies as dep where c.id = dep.id and f.id = dep.depend_id and dep.depend_type = 7);
--Column c has a dependency on index i 
create function dependencies_columns_on_indexes()
returns table (sch varchar(100), usr varchar(100), dep_type varchar(32))
return table (select c.name, i.name, 'DEP_INDEX' from columns as c, objects as kc, idxs as i where kc."name" = c.name and kc.id = i.id and c.table_id = i.table_id and i.name not in (select name from keys));
--Column c has a dependency on key k
create function dependencies_columns_on_keys()
returns table (sch varchar(100), usr varchar(100), dep_type varchar(32))
return table (select c.name, k.name, 'DEP_KEY' from columns as c, objects as kc, keys as k where kc."name" = c.name and kc.id = k.id and k.table_id = c.table_id and k.rkey = -1);
--Column c has a dependency on trigger tri
create function dependencies_columns_on_triggers()
returns table (sch varchar(100), usr varchar(100), dep_type varchar(32))
return table (select c.name, tri.name, 'DEP_TRIGGER' from columns as c, triggers as tri, dependencies as dep where dep.id = c.id and dep.depend_id =tri.id and dep.depend_type = 8);
--Column c has a dependency on view v
create function dependencies_columns_on_views()
returns table (sch varchar(100), usr varchar(100), dep_type varchar(32))
return table (select c.name, v.name, 'DEP_VIEW' from columns as c, tables as v, dependencies as dep where c.id = dep.id and v.id = dep.depend_id and dep.depend_type = 5 and v.type = 1);
--Function f1 has a dependency on function f2
create function dependencies_functions_on_functions()
returns table (sch varchar(100), usr varchar(100), dep_type varchar(32))
return table (select f1.name, f2.name, 'DEP_FUNC' from functions as f1, functions as f2, dependencies as dep where f1.id = dep.id and f2.id = dep.depend_id and dep.depend_type = 7);
--Function f1 has a dependency on trigger tri
create function dependencies_functions_os_triggers()
returns table (sch varchar(100), usr varchar(100), dep_type varchar(32))
return table (select f.name, tri.name, 'DEP_TRIGGER' from functions as f, triggers as tri, dependencies as dep where dep.id = f.id and dep.depend_id =tri.id and dep.depend_type = 8);
--Key k has a dependency on foreign key fk
create function dependencies_keys_on_foreignkeys()
returns table (sch varchar(100), usr varchar(100), dep_type varchar(32))
return table (select k.name, fk.name, 'DEP_FKEY' from keys as k, keys as fk where fk.rkey = k.id);
--User (owner) has a dependency in schema s
create function dependencies_owners_on_schemas()
returns table (sch varchar(100), usr varchar(100), dep_type varchar(32))
return table (select a.name, s.name, 'DEP_SCHEMA' from schemas as s, auths a where s.owner = a.id);
-- The contents of this file are subject to the MonetDB Public License
-- Version 1.1 (the "License"); you may not use this file except in
-- compliance with the License. You may obtain a copy of the License at
-- http://www.monetdb.org/Legal/MonetDBLicense
--
-- Software distributed under the License is distributed on an "AS IS"
-- basis, WITHOUT WARRANTY OF ANY KIND, either express or implied. See the
-- License for the specific language governing rights and limitations
-- under the License.
--
-- The Original Code is the MonetDB Database System.
--
-- The Initial Developer of the Original Code is CWI.
-- Portions created by CWI are Copyright (C) 1997-July 2008 CWI.
-- Copyright August 2008-2015 MonetDB B.V.
-- All Rights Reserved.

--Schema s has a dependency on user u
create function dependencies_schemas_on_users()
returns table (sch varchar(100), usr varchar(100), dep_type varchar(32))
return table (select s.name, u.name, 'DEP_USER' from schemas as s, users u where u.default_schema = s.id);
--Table t has a dependency on foreign key k
create function dependencies_tables_on_foreignkeys()
returns table (sch varchar(100), usr varchar(100), dep_type varchar(32))
return table (select t.name, fk.name, 'DEP_FKEY' from tables as t, keys as k, keys as fk where fk.rkey = k.id and k.table_id = t.id);
--Table t has a dependency on function f
create function dependencies_tables_on_functions()
returns table (sch varchar(100), usr varchar(100), dep_type varchar(32))
return table (select t.name, f.name, 'DEP_FUNC' from functions as f, tables as t, dependencies as dep where t.id = dep.id and f.id = dep.depend_id and dep.depend_type = 7 and t.type = 0);
--Table t has a dependency on index  i
create function dependencies_tables_on_indexes()
returns table (sch varchar(100), usr varchar(100), dep_type varchar(32))
return table (select t.name, i.name, 'DEP_INDEX' from tables as t, idxs as i where i.table_id = t.id and i.name not in (select name from keys) and t.type = 0);
--Table t has a dependency on trigger tri

create function dependencies_tables_on_triggers()
returns table (sch varchar(100), usr varchar(100), dep_type varchar(32))
return table ((select t.name, tri.name, 'DEP_TRIGGER' from tables as t, triggers as tri where tri.table_id = t.id) union (select t.name, tri.name, 'DEP_TRIGGER' from triggers tri, tables t, dependencies dep where dep.id = t.id and dep.depend_id =tri.id and dep.depend_type = 8));
--Table t has a dependency on view v
create function dependencies_tables_on_views()
returns table (sch varchar(100), usr varchar(100), dep_type varchar(32))
return table (select t.name, v.name, 'DEP_VIEW' from tables as t, tables as v, dependencies as dep where t.id = dep.id and v.id = dep.depend_id and dep.depend_type = 5 and v.type = 1);
--View v has a dependency on function f
create function dependencies_views_on_functions()
returns table (sch varchar(100), usr varchar(100), dep_type varchar(32))
return table (select v.name, f.name, 'DEP_FUNC' from functions as f, tables as v, dependencies as dep where v.id = dep.id and f.id = dep.depend_id and dep.depend_type = 7 and v.type = 1);
--View v has a dependency on trigger tri
create function dependencies_views_on_triggers()
returns table (sch varchar(100), usr varchar(100), dep_type varchar(32))
return table (select v.name, tri.name, 'DEP_TRIGGER' from tables as v, triggers as tri, dependencies as dep where dep.id = v.id and dep.depend_id =tri.id and dep.depend_type = 8 and v.type = 1);
create function difference(a geometry, b geometry) returns geometry external name geom."Difference";
-- CREATE FUNCTION Point(g Geometry) RETURNS Point external name geom.point;
-- CREATE FUNCTION Curve(g Geometry) RETURNS Curve external name geom.curve;
-- CREATE FUNCTION LineString(g Geometry) RETURNS LineString external name geom.linestring;
-- CREATE FUNCTION Surface(g Geometry) RETURNS Surface external name geom.surface;
-- CREATE FUNCTION Polygon(g Geometry) RETURNS Polygon external name geom.polygon;

-- ogc basic methods
create function dimension(g geometry) returns integer external name geom."Dimension";
create function disjoint(a geometry, b geometry) returns boolean external name geom."Disjoint";
create function distance(a geometry, b geometry) returns float external name geom."Distance";
CREATE FUNCTION env () RETURNS TABLE( name varchar(1024), value varchar(2048)) EXTERNAL NAME sql.sql_environment;
create function envelope(g geometry) returns geometry external name geom."Envelope";
-- The environment table
create function sys.environment()
	returns table ("name" string, value string)
	external name sql.sql_environment;
-- ogc spatial relation methods
create function equals(a geometry, b geometry) returns boolean external name geom."Equals";
create procedure sys.evalalgebra( ra_stmt string, opt bool)
	external name sql."evalAlgebra";
-- fuse two (1-byte) tinyint values into one (2-byte) smallint value
create function fuse(one tinyint, two tinyint)
returns smallint external name udf.fuse;
-- fuse two (2-byte) smallint values into one (4-byte) integer value
create function fuse(one smallint, two smallint)
returns integer external name udf.fuse;
-- fuse two (4-byte) integer values into one (8-byte) bigint value
create function fuse(one integer, two integer)
returns bigint external name udf.fuse;
-- The contents of this file are subject to the MonetDB Public License
-- Version 1.1 (the "License"); you may not use this file except in
-- compliance with the License. You may obtain a copy of the License at
-- http://www.monetdb.org/Legal/MonetDBLicense
--
-- Software distributed under the License is distributed on an "AS IS"
-- basis, WITHOUT WARRANTY OF ANY KIND, either express or implied. See the
-- License for the specific language governing rights and limitations
-- under the License.
--
-- The Original Code is the MonetDB Database System.
--
-- The Initial Developer of the Original Code is CWI.
-- Portions created by CWI are Copyright (C) 1997-July 2008 CWI.
-- Copyright August 2008-2015 MonetDB B.V.
-- All Rights Reserved.

-- (c) Author M.Kersten

create function sys.generate_series(first tinyint, last tinyint)
returns table (value tinyint)
external name generator.series;
create function sys.generate_series(first tinyint, last tinyint, stepsize tinyint)
returns table (value tinyint)
external name generator.series;
create function sys.generate_series(first smallint, last smallint)
returns table (value smallint)
external name generator.series;
create function sys.generate_series(first smallint, last smallint, stepsize smallint)
returns table (value smallint)
external name generator.series;
create function sys.generate_series(first int, last int)
returns table (value int)
external name generator.series;
create function sys.generate_series(first int, last int, stepsize int)
returns table (value int)
external name generator.series;
create function sys.generate_series(first bigint, last bigint)
returns table (value bigint)
external name generator.series;
create function sys.generate_series(first bigint, last bigint, stepsize bigint)
returns table (value bigint)
external name generator.series;
create function sys.generate_series(first real, last real, stepsize real)
returns table (value real)
external name generator.series;
create function sys.generate_series(first double, last double, stepsize double)
returns table (value double)
external name generator.series;
create function sys.generate_series(first decimal(10,2), last decimal(10,2), stepsize decimal(10,2))
returns table (value decimal(10,2))
external name generator.series;
create function sys.generate_series(first timestamp, last timestamp, stepsize interval second)
returns table (value timestamp)
external name generator.series;
create function geomcollectionfromtext(wkt string, srid smallint) returns multipolygon external name geom."GeomCollectionFromText";
create function geometrytypeid(g geometry) returns integer external name geom."GeometryTypeId";
-- The srid in the *FromText Functions is currently not used
create function geomfromtext(wkt string, srid smallint) returns geometry external name geom."GeomFromText";
create function getanchor( theurl url ) returns string 
	external name url."getAnchor";
create function getbasename(theurl url) returns string       
	external name url."getBasename";
create function getcontent(theurl url)   returns string       
	external name url."getContent";
create function getcontext(theurl url)   returns string       
	external name url."getContext";
create function getdomain(theurl url) returns string       
	external name url."getDomain";
create function getextension(theurl url) returns string       
	external name url."getExtension";
create function getfile(theurl url) returns string       
	external name url."getFile";
create function gethost(theurl url)   returns string       
	external name url."getHost";
create function getport(theurl url) returns string       
	external name url."getPort";
create function getprotocol(theurl url) returns string       
	external name url."getProtocol";
create function getquery(theurl url) returns string       
	external name url."getQuery";
create function getroboturl(theurl url) returns string       
	external name url."getRobotURL";
create function getuser(theurl url) returns string       
	external name url."getUser";
create function sys.hashsize(b boolean, i bigint)
returns bigint
begin
	-- assume non-compound keys
	if  b = true
	then
		return 8 * i;
	end if;
	return 0;
end;
create function sys.heapsize(tpe string, i bigint, w int)
returns bigint
begin
	if  tpe <> 'varchar' and tpe <> 'clob'
	then
		return 0;
	end if;
	return 10240 + i * w;
end;
create function "host" (p inet) returns clob
	external name inet."host";
create function "hostmask" (p inet) returns inet
	external name inet."hostmask";
create filter function "ilike"(val string, pat string, esc string) external name algebra."ilike";
create filter function "ilike"(val string, pat string) external name algebra."ilike";
create function sys.imprintsize(i bigint, nme string)
returns bigint
begin
	if nme = 'boolean'
		or nme = 'tinyint'
		or nme = 'smallint'
		or nme = 'int'	
		or nme = 'bigint'	
		or nme = 'hugeint'	
		or nme = 'decimal'	
		or nme = 'date'
		or nme = 'timestamp'
		or nme = 'real'
		or nme = 'double'
	then
		return cast( i * 0.12 as bigint);
	end if ;
	return 0;
end;
create function intersection(a geometry, b geometry) returns geometry external name geom."Intersection";
create function isaurl(theurl url) returns bool
	external name url."isaURL";
create function sys.isauuid(u uuid)
returns uuid external name uuid."isaUUID";
create function sys.isauuid(u string)
returns uuid external name uuid."isaUUID";
create function isempty(g geometry) returns boolean external name geom."IsEmpty";
create function issimple(g geometry) returns boolean external name geom."IsSimple";
create function length(g geometry) returns float external name geom."Length";
-- The contents of this file are subject to the MonetDB Public License
-- Version 1.1 (the "License"); you may not use this file except in
-- compliance with the License. You may obtain a copy of the License at
-- http://www.monetdb.org/Legal/MonetDBLicense
--
-- Software distributed under the License is distributed on an "AS IS"
-- basis, WITHOUT WARRANTY OF ANY KIND, either express or implied. See the
-- License for the specific language governing rights and limitations
-- under the License.
--
-- The Original Code is the MonetDB Database System.
--
-- The Initial Developer of the Original Code is CWI.
-- Portions created by CWI are Copyright (C) 1997-July 2008 CWI.
-- Copyright August 2008-2015 MonetDB B.V.
-- All Rights Reserved.

create filter function "like"(val string, pat string, esc string) external name algebra."like";
create filter function "like"(val string, pat string) external name algebra."like";
create function linefromtext(wkt string, srid smallint) returns linestring external name geom."LineFromText";
create function "masklen" (p inet) returns int
	external name inet."masklen";
-- currently we only use mbr instead of
-- Envelope():Geometry
-- as that returns Geometry objects, and we prefer the explicit mbr's
-- minimum bounding rectangle (mbr)
create function mbr (g geometry) returns mbr external name geom.mbr;
create function mbroverlaps(a mbr, b mbr) returns boolean external name geom."mbroverlaps";

-- The contents of this file are subject to the MonetDB Public License
-- Version 1.1 (the "License"); you may not use this file except in
-- compliance with the License. You may obtain a copy of the License at
-- http://www.monetdb.org/Legal/MonetDBLicense
--
-- Software distributed under the License is distributed on an "AS IS"
-- basis, WITHOUT WARRANTY OF ANY KIND, either express or implied. See the
-- License for the specific language governing rights and limitations
-- under the License.
--
-- The Original Code is the MonetDB Database System.
--
-- The Initial Developer of the Original Code is CWI.
-- Copyright August 2008-2015 MonetDB B.V.
-- All Rights Reserved.

-- (co) Arjen de Rijke
-- Functions supporting jsonstore

create function sys.md5(v string)
returns string external name clients.md5sum;
create aggregate median(val tinyint) returns tinyint
	external name "aggr"."median";
create aggregate median(val smallint) returns smallint
	external name "aggr"."median";
create aggregate median(val integer) returns integer
	external name "aggr"."median";
create aggregate median(val wrd) returns wrd
	external name "aggr"."median";
create aggregate median(val bigint) returns bigint
	external name "aggr"."median";
create aggregate median(val decimal) returns decimal
 	external name "aggr"."median";
create aggregate median(val real) returns real
	external name "aggr"."median";
create aggregate median(val double) returns double
	external name "aggr"."median";
create aggregate median(val date) returns date
	external name "aggr"."median";
create aggregate median(val time) returns time
	external name "aggr"."median";
create aggregate median(val timestamp) returns timestamp
	external name "aggr"."median";
create function mlinefromtext(wkt string, srid smallint) returns multilinestring external name geom."MultiLineFromText";
create function mpointfromtext(wkt string, srid smallint) returns multipoint external name geom."MultiPointFromText";
create function mpolyfromtext(wkt string, srid smallint) returns multipolygon external name geom."MultiPolyFromText";
create function ms_round(num double, prc int, truncat int)
returns double
begin
	if (truncat = 0)
		then return round(num, prc);
		else return ms_trunc(num, prc);
	end if;
end;
create function ms_str(num float, prc int, truncat int)
returns string
begin
        return cast(num as string);
end;
-- The contents of this file are subject to the MonetDB Public License
-- Version 1.1 (the "License"); you may not use this file except in
-- compliance with the License. You may obtain a copy of the License at
-- http://www.monetdb.org/Legal/MonetDBLicense
--
-- Software distributed under the License is distributed on an "AS IS"
-- basis, WITHOUT WARRANTY OF ANY KIND, either express or implied. See the
-- License for the specific language governing rights and limitations
-- under the License.
--
-- The Original Code is the MonetDB Database System.
--
-- The Initial Developer of the Original Code is CWI.
-- Portions created by CWI are Copyright (C) 1997-July 2008 CWI.
-- Copyright August 2008-2015 MonetDB B.V.
-- All Rights Reserved.

create function ms_stuff( s1 varchar(32), st int, len int, s3 varchar(32))
returns varchar(32)
begin
	declare res varchar(32), aux varchar(32);
	declare ofset int;

    if ( st < 0 or st > length(s1))
        then return '';
    end if;

    set ofset = 1;
    set res = substring(s1,ofset,st-1);
    set res = res || s3;
    set ofset = st + len;
    set aux = substring(s1,ofset,length(s1)-ofset+1);
	set res = res || aux;
	return res;
end;
create function ms_trunc(num double, prc int)
returns double
external name sql.ms_trunc;
create function "netmask" (p inet) returns inet
	external name inet."netmask";
create function "network" (p inet) returns inet
	external name inet."network";
create function newurl(protocol string, hostname string, "port" int, file string) 
	returns url       
	external name url."new";
create function newurl(protocol string, hostname string, file string) 
	returns url 
	external name url."new";
-- The contents of this file are subject to the MonetDB Public License
-- Version 1.1 (the "License"); you may not use this file except in
-- compliance with the License. You may obtain a copy of the License at
-- http://www.monetdb.org/Legal/MonetDBLicense
--
-- Software distributed under the License is distributed on an "AS IS"
-- basis, WITHOUT WARRANTY OF ANY KIND, either express or implied. See the
-- License for the specific language governing rights and limitations
-- under the License.
--
-- The Original Code is the MonetDB Database System.
--
-- The Initial Developer of the Original Code is CWI.
-- Portions created by CWI are Copyright (C) 1997-July 2008 CWI.
-- Copyright August 2008-2015 MonetDB B.V.
-- All Rights Reserved.

-- show the optimizer statistics maintained by the SQL frontend
create function sys.optimizer_stats () 
	returns table (rewrite string, count int) 
	external name sql.dump_opt_stats;
-- MONETDB KERNEL SECTION
-- optimizer pipe catalog
create function sys.optimizers () 
	returns table (name string, def string, status string)
	external name sql.optimizers;
create function overlaps(a geometry, b geometry) returns boolean external name geom."Overlaps";
-- The contents of this file are subject to the MonetDB Public License
-- Version 1.1 (the "License"); you may not use this file except in
-- compliance with the License. You may obtain a copy of the License at
-- http://www.monetdb.org/Legal/MonetDBLicense
--
-- Software distributed under the License is distributed on an "AS IS"
-- basis, WITHOUT WARRANTY OF ANY KIND, either express or implied. See the
-- License for the specific language governing rights and limitations
-- under the License.
--
-- The Original Code is the MonetDB Database System.
--
-- The Initial Developer of the Original Code is CWI.
-- Portions created by CWI are Copyright (C) 1997-July 2008 CWI.
-- Copyright August 2008-2015 MonetDB B.V.
-- All Rights Reserved.

create function sys.password_hash (username string) 
	returns string 
	external name sql.password;
-- operations to manipulate the state of havoc queries
create procedure sys.pause(tag int)
external name sql.sysmon_pause;
create procedure sys.pause(tag bigint)
external name sql.sysmon_pause;
create function point(x double,y double) returns point external name geom.point;
create function pointfromtext(wkt string, srid smallint) returns point external name geom."PointFromText";
create function polyfromtext(wkt string, srid smallint) returns polygon external name geom."PolyFromText";
-- alias
create function polygonfromtext(wkt string, srid smallint) returns polygon external name geom."PolyFromText";
create aggregate quantile(val tinyint, q double) returns tinyint
 	external name "aggr"."quantile";
create aggregate quantile(val smallint, q double) returns smallint
 	external name "aggr"."quantile";
create aggregate quantile(val integer, q double) returns integer
 	external name "aggr"."quantile";
create aggregate quantile(val wrd, q double) returns wrd
	external name "aggr"."quantile";
create aggregate quantile(val bigint, q double) returns bigint
	external name "aggr"."quantile";
create aggregate quantile(val decimal, q double) returns decimal
 	external name "aggr"."quantile";
create aggregate quantile(val real, q double) returns real
	external name "aggr"."quantile";
create aggregate quantile(val double, q double) returns double
	external name "aggr"."quantile";
create aggregate quantile(val date, q double) returns date
	external name "aggr"."quantile";
create aggregate quantile(val time, q double) returns time
	external name "aggr"."quantile";
create aggregate quantile(val timestamp, q double) returns timestamp
	external name "aggr"."quantile";
-- SQL QUERY CACHE
-- The SQL query cache returns a table with the query plans kept

create function sys.querycache() 
	returns table (query string, count int) 
	external name sql.dump_cache;
-- Trace the SQL input
create procedure sys.querylog(filename string) 
	external name sql.logfile;
-- Each query call is stored in the table calls
-- At regular intervals the query history table should be cleaned.
-- This can be done manually on the SQL console, or be integrated
-- in the keepQuery and keepCall upon need.
-- The parameters are geared at understanding the resource claims
-- They reflect the effect of the total workload mix during execution.
-- The 'cpu' gives the average cpu load percentage over all cores on the 
-- server during execution phase. 
-- increasing cpu load indicates better use of multi-cores.
-- The 'io' indicate IOs during complete query run.
-- The 'space' is the total amount of intermediates created in MB.
-- Reducing the space component improves performance/
-- All timing in usec and all storage in bytes.

create function sys.querylog_calls()
returns table(
	id oid,				 -- references query plan
	"start" timestamp,	-- time the statement was started
	"stop" timestamp,	-- time the statement was completely finished
	arguments string,	-- actual call structure
	tuples wrd,			-- number of tuples in the result set
	run bigint,		-- time spent (in usec)  until the result export
	ship bigint,		-- time spent (in usec)  to ship the result set
	cpu int,  		-- average cpu load percentage during execution
	io int,			-- percentage time waiting for IO to finish 
	space bigint		-- total storage size of intermediates created (in MB)
)
external name sql.querylog_calls;
-- The contents of this file are subject to the MonetDB Public License
-- Version 1.1 (the "License"); you may not use this file except in
-- compliance with the License. You may obtain a copy of the License at
-- http://www.monetdb.org/Legal/MonetDBLicense
--
-- Software distributed under the License is distributed on an "AS IS"
-- basis, WITHOUT WARRANTY OF ANY KIND, either express or implied. See the
-- License for the specific language governing rights and limitations
-- under the License.
--
-- The Original Code is the MonetDB Database System.
--
-- The Initial Developer of the Original Code is CWI.
-- Portions created by CWI are Copyright (C) 1997-July 2008 CWI.
-- Copyright August 2008-2015 MonetDB B.V.
-- All Rights Reserved.

-- QUERY HISTORY
-- The query history mechanism of MonetDB/SQL relies on a few hooks.
-- The most important one is a global system variable which controls
--  monitoring of all sessions. 

create function sys.querylog_catalog()
returns table(
	id oid,
	owner string,
	defined timestamp,
	query string,
	pipe string,
	mal int,			-- size of MAL plan
	optimize bigint 	-- time in usec
)
external name sql.querylog_catalog;
create procedure sys.querylog_disable()
external name sql.querylog_disable;
-- reset history for a particular user
create procedure sys.querylog_empty()
external name sql.querylog_empty;
-- manipulate the query logger
create procedure sys.querylog_enable()
external name sql.querylog_enable;
create procedure sys.querylog_enable(threshold smallint)
external name sql.querylog_enable_threshold;
-- The contents of this file are subject to the MonetDB Public License
-- Version 1.1 (the "License"); you may not use this file except in
-- compliance with the License. You may obtain a copy of the License at
-- http://www.monetdb.org/Legal/MonetDBLicense
--
-- Software distributed under the License is distributed on an "AS IS"
-- basis, WITHOUT WARRANTY OF ANY KIND, either express or implied. See the
-- License for the specific language governing rights and limitations
-- under the License.
--
-- The Original Code is the MonetDB Database System.
--
-- The Initial Developer of the Original Code is CWI.
-- Portions created by CWI are Copyright (C) 1997-July 2008 CWI.
-- Copyright August 2008-2015 MonetDB B.V.
-- All Rights Reserved.

-- System monitoring

-- show status of all active SQL queries.
create function sys.queue()
returns table(
	qtag bigint,
	"user" string,
	started timestamp,
	estimate timestamp,
	progress int,
	status string,
	tag oid,
	query string
)
external name sql.sysmon_queue;
create function radians(d double) 
returns double
	return d*pi()/180;
create function relate(a geometry, b geometry, pattern string) returns boolean external name geom."Relate";
create procedure sys.resume(tag int)
external name sql.sysmon_resume;
create procedure sys.resume(tag bigint)
external name sql.sysmon_resume;
create procedure reuse(sys string, tab string)
	external name sql.reuse;
-- The contents of this file are subject to the MonetDB Public License
-- Version 1.1 (the "License"); you may not use this file except in
-- compliance with the License. You may obtain a copy of the License at
-- http://www.monetdb.org/Legal/MonetDBLicense
--
-- Software distributed under the License is distributed on an "AS IS"
-- basis, WITHOUT WARRANTY OF ANY KIND, either express or implied. See the
-- License for the specific language governing rights and limitations
-- under the License.
--
-- The Original Code is the MonetDB Database System.
--
-- The Initial Developer of the Original Code is CWI.
-- Portions created by CWI are Copyright (C) 1997-July 2008 CWI.
-- Copyright August 2008-2015 MonetDB B.V.
-- All Rights Reserved.

-- add function signatures to SQL catalog


-- Reverse a string
create function reverse(src string)
returns string external name udf.reverse;
create function sys.sessions()
returns table("user" string, "login" timestamp, "sessiontimeout" bigint, "lastcommand" timestamp, "querytimeout" bigint, "active" bool)
external name sql.sessions;
create function "setmasklen" (p inet, mask int) returns inet
	external name inet."setmasklen";
create procedure sys.setsession("timeout" bigint)
	external name sql.setsession;
-- control the query and session time out 
create procedure sys.settimeout("query" bigint)
	external name sql.settimeout;
create procedure sys.settimeout("query" bigint, "session" bigint)
	external name sql.settimeout;
-- The contents of this file are subject to the MonetDB Public License
-- Version 1.1 (the "License"); you may not use this file except in
-- compliance with the License. You may obtain a copy of the License at
-- http://www.monetdb.org/Legal/MonetDBLicense
--
-- Software distributed under the License is distributed on an "AS IS"
-- basis, WITHOUT WARRANTY OF ANY KIND, either express or implied. See the
-- License for the specific language governing rights and limitations
-- under the License.
--
-- The Original Code is the MonetDB Database System.
--
-- The Initial Developer of the Original Code is CWI.
-- Portions created by CWI are Copyright (C) 1997-July 2008 CWI.
-- Copyright August 2008-2015 MonetDB B.V.
-- All Rights Reserved.

-- Vacuum a relational table should be done with care.
-- For, the oid's are used in join-indices.

-- Vacuum of tables may improve IO performance and disk footprint.
-- The foreign key constraints should be dropped before
-- and re-established after the cluster operation.

create procedure shrink(sys string, tab string)
	external name sql.shrink;
create procedure sys.shutdown(delay tinyint) 
external name sql.shutdown;
create procedure sys.shutdown(delay tinyint, force bool) 
external name sql.shutdown;
create function srid(g geometry) returns integer external name geom."SRID";
create aggregate stddev_pop(val tinyint) returns double
	external name "aggr"."stdevp";
create aggregate stddev_pop(val smallint) returns double
	external name "aggr"."stdevp";
create aggregate stddev_pop(val integer) returns double
	external name "aggr"."stdevp";
create aggregate stddev_pop(val wrd) returns double
	external name "aggr"."stdevp";
create aggregate stddev_pop(val bigint) returns double
	external name "aggr"."stdevp";
create aggregate stddev_pop(val real) returns double
	external name "aggr"."stdevp";
create aggregate stddev_pop(val double) returns double
	external name "aggr"."stdevp";
create aggregate stddev_pop(val date) returns double
	external name "aggr"."stdevp";
create aggregate stddev_pop(val time) returns double
	external name "aggr"."stdevp";
create aggregate stddev_pop(val timestamp) returns double
	external name "aggr"."stdevp";
-- The contents of this file are subject to the MonetDB Public License
-- Version 1.1 (the "License"); you may not use this file except in
-- compliance with the License. You may obtain a copy of the License at
-- http://www.monetdb.org/Legal/MonetDBLicense
--
-- Software distributed under the License is distributed on an "AS IS"
-- basis, WITHOUT WARRANTY OF ANY KIND, either express or implied. See the
-- License for the specific language governing rights and limitations
-- under the License.
--
-- The Original Code is the MonetDB Database System.
--
-- The Initial Developer of the Original Code is CWI.
-- Portions created by CWI are Copyright (C) 1997-July 2008 CWI.
-- Copyright August 2008-2015 MonetDB B.V.
-- All Rights Reserved.

create aggregate stddev_samp(val tinyint) returns double
	external name "aggr"."stdev";
create aggregate stddev_samp(val smallint) returns double
	external name "aggr"."stdev";
create aggregate stddev_samp(val integer) returns double
	external name "aggr"."stdev";
create aggregate stddev_samp(val wrd) returns double
	external name "aggr"."stdev";
create aggregate stddev_samp(val bigint) returns double
	external name "aggr"."stdev";
create aggregate stddev_samp(val real) returns double
	external name "aggr"."stdev";
create aggregate stddev_samp(val double) returns double
	external name "aggr"."stdev";
create aggregate stddev_samp(val date) returns double
	external name "aggr"."stdev";
create aggregate stddev_samp(val time) returns double
	external name "aggr"."stdev";
create aggregate stddev_samp(val timestamp) returns double
	external name "aggr"."stdev";
create procedure sys.stop(tag int)
external name sql.sysmon_stop;
create procedure sys.stop(tag bigint)
external name sql.sysmon_stop;
-- The contents of this file are subject to the MonetDB Public License
-- Version 1.1 (the "License"); you may not use this file except in
-- compliance with the License. You may obtain a copy of the License at
-- http://www.monetdb.org/Legal/MonetDBLicense
--
-- Software distributed under the License is distributed on an "AS IS"
-- basis, WITHOUT WARRANTY OF ANY KIND, either express or implied. See the
-- License for the specific language governing rights and limitations
-- under the License.
--
-- The Original Code is the MonetDB Database System.
--
-- The Initial Developer of the Original Code is CWI.
-- Portions created by CWI are Copyright (C) 1997-July 2008 CWI.
-- Copyright August 2008-2015 MonetDB B.V.
-- All Rights Reserved.


-- Author M.Kersten
-- This script gives the database administrator insight in the actual
-- footprint of the persistent tables and the maximum playground used
-- when indices are introduced upon them.
-- By chancing the storagemodelinput table directly, the footprint for
-- yet to be loaded databases can be assessed.

-- The actual storage footprint of an existing database can be
-- obtained by the table procuding function storage()
-- It represents the actual state of affairs, i.e. storage on disk
-- of columns and foreign key indices, and possible temporary hash indices.
-- For strings we take a sample to determine their average length.

create function sys.storage()
returns table ("schema" string, "table" string, "column" string, "type" string, location string, "count" bigint, typewidth int, columnsize bigint, heapsize bigint, hashes bigint, imprints bigint, sorted boolean)
external name sql.storage;
create function sys.storagemodel()
returns table (
	"schema" string,
	"table" string,
	"column" string,
	"type" string,
	"count"	bigint,
	columnsize bigint,
	heapsize bigint,
	hashes bigint,
	imprints bigint,
	sorted boolean)
begin
	return select i."schema", i."table", i."column", i."type", i."count",
	columnsize(i."type", i.count, i."distinct"),
	heapsize(i."type", i."distinct", i."atomwidth"),
	hashsize(i."reference", i."count"),
	imprintsize(i."count",i."type"),
	i.sorted
	from sys.storagemodelinput i;
end;
-- this table can be adjusted to reflect the anticipated final database size

-- The model input can be derived from the current database using
create procedure sys.storagemodelinit()
begin
	delete from sys.storagemodelinput;

	insert into sys.storagemodelinput
	select x."schema", x."table", x."column", x."type", x.typewidth, x.count, 0, x.typewidth, false, x.sorted from sys.storage() x;

	update sys.storagemodelinput
	set reference = true
	where concat(concat("schema","table"), "column") in (
		select concat( concat("fkschema"."name", "fktable"."name"), "fkkeycol"."name" )
		from	"sys"."keys" as    "fkkey",
				"sys"."objects" as "fkkeycol",
				"sys"."tables" as  "fktable",
				"sys"."schemas" as "fkschema"
		where   "fktable"."id" = "fkkey"."table_id"
			and "fkkey"."id" = "fkkeycol"."id"
			and "fkschema"."id" = "fktable"."schema_id"
			and "fkkey"."rkey" > -1);

	update sys.storagemodelinput
	set "distinct" = "count" -- assume all distinct
	where "type" = 'varchar' or "type"='clob';
end;

-- The contents of this file are subject to the MonetDB Public License
-- Version 1.1 (the "License"); you may not use this file except in
-- compliance with the License. You may obtain a copy of the License at
-- http://www.monetdb.org/Legal/MonetDBLicense
--
-- Software distributed under the License is distributed on an "AS IS"
-- basis, WITHOUT WARRANTY OF ANY KIND, either express or implied. See the
-- License for the specific language governing rights and limitations
-- under the License.
--
-- The Original Code is the MonetDB Database System.
--
-- The Initial Developer of the Original Code is CWI.
-- Portions created by CWI are Copyright (C) 1997-July 2008 CWI.
-- Copyright August 2008-2015 MonetDB B.V.
-- All Rights Reserved.

create function str_to_date(s string, format string) returns date
	external name mtime."str_to_date";
create function symdifference(a geometry, b geometry) returns geometry external name geom."SymDifference";
create function "text" (p inet) returns clob
	external name inet."text";
-- The contents of this file are subject to the MonetDB Public License
-- Version 1.1 (the "License"); you may not use this file except in
-- compliance with the License. You may obtain a copy of the License at
-- http://www.monetdb.org/Legal/MonetDBLicense
--
-- Software distributed under the License is distributed on an "AS IS"
-- basis, WITHOUT WARRANTY OF ANY KIND, either express or implied. See the
-- License for the specific language governing rights and limitations
-- under the License.
--
-- The Original Code is the MonetDB Database System.
--
-- The Initial Developer of the Original Code is CWI.
-- Portions created by CWI are Copyright (C) 1997-July 2008 CWI.
-- Copyright August 2008-2015 MonetDB B.V.
-- All Rights Reserved.

-- Provide a simple equivalent for the UNIX times command
-- times 0 ms user 0 ms system 0 ms 0 reads 0 writes

create procedure times()
external name sql.times;
create function touches(a geometry, b geometry) returns boolean external name geom."Touches";
-- The contents of this file are subject to the MonetDB Public License
-- Version 1.1 (the "License"); you may not use this file except in
-- compliance with the License. You may obtain a copy of the License at
-- http://www.monetdb.org/Legal/MonetDBLicense
--
-- Software distributed under the License is distributed on an "AS IS"
-- basis, WITHOUT WARRANTY OF ANY KIND, either express or implied. See the
-- License for the specific language governing rights and limitations
-- under the License.
--
-- The Original Code is the MonetDB Database System.
--
-- The Initial Developer of the Original Code is CWI.
-- Portions created by CWI are Copyright (C) 1997-July 2008 CWI.
-- Copyright August 2008-2015 MonetDB B.V.
-- All Rights Reserved.

-- make the offline tracing table available for inspection
create function sys.tracelog() 
	returns table (
		event integer,		-- event counter
		clk varchar(20), 	-- wallclock, no mtime in kernel
		pc varchar(50), 	-- module.function[nr]
		thread int, 		-- thread identifier
		"user" int, 		-- user identifier
		ticks bigint, 		-- time in microseconds
		reads bigint, 		-- number of blocks read
		writes bigint, 	-- number of blocks written
		rbytes bigint,		-- amount of bytes touched
		wbytes bigint,		-- amount of bytes written
		type string,		-- return types
		stmt string			-- actual statement executed
	)
	external name sql.dump_trace;
-- generate a new uuid
create function sys.uuid()
returns uuid external name uuid."new";
create procedure vacuum(sys string, tab string)
	external name sql.vacuum;
CREATE FUNCTION var() RETURNS TABLE( name varchar(1024)) EXTERNAL NAME sql.sql_variables;
create aggregate var_pop(val tinyint) returns double
	external name "aggr"."variancep";
create aggregate var_pop(val smallint) returns double
	external name "aggr"."variancep";
create aggregate var_pop(val integer) returns double
	external name "aggr"."variancep";
create aggregate var_pop(val wrd) returns double
	external name "aggr"."variancep";
create aggregate var_pop(val bigint) returns double
	external name "aggr"."variancep";
create aggregate var_pop(val real) returns double
	external name "aggr"."variancep";
create aggregate var_pop(val double) returns double
	external name "aggr"."variancep";
create aggregate var_pop(val date) returns double
	external name "aggr"."variancep";
create aggregate var_pop(val time) returns double
	external name "aggr"."variancep";
create aggregate var_pop(val timestamp) returns double
	external name "aggr"."variancep";
create aggregate var_samp(val tinyint) returns double
	external name "aggr"."variance";
create aggregate var_samp(val smallint) returns double
	external name "aggr"."variance";
create aggregate var_samp(val integer) returns double
	external name "aggr"."variance";
create aggregate var_samp(val wrd) returns double
	external name "aggr"."variance";
create aggregate var_samp(val bigint) returns double
	external name "aggr"."variance";
create aggregate var_samp(val real) returns double
	external name "aggr"."variance";
create aggregate var_samp(val double) returns double
	external name "aggr"."variance";
create aggregate var_samp(val date) returns double
	external name "aggr"."variance";
create aggregate var_samp(val time) returns double
	external name "aggr"."variance";
create aggregate var_samp(val timestamp) returns double
	external name "aggr"."variance";
create function within(a geometry, b geometry) returns boolean external name geom."Within";
create function x(g geometry) returns double external name geom."X";
create function y(g geometry) returns double external name geom."Y";
create function zorder_decode_x(z oid) returns integer
    external name zorder.decode_x;
create function zorder_decode_y(z oid) returns integer
    external name zorder.decode_y;
-- The contents of this file are subject to the MonetDB Public License
-- Version 1.1 (the "License"); you may not use this file except in
-- compliance with the License. You may obtain a copy of the License at
-- http://www.monetdb.org/Legal/MonetDBLicense
--
-- Software distributed under the License is distributed on an "AS IS"
-- basis, WITHOUT WARRANTY OF ANY KIND, either express or implied. See the
-- License for the specific language governing rights and limitations
-- under the License.
--
-- The Original Code is the MonetDB Database System.
--
-- The Initial Developer of the Original Code is CWI.
-- Portions created by CWI are Copyright (C) 1997-July 2008 CWI.
-- Copyright August 2008-2015 MonetDB B.V.
-- All Rights Reserved.

create function zorder_encode(x integer, y integer) returns oid
    external name zorder.encode;
START TRANSACTION;
CREATE TABLE "sys"."_columns" (
	"id"          INTEGER,
	"name"        VARCHAR(1024),
	"type"        VARCHAR(1024),
	"type_digits" INTEGER,
	"type_scale"  INTEGER,
	"table_id"    INTEGER,
	"default"     VARCHAR(2048),
	"null"        BOOLEAN,
	"number"      INTEGER,
	"storage"     VARCHAR(2048)
);
COPY 327 RECORDS INTO "sys"."_columns" FROM stdin USING DELIMITERS '\t','\n','"';
2002	"id"	"int"	32	0	2001	NULL	true	0	NULL
2003	"name"	"varchar"	1024	0	2001	NULL	true	1	NULL
2004	"authorization"	"int"	32	0	2001	NULL	true	2	NULL
2005	"owner"	"int"	32	0	2001	NULL	true	3	NULL
2006	"system"	"boolean"	1	0	2001	NULL	true	4	NULL
2008	"id"	"int"	32	0	2007	NULL	true	0	NULL
2009	"systemname"	"varchar"	256	0	2007	NULL	true	1	NULL
2010	"sqlname"	"varchar"	1024	0	2007	NULL	true	2	NULL
2011	"digits"	"int"	32	0	2007	NULL	true	3	NULL
2012	"scale"	"int"	32	0	2007	NULL	true	4	NULL
2013	"radix"	"int"	32	0	2007	NULL	true	5	NULL
2014	"eclass"	"int"	32	0	2007	NULL	true	6	NULL
2015	"schema_id"	"int"	32	0	2007	NULL	true	7	NULL
2017	"id"	"int"	32	0	2016	NULL	true	0	NULL
2018	"name"	"varchar"	256	0	2016	NULL	true	1	NULL
2019	"func"	"varchar"	8196	0	2016	NULL	true	2	NULL
2020	"mod"	"varchar"	8196	0	2016	NULL	true	3	NULL
2021	"language"	"int"	32	0	2016	NULL	true	4	NULL
2022	"type"	"int"	32	0	2016	NULL	true	5	NULL
2023	"side_effect"	"boolean"	1	0	2016	NULL	true	6	NULL
2024	"varres"	"boolean"	1	0	2016	NULL	true	7	NULL
2025	"vararg"	"boolean"	1	0	2016	NULL	true	8	NULL
2026	"schema_id"	"int"	32	0	2016	NULL	true	9	NULL
2028	"id"	"int"	32	0	2027	NULL	true	0	NULL
2029	"func_id"	"int"	32	0	2027	NULL	true	1	NULL
2030	"name"	"varchar"	256	0	2027	NULL	true	2	NULL
2031	"type"	"varchar"	1024	0	2027	NULL	true	3	NULL
2032	"type_digits"	"int"	32	0	2027	NULL	true	4	NULL
2033	"type_scale"	"int"	32	0	2027	NULL	true	5	NULL
2034	"inout"	"tinyint"	8	0	2027	NULL	true	6	NULL
2035	"number"	"int"	32	0	2027	NULL	true	7	NULL
2037	"id"	"int"	32	0	2036	NULL	true	0	NULL
2038	"schema_id"	"int"	32	0	2036	NULL	true	1	NULL
2039	"name"	"varchar"	256	0	2036	NULL	true	2	NULL
2040	"start"	"bigint"	64	0	2036	NULL	true	3	NULL
2041	"minvalue"	"bigint"	64	0	2036	NULL	true	4	NULL
2042	"maxvalue"	"bigint"	64	0	2036	NULL	true	5	NULL
2043	"increment"	"bigint"	64	0	2036	NULL	true	6	NULL
2044	"cacheinc"	"bigint"	64	0	2036	NULL	true	7	NULL
2045	"cycle"	"boolean"	1	0	2036	NULL	true	8	NULL
2047	"id"	"int"	32	0	2046	NULL	true	0	NULL
2048	"depend_id"	"int"	32	0	2046	NULL	true	1	NULL
2049	"depend_type"	"smallint"	16	0	2046	NULL	true	2	NULL
2051	"id"	"int"	32	0	2050	NULL	true	0	NULL
2052	"server"	"char"	1024	0	2050	NULL	true	1	NULL
2053	"port"	"int"	32	0	2050	NULL	true	2	NULL
2054	"db"	"char"	64	0	2050	NULL	true	3	NULL
2055	"db_alias"	"char"	1024	0	2050	NULL	true	4	NULL
2056	"user"	"char"	1024	0	2050	NULL	true	5	NULL
2057	"password"	"char"	1024	0	2050	NULL	true	6	NULL
2058	"language"	"char"	1024	0	2050	NULL	true	7	NULL
2060	"id"	"int"	32	0	2059	NULL	true	0	NULL
2061	"name"	"varchar"	1024	0	2059	NULL	true	1	NULL
2062	"schema_id"	"int"	32	0	2059	NULL	true	2	NULL
2063	"query"	"varchar"	2048	0	2059	NULL	true	3	NULL
2064	"type"	"smallint"	16	0	2059	NULL	true	4	NULL
2065	"system"	"boolean"	1	0	2059	NULL	true	5	NULL
2066	"commit_action"	"smallint"	16	0	2059	NULL	true	6	NULL
2067	"readonly"	"boolean"	1	0	2059	NULL	true	7	NULL
2069	"id"	"int"	32	0	2068	NULL	true	0	NULL
2070	"name"	"varchar"	1024	0	2068	NULL	true	1	NULL
2071	"type"	"varchar"	1024	0	2068	NULL	true	2	NULL
2072	"type_digits"	"int"	32	0	2068	NULL	true	3	NULL
2073	"type_scale"	"int"	32	0	2068	NULL	true	4	NULL
2074	"table_id"	"int"	32	0	2068	NULL	true	5	NULL
2075	"default"	"varchar"	2048	0	2068	NULL	true	6	NULL
2076	"null"	"boolean"	1	0	2068	NULL	true	7	NULL
2077	"number"	"int"	32	0	2068	NULL	true	8	NULL
2078	"storage"	"varchar"	2048	0	2068	NULL	true	9	NULL
2080	"id"	"int"	32	0	2079	NULL	true	0	NULL
2081	"table_id"	"int"	32	0	2079	NULL	true	1	NULL
2082	"type"	"int"	32	0	2079	NULL	true	2	NULL
2083	"name"	"varchar"	1024	0	2079	NULL	true	3	NULL
2084	"rkey"	"int"	32	0	2079	NULL	true	4	NULL
2085	"action"	"int"	32	0	2079	NULL	true	5	NULL
2087	"id"	"int"	32	0	2086	NULL	true	0	NULL
2088	"table_id"	"int"	32	0	2086	NULL	true	1	NULL
2089	"type"	"int"	32	0	2086	NULL	true	2	NULL
2090	"name"	"varchar"	1024	0	2086	NULL	true	3	NULL
2092	"id"	"int"	32	0	2091	NULL	true	0	NULL
2093	"name"	"varchar"	1024	0	2091	NULL	true	1	NULL
2094	"table_id"	"int"	32	0	2091	NULL	true	2	NULL
2095	"time"	"smallint"	16	0	2091	NULL	true	3	NULL
2096	"orientation"	"smallint"	16	0	2091	NULL	true	4	NULL
2097	"event"	"smallint"	16	0	2091	NULL	true	5	NULL
2098	"old_name"	"varchar"	1024	0	2091	NULL	true	6	NULL
2099	"new_name"	"varchar"	1024	0	2091	NULL	true	7	NULL
2100	"condition"	"varchar"	2048	0	2091	NULL	true	8	NULL
2101	"statement"	"varchar"	2048	0	2091	NULL	true	9	NULL
2103	"id"	"int"	32	0	2102	NULL	true	0	NULL
2104	"name"	"varchar"	1024	0	2102	NULL	true	1	NULL
2105	"nr"	"int"	32	0	2102	NULL	true	2	NULL
2108	"id"	"int"	32	0	2107	NULL	true	0	NULL
2109	"name"	"varchar"	1024	0	2107	NULL	true	1	NULL
2110	"schema_id"	"int"	32	0	2107	NULL	true	2	NULL
2111	"query"	"varchar"	2048	0	2107	NULL	true	3	NULL
2112	"type"	"smallint"	16	0	2107	NULL	true	4	NULL
2113	"system"	"boolean"	1	0	2107	NULL	true	5	NULL
2114	"commit_action"	"smallint"	16	0	2107	NULL	true	6	NULL
2115	"readonly"	"boolean"	1	0	2107	NULL	true	7	NULL
2117	"id"	"int"	32	0	2116	NULL	true	0	NULL
2118	"name"	"varchar"	1024	0	2116	NULL	true	1	NULL
2119	"type"	"varchar"	1024	0	2116	NULL	true	2	NULL
2120	"type_digits"	"int"	32	0	2116	NULL	true	3	NULL
2121	"type_scale"	"int"	32	0	2116	NULL	true	4	NULL
2122	"table_id"	"int"	32	0	2116	NULL	true	5	NULL
2123	"default"	"varchar"	2048	0	2116	NULL	true	6	NULL
2124	"null"	"boolean"	1	0	2116	NULL	true	7	NULL
2125	"number"	"int"	32	0	2116	NULL	true	8	NULL
2126	"storage"	"varchar"	2048	0	2116	NULL	true	9	NULL
2128	"id"	"int"	32	0	2127	NULL	true	0	NULL
2129	"table_id"	"int"	32	0	2127	NULL	true	1	NULL
2130	"type"	"int"	32	0	2127	NULL	true	2	NULL
2131	"name"	"varchar"	1024	0	2127	NULL	true	3	NULL
2132	"rkey"	"int"	32	0	2127	NULL	true	4	NULL
2133	"action"	"int"	32	0	2127	NULL	true	5	NULL
2135	"id"	"int"	32	0	2134	NULL	true	0	NULL
2136	"table_id"	"int"	32	0	2134	NULL	true	1	NULL
2137	"type"	"int"	32	0	2134	NULL	true	2	NULL
2138	"name"	"varchar"	1024	0	2134	NULL	true	3	NULL
2140	"id"	"int"	32	0	2139	NULL	true	0	NULL
2141	"name"	"varchar"	1024	0	2139	NULL	true	1	NULL
2142	"table_id"	"int"	32	0	2139	NULL	true	2	NULL
2143	"time"	"smallint"	16	0	2139	NULL	true	3	NULL
2144	"orientation"	"smallint"	16	0	2139	NULL	true	4	NULL
2145	"event"	"smallint"	16	0	2139	NULL	true	5	NULL
2146	"old_name"	"varchar"	1024	0	2139	NULL	true	6	NULL
2147	"new_name"	"varchar"	1024	0	2139	NULL	true	7	NULL
2148	"condition"	"varchar"	2048	0	2139	NULL	true	8	NULL
2149	"statement"	"varchar"	2048	0	2139	NULL	true	9	NULL
2151	"id"	"int"	32	0	2150	NULL	true	0	NULL
2152	"name"	"varchar"	1024	0	2150	NULL	true	1	NULL
2153	"nr"	"int"	32	0	2150	NULL	true	2	NULL
5196	"id"	"int"	32	0	5195	NULL	true	0	NULL
5197	"name"	"varchar"	1024	0	5195	NULL	true	1	NULL
5198	"schema_id"	"int"	32	0	5195	NULL	true	2	NULL
5199	"query"	"varchar"	2048	0	5195	NULL	true	3	NULL
5200	"type"	"smallint"	16	0	5195	NULL	true	4	NULL
5201	"system"	"boolean"	1	0	5195	NULL	true	5	NULL
5202	"commit_action"	"smallint"	16	0	5195	NULL	true	6	NULL
5203	"readonly"	"boolean"	1	0	5195	NULL	true	7	NULL
5204	"temporary"	"smallint"	16	0	5195	NULL	true	8	NULL
5206	"id"	"int"	32	0	5205	NULL	true	0	NULL
5207	"name"	"varchar"	1024	0	5205	NULL	true	1	NULL
5208	"type"	"varchar"	1024	0	5205	NULL	true	2	NULL
5209	"type_digits"	"int"	32	0	5205	NULL	true	3	NULL
5210	"type_scale"	"int"	32	0	5205	NULL	true	4	NULL
5211	"table_id"	"int"	32	0	5205	NULL	true	5	NULL
5212	"default"	"varchar"	2048	0	5205	NULL	true	6	NULL
5213	"null"	"boolean"	1	0	5205	NULL	true	7	NULL
5214	"number"	"int"	32	0	5205	NULL	true	8	NULL
5215	"storage"	"varchar"	2048	0	5205	NULL	true	9	NULL
5222	"name"	"varchar"	1024	0	5221	NULL	true	0	NULL
5223	"fullname"	"varchar"	2048	0	5221	NULL	true	1	NULL
5224	"default_schema"	"int"	9	0	5221	NULL	true	2	NULL
5228	"name"	"varchar"	1024	0	5227	NULL	true	0	NULL
5229	"fullname"	"varchar"	2024	0	5227	NULL	true	1	NULL
5230	"default_schema"	"int"	9	0	5227	NULL	true	2	NULL
5232	"login_id"	"int"	32	0	5231	NULL	true	0	NULL
5233	"role_id"	"int"	32	0	5231	NULL	true	1	NULL
5235	"id"	"int"	32	0	5234	NULL	true	0	NULL
5236	"name"	"varchar"	1024	0	5234	NULL	true	1	NULL
5237	"grantor"	"int"	32	0	5234	NULL	true	2	NULL
5239	"obj_id"	"int"	32	0	5238	NULL	true	0	NULL
5240	"auth_id"	"int"	32	0	5238	NULL	true	1	NULL
5241	"privileges"	"int"	32	0	5238	NULL	true	2	NULL
5242	"grantor"	"int"	32	0	5238	NULL	true	3	NULL
5243	"grantable"	"int"	32	0	5238	NULL	true	4	NULL
<<<<<<< HEAD
5412	"id"	"oid"	31	0	5419	NULL	true	0	NULL
5413	"owner"	"clob"	0	0	5419	NULL	true	1	NULL
5414	"defined"	"timestamp"	7	0	5419	NULL	true	2	NULL
5415	"query"	"clob"	0	0	5419	NULL	true	3	NULL
5416	"pipe"	"clob"	0	0	5419	NULL	true	4	NULL
5417	"mal"	"int"	32	0	5419	NULL	true	5	NULL
5418	"optimize"	"bigint"	64	0	5419	NULL	true	6	NULL
5421	"id"	"oid"	31	0	5431	NULL	true	0	NULL
5422	"start"	"timestamp"	7	0	5431	NULL	true	1	NULL
5423	"stop"	"timestamp"	7	0	5431	NULL	true	2	NULL
5424	"arguments"	"clob"	0	0	5431	NULL	true	3	NULL
5425	"tuples"	"wrd"	64	0	5431	NULL	true	4	NULL
5426	"run"	"bigint"	64	0	5431	NULL	true	5	NULL
5427	"ship"	"bigint"	64	0	5431	NULL	true	6	NULL
5428	"cpu"	"int"	32	0	5431	NULL	true	7	NULL
5429	"io"	"int"	32	0	5431	NULL	true	8	NULL
5430	"space"	"bigint"	64	0	5431	NULL	true	9	NULL
5433	"id"	"oid"	31	0	5449	NULL	true	0	NULL
5434	"owner"	"clob"	0	0	5449	NULL	true	1	NULL
5435	"defined"	"timestamp"	7	0	5449	NULL	true	2	NULL
5436	"query"	"clob"	0	0	5449	NULL	true	3	NULL
5437	"pipe"	"clob"	0	0	5449	NULL	true	4	NULL
5438	"mal"	"int"	32	0	5449	NULL	true	5	NULL
5439	"optimize"	"bigint"	64	0	5449	NULL	true	6	NULL
5440	"start"	"timestamp"	7	0	5449	NULL	true	7	NULL
5441	"stop"	"timestamp"	7	0	5449	NULL	true	8	NULL
5442	"arguments"	"clob"	0	0	5449	NULL	true	9	NULL
5443	"tuples"	"wrd"	64	0	5449	NULL	true	10	NULL
5444	"run"	"bigint"	64	0	5449	NULL	true	11	NULL
5445	"ship"	"bigint"	64	0	5449	NULL	true	12	NULL
5446	"cpu"	"int"	32	0	5449	NULL	true	13	NULL
5447	"space"	"bigint"	64	0	5449	NULL	true	14	NULL
5448	"io"	"int"	32	0	5449	NULL	true	15	NULL
5474	"event"	"int"	32	0	5486	NULL	true	0	NULL
5475	"clk"	"varchar"	20	0	5486	NULL	true	1	NULL
5476	"pc"	"varchar"	50	0	5486	NULL	true	2	NULL
5477	"thread"	"int"	32	0	5486	NULL	true	3	NULL
5478	"user"	"int"	32	0	5486	NULL	true	4	NULL
5479	"ticks"	"bigint"	64	0	5486	NULL	true	5	NULL
5480	"reads"	"bigint"	64	0	5486	NULL	true	6	NULL
5481	"writes"	"bigint"	64	0	5486	NULL	true	7	NULL
5482	"rbytes"	"bigint"	64	0	5486	NULL	true	8	NULL
5483	"wbytes"	"bigint"	64	0	5486	NULL	true	9	NULL
5484	"type"	"clob"	0	0	5486	NULL	true	10	NULL
5485	"stmt"	"clob"	0	0	5486	NULL	true	11	NULL
5605	"user"	"clob"	0	0	5611	NULL	true	0	NULL
5606	"login"	"timestamp"	7	0	5611	NULL	true	1	NULL
5607	"sessiontimeout"	"bigint"	64	0	5611	NULL	true	2	NULL
5608	"lastcommand"	"timestamp"	7	0	5611	NULL	true	3	NULL
5609	"querytimeout"	"bigint"	64	0	5611	NULL	true	4	NULL
5610	"active"	"boolean"	1	0	5611	NULL	true	5	NULL
5688	"name"	"clob"	0	0	5691	NULL	true	0	NULL
5689	"def"	"clob"	0	0	5691	NULL	true	1	NULL
5690	"status"	"clob"	0	0	5691	NULL	true	2	NULL
5697	"name"	"clob"	0	0	5699	NULL	true	0	NULL
5698	"value"	"clob"	0	0	5699	NULL	true	1	NULL
5729	"qtag"	"bigint"	64	0	5737	NULL	true	0	NULL
5730	"user"	"clob"	0	0	5737	NULL	true	1	NULL
5731	"started"	"timestamp"	7	0	5737	NULL	true	2	NULL
5732	"estimate"	"timestamp"	7	0	5737	NULL	true	3	NULL
5733	"progress"	"int"	32	0	5737	NULL	true	4	NULL
5734	"status"	"clob"	0	0	5737	NULL	true	5	NULL
5735	"tag"	"oid"	31	0	5737	NULL	true	6	NULL
5736	"query"	"clob"	0	0	5737	NULL	true	7	NULL
6381	"schema"	"clob"	0	0	6393	NULL	true	0	NULL
6382	"table"	"clob"	0	0	6393	NULL	true	1	NULL
6383	"column"	"clob"	0	0	6393	NULL	true	2	NULL
6384	"type"	"clob"	0	0	6393	NULL	true	3	NULL
6385	"location"	"clob"	0	0	6393	NULL	true	4	NULL
6386	"count"	"bigint"	64	0	6393	NULL	true	5	NULL
6387	"typewidth"	"int"	32	0	6393	NULL	true	6	NULL
6388	"columnsize"	"bigint"	64	0	6393	NULL	true	7	NULL
6389	"heapsize"	"bigint"	64	0	6393	NULL	true	8	NULL
6390	"hashes"	"bigint"	64	0	6393	NULL	true	9	NULL
6391	"imprints"	"bigint"	64	0	6393	NULL	true	10	NULL
6392	"sorted"	"boolean"	1	0	6393	NULL	true	11	NULL
6395	"schema"	"clob"	0	0	6405	NULL	true	0	NULL
6396	"table"	"clob"	0	0	6405	NULL	true	1	NULL
6397	"column"	"clob"	0	0	6405	NULL	true	2	NULL
6398	"type"	"clob"	0	0	6405	NULL	true	3	NULL
6399	"typewidth"	"int"	32	0	6405	NULL	true	4	NULL
6400	"count"	"bigint"	64	0	6405	NULL	true	5	NULL
6401	"distinct"	"bigint"	64	0	6405	NULL	true	6	NULL
6402	"atomwidth"	"int"	32	0	6405	NULL	true	7	NULL
6403	"reference"	"boolean"	1	0	6405	NULL	true	8	NULL
6404	"sorted"	"boolean"	1	0	6405	NULL	true	9	NULL
6443	"schema"	"clob"	0	0	6453	NULL	true	0	NULL
6444	"table"	"clob"	0	0	6453	NULL	true	1	NULL
6445	"column"	"clob"	0	0	6453	NULL	true	2	NULL
6446	"type"	"clob"	0	0	6453	NULL	true	3	NULL
6447	"count"	"bigint"	64	0	6453	NULL	true	4	NULL
6448	"columnsize"	"bigint"	64	0	6453	NULL	true	5	NULL
6449	"heapsize"	"bigint"	64	0	6453	NULL	true	6	NULL
6450	"hashes"	"bigint"	64	0	6453	NULL	true	7	NULL
6451	"imprints"	"bigint"	64	0	6453	NULL	true	8	NULL
6452	"sorted"	"boolean"	1	0	6453	NULL	true	9	NULL
6455	"schema"	"clob"	0	0	6463	NULL	true	0	NULL
6456	"table"	"clob"	0	0	6463	NULL	true	1	NULL
6457	"count"	"bigint"	64	0	6463	NULL	true	2	NULL
6458	"columnsize"	"bigint"	64	0	6463	NULL	true	3	NULL
6459	"heapsize"	"bigint"	64	0	6463	NULL	true	4	NULL
6460	"hashes"	"bigint"	64	0	6463	NULL	true	5	NULL
6461	"imprints"	"bigint"	64	0	6463	NULL	true	6	NULL
6462	"auxillary"	"bigint"	53	0	6463	NULL	true	7	NULL
6465	"column_id"	"int"	32	0	6476	NULL	true	0	NULL
6466	"type"	"clob"	0	0	6476	NULL	true	1	NULL
6467	"width"	"int"	32	0	6476	NULL	true	2	NULL
6468	"stamp"	"timestamp"	7	0	6476	NULL	true	3	NULL
6469	"sample"	"bigint"	64	0	6476	NULL	true	4	NULL
6470	"count"	"bigint"	64	0	6476	NULL	true	5	NULL
6471	"unique"	"bigint"	64	0	6476	NULL	true	6	NULL
6472	"nils"	"bigint"	64	0	6476	NULL	true	7	NULL
6473	"minval"	"clob"	0	0	6476	NULL	true	8	NULL
6474	"maxval"	"clob"	0	0	6476	NULL	true	9	NULL
6475	"sorted"	"boolean"	1	0	6476	NULL	true	10	NULL
6571	"file_id"	"bigint"	64	0	6579	NULL	false	0	NULL
6572	"file_location"	"clob"	0	0	6579	NULL	false	1	NULL
6573	"dbschema"	"smallint"	16	0	6579	NULL	false	2	NULL
6574	"format_version"	"varchar"	7	0	6579	NULL	true	3	NULL
6575	"sorting_order"	"varchar"	10	0	6579	NULL	true	4	NULL
6576	"comments"	"clob"	0	0	6579	NULL	true	5	NULL
6581	"sn"	"clob"	0	0	6592	NULL	false	0	NULL
6582	"file_id"	"bigint"	64	0	6592	NULL	false	1	NULL
6583	"ln"	"int"	32	0	6592	NULL	true	2	NULL
6584	"as"	"int"	32	0	6592	NULL	true	3	NULL
6585	"m5"	"clob"	0	0	6592	NULL	true	4	NULL
6586	"sp"	"clob"	0	0	6592	NULL	true	5	NULL
6587	"ur"	"clob"	0	0	6592	NULL	true	6	NULL
6594	"id"	"clob"	0	0	6611	NULL	false	0	NULL
6595	"file_id"	"bigint"	64	0	6611	NULL	false	1	NULL
6596	"cn"	"clob"	0	0	6611	NULL	true	2	NULL
6597	"ds"	"clob"	0	0	6611	NULL	true	3	NULL
6598	"dt"	"timestamp"	7	0	6611	NULL	true	4	NULL
6599	"fo"	"clob"	0	0	6611	NULL	true	5	NULL
6600	"ks"	"clob"	0	0	6611	NULL	true	6	NULL
6601	"lb"	"clob"	0	0	6611	NULL	true	7	NULL
6602	"pg"	"clob"	0	0	6611	NULL	true	8	NULL
6603	"pi"	"int"	32	0	6611	NULL	true	9	NULL
6604	"pl"	"clob"	0	0	6611	NULL	true	10	NULL
6605	"pu"	"clob"	0	0	6611	NULL	true	11	NULL
6606	"sm"	"clob"	0	0	6611	NULL	true	12	NULL
6613	"id"	"clob"	0	0	6623	NULL	false	0	NULL
6614	"file_id"	"bigint"	64	0	6623	NULL	false	1	NULL
6615	"pn"	"clob"	0	0	6623	NULL	true	2	NULL
6616	"cl"	"clob"	0	0	6623	NULL	true	3	NULL
6617	"pp"	"clob"	0	0	6623	NULL	true	4	NULL
6618	"vn"	"clob"	0	0	6623	NULL	true	5	NULL
6625	"qname"	"clob"	0	0	6636	NULL	false	0	NULL
6626	"flag"	"smallint"	16	0	6636	NULL	false	1	NULL
6627	"rname"	"clob"	0	0	6636	NULL	false	2	NULL
6628	"pos"	"int"	32	0	6636	NULL	false	3	NULL
6629	"mapq"	"smallint"	16	0	6636	NULL	false	4	NULL
6630	"cigar"	"clob"	0	0	6636	NULL	false	5	NULL
6631	"rnext"	"clob"	0	0	6636	NULL	false	6	NULL
6632	"pnext"	"int"	32	0	6636	NULL	false	7	NULL
6633	"tlen"	"int"	32	0	6636	NULL	false	8	NULL
6634	"seq"	"clob"	0	0	6636	NULL	false	9	NULL
6635	"qual"	"clob"	0	0	6636	NULL	false	10	NULL
6706	"function_id"	"int"	32	0	6707	NULL	true	0	NULL
=======
5404	"id"	"oid"	31	0	5411	NULL	true	0	NULL
5405	"owner"	"clob"	0	0	5411	NULL	true	1	NULL
5406	"defined"	"timestamp"	7	0	5411	NULL	true	2	NULL
5407	"query"	"clob"	0	0	5411	NULL	true	3	NULL
5408	"pipe"	"clob"	0	0	5411	NULL	true	4	NULL
5409	"mal"	"int"	32	0	5411	NULL	true	5	NULL
5410	"optimize"	"bigint"	64	0	5411	NULL	true	6	NULL
5413	"id"	"oid"	31	0	5423	NULL	true	0	NULL
5414	"start"	"timestamp"	7	0	5423	NULL	true	1	NULL
5415	"stop"	"timestamp"	7	0	5423	NULL	true	2	NULL
5416	"arguments"	"clob"	0	0	5423	NULL	true	3	NULL
5417	"tuples"	"wrd"	64	0	5423	NULL	true	4	NULL
5418	"run"	"bigint"	64	0	5423	NULL	true	5	NULL
5419	"ship"	"bigint"	64	0	5423	NULL	true	6	NULL
5420	"cpu"	"int"	32	0	5423	NULL	true	7	NULL
5421	"io"	"int"	32	0	5423	NULL	true	8	NULL
5422	"space"	"bigint"	64	0	5423	NULL	true	9	NULL
5425	"id"	"oid"	31	0	5441	NULL	true	0	NULL
5426	"owner"	"clob"	0	0	5441	NULL	true	1	NULL
5427	"defined"	"timestamp"	7	0	5441	NULL	true	2	NULL
5428	"query"	"clob"	0	0	5441	NULL	true	3	NULL
5429	"pipe"	"clob"	0	0	5441	NULL	true	4	NULL
5430	"mal"	"int"	32	0	5441	NULL	true	5	NULL
5431	"optimize"	"bigint"	64	0	5441	NULL	true	6	NULL
5432	"start"	"timestamp"	7	0	5441	NULL	true	7	NULL
5433	"stop"	"timestamp"	7	0	5441	NULL	true	8	NULL
5434	"arguments"	"clob"	0	0	5441	NULL	true	9	NULL
5435	"tuples"	"wrd"	64	0	5441	NULL	true	10	NULL
5436	"run"	"bigint"	64	0	5441	NULL	true	11	NULL
5437	"ship"	"bigint"	64	0	5441	NULL	true	12	NULL
5438	"cpu"	"int"	32	0	5441	NULL	true	13	NULL
5439	"space"	"bigint"	64	0	5441	NULL	true	14	NULL
5440	"io"	"int"	32	0	5441	NULL	true	15	NULL
5466	"event"	"int"	32	0	5478	NULL	true	0	NULL
5467	"clk"	"varchar"	20	0	5478	NULL	true	1	NULL
5468	"pc"	"varchar"	50	0	5478	NULL	true	2	NULL
5469	"thread"	"int"	32	0	5478	NULL	true	3	NULL
5470	"user"	"int"	32	0	5478	NULL	true	4	NULL
5471	"ticks"	"bigint"	64	0	5478	NULL	true	5	NULL
5472	"reads"	"bigint"	64	0	5478	NULL	true	6	NULL
5473	"writes"	"bigint"	64	0	5478	NULL	true	7	NULL
5474	"rbytes"	"bigint"	64	0	5478	NULL	true	8	NULL
5475	"wbytes"	"bigint"	64	0	5478	NULL	true	9	NULL
5476	"type"	"clob"	0	0	5478	NULL	true	10	NULL
5477	"stmt"	"clob"	0	0	5478	NULL	true	11	NULL
5597	"user"	"clob"	0	0	5603	NULL	true	0	NULL
5598	"login"	"timestamp"	7	0	5603	NULL	true	1	NULL
5599	"sessiontimeout"	"bigint"	64	0	5603	NULL	true	2	NULL
5600	"lastcommand"	"timestamp"	7	0	5603	NULL	true	3	NULL
5601	"querytimeout"	"bigint"	64	0	5603	NULL	true	4	NULL
5602	"active"	"boolean"	1	0	5603	NULL	true	5	NULL
5680	"name"	"clob"	0	0	5683	NULL	true	0	NULL
5681	"def"	"clob"	0	0	5683	NULL	true	1	NULL
5682	"status"	"clob"	0	0	5683	NULL	true	2	NULL
5689	"name"	"clob"	0	0	5691	NULL	true	0	NULL
5690	"value"	"clob"	0	0	5691	NULL	true	1	NULL
5721	"qtag"	"bigint"	64	0	5729	NULL	true	0	NULL
5722	"user"	"clob"	0	0	5729	NULL	true	1	NULL
5723	"started"	"timestamp"	7	0	5729	NULL	true	2	NULL
5724	"estimate"	"timestamp"	7	0	5729	NULL	true	3	NULL
5725	"progress"	"int"	32	0	5729	NULL	true	4	NULL
5726	"status"	"clob"	0	0	5729	NULL	true	5	NULL
5727	"tag"	"oid"	31	0	5729	NULL	true	6	NULL
5728	"query"	"clob"	0	0	5729	NULL	true	7	NULL
6373	"schema"	"clob"	0	0	6385	NULL	true	0	NULL
6374	"table"	"clob"	0	0	6385	NULL	true	1	NULL
6375	"column"	"clob"	0	0	6385	NULL	true	2	NULL
6376	"type"	"clob"	0	0	6385	NULL	true	3	NULL
6377	"location"	"clob"	0	0	6385	NULL	true	4	NULL
6378	"count"	"bigint"	64	0	6385	NULL	true	5	NULL
6379	"typewidth"	"int"	32	0	6385	NULL	true	6	NULL
6380	"columnsize"	"bigint"	64	0	6385	NULL	true	7	NULL
6381	"heapsize"	"bigint"	64	0	6385	NULL	true	8	NULL
6382	"hashes"	"bigint"	64	0	6385	NULL	true	9	NULL
6383	"imprints"	"bigint"	64	0	6385	NULL	true	10	NULL
6384	"sorted"	"boolean"	1	0	6385	NULL	true	11	NULL
6387	"schema"	"clob"	0	0	6397	NULL	true	0	NULL
6388	"table"	"clob"	0	0	6397	NULL	true	1	NULL
6389	"column"	"clob"	0	0	6397	NULL	true	2	NULL
6390	"type"	"clob"	0	0	6397	NULL	true	3	NULL
6391	"typewidth"	"int"	32	0	6397	NULL	true	4	NULL
6392	"count"	"bigint"	64	0	6397	NULL	true	5	NULL
6393	"distinct"	"bigint"	64	0	6397	NULL	true	6	NULL
6394	"atomwidth"	"int"	32	0	6397	NULL	true	7	NULL
6395	"reference"	"boolean"	1	0	6397	NULL	true	8	NULL
6396	"sorted"	"boolean"	1	0	6397	NULL	true	9	NULL
6435	"schema"	"clob"	0	0	6445	NULL	true	0	NULL
6436	"table"	"clob"	0	0	6445	NULL	true	1	NULL
6437	"column"	"clob"	0	0	6445	NULL	true	2	NULL
6438	"type"	"clob"	0	0	6445	NULL	true	3	NULL
6439	"count"	"bigint"	64	0	6445	NULL	true	4	NULL
6440	"columnsize"	"bigint"	64	0	6445	NULL	true	5	NULL
6441	"heapsize"	"bigint"	64	0	6445	NULL	true	6	NULL
6442	"hashes"	"bigint"	64	0	6445	NULL	true	7	NULL
6443	"imprints"	"bigint"	64	0	6445	NULL	true	8	NULL
6444	"sorted"	"boolean"	1	0	6445	NULL	true	9	NULL
6447	"schema"	"clob"	0	0	6455	NULL	true	0	NULL
6448	"table"	"clob"	0	0	6455	NULL	true	1	NULL
6449	"count"	"bigint"	64	0	6455	NULL	true	2	NULL
6450	"columnsize"	"bigint"	64	0	6455	NULL	true	3	NULL
6451	"heapsize"	"bigint"	64	0	6455	NULL	true	4	NULL
6452	"hashes"	"bigint"	64	0	6455	NULL	true	5	NULL
6453	"imprints"	"bigint"	64	0	6455	NULL	true	6	NULL
6454	"auxiliary"	"bigint"	53	0	6455	NULL	true	7	NULL
6457	"schema"	"clob"	0	0	6470	NULL	true	0	NULL
6458	"table"	"clob"	0	0	6470	NULL	true	1	NULL
6459	"column"	"clob"	0	0	6470	NULL	true	2	NULL
6460	"type"	"clob"	0	0	6470	NULL	true	3	NULL
6461	"width"	"int"	32	0	6470	NULL	true	4	NULL
6462	"stamp"	"timestamp"	7	0	6470	NULL	true	5	NULL
6463	"sample"	"bigint"	64	0	6470	NULL	true	6	NULL
6464	"count"	"bigint"	64	0	6470	NULL	true	7	NULL
6465	"unique"	"bigint"	64	0	6470	NULL	true	8	NULL
6466	"nils"	"bigint"	64	0	6470	NULL	true	9	NULL
6467	"minval"	"clob"	0	0	6470	NULL	true	10	NULL
6468	"maxval"	"clob"	0	0	6470	NULL	true	11	NULL
6469	"sorted"	"boolean"	1	0	6470	NULL	true	12	NULL
6565	"file_id"	"bigint"	64	0	6573	NULL	false	0	NULL
6566	"file_location"	"clob"	0	0	6573	NULL	false	1	NULL
6567	"dbschema"	"smallint"	16	0	6573	NULL	false	2	NULL
6568	"format_version"	"varchar"	7	0	6573	NULL	true	3	NULL
6569	"sorting_order"	"varchar"	10	0	6573	NULL	true	4	NULL
6570	"comments"	"clob"	0	0	6573	NULL	true	5	NULL
6575	"sn"	"clob"	0	0	6586	NULL	false	0	NULL
6576	"file_id"	"bigint"	64	0	6586	NULL	false	1	NULL
6577	"ln"	"int"	32	0	6586	NULL	true	2	NULL
6578	"as"	"int"	32	0	6586	NULL	true	3	NULL
6579	"m5"	"clob"	0	0	6586	NULL	true	4	NULL
6580	"sp"	"clob"	0	0	6586	NULL	true	5	NULL
6581	"ur"	"clob"	0	0	6586	NULL	true	6	NULL
6588	"id"	"clob"	0	0	6605	NULL	false	0	NULL
6589	"file_id"	"bigint"	64	0	6605	NULL	false	1	NULL
6590	"cn"	"clob"	0	0	6605	NULL	true	2	NULL
6591	"ds"	"clob"	0	0	6605	NULL	true	3	NULL
6592	"dt"	"timestamp"	7	0	6605	NULL	true	4	NULL
6593	"fo"	"clob"	0	0	6605	NULL	true	5	NULL
6594	"ks"	"clob"	0	0	6605	NULL	true	6	NULL
6595	"lb"	"clob"	0	0	6605	NULL	true	7	NULL
6596	"pg"	"clob"	0	0	6605	NULL	true	8	NULL
6597	"pi"	"int"	32	0	6605	NULL	true	9	NULL
6598	"pl"	"clob"	0	0	6605	NULL	true	10	NULL
6599	"pu"	"clob"	0	0	6605	NULL	true	11	NULL
6600	"sm"	"clob"	0	0	6605	NULL	true	12	NULL
6607	"id"	"clob"	0	0	6617	NULL	false	0	NULL
6608	"file_id"	"bigint"	64	0	6617	NULL	false	1	NULL
6609	"pn"	"clob"	0	0	6617	NULL	true	2	NULL
6610	"cl"	"clob"	0	0	6617	NULL	true	3	NULL
6611	"pp"	"clob"	0	0	6617	NULL	true	4	NULL
6612	"vn"	"clob"	0	0	6617	NULL	true	5	NULL
6619	"qname"	"clob"	0	0	6630	NULL	false	0	NULL
6620	"flag"	"smallint"	16	0	6630	NULL	false	1	NULL
6621	"rname"	"clob"	0	0	6630	NULL	false	2	NULL
6622	"pos"	"int"	32	0	6630	NULL	false	3	NULL
6623	"mapq"	"smallint"	16	0	6630	NULL	false	4	NULL
6624	"cigar"	"clob"	0	0	6630	NULL	false	5	NULL
6625	"rnext"	"clob"	0	0	6630	NULL	false	6	NULL
6626	"pnext"	"int"	32	0	6630	NULL	false	7	NULL
6627	"tlen"	"int"	32	0	6630	NULL	false	8	NULL
6628	"seq"	"clob"	0	0	6630	NULL	false	9	NULL
6629	"qual"	"clob"	0	0	6630	NULL	false	10	NULL
6700	"function_id"	"int"	32	0	6701	NULL	true	0	NULL
>>>>>>> 003bfb9e
COMMIT;
START TRANSACTION;
CREATE TABLE "sys"."_tables" (
	"id"            INTEGER,
	"name"          VARCHAR(1024),
	"schema_id"     INTEGER,
	"query"         VARCHAR(2048),
	"type"          SMALLINT,
	"system"        BOOLEAN,
	"commit_action" SMALLINT,
	"readonly"      BOOLEAN
);
COPY 45 RECORDS INTO "sys"."_tables" FROM stdin USING DELIMITERS '\t','\n','"';
2001	"schemas"	2000	NULL	0	true	0	false
2007	"types"	2000	NULL	0	true	0	false
2016	"functions"	2000	NULL	0	true	0	false
2027	"args"	2000	NULL	0	true	0	false
2036	"sequences"	2000	NULL	0	true	0	false
2046	"dependencies"	2000	NULL	0	true	0	false
2050	"connections"	2000	NULL	0	true	0	false
2059	"_tables"	2000	NULL	0	true	0	false
2068	"_columns"	2000	NULL	0	true	0	false
2079	"keys"	2000	NULL	0	true	0	false
2086	"idxs"	2000	NULL	0	true	0	false
2091	"triggers"	2000	NULL	0	true	0	false
2102	"objects"	2000	NULL	0	true	0	false
2107	"_tables"	2106	NULL	0	true	2	false
2116	"_columns"	2106	NULL	0	true	2	false
2127	"keys"	2106	NULL	0	true	2	false
2134	"idxs"	2106	NULL	0	true	2	false
2139	"triggers"	2106	NULL	0	true	2	false
2150	"objects"	2106	NULL	0	true	2	false
5195	"tables"	2000	"SELECT * FROM (SELECT p.*, 0 AS ""temporary"" FROM ""sys"".""_tables"" AS p UNION ALL SELECT t.*, 1 AS ""temporary"" FROM ""tmp"".""_tables"" AS t) AS tables where tables.type <> 2;"	1	true	0	false
5205	"columns"	2000	"SELECT * FROM (SELECT p.* FROM ""sys"".""_columns"" AS p UNION ALL SELECT t.* FROM ""tmp"".""_columns"" AS t) AS columns;"	1	true	0	false
5221	"db_user_info"	2000	NULL	0	true	0	false
5227	"users"	2000	"SELECT u.""name"" AS ""name"", ui.""fullname"", ui.""default_schema"" FROM db_users() AS u LEFT JOIN ""sys"".""db_user_info"" AS ui ON u.""name"" = ui.""name"" ;"	1	true	0	false
5231	"user_role"	2000	NULL	0	true	0	false
5234	"auths"	2000	NULL	0	true	0	false
5238	"privileges"	2000	NULL	0	true	0	false
<<<<<<< HEAD
5419	"querylog_catalog"	2000	"-- create table views for convenience\ncreate view sys.querylog_catalog as select * from sys.querylog_catalog();"	1	true	0	false
5431	"querylog_calls"	2000	"create view sys.querylog_calls as select * from sys.querylog_calls();"	1	true	0	false
5449	"querylog_history"	2000	"create view sys.querylog_history as\nselect qd.*, ql.""start"",ql.""stop"", ql.arguments, ql.tuples, ql.run, ql.ship, ql.cpu, ql.space, ql.io \nfrom sys.querylog_catalog() qd, sys.querylog_calls() ql\nwhere qd.id = ql.id and qd.owner = user;"	1	true	0	false
5486	"tracelog"	2000	"create view sys.tracelog as select * from sys.tracelog();"	1	true	0	false
5611	"sessions"	2000	"create view sys.sessions as select * from sys.sessions();"	1	true	0	false
5691	"optimizers"	2000	"create view sys.optimizers as select * from sys.optimizers();"	1	true	0	false
5699	"environment"	2000	"create view sys.environment as select * from sys.environment();"	1	true	0	false
5737	"queue"	2000	"create view sys.queue as select * from sys.queue();"	1	true	0	false
6393	"storage"	2000	"create view sys.storage as select * from sys.storage();"	1	true	0	false
6405	"storagemodelinput"	2000	NULL	0	true	0	false
6453	"storagemodel"	2000	"create view sys.storagemodel as select * from sys.storagemodel();"	1	true	0	false
6463	"tablestoragemodel"	2000	"-- A summary of the table storage requirement is is available as a table view.\n-- The auxillary column denotes the maximum space if all non-sorted columns\n-- would be augmented with a hash (rare situation)\ncreate view sys.tablestoragemodel\nas select ""schema"",""table"",max(count) as ""count"",\n\tsum(columnsize) as columnsize,\n\tsum(heapsize) as heapsize,\n\tsum(hashes) as hashes,\n\tsum(imprints) as imprints,\n\tsum(case when sorted = false then 8 * count else 0 end) as auxillary\nfrom sys.storagemodel() group by ""schema"",""table"";"	1	true	0	false
6476	"statistics"	2000	NULL	0	true	0	false
6579	"files"	6528	NULL	0	true	0	false
6592	"sq"	6528	NULL	0	true	0	false
6611	"rg"	6528	NULL	0	true	0	false
6623	"pg"	6528	NULL	0	true	0	false
6636	"export"	6528	NULL	0	true	0	false
6707	"systemfunctions"	2000	NULL	0	true	0	false
=======
5411	"querylog_catalog"	2000	"-- create table views for convenience\ncreate view sys.querylog_catalog as select * from sys.querylog_catalog();"	1	true	0	false
5423	"querylog_calls"	2000	"create view sys.querylog_calls as select * from sys.querylog_calls();"	1	true	0	false
5441	"querylog_history"	2000	"create view sys.querylog_history as\nselect qd.*, ql.""start"",ql.""stop"", ql.arguments, ql.tuples, ql.run, ql.ship, ql.cpu, ql.space, ql.io \nfrom sys.querylog_catalog() qd, sys.querylog_calls() ql\nwhere qd.id = ql.id and qd.owner = user;"	1	true	0	false
5478	"tracelog"	2000	"create view sys.tracelog as select * from sys.tracelog();"	1	true	0	false
5603	"sessions"	2000	"create view sys.sessions as select * from sys.sessions();"	1	true	0	false
5683	"optimizers"	2000	"create view sys.optimizers as select * from sys.optimizers();"	1	true	0	false
5691	"environment"	2000	"create view sys.environment as select * from sys.environment();"	1	true	0	false
5729	"queue"	2000	"create view sys.queue as select * from sys.queue();"	1	true	0	false
6385	"storage"	2000	"create view sys.storage as select * from sys.storage();"	1	true	0	false
6397	"storagemodelinput"	2000	NULL	0	true	0	false
6445	"storagemodel"	2000	"create view sys.storagemodel as select * from sys.storagemodel();"	1	true	0	false
6455	"tablestoragemodel"	2000	"-- A summary of the table storage requirement is is available as a table view.\n-- The auxiliary column denotes the maximum space if all non-sorted columns\n-- would be augmented with a hash (rare situation)\ncreate view sys.tablestoragemodel\nas select ""schema"",""table"",max(count) as ""count"",\n\tsum(columnsize) as columnsize,\n\tsum(heapsize) as heapsize,\n\tsum(hashes) as hashes,\n\tsum(imprints) as imprints,\n\tsum(case when sorted = false then 8 * count else 0 end) as auxiliary\nfrom sys.storagemodel() group by ""schema"",""table"";"	1	true	0	false
6470	"statistics"	2000	NULL	0	true	0	false
6573	"files"	6522	NULL	0	true	0	false
6586	"sq"	6522	NULL	0	true	0	false
6605	"rg"	6522	NULL	0	true	0	false
6617	"pg"	6522	NULL	0	true	0	false
6630	"export"	6522	NULL	0	true	0	false
6701	"systemfunctions"	2000	NULL	0	true	0	false
>>>>>>> 003bfb9e
COMMIT;
START TRANSACTION;
CREATE TABLE "sys"."args" (
	"id"          INTEGER,
	"func_id"     INTEGER,
	"name"        VARCHAR(256),
	"type"        VARCHAR(1024),
	"type_digits" INTEGER,
	"type_scale"  INTEGER,
	"inout"       TINYINT,
	"number"      INTEGER
);
COPY 3740 RECORDS INTO "sys"."args" FROM stdin USING DELIMITERS '\t','\n','"';
2155	28	"res_0"	"oid"	31	0	0	0
2156	28	"arg_1"	"wrd"	64	0	1	1
2157	29	"res_0"	"oid"	31	0	0	0
2158	29	"arg_1"	"oid"	31	0	1	1
2159	30	"res_0"	"wrd"	64	0	0	0
2160	30	"arg_1"	"any"	0	0	1	1
2161	31	"res_0"	"wrd"	64	0	0	0
2162	31	"arg_1"	"wrd"	64	0	1	1
2163	31	"arg_2"	"int"	32	0	1	2
2164	31	"arg_3"	"any"	0	0	1	3
2165	32	"res_0"	"boolean"	1	0	0	0
2166	32	"arg_1"	"any"	0	0	1	1
2167	32	"arg_2"	"any"	0	0	1	2
2168	33	"res_0"	"boolean"	1	0	0	0
2169	33	"arg_1"	"any"	0	0	1	1
2170	33	"arg_2"	"any"	0	0	1	2
2171	34	"res_0"	"boolean"	1	0	0	0
2172	34	"arg_1"	"any"	0	0	1	1
2173	35	"res_0"	"boolean"	1	0	0	0
2174	35	"arg_1"	"any"	0	0	1	1
2175	35	"arg_2"	"any"	0	0	1	2
2176	36	"res_0"	"boolean"	1	0	0	0
2177	36	"arg_1"	"any"	0	0	1	1
2178	36	"arg_2"	"any"	0	0	1	2
2179	37	"res_0"	"boolean"	1	0	0	0
2180	37	"arg_1"	"any"	0	0	1	1
2181	37	"arg_2"	"any"	0	0	1	2
2182	38	"res_0"	"boolean"	1	0	0	0
2183	38	"arg_1"	"any"	0	0	1	1
2184	38	"arg_2"	"any"	0	0	1	2
2185	42	"res_0"	"boolean"	1	0	0	0
2186	42	"arg_1"	"any"	0	0	1	1
2187	42	"arg_2"	"any"	0	0	1	2
2188	43	"res_0"	"oid"	31	0	0	0
2189	43	"arg_1"	"any"	0	0	1	1
2190	44	"res_0"	"int"	32	0	0	0
2191	44	"arg_1"	"any"	0	0	1	1
2192	45	"res_0"	"oid"	31	0	0	0
2193	45	"arg_1"	"any"	0	0	1	1
2194	45	"arg_2"	"varchar"	0	0	1	2
2195	45	"arg_3"	"varchar"	0	0	1	3
2196	48	"res_0"	"any"	0	0	0	0
2197	48	"arg_1"	"any"	0	0	1	1
2198	48	"arg_2"	"any"	0	0	1	2
2199	49	"res_0"	"any"	0	0	0	0
2200	49	"arg_1"	"any"	0	0	1	1
2201	49	"arg_2"	"any"	0	0	1	2
2202	50	"res_0"	"any"	0	0	0	0
2203	50	"arg_1"	"boolean"	1	0	1	1
2204	50	"arg_2"	"any"	0	0	1	2
2205	50	"arg_3"	"any"	0	0	1	3
2206	68	"res_0"	"tinyint"	8	0	0	0
2207	68	"arg_1"	"tinyint"	8	0	1	1
2208	68	"arg_2"	"tinyint"	8	0	1	2
2209	69	"res_0"	"smallint"	16	0	0	0
2210	69	"arg_1"	"smallint"	16	0	1	1
2211	69	"arg_2"	"smallint"	16	0	1	2
2212	70	"res_0"	"int"	32	0	0	0
2213	70	"arg_1"	"int"	32	0	1	1
2214	70	"arg_2"	"int"	32	0	1	2
2215	71	"res_0"	"oid"	31	0	0	0
2216	71	"arg_1"	"oid"	31	0	1	1
2217	71	"arg_2"	"oid"	31	0	1	2
2218	72	"res_0"	"bigint"	64	0	0	0
2219	72	"arg_1"	"bigint"	64	0	1	1
2220	72	"arg_2"	"bigint"	64	0	1	2
2221	73	"res_0"	"wrd"	64	0	0	0
2222	73	"arg_1"	"wrd"	64	0	1	1
2223	73	"arg_2"	"wrd"	64	0	1	2
2224	74	"res_0"	"decimal"	2	0	0	0
2225	74	"arg_1"	"decimal"	2	0	1	1
2226	74	"arg_2"	"decimal"	2	0	1	2
2227	75	"res_0"	"decimal"	4	0	0	0
2228	75	"arg_1"	"decimal"	4	0	1	1
2229	75	"arg_2"	"decimal"	4	0	1	2
2230	76	"res_0"	"decimal"	9	0	0	0
2231	76	"arg_1"	"decimal"	9	0	1	1
2232	76	"arg_2"	"decimal"	9	0	1	2
2233	77	"res_0"	"decimal"	19	0	0	0
2234	77	"arg_1"	"decimal"	19	0	1	1
2235	77	"arg_2"	"decimal"	19	0	1	2
2236	78	"res_0"	"real"	24	0	0	0
2237	78	"arg_1"	"real"	24	0	1	1
2238	78	"arg_2"	"real"	24	0	1	2
2239	79	"res_0"	"double"	53	0	0	0
2240	79	"arg_1"	"double"	53	0	1	1
2241	79	"arg_2"	"double"	53	0	1	2
2242	87	"res_0"	"int"	32	0	0	0
2243	87	"arg_1"	"any"	0	0	1	1
2244	88	"res_0"	"int"	32	0	0	0
2245	88	"arg_1"	"any"	0	0	1	1
2246	89	"res_0"	"int"	32	0	0	0
2247	89	"arg_1"	"any"	0	0	1	1
2248	90	"res_0"	"any"	0	0	0	0
2249	90	"arg_1"	"any"	0	0	1	1
2250	91	"res_0"	"int"	32	0	0	0
2251	91	"arg_1"	"any"	0	0	1	1
2252	92	"res_0"	"int"	32	0	0	0
2253	92	"arg_1"	"any"	0	0	1	1
2254	92	"arg_2"	"oid"	31	0	1	2
2255	92	"arg_3"	"any"	0	0	1	3
2256	93	"res_0"	"int"	32	0	0	0
2257	93	"arg_1"	"any"	0	0	1	1
2258	93	"arg_2"	"oid"	31	0	1	2
2259	93	"arg_3"	"any"	0	0	1	3
2260	94	"res_0"	"int"	32	0	0	0
2261	94	"arg_1"	"any"	0	0	1	1
2262	94	"arg_2"	"oid"	31	0	1	2
2263	94	"arg_3"	"any"	0	0	1	3
2264	95	"res_0"	"any"	0	0	0	0
2265	95	"arg_1"	"any"	0	0	1	1
2266	95	"arg_2"	"oid"	31	0	1	2
2267	95	"arg_3"	"any"	0	0	1	3
2268	96	"res_0"	"int"	32	0	0	0
2269	96	"arg_1"	"any"	0	0	1	1
2270	96	"arg_2"	"oid"	31	0	1	2
2271	96	"arg_3"	"any"	0	0	1	3
2272	97	"res_0"	"int"	32	0	0	0
2273	97	"arg_1"	"any"	0	0	1	1
2274	97	"arg_2"	"oid"	31	0	1	2
2275	97	"arg_3"	"oid"	31	0	1	3
2276	97	"arg_4"	"oid"	31	0	1	4
2277	98	"res_0"	"int"	32	0	0	0
2278	98	"arg_1"	"any"	0	0	1	1
2279	98	"arg_2"	"oid"	31	0	1	2
2280	98	"arg_3"	"oid"	31	0	1	3
2281	98	"arg_4"	"oid"	31	0	1	4
2282	99	"res_0"	"int"	32	0	0	0
2283	99	"arg_1"	"any"	0	0	1	1
2284	99	"arg_2"	"oid"	31	0	1	2
2285	99	"arg_3"	"oid"	31	0	1	3
2286	99	"arg_4"	"oid"	31	0	1	4
2287	100	"res_0"	"any"	0	0	0	0
2288	100	"arg_1"	"any"	0	0	1	1
2289	100	"arg_2"	"oid"	31	0	1	2
2290	100	"arg_3"	"oid"	31	0	1	3
2291	100	"arg_4"	"oid"	31	0	1	4
2292	101	"res_0"	"int"	32	0	0	0
2293	101	"arg_1"	"any"	0	0	1	1
2294	101	"arg_2"	"oid"	31	0	1	2
2295	101	"arg_3"	"oid"	31	0	1	3
2296	101	"arg_4"	"oid"	31	0	1	4
2297	102	"res_0"	"any"	0	0	0	0
2298	102	"arg_1"	"any"	0	0	1	1
2299	103	"res_0"	"any"	0	0	0	0
2300	103	"arg_1"	"any"	0	0	1	1
2301	104	"res_0"	"any"	0	0	0	0
2302	104	"arg_1"	"any"	0	0	1	1
2303	104	"arg_2"	"int"	32	0	1	2
2304	105	"res_0"	"any"	0	0	0	0
2305	105	"arg_1"	"any"	0	0	1	1
2306	105	"arg_2"	"int"	32	0	1	2
2307	106	"res_0"	"any"	0	0	0	0
2308	106	"arg_1"	"any"	0	0	1	1
2309	106	"arg_2"	"oid"	31	0	1	2
2310	106	"arg_3"	"oid"	31	0	1	3
2311	107	"res_0"	"any"	0	0	0	0
2312	107	"arg_1"	"any"	0	0	1	1
2313	107	"arg_2"	"oid"	31	0	1	2
2314	107	"arg_3"	"oid"	31	0	1	3
2315	108	"res_0"	"any"	0	0	0	0
2316	108	"arg_1"	"any"	0	0	1	1
2317	108	"arg_2"	"int"	32	0	1	2
2318	108	"arg_3"	"oid"	31	0	1	3
2319	108	"arg_4"	"oid"	31	0	1	4
2320	109	"res_0"	"any"	0	0	0	0
2321	109	"arg_1"	"any"	0	0	1	1
2322	109	"arg_2"	"int"	32	0	1	2
2323	109	"arg_3"	"oid"	31	0	1	3
2324	109	"arg_4"	"oid"	31	0	1	4
2325	110	"res_0"	"boolean"	1	0	0	0
2326	110	"arg_1"	"boolean"	1	0	1	1
2327	110	"arg_2"	"boolean"	1	0	1	2
2328	111	"res_0"	"boolean"	1	0	0	0
2329	111	"arg_1"	"boolean"	1	0	1	1
2330	111	"arg_2"	"boolean"	1	0	1	2
2331	112	"res_0"	"boolean"	1	0	0	0
2332	112	"arg_1"	"boolean"	1	0	1	1
2333	112	"arg_2"	"boolean"	1	0	1	2
2334	113	"res_0"	"boolean"	1	0	0	0
2335	113	"arg_1"	"boolean"	1	0	1	1
2336	114	"res_0"	"tinyint"	8	0	0	0
2337	114	"arg_1"	"tinyint"	8	0	1	1
2338	114	"arg_2"	"tinyint"	8	0	1	2
2339	115	"res_0"	"tinyint"	8	0	0	0
2340	115	"arg_1"	"tinyint"	8	0	1	1
2341	115	"arg_2"	"tinyint"	8	0	1	2
2342	116	"res_0"	"tinyint"	8	0	0	0
2343	116	"arg_1"	"tinyint"	8	0	1	1
2344	116	"arg_2"	"tinyint"	8	0	1	2
2345	117	"res_0"	"tinyint"	8	0	0	0
2346	117	"arg_1"	"tinyint"	8	0	1	1
2347	117	"arg_2"	"tinyint"	8	0	1	2
2348	118	"res_0"	"tinyint"	8	0	0	0
2349	118	"arg_1"	"tinyint"	8	0	1	1
2350	118	"arg_2"	"tinyint"	8	0	1	2
2351	119	"res_0"	"tinyint"	8	0	0	0
2352	119	"arg_1"	"tinyint"	8	0	1	1
2353	119	"arg_2"	"tinyint"	8	0	1	2
2354	120	"res_0"	"tinyint"	8	0	0	0
2355	120	"arg_1"	"tinyint"	8	0	1	1
2356	120	"arg_2"	"tinyint"	8	0	1	2
2357	121	"res_0"	"tinyint"	8	0	0	0
2358	121	"arg_1"	"tinyint"	8	0	1	1
2359	122	"res_0"	"tinyint"	8	0	0	0
2360	122	"arg_1"	"tinyint"	8	0	1	1
2361	122	"arg_2"	"int"	32	0	1	2
2362	123	"res_0"	"tinyint"	8	0	0	0
2363	123	"arg_1"	"tinyint"	8	0	1	1
2364	123	"arg_2"	"int"	32	0	1	2
2365	124	"res_0"	"tinyint"	8	0	0	0
2366	124	"arg_1"	"tinyint"	8	0	1	1
2367	125	"res_0"	"tinyint"	8	0	0	0
2368	125	"arg_1"	"tinyint"	8	0	1	1
2369	126	"res_0"	"tinyint"	8	0	0	0
2370	126	"arg_1"	"tinyint"	8	0	1	1
2371	127	"res_0"	"tinyint"	8	0	0	0
2372	127	"arg_1"	"tinyint"	8	0	1	1
2373	127	"arg_2"	"tinyint"	8	0	1	2
2374	128	"res_0"	"tinyint"	8	0	0	0
2375	128	"arg_1"	"tinyint"	8	0	1	1
2376	128	"arg_2"	"tinyint"	8	0	1	2
2377	129	"res_0"	"month_interval"	32	0	0	0
2378	129	"arg_1"	"month_interval"	32	0	1	1
2379	129	"arg_2"	"tinyint"	8	0	1	2
2380	130	"res_0"	"month_interval"	32	0	0	0
2381	130	"arg_1"	"month_interval"	32	0	1	1
2382	130	"arg_2"	"tinyint"	8	0	1	2
2383	131	"res_0"	"month_interval"	32	0	0	0
2384	131	"arg_1"	"month_interval"	32	0	1	1
2385	131	"arg_2"	"tinyint"	8	0	1	2
2386	132	"res_0"	"month_interval"	32	0	0	0
2387	132	"arg_1"	"month_interval"	32	0	1	1
2388	132	"arg_2"	"tinyint"	8	0	1	2
2389	133	"res_0"	"sec_interval"	19	0	0	0
2390	133	"arg_1"	"sec_interval"	19	0	1	1
2391	133	"arg_2"	"tinyint"	8	0	1	2
2392	134	"res_0"	"sec_interval"	19	0	0	0
2393	134	"arg_1"	"sec_interval"	19	0	1	1
2394	134	"arg_2"	"tinyint"	8	0	1	2
2395	135	"res_0"	"sec_interval"	19	0	0	0
2396	135	"arg_1"	"sec_interval"	19	0	1	1
2397	135	"arg_2"	"tinyint"	8	0	1	2
2398	136	"res_0"	"sec_interval"	19	0	0	0
2399	136	"arg_1"	"sec_interval"	19	0	1	1
2400	136	"arg_2"	"tinyint"	8	0	1	2
2401	137	"res_0"	"smallint"	16	0	0	0
2402	137	"arg_1"	"smallint"	16	0	1	1
2403	137	"arg_2"	"smallint"	16	0	1	2
2404	138	"res_0"	"smallint"	16	0	0	0
2405	138	"arg_1"	"smallint"	16	0	1	1
2406	138	"arg_2"	"smallint"	16	0	1	2
2407	139	"res_0"	"smallint"	16	0	0	0
2408	139	"arg_1"	"smallint"	16	0	1	1
2409	139	"arg_2"	"smallint"	16	0	1	2
2410	140	"res_0"	"smallint"	16	0	0	0
2411	140	"arg_1"	"smallint"	16	0	1	1
2412	140	"arg_2"	"smallint"	16	0	1	2
2413	141	"res_0"	"smallint"	16	0	0	0
2414	141	"arg_1"	"smallint"	16	0	1	1
2415	141	"arg_2"	"smallint"	16	0	1	2
2416	142	"res_0"	"smallint"	16	0	0	0
2417	142	"arg_1"	"smallint"	16	0	1	1
2418	142	"arg_2"	"smallint"	16	0	1	2
2419	143	"res_0"	"smallint"	16	0	0	0
2420	143	"arg_1"	"smallint"	16	0	1	1
2421	143	"arg_2"	"smallint"	16	0	1	2
2422	144	"res_0"	"smallint"	16	0	0	0
2423	144	"arg_1"	"smallint"	16	0	1	1
2424	145	"res_0"	"smallint"	16	0	0	0
2425	145	"arg_1"	"smallint"	16	0	1	1
2426	145	"arg_2"	"int"	32	0	1	2
2427	146	"res_0"	"smallint"	16	0	0	0
2428	146	"arg_1"	"smallint"	16	0	1	1
2429	146	"arg_2"	"int"	32	0	1	2
2430	147	"res_0"	"smallint"	16	0	0	0
2431	147	"arg_1"	"smallint"	16	0	1	1
2432	148	"res_0"	"smallint"	16	0	0	0
2433	148	"arg_1"	"smallint"	16	0	1	1
2434	149	"res_0"	"tinyint"	8	0	0	0
2435	149	"arg_1"	"smallint"	16	0	1	1
2436	150	"res_0"	"smallint"	16	0	0	0
2437	150	"arg_1"	"smallint"	16	0	1	1
2438	150	"arg_2"	"smallint"	16	0	1	2
2439	151	"res_0"	"smallint"	16	0	0	0
2440	151	"arg_1"	"smallint"	16	0	1	1
2441	151	"arg_2"	"smallint"	16	0	1	2
2442	152	"res_0"	"month_interval"	32	0	0	0
2443	152	"arg_1"	"month_interval"	32	0	1	1
2444	152	"arg_2"	"smallint"	16	0	1	2
2445	153	"res_0"	"month_interval"	32	0	0	0
2446	153	"arg_1"	"month_interval"	32	0	1	1
2447	153	"arg_2"	"smallint"	16	0	1	2
2448	154	"res_0"	"month_interval"	32	0	0	0
2449	154	"arg_1"	"month_interval"	32	0	1	1
2450	154	"arg_2"	"smallint"	16	0	1	2
2451	155	"res_0"	"month_interval"	32	0	0	0
2452	155	"arg_1"	"month_interval"	32	0	1	1
2453	155	"arg_2"	"smallint"	16	0	1	2
2454	156	"res_0"	"sec_interval"	19	0	0	0
2455	156	"arg_1"	"sec_interval"	19	0	1	1
2456	156	"arg_2"	"smallint"	16	0	1	2
2457	157	"res_0"	"sec_interval"	19	0	0	0
2458	157	"arg_1"	"sec_interval"	19	0	1	1
2459	157	"arg_2"	"smallint"	16	0	1	2
2460	158	"res_0"	"sec_interval"	19	0	0	0
2461	158	"arg_1"	"sec_interval"	19	0	1	1
2462	158	"arg_2"	"smallint"	16	0	1	2
2463	159	"res_0"	"sec_interval"	19	0	0	0
2464	159	"arg_1"	"sec_interval"	19	0	1	1
2465	159	"arg_2"	"smallint"	16	0	1	2
2466	160	"res_0"	"int"	32	0	0	0
2467	160	"arg_1"	"int"	32	0	1	1
2468	160	"arg_2"	"int"	32	0	1	2
2469	161	"res_0"	"int"	32	0	0	0
2470	161	"arg_1"	"int"	32	0	1	1
2471	161	"arg_2"	"int"	32	0	1	2
2472	162	"res_0"	"int"	32	0	0	0
2473	162	"arg_1"	"int"	32	0	1	1
2474	162	"arg_2"	"int"	32	0	1	2
2475	163	"res_0"	"int"	32	0	0	0
2476	163	"arg_1"	"int"	32	0	1	1
2477	163	"arg_2"	"int"	32	0	1	2
2478	164	"res_0"	"int"	32	0	0	0
2479	164	"arg_1"	"int"	32	0	1	1
2480	164	"arg_2"	"int"	32	0	1	2
2481	165	"res_0"	"int"	32	0	0	0
2482	165	"arg_1"	"int"	32	0	1	1
2483	165	"arg_2"	"int"	32	0	1	2
2484	166	"res_0"	"int"	32	0	0	0
2485	166	"arg_1"	"int"	32	0	1	1
2486	166	"arg_2"	"int"	32	0	1	2
2487	167	"res_0"	"int"	32	0	0	0
2488	167	"arg_1"	"int"	32	0	1	1
2489	168	"res_0"	"int"	32	0	0	0
2490	168	"arg_1"	"int"	32	0	1	1
2491	168	"arg_2"	"int"	32	0	1	2
2492	169	"res_0"	"int"	32	0	0	0
2493	169	"arg_1"	"int"	32	0	1	1
2494	169	"arg_2"	"int"	32	0	1	2
2495	170	"res_0"	"int"	32	0	0	0
2496	170	"arg_1"	"int"	32	0	1	1
2497	171	"res_0"	"int"	32	0	0	0
2498	171	"arg_1"	"int"	32	0	1	1
2499	172	"res_0"	"tinyint"	8	0	0	0
2500	172	"arg_1"	"int"	32	0	1	1
2501	173	"res_0"	"int"	32	0	0	0
2502	173	"arg_1"	"int"	32	0	1	1
2503	173	"arg_2"	"int"	32	0	1	2
2504	174	"res_0"	"int"	32	0	0	0
2505	174	"arg_1"	"int"	32	0	1	1
2506	174	"arg_2"	"int"	32	0	1	2
2507	175	"res_0"	"month_interval"	32	0	0	0
2508	175	"arg_1"	"month_interval"	32	0	1	1
2509	175	"arg_2"	"int"	32	0	1	2
2510	176	"res_0"	"month_interval"	32	0	0	0
2511	176	"arg_1"	"month_interval"	32	0	1	1
2512	176	"arg_2"	"int"	32	0	1	2
2513	177	"res_0"	"month_interval"	32	0	0	0
2514	177	"arg_1"	"month_interval"	32	0	1	1
2515	177	"arg_2"	"int"	32	0	1	2
2516	178	"res_0"	"month_interval"	32	0	0	0
2517	178	"arg_1"	"month_interval"	32	0	1	1
2518	178	"arg_2"	"int"	32	0	1	2
2519	179	"res_0"	"sec_interval"	19	0	0	0
2520	179	"arg_1"	"sec_interval"	19	0	1	1
2521	179	"arg_2"	"int"	32	0	1	2
2522	180	"res_0"	"sec_interval"	19	0	0	0
2523	180	"arg_1"	"sec_interval"	19	0	1	1
2524	180	"arg_2"	"int"	32	0	1	2
2525	181	"res_0"	"sec_interval"	19	0	0	0
2526	181	"arg_1"	"sec_interval"	19	0	1	1
2527	181	"arg_2"	"int"	32	0	1	2
2528	182	"res_0"	"sec_interval"	19	0	0	0
2529	182	"arg_1"	"sec_interval"	19	0	1	1
2530	182	"arg_2"	"int"	32	0	1	2
2531	183	"res_0"	"oid"	31	0	0	0
2532	183	"arg_1"	"oid"	31	0	1	1
2533	183	"arg_2"	"oid"	31	0	1	2
2534	184	"res_0"	"oid"	31	0	0	0
2535	184	"arg_1"	"oid"	31	0	1	1
2536	184	"arg_2"	"oid"	31	0	1	2
2537	185	"res_0"	"oid"	31	0	0	0
2538	185	"arg_1"	"oid"	31	0	1	1
2539	185	"arg_2"	"oid"	31	0	1	2
2540	186	"res_0"	"oid"	31	0	0	0
2541	186	"arg_1"	"oid"	31	0	1	1
2542	186	"arg_2"	"oid"	31	0	1	2
2543	187	"res_0"	"oid"	31	0	0	0
2544	187	"arg_1"	"oid"	31	0	1	1
2545	187	"arg_2"	"oid"	31	0	1	2
2546	188	"res_0"	"oid"	31	0	0	0
2547	188	"arg_1"	"oid"	31	0	1	1
2548	188	"arg_2"	"oid"	31	0	1	2
2549	189	"res_0"	"oid"	31	0	0	0
2550	189	"arg_1"	"oid"	31	0	1	1
2551	189	"arg_2"	"oid"	31	0	1	2
2552	190	"res_0"	"oid"	31	0	0	0
2553	190	"arg_1"	"oid"	31	0	1	1
2554	191	"res_0"	"oid"	31	0	0	0
2555	191	"arg_1"	"oid"	31	0	1	1
2556	191	"arg_2"	"int"	32	0	1	2
2557	192	"res_0"	"oid"	31	0	0	0
2558	192	"arg_1"	"oid"	31	0	1	1
2559	192	"arg_2"	"int"	32	0	1	2
2560	193	"res_0"	"oid"	31	0	0	0
2561	193	"arg_1"	"oid"	31	0	1	1
2562	194	"res_0"	"oid"	31	0	0	0
2563	194	"arg_1"	"oid"	31	0	1	1
2564	195	"res_0"	"tinyint"	8	0	0	0
2565	195	"arg_1"	"oid"	31	0	1	1
2566	196	"res_0"	"oid"	31	0	0	0
2567	196	"arg_1"	"oid"	31	0	1	1
2568	196	"arg_2"	"oid"	31	0	1	2
2569	197	"res_0"	"oid"	31	0	0	0
2570	197	"arg_1"	"oid"	31	0	1	1
2571	197	"arg_2"	"oid"	31	0	1	2
2572	198	"res_0"	"month_interval"	32	0	0	0
2573	198	"arg_1"	"month_interval"	32	0	1	1
2574	198	"arg_2"	"oid"	31	0	1	2
2575	199	"res_0"	"month_interval"	32	0	0	0
2576	199	"arg_1"	"month_interval"	32	0	1	1
2577	199	"arg_2"	"oid"	31	0	1	2
2578	200	"res_0"	"month_interval"	32	0	0	0
2579	200	"arg_1"	"month_interval"	32	0	1	1
2580	200	"arg_2"	"oid"	31	0	1	2
2581	201	"res_0"	"month_interval"	32	0	0	0
2582	201	"arg_1"	"month_interval"	32	0	1	1
2583	201	"arg_2"	"oid"	31	0	1	2
2584	202	"res_0"	"sec_interval"	19	0	0	0
2585	202	"arg_1"	"sec_interval"	19	0	1	1
2586	202	"arg_2"	"oid"	31	0	1	2
2587	203	"res_0"	"sec_interval"	19	0	0	0
2588	203	"arg_1"	"sec_interval"	19	0	1	1
2589	203	"arg_2"	"oid"	31	0	1	2
2590	204	"res_0"	"sec_interval"	19	0	0	0
2591	204	"arg_1"	"sec_interval"	19	0	1	1
2592	204	"arg_2"	"oid"	31	0	1	2
2593	205	"res_0"	"sec_interval"	19	0	0	0
2594	205	"arg_1"	"sec_interval"	19	0	1	1
2595	205	"arg_2"	"oid"	31	0	1	2
2596	206	"res_0"	"bigint"	64	0	0	0
2597	206	"arg_1"	"bigint"	64	0	1	1
2598	206	"arg_2"	"bigint"	64	0	1	2
2599	207	"res_0"	"bigint"	64	0	0	0
2600	207	"arg_1"	"bigint"	64	0	1	1
2601	207	"arg_2"	"bigint"	64	0	1	2
2602	208	"res_0"	"bigint"	64	0	0	0
2603	208	"arg_1"	"bigint"	64	0	1	1
2604	208	"arg_2"	"bigint"	64	0	1	2
2605	209	"res_0"	"bigint"	64	0	0	0
2606	209	"arg_1"	"bigint"	64	0	1	1
2607	209	"arg_2"	"bigint"	64	0	1	2
2608	210	"res_0"	"bigint"	64	0	0	0
2609	210	"arg_1"	"bigint"	64	0	1	1
2610	210	"arg_2"	"bigint"	64	0	1	2
2611	211	"res_0"	"bigint"	64	0	0	0
2612	211	"arg_1"	"bigint"	64	0	1	1
2613	211	"arg_2"	"bigint"	64	0	1	2
2614	212	"res_0"	"bigint"	64	0	0	0
2615	212	"arg_1"	"bigint"	64	0	1	1
2616	212	"arg_2"	"bigint"	64	0	1	2
2617	213	"res_0"	"bigint"	64	0	0	0
2618	213	"arg_1"	"bigint"	64	0	1	1
2619	214	"res_0"	"bigint"	64	0	0	0
2620	214	"arg_1"	"bigint"	64	0	1	1
2621	214	"arg_2"	"int"	32	0	1	2
2622	215	"res_0"	"bigint"	64	0	0	0
2623	215	"arg_1"	"bigint"	64	0	1	1
2624	215	"arg_2"	"int"	32	0	1	2
2625	216	"res_0"	"bigint"	64	0	0	0
2626	216	"arg_1"	"bigint"	64	0	1	1
2627	217	"res_0"	"bigint"	64	0	0	0
2628	217	"arg_1"	"bigint"	64	0	1	1
2629	218	"res_0"	"tinyint"	8	0	0	0
2630	218	"arg_1"	"bigint"	64	0	1	1
2631	219	"res_0"	"bigint"	64	0	0	0
2632	219	"arg_1"	"bigint"	64	0	1	1
2633	219	"arg_2"	"bigint"	64	0	1	2
2634	220	"res_0"	"bigint"	64	0	0	0
2635	220	"arg_1"	"bigint"	64	0	1	1
2636	220	"arg_2"	"bigint"	64	0	1	2
2637	221	"res_0"	"month_interval"	32	0	0	0
2638	221	"arg_1"	"month_interval"	32	0	1	1
2639	221	"arg_2"	"bigint"	64	0	1	2
2640	222	"res_0"	"month_interval"	32	0	0	0
2641	222	"arg_1"	"month_interval"	32	0	1	1
2642	222	"arg_2"	"bigint"	64	0	1	2
2643	223	"res_0"	"month_interval"	32	0	0	0
2644	223	"arg_1"	"month_interval"	32	0	1	1
2645	223	"arg_2"	"bigint"	64	0	1	2
2646	224	"res_0"	"month_interval"	32	0	0	0
2647	224	"arg_1"	"month_interval"	32	0	1	1
2648	224	"arg_2"	"bigint"	64	0	1	2
2649	225	"res_0"	"sec_interval"	19	0	0	0
2650	225	"arg_1"	"sec_interval"	19	0	1	1
2651	225	"arg_2"	"bigint"	64	0	1	2
2652	226	"res_0"	"sec_interval"	19	0	0	0
2653	226	"arg_1"	"sec_interval"	19	0	1	1
2654	226	"arg_2"	"bigint"	64	0	1	2
2655	227	"res_0"	"sec_interval"	19	0	0	0
2656	227	"arg_1"	"sec_interval"	19	0	1	1
2657	227	"arg_2"	"bigint"	64	0	1	2
2658	228	"res_0"	"sec_interval"	19	0	0	0
2659	228	"arg_1"	"sec_interval"	19	0	1	1
2660	228	"arg_2"	"bigint"	64	0	1	2
2661	229	"res_0"	"wrd"	64	0	0	0
2662	229	"arg_1"	"wrd"	64	0	1	1
2663	229	"arg_2"	"wrd"	64	0	1	2
2664	230	"res_0"	"wrd"	64	0	0	0
2665	230	"arg_1"	"wrd"	64	0	1	1
2666	230	"arg_2"	"wrd"	64	0	1	2
2667	231	"res_0"	"wrd"	64	0	0	0
2668	231	"arg_1"	"wrd"	64	0	1	1
2669	231	"arg_2"	"wrd"	64	0	1	2
2670	232	"res_0"	"wrd"	64	0	0	0
2671	232	"arg_1"	"wrd"	64	0	1	1
2672	232	"arg_2"	"wrd"	64	0	1	2
2673	233	"res_0"	"wrd"	64	0	0	0
2674	233	"arg_1"	"wrd"	64	0	1	1
2675	233	"arg_2"	"wrd"	64	0	1	2
2676	234	"res_0"	"wrd"	64	0	0	0
2677	234	"arg_1"	"wrd"	64	0	1	1
2678	234	"arg_2"	"wrd"	64	0	1	2
2679	235	"res_0"	"wrd"	64	0	0	0
2680	235	"arg_1"	"wrd"	64	0	1	1
2681	235	"arg_2"	"wrd"	64	0	1	2
2682	236	"res_0"	"wrd"	64	0	0	0
2683	236	"arg_1"	"wrd"	64	0	1	1
2684	237	"res_0"	"wrd"	64	0	0	0
2685	237	"arg_1"	"wrd"	64	0	1	1
2686	237	"arg_2"	"int"	32	0	1	2
2687	238	"res_0"	"wrd"	64	0	0	0
2688	238	"arg_1"	"wrd"	64	0	1	1
2689	238	"arg_2"	"int"	32	0	1	2
2690	239	"res_0"	"wrd"	64	0	0	0
2691	239	"arg_1"	"wrd"	64	0	1	1
2692	240	"res_0"	"wrd"	64	0	0	0
2693	240	"arg_1"	"wrd"	64	0	1	1
2694	241	"res_0"	"tinyint"	8	0	0	0
2695	241	"arg_1"	"wrd"	64	0	1	1
2696	242	"res_0"	"wrd"	64	0	0	0
2697	242	"arg_1"	"wrd"	64	0	1	1
2698	242	"arg_2"	"wrd"	64	0	1	2
2699	243	"res_0"	"wrd"	64	0	0	0
2700	243	"arg_1"	"wrd"	64	0	1	1
2701	243	"arg_2"	"wrd"	64	0	1	2
2702	244	"res_0"	"month_interval"	32	0	0	0
2703	244	"arg_1"	"month_interval"	32	0	1	1
2704	244	"arg_2"	"wrd"	64	0	1	2
2705	245	"res_0"	"month_interval"	32	0	0	0
2706	245	"arg_1"	"month_interval"	32	0	1	1
2707	245	"arg_2"	"wrd"	64	0	1	2
2708	246	"res_0"	"month_interval"	32	0	0	0
2709	246	"arg_1"	"month_interval"	32	0	1	1
2710	246	"arg_2"	"wrd"	64	0	1	2
2711	247	"res_0"	"month_interval"	32	0	0	0
2712	247	"arg_1"	"month_interval"	32	0	1	1
2713	247	"arg_2"	"wrd"	64	0	1	2
2714	248	"res_0"	"sec_interval"	19	0	0	0
2715	248	"arg_1"	"sec_interval"	19	0	1	1
2716	248	"arg_2"	"wrd"	64	0	1	2
2717	249	"res_0"	"sec_interval"	19	0	0	0
2718	249	"arg_1"	"sec_interval"	19	0	1	1
2719	249	"arg_2"	"wrd"	64	0	1	2
2720	250	"res_0"	"sec_interval"	19	0	0	0
2721	250	"arg_1"	"sec_interval"	19	0	1	1
2722	250	"arg_2"	"wrd"	64	0	1	2
2723	251	"res_0"	"sec_interval"	19	0	0	0
2724	251	"arg_1"	"sec_interval"	19	0	1	1
2725	251	"arg_2"	"wrd"	64	0	1	2
2726	252	"res_0"	"decimal"	2	0	0	0
2727	252	"arg_1"	"decimal"	2	0	1	1
2728	252	"arg_2"	"decimal"	2	0	1	2
2729	253	"res_0"	"decimal"	2	0	0	0
2730	253	"arg_1"	"decimal"	2	0	1	1
2731	253	"arg_2"	"decimal"	2	0	1	2
2732	254	"res_0"	"decimal"	2	0	0	0
2733	254	"arg_1"	"decimal"	2	0	1	1
2734	254	"arg_2"	"decimal"	2	0	1	2
2735	255	"res_0"	"decimal"	2	0	0	0
2736	255	"arg_1"	"decimal"	2	0	1	1
2737	255	"arg_2"	"decimal"	2	0	1	2
2738	256	"res_0"	"decimal"	2	0	0	0
2739	256	"arg_1"	"decimal"	2	0	1	1
2740	256	"arg_2"	"decimal"	2	0	1	2
2741	257	"res_0"	"decimal"	2	0	0	0
2742	257	"arg_1"	"decimal"	2	0	1	1
2743	257	"arg_2"	"decimal"	2	0	1	2
2744	258	"res_0"	"decimal"	2	0	0	0
2745	258	"arg_1"	"decimal"	2	0	1	1
2746	258	"arg_2"	"decimal"	2	0	1	2
2747	259	"res_0"	"decimal"	2	0	0	0
2748	259	"arg_1"	"decimal"	2	0	1	1
2749	260	"res_0"	"decimal"	2	0	0	0
2750	260	"arg_1"	"decimal"	2	0	1	1
2751	260	"arg_2"	"int"	32	0	1	2
2752	261	"res_0"	"decimal"	2	0	0	0
2753	261	"arg_1"	"decimal"	2	0	1	1
2754	261	"arg_2"	"int"	32	0	1	2
2755	262	"res_0"	"decimal"	2	0	0	0
2756	262	"arg_1"	"decimal"	2	0	1	1
2757	263	"res_0"	"decimal"	2	0	0	0
2758	263	"arg_1"	"decimal"	2	0	1	1
2759	264	"res_0"	"tinyint"	8	0	0	0
2760	264	"arg_1"	"decimal"	2	0	1	1
2761	265	"res_0"	"decimal"	2	0	0	0
2762	265	"arg_1"	"decimal"	2	0	1	1
2763	265	"arg_2"	"tinyint"	8	0	1	2
2764	266	"res_0"	"decimal"	2	0	0	0
2765	266	"arg_1"	"decimal"	2	0	1	1
2766	266	"arg_2"	"tinyint"	8	0	1	2
2767	267	"res_0"	"month_interval"	32	0	0	0
2768	267	"arg_1"	"month_interval"	32	0	1	1
2769	267	"arg_2"	"decimal"	2	0	1	2
2770	268	"res_0"	"month_interval"	32	0	0	0
2771	268	"arg_1"	"month_interval"	32	0	1	1
2772	268	"arg_2"	"decimal"	2	0	1	2
2773	269	"res_0"	"month_interval"	32	0	0	0
2774	269	"arg_1"	"month_interval"	32	0	1	1
2775	269	"arg_2"	"decimal"	2	0	1	2
2776	270	"res_0"	"month_interval"	32	0	0	0
2777	270	"arg_1"	"month_interval"	32	0	1	1
2778	270	"arg_2"	"decimal"	2	0	1	2
2779	271	"res_0"	"sec_interval"	19	0	0	0
2780	271	"arg_1"	"sec_interval"	19	0	1	1
2781	271	"arg_2"	"decimal"	2	0	1	2
2782	272	"res_0"	"sec_interval"	19	0	0	0
2783	272	"arg_1"	"sec_interval"	19	0	1	1
2784	272	"arg_2"	"decimal"	2	0	1	2
2785	273	"res_0"	"sec_interval"	19	0	0	0
2786	273	"arg_1"	"sec_interval"	19	0	1	1
2787	273	"arg_2"	"decimal"	2	0	1	2
2788	274	"res_0"	"sec_interval"	19	0	0	0
2789	274	"arg_1"	"sec_interval"	19	0	1	1
2790	274	"arg_2"	"decimal"	2	0	1	2
2791	275	"res_0"	"decimal"	4	0	0	0
2792	275	"arg_1"	"decimal"	4	0	1	1
2793	275	"arg_2"	"decimal"	4	0	1	2
2794	276	"res_0"	"decimal"	4	0	0	0
2795	276	"arg_1"	"decimal"	4	0	1	1
2796	276	"arg_2"	"decimal"	4	0	1	2
2797	277	"res_0"	"decimal"	4	0	0	0
2798	277	"arg_1"	"decimal"	4	0	1	1
2799	277	"arg_2"	"decimal"	4	0	1	2
2800	278	"res_0"	"decimal"	4	0	0	0
2801	278	"arg_1"	"decimal"	4	0	1	1
2802	278	"arg_2"	"decimal"	4	0	1	2
2803	279	"res_0"	"decimal"	4	0	0	0
2804	279	"arg_1"	"decimal"	4	0	1	1
2805	279	"arg_2"	"decimal"	4	0	1	2
2806	280	"res_0"	"decimal"	4	0	0	0
2807	280	"arg_1"	"decimal"	4	0	1	1
2808	280	"arg_2"	"decimal"	4	0	1	2
2809	281	"res_0"	"decimal"	4	0	0	0
2810	281	"arg_1"	"decimal"	4	0	1	1
2811	281	"arg_2"	"decimal"	4	0	1	2
2812	282	"res_0"	"decimal"	4	0	0	0
2813	282	"arg_1"	"decimal"	4	0	1	1
2814	283	"res_0"	"decimal"	4	0	0	0
2815	283	"arg_1"	"decimal"	4	0	1	1
2816	283	"arg_2"	"int"	32	0	1	2
2817	284	"res_0"	"decimal"	4	0	0	0
2818	284	"arg_1"	"decimal"	4	0	1	1
2819	284	"arg_2"	"int"	32	0	1	2
2820	285	"res_0"	"decimal"	4	0	0	0
2821	285	"arg_1"	"decimal"	4	0	1	1
2822	286	"res_0"	"decimal"	4	0	0	0
2823	286	"arg_1"	"decimal"	4	0	1	1
2824	287	"res_0"	"tinyint"	8	0	0	0
2825	287	"arg_1"	"decimal"	4	0	1	1
2826	288	"res_0"	"decimal"	4	0	0	0
2827	288	"arg_1"	"decimal"	4	0	1	1
2828	288	"arg_2"	"smallint"	16	0	1	2
2829	289	"res_0"	"decimal"	4	0	0	0
2830	289	"arg_1"	"decimal"	4	0	1	1
2831	289	"arg_2"	"smallint"	16	0	1	2
2832	290	"res_0"	"month_interval"	32	0	0	0
2833	290	"arg_1"	"month_interval"	32	0	1	1
2834	290	"arg_2"	"decimal"	4	0	1	2
2835	291	"res_0"	"month_interval"	32	0	0	0
2836	291	"arg_1"	"month_interval"	32	0	1	1
2837	291	"arg_2"	"decimal"	4	0	1	2
2838	292	"res_0"	"month_interval"	32	0	0	0
2839	292	"arg_1"	"month_interval"	32	0	1	1
2840	292	"arg_2"	"decimal"	4	0	1	2
2841	293	"res_0"	"month_interval"	32	0	0	0
2842	293	"arg_1"	"month_interval"	32	0	1	1
2843	293	"arg_2"	"decimal"	4	0	1	2
2844	294	"res_0"	"sec_interval"	19	0	0	0
2845	294	"arg_1"	"sec_interval"	19	0	1	1
2846	294	"arg_2"	"decimal"	4	0	1	2
2847	295	"res_0"	"sec_interval"	19	0	0	0
2848	295	"arg_1"	"sec_interval"	19	0	1	1
2849	295	"arg_2"	"decimal"	4	0	1	2
2850	296	"res_0"	"sec_interval"	19	0	0	0
2851	296	"arg_1"	"sec_interval"	19	0	1	1
2852	296	"arg_2"	"decimal"	4	0	1	2
2853	297	"res_0"	"sec_interval"	19	0	0	0
2854	297	"arg_1"	"sec_interval"	19	0	1	1
2855	297	"arg_2"	"decimal"	4	0	1	2
2856	298	"res_0"	"decimal"	9	0	0	0
2857	298	"arg_1"	"decimal"	9	0	1	1
2858	298	"arg_2"	"decimal"	9	0	1	2
2859	299	"res_0"	"decimal"	9	0	0	0
2860	299	"arg_1"	"decimal"	9	0	1	1
2861	299	"arg_2"	"decimal"	9	0	1	2
2862	300	"res_0"	"decimal"	9	0	0	0
2863	300	"arg_1"	"decimal"	9	0	1	1
2864	300	"arg_2"	"decimal"	9	0	1	2
2865	301	"res_0"	"decimal"	9	0	0	0
2866	301	"arg_1"	"decimal"	9	0	1	1
2867	301	"arg_2"	"decimal"	9	0	1	2
2868	302	"res_0"	"decimal"	9	0	0	0
2869	302	"arg_1"	"decimal"	9	0	1	1
2870	302	"arg_2"	"decimal"	9	0	1	2
2871	303	"res_0"	"decimal"	9	0	0	0
2872	303	"arg_1"	"decimal"	9	0	1	1
2873	303	"arg_2"	"decimal"	9	0	1	2
2874	304	"res_0"	"decimal"	9	0	0	0
2875	304	"arg_1"	"decimal"	9	0	1	1
2876	304	"arg_2"	"decimal"	9	0	1	2
2877	305	"res_0"	"decimal"	9	0	0	0
2878	305	"arg_1"	"decimal"	9	0	1	1
2879	306	"res_0"	"decimal"	9	0	0	0
2880	306	"arg_1"	"decimal"	9	0	1	1
2881	306	"arg_2"	"int"	32	0	1	2
2882	307	"res_0"	"decimal"	9	0	0	0
2883	307	"arg_1"	"decimal"	9	0	1	1
2884	307	"arg_2"	"int"	32	0	1	2
2885	308	"res_0"	"decimal"	9	0	0	0
2886	308	"arg_1"	"decimal"	9	0	1	1
2887	309	"res_0"	"decimal"	9	0	0	0
2888	309	"arg_1"	"decimal"	9	0	1	1
2889	310	"res_0"	"tinyint"	8	0	0	0
2890	310	"arg_1"	"decimal"	9	0	1	1
2891	311	"res_0"	"decimal"	9	0	0	0
2892	311	"arg_1"	"decimal"	9	0	1	1
2893	311	"arg_2"	"int"	32	0	1	2
2894	312	"res_0"	"decimal"	9	0	0	0
2895	312	"arg_1"	"decimal"	9	0	1	1
2896	312	"arg_2"	"int"	32	0	1	2
2897	313	"res_0"	"month_interval"	32	0	0	0
2898	313	"arg_1"	"month_interval"	32	0	1	1
2899	313	"arg_2"	"decimal"	9	0	1	2
2900	314	"res_0"	"month_interval"	32	0	0	0
2901	314	"arg_1"	"month_interval"	32	0	1	1
2902	314	"arg_2"	"decimal"	9	0	1	2
2903	315	"res_0"	"month_interval"	32	0	0	0
2904	315	"arg_1"	"month_interval"	32	0	1	1
2905	315	"arg_2"	"decimal"	9	0	1	2
2906	316	"res_0"	"month_interval"	32	0	0	0
2907	316	"arg_1"	"month_interval"	32	0	1	1
2908	316	"arg_2"	"decimal"	9	0	1	2
2909	317	"res_0"	"sec_interval"	19	0	0	0
2910	317	"arg_1"	"sec_interval"	19	0	1	1
2911	317	"arg_2"	"decimal"	9	0	1	2
2912	318	"res_0"	"sec_interval"	19	0	0	0
2913	318	"arg_1"	"sec_interval"	19	0	1	1
2914	318	"arg_2"	"decimal"	9	0	1	2
2915	319	"res_0"	"sec_interval"	19	0	0	0
2916	319	"arg_1"	"sec_interval"	19	0	1	1
2917	319	"arg_2"	"decimal"	9	0	1	2
2918	320	"res_0"	"sec_interval"	19	0	0	0
2919	320	"arg_1"	"sec_interval"	19	0	1	1
2920	320	"arg_2"	"decimal"	9	0	1	2
2921	321	"res_0"	"decimal"	19	0	0	0
2922	321	"arg_1"	"decimal"	19	0	1	1
2923	321	"arg_2"	"decimal"	19	0	1	2
2924	322	"res_0"	"decimal"	19	0	0	0
2925	322	"arg_1"	"decimal"	19	0	1	1
2926	322	"arg_2"	"decimal"	19	0	1	2
2927	323	"res_0"	"decimal"	19	0	0	0
2928	323	"arg_1"	"decimal"	19	0	1	1
2929	323	"arg_2"	"decimal"	19	0	1	2
2930	324	"res_0"	"decimal"	19	0	0	0
2931	324	"arg_1"	"decimal"	19	0	1	1
2932	324	"arg_2"	"decimal"	19	0	1	2
2933	325	"res_0"	"decimal"	19	0	0	0
2934	325	"arg_1"	"decimal"	19	0	1	1
2935	325	"arg_2"	"decimal"	19	0	1	2
2936	326	"res_0"	"decimal"	19	0	0	0
2937	326	"arg_1"	"decimal"	19	0	1	1
2938	326	"arg_2"	"decimal"	19	0	1	2
2939	327	"res_0"	"decimal"	19	0	0	0
2940	327	"arg_1"	"decimal"	19	0	1	1
2941	327	"arg_2"	"decimal"	19	0	1	2
2942	328	"res_0"	"decimal"	19	0	0	0
2943	328	"arg_1"	"decimal"	19	0	1	1
2944	329	"res_0"	"decimal"	19	0	0	0
2945	329	"arg_1"	"decimal"	19	0	1	1
2946	329	"arg_2"	"int"	32	0	1	2
2947	330	"res_0"	"decimal"	19	0	0	0
2948	330	"arg_1"	"decimal"	19	0	1	1
2949	330	"arg_2"	"int"	32	0	1	2
2950	331	"res_0"	"decimal"	19	0	0	0
2951	331	"arg_1"	"decimal"	19	0	1	1
2952	332	"res_0"	"decimal"	19	0	0	0
2953	332	"arg_1"	"decimal"	19	0	1	1
2954	333	"res_0"	"tinyint"	8	0	0	0
2955	333	"arg_1"	"decimal"	19	0	1	1
2956	334	"res_0"	"decimal"	19	0	0	0
2957	334	"arg_1"	"decimal"	19	0	1	1
2958	334	"arg_2"	"bigint"	64	0	1	2
2959	335	"res_0"	"decimal"	19	0	0	0
2960	335	"arg_1"	"decimal"	19	0	1	1
2961	335	"arg_2"	"bigint"	64	0	1	2
2962	336	"res_0"	"month_interval"	32	0	0	0
2963	336	"arg_1"	"month_interval"	32	0	1	1
2964	336	"arg_2"	"decimal"	19	0	1	2
2965	337	"res_0"	"month_interval"	32	0	0	0
2966	337	"arg_1"	"month_interval"	32	0	1	1
2967	337	"arg_2"	"decimal"	19	0	1	2
2968	338	"res_0"	"month_interval"	32	0	0	0
2969	338	"arg_1"	"month_interval"	32	0	1	1
2970	338	"arg_2"	"decimal"	19	0	1	2
2971	339	"res_0"	"month_interval"	32	0	0	0
2972	339	"arg_1"	"month_interval"	32	0	1	1
2973	339	"arg_2"	"decimal"	19	0	1	2
2974	340	"res_0"	"sec_interval"	19	0	0	0
2975	340	"arg_1"	"sec_interval"	19	0	1	1
2976	340	"arg_2"	"decimal"	19	0	1	2
2977	341	"res_0"	"sec_interval"	19	0	0	0
2978	341	"arg_1"	"sec_interval"	19	0	1	1
2979	341	"arg_2"	"decimal"	19	0	1	2
2980	342	"res_0"	"sec_interval"	19	0	0	0
2981	342	"arg_1"	"sec_interval"	19	0	1	1
2982	342	"arg_2"	"decimal"	19	0	1	2
2983	343	"res_0"	"sec_interval"	19	0	0	0
2984	343	"arg_1"	"sec_interval"	19	0	1	1
2985	343	"arg_2"	"decimal"	19	0	1	2
2986	344	"res_0"	"real"	24	0	0	0
2987	344	"arg_1"	"real"	24	0	1	1
2988	344	"arg_2"	"real"	24	0	1	2
2989	345	"res_0"	"real"	24	0	0	0
2990	345	"arg_1"	"real"	24	0	1	1
2991	345	"arg_2"	"real"	24	0	1	2
2992	346	"res_0"	"real"	24	0	0	0
2993	346	"arg_1"	"real"	24	0	1	1
2994	346	"arg_2"	"real"	24	0	1	2
2995	347	"res_0"	"real"	24	0	0	0
2996	347	"arg_1"	"real"	24	0	1	1
2997	347	"arg_2"	"real"	24	0	1	2
2998	348	"res_0"	"real"	24	0	0	0
2999	348	"arg_1"	"real"	24	0	1	1
3000	349	"res_0"	"real"	24	0	0	0
3001	349	"arg_1"	"real"	24	0	1	1
3002	350	"res_0"	"tinyint"	8	0	0	0
3003	350	"arg_1"	"real"	24	0	1	1
3004	351	"res_0"	"real"	24	0	0	0
3005	351	"arg_1"	"real"	24	0	1	1
3006	351	"arg_2"	"real"	24	0	1	2
3007	352	"res_0"	"real"	24	0	0	0
3008	352	"arg_1"	"real"	24	0	1	1
3009	352	"arg_2"	"real"	24	0	1	2
3010	353	"res_0"	"month_interval"	32	0	0	0
3011	353	"arg_1"	"month_interval"	32	0	1	1
3012	353	"arg_2"	"real"	24	0	1	2
3013	354	"res_0"	"month_interval"	32	0	0	0
3014	354	"arg_1"	"month_interval"	32	0	1	1
3015	354	"arg_2"	"real"	24	0	1	2
3016	355	"res_0"	"month_interval"	32	0	0	0
3017	355	"arg_1"	"month_interval"	32	0	1	1
3018	355	"arg_2"	"real"	24	0	1	2
3019	356	"res_0"	"month_interval"	32	0	0	0
3020	356	"arg_1"	"month_interval"	32	0	1	1
3021	356	"arg_2"	"real"	24	0	1	2
3022	357	"res_0"	"sec_interval"	19	0	0	0
3023	357	"arg_1"	"sec_interval"	19	0	1	1
3024	357	"arg_2"	"real"	24	0	1	2
3025	358	"res_0"	"sec_interval"	19	0	0	0
3026	358	"arg_1"	"sec_interval"	19	0	1	1
3027	358	"arg_2"	"real"	24	0	1	2
3028	359	"res_0"	"sec_interval"	19	0	0	0
3029	359	"arg_1"	"sec_interval"	19	0	1	1
3030	359	"arg_2"	"real"	24	0	1	2
3031	360	"res_0"	"sec_interval"	19	0	0	0
3032	360	"arg_1"	"sec_interval"	19	0	1	1
3033	360	"arg_2"	"real"	24	0	1	2
3034	361	"res_0"	"double"	53	0	0	0
3035	361	"arg_1"	"double"	53	0	1	1
3036	361	"arg_2"	"double"	53	0	1	2
3037	362	"res_0"	"double"	53	0	0	0
3038	362	"arg_1"	"double"	53	0	1	1
3039	362	"arg_2"	"double"	53	0	1	2
3040	363	"res_0"	"double"	53	0	0	0
3041	363	"arg_1"	"double"	53	0	1	1
3042	363	"arg_2"	"double"	53	0	1	2
3043	364	"res_0"	"double"	53	0	0	0
3044	364	"arg_1"	"double"	53	0	1	1
3045	364	"arg_2"	"double"	53	0	1	2
3046	365	"res_0"	"double"	53	0	0	0
3047	365	"arg_1"	"double"	53	0	1	1
3048	366	"res_0"	"double"	53	0	0	0
3049	366	"arg_1"	"double"	53	0	1	1
3050	367	"res_0"	"tinyint"	8	0	0	0
3051	367	"arg_1"	"double"	53	0	1	1
3052	368	"res_0"	"double"	53	0	0	0
3053	368	"arg_1"	"double"	53	0	1	1
3054	368	"arg_2"	"double"	53	0	1	2
3055	369	"res_0"	"double"	53	0	0	0
3056	369	"arg_1"	"double"	53	0	1	1
3057	369	"arg_2"	"double"	53	0	1	2
3058	370	"res_0"	"month_interval"	32	0	0	0
3059	370	"arg_1"	"month_interval"	32	0	1	1
3060	370	"arg_2"	"double"	53	0	1	2
3061	371	"res_0"	"month_interval"	32	0	0	0
3062	371	"arg_1"	"month_interval"	32	0	1	1
3063	371	"arg_2"	"double"	53	0	1	2
3064	372	"res_0"	"month_interval"	32	0	0	0
3065	372	"arg_1"	"month_interval"	32	0	1	1
3066	372	"arg_2"	"double"	53	0	1	2
3067	373	"res_0"	"month_interval"	32	0	0	0
3068	373	"arg_1"	"month_interval"	32	0	1	1
3069	373	"arg_2"	"double"	53	0	1	2
3070	374	"res_0"	"sec_interval"	19	0	0	0
3071	374	"arg_1"	"sec_interval"	19	0	1	1
3072	374	"arg_2"	"double"	53	0	1	2
3073	375	"res_0"	"sec_interval"	19	0	0	0
3074	375	"arg_1"	"sec_interval"	19	0	1	1
3075	375	"arg_2"	"double"	53	0	1	2
3076	376	"res_0"	"sec_interval"	19	0	0	0
3077	376	"arg_1"	"sec_interval"	19	0	1	1
3078	376	"arg_2"	"double"	53	0	1	2
3079	377	"res_0"	"sec_interval"	19	0	0	0
3080	377	"arg_1"	"sec_interval"	19	0	1	1
3081	377	"arg_2"	"double"	53	0	1	2
3082	378	"res_0"	"month_interval"	32	0	0	0
3083	378	"arg_1"	"month_interval"	32	0	1	1
3084	378	"arg_2"	"month_interval"	32	0	1	2
3085	379	"res_0"	"month_interval"	32	0	0	0
3086	379	"arg_1"	"month_interval"	32	0	1	1
3087	379	"arg_2"	"month_interval"	32	0	1	2
3088	380	"res_0"	"month_interval"	32	0	0	0
3089	380	"arg_1"	"month_interval"	32	0	1	1
3090	380	"arg_2"	"month_interval"	32	0	1	2
3091	381	"res_0"	"month_interval"	32	0	0	0
3092	381	"arg_1"	"month_interval"	32	0	1	1
3093	381	"arg_2"	"month_interval"	32	0	1	2
3094	382	"res_0"	"month_interval"	32	0	0	0
3095	382	"arg_1"	"month_interval"	32	0	1	1
3096	383	"res_0"	"month_interval"	32	0	0	0
3097	383	"arg_1"	"month_interval"	32	0	1	1
3098	384	"res_0"	"tinyint"	8	0	0	0
3099	384	"arg_1"	"month_interval"	32	0	1	1
3100	385	"res_0"	"month_interval"	32	0	0	0
3101	385	"arg_1"	"month_interval"	32	0	1	1
3102	385	"arg_2"	"int"	32	0	1	2
3103	386	"res_0"	"month_interval"	32	0	0	0
3104	386	"arg_1"	"month_interval"	32	0	1	1
3105	386	"arg_2"	"int"	32	0	1	2
3106	387	"res_0"	"sec_interval"	19	0	0	0
3107	387	"arg_1"	"sec_interval"	19	0	1	1
3108	387	"arg_2"	"sec_interval"	19	0	1	2
3109	388	"res_0"	"sec_interval"	19	0	0	0
3110	388	"arg_1"	"sec_interval"	19	0	1	1
3111	388	"arg_2"	"sec_interval"	19	0	1	2
3112	389	"res_0"	"sec_interval"	19	0	0	0
3113	389	"arg_1"	"sec_interval"	19	0	1	1
3114	389	"arg_2"	"sec_interval"	19	0	1	2
3115	390	"res_0"	"sec_interval"	19	0	0	0
3116	390	"arg_1"	"sec_interval"	19	0	1	1
3117	390	"arg_2"	"sec_interval"	19	0	1	2
3118	391	"res_0"	"sec_interval"	19	0	0	0
3119	391	"arg_1"	"sec_interval"	19	0	1	1
3120	392	"res_0"	"sec_interval"	19	0	0	0
3121	392	"arg_1"	"sec_interval"	19	0	1	1
3122	393	"res_0"	"tinyint"	8	0	0	0
3123	393	"arg_1"	"sec_interval"	19	0	1	1
3124	394	"res_0"	"sec_interval"	19	0	0	0
3125	394	"arg_1"	"sec_interval"	19	0	1	1
3126	394	"arg_2"	"bigint"	64	0	1	2
3127	395	"res_0"	"sec_interval"	19	0	0	0
3128	395	"arg_1"	"sec_interval"	19	0	1	1
3129	395	"arg_2"	"bigint"	64	0	1	2
3130	396	"res_0"	"decimal"	4	0	0	0
3131	396	"arg_1"	"decimal"	4	0	1	1
3132	396	"arg_2"	"tinyint"	8	0	1	2
3133	397	"res_0"	"decimal"	4	0	0	0
3134	397	"arg_1"	"tinyint"	8	0	1	1
3135	397	"arg_2"	"decimal"	4	0	1	2
3136	398	"res_0"	"decimal"	4	0	0	0
3137	398	"arg_1"	"decimal"	4	0	1	1
3138	398	"arg_2"	"decimal"	2	0	1	2
3139	399	"res_0"	"decimal"	4	0	0	0
3140	399	"arg_1"	"decimal"	2	0	1	1
3141	399	"arg_2"	"decimal"	4	0	1	2
3142	400	"res_0"	"decimal"	9	0	0	0
3143	400	"arg_1"	"decimal"	9	0	1	1
3144	400	"arg_2"	"tinyint"	8	0	1	2
3145	401	"res_0"	"decimal"	9	0	0	0
3146	401	"arg_1"	"tinyint"	8	0	1	1
3147	401	"arg_2"	"decimal"	9	0	1	2
3148	402	"res_0"	"decimal"	9	0	0	0
3149	402	"arg_1"	"decimal"	9	0	1	1
3150	402	"arg_2"	"smallint"	16	0	1	2
3151	403	"res_0"	"decimal"	9	0	0	0
3152	403	"arg_1"	"smallint"	16	0	1	1
3153	403	"arg_2"	"decimal"	9	0	1	2
3154	404	"res_0"	"decimal"	9	0	0	0
3155	404	"arg_1"	"decimal"	9	0	1	1
3156	404	"arg_2"	"decimal"	2	0	1	2
3157	405	"res_0"	"decimal"	9	0	0	0
3158	405	"arg_1"	"decimal"	2	0	1	1
3159	405	"arg_2"	"decimal"	9	0	1	2
3160	406	"res_0"	"decimal"	9	0	0	0
3161	406	"arg_1"	"decimal"	9	0	1	1
3162	406	"arg_2"	"decimal"	4	0	1	2
3163	407	"res_0"	"decimal"	9	0	0	0
3164	407	"arg_1"	"decimal"	4	0	1	1
3165	407	"arg_2"	"decimal"	9	0	1	2
3166	408	"res_0"	"decimal"	19	0	0	0
3167	408	"arg_1"	"decimal"	19	0	1	1
3168	408	"arg_2"	"tinyint"	8	0	1	2
3169	409	"res_0"	"decimal"	19	0	0	0
3170	409	"arg_1"	"tinyint"	8	0	1	1
3171	409	"arg_2"	"decimal"	19	0	1	2
3172	410	"res_0"	"decimal"	19	0	0	0
3173	410	"arg_1"	"decimal"	19	0	1	1
3174	410	"arg_2"	"smallint"	16	0	1	2
3175	411	"res_0"	"decimal"	19	0	0	0
3176	411	"arg_1"	"smallint"	16	0	1	1
3177	411	"arg_2"	"decimal"	19	0	1	2
3178	412	"res_0"	"decimal"	19	0	0	0
3179	412	"arg_1"	"decimal"	19	0	1	1
3180	412	"arg_2"	"int"	32	0	1	2
3181	413	"res_0"	"decimal"	19	0	0	0
3182	413	"arg_1"	"int"	32	0	1	1
3183	413	"arg_2"	"decimal"	19	0	1	2
3184	414	"res_0"	"decimal"	19	0	0	0
3185	414	"arg_1"	"decimal"	19	0	1	1
3186	414	"arg_2"	"wrd"	64	0	1	2
3187	415	"res_0"	"decimal"	19	0	0	0
3188	415	"arg_1"	"wrd"	64	0	1	1
3189	415	"arg_2"	"decimal"	19	0	1	2
3190	416	"res_0"	"decimal"	19	0	0	0
3191	416	"arg_1"	"decimal"	19	0	1	1
3192	416	"arg_2"	"decimal"	2	0	1	2
3193	417	"res_0"	"decimal"	19	0	0	0
3194	417	"arg_1"	"decimal"	2	0	1	1
3195	417	"arg_2"	"decimal"	19	0	1	2
3196	418	"res_0"	"decimal"	19	0	0	0
3197	418	"arg_1"	"decimal"	19	0	1	1
3198	418	"arg_2"	"decimal"	4	0	1	2
3199	419	"res_0"	"decimal"	19	0	0	0
3200	419	"arg_1"	"decimal"	4	0	1	1
3201	419	"arg_2"	"decimal"	19	0	1	2
3202	420	"res_0"	"decimal"	19	0	0	0
3203	420	"arg_1"	"decimal"	19	0	1	1
3204	420	"arg_2"	"decimal"	9	0	1	2
3205	421	"res_0"	"decimal"	19	0	0	0
3206	421	"arg_1"	"decimal"	9	0	1	1
3207	421	"arg_2"	"decimal"	19	0	1	2
3208	422	"res_0"	"decimal"	2	0	0	0
3209	422	"arg_1"	"decimal"	2	0	1	1
3210	422	"arg_2"	"tinyint"	8	0	1	2
3211	423	"res_0"	"decimal"	4	0	0	0
3212	423	"arg_1"	"decimal"	4	0	1	1
3213	423	"arg_2"	"tinyint"	8	0	1	2
3214	424	"res_0"	"decimal"	9	0	0	0
3215	424	"arg_1"	"decimal"	9	0	1	1
3216	424	"arg_2"	"tinyint"	8	0	1	2
3217	425	"res_0"	"decimal"	19	0	0	0
3218	425	"arg_1"	"decimal"	19	0	1	1
3219	425	"arg_2"	"tinyint"	8	0	1	2
3220	426	"res_0"	"real"	24	0	0	0
3221	426	"arg_1"	"real"	24	0	1	1
3222	426	"arg_2"	"tinyint"	8	0	1	2
3223	427	"res_0"	"double"	53	0	0	0
3224	427	"arg_1"	"double"	53	0	1	1
3225	427	"arg_2"	"tinyint"	8	0	1	2
3226	428	"res_0"	"tinyint"	8	0	0	0
3227	428	"arg_1"	"tinyint"	8	0	1	1
3228	428	"arg_2"	"tinyint"	8	0	1	2
3229	429	"res_0"	"tinyint"	8	0	0	0
3230	429	"arg_1"	"smallint"	16	0	1	1
3231	429	"arg_2"	"tinyint"	8	0	1	2
3232	430	"res_0"	"tinyint"	8	0	0	0
3233	430	"arg_1"	"int"	32	0	1	1
3234	430	"arg_2"	"tinyint"	8	0	1	2
3235	431	"res_0"	"tinyint"	8	0	0	0
3236	431	"arg_1"	"oid"	31	0	1	1
3237	431	"arg_2"	"tinyint"	8	0	1	2
3238	432	"res_0"	"tinyint"	8	0	0	0
3239	432	"arg_1"	"bigint"	64	0	1	1
3240	432	"arg_2"	"tinyint"	8	0	1	2
3241	433	"res_0"	"tinyint"	8	0	0	0
3242	433	"arg_1"	"wrd"	64	0	1	1
3243	433	"arg_2"	"tinyint"	8	0	1	2
3244	434	"res_0"	"tinyint"	8	0	0	0
3245	434	"arg_1"	"decimal"	2	0	1	1
3246	434	"arg_2"	"tinyint"	8	0	1	2
3247	435	"res_0"	"tinyint"	8	0	0	0
3248	435	"arg_1"	"decimal"	4	0	1	1
3249	435	"arg_2"	"tinyint"	8	0	1	2
3250	436	"res_0"	"tinyint"	8	0	0	0
3251	436	"arg_1"	"decimal"	9	0	1	1
3252	436	"arg_2"	"tinyint"	8	0	1	2
3253	437	"res_0"	"tinyint"	8	0	0	0
3254	437	"arg_1"	"decimal"	19	0	1	1
3255	437	"arg_2"	"tinyint"	8	0	1	2
3256	438	"res_0"	"tinyint"	8	0	0	0
3257	438	"arg_1"	"real"	24	0	1	1
3258	438	"arg_2"	"tinyint"	8	0	1	2
3259	439	"res_0"	"tinyint"	8	0	0	0
3260	439	"arg_1"	"double"	53	0	1	1
3261	439	"arg_2"	"tinyint"	8	0	1	2
3262	440	"res_0"	"tinyint"	8	0	0	0
3263	440	"arg_1"	"month_interval"	32	0	1	1
3264	440	"arg_2"	"tinyint"	8	0	1	2
3265	441	"res_0"	"tinyint"	8	0	0	0
3266	441	"arg_1"	"sec_interval"	19	0	1	1
3267	441	"arg_2"	"tinyint"	8	0	1	2
3268	442	"res_0"	"tinyint"	8	0	0	0
3269	442	"arg_1"	"time"	7	0	1	1
3270	442	"arg_2"	"tinyint"	8	0	1	2
3271	443	"res_0"	"tinyint"	8	0	0	0
3272	443	"arg_1"	"timetz"	7	0	1	1
3273	443	"arg_2"	"tinyint"	8	0	1	2
3274	444	"res_0"	"tinyint"	8	0	0	0
3275	444	"arg_1"	"date"	0	0	1	1
3276	444	"arg_2"	"tinyint"	8	0	1	2
3277	445	"res_0"	"tinyint"	8	0	0	0
3278	445	"arg_1"	"timestamp"	7	0	1	1
3279	445	"arg_2"	"tinyint"	8	0	1	2
3280	446	"res_0"	"tinyint"	8	0	0	0
3281	446	"arg_1"	"timestamptz"	7	0	1	1
3282	446	"arg_2"	"tinyint"	8	0	1	2
3283	447	"res_0"	"tinyint"	8	0	0	0
3284	447	"arg_1"	"blob"	0	0	1	1
3285	447	"arg_2"	"tinyint"	8	0	1	2
3286	448	"res_0"	"smallint"	16	0	0	0
3287	448	"arg_1"	"tinyint"	8	0	1	1
3288	448	"arg_2"	"smallint"	16	0	1	2
3289	449	"res_0"	"smallint"	16	0	0	0
3290	449	"arg_1"	"smallint"	16	0	1	1
3291	449	"arg_2"	"smallint"	16	0	1	2
3292	450	"res_0"	"smallint"	16	0	0	0
3293	450	"arg_1"	"int"	32	0	1	1
3294	450	"arg_2"	"smallint"	16	0	1	2
3295	451	"res_0"	"smallint"	16	0	0	0
3296	451	"arg_1"	"oid"	31	0	1	1
3297	451	"arg_2"	"smallint"	16	0	1	2
3298	452	"res_0"	"smallint"	16	0	0	0
3299	452	"arg_1"	"bigint"	64	0	1	1
3300	452	"arg_2"	"smallint"	16	0	1	2
3301	453	"res_0"	"smallint"	16	0	0	0
3302	453	"arg_1"	"wrd"	64	0	1	1
3303	453	"arg_2"	"smallint"	16	0	1	2
3304	454	"res_0"	"smallint"	16	0	0	0
3305	454	"arg_1"	"decimal"	2	0	1	1
3306	454	"arg_2"	"smallint"	16	0	1	2
3307	455	"res_0"	"smallint"	16	0	0	0
3308	455	"arg_1"	"decimal"	4	0	1	1
3309	455	"arg_2"	"smallint"	16	0	1	2
3310	456	"res_0"	"smallint"	16	0	0	0
3311	456	"arg_1"	"decimal"	9	0	1	1
3312	456	"arg_2"	"smallint"	16	0	1	2
3313	457	"res_0"	"smallint"	16	0	0	0
3314	457	"arg_1"	"decimal"	19	0	1	1
3315	457	"arg_2"	"smallint"	16	0	1	2
3316	458	"res_0"	"smallint"	16	0	0	0
3317	458	"arg_1"	"real"	24	0	1	1
3318	458	"arg_2"	"smallint"	16	0	1	2
3319	459	"res_0"	"smallint"	16	0	0	0
3320	459	"arg_1"	"double"	53	0	1	1
3321	459	"arg_2"	"smallint"	16	0	1	2
3322	460	"res_0"	"smallint"	16	0	0	0
3323	460	"arg_1"	"month_interval"	32	0	1	1
3324	460	"arg_2"	"smallint"	16	0	1	2
3325	461	"res_0"	"smallint"	16	0	0	0
3326	461	"arg_1"	"sec_interval"	19	0	1	1
3327	461	"arg_2"	"smallint"	16	0	1	2
3328	462	"res_0"	"smallint"	16	0	0	0
3329	462	"arg_1"	"time"	7	0	1	1
3330	462	"arg_2"	"smallint"	16	0	1	2
3331	463	"res_0"	"smallint"	16	0	0	0
3332	463	"arg_1"	"timetz"	7	0	1	1
3333	463	"arg_2"	"smallint"	16	0	1	2
3334	464	"res_0"	"smallint"	16	0	0	0
3335	464	"arg_1"	"date"	0	0	1	1
3336	464	"arg_2"	"smallint"	16	0	1	2
3337	465	"res_0"	"smallint"	16	0	0	0
3338	465	"arg_1"	"timestamp"	7	0	1	1
3339	465	"arg_2"	"smallint"	16	0	1	2
3340	466	"res_0"	"smallint"	16	0	0	0
3341	466	"arg_1"	"timestamptz"	7	0	1	1
3342	466	"arg_2"	"smallint"	16	0	1	2
3343	467	"res_0"	"smallint"	16	0	0	0
3344	467	"arg_1"	"blob"	0	0	1	1
3345	467	"arg_2"	"smallint"	16	0	1	2
3346	468	"res_0"	"int"	32	0	0	0
3347	468	"arg_1"	"tinyint"	8	0	1	1
3348	468	"arg_2"	"int"	32	0	1	2
3349	469	"res_0"	"int"	32	0	0	0
3350	469	"arg_1"	"smallint"	16	0	1	1
3351	469	"arg_2"	"int"	32	0	1	2
3352	470	"res_0"	"int"	32	0	0	0
3353	470	"arg_1"	"int"	32	0	1	1
3354	470	"arg_2"	"int"	32	0	1	2
3355	471	"res_0"	"int"	32	0	0	0
3356	471	"arg_1"	"oid"	31	0	1	1
3357	471	"arg_2"	"int"	32	0	1	2
3358	472	"res_0"	"int"	32	0	0	0
3359	472	"arg_1"	"bigint"	64	0	1	1
3360	472	"arg_2"	"int"	32	0	1	2
3361	473	"res_0"	"int"	32	0	0	0
3362	473	"arg_1"	"wrd"	64	0	1	1
3363	473	"arg_2"	"int"	32	0	1	2
3364	474	"res_0"	"int"	32	0	0	0
3365	474	"arg_1"	"decimal"	2	0	1	1
3366	474	"arg_2"	"int"	32	0	1	2
3367	475	"res_0"	"int"	32	0	0	0
3368	475	"arg_1"	"decimal"	4	0	1	1
3369	475	"arg_2"	"int"	32	0	1	2
3370	476	"res_0"	"int"	32	0	0	0
3371	476	"arg_1"	"decimal"	9	0	1	1
3372	476	"arg_2"	"int"	32	0	1	2
3373	477	"res_0"	"int"	32	0	0	0
3374	477	"arg_1"	"decimal"	19	0	1	1
3375	477	"arg_2"	"int"	32	0	1	2
3376	478	"res_0"	"int"	32	0	0	0
3377	478	"arg_1"	"real"	24	0	1	1
3378	478	"arg_2"	"int"	32	0	1	2
3379	479	"res_0"	"int"	32	0	0	0
3380	479	"arg_1"	"double"	53	0	1	1
3381	479	"arg_2"	"int"	32	0	1	2
3382	480	"res_0"	"int"	32	0	0	0
3383	480	"arg_1"	"month_interval"	32	0	1	1
3384	480	"arg_2"	"int"	32	0	1	2
3385	481	"res_0"	"int"	32	0	0	0
3386	481	"arg_1"	"sec_interval"	19	0	1	1
3387	481	"arg_2"	"int"	32	0	1	2
3388	482	"res_0"	"int"	32	0	0	0
3389	482	"arg_1"	"time"	7	0	1	1
3390	482	"arg_2"	"int"	32	0	1	2
3391	483	"res_0"	"int"	32	0	0	0
3392	483	"arg_1"	"timetz"	7	0	1	1
3393	483	"arg_2"	"int"	32	0	1	2
3394	484	"res_0"	"int"	32	0	0	0
3395	484	"arg_1"	"date"	0	0	1	1
3396	484	"arg_2"	"int"	32	0	1	2
3397	485	"res_0"	"int"	32	0	0	0
3398	485	"arg_1"	"timestamp"	7	0	1	1
3399	485	"arg_2"	"int"	32	0	1	2
3400	486	"res_0"	"int"	32	0	0	0
3401	486	"arg_1"	"timestamptz"	7	0	1	1
3402	486	"arg_2"	"int"	32	0	1	2
3403	487	"res_0"	"int"	32	0	0	0
3404	487	"arg_1"	"blob"	0	0	1	1
3405	487	"arg_2"	"int"	32	0	1	2
3406	488	"res_0"	"oid"	31	0	0	0
3407	488	"arg_1"	"tinyint"	8	0	1	1
3408	488	"arg_2"	"oid"	31	0	1	2
3409	489	"res_0"	"oid"	31	0	0	0
3410	489	"arg_1"	"smallint"	16	0	1	1
3411	489	"arg_2"	"oid"	31	0	1	2
3412	490	"res_0"	"oid"	31	0	0	0
3413	490	"arg_1"	"int"	32	0	1	1
3414	490	"arg_2"	"oid"	31	0	1	2
3415	491	"res_0"	"oid"	31	0	0	0
3416	491	"arg_1"	"oid"	31	0	1	1
3417	491	"arg_2"	"oid"	31	0	1	2
3418	492	"res_0"	"oid"	31	0	0	0
3419	492	"arg_1"	"bigint"	64	0	1	1
3420	492	"arg_2"	"oid"	31	0	1	2
3421	493	"res_0"	"oid"	31	0	0	0
3422	493	"arg_1"	"wrd"	64	0	1	1
3423	493	"arg_2"	"oid"	31	0	1	2
3424	494	"res_0"	"oid"	31	0	0	0
3425	494	"arg_1"	"decimal"	2	0	1	1
3426	494	"arg_2"	"oid"	31	0	1	2
3427	495	"res_0"	"oid"	31	0	0	0
3428	495	"arg_1"	"decimal"	4	0	1	1
3429	495	"arg_2"	"oid"	31	0	1	2
3430	496	"res_0"	"oid"	31	0	0	0
3431	496	"arg_1"	"decimal"	9	0	1	1
3432	496	"arg_2"	"oid"	31	0	1	2
3433	497	"res_0"	"oid"	31	0	0	0
3434	497	"arg_1"	"decimal"	19	0	1	1
3435	497	"arg_2"	"oid"	31	0	1	2
3436	498	"res_0"	"oid"	31	0	0	0
3437	498	"arg_1"	"real"	24	0	1	1
3438	498	"arg_2"	"oid"	31	0	1	2
3439	499	"res_0"	"oid"	31	0	0	0
3440	499	"arg_1"	"double"	53	0	1	1
3441	499	"arg_2"	"oid"	31	0	1	2
3442	500	"res_0"	"oid"	31	0	0	0
3443	500	"arg_1"	"month_interval"	32	0	1	1
3444	500	"arg_2"	"oid"	31	0	1	2
3445	501	"res_0"	"oid"	31	0	0	0
3446	501	"arg_1"	"sec_interval"	19	0	1	1
3447	501	"arg_2"	"oid"	31	0	1	2
3448	502	"res_0"	"oid"	31	0	0	0
3449	502	"arg_1"	"time"	7	0	1	1
3450	502	"arg_2"	"oid"	31	0	1	2
3451	503	"res_0"	"oid"	31	0	0	0
3452	503	"arg_1"	"timetz"	7	0	1	1
3453	503	"arg_2"	"oid"	31	0	1	2
3454	504	"res_0"	"oid"	31	0	0	0
3455	504	"arg_1"	"date"	0	0	1	1
3456	504	"arg_2"	"oid"	31	0	1	2
3457	505	"res_0"	"oid"	31	0	0	0
3458	505	"arg_1"	"timestamp"	7	0	1	1
3459	505	"arg_2"	"oid"	31	0	1	2
3460	506	"res_0"	"oid"	31	0	0	0
3461	506	"arg_1"	"timestamptz"	7	0	1	1
3462	506	"arg_2"	"oid"	31	0	1	2
3463	507	"res_0"	"oid"	31	0	0	0
3464	507	"arg_1"	"blob"	0	0	1	1
3465	507	"arg_2"	"oid"	31	0	1	2
3466	508	"res_0"	"bigint"	64	0	0	0
3467	508	"arg_1"	"tinyint"	8	0	1	1
3468	508	"arg_2"	"bigint"	64	0	1	2
3469	509	"res_0"	"bigint"	64	0	0	0
3470	509	"arg_1"	"smallint"	16	0	1	1
3471	509	"arg_2"	"bigint"	64	0	1	2
3472	510	"res_0"	"bigint"	64	0	0	0
3473	510	"arg_1"	"int"	32	0	1	1
3474	510	"arg_2"	"bigint"	64	0	1	2
3475	511	"res_0"	"bigint"	64	0	0	0
3476	511	"arg_1"	"oid"	31	0	1	1
3477	511	"arg_2"	"bigint"	64	0	1	2
3478	512	"res_0"	"bigint"	64	0	0	0
3479	512	"arg_1"	"bigint"	64	0	1	1
3480	512	"arg_2"	"bigint"	64	0	1	2
3481	513	"res_0"	"bigint"	64	0	0	0
3482	513	"arg_1"	"wrd"	64	0	1	1
3483	513	"arg_2"	"bigint"	64	0	1	2
3484	514	"res_0"	"bigint"	64	0	0	0
3485	514	"arg_1"	"decimal"	2	0	1	1
3486	514	"arg_2"	"bigint"	64	0	1	2
3487	515	"res_0"	"bigint"	64	0	0	0
3488	515	"arg_1"	"decimal"	4	0	1	1
3489	515	"arg_2"	"bigint"	64	0	1	2
3490	516	"res_0"	"bigint"	64	0	0	0
3491	516	"arg_1"	"decimal"	9	0	1	1
3492	516	"arg_2"	"bigint"	64	0	1	2
3493	517	"res_0"	"bigint"	64	0	0	0
3494	517	"arg_1"	"decimal"	19	0	1	1
3495	517	"arg_2"	"bigint"	64	0	1	2
3496	518	"res_0"	"bigint"	64	0	0	0
3497	518	"arg_1"	"real"	24	0	1	1
3498	518	"arg_2"	"bigint"	64	0	1	2
3499	519	"res_0"	"bigint"	64	0	0	0
3500	519	"arg_1"	"double"	53	0	1	1
3501	519	"arg_2"	"bigint"	64	0	1	2
3502	520	"res_0"	"bigint"	64	0	0	0
3503	520	"arg_1"	"month_interval"	32	0	1	1
3504	520	"arg_2"	"bigint"	64	0	1	2
3505	521	"res_0"	"bigint"	64	0	0	0
3506	521	"arg_1"	"sec_interval"	19	0	1	1
3507	521	"arg_2"	"bigint"	64	0	1	2
3508	522	"res_0"	"bigint"	64	0	0	0
3509	522	"arg_1"	"time"	7	0	1	1
3510	522	"arg_2"	"bigint"	64	0	1	2
3511	523	"res_0"	"bigint"	64	0	0	0
3512	523	"arg_1"	"timetz"	7	0	1	1
3513	523	"arg_2"	"bigint"	64	0	1	2
3514	524	"res_0"	"bigint"	64	0	0	0
3515	524	"arg_1"	"date"	0	0	1	1
3516	524	"arg_2"	"bigint"	64	0	1	2
3517	525	"res_0"	"bigint"	64	0	0	0
3518	525	"arg_1"	"timestamp"	7	0	1	1
3519	525	"arg_2"	"bigint"	64	0	1	2
3520	526	"res_0"	"bigint"	64	0	0	0
3521	526	"arg_1"	"timestamptz"	7	0	1	1
3522	526	"arg_2"	"bigint"	64	0	1	2
3523	527	"res_0"	"bigint"	64	0	0	0
3524	527	"arg_1"	"blob"	0	0	1	1
3525	527	"arg_2"	"bigint"	64	0	1	2
3526	528	"res_0"	"wrd"	64	0	0	0
3527	528	"arg_1"	"tinyint"	8	0	1	1
3528	528	"arg_2"	"wrd"	64	0	1	2
3529	529	"res_0"	"wrd"	64	0	0	0
3530	529	"arg_1"	"smallint"	16	0	1	1
3531	529	"arg_2"	"wrd"	64	0	1	2
3532	530	"res_0"	"wrd"	64	0	0	0
3533	530	"arg_1"	"int"	32	0	1	1
3534	530	"arg_2"	"wrd"	64	0	1	2
3535	531	"res_0"	"wrd"	64	0	0	0
3536	531	"arg_1"	"oid"	31	0	1	1
3537	531	"arg_2"	"wrd"	64	0	1	2
3538	532	"res_0"	"wrd"	64	0	0	0
3539	532	"arg_1"	"bigint"	64	0	1	1
3540	532	"arg_2"	"wrd"	64	0	1	2
3541	533	"res_0"	"wrd"	64	0	0	0
3542	533	"arg_1"	"wrd"	64	0	1	1
3543	533	"arg_2"	"wrd"	64	0	1	2
3544	534	"res_0"	"wrd"	64	0	0	0
3545	534	"arg_1"	"decimal"	2	0	1	1
3546	534	"arg_2"	"wrd"	64	0	1	2
3547	535	"res_0"	"wrd"	64	0	0	0
3548	535	"arg_1"	"decimal"	4	0	1	1
3549	535	"arg_2"	"wrd"	64	0	1	2
3550	536	"res_0"	"wrd"	64	0	0	0
3551	536	"arg_1"	"decimal"	9	0	1	1
3552	536	"arg_2"	"wrd"	64	0	1	2
3553	537	"res_0"	"wrd"	64	0	0	0
3554	537	"arg_1"	"decimal"	19	0	1	1
3555	537	"arg_2"	"wrd"	64	0	1	2
3556	538	"res_0"	"wrd"	64	0	0	0
3557	538	"arg_1"	"real"	24	0	1	1
3558	538	"arg_2"	"wrd"	64	0	1	2
3559	539	"res_0"	"wrd"	64	0	0	0
3560	539	"arg_1"	"double"	53	0	1	1
3561	539	"arg_2"	"wrd"	64	0	1	2
3562	540	"res_0"	"wrd"	64	0	0	0
3563	540	"arg_1"	"month_interval"	32	0	1	1
3564	540	"arg_2"	"wrd"	64	0	1	2
3565	541	"res_0"	"wrd"	64	0	0	0
3566	541	"arg_1"	"sec_interval"	19	0	1	1
3567	541	"arg_2"	"wrd"	64	0	1	2
3568	542	"res_0"	"wrd"	64	0	0	0
3569	542	"arg_1"	"time"	7	0	1	1
3570	542	"arg_2"	"wrd"	64	0	1	2
3571	543	"res_0"	"wrd"	64	0	0	0
3572	543	"arg_1"	"timetz"	7	0	1	1
3573	543	"arg_2"	"wrd"	64	0	1	2
3574	544	"res_0"	"wrd"	64	0	0	0
3575	544	"arg_1"	"date"	0	0	1	1
3576	544	"arg_2"	"wrd"	64	0	1	2
3577	545	"res_0"	"wrd"	64	0	0	0
3578	545	"arg_1"	"timestamp"	7	0	1	1
3579	545	"arg_2"	"wrd"	64	0	1	2
3580	546	"res_0"	"wrd"	64	0	0	0
3581	546	"arg_1"	"timestamptz"	7	0	1	1
3582	546	"arg_2"	"wrd"	64	0	1	2
3583	547	"res_0"	"wrd"	64	0	0	0
3584	547	"arg_1"	"blob"	0	0	1	1
3585	547	"arg_2"	"wrd"	64	0	1	2
3586	548	"res_0"	"decimal"	2	0	0	0
3587	548	"arg_1"	"tinyint"	8	0	1	1
3588	548	"arg_2"	"decimal"	2	0	1	2
3589	549	"res_0"	"decimal"	2	0	0	0
3590	549	"arg_1"	"smallint"	16	0	1	1
3591	549	"arg_2"	"decimal"	2	0	1	2
3592	550	"res_0"	"decimal"	2	0	0	0
3593	550	"arg_1"	"int"	32	0	1	1
3594	550	"arg_2"	"decimal"	2	0	1	2
3595	551	"res_0"	"decimal"	2	0	0	0
3596	551	"arg_1"	"oid"	31	0	1	1
3597	551	"arg_2"	"decimal"	2	0	1	2
3598	552	"res_0"	"decimal"	2	0	0	0
3599	552	"arg_1"	"bigint"	64	0	1	1
3600	552	"arg_2"	"decimal"	2	0	1	2
3601	553	"res_0"	"decimal"	2	0	0	0
3602	553	"arg_1"	"wrd"	64	0	1	1
3603	553	"arg_2"	"decimal"	2	0	1	2
3604	554	"res_0"	"decimal"	2	0	0	0
3605	554	"arg_1"	"decimal"	2	0	1	1
3606	554	"arg_2"	"decimal"	2	0	1	2
3607	555	"res_0"	"decimal"	2	0	0	0
3608	555	"arg_1"	"decimal"	4	0	1	1
3609	555	"arg_2"	"decimal"	2	0	1	2
3610	556	"res_0"	"decimal"	2	0	0	0
3611	556	"arg_1"	"decimal"	9	0	1	1
3612	556	"arg_2"	"decimal"	2	0	1	2
3613	557	"res_0"	"decimal"	2	0	0	0
3614	557	"arg_1"	"decimal"	19	0	1	1
3615	557	"arg_2"	"decimal"	2	0	1	2
3616	558	"res_0"	"decimal"	2	0	0	0
3617	558	"arg_1"	"real"	24	0	1	1
3618	558	"arg_2"	"decimal"	2	0	1	2
3619	559	"res_0"	"decimal"	2	0	0	0
3620	559	"arg_1"	"double"	53	0	1	1
3621	559	"arg_2"	"decimal"	2	0	1	2
3622	560	"res_0"	"decimal"	2	0	0	0
3623	560	"arg_1"	"month_interval"	32	0	1	1
3624	560	"arg_2"	"decimal"	2	0	1	2
3625	561	"res_0"	"decimal"	2	0	0	0
3626	561	"arg_1"	"sec_interval"	19	0	1	1
3627	561	"arg_2"	"decimal"	2	0	1	2
3628	562	"res_0"	"decimal"	2	0	0	0
3629	562	"arg_1"	"time"	7	0	1	1
3630	562	"arg_2"	"decimal"	2	0	1	2
3631	563	"res_0"	"decimal"	2	0	0	0
3632	563	"arg_1"	"timetz"	7	0	1	1
3633	563	"arg_2"	"decimal"	2	0	1	2
3634	564	"res_0"	"decimal"	2	0	0	0
3635	564	"arg_1"	"date"	0	0	1	1
3636	564	"arg_2"	"decimal"	2	0	1	2
3637	565	"res_0"	"decimal"	2	0	0	0
3638	565	"arg_1"	"timestamp"	7	0	1	1
3639	565	"arg_2"	"decimal"	2	0	1	2
3640	566	"res_0"	"decimal"	2	0	0	0
3641	566	"arg_1"	"timestamptz"	7	0	1	1
3642	566	"arg_2"	"decimal"	2	0	1	2
3643	567	"res_0"	"decimal"	2	0	0	0
3644	567	"arg_1"	"blob"	0	0	1	1
3645	567	"arg_2"	"decimal"	2	0	1	2
3646	568	"res_0"	"decimal"	4	0	0	0
3647	568	"arg_1"	"tinyint"	8	0	1	1
3648	568	"arg_2"	"decimal"	4	0	1	2
3649	569	"res_0"	"decimal"	4	0	0	0
3650	569	"arg_1"	"smallint"	16	0	1	1
3651	569	"arg_2"	"decimal"	4	0	1	2
3652	570	"res_0"	"decimal"	4	0	0	0
3653	570	"arg_1"	"int"	32	0	1	1
3654	570	"arg_2"	"decimal"	4	0	1	2
3655	571	"res_0"	"decimal"	4	0	0	0
3656	571	"arg_1"	"oid"	31	0	1	1
3657	571	"arg_2"	"decimal"	4	0	1	2
3658	572	"res_0"	"decimal"	4	0	0	0
3659	572	"arg_1"	"bigint"	64	0	1	1
3660	572	"arg_2"	"decimal"	4	0	1	2
3661	573	"res_0"	"decimal"	4	0	0	0
3662	573	"arg_1"	"wrd"	64	0	1	1
3663	573	"arg_2"	"decimal"	4	0	1	2
3664	574	"res_0"	"decimal"	4	0	0	0
3665	574	"arg_1"	"decimal"	2	0	1	1
3666	574	"arg_2"	"decimal"	4	0	1	2
3667	575	"res_0"	"decimal"	4	0	0	0
3668	575	"arg_1"	"decimal"	4	0	1	1
3669	575	"arg_2"	"decimal"	4	0	1	2
3670	576	"res_0"	"decimal"	4	0	0	0
3671	576	"arg_1"	"decimal"	9	0	1	1
3672	576	"arg_2"	"decimal"	4	0	1	2
3673	577	"res_0"	"decimal"	4	0	0	0
3674	577	"arg_1"	"decimal"	19	0	1	1
3675	577	"arg_2"	"decimal"	4	0	1	2
3676	578	"res_0"	"decimal"	4	0	0	0
3677	578	"arg_1"	"real"	24	0	1	1
3678	578	"arg_2"	"decimal"	4	0	1	2
3679	579	"res_0"	"decimal"	4	0	0	0
3680	579	"arg_1"	"double"	53	0	1	1
3681	579	"arg_2"	"decimal"	4	0	1	2
3682	580	"res_0"	"decimal"	4	0	0	0
3683	580	"arg_1"	"month_interval"	32	0	1	1
3684	580	"arg_2"	"decimal"	4	0	1	2
3685	581	"res_0"	"decimal"	4	0	0	0
3686	581	"arg_1"	"sec_interval"	19	0	1	1
3687	581	"arg_2"	"decimal"	4	0	1	2
3688	582	"res_0"	"decimal"	4	0	0	0
3689	582	"arg_1"	"time"	7	0	1	1
3690	582	"arg_2"	"decimal"	4	0	1	2
3691	583	"res_0"	"decimal"	4	0	0	0
3692	583	"arg_1"	"timetz"	7	0	1	1
3693	583	"arg_2"	"decimal"	4	0	1	2
3694	584	"res_0"	"decimal"	4	0	0	0
3695	584	"arg_1"	"date"	0	0	1	1
3696	584	"arg_2"	"decimal"	4	0	1	2
3697	585	"res_0"	"decimal"	4	0	0	0
3698	585	"arg_1"	"timestamp"	7	0	1	1
3699	585	"arg_2"	"decimal"	4	0	1	2
3700	586	"res_0"	"decimal"	4	0	0	0
3701	586	"arg_1"	"timestamptz"	7	0	1	1
3702	586	"arg_2"	"decimal"	4	0	1	2
3703	587	"res_0"	"decimal"	4	0	0	0
3704	587	"arg_1"	"blob"	0	0	1	1
3705	587	"arg_2"	"decimal"	4	0	1	2
3706	588	"res_0"	"decimal"	9	0	0	0
3707	588	"arg_1"	"tinyint"	8	0	1	1
3708	588	"arg_2"	"decimal"	9	0	1	2
3709	589	"res_0"	"decimal"	9	0	0	0
3710	589	"arg_1"	"smallint"	16	0	1	1
3711	589	"arg_2"	"decimal"	9	0	1	2
3712	590	"res_0"	"decimal"	9	0	0	0
3713	590	"arg_1"	"int"	32	0	1	1
3714	590	"arg_2"	"decimal"	9	0	1	2
3715	591	"res_0"	"decimal"	9	0	0	0
3716	591	"arg_1"	"oid"	31	0	1	1
3717	591	"arg_2"	"decimal"	9	0	1	2
3718	592	"res_0"	"decimal"	9	0	0	0
3719	592	"arg_1"	"bigint"	64	0	1	1
3720	592	"arg_2"	"decimal"	9	0	1	2
3721	593	"res_0"	"decimal"	9	0	0	0
3722	593	"arg_1"	"wrd"	64	0	1	1
3723	593	"arg_2"	"decimal"	9	0	1	2
3724	594	"res_0"	"decimal"	9	0	0	0
3725	594	"arg_1"	"decimal"	2	0	1	1
3726	594	"arg_2"	"decimal"	9	0	1	2
3727	595	"res_0"	"decimal"	9	0	0	0
3728	595	"arg_1"	"decimal"	4	0	1	1
3729	595	"arg_2"	"decimal"	9	0	1	2
3730	596	"res_0"	"decimal"	9	0	0	0
3731	596	"arg_1"	"decimal"	9	0	1	1
3732	596	"arg_2"	"decimal"	9	0	1	2
3733	597	"res_0"	"decimal"	9	0	0	0
3734	597	"arg_1"	"decimal"	19	0	1	1
3735	597	"arg_2"	"decimal"	9	0	1	2
3736	598	"res_0"	"decimal"	9	0	0	0
3737	598	"arg_1"	"real"	24	0	1	1
3738	598	"arg_2"	"decimal"	9	0	1	2
3739	599	"res_0"	"decimal"	9	0	0	0
3740	599	"arg_1"	"double"	53	0	1	1
3741	599	"arg_2"	"decimal"	9	0	1	2
3742	600	"res_0"	"decimal"	9	0	0	0
3743	600	"arg_1"	"month_interval"	32	0	1	1
3744	600	"arg_2"	"decimal"	9	0	1	2
3745	601	"res_0"	"decimal"	9	0	0	0
3746	601	"arg_1"	"sec_interval"	19	0	1	1
3747	601	"arg_2"	"decimal"	9	0	1	2
3748	602	"res_0"	"decimal"	9	0	0	0
3749	602	"arg_1"	"time"	7	0	1	1
3750	602	"arg_2"	"decimal"	9	0	1	2
3751	603	"res_0"	"decimal"	9	0	0	0
3752	603	"arg_1"	"timetz"	7	0	1	1
3753	603	"arg_2"	"decimal"	9	0	1	2
3754	604	"res_0"	"decimal"	9	0	0	0
3755	604	"arg_1"	"date"	0	0	1	1
3756	604	"arg_2"	"decimal"	9	0	1	2
3757	605	"res_0"	"decimal"	9	0	0	0
3758	605	"arg_1"	"timestamp"	7	0	1	1
3759	605	"arg_2"	"decimal"	9	0	1	2
3760	606	"res_0"	"decimal"	9	0	0	0
3761	606	"arg_1"	"timestamptz"	7	0	1	1
3762	606	"arg_2"	"decimal"	9	0	1	2
3763	607	"res_0"	"decimal"	9	0	0	0
3764	607	"arg_1"	"blob"	0	0	1	1
3765	607	"arg_2"	"decimal"	9	0	1	2
3766	608	"res_0"	"decimal"	19	0	0	0
3767	608	"arg_1"	"tinyint"	8	0	1	1
3768	608	"arg_2"	"decimal"	19	0	1	2
3769	609	"res_0"	"decimal"	19	0	0	0
3770	609	"arg_1"	"smallint"	16	0	1	1
3771	609	"arg_2"	"decimal"	19	0	1	2
3772	610	"res_0"	"decimal"	19	0	0	0
3773	610	"arg_1"	"int"	32	0	1	1
3774	610	"arg_2"	"decimal"	19	0	1	2
3775	611	"res_0"	"decimal"	19	0	0	0
3776	611	"arg_1"	"oid"	31	0	1	1
3777	611	"arg_2"	"decimal"	19	0	1	2
3778	612	"res_0"	"decimal"	19	0	0	0
3779	612	"arg_1"	"bigint"	64	0	1	1
3780	612	"arg_2"	"decimal"	19	0	1	2
3781	613	"res_0"	"decimal"	19	0	0	0
3782	613	"arg_1"	"wrd"	64	0	1	1
3783	613	"arg_2"	"decimal"	19	0	1	2
3784	614	"res_0"	"decimal"	19	0	0	0
3785	614	"arg_1"	"decimal"	2	0	1	1
3786	614	"arg_2"	"decimal"	19	0	1	2
3787	615	"res_0"	"decimal"	19	0	0	0
3788	615	"arg_1"	"decimal"	4	0	1	1
3789	615	"arg_2"	"decimal"	19	0	1	2
3790	616	"res_0"	"decimal"	19	0	0	0
3791	616	"arg_1"	"decimal"	9	0	1	1
3792	616	"arg_2"	"decimal"	19	0	1	2
3793	617	"res_0"	"decimal"	19	0	0	0
3794	617	"arg_1"	"decimal"	19	0	1	1
3795	617	"arg_2"	"decimal"	19	0	1	2
3796	618	"res_0"	"decimal"	19	0	0	0
3797	618	"arg_1"	"real"	24	0	1	1
3798	618	"arg_2"	"decimal"	19	0	1	2
3799	619	"res_0"	"decimal"	19	0	0	0
3800	619	"arg_1"	"double"	53	0	1	1
3801	619	"arg_2"	"decimal"	19	0	1	2
3802	620	"res_0"	"decimal"	19	0	0	0
3803	620	"arg_1"	"month_interval"	32	0	1	1
3804	620	"arg_2"	"decimal"	19	0	1	2
3805	621	"res_0"	"decimal"	19	0	0	0
3806	621	"arg_1"	"sec_interval"	19	0	1	1
3807	621	"arg_2"	"decimal"	19	0	1	2
3808	622	"res_0"	"decimal"	19	0	0	0
3809	622	"arg_1"	"time"	7	0	1	1
3810	622	"arg_2"	"decimal"	19	0	1	2
3811	623	"res_0"	"decimal"	19	0	0	0
3812	623	"arg_1"	"timetz"	7	0	1	1
3813	623	"arg_2"	"decimal"	19	0	1	2
3814	624	"res_0"	"decimal"	19	0	0	0
3815	624	"arg_1"	"date"	0	0	1	1
3816	624	"arg_2"	"decimal"	19	0	1	2
3817	625	"res_0"	"decimal"	19	0	0	0
3818	625	"arg_1"	"timestamp"	7	0	1	1
3819	625	"arg_2"	"decimal"	19	0	1	2
3820	626	"res_0"	"decimal"	19	0	0	0
3821	626	"arg_1"	"timestamptz"	7	0	1	1
3822	626	"arg_2"	"decimal"	19	0	1	2
3823	627	"res_0"	"decimal"	19	0	0	0
3824	627	"arg_1"	"blob"	0	0	1	1
3825	627	"arg_2"	"decimal"	19	0	1	2
3826	628	"res_0"	"real"	24	0	0	0
3827	628	"arg_1"	"tinyint"	8	0	1	1
3828	628	"arg_2"	"real"	24	0	1	2
3829	629	"res_0"	"real"	24	0	0	0
3830	629	"arg_1"	"smallint"	16	0	1	1
3831	629	"arg_2"	"real"	24	0	1	2
3832	630	"res_0"	"real"	24	0	0	0
3833	630	"arg_1"	"int"	32	0	1	1
3834	630	"arg_2"	"real"	24	0	1	2
3835	631	"res_0"	"real"	24	0	0	0
3836	631	"arg_1"	"oid"	31	0	1	1
3837	631	"arg_2"	"real"	24	0	1	2
3838	632	"res_0"	"real"	24	0	0	0
3839	632	"arg_1"	"bigint"	64	0	1	1
3840	632	"arg_2"	"real"	24	0	1	2
3841	633	"res_0"	"real"	24	0	0	0
3842	633	"arg_1"	"wrd"	64	0	1	1
3843	633	"arg_2"	"real"	24	0	1	2
3844	634	"res_0"	"real"	24	0	0	0
3845	634	"arg_1"	"decimal"	2	0	1	1
3846	634	"arg_2"	"real"	24	0	1	2
3847	635	"res_0"	"real"	24	0	0	0
3848	635	"arg_1"	"decimal"	4	0	1	1
3849	635	"arg_2"	"real"	24	0	1	2
3850	636	"res_0"	"real"	24	0	0	0
3851	636	"arg_1"	"decimal"	9	0	1	1
3852	636	"arg_2"	"real"	24	0	1	2
3853	637	"res_0"	"real"	24	0	0	0
3854	637	"arg_1"	"decimal"	19	0	1	1
3855	637	"arg_2"	"real"	24	0	1	2
3856	638	"res_0"	"real"	24	0	0	0
3857	638	"arg_1"	"real"	24	0	1	1
3858	638	"arg_2"	"real"	24	0	1	2
3859	639	"res_0"	"real"	24	0	0	0
3860	639	"arg_1"	"double"	53	0	1	1
3861	639	"arg_2"	"real"	24	0	1	2
3862	640	"res_0"	"real"	24	0	0	0
3863	640	"arg_1"	"month_interval"	32	0	1	1
3864	640	"arg_2"	"real"	24	0	1	2
3865	641	"res_0"	"real"	24	0	0	0
3866	641	"arg_1"	"sec_interval"	19	0	1	1
3867	641	"arg_2"	"real"	24	0	1	2
3868	642	"res_0"	"real"	24	0	0	0
3869	642	"arg_1"	"time"	7	0	1	1
3870	642	"arg_2"	"real"	24	0	1	2
3871	643	"res_0"	"real"	24	0	0	0
3872	643	"arg_1"	"timetz"	7	0	1	1
3873	643	"arg_2"	"real"	24	0	1	2
3874	644	"res_0"	"real"	24	0	0	0
3875	644	"arg_1"	"date"	0	0	1	1
3876	644	"arg_2"	"real"	24	0	1	2
3877	645	"res_0"	"real"	24	0	0	0
3878	645	"arg_1"	"timestamp"	7	0	1	1
3879	645	"arg_2"	"real"	24	0	1	2
3880	646	"res_0"	"real"	24	0	0	0
3881	646	"arg_1"	"timestamptz"	7	0	1	1
3882	646	"arg_2"	"real"	24	0	1	2
3883	647	"res_0"	"real"	24	0	0	0
3884	647	"arg_1"	"blob"	0	0	1	1
3885	647	"arg_2"	"real"	24	0	1	2
3886	648	"res_0"	"double"	53	0	0	0
3887	648	"arg_1"	"tinyint"	8	0	1	1
3888	648	"arg_2"	"double"	53	0	1	2
3889	649	"res_0"	"double"	53	0	0	0
3890	649	"arg_1"	"smallint"	16	0	1	1
3891	649	"arg_2"	"double"	53	0	1	2
3892	650	"res_0"	"double"	53	0	0	0
3893	650	"arg_1"	"int"	32	0	1	1
3894	650	"arg_2"	"double"	53	0	1	2
3895	651	"res_0"	"double"	53	0	0	0
3896	651	"arg_1"	"oid"	31	0	1	1
3897	651	"arg_2"	"double"	53	0	1	2
3898	652	"res_0"	"double"	53	0	0	0
3899	652	"arg_1"	"bigint"	64	0	1	1
3900	652	"arg_2"	"double"	53	0	1	2
3901	653	"res_0"	"double"	53	0	0	0
3902	653	"arg_1"	"wrd"	64	0	1	1
3903	653	"arg_2"	"double"	53	0	1	2
3904	654	"res_0"	"double"	53	0	0	0
3905	654	"arg_1"	"decimal"	2	0	1	1
3906	654	"arg_2"	"double"	53	0	1	2
3907	655	"res_0"	"double"	53	0	0	0
3908	655	"arg_1"	"decimal"	4	0	1	1
3909	655	"arg_2"	"double"	53	0	1	2
3910	656	"res_0"	"double"	53	0	0	0
3911	656	"arg_1"	"decimal"	9	0	1	1
3912	656	"arg_2"	"double"	53	0	1	2
3913	657	"res_0"	"double"	53	0	0	0
3914	657	"arg_1"	"decimal"	19	0	1	1
3915	657	"arg_2"	"double"	53	0	1	2
3916	658	"res_0"	"double"	53	0	0	0
3917	658	"arg_1"	"real"	24	0	1	1
3918	658	"arg_2"	"double"	53	0	1	2
3919	659	"res_0"	"double"	53	0	0	0
3920	659	"arg_1"	"double"	53	0	1	1
3921	659	"arg_2"	"double"	53	0	1	2
3922	660	"res_0"	"double"	53	0	0	0
3923	660	"arg_1"	"month_interval"	32	0	1	1
3924	660	"arg_2"	"double"	53	0	1	2
3925	661	"res_0"	"double"	53	0	0	0
3926	661	"arg_1"	"sec_interval"	19	0	1	1
3927	661	"arg_2"	"double"	53	0	1	2
3928	662	"res_0"	"double"	53	0	0	0
3929	662	"arg_1"	"time"	7	0	1	1
3930	662	"arg_2"	"double"	53	0	1	2
3931	663	"res_0"	"double"	53	0	0	0
3932	663	"arg_1"	"timetz"	7	0	1	1
3933	663	"arg_2"	"double"	53	0	1	2
3934	664	"res_0"	"double"	53	0	0	0
3935	664	"arg_1"	"date"	0	0	1	1
3936	664	"arg_2"	"double"	53	0	1	2
3937	665	"res_0"	"double"	53	0	0	0
3938	665	"arg_1"	"timestamp"	7	0	1	1
3939	665	"arg_2"	"double"	53	0	1	2
3940	666	"res_0"	"double"	53	0	0	0
3941	666	"arg_1"	"timestamptz"	7	0	1	1
3942	666	"arg_2"	"double"	53	0	1	2
3943	667	"res_0"	"double"	53	0	0	0
3944	667	"arg_1"	"blob"	0	0	1	1
3945	667	"arg_2"	"double"	53	0	1	2
3946	668	"res_0"	"month_interval"	32	0	0	0
3947	668	"arg_1"	"tinyint"	8	0	1	1
3948	668	"arg_2"	"month_interval"	32	0	1	2
3949	669	"res_0"	"month_interval"	32	0	0	0
3950	669	"arg_1"	"smallint"	16	0	1	1
3951	669	"arg_2"	"month_interval"	32	0	1	2
3952	670	"res_0"	"month_interval"	32	0	0	0
3953	670	"arg_1"	"int"	32	0	1	1
3954	670	"arg_2"	"month_interval"	32	0	1	2
3955	671	"res_0"	"month_interval"	32	0	0	0
3956	671	"arg_1"	"oid"	31	0	1	1
3957	671	"arg_2"	"month_interval"	32	0	1	2
3958	672	"res_0"	"month_interval"	32	0	0	0
3959	672	"arg_1"	"bigint"	64	0	1	1
3960	672	"arg_2"	"month_interval"	32	0	1	2
3961	673	"res_0"	"month_interval"	32	0	0	0
3962	673	"arg_1"	"wrd"	64	0	1	1
3963	673	"arg_2"	"month_interval"	32	0	1	2
3964	674	"res_0"	"month_interval"	32	0	0	0
3965	674	"arg_1"	"decimal"	2	0	1	1
3966	674	"arg_2"	"month_interval"	32	0	1	2
3967	675	"res_0"	"month_interval"	32	0	0	0
3968	675	"arg_1"	"decimal"	4	0	1	1
3969	675	"arg_2"	"month_interval"	32	0	1	2
3970	676	"res_0"	"month_interval"	32	0	0	0
3971	676	"arg_1"	"decimal"	9	0	1	1
3972	676	"arg_2"	"month_interval"	32	0	1	2
3973	677	"res_0"	"month_interval"	32	0	0	0
3974	677	"arg_1"	"decimal"	19	0	1	1
3975	677	"arg_2"	"month_interval"	32	0	1	2
3976	678	"res_0"	"month_interval"	32	0	0	0
3977	678	"arg_1"	"real"	24	0	1	1
3978	678	"arg_2"	"month_interval"	32	0	1	2
3979	679	"res_0"	"month_interval"	32	0	0	0
3980	679	"arg_1"	"double"	53	0	1	1
3981	679	"arg_2"	"month_interval"	32	0	1	2
3982	680	"res_0"	"month_interval"	32	0	0	0
3983	680	"arg_1"	"month_interval"	32	0	1	1
3984	680	"arg_2"	"month_interval"	32	0	1	2
3985	681	"res_0"	"month_interval"	32	0	0	0
3986	681	"arg_1"	"sec_interval"	19	0	1	1
3987	681	"arg_2"	"month_interval"	32	0	1	2
3988	682	"res_0"	"month_interval"	32	0	0	0
3989	682	"arg_1"	"time"	7	0	1	1
3990	682	"arg_2"	"month_interval"	32	0	1	2
3991	683	"res_0"	"month_interval"	32	0	0	0
3992	683	"arg_1"	"timetz"	7	0	1	1
3993	683	"arg_2"	"month_interval"	32	0	1	2
3994	684	"res_0"	"month_interval"	32	0	0	0
3995	684	"arg_1"	"date"	0	0	1	1
3996	684	"arg_2"	"month_interval"	32	0	1	2
3997	685	"res_0"	"month_interval"	32	0	0	0
3998	685	"arg_1"	"timestamp"	7	0	1	1
3999	685	"arg_2"	"month_interval"	32	0	1	2
4000	686	"res_0"	"month_interval"	32	0	0	0
4001	686	"arg_1"	"timestamptz"	7	0	1	1
4002	686	"arg_2"	"month_interval"	32	0	1	2
4003	687	"res_0"	"month_interval"	32	0	0	0
4004	687	"arg_1"	"blob"	0	0	1	1
4005	687	"arg_2"	"month_interval"	32	0	1	2
4006	688	"res_0"	"sec_interval"	19	0	0	0
4007	688	"arg_1"	"tinyint"	8	0	1	1
4008	688	"arg_2"	"sec_interval"	19	0	1	2
4009	689	"res_0"	"sec_interval"	19	0	0	0
4010	689	"arg_1"	"smallint"	16	0	1	1
4011	689	"arg_2"	"sec_interval"	19	0	1	2
4012	690	"res_0"	"sec_interval"	19	0	0	0
4013	690	"arg_1"	"int"	32	0	1	1
4014	690	"arg_2"	"sec_interval"	19	0	1	2
4015	691	"res_0"	"sec_interval"	19	0	0	0
4016	691	"arg_1"	"oid"	31	0	1	1
4017	691	"arg_2"	"sec_interval"	19	0	1	2
4018	692	"res_0"	"sec_interval"	19	0	0	0
4019	692	"arg_1"	"bigint"	64	0	1	1
4020	692	"arg_2"	"sec_interval"	19	0	1	2
4021	693	"res_0"	"sec_interval"	19	0	0	0
4022	693	"arg_1"	"wrd"	64	0	1	1
4023	693	"arg_2"	"sec_interval"	19	0	1	2
4024	694	"res_0"	"sec_interval"	19	0	0	0
4025	694	"arg_1"	"decimal"	2	0	1	1
4026	694	"arg_2"	"sec_interval"	19	0	1	2
4027	695	"res_0"	"sec_interval"	19	0	0	0
4028	695	"arg_1"	"decimal"	4	0	1	1
4029	695	"arg_2"	"sec_interval"	19	0	1	2
4030	696	"res_0"	"sec_interval"	19	0	0	0
4031	696	"arg_1"	"decimal"	9	0	1	1
4032	696	"arg_2"	"sec_interval"	19	0	1	2
4033	697	"res_0"	"sec_interval"	19	0	0	0
4034	697	"arg_1"	"decimal"	19	0	1	1
4035	697	"arg_2"	"sec_interval"	19	0	1	2
4036	698	"res_0"	"sec_interval"	19	0	0	0
4037	698	"arg_1"	"real"	24	0	1	1
4038	698	"arg_2"	"sec_interval"	19	0	1	2
4039	699	"res_0"	"sec_interval"	19	0	0	0
4040	699	"arg_1"	"double"	53	0	1	1
4041	699	"arg_2"	"sec_interval"	19	0	1	2
4042	700	"res_0"	"sec_interval"	19	0	0	0
4043	700	"arg_1"	"month_interval"	32	0	1	1
4044	700	"arg_2"	"sec_interval"	19	0	1	2
4045	701	"res_0"	"sec_interval"	19	0	0	0
4046	701	"arg_1"	"sec_interval"	19	0	1	1
4047	701	"arg_2"	"sec_interval"	19	0	1	2
4048	702	"res_0"	"sec_interval"	19	0	0	0
4049	702	"arg_1"	"time"	7	0	1	1
4050	702	"arg_2"	"sec_interval"	19	0	1	2
4051	703	"res_0"	"sec_interval"	19	0	0	0
4052	703	"arg_1"	"timetz"	7	0	1	1
4053	703	"arg_2"	"sec_interval"	19	0	1	2
4054	704	"res_0"	"sec_interval"	19	0	0	0
4055	704	"arg_1"	"date"	0	0	1	1
4056	704	"arg_2"	"sec_interval"	19	0	1	2
4057	705	"res_0"	"sec_interval"	19	0	0	0
4058	705	"arg_1"	"timestamp"	7	0	1	1
4059	705	"arg_2"	"sec_interval"	19	0	1	2
4060	706	"res_0"	"sec_interval"	19	0	0	0
4061	706	"arg_1"	"timestamptz"	7	0	1	1
4062	706	"arg_2"	"sec_interval"	19	0	1	2
4063	707	"res_0"	"sec_interval"	19	0	0	0
4064	707	"arg_1"	"blob"	0	0	1	1
4065	707	"arg_2"	"sec_interval"	19	0	1	2
4066	708	"res_0"	"time"	7	0	0	0
4067	708	"arg_1"	"tinyint"	8	0	1	1
4068	708	"arg_2"	"time"	7	0	1	2
4069	709	"res_0"	"time"	7	0	0	0
4070	709	"arg_1"	"smallint"	16	0	1	1
4071	709	"arg_2"	"time"	7	0	1	2
4072	710	"res_0"	"time"	7	0	0	0
4073	710	"arg_1"	"int"	32	0	1	1
4074	710	"arg_2"	"time"	7	0	1	2
4075	711	"res_0"	"time"	7	0	0	0
4076	711	"arg_1"	"oid"	31	0	1	1
4077	711	"arg_2"	"time"	7	0	1	2
4078	712	"res_0"	"time"	7	0	0	0
4079	712	"arg_1"	"bigint"	64	0	1	1
4080	712	"arg_2"	"time"	7	0	1	2
4081	713	"res_0"	"time"	7	0	0	0
4082	713	"arg_1"	"wrd"	64	0	1	1
4083	713	"arg_2"	"time"	7	0	1	2
4084	714	"res_0"	"time"	7	0	0	0
4085	714	"arg_1"	"decimal"	2	0	1	1
4086	714	"arg_2"	"time"	7	0	1	2
4087	715	"res_0"	"time"	7	0	0	0
4088	715	"arg_1"	"decimal"	4	0	1	1
4089	715	"arg_2"	"time"	7	0	1	2
4090	716	"res_0"	"time"	7	0	0	0
4091	716	"arg_1"	"decimal"	9	0	1	1
4092	716	"arg_2"	"time"	7	0	1	2
4093	717	"res_0"	"time"	7	0	0	0
4094	717	"arg_1"	"decimal"	19	0	1	1
4095	717	"arg_2"	"time"	7	0	1	2
4096	718	"res_0"	"time"	7	0	0	0
4097	718	"arg_1"	"real"	24	0	1	1
4098	718	"arg_2"	"time"	7	0	1	2
4099	719	"res_0"	"time"	7	0	0	0
4100	719	"arg_1"	"double"	53	0	1	1
4101	719	"arg_2"	"time"	7	0	1	2
4102	720	"res_0"	"time"	7	0	0	0
4103	720	"arg_1"	"month_interval"	32	0	1	1
4104	720	"arg_2"	"time"	7	0	1	2
4105	721	"res_0"	"time"	7	0	0	0
4106	721	"arg_1"	"sec_interval"	19	0	1	1
4107	721	"arg_2"	"time"	7	0	1	2
4108	722	"res_0"	"time"	7	0	0	0
4109	722	"arg_1"	"time"	7	0	1	1
4110	722	"arg_2"	"time"	7	0	1	2
4111	723	"res_0"	"time"	7	0	0	0
4112	723	"arg_1"	"timetz"	7	0	1	1
4113	723	"arg_2"	"time"	7	0	1	2
4114	724	"res_0"	"time"	7	0	0	0
4115	724	"arg_1"	"date"	0	0	1	1
4116	724	"arg_2"	"time"	7	0	1	2
4117	725	"res_0"	"time"	7	0	0	0
4118	725	"arg_1"	"timestamp"	7	0	1	1
4119	725	"arg_2"	"time"	7	0	1	2
4120	726	"res_0"	"time"	7	0	0	0
4121	726	"arg_1"	"timestamptz"	7	0	1	1
4122	726	"arg_2"	"time"	7	0	1	2
4123	727	"res_0"	"time"	7	0	0	0
4124	727	"arg_1"	"blob"	0	0	1	1
4125	727	"arg_2"	"time"	7	0	1	2
4126	728	"res_0"	"timetz"	7	0	0	0
4127	728	"arg_1"	"tinyint"	8	0	1	1
4128	728	"arg_2"	"timetz"	7	0	1	2
4129	729	"res_0"	"timetz"	7	0	0	0
4130	729	"arg_1"	"smallint"	16	0	1	1
4131	729	"arg_2"	"timetz"	7	0	1	2
4132	730	"res_0"	"timetz"	7	0	0	0
4133	730	"arg_1"	"int"	32	0	1	1
4134	730	"arg_2"	"timetz"	7	0	1	2
4135	731	"res_0"	"timetz"	7	0	0	0
4136	731	"arg_1"	"oid"	31	0	1	1
4137	731	"arg_2"	"timetz"	7	0	1	2
4138	732	"res_0"	"timetz"	7	0	0	0
4139	732	"arg_1"	"bigint"	64	0	1	1
4140	732	"arg_2"	"timetz"	7	0	1	2
4141	733	"res_0"	"timetz"	7	0	0	0
4142	733	"arg_1"	"wrd"	64	0	1	1
4143	733	"arg_2"	"timetz"	7	0	1	2
4144	734	"res_0"	"timetz"	7	0	0	0
4145	734	"arg_1"	"decimal"	2	0	1	1
4146	734	"arg_2"	"timetz"	7	0	1	2
4147	735	"res_0"	"timetz"	7	0	0	0
4148	735	"arg_1"	"decimal"	4	0	1	1
4149	735	"arg_2"	"timetz"	7	0	1	2
4150	736	"res_0"	"timetz"	7	0	0	0
4151	736	"arg_1"	"decimal"	9	0	1	1
4152	736	"arg_2"	"timetz"	7	0	1	2
4153	737	"res_0"	"timetz"	7	0	0	0
4154	737	"arg_1"	"decimal"	19	0	1	1
4155	737	"arg_2"	"timetz"	7	0	1	2
4156	738	"res_0"	"timetz"	7	0	0	0
4157	738	"arg_1"	"real"	24	0	1	1
4158	738	"arg_2"	"timetz"	7	0	1	2
4159	739	"res_0"	"timetz"	7	0	0	0
4160	739	"arg_1"	"double"	53	0	1	1
4161	739	"arg_2"	"timetz"	7	0	1	2
4162	740	"res_0"	"timetz"	7	0	0	0
4163	740	"arg_1"	"month_interval"	32	0	1	1
4164	740	"arg_2"	"timetz"	7	0	1	2
4165	741	"res_0"	"timetz"	7	0	0	0
4166	741	"arg_1"	"sec_interval"	19	0	1	1
4167	741	"arg_2"	"timetz"	7	0	1	2
4168	742	"res_0"	"timetz"	7	0	0	0
4169	742	"arg_1"	"time"	7	0	1	1
4170	742	"arg_2"	"timetz"	7	0	1	2
4171	743	"res_0"	"timetz"	7	0	0	0
4172	743	"arg_1"	"timetz"	7	0	1	1
4173	743	"arg_2"	"timetz"	7	0	1	2
4174	744	"res_0"	"timetz"	7	0	0	0
4175	744	"arg_1"	"date"	0	0	1	1
4176	744	"arg_2"	"timetz"	7	0	1	2
4177	745	"res_0"	"timetz"	7	0	0	0
4178	745	"arg_1"	"timestamp"	7	0	1	1
4179	745	"arg_2"	"timetz"	7	0	1	2
4180	746	"res_0"	"timetz"	7	0	0	0
4181	746	"arg_1"	"timestamptz"	7	0	1	1
4182	746	"arg_2"	"timetz"	7	0	1	2
4183	747	"res_0"	"timetz"	7	0	0	0
4184	747	"arg_1"	"blob"	0	0	1	1
4185	747	"arg_2"	"timetz"	7	0	1	2
4186	748	"res_0"	"date"	0	0	0	0
4187	748	"arg_1"	"tinyint"	8	0	1	1
4188	748	"arg_2"	"date"	0	0	1	2
4189	749	"res_0"	"date"	0	0	0	0
4190	749	"arg_1"	"smallint"	16	0	1	1
4191	749	"arg_2"	"date"	0	0	1	2
4192	750	"res_0"	"date"	0	0	0	0
4193	750	"arg_1"	"int"	32	0	1	1
4194	750	"arg_2"	"date"	0	0	1	2
4195	751	"res_0"	"date"	0	0	0	0
4196	751	"arg_1"	"oid"	31	0	1	1
4197	751	"arg_2"	"date"	0	0	1	2
4198	752	"res_0"	"date"	0	0	0	0
4199	752	"arg_1"	"bigint"	64	0	1	1
4200	752	"arg_2"	"date"	0	0	1	2
4201	753	"res_0"	"date"	0	0	0	0
4202	753	"arg_1"	"wrd"	64	0	1	1
4203	753	"arg_2"	"date"	0	0	1	2
4204	754	"res_0"	"date"	0	0	0	0
4205	754	"arg_1"	"decimal"	2	0	1	1
4206	754	"arg_2"	"date"	0	0	1	2
4207	755	"res_0"	"date"	0	0	0	0
4208	755	"arg_1"	"decimal"	4	0	1	1
4209	755	"arg_2"	"date"	0	0	1	2
4210	756	"res_0"	"date"	0	0	0	0
4211	756	"arg_1"	"decimal"	9	0	1	1
4212	756	"arg_2"	"date"	0	0	1	2
4213	757	"res_0"	"date"	0	0	0	0
4214	757	"arg_1"	"decimal"	19	0	1	1
4215	757	"arg_2"	"date"	0	0	1	2
4216	758	"res_0"	"date"	0	0	0	0
4217	758	"arg_1"	"real"	24	0	1	1
4218	758	"arg_2"	"date"	0	0	1	2
4219	759	"res_0"	"date"	0	0	0	0
4220	759	"arg_1"	"double"	53	0	1	1
4221	759	"arg_2"	"date"	0	0	1	2
4222	760	"res_0"	"date"	0	0	0	0
4223	760	"arg_1"	"month_interval"	32	0	1	1
4224	760	"arg_2"	"date"	0	0	1	2
4225	761	"res_0"	"date"	0	0	0	0
4226	761	"arg_1"	"sec_interval"	19	0	1	1
4227	761	"arg_2"	"date"	0	0	1	2
4228	762	"res_0"	"date"	0	0	0	0
4229	762	"arg_1"	"time"	7	0	1	1
4230	762	"arg_2"	"date"	0	0	1	2
4231	763	"res_0"	"date"	0	0	0	0
4232	763	"arg_1"	"timetz"	7	0	1	1
4233	763	"arg_2"	"date"	0	0	1	2
4234	764	"res_0"	"date"	0	0	0	0
4235	764	"arg_1"	"date"	0	0	1	1
4236	764	"arg_2"	"date"	0	0	1	2
4237	765	"res_0"	"date"	0	0	0	0
4238	765	"arg_1"	"timestamp"	7	0	1	1
4239	765	"arg_2"	"date"	0	0	1	2
4240	766	"res_0"	"date"	0	0	0	0
4241	766	"arg_1"	"timestamptz"	7	0	1	1
4242	766	"arg_2"	"date"	0	0	1	2
4243	767	"res_0"	"date"	0	0	0	0
4244	767	"arg_1"	"blob"	0	0	1	1
4245	767	"arg_2"	"date"	0	0	1	2
4246	768	"res_0"	"timestamp"	7	0	0	0
4247	768	"arg_1"	"tinyint"	8	0	1	1
4248	768	"arg_2"	"timestamp"	7	0	1	2
4249	769	"res_0"	"timestamp"	7	0	0	0
4250	769	"arg_1"	"smallint"	16	0	1	1
4251	769	"arg_2"	"timestamp"	7	0	1	2
4252	770	"res_0"	"timestamp"	7	0	0	0
4253	770	"arg_1"	"int"	32	0	1	1
4254	770	"arg_2"	"timestamp"	7	0	1	2
4255	771	"res_0"	"timestamp"	7	0	0	0
4256	771	"arg_1"	"oid"	31	0	1	1
4257	771	"arg_2"	"timestamp"	7	0	1	2
4258	772	"res_0"	"timestamp"	7	0	0	0
4259	772	"arg_1"	"bigint"	64	0	1	1
4260	772	"arg_2"	"timestamp"	7	0	1	2
4261	773	"res_0"	"timestamp"	7	0	0	0
4262	773	"arg_1"	"wrd"	64	0	1	1
4263	773	"arg_2"	"timestamp"	7	0	1	2
4264	774	"res_0"	"timestamp"	7	0	0	0
4265	774	"arg_1"	"decimal"	2	0	1	1
4266	774	"arg_2"	"timestamp"	7	0	1	2
4267	775	"res_0"	"timestamp"	7	0	0	0
4268	775	"arg_1"	"decimal"	4	0	1	1
4269	775	"arg_2"	"timestamp"	7	0	1	2
4270	776	"res_0"	"timestamp"	7	0	0	0
4271	776	"arg_1"	"decimal"	9	0	1	1
4272	776	"arg_2"	"timestamp"	7	0	1	2
4273	777	"res_0"	"timestamp"	7	0	0	0
4274	777	"arg_1"	"decimal"	19	0	1	1
4275	777	"arg_2"	"timestamp"	7	0	1	2
4276	778	"res_0"	"timestamp"	7	0	0	0
4277	778	"arg_1"	"real"	24	0	1	1
4278	778	"arg_2"	"timestamp"	7	0	1	2
4279	779	"res_0"	"timestamp"	7	0	0	0
4280	779	"arg_1"	"double"	53	0	1	1
4281	779	"arg_2"	"timestamp"	7	0	1	2
4282	780	"res_0"	"timestamp"	7	0	0	0
4283	780	"arg_1"	"month_interval"	32	0	1	1
4284	780	"arg_2"	"timestamp"	7	0	1	2
4285	781	"res_0"	"timestamp"	7	0	0	0
4286	781	"arg_1"	"sec_interval"	19	0	1	1
4287	781	"arg_2"	"timestamp"	7	0	1	2
4288	782	"res_0"	"timestamp"	7	0	0	0
4289	782	"arg_1"	"time"	7	0	1	1
4290	782	"arg_2"	"timestamp"	7	0	1	2
4291	783	"res_0"	"timestamp"	7	0	0	0
4292	783	"arg_1"	"timetz"	7	0	1	1
4293	783	"arg_2"	"timestamp"	7	0	1	2
4294	784	"res_0"	"timestamp"	7	0	0	0
4295	784	"arg_1"	"date"	0	0	1	1
4296	784	"arg_2"	"timestamp"	7	0	1	2
4297	785	"res_0"	"timestamp"	7	0	0	0
4298	785	"arg_1"	"timestamp"	7	0	1	1
4299	785	"arg_2"	"timestamp"	7	0	1	2
4300	786	"res_0"	"timestamp"	7	0	0	0
4301	786	"arg_1"	"timestamptz"	7	0	1	1
4302	786	"arg_2"	"timestamp"	7	0	1	2
4303	787	"res_0"	"timestamp"	7	0	0	0
4304	787	"arg_1"	"blob"	0	0	1	1
4305	787	"arg_2"	"timestamp"	7	0	1	2
4306	788	"res_0"	"timestamptz"	7	0	0	0
4307	788	"arg_1"	"tinyint"	8	0	1	1
4308	788	"arg_2"	"timestamptz"	7	0	1	2
4309	789	"res_0"	"timestamptz"	7	0	0	0
4310	789	"arg_1"	"smallint"	16	0	1	1
4311	789	"arg_2"	"timestamptz"	7	0	1	2
4312	790	"res_0"	"timestamptz"	7	0	0	0
4313	790	"arg_1"	"int"	32	0	1	1
4314	790	"arg_2"	"timestamptz"	7	0	1	2
4315	791	"res_0"	"timestamptz"	7	0	0	0
4316	791	"arg_1"	"oid"	31	0	1	1
4317	791	"arg_2"	"timestamptz"	7	0	1	2
4318	792	"res_0"	"timestamptz"	7	0	0	0
4319	792	"arg_1"	"bigint"	64	0	1	1
4320	792	"arg_2"	"timestamptz"	7	0	1	2
4321	793	"res_0"	"timestamptz"	7	0	0	0
4322	793	"arg_1"	"wrd"	64	0	1	1
4323	793	"arg_2"	"timestamptz"	7	0	1	2
4324	794	"res_0"	"timestamptz"	7	0	0	0
4325	794	"arg_1"	"decimal"	2	0	1	1
4326	794	"arg_2"	"timestamptz"	7	0	1	2
4327	795	"res_0"	"timestamptz"	7	0	0	0
4328	795	"arg_1"	"decimal"	4	0	1	1
4329	795	"arg_2"	"timestamptz"	7	0	1	2
4330	796	"res_0"	"timestamptz"	7	0	0	0
4331	796	"arg_1"	"decimal"	9	0	1	1
4332	796	"arg_2"	"timestamptz"	7	0	1	2
4333	797	"res_0"	"timestamptz"	7	0	0	0
4334	797	"arg_1"	"decimal"	19	0	1	1
4335	797	"arg_2"	"timestamptz"	7	0	1	2
4336	798	"res_0"	"timestamptz"	7	0	0	0
4337	798	"arg_1"	"real"	24	0	1	1
4338	798	"arg_2"	"timestamptz"	7	0	1	2
4339	799	"res_0"	"timestamptz"	7	0	0	0
4340	799	"arg_1"	"double"	53	0	1	1
4341	799	"arg_2"	"timestamptz"	7	0	1	2
4342	800	"res_0"	"timestamptz"	7	0	0	0
4343	800	"arg_1"	"month_interval"	32	0	1	1
4344	800	"arg_2"	"timestamptz"	7	0	1	2
4345	801	"res_0"	"timestamptz"	7	0	0	0
4346	801	"arg_1"	"sec_interval"	19	0	1	1
4347	801	"arg_2"	"timestamptz"	7	0	1	2
4348	802	"res_0"	"timestamptz"	7	0	0	0
4349	802	"arg_1"	"time"	7	0	1	1
4350	802	"arg_2"	"timestamptz"	7	0	1	2
4351	803	"res_0"	"timestamptz"	7	0	0	0
4352	803	"arg_1"	"timetz"	7	0	1	1
4353	803	"arg_2"	"timestamptz"	7	0	1	2
4354	804	"res_0"	"timestamptz"	7	0	0	0
4355	804	"arg_1"	"date"	0	0	1	1
4356	804	"arg_2"	"timestamptz"	7	0	1	2
4357	805	"res_0"	"timestamptz"	7	0	0	0
4358	805	"arg_1"	"timestamp"	7	0	1	1
4359	805	"arg_2"	"timestamptz"	7	0	1	2
4360	806	"res_0"	"timestamptz"	7	0	0	0
4361	806	"arg_1"	"timestamptz"	7	0	1	1
4362	806	"arg_2"	"timestamptz"	7	0	1	2
4363	807	"res_0"	"timestamptz"	7	0	0	0
4364	807	"arg_1"	"blob"	0	0	1	1
4365	807	"arg_2"	"timestamptz"	7	0	1	2
4366	808	"res_0"	"blob"	0	0	0	0
4367	808	"arg_1"	"tinyint"	8	0	1	1
4368	808	"arg_2"	"blob"	0	0	1	2
4369	809	"res_0"	"blob"	0	0	0	0
4370	809	"arg_1"	"smallint"	16	0	1	1
4371	809	"arg_2"	"blob"	0	0	1	2
4372	810	"res_0"	"blob"	0	0	0	0
4373	810	"arg_1"	"int"	32	0	1	1
4374	810	"arg_2"	"blob"	0	0	1	2
4375	811	"res_0"	"blob"	0	0	0	0
4376	811	"arg_1"	"oid"	31	0	1	1
4377	811	"arg_2"	"blob"	0	0	1	2
4378	812	"res_0"	"blob"	0	0	0	0
4379	812	"arg_1"	"bigint"	64	0	1	1
4380	812	"arg_2"	"blob"	0	0	1	2
4381	813	"res_0"	"blob"	0	0	0	0
4382	813	"arg_1"	"wrd"	64	0	1	1
4383	813	"arg_2"	"blob"	0	0	1	2
4384	814	"res_0"	"blob"	0	0	0	0
4385	814	"arg_1"	"decimal"	2	0	1	1
4386	814	"arg_2"	"blob"	0	0	1	2
4387	815	"res_0"	"blob"	0	0	0	0
4388	815	"arg_1"	"decimal"	4	0	1	1
4389	815	"arg_2"	"blob"	0	0	1	2
4390	816	"res_0"	"blob"	0	0	0	0
4391	816	"arg_1"	"decimal"	9	0	1	1
4392	816	"arg_2"	"blob"	0	0	1	2
4393	817	"res_0"	"blob"	0	0	0	0
4394	817	"arg_1"	"decimal"	19	0	1	1
4395	817	"arg_2"	"blob"	0	0	1	2
4396	818	"res_0"	"blob"	0	0	0	0
4397	818	"arg_1"	"real"	24	0	1	1
4398	818	"arg_2"	"blob"	0	0	1	2
4399	819	"res_0"	"blob"	0	0	0	0
4400	819	"arg_1"	"double"	53	0	1	1
4401	819	"arg_2"	"blob"	0	0	1	2
4402	820	"res_0"	"blob"	0	0	0	0
4403	820	"arg_1"	"month_interval"	32	0	1	1
4404	820	"arg_2"	"blob"	0	0	1	2
4405	821	"res_0"	"blob"	0	0	0	0
4406	821	"arg_1"	"sec_interval"	19	0	1	1
4407	821	"arg_2"	"blob"	0	0	1	2
4408	822	"res_0"	"blob"	0	0	0	0
4409	822	"arg_1"	"time"	7	0	1	1
4410	822	"arg_2"	"blob"	0	0	1	2
4411	823	"res_0"	"blob"	0	0	0	0
4412	823	"arg_1"	"timetz"	7	0	1	1
4413	823	"arg_2"	"blob"	0	0	1	2
4414	824	"res_0"	"blob"	0	0	0	0
4415	824	"arg_1"	"date"	0	0	1	1
4416	824	"arg_2"	"blob"	0	0	1	2
4417	825	"res_0"	"blob"	0	0	0	0
4418	825	"arg_1"	"timestamp"	7	0	1	1
4419	825	"arg_2"	"blob"	0	0	1	2
4420	826	"res_0"	"blob"	0	0	0	0
4421	826	"arg_1"	"timestamptz"	7	0	1	1
4422	826	"arg_2"	"blob"	0	0	1	2
4423	827	"res_0"	"blob"	0	0	0	0
4424	827	"arg_1"	"blob"	0	0	1	1
4425	827	"arg_2"	"blob"	0	0	1	2
4426	828	"res_0"	"real"	24	0	0	0
4427	828	"arg_1"	"real"	24	0	1	1
4428	828	"arg_2"	"real"	24	0	1	2
4429	829	"res_0"	"real"	24	0	0	0
4430	829	"arg_1"	"real"	24	0	1	1
4431	830	"res_0"	"real"	24	0	0	0
4432	830	"arg_1"	"real"	24	0	1	1
4433	831	"res_0"	"real"	24	0	0	0
4434	831	"arg_1"	"real"	24	0	1	1
4435	832	"res_0"	"real"	24	0	0	0
4436	832	"arg_1"	"real"	24	0	1	1
4437	833	"res_0"	"real"	24	0	0	0
4438	833	"arg_1"	"real"	24	0	1	1
4439	834	"res_0"	"real"	24	0	0	0
4440	834	"arg_1"	"real"	24	0	1	1
4441	835	"res_0"	"real"	24	0	0	0
4442	835	"arg_1"	"real"	24	0	1	1
4443	836	"res_0"	"real"	24	0	0	0
4444	836	"arg_1"	"real"	24	0	1	1
4445	837	"res_0"	"real"	24	0	0	0
4446	837	"arg_1"	"real"	24	0	1	1
4447	838	"res_0"	"real"	24	0	0	0
4448	838	"arg_1"	"real"	24	0	1	1
4449	838	"arg_2"	"real"	24	0	1	2
4450	839	"res_0"	"real"	24	0	0	0
4451	839	"arg_1"	"real"	24	0	1	1
4452	840	"res_0"	"real"	24	0	0	0
4453	840	"arg_1"	"real"	24	0	1	1
4454	841	"res_0"	"real"	24	0	0	0
4455	841	"arg_1"	"real"	24	0	1	1
4456	842	"res_0"	"real"	24	0	0	0
4457	842	"arg_1"	"real"	24	0	1	1
4458	843	"res_0"	"real"	24	0	0	0
4459	843	"arg_1"	"real"	24	0	1	1
4460	844	"res_0"	"real"	24	0	0	0
4461	844	"arg_1"	"real"	24	0	1	1
4462	845	"res_0"	"real"	24	0	0	0
4463	845	"arg_1"	"real"	24	0	1	1
4464	846	"res_0"	"real"	24	0	0	0
4465	846	"arg_1"	"real"	24	0	1	1
4466	847	"res_0"	"double"	53	0	0	0
4467	847	"arg_1"	"double"	53	0	1	1
4468	847	"arg_2"	"double"	53	0	1	2
4469	848	"res_0"	"double"	53	0	0	0
4470	848	"arg_1"	"double"	53	0	1	1
4471	849	"res_0"	"double"	53	0	0	0
4472	849	"arg_1"	"double"	53	0	1	1
4473	850	"res_0"	"double"	53	0	0	0
4474	850	"arg_1"	"double"	53	0	1	1
4475	851	"res_0"	"double"	53	0	0	0
4476	851	"arg_1"	"double"	53	0	1	1
4477	852	"res_0"	"double"	53	0	0	0
4478	852	"arg_1"	"double"	53	0	1	1
4479	853	"res_0"	"double"	53	0	0	0
4480	853	"arg_1"	"double"	53	0	1	1
4481	854	"res_0"	"double"	53	0	0	0
4482	854	"arg_1"	"double"	53	0	1	1
4483	855	"res_0"	"double"	53	0	0	0
4484	855	"arg_1"	"double"	53	0	1	1
4485	856	"res_0"	"double"	53	0	0	0
4486	856	"arg_1"	"double"	53	0	1	1
4487	857	"res_0"	"double"	53	0	0	0
4488	857	"arg_1"	"double"	53	0	1	1
4489	857	"arg_2"	"double"	53	0	1	2
4490	858	"res_0"	"double"	53	0	0	0
4491	858	"arg_1"	"double"	53	0	1	1
4492	859	"res_0"	"double"	53	0	0	0
4493	859	"arg_1"	"double"	53	0	1	1
4494	860	"res_0"	"double"	53	0	0	0
4495	860	"arg_1"	"double"	53	0	1	1
4496	861	"res_0"	"double"	53	0	0	0
4497	861	"arg_1"	"double"	53	0	1	1
4498	862	"res_0"	"double"	53	0	0	0
4499	862	"arg_1"	"double"	53	0	1	1
4500	863	"res_0"	"double"	53	0	0	0
4501	863	"arg_1"	"double"	53	0	1	1
4502	864	"res_0"	"double"	53	0	0	0
4503	864	"arg_1"	"double"	53	0	1	1
4504	865	"res_0"	"double"	53	0	0	0
4505	865	"arg_1"	"double"	53	0	1	1
4506	866	"res_0"	"double"	53	0	0	0
4507	867	"res_0"	"int"	32	0	0	0
4508	868	"res_0"	"int"	32	0	0	0
4509	868	"arg_1"	"int"	32	0	1	1
4510	869	"res_0"	"date"	0	0	0	0
4511	870	"res_0"	"date"	0	0	0	0
4512	871	"res_0"	"timetz"	7	0	0	0
4513	872	"res_0"	"timetz"	7	0	0	0
4514	873	"res_0"	"timestamptz"	7	0	0	0
4515	874	"res_0"	"time"	7	0	0	0
4516	875	"res_0"	"timestamp"	7	0	0	0
4517	876	"res_0"	"date"	0	0	0	0
4518	876	"arg_1"	"date"	0	0	1	1
4519	876	"arg_2"	"sec_interval"	19	0	1	2
4520	877	"res_0"	"date"	0	0	0	0
4521	877	"arg_1"	"date"	0	0	1	1
4522	877	"arg_2"	"month_interval"	32	0	1	2
4523	878	"res_0"	"timestamp"	7	0	0	0
4524	878	"arg_1"	"timestamp"	7	0	1	1
4525	878	"arg_2"	"sec_interval"	19	0	1	2
4526	879	"res_0"	"timestamp"	7	0	0	0
4527	879	"arg_1"	"timestamp"	7	0	1	1
4528	879	"arg_2"	"month_interval"	32	0	1	2
4529	880	"res_0"	"timestamptz"	7	0	0	0
4530	880	"arg_1"	"timestamptz"	7	0	1	1
4531	880	"arg_2"	"sec_interval"	19	0	1	2
4532	881	"res_0"	"timestamptz"	7	0	0	0
4533	881	"arg_1"	"timestamptz"	7	0	1	1
4534	881	"arg_2"	"month_interval"	32	0	1	2
4535	882	"res_0"	"time"	7	0	0	0
4536	882	"arg_1"	"time"	7	0	1	1
4537	882	"arg_2"	"sec_interval"	19	0	1	2
4538	883	"res_0"	"timetz"	7	0	0	0
4539	883	"arg_1"	"timetz"	7	0	1	1
4540	883	"arg_2"	"sec_interval"	19	0	1	2
4541	884	"res_0"	"int"	32	0	0	0
4542	884	"arg_1"	"date"	0	0	1	1
4543	884	"arg_2"	"date"	0	0	1	2
4544	885	"res_0"	"bigint"	64	0	0	0
4545	885	"arg_1"	"timestamp"	7	0	1	1
4546	885	"arg_2"	"timestamp"	7	0	1	2
4547	886	"res_0"	"bigint"	64	0	0	0
4548	886	"arg_1"	"timestamptz"	7	0	1	1
4549	886	"arg_2"	"timestamptz"	7	0	1	2
4550	887	"res_0"	"date"	0	0	0	0
4551	887	"arg_1"	"date"	0	0	1	1
4552	887	"arg_2"	"sec_interval"	19	0	1	2
4553	888	"res_0"	"date"	0	0	0	0
4554	888	"arg_1"	"date"	0	0	1	1
4555	888	"arg_2"	"month_interval"	32	0	1	2
4556	889	"res_0"	"timestamp"	7	0	0	0
4557	889	"arg_1"	"timestamp"	7	0	1	1
4558	889	"arg_2"	"sec_interval"	19	0	1	2
4559	890	"res_0"	"timestamp"	7	0	0	0
4560	890	"arg_1"	"timestamp"	7	0	1	1
4561	890	"arg_2"	"month_interval"	32	0	1	2
4562	891	"res_0"	"timestamptz"	7	0	0	0
4563	891	"arg_1"	"timestamptz"	7	0	1	1
4564	891	"arg_2"	"sec_interval"	19	0	1	2
4565	892	"res_0"	"timestamptz"	7	0	0	0
4566	892	"arg_1"	"timestamptz"	7	0	1	1
4567	892	"arg_2"	"month_interval"	32	0	1	2
4568	893	"res_0"	"time"	7	0	0	0
4569	893	"arg_1"	"time"	7	0	1	1
4570	893	"arg_2"	"sec_interval"	19	0	1	2
4571	894	"res_0"	"timetz"	7	0	0	0
4572	894	"arg_1"	"timetz"	7	0	1	1
4573	894	"arg_2"	"sec_interval"	19	0	1	2
4574	895	"res_0"	"sec_interval"	19	0	0	0
4575	896	"res_0"	"int"	32	0	0	0
4576	896	"arg_1"	"date"	0	0	1	1
4577	897	"res_0"	"int"	32	0	0	0
4578	897	"arg_1"	"date"	0	0	1	1
4579	898	"res_0"	"int"	32	0	0	0
4580	898	"arg_1"	"date"	0	0	1	1
4581	899	"res_0"	"int"	32	0	0	0
4582	899	"arg_1"	"time"	7	0	1	1
4583	900	"res_0"	"int"	32	0	0	0
4584	900	"arg_1"	"time"	7	0	1	1
4585	901	"res_0"	"decimal"	9	3	0	0
4586	901	"arg_1"	"time"	7	0	1	1
4587	902	"res_0"	"int"	32	0	0	0
4588	902	"arg_1"	"timetz"	7	0	1	1
4589	903	"res_0"	"int"	32	0	0	0
4590	903	"arg_1"	"timetz"	7	0	1	1
4591	904	"res_0"	"decimal"	9	3	0	0
4592	904	"arg_1"	"timetz"	7	0	1	1
4593	905	"res_0"	"int"	32	0	0	0
4594	905	"arg_1"	"timestamp"	7	0	1	1
4595	906	"res_0"	"int"	32	0	0	0
4596	906	"arg_1"	"timestamp"	7	0	1	1
4597	907	"res_0"	"int"	32	0	0	0
4598	907	"arg_1"	"timestamp"	7	0	1	1
4599	908	"res_0"	"int"	32	0	0	0
4600	908	"arg_1"	"timestamp"	7	0	1	1
4601	909	"res_0"	"int"	32	0	0	0
4602	909	"arg_1"	"timestamp"	7	0	1	1
4603	910	"res_0"	"decimal"	9	3	0	0
4604	910	"arg_1"	"timestamp"	7	0	1	1
4605	911	"res_0"	"int"	32	0	0	0
4606	911	"arg_1"	"timestamptz"	7	0	1	1
4607	912	"res_0"	"int"	32	0	0	0
4608	912	"arg_1"	"timestamptz"	7	0	1	1
4609	913	"res_0"	"int"	32	0	0	0
4610	913	"arg_1"	"timestamptz"	7	0	1	1
4611	914	"res_0"	"int"	32	0	0	0
4612	914	"arg_1"	"timestamptz"	7	0	1	1
4613	915	"res_0"	"int"	32	0	0	0
4614	915	"arg_1"	"timestamptz"	7	0	1	1
4615	916	"res_0"	"decimal"	9	3	0	0
4616	916	"arg_1"	"timestamptz"	7	0	1	1
4617	917	"res_0"	"int"	32	0	0	0
4618	917	"arg_1"	"month_interval"	32	0	1	1
4619	918	"res_0"	"int"	32	0	0	0
4620	918	"arg_1"	"month_interval"	32	0	1	1
4621	919	"res_0"	"bigint"	64	0	0	0
4622	919	"arg_1"	"sec_interval"	19	0	1	1
4623	920	"res_0"	"int"	32	0	0	0
4624	920	"arg_1"	"sec_interval"	19	0	1	1
4625	921	"res_0"	"int"	32	0	0	0
4626	921	"arg_1"	"sec_interval"	19	0	1	1
4627	922	"res_0"	"int"	32	0	0	0
4628	922	"arg_1"	"sec_interval"	19	0	1	1
4629	923	"res_0"	"int"	32	0	0	0
4630	923	"arg_1"	"date"	0	0	1	1
4631	924	"res_0"	"int"	32	0	0	0
4632	924	"arg_1"	"date"	0	0	1	1
4633	925	"res_0"	"int"	32	0	0	0
4634	925	"arg_1"	"date"	0	0	1	1
4635	926	"res_0"	"int"	32	0	0	0
4636	926	"arg_1"	"date"	0	0	1	1
4637	927	"res_0"	"int"	32	0	0	0
4638	927	"arg_1"	"date"	0	0	1	1
4639	928	"res_0"	"bigint"	64	0	0	0
4640	928	"arg_1"	"varchar"	0	0	1	1
4641	928	"arg_2"	"varchar"	0	0	1	2
4642	929	"res_0"	"bigint"	64	0	0	0
4643	929	"arg_1"	"varchar"	0	0	1	1
4644	929	"arg_2"	"varchar"	0	0	1	2
4645	930	"res_0"	"bigint"	64	0	0	0
4646	930	"arg_1"	"varchar"	0	0	1	1
4647	930	"arg_2"	"varchar"	0	0	1	2
4648	930	"arg_3"	"bigint"	64	0	1	3
4649	931	"res_0"	"tinyint"	8	0	0	0
4650	931	"arg_1"	"char"	0	0	1	1
4651	931	"arg_2"	"boolean"	1	0	1	2
4652	932	"res_0"	"smallint"	16	0	0	0
4653	932	"arg_1"	"char"	0	0	1	1
4654	932	"arg_2"	"boolean"	1	0	1	2
4655	933	"res_0"	"int"	32	0	0	0
4656	933	"arg_1"	"char"	0	0	1	1
4657	933	"arg_2"	"boolean"	1	0	1	2
4658	934	"res_0"	"char"	0	0	0	0
4659	934	"arg_1"	"char"	0	0	1	1
4660	935	"res_0"	"int"	32	0	0	0
4661	935	"arg_1"	"char"	0	0	1	1
4662	935	"arg_2"	"char"	0	0	1	2
4663	936	"res_0"	"int"	32	0	0	0
4664	936	"arg_1"	"char"	0	0	1	1
4665	936	"arg_2"	"char"	0	0	1	2
4666	936	"arg_3"	"int"	32	0	1	3
4667	937	"res_0"	"char"	0	0	0	0
4668	937	"arg_1"	"char"	0	0	1	1
4669	937	"arg_2"	"int"	32	0	1	2
4670	938	"res_0"	"char"	0	0	0	0
4671	938	"arg_1"	"char"	0	0	1	1
4672	938	"arg_2"	"int"	32	0	1	2
4673	938	"arg_3"	"int"	32	0	1	3
4674	939	"res_0"	"boolean"	1	0	0	0
4675	939	"arg_1"	"char"	0	0	1	1
4676	939	"arg_2"	"char"	0	0	1	2
4677	940	"res_0"	"boolean"	1	0	0	0
4678	940	"arg_1"	"char"	0	0	1	1
4679	940	"arg_2"	"char"	0	0	1	2
4680	940	"arg_3"	"char"	0	0	1	3
4681	941	"res_0"	"boolean"	1	0	0	0
4682	941	"arg_1"	"char"	0	0	1	1
4683	941	"arg_2"	"char"	0	0	1	2
4684	942	"res_0"	"boolean"	1	0	0	0
4685	942	"arg_1"	"char"	0	0	1	1
4686	942	"arg_2"	"char"	0	0	1	2
4687	942	"arg_3"	"char"	0	0	1	3
4688	943	"res_0"	"boolean"	1	0	0	0
4689	943	"arg_1"	"char"	0	0	1	1
4690	943	"arg_2"	"char"	0	0	1	2
4691	944	"res_0"	"boolean"	1	0	0	0
4692	944	"arg_1"	"char"	0	0	1	1
4693	944	"arg_2"	"char"	0	0	1	2
4694	944	"arg_3"	"char"	0	0	1	3
4695	945	"res_0"	"boolean"	1	0	0	0
4696	945	"arg_1"	"char"	0	0	1	1
4697	945	"arg_2"	"char"	0	0	1	2
4698	946	"res_0"	"boolean"	1	0	0	0
4699	946	"arg_1"	"char"	0	0	1	1
4700	946	"arg_2"	"char"	0	0	1	2
4701	946	"arg_3"	"char"	0	0	1	3
4702	947	"res_0"	"int"	32	0	0	0
4703	947	"arg_1"	"char"	0	0	1	1
4704	947	"arg_2"	"char"	0	0	1	2
4705	948	"res_0"	"char"	0	0	0	0
4706	948	"arg_1"	"char"	0	0	1	1
4707	948	"arg_2"	"int"	32	0	1	2
4708	949	"res_0"	"char"	0	0	0	0
4709	949	"arg_1"	"char"	0	0	1	1
4710	949	"arg_2"	"char"	0	0	1	2
4711	950	"res_0"	"int"	32	0	0	0
4712	950	"arg_1"	"char"	0	0	1	1
4713	951	"res_0"	"char"	0	0	0	0
4714	951	"arg_1"	"int"	32	0	1	1
4715	952	"res_0"	"int"	32	0	0	0
4716	952	"arg_1"	"char"	0	0	1	1
4717	953	"res_0"	"char"	0	0	0	0
4718	953	"arg_1"	"char"	0	0	1	1
4719	953	"arg_2"	"int"	32	0	1	2
4720	954	"res_0"	"char"	0	0	0	0
4721	954	"arg_1"	"char"	0	0	1	1
4722	954	"arg_2"	"int"	32	0	1	2
4723	955	"res_0"	"char"	0	0	0	0
4724	955	"arg_1"	"char"	0	0	1	1
4725	956	"res_0"	"char"	0	0	0	0
4726	956	"arg_1"	"char"	0	0	1	1
4727	957	"res_0"	"char"	0	0	0	0
4728	957	"arg_1"	"char"	0	0	1	1
4729	958	"res_0"	"char"	0	0	0	0
4730	958	"arg_1"	"char"	0	0	1	1
4731	959	"res_0"	"char"	0	0	0	0
4732	959	"arg_1"	"char"	0	0	1	1
4733	960	"res_0"	"char"	0	0	0	0
4734	960	"arg_1"	"char"	0	0	1	1
4735	960	"arg_2"	"char"	0	0	1	2
4736	961	"res_0"	"char"	0	0	0	0
4737	961	"arg_1"	"char"	0	0	1	1
4738	962	"res_0"	"char"	0	0	0	0
4739	962	"arg_1"	"char"	0	0	1	1
4740	962	"arg_2"	"char"	0	0	1	2
4741	963	"res_0"	"char"	0	0	0	0
4742	963	"arg_1"	"char"	0	0	1	1
4743	964	"res_0"	"char"	0	0	0	0
4744	964	"arg_1"	"char"	0	0	1	1
4745	964	"arg_2"	"char"	0	0	1	2
4746	965	"res_0"	"char"	0	0	0	0
4747	965	"arg_1"	"char"	0	0	1	1
4748	965	"arg_2"	"int"	32	0	1	2
4749	966	"res_0"	"char"	0	0	0	0
4750	966	"arg_1"	"char"	0	0	1	1
4751	966	"arg_2"	"int"	32	0	1	2
4752	966	"arg_3"	"char"	0	0	1	3
4753	967	"res_0"	"char"	0	0	0	0
4754	967	"arg_1"	"char"	0	0	1	1
4755	967	"arg_2"	"int"	32	0	1	2
4756	968	"res_0"	"char"	0	0	0	0
4757	968	"arg_1"	"char"	0	0	1	1
4758	968	"arg_2"	"int"	32	0	1	2
4759	968	"arg_3"	"char"	0	0	1	3
4760	969	"res_0"	"char"	0	0	0	0
4761	969	"arg_1"	"char"	0	0	1	1
4762	969	"arg_2"	"int"	32	0	1	2
4763	969	"arg_3"	"int"	32	0	1	3
4764	969	"arg_4"	"char"	0	0	1	4
4765	970	"res_0"	"char"	0	0	0	0
4766	970	"arg_1"	"char"	0	0	1	1
4767	970	"arg_2"	"char"	0	0	1	2
4768	970	"arg_3"	"char"	0	0	1	3
4769	971	"res_0"	"char"	0	0	0	0
4770	971	"arg_1"	"char"	0	0	1	1
4771	971	"arg_2"	"int"	32	0	1	2
4772	972	"res_0"	"char"	0	0	0	0
4773	972	"arg_1"	"int"	32	0	1	1
4774	973	"res_0"	"int"	32	0	0	0
4775	973	"arg_1"	"char"	0	0	1	1
4776	974	"res_0"	"int"	32	0	0	0
4777	974	"arg_1"	"char"	0	0	1	1
4778	975	"res_0"	"int"	32	0	0	0
4779	975	"arg_1"	"char"	0	0	1	1
4780	976	"res_0"	"char"	0	0	0	0
4781	976	"arg_1"	"char"	0	0	1	1
4782	977	"res_0"	"int"	32	0	0	0
4783	977	"arg_1"	"char"	0	0	1	1
4784	977	"arg_2"	"char"	0	0	1	2
4785	978	"res_0"	"int"	32	0	0	0
4786	978	"arg_1"	"char"	0	0	1	1
4787	978	"arg_2"	"char"	0	0	1	2
4788	979	"res_0"	"int"	32	0	0	0
4789	979	"arg_1"	"char"	0	0	1	1
4790	979	"arg_2"	"char"	0	0	1	2
4791	980	"res_0"	"double"	53	0	0	0
4792	980	"arg_1"	"char"	0	0	1	1
4793	980	"arg_2"	"char"	0	0	1	2
4794	981	"res_0"	"char"	0	0	0	0
4795	981	"arg_1"	"char"	0	0	1	1
4796	982	"res_0"	"int"	32	0	0	0
4797	982	"arg_1"	"char"	0	0	1	1
4798	982	"arg_2"	"char"	0	0	1	2
4799	983	"res_0"	"int"	32	0	0	0
4800	983	"arg_1"	"char"	0	0	1	1
4801	983	"arg_2"	"char"	0	0	1	2
4802	983	"arg_3"	"int"	32	0	1	3
4803	983	"arg_4"	"int"	32	0	1	4
4804	983	"arg_5"	"int"	32	0	1	5
4805	984	"res_0"	"tinyint"	8	0	0	0
4806	984	"arg_1"	"varchar"	0	0	1	1
4807	984	"arg_2"	"boolean"	1	0	1	2
4808	985	"res_0"	"smallint"	16	0	0	0
4809	985	"arg_1"	"varchar"	0	0	1	1
4810	985	"arg_2"	"boolean"	1	0	1	2
4811	986	"res_0"	"int"	32	0	0	0
4812	986	"arg_1"	"varchar"	0	0	1	1
4813	986	"arg_2"	"boolean"	1	0	1	2
4814	987	"res_0"	"varchar"	0	0	0	0
4815	987	"arg_1"	"varchar"	0	0	1	1
4816	988	"res_0"	"int"	32	0	0	0
4817	988	"arg_1"	"varchar"	0	0	1	1
4818	988	"arg_2"	"varchar"	0	0	1	2
4819	989	"res_0"	"int"	32	0	0	0
4820	989	"arg_1"	"varchar"	0	0	1	1
4821	989	"arg_2"	"varchar"	0	0	1	2
4822	989	"arg_3"	"int"	32	0	1	3
4823	990	"res_0"	"varchar"	0	0	0	0
4824	990	"arg_1"	"varchar"	0	0	1	1
4825	990	"arg_2"	"int"	32	0	1	2
4826	991	"res_0"	"varchar"	0	0	0	0
4827	991	"arg_1"	"varchar"	0	0	1	1
4828	991	"arg_2"	"int"	32	0	1	2
4829	991	"arg_3"	"int"	32	0	1	3
4830	992	"res_0"	"boolean"	1	0	0	0
4831	992	"arg_1"	"varchar"	0	0	1	1
4832	992	"arg_2"	"varchar"	0	0	1	2
4833	993	"res_0"	"boolean"	1	0	0	0
4834	993	"arg_1"	"varchar"	0	0	1	1
4835	993	"arg_2"	"varchar"	0	0	1	2
4836	993	"arg_3"	"varchar"	0	0	1	3
4837	994	"res_0"	"boolean"	1	0	0	0
4838	994	"arg_1"	"varchar"	0	0	1	1
4839	994	"arg_2"	"varchar"	0	0	1	2
4840	995	"res_0"	"boolean"	1	0	0	0
4841	995	"arg_1"	"varchar"	0	0	1	1
4842	995	"arg_2"	"varchar"	0	0	1	2
4843	995	"arg_3"	"varchar"	0	0	1	3
4844	996	"res_0"	"boolean"	1	0	0	0
4845	996	"arg_1"	"varchar"	0	0	1	1
4846	996	"arg_2"	"varchar"	0	0	1	2
4847	997	"res_0"	"boolean"	1	0	0	0
4848	997	"arg_1"	"varchar"	0	0	1	1
4849	997	"arg_2"	"varchar"	0	0	1	2
4850	997	"arg_3"	"varchar"	0	0	1	3
4851	998	"res_0"	"boolean"	1	0	0	0
4852	998	"arg_1"	"varchar"	0	0	1	1
4853	998	"arg_2"	"varchar"	0	0	1	2
4854	999	"res_0"	"boolean"	1	0	0	0
4855	999	"arg_1"	"varchar"	0	0	1	1
4856	999	"arg_2"	"varchar"	0	0	1	2
4857	999	"arg_3"	"varchar"	0	0	1	3
4858	1000	"res_0"	"int"	32	0	0	0
4859	1000	"arg_1"	"varchar"	0	0	1	1
4860	1000	"arg_2"	"varchar"	0	0	1	2
4861	1001	"res_0"	"varchar"	0	0	0	0
4862	1001	"arg_1"	"varchar"	0	0	1	1
4863	1001	"arg_2"	"int"	32	0	1	2
4864	1002	"res_0"	"varchar"	0	0	0	0
4865	1002	"arg_1"	"varchar"	0	0	1	1
4866	1002	"arg_2"	"varchar"	0	0	1	2
4867	1003	"res_0"	"int"	32	0	0	0
4868	1003	"arg_1"	"varchar"	0	0	1	1
4869	1004	"res_0"	"varchar"	0	0	0	0
4870	1004	"arg_1"	"int"	32	0	1	1
4871	1005	"res_0"	"int"	32	0	0	0
4872	1005	"arg_1"	"varchar"	0	0	1	1
4873	1006	"res_0"	"varchar"	0	0	0	0
4874	1006	"arg_1"	"varchar"	0	0	1	1
4875	1006	"arg_2"	"int"	32	0	1	2
4876	1007	"res_0"	"varchar"	0	0	0	0
4877	1007	"arg_1"	"varchar"	0	0	1	1
4878	1007	"arg_2"	"int"	32	0	1	2
4879	1008	"res_0"	"varchar"	0	0	0	0
4880	1008	"arg_1"	"varchar"	0	0	1	1
4881	1009	"res_0"	"varchar"	0	0	0	0
4882	1009	"arg_1"	"varchar"	0	0	1	1
4883	1010	"res_0"	"varchar"	0	0	0	0
4884	1010	"arg_1"	"varchar"	0	0	1	1
4885	1011	"res_0"	"varchar"	0	0	0	0
4886	1011	"arg_1"	"varchar"	0	0	1	1
4887	1012	"res_0"	"varchar"	0	0	0	0
4888	1012	"arg_1"	"varchar"	0	0	1	1
4889	1013	"res_0"	"varchar"	0	0	0	0
4890	1013	"arg_1"	"varchar"	0	0	1	1
4891	1013	"arg_2"	"varchar"	0	0	1	2
4892	1014	"res_0"	"varchar"	0	0	0	0
4893	1014	"arg_1"	"varchar"	0	0	1	1
4894	1015	"res_0"	"varchar"	0	0	0	0
4895	1015	"arg_1"	"varchar"	0	0	1	1
4896	1015	"arg_2"	"varchar"	0	0	1	2
4897	1016	"res_0"	"varchar"	0	0	0	0
4898	1016	"arg_1"	"varchar"	0	0	1	1
4899	1017	"res_0"	"varchar"	0	0	0	0
4900	1017	"arg_1"	"varchar"	0	0	1	1
4901	1017	"arg_2"	"varchar"	0	0	1	2
4902	1018	"res_0"	"varchar"	0	0	0	0
4903	1018	"arg_1"	"varchar"	0	0	1	1
4904	1018	"arg_2"	"int"	32	0	1	2
4905	1019	"res_0"	"varchar"	0	0	0	0
4906	1019	"arg_1"	"varchar"	0	0	1	1
4907	1019	"arg_2"	"int"	32	0	1	2
4908	1019	"arg_3"	"varchar"	0	0	1	3
4909	1020	"res_0"	"varchar"	0	0	0	0
4910	1020	"arg_1"	"varchar"	0	0	1	1
4911	1020	"arg_2"	"int"	32	0	1	2
4912	1021	"res_0"	"varchar"	0	0	0	0
4913	1021	"arg_1"	"varchar"	0	0	1	1
4914	1021	"arg_2"	"int"	32	0	1	2
4915	1021	"arg_3"	"varchar"	0	0	1	3
4916	1022	"res_0"	"varchar"	0	0	0	0
4917	1022	"arg_1"	"varchar"	0	0	1	1
4918	1022	"arg_2"	"int"	32	0	1	2
4919	1022	"arg_3"	"int"	32	0	1	3
4920	1022	"arg_4"	"varchar"	0	0	1	4
4921	1023	"res_0"	"varchar"	0	0	0	0
4922	1023	"arg_1"	"varchar"	0	0	1	1
4923	1023	"arg_2"	"varchar"	0	0	1	2
4924	1023	"arg_3"	"varchar"	0	0	1	3
4925	1024	"res_0"	"varchar"	0	0	0	0
4926	1024	"arg_1"	"varchar"	0	0	1	1
4927	1024	"arg_2"	"int"	32	0	1	2
4928	1025	"res_0"	"varchar"	0	0	0	0
4929	1025	"arg_1"	"int"	32	0	1	1
4930	1026	"res_0"	"int"	32	0	0	0
4931	1026	"arg_1"	"varchar"	0	0	1	1
4932	1027	"res_0"	"int"	32	0	0	0
4933	1027	"arg_1"	"varchar"	0	0	1	1
4934	1028	"res_0"	"int"	32	0	0	0
4935	1028	"arg_1"	"varchar"	0	0	1	1
4936	1029	"res_0"	"varchar"	0	0	0	0
4937	1029	"arg_1"	"varchar"	0	0	1	1
4938	1030	"res_0"	"int"	32	0	0	0
4939	1030	"arg_1"	"varchar"	0	0	1	1
4940	1030	"arg_2"	"varchar"	0	0	1	2
4941	1031	"res_0"	"int"	32	0	0	0
4942	1031	"arg_1"	"varchar"	0	0	1	1
4943	1031	"arg_2"	"varchar"	0	0	1	2
4944	1032	"res_0"	"int"	32	0	0	0
4945	1032	"arg_1"	"varchar"	0	0	1	1
4946	1032	"arg_2"	"varchar"	0	0	1	2
4947	1033	"res_0"	"double"	53	0	0	0
4948	1033	"arg_1"	"varchar"	0	0	1	1
4949	1033	"arg_2"	"varchar"	0	0	1	2
4950	1034	"res_0"	"varchar"	0	0	0	0
4951	1034	"arg_1"	"varchar"	0	0	1	1
4952	1035	"res_0"	"int"	32	0	0	0
4953	1035	"arg_1"	"varchar"	0	0	1	1
4954	1035	"arg_2"	"varchar"	0	0	1	2
4955	1036	"res_0"	"int"	32	0	0	0
4956	1036	"arg_1"	"varchar"	0	0	1	1
4957	1036	"arg_2"	"varchar"	0	0	1	2
4958	1036	"arg_3"	"int"	32	0	1	3
4959	1036	"arg_4"	"int"	32	0	1	4
4960	1036	"arg_5"	"int"	32	0	1	5
4961	1037	"res_0"	"tinyint"	8	0	0	0
4962	1037	"arg_1"	"clob"	0	0	1	1
4963	1037	"arg_2"	"boolean"	1	0	1	2
4964	1038	"res_0"	"smallint"	16	0	0	0
4965	1038	"arg_1"	"clob"	0	0	1	1
4966	1038	"arg_2"	"boolean"	1	0	1	2
4967	1039	"res_0"	"int"	32	0	0	0
4968	1039	"arg_1"	"clob"	0	0	1	1
4969	1039	"arg_2"	"boolean"	1	0	1	2
4970	1040	"res_0"	"clob"	0	0	0	0
4971	1040	"arg_1"	"clob"	0	0	1	1
4972	1041	"res_0"	"int"	32	0	0	0
4973	1041	"arg_1"	"clob"	0	0	1	1
4974	1041	"arg_2"	"clob"	0	0	1	2
4975	1042	"res_0"	"int"	32	0	0	0
4976	1042	"arg_1"	"clob"	0	0	1	1
4977	1042	"arg_2"	"clob"	0	0	1	2
4978	1042	"arg_3"	"int"	32	0	1	3
4979	1043	"res_0"	"clob"	0	0	0	0
4980	1043	"arg_1"	"clob"	0	0	1	1
4981	1043	"arg_2"	"int"	32	0	1	2
4982	1044	"res_0"	"clob"	0	0	0	0
4983	1044	"arg_1"	"clob"	0	0	1	1
4984	1044	"arg_2"	"int"	32	0	1	2
4985	1044	"arg_3"	"int"	32	0	1	3
4986	1045	"res_0"	"boolean"	1	0	0	0
4987	1045	"arg_1"	"clob"	0	0	1	1
4988	1045	"arg_2"	"clob"	0	0	1	2
4989	1046	"res_0"	"boolean"	1	0	0	0
4990	1046	"arg_1"	"clob"	0	0	1	1
4991	1046	"arg_2"	"clob"	0	0	1	2
4992	1046	"arg_3"	"clob"	0	0	1	3
4993	1047	"res_0"	"boolean"	1	0	0	0
4994	1047	"arg_1"	"clob"	0	0	1	1
4995	1047	"arg_2"	"clob"	0	0	1	2
4996	1048	"res_0"	"boolean"	1	0	0	0
4997	1048	"arg_1"	"clob"	0	0	1	1
4998	1048	"arg_2"	"clob"	0	0	1	2
4999	1048	"arg_3"	"clob"	0	0	1	3
5000	1049	"res_0"	"boolean"	1	0	0	0
5001	1049	"arg_1"	"clob"	0	0	1	1
5002	1049	"arg_2"	"clob"	0	0	1	2
5003	1050	"res_0"	"boolean"	1	0	0	0
5004	1050	"arg_1"	"clob"	0	0	1	1
5005	1050	"arg_2"	"clob"	0	0	1	2
5006	1050	"arg_3"	"clob"	0	0	1	3
5007	1051	"res_0"	"boolean"	1	0	0	0
5008	1051	"arg_1"	"clob"	0	0	1	1
5009	1051	"arg_2"	"clob"	0	0	1	2
5010	1052	"res_0"	"boolean"	1	0	0	0
5011	1052	"arg_1"	"clob"	0	0	1	1
5012	1052	"arg_2"	"clob"	0	0	1	2
5013	1052	"arg_3"	"clob"	0	0	1	3
5014	1053	"res_0"	"int"	32	0	0	0
5015	1053	"arg_1"	"clob"	0	0	1	1
5016	1053	"arg_2"	"clob"	0	0	1	2
5017	1054	"res_0"	"clob"	0	0	0	0
5018	1054	"arg_1"	"clob"	0	0	1	1
5019	1054	"arg_2"	"int"	32	0	1	2
5020	1055	"res_0"	"clob"	0	0	0	0
5021	1055	"arg_1"	"clob"	0	0	1	1
5022	1055	"arg_2"	"clob"	0	0	1	2
5023	1056	"res_0"	"int"	32	0	0	0
5024	1056	"arg_1"	"clob"	0	0	1	1
5025	1057	"res_0"	"clob"	0	0	0	0
5026	1057	"arg_1"	"int"	32	0	1	1
5027	1058	"res_0"	"int"	32	0	0	0
5028	1058	"arg_1"	"clob"	0	0	1	1
5029	1059	"res_0"	"clob"	0	0	0	0
5030	1059	"arg_1"	"clob"	0	0	1	1
5031	1059	"arg_2"	"int"	32	0	1	2
5032	1060	"res_0"	"clob"	0	0	0	0
5033	1060	"arg_1"	"clob"	0	0	1	1
5034	1060	"arg_2"	"int"	32	0	1	2
5035	1061	"res_0"	"clob"	0	0	0	0
5036	1061	"arg_1"	"clob"	0	0	1	1
5037	1062	"res_0"	"clob"	0	0	0	0
5038	1062	"arg_1"	"clob"	0	0	1	1
5039	1063	"res_0"	"clob"	0	0	0	0
5040	1063	"arg_1"	"clob"	0	0	1	1
5041	1064	"res_0"	"clob"	0	0	0	0
5042	1064	"arg_1"	"clob"	0	0	1	1
5043	1065	"res_0"	"clob"	0	0	0	0
5044	1065	"arg_1"	"clob"	0	0	1	1
5045	1066	"res_0"	"clob"	0	0	0	0
5046	1066	"arg_1"	"clob"	0	0	1	1
5047	1066	"arg_2"	"clob"	0	0	1	2
5048	1067	"res_0"	"clob"	0	0	0	0
5049	1067	"arg_1"	"clob"	0	0	1	1
5050	1068	"res_0"	"clob"	0	0	0	0
5051	1068	"arg_1"	"clob"	0	0	1	1
5052	1068	"arg_2"	"clob"	0	0	1	2
5053	1069	"res_0"	"clob"	0	0	0	0
5054	1069	"arg_1"	"clob"	0	0	1	1
5055	1070	"res_0"	"clob"	0	0	0	0
5056	1070	"arg_1"	"clob"	0	0	1	1
5057	1070	"arg_2"	"clob"	0	0	1	2
5058	1071	"res_0"	"clob"	0	0	0	0
5059	1071	"arg_1"	"clob"	0	0	1	1
5060	1071	"arg_2"	"int"	32	0	1	2
5061	1072	"res_0"	"clob"	0	0	0	0
5062	1072	"arg_1"	"clob"	0	0	1	1
5063	1072	"arg_2"	"int"	32	0	1	2
5064	1072	"arg_3"	"clob"	0	0	1	3
5065	1073	"res_0"	"clob"	0	0	0	0
5066	1073	"arg_1"	"clob"	0	0	1	1
5067	1073	"arg_2"	"int"	32	0	1	2
5068	1074	"res_0"	"clob"	0	0	0	0
5069	1074	"arg_1"	"clob"	0	0	1	1
5070	1074	"arg_2"	"int"	32	0	1	2
5071	1074	"arg_3"	"clob"	0	0	1	3
5072	1075	"res_0"	"clob"	0	0	0	0
5073	1075	"arg_1"	"clob"	0	0	1	1
5074	1075	"arg_2"	"int"	32	0	1	2
5075	1075	"arg_3"	"int"	32	0	1	3
5076	1075	"arg_4"	"clob"	0	0	1	4
5077	1076	"res_0"	"clob"	0	0	0	0
5078	1076	"arg_1"	"clob"	0	0	1	1
5079	1076	"arg_2"	"clob"	0	0	1	2
5080	1076	"arg_3"	"clob"	0	0	1	3
5081	1077	"res_0"	"clob"	0	0	0	0
5082	1077	"arg_1"	"clob"	0	0	1	1
5083	1077	"arg_2"	"int"	32	0	1	2
5084	1078	"res_0"	"clob"	0	0	0	0
5085	1078	"arg_1"	"int"	32	0	1	1
5086	1079	"res_0"	"int"	32	0	0	0
5087	1079	"arg_1"	"clob"	0	0	1	1
5088	1080	"res_0"	"int"	32	0	0	0
5089	1080	"arg_1"	"clob"	0	0	1	1
5090	1081	"res_0"	"int"	32	0	0	0
5091	1081	"arg_1"	"clob"	0	0	1	1
5092	1082	"res_0"	"clob"	0	0	0	0
5093	1082	"arg_1"	"clob"	0	0	1	1
5094	1083	"res_0"	"int"	32	0	0	0
5095	1083	"arg_1"	"clob"	0	0	1	1
5096	1083	"arg_2"	"clob"	0	0	1	2
5097	1084	"res_0"	"int"	32	0	0	0
5098	1084	"arg_1"	"clob"	0	0	1	1
5099	1084	"arg_2"	"clob"	0	0	1	2
5100	1085	"res_0"	"int"	32	0	0	0
5101	1085	"arg_1"	"clob"	0	0	1	1
5102	1085	"arg_2"	"clob"	0	0	1	2
5103	1086	"res_0"	"double"	53	0	0	0
5104	1086	"arg_1"	"clob"	0	0	1	1
5105	1086	"arg_2"	"clob"	0	0	1	2
5106	1087	"res_0"	"clob"	0	0	0	0
5107	1087	"arg_1"	"clob"	0	0	1	1
5108	1088	"res_0"	"int"	32	0	0	0
5109	1088	"arg_1"	"clob"	0	0	1	1
5110	1088	"arg_2"	"clob"	0	0	1	2
5111	1089	"res_0"	"int"	32	0	0	0
5112	1089	"arg_1"	"clob"	0	0	1	1
5113	1089	"arg_2"	"clob"	0	0	1	2
5114	1089	"arg_3"	"int"	32	0	1	3
5115	1089	"arg_4"	"int"	32	0	1	4
5116	1089	"arg_5"	"int"	32	0	1	5
5117	1090	"res_0"	"table"	0	0	0	0
5118	1090	"arg_1"	"varchar"	0	0	1	1
5119	1090	"arg_2"	"varchar"	0	0	1	2
5120	1090	"arg_3"	"varchar"	0	0	1	3
5121	1090	"arg_4"	"varchar"	0	0	1	4
5122	1090	"arg_5"	"varchar"	0	0	1	5
5123	1090	"arg_6"	"varchar"	0	0	1	6
5124	1090	"arg_7"	"bigint"	64	0	1	7
5125	1090	"arg_8"	"bigint"	64	0	1	8
5126	1091	"res_0"	"table"	0	0	0	0
5127	1091	"arg_1"	"varchar"	0	0	1	1
5128	1091	"arg_2"	"varchar"	0	0	1	2
5129	1091	"arg_3"	"varchar"	0	0	1	3
5130	1091	"arg_4"	"varchar"	0	0	1	4
5131	1091	"arg_5"	"varchar"	0	0	1	5
5132	1091	"arg_6"	"bigint"	64	0	1	6
5133	1091	"arg_7"	"bigint"	64	0	1	7
5134	1092	"res_0"	"table"	0	0	0	0
5135	1092	"arg_1"	"varchar"	0	0	1	1
5136	1092	"arg_2"	"varchar"	0	0	1	2
5137	27	"res"	"boolean"	1	0	0	0
5138	27	"arg"	"oid"	31	0	1	1
5139	39	"res"	"any"	0	0	0	0
5140	39	"arg"	"any"	0	0	1	1
5141	40	"res"	"boolean"	1	0	0	0
5142	40	"arg"	"any"	0	0	1	1
5143	41	"res"	"boolean"	1	0	0	0
5144	41	"arg"	"any"	0	0	1	1
5145	46	"res"	"any"	0	0	0	0
5146	46	"arg"	"any"	0	0	1	1
5147	47	"res"	"any"	0	0	0	0
5148	47	"arg"	"any"	0	0	1	1
5149	51	"res"	"bigint"	64	0	0	0
5150	51	"arg"	"tinyint"	8	0	1	1
5151	52	"res"	"bigint"	64	0	0	0
5152	52	"arg"	"smallint"	16	0	1	1
5153	53	"res"	"bigint"	64	0	0	0
5154	53	"arg"	"int"	32	0	1	1
5155	54	"res"	"bigint"	64	0	0	0
5156	54	"arg"	"bigint"	64	0	1	1
5157	55	"res"	"wrd"	64	0	0	0
5158	55	"arg"	"wrd"	64	0	1	1
5159	56	"res"	"decimal"	19	0	0	0
5160	56	"arg"	"decimal"	2	0	1	1
5161	57	"res"	"decimal"	19	0	0	0
5162	57	"arg"	"decimal"	4	0	1	1
5163	58	"res"	"decimal"	19	0	0	0
5164	58	"arg"	"decimal"	9	0	1	1
5165	59	"res"	"decimal"	19	0	0	0
5166	59	"arg"	"decimal"	19	0	1	1
5167	60	"res"	"bigint"	64	0	0	0
5168	60	"arg"	"tinyint"	8	0	1	1
5169	61	"res"	"bigint"	64	0	0	0
5170	61	"arg"	"smallint"	16	0	1	1
5171	62	"res"	"bigint"	64	0	0	0
5172	62	"arg"	"int"	32	0	1	1
5173	63	"res"	"bigint"	64	0	0	0
5174	63	"arg"	"bigint"	64	0	1	1
5175	64	"res"	"decimal"	19	0	0	0
5176	64	"arg"	"decimal"	2	0	1	1
5177	65	"res"	"decimal"	19	0	0	0
5178	65	"arg"	"decimal"	4	0	1	1
5179	66	"res"	"decimal"	19	0	0	0
5180	66	"arg"	"decimal"	9	0	1	1
5181	67	"res"	"decimal"	19	0	0	0
5182	67	"arg"	"decimal"	19	0	1	1
5183	80	"res"	"real"	24	0	0	0
5184	80	"arg"	"real"	24	0	1	1
5185	81	"res"	"real"	24	0	0	0
5186	81	"arg"	"real"	24	0	1	1
5187	82	"res"	"double"	53	0	0	0
5188	82	"arg"	"double"	53	0	1	1
5189	83	"res"	"double"	53	0	0	0
5190	83	"arg"	"double"	53	0	1	1
5191	84	"res"	"double"	53	0	0	0
5192	84	"arg"	"double"	53	0	1	1
5193	85	"res"	"wrd"	64	0	0	0
5194	86	"res"	"wrd"	64	0	0	0
5217	5216	"name"	"varchar"	1024	0	0	0
5218	5216	"value"	"varchar"	2048	0	0	1
5220	5219	"name"	"varchar"	1024	0	0	0
5226	5225	"name"	"varchar"	2048	0	0	0
5246	5245	"val"	"clob"	0	0	1	0
5247	5245	"pat"	"clob"	0	0	1	1
5248	5245	"esc"	"clob"	0	0	1	2
5251	5250	"val"	"clob"	0	0	1	0
5252	5250	"pat"	"clob"	0	0	1	1
5253	5250	"esc"	"clob"	0	0	1	2
5256	5255	"val"	"clob"	0	0	1	0
5257	5255	"pat"	"clob"	0	0	1	1
5260	5259	"val"	"clob"	0	0	1	0
5261	5259	"pat"	"clob"	0	0	1	1
5264	5263	"result"	"double"	53	0	0	0
5265	5263	"r"	"double"	53	0	1	1
5268	5267	"result"	"double"	53	0	0	0
5269	5267	"d"	"double"	53	0	1	1
5275	5274	"result"	"clob"	0	0	0	0
5276	5274	"theurl"	"url"	0	0	1	1
5279	5278	"result"	"clob"	0	0	0	0
5280	5278	"theurl"	"url"	0	0	1	1
5283	5282	"result"	"clob"	0	0	0	0
5284	5282	"theurl"	"url"	0	0	1	1
5287	5286	"result"	"clob"	0	0	0	0
5288	5286	"theurl"	"url"	0	0	1	1
5291	5290	"result"	"clob"	0	0	0	0
5292	5290	"theurl"	"url"	0	0	1	1
5295	5294	"result"	"clob"	0	0	0	0
5296	5294	"theurl"	"url"	0	0	1	1
5299	5298	"result"	"clob"	0	0	0	0
5300	5298	"theurl"	"url"	0	0	1	1
5303	5302	"result"	"clob"	0	0	0	0
5304	5302	"theurl"	"url"	0	0	1	1
5307	5306	"result"	"clob"	0	0	0	0
5308	5306	"theurl"	"url"	0	0	1	1
5311	5310	"result"	"clob"	0	0	0	0
5312	5310	"theurl"	"url"	0	0	1	1
5315	5314	"result"	"clob"	0	0	0	0
5316	5314	"theurl"	"url"	0	0	1	1
5319	5318	"result"	"clob"	0	0	0	0
5320	5318	"theurl"	"url"	0	0	1	1
5323	5322	"result"	"clob"	0	0	0	0
5324	5322	"theurl"	"url"	0	0	1	1
5327	5326	"result"	"boolean"	1	0	0	0
5328	5326	"theurl"	"url"	0	0	1	1
5331	5330	"result"	"url"	0	0	0	0
5332	5330	"protocol"	"clob"	0	0	1	1
5333	5330	"hostname"	"clob"	0	0	1	2
5334	5330	"port"	"int"	32	0	1	3
5335	5330	"file"	"clob"	0	0	1	4
5338	5337	"result"	"url"	0	0	0	0
5339	5337	"protocol"	"clob"	0	0	1	1
5340	5337	"hostname"	"clob"	0	0	1	2
5341	5337	"file"	"clob"	0	0	1	3
5344	5343	"result"	"date"	0	0	0	0
5345	5343	"s"	"clob"	0	0	1	1
5346	5343	"format"	"clob"	0	0	1	2
5349	5348	"result"	"clob"	0	0	0	0
5350	5348	"d"	"date"	0	0	1	1
5351	5348	"format"	"clob"	0	0	1	2
5355	5354	"result"	"inet"	0	0	0	0
5356	5354	"p"	"inet"	0	0	1	1
5359	5358	"result"	"clob"	0	0	0	0
5360	5358	"p"	"inet"	0	0	1	1
5363	5362	"result"	"int"	32	0	0	0
5364	5362	"p"	"inet"	0	0	1	1
5367	5366	"result"	"inet"	0	0	0	0
5368	5366	"p"	"inet"	0	0	1	1
5369	5366	"mask"	"int"	32	0	1	2
5372	5371	"result"	"inet"	0	0	0	0
5373	5371	"p"	"inet"	0	0	1	1
5376	5375	"result"	"inet"	0	0	0	0
5377	5375	"p"	"inet"	0	0	1	1
5380	5379	"result"	"inet"	0	0	0	0
5381	5379	"p"	"inet"	0	0	1	1
5384	5383	"result"	"clob"	0	0	0	0
5385	5383	"p"	"inet"	0	0	1	1
5388	5387	"result"	"clob"	0	0	0	0
5389	5387	"p"	"inet"	0	0	1	1
5392	5391	"id"	"oid"	31	0	0	0
5393	5391	"owner"	"clob"	0	0	0	1
5394	5391	"defined"	"timestamp"	7	0	0	2
5395	5391	"query"	"clob"	0	0	0	3
5396	5391	"pipe"	"clob"	0	0	0	4
5397	5391	"mal"	"int"	32	0	0	5
5398	5391	"optimize"	"bigint"	64	0	0	6
5401	5400	"id"	"oid"	31	0	0	0
5402	5400	"start"	"timestamp"	7	0	0	1
5403	5400	"stop"	"timestamp"	7	0	0	2
5404	5400	"arguments"	"clob"	0	0	0	3
5405	5400	"tuples"	"wrd"	64	0	0	4
5406	5400	"run"	"bigint"	64	0	0	5
5407	5400	"ship"	"bigint"	64	0	0	6
5408	5400	"cpu"	"int"	32	0	0	7
5409	5400	"io"	"int"	32	0	0	8
5410	5400	"space"	"bigint"	64	0	0	9
5456	5455	"threshold"	"smallint"	16	0	1	0
5461	5460	"event"	"int"	32	0	0	0
5462	5460	"clk"	"varchar"	20	0	0	1
5463	5460	"pc"	"varchar"	50	0	0	2
5464	5460	"thread"	"int"	32	0	0	3
5465	5460	"user"	"int"	32	0	0	4
5466	5460	"ticks"	"bigint"	64	0	0	5
5467	5460	"reads"	"bigint"	64	0	0	6
5468	5460	"writes"	"bigint"	64	0	0	7
5469	5460	"rbytes"	"bigint"	64	0	0	8
5470	5460	"wbytes"	"bigint"	64	0	0	9
5471	5460	"type"	"clob"	0	0	0	10
5472	5460	"stmt"	"clob"	0	0	0	11
5489	5488	"sys"	"clob"	0	0	1	0
5490	5488	"tab"	"clob"	0	0	1	1
5493	5492	"sys"	"clob"	0	0	1	0
5494	5492	"tab"	"clob"	0	0	1	1
5497	5496	"sys"	"clob"	0	0	1	0
5498	5496	"tab"	"clob"	0	0	1	1
5501	5500	"sys"	"clob"	0	0	1	0
5502	5500	"tab"	"clob"	0	0	1	1
5505	5504	"sys"	"clob"	0	0	1	0
5506	5504	"tab"	"clob"	0	0	1	1
5509	5508	"sch"	"varchar"	100	0	0	0
5510	5508	"usr"	"varchar"	100	0	0	1
5511	5508	"dep_type"	"varchar"	32	0	0	2
5514	5513	"sch"	"varchar"	100	0	0	0
5515	5513	"usr"	"varchar"	100	0	0	1
5516	5513	"dep_type"	"varchar"	32	0	0	2
5519	5518	"sch"	"varchar"	100	0	0	0
5520	5518	"usr"	"varchar"	100	0	0	1
5521	5518	"dep_type"	"varchar"	32	0	0	2
5524	5523	"sch"	"varchar"	100	0	0	0
5525	5523	"usr"	"varchar"	100	0	0	1
5526	5523	"dep_type"	"varchar"	32	0	0	2
5529	5528	"sch"	"varchar"	100	0	0	0
5530	5528	"usr"	"varchar"	100	0	0	1
5531	5528	"dep_type"	"varchar"	32	0	0	2
5534	5533	"sch"	"varchar"	100	0	0	0
5535	5533	"usr"	"varchar"	100	0	0	1
5536	5533	"dep_type"	"varchar"	32	0	0	2
5539	5538	"sch"	"varchar"	100	0	0	0
5540	5538	"usr"	"varchar"	100	0	0	1
5541	5538	"dep_type"	"varchar"	32	0	0	2
5544	5543	"sch"	"varchar"	100	0	0	0
5545	5543	"usr"	"varchar"	100	0	0	1
5546	5543	"dep_type"	"varchar"	32	0	0	2
5549	5548	"sch"	"varchar"	100	0	0	0
5550	5548	"usr"	"varchar"	100	0	0	1
5551	5548	"dep_type"	"varchar"	32	0	0	2
5554	5553	"sch"	"varchar"	100	0	0	0
5555	5553	"usr"	"varchar"	100	0	0	1
5556	5553	"dep_type"	"varchar"	32	0	0	2
5559	5558	"sch"	"varchar"	100	0	0	0
5560	5558	"usr"	"varchar"	100	0	0	1
5561	5558	"dep_type"	"varchar"	32	0	0	2
5564	5563	"sch"	"varchar"	100	0	0	0
5565	5563	"usr"	"varchar"	100	0	0	1
5566	5563	"dep_type"	"varchar"	32	0	0	2
5569	5568	"sch"	"varchar"	100	0	0	0
5570	5568	"usr"	"varchar"	100	0	0	1
5571	5568	"dep_type"	"varchar"	32	0	0	2
5574	5573	"sch"	"varchar"	100	0	0	0
5575	5573	"usr"	"varchar"	100	0	0	1
5576	5573	"dep_type"	"varchar"	32	0	0	2
5579	5578	"sch"	"varchar"	100	0	0	0
5580	5578	"usr"	"varchar"	100	0	0	1
5581	5578	"dep_type"	"varchar"	32	0	0	2
5584	5583	"sch"	"varchar"	100	0	0	0
5585	5583	"usr"	"varchar"	100	0	0	1
5586	5583	"dep_type"	"varchar"	32	0	0	2
5589	5588	"sch"	"varchar"	100	0	0	0
5590	5588	"usr"	"varchar"	100	0	0	1
5591	5588	"dep_type"	"varchar"	32	0	0	2
5594	5593	"result"	"clob"	0	0	0	0
5595	5593	"username"	"clob"	0	0	1	1
5598	5597	"user"	"clob"	0	0	0	0
5599	5597	"login"	"timestamp"	7	0	0	1
5600	5597	"sessiontimeout"	"bigint"	64	0	0	2
5601	5597	"lastcommand"	"timestamp"	7	0	0	3
5602	5597	"querytimeout"	"bigint"	64	0	0	4
5603	5597	"active"	"boolean"	1	0	0	5
5614	5613	"delay"	"tinyint"	8	0	1	0
5617	5616	"delay"	"tinyint"	8	0	1	0
5618	5616	"force"	"boolean"	1	0	1	1
5621	5620	"query"	"bigint"	64	0	1	0
5624	5623	"query"	"bigint"	64	0	1	0
5625	5623	"session"	"bigint"	64	0	1	1
5628	5627	"timeout"	"bigint"	64	0	1	0
5631	5630	"result"	"varchar"	32	0	0	0
5632	5630	"s1"	"varchar"	32	0	1	1
5633	5630	"st"	"int"	32	0	1	2
5634	5630	"len"	"int"	32	0	1	3
5635	5630	"s3"	"varchar"	32	0	1	4
5638	5637	"result"	"double"	53	0	0	0
5639	5637	"num"	"double"	53	0	1	1
5640	5637	"prc"	"int"	32	0	1	2
5643	5642	"result"	"double"	53	0	0	0
5644	5642	"num"	"double"	53	0	1	1
5645	5642	"prc"	"int"	32	0	1	2
5646	5642	"truncat"	"int"	32	0	1	3
5649	5648	"result"	"clob"	0	0	0	0
5650	5648	"num"	"double"	53	0	1	1
5651	5648	"prc"	"int"	32	0	1	2
5652	5648	"truncat"	"int"	32	0	1	3
5655	5654	"result"	"double"	53	0	0	0
5656	5654	"pdec"	"double"	53	0	1	1
5657	5654	"pradius"	"double"	53	0	1	2
5660	5659	"result"	"oid"	31	0	0	0
5661	5659	"x"	"int"	32	0	1	1
5662	5659	"y"	"int"	32	0	1	2
5665	5664	"result"	"int"	32	0	0	0
5666	5664	"z"	"oid"	31	0	1	1
5669	5668	"result"	"int"	32	0	0	0
5670	5668	"z"	"oid"	31	0	1	1
5673	5672	"rewrite"	"clob"	0	0	0	0
5674	5672	"count"	"int"	32	0	0	1
5677	5676	"query"	"clob"	0	0	0	0
5678	5676	"count"	"int"	32	0	0	1
5681	5680	"filename"	"clob"	0	0	1	0
5684	5683	"name"	"clob"	0	0	0	0
5685	5683	"def"	"clob"	0	0	0	1
5686	5683	"status"	"clob"	0	0	0	2
5694	5693	"name"	"clob"	0	0	0	0
5695	5693	"value"	"clob"	0	0	0	1
5702	5701	"id"	"int"	32	0	0	0
5703	5701	"name"	"clob"	0	0	0	1
5704	5701	"htype"	"clob"	0	0	0	2
5705	5701	"ttype"	"clob"	0	0	0	3
5706	5701	"count"	"bigint"	64	0	0	4
5707	5701	"refcnt"	"int"	32	0	0	5
5708	5701	"lrefcnt"	"int"	32	0	0	6
5709	5701	"location"	"clob"	0	0	0	7
5710	5701	"heat"	"int"	32	0	0	8
5711	5701	"dirty"	"clob"	0	0	0	9
5712	5701	"status"	"clob"	0	0	0	10
5713	5701	"kind"	"clob"	0	0	0	11
5716	5715	"ra_stmt"	"clob"	0	0	1	0
5717	5715	"opt"	"boolean"	1	0	1	1
5720	5719	"qtag"	"bigint"	64	0	0	0
5721	5719	"user"	"clob"	0	0	0	1
5722	5719	"started"	"timestamp"	7	0	0	2
5723	5719	"estimate"	"timestamp"	7	0	0	3
5724	5719	"progress"	"int"	32	0	0	4
5725	5719	"status"	"clob"	0	0	0	5
5726	5719	"tag"	"oid"	31	0	0	6
5727	5719	"query"	"clob"	0	0	0	7
5740	5739	"tag"	"int"	32	0	1	0
5743	5742	"tag"	"int"	32	0	1	0
5746	5745	"tag"	"int"	32	0	1	0
5749	5748	"tag"	"bigint"	64	0	1	0
5752	5751	"tag"	"bigint"	64	0	1	0
5755	5754	"tag"	"bigint"	64	0	1	0
5758	5757	"result"	"double"	53	0	0	0
5759	5757	"val"	"tinyint"	8	0	1	1
5762	5761	"result"	"double"	53	0	0	0
5763	5761	"val"	"smallint"	16	0	1	1
5766	5765	"result"	"double"	53	0	0	0
5767	5765	"val"	"int"	32	0	1	1
5770	5769	"result"	"double"	53	0	0	0
5771	5769	"val"	"wrd"	64	0	1	1
5774	5773	"result"	"double"	53	0	0	0
5775	5773	"val"	"bigint"	64	0	1	1
5778	5777	"result"	"double"	53	0	0	0
5779	5777	"val"	"real"	24	0	1	1
5782	5781	"result"	"double"	53	0	0	0
5783	5781	"val"	"double"	53	0	1	1
5786	5785	"result"	"double"	53	0	0	0
5787	5785	"val"	"date"	0	0	1	1
5790	5789	"result"	"double"	53	0	0	0
5791	5789	"val"	"time"	1	0	1	1
5794	5793	"result"	"double"	53	0	0	0
5795	5793	"val"	"timestamp"	7	0	1	1
5798	5797	"result"	"double"	53	0	0	0
5799	5797	"val"	"tinyint"	8	0	1	1
5802	5801	"result"	"double"	53	0	0	0
5803	5801	"val"	"smallint"	16	0	1	1
5806	5805	"result"	"double"	53	0	0	0
5807	5805	"val"	"int"	32	0	1	1
5810	5809	"result"	"double"	53	0	0	0
5811	5809	"val"	"wrd"	64	0	1	1
5814	5813	"result"	"double"	53	0	0	0
5815	5813	"val"	"bigint"	64	0	1	1
5818	5817	"result"	"double"	53	0	0	0
5819	5817	"val"	"real"	24	0	1	1
5822	5821	"result"	"double"	53	0	0	0
5823	5821	"val"	"double"	53	0	1	1
5826	5825	"result"	"double"	53	0	0	0
5827	5825	"val"	"date"	0	0	1	1
5830	5829	"result"	"double"	53	0	0	0
5831	5829	"val"	"time"	1	0	1	1
5834	5833	"result"	"double"	53	0	0	0
5835	5833	"val"	"timestamp"	7	0	1	1
5838	5837	"result"	"double"	53	0	0	0
5839	5837	"val"	"tinyint"	8	0	1	1
5842	5841	"result"	"double"	53	0	0	0
5843	5841	"val"	"smallint"	16	0	1	1
5846	5845	"result"	"double"	53	0	0	0
5847	5845	"val"	"int"	32	0	1	1
5850	5849	"result"	"double"	53	0	0	0
5851	5849	"val"	"wrd"	64	0	1	1
5854	5853	"result"	"double"	53	0	0	0
5855	5853	"val"	"bigint"	64	0	1	1
5858	5857	"result"	"double"	53	0	0	0
5859	5857	"val"	"real"	24	0	1	1
5862	5861	"result"	"double"	53	0	0	0
5863	5861	"val"	"double"	53	0	1	1
5866	5865	"result"	"double"	53	0	0	0
5867	5865	"val"	"date"	0	0	1	1
5870	5869	"result"	"double"	53	0	0	0
5871	5869	"val"	"time"	1	0	1	1
5874	5873	"result"	"double"	53	0	0	0
5875	5873	"val"	"timestamp"	7	0	1	1
5878	5877	"result"	"double"	53	0	0	0
5879	5877	"val"	"tinyint"	8	0	1	1
5882	5881	"result"	"double"	53	0	0	0
5883	5881	"val"	"smallint"	16	0	1	1
5886	5885	"result"	"double"	53	0	0	0
5887	5885	"val"	"int"	32	0	1	1
5890	5889	"result"	"double"	53	0	0	0
5891	5889	"val"	"wrd"	64	0	1	1
5894	5893	"result"	"double"	53	0	0	0
5895	5893	"val"	"bigint"	64	0	1	1
5898	5897	"result"	"double"	53	0	0	0
5899	5897	"val"	"real"	24	0	1	1
5902	5901	"result"	"double"	53	0	0	0
5903	5901	"val"	"double"	53	0	1	1
5906	5905	"result"	"double"	53	0	0	0
5907	5905	"val"	"date"	0	0	1	1
5910	5909	"result"	"double"	53	0	0	0
5911	5909	"val"	"time"	1	0	1	1
5914	5913	"result"	"double"	53	0	0	0
5915	5913	"val"	"timestamp"	7	0	1	1
5918	5917	"result"	"tinyint"	8	0	0	0
5919	5917	"val"	"tinyint"	8	0	1	1
5922	5921	"result"	"smallint"	16	0	0	0
5923	5921	"val"	"smallint"	16	0	1	1
5926	5925	"result"	"int"	32	0	0	0
5927	5925	"val"	"int"	32	0	1	1
5930	5929	"result"	"wrd"	64	0	0	0
5931	5929	"val"	"wrd"	64	0	1	1
5934	5933	"result"	"bigint"	64	0	0	0
5935	5933	"val"	"bigint"	64	0	1	1
5938	5937	"result"	"decimal"	18	3	0	0
5939	5937	"val"	"decimal"	18	3	1	1
5942	5941	"result"	"real"	24	0	0	0
5943	5941	"val"	"real"	24	0	1	1
5946	5945	"result"	"double"	53	0	0	0
5947	5945	"val"	"double"	53	0	1	1
5950	5949	"result"	"date"	0	0	0	0
5951	5949	"val"	"date"	0	0	1	1
5954	5953	"result"	"time"	1	0	0	0
5955	5953	"val"	"time"	1	0	1	1
5958	5957	"result"	"timestamp"	7	0	0	0
5959	5957	"val"	"timestamp"	7	0	1	1
5962	5961	"result"	"tinyint"	8	0	0	0
5963	5961	"val"	"tinyint"	8	0	1	1
5964	5961	"q"	"double"	53	0	1	2
5967	5966	"result"	"smallint"	16	0	0	0
5968	5966	"val"	"smallint"	16	0	1	1
5969	5966	"q"	"double"	53	0	1	2
5972	5971	"result"	"int"	32	0	0	0
5973	5971	"val"	"int"	32	0	1	1
5974	5971	"q"	"double"	53	0	1	2
5977	5976	"result"	"wrd"	64	0	0	0
5978	5976	"val"	"wrd"	64	0	1	1
5979	5976	"q"	"double"	53	0	1	2
5982	5981	"result"	"bigint"	64	0	0	0
5983	5981	"val"	"bigint"	64	0	1	1
5984	5981	"q"	"double"	53	0	1	2
5987	5986	"result"	"decimal"	18	3	0	0
5988	5986	"val"	"decimal"	18	3	1	1
5989	5986	"q"	"double"	53	0	1	2
5992	5991	"result"	"real"	24	0	0	0
5993	5991	"val"	"real"	24	0	1	1
5994	5991	"q"	"double"	53	0	1	2
5997	5996	"result"	"double"	53	0	0	0
5998	5996	"val"	"double"	53	0	1	1
5999	5996	"q"	"double"	53	0	1	2
6002	6001	"result"	"date"	0	0	0	0
6003	6001	"val"	"date"	0	0	1	1
6004	6001	"q"	"double"	53	0	1	2
6007	6006	"result"	"time"	1	0	0	0
6008	6006	"val"	"time"	1	0	1	1
6009	6006	"q"	"double"	53	0	1	2
6012	6011	"result"	"timestamp"	7	0	0	0
6013	6011	"val"	"timestamp"	7	0	1	1
6014	6011	"q"	"double"	53	0	1	2
6017	6016	"result"	"tinyint"	8	0	0	0
6018	6016	"e1"	"tinyint"	8	0	1	1
6019	6016	"e2"	"tinyint"	8	0	1	2
6022	6021	"result"	"smallint"	16	0	0	0
6023	6021	"e1"	"smallint"	16	0	1	1
6024	6021	"e2"	"smallint"	16	0	1	2
6027	6026	"result"	"int"	32	0	0	0
6028	6026	"e1"	"int"	32	0	1	1
6029	6026	"e2"	"int"	32	0	1	2
6032	6031	"result"	"wrd"	64	0	0	0
6033	6031	"e1"	"wrd"	64	0	1	1
6034	6031	"e2"	"wrd"	64	0	1	2
6037	6036	"result"	"bigint"	64	0	0	0
6038	6036	"e1"	"bigint"	64	0	1	1
6039	6036	"e2"	"bigint"	64	0	1	2
6042	6041	"result"	"real"	24	0	0	0
6043	6041	"e1"	"real"	24	0	1	1
6044	6041	"e2"	"real"	24	0	1	2
6047	6046	"result"	"double"	53	0	0	0
6048	6046	"e1"	"double"	53	0	1	1
6049	6046	"e2"	"double"	53	0	1	2
6065	6064	"result"	"mbr"	0	0	0	0
6066	6064	"g"	"geometry"	0	0	1	1
6069	6068	"result"	"boolean"	1	0	0	0
6070	6068	"a"	"mbr"	0	0	1	1
6071	6068	"b"	"mbr"	0	0	1	2
6074	6073	"result"	"geometry"	0	0	0	0
6075	6073	"wkt"	"clob"	0	0	1	1
6076	6073	"srid"	"smallint"	16	0	1	2
6079	6078	"result"	"point"	0	0	0	0
6080	6078	"wkt"	"clob"	0	0	1	1
6081	6078	"srid"	"smallint"	16	0	1	2
6084	6083	"result"	"linestring"	0	0	0	0
6085	6083	"wkt"	"clob"	0	0	1	1
6086	6083	"srid"	"smallint"	16	0	1	2
6089	6088	"result"	"polygon"	0	0	0	0
6090	6088	"wkt"	"clob"	0	0	1	1
6091	6088	"srid"	"smallint"	16	0	1	2
6094	6093	"result"	"multipoint"	0	0	0	0
6095	6093	"wkt"	"clob"	0	0	1	1
6096	6093	"srid"	"smallint"	16	0	1	2
6099	6098	"result"	"multilinestring"	0	0	0	0
6100	6098	"wkt"	"clob"	0	0	1	1
6101	6098	"srid"	"smallint"	16	0	1	2
6104	6103	"result"	"multipolygon"	0	0	0	0
6105	6103	"wkt"	"clob"	0	0	1	1
6106	6103	"srid"	"smallint"	16	0	1	2
6109	6108	"result"	"multipolygon"	0	0	0	0
6110	6108	"wkt"	"clob"	0	0	1	1
6111	6108	"srid"	"smallint"	16	0	1	2
6114	6113	"result"	"polygon"	0	0	0	0
6115	6113	"wkt"	"clob"	0	0	1	1
6116	6113	"srid"	"smallint"	16	0	1	2
6119	6118	"result"	"clob"	0	0	0	0
6120	6118	"g"	"geometry"	0	0	1	1
6123	6122	"result"	"double"	53	0	0	0
6124	6122	"g"	"geometry"	0	0	1	1
6127	6126	"result"	"double"	53	0	0	0
6128	6126	"g"	"geometry"	0	0	1	1
6131	6130	"result"	"point"	0	0	0	0
6132	6130	"x"	"double"	53	0	1	1
6133	6130	"y"	"double"	53	0	1	2
6136	6135	"result"	"int"	32	0	0	0
6137	6135	"g"	"geometry"	0	0	1	1
6140	6139	"result"	"int"	32	0	0	0
6141	6139	"g"	"geometry"	0	0	1	1
6144	6143	"result"	"int"	32	0	0	0
6145	6143	"g"	"geometry"	0	0	1	1
6148	6147	"result"	"geometry"	0	0	0	0
6149	6147	"g"	"geometry"	0	0	1	1
6152	6151	"result"	"boolean"	1	0	0	0
6153	6151	"g"	"geometry"	0	0	1	1
6156	6155	"result"	"boolean"	1	0	0	0
6157	6155	"g"	"geometry"	0	0	1	1
6160	6159	"result"	"geometry"	0	0	0	0
6161	6159	"g"	"geometry"	0	0	1	1
6164	6163	"result"	"boolean"	1	0	0	0
6165	6163	"a"	"geometry"	0	0	1	1
6166	6163	"b"	"geometry"	0	0	1	2
6169	6168	"result"	"boolean"	1	0	0	0
6170	6168	"a"	"geometry"	0	0	1	1
6171	6168	"b"	"geometry"	0	0	1	2
6174	6173	"result"	"boolean"	1	0	0	0
6175	6173	"a"	"geometry"	0	0	1	1
6176	6173	"b"	"geometry"	0	0	1	2
6179	6178	"result"	"boolean"	1	0	0	0
6180	6178	"a"	"geometry"	0	0	1	1
6181	6178	"b"	"geometry"	0	0	1	2
6184	6183	"result"	"boolean"	1	0	0	0
6185	6183	"a"	"geometry"	0	0	1	1
6186	6183	"b"	"geometry"	0	0	1	2
6189	6188	"result"	"boolean"	1	0	0	0
6190	6188	"a"	"geometry"	0	0	1	1
6191	6188	"b"	"geometry"	0	0	1	2
6194	6193	"result"	"boolean"	1	0	0	0
6195	6193	"a"	"geometry"	0	0	1	1
6196	6193	"b"	"geometry"	0	0	1	2
6199	6198	"result"	"boolean"	1	0	0	0
6200	6198	"a"	"geometry"	0	0	1	1
6201	6198	"b"	"geometry"	0	0	1	2
6204	6203	"result"	"boolean"	1	0	0	0
6205	6203	"a"	"geometry"	0	0	1	1
6206	6203	"b"	"geometry"	0	0	1	2
6207	6203	"pattern"	"clob"	0	0	1	3
6210	6209	"result"	"double"	53	0	0	0
6211	6209	"g"	"geometry"	0	0	1	1
6214	6213	"result"	"double"	53	0	0	0
6215	6213	"g"	"geometry"	0	0	1	1
6218	6217	"result"	"double"	53	0	0	0
6219	6217	"a"	"geometry"	0	0	1	1
6220	6217	"b"	"geometry"	0	0	1	2
6223	6222	"result"	"geometry"	0	0	0	0
6224	6222	"a"	"geometry"	0	0	1	1
6225	6222	"distance"	"double"	53	0	1	2
6228	6227	"result"	"geometry"	0	0	0	0
6229	6227	"a"	"geometry"	0	0	1	1
6232	6231	"result"	"geometry"	0	0	0	0
6233	6231	"a"	"geometry"	0	0	1	1
6234	6231	"b"	"geometry"	0	0	1	2
6237	6236	"result"	"geometry"	0	0	0	0
6238	6236	"a"	"geometry"	0	0	1	1
6239	6236	"b"	"geometry"	0	0	1	2
6242	6241	"result"	"geometry"	0	0	0	0
6243	6241	"a"	"geometry"	0	0	1	1
6244	6241	"b"	"geometry"	0	0	1	2
6247	6246	"result"	"geometry"	0	0	0	0
6248	6246	"a"	"geometry"	0	0	1	1
6249	6246	"b"	"geometry"	0	0	1	2
6254	6253	"result"	"json"	0	0	0	0
6255	6253	"js"	"json"	0	0	1	1
6256	6253	"pathexpr"	"clob"	0	0	1	2
6259	6258	"result"	"json"	0	0	0	0
6260	6258	"js"	"json"	0	0	1	1
6261	6258	"name"	"tinyint"	8	0	1	2
6264	6263	"result"	"json"	0	0	0	0
6265	6263	"js"	"json"	0	0	1	1
6266	6263	"name"	"int"	32	0	1	2
6269	6268	"result"	"json"	0	0	0	0
6270	6268	"js"	"json"	0	0	1	1
6271	6268	"name"	"bigint"	64	0	1	2
6274	6273	"result"	"clob"	0	0	0	0
6275	6273	"js"	"json"	0	0	1	1
6276	6273	"e"	"clob"	0	0	1	2
6279	6278	"result"	"double"	53	0	0	0
6280	6278	"js"	"json"	0	0	1	1
6283	6282	"result"	"bigint"	64	0	0	0
6284	6282	"js"	"json"	0	0	1	1
6287	6286	"result"	"boolean"	1	0	0	0
6288	6286	"js"	"clob"	0	0	1	1
6291	6290	"result"	"boolean"	1	0	0	0
6292	6290	"js"	"clob"	0	0	1	1
6295	6294	"result"	"boolean"	1	0	0	0
6296	6294	"js"	"clob"	0	0	1	1
6299	6298	"result"	"boolean"	1	0	0	0
6300	6298	"js"	"json"	0	0	1	1
6303	6302	"result"	"boolean"	1	0	0	0
6304	6302	"js"	"json"	0	0	1	1
6307	6306	"result"	"boolean"	1	0	0	0
6308	6306	"js"	"json"	0	0	1	1
6311	6310	"result"	"int"	32	0	0	0
6312	6310	"js"	"json"	0	0	1	1
6315	6314	"result"	"json"	0	0	0	0
6316	6314	"js"	"json"	0	0	1	1
6319	6318	"result"	"json"	0	0	0	0
6320	6318	"js"	"json"	0	0	1	1
6323	6322	"result"	"clob"	0	0	0	0
6324	6322	"js"	"json"	0	0	1	1
6327	6326	"result"	"clob"	0	0	0	0
6328	6326	"js"	"clob"	0	0	1	1
6331	6330	"result"	"clob"	0	0	0	0
6332	6330	"js"	"int"	32	0	1	1
6335	6334	"result"	"clob"	0	0	0	0
6336	6334	"js"	"json"	0	0	1	1
6339	6338	"result"	"clob"	0	0	0	0
6340	6338	"x"	"clob"	0	0	1	1
6343	6342	"result"	"clob"	0	0	0	0
6344	6342	"x"	"double"	53	0	1	1
6347	6346	"result"	"clob"	0	0	0	0
6348	6346	"v"	"clob"	0	0	1	1
6352	6351	"result"	"uuid"	0	0	0	0
6355	6354	"result"	"uuid"	0	0	0	0
6356	6354	"u"	"uuid"	0	0	1	1
6359	6358	"result"	"uuid"	0	0	0	0
6360	6358	"u"	"clob"	0	0	1	1
6363	6362	"result"	"double"	53	0	0	0
6364	6362	"chi2"	"double"	53	0	1	1
6365	6362	"datapoints"	"double"	53	0	1	2
6368	6367	"schema"	"clob"	0	0	0	0
6369	6367	"table"	"clob"	0	0	0	1
6370	6367	"column"	"clob"	0	0	0	2
6371	6367	"type"	"clob"	0	0	0	3
6372	6367	"location"	"clob"	0	0	0	4
6373	6367	"count"	"bigint"	64	0	0	5
6374	6367	"typewidth"	"int"	32	0	0	6
6375	6367	"columnsize"	"bigint"	64	0	0	7
6376	6367	"heapsize"	"bigint"	64	0	0	8
6377	6367	"hashes"	"bigint"	64	0	0	9
6378	6367	"imprints"	"bigint"	64	0	0	10
6379	6367	"sorted"	"boolean"	1	0	0	11
6410	6409	"result"	"bigint"	64	0	0	0
6411	6409	"nme"	"clob"	0	0	1	1
6412	6409	"i"	"bigint"	64	0	1	2
6413	6409	"d"	"bigint"	64	0	1	3
6416	6415	"result"	"bigint"	64	0	0	0
6417	6415	"tpe"	"clob"	0	0	1	1
6418	6415	"i"	"bigint"	64	0	1	2
6419	6415	"w"	"int"	32	0	1	3
6422	6421	"result"	"bigint"	64	0	0	0
6423	6421	"b"	"boolean"	1	0	1	1
6424	6421	"i"	"bigint"	64	0	1	2
6427	6426	"result"	"bigint"	64	0	0	0
6428	6426	"i"	"bigint"	64	0	1	1
6429	6426	"nme"	"clob"	0	0	1	2
6432	6431	"schema"	"clob"	0	0	0	0
6433	6431	"table"	"clob"	0	0	0	1
6434	6431	"column"	"clob"	0	0	0	2
6435	6431	"type"	"clob"	0	0	0	3
6436	6431	"count"	"bigint"	64	0	0	4
6437	6431	"columnsize"	"bigint"	64	0	0	5
6438	6431	"heapsize"	"bigint"	64	0	0	6
6439	6431	"hashes"	"bigint"	64	0	0	7
6440	6431	"imprints"	"bigint"	64	0	0	8
6441	6431	"sorted"	"boolean"	1	0	0	9
6481	6480	"tbl"	"clob"	0	0	1	0
6484	6483	"sch"	"clob"	0	0	1	0
6485	6483	"tbl"	"clob"	0	0	1	1
6488	6487	"sch"	"clob"	0	0	1	0
6489	6487	"tbl"	"clob"	0	0	1	1
6490	6487	"col"	"clob"	0	0	1	2
6493	6492	"sample"	"bigint"	64	0	1	0
6496	6495	"tbl"	"clob"	0	0	1	0
6497	6495	"sample"	"bigint"	64	0	1	1
6500	6499	"sch"	"clob"	0	0	1	0
6501	6499	"tbl"	"clob"	0	0	1	1
6502	6499	"sample"	"bigint"	64	0	1	2
6505	6504	"sch"	"clob"	0	0	1	0
6506	6504	"tbl"	"clob"	0	0	1	1
6507	6504	"col"	"clob"	0	0	1	2
6508	6504	"sample"	"bigint"	64	0	1	3
6511	6510	"result"	"clob"	0	0	0	0
6512	6510	"src"	"clob"	0	0	1	1
6515	6514	"result"	"smallint"	16	0	0	0
6516	6514	"one"	"tinyint"	8	0	1	1
6517	6514	"two"	"tinyint"	8	0	1	2
6520	6519	"result"	"int"	32	0	0	0
6521	6519	"one"	"smallint"	16	0	1	1
6522	6519	"two"	"smallint"	16	0	1	2
6525	6524	"result"	"bigint"	64	0	0	0
6526	6524	"one"	"int"	32	0	1	1
6527	6524	"two"	"int"	32	0	1	2
6531	6530	"bam_repos"	"clob"	0	0	1	0
6532	6530	"dbschema"	"smallint"	16	0	1	1
6533	6530	"nr_threads"	"smallint"	16	0	1	2
6536	6535	"bam_files"	"clob"	0	0	1	0
6537	6535	"dbschema"	"smallint"	16	0	1	1
6538	6535	"nr_threads"	"smallint"	16	0	1	2
6541	6540	"bam_file"	"clob"	0	0	1	0
6542	6540	"dbschema"	"smallint"	16	0	1	1
6545	6544	"file_id"	"bigint"	64	0	1	0
6546	6544	"dbschema"	"smallint"	16	0	1	1
6549	6548	"result"	"boolean"	1	0	0	0
6550	6548	"flag"	"smallint"	16	0	1	1
6551	6548	"name"	"clob"	0	0	1	2
6554	6553	"result"	"clob"	0	0	0	0
6555	6553	"seq"	"clob"	0	0	1	1
6558	6557	"result"	"clob"	0	0	0	0
6559	6557	"qual"	"clob"	0	0	1	1
6562	6561	"result"	"int"	32	0	0	0
6563	6561	"cigar"	"clob"	0	0	1	1
6566	6565	"output_path"	"clob"	0	0	1	0
6569	6568	"output_path"	"clob"	0	0	1	0
6639	6638	"value"	"tinyint"	8	0	0	0
6640	6638	"first"	"tinyint"	8	0	1	1
6641	6638	"last"	"tinyint"	8	0	1	2
6644	6643	"value"	"tinyint"	8	0	0	0
6645	6643	"first"	"tinyint"	8	0	1	1
6646	6643	"last"	"tinyint"	8	0	1	2
6647	6643	"stepsize"	"tinyint"	8	0	1	3
6650	6649	"value"	"smallint"	16	0	0	0
6651	6649	"first"	"smallint"	16	0	1	1
6652	6649	"last"	"smallint"	16	0	1	2
6655	6654	"value"	"smallint"	16	0	0	0
6656	6654	"first"	"smallint"	16	0	1	1
6657	6654	"last"	"smallint"	16	0	1	2
6658	6654	"stepsize"	"smallint"	16	0	1	3
6661	6660	"value"	"int"	32	0	0	0
6662	6660	"first"	"int"	32	0	1	1
6663	6660	"last"	"int"	32	0	1	2
6666	6665	"value"	"int"	32	0	0	0
6667	6665	"first"	"int"	32	0	1	1
6668	6665	"last"	"int"	32	0	1	2
6669	6665	"stepsize"	"int"	32	0	1	3
6672	6671	"value"	"bigint"	64	0	0	0
6673	6671	"first"	"bigint"	64	0	1	1
6674	6671	"last"	"bigint"	64	0	1	2
6677	6676	"value"	"bigint"	64	0	0	0
6678	6676	"first"	"bigint"	64	0	1	1
6679	6676	"last"	"bigint"	64	0	1	2
6680	6676	"stepsize"	"bigint"	64	0	1	3
6683	6682	"value"	"real"	24	0	0	0
6684	6682	"first"	"real"	24	0	1	1
6685	6682	"last"	"real"	24	0	1	2
6686	6682	"stepsize"	"real"	24	0	1	3
6689	6688	"value"	"double"	53	0	0	0
6690	6688	"first"	"double"	53	0	1	1
6691	6688	"last"	"double"	53	0	1	2
6692	6688	"stepsize"	"double"	53	0	1	3
6695	6694	"value"	"decimal"	10	2	0	0
6696	6694	"first"	"decimal"	10	2	1	1
6697	6694	"last"	"decimal"	10	2	1	2
6698	6694	"stepsize"	"decimal"	10	2	1	3
6701	6700	"value"	"timestamp"	7	0	0	0
6702	6700	"first"	"timestamp"	7	0	1	1
6703	6700	"last"	"timestamp"	7	0	1	2
6704	6700	"stepsize"	"sec_interval"	13	0	1	3
COMMIT;
START TRANSACTION;
CREATE TABLE "sys"."auths" (
	"id"      INTEGER,
	"name"    VARCHAR(1024),
	"grantor" INTEGER
);
COPY 3 RECORDS INTO "sys"."auths" FROM stdin USING DELIMITERS '\t','\n','"';
1	"public"	0
2	"sysadmin"	0
3	"monetdb"	0
COMMIT;
START TRANSACTION;
CREATE TABLE "sys"."connections" (
	"id"       INTEGER,
	"server"   CHAR(1024),
	"port"     INTEGER,
	"db"       CHAR(64),
	"db_alias" CHAR(1024),
	"user"     CHAR(1024),
	"password" CHAR(1024),
	"language" CHAR(1024)
);
COMMIT;
START TRANSACTION;
CREATE TABLE "sys"."db_user_info" (
	"name"           VARCHAR(1024),
	"fullname"       VARCHAR(2048),
	"default_schema" INTEGER
);
COPY 1 RECORDS INTO "sys"."db_user_info" FROM stdin USING DELIMITERS '\t','\n','"';
"monetdb"	"MonetDB Admin"	2000
COMMIT;
START TRANSACTION;
CREATE TABLE "sys"."dependencies" (
	"id"          INTEGER,
	"depend_id"   INTEGER,
	"depend_type" SMALLINT
);
COPY 229 RECORDS INTO "sys"."dependencies" FROM stdin USING DELIMITERS '\t','\n','"';
363	5263	7
364	5263	7
866	5263	7
363	5267	7
364	5267	7
866	5267	7
5391	5419	5
5400	5431	5
5391	5449	5
5400	5449	5
5460	5486	5
2003	5508	7
2001	5508	7
2002	5508	7
5227	5508	7
5236	5513	7
5234	5513	7
5235	5513	7
2005	5513	7
2001	5513	7
2003	5513	7
5195	5518	7
2047	5518	7
2046	5518	7
2049	5518	7
2048	5518	7
5195	5523	7
2088	5523	7
2086	5523	7
2090	5523	7
2083	5523	7
2079	5523	7
34	5523	7
5195	5528	7
2047	5528	7
2046	5528	7
2049	5528	7
2092	5528	7
2091	5528	7
2048	5528	7
2093	5528	7
2094	5528	7
5195	5533	7
2081	5533	7
2079	5533	7
2084	5533	7
2080	5533	7
2083	5533	7
5195	5538	7
2047	5538	7
2046	5538	7
2049	5538	7
2017	5538	7
2016	5538	7
2048	5538	7
2018	5538	7
5205	5543	7
2047	5543	7
2046	5543	7
2049	5543	7
2048	5543	7
5195	5543	7
5205	5548	7
2081	5548	7
2079	5548	7
2084	5548	7
2103	5548	7
2102	5548	7
2104	5548	7
2080	5548	7
2083	5548	7
124	5548	7
31	5548	7
30	5548	7
32	5548	7
5205	5553	7
2088	5553	7
2086	5553	7
2090	5553	7
2083	5553	7
2079	5553	7
2087	5553	7
2103	5553	7
2102	5553	7
2104	5553	7
34	5553	7
31	5553	7
30	5553	7
32	5553	7
5205	5558	7
2047	5558	7
2046	5558	7
2049	5558	7
2048	5558	7
2017	5558	7
2016	5558	7
2018	5558	7
5205	5563	7
2047	5563	7
2046	5563	7
2049	5563	7
2092	5563	7
2091	5563	7
2048	5563	7
2093	5563	7
5195	5568	7
2047	5568	7
2046	5568	7
2049	5568	7
2017	5568	7
2016	5568	7
2048	5568	7
2018	5568	7
5195	5573	7
2047	5573	7
2046	5573	7
2049	5573	7
2092	5573	7
2091	5573	7
2048	5573	7
2093	5573	7
2018	5578	7
2016	5578	7
2017	5578	7
2047	5578	7
2046	5578	7
2049	5578	7
2048	5578	7
2018	5583	7
2016	5583	7
2017	5583	7
2047	5583	7
2046	5583	7
2049	5583	7
2092	5583	7
2091	5583	7
2048	5583	7
2093	5583	7
2083	5588	7
2079	5588	7
2080	5588	7
2084	5588	7
5597	5611	5
111	5630	7
37	5630	7
35	5630	7
1005	5630	7
991	5630	7
206	5630	7
1002	5630	7
207	5630	7
32	5642	7
427	5642	7
111	5642	7
113	5642	7
34	5642	7
5637	5642	7
5683	5691	5
5693	5699	5
5719	5737	5
6367	6393	5
6395	6407	13
6405	6407	13
6396	6407	13
6397	6407	13
6398	6407	13
6399	6407	13
6400	6407	13
6401	6407	13
6402	6407	13
6403	6407	13
6404	6407	13
32	6409	7
208	6409	7
214	6409	7
110	6415	7
33	6415	7
207	6415	7
208	6415	7
32	6421	7
208	6421	7
111	6426	7
32	6426	7
323	6426	7
6395	6431	7
6405	6431	7
6396	6431	7
6397	6431	7
6398	6431	7
6400	6431	7
6401	6431	7
6402	6431	7
6403	6431	7
6404	6431	7
6409	6431	7
6415	6431	7
6421	6431	7
6426	6431	7
6431	6453	5
6431	6463	5
47	6463	5
54	6463	5
50	6463	5
34	6463	5
32	6463	5
208	6463	5
6571	6578	10
6571	6577	4
6581	6589	10
6582	6589	10
6582	6591	10
6581	6588	4
6582	6588	4
6577	6590	11
6582	6590	11
6594	6608	10
6595	6608	10
6595	6610	10
6594	6607	4
6595	6607	4
6577	6609	11
6595	6609	11
6613	6620	10
6614	6620	10
6614	6622	10
6613	6619	4
6614	6619	4
6577	6621	11
6614	6621	11
COMMIT;
START TRANSACTION;
CREATE TABLE "sys"."functions" (
	"id"          INTEGER,
	"name"        VARCHAR(256),
	"func"        VARCHAR(8196),
	"mod"         VARCHAR(8196),
	"language"    INTEGER,
	"type"        INTEGER,
	"side_effect" BOOLEAN,
	"varres"      BOOLEAN,
	"vararg"      BOOLEAN,
	"schema_id"   INTEGER
);
COPY 1338 RECORDS INTO "sys"."functions" FROM stdin USING DELIMITERS '\t','\n','"';
28	"not_uniques"	"not_uniques"	"sql"	0	1	false	false	false	0
29	"not_uniques"	"not_uniques"	"sql"	0	1	false	false	false	0
30	"hash"	"hash"	"mkey"	0	1	false	false	false	0
31	"rotate_xor_hash"	"rotate_xor_hash"	"calc"	0	1	false	false	false	0
32	"="	"="	"calc"	0	1	false	false	false	0
33	"<>"	"!="	"calc"	0	1	false	false	false	0
34	"isnull"	"isnil"	"calc"	0	1	false	false	false	0
35	">"	">"	"calc"	0	1	false	false	false	0
36	">="	">="	"calc"	0	1	false	false	false	0
37	"<"	"<"	"calc"	0	1	false	false	false	0
38	"<="	"<="	"calc"	0	1	false	false	false	0
42	"in"	"in"	"calc"	0	1	false	false	false	0
43	"identity"	"identity"	"calc"	0	1	false	false	false	0
44	"rowid"	"identity"	"calc"	0	1	false	false	false	0
45	"rowid"	"rowid"	"calc"	0	1	false	false	false	0
48	"sql_min"	"min"	"calc"	0	1	false	false	false	0
49	"sql_max"	"max"	"calc"	0	1	false	false	false	0
50	"ifthenelse"	"ifthenelse"	"calc"	0	1	false	false	false	0
68	"mod"	"%"	"calc"	0	1	false	false	false	0
69	"mod"	"%"	"calc"	0	1	false	false	false	0
70	"mod"	"%"	"calc"	0	1	false	false	false	0
71	"mod"	"%"	"calc"	0	1	false	false	false	0
72	"mod"	"%"	"calc"	0	1	false	false	false	0
73	"mod"	"%"	"calc"	0	1	false	false	false	0
74	"mod"	"%"	"calc"	0	1	false	false	false	0
75	"mod"	"%"	"calc"	0	1	false	false	false	0
76	"mod"	"%"	"calc"	0	1	false	false	false	0
77	"mod"	"%"	"calc"	0	1	false	false	false	0
78	"mod"	"%"	"calc"	0	1	false	false	false	0
79	"mod"	"%"	"calc"	0	1	false	false	false	0
87	"rank"	"rank_grp"	"calc"	0	1	false	false	false	0
88	"dense_rank"	"dense_rank_grp"	"calc"	0	1	false	false	false	0
89	"percent_rank"	"precent_rank_grp"	"calc"	0	1	false	false	false	0
90	"cume_dist"	"cume_dist_grp"	"calc"	0	1	false	false	false	0
91	"row_number"	"mark_grp"	"calc"	0	1	false	false	false	0
92	"rank"	"rank_grp"	"calc"	0	1	false	false	false	0
93	"dense_rank"	"dense_rank_grp"	"calc"	0	1	false	false	false	0
94	"percent_rank"	"precent_rank_grp"	"calc"	0	1	false	false	false	0
95	"cume_dist"	"cume_dist_grp"	"calc"	0	1	false	false	false	0
96	"row_number"	"mark_grp"	"calc"	0	1	false	false	false	0
97	"rank"	"rank_grp"	"calc"	0	1	false	false	false	0
98	"dense_rank"	"dense_rank_grp"	"calc"	0	1	false	false	false	0
99	"percent_rank"	"precent_rank_grp"	"calc"	0	1	false	false	false	0
100	"cume_dist"	"cume_dist_grp"	"calc"	0	1	false	false	false	0
101	"row_number"	"mark_grp"	"calc"	0	1	false	false	false	0
102	"lag"	"lag_grp"	"calc"	0	1	false	false	false	0
103	"lead"	"lead_grp"	"calc"	0	1	false	false	false	0
104	"lag"	"lag_grp"	"calc"	0	1	false	false	false	0
105	"lead"	"lead_grp"	"calc"	0	1	false	false	false	0
106	"lag"	"lag_grp"	"calc"	0	1	false	false	false	0
107	"lead"	"lead_grp"	"calc"	0	1	false	false	false	0
108	"lag"	"lag_grp"	"calc"	0	1	false	false	false	0
109	"lead"	"lead_grp"	"calc"	0	1	false	false	false	0
110	"and"	"and"	"calc"	0	1	false	false	false	0
111	"or"	"or"	"calc"	0	1	false	false	false	0
112	"xor"	"xor"	"calc"	0	1	false	false	false	0
113	"not"	"not"	"calc"	0	1	false	false	false	0
114	"sql_sub"	"-"	"calc"	0	1	false	false	false	0
115	"sql_add"	"+"	"calc"	0	1	false	false	false	0
116	"sql_mul"	"*"	"calc"	0	1	false	false	false	0
117	"sql_div"	"/"	"calc"	0	1	false	false	false	0
118	"bit_and"	"and"	"calc"	0	1	false	false	false	0
119	"bit_or"	"or"	"calc"	0	1	false	false	false	0
120	"bit_xor"	"xor"	"calc"	0	1	false	false	false	0
121	"bit_not"	"not"	"calc"	0	1	false	false	false	0
122	"left_shift"	"<<"	"calc"	0	1	false	false	false	0
123	"right_shift"	">>"	"calc"	0	1	false	false	false	0
124	"sql_neg"	"-"	"calc"	0	1	false	false	false	0
125	"abs"	"abs"	"calc"	0	1	false	false	false	0
126	"sign"	"sign"	"calc"	0	1	false	false	false	0
127	"scale_up"	"*"	"calc"	0	1	false	false	false	0
128	"scale_down"	"dec_round"	"sql"	0	1	false	false	false	0
129	"sql_sub"	"-"	"calc"	0	1	false	false	false	0
130	"sql_add"	"+"	"calc"	0	1	false	false	false	0
131	"sql_mul"	"*"	"calc"	0	1	false	false	false	0
132	"sql_div"	"/"	"calc"	0	1	false	false	false	0
133	"sql_sub"	"-"	"calc"	0	1	false	false	false	0
134	"sql_add"	"+"	"calc"	0	1	false	false	false	0
135	"sql_mul"	"*"	"calc"	0	1	false	false	false	0
136	"sql_div"	"/"	"calc"	0	1	false	false	false	0
137	"sql_sub"	"-"	"calc"	0	1	false	false	false	0
138	"sql_add"	"+"	"calc"	0	1	false	false	false	0
139	"sql_mul"	"*"	"calc"	0	1	false	false	false	0
140	"sql_div"	"/"	"calc"	0	1	false	false	false	0
141	"bit_and"	"and"	"calc"	0	1	false	false	false	0
142	"bit_or"	"or"	"calc"	0	1	false	false	false	0
143	"bit_xor"	"xor"	"calc"	0	1	false	false	false	0
144	"bit_not"	"not"	"calc"	0	1	false	false	false	0
145	"left_shift"	"<<"	"calc"	0	1	false	false	false	0
146	"right_shift"	">>"	"calc"	0	1	false	false	false	0
147	"sql_neg"	"-"	"calc"	0	1	false	false	false	0
148	"abs"	"abs"	"calc"	0	1	false	false	false	0
149	"sign"	"sign"	"calc"	0	1	false	false	false	0
150	"scale_up"	"*"	"calc"	0	1	false	false	false	0
151	"scale_down"	"dec_round"	"sql"	0	1	false	false	false	0
152	"sql_sub"	"-"	"calc"	0	1	false	false	false	0
153	"sql_add"	"+"	"calc"	0	1	false	false	false	0
154	"sql_mul"	"*"	"calc"	0	1	false	false	false	0
155	"sql_div"	"/"	"calc"	0	1	false	false	false	0
156	"sql_sub"	"-"	"calc"	0	1	false	false	false	0
157	"sql_add"	"+"	"calc"	0	1	false	false	false	0
158	"sql_mul"	"*"	"calc"	0	1	false	false	false	0
159	"sql_div"	"/"	"calc"	0	1	false	false	false	0
160	"sql_sub"	"-"	"calc"	0	1	false	false	false	0
161	"sql_add"	"+"	"calc"	0	1	false	false	false	0
162	"sql_mul"	"*"	"calc"	0	1	false	false	false	0
163	"sql_div"	"/"	"calc"	0	1	false	false	false	0
164	"bit_and"	"and"	"calc"	0	1	false	false	false	0
165	"bit_or"	"or"	"calc"	0	1	false	false	false	0
166	"bit_xor"	"xor"	"calc"	0	1	false	false	false	0
167	"bit_not"	"not"	"calc"	0	1	false	false	false	0
168	"left_shift"	"<<"	"calc"	0	1	false	false	false	0
169	"right_shift"	">>"	"calc"	0	1	false	false	false	0
170	"sql_neg"	"-"	"calc"	0	1	false	false	false	0
171	"abs"	"abs"	"calc"	0	1	false	false	false	0
172	"sign"	"sign"	"calc"	0	1	false	false	false	0
173	"scale_up"	"*"	"calc"	0	1	false	false	false	0
174	"scale_down"	"dec_round"	"sql"	0	1	false	false	false	0
175	"sql_sub"	"-"	"calc"	0	1	false	false	false	0
176	"sql_add"	"+"	"calc"	0	1	false	false	false	0
177	"sql_mul"	"*"	"calc"	0	1	false	false	false	0
178	"sql_div"	"/"	"calc"	0	1	false	false	false	0
179	"sql_sub"	"-"	"calc"	0	1	false	false	false	0
180	"sql_add"	"+"	"calc"	0	1	false	false	false	0
181	"sql_mul"	"*"	"calc"	0	1	false	false	false	0
182	"sql_div"	"/"	"calc"	0	1	false	false	false	0
183	"sql_sub"	"-"	"calc"	0	1	false	false	false	0
184	"sql_add"	"+"	"calc"	0	1	false	false	false	0
185	"sql_mul"	"*"	"calc"	0	1	false	false	false	0
186	"sql_div"	"/"	"calc"	0	1	false	false	false	0
187	"bit_and"	"and"	"calc"	0	1	false	false	false	0
188	"bit_or"	"or"	"calc"	0	1	false	false	false	0
189	"bit_xor"	"xor"	"calc"	0	1	false	false	false	0
190	"bit_not"	"not"	"calc"	0	1	false	false	false	0
191	"left_shift"	"<<"	"calc"	0	1	false	false	false	0
192	"right_shift"	">>"	"calc"	0	1	false	false	false	0
193	"sql_neg"	"-"	"calc"	0	1	false	false	false	0
194	"abs"	"abs"	"calc"	0	1	false	false	false	0
195	"sign"	"sign"	"calc"	0	1	false	false	false	0
196	"scale_up"	"*"	"calc"	0	1	false	false	false	0
197	"scale_down"	"dec_round"	"sql"	0	1	false	false	false	0
198	"sql_sub"	"-"	"calc"	0	1	false	false	false	0
199	"sql_add"	"+"	"calc"	0	1	false	false	false	0
200	"sql_mul"	"*"	"calc"	0	1	false	false	false	0
201	"sql_div"	"/"	"calc"	0	1	false	false	false	0
202	"sql_sub"	"-"	"calc"	0	1	false	false	false	0
203	"sql_add"	"+"	"calc"	0	1	false	false	false	0
204	"sql_mul"	"*"	"calc"	0	1	false	false	false	0
205	"sql_div"	"/"	"calc"	0	1	false	false	false	0
206	"sql_sub"	"-"	"calc"	0	1	false	false	false	0
207	"sql_add"	"+"	"calc"	0	1	false	false	false	0
208	"sql_mul"	"*"	"calc"	0	1	false	false	false	0
209	"sql_div"	"/"	"calc"	0	1	false	false	false	0
210	"bit_and"	"and"	"calc"	0	1	false	false	false	0
211	"bit_or"	"or"	"calc"	0	1	false	false	false	0
212	"bit_xor"	"xor"	"calc"	0	1	false	false	false	0
213	"bit_not"	"not"	"calc"	0	1	false	false	false	0
214	"left_shift"	"<<"	"calc"	0	1	false	false	false	0
215	"right_shift"	">>"	"calc"	0	1	false	false	false	0
216	"sql_neg"	"-"	"calc"	0	1	false	false	false	0
217	"abs"	"abs"	"calc"	0	1	false	false	false	0
218	"sign"	"sign"	"calc"	0	1	false	false	false	0
219	"scale_up"	"*"	"calc"	0	1	false	false	false	0
220	"scale_down"	"dec_round"	"sql"	0	1	false	false	false	0
221	"sql_sub"	"-"	"calc"	0	1	false	false	false	0
222	"sql_add"	"+"	"calc"	0	1	false	false	false	0
223	"sql_mul"	"*"	"calc"	0	1	false	false	false	0
224	"sql_div"	"/"	"calc"	0	1	false	false	false	0
225	"sql_sub"	"-"	"calc"	0	1	false	false	false	0
226	"sql_add"	"+"	"calc"	0	1	false	false	false	0
227	"sql_mul"	"*"	"calc"	0	1	false	false	false	0
228	"sql_div"	"/"	"calc"	0	1	false	false	false	0
229	"sql_sub"	"-"	"calc"	0	1	false	false	false	0
230	"sql_add"	"+"	"calc"	0	1	false	false	false	0
231	"sql_mul"	"*"	"calc"	0	1	false	false	false	0
232	"sql_div"	"/"	"calc"	0	1	false	false	false	0
233	"bit_and"	"and"	"calc"	0	1	false	false	false	0
234	"bit_or"	"or"	"calc"	0	1	false	false	false	0
235	"bit_xor"	"xor"	"calc"	0	1	false	false	false	0
236	"bit_not"	"not"	"calc"	0	1	false	false	false	0
237	"left_shift"	"<<"	"calc"	0	1	false	false	false	0
238	"right_shift"	">>"	"calc"	0	1	false	false	false	0
239	"sql_neg"	"-"	"calc"	0	1	false	false	false	0
240	"abs"	"abs"	"calc"	0	1	false	false	false	0
241	"sign"	"sign"	"calc"	0	1	false	false	false	0
242	"scale_up"	"*"	"calc"	0	1	false	false	false	0
243	"scale_down"	"dec_round"	"sql"	0	1	false	false	false	0
244	"sql_sub"	"-"	"calc"	0	1	false	false	false	0
245	"sql_add"	"+"	"calc"	0	1	false	false	false	0
246	"sql_mul"	"*"	"calc"	0	1	false	false	false	0
247	"sql_div"	"/"	"calc"	0	1	false	false	false	0
248	"sql_sub"	"-"	"calc"	0	1	false	false	false	0
249	"sql_add"	"+"	"calc"	0	1	false	false	false	0
250	"sql_mul"	"*"	"calc"	0	1	false	false	false	0
251	"sql_div"	"/"	"calc"	0	1	false	false	false	0
252	"sql_sub"	"-"	"calc"	0	1	false	false	false	0
253	"sql_add"	"+"	"calc"	0	1	false	false	false	0
254	"sql_mul"	"*"	"calc"	0	1	false	false	false	0
255	"sql_div"	"/"	"calc"	0	1	false	false	false	0
256	"bit_and"	"and"	"calc"	0	1	false	false	false	0
257	"bit_or"	"or"	"calc"	0	1	false	false	false	0
258	"bit_xor"	"xor"	"calc"	0	1	false	false	false	0
259	"bit_not"	"not"	"calc"	0	1	false	false	false	0
260	"left_shift"	"<<"	"calc"	0	1	false	false	false	0
261	"right_shift"	">>"	"calc"	0	1	false	false	false	0
262	"sql_neg"	"-"	"calc"	0	1	false	false	false	0
263	"abs"	"abs"	"calc"	0	1	false	false	false	0
264	"sign"	"sign"	"calc"	0	1	false	false	false	0
265	"scale_up"	"*"	"calc"	0	1	false	false	false	0
266	"scale_down"	"dec_round"	"sql"	0	1	false	false	false	0
267	"sql_sub"	"-"	"calc"	0	1	false	false	false	0
268	"sql_add"	"+"	"calc"	0	1	false	false	false	0
269	"sql_mul"	"*"	"calc"	0	1	false	false	false	0
270	"sql_div"	"/"	"calc"	0	1	false	false	false	0
271	"sql_sub"	"-"	"calc"	0	1	false	false	false	0
272	"sql_add"	"+"	"calc"	0	1	false	false	false	0
273	"sql_mul"	"*"	"calc"	0	1	false	false	false	0
274	"sql_div"	"/"	"calc"	0	1	false	false	false	0
275	"sql_sub"	"-"	"calc"	0	1	false	false	false	0
276	"sql_add"	"+"	"calc"	0	1	false	false	false	0
277	"sql_mul"	"*"	"calc"	0	1	false	false	false	0
278	"sql_div"	"/"	"calc"	0	1	false	false	false	0
279	"bit_and"	"and"	"calc"	0	1	false	false	false	0
280	"bit_or"	"or"	"calc"	0	1	false	false	false	0
281	"bit_xor"	"xor"	"calc"	0	1	false	false	false	0
282	"bit_not"	"not"	"calc"	0	1	false	false	false	0
283	"left_shift"	"<<"	"calc"	0	1	false	false	false	0
284	"right_shift"	">>"	"calc"	0	1	false	false	false	0
285	"sql_neg"	"-"	"calc"	0	1	false	false	false	0
286	"abs"	"abs"	"calc"	0	1	false	false	false	0
287	"sign"	"sign"	"calc"	0	1	false	false	false	0
288	"scale_up"	"*"	"calc"	0	1	false	false	false	0
289	"scale_down"	"dec_round"	"sql"	0	1	false	false	false	0
290	"sql_sub"	"-"	"calc"	0	1	false	false	false	0
291	"sql_add"	"+"	"calc"	0	1	false	false	false	0
292	"sql_mul"	"*"	"calc"	0	1	false	false	false	0
293	"sql_div"	"/"	"calc"	0	1	false	false	false	0
294	"sql_sub"	"-"	"calc"	0	1	false	false	false	0
295	"sql_add"	"+"	"calc"	0	1	false	false	false	0
296	"sql_mul"	"*"	"calc"	0	1	false	false	false	0
297	"sql_div"	"/"	"calc"	0	1	false	false	false	0
298	"sql_sub"	"-"	"calc"	0	1	false	false	false	0
299	"sql_add"	"+"	"calc"	0	1	false	false	false	0
300	"sql_mul"	"*"	"calc"	0	1	false	false	false	0
301	"sql_div"	"/"	"calc"	0	1	false	false	false	0
302	"bit_and"	"and"	"calc"	0	1	false	false	false	0
303	"bit_or"	"or"	"calc"	0	1	false	false	false	0
304	"bit_xor"	"xor"	"calc"	0	1	false	false	false	0
305	"bit_not"	"not"	"calc"	0	1	false	false	false	0
306	"left_shift"	"<<"	"calc"	0	1	false	false	false	0
307	"right_shift"	">>"	"calc"	0	1	false	false	false	0
308	"sql_neg"	"-"	"calc"	0	1	false	false	false	0
309	"abs"	"abs"	"calc"	0	1	false	false	false	0
310	"sign"	"sign"	"calc"	0	1	false	false	false	0
311	"scale_up"	"*"	"calc"	0	1	false	false	false	0
312	"scale_down"	"dec_round"	"sql"	0	1	false	false	false	0
313	"sql_sub"	"-"	"calc"	0	1	false	false	false	0
314	"sql_add"	"+"	"calc"	0	1	false	false	false	0
315	"sql_mul"	"*"	"calc"	0	1	false	false	false	0
316	"sql_div"	"/"	"calc"	0	1	false	false	false	0
317	"sql_sub"	"-"	"calc"	0	1	false	false	false	0
318	"sql_add"	"+"	"calc"	0	1	false	false	false	0
319	"sql_mul"	"*"	"calc"	0	1	false	false	false	0
320	"sql_div"	"/"	"calc"	0	1	false	false	false	0
321	"sql_sub"	"-"	"calc"	0	1	false	false	false	0
322	"sql_add"	"+"	"calc"	0	1	false	false	false	0
323	"sql_mul"	"*"	"calc"	0	1	false	false	false	0
324	"sql_div"	"/"	"calc"	0	1	false	false	false	0
325	"bit_and"	"and"	"calc"	0	1	false	false	false	0
326	"bit_or"	"or"	"calc"	0	1	false	false	false	0
327	"bit_xor"	"xor"	"calc"	0	1	false	false	false	0
328	"bit_not"	"not"	"calc"	0	1	false	false	false	0
329	"left_shift"	"<<"	"calc"	0	1	false	false	false	0
330	"right_shift"	">>"	"calc"	0	1	false	false	false	0
331	"sql_neg"	"-"	"calc"	0	1	false	false	false	0
332	"abs"	"abs"	"calc"	0	1	false	false	false	0
333	"sign"	"sign"	"calc"	0	1	false	false	false	0
334	"scale_up"	"*"	"calc"	0	1	false	false	false	0
335	"scale_down"	"dec_round"	"sql"	0	1	false	false	false	0
336	"sql_sub"	"-"	"calc"	0	1	false	false	false	0
337	"sql_add"	"+"	"calc"	0	1	false	false	false	0
338	"sql_mul"	"*"	"calc"	0	1	false	false	false	0
339	"sql_div"	"/"	"calc"	0	1	false	false	false	0
340	"sql_sub"	"-"	"calc"	0	1	false	false	false	0
341	"sql_add"	"+"	"calc"	0	1	false	false	false	0
342	"sql_mul"	"*"	"calc"	0	1	false	false	false	0
343	"sql_div"	"/"	"calc"	0	1	false	false	false	0
344	"sql_sub"	"-"	"calc"	0	1	false	false	false	0
345	"sql_add"	"+"	"calc"	0	1	false	false	false	0
346	"sql_mul"	"*"	"calc"	0	1	false	false	false	0
347	"sql_div"	"/"	"calc"	0	1	false	false	false	0
348	"sql_neg"	"-"	"calc"	0	1	false	false	false	0
349	"abs"	"abs"	"calc"	0	1	false	false	false	0
350	"sign"	"sign"	"calc"	0	1	false	false	false	0
351	"scale_up"	"*"	"calc"	0	1	false	false	false	0
352	"scale_down"	"dec_round"	"sql"	0	1	false	false	false	0
353	"sql_sub"	"-"	"calc"	0	1	false	false	false	0
354	"sql_add"	"+"	"calc"	0	1	false	false	false	0
355	"sql_mul"	"*"	"calc"	0	1	false	false	false	0
356	"sql_div"	"/"	"calc"	0	1	false	false	false	0
357	"sql_sub"	"-"	"calc"	0	1	false	false	false	0
358	"sql_add"	"+"	"calc"	0	1	false	false	false	0
359	"sql_mul"	"*"	"calc"	0	1	false	false	false	0
360	"sql_div"	"/"	"calc"	0	1	false	false	false	0
361	"sql_sub"	"-"	"calc"	0	1	false	false	false	0
362	"sql_add"	"+"	"calc"	0	1	false	false	false	0
363	"sql_mul"	"*"	"calc"	0	1	false	false	false	0
364	"sql_div"	"/"	"calc"	0	1	false	false	false	0
365	"sql_neg"	"-"	"calc"	0	1	false	false	false	0
366	"abs"	"abs"	"calc"	0	1	false	false	false	0
367	"sign"	"sign"	"calc"	0	1	false	false	false	0
368	"scale_up"	"*"	"calc"	0	1	false	false	false	0
369	"scale_down"	"dec_round"	"sql"	0	1	false	false	false	0
370	"sql_sub"	"-"	"calc"	0	1	false	false	false	0
371	"sql_add"	"+"	"calc"	0	1	false	false	false	0
372	"sql_mul"	"*"	"calc"	0	1	false	false	false	0
373	"sql_div"	"/"	"calc"	0	1	false	false	false	0
374	"sql_sub"	"-"	"calc"	0	1	false	false	false	0
375	"sql_add"	"+"	"calc"	0	1	false	false	false	0
376	"sql_mul"	"*"	"calc"	0	1	false	false	false	0
377	"sql_div"	"/"	"calc"	0	1	false	false	false	0
378	"sql_sub"	"-"	"calc"	0	1	false	false	false	0
379	"sql_add"	"+"	"calc"	0	1	false	false	false	0
380	"sql_mul"	"*"	"calc"	0	1	false	false	false	0
381	"sql_div"	"/"	"calc"	0	1	false	false	false	0
382	"sql_neg"	"-"	"calc"	0	1	false	false	false	0
383	"abs"	"abs"	"calc"	0	1	false	false	false	0
384	"sign"	"sign"	"calc"	0	1	false	false	false	0
385	"scale_up"	"*"	"calc"	0	1	false	false	false	0
386	"scale_down"	"dec_round"	"sql"	0	1	false	false	false	0
387	"sql_sub"	"-"	"calc"	0	1	false	false	false	0
388	"sql_add"	"+"	"calc"	0	1	false	false	false	0
389	"sql_mul"	"*"	"calc"	0	1	false	false	false	0
390	"sql_div"	"/"	"calc"	0	1	false	false	false	0
391	"sql_neg"	"-"	"calc"	0	1	false	false	false	0
392	"abs"	"abs"	"calc"	0	1	false	false	false	0
393	"sign"	"sign"	"calc"	0	1	false	false	false	0
394	"scale_up"	"*"	"calc"	0	1	false	false	false	0
395	"scale_down"	"dec_round"	"sql"	0	1	false	false	false	0
396	"sql_mul"	"*"	"calc"	0	1	false	false	false	0
397	"sql_mul"	"*"	"calc"	0	1	false	false	false	0
398	"sql_mul"	"*"	"calc"	0	1	false	false	false	0
399	"sql_mul"	"*"	"calc"	0	1	false	false	false	0
400	"sql_mul"	"*"	"calc"	0	1	false	false	false	0
401	"sql_mul"	"*"	"calc"	0	1	false	false	false	0
402	"sql_mul"	"*"	"calc"	0	1	false	false	false	0
403	"sql_mul"	"*"	"calc"	0	1	false	false	false	0
404	"sql_mul"	"*"	"calc"	0	1	false	false	false	0
405	"sql_mul"	"*"	"calc"	0	1	false	false	false	0
406	"sql_mul"	"*"	"calc"	0	1	false	false	false	0
407	"sql_mul"	"*"	"calc"	0	1	false	false	false	0
408	"sql_mul"	"*"	"calc"	0	1	false	false	false	0
409	"sql_mul"	"*"	"calc"	0	1	false	false	false	0
410	"sql_mul"	"*"	"calc"	0	1	false	false	false	0
411	"sql_mul"	"*"	"calc"	0	1	false	false	false	0
412	"sql_mul"	"*"	"calc"	0	1	false	false	false	0
413	"sql_mul"	"*"	"calc"	0	1	false	false	false	0
414	"sql_mul"	"*"	"calc"	0	1	false	false	false	0
415	"sql_mul"	"*"	"calc"	0	1	false	false	false	0
416	"sql_mul"	"*"	"calc"	0	1	false	false	false	0
417	"sql_mul"	"*"	"calc"	0	1	false	false	false	0
418	"sql_mul"	"*"	"calc"	0	1	false	false	false	0
419	"sql_mul"	"*"	"calc"	0	1	false	false	false	0
420	"sql_mul"	"*"	"calc"	0	1	false	false	false	0
421	"sql_mul"	"*"	"calc"	0	1	false	false	false	0
422	"round"	"round"	"sql"	0	1	false	false	false	0
423	"round"	"round"	"sql"	0	1	false	false	false	0
424	"round"	"round"	"sql"	0	1	false	false	false	0
425	"round"	"round"	"sql"	0	1	false	false	false	0
426	"round"	"round"	"sql"	0	1	false	false	false	0
427	"round"	"round"	"sql"	0	1	false	false	false	0
428	"scale_up"	"*"	"calc"	0	1	false	false	false	0
429	"scale_up"	"*"	"calc"	0	1	false	false	false	0
430	"scale_up"	"*"	"calc"	0	1	false	false	false	0
431	"scale_up"	"*"	"calc"	0	1	false	false	false	0
432	"scale_up"	"*"	"calc"	0	1	false	false	false	0
433	"scale_up"	"*"	"calc"	0	1	false	false	false	0
434	"scale_up"	"*"	"calc"	0	1	false	false	false	0
435	"scale_up"	"*"	"calc"	0	1	false	false	false	0
436	"scale_up"	"*"	"calc"	0	1	false	false	false	0
437	"scale_up"	"*"	"calc"	0	1	false	false	false	0
438	"scale_up"	"*"	"calc"	0	1	false	false	false	0
439	"scale_up"	"*"	"calc"	0	1	false	false	false	0
440	"scale_up"	"*"	"calc"	0	1	false	false	false	0
441	"scale_up"	"*"	"calc"	0	1	false	false	false	0
442	"scale_up"	"*"	"calc"	0	1	false	false	false	0
443	"scale_up"	"*"	"calc"	0	1	false	false	false	0
444	"scale_up"	"*"	"calc"	0	1	false	false	false	0
445	"scale_up"	"*"	"calc"	0	1	false	false	false	0
446	"scale_up"	"*"	"calc"	0	1	false	false	false	0
447	"scale_up"	"*"	"calc"	0	1	false	false	false	0
448	"scale_up"	"*"	"calc"	0	1	false	false	false	0
449	"scale_up"	"*"	"calc"	0	1	false	false	false	0
450	"scale_up"	"*"	"calc"	0	1	false	false	false	0
451	"scale_up"	"*"	"calc"	0	1	false	false	false	0
452	"scale_up"	"*"	"calc"	0	1	false	false	false	0
453	"scale_up"	"*"	"calc"	0	1	false	false	false	0
454	"scale_up"	"*"	"calc"	0	1	false	false	false	0
455	"scale_up"	"*"	"calc"	0	1	false	false	false	0
456	"scale_up"	"*"	"calc"	0	1	false	false	false	0
457	"scale_up"	"*"	"calc"	0	1	false	false	false	0
458	"scale_up"	"*"	"calc"	0	1	false	false	false	0
459	"scale_up"	"*"	"calc"	0	1	false	false	false	0
460	"scale_up"	"*"	"calc"	0	1	false	false	false	0
461	"scale_up"	"*"	"calc"	0	1	false	false	false	0
462	"scale_up"	"*"	"calc"	0	1	false	false	false	0
463	"scale_up"	"*"	"calc"	0	1	false	false	false	0
464	"scale_up"	"*"	"calc"	0	1	false	false	false	0
465	"scale_up"	"*"	"calc"	0	1	false	false	false	0
466	"scale_up"	"*"	"calc"	0	1	false	false	false	0
467	"scale_up"	"*"	"calc"	0	1	false	false	false	0
468	"scale_up"	"*"	"calc"	0	1	false	false	false	0
469	"scale_up"	"*"	"calc"	0	1	false	false	false	0
470	"scale_up"	"*"	"calc"	0	1	false	false	false	0
471	"scale_up"	"*"	"calc"	0	1	false	false	false	0
472	"scale_up"	"*"	"calc"	0	1	false	false	false	0
473	"scale_up"	"*"	"calc"	0	1	false	false	false	0
474	"scale_up"	"*"	"calc"	0	1	false	false	false	0
475	"scale_up"	"*"	"calc"	0	1	false	false	false	0
476	"scale_up"	"*"	"calc"	0	1	false	false	false	0
477	"scale_up"	"*"	"calc"	0	1	false	false	false	0
478	"scale_up"	"*"	"calc"	0	1	false	false	false	0
479	"scale_up"	"*"	"calc"	0	1	false	false	false	0
480	"scale_up"	"*"	"calc"	0	1	false	false	false	0
481	"scale_up"	"*"	"calc"	0	1	false	false	false	0
482	"scale_up"	"*"	"calc"	0	1	false	false	false	0
483	"scale_up"	"*"	"calc"	0	1	false	false	false	0
484	"scale_up"	"*"	"calc"	0	1	false	false	false	0
485	"scale_up"	"*"	"calc"	0	1	false	false	false	0
486	"scale_up"	"*"	"calc"	0	1	false	false	false	0
487	"scale_up"	"*"	"calc"	0	1	false	false	false	0
488	"scale_up"	"*"	"calc"	0	1	false	false	false	0
489	"scale_up"	"*"	"calc"	0	1	false	false	false	0
490	"scale_up"	"*"	"calc"	0	1	false	false	false	0
491	"scale_up"	"*"	"calc"	0	1	false	false	false	0
492	"scale_up"	"*"	"calc"	0	1	false	false	false	0
493	"scale_up"	"*"	"calc"	0	1	false	false	false	0
494	"scale_up"	"*"	"calc"	0	1	false	false	false	0
495	"scale_up"	"*"	"calc"	0	1	false	false	false	0
496	"scale_up"	"*"	"calc"	0	1	false	false	false	0
497	"scale_up"	"*"	"calc"	0	1	false	false	false	0
498	"scale_up"	"*"	"calc"	0	1	false	false	false	0
499	"scale_up"	"*"	"calc"	0	1	false	false	false	0
500	"scale_up"	"*"	"calc"	0	1	false	false	false	0
501	"scale_up"	"*"	"calc"	0	1	false	false	false	0
502	"scale_up"	"*"	"calc"	0	1	false	false	false	0
503	"scale_up"	"*"	"calc"	0	1	false	false	false	0
504	"scale_up"	"*"	"calc"	0	1	false	false	false	0
505	"scale_up"	"*"	"calc"	0	1	false	false	false	0
506	"scale_up"	"*"	"calc"	0	1	false	false	false	0
507	"scale_up"	"*"	"calc"	0	1	false	false	false	0
508	"scale_up"	"*"	"calc"	0	1	false	false	false	0
509	"scale_up"	"*"	"calc"	0	1	false	false	false	0
510	"scale_up"	"*"	"calc"	0	1	false	false	false	0
511	"scale_up"	"*"	"calc"	0	1	false	false	false	0
512	"scale_up"	"*"	"calc"	0	1	false	false	false	0
513	"scale_up"	"*"	"calc"	0	1	false	false	false	0
514	"scale_up"	"*"	"calc"	0	1	false	false	false	0
515	"scale_up"	"*"	"calc"	0	1	false	false	false	0
516	"scale_up"	"*"	"calc"	0	1	false	false	false	0
517	"scale_up"	"*"	"calc"	0	1	false	false	false	0
518	"scale_up"	"*"	"calc"	0	1	false	false	false	0
519	"scale_up"	"*"	"calc"	0	1	false	false	false	0
520	"scale_up"	"*"	"calc"	0	1	false	false	false	0
521	"scale_up"	"*"	"calc"	0	1	false	false	false	0
522	"scale_up"	"*"	"calc"	0	1	false	false	false	0
523	"scale_up"	"*"	"calc"	0	1	false	false	false	0
524	"scale_up"	"*"	"calc"	0	1	false	false	false	0
525	"scale_up"	"*"	"calc"	0	1	false	false	false	0
526	"scale_up"	"*"	"calc"	0	1	false	false	false	0
527	"scale_up"	"*"	"calc"	0	1	false	false	false	0
528	"scale_up"	"*"	"calc"	0	1	false	false	false	0
529	"scale_up"	"*"	"calc"	0	1	false	false	false	0
530	"scale_up"	"*"	"calc"	0	1	false	false	false	0
531	"scale_up"	"*"	"calc"	0	1	false	false	false	0
532	"scale_up"	"*"	"calc"	0	1	false	false	false	0
533	"scale_up"	"*"	"calc"	0	1	false	false	false	0
534	"scale_up"	"*"	"calc"	0	1	false	false	false	0
535	"scale_up"	"*"	"calc"	0	1	false	false	false	0
536	"scale_up"	"*"	"calc"	0	1	false	false	false	0
537	"scale_up"	"*"	"calc"	0	1	false	false	false	0
538	"scale_up"	"*"	"calc"	0	1	false	false	false	0
539	"scale_up"	"*"	"calc"	0	1	false	false	false	0
540	"scale_up"	"*"	"calc"	0	1	false	false	false	0
541	"scale_up"	"*"	"calc"	0	1	false	false	false	0
542	"scale_up"	"*"	"calc"	0	1	false	false	false	0
543	"scale_up"	"*"	"calc"	0	1	false	false	false	0
544	"scale_up"	"*"	"calc"	0	1	false	false	false	0
545	"scale_up"	"*"	"calc"	0	1	false	false	false	0
546	"scale_up"	"*"	"calc"	0	1	false	false	false	0
547	"scale_up"	"*"	"calc"	0	1	false	false	false	0
548	"scale_up"	"*"	"calc"	0	1	false	false	false	0
549	"scale_up"	"*"	"calc"	0	1	false	false	false	0
550	"scale_up"	"*"	"calc"	0	1	false	false	false	0
551	"scale_up"	"*"	"calc"	0	1	false	false	false	0
552	"scale_up"	"*"	"calc"	0	1	false	false	false	0
553	"scale_up"	"*"	"calc"	0	1	false	false	false	0
554	"scale_up"	"*"	"calc"	0	1	false	false	false	0
555	"scale_up"	"*"	"calc"	0	1	false	false	false	0
556	"scale_up"	"*"	"calc"	0	1	false	false	false	0
557	"scale_up"	"*"	"calc"	0	1	false	false	false	0
558	"scale_up"	"*"	"calc"	0	1	false	false	false	0
559	"scale_up"	"*"	"calc"	0	1	false	false	false	0
560	"scale_up"	"*"	"calc"	0	1	false	false	false	0
561	"scale_up"	"*"	"calc"	0	1	false	false	false	0
562	"scale_up"	"*"	"calc"	0	1	false	false	false	0
563	"scale_up"	"*"	"calc"	0	1	false	false	false	0
564	"scale_up"	"*"	"calc"	0	1	false	false	false	0
565	"scale_up"	"*"	"calc"	0	1	false	false	false	0
566	"scale_up"	"*"	"calc"	0	1	false	false	false	0
567	"scale_up"	"*"	"calc"	0	1	false	false	false	0
568	"scale_up"	"*"	"calc"	0	1	false	false	false	0
569	"scale_up"	"*"	"calc"	0	1	false	false	false	0
570	"scale_up"	"*"	"calc"	0	1	false	false	false	0
571	"scale_up"	"*"	"calc"	0	1	false	false	false	0
572	"scale_up"	"*"	"calc"	0	1	false	false	false	0
573	"scale_up"	"*"	"calc"	0	1	false	false	false	0
574	"scale_up"	"*"	"calc"	0	1	false	false	false	0
575	"scale_up"	"*"	"calc"	0	1	false	false	false	0
576	"scale_up"	"*"	"calc"	0	1	false	false	false	0
577	"scale_up"	"*"	"calc"	0	1	false	false	false	0
578	"scale_up"	"*"	"calc"	0	1	false	false	false	0
579	"scale_up"	"*"	"calc"	0	1	false	false	false	0
580	"scale_up"	"*"	"calc"	0	1	false	false	false	0
581	"scale_up"	"*"	"calc"	0	1	false	false	false	0
582	"scale_up"	"*"	"calc"	0	1	false	false	false	0
583	"scale_up"	"*"	"calc"	0	1	false	false	false	0
584	"scale_up"	"*"	"calc"	0	1	false	false	false	0
585	"scale_up"	"*"	"calc"	0	1	false	false	false	0
586	"scale_up"	"*"	"calc"	0	1	false	false	false	0
587	"scale_up"	"*"	"calc"	0	1	false	false	false	0
588	"scale_up"	"*"	"calc"	0	1	false	false	false	0
589	"scale_up"	"*"	"calc"	0	1	false	false	false	0
590	"scale_up"	"*"	"calc"	0	1	false	false	false	0
591	"scale_up"	"*"	"calc"	0	1	false	false	false	0
592	"scale_up"	"*"	"calc"	0	1	false	false	false	0
593	"scale_up"	"*"	"calc"	0	1	false	false	false	0
594	"scale_up"	"*"	"calc"	0	1	false	false	false	0
595	"scale_up"	"*"	"calc"	0	1	false	false	false	0
596	"scale_up"	"*"	"calc"	0	1	false	false	false	0
597	"scale_up"	"*"	"calc"	0	1	false	false	false	0
598	"scale_up"	"*"	"calc"	0	1	false	false	false	0
599	"scale_up"	"*"	"calc"	0	1	false	false	false	0
600	"scale_up"	"*"	"calc"	0	1	false	false	false	0
601	"scale_up"	"*"	"calc"	0	1	false	false	false	0
602	"scale_up"	"*"	"calc"	0	1	false	false	false	0
603	"scale_up"	"*"	"calc"	0	1	false	false	false	0
604	"scale_up"	"*"	"calc"	0	1	false	false	false	0
605	"scale_up"	"*"	"calc"	0	1	false	false	false	0
606	"scale_up"	"*"	"calc"	0	1	false	false	false	0
607	"scale_up"	"*"	"calc"	0	1	false	false	false	0
608	"scale_up"	"*"	"calc"	0	1	false	false	false	0
609	"scale_up"	"*"	"calc"	0	1	false	false	false	0
610	"scale_up"	"*"	"calc"	0	1	false	false	false	0
611	"scale_up"	"*"	"calc"	0	1	false	false	false	0
612	"scale_up"	"*"	"calc"	0	1	false	false	false	0
613	"scale_up"	"*"	"calc"	0	1	false	false	false	0
614	"scale_up"	"*"	"calc"	0	1	false	false	false	0
615	"scale_up"	"*"	"calc"	0	1	false	false	false	0
616	"scale_up"	"*"	"calc"	0	1	false	false	false	0
617	"scale_up"	"*"	"calc"	0	1	false	false	false	0
618	"scale_up"	"*"	"calc"	0	1	false	false	false	0
619	"scale_up"	"*"	"calc"	0	1	false	false	false	0
620	"scale_up"	"*"	"calc"	0	1	false	false	false	0
621	"scale_up"	"*"	"calc"	0	1	false	false	false	0
622	"scale_up"	"*"	"calc"	0	1	false	false	false	0
623	"scale_up"	"*"	"calc"	0	1	false	false	false	0
624	"scale_up"	"*"	"calc"	0	1	false	false	false	0
625	"scale_up"	"*"	"calc"	0	1	false	false	false	0
626	"scale_up"	"*"	"calc"	0	1	false	false	false	0
627	"scale_up"	"*"	"calc"	0	1	false	false	false	0
628	"scale_up"	"*"	"calc"	0	1	false	false	false	0
629	"scale_up"	"*"	"calc"	0	1	false	false	false	0
630	"scale_up"	"*"	"calc"	0	1	false	false	false	0
631	"scale_up"	"*"	"calc"	0	1	false	false	false	0
632	"scale_up"	"*"	"calc"	0	1	false	false	false	0
633	"scale_up"	"*"	"calc"	0	1	false	false	false	0
634	"scale_up"	"*"	"calc"	0	1	false	false	false	0
635	"scale_up"	"*"	"calc"	0	1	false	false	false	0
636	"scale_up"	"*"	"calc"	0	1	false	false	false	0
637	"scale_up"	"*"	"calc"	0	1	false	false	false	0
638	"scale_up"	"*"	"calc"	0	1	false	false	false	0
639	"scale_up"	"*"	"calc"	0	1	false	false	false	0
640	"scale_up"	"*"	"calc"	0	1	false	false	false	0
641	"scale_up"	"*"	"calc"	0	1	false	false	false	0
642	"scale_up"	"*"	"calc"	0	1	false	false	false	0
643	"scale_up"	"*"	"calc"	0	1	false	false	false	0
644	"scale_up"	"*"	"calc"	0	1	false	false	false	0
645	"scale_up"	"*"	"calc"	0	1	false	false	false	0
646	"scale_up"	"*"	"calc"	0	1	false	false	false	0
647	"scale_up"	"*"	"calc"	0	1	false	false	false	0
648	"scale_up"	"*"	"calc"	0	1	false	false	false	0
649	"scale_up"	"*"	"calc"	0	1	false	false	false	0
650	"scale_up"	"*"	"calc"	0	1	false	false	false	0
651	"scale_up"	"*"	"calc"	0	1	false	false	false	0
652	"scale_up"	"*"	"calc"	0	1	false	false	false	0
653	"scale_up"	"*"	"calc"	0	1	false	false	false	0
654	"scale_up"	"*"	"calc"	0	1	false	false	false	0
655	"scale_up"	"*"	"calc"	0	1	false	false	false	0
656	"scale_up"	"*"	"calc"	0	1	false	false	false	0
657	"scale_up"	"*"	"calc"	0	1	false	false	false	0
658	"scale_up"	"*"	"calc"	0	1	false	false	false	0
659	"scale_up"	"*"	"calc"	0	1	false	false	false	0
660	"scale_up"	"*"	"calc"	0	1	false	false	false	0
661	"scale_up"	"*"	"calc"	0	1	false	false	false	0
662	"scale_up"	"*"	"calc"	0	1	false	false	false	0
663	"scale_up"	"*"	"calc"	0	1	false	false	false	0
664	"scale_up"	"*"	"calc"	0	1	false	false	false	0
665	"scale_up"	"*"	"calc"	0	1	false	false	false	0
666	"scale_up"	"*"	"calc"	0	1	false	false	false	0
667	"scale_up"	"*"	"calc"	0	1	false	false	false	0
668	"scale_up"	"*"	"calc"	0	1	false	false	false	0
669	"scale_up"	"*"	"calc"	0	1	false	false	false	0
670	"scale_up"	"*"	"calc"	0	1	false	false	false	0
671	"scale_up"	"*"	"calc"	0	1	false	false	false	0
672	"scale_up"	"*"	"calc"	0	1	false	false	false	0
673	"scale_up"	"*"	"calc"	0	1	false	false	false	0
674	"scale_up"	"*"	"calc"	0	1	false	false	false	0
675	"scale_up"	"*"	"calc"	0	1	false	false	false	0
676	"scale_up"	"*"	"calc"	0	1	false	false	false	0
677	"scale_up"	"*"	"calc"	0	1	false	false	false	0
678	"scale_up"	"*"	"calc"	0	1	false	false	false	0
679	"scale_up"	"*"	"calc"	0	1	false	false	false	0
680	"scale_up"	"*"	"calc"	0	1	false	false	false	0
681	"scale_up"	"*"	"calc"	0	1	false	false	false	0
682	"scale_up"	"*"	"calc"	0	1	false	false	false	0
683	"scale_up"	"*"	"calc"	0	1	false	false	false	0
684	"scale_up"	"*"	"calc"	0	1	false	false	false	0
685	"scale_up"	"*"	"calc"	0	1	false	false	false	0
686	"scale_up"	"*"	"calc"	0	1	false	false	false	0
687	"scale_up"	"*"	"calc"	0	1	false	false	false	0
688	"scale_up"	"*"	"calc"	0	1	false	false	false	0
689	"scale_up"	"*"	"calc"	0	1	false	false	false	0
690	"scale_up"	"*"	"calc"	0	1	false	false	false	0
691	"scale_up"	"*"	"calc"	0	1	false	false	false	0
692	"scale_up"	"*"	"calc"	0	1	false	false	false	0
693	"scale_up"	"*"	"calc"	0	1	false	false	false	0
694	"scale_up"	"*"	"calc"	0	1	false	false	false	0
695	"scale_up"	"*"	"calc"	0	1	false	false	false	0
696	"scale_up"	"*"	"calc"	0	1	false	false	false	0
697	"scale_up"	"*"	"calc"	0	1	false	false	false	0
698	"scale_up"	"*"	"calc"	0	1	false	false	false	0
699	"scale_up"	"*"	"calc"	0	1	false	false	false	0
700	"scale_up"	"*"	"calc"	0	1	false	false	false	0
701	"scale_up"	"*"	"calc"	0	1	false	false	false	0
702	"scale_up"	"*"	"calc"	0	1	false	false	false	0
703	"scale_up"	"*"	"calc"	0	1	false	false	false	0
704	"scale_up"	"*"	"calc"	0	1	false	false	false	0
705	"scale_up"	"*"	"calc"	0	1	false	false	false	0
706	"scale_up"	"*"	"calc"	0	1	false	false	false	0
707	"scale_up"	"*"	"calc"	0	1	false	false	false	0
708	"scale_up"	"*"	"calc"	0	1	false	false	false	0
709	"scale_up"	"*"	"calc"	0	1	false	false	false	0
710	"scale_up"	"*"	"calc"	0	1	false	false	false	0
711	"scale_up"	"*"	"calc"	0	1	false	false	false	0
712	"scale_up"	"*"	"calc"	0	1	false	false	false	0
713	"scale_up"	"*"	"calc"	0	1	false	false	false	0
714	"scale_up"	"*"	"calc"	0	1	false	false	false	0
715	"scale_up"	"*"	"calc"	0	1	false	false	false	0
716	"scale_up"	"*"	"calc"	0	1	false	false	false	0
717	"scale_up"	"*"	"calc"	0	1	false	false	false	0
718	"scale_up"	"*"	"calc"	0	1	false	false	false	0
719	"scale_up"	"*"	"calc"	0	1	false	false	false	0
720	"scale_up"	"*"	"calc"	0	1	false	false	false	0
721	"scale_up"	"*"	"calc"	0	1	false	false	false	0
722	"scale_up"	"*"	"calc"	0	1	false	false	false	0
723	"scale_up"	"*"	"calc"	0	1	false	false	false	0
724	"scale_up"	"*"	"calc"	0	1	false	false	false	0
725	"scale_up"	"*"	"calc"	0	1	false	false	false	0
726	"scale_up"	"*"	"calc"	0	1	false	false	false	0
727	"scale_up"	"*"	"calc"	0	1	false	false	false	0
728	"scale_up"	"*"	"calc"	0	1	false	false	false	0
729	"scale_up"	"*"	"calc"	0	1	false	false	false	0
730	"scale_up"	"*"	"calc"	0	1	false	false	false	0
731	"scale_up"	"*"	"calc"	0	1	false	false	false	0
732	"scale_up"	"*"	"calc"	0	1	false	false	false	0
733	"scale_up"	"*"	"calc"	0	1	false	false	false	0
734	"scale_up"	"*"	"calc"	0	1	false	false	false	0
735	"scale_up"	"*"	"calc"	0	1	false	false	false	0
736	"scale_up"	"*"	"calc"	0	1	false	false	false	0
737	"scale_up"	"*"	"calc"	0	1	false	false	false	0
738	"scale_up"	"*"	"calc"	0	1	false	false	false	0
739	"scale_up"	"*"	"calc"	0	1	false	false	false	0
740	"scale_up"	"*"	"calc"	0	1	false	false	false	0
741	"scale_up"	"*"	"calc"	0	1	false	false	false	0
742	"scale_up"	"*"	"calc"	0	1	false	false	false	0
743	"scale_up"	"*"	"calc"	0	1	false	false	false	0
744	"scale_up"	"*"	"calc"	0	1	false	false	false	0
745	"scale_up"	"*"	"calc"	0	1	false	false	false	0
746	"scale_up"	"*"	"calc"	0	1	false	false	false	0
747	"scale_up"	"*"	"calc"	0	1	false	false	false	0
748	"scale_up"	"*"	"calc"	0	1	false	false	false	0
749	"scale_up"	"*"	"calc"	0	1	false	false	false	0
750	"scale_up"	"*"	"calc"	0	1	false	false	false	0
751	"scale_up"	"*"	"calc"	0	1	false	false	false	0
752	"scale_up"	"*"	"calc"	0	1	false	false	false	0
753	"scale_up"	"*"	"calc"	0	1	false	false	false	0
754	"scale_up"	"*"	"calc"	0	1	false	false	false	0
755	"scale_up"	"*"	"calc"	0	1	false	false	false	0
756	"scale_up"	"*"	"calc"	0	1	false	false	false	0
757	"scale_up"	"*"	"calc"	0	1	false	false	false	0
758	"scale_up"	"*"	"calc"	0	1	false	false	false	0
759	"scale_up"	"*"	"calc"	0	1	false	false	false	0
760	"scale_up"	"*"	"calc"	0	1	false	false	false	0
761	"scale_up"	"*"	"calc"	0	1	false	false	false	0
762	"scale_up"	"*"	"calc"	0	1	false	false	false	0
763	"scale_up"	"*"	"calc"	0	1	false	false	false	0
764	"scale_up"	"*"	"calc"	0	1	false	false	false	0
765	"scale_up"	"*"	"calc"	0	1	false	false	false	0
766	"scale_up"	"*"	"calc"	0	1	false	false	false	0
767	"scale_up"	"*"	"calc"	0	1	false	false	false	0
768	"scale_up"	"*"	"calc"	0	1	false	false	false	0
769	"scale_up"	"*"	"calc"	0	1	false	false	false	0
770	"scale_up"	"*"	"calc"	0	1	false	false	false	0
771	"scale_up"	"*"	"calc"	0	1	false	false	false	0
772	"scale_up"	"*"	"calc"	0	1	false	false	false	0
773	"scale_up"	"*"	"calc"	0	1	false	false	false	0
774	"scale_up"	"*"	"calc"	0	1	false	false	false	0
775	"scale_up"	"*"	"calc"	0	1	false	false	false	0
776	"scale_up"	"*"	"calc"	0	1	false	false	false	0
777	"scale_up"	"*"	"calc"	0	1	false	false	false	0
778	"scale_up"	"*"	"calc"	0	1	false	false	false	0
779	"scale_up"	"*"	"calc"	0	1	false	false	false	0
780	"scale_up"	"*"	"calc"	0	1	false	false	false	0
781	"scale_up"	"*"	"calc"	0	1	false	false	false	0
782	"scale_up"	"*"	"calc"	0	1	false	false	false	0
783	"scale_up"	"*"	"calc"	0	1	false	false	false	0
784	"scale_up"	"*"	"calc"	0	1	false	false	false	0
785	"scale_up"	"*"	"calc"	0	1	false	false	false	0
786	"scale_up"	"*"	"calc"	0	1	false	false	false	0
787	"scale_up"	"*"	"calc"	0	1	false	false	false	0
788	"scale_up"	"*"	"calc"	0	1	false	false	false	0
789	"scale_up"	"*"	"calc"	0	1	false	false	false	0
790	"scale_up"	"*"	"calc"	0	1	false	false	false	0
791	"scale_up"	"*"	"calc"	0	1	false	false	false	0
792	"scale_up"	"*"	"calc"	0	1	false	false	false	0
793	"scale_up"	"*"	"calc"	0	1	false	false	false	0
794	"scale_up"	"*"	"calc"	0	1	false	false	false	0
795	"scale_up"	"*"	"calc"	0	1	false	false	false	0
796	"scale_up"	"*"	"calc"	0	1	false	false	false	0
797	"scale_up"	"*"	"calc"	0	1	false	false	false	0
798	"scale_up"	"*"	"calc"	0	1	false	false	false	0
799	"scale_up"	"*"	"calc"	0	1	false	false	false	0
800	"scale_up"	"*"	"calc"	0	1	false	false	false	0
801	"scale_up"	"*"	"calc"	0	1	false	false	false	0
802	"scale_up"	"*"	"calc"	0	1	false	false	false	0
803	"scale_up"	"*"	"calc"	0	1	false	false	false	0
804	"scale_up"	"*"	"calc"	0	1	false	false	false	0
805	"scale_up"	"*"	"calc"	0	1	false	false	false	0
806	"scale_up"	"*"	"calc"	0	1	false	false	false	0
807	"scale_up"	"*"	"calc"	0	1	false	false	false	0
808	"scale_up"	"*"	"calc"	0	1	false	false	false	0
809	"scale_up"	"*"	"calc"	0	1	false	false	false	0
810	"scale_up"	"*"	"calc"	0	1	false	false	false	0
811	"scale_up"	"*"	"calc"	0	1	false	false	false	0
812	"scale_up"	"*"	"calc"	0	1	false	false	false	0
813	"scale_up"	"*"	"calc"	0	1	false	false	false	0
814	"scale_up"	"*"	"calc"	0	1	false	false	false	0
815	"scale_up"	"*"	"calc"	0	1	false	false	false	0
816	"scale_up"	"*"	"calc"	0	1	false	false	false	0
817	"scale_up"	"*"	"calc"	0	1	false	false	false	0
818	"scale_up"	"*"	"calc"	0	1	false	false	false	0
819	"scale_up"	"*"	"calc"	0	1	false	false	false	0
820	"scale_up"	"*"	"calc"	0	1	false	false	false	0
821	"scale_up"	"*"	"calc"	0	1	false	false	false	0
822	"scale_up"	"*"	"calc"	0	1	false	false	false	0
823	"scale_up"	"*"	"calc"	0	1	false	false	false	0
824	"scale_up"	"*"	"calc"	0	1	false	false	false	0
825	"scale_up"	"*"	"calc"	0	1	false	false	false	0
826	"scale_up"	"*"	"calc"	0	1	false	false	false	0
827	"scale_up"	"*"	"calc"	0	1	false	false	false	0
828	"power"	"pow"	"mmath"	0	1	false	false	false	0
829	"floor"	"floor"	"mmath"	0	1	false	false	false	0
830	"ceil"	"ceil"	"mmath"	0	1	false	false	false	0
831	"ceiling"	"ceil"	"mmath"	0	1	false	false	false	0
832	"sin"	"sin"	"mmath"	0	1	false	false	false	0
833	"cos"	"cos"	"mmath"	0	1	false	false	false	0
834	"tan"	"tan"	"mmath"	0	1	false	false	false	0
835	"asin"	"asin"	"mmath"	0	1	false	false	false	0
836	"acos"	"acos"	"mmath"	0	1	false	false	false	0
837	"atan"	"atan"	"mmath"	0	1	false	false	false	0
838	"atan"	"atan2"	"mmath"	0	1	false	false	false	0
839	"sinh"	"sinh"	"mmath"	0	1	false	false	false	0
840	"cot"	"cot"	"mmath"	0	1	false	false	false	0
841	"cosh"	"cosh"	"mmath"	0	1	false	false	false	0
842	"tanh"	"tanh"	"mmath"	0	1	false	false	false	0
843	"sqrt"	"sqrt"	"mmath"	0	1	false	false	false	0
844	"exp"	"exp"	"mmath"	0	1	false	false	false	0
845	"log"	"log"	"mmath"	0	1	false	false	false	0
846	"log10"	"log10"	"mmath"	0	1	false	false	false	0
847	"power"	"pow"	"mmath"	0	1	false	false	false	0
848	"floor"	"floor"	"mmath"	0	1	false	false	false	0
849	"ceil"	"ceil"	"mmath"	0	1	false	false	false	0
850	"ceiling"	"ceil"	"mmath"	0	1	false	false	false	0
851	"sin"	"sin"	"mmath"	0	1	false	false	false	0
852	"cos"	"cos"	"mmath"	0	1	false	false	false	0
853	"tan"	"tan"	"mmath"	0	1	false	false	false	0
854	"asin"	"asin"	"mmath"	0	1	false	false	false	0
855	"acos"	"acos"	"mmath"	0	1	false	false	false	0
856	"atan"	"atan"	"mmath"	0	1	false	false	false	0
857	"atan"	"atan2"	"mmath"	0	1	false	false	false	0
858	"sinh"	"sinh"	"mmath"	0	1	false	false	false	0
859	"cot"	"cot"	"mmath"	0	1	false	false	false	0
860	"cosh"	"cosh"	"mmath"	0	1	false	false	false	0
861	"tanh"	"tanh"	"mmath"	0	1	false	false	false	0
862	"sqrt"	"sqrt"	"mmath"	0	1	false	false	false	0
863	"exp"	"exp"	"mmath"	0	1	false	false	false	0
864	"log"	"log"	"mmath"	0	1	false	false	false	0
865	"log10"	"log10"	"mmath"	0	1	false	false	false	0
866	"pi"	"pi"	"mmath"	0	1	false	false	false	0
867	"rand"	"rand"	"mmath"	0	1	true	false	false	0
868	"rand"	"sqlrand"	"mmath"	0	1	true	false	false	0
869	"curdate"	"current_date"	"mtime"	0	1	false	false	false	0
870	"current_date"	"current_date"	"mtime"	0	1	false	false	false	0
871	"curtime"	"current_time"	"mtime"	0	1	false	false	false	0
872	"current_time"	"current_time"	"mtime"	0	1	false	false	false	0
873	"current_timestamp"	"current_timestamp"	"mtime"	0	1	false	false	false	0
874	"localtime"	"current_time"	"sql"	0	1	false	false	false	0
875	"localtimestamp"	"current_timestamp"	"sql"	0	1	false	false	false	0
876	"sql_sub"	"date_sub_msec_interval"	"mtime"	0	1	false	false	false	0
877	"sql_sub"	"date_sub_month_interval"	"mtime"	0	1	false	false	false	0
878	"sql_sub"	"timestamp_sub_msec_interval"	"mtime"	0	1	false	false	false	0
879	"sql_sub"	"timestamp_sub_month_interval"	"mtime"	0	1	false	false	false	0
880	"sql_sub"	"timestamp_sub_msec_interval"	"mtime"	0	1	false	false	false	0
881	"sql_sub"	"timestamp_sub_month_interval"	"mtime"	0	1	false	false	false	0
882	"sql_sub"	"time_sub_msec_interval"	"mtime"	0	1	false	false	false	0
883	"sql_sub"	"time_sub_msec_interval"	"mtime"	0	1	false	false	false	0
884	"sql_sub"	"diff"	"mtime"	0	1	false	false	false	0
885	"sql_sub"	"diff"	"mtime"	0	1	false	false	false	0
886	"sql_sub"	"diff"	"mtime"	0	1	false	false	false	0
887	"sql_add"	"date_add_msec_interval"	"mtime"	0	1	false	false	false	0
888	"sql_add"	"addmonths"	"mtime"	0	1	false	false	false	0
889	"sql_add"	"timestamp_add_msec_interval"	"mtime"	0	1	false	false	false	0
890	"sql_add"	"timestamp_add_month_interval"	"mtime"	0	1	false	false	false	0
891	"sql_add"	"timestamp_add_msec_interval"	"mtime"	0	1	false	false	false	0
892	"sql_add"	"timestamp_add_month_interval"	"mtime"	0	1	false	false	false	0
893	"sql_add"	"time_add_msec_interval"	"mtime"	0	1	false	false	false	0
894	"sql_add"	"time_add_msec_interval"	"mtime"	0	1	false	false	false	0
895	"local_timezone"	"local_timezone"	"mtime"	0	1	false	false	false	0
896	"year"	"year"	"mtime"	0	1	false	false	false	0
897	"month"	"month"	"mtime"	0	1	false	false	false	0
898	"day"	"day"	"mtime"	0	1	false	false	false	0
899	"hour"	"hours"	"mtime"	0	1	false	false	false	0
900	"minute"	"minutes"	"mtime"	0	1	false	false	false	0
901	"second"	"sql_seconds"	"mtime"	0	1	false	false	false	0
902	"hour"	"hours"	"mtime"	0	1	false	false	false	0
903	"minute"	"minutes"	"mtime"	0	1	false	false	false	0
904	"second"	"sql_seconds"	"mtime"	0	1	false	false	false	0
905	"year"	"year"	"mtime"	0	1	false	false	false	0
906	"month"	"month"	"mtime"	0	1	false	false	false	0
907	"day"	"day"	"mtime"	0	1	false	false	false	0
908	"hour"	"hours"	"mtime"	0	1	false	false	false	0
909	"minute"	"minutes"	"mtime"	0	1	false	false	false	0
910	"second"	"sql_seconds"	"mtime"	0	1	false	false	false	0
911	"year"	"year"	"mtime"	0	1	false	false	false	0
912	"month"	"month"	"mtime"	0	1	false	false	false	0
913	"day"	"day"	"mtime"	0	1	false	false	false	0
914	"hour"	"hours"	"mtime"	0	1	false	false	false	0
915	"minute"	"minutes"	"mtime"	0	1	false	false	false	0
916	"second"	"sql_seconds"	"mtime"	0	1	false	false	false	0
917	"year"	"year"	"mtime"	0	1	false	false	false	0
918	"month"	"month"	"mtime"	0	1	false	false	false	0
919	"day"	"day"	"mtime"	0	1	false	false	false	0
920	"hour"	"hours"	"mtime"	0	1	false	false	false	0
921	"minute"	"minutes"	"mtime"	0	1	false	false	false	0
922	"second"	"seconds"	"mtime"	0	1	false	false	false	0
923	"dayofyear"	"dayofyear"	"mtime"	0	1	false	false	false	0
924	"weekofyear"	"weekofyear"	"mtime"	0	1	false	false	false	0
925	"dayofweek"	"dayofweek"	"mtime"	0	1	false	false	false	0
926	"dayofmonth"	"day"	"mtime"	0	1	false	false	false	0
927	"week"	"weekofyear"	"mtime"	0	1	false	false	false	0
928	"next_value_for"	"next_value"	"sql"	0	1	true	false	false	0
929	"get_value_for"	"get_value"	"sql"	0	1	false	false	false	0
930	"restart"	"restart"	"sql"	0	1	false	false	false	0
931	"index"	"index"	"calc"	0	1	false	false	false	0
932	"index"	"index"	"calc"	0	1	false	false	false	0
933	"index"	"index"	"calc"	0	1	false	false	false	0
934	"strings"	"strings"	"calc"	0	1	false	false	false	0
935	"locate"	"locate"	"str"	0	1	false	false	false	0
936	"locate"	"locate"	"str"	0	1	false	false	false	0
937	"substring"	"substring"	"str"	0	1	false	false	false	0
938	"substring"	"substring"	"str"	0	1	false	false	false	0
939	"like"	"like"	"algebra"	0	1	false	false	false	0
940	"like"	"like"	"algebra"	0	1	false	false	false	0
941	"ilike"	"ilike"	"algebra"	0	1	false	false	false	0
942	"ilike"	"ilike"	"algebra"	0	1	false	false	false	0
943	"not_like"	"not_like"	"algebra"	0	1	false	false	false	0
944	"not_like"	"not_like"	"algebra"	0	1	false	false	false	0
945	"not_ilike"	"not_ilike"	"algebra"	0	1	false	false	false	0
946	"not_ilike"	"not_ilike"	"algebra"	0	1	false	false	false	0
947	"patindex"	"patindex"	"pcre"	0	1	false	false	false	0
948	"truncate"	"stringleft"	"str"	0	1	false	false	false	0
949	"concat"	"+"	"calc"	0	1	false	false	false	0
950	"ascii"	"ascii"	"str"	0	1	false	false	false	0
951	"code"	"unicode"	"str"	0	1	false	false	false	0
952	"length"	"stringlength"	"str"	0	1	false	false	false	0
953	"right"	"stringright"	"str"	0	1	false	false	false	0
954	"left"	"stringleft"	"str"	0	1	false	false	false	0
955	"upper"	"toUpper"	"str"	0	1	false	false	false	0
956	"ucase"	"toUpper"	"str"	0	1	false	false	false	0
957	"lower"	"toLower"	"str"	0	1	false	false	false	0
958	"lcase"	"toLower"	"str"	0	1	false	false	false	0
959	"trim"	"trim"	"str"	0	1	false	false	false	0
960	"trim"	"trim"	"str"	0	1	false	false	false	0
961	"ltrim"	"ltrim"	"str"	0	1	false	false	false	0
962	"ltrim"	"ltrim"	"str"	0	1	false	false	false	0
963	"rtrim"	"rtrim"	"str"	0	1	false	false	false	0
964	"rtrim"	"rtrim"	"str"	0	1	false	false	false	0
965	"lpad"	"lpad"	"str"	0	1	false	false	false	0
966	"lpad"	"lpad"	"str"	0	1	false	false	false	0
967	"rpad"	"rpad"	"str"	0	1	false	false	false	0
968	"rpad"	"rpad"	"str"	0	1	false	false	false	0
969	"insert"	"insert"	"str"	0	1	false	false	false	0
970	"replace"	"replace"	"str"	0	1	false	false	false	0
971	"repeat"	"repeat"	"str"	0	1	false	false	false	0
972	"space"	"space"	"str"	0	1	false	false	false	0
973	"char_length"	"length"	"str"	0	1	false	false	false	0
974	"character_length"	"length"	"str"	0	1	false	false	false	0
975	"octet_length"	"nbytes"	"str"	0	1	false	false	false	0
976	"soundex"	"soundex"	"txtsim"	0	1	false	false	false	0
977	"difference"	"stringdiff"	"txtsim"	0	1	false	false	false	0
978	"editdistance"	"editdistance"	"txtsim"	0	1	false	false	false	0
979	"editdistance2"	"editdistance2"	"txtsim"	0	1	false	false	false	0
980	"similarity"	"similarity"	"txtsim"	0	1	false	false	false	0
981	"qgramnormalize"	"qgramnormalize"	"txtsim"	0	1	false	false	false	0
982	"levenshtein"	"levenshtein"	"txtsim"	0	1	false	false	false	0
983	"levenshtein"	"levenshtein"	"txtsim"	0	1	false	false	false	0
984	"index"	"index"	"calc"	0	1	false	false	false	0
985	"index"	"index"	"calc"	0	1	false	false	false	0
986	"index"	"index"	"calc"	0	1	false	false	false	0
987	"strings"	"strings"	"calc"	0	1	false	false	false	0
988	"locate"	"locate"	"str"	0	1	false	false	false	0
989	"locate"	"locate"	"str"	0	1	false	false	false	0
990	"substring"	"substring"	"str"	0	1	false	false	false	0
991	"substring"	"substring"	"str"	0	1	false	false	false	0
992	"like"	"like"	"algebra"	0	1	false	false	false	0
993	"like"	"like"	"algebra"	0	1	false	false	false	0
994	"ilike"	"ilike"	"algebra"	0	1	false	false	false	0
995	"ilike"	"ilike"	"algebra"	0	1	false	false	false	0
996	"not_like"	"not_like"	"algebra"	0	1	false	false	false	0
997	"not_like"	"not_like"	"algebra"	0	1	false	false	false	0
998	"not_ilike"	"not_ilike"	"algebra"	0	1	false	false	false	0
999	"not_ilike"	"not_ilike"	"algebra"	0	1	false	false	false	0
1000	"patindex"	"patindex"	"pcre"	0	1	false	false	false	0
1001	"truncate"	"stringleft"	"str"	0	1	false	false	false	0
1002	"concat"	"+"	"calc"	0	1	false	false	false	0
1003	"ascii"	"ascii"	"str"	0	1	false	false	false	0
1004	"code"	"unicode"	"str"	0	1	false	false	false	0
1005	"length"	"stringlength"	"str"	0	1	false	false	false	0
1006	"right"	"stringright"	"str"	0	1	false	false	false	0
1007	"left"	"stringleft"	"str"	0	1	false	false	false	0
1008	"upper"	"toUpper"	"str"	0	1	false	false	false	0
1009	"ucase"	"toUpper"	"str"	0	1	false	false	false	0
1010	"lower"	"toLower"	"str"	0	1	false	false	false	0
1011	"lcase"	"toLower"	"str"	0	1	false	false	false	0
1012	"trim"	"trim"	"str"	0	1	false	false	false	0
1013	"trim"	"trim"	"str"	0	1	false	false	false	0
1014	"ltrim"	"ltrim"	"str"	0	1	false	false	false	0
1015	"ltrim"	"ltrim"	"str"	0	1	false	false	false	0
1016	"rtrim"	"rtrim"	"str"	0	1	false	false	false	0
1017	"rtrim"	"rtrim"	"str"	0	1	false	false	false	0
1018	"lpad"	"lpad"	"str"	0	1	false	false	false	0
1019	"lpad"	"lpad"	"str"	0	1	false	false	false	0
1020	"rpad"	"rpad"	"str"	0	1	false	false	false	0
1021	"rpad"	"rpad"	"str"	0	1	false	false	false	0
1022	"insert"	"insert"	"str"	0	1	false	false	false	0
1023	"replace"	"replace"	"str"	0	1	false	false	false	0
1024	"repeat"	"repeat"	"str"	0	1	false	false	false	0
1025	"space"	"space"	"str"	0	1	false	false	false	0
1026	"char_length"	"length"	"str"	0	1	false	false	false	0
1027	"character_length"	"length"	"str"	0	1	false	false	false	0
1028	"octet_length"	"nbytes"	"str"	0	1	false	false	false	0
1029	"soundex"	"soundex"	"txtsim"	0	1	false	false	false	0
1030	"difference"	"stringdiff"	"txtsim"	0	1	false	false	false	0
1031	"editdistance"	"editdistance"	"txtsim"	0	1	false	false	false	0
1032	"editdistance2"	"editdistance2"	"txtsim"	0	1	false	false	false	0
1033	"similarity"	"similarity"	"txtsim"	0	1	false	false	false	0
1034	"qgramnormalize"	"qgramnormalize"	"txtsim"	0	1	false	false	false	0
1035	"levenshtein"	"levenshtein"	"txtsim"	0	1	false	false	false	0
1036	"levenshtein"	"levenshtein"	"txtsim"	0	1	false	false	false	0
1037	"index"	"index"	"calc"	0	1	false	false	false	0
1038	"index"	"index"	"calc"	0	1	false	false	false	0
1039	"index"	"index"	"calc"	0	1	false	false	false	0
1040	"strings"	"strings"	"calc"	0	1	false	false	false	0
1041	"locate"	"locate"	"str"	0	1	false	false	false	0
1042	"locate"	"locate"	"str"	0	1	false	false	false	0
1043	"substring"	"substring"	"str"	0	1	false	false	false	0
1044	"substring"	"substring"	"str"	0	1	false	false	false	0
1045	"like"	"like"	"algebra"	0	1	false	false	false	0
1046	"like"	"like"	"algebra"	0	1	false	false	false	0
1047	"ilike"	"ilike"	"algebra"	0	1	false	false	false	0
1048	"ilike"	"ilike"	"algebra"	0	1	false	false	false	0
1049	"not_like"	"not_like"	"algebra"	0	1	false	false	false	0
1050	"not_like"	"not_like"	"algebra"	0	1	false	false	false	0
1051	"not_ilike"	"not_ilike"	"algebra"	0	1	false	false	false	0
1052	"not_ilike"	"not_ilike"	"algebra"	0	1	false	false	false	0
1053	"patindex"	"patindex"	"pcre"	0	1	false	false	false	0
1054	"truncate"	"stringleft"	"str"	0	1	false	false	false	0
1055	"concat"	"+"	"calc"	0	1	false	false	false	0
1056	"ascii"	"ascii"	"str"	0	1	false	false	false	0
1057	"code"	"unicode"	"str"	0	1	false	false	false	0
1058	"length"	"stringlength"	"str"	0	1	false	false	false	0
1059	"right"	"stringright"	"str"	0	1	false	false	false	0
1060	"left"	"stringleft"	"str"	0	1	false	false	false	0
1061	"upper"	"toUpper"	"str"	0	1	false	false	false	0
1062	"ucase"	"toUpper"	"str"	0	1	false	false	false	0
1063	"lower"	"toLower"	"str"	0	1	false	false	false	0
1064	"lcase"	"toLower"	"str"	0	1	false	false	false	0
1065	"trim"	"trim"	"str"	0	1	false	false	false	0
1066	"trim"	"trim"	"str"	0	1	false	false	false	0
1067	"ltrim"	"ltrim"	"str"	0	1	false	false	false	0
1068	"ltrim"	"ltrim"	"str"	0	1	false	false	false	0
1069	"rtrim"	"rtrim"	"str"	0	1	false	false	false	0
1070	"rtrim"	"rtrim"	"str"	0	1	false	false	false	0
1071	"lpad"	"lpad"	"str"	0	1	false	false	false	0
1072	"lpad"	"lpad"	"str"	0	1	false	false	false	0
1073	"rpad"	"rpad"	"str"	0	1	false	false	false	0
1074	"rpad"	"rpad"	"str"	0	1	false	false	false	0
1075	"insert"	"insert"	"str"	0	1	false	false	false	0
1076	"replace"	"replace"	"str"	0	1	false	false	false	0
1077	"repeat"	"repeat"	"str"	0	1	false	false	false	0
1078	"space"	"space"	"str"	0	1	false	false	false	0
1079	"char_length"	"length"	"str"	0	1	false	false	false	0
1080	"character_length"	"length"	"str"	0	1	false	false	false	0
1081	"octet_length"	"nbytes"	"str"	0	1	false	false	false	0
1082	"soundex"	"soundex"	"txtsim"	0	1	false	false	false	0
1083	"difference"	"stringdiff"	"txtsim"	0	1	false	false	false	0
1084	"editdistance"	"editdistance"	"txtsim"	0	1	false	false	false	0
1085	"editdistance2"	"editdistance2"	"txtsim"	0	1	false	false	false	0
1086	"similarity"	"similarity"	"txtsim"	0	1	false	false	false	0
1087	"qgramnormalize"	"qgramnormalize"	"txtsim"	0	1	false	false	false	0
1088	"levenshtein"	"levenshtein"	"txtsim"	0	1	false	false	false	0
1089	"levenshtein"	"levenshtein"	"txtsim"	0	1	false	false	false	0
1090	"copyfrom"	"copy_from"	"sql"	0	5	false	true	false	0
1091	"copyfrom"	"copyfrom"	"sql"	0	5	false	true	false	0
1092	"copyfrom"	"importTable"	"sql"	0	5	false	true	false	0
27	"not_unique"	"not_unique"	"sql"	0	3	false	false	false	0
39	"zero_or_one"	"zero_or_one"	"sql"	0	3	false	false	false	0
40	"exist"	"exist"	"aggr"	0	3	false	false	false	0
41	"not_exist"	"not_exist"	"aggr"	0	3	false	false	false	0
46	"min"	"min"	"aggr"	0	3	false	false	false	0
47	"max"	"max"	"aggr"	0	3	false	false	false	0
51	"sum"	"sum"	"aggr"	0	3	false	false	false	0
52	"sum"	"sum"	"aggr"	0	3	false	false	false	0
53	"sum"	"sum"	"aggr"	0	3	false	false	false	0
54	"sum"	"sum"	"aggr"	0	3	false	false	false	0
55	"sum"	"sum"	"aggr"	0	3	false	false	false	0
56	"sum"	"sum"	"aggr"	0	3	false	false	false	0
57	"sum"	"sum"	"aggr"	0	3	false	false	false	0
58	"sum"	"sum"	"aggr"	0	3	false	false	false	0
59	"sum"	"sum"	"aggr"	0	3	false	false	false	0
60	"prod"	"prod"	"aggr"	0	3	false	false	false	0
61	"prod"	"prod"	"aggr"	0	3	false	false	false	0
62	"prod"	"prod"	"aggr"	0	3	false	false	false	0
63	"prod"	"prod"	"aggr"	0	3	false	false	false	0
64	"prod"	"prod"	"aggr"	0	3	false	false	false	0
65	"prod"	"prod"	"aggr"	0	3	false	false	false	0
66	"prod"	"prod"	"aggr"	0	3	false	false	false	0
67	"prod"	"prod"	"aggr"	0	3	false	false	false	0
80	"sum"	"sum"	"aggr"	0	3	false	false	false	0
81	"prod"	"prod"	"aggr"	0	3	false	false	false	0
82	"sum"	"sum"	"aggr"	0	3	false	false	false	0
83	"prod"	"prod"	"aggr"	0	3	false	false	false	0
84	"avg"	"avg"	"aggr"	0	3	false	false	false	0
85	"count_no_nil"	"count_no_nil"	"aggr"	0	3	false	false	false	0
86	"count"	"count"	"aggr"	0	3	false	false	false	0
5216	"env"	"CREATE FUNCTION env () RETURNS TABLE( name varchar(1024), value varchar(2048)) EXTERNAL NAME sql.sql_environment;"	"sql"	2	5	false	false	false	2000
5219	"var"	"CREATE FUNCTION var() RETURNS TABLE( name varchar(1024)) EXTERNAL NAME sql.sql_variables;"	"sql"	2	5	false	false	false	2000
5225	"db_users"	"CREATE FUNCTION db_users () RETURNS TABLE( name varchar(2048)) EXTERNAL NAME sql.db_users;"	"sql"	2	5	false	false	false	2000
5245	"like"	"-- The contents of this file are subject to the MonetDB Public License\n-- Version 1.1 (the ""License""); you may not use this file except in\n-- compliance with the License. You may obtain a copy of the License at\n-- http://www.monetdb.org/Legal/MonetDBLicense\n--\n-- Software distributed under the License is distributed on an ""AS IS""\n-- basis, WITHOUT WARRANTY OF ANY KIND, either express or implied. See the\n-- License for the specific language governing rights and limitations\n-- under the License.\n--\n-- The Original Code is the MonetDB Database System.\n--\n-- The Initial Developer of the Original Code is CWI.\n-- Portions created by CWI are Copyright (C) 1997-July 2008 CWI.\n-- Copyright August 2008-2015 MonetDB B.V.\n-- All Rights Reserved.\n\ncreate filter function ""like""(val string, pat string, esc string) external name algebra.""like"";"	"algebra"	1	4	true	false	false	2000
5250	"ilike"	"create filter function ""ilike""(val string, pat string, esc string) external name algebra.""ilike"";"	"algebra"	1	4	true	false	false	2000
5255	"like"	"create filter function ""like""(val string, pat string) external name algebra.""like"";"	"algebra"	1	4	true	false	false	2000
5259	"ilike"	"create filter function ""ilike""(val string, pat string) external name algebra.""ilike"";"	"algebra"	1	4	true	false	false	2000
5263	"degrees"	"-- The contents of this file are subject to the MonetDB Public License\n-- Version 1.1 (the ""License""); you may not use this file except in\n-- compliance with the License. You may obtain a copy of the License at\n-- http://www.monetdb.org/Legal/MonetDBLicense\n--\n-- Software distributed under the License is distributed on an ""AS IS""\n-- basis, WITHOUT WARRANTY OF ANY KIND, either express or implied. See the\n-- License for the specific language governing rights and limitations\n-- under the License.\n--\n-- The Original Code is the MonetDB Database System.\n--\n-- The Initial Developer of the Original Code is CWI.\n-- Portions created by CWI are Copyright (C) 1997-July 2008 CWI.\n-- Copyright August 2008-2015 MonetDB B.V.\n-- All Rights Reserved.\n\ncreate function degrees(r double) \nreturns double\n\treturn r*180/pi();"	"user"	2	1	false	false	false	2000
5267	"radians"	"create function radians(d double) \nreturns double\n\treturn d*pi()/180;"	"user"	2	1	false	false	false	2000
5271	"times"	"-- The contents of this file are subject to the MonetDB Public License\n-- Version 1.1 (the ""License""); you may not use this file except in\n-- compliance with the License. You may obtain a copy of the License at\n-- http://www.monetdb.org/Legal/MonetDBLicense\n--\n-- Software distributed under the License is distributed on an ""AS IS""\n-- basis, WITHOUT WARRANTY OF ANY KIND, either express or implied. See the\n-- License for the specific language governing rights and limitations\n-- under the License.\n--\n-- The Original Code is the MonetDB Database System.\n--\n-- The Initial Developer of the Original Code is CWI.\n-- Portions created by CWI are Copyright (C) 1997-July 2008 CWI.\n-- Copyright August 2008-2015 MonetDB B.V.\n-- All Rights Reserved.\n\n-- Provide a simple equivalent for the UNIX times command\n-- times 0 ms user 0 ms system 0 ms 0 reads 0 writes\n\ncreate procedure times()\nexternal name sql.times;"	"sql"	1	2	true	false	false	2000
5274	"getanchor"	"create function getanchor( theurl url ) returns string \n\texternal name url.""getAnchor"";"	"url"	1	1	false	false	false	2000
5278	"getbasename"	"create function getbasename(theurl url) returns string       \n\texternal name url.""getBasename"";"	"url"	1	1	false	false	false	2000
5282	"getcontent"	"create function getcontent(theurl url)   returns string       \n\texternal name url.""getContent"";"	"url"	1	1	false	false	false	2000
5286	"getcontext"	"create function getcontext(theurl url)   returns string       \n\texternal name url.""getContext"";"	"url"	1	1	false	false	false	2000
5290	"getdomain"	"create function getdomain(theurl url) returns string       \n\texternal name url.""getDomain"";"	"url"	1	1	false	false	false	2000
5294	"getextension"	"create function getextension(theurl url) returns string       \n\texternal name url.""getExtension"";"	"url"	1	1	false	false	false	2000
5298	"getfile"	"create function getfile(theurl url) returns string       \n\texternal name url.""getFile"";"	"url"	1	1	false	false	false	2000
5302	"gethost"	"create function gethost(theurl url)   returns string       \n\texternal name url.""getHost"";"	"url"	1	1	false	false	false	2000
5306	"getport"	"create function getport(theurl url) returns string       \n\texternal name url.""getPort"";"	"url"	1	1	false	false	false	2000
5310	"getprotocol"	"create function getprotocol(theurl url) returns string       \n\texternal name url.""getProtocol"";"	"url"	1	1	false	false	false	2000
5314	"getquery"	"create function getquery(theurl url) returns string       \n\texternal name url.""getQuery"";"	"url"	1	1	false	false	false	2000
5318	"getuser"	"create function getuser(theurl url) returns string       \n\texternal name url.""getUser"";"	"url"	1	1	false	false	false	2000
5322	"getroboturl"	"create function getroboturl(theurl url) returns string       \n\texternal name url.""getRobotURL"";"	"url"	1	1	false	false	false	2000
5326	"isaurl"	"create function isaurl(theurl url) returns bool\n\texternal name url.""isaURL"";"	"url"	1	1	false	false	false	2000
5330	"newurl"	"create function newurl(protocol string, hostname string, ""port"" int, file string) \n\treturns url       \n\texternal name url.""new"";"	"url"	1	1	false	false	false	2000
5337	"newurl"	"create function newurl(protocol string, hostname string, file string) \n\treturns url \n\texternal name url.""new"";"	"url"	1	1	false	false	false	2000
5343	"str_to_date"	"-- The contents of this file are subject to the MonetDB Public License\n-- Version 1.1 (the ""License""); you may not use this file except in\n-- compliance with the License. You may obtain a copy of the License at\n-- http://www.monetdb.org/Legal/MonetDBLicense\n--\n-- Software distributed under the License is distributed on an ""AS IS""\n-- basis, WITHOUT WARRANTY OF ANY KIND, either express or implied. See the\n-- License for the specific language governing rights and limitations\n-- under the License.\n--\n-- The Original Code is the MonetDB Database System.\n--\n-- The Initial Developer of the Original Code is CWI.\n-- Portions created by CWI are Copyright (C) 1997-July 2008 CWI.\n-- Copyright August 2008-2015 MonetDB B.V.\n-- All Rights Reserved.\n\ncreate function str_to_date(s string, format string) returns date\n\texternal name mtime.""str_to_date"";"	"mtime"	1	1	false	false	false	2000
5348	"date_to_str"	"create function date_to_str(d date, format string) returns string\n\texternal name mtime.""date_to_str"";"	"mtime"	1	1	false	false	false	2000
5354	"broadcast"	"create function ""broadcast"" (p inet) returns inet \n\texternal name inet.""broadcast"";"	"inet"	1	1	false	false	false	2000
5358	"host"	"create function ""host"" (p inet) returns clob\n\texternal name inet.""host"";"	"inet"	1	1	false	false	false	2000
5362	"masklen"	"create function ""masklen"" (p inet) returns int\n\texternal name inet.""masklen"";"	"inet"	1	1	false	false	false	2000
5366	"setmasklen"	"create function ""setmasklen"" (p inet, mask int) returns inet\n\texternal name inet.""setmasklen"";"	"inet"	1	1	false	false	false	2000
5371	"netmask"	"create function ""netmask"" (p inet) returns inet\n\texternal name inet.""netmask"";"	"inet"	1	1	false	false	false	2000
5375	"hostmask"	"create function ""hostmask"" (p inet) returns inet\n\texternal name inet.""hostmask"";"	"inet"	1	1	false	false	false	2000
5379	"network"	"create function ""network"" (p inet) returns inet\n\texternal name inet.""network"";"	"inet"	1	1	false	false	false	2000
5383	"text"	"create function ""text"" (p inet) returns clob\n\texternal name inet.""text"";"	"inet"	1	1	false	false	false	2000
5387	"abbrev"	"create function ""abbrev"" (p inet) returns clob\n\texternal name inet.""abbrev"";"	"inet"	1	1	false	false	false	2000
5391	"querylog_catalog"	"-- The contents of this file are subject to the MonetDB Public License\n-- Version 1.1 (the ""License""); you may not use this file except in\n-- compliance with the License. You may obtain a copy of the License at\n-- http://www.monetdb.org/Legal/MonetDBLicense\n--\n-- Software distributed under the License is distributed on an ""AS IS""\n-- basis, WITHOUT WARRANTY OF ANY KIND, either express or implied. See the\n-- License for the specific language governing rights and limitations\n-- under the License.\n--\n-- The Original Code is the MonetDB Database System.\n--\n-- The Initial Developer of the Original Code is CWI.\n-- Portions created by CWI are Copyright (C) 1997-July 2008 CWI.\n-- Copyright August 2008-2015 MonetDB B.V.\n-- All Rights Reserved.\n\n-- QUERY HISTORY\n-- The query history mechanism of MonetDB/SQL relies on a few hooks.\n-- The most important one is a global system variable which controls\n--  monitoring of all sessions. \n\ncreate function sys.querylog_catalog()\nreturns table(\n\tid oid,\n\towner string,\n\tdefined timestamp,\n\tquery string,\n\tpipe string,\n\tmal int,\t\t\t-- size of MAL plan\n\toptimize bigint \t-- time in usec\n)\nexternal name sql.querylog_catalog;"	"sql"	1	5	false	false	false	2000
5400	"querylog_calls"	"-- Each query call is stored in the table calls\n-- At regular intervals the query history table should be cleaned.\n-- This can be done manually on the SQL console, or be integrated\n-- in the keepQuery and keepCall upon need.\n-- The parameters are geared at understanding the resource claims\n-- They reflect the effect of the total workload mix during execution.\n-- The 'cpu' gives the average cpu load percentage over all cores on the \n-- server during execution phase. \n-- increasing cpu load indicates better use of multi-cores.\n-- The 'io' indicate IOs during complete query run.\n-- The 'space' is the total amount of intermediates created in MB.\n-- Reducing the space component improves performance/\n-- All timing in usec and all storage in bytes.\n\ncreate function sys.querylog_calls()\nreturns table(\n\tid oid,\t\t\t\t -- references query plan\n\t""start"" timestamp,\t-- time the statement was started\n\t""stop"" timestamp,\t-- time the statement was completely finished\n\targuments string,\t-- actual call structure\n\ttuples wrd,\t\t\t-- number of tuples in the result set\n\trun bigint,\t\t-- time spent (in usec)  until the result export\n\tship bigint,\t\t-- time spent (in usec)  to ship the result set\n\tcpu int,  \t\t-- average cpu load percentage during execution\n\tio int,\t\t\t-- percentage time waiting for IO to finish \n\tspace bigint\t\t-- total storage size of intermediates created (in MB)\n)\nexternal name sql.querylog_calls;"	"sql"	1	5	false	false	false	2000
5451	"querylog_empty"	"-- reset history for a particular user\ncreate procedure sys.querylog_empty()\nexternal name sql.querylog_empty;"	"sql"	1	2	true	false	false	2000
5453	"querylog_enable"	"-- manipulate the query logger\ncreate procedure sys.querylog_enable()\nexternal name sql.querylog_enable;"	"sql"	1	2	true	false	false	2000
5455	"querylog_enable"	"create procedure sys.querylog_enable(threshold smallint)\nexternal name sql.querylog_enable_threshold;"	"sql"	1	2	true	false	false	2000
5458	"querylog_disable"	"create procedure sys.querylog_disable()\nexternal name sql.querylog_disable;"	"sql"	1	2	true	false	false	2000
5460	"tracelog"	"-- The contents of this file are subject to the MonetDB Public License\n-- Version 1.1 (the ""License""); you may not use this file except in\n-- compliance with the License. You may obtain a copy of the License at\n-- http://www.monetdb.org/Legal/MonetDBLicense\n--\n-- Software distributed under the License is distributed on an ""AS IS""\n-- basis, WITHOUT WARRANTY OF ANY KIND, either express or implied. See the\n-- License for the specific language governing rights and limitations\n-- under the License.\n--\n-- The Original Code is the MonetDB Database System.\n--\n-- The Initial Developer of the Original Code is CWI.\n-- Portions created by CWI are Copyright (C) 1997-July 2008 CWI.\n-- Copyright August 2008-2015 MonetDB B.V.\n-- All Rights Reserved.\n\n-- make the offline tracing table available for inspection\ncreate function sys.tracelog() \n\treturns table (\n\t\tevent integer,\t\t-- event counter\n\t\tclk varchar(20), \t-- wallclock, no mtime in kernel\n\t\tpc varchar(50), \t-- module.function[nr]\n\t\tthread int, \t\t-- thread identifier\n\t\t""user"" int, \t\t-- user identifier\n\t\tticks bigint, \t\t-- time in microseconds\n\t\treads bigint, \t\t-- number of blocks read\n\t\twrites bigint, \t-- number of blocks written\n\t\trbytes bigint,\t\t-- amount of bytes touched\n\t\twbytes bigint,\t\t-- amount of bytes written\n\t\ttype string,\t\t-- return types\n\t\tstmt string\t\t\t-- actual statement executed\n\t)\n\texternal name sql.dump_trace;"	"sql"	1	5	false	false	false	2000
5488	"cluster1"	"-- The contents of this file are subject to the MonetDB Public License\n-- Version 1.1 (the ""License""); you may not use this file except in\n-- compliance with the License. You may obtain a copy of the License at\n-- http://www.monetdb.org/Legal/MonetDBLicense\n--\n-- Software distributed under the License is distributed on an ""AS IS""\n-- basis, WITHOUT WARRANTY OF ANY KIND, either express or implied. See the\n-- License for the specific language governing rights and limitations\n-- under the License.\n--\n-- The Original Code is the MonetDB Database System.\n--\n-- The Initial Developer of the Original Code is CWI.\n-- Portions created by CWI are Copyright (C) 1997-July 2008 CWI.\n-- Copyright August 2008-2015 MonetDB B.V.\n-- All Rights Reserved.\n\n-- Clustering a relational table should be done with care.\n-- For, the oid's are used in join-indices.\n\n-- Clustering of tables may improve IO performance\n-- The foreign key constraints should be dropped before\n-- and re-established after the cluster operation.\n\ncreate procedure cluster1(sys string, tab string)\n\texternal name sql.cluster1;"	"sql"	1	2	true	false	false	2000
5492	"cluster2"	"create procedure cluster2(sys string, tab string)\n\texternal name sql.cluster2;"	"sql"	1	2	true	false	false	2000
5496	"shrink"	"-- The contents of this file are subject to the MonetDB Public License\n-- Version 1.1 (the ""License""); you may not use this file except in\n-- compliance with the License. You may obtain a copy of the License at\n-- http://www.monetdb.org/Legal/MonetDBLicense\n--\n-- Software distributed under the License is distributed on an ""AS IS""\n-- basis, WITHOUT WARRANTY OF ANY KIND, either express or implied. See the\n-- License for the specific language governing rights and limitations\n-- under the License.\n--\n-- The Original Code is the MonetDB Database System.\n--\n-- The Initial Developer of the Original Code is CWI.\n-- Portions created by CWI are Copyright (C) 1997-July 2008 CWI.\n-- Copyright August 2008-2015 MonetDB B.V.\n-- All Rights Reserved.\n\n-- Vacuum a relational table should be done with care.\n-- For, the oid's are used in join-indices.\n\n-- Vacuum of tables may improve IO performance and disk footprint.\n-- The foreign key constraints should be dropped before\n-- and re-established after the cluster operation.\n\ncreate procedure shrink(sys string, tab string)\n\texternal name sql.shrink;"	"sql"	1	2	true	false	false	2000
5500	"reuse"	"create procedure reuse(sys string, tab string)\n\texternal name sql.reuse;"	"sql"	1	2	true	false	false	2000
5504	"vacuum"	"create procedure vacuum(sys string, tab string)\n\texternal name sql.vacuum;"	"sql"	1	2	true	false	false	2000
5508	"dependencies_schemas_on_users"	"-- The contents of this file are subject to the MonetDB Public License\n-- Version 1.1 (the ""License""); you may not use this file except in\n-- compliance with the License. You may obtain a copy of the License at\n-- http://www.monetdb.org/Legal/MonetDBLicense\n--\n-- Software distributed under the License is distributed on an ""AS IS""\n-- basis, WITHOUT WARRANTY OF ANY KIND, either express or implied. See the\n-- License for the specific language governing rights and limitations\n-- under the License.\n--\n-- The Original Code is the MonetDB Database System.\n--\n-- The Initial Developer of the Original Code is CWI.\n-- Portions created by CWI are Copyright (C) 1997-July 2008 CWI.\n-- Copyright August 2008-2015 MonetDB B.V.\n-- All Rights Reserved.\n\n--Schema s has a dependency on user u\ncreate function dependencies_schemas_on_users()\nreturns table (sch varchar(100), usr varchar(100), dep_type varchar(32))\nreturn table (select s.name, u.name, 'DEP_USER' from schemas as s, users u where u.default_schema = s.id);"	"user"	2	5	false	false	false	2000
5513	"dependencies_owners_on_schemas"	"--User (owner) has a dependency in schema s\ncreate function dependencies_owners_on_schemas()\nreturns table (sch varchar(100), usr varchar(100), dep_type varchar(32))\nreturn table (select a.name, s.name, 'DEP_SCHEMA' from schemas as s, auths a where s.owner = a.id);"	"user"	2	5	false	false	false	2000
5518	"dependencies_tables_on_views"	"--Table t has a dependency on view v\ncreate function dependencies_tables_on_views()\nreturns table (sch varchar(100), usr varchar(100), dep_type varchar(32))\nreturn table (select t.name, v.name, 'DEP_VIEW' from tables as t, tables as v, dependencies as dep where t.id = dep.id and v.id = dep.depend_id and dep.depend_type = 5 and v.type = 1);"	"user"	2	5	false	false	false	2000
5523	"dependencies_tables_on_indexes"	"--Table t has a dependency on index  i\ncreate function dependencies_tables_on_indexes()\nreturns table (sch varchar(100), usr varchar(100), dep_type varchar(32))\nreturn table (select t.name, i.name, 'DEP_INDEX' from tables as t, idxs as i where i.table_id = t.id and i.name not in (select name from keys) and t.type = 0);"	"user"	2	5	false	false	false	2000
5528	"dependencies_tables_on_triggers"	"--Table t has a dependency on trigger tri\n\ncreate function dependencies_tables_on_triggers()\nreturns table (sch varchar(100), usr varchar(100), dep_type varchar(32))\nreturn table ((select t.name, tri.name, 'DEP_TRIGGER' from tables as t, triggers as tri where tri.table_id = t.id) union (select t.name, tri.name, 'DEP_TRIGGER' from triggers tri, tables t, dependencies dep where dep.id = t.id and dep.depend_id =tri.id and dep.depend_type = 8));"	"user"	2	5	false	false	false	2000
5533	"dependencies_tables_on_foreignkeys"	"--Table t has a dependency on foreign key k\ncreate function dependencies_tables_on_foreignkeys()\nreturns table (sch varchar(100), usr varchar(100), dep_type varchar(32))\nreturn table (select t.name, fk.name, 'DEP_FKEY' from tables as t, keys as k, keys as fk where fk.rkey = k.id and k.table_id = t.id);"	"user"	2	5	false	false	false	2000
5538	"dependencies_tables_on_functions"	"--Table t has a dependency on function f\ncreate function dependencies_tables_on_functions()\nreturns table (sch varchar(100), usr varchar(100), dep_type varchar(32))\nreturn table (select t.name, f.name, 'DEP_FUNC' from functions as f, tables as t, dependencies as dep where t.id = dep.id and f.id = dep.depend_id and dep.depend_type = 7 and t.type = 0);"	"user"	2	5	false	false	false	2000
5543	"dependencies_columns_on_views"	"--Column c has a dependency on view v\ncreate function dependencies_columns_on_views()\nreturns table (sch varchar(100), usr varchar(100), dep_type varchar(32))\nreturn table (select c.name, v.name, 'DEP_VIEW' from columns as c, tables as v, dependencies as dep where c.id = dep.id and v.id = dep.depend_id and dep.depend_type = 5 and v.type = 1);"	"user"	2	5	false	false	false	2000
5548	"dependencies_columns_on_keys"	"--Column c has a dependency on key k\ncreate function dependencies_columns_on_keys()\nreturns table (sch varchar(100), usr varchar(100), dep_type varchar(32))\nreturn table (select c.name, k.name, 'DEP_KEY' from columns as c, objects as kc, keys as k where kc.""name"" = c.name and kc.id = k.id and k.table_id = c.table_id and k.rkey = -1);"	"user"	2	5	false	false	false	2000
5553	"dependencies_columns_on_indexes"	"--Column c has a dependency on index i \ncreate function dependencies_columns_on_indexes()\nreturns table (sch varchar(100), usr varchar(100), dep_type varchar(32))\nreturn table (select c.name, i.name, 'DEP_INDEX' from columns as c, objects as kc, idxs as i where kc.""name"" = c.name and kc.id = i.id and c.table_id = i.table_id and i.name not in (select name from keys));"	"user"	2	5	false	false	false	2000
5558	"dependencies_columns_on_functions"	"--Column c has a dependency on function f\ncreate function dependencies_columns_on_functions()\nreturns table (sch varchar(100), usr varchar(100), dep_type varchar(32))\nreturn table (select c.name, f.name, 'DEP_FUNC' from functions as f, columns as c, dependencies as dep where c.id = dep.id and f.id = dep.depend_id and dep.depend_type = 7);"	"user"	2	5	false	false	false	2000
5563	"dependencies_columns_on_triggers"	"--Column c has a dependency on trigger tri\ncreate function dependencies_columns_on_triggers()\nreturns table (sch varchar(100), usr varchar(100), dep_type varchar(32))\nreturn table (select c.name, tri.name, 'DEP_TRIGGER' from columns as c, triggers as tri, dependencies as dep where dep.id = c.id and dep.depend_id =tri.id and dep.depend_type = 8);"	"user"	2	5	false	false	false	2000
5568	"dependencies_views_on_functions"	"--View v has a dependency on function f\ncreate function dependencies_views_on_functions()\nreturns table (sch varchar(100), usr varchar(100), dep_type varchar(32))\nreturn table (select v.name, f.name, 'DEP_FUNC' from functions as f, tables as v, dependencies as dep where v.id = dep.id and f.id = dep.depend_id and dep.depend_type = 7 and v.type = 1);"	"user"	2	5	false	false	false	2000
5573	"dependencies_views_on_triggers"	"--View v has a dependency on trigger tri\ncreate function dependencies_views_on_triggers()\nreturns table (sch varchar(100), usr varchar(100), dep_type varchar(32))\nreturn table (select v.name, tri.name, 'DEP_TRIGGER' from tables as v, triggers as tri, dependencies as dep where dep.id = v.id and dep.depend_id =tri.id and dep.depend_type = 8 and v.type = 1);"	"user"	2	5	false	false	false	2000
5578	"dependencies_functions_on_functions"	"--Function f1 has a dependency on function f2\ncreate function dependencies_functions_on_functions()\nreturns table (sch varchar(100), usr varchar(100), dep_type varchar(32))\nreturn table (select f1.name, f2.name, 'DEP_FUNC' from functions as f1, functions as f2, dependencies as dep where f1.id = dep.id and f2.id = dep.depend_id and dep.depend_type = 7);"	"user"	2	5	false	false	false	2000
5583	"dependencies_functions_os_triggers"	"--Function f1 has a dependency on trigger tri\ncreate function dependencies_functions_os_triggers()\nreturns table (sch varchar(100), usr varchar(100), dep_type varchar(32))\nreturn table (select f.name, tri.name, 'DEP_TRIGGER' from functions as f, triggers as tri, dependencies as dep where dep.id = f.id and dep.depend_id =tri.id and dep.depend_type = 8);"	"user"	2	5	false	false	false	2000
5588	"dependencies_keys_on_foreignkeys"	"--Key k has a dependency on foreign key fk\ncreate function dependencies_keys_on_foreignkeys()\nreturns table (sch varchar(100), usr varchar(100), dep_type varchar(32))\nreturn table (select k.name, fk.name, 'DEP_FKEY' from keys as k, keys as fk where fk.rkey = k.id);"	"user"	2	5	false	false	false	2000
5593	"password_hash"	"-- The contents of this file are subject to the MonetDB Public License\n-- Version 1.1 (the ""License""); you may not use this file except in\n-- compliance with the License. You may obtain a copy of the License at\n-- http://www.monetdb.org/Legal/MonetDBLicense\n--\n-- Software distributed under the License is distributed on an ""AS IS""\n-- basis, WITHOUT WARRANTY OF ANY KIND, either express or implied. See the\n-- License for the specific language governing rights and limitations\n-- under the License.\n--\n-- The Original Code is the MonetDB Database System.\n--\n-- The Initial Developer of the Original Code is CWI.\n-- Portions created by CWI are Copyright (C) 1997-July 2008 CWI.\n-- Copyright August 2008-2015 MonetDB B.V.\n-- All Rights Reserved.\n\ncreate function sys.password_hash (username string) \n\treturns string \n\texternal name sql.password;"	"sql"	1	1	false	false	false	2000
5597	"sessions"	"create function sys.sessions()\nreturns table(""user"" string, ""login"" timestamp, ""sessiontimeout"" bigint, ""lastcommand"" timestamp, ""querytimeout"" bigint, ""active"" bool)\nexternal name sql.sessions;"	"sql"	1	5	false	false	false	2000
5613	"shutdown"	"create procedure sys.shutdown(delay tinyint) \nexternal name sql.shutdown;"	"sql"	1	2	true	false	false	2000
5616	"shutdown"	"create procedure sys.shutdown(delay tinyint, force bool) \nexternal name sql.shutdown;"	"sql"	1	2	true	false	false	2000
5620	"settimeout"	"-- control the query and session time out \ncreate procedure sys.settimeout(""query"" bigint)\n\texternal name sql.settimeout;"	"sql"	1	2	true	false	false	2000
5623	"settimeout"	"create procedure sys.settimeout(""query"" bigint, ""session"" bigint)\n\texternal name sql.settimeout;"	"sql"	1	2	true	false	false	2000
5627	"setsession"	"create procedure sys.setsession(""timeout"" bigint)\n\texternal name sql.setsession;"	"sql"	1	2	true	false	false	2000
5630	"ms_stuff"	"-- The contents of this file are subject to the MonetDB Public License\n-- Version 1.1 (the ""License""); you may not use this file except in\n-- compliance with the License. You may obtain a copy of the License at\n-- http://www.monetdb.org/Legal/MonetDBLicense\n--\n-- Software distributed under the License is distributed on an ""AS IS""\n-- basis, WITHOUT WARRANTY OF ANY KIND, either express or implied. See the\n-- License for the specific language governing rights and limitations\n-- under the License.\n--\n-- The Original Code is the MonetDB Database System.\n--\n-- The Initial Developer of the Original Code is CWI.\n-- Portions created by CWI are Copyright (C) 1997-July 2008 CWI.\n-- Copyright August 2008-2015 MonetDB B.V.\n-- All Rights Reserved.\n\ncreate function ms_stuff( s1 varchar(32), st int, len int, s3 varchar(32))\nreturns varchar(32)\nbegin\n\tdeclare res varchar(32), aux varchar(32);\n\tdeclare ofset int;\n\n    if ( st < 0 or st > length(s1))\n        then return '';\n    end if;\n\n    set ofset = 1;\n    set res = substring(s1,ofset,st-1);\n    set res = res || s3;\n    set ofset = st + len;\n    set aux = substring(s1,ofset,length(s1)-ofset+1);\n\tset res = res || aux;\n\treturn res;\nend;"	"user"	2	1	false	false	false	2000
5637	"ms_trunc"	"create function ms_trunc(num double, prc int)\nreturns double\nexternal name sql.ms_trunc;"	"sql"	1	1	false	false	false	2000
5642	"ms_round"	"create function ms_round(num double, prc int, truncat int)\nreturns double\nbegin\n\tif (truncat = 0)\n\t\tthen return round(num, prc);\n\t\telse return ms_trunc(num, prc);\n\tend if;\nend;"	"user"	2	1	false	false	false	2000
5648	"ms_str"	"create function ms_str(num float, prc int, truncat int)\nreturns string\nbegin\n        return cast(num as string);\nend;"	"user"	2	1	false	false	false	2000
5654	"alpha"	"create function alpha(pdec double, pradius double)\nreturns double external name sql.alpha;"	"sql"	1	1	false	false	false	2000
5659	"zorder_encode"	"-- The contents of this file are subject to the MonetDB Public License\n-- Version 1.1 (the ""License""); you may not use this file except in\n-- compliance with the License. You may obtain a copy of the License at\n-- http://www.monetdb.org/Legal/MonetDBLicense\n--\n-- Software distributed under the License is distributed on an ""AS IS""\n-- basis, WITHOUT WARRANTY OF ANY KIND, either express or implied. See the\n-- License for the specific language governing rights and limitations\n-- under the License.\n--\n-- The Original Code is the MonetDB Database System.\n--\n-- The Initial Developer of the Original Code is CWI.\n-- Portions created by CWI are Copyright (C) 1997-July 2008 CWI.\n-- Copyright August 2008-2015 MonetDB B.V.\n-- All Rights Reserved.\n\ncreate function zorder_encode(x integer, y integer) returns oid\n    external name zorder.encode;"	"zorder"	1	1	false	false	false	2000
5664	"zorder_decode_x"	"create function zorder_decode_x(z oid) returns integer\n    external name zorder.decode_x;"	"zorder"	1	1	false	false	false	2000
5668	"zorder_decode_y"	"create function zorder_decode_y(z oid) returns integer\n    external name zorder.decode_y;"	"zorder"	1	1	false	false	false	2000
5672	"optimizer_stats"	"-- The contents of this file are subject to the MonetDB Public License\n-- Version 1.1 (the ""License""); you may not use this file except in\n-- compliance with the License. You may obtain a copy of the License at\n-- http://www.monetdb.org/Legal/MonetDBLicense\n--\n-- Software distributed under the License is distributed on an ""AS IS""\n-- basis, WITHOUT WARRANTY OF ANY KIND, either express or implied. See the\n-- License for the specific language governing rights and limitations\n-- under the License.\n--\n-- The Original Code is the MonetDB Database System.\n--\n-- The Initial Developer of the Original Code is CWI.\n-- Portions created by CWI are Copyright (C) 1997-July 2008 CWI.\n-- Copyright August 2008-2015 MonetDB B.V.\n-- All Rights Reserved.\n\n-- show the optimizer statistics maintained by the SQL frontend\ncreate function sys.optimizer_stats () \n\treturns table (rewrite string, count int) \n\texternal name sql.dump_opt_stats;"	"sql"	1	5	false	false	false	2000
5676	"querycache"	"-- SQL QUERY CACHE\n-- The SQL query cache returns a table with the query plans kept\n\ncreate function sys.querycache() \n\treturns table (query string, count int) \n\texternal name sql.dump_cache;"	"sql"	1	5	false	false	false	2000
5680	"querylog"	"-- Trace the SQL input\ncreate procedure sys.querylog(filename string) \n\texternal name sql.logfile;"	"sql"	1	2	true	false	false	2000
5683	"optimizers"	"-- MONETDB KERNEL SECTION\n-- optimizer pipe catalog\ncreate function sys.optimizers () \n\treturns table (name string, def string, status string)\n\texternal name sql.optimizers;"	"sql"	1	5	false	false	false	2000
5693	"environment"	"-- The environment table\ncreate function sys.environment()\n\treturns table (""name"" string, value string)\n\texternal name sql.sql_environment;"	"sql"	1	5	false	false	false	2000
5701	"bbp"	"-- The BAT buffer pool overview\ncreate function sys.bbp () \n\treturns table (id int, name string, htype string, \n\t\tttype string, count bigint, refcnt int, lrefcnt int, \n\t\tlocation string, heat int, dirty string, \n\t\tstatus string, kind string) \n\texternal name bbp.get;"	"bbp"	1	5	false	false	false	2000
5715	"evalalgebra"	"create procedure sys.evalalgebra( ra_stmt string, opt bool)\n\texternal name sql.""evalAlgebra"";"	"sql"	1	2	true	false	false	2000
5719	"queue"	"-- The contents of this file are subject to the MonetDB Public License\n-- Version 1.1 (the ""License""); you may not use this file except in\n-- compliance with the License. You may obtain a copy of the License at\n-- http://www.monetdb.org/Legal/MonetDBLicense\n--\n-- Software distributed under the License is distributed on an ""AS IS""\n-- basis, WITHOUT WARRANTY OF ANY KIND, either express or implied. See the\n-- License for the specific language governing rights and limitations\n-- under the License.\n--\n-- The Original Code is the MonetDB Database System.\n--\n-- The Initial Developer of the Original Code is CWI.\n-- Portions created by CWI are Copyright (C) 1997-July 2008 CWI.\n-- Copyright August 2008-2015 MonetDB B.V.\n-- All Rights Reserved.\n\n-- System monitoring\n\n-- show status of all active SQL queries.\ncreate function sys.queue()\nreturns table(\n\tqtag bigint,\n\t""user"" string,\n\tstarted timestamp,\n\testimate timestamp,\n\tprogress int,\n\tstatus string,\n\ttag oid,\n\tquery string\n)\nexternal name sql.sysmon_queue;"	"sql"	1	5	false	false	false	2000
5739	"pause"	"-- operations to manipulate the state of havoc queries\ncreate procedure sys.pause(tag int)\nexternal name sql.sysmon_pause;"	"sql"	1	2	true	false	false	2000
5742	"resume"	"create procedure sys.resume(tag int)\nexternal name sql.sysmon_resume;"	"sql"	1	2	true	false	false	2000
5745	"stop"	"create procedure sys.stop(tag int)\nexternal name sql.sysmon_stop;"	"sql"	1	2	true	false	false	2000
5748	"pause"	"create procedure sys.pause(tag bigint)\nexternal name sql.sysmon_pause;"	"sql"	1	2	true	false	false	2000
5751	"resume"	"create procedure sys.resume(tag bigint)\nexternal name sql.sysmon_resume;"	"sql"	1	2	true	false	false	2000
5754	"stop"	"create procedure sys.stop(tag bigint)\nexternal name sql.sysmon_stop;"	"sql"	1	2	true	false	false	2000
5757	"stddev_samp"	"-- The contents of this file are subject to the MonetDB Public License\n-- Version 1.1 (the ""License""); you may not use this file except in\n-- compliance with the License. You may obtain a copy of the License at\n-- http://www.monetdb.org/Legal/MonetDBLicense\n--\n-- Software distributed under the License is distributed on an ""AS IS""\n-- basis, WITHOUT WARRANTY OF ANY KIND, either express or implied. See the\n-- License for the specific language governing rights and limitations\n-- under the License.\n--\n-- The Original Code is the MonetDB Database System.\n--\n-- The Initial Developer of the Original Code is CWI.\n-- Portions created by CWI are Copyright (C) 1997-July 2008 CWI.\n-- Copyright August 2008-2015 MonetDB B.V.\n-- All Rights Reserved.\n\ncreate aggregate stddev_samp(val tinyint) returns double\n\texternal name ""aggr"".""stdev"";"	"aggr"	1	3	false	false	false	2000
5761	"stddev_samp"	"create aggregate stddev_samp(val smallint) returns double\n\texternal name ""aggr"".""stdev"";"	"aggr"	1	3	false	false	false	2000
5765	"stddev_samp"	"create aggregate stddev_samp(val integer) returns double\n\texternal name ""aggr"".""stdev"";"	"aggr"	1	3	false	false	false	2000
5769	"stddev_samp"	"create aggregate stddev_samp(val wrd) returns double\n\texternal name ""aggr"".""stdev"";"	"aggr"	1	3	false	false	false	2000
5773	"stddev_samp"	"create aggregate stddev_samp(val bigint) returns double\n\texternal name ""aggr"".""stdev"";"	"aggr"	1	3	false	false	false	2000
5777	"stddev_samp"	"create aggregate stddev_samp(val real) returns double\n\texternal name ""aggr"".""stdev"";"	"aggr"	1	3	false	false	false	2000
5781	"stddev_samp"	"create aggregate stddev_samp(val double) returns double\n\texternal name ""aggr"".""stdev"";"	"aggr"	1	3	false	false	false	2000
5785	"stddev_samp"	"create aggregate stddev_samp(val date) returns double\n\texternal name ""aggr"".""stdev"";"	"aggr"	1	3	false	false	false	2000
5789	"stddev_samp"	"create aggregate stddev_samp(val time) returns double\n\texternal name ""aggr"".""stdev"";"	"aggr"	1	3	false	false	false	2000
5793	"stddev_samp"	"create aggregate stddev_samp(val timestamp) returns double\n\texternal name ""aggr"".""stdev"";"	"aggr"	1	3	false	false	false	2000
5797	"stddev_pop"	"create aggregate stddev_pop(val tinyint) returns double\n\texternal name ""aggr"".""stdevp"";"	"aggr"	1	3	false	false	false	2000
5801	"stddev_pop"	"create aggregate stddev_pop(val smallint) returns double\n\texternal name ""aggr"".""stdevp"";"	"aggr"	1	3	false	false	false	2000
5805	"stddev_pop"	"create aggregate stddev_pop(val integer) returns double\n\texternal name ""aggr"".""stdevp"";"	"aggr"	1	3	false	false	false	2000
5809	"stddev_pop"	"create aggregate stddev_pop(val wrd) returns double\n\texternal name ""aggr"".""stdevp"";"	"aggr"	1	3	false	false	false	2000
5813	"stddev_pop"	"create aggregate stddev_pop(val bigint) returns double\n\texternal name ""aggr"".""stdevp"";"	"aggr"	1	3	false	false	false	2000
5817	"stddev_pop"	"create aggregate stddev_pop(val real) returns double\n\texternal name ""aggr"".""stdevp"";"	"aggr"	1	3	false	false	false	2000
5821	"stddev_pop"	"create aggregate stddev_pop(val double) returns double\n\texternal name ""aggr"".""stdevp"";"	"aggr"	1	3	false	false	false	2000
5825	"stddev_pop"	"create aggregate stddev_pop(val date) returns double\n\texternal name ""aggr"".""stdevp"";"	"aggr"	1	3	false	false	false	2000
5829	"stddev_pop"	"create aggregate stddev_pop(val time) returns double\n\texternal name ""aggr"".""stdevp"";"	"aggr"	1	3	false	false	false	2000
5833	"stddev_pop"	"create aggregate stddev_pop(val timestamp) returns double\n\texternal name ""aggr"".""stdevp"";"	"aggr"	1	3	false	false	false	2000
5837	"var_samp"	"create aggregate var_samp(val tinyint) returns double\n\texternal name ""aggr"".""variance"";"	"aggr"	1	3	false	false	false	2000
5841	"var_samp"	"create aggregate var_samp(val smallint) returns double\n\texternal name ""aggr"".""variance"";"	"aggr"	1	3	false	false	false	2000
5845	"var_samp"	"create aggregate var_samp(val integer) returns double\n\texternal name ""aggr"".""variance"";"	"aggr"	1	3	false	false	false	2000
5849	"var_samp"	"create aggregate var_samp(val wrd) returns double\n\texternal name ""aggr"".""variance"";"	"aggr"	1	3	false	false	false	2000
5853	"var_samp"	"create aggregate var_samp(val bigint) returns double\n\texternal name ""aggr"".""variance"";"	"aggr"	1	3	false	false	false	2000
5857	"var_samp"	"create aggregate var_samp(val real) returns double\n\texternal name ""aggr"".""variance"";"	"aggr"	1	3	false	false	false	2000
5861	"var_samp"	"create aggregate var_samp(val double) returns double\n\texternal name ""aggr"".""variance"";"	"aggr"	1	3	false	false	false	2000
5865	"var_samp"	"create aggregate var_samp(val date) returns double\n\texternal name ""aggr"".""variance"";"	"aggr"	1	3	false	false	false	2000
5869	"var_samp"	"create aggregate var_samp(val time) returns double\n\texternal name ""aggr"".""variance"";"	"aggr"	1	3	false	false	false	2000
5873	"var_samp"	"create aggregate var_samp(val timestamp) returns double\n\texternal name ""aggr"".""variance"";"	"aggr"	1	3	false	false	false	2000
5877	"var_pop"	"create aggregate var_pop(val tinyint) returns double\n\texternal name ""aggr"".""variancep"";"	"aggr"	1	3	false	false	false	2000
5881	"var_pop"	"create aggregate var_pop(val smallint) returns double\n\texternal name ""aggr"".""variancep"";"	"aggr"	1	3	false	false	false	2000
5885	"var_pop"	"create aggregate var_pop(val integer) returns double\n\texternal name ""aggr"".""variancep"";"	"aggr"	1	3	false	false	false	2000
5889	"var_pop"	"create aggregate var_pop(val wrd) returns double\n\texternal name ""aggr"".""variancep"";"	"aggr"	1	3	false	false	false	2000
5893	"var_pop"	"create aggregate var_pop(val bigint) returns double\n\texternal name ""aggr"".""variancep"";"	"aggr"	1	3	false	false	false	2000
5897	"var_pop"	"create aggregate var_pop(val real) returns double\n\texternal name ""aggr"".""variancep"";"	"aggr"	1	3	false	false	false	2000
5901	"var_pop"	"create aggregate var_pop(val double) returns double\n\texternal name ""aggr"".""variancep"";"	"aggr"	1	3	false	false	false	2000
5905	"var_pop"	"create aggregate var_pop(val date) returns double\n\texternal name ""aggr"".""variancep"";"	"aggr"	1	3	false	false	false	2000
5909	"var_pop"	"create aggregate var_pop(val time) returns double\n\texternal name ""aggr"".""variancep"";"	"aggr"	1	3	false	false	false	2000
5913	"var_pop"	"create aggregate var_pop(val timestamp) returns double\n\texternal name ""aggr"".""variancep"";"	"aggr"	1	3	false	false	false	2000
5917	"median"	"create aggregate median(val tinyint) returns tinyint\n\texternal name ""aggr"".""median"";"	"aggr"	1	3	false	false	false	2000
5921	"median"	"create aggregate median(val smallint) returns smallint\n\texternal name ""aggr"".""median"";"	"aggr"	1	3	false	false	false	2000
5925	"median"	"create aggregate median(val integer) returns integer\n\texternal name ""aggr"".""median"";"	"aggr"	1	3	false	false	false	2000
5929	"median"	"create aggregate median(val wrd) returns wrd\n\texternal name ""aggr"".""median"";"	"aggr"	1	3	false	false	false	2000
5933	"median"	"create aggregate median(val bigint) returns bigint\n\texternal name ""aggr"".""median"";"	"aggr"	1	3	false	false	false	2000
5937	"median"	"create aggregate median(val decimal) returns decimal\n \texternal name ""aggr"".""median"";"	"aggr"	1	3	false	false	false	2000
5941	"median"	"create aggregate median(val real) returns real\n\texternal name ""aggr"".""median"";"	"aggr"	1	3	false	false	false	2000
5945	"median"	"create aggregate median(val double) returns double\n\texternal name ""aggr"".""median"";"	"aggr"	1	3	false	false	false	2000
5949	"median"	"create aggregate median(val date) returns date\n\texternal name ""aggr"".""median"";"	"aggr"	1	3	false	false	false	2000
5953	"median"	"create aggregate median(val time) returns time\n\texternal name ""aggr"".""median"";"	"aggr"	1	3	false	false	false	2000
5957	"median"	"create aggregate median(val timestamp) returns timestamp\n\texternal name ""aggr"".""median"";"	"aggr"	1	3	false	false	false	2000
5961	"quantile"	"create aggregate quantile(val tinyint, q double) returns tinyint\n \texternal name ""aggr"".""quantile"";"	"aggr"	1	3	false	false	false	2000
5966	"quantile"	"create aggregate quantile(val smallint, q double) returns smallint\n \texternal name ""aggr"".""quantile"";"	"aggr"	1	3	false	false	false	2000
5971	"quantile"	"create aggregate quantile(val integer, q double) returns integer\n \texternal name ""aggr"".""quantile"";"	"aggr"	1	3	false	false	false	2000
5976	"quantile"	"create aggregate quantile(val wrd, q double) returns wrd\n\texternal name ""aggr"".""quantile"";"	"aggr"	1	3	false	false	false	2000
5981	"quantile"	"create aggregate quantile(val bigint, q double) returns bigint\n\texternal name ""aggr"".""quantile"";"	"aggr"	1	3	false	false	false	2000
5986	"quantile"	"create aggregate quantile(val decimal, q double) returns decimal\n \texternal name ""aggr"".""quantile"";"	"aggr"	1	3	false	false	false	2000
5991	"quantile"	"create aggregate quantile(val real, q double) returns real\n\texternal name ""aggr"".""quantile"";"	"aggr"	1	3	false	false	false	2000
5996	"quantile"	"create aggregate quantile(val double, q double) returns double\n\texternal name ""aggr"".""quantile"";"	"aggr"	1	3	false	false	false	2000
6001	"quantile"	"create aggregate quantile(val date, q double) returns date\n\texternal name ""aggr"".""quantile"";"	"aggr"	1	3	false	false	false	2000
6006	"quantile"	"create aggregate quantile(val time, q double) returns time\n\texternal name ""aggr"".""quantile"";"	"aggr"	1	3	false	false	false	2000
6011	"quantile"	"create aggregate quantile(val timestamp, q double) returns timestamp\n\texternal name ""aggr"".""quantile"";"	"aggr"	1	3	false	false	false	2000
6016	"corr"	"create aggregate corr(e1 tinyint, e2 tinyint) returns tinyint\n\texternal name ""aggr"".""corr"";"	"aggr"	1	3	false	false	false	2000
6021	"corr"	"create aggregate corr(e1 smallint, e2 smallint) returns smallint\n\texternal name ""aggr"".""corr"";"	"aggr"	1	3	false	false	false	2000
6026	"corr"	"create aggregate corr(e1 integer, e2 integer) returns integer\n\texternal name ""aggr"".""corr"";"	"aggr"	1	3	false	false	false	2000
6031	"corr"	"create aggregate corr(e1 wrd, e2 wrd) returns wrd\n\texternal name ""aggr"".""corr"";"	"aggr"	1	3	false	false	false	2000
6036	"corr"	"create aggregate corr(e1 bigint, e2 bigint) returns bigint\n\texternal name ""aggr"".""corr"";"	"aggr"	1	3	false	false	false	2000
6041	"corr"	"create aggregate corr(e1 real, e2 real) returns real\n\texternal name ""aggr"".""corr"";"	"aggr"	1	3	false	false	false	2000
6046	"corr"	"create aggregate corr(e1 double, e2 double) returns double\n\texternal name ""aggr"".""corr"";"	"aggr"	1	3	false	false	false	2000
6064	"mbr"	"-- currently we only use mbr instead of\n-- Envelope():Geometry\n-- as that returns Geometry objects, and we prefer the explicit mbr's\n-- minimum bounding rectangle (mbr)\ncreate function mbr (g geometry) returns mbr external name geom.mbr;"	"geom"	1	1	false	false	false	2000
6068	"mbroverlaps"	"create function mbroverlaps(a mbr, b mbr) returns boolean external name geom.""mbroverlaps"";"	"geom"	1	1	false	false	false	2000
6073	"geomfromtext"	"-- The srid in the *FromText Functions is currently not used\ncreate function geomfromtext(wkt string, srid smallint) returns geometry external name geom.""GeomFromText"";"	"geom"	1	1	false	false	false	2000
6078	"pointfromtext"	"create function pointfromtext(wkt string, srid smallint) returns point external name geom.""PointFromText"";"	"geom"	1	1	false	false	false	2000
6083	"linefromtext"	"create function linefromtext(wkt string, srid smallint) returns linestring external name geom.""LineFromText"";"	"geom"	1	1	false	false	false	2000
6088	"polyfromtext"	"create function polyfromtext(wkt string, srid smallint) returns polygon external name geom.""PolyFromText"";"	"geom"	1	1	false	false	false	2000
6093	"mpointfromtext"	"create function mpointfromtext(wkt string, srid smallint) returns multipoint external name geom.""MultiPointFromText"";"	"geom"	1	1	false	false	false	2000
6098	"mlinefromtext"	"create function mlinefromtext(wkt string, srid smallint) returns multilinestring external name geom.""MultiLineFromText"";"	"geom"	1	1	false	false	false	2000
6103	"mpolyfromtext"	"create function mpolyfromtext(wkt string, srid smallint) returns multipolygon external name geom.""MultiPolyFromText"";"	"geom"	1	1	false	false	false	2000
6108	"geomcollectionfromtext"	"create function geomcollectionfromtext(wkt string, srid smallint) returns multipolygon external name geom.""GeomCollectionFromText"";"	"geom"	1	1	false	false	false	2000
6113	"polygonfromtext"	"-- alias\ncreate function polygonfromtext(wkt string, srid smallint) returns polygon external name geom.""PolyFromText"";"	"geom"	1	1	false	false	false	2000
6118	"astext"	"create function astext(g geometry) returns string external name geom.""AsText"";"	"geom"	1	1	false	false	false	2000
6122	"x"	"create function x(g geometry) returns double external name geom.""X"";"	"geom"	1	1	false	false	false	2000
6126	"y"	"create function y(g geometry) returns double external name geom.""Y"";"	"geom"	1	1	false	false	false	2000
6130	"point"	"create function point(x double,y double) returns point external name geom.point;"	"geom"	1	1	false	false	false	2000
6135	"dimension"	"-- CREATE FUNCTION Point(g Geometry) RETURNS Point external name geom.point;\n-- CREATE FUNCTION Curve(g Geometry) RETURNS Curve external name geom.curve;\n-- CREATE FUNCTION LineString(g Geometry) RETURNS LineString external name geom.linestring;\n-- CREATE FUNCTION Surface(g Geometry) RETURNS Surface external name geom.surface;\n-- CREATE FUNCTION Polygon(g Geometry) RETURNS Polygon external name geom.polygon;\n\n-- ogc basic methods\ncreate function dimension(g geometry) returns integer external name geom.""Dimension"";"	"geom"	1	1	false	false	false	2000
6139	"geometrytypeid"	"create function geometrytypeid(g geometry) returns integer external name geom.""GeometryTypeId"";"	"geom"	1	1	false	false	false	2000
6143	"srid"	"create function srid(g geometry) returns integer external name geom.""SRID"";"	"geom"	1	1	false	false	false	2000
6147	"envelope"	"create function envelope(g geometry) returns geometry external name geom.""Envelope"";"	"geom"	1	1	false	false	false	2000
6151	"isempty"	"create function isempty(g geometry) returns boolean external name geom.""IsEmpty"";"	"geom"	1	1	false	false	false	2000
6155	"issimple"	"create function issimple(g geometry) returns boolean external name geom.""IsSimple"";"	"geom"	1	1	false	false	false	2000
6159	"boundary"	"create function boundary(g geometry) returns geometry external name geom.""Boundary"";"	"geom"	1	1	false	false	false	2000
6163	"equals"	"-- ogc spatial relation methods\ncreate function equals(a geometry, b geometry) returns boolean external name geom.""Equals"";"	"geom"	1	1	false	false	false	2000
6168	"disjoint"	"create function disjoint(a geometry, b geometry) returns boolean external name geom.""Disjoint"";"	"geom"	1	1	false	false	false	2000
6173	"Intersect"	"create function ""Intersect""(a geometry, b geometry) returns boolean external name geom.""Intersect"";"	"geom"	1	1	false	false	false	2000
6178	"touches"	"create function touches(a geometry, b geometry) returns boolean external name geom.""Touches"";"	"geom"	1	1	false	false	false	2000
6183	"crosses"	"create function crosses(a geometry, b geometry) returns boolean external name geom.""Crosses"";"	"geom"	1	1	false	false	false	2000
6188	"within"	"create function within(a geometry, b geometry) returns boolean external name geom.""Within"";"	"geom"	1	1	false	false	false	2000
6193	"contains"	"create function contains(a geometry, b geometry) returns boolean external name geom.""Contains"";"	"geom"	1	1	false	false	false	2000
6198	"overlaps"	"create function overlaps(a geometry, b geometry) returns boolean external name geom.""Overlaps"";"	"geom"	1	1	false	false	false	2000
6203	"relate"	"create function relate(a geometry, b geometry, pattern string) returns boolean external name geom.""Relate"";"	"geom"	1	1	false	false	false	2000
6209	"area"	"-- ogc Spatial Analysis methods\n\ncreate function area(g geometry) returns float external name geom.""Area"";"	"geom"	1	1	false	false	false	2000
6213	"length"	"create function length(g geometry) returns float external name geom.""Length"";"	"geom"	1	1	false	false	false	2000
6217	"distance"	"create function distance(a geometry, b geometry) returns float external name geom.""Distance"";"	"geom"	1	1	false	false	false	2000
6222	"buffer"	"create function buffer(a geometry, distance float) returns geometry external name geom.""Buffer"";"	"geom"	1	1	false	false	false	2000
6227	"convexhull"	"create function convexhull(a geometry) returns geometry external name geom.""ConvexHull"";"	"geom"	1	1	false	false	false	2000
6231	"intersection"	"create function intersection(a geometry, b geometry) returns geometry external name geom.""Intersection"";"	"geom"	1	1	false	false	false	2000
6236	"Union"	"create function ""Union""(a geometry, b geometry) returns geometry external name geom.""Union"";"	"geom"	1	1	false	false	false	2000
6241	"difference"	"create function difference(a geometry, b geometry) returns geometry external name geom.""Difference"";"	"geom"	1	1	false	false	false	2000
6246	"symdifference"	"create function symdifference(a geometry, b geometry) returns geometry external name geom.""SymDifference"";"	"geom"	1	1	false	false	false	2000
6253	"filter"	"-- access the top level key by name, return its value\ncreate function json.filter(js json, pathexpr string)\nreturns json external name json.filter;"	"json"	1	1	false	false	false	6250
6258	"filter"	"create function json.filter(js json, name tinyint)\nreturns json external name json.filter;"	"json"	1	1	false	false	false	6250
6263	"filter"	"create function json.filter(js json, name integer)\nreturns json external name json.filter;"	"json"	1	1	false	false	false	6250
6268	"filter"	"create function json.filter(js json, name bigint)\nreturns json external name json.filter;"	"json"	1	1	false	false	false	6250
6273	"text"	"create function json.text(js json, e string)\nreturns string external name json.text;"	"json"	1	1	false	false	false	6250
6278	"number"	"create function json.number(js json)\nreturns float external name json.number;"	"json"	1	1	false	false	false	6250
6282	"integer"	"create function json.""integer""(js json)\nreturns bigint external name json.""integer"";"	"json"	1	1	false	false	false	6250
6286	"isvalid"	"-- test string for JSON compliancy\ncreate function json.isvalid(js string)\nreturns bool external name json.isvalid;"	"json"	1	1	false	false	false	6250
6290	"isobject"	"create function json.isobject(js string)\nreturns bool external name json.isobject;"	"json"	1	1	false	false	false	6250
6294	"isarray"	"create function json.isarray(js string)\nreturns bool external name json.isarray;"	"json"	1	1	false	false	false	6250
6298	"isvalid"	"create function json.isvalid(js json)\nreturns bool external name json.isvalid;"	"json"	1	1	false	false	false	6250
6302	"isobject"	"create function json.isobject(js json)\nreturns bool external name json.isobject;"	"json"	1	1	false	false	false	6250
6306	"isarray"	"create function json.isarray(js json)\nreturns bool external name json.isarray;"	"json"	1	1	false	false	false	6250
6310	"length"	"-- return the number of primary components\ncreate function json.length(js json)\nreturns integer external name json.length;"	"json"	1	1	false	false	false	6250
6314	"keyarray"	"create function json.keyarray(js json)\nreturns json external name json.keyarray;"	"json"	1	1	false	false	false	6250
6318	"valuearray"	"create function json.valuearray(js json)\nreturns  json external name json.valuearray;"	"json"	1	1	false	false	false	6250
6322	"text"	"create function json.text(js json)\nreturns string external name json.text;"	"json"	1	1	false	false	false	6250
6326	"text"	"create function json.text(js string)\nreturns string external name json.text;"	"json"	1	1	false	false	false	6250
6330	"text"	"create function json.text(js int)\nreturns string external name json.text;"	"json"	1	1	false	false	false	6250
6334	"output"	"-- The remainder awaits the implementation \n\ncreate aggregate json.output(js json)\nreturns string external name json.output;"	"json"	1	3	false	false	false	6250
6338	"tojsonarray"	"-- create function json.object(*) returns json external name json.objectrender;\n\n-- create function json.array(*) returns json external name json.arrayrender;\n\n-- unnesting the JSON structure\n\n-- create function json.unnest(js json)\n-- returns table( id integer, k string, v string) external name json.unnest;\n\n-- create function json.unnest(js json)\n-- returns table( k string, v string) external name json.unnest;\n\n-- create function json.unnest(js json)\n-- returns table( v string) external name json.unnest;\n\n-- create function json.nest table( id integer, k string, v string)\n-- returns json external name json.nest;\n\ncreate aggregate json.tojsonarray( x string ) returns string external name aggr.jsonaggr;"	"aggr"	1	3	false	false	false	6250
6342	"tojsonarray"	"create aggregate json.tojsonarray( x double ) returns string external name aggr.jsonaggr;"	"aggr"	1	3	false	false	false	6250
6346	"md5"	"\n-- The contents of this file are subject to the MonetDB Public License\n-- Version 1.1 (the ""License""); you may not use this file except in\n-- compliance with the License. You may obtain a copy of the License at\n-- http://www.monetdb.org/Legal/MonetDBLicense\n--\n-- Software distributed under the License is distributed on an ""AS IS""\n-- basis, WITHOUT WARRANTY OF ANY KIND, either express or implied. See the\n-- License for the specific language governing rights and limitations\n-- under the License.\n--\n-- The Original Code is the MonetDB Database System.\n--\n-- The Initial Developer of the Original Code is CWI.\n-- Copyright August 2008-2015 MonetDB B.V.\n-- All Rights Reserved.\n\n-- (co) Arjen de Rijke\n-- Functions supporting jsonstore\n\ncreate function sys.md5(v string)\nreturns string external name clients.md5sum;"	"clients"	1	1	false	false	false	2000
6351	"uuid"	"-- generate a new uuid\ncreate function sys.uuid()\nreturns uuid external name uuid.""new"";"	"uuid"	1	1	false	false	false	2000
6354	"isauuid"	"create function sys.isauuid(u uuid)\nreturns uuid external name uuid.""isaUUID"";"	"uuid"	1	1	false	false	false	2000
6358	"isauuid"	"create function sys.isauuid(u string)\nreturns uuid external name uuid.""isaUUID"";"	"uuid"	1	1	false	false	false	2000
6362	"chi2prob"	"-- The contents of this file are subject to the MonetDB Public License\n-- Version 1.1 (the ""License""); you may not use this file except in\n-- compliance with the License. You may obtain a copy of the License at\n-- http://www.monetdb.org/Legal/MonetDBLicense\n--\n-- Software distributed under the License is distributed on an ""AS IS""\n-- basis, WITHOUT WARRANTY OF ANY KIND, either express or implied. See the\n-- License for the specific language governing rights and limitations\n-- under the License.\n--\n-- The Original Code is the MonetDB Database System.\n--\n-- The Initial Developer of the Original Code is CWI.\n-- Portions created by CWI are Copyright (C) 1997-July 2008 CWI.\n-- Copyright August 2008-2015 MonetDB B.V.\n-- All Rights Reserved.\n\n-- (co) Arjen de Rijke, Bart Scheers\n-- Use statistical functions from gsl library\n\n-- Calculate Chi squared probability\ncreate function sys.chi2prob(chi2 double, datapoints double)\nreturns double external name gsl.""chi2prob"";"	"gsl"	1	1	false	false	false	2000
6367	"storage"	"-- The contents of this file are subject to the MonetDB Public License\n-- Version 1.1 (the ""License""); you may not use this file except in\n-- compliance with the License. You may obtain a copy of the License at\n-- http://www.monetdb.org/Legal/MonetDBLicense\n--\n-- Software distributed under the License is distributed on an ""AS IS""\n-- basis, WITHOUT WARRANTY OF ANY KIND, either express or implied. See the\n-- License for the specific language governing rights and limitations\n-- under the License.\n--\n-- The Original Code is the MonetDB Database System.\n--\n-- The Initial Developer of the Original Code is CWI.\n-- Portions created by CWI are Copyright (C) 1997-July 2008 CWI.\n-- Copyright August 2008-2015 MonetDB B.V.\n-- All Rights Reserved.\n\n-- Author M.Kersten\n-- This script gives the database administrator insight in the actual\n-- footprint of the persistent tables and the maximum playground used\n-- when indices are introduced upon them.\n-- By chancing the storagemodelinput table directly, the footprint for\n-- yet to be loaded databases can be assessed.\n\n-- The actual storage footprint of an existing database can be\n-- obtained by the table procuding function storage()\n-- It represents the actual state of affairs, i.e. storage on disk\n-- of columns and foreign key indices, and possible temporary hash indices.\n-- For strings we take a sample to determine their average length.\n\ncreate function sys.storage()\nreturns table (""schema"" string, ""table"" string, ""column"" string, ""type"" string, location string, ""count"" bigint, typewidth int, columnsize bigint, heapsize bigint, hashes bigint, imprints bigint, sorted boolean)\nexternal name sql.storage;"	"sql"	1	5	false	false	false	2000
6407	"storagemodelinit"	"-- this table can be adjusted to reflect the anticipated final database size\n\n-- The model input can be derived from the current database using\ncreate procedure sys.storagemodelinit()\nbegin\n\tdelete from sys.storagemodelinput;\n\n\tinsert into sys.storagemodelinput\n\tselect x.""schema"", x.""table"", x.""column"", x.""type"", x.typewidth, x.count, 0, x.typewidth, false, x.sorted from sys.storage() x;\n\n\tupdate sys.storagemodelinput\n\tset reference = true\n\twhere concat(concat(""schema"",""table""), ""column"") in (\n\t\tselect concat( concat(""fkschema"".""name"", ""fktable"".""name""), ""fkkeycol"".""name"" )\n\t\tfrom\t""sys"".""keys"" as    ""fkkey"",\n\t\t\t\t""sys"".""objects"" as ""fkkeycol"",\n\t\t\t\t""sys"".""tables"" as  ""fktable"",\n\t\t\t\t""sys"".""schemas"" as ""fkschema""\n\t\twhere   ""fktable"".""id"" = ""fkkey"".""table_id""\n\t\t\tand ""fkkey"".""id"" = ""fkkeycol"".""id""\n\t\t\tand ""fkschema"".""id"" = ""fktable"".""schema_id""\n\t\t\tand ""fkkey"".""rkey"" > -1);\n\n\tupdate sys.storagemodelinput\n\tset ""distinct"" = ""count"" -- assume all distinct\n\twhere ""type"" = 'varchar' or ""type""='clob';\nend;"	"user"	2	2	true	false	false	2000
6409	"columnsize"	"-- The predicted storage footprint of the complete database\n-- determines the amount of diskspace needed for persistent storage\n-- and the upperbound when all possible index structures are created.\n-- The storage requirement for foreign key joins is split amongst the participants.\n\ncreate function sys.columnsize(nme string, i bigint, d bigint)\nreturns bigint\nbegin\n\tcase\n\twhen nme = 'boolean' then return i;\n\twhen nme = 'char' then return 2*i;\n\twhen nme = 'smallint' then return 2 * i;\n\twhen nme = 'int'\t then return 4 * i;\n\twhen nme = 'bigint'\t then return 8 * i;\n\twhen nme = 'hugeint'\t then return 16 * i;\n\twhen nme = 'timestamp' then return 8 * i;\n\twhen  nme = 'varchar' then\n\t\tcase\n\t\twhen cast(d as bigint) << 8 then return i;\n\t\twhen cast(d as bigint) << 16 then return 2 * i;\n\t\twhen cast(d as bigint) << 32 then return 4 * i;\n\t\telse return 8 * i;\n\t\tend case;\n\telse return 8 * i;\n\tend case;\nend;"	"user"	2	1	false	false	false	2000
6415	"heapsize"	"create function sys.heapsize(tpe string, i bigint, w int)\nreturns bigint\nbegin\n\tif  tpe <> 'varchar' and tpe <> 'clob'\n\tthen\n\t\treturn 0;\n\tend if;\n\treturn 10240 + i * w;\nend;"	"user"	2	1	false	false	false	2000
6421	"hashsize"	"create function sys.hashsize(b boolean, i bigint)\nreturns bigint\nbegin\n\t-- assume non-compound keys\n\tif  b = true\n\tthen\n\t\treturn 8 * i;\n\tend if;\n\treturn 0;\nend;"	"user"	2	1	false	false	false	2000
6426	"imprintsize"	"create function sys.imprintsize(i bigint, nme string)\nreturns bigint\nbegin\n\tif nme = 'boolean'\n\t\tor nme = 'tinyint'\n\t\tor nme = 'smallint'\n\t\tor nme = 'int'\t\n\t\tor nme = 'bigint'\t\n\t\tor nme = 'hugeint'\t\n\t\tor nme = 'decimal'\t\n\t\tor nme = 'date'\n\t\tor nme = 'timestamp'\n\t\tor nme = 'real'\n\t\tor nme = 'double'\n\tthen\n\t\treturn cast( i * 0.12 as bigint);\n\tend if ;\n\treturn 0;\nend;"	"user"	2	1	false	false	false	2000
6431	"storagemodel"	"create function sys.storagemodel()\nreturns table (\n\t""schema"" string,\n\t""table"" string,\n\t""column"" string,\n\t""type"" string,\n\t""count""\tbigint,\n\tcolumnsize bigint,\n\theapsize bigint,\n\thashes bigint,\n\timprints bigint,\n\tsorted boolean)\nbegin\n\treturn select i.""schema"", i.""table"", i.""column"", i.""type"", i.""count"",\n\tcolumnsize(i.""type"", i.count, i.""distinct""),\n\theapsize(i.""type"", i.""distinct"", i.""atomwidth""),\n\thashsize(i.""reference"", i.""count""),\n\timprintsize(i.""count"",i.""type""),\n\ti.sorted\n\tfrom sys.storagemodelinput i;\nend;"	"user"	2	5	false	false	false	2000
6478	"analyze"	"create procedure analyze()\nexternal name sql.analyze;"	"sql"	1	2	true	false	false	2000
6480	"analyze"	"create procedure analyze(tbl string)\nexternal name sql.analyze;"	"sql"	1	2	true	false	false	2000
6483	"analyze"	"create procedure analyze(sch string, tbl string)\nexternal name sql.analyze;"	"sql"	1	2	true	false	false	2000
6487	"analyze"	"create procedure analyze(sch string, tbl string, col string)\nexternal name sql.analyze;"	"sql"	1	2	true	false	false	2000
6492	"analyze"	"-- control the sample size\ncreate procedure analyze(""sample"" bigint)\nexternal name sql.analyze;"	"sql"	1	2	true	false	false	2000
6495	"analyze"	"create procedure analyze(tbl string, ""sample"" bigint)\nexternal name sql.analyze;"	"sql"	1	2	true	false	false	2000
6499	"analyze"	"create procedure analyze(sch string, tbl string, ""sample"" bigint)\nexternal name sql.analyze;"	"sql"	1	2	true	false	false	2000
6504	"analyze"	"create procedure analyze(sch string, tbl string, col string, ""sample"" bigint)\nexternal name sql.analyze;"	"sql"	1	2	true	false	false	2000
6510	"reverse"	"-- The contents of this file are subject to the MonetDB Public License\n-- Version 1.1 (the ""License""); you may not use this file except in\n-- compliance with the License. You may obtain a copy of the License at\n-- http://www.monetdb.org/Legal/MonetDBLicense\n--\n-- Software distributed under the License is distributed on an ""AS IS""\n-- basis, WITHOUT WARRANTY OF ANY KIND, either express or implied. See the\n-- License for the specific language governing rights and limitations\n-- under the License.\n--\n-- The Original Code is the MonetDB Database System.\n--\n-- The Initial Developer of the Original Code is CWI.\n-- Portions created by CWI are Copyright (C) 1997-July 2008 CWI.\n-- Copyright August 2008-2015 MonetDB B.V.\n-- All Rights Reserved.\n\n-- add function signatures to SQL catalog\n\n\n-- Reverse a string\ncreate function reverse(src string)\nreturns string external name udf.reverse;"	"udf"	1	1	false	false	false	2000
6514	"fuse"	"-- fuse two (1-byte) tinyint values into one (2-byte) smallint value\ncreate function fuse(one tinyint, two tinyint)\nreturns smallint external name udf.fuse;"	"udf"	1	1	false	false	false	2000
6519	"fuse"	"-- fuse two (2-byte) smallint values into one (4-byte) integer value\ncreate function fuse(one smallint, two smallint)\nreturns integer external name udf.fuse;"	"udf"	1	1	false	false	false	2000
6524	"fuse"	"-- fuse two (4-byte) integer values into one (8-byte) bigint value\ncreate function fuse(one integer, two integer)\nreturns bigint external name udf.fuse;"	"udf"	1	1	false	false	false	2000
6530	"bam_loader_repos"	"create procedure bam.bam_loader_repos(bam_repos string, dbschema smallint, nr_threads smallint)\nexternal name bam.bam_loader_repos;"	"bam"	1	2	true	false	false	6528
6535	"bam_loader_files"	"create procedure bam.bam_loader_files(bam_files string, dbschema smallint, nr_threads smallint)\nexternal name bam.bam_loader_files;"	"bam"	1	2	true	false	false	6528
6540	"bam_loader_file"	"create procedure bam.bam_loader_file(bam_file string, dbschema smallint)\nexternal name bam.bam_loader_file;"	"bam"	1	2	true	false	false	6528
6544	"bam_drop_file"	"create procedure bam.bam_drop_file(file_id bigint, dbschema smallint)\nexternal name bam.bam_drop_file;"	"bam"	1	2	true	false	false	6528
6548	"bam_flag"	"create function bam.bam_flag(flag smallint, name string)\nreturns boolean external name bam.bam_flag;"	"bam"	1	1	false	false	false	6528
6553	"reverse_seq"	"create function bam.reverse_seq(seq string)\nreturns string external name bam.reverse_seq;"	"bam"	1	1	false	false	false	6528
6557	"reverse_qual"	"create function bam.reverse_qual(qual string)\nreturns string external name bam.reverse_qual;"	"bam"	1	1	false	false	false	6528
6561	"seq_length"	"create function bam.seq_length(cigar string)\nreturns int external name bam.seq_length;"	"bam"	1	1	false	false	false	6528
6565	"sam_export"	"create procedure bam.sam_export(output_path string)\nexternal name bam.sam_export;"	"bam"	1	2	true	false	false	6528
6568	"bam_export"	"create procedure bam.bam_export(output_path string)\nexternal name bam.bam_export;"	"bam"	1	2	true	false	false	6528
6638	"generate_series"	"-- The contents of this file are subject to the MonetDB Public License\n-- Version 1.1 (the ""License""); you may not use this file except in\n-- compliance with the License. You may obtain a copy of the License at\n-- http://www.monetdb.org/Legal/MonetDBLicense\n--\n-- Software distributed under the License is distributed on an ""AS IS""\n-- basis, WITHOUT WARRANTY OF ANY KIND, either express or implied. See the\n-- License for the specific language governing rights and limitations\n-- under the License.\n--\n-- The Original Code is the MonetDB Database System.\n--\n-- The Initial Developer of the Original Code is CWI.\n-- Portions created by CWI are Copyright (C) 1997-July 2008 CWI.\n-- Copyright August 2008-2015 MonetDB B.V.\n-- All Rights Reserved.\n\n-- (c) Author M.Kersten\n\ncreate function sys.generate_series(first tinyint, last tinyint)\nreturns table (value tinyint)\nexternal name generator.series;"	"generator"	1	5	false	false	false	2000
6643	"generate_series"	"create function sys.generate_series(first tinyint, last tinyint, stepsize tinyint)\nreturns table (value tinyint)\nexternal name generator.series;"	"generator"	1	5	false	false	false	2000
6649	"generate_series"	"create function sys.generate_series(first smallint, last smallint)\nreturns table (value smallint)\nexternal name generator.series;"	"generator"	1	5	false	false	false	2000
6654	"generate_series"	"create function sys.generate_series(first smallint, last smallint, stepsize smallint)\nreturns table (value smallint)\nexternal name generator.series;"	"generator"	1	5	false	false	false	2000
6660	"generate_series"	"create function sys.generate_series(first int, last int)\nreturns table (value int)\nexternal name generator.series;"	"generator"	1	5	false	false	false	2000
6665	"generate_series"	"create function sys.generate_series(first int, last int, stepsize int)\nreturns table (value int)\nexternal name generator.series;"	"generator"	1	5	false	false	false	2000
6671	"generate_series"	"create function sys.generate_series(first bigint, last bigint)\nreturns table (value bigint)\nexternal name generator.series;"	"generator"	1	5	false	false	false	2000
6676	"generate_series"	"create function sys.generate_series(first bigint, last bigint, stepsize bigint)\nreturns table (value bigint)\nexternal name generator.series;"	"generator"	1	5	false	false	false	2000
6682	"generate_series"	"create function sys.generate_series(first real, last real, stepsize real)\nreturns table (value real)\nexternal name generator.series;"	"generator"	1	5	false	false	false	2000
6688	"generate_series"	"create function sys.generate_series(first double, last double, stepsize double)\nreturns table (value double)\nexternal name generator.series;"	"generator"	1	5	false	false	false	2000
6694	"generate_series"	"create function sys.generate_series(first decimal(10,2), last decimal(10,2), stepsize decimal(10,2))\nreturns table (value decimal(10,2))\nexternal name generator.series;"	"generator"	1	5	false	false	false	2000
6700	"generate_series"	"create function sys.generate_series(first timestamp, last timestamp, stepsize interval second)\nreturns table (value timestamp)\nexternal name generator.series;"	"generator"	1	5	false	false	false	2000
COMMIT;
START TRANSACTION;
CREATE TABLE "sys"."idxs" (
	"id"       INTEGER,
	"table_id" INTEGER,
	"type"     INTEGER,
	"name"     VARCHAR(1024)
);
COPY 7 RECORDS INTO "sys"."idxs" FROM stdin USING DELIMITERS '\t','\n','"';
6578	6579	0	"files_pkey_file_id"
6589	6592	0	"sq_pkey_sn_file_id"
6591	6592	1	"sq_fkey_file_id"
6608	6611	0	"rg_pkey_id_file_id"
6610	6611	1	"rg_fkey_file_id"
6620	6623	0	"pg_pkey_id_file_id"
6622	6623	1	"pg_fkey_file_id"
COMMIT;
START TRANSACTION;
CREATE TABLE "sys"."keys" (
	"id"       INTEGER,
	"table_id" INTEGER,
	"type"     INTEGER,
	"name"     VARCHAR(1024),
	"rkey"     INTEGER,
	"action"   INTEGER
);
COPY 7 RECORDS INTO "sys"."keys" FROM stdin USING DELIMITERS '\t','\n','"';
6577	6579	0	"files_pkey_file_id"	-1	-1
6588	6592	0	"sq_pkey_sn_file_id"	-1	-1
6590	6592	2	"sq_fkey_file_id"	6577	514
6607	6611	0	"rg_pkey_id_file_id"	-1	-1
6609	6611	2	"rg_fkey_file_id"	6577	514
6619	6623	0	"pg_pkey_id_file_id"	-1	-1
6621	6623	2	"pg_fkey_file_id"	6577	514
COMMIT;
START TRANSACTION;
CREATE TABLE "sys"."objects" (
	"id"   INTEGER,
	"name" VARCHAR(1024),
	"nr"   INTEGER
);
COPY 20 RECORDS INTO "sys"."objects" FROM stdin USING DELIMITERS '\t','\n','"';
6578	"file_id"	0
6577	"file_id"	0
6589	"sn"	0
6589	"file_id"	1
6591	"file_id"	0
6588	"sn"	0
6588	"file_id"	1
6590	"file_id"	0
6608	"id"	0
6608	"file_id"	1
6610	"file_id"	0
6607	"id"	0
6607	"file_id"	1
6609	"file_id"	0
6620	"id"	0
6620	"file_id"	1
6622	"file_id"	0
6619	"id"	0
6619	"file_id"	1
6621	"file_id"	0
COMMIT;
START TRANSACTION;
CREATE TABLE "sys"."privileges" (
	"obj_id"     INTEGER,
	"auth_id"    INTEGER,
	"privileges" INTEGER,
	"grantor"    INTEGER,
	"grantable"  INTEGER
);
COPY 19 RECORDS INTO "sys"."privileges" FROM stdin USING DELIMITERS '\t','\n','"';
2001	1	1	0	0
2007	1	1	0	0
2016	1	1	0	0
2027	1	1	0	0
2036	1	1	0	0
2046	1	1	0	0
2050	1	1	0	0
2059	1	1	0	0
2068	1	1	0	0
2079	1	1	0	0
2086	1	1	0	0
2091	1	1	0	0
2102	1	1	0	0
5195	1	1	0	0
5205	1	1	0	0
5231	1	1	0	0
5234	1	1	0	0
5238	1	1	0	0
6707	1	1	3	0
COMMIT;
START TRANSACTION;
CREATE TABLE "sys"."schemas" (
	"id"            INTEGER,
	"name"          VARCHAR(1024),
	"authorization" INTEGER,
	"owner"         INTEGER,
	"system"        BOOLEAN
);
COPY 4 RECORDS INTO "sys"."schemas" FROM stdin USING DELIMITERS '\t','\n','"';
2000	"sys"	2	3	true
2106	"tmp"	2	3	true
6250	"json"	3	3	true
6528	"bam"	3	3	true
COMMIT;
START TRANSACTION;
CREATE TABLE "sys"."sequences" (
	"id"        INTEGER,
	"schema_id" INTEGER,
	"name"      VARCHAR(256),
	"start"     BIGINT,
	"minvalue"  BIGINT,
	"maxvalue"  BIGINT,
	"increment" BIGINT,
	"cacheinc"  BIGINT,
	"cycle"     BOOLEAN
);
COMMIT;
START TRANSACTION;
CREATE TABLE "sys"."statistics" (
	"column_id" INTEGER,
	"type"   CHARACTER LARGE OBJECT,
	"width"  INTEGER,
	"stamp"  TIMESTAMP,
	"sample" BIGINT,
	"count"  BIGINT,
	"unique" BIGINT,
	"nils"   BIGINT,
	"minval" CHARACTER LARGE OBJECT,
	"maxval" CHARACTER LARGE OBJECT,
	"sorted" BOOLEAN
);
COMMIT;
START TRANSACTION;
CREATE TABLE "sys"."storagemodelinput" (
	"schema"    CHARACTER LARGE OBJECT,
	"table"     CHARACTER LARGE OBJECT,
	"column"    CHARACTER LARGE OBJECT,
	"type"      CHARACTER LARGE OBJECT,
	"typewidth" INTEGER,
	"count"     BIGINT,
	"distinct"  BIGINT,
	"atomwidth" INTEGER,
	"reference" BOOLEAN,
	"sorted"    BOOLEAN
);
COMMIT;
START TRANSACTION;
CREATE TABLE "sys"."systemfunctions" (
	"function_id" INTEGER
);
COPY 1338 RECORDS INTO "sys"."systemfunctions" FROM stdin USING DELIMITERS '\t','\n','"';
28
29
30
31
32
33
34
35
36
37
38
42
43
44
45
48
49
50
68
69
70
71
72
73
74
75
76
77
78
79
87
88
89
90
91
92
93
94
95
96
97
98
99
100
101
102
103
104
105
106
107
108
109
110
111
112
113
114
115
116
117
118
119
120
121
122
123
124
125
126
127
128
129
130
131
132
133
134
135
136
137
138
139
140
141
142
143
144
145
146
147
148
149
150
151
152
153
154
155
156
157
158
159
160
161
162
163
164
165
166
167
168
169
170
171
172
173
174
175
176
177
178
179
180
181
182
183
184
185
186
187
188
189
190
191
192
193
194
195
196
197
198
199
200
201
202
203
204
205
206
207
208
209
210
211
212
213
214
215
216
217
218
219
220
221
222
223
224
225
226
227
228
229
230
231
232
233
234
235
236
237
238
239
240
241
242
243
244
245
246
247
248
249
250
251
252
253
254
255
256
257
258
259
260
261
262
263
264
265
266
267
268
269
270
271
272
273
274
275
276
277
278
279
280
281
282
283
284
285
286
287
288
289
290
291
292
293
294
295
296
297
298
299
300
301
302
303
304
305
306
307
308
309
310
311
312
313
314
315
316
317
318
319
320
321
322
323
324
325
326
327
328
329
330
331
332
333
334
335
336
337
338
339
340
341
342
343
344
345
346
347
348
349
350
351
352
353
354
355
356
357
358
359
360
361
362
363
364
365
366
367
368
369
370
371
372
373
374
375
376
377
378
379
380
381
382
383
384
385
386
387
388
389
390
391
392
393
394
395
396
397
398
399
400
401
402
403
404
405
406
407
408
409
410
411
412
413
414
415
416
417
418
419
420
421
422
423
424
425
426
427
428
429
430
431
432
433
434
435
436
437
438
439
440
441
442
443
444
445
446
447
448
449
450
451
452
453
454
455
456
457
458
459
460
461
462
463
464
465
466
467
468
469
470
471
472
473
474
475
476
477
478
479
480
481
482
483
484
485
486
487
488
489
490
491
492
493
494
495
496
497
498
499
500
501
502
503
504
505
506
507
508
509
510
511
512
513
514
515
516
517
518
519
520
521
522
523
524
525
526
527
528
529
530
531
532
533
534
535
536
537
538
539
540
541
542
543
544
545
546
547
548
549
550
551
552
553
554
555
556
557
558
559
560
561
562
563
564
565
566
567
568
569
570
571
572
573
574
575
576
577
578
579
580
581
582
583
584
585
586
587
588
589
590
591
592
593
594
595
596
597
598
599
600
601
602
603
604
605
606
607
608
609
610
611
612
613
614
615
616
617
618
619
620
621
622
623
624
625
626
627
628
629
630
631
632
633
634
635
636
637
638
639
640
641
642
643
644
645
646
647
648
649
650
651
652
653
654
655
656
657
658
659
660
661
662
663
664
665
666
667
668
669
670
671
672
673
674
675
676
677
678
679
680
681
682
683
684
685
686
687
688
689
690
691
692
693
694
695
696
697
698
699
700
701
702
703
704
705
706
707
708
709
710
711
712
713
714
715
716
717
718
719
720
721
722
723
724
725
726
727
728
729
730
731
732
733
734
735
736
737
738
739
740
741
742
743
744
745
746
747
748
749
750
751
752
753
754
755
756
757
758
759
760
761
762
763
764
765
766
767
768
769
770
771
772
773
774
775
776
777
778
779
780
781
782
783
784
785
786
787
788
789
790
791
792
793
794
795
796
797
798
799
800
801
802
803
804
805
806
807
808
809
810
811
812
813
814
815
816
817
818
819
820
821
822
823
824
825
826
827
828
829
830
831
832
833
834
835
836
837
838
839
840
841
842
843
844
845
846
847
848
849
850
851
852
853
854
855
856
857
858
859
860
861
862
863
864
865
866
867
868
869
870
871
872
873
874
875
876
877
878
879
880
881
882
883
884
885
886
887
888
889
890
891
892
893
894
895
896
897
898
899
900
901
902
903
904
905
906
907
908
909
910
911
912
913
914
915
916
917
918
919
920
921
922
923
924
925
926
927
928
929
930
931
932
933
934
935
936
937
938
939
940
941
942
943
944
945
946
947
948
949
950
951
952
953
954
955
956
957
958
959
960
961
962
963
964
965
966
967
968
969
970
971
972
973
974
975
976
977
978
979
980
981
982
983
984
985
986
987
988
989
990
991
992
993
994
995
996
997
998
999
1000
1001
1002
1003
1004
1005
1006
1007
1008
1009
1010
1011
1012
1013
1014
1015
1016
1017
1018
1019
1020
1021
1022
1023
1024
1025
1026
1027
1028
1029
1030
1031
1032
1033
1034
1035
1036
1037
1038
1039
1040
1041
1042
1043
1044
1045
1046
1047
1048
1049
1050
1051
1052
1053
1054
1055
1056
1057
1058
1059
1060
1061
1062
1063
1064
1065
1066
1067
1068
1069
1070
1071
1072
1073
1074
1075
1076
1077
1078
1079
1080
1081
1082
1083
1084
1085
1086
1087
1088
1089
1090
1091
1092
27
39
40
41
46
47
51
52
53
54
55
56
57
58
59
60
61
62
63
64
65
66
67
80
81
82
83
84
85
86
5216
5219
5225
5245
5250
5255
5259
5263
5267
5271
5274
5278
5282
5286
5290
5294
5298
5302
5306
5310
5314
5318
5322
5326
5330
5337
5343
5348
5354
5358
5362
5366
5371
5375
5379
5383
5387
5391
5400
5451
5453
5455
5458
5460
5488
5492
5496
5500
5504
5508
5513
5518
5523
5528
5533
5538
5543
5548
5553
5558
5563
5568
5573
5578
5583
5588
5593
5597
5613
5616
5620
5623
5627
5630
5637
5642
5648
5654
5659
5664
5668
5672
5676
5680
5683
5693
5701
5715
5719
5739
5742
5745
5748
5751
5754
5757
5761
5765
5769
5773
5777
5781
5785
5789
5793
5797
5801
5805
5809
5813
5817
5821
5825
5829
5833
5837
5841
5845
5849
5853
5857
5861
5865
5869
5873
5877
5881
5885
5889
5893
5897
5901
5905
5909
5913
5917
5921
5925
5929
5933
5937
5941
5945
5949
5953
5957
5961
5966
5971
5976
5981
5986
5991
5996
6001
6006
6011
6016
6021
6026
6031
6036
6041
6046
6064
6068
6073
6078
6083
6088
6093
6098
6103
6108
6113
6118
6122
6126
6130
6135
6139
6143
6147
6151
6155
6159
6163
6168
6173
6178
6183
6188
6193
6198
6203
6209
6213
6217
6222
6227
6231
6236
6241
6246
6253
6258
6263
6268
6273
6278
6282
6286
6290
6294
6298
6302
6306
6310
6314
6318
6322
6326
6330
6334
6338
6342
6346
6351
6354
6358
6362
6367
6407
6409
6415
6421
6426
6431
6478
6480
6483
6487
6492
6495
6499
6504
6510
6514
6519
6524
6530
6535
6540
6544
6548
6553
6557
6561
6565
6568
6638
6643
6649
6654
6660
6665
6671
6676
6682
6688
6694
6700
COMMIT;
START TRANSACTION;
CREATE TABLE "sys"."triggers" (
	"id"          INTEGER,
	"name"        VARCHAR(1024),
	"table_id"    INTEGER,
	"time"        SMALLINT,
	"orientation" SMALLINT,
	"event"       SMALLINT,
	"old_name"    VARCHAR(1024),
	"new_name"    VARCHAR(1024),
	"condition"   VARCHAR(2048),
	"statement"   VARCHAR(2048)
);
COMMIT;
START TRANSACTION;
CREATE TABLE "sys"."types" (
	"id"         INTEGER,
	"systemname" VARCHAR(256),
	"sqlname"    VARCHAR(1024),
	"digits"     INTEGER,
	"scale"      INTEGER,
	"radix"      INTEGER,
	"eclass"     INTEGER,
	"schema_id"  INTEGER
);
COPY 44 RECORDS INTO "sys"."types" FROM stdin USING DELIMITERS '\t','\n','"';
0	"void"	"any"	0	0	0	0	0
1	"bat"	"table"	0	0	0	1	0
2	"ptr"	"ptr"	0	0	0	1	0
3	"bit"	"boolean"	1	0	2	2	0
4	"str"	"char"	0	0	0	3	0
5	"str"	"varchar"	0	0	0	4	0
6	"str"	"clob"	0	0	0	4	0
7	"bte"	"tinyint"	8	1	2	6	0
8	"sht"	"smallint"	16	1	2	6	0
9	"int"	"int"	32	1	2	6	0
10	"oid"	"oid"	31	0	2	6	0
11	"lng"	"bigint"	64	1	2	6	0
12	"wrd"	"wrd"	64	1	2	6	0
13	"bte"	"decimal"	2	1	10	8	0
14	"sht"	"decimal"	4	1	10	8	0
15	"int"	"decimal"	9	1	10	8	0
16	"lng"	"decimal"	19	1	10	8	0
17	"flt"	"real"	24	2	2	9	0
18	"dbl"	"double"	53	2	2	9	0
19	"int"	"month_interval"	32	0	2	7	0
20	"lng"	"sec_interval"	19	1	10	7	0
21	"daytime"	"time"	7	0	0	10	0
22	"daytime"	"timetz"	7	1	0	10	0
23	"date"	"date"	0	0	0	11	0
24	"timestamp"	"timestamp"	7	0	0	12	0
25	"timestamp"	"timestamptz"	7	1	0	12	0
26	"sqlblob"	"blob"	0	0	0	5	0
5272	"url"	"url"	0	0	0	13	2000
5352	"inet"	"inet"	0	0	0	13	2000
6050	"wkb"	"point"	0	0	0	13	2000
6051	"wkb"	"curve"	0	0	0	13	2000
6052	"wkb"	"linestring"	0	0	0	13	2000
6053	"wkb"	"surface"	0	0	0	13	2000
6054	"wkb"	"polygon"	0	0	0	13	2000
6055	"wkb"	"multipoint"	0	0	0	13	2000
6056	"wkb"	"multicurve"	0	0	0	13	2000
6057	"wkb"	"multilinestring"	0	0	0	13	2000
6058	"wkb"	"multisurface"	0	0	0	13	2000
6059	"wkb"	"multipolygon"	0	0	0	13	2000
6060	"wkb"	"geometry"	0	0	0	13	2000
6061	"wkb"	"geomcollection"	0	0	0	13	2000
6062	"mbr"	"mbr"	0	0	0	13	2000
6251	"json"	"json"	0	0	0	13	2000
6349	"uuid"	"uuid"	0	0	0	13	2000
COMMIT;
START TRANSACTION;
CREATE TABLE "sys"."user_role" (
	"login_id" INTEGER,
	"role_id"  INTEGER
);
COMMIT;

# 13:32:07 >  
# 13:32:07 >  "Done."
# 13:32:07 >  
<|MERGE_RESOLUTION|>--- conflicted
+++ resolved
@@ -1727,7 +1727,6 @@
 5241	"privileges"	"int"	32	0	5238	NULL	true	2	NULL
 5242	"grantor"	"int"	32	0	5238	NULL	true	3	NULL
 5243	"grantable"	"int"	32	0	5238	NULL	true	4	NULL
-<<<<<<< HEAD
 5412	"id"	"oid"	31	0	5419	NULL	true	0	NULL
 5413	"owner"	"clob"	0	0	5419	NULL	true	1	NULL
 5414	"defined"	"timestamp"	7	0	5419	NULL	true	2	NULL
@@ -1831,7 +1830,7 @@
 6459	"heapsize"	"bigint"	64	0	6463	NULL	true	4	NULL
 6460	"hashes"	"bigint"	64	0	6463	NULL	true	5	NULL
 6461	"imprints"	"bigint"	64	0	6463	NULL	true	6	NULL
-6462	"auxillary"	"bigint"	53	0	6463	NULL	true	7	NULL
+6462	"auxiliary"	"bigint"	53	0	6463	NULL	true	7	NULL
 6465	"column_id"	"int"	32	0	6476	NULL	true	0	NULL
 6466	"type"	"clob"	0	0	6476	NULL	true	1	NULL
 6467	"width"	"int"	32	0	6476	NULL	true	2	NULL
@@ -1887,169 +1886,6 @@
 6634	"seq"	"clob"	0	0	6636	NULL	false	9	NULL
 6635	"qual"	"clob"	0	0	6636	NULL	false	10	NULL
 6706	"function_id"	"int"	32	0	6707	NULL	true	0	NULL
-=======
-5404	"id"	"oid"	31	0	5411	NULL	true	0	NULL
-5405	"owner"	"clob"	0	0	5411	NULL	true	1	NULL
-5406	"defined"	"timestamp"	7	0	5411	NULL	true	2	NULL
-5407	"query"	"clob"	0	0	5411	NULL	true	3	NULL
-5408	"pipe"	"clob"	0	0	5411	NULL	true	4	NULL
-5409	"mal"	"int"	32	0	5411	NULL	true	5	NULL
-5410	"optimize"	"bigint"	64	0	5411	NULL	true	6	NULL
-5413	"id"	"oid"	31	0	5423	NULL	true	0	NULL
-5414	"start"	"timestamp"	7	0	5423	NULL	true	1	NULL
-5415	"stop"	"timestamp"	7	0	5423	NULL	true	2	NULL
-5416	"arguments"	"clob"	0	0	5423	NULL	true	3	NULL
-5417	"tuples"	"wrd"	64	0	5423	NULL	true	4	NULL
-5418	"run"	"bigint"	64	0	5423	NULL	true	5	NULL
-5419	"ship"	"bigint"	64	0	5423	NULL	true	6	NULL
-5420	"cpu"	"int"	32	0	5423	NULL	true	7	NULL
-5421	"io"	"int"	32	0	5423	NULL	true	8	NULL
-5422	"space"	"bigint"	64	0	5423	NULL	true	9	NULL
-5425	"id"	"oid"	31	0	5441	NULL	true	0	NULL
-5426	"owner"	"clob"	0	0	5441	NULL	true	1	NULL
-5427	"defined"	"timestamp"	7	0	5441	NULL	true	2	NULL
-5428	"query"	"clob"	0	0	5441	NULL	true	3	NULL
-5429	"pipe"	"clob"	0	0	5441	NULL	true	4	NULL
-5430	"mal"	"int"	32	0	5441	NULL	true	5	NULL
-5431	"optimize"	"bigint"	64	0	5441	NULL	true	6	NULL
-5432	"start"	"timestamp"	7	0	5441	NULL	true	7	NULL
-5433	"stop"	"timestamp"	7	0	5441	NULL	true	8	NULL
-5434	"arguments"	"clob"	0	0	5441	NULL	true	9	NULL
-5435	"tuples"	"wrd"	64	0	5441	NULL	true	10	NULL
-5436	"run"	"bigint"	64	0	5441	NULL	true	11	NULL
-5437	"ship"	"bigint"	64	0	5441	NULL	true	12	NULL
-5438	"cpu"	"int"	32	0	5441	NULL	true	13	NULL
-5439	"space"	"bigint"	64	0	5441	NULL	true	14	NULL
-5440	"io"	"int"	32	0	5441	NULL	true	15	NULL
-5466	"event"	"int"	32	0	5478	NULL	true	0	NULL
-5467	"clk"	"varchar"	20	0	5478	NULL	true	1	NULL
-5468	"pc"	"varchar"	50	0	5478	NULL	true	2	NULL
-5469	"thread"	"int"	32	0	5478	NULL	true	3	NULL
-5470	"user"	"int"	32	0	5478	NULL	true	4	NULL
-5471	"ticks"	"bigint"	64	0	5478	NULL	true	5	NULL
-5472	"reads"	"bigint"	64	0	5478	NULL	true	6	NULL
-5473	"writes"	"bigint"	64	0	5478	NULL	true	7	NULL
-5474	"rbytes"	"bigint"	64	0	5478	NULL	true	8	NULL
-5475	"wbytes"	"bigint"	64	0	5478	NULL	true	9	NULL
-5476	"type"	"clob"	0	0	5478	NULL	true	10	NULL
-5477	"stmt"	"clob"	0	0	5478	NULL	true	11	NULL
-5597	"user"	"clob"	0	0	5603	NULL	true	0	NULL
-5598	"login"	"timestamp"	7	0	5603	NULL	true	1	NULL
-5599	"sessiontimeout"	"bigint"	64	0	5603	NULL	true	2	NULL
-5600	"lastcommand"	"timestamp"	7	0	5603	NULL	true	3	NULL
-5601	"querytimeout"	"bigint"	64	0	5603	NULL	true	4	NULL
-5602	"active"	"boolean"	1	0	5603	NULL	true	5	NULL
-5680	"name"	"clob"	0	0	5683	NULL	true	0	NULL
-5681	"def"	"clob"	0	0	5683	NULL	true	1	NULL
-5682	"status"	"clob"	0	0	5683	NULL	true	2	NULL
-5689	"name"	"clob"	0	0	5691	NULL	true	0	NULL
-5690	"value"	"clob"	0	0	5691	NULL	true	1	NULL
-5721	"qtag"	"bigint"	64	0	5729	NULL	true	0	NULL
-5722	"user"	"clob"	0	0	5729	NULL	true	1	NULL
-5723	"started"	"timestamp"	7	0	5729	NULL	true	2	NULL
-5724	"estimate"	"timestamp"	7	0	5729	NULL	true	3	NULL
-5725	"progress"	"int"	32	0	5729	NULL	true	4	NULL
-5726	"status"	"clob"	0	0	5729	NULL	true	5	NULL
-5727	"tag"	"oid"	31	0	5729	NULL	true	6	NULL
-5728	"query"	"clob"	0	0	5729	NULL	true	7	NULL
-6373	"schema"	"clob"	0	0	6385	NULL	true	0	NULL
-6374	"table"	"clob"	0	0	6385	NULL	true	1	NULL
-6375	"column"	"clob"	0	0	6385	NULL	true	2	NULL
-6376	"type"	"clob"	0	0	6385	NULL	true	3	NULL
-6377	"location"	"clob"	0	0	6385	NULL	true	4	NULL
-6378	"count"	"bigint"	64	0	6385	NULL	true	5	NULL
-6379	"typewidth"	"int"	32	0	6385	NULL	true	6	NULL
-6380	"columnsize"	"bigint"	64	0	6385	NULL	true	7	NULL
-6381	"heapsize"	"bigint"	64	0	6385	NULL	true	8	NULL
-6382	"hashes"	"bigint"	64	0	6385	NULL	true	9	NULL
-6383	"imprints"	"bigint"	64	0	6385	NULL	true	10	NULL
-6384	"sorted"	"boolean"	1	0	6385	NULL	true	11	NULL
-6387	"schema"	"clob"	0	0	6397	NULL	true	0	NULL
-6388	"table"	"clob"	0	0	6397	NULL	true	1	NULL
-6389	"column"	"clob"	0	0	6397	NULL	true	2	NULL
-6390	"type"	"clob"	0	0	6397	NULL	true	3	NULL
-6391	"typewidth"	"int"	32	0	6397	NULL	true	4	NULL
-6392	"count"	"bigint"	64	0	6397	NULL	true	5	NULL
-6393	"distinct"	"bigint"	64	0	6397	NULL	true	6	NULL
-6394	"atomwidth"	"int"	32	0	6397	NULL	true	7	NULL
-6395	"reference"	"boolean"	1	0	6397	NULL	true	8	NULL
-6396	"sorted"	"boolean"	1	0	6397	NULL	true	9	NULL
-6435	"schema"	"clob"	0	0	6445	NULL	true	0	NULL
-6436	"table"	"clob"	0	0	6445	NULL	true	1	NULL
-6437	"column"	"clob"	0	0	6445	NULL	true	2	NULL
-6438	"type"	"clob"	0	0	6445	NULL	true	3	NULL
-6439	"count"	"bigint"	64	0	6445	NULL	true	4	NULL
-6440	"columnsize"	"bigint"	64	0	6445	NULL	true	5	NULL
-6441	"heapsize"	"bigint"	64	0	6445	NULL	true	6	NULL
-6442	"hashes"	"bigint"	64	0	6445	NULL	true	7	NULL
-6443	"imprints"	"bigint"	64	0	6445	NULL	true	8	NULL
-6444	"sorted"	"boolean"	1	0	6445	NULL	true	9	NULL
-6447	"schema"	"clob"	0	0	6455	NULL	true	0	NULL
-6448	"table"	"clob"	0	0	6455	NULL	true	1	NULL
-6449	"count"	"bigint"	64	0	6455	NULL	true	2	NULL
-6450	"columnsize"	"bigint"	64	0	6455	NULL	true	3	NULL
-6451	"heapsize"	"bigint"	64	0	6455	NULL	true	4	NULL
-6452	"hashes"	"bigint"	64	0	6455	NULL	true	5	NULL
-6453	"imprints"	"bigint"	64	0	6455	NULL	true	6	NULL
-6454	"auxiliary"	"bigint"	53	0	6455	NULL	true	7	NULL
-6457	"schema"	"clob"	0	0	6470	NULL	true	0	NULL
-6458	"table"	"clob"	0	0	6470	NULL	true	1	NULL
-6459	"column"	"clob"	0	0	6470	NULL	true	2	NULL
-6460	"type"	"clob"	0	0	6470	NULL	true	3	NULL
-6461	"width"	"int"	32	0	6470	NULL	true	4	NULL
-6462	"stamp"	"timestamp"	7	0	6470	NULL	true	5	NULL
-6463	"sample"	"bigint"	64	0	6470	NULL	true	6	NULL
-6464	"count"	"bigint"	64	0	6470	NULL	true	7	NULL
-6465	"unique"	"bigint"	64	0	6470	NULL	true	8	NULL
-6466	"nils"	"bigint"	64	0	6470	NULL	true	9	NULL
-6467	"minval"	"clob"	0	0	6470	NULL	true	10	NULL
-6468	"maxval"	"clob"	0	0	6470	NULL	true	11	NULL
-6469	"sorted"	"boolean"	1	0	6470	NULL	true	12	NULL
-6565	"file_id"	"bigint"	64	0	6573	NULL	false	0	NULL
-6566	"file_location"	"clob"	0	0	6573	NULL	false	1	NULL
-6567	"dbschema"	"smallint"	16	0	6573	NULL	false	2	NULL
-6568	"format_version"	"varchar"	7	0	6573	NULL	true	3	NULL
-6569	"sorting_order"	"varchar"	10	0	6573	NULL	true	4	NULL
-6570	"comments"	"clob"	0	0	6573	NULL	true	5	NULL
-6575	"sn"	"clob"	0	0	6586	NULL	false	0	NULL
-6576	"file_id"	"bigint"	64	0	6586	NULL	false	1	NULL
-6577	"ln"	"int"	32	0	6586	NULL	true	2	NULL
-6578	"as"	"int"	32	0	6586	NULL	true	3	NULL
-6579	"m5"	"clob"	0	0	6586	NULL	true	4	NULL
-6580	"sp"	"clob"	0	0	6586	NULL	true	5	NULL
-6581	"ur"	"clob"	0	0	6586	NULL	true	6	NULL
-6588	"id"	"clob"	0	0	6605	NULL	false	0	NULL
-6589	"file_id"	"bigint"	64	0	6605	NULL	false	1	NULL
-6590	"cn"	"clob"	0	0	6605	NULL	true	2	NULL
-6591	"ds"	"clob"	0	0	6605	NULL	true	3	NULL
-6592	"dt"	"timestamp"	7	0	6605	NULL	true	4	NULL
-6593	"fo"	"clob"	0	0	6605	NULL	true	5	NULL
-6594	"ks"	"clob"	0	0	6605	NULL	true	6	NULL
-6595	"lb"	"clob"	0	0	6605	NULL	true	7	NULL
-6596	"pg"	"clob"	0	0	6605	NULL	true	8	NULL
-6597	"pi"	"int"	32	0	6605	NULL	true	9	NULL
-6598	"pl"	"clob"	0	0	6605	NULL	true	10	NULL
-6599	"pu"	"clob"	0	0	6605	NULL	true	11	NULL
-6600	"sm"	"clob"	0	0	6605	NULL	true	12	NULL
-6607	"id"	"clob"	0	0	6617	NULL	false	0	NULL
-6608	"file_id"	"bigint"	64	0	6617	NULL	false	1	NULL
-6609	"pn"	"clob"	0	0	6617	NULL	true	2	NULL
-6610	"cl"	"clob"	0	0	6617	NULL	true	3	NULL
-6611	"pp"	"clob"	0	0	6617	NULL	true	4	NULL
-6612	"vn"	"clob"	0	0	6617	NULL	true	5	NULL
-6619	"qname"	"clob"	0	0	6630	NULL	false	0	NULL
-6620	"flag"	"smallint"	16	0	6630	NULL	false	1	NULL
-6621	"rname"	"clob"	0	0	6630	NULL	false	2	NULL
-6622	"pos"	"int"	32	0	6630	NULL	false	3	NULL
-6623	"mapq"	"smallint"	16	0	6630	NULL	false	4	NULL
-6624	"cigar"	"clob"	0	0	6630	NULL	false	5	NULL
-6625	"rnext"	"clob"	0	0	6630	NULL	false	6	NULL
-6626	"pnext"	"int"	32	0	6630	NULL	false	7	NULL
-6627	"tlen"	"int"	32	0	6630	NULL	false	8	NULL
-6628	"seq"	"clob"	0	0	6630	NULL	false	9	NULL
-6629	"qual"	"clob"	0	0	6630	NULL	false	10	NULL
-6700	"function_id"	"int"	32	0	6701	NULL	true	0	NULL
->>>>>>> 003bfb9e
 COMMIT;
 START TRANSACTION;
 CREATE TABLE "sys"."_tables" (
@@ -2089,7 +1925,6 @@
 5231	"user_role"	2000	NULL	0	true	0	false
 5234	"auths"	2000	NULL	0	true	0	false
 5238	"privileges"	2000	NULL	0	true	0	false
-<<<<<<< HEAD
 5419	"querylog_catalog"	2000	"-- create table views for convenience\ncreate view sys.querylog_catalog as select * from sys.querylog_catalog();"	1	true	0	false
 5431	"querylog_calls"	2000	"create view sys.querylog_calls as select * from sys.querylog_calls();"	1	true	0	false
 5449	"querylog_history"	2000	"create view sys.querylog_history as\nselect qd.*, ql.""start"",ql.""stop"", ql.arguments, ql.tuples, ql.run, ql.ship, ql.cpu, ql.space, ql.io \nfrom sys.querylog_catalog() qd, sys.querylog_calls() ql\nwhere qd.id = ql.id and qd.owner = user;"	1	true	0	false
@@ -2101,7 +1936,7 @@
 6393	"storage"	2000	"create view sys.storage as select * from sys.storage();"	1	true	0	false
 6405	"storagemodelinput"	2000	NULL	0	true	0	false
 6453	"storagemodel"	2000	"create view sys.storagemodel as select * from sys.storagemodel();"	1	true	0	false
-6463	"tablestoragemodel"	2000	"-- A summary of the table storage requirement is is available as a table view.\n-- The auxillary column denotes the maximum space if all non-sorted columns\n-- would be augmented with a hash (rare situation)\ncreate view sys.tablestoragemodel\nas select ""schema"",""table"",max(count) as ""count"",\n\tsum(columnsize) as columnsize,\n\tsum(heapsize) as heapsize,\n\tsum(hashes) as hashes,\n\tsum(imprints) as imprints,\n\tsum(case when sorted = false then 8 * count else 0 end) as auxillary\nfrom sys.storagemodel() group by ""schema"",""table"";"	1	true	0	false
+6463	"tablestoragemodel"	2000	"-- A summary of the table storage requirement is is available as a table view.\n-- The auxiliary column denotes the maximum space if all non-sorted columns\n-- would be augmented with a hash (rare situation)\ncreate view sys.tablestoragemodel\nas select ""schema"",""table"",max(count) as ""count"",\n\tsum(columnsize) as columnsize,\n\tsum(heapsize) as heapsize,\n\tsum(hashes) as hashes,\n\tsum(imprints) as imprints,\n\tsum(case when sorted = false then 8 * count else 0 end) as auxiliary\nfrom sys.storagemodel() group by ""schema"",""table"";"	1	true	0	false
 6476	"statistics"	2000	NULL	0	true	0	false
 6579	"files"	6528	NULL	0	true	0	false
 6592	"sq"	6528	NULL	0	true	0	false
@@ -2109,27 +1944,6 @@
 6623	"pg"	6528	NULL	0	true	0	false
 6636	"export"	6528	NULL	0	true	0	false
 6707	"systemfunctions"	2000	NULL	0	true	0	false
-=======
-5411	"querylog_catalog"	2000	"-- create table views for convenience\ncreate view sys.querylog_catalog as select * from sys.querylog_catalog();"	1	true	0	false
-5423	"querylog_calls"	2000	"create view sys.querylog_calls as select * from sys.querylog_calls();"	1	true	0	false
-5441	"querylog_history"	2000	"create view sys.querylog_history as\nselect qd.*, ql.""start"",ql.""stop"", ql.arguments, ql.tuples, ql.run, ql.ship, ql.cpu, ql.space, ql.io \nfrom sys.querylog_catalog() qd, sys.querylog_calls() ql\nwhere qd.id = ql.id and qd.owner = user;"	1	true	0	false
-5478	"tracelog"	2000	"create view sys.tracelog as select * from sys.tracelog();"	1	true	0	false
-5603	"sessions"	2000	"create view sys.sessions as select * from sys.sessions();"	1	true	0	false
-5683	"optimizers"	2000	"create view sys.optimizers as select * from sys.optimizers();"	1	true	0	false
-5691	"environment"	2000	"create view sys.environment as select * from sys.environment();"	1	true	0	false
-5729	"queue"	2000	"create view sys.queue as select * from sys.queue();"	1	true	0	false
-6385	"storage"	2000	"create view sys.storage as select * from sys.storage();"	1	true	0	false
-6397	"storagemodelinput"	2000	NULL	0	true	0	false
-6445	"storagemodel"	2000	"create view sys.storagemodel as select * from sys.storagemodel();"	1	true	0	false
-6455	"tablestoragemodel"	2000	"-- A summary of the table storage requirement is is available as a table view.\n-- The auxiliary column denotes the maximum space if all non-sorted columns\n-- would be augmented with a hash (rare situation)\ncreate view sys.tablestoragemodel\nas select ""schema"",""table"",max(count) as ""count"",\n\tsum(columnsize) as columnsize,\n\tsum(heapsize) as heapsize,\n\tsum(hashes) as hashes,\n\tsum(imprints) as imprints,\n\tsum(case when sorted = false then 8 * count else 0 end) as auxiliary\nfrom sys.storagemodel() group by ""schema"",""table"";"	1	true	0	false
-6470	"statistics"	2000	NULL	0	true	0	false
-6573	"files"	6522	NULL	0	true	0	false
-6586	"sq"	6522	NULL	0	true	0	false
-6605	"rg"	6522	NULL	0	true	0	false
-6617	"pg"	6522	NULL	0	true	0	false
-6630	"export"	6522	NULL	0	true	0	false
-6701	"systemfunctions"	2000	NULL	0	true	0	false
->>>>>>> 003bfb9e
 COMMIT;
 START TRANSACTION;
 CREATE TABLE "sys"."args" (
