/*
 * The contents of this file are subject to the MonetDB Public License
 * Version 1.1 (the "License"); you may not use this file except in
 * compliance with the License. You may obtain a copy of the License at
 * http://www.monetdb.org/Legal/MonetDBLicense
 *
 * Software distributed under the License is distributed on an "AS IS"
 * basis, WITHOUT WARRANTY OF ANY KIND, either express or implied. See the
 * License for the specific language governing rights and limitations
 * under the License.
 *
 * The Original Code is the MonetDB Database System.
 *
 * The Initial Developer of the Original Code is CWI.
 * Portions created by CWI are Copyright (C) 1997-July 2008 CWI.
 * Copyright August 2008-2011 MonetDB B.V.
 * All Rights Reserved.
 */

#include "monetdb_config.h"

#include <stdio.h>
#include <string.h>  /* strerror, strchr, strcmp */
#include <errno.h>
#include <sys/types.h>
#include <sys/socket.h>
#include <sys/un.h>
#include <netdb.h>
#include <netinet/in.h>
#ifdef HAVE_SYS_UIO_H
# include <sys/uio.h>
#endif

#include <msabaoth.h>
#include <mcrypt.h>
#include <stream.h>
#include <stream_socket.h>
#include <utils/utils.h> /* freeConfFile */
#include <utils/properties.h> /* readProps */

#include "merovingian.h"
#include "forkmserver.h"
#include "proxy.h"
#include "multiplex-funnel.h"
#include "controlrunner.h"
#include "client.h"

typedef struct _mplist {
	multiplex *mpf;
	struct _mplist *next;
} mplist;

static mplist *mero_multiplex_funnel = NULL;

static err
handleClient(int sock, char isusock)
{
	stream *fdin, *fout;
	char buf[8096];
	char chal[32];
	char *user = NULL, *algo = NULL, *passwd = NULL, *lang = NULL;
	char *database = NULL, *s;
	char dbmod[64];
	char host[128];
	sabdb *top = NULL;
	sabdb *stat = NULL;
	struct sockaddr_in saddr;
	socklen_t saddrlen = sizeof(struct sockaddr_in);
	err e;
	confkeyval *ckv, *kv;
	char mydoproxy;
	sabdb redirs[24];  /* do we need more? */
	int r = 0;
	char *algos;

	fdin = socket_rastream(sock, "merovingian<-client (read)");
	if (fdin == 0)
		return(newErr("merovingian-client inputstream problems"));
	fdin = block_stream(fdin);

	fout = socket_wastream(sock, "merovingian->client (write)");
	if (fout == 0) {
		close_stream(fdin);
		return(newErr("merovingian-client outputstream problems"));
	}
	fout = block_stream(fout);

	if (isusock) {
		snprintf(host, sizeof(host), "(local)");
	} else if (getpeername(sock, (struct sockaddr *)&saddr, &saddrlen) == -1) {
		Mfprintf(stderr, "couldn't get peername of client: %s\n",
				strerror(errno));
		snprintf(host, sizeof(host), "(unknown)");
	} else {
		struct hostent *hoste = 
			gethostbyaddr(&saddr.sin_addr.s_addr, 4, saddr.sin_family);
		if (hoste == NULL) {
			snprintf(host, sizeof(host), "%u.%u.%u.%u:%u",
					(unsigned) ((ntohl(saddr.sin_addr.s_addr) >> 24) & 0xff),
					(unsigned) ((ntohl(saddr.sin_addr.s_addr) >> 16) & 0xff),
					(unsigned) ((ntohl(saddr.sin_addr.s_addr) >> 8) & 0xff),
					(unsigned) (ntohl(saddr.sin_addr.s_addr) & 0xff),
					(unsigned) (ntohs(saddr.sin_port)));
		} else {
			snprintf(host, sizeof(host), "%s:%u",
					hoste->h_name, (unsigned) (ntohs(saddr.sin_port)));
		}
	}

	/* note: since Jan2012 we speak proto 9 for control connections */
	chal[31] = '\0';
	generateSalt(chal, 31);
	algos = mcrypt_getHashAlgorithms();
	mnstr_printf(fout, "%s:merovingian:9:%s:%s:%s:",
			chal,
			algos,
#ifdef WORDS_BIGENDIAN
			"BIG",
#else
			"LIT",
#endif
			MONETDB5_PASSWDHASH
			);
	mnstr_flush(fout);
	free(algos);

	/* get response */
	buf[0] = '\0';
	if (mnstr_read_block(fdin, buf, sizeof(buf) - 1, 1) < 0) {
		/* we didn't get a terminated block :/ */
		e = newErr("client %s sent challenge in incomplete block: %s",
				host, buf);
		mnstr_printf(fout, "!monetdbd: client sent something this "
				"server could not understand, sorry\n");
		mnstr_flush(fout);
		close_stream(fout);
		close_stream(fdin);
		return(e);
	}
	buf[sizeof(buf) - 1] = '\0';

	/* decode BIG/LIT:user:{cypher}passwordchal:lang:database: line */

	user = buf;
	/* byte order */
	s = strchr(user, ':');
	if (s) {
		*s = 0;
		/* we don't use this in merovingian */
		/* mnstr_set_byteorder(fin->s, strcmp(user, "BIG") == 0); */
		user = s + 1;
	} else {
		e = newErr("client %s challenge error: %s", host, buf);
<<<<<<< HEAD
		mnstr_printf(fout, "!merovingian: incomplete challenge '%s'\n", buf);
=======
		mnstr_printf(fout, "!monetdbd: incomplete challenge '%s'\n", user);
>>>>>>> d9b8ebcf
		mnstr_flush(fout);
		close_stream(fout);
		close_stream(fdin);
		return(e);
	}

	/* passwd */
	s = strchr(user, ':');
	if (s) {
		*s = 0;
		passwd = s + 1;
		/* decode algorithm, i.e. {plain}mypasswordchallenge */
		if (*passwd != '{') {
			e = newErr("client %s challenge error: %s", host, buf);
			mnstr_printf(fout, "!monetdbd: invalid password entry\n");
			mnstr_flush(fout);
			close_stream(fout);
			close_stream(fdin);
			return(e);
		}
		algo = passwd + 1;
		s = strchr(algo, '}');
		if (!s) {
			e = newErr("client %s challenge error: %s", host, buf);
			mnstr_printf(fout, "!monetdbd: invalid password entry\n");
			mnstr_flush(fout);
			close_stream(fout);
			close_stream(fdin);
			return(e);
		}
		*s = 0;
		passwd = s + 1;
	} else {
		e = newErr("client %s challenge error: %s", host, buf);
<<<<<<< HEAD
		mnstr_printf(fout, "!merovingian: incomplete challenge, missing password after '%s'\n", user);
=======
		mnstr_printf(fout, "!monetdbd: incomplete challenge '%s'\n", user);
>>>>>>> d9b8ebcf
		mnstr_flush(fout);
		close_stream(fout);
		close_stream(fdin);
		return(e);
	}

	/* lang */
	s = strchr(passwd, ':');
	if (s) {
		*s = 0;
		lang = s + 1;
	} else {
		e = newErr("client %s challenge error: %s", host, buf);
<<<<<<< HEAD
		mnstr_printf(fout, "!merovingian: incomplete challenge, missing language after '%s'\n", passwd);
=======
		mnstr_printf(fout, "!monetdbd: incomplete challenge, missing language\n");
>>>>>>> d9b8ebcf
		mnstr_flush(fout);
		close_stream(fout);
		close_stream(fdin);
		return(e);
	}

	/* database */
	s = strchr(lang, ':');
	if (s) {
		*s = 0;
		database = s + 1;
		/* since we don't know where the string ends, we need to look
		 * for another : */
		s = strchr(database, ':');
		if (s == NULL) {
			e = newErr("client %s challenge error: %s", host, buf);
			mnstr_printf(fout, "!monetdbd: incomplete challenge, missing trailing colon\n");
			mnstr_flush(fout);
			close_stream(fout);
			close_stream(fdin);
			return(e);
		} else {
			*s = '\0';
		}
	}

	if (*database == '\0') {
		/* we need to have a database, if we haven't gotten one,
		 * complain */
		mnstr_printf(fout, "!monetdbd: please specify a database\n");
		mnstr_flush(fout);
		close_stream(fout);
		close_stream(fdin);
		return(newErr("client %s specified no database", host));
	}

	if (strcmp(lang, "sql+mf") == 0) {
		/* SQL multiplexer with funnelling capabilities */
		/* find/start/attach funnel */
		mplist *w;
		for (w = mero_multiplex_funnel; w != NULL; w = w->next) {
			if (strcmp(w->mpf->pool, database) == 0)
				break;
		}
		if (w == NULL) {
			char *merr;
			int ret;
			w = malloc(sizeof(mplist));
			w->next = mero_multiplex_funnel;
			if ((merr = multiplexInit(&w->mpf, database)) != NO_ERR) {
				free(w);
				mnstr_printf(fout, "!monetdbd: failed to create "
						"multiplex-funnel: %s\n", merr);
				mnstr_flush(fout);
				close_stream(fout);
				close_stream(fdin);
				return(merr);
			}
			mero_multiplex_funnel = w;
			if ((ret = pthread_create(&w->mpf->tid,
					NULL, (void *(*)(void *))multiplexThread,
					(void *)w->mpf)) != 0)
			{
				mnstr_printf(fout, "!monetdbd: internal failure while "
						"creating multiplex-funnel: unable to start thread: %s\n",
						strerror(ret));
				mnstr_flush(fout);
				close_stream(fout);
				close_stream(fdin);
				return(newErr("starting thread for multiplex-funnel %s failed: %s",
							database, strerror(ret)));
			}
		}
		multiplexAddClient(w->mpf, sock, fout, fdin, host);

		return(NO_ERR);
	}

	if (strcmp(lang, "control") == 0) {
		/* handle control client */
		if (control_authorise(host, chal, algo, passwd, sock))
			control_handleclient(sock, host);
		close_stream(fout);
		close_stream(fdin);
		return(NO_ERR);
	}

	if (strcmp(lang, "resolve") == 0) {
		/* ensure the pattern ends with '/\*' such that we force a
		 * remote entry, including those for local databases, this
		 * way we will get a redirect back to merovingian for such
		 * database if it is proxied and hence not remotely
		 * available */
		size_t len = strlen(database);
		if (len > 2 &&
				database[len - 2] != '/' &&
				database[len - 1] != '*')
		{
			snprintf(dbmod, sizeof(dbmod), "%s/*", database);
			database = dbmod;
		}
	}

	if ((e = forkMserver(database, &top, 0)) != NO_ERR) {
		if (top == NULL) {
			mnstr_printf(fout, "!monetdbd: no such database '%s', please create it first\n", database);
		} else {
			mnstr_printf(fout, "!monetdbd: internal error while starting mserver, please refer to the logs\n");
		}
		mnstr_flush(fout);
		close_stream(fout);
		close_stream(fdin);
		return(e);
	}
	stat = top;

	/* collect possible redirects */
	for (stat = top; stat != NULL; stat = stat->next) {
		if (stat->conns == NULL || stat->conns->val == NULL) {
			Mfprintf(stdout, "dropping database without available "
					"connections: '%s'\n", stat->dbname);
		} else if (r == 24) {
			Mfprintf(stdout, "dropping database connection because of "
					"too many already: %s\n", stat->conns->val);
		} else {
			redirs[r++] = *stat;
		}
	}

	/* if we can't redirect, our mission ends here */
	if (r == 0) {
		if (top->locked) {
			e = newErr("database '%s' is under maintenance", top->dbname);
		} else {
			e = newErr("there are no available connections for '%s'", database);
		}
		mnstr_printf(fout, "!monetdbd: %s\n", e);
		mnstr_flush(fout);
		close_stream(fout);
		close_stream(fdin);
		msab_freeStatus(&top);
		return(e);
	}

	/* need to send a response, either we are going to proxy, or we send
	 * a redirect, if we have multiple options, a redirect is our only
	 * option, but if the redir is a single remote we need to stick to
	 * our default, there is a special case when the client indicates it
	 * is only resolving a pattern, in which we always need to send
	 * redirects, even if it's one */
	mydoproxy = 0;
	if (r == 1 && strcmp(lang, "resolve") != 0) {
		if (redirs[0].dbname != redirs[0].path) {
			/* this is a real local database (not a remote) */
			ckv = getDefaultProps();
			readProps(ckv, redirs[0].path);
			kv = findConfKey(ckv, "forward");
		} else {
			ckv = NULL;
			kv = NULL;
		}
		if (kv == NULL || kv->val == NULL)
			kv = findConfKey(_mero_props, "forward");
		mydoproxy = strcmp(kv->val, "proxy") == 0;
		if (ckv != NULL) {
			freeConfFile(ckv);
			free(ckv);
		}
	}

	if (mydoproxy == 0) {
		fprintf(stdout, "redirecting client %s for database '%s' to",
				host, database);
		/* client is in control, send all redirects */
		while (--r >= 0) {
			fprintf(stdout, " %s%s",
					redirs[r].conns->val, redirs[r].dbname);
			mnstr_printf(fout, "^%s%s\n",
					redirs[r].conns->val, redirs[r].dbname);
		}
		/* flush redirect */
		fprintf(stdout, "\n");
		fflush(stdout);
		mnstr_flush(fout);
	} else {
		Mfprintf(stdout, "proxying client %s for database '%s' to "
				"%s?database=%s\n",
				host, database, redirs[0].conns->val, redirs[0].dbname);
		/* merovingian is in control, only consider the first redirect */
		mnstr_printf(fout, "^mapi:merovingian://proxy?database=%s\n",
				redirs[0].dbname);
		/* flush redirect */
		mnstr_flush(fout);

		/* wait for input, or disconnect in a proxy runner */
		if ((e = startProxy(sock, fdin, fout,
						redirs[0].conns->val, host)) != NO_ERR)
		{
			/* we need to let the client login in order not to violate
			 * the protocol */
			mnstr_printf(fout, "void:merovingian:8:plain:BIG");
			mnstr_flush(fout);
			mnstr_read_block(fdin, buf, 8095, 1); /* eat away client response */
			mnstr_printf(fout, "!monetdbd: an internal error has occurred, refer to the logs for details, please try again later\n");
			mnstr_flush(fout);
			close_stream(fout);
			close_stream(fdin);
			Mfprintf(stdout, "starting a proxy failed: %s\n", e);
			msab_freeStatus(&top);
			return(e);
		};
	}

	msab_freeStatus(&top);
	return(NO_ERR);
}

char *
acceptConnections(int sock, int usock)
{
	char *msg;
	int retval;
	fd_set fds;
	int msgsock;
	err e;
	struct timeval tv;

	do {
		/* handle socket connections */
		FD_ZERO(&fds);
		FD_SET(sock, &fds);
		FD_SET(usock, &fds);

		/* Wait up to 5 seconds */
		tv.tv_sec = 5;
		tv.tv_usec = 0;
		retval = select((sock > usock ? sock : usock) + 1,
				&fds, NULL, NULL, &tv);
		if (retval == 0) {
			/* nothing interesting has happened */
			continue;
		}
		if (retval < 0) {
			if (_mero_keep_listening == 0)
				break;
			if (errno != EINTR) {
				msg = strerror(errno);
				goto error;
			}
			continue;
		}
		if (FD_ISSET(sock, &fds)) {
			if ((msgsock = accept(sock, (SOCKPTR)0, (socklen_t *) 0)) < 0) {
				if (_mero_keep_listening == 0)
					break;
				if (errno != EINTR) {
					msg = strerror(errno);
					goto error;
				}
				continue;
			}
		} else if (FD_ISSET(usock, &fds)) {
			struct msghdr msgh;
			struct iovec iov;
			char buf[1];
			int rv;
			char ccmsg[CMSG_SPACE(sizeof(int))];

			if ((msgsock = accept(usock, (SOCKPTR)0, (socklen_t *)0)) < 0) {
				if (_mero_keep_listening == 0)
					break;
				if (errno != EINTR) {
					msg = strerror(errno);
					goto error;
				}
				continue;
			}

			/* BEWARE: unix domain sockets have a slightly different
			 * behaviour initialy than normal sockets, because we can
			 * send filedescriptors or credentials with them.  To do so,
			 * we need to use sendmsg/recvmsg, which operates on a bare
			 * socket.  Unfortunately we *have* to send something, so it
			 * is one byte that can optionally carry the ancillary data.
			 * This byte is at this moment defined to contain a character:
			 *  '0' - there is no ancillary data
			 *  '1' - ancillary data for passing a file descriptor
			 * The future may introduce a state for passing credentials.
			 * Any unknown character must be interpreted as some unknown
			 * action, and hence not supported by the server.
			 * Since there is no reason why one would like to pass
			 * descriptors to Merovingian, this is not implemented here. */

			iov.iov_base = buf;
			iov.iov_len = 1;

			msgh.msg_name = 0;
			msgh.msg_namelen = 0;
			msgh.msg_iov = &iov;
			msgh.msg_iovlen = 1;
			msgh.msg_control = ccmsg;
			msgh.msg_controllen = sizeof(ccmsg);

			rv = recvmsg(msgsock, &msgh, 0);
			if (rv == -1) {
				close(msgsock);
				continue;
			}

			switch (*buf) {
				case '0':
					/* nothing special, nothing to do */
				break;
				case '1':
					/* filedescriptor, no way */
					close(msgsock);
					Mfprintf(stderr, "client error: fd passing not supported\n");
				continue;
				default:
					/* some unknown state */
					close(msgsock);
					Mfprintf(stderr, "client error: unknown initial byte\n");
				continue;
			}	
		} else
			continue;
		e = handleClient(msgsock, FD_ISSET(usock, &fds));
		if (e != NO_ERR) {
			Mfprintf(stderr, "client error: %s\n", getErrMsg(e));
			freeErr(e);
		}
	} while (_mero_keep_listening);
	shutdown(sock, SHUT_RDWR);
	close(sock);
	return(NO_ERR);

error:
	_mero_keep_listening = 0;
	shutdown(sock, SHUT_RDWR);
	close(sock);
	return(newErr("accept connection: %s", msg));
}

/* vim:set ts=4 sw=4 noexpandtab: */<|MERGE_RESOLUTION|>--- conflicted
+++ resolved
@@ -151,11 +151,7 @@
 		user = s + 1;
 	} else {
 		e = newErr("client %s challenge error: %s", host, buf);
-<<<<<<< HEAD
-		mnstr_printf(fout, "!merovingian: incomplete challenge '%s'\n", buf);
-=======
 		mnstr_printf(fout, "!monetdbd: incomplete challenge '%s'\n", user);
->>>>>>> d9b8ebcf
 		mnstr_flush(fout);
 		close_stream(fout);
 		close_stream(fdin);
@@ -190,11 +186,7 @@
 		passwd = s + 1;
 	} else {
 		e = newErr("client %s challenge error: %s", host, buf);
-<<<<<<< HEAD
-		mnstr_printf(fout, "!merovingian: incomplete challenge, missing password after '%s'\n", user);
-=======
 		mnstr_printf(fout, "!monetdbd: incomplete challenge '%s'\n", user);
->>>>>>> d9b8ebcf
 		mnstr_flush(fout);
 		close_stream(fout);
 		close_stream(fdin);
@@ -208,11 +200,7 @@
 		lang = s + 1;
 	} else {
 		e = newErr("client %s challenge error: %s", host, buf);
-<<<<<<< HEAD
-		mnstr_printf(fout, "!merovingian: incomplete challenge, missing language after '%s'\n", passwd);
-=======
 		mnstr_printf(fout, "!monetdbd: incomplete challenge, missing language\n");
->>>>>>> d9b8ebcf
 		mnstr_flush(fout);
 		close_stream(fout);
 		close_stream(fdin);
