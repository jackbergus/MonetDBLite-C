--- conflicted
+++ resolved
@@ -124,30 +124,6 @@
  * Returns true if the key is a default property.
  */
 int
-<<<<<<< HEAD
-defaultProperty(char *property) {
-	// TODO: find a better way to do this
-	if (property != NULL && strcmp(property, "type") == 0) {
-		return 1;
-	} else if (property != NULL && strcmp(property, "shared") == 0) {
-		return 1;
-	} else if (property != NULL && strcmp(property, "nthreads") == 0) {
-		return 1;
-	} else if (property != NULL && strcmp(property, "readonly") == 0) {
-		return 1;
-	} else if (property != NULL && strcmp(property, "nclients") == 0) {
-		return 1;
-	} else if (property != NULL && strcmp(property, "mfunnel") == 0) {
-		return 1;
-	} else if (property != NULL && strcmp(property, "embedr") == 0) {
-		return 1;
-	} else if (property != NULL && strcmp(property, "embedpy") == 0) {
-		return 1;
-	} else if (property != NULL && strcmp(property, "embedpy3") == 0) {
-		return 1;
-	}
-	return 0;
-=======
 defaultProperty(const char *property) {
 	if (property == NULL)
 		return 0;
@@ -160,7 +136,6 @@
 		strcmp(property, "embedr") == 0 ||
 		strcmp(property, "embedpy") == 0 ||
 		strcmp(property, "optpipe") == 0;
->>>>>>> 8c8d5e3a
 }
 
 /**
