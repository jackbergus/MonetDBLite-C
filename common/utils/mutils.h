--- conflicted
+++ resolved
@@ -72,15 +72,13 @@
 
 mutils_export int MT_lockf(char *filename, int mode, off_t off, off_t len);
 
-<<<<<<< HEAD
 mutils_export void print_trace(void);
-=======
+
 /* Retrieves the absolute path to the executable being run, with no
  * extra /, /./, or /../ sequences.  On Darwin and Solaris this function
  * needs to be called before any chdirs are performed.  Returns a
  * pointer to a static buffer that is overwritten by subsequent calls to
  * this function. */
->>>>>>> be6644b1
 mutils_export char *get_bin_path(void);
 
 #endif	/* _MUTILS_H_ */