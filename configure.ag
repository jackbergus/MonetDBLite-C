--- conflicted
+++ resolved
@@ -3164,11 +3164,7 @@
 echo
 echo "* Enabled/disabled components:"
 for comp in \
-<<<<<<< HEAD
-	common \
 	gdk \
-=======
->>>>>>> 80462c8f
 	monetdb5 \
 	sql \
 	geom \
