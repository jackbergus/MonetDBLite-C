--- conflicted
+++ resolved
@@ -1580,50 +1580,6 @@
 AC_SUBST(RUBYGEM)
 AM_CONDITIONAL(HAVE_RUBYGEM, test x"$have_rubygem" != xno -a x"$have_rubygem_dir" != xno)
 
-<<<<<<< HEAD
-=======
-dnl Pathfinder's and MEL's lexer code do not work properly with flex 2.5.31;
-dnl they work fine with both flex 2.5.4 and 2.5.33.
-dnl To avoid any problems, we refuse to work with flex 2.5.31 "everywhre",
-dnl not only with Pathfider & MEL.
-
-AM_PROG_LEX()
-
-dnl flex found on the system?
-if test "x$LEX" = "x"; then
-	if test "x$enable_monetdb4" = xyes; then
-		AC_MSG_ERROR([MonetDB4 requires LEX or FLEX.])
-	fi
-	if test "x$enable_pathfinder" = xyes; then
-		AC_MSG_ERROR([Pathfinder requires LEX or FLEX.])
-	fi
-	enable_monetdb4=no
-	enable_pathfinder=no
-else
-	flex_ver=
-	AC_MSG_CHECKING([for flex version])
-	flex_ver="`$LEX -V | head -n1`"
-	AC_MSG_RESULT($flex_ver)
-
-	case "$flex_ver" in
-	*2.5.31*)
-		case "$enable_monetdb4-$enable_pathfinder" in
-		*yes*)
-			AC_MSG_ERROR([MonetDB's lexer code does not work properly with flex 2.5.31;
-				please install/use flex 2.5.4 or flex >=2.5.33 instead.])
-			;;
-		*auto*)
-			AC_MSG_WARN([MonetDB's lexer code does not work properly with flex 2.5.31;
-				please install/use flex 2.5.4 or flex >=2.5.33 instead.])
-			;;
-		esac
-		enable_monetdb4=no
-		enable_pathfinder=no
-		;;
-	esac
-fi
-
->>>>>>> a0ce1f94
 AC_PROG_YACC
 AC_DEFINE(YYENABLE_NLS, 0, [Needed to compile bison-generated code.])
 AC_DEFINE(YYLTYPE_IS_TRIVIAL, 0, [Needed to compile bison-generated code.])
@@ -1631,15 +1587,7 @@
 	if test "x$enable_sql" = xyes; then
 		AC_MSG_ERROR([MonetDB/SQL requires YACC or BISON.])
 	fi
-	if test "x$enable_monetdb4" = xyes; then
-		AC_MSG_ERROR([MonetDB4 requires YACC or BISON.])
-	fi
-	if test "x$enable_pathfinder" = xyes; then
-		AC_MSG_ERROR([Pathfinder requires YACC or BISON.])
-	fi
 	enable_sql=no
-	enable_monetdb4=no
-	enable_pathfinder=no
 fi
 
 AC_CHECK_PROG(TEXI2HTML,texi2html,texi2html)
