--- conflicted
+++ resolved
@@ -3249,16 +3249,11 @@
 echo "    LDFLAGS:    " ${LDFLAGS}
 echo
 echo "* Enabled/disabled components:"
-<<<<<<< HEAD
-for comp in common monetdb5 sql geom unixodbc java testing; do
-=======
 for comp in \
 	common \
 	monetdb5 \
 	sql \
 	geom \
-	monetdb4 \
-	pathfinder \
 	unixodbc \
 	java \
 	jdbc \
@@ -3266,7 +3261,6 @@
 	control \
 	testing \
 ; do
->>>>>>> 1d57c07f
 	echo $ECHO_N "    $comp is $ECHO_C"
 	eval "if test \"x\$enable_$comp\" = xno ; then echo \"${ECHO_T}disabled\"; else echo \"${ECHO_T}enabled\"; fi"
 done