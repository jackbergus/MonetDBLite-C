#                                               -*- Autoconf -*-
#                                               vim: ft=config :

dnl The contents of this file are subject to the MonetDB Public License
dnl Version 1.1 (the "License"); you may not use this file except in
dnl compliance with the License. You may obtain a copy of the License at
dnl http://www.monetdb.org/Legal/MonetDBLicense
dnl
dnl Software distributed under the License is distributed on an "AS IS"
dnl basis, WITHOUT WARRANTY OF ANY KIND, either express or implied. See the
dnl License for the specific language governing rights and limitations
dnl under the License.
dnl
dnl The Original Code is the MonetDB Database System.
dnl
dnl The Initial Developer of the Original Code is CWI.
dnl Portions created by CWI are Copyright (C) 1997-July 2008 CWI.
dnl Copyright August 2008-2013 MonetDB B.V.
dnl All Rights Reserved.

# Process this file with autoconf to produce a configure script.

AC_PREREQ(2.60)
AC_INIT([MonetDB], [11.16.0], [info@monetdb.org], [MonetDB])
AC_CONFIG_AUX_DIR([buildtools/conf])
AC_CONFIG_MACRO_DIR([buildtools/conf])
AC_CANONICAL_HOST
AC_CANONICAL_TARGET
dnl use tar-ustar since we have long (longer than 99 characters) file names
AM_INIT_AUTOMAKE([tar-ustar no-dist-gzip dist-bzip2])
AC_CONFIG_SRCDIR([gdk/gdk.h])
AC_CONFIG_HEADERS([monetdb_config.h])
AC_SUBST([CONFIG_H], [monetdb_config.h])

HOST=[$target]
AC_DEFINE_UNQUOTED(HOST, "$HOST", [Host identifier])

if test x"$target_os" = xcygwin; then
        AC_DEFINE(WIN32, 1, [Define on Microsoft Windows (also under Cygwin)])
fi
AM_CONDITIONAL(NOT_WIN32, test x"$target_os" != xcygwin)
AM_CONDITIONAL(NATIVE_WIN32, false)

m4_ifndef([PKG_PROG_PKG_CONFIG],
  [m4_fatal([Could not locate the pkg-config autoconf
    macros. These are usually located in /usr/share/aclocal/pkg.m4.
    If your macros are in a different location, try setting the
    environment variable M4DIRS="-I/other/macro/dir" before running
    ./bootstrap or autoreconf again.])])

PKG_PROG_PKG_CONFIG

if test x"$PKG_CONFIG" = x ; then
	AC_MSG_ERROR([pkg-config is required to configure MonetDB])
fi

dnl VERSION_TO_NUMBER macro (copied from libxslt)
AC_DEFUN([MONETDB_VERSION_TO_NUMBER],
[`$1 | sed 's|[[_\-]][[a-zA-Z0-9]]*$||' | awk 'BEGIN { FS = "."; } { printf "%d", ([$]1 * 1000 + [$]2) * 1000 + [$]3;}'`])

# BUILD and SOURCE are *only* used for monetdb-config and RunMserver
# SOURCE is the absolute path name of the source directory
# (srcdir can be relative)

# The Q versions of various variables are used in places where \'s
# need to be escapes with an extra \.  Configure does not support \'s
# in path names, so there is no need to do anything special here
# except set the variables.  The command to set them in case we do
# need to escape the \'s is Qvar=`echo "$var" | sed 's/\\\\/\\\\\\\\/g'`
BUILD=[`pwd`]
AC_SUBST(BUILD)

SOURCE=[`(cd $srcdir && pwd)`]
AC_SUBST(SOURCE)

. $srcdir/libversions
AC_SUBST(GDK_VERSION)
AC_SUBST(MAPI_VERSION)
AC_SUBST(MONETDB5_VERSION)
AC_SUBST(STREAM_VERSION)

# if no --prefix option, we must set Qprefix to the default value
# the problem is that prefix is set very late in the process if it
# wasn't set by --prefix
if test "${prefix}x" = "NONEx"; then
	Qprefix="${ac_default_prefix}"
else
	Qprefix="${prefix}"
fi
Qprefix="`echo "$Qprefix" | sed 's/\\\\/\\\\\\\\/g'`"
AC_SUBST(Qprefix)
# exec_prefix is created very late, so let make do the expansion
if test "${exec_prefix}x" = "NONEx"; then
	Qexec_prefix='${prefix}'
else
	Qexec_prefix="`echo "$exec_prefix" | sed 's/\\\\/\\\\\\\\/g'`"
fi
AC_SUBST(Qexec_prefix)

if test -f "$srcdir"/vertoo.data; then
	dnl  Developers compiling from Mercurial:
	dnl  default is --enable-strict --enable-assert --enable-debug --disable-optimize --enable-developer
	dft_strict=yes
	dft_assert=yes
	dft_debug=yes
	dft_optimize=no
	dft_developer=yes
else
	dnl  Users compiling from source tarball(s):
	dnl  default is --disable-strict --disable-assert --disable-debug --disable-optimize --disable-developer
	dft_strict=no
	dft_assert=no
	dft_debug=no
	dft_optimize=no
	dft_developer=no
fi

dnl small hack to get icc -no-gcc, done here because AC_PROG_CC shouldn't
dnl set GCC=yes if we use icc.
case "$CC" in
*icc*-no-gcc*) ;;
*icc*)
	dnl  Since version 8.0, ecc/ecpc are also called icc/icpc,
	dnl  and icc/icpc requires "-no-gcc" to avoid predefining
	dnl  __GNUC__, __GNUC_MINOR__, and __GNUC_PATCHLEVEL__ macros.
	icc_ver="`$CC -dumpversion 2>/dev/null`"
	case $icc_ver in
	8.*)	CC="$CC -no-gcc";;
	9.*)	CC="$CC -no-gcc";;
	10.*)	CC="$CC -no-gcc";;
	11.*)	CC="$CC -no-gcc";;
	esac
	;;
esac

AC_DEFINE(MONETDB_RELEASE, "unreleased", [Release name or "unreleased"])

dft_gdk=auto
AC_ARG_ENABLE(gdk,
	AS_HELP_STRING([--enable-gdk],
		[enable support for GDK (default=auto)]),
	enable_gdk=$enableval,
	enable_gdk=$dft_gdk)

dft_monetdb5=auto
AC_ARG_ENABLE(monetdb5,
	AS_HELP_STRING([--enable-monetdb5],
		[enable support for MonetDB5 (default=auto)]),
	enable_monetdb5=$enableval,
	enable_monetdb5=$dft_monetdb5)
case "$enable_gdk-$enable_monetdb5" in
no-yes)
	AC_MSG_ERROR([MonetDB5 requires GDK.])
	;;
no-auto)
	enable_monetdb5=no
	disable_monetdb5="(MonetDB5 requires GDK.)"
	;;
esac

dft_rdf=no
AC_ARG_ENABLE(rdf,
	AS_HELP_STRING([--enable-rdf],
		[enable support for RDF [experimental/unsupported] (default=no)]),
	enable_rdf=$enableval,
	enable_rdf=$dft_rdf)

dft_datacell=no
AC_ARG_ENABLE(datacell,
	AS_HELP_STRING([--enable-datacell],
		[enable datacell stream components [experimental/unsupported] (default=no)]),
	enable_datacell=$enableval,
	enable_datacell=$dft_datacell)

dft_fits=auto
AC_ARG_ENABLE(fits,
	AS_HELP_STRING([--enable-fits],
		[enable support for FITS (default=no)]),
	enable_fits=$enableval,
	enable_fits=$dft_fits)

dft_sql=auto
AC_ARG_ENABLE(sql,
	AS_HELP_STRING([--enable-sql],
		[enable support for MonetDB/SQL (default=auto)]),
	enable_sql=$enableval,
	enable_sql=$dft_sql)
case "$enable_monetdb5-$enable_sql" in
no-yes)
	AC_MSG_ERROR([MonetDB/SQL requires MonetDB5.])
	;;
no-auto)
	enable_sql=no
	disable_sql="(MonetDB/SQL requires MonetDB5.)"
	;;
esac

dft_geom=auto
AC_ARG_ENABLE(geom,
	AS_HELP_STRING([--enable-geom],
		[enable support for geom module (default=auto)]),
	enable_geom=$enableval,
	enable_geom=$dft_geom)
case "$enable_monetdb5-$enable_geom" in
no-yes)
	AC_MSG_ERROR([geom module requires MonetDB5])
	;;
no-auto)
	enable_geom=no
	disable_geom="(geom module requires MonetDB5)"
	;;
esac

dft_jaql=auto
AC_ARG_ENABLE(jaql,
	AS_HELP_STRING([--enable-jaql],
		[enable support for MonetDB/JAQL (default=auto)]),
	enable_jaql=$enableval,
	enable_jaql=$dft_jaql)
case "$enable_monetdb5-$enable_jaql" in
no-yes)
	AC_MSG_ERROR([MonetDB/JAQL requires MonetDB5.])
	;;
no-auto)
	enable_jaql=no
	disable_jaql="(MonetDB/JAQL requires MonetDB5.)"
	;;
esac

dft_jsonstore=no
AC_ARG_ENABLE(jsonstore,
	AS_HELP_STRING([--enable-jsonstore],
		[enable support for MonetDB/jsonstore (default=no)]),
	enable_jsonstore=$enableval,
	enable_jsonstore=$dft_jsonstore)

dft_odbc=auto
AC_ARG_ENABLE(odbc,
	AS_HELP_STRING([--enable-odbc],
		[compile the MonetDB ODBC driver (default=auto)]),
	enable_odbc=$enableval,
	enable_odbc=$dft_odbc)

dft_testing=auto
AC_ARG_ENABLE(testing,
	AS_HELP_STRING([--enable-testing],
		[enable support for testing (default=auto)]),
	enable_testing=$enableval,
	enable_testing=$dft_testing)

AC_ARG_ENABLE(developer,
	AS_HELP_STRING([--enable-developer],
		[enable support for MonetDB development (default=yes for development sources)]),
	enable_developer=$enableval,
	enable_developer=$dft_developer)

dnl The console is a direct client hooked onto the kernel with full
dnl administrative privileges, bypassing any security checks.  It is
dnl handy only during development.
dnl We simply can't disable it for now because Testing gets hopelessly
dnl upset about it, but we can offer to the user to disable it for
dnl increased security.
use_console=yes
AC_ARG_ENABLE(console,
	AS_HELP_STRING([--enable-console],
		[enables direct console on the server (involves security risks) (default=yes)]),
	use_console="$enableval")
if test x$use_console = xyes ; then
	AC_DEFINE([HAVE_CONSOLE], 1, [If the console should be used])
fi

dft_jdbc=auto
AC_ARG_ENABLE(jdbc,
	AS_HELP_STRING([--enable-jdbc], [build the MonetDB JDBC driver]),
	enable_jdbc="$enableval",
	enable_jdbc=$dft_jdbc)
case $enable_jdbc in
	yes|auto) enable_jdbc=$enable_jdbc;;
	*) enable_jdbc=no;;
esac

dft_control=auto
AC_ARG_ENABLE(merocontrol,
	AS_HELP_STRING([--enable-merocontrol], [build the Merovingian control driver]),
	enable_control="$enableval",
	enable_control=$dft_control)
case $enable_control in
	yes|auto) enable_control=$enable_control;;
	*) enable_control=no;;
esac

dnl RIPEMD160 is patent free, academic and European, but unfortunately
dnl can't use it by default, as that would exclude JDBC usage (Java
dnl doesn't natively support RIPEMD160).
MONETDB5_PASSWDHASH="SHA512"
AC_ARG_WITH(password-backend,
	AS_HELP_STRING([--with-password-backend=HASHALG],
		[password hash algorithm, one of MD5, SHA1, RIPEMD160, SHA224, SHA256, SHA384, SHA512, defaults to SHA512]),
	password_backend="$withval")
case "$password_backend" in
yes|no|auto|"")
	;;
MD5|SHA1|RIPEMD160|SHA224|SHA256|SHA384|SHA512)
	MONETDB5_PASSWDHASH="$password_backend"
	;;
*)
	AC_MSG_ERROR(['$password_backend' invalid, choose one of MD5, SHA1, RIPEMD160, SHA224, SHA256, SHA384, SHA512])
	;;
esac
AC_DEFINE_UNQUOTED([MONETDB5_PASSWDHASH], "$MONETDB5_PASSWDHASH", [The used password hash algorithm])
AC_SUBST([MONETDB5_PASSWDHASH])

AC_DISABLE_STATIC
AC_ENABLE_SHARED
AM_CONDITIONAL(CROSS_COMPILING, test x$cross_compiling = xyes)

dnl logs usually end up in /var/log
logdir='${localstatedir}/log/monetdb'
AC_ARG_WITH(logdir,
	AS_HELP_STRING([--with-logdir=DIR],
		[Where to put log files (LOCALSTATEDIR/log/monetdb/)]),
	[case "$withval" in
		yes|no|auto)
			AC_MSG_WARN([--with-logdir called without argument - will use default])
		;;
		*)
			logdir="$withval"
		;;
	esac]
)

dnl pidfiles usually end up in /var/run
rundir='${localstatedir}/run/monetdb'
AC_ARG_WITH(rundir,
	AS_HELP_STRING([--with-rundir=DIR],
		[Where to put pid files (LOCALSTATEDIR/run/monetdb/)]),
	[case "$withval" in
		yes|no|auto)
			AC_MSG_WARN([--with-rundir called without argument - will use default])
		;;
		*)
			rundir="$withval"
		;;
	esac]
)


dnl     checks for programs
AC_LANG([C])

# autoconf-2.60: enable extensions on systems that normally disable them
AC_USE_SYSTEM_EXTENSIONS()
# enable 64-bits file offsets, check this early, since it breaks other
# stuff (in particular on Solaris), which we do not want to detect as
# usable below in that case
AC_SYS_LARGEFILE

AC_PROG_CPP()
dnl check for compiler (also set GCC (yes/no)).
AC_PROG_CC()

dnl What do we need to get the msg_control and msg_controllen fields on
dnl struct msg (filedescriptor passing)?  In the future this could be a
dnl check to see if we can find it, such that we can disable it compile
dnl time if absent.  It looks however, as if it's available everywhere
dnl we try where UNIX domain sockets also exist.  So we go by the
dnl following simple implementation for now.
case $host in
	*-solaris*)
		dnl Solaris needs this to get msg_control and msg_controllen
		dnl it disables, however, the availability of madvise, which is
		dnl in use use by GDK, so we cannot just AC_DEFINE this, but
		dnl rather have to enable it where it is necessary
		MSGCONTROL_FLAGS="-D_XOPEN_SOURCE=500"
		AC_SUBST(MSGCONTROL_FLAGS)
	;;
esac

gcc_ver=""
icc_ver=""
case $GCC-$CC in
yes-*)	gcc_ver="`$CC -dumpversion 2>/dev/null`";;
-*icc*)	icc_ver="`$CC -dumpversion 2>/dev/null`";;
esac

AC_ARG_WITH(bits,
	AS_HELP_STRING([--with-bits=BITS],
		[obsolete: specify by setting CC in the environment]),
	AC_MSG_ERROR([argument --with-bits is obsolete: specify by setting CC in the environment]))

AC_CHECK_SIZEOF(long)
native_bits=`expr $ac_cv_sizeof_long \* 8`
bits=$native_bits
AC_ARG_ENABLE(bits,
	AS_HELP_STRING([--enable-bits],
		[obsolete: specify by setting CC in the environment]),
	if test x$enableval = x$bits; then
		AC_MSG_WARN([argument --enable-bits is obsolete: specify by setting CC in the environment])
	else
		AC_MSG_ERROR([argument --enable-bits is obsolete: specify by setting CC in the environment])
	fi)
AC_SUBST(bits)
AM_CONDITIONAL(BITS32, test x"$bits" = x32)
AM_CONDITIONAL(BITS64, test x"$bits" = x64)

oids=$bits
AC_ARG_ENABLE(oid32,
	AS_HELP_STRING([--enable-oid32],
		[use 32 bits for OIDs on a 64-bit architecture]),
	enable_oid32=$enableval,
	enable_oid32=no)
AC_MSG_CHECKING(size of OIDs)
case $bits-$enable_oid32 in
64-yes)	AC_DEFINE(MONET_OID32, 1, [Define if the oid type should use 32 bits on a 64-bit architecture])
	oids=32
	;;
esac
AC_SUBST(oids)
AC_MSG_RESULT($oids bits)

AC_C_BIGENDIAN()

LINUX_DIST=''
case "$host_os" in
    linux*)
	dnl  Please keep this aligned / in sync with testing/Mtest.py.in !
	AC_MSG_CHECKING(which Linux distribution we're using)
	if test -s /etc/os-release; then
		# this is the new way of getting release information
		# works for Fedora >= 17, Ubuntu >= 12.04 (Precise Pangolin)
		LINUX_DIST=`source /etc/os-release; echo ${NAME}:${VERSION_ID}`
	elif test -s /etc/fedora-release ; then
		LINUX_DIST="`cat /etc/fedora-release | head -n1 \
			| sed 's|^.*\(Fedora\).* release \([[0-9]][[^ \n]]*\)\( .*\)*$|\1:\2|'`" 
	elif test -s /etc/centos-release ; then
		LINUX_DIST="`cat /etc/centos-release | head -n1 \
			| sed 's|^\(CentOS\).* release \([[0-9]][[^ \n]]*\)\( .*\)*$|\1:\2|'`"
	elif test -s /etc/yellowdog-release ; then
		LINUX_DIST="`cat /etc/yellowdog-release | head -n1 \
			| sed 's|^\(Yellow\) Dog Linux release \([[0-9]][[^ \n]]*\)\( .*\)*$|\1:\2|'`"
	elif test -s /etc/redhat-release ; then
		LINUX_DIST="`cat /etc/redhat-release | head -n1 \
			| sed 's|^.*\(Red\) \(Hat\).* Linux *\([[A-Z]]*\) release \([[0-9]][[^ \n]]*\)\( .*\)*$|\1\2:\4\3|' \
			| sed 's|^Red Hat Enterprise Linux \([[AW]]S\) release \([[0-9]][[^ \n]]*\)\( .*\)*$|RHEL:\2\1|' \
			| sed 's|^\(CentOS\).* release \([[0-9]][[^ \n]]*\)\( .*\)*$|\1:\2|' \
			| sed 's|^\(Scientific\) Linux.* release \([[0-9]][[^ \n]]*\)\( .*\)*$|\1:\2|'`" 
	elif test -s /etc/SuSE-release ; then
		LINUX_DIST="`cat /etc/SuSE-release   | head -n1 \
			| sed 's|^.*\(S[[Uu]]SE\) LINUX Enterprise \([[SD]]\)[[ervsktop]]* \([[0-9]][[^ \n]]*\)\( .*\)*$|\1:\3E\2|' \
			| sed 's|^S[[Uu]]SE LINUX Enterprise \([[SD]]\)[[ervsktop]]* \([[0-9]][[^ \n]]*\)\( .*\)*$|SLE\1:\2|' \
			| sed 's|^.*\(S[[Uu]]SE\) [[Ll]][[Ii]][[Nn]][[Uu]][[Xx]].* \([[0-9]][[^ \n]]*\)\( .*\)*$|\1:\2|' \
			| sed 's|^open\(S[[Uu]]SE\) \([[0-9]][[^ \n]]*\)\( .*\)*$|\1:\2|'`"
	elif test -s /etc/gentoo-release ; then
		LINUX_DIST="`cat /etc/gentoo-release | head -n1 \
			| sed 's|^.*\(Gentoo\) Base System.* [[versionrelease]]* \([[0-9]][[^ \n]]*\)\( .*\)*$|\1:\2|'`" 
	elif test -s /etc/lsb-release ; then
		LINUX_DIST="`grep '^DISTRIB_ID=' /etc/lsb-release | cut -d'=' -f2`:`grep '^DISTRIB_RELEASE=' /etc/lsb-release | cut -d'=' -f2`"
	elif test -s /etc/debian_version ; then
		LINUX_DIST="Debian:`cat /etc/debian_version | head -n1`"
	else
		LINUX_DIST="`uname -s`:`uname -r | sed 's|^\([[0-9\.]]*\)\([[^0-9\.]].*\)$|\1|'`"
	fi
	LINUX_DIST="`echo "$LINUX_DIST" | sed 's|:||'`"
	AC_MSG_RESULT($LINUX_DIST)
	;;
esac
AC_SUBST(LINUX_DIST)

AC_DEFUN([MCHECK_ADD_FLAG],
[
    cache_var=AS_TR_SH([m_cv_cc_has_$1])
	AC_CACHE_CHECK([whether ${CC} supports $1], [${cache_var}],
	[
	SAVE_FLAGS="${CFLAGS}"
	# compile a small program that has enough challenges to trigger
	# the compiler to actually do something, such that it needs to
	# actually look at the flags given
	CFLAGS="${SAVE_FLAGS} ${X_CFLAGS} $1"
	dnl do not use AC_LANG_PROGRAM here, because it generates a program
	dnl with "int main() {" function, which triggers
	dnl old-style-definition warnings
	AC_LINK_IFELSE([AC_LANG_SOURCE([[
#include <stdio.h>
#include <stdlib.h>
#ifdef HAVE_STRING_H
#include <string.h>
#endif

#if -_LARGEFILE64_SOURCE - -1 == 1
#include <stdio.h>
#endif
int main(int argc, char **av) {
	char buf[24];
	double d = atof("4.2");
	if (argc == 0 || strchr(av[0], av[0][0]) != NULL)
		snprintf(buf, sizeof(buf), "%f", d);
	return 0;
}
					  ]])],
					  [eval ${cache_var}=yes],
					  [eval ${cache_var}=no])
	CFLAGS="${SAVE_FLAGS}"
	])
	eval "test \"x\$${cache_var}\" = xyes && X_CFLAGS=\"${X_CFLAGS} $1\""
])

dnl --enable-strict
AC_ARG_ENABLE(strict,
	AS_HELP_STRING([--enable-strict],
		[enable strict compiler flags (default=yes for development sources)]),
	enable_strict=$enableval,
	enable_strict=$dft_strict)
dnl  Set compiler switches.
dnl  The idea/goal is to be as strict as possible, i.e., enable preferably
dnl  *all* warnings and make them errors. This should help keep the code
dnl  as clean and portable as possible.
dnl  It turned out, though, that this, especially turning all warnings into 
dnl  errors, is a bit too ambitious for configure/autoconf. Hence, we set
dnl  all flags that enable specific warnings and those that make the
dnl  compiler die on them (-Werror) in X_CFLAGS, which are added to the
dnl  standard CFLAGS once configure/autoconf are done with their job,
dnl  i.e., at the end of this configure[.ag] script.
dnl  Only GNU (gcc) and Intel ([ie]cc/[ie]cpc on Linux) are done so far.
: ${X_CFLAGS=} # initialize to empty if not set
if test "x$enable_strict" = xyes; then
case "$GCC-$CC-$host_os" in
yes-*-*)
	MCHECK_ADD_FLAG([-Werror])  dnl keep this one first
	MCHECK_ADD_FLAG([-Wall])
	MCHECK_ADD_FLAG([-Wextra])
	MCHECK_ADD_FLAG([-W])
	MCHECK_ADD_FLAG([-Werror-implicit-function-declaration])

	MCHECK_ADD_FLAG([-Wpointer-arith])
	MCHECK_ADD_FLAG([-Wdeclaration-after-statement])
	MCHECK_ADD_FLAG([-Wundef])
	MCHECK_ADD_FLAG([-Wformat=2])
	MCHECK_ADD_FLAG([-Wno-format-nonliteral])
	MCHECK_ADD_FLAG([-Winit-self])
	MCHECK_ADD_FLAG([-Winvalid-pch])
	MCHECK_ADD_FLAG([-Wmissing-declarations])
	MCHECK_ADD_FLAG([-Wmissing-format-attribute])
	MCHECK_ADD_FLAG([-Wmissing-prototypes])
	MCHECK_ADD_FLAG([-Wold-style-definition])
	MCHECK_ADD_FLAG([-Wpacked])
	MCHECK_ADD_FLAG([-Wunknown-pragmas])
	MCHECK_ADD_FLAG([-Wvariadic-macros])
	MCHECK_ADD_FLAG([-fstack-protector-all])
	MCHECK_ADD_FLAG([-Wstack-protector])
	MCHECK_ADD_FLAG([-Wpacked-bitfield-compat])
	MCHECK_ADD_FLAG([-Wsync-nand])
	MCHECK_ADD_FLAG([-Wjump-misses-init])
	MCHECK_ADD_FLAG([-Wmissing-include-dirs])
	MCHECK_ADD_FLAG([-Wlogical-op])

	dnl  With clang 2.8 (no other tested) and gcc < 4.5 (tested
	dnl  3.4.6, 4.2.1, 4.3.2, 4.4.4, 4.4.5, 4.5.1, 4.5.2),
	dnl  "-Wunreachable-code" triggers numerous "will never be
	dnl  executed" (at least) in our Mx and stream code, mostly (if
	dnl  not all) false positives, though; thus, we do not use
	dnl  "-Wunreachable-code" with clang 2.8 and gcc < 4.5 .
	case "$CC-$gcc_ver" in
	*clang*-2.8|*gcc*-[[0-3]].*|*gcc*-4.[[0-4]].*)
		;;
	*)
		MCHECK_ADD_FLAG([-Wunreachable-code])
		;;
	esac

	dnl  Our code is not (yet?) up to these:
	dnl MCHECK_ADD_FLAG([-pedantic-errors])
	dnl MCHECK_ADD_FLAG([-Wno-long-long])
	dnl MCHECK_ADD_FLAG([-Waggregate-return])
	dnl MCHECK_ADD_FLAG([-Wbad-function-cast])
	dnl MCHECK_ADD_FLAG([-Wcast-qual])
	dnl MCHECK_ADD_FLAG([-Wconversion])
	dnl MCHECK_ADD_FLAG([-Wdisabled-optimization])
	dnl MCHECK_ADD_FLAG([-Wfloat-equal])
	dnl MCHECK_ADD_FLAG([-Winline])
	dnl MCHECK_ADD_FLAG([-Wmissing-noreturn])
	dnl MCHECK_ADD_FLAG([-Wnested-externs])
	dnl MCHECK_ADD_FLAG([-Wpadded])
	dnl MCHECK_ADD_FLAG([-Wredundant-decls])
	dnl MCHECK_ADD_FLAG([-Wshadow])
	dnl MCHECK_ADD_FLAG([-Wstrict-prototypes])
	dnl MCHECK_ADD_FLAG([-Wswitch-default])
	dnl MCHECK_ADD_FLAG([-Wswitch-enum])
	dnl MCHECK_ADD_FLAG([-Wtraditional])
	dnl MCHECK_ADD_FLAG([-Wtraditional-conversion])
	dnl MCHECK_ADD_FLAG([-Wwrite-strings])
	dnl MCHECK_ADD_FLAG([-Wc++-compat])
	dnl MCHECK_ADD_FLAG([-Woverlength-strings])
	dnl MCHECK_ADD_FLAG([-Wsign-conversion])
	dnl MCHECK_ADD_FLAG([-Wstrict-overflow=5])
	dnl MCHECK_ADD_FLAG([-Wvla])
	dnl MCHECK_ADD_FLAG([-Wunsuffixed-float-constants])
	;;
-*icc*-linux*|-*ecc*-linux*)
	dnl  Intel ([ie]cc/[ie]cpc on Linux)
 	LDFLAGS="$LDFLAGS -i_dynamic"
	dnl  Let warning #140 "too many arguments in function call"
	dnl  become an error to make configure tests work properly.
	CFLAGS="$CFLAGS -we140"
	dnl  Let warning #147 "declaration is incompatible"
	dnl  become an error to make configure tests work properly.
	CFLAGS="$CFLAGS -we147"
	dnl  Check for PIC does not work with Version 8.1, unless we disable
	dnl  remark #1418: external definition with no prior declaration ... !?
	case $icc_ver in
	8.1*)	CFLAGS="$CFLAGS -wd1418" ;;
	9.*)	CFLAGS="$CFLAGS -wd1418" ;;
	10.*)	CFLAGS="$CFLAGS -wd1418" ;;
	11.*)	CFLAGS="$CFLAGS -wd1418" ;;
	*)	;;
	esac
	dnl  Version 8.* doesn't find sigset_t when -ansi is set... !?
	case $icc_ver in
	8.*)	;;
	9.*)	;;
	10.*)	;;
	11.*)	;;
	*)	CFLAGS="$CFLAGS -ansi";;
	esac
	dnl  Be picky; "-Werror" seems to be too rigid for autoconf...
	CFLAGS="$CFLAGS -Wall -w2 -Wcheck"
	dnl  Be rigid; MonetDB code is supposed to adhere to this... ;-)
	dnl  Let the follows remarks and warning become errors:
	dnl  #266: "function declared implicitly"
	dnl  #181: "argument is incompatible with corresponding format string conversion"
	dnl  #810: "conversion from "." to "." may lose significant bits"
	dnl  #111: "statement is unreachable"
	dnl  #271: "trailing comma is nonstandard"
	dnl  #593: "variable "." was set but never used"
	X_CFLAGS="$X_CFLAGS -we266,181,810,271,593"
	X_CFLAGS="$X_CFLAGS -Werror -Werror-all"
	dnl  ... however, some things aren't solved, yet:
	dnl  (for the time being,) we need to disable some warnings (making them remarks doesn't seem to work with -Werror):
	X_CFLAGS="$X_CFLAGS -wd1418,1419,981,193,1357"
	dnl ICC 11 warns about non-pointer conversion from "<type>" to
	dnl "<smaller>" may lose significant bits, it does however, also for
	dnl constants like short s = 1234, which is too much
	case $icc_ver in
	11.*)       X_CFLAGS="$X_CFLAGS,2259" ;;
	esac
	case $icc_ver in
	8.[[1-9]]*)	X_CFLAGS="$X_CFLAGS,1572" ;;
	9.[[1-9]]*)	X_CFLAGS="$X_CFLAGS,1572,1599" ;;
	10.*)		X_CFLAGS="$X_CFLAGS,1572,1599" ;;
	11.*)		X_CFLAGS="$X_CFLAGS,1572,1599" ;;
	esac
	dnl  #1418: external definition with no prior declaration
	dnl  #1419: external declaration in primary source file
	dnl  # 981: operands are evaluated in unspecified order
	dnl  # 193: zero used for undefined preprocessing identifier
	dnl  #1357: optimization disabled due to excessive resource requirements; contact Intel Premier Support for assistance
	dnl  #1572: floating-point equality and inequality comparisons are unreliable
	dnl  #1599: declaration hides variable 
	dnl  #2259: non-pointer conversion from "." to "." may lose significant bits
	;;
esac
fi
AC_SUBST(CFLAGS)
AC_SUBST(X_CFLAGS)

dnl icc needs -fPIC (but the current autoconf still uses -KPIC)
case "$GCC-$CC-$host_os" in
-*icc*-linux*|-*ecc*-linux*)
	case $icc_ver in
	10.*) 	CC="$CC -fPIC"		 ;;
	11.*) 	CC="$CC -fPIC"		 ;;
	*)	;;
	esac
esac

dnl some dirty hacks
THREAD_SAVE_FLAGS="\$(thread_safe_flag_spec) -D_REENTRANT"
# only needed in monet
case "$host_os" in
solaris*)
    case "$GCC" in
      yes) ;;
      *) 
        THREAD_SAVE_FLAGS="$THREAD_SAVE_FLAGS -mt"
        ;;
    esac
    ;;
aix*)
    THREAD_SAVE_FLAGS="$THREAD_SAVE_FLAGS -D_THREAD_SAFE"
    case "$GCC" in
      yes)
        THREAD_SAVE_FLAGS="$THREAD_SAVE_FLAGS -mthreads"
        ;;
      *)
        THREAD_SAVE_FLAGS="$THREAD_SAVE_FLAGS -qthreaded"
        ;;
    esac
    ;;
esac
AC_SUBST(thread_safe_flag_spec)
AC_SUBST(THREAD_SAVE_FLAGS)

AC_PROG_INSTALL
AC_LIBTOOL_DLOPEN
AC_LIBTOOL_WIN32_DLL
AC_LIBTOOL_SETUP
AC_PROG_LIBTOOL
AM_PROG_LIBTOOL

READLINK='readlink -f'
AC_MSG_CHECKING([for $READLINK])
$READLINK /tmp >/dev/null 2>&1
if test $? -ne 0; then
	READLINK=echo
fi
AC_MSG_RESULT($READLINK)
AC_SUBST(READLINK)

translatepath=echo
anttranslatepath=$READLINK

dnl --with-translatepath
AC_ARG_WITH(translatepath,
	AS_HELP_STRING([--with-translatepath=PROG],
		[program to translate paths from configure-time format to execute-time format.  Take care that this program can be given paths like ${prefix}/etc which should be translated carefully.]),
	[translatepath="$withval"
	 anttranslatepath="$withval"],
	[if test x$cross_compiling = xyes; then
		AC_MSG_WARN([Cross compiling, but no --with-translatepath option given])
	fi])
AC_SUBST(translatepath)

dnl --with-anttranslatepath
AC_ARG_WITH(anttranslatepath,
	AS_HELP_STRING([--with-anttranslatepath=PROG],
		[program to translate paths from configure-time format to a format that can be given to the ant program (default: 'readlink -f' or value for --with-translatepath)]),
	anttranslatepath="$withval")
AC_SUBST(anttranslatepath)

AC_ARG_ENABLE(debug,
	AS_HELP_STRING([--enable-debug],
		[enable full debugging (default=yes for development sources)]),
	enable_debug=$enableval,
	enable_debug=def_$dft_debug)

AC_ARG_ENABLE(assert,
	AS_HELP_STRING([--enable-assert],
		[enable assertions in the code (default=yes for development sources)]),
	enable_assert=$enableval,
	enable_assert=def_$dft_assert)

AC_ARG_ENABLE(optimize,
	AS_HELP_STRING([--enable-optimize],
		[enable extra optimization (default=no)]),
	enable_optimize=$enableval,
	enable_optimize=def_$dft_optimize)

need_profile=no
dft_profile=$need_profile
AC_ARG_ENABLE(profile,
	AS_HELP_STRING([--enable-profile], [enable profiling (default=no)]),
	enable_profile=$enableval,
	enable_profile=def_$dft_profile)

need_instrument=no
dft_instrument=$need_instrument
AC_ARG_ENABLE(instrument,
	AS_HELP_STRING([--enable-instrument],
		[enable instrument (default=no)]),
	enable_instrument=$enableval,
	enable_instrument=def_$dft_instrument)

dnl check whether no (explictly chosen) mutual exclusive combinations
dnl were made, compatability matrix:
dnl                 deb  ass  opt  pro  ins
dnl   debug          \    C    X    C    C
dnl   assert         C    \    C    C    C
dnl   optimize       X    C    \    X    X
dnl   profile        C    C    X    \    C
dnl   instrument     C    C    X    C    \

case "x$enable_debug.$enable_optimize.$enable_profile.$enable_instrument" in
	# find conflicts
	xyes.yes.*.*)
		AC_MSG_ERROR([combining --enable-optimize and --enable-debug is not possible])
		;;
	x*.yes.yes.*)
		AC_MSG_ERROR([combining --enable-optimize and --enable-profile is not possible])
		;;
	x*.yes.*.yes)
		AC_MSG_ERROR([combining --enable-optimize and --enable-instrument is not possible])
		;;
	# handle defaults after user requests
	xyes.*.*.*)
		enable_debug=yes
		if test x$enable_optimize != xno ; then
			disable_optimize="(as debug is enabled)"
		fi
		enable_optimize=no
		enable_profile="`echo $enable_profile | sed 's:^def_::'`"
		enable_instrument="`echo $enable_instrument | sed 's:^def_::'`"
		;;
	x*.*.yes.*)
		enable_debug="`echo $enable_debug | sed 's:^def_::'`"
		if test x$enable_optimize != xno ; then
			disable_optimize="(as profile is enabled)"
		fi
		enable_optimize=no
		enable_profile=yes
		enable_instrument="`echo $enable_instrument | sed 's:^def_::'`"
		;;
	x*.*.*.yes)
		enable_debug="`echo $enable_debug | sed 's:^def_::'`"
		if test x$enable_optimize != xno ; then
			disable_optimize="(as instrument is enabled)"
		fi
		enable_optimize=no
		enable_profile="`echo $enable_profile | sed 's:^def_::'`"
		enable_instrument=yes
		;;
	x*.*no.*.*)
		enable_debug="`echo $enable_debug | sed 's:^def_::'`"
		enable_optimize=no
		enable_profile="`echo $enable_profile | sed 's:^def_::'`"
		enable_instrument="`echo $enable_instrument | sed 's:^def_::'`"
		;;
	x*.*yes.*.*) # enable-optimize overrules other defaults
		enable_optimize=yes
		if test x$enable_debug != xno ; then
			disable_debug="(as optimize is enabled)"
		fi
		enable_debug=no
		if test x$enable_profile != xno ; then
			disable_profile="(as optimize is enabled)"
		fi
		enable_profile=no
		if test x$enable_instrument != xno ; then
			disable_instrument="(as optimize is enabled)"
		fi
		enable_instrument=no
		;;
	x*)
		AC_MSG_WARN([unhandled configuration $enable_debug.$enable_optimize.$enable_profile.$enable_instrument, please file a bug on bugs.monetdb.org])
		;;
esac
# make defaults real for flags which don't conflict with anything
enable_assert="`echo $enable_assert | sed 's:^def_::'`"

AC_MSG_CHECKING([for --enable-debug])
if test "x$enable_debug" = xyes; then
	origCFLAGS=$CFLAGS
	dnl  remove "-Ox" as some compilers don't like "-g -Ox" combinations
	CFLAGS=" $CFLAGS "
	CFLAGS="`echo "$CFLAGS" | sed -e 's| -O[[0-9]] | |g' -e 's| -g | |g' -e 's|^ ||' -e 's| $||'`"
	JAVACFLAGS=" $JAVACFLAGS "
	JAVACFLAGS="`echo "$JAVACFLAGS" | sed -e 's| -O | |g' -e 's| -g | |g' -e 's| -g:[[a-z]]* | |g' -e 's|^ ||' -e 's| $||'`"
	dnl  add "-g"
	CFLAGS="$CFLAGS -g"
	JAVACFLAGS="$JAVACFLAGS -g"
	case "$GCC-$host_os" in
	  yes-aix*)
		CFLAGS="$CFLAGS -gxcoff"
		;;
	esac

	changedCFLAGS=
	for flag in $origCFLAGS ; do
		case " $CFLAGS " in
			*" $flag "*) ;;
			*) changedCFLAGS="$changedCFLAGS, removed $flag";;
		esac
	done
	for flag in $CFLAGS ; do
		case " $origCFLAGS " in
			*" $flag "*) ;;
			*) changedCFLAGS="$changedCFLAGS, added $flag";;
		esac
	done
	changedCFLAGS="`echo $changedCFLAGS | sed -e 's|^, ||'`"
	AC_MSG_RESULT([$enable_debug: $changedCFLAGS])
else
	AC_MSG_RESULT([no])
fi

AC_MSG_CHECKING([for --enable-assert])
if test "x$enable_assert" = xno; then
	AC_DEFINE(NDEBUG, 1, [Define if you do not want assertions])
	AC_MSG_RESULT([no])
else
	AC_MSG_RESULT([yes])
fi


AC_MSG_CHECKING([for --enable-optimize])
if test "x$enable_optimize" = xyes; then
	origCFLAGS="$CFLAGS"
	dnl  remove "-g" as some compilers don't like "-g -Ox" combinations
	dnl  remove "-O2" as we add "-Ox" and some compilers don't like "-Oy -Ox" combinations
	CFLAGS=" $CFLAGS "
	CFLAGS="`echo "$CFLAGS" | sed -e 's| -g | |g' -e 's| -O2 | |g' -e 's|^ ||' -e 's| $||'`"
	JAVACFLAGS=" $JAVACFLAGS "
	JAVACFLAGS="`echo "$JAVACFLAGS" | sed -e 's| -g | |g' -e 's| -g:[[a-z]]* | |g' -e 's|^ ||' -e 's| $||'`"
	dnl  Optimization flags
	JAVACFLAGS="$JAVACFLAGS -g:none -O"
	case "$GCC-$CC" in
    yes-*clang*)
	  CFLAGS="$CFLAGS -O3 -fomit-frame-pointer -finline-functions"
      ;;
    yes-*)
      dnl -fomit-frame-pointer crashes memprof
	  # -O1 on gcc enables all slight optimisations:
	  #   -fauto-inc-dec -fcprop-registers -fdce -fdefer-pop
	  #   -fdelayed-branch -fdse -fguess-branch-probability
	  #   -fif-conversion2 -fif-conversion -fipa-pure-const
	  #   -fipa-reference -fmerge-constants -fsplit-wide-types
	  #   -ftree-builtin-call-dce -ftree-ccp -ftree-ch
	  #   -ftree-copyrename -ftree-dce -ftree-dominator-opts
	  #   -ftree-dse -ftree-forwprop -ftree-fre -ftree-phiprop
	  #   -ftree-sra -ftree-pta -ftree-ter -funit-at-a-time 
	  # on top of this -fomit-frame-pointer is enabled on machines
	  # where this does not interfere with debugging.
	  # -O2 on gcc enables optimisations which do not involve a
	  # speed-space tradeoff on top of -O1:
	  #   -fthread-jumps -falign-functions  -falign-jumps
	  #   -falign-loops -falign-labels -fcaller-saves -fcrossjumping
	  #   -fcse-follow-jumps  -fcse-skip-blocks
	  #   -fdelete-null-pointer-checks -fexpensive-optimizations
	  #   -fgcse -fgcse-lm -finline-small-functions
	  #   -findirect-inlining -fipa-sra -foptimize-sibling-calls
	  #   -fpeephole2 -fregmove -freorder-blocks -freorder-functions
	  #   -frerun-cse-after-loop -fsched-interblock -fsched-spec
	  #   -fschedule-insns -fschedule-insns2 -fstrict-aliasing
	  #   -fstrict-overflow -ftree-switch-conversion -ftree-pre
	  #   -ftree-vrp
	  # (Gentoo enables -D_FORTIFY_SOURCE=2 starting at -O2)
	  # -O3 on gcc enables some more expensive optimisations on top
	  # of -O2:
	  #  -finline-functions, -funswitch-loops,
	  #  -fpredictive-commoning, -fgcse-after-reload,
	  #  -ftree-vectorize and -fipa-cp-clone 
	  CFLAGS="-O3 -fomit-frame-pointer -pipe ${CFLAGS}"
	  # because we explicitly disable debugging, we can explicitly
	  # enable -fomit-frame-pointer here
	  # notes on -funroll-all-loops:
	  # - does nothing on i?86-linux and x86_64-linux
	  # - speeds up and causes crashes on powerpc-linux
	  # - slows down and makes output incorrect on sparc-solaris
	  # - speeds up and fixes some outputs on sparcv9-solaris
	  # notes on -fast for Darwin:
	  # - ppc: -fast switch causes arithmetic differences, and slower
	  #   running code for SQL, some faster for M5
	  # - x86/x64: -fast switch results in json code producing wrong
	  #   results, or segaults (when used with Mtest)
	  ;;
    *)
      case "$host-$icc_ver" in
      dnl handle non-Intel compilers ($icc_ver=""), first
      *solaris*-)      CFLAGS="$CFLAGS -xO5"
                       ;;
      *-*-*-)          CFLAGS="$CFLAGS -O2"
                       ;;

      dnl  With icc-8.*, Interprocedural (IP) Optimization does not seem to work with MonetDB:
      dnl  With "-ipo -ipo_obj", pass-through linker options ("-Wl,...") are not handled correctly,
      dnl  and with "-ip -ipo_obj", the resulting Mserver segfaults immediately.
      dnl  Hence, we skip Interprocedural (IP) Optimization with icc-8.*.
      x86_64-*-*-8.*)  CFLAGS="$CFLAGS -mp1 -O3 -restrict -unroll               -tpp7 -axWP   ";;
      x86_64-*-*-9.*)  CFLAGS="$CFLAGS -mp1 -O3 -restrict -unroll               -tpp7 -axWP   ";;

#     x86_64-*-*-10.*) CFLAGS="$CFLAGS -mp1 -O1 -restrict -unroll                     -axWPT  ";; # K.O.!
#     x86_64-*-*-10.*) CFLAGS="$CFLAGS                                                        ";; # OK.
#     x86_64-*-*-10.*) CFLAGS="$CFLAGS -mp1                                                   ";; # OK.
#     x86_64-*-*-10.*) CFLAGS="$CFLAGS      -O1                                               ";; # K.O.!
#     x86_64-*-*-10.*) CFLAGS="$CFLAGS      -O2                                               ";; # OK.
      x86_64-*-*-10.*) CFLAGS="$CFLAGS      -O3                                               ";; # OK.
#     x86_64-*-*-10.*) CFLAGS="$CFLAGS          -restrict                                     ";;
#     x86_64-*-*-10.*) CFLAGS="$CFLAGS                    -unroll                             ";;
#     x86_64-*-*-10.*) CFLAGS="$CFLAGS                                                -axWPT  ";;

      dnl  We need to use -mp instead of -mp1 as otherwise nextafter() & nextafterf() do not work correctly for 0
      x86_64-*-*-11.*) CFLAGS="$CFLAGS -mp  -O3 -restrict -unroll                     -axSSE4.2	";; 

      i*86-*-*-8.*)    CFLAGS="$CFLAGS -mp1 -O3 -restrict -unroll               -tpp6 -axKWNPB";;
      i*86-*-*-9.*)    CFLAGS="$CFLAGS -mp1 -O3 -restrict -unroll               -tpp6 -axKWNPB";;

#     i*86-*-*-10.*)   CFLAGS="$CFLAGS -mp1 -O1 -restrict -unroll                     -axWPT  ";; # K.O.!
#     i*86-*-*-10.*)   CFLAGS="$CFLAGS                                                        ";; # OK.
#     i*86-*-*-10.*)   CFLAGS="$CFLAGS -mp1                                                   ";; # OK.
#     i*86-*-*-10.*)   CFLAGS="$CFLAGS      -O1                                               ";; # K.O.!
#     i*86-*-*-10.*)   CFLAGS="$CFLAGS      -O2                                               ";; # OK.
      i*86-*-*-10.*)   CFLAGS="$CFLAGS      -O3                                               ";; # OK.
#     i*86-*-*-10.*)   CFLAGS="$CFLAGS          -restrict                                     ";;
#     i*86-*-*-10.*)   CFLAGS="$CFLAGS                    -unroll                             ";;
#     i*86-*-*-10.*)   CFLAGS="$CFLAGS                                                -axWPT  ";;

      ia64-*-*-8.*)    CFLAGS="$CFLAGS -mp1 -O2 -restrict -unroll               -tpp2 -mcpu=itanium2";;
      ia64-*-*-9.*)    CFLAGS="$CFLAGS -mp1 -O2 -restrict -unroll               -tpp2 -mcpu=itanium2";;

#     ia64-*-*-10.*)   CFLAGS="$CFLAGS -mp1 -O2 -restrict -unroll                     -mcpu=itanium2" # OK.
      ia64-*-*-10.*)   CFLAGS="$CFLAGS -mp1 -O3 -restrict -unroll                     -mcpu=itanium2"
#     ia64-*-*-10.*)   CFLAGS="$CFLAGS                                                              "
#     ia64-*-*-10.*)   CFLAGS="$CFLAGS -mp1                                                         "
#     ia64-*-*-10.*)   CFLAGS="$CFLAGS      -O1                                                     "
#     ia64-*-*-10.*)   CFLAGS="$CFLAGS      -O2                                                     "
#     ia64-*-*-10.*)   CFLAGS="$CFLAGS      -O3                                                     "
#     ia64-*-*-10.*)   CFLAGS="$CFLAGS          -restrict                                           "
#     ia64-*-*-10.*)   CFLAGS="$CFLAGS                    -unroll                                   "
#     ia64-*-*-10.*)   CFLAGS="$CFLAGS                                                -mcpu=itanium2"
                       ;;

      i*86-*-*)        CFLAGS="$CFLAGS -mp1 -O3 -restrict -unroll -ipo -ipo_obj -tpp6 -axiMKW";;
      ia64-*-*)        CFLAGS="$CFLAGS -mp1 -O2 -restrict -unroll -ipo -ipo_obj -tpp2 -mcpu=itanium2"
                       dnl  With "-O3", ecc does not seem to produce stable/correct? binaries under Linux64
                       dnl  (Mserver produces some incorrect BATpropcheck warnings);
                       dnl  hence, we use only "-O2", here.
                       ;;
      esac   
      ;;
    esac
	# for stack-traces with assert, we DO want a frame-pointer
	if test "x$enable_assert" = xyes ; then
		CFLAGS="`echo $CFLAGS | sed 's:-fomit-frame-pointer::'`"
	fi
	changedCFLAGS=
	for flag in $origCFLAGS ; do
		case " $CFLAGS " in
			*" $flag "*) ;;
			*) changedCFLAGS="$changedCFLAGS, removed $flag";;
		esac
	done
	for flag in $CFLAGS ; do
		case " $origCFLAGS " in
			*" $flag "*) ;;
			*) changedCFLAGS="$changedCFLAGS, added $flag";;
		esac
	done
	changedCFLAGS="`echo $changedCFLAGS | sed -e 's|^, ||'`"
	AC_MSG_RESULT([yes: $changedCFLAGS])

	# The default configure invocation when doing an rpmbuild also uses this
	MCHECK_ADD_FLAG([-Wp,-D_FORTIFY_SOURCE=2])
else
	AC_MSG_RESULT([no])
fi

AC_MSG_CHECKING([for --enable-profile])
if test "x$enable_profile" = xyes; then
	AC_DEFINE(PROFILE, 1, [Compiler flag])
	need_profile=yes
	if test "x$GCC" = xyes; then
		CFLAGS="$CFLAGS -pg"
		AC_MSG_RESULT([yes: -pg])
	else
		AC_MSG_RESULT([no])
	fi
else
	AC_MSG_RESULT([no])
fi
AM_CONDITIONAL(PROFILING,test "x$need_profile" = xyes)

AC_MSG_CHECKING([for --enable-instrument])
if test "x$enable_instrument" = xyes; then
	AC_DEFINE(PROFILE, 1, [Compiler flag])
	need_instrument=yes
	if test "x$GCC" = xyes; then
		CFLAGS="$CFLAGS -finstrument-functions -g"
		AC_MSG_RESULT([yes: -finstrument-functions -g])
	else
		AC_MSG_RESULT([no])
	fi
else
	AC_MSG_RESULT([no])
fi

AC_PATH_PROG(BASH,bash, /usr/bin/bash, $PATH)
AC_CHECK_PROG(RM,rm,rm -f)
AC_CHECK_PROG(MV,mv,mv -f)
AC_PROG_LN_S

AC_CHECK_PROGS(RPMBUILD,rpmbuild rpm)

org_have_perl=auto
have_perl=$org_have_perl
PERL=perl
AC_ARG_WITH(perl,
	AS_HELP_STRING([--with-perl=FILE], [perl is installed as FILE]),
	have_perl="$withval")

case "$have_perl" in
	yes|no|auto) ;;
	*)
		PERL="$have_perl"
		have_perl=yes
		;;
esac

if test "x$have_perl" != xno; then
	if test x$cross_compiling != xyes; then
		AC_PATH_PROG(PERL,$PERL,no,$PATH)
		if test "x$PERL" = xno; then
			if test "x$have_perl" != xauto; then
				AC_MSG_ERROR([No Perl executable found])
			fi
			have_perl=no
			why_have_perl="(no Perl executable found)"
		fi
	fi
fi

if test "x$have_perl" != xno; then
	have_perl_libdir=auto
	AC_ARG_WITH(perl-libdir,
		AS_HELP_STRING([--with-perl-libdir=DIR],
			[relative path for Perl library directory (where Perl modules should be installed)]),
		have_perl_libdir="$withval")

	case "$have_perl_libdir" in
		yes|auto)
			if test x$cross_compiling = xyes; then
				AC_MSG_ERROR([Must specify --with-perl-libdir when cross compiling])
			fi
			PERL_LIBDIR=`"$PERL" -MConfig -e '$x=$Config{installvendorarch}; $x =~ s|$Config{vendorprefix}/||; print $x;' 2>/dev/null`
			;;
		no)	;;
		*)
			PERL_LIBDIR="$have_perl_libdir"
			have_perl_libdir=yes
			;;
	esac
else
	# no Perl implies no interpreter
	PERL=false
fi

AC_SUBST(PERL)
AM_CONDITIONAL(HAVE_PERL, test x"$have_perl" != xno)
AC_SUBST(PERL_LIBDIR)

# check major version of python
# check if python2 and python3 exist
# if python2 or python3 doesn't exist, use python if major matches

org_have_python2=auto
have_python2=$org_have_python2
PYTHON2=python2
org_have_python3=auto
have_python3=$org_have_python3
PYTHON3=python3

AC_ARG_WITH(python2,
	AS_HELP_STRING([--with-python2=FILE], [python2 is installed as FILE]),
	have_python2="$withval")

case "$have_python2" in
	yes|no|auto) ;;
	*)
		PYTHON2="$have_python2"
		;;
esac

AC_ARG_WITH(python3,
	AS_HELP_STRING([--with-python3=FILE], [python3 is installed as FILE]),
	have_python3="$withval")

case "$have_python3" in
	yes|no|auto) ;;
	*)
		PYTHON3="$have_python3"
		;;
esac

AC_PATH_PROG(PYTHON,python,no,$PATH)
PYTHON_MAJ=
if test "x$PYTHON" != xno; then
	AC_MSG_CHECKING([major version of $PYTHON])
	case "`"$PYTHON" -V 2>&1`" in
		"Python 2."[[67]]*)  # older Pythons don't get Python3 syntax
			PYTHON_MAJ=2
			;;
		"Python 3."*)
			PYTHON_MAJ=3
			;;
		*)
			AC_MSG_ERROR([unknown or unsupported Python version])
			;;
	esac
	AC_MSG_RESULT($PYTHON_MAJ)
fi


if test "x$have_python2" != xno; then
	if test x$cross_compiling != xyes; then
		AC_PATH_PROG(PYTHON2,$PYTHON2,no,$PATH)
		if test "x$PYTHON2" = xno; then
			if ( test "x$have_python2" = xyes || test "x$have_python2" = xauto ) && test "x$PYTHON_MAJ" = x2; then
				PYTHON2="$PYTHON"
				have_python2=yes
			elif test "x$have_python2" != xauto; then
				AC_MSG_ERROR([Python 2 executable not found])
			else
				have_python2=no
				why_have_python2="(Python 2 executable not found)"
			fi
		fi
	fi
fi

if test "x$have_python2" != xno; then
	have_python2_libdir=auto

	AC_ARG_WITH(python2-libdir,
		AS_HELP_STRING([--with-python2-libdir=DIR],
			[relative path for Python 2 library directory (where Python 2 modules should be installed)]),
		have_python2_libdir="$withval")

	case "$have_python2_libdir" in
		yes|auto)
			if test x$cross_compiling = xyes; then
				AC_MSG_ERROR([Must specify --with-python2-libdir when cross compiling])
			fi
			case "$host_os-`"$PYTHON2" -V 2>&1`" in
				darwin9*-*2.5.1)
					# This is the Python installed on OSX Leopard, in
					# later versions of OSX, Python is fixed to return
					# standard output
					PYTHON2_LIBDIR="`"$PYTHON2" -c 'import distutils.sysconfig; print distutils.sysconfig.get_python_lib(0,1,"'"$Qprefix"'")' 2>/dev/null`/site-packages";;
				*)
					# Use prefix field for Ubuntu Python, bug #3207
					PYTHON2_LIBDIR="`"$PYTHON2" -c 'import distutils.sysconfig; print distutils.sysconfig.get_python_lib(0,0,"'"$Qprefix"'")' 2>/dev/null`";;
			esac
			PYTHON2_LIBDIR=`echo "$PYTHON2_LIBDIR" | sed "s|^$Qprefix/||"`
			;;
		no)	;;
		$Qprefix/*) dnl dubious
			PYTHON2_LIBDIR=`echo "$have_python2_libdir" | sed "s|^$Qprefix/||"`
			have_python2_libdir=yes
			;;
		*)	PYTHON2_LIBDIR="$have_python2_libdir"
			have_python2_libdir=yes
			;;
	esac
else
	# no Python 2 implies no Python 2 libraries
	have_python2_libdir=no
	PYTHON2_LIBDIR=""
	# and no interpreter
	PYTHON2=false
fi

AC_SUBST(PYTHON2)
AM_CONDITIONAL(HAVE_PYTHON2, test x"$have_python2" != xno)
AC_SUBST(PYTHON2_LIBDIR)

if test "x$have_python3" != xno; then
	if test x$cross_compiling != xyes; then
		AC_PATH_PROG(PYTHON3,$PYTHON3,no,$PATH)
		if test "x$PYTHON3" = xno; then
			if ( test "x$have_python3" = xyes || test "x$have_python3" = xauto ) && test "x$PYTHON_MAJ" = x3; then
				PYTHON3="$PYTHON"
				have_python3=yes
			elif test "x$have_python3" != xauto; then
				AC_MSG_ERROR([Python3 executable not found])
			else
				have_python3=no
				why_have_python2="(Python 3 executable not found)"
			fi
		fi
	fi
fi

if test "x$have_python3" != xno; then
	have_python3_libdir=auto

	AC_ARG_WITH(python3-libdir,
		AS_HELP_STRING([--with-python3-libdir=DIR],
			[relative path for Python 3 library directory (where Python 3 modules should be installed)]),
		have_python3_libdir="$withval")

	case "$have_python3_libdir" in
		yes|auto)
			if test x$cross_compiling = xyes; then
				AC_MSG_ERROR([Must specify --with-python3-libdir when cross compiling])
			fi
			# Use prefix field for Ubuntu Python, bug #3207
			PYTHON3_LIBDIR="`"$PYTHON3" -c 'import distutils.sysconfig; print(distutils.sysconfig.get_python_lib(0,0,"'"$Qprefix"'"))' 2>/dev/null`"
			PYTHON3_LIBDIR=`echo "$PYTHON3_LIBDIR" | sed "s|^$Qprefix/||"`
			;;
		no)	;;
		$Qprefix/*) dnl dubious
			PYTHON3_LIBDIR=`echo "$have_python3_libdir" | sed "s|^$Qprefix/||"`
			have_python3_libdir=yes
			;;
		*)	PYTHON3_LIBDIR="$have_python3_libdir"
			have_python3_libdir=yes
			;;
	esac
else
	# no Python 3 implies no Python 3 libraries
	have_python3_libdir=no
	PYTHON3_LIBDIR=""
	# and no interpreter
	PYTHON3=false
fi

AC_SUBST(PYTHON3)
AM_CONDITIONAL(HAVE_PYTHON3, test x"$have_python3" != xno)
AC_SUBST(PYTHON3_LIBDIR)

AM_CONDITIONAL(HAVE_PYTHON, test x"$have_python2" != xno -o x"$have_python3" != xno)

if test "x$PYTHON" = xno; then
	if test "x$PYTHON2" != xno; then
		PYTHON="$PYTHON2"
	elif test "x$PYTHON3" != xno; then
		PYTHON="$PYTHON3"
	fi
fi
AC_SUBST(PYTHON)

# Mtest/Mfilter currently require Python 2
if test "x$enable_testing" != xno ; then
	if test "x$PYTHON2" = xfalse ; then
		enable_testing=no
	fi
fi

RUBY=ruby
have_rubygem_dir=auto
AC_ARG_WITH(rubygem-dir,
	AS_HELP_STRING([--with-rubygem-dir=DIR], [Ruby gems are installed in DIR]),
	have_rubygem_dir="$withval")

case "$have_rubygem_dir" in
	yes|auto)
		AC_PATH_PROG(RUBY,$RUBY,no,$PATH)
		if test "x$RUBY" = xno; then
			if test "x$have_rubygem_dir" != xauto; then
				AC_MSG_ERROR([No Ruby executable found, specify --with-rubygem-dir explicitly])
			fi
			have_rubygem_dir=no
		else
			AC_MSG_CHECKING([where rubygems are stored])
			RUBY_DIR=
			d=`$RUBY -rrbconfig -e "puts Config::CONFIG[['prefix']]" 2>/dev/null`
			RUBY_DIR=`$RUBY -rrbconfig -e "puts Config::CONFIG[['sitelibdir']]" 2>/dev/null | sed -e "s|^$d/||" -e 's/site_ruby/gems/'`
			if test x"$RUBY_DIR" = x ; then
				AC_MSG_ERROR([unable to determine rubygems location])
			else
				AC_MSG_RESULT([$RUBY_DIR])
			fi
		fi
		;;
	no) ;;
	*)
		RUBY_DIR="$have_rubygem_dir"
		;;
esac
case "$RUBY_DIR" in
${prefix}/*)
	RUBY_DIR="\${prefix}`echo "$RUBY_DIR" | sed "s|^$prefix||"`";;
/*)	;;
*)
	RUBY_DIR="\${prefix}/$RUBY_DIR";;
esac
AC_SUBST(RUBY_DIR)

RUBYGEM=gem
org_have_rubygem=auto
have_rubygem=$org_have_rubygem
AC_ARG_WITH(rubygem,
	AS_HELP_STRING([--with-rubygem=FILE], [ruby gem is installed as FILE]),
	have_rubygem="$withval")

case "$have_rubygem" in
	yes|no|auto)
		;;
	*)
		RUBYGEM="$have_rubygem"
		have_rubygem=yes
		;;
esac

if test "x$have_rubygem" != xno; then
	AC_PATH_PROG(RUBYGEM,$RUBYGEM,no,$PATH)
	if test "x$RUBYGEM" = xno; then
		if test "x$have_rubygem" != xauto; then
			AC_MSG_ERROR([No rubygem executable found])
		fi
		have_rubygem=no
		why_have_rubygem="(no rubygem executable found)"
	fi
fi
AC_SUBST(RUBYGEM)
AM_CONDITIONAL(HAVE_RUBYGEM, test x"$have_rubygem" != xno -a x"$have_rubygem_dir" != xno)

AM_PROG_LEX
AC_PROG_YACC
case "$YACC" in
	bison*)
		# Ubuntu still comes with an ancient bison that uses defines
		# without checking if they are defined.  This triggers a warning
		# from gcc with -Wundef.  If we have a bison < 2.4.3, then
		# disable the warning.
		BISON_VER=`$YACC --version | head -n1 | sed -e 's/^.* //'`
		if test MONETDB_VERSION_TO_NUMBER(echo $BISON_VER) -lt MONETDB_VERSION_TO_NUMBER(echo 2.4.3); then
			X_CFLAGS="`echo ${X_CFLAGS} | sed -e 's/-Wundef//g'`"
		fi
		if test MONETDB_VERSION_TO_NUMBER(echo $BISON_VER) -lt MONETDB_VERSION_TO_NUMBER(echo 2.4); then
			if test "x$enable_jaql" = xyes; then
				AC_MSG_ERROR([MonetDB/JAQL requires bison >=2.4])
			elif test "x$enable_jaql" = xauto; then
				enable_jaql=no
				disable_jaql="(MonetDB/JAQL requires bison >= 2.4)"
			fi
		fi
	;;
	*)
		if test "x$enable_sql" = xyes; then
			AC_MSG_ERROR([MonetDB/SQL requires bison])
		fi
		if test "x$enable_jaql" = xyes; then
			AC_MSG_ERROR([MonetDB/JAQL requires bison])
		fi
		enable_sql=no
		enable_jaql=no
		if test "x$disable_sql" = x; then
			disable_sql="(MonetDB/SQL requires bison)"
		fi
		if test "x$disable_jaql" = x; then
			disable_jaql="(MonetDB/JAQL requires bison)"
		fi
	;;
esac
case "$LEX" in
	flex*) : ;;
	*)
		if test "x$enable_jaql" = xyes; then
			AC_MSG_ERROR([MonetDB/JAQL requires flex])
		fi
		enable_jaql=no
		if test "x$disable_jaql" = x; then
			disable_jaql="(MonetDB/JAQL requires flex)"
		fi
	;;
esac

INSTALL_BACKUP=""
AC_MSG_CHECKING([$INSTALL --backup option])
[ if test "$INSTALL"; then
	inst=`echo $INSTALL | sed 's/ .*//'`
	if test ! "`file $inst | grep 'shell script' 2>/dev/null`" ; then
	    echo "" > c 2>/dev/null
            $INSTALL --backup=nil c d 1>/dev/null 2>/dev/null
            if test $? -eq 0; then
                INSTALL_BACKUP="--backup=nil"
            fi
            $INSTALL -C --backup=nil c e 1>/dev/null 2>/dev/null
            if test $? -eq 0; then
                INSTALL_BACKUP="-C --backup=nil"
       	    fi
	fi
	rm -f c d e 2>/dev/null
fi ]
AC_MSG_RESULT($INSTALL_BACKUP)
AC_SUBST(INSTALL_BACKUP)

SOPREF=lib
case "$host_os" in
mac*)
	dnl Mac OS 9 stuff
	DIRSEP=':'
	QDIRSEP=':'
	AC_ERROR([mac not supported])
	;;
*mingw*)
	DIRSEP='\'
	QDIRSEP='\\'
	PATHSEP=';'
	SOEXT='-0.dll'
	;;
*cygwin*)
	DIRSEP='/'
	QDIRSEP='/'
	PATHSEP=':'
	SOEXT='-0.dll'
	SOPREF=cyg
	;;
*darwin*)
	DIRSEP='/'
	QDIRSEP='/'
	PATHSEP=':'
	SOEXT='.dylib'
	;;
*)
	DIRSEP='/'
	QDIRSEP='/'
	PATHSEP=':'
	SOEXT='.so'
	;;
esac
AC_SUBST(DIRSEP)
AC_SUBST(QDIRSEP)
AC_SUBST(PATHSEP)
AC_SUBST(SOEXT)
AC_DEFINE_UNQUOTED([DIR_SEP], '$QDIRSEP', [Directory separator])
AC_DEFINE_UNQUOTED([DIR_SEP_STR], "$QDIRSEP", [Directory separator])
AC_DEFINE_UNQUOTED([PATH_SEP], '$PATHSEP', [Path separator])
AC_DEFINE_UNQUOTED([PATH_SEP_STR], "$PATHSEP", [Path separator])
AC_DEFINE_UNQUOTED([SO_PREFIX], "$SOPREF", [Shared Object prefix])
AC_DEFINE_UNQUOTED([SO_EXT], "$SOEXT", [Shared Object extension])

case "$host_os" in
    cygwin*)
	;;
    *)
	CYGPATH_W=echo
	CYGPATH_WP=echo
	AC_SUBST(CYGPATH_W)
	AC_SUBST(CYGPATH_WP)
	;;
esac

AC_ARG_WITH(ant,
	AS_HELP_STRING([--with-ant=FILE], [ant is installed as FILE]),
	ANT="$withval",
	ANT=ant)
case "$ANT" in
yes|auto)
	ANT=ant
	;;
esac
case "$ANT" in
no)	;;
/*)
	AC_MSG_CHECKING(whether $ANT exists and is executable)
	if test -x "$ANT"; then
		AC_MSG_RESULT(yes)
	else
		AC_MSG_RESULT(no)
		ANT=no
	fi
	;;
*)
	AC_PATH_PROG(ANT,$ANT,no,$PATH)
	;;
esac
AC_SUBST(ANT)

dnl  default javac flags
JAVACFLAGS="$JAVACFLAGS -g:none -O"
AC_SUBST(JAVACFLAGS)

JAVA_VERSION=""
JAVA="java"
JAVAC="javac"
JAR="jar"
JAVADOC="javadoc"
org_have_java=auto
AC_ARG_WITH(java,
	AS_HELP_STRING([--with-java=DIR],
		[java, javac, jar and javadoc are installed in DIR/bin]),
	have_java="$withval",
	have_java=$org_have_java)
JPATH=$PATH
case $have_java in
yes|no|auto)
	;;
*)
	JPATH="$withval/bin:$JPATH"
	;;
esac
if test "x$have_java" != xno; then
	AC_PATH_PROG(JAVA,java,,$JPATH)
	if test "x$JAVA" != "x"; then
		JAVA_VERSION=[`"$JAVA" -version 2>&1 | grep '[0-9]\.[0-9]' | head -n1 | sed -e 's|^[^0-9]*||' -e 's|[^0-9]*$||'`]
	fi

	AC_PATH_PROG(JAVAC,javac,,$JPATH)
	AC_PATH_PROG(JAR,jar,,$JPATH)
	AC_PATH_PROG(JAVADOC,javadoc,,$JPATH)
	if test "x$have_java" = xyes; then
		JAVA_HOME="`echo $JAVAC | sed 's:/bin/javac$::'`"
	fi
	if test "x$JAVAC" = "x"; then
		if test "x$have_java" = xyes; then
			AC_MSG_ERROR([No javac found])
		fi
		have_java=no
		why_have_java="(no javac found)"
	elif test "x$JAR" = "x"; then
		if test "x$have_java" = xyes; then
			AC_MSG_ERROR([No jar found])
		fi
		have_java=no
		why_have_java="(no jar found)"
	else
		 have_java=yes
	fi

	if test "x$have_java" != xyes; then
		JAVA_VERSION=""
		JAVA=""
		JAVAC=""
		JAR=""
		JAVADOC=""
		CLASSPATH=""
		JAVA_HOME=""
	fi
	if test x"$ANT" = xno; then
		have_java="no"
		why_have_java="(no ant found)"
	fi
fi
AC_SUBST(JAVA_VERSION)
AC_SUBST(JAVA)
AC_SUBST(JAVAC)
AC_SUBST(JAR)
AC_SUBST(JAVADOC)
AC_SUBST(CLASSPATH)
AC_SUBST(JAVA_HOME)

org_have_java_jdbc=no
have_java_jdbc=$org_have_java_jdbc
case $have_java-$enable_jdbc in
*-no)
	;;
no-yes)
	AC_MSG_ERROR([MonetDB JDBC requires ant and Java])
	;;
no-*)
	enable_jdbc=no
	if test x$ANT = xno ; then
		disable_jdbc="(ant is required to build MonetDB JDBC)"
	else
		disable_jdbc="(Java is required to build MonetDB JDBC)"
	fi
	;;
*)
	if test MONETDB_VERSION_TO_NUMBER(echo $JAVA_VERSION) -ge MONETDB_VERSION_TO_NUMBER(echo "1.6") ; then
		have_java_jdbc=yes
	else
		if test "x$enable_jdbc" = xyes; then
			AC_MSG_ERROR([MonetDB JDBC requires ant and Java 6 or higher])
		else
			enable_jdbc=no
			disable_jdbc="(MonetDB JDBC currently requires Java 6 or higher to build)"
		fi
	fi
	;;
esac
AM_CONDITIONAL(HAVE_JAVAJDBC,test x$have_java_jdbc != xno)

org_have_java_control=no
have_java_control=$org_have_java_control
case $have_java-$enable_control in
*-no)
	;;
no-yes)
	AC_MSG_ERROR([Merovingian control requires ant and Java])
	;;
no-*)
	enable_control=no
	if test x$ANT = xno ; then
		disable_control="(ant is required to build merovingian Java control library)"
	else
		disable_control="(Java is required to build merovingian Java control library)"
	fi
	;;
*)
	req_java_ver_min=1.6 # >= $req_java_ver_min required
	if test MONETDB_VERSION_TO_NUMBER(echo $JAVA_VERSION) -ge MONETDB_VERSION_TO_NUMBER(echo "$req_java_ver_min"); then
		have_java_control=yes
	else
		if test "x$enable_control" = xyes; then
			AC_MSG_ERROR([Merovingian control requires ant and Java >= $req_java_ver_min.])
		else
			enable_control=no
			disable_control="(merovingian Java control library requires Java >= $req_java_ver_min)"
		fi
	fi
	;;
esac
AM_CONDITIONAL(HAVE_JAVAMEROCONTROL,test x$have_java_control != xno)

if test x$have_java_jdbc = xno -a x$have_java_control = xno; then
	# no point doing anything with Java if all Java packages are disabled
	have_java=no
	if test x$why_have_java = x ; then
		why_have_java="(have_java_jdbc = no && have_java_control = no)"
	fi
fi
AM_CONDITIONAL(HAVE_JAVA,test x$have_java != xno)

dnl     checks for libraries
dnl check for bz2 (de)compression library
org_have_bz2=auto
have_bz2=$org_have_bz2
BZ_CFLAGS=""
BZ_LIBS=""
AC_ARG_WITH(bz2,
	AS_HELP_STRING([--with-bz2=DIR],
		[bz2 library is installed in DIR]),
	have_bz2="$withval")

case "$have_bz2" in
	yes|no|auto) ;;
	*)
		BZ_CFLAGS="-I$withval/include"
		BZ_LIBS="-L$withval/lib"
		;;
esac

AC_MSG_CHECKING(for bzip2) 
if test "x$have_bz2" != xno; then
	save_CPPFLAGS="$CPPFLAGS"
	CPPFLAGS="$CPPFLAGS $BZ_CFLAGS"
	save_LIBS="$LIBS"
	LIBS="$LIBS $BZ_LIBS -lbz2"
	AC_LINK_IFELSE([AC_LANG_PROGRAM([[#include <stdio.h>
#include <bzlib.h>]], [[(void)BZ2_bzopen("","");]])],
		BZ_LIBS="$BZ_LIBS -lbz2",
		[ if test "x$have_bz2" != xauto; then
			AC_MSG_ERROR([bz2 library not found])
		  fi
		  have_bz2=no
		  why_have_bz2="(bz2 library not found)" ])
	LIBS="$save_LIBS"
	CPPFLAGS="$save_CPPFLAGS"
fi

if test "x$have_bz2" != xno; then
	AC_DEFINE(HAVE_LIBBZ2, 1, [Define if you have the bz2 library])
	AC_MSG_RESULT([yes: $BZ_LIBS])
else
	BZ_CFLAGS=""
	BZ_LIBS=""
	AC_MSG_RESULT([no])
fi

AC_SUBST(BZ_CFLAGS)
AC_SUBST(BZ_LIBS)
AM_CONDITIONAL(HAVE_LIBBZ2,test x$have_bz2 != xno)

DL_LIBS=""
AC_CHECK_LIB(dl, dlopen, [ DL_LIBS="-ldl" ] )
AC_SUBST(DL_LIBS)

MATH_LIBS=""
AC_CHECK_LIB(m, sqrt, [ MATH_LIBS="-lm" ] )
AC_SUBST(MATH_LIBS)

MALLOC_LIBS=""
AC_CHECK_LIB(umem, malloc, [ MALLOC_LIBS="-lumem" ],
	AC_CHECK_LIB(mtmalloc, malloc, [ MALLOC_LIBS="-lmtmalloc" ],
		AC_CHECK_LIB(malloc, malloc, [ MALLOC_LIBS="-lmalloc" ] )))
AC_SUBST(MALLOC_LIBS)

KVM_LIBS=""
AC_CHECK_LIB(kvm, kvm_open, [ KVM_LIBS="-lkvm" ] )
AC_SUBST(KVM_LIBS)

save_LIBS="$LIBS"
LIBS="$LIBS $MALLOC_LIBS"
AC_CHECK_FUNCS(mallopt)
AC_CHECK_FUNC(mallinfo, AC_TRY_COMPILE([$ac_includes_default
#include <malloc.h>], [struct mallinfo m;int x[[1+sizeof(m.usmblks)-sizeof(void *)]]], AC_DEFINE(HAVE_USEFUL_MALLINFO, 1, [Define if you have mallinfo])))
LIBS="$save_LIBS"

dnl libpthread
org_have_pthread=auto
have_pthread=$org_have_pthread
PTHREAD_LIBS=""
PTHREAD_INCS=""
PTHREAD_EXTRA=""
AC_ARG_WITH(pthread,
	AS_HELP_STRING([--with-pthread=DIR],
		[pthread library is installed in DIR]), 
	have_pthread="$withval")

case "$have_pthread" in
yes|no|auto)
	;;
*)
	PTHREAD_LIBS="-L$withval/lib"
	PTHREAD_INCS="-I$withval/include"
	;;
esac

if test "x$have_pthread" != xno; then

	save_CPPFLAGS="$CPPFLAGS"
	case $host_os in
		*mingw*)
			PTHREAD_EXTRA="-D_DDL"
			CPPFLAGS="$CPPFLAGS $PTHREAD_INCS/pthread $PTHREAD_EXTRA"
			AC_CHECK_HEADER(pthread.h,[AC_DEFINE(HAVE_PTHREAD_H, 1,
								[Define if you have the pthread.h])
					AC_CHECK_HEADERS(pthread.h semaphore.h sched.h) 
					PTHREAD_INCS="$PTHREAD_INCS/pthread"]) 
			;;
		*)
			CPPFLAGS="$CPPFLAGS $PTHREAD_INCS $PTHREAD_EXTRA"
			AC_CHECK_HEADERS(pthread.h semaphore.h sched.h) 
			;;
	esac
	CPPFLAGS="$save_CPPFLAGS"

	save_LIBS="$LIBS"
	save_CPPFLAGS="$CPPFLAGS"
	case $GCC-$have_pthread in
		yes-auto|yes-yes)
			# use GCC's knowledge about the target platform, sets flags
			# for both the preprocessor as well as the linker
			PTHREAD_INCS="-pthread"
			PTHREAD_LIBS="-pthread"
			CPPFLAGS="$CPPFLAGS $PTHREAD_INCS"
			LIBS="$LIBS $PTHREAD_LIBS"
		;;
		*)
			# ok, do old-fashioned stuff
			CPPFLAGS="$CPPFLAGS $PTHREAD_INCS" # in case user did --with-pthreads
			LIBS="$LIBS $PTHREAD_LIBS"
			pthread_found=yes
			AC_SEARCH_LIBS([sem_init], [pthreadGC2 pthreadGC1 pthreadGC pthread],
				[LIBS="$LIBS $ac_cv_search_sem_init"],
				[pthread_found=no])
			if test x"$pthread_found" = xno ; then
				pthread_found=yes
				dnl sun
				AC_SEARCH_LIBS([sem_post], [pthread],
					[LIBS="$LIBS -lpthread -lposix4"],
					[pthread_found=no],
					"-lposix4")
			fi
			if test x"$pthread_found" = xno ; then
				pthread_found=yes
				dnl hp-ux
				AC_SEARCH_LIBS([sem_post], [pthread],
					[LIBS="$LIBS -lpthread -lrt"],
					[pthread_found=no],
					"-lrt")
			fi
			if test x"$pthread_found" = xno ; then
				if test "x$have_pthread" != xauto ; then
					AC_MSG_ERROR([pthread library not found])
				fi
				have_pthread=no
				why_have_pthread="(pthread library not found)"
			fi
			PTHREAD_LIBS="$LIBS"
		;;
	esac

	AC_SEARCH_LIBS(pthread_kill, , 
		AC_DEFINE(HAVE_PTHREAD_KILL, 1,
			[Define if you have the pthread_kill function]))
	AC_SEARCH_LIBS(pthread_sigmask, , 
		AC_DEFINE(HAVE_PTHREAD_SIGMASK, 1,
			[Define if you have the pthread_sigmask function]))
	AC_SEARCH_LIBS(pthread_kill_other_threads_np, , 
		AC_DEFINE(HAVE_PTHREAD_KILL_OTHER_THREADS_NP, 1,
			[Define if you have the pthread_kill_other_threads_np function]))
	AC_SEARCH_LIBS(pthread_setschedprio, , 
		AC_DEFINE(HAVE_PTHREAD_SETSCHEDPRIO, 1,
			[Define if you have the pthread_setschedprio function]))
	dnl this function very ugly is overloaded with semaphore stuff
	dnl so we DO need to check for it, for platforms which have it
	dnl in a separate lib, like Solaris
	AC_SEARCH_LIBS(sem_wait, rt)

	LIBS="$save_LIBS"
	CPPFLAGS="$save_CPPFLAGS"

fi
AC_MSG_CHECKING([whether we have pthread support])
if test "x$have_pthread" != xno; then
	AC_DEFINE(HAVE_LIBPTHREAD, 1, [Define if you have the pthread library])
	PTHREAD_INCS="$PTHREAD_INCS $PTHREAD_EXTRA"
	dnl CPPFLAGS="$CPPFLAGS $PTHREAD_INCS"
	AC_MSG_RESULT([yes: $PTHREAD_INCS $PTHREAD_LIBS])
else
	PTHREAD_LIBS=""
	PTHREAD_INCS=""
	AC_MSG_RESULT([no])
	AC_MSG_ERROR("MonetDB requires libpthread (try --with-pthread)")
fi
AC_SUBST(PTHREAD_LIBS)
AC_SUBST(PTHREAD_INCS)

dnl libreadline
org_have_readline=auto
have_readline=$org_have_readline
READLINE_LIBS=""
READLINE_INCS=""
AC_ARG_WITH(readline,
	AS_HELP_STRING([--with-readline=DIR],
		[readline library is installed in DIR]), 
	have_readline="$withval")

case "$have_readline" in
	yes|no|auto) ;;
	*)
		READLINE_LIBS="-L$have_readline/lib"
		READLINE_INCS="-I$have_readline/include"
		;;
esac

save_LIBS="$LIBS"
LIBS="$LIBS $READLINE_LIBS"
save_CPPFLAGS="$CPPFLAGS"
CPPFLAGS="$CPPFLAGS $READLINE_INCS"
if test "x$have_readline" != xno; then
	dnl use different functions in the cascade of AC_CHECK_LIB
	dnl calls since configure may cache the results
	AC_CHECK_HEADER(readline/readline.h,
		AC_CHECK_LIB(readline, readline,
			READLINE_LIBS="$READLINE_LIBS -lreadline",
			[ AC_CHECK_LIB(readline, rl_history_search_forward,
				READLINE_LIBS="$READLINE_LIBS -lreadline -ltermcap",
				[ AC_CHECK_LIB(readline, rl_reverse_search_history,
					READLINE_LIBS="$READLINE_LIBS -lreadline -lncurses",
					[ if test "x$have_readline" = xyes; then
						AC_MSG_ERROR([readline library not found])
					  fi
					  have_readline=no
					  why_have_readline="(readline library not found)" ],
					-lncurses)],
				-ltermcap)],
			),
		[ if test "x$have_readline" = xyes; then
			AC_MSG_ERROR([readline header file not found])
		  fi
		  have_readline=no
		  why_have_readline="(readline header file not found)" ])
fi

if test "x$have_readline" != xno; then
	dnl provide an ACTION-IF-FOUND, or else all subsequent checks
	dnl that involve linking will fail!
	AC_CHECK_LIB(readline, rl_completion_matches,
		[AC_MSG_CHECKING([whether rl_completion_func_t exists])
		 AC_TRY_COMPILE([$ac_includes_default
#include <readline/readline.h>],[
	rl_completion_func_t *func = NULL;],
			[AC_MSG_RESULT([yes])],
			[ if test "x$have_readline" != xauto; then
				AC_MSG_ERROR([readline/readline.h does not contain rl_completion_func_t, is it GNU readline?])
			  else
				AC_MSG_RESULT([no])
			  fi
			  have_readline=no
			  why_have_readline="(readline/readline.h does not contain rl_completion_func_t, is it GNU readline?)" ])],
		[ if test "x$have_readline" != xauto; then
			AC_MSG_ERROR([readline library does not contain rl_completion_matches])
		  fi
		  have_readline=no
		  why_have_readline="(readline library does not contain rl_completion_matches)" ],
		  $READLINE_LIBS)
fi
CPPFLAGS="$save_CPPFLAGS"
LIBS="$save_LIBS"

if test "x$have_readline" != xno; then
	AC_DEFINE(HAVE_LIBREADLINE, 1,
		[Define if you have the readline library])
else
	READLINE_LIBS=""
	READLINE_INCS=""
fi
AC_SUBST(READLINE_LIBS)
AC_SUBST(READLINE_INCS)

m4_ifndef([AM_ICONV],
  [m4_fatal([Could not locate the iconv autoconf
	macros. These are usually located in /usr/share/aclocal/iconv.m4 and
	provided by the gettext package.  If your macros are in a different
	location, try setting the environment variable
	M4DIRS="-I/other/macro/dir" before running ./bootstrap or autoreconf
	again.])])

AM_ICONV

dnl UUID: remember that most UNIX systems have uuid_* functions in their
dnl       libc, not as separate library, such as from util-linux.  We
dnl       can't just use pkg-config check because of that.
save_LIBS="$LIBS"
LIBS=
AC_SEARCH_LIBS([uuid_generate], [uuid], [AC_DEFINE([HAVE_UUID], 1, [uuid])])
UUID_LIBS="$LIBS"
LIBS="$save_LIBS"
AC_SUBST(UUID_LIBS)

dnl OpenSSL library
dnl required for MonetDB5 (and SQL), optional otherwise
PKG_CHECK_MODULES([openssl], [openssl],
	[have_openssl=yes],
	[have_openssl=no; why_have_openssl="(OpenSSL library not found)"])
case "$enable_monetdb5-$have_openssl" in
yes-no)
	AC_MSG_ERROR([OpenSSL library not found but required for MonetDB5])
	;;
auto-no)
	enable_monetdb5=no
	if test "x$disable_monetdb5" = x; then
		disable_monetdb5="(OpenSSL library not found but required for MonetDB5)"
	fi
	;;
*-yes)
	save_LIBS="$LIBS"
	LIBS="$LIBS $openssl_LIBS"
	AC_CHECK_FUNCS([MD5 RIPEMD160 SHA1 SHA224 SHA256 SHA384 SHA512])
	LIBS="$save_LIBS"
	if eval test \"x\$ac_cv_func_$MONETDB5_PASSWDHASH\" != x"yes"; then
		case "$enable_monetdb5" in
		yes)
			AC_MSG_ERROR([OpenSSL library found but checksum algorithm required for MonetDB5 not found])
			;;
		auto)
			enable_monetdb5=no
			if test "x$disable_monetdb5" = x; then
				disable_monetdb5="(OpenSSL library found but checksum algorithm required for MonetDB5 not found)"
			fi
			;;
		*)
			AC_MSG_WARN([OpenSSL library found but required checksum algorithm not found, so disabling])
			;;
		esac
		have_openssl=no
		why_have_openssl="(OpenSSL library found but required checksum algorithm not found)"
	fi
	;;
esac
if test x"$have_openssl" = x"yes"; then
	AC_DEFINE(HAVE_OPENSSL, 1, [Define if you have the OpenSSL library])
fi

dnl PCRE library
dnl required for MonetDB5 (and SQL), optional otherwise
req_pcre_ver='4.5'
PKG_CHECK_MODULES([pcre], [libpcre >= $req_pcre_ver],
	[have_pcre=yes], [have_pcre=no; why_have_pcre="(libpcre >= $req_pcre_ver not found)"])
if test "x$have_pcre" = xyes; then
	AC_MSG_CHECKING(whether pcre comes with UTF-8 support)
	save_LIBS="$LIBS"
	LIBS="$LIBS $pcre_LIBS"
	save_CFLAGS="$CFLAGS"
	CFLAGS="$CFLAGS $pcre_CFLAGS"
	AC_RUN_IFELSE([AC_LANG_PROGRAM(
		[[#include <pcre.h>]],
		[[int rc; pcre_config(PCRE_CONFIG_UTF8, &rc); exit(!rc);]])],
		AC_MSG_RESULT([yes]),
		have_pcre=no; why_have_pcre="(libpcre found but no UTF-8 support)"; AC_MSG_RESULT([no]),
		AC_MSG_RESULT([assuming yes]))
	LIBS="$save_LIBS"
	CFLAGS="$save_CFLAGS"
fi
if test "x$have_pcre" = xyes; then
	AC_DEFINE(HAVE_LIBPCRE, 1, [Define if you have the pcre library])
fi
AM_CONDITIONAL(HAVE_PCRE, test x"$have_pcre" != xno)
case "$enable_monetdb5-$have_pcre" in
yes-no)
	AC_MSG_ERROR([PCRE library not found but required for MonetDB5])
	;;
auto-no)
	enable_monetdb5=no
	if test "x$disable_monetdb5" = x; then
		disable_monetdb5="(PCRE library not found but required for MonetDB5)"
	fi
	;;
esac


PKG_CHECK_MODULES([libxml2], [libxml-2.0], [have_libxml2="yes"], [have_libxml2="no"; why_have_libxml2="(libxml2 not found)"])
case "$enable_monetdb5-$have_libxml2" in
yes-no)
	AC_MSG_ERROR([libxml2 library not found but required for MonetDB5])
	;;
auto-no)
	enable_monetdb5=no
	if test "x$disable_monetdb5" = x; then
		disable_monetdb5="(libxml2 library not found but required for MonetDB5)"
	fi
	;;
esac


org_have_raptor=no
have_raptor=$org_have_raptor
if test "x$enable_rdf" != xno; then
	req_raptor_ver='1.4.16'
	PKG_CHECK_MODULES([raptor], [raptor],
		[AC_DEFINE(HAVE_RAPTOR, 1, [Define if you have raptor installed])
		 have_raptor="yes"],
		[if test "x$enable_rdf" = xyes; then AC_MSG_ERROR([raptor library required for RDF support]); fi
		 have_raptor="no"; why_have_raptor="(raptor library not found)"
		 enable_rdf=no; disable_rdf="(raptor library not found)"])
fi
AM_CONDITIONAL(HAVE_RAPTOR, test x"$have_raptor" != xno)

AM_CONDITIONAL(ENABLE_DATACELL, test x"$enable_datacell" != xno)

PKG_CHECK_MODULES([curl], [libcurl], [have_curl="yes"], [have_curl="no"; why_have_curl="(libcurl not found)"])
if test x"$have_curl" = x"yes" ; then
	AC_DEFINE(HAVE_CURL, 1, [Define if you have the cURL library])
	AC_SUBST(PKG_CURL, libcurl)
fi

PKG_CHECK_MODULES([zlib], [zlib], [have_zlib="yes"], [have_zlib="no"; why_have_zlib="(zlib not found)"])
if test x"$have_zlib" = x"yes" ; then
	AC_DEFINE(HAVE_LIBZ, 1, [Define if you have the z library])
	AC_SUBST(PKG_ZLIB, zlib)
fi
AM_CONDITIONAL(HAVE_LIBZ, test x"$have_zlib" != xno)

org_have_valgrind=no
have_valgrind=$org_have_valgrind
AC_ARG_WITH(valgrind,
	AS_HELP_STRING([--with-valgrind],
		[include valgrind support (default=no)]),
	have_valgrind=$withval)
if test "x$have_valgrind" != xno; then
	PKG_CHECK_MODULES([valgrind], [valgrind],
		[AC_DEFINE(HAVE_VALGRIND, 1, [Define if you have valgrind installed and want to use it])],
		[if test "x$have_valgrind" = xyes; then AC_MSG_ERROR([no valgrind support found]); fi])
fi

# check for sphinxclient
org_have_sphinxclient="auto"
have_sphinxclient=$org_have_sphinxclient
AC_ARG_WITH(sphinxclient,
    AS_HELP_STRING([--with-sphinxclient=DIR],[sphinxclient library is installed in DIR]),
    [have_sphinxclient="$withval"], [have_sphinxclient="auto"])
if test "x$have_sphinxclient" != xno; then
	case "$have_sphinxclient" in
	auto|yes)
	    ;;
	*)
	    SPHINXCLIENT_CFLAGS="-I$have_sphinxclient/include"
	    SPHINXCLIENT_LIBS="-L$have_sphinxclient/lib"
	    ;;
	esac

	save_CPPFLAGS="$CPPFLAGS"
	save_LDFLAGS="$LDFLAGS"
	CPPFLAGS="$CPPFLAGS $SPHINXCLIENT_CFLAGS"
	LDFLAGS="$LDFLAGS $SPHINXCLIENT_LIBS"
	AC_CHECK_HEADER(sphinxclient.h,
		AC_CHECK_LIB(sphinxclient, sphinx_create,
			AC_DEFINE(HAVE_SPHINXCLIENT, 1, [Define if you have the sphinxclient library])
			have_sphinxclient=yes
			SPHINXCLIENT_LIBS="$SPHINXCLIENT_LIBS -lsphinxclient",
			[ if test "x$have_sphinxclient" != xauto; then AC_MSG_ERROR([-lsphinxclient library not found]); fi
			  have_sphinxclient=no; why_have_sphinxclient="(sphinxclient library not found)" ]),
		[ if test "x$have_sphinxclient" != xauto; then AC_MSG_ERROR([sphinxclient.h header not found]); fi
		  have_sphinxclient=no; why_have_sphinxclient="(sphinxclient.h header not found)" ])
	LDFLAGS="$save_LDFLAGS"
	CPPFLAGS="$save_CPPFLAGS"
fi
AC_SUBST(SPHINXCLIENT_CFLAGS, $SPHINXCLIENT_CFLAGS)
AC_SUBST(SPHINXCLIENT_LIBS, $SPHINXCLIENT_LIBS)
AM_CONDITIONAL(HAVE_SPHINXCLIENT, test x"$have_sphinxclient" != xno)

# ODBC, only used by ODBC driver
if test "x$enable_odbc" != xno; then
	have_unixodbc=auto
	ODBC_INCS=''
	ODBCINST_LIBS=''
	ODBC_LIBS=''
	AC_ARG_WITH(unixodbc,
		AS_HELP_STRING([--with-unixodbc=DIR],
			[unixODBC library is installed in DIR]),
		have_unixodbc="$withval")
	if test "x$have_unixodbc" != xno; then
		case "$have_unixodbc" in
		yes|auto)
			;;
		*)
			ODBC_INCS="-I$have_unixodbc/include"
			ODBCINST_LIBS="-L$have_unixodbc/lib"
			ODBC_LIBS="-L$have_unixodbc/lib"
			;;
		esac
		save_CPPFLAGS="$CPPFLAGS"
		CPPFLAGS="$CPPFLAGS $ODBC_INCS"
		AC_CHECK_HEADER(odbcinst.h,
			AC_DEFINE(HAVE_ODBCINST_H, 1, [Define to 1 if you have the <odbcinst.h> header file.]),
			[if test "x$have_unixodbc" != xauto; then AC_MSG_ERROR([odbcinst.h not found]); fi
			 have_unixodbc=no; why_have_unixodbc="(odbcinst.h not found)"])
		CPPFLAGS="$save_CPPFLAGS"
	fi
	if test "x$have_unixodbc" != xno; then
		save_LIBS="$LIBS"
		LIBS="$LIBS $ODBCINST_LIBS"
		AC_CHECK_LIB(odbcinst,
			SQLGetPrivateProfileString, :,
			[if test "x$have_unixodbc" != xauto; then AC_MSG_ERROR([-lodbcinst not found]); fi
			 have_unixodbc=no; why_have_unixodbc="(odbcinst library not found)"])
		LIBS="$save_LIBS"
	fi
	if test "x$have_unixodbc" != xno; then
		save_LIBS="$LIBS"
		LIBS="$LIBS $ODBC_LIBS"
		AC_CHECK_LIB(odbc,
			SQLGetDiagRec, :,
			[if test "x$have_unixodbc" != xauto; then AC_MSG_ERROR([-lodbc not found]); fi
			 have_unixodbc=no; why_have_unixodbc="(odbc library not found)"])
		LIBS="$save_LIBS"
	fi
	if test "x$have_unixodbc" != xno; then
		ODBCINST_LIBS="$ODBCINST_LIBS -lodbcinst"
		ODBC_LIBS="$ODBC_LIBS -lodbc"
		AC_DEFINE(HAVE_SQLGETPRIVATEPROFILESTRING, 1,
			[Define if you have the SQLGetPrivateProfileString function])
	fi
	if test "x$have_unixodbc" != xno; then
		AC_MSG_CHECKING([checking whether SQLColAttribute uses SQLLEN * or SQLPOINTER])
		AC_COMPILE_IFELSE([
			AC_LANG_PROGRAM([[
				#include <sql.h>
				SQLRETURN SQL_API
				SQLColAttribute(SQLHSTMT hStmt, SQLUSMALLINT nCol, SQLUSMALLINT nFieldIdentifier, SQLPOINTER pszValue, SQLSMALLINT nValueLengthMax, SQLSMALLINT *pnValueLength, SQLLEN *pnValue) {
					(void) hStmt;
					(void) nCol;
					(void) nFieldIdentifier;
					(void) pszValue;
					(void) nValueLengthMax;
					(void) pnValueLength;
					(void) pnValue;
					return SQL_SUCCESS;}]],
				[[SQLColAttribute(0,0,0,0,0,0,0);]])],
			[lenp_or_pointer_t='SQLLEN *'],
			[lenp_or_pointer_t=SQLPOINTER])
		AC_MSG_RESULT([using "$lenp_or_pointer_t"])
		AC_DEFINE_UNQUOTED(LENP_OR_POINTER_T, $lenp_or_pointer_t,
			[Define as SQLLEN * or SQLPOINTER depending on the include file])
	fi
	AC_SUBST(ODBC_INCS)
	AC_SUBST(ODBCINST_LIBS)
	AC_SUBST(ODBC_LIBS)
	case "x${enable_odbc}x${have_unixodbc}" in
		xautoxno)
			enable_odbc=no
			disable_odbc="(unixODBC library required for ODBC driver)"
			;;
		xyesxno)
			AC_MSG_ERROR([unixODBC required for building ODBC driver])
			;;
	esac
else
	have_unixodbc=no
	why_have_unixodbc="(ODBC disabled)"
fi
AM_CONDITIONAL(HAVE_ODBC, test x$have_unixodbc != xno)

# mseed, only used by sql
org_have_mseed="auto"
have_mseed=$org_have_mseed
AC_ARG_WITH(mseed,
    AS_HELP_STRING([--with-mseed=DIR],[mseed library is installed in DIR]),
    [have_mseed="$withval"], [have_mseed="auto"])
if test "x$have_mseed" != xno; then

	case "$have_mseed" in
	auto|yes)
	    ;;
	*)
	    MSEED_CFLAGS="-I$have_mseed/include"
	    MSEED_LIBS="-L$have_mseed/lib -lmseed"
	    ;;
	esac

	save_CPPFLAGS="$CPPFLAGS"
	save_LDFLAGS="$LDFLAGS"
	CPPFLAGS="$CPPFLAGS $MSEED_CFLAGS"
	LDFLAGS="$LDFLAGS $MSEED_LIBS"
	AC_CHECK_HEADER(libmseed.h,
		AC_CHECK_LIB(mseed, msr_init,
			AC_DEFINE(HAVE_MSEED, 1, [Define if you have the mseed library]),
			[ if test "x$have_mseed" != xauto; then AC_MSG_ERROR([-lmseed library not found]); fi
			  have_mseed=no; why_have_mseed="(mseed library not found)" ], "-lm"),
		[ if test "x$have_mseed" != xauto; then AC_MSG_ERROR([libmseed.h header not found]); fi
		  have_mseed=no; why_have_mseed="(libmseed.h header not found)" ])
	LDFLAGS="$save_LDFLAGS"
	CPPFLAGS="$save_CPPFLAGS"
  if test "x$have_mseed" = "xyes" -o "x$have_mseed" = "xauto"; then
	    MSEED_CFLAGS=
	    MSEED_LIBS="-lmseed"
  fi
fi
AC_SUBST(MSEED_CFLAGS, $MSEED_CFLAGS)
AC_SUBST(MSEED_LIBS, $MSEED_LIBS)
AM_CONDITIONAL(HAVE_MSEED, test x"$have_mseed" != xno)

# geos, only used in geom module
org_have_geos=auto
have_geos=$org_have_geos
GEOS_INCS=''
GEOS_LIBS=''
AC_ARG_WITH(geos,
	AS_HELP_STRING([--with-geos=DIR],
		[geos library is installed in DIR]),
	have_geos="$withval")
case "$enable_geom" in
yes|auto)
	GEOS_VERSION_REQUIRED_MIN=2.2.0
	dnl GEOS_VERSION_REQUIRED_MAX=3.0.0
	GEOS_CONFIG=''
	if test "x$have_geos" != xno; then
		case "$have_geos" in
		yes|auto)
			XPATH="$PATH"
			;;
		*)
			XPATH="$have_geos/bin"
			have_geos=yes
			;;
		esac
		AC_PATH_PROG(GEOS_CONFIG,geos-config,,$XPATH)
		if test "x$GEOS_CONFIG" = x; then
			if test "x$have_geos" = "xyes" ; then
				AC_MSG_ERROR([geos-config not found in $XPATH])
			else
				have_geos=no
				why_have_geos="(geos-config not found in $XPATH)"
			fi
		fi
	fi
	if test "x$have_geos" != xno; then
		AC_MSG_CHECKING([for geos >= $GEOS_VERSION_REQUIRED_MIN])
		GEOS_VERSION="`$GEOS_CONFIG --version`"
		AC_MSG_RESULT(found $GEOS_VERSION)
		if test MONETDB_VERSION_TO_NUMBER(echo $GEOS_VERSION) -lt MONETDB_VERSION_TO_NUMBER(echo $GEOS_VERSION_REQUIRED_MIN); then
			if test "x$have_geos" = "xyes" ; then
				AC_MSG_ERROR([geos version $GEOS_VERSION is too old])
			else
				have_geos=no
				why_have_geos="(geos version $GEOS_VERSION is older than required version $GEOS_VERSION_REQUIRED_MIN)"
			fi
		fi
	fi
	if test "x$have_geos" != xno; then
		GEOS_INCS="`$GEOS_CONFIG --cflags`"
		if GEOS_LIBS="`$GEOS_CONFIG --clibs 2> /dev/null`"; then
			:
		else
			GEOS_LIBS="`$GEOS_CONFIG --libs | sed 's:-lgeos:-lgeos_c:'`"
		fi
	fi
	if test "x$have_geos" = xno; then
		if test "x$enable_geom" = xyes; then
			AC_MSG_ERROR([geos library required for geom module])
		fi
		# no geos, so don't compile geom
		enable_geom=no
		if test "x$disable_geom" = x; then
			disable_geom="(geos library required for geom module)"
		fi
	fi
	;;
esac
AC_SUBST(GEOS_INCS)
AC_SUBST(GEOS_LIBS)

org_have_cfitsio=no
have_cfitsio=$org_have_cfitsio
if test "x$enable_fits" != xno; then
	PKG_CHECK_MODULES([cfitsio], [cfitsio],
		[have_cfitsio=yes; AC_DEFINE(HAVE_CFITSIO, 1, [Define if you have the cfitsio library])],
		[have_cfitsio=no; why_have_cfitsio="(cfitsio library not found)"
		 if test "x$enable_fits" = xyes; then AC_MSG_ERROR([cfitsio library required for FITS support]); fi;
		 enable_fits=no; disable_fits="(cfitsio library not found)"])
fi
AM_CONDITIONAL(HAVE_CFITSIO, test x"$have_cfitsio" != xno)

PKG_CHECK_MODULES([atomic_ops], [atomic_ops], [have_atomic_ops="yes"],
	[have_atomic_ops="no"; why_have_atomic_ops="(atomic_ops library not found)"])
if test x"$have_atomic_ops" = x"yes" ; then
	AC_DEFINE(HAVE_LIBATOMIC_OPS, 1, [Define if you have the libatomic_ops library])
	CFLAGS="$CFLAGS $atomic_ops_CFLAGS"
	LIBS="$LIBS $atomic_ops_LIBS"
fi

dnl MicroHTTPD library
dnl required for MonetDB5 SQL jsonstore, optional otherwise
have_libmicrohttpd=auto
AC_ARG_WITH(libmicrohttpd,
	AS_HELP_STRING([--with-libmicrohttpd=DIR],
		[libmicrohttpd library is installed in DIR]),
	have_libmicrohttpd="$withval")

dnl Uriparser library
dnl required for MonetDB5 SQL jsonstore, optional otherwise
have_liburiparser=auto
AC_ARG_WITH(liburiparser,
	AS_HELP_STRING([--with-liburiparser=DIR],
		[liburiparser library is installed in DIR]),
	have_liburiparser="$withval")

    if test "x$have_liburiparser" == xauto; then
      PKG_CHECK_MODULES([liburiparser], [liburiparser],
      		[have_liburiparser=yes],
		[have_liburiparser=no])
    fi

    if test "x$have_libmicrohttpd" == xauto; then
      PKG_CHECK_MODULES([libmicrohttpd], [libmicrohttpd],
      		[have_libmicrohttpd=yes],
		[have_libmicrohttpd=no])
    fi

if test "x$enable_jsonstore" != xno; then
       AC_DEFINE(HAVE_JSONSTORE, 1, [Define that you want to build the jsonstore library])

      case "$enable_jsonstore-$have_libmicrohttpd" in
        yes-no)
	    AC_MSG_ERROR([LibMicroHTTPD library not found but required for jsonstore])
	    ;;
        yes-yes)
            AC_DEFINE(HAVE_MICROHTTPD, 1, [Define if you have the LibMicroHTTPD library])
	    save_LIBS="$LIBS"
	    LIBS="$LIBS $libmicrohttpd_LIBS"
	    save_CFLAGS="$CFLAGS"
	    CFLAGS="$CFLAGS $libmicrohttpd_CFLAGS"
            ;;
      esac

      case "$enable_jsonstore-$have_liburiparser" in
        yes-no)
	    AC_MSG_ERROR([LibUriParser library not found but required for jsonstore])
	    ;;
        yes-yes)
            AC_DEFINE(HAVE_URIPARSER, 1, [Define if you have the LibUriParser library])
	    save_LIBS="$LIBS"
	    LIBS="$LIBS $liburiparser_LIBS"
	    save_CFLAGS="$CFLAGS"
	    CFLAGS="$CFLAGS $liburiparser_CFLAGS"
            ;;
      esac
fi

dnl     checks for header files
AC_HEADER_STDBOOL
AC_HEADER_STDC
AC_HEADER_TIME
AC_HEADER_DIRENT
# NOTE: these header files are in alphabetical order to ease maintenance
AC_CHECK_HEADERS([ \
	dlfcn.h \
	execinfo.h \
	fcntl.h \
	getopt.h \
	iconv.h \
	ieeefp.h \
	io.h \
	kvm.h \
	langinfo.h \
	libgen.h \
	libintl.h \
	limits.h \
	locale.h \
	mach-o/dyld.h \
	mach/mach_init.h \
	mach/task.h \
	malloc.h \
	netdb.h \
	netinet/in.h \
	procfs.h \
	pwd.h \
	regex.h \
	rlimit.h \
	signal.h \
	stddef.h \
	stdint.h \
	string.h \
	strings.h \
	stropts.h \
	sys/file.h \
	sys/ioctl.h \
	sys/mman.h \
	sys/param.h \
	sys/resource.h \
	sys/socket.h \
	sys/sysctl.h \
	sys/time.h \
	sys/times.h \
	sys/types.h \
	sys/uio.h \
	sys/un.h \
	sys/utime.h \
	sys/wait.h \
	termios.h \
	time.h \
	unistd.h \
	utime.h \
	uuid/uuid.h \
	winsock.h \
	xmmintrin.h \
	])

dnl on OpenBSD, sys/sysctl.h requires sys/param.h to be included beforehand
AC_CHECK_HEADERS([sys/sysctl.h], [], [],
[
  #ifdef HAVE_SYS_PARAM_H
  # include <sys/param.h>
  #endif
])


SOCKET_LIBS=""
org_have_setsockopt=no
have_setsockopt=$org_have_setsockopt

case "$host_os" in
	*mingw*)
		AC_CHECK_HEADERS([winsock2.h],[have_winsock2=yes],
			[have_winsock2=no; why_have_winsock2="(winsock2.h header not found)"])
		save_LIBS="$LIBS"
		LIBS="$LIBS -lws2_32"
		AC_MSG_CHECKING(for setsockopt in winsock2)
		AC_TRY_LINK([#ifdef HAVE_WINSOCK2_H
#include <winsock2.h>
#endif],[setsockopt(0,0,0,NULL,0);],[SOCKET_LIBS="-lws2_32"; have_setsockopt=yes;],[])
		AC_MSG_RESULT($have_setsockopt)
		LIBS="$save_LIBS"
		;;
	*)
		AC_CHECK_FUNC(gethostbyname_r, [], [
		  AC_CHECK_LIB(nsl_r, gethostbyname_r, [ SOCKET_LIBS="-lnsl_r" ],
			AC_CHECK_LIB(nsl, gethostbyname_r, [ SOCKET_LIBS="-lnsl"   ] ))])
		AC_CHECK_FUNC(hstrerror, [], [
		  AC_CHECK_LIB(resolv, hstrerror, [ SOCKET_LIBS="$SOCKET_LIBS -lresolv" ])])
		;;
esac

if test "x$have_setsockopt" = xno; then
	AC_CHECK_FUNC(setsockopt, [], 
	  AC_CHECK_LIB(socket, setsockopt, [ SOCKET_LIBS="-lsocket $SOCKET_LIBS"; have_setsockopt=yes; ]))
fi

org_have_getaddrinfo=no
have_getaddrinfo=$org_have_getaddrinfo
save_LIBS="$LIBS"
LIBS="$LIBS $SOCKET_LIBS"

AC_CHECK_FUNC(getaddrinfo, [ have_getaddrinfo=yes ], [
  AC_CHECK_LIB(socket, getaddrinfo, [ SOCKET_LIBS="$SOCKET_LIBS -lsocket"; have_getaddrinfo=yes ],
	AC_CHECK_LIB(nsl,  getaddrinfo, [ SOCKET_LIBS="$SOCKET_LIBS -lnsl"   ; have_getaddrinfo=yes ] ))])
LIBS="$save_LIBS"

if test "x$have_getaddrinfo" = xyes; then
	AC_DEFINE([HAVE_GETADDRINFO], 1, [Define to 1 if you have the `getaddrinfo' function.])
fi

dnl incase of windows we need to use try_link because windows uses the
dnl pascal style of function calls and naming scheme. Therefore the 
dnl function needs to be compiled with the correct header
AC_CHECK_TYPE(SOCKET, , AC_DEFINE(SOCKET,int,[type used for sockets]), [#ifdef HAVE_WINSOCK_H
#include <winsock.h>
#endif])
AC_CHECK_TYPE(socklen_t,
	AC_DEFINE(HAVE_SOCKLEN_T, 1, [Define to 1 if the system has the type `socklen_t'.]),
	AC_DEFINE(socklen_t,int,[type used by connect]),
	[#include <sys/types.h>
#include <sys/socket.h>])

case $host_os in
	*mingw*)
		save_LIBS="$LIBS"
		LIBS="$LIBS $SOCKET_LIBS"
		AC_MSG_CHECKING(for closesocket)
		AC_TRY_LINK([#ifdef HAVE_WINSOCK2_H
#include <winsock2.h>
#endif],[closesocket((SOCKET)0);], [AC_MSG_RESULT(yes)], [AC_MSG_RESULT(no);AC_DEFINE(closesocket,close,[function to close a socket])])
		LIBS="$save_LIBS"
		;;
	*)
		dnl don't check for closesocket on Cygwin: it'll be found but we don't want to use it
		AC_DEFINE(closesocket,close,[function to close a socket])
		;;
esac

AC_SUBST(SOCKET_LIBS)

dnl     checks for types
AC_TYPE_SIZE_T
AC_TYPE_SSIZE_T
AC_TYPE_PID_T
AC_TYPE_OFF_T

AC_CHECK_TYPES([__int64, long long, __int128])
AC_CHECK_TYPES([ptrdiff_t],,,[#include <stddef.h>
#include <sys/types.h>])
AC_CHECK_TYPES(bool)

AC_CHECK_SIZEOF(char)
AC_CHECK_SIZEOF(short)
AC_CHECK_SIZEOF(int)
AC_CHECK_SIZEOF(long)
AC_CHECK_SIZEOF(void *)
AC_CHECK_SIZEOF(size_t)
AC_CHECK_SIZEOF(ssize_t)
AC_CHECK_SIZEOF(ptrdiff_t,,[#include <stddef.h>
#include <sys/types.h>])
AC_CHECK_SIZEOF(long long)
AC_CHECK_SIZEOF(__int64)
AC_C_CHAR_UNSIGNED

case $host_os in
	*mingw*)
		AC_DEFINE([LLFMT],["%I64d"],[Format to print 64 bit signed integers.])
		AC_DEFINE([ULLFMT],["%I64u"],[Format to print 64 bit unsigned integers.])
		;;
	*)
		AC_DEFINE([LLFMT],["%lld"],[Format to print 64 bit signed integers.])
		AC_DEFINE([ULLFMT],["%llu"],[Format to print 64 bit unsigned integers.])
		;;
esac

AC_TRY_COMPILE([$ac_includes_default
#include <malloc.h>], [struct mallinfo m;], AC_DEFINE(HAVE_STRUCT_MALLINFO, 1, [Define if you have struct mallinfo])

AC_TRY_COMPILE([$ac_includes_default
#include <malloc.h>], [struct mallinfo m = {0};
/* compilers that don't like <0 comparisons on unsigned data *
 * will fail here (but then not in src/gdk/gdk_utils.mx)     */
int x = (m.usmblks < 0);], AC_DEFINE(HAVE_SIGNED_MALLINFO, 1, [Define if your mallinfo struct has signed elements])
))

dnl     checks for structures
dnl     checks for compiler characteristics
AC_C_CONST
AC_C_INLINE
AC_COMPILE_IFELSE([AC_LANG_SOURCE([int foo(int * restrict p) { return *p; }])],
	AC_DEFINE(HAVE_RESTRICT, 1,
		[Define if the compiler supports the restrict keyword]),
	AC_COMPILE_IFELSE([AC_LANG_SOURCE([int foo(int * __restrict__ p) { return *p; }])],
		AC_DEFINE(HAVE___RESTRICT__, 1,
			[Define if the compiler supports the __restrict__ keyword])))

dnl Seems like the compiler on SunOS 5.8 cannot cope with the
dnl __attribute__ specifications that can give compilers additional
dnl hints about a function (style of variable argument list, functions
dnl that never return, etc.)
AC_MSG_CHECKING([if your compiler understands `__attribute__'])

save_CFLAGS="$CFLAGS"
case "$GCC-$CC-$host_os" in
-*-solaris*)
	dnl  Sun compiler on Solaris:
	dnl  treat warnings as errors to fail on
	dnl  'warning: attribute parameter "printf" is undefined'
	CFLAGS="$CFLAGS -errwarn=%all"
	;;
esac

AC_COMPILE_IFELSE([AC_LANG_PROGRAM([[
#include <stdlib.h>

static void foo (const char *a, ...)
	__attribute__ ((format (printf, 1, 2)));

static void foo (const char *a, ...)
	{ (void)a; }
]],
[[ foo ("%s", ""); ]]
)],
[AC_DEFINE([HAVE_FUNCTION_ATTRIBUTES], 1,
  [Does your compiler support function attributes (__attribute__)?])
AC_MSG_RESULT(yes)],
AC_MSG_RESULT(no))

CFLAGS="$save_CFLAGS"

AH_VERBATIM([__attribute__],
[/* If the compiler does not support function attributes via __attribute__,
   we just define __attribute__(a) to nothing. */
#ifndef HAVE_FUNCTION_ATTRIBUTES
#define __attribute__(a)
#endif
])

dnl     checks for library functions
case $host in
	*-darwin1[[01234]]*)
		# OSX 10.6 (Snow Leopard) and up somehow makes configure believe
		# that fdatasync exists, in reality however, it does not on this
		# platform.
		ac_cv_func_fdatasync=no
	;;
	*)
		AC_CHECK_FUNCS([fdatasync])
	;;
esac
AS_IF([test "x${ac_cv_func_fdatasync}" = "xyes"],
  [AC_DEFINE([HAVE_FDATASYNC],[1],[If the system has a working fdatasync])])

AC_FUNC_ALLOCA
AC_FUNC_FSEEKO
# NOTE: these functions are in alphabetical order to ease maintenance
save_LIBS="$LIBS"
LIBS="$LIBS $MATH_LIBS"
AC_CHECK_FUNCS([\
				asctime_r \
				ctime_r \
				fcntl \
				fpclass \
				fpclassify \
				fsync \
				ftime \
				ftruncate \
				getexecname \
				getlogin \
				getopt \
				getopt_long \
				GetSystemInfo \
				gettimeofday \
				getuid \
				isinf \
				kill \
				localtime_r \
				lockf \
				madvise \
				mremap \
				nl_langinfo \
				_NSGetExecutablePath \
				pipe \
				popen \
				posix_fadvise \
				posix_madvise \
				putenv \
				round \
				sbrk \
				setenv \
				setlocale \
				setsid \
				shutdown \
				sigaction \
				strcasestr \
				strftime \
				strncasecmp \
				strptime \
				strsignal \
				strtod \
				strtof \
				strtoll \
				strtoull \
				sysconf \
				task_info \
				times \
				trunc \
				uname \
				])
LIBS="$save_LIBS"

dnl check for getopt in standard library
AC_CHECK_HEADERS([getopt.h])
AC_CHECK_FUNCS(getopt_long , need_getopt=, need_getopt=getopt; need_getopt=getopt1)
if test x$need_getopt = xgetopt; then
	AC_LIBOBJ(getopt)
elif test x$need_getopt = xgetopt1; then
	AC_LIBOBJ(getopt1)
fi

asctime_r3=yes
AC_MSG_CHECKING(asctime_r3)
AC_TRY_LINK([$ac_includes_default
#include <time.h>],
[char buf[26]; struct tm t; asctime_r(&t,buf,26);],
[AC_DEFINE(HAVE_ASCTIME_R3, 1, [Define if you have asctime_r(struct tm*,char *buf,size_t s)])], [asctime_r3=no])
AC_MSG_RESULT($asctime_r3)

ctime_r3=yes
AC_MSG_CHECKING(ctime_r3)
AC_TRY_LINK([$ac_includes_default
#include <time.h>],
[char buf[26]; time_t t; ctime_r(&t,buf,26);],
[AC_DEFINE(HAVE_CTIME_R3, 1, [Define if you have ctime_r(time_t*,char *buf,size_t s)])], [ctime_r3=no])
AC_MSG_RESULT($ctime_r3)

AC_CACHE_CHECK(for _sys_siglist, mn_cv_have__sys_siglist, [
AC_TRY_LINK([$ac_includes_default], [printf("%s\n", _sys_siglist[0]);], mn_cv_have__sys_siglist=yes, mn_cv_have__sys_siglist=no)])
if test $mn_cv_have__sys_siglist = yes; then
	AC_DEFINE(HAVE__SYS_SIGLIST, 1, [Define if you have _sys_siglist])
fi

dnl     checks for system services
dnl hwcounters
org_have_hwcounters=auto
have_hwcounters=$org_have_hwcounters
HWCOUNTERS_LIBS=""
HWCOUNTERS_INCS=""
AC_ARG_WITH(hwcounters,
	AS_HELP_STRING([--with-hwcounters=DIR],
		[hwcounters library is installed in DIR]),
	have_hwcounters="$withval")
case "$have_hwcounters" in
yes|no|auto)
	;;
*)
	HWCOUNTERS_LIBS="-L$withval/lib"
	HWCOUNTERS_INCS="-I$withval/include"
	;;
esac
if test "x$have_hwcounters" != xno; then
	case "$host_os-$host" in
	linux*-i?86*) HWCOUNTERS_INCS="$HWCOUNTERS_INCS -I/usr/src/linux-`uname -r | sed 's|smp$||'`/include"
	esac
	save_CPPFLAGS="$CPPFLAGS"
	CPPFLAGS="$CPPFLAGS $HWCOUNTERS_INCS"
	save_LIBS="$LIBS"
	LIBS="$LIBS $HWCOUNTERS_LIBS"
	have_hwcounters=no
	why_have_hwcounters="(no supported harwdware counters interface found)"
	case "$host_os-$host" in
	linux*-i?86*|linux*-x86_64*)
		AC_CHECK_HEADERS( libperfctr.h ,
		 AC_CHECK_LIB( perfctr, vperfctr_open ,
		  [ HWCOUNTERS_LIBS="$HWCOUNTERS_LIBS -lperfctr"
			AC_DEFINE(HAVE_LIBPERFCTR, 1, [Define if you have the perfctr library])
			have_hwcounters=yes
		  ]
			 )
		)
		if test "x$have_hwcounters" != xyes; then
				AC_CHECK_HEADERS( libpperf.h,
			 AC_CHECK_LIB( pperf, start_counters,
			  [ HWCOUNTERS_LIBS="$HWCOUNTERS_LIBS -lpperf"
					AC_DEFINE(HAVE_LIBPPERF, 1, [Define if you have the pperf library])
					have_hwcounters=yes
			  ]
			 )
			)
		fi
		;;
	 linux*-ia64*)
		AC_CHECK_HEADERS( perfmon/pfmlib.h ,
		 AC_CHECK_LIB( pfm, pfm_initialize ,
		  [ HWCOUNTERS_LIBS="$HWCOUNTERS_LIBS -lpfm"
			AC_DEFINE(HAVE_LIBPFM, 1, [Define if you have the pfm library])
			have_hwcounters=yes
		  ]
			 )
		)
		;;
	 solaris*)
		AC_CHECK_HEADERS( libcpc.h ,
		 AC_CHECK_TYPE( cpc_event_t,
		  AC_CHECK_LIB( cpc, cpc_access ,
		   [ HWCOUNTERS_LIBS="$HWCOUNTERS_LIBS -lcpc"
			 AC_DEFINE(HAVE_LIBCPC, 1, [Define if you have the cpc library])
			 have_hwcounters=yes
		   ]
		  )
		  , , [#include <libcpc.h>]
		 )
		)
		if test "x$have_hwcounters" != xyes; then
			AC_CHECK_HEADERS( perfmon.h ,
			 AC_CHECK_LIB( perfmon, clr_pic ,
			  [ HWCOUNTERS_LIBS="$HWCOUNTERS_LIBS -lperfmon"
				AC_DEFINE(HAVE_LIBPERFMON, 1, [Define if you have the perfmon library])
				have_hwcounters=yes
			  ]
			 )
			)
		fi
		;;
	 irix*)
		AC_CHECK_LIB( perfex, start_counters ,
		 [ HWCOUNTERS_LIBS="$HWCOUNTERS_LIBS -lperfex"
		   have_hwcounters=yes
		 ]
		)
		;;
	esac
	LIBS="$save_LIBS"
	CPPFLAGS="$save_CPPFLAGS"

	if test "x$have_hwcounters" != xyes; then
		HWCOUNTERS_LIBS=""
		HWCOUNTERS_INCS=""
	else
		CFLAGS="$CFLAGS -DHWCOUNTERS -DHW_`uname -s` -DHW_`uname -m`"
	fi
fi
AC_SUBST(HWCOUNTERS_LIBS)
AC_SUBST(HWCOUNTERS_INCS)

dnl check dependencies (might need more than just SQL)
if test x"$enable_sql" = xauto && test x"$enable_monetdb5" = x"no" ; then
	enable_sql=no
	if test "x$disable_sql" = x; then
		disable_sql="(MonetDB/SQL requires MonetDB5)"
	fi
fi
if test x"$enable_jaql" = xauto && test x"$enable_monetdb5" = x"no" ; then
	enable_jaql=no
	if test "x$disable_jaql" = x; then
		disable_jaql="(MonetDB/JAQL requires MonetDB5)"
	fi
fi

dnl     output
AM_CONDITIONAL(HAVE_GDK, test "x$enable_gdk" = xyes -o "x$enable_gdk" = xauto)
AM_CONDITIONAL(HAVE_MONETDB5, test "x$enable_monetdb5" = xyes -o "x$enable_monetdb5" = xauto)
AM_CONDITIONAL(HAVE_SQL, test "x$enable_sql" = xyes -o "x$enable_sql" = xauto)
AM_CONDITIONAL(HAVE_JAQL, test "x$enable_jaql" = xyes -o "x$enable_jaql" = xauto)
AM_CONDITIONAL(HAVE_GEOM, test "x$enable_geom" = xyes -o "x$enable_geom" = xauto)
AM_CONDITIONAL(HAVE_JSONSTORE, test "x$enable_jsonstore" = xyes -o "x$enable_jsonstore" = xauto)
AM_CONDITIONAL(HAVE_TESTING, test "x$enable_testing" = xyes -o "x$enable_testing" = xauto)
AM_CONDITIONAL(HAVE_DEVELOPER, test "x$enable_developer" = xyes)

AC_SUBST(compilercall, ["$CC $CFLAGS $X_CFLAGS"])
AC_SUBST(linkercall, ["$LD $LDFLAGS"])
AC_SUBST(builtby, ["${USER}@`hostname`"])
pcreversion="not linked to any PCRE library"
if test "x$have_pcre" = xyes; then
        pcreversion="compiled with `pkg-config --modversion libpcre 2>/dev/null`"
fi
AC_SUBST(pcreversion)
opensslversion="not linked to any openssl library"
if test "x$have_openssl" = xyes; then
        opensslversion="compiled with `openssl version 2>/dev/null`"
fi
AC_SUBST(opensslversion)
libxml2version="not linked to any libxml2 library"
if test "x$have_libxml2" = xyes; then
        libxml2version="compiled with `pkg-config --modversion libxml-2.0 2>/dev/null`"
fi
AC_SUBST(libxml2version)

dnl provide different versions of the paths derived above
if test "${prefix}x" = "NONEx"; then
	prefix="${ac_default_prefix}"
	Xprefix="`$translatepath "$Qprefix"`"
	QXprefix="`echo "$Xprefix" | sed 's/\\\\/\\\\\\\\/g'`"
else
	Xprefix="`$translatepath "$prefix"`"
	QXprefix="`echo "$Xprefix" | sed 's/\\\\/\\\\\\\\/g'`"
fi
if test "${exec_prefix}x" = "NONEx"; then
	Xexec_prefix="`$translatepath "$Qexec_prefix"`"
	QXexec_prefix="`echo "$Xexec_prefix" | sed 's/\\\\/\\\\\\\\/g'`"
else
	Xexec_prefix="`$translatepath "$exec_prefix"`"
	QXexec_prefix="`echo "$Xexec_prefix" | sed 's/\\\\/\\\\\\\\/g'`"
fi
AC_SUBST(Xprefix)
AC_SUBST(QXprefix)
AC_SUBST(Xexec_prefix)
AC_SUBST(QXexec_prefix)
Qsrcdir="$srcdir"
Xsrcdir="`$translatepath "$srcdir"`"
QXsrcdir="`echo "$Xsrcdir" | sed 's/\\\\/\\\\\\\\/g'`"
AC_SUBST(Qsrcdir)
AC_SUBST(Xsrcdir)
AC_SUBST(QXsrcdir)
Qlocalstatedir="$localstatedir"
Xlocalstatedir="`$translatepath "$localstatedir"`"
QXlocalstatedir="`echo "$Xlocalstatedir" | sed 's/\\\\/\\\\\\\\/g'`"
eval "Elocalstatedir=${Xlocalstatedir}"
QElocalstatedir="`echo "$Elocalstatedir" | sed 's/\\\\/\\\\\\\\/g'`"
AC_SUBST(Qlocalstatedir)
AC_SUBST(Xlocalstatedir)
AC_SUBST(Elocalstatedir)
AC_SUBST(QXlocalstatedir)
Xlogdir="`$translatepath "$logdir"`"
eval "Elogdir=${Xlogdir}"
# need second eval because localstatedir defaults to being ${prefix}/var
eval "Elogdir=${Elogdir}"
AC_SUBST(logdir)
AC_SUBST(Elogdir)
Xrundir="`$translatepath "$rundir"`"
eval "Erundir=${Xrundir}"
# need second eval because localstatedir defaults to being ${prefix}/var
eval "Erundir=${Erundir}"
AC_SUBST(rundir)
AC_SUBST(Erundir)
Qlibdir="$libdir"
Xlibdir="`$translatepath "$libdir"`"
QXlibdir="`echo "$Xlibdir" | sed 's/\\\\/\\\\\\\\/g'`"
AC_SUBST(Qlibdir)
AC_SUBST(Xlibdir)
AC_SUBST(QXlibdir)
Qsysconfdir="$sysconfdir"
Xsysconfdir="`$translatepath "$sysconfdir"`"
QXsysconfdir="`echo "$Xsysconfdir" | sed 's/\\\\/\\\\\\\\/g'`"
AC_SUBST(Qsysconfdir)
AC_SUBST(Xsysconfdir)
AC_SUBST(QXsysconfdir)
Qbindir="$bindir"
Xbindir="`$translatepath "$bindir"`"
QXbindir="`echo "$Xbindir" | sed 's/\\\\/\\\\\\\\/g'`"
Ebindir="`echo "$Xbindir" | sed 's/{exec_prefix}/{prefix}/'`"
eval "Ebindir=${Ebindir}"
QEbindir="`echo "$Ebindir" | sed 's/\\\\/\\\\\\\\/g'`"
AC_SUBST(Qbindir)
AC_SUBST(Xbindir)
AC_SUBST(QXbindir)
Qlibexecdir="$libexecdir"
Xlibexecdir="`$translatepath "$libexecdir"`"
QXlibexecdir="`echo "$Xlibexecdir" | sed 's/\\\\/\\\\\\\\/g'`"
AC_SUBST(Qlibexecdir)
AC_SUBST(Xlibexecdir)
AC_SUBST(QXlibexecdir)
Qdatarootdir="$datarootdir"
Xdatarootdir="`$translatepath "$datarootdir"`"
QXdatarootdir="`echo "$Xdatarootdir" | sed 's/\\\\/\\\\\\\\/g'`"
AC_SUBST(Qdatarootdir)
AC_SUBST(Xdatarootdir)
AC_SUBST(QXdatarootdir)
if test "${datadir}" = '${datarootdir}'; then
	datadir="${datarootdir}"
fi
Qdatadir="$datadir"
Xdatadir="`$translatepath "$datadir"`"
QXdatadir="`echo "$Xdatadir" | sed 's/\\\\/\\\\\\\\/g'`"
AC_SUBST(Qdatadir)
AC_SUBST(Xdatadir)
AC_SUBST(QXdatadir)
Qmandir="$mandir"
Xmandir="`$translatepath "$mandir"`"
QXmandir="`echo "$Xmandir" | sed 's/\\\\/\\\\\\\\/g'`"
AC_SUBST(Qmandir)
AC_SUBST(Xmandir)
AC_SUBST(QXmandir)
Qincludedir="$includedir"
Xincludedir="`$translatepath "$includedir"`"
QXincludedir="`echo "$Xincludedir" | sed 's/\\\\/\\\\\\\\/g'`"
AC_SUBST(Qincludedir)
AC_SUBST(Xincludedir)
AC_SUBST(QXincludedir)
Qinfodir="$infodir"
Xinfodir="`$translatepath "$infodir"`"
QXinfodir="`echo "$Xinfodir" | sed 's/\\\\/\\\\\\\\/g'`"
AC_SUBST(Qinfodir)
AC_SUBST(Xinfodir)
AC_SUBST(QXinfodir)

QBUILD="$BUILD"
XBUILD="`$translatepath "$BUILD"`"
QXBUILD="`echo "$XBUILD" | sed 's/\\\\/\\\\\\\\/g'`"
AC_SUBST(QBUILD)
AC_SUBST(XBUILD)
AC_SUBST(QXBUILD)
QSOURCE="$SOURCE"
XSOURCE="`$translatepath "$SOURCE"`"
QXSOURCE="`echo "$XSOURCE" | sed 's/\\\\/\\\\\\\\/g'`"
AC_SUBST(QSOURCE)
AC_SUBST(XSOURCE)
AC_SUBST(QXSOURCE)
AC_DEFINE_UNQUOTED(LOCALSTATEDIR,"$QElocalstatedir",[modifiable single-machine data])
AC_DEFINE_UNQUOTED(BINDIR,"$QEbindir",[location where binaries are installed])

dnl  On Solaris, libxml2 enables threading only when _REENTRANT, __MT__
dnl  or _POSIX_C_SOURCE >= 199506L is defined.  The latter is only
dnl  defined on POSIX compliant Solaris systems (latest of the latest
dnl  as of this writing), hence defining that here would cause a
dnl  redefinition error.  To work around it, we define __MT__ here, as
dnl  _REENTRANT might also enable stuff in other software packages.
case "$GCC-$host_os" in
yes-solaris2.11)
	AC_DEFINE(__MT__, 1, [libxml2 enable threading compiler flag])
	;;
esac

dnl add some includes that we want to be there always (by default)
dnl this is kind of bad practice, but consider it legacy that would be
dnl good to clean up some day
AH_TOP([
#ifndef _SEEN_MONETDB_CONFIG_H
#define _SEEN_MONETDB_CONFIG_H 1
])
AH_BOTTOM([
/* AC_FUNC_ALLOCA autoconf documented code */
#ifdef HAVE_ALLOCA_H
# include <alloca.h>
#elif defined __GNUC__
# define alloca __builtin_alloca
#elif defined _AIX
# define alloca __alloca
#elif defined _MSC_VER
# include <malloc.h>
# define alloca _alloca
#else
# include <stddef.h>
void *alloca(size_t);
#endif

#ifdef HAVE_SYS_TYPES_H
# include <sys/types.h>
#endif

#include <stdio.h>		/* NULL, printf etc. */
#include <stdlib.h>
#include <errno.h>
#include <stdarg.h>		/* va_alist.. */

#include <assert.h>

#define SLASH_2_DIR_SEP(s) {char *t; for(t=strchr(s, '/'    ); t; t=strchr(t+1, '/'    )) *t=DIR_SEP;}
#define DIR_SEP_2_SLASH(s) {char *t; for(t=strchr(s, DIR_SEP); t; t=strchr(t+1, DIR_SEP)) *t='/'    ;}

#ifdef HAVE_LONG_LONG
typedef long long lng;
# define SIZEOF_LNG SIZEOF_LONG_LONG
#else
# ifdef HAVE___INT64
typedef __int64 lng;
#  define SIZEOF_LNG SIZEOF___INT64
# endif
#endif

#ifndef HAVE_PTRDIFF_T
# if SIZEOF_SIZE_T == SIZEOF_INT
typedef int ptrdiff_t;
# else
typedef lng ptrdiff_t;
# endif
#endif

/* define printf formats for printing size_t and ssize_t variables */
#if (defined(__STDC_VERSION__) && __STDC_VERSION__ >= 199901 && !defined(__svr4__) && !defined(WIN32) && !defined(__sgi)) || __GNUC__ > 3
# define SZFMT "%zu"
# define SSZFMT "%zd"
#elif defined(__MINGW32__)
# define SZFMT "%u"
# define SSZFMT "%ld"
#elif SIZEOF_SIZE_T == SIZEOF_INT
# define SZFMT "%u"
# define SSZFMT "%d"
#elif SIZEOF_SIZE_T == SIZEOF_LONG
# define SZFMT "%lu"
# define SSZFMT "%ld"
#elif SIZEOF_SIZE_T == SIZEOF_LONG_LONG || SIZEOF_SIZE_T == SIZEOF___INT64
# define SZFMT ULLFMT
# define SSZFMT LLFMT
#else
# error no definition for SZFMT/SSZFMT
#endif

/* define printf formats for printing ptrdiff_t variables */
#if defined(__STDC_VERSION__) && __STDC_VERSION__ >= 199901 && !defined(__svr4__) && !defined(WIN32) && !defined(__sgi) || defined(__hpux)
#define PDFMT "%td"
#elif SIZEOF_PTRDIFF_T == SIZEOF_INT
#define PDFMT "%d"
#elif SIZEOF_PTRDIFF_T == SIZEOF_LONG
#define PDFMT "%ld"
#elif SIZEOF_PTRDIFF_T == SIZEOF_LONG_LONG || SIZEOF_PTRDIFF_T == SIZEOF___INT64
#define PDFMT LLFMT
#else
#error no definition for PDFMT
#endif

/* define printf format for printing pointer values */
#if defined(__STDC_VERSION__) && __STDC_VERSION__ >= 199901
#define PTRFMT		"%p"
#define PTRFMTCAST		/* no cast needed */
#elif defined(_MSC_VER)
/* On Windows, always use 64 bit integers (even on 32-bit architectures)
 * to not get the warning C4311: 'type cast' : pointer truncation from
 * 'void *' to 'unsigned int' */
#define PTRFMT		"%I64x"
#define PTRFMTCAST	(unsigned __int64)
#elif SIZEOF_VOID_P == SIZEOF_INT
#define PTRFMT		"%x"
#define PTRFMTCAST	(unsigned int)
#elif SIZEOF_VOID_P == SIZEOF_LONG
#define PTRFMT		"%lx"
#define PTRFMTCAST	(unsigned long)
#elif SIZEOF_VOID_P == SIZEOF_LONG_LONG
#define PTRFMT		"%llx"
#define PTRFMTCAST	(unsigned long long)
#else
#error no definition for PTRFMT
#endif

/* defines to help the compiler check printf-style format arguments */
#if !defined(__GNUC__) || __GNUC__ < 2 || (__GNUC__ == 2 && __GNUC_MINOR__ < 5)
/* This feature is available in gcc versions 2.5 and later.  */
# ifndef __attribute__
#  define __attribute__(Spec) /* empty */
# endif
#else
/* The __-protected variants of `format' and `printf' attributes are
 * accepted by gcc versions 2.6.4 (effectively 2.7) and later.  */
# if !defined(__format__) && (__GNUC__ < 2 || (__GNUC__ == 2 && __GNUC_MINOR__ < 7))
#  define __format__ format
#  define __printf__ printf
# endif
#endif
#if !defined(_MSC_VER) && !defined(_In_z_)
# define _In_z_
# define _Printf_format_string_
#endif

#endif /* _SEEN_MONETDB_CONFIG_H */
])

dnl  Disabling the following warning is only required for the Intel compiler
dnl  and if assertions are enabled.
case "$GCC-$CC-$enable_assert" in
-*icc*-yes|-*ecc*-yes)
	dnl  # 279: controlling expression is constant
	X_CFLAGS="$X_CFLAGS -wd279";;
esac

dnl  CFLAGS for our code are stricter than what autoconf can cope with.
CFLAGS="$CFLAGS \$(X_CFLAGS)"

dnl bootstrap adds a (long) list of file names inside the
dnl AC_CONFIG_FILES command
AC_CONFIG_FILES
AC_OUTPUT

echo
echo
echo "MonetDB is configured as follows:"
echo "* Compilation specifics:"
echo "    Host:     " ${ac_cv_host}
echo "    Compiler: " ${CC}
echo "    CFLAGS:   " ${CFLAGS}
echo "    X_CFLAGS: " ${X_CFLAGS}
echo "    LDFLAGS:  " ${LDFLAGS}
echo
echo "* Enabled/disabled build options:"
for comp in \
        'strict    ' \
        'assert    ' \
        'debug     ' \
        'optimize  ' \
        'developer ' \
	'instrument' \
	'profile   ' \
; do
	eval "dft=\$dft_$comp"
	eval "enable=\$enable_$comp"
	eval "disable=\$disable_$comp"
	case "$disable-$enable-$dft" in
		-no-no)	disable="(by default)";;
		-no-*)	disable="(by command line option)";;
	esac
	echo $ECHO_N "    $comp is $ECHO_C"
	if test "x$enable" = xno ; then echo "disabled $disable"; else echo "enabled"; fi
done
echo
echo "* Enabled/disabled components:"
for comp in \
<<<<<<< HEAD
	gdk \
	monetdb5 \
	sql \
	jaql \
	jsonstore \
	geom \
	fits \
	rdf \
	datacell \
	odbc \
	jdbc \
	control \
	testing \
=======
	'gdk     ' \
	'monetdb5' \
	'sql     ' \
	'jaql    ' \
	'geom    ' \
	'fits    ' \
	'rdf     ' \
	'datacell' \
	'odbc    ' \
	'jdbc    ' \
	'control ' \
	'testing ' \
>>>>>>> 62590e27
; do
	eval "dft=\$dft_$comp"
	eval "enable=\$enable_$comp"
	eval "disable=\$disable_$comp"
	case "$disable-$enable-$dft" in
		-no-no)	disable="(by default)";;
		-no-*)	disable="(by command line option)";;
	esac
	echo $ECHO_N "    $comp is $ECHO_C"
	if test "x$enable" = xno ; then echo "disabled $disable"; else echo "enabled"; fi
done
echo
echo "* Available features/extensions:"
for comp in \
	'atomic_ops  ' \
	'bz2         ' \
	'cfitsio     ' \
	'curl        ' \
	'geos        ' \
	'getaddrinfo ' \
	'hwcounters  ' \
	'java        ' \
	'java_control' \
	'java_jdbc   ' \
	'libxml2     ' \
	'mseed       ' \
	'openssl     ' \
	'pcre        ' \
	'perl        ' \
	'pthread     ' \
	'python2     ' \
	'python3     ' \
	'raptor      ' \
	'readline    ' \
	'rubygem     ' \
	'setsockopt  ' \
	'sphinxclient' \
	'unixodbc    ' \
	'valgrind    ' \
	'winsock2    ' \
	'zlib        ' \
; do
	eval "org=\$org_have_$comp"
	eval "have=\$have_$comp"
	eval "why=\$why_have_$comp"
	case "$why-$have-$org" in
		-no-no)	why="(by default)";;
		-no-*)	why="(by command line option)";;
	esac
	echo $ECHO_N "    $comp = $ECHO_C"
	if test "x$have" != xno ; then echo "yes"; else echo "no  $why"; fi
done
echo
echo "* Important options:"
echo "    OID size: " ${oids} bits
echo

dnl give some hints to the user
case "`make -v 2>&1`" in
'GNU Make '*)
	;;
*)
	echo "'make' not found in PATH or not GNU Make."
	case "`gmake -v 2>&1`" in
	'GNU Make '*)
		echo "Please use 'gmake' to build MonetDB."
		;;
	*)
		echo "'gmake' not found in PATH or not GNU Make."
		echo "Please make sure you have GNU Make installed and use it to build MonetDB."
		;;
	esac
	echo
	;;
esac<|MERGE_RESOLUTION|>--- conflicted
+++ resolved
@@ -3246,34 +3246,19 @@
 echo
 echo "* Enabled/disabled components:"
 for comp in \
-<<<<<<< HEAD
-	gdk \
-	monetdb5 \
-	sql \
-	jaql \
-	jsonstore \
-	geom \
-	fits \
-	rdf \
-	datacell \
-	odbc \
-	jdbc \
-	control \
-	testing \
-=======
-	'gdk     ' \
-	'monetdb5' \
-	'sql     ' \
-	'jaql    ' \
-	'geom    ' \
-	'fits    ' \
-	'rdf     ' \
-	'datacell' \
-	'odbc    ' \
-	'jdbc    ' \
-	'control ' \
-	'testing ' \
->>>>>>> 62590e27
+	'gdk      ' \
+	'monetdb5 ' \
+	'sql      ' \
+	'jaql     ' \
+	'jsonstore' \
+	'geom     ' \
+	'fits     ' \
+	'rdf      ' \
+	'datacell ' \
+	'odbc     ' \
+	'jdbc     ' \
+	'control  ' \
+	'testing  ' \
 ; do
 	eval "dft=\$dft_$comp"
 	eval "enable=\$enable_$comp"
