# The contents of this file are subject to the MonetDB Public License
# Version 1.1 (the "License"); you may not use this file except in
# compliance with the License. You may obtain a copy of the License at
# http://monetdb.cwi.nl/Legal/MonetDBLicense-1.1.html
#
# Software distributed under the License is distributed on an "AS IS"
# basis, WITHOUT WARRANTY OF ANY KIND, either express or implied. See the
# License for the specific language governing rights and limitations
# under the License.
#
# The Original Code is the MonetDB Database System.
#
# The Initial Developer of the Original Code is CWI.
# Portions created by CWI are Copyright (C) 1997-July 2008 CWI.
# Copyright August 2008-2009 MonetDB B.V.
# All Rights Reserved.

dnl Process this file with autoconf to produce a configure script.
<<<<<<< HEAD
AC_PREREQ(2.59)
AC_INIT([MonetDB template], [0.6.0], [monet@cwi.nl], [MonetDB-template])
=======
AC_PREREQ(2.60)
AC_INIT([MonetDB template], [0.5.5], [monet@cwi.nl], [MonetDB-template])
>>>>>>> db0030b0
#                            ^^^^^
# Maintained via vertoo. Please don't modify by hand!
# Contact MonetDB-developers@lists.sourceforge.net for details and/or assistance.
AC_CONFIG_AUX_DIR(conf)
AC_CANONICAL_HOST
AC_CANONICAL_TARGET
AH_TOP([#include "sysdefs.h"])
AH_BOTTOM([#include "stddef.h"])

dnl ----------------------
AM_INIT_AUTOMAKE
AC_CONFIG_SRCDIR([src/monetdb4/example.mx])
AM_CONFIG_HEADER([template_config.h:conf/config.h.in])
CONFIG_H=template_config.h
AC_SUBST(CONFIG_H)

# TEMPLATE_BUILD and TEMPLATE_SOURCE are *only* used for monetdb-template-config and RunMserver
# TEMPLATE_SOURCE is the absolute path name of the source directory
# (srcdir can be relative)

# The Q versions of various variables are used in places where \'s
# need to be escapes with an extra \.  Configure does not support \'s
# in path names, so there is no need to do anything special here
# except set the variables.  The command to set them in case we do
# need to escape the \'s is Qvar=`echo "$var" | sed 's/\\\\/\\\\\\\\/g'`
TEMPLATE_BUILD=[`pwd`]
AC_SUBST(TEMPLATE_BUILD)

TEMPLATE_SOURCE=[`(cd $srcdir && pwd)`]
AC_SUBST(TEMPLATE_SOURCE)

AM_MONETDB_XQ_VARS_1()


dnl Check for Monet
req_monetdb_ver='1.29.0'
#                ^^^^^^
# Maintained via vertoo. Please don't modify by hand!
# Contact MonetDB-developers@lists.sourceforge.net for details and/or assistance.
AM_MONETDB_COMMON($req_monetdb_ver)
if test "x$have_monetdb" != xyes; then
	if test "x$MONETDB_VERSION" = "x"; then
		AC_MSG_ERROR([MonetDB was not found. Template requires at least version $req_monetdb_ver of MonetDB.])
	else
		AC_MSG_ERROR([Template requires at least version $req_monetdb_ver of MonetDB, but only version $MONETDB_VERSION was found.])
	fi
fi
AM_MONETDB_DEFAULTS()
AM_MONETDB_COMPILER()
AM_MONETDB_TOOLS()
AM_MONETDB_OPTIONS()
AM_MONETDB_LIBS()
AM_MONETDB_UTILS()
req_monetdb4_ver='4.29.0'
#                 ^^^^^^
# Maintained via vertoo. Please don't modify by hand!
# Contact MonetDB-developers@lists.sourceforge.net for details and/or assistance.
AM_MONETDB4($req_monetdb4_ver)
req_monetdb5_ver='5.11.0'
#                 ^^^^^
# Maintained via vertoo. Please don't modify by hand!
# Contact MonetDB-developers@lists.sourceforge.net for details and/or assistance.
AM_MONETDB5($req_monetdb5_ver)

if test "x$have_monetdb4" != xyes -a "x$have_monetdb5" != xyes; then
	if test "x$MONETDB4_VERSION" = "x" -a "x$MONETDB5_VERSION" = "x"; then
		AC_MSG_ERROR([Neither MonetDB4 nor MonetDB5 was not found. Template requires at least version $req_monetdb4_ver of MonetDB4 or version $req_monetdb5_ver of MonetDB5.])
	else
		if test "x$MONETDB4_VERSION" = "x"; then
			MONETDB4_VERSION='none'
		fi
		if test "x$MONETDB5_VERSION" = "x"; then
			MONETDB5_VERSION='none'
		fi
		AC_MSG_ERROR([Template requires at least version $req_monetdb4_ver of MonetDB4 (found $MONETDB4_VERSION) or version $req_monetdb5_ver of MonetDB5 (found $MONETDB5_VERSION).])
	fi
fi


dnl provide different versions of the paths derived above
AM_MONETDB_XQ_VARS_2()
AC_DEFINE_UNQUOTED(TEMPLATE_PREFIX,"$QXprefix",[architecture-independent files])
AC_DEFINE_UNQUOTED(TEMPLATE_EXEC_PREFIX,"$QXexec_prefix",[architecture-dependent files])
QTEMPLATE_BUILD="$TEMPLATE_BUILD"
XTEMPLATE_BUILD="`$translatepath "$TEMPLATE_BUILD"`"
QXTEMPLATE_BUILD="`echo "$XTEMPLATE_BUILD" | sed 's/\\\\/\\\\\\\\/g'`"
AC_SUBST(QTEMPLATE_BUILD)
AC_SUBST(XTEMPLATE_BUILD)
AC_SUBST(QXTEMPLATE_BUILD)
QTEMPLATE_SOURCE="$TEMPLATE_SOURCE"
XTEMPLATE_SOURCE="`$translatepath "$TEMPLATE_SOURCE"`"
QXTEMPLATE_SOURCE="`echo "$XTEMPLATE_SOURCE" | sed 's/\\\\/\\\\\\\\/g'`"
AC_SUBST(QTEMPLATE_SOURCE)
AC_SUBST(XTEMPLATE_SOURCE)
AC_SUBST(QXTEMPLATE_SOURCE)
AC_DEFINE_UNQUOTED(TEMPLATE_LOCALSTATEDIR,"$QXlocalstatedir",[modifiable single-machine data])
AC_DEFINE_UNQUOTED(TEMPLATE_LIBDIR,"$QXlibdir",[object code libraries])
AC_DEFINE_UNQUOTED(TEMPLATE_SYSCONFDIR,"$QXsysconfdir",[read-only single-machine data])

dnl  CFLAGS for our code are stricter than what autoconf can cope with.
CFLAGS="$CFLAGS \$(X_CFLAGS)"

case "$host_os" in
*mingw*)
AM_CONDITIONAL(NOT_WIN32, false)
AM_CONDITIONAL(NATIVE_WIN32, true)
;;
*)
AM_CONDITIONAL(NOT_WIN32, true)
AM_CONDITIONAL(NATIVE_WIN32, false)
;;
esac<|MERGE_RESOLUTION|>--- conflicted
+++ resolved
@@ -16,13 +16,8 @@
 # All Rights Reserved.
 
 dnl Process this file with autoconf to produce a configure script.
-<<<<<<< HEAD
-AC_PREREQ(2.59)
+AC_PREREQ(2.60)
 AC_INIT([MonetDB template], [0.6.0], [monet@cwi.nl], [MonetDB-template])
-=======
-AC_PREREQ(2.60)
-AC_INIT([MonetDB template], [0.5.5], [monet@cwi.nl], [MonetDB-template])
->>>>>>> db0030b0
 #                            ^^^^^
 # Maintained via vertoo. Please don't modify by hand!
 # Contact MonetDB-developers@lists.sourceforge.net for details and/or assistance.
