--- conflicted
+++ resolved
@@ -17,11 +17,7 @@
 
 dnl Process this file with autoconf to produce a configure script.
 AC_PREREQ(2.60)
-<<<<<<< HEAD
-AC_INIT([MonetDB template], [0.16.0], [monet@cwi.nl], [MonetDB-template])
-=======
-AC_INIT([MonetDB template], [0.15.3], [info@monetdb.org], [MonetDB-template])
->>>>>>> b0f2fa66
+AC_INIT([MonetDB template], [0.16.0], [info@monetdb.org], [MonetDB-template])
 #                            ^^^^^
 # Maintained via vertoo. Please don't modify by hand!
 # Contact MonetDB-developers@lists.sourceforge.net for details and/or assistance.
