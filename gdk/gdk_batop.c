/*
 * This Source Code Form is subject to the terms of the Mozilla Public
 * License, v. 2.0.  If a copy of the MPL was not distributed with this
 * file, You can obtain one at http://mozilla.org/MPL/2.0/.
 *
 * Copyright 1997 - July 2008 CWI, August 2008 - 2017 MonetDB B.V.
 */

/*
 * (c) M. L. Kersten, P. Boncz, S. Manegold, N. Nes, K.S. Mullender
 * Common BAT Operations
 * We factor out all possible overhead by inlining code.  This
 * includes the macros BUNhead and BUNtail, which do a test to see
 * whether the atom resides in the buns or in a variable storage
 * heap.
 */
#include "monetdb_config.h"
#include "gdk.h"
#include "gdk_private.h"
#include "gdk_cand.h"

gdk_return
unshare_string_heap(BAT *b)
{
	assert(b->batCacheid > 0);
	if (b->ttype == TYPE_str &&
	    b->tvheap->parentid != b->batCacheid) {
		Heap *h = GDKzalloc(sizeof(Heap));
		if (h == NULL)
			return GDK_FAIL;
		h->parentid = b->batCacheid;
		h->farmid = BBPselectfarm(b->batRole, TYPE_str, varheap);
		if (b->tvheap->filename) {
			char *nme = BBP_physical(b->batCacheid);
			h->filename = GDKfilepath(NOFARM, NULL, nme, "theap");
			if (h->filename == NULL) {
				GDKfree(h);
				return GDK_FAIL;
			}
		}
		if (HEAPcopy(h, b->tvheap) != GDK_SUCCEED) {
			HEAPfree(h, 1);
			GDKfree(h);
			return GDK_FAIL;
		}
		BBPunshare(b->tvheap->parentid);
		b->tvheap = h;
	}
	return GDK_SUCCEED;
}

/* We try to be clever when appending one string bat to another.
 * First of all, we try to actually share the string heap so that we
 * don't need an extra copy, and if that can't be done, we see whether
 * it makes sense to just quickly copy the whole string heap instead
 * of inserting individual strings.  See the comments in the code for
 * more information. */
static gdk_return
insert_string_bat(BAT *b, BAT *n, BAT *s, int force)
{
	BATiter ni;		/* iterator */
	size_t toff = ~(size_t) 0;	/* tail offset */
	BUN p, r;		/* loop variables */
	const void *tp;		/* tail value pointer */
	unsigned char tbv;	/* tail value-as-bte */
	unsigned short tsv;	/* tail value-as-sht */
#if SIZEOF_VAR_T == 8
	unsigned int tiv;	/* tail value-as-int */
#endif
	var_t v;		/* value */
	size_t off;		/* offset within n's string heap */
	BUN start, end, cnt;
	const oid *restrict cand = NULL, *candend = NULL;

	assert(b->ttype == TYPE_str);
	/* only transient bats can use some other bat's string heap */
	assert(b->batRole == TRANSIENT ||
	       b->tvheap->parentid == abs(b->batCacheid));
	if (n->batCount == 0 || (s && s->batCount == 0))
		return GDK_SUCCEED;
	ni = bat_iterator(n);
	tp = NULL;
	CANDINIT(n, s, start, end, cnt, cand, candend);
	cnt = cand ? (BUN) (candend - cand) : end - start;
	if (cnt == 0)
		return GDK_SUCCEED;
	if ((!GDK_ELIMDOUBLES(b->tvheap) || b->batCount == 0) &&
	    !GDK_ELIMDOUBLES(n->tvheap) &&
	    b->tvheap->hashash == n->tvheap->hashash) {
		if (b->batRole == TRANSIENT || b->tvheap == n->tvheap) {
			/* If b is in the transient farm (i.e. b will
			 * never become persistent), we try some
			 * clever tricks to avoid copying:
			 * - if b is empty, we just let it share the
                         *   string heap with n;
			 * - otherwise, if b's string heap and n's
                         *   string heap are the same (i.e. shared),
                         *   we leave it that way (this includes the
                         *   case that b is persistent and n shares
                         *   its string heap with b);
			 * - otherwise, if b shares its string heap
                         *   with some other bat, we materialize it
                         *   and we will have to copy strings.
			 */
			bat bid = b->batCacheid;

			/* if cand != NULL, there is no wholesale
			 * copying of n's offset heap, but we may
			 * still be able to share the string heap */
			if (b->batCount == 0 &&
			    b->tvheap != n->tvheap &&
			    cand == NULL) {
				if (b->tvheap->parentid != bid) {
					BBPunshare(b->tvheap->parentid);
				} else {
					HEAPfree(b->tvheap, 1);
					GDKfree(b->tvheap);
				}
				BBPshare(n->tvheap->parentid);
				b->tvheap = n->tvheap;
				toff = 0;
			} else if (b->tvheap->parentid == n->tvheap->parentid &&
				   cand == NULL) {
				toff = 0;
			} else if (b->tvheap->parentid != bid &&
				   unshare_string_heap(b) != GDK_SUCCEED) {
				return GDK_FAIL;
			}
		}
		if (toff == ~(size_t) 0 && cnt > 1024) {
			/* If b and n aren't sharing their string
			 * heaps, we try to determine whether to copy
			 * n's whole string heap to the end of b's, or
			 * whether we will insert each string from n
			 * individually.  We do this by testing a
			 * sample of n's strings and extrapolating
			 * from that sample whether n uses a
			 * significant part of its string heap for its
			 * strings (i.e. whether there are many unused
			 * strings in n's string heap).  If n doesn't
			 * have many strings in the first place, we
			 * skip this and just insert them all
			 * individually.  We also check whether a
			 * significant number of n's strings happen to
			 * have the same offset in b.  In the latter
			 * case we also want to insert strings
			 * individually, but reusing the string in b's
			 * string heap. */
			int match = 0, i;
			size_t len = b->tvheap->hashash ? 1024 * EXTRALEN : 0;
			for (i = 0; i < 1024; i++) {
				p = (BUN) (((double) rand() / RAND_MAX) * (cnt - 1));
				if (cand)
					p = cand[p] - n->hseqbase;
				else
					p += start;
				off = BUNtvaroff(ni, p);
				if (off < b->tvheap->free &&
				    strcmp(b->tvheap->base + off, n->tvheap->base + off) == 0 &&
				    (!b->tvheap->hashash ||
				     ((BUN *) (b->tvheap->base + off))[-1] == (n->tvheap->hashash ? ((BUN *) (n->tvheap->base + off))[-1] : strHash(n->tvheap->base + off))))
					match++;
				len += (strlen(n->tvheap->base + off) + 8) & ~7;
			}
			if (match < 768 && (size_t) (BATcount(n) * (double) len / 1024) >= n->tvheap->free / 2) {
				/* append string heaps */
				toff = b->batCount == 0 ? 0 : b->tvheap->free;
				/* make sure we get alignment right */
				toff = (toff + GDK_VARALIGN - 1) & ~(GDK_VARALIGN - 1);
				assert(((toff >> GDK_VARSHIFT) << GDK_VARSHIFT) == toff);
				/* if in "force" mode, the heap may be
				 * shared when memory mapped */
				if (HEAPextend(b->tvheap, toff + n->tvheap->size, force) != GDK_SUCCEED) {
					toff = ~(size_t) 0;
					goto bunins_failed;
				}
				memcpy(b->tvheap->base + toff, n->tvheap->base, n->tvheap->free);
				b->tvheap->free = toff + n->tvheap->free;
				/* flush double-elimination hash table */
				memset(b->tvheap->base, 0, GDK_STRHASHSIZE);
			}
		}
		if (toff != ~(size_t) 0) {
			/* we only have to copy the offsets from n to
			 * b, possibly with an offset (if toff != 0),
			 * so set up some variables and set up b's
			 * tail so that it looks like it's a fixed
			 * size column.  Of course, we must make sure
			 * first that the width of b's offset heap can
			 * accommodate all values. */
			if (b->twidth < SIZEOF_VAR_T &&
			    ((size_t) 1 << 8 * b->twidth) <= (b->twidth <= 2 ? (b->tvheap->size >> GDK_VARSHIFT) - GDK_VAROFFSET : (b->tvheap->size >> GDK_VARSHIFT))) {
				/* offsets aren't going to fit, so
				 * widen offset heap */
				if (GDKupgradevarheap(b, (var_t) (b->tvheap->size >> GDK_VARSHIFT), 0, force) != GDK_SUCCEED) {
					toff = ~(size_t) 0;
					goto bunins_failed;
				}
			}
			switch (b->twidth) {
			case 1:
				b->ttype = TYPE_bte;
				tp = &tbv;
				break;
			case 2:
				b->ttype = TYPE_sht;
				tp = &tsv;
				break;
#if SIZEOF_VAR_T == 8
			case 4:
				b->ttype = TYPE_int;
				tp = &tiv;
				break;
			case 8:
				b->ttype = TYPE_lng;
				tp = &v;
				break;
#else
			case 4:
				b->ttype = TYPE_int;
				tp = &v;
				break;
#endif
			default:
				assert(0);
			}
			b->tvarsized = 0;
		}
	} else if (unshare_string_heap(b) != GDK_SUCCEED)
		return GDK_FAIL;
	if (toff == 0 && n->twidth == b->twidth) {
		/* we don't need to do any translation of offset
		 * values, so we can use fast memcpy */
		memcpy(Tloc(b, BUNlast(b)), Tloc(n, start),
		       cnt * n->twidth);
		BATsetcount(b, BATcount(b) + cnt);
	} else if (toff != ~(size_t) 0) {
		/* we don't need to insert any actual strings since we
		 * have already made sure that they are all in b's
		 * string heap at known locations (namely the offset
		 * in n added to toff), so insert offsets from n after
		 * adding toff into b */
		/* note the use of the "restrict" qualifier here: all
		 * four pointers below point to the same value, but
		 * only one of them will actually be used, hence we
		 * still obey the rule for restrict-qualified
		 * pointers */
		const unsigned char *restrict tbp = (const unsigned char *) Tloc(n, 0);
		const unsigned short *restrict tsp = (const unsigned short *) Tloc(n, 0);
#if SIZEOF_VAR_T == 8
		const unsigned int *restrict tip = (const unsigned int *) Tloc(n, 0);
#endif
		const var_t *restrict tvp = (const var_t *) Tloc(n, 0);

		for (;;) {
			if (cand) {
				if (cand == candend)
					break;
				p = *cand++ - n->hseqbase;
			} else {
				p = start++;
			}
			if (p >= end)
				break;
			switch (n->twidth) {
			case 1:
				v = (var_t) tbp[p] + GDK_VAROFFSET;
				break;
			case 2:
				v = (var_t) tsp[p] + GDK_VAROFFSET;
				break;
#if SIZEOF_VAR_T == 8
			case 4:
				v = (var_t) tip[p];
				break;
#endif
			default:
				v = tvp[p];
				break;
			}
			v = (var_t) ((((size_t) v << GDK_VARSHIFT) + toff) >> GDK_VARSHIFT);
			assert(v >= GDK_VAROFFSET);
			assert(((size_t) v << GDK_VARSHIFT) < b->tvheap->free);
			switch (b->twidth) {
			case 1:
				assert(v - GDK_VAROFFSET < ((var_t) 1 << 8));
				tbv = (unsigned char) (v - GDK_VAROFFSET);
				break;
			case 2:
				assert(v - GDK_VAROFFSET < ((var_t) 1 << 16));
				tsv = (unsigned short) (v - GDK_VAROFFSET);
				break;
#if SIZEOF_VAR_T == 8
			case 4:
				assert(v < ((var_t) 1 << 32));
				tiv = (unsigned int) v;
				break;
#endif
			default:
				break;
			}
			bunfastapp(b, tp);
		}
	} else if (b->tvheap->free < n->tvheap->free / 2 ||
		   GDK_ELIMDOUBLES(b->tvheap)) {
		/* if b's string heap is much smaller than n's string
		 * heap, don't bother checking whether n's string
<<<<<<< HEAD
		 * values occur in b's string heap */
		r = BUNlast(b);
		if (cand) {
			oid hseq = n->hseqbase;
			while (cand < candend) {
				tp = BUNtvar(ni, *cand - hseq);
				bunfastapp(b, tp);
				HASHins(b, r, tp);
				r++;
				cand++;
			}
		} else {
			while (start < end) {
				tp = BUNtvar(ni, start);
				bunfastapp(b, tp);
				HASHins(b, r, tp);
				r++;
				start++;
			}
=======
		 * values occur in b's string heap; also, if b is
		 * (still) fully double eliminated, we must continue
		 * to use the double elimination mechanism */
		BATloop(n, p, q) {
			bunfastapp(b, BUNtvar(ni, p));
>>>>>>> 03258acf
		}
	} else {
		/* Insert values from n individually into b; however,
		 * we check whether there is a string in b's string
		 * heap at the same offset as the string is in n's
		 * string heap (in case b's string heap is a copy of
		 * n's).  If this is the case, we just copy the
		 * offset, otherwise we insert normally.  */
		r = BUNlast(b);
		for (;;) {
			if (cand) {
				if (cand == candend)
					break;
				p = *cand++ - n->hseqbase;
			} else {
				p = start++;
			}
			if (p >= end)
				break;
			off = BUNtvaroff(ni, p); /* the offset */
			tp = n->tvheap->base + off; /* the string */
			if (off < b->tvheap->free &&
			    strcmp(b->tvheap->base + off, tp) == 0 &&
			    (!b->tvheap->hashash ||
			     ((BUN *) (b->tvheap->base + off))[-1] == (n->tvheap->hashash ? ((BUN *) tp)[-1] : strHash(tp)))) {
				/* we found the string at the same
				 * offset in b's string heap as it was
				 * in n's string heap, so we don't
				 * have to insert a new string into b:
				 * we can just copy the offset */
				v = (var_t) (off >> GDK_VARSHIFT);
				if (b->twidth < SIZEOF_VAR_T &&
				    ((size_t) 1 << 8 * b->twidth) <= (b->twidth <= 2 ? v - GDK_VAROFFSET : v)) {
					/* offset isn't going to fit,
					 * so widen offset heap */
					if (GDKupgradevarheap(b, v, 0, force) != GDK_SUCCEED) {
						goto bunins_failed;
					}
				}
				switch (b->twidth) {
				case 1:
					assert(v - GDK_VAROFFSET < ((var_t) 1 << 8));
					*(unsigned char *)Tloc(b, BUNlast(b)) = (unsigned char) (v - GDK_VAROFFSET);
					b->theap.free += 1;
					break;
				case 2:
					assert(v - GDK_VAROFFSET < ((var_t) 1 << 16));
					*(unsigned short *)Tloc(b, BUNlast(b)) = (unsigned short) (v - GDK_VAROFFSET);
					b->theap.free += 2;
					break;
#if SIZEOF_VAR_T == 8
				case 4:
					assert(v < ((var_t) 1 << 32));
					*(unsigned int *)Tloc(b, BUNlast(b)) = (unsigned int) v;
					b->theap.free += 4;
					break;
#endif
				default:
					*(var_t *)Tloc(b, BUNlast(b)) = v;
					b->theap.free += SIZEOF_VAR_T;
					break;
				}
				b->batCount++;
			} else {
				bunfastapp(b, tp);
			}
			HASHins(b, r, tp);
			r++;
		}
	}
	b->tvarsized = 1;
	b->ttype = TYPE_str;
	return GDK_SUCCEED;
      bunins_failed:
	b->tvarsized = 1;
	b->ttype = TYPE_str;
	return GDK_FAIL;
}

/* Append the contents of BAT n (subject to the optional candidate
 * list s) to BAT b.  If b is empty, b will get the seqbase of s if it
 * was passed in, and else the seqbase of n. */
gdk_return
BATappend(BAT *b, BAT *n, BAT *s, bit force)
{
	BUN start, end, cnt;
	BUN r;
	const oid *restrict cand = NULL, *candend = NULL;

	if (b == NULL || n == NULL || (cnt = BATcount(n)) == 0) {
		return GDK_SUCCEED;
	}
	assert(b->batCacheid > 0);
	/* almost: assert(!isVIEW(b)); */
	assert(b->theap.parentid == 0 &&
	       (b->tvheap == NULL || b->tvheap->parentid == b->batCacheid || b->ttype == TYPE_str));

	ALIGNapp(b, "BATappend", force, GDK_FAIL);
	BATcompatible(b, n, GDK_FAIL, "BATappend");

	if (BATcount(b) == 0)
		BAThseqbase(b, s ? s->hseqbase : n->hseqbase);

	if (b->tunique) {
		/* if b has the unique bit set, only insert values
		 * from n that don't already occur in b, and make sure
		 * we don't insert any duplicates either; we do this
		 * by calculating a subset of n that complies with
		 * this */
		BAT *d;

		d = BATdiff(n, b, s, NULL, 1, BUN_NONE);
		if (d == NULL)
			return GDK_FAIL;
		s = BATunique(n, d);
		BBPunfix(d->batCacheid);
		if (s == NULL)
			return GDK_FAIL;
		if (BATcount(s) == 0) {
			/* no new values in subset of n */
			BBPunfix(s->batCacheid);
			return GDK_SUCCEED;
		}
	}

	CANDINIT(n, s, start, end, cnt, cand, candend);
	if (start == end) {
		assert(!b->tunique);
		return GDK_SUCCEED;
	}
	/* fix cnt to be number of values we're goind to add to b */
	if (cand)
		cnt = (BUN) (candend - cand);
	else
		cnt = end - start;

	if (BUNlast(b) + cnt > BUN_MAX) {
		if (b->tunique)
			BBPunfix(s->batCacheid);
		GDKerror("BATappend: combined BATs too large\n");
		return GDK_FAIL;
	}

	if (b->hseqbase + BATcount(b) + cnt >= GDK_oid_max) {
		if (b->tunique)
			BBPunfix(s->batCacheid);
		GDKerror("BATappend: overflow of head value\n");
		return GDK_FAIL;
	}

	b->batDirty = 1;

	if (cnt > BATcapacity(b) - BUNlast(b)) {
		/* if needed space exceeds a normal growth extend just
		 * with what's needed */
		BUN ncap = BUNlast(b) + cnt;
		BUN grows = BATgrows(b);

		if (ncap > grows)
			grows = ncap;
		if (BATextend(b, grows) != GDK_SUCCEED)
			goto bunins_failed;
	}

	IMPSdestroy(b);		/* imprints do not support updates yet */
	OIDXdestroy(b);
	if (b->thash == (Hash *) 1 || BATcount(b) == 0) {
		/* don't bother first loading the hash to then change
		 * it, or updating the hash if we replace the heap */
		HASHdestroy(b);
	}

	if (b->ttype == TYPE_void) {
		if (BATtdense(n) && cand == NULL) {
			/* append two void,void bats */
			oid f = n->tseqbase + start;

			if (n->ttype != TYPE_void)
				f = *(oid *) Tloc(n, start);

			if (BATcount(b) == 0 && f != oid_nil)
				BATtseqbase(b, f);
			if (BATcount(b) + b->tseqbase == f) {
				BATsetcount(b, BATcount(b) + cnt);
				if (b->tunique)
					BBPunfix(s->batCacheid);
				return GDK_SUCCEED;
			}
		}

		/* we need to materialize the tail */
		if (BATmaterialize(b) != GDK_SUCCEED) {
			if (b->tunique)
				BBPunfix(s->batCacheid);
			return GDK_FAIL;
		}
	}

	/* if growing too much, remove the hash, else we maintain it */
	if (BATcheckhash(b) && (2 * b->thash->mask) < (BATcount(b) + cnt)) {
		HASHdestroy(b);
	}

	r = BUNlast(b);

	if (BATcount(b) == 0 && cand == NULL) {
		BATiter ni = bat_iterator(n);

		b->tsorted = n->tsorted;
		b->tnosorted = start <= n->tnosorted && n->tnosorted < end ? n->tnosorted - start : 0;
		b->trevsorted = n->trevsorted;
		b->tnorevsorted = start <= n->tnorevsorted && n->tnorevsorted < end ? n->tnorevsorted - start : 0;
		b->tdense = n->tdense && cand == NULL;
		b->tnodense = start <= n->tnodense && n->tnodense < end ? n->tnodense - start : 0;
		b->tnonil = n->tnonil;
		b->tnil = n->tnil && cnt == BATcount(n);
		b->tseqbase = oid_nil;
		if (cand == NULL) {
			if (n->tdense && n->ttype == TYPE_oid)
				b->tseqbase = *(oid *) BUNtail(ni, start);
			else if (n->ttype == TYPE_void &&
				 n->tseqbase != oid_nil)
				b->tseqbase = n->tseqbase + start;
		}
		/* if tunique, uniqueness is guaranteed above */
		b->tkey = n->tkey | b->tunique;
		if (!b->tunique && cnt == BATcount(n)) {
			b->tnokey[0] = n->tnokey[0];
			b->tnokey[1] = n->tnokey[1];
		} else {
			b->tnokey[0] = b->tnokey[1] = 0;
		}
	} else {
		BUN last = BUNlast(b) - 1;
		BATiter ni = bat_iterator(n);
		BATiter bi = bat_iterator(b);
		int xx = ATOMcmp(b->ttype, BUNtail(ni, start), BUNtail(bi, last));
		if (BATtordered(b) && (!BATtordered(n) || xx < 0)) {
			b->tsorted = FALSE;
			b->tnosorted = 0;
			if (b->tdense) {
				b->tdense = FALSE;
				b->tnodense = r;
			}
		}
		if (BATtrevordered(b) &&
		    (!BATtrevordered(n) || xx > 0)) {
			b->trevsorted = FALSE;
			b->tnorevsorted = 0;
		}
		if (!b->tunique && /* uniqueness is guaranteed above */
		    b->tkey &&
		    (!(BATtordered(b) || BATtrevordered(b)) ||
		     !n->tkey || xx == 0)) {
			BATkey(b, FALSE);
		}
		if (b->ttype != TYPE_void && b->tsorted && b->tdense &&
		    (BATtdense(n) == 0 ||
		     cand != NULL ||
		     1 + *(oid *) BUNtloc(bi, last) != *(oid *) BUNtail(ni, start))) {
			b->tdense = FALSE;
			b->tnodense = cand ? 0 : r;
		}
		b->tnonil &= n->tnonil;
		b->tnil |= n->tnil && cnt == BATcount(n);
	}
	if (b->ttype == TYPE_str) {
		if (insert_string_bat(b, n, s, force) != GDK_SUCCEED) {
			if (b->tunique)
				BBPunfix(s->batCacheid);
			return GDK_FAIL;
		}
	} else {
		if (!ATOMvarsized(b->ttype) &&
		    BATatoms[b->ttype].atomFix == NULL &&
		    b->ttype != TYPE_void &&
		    n->ttype != TYPE_void &&
		    cand == NULL) {
			/* use fast memcpy if we can, but then we
			 * can't maintain the hash */
			HASHdestroy(b);
			memcpy(Tloc(b, BUNlast(b)),
			       Tloc(n, start),
			       cnt * Tsize(n));
			BATsetcount(b, BATcount(b) + cnt);
		} else {
			BATiter ni = bat_iterator(n);

			if (cand) {
				oid hseq = n->hseqbase;
				while (cand < candend) {
					const void *t = BUNtail(ni, *cand - hseq);
					bunfastapp_nocheck(b, r, t, Tsize(b));
					HASHins(b, r, t);
					r++;
					cand++;
				}
			} else {
				while (start < end) {
					const void *t = BUNtail(ni, start);
					bunfastapp_nocheck(b, r, t, Tsize(b));
					HASHins(b, r, t);
					r++;
					start++;
				}
			}
		}
	}
	if (b->tunique)
		BBPunfix(s->batCacheid);
	return GDK_SUCCEED;
      bunins_failed:
	if (b->tunique)
		BBPunfix(s->batCacheid);
	return GDK_FAIL;
}

gdk_return
BATdel(BAT *b, BAT *d)
{
	int (*unfix) (const void *) = BATatoms[b->ttype].atomUnfix;
	void (*atmdel) (Heap *, var_t *) = BATatoms[b->ttype].atomDel;
	BATiter bi = bat_iterator(b);

	assert(ATOMtype(d->ttype) == TYPE_oid);
	assert(d->tsorted);
	assert(d->tkey);
	if (BATcount(d) == 0)
		return GDK_SUCCEED;
	if (BATtdense(d)) {
		oid o = d->tseqbase;
		BUN c = BATcount(d);

		if (o + c <= b->hseqbase)
			return GDK_SUCCEED;
		if (o < b->hseqbase) {
			c -= b->hseqbase - o;
			o = b->hseqbase;
		}
		if (o - b->hseqbase < b->batInserted) {
			GDKerror("BATdelete: cannot delete committed values\n");
			return GDK_FAIL;
		}
		if (o + c > b->hseqbase + BATcount(b))
			c = b->hseqbase + BATcount(b) - o;
		if (c == 0)
			return GDK_SUCCEED;
		if (unfix || atmdel) {
			BUN p = o - b->hseqbase;
			BUN q = p + c;
			while (p < q) {
				if (unfix)
					(*unfix)(BUNtail(bi, p));
				if (atmdel)
					(*atmdel)(b->tvheap, (var_t *) BUNtloc(bi, p));
				p++;
			}
		}
		if (BATtdense(b) && BATmaterialize(b) != GDK_SUCCEED)
			return GDK_FAIL;
		if (o + c < b->hseqbase + BATcount(b)) {
			memmove(Tloc(b, o - b->hseqbase),
				Tloc(b, o + c - b->hseqbase),
				Tsize(b) * (BATcount(b) - (o + c - b->hseqbase)));
		}
		b->batCount -= c;
	} else {
		const oid *o = (const oid *) Tloc(d, 0);
		const oid *s;
		BUN c = BATcount(d);
		BUN nd = 0;
		char *p;

		if (o[c - 1] <= b->hseqbase)
			return GDK_SUCCEED;
		while (*o < b->hseqbase) {
			o++;
			c--;
		}
		if (*o - b->hseqbase < b->batInserted) {
			GDKerror("BATdelete: cannot delete committed values\n");
			return GDK_FAIL;
		}
		if (BATtdense(b) && BATmaterialize(b) != GDK_SUCCEED)
			return GDK_FAIL;
		s = o;
		p = Tloc(b, *o - b->hseqbase);
		while (c > 0 && *o < b->hseqbase + BATcount(b)) {
			size_t n;
			if (unfix)
				(*unfix)(BUNtail(bi, *o - b->hseqbase));
			if (atmdel)
				(*atmdel)(b->tvheap, (var_t *) BUNtloc(bi, *o - b->hseqbase));
			o++;
			c--;
			nd++;
			if (c == 0 || *o - b->hseqbase >= BATcount(b))
				n = b->hseqbase + BATcount(b) - o[-1] - 1;
			else if ((oid) (o - s) < *o - *s)
				n = o[0] - o[-1] - 1;
			else
				n = 0;
			if (n > 0) {
				n *= Tsize(b);
				memmove(p,
					Tloc(b, o[-1] + 1 - b->hseqbase),
					n);
				p += n;
				s = o;
			}
		}
		b->batCount -= nd;
	}
	if (b->batCount <= 1) {
		/* some trivial properties */
		b->tkey = 1;
		b->tsorted = b->trevsorted = 1;
		if (b->batCount == 0) {
			b->tnil = 0;
			b->tnonil = 1;
		}
	}
	/* not sure about these anymore */
	b->tnosorted = b->tnorevsorted = 0;
	b->tnokey[0] = b->tnokey[1] = 0;

	return GDK_SUCCEED;
}

#define TYPEcheck(t1,t2,func)						\
	do {								\
		if (TYPEerror(t1, t2)) {				\
			GDKerror("%s: Incompatible types %s and %s.\n", \
				 func, ATOMname(t2), ATOMname(t1));	\
			return GDK_FAIL;				\
		}							\
	} while (0)

/*
 * The last in this series is a BATreplace, which replaces all the
 * buns mentioned.
 */
gdk_return
BATreplace(BAT *b, BAT *p, BAT *n, bit force)
{
	if (b == NULL || p == NULL || n == NULL || BATcount(n) == 0) {
		return GDK_SUCCEED;
	}
	if (void_replace_bat(b, p, n, force) == BUN_NONE)
		return GDK_FAIL;
	return GDK_SUCCEED;
}


/*
 *  BAT Selections
 * The BAT selectors are among the most heavily used operators.
 * Their efficient implementation is therefore mandatory.
 *
 * BAT slice
 * This function returns a horizontal slice from a BAT. It optimizes
 * execution by avoiding to copy when the BAT is memory mapped (in
 * this case, an independent submap is created) or else when it is
 * read-only, then a VIEW bat is created as a result.
 *
 * If a new copy has to be created, this function takes care to
 * preserve void-columns (in this case, the seqbase has to be
 * recomputed in the result).
 *
 * NOTE new semantics, the selected range is excluding the high value.
 */
BAT *
BATslice(BAT *b, BUN l, BUN h)
{
	BUN low = l;
	BAT *bn;
	BATiter bni, bi = bat_iterator(b);
	oid foid;		/* first oid value if oid column */

	BATcheck(b, "BATslice", NULL);
	if (h > BATcount(b))
		h = BATcount(b);
	if (h < l)
		h = l;

	if (l > BUN_MAX || h > BUN_MAX) {
		GDKerror("BATslice: boundary out of range\n");
		return NULL;
	}

	/* If the source BAT is readonly, then we can obtain a VIEW
	 * that just reuses the memory of the source. */
	if (BAThrestricted(b) == BAT_READ && BATtrestricted(b) == BAT_READ) {
		bn = VIEWcreate_(b->hseqbase + low, b, TRUE);
		if (bn == NULL)
			return NULL;
		VIEWbounds(b, bn, l, h);
	} else {
		/* create a new BAT and put everything into it */
		BUN p = l;
		BUN q = h;

		bn = COLnew((oid) (b->hseqbase + low), BATtdense(b) ? TYPE_void : b->ttype, h - l, TRANSIENT);
		if (bn == NULL) {
			return bn;
		}
		if (bn->ttype == TYPE_void ||
		    (!bn->tvarsized &&
		     BATatoms[bn->ttype].atomPut == NULL &&
		     BATatoms[bn->ttype].atomFix == NULL)) {
			if (bn->ttype)
				memcpy(Tloc(bn, 0), Tloc(b, p),
				       (q - p) * Tsize(bn));
			BATsetcount(bn, h - l);
		} else {
			for (; p < q; p++) {
				bunfastapp(bn, BUNtail(bi, p));
			}
		}
		bn->tsorted = b->tsorted;
		bn->trevsorted = b->trevsorted;
		bn->tkey = b->tkey;
		bn->tnonil = b->tnonil;
		if (b->tnosorted > l && b->tnosorted < h)
			bn->tnosorted = b->tnosorted - l;
		else
			bn->tnosorted = 0;
		if (b->tnorevsorted > l && b->tnorevsorted < h)
			bn->tnorevsorted = b->tnorevsorted - l;
		else
			bn->tnorevsorted = 0;
		if (b->tnodense > l && b->tnodense < h)
			bn->tnodense = b->tnodense - l;
		else
			bn->tnodense = 0;
		if (b->tnokey[0] >= l && b->tnokey[0] < h &&
		    b->tnokey[1] >= l && b->tnokey[1] < h &&
		    b->tnokey[0] != b->tnokey[1]) {
			bn->tnokey[0] = b->tnokey[0] - l;
			bn->tnokey[1] = b->tnokey[1] - l;
		} else {
			bn->tnokey[0] = bn->tnokey[1] = 0;
		}
	}
	bni = bat_iterator(bn);
	if (BATtdense(b)) {
		bn->tdense = TRUE;
		BATtseqbase(bn, (oid) (b->tseqbase + low));
	} else if (bn->tkey && bn->ttype == TYPE_oid) {
		if (BATcount(bn) == 0) {
			bn->tdense = TRUE;
			BATtseqbase(bn, 0);
		} else if (bn->tsorted &&
			   (foid = *(oid *) BUNtloc(bni, 0)) != oid_nil &&
			   foid + BATcount(bn) - 1 == *(oid *) BUNtloc(bni, BUNlast(bn) - 1)) {
			bn->tdense = TRUE;
			BATtseqbase(bn, *(oid *) BUNtloc(bni, 0));
		}
	}
	if (bn->batCount <= 1) {
		bn->tsorted = ATOMlinear(b->ttype);
		bn->trevsorted = ATOMlinear(b->ttype);
		BATkey(bn, 1);
	} else {
		bn->tsorted = b->tsorted;
		bn->trevsorted = b->trevsorted;
		BATkey(bn, BATtkey(b));
	}
	bn->tnonil = b->tnonil || bn->batCount == 0;
	bn->tnil = 0;		/* we just don't know */
	bn->tnosorted = 0;
	bn->tnodense = 0;
	bn->tnokey[0] = bn->tnokey[1] = 0;
	return bn;
      bunins_failed:
	BBPreclaim(bn);
	return NULL;
}

/* Return whether the BAT has all unique values or not.  It we don't
 * know, invest in a proper check and record the results in the bat
 * descriptor.  */
int
BATkeyed(BAT *b)
{
	lng t0 = GDKusec();
	BATiter bi = bat_iterator(b);
	int (*cmpf)(const void *, const void *) = ATOMcompare(b->ttype);
	BUN p, q, hb;
	Hash *hs = NULL;

	if (b->ttype == TYPE_void)
		return b->tseqbase != oid_nil || BATcount(b) <= 1;
	if (BATcount(b) <= 1)
		return 1;
	if (b->twidth < SIZEOF_BUN &&
	    BATcount(b) > (BUN) 1 << (8 * b->twidth)) {
		/* more rows than possible bit combinations in the atom */
		assert(!b->tkey);
		return 0;
	}

	/* In order that multiple threads don't scan the same BAT at
	 * the same time (happens a lot with mitosis/mergetable), we
	 * use a lock.  We reuse the hash lock for this, not because
	 * this scanning interferes with hashes, but because it's
	 * there, and not so likely to be used at the same time. */
	MT_lock_set(&GDKhashLock(b->batCacheid));
	b->batDirtydesc = 1;
	if (!b->tkey && b->tnokey[0] == 0 && b->tnokey[1] == 0) {
		if (b->tsorted || b->trevsorted) {
			const void *prev = BUNtail(bi, 0);
			const void *cur;
			for (q = BUNlast(b), p = 1; p < q; p++) {
				cur = BUNtail(bi, p);
				if ((*cmpf)(prev, cur) == 0) {
					b->tnokey[0] = p - 1;
					b->tnokey[1] = p;
					ALGODEBUG fprintf(stderr, "#BATkeyed: fixed nokey(" BUNFMT "," BUNFMT ") for %s#" BUNFMT " (" LLFMT " usec)\n", p - 1, p, BATgetId(b), BATcount(b), GDKusec() - t0);
					goto doreturn;
				}
				prev = cur;
			}
			/* we completed the scan: no duplicates */
			b->tkey = 1;
		} else if (BATcheckhash(b) ||
			   (b->batPersistence == PERSISTENT &&
			    BAThash(b, 0) == GDK_SUCCEED)
#ifndef DISABLE_PARENT_HASH
			   || ((parent = VIEWtparent(b)) != 0 &&
			       BATcheckhash(BBPdescriptor(parent)))
#endif
			) {
			/* we already have a hash table on b, or b is
			 * persistent and we could create a hash
			 * table, or b is a view on a bat that already
			 * has a hash table */
			BUN lo = 0;

			hs = b->thash;
#ifndef DISABLE_PARENT_HASH
			if (b->thash == NULL && (parent = VIEWtparent(b)) != 0) {
				BAT *b2 = BBPdescriptor(parent);
				lo = (BUN) ((b->theap.base - b2->theap.base) >> b->tshift);
				hs = b2->thash;
			}
#endif
			for (q = BUNlast(b), p = 0; p < q; p++) {
				const void *v = BUNtail(bi, p);
				for (hb = HASHgetlink(hs, p + lo);
				     hb != HASHnil(hs) && hb >= lo;
				     hb = HASHgetlink(hs, hb)) {
					assert(hb < p + lo);
					if ((*cmpf)(v, BUNtail(bi, hb - lo)) == 0) {
						b->tnokey[0] = hb - lo;
						b->tnokey[1] = p;
					ALGODEBUG fprintf(stderr, "#BATkeyed: fixed nokey(" BUNFMT "," BUNFMT ") for %s#" BUNFMT " (" LLFMT " usec)\n", hb - lo, p, BATgetId(b), BATcount(b), GDKusec() - t0);
						goto doreturn;
					}
				}
			}
			/* we completed the scan: no duplicates */
			b->tkey = 1;
		} else {
			const char *nme;
			size_t nmelen;
			BUN prb;
			BUN mask;
			char *ext = NULL;
			Heap *hp = NULL;

			GDKclrerr(); /* not interested in BAThash errors */
			nme = BBP_physical(b->batCacheid);
			nmelen = strlen(nme);
			if (ATOMbasetype(b->ttype) == TYPE_bte) {
				mask = (BUN) 1 << 8;
				cmpf = NULL; /* no compare needed, "hash" is perfect */
			} else if (ATOMbasetype(b->ttype) == TYPE_sht) {
				mask = (BUN) 1 << 16;
				cmpf = NULL; /* no compare needed, "hash" is perfect */
			} else {
				mask = HASHmask(b->batCount);
				if (mask < ((BUN) 1 << 16))
					mask = (BUN) 1 << 16;
			}
			if ((hp = GDKzalloc(sizeof(Heap))) == NULL ||
			    (hp->filename = GDKmalloc(nmelen + 30)) == NULL ||
			    snprintf(hp->filename, nmelen + 30,
				     "%s.hash" SZFMT, nme, MT_getpid()) < 0 ||
			    (ext = GDKstrdup(hp->filename + nmelen + 1)) == NULL ||
			    (hs = HASHnew(hp, b->ttype, BUNlast(b), mask, BUN_NONE)) == NULL) {
				if (hp) {
					if (hp->filename)
						GDKfree(hp->filename);
					GDKfree(hp);
				}
				GDKfree(ext);
				/* err on the side of caution: not keyed */
				goto doreturn;
			}
			for (q = BUNlast(b), p = 0; p < q; p++) {
				const void *v = BUNtail(bi, p);
				prb = HASHprobe(hs, v);
				for (hb = HASHget(hs, prb);
				     hb != HASHnil(hs);
				     hb = HASHgetlink(hs, hb)) {
					if (cmpf == NULL ||
					    (*cmpf)(v, BUNtail(bi, hb)) == 0) {
						b->tnokey[0] = hb;
						b->tnokey[1] = p;
						ALGODEBUG fprintf(stderr, "#BATkeyed: fixed nokey(" BUNFMT "," BUNFMT ") for %s#" BUNFMT " (" LLFMT " usec)\n", hb, p, BATgetId(b), BATcount(b), GDKusec() - t0);
						goto doreturn_free;
					}
				}
				/* enter into hash table */
				HASHputlink(hs, p, HASHget(hs, prb));
				HASHput(hs, prb, p);
			}
		  doreturn_free:
			HEAPfree(hp, 1);
			GDKfree(hp);
			GDKfree(hs);
			GDKfree(ext);
			if (p == q) {
				/* we completed the complete scan: no
				 * duplicates */
				b->tkey = 1;
			}
		}
	}
  doreturn:
	MT_lock_unset(&GDKhashLock(b->batCacheid));
	return b->tkey;
}

/* Return whether the BAT is ordered or not.  If we don't know, invest
 * in a scan and record the results in the bat descriptor.  If during
 * the scan we happen to find evidence that the BAT is not reverse
 * sorted, we record the location.  */
int
BATordered(BAT *b)
{
	lng t0 = 0;

	ALGODEBUG t0 = GDKusec();

	if (b->ttype == TYPE_void)
		return 1;
	/* In order that multiple threads don't scan the same BAT at
	 * the same time (happens a lot with mitosis/mergetable), we
	 * use a lock.  We reuse the hash lock for this, not because
	 * this scanning interferes with hashes, but because it's
	 * there, and not so likely to be used at the same time. */
	MT_lock_set(&GDKhashLock(b->batCacheid));
	if (!b->tsorted && b->tnosorted == 0) {
		BATiter bi = bat_iterator(b);
		int (*cmpf)(const void *, const void *) = ATOMcompare(b->ttype);
		BUN p, q;
		b->batDirtydesc = 1;
		switch (ATOMbasetype(b->ttype)) {
		case TYPE_int: {
			const int *iptr = (const int *) Tloc(b, 0);
			for (q = BUNlast(b), p = 1; p < q; p++) {
				if (iptr[p - 1] > iptr[p]) {
					b->tnosorted = p;
					ALGODEBUG fprintf(stderr, "#BATordered: fixed nosorted(" BUNFMT ") for %s#" BUNFMT " (" LLFMT " usec)\n", p, BATgetId(b), BATcount(b), GDKusec() - t0);
					goto doreturn;
				} else if (!b->trevsorted &&
					   b->tnorevsorted == 0 &&
					   iptr[p - 1] < iptr[p]) {
					b->tnorevsorted = p;
					ALGODEBUG fprintf(stderr, "#BATordered: fixed norevsorted(" BUNFMT ") for %s#" BUNFMT "\n", p, BATgetId(b), BATcount(b));
				}
			}
			break;
		}
		case TYPE_lng: {
			const lng *lptr = (const lng *) Tloc(b, 0);
			for (q = BUNlast(b), p = 1; p < q; p++) {
				if (lptr[p - 1] > lptr[p]) {
					b->tnosorted = p;
					ALGODEBUG fprintf(stderr, "#BATordered: fixed nosorted(" BUNFMT ") for %s#" BUNFMT " (" LLFMT " usec)\n", p, BATgetId(b), BATcount(b), GDKusec() - t0);
					goto doreturn;
				} else if (!b->trevsorted &&
					   b->tnorevsorted == 0 &&
					   lptr[p - 1] < lptr[p]) {
					b->tnorevsorted = p;
					ALGODEBUG fprintf(stderr, "#BATordered: fixed norevsorted(" BUNFMT ") for %s#" BUNFMT "\n", p, BATgetId(b), BATcount(b));
				}
			}
			break;
		}
		default:
			for (q = BUNlast(b), p = 1; p < q; p++) {
				int c;
				if ((c = cmpf(BUNtail(bi, p - 1), BUNtail(bi, p))) > 0) {
					b->tnosorted = p;
					ALGODEBUG fprintf(stderr, "#BATordered: fixed nosorted(" BUNFMT ") for %s#" BUNFMT " (" LLFMT " usec)\n", p, BATgetId(b), BATcount(b), GDKusec() - t0);
					goto doreturn;
				} else if (!b->trevsorted &&
					   b->tnorevsorted == 0 &&
					   c < 0) {
					b->tnorevsorted = p;
					ALGODEBUG fprintf(stderr, "#BATordered: fixed norevsorted(" BUNFMT ") for %s#" BUNFMT "\n", p, BATgetId(b), BATcount(b));
				}
			}
			break;
		}
		/* we only get here if we completed the scan; note
		 * that if we didn't record evidence about *reverse*
		 * sortedness, we know that the BAT is also reverse
		 * sorted */
		b->tsorted = 1;
		ALGODEBUG fprintf(stderr, "#BATordered: fixed sorted for %s#" BUNFMT " (" LLFMT " usec)\n", BATgetId(b), BATcount(b), GDKusec() - t0);
		if (!b->trevsorted && b->tnorevsorted == 0) {
			b->trevsorted = 1;
			ALGODEBUG fprintf(stderr, "#BATordered: fixed revsorted for %s#" BUNFMT "\n", BATgetId(b), BATcount(b));
		}
	}
  doreturn:
	MT_lock_unset(&GDKhashLock(b->batCacheid));
	return b->tsorted;
}

/* Return whether the BAT is reverse ordered or not.  If we don't
 * know, invest in a scan and record the results in the bat
 * descriptor.  */
int
BATordered_rev(BAT *b)
{
	lng t0 = 0;

	ALGODEBUG t0 = GDKusec();

	if (b == NULL)
		return 0;
	if (b->ttype == TYPE_void)
		return b->tseqbase == oid_nil;
	MT_lock_set(&GDKhashLock(b->batCacheid));
	if (!b->trevsorted && b->tnorevsorted == 0) {
		BATiter bi = bat_iterator(b);
		int (*cmpf)(const void *, const void *) = ATOMcompare(b->ttype);
		BUN p, q;
		b->batDirtydesc = 1;
		for (q = BUNlast(b), p = 1; p < q; p++) {
			if (cmpf(BUNtail(bi, p - 1), BUNtail(bi, p)) < 0) {
				b->tnorevsorted = p;
				ALGODEBUG fprintf(stderr, "#BATordered_rev: fixed norevsorted(" BUNFMT ") for %s#" BUNFMT " (" LLFMT " usec)\n", p, BATgetId(b), BATcount(b), GDKusec() - t0);
				goto doreturn;
			}
		}
		b->trevsorted = 1;
		ALGODEBUG fprintf(stderr, "#BATordered_rev: fixed revsorted for %s#" BUNFMT " (" LLFMT " usec)\n", BATgetId(b), BATcount(b), GDKusec() - t0);
	}
  doreturn:
	MT_lock_unset(&GDKhashLock(b->batCacheid));
	return b->trevsorted;
}

/* figure out which sort function is to be called
 * stable sort can produce an error (not enough memory available),
 * "quick" sort does not produce errors */
static gdk_return
do_sort(void *h, void *t, const void *base, size_t n, int hs, int ts, int tpe,
	int reverse, int stable)
{
	if (n <= 1)		/* trivially sorted */
		return GDK_SUCCEED;
	if (reverse) {
		if (stable) {
			return GDKssort_rev(h, t, base, n, hs, ts, tpe);
		} else {
			GDKqsort_rev(h, t, base, n, hs, ts, tpe);
		}
	} else {
		if (stable) {
			return GDKssort(h, t, base, n, hs, ts, tpe);
		} else {
			GDKqsort(h, t, base, n, hs, ts, tpe);
		}
	}
	return GDK_SUCCEED;
}

/* Sort the bat b according to both o and g.  The stable and reverse
 * parameters indicate whether the sort should be stable or descending
 * respectively.  The parameter b is required, o and g are optional
 * (i.e., they may be NULL).
 *
 * A sorted copy is returned through the sorted parameter, the new
 * ordering is returned through the order parameter, group information
 * is returned through the groups parameter.  All three output
 * parameters may be NULL.  If they're all NULL, this function does
 * nothing.
 *
 * All BATs involved must be dense-headed.
 *
 * If o is specified, it is used to first rearrange b according to the
 * order specified in o, after which b is sorted taking g into
 * account.
 *
 * If g is specified, it indicates groups which should be individually
 * ordered.  Each row of consecutive equal values in g indicates a
 * group which is sorted according to stable and reverse.  g is used
 * after the order in b was rearranged according to o.
 *
 * The outputs order and groups can be used in subsequent calls to
 * this function.  This can be used if multiple BATs need to be sorted
 * together.  The BATs should then be sorted in order of significance,
 * and each following call should use the original unordered BAT plus
 * the order and groups bat from the previous call.  In this case, the
 * sorted BATs are not of much use, so the sorted output parameter
 * does not need to be specified.
 * Apart from error checking and maintaining reference counts, sorting
 * three columns (col1, col2, col3) could look like this with the
 * sorted results in (col1s, col2s, col3s):
 *	BATsort(&col1s, &ord1, &grp1, col1, NULL, NULL, 0, 0);
 *	BATsort(&col2s, &ord2, &grp2, col2, ord1, grp1, 0, 0);
 *	BATsort(&col3s, NULL, NULL, col3, ord2, grp2, 0, 0);
 * Note that the "reverse" parameter can be different for each call.
 */
gdk_return
BATsort(BAT **sorted, BAT **order, BAT **groups,
	   BAT *b, BAT *o, BAT *g, int reverse, int stable)
{
	BAT *bn = NULL, *on = NULL, *gn, *pb = NULL;
	oid *restrict grps, *restrict ords, prev;
	BUN p, q, r;

	if (b == NULL) {
		GDKerror("BATsort: b must exist\n");
		return GDK_FAIL;
	}
	if (o != NULL &&
	    (ATOMtype(o->ttype) != TYPE_oid || /* oid tail */
	     BATcount(o) != BATcount(b) ||     /* same size as b */
	     (o->ttype == TYPE_void &&	       /* no nil tail */
	      BATcount(o) != 0 &&
	      o->tseqbase == oid_nil))) {
		GDKerror("BATsort: o must be [dense,oid] and same size as b\n");
		return GDK_FAIL;
	}
	if (g != NULL &&
	    (ATOMtype(g->ttype) != TYPE_oid || /* oid tail */
	     !g->tsorted ||		       /* sorted */
	     BATcount(o) != BATcount(b) ||     /* same size as b */
	     (g->ttype == TYPE_void &&	       /* no nil tail */
	      BATcount(g) != 0 &&
	      g->tseqbase == oid_nil))) {
		GDKerror("BATsort: g must be [dense,oid], sorted on the tail, and same size as b\n");
		return GDK_FAIL;
	}
	assert(reverse == 0 || reverse == 1);
	assert(stable == 0 || stable == 1);
	if (sorted == NULL && order == NULL && groups == NULL) {
		/* no place to put result, so we're done quickly */
		return GDK_SUCCEED;
	}
	if (g == NULL && !stable) {
		/* pre-ordering doesn't make sense if we're not
		 * subsorting and the sort is not stable */
		o = NULL;
	}
	if (BATcount(b) <= 1 ||
	    ((reverse ? BATtrevordered(b) : BATtordered(b)) &&
	     o == NULL && g == NULL &&
	     (groups == NULL || BATtkey(b) ||
	      (reverse ? BATtordered(b) : BATtrevordered(b))))) {
		/* trivially (sub)sorted, and either we don't need to
		 * return group information, or we can trivially
		 * deduce the groups */
		if (sorted) {
			bn = COLcopy(b, b->ttype, 0, TRANSIENT);
			if (bn == NULL)
				goto error;
			*sorted = bn;
		}
		if (order) {
			on = COLnew(b->hseqbase, TYPE_void, BATcount(b), TRANSIENT);
			if (on == NULL)
				goto error;
			BATsetcount(on, BATcount(b));
			BATtseqbase(on, b->hseqbase);
			*order = on;
		}
		if (groups) {
			if (BATtkey(b)) {
				/* singleton groups */
				gn = COLnew(0, TYPE_void, BATcount(b), TRANSIENT);
				if (gn == NULL)
					goto error;
				BATsetcount(gn, BATcount(b));
				BATtseqbase(gn, 0);
			} else {
				/* single group */
				const oid *o = 0;
				assert(BATcount(b) == 1 ||
				       (BATtordered(b) && BATtrevordered(b)));
				gn = BATconstant(0, TYPE_oid, &o, BATcount(b), TRANSIENT);
				if (gn == NULL)
					goto error;
			}
			*groups = gn;
		}
		return GDK_SUCCEED;
	}
	if (VIEWtparent(b)) {
		pb = BBPdescriptor(VIEWtparent(b));
		if (b->theap.base != pb->theap.base ||
		    BATcount(b) != BATcount(pb) ||
		    b->hseqbase != pb->hseqbase ||
		    BATatoms[b->ttype].atomCmp != BATatoms[pb->ttype].atomCmp)
			pb = NULL;
	} else {
		pb = b;
	}
	if (g == NULL && groups == NULL && o == NULL && !reverse &&
	    pb != NULL && BATcheckorderidx(pb) &&
	    /* if we want a stable sort, the order index must be
	     * stable, if we don't want stable, we don't care */
	    (!stable || ((oid *) pb->torderidx->base)[2])) {
		/* there is a order index that we can use */
		on = COLnew(pb->hseqbase, TYPE_oid, BATcount(pb), TRANSIENT);
		if (on == NULL)
			goto error;
		memcpy(Tloc(on, 0), (oid *) pb->torderidx->base + ORDERIDXOFF, BATcount(pb) * sizeof(oid));
		BATsetcount(on, BATcount(b));
		on->tkey = 1;
		on->tnil = 0;
		on->tnonil = 1;
		on->tsorted = on->trevsorted = 0;
		on->tdense = 0;
		if (sorted) {
			bn = BATproject(on, b);
			if (bn == NULL)
				goto error;
			bn->tsorted = 1;
			*sorted = bn;
		}
		if (order)
			*order = on;
		else
			BBPunfix(on->batCacheid);
		return GDK_SUCCEED;
	}
	if (o) {
		bn = BATproject(o, b);
		if (bn == NULL)
			goto error;
		if (bn->ttype == TYPE_void || isVIEW(bn)) {
			b = COLcopy(bn, ATOMtype(bn->ttype), TRUE, TRANSIENT);
			BBPunfix(bn->batCacheid);
			bn = b;
		}
	} else {
		bn = COLcopy(b, b->ttype, TRUE, TRANSIENT);
	}
	if (bn == NULL)
		goto error;
	if (order) {
		/* prepare order bat */
		if (o) {
			/* make copy of input so that we can refine it;
			 * copy can be read-only if we take the shortcut
			 * below in the case g is "key" */
			on = COLcopy(o, TYPE_oid,
				     g == NULL ||
				     !(g->tkey || g->ttype == TYPE_void),
				     TRANSIENT);
			if (on == NULL)
				goto error;
			BAThseqbase(on, b->hseqbase);
		} else {
			/* create new order */
			on = COLnew(b->hseqbase, TYPE_oid, BATcount(bn), TRANSIENT);
			if (on == NULL)
				goto error;
			ords = (oid *) Tloc(on, 0);
			for (p = 0, q = BATcount(bn); p < q; p++)
				ords[p] = p + b->hseqbase;
			BATsetcount(on, BATcount(bn));
			on->tkey = 1;
			on->tnil = 0;
			on->tnonil = 1;
		}
		on->tsorted = on->trevsorted = 0; /* it won't be sorted */
		on->tdense = 0;			  /* and hence not dense */
		on->tnosorted = on->tnorevsorted = on->tnodense = 0;
		*order = on;
		ords = (oid *) Tloc(on, 0);
	} else {
		ords = NULL;
	}
	if (g) {
		if (g->tkey || g->ttype == TYPE_void) {
			/* if g is "key", all groups are size 1, so no
			 * subsorting needed */
			if (sorted) {
				*sorted = bn;
			} else {
				BBPunfix(bn->batCacheid);
			}
			if (order) {
				*order = on;
				if (o) {
					/* we can inherit sortedness
					 * after all */
					on->tsorted = o->tsorted;
					on->trevsorted = o->trevsorted;
					if (o->tnosorted)
						on->tnosorted = o->tnosorted;
					if (o->tnorevsorted)
						on->tnorevsorted = o->tnorevsorted;
				} else {
					/* we didn't rearrange, so
					 * still sorted */
					on->tsorted = 1;
					on->trevsorted = 0;
				}
				if (BATcount(on) <= 1) {
					on->tsorted = 1;
					on->trevsorted = 1;
				}
			}
			if (groups) {
				gn = COLcopy(g, g->ttype, 0, TRANSIENT);
				if (gn == NULL)
					goto error;
				*groups = gn;
			}
			return GDK_SUCCEED;
		}
		assert(g->ttype == TYPE_oid);
		grps = (oid *) Tloc(g, 0);
		prev = grps[0];
		if (BATmaterialize(bn) != GDK_SUCCEED)
			goto error;
		for (r = 0, p = 1, q = BATcount(g); p < q; p++) {
			if (grps[p] != prev) {
				/* sub sort [r,p) */
				if (do_sort(Tloc(bn, r),
					    ords ? ords + r : NULL,
					    bn->tvheap ? bn->tvheap->base : NULL,
					    p - r, Tsize(bn), ords ? sizeof(oid) : 0,
					    bn->ttype, reverse, stable) != GDK_SUCCEED)
					goto error;
				r = p;
				prev = grps[p];
			}
		}
		/* sub sort [r,q) */
		if (do_sort(Tloc(bn, r),
			    ords ? ords + r : NULL,
			    bn->tvheap ? bn->tvheap->base : NULL,
			    p - r, Tsize(bn), ords ? sizeof(oid) : 0,
			    bn->ttype, reverse, stable) != GDK_SUCCEED)
			goto error;
		/* if single group (r==0) the result is (rev)sorted,
		 * otherwise (maybe) not */
		bn->tsorted = r == 0 && !reverse;
		bn->trevsorted = r == 0 && reverse;
	} else {
		Heap *m = NULL;
		/* only invest in creating an order index if the BAT
		 * is persistent */
		if (!reverse &&
		    pb != NULL &&
		    (ords != NULL || pb->batPersistence == PERSISTENT) &&
		    (m = createOIDXheap(pb, stable)) != NULL) {
			if (ords == NULL) {
				ords = (oid *) m->base + ORDERIDXOFF;
				if (o && o->ttype != TYPE_void)
					memcpy(ords, Tloc(o, 0), BATcount(o) * sizeof(oid));
				else if (o)
					for (p = 0, q = BATcount(o); p < q; p++)
						ords[p] = p + o->tseqbase;
				else
					for (p = 0, q = BATcount(b); p < q; p++)
						ords[p] = p + b->hseqbase;
			}
		}
		if (b->ttype == TYPE_void) {
			b->tsorted = 1;
			b->trevsorted = b->tseqbase == oid_nil || b->batCount <= 1;
			b->tkey = b->tseqbase != oid_nil;
		} else if (b->batCount <= 1) {
			b->tsorted = b->trevsorted = 1;
		}
		if (!(reverse ? bn->trevsorted : bn->tsorted) &&
		    (BATmaterialize(bn) != GDK_SUCCEED ||
		     do_sort(Tloc(bn, 0),
			     ords,
			     bn->tvheap ? bn->tvheap->base : NULL,
			     BATcount(bn), Tsize(bn), ords ? sizeof(oid) : 0,
			     bn->ttype, reverse, stable) != GDK_SUCCEED))
			goto error;
		bn->tsorted = !reverse;
		bn->trevsorted = reverse;
		if (m != NULL) {
			MT_lock_set(&GDKhashLock(pb->batCacheid));
			if (pb->torderidx == NULL) {
				pb->batDirtydesc = TRUE;
				pb->torderidx = m;
				if (ords != (oid *) m->base + ORDERIDXOFF) {
					memcpy((oid *) m->base + ORDERIDXOFF,
					       ords,
					       BATcount(pb) * sizeof(oid));
				}
				persistOIDX(pb);
			} else {
				HEAPfree(m, 1);
				GDKfree(m);
			}
			MT_lock_unset(&GDKhashLock(pb->batCacheid));
		}
	}
	bn->tnosorted = 0;
	bn->tnorevsorted = 0;
	if (groups) {
		if (BATgroup_internal(groups, NULL, NULL, bn, NULL, g, NULL, NULL, 1) != GDK_SUCCEED)
			goto error;
		if ((*groups)->tkey &&
		    (g == NULL || (g->tsorted && g->trevsorted))) {
			/* if new groups bat is key and the input
			 * group bat has a single value (both sorted
			 * and revsorted), we know the result bat is
			 * key */
			bn->tkey = 1;
		}
	}

	if (sorted)
		*sorted = bn;
	else
		BBPunfix(bn->batCacheid);

	return GDK_SUCCEED;

  error:
	if (bn)
		BBPunfix(bn->batCacheid);
	BBPreclaim(on);
	if (sorted)
		*sorted = NULL;
	if (order)
		*order = NULL;
	if (groups)
		*groups = NULL;
	return GDK_FAIL;
}

/* return a new BAT of length n with a dense head with seqbase hseq,
 * and the constant v in the tail */
BAT *
BATconstant(oid hseq, int tailtype, const void *v, BUN n, int role)
{
	BAT *bn;
	void *restrict p;
	BUN i;

	if (v == NULL)
		return NULL;
	bn = COLnew(hseq, tailtype, n, role);
	if (bn == NULL)
		return NULL;
	p = Tloc(bn, 0);
	switch (ATOMstorage(tailtype)) {
	case TYPE_void:
		v = &oid_nil;
		BATtseqbase(bn, oid_nil);
		break;
	case TYPE_bte:
		for (i = 0; i < n; i++)
			((bte *) p)[i] = *(bte *) v;
		break;
	case TYPE_sht:
		for (i = 0; i < n; i++)
			((sht *) p)[i] = *(sht *) v;
		break;
	case TYPE_int:
	case TYPE_flt:
		assert(sizeof(int) == sizeof(flt));
		for (i = 0; i < n; i++)
			((int *) p)[i] = *(int *) v;
		break;
	case TYPE_lng:
	case TYPE_dbl:
		assert(sizeof(lng) == sizeof(dbl));
		for (i = 0; i < n; i++)
			((lng *) p)[i] = *(lng *) v;
		break;
#ifdef HAVE_HGE
	case TYPE_hge:
		for (i = 0; i < n; i++)
			((hge *) p)[i] = *(hge *) v;
		break;
#endif
	default:
		for (i = 0, n += i; i < n; i++)
			tfastins_nocheck(bn, i, v, Tsize(bn));
		break;
	}
	bn->tnil = n >= 1 && (*ATOMcompare(tailtype))(v, ATOMnilptr(tailtype)) == 0;
	BATsetcount(bn, n);
	bn->tsorted = 1;
	bn->trevsorted = 1;
	bn->tnonil = !bn->tnil;
	bn->tkey = BATcount(bn) <= 1;
	return bn;

  bunins_failed:
	BBPreclaim(bn);
	return NULL;
}

/*
 * BAT Aggregates
 *
 * We retain the size() and card() aggregate results in the column
 * descriptor.  We would like to have such functionality in an
 * extensible way for many aggregates, for DD (1) we do not want to
 * change the binary BAT format on disk and (2) aggr and size are the
 * most relevant aggregates.
 *
 * It is all hacked into the aggr[3] records; three adjacent integers
 * that were left over in the column record. We refer to these as if
 * it where an int aggr[3] array.  The below routines set and retrieve
 * the aggregate values from the tail of the BAT, as many
 * aggregate-manipulating BAT functions work on tail.
 *
 * The rules are as follows: aggr[0] contains the alignment ID of the
 * column (if set i.e. nonzero).  Hence, if this value is nonzero and
 * equal to b->talign, the precomputed aggregate values in
 * aggr[GDK_AGGR_SIZE] and aggr[GDK_AGGR_CARD] hold. However, only one
 * of them may be set at the time. This is encoded by the value
 * int_nil, which cannot occur in these two aggregates.
 *
 * This was now extended to record the property whether we know there
 * is a nil value present by mis-using the highest bits of both
 * GDK_AGGR_SIZE and GDK_AGGR_CARD.
 */

void
PROPdestroy(PROPrec *p)
{
	PROPrec *n;

	while (p) {
		n = p->next;
		if (p->v.vtype == TYPE_str)
			GDKfree(p->v.val.sval);
		GDKfree(p);
		p = n;
	}
}

PROPrec *
BATgetprop(BAT *b, int idx)
{
	PROPrec *p = b->tprops;

	while (p) {
		if (p->id == idx)
			return p;
		p = p->next;
	}
	return NULL;
}

void
BATsetprop(BAT *b, int idx, int type, void *v)
{
	ValRecord vr;
	PROPrec *p = BATgetprop(b, idx);

	if (p == NULL &&
	    (p = (PROPrec *) GDKmalloc(sizeof(PROPrec))) != NULL) {
		p->id = idx;
		p->next = b->tprops;
		p->v.vtype = 0;
		b->tprops = p;
	}
	if (p) {
		VALset(&vr, type, v);
		VALcopy(&p->v, &vr);
		b->batDirtydesc = TRUE;
	}
}


/*
 * The BATcount_no_nil function counts all BUN in a BAT that have a
 * non-nil tail value.
 */
BUN
BATcount_no_nil(BAT *b)
{
	BUN cnt = 0;
	BUN i, n;
	const void *restrict p, *restrict nil;
	const char *restrict base;
	int t;
	int (*cmp)(const void *, const void *);

	BATcheck(b, "BATcnt", 0);
	n = BATcount(b);
	if (b->tnonil)
		return n;
	p = Tloc(b, 0);
	t = ATOMbasetype(b->ttype);
	switch (t) {
	case TYPE_void:
		cnt = b->tseqbase == oid_nil ? 0 : n;
		break;
	case TYPE_bte:
		for (i = 0; i < n; i++)
			cnt += ((const bte *) p)[i] != bte_nil;
		break;
	case TYPE_sht:
		for (i = 0; i < n; i++)
			cnt += ((const sht *) p)[i] != sht_nil;
		break;
	case TYPE_int:
		for (i = 0; i < n; i++)
			cnt += ((const int *) p)[i] != int_nil;
		break;
	case TYPE_lng:
		for (i = 0; i < n; i++)
			cnt += ((const lng *) p)[i] != lng_nil;
		break;
#ifdef HAVE_HGE
	case TYPE_hge:
		for (i = 0; i < n; i++)
			cnt += ((const hge *) p)[i] != hge_nil;
		break;
#endif
	case TYPE_flt:
		for (i = 0; i < n; i++)
			cnt += ((const flt *) p)[i] != flt_nil;
		break;
	case TYPE_dbl:
		for (i = 0; i < n; i++)
			cnt += ((const dbl *) p)[i] != dbl_nil;
		break;
	case TYPE_str:
		base = b->tvheap->base;
		switch (b->twidth) {
		case 1:
			for (i = 0; i < n; i++)
				cnt += base[((var_t) ((const unsigned char *) p)[i] + GDK_VAROFFSET) << GDK_VARSHIFT] != '\200';
			break;
		case 2:
			for (i = 0; i < n; i++)
				cnt += base[((var_t) ((const unsigned short *) p)[i] + GDK_VAROFFSET) << GDK_VARSHIFT] != '\200';
			break;
#if SIZEOF_VAR_T != SIZEOF_INT
		case 4:
			for (i = 0; i < n; i++)
				cnt += base[(var_t) ((const unsigned int *) p)[i] << GDK_VARSHIFT] != '\200';
			break;
#endif
		default:
			for (i = 0; i < n; i++)
				cnt += base[((const var_t *) p)[i] << GDK_VARSHIFT] != '\200';
			break;
		}
		break;
	default:
		nil = ATOMnilptr(t);
		cmp = ATOMcompare(t);
		if (b->tvarsized) {
			base = b->tvheap->base;
			for (i = 0; i < n; i++)
				cnt += (*cmp)(nil, base + ((const var_t *) p)[i]) != 0;
		} else {
			for (i = 0, n += i; i < n; i++)
				cnt += (*cmp)(Tloc(b, i), nil) != 0;
		}
		break;
	}
	if (cnt == BATcount(b)) {
		/* we learned something */
		b->tnonil = 1;
		assert(b->tnil == 0);
		b->tnil = 0;
	}
	return cnt;
}

/* create a new, dense candidate list with values from `first' up to,
 * but not including, `last' */
static BAT *
newdensecand(oid first, oid last)
{
	BAT *bn;

	if ((bn = COLnew(0, TYPE_void, 0, TRANSIENT)) == NULL)
		return NULL;
	if (last < first)
		first = last = 0; /* empty range */
	BATsetcount(bn, last - first);
	BATtseqbase(bn, first);
	return bn;
}

/* merge two candidate lists and produce a new one
 *
 * candidate lists are VOID-headed BATs with an OID tail which is
 * sorted and unique.
 */
BAT *
BATmergecand(BAT *a, BAT *b)
{
	BAT *bn;
	const oid *restrict ap, *restrict bp, *ape, *bpe;
	oid *restrict p, i;
	oid af, al, bf, bl;
	BATiter ai, bi;
	bit ad, bd;

	BATcheck(a, "BATmergecand", NULL);
	BATcheck(b, "BATmergecand", NULL);
	assert(ATOMtype(a->ttype) == TYPE_oid);
	assert(ATOMtype(b->ttype) == TYPE_oid);
	assert(BATcount(a) <= 1 || a->tsorted);
	assert(BATcount(b) <= 1 || b->tsorted);
	assert(BATcount(a) <= 1 || a->tkey);
	assert(BATcount(b) <= 1 || b->tkey);
	assert(a->tnonil);
	assert(b->tnonil);

	/* we can return a if b is empty (and v.v.) */
	if (BATcount(a) == 0) {
		return COLcopy(b, b->ttype, 0, TRANSIENT);
	}
	if (BATcount(b) == 0) {
		return COLcopy(a, a->ttype, 0, TRANSIENT);
	}
	/* we can return a if a fully covers b (and v.v) */
	ai = bat_iterator(a);
	bi = bat_iterator(b);
	af = *(oid*) BUNtail(ai, 0);
	bf = *(oid*) BUNtail(bi, 0);
	al = *(oid*) BUNtail(ai, BUNlast(a) - 1);
	bl = *(oid*) BUNtail(bi, BUNlast(b) - 1);
	ad = (af + BATcount(a) - 1 == al); /* i.e., dense */
	bd = (bf + BATcount(b) - 1 == bl); /* i.e., dense */
	if (ad && bd) {
		/* both are dense */
		if (af <= bf && bf <= al + 1) {
			/* partial overlap starting with a, or b is
			 * smack bang after a */
			return newdensecand(af, al < bl ? bl + 1 : al + 1);
		}
		if (bf <= af && af <= bl + 1) {
			/* partial overlap starting with b, or a is
			 * smack bang after b */
			return newdensecand(bf, al < bl ? bl + 1 : al + 1);
		}
	}
	if (ad && af <= bf && al >= bl) {
		return newdensecand(af, al + 1);
	}
	if (bd && bf <= af && bl >= al) {
		return newdensecand(bf, bl + 1);
	}

	bn = COLnew(0, TYPE_oid, BATcount(a) + BATcount(b), TRANSIENT);
	if (bn == NULL)
		return NULL;
	p = (oid *) Tloc(bn, 0);
	if (a->ttype == TYPE_void && b->ttype == TYPE_void) {
		/* both lists are VOID */
		if (a->tseqbase > b->tseqbase) {
			BAT *t = a;

			a = b;
			b = t;
		}
		/* a->tseqbase <= b->tseqbase */
		for (i = a->tseqbase; i < a->tseqbase + BATcount(a); i++)
			*p++ = i;
		for (i = MAX(b->tseqbase, i);
		     i < b->tseqbase + BATcount(b);
		     i++)
			*p++ = i;
	} else if (a->ttype == TYPE_void || b->ttype == TYPE_void) {
		if (b->ttype == TYPE_void) {
			BAT *t = a;

			a = b;
			b = t;
		}
		/* a->ttype == TYPE_void, b->ttype == TYPE_oid */
		bp = (const oid *) Tloc(b, 0);
		bpe = bp + BATcount(b);
		while (bp < bpe && *bp < a->tseqbase)
			*p++ = *bp++;
		for (i = a->tseqbase; i < a->tseqbase + BATcount(a); i++)
			*p++ = i;
		while (bp < bpe && *bp < i)
			bp++;
		while (bp < bpe)
			*p++ = *bp++;
	} else {
		/* a->ttype == TYPE_oid, b->ttype == TYPE_oid */
		ap = (const oid *) Tloc(a, 0);
		ape = ap + BATcount(a);
		bp = (const oid *) Tloc(b, 0);
		bpe = bp + BATcount(b);
		while (ap < ape && bp < bpe) {
			if (*ap < *bp)
				*p++ = *ap++;
			else if (*ap > *bp)
				*p++ = *bp++;
			else {
				*p++ = *ap++;
				bp++;
			}
		}
		while (ap < ape)
			*p++ = *ap++;
		while (bp < bpe)
			*p++ = *bp++;
	}

	/* properties */
	BATsetcount(bn, (BUN) (p - (oid *) Tloc(bn, 0)));
	bn->trevsorted = BATcount(bn) <= 1;
	bn->tsorted = 1;
	bn->tkey = 1;
	bn->tnil = 0;
	bn->tnonil = 1;
	return virtualize(bn);
}

/* intersect two candidate lists and produce a new one
 *
 * candidate lists are VOID-headed BATs with an OID tail which is
 * sorted and unique.
 */
BAT *
BATintersectcand(BAT *a, BAT *b)
{
	BAT *bn;
	const oid *restrict ap, *restrict bp, *ape, *bpe;
	oid *restrict p;
	oid af, al, bf, bl;
	BATiter ai, bi;

	BATcheck(a, "BATintersectcand", NULL);
	BATcheck(b, "BATintersectcand", NULL);
	assert(ATOMtype(a->ttype) == TYPE_oid);
	assert(ATOMtype(b->ttype) == TYPE_oid);
	assert(a->tsorted);
	assert(b->tsorted);
	assert(a->tkey);
	assert(b->tkey);
	assert(a->tnonil);
	assert(b->tnonil);

	if (BATcount(a) == 0 || BATcount(b) == 0) {
		return newdensecand(0, 0);
	}

	ai = bat_iterator(a);
	bi = bat_iterator(b);
	af = *(oid*) BUNtail(ai, 0);
	bf = *(oid*) BUNtail(bi, 0);
	al = *(oid*) BUNtail(ai, BUNlast(a) - 1);
	bl = *(oid*) BUNtail(bi, BUNlast(b) - 1);

	if ((af + BATcount(a) - 1 == al) && (bf + BATcount(b) - 1 == bl)) {
		/* both lists are VOID */
		return newdensecand(MAX(af, bf), MIN(al, bl) + 1);
	}

	bn = COLnew(0, TYPE_oid, MIN(BATcount(a), BATcount(b)), TRANSIENT);
	if (bn == NULL)
		return NULL;
	p = (oid *) Tloc(bn, 0);
	if (a->ttype == TYPE_void || b->ttype == TYPE_void) {
		if (b->ttype == TYPE_void) {
			BAT *t = a;

			a = b;
			b = t;
		}
		/* a->ttype == TYPE_void, b->ttype == TYPE_oid */
		bp = (const oid *) Tloc(b, 0);
		bpe = bp + BATcount(b);
		while (bp < bpe && *bp < a->tseqbase)
			bp++;
		while (bp < bpe && *bp < a->tseqbase + BATcount(a))
			*p++ = *bp++;
	} else {
		/* a->ttype == TYPE_oid, b->ttype == TYPE_oid */
		ap = (const oid *) Tloc(a, 0);
		ape = ap + BATcount(a);
		bp = (const oid *) Tloc(b, 0);
		bpe = bp + BATcount(b);
		while (ap < ape && bp < bpe) {
			if (*ap < *bp)
				ap++;
			else if (*ap > *bp)
				bp++;
			else {
				*p++ = *ap++;
				bp++;
			}
		}
	}

	/* properties */
	BATsetcount(bn, (BUN) (p - (oid *) Tloc(bn, 0)));
	bn->trevsorted = BATcount(bn) <= 1;
	bn->tsorted = 1;
	bn->tkey = 1;
	bn->tnil = 0;
	bn->tnonil = 1;
	return virtualize(bn);
}<|MERGE_RESOLUTION|>--- conflicted
+++ resolved
@@ -305,8 +305,9 @@
 		   GDK_ELIMDOUBLES(b->tvheap)) {
 		/* if b's string heap is much smaller than n's string
 		 * heap, don't bother checking whether n's string
-<<<<<<< HEAD
-		 * values occur in b's string heap */
+		 * values occur in b's string heap; also, if b is
+		 * (still) fully double eliminated, we must continue
+		 * to use the double elimination mechanism */
 		r = BUNlast(b);
 		if (cand) {
 			oid hseq = n->hseqbase;
@@ -325,13 +326,6 @@
 				r++;
 				start++;
 			}
-=======
-		 * values occur in b's string heap; also, if b is
-		 * (still) fully double eliminated, we must continue
-		 * to use the double elimination mechanism */
-		BATloop(n, p, q) {
-			bunfastapp(b, BUNtvar(ni, p));
->>>>>>> 03258acf
 		}
 	} else {
 		/* Insert values from n individually into b; however,
