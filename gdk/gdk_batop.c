--- conflicted
+++ resolved
@@ -1793,207 +1793,6 @@
 	}
 }
 
-<<<<<<< HEAD
-void
-BATpropagate(BAT *dst, BAT *src, int idx)
-{
-	PROPrec *p = BATgetprop(src, idx);
-
-	if (p)
-		BATsetprop(dst, idx, p->v.vtype, VALget(&p->v));
-}
-
-
-/*
- * The BAThistogram function calculates the frequency distribution of
- * the tail values in its operand bat. Notice, that updates on the
- * result do not affect the delta administration.
- * Construction of a histogram over a string (or complex object) can
- * be sped up using the reference information in the BUN and bulk
- * copying the heap.
- *
- * There are separate versions for each type, and for each a hash- and
- * a merge-algorithms.
- */
-#define histoloop_sorted(BUNtail, cmpfnc, TYPE)			\
-	do {							\
-		const void *prev = BUNtail(bi, BUNfirst(b));	\
-								\
-		BATloop(b, p, q) {				\
-			v = BUNtail(bi, p);			\
-			if (cmpfnc(v, prev, TYPE) == 0) {	\
-				yy++;				\
-			} else {				\
-				bunfastins(bn, prev, &yy);	\
-				yy = 1;				\
-			}					\
-			prev = v;				\
-		}						\
-		bunfastins(bn, prev, &yy);			\
-	} while (0)
-
-#define histoloop_merge(BUNtail, HASHloop)				\
-	do {								\
-		BATiter bni = bat_iterator(bn);				\
-									\
-		BATloop(b, p, q) {					\
-			v = BUNtail(bi, p);				\
-			if (BATprepareHash(bn))				\
-				goto bunins_failed;			\
-			HASHloop(bni, bn->H->hash, r, v)		\
-				break;					\
-			if (r == BUN_NONE) {				\
-				/* not found */				\
-				if (BUNins(bn, v, &yy, FALSE) == NULL)	\
-					goto bunins_failed;		\
-				r = BUNlast(bn) - 1;			\
-			}						\
-			(* (int *) BUNtloc(bni, r))++;			\
-		}							\
-		HASHdestroy(bn);					\
-		IMPSdestroy(bn);					\
-	} while (0)
-
-BAT *
-BAThistogram(BAT *b)
-{
-	BAT *bn;
-	BUN r;
-	int yy = 0, tt = 0;
-	BUN p, q;
-	BATiter bi = bat_iterator(b);
-	int tricky;
-	const void *v;
-
-	BATcheck(b, "BAThistogram");
-
-	if (b->talign == 0) {
-		b->talign = OIDnew(1);
-	}
-
-	if (b->tkey || BATcount(b) <= 1) {
-		yy = 1;
-		return BATconst(BATmirror(b), TYPE_int, &yy, TRANSIENT);
-	}
-
-	tricky = (b->ttype == TYPE_str && strElimDoubles(b->T->vheap));
-	bn = BATnew(tricky ? (b->T->width == 1 ? TYPE_bte : (b->T->width == 2 ? TYPE_sht : (b->T->width == 4 ? TYPE_int : TYPE_lng))) : b->ttype, TYPE_int, 200, TRANSIENT);
-	if (bn == NULL)
-		return bn;
-
-	if (BATtordered(b) || BATtrevordered(b)) {
-		/* the important information here is that equal values
-		 * are consecutive; we don't care about sortedness as
-		 * such */
-		switch (ATOMstorage(bn->htype)) {
-		case TYPE_bte:
-			histoloop_sorted(BUNtloc, simple_CMP, bte);
-			break;
-		case TYPE_sht:
-			histoloop_sorted(BUNtloc, simple_CMP, sht);
-			break;
-		case TYPE_int:
-		case TYPE_flt:
-			histoloop_sorted(BUNtloc, simple_CMP, int);
-			break;
-		case TYPE_lng:
-		case TYPE_dbl:
-			histoloop_sorted(BUNtloc, simple_CMP, lng);
-			break;
-#ifdef HAVE_HGE
-		case TYPE_hge:
-			histoloop_sorted(BUNtloc, simple_CMP, hge);
-			break;
-#endif
-		default:
-			tt = bn->htype;
-			if (bn->hvarsized)
-				histoloop_sorted(BUNtvar, atom_CMP, tt);
-			else
-				histoloop_sorted(BUNtloc, atom_CMP, tt);
-			break;
-		}
-	} else {
-		switch (ATOMstorage(bn->htype)) {
-		case TYPE_bte:
-			histoloop_merge(BUNtloc, HASHloop_bte);
-			break;
-		case TYPE_sht:
-			histoloop_merge(BUNtloc, HASHloop_sht);
-			break;
-		case TYPE_int:
-		case TYPE_flt:
-			histoloop_merge(BUNtloc, HASHloop_int);
-			break;
-		case TYPE_lng:
-		case TYPE_dbl:
-			histoloop_merge(BUNtloc, HASHloop_lng);
-			break;
-#ifdef HAVE_HGE
-		case TYPE_hge:
-			histoloop_merge(BUNtloc, HASHloop_hge);
-			break;
-#endif
-		default:
-			if (bn->hvarsized)
-				histoloop_merge(BUNtvar, HASHloopvar);
-			else
-				histoloop_merge(BUNtloc, HASHlooploc);
-			break;
-		}
-	}
-
-	/*
-	 * And now correct the interpretation of the values
-	 * encountered by bulk copying the heap as well
-	 */
-	if (tricky) {
-		assert(b->ttype == TYPE_str);
-		bn->H->vheap = (Heap *) GDKzalloc(sizeof(Heap));
-		if (bn->H->vheap == NULL)
-			goto bunins_failed;
-		bn->H->vheap->parentid = bn->batCacheid;
-		bn->H->vheap->farmid = BBPselectfarm(TRANSIENT, b->ttype, varheap);
-		if (b->T->vheap->filename) {
-			char *nme = BBP_physical(bn->batCacheid);
-
-			bn->H->vheap->filename = GDKfilepath(-1, NULL, nme, "hheap");
-			if (bn->H->vheap->filename == NULL)
-				goto bunins_failed;
-		}
-		if (HEAPcopy(bn->H->vheap, b->T->vheap) < 0)
-			goto bunins_failed;
-		bn->htype = b->ttype;
-		bn->hvarsized = 1;
-		bn->H->width = b->T->width;
-		bn->H->shift = b->T->shift;
-	}
-
-	bn->hsorted = BATcount(bn) <= 1 || BATtordered(b);
-	bn->hrevsorted = BATcount(bn) <= 1 || BATtrevordered(b);
-	bn->tsorted = BATcount(bn) <= 1;
-	bn->trevsorted = BATcount(bn) <= 1;
-	bn->halign = NOID_AGGR(b->talign);
-	if (BATcount(bn) == BATcount(b))
-		ALIGNsetH(bn, BATmirror(b));
-	BATkey(bn, TRUE);
-	BATkey(BATmirror(bn), BATcount(bn) < 2);
-	bn->H->nonil = b->T->nonil;
-	if (b->ttype == TYPE_bit) {
-		BATiter bni = bat_iterator(bn);
-		bit trueval = TRUE;
-		BUN p = BUNfnd(bn, &trueval);
-
-		BATsetprop_wrd(b, GDK_AGGR_SIZE, (p != BUN_NONE) ? *(int *) BUNtloc(bni, p) : 0);
-	}
-	BATsetprop_wrd(b, GDK_AGGR_CARD, (wrd) BATcount(bn));
-	return bn;
-      bunins_failed:
-	BBPreclaim(bn);
-	return NULL;
-}
-=======
->>>>>>> e9fb2d62
 
 /*
  * The BATcount_no_nil function counts all BUN in a BAT that have a
