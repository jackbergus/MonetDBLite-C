--- conflicted
+++ resolved
@@ -747,26 +747,10 @@
 	/* If the source BAT is readonly, then we can obtain a VIEW
 	 * that just reuses the memory of the source. */
 	if (BAThrestricted(b) == BAT_READ && BATtrestricted(b) == BAT_READ) {
-<<<<<<< HEAD
-		BUN cnt = h - l;
-
 		bn = VIEWcreate_(b->hseqbase, b, TRUE);
-		bn->batFirst = bn->batDeleted = bn->batInserted = 0;
-		bn->H->heap.base = NULL;
-		bn->T->heap.base = (bn->ttype) ? BUNtloc(bi, l) : NULL;
-		bn->H->heap.size = 0;
-		bn->T->heap.size = tailsize(bn, cnt);
-		BATsetcount(bn, cnt);
-		BATsetcapacity(bn, cnt);
-	/*
-	 * We have to do it: create a new BAT and put everything into it.
-	 */
-=======
-		bn = VIEWcreate_(b, b, TRUE);
 		if (bn == NULL)
 			return NULL;
 		VIEWbounds(b, bn, l - BUNfirst(b), h - BUNfirst(b));
->>>>>>> 7bbda5da
 	} else {
 		/* create a new BAT and put everything into it */
 		BUN p = l;
@@ -838,41 +822,23 @@
 		bn->trevsorted = ATOMlinear(b->ttype);
 		BATkey(BATmirror(bn), 1);
 	} else {
-<<<<<<< HEAD
-		bn->tsorted = BATtordered(b);
+		bn->tsorted = b->tsorted;
 		bn->hrevsorted = 0;
-		bn->trevsorted = BATtrevordered(b);
-=======
-		bn->hsorted = b->hsorted;
-		bn->tsorted = b->tsorted;
-		bn->hrevsorted = b->hrevsorted;
 		bn->trevsorted = b->trevsorted;
-		BATkey(bn, BAThkey(b));
->>>>>>> 7bbda5da
 		BATkey(BATmirror(bn), BATtkey(b));
 	}
 	bn->T->nonil = b->T->nonil || bn->batCount == 0;
-<<<<<<< HEAD
 	bn->T->nil = 0;		/* we just don't know */
-=======
-	bn->H->nil = bn->T->nil = 0;	/* we just don't know */
 	bn->T->nosorted = 0;
 	bn->T->nodense = 0;
 	bn->T->nokey[0] = bn->T->nokey[1] = 0;
->>>>>>> 7bbda5da
 	return bn;
       bunins_failed:
 	BBPreclaim(bn);
 	return NULL;
 }
 
-<<<<<<< HEAD
-/*
- *  BAT Sorting
- */
-=======
 /* Return whether the BAT is ordered or not.  */
->>>>>>> 7bbda5da
 int
 BATordered(BAT *b)
 {
@@ -919,136 +885,10 @@
 	return GDK_SUCCEED;
 }
 
-<<<<<<< HEAD
 /* Sort the bat b according to both o and g.  The stable and reverse
  * parameters indicate whether the sort should be stable or descending
  * respectively.  The parameter b is required, o and g are optional
  * (i.e., they may be NULL).
-=======
-/* Sort b according to stable and reverse, do it in-place if copy is
- * unset, otherwise do it on a copy */
-static BAT *
-BATorder_internal(BAT *b, int stable, int reverse, int copy, const char *func)
-{
-	BATcheck(b, func, NULL);
-	/* set some trivial properties (probably not necessary, but
-	 * it's cheap) */
-	if (b->htype == TYPE_void) {
-		b->hsorted = 1;
-		b->hrevsorted = b->hseqbase == oid_nil || b->batCount <= 1;
-		b->hkey |= b->hseqbase != oid_nil;
-	} else if (b->batCount <= 1) {
-		b->hsorted = b->hrevsorted = 1;
-	}
-	if (reverse ? b->hrevsorted : b->hsorted) {
-		/* b is already ordered as desired, hence we return b
-		 * as is */
-		return copy ? BATcopy(b, b->htype, b->ttype, FALSE, TRANSIENT) : b;
-	}
-	if (copy) {
-		/* now make a writable copy that we're going to sort
-		 * materialize any VOID columns while we're at it */
-		b = BATcopy(b, BAThtype(b), BATttype(b), TRUE, TRANSIENT);
-	} else if (b->ttype == TYPE_void && b->tseqbase != oid_nil) {
-		/* materialize void-tail in-place */
-		/* note, we don't need to materialize the head column:
-		 * if it is void, either we didn't get here (already
-		 * sorted correctly), or we will fall into BATrevert
-		 * below which does the materialization for us */
-		if (BATmaterializet(b) != GDK_SUCCEED)
-			return NULL;
-	}
-
-	if ((reverse ? b->hsorted : b->hrevsorted) && (!stable || b->hkey)) {
-		/* b is ordered in the opposite direction, hence we
-		 * revert b (note that if requesting stable sort, the
-		 * column needs to be key) */
-		return BATrevert(b) == GDK_SUCCEED ? b : NULL;
-	}
-	if (!(reverse ? b->hrevsorted : b->hsorted) &&
-	    do_sort(Hloc(b, BUNfirst(b)), Tloc(b, BUNfirst(b)),
-		    b->H->vheap ? b->H->vheap->base : NULL,
-		    BATcount(b), Hsize(b), Tsize(b), b->htype,
-		    reverse, stable) != GDK_SUCCEED) {
-		if (copy)
-			BBPreclaim(b);
-		return NULL;
-	}
-	if (reverse) {
-		b->hrevsorted = 1;
-		b->hsorted = b->batCount <= 1;
-	} else {
-		b->hsorted = 1;
-		b->hrevsorted = b->batCount <= 1;
-	}
-	b->tsorted = b->trevsorted = 0;
-	HASHdestroy(b);
-	IMPSdestroy(b);
-	ALIGNdel(b, func, FALSE, NULL);
-	b->hdense = 0;
-	b->tdense = 0;
-	b->batDirtydesc = b->H->heap.dirty = b->T->heap.dirty = TRUE;
-
-	return b;
-}
-
-#undef BATorder
-#undef BATorder_rev
-#undef BATsort
-#undef BATsort_rev
-#undef BATssort
-#undef BATssort_rev
-
-/* sort the BAT in place, using a potentially non-stable sort */
-gdk_return
-BATorder(BAT *b)
-{
-	return BATorder_internal(b, 0, 0, 0, "BATorder") ? GDK_SUCCEED : GDK_FAIL;
-}
-
-/* sort the BAT in place in reverse order, using a potentially
- * non-stable sort */
-gdk_return
-BATorder_rev(BAT *b)
-{
-	return BATorder_internal(b, 0, 1, 0, "BATorder_rev") ? GDK_SUCCEED : GDK_FAIL;
-}
-
-/* return a sorted copy of the BAT, using a potentially non-stable
- * sort */
-BAT *
-BATsort(BAT *b)
-{
-	return BATorder_internal(b, 0, 0, 1, "BATsort");
-}
-
-/* return a reverse sorted copy of the BAT, using a potentially
- * non-stable sort */
-BAT *
-BATsort_rev(BAT *b)
-{
-	return BATorder_internal(b, 0, 1, 1, "BATsort_rev");
-}
-
-/* return a sorted copy of the BAT, using a stable sort */
-BAT *
-BATssort(BAT *b)
-{
-	return BATorder_internal(b, 1, 0, 1, "BATssort");
-}
-
-/* return a reverse sorted copy of the BAT, using a stable sort */
-BAT *
-BATssort_rev(BAT *b)
-{
-	return BATorder_internal(b, 1, 1, 1, "BATssort_rev");
-}
-
-/* subsort the bat b according to both o and g.  The stable and
- * reverse parameters indicate whether the sort should be stable or
- * descending respectively.  The parameter b is required, o and g are
- * optional (i.e., they may be NULL).
->>>>>>> 7bbda5da
  *
  * A sorted copy is returned through the sorted parameter, the new
  * ordering is returned through the order parameter, group information
