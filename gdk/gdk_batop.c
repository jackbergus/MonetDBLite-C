--- conflicted
+++ resolved
@@ -792,12 +792,7 @@
 /* Return whether the BAT is ordered or not.  If we don't know, invest
  * in a scan and record the results in the bat descriptor.  If during
  * the scan we happen to find evidence that the BAT is not reverse
-<<<<<<< HEAD
- * sorted, we record the location.
- */
-=======
  * sorted, we record the location.  */
->>>>>>> d89b723e
 int
 BATordered(BAT *b)
 {
@@ -825,15 +820,9 @@
 					ALGODEBUG fprintf(stderr, "#BATordered: fixed nosorted(" BUNFMT ") for %s#" BUNFMT " (" LLFMT " usec)\n", p, BATgetId(b), BATcount(b), GDKusec() - t0);
 					goto doreturn;
 				} else if (!b->trevsorted &&
-<<<<<<< HEAD
 					   b->tnorevsorted == 0 &&
 					   iptr[p - 1] < iptr[p]) {
 					b->tnorevsorted = p;
-=======
-					   b->T->norevsorted == 0 &&
-					   iptr[p - 1] < iptr[p]) {
-					b->T->norevsorted = p;
->>>>>>> d89b723e
 					ALGODEBUG fprintf(stderr, "#BATordered: fixed norevsorted(" BUNFMT ") for %s#" BUNFMT "\n", p, BATgetId(b), BATcount(b));
 				}
 			}
@@ -847,22 +836,15 @@
 					ALGODEBUG fprintf(stderr, "#BATordered: fixed nosorted(" BUNFMT ") for %s#" BUNFMT " (" LLFMT " usec)\n", p, BATgetId(b), BATcount(b), GDKusec() - t0);
 					goto doreturn;
 				} else if (!b->trevsorted &&
-<<<<<<< HEAD
 					   b->tnorevsorted == 0 &&
 					   lptr[p - 1] < lptr[p]) {
 					b->tnorevsorted = p;
-=======
-					   b->T->norevsorted == 0 &&
-					   lptr[p - 1] < lptr[p]) {
-					b->T->norevsorted = p;
->>>>>>> d89b723e
 					ALGODEBUG fprintf(stderr, "#BATordered: fixed norevsorted(" BUNFMT ") for %s#" BUNFMT "\n", p, BATgetId(b), BATcount(b));
 				}
 			}
 			break;
 		}
 		default:
-<<<<<<< HEAD
 			for (q = BUNlast(b), p = 1; p < q; p++) {
 				int c;
 				if ((c = cmpf(BUNtail(bi, p - 1), BUNtail(bi, p))) > 0) {
@@ -873,18 +855,6 @@
 					   b->tnorevsorted == 0 &&
 					   c < 0) {
 					b->tnorevsorted = p;
-=======
-			for (q = BUNlast(b), p = BUNfirst(b) + 1; p < q; p++) {
-				int c;
-				if ((c = cmpf(BUNtail(bi, p - 1), BUNtail(bi, p))) > 0) {
-					b->T->nosorted = p;
-					ALGODEBUG fprintf(stderr, "#BATordered: fixed nosorted(" BUNFMT ") for %s#" BUNFMT " (" LLFMT " usec)\n", p, BATgetId(b), BATcount(b), GDKusec() - t0);
-					goto doreturn;
-				} else if (!b->trevsorted &&
-					   b->T->norevsorted == 0 &&
-					   c < 0) {
-					b->T->norevsorted = p;
->>>>>>> d89b723e
 					ALGODEBUG fprintf(stderr, "#BATordered: fixed norevsorted(" BUNFMT ") for %s#" BUNFMT "\n", p, BATgetId(b), BATcount(b));
 				}
 			}
@@ -896,11 +866,7 @@
 		 * sorted */
 		b->tsorted = 1;
 		ALGODEBUG fprintf(stderr, "#BATordered: fixed sorted for %s#" BUNFMT " (" LLFMT " usec)\n", BATgetId(b), BATcount(b), GDKusec() - t0);
-<<<<<<< HEAD
 		if (!b->trevsorted && b->tnorevsorted == 0) {
-=======
-		if (!b->trevsorted && b->T->norevsorted == 0) {
->>>>>>> d89b723e
 			b->trevsorted = 1;
 			ALGODEBUG fprintf(stderr, "#BATordered: fixed revsorted for %s#" BUNFMT "\n", BATgetId(b), BATcount(b));
 		}
