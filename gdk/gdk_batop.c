/*
 * This Source Code Form is subject to the terms of the Mozilla Public
 * License, v. 2.0.  If a copy of the MPL was not distributed with this
 * file, You can obtain one at http://mozilla.org/MPL/2.0/.
 *
 * Copyright 1997 - July 2008 CWI, August 2008 - 2018 MonetDB B.V.
 */

/*
 * (c) M. L. Kersten, P. Boncz, S. Manegold, N. Nes, K.S. Mullender
 * Common BAT Operations
 * We factor out all possible overhead by inlining code.  This
 * includes the macros BUNhead and BUNtail, which do a test to see
 * whether the atom resides in the buns or in a variable storage
 * heap.
 */
#include "monetdb_config.h"
#include "gdk.h"
#include "gdk_private.h"
#include "gdk_cand.h"

gdk_return
unshare_string_heap(BAT *b)
{
	assert(b->batCacheid > 0);
	if (b->ttype == TYPE_str &&
	    b->tvheap->parentid != b->batCacheid) {
		Heap *h = GDKzalloc(sizeof(Heap));
		if (h == NULL)
			return GDK_FAIL;
		h->parentid = b->batCacheid;
		h->farmid = BBPselectfarm(b->batRole, TYPE_str, varheap);
		snprintf(h->filename, sizeof(h->filename),
			 "%s.theap", BBP_physical(b->batCacheid));
		if (HEAPcopy(h, b->tvheap) != GDK_SUCCEED) {
			HEAPfree(h, true);
			GDKfree(h);
			return GDK_FAIL;
		}
		BBPunshare(b->tvheap->parentid);
		b->tvheap = h;
	}
	return GDK_SUCCEED;
}

/* We try to be clever when appending one string bat to another.
 * First of all, we try to actually share the string heap so that we
 * don't need an extra copy, and if that can't be done, we see whether
 * it makes sense to just quickly copy the whole string heap instead
 * of inserting individual strings.  See the comments in the code for
 * more information. */
static gdk_return
insert_string_bat(BAT *b, BAT *n, BAT *s, bool force)
{
	BATiter ni;		/* iterator */
	size_t toff = ~(size_t) 0;	/* tail offset */
	BUN p, r;		/* loop variables */
	const void *tp;		/* tail value pointer */
	unsigned char tbv;	/* tail value-as-bte */
	unsigned short tsv;	/* tail value-as-sht */
#if SIZEOF_VAR_T == 8
	unsigned int tiv;	/* tail value-as-int */
#endif
	var_t v;		/* value */
	size_t off;		/* offset within n's string heap */
	BUN start, end, cnt;
	const oid *restrict cand = NULL, *candend = NULL;

	assert(b->ttype == TYPE_str);
	/* only transient bats can use some other bat's string heap */
	assert(b->batRole == TRANSIENT || b->tvheap->parentid == b->batCacheid);
	if (n->batCount == 0 || (s && s->batCount == 0))
		return GDK_SUCCEED;
	ni = bat_iterator(n);
	tp = NULL;
	CANDINIT(n, s, start, end, cnt, cand, candend);
	cnt = cand ? (BUN) (candend - cand) : end - start;
	if (cnt == 0)
		return GDK_SUCCEED;
	if ((!GDK_ELIMDOUBLES(b->tvheap) || b->batCount == 0) &&
	    !GDK_ELIMDOUBLES(n->tvheap) &&
	    b->tvheap->hashash == n->tvheap->hashash) {
		if (b->batRole == TRANSIENT || b->tvheap == n->tvheap) {
			/* If b is in the transient farm (i.e. b will
			 * never become persistent), we try some
			 * clever tricks to avoid copying:
			 * - if b is empty, we just let it share the
                         *   string heap with n;
			 * - otherwise, if b's string heap and n's
                         *   string heap are the same (i.e. shared),
                         *   we leave it that way (this includes the
                         *   case that b is persistent and n shares
                         *   its string heap with b);
			 * - otherwise, if b shares its string heap
                         *   with some other bat, we materialize it
                         *   and we will have to copy strings.
			 */
			bat bid = b->batCacheid;

			/* if cand != NULL, there is no wholesale
			 * copying of n's offset heap, but we may
			 * still be able to share the string heap */
			if (b->batCount == 0 &&
			    b->tvheap != n->tvheap &&
			    cand == NULL) {
				if (b->tvheap->parentid != bid) {
					BBPunshare(b->tvheap->parentid);
				} else {
					HEAPfree(b->tvheap, true);
					GDKfree(b->tvheap);
				}
				BBPshare(n->tvheap->parentid);
				b->tvheap = n->tvheap;
				toff = 0;
			} else if (b->tvheap->parentid == n->tvheap->parentid &&
				   cand == NULL) {
				toff = 0;
			} else if (b->tvheap->parentid != bid &&
				   unshare_string_heap(b) != GDK_SUCCEED) {
				return GDK_FAIL;
			}
		}
		if (toff == ~(size_t) 0 && cnt > 1024) {
			/* If b and n aren't sharing their string
			 * heaps, we try to determine whether to copy
			 * n's whole string heap to the end of b's, or
			 * whether we will insert each string from n
			 * individually.  We do this by testing a
			 * sample of n's strings and extrapolating
			 * from that sample whether n uses a
			 * significant part of its string heap for its
			 * strings (i.e. whether there are many unused
			 * strings in n's string heap).  If n doesn't
			 * have many strings in the first place, we
			 * skip this and just insert them all
			 * individually.  We also check whether a
			 * significant number of n's strings happen to
			 * have the same offset in b.  In the latter
			 * case we also want to insert strings
			 * individually, but reusing the string in b's
			 * string heap. */
			int match = 0, i;
			size_t len = b->tvheap->hashash ? 1024 * EXTRALEN : 0;
			for (i = 0; i < 1024; i++) {
				p = (BUN) (((double) rand() / RAND_MAX) * (cnt - 1));
				if (cand)
					p = cand[p] - n->hseqbase;
				else
					p += start;
				off = BUNtvaroff(ni, p);
				if (off < b->tvheap->free &&
				    strcmp(b->tvheap->base + off, n->tvheap->base + off) == 0 &&
				    (!b->tvheap->hashash ||
				     ((BUN *) (b->tvheap->base + off))[-1] == (n->tvheap->hashash ? ((BUN *) (n->tvheap->base + off))[-1] : strHash(n->tvheap->base + off))))
					match++;
				len += (strlen(n->tvheap->base + off) + 8) & ~7;
			}
			if (match < 768 && (size_t) (BATcount(n) * (double) len / 1024) >= n->tvheap->free / 2) {
				/* append string heaps */
				toff = b->batCount == 0 ? 0 : b->tvheap->free;
				/* make sure we get alignment right */
				toff = (toff + GDK_VARALIGN - 1) & ~(GDK_VARALIGN - 1);
				/* if in "force" mode, the heap may be
				 * shared when memory mapped */
				if (HEAPextend(b->tvheap, toff + n->tvheap->size, force) != GDK_SUCCEED) {
					toff = ~(size_t) 0;
					goto bunins_failed;
				}
				memcpy(b->tvheap->base + toff, n->tvheap->base, n->tvheap->free);
				b->tvheap->free = toff + n->tvheap->free;
				if (toff > 0) {
					/* flush double-elimination
					 * hash table */
					memset(b->tvheap->base, 0,
					       GDK_STRHASHSIZE);
				}
			}
		}
		if (toff != ~(size_t) 0) {
			/* we only have to copy the offsets from n to
			 * b, possibly with an offset (if toff != 0),
			 * so set up some variables and set up b's
			 * tail so that it looks like it's a fixed
			 * size column.  Of course, we must make sure
			 * first that the width of b's offset heap can
			 * accommodate all values. */
			if (b->twidth < SIZEOF_VAR_T &&
			    ((size_t) 1 << 8 * b->twidth) <= (b->twidth <= 2 ? b->tvheap->size - GDK_VAROFFSET : b->tvheap->size)) {
				/* offsets aren't going to fit, so
				 * widen offset heap */
				if (GDKupgradevarheap(b, (var_t) b->tvheap->size, 0, force) != GDK_SUCCEED) {
					toff = ~(size_t) 0;
					goto bunins_failed;
				}
			}
		}
	} else if (unshare_string_heap(b) != GDK_SUCCEED)
		return GDK_FAIL;
	if (toff == 0 && n->twidth == b->twidth && cand == NULL) {
		/* we don't need to do any translation of offset
		 * values, so we can use fast memcpy */
		memcpy(Tloc(b, BUNlast(b)), Tloc(n, start), cnt << n->tshift);
		BATsetcount(b, BATcount(b) + cnt);
	} else if (toff != ~(size_t) 0) {
		/* we don't need to insert any actual strings since we
		 * have already made sure that they are all in b's
		 * string heap at known locations (namely the offset
		 * in n added to toff), so insert offsets from n after
		 * adding toff into b */
		/* note the use of the "restrict" qualifier here: all
		 * four pointers below point to the same value, but
		 * only one of them will actually be used, hence we
		 * still obey the rule for restrict-qualified
		 * pointers */
		const unsigned char *restrict tbp = (const unsigned char *) Tloc(n, 0);
		const unsigned short *restrict tsp = (const unsigned short *) Tloc(n, 0);
#if SIZEOF_VAR_T == 8
		const unsigned int *restrict tip = (const unsigned int *) Tloc(n, 0);
#endif
		const var_t *restrict tvp = (const var_t *) Tloc(n, 0);

		switch (b->twidth) {
		case 1:
			b->ttype = TYPE_bte;
			tp = &tbv;
			break;
		case 2:
			b->ttype = TYPE_sht;
			tp = &tsv;
			break;
#if SIZEOF_VAR_T == 8
		case 4:
			b->ttype = TYPE_int;
			tp = &tiv;
			break;
		case 8:
			b->ttype = TYPE_lng;
			tp = &v;
			break;
#else
		case 4:
			b->ttype = TYPE_int;
			tp = &v;
			break;
#endif
		default:
			assert(0);
		}
		b->tvarsized = false;
		for (;;) {
			if (cand) {
				if (cand == candend)
					break;
				p = *cand++ - n->hseqbase;
			} else {
				p = start++;
			}
			if (p >= end)
				break;
			switch (n->twidth) {
			case 1:
				v = (var_t) tbp[p] + GDK_VAROFFSET;
				break;
			case 2:
				v = (var_t) tsp[p] + GDK_VAROFFSET;
				break;
#if SIZEOF_VAR_T == 8
			case 4:
				v = (var_t) tip[p];
				break;
#endif
			default:
				v = tvp[p];
				break;
			}
			v = (var_t) ((size_t) v + toff);
			assert(v >= GDK_VAROFFSET);
			assert((size_t) v < b->tvheap->free);
			if (BUNlast(b) >= BATcapacity(b)) {
				if (BATcount(b) == BUN_MAX) {
					GDKerror("bunfastapp: too many elements to accomodate (" BUNFMT ")\n", BUN_MAX);
					goto bunins_failed;
				}
				if (BATextend(b, BATgrows(b)) != GDK_SUCCEED)
					goto bunins_failed;
			}
			switch (b->twidth) {
			case 1:
				assert(v - GDK_VAROFFSET < ((var_t) 1 << 8));
				((uint8_t *) b->theap.base)[b->batCount++] = (uint8_t) (v - GDK_VAROFFSET);
				b->theap.free += 1;
				break;
			case 2:
				assert(v - GDK_VAROFFSET < ((var_t) 1 << 16));
				((uint16_t *) b->theap.base)[b->batCount++] = (uint16_t) (v - GDK_VAROFFSET);
				b->theap.free += 2;
				break;
#if SIZEOF_VAR_T == 8
			case 4:
				assert(v < ((var_t) 1 << 32));
				((uint32_t *) b->theap.base)[b->batCount++] = (uint32_t) v;
				b->theap.free += 4;
				break;
#endif
			default:
				((var_t *) b->theap.base)[b->batCount++] = v;
				b->theap.free += sizeof(var_t);
				break;
			}
			b->theap.dirty = true;
		}
		b->tvarsized = true;
		b->ttype = TYPE_str;
	} else if (b->tvheap->free < n->tvheap->free / 2 ||
		   GDK_ELIMDOUBLES(b->tvheap)) {
		/* if b's string heap is much smaller than n's string
		 * heap, don't bother checking whether n's string
		 * values occur in b's string heap; also, if b is
		 * (still) fully double eliminated, we must continue
		 * to use the double elimination mechanism */
		r = BUNlast(b);
		if (cand) {
			oid hseq = n->hseqbase;
			while (cand < candend) {
				tp = BUNtvar(ni, *cand - hseq);
				bunfastappVAR(b, tp);
				HASHins(b, r, tp);
				r++;
				cand++;
			}
		} else {
			while (start < end) {
				tp = BUNtvar(ni, start);
				bunfastappVAR(b, tp);
				HASHins(b, r, tp);
				r++;
				start++;
			}
		}
	} else {
		/* Insert values from n individually into b; however,
		 * we check whether there is a string in b's string
		 * heap at the same offset as the string is in n's
		 * string heap (in case b's string heap is a copy of
		 * n's).  If this is the case, we just copy the
		 * offset, otherwise we insert normally.  */
		r = BUNlast(b);
		for (;;) {
			if (cand) {
				if (cand == candend)
					break;
				p = *cand++ - n->hseqbase;
			} else {
				p = start++;
			}
			if (p >= end)
				break;
			off = BUNtvaroff(ni, p); /* the offset */
			tp = n->tvheap->base + off; /* the string */
			if (off < b->tvheap->free &&
			    strcmp(b->tvheap->base + off, tp) == 0 &&
			    (!b->tvheap->hashash ||
			     ((BUN *) (b->tvheap->base + off))[-1] == (n->tvheap->hashash ? ((BUN *) tp)[-1] : strHash(tp)))) {
				/* we found the string at the same
				 * offset in b's string heap as it was
				 * in n's string heap, so we don't
				 * have to insert a new string into b:
				 * we can just copy the offset */
				v = (var_t) off;
				if (b->twidth < SIZEOF_VAR_T &&
				    ((size_t) 1 << 8 * b->twidth) <= (b->twidth <= 2 ? v - GDK_VAROFFSET : v)) {
					/* offset isn't going to fit,
					 * so widen offset heap */
					if (GDKupgradevarheap(b, v, 0, force) != GDK_SUCCEED) {
						goto bunins_failed;
					}
				}
				switch (b->twidth) {
				case 1:
					assert(v - GDK_VAROFFSET < ((var_t) 1 << 8));
					*(unsigned char *)Tloc(b, BUNlast(b)) = (unsigned char) (v - GDK_VAROFFSET);
					b->theap.free += 1;
					break;
				case 2:
					assert(v - GDK_VAROFFSET < ((var_t) 1 << 16));
					*(unsigned short *)Tloc(b, BUNlast(b)) = (unsigned short) (v - GDK_VAROFFSET);
					b->theap.free += 2;
					break;
#if SIZEOF_VAR_T == 8
				case 4:
					assert(v < ((var_t) 1 << 32));
					*(unsigned int *)Tloc(b, BUNlast(b)) = (unsigned int) v;
					b->theap.free += 4;
					break;
#endif
				default:
					*(var_t *)Tloc(b, BUNlast(b)) = v;
					b->theap.free += SIZEOF_VAR_T;
					break;
				}
				b->batCount++;
			} else {
				bunfastappVAR(b, tp);
			}
			HASHins(b, r, tp);
			r++;
		}
	}
	return GDK_SUCCEED;
      bunins_failed:
	b->tvarsized = true;
	b->ttype = TYPE_str;
	return GDK_FAIL;
}

static gdk_return
append_varsized_bat(BAT *b, BAT *n, BAT *s)
{
	BATiter ni;
	BUN start, end, cnt, r;
	const oid *restrict cand = NULL, *candend = NULL;

	/* only transient bats can use some other bat's vheap */
	assert(b->batRole == TRANSIENT || b->tvheap->parentid == b->batCacheid);
	/* make sure the bats use var_t */
	assert(b->twidth == n->twidth);
	assert(b->twidth == SIZEOF_VAR_T);
	if (n->batCount == 0 || (s && s->batCount == 0))
		return GDK_SUCCEED;
	CANDINIT(n, s, start, end, cnt, cand, candend);
	cnt = cand ? (BUN) (candend - cand) : end - start;
	if (cnt == 0)
		return GDK_SUCCEED;
	if (BATcount(b) == 0 &&
	    b->batRole == TRANSIENT &&
	    n->batRestricted == BAT_READ &&
	    b->tvheap != n->tvheap) {
		/* if b is still empty, in the transient farm, and n
		 * is read-only, we replace b's vheap with a reference
		 * to n's */
		if (b->tvheap->parentid != b->batCacheid) {
			BBPunshare(b->tvheap->parentid);
		} else {
			HEAPfree(b->tvheap, true);
			GDKfree(b->tvheap);
		}
		BBPshare(n->tvheap->parentid);
		b->tvheap = n->tvheap;
	}
	if (b->tvheap == n->tvheap) {
		/* if b and n use the same vheap, we only need to copy
		 * the offsets from n to b */
		HASHdestroy(b);	/* not maintaining, so destroy it */
		if (cand == NULL) {
			/* fast memcpy since we copy a consecutive
			 * chunk of memory */
			memcpy(Tloc(b, BUNlast(b)),
			       Tloc(n, start),
			       cnt << b->tshift);
		} else {
			var_t *restrict dst = (var_t *) Tloc(b, BUNlast(b));
			oid hseq = n->hseqbase;
			const var_t *restrict src = (const var_t *) Tloc(n, 0);
			while (cand < candend)
				*dst++ = src[*cand++ - hseq];
		}
		BATsetcount(b, BATcount(b) + cnt);
		return GDK_SUCCEED;
	}
	/* b and n do not share their vheap, so we need to copy data */
	if (b->tvheap->parentid != b->batCacheid) {
		/* if b shares its vheap with some other bat, unshare it */
		Heap *h = GDKzalloc(sizeof(Heap));
		if (h == NULL)
			return GDK_FAIL;
		h->parentid = b->batCacheid;
		h->farmid = BBPselectfarm(b->batRole, b->ttype, varheap);
		snprintf(h->filename, sizeof(h->filename),
			 "%s.theap", BBP_physical(b->batCacheid));
		if (HEAPcopy(h, b->tvheap) != GDK_SUCCEED) {
			HEAPfree(h, true);
			GDKfree(h);
			return GDK_FAIL;
		}
		BBPunshare(b->tvheap->parentid);
		b->tvheap = h;
	}
	/* copy data from n to b */
	ni = bat_iterator(n);
	r = BUNlast(b);
	if (cand) {
		oid hseq = n->hseqbase;
		while (cand < candend) {
			const void *t = BUNtvar(ni, *cand - hseq);
			bunfastapp_nocheckVAR(b, r, t, Tsize(b));
			HASHins(b, r, t);
			r++;
			cand++;
		}
	} else {
		while (start < end) {
			const void *t = BUNtvar(ni, start);
			bunfastapp_nocheckVAR(b, r, t, Tsize(b));
			HASHins(b, r, t);
			r++;
			start++;
		}
	}
	return GDK_SUCCEED;

      bunins_failed:
	if (b->tunique)
		BBPunfix(s->batCacheid);
	return GDK_FAIL;
}

/* Append the contents of BAT n (subject to the optional candidate
 * list s) to BAT b.  If b is empty, b will get the seqbase of s if it
 * was passed in, and else the seqbase of n. */
gdk_return
BATappend(BAT *b, BAT *n, BAT *s, bool force)
{
	BUN start, end, cnt;
	BUN r;
	const oid *restrict cand = NULL, *candend = NULL;

	if (b == NULL || n == NULL || (cnt = BATcount(n)) == 0) {
		return GDK_SUCCEED;
	}
	assert(b->batCacheid > 0);
	assert(b->theap.parentid == 0);

	ALIGNapp(b, "BATappend", force, GDK_FAIL);

	if (ATOMstorage(ATOMtype(b->ttype)) != ATOMstorage(ATOMtype(n->ttype))) {
		GDKerror("Incompatible operands.\n");
		return GDK_FAIL;
	}
	CHECKDEBUG {
		if (BATttype(b) != BATttype(n) &&
		    ATOMtype(b->ttype) != ATOMtype(n->ttype)) {
			fprintf(stderr,"#Interpreting %s as %s.\n",
				ATOMname(BATttype(n)), ATOMname(BATttype(b)));
		}
	}

	if (b->tunique) {
		/* if b has the unique bit set, only insert values
		 * from n that don't already occur in b, and make sure
		 * we don't insert any duplicates either; we do this
		 * by calculating a subset of n that complies with
		 * this */
		BAT *d;

		d = BATdiff(n, b, s, NULL, true, BUN_NONE);
		if (d == NULL)
			return GDK_FAIL;
		s = BATunique(n, d);
		BBPunfix(d->batCacheid);
		if (s == NULL)
			return GDK_FAIL;
		if (BATcount(s) == 0) {
			/* no new values in subset of n */
			BBPunfix(s->batCacheid);
			return GDK_SUCCEED;
		}
	}

	CANDINIT(n, s, start, end, cnt, cand, candend);
	if (start == end) {
		assert(!b->tunique);
		return GDK_SUCCEED;
	}
	/* fix cnt to be number of values we're goind to add to b */
	if (cand)
		cnt = (BUN) (candend - cand);
	else
		cnt = end - start;

	if (BUNlast(b) + cnt > BUN_MAX) {
		if (b->tunique)
			BBPunfix(s->batCacheid);
		GDKerror("BATappend: combined BATs too large\n");
		return GDK_FAIL;
	}

	if (b->hseqbase + BATcount(b) + cnt >= GDK_oid_max) {
		if (b->tunique)
			BBPunfix(s->batCacheid);
		GDKerror("BATappend: overflow of head value\n");
		return GDK_FAIL;
	}

	b->batDirty = true;

	IMPSdestroy(b);		/* imprints do not support updates yet */
	OIDXdestroy(b);
	PROPdestroy(b->tprops);
	b->tprops = NULL;
	if (b->thash == (Hash *) 1 || BATcount(b) == 0 ||
	    (b->thash && ((size_t *) b->thash->heap.base)[0] & (1 << 24))) {
		/* don't bother first loading the hash to then change
		 * it, or updating the hash if we replace the heap,
		 * also, we cannot maintain persistent hashes */
		HASHdestroy(b);
	}

	if (b->ttype == TYPE_void) {
		/* b does not have storage, keep it that way if we can */
		HASHdestroy(b);	/* we're not maintaining the hash here */
		if (BATtdense(n) && cand == NULL &&
		    (BATcount(b) == 0 ||
		     (BATtdense(b) &&
		      b->tseqbase + BATcount(b) == n->tseqbase + start))) {
			/* n is also dense and consecutive with b */
			if (BATcount(b) == 0)
				BATtseqbase(b, n->tseqbase + start);
			BATsetcount(b, BATcount(b) + cnt);
			if (b->tunique)
				BBPunfix(s->batCacheid);
			return GDK_SUCCEED;
		}
		if ((BATcount(b) == 0 || is_oid_nil(b->tseqbase)) &&
		    n->ttype == TYPE_void && is_oid_nil(n->tseqbase)) {
			/* both b and n are void/nil */
			BATtseqbase(b, oid_nil);
			BATsetcount(b, BATcount(b) + cnt);
			if (b->tunique)
				BBPunfix(s->batCacheid);
			return GDK_SUCCEED;
		}
		/* we need to materialize b; allocate enough capacity */
		b->batCapacity = BATcount(b) + cnt;
		if (BATmaterialize(b) != GDK_SUCCEED)
			goto bunins_failed;
	} else if (cnt > BATcapacity(b) - BATcount(b)) {
		/* if needed space exceeds a normal growth extend just
		 * with what's needed */
		BUN ncap = BATcount(b) + cnt;
		BUN grows = BATgrows(b);

		if (ncap > grows)
			grows = ncap;
		if (BATextend(b, grows) != GDK_SUCCEED)
			goto bunins_failed;
	}

	/* if growing too much, remove the hash, else we maintain it */
	if (BATcheckhash(b) && (2 * b->thash->mask) < (BATcount(b) + cnt)) {
		HASHdestroy(b);
	}

	r = BUNlast(b);

	if (BATcount(b) == 0) {
		b->tsorted = n->tsorted;
		b->trevsorted = n->trevsorted;
		b->tseqbase = oid_nil;
		b->tnonil = n->tnonil;
		b->tnil = n->tnil && cnt == BATcount(n);
		b->tseqbase = oid_nil;
		if (cand == NULL) {
			b->tnosorted = start <= n->tnosorted && n->tnosorted < end ? n->tnosorted - start : 0;
			b->tnorevsorted = start <= n->tnorevsorted && n->tnorevsorted < end ? n->tnorevsorted - start : 0;
			if (BATtdense(n)) {
				b->tseqbase = n->tseqbase + start;
			}
		} else {
			b->tnosorted = 0;
			b->tnorevsorted = 0;
		}
		/* if tunique, uniqueness is guaranteed above */
		b->tkey = n->tkey | b->tunique;
		if (!b->tunique && cnt == BATcount(n)) {
			b->tnokey[0] = n->tnokey[0];
			b->tnokey[1] = n->tnokey[1];
		} else {
			b->tnokey[0] = b->tnokey[1] = 0;
		}
	} else {
		BUN last = r - 1;
		BATiter ni = bat_iterator(n);
		BATiter bi = bat_iterator(b);
		int xx = ATOMcmp(b->ttype, BUNtail(ni, start), BUNtail(bi, last));
		if (BATtordered(b) && (!BATtordered(n) || xx < 0)) {
			b->tsorted = false;
			b->tnosorted = 0;
			b->tseqbase = oid_nil;
		}
		if (BATtrevordered(b) &&
		    (!BATtrevordered(n) || xx > 0)) {
			b->trevsorted = false;
			b->tnorevsorted = 0;
		}
		if (!b->tunique && /* uniqueness is guaranteed above */
		    b->tkey &&
		    (!(BATtordered(b) || BATtrevordered(b)) ||
		     !n->tkey || xx == 0)) {
			BATkey(b, false);
		}
		if (b->ttype != TYPE_void && b->tsorted && BATtdense(b) &&
		    (BATtdense(n) == 0 ||
		     cand != NULL ||
		     1 + *(oid *) BUNtloc(bi, last) != *(oid *) BUNtail(ni, start))) {
			b->tseqbase = oid_nil;
		}
		b->tnonil &= n->tnonil;
		b->tnil |= n->tnil && cnt == BATcount(n);
	}
	if (b->ttype == TYPE_str) {
		if (insert_string_bat(b, n, s, force) != GDK_SUCCEED) {
			if (b->tunique)
				BBPunfix(s->batCacheid);
			return GDK_FAIL;
		}
	} else if (ATOMvarsized(b->ttype)) {
		if (append_varsized_bat(b, n, s) != GDK_SUCCEED) {
			if (b->tunique)
				BBPunfix(s->batCacheid);
			return GDK_FAIL;
		}
	} else {
		if (BATatoms[b->ttype].atomFix == NULL &&
		    b->ttype != TYPE_void &&
		    n->ttype != TYPE_void &&
		    cand == NULL) {
			/* use fast memcpy if we can, but then we
			 * can't maintain the hash */
			HASHdestroy(b);
			memcpy(Tloc(b, BUNlast(b)),
			       Tloc(n, start),
			       cnt * Tsize(n));
			BATsetcount(b, BATcount(b) + cnt);
		} else {
			BATiter ni = bat_iterator(n);

			if (cand) {
				oid hseq = n->hseqbase;
				while (cand < candend) {
					const void *t = BUNtail(ni, *cand - hseq);
					bunfastapp_nocheck(b, r, t, Tsize(b));
					HASHins(b, r, t);
					r++;
					cand++;
				}
			} else {
				while (start < end) {
					const void *t = BUNtail(ni, start);
					bunfastapp_nocheck(b, r, t, Tsize(b));
					HASHins(b, r, t);
					r++;
					start++;
				}
			}
		}
	}
	if (b->tunique)
		BBPunfix(s->batCacheid);
	return GDK_SUCCEED;
      bunins_failed:
	if (b->tunique)
		BBPunfix(s->batCacheid);
	return GDK_FAIL;
}

gdk_return
BATdel(BAT *b, BAT *d)
{
	int (*unfix) (const void *) = BATatoms[b->ttype].atomUnfix;
	void (*atmdel) (Heap *, var_t *) = BATatoms[b->ttype].atomDel;
	BATiter bi = bat_iterator(b);

	assert(ATOMtype(d->ttype) == TYPE_oid);
	assert(d->tsorted);
	assert(d->tkey);
	if (BATcount(d) == 0)
		return GDK_SUCCEED;
	if (BATtdense(d)) {
		oid o = d->tseqbase;
		BUN c = BATcount(d);

		if (o + c <= b->hseqbase)
			return GDK_SUCCEED;
		if (o < b->hseqbase) {
			c -= b->hseqbase - o;
			o = b->hseqbase;
		}
		if (o - b->hseqbase < b->batInserted) {
			GDKerror("BATdelete: cannot delete committed values\n");
			return GDK_FAIL;
		}
		if (o + c > b->hseqbase + BATcount(b))
			c = b->hseqbase + BATcount(b) - o;
		if (c == 0)
			return GDK_SUCCEED;
		if (unfix || atmdel) {
			BUN p = o - b->hseqbase;
			BUN q = p + c;
			while (p < q) {
				if (unfix)
					(*unfix)(BUNtail(bi, p));
				if (atmdel)
					(*atmdel)(b->tvheap, (var_t *) BUNtloc(bi, p));
				p++;
			}
		}
		if (BATtdense(b) && BATmaterialize(b) != GDK_SUCCEED)
			return GDK_FAIL;
		if (o + c < b->hseqbase + BATcount(b)) {
			memmove(Tloc(b, o - b->hseqbase),
				Tloc(b, o + c - b->hseqbase),
				Tsize(b) * (BATcount(b) - (o + c - b->hseqbase)));
		}
		b->batCount -= c;
	} else {
		const oid *o = (const oid *) Tloc(d, 0);
		const oid *s;
		BUN c = BATcount(d);
		BUN nd = 0;
		char *p;

		if (o[c - 1] <= b->hseqbase)
			return GDK_SUCCEED;
		while (*o < b->hseqbase) {
			o++;
			c--;
		}
		if (*o - b->hseqbase < b->batInserted) {
			GDKerror("BATdelete: cannot delete committed values\n");
			return GDK_FAIL;
		}
		if (BATtdense(b) && BATmaterialize(b) != GDK_SUCCEED)
			return GDK_FAIL;
		s = o;
		p = Tloc(b, *o - b->hseqbase);
		while (c > 0 && *o < b->hseqbase + BATcount(b)) {
			size_t n;
			if (unfix)
				(*unfix)(BUNtail(bi, *o - b->hseqbase));
			if (atmdel)
				(*atmdel)(b->tvheap, (var_t *) BUNtloc(bi, *o - b->hseqbase));
			o++;
			c--;
			nd++;
			if (c == 0 || *o - b->hseqbase >= BATcount(b))
				n = b->hseqbase + BATcount(b) - o[-1] - 1;
			else if ((oid) (o - s) < *o - *s)
				n = o[0] - o[-1] - 1;
			else
				n = 0;
			if (n > 0) {
				n *= Tsize(b);
				memmove(p,
					Tloc(b, o[-1] + 1 - b->hseqbase),
					n);
				p += n;
				s = o;
			}
		}
		b->batCount -= nd;
	}
	if (b->batCount <= 1) {
		/* some trivial properties */
		b->tkey = true;
		b->tsorted = b->trevsorted = true;
		if (b->batCount == 0) {
			b->tnil = false;
			b->tnonil = true;
		}
	}
	/* not sure about these anymore */
	b->tnosorted = b->tnorevsorted = 0;
	b->tnokey[0] = b->tnokey[1] = 0;
	PROPdestroy(b->tprops);
	b->tprops = NULL;

	return GDK_SUCCEED;
}

/*
 * The last in this series is a BATreplace, which replaces all the
 * buns mentioned.
 */
gdk_return
BATreplace(BAT *b, BAT *p, BAT *n, bool force)
{
	if (b == NULL || p == NULL || n == NULL || BATcount(n) == 0) {
		return GDK_SUCCEED;
	}
	if (void_replace_bat(b, p, n, force) != GDK_SUCCEED)
		return GDK_FAIL;
	return GDK_SUCCEED;
}


/*
 *  BAT Selections
 * The BAT selectors are among the most heavily used operators.
 * Their efficient implementation is therefore mandatory.
 *
 * BAT slice
 * This function returns a horizontal slice from a BAT. It optimizes
 * execution by avoiding to copy when the BAT is memory mapped (in
 * this case, an independent submap is created) or else when it is
 * read-only, then a VIEW bat is created as a result.
 *
 * If a new copy has to be created, this function takes care to
 * preserve void-columns (in this case, the seqbase has to be
 * recomputed in the result).
 *
 * NOTE new semantics, the selected range is excluding the high value.
 */
BAT *
BATslice(BAT *b, BUN l, BUN h)
{
	BUN low = l;
	BAT *bn;
	BATiter bni, bi = bat_iterator(b);
	oid foid;		/* first oid value if oid column */

	BATcheck(b, "BATslice", NULL);
	if (h > BATcount(b))
		h = BATcount(b);
	if (h < l)
		h = l;

	if (l > BUN_MAX || h > BUN_MAX) {
		GDKerror("BATslice: boundary out of range\n");
		return NULL;
	}

	/* If the source BAT is readonly, then we can obtain a VIEW
	 * that just reuses the memory of the source. */
	if (BAThrestricted(b) == BAT_READ && BATtrestricted(b) == BAT_READ) {
		bn = VIEWcreate(b->hseqbase + low, b);
		if (bn == NULL)
			return NULL;
		VIEWbounds(b, bn, l, h);
	} else {
		/* create a new BAT and put everything into it */
		BUN p = l;
		BUN q = h;

		bn = COLnew((oid) (b->hseqbase + low), BATtdense(b) ? TYPE_void : b->ttype, h - l, TRANSIENT);
		if (bn == NULL) {
			return bn;
		}
		if (bn->ttype == TYPE_void ||
		    (!bn->tvarsized &&
		     BATatoms[bn->ttype].atomPut == NULL &&
		     BATatoms[bn->ttype].atomFix == NULL)) {
			if (bn->ttype)
				memcpy(Tloc(bn, 0), Tloc(b, p),
				       (q - p) * Tsize(bn));
			BATsetcount(bn, h - l);
		} else {
			for (; p < q; p++) {
				bunfastapp(bn, BUNtail(bi, p));
			}
		}
		bn->tsorted = b->tsorted;
		bn->trevsorted = b->trevsorted;
		bn->tkey = b->tkey;
		bn->tnonil = b->tnonil;
		if (b->tnosorted > l && b->tnosorted < h)
			bn->tnosorted = b->tnosorted - l;
		else
			bn->tnosorted = 0;
		if (b->tnorevsorted > l && b->tnorevsorted < h)
			bn->tnorevsorted = b->tnorevsorted - l;
		else
			bn->tnorevsorted = 0;
		if (b->tnokey[0] >= l && b->tnokey[0] < h &&
		    b->tnokey[1] >= l && b->tnokey[1] < h &&
		    b->tnokey[0] != b->tnokey[1]) {
			bn->tnokey[0] = b->tnokey[0] - l;
			bn->tnokey[1] = b->tnokey[1] - l;
		} else {
			bn->tnokey[0] = bn->tnokey[1] = 0;
		}
	}
	bn->tnonil = b->tnonil || bn->batCount == 0;
	bn->tnil = 0;		/* we just don't know */
	bn->tnosorted = 0;
	bn->tnokey[0] = bn->tnokey[1] = 0;
	bni = bat_iterator(bn);
	if (BATtdense(b)) {
		BATtseqbase(bn, (oid) (b->tseqbase + low));
	} else if (bn->ttype == TYPE_oid) {
		if (BATcount(bn) == 0) {
			BATtseqbase(bn, 0);
		} else if (!is_oid_nil((foid = *(oid *) BUNtloc(bni, 0))) &&
			   (BATcount(bn) == 1 ||
			    (bn->tkey &&
			     bn->tsorted &&
			     foid + BATcount(bn) - 1 == *(oid *) BUNtloc(bni, BUNlast(bn) - 1)))) {
			BATtseqbase(bn, foid);
		}
	}
	if (bn->batCount <= 1) {
		bn->tsorted = ATOMlinear(b->ttype);
		bn->trevsorted = ATOMlinear(b->ttype);
		BATkey(bn, true);
	} else {
		bn->tsorted = b->tsorted;
		bn->trevsorted = b->trevsorted;
		BATkey(bn, BATtkey(b));
	}
<<<<<<< HEAD
	bn->tnonil = b->tnonil || bn->batCount == 0;
	bn->tnil = false;		/* we just don't know */
	bn->tnosorted = 0;
	bn->tnokey[0] = bn->tnokey[1] = 0;
=======
>>>>>>> 35bbf2aa
	return bn;
      bunins_failed:
	BBPreclaim(bn);
	return NULL;
}

/* Return whether the BAT has all unique values or not.  It we don't
 * know, invest in a proper check and record the results in the bat
 * descriptor.  */
bool
BATkeyed(BAT *b)
{
	lng t0 = GDKusec();
	BATiter bi = bat_iterator(b);
	int (*cmpf)(const void *, const void *) = ATOMcompare(b->ttype);
	BUN p, q, hb;
	Hash *hs = NULL;

	if (b->ttype == TYPE_void)
		return BATtdense(b) || BATcount(b) <= 1;
	if (BATcount(b) <= 1)
		return true;
	if (b->twidth < SIZEOF_BUN &&
	    BATcount(b) > (BUN) 1 << (8 * b->twidth)) {
		/* more rows than possible bit combinations in the atom */
		assert(!b->tkey);
		return false;
	}

	/* In order that multiple threads don't scan the same BAT at
	 * the same time (happens a lot with mitosis/mergetable), we
	 * use a lock.  We reuse the hash lock for this, not because
	 * this scanning interferes with hashes, but because it's
	 * there, and not so likely to be used at the same time. */
	MT_lock_set(&GDKhashLock(b->batCacheid));
	b->batDirtydesc = true;
	if (!b->tkey && b->tnokey[0] == 0 && b->tnokey[1] == 0) {
		if (b->tsorted || b->trevsorted) {
			const void *prev = BUNtail(bi, 0);
			const void *cur;
			for (q = BUNlast(b), p = 1; p < q; p++) {
				cur = BUNtail(bi, p);
				if ((*cmpf)(prev, cur) == 0) {
					b->tnokey[0] = p - 1;
					b->tnokey[1] = p;
					ALGODEBUG fprintf(stderr, "#BATkeyed: fixed nokey(" BUNFMT "," BUNFMT ") for %s#" BUNFMT " (" LLFMT " usec)\n", p - 1, p, BATgetId(b), BATcount(b), GDKusec() - t0);
					goto doreturn;
				}
				prev = cur;
			}
			/* we completed the scan: no duplicates */
			b->tkey = true;
		} else if (BATcheckhash(b) ||
			   (b->batPersistence == PERSISTENT &&
			    BAThash(b) == GDK_SUCCEED) ||
			   (VIEWtparent(b) != 0 &&
			    BATcheckhash(BBPdescriptor(VIEWtparent(b))))) {
			/* we already have a hash table on b, or b is
			 * persistent and we could create a hash
			 * table, or b is a view on a bat that already
			 * has a hash table */
			BUN lo = 0;

			hs = b->thash;
			if (hs == NULL && VIEWtparent(b) != 0) {
				BAT *b2 = BBPdescriptor(VIEWtparent(b));
				lo = (BUN) ((b->theap.base - b2->theap.base) >> b->tshift);
				hs = b2->thash;
			}
			for (q = BUNlast(b), p = 0; p < q; p++) {
				const void *v = BUNtail(bi, p);
				for (hb = HASHgetlink(hs, p + lo);
				     hb != HASHnil(hs) && hb >= lo;
				     hb = HASHgetlink(hs, hb)) {
					assert(hb < p + lo);
					if ((*cmpf)(v, BUNtail(bi, hb - lo)) == 0) {
						b->tnokey[0] = hb - lo;
						b->tnokey[1] = p;
					ALGODEBUG fprintf(stderr, "#BATkeyed: fixed nokey(" BUNFMT "," BUNFMT ") for %s#" BUNFMT " (" LLFMT " usec)\n", hb - lo, p, BATgetId(b), BATcount(b), GDKusec() - t0);
						goto doreturn;
					}
				}
			}
			/* we completed the scan: no duplicates */
			b->tkey = true;
		} else {
			const char *nme;
			BUN prb;
			BUN mask;

			GDKclrerr(); /* not interested in BAThash errors */
			nme = BBP_physical(b->batCacheid);
			if (ATOMbasetype(b->ttype) == TYPE_bte) {
				mask = (BUN) 1 << 8;
				cmpf = NULL; /* no compare needed, "hash" is perfect */
			} else if (ATOMbasetype(b->ttype) == TYPE_sht) {
				mask = (BUN) 1 << 16;
				cmpf = NULL; /* no compare needed, "hash" is perfect */
			} else {
				mask = HASHmask(b->batCount);
				if (mask < ((BUN) 1 << 16))
					mask = (BUN) 1 << 16;
			}
			if ((hs = GDKzalloc(sizeof(Hash))) == NULL ||
			    snprintf(hs->heap.filename, sizeof(hs->heap.filename),
				     "%s.hash%d", nme, THRgettid()) < 0 ||
			    HASHnew(hs, b->ttype, BUNlast(b), mask, BUN_NONE) != GDK_SUCCEED) {
				GDKfree(hs);
				/* err on the side of caution: not keyed */
				goto doreturn;
			}
			for (q = BUNlast(b), p = 0; p < q; p++) {
				const void *v = BUNtail(bi, p);
				prb = HASHprobe(hs, v);
				for (hb = HASHget(hs, prb);
				     hb != HASHnil(hs);
				     hb = HASHgetlink(hs, hb)) {
					if (cmpf == NULL ||
					    (*cmpf)(v, BUNtail(bi, hb)) == 0) {
						b->tnokey[0] = hb;
						b->tnokey[1] = p;
						ALGODEBUG fprintf(stderr, "#BATkeyed: fixed nokey(" BUNFMT "," BUNFMT ") for %s#" BUNFMT " (" LLFMT " usec)\n", hb, p, BATgetId(b), BATcount(b), GDKusec() - t0);
						goto doreturn_free;
					}
				}
				/* enter into hash table */
				HASHputlink(hs, p, HASHget(hs, prb));
				HASHput(hs, prb, p);
			}
		  doreturn_free:
			HEAPfree(&hs->heap, true);
			GDKfree(hs);
			if (p == q) {
				/* we completed the complete scan: no
				 * duplicates */
				b->tkey = true;
			}
		}
	}
  doreturn:
	MT_lock_unset(&GDKhashLock(b->batCacheid));
	return b->tkey;
}

/* Return whether the BAT is ordered or not.  If we don't know, invest
 * in a scan and record the results in the bat descriptor.  If during
 * the scan we happen to find evidence that the BAT is not reverse
 * sorted, we record the location.  */
bool
BATordered(BAT *b)
{
	lng t0 = 0;

	ALGODEBUG t0 = GDKusec();

	if (b->ttype == TYPE_void)
		return true;
	/* In order that multiple threads don't scan the same BAT at
	 * the same time (happens a lot with mitosis/mergetable), we
	 * use a lock.  We reuse the hash lock for this, not because
	 * this scanning interferes with hashes, but because it's
	 * there, and not so likely to be used at the same time. */
	MT_lock_set(&GDKhashLock(b->batCacheid));
	if (!b->tsorted && b->tnosorted == 0) {
		BATiter bi = bat_iterator(b);
		int (*cmpf)(const void *, const void *) = ATOMcompare(b->ttype);
		BUN p, q;
		b->batDirtydesc = true;
		switch (ATOMbasetype(b->ttype)) {
		case TYPE_int: {
			const int *iptr = (const int *) Tloc(b, 0);
			for (q = BUNlast(b), p = 1; p < q; p++) {
				if (iptr[p - 1] > iptr[p]) {
					b->tnosorted = p;
					ALGODEBUG fprintf(stderr, "#BATordered: fixed nosorted(" BUNFMT ") for %s#" BUNFMT " (" LLFMT " usec)\n", p, BATgetId(b), BATcount(b), GDKusec() - t0);
					goto doreturn;
				} else if (!b->trevsorted &&
					   b->tnorevsorted == 0 &&
					   iptr[p - 1] < iptr[p]) {
					b->tnorevsorted = p;
					ALGODEBUG fprintf(stderr, "#BATordered: fixed norevsorted(" BUNFMT ") for %s#" BUNFMT "\n", p, BATgetId(b), BATcount(b));
				}
			}
			break;
		}
		case TYPE_lng: {
			const lng *lptr = (const lng *) Tloc(b, 0);
			for (q = BUNlast(b), p = 1; p < q; p++) {
				if (lptr[p - 1] > lptr[p]) {
					b->tnosorted = p;
					ALGODEBUG fprintf(stderr, "#BATordered: fixed nosorted(" BUNFMT ") for %s#" BUNFMT " (" LLFMT " usec)\n", p, BATgetId(b), BATcount(b), GDKusec() - t0);
					goto doreturn;
				} else if (!b->trevsorted &&
					   b->tnorevsorted == 0 &&
					   lptr[p - 1] < lptr[p]) {
					b->tnorevsorted = p;
					ALGODEBUG fprintf(stderr, "#BATordered: fixed norevsorted(" BUNFMT ") for %s#" BUNFMT "\n", p, BATgetId(b), BATcount(b));
				}
			}
			break;
		}
		default:
			for (q = BUNlast(b), p = 1; p < q; p++) {
				int c;
				if ((c = cmpf(BUNtail(bi, p - 1), BUNtail(bi, p))) > 0) {
					b->tnosorted = p;
					ALGODEBUG fprintf(stderr, "#BATordered: fixed nosorted(" BUNFMT ") for %s#" BUNFMT " (" LLFMT " usec)\n", p, BATgetId(b), BATcount(b), GDKusec() - t0);
					goto doreturn;
				} else if (!b->trevsorted &&
					   b->tnorevsorted == 0 &&
					   c < 0) {
					b->tnorevsorted = p;
					ALGODEBUG fprintf(stderr, "#BATordered: fixed norevsorted(" BUNFMT ") for %s#" BUNFMT "\n", p, BATgetId(b), BATcount(b));
				}
			}
			break;
		}
		/* we only get here if we completed the scan; note
		 * that if we didn't record evidence about *reverse*
		 * sortedness, we know that the BAT is also reverse
		 * sorted */
		b->tsorted = true;
		ALGODEBUG fprintf(stderr, "#BATordered: fixed sorted for %s#" BUNFMT " (" LLFMT " usec)\n", BATgetId(b), BATcount(b), GDKusec() - t0);
		if (!b->trevsorted && b->tnorevsorted == 0) {
			b->trevsorted = true;
			ALGODEBUG fprintf(stderr, "#BATordered: fixed revsorted for %s#" BUNFMT "\n", BATgetId(b), BATcount(b));
		}
	}
  doreturn:
	MT_lock_unset(&GDKhashLock(b->batCacheid));
	return b->tsorted;
}

/* Return whether the BAT is reverse ordered or not.  If we don't
 * know, invest in a scan and record the results in the bat
 * descriptor.  */
bool
BATordered_rev(BAT *b)
{
	lng t0 = 0;

	ALGODEBUG t0 = GDKusec();

	if (b == NULL)
		return false;
	if (b->ttype == TYPE_void)
		return is_oid_nil(b->tseqbase);
	MT_lock_set(&GDKhashLock(b->batCacheid));
	if (!b->trevsorted && b->tnorevsorted == 0) {
		BATiter bi = bat_iterator(b);
		int (*cmpf)(const void *, const void *) = ATOMcompare(b->ttype);
		BUN p, q;
		b->batDirtydesc = true;
		for (q = BUNlast(b), p = 1; p < q; p++) {
			if (cmpf(BUNtail(bi, p - 1), BUNtail(bi, p)) < 0) {
				b->tnorevsorted = p;
				ALGODEBUG fprintf(stderr, "#BATordered_rev: fixed norevsorted(" BUNFMT ") for %s#" BUNFMT " (" LLFMT " usec)\n", p, BATgetId(b), BATcount(b), GDKusec() - t0);
				goto doreturn;
			}
		}
		b->trevsorted = true;
		ALGODEBUG fprintf(stderr, "#BATordered_rev: fixed revsorted for %s#" BUNFMT " (" LLFMT " usec)\n", BATgetId(b), BATcount(b), GDKusec() - t0);
	}
  doreturn:
	MT_lock_unset(&GDKhashLock(b->batCacheid));
	return b->trevsorted;
}

/* figure out which sort function is to be called
 * stable sort can produce an error (not enough memory available),
 * "quick" sort does not produce errors */
static gdk_return
do_sort(void *restrict h, void *restrict t, const void *restrict base,
	size_t n, int hs, int ts, int tpe, bool reverse, bool stable)
{
	if (n <= 1)		/* trivially sorted */
		return GDK_SUCCEED;
	if (reverse) {
		if (stable) {
			return GDKssort_rev(h, t, base, n, hs, ts, tpe);
		} else {
			GDKqsort_rev(h, t, base, n, hs, ts, tpe);
		}
	} else {
		if (stable) {
			return GDKssort(h, t, base, n, hs, ts, tpe);
		} else {
			GDKqsort(h, t, base, n, hs, ts, tpe);
		}
	}
	return GDK_SUCCEED;
}

/* Sort the bat b according to both o and g.  The stable and reverse
 * parameters indicate whether the sort should be stable or descending
 * respectively.  The parameter b is required, o and g are optional
 * (i.e., they may be NULL).
 *
 * A sorted copy is returned through the sorted parameter, the new
 * ordering is returned through the order parameter, group information
 * is returned through the groups parameter.  All three output
 * parameters may be NULL.  If they're all NULL, this function does
 * nothing.
 *
 * If o is specified, it is used to first rearrange b according to the
 * order specified in o, after which b is sorted taking g into
 * account.
 *
 * If g is specified, it indicates groups which should be individually
 * ordered.  Each row of consecutive equal values in g indicates a
 * group which is sorted according to stable and reverse.  g is used
 * after the order in b was rearranged according to o.
 *
 * The outputs order and groups can be used in subsequent calls to
 * this function.  This can be used if multiple BATs need to be sorted
 * together.  The BATs should then be sorted in order of significance,
 * and each following call should use the original unordered BAT plus
 * the order and groups bat from the previous call.  In this case, the
 * sorted BATs are not of much use, so the sorted output parameter
 * does not need to be specified.
 * Apart from error checking and maintaining reference counts, sorting
 * three columns (col1, col2, col3) could look like this with the
 * sorted results in (col1s, col2s, col3s):
 *	BATsort(&col1s, &ord1, &grp1, col1, NULL, NULL, false, false);
 *	BATsort(&col2s, &ord2, &grp2, col2, ord1, grp1, false, false);
 *	BATsort(&col3s,  NULL,  NULL, col3, ord2, grp2, false, false);
 * Note that the "reverse" parameter can be different for each call.
 */
gdk_return
BATsort(BAT **sorted, BAT **order, BAT **groups,
	   BAT *b, BAT *o, BAT *g, bool reverse, bool stable)
{
	BAT *bn = NULL, *on = NULL, *gn = NULL, *pb = NULL;
	oid *restrict grps, *restrict ords, prev;
	BUN p, q, r;
	lng t0 = 0;

	ALGODEBUG t0 = GDKusec();

	if (b == NULL) {
		GDKerror("BATsort: b must exist\n");
		return GDK_FAIL;
	}
	if (!ATOMlinear(b->ttype)) {
		GDKerror("BATsort: type %s cannot be sorted\n",
			 ATOMname(b->ttype));
		return GDK_FAIL;
	}
	if (o != NULL &&
	    (ATOMtype(o->ttype) != TYPE_oid || /* oid tail */
	     BATcount(o) != BATcount(b) ||     /* same size as b */
	     (o->ttype == TYPE_void &&	       /* no nil tail */
	      BATcount(o) != 0 &&
	      is_oid_nil(o->tseqbase)))) {
		GDKerror("BATsort: o must have type oid and same size as b\n");
		return GDK_FAIL;
	}
	if (g != NULL &&
	    (ATOMtype(g->ttype) != TYPE_oid || /* oid tail */
	     !g->tsorted ||		       /* sorted */
	     BATcount(o) != BATcount(b) ||     /* same size as b */
	     (g->ttype == TYPE_void &&	       /* no nil tail */
	      BATcount(g) != 0 &&
	      is_oid_nil(g->tseqbase)))) {
		GDKerror("BATsort: g must have type oid, sorted on the tail, and same size as b\n");
		return GDK_FAIL;
	}
	if (sorted == NULL && order == NULL) {
		/* no place to put result, so we're done quickly */
		GDKerror("BATsort: no place to put the result.\n");
		return GDK_FAIL;
	}
	if (g == NULL && !stable) {
		/* pre-ordering doesn't make sense if we're not
		 * subsorting and the sort is not stable */
		o = NULL;
	}
	if (BATcount(b) <= 1 ||
	    ((reverse ? BATtrevordered(b) : BATtordered(b)) &&
	     o == NULL && g == NULL &&
	     (groups == NULL || BATtkey(b) ||
	      (reverse ? BATtordered(b) : BATtrevordered(b))))) {
		/* trivially (sub)sorted, and either we don't need to
		 * return group information, or we can trivially
		 * deduce the groups */
		if (sorted) {
			bn = COLcopy(b, b->ttype, false, TRANSIENT);
			if (bn == NULL)
				goto error;
			*sorted = bn;
		}
		if (order) {
			on = BATdense(b->hseqbase, b->hseqbase, BATcount(b));
			if (on == NULL)
				goto error;
			*order = on;
		}
		if (groups) {
			if (BATtkey(b)) {
				/* singleton groups */
				gn = BATdense(0, 0, BATcount(b));
				if (gn == NULL)
					goto error;
			} else {
				/* single group */
				const oid *o = 0;
				assert(BATcount(b) == 1 ||
				       (BATtordered(b) && BATtrevordered(b)));
				gn = BATconstant(0, TYPE_oid, &o, BATcount(b), TRANSIENT);
				if (gn == NULL)
					goto error;
			}
			*groups = gn;
		}
		ALGODEBUG fprintf(stderr, "#BATsort(b=" ALGOBATFMT ",o="
				  ALGOOPTBATFMT ",g=" ALGOOPTBATFMT
				  ",reverse=%d,stable=%d) = (" ALGOOPTBATFMT
				  "," ALGOOPTBATFMT "," ALGOOPTBATFMT
				  ") -- trivial (" LLFMT " usec)\n",
				  ALGOBATPAR(b), ALGOOPTBATPAR(o),
				  ALGOOPTBATPAR(g), reverse, stable,
				  ALGOOPTBATPAR(bn), ALGOOPTBATPAR(gn),
				  ALGOOPTBATPAR(on), GDKusec() - t0);
		return GDK_SUCCEED;
	}
	if (VIEWtparent(b)) {
		pb = BBPdescriptor(VIEWtparent(b));
		if (b->theap.base != pb->theap.base ||
		    BATcount(b) != BATcount(pb) ||
		    b->hseqbase != pb->hseqbase ||
		    BATatoms[b->ttype].atomCmp != BATatoms[pb->ttype].atomCmp)
			pb = NULL;
	} else {
		pb = b;
	}
	if (g == NULL && o == NULL && !reverse &&
	    pb != NULL && BATcheckorderidx(pb) &&
	    /* if we want a stable sort, the order index must be
	     * stable, if we don't want stable, we don't care */
	    (!stable || ((oid *) pb->torderidx->base)[2])) {
		/* there is an order index that we can use */
		on = COLnew(pb->hseqbase, TYPE_oid, BATcount(pb), TRANSIENT);
		if (on == NULL)
			goto error;
		memcpy(Tloc(on, 0), (oid *) pb->torderidx->base + ORDERIDXOFF, BATcount(pb) * sizeof(oid));
		BATsetcount(on, BATcount(b));
		on->tkey = true;
		on->tnil = false;
		on->tnonil = true;
		on->tsorted = on->trevsorted = false;
		on->tseqbase = oid_nil;
		if (sorted || groups) {
			bn = BATproject(on, b);
			if (bn == NULL)
				goto error;
			bn->tsorted = true;
			if (groups) {
				if (BATgroup_internal(groups, NULL, NULL, bn, NULL, g, NULL, NULL, true) != GDK_SUCCEED)
					goto error;
				if (sorted &&
				    (*groups)->tkey &&
				    g == NULL) {
					/* if new groups bat is key
					 * and since there is no input
					 * groups bat, we know the
					 * result bat is key */
					bn->tkey = true;
				}
			}
			if (sorted)
				*sorted = bn;
			else {
				BBPunfix(bn->batCacheid);
				bn = NULL;
			}
		}
		if (order)
			*order = on;
		else {
			BBPunfix(on->batCacheid);
			on = NULL;
		}
		ALGODEBUG fprintf(stderr, "#BATsort(b=" ALGOBATFMT ",o="
				  ALGOOPTBATFMT ",g=" ALGOOPTBATFMT
				  ",reverse=%d,stable=%d) = (" ALGOOPTBATFMT
				  "," ALGOOPTBATFMT "," ALGOOPTBATFMT
				  ") -- orderidx (" LLFMT " usec)\n",
				  ALGOBATPAR(b), ALGOOPTBATPAR(o),
				  ALGOOPTBATPAR(g), reverse, stable,
				  ALGOOPTBATPAR(bn), ALGOOPTBATPAR(gn),
				  ALGOOPTBATPAR(on), GDKusec() - t0);
		return GDK_SUCCEED;
	}
	if (o) {
		bn = BATproject(o, b);
		if (bn == NULL)
			goto error;
		if (bn->ttype == TYPE_void || isVIEW(bn)) {
			BAT *b2 = COLcopy(bn, ATOMtype(bn->ttype), true, TRANSIENT);
			BBPunfix(bn->batCacheid);
			bn = b2;
		}
		pb = NULL;
	} else {
		bn = COLcopy(b, b->ttype, true, TRANSIENT);
	}
	if (bn == NULL)
		goto error;
	if (order) {
		/* prepare order bat */
		if (o) {
			/* make copy of input so that we can refine it;
			 * copy can be read-only if we take the shortcut
			 * below in the case g is "key" */
			on = COLcopy(o, TYPE_oid,
				     g == NULL ||
				     !(g->tkey || g->ttype == TYPE_void),
				     TRANSIENT);
			if (on == NULL)
				goto error;
			BAThseqbase(on, b->hseqbase);
		} else {
			/* create new order */
			on = COLnew(b->hseqbase, TYPE_oid, BATcount(bn), TRANSIENT);
			if (on == NULL)
				goto error;
			ords = (oid *) Tloc(on, 0);
			for (p = 0, q = BATcount(bn); p < q; p++)
				ords[p] = p + b->hseqbase;
			BATsetcount(on, BATcount(bn));
			on->tkey = true;
			on->tnil = false;
			on->tnonil = true;
		}
		/* COLcopy above can create TYPE_void */
		if (on->ttype != TYPE_void) {
			on->tsorted = on->trevsorted = false; /* it won't be sorted */
			on->tseqbase = oid_nil;	/* and hence not dense */
			on->tnosorted = on->tnorevsorted = 0;
		}
		*order = on;
		ords = (oid *) Tloc(on, 0);
	} else {
		ords = NULL;
	}
	if (g) {
		if (g->tkey || g->ttype == TYPE_void) {
			/* if g is "key", all groups are size 1, so no
			 * subsorting needed */
			if (sorted) {
				*sorted = bn;
			} else {
				BBPunfix(bn->batCacheid);
				bn = NULL;
			}
			if (order) {
				*order = on;
				if (o) {
					/* we can inherit sortedness
					 * after all */
					on->tsorted = o->tsorted;
					on->trevsorted = o->trevsorted;
					if (o->tnosorted)
						on->tnosorted = o->tnosorted;
					if (o->tnorevsorted)
						on->tnorevsorted = o->tnorevsorted;
				} else {
					/* we didn't rearrange, so
					 * still sorted */
					on->tsorted = true;
					on->trevsorted = false;
				}
				if (BATcount(on) <= 1) {
					on->tsorted = true;
					on->trevsorted = true;
				}
			}
			if (groups) {
				gn = COLcopy(g, g->ttype, false, TRANSIENT);
				if (gn == NULL)
					goto error;
				*groups = gn;
			}
			ALGODEBUG fprintf(stderr, "#BATsort(b=" ALGOBATFMT
					  ",o=" ALGOOPTBATFMT ",g=" ALGOBATFMT
					  ",reverse=%d,stable=%d) = ("
					  ALGOOPTBATFMT "," ALGOOPTBATFMT ","
					  ALGOOPTBATFMT ") -- key group (" LLFMT
					  " usec)\n", ALGOBATPAR(b),
					  ALGOOPTBATPAR(o), ALGOBATPAR(g),
					  reverse, stable, ALGOOPTBATPAR(bn),
					  ALGOOPTBATPAR(gn), ALGOOPTBATPAR(on),
					  GDKusec() - t0);
			return GDK_SUCCEED;
		}
		assert(g->ttype == TYPE_oid);
		grps = (oid *) Tloc(g, 0);
		prev = grps[0];
		if (BATmaterialize(bn) != GDK_SUCCEED)
			goto error;
		for (r = 0, p = 1, q = BATcount(g); p < q; p++) {
			if (grps[p] != prev) {
				/* sub sort [r,p) */
				if (do_sort(Tloc(bn, r),
					    ords ? ords + r : NULL,
					    bn->tvheap ? bn->tvheap->base : NULL,
					    p - r, Tsize(bn), ords ? sizeof(oid) : 0,
					    bn->ttype, reverse, stable) != GDK_SUCCEED)
					goto error;
				r = p;
				prev = grps[p];
			}
		}
		/* sub sort [r,q) */
		if (do_sort(Tloc(bn, r),
			    ords ? ords + r : NULL,
			    bn->tvheap ? bn->tvheap->base : NULL,
			    p - r, Tsize(bn), ords ? sizeof(oid) : 0,
			    bn->ttype, reverse, stable) != GDK_SUCCEED)
			goto error;
		/* if single group (r==0) the result is (rev)sorted,
		 * otherwise (maybe) not */
		bn->tsorted = r == 0 && !reverse;
		bn->trevsorted = r == 0 && reverse;
	} else {
		Heap *m = NULL;
		/* only invest in creating an order index if the BAT
		 * is persistent */
		if (!reverse &&
		    pb != NULL &&
		    (ords != NULL || pb->batPersistence == PERSISTENT) &&
		    (m = createOIDXheap(pb, stable)) != NULL) {
			if (ords == NULL) {
				ords = (oid *) m->base + ORDERIDXOFF;
				if (o && o->ttype != TYPE_void)
					memcpy(ords, Tloc(o, 0), BATcount(o) * sizeof(oid));
				else if (o)
					for (p = 0, q = BATcount(o); p < q; p++)
						ords[p] = p + o->tseqbase;
				else
					for (p = 0, q = BATcount(b); p < q; p++)
						ords[p] = p + b->hseqbase;
			}
		}
		if (b->ttype == TYPE_void) {
			b->tsorted = true;
			b->trevsorted = is_oid_nil(b->tseqbase) || b->batCount <= 1;
			b->tkey = BATtdense(b);
		} else if (b->batCount <= 1) {
			b->tsorted = b->trevsorted = true;
		}
		if (!(reverse ? bn->trevsorted : bn->tsorted) &&
		    (BATmaterialize(bn) != GDK_SUCCEED ||
		     do_sort(Tloc(bn, 0),
			     ords,
			     bn->tvheap ? bn->tvheap->base : NULL,
			     BATcount(bn), Tsize(bn), ords ? sizeof(oid) : 0,
			     bn->ttype, reverse, stable) != GDK_SUCCEED)) {
			if (m != NULL) {
				HEAPfree(m, true);
				GDKfree(m);
			}
			goto error;
		}
		bn->tsorted = !reverse;
		bn->trevsorted = reverse;
		if (m != NULL) {
			MT_lock_set(&GDKhashLock(pb->batCacheid));
			if (pb->torderidx == NULL) {
				pb->batDirtydesc = true;
				pb->torderidx = m;
				if (ords != (oid *) m->base + ORDERIDXOFF) {
					memcpy((oid *) m->base + ORDERIDXOFF,
					       ords,
					       BATcount(pb) * sizeof(oid));
				}
				persistOIDX(pb);
			} else {
				HEAPfree(m, true);
				GDKfree(m);
			}
			MT_lock_unset(&GDKhashLock(pb->batCacheid));
		}
	}
	bn->tnosorted = 0;
	bn->tnorevsorted = 0;
	bn->tnokey[0] = bn->tnokey[1] = 0;
	if (groups) {
		if (BATgroup_internal(groups, NULL, NULL, bn, NULL, g, NULL, NULL, true) != GDK_SUCCEED)
			goto error;
		if ((*groups)->tkey &&
		    (g == NULL || (g->tsorted && g->trevsorted))) {
			/* if new groups bat is key and the input
			 * group bat has a single value (both sorted
			 * and revsorted), we know the result bat is
			 * key */
			bn->tkey = true;
		}
	}

	if (sorted)
		*sorted = bn;
	else {
		BBPunfix(bn->batCacheid);
		bn = NULL;
	}

	ALGODEBUG fprintf(stderr, "#BATsort(b=" ALGOBATFMT ",o=" ALGOOPTBATFMT
			  ",g=" ALGOOPTBATFMT ",reverse=%d,stable=%d) = ("
			  ALGOOPTBATFMT "," ALGOOPTBATFMT "," ALGOOPTBATFMT
			  ") -- %ssort (" LLFMT " usec)\n", ALGOBATPAR(b),
			  ALGOOPTBATPAR(o), ALGOOPTBATPAR(g), reverse, stable,
			  ALGOOPTBATPAR(bn), ALGOOPTBATPAR(gn),
			  ALGOOPTBATPAR(on), g ? "grouped " : "",
			  GDKusec() - t0);
	return GDK_SUCCEED;

  error:
	if (bn)
		BBPunfix(bn->batCacheid);
	BBPreclaim(on);
	if (sorted)
		*sorted = NULL;
	if (order)
		*order = NULL;
	if (groups)
		*groups = NULL;
	return GDK_FAIL;
}

/* return a new BAT of length n with seqbase hseq, and the constant v
 * in the tail */
BAT *
BATconstant(oid hseq, int tailtype, const void *v, BUN n, int role)
{
	BAT *bn;
	void *restrict p;
	BUN i;

	if (v == NULL)
		return NULL;
	bn = COLnew(hseq, tailtype, n, role);
	if (bn == NULL)
		return NULL;
	p = Tloc(bn, 0);
	switch (ATOMstorage(tailtype)) {
	case TYPE_void:
		v = &oid_nil;
		BATtseqbase(bn, oid_nil);
		break;
	case TYPE_bte:
		for (i = 0; i < n; i++)
			((bte *) p)[i] = *(bte *) v;
		break;
	case TYPE_sht:
		for (i = 0; i < n; i++)
			((sht *) p)[i] = *(sht *) v;
		break;
	case TYPE_int:
	case TYPE_flt:
		assert(sizeof(int) == sizeof(flt));
		for (i = 0; i < n; i++)
			((int *) p)[i] = *(int *) v;
		break;
	case TYPE_lng:
	case TYPE_dbl:
		assert(sizeof(lng) == sizeof(dbl));
		for (i = 0; i < n; i++)
			((lng *) p)[i] = *(lng *) v;
		break;
#ifdef HAVE_HGE
	case TYPE_hge:
		for (i = 0; i < n; i++)
			((hge *) p)[i] = *(hge *) v;
		break;
#endif
	default:
		for (i = 0, n += i; i < n; i++)
			tfastins_nocheck(bn, i, v, Tsize(bn));
		break;
	}
	bn->tnil = n >= 1 && (*ATOMcompare(tailtype))(v, ATOMnilptr(tailtype)) == 0;
	BATsetcount(bn, n);
	bn->tsorted = true;
	bn->trevsorted = true;
	bn->tnonil = !bn->tnil;
	bn->tkey = BATcount(bn) <= 1;
	return bn;

  bunins_failed:
	BBPreclaim(bn);
	return NULL;
}

/*
 * BAT Aggregates
 *
 * We retain the size() and card() aggregate results in the column
 * descriptor.  We would like to have such functionality in an
 * extensible way for many aggregates, for DD (1) we do not want to
 * change the binary BAT format on disk and (2) aggr and size are the
 * most relevant aggregates.
 *
 * It is all hacked into the aggr[3] records; three adjacent integers
 * that were left over in the column record. We refer to these as if
 * it where an int aggr[3] array.  The below routines set and retrieve
 * the aggregate values from the tail of the BAT, as many
 * aggregate-manipulating BAT functions work on tail.
 *
 * The rules are as follows: aggr[0] contains the alignment ID of the
 * column (if set i.e. nonzero).  Hence, if this value is nonzero and
 * equal to b->talign, the precomputed aggregate values in
 * aggr[GDK_AGGR_SIZE] and aggr[GDK_AGGR_CARD] hold. However, only one
 * of them may be set at the time. This is encoded by the value
 * int_nil, which cannot occur in these two aggregates.
 *
 * This was now extended to record the property whether we know there
 * is a nil value present by mis-using the highest bits of both
 * GDK_AGGR_SIZE and GDK_AGGR_CARD.
 */

void
PROPdestroy(PROPrec *p)
{
	PROPrec *n;

	while (p) {
		n = p->next;
		if (p->v.vtype == TYPE_str)
			GDKfree(p->v.val.sval);
		GDKfree(p);
		p = n;
	}
}

PROPrec *
BATgetprop(BAT *b, int idx)
{
	PROPrec *p = b->tprops;

	while (p) {
		if (p->id == idx)
			return p;
		p = p->next;
	}
	return NULL;
}

void
BATsetprop(BAT *b, int idx, int type, void *v)
{
	ValRecord vr;
	PROPrec *p = BATgetprop(b, idx);

	if (p == NULL &&
	    (p = (PROPrec *) GDKmalloc(sizeof(PROPrec))) != NULL) {
		p->id = idx;
		p->next = b->tprops;
		p->v.vtype = 0;
		b->tprops = p;
	}
	if (p) {
		VALset(&vr, type, v);
		VALcopy(&p->v, &vr);
		b->batDirtydesc = true;
	}
}


/*
 * The BATcount_no_nil function counts all BUN in a BAT that have a
 * non-nil tail value.
 */
BUN
BATcount_no_nil(BAT *b)
{
	BUN cnt = 0;
	BUN i, n;
	const void *restrict p, *restrict nil;
	const char *restrict base;
	int t;
	int (*cmp)(const void *, const void *);

	BATcheck(b, "BATcnt", 0);
	n = BATcount(b);
	if (b->tnonil)
		return n;
	p = Tloc(b, 0);
	t = ATOMbasetype(b->ttype);
	switch (t) {
	case TYPE_void:
		cnt = n * BATtdense(b);
		break;
	case TYPE_bte:
		for (i = 0; i < n; i++)
			cnt += !is_bte_nil(((const bte *) p)[i]);
		break;
	case TYPE_sht:
		for (i = 0; i < n; i++)
			cnt += !is_sht_nil(((const sht *) p)[i]);
		break;
	case TYPE_int:
		for (i = 0; i < n; i++)
			cnt += !is_int_nil(((const int *) p)[i]);
		break;
	case TYPE_lng:
		for (i = 0; i < n; i++)
			cnt += !is_lng_nil(((const lng *) p)[i]);
		break;
#ifdef HAVE_HGE
	case TYPE_hge:
		for (i = 0; i < n; i++)
			cnt += !is_hge_nil(((const hge *) p)[i]);
		break;
#endif
	case TYPE_flt:
		for (i = 0; i < n; i++)
			cnt += !is_flt_nil(((const flt *) p)[i]);
		break;
	case TYPE_dbl:
		for (i = 0; i < n; i++)
			cnt += !is_dbl_nil(((const dbl *) p)[i]);
		break;
	case TYPE_str:
		base = b->tvheap->base;
		switch (b->twidth) {
		case 1:
			for (i = 0; i < n; i++)
				cnt += base[(var_t) ((const unsigned char *) p)[i] + GDK_VAROFFSET] != '\200';
			break;
		case 2:
			for (i = 0; i < n; i++)
				cnt += base[(var_t) ((const unsigned short *) p)[i] + GDK_VAROFFSET] != '\200';
			break;
#if SIZEOF_VAR_T != SIZEOF_INT
		case 4:
			for (i = 0; i < n; i++)
				cnt += base[(var_t) ((const unsigned int *) p)[i]] != '\200';
			break;
#endif
		default:
			for (i = 0; i < n; i++)
				cnt += base[((const var_t *) p)[i]] != '\200';
			break;
		}
		break;
	default:
		nil = ATOMnilptr(t);
		cmp = ATOMcompare(t);
		if (b->tvarsized) {
			base = b->tvheap->base;
			for (i = 0; i < n; i++)
				cnt += (*cmp)(nil, base + ((const var_t *) p)[i]) != 0;
		} else {
			for (i = 0, n += i; i < n; i++)
				cnt += (*cmp)(Tloc(b, i), nil) != 0;
		}
		break;
	}
	if (cnt == BATcount(b)) {
		/* we learned something */
		b->tnonil = true;
		assert(!b->tnil);
		b->tnil = false;
	}
	return cnt;
}

/* create a new, dense candidate list with values from `first' up to,
 * but not including, `last' */
static BAT *
newdensecand(oid first, oid last)
{
	if (last < first)
		first = last = 0; /* empty range */
	return BATdense(0, first, last - first);
}

/* merge two candidate lists and produce a new one
 *
 * candidate lists are VOID-headed BATs with an OID tail which is
 * sorted and unique.
 */
BAT *
BATmergecand(BAT *a, BAT *b)
{
	BAT *bn;
	const oid *restrict ap, *restrict bp, *ape, *bpe;
	oid *restrict p, i;
	oid af, al, bf, bl;
	BATiter ai, bi;
	bit ad, bd;

	BATcheck(a, "BATmergecand", NULL);
	BATcheck(b, "BATmergecand", NULL);
	assert(ATOMtype(a->ttype) == TYPE_oid);
	assert(ATOMtype(b->ttype) == TYPE_oid);
	assert(BATcount(a) <= 1 || a->tsorted);
	assert(BATcount(b) <= 1 || b->tsorted);
	assert(BATcount(a) <= 1 || a->tkey);
	assert(BATcount(b) <= 1 || b->tkey);
	assert(a->tnonil);
	assert(b->tnonil);

	/* we can return a if b is empty (and v.v.) */
	if (BATcount(a) == 0) {
		return COLcopy(b, b->ttype, false, TRANSIENT);
	}
	if (BATcount(b) == 0) {
		return COLcopy(a, a->ttype, false, TRANSIENT);
	}
	/* we can return a if a fully covers b (and v.v) */
	ai = bat_iterator(a);
	bi = bat_iterator(b);
	af = *(oid*) BUNtail(ai, 0);
	bf = *(oid*) BUNtail(bi, 0);
	al = *(oid*) BUNtail(ai, BUNlast(a) - 1);
	bl = *(oid*) BUNtail(bi, BUNlast(b) - 1);
	ad = (af + BATcount(a) - 1 == al); /* i.e., dense */
	bd = (bf + BATcount(b) - 1 == bl); /* i.e., dense */
	if (ad && bd) {
		/* both are dense */
		if (af <= bf && bf <= al + 1) {
			/* partial overlap starting with a, or b is
			 * smack bang after a */
			return newdensecand(af, al < bl ? bl + 1 : al + 1);
		}
		if (bf <= af && af <= bl + 1) {
			/* partial overlap starting with b, or a is
			 * smack bang after b */
			return newdensecand(bf, al < bl ? bl + 1 : al + 1);
		}
	}
	if (ad && af <= bf && al >= bl) {
		return newdensecand(af, al + 1);
	}
	if (bd && bf <= af && bl >= al) {
		return newdensecand(bf, bl + 1);
	}

	bn = COLnew(0, TYPE_oid, BATcount(a) + BATcount(b), TRANSIENT);
	if (bn == NULL)
		return NULL;
	p = (oid *) Tloc(bn, 0);
	if (a->ttype == TYPE_void && b->ttype == TYPE_void) {
		/* both lists are VOID */
		if (a->tseqbase > b->tseqbase) {
			BAT *t = a;

			a = b;
			b = t;
		}
		/* a->tseqbase <= b->tseqbase */
		for (i = a->tseqbase; i < a->tseqbase + BATcount(a); i++)
			*p++ = i;
		for (i = MAX(b->tseqbase, i);
		     i < b->tseqbase + BATcount(b);
		     i++)
			*p++ = i;
	} else if (a->ttype == TYPE_void || b->ttype == TYPE_void) {
		if (b->ttype == TYPE_void) {
			BAT *t = a;

			a = b;
			b = t;
		}
		/* a->ttype == TYPE_void, b->ttype == TYPE_oid */
		bp = (const oid *) Tloc(b, 0);
		bpe = bp + BATcount(b);
		while (bp < bpe && *bp < a->tseqbase)
			*p++ = *bp++;
		for (i = a->tseqbase; i < a->tseqbase + BATcount(a); i++)
			*p++ = i;
		while (bp < bpe && *bp < i)
			bp++;
		while (bp < bpe)
			*p++ = *bp++;
	} else {
		/* a->ttype == TYPE_oid, b->ttype == TYPE_oid */
		ap = (const oid *) Tloc(a, 0);
		ape = ap + BATcount(a);
		bp = (const oid *) Tloc(b, 0);
		bpe = bp + BATcount(b);
		while (ap < ape && bp < bpe) {
			if (*ap < *bp)
				*p++ = *ap++;
			else if (*ap > *bp)
				*p++ = *bp++;
			else {
				*p++ = *ap++;
				bp++;
			}
		}
		while (ap < ape)
			*p++ = *ap++;
		while (bp < bpe)
			*p++ = *bp++;
	}

	/* properties */
	BATsetcount(bn, (BUN) (p - (oid *) Tloc(bn, 0)));
	bn->trevsorted = BATcount(bn) <= 1;
	bn->tsorted = true;
	bn->tkey = true;
	bn->tnil = false;
	bn->tnonil = true;
	return virtualize(bn);
}

/* intersect two candidate lists and produce a new one
 *
 * candidate lists are VOID-headed BATs with an OID tail which is
 * sorted and unique.
 */
BAT *
BATintersectcand(BAT *a, BAT *b)
{
	BAT *bn;
	const oid *restrict ap, *restrict bp, *ape, *bpe;
	oid *restrict p;
	oid af, al, bf, bl;
	BATiter ai, bi;

	BATcheck(a, "BATintersectcand", NULL);
	BATcheck(b, "BATintersectcand", NULL);
	assert(ATOMtype(a->ttype) == TYPE_oid);
	assert(ATOMtype(b->ttype) == TYPE_oid);
	assert(a->tsorted);
	assert(b->tsorted);
	assert(a->tkey);
	assert(b->tkey);
	assert(a->tnonil);
	assert(b->tnonil);

	if (BATcount(a) == 0 || BATcount(b) == 0) {
		return newdensecand(0, 0);
	}

	ai = bat_iterator(a);
	bi = bat_iterator(b);
	af = *(oid*) BUNtail(ai, 0);
	bf = *(oid*) BUNtail(bi, 0);
	al = *(oid*) BUNtail(ai, BUNlast(a) - 1);
	bl = *(oid*) BUNtail(bi, BUNlast(b) - 1);

	if ((af + BATcount(a) - 1 == al) && (bf + BATcount(b) - 1 == bl)) {
		/* both lists are VOID */
		return newdensecand(MAX(af, bf), MIN(al, bl) + 1);
	}

	bn = COLnew(0, TYPE_oid, MIN(BATcount(a), BATcount(b)), TRANSIENT);
	if (bn == NULL)
		return NULL;
	p = (oid *) Tloc(bn, 0);
	if (a->ttype == TYPE_void || b->ttype == TYPE_void) {
		if (b->ttype == TYPE_void) {
			BAT *t = a;

			a = b;
			b = t;
		}
		/* a->ttype == TYPE_void, b->ttype == TYPE_oid */
		bp = (const oid *) Tloc(b, 0);
		bpe = bp + BATcount(b);
		while (bp < bpe && *bp < a->tseqbase)
			bp++;
		while (bp < bpe && *bp < a->tseqbase + BATcount(a))
			*p++ = *bp++;
	} else {
		/* a->ttype == TYPE_oid, b->ttype == TYPE_oid */
		ap = (const oid *) Tloc(a, 0);
		ape = ap + BATcount(a);
		bp = (const oid *) Tloc(b, 0);
		bpe = bp + BATcount(b);
		while (ap < ape && bp < bpe) {
			if (*ap < *bp)
				ap++;
			else if (*ap > *bp)
				bp++;
			else {
				*p++ = *ap++;
				bp++;
			}
		}
	}

	/* properties */
	BATsetcount(bn, (BUN) (p - (oid *) Tloc(bn, 0)));
	bn->trevsorted = BATcount(bn) <= 1;
	bn->tsorted = true;
	bn->tkey = true;
	bn->tnil = false;
	bn->tnonil = true;
	return virtualize(bn);
}<|MERGE_RESOLUTION|>--- conflicted
+++ resolved
@@ -980,7 +980,7 @@
 		}
 	}
 	bn->tnonil = b->tnonil || bn->batCount == 0;
-	bn->tnil = 0;		/* we just don't know */
+	bn->tnil = false;	/* we just don't know */
 	bn->tnosorted = 0;
 	bn->tnokey[0] = bn->tnokey[1] = 0;
 	bni = bat_iterator(bn);
@@ -1006,13 +1006,6 @@
 		bn->trevsorted = b->trevsorted;
 		BATkey(bn, BATtkey(b));
 	}
-<<<<<<< HEAD
-	bn->tnonil = b->tnonil || bn->batCount == 0;
-	bn->tnil = false;		/* we just don't know */
-	bn->tnosorted = 0;
-	bn->tnokey[0] = bn->tnokey[1] = 0;
-=======
->>>>>>> 35bbf2aa
 	return bn;
       bunins_failed:
 	BBPreclaim(bn);
