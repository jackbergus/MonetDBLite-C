--- conflicted
+++ resolved
@@ -3891,20 +3891,14 @@
 			   strncmp(p + 1, "timprints", 9) == 0) {
 			BAT *b = getdesc(bid);
 			delete = b == NULL;
-<<<<<<< HEAD
-		} else if (strncmp(p + 1, "horderidx", 9) == 0) {
+		} else if (strncmp(p + 1, "horderidx", 9) == 0 ||
+			   strncmp(p + 1, "torderidx", 9) == 0) {
 			BAT *b = getdesc(bid);
 			delete = b == NULL;
-		} else if (strncmp(p + 1, "torderidx", 9) == 0) {
-			BAT *b = getdesc(bid);
-			delete = b == NULL;
-		} else if (strncmp(p + 1, "priv", 4) != 0 && strncmp(p + 1, "new", 3) != 0 && strncmp(p + 1, "head", 4) != 0 && strncmp(p + 1, "tail", 4) != 0) {
-=======
 		} else if (strncmp(p + 1, "priv", 4) != 0 &&
 			   strncmp(p + 1, "new", 3) != 0 &&
 			   strncmp(p + 1, "head", 4) != 0 &&
 			   strncmp(p + 1, "tail", 4) != 0) {
->>>>>>> 255501ad
 			ok = FALSE;
 		}
 		if (!ok) {
