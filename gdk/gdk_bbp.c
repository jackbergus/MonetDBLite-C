/*
 * The contents of this file are subject to the MonetDB Public License
 * Version 1.1 (the "License"); you may not use this file except in
 * compliance with the License. You may obtain a copy of the License at
 * http://www.monetdb.org/Legal/MonetDBLicense
 *
 * Software distributed under the License is distributed on an "AS IS"
 * basis, WITHOUT WARRANTY OF ANY KIND, either express or implied. See the
 * License for the specific language governing rights and limitations
 * under the License.
 *
 * The Original Code is the MonetDB Database System.
 *
 * The Initial Developer of the Original Code is CWI.
 * Portions created by CWI are Copyright (C) 1997-July 2008 CWI.
 * Copyright August 2008-2014 MonetDB B.V.
 * All Rights Reserved.
 */

/*
 * @a M. L. Kersten, P. Boncz, N. J. Nes
 * @* BAT Buffer Pool (BBP)
 * The BATs created and loaded are collected in a BAT buffer pool.
 * The Bat Buffer Pool has a number of functions:
 * @table @code
 *
 * @item administration and lookup
 * The BBP is a directory which contains status information about all
 * known BATs.  This interface may be used very heavily, by
 * data-intensive applications.  To eliminate all overhead, read-only
 * access to the BBP may be done by table-lookups. The integer index
 * type for these lookups is @emph{bat}, as retrieved by
 * @emph{BBPcacheid(b)}. The @emph{bat} zero is reserved for the nil
 * bat.
 *
 * @item persistence
 * The BBP is made persistent by saving it to the dictionary file
 * called @emph{BBP.dir} in the database.
 *
 * When the number of BATs rises, having all files in one directory
 * becomes a bottleneck.  The BBP therefore implements a scheme that
 * distributes all BATs in a growing directory tree with at most 64
 * BATs stored in one node.
 *
 * @item buffer management
 * The BBP is responsible for loading and saving of BATs to disk. It
 * also contains routines to unload BATs from memory when memory
 * resources get scarce. For this purpose, it administers BAT memory
 * reference counts (to know which BATs can be unloaded) and BAT usage
 * statistics (it unloads the least recently used BATs).
 *
 * @item recovery
 * When the database is closed or during a run-time syncpoint, the
 * system tables must be written to disk in a safe way, that is immune
 * for system failures (like disk full). To do so, the BBP implements
 * an atomic commit and recovery protocol: first all files to be
 * overwritten are moved to a BACKUP/ dir. If that succeeds, the
 * writes are done. If that also fully succeeds the BACKUP/ dir is
 * renamed to DELETE_ME/ and subsequently deleted.  If not, all files
 * in BACKUP/ are moved back to their original location.
 *
 * @item unloading
 * Bats which have a logical reference (ie. a lrefs > 0) but no memory
 * reference (refcnt == 0) can be unloaded. Unloading dirty bats
 * means, moving the original (committed version) to the BACKUP/ dir
 * and saving the bat. This complicates the commit and recovery/abort
 * issues.  The commit has to check if the bat is already moved. And
 * The recovery has to always move back the files from the BACKUP/
 * dir.
 *
 * @item reference counting
 * Bats use have two kinds of references: logical and physical
 * (pointer) ones.  Both are administered with the BBPincref/BBPdecref
 * routines. For backward compatibility, we maintain BBPfix/BBPunfix
 * as shorthands for the adjusting the pointer references.
 *
 * @item share counting
 * Views use the heaps of there parent bats. To save guard this, the
 * parent has a shared counter, which is incremented and decremented
 * using BBPshare and BBPunshare. These functions make sure the parent
 * is memory resident as required because of the 'pointer' sharing.
 * @end table
 */

#include "monetdb_config.h"
#include "gdk.h"
#include "gdk_private.h"
#include "gdk_storage.h"
#include "mutils.h"
/*
 * The BBP has a fixed address, so re-allocation due to a growing BBP
 * caused by one thread does not disturb reads to the old entries by
 * another.  This is implemented using anonymous virtual memory;
 * extensions on the same address are guaranteed because a large
 * non-committed VM area is requested initially. New slots in the BBP
 * are found in O(1) by keeping a freelist that uses the 'next' field
 * in the BBPrec records.
 */
BBPrec *BBP[N_BBPINIT];		/* fixed base VM address of BBP array */
bat BBPlimit = 0;		/* current committed VM BBP array */
#ifdef ATOMIC_LOCK
static MT_Lock BBPsizeLock MT_LOCK_INITIALIZER("BBPsizeLock");
#endif
static volatile ATOMIC_TYPE BBPsize = 0; /* current used size of BBP array */

#define KITTENNAP 4 	/* used to suspend processing */
#define BBPNONAME "."		/* filler for no name in BBP.dir */
/*
 * The hash index uses a bucket index (int array) of size mask that is
 * tuned for perfect hashing (1 lookup). The bucket chain uses the
 * 'next' field in the BBPrec records.
 */
bat *BBP_hash = NULL;		/* BBP logical name hash buckets */
bat BBP_mask = 0;		/* number of buckets = & mask */

static void BBPspin(bat bid, const char *debug, int event);
static int BBPfree(BAT *b, const char *calledFrom);
static int BBPdestroy(BAT *b);
static void BBPuncacheit(bat bid, int unloaddesc);
static int BBPprepare(bit subcommit);
static BAT *getBBPdescriptor(bat i, int lock);
static int BBPbackup(BAT *b, bit subcommit);

#define BBPnamecheck(s) (BBPtmpcheck(s) ? ((s)[3] == '_' ? strtol((s) + 4, NULL, 8) : -strtol((s) + 5, NULL, 8)) : 0)

#ifdef ATOMIC_LOCK
static MT_Lock stampLock MT_LOCK_INITIALIZER("stampLock");
#endif
static volatile ATOMIC_TYPE stamp = 0;
static inline int
BBPstamp(void)
{
	return (int) ATOMIC_INC(stamp, stampLock, "BBPstamp");
}

static void
BBPsetstamp(int newstamp)
{
	ATOMIC_SET(stamp, newstamp, stampLock, "BBPsetstamp");
}


static void
BBP_insert(bat i)
{
	bat idx = (bat) (strHash(BBP_logical(i)) & BBP_mask);

	BBP_next(i) = BBP_hash[idx];
	BBP_hash[idx] = i;
}

static void
BBP_delete(bat i)
{
	bat *h = BBP_hash;
	const char *s = BBP_logical(i);
	bat idx = (bat) (strHash(s) & BBP_mask);

	for (h += idx; (i = *h) != 0; h = &BBP_next(i)) {
		if (strcmp(BBP_logical(i), s) == 0) {
			*h = BBP_next(i);
			break;
		}
	}
}

bat
getBBPsize(void)
{
	return (bat) ATOMIC_GET(BBPsize, BBPsizeLock, "getBBPsize");
}


/*
 * other globals
 */
#ifdef ATOMIC_LOCK
static MT_Lock BBP_curstampLock MT_LOCK_INITIALIZER("BBP_curstampLock");
#endif
static volatile ATOMIC_TYPE BBP_curstamp = 0; /* unique stamp for creation of a bat */
MT_Id BBP_notrim = ~((MT_Id) 0);	/* avoids BBPtrim when we really do not want it */
int BBP_dirty = 0;		/* BBP structures modified? */
int BBPin = 0;			/* bats loaded statistic */
int BBPout = 0;			/* bats saved statistic */

/*
 * @+ BBP Consistency and Concurrency
 * While GDK provides the basic building blocks for an ACID system, in
 * itself it is not such a system, as we this would entail too much
 * overhead that is often not needed. Hence, some consistency control
 * is left to the user. The first important user constraint is that if
 * a user updates a BAT, (s)he himself must assure that no-one else
 * accesses this BAT.
 *
 * Concerning buffer management, the BBP carries out a swapping
 * policy.  BATs are kept in memory till the memory is full. If the
 * memory is full, the malloc functions initiate BBP trim actions,
 * that unload the coldest BATs that have a zero reference count. The
 * second important user constraint is therefore that a user may only
 * manipulate live BAT data in memory if it is sure that there is at
 * least one reference count to that BAT.
 *
 * The main BBP array is protected by two locks:
 * @table @code
 * @item GDKcacheLock]
 * this lock guards the free slot management in the BBP array.  The
 * BBP operations that allocate a new slot for a new BAT
 * (@emph{BBPinit},@emph{BBPcacheit}), delete the slot of a destroyed
 * BAT (@emph{BBPreclaim}), or rename a BAT (@emph{BBPrename}), hold
 * this lock. It also protects all BAT (re)naming actions include
 * (read and write) in the hash table with BAT names.
 * @item GDKswapLock
 * this lock guards the swap (loaded/unloaded) status of the
 * BATs. Hence, all BBP routines that influence the swapping policy,
 * or actually carry out the swapping policy itself, acquire this lock
 * (e.g. @emph{BBPfix},@emph{BBPunfix}).  Note that this also means
 * that updates to the BBP_status indicator array must be protected by
 * GDKswapLock.
 *
 * To reduce contention GDKswapLock was split into multiple locks; it
 * is now an array of lock pointers which is accessed by
 * GDKswapLock(abs(bat))
 * @end table
 *
 * Routines that need both locks should first acquire the locks in the
 * GDKswapLock array (in ascending order) and then GDKcacheLock (and
 * release them in reverse order).
 *
 * To obtain maximum speed, read operations to existing elements in
 * the BBP are unguarded. As said, it is the users responsibility that
 * the BAT that is being read is not being modified. BBP update
 * actions that modify the BBP data structure itself are locked by the
 * BBP functions themselves. Hence, multiple concurrent BBP read
 * operations may be ongoing while at the same time at most one BBP
 * write operation @strong{on a different BAT} is executing.  This
 * holds for accesses to the public (quasi-) arrays @emph{BBPcache},
 * @emph{BBPstatus}, @emph{BBPrefs}, @emph{BBPlogical} and
 * @emph{BBPphysical}. These arrays are called quasi as now they are
 * actually stored together in one big BBPrec array called BBP, that
 * is allocated in anonymous VM space, so we can reallocate this
 * structure without changing the base address (a crucial feature if
 * read actions are to go on unlocked while other entries in the BBP
 * may be modified).
 */
static volatile MT_Id locked_by = 0;

#define BBP_unload_inc(bid, nme)			\
	do {						\
		MT_lock_set(&GDKunloadLock, nme);	\
		BBPunloadCnt++;				\
		MT_lock_unset(&GDKunloadLock, nme);	\
	} while (0)

#define BBP_unload_dec(bid, nme)				\
	do {							\
		MT_lock_set(&GDKunloadLock, nme);		\
		--BBPunloadCnt;					\
		assert(BBPunloadCnt >= 0);			\
		MT_lock_unset(&GDKunloadLock, nme);		\
	} while (0)

static int BBPunloadCnt = 0;
static MT_Lock GDKunloadLock MT_LOCK_INITIALIZER("GDKunloadLock");

void
BBPlock(const char *nme)
{
	int i;

	/* wait for all pending unloads to finish */
	(void) nme;
	MT_lock_set(&GDKunloadLock, nme);
	while (BBPunloadCnt > 0) {
		MT_lock_unset(&GDKunloadLock, nme);
		MT_sleep_ms(1);
		MT_lock_set(&GDKunloadLock, nme);
	}

	for (i = 0; i <= BBP_THREADMASK; i++)
		MT_lock_set(&GDKtrimLock(i), nme);
	BBP_notrim = MT_getpid();
	for (i = 0; i <= BBP_THREADMASK; i++)
		MT_lock_set(&GDKcacheLock(i), nme);
	for (i = 0; i <= BBP_BATMASK; i++)
		MT_lock_set(&GDKswapLock(i), nme);
	locked_by = BBP_notrim;

	MT_lock_unset(&GDKunloadLock, nme);
}

void
BBPunlock(const char *nme)
{
	int i;

	(void) nme;
	for (i = BBP_BATMASK; i >= 0; i--)
		MT_lock_unset(&GDKswapLock(i), nme);
	for (i = BBP_THREADMASK; i >= 0; i--)
		MT_lock_unset(&GDKcacheLock(i), nme);
	BBP_notrim = 0;
	locked_by = 0;
	for (i = BBP_THREADMASK; i >= 0; i--)
		MT_lock_unset(&GDKtrimLock(i), nme);
}


static void
BBPinithash(int j)
{
	bat i = (bat) ATOMIC_GET(BBPsize, BBPsizeLock, "BBPinithash");

	assert(j >= 0 && j <= BBP_THREADMASK);
	for (BBP_mask = 1; (BBP_mask << 1) <= BBPlimit; BBP_mask <<= 1)
		;
	BBP_hash = (bat *) GDKzalloc(BBP_mask * sizeof(bat));
	if (BBP_hash == NULL)
		GDKfatal("BBPinithash: cannot allocate memory\n");
	BBP_mask--;

	while (--i > 0) {
		const char *s = BBP_logical(i);

		if (s) {
			const char *sm = BBP_logical(-i);

			if (*s != '.' && BBPtmpcheck(s) == 0) {
				BBP_insert(i);
			}
			if (sm && *sm != '.' && BBPtmpcheck(sm) == 0) {
				BBP_insert(-i);
			}
		} else {
			BBP_next(i) = BBP_free(j);
			BBP_free(j) = i;
			if (++j > BBP_THREADMASK)
				j = 0;
		}
	}
}

/*
 * BBPextend must take the trimlock, as it is called when other BBP
 * locks are held and it will allocate memory. This could trigger a
 * BBPtrim, causing deadlock.
 */
static void
BBPextend(int idx, int buildhash)
{
	BBP_notrim = MT_getpid();

	if ((bat) ATOMIC_GET(BBPsize, BBPsizeLock, "BBPextend") >= N_BBPINIT * BBPINIT)
		GDKfatal("BBPextend: trying to extend BAT pool beyond the "
			 "limit (%d)\n", N_BBPINIT * BBPINIT);

	/* make sure the new size is at least BBPsize large */
	while (BBPlimit < (bat) ATOMIC_GET(BBPsize, BBPsizeLock, "BBPextend")) {
		assert(BBP[BBPlimit >> BBPINITLOG] == NULL);
		BBP[BBPlimit >> BBPINITLOG] = GDKzalloc(BBPINIT * sizeof(BBPrec));
		if (BBP[BBPlimit >> BBPINITLOG] == NULL)
			GDKfatal("BBPextend: failed to extend BAT pool\n");
		BBPlimit += BBPINIT;
	}

	if (buildhash) {
		int i;

		GDKfree(BBP_hash);
		BBP_hash = NULL;
		for (i = 0; i <= BBP_THREADMASK; i++)
			BBP_free(i) = 0;
		BBPinithash(idx);
	}
	BBP_notrim = 0;
}

static inline str
BBPtmpname(str s, int len, bat i)
{
	int reverse = i < 0;

	if (reverse)
		i = -i;
	s[--len] = 0;
	while (i > 0) {
		s[--len] = '0' + (i & 7);
		i >>= 3;
	}
	s[--len] = '_';
	if (reverse)
		s[--len] = 'r';
	s[--len] = 'p';
	s[--len] = 'm';
	s[--len] = 't';
	return s + len;
}

static inline str
BBPphysicalname(str s, int len, bat i)
{
	s[--len] = 0;
	while (i > 0) {
		s[--len] = '0' + (i & 7);
		i >>= 3;
	}
	return s + len;
}

static int
recover_dir(int direxists)
{
	if (direxists) {
		/* just try; don't care about these non-vital files */
		GDKunlink(BATDIR, "BBP", "bak");
		GDKmove(BATDIR, "BBP", "dir", BATDIR, "BBP", "bak");
	}
	return GDKmove(BAKDIR, "BBP", "dir", BATDIR, "BBP", "dir");
}

static int BBPrecover(void);
static int BBPrecover_subdir(void);
static int BBPdiskscan(const char *);

#if SIZEOF_SIZE_T == 8 && SIZEOF_OID == 8
/* Convert 32-bit OIDs to 64 bits.
 * This function must be called at the end of BBPinit(), just before
 * "normal processing" starts.  All errors that happen during the
 * conversion are fatal.  This function is "safe" in the sense that
 * when it is interrupted, recovery will just start over.  No
 * permanent changes are made to the database until all string heaps
 * have been converted, and then the changes are made atomically.
 *
 * In addition to doing the conversion to all BATs with OID or STR
 * columns (the latter since the format of the string heap is
 * different for 64/32 and 64/64 configurations), we also look out for
 * the *_catalog BATs that are used by gdk_logger.  If we encounter
 * such a BAT, we create a file based on the name of that BAT
 * (i.e. using the first part of the name) to inform the logger that
 * it too needs to convert 32 bit OIDs to 64 bits.  If the process
 * here gets interrupted, the logger is never called, and if we get
 * then restarted, we just create the file again, so this process is
 * safe. */

static void
fixoidheapcolumn(BAT *b, const char *srcdir, const char *nme,
		 const char *filename, const char *headtail,
		 const char *htheap)
{
	bat bid = abs(b->batCacheid);
	Heap h1, h2;
	int *old;
	oid *new;
	BUN i;
	char *s;
	unsigned short w;
	const char *bnme;
	int ht;

	if ((bnme = strrchr(nme, DIR_SEP)) != NULL)
		bnme++;
	else
		bnme = nme;

	if (GDKmove(srcdir, bnme, headtail, BAKDIR, bnme, headtail) != 0)
		GDKfatal("fixoidheap: cannot make backup of %s.%s\n", nme, headtail);

	if ((ht = b->H->type) < 0) {
		const char *anme;

		/* as yet unknown head column type */
		anme = ATOMunknown_name(ht);
		if (strcmp(anme, "url") == 0)
			b->H->type = TYPE_str;
		else if (strcmp(anme, "sqlblob") == 0 ||
			 strcmp(anme, "wkb") == 0)
			b->H->type = TYPE_int;
		else
			GDKfatal("fixoidheap: unrecognized column "
				 "type %s for BAT %d\n", anme, bid);
	}

	if (b->H->type == TYPE_str) {
		if (GDKmove(srcdir, bnme, htheap, BAKDIR, bnme, htheap) != 0)
			GDKfatal("fixoidheap: cannot make backup of %s.%s\n", nme, htheap);

		h1 = b->H->heap;
		h1.filename = NULL;
		h1.base = NULL;
		h1.dirty = 0;
		h1.parentid = 0;
		h2 = *b->H->vheap;
		h2.filename = NULL;
		h2.base = NULL;
		h2.dirty = 0;
		h2.parentid = 0;

		/* load old string heap */
		if (HEAPload(&h1, filename, headtail, 0) < 0)
			GDKfatal("fixoidheap: loading old %s heap "
				 "for BAT %d failed\n", headtail, bid);
		if (HEAPload(&h2, filename, htheap, 0) < 0)
			GDKfatal("fixoidheap: loading old string heap "
				 "for BAT %d failed\n", bid);

		/* create new string heap */
		b->H->heap.filename = GDKmalloc(strlen(nme) + 12);
		if (b->H->heap.filename == NULL)
			GDKfatal("fixoidheap: GDKmalloc failed\n");
		GDKfilepath(b->H->heap.filename, NULL, nme, headtail);
		w = b->H->width; /* remember old width */
		b->H->width = 1;
		b->H->shift = 0;
		if (HEAPalloc(&b->H->heap, b->batCapacity, SIZEOF_OID) < 0)
			GDKfatal("fixoidheap: allocating new %s heap "
				 "for BAT %d failed\n", headtail, bid);

		b->H->heap.dirty = TRUE;
		b->H->vheap->filename = GDKmalloc(strlen(nme) + 12);
		if (b->H->vheap->filename == NULL)
			GDKfatal("fixoidheap: GDKmalloc failed\n");
		GDKfilepath(b->H->vheap->filename, NULL, nme, htheap);
		if (ATOMheap(TYPE_str, b->H->vheap, b->batCapacity))
			GDKfatal("fixoidheap: initializing new string "
				 "heap for BAT %d failed\n", bid);
		b->H->vheap->parentid = bid;

		/* do the conversion */
		b->H->heap.dirty = TRUE;
		b->H->vheap->dirty = TRUE;
		for (i = 0; i < b->batCount; i++) {
			/* s = h2.base + VarHeapVal(h1.base, i, w); */
			switch (w) {
			case 1:
				s = h2.base + (((var_t) ((unsigned char *) h1.base)[i] + ((GDK_STRHASHTABLE * sizeof(unsigned short)) >> 3)) << 3);
				break;
			case 2:
				s = h2.base + (((var_t) ((unsigned short *) h1.base)[i] + ((GDK_STRHASHTABLE * sizeof(unsigned short)) >> 3)) << 3);
				break;
			case 4:
				s = h2.base + ((var_t) ((unsigned int *) h1.base)[i] << 3);
				break;
			default:
				assert(0);
				/* cannot happen, but compiler doesn't know */
				s = NULL;
			}
			b->H->heap.free += b->H->width;
			Hputvalue(b, Hloc(b, i), s, 0);
		}
		HEAPfree(&h1);
		HEAPfree(&h2);
		HEAPsave(b->H->vheap, nme, htheap);
		HEAPfree(b->H->vheap);
	} else {
		assert(b->H->type == TYPE_oid ||
		       (b->H->type != TYPE_void && b->H->varsized));
		h1 = b->H->heap;
		h1.filename = NULL;
		h1.base = NULL;
		h1.dirty = 0;
		h1.parentid = 0;

		/* load old heap */
		if (HEAPload(&h1, filename, headtail, 0) < 0)
			GDKfatal("fixoidheap: loading old %s heap "
				 "for BAT %d failed\n", headtail, bid);

		/* create new heap */
		b->H->heap.filename = GDKmalloc(strlen(nme) + 12);
		if (b->H->heap.filename == NULL)
			GDKfatal("fixoidheap: GDKmalloc failed\n");
		GDKfilepath(b->H->heap.filename, NULL, nme, headtail);
		b->H->width = SIZEOF_OID;
		b->H->shift = 3;
		assert(b->H->width == (1 << b->H->shift));
		if (HEAPalloc(&b->H->heap, b->batCapacity, SIZEOF_OID) < 0)
			GDKfatal("fixoidheap: allocating new %s heap "
				 "for BAT %d failed\n", headtail, bid);

		b->H->heap.dirty = TRUE;
		old = (int *) h1.base + b->batFirst;
		new = (oid *) b->H->heap.base + b->batFirst;
		if (b->H->varsized)
			for (i = 0; i < b->batCount; i++)
				new[i] = (oid) old[i] << 3;
		else
			for (i = 0; i < b->batCount; i++)
				new[i] = old[i] == int_nil ? oid_nil : (oid) old[i];
		b->H->heap.free = h1.free << 1;
		HEAPfree(&h1);
	}
	HEAPsave(&b->H->heap, nme, headtail);
	HEAPfree(&b->H->heap);

	if (ht < 0)
		b->H->type = ht;

	return;

  bunins_failed:
	GDKfatal("fixoidheap: memory allocation failed\n");
}

static void
fixoidheap(void)
{
	bat bid;
	BATstore *bs;
	const char *nme, *bnme;
	long_str srcdir;
	long_str filename;
	size_t len;
	FILE *fp;

	fprintf(stderr,
		"# upgrading database from 32 bit OIDs to 64 bit OIDs\n");
	fflush(stderr);

	for (bid = 1; bid < (bat) ATOMIC_GET(BBPsize, BBPsizeLock, "fixoidheap"); bid++) {
		if ((bs = BBP_desc(bid)) == NULL)
			continue;	/* not a valid BAT */
		if (BBP_logical(bid) &&
		    (len = strlen(BBP_logical(bid))) > 8 &&
		    strcmp(BBP_logical(bid) + len - 8, "_catalog") == 0) {
			/* this is one of the files used by the
			 * logger.  We need to communicate to the
			 * logger that it also needs to do a
			 * conversion.  That is done by creating a
			 * file here based on the name of this BAT. */
			snprintf(filename, sizeof(filename),
				 "%.*s_32-64-convert",
				 (int) (len - 8), BBP_logical(bid));
			fp = fopen(filename, "w");
			if (fp == NULL)
				GDKfatal("fixoidheap: cannot create file %s\n",
					 filename);
			fclose(fp);
		}

		/* OID and (non-void) varsized columns have to be rewritten */
		if (bs->H.type != TYPE_oid &&
		    (bs->H.type == TYPE_void || !bs->H.varsized) &&
		    bs->T.type != TYPE_oid &&
		    (bs->T.type == TYPE_void || !bs->T.varsized))
			continue; /* nothing to do for this BAT */

		nme = BBP_physical(bid);
		if ((bnme = strrchr(nme, DIR_SEP)) == NULL)
			bnme = nme;
		else
			bnme++;
		sprintf(filename, "BACKUP%c%s", DIR_SEP, bnme);
		GDKfilepath(srcdir, BATDIR, nme, NULL);
		*strrchr(srcdir, DIR_SEP) = 0;

		if (bs->H.type == TYPE_oid ||
		    (bs->H.varsized && bs->H.type != TYPE_void)) {
			assert(bs->H.type != TYPE_oid || bs->H.width == 4);
			fixoidheapcolumn(&bs->B, srcdir, nme, filename, "head", "hheap");
		}
		if (bs->T.type == TYPE_oid ||
		    (bs->T.varsized && bs->T.type != TYPE_void)) {
			assert(bs->T.type != TYPE_oid || bs->T.width == 4);
			fixoidheapcolumn(&bs->BM, srcdir, nme, filename, "tail", "theap");
		}
	}

	/* make permanent */
	if (TMcommit())
		GDKfatal("fixoidheap: commit failed\n");
}
#endif

/*
 * A read only BAT can be shared in a file system by reading its
 * descriptor separately.  The default src=0 is to read the full
 * BBPdir file.
 */
static int
heapinit(COLrec *col, const char *buf, int *hashash, const char *HT, int oidsize, int bbpversion, lng batid)
{
	int t;
	char type[11];
	unsigned short width;
	unsigned short var;
	unsigned short properties;
	lng nokey0;
	lng nokey1;
	lng nosorted;
	lng norevsorted;
	lng base;
	lng align;
	lng free;
	lng size;
	unsigned short storage;
	int n;

	(void) oidsize;		/* only used when SIZEOF_OID==8 */

	norevsorted = 0; /* default for first case */
	if (bbpversion <= GDKLIBRARY_SORTED_BYTE ?
	    sscanf(buf,
		   " %10s %hu %hu %hu %lld %lld %lld %lld %lld %lld %lld %hu"
		   "%n",
		   type, &width, &var, &properties, &nokey0,
		   &nokey1, &nosorted, &base, &align, &free,
		   &size, &storage,
		   &n) < 12
	    :
	    sscanf(buf,
		   " %10s %hu %hu %hu %lld %lld %lld %lld %lld %lld %lld %lld %hu"
		   "%n",
		   type, &width, &var, &properties, &nokey0,
		   &nokey1, &nosorted, &norevsorted, &base,
		   &align, &free, &size, &storage,
		   &n) < 13)
		GDKfatal("BBPinit: invalid format for BBP.dir\n%s", buf);

	*hashash = var & 2;
	var &= ~2;
	/* silently convert chr columns to bte */
	if (strcmp(type, "chr") == 0)
		strcpy(type, "bte");
	if ((t = ATOMindex(type)) < 0)
		t = ATOMunknown_find(type);
	else if (var != (t == TYPE_void || BATatoms[t].atomPut != NULL))
		GDKfatal("BBPinit: inconsistent entry in BBP.dir: %s.varsized mismatch for BAT " LLFMT "\n", HT, batid);
	else if (var && t != 0 ?
		 BATatoms[t].size < width ||
		 (width != 1 && width != 2 && width != 4
#if SIZEOF_VAR_T == 8
		  && width != 8
#endif
			 ) :
		 BATatoms[t].size != width
#if SIZEOF_SIZE_T == 8 && SIZEOF_OID == 8
		 && (t != TYPE_oid || oidsize == 0 || width != oidsize)
#endif
		)
		GDKfatal("BBPinit: inconsistent entry in BBP.dir: %s.size mismatch for BAT " LLFMT "\n", HT, batid);
	col->type = t;
	col->width = width;
	col->varsized = var != 0;
	col->shift = ATOMelmshift(width);
	assert_shift_width(col->shift,col->width);
	col->nokey[0] = (BUN) nokey0;
	col->nokey[1] = (BUN) nokey1;
	col->sorted = (bit) ((properties & 0x0001) != 0);
	col->revsorted = (bit) ((properties & 0x0080) != 0);
	col->key = (properties & 0x0100) != 0;
	col->dense = (properties & 0x0200) != 0;
	col->nonil = (properties & 0x0400) != 0;
	col->nil = (properties & 0x0800) != 0;
	col->nosorted = (BUN) nosorted;
	col->norevsorted = (BUN) norevsorted;
	col->seq = base < 0 ? oid_nil : (oid) base;
	col->align = (oid) align;
	col->heap.free = (size_t) free;
	col->heap.size = (size_t) size;
	col->heap.base = NULL;
	col->heap.filename = NULL;
	col->heap.storage = (storage_t) storage;
	col->heap.copied = 0;
	col->heap.newstorage = (storage_t) storage;
	col->heap.dirty = 0;
	return n;
}

static int
vheapinit(COLrec *col, const char *buf, int hashash, bat bid)
{
	int n = 0;
	lng free, size;
	unsigned short storage;

	if (col->varsized && col->type != TYPE_void) {
		col->vheap = GDKzalloc(sizeof(Heap));
		if (col->vheap == NULL)
			GDKfatal("BBPinit: cannot allocate memory for heap.");
		if (sscanf(buf,
			   " %lld %lld %hu"
			   "%n",
			   &free, &size, &storage, &n) < 3)
			GDKfatal("BBPinit: invalid format for BBP.dir\n%s", buf);
		col->vheap->free = (size_t) free;
		col->vheap->size = (size_t) size;
		col->vheap->base = NULL;
		col->vheap->filename = NULL;
		col->vheap->storage = (storage_t) storage;
		col->vheap->copied = 0;
		col->vheap->hashash = hashash != 0;
		col->vheap->newstorage = (storage_t) storage;
		col->vheap->dirty = 0;
		col->vheap->parentid = bid;
	}
	return n;
}

static void
BBPreadEntries(FILE *fp, int *min_stamp, int *max_stamp, int oidsize, int bbpversion)
{
	bat bid = 0;
	char buf[4096];
	BATstore *bs;

	/* read the BBP.dir and insert the BATs into the BBP */
	while (fgets(buf, sizeof(buf), fp) != NULL) {
		lng batid;
		unsigned short status;
		char headname[129];
		char tailname[129];
		char filename[129];
		unsigned int properties;
		int lastused;
		int nread;
		char *s, *options = NULL;
		char logical[1024];
		lng inserted, deleted, first, count, capacity;
		unsigned short map_head, map_tail, map_hheap, map_theap;
		int Hhashash, Thashash;

		if ((s = strchr(buf, '\r')) != NULL) {
			/* convert \r\n into just \n */
			if (s[1] != '\n')
				GDKfatal("BBPinit: invalid format for BBP.dir");
			*s++ = '\n';
			*s = 0;
		}

		if (sscanf(buf,
			   "%lld %hu %128s %128s %128s %d %u %lld %lld %lld %lld %lld %hu %hu %hu %hu"
			   "%n",
			   &batid, &status, headname, tailname, filename,
			   &lastused, &properties, &inserted, &deleted, &first,
			   &count, &capacity, &map_head, &map_tail, &map_hheap,
			   &map_theap,
			   &nread) < 16)
			GDKfatal("BBPinit: invalid format for BBP.dir%s", buf);

		/* convert both / and \ path separators to our own DIR_SEP */
#if DIR_SEP != '/'
		s = filename;
		while ((s = strchr(s, '/')) != NULL)
			*s++ = DIR_SEP;
#endif
#if DIR_SEP != '\\'
		s = filename;
		while ((s = strchr(s, '\\')) != NULL)
			*s++ = DIR_SEP;
#endif

		bid = (bat) batid;
		if (batid >= (lng) ATOMIC_GET(BBPsize, BBPsizeLock, "BBPreadEntries")) {
			ATOMIC_SET(BBPsize, (ATOMIC_TYPE) (batid + 1), BBPsizeLock, "BBPreadEntries");
			if ((bat) ATOMIC_GET(BBPsize, BBPsizeLock, "BBPreadEntries") >= BBPlimit)
				BBPextend(0, FALSE);
		}
		if (BBP_desc(bid) != NULL)
			GDKfatal("BBPinit: duplicate entry in BBP.dir.");
		bs = GDKzalloc(sizeof(BATstore));
		if (bs == NULL)
			GDKfatal("BBPinit: cannot allocate memory for BATstore.");
		bs->B.H = &bs->H;
		bs->B.T = &bs->T;
		bs->B.S = &bs->S;
		bs->B.batCacheid = bid;
		bs->BM.H = &bs->T;
		bs->BM.T = &bs->H;
		bs->BM.S = &bs->S;
		bs->BM.batCacheid = -bid;
		BATroles(&bs->B, NULL, NULL);
		bs->S.persistence = PERSISTENT;
		bs->S.copiedtodisk = 1;
		bs->S.restricted = (properties & 0x06) >> 1;
		bs->S.inserted = (BUN) inserted;
		bs->S.deleted = (BUN) deleted;
		bs->S.first = (BUN) first;
		bs->S.count = (BUN) count;
		bs->S.capacity = (BUN) capacity;
		bs->S.map_head = (char) map_head;
		bs->S.map_tail = (char) map_tail;
		bs->S.map_hheap = (char) map_hheap;
		bs->S.map_theap = (char) map_theap;

		nread += heapinit(&bs->H, buf + nread, &Hhashash, "H", oidsize, bbpversion, batid);
		nread += heapinit(&bs->T, buf + nread, &Thashash, "T", oidsize, bbpversion, batid);
		nread += vheapinit(&bs->H, buf + nread, Hhashash, bid);
		nread += vheapinit(&bs->T, buf + nread, Thashash, bid);

		if (buf[nread] != '\n' && buf[nread] != ' ')
			GDKfatal("BBPinit: invalid format for BBP.dir\n%s", buf);
		if (buf[nread] == ' ')
			options = buf + nread + 1;

		BBP_desc(bid) = bs;
		BBP_status(bid) = BBPEXISTING;	/* do we need other status bits? */
		if ((s = strchr(headname, '~')) != NULL && s == headname) {
			s = BBPtmpname(logical, sizeof(logical), bid);
		} else {
			if (s)
				*s = 0;
			strncpy(logical, headname, sizeof(logical));
			s = logical;
		}
		BBP_logical(bid) = GDKstrdup(s);
		if (strcmp(tailname, BBPNONAME) != 0)
			BBP_logical(-bid) = GDKstrdup(tailname);
		else
			BBP_logical(-bid) = GDKstrdup(BBPtmpname(tailname, sizeof(tailname), -bid));
		BBP_physical(bid) = GDKstrdup(filename);
		BBP_options(bid) = NULL;
		if (options)
			BBP_options(bid) = GDKstrdup(options);
		BBP_lastused(bid) = lastused;
		if (lastused > *max_stamp)
			*max_stamp = lastused;
		if (lastused < *min_stamp)
			*min_stamp = lastused;
		BBP_refs(bid) = 0;
		BBP_lrefs(bid) = 1;	/* any BAT we encounter here is persistent, so has a logical reference */
	}
}

static int
BBPheader(FILE *fp, oid *BBPoid, int *OIDsize)
{
	char buf[BUFSIZ];
	int sz, bbpversion, ptrsize, oidsize;
	char *s;

	if (fgets(buf, sizeof(buf), fp) == NULL) {
		GDKfatal("BBPinit: BBP.dir is empty");
	}
	if (sscanf(buf, "BBP.dir, GDKversion %d\n", &bbpversion) != 1) {
		GDKerror("BBPinit: old BBP without version number");
		GDKerror("dump the database using a compatible version,");
		GDKerror("then restore into new database using this version.\n");
		exit(1);
	}
	if (bbpversion != GDKLIBRARY &&
	    bbpversion != GDKLIBRARY_SORTED_BYTE &&
	    bbpversion != GDKLIBRARY_CHR &&
	    bbpversion != GDKLIBRARY_PRE_VARWIDTH) {
		GDKfatal("BBPinit: incompatible BBP version: expected 0%o, got 0%o.", GDKLIBRARY, bbpversion);
	}
	if (fgets(buf, sizeof(buf), fp) == NULL) {
		GDKfatal("BBPinit: short BBP");
	}
	if (sscanf(buf, "%d %d", &ptrsize, &oidsize) != 2) {
		GDKfatal("BBPinit: BBP.dir has incompatible format: pointer and OID sizes are missing");
	}
	if (ptrsize != SIZEOF_SIZE_T || oidsize != SIZEOF_OID) {
#if SIZEOF_SIZE_T == 8 && SIZEOF_OID == 8
		if (ptrsize != SIZEOF_SIZE_T || oidsize != SIZEOF_INT)
#endif
		GDKfatal("BBPinit: database created with incompatible server:\n"
			 "expected pointer size %d, got %d, expected OID size %d, got %d.",
			 (int) SIZEOF_SIZE_T, ptrsize, (int) SIZEOF_OID, oidsize);
	}
	if (OIDsize)
		*OIDsize = oidsize;
	if (fgets(buf, sizeof(buf), fp) == NULL) {
		GDKfatal("BBPinit: short BBP");
	}
	*BBPoid = OIDread(buf);
	if ((s = strstr(buf, "BBPsize")) != NULL) {
		sscanf(s, "BBPsize=%d", &sz);
		sz = (int) (sz * BATMARGIN);
		if (sz > (bat) ATOMIC_GET(BBPsize, BBPsizeLock, "BBPheader"))
			ATOMIC_SET(BBPsize, sz, BBPsizeLock, "BBPheader");
	}
	return bbpversion;
}

void
BBPinit(void)
{
	FILE *fp = NULL;
	char buf[4096];
	struct stat st;
	int min_stamp = 0x7fffffff, max_stamp = 0;
	bat bid;
	int bbpversion;
	int oidsize;
	oid BBPoid;

#ifdef NEED_MT_LOCK_INIT
	MT_lock_init(&GDKunloadLock, "GDKunloadLock");
	ATOMIC_INIT(stampLock, "stampLock");
	ATOMIC_INIT(BBPsizeLock, "BBPsizeLock");
#endif

	/* first move everything from SUBDIR to BAKDIR (its parent) */
	if (BBPrecover_subdir() < 0)
		GDKfatal("BBPinit: cannot properly process %s.", SUBDIR);

	/* try to obtain a BBP.dir from bakdir */
	GDKfilepath(buf, BAKDIR, "BBP", "dir");

	if (stat(buf, &st) == 0) {
		/* backup exists; *must* use it */
		GDKfilepath(buf, BATDIR, "BBP", "dir");
		if (recover_dir(stat(buf, &st) == 0) < 0)
			goto bailout;
		if ((fp = GDKfilelocate("BBP", "r", "dir")) == NULL)
			GDKfatal("BBPinit: cannot open recovered BBP.dir.");
	} else if ((fp = GDKfilelocate("BBP", "r", "dir")) == NULL) {
		/* there was no BBP.dir either. Panic! try to use a
		 * BBP.bak */
		GDKfilepath(buf, BAKDIR, "BBP", "bak");
		if (stat(buf, &st) < 0) {
			/* no BBP.bak (nor BBP.dir or BACKUP/BBP.dir):
			 * create a new one */
			IODEBUG THRprintf(GDKstdout, "#BBPdir: initializing BBP.\n");	/* BBPdir instead of BBPinit for backward compatibility of error messages */
			if (BBPdir(0, NULL) < 0)
				goto bailout;
		} else if (GDKmove(BATDIR, "BBP", "bak", BATDIR, "BBP", "dir") == 0)
			IODEBUG THRprintf(GDKstdout, "#BBPinit: reverting to dir saved in BBP.bak.\n");

		if ((fp = GDKfilelocate("BBP", "r", "dir")) == NULL)
			goto bailout;
	}
	assert(fp != NULL);

	/* scan the BBP.dir to obtain current size */
	BBPlimit = 0;
	memset(BBP, 0, sizeof(BBP));
	ATOMIC_SET(BBPsize, 1, BBPsizeLock, "BBPinit");

	bbpversion = BBPheader(fp, &BBPoid, &oidsize);

	BBPextend(0, FALSE);		/* allocate BBP records */
	ATOMIC_SET(BBPsize, 1, BBPsizeLock, "BBPinit");

	BBPreadEntries(fp, &min_stamp, &max_stamp, oidsize, bbpversion);
	fclose(fp);

	/* normalize saved LRU stamps */
	if (min_stamp <= max_stamp) {
		for (bid = 1; bid < (bat) ATOMIC_GET(BBPsize, BBPsizeLock, "BBPinit"); bid++)
			if (BBPvalid(bid))
				BBP_lastused(bid) -= min_stamp;
		BBPsetstamp(max_stamp - min_stamp);
	}

	BBPinithash(0);
	BBP_notrim = 0;

	OIDbase(BBPoid);

	/* will call BBPrecover if needed */
	if (BBPprepare(FALSE))
		GDKfatal("BBPinit: cannot properly process %s.", BAKDIR);

	/* cleanup any leftovers (must be done after BBPrecover) */
	BBPdiskscan(BATDIR);

#if SIZEOF_SIZE_T == 8 && SIZEOF_OID == 8
	if (oidsize == SIZEOF_INT)
		fixoidheap();
#else
	(void) oidsize;
#endif
	if (bbpversion <= GDKLIBRARY_SORTED_BYTE)
		TMcommit();

	return;

      bailout:
	/* now it is time for real panic */
	GDKfatal("BBPinit: could not write %s%cBBP.dir", BATDIR, DIR_SEP);
}

/*
 * During the exit phase all non-persistent BATs are removed.  Upon
 * exit the status of the BBP tables is saved on disk.  This function
 * is called once and during the shutdown of the server. Since
 * shutdown may be issued from any thread (dangerous) it may lead to
 * interference in a parallel session.
 */

void
BBPexit(void)
{
	bat i;
	int skipped;

	BBPlock("BBPexit");	/* stop all threads ever touching more descriptors */

	/* free all memory (just for leak-checking in Purify) */
	do {
		skipped = 0;
		for (i = 0; i < (bat) ATOMIC_GET(BBPsize, BBPsizeLock, "BBPexit"); i++) {
			if (BBPvalid(i)) {
				BAT *b = BBP_cache(i);

				if (b) {
					if (b->batSharecnt > 0) {
						skipped = 1;
						continue;
					}
					/* NIELS ?? Why reduce share count, it's done in VIEWdestroy !! */
					if (isVIEW(b)) {
						bat hp = VIEWhparent(b), tp = VIEWtparent(b);
						bat vhp = VIEWvhparent(b), vtp = VIEWvtparent(b);
						if (hp) {
							BBP_cache(hp)->batSharecnt--;
							--BBP_lrefs(hp);
						}
						if (tp) {
							BBP_cache(tp)->batSharecnt--;
							--BBP_lrefs(tp);
						}
						if (vhp) {
							BBP_cache(vhp)->batSharecnt--;
							--BBP_lrefs(vhp);
						}
						if (vtp) {
							BBP_cache(vtp)->batSharecnt--;
							--BBP_lrefs(vtp);
						}
					}
					if (isVIEW(b))
						VIEWdestroy(b);
					else
						BATfree(b);
				}
				BBPuncacheit(i, TRUE);
				if (BBP_logical(i) != BBP_bak(i))
					GDKfree(BBP_bak(i));
				BBP_bak(i) = NULL;
				GDKfree(BBP_logical(i));
				BBP_logical(i) = NULL;
				GDKfree(BBP_logical(-i));
				BBP_logical(-i) = NULL;
			}
			if (BBP_physical(i)) {
				GDKfree(BBP_physical(i));
				BBP_physical(i) = NULL;
			}
			if (BBP_bak(i))
				GDKfree(BBP_bak(i));
			BBP_bak(i) = NULL;
		}
	} while (skipped);
	GDKfree(BBP_hash);
	BBP_hash = 0;
}

/*
 * The routine BBPdir creates the BAT pool dictionary file.  It
 * includes some information about the current state of affair in the
 * pool.  The location in the buffer pool is saved for later use as
 * well.  This is merely done for ease of debugging and of no
 * importance to front-ends.  The tail of non-used entries is
 * reclaimed as well.
 */
static int
new_bbpentry(stream *s, bat i)
{
	int t;

	assert(i > 0);
	assert(i < (bat) ATOMIC_GET(BBPsize, BBPsizeLock, "new_bbpentry"));
	assert(BBP_desc(i));
	assert(BBP_desc(i)->B.batCacheid == i);

	if (mnstr_printf(s, SSZFMT " %d %s %s %s %d %u " BUNFMT " " BUNFMT " " BUNFMT " " BUNFMT " " BUNFMT " %u %u %u %u",	/* BAT info */
			  (ssize_t) i, BBP_status(i) & BBPPERSISTENT,
			  BBP_logical(i),
			  BBP_logical(-i) ? BBP_logical(-i) : BBPNONAME,
			  BBP_physical(i),
			  BBP_lastused(i),
			  BBP_desc(i)->S.restricted << 1,
			  BBP_desc(i)->S.inserted,
			  BBP_desc(i)->S.deleted,
			  BBP_desc(i)->S.first,
			  BBP_desc(i)->S.count,
			  BBP_desc(i)->S.capacity,
			  (unsigned char) BBP_desc(i)->S.map_head,
			  (unsigned char) BBP_desc(i)->S.map_tail,
			  (unsigned char) BBP_desc(i)->S.map_hheap,
			  (unsigned char) BBP_desc(i)->S.map_theap) < 0)
		return -1;
	t = BBP_desc(i)->H.type;
	if (mnstr_printf(s, " %s %u %u %u " BUNFMT " " BUNFMT " " BUNFMT " "
			 BUNFMT " " OIDFMT " " OIDFMT " " SZFMT " " SZFMT " %d",
			  t >= 0 ? BATatoms[t].name : ATOMunknown_name(t),
			  BBP_desc(i)->H.width,
			  BBP_desc(i)->H.varsized | (BBP_desc(i)->H.vheap ? BBP_desc(i)->H.vheap->hashash << 1 : 0),
			 ((unsigned short) BBP_desc(i)->H.sorted & 0x01) | (((unsigned short) BBP_desc(i)->H.revsorted & 0x01) << 7) | (((unsigned short) BBP_desc(i)->H.key & 0x01) << 8) | (((unsigned short) BBP_desc(i)->H.dense & 0x01) << 9) | (((unsigned short) BBP_desc(i)->H.nonil & 0x01) << 10) | (((unsigned short) BBP_desc(i)->H.nil & 0x01) << 11),
			  BBP_desc(i)->H.nokey[0],
			  BBP_desc(i)->H.nokey[1],
			  BBP_desc(i)->H.nosorted,
			  BBP_desc(i)->H.norevsorted,
			  BBP_desc(i)->H.seq,
			  BBP_desc(i)->H.align,
			  BBP_desc(i)->H.heap.free,
			  BBP_desc(i)->H.heap.size,
			  (int) BBP_desc(i)->H.heap.newstorage) < 0)
		return -1;
	t = BBP_desc(i)->T.type;
	if (mnstr_printf(s, " %s %u %u %u " BUNFMT " " BUNFMT " " BUNFMT " "
			 BUNFMT " " OIDFMT " " OIDFMT " " SZFMT " " SZFMT " %d",
			  t >= 0 ? BATatoms[t].name : ATOMunknown_name(t),
			  BBP_desc(i)->T.width,
			  BBP_desc(i)->T.varsized | (BBP_desc(i)->T.vheap ? BBP_desc(i)->T.vheap->hashash << 1 : 0),
			 ((unsigned short) BBP_desc(i)->T.sorted & 0x01) | (((unsigned short) BBP_desc(i)->T.revsorted & 0x01) << 7) | (((unsigned short) BBP_desc(i)->T.key & 0x01) << 8) | (((unsigned short) BBP_desc(i)->T.dense & 0x01) << 9) | (((unsigned short) BBP_desc(i)->T.nonil & 0x01) << 10) | (((unsigned short) BBP_desc(i)->T.nil & 0x01) << 11),
			  BBP_desc(i)->T.nokey[0],
			  BBP_desc(i)->T.nokey[1],
			  BBP_desc(i)->T.nosorted,
			  BBP_desc(i)->T.norevsorted,
			  BBP_desc(i)->T.seq,
			  BBP_desc(i)->T.align,
			  BBP_desc(i)->T.heap.free,
			  BBP_desc(i)->T.heap.size,
			  (int) BBP_desc(i)->T.heap.newstorage) < 0)
		return -1;

	if (BBP_desc(i)->H.vheap &&
	    mnstr_printf(s, " " SZFMT " " SZFMT " %d",
			  BBP_desc(i)->H.vheap->free,
			  BBP_desc(i)->H.vheap->size,
			  (int) BBP_desc(i)->H.vheap->newstorage) < 0)
		return -1;
	if (BBP_desc(i)->T.vheap &&
	    mnstr_printf(s, " " SZFMT " " SZFMT " %d",
			  BBP_desc(i)->T.vheap->free,
			  BBP_desc(i)->T.vheap->size,
			  (int) BBP_desc(i)->T.vheap->newstorage) < 0)
		return -1;

	if (BBP_options(i) &&
	    mnstr_printf(s, " %s", BBP_options(i)) < 0)
		return -1;

	return mnstr_printf(s, "\n");
}

static int
BBPdir_header(stream *s, int n)
{
	if (mnstr_printf(s, "BBP.dir, GDKversion %d\n", GDKLIBRARY) < 0 ||
	    mnstr_printf(s, "%d %d\n", SIZEOF_SIZE_T, SIZEOF_OID) < 0 ||
	    OIDwrite(s) != 0 ||
	    mnstr_printf(s, " BBPsize=%d\n", n) < 0)
		return -1;
	return 0;
}

static int
BBPdir_subcommit(int cnt, bat *subcommit)
{
	FILE *fp;
	stream *s = NULL;
	bat i, j = 1;
	char buf[3000];
	char *p;
	int n;

	assert(subcommit != NULL);

	if ((fp = GDKfilelocate("BBP", "w", "dir")) == NULL)
		goto bailout;
	if ((s = file_wastream(fp, "BBP.dir")) == NULL)
		goto bailout;
	fp = NULL;

	n = (bat) ATOMIC_GET(BBPsize, BBPsizeLock, "BBPdir_subcommit");

	/* we need to copy the backup BBP.dir to the new, but
	 * replacing the entries for the subcommitted bats */
	GDKfilepath(buf, SUBDIR, "BBP", "dir");
	if ((fp = fopen(buf, "r")) == NULL) {
		GDKfilepath(buf, BAKDIR, "BBP", "dir");
		if ((fp = fopen(buf, "r")) == NULL)
			GDKfatal("BBPdir: subcommit attempted without backup BBP.dir.");
	}
	/* read first three lines */
	if (fgets(buf, sizeof(buf), fp) == NULL || /* BBP.dir, GDKversion %d */
	    fgets(buf, sizeof(buf), fp) == NULL || /* SIZEOF_SIZE_T SIZEOF_OID */
	    fgets(buf, sizeof(buf), fp) == NULL) /* BBPsize=%d */
		GDKfatal("BBPdir: subcommit attempted with invalid backup BBP.dir.");
	/* third line contains BBPsize */
	if ((p = strstr(buf, "BBPsize")) != NULL)
		sscanf(p, "BBPsize=%d", &n);
	if (n < (bat) ATOMIC_GET(BBPsize, BBPsizeLock, "BBPdir_subcommit"))
		n = (bat) ATOMIC_GET(BBPsize, BBPsizeLock, "BBPdir_subcommit");

	if (GDKdebug & (IOMASK | THRDMASK))
		THRprintf(GDKstdout, "#BBPdir: writing BBP.dir (%d bats).\n", n);
	IODEBUG {
		THRprintf(GDKstdout, "#BBPdir start oid=");
		OIDwrite(GDKstdout);
		THRprintf(GDKstdout, "\n");
	}

	if (BBPdir_header(s, n) < 0)
		goto bailout;
	n = 0;
	i = 1;
	for (;;) {
		/* but for subcommits, all except the bats in the list
		 * retain their existing mode */
		if (n == 0 && fp != NULL) {
			if (fgets(buf, sizeof(buf), fp) == NULL) {
				fclose(fp);
				fp = NULL;
			} else if (sscanf(buf, "%d", &n) != 1 || n <= 0)
				GDKfatal("BBPdir: subcommit attempted with invalid backup BBP.dir.");
		}
		if (j == cnt && n == 0)
			break;
		if (j < cnt && (n == 0 || subcommit[j] <= n || fp == NULL)) {
			i = subcommit[j];
			/* BBP.dir consists of all persistent bats only */
			if (BBP_status(i) & BBPPERSISTENT) {
				if (new_bbpentry(s, i) < 0)
					goto bailout;
				IODEBUG new_bbpentry(GDKstdout, i);
			}
			if (i == n)
				n = 0;	/* read new entry (i.e. skip this one from old BBP.dir */
			do
				/* go to next, skipping duplicates */
				j++;
			while (j < cnt && subcommit[j] == i);
		} else {
			i = n;
			if (mnstr_printf(s, "%s", buf) < 0)
				goto bailout;
			IODEBUG mnstr_printf(GDKstdout, "%s", buf);
			n = 0;
		}
	}

	if (mnstr_flush(s) != 0 ||
	    (!(GDKdebug & FORCEMITOMASK) && mnstr_fsync(s) != 0))
		goto bailout;
	mnstr_close(s);
	mnstr_destroy(s);

	IODEBUG THRprintf(GDKstdout, "#BBPdir end\n");

	return 0;

      bailout:
	if (s != NULL) {
		mnstr_close(s);
		mnstr_destroy(s);
	}
	if (fp != NULL)
		fclose(fp);
	GDKsyserror("BBPdir failed:\n");
	return -1;
}

int
BBPdir(int cnt, bat *subcommit)
{
	FILE *fp;
	stream *s = NULL;
	bat i;

	if (subcommit)
		return BBPdir_subcommit(cnt, subcommit);

	if (GDKdebug & (IOMASK | THRDMASK))
		THRprintf(GDKstdout, "#BBPdir: writing BBP.dir (%d bats).\n", (int) (bat) ATOMIC_GET(BBPsize, BBPsizeLock, "BBPdir"));
	IODEBUG {
		THRprintf(GDKstdout, "#BBPdir start oid=");
		OIDwrite(GDKstdout);
		THRprintf(GDKstdout, "\n");
	}
	if ((fp = GDKfilelocate("BBP", "w", "dir")) == NULL)
		goto bailout;
	if ((s = file_wastream(fp, "BBP.dir")) == NULL) {
		fclose(fp);
		goto bailout;
	}

	if (BBPdir_header(s, (bat) ATOMIC_GET(BBPsize, BBPsizeLock, "BBPdir")) < 0)
		goto bailout;

	for (i = 1; i < (bat) ATOMIC_GET(BBPsize, BBPsizeLock, "BBPdir"); i++) {
		/* write the entry
		 * BBP.dir consists of all persistent bats */
		if (BBP_status(i) & BBPPERSISTENT) {
			if (new_bbpentry(s, i) < 0)
				goto bailout;
			IODEBUG new_bbpentry(GDKstdout, i);
		}
	}

	if (mnstr_flush(s) != 0 ||
	    mnstr_fsync(s) != 0)
		goto bailout;
	mnstr_close(s);
	mnstr_destroy(s);
	s = NULL;

	IODEBUG THRprintf(GDKstdout, "#BBPdir end\n");

	if (i < (bat) ATOMIC_GET(BBPsize, BBPsizeLock, "BBPdir"))
		goto bailout;

	return 0;

      bailout:
	if (s != NULL) {
		mnstr_close(s);
		mnstr_destroy(s);
	}
	GDKsyserror("BBPdir failed:\n");
	return -1;
}

/* function used for debugging */
void
BBPdump(void)
{
	bat i;
	size_t mem = 0, vm = 0;
	size_t cmem = 0, cvm = 0;
	int n = 0, nc = 0;

	for (i = 0; i < (bat) ATOMIC_GET(BBPsize, BBPsizeLock, "BBPdump"); i++) {
		BAT *b = BBP_cache(i);
		if (b == NULL)
			continue;
		THRprintf(GDKstdout,
			  "# %d[%s,%s]: nme=['%s','%s'] refs=%d lrefs=%d "
			  "status=%d count=" BUNFMT " "
			  "Hheap=[" SZFMT "," SZFMT "] "
			  "Hvheap=[" SZFMT "," SZFMT "] "
			  "Hhash=[" SZFMT "," SZFMT "] "
			  "Theap=[" SZFMT "," SZFMT "] "
			  "Tvheap=[" SZFMT "," SZFMT "] "
			  "Thash=[" SZFMT "," SZFMT "]\n",
			  i,
			  ATOMname(b->H->type),
			  ATOMname(b->T->type),
			  BBP_logical(i) ? BBP_logical(i) : "<NULL>",
			  BBP_logical(-i) ? BBP_logical(-i) : "<NULL>",
			  BBP_refs(i),
			  BBP_lrefs(i),
			  BBP_status(i),
			  b->batCount,
			  HEAPmemsize(&b->H->heap),
			  HEAPvmsize(&b->H->heap),
			  HEAPmemsize(b->H->vheap),
			  HEAPvmsize(b->H->vheap),
			  b->H->hash && b->H->hash != (Hash *) -1 ? HEAPmemsize(b->H->hash->heap) : 0,
			  b->H->hash && b->H->hash != (Hash *) -1 ? HEAPvmsize(b->H->hash->heap) : 0,
			  HEAPmemsize(&b->T->heap),
			  HEAPvmsize(&b->T->heap),
			  HEAPmemsize(b->T->vheap),
			  HEAPvmsize(b->T->vheap),
			  b->T->hash && b->T->hash != (Hash *) -1 ? HEAPmemsize(b->T->hash->heap) : 0,
			  b->T->hash && b->T->hash != (Hash *) -1 ? HEAPvmsize(b->T->hash->heap) : 0);
		if (BBP_logical(i) && BBP_logical(i)[0] == '.') {
			cmem += HEAPmemsize(&b->H->heap);
			cvm += HEAPvmsize(&b->H->heap);
			nc++;
		} else {
			mem += HEAPmemsize(&b->H->heap);
			vm += HEAPvmsize(&b->H->heap);
			n++;
		}
		if (b->H->vheap) {
			if (BBP_logical(i) && BBP_logical(i)[0] == '.') {
				cmem += HEAPmemsize(b->H->vheap);
				cvm += HEAPvmsize(b->H->vheap);
			} else {
				mem += HEAPmemsize(b->H->vheap);
				vm += HEAPvmsize(b->H->vheap);
			}
		}
		if (b->H->hash && b->H->hash != (Hash *) -1) {
			if (BBP_logical(i) && BBP_logical(i)[0] == '.') {
				cmem += HEAPmemsize(b->H->hash->heap);
				cvm += HEAPvmsize(b->H->hash->heap);
			} else {
				mem += HEAPmemsize(b->H->hash->heap);
				vm += HEAPvmsize(b->H->hash->heap);
			}
		}
		if (BBP_logical(i) && BBP_logical(i)[0] == '.') {
			cmem += HEAPmemsize(&b->T->heap);
			cvm += HEAPvmsize(&b->T->heap);
		} else {
			mem += HEAPmemsize(&b->T->heap);
			vm += HEAPvmsize(&b->T->heap);
		}
		if (b->T->vheap) {
			if (BBP_logical(i) && BBP_logical(i)[0] == '.') {
				cmem += HEAPmemsize(b->T->vheap);
				cvm += HEAPvmsize(b->T->vheap);
			} else {
				mem += HEAPmemsize(b->T->vheap);
				vm += HEAPvmsize(b->T->vheap);
			}
		}
		if (b->T->hash && b->T->hash != (Hash *) -1) {
			if (BBP_logical(i) && BBP_logical(i)[0] == '.') {
				cmem += HEAPmemsize(b->T->hash->heap);
				cvm += HEAPvmsize(b->T->hash->heap);
			} else {
				mem += HEAPmemsize(b->T->hash->heap);
				vm += HEAPvmsize(b->T->hash->heap);
			}
		}
	}
	THRprintf(GDKstdout,
		  "# %d bats: mem=" SZFMT ", vm=" SZFMT " %d cached bats: mem=" SZFMT ", vm=" SZFMT "\n",
		  n, mem, vm, nc, cmem, cvm);
}

/*
 * @+ BBP Readonly Interface
 *
 * These interface functions do not change the BBP tables. If they
 * only access one specific BAT, the caller must have ensured that no
 * other thread is modifying that BAT, therefore such functions do not
 * need locking.
 *
 * BBP index lookup by BAT name:
 */
static inline bat
BBP_find(const char *nme, int lock)
{
	bat i = BBPnamecheck(nme);

	if (i != 0) {
		/* for tmp_X and tmpr_X BATs, we already know X */
		const char *s;

<<<<<<< HEAD
		if (ABS(i) >= (bat) ATOMIC_GET(BBPsize, BBPsizeLock, "BBP_find") || (s = BBP_logical(i)) == NULL || strcmp(s, nme)) {
=======
		if (abs(i) >= BBPsize || (s = BBP_logical(i)) == NULL || strcmp(s, nme)) {
>>>>>>> a1553b51
			i = 0;
		}
	} else if (*nme != '.') {
		/* must lock since hash-lookup traverses other BATs */
		if (lock)
			MT_lock_set(&GDKnameLock, "BBPindex");
		for (i = BBP_hash[strHash(nme) & BBP_mask]; i; i = BBP_next(i)) {
			if (strcmp(BBP_logical(i), nme) == 0)
				break;
		}
		if (lock)
			MT_lock_unset(&GDKnameLock, "BBPindex");
	}
	return i;
}

bat
BBPindex(const char *nme)
{
	return BBP_find(nme, TRUE);
}

BATstore *
BBPgetdesc(bat i)
{
	if (i < 0)
		i = -i;
	if (i != bat_nil && i < (bat) ATOMIC_GET(BBPsize, BBPsizeLock, "BBPgetdesc") && i && BBP_logical(i)) {
		return BBP_desc(i);
	}
	return NULL;
}

str
BBPlogical(bat bid, str buf)
{
	if (buf == NULL) {
		return NULL;
	} else if (BBPcheck(bid, "BBPlogical")) {
		if (bid < 0 && BBP_logical(bid) == NULL)
			bid = -bid;
		strcpy(buf, BBP_logical(bid));
	} else {
		*buf = 0;
	}
	return buf;
}

str
BBPphysical(bat bid, str buf)
{
	if (buf == NULL) {
		return NULL;
	} else if (BBPcheck(bid, "BBPphysical")) {
		strcpy(buf, BBP_physical(abs(bid)));
	} else {
		*buf = 0;
	}
	return buf;
}

/*
 * @+ BBP Update Interface
 * Operations to insert, delete, clear, and modify BBP entries.
 * Our policy for the BBP is to provide unlocked BBP access for
 * speed, but still write operations have to be locked.
 * #ifdef DEBUG_THREADLOCAL_BATS
 * Create the shadow version (reversed) of a bat.
 *
 * An existing BAT is inserted into the BBP
 */
static inline str
BBPsubdir_recursive(str s, bat i)
{
	i >>= 6;
	if (i >= 0100) {
		s = BBPsubdir_recursive(s, i);
		*s++ = DIR_SEP;
	}
	i &= 077;
	*s++ = '0' + (i >> 3);
	*s++ = '0' + (i & 7);
	return s;
}

static inline void
BBPgetsubdir(str s, bat i)
{
	if (i >= 0100) {
		s = BBPsubdir_recursive(s, i);
	}
	*s = 0;
}

int
BBPcurstamp(void)
{
	return ATOMIC_GET(BBP_curstamp, BBP_curstampLock, "BBPcurstamp") & 0x7fffffff;
}

bat
BBPinsert(BATstore *bs)
{
	MT_Id pid = MT_getpid();
	int lock = locked_by ? pid != locked_by : 1;
	const char *s;
	long_str dirname;
	bat i;
	int idx = threadmask(pid);

	assert(bs->B.H != NULL);
	assert(bs->B.T != NULL);
	assert(bs->B.H == bs->BM.T);
	assert(bs->B.T == bs->BM.H);

	/* critical section: get a new BBP entry */
	if (lock) {
		MT_lock_set(&GDKtrimLock(idx), "BBPreplace");
		MT_lock_set(&GDKcacheLock(idx), "BBPinsert");
	}

	/* find an empty slot */
	if (BBP_free(idx) <= 0) {
		/* we need to extend the BBP */
		if (lock) {
			/* we must take all locks in a consistent
			 * order so first unset the one we've already
			 * got */
			MT_lock_unset(&GDKcacheLock(idx), "BBPinsert");
			for (i = 0; i <= BBP_THREADMASK; i++)
				MT_lock_set(&GDKcacheLock(i), "BBPinsert");
		}
		MT_lock_set(&GDKnameLock, "BBPinsert");
		/* check again in case some other thread extended
		 * while we were waiting */
		if (BBP_free(idx) <= 0) {
			if ((bat) ATOMIC_ADD(BBPsize, 1, BBPsizeLock, "BBPinsert") >= BBPlimit) {
				BBPextend(idx, TRUE);
			} else {
				BBP_free(idx) = (bat) ATOMIC_GET(BBPsize, BBPsizeLock, "BBPinsert") - 1;
			}
		}
		MT_lock_unset(&GDKnameLock, "BBPinsert");
		if (lock)
			for (i = BBP_THREADMASK; i >= 0; i--)
				if (i != idx)
					MT_lock_unset(&GDKcacheLock(i), "BBPinsert");
	}
	i = BBP_free(idx);
	assert(i > 0);
	BBP_free(idx) = BBP_next(BBP_free(idx));

	if (lock) {
		MT_lock_unset(&GDKcacheLock(idx), "BBPinsert");
		MT_lock_unset(&GDKtrimLock(idx), "BBPreplace");
	}
	/* rest of the work outside the lock , as GDKstrdup/GDKmalloc
	 * may trigger a BBPtrim */

	/* fill in basic BBP fields for the new bat */

	bs->S.stamp = ATOMIC_INC(BBP_curstamp, BBP_curstampLock, "BBPinsert") & 0x7fffffff;
	bs->B.batCacheid = i;
	bs->BM.batCacheid = -i;
	bs->S.tid = MT_getpid();

	BBP_status_set(i, BBPDELETING, "BBPentry");
	BBP_cache(i) = NULL;
	BBP_desc(i) = NULL;
	BBP_refs(i) = 1;	/* new bats have 1 pin */
	BBP_lrefs(i) = 0;	/* ie. no logical refs */

	if (BBP_bak(i) == NULL) {
		s = BBPtmpname(dirname, 64, i);
		BBP_logical(i) = GDKstrdup(s);
		BBP_bak(i) = BBP_logical(i);
	} else
		BBP_logical(i) = BBP_bak(i);
	s = BBPtmpname(dirname, 64, -i);
	BBP_logical(-i) = GDKstrdup(s);

	/* Keep the physical location around forever */
	if (BBP_physical(i) == NULL) {
		char name[64], *nme;

		BBPgetsubdir(dirname, i);
		nme = BBPphysicalname(name, 64, i);

		BBP_physical(i) = GDKmalloc(strlen(dirname) + strlen(nme) + 1 + 1 /* EOS + DIR_SEP */ );
		GDKfilepath(BBP_physical(i), dirname, nme, NULL);

		BATDEBUG THRprintf(GDKstdout, "#%d = new %s(%s,%s)\n", (int) i, BBPname(i), ATOMname(bs->H.type), ATOMname(bs->T.type));
	}

	return i;
}

void
BBPcacheit(BATstore *bs, int lock)
{
	bat i = bs->B.batCacheid;
	int mode;

	if (lock)
		lock = locked_by ? MT_getpid() != locked_by : 1;

	if (i) {
		assert(i > 0);
	} else {
		i = BBPinsert(bs);	/* bat was not previously entered */
		if (bs->H.vheap)
			bs->H.vheap->parentid = i;
		if (bs->T.vheap)
			bs->T.vheap->parentid = i;
	}
	assert(bs->B.batCacheid > 0);
	assert(bs->BM.batCacheid < 0);
	assert(bs->B.batCacheid == -bs->BM.batCacheid);

	if (lock)
		MT_lock_set(&GDKswapLock(i), "BBPcacheit");
	mode = (BBP_status(i) | BBPLOADED) & ~(BBPLOADING | BBPDELETING);
	BBP_status_set(i, mode, "BBPcacheit");
	BBP_lastused(i) = BBPLASTUSED(BBPstamp() + ((mode == BBPLOADED) ? 150 : 0));
	BBP_desc(i) = bs;

	/* cache it! */
	BBP_cache(i) = &bs->B;
	BBP_cache(-i) = &bs->BM;

	if (lock)
		MT_lock_unset(&GDKswapLock(i), "BBPcacheit");
}

/*
 * BBPuncacheit changes the BBP status to swapped out.  Currently only
 * used in BBPfree (bat swapped out) and BBPclear (bat destroyed
 * forever).
 */

static void
BBPuncacheit(bat i, int unloaddesc)
{
	if (i < 0)
		i = -i;
	if (BBPcheck(i, "BBPuncacheit")) {
		BATstore *bs = BBP_desc(i);

		if (bs) {
			if (BBP_cache(i)) {
				BATDEBUG THRprintf(GDKstdout, "#uncache %d (%s)\n", (int) i, BBPname(i));

				BBP_cache(i) = BBP_cache(-i) = NULL;

				/* clearing bits can be done without the lock */
				BBP_status_off(i, BBPLOADED, "BBPuncacheit");
			}
			if (unloaddesc) {
				BBP_desc(i) = NULL;
				BATdestroy(bs);
			}
		}
	}
}

/*
 * @- BBPclear
 * BBPclear removes a BAT from the BBP directory forever.
 */
static inline void
bbpclear(bat i, int idx, const char *lock)
{
	BATDEBUG {
		THRprintf(GDKstdout, "#clear %d (%s)\n", (int) i, BBPname(i));
	}
	BBPuncacheit(i, TRUE);
	BATDEBUG {
		mnstr_printf(GDKstdout, "#BBPclear set to unloading %d\n", i);
	}
	BBP_status_set(i, BBPUNLOADING, "BBPclear");
	BBP_refs(i) = 0;
	BBP_lrefs(i) = 0;
	if (lock)
		MT_lock_set(&GDKcacheLock(idx), lock);

	if (BBPtmpcheck(BBP_logical(i)) == 0) {
		MT_lock_set(&GDKnameLock, "bbpclear");
		BBP_delete(i);
		MT_lock_unset(&GDKnameLock, "bbpclear");
	}
	if (BBPtmpcheck(BBP_logical(-i)) == 0) {
		MT_lock_set(&GDKnameLock, "bbpclear");
		BBP_delete(-i);
		MT_lock_unset(&GDKnameLock, "bbpclear");
	}
	if (BBP_logical(i) != BBP_bak(i))
		GDKfree(BBP_logical(i));
	if (BBP_logical(-i) != BBP_bak(-i))
		GDKfree(BBP_logical(-i));
	BBP_status_set(i, 0, "BBPclear");
	BBP_logical(i) = NULL;
	BBP_logical(-i) = NULL;
	BBP_next(i) = BBP_free(idx);
	BBP_free(idx) = i;
	if (lock)
		MT_lock_unset(&GDKcacheLock(idx), lock);
}

void
BBPclear(bat i)
{
	MT_Id pid = MT_getpid();
	int lock = locked_by ? pid != locked_by : 1;

	if (BBPcheck(i, "BBPclear")) {
		bbpclear(abs(i), threadmask(pid), lock ? "BBPclear" : NULL);
	}
}

/*
 * @- BBP rename
 *
 * Each BAT has a logical name that is globally unique. Its reverse
 * view can also be assigned a name, that also has to be globally
 * unique.  The batId is the same as the logical BAT name.
 *
 * The default logical name of a BAT is tmp_X, where X is the
 * batCacheid.  Apart from being globally unique, new logical bat
 * names cannot be of the form tmp_X, unless X is the batCacheid.
 *
 * Physical names consist of a directory name followed by a logical
 * name suffix.  The directory name is derived from the batCacheid,
 * and is currently organized in a hierarchy that puts max 64 bats in
 * each directory (see BBPgetsubdir).
 *
 * Concerning the physical suffix: it is almost always bat_X. This
 * saves us a whole lot of trouble, as bat_X is always unique and no
 * conflicts can occur.  Other suffixes are only supported in order
 * just for backward compatibility with old repositories (you won't
 * see them anymore in new repositories).
 */
int
BBPrename(bat bid, const char *nme)
{
	BAT *b = BBPdescriptor(bid);
	long_str dirname;
	bat tmpid = 0, i;
	int idx;

	if (b == NULL)
		return 0;

	/* If name stays same, do nothing */
	if (BBP_logical(bid) && strcmp(BBP_logical(bid), nme) == 0)
		return 0;

	BBPgetsubdir(dirname, abs(bid));

	if ((tmpid = BBPnamecheck(nme)) && (bid < 0 || tmpid != bid)) {
		return BBPRENAME_ILLEGAL;
	}
	if (strlen(dirname) + strLen(nme) + 1 >= IDLENGTH) {
		return BBPRENAME_LONG;
	}
	idx = threadmask(MT_getpid());
	MT_lock_set(&GDKtrimLock(idx), "BBPrename");
	MT_lock_set(&GDKnameLock, "BBPrename");
	i = BBP_find(nme, FALSE);
	if (i != 0) {
		MT_lock_unset(&GDKnameLock, "BBPrename");
		MT_lock_unset(&GDKtrimLock(idx), "BBPrename");
		return BBPRENAME_ALREADY;
	}
	BBP_notrim = MT_getpid();

	/* carry through the name change */
	if (BBP_logical(bid) && BBPtmpcheck(BBP_logical(bid)) == 0) {
		BBP_delete(bid);
	}
	if (BBP_logical(bid) != BBP_bak(bid))
		GDKfree(BBP_logical(bid));
	BBP_logical(bid) = GDKstrdup(nme);
	if (tmpid == 0) {
		BBP_insert(bid);
	}
	b->batDirtydesc = 1;
	if (b->batPersistence == PERSISTENT) {
		int lock = locked_by ? MT_getpid() != locked_by : 1;

		if (lock)
			MT_lock_set(&GDKswapLock(i), "BBPrename");
		BBP_status_on(abs(bid), BBPRENAMED, "BBPrename");
		if (lock)
			MT_lock_unset(&GDKswapLock(i), "BBPrename");
		BBPdirty(1);
	}
	MT_lock_unset(&GDKnameLock, "BBPrename");
	BBP_notrim = 0;
	MT_lock_unset(&GDKtrimLock(idx), "BBPrename");
	return 0;
}

/*
 * @+ BBP swapping Policy
 * The BAT can be moved back to disk using the routine BBPfree.  It
 * frees the storage for other BATs. After this call BAT* references
 * maintained for the BAT are wrong.  We should keep track of dirty
 * unloaded BATs. They may have to be committed later on, which may
 * include reading them in again.
 *
 * BBPswappable: may this bat be unloaded?  Only real bats without
 * memory references can be unloaded.
 */
static inline void
BBPspin(bat i, const char *s, int event)
{
	if (BBPcheck(i, "BBPspin") && (BBP_status(i) & event)) {
		lng spin = LL_CONSTANT(0);

		while (BBP_status(i) & event) {
			MT_sleep_ms(KITTENNAP);
			spin++;
		}
		BATDEBUG THRprintf(GDKstdout, "#BBPspin(%d,%s,%d): " LLFMT " loops\n", (int) i, s, event, spin);
	}
}

static inline int
incref(bat i, int logical, int lock)
{
	int refs;
	bat hp, tp, hvp, tvp;
	BATstore *bs;
	BAT *b;
	int load = 0;

	if (i == bat_nil) {
		/* Stefan: May this happen? Or should we better call
		 * GDKerror(), here? */
		/* GDKerror("BBPincref() called with bat_nil!\n"); */
		return 0;
	}
	if (i < 0)
		i = -i;

	if (!BBPcheck(i, "BBPincref"))
		return 0;

	if (lock) {
		for (;;) {
			MT_lock_set(&GDKswapLock(i), "BBPincref");
			if (!(BBP_status(i) & (BBPUNSTABLE|BBPLOADING)))
				break;
			/* the BATs is "unstable", try again */
			MT_lock_unset(&GDKswapLock(i), "BBPincref");
			MT_sleep_ms(KITTENNAP);
		}
	}
	/* we have the lock */

	bs = BBP_desc(i);
	if ( bs == 0) {
		/* should not have happened */
		if (lock)
			MT_lock_unset(&GDKswapLock(i), "BBPincref");
		return 0;
	}
	/* parent BATs are not relevant for logical refs */
	hp = logical ? 0 : bs->B.H->heap.parentid;
	tp = logical ? 0 : bs->B.T->heap.parentid;
	hvp = logical || bs->B.H->vheap == 0 || bs->B.H->vheap->parentid == i ? 0 : bs->B.H->vheap->parentid;
	tvp = logical || bs->B.T->vheap == 0 || bs->B.T->vheap->parentid == i ? 0 : bs->B.T->vheap->parentid;

	assert(BBP_refs(i) + BBP_lrefs(i) ||
	       BBP_status(i) & (BBPDELETED | BBPSWAPPED));
	if (logical)
		refs = ++BBP_lrefs(i);
	else {
		refs = ++BBP_refs(i);
		if (refs == 1 && (hp || tp || hvp || tvp)) {
			/* If this is a view, we must load the parent
			 * BATs, but we must do that outside of the
			 * lock.  Set the BBPLOADING flag so that
			 * other threads will wait until we're
			 * done. */
			BBP_status_on(i, BBPLOADING, "BBPincref");
			load = 1;
		}
	}
	if (lock)
		MT_lock_unset(&GDKswapLock(i), "BBPincref");

	if (load) {
		/* load the parent BATs and set the heap base pointers
		 * to the correct values */
		assert(!logical);
		if (hp) {
			incref(hp, 0, lock);
			b = getBBPdescriptor(hp, lock);
			bs->B.H->heap.base = b->H->heap.base + (size_t) bs->B.H->heap.base;
			/* if we shared the hash before, share
			 * it again note that if the parent's
			 * hash is destroyed, we also don't
			 * have a hash anymore */
			if (bs->B.H->hash == (Hash *) -1)
				bs->B.H->hash = b->H->hash;
		}
		if (tp) {
			incref(tp, 0, lock);
			b = getBBPdescriptor(tp, lock);
			if (bs->B.H != bs->B.T) {  /* mirror? */
				bs->B.T->heap.base = b->H->heap.base + (size_t) bs->B.T->heap.base;
				/* if we shared the hash before, share
				 * it again note that if the parent's
				 * hash is destroyed, we also don't
				 * have a hash anymore */
				if (bs->B.T->hash == (Hash *) -1)
					bs->B.T->hash = b->H->hash;
			}
		}
		if (hvp) {
			incref(hvp, 0, lock);
			(void) getBBPdescriptor(hvp, lock);
		}
		if (tvp) {
			incref(tvp, 0, lock);
			(void) getBBPdescriptor(tvp, lock);
		}
		/* done loading, release descriptor */
		BBP_status_off(i, BBPLOADING, "BBPincref");
	}
	return refs;
}

int
BBPincref(bat i, int logical)
{
	int lock = locked_by ? MT_getpid() != locked_by : 1;

	return incref(i, logical, lock);
}

void
BBPshare(bat parent)
{
	int lock = locked_by ? MT_getpid() != locked_by : 1;

	if (parent < 0)
		parent = -parent;
	if (lock)
		MT_lock_set(&GDKswapLock(parent), "BBPshare");
	(void) incref(parent, TRUE, 0);
	++BBP_cache(parent)->batSharecnt;
	assert(BBP_refs(parent) > 0);
	(void) incref(parent, FALSE, 0);
	if (lock)
		MT_lock_unset(&GDKswapLock(parent), "BBPshare");
}

static inline int
decref(bat i, int logical, int releaseShare, int lock)
{
	int refs = 0, swap = 0;
	bat hp = 0, tp = 0, hvp = 0, tvp = 0;
	BAT *b;

	assert(i > 0);
	if (lock)
		MT_lock_set(&GDKswapLock(i), "BBPdecref");
	assert(!BBP_cache(i) || BBP_cache(i)->batSharecnt >= releaseShare);
	if (releaseShare) {
		--BBP_desc(i)->S.sharecnt;
		if (lock)
			MT_lock_unset(&GDKswapLock(i), "BBPdecref");
		return refs;
	}

	while (BBP_status(i) & BBPUNLOADING) {
		if (lock)
			MT_lock_unset(&GDKswapLock(i), "BBPdecref");
		BBPspin(i, "BBPdecref", BBPUNLOADING);
		if (lock)
			MT_lock_set(&GDKswapLock(i), "BBPdecref");
	}

	b = BBP_cache(i);

	/* decrement references by one */
	if (logical) {
		if (BBP_lrefs(i) == 0) {
			GDKerror("BBPdecref: %s does not have logical references.\n", BBPname(i));
			assert(0);
		} else {
			refs = --BBP_lrefs(i);
		}
	} else {
		if (BBP_refs(i) == 0) {
			GDKerror("BBPdecref: %s does not have pointer fixes.\n", BBPname(i));
			assert(0);
		} else {
			assert(b == NULL || b->H->heap.parentid == 0 || BBP_refs(b->H->heap.parentid) > 0);
			assert(b == NULL || b->T->heap.parentid == 0 || BBP_refs(b->T->heap.parentid) > 0);
			assert(b == NULL || b->H->vheap == NULL || b->H->vheap->parentid == 0 || BBP_refs(b->H->vheap->parentid) > 0);
			assert(b == NULL || b->T->vheap == NULL || b->T->vheap->parentid == 0 || BBP_refs(b->T->vheap->parentid) > 0);
			refs = --BBP_refs(i);
			if (b && refs == 0) {
				if ((hp = b->H->heap.parentid) != 0)
					b->H->heap.base = (char *) (b->H->heap.base - BBP_cache(hp)->H->heap.base);
				if ((tp = b->T->heap.parentid) != 0 &&
				    b->H != b->T)
					b->T->heap.base = (char *) (b->T->heap.base - BBP_cache(tp)->H->heap.base);
				/* if a view shared the hash with its
				 * parent, indicate this, but only if
				 * view isn't getting destroyed */
				if (hp && b->H->hash &&
				    b->H->hash == BBP_cache(hp)->H->hash)
					b->H->hash = (Hash *) -1;
				if (tp && b->T->hash &&
				    b->T->hash == BBP_cache(tp)->H->hash)
					b->T->hash = (Hash *) -1;
				hvp = VIEWvhparent(b);
				tvp = VIEWvtparent(b);
			}
		}
	}

	/* we destroy transients asap and unload persistent bats only
	 * if they have been made cold */
	if (BBP_refs(i) > 0 || (BBP_lrefs(i) > 0 && BBP_lastused(i) != 0)) {
		/* bat cannot be swapped out. renew its last usage
		 * stamp for the BBP LRU policy */
		int sec = BBPLASTUSED(BBPstamp());

		if (sec > BBPLASTUSED(BBP_lastused(i)))
			BBP_lastused(i) = sec;
	} else if (b || (BBP_status(i) & BBPTMP)) {
		/* bat will be unloaded now. set the UNLOADING bit
		 * while locked so no other thread thinks it's
		 * available anymore */
		assert((BBP_status(i) & BBPUNLOADING) == 0);
		BATDEBUG {
			mnstr_printf(GDKstdout, "#BBPdecref set to unloading BAT %d\n", i);
		}
		BBP_status_on(i, BBPUNLOADING, "BBPdecref");
		swap = TRUE;
	}

	/* unlock before re-locking in unload; as saving a dirty
	 * persistent bat may take a long time */
	if (lock)
		MT_lock_unset(&GDKswapLock(i), "BBPdecref");

	if (swap && b != NULL) {
		if (BBP_lrefs(i) == 0 && (BBP_status(i) & BBPDELETED) == 0) {
			/* free memory (if loaded) and delete from
			 * disk (if transient but saved) */
			BBPdestroy(b);
		} else {
			BATDEBUG {
				mnstr_printf(GDKstdout, "#BBPdecref unload and free bat %d\n", i);
			}
			BBP_unload_inc(i, "BBPdecref");
			/* free memory of transient */
			if (BBPfree(b, "BBPdecref"))
				return -1;	/* indicate failure */
		}
	}
	if (hp)
		decref(abs(hp), FALSE, FALSE, lock);
	if (tp)
		decref(abs(tp), FALSE, FALSE, lock);
	if (hvp)
		decref(abs(hvp), FALSE, FALSE, lock);
	if (tvp)
		decref(abs(tvp), FALSE, FALSE, lock);
	return refs;
}

int
BBPdecref(bat i, int logical)
{
	if (BBPcheck(i, "BBPdecref") == 0) {
		return -1;
	}
	if (i < 0)
		i = -i;
	return decref(i, logical, FALSE, TRUE);
}

/*
 * M5 often changes the physical ref into a logical reference.  This
 * state change consist of the sequence BBPincref(b,TRUE);BBPunfix(b).
 * A faster solution is given below, because it does not trigger the
 * BBP management actions, such as garbage collecting the bats.
 * [first step, initiate code change]
 */
void
BBPkeepref(bat i)
{
	if (i == bat_nil)
		return;
	if (i < 0)
		i = -i;
	if (BBPcheck(i, "BBPkeepref")) {
		int lock = locked_by ? MT_getpid() != locked_by : 1;
		BAT *b;

		if ((b = BBPdescriptor(i)) != NULL) {
			BATsettrivprop(b);
			if (GDKdebug & (CHECKMASK | PROPMASK))
				BATassertProps(b);
		}

		incref(i, TRUE, lock);
		assert(BBP_refs(i));
		decref(i, FALSE, FALSE, lock);
	}
}

void
BBPreleaseref(bat i)
{
        int lock = locked_by ? MT_getpid() != locked_by : 1;

        if (i == bat_nil)
                return;
        if (i < 0)
                i = -i;
        assert(BBP_refs(i) > 0);
        decref(i, FALSE, FALSE, lock);
}

static inline void
GDKunshare(bat parent)
{
	if (parent < 0)
		parent = -parent;
	(void) decref(parent, FALSE, TRUE, TRUE);
	(void) decref(parent, TRUE, FALSE, TRUE);
}

void
BBPunshare(bat parent)
{
	GDKunshare(parent);
}

/*
 * BBPreclaim is a user-exported function; the common way to destroy a
 * BAT the hard way.
 *
 * Return values:
 * -1 = bat cannot be unloaded (it has more than your own memory fix)
 *  0 = unloaded successfully
 *  1 = unload failed (due to write-to-disk failure)
 */
int
BBPreclaim(BAT *b)
{
	bat i;
	int lock = locked_by ? MT_getpid() != locked_by : 1;

	if (b == NULL)
		return -1;
	i = abs(b->batCacheid);

	assert(BBP_refs(i) == 1);

	return decref(i, 0, 0, lock) <0;
}

/*
 * BBPdescriptor checks whether BAT needs loading and does so if
 * necessary. You must have at least one fix on the BAT before calling
 * this.
 */
static BAT *
getBBPdescriptor(bat i, int lock)
{
	int load = FALSE;
	bat j = abs(i);
	BAT *b = NULL;

	if (!BBPcheck(i, "BBPdescriptor")) {
		return NULL;
	}
	assert(BBP_refs(i));
	if ((b = BBP_cache(i)) == NULL) {

		if (lock)
			MT_lock_set(&GDKswapLock(j), "BBPdescriptor");
		while (BBP_status(j) & BBPWAITING) {	/* wait for bat to be loaded by other thread */
			if (lock)
				MT_lock_unset(&GDKswapLock(j), "BBPdescriptor");
			MT_sleep_ms(KITTENNAP);
			if (lock)
				MT_lock_set(&GDKswapLock(j), "BBPdescriptor");
		}
		if (BBPvalid(j)) {
			b = BBP_cache(i);
			if (b == NULL) {
				load = TRUE;
				BATDEBUG {
					mnstr_printf(GDKstdout, "#BBPdescriptor set to unloading BAT %d\n", j);
				}
				BBP_status_on(j, BBPLOADING, "BBPdescriptor");
			}
		}
		if (lock)
			MT_lock_unset(&GDKswapLock(j), "BBPdescriptor");
	}
	if (load) {
		IODEBUG THRprintf(GDKstdout, "#load %s\n", BBPname(i));

		b = BATload_intern(i, lock);
		BBPin++;

		/* clearing bits can be done without the lock */
		BBP_status_off(j, BBPLOADING, "BBPdescriptor");
	}
	return b;
}

BAT *
BBPdescriptor(bat i)
{
	int lock = locked_by ? MT_getpid() != locked_by : 1;

	return getBBPdescriptor(i, lock);
}

/*
 * In BBPsave executes unlocked; it just marks the BBP_status of the
 * BAT to BBPsaving, so others that want to save or unload this BAT
 * must spin lock on the BBP_status field.
 */
int
BBPsave(BAT *b)
{
	int lock = locked_by ? MT_getpid() != locked_by : 1;
	bat bid = abs(b->batCacheid);
	int ret = 0;

	if (BBP_lrefs(bid) == 0 || isVIEW(b) || !BATdirty(b))
		/* do nothing */
		return 0;

	if (lock)
		MT_lock_set(&GDKswapLock(bid), "BBPsave");

	if (BBP_status(bid) & BBPSAVING) {
		/* wait until save in other thread completes */
		if (lock)
			MT_lock_unset(&GDKswapLock(bid), "BBPsave");
		BBPspin(bid, "BBPsave", BBPSAVING);
	} else {
		/* save it */
		int flags = BBPSAVING;

		if (DELTAdirty(b)) {
			flags |= BBPSWAPPED;
			BBPdirty(1);
		}
		if (b->batPersistence != PERSISTENT) {
			flags |= BBPTMP;
		}
		BBP_status_on(bid, flags, "BBPsave");
		if (lock)
			MT_lock_unset(&GDKswapLock(bid), "BBPsave");

		IODEBUG THRprintf(GDKstdout, "#save %s\n", BATgetId(b));

		/* do the time-consuming work unlocked */
		if (BBP_status(bid) & BBPEXISTING)
			ret = BBPbackup(b, FALSE);
		if (ret == 0) {
			BBPout++;
			ret = (BATsave(b) == NULL);
		}
		/* clearing bits can be done without the lock */
		BBP_status_off(bid, BBPSAVING, "BBPsave");
	}
	return ret;
}

/*
 * TODO merge BBPfree with BATfree? Its function is to prepare a BAT
 * for being unloaded (or even destroyed, if the BAT is not
 * persistent).
 */
static int
BBPdestroy(BAT *b)
{
	bat hp = b->H->heap.parentid, tp = b->T->heap.parentid;
	bat vhp = VIEWvhparent(b), vtp = VIEWvtparent(b);

	if (isVIEW(b)) {	/* a physical view */
		VIEWdestroy(b);
	} else {
		/* bats that get destroyed must unfix their atoms */
		int (*hunfix) (const void *) = BATatoms[b->htype].atomUnfix;
		int (*tunfix) (const void *) = BATatoms[b->ttype].atomUnfix;
		BUN p, q;
		BATiter bi = bat_iterator(b);

		assert(b->batSharecnt == 0);
		if (hunfix) {
			DELloop(b, p, q) {
				(*hunfix) (BUNhead(bi, p));
			}
			BATloop(b, p, q) {
				(*hunfix) (BUNhead(bi, p));
			}
		}
		if (tunfix) {
			DELloop(b, p, q) {
				(*tunfix) (BUNtail(bi, p));
			}
			BATloop(b, p, q) {
				(*tunfix) (BUNtail(bi, p));
			}
		}
		BATdelete(b);	/* handles persistent case also (file deletes) */
	}
	BBPclear(b->batCacheid);	/* if destroyed; de-register from BBP */

	/* parent released when completely done with child */
	if (hp)
		GDKunshare(hp);
	if (vhp)
		GDKunshare(vhp);
	if (tp)
		GDKunshare(tp);
	if (vtp)
		GDKunshare(vtp);
	return 0;
}

static int
BBPfree(BAT *b, const char *calledFrom)
{
	bat bid = abs(b->batCacheid), hp = VIEWhparent(b), tp = VIEWtparent(b), vhp = VIEWvhparent(b), vtp = VIEWvtparent(b);
	int ret;

	assert(BBPswappable(b));
	(void) calledFrom;

	/* write dirty BATs before being unloaded */
	ret = BBPsave(b);
	if (ret == 0) {
		if (isVIEW(b)) {	/* physical view */
			VIEWdestroy(b);
		} else {
			if (BBP_cache(bid))
				BATfree(b);	/* free memory */
		}
		BBPuncacheit(bid, FALSE);
	}
	/* clearing bits can be done without the lock */
	BATDEBUG {
		mnstr_printf(GDKstdout, "#BBPfree turn off unloading %d\n", bid);
	}
	BBP_status_off(bid, BBPUNLOADING, calledFrom);
	BBP_unload_dec(bid, calledFrom);

	/* parent released when completely done with child */
	if (ret == 0 && hp)
		GDKunshare(hp);
	if (ret == 0 && tp)
		GDKunshare(tp);
	if (ret == 0 && vhp)
		GDKunshare(vhp);
	if (ret == 0 && vtp)
		GDKunshare(vtp);
	return ret;
}

/*
 * @- Storage trimming
 * BBPtrim unloads the least recently used BATs to free memory
 * resources.  It gets passed targets in bytes of physical memory and
 * logical virtual memory resources to free. Overhead costs are
 * reduced by making just one scan, analyzing the first BBPMAXTRIM
 * bats and keeping the result in a list for later use (the oldest bat
 * now is going to be the oldest bat in the future as well).  This
 * list is sorted on last-used timestamp. BBPtrim keeps unloading BATs
 * till the targets are met or there are no more BATs to unload.
 *
 * In determining whether a BAT will be unloaded, first it has to be
 * BBPswappable, and second its resources occupied must be of the
 * requested type. The algorithm actually makes two passes, in the
 * first only clean bats are unloaded (in order of their stamp).
 *
 * In order to keep this under control with multiple threads all
 * running out of memory at the same time, we make sure that
 * @itemize
 * @item
 * just one thread does a BBPtrim at a time (by having a BBPtrimLock
 * set).
 * @item
 * while decisions are made as to which bats to unload (1) the BBP is
 * scanned, and (2) unload decisions are made. Due to these
 * properties, the search&decide phase of BBPtrim acquires both
 * GDKcacheLock (due to (1)) and all GDKswapLocks (due to (2)). They
 * must be released during the actual unloading.  (as otherwise
 * deadlock occurs => unloading a bat may e.g. kill an accelerator
 * that is a BAT, which in turn requires BBP lock acquisition).
 * @item
 * to avoid further deadlock, the update functions in BBP that hold
 * either GDKcacheLock or a GDKswapLock may never cause a BBPtrim
 * (notice that BBPtrim could theoretically be set off just by
 * allocating a little piece of memory, e.g.  GDKstrdup()). If these
 * routines must alloc memory, they must set the BBP_notrim variable,
 * acquiring the addition GDKtrimLock, in order to prevent such
 * deadlock.
 * @item
 * the BBPtrim is atomic; only releases its locks when all BAT unload
 * work is done. This ensures that if all memory requests that
 * triggered BBPtrim could possible be satisfied by unloading BATs,
 * this will succeed.
 * @end itemize
 *
 * The scan phase was optimized further in order to stop early when it
 * is a priori known that the targets are met (which is the case if
 * the BBPtrim is not due to memory shortage but due to the ndesc
 * quota).  Note that scans may always stop before BBPsize as the
 * BBPMAXTRIM is a fixed number which may be smaller. As such, a
 * mechanism was added to resume a broken off scan at the point where
 * scanning was broken off rather than always starting at BBP[1] (this
 * does more justice to the lower numbered bats and will more quickly
 * find fresh unload candidates).
 *
 * We also refined the swap criterion. If the BBPtrim was initiated
 * due to:
 * - too much descriptors: small bats are unloaded first (from LRU
 *   cold to hot)
 * - too little memory: big bats are unloaded first (from LRU cold to
 *   hot).
 * Unloading-first is enforced by subtracting @math{2^31} from the
 * stamp in the field where the candidates are sorted on.
 *
 * BBPtrim is abandoned when the application has indicated that it
 * does not need it anymore.
 */
#define BBPMAXTRIM 40000
#define BBPSMALLBAT 1000

typedef struct {
	bat bid;		/* bat id */
	int next;		/* next position in list */
	BUN cnt;		/* bat count */
#if SIZEOF_BUN == SIZEOF_INT
	BUN dummy;		/* padding to power-of-two size */
#endif
} bbptrim_t;

static int lastused[BBPMAXTRIM]; /* bat lastused stamp; sort on this field */
static bbptrim_t bbptrim[BBPMAXTRIM];
static int bbptrimfirst = BBPMAXTRIM, bbptrimlast = 0, bbpunloadtail, bbpunload, bbptrimmax = BBPMAXTRIM, bbpscanstart = 1;

static bat
BBPtrim_scan(bat bbppos, bat bbplim)
{
	bbptrimlast = 0;
	bbptrimmax = BBPMAXTRIM;
	MEMDEBUG THRprintf(GDKstdout, "#TRIMSCAN: start=%d, limit=%d\n", (int) bbppos, (int) bbplim);

	if (bbppos < (bat) ATOMIC_GET(BBPsize, BBPsizeLock, "BBPtrim_scan"))
		do {
			if (BBPvalid(bbppos)) {
				BAT *b = BBP_cache(bbppos);

				if (BBPtrimmable(b)) {
					/* when unloading for memory,
					 * treat small BATs with a
					 * preference over big ones.
					 * rationale: I/O penalty for
					 * cache miss is relatively
					 * higher for small bats
					 */
					BUN cnt = BATcount(b);
					int swap_first = (cnt >= BBPSMALLBAT);

					/* however, when we are
					 * looking to decrease the
					 * number of descriptors, try
					 * to put the small bats in
					 * front of the load list
					 * instead..
					 */

					/* subtract 2-billion to make
					 * sure the swap_first class
					 * bats are unloaded first */
					lastused[bbptrimlast] = BBPLASTUSED(BBP_lastused(bbppos)) | (swap_first << 31);
					bbptrim[bbptrimlast].bid = bbppos;
					bbptrim[bbptrimlast].cnt = cnt;
					if (++bbptrimlast == bbptrimmax)
						break;
				}
			}
			if (++bbppos == (bat) ATOMIC_GET(BBPsize, BBPsizeLock, "BBPtrim_scan"))
				bbppos = 1;	/* treat BBP as a circular buffer */
		} while (bbppos != bbplim);

	if (bbptrimlast > 0) {
		int i;
		GDKqsort(lastused, bbptrim, NULL, bbptrimlast,
			 sizeof(lastused[0]), sizeof(bbptrim[0]), TYPE_int);
		for (i = bbptrimfirst = 0; i < bbptrimlast; i++) {
			MEMDEBUG THRprintf(GDKstdout, "#TRIMSCAN: %11d%c %9d=%s\t(#" BUNFMT ")\n", BBPLASTUSED(lastused[i]), (lastused[i] & (1 << 31)) ? '*' : ' ', i, BBPname(bbptrim[i].bid), bbptrim[i].cnt);

			bbptrim[i].next = i + 1;
		}
		bbptrim[bbptrimlast - 1].next = BBPMAXTRIM;
	} else {
		bbptrimfirst = BBPMAXTRIM;
	}
	MEMDEBUG THRprintf(GDKstdout, "#TRIMSCAN: end at %d (size=%d)\n", bbppos, (int) (bat) ATOMIC_GET(BBPsize, BBPsizeLock, "BBPtrim_scan"));

	return bbppos;
}


/* insert BATs to unload from bbptrim list into bbpunload list;
 * rebuild bbptrimlist only with the useful leftovers */
static size_t
BBPtrim_select(size_t target, int dirty)
{
	int bbptrimtail = BBPMAXTRIM, next = bbptrimfirst;

	MEMDEBUG THRprintf(GDKstdout, "#TRIMSELECT: dirty = %d\n", dirty);

	/* make the bbptrim-list empty; we will insert the untouched
	 * elements in it */
	bbptrimfirst = BBPMAXTRIM;

	while (next != BBPMAXTRIM) {
		int cur = next;	/* cur is the entry in the old bbptrimlist we are processing */
		int untouched = BBPLASTUSED(BBP_lastused(bbptrim[cur].bid)) <= BBPLASTUSED(lastused[cur]);
		BAT *b = BBP_cache(bbptrim[cur].bid);

		next = bbptrim[cur].next;	/* do now, because we overwrite bbptrim[cur].next below */

		MEMDEBUG if (b) {
			THRprintf(GDKstdout,
				  "#TRIMSELECT: candidate=%s BAT*=" PTRFMT "\n",
				  BBPname(bbptrim[cur].bid),
				  PTRFMTCAST(void *)b);

			THRprintf(GDKstdout,
				  "#            (cnt=" BUNFMT ", mode=%d, "
				  "refs=%d, wait=%d, parent=%d,%d, "
				  "lastused=%d,%d,%d)\n",
				  bbptrim[cur].cnt,
				  b->batPersistence,
				  BBP_refs(b->batCacheid),
				  (BBP_status(b->batCacheid) & BBPWAITING) != 0,
				  VIEWhparent(b),
				  VIEWtparent(b),
				  BBP_lastused(b->batCacheid),
				  BBPLASTUSED(lastused[cur]),
				  lastused[cur]);
		}
		/* recheck if conditions encountered by trimscan in
		 * the past still hold */
		if (BBPtrimmable(b) && untouched) {
			size_t memdelta = BATmemsize(b, FALSE) + BATvmsize(b, FALSE);
			size_t memdirty = BATmemsize(b, TRUE) + BATvmsize(b, TRUE);

			if (((b->batPersistence == TRANSIENT &&
			      BBP_lrefs(bbptrim[cur].bid) == 0) || /* needs not be saved when unloaded, OR.. */
			     memdirty <= sizeof(BATstore) || /* the BAT is actually clean, OR.. */
			     dirty) /* we are allowed to cause I/O (second run).. */
			    &&	/* AND ... */
			    target > 0 && memdelta > 0)
				/* there is some reward in terms of
				 * memory requirements */
			{
				/* only then we unload! */
				MEMDEBUG {
					THRprintf(GDKstdout,
						  "#TRIMSELECT: unload %s [" SZFMT "] bytes [" SZFMT "] dirty\n",
						  BBPname(b->batCacheid),
						  memdelta,
						  memdirty);
				}
				BATDEBUG {
					mnstr_printf(GDKstdout,
						      "#BBPtrim_select set to unloading BAT %d\n",
						      bbptrim[cur].bid);
				}
				BBP_status_on(bbptrim[cur].bid, BBPUNLOADING, "BBPtrim_select");
				BBP_unload_inc(bbptrim[cur].bid, "BBPtrim_select");
				target = target > memdelta ? target - memdelta : 0;

				/* add to bbpunload list */
				if (bbpunload == BBPMAXTRIM) {
					bbpunload = cur;
				} else {
					bbptrim[bbpunloadtail].next = cur;
				}
				bbptrim[cur].next = BBPMAXTRIM;
				bbpunloadtail = cur;
			} else if (!dirty) {
				/* do not unload now, but keep around;
				 * insert at the end of the new
				 * bbptrim list */
				MEMDEBUG {
					THRprintf(GDKstdout,
						  "#TRIMSELECT: keep %s [" SZFMT "] bytes [" SZFMT "] dirty target(" SZFMT ")\n",
						  BBPname(b->batCacheid),
						  memdelta,
						  memdirty,
						  MAX(0, target));
				}
				if (bbptrimtail == BBPMAXTRIM) {
					bbptrimfirst = cur;
				} else {
					bbptrim[bbptrimtail].next = cur;
				}
				bbptrim[cur].next = BBPMAXTRIM;
				bbptrimtail = cur;
			} else {
				/* bats that even in the second
				 * (dirty) run are not selected,
				 * should be acquitted from the
				 * trimlist until a next scan */
				MEMDEBUG THRprintf(GDKstdout, "#TRIMSELECT: delete %s from trimlist (does not match trim needs)\n", BBPname(bbptrim[cur].bid));
			}
		} else {
			/* BAT was touched (or unloaded) since
			 * trimscan => it is discarded from both
			 * lists */
			char buf[80], *bnme = BBP_logical(bbptrim[cur].bid);

			if (bnme == NULL) {
				bnme = BBPtmpname(buf, 64, bbptrim[cur].bid);
			}
			MEMDEBUG THRprintf(GDKstdout,
					   "#TRIMSELECT: delete %s from trimlist (has been %s)\n",
					   bnme,
					   b ? "touched since last scan" : "unloaded already");
		}

		if (target == 0) {
			/* we're done; glue the rest of the old
			 * bbptrim list to the new bbptrim list */
			if (bbptrimtail == BBPMAXTRIM) {
				bbptrimfirst = next;
			} else {
				bbptrim[bbptrimtail].next = next;
			}
			break;
		}
	}
	MEMDEBUG THRprintf(GDKstdout, "#TRIMSELECT: end\n");
	return target;
}

void
BBPtrim(size_t target)
{
	int i, limit, scan, did_scan = FALSE, done = BBP_THREADMASK;
	int msec = 0, bats_written = 0, bats_unloaded = 0;	/* performance info */
	MT_Id t = MT_getpid();

	PERFDEBUG msec = GDKms();

	if (BBP_notrim == t)
		return;		/* avoid deadlock by one thread going here twice */

	for (i = 0; i <= BBP_THREADMASK; i++)
		MT_lock_set(&GDKtrimLock(i), "BBPtrim");
	BBP_notrim = t;

	/* recheck targets to see whether the work was already done by
	 * another thread */
	if (target && target != BBPTRIM_ALL) {
		size_t rss2 = MT_getrss() / 2;
		target = GDKvm_cursize();
		if (target > rss2)
			target -= rss2;
		else
			target = 0;
	}
	MEMDEBUG THRprintf(GDKstdout,
			   "#BBPTRIM_ENTER: memsize=" SZFMT ",vmsize=" SZFMT "\n",
			   GDKmem_cursize(), GDKvm_cursize());

	MEMDEBUG THRprintf(GDKstdout, "#BBPTRIM: target=" SZFMT "\n", target);
	PERFDEBUG THRprintf(GDKstdout, "#BBPtrim(mem=%d)\n", target > 0);

	scan = (bbptrimfirst == BBPMAXTRIM);
	if (bbpscanstart >= (bat) ATOMIC_GET(BBPsize, BBPsizeLock, "BBPtrim"))
		bbpscanstart = 1;	/* sometimes, the BBP shrinks! */
	limit = bbpscanstart;

	while (target > 0) {
		/* check for runtime overruling */
		if (GDK_vm_trim == 0)
			break;
		if (done-- < 0)
			break;
		/* acquire the BBP locks */
		for (i = 0; i <= BBP_THREADMASK; i++)
			MT_lock_set(&GDKcacheLock(i), "BBPtrim");
		for (i = 0; i <= BBP_BATMASK; i++)
			MT_lock_set(&GDKswapLock(i), "BBPtrim");

		/* gather a list of unload candidate BATs, but try to
		 * avoid scanning by reusing previous leftovers
		 * first */
		if (scan) {
			did_scan = TRUE;
			bbpscanstart = BBPtrim_scan(bbpscanstart, limit);
			scan = (bbpscanstart != limit);
		} else {
			scan = TRUE;
		}

		/* decide which of the candidates to unload using LRU */
		bbpunload = BBPMAXTRIM;
		target = BBPtrim_select(target, FALSE);	/* first try to select only clean BATs */
		if (did_scan && target > 0) {
			target = BBPtrim_select(target, TRUE);	/* if that is not enough, also unload dirty BATs */
		}

		/* release the BBP locks */
		for (i = 0; i <= BBP_BATMASK; i++)
			MT_lock_unset(&GDKswapLock(i), "BBPtrim");
		for (i = 0; i <= BBP_THREADMASK; i++)
			MT_lock_unset(&GDKcacheLock(i), "BBPtrim");

		/* do the unload work unlocked */
		MEMDEBUG THRprintf(GDKstdout, "#BBPTRIM: %s\n",
				   (bbpunload != BBPMAXTRIM) ? " lastused   batid name" : "no more unload candidates!");

		for (i = bbpunload; i != BBPMAXTRIM; i = bbptrim[i].next) {
			BAT *b = BBP_cache(bbptrim[i].bid);

			if (b == NULL || !(BBP_status(bbptrim[i].bid) & BBPUNLOADING)) {
				IODEBUG THRprintf(GDKstdout,
						  "BBPtrim: bat(%d) gone\n",
						  bbptrim[i].bid);
				continue;
			}
			MEMDEBUG THRprintf(GDKstdout, "#BBPTRIM: %8d%c %7d %s\n",
					   BBPLASTUSED(lastused[i]),
					   lastused[i] & (1 << 31) ? '*' : ' ',
					   (int) bbptrim[i].bid,
					   BBPname(bbptrim[i].bid));

			bats_written += (b->batPersistence != TRANSIENT && BATdirty(b));
			bats_unloaded++;
			BATDEBUG {
				mnstr_printf(GDKstdout,
					      "#BBPtrim unloaded and free bat %d\n",
					      b->batCacheid);
			}
			BBPfree(b, "BBPtrim");
		}
		/* continue while we can scan for more candiates */
		if (!scan)
			break;
	}
	/* done trimming */
	MEMDEBUG THRprintf(GDKstdout, "#BBPTRIM_EXIT: memsize=" SZFMT ",vmsize=" SZFMT "\n", GDKmem_cursize(), GDKvm_cursize());
	PERFDEBUG THRprintf(GDKstdout, "#BBPtrim(did_scan=%d, bats_unloaded=%d, bats_written=%d) %d ms\n", did_scan, bats_unloaded, bats_written, GDKms() - msec);

	BBP_notrim = 0;
	for (i = BBP_THREADMASK; i >= 0; i--)
		MT_lock_unset(&GDKtrimLock(i), "BBPtrim");
}

void
BBPhot(bat i)
{
	if (i < 0)
		i = -i;
	if (BBPcheck(i, "BBPhot")) {
		int lock = locked_by ? MT_getpid() != locked_by : 1;

		if (lock)
			MT_lock_set(&GDKswapLock(i), "BBPhot");
		BBP_lastused(i) = BBPLASTUSED(BBPstamp() + 30000);
		if (lock)
			MT_lock_unset(&GDKswapLock(i), "BBPhot");
	}
}

void
BBPcold(bat i)
{
	if (i < 0)
		i = -i;
	if (BBPcheck(i, "BBPcold")) {
		MT_Id pid = MT_getpid();
		int idx = threadmask(pid);
		int lock = locked_by ? pid != locked_by : 1;

		MT_lock_set(&GDKtrimLock(idx), "BBPcold");
		if (lock)
			MT_lock_set(&GDKswapLock(i), "BBPcold");
		/* make very cold and insert on top of trim list */
		BBP_lastused(i) = 0;
		if (BBP_cache(i) && bbptrimlast < bbptrimmax) {
			lastused[--bbptrimmax] = 0;
			bbptrim[bbptrimmax].bid = i;
			bbptrim[bbptrimmax].next = bbptrimfirst;
			bbptrimfirst = bbptrimmax;
		}
		if (lock)
			MT_lock_unset(&GDKswapLock(i), "BBPcold");
		MT_lock_unset(&GDKtrimLock(idx), "BBPcold");
	}
}

/*
 * BBPquickdesc loads a BAT descriptor without loading the entire BAT,
 * of which the result be used only for a *limited* number of
 * purposes. Specifically, during the global sync/commit, we do not
 * want to load any BATs that are not already loaded, both because
 * this costs performance, and because getting into memory shortage
 * during a commit is extremely dangerous, as the global sync has all
 * the BBPlocks, so no BBPtrim() can be done to free memory when
 * needed. Loading a BAT tends not to be required, since the commit
 * actions mostly involve moving some pointers in the BAT
 * descriptor. However, some column types do require loading the full
 * bat. This is tested by the complexatom() routine. Such columns are
 * those of which the type has a fix/unfix method, or those that have
 * HeapDelete methods. The HeapDelete actions are not always required
 * and therefore the BBPquickdesc is parametrized.
 */
static int
complexatom(int t, int delaccess)
{
	if (t >= 0 && (BATatoms[t].atomFix || (delaccess && BATatoms[t].atomDel))) {
		return TRUE;
	}
	return FALSE;
}

BAT *
BBPquickdesc(bat bid, int delaccess)
{
	BAT *b;

	if ( bid == 0)
		return NULL;
	if (bid < 0) {
		GDKerror("BBPquickdesc: called with negative batid.\n");
		assert(0);
		return NULL;
	}
	if ((b = BBP_cache(bid)) != NULL)
		return b;	/* already cached */
	b = (BAT *) BBPgetdesc(bid);
	if (b == NULL ||
	    complexatom(b->htype, delaccess) ||
	    complexatom(b->ttype, delaccess)) {
		b = BATload_intern(bid, 1);
		BBPin++;
	}
	return b;
}

/*
 * @+ Global Commit
 */
static BAT *
dirty_bat(bat *i, int subcommit)
{
	if (BBPvalid(*i)) {
		BAT *b;
		BBPspin(*i, "dirty_bat", BBPSAVING);
		b = BBP_cache(*i);
		if (b != NULL) {
			if ((BBP_status(*i) & BBPNEW) && BATcheckmodes(b, FALSE))	/* check mmap modes */
				*i = 0;	/* error */
			if ((BBP_status(*i) & BBPPERSISTENT) &&
			    (subcommit || BATdirty(b)))
				return b;	/* the bat is loaded, persistent and dirty */
		} else if (BBP_status(*i) & BBPSWAPPED) {
			b = (BAT *) BBPquickdesc(*i, TRUE);
			if (b && (subcommit || b->batDirtydesc))
				return b;	/* only the desc is loaded & dirty */
		}
	}
	return NULL;
}

/*
 * @- backup-bat
 * Backup-bat moves all files of a BAT to a backup directory. Only
 * after this succeeds, it may be saved. If some failure occurs
 * halfway saving, we can thus always roll back.
 */
static int
file_move(const char *srcdir, const char *dstdir, const char *name, const char *ext)
{
	int ret = 0;

	ret = GDKmove(srcdir, name, ext, dstdir, name, ext);
	if (ret == 0) {
		return 0;
	} else {
		long_str path;
		struct stat st;

		GDKfilepath(path, srcdir, name, ext);
		if (stat(path, &st)) {
			/* source file does not exist; the best
			 * recovery is to give an error but continue
			 * by considering the BAT as not saved; making
			 * sure that this time it does get saved.
			 */
			return 2;	/* indicate something fishy, but not fatal */
		}
	}
	return 1;
}

/* returns 1 if the file exists */
static int
file_exists(const char *dir, const char *name, const char *ext)
{
	long_str path;
	struct stat st;
	int ret;

	GDKfilepath(path, dir, name, ext);
	ret = stat(path, &st);
	IODEBUG THRprintf(GDKstdout, "#stat(%s) = %d\n", path, ret);
	return (ret == 0);
}

static int
heap_move(Heap *hp, const char *srcdir, const char *dstdir, const char *nme, const char *ext)
{
	/* see doc at BATsetaccess()/gdk_bat.mx for an expose on mmap
	 * heap modes */
	if (file_exists(dstdir, nme, ext)) {
		return 0;	/* dont overwrite heap with the committed state already in dstdir */
	} else if (hp->filename &&
		   hp->newstorage == STORE_PRIV &&
		   !file_exists(srcdir, nme, ext)) {

		/* In order to prevent half-saved X.new files
		 * surviving a recover we create a dummy file in the
		 * BACKUP(dstdir) whose presence will trigger
		 * BBPrecover to remove them.  Thus, X will prevail
		 * where it otherwise wouldn't have.  If X already has
		 * a saved X.new, that one is backed up as normal.
		 */

		FILE *fp;
		long_str kill_ext;
		long_str path;

		snprintf(kill_ext, sizeof(kill_ext), "%s.kill", ext);
		GDKfilepath(path, dstdir, nme, kill_ext);
		fp = fopen(path, "w");
		IODEBUG THRprintf(GDKstdout, "#open %s = %d\n", path, fp ? 0 : -1);

		if (fp != NULL) {
			fclose(fp);
			return 0;
		} else {
			return 1;
		}
	}
	return file_move(srcdir, dstdir, nme, ext);
}

/*
 * @- BBPprepare
 *
 * this routine makes sure there is a BAKDIR/, and initiates one if
 * not.  For subcommits, it does the same with SUBDIR.
 *
 * It is now locked, to get proper file counters, and also to prevent
 * concurrent BBPrecovers, etc.
 *
 * backup_dir == 0 => no backup BBP.dir
 * backup_dir == 1 => BBP.dir saved in BACKUP/
 * backup_dir == 2 => BBP.dir saved in SUBCOMMIT/
 */
static int backup_files = 0, backup_dir = 0, backup_subdir = 0;

static int
BBPprepare(bit subcommit)
{
	int start_subcommit, ret = 0, set = 1 + subcommit;

	/* tmLock is only used here, helds usually very shortly just
	 * to protect the file counters */
	MT_lock_set(&GDKtmLock, "BBPprepare");

	start_subcommit = (subcommit && backup_subdir == 0);
	if (start_subcommit) {
		/* starting a subcommit. Make sure SUBDIR and DELDIR
		 * are clean */
		ret = (BBPrecover_subdir() < 0);
	}
	if (backup_files == 0) {
		struct stat st;

		backup_dir = 0;
		ret = (stat(BAKDIR, &st) == 0 && BBPrecover());

		if (ret == 0) {
			/* make a new BAKDIR */
			ret = mkdir(BAKDIR, 0755);
			IODEBUG THRprintf(GDKstdout, "#mkdir %s = %d\n", BAKDIR, ret);
		}
	}
	if (ret == 0 && start_subcommit) {
		/* make a new SUBDIR (subdir of BAKDIR) */
		ret = mkdir(SUBDIR, 0755);
		IODEBUG THRprintf(GDKstdout, "#mkdir %s = %d\n", SUBDIR, ret);
	}
	if (ret == 0 && backup_dir != set) {
		/* a valid backup dir *must* at least contain BBP.dir */
		if (GDKmove(backup_dir ? BAKDIR : BATDIR, "BBP", "dir", subcommit ? SUBDIR : BAKDIR, "BBP", "dir")) {
			ret = 1;
		} else {
			backup_dir = set;
		}
	}
	/* increase counters */
	if (ret == 0) {
		backup_subdir += subcommit;
		backup_files++;
	}
	MT_lock_unset(&GDKtmLock, "BBPprepare");

	return ret ? -1 : 0;
}

static int
do_backup(const char *srcdir, const char *nme, const char *extbase,
	  Heap *h, int tp, int dirty, bit subcommit)
{
	int ret = 0;

	 /* direct mmap is unprotected (readonly usage, or has WAL
	  * protection); however, if we're backing up for subcommit
	  * and a backup already exists in the main backup directory
	  * (see GDKupgradevarheap), move the file */
	if (subcommit && file_exists(BAKDIR, nme, extbase)) {
		if (file_move(BAKDIR, SUBDIR, nme, extbase))
			return -1;
	} else if (h->storage != STORE_MMAP) {
		/* STORE_PRIV saves into X.new files. Two cases could
		 * happen. The first is when a valid X.new exists
		 * because of an access change or a previous
		 * commit. This X.new should be backed up as
		 * usual. The second case is when X.new doesn't
		 * exist. In that case we could have half written
		 * X.new files (after a crash). To protect against
		 * these we write X.new.kill files in the backup
		 * directory (see heap_move). */
		char ext[16];
		int mvret = 0;

		if (h->filename && h->newstorage == STORE_PRIV)
			snprintf(ext, sizeof(ext), "%s.new", extbase);
		else
			snprintf(ext, sizeof(ext), "%s", extbase);
		if (tp && dirty && !file_exists(BAKDIR, nme, ext)) {
			/* file will be saved (is dirty), move the old
			 * image into backup */
		        mvret = heap_move(h, srcdir, subcommit ? SUBDIR : BAKDIR, nme, ext);
		} else if (subcommit && tp &&
			   (dirty || file_exists(BAKDIR, nme, ext))) {
			/* file is clean. move the backup into the
			 * subcommit dir (commit should eliminate
			 * backup) */
			mvret = file_move(BAKDIR, SUBDIR, nme, ext);
		}
		/* there is a situation where the move may fail,
                 * namely if this heap was not supposed to be existing
                 * before, i.e. after a BATmaterialize on a persistent
                 * bat as a workaround, do not complain about move
                 * failure if the source file is nonexistent
		 */
		if (mvret && file_exists(srcdir, nme, ext)) {
			ret |= mvret;
		}
		if (subcommit &&
		    (h->storage == STORE_PRIV || h->newstorage == STORE_PRIV)) {
			long_str kill_ext;

			snprintf(kill_ext, sizeof(kill_ext), "%s.new.kill", ext);
			if (file_exists(BAKDIR, nme, kill_ext)) {
				ret |= file_move(BAKDIR, SUBDIR, nme, kill_ext);
			}
		}
		if (ret)
			return -1;
	}
	return 0;
}

static int
BBPbackup(BAT *b, bit subcommit)
{
	long_str srcdir, nme;
	const char *s = BBP_physical(b->batCacheid);

	if (BBPprepare(subcommit)) {
		return -1;
	}
	if (b->batCopiedtodisk == 0 || b->batPersistence != PERSISTENT) {
		return 0;
	}
	/* determine location dir and physical suffix */
	GDKfilepath(srcdir, BATDIR, s, NULL);
	s = strrchr(srcdir, DIR_SEP);
	if (!s)
		return -1;
	strncpy(nme, ++s, sizeof(nme));
	nme[sizeof(nme) - 1] = 0;
	srcdir[s - srcdir] = 0;

	if (do_backup(srcdir, nme, "head", &b->H->heap, b->htype,
		      b->batDirty || b->H->heap.dirty, subcommit) < 0)
		return -1;
	if (do_backup(srcdir, nme, "tail", &b->T->heap, b->ttype,
		      b->batDirty || b->T->heap.dirty, subcommit) < 0)
		return -1;
	if (b->H->vheap &&
	    do_backup(srcdir, nme, "hheap", b->H->vheap,
		      b->htype && b->hvarsized,
		      b->batDirty || b->H->vheap->dirty, subcommit) < 0)
		return -1;
	if (b->T->vheap &&
	    do_backup(srcdir, nme, "theap", b->T->vheap,
		      b->ttype && b->tvarsized,
		      b->batDirty || b->T->vheap->dirty, subcommit) < 0)
		return -1;
	return 0;
}

/*
 * @+ Atomic Write
 * The atomic BBPsync() function first safeguards the old images of
 * all files to be written in BAKDIR. It then saves all files. If that
 * succeeds fully, BAKDIR is renamed to DELDIR. The rename is
 * considered an atomic action. If it succeeds, the DELDIR is removed.
 * If something fails, the pre-sync status can be obtained by moving
 * back all backed up files; this is done by BBPrecover().
 *
 * The BBP.dir is also moved into the BAKDIR.
 */
int
BBPsync(int cnt, bat *subcommit)
{
	int ret = 0, bbpdirty = 0;
	int t0 = 0, t1 = 0;

	PERFDEBUG t0 = t1 = GDKms();

	ret = BBPprepare(subcommit != NULL);

	/* PHASE 1: safeguard everything in a backup-dir */
	bbpdirty = BBP_dirty;
	if (OIDdirty()) {
		bbpdirty = BBP_dirty = 1;
	}
	if (ret == 0) {
		int idx = 0;

		while (++idx < cnt) {
			bat i = subcommit ? subcommit[idx] : idx;
			BAT *b = dirty_bat(&i, subcommit != NULL);
			if (i <= 0)
				break;
			if (BBP_status(i) & BBPEXISTING) {
				if (b != NULL && BBPbackup(b, subcommit != NULL))
					break;
			}
		}
		ret = (idx < cnt);
	}
	PERFDEBUG THRprintf(GDKstdout, "#BBPsync (move time %d) %d files\n", (t1 = GDKms()) - t0, backup_files);

	/* PHASE 2: save the repository */
	if (ret == 0) {
		int idx = 0;

		while (++idx < cnt) {
			bat i = subcommit ? subcommit[idx] : idx;

			if (BBP_status(i) & BBPPERSISTENT) {
				BAT *b = dirty_bat(&i, subcommit != NULL);
				if (i <= 0)
					break;
				if (b != NULL && BATsave(b) == NULL)
					break;	/* write error */
			}
		}
		ret = (idx < cnt);
	}

	PERFDEBUG THRprintf(GDKstdout, "#BBPsync (write time %d)\n", (t0 = GDKms()) - t1);

	if (ret == 0) {
		if (bbpdirty) {
			ret = BBPdir(cnt, subcommit);
		} else if (backup_dir && GDKmove((backup_dir == 1) ? BAKDIR : SUBDIR, "BBP", "dir", BATDIR, "BBP", "dir")) {
			ret = -1;	/* tried a cheap way to get BBP.dir; but it failed */
		} else {
			/* commit might still fail; we must remember
			 * that we moved BBP.dir out of BAKDIR */
			backup_dir = 0;
		}
	}

	PERFDEBUG THRprintf(GDKstdout, "#BBPsync (dir time %d) %d bats\n", (t1 = GDKms()) - t0, (bat) ATOMIC_GET(BBPsize, BBPsizeLock, "BBPsync"));

	if (bbpdirty || backup_files > 0) {
		if (ret == 0) {
			char *bakdir = subcommit ? SUBDIR : BAKDIR;

			/* atomic switchover */
			/* this is the big one: this call determines
			 * whether the operation of this function
			 * succeeded, so no changing of ret after this
			 * call anymore */
			ret = rename(bakdir, DELDIR);
			if (ret && GDKremovedir(DELDIR) == 0)	/* maybe there was an old deldir */
				ret = rename(bakdir, DELDIR);
			if (ret)
				GDKsyserror("BBPsync: rename(%s,%s) failed.\n", bakdir, DELDIR);
			IODEBUG THRprintf(GDKstdout, "#BBPsync: rename %s %s = %d\n", bakdir, DELDIR, ret);
		}

		/* AFTERMATH */
		if (ret == 0) {
			BBP_dirty = 0;
			backup_files = subcommit ? (backup_files - backup_subdir) : 0;
			backup_dir = backup_subdir = 0;
			(void) GDKremovedir(DELDIR);
			(void) BBPprepare(0);	/* (try to) remove DELDIR and set up new BAKDIR */
		}
	}
	PERFDEBUG THRprintf(GDKstdout, "#BBPsync (ready time %d)\n", (t0 = GDKms()) - t1);

	return ret;
}

/*
 * Recovery just moves all files back to their original location. this
 * is an incremental process: if something fails, just stop with still
 * files left for moving in BACKUP/.  The recovery process can resume
 * later with the left over files.
 */
static int
force_move(const char *srcdir, const char *dstdir, const char *name)
{
	const char *p;
	long_str srcpath, dstpath, killfile;
	int ret = 0;

	if ((p = strrchr(name, '.')) != NULL && strcmp(p, ".kill") == 0) {
		/* Found a X.new.kill file, ie remove the X.new file */
		struct stat st;
		ptrdiff_t len = p - name;

		strncpy(srcpath, name, len);
		srcpath[len] = '\0';
		GDKfilepath(dstpath, dstdir, srcpath, NULL);

		/* step 1: remove the X.new file that is going to be
		 * overridden by X */
		if (stat(dstpath, &st) == 0) {
			ret = unlink(dstpath);	/* clear destination */
			if (ret) {
				/* if it exists and cannot be removed,
				 * all this is going to fail */
				GDKsyserror("force_move: unlink(%s)\n", dstpath);
				return ret;
			}
		}

		/* step 2: now remove the .kill file. This one is
		 * crucial, otherwise we'll never finish recovering */
		GDKfilepath(killfile, srcdir, name, NULL);
		ret = unlink(killfile);
		if (ret) {
			GDKsyserror("force_move: unlink(%s)\n", killfile);
			return ret;
		}
		return 0;
	}
	/* try to rename it */
	ret = GDKmove(srcdir, name, NULL, dstdir, name, NULL);

	if (ret) {
		/* two legal possible causes: file exists or dir
		 * notexist */
		GDKfilepath(dstpath, dstdir, name, NULL);
		GDKfilepath(srcpath, srcdir, name, NULL);
		ret = unlink(dstpath);	/* clear destination */
		IODEBUG THRprintf(GDKstdout, "#unlink %s = %d\n", dstpath, ret);

		if (GDKcreatedir(dstdir))
			ret = 0;
		ret = GDKmove(srcdir, name, NULL, dstdir, name, NULL);
		if (ret)
			GDKsyserror("force_move: link(%s,%s)=%d\n", srcpath, dstpath, ret);
		IODEBUG THRprintf(GDKstdout, "#link %s %s = %d\n", srcpath, dstpath, ret);
	}
	return ret;
}

int
BBPrecover(void)
{
	DIR *dirp = opendir(BAKDIR);
	struct dirent *dent;
	long_str path, dstpath;
	bat i;
	size_t j = strlen(BATDIR);
	int ret = 0, dirseen = FALSE;
	str dstdir;

	if (dirp == NULL) {
		return 0;	/* nothing to do */
	}
	memcpy(dstpath, BATDIR, j);
	dstpath[j] = DIR_SEP;
	dstpath[++j] = 0;
	dstdir = dstpath + j;
	IODEBUG THRprintf(GDKstdout, "#BBPrecover(start)\n");

	mkdir(LEFTDIR, 0755);

	/* move back all files */
	while ((dent = readdir(dirp)) != NULL) {
		const char *q = strchr(dent->d_name, '.');

		if (q == dent->d_name) {
			int uret;

			if (strcmp(dent->d_name, ".") == 0 ||
			    strcmp(dent->d_name, "..") == 0)
				continue;
			GDKfilepath(path, BAKDIR, dent->d_name, NULL);
			uret = unlink(path);
			IODEBUG THRprintf(GDKstdout, "#unlink %s = %d\n", path, uret);

			continue;
		} else if (strcmp(dent->d_name, "BBP.dir") == 0) {
			dirseen = TRUE;
			continue;
		}
		if (q == NULL)
			q = dent->d_name + strlen(dent->d_name);
		if ((j = q - dent->d_name) + 1 > sizeof(path)) {
			/* name too long: ignore */
			continue;
		}
		strncpy(path, dent->d_name, j);
		path[j] = 0;
		if (GDKisdigit(*path)) {
			i = strtol(path, NULL, 8);
		} else {
			i = BBP_find(path, FALSE);
			if (i < 0)
				i = -i;
		}
		if (i == 0 || i >= (bat) ATOMIC_GET(BBPsize, BBPsizeLock, "BBPrecover") || !BBPvalid(i)) {
			force_move(BAKDIR, LEFTDIR, dent->d_name);
		} else {
			BBPgetsubdir(dstdir, i);
			ret += force_move(BAKDIR, dstpath, dent->d_name);
		}
	}
	closedir(dirp);
	if (dirseen && ret == 0) {	/* we have a saved BBP.dir; it should be moved back!! */
		struct stat st;

		GDKfilepath(path, BATDIR, "BBP", "dir");
		ret = recover_dir(stat(path, &st) == 0);
	}

	if (ret == 0) {
		ret = rmdir(BAKDIR);
		IODEBUG THRprintf(GDKstdout, "#rmdir %s = %d\n", BAKDIR, ret);
	}
	if (ret)
		GDKerror("BBPrecover: recovery failed. Please check whether your disk is full or write-protected.\n");

	IODEBUG THRprintf(GDKstdout, "#BBPrecover(end)\n");

	return ret;
}

/*
 * SUBDIR recovery is quite mindlessly moving all files back to the
 * parent (BAKDIR).  We do recognize moving back BBP.dir and set
 * backed_up_subdir accordingly.
 */
int
BBPrecover_subdir(void)
{
	DIR *dirp = opendir(SUBDIR);
	struct dirent *dent;
	int ret = 0;

	if (dirp == NULL) {
		return 0;	/* nothing to do */
	}
	IODEBUG THRprintf(GDKstdout, "#BBPrecover_subdir(start)\n");

	/* move back all files */
	while ((dent = readdir(dirp)) != NULL) {
		if (dent->d_name[0] == '.')
			continue;
		ret = GDKmove(SUBDIR, dent->d_name, NULL, BAKDIR, dent->d_name, NULL);
		if (ret == 0 && strcmp(dent->d_name, "BBP.dir") == 0)
			backup_dir = 1;
		if (ret < 0)
			break;
	}
	closedir(dirp);

	/* delete the directory */
	if (ret == 0) {
		ret = GDKremovedir(SUBDIR);
		if (backup_dir == 2) {
			IODEBUG THRprintf(GDKstdout, "BBPrecover_subdir: %s%cBBP.dir had disappeared!", SUBDIR, DIR_SEP);
			backup_dir = 0;
		}
	}
	IODEBUG THRprintf(GDKstdout, "#BBPrecover_subdir(end) = %d\n", ret);

	if (ret)
		GDKerror("BBPrecover_subdir: recovery failed. Please check whether your disk is full or write-protected.\n");
	return ret;
}

/*
 * @- The diskscan
 * The BBPdiskscan routine walks through the BAT dir, cleans up
 * leftovers, and measures disk occupancy.  Leftovers are files that
 * cannot belong to a BAT. in order to establish this for [ht]heap
 * files, the BAT descriptor is loaded in order to determine whether
 * these files are still required.
 *
 * The routine gathers all bat sizes in a bat that contains bat-ids
 * and bytesizes. The return value is the number of bytes of space
 * freed.
 */
static int
persistent_bat(bat bid)
{
	if (bid >= 0 && bid < (bat) ATOMIC_GET(BBPsize, BBPsizeLock, "persistent_bat") && BBPvalid(bid)) {
		BAT *b = BBP_cache(bid);

		if (b == NULL || b->batCopiedtodisk) {
			return TRUE;
		}
	}
	return FALSE;
}

static BAT *
getdesc(bat bid)
{
	BATstore *bs = BBPgetdesc(bid);

	if (bs == NULL)
		BBPclear(bid);
	return &bs->B;
}

static int
BBPdiskscan(const char *parent)
{
	DIR *dirp = opendir(parent);
	struct dirent *dent;
	long_str fullname;
	str dst = fullname;
	size_t dstlen = sizeof(fullname);
	const char *src = parent;

	if (dirp == NULL)
		return -1;	/* nothing to do */

	while (*src) {
		*dst++ = *src++;
		dstlen--;
	}
	if (dst > fullname && dst[-1] != DIR_SEP) {
		*dst++ = DIR_SEP;
		dstlen--;
	}

	while ((dent = readdir(dirp)) != NULL) {
		const char *p;
		bat bid;
		int ok, delete;
		struct stat st;

		if (dent->d_name[0] == '.')
			continue;	/* ignore .dot files and directories (. ..) */

		if (strncmp(dent->d_name, "BBP.", 4) == 0 &&
		    (strcmp(parent, BATDIR) == 0 ||
		     strncmp(parent, BAKDIR, strlen(BAKDIR)) == 0 ||
		     strncmp(parent, SUBDIR, strlen(SUBDIR)) == 0))
			continue;

		p = strchr(dent->d_name, '.');
		bid = strtol(dent->d_name, NULL, 8);
		ok = p && bid;
		delete = FALSE;

		if (strlen(dent->d_name) >= dstlen) {
			/* found a file with too long a name
			   (i.e. unknown); stop pruning in this
			   subdir */
			IODEBUG THRprintf(GDKstdout, "BBPdiskscan: unexpected file %s, leaving %s.\n", dent->d_name, parent);
			break;
		}
		strncpy(dst, dent->d_name, dstlen);
		fullname[sizeof(fullname) - 1] = 0;

		if (p == NULL && BBPdiskscan(fullname) == 0) {
			/* it was a directory */
			continue;
		}
		if (stat(fullname, &st)) {
			IODEBUG mnstr_printf(GDKstdout,"BBPdiskscan: stat(%s)", fullname);
			continue;
		}
		IODEBUG THRprintf(GDKstdout, "#BBPdiskscan: stat(%s) = 0\n", fullname);

		if (ok == FALSE || !persistent_bat(bid)) {
			delete = TRUE;
		} else if (strstr(p + 1, ".tmp")) {
			delete = 1;	/* throw away any .tmp file */
		} else if (strncmp(p + 1, "head", 4) == 0) {
			BAT *b = getdesc(bid);
			delete = (b == NULL || !b->htype || b->batCopiedtodisk == 0);
		} else if (strncmp(p + 1, "tail", 4) == 0) {
			BAT *b = getdesc(bid);
			delete = (b == NULL || !b->ttype || b->batCopiedtodisk == 0);
		} else if (strncmp(p + 1, "hheap", 5) == 0) {
			BAT *b = getdesc(bid);
			delete = (b == NULL || !b->H->vheap || b->batCopiedtodisk == 0);
		} else if (strncmp(p + 1, "theap", 5) == 0) {
			BAT *b = getdesc(bid);
			delete = (b == NULL || !b->T->vheap || b->batCopiedtodisk == 0);
		} else if (strncmp(p + 1, "hhash", 5) == 0) {
			BAT *b = getdesc(bid);
			delete = (b == NULL || !b->H->hash);
		} else if (strncmp(p + 1, "thash", 5) == 0) {
			BAT *b = getdesc(bid);
			delete = (b == NULL || !b->T->hash);
		} else if (strncmp(p + 1, "priv", 4) != 0 && strncmp(p + 1, "new", 3) != 0 && strncmp(p + 1, "head", 4) != 0 && strncmp(p + 1, "tail", 4) != 0) {
			ok = FALSE;
		}
		if (!ok) {
			/* found an unknown file; stop pruning in this
			 * subdir */
			IODEBUG THRprintf(GDKstdout, "BBPdiskscan: unexpected file %s, leaving %s.\n", dent->d_name, parent);
			break;
		}
		if (delete) {
			if (unlink(fullname) < 0) {
				GDKsyserror("BBPdiskscan: unlink(%s)", fullname);
				continue;
			}
			IODEBUG THRprintf(GDKstdout, "#BBPcleanup: unlink(%s) = 0\n", fullname);
		}
	}
	closedir(dirp);
	return 0;
}

#if 0
void
BBPatom_drop(int atom)
{
	int i;
	const char *nme = ATOMname(atom);
	int unknown = ATOMunknown_add(nme);

	BBPlock("BBPatom_drop");
	for (i = 0; i < (bat) ATOMIC_GET(BBPsize, BBPsizeLock, "BBPatom_drop"); i++) {
		if (BBPvalid(i)) {
			BATstore *b = BBP_desc(i);

			if (!b)
				continue;

			if (b->B.htype == atom)
				b->B.htype = unknown;
			if (b->B.ttype == atom)
				b->B.ttype = unknown;
		}
	}
	BBPunlock("BBPatom_drop");
}

void
BBPatom_load(int atom)
{
	const char *nme;
	int i, unknown;

	BBPlock("BBPatom_load");
	nme = ATOMname(atom);
	unknown = ATOMunknown_find(nme);
	ATOMunknown_del(unknown);
	for (i = 0; i < (bat) ATOMIC_GET(BBPsize, BBPsizeLock, "BBPatom_load"); i++) {
		if (BBPvalid(i)) {
			BATstore *b = BBP_desc(i);

			if (!b)
				continue;

			if (b->B.htype == unknown)
				b->B.htype = atom;
			if (b->B.ttype == unknown)
				b->B.ttype = atom;
		}
	}
	BBPunlock("BBPatom_load");
}
#endif
<|MERGE_RESOLUTION|>--- conflicted
+++ resolved
@@ -1535,11 +1535,7 @@
 		/* for tmp_X and tmpr_X BATs, we already know X */
 		const char *s;
 
-<<<<<<< HEAD
-		if (ABS(i) >= (bat) ATOMIC_GET(BBPsize, BBPsizeLock, "BBP_find") || (s = BBP_logical(i)) == NULL || strcmp(s, nme)) {
-=======
-		if (abs(i) >= BBPsize || (s = BBP_logical(i)) == NULL || strcmp(s, nme)) {
->>>>>>> a1553b51
+		if (abs(i) >= (bat) ATOMIC_GET(BBPsize, BBPsizeLock, "BBP_find") || (s = BBP_logical(i)) == NULL || strcmp(s, nme)) {
 			i = 0;
 		}
 	} else if (*nme != '.') {
