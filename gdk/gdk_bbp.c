/*
 * The contents of this file are subject to the MonetDB Public License
 * Version 1.1 (the "License"); you may not use this file except in
 * compliance with the License. You may obtain a copy of the License at
 * http://www.monetdb.org/Legal/MonetDBLicense
 *
 * Software distributed under the License is distributed on an "AS IS"
 * basis, WITHOUT WARRANTY OF ANY KIND, either express or implied. See the
 * License for the specific language governing rights and limitations
 * under the License.
 *
 * The Original Code is the MonetDB Database System.
 *
 * The Initial Developer of the Original Code is CWI.
 * Portions created by CWI are Copyright (C) 1997-July 2008 CWI.
 * Copyright August 2008-2015 MonetDB B.V.
 * All Rights Reserved.
 */

/*
 * @a M. L. Kersten, P. Boncz, N. J. Nes
 * @* BAT Buffer Pool (BBP)
 * The BATs created and loaded are collected in a BAT buffer pool.
 * The Bat Buffer Pool has a number of functions:
 * @table @code
 *
 * @item administration and lookup
 * The BBP is a directory which contains status information about all
 * known BATs.  This interface may be used very heavily, by
 * data-intensive applications.  To eliminate all overhead, read-only
 * access to the BBP may be done by table-lookups. The integer index
 * type for these lookups is @emph{bat}, as retrieved by
 * @emph{BBPcacheid(b)}. The @emph{bat} zero is reserved for the nil
 * bat.
 *
 * @item persistence
 * The BBP is made persistent by saving it to the dictionary file
 * called @emph{BBP.dir} in the database.
 *
 * When the number of BATs rises, having all files in one directory
 * becomes a bottleneck.  The BBP therefore implements a scheme that
 * distributes all BATs in a growing directory tree with at most 64
 * BATs stored in one node.
 *
 * @item buffer management
 * The BBP is responsible for loading and saving of BATs to disk. It
 * also contains routines to unload BATs from memory when memory
 * resources get scarce. For this purpose, it administers BAT memory
 * reference counts (to know which BATs can be unloaded) and BAT usage
 * statistics (it unloads the least recently used BATs).
 *
 * @item recovery
 * When the database is closed or during a run-time syncpoint, the
 * system tables must be written to disk in a safe way, that is immune
 * for system failures (like disk full). To do so, the BBP implements
 * an atomic commit and recovery protocol: first all files to be
 * overwritten are moved to a BACKUP/ dir. If that succeeds, the
 * writes are done. If that also fully succeeds the BACKUP/ dir is
 * renamed to DELETE_ME/ and subsequently deleted.  If not, all files
 * in BACKUP/ are moved back to their original location.
 *
 * @item unloading
 * Bats which have a logical reference (ie. a lrefs > 0) but no memory
 * reference (refcnt == 0) can be unloaded. Unloading dirty bats
 * means, moving the original (committed version) to the BACKUP/ dir
 * and saving the bat. This complicates the commit and recovery/abort
 * issues.  The commit has to check if the bat is already moved. And
 * The recovery has to always move back the files from the BACKUP/
 * dir.
 *
 * @item reference counting
 * Bats use have two kinds of references: logical and physical
 * (pointer) ones.  Both are administered with the BBPincref/BBPdecref
 * routines. For backward compatibility, we maintain BBPfix/BBPunfix
 * as shorthands for the adjusting the pointer references.
 *
 * @item share counting
 * Views use the heaps of there parent bats. To save guard this, the
 * parent has a shared counter, which is incremented and decremented
 * using BBPshare and BBPunshare. These functions make sure the parent
 * is memory resident as required because of the 'pointer' sharing.
 * @end table
 */

#include "monetdb_config.h"
#include "gdk.h"
#include "gdk_private.h"
#include "gdk_storage.h"
#include "mutils.h"
/*
 * The BBP has a fixed address, so re-allocation due to a growing BBP
 * caused by one thread does not disturb reads to the old entries by
 * another.  This is implemented using anonymous virtual memory;
 * extensions on the same address are guaranteed because a large
 * non-committed VM area is requested initially. New slots in the BBP
 * are found in O(1) by keeping a freelist that uses the 'next' field
 * in the BBPrec records.
 */
BBPrec *BBP[N_BBPINIT];		/* fixed base VM address of BBP array */
bat BBPlimit = 0;		/* current committed VM BBP array */
#ifdef ATOMIC_LOCK
static MT_Lock BBPsizeLock MT_LOCK_INITIALIZER("BBPsizeLock");
#endif
static volatile ATOMIC_TYPE BBPsize = 0; /* current used size of BBP array */

struct BBPfarm_t BBPfarms[MAXFARMS];

#define KITTENNAP 4 	/* used to suspend processing */
#define BBPNONAME "."		/* filler for no name in BBP.dir */
/*
 * The hash index uses a bucket index (int array) of size mask that is
 * tuned for perfect hashing (1 lookup). The bucket chain uses the
 * 'next' field in the BBPrec records.
 */
bat *BBP_hash = NULL;		/* BBP logical name hash buckets */
bat BBP_mask = 0;		/* number of buckets = & mask */

static void BBPspin(bat bid, const char *debug, int event);
static int BBPfree(BAT *b, const char *calledFrom);
static int BBPdestroy(BAT *b);
static void BBPuncacheit(bat bid, int unloaddesc);
static int BBPprepare(bit subcommit);
static BAT *getBBPdescriptor(bat i, int lock);
static int BBPbackup(BAT *b, bit subcommit);

#define BBPnamecheck(s) (BBPtmpcheck(s) ? ((s)[3] == '_' ? strtol((s) + 4, NULL, 8) : -strtol((s) + 5, NULL, 8)) : 0)

#ifdef ATOMIC_LOCK
static MT_Lock stampLock MT_LOCK_INITIALIZER("stampLock");
#endif
static volatile ATOMIC_TYPE stamp = 0;
static inline int
BBPstamp(void)
{
	return (int) ATOMIC_INC(stamp, stampLock, "BBPstamp");
}

static void
BBPsetstamp(int newstamp)
{
	ATOMIC_SET(stamp, newstamp, stampLock, "BBPsetstamp");
}


static void
BBP_insert(bat i)
{
	bat idx = (bat) (strHash(BBP_logical(i)) & BBP_mask);

	BBP_next(i) = BBP_hash[idx];
	BBP_hash[idx] = i;
}

static void
BBP_delete(bat i)
{
	bat *h = BBP_hash;
	const char *s = BBP_logical(i);
	bat idx = (bat) (strHash(s) & BBP_mask);

	for (h += idx; (i = *h) != 0; h = &BBP_next(i)) {
		if (strcmp(BBP_logical(i), s) == 0) {
			*h = BBP_next(i);
			break;
		}
	}
}

bat
getBBPsize(void)
{
	return (bat) ATOMIC_GET(BBPsize, BBPsizeLock, "getBBPsize");
}


/*
 * other globals
 */
#ifdef ATOMIC_LOCK
static MT_Lock BBP_curstampLock MT_LOCK_INITIALIZER("BBP_curstampLock");
#endif
static volatile ATOMIC_TYPE BBP_curstamp = 0; /* unique stamp for creation of a bat */
MT_Id BBP_notrim = ~((MT_Id) 0);	/* avoids BBPtrim when we really do not want it */
int BBP_dirty = 0;		/* BBP structures modified? */
int BBPin = 0;			/* bats loaded statistic */
int BBPout = 0;			/* bats saved statistic */

/*
 * @+ BBP Consistency and Concurrency
 * While GDK provides the basic building blocks for an ACID system, in
 * itself it is not such a system, as we this would entail too much
 * overhead that is often not needed. Hence, some consistency control
 * is left to the user. The first important user constraint is that if
 * a user updates a BAT, (s)he himself must assure that no-one else
 * accesses this BAT.
 *
 * Concerning buffer management, the BBP carries out a swapping
 * policy.  BATs are kept in memory till the memory is full. If the
 * memory is full, the malloc functions initiate BBP trim actions,
 * that unload the coldest BATs that have a zero reference count. The
 * second important user constraint is therefore that a user may only
 * manipulate live BAT data in memory if it is sure that there is at
 * least one reference count to that BAT.
 *
 * The main BBP array is protected by two locks:
 * @table @code
 * @item GDKcacheLock]
 * this lock guards the free slot management in the BBP array.  The
 * BBP operations that allocate a new slot for a new BAT
 * (@emph{BBPinit},@emph{BBPcacheit}), delete the slot of a destroyed
 * BAT (@emph{BBPreclaim}), or rename a BAT (@emph{BBPrename}), hold
 * this lock. It also protects all BAT (re)naming actions include
 * (read and write) in the hash table with BAT names.
 * @item GDKswapLock
 * this lock guards the swap (loaded/unloaded) status of the
 * BATs. Hence, all BBP routines that influence the swapping policy,
 * or actually carry out the swapping policy itself, acquire this lock
 * (e.g. @emph{BBPfix},@emph{BBPunfix}).  Note that this also means
 * that updates to the BBP_status indicator array must be protected by
 * GDKswapLock.
 *
 * To reduce contention GDKswapLock was split into multiple locks; it
 * is now an array of lock pointers which is accessed by
 * GDKswapLock(abs(bat))
 * @end table
 *
 * Routines that need both locks should first acquire the locks in the
 * GDKswapLock array (in ascending order) and then GDKcacheLock (and
 * release them in reverse order).
 *
 * To obtain maximum speed, read operations to existing elements in
 * the BBP are unguarded. As said, it is the users responsibility that
 * the BAT that is being read is not being modified. BBP update
 * actions that modify the BBP data structure itself are locked by the
 * BBP functions themselves. Hence, multiple concurrent BBP read
 * operations may be ongoing while at the same time at most one BBP
 * write operation @strong{on a different BAT} is executing.  This
 * holds for accesses to the public (quasi-) arrays @emph{BBPcache},
 * @emph{BBPstatus}, @emph{BBPrefs}, @emph{BBPlogical} and
 * @emph{BBPphysical}. These arrays are called quasi as now they are
 * actually stored together in one big BBPrec array called BBP, that
 * is allocated in anonymous VM space, so we can reallocate this
 * structure without changing the base address (a crucial feature if
 * read actions are to go on unlocked while other entries in the BBP
 * may be modified).
 */
static volatile MT_Id locked_by = 0;

#define BBP_unload_inc(bid, nme)			\
	do {						\
		MT_lock_set(&GDKunloadLock, nme);	\
		BBPunloadCnt++;				\
		MT_lock_unset(&GDKunloadLock, nme);	\
	} while (0)

#define BBP_unload_dec(bid, nme)				\
	do {							\
		MT_lock_set(&GDKunloadLock, nme);		\
		--BBPunloadCnt;					\
		assert(BBPunloadCnt >= 0);			\
		MT_lock_unset(&GDKunloadLock, nme);		\
	} while (0)

static int BBPunloadCnt = 0;
static MT_Lock GDKunloadLock MT_LOCK_INITIALIZER("GDKunloadLock");

void
BBPlock(const char *nme)
{
	int i;

	/* wait for all pending unloads to finish */
	(void) nme;
	MT_lock_set(&GDKunloadLock, nme);
	while (BBPunloadCnt > 0) {
		MT_lock_unset(&GDKunloadLock, nme);
		MT_sleep_ms(1);
		MT_lock_set(&GDKunloadLock, nme);
	}

	for (i = 0; i <= BBP_THREADMASK; i++)
		MT_lock_set(&GDKtrimLock(i), nme);
	BBP_notrim = MT_getpid();
	for (i = 0; i <= BBP_THREADMASK; i++)
		MT_lock_set(&GDKcacheLock(i), nme);
	for (i = 0; i <= BBP_BATMASK; i++)
		MT_lock_set(&GDKswapLock(i), nme);
	locked_by = BBP_notrim;

	MT_lock_unset(&GDKunloadLock, nme);
}

void
BBPunlock(const char *nme)
{
	int i;

	(void) nme;
	for (i = BBP_BATMASK; i >= 0; i--)
		MT_lock_unset(&GDKswapLock(i), nme);
	for (i = BBP_THREADMASK; i >= 0; i--)
		MT_lock_unset(&GDKcacheLock(i), nme);
	BBP_notrim = 0;
	locked_by = 0;
	for (i = BBP_THREADMASK; i >= 0; i--)
		MT_lock_unset(&GDKtrimLock(i), nme);
}


static void
BBPinithash(int j)
{
	bat i = (bat) ATOMIC_GET(BBPsize, BBPsizeLock, "BBPinithash");

	assert(j >= 0 && j <= BBP_THREADMASK);
	for (BBP_mask = 1; (BBP_mask << 1) <= BBPlimit; BBP_mask <<= 1)
		;
	BBP_hash = (bat *) GDKzalloc(BBP_mask * sizeof(bat));
	if (BBP_hash == NULL)
		GDKfatal("BBPinithash: cannot allocate memory\n");
	BBP_mask--;

	while (--i > 0) {
		const char *s = BBP_logical(i);

		if (s) {
			const char *sm = BBP_logical(-i);

			if (*s != '.' && BBPtmpcheck(s) == 0) {
				BBP_insert(i);
			}
			if (sm && *sm != '.' && BBPtmpcheck(sm) == 0) {
				BBP_insert(-i);
			}
		} else {
			BBP_next(i) = BBP_free(j);
			BBP_free(j) = i;
			if (++j > BBP_THREADMASK)
				j = 0;
		}
	}
}

int
BBPselectfarm(int role, int type, enum heaptype hptype)
{
	int i;

	assert(role >= 0 && role < 32);
	(void) type;		/* may use in future */
	(void) hptype;		/* may use in future */
	for (i = 0; i < MAXFARMS; i++)
		if (BBPfarms[i].dirname && BBPfarms[i].roles & (1 << role))
			return i;
	/* must be able to find farms for TRANSIENT and PERSISTENT */
	assert(role != TRANSIENT && role != PERSISTENT);
	return -1;
}

/*
 * BBPextend must take the trimlock, as it is called when other BBP
 * locks are held and it will allocate memory. This could trigger a
 * BBPtrim, causing deadlock.
 */
static void
BBPextend(int idx, int buildhash)
{
	BBP_notrim = MT_getpid();

	if ((bat) ATOMIC_GET(BBPsize, BBPsizeLock, "BBPextend") >= N_BBPINIT * BBPINIT)
		GDKfatal("BBPextend: trying to extend BAT pool beyond the "
			 "limit (%d)\n", N_BBPINIT * BBPINIT);

	/* make sure the new size is at least BBPsize large */
	while (BBPlimit < (bat) ATOMIC_GET(BBPsize, BBPsizeLock, "BBPextend")) {
		assert(BBP[BBPlimit >> BBPINITLOG] == NULL);
		BBP[BBPlimit >> BBPINITLOG] = GDKzalloc(BBPINIT * sizeof(BBPrec));
		if (BBP[BBPlimit >> BBPINITLOG] == NULL)
			GDKfatal("BBPextend: failed to extend BAT pool\n");
		BBPlimit += BBPINIT;
	}

	if (buildhash) {
		int i;

		GDKfree(BBP_hash);
		BBP_hash = NULL;
		for (i = 0; i <= BBP_THREADMASK; i++)
			BBP_free(i) = 0;
		BBPinithash(idx);
	}
	BBP_notrim = 0;
}

static inline str
BBPtmpname(str s, int len, bat i)
{
	int reverse = i < 0;

	if (reverse)
		i = -i;
	s[--len] = 0;
	while (i > 0) {
		s[--len] = '0' + (i & 7);
		i >>= 3;
	}
	s[--len] = '_';
	if (reverse)
		s[--len] = 'r';
	s[--len] = 'p';
	s[--len] = 'm';
	s[--len] = 't';
	return s + len;
}

static inline str
BBPphysicalname(str s, int len, bat i)
{
	s[--len] = 0;
	while (i > 0) {
		s[--len] = '0' + (i & 7);
		i >>= 3;
	}
	return s + len;
}

static int
recover_dir(int farmid, int direxists)
{
	if (direxists) {
		/* just try; don't care about these non-vital files */
		(void) GDKunlink(farmid, BATDIR, "BBP", "bak");
		(void) GDKmove(farmid, BATDIR, "BBP", "dir", BATDIR, "BBP", "bak");
	}
	return GDKmove(farmid, BAKDIR, "BBP", "dir", BATDIR, "BBP", "dir");
}

static int BBPrecover(int farmid);
static int BBPrecover_subdir(void);
static int BBPdiskscan(const char *);

#if SIZEOF_SIZE_T == 8 && SIZEOF_OID == 8
/* Convert 32-bit OIDs to 64 bits.
 * This function must be called at the end of BBPinit(), just before
 * "normal processing" starts.  All errors that happen during the
 * conversion are fatal.  This function is "safe" in the sense that
 * when it is interrupted, recovery will just start over.  No
 * permanent changes are made to the database until all string heaps
 * have been converted, and then the changes are made atomically.
 *
 * In addition to doing the conversion to all BATs with OID or STR
 * columns (the latter since the format of the string heap is
 * different for 64/32 and 64/64 configurations), we also look out for
 * the *_catalog BATs that are used by gdk_logger.  If we encounter
 * such a BAT, we create a file based on the name of that BAT
 * (i.e. using the first part of the name) to inform the logger that
 * it too needs to convert 32 bit OIDs to 64 bits.  If the process
 * here gets interrupted, the logger is never called, and if we get
 * then restarted, we just create the file again, so this process is
 * safe. */

static void
fixoidheapcolumn(BAT *b, const char *srcdir, const char *nme,
		 const char *filename, const char *headtail,
		 const char *htheap)
{
	bat bid = abs(b->batCacheid);
	Heap h1, h2;
	int *old;
	oid *new;
	BUN i;
	char *s;
	unsigned short w;
	const char *bnme;
	int ht;

	if ((bnme = strrchr(nme, DIR_SEP)) != NULL)
		bnme++;
	else
		bnme = nme;

	if (GDKmove(b->H->heap.farmid, srcdir, bnme, headtail, BAKDIR, bnme, headtail) != 0)
		GDKfatal("fixoidheap: cannot make backup of %s.%s\n", nme, headtail);

	if ((ht = b->H->type) < 0) {
		const char *anme;

		/* as yet unknown head column type */
		anme = ATOMunknown_name(ht);
		if (strcmp(anme, "url") == 0)
			b->H->type = TYPE_str;
		else if (strcmp(anme, "sqlblob") == 0 ||
			 strcmp(anme, "wkb") == 0)
			b->H->type = TYPE_int;
		else
			GDKfatal("fixoidheap: unrecognized column "
				 "type %s for BAT %d\n", anme, bid);
	}

	if (b->H->type == TYPE_str) {
		if (GDKmove(b->H->vheap->farmid, srcdir, bnme, htheap, BAKDIR, bnme, htheap) != 0)
			GDKfatal("fixoidheap: cannot make backup of %s.%s\n", nme, htheap);

		h1 = b->H->heap;
		h1.filename = NULL;
		h1.base = NULL;
		h1.dirty = 0;
		h2 = *b->H->vheap;
		h2.filename = NULL;
		h2.base = NULL;
		h2.dirty = 0;

		/* load old string heap */
		if (HEAPload(&h1, filename, headtail, 0) < 0)
			GDKfatal("fixoidheap: loading old %s heap "
				 "for BAT %d failed\n", headtail, bid);
		if (HEAPload(&h2, filename, htheap, 0) < 0)
			GDKfatal("fixoidheap: loading old string heap "
				 "for BAT %d failed\n", bid);

		/* create new string heap */
		b->H->heap.filename = GDKfilepath(NOFARM, NULL, nme, headtail);
		if (b->H->heap.filename == NULL)
			GDKfatal("fixoidheap: GDKmalloc failed\n");
		w = b->H->width; /* remember old width */
		b->H->width = 1;
		b->H->shift = 0;
		if (HEAPalloc(&b->H->heap, b->batCapacity, SIZEOF_OID) < 0)
			GDKfatal("fixoidheap: allocating new %s heap "
				 "for BAT %d failed\n", headtail, bid);

		b->H->heap.dirty = TRUE;
		b->H->vheap->filename = GDKfilepath(NOFARM, NULL, nme, htheap);
		if (b->H->vheap->filename == NULL)
			GDKfatal("fixoidheap: GDKmalloc failed\n");
		if (ATOMheap(TYPE_str, b->H->vheap, b->batCapacity))
			GDKfatal("fixoidheap: initializing new string "
				 "heap for BAT %d failed\n", bid);
		b->H->vheap->parentid = bid;

		/* do the conversion */
		b->H->heap.dirty = TRUE;
		b->H->vheap->dirty = TRUE;
		for (i = 0; i < b->batCount; i++) {
			/* s = h2.base + VarHeapVal(h1.base, i, w); */
			switch (w) {
			case 1:
				s = h2.base + (((var_t) ((unsigned char *) h1.base)[i] + ((GDK_STRHASHTABLE * sizeof(unsigned short)) >> 3)) << 3);
				break;
			case 2:
				s = h2.base + (((var_t) ((unsigned short *) h1.base)[i] + ((GDK_STRHASHTABLE * sizeof(unsigned short)) >> 3)) << 3);
				break;
			case 4:
				s = h2.base + ((var_t) ((unsigned int *) h1.base)[i] << 3);
				break;
			default:
				assert(0);
				/* cannot happen, but compiler doesn't know */
				s = NULL;
			}
			b->H->heap.free += b->H->width;
			Hputvalue(b, Hloc(b, i), s, 0);
		}
		HEAPfree(&h1, 0);
		HEAPfree(&h2, 0);
		HEAPsave(b->H->vheap, nme, htheap);
		HEAPfree(b->H->vheap, 0);
	} else {
		assert(b->H->type == TYPE_oid ||
		       (b->H->type != TYPE_void && b->H->varsized));
		h1 = b->H->heap;
		h1.filename = NULL;
		h1.base = NULL;
		h1.dirty = 0;
		h1.parentid = 0;

		/* load old heap */
		if (HEAPload(&h1, filename, headtail, 0) < 0)
			GDKfatal("fixoidheap: loading old %s heap "
				 "for BAT %d failed\n", headtail, bid);

		/* create new heap */
		b->H->heap.filename = GDKfilepath(NOFARM, NULL, nme, headtail);
		if (b->H->heap.filename == NULL)
			GDKfatal("fixoidheap: GDKmalloc failed\n");
		b->H->width = SIZEOF_OID;
		b->H->shift = 3;
		assert(b->H->width == (1 << b->H->shift));
		if (HEAPalloc(&b->H->heap, b->batCapacity, SIZEOF_OID) < 0)
			GDKfatal("fixoidheap: allocating new %s heap "
				 "for BAT %d failed\n", headtail, bid);

		b->H->heap.dirty = TRUE;
		old = (int *) h1.base + b->batFirst;
		new = (oid *) b->H->heap.base + b->batFirst;
		if (b->H->varsized)
			for (i = 0; i < b->batCount; i++)
				new[i] = (oid) old[i] << 3;
		else
			for (i = 0; i < b->batCount; i++)
				new[i] = old[i] == int_nil ? oid_nil : (oid) old[i];
		b->H->heap.free = h1.free << 1;
		HEAPfree(&h1, 0);
	}
	HEAPsave(&b->H->heap, nme, headtail);
	HEAPfree(&b->H->heap, 0);

	if (ht < 0)
		b->H->type = ht;

	return;

  bunins_failed:
	GDKfatal("fixoidheap: memory allocation failed\n");
}

static void
fixoidheap(void)
{
	bat bid;
	BATstore *bs;
	const char *nme, *bnme;
	char *srcdir;
	long_str filename;
	size_t len;
	FILE *fp;

	fprintf(stderr,
		"# upgrading database from 32 bit OIDs to 64 bit OIDs\n");
	fflush(stderr);

	for (bid = 1; bid < (bat) ATOMIC_GET(BBPsize, BBPsizeLock, "fixoidheap"); bid++) {
		if ((bs = BBP_desc(bid)) == NULL)
			continue;	/* not a valid BAT */
		if (BBP_logical(bid) &&
		    (len = strlen(BBP_logical(bid))) > 8 &&
		    strcmp(BBP_logical(bid) + len - 8, "_catalog") == 0) {
			/* this is one of the files used by the
			 * logger.  We need to communicate to the
			 * logger that it also needs to do a
			 * conversion.  That is done by creating a
			 * file here based on the name of this BAT. */
			snprintf(filename, sizeof(filename),
				 "%.*s_32-64-convert",
				 (int) (len - 8), BBP_logical(bid));
			fp = fopen(filename, "w");
			if (fp == NULL)
				GDKfatal("fixoidheap: cannot create file %s\n",
					 filename);
			fclose(fp);
		}

		/* OID and (non-void) varsized columns have to be rewritten */
		if (bs->H.type != TYPE_oid &&
		    (bs->H.type == TYPE_void || !bs->H.varsized) &&
		    bs->T.type != TYPE_oid &&
		    (bs->T.type == TYPE_void || !bs->T.varsized))
			continue; /* nothing to do for this BAT */

		nme = BBP_physical(bid);
		if ((bnme = strrchr(nme, DIR_SEP)) == NULL)
			bnme = nme;
		else
			bnme++;
		sprintf(filename, "BACKUP%c%s", DIR_SEP, bnme);
		srcdir = GDKfilepath(bs->H.heap.farmid, BATDIR, nme, NULL);
		*strrchr(srcdir, DIR_SEP) = 0;

		if (bs->H.type == TYPE_oid ||
		    (bs->H.varsized && bs->H.type != TYPE_void)) {
			assert(bs->H.type != TYPE_oid || bs->H.width == 4);
			fixoidheapcolumn(&bs->B, srcdir, nme, filename, "head", "hheap");
		}
		GDKfree(srcdir);
		srcdir = GDKfilepath(bs->T.heap.farmid, BATDIR, nme, NULL);
		*strrchr(srcdir, DIR_SEP) = 0;
		if (bs->T.type == TYPE_oid ||
		    (bs->T.varsized && bs->T.type != TYPE_void)) {
			assert(bs->T.type != TYPE_oid || bs->T.width == 4);
			fixoidheapcolumn(&bs->BM, srcdir, nme, filename, "tail", "theap");
		}
		GDKfree(srcdir);
	}

	/* make permanent */
	if (TMcommit())
		GDKfatal("fixoidheap: commit failed\n");
}
#endif

/*
 * A read only BAT can be shared in a file system by reading its
 * descriptor separately.  The default src=0 is to read the full
 * BBPdir file.
 */
static int
heapinit(COLrec *col, const char *buf, int *hashash, const char *HT, int oidsize, int bbpversion, lng batid)
{
	int t;
	char type[11];
	unsigned short width;
	unsigned short var;
	unsigned short properties;
	lng nokey0;
	lng nokey1;
	lng nosorted;
	lng norevsorted;
	lng base;
	lng align;
	lng free;
	lng size;
	unsigned short storage;
	int n;

	(void) oidsize;		/* only used when SIZEOF_OID==8 */
	(void) bbpversion;	/* could be used to implement compatibility */

	norevsorted = 0; /* default for first case */
	if (sscanf(buf,
		   " %10s %hu %hu %hu %lld %lld %lld %lld %lld %lld %lld %lld %hu"
		   "%n",
		   type, &width, &var, &properties, &nokey0,
		   &nokey1, &nosorted, &norevsorted, &base,
		   &align, &free, &size, &storage,
		   &n) < 13)
		GDKfatal("BBPinit: invalid format for BBP.dir\n%s", buf);

	if (properties & ~0x0F81)
		GDKfatal("BBPinit: unknown properties are set: incompatible database\n");
	*hashash = var & 2;
	var &= ~2;
	/* silently convert chr columns to bte */
	if (strcmp(type, "chr") == 0)
		strcpy(type, "bte");
	if ((t = ATOMindex(type)) < 0)
		t = ATOMunknown_find(type);
	else if (var != (t == TYPE_void || BATatoms[t].atomPut != NULL))
		GDKfatal("BBPinit: inconsistent entry in BBP.dir: %s.varsized mismatch for BAT " LLFMT "\n", HT, batid);
	else if (var && t != 0 ?
		 BATatoms[t].size < width ||
		 (width != 1 && width != 2 && width != 4
#if SIZEOF_VAR_T == 8
		  && width != 8
#endif
			 ) :
		 BATatoms[t].size != width
#if SIZEOF_SIZE_T == 8 && SIZEOF_OID == 8
		 && (t != TYPE_oid || oidsize == 0 || width != oidsize)
#endif
		)
		GDKfatal("BBPinit: inconsistent entry in BBP.dir: %s.size mismatch for BAT " LLFMT "\n", HT, batid);
	col->type = t;
	col->width = width;
	col->varsized = var != 0;
	col->shift = ATOMelmshift(width);
	assert_shift_width(col->shift,col->width);
	col->nokey[0] = (BUN) nokey0;
	col->nokey[1] = (BUN) nokey1;
	col->sorted = (bit) ((properties & 0x0001) != 0);
	col->revsorted = (bit) ((properties & 0x0080) != 0);
	col->key = (properties & 0x0100) != 0;
	col->dense = (properties & 0x0200) != 0;
	col->nonil = (properties & 0x0400) != 0;
	col->nil = (properties & 0x0800) != 0;
	col->nosorted = (BUN) nosorted;
	col->norevsorted = (BUN) norevsorted;
	col->seq = base < 0 ? oid_nil : (oid) base;
	col->align = (oid) align;
	col->heap.free = (size_t) free;
	col->heap.size = (size_t) size;
	col->heap.base = NULL;
	col->heap.filename = NULL;
	col->heap.storage = (storage_t) storage;
	col->heap.copied = 0;
	col->heap.newstorage = (storage_t) storage;
	col->heap.farmid = BBPselectfarm(PERSISTENT, col->type, offheap);
	col->heap.dirty = 0;
	if (bbpversion <= GDKLIBRARY_INET_COMPARE && strcmp(type, "inet") == 0) {
		/* don't trust ordering information on inet columns */
		col->sorted = 0;
		col->revsorted = 0;
	}
	return n;
}

static int
vheapinit(COLrec *col, const char *buf, int hashash, bat bid)
{
	int n = 0;
	lng free, size;
	unsigned short storage;

	if (col->varsized && col->type != TYPE_void) {
		col->vheap = GDKzalloc(sizeof(Heap));
		if (col->vheap == NULL)
			GDKfatal("BBPinit: cannot allocate memory for heap.");
		if (sscanf(buf,
			   " %lld %lld %hu"
			   "%n",
			   &free, &size, &storage, &n) < 3)
			GDKfatal("BBPinit: invalid format for BBP.dir\n%s", buf);
		col->vheap->free = (size_t) free;
		col->vheap->size = (size_t) size;
		col->vheap->base = NULL;
		col->vheap->filename = NULL;
		col->vheap->storage = (storage_t) storage;
		col->vheap->copied = 0;
		col->vheap->hashash = hashash != 0;
		col->vheap->newstorage = (storage_t) storage;
		col->vheap->dirty = 0;
		col->vheap->parentid = bid;
		col->vheap->farmid = BBPselectfarm(PERSISTENT, col->type, varheap);
	}
	return n;
}

static void
BBPreadEntries(FILE *fp, int *min_stamp, int *max_stamp, int oidsize, int bbpversion)
{
	bat bid = 0;
	char buf[4096];
	BATstore *bs;

	/* read the BBP.dir and insert the BATs into the BBP */
	while (fgets(buf, sizeof(buf), fp) != NULL) {
		lng batid;
		unsigned short status;
		char headname[129];
		char tailname[129];
		char filename[129];
		unsigned int properties;
		int lastused;
		int nread;
		char *s, *options = NULL;
		char logical[1024];
		lng inserted, deleted, first, count, capacity;
		unsigned short map_head, map_tail, map_hheap, map_theap;
		int Hhashash, Thashash;

		if ((s = strchr(buf, '\r')) != NULL) {
			/* convert \r\n into just \n */
			if (s[1] != '\n')
				GDKfatal("BBPinit: invalid format for BBP.dir");
			*s++ = '\n';
			*s = 0;
		}

		if (sscanf(buf,
			   "%lld %hu %128s %128s %128s %d %u %lld %lld %lld %lld %lld %hu %hu %hu %hu"
			   "%n",
			   &batid, &status, headname, tailname, filename,
			   &lastused, &properties, &inserted, &deleted, &first,
			   &count, &capacity, &map_head, &map_tail, &map_hheap,
			   &map_theap,
			   &nread) < 16)
			GDKfatal("BBPinit: invalid format for BBP.dir%s", buf);

		/* convert both / and \ path separators to our own DIR_SEP */
#if DIR_SEP != '/'
		s = filename;
		while ((s = strchr(s, '/')) != NULL)
			*s++ = DIR_SEP;
#endif
#if DIR_SEP != '\\'
		s = filename;
		while ((s = strchr(s, '\\')) != NULL)
			*s++ = DIR_SEP;
#endif

		bid = (bat) batid;
		if (batid >= (lng) ATOMIC_GET(BBPsize, BBPsizeLock, "BBPreadEntries")) {
			ATOMIC_SET(BBPsize, (ATOMIC_TYPE) (batid + 1), BBPsizeLock, "BBPreadEntries");
			if ((bat) ATOMIC_GET(BBPsize, BBPsizeLock, "BBPreadEntries") >= BBPlimit)
				BBPextend(0, FALSE);
		}
		if (BBP_desc(bid) != NULL)
			GDKfatal("BBPinit: duplicate entry in BBP.dir.");
		bs = GDKzalloc(sizeof(BATstore));
		if (bs == NULL)
			GDKfatal("BBPinit: cannot allocate memory for BATstore.");
		bs->B.H = &bs->H;
		bs->B.T = &bs->T;
		bs->B.S = &bs->S;
		bs->B.batCacheid = bid;
		bs->BM.H = &bs->T;
		bs->BM.T = &bs->H;
		bs->BM.S = &bs->S;
		bs->BM.batCacheid = -bid;
		BATroles(&bs->B, NULL, NULL);
		bs->S.persistence = PERSISTENT;
		bs->S.copiedtodisk = 1;
		bs->S.restricted = (properties & 0x06) >> 1;
		bs->S.inserted = (BUN) inserted;
		bs->S.deleted = (BUN) deleted;
		bs->S.first = (BUN) first;
		bs->S.count = (BUN) count;
		bs->S.capacity = (BUN) capacity;
		bs->S.map_head = (char) map_head;
		bs->S.map_tail = (char) map_tail;
		bs->S.map_hheap = (char) map_hheap;
		bs->S.map_theap = (char) map_theap;

		nread += heapinit(&bs->H, buf + nread, &Hhashash, "H", oidsize, bbpversion, batid);
		nread += heapinit(&bs->T, buf + nread, &Thashash, "T", oidsize, bbpversion, batid);
		nread += vheapinit(&bs->H, buf + nread, Hhashash, bid);
		nread += vheapinit(&bs->T, buf + nread, Thashash, bid);

		if (buf[nread] != '\n' && buf[nread] != ' ')
			GDKfatal("BBPinit: invalid format for BBP.dir\n%s", buf);
		if (buf[nread] == ' ')
			options = buf + nread + 1;

		BBP_desc(bid) = bs;
		BBP_status(bid) = BBPEXISTING;	/* do we need other status bits? */
		if ((s = strchr(headname, '~')) != NULL && s == headname) {
			s = BBPtmpname(logical, sizeof(logical), bid);
		} else {
			if (s)
				*s = 0;
			strncpy(logical, headname, sizeof(logical));
			s = logical;
		}
		BBP_logical(bid) = GDKstrdup(s);
		if (strcmp(tailname, BBPNONAME) != 0)
			BBP_logical(-bid) = GDKstrdup(tailname);
		else
			BBP_logical(-bid) = GDKstrdup(BBPtmpname(tailname, sizeof(tailname), -bid));
		BBP_physical(bid) = GDKstrdup(filename);
		BBP_options(bid) = NULL;
		if (options)
			BBP_options(bid) = GDKstrdup(options);
		BBP_lastused(bid) = lastused;
		if (lastused > *max_stamp)
			*max_stamp = lastused;
		if (lastused < *min_stamp)
			*min_stamp = lastused;
		BBP_refs(bid) = 0;
		BBP_lrefs(bid) = 1;	/* any BAT we encounter here is persistent, so has a logical reference */
	}
}

#ifdef HAVE_HGE
#define SIZEOF_MAX_INT SIZEOF_HGE
#else
#define SIZEOF_MAX_INT SIZEOF_LNG
#endif

static int
BBPheader(FILE *fp, oid *BBPoid, int *OIDsize)
{
	char buf[BUFSIZ];
	int sz, bbpversion, ptrsize, oidsize, intsize;
	char *s;

	if (fgets(buf, sizeof(buf), fp) == NULL) {
		GDKfatal("BBPinit: BBP.dir is empty");
	}
	if (sscanf(buf, "BBP.dir, GDKversion %d\n", &bbpversion) != 1) {
		GDKerror("BBPinit: old BBP without version number");
		GDKerror("dump the database using a compatible version,");
		GDKerror("then restore into new database using this version.\n");
		exit(1);
	}
	if (bbpversion != GDKLIBRARY &&
<<<<<<< HEAD
	    bbpversion != GDKLIBRARY_64_BIT_INT) {
=======
	    bbpversion != GDKLIBRARY_INET_COMPARE &&
	    bbpversion != GDKLIBRARY_SORTED_BYTE &&
	    bbpversion != GDKLIBRARY_CHR &&
	    bbpversion != GDKLIBRARY_PRE_VARWIDTH) {
>>>>>>> da9d0343
		GDKfatal("BBPinit: incompatible BBP version: expected 0%o, got 0%o.", GDKLIBRARY, bbpversion);
	}
	if (fgets(buf, sizeof(buf), fp) == NULL) {
		GDKfatal("BBPinit: short BBP");
	}
	if (bbpversion <= GDKLIBRARY_64_BIT_INT) {
		if (sscanf(buf, "%d %d", &ptrsize, &oidsize) != 2) {
			GDKfatal("BBPinit: BBP.dir has incompatible format: pointer and OID sizes are missing");
		}
		intsize = SIZEOF_LNG;
	} else {
		if (sscanf(buf, "%d %d %d", &ptrsize, &oidsize, &intsize) != 3) {
			GDKfatal("BBPinit: BBP.dir has incompatible format: pointer, OID, and max. integer sizes are missing");
		}
	}
	if (ptrsize != SIZEOF_SIZE_T || oidsize != SIZEOF_OID) {
#if SIZEOF_SIZE_T == 8 && SIZEOF_OID == 8
		if (ptrsize != SIZEOF_SIZE_T || oidsize != SIZEOF_INT)
#endif
		GDKfatal("BBPinit: database created with incompatible server:\n"
			 "expected pointer size %d, got %d, expected OID size %d, got %d.",
			 SIZEOF_SIZE_T, ptrsize, SIZEOF_OID, oidsize);
	}
	if (intsize != SIZEOF_MAX_INT) {
		GDKfatal("BBPinit: database created with incompatible server:\n"
			 "expected max. integer size %d, got %d.",
			 SIZEOF_MAX_INT, intsize);
	}
	if (OIDsize)
		*OIDsize = oidsize;
	if (fgets(buf, sizeof(buf), fp) == NULL) {
		GDKfatal("BBPinit: short BBP");
	}
	*BBPoid = OIDread(buf);
	if ((s = strstr(buf, "BBPsize")) != NULL) {
		sscanf(s, "BBPsize=%d", &sz);
		sz = (int) (sz * BATMARGIN);
		if (sz > (bat) ATOMIC_GET(BBPsize, BBPsizeLock, "BBPheader"))
			ATOMIC_SET(BBPsize, sz, BBPsizeLock, "BBPheader");
	}
	return bbpversion;
}

/* all errors are fatal */
void
BBPaddfarm(const char *dirname, int rolemask)
{
	struct stat st;
	int i;

	if (strchr(dirname, '\n') != NULL) {
		GDKfatal("BBPaddfarm: no newline allowed in directory name\n");
	}
	if (rolemask == 0 || (rolemask & 1 && BBPfarms[0].dirname != NULL)) {
		GDKfatal("BBPaddfarm: bad rolemask\n");
	}
	if (mkdir(dirname, 0755) < 0) {
		if (errno == EEXIST) {
			if (stat(dirname, &st) == -1 || !S_ISDIR(st.st_mode)) {
				GDKfatal("BBPaddfarm: %s: not a directory\n", dirname);
			}
		} else {
			GDKfatal("BBPaddfarm: %s: cannot create directory\n", dirname);
		}
	}
	for (i = 0; i < MAXFARMS; i++) {
		if (BBPfarms[i].dirname == NULL) {
			BBPfarms[i].dirname = strdup(dirname);
			BBPfarms[i].roles = rolemask;
			return;
		}
	}
	GDKfatal("BBPaddfarm: too many farms\n");
}

void
BBPinit(void)
{
	FILE *fp = NULL;
	char buf[4096];
	struct stat st;
	int min_stamp = 0x7fffffff, max_stamp = 0;
	bat bid;
	int bbpversion;
	int oidsize;
	oid BBPoid;

#ifdef NEED_MT_LOCK_INIT
	MT_lock_init(&GDKunloadLock, "GDKunloadLock");
	ATOMIC_INIT(stampLock, "stampLock");
	ATOMIC_INIT(BBPsizeLock, "BBPsizeLock");
#endif

	if (BBPfarms[0].dirname == NULL)
		BBPaddfarm(".", (1 << PERSISTENT) | (1 << TRANSIENT));

	GDKremovedir(0, DELDIR);

	/* first move everything from SUBDIR to BAKDIR (its parent) */
	if (BBPrecover_subdir() < 0)
		GDKfatal("BBPinit: cannot properly process %s.", SUBDIR);

	/* try to obtain a BBP.dir from bakdir */
	snprintf(buf, sizeof(buf), "%s%cBBP.dir", BAKDIR, DIR_SEP);

	if (stat(buf, &st) == 0) {
		/* backup exists; *must* use it */
		snprintf(buf, sizeof(buf), "%s%cBBP.dir", BATDIR, DIR_SEP);
		if (recover_dir(0, stat(buf, &st) == 0) < 0)
			goto bailout;
		if ((fp = GDKfilelocate(0, "BBP", "r", "dir")) == NULL)
			GDKfatal("BBPinit: cannot open recovered BBP.dir.");
	} else if ((fp = GDKfilelocate(0, "BBP", "r", "dir")) == NULL) {
		/* there was no BBP.dir either. Panic! try to use a
		 * BBP.bak */
		snprintf(buf, sizeof(buf), "%s%cBBP.bak", BAKDIR, DIR_SEP);
		if (stat(buf, &st) < 0) {
			/* no BBP.bak (nor BBP.dir or BACKUP/BBP.dir):
			 * create a new one */
			IODEBUG THRprintf(GDKstdout, "#BBPdir: initializing BBP.\n");	/* BBPdir instead of BBPinit for backward compatibility of error messages */
			if (BBPdir(0, NULL) < 0)
				goto bailout;
		} else if (GDKmove(0, BATDIR, "BBP", "bak", BATDIR, "BBP", "dir") == 0)
			IODEBUG THRprintf(GDKstdout, "#BBPinit: reverting to dir saved in BBP.bak.\n");

		if ((fp = GDKfilelocate(0, "BBP", "r", "dir")) == NULL)
			goto bailout;
	}
	assert(fp != NULL);

	/* scan the BBP.dir to obtain current size */
	BBPlimit = 0;
	memset(BBP, 0, sizeof(BBP));
	ATOMIC_SET(BBPsize, 1, BBPsizeLock, "BBPinit");

	bbpversion = BBPheader(fp, &BBPoid, &oidsize);

	BBPextend(0, FALSE);		/* allocate BBP records */
	ATOMIC_SET(BBPsize, 1, BBPsizeLock, "BBPinit");

	BBPreadEntries(fp, &min_stamp, &max_stamp, oidsize, bbpversion);
	fclose(fp);

	/* normalize saved LRU stamps */
	if (min_stamp <= max_stamp) {
		for (bid = 1; bid < (bat) ATOMIC_GET(BBPsize, BBPsizeLock, "BBPinit"); bid++)
			if (BBPvalid(bid))
				BBP_lastused(bid) -= min_stamp;
		BBPsetstamp(max_stamp - min_stamp);
	}

	BBPinithash(0);
	BBP_notrim = 0;

	OIDbase(BBPoid);

	/* will call BBPrecover if needed */
	if (BBPprepare(FALSE))
		GDKfatal("BBPinit: cannot properly process %s.", BAKDIR);

	/* cleanup any leftovers (must be done after BBPrecover) */
	BBPdiskscan(BATDIR);

#if SIZEOF_SIZE_T == 8 && SIZEOF_OID == 8
	if (oidsize == SIZEOF_INT)
		fixoidheap();
#else
	(void) oidsize;
#endif
	if (bbpversion < GDKLIBRARY)
		TMcommit();

	return;

      bailout:
	/* now it is time for real panic */
	GDKfatal("BBPinit: could not write %s%cBBP.dir", BATDIR, DIR_SEP);
}

/*
 * During the exit phase all non-persistent BATs are removed.  Upon
 * exit the status of the BBP tables is saved on disk.  This function
 * is called once and during the shutdown of the server. Since
 * shutdown may be issued from any thread (dangerous) it may lead to
 * interference in a parallel session.
 */

void
BBPexit(void)
{
	bat i;
	int skipped;

	BBPlock("BBPexit");	/* stop all threads ever touching more descriptors */

	/* free all memory (just for leak-checking in Purify) */
	do {
		skipped = 0;
		for (i = 0; i < (bat) ATOMIC_GET(BBPsize, BBPsizeLock, "BBPexit"); i++) {
			if (BBPvalid(i)) {
				BAT *b = BBP_cache(i);

				if (b) {
					if (b->batSharecnt > 0) {
						skipped = 1;
						continue;
					}
					/* NIELS ?? Why reduce share count, it's done in VIEWdestroy !! */
					if (isVIEW(b)) {
						bat hp = VIEWhparent(b), tp = VIEWtparent(b);
						bat vhp = VIEWvhparent(b), vtp = VIEWvtparent(b);
						if (hp) {
							BBP_cache(hp)->batSharecnt--;
							--BBP_lrefs(hp);
						}
						if (tp) {
							BBP_cache(tp)->batSharecnt--;
							--BBP_lrefs(tp);
						}
						if (vhp) {
							BBP_cache(vhp)->batSharecnt--;
							--BBP_lrefs(vhp);
						}
						if (vtp) {
							BBP_cache(vtp)->batSharecnt--;
							--BBP_lrefs(vtp);
						}
					}
					if (isVIEW(b))
						VIEWdestroy(b);
					else
						BATfree(b);
				}
				BBPuncacheit(i, TRUE);
				if (BBP_logical(i) != BBP_bak(i))
					GDKfree(BBP_bak(i));
				BBP_bak(i) = NULL;
				GDKfree(BBP_logical(i));
				BBP_logical(i) = NULL;
				GDKfree(BBP_logical(-i));
				BBP_logical(-i) = NULL;
			}
			if (BBP_physical(i)) {
				GDKfree(BBP_physical(i));
				BBP_physical(i) = NULL;
			}
			if (BBP_bak(i))
				GDKfree(BBP_bak(i));
			BBP_bak(i) = NULL;
		}
	} while (skipped);
	GDKfree(BBP_hash);
	BBP_hash = 0;
}

/*
 * The routine BBPdir creates the BAT pool dictionary file.  It
 * includes some information about the current state of affair in the
 * pool.  The location in the buffer pool is saved for later use as
 * well.  This is merely done for ease of debugging and of no
 * importance to front-ends.  The tail of non-used entries is
 * reclaimed as well.
 */
static int
heap_entry(stream *s, COLrec *col)
{
	int t;

	t = col->type;
	if (mnstr_printf(s, " %s %u %u %u " BUNFMT " " BUNFMT " " BUNFMT " "
			 BUNFMT " " OIDFMT " " OIDFMT " " SZFMT " " SZFMT " %d",
			  t >= 0 ? BATatoms[t].name : ATOMunknown_name(t),
			  col->width,
			  col->varsized | (col->vheap ? col->vheap->hashash << 1 : 0),
			 (unsigned short) col->sorted | ((unsigned short) col->revsorted << 7) | (((unsigned short) col->key & 0x01) << 8) | ((unsigned short) col->dense << 9) | ((unsigned short) col->nonil << 10) | ((unsigned short) col->nil << 11),
			  col->nokey[0],
			  col->nokey[1],
			  col->nosorted,
			  col->norevsorted,
			  col->seq,
			  col->align,
			  col->heap.free,
			  col->heap.size,
			  (int) col->heap.newstorage) < 0)
		return -1;
	return 0;
}

static int
new_bbpentry(stream *s, bat i)
{
#ifndef NDEBUG
	assert(i > 0);
	assert(i < (bat) ATOMIC_GET(BBPsize, BBPsizeLock, "new_bbpentry"));
	assert(BBP_desc(i));
	assert(BBP_desc(i)->B.batCacheid == i);
	assert(BBP_desc(i)->S.role == PERSISTENT);
	assert(0 <= BBP_desc(i)->H.heap.farmid && BBP_desc(i)->H.heap.farmid < MAXFARMS);
	assert(BBPfarms[BBP_desc(i)->H.heap.farmid].roles & (1 << PERSISTENT));
	assert(0 <= BBP_desc(i)->T.heap.farmid && BBP_desc(i)->T.heap.farmid < MAXFARMS);
	assert(BBPfarms[BBP_desc(i)->T.heap.farmid].roles & (1 << PERSISTENT));
	if (BBP_desc(i)->H.vheap) {
		assert(0 <= BBP_desc(i)->H.vheap->farmid && BBP_desc(i)->H.vheap->farmid < MAXFARMS);
		assert(BBPfarms[BBP_desc(i)->H.vheap->farmid].roles & (1 << PERSISTENT));
	}
	if (BBP_desc(i)->T.vheap) {
		assert(0 <= BBP_desc(i)->T.vheap->farmid && BBP_desc(i)->T.vheap->farmid < MAXFARMS);
		assert(BBPfarms[BBP_desc(i)->T.vheap->farmid].roles & (1 << PERSISTENT));
	}
#endif

	if (mnstr_printf(s, SSZFMT " %d %s %s %s %d %u " BUNFMT " " BUNFMT " " BUNFMT " " BUNFMT " " BUNFMT " %u %u %u %u",	/* BAT info */
			  (ssize_t) i, BBP_status(i) & BBPPERSISTENT,
			  BBP_logical(i),
			  BBP_logical(-i) ? BBP_logical(-i) : BBPNONAME,
			  BBP_physical(i),
			  BBP_lastused(i),
			  BBP_desc(i)->S.restricted << 1,
			  BBP_desc(i)->S.inserted,
			  BBP_desc(i)->S.deleted,
			  BBP_desc(i)->S.first,
			  BBP_desc(i)->S.count,
			  BBP_desc(i)->S.capacity,
			  (unsigned char) BBP_desc(i)->S.map_head,
			  (unsigned char) BBP_desc(i)->S.map_tail,
			  (unsigned char) BBP_desc(i)->S.map_hheap,
			  (unsigned char) BBP_desc(i)->S.map_theap) < 0)
		return -1;
	if (heap_entry(s, &BBP_desc(i)->H) < 0)
		return -1;
	if (heap_entry(s, &BBP_desc(i)->T) < 0)
		return -1;

	if (BBP_desc(i)->H.vheap &&
	    mnstr_printf(s, " " SZFMT " " SZFMT " %d",
			  BBP_desc(i)->H.vheap->free,
			  BBP_desc(i)->H.vheap->size,
			  (int) BBP_desc(i)->H.vheap->newstorage) < 0)
		return -1;
	if (BBP_desc(i)->T.vheap &&
	    mnstr_printf(s, " " SZFMT " " SZFMT " %d",
			  BBP_desc(i)->T.vheap->free,
			  BBP_desc(i)->T.vheap->size,
			  (int) BBP_desc(i)->T.vheap->newstorage) < 0)
		return -1;

	if (BBP_options(i) &&
	    mnstr_printf(s, " %s", BBP_options(i)) < 0)
		return -1;

	return mnstr_printf(s, "\n");
}

static int
BBPdir_header(stream *s, int n)
{
	if (mnstr_printf(s, "BBP.dir, GDKversion %d\n", GDKLIBRARY) < 0 ||
	    mnstr_printf(s, "%d %d %d\n", SIZEOF_SIZE_T, SIZEOF_OID, SIZEOF_MAX_INT) < 0 ||
	    OIDwrite(s) != 0 ||
	    mnstr_printf(s, " BBPsize=%d\n", n) < 0)
		return -1;
	return 0;
}

static int
BBPdir_subcommit(int cnt, bat *subcommit)
{
	FILE *fp;
	stream *s = NULL;
	bat j = 1;
	char buf[3000];
	char *p;
	int n;

	assert(subcommit != NULL);

	if ((fp = GDKfilelocate(0, "BBP", "w", "dir")) == NULL)
		goto bailout;
	if ((s = file_wastream(fp, "BBP.dir")) == NULL)
		goto bailout;
	fp = NULL;

	n = (bat) ATOMIC_GET(BBPsize, BBPsizeLock, "BBPdir_subcommit");

	/* we need to copy the backup BBP.dir to the new, but
	 * replacing the entries for the subcommitted bats */
	snprintf(buf, sizeof(buf), "%s%cBBP.dir", SUBDIR, DIR_SEP);
	if ((fp = fopen(buf, "r")) == NULL) {
		snprintf(buf, sizeof(buf), "%s%cBBP.dir", BAKDIR, DIR_SEP);
		if ((fp = fopen(buf, "r")) == NULL)
			GDKfatal("BBPdir: subcommit attempted without backup BBP.dir.");
	}
	/* read first three lines */
	if (fgets(buf, sizeof(buf), fp) == NULL || /* BBP.dir, GDKversion %d */
	    fgets(buf, sizeof(buf), fp) == NULL || /* SIZEOF_SIZE_T SIZEOF_OID SIZEOF_MAX_INT */
	    fgets(buf, sizeof(buf), fp) == NULL) /* BBPsize=%d */
		GDKfatal("BBPdir: subcommit attempted with invalid backup BBP.dir.");
	/* third line contains BBPsize */
	if ((p = strstr(buf, "BBPsize")) != NULL)
		sscanf(p, "BBPsize=%d", &n);
	if (n < (bat) ATOMIC_GET(BBPsize, BBPsizeLock, "BBPdir_subcommit"))
		n = (bat) ATOMIC_GET(BBPsize, BBPsizeLock, "BBPdir_subcommit");

	if (GDKdebug & (IOMASK | THRDMASK))
		THRprintf(GDKstdout, "#BBPdir: writing BBP.dir (%d bats).\n", n);
	IODEBUG {
		THRprintf(GDKstdout, "#BBPdir start oid=");
		OIDwrite(GDKstdout);
		THRprintf(GDKstdout, "\n");
	}

	if (BBPdir_header(s, n) < 0)
		goto bailout;
	n = 0;
	for (;;) {
		/* but for subcommits, all except the bats in the list
		 * retain their existing mode */
		if (n == 0 && fp != NULL) {
			if (fgets(buf, sizeof(buf), fp) == NULL) {
				fclose(fp);
				fp = NULL;
			} else if (sscanf(buf, "%d", &n) != 1 || n <= 0)
				GDKfatal("BBPdir: subcommit attempted with invalid backup BBP.dir.");
		}
		if (j == cnt && n == 0)
			break;
		if (j < cnt && (n == 0 || subcommit[j] <= n || fp == NULL)) {
			bat i = subcommit[j];
			/* BBP.dir consists of all persistent bats only */
			if (BBP_status(i) & BBPPERSISTENT) {
				if (new_bbpentry(s, i) < 0)
					goto bailout;
				IODEBUG new_bbpentry(GDKstdout, i);
			}
			if (i == n)
				n = 0;	/* read new entry (i.e. skip this one from old BBP.dir */
			do
				/* go to next, skipping duplicates */
				j++;
			while (j < cnt && subcommit[j] == i);
		} else {
			if (mnstr_printf(s, "%s", buf) < 0)
				goto bailout;
			IODEBUG mnstr_printf(GDKstdout, "%s", buf);
			n = 0;
		}
	}

	if (mnstr_flush(s) != 0 ||
	    (!(GDKdebug & FORCEMITOMASK) && mnstr_fsync(s) != 0))
		goto bailout;
	mnstr_close(s);
	mnstr_destroy(s);

	IODEBUG THRprintf(GDKstdout, "#BBPdir end\n");

	return 0;

      bailout:
	if (s != NULL) {
		mnstr_close(s);
		mnstr_destroy(s);
	}
	if (fp != NULL)
		fclose(fp);
	GDKsyserror("BBPdir failed:\n");
	return -1;
}

int
BBPdir(int cnt, bat *subcommit)
{
	FILE *fp;
	stream *s = NULL;
	bat i;

	if (subcommit)
		return BBPdir_subcommit(cnt, subcommit);

	if (GDKdebug & (IOMASK | THRDMASK))
		THRprintf(GDKstdout, "#BBPdir: writing BBP.dir (%d bats).\n", (int) (bat) ATOMIC_GET(BBPsize, BBPsizeLock, "BBPdir"));
	IODEBUG {
		THRprintf(GDKstdout, "#BBPdir start oid=");
		OIDwrite(GDKstdout);
		THRprintf(GDKstdout, "\n");
	}
	if ((fp = GDKfilelocate(0, "BBP", "w", "dir")) == NULL)
		goto bailout;
	if ((s = file_wastream(fp, "BBP.dir")) == NULL) {
		fclose(fp);
		goto bailout;
	}

	if (BBPdir_header(s, (bat) ATOMIC_GET(BBPsize, BBPsizeLock, "BBPdir")) < 0)
		goto bailout;

	for (i = 1; i < (bat) ATOMIC_GET(BBPsize, BBPsizeLock, "BBPdir"); i++) {
		/* write the entry
		 * BBP.dir consists of all persistent bats */
		if (BBP_status(i) & BBPPERSISTENT) {
			if (new_bbpentry(s, i) < 0)
				goto bailout;
			IODEBUG new_bbpentry(GDKstdout, i);
		}
	}

	if (mnstr_flush(s) != 0 ||
	    mnstr_fsync(s) != 0)
		goto bailout;
	mnstr_close(s);
	mnstr_destroy(s);
	s = NULL;

	IODEBUG THRprintf(GDKstdout, "#BBPdir end\n");

	if (i < (bat) ATOMIC_GET(BBPsize, BBPsizeLock, "BBPdir"))
		goto bailout;

	return 0;

      bailout:
	if (s != NULL) {
		mnstr_close(s);
		mnstr_destroy(s);
	}
	GDKsyserror("BBPdir failed:\n");
	return -1;
}

/* function used for debugging */
void
BBPdump(void)
{
	bat i;
	size_t mem = 0, vm = 0;
	size_t cmem = 0, cvm = 0;
	int n = 0, nc = 0;

	for (i = 0; i < (bat) ATOMIC_GET(BBPsize, BBPsizeLock, "BBPdump"); i++) {
		BAT *b = BBP_cache(i);
		if (b == NULL)
			continue;
		THRprintf(GDKstdout,
			  "# %d[%s,%s]: nme=['%s','%s'] refs=%d lrefs=%d "
			  "status=%d count=" BUNFMT " "
			  "Hheap=[" SZFMT "," SZFMT "] "
			  "Hvheap=[" SZFMT "," SZFMT "] "
			  "Hhash=[" SZFMT "," SZFMT "] "
			  "Theap=[" SZFMT "," SZFMT "] "
			  "Tvheap=[" SZFMT "," SZFMT "] "
			  "Thash=[" SZFMT "," SZFMT "]\n",
			  i,
			  ATOMname(b->H->type),
			  ATOMname(b->T->type),
			  BBP_logical(i) ? BBP_logical(i) : "<NULL>",
			  BBP_logical(-i) ? BBP_logical(-i) : "<NULL>",
			  BBP_refs(i),
			  BBP_lrefs(i),
			  BBP_status(i),
			  b->batCount,
			  HEAPmemsize(&b->H->heap),
			  HEAPvmsize(&b->H->heap),
			  HEAPmemsize(b->H->vheap),
			  HEAPvmsize(b->H->vheap),
			  b->H->hash && b->H->hash != (Hash *) -1 ? HEAPmemsize(b->H->hash->heap) : 0,
			  b->H->hash && b->H->hash != (Hash *) -1 ? HEAPvmsize(b->H->hash->heap) : 0,
			  HEAPmemsize(&b->T->heap),
			  HEAPvmsize(&b->T->heap),
			  HEAPmemsize(b->T->vheap),
			  HEAPvmsize(b->T->vheap),
			  b->T->hash && b->T->hash != (Hash *) -1 ? HEAPmemsize(b->T->hash->heap) : 0,
			  b->T->hash && b->T->hash != (Hash *) -1 ? HEAPvmsize(b->T->hash->heap) : 0);
		if (BBP_logical(i) && BBP_logical(i)[0] == '.') {
			cmem += HEAPmemsize(&b->H->heap);
			cvm += HEAPvmsize(&b->H->heap);
			nc++;
		} else {
			mem += HEAPmemsize(&b->H->heap);
			vm += HEAPvmsize(&b->H->heap);
			n++;
		}
		if (b->H->vheap) {
			if (BBP_logical(i) && BBP_logical(i)[0] == '.') {
				cmem += HEAPmemsize(b->H->vheap);
				cvm += HEAPvmsize(b->H->vheap);
			} else {
				mem += HEAPmemsize(b->H->vheap);
				vm += HEAPvmsize(b->H->vheap);
			}
		}
		if (b->H->hash && b->H->hash != (Hash *) -1) {
			if (BBP_logical(i) && BBP_logical(i)[0] == '.') {
				cmem += HEAPmemsize(b->H->hash->heap);
				cvm += HEAPvmsize(b->H->hash->heap);
			} else {
				mem += HEAPmemsize(b->H->hash->heap);
				vm += HEAPvmsize(b->H->hash->heap);
			}
		}
		if (BBP_logical(i) && BBP_logical(i)[0] == '.') {
			cmem += HEAPmemsize(&b->T->heap);
			cvm += HEAPvmsize(&b->T->heap);
		} else {
			mem += HEAPmemsize(&b->T->heap);
			vm += HEAPvmsize(&b->T->heap);
		}
		if (b->T->vheap) {
			if (BBP_logical(i) && BBP_logical(i)[0] == '.') {
				cmem += HEAPmemsize(b->T->vheap);
				cvm += HEAPvmsize(b->T->vheap);
			} else {
				mem += HEAPmemsize(b->T->vheap);
				vm += HEAPvmsize(b->T->vheap);
			}
		}
		if (b->T->hash && b->T->hash != (Hash *) -1) {
			if (BBP_logical(i) && BBP_logical(i)[0] == '.') {
				cmem += HEAPmemsize(b->T->hash->heap);
				cvm += HEAPvmsize(b->T->hash->heap);
			} else {
				mem += HEAPmemsize(b->T->hash->heap);
				vm += HEAPvmsize(b->T->hash->heap);
			}
		}
	}
	THRprintf(GDKstdout,
		  "# %d bats: mem=" SZFMT ", vm=" SZFMT " %d cached bats: mem=" SZFMT ", vm=" SZFMT "\n",
		  n, mem, vm, nc, cmem, cvm);
}

/*
 * @+ BBP Readonly Interface
 *
 * These interface functions do not change the BBP tables. If they
 * only access one specific BAT, the caller must have ensured that no
 * other thread is modifying that BAT, therefore such functions do not
 * need locking.
 *
 * BBP index lookup by BAT name:
 */
static inline bat
BBP_find(const char *nme, int lock)
{
	bat i = BBPnamecheck(nme);

	if (i != 0) {
		/* for tmp_X and tmpr_X BATs, we already know X */
		const char *s;

		if (abs(i) >= (bat) ATOMIC_GET(BBPsize, BBPsizeLock, "BBP_find") || (s = BBP_logical(i)) == NULL || strcmp(s, nme)) {
			i = 0;
		}
	} else if (*nme != '.') {
		/* must lock since hash-lookup traverses other BATs */
		if (lock)
			MT_lock_set(&GDKnameLock, "BBPindex");
		for (i = BBP_hash[strHash(nme) & BBP_mask]; i; i = BBP_next(i)) {
			if (strcmp(BBP_logical(i), nme) == 0)
				break;
		}
		if (lock)
			MT_lock_unset(&GDKnameLock, "BBPindex");
	}
	return i;
}

bat
BBPindex(const char *nme)
{
	return BBP_find(nme, TRUE);
}

BATstore *
BBPgetdesc(bat i)
{
	if (i == bat_nil)
		return NULL;
	if (i < 0)
		i = -i;
	if (i != 0 && i < (bat) ATOMIC_GET(BBPsize, BBPsizeLock, "BBPgetdesc") && i && BBP_logical(i)) {
		return BBP_desc(i);
	}
	return NULL;
}

str
BBPlogical(bat bid, str buf)
{
	if (buf == NULL) {
		return NULL;
	} else if (BBPcheck(bid, "BBPlogical")) {
		if (bid < 0 && BBP_logical(bid) == NULL)
			bid = -bid;
		strcpy(buf, BBP_logical(bid));
	} else {
		*buf = 0;
	}
	return buf;
}

str
BBPphysical(bat bid, str buf)
{
	if (buf == NULL) {
		return NULL;
	} else if (BBPcheck(bid, "BBPphysical")) {
		strcpy(buf, BBP_physical(abs(bid)));
	} else {
		*buf = 0;
	}
	return buf;
}

/*
 * @+ BBP Update Interface
 * Operations to insert, delete, clear, and modify BBP entries.
 * Our policy for the BBP is to provide unlocked BBP access for
 * speed, but still write operations have to be locked.
 * #ifdef DEBUG_THREADLOCAL_BATS
 * Create the shadow version (reversed) of a bat.
 *
 * An existing BAT is inserted into the BBP
 */
static inline str
BBPsubdir_recursive(str s, bat i)
{
	i >>= 6;
	if (i >= 0100) {
		s = BBPsubdir_recursive(s, i);
		*s++ = DIR_SEP;
	}
	i &= 077;
	*s++ = '0' + (i >> 3);
	*s++ = '0' + (i & 7);
	return s;
}

static inline void
BBPgetsubdir(str s, bat i)
{
	if (i >= 0100) {
		s = BBPsubdir_recursive(s, i);
	}
	*s = 0;
}

int
BBPcurstamp(void)
{
	return ATOMIC_GET(BBP_curstamp, BBP_curstampLock, "BBPcurstamp") & 0x7fffffff;
}

/* There are BBP_THREADMASK+1 (64) free lists, and ours (idx) is
 * empty.  Here we find a longish free list (at least 20 entries), and
 * if we can find one, we take one entry from that list.  If no long
 * enough list can be found, we create a new entry by either just
 * increasing BBPsize (up to BBPlimit) or extending the BBP (which
 * increases BBPlimit).  Every time this function is called we start
 * searching in a following free list (variable "last"). */
static void
maybeextend(int idx)
{
	int t, m;
	int n, l;
	bat i;
	static int last = 0;

	l = 0;			/* length of longest list */
	m = 0;			/* index of longest list */
	/* find a longish free list */
	for (t = 0; t <= BBP_THREADMASK && l <= 20; t++) {
		n = 0;
		for (i = BBP_free((t + last) & BBP_THREADMASK);
		     i != 0 && n <= 20;
		     i = BBP_next(i))
			n++;
		if (n > l) {
			m = (t + last) & BBP_THREADMASK;
			l = n;
		}
	}
	if (l > 20) {
		/* list is long enough, get an entry from there */
		i = BBP_free(m);
		BBP_free(m) = BBP_next(i);
		BBP_next(i) = 0;
		BBP_free(idx) = i;
	} else {
		/* let the longest list alone, get a fresh entry */
		if ((bat) ATOMIC_ADD(BBPsize, 1, BBPsizeLock, "BBPinsert") >= BBPlimit) {
			BBPextend(idx, TRUE);
		} else {
			BBP_free(idx) = (bat) ATOMIC_GET(BBPsize, BBPsizeLock, "BBPinsert") - 1;
		}
	}
	last = (last + 1) & BBP_THREADMASK;
}

bat
BBPinsert(BATstore *bs)
{
	MT_Id pid = MT_getpid();
	int lock = locked_by ? pid != locked_by : 1;
	const char *s;
	long_str dirname;
	bat i;
	int idx = threadmask(pid);

	assert(bs->B.H != NULL);
	assert(bs->B.T != NULL);
	assert(bs->B.H == bs->BM.T);
	assert(bs->B.T == bs->BM.H);

	/* critical section: get a new BBP entry */
	if (lock) {
		MT_lock_set(&GDKtrimLock(idx), "BBPreplace");
		MT_lock_set(&GDKcacheLock(idx), "BBPinsert");
	}

	/* find an empty slot */
	if (BBP_free(idx) <= 0) {
		/* we need to extend the BBP */
		if (lock) {
			/* we must take all locks in a consistent
			 * order so first unset the one we've already
			 * got */
			MT_lock_unset(&GDKcacheLock(idx), "BBPinsert");
			for (i = 0; i <= BBP_THREADMASK; i++)
				MT_lock_set(&GDKcacheLock(i), "BBPinsert");
		}
		MT_lock_set(&GDKnameLock, "BBPinsert");
		/* check again in case some other thread extended
		 * while we were waiting */
		if (BBP_free(idx) <= 0) {
			maybeextend(idx);
		}
		MT_lock_unset(&GDKnameLock, "BBPinsert");
		if (lock)
			for (i = BBP_THREADMASK; i >= 0; i--)
				if (i != idx)
					MT_lock_unset(&GDKcacheLock(i), "BBPinsert");
	}
	i = BBP_free(idx);
	assert(i > 0);
	BBP_free(idx) = BBP_next(i);

	if (lock) {
		MT_lock_unset(&GDKcacheLock(idx), "BBPinsert");
		MT_lock_unset(&GDKtrimLock(idx), "BBPreplace");
	}
	/* rest of the work outside the lock , as GDKstrdup/GDKmalloc
	 * may trigger a BBPtrim */

	/* fill in basic BBP fields for the new bat */

	bs->S.stamp = ATOMIC_INC(BBP_curstamp, BBP_curstampLock, "BBPinsert") & 0x7fffffff;
	bs->B.batCacheid = i;
	bs->BM.batCacheid = -i;
	bs->S.tid = MT_getpid();

	BBP_status_set(i, BBPDELETING, "BBPentry");
	BBP_cache(i) = NULL;
	BBP_desc(i) = NULL;
	BBP_refs(i) = 1;	/* new bats have 1 pin */
	BBP_lrefs(i) = 0;	/* ie. no logical refs */

	if (BBP_bak(i) == NULL) {
		s = BBPtmpname(dirname, 64, i);
		BBP_logical(i) = GDKstrdup(s);
		BBP_bak(i) = BBP_logical(i);
	} else
		BBP_logical(i) = BBP_bak(i);
	s = BBPtmpname(dirname, 64, -i);
	BBP_logical(-i) = GDKstrdup(s);

	/* Keep the physical location around forever */
	if (BBP_physical(i) == NULL) {
		char name[64], *nme;

		BBPgetsubdir(dirname, i);
		nme = BBPphysicalname(name, 64, i);

		BBP_physical(i) = GDKfilepath(NOFARM, dirname, nme, NULL);

		BATDEBUG THRprintf(GDKstdout, "#%d = new %s(%s,%s)\n", (int) i, BBPname(i), ATOMname(bs->H.type), ATOMname(bs->T.type));
	}

	return i;
}

void
BBPcacheit(BATstore *bs, int lock)
{
	bat i = bs->B.batCacheid;
	int mode;

	if (lock)
		lock = locked_by ? MT_getpid() != locked_by : 1;

	if (i) {
		assert(i > 0);
	} else {
		i = BBPinsert(bs);	/* bat was not previously entered */
		if (bs->H.vheap)
			bs->H.vheap->parentid = i;
		if (bs->T.vheap)
			bs->T.vheap->parentid = i;
	}
	assert(bs->B.batCacheid > 0);
	assert(bs->BM.batCacheid < 0);
	assert(bs->B.batCacheid == -bs->BM.batCacheid);

	if (lock)
		MT_lock_set(&GDKswapLock(i), "BBPcacheit");
	mode = (BBP_status(i) | BBPLOADED) & ~(BBPLOADING | BBPDELETING);
	BBP_status_set(i, mode, "BBPcacheit");
	BBP_lastused(i) = BBPLASTUSED(BBPstamp() + ((mode == BBPLOADED) ? 150 : 0));
	BBP_desc(i) = bs;

	/* cache it! */
	BBP_cache(i) = &bs->B;
	BBP_cache(-i) = &bs->BM;

	if (lock)
		MT_lock_unset(&GDKswapLock(i), "BBPcacheit");
}

/*
 * BBPuncacheit changes the BBP status to swapped out.  Currently only
 * used in BBPfree (bat swapped out) and BBPclear (bat destroyed
 * forever).
 */

static void
BBPuncacheit(bat i, int unloaddesc)
{
	if (i < 0)
		i = -i;
	if (BBPcheck(i, "BBPuncacheit")) {
		BATstore *bs = BBP_desc(i);

		if (bs) {
			if (BBP_cache(i)) {
				BATDEBUG THRprintf(GDKstdout, "#uncache %d (%s)\n", (int) i, BBPname(i));

				BBP_cache(i) = BBP_cache(-i) = NULL;

				/* clearing bits can be done without the lock */
				BBP_status_off(i, BBPLOADED, "BBPuncacheit");
			}
			if (unloaddesc) {
				BBP_desc(i) = NULL;
				BATdestroy(bs);
			}
		}
	}
}

/*
 * @- BBPclear
 * BBPclear removes a BAT from the BBP directory forever.
 */
static inline void
bbpclear(bat i, int idx, const char *lock)
{
	BATDEBUG {
		THRprintf(GDKstdout, "#clear %d (%s)\n", (int) i, BBPname(i));
	}
	BBPuncacheit(i, TRUE);
	BATDEBUG {
		mnstr_printf(GDKstdout, "#BBPclear set to unloading %d\n", i);
	}
	BBP_status_set(i, BBPUNLOADING, "BBPclear");
	BBP_refs(i) = 0;
	BBP_lrefs(i) = 0;
	if (lock)
		MT_lock_set(&GDKcacheLock(idx), lock);

	if (BBPtmpcheck(BBP_logical(i)) == 0) {
		MT_lock_set(&GDKnameLock, "bbpclear");
		BBP_delete(i);
		MT_lock_unset(&GDKnameLock, "bbpclear");
	}
	if (BBPtmpcheck(BBP_logical(-i)) == 0) {
		MT_lock_set(&GDKnameLock, "bbpclear");
		BBP_delete(-i);
		MT_lock_unset(&GDKnameLock, "bbpclear");
	}
	if (BBP_logical(i) != BBP_bak(i))
		GDKfree(BBP_logical(i));
	if (BBP_logical(-i) != BBP_bak(-i))
		GDKfree(BBP_logical(-i));
	BBP_status_set(i, 0, "BBPclear");
	BBP_logical(i) = NULL;
	BBP_logical(-i) = NULL;
	BBP_next(i) = BBP_free(idx);
	BBP_free(idx) = i;
	if (lock)
		MT_lock_unset(&GDKcacheLock(idx), lock);
}

void
BBPclear(bat i)
{
	MT_Id pid = MT_getpid();
	int lock = locked_by ? pid != locked_by : 1;

	if (BBPcheck(i, "BBPclear")) {
		bbpclear(abs(i), threadmask(pid), lock ? "BBPclear" : NULL);
	}
}

/*
 * @- BBP rename
 *
 * Each BAT has a logical name that is globally unique. Its reverse
 * view can also be assigned a name, that also has to be globally
 * unique.  The batId is the same as the logical BAT name.
 *
 * The default logical name of a BAT is tmp_X, where X is the
 * batCacheid.  Apart from being globally unique, new logical bat
 * names cannot be of the form tmp_X, unless X is the batCacheid.
 *
 * Physical names consist of a directory name followed by a logical
 * name suffix.  The directory name is derived from the batCacheid,
 * and is currently organized in a hierarchy that puts max 64 bats in
 * each directory (see BBPgetsubdir).
 *
 * Concerning the physical suffix: it is almost always bat_X. This
 * saves us a whole lot of trouble, as bat_X is always unique and no
 * conflicts can occur.  Other suffixes are only supported in order
 * just for backward compatibility with old repositories (you won't
 * see them anymore in new repositories).
 */
int
BBPrename(bat bid, const char *nme)
{
	BAT *b = BBPdescriptor(bid);
	long_str dirname;
	bat tmpid = 0, i;
	int idx;

	if (b == NULL)
		return 0;

	/* If name stays same, do nothing */
	if (BBP_logical(bid) && strcmp(BBP_logical(bid), nme) == 0)
		return 0;

	BBPgetsubdir(dirname, abs(bid));

	if ((tmpid = BBPnamecheck(nme)) && (bid < 0 || tmpid != bid)) {
		return BBPRENAME_ILLEGAL;
	}
	if (strlen(dirname) + strLen(nme) + 1 >= IDLENGTH) {
		return BBPRENAME_LONG;
	}
	idx = threadmask(MT_getpid());
	MT_lock_set(&GDKtrimLock(idx), "BBPrename");
	MT_lock_set(&GDKnameLock, "BBPrename");
	i = BBP_find(nme, FALSE);
	if (i != 0) {
		MT_lock_unset(&GDKnameLock, "BBPrename");
		MT_lock_unset(&GDKtrimLock(idx), "BBPrename");
		return BBPRENAME_ALREADY;
	}
	BBP_notrim = MT_getpid();

	/* carry through the name change */
	if (BBP_logical(bid) && BBPtmpcheck(BBP_logical(bid)) == 0) {
		BBP_delete(bid);
	}
	if (BBP_logical(bid) != BBP_bak(bid))
		GDKfree(BBP_logical(bid));
	BBP_logical(bid) = GDKstrdup(nme);
	if (tmpid == 0) {
		BBP_insert(bid);
	}
	b->batDirtydesc = 1;
	if (b->batPersistence == PERSISTENT) {
		int lock = locked_by ? MT_getpid() != locked_by : 1;

		if (lock)
			MT_lock_set(&GDKswapLock(i), "BBPrename");
		BBP_status_on(abs(bid), BBPRENAMED, "BBPrename");
		if (lock)
			MT_lock_unset(&GDKswapLock(i), "BBPrename");
		BBPdirty(1);
	}
	MT_lock_unset(&GDKnameLock, "BBPrename");
	BBP_notrim = 0;
	MT_lock_unset(&GDKtrimLock(idx), "BBPrename");
	return 0;
}

/*
 * @+ BBP swapping Policy
 * The BAT can be moved back to disk using the routine BBPfree.  It
 * frees the storage for other BATs. After this call BAT* references
 * maintained for the BAT are wrong.  We should keep track of dirty
 * unloaded BATs. They may have to be committed later on, which may
 * include reading them in again.
 *
 * BBPswappable: may this bat be unloaded?  Only real bats without
 * memory references can be unloaded.
 */
static inline void
BBPspin(bat i, const char *s, int event)
{
	if (BBPcheck(i, "BBPspin") && (BBP_status(i) & event)) {
		lng spin = LL_CONSTANT(0);

		while (BBP_status(i) & event) {
			MT_sleep_ms(KITTENNAP);
			spin++;
		}
		BATDEBUG THRprintf(GDKstdout, "#BBPspin(%d,%s,%d): " LLFMT " loops\n", (int) i, s, event, spin);
	}
}

static inline int
incref(bat i, int logical, int lock)
{
	int refs;
	bat hp, tp, hvp, tvp;
	BATstore *bs;
	BAT *b;
	int load = 0;

	if (i == bat_nil) {
		/* Stefan: May this happen? Or should we better call
		 * GDKerror(), here? */
		/* GDKerror("BBPincref() called with bat_nil!\n"); */
		return 0;
	}
	if (i < 0)
		i = -i;

	if (!BBPcheck(i, "BBPincref"))
		return 0;

	if (lock) {
		for (;;) {
			MT_lock_set(&GDKswapLock(i), "BBPincref");
			if (!(BBP_status(i) & (BBPUNSTABLE|BBPLOADING)))
				break;
			/* the BATs is "unstable", try again */
			MT_lock_unset(&GDKswapLock(i), "BBPincref");
			MT_sleep_ms(KITTENNAP);
		}
	}
	/* we have the lock */

	bs = BBP_desc(i);
	if ( bs == 0) {
		/* should not have happened */
		if (lock)
			MT_lock_unset(&GDKswapLock(i), "BBPincref");
		return 0;
	}

	assert(BBP_refs(i) + BBP_lrefs(i) ||
	       BBP_status(i) & (BBPDELETED | BBPSWAPPED));
	if (logical) {
		/* parent BATs are not relevant for logical refs */
		hp = tp = hvp = tvp = 0;
		refs = ++BBP_lrefs(i);
	} else {
		hp = bs->B.H->heap.parentid;
		tp = bs->B.T->heap.parentid;
		hvp = bs->B.H->vheap == 0 || bs->B.H->vheap->parentid == i ? 0 : bs->B.H->vheap->parentid;
		tvp = bs->B.T->vheap == 0 || bs->B.T->vheap->parentid == i ? 0 : bs->B.T->vheap->parentid;
		refs = ++BBP_refs(i);
		if (refs == 1 && (hp || tp || hvp || tvp)) {
			/* If this is a view, we must load the parent
			 * BATs, but we must do that outside of the
			 * lock.  Set the BBPLOADING flag so that
			 * other threads will wait until we're
			 * done. */
			BBP_status_on(i, BBPLOADING, "BBPincref");
			load = 1;
		}
	}
	if (lock)
		MT_lock_unset(&GDKswapLock(i), "BBPincref");

	if (load) {
		/* load the parent BATs and set the heap base pointers
		 * to the correct values */
		assert(!logical);
		if (hp) {
			incref(hp, 0, lock);
			b = getBBPdescriptor(hp, lock);
			bs->B.H->heap.base = b->H->heap.base + (size_t) bs->B.H->heap.base;
			/* if we shared the hash before, share
			 * it again note that if the parent's
			 * hash is destroyed, we also don't
			 * have a hash anymore */
			if (bs->B.H->hash == (Hash *) -1)
				bs->B.H->hash = b->H->hash;
		}
		if (tp) {
			incref(tp, 0, lock);
			b = getBBPdescriptor(tp, lock);
			if (bs->B.H != bs->B.T) {  /* mirror? */
				bs->B.T->heap.base = b->H->heap.base + (size_t) bs->B.T->heap.base;
				/* if we shared the hash before, share
				 * it again note that if the parent's
				 * hash is destroyed, we also don't
				 * have a hash anymore */
				if (bs->B.T->hash == (Hash *) -1)
					bs->B.T->hash = b->H->hash;
			}
		}
		if (hvp) {
			incref(hvp, 0, lock);
			(void) getBBPdescriptor(hvp, lock);
		}
		if (tvp) {
			incref(tvp, 0, lock);
			(void) getBBPdescriptor(tvp, lock);
		}
		/* done loading, release descriptor */
		BBP_status_off(i, BBPLOADING, "BBPincref");
	}
	return refs;
}

int
BBPincref(bat i, int logical)
{
	int lock = locked_by ? MT_getpid() != locked_by : 1;

	return incref(i, logical, lock);
}

void
BBPshare(bat parent)
{
	int lock = locked_by ? MT_getpid() != locked_by : 1;

	if (parent < 0)
		parent = -parent;
	if (lock)
		MT_lock_set(&GDKswapLock(parent), "BBPshare");
	(void) incref(parent, TRUE, 0);
	++BBP_cache(parent)->batSharecnt;
	assert(BBP_refs(parent) > 0);
	(void) incref(parent, FALSE, 0);
	if (lock)
		MT_lock_unset(&GDKswapLock(parent), "BBPshare");
}

static inline int
decref(bat i, int logical, int releaseShare, int lock)
{
	int refs = 0, swap = 0;
	bat hp = 0, tp = 0, hvp = 0, tvp = 0;
	BAT *b;

	assert(i > 0);
	if (lock)
		MT_lock_set(&GDKswapLock(i), "BBPdecref");
	assert(!BBP_cache(i) || BBP_cache(i)->batSharecnt >= releaseShare);
	if (releaseShare) {
		--BBP_desc(i)->S.sharecnt;
		if (lock)
			MT_lock_unset(&GDKswapLock(i), "BBPdecref");
		return refs;
	}

	while (BBP_status(i) & BBPUNLOADING) {
		if (lock)
			MT_lock_unset(&GDKswapLock(i), "BBPdecref");
		BBPspin(i, "BBPdecref", BBPUNLOADING);
		if (lock)
			MT_lock_set(&GDKswapLock(i), "BBPdecref");
	}

	b = BBP_cache(i);

	/* decrement references by one */
	if (logical) {
		if (BBP_lrefs(i) == 0) {
			GDKerror("BBPdecref: %s does not have logical references.\n", BBPname(i));
			assert(0);
		} else {
			refs = --BBP_lrefs(i);
		}
	} else {
		if (BBP_refs(i) == 0) {
			GDKerror("BBPdecref: %s does not have pointer fixes.\n", BBPname(i));
			assert(0);
		} else {
			assert(b == NULL || b->H->heap.parentid == 0 || BBP_refs(b->H->heap.parentid) > 0);
			assert(b == NULL || b->T->heap.parentid == 0 || BBP_refs(b->T->heap.parentid) > 0);
			assert(b == NULL || b->H->vheap == NULL || b->H->vheap->parentid == 0 || BBP_refs(b->H->vheap->parentid) > 0);
			assert(b == NULL || b->T->vheap == NULL || b->T->vheap->parentid == 0 || BBP_refs(b->T->vheap->parentid) > 0);
			refs = --BBP_refs(i);
			if (b && refs == 0) {
				if ((hp = b->H->heap.parentid) != 0)
					b->H->heap.base = (char *) (b->H->heap.base - BBP_cache(hp)->H->heap.base);
				if ((tp = b->T->heap.parentid) != 0 &&
				    b->H != b->T)
					b->T->heap.base = (char *) (b->T->heap.base - BBP_cache(tp)->H->heap.base);
				/* if a view shared the hash with its
				 * parent, indicate this, but only if
				 * view isn't getting destroyed */
				if (hp && b->H->hash &&
				    b->H->hash == BBP_cache(hp)->H->hash)
					b->H->hash = (Hash *) -1;
				if (tp && b->T->hash &&
				    b->T->hash == BBP_cache(tp)->H->hash)
					b->T->hash = (Hash *) -1;
				hvp = VIEWvhparent(b);
				tvp = VIEWvtparent(b);
			}
		}
	}

	/* we destroy transients asap and unload persistent bats only
	 * if they have been made cold */
	if (BBP_refs(i) > 0 || (BBP_lrefs(i) > 0 && BBP_lastused(i) != 0)) {
		/* bat cannot be swapped out. renew its last usage
		 * stamp for the BBP LRU policy */
		int sec = BBPLASTUSED(BBPstamp());

		if (sec > BBPLASTUSED(BBP_lastused(i)))
			BBP_lastused(i) = sec;
	} else if (b || (BBP_status(i) & BBPTMP)) {
		/* bat will be unloaded now. set the UNLOADING bit
		 * while locked so no other thread thinks it's
		 * available anymore */
		assert((BBP_status(i) & BBPUNLOADING) == 0);
		BATDEBUG {
			mnstr_printf(GDKstdout, "#BBPdecref set to unloading BAT %d\n", i);
		}
		BBP_status_on(i, BBPUNLOADING, "BBPdecref");
		swap = TRUE;
	}

	/* unlock before re-locking in unload; as saving a dirty
	 * persistent bat may take a long time */
	if (lock)
		MT_lock_unset(&GDKswapLock(i), "BBPdecref");

	if (swap && b != NULL) {
		if (BBP_lrefs(i) == 0 && (BBP_status(i) & BBPDELETED) == 0) {
			/* free memory (if loaded) and delete from
			 * disk (if transient but saved) */
			BBPdestroy(b);
		} else {
			BATDEBUG {
				mnstr_printf(GDKstdout, "#BBPdecref unload and free bat %d\n", i);
			}
			BBP_unload_inc(i, "BBPdecref");
			/* free memory of transient */
			if (BBPfree(b, "BBPdecref"))
				return -1;	/* indicate failure */
		}
	}
	if (hp)
		decref(abs(hp), FALSE, FALSE, lock);
	if (tp)
		decref(abs(tp), FALSE, FALSE, lock);
	if (hvp)
		decref(abs(hvp), FALSE, FALSE, lock);
	if (tvp)
		decref(abs(tvp), FALSE, FALSE, lock);
	return refs;
}

#undef BBPdecref
int
BBPdecref(bat i, int logical)
{
	if (BBPcheck(i, "BBPdecref") == 0) {
		return -1;
	}
	if (i < 0)
		i = -i;
	return decref(i, logical, FALSE, TRUE);
}

/*
 * M5 often changes the physical ref into a logical reference.  This
 * state change consist of the sequence BBPincref(b,TRUE);BBPunfix(b).
 * A faster solution is given below, because it does not trigger the
 * BBP management actions, such as garbage collecting the bats.
 * [first step, initiate code change]
 */
void
BBPkeepref(bat i)
{
	if (i == bat_nil)
		return;
	if (i < 0)
		i = -i;
	if (BBPcheck(i, "BBPkeepref")) {
		int lock = locked_by ? MT_getpid() != locked_by : 1;
		BAT *b;

		if ((b = BBPdescriptor(i)) != NULL) {
			BATsettrivprop(b);
			if (GDKdebug & (CHECKMASK | PROPMASK))
				BATassertProps(b);
		}

		incref(i, TRUE, lock);
		assert(BBP_refs(i));
		decref(i, FALSE, FALSE, lock);
	}
}

void
BBPreleaseref(bat i)
{
	int lock = locked_by ? MT_getpid() != locked_by : 1;

	if (i == bat_nil)
		return;
	if (i < 0)
		i = -i;
	assert(BBP_refs(i) > 0);
	decref(i, FALSE, FALSE, lock);
}

static inline void
GDKunshare(bat parent)
{
	if (parent < 0)
		parent = -parent;
	(void) decref(parent, FALSE, TRUE, TRUE);
	(void) decref(parent, TRUE, FALSE, TRUE);
}

void
BBPunshare(bat parent)
{
	GDKunshare(parent);
}

/*
 * BBPreclaim is a user-exported function; the common way to destroy a
 * BAT the hard way.
 *
 * Return values:
 * -1 = bat cannot be unloaded (it has more than your own memory fix)
 *  0 = unloaded successfully
 *  1 = unload failed (due to write-to-disk failure)
 */
int
BBPreclaim(BAT *b)
{
	bat i;
	int lock = locked_by ? MT_getpid() != locked_by : 1;

	if (b == NULL)
		return -1;
	i = abs(b->batCacheid);

	assert(BBP_refs(i) == 1);

	return decref(i, 0, 0, lock) <0;
}

/*
 * BBPdescriptor checks whether BAT needs loading and does so if
 * necessary. You must have at least one fix on the BAT before calling
 * this.
 */
static BAT *
getBBPdescriptor(bat i, int lock)
{
	int load = FALSE;
	bat j = abs(i);
	BAT *b = NULL;

	if (!BBPcheck(i, "BBPdescriptor")) {
		return NULL;
	}
	assert(BBP_refs(i));
	if ((b = BBP_cache(i)) == NULL) {

		if (lock)
			MT_lock_set(&GDKswapLock(j), "BBPdescriptor");
		while (BBP_status(j) & BBPWAITING) {	/* wait for bat to be loaded by other thread */
			if (lock)
				MT_lock_unset(&GDKswapLock(j), "BBPdescriptor");
			MT_sleep_ms(KITTENNAP);
			if (lock)
				MT_lock_set(&GDKswapLock(j), "BBPdescriptor");
		}
		if (BBPvalid(j)) {
			b = BBP_cache(i);
			if (b == NULL) {
				load = TRUE;
				BATDEBUG {
					mnstr_printf(GDKstdout, "#BBPdescriptor set to unloading BAT %d\n", j);
				}
				BBP_status_on(j, BBPLOADING, "BBPdescriptor");
			}
		}
		if (lock)
			MT_lock_unset(&GDKswapLock(j), "BBPdescriptor");
	}
	if (load) {
		IODEBUG THRprintf(GDKstdout, "#load %s\n", BBPname(i));

		b = BATload_intern(i, lock);
		BBPin++;

		/* clearing bits can be done without the lock */
		BBP_status_off(j, BBPLOADING, "BBPdescriptor");
	}
	return b;
}

BAT *
BBPdescriptor(bat i)
{
	int lock = locked_by ? MT_getpid() != locked_by : 1;

	return getBBPdescriptor(i, lock);
}

/*
 * In BBPsave executes unlocked; it just marks the BBP_status of the
 * BAT to BBPsaving, so others that want to save or unload this BAT
 * must spin lock on the BBP_status field.
 */
int
BBPsave(BAT *b)
{
	int lock = locked_by ? MT_getpid() != locked_by : 1;
	bat bid = abs(b->batCacheid);
	int ret = 0;

	if (BBP_lrefs(bid) == 0 || isVIEW(b) || !BATdirty(b))
		/* do nothing */
		return 0;

	if (lock)
		MT_lock_set(&GDKswapLock(bid), "BBPsave");

	if (BBP_status(bid) & BBPSAVING) {
		/* wait until save in other thread completes */
		if (lock)
			MT_lock_unset(&GDKswapLock(bid), "BBPsave");
		BBPspin(bid, "BBPsave", BBPSAVING);
	} else {
		/* save it */
		int flags = BBPSAVING;

		if (DELTAdirty(b)) {
			flags |= BBPSWAPPED;
			BBPdirty(1);
		}
		if (b->batPersistence != PERSISTENT) {
			flags |= BBPTMP;
		}
		BBP_status_on(bid, flags, "BBPsave");
		if (lock)
			MT_lock_unset(&GDKswapLock(bid), "BBPsave");

		IODEBUG THRprintf(GDKstdout, "#save %s\n", BATgetId(b));

		/* do the time-consuming work unlocked */
		if (BBP_status(bid) & BBPEXISTING)
			ret = BBPbackup(b, FALSE);
		if (ret == 0) {
			BBPout++;
			ret = (BATsave(b) == NULL);
		}
		/* clearing bits can be done without the lock */
		BBP_status_off(bid, BBPSAVING, "BBPsave");
	}
	return ret;
}

/*
 * TODO merge BBPfree with BATfree? Its function is to prepare a BAT
 * for being unloaded (or even destroyed, if the BAT is not
 * persistent).
 */
static int
BBPdestroy(BAT *b)
{
	bat hp = b->H->heap.parentid, tp = b->T->heap.parentid;
	bat vhp = VIEWvhparent(b), vtp = VIEWvtparent(b);

	if (isVIEW(b)) {	/* a physical view */
		VIEWdestroy(b);
	} else {
		/* bats that get destroyed must unfix their atoms */
		int (*hunfix) (const void *) = BATatoms[b->htype].atomUnfix;
		int (*tunfix) (const void *) = BATatoms[b->ttype].atomUnfix;
		BUN p, q;
		BATiter bi = bat_iterator(b);

		assert(b->batSharecnt == 0);
		if (hunfix) {
			DELloop(b, p, q) {
				(*hunfix) (BUNhead(bi, p));
			}
			BATloop(b, p, q) {
				(*hunfix) (BUNhead(bi, p));
			}
		}
		if (tunfix) {
			DELloop(b, p, q) {
				(*tunfix) (BUNtail(bi, p));
			}
			BATloop(b, p, q) {
				(*tunfix) (BUNtail(bi, p));
			}
		}
		BATdelete(b);	/* handles persistent case also (file deletes) */
	}
	BBPclear(b->batCacheid);	/* if destroyed; de-register from BBP */

	/* parent released when completely done with child */
	if (hp)
		GDKunshare(hp);
	if (vhp)
		GDKunshare(vhp);
	if (tp)
		GDKunshare(tp);
	if (vtp)
		GDKunshare(vtp);
	return 0;
}

static int
BBPfree(BAT *b, const char *calledFrom)
{
	bat bid = abs(b->batCacheid), hp = VIEWhparent(b), tp = VIEWtparent(b), vhp = VIEWvhparent(b), vtp = VIEWvtparent(b);
	int ret;

	assert(BBPswappable(b));
	(void) calledFrom;

	/* write dirty BATs before being unloaded */
	ret = BBPsave(b);
	if (ret == 0) {
		if (isVIEW(b)) {	/* physical view */
			VIEWdestroy(b);
		} else {
			if (BBP_cache(bid))
				BATfree(b);	/* free memory */
		}
		BBPuncacheit(bid, FALSE);
	}
	/* clearing bits can be done without the lock */
	BATDEBUG {
		mnstr_printf(GDKstdout, "#BBPfree turn off unloading %d\n", bid);
	}
	BBP_status_off(bid, BBPUNLOADING, calledFrom);
	BBP_unload_dec(bid, calledFrom);

	/* parent released when completely done with child */
	if (ret == 0 && hp)
		GDKunshare(hp);
	if (ret == 0 && tp)
		GDKunshare(tp);
	if (ret == 0 && vhp)
		GDKunshare(vhp);
	if (ret == 0 && vtp)
		GDKunshare(vtp);
	return ret;
}

/*
 * @- Storage trimming
 * BBPtrim unloads the least recently used BATs to free memory
 * resources.  It gets passed targets in bytes of physical memory and
 * logical virtual memory resources to free. Overhead costs are
 * reduced by making just one scan, analyzing the first BBPMAXTRIM
 * bats and keeping the result in a list for later use (the oldest bat
 * now is going to be the oldest bat in the future as well).  This
 * list is sorted on last-used timestamp. BBPtrim keeps unloading BATs
 * till the targets are met or there are no more BATs to unload.
 *
 * In determining whether a BAT will be unloaded, first it has to be
 * BBPswappable, and second its resources occupied must be of the
 * requested type. The algorithm actually makes two passes, in the
 * first only clean bats are unloaded (in order of their stamp).
 *
 * In order to keep this under control with multiple threads all
 * running out of memory at the same time, we make sure that
 * @itemize
 * @item
 * just one thread does a BBPtrim at a time (by having a BBPtrimLock
 * set).
 * @item
 * while decisions are made as to which bats to unload (1) the BBP is
 * scanned, and (2) unload decisions are made. Due to these
 * properties, the search&decide phase of BBPtrim acquires both
 * GDKcacheLock (due to (1)) and all GDKswapLocks (due to (2)). They
 * must be released during the actual unloading.  (as otherwise
 * deadlock occurs => unloading a bat may e.g. kill an accelerator
 * that is a BAT, which in turn requires BBP lock acquisition).
 * @item
 * to avoid further deadlock, the update functions in BBP that hold
 * either GDKcacheLock or a GDKswapLock may never cause a BBPtrim
 * (notice that BBPtrim could theoretically be set off just by
 * allocating a little piece of memory, e.g.  GDKstrdup()). If these
 * routines must alloc memory, they must set the BBP_notrim variable,
 * acquiring the addition GDKtrimLock, in order to prevent such
 * deadlock.
 * @item
 * the BBPtrim is atomic; only releases its locks when all BAT unload
 * work is done. This ensures that if all memory requests that
 * triggered BBPtrim could possible be satisfied by unloading BATs,
 * this will succeed.
 * @end itemize
 *
 * The scan phase was optimized further in order to stop early when it
 * is a priori known that the targets are met (which is the case if
 * the BBPtrim is not due to memory shortage but due to the ndesc
 * quota).  Note that scans may always stop before BBPsize as the
 * BBPMAXTRIM is a fixed number which may be smaller. As such, a
 * mechanism was added to resume a broken off scan at the point where
 * scanning was broken off rather than always starting at BBP[1] (this
 * does more justice to the lower numbered bats and will more quickly
 * find fresh unload candidates).
 *
 * We also refined the swap criterion. If the BBPtrim was initiated
 * due to:
 * - too much descriptors: small bats are unloaded first (from LRU
 *   cold to hot)
 * - too little memory: big bats are unloaded first (from LRU cold to
 *   hot).
 * Unloading-first is enforced by subtracting @math{2^31} from the
 * stamp in the field where the candidates are sorted on.
 *
 * BBPtrim is abandoned when the application has indicated that it
 * does not need it anymore.
 */
#define BBPMAXTRIM 40000
#define BBPSMALLBAT 1000

typedef struct {
	bat bid;		/* bat id */
	int next;		/* next position in list */
	BUN cnt;		/* bat count */
#if SIZEOF_BUN == SIZEOF_INT
	BUN dummy;		/* padding to power-of-two size */
#endif
} bbptrim_t;

static unsigned lastused[BBPMAXTRIM]; /* bat lastused stamp; sort on this field */
static bbptrim_t bbptrim[BBPMAXTRIM];
static int bbptrimfirst = BBPMAXTRIM, bbptrimlast = 0, bbpunloadtail, bbpunload, bbptrimmax = BBPMAXTRIM, bbpscanstart = 1;

static bat
BBPtrim_scan(bat bbppos, bat bbplim)
{
	bbptrimlast = 0;
	bbptrimmax = BBPMAXTRIM;
	MEMDEBUG THRprintf(GDKstdout, "#TRIMSCAN: start=%d, limit=%d\n", (int) bbppos, (int) bbplim);

	if (bbppos < (bat) ATOMIC_GET(BBPsize, BBPsizeLock, "BBPtrim_scan"))
		do {
			if (BBPvalid(bbppos)) {
				BAT *b = BBP_cache(bbppos);

				if (BBPtrimmable(b)) {
					/* when unloading for memory,
					 * treat small BATs with a
					 * preference over big ones.
					 * rationale: I/O penalty for
					 * cache miss is relatively
					 * higher for small bats
					 */
					BUN cnt = BATcount(b);
					unsigned swap_first = (cnt >= BBPSMALLBAT);

					/* however, when we are
					 * looking to decrease the
					 * number of descriptors, try
					 * to put the small bats in
					 * front of the load list
					 * instead..
					 */

					/* subtract 2-billion to make
					 * sure the swap_first class
					 * bats are unloaded first */
					lastused[bbptrimlast] = (unsigned) BBPLASTUSED(BBP_lastused(bbppos)) | (swap_first << 31);
					bbptrim[bbptrimlast].bid = bbppos;
					bbptrim[bbptrimlast].cnt = cnt;
					if (++bbptrimlast == bbptrimmax)
						break;
				}
			}
			if (++bbppos == (bat) ATOMIC_GET(BBPsize, BBPsizeLock, "BBPtrim_scan"))
				bbppos = 1;	/* treat BBP as a circular buffer */
		} while (bbppos != bbplim);

	if (bbptrimlast > 0) {
		int i;
		/* sort lastused array as (signed) int */
		GDKqsort(lastused, bbptrim, NULL, bbptrimlast,
			 sizeof(lastused[0]), sizeof(bbptrim[0]), TYPE_int);
		for (i = bbptrimfirst = 0; i < bbptrimlast; i++) {
			MEMDEBUG THRprintf(GDKstdout, "#TRIMSCAN: %11d%c %9d=%s\t(#" BUNFMT ")\n", (int) BBPLASTUSED(lastused[i]), lastused[i] & ((unsigned) 1 << 31) ? '*' : ' ', i, BBPname(bbptrim[i].bid), bbptrim[i].cnt);

			bbptrim[i].next = i + 1;
		}
		bbptrim[bbptrimlast - 1].next = BBPMAXTRIM;
	} else {
		bbptrimfirst = BBPMAXTRIM;
	}
	MEMDEBUG THRprintf(GDKstdout, "#TRIMSCAN: end at %d (size=%d)\n", bbppos, (int) (bat) ATOMIC_GET(BBPsize, BBPsizeLock, "BBPtrim_scan"));

	return bbppos;
}


/* insert BATs to unload from bbptrim list into bbpunload list;
 * rebuild bbptrimlist only with the useful leftovers */
static size_t
BBPtrim_select(size_t target, int dirty)
{
	int bbptrimtail = BBPMAXTRIM, next = bbptrimfirst;

	MEMDEBUG THRprintf(GDKstdout, "#TRIMSELECT: dirty = %d\n", dirty);

	/* make the bbptrim-list empty; we will insert the untouched
	 * elements in it */
	bbptrimfirst = BBPMAXTRIM;

	while (next != BBPMAXTRIM) {
		int cur = next;	/* cur is the entry in the old bbptrimlist we are processing */
		int untouched = BBPLASTUSED(BBP_lastused(bbptrim[cur].bid)) <= (int) BBPLASTUSED(lastused[cur]);
		BAT *b = BBP_cache(bbptrim[cur].bid);

		next = bbptrim[cur].next;	/* do now, because we overwrite bbptrim[cur].next below */

		MEMDEBUG if (b) {
			THRprintf(GDKstdout,
				  "#TRIMSELECT: candidate=%s BAT*=" PTRFMT "\n",
				  BBPname(bbptrim[cur].bid),
				  PTRFMTCAST(void *)b);

			THRprintf(GDKstdout,
				  "#            (cnt=" BUNFMT ", mode=%d, "
				  "refs=%d, wait=%d, parent=%d,%d, "
				  "lastused=%d,%d,%d)\n",
				  bbptrim[cur].cnt,
				  b->batPersistence,
				  BBP_refs(b->batCacheid),
				  (BBP_status(b->batCacheid) & BBPWAITING) != 0,
				  VIEWhparent(b),
				  VIEWtparent(b),
				  BBP_lastused(b->batCacheid),
				  (int) BBPLASTUSED(lastused[cur]),
				  (int) lastused[cur]);
		}
		/* recheck if conditions encountered by trimscan in
		 * the past still hold */
		if (BBPtrimmable(b) && untouched) {
			size_t memdelta = BATmemsize(b, FALSE) + BATvmsize(b, FALSE);
			size_t memdirty = BATmemsize(b, TRUE) + BATvmsize(b, TRUE);

			if (((b->batPersistence == TRANSIENT &&
			      BBP_lrefs(bbptrim[cur].bid) == 0) || /* needs not be saved when unloaded, OR.. */
			     memdirty <= sizeof(BATstore) || /* the BAT is actually clean, OR.. */
			     dirty) /* we are allowed to cause I/O (second run).. */
			    &&	/* AND ... */
			    target > 0 && memdelta > 0)
				/* there is some reward in terms of
				 * memory requirements */
			{
				/* only then we unload! */
				MEMDEBUG {
					THRprintf(GDKstdout,
						  "#TRIMSELECT: unload %s [" SZFMT "] bytes [" SZFMT "] dirty\n",
						  BBPname(b->batCacheid),
						  memdelta,
						  memdirty);
				}
				BATDEBUG {
					mnstr_printf(GDKstdout,
						      "#BBPtrim_select set to unloading BAT %d\n",
						      bbptrim[cur].bid);
				}
				BBP_status_on(bbptrim[cur].bid, BBPUNLOADING, "BBPtrim_select");
				BBP_unload_inc(bbptrim[cur].bid, "BBPtrim_select");
				target = target > memdelta ? target - memdelta : 0;

				/* add to bbpunload list */
				if (bbpunload == BBPMAXTRIM) {
					bbpunload = cur;
				} else {
					bbptrim[bbpunloadtail].next = cur;
				}
				bbptrim[cur].next = BBPMAXTRIM;
				bbpunloadtail = cur;
			} else if (!dirty) {
				/* do not unload now, but keep around;
				 * insert at the end of the new
				 * bbptrim list */
				MEMDEBUG {
					THRprintf(GDKstdout,
						  "#TRIMSELECT: keep %s [" SZFMT "] bytes [" SZFMT "] dirty target(" SZFMT ")\n",
						  BBPname(b->batCacheid),
						  memdelta,
						  memdirty,
						  MAX(0, target));
				}
				if (bbptrimtail == BBPMAXTRIM) {
					bbptrimfirst = cur;
				} else {
					bbptrim[bbptrimtail].next = cur;
				}
				bbptrim[cur].next = BBPMAXTRIM;
				bbptrimtail = cur;
			} else {
				/* bats that even in the second
				 * (dirty) run are not selected,
				 * should be acquitted from the
				 * trimlist until a next scan */
				MEMDEBUG THRprintf(GDKstdout, "#TRIMSELECT: delete %s from trimlist (does not match trim needs)\n", BBPname(bbptrim[cur].bid));
			}
		} else {
			/* BAT was touched (or unloaded) since
			 * trimscan => it is discarded from both
			 * lists */
			char buf[80], *bnme = BBP_logical(bbptrim[cur].bid);

			if (bnme == NULL) {
				bnme = BBPtmpname(buf, 64, bbptrim[cur].bid);
			}
			MEMDEBUG THRprintf(GDKstdout,
					   "#TRIMSELECT: delete %s from trimlist (has been %s)\n",
					   bnme,
					   b ? "touched since last scan" : "unloaded already");
		}

		if (target == 0) {
			/* we're done; glue the rest of the old
			 * bbptrim list to the new bbptrim list */
			if (bbptrimtail == BBPMAXTRIM) {
				bbptrimfirst = next;
			} else {
				bbptrim[bbptrimtail].next = next;
			}
			break;
		}
	}
	MEMDEBUG THRprintf(GDKstdout, "#TRIMSELECT: end\n");
	return target;
}

void
BBPtrim(size_t target)
{
	int i, limit, scan, did_scan = FALSE, done = BBP_THREADMASK;
	int msec = 0, bats_written = 0, bats_unloaded = 0;	/* performance info */
	MT_Id t = MT_getpid();

	PERFDEBUG msec = GDKms();

	if (BBP_notrim == t)
		return;		/* avoid deadlock by one thread going here twice */

	for (i = 0; i <= BBP_THREADMASK; i++)
		MT_lock_set(&GDKtrimLock(i), "BBPtrim");
	BBP_notrim = t;

	/* recheck targets to see whether the work was already done by
	 * another thread */
	if (target && target != BBPTRIM_ALL) {
		size_t rss2 = MT_getrss() / 2;
		target = GDKvm_cursize();
		if (target > rss2)
			target -= rss2;
		else
			target = 0;
	}
	MEMDEBUG THRprintf(GDKstdout,
			   "#BBPTRIM_ENTER: memsize=" SZFMT ",vmsize=" SZFMT "\n",
			   GDKmem_cursize(), GDKvm_cursize());

	MEMDEBUG THRprintf(GDKstdout, "#BBPTRIM: target=" SZFMT "\n", target);
	PERFDEBUG THRprintf(GDKstdout, "#BBPtrim(mem=%d)\n", target > 0);

	scan = (bbptrimfirst == BBPMAXTRIM);
	if (bbpscanstart >= (bat) ATOMIC_GET(BBPsize, BBPsizeLock, "BBPtrim"))
		bbpscanstart = 1;	/* sometimes, the BBP shrinks! */
	limit = bbpscanstart;

	while (target > 0) {
		/* check for runtime overruling */
		if (GDK_vm_trim == 0)
			break;
		if (done-- < 0)
			break;
		/* acquire the BBP locks */
		for (i = 0; i <= BBP_THREADMASK; i++)
			MT_lock_set(&GDKcacheLock(i), "BBPtrim");
		for (i = 0; i <= BBP_BATMASK; i++)
			MT_lock_set(&GDKswapLock(i), "BBPtrim");

		/* gather a list of unload candidate BATs, but try to
		 * avoid scanning by reusing previous leftovers
		 * first */
		if (scan) {
			did_scan = TRUE;
			bbpscanstart = BBPtrim_scan(bbpscanstart, limit);
			scan = (bbpscanstart != limit);
		} else {
			scan = TRUE;
		}

		/* decide which of the candidates to unload using LRU */
		bbpunload = BBPMAXTRIM;
		target = BBPtrim_select(target, FALSE);	/* first try to select only clean BATs */
		if (did_scan && target > 0) {
			target = BBPtrim_select(target, TRUE);	/* if that is not enough, also unload dirty BATs */
		}

		/* release the BBP locks */
		for (i = 0; i <= BBP_BATMASK; i++)
			MT_lock_unset(&GDKswapLock(i), "BBPtrim");
		for (i = 0; i <= BBP_THREADMASK; i++)
			MT_lock_unset(&GDKcacheLock(i), "BBPtrim");

		/* do the unload work unlocked */
		MEMDEBUG THRprintf(GDKstdout, "#BBPTRIM: %s\n",
				   (bbpunload != BBPMAXTRIM) ? " lastused   batid name" : "no more unload candidates!");

		for (i = bbpunload; i != BBPMAXTRIM; i = bbptrim[i].next) {
			BAT *b = BBP_cache(bbptrim[i].bid);

			if (b == NULL || !(BBP_status(bbptrim[i].bid) & BBPUNLOADING)) {
				IODEBUG THRprintf(GDKstdout,
						  "BBPtrim: bat(%d) gone\n",
						  bbptrim[i].bid);
				continue;
			}
			MEMDEBUG THRprintf(GDKstdout, "#BBPTRIM: %8d%c %7d %s\n",
					   (int) BBPLASTUSED(lastused[i]),
					   lastused[i] & ((unsigned) 1 << 31) ? '*' : ' ',
					   (int) bbptrim[i].bid,
					   BBPname(bbptrim[i].bid));

			bats_written += (b->batPersistence != TRANSIENT && BATdirty(b));
			bats_unloaded++;
			BATDEBUG {
				mnstr_printf(GDKstdout,
					      "#BBPtrim unloaded and free bat %d\n",
					      b->batCacheid);
			}
			BBPfree(b, "BBPtrim");
		}
		/* continue while we can scan for more candiates */
		if (!scan)
			break;
	}
	/* done trimming */
	MEMDEBUG THRprintf(GDKstdout, "#BBPTRIM_EXIT: memsize=" SZFMT ",vmsize=" SZFMT "\n", GDKmem_cursize(), GDKvm_cursize());
	PERFDEBUG THRprintf(GDKstdout, "#BBPtrim(did_scan=%d, bats_unloaded=%d, bats_written=%d) %d ms\n", did_scan, bats_unloaded, bats_written, GDKms() - msec);

	BBP_notrim = 0;
	for (i = BBP_THREADMASK; i >= 0; i--)
		MT_lock_unset(&GDKtrimLock(i), "BBPtrim");
}

void
BBPhot(bat i)
{
	if (i < 0)
		i = -i;
	if (BBPcheck(i, "BBPhot")) {
		int lock = locked_by ? MT_getpid() != locked_by : 1;

		if (lock)
			MT_lock_set(&GDKswapLock(i), "BBPhot");
		BBP_lastused(i) = BBPLASTUSED(BBPstamp() + 30000);
		if (lock)
			MT_lock_unset(&GDKswapLock(i), "BBPhot");
	}
}

void
BBPcold(bat i)
{
	if (i < 0)
		i = -i;
	if (BBPcheck(i, "BBPcold")) {
		MT_Id pid = MT_getpid();
		int idx = threadmask(pid);
		int lock = locked_by ? pid != locked_by : 1;

		MT_lock_set(&GDKtrimLock(idx), "BBPcold");
		if (lock)
			MT_lock_set(&GDKswapLock(i), "BBPcold");
		/* make very cold and insert on top of trim list */
		BBP_lastused(i) = 0;
		if (BBP_cache(i) && bbptrimlast < bbptrimmax) {
			lastused[--bbptrimmax] = 0;
			bbptrim[bbptrimmax].bid = i;
			bbptrim[bbptrimmax].next = bbptrimfirst;
			bbptrimfirst = bbptrimmax;
		}
		if (lock)
			MT_lock_unset(&GDKswapLock(i), "BBPcold");
		MT_lock_unset(&GDKtrimLock(idx), "BBPcold");
	}
}

/*
 * BBPquickdesc loads a BAT descriptor without loading the entire BAT,
 * of which the result be used only for a *limited* number of
 * purposes. Specifically, during the global sync/commit, we do not
 * want to load any BATs that are not already loaded, both because
 * this costs performance, and because getting into memory shortage
 * during a commit is extremely dangerous, as the global sync has all
 * the BBPlocks, so no BBPtrim() can be done to free memory when
 * needed. Loading a BAT tends not to be required, since the commit
 * actions mostly involve moving some pointers in the BAT
 * descriptor. However, some column types do require loading the full
 * bat. This is tested by the complexatom() routine. Such columns are
 * those of which the type has a fix/unfix method, or those that have
 * HeapDelete methods. The HeapDelete actions are not always required
 * and therefore the BBPquickdesc is parametrized.
 */
static int
complexatom(int t, int delaccess)
{
	if (t >= 0 && (BATatoms[t].atomFix || (delaccess && BATatoms[t].atomDel))) {
		return TRUE;
	}
	return FALSE;
}

BAT *
BBPquickdesc(bat bid, int delaccess)
{
	BAT *b;

	if (bid == bat_nil || bid == 0)
		return NULL;
	if (bid < 0) {
		GDKerror("BBPquickdesc: called with negative batid.\n");
		assert(0);
		return NULL;
	}
	if ((b = BBP_cache(bid)) != NULL)
		return b;	/* already cached */
	b = (BAT *) BBPgetdesc(bid);
	if (b == NULL ||
	    complexatom(b->htype, delaccess) ||
	    complexatom(b->ttype, delaccess)) {
		b = BATload_intern(bid, 1);
		BBPin++;
	}
	return b;
}

/*
 * @+ Global Commit
 */
static BAT *
dirty_bat(bat *i, int subcommit)
{
	if (BBPvalid(*i)) {
		BAT *b;
		BBPspin(*i, "dirty_bat", BBPSAVING);
		b = BBP_cache(*i);
		if (b != NULL) {
			if ((BBP_status(*i) & BBPNEW) && BATcheckmodes(b, FALSE))	/* check mmap modes */
				*i = 0;	/* error */
			if ((BBP_status(*i) & BBPPERSISTENT) &&
			    (subcommit || BATdirty(b)))
				return b;	/* the bat is loaded, persistent and dirty */
		} else if (BBP_status(*i) & BBPSWAPPED) {
			b = (BAT *) BBPquickdesc(*i, TRUE);
			if (b && (subcommit || b->batDirtydesc))
				return b;	/* only the desc is loaded & dirty */
		}
	}
	return NULL;
}

/*
 * @- backup-bat
 * Backup-bat moves all files of a BAT to a backup directory. Only
 * after this succeeds, it may be saved. If some failure occurs
 * halfway saving, we can thus always roll back.
 */
static int
file_move(int farmid, const char *srcdir, const char *dstdir, const char *name, const char *ext)
{
	int ret = 0;

	ret = GDKmove(farmid, srcdir, name, ext, dstdir, name, ext);
	if (ret == 0) {
		return 0;
	} else {
		char *path;
		struct stat st;

		path = GDKfilepath(farmid, srcdir, name, ext);
		if (stat(path, &st)) {
			/* source file does not exist; the best
			 * recovery is to give an error but continue
			 * by considering the BAT as not saved; making
			 * sure that this time it does get saved.
			 */
			GDKfree(path);
			return 2;	/* indicate something fishy, but not fatal */
		}
		GDKfree(path);
	}
	return 1;
}

/* returns 1 if the file exists */
static int
file_exists(int farmid, const char *dir, const char *name, const char *ext)
{
	char *path;
	struct stat st;
	int ret;

	path = GDKfilepath(farmid, dir, name, ext);
	ret = stat(path, &st);
	IODEBUG THRprintf(GDKstdout, "#stat(%s) = %d\n", path, ret);
	GDKfree(path);
	return (ret == 0);
}

static int
heap_move(Heap *hp, const char *srcdir, const char *dstdir, const char *nme, const char *ext)
{
	/* see doc at BATsetaccess()/gdk_bat.mx for an expose on mmap
	 * heap modes */
	if (file_exists(hp->farmid, dstdir, nme, ext)) {
		return 0;	/* dont overwrite heap with the committed state already in dstdir */
	} else if (hp->filename &&
		   hp->newstorage == STORE_PRIV &&
		   !file_exists(hp->farmid, srcdir, nme, ext)) {

		/* In order to prevent half-saved X.new files
		 * surviving a recover we create a dummy file in the
		 * BACKUP(dstdir) whose presence will trigger
		 * BBPrecover to remove them.  Thus, X will prevail
		 * where it otherwise wouldn't have.  If X already has
		 * a saved X.new, that one is backed up as normal.
		 */

		FILE *fp;
		long_str kill_ext;
		char *path;

		snprintf(kill_ext, sizeof(kill_ext), "%s.kill", ext);
		path = GDKfilepath(hp->farmid, dstdir, nme, kill_ext);
		fp = fopen(path, "w");
		IODEBUG THRprintf(GDKstdout, "#open %s = %d\n", path, fp ? 0 : -1);
		GDKfree(path);

		if (fp != NULL) {
			fclose(fp);
			return 0;
		} else {
			return 1;
		}
	}
	return file_move(hp->farmid, srcdir, dstdir, nme, ext);
}

/*
 * @- BBPprepare
 *
 * this routine makes sure there is a BAKDIR/, and initiates one if
 * not.  For subcommits, it does the same with SUBDIR.
 *
 * It is now locked, to get proper file counters, and also to prevent
 * concurrent BBPrecovers, etc.
 *
 * backup_dir == 0 => no backup BBP.dir
 * backup_dir == 1 => BBP.dir saved in BACKUP/
 * backup_dir == 2 => BBP.dir saved in SUBCOMMIT/
 */
static int backup_files = 0, backup_dir = 0, backup_subdir = 0;

static int
BBPprepare(bit subcommit)
{
	int start_subcommit, ret = 0, set = 1 + subcommit;

	/* tmLock is only used here, helds usually very shortly just
	 * to protect the file counters */
	MT_lock_set(&GDKtmLock, "BBPprepare");

	start_subcommit = (subcommit && backup_subdir == 0);
	if (start_subcommit) {
		/* starting a subcommit. Make sure SUBDIR and DELDIR
		 * are clean */
		ret = (BBPrecover_subdir() < 0);
	}
	if (backup_files == 0) {
		backup_dir = 0;
		ret = BBPrecover(0);
		if (ret == 0) {
			ret = (mkdir(BAKDIR, 0755) < 0 && errno != EEXIST);
			/* if BAKDIR already exists, don't signal error */
			IODEBUG THRprintf(GDKstdout, "#mkdir %s = %d\n", BAKDIR, ret);
		}
	}
	if (ret == 0 && start_subcommit) {
		/* make a new SUBDIR (subdir of BAKDIR) */
		ret = mkdir(SUBDIR, 0755);
		IODEBUG THRprintf(GDKstdout, "#mkdir %s = %d\n", SUBDIR, ret);
	}
	if (ret == 0 && backup_dir != set) {
		/* a valid backup dir *must* at least contain BBP.dir */
		if (GDKmove(0, backup_dir ? BAKDIR : BATDIR, "BBP", "dir", subcommit ? SUBDIR : BAKDIR, "BBP", "dir")) {
			ret = 1;
		} else {
			backup_dir = set;
		}
	}
	/* increase counters */
	if (ret == 0) {
		backup_subdir += subcommit;
		backup_files++;
	}
	MT_lock_unset(&GDKtmLock, "BBPprepare");

	return ret ? -1 : 0;
}

static int
do_backup(const char *srcdir, const char *nme, const char *extbase,
	  Heap *h, int tp, int dirty, bit subcommit)
{
	int ret = 0;

	 /* direct mmap is unprotected (readonly usage, or has WAL
	  * protection); however, if we're backing up for subcommit
	  * and a backup already exists in the main backup directory
	  * (see GDKupgradevarheap), move the file */
	if (subcommit && file_exists(h->farmid, BAKDIR, nme, extbase)) {
		if (file_move(h->farmid, BAKDIR, SUBDIR, nme, extbase))
			return -1;
	} else if (h->storage != STORE_MMAP) {
		/* STORE_PRIV saves into X.new files. Two cases could
		 * happen. The first is when a valid X.new exists
		 * because of an access change or a previous
		 * commit. This X.new should be backed up as
		 * usual. The second case is when X.new doesn't
		 * exist. In that case we could have half written
		 * X.new files (after a crash). To protect against
		 * these we write X.new.kill files in the backup
		 * directory (see heap_move). */
		char ext[16];
		int mvret = 0;

		if (h->filename && h->newstorage == STORE_PRIV)
			snprintf(ext, sizeof(ext), "%s.new", extbase);
		else
			snprintf(ext, sizeof(ext), "%s", extbase);
		if (tp && dirty && !file_exists(h->farmid, BAKDIR, nme, ext)) {
			/* file will be saved (is dirty), move the old
			 * image into backup */
			mvret = heap_move(h, srcdir, subcommit ? SUBDIR : BAKDIR, nme, ext);
		} else if (subcommit && tp &&
			   (dirty || file_exists(h->farmid, BAKDIR, nme, ext))) {
			/* file is clean. move the backup into the
			 * subcommit dir (commit should eliminate
			 * backup) */
			mvret = file_move(h->farmid, BAKDIR, SUBDIR, nme, ext);
		}
		/* there is a situation where the move may fail,
		 * namely if this heap was not supposed to be existing
		 * before, i.e. after a BATmaterialize on a persistent
		 * bat as a workaround, do not complain about move
		 * failure if the source file is nonexistent
		 */
		if (mvret && file_exists(h->farmid, srcdir, nme, ext)) {
			ret |= mvret;
		}
		if (subcommit &&
		    (h->storage == STORE_PRIV || h->newstorage == STORE_PRIV)) {
			long_str kill_ext;

			snprintf(kill_ext, sizeof(kill_ext), "%s.new.kill", ext);
			if (file_exists(h->farmid, BAKDIR, nme, kill_ext)) {
				ret |= file_move(h->farmid, BAKDIR, SUBDIR, nme, kill_ext);
			}
		}
		if (ret)
			return -1;
	}
	return 0;
}

static int
BBPbackup(BAT *b, bit subcommit)
{
	char *srcdir;
	long_str nme;
	const char *s = BBP_physical(b->batCacheid);

	if (BBPprepare(subcommit)) {
		return -1;
	}
	if (b->batCopiedtodisk == 0 || b->batPersistence != PERSISTENT) {
		return 0;
	}
	/* determine location dir and physical suffix */
	srcdir = GDKfilepath(NOFARM, BATDIR, s, NULL);
	s = strrchr(srcdir, DIR_SEP);
	if (!s)
		goto fail;
	strncpy(nme, ++s, sizeof(nme));
	nme[sizeof(nme) - 1] = 0;
	srcdir[s - srcdir] = 0;

	if (do_backup(srcdir, nme, "head", &b->H->heap, b->htype,
		      b->batDirty || b->H->heap.dirty, subcommit) < 0)
		goto fail;
	if (do_backup(srcdir, nme, "tail", &b->T->heap, b->ttype,
		      b->batDirty || b->T->heap.dirty, subcommit) < 0)
		goto fail;
	if (b->H->vheap &&
	    do_backup(srcdir, nme, "hheap", b->H->vheap,
		      b->htype && b->hvarsized,
		      b->batDirty || b->H->vheap->dirty, subcommit) < 0)
		goto fail;
	if (b->T->vheap &&
	    do_backup(srcdir, nme, "theap", b->T->vheap,
		      b->ttype && b->tvarsized,
		      b->batDirty || b->T->vheap->dirty, subcommit) < 0)
		goto fail;
	GDKfree(srcdir);
	return 0;
  fail:
	GDKfree(srcdir);
	return -1;
}

/*
 * @+ Atomic Write
 * The atomic BBPsync() function first safeguards the old images of
 * all files to be written in BAKDIR. It then saves all files. If that
 * succeeds fully, BAKDIR is renamed to DELDIR. The rename is
 * considered an atomic action. If it succeeds, the DELDIR is removed.
 * If something fails, the pre-sync status can be obtained by moving
 * back all backed up files; this is done by BBPrecover().
 *
 * The BBP.dir is also moved into the BAKDIR.
 */
int
BBPsync(int cnt, bat *subcommit)
{
	int ret = 0, bbpdirty = 0;
	int t0 = 0, t1 = 0;

	PERFDEBUG t0 = t1 = GDKms();

	ret = BBPprepare(subcommit != NULL);

	/* PHASE 1: safeguard everything in a backup-dir */
	bbpdirty = BBP_dirty;
	if (OIDdirty()) {
		bbpdirty = BBP_dirty = 1;
	}
	if (ret == 0) {
		int idx = 0;

		while (++idx < cnt) {
			bat i = subcommit ? subcommit[idx] : idx;
			BAT *b = dirty_bat(&i, subcommit != NULL);
			if (i <= 0)
				break;
			if (BBP_status(i) & BBPEXISTING) {
				if (b != NULL && BBPbackup(b, subcommit != NULL))
					break;
			}
		}
		ret = (idx < cnt);
	}
	PERFDEBUG THRprintf(GDKstdout, "#BBPsync (move time %d) %d files\n", (t1 = GDKms()) - t0, backup_files);

	/* PHASE 2: save the repository */
	if (ret == 0) {
		int idx = 0;

		while (++idx < cnt) {
			bat i = subcommit ? subcommit[idx] : idx;

			if (BBP_status(i) & BBPPERSISTENT) {
				BAT *b = dirty_bat(&i, subcommit != NULL);
				if (i <= 0)
					break;
				if (b != NULL && BATsave(b) == NULL)
					break;	/* write error */
			}
		}
		ret = (idx < cnt);
	}

	PERFDEBUG THRprintf(GDKstdout, "#BBPsync (write time %d)\n", (t0 = GDKms()) - t1);

	if (ret == 0) {
		if (bbpdirty) {
			ret = BBPdir(cnt, subcommit);
		} else if (backup_dir && GDKmove(0, (backup_dir == 1) ? BAKDIR : SUBDIR, "BBP", "dir", BATDIR, "BBP", "dir")) {
			ret = -1;	/* tried a cheap way to get BBP.dir; but it failed */
		} else {
			/* commit might still fail; we must remember
			 * that we moved BBP.dir out of BAKDIR */
			backup_dir = 0;
		}
	}

	PERFDEBUG THRprintf(GDKstdout, "#BBPsync (dir time %d) %d bats\n", (t1 = GDKms()) - t0, (bat) ATOMIC_GET(BBPsize, BBPsizeLock, "BBPsync"));

	if (bbpdirty || backup_files > 0) {
		if (ret == 0) {
			char *bakdir = subcommit ? SUBDIR : BAKDIR;

			/* atomic switchover */
			/* this is the big one: this call determines
			 * whether the operation of this function
			 * succeeded, so no changing of ret after this
			 * call anymore */
			ret = rename(bakdir, DELDIR);
			if (ret && GDKremovedir(0, DELDIR) == 0)	/* maybe there was an old deldir */
				ret = rename(bakdir, DELDIR);
			if (ret)
				GDKsyserror("BBPsync: rename(%s,%s) failed.\n", bakdir, DELDIR);
			IODEBUG THRprintf(GDKstdout, "#BBPsync: rename %s %s = %d\n", bakdir, DELDIR, ret);
		}

		/* AFTERMATH */
		if (ret == 0) {
			BBP_dirty = 0;
			backup_files = subcommit ? (backup_files - backup_subdir) : 0;
			backup_dir = backup_subdir = 0;
			(void) GDKremovedir(0, DELDIR);
			(void) BBPprepare(0);	/* (try to) remove DELDIR and set up new BAKDIR */
		}
	}
	PERFDEBUG THRprintf(GDKstdout, "#BBPsync (ready time %d)\n", (t0 = GDKms()) - t1);

	return ret;
}

/*
 * Recovery just moves all files back to their original location. this
 * is an incremental process: if something fails, just stop with still
 * files left for moving in BACKUP/.  The recovery process can resume
 * later with the left over files.
 */
static int
force_move(int farmid, const char *srcdir, const char *dstdir, const char *name)
{
	const char *p;
	char *dstpath, *killfile;
	int ret = 0;

	if ((p = strrchr(name, '.')) != NULL && strcmp(p, ".kill") == 0) {
		/* Found a X.new.kill file, ie remove the X.new file */
		ptrdiff_t len = p - name;
		long_str srcpath;

		strncpy(srcpath, name, len);
		srcpath[len] = '\0';
		dstpath = GDKfilepath(farmid, dstdir, srcpath, NULL);

		/* step 1: remove the X.new file that is going to be
		 * overridden by X */
		if (unlink(dstpath) < 0 && errno != ENOENT) {
			/* if it exists and cannot be removed, all
			 * this is going to fail */
			GDKsyserror("force_move: unlink(%s)\n", dstpath);
			GDKfree(dstpath);
			return -1;
		}
		GDKfree(dstpath);

		/* step 2: now remove the .kill file. This one is
		 * crucial, otherwise we'll never finish recovering */
		killfile = GDKfilepath(farmid, srcdir, name, NULL);
		if ((ret = unlink(killfile)) < 0)
			GDKsyserror("force_move: unlink(%s)\n", killfile);
		GDKfree(killfile);
		return ret;
	}
	/* try to rename it */
	ret = GDKmove(farmid, srcdir, name, NULL, dstdir, name, NULL);

	if (ret) {
		char *srcpath;

		/* two legal possible causes: file exists or dir
		 * doesn't exist */
		dstpath = GDKfilepath(farmid, dstdir, name, NULL);
		srcpath = GDKfilepath(farmid, srcdir, name, NULL);
		ret = unlink(dstpath);	/* clear destination */
		IODEBUG THRprintf(GDKstdout, "#unlink %s = %d\n", dstpath, ret);

		if (GDKcreatedir(dstdir))
			ret = 0;
		ret = GDKmove(farmid, srcdir, name, NULL, dstdir, name, NULL);
		if (ret)
			GDKsyserror("force_move: link(%s,%s)=%d\n", srcpath, dstpath, ret);
		IODEBUG THRprintf(GDKstdout, "#link %s %s = %d\n", srcpath, dstpath, ret);
		GDKfree(dstpath);
		GDKfree(srcpath);
	}
	return ret;
}

int
BBPrecover(int farmid)
{
	DIR *dirp = opendir(BAKDIR);
	struct dirent *dent;
	long_str path, dstpath;
	bat i;
	size_t j = strlen(BATDIR);
	int ret = 0, dirseen = FALSE;
	str dstdir;

	if (dirp == NULL) {
		return 0;	/* nothing to do */
	}
	memcpy(dstpath, BATDIR, j);
	dstpath[j] = DIR_SEP;
	dstpath[++j] = 0;
	dstdir = dstpath + j;
	IODEBUG THRprintf(GDKstdout, "#BBPrecover(start)\n");

	if (mkdir(LEFTDIR, 0755) < 0 && errno != EEXIST) {
		closedir(dirp);
		return -1;
	}

	/* move back all files */
	while ((dent = readdir(dirp)) != NULL) {
		const char *q = strchr(dent->d_name, '.');

		if (q == dent->d_name) {
			int uret;
			char *fn;

			if (strcmp(dent->d_name, ".") == 0 ||
			    strcmp(dent->d_name, "..") == 0)
				continue;
			fn = GDKfilepath(farmid, BAKDIR, dent->d_name, NULL);
			uret = unlink(fn);
			IODEBUG THRprintf(GDKstdout, "#unlink %s = %d\n", fn, uret);
			GDKfree(fn);

			continue;
		} else if (strcmp(dent->d_name, "BBP.dir") == 0) {
			dirseen = TRUE;
			continue;
		}
		if (q == NULL)
			q = dent->d_name + strlen(dent->d_name);
		if ((j = q - dent->d_name) + 1 > sizeof(path)) {
			/* name too long: ignore */
			continue;
		}
		strncpy(path, dent->d_name, j);
		path[j] = 0;
		if (GDKisdigit(*path)) {
			i = strtol(path, NULL, 8);
		} else {
			i = BBP_find(path, FALSE);
			if (i < 0)
				i = -i;
		}
		if (i == 0 || i >= (bat) ATOMIC_GET(BBPsize, BBPsizeLock, "BBPrecover") || !BBPvalid(i)) {
			force_move(farmid, BAKDIR, LEFTDIR, dent->d_name);
		} else {
			BBPgetsubdir(dstdir, i);
			ret += force_move(farmid, BAKDIR, dstpath, dent->d_name);
		}
	}
	closedir(dirp);
	if (dirseen && ret == 0) {	/* we have a saved BBP.dir; it should be moved back!! */
		struct stat st;
		char *fn;

		fn = GDKfilepath(farmid, BATDIR, "BBP", "dir");
		ret = recover_dir(farmid, stat(fn, &st) == 0);
		GDKfree(fn);
	}

	if (ret == 0) {
		ret = rmdir(BAKDIR);
		IODEBUG THRprintf(GDKstdout, "#rmdir %s = %d\n", BAKDIR, ret);
	}
	if (ret)
		GDKerror("BBPrecover: recovery failed. Please check whether your disk is full or write-protected.\n");

	IODEBUG THRprintf(GDKstdout, "#BBPrecover(end)\n");

	return ret;
}

/*
 * SUBDIR recovery is quite mindlessly moving all files back to the
 * parent (BAKDIR).  We do recognize moving back BBP.dir and set
 * backed_up_subdir accordingly.
 */
int
BBPrecover_subdir(void)
{
	DIR *dirp = opendir(SUBDIR);
	struct dirent *dent;
	int ret = 0;

	if (dirp == NULL) {
		return 0;	/* nothing to do */
	}
	IODEBUG THRprintf(GDKstdout, "#BBPrecover_subdir(start)\n");

	/* move back all files */
	while ((dent = readdir(dirp)) != NULL) {
		if (dent->d_name[0] == '.')
			continue;
		ret = GDKmove(0, SUBDIR, dent->d_name, NULL, BAKDIR, dent->d_name, NULL);
		if (ret == 0 && strcmp(dent->d_name, "BBP.dir") == 0)
			backup_dir = 1;
		if (ret < 0)
			break;
	}
	closedir(dirp);

	/* delete the directory */
	if (ret == 0) {
		ret = GDKremovedir(0, SUBDIR);
		if (backup_dir == 2) {
			IODEBUG THRprintf(GDKstdout, "BBPrecover_subdir: %s%cBBP.dir had disappeared!", SUBDIR, DIR_SEP);
			backup_dir = 0;
		}
	}
	IODEBUG THRprintf(GDKstdout, "#BBPrecover_subdir(end) = %d\n", ret);

	if (ret)
		GDKerror("BBPrecover_subdir: recovery failed. Please check whether your disk is full or write-protected.\n");
	return ret;
}

/*
 * @- The diskscan
 * The BBPdiskscan routine walks through the BAT dir, cleans up
 * leftovers, and measures disk occupancy.  Leftovers are files that
 * cannot belong to a BAT. in order to establish this for [ht]heap
 * files, the BAT descriptor is loaded in order to determine whether
 * these files are still required.
 *
 * The routine gathers all bat sizes in a bat that contains bat-ids
 * and bytesizes. The return value is the number of bytes of space
 * freed.
 */
static int
persistent_bat(bat bid)
{
	if (bid >= 0 && bid < (bat) ATOMIC_GET(BBPsize, BBPsizeLock, "persistent_bat") && BBPvalid(bid)) {
		BAT *b = BBP_cache(bid);

		if (b == NULL || b->batCopiedtodisk) {
			return TRUE;
		}
	}
	return FALSE;
}

static BAT *
getdesc(bat bid)
{
	BATstore *bs = BBPgetdesc(bid);

	if (bs == NULL)
		BBPclear(bid);
	return &bs->B;
}

static int
BBPdiskscan(const char *parent)
{
	DIR *dirp = opendir(parent);
	struct dirent *dent;
	long_str fullname;
	str dst = fullname;
	size_t dstlen = sizeof(fullname);
	const char *src = parent;

	if (dirp == NULL)
		return -1;	/* nothing to do */

	while (*src) {
		*dst++ = *src++;
		dstlen--;
	}
	if (dst > fullname && dst[-1] != DIR_SEP) {
		*dst++ = DIR_SEP;
		dstlen--;
	}

	while ((dent = readdir(dirp)) != NULL) {
		const char *p;
		bat bid;
		int ok, delete;

		if (dent->d_name[0] == '.')
			continue;	/* ignore .dot files and directories (. ..) */

		if (strncmp(dent->d_name, "BBP.", 4) == 0 &&
		    (strcmp(parent, BATDIR) == 0 ||
		     strncmp(parent, BAKDIR, strlen(BAKDIR)) == 0 ||
		     strncmp(parent, SUBDIR, strlen(SUBDIR)) == 0))
			continue;

		p = strchr(dent->d_name, '.');
		bid = strtol(dent->d_name, NULL, 8);
		ok = p && bid;
		delete = FALSE;

		if (strlen(dent->d_name) >= dstlen) {
			/* found a file with too long a name
			   (i.e. unknown); stop pruning in this
			   subdir */
			IODEBUG THRprintf(GDKstdout, "BBPdiskscan: unexpected file %s, leaving %s.\n", dent->d_name, parent);
			break;
		}
		strncpy(dst, dent->d_name, dstlen);
		fullname[sizeof(fullname) - 1] = 0;

		if (p == NULL && BBPdiskscan(fullname) == 0) {
			/* it was a directory */
			continue;
		}

		if (ok == FALSE || !persistent_bat(bid)) {
			delete = TRUE;
		} else if (strstr(p + 1, ".tmp")) {
			delete = 1;	/* throw away any .tmp file */
		} else if (strncmp(p + 1, "head", 4) == 0) {
			BAT *b = getdesc(bid);
			delete = (b == NULL || !b->htype || b->batCopiedtodisk == 0);
		} else if (strncmp(p + 1, "tail", 4) == 0) {
			BAT *b = getdesc(bid);
			delete = (b == NULL || !b->ttype || b->batCopiedtodisk == 0);
		} else if (strncmp(p + 1, "hheap", 5) == 0) {
			BAT *b = getdesc(bid);
			delete = (b == NULL || !b->H->vheap || b->batCopiedtodisk == 0);
		} else if (strncmp(p + 1, "theap", 5) == 0) {
			BAT *b = getdesc(bid);
			delete = (b == NULL || !b->T->vheap || b->batCopiedtodisk == 0);
		} else if (strncmp(p + 1, "hhash", 5) == 0) {
			BAT *b = getdesc(bid);
			delete = (b == NULL || !b->H->hash);
		} else if (strncmp(p + 1, "thash", 5) == 0) {
			BAT *b = getdesc(bid);
			delete = (b == NULL || !b->T->hash);
		} else if (strncmp(p + 1, "himprints", 9) == 0) {
			BAT *b = getdesc(bid);
			delete = b == NULL;
		} else if (strncmp(p + 1, "timprints", 9) == 0) {
			BAT *b = getdesc(bid);
			delete = b == NULL;
		} else if (strncmp(p + 1, "priv", 4) != 0 && strncmp(p + 1, "new", 3) != 0 && strncmp(p + 1, "head", 4) != 0 && strncmp(p + 1, "tail", 4) != 0) {
			ok = FALSE;
		}
		if (!ok) {
			/* found an unknown file; stop pruning in this
			 * subdir */
			IODEBUG THRprintf(GDKstdout, "BBPdiskscan: unexpected file %s, leaving %s.\n", dent->d_name, parent);
			break;
		}
		if (delete) {
			if (unlink(fullname) < 0 && errno != ENOENT) {
				GDKsyserror("BBPdiskscan: unlink(%s)", fullname);
				continue;
			}
			IODEBUG THRprintf(GDKstdout, "#BBPcleanup: unlink(%s) = 0\n", fullname);
		}
	}
	closedir(dirp);
	return 0;
}

#if 0
void
BBPatom_drop(int atom)
{
	int i;
	const char *nme = ATOMname(atom);
	int unknown = ATOMunknown_add(nme);

	BBPlock("BBPatom_drop");
	for (i = 0; i < (bat) ATOMIC_GET(BBPsize, BBPsizeLock, "BBPatom_drop"); i++) {
		if (BBPvalid(i)) {
			BATstore *b = BBP_desc(i);

			if (!b)
				continue;

			if (b->B.htype == atom)
				b->B.htype = unknown;
			if (b->B.ttype == atom)
				b->B.ttype = unknown;
		}
	}
	BBPunlock("BBPatom_drop");
}

void
BBPatom_load(int atom)
{
	const char *nme;
	int i, unknown;

	BBPlock("BBPatom_load");
	nme = ATOMname(atom);
	unknown = ATOMunknown_find(nme);
	ATOMunknown_del(unknown);
	for (i = 0; i < (bat) ATOMIC_GET(BBPsize, BBPsizeLock, "BBPatom_load"); i++) {
		if (BBPvalid(i)) {
			BATstore *b = BBP_desc(i);

			if (!b)
				continue;

			if (b->B.htype == unknown)
				b->B.htype = atom;
			if (b->B.ttype == unknown)
				b->B.ttype = atom;
		}
	}
	BBPunlock("BBPatom_load");
}
#endif
<|MERGE_RESOLUTION|>--- conflicted
+++ resolved
@@ -962,14 +962,8 @@
 		exit(1);
 	}
 	if (bbpversion != GDKLIBRARY &&
-<<<<<<< HEAD
+	    bbpversion != GDKLIBRARY_INET_COMPARE &&
 	    bbpversion != GDKLIBRARY_64_BIT_INT) {
-=======
-	    bbpversion != GDKLIBRARY_INET_COMPARE &&
-	    bbpversion != GDKLIBRARY_SORTED_BYTE &&
-	    bbpversion != GDKLIBRARY_CHR &&
-	    bbpversion != GDKLIBRARY_PRE_VARWIDTH) {
->>>>>>> da9d0343
 		GDKfatal("BBPinit: incompatible BBP version: expected 0%o, got 0%o.", GDKLIBRARY, bbpversion);
 	}
 	if (fgets(buf, sizeof(buf), fp) == NULL) {
