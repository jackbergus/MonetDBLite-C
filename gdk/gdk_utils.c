/*
 * This Source Code Form is subject to the terms of the Mozilla Public
 * License, v. 2.0.  If a copy of the MPL was not distributed with this
 * file, You can obtain one at http://mozilla.org/MPL/2.0/.
 *
 * Copyright 1997 - July 2008 CWI, August 2008 - 2017 MonetDB B.V.
 */

/*
 * @a M. L. Kersten, P. Boncz, N. Nes
 *
 * @* Utilities
 * The utility section contains functions to initialize the Monet
 * database system, memory allocation details, and a basic system
 * logging scheme.
 */
#include "monetdb_config.h"

#include "gdk.h"
#include "gdk_private.h"
#include "mutils.h"

BAT *GDKkey = NULL;
BAT *GDKval = NULL;
int GDKdebug = 0;

static char THRprintbuf[BUFSIZ];

#include <signal.h>

#ifdef HAVE_FCNTL_H
#include <fcntl.h>
#endif

#ifdef HAVE_PWD_H
# include <pwd.h>
#endif

#ifdef HAVE_SYS_PARAM_H
# include <sys/param.h>  /* prerequisite of sys/sysctl on OpenBSD */
#endif
#ifdef HAVE_SYS_SYSCTL_H
# include <sys/sysctl.h>
#endif

#ifdef NATIVE_WIN32
#define chdir _chdir
#endif

static volatile ATOMIC_FLAG GDKstopped = ATOMIC_FLAG_INIT;
static void GDKunlockHome(int farmid);

#undef malloc
#undef calloc
#undef realloc
#undef free

/*
 * @+ Monet configuration file
 * Parse a possible MonetDB config file (if specified by command line
 * option -c/--config) to extract pre-settings of system variables.
 * Un-recognized parameters are simply skipped, because they may be
 * picked up by other components of the system.  The consequence is
 * that making a typing error in the configuration file may be
 * unnoticed for a long time.  Syntax errors are immediately flagged,
 * though.
 *
 * Since the GDK kernel moves into the database directory, we need to
 * keep the absolute path to the MonetDB config file for top-levels to
 * access its information.
 */

static int
GDKenvironment(const char *dbpath)
{
	if (dbpath == 0) {
		fprintf(stderr, "!GDKenvironment: database name missing.\n");
		return 0;
	}
	if (strlen(dbpath) >= PATHLENGTH) {
		fprintf(stderr, "!GDKenvironment: database name too long.\n");
		return 0;
	}
	if (!MT_path_absolute(dbpath)) {
		fprintf(stderr, "!GDKenvironment: directory not an absolute path: %s.\n", dbpath);
		return 0;
	}
	return 1;
}

char *
GDKgetenv(const char *name)
{
	BUN b = BUNfnd(GDKkey, (ptr) name);

	if (b != BUN_NONE) {
		BATiter GDKenvi = bat_iterator(GDKval);
		return BUNtail(GDKenvi, b);
	}
	return NULL;
}

int
GDKgetenv_isyes(const char *name)
{
	char *val = GDKgetenv(name);

	if (val && strcasecmp(val, "yes") == 0) {
		return 1;
	}
	return 0;
}

int
GDKgetenv_istrue(const char *name)
{
	char *val = GDKgetenv(name);

	if (val && strcasecmp(val, "true") == 0) {
		return 1;
	}
	return 0;
}

int
GDKgetenv_int(const char *name, int def)
{
	char *val = GDKgetenv(name);

	if (val)
		return atoi(val);
	return def;
}

gdk_return
GDKsetenv(const char *name, const char *value)
{
<<<<<<< HEAD
	if (BUNappend(GDKkey, name, FALSE) != GDK_SUCCEED ||
	    BUNappend(GDKval, value, FALSE) != GDK_SUCCEED)
		return GDK_FAIL;
	BATfakeCommit(GDKkey);
	BATfakeCommit(GDKval);
	return GDK_SUCCEED;
=======
	BUNappend(GDKkey, name, FALSE);
	BUNappend(GDKval, value, FALSE);
>>>>>>> 7382c69e
}


/*
 * @+ System logging
 * Per database a log file can be maintained for collection of system
 * management information. Its contents is driven by the upper layers,
 * which encode information such as who logged on and how long the
 * session went on.  The lower layers merely store error information
 * on the file.  It should not be used for crash recovery, because
 * this should be dealt with on a per client basis.
 *
 * A system log can be maintained in the database to keep track of
 * session and crash information. It should regularly be refreshed to
 * avoid disk overflow.
 */
#define GDKLOCK	".gdk_lock"

#define GET_GDKLOCK(x) BBPfarms[BBPselectfarm((x), 0, offheap)].lock_file

#define GDKLOGOFF	"LOGOFF"
#define GDKFOUNDDEAD	"FOUND	DEAD"
#define GDKLOGON	"LOGON"
#define GDKCRASH	"CRASH"

/*
 * Single-lined comments can now be logged safely, together with
 * process, thread and user ID, and the current time.
 */
void
GDKlog(FILE *lockFile, const char *format, ...)
{
	va_list ap;
	char *p = 0, buf[1024];
	time_t tm = time(0);
#if defined(HAVE_CTIME_R3) || defined(HAVE_CTIME_R)
	char tbuf[26];
#endif
	char *ctm;

	if (MT_pagesize() == 0 || lockFile == NULL)
		return;

	va_start(ap, format);
	vsprintf(buf, format, ap);
	va_end(ap);

	/* remove forbidden characters from message */
	for (p = buf; (p = strchr(p, '\n')) != NULL; *p = ' ')
		;
	for (p = buf; (p = strchr(p, '@')) != NULL; *p = ' ')
		;

	fseek(lockFile, 0, SEEK_END);
#ifndef HAVE_GETUID
#define getuid() 0
#endif
#ifdef HAVE_CTIME_R3
	ctm = ctime_r(&tm, tbuf, sizeof(tbuf));
#else
#ifdef HAVE_CTIME_R
	ctm = ctime_r(&tm, tbuf);
#else
	ctm = ctime(&tm);
#endif
#endif
	fprintf(lockFile, "USR=%d PID=%d TIME=%.24s @ %s\n", (int) getuid(), (int) getpid(), ctm, buf);
	fflush(lockFile);
}

/*
 * @+ Interrupt handling
 * The current version simply catches signals and prints a warning.
 * It should be extended to cope with the specifics of the interrupt
 * received.
 */
#if 0				/* these are unused */
static void
BATSIGignore(int nr)
{
	GDKsyserror("! ERROR signal %d caught by thread " SZFMT "\n", nr, (size_t) MT_getpid());
}
#endif

#ifdef WIN32
static void
BATSIGabort(int nr)
{
	GDKexit(3);		/* emulate Windows exit code without pop-up */
}
#endif

#ifndef NATIVE_WIN32
static void
BATSIGinterrupt(int nr)
{
	GDKexit(nr);
}

static int
BATSIGinit(void)
{
/* HACK to pacify compiler */
#if (defined(__INTEL_COMPILER) && (SIZEOF_VOID_P > SIZEOF_INT))
#undef  SIG_IGN			/*((__sighandler_t)1 ) */
#define SIG_IGN   ((__sighandler_t)1L)
#endif

#ifdef SIGPIPE
	(void) signal(SIGPIPE, SIG_IGN);
#endif
#ifdef __SIGRTMIN
	(void) signal(__SIGRTMIN + 1, SIG_IGN);
#endif
#ifdef SIGHUP
	(void) signal(SIGHUP, MT_global_exit);
#endif
#ifdef SIGINT
	(void) signal(SIGINT, BATSIGinterrupt);
#endif
#ifdef SIGTERM
	(void) signal(SIGTERM, BATSIGinterrupt);
#endif
	return 0;
}
#endif /* NATIVE_WIN32 */

/* memory thresholds; these values some "sane" constants only, really
 * set in GDKinit() */
#define MMAP_MINSIZE_PERSISTENT	((size_t) 1 << 18)
#if SIZEOF_SIZE_T == 4
#define MMAP_MINSIZE_TRANSIENT	((size_t) 1 << 20)
#else
#define MMAP_MINSIZE_TRANSIENT	((size_t) 1 << 32)
#endif
#define MMAP_PAGESIZE		((size_t) 1 << 16)
size_t GDK_mmap_minsize_persistent = MMAP_MINSIZE_PERSISTENT;
size_t GDK_mmap_minsize_transient = MMAP_MINSIZE_TRANSIENT;
size_t GDK_mmap_pagesize = MMAP_PAGESIZE; /* mmap granularity */
size_t GDK_mem_maxsize = GDK_VM_MAXSIZE;
size_t GDK_vm_maxsize = GDK_VM_MAXSIZE;

int GDK_vm_trim = 1;

#define SEG_SIZE(x,y)	((x)+(((x)&((1<<(y))-1))?(1<<(y))-((x)&((1<<(y))-1)):0))

/* This block is to provide atomic addition and subtraction to select
 * variables.  We use intrinsic functions (recognized and inlined by
 * the compiler) for both the GNU C compiler and Microsoft Visual
 * Studio.  By doing this, we avoid locking overhead.  There is also a
 * fall-back for other compilers. */
#include "gdk_atomic.h"
static volatile ATOMIC_TYPE GDK_mallocedbytes_estimate = 0;
#ifndef NDEBUG
static volatile lng GDK_malloc_success_count = -1;
#endif
static volatile ATOMIC_TYPE GDK_vm_cursize = 0;
#ifdef ATOMIC_LOCK
static MT_Lock mbyteslock MT_LOCK_INITIALIZER("mbyteslock");
static MT_Lock GDKstoppedLock MT_LOCK_INITIALIZER("GDKstoppedLock");
#endif

size_t _MT_pagesize = 0;	/* variable holding page size */
size_t _MT_npages = 0;		/* variable holding memory size in pages */

void
MT_init(void)
{
#ifdef _MSC_VER
	{
		SYSTEM_INFO sysInfo;

		GetSystemInfo(&sysInfo);
		_MT_pagesize = sysInfo.dwPageSize;
	}
#elif defined(HAVE_SYS_SYSCTL_H) && defined(HW_PAGESIZE)
	{
		int size;
		size_t len = sizeof(int);
		int mib[2];

		/* Everyone should have permission to make this call,
		 * if we get a failure something is really wrong. */
		mib[0] = CTL_HW;
		mib[1] = HW_PAGESIZE;
		sysctl(mib, 2, &size, &len, NULL, 0);
		_MT_pagesize = size;
	}
#elif defined(HAVE_SYSCONF) && defined(_SC_PAGESIZE)
	_MT_pagesize = (size_t)sysconf(_SC_PAGESIZE);
#endif
	if (_MT_pagesize <= 0)
		_MT_pagesize = 4096;	/* default */

#ifdef WIN32
	{
		MEMORYSTATUSEX memStatEx;

		memStatEx.dwLength = sizeof(memStatEx);
		if (GlobalMemoryStatusEx(&memStatEx))
			_MT_npages = (size_t) (memStatEx.ullTotalPhys / _MT_pagesize);
	}
#elif defined(HAVE_SYS_SYSCTL_H) && defined(HW_MEMSIZE) && SIZEOF_SIZE_T == SIZEOF_LNG
	/* Darwin, 64-bits */
	{
		uint64_t size = 0;
		size_t len = sizeof(size);
		int mib[2];

		/* Everyone should have permission to make this call,
		 * if we get a failure something is really wrong. */
		mib[0] = CTL_HW;
		mib[1] = HW_MEMSIZE;
		sysctl(mib, 2, &size, &len, NULL, 0);
		_MT_npages = size / _MT_pagesize;
	}
#elif defined(HAVE_SYS_SYSCTL_H) && defined (HW_PHYSMEM64) && SIZEOF_SIZE_T == SIZEOF_LNG
	/* OpenBSD, 64-bits */
	{
		int64_t size = 0;
		size_t len = sizeof(size);
		int mib[2];

		/* Everyone should have permission to make this call,
		 * if we get a failure something is really wrong. */
		mib[0] = CTL_HW;
		mib[1] = HW_PHYSMEM64;
		sysctl(mib, 2, &size, &len, NULL, 0);
		_MT_npages = size / _MT_pagesize;
	}
#elif defined(HAVE_SYS_SYSCTL_H) && defined(HW_PHYSMEM)
	/* NetBSD, OpenBSD, Darwin, 32-bits; FreeBSD 32 & 64-bits */
	{
# ifdef __FreeBSD__
		unsigned long size = 0; /* type long required by sysctl() (?) */
# else
		int size = 0;
# endif
		size_t len = sizeof(size);
		int mib[2];

		/* Everyone should have permission to make this call,
		 * if we get a failure something is really wrong. */
		mib[0] = CTL_HW;
		mib[1] = HW_PHYSMEM;
		sysctl(mib, 2, &size, &len, NULL, 0);
		_MT_npages = size / _MT_pagesize;
	}
#elif defined(HAVE_SYSCONF) && defined(_SC_PHYS_PAGES)
	_MT_npages = (size_t)sysconf(_SC_PHYS_PAGES);
# if SIZEOF_SIZE_T == SIZEOF_INT
	/* Bug #2935: the value returned here can be more than what can be
	 * addressed on Solaris, so cap the value */
	if (UINT_MAX / _MT_pagesize < _MT_npages)
		_MT_npages = UINT_MAX / _MT_pagesize;
# endif
#else
# error "don't know how to get the amount of physical memory for your OS"
#endif
}

/*
 * @+ Session Initialization
 * The interface code to the operating system is highly dependent on
 * the processing environment. It can be filtered away with
 * compile-time flags.  Suicide is necessary due to some system
 * implementation errors.
 *
 * The kernel requires file descriptors for I/O with the user.  They
 * are thread specific and should be obtained by a function.
 *
 * The arguments relevant for the kernel are extracted from the list.
 * Their value is turned into a blanc space.
 */

#define CATNAP		50	/* time to sleep in ms for catnaps */

static void THRinit(void);
static void GDKlockHome(int farmid);

#ifndef NDEBUG
static MT_Lock mallocsuccesslock MT_LOCK_INITIALIZER("mallocsuccesslock");
#endif

int
GDKinit(opt *set, int setlen)
{
	char *dbpath = mo_find_option(set, setlen, "gdk_dbpath");
	char *p;
	opt *n;
	int i, nlen = 0;
	int farmid;
	char buf[16];

	/* some sanity checks (should also find if symbols are not defined) */
	assert(sizeof(char) == SIZEOF_CHAR);
	assert(sizeof(short) == SIZEOF_SHORT);
	assert(sizeof(int) == SIZEOF_INT);
	assert(sizeof(long) == SIZEOF_LONG);
	assert(sizeof(lng) == SIZEOF_LNG);
#ifdef HAVE_HGE
	assert(sizeof(hge) == SIZEOF_HGE);
#endif
	assert(sizeof(oid) == SIZEOF_OID);
	assert(sizeof(void *) == SIZEOF_VOID_P);
	assert(sizeof(size_t) == SIZEOF_SIZE_T);
	assert(SIZEOF_OID == SIZEOF_INT || SIZEOF_OID == SIZEOF_LNG);

#ifdef NEED_MT_LOCK_INIT
	MT_lock_init(&MT_system_lock,"MT_system_lock");
	ATOMIC_INIT(GDKstoppedLock);
	ATOMIC_INIT(mbyteslock);
	MT_lock_init(&GDKnameLock, "GDKnameLock");
	MT_lock_init(&GDKthreadLock, "GDKthreadLock");
	MT_lock_init(&GDKtmLock, "GDKtmLock");
#ifndef NDEBUG
	MT_lock_init(&mallocsuccesslock, "mallocsuccesslock");
#endif
#endif
	for (i = 0; i <= BBP_BATMASK; i++) {
		MT_lock_init(&GDKbatLock[i].swap, "GDKswapLock");
		MT_lock_init(&GDKbatLock[i].hash, "GDKhashLock");
		MT_lock_init(&GDKbatLock[i].imprints, "GDKimprintsLock");
	}
	for (i = 0; i <= BBP_THREADMASK; i++) {
		MT_lock_init(&GDKbbpLock[i].alloc, "GDKcacheLock");
		MT_lock_init(&GDKbbpLock[i].trim, "GDKtrimLock");
		GDKbbpLock[i].free = 0;
	}
	errno = 0;
	if (!GDKenvironment(dbpath))
		return 0;

	if ((p = mo_find_option(set, setlen, "gdk_debug")))
		GDKdebug = strtol(p, NULL, 10);

	if (mnstr_init() < 0)
		return 0;
	MT_init_posix();
	THRinit();
#ifndef NATIVE_WIN32
	BATSIGinit();
#endif
#ifdef WIN32
	(void) signal(SIGABRT, BATSIGabort);
#ifndef __MINGW32__ // MinGW does not have these
	_set_abort_behavior(0, _CALL_REPORTFAULT | _WRITE_ABORT_MSG);
	_set_error_mode(_OUT_TO_STDERR);
#endif
#endif
	MT_init();
	BBPdirty(1);

	/* now try to lock the database: go through all farms, and if
	 * we see a new directory, lock it */
	for (farmid = 0; farmid < MAXFARMS; farmid++) {
		if (BBPfarms[farmid].dirname != NULL) {
			int skip = 0;
			int j;
			for (j = 0; j < farmid; j++) {
				if (BBPfarms[j].dirname != NULL &&
				    strcmp(BBPfarms[farmid].dirname, BBPfarms[j].dirname) == 0) {
					skip = 1;
					break;
				}
			}
			if (!skip)
				GDKlockHome(farmid);
		}
	}

	/* Mserver by default takes 80% of all memory as a default */
	GDK_mem_maxsize = (size_t) ((double) MT_npages() * (double) MT_pagesize() * 0.815);
	BBPinit();

	if (GDK_mem_maxsize / 16 < GDK_mmap_minsize_transient) {
		GDK_mmap_minsize_transient = GDK_mem_maxsize / 16;
		if (GDK_mmap_minsize_persistent > GDK_mmap_minsize_transient)
			GDK_mmap_minsize_persistent = GDK_mmap_minsize_transient;
	}

	n = (opt *) malloc(setlen * sizeof(opt));
	for (i = 0; i < setlen; i++) {
		int done = 0;
		int j;

		for (j = 0; j < nlen; j++) {
			if (strcmp(n[j].name, set[i].name) == 0) {
				if (n[j].kind < set[i].kind) {
					n[j] = set[i];
				}
				done = 1;
				break;
			}
		}
		if (!done) {
			n[nlen] = set[i];
			nlen++;
		}
	}
	/* check some options before creating our first BAT */
	for (i = 0; i < nlen; i++) {
		if (strcmp("gdk_mem_maxsize", n[i].name) == 0) {
			GDK_mem_maxsize = (size_t) strtoll(n[i].value, NULL, 10);
			GDK_mem_maxsize = MAX(1 << 26, GDK_mem_maxsize);
		} else if (strcmp("gdk_vm_maxsize", n[i].name) == 0) {
			GDK_vm_maxsize = (size_t) strtoll(n[i].value, NULL, 10);
			GDK_vm_maxsize = MAX(1 << 30, GDK_vm_maxsize);
			if (GDK_vm_maxsize < GDK_mmap_minsize_persistent / 4)
				GDK_mmap_minsize_persistent = GDK_vm_maxsize / 4;
			if (GDK_vm_maxsize < GDK_mmap_minsize_transient / 4)
				GDK_mmap_minsize_transient = GDK_vm_maxsize / 4;
		} else if (strcmp("gdk_mmap_minsize_persistent", n[i].name) == 0) {
			GDK_mmap_minsize_persistent = (size_t) strtoll(n[i].value, NULL, 10);
		} else if (strcmp("gdk_mmap_minsize_transient", n[i].name) == 0) {
			GDK_mmap_minsize_transient = (size_t) strtoll(n[i].value, NULL, 10);
		} else if (strcmp("gdk_mmap_pagesize", n[i].name) == 0) {
			GDK_mmap_pagesize = (size_t) strtoll(n[i].value, NULL, 10);
			if (GDK_mmap_pagesize < 1 << 12 ||
			    GDK_mmap_pagesize > 1 << 20 ||
			    /* x & (x - 1): turn off rightmost 1 bit;
			     * i.e. if result is zero, x is power of
			     * two */
			    (GDK_mmap_pagesize & (GDK_mmap_pagesize - 1)) != 0)
				GDKfatal("GDKinit: gdk_mmap_pagesize must be power of 2 between 2**12 and 2**20\n");
		}
	}

	GDKkey = COLnew(0, TYPE_str, 100, TRANSIENT);
	GDKval = COLnew(0, TYPE_str, 100, TRANSIENT);
	if (GDKkey == NULL || GDKval == NULL) {
		/* no cleanup necessary before GDKfatal */
		GDKfatal("GDKinit: Could not create environment BAT");
	}
	if (BBPrename(GDKkey->batCacheid, "environment_key") != 0 ||
	    BBPrename(GDKval->batCacheid, "environment_val") != 0)
		GDKfatal("GDKinit: BBPrename failed");

	/* store options into environment BATs */
	for (i = 0; i < nlen; i++)
		if (GDKsetenv(n[i].name, n[i].value) != GDK_SUCCEED)
			GDKfatal("GDKinit: GDKsetenv failed");
	free(n);

	GDKnr_threads = GDKgetenv_int("gdk_nr_threads", 0);
	if (GDKnr_threads == 0)
		GDKnr_threads = MT_check_nr_cores();

	if ((p = GDKgetenv("gdk_dbpath")) != NULL &&
	    (p = strrchr(p, DIR_SEP)) != NULL) {
		if (GDKsetenv("gdk_dbname", p + 1) != GDK_SUCCEED)
			GDKfatal("GDKinit: GDKsetenv failed");
#if DIR_SEP != '/'		/* on Windows look for different separator */
	} else if ((p = GDKgetenv("gdk_dbpath")) != NULL &&
	    (p = strrchr(p, '/')) != NULL) {
		if (GDKsetenv("gdk_dbname", p + 1) != GDK_SUCCEED)
			GDKfatal("GDKinit: GDKsetenv failed");
#endif
	}
	if (GDKgetenv("gdk_vm_maxsize") == NULL) {
		snprintf(buf, sizeof(buf), SZFMT, GDK_vm_maxsize);
		if (GDKsetenv("gdk_vm_maxsize", buf) != GDK_SUCCEED)
			GDKfatal("GDKinit: GDKsetenv failed");
	}
	if (GDKgetenv("gdk_mem_maxsize") == NULL) {
		snprintf(buf, sizeof(buf), SZFMT, GDK_mem_maxsize);
		if (GDKsetenv("gdk_mem_maxsize", buf) != GDK_SUCCEED)
			GDKfatal("GDKinit: GDKsetenv failed");
	}
	if (GDKgetenv("gdk_mmap_minsize_persistent") == NULL) {
		snprintf(buf, sizeof(buf), SZFMT, GDK_mmap_minsize_persistent);
		if (GDKsetenv("gdk_mmap_minsize_persistent", buf) != GDK_SUCCEED)
			GDKfatal("GDKinit: GDKsetenv failed");
	}
	if (GDKgetenv("gdk_mmap_minsize_transient") == NULL) {
		snprintf(buf, sizeof(buf), SZFMT, GDK_mmap_minsize_transient);
		if (GDKsetenv("gdk_mmap_minsize_transient", buf) != GDK_SUCCEED)
			GDKfatal("GDKinit: GDKsetenv failed");
	}
	if (GDKgetenv("gdk_mmap_pagesize") == NULL) {
		snprintf(buf, sizeof(buf), SZFMT, GDK_mmap_pagesize);
		if (GDKsetenv("gdk_mmap_pagesize", buf) != GDK_SUCCEED)
			GDKfatal("GDKinit: GDKsetenv failed");
	}
	if (GDKgetenv("monet_pid") == NULL) {
		snprintf(buf, sizeof(buf), "%d", (int) getpid());
		if (GDKsetenv("monet_pid", buf) != GDK_SUCCEED)
			GDKfatal("GDKinit: GDKsetenv failed");
	}

	return 1;
}

int GDKnr_threads = 0;
static int GDKnrofthreads;

int
GDKexiting(void)
{
	int stopped;
#ifdef ATOMIC_LOCK
	pthread_mutex_lock(&GDKstoppedLock.lock);
#endif
	stopped = GDKstopped != 0;
#ifdef ATOMIC_LOCK
	pthread_mutex_unlock(&GDKstoppedLock.lock);
#endif
	return stopped;
}

static struct serverthread {
	struct serverthread *next;
	MT_Id pid;
} *serverthread;

void
GDKprepareExit(void)
{
	struct serverthread *st;

	if (ATOMIC_TAS(GDKstopped, GDKstoppedLock) != 0)
		return;

	MT_lock_set(&GDKthreadLock);
	for (st = serverthread; st; st = serverthread) {
		MT_lock_unset(&GDKthreadLock);
		MT_join_thread(st->pid);
		MT_lock_set(&GDKthreadLock);
		serverthread = st->next;
		GDKfree(st);
	}
	MT_lock_unset(&GDKthreadLock);
	join_detached_threads();
}

/* Register a thread that should be waited for in GDKreset.  The
 * thread must exit by itself when GDKexiting() returns true. */
void
GDKregister(MT_Id pid)
{
	struct serverthread *st;

	if ((st = GDKmalloc(sizeof(struct serverthread))) == NULL)
		return;
	st->pid = pid;
	MT_lock_set(&GDKthreadLock);
	st->next = serverthread;
	serverthread = st;
	MT_lock_unset(&GDKthreadLock);
}

/* coverity[+kill] */
void
GDKreset(int status, int exit)
{
	MT_Id pid = MT_getpid();
	Thread t, s;
	struct serverthread *st;
	int farmid;

	if( GDKkey){
		BBPunfix(GDKkey->batCacheid);
		GDKkey = 0;
	}
	if( GDKval){
		BBPunfix(GDKval->batCacheid);
		GDKval = 0;
	}

	MT_lock_set(&GDKthreadLock);
	for (st = serverthread; st; st = serverthread) {
		MT_lock_unset(&GDKthreadLock);
		MT_join_thread(st->pid);
		MT_lock_set(&GDKthreadLock);
		serverthread = st->next;
		GDKfree(st);
	}
	MT_lock_unset(&GDKthreadLock);
	join_detached_threads();

	if (status == 0) {
		/* they had their chance, now kill them */
		int killed = 0;
		MT_lock_set(&GDKthreadLock);
		for (t = GDKthreads, s = t + THREADS; t < s; t++) {
			if (t->pid) {
				MT_Id victim = t->pid;

				if (t->pid != pid) {
					int e;

					killed = 1;
					e = MT_kill_thread(victim);
					fprintf(stderr, "#GDKexit: killing thread %d\n", e);
					GDKnrofthreads --;
				}
			}
			if (t->name)
				GDKfree(t->name);
		}
		assert(GDKnrofthreads <= 1);
		/* all threads ceased running, now we can clean up */
		if (!killed) {
			/* we can't clean up after killing threads */
			BBPexit();
		}
		GDKlog(GET_GDKLOCK(0), GDKLOGOFF);

		for (farmid = 0; farmid < MAXFARMS; farmid++) {
			if (BBPfarms[farmid].dirname != NULL) {
				int skip = 0;
				int j;
				for (j = 0; j < farmid; j++) {
					if (BBPfarms[j].dirname != NULL &&
					    strcmp(BBPfarms[farmid].dirname, BBPfarms[j].dirname) == 0) {
						skip = 1;
						break;
					}
				}
				if (!skip)
					GDKunlockHome(farmid);
			}
		}

#if !defined(USE_PTHREAD_LOCKS) && !defined(NDEBUG)
		TEMDEBUG GDKlockstatistics(1);
#endif
		GDKdebug = 0;
		GDK_mmap_minsize_persistent = MMAP_MINSIZE_PERSISTENT;
		GDK_mmap_minsize_transient = MMAP_MINSIZE_TRANSIENT;
		GDK_mmap_pagesize = MMAP_PAGESIZE;
		GDK_mem_maxsize = (size_t) ((double) MT_npages() * (double) MT_pagesize() * 0.815);
		GDK_vm_maxsize = GDK_VM_MAXSIZE;
		GDKatomcnt = TYPE_str + 1;

		GDK_vm_trim = 1;

<<<<<<< HEAD
		GDK_mallocedbytes_estimate = 0;
		GDK_vm_cursize = 0;
		_MT_pagesize = 0;
		_MT_npages = 0;
=======
		if (GDK_mem_maxsize / 16 < GDK_mmap_minsize_transient) {
			GDK_mmap_minsize_transient = GDK_mem_maxsize / 16;
			if (GDK_mmap_minsize_persistent > GDK_mmap_minsize_transient)
				GDK_mmap_minsize_persistent = GDK_mmap_minsize_transient;
		}

#ifdef GDK_VM_KEEPHISTO
		memset((char*)GDK_vm_nallocs[MAX_BIT], 0, sizeof(GDK_vm_nallocs));
#endif
#ifdef GDK_MEM_KEEPHISTO
		memset((char*)GDK_nmallocs[MAX_BIT], 0, sizeof(GDK_nmallocs));
#endif
>>>>>>> 7382c69e
		GDKnr_threads = 0;
		GDKnrofthreads = 0;
		close_stream((stream *) THRdata[0]);
		close_stream((stream *) THRdata[1]);
		memset((char*) GDKbatLock,0, sizeof(GDKbatLock));
		memset((char*) GDKbbpLock,0,sizeof(GDKbbpLock));

		memset((char*) GDKthreads, 0, sizeof(GDKthreads));
		memset((char*) THRdata, 0, sizeof(THRdata));
		memset((char*) THRprintbuf,0, sizeof(THRprintbuf));
		gdk_bbp_reset();
		MT_lock_unset(&GDKthreadLock);
		//gdk_system_reset(); CHECK OUT
	}
#ifndef HAVE_EMBEDDED
	if (exit) {
		MT_global_exit(status);
	}
#endif
}

void
GDKexit(int status)
{
	if (GET_GDKLOCK(0) == NULL) {
#ifdef HAVE_EMBEDDED
		return;
#endif
		/* no database lock, so no threads, so exit now */
		exit(status);
	}
	GDKprepareExit();
	GDKreset(status, 1);
#ifndef HAVE_EMBEDDED
	MT_exit_thread(-1);
#endif
}

/*
 * All semaphores used by the application should be mentioned here.
 * They are initialized during system initialization.
 */

batlock_t GDKbatLock[BBP_BATMASK + 1];
bbplock_t GDKbbpLock[BBP_THREADMASK + 1];
MT_Lock GDKnameLock MT_LOCK_INITIALIZER("GDKnameLock");
MT_Lock GDKthreadLock MT_LOCK_INITIALIZER("GDKthreadLock");
MT_Lock GDKtmLock MT_LOCK_INITIALIZER("GDKtmLock");

/*
 * @+ Concurrency control
 * Concurrency control requires actions at several levels of the
 * system.  First, it should be ensured that each database is
 * controlled by a single server process (group). Subsequent attempts
 * should be stopped.  This is regulated through file locking against
 * ".gdk_lock".
 *
 * Before the locks and threads are initiated, we cannot use the
 * normal routines yet. So we have a local fatal here instead of
 * GDKfatal.
 */
static void
GDKlockHome(int farmid)
{
	int fd;
	struct stat st;
	char *gdklockpath;
	FILE *GDKlockFile;

	assert(BBPfarms[farmid].dirname != NULL);
	assert(BBPfarms[farmid].lock_file == NULL);

	gdklockpath = GDKfilepath(farmid, NULL, GDKLOCK, NULL);

	/*
	 * Obtain the global database lock.
	 */
	if (stat(BBPfarms[farmid].dirname, &st) < 0 &&
	    GDKcreatedir(gdklockpath) != GDK_SUCCEED) {
		GDKfatal("GDKlockHome: could not create %s\n",
			 BBPfarms[farmid].dirname);
	}
	if ((fd = MT_lockf(gdklockpath, F_TLOCK, 4, 1)) < 0) {
		GDKfatal("GDKlockHome: Database lock '%s' denied\n",
			 gdklockpath);
	}

	/* now we have the lock on the database and are the only
	 * process allowed in this section */

	if ((GDKlockFile = fdopen(fd, "r+")) == NULL) {
		close(fd);
		GDKfatal("GDKlockHome: Could not fdopen %s\n", gdklockpath);
	}
	BBPfarms[farmid].lock_file = GDKlockFile;

	/*
	 * Print the new process list in the global lock file.
	 */
	fseek(GDKlockFile, 0, SEEK_SET);
	if (ftruncate(fileno(GDKlockFile), 0) < 0)
		GDKfatal("GDKlockHome: Could not truncate %s\n", gdklockpath);
	fflush(GDKlockFile);
	GDKlog(GDKlockFile, GDKLOGON);
	GDKfree(gdklockpath);
}


static void
GDKunlockHome(int farmid)
{
	if (BBPfarms[farmid].lock_file) {
		char *gdklockpath = GDKfilepath(farmid, NULL, GDKLOCK, NULL);
		MT_lockf(gdklockpath, F_ULOCK, 4, 1);
		fclose(BBPfarms[farmid].lock_file);
		BBPfarms[farmid].lock_file = NULL;
		GDKfree(gdklockpath);
	}
}

/*
 * @+ Error handling
 * Errors come in three flavors: warnings, non-fatal and fatal errors.
 * A fatal error leaves a core dump behind after trying to safe the
 * content of the relation.  A non-fatal error returns a message to
 * the user and aborts the current transaction.  Fatal errors are also
 * recorded on the system log for post-mortem analysis.
 * In non-silent mode the errors are immediately sent to output, which
 * makes it hard for upper layers to detect if an error was produced
 * in the process. To facilitate such testing, a global error count is
 * maintained on a thread basis, which can be read out by the function
 * GDKerrorCount(); Furthermore, threads may have set their private
 * error buffer.
 */

/* do the real work for GDKaddbuf below. */
static void
doGDKaddbuf(const char *prefix, const char *message, size_t messagelen, const char *suffix)
{
	char *buf;

	buf = GDKerrbuf;
	if (buf) {
		char *dst = buf + strlen(buf);
		size_t maxlen = GDKMAXERRLEN - (dst - buf) - 1;

		if (prefix && *prefix && dst < buf + GDKMAXERRLEN) {
			size_t preflen;

			strncpy(dst, prefix, maxlen);
			dst[maxlen] = '\0';
			preflen = strlen(dst);
			maxlen -= preflen;
			dst += preflen;
		}
		if (maxlen > messagelen)
			maxlen = messagelen;
		strncpy(dst, message, maxlen);
		dst += maxlen;
		if (suffix && *suffix && dst < buf + GDKMAXERRLEN) {
			size_t sufflen;

			maxlen = buf + GDKMAXERRLEN - dst - 1;
			strncpy(dst, suffix, maxlen);
			dst[maxlen] = '\0';
			sufflen = strlen(dst);
			maxlen -= sufflen;
			dst += sufflen;
		}
		*dst = '\0';
	} else {
		/* construct format string because the format string
		 * must start with ! */
		char format[32];

		snprintf(format, sizeof(format), "%s%%.*s%s", prefix ? prefix : "", suffix ? suffix : "");
		THRprintf(GDKout, format, (int) messagelen, message);
	}
}

/* print an error or warning message, making sure the message ends in
 * a newline, and also that every line in the message (if there are
 * multiple), starts with an exclamation point.
 * One of the problems complicating this whole issue is that each line
 * should be printed using a single call to THRprintf, and moreover,
 * the format string should start with a "!".  This is because
 * THRprintf adds a "#" to the start of the printed text if the format
 * string doesn't start with "!".
 * Another problem is that we're religious about bounds checking. It
 * would probably also not be quite as bad if we could write in the
 * message buffer.
 */
static void
GDKaddbuf(const char *message)
{
	const char *p, *q;
	char prefix[16];

	if (message == NULL || *message == '\0')	/* empty message, nothing to do */
		return;
	p = message;
	strcpy(prefix, "!");	/* default prefix */
	while (p && *p) {
		if (*p == '!') {
			size_t preflen;

			/* remember last ! prefix (e.g. "!ERROR: ")
			 * for any subsequent lines that start without
			 * ! */
			message = p;
			/* A prefix consists of a ! immediately
			 * followed by some text, followed by a : and
			 * a space.  Anything else results in no
			 * prefix being remembered */
			while (*++p && *p != ':' && *p != '\n' && *p != ' ')
				;
			if (*p == ':' && *++p == ' ') {
				/* found prefix, now remember it */
				preflen = (size_t) (p - message) + 1;
				if (preflen > sizeof(prefix) - 1)
					preflen = sizeof(prefix) - 1;
				strncpy(prefix, message, preflen);
				prefix[preflen] = 0;
			} else {
				/* there is a ! but no proper prefix */
				strcpy(prefix, "!");
				preflen = 1;
			}
			p = message + preflen;
		}

		/* find end of line */
		q = strchr(p, '\n');
		if (q) {
			/* print line including newline */
			q++;
			doGDKaddbuf(prefix, p, (size_t) (q - p), "");
		} else {
			/* no newline at end of buffer: print all the
			 * rest and add a newline */
			doGDKaddbuf(prefix, p, strlen(p), "\n");
			/* we're done since there were no more newlines */
			break;
		}
		p = q;
	}
}

#define GDKERRLEN	(1024+512)

void
GDKerror(const char *format, ...)
{
	char message[GDKERRLEN];
	size_t len = strlen(GDKERROR);
	va_list ap;

	if (!strncmp(format, GDKERROR, len)) {
		len = 0;
	} else {
		strcpy(message, GDKERROR);
	}
	va_start(ap, format);
	if (vsnprintf(message + len, sizeof(message) - (len + 2), format, ap) < 0)
		strcpy(message, GDKERROR "an error occurred within GDKerror, possibly malloc failure.\n");
	va_end(ap);

	GDKaddbuf(message);
}

void
GDKsyserror(const char *format, ...)
{
	char message[GDKERRLEN];
	size_t len = strlen(GDKERROR);

	int err = errno;
	va_list ap;

	if (strncmp(format, GDKERROR, len) == 0) {
		len = 0;
	} else {
		strncpy(message, GDKERROR, sizeof(message));
	}
	va_start(ap, format);
	vsnprintf(message + len, sizeof(message) - (len + 2), format, ap);
	va_end(ap);
#ifndef NATIVE_WIN32
	if (err > 0 && err < 1024)
#endif
	{
		size_t len1;
		size_t len2;
		size_t len3;
		char *osmsg;
#ifdef NATIVE_WIN32
		char osmsgbuf[256];
		osmsg = osmsgbuf;
		FormatMessage(FORMAT_MESSAGE_FROM_SYSTEM, NULL, err,
			      MAKELANGID(LANG_NEUTRAL, SUBLANG_DEFAULT),
			      (LPTSTR) osmsgbuf, sizeof(osmsgbuf), NULL);
#else
		osmsg = strerror(err);
#endif
		len1 = strlen(message);
		len2 = len1 + strlen(GDKMESSAGE);
		len3 = len2 + strlen(osmsg);

		if (len3 + 2 < sizeof(message)) {
			strcpy(message + len1, GDKMESSAGE);
			strcpy(message + len2, osmsg);
			if (len3 > 0 && message[len3 - 1] != '\n') {
				message[len3] = '\n';
				message[len3 + 1] = 0;
			}
		}
	}
	GDKaddbuf(message);

	errno = 0;
}

void
GDKclrerr(void)
{
	char *buf;

	buf = GDKerrbuf;
	if (buf)
		*buf = 0;
}

jmp_buf GDKfataljump;
str GDKfatalmsg;
bit GDKfataljumpenable = 0;

/* coverity[+kill] */
void
GDKfatal(const char *format, ...)
{
	char message[GDKERRLEN];
	size_t len = strlen(GDKFATAL);
	va_list ap;

	GDKdebug |= IOMASK;
#ifndef NATIVE_WIN32
	BATSIGinit();
#endif
	if (!strncmp(format, GDKFATAL, len)) {
		len = 0;
	} else {
		strcpy(message, GDKFATAL);
	}
	va_start(ap, format);
	vsnprintf(message + len, sizeof(message) - (len + 2), format, ap);
	va_end(ap);

	if (!GDKfataljumpenable) {
		fputs(message, stderr);
		fputs("\n", stderr);
		fflush(stderr);

		/*
		 * Real errors should be saved in the log file for post-crash
		 * inspection.
		 */
		if (GDKexiting()) {
			fflush(stdout);
			MT_exit_thread(1);
			/* exit(1); */
		} else {
			GDKlog(GET_GDKLOCK(0), "%s", message);
	#ifdef COREDUMP
			abort();
	#else
			GDKexit(1);
	#endif
		}
	} else { // in embedded mode, we really don't want to kill our host
		GDKfatalmsg = GDKstrdup(message);
		longjmp(GDKfataljump, 42);
	}
}


/*
 * @+ Logical Thread management
 *
 * All semaphores used by the application should be mentioned here.
 * They are initialized during system initialization.
 *
 * The first action upon thread creation is to add it to the pool of
 * known threads. This should be done by the thread itself.
 * Subsequently, the thread descriptor can be obtained using THRget.
 * Note that the users should have gained exclusive access already.  A
 * new entry is initialized automatically when not found.  Its file
 * descriptors are the same as for the server and should be
 * subsequently reset.
 */
ThreadRec GDKthreads[THREADS];
void *THRdata[THREADDATA] = { 0 };

Thread
THRget(int tid)
{
	assert(0 < tid && tid <= THREADS);
	return (GDKthreads + tid - 1);
}

#if defined(_MSC_VER) && _MSC_VER >= 1900
#pragma warning(disable : 4172)
#endif
static inline size_t
THRsp(void)
{
	int l = 0;
	uintptr_t sp = (uintptr_t) (&l);

	return (size_t) sp;
}

static Thread
GDK_find_thread(MT_Id pid)
{
	Thread t, s;

	for (t = GDKthreads, s = t + THREADS; t < s; t++) {
		if (t->pid && t->pid == pid) {
			return t;
		}
	}
	return NULL;
}

Thread
THRnew(const char *name)
{
	int tid = 0;
	Thread t;
	Thread s;
	MT_Id pid = MT_getpid();

	MT_lock_set(&GDKthreadLock);
	s = GDK_find_thread(pid);
	if (s == NULL) {
		for (s = GDKthreads, t = s + THREADS; s < t; s++) {
			if (s->pid == pid) {
				MT_lock_unset(&GDKthreadLock);
				IODEBUG fprintf(stderr, "#THRnew:duplicate " SZFMT "\n", (size_t) pid);
				return s;
			}
		}
		for (s = GDKthreads, t = s + THREADS; s < t; s++) {
			if (s->pid == 0) {
				break;
			}
		}
		if (s == t) {
			MT_lock_unset(&GDKthreadLock);
			IODEBUG fprintf(stderr, "#THRnew: too many threads\n");
			GDKerror("THRnew: too many threads\n");
			return NULL;
		}
		tid = s->tid;
		memset(s, 0, sizeof(*s));
		s->pid = pid;
		s->tid = tid;
		s->data[1] = THRdata[1];
		s->data[0] = THRdata[0];
		s->sp = THRsp();

		PARDEBUG fprintf(stderr, "#%x " SZFMT " sp = " SZFMT "\n", s->tid, (size_t) pid, s->sp);
		PARDEBUG fprintf(stderr, "#nrofthreads %d\n", GDKnrofthreads);

		GDKnrofthreads++;
		s->name = GDKstrdup(name);
	}
	MT_lock_unset(&GDKthreadLock);

	return s;
}

void
THRdel(Thread t)
{
	if (t < GDKthreads || t > GDKthreads + THREADS) {
		GDKfatal("THRdel: illegal call\n");
	}
	MT_lock_set(&GDKthreadLock);
	PARDEBUG fprintf(stderr, "#pid = " SZFMT ", disconnected, %d left\n", (size_t) t->pid, GDKnrofthreads);

	GDKfree(t->name);
	t->name = NULL;
	t->pid = 0;
	GDKnrofthreads--;
	MT_lock_unset(&GDKthreadLock);
}

int
THRhighwater(void)
{
	size_t c;
	Thread s;
	size_t diff;
	int rc = 0;

	MT_lock_set(&GDKthreadLock);
	s = GDK_find_thread(MT_getpid());
	if (s != NULL) {
		c = THRsp();
		diff = c < s->sp ? s->sp - c : c - s->sp;
		if (diff > THREAD_STACK_SIZE - 16 * 1024)
			rc = 1;
	}
	MT_lock_unset(&GDKthreadLock);
	return rc;
}

/*
 * I/O is organized per thread, because users may gain access through
 * the network.  The code below should be improved to gain speed.
 */

static void
THRinit(void)
{
	int i = 0;

	THRdata[0] = (void *) file_wastream(stdout, "stdout");
	THRdata[1] = (void *) file_rastream(stdin, "stdin");
	for (i = 0; i < THREADS; i++) {
		GDKthreads[i].tid = i + 1;
	}
}

void
THRsetdata(int n, ptr val)
{
	Thread s;

	MT_lock_set(&GDKthreadLock);
	s = GDK_find_thread(MT_getpid());
	if (s) {
		assert(val == NULL || s->data[n] == NULL);
		s->data[n] = val;
	}
	MT_lock_unset(&GDKthreadLock);
}

void *
THRgetdata(int n)
{
	Thread s;
	void *d;

	MT_lock_set(&GDKthreadLock);
	s = GDK_find_thread(MT_getpid());
	d = s ? s->data[n] : THRdata[n];
	MT_lock_unset(&GDKthreadLock);
	return d;
}

int
THRgettid(void)
{
	Thread s;
	int t;

	MT_lock_set(&GDKthreadLock);
	s = GDK_find_thread(MT_getpid());
	t = s ? s->tid : 1;
	MT_lock_unset(&GDKthreadLock);
	return t;
}

int
THRprintf(stream *s, const char *format, ...)
{
	str bf = THRprintbuf, p = 0;
	size_t bfsz = BUFSIZ;
	int n = 0;
	ptrdiff_t m = 0;
	char c;
	va_list ap;

	if (!s)
		return -1;

	MT_lock_set(&MT_system_lock);
	if (*format != '!') {
		c = '#';
		if (*format == '#')
			format++;
	} else {
		c = '!';
		format++;
	}

	do {
		p = bf;
		*p++ = c;
		if (GDKdebug & THRDMASK) {
			sprintf(p, "%02d ", THRgettid());
			while (*p)
				p++;
		}
		m = p - bf;
		va_start(ap, format);
		n = vsnprintf(p, bfsz-m, format, ap);
		va_end(ap);
		if (n < 0)
			goto cleanup;
		if ((size_t) n < bfsz - m)
			break;	  /* normal loop exit, usually 1st iteration */
		bfsz = m + n + 1;	/* precisely what is needed */
		if (bf != THRprintbuf)
			free(bf);
		bf = (str) malloc(bfsz);
		assert(bf != NULL);
	} while (1);

	p += n;

	n = 0;
	if (mnstr_write(s, bf, p - bf, 1) != 1)
		n = -1;
      cleanup:
	if (bf != THRprintbuf)
		free(bf);
	MT_lock_unset(&MT_system_lock);
	return n;
}

static const char *_gdk_version_string = VERSION;
/**
 * Returns the GDK version as internally allocated string.  Hence the
 * string does not have to (and should not) be freed.  Do not inline
 * this function or the wrong VERSION will be used.
 */
const char *
GDKversion(void)
{
	return (_gdk_version_string);
}

/**
 * Extracts the last directory from a path string, if possible.
 * Stores the parent directory (path) in last_dir_parent and
 * the last directory (name) without a leading separators in last_dir.
 * Returns GDK_SUCCEED for success, GDK_FAIL on failure.
 */
gdk_return
GDKextractParentAndLastDirFromPath(const char *path, char *last_dir_parent, char *last_dir)
{
	char *last_dir_with_sep;
	ptrdiff_t last_dirsep_index;

	if (path == NULL || *path == 0) {
		GDKerror("GDKextractParentAndLastDirFromPath: no path\n");
		return GDK_FAIL;
	}

	last_dir_with_sep = strrchr(path, DIR_SEP);
	if (last_dir_with_sep == NULL) {
		/* it wasn't a path, can't work with that */
		GDKerror("GDKextractParentAndLastDirFromPath: no separator\n");
		return GDK_FAIL;
	}
	last_dirsep_index = last_dir_with_sep - path;
	/* split the dir string into absolute parent dir path and
	 * (relative) log dir name */
	strncpy(last_dir, last_dir_with_sep + 1, strlen(path));
	strncpy(last_dir_parent, path, last_dirsep_index);
	last_dir_parent[last_dirsep_index] = 0;

	return GDK_SUCCEED;
}

size_t
GDKmem_cursize(void)
{
	/* RAM/swapmem that Monet is really using now */
	return (size_t) ATOMIC_GET(GDK_mallocedbytes_estimate, mbyteslock);
}

size_t
GDKvm_cursize(void)
{
	/* current Monet VM address space usage */
	return (size_t) ATOMIC_GET(GDK_vm_cursize, mbyteslock) + GDKmem_cursize();
}

#define heapinc(_memdelta)						\
	(void) ATOMIC_ADD(GDK_mallocedbytes_estimate, _memdelta, mbyteslock)
#define heapdec(_memdelta)						\
	(void) ATOMIC_SUB(GDK_mallocedbytes_estimate, _memdelta, mbyteslock)

#define meminc(vmdelta)							\
	(void) ATOMIC_ADD(GDK_vm_cursize, (ssize_t) SEG_SIZE((vmdelta), MT_VMUNITLOG), mbyteslock)
#define memdec(vmdelta)							\
	(void) ATOMIC_SUB(GDK_vm_cursize, (ssize_t) SEG_SIZE((vmdelta), MT_VMUNITLOG), mbyteslock)

#ifndef STATIC_CODE_ANALYSIS

static void
GDKmemfail(const char *s, size_t len)
{
	/* bumped your nose against the wall; try to prevent
	 * repetition by adjusting maxsizes
	   if (memtarget < 0.3 * GDKmem_cursize()) {
		   size_t newmax = (size_t) (0.7 * (double) GDKmem_cursize());

		   if (newmax < GDK_mem_maxsize)
		   GDK_mem_maxsize = newmax;
	   }
	   if (vmtarget < 0.3 * GDKvm_cursize()) {
		   size_t newmax = (size_t) (0.7 * (double) GDKvm_cursize());

		   if (newmax < GDK_vm_maxsize)
			   GDK_vm_maxsize = newmax;
	   }
	 */

	fprintf(stderr, "#%s(" SZFMT ") fails, try to free up space [memory in use=" SZFMT ",virtual memory in use=" SZFMT "]\n", s, len, GDKmem_cursize(), GDKvm_cursize());
}

/* Memory allocation
 *
 * The functions GDKmalloc, GDKzalloc, GDKrealloc, GDKstrdup, and
 * GDKfree are used throughout to allocate and free memory.  These
 * functions are almost directly mapped onto the system
 * malloc/realloc/free functions, but they give us some extra
 * debugging hooks.
 *
 * When allocating memory, we allocate a bit more than was asked for.
 * The extra space is added onto the front of the memory area that is
 * returned, and in debug builds also some at the end.  The area in
 * front is used to store the actual size of the allocated area.  The
 * most important use is to be able to keep statistics on how much
 * memory is being used.  In debug builds, the size is also used to
 * make sure that we don't write outside of the allocated arena.  This
 * is also where the extra space at the end comes in.
 */

/* we allocate extra space and return a pointer offset by this amount */
#define MALLOC_EXTRA_SPACE	(2 * SIZEOF_VOID_P)

#ifdef NDEBUG
#define DEBUG_SPACE	0
#else
#define DEBUG_SPACE	16
#endif

static void *
GDKmalloc_internal(size_t size)
{
	void *s;
	size_t nsize;

	assert(size != 0);
#ifndef NDEBUG
	/* fail malloc for testing purposes depending on set limit */
	if (GDK_malloc_success_count > 0) {
		MT_lock_set(&mallocsuccesslock);
		if (GDK_malloc_success_count > 0)
			GDK_malloc_success_count--;
		MT_lock_unset(&mallocsuccesslock);
	}
	if (GDK_malloc_success_count == 0) {
		return NULL;
	}
#endif

	/* pad to multiple of eight bytes and add some extra space to
	 * write real size in front; when debugging, also allocate
	 * extra space for check bytes */
	nsize = (size + 7) & ~7;
	if ((s = malloc(nsize + MALLOC_EXTRA_SPACE + DEBUG_SPACE)) == NULL) {
		GDKmemfail("GDKmalloc", size);
		GDKerror("GDKmalloc_internal: failed for " SZFMT " bytes", size);
		return NULL;
	}
	s = (void *) ((char *) s + MALLOC_EXTRA_SPACE);

	heapinc(nsize + MALLOC_EXTRA_SPACE + DEBUG_SPACE);

	/* just before the pointer that we return, write how much we
	 * asked of malloc */
	((size_t *) s)[-1] = nsize + MALLOC_EXTRA_SPACE + DEBUG_SPACE;
#ifndef NDEBUG
	/* just before that, write how much was asked of us */
	((size_t *) s)[-2] = size;
	/* write pattern to help find out-of-bounds writes */
	memset((char *) s + size, '\xBD', nsize + DEBUG_SPACE - size);
#endif
	return s;
}

#undef GDKmalloc
void *
GDKmalloc(size_t size)
{
	void *s;

	if ((s = GDKmalloc_internal(size)) == NULL)
		return NULL;
#ifndef NDEBUG
	/* write a pattern to help make sure all data is properly
	 * initialized by the caller */
	DEADBEEFCHK memset(s, '\xBD', size);
#endif
	return s;
}

#undef GDKzalloc
void *
GDKzalloc(size_t size)
{
	void *s;

	if ((s = GDKmalloc_internal(size)) == NULL)
		return NULL;
	memset(s, 0, size);
	return s;
}

#undef GDKstrdup
char *
GDKstrdup(const char *s)
{
	size_t size;
	char *p;

	if (s == NULL)
		return NULL;
	size = strlen(s) + 1;

	if ((p = GDKmalloc_internal(size)) == NULL)
		return NULL;
	memcpy(p, s, size);	/* including terminating NULL byte */
	return p;
}

#undef GDKstrndup
char *
GDKstrndup(const char *s, size_t size)
{
	char *p;

	if (s == NULL || size == 0)
		return NULL;
	if ((p = GDKmalloc_internal(size + 1)) == NULL)
		return NULL;
	memcpy(p, s, size);
	p[size] = '\0';		/* make sure it's NULL terminated */
	return p;
}

#undef GDKfree
void
GDKfree(void *s)
{
	size_t asize;

	if (s == NULL)
		return;

	asize = ((size_t *) s)[-1]; /* how much allocated last */

#ifndef NDEBUG
	assert((asize & 2) == 0);   /* check against duplicate free */
	/* check for out-of-bounds writes */
	{
		size_t i = ((size_t *) s)[-2]; /* how much asked for last */
		for (; i < asize - MALLOC_EXTRA_SPACE; i++)
			assert(((char *) s)[i] == '\xBD');
	}
	((size_t *) s)[-1] |= 2; /* indicate area is freed */
#endif

#ifndef NDEBUG
	/* overwrite memory that is to be freed with a pattern that
	 * will help us recognize access to already freed memory in
	 * the debugger */
	DEADBEEFCHK memset(s, '\xDB', asize - MALLOC_EXTRA_SPACE);
#endif

	free((char *) s - MALLOC_EXTRA_SPACE);
	heapdec((ssize_t) asize);
}

#undef GDKrealloc
void *
GDKrealloc(void *s, size_t size)
{
	size_t nsize, asize;
#ifndef NDEBUG
	size_t osize;
	size_t *os;
#endif

	assert(size != 0);

	if (s == NULL)
		return GDKmalloc(size);

	nsize = (size + 7) & ~7;
	asize = ((size_t *) s)[-1]; /* how much allocated last */

#ifndef NDEBUG
	assert((asize & 2) == 0);   /* check against duplicate free */
	/* check for out-of-bounds writes */
	osize = ((size_t *) s)[-2]; /* how much asked for last */
	{
		size_t i;
		for (i = osize; i < asize - MALLOC_EXTRA_SPACE; i++)
			assert(((char *) s)[i] == '\xBD');
	}
	/* if shrinking, write debug pattern into to-be-freed memory */
	DEADBEEFCHK if (size < osize)
		memset((char *) s + size, '\xDB', osize - size);
	os = s;
	os[-1] |= 2;		/* indicate area is freed */
#endif
	s = realloc((char *) s - MALLOC_EXTRA_SPACE,
		    nsize + MALLOC_EXTRA_SPACE + DEBUG_SPACE);
	if (s == NULL) {
#ifndef NDEBUG
		os[-1] &= ~2;	/* not freed after all */
#endif
		GDKmemfail("GDKrealloc", size);
		GDKerror("GDKrealloc: failed for " SZFMT " bytes", size);
		return NULL;
	}
	s = (void *) ((char *) s + MALLOC_EXTRA_SPACE);
	/* just before the pointer that we return, write how much we
	 * asked of malloc */
	((size_t *) s)[-1] = nsize + MALLOC_EXTRA_SPACE + DEBUG_SPACE;
#ifndef NDEBUG
	/* just before that, write how much was asked of us */
	((size_t *) s)[-2] = size;
	/* if growing, initialize new memory with debug pattern */
	DEADBEEFCHK if (size > osize)
 		memset((char *) s + osize, '\xBD', size - osize);
	/* write pattern to help find out-of-bounds writes */
	memset((char *) s + size, '\xBD', nsize + DEBUG_SPACE - size);
#endif

	heapinc(nsize + MALLOC_EXTRA_SPACE + DEBUG_SPACE);
	heapdec((ssize_t) asize);

	return s;
}

#else

#define GDKmemfail(s, len)	/* nothing */

void *
GDKmalloc(size_t size)
{
	void *p = malloc(size);
	if (p == NULL)
		GDKerror("GDKmalloc: failed for " SZFMT " bytes", size);
	return p;
}

void
GDKfree(void *ptr)
{
	if (ptr)
		free(ptr);
}

void *
GDKzalloc(size_t size)
{
	void *ptr = calloc(size, 1);
	if (ptr == NULL)
		GDKerror("GDKzalloc: failed for " SZFMT " bytes", size);
	return ptr;
}

void *
GDKrealloc(void *ptr, size_t size)
{
	void *p = realloc(ptr, size);
	if (p == NULL)
		GDKerror("GDKrealloc: failed for " SZFMT " bytes", size);
	return p;
}

char *
GDKstrdup(const char *s)
{
	char *p = strdup(s);
	if (p == NULL)
		GDKerror("GDKstrdup failed for %s\n", s);
	return p;
}

char *
GDKstrndup(const char *s, size_t size)
{
	char *p = malloc(size + 1);
	if (p == NULL)
		GDKerror("GDKstrdup failed for %s\n", s);
	memcpy(p, s, size);
	p[size] = 0;
	return p;
}

#endif	/* STATIC_CODE_ANALYSIS */

void
GDKsetmallocsuccesscount(lng count)
{
	(void) count;
#ifndef NDEBUG
	GDK_malloc_success_count = count;
#endif
}

/*
 * @- virtual memory
 * allocations affect only the logical VM resources.
 */
#undef GDKmmap
void *
GDKmmap(const char *path, int mode, size_t len)
{
	void *ret;

	if (GDKvm_cursize() + len >= GDK_vm_maxsize) {
		GDKerror("allocating too much virtual address space\n");
		return NULL;
	}
	ret = MT_mmap(path, mode, len);
	if (ret == NULL) {
		GDKmemfail("GDKmmap", len);
	}
	if (ret != NULL) {
		meminc(len);
	}
	return ret;
}

#undef GDKmunmap
gdk_return
GDKmunmap(void *addr, size_t size)
{
	int ret;

	ret = MT_munmap(addr, size);
	if (ret == 0)
		memdec(size);
	return ret == 0 ? GDK_SUCCEED : GDK_FAIL;
}

#undef GDKmremap
void *
GDKmremap(const char *path, int mode, void *old_address, size_t old_size, size_t *new_size)
{
	void *ret;

	if (*new_size > old_size &&
	    GDKvm_cursize() + *new_size - old_size >= GDK_vm_maxsize) {
		GDKerror("allocating too much virtual address space\n");
		return NULL;
	}
	ret = MT_mremap(path, mode, old_address, old_size, new_size);
	if (ret == NULL) {
		GDKmemfail("GDKmremap", *new_size);
	}
	if (ret != NULL) {
		memdec(old_size);
		meminc(*new_size);
	}
	return ret;
}<|MERGE_RESOLUTION|>--- conflicted
+++ resolved
@@ -135,17 +135,10 @@
 gdk_return
 GDKsetenv(const char *name, const char *value)
 {
-<<<<<<< HEAD
 	if (BUNappend(GDKkey, name, FALSE) != GDK_SUCCEED ||
 	    BUNappend(GDKval, value, FALSE) != GDK_SUCCEED)
 		return GDK_FAIL;
-	BATfakeCommit(GDKkey);
-	BATfakeCommit(GDKval);
 	return GDK_SUCCEED;
-=======
-	BUNappend(GDKkey, name, FALSE);
-	BUNappend(GDKval, value, FALSE);
->>>>>>> 7382c69e
 }
 
 
@@ -783,25 +776,12 @@
 
 		GDK_vm_trim = 1;
 
-<<<<<<< HEAD
-		GDK_mallocedbytes_estimate = 0;
-		GDK_vm_cursize = 0;
-		_MT_pagesize = 0;
-		_MT_npages = 0;
-=======
 		if (GDK_mem_maxsize / 16 < GDK_mmap_minsize_transient) {
 			GDK_mmap_minsize_transient = GDK_mem_maxsize / 16;
 			if (GDK_mmap_minsize_persistent > GDK_mmap_minsize_transient)
 				GDK_mmap_minsize_persistent = GDK_mmap_minsize_transient;
 		}
 
-#ifdef GDK_VM_KEEPHISTO
-		memset((char*)GDK_vm_nallocs[MAX_BIT], 0, sizeof(GDK_vm_nallocs));
-#endif
-#ifdef GDK_MEM_KEEPHISTO
-		memset((char*)GDK_nmallocs[MAX_BIT], 0, sizeof(GDK_nmallocs));
-#endif
->>>>>>> 7382c69e
 		GDKnr_threads = 0;
 		GDKnrofthreads = 0;
 		close_stream((stream *) THRdata[0]);
