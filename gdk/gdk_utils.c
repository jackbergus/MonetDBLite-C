/*
 * This Source Code Form is subject to the terms of the Mozilla Public
 * License, v. 2.0.  If a copy of the MPL was not distributed with this
 * file, You can obtain one at http://mozilla.org/MPL/2.0/.
 *
 * Copyright 2008-2015 MonetDB B.V.
 */

/*
 * @a M. L. Kersten, P. Boncz, N. Nes
 *
 * @* Utilities
 * The utility section contains functions to initialize the Monet
 * database system, memory allocation details, and a basic system
 * logging scheme.
 */
#include "monetdb_config.h"

#include "gdk.h"
#include "gdk_private.h"
#include "mutils.h"

static char GDKdbpathStr[PATHLENGTH] = { "dbpath" };

BAT *GDKkey = NULL;
BAT *GDKval = NULL;

#include <signal.h>

#ifdef HAVE_FCNTL_H
#include <fcntl.h>
#endif

#ifdef HAVE_PWD_H
# include <pwd.h>
#endif

#ifdef HAVE_SYS_PARAM_H
# include <sys/param.h>  /* prerequisite of sys/sysctl on OpenBSD */
#endif
#ifdef HAVE_SYS_SYSCTL_H
# include <sys/sysctl.h>
#endif

#ifdef NATIVE_WIN32
#define chdir _chdir
#endif

#ifdef NDEBUG
#ifndef NVALGRIND
#define NVALGRIND NDEBUG
#endif
#endif

#if defined(__GNUC__) && defined(HAVE_VALGRIND)
#include <valgrind.h>
#else
#define VALGRIND_MALLOCLIKE_BLOCK(addr, sizeB, rzB, is_zeroed)
#define VALGRIND_FREELIKE_BLOCK(addr, rzB)
#endif

static volatile ATOMIC_FLAG GDKstopped = ATOMIC_FLAG_INIT;
static void GDKunlockHome(void);

#undef malloc
#undef calloc
#undef realloc
#undef free

/*
 * @+ Monet configuration file
 * Parse a possible MonetDB config file (if specified by command line
 * option -c/--config) to extract pre-settings of system variables.
 * Un-recognized parameters are simply skipped, because they may be
 * picked up by other components of the system.  The consequence is
 * that making a typing error in the configuration file may be
 * unnoticed for a long time.  Syntax errors are immediately flagged,
 * though.
 *
 * Since the GDK kernel moves into the database directory, we need to
 * keep the absolute path to the MonetDB config file for top-levels to
 * access its information.
 */

static int
GDKenvironment(const char *dbpath)
{
	if (dbpath == 0) {
		fprintf(stderr, "!GDKenvironment: database name missing.\n");
		return 0;
	}
	if (strlen(dbpath) >= PATHLENGTH) {
		fprintf(stderr, "!GDKenvironment: database name too long.\n");
		return 0;
	}
	if (!MT_path_absolute(dbpath)) {
		fprintf(stderr, "!GDKenvironment: directory not an absolute path: %s.\n", dbpath);
		return 0;
	}
	strncpy(GDKdbpathStr, dbpath, PATHLENGTH);
	/* make coverity happy: */
	GDKdbpathStr[PATHLENGTH - 1] = 0;
	return 1;
}

char *
GDKgetenv(const char *name)
{
	BUN b = BUNfnd(GDKkey, (ptr) name);

	if (b != BUN_NONE) {
		BATiter GDKenvi = bat_iterator(GDKval);
		return BUNtail(GDKenvi, b);
	}
	return NULL;
}

int
GDKgetenv_isyes(const char *name)
{
	char *val = GDKgetenv(name);

	if (val && strcasecmp(val, "yes") == 0) {
		return 1;
	}
	return 0;
}

int
GDKgetenv_istrue(const char *name)
{
	char *val = GDKgetenv(name);

	if (val && strcasecmp(val, "true") == 0) {
		return 1;
	}
	return 0;
}

int
GDKgetenv_int(const char *name, int def)
{
	char *val = GDKgetenv(name);

	if (val)
		return atoi(val);
	return def;
}

void
GDKsetenv(str name, str value)
{
	BUNappend(GDKkey, name, FALSE);
	BUNappend(GDKval, value, FALSE);
	BATfakeCommit(GDKkey);
	BATfakeCommit(GDKval);
}


/*
 * @+ System logging
 * Per database a log file can be maintained for collection of system
 * management information. Its contents is driven by the upper layers,
 * which encode information such as who logged on and how long the
 * session went on.  The lower layers merely store error information
 * on the file.  It should not be used for crash recovery, because
 * this should be dealt with on a per client basis.
 *
 * A system log can be maintained in the database to keep track of
 * session and crash information. It should regularly be refreshed to
 * avoid disk overflow.
 */
#define GDKLOCK	".gdk_lock"

static FILE *GDKlockFile = 0;

#define GDKLOGOFF	"LOGOFF"
#define GDKFOUNDDEAD	"FOUND	DEAD"
#define GDKLOGON	"LOGON"
#define GDKCRASH	"CRASH"

/*
 * Single-lined comments can now be logged safely, together with
 * process, thread and user ID, and the current time.
 */
void
GDKlog(const char *format, ...)
{
	va_list ap;
	char *p = 0, buf[1024];
	time_t tm = time(0);
#if defined(HAVE_CTIME_R3) || defined(HAVE_CTIME_R)
	char tbuf[26];
#endif
	char *ctm;

	if (MT_pagesize() == 0 || GDKlockFile == NULL)
		return;

	va_start(ap, format);
	vsprintf(buf, format, ap);
	va_end(ap);

	/* remove forbidden characters from message */
	for (p = buf; (p = strchr(p, '\n')) != NULL; *p = ' ')
		;
	for (p = buf; (p = strchr(p, '@')) != NULL; *p = ' ')
		;

	fseek(GDKlockFile, 0, SEEK_END);
#ifndef HAVE_GETUID
#define getuid() 0
#endif
#ifdef HAVE_CTIME_R3
	ctm = ctime_r(&tm, tbuf, sizeof(tbuf));
#else
#ifdef HAVE_CTIME_R
	ctm = ctime_r(&tm, tbuf);
#else
	ctm = ctime(&tm);
#endif
#endif
	fprintf(GDKlockFile, "USR=%d PID=%d TIME=%.24s @ %s\n", (int) getuid(), (int) getpid(), ctm, buf);
	fflush(GDKlockFile);
}

/*
 * @+ Interrupt handling
 * The current version simply catches signals and prints a warning.
 * It should be extended to cope with the specifics of the interrupt
 * received.
 */
#if 0				/* these are unused */
static void
BATSIGignore(int nr)
{
	GDKsyserror("! ERROR signal %d caught by thread " SZFMT "\n", nr, (size_t) MT_getpid());
}
#endif

#ifdef WIN32
static void
BATSIGabort(int nr)
{
	GDKexit(3);		/* emulate Windows exit code without pop-up */
}
#endif

#ifndef NATIVE_WIN32
static void
BATSIGinterrupt(int nr)
{
	GDKexit(nr);
}

static int
BATSIGinit(void)
{
/* HACK to pacify compiler */
#if (defined(__INTEL_COMPILER) && (SIZEOF_VOID_P > SIZEOF_INT))
#undef  SIG_IGN			/*((__sighandler_t)1 ) */
#define SIG_IGN   ((__sighandler_t)1L)
#endif

#ifdef SIGPIPE
	(void) signal(SIGPIPE, SIG_IGN);
#endif
#ifdef __SIGRTMIN
	(void) signal(__SIGRTMIN + 1, SIG_IGN);
#endif
#ifdef SIGHUP
	(void) signal(SIGHUP, MT_global_exit);
#endif
#ifdef SIGINT
	(void) signal(SIGINT, BATSIGinterrupt);
#endif
#ifdef SIGTERM
	(void) signal(SIGTERM, BATSIGinterrupt);
#endif
	return 0;
}
#endif /* NATIVE_WIN32 */

/* memory thresholds; these values some "sane" constants only, really
 * set in GDKinit() */
size_t GDK_mmap_minsize = (size_t) 1 << 18;
size_t GDK_mmap_pagesize = (size_t) 1 << 16; /* mmap granularity */
size_t GDK_mem_maxsize = GDK_VM_MAXSIZE;
size_t GDK_vm_maxsize = GDK_VM_MAXSIZE;

int GDK_vm_trim = 1;

#define SEG_SIZE(x,y)	((x)+(((x)&((1<<(y))-1))?(1<<(y))-((x)&((1<<(y))-1)):0))
#define MAX_BIT		((int) (sizeof(ssize_t)<<3))

#if defined(GDK_MEM_KEEPHISTO) || defined(GDK_VM_KEEPHISTO)
/* histogram update macro */
#define GDKmallidx(idx, size)				\
	do {						\
		int _mask;				\
							\
		if (size < 128) {			\
			_mask = (1<<6);			\
			idx = 7;			\
		} else {				\
			_mask = (1<<(MAX_BIT-1));	\
			idx = MAX_BIT;			\
		}					\
		while(idx-- > 4) {			\
			if (_mask&size) break;		\
			_mask >>=1;			\
		}					\
	} while (0)
#endif

/* This block is to provide atomic addition and subtraction to select
 * variables.  We use intrinsic functions (recognized and inlined by
 * the compiler) for both the GNU C compiler and Microsoft Visual
 * Studio.  By doing this, we avoid locking overhead.  There is also a
 * fall-back for other compilers. */
#include "gdk_atomic.h"
static volatile ATOMIC_TYPE GDK_mallocedbytes_estimate = 0;
static volatile ATOMIC_TYPE GDK_vm_cursize = 0;
#ifdef GDK_VM_KEEPHISTO
volatile ATOMIC_TYPE GDK_vm_nallocs[MAX_BIT] = { 0 };
#endif
#ifdef GDK_MEM_KEEPHISTO
volatile ATOMIC_TYPE GDK_nmallocs[MAX_BIT] = { 0 };
#endif
#ifdef ATOMIC_LOCK
static MT_Lock mbyteslock MT_LOCK_INITIALIZER("mbyteslock");
static MT_Lock GDKstoppedLock MT_LOCK_INITIALIZER("GDKstoppedLock");
#endif

size_t _MT_pagesize = 0;	/* variable holding page size */
size_t _MT_npages = 0;		/* variable holding memory size in pages */

void
MT_init(void)
{
#ifdef _MSC_VER
	{
		SYSTEM_INFO sysInfo;

		GetSystemInfo(&sysInfo);
		_MT_pagesize = sysInfo.dwPageSize;
	}
#elif defined(HAVE_SYS_SYSCTL_H) && defined(HW_PAGESIZE)
	{
		int size;
		size_t len = sizeof(int);
		int mib[2];

		/* Everyone should have permission to make this call,
		 * if we get a failure something is really wrong. */
		mib[0] = CTL_HW;
		mib[1] = HW_PAGESIZE;
		sysctl(mib, 2, &size, &len, NULL, 0);
		_MT_pagesize = size;
	}
#elif defined(HAVE_SYSCONF) && defined(_SC_PAGESIZE)
	_MT_pagesize = (size_t)sysconf(_SC_PAGESIZE);
#endif
	if (_MT_pagesize <= 0)
		_MT_pagesize = 4096;	/* default */

#if defined(MSC_VER) || defined(__MINGW32__)
	{
		MEMORYSTATUSEX memStatEx;

		memStatEx.dwLength = sizeof(memStatEx);
		if (GlobalMemoryStatusEx(&memStatEx))
			_MT_npages = (size_t) (memStatEx.ullTotalPhys / _MT_pagesize);
	}
#elif defined(HAVE_SYS_SYSCTL_H) && defined(HW_MEMSIZE) && SIZEOF_SIZE_T == SIZEOF_LNG
	/* Darwin, 64-bits */
	{
		uint64_t size = 0;
		size_t len = sizeof(size);
		int mib[2];

		/* Everyone should have permission to make this call,
		 * if we get a failure something is really wrong. */
		mib[0] = CTL_HW;
		mib[1] = HW_MEMSIZE;
		sysctl(mib, 2, &size, &len, NULL, 0);
		_MT_npages = size / _MT_pagesize;
	}
#elif defined(HAVE_SYS_SYSCTL_H) && defined (HW_PHYSMEM64) && SIZEOF_SIZE_T == SIZEOF_LNG
	/* OpenBSD, 64-bits */
	{
		int64_t size = 0;
		size_t len = sizeof(size);
		int mib[2];

		/* Everyone should have permission to make this call,
		 * if we get a failure something is really wrong. */
		mib[0] = CTL_HW;
		mib[1] = HW_PHYSMEM64;
		sysctl(mib, 2, &size, &len, NULL, 0);
		_MT_npages = size / _MT_pagesize;
	}
#elif defined(HAVE_SYS_SYSCTL_H) && defined(HW_PHYSMEM)
	/* NetBSD, OpenBSD, Darwin, 32-bits; FreeBSD 32 & 64-bits */
	{
# ifdef __FreeBSD__
		unsigned long size = 0; /* type long required by sysctl() (?) */
# else
		int size = 0;
# endif
		size_t len = sizeof(size);
		int mib[2];

		/* Everyone should have permission to make this call,
		 * if we get a failure something is really wrong. */
		mib[0] = CTL_HW;
		mib[1] = HW_PHYSMEM;
		sysctl(mib, 2, &size, &len, NULL, 0);
		_MT_npages = size / _MT_pagesize;
	}
#elif defined(HAVE_SYSCONF) && defined(_SC_PHYS_PAGES)
	_MT_npages = (size_t)sysconf(_SC_PHYS_PAGES);
# if SIZEOF_SIZE_T == SIZEOF_INT
	/* Bug #2935: the value returned here can be more than what can be
	 * addressed on Solaris, so cap the value */
	if (UINT_MAX / _MT_pagesize < _MT_npages)
		_MT_npages = UINT_MAX / _MT_pagesize;
# endif
#else
# error "don't know how to get the amount of physical memory for your OS"
#endif
}

size_t
GDKmem_cursize(void)
{
	/* RAM/swapmem that Monet is really using now */
	return (size_t) ATOMIC_GET(GDK_mallocedbytes_estimate, mbyteslock);
}

size_t
GDKvm_cursize(void)
{
	/* current Monet VM address space usage */
	return (size_t) ATOMIC_GET(GDK_vm_cursize, mbyteslock) + GDKmem_cursize();
}

#ifdef GDK_MEM_KEEPHISTO
#define heapinc(_memdelta)						\
	do {								\
		int _idx;						\
									\
		(void) ATOMIC_ADD(GDK_mallocedbytes_estimate, _memdelta, mbyteslock); \
		GDKmallidx(_idx, _memdelta);				\
		(void) ATOMIC_INC(GDK_nmallocs[_idx], mbyteslock);	\
	} while (0)
#define heapdec(memdelta)						\
	do {								\
		ssize_t _memdelta = (ssize_t) (memdelta);		\
		int _idx;						\
									\
		(void) ATOMIC_SUB(GDK_mallocedbytes_estimate, _memdelta, mbyteslock); \
		GDKmallidx(_idx, _memdelta);				\
		(void) ATOMIC_DEC(GDK_nmallocs[_idx], mbyteslock);	\
	} while (0)
#else
#define heapinc(_memdelta)						\
	(void) ATOMIC_ADD(GDK_mallocedbytes_estimate, _memdelta, mbyteslock)
#define heapdec(_memdelta)						\
	(void) ATOMIC_SUB(GDK_mallocedbytes_estimate, _memdelta, mbyteslock)
#endif

#ifdef GDK_VM_KEEPHISTO
#define meminc(vmdelta)							\
	do {								\
		ssize_t _vmdelta = (ssize_t) SEG_SIZE((vmdelta),MT_VMUNITLOG); \
		int _idx;						\
									\
		GDKmallidx(_idx, _vmdelta);				\
		(void) ATOMIC_INC(GDK_vm_nallocs[_idx], mbyteslock);	\
		(void) ATOMIC_ADD(GDK_vm_cursize, _vmdelta, mbyteslock); \
	} while (0)
#define memdec(vmdelta)							\
	do {								\
		ssize_t _vmdelta = (ssize_t) SEG_SIZE((vmdelta),MT_VMUNITLOG); \
		int _idx;						\
									\
		GDKmallidx(_idx, _vmdelta);				\
		(void) ATOMIC_DEC(GDK_vm_nallocs[_idx], mbyteslock);	\
		(void) ATOMIC_SUB(GDK_vm_cursize, _vmdelta, mbyteslock); \
	} while (0)
#else
#define meminc(vmdelta)							\
	(void) ATOMIC_ADD(GDK_vm_cursize, (ssize_t) SEG_SIZE((vmdelta), MT_VMUNITLOG), mbyteslock)
#define memdec(vmdelta)							\
	(void) ATOMIC_SUB(GDK_vm_cursize, (ssize_t) SEG_SIZE((vmdelta), MT_VMUNITLOG), mbyteslock)
#endif

#ifndef STATIC_CODE_ANALYSIS

static void
GDKmemdump(void)
{
	struct Mallinfo m = MT_mallinfo();

	MEMDEBUG {
		fprintf(stderr, "\n#mallinfo.arena = " SSZFMT "\n", (ssize_t) m.arena);
		fprintf(stderr, "#mallinfo.ordblks = " SSZFMT "\n", (ssize_t) m.ordblks);
		fprintf(stderr, "#mallinfo.smblks = " SSZFMT "\n", (ssize_t) m.smblks);
		fprintf(stderr, "#mallinfo.hblkhd = " SSZFMT "\n", (ssize_t) m.hblkhd);
		fprintf(stderr, "#mallinfo.hblks = " SSZFMT "\n", (ssize_t) m.hblks);
		fprintf(stderr, "#mallinfo.usmblks = " SSZFMT "\n", (ssize_t) m.usmblks);
		fprintf(stderr, "#mallinfo.fsmblks = " SSZFMT "\n", (ssize_t) m.fsmblks);
		fprintf(stderr, "#mallinfo.uordblks = " SSZFMT "\n", (ssize_t) m.uordblks);
		fprintf(stderr, "#mallinfo.fordblks = " SSZFMT "\n", (ssize_t) m.fordblks);
	}
#ifdef GDK_MEM_KEEPHISTO
	{
		int i;

		fprintf(stderr, "#memory histogram\n");
		for (i = 3; i < GDK_HISTO_MAX_BIT - 1; i++) {
			size_t j = 1 << i;

			fprintf(stderr, "# " SZFMT " " SZFMT "\n", j,
				ATOMIC_GET(GDK_nmallocs[i],
					   mbyteslock, "GDKmemdump"));
		}
	}
#endif
#ifdef GDK_VM_KEEPHISTO
	{
		int i;

		fprintf(stderr, "\n#virtual memory histogram\n");
		for (i = 12; i < GDK_HISTO_MAX_BIT - 1; i++) {
			size_t j = 1 << i;

			fprintf(stderr, "# " SZFMT " " SZFMT "\n", j,
				ATOMIC_GET(GDK_vm_nallocs[i],
					   mbyteslock, "GDKmemdump"));
		}
	}
#endif
}


/*
 * @+ Malloc
 * Malloc normally maps through directly to the OS provided
 * malloc/free/realloc calls. Where possible, we want to use the
 * -lmalloc library on Unix systems, because it allows to influence
 * the memory allocation strategy. This can prevent fragmentation and
 * greatly help enhance performance.
 *
 * The "added-value" of the GDKmalloc/GDKfree/GDKrealloc over the
 * standard OS primitives is that the GDK versions try to do recovery
 * from failure to malloc by initiating a BBPtrim. Also, big requests
 * are redirected to anonymous virtual memory. Finally, additional
 * information on block sizes is kept (helping efficient
 * reallocations) as well as some debugging that guards against
 * duplicate frees.
 *
 * A number of different strategies are available using different
 * switches, however:
 *
 * - zero sized blocks
 *   Normally, GDK gives fatal errors on illegal block sizes.
 *   This can be overridden with  GDK_MEM_NULLALLOWED.
 *
 * - resource tracking
 *   Many malloc interfaces lack a routine that tells the size of a
 *   block by the pointer. We need this information for correct malloc
 *   statistics.
 *
 * - outstanding block histograms
 *   In order to solve the problem, we allocate extra memory in front
 *   of the returned block. With the resource tracking in place, we
 *   keep a total of allocated bytes.  Also, if GDK_MEM_KEEPHISTO is
 *   defined, we keep a histogram of the outstanding blocks on the
 *   log2 of the block size (similarly for virtual.  memory blocks;
 *   define GDK_VM_KEEPHISTO).
 *
 * 64-bits update: Some 64-bit implementations (Linux) of mallinfo is
 * severely broken, as they use int-s for memory sizes!!  This causes
 * corruption of mallinfo stats. As we depend on those, we should keep
 * the malloc arena small. Thus, VM redirection is now quickly
 * applied: for all mallocs > 1MB.
 */
static void
GDKmemfail(const char *s, size_t len)
{
	int bak = GDKdebug;

	/* bumped your nose against the wall; try to prevent
	 * repetition by adjusting maxsizes
	   if (memtarget < 0.3 * GDKmem_cursize()) {
		   size_t newmax = (size_t) (0.7 * (double) GDKmem_cursize());

		   if (newmax < GDK_mem_maxsize)
		   GDK_mem_maxsize = newmax;
	   }
	   if (vmtarget < 0.3 * GDKvm_cursize()) {
		   size_t newmax = (size_t) (0.7 * (double) GDKvm_cursize());

		   if (newmax < GDK_vm_maxsize)
			   GDK_vm_maxsize = newmax;
	   }
	 */

	fprintf(stderr, "#%s(" SZFMT ") fails, try to free up space [memory in use=" SZFMT ",virtual memory in use=" SZFMT "]\n", s, len, GDKmem_cursize(), GDKvm_cursize());
	GDKmemdump();
/*	GDKdebug |= MEMMASK;  avoid debugging output */

	BBPtrim(BBPTRIM_ALL);

	GDKdebug = MIN(GDKdebug, bak);
	fprintf(stderr, "#%s(" SZFMT ") result [mem=" SZFMT ",vm=" SZFMT "]\n", s, len, GDKmem_cursize(), GDKvm_cursize());
	GDKmemdump();
}

/* the blocksize is stored in the ssize_t before it. Negative size <=>
 * VM memory */
#define GDK_MEM_BLKSIZE(p) ((ssize_t*) (p))[-1]
#ifdef __GLIBC__
#define GLIBC_BUG 8
#else
#define GLIBC_BUG 0
#endif

/* we allocate extra space and return a pointer offset by this amount */
#define MALLOC_EXTRA_SPACE	(2 * SIZEOF_VOID_P)

/* allocate 8 bytes extra (so it stays 8-bytes aligned) and put
 * realsize in front */
static inline void *
GDKmalloc_prefixsize(size_t size)
{
	ssize_t *s;

	if ((s = malloc(size + MALLOC_EXTRA_SPACE + GLIBC_BUG)) != NULL) {
		assert((((uintptr_t) s) & 7) == 0); /* no MISALIGN */
		s = (ssize_t*) ((char*) s + MALLOC_EXTRA_SPACE);
		s[-1] = (ssize_t) (size + MALLOC_EXTRA_SPACE);
	}
	return s;
}

/*
 * The emergency flag can be set to force a fatal error if needed.
 * Otherwise, the caller is able to deal with the lack of memory.
 */
#undef GDKmallocmax
void *
GDKmallocmax(size_t size, size_t *maxsize, int emergency)
{
	void *s;

	if (size == 0) {
#ifdef GDK_MEM_NULLALLOWED
		return NULL;
#else
		GDKfatal("GDKmallocmax: called with size " SZFMT "", size);
#endif
	}
	size = (size + 7) & ~7;	/* round up to a multiple of eight */
	s = GDKmalloc_prefixsize(size);
	if (s == NULL) {
		GDKmemfail("GDKmalloc", size);
		s = GDKmalloc_prefixsize(size);
		if (s == NULL) {
			if (emergency == 0) {
				GDKerror("GDKmallocmax: failed for " SZFMT " bytes", size);
				return NULL;
			}
			GDKfatal("GDKmallocmax: failed for " SZFMT " bytes", size);
		} else {
			fprintf(stderr, "#GDKmallocmax: recovery ok. Continuing..\n");
		}
	}
	*maxsize = size;
	heapinc(size + MALLOC_EXTRA_SPACE);
	return s;
}

#undef GDKmalloc
void *
GDKmalloc(size_t size)
{
	void *p = GDKmallocmax(size, &size, 0);
#ifndef NDEBUG
	DEADBEEFCHK if (p)
		memset(p, 0xBD, size);
#endif
	return p;
}

#undef GDKzalloc
void *
GDKzalloc(size_t size)
{
	size_t maxsize = size;
	void *p = GDKmallocmax(size, &maxsize, 0);
	if (p) {
		memset(p, 0, size);
#ifndef NDEBUG
		/* DeadBeef allocated area beyond what was requested */
		DEADBEEFCHK if (maxsize > size)
			memset((char *) p + size, 0xBD, maxsize - size);
#endif
	}
	return p;
}

#undef GDKfree
void
GDKfree(void *blk)
{
	ssize_t size = 0, *s = (ssize_t *) blk;

	if (s == NULL)
		return;

	size = GDK_MEM_BLKSIZE(s);

	/* check against duplicate free */
	assert((size & 2) == 0);

	assert(size != 0);

#ifndef NDEBUG
	/* The check above detects obvious duplicate free's, but fails
	 * in case the "check-bit" is cleared between two free's
	 * (e.g., as the respective memory has been re-allocated and
	 * initialized.
	 * To simplify detection & debugging of duplicate free's, we
	 * now overwrite the to be freed memory, which will trigger a
	 * segfault in case the memory had already been freed and/or
	 * trigger some error in case the memory is accessed after is
	 * has been freed.
	 * To avoid performance penalty in the "production version",
	 * we only do this in debugging/development mode (i.e., when
	 * configured with --enable-assert).
	 * Disable at command line using --debug=33554432
	 */
	DEADBEEFCHK memset(s, 0xDB, size - (MALLOC_EXTRA_SPACE + (size & 1)));	/* 0xDeadBeef */
#endif
	free(((char *) s) - MALLOC_EXTRA_SPACE);
	heapdec(size);
}

#undef GDKreallocmax
ptr
GDKreallocmax(void *blk, size_t size, size_t *maxsize, int emergency)
{
	void *oldblk = blk;
	ssize_t oldsize = 0;
	size_t newsize;

	if (blk == NULL) {
		return GDKmallocmax(size, maxsize, emergency);
	}
	if (size == 0) {
#ifdef GDK_MEM_NULLALLOWED
		GDKfree(blk);
		*maxsize = 0;
		return NULL;
#else
		GDKfatal("GDKreallocmax: called with size 0");
#endif
	}
	size = (size + 7) & ~7;	/* round up to a multiple of eight */
	oldsize = GDK_MEM_BLKSIZE(blk);

	/* check against duplicate free */
	assert((oldsize & 2) == 0);

	newsize = size + MALLOC_EXTRA_SPACE;

	blk = realloc(((char *) blk) - MALLOC_EXTRA_SPACE,
		      newsize + GLIBC_BUG);
	if (blk == NULL) {
		GDKmemfail("GDKrealloc", newsize);
		blk = realloc(((char *) oldblk) - MALLOC_EXTRA_SPACE,
			      newsize);
		if (blk == NULL) {
			if (emergency == 0) {
				GDKerror("GDKreallocmax: failed for "
					 SZFMT " bytes", newsize);
				return NULL;
			}
			GDKfatal("GDKreallocmax: failed for "
				 SZFMT " bytes", newsize);
		} else {
			fprintf(stderr, "#GDKremallocmax: "
				"recovery ok. Continuing..\n");
		}
	}
	/* place MALLOC_EXTRA_SPACE bytes before it */
	assert((((uintptr_t) blk) & 4) == 0);
	blk = ((char *) blk) + MALLOC_EXTRA_SPACE;
	((ssize_t *) blk)[-1] = (ssize_t) newsize;

	/* adapt statistics */
	heapinc(newsize);
	heapdec(oldsize);
	*maxsize = size;
	return blk;
}

#undef GDKrealloc
ptr
GDKrealloc(void *blk, size_t size)
{
	size_t sz = size;

	return GDKreallocmax(blk, sz, &size, 0);
}

#undef GDKstrdup
char *
GDKstrdup(const char *s)
{
	int l = strLen(s);
	char *n = (char *) GDKmalloc(l);

	if (n)
		memcpy(n, s, l);
	return n;
}

#else

#define GDKmemfail(s, len)	/* nothing */

void *
GDKmallocmax(size_t size, size_t *maxsize, int emergency)
{
	void *ptr = malloc(size);
	*maxsize = size;
	if (ptr == 0 && emergency)
		GDKfatal("fatal\n");
	return ptr;
}

void *
GDKmalloc(size_t size)
{
	void *p = malloc(size);
	if (p == NULL)
		GDKerror("GDKmalloc: failed for " SZFMT " bytes", size);
	return p;
}

void
GDKfree(void *ptr)
{
	if (ptr)
		free(ptr);
}

void *
GDKzalloc(size_t size)
{
	void *ptr = malloc(size);
	if (ptr)
		memset(ptr, 0, size);
	else
		GDKerror("GDKzalloc: failed for " SZFMT " bytes", size);
	return ptr;
}

void *
GDKreallocmax(void *blk, size_t size, size_t *maxsize, int emergency)
{
	void *ptr = realloc(blk, size);
	*maxsize = size;
	if (ptr == 0) {
		if (emergency)
			GDKfatal("fatal\n");
		else
			GDKerror("GDKreallocmax: failed for "
				 SZFMT " bytes", newsize);
	}
	return ptr;
}

void *
GDKrealloc(void *ptr, size_t size)
{
	void *p = realloc(ptr, size);
	if (p == NULL)
		GDKerror("GDKrealloc: failed for " SZFMT " bytes", size);
	return p;
}

char *
GDKstrdup(const char *s)
{
	char *p = strdup(s);
	if (p == NULL)
		GDKerror("GDKstrdup failed for %s\n", s);
	return p;
}

#endif	/* STATIC_CODE_ANALYSIS */

#undef GDKstrndup
char *
GDKstrndup(const char *s, size_t n)
{
	char *r = (char *) GDKmalloc(n+1);

	if (r) {
		memcpy(r, s, n);
		r[n] = '\0';
	}
	return r;
}

/*
 * @- virtual memory
 * allocations affect only the logical VM resources.
 */
#undef GDKmmap
void *
GDKmmap(const char *path, int mode, size_t len)
{
	void *ret = MT_mmap(path, mode, len);

	if (ret == NULL) {
		GDKmemfail("GDKmmap", len);
		ret = MT_mmap(path, mode, len);
		if (ret != NULL) {
			fprintf(stderr, "#GDKmmap: recovery ok. Continuing..\n");
		}
	}
	if (ret != NULL) {
		/* since mmap directly have content we say it's zero-ed
		 * memory */
		VALGRIND_MALLOCLIKE_BLOCK(ret, len, 0, 1);
		meminc(len);
	}
	return ret;
}

#undef GDKmunmap
gdk_return
GDKmunmap(void *addr, size_t size)
{
	int ret;

	ret = MT_munmap(addr, size);
	VALGRIND_FREELIKE_BLOCK(addr, 0);
	if (ret == 0)
		memdec(size);
	return ret == 0 ? GDK_SUCCEED : GDK_FAIL;
}

#undef GDKmremap
void *
GDKmremap(const char *path, int mode, void *old_address, size_t old_size, size_t *new_size)
{
	void *ret;

	ret = MT_mremap(path, mode, old_address, old_size, new_size);
	if (ret == NULL) {
		GDKmemfail("GDKmremap", *new_size);
		ret = MT_mremap(path, mode, old_address, old_size, new_size);
		if (ret != NULL)
			fprintf(stderr, "#GDKmremap: recovery ok. Continuing..\n");
	}
	if (ret != NULL) {
		memdec(old_size);
		meminc(*new_size);
	}
	return ret;
}

/*
 * @+ Session Initialization
 * The interface code to the operating system is highly dependent on
 * the processing environment. It can be filtered away with
 * compile-time flags.  Suicide is necessary due to some system
 * implementation errors.
 *
 * The kernel requires file descriptors for I/O with the user.  They
 * are thread specific and should be obtained by a function.
 *
 * The arguments relevant for the kernel are extracted from the list.
 * Their value is turned into a blanc space.
 */

#define CATNAP		50	/* time to sleep in ms for catnaps */

static MT_Id GDKvmtrim_id;

static void
GDKvmtrim(void *limit)
{
	int highload = 0;
	ssize_t prevmem = 0, prevrss = 0;

	(void) limit;

	do {
		int t;
		size_t rss;
		ssize_t rssdiff, memdiff;
		size_t cursize;

		/* sleep using catnaps so we can exit in a timely fashion */
		for (t = highload ? 500 : 5000; t > 0; t -= CATNAP) {
			MT_sleep_ms(CATNAP);
			if (GDKexiting())
				return;
		}
		rss = MT_getrss();
		rssdiff = (ssize_t) rss - (ssize_t) prevrss;
		cursize = GDKvm_cursize();
		memdiff = (ssize_t) cursize - (ssize_t) prevmem;
		MEMDEBUG fprintf(stderr, "alloc = " SZFMT " %+zd rss = " SZFMT " %+zd\n", cursize, memdiff, rss, rssdiff);
		prevmem = cursize;
		prevrss = rss;
		if (memdiff >= 0 && rssdiff < -32 * (ssize_t) MT_pagesize()) {
			BBPtrim(rss);
			highload = 1;
		} else {
			highload = 0;
		}
	} while (!GDKexiting());
}

static void THRinit(void);
static void GDKlockHome(void);

int
GDKinit(opt *set, int setlen)
{
	char *dbpath = mo_find_option(set, setlen, "gdk_dbpath");
	char *p;
	opt *n;
	int i, nlen = 0;
	char buf[16];

	/* some sanity checks (should also find if symbols are not defined) */
	assert(sizeof(char) == SIZEOF_CHAR);
	assert(sizeof(short) == SIZEOF_SHORT);
	assert(sizeof(int) == SIZEOF_INT);
	assert(sizeof(long) == SIZEOF_LONG);
	assert(sizeof(lng) == SIZEOF_LNG);
#ifdef HAVE_HGE
	assert(sizeof(hge) == SIZEOF_HGE);
#endif
	assert(sizeof(oid) == SIZEOF_OID);
	assert(sizeof(void *) == SIZEOF_VOID_P);
	assert(sizeof(wrd) == SIZEOF_WRD);
	assert(sizeof(size_t) == SIZEOF_SIZE_T);
	assert(sizeof(ptrdiff_t) == SIZEOF_PTRDIFF_T);
	assert(SIZEOF_OID == SIZEOF_INT || SIZEOF_OID == SIZEOF_LNG);

#ifdef NEED_MT_LOCK_INIT
	MT_lock_init(&MT_system_lock,"MT_system_lock");
	ATOMIC_INIT(GDKstoppedLock);
	ATOMIC_INIT(mbyteslock);
	MT_lock_init(&GDKnameLock, "GDKnameLock");
	MT_lock_init(&GDKthreadLock, "GDKthreadLock");
	MT_lock_init(&GDKtmLock, "GDKtmLock");
#endif
	for (i = 0; i <= BBP_BATMASK; i++) {
		MT_lock_init(&GDKbatLock[i].swap, "GDKswapLock");
		MT_lock_init(&GDKbatLock[i].hash, "GDKhashLock");
		MT_lock_init(&GDKbatLock[i].imprints, "GDKimprintsLock");
	}
	for (i = 0; i <= BBP_THREADMASK; i++) {
		MT_lock_init(&GDKbbpLock[i].alloc, "GDKcacheLock");
		MT_lock_init(&GDKbbpLock[i].trim, "GDKtrimLock");
		GDKbbpLock[i].free = 0;
	}
	errno = 0;
	if (!GDKenvironment(dbpath))
		return 0;

	if ((p = mo_find_option(set, setlen, "gdk_debug")))
		GDKdebug = strtol(p, NULL, 10);

	if (mnstr_init() < 0)
		return 0;
	MT_init_posix();
	THRinit();
#ifndef NATIVE_WIN32
	BATSIGinit();
#endif
#ifdef WIN32
	(void) signal(SIGABRT, BATSIGabort);
#ifndef __MINGW32__ // MinGW does not have these
	_set_abort_behavior(0, _CALL_REPORTFAULT | _WRITE_ABORT_MSG);
	_set_error_mode(_OUT_TO_STDERR);
#endif
#endif
	/* now try to lock the database */
	GDKlockHome();

	/* Mserver by default takes 80% of all memory as a default */
	GDK_mem_maxsize = (size_t) ((double) MT_npages() * (double) MT_pagesize() * 0.815);
	BBPinit();

	n = (opt *) malloc(setlen * sizeof(opt));
	for (i = 0; i < setlen; i++) {
		int done = 0;
		int j;

		for (j = 0; j < nlen; j++) {
			if (strcmp(n[j].name, set[i].name) == 0) {
				if (n[j].kind < set[i].kind) {
					n[j] = set[i];
				}
				done = 1;
				break;
			}
		}
		if (!done) {
			n[nlen] = set[i];
			nlen++;
		}
	}
	/* check some options before creating our first BAT */
	for (i = 0; i < nlen; i++) {
		if (strcmp("gdk_mem_maxsize", n[i].name) == 0) {
			GDK_mem_maxsize = (size_t) strtoll(n[i].value, NULL, 10);
			GDK_mem_maxsize = MAX(1 << 26, GDK_mem_maxsize);
		} else if (strcmp("gdk_vm_maxsize", n[i].name) == 0) {
			GDK_vm_maxsize = (size_t) strtoll(n[i].value, NULL, 10);
			GDK_vm_maxsize = MAX(1 << 30, GDK_vm_maxsize);
		} else if (strcmp("gdk_mmap_minsize", n[i].name) == 0) {
			GDK_mmap_minsize = (size_t) strtoll(n[i].value, NULL, 10);
		} else if (strcmp("gdk_mmap_pagesize", n[i].name) == 0) {
			GDK_mmap_pagesize = (size_t) strtoll(n[i].value, NULL, 10);
			if (GDK_mmap_pagesize < 1 << 12 ||
			    GDK_mmap_pagesize > 1 << 20 ||
			    /* x & (x - 1): turn off rightmost 1 bit;
			     * i.e. if result is zero, x is power of
			     * two */
			    (GDK_mmap_pagesize & (GDK_mmap_pagesize - 1)) != 0)
				GDKfatal("GDKinit: gdk_mmap_pagesize must be power of 2 between 2**12 and 2**20\n");
		}
	}

	GDKkey = BATnew(TYPE_void, TYPE_str, 100, TRANSIENT);
	GDKval = BATnew(TYPE_void, TYPE_str, 100, TRANSIENT);
	if (GDKkey == NULL || GDKval == NULL) {
		/* no cleanup necessary before GDKfatal */
		GDKfatal("GDKinit: Could not create environment BAT");
	}
	BATseqbase(GDKkey,0);
	BATkey(GDKkey, BOUND2BTRUE);
	BATrename(GDKkey, "environment_key");

	BATseqbase(GDKval,0);
	BATkey(GDKval, BOUND2BTRUE);
	BATrename(GDKval, "environment_val");

	/* store options into environment BATs */
	for (i = 0; i < nlen; i++)
		GDKsetenv(n[i].name, n[i].value);
	free(n);

	GDKnr_threads = GDKgetenv_int("gdk_nr_threads", 0);
	if (GDKnr_threads == 0)
		GDKnr_threads = MT_check_nr_cores();

	if ((p = GDKgetenv("gdk_dbpath")) != NULL &&
	    (p = strrchr(p, DIR_SEP)) != NULL) {
		GDKsetenv("gdk_dbname", p + 1);
#if DIR_SEP != '/'		/* on Windows look for different separator */
	} else if ((p = GDKgetenv("gdk_dbpath")) != NULL &&
	    (p = strrchr(p, '/')) != NULL) {
		GDKsetenv("gdk_dbname", p + 1);
#endif
	}
	if (GDKgetenv("gdk_vm_maxsize") == NULL) {
		snprintf(buf, sizeof(buf), SZFMT, GDK_vm_maxsize);
		GDKsetenv("gdk_vm_maxsize", buf);
	}
	if (GDKgetenv("gdk_mem_maxsize") == NULL) {
		snprintf(buf, sizeof(buf), SZFMT, GDK_mem_maxsize);
		GDKsetenv("gdk_mem_maxsize", buf);
	}
	if (GDKgetenv("gdk_mmap_minsize") == NULL) {
		snprintf(buf, sizeof(buf), SZFMT, GDK_mmap_minsize);
		GDKsetenv("gdk_mmap_minsize", buf);
	}
	if (GDKgetenv("gdk_mmap_pagesize") == NULL) {
		snprintf(buf, sizeof(buf), SZFMT, GDK_mmap_pagesize);
		GDKsetenv("gdk_mmap_pagesize", buf);
	}
	if (GDKgetenv("monet_pid") == NULL) {
		snprintf(buf, sizeof(buf), "%d", (int) getpid());
		GDKsetenv("monet_pid", buf);
	}

	/* only start vmtrim thread when explicitly asked to do so or
	 * when on a 32 bit architecture and not told to not start
	 * it;
	 * see also mo_builtin_settings() in common/options/monet_options.c
	 */
	p = mo_find_option(set, setlen, "gdk_vmtrim");
	if (
#if SIZEOF_VOID_P == 4
	    /* 32 bit architecture */
	    p == NULL ||	/* default is yes */
#else
	    /* 64 bit architecture */
	    p != NULL &&	/* default is no */
#endif
	    strcasecmp(p, "yes") == 0)
		MT_create_thread(&GDKvmtrim_id, GDKvmtrim, &GDK_mem_maxsize,
				 MT_THR_JOINABLE);

	return 1;
}

int GDKnr_threads = 0;
static int GDKnrofthreads;

int
GDKexiting(void)
{
	int stopped;
#ifdef ATOMIC_LOCK
	pthread_mutex_lock(&GDKstoppedLock.lock);
#endif
	stopped = GDKstopped != 0;
#ifdef ATOMIC_LOCK
	pthread_mutex_unlock(&GDKstoppedLock.lock);
#endif
	return stopped;
}

/* coverity[+kill] */
void
GDKexit(int status)
{
#ifndef HAVE_EMBEDDED
	if (GDKlockFile == NULL) {
		/* no database lock, so no threads, so exit now */
		MT_global_exit(status);
	}
<<<<<<< HEAD
#endif
	if (ATOMIC_TAS(GDKstopped, GDKstoppedLock, "GDKexit") == 0) {
=======
	if (ATOMIC_TAS(GDKstopped, GDKstoppedLock) == 0) {
>>>>>>> c24e815e
		MT_Id pid = MT_getpid();
		Thread t, s;
		int i;

		MT_lock_set(&GDKthreadLock);
		GDKnrofthreads = 0;
		MT_lock_unset(&GDKthreadLock);
		if (GDKvmtrim_id)
			MT_join_thread(GDKvmtrim_id);
		/* first give the other threads a chance to exit */
		for (i = 0; i < 10; i++) {
			MT_lock_set(&GDKthreadLock);
			for (t = GDKthreads, s = t + THREADS; t < s; t++)
				if (t->pid && t->pid != pid)
					break;
			MT_lock_unset(&GDKthreadLock);
			if (t == s) /* no other threads? */
				break;
			MT_sleep_ms(CATNAP);
		}
		if (status == 0) {
<<<<<<< HEAD
			/* they had their chance, now kill them */
			MT_lock_set(&GDKthreadLock, "GDKexit");
=======
			/* they had there chance, now kill them */
			MT_lock_set(&GDKthreadLock);
>>>>>>> c24e815e
			for (t = GDKthreads, s = t + THREADS; t < s; t++) {
				if (t->pid && t->pid != pid) {
					fprintf(stderr, "#GDKexit: killing thread\n");
					MT_kill_thread(t->pid);
				}
			}
			MT_lock_unset(&GDKthreadLock);
		}
#if 0
		/* we can't clean up after killing threads */
		BBPexit();
#endif
		GDKlog(GDKLOGOFF);
		GDKunlockHome();
#if !defined(USE_PTHREAD_LOCKS) && !defined(NDEBUG)
		TEMDEBUG GDKlockstatistics(1);
#endif
#ifdef HAVE_EMBEDDED
		return;
#else
		MT_global_exit(status);
#endif
	}
	fprintf(stderr, "#GDKexit: killing thread -1\n");
	MT_exit_thread(-1);
}

/*
 * All semaphores used by the application should be mentioned here.
 * They are initialized during system initialization.
 */
int GDKdebug = 0;

batlock_t GDKbatLock[BBP_BATMASK + 1];
bbplock_t GDKbbpLock[BBP_THREADMASK + 1];
MT_Lock GDKnameLock MT_LOCK_INITIALIZER("GDKnameLock");
MT_Lock GDKthreadLock MT_LOCK_INITIALIZER("GDKthreadLock");
MT_Lock GDKtmLock MT_LOCK_INITIALIZER("GDKtmLock");

/*
 * @+ Concurrency control
 * Concurrency control requires actions at several levels of the
 * system.  First, it should be ensured that each database is
 * controlled by a single server process (group). Subsequent attempts
 * should be stopped.  This is regulated through file locking against
 * ".gdk_lock".  Furthermore, the server process is moved to the
 * database directory for improved speed.
 *
 * Before the locks and threads are initiated, we cannot use the
 * normal routines yet. So we have a local fatal here instead of
 * GDKfatal.
 */
static void
GDKlockHome(void)
{
	int fd;
	struct stat st;
	str gdklockpath = GDKfilepath(0, NULL, GDKLOCK, NULL);
	char GDKdirStr[PATHLENGTH];

	assert(GDKlockFile == NULL);
	assert(GDKdbpathStr != NULL);

	snprintf(GDKdirStr, PATHLENGTH, "%s%c", GDKdbpathStr, DIR_SEP);
	/*
	 * Obtain the global database lock.
	 */
	if (stat(GDKdbpathStr, &st) < 0 && GDKcreatedir(GDKdirStr) != GDK_SUCCEED) {
		GDKfatal("GDKlockHome: could not create %s\n", GDKdbpathStr);
	}
	if ((fd = MT_lockf(gdklockpath, F_TLOCK, 4, 1)) < 0) {
		GDKfatal("GDKlockHome: Database lock '%s' denied\n", GDKLOCK);
	}

	/* now we have the lock on the database */
	if ((GDKlockFile = fdopen(fd, "r+")) == NULL) {
		close(fd);
		GDKfatal("GDKlockHome: Could not open %s\n", GDKLOCK);
	}
	/*
	 * We have the lock, are the only process currently allowed in
	 * this section.
	 */
	MT_init();
	OIDinit();
	/*
	 * Print the new process list in the global lock file.
	 */
	fseek(GDKlockFile, 0, SEEK_SET);
	if (ftruncate(fileno(GDKlockFile), 0) < 0)
		GDKfatal("GDKlockHome: Could not truncate %s\n", GDKLOCK);
	fflush(GDKlockFile);
	GDKlog(GDKLOGON);
	GDKfree(gdklockpath);
}

static void
GDKunlockHome(void)
{
	str gdklockpath = GDKfilepath(0, NULL, GDKLOCK, NULL);
	if (GDKlockFile) {
		MT_lockf(gdklockpath, F_ULOCK, 4, 1);
		fclose(GDKlockFile);
		GDKlockFile = 0;
	}
	GDKfree(gdklockpath);
}

/*
 * @+ Error handling
 * Errors come in three flavors: warnings, non-fatal and fatal errors.
 * A fatal error leaves a core dump behind after trying to safe the
 * content of the relation.  A non-fatal error returns a message to
 * the user and aborts the current transaction.  Fatal errors are also
 * recorded on the system log for post-mortem analysis.
 * In non-silent mode the errors are immediately sent to output, which
 * makes it hard for upper layers to detect if an error was produced
 * in the process. To facilitate such testing, a global error count is
 * maintained on a thread basis, which can be read out by the function
 * GDKerrorCount(); Furthermore, threads may have set their private
 * error buffer.
 */

/* do the real work for GDKaddbuf below. */
static void
doGDKaddbuf(const char *prefix, const char *message, size_t messagelen, const char *suffix)
{
	char *buf;

	buf = GDKerrbuf;
	if (buf) {
		char *dst = buf + strlen(buf);
		size_t maxlen = GDKMAXERRLEN - (dst - buf) - 1;

		if (prefix && *prefix && dst < buf + GDKMAXERRLEN) {
			size_t preflen;

			strncpy(dst, prefix, maxlen);
			dst[maxlen] = '\0';
			preflen = strlen(dst);
			maxlen -= preflen;
			dst += preflen;
		}
		if (maxlen > messagelen)
			maxlen = messagelen;
		strncpy(dst, message, maxlen);
		dst += maxlen;
		if (suffix && *suffix && dst < buf + GDKMAXERRLEN) {
			size_t sufflen;

			maxlen = buf + GDKMAXERRLEN - dst - 1;
			strncpy(dst, suffix, maxlen);
			dst[maxlen] = '\0';
			sufflen = strlen(dst);
			maxlen -= sufflen;
			dst += sufflen;
		}
		*dst = '\0';
	} else {
		/* construct format string because the format string
		 * must start with ! */
		char format[32];

		snprintf(format, sizeof(format), "%s%%.*s%s", prefix ? prefix : "", suffix ? suffix : "");
		THRprintf(GDKout, format, (int) messagelen, message);
	}
}

/* print an error or warning message, making sure the message ends in
 * a newline, and also that every line in the message (if there are
 * multiple), starts with an exclamation point.
 * One of the problems complicating this whole issue is that each line
 * should be printed using a single call to THRprintf, and moreover,
 * the format string should start with a "!".  This is because
 * THRprintf adds a "#" to the start of the printed text if the format
 * string doesn't start with "!".
 * Another problem is that we're religious about bounds checking. It
 * would probably also not be quite as bad if we could write in the
 * message buffer.
 */
static void
GDKaddbuf(const char *message)
{
	const char *p, *q;
	char prefix[16];

	if (message == NULL || *message == '\0')	/* empty message, nothing to do */
		return;
	p = message;
	strcpy(prefix, "!");	/* default prefix */
	while (p && *p) {
		if (*p == '!') {
			size_t preflen;

			/* remember last ! prefix (e.g. "!ERROR: ")
			 * for any subsequent lines that start without
			 * ! */
			message = p;
			/* A prefix consists of a ! immediately
			 * followed by some text, followed by a : and
			 * a space.  Anything else results in no
			 * prefix being remembered */
			while (*++p && *p != ':' && *p != '\n' && *p != ' ')
				;
			if (*p == ':' && *++p == ' ') {
				/* found prefix, now remember it */
				preflen = (size_t) (p - message) + 1;
				if (preflen > sizeof(prefix) - 1)
					preflen = sizeof(prefix) - 1;
				strncpy(prefix, message, preflen);
				prefix[preflen] = 0;
			} else {
				/* there is a ! but no proper prefix */
				strcpy(prefix, "!");
				preflen = 1;
			}
			p = message + preflen;
		}

		/* find end of line */
		q = strchr(p, '\n');
		if (q) {
			/* print line including newline */
			q++;
			doGDKaddbuf(prefix, p, (size_t) (q - p), "");
		} else {
			/* no newline at end of buffer: print all the
			 * rest and add a newline */
			doGDKaddbuf(prefix, p, strlen(p), "\n");
			/* we're done since there were no more newlines */
			break;
		}
		p = q;
	}
}

#define GDKERRLEN	(1024+512)

void
GDKerror(const char *format, ...)
{
	char message[GDKERRLEN];
	size_t len = strlen(GDKERROR);
	va_list ap;

	if (!strncmp(format, GDKERROR, len)) {
		len = 0;
	} else {
		strcpy(message, GDKERROR);
	}
	va_start(ap, format);
	vsnprintf(message + len, sizeof(message) - (len + 2), format, ap);
	va_end(ap);

	GDKaddbuf(message);
}

void
GDKsyserror(const char *format, ...)
{
	char message[GDKERRLEN];
	size_t len = strlen(GDKERROR);

	int err = errno;
	va_list ap;

	if (strncmp(format, GDKERROR, len) == 0) {
		len = 0;
	} else {
		strncpy(message, GDKERROR, sizeof(message));
	}
	va_start(ap, format);
	vsnprintf(message + len, sizeof(message) - (len + 2), format, ap);
	va_end(ap);
#ifndef NATIVE_WIN32
	if (err > 0 && err < 1024)
#endif
	{
		size_t len1;
		size_t len2;
		size_t len3;
		char *osmsg;
#ifdef NATIVE_WIN32
		char osmsgbuf[256];
		osmsg = osmsgbuf;
		FormatMessage(FORMAT_MESSAGE_FROM_SYSTEM, NULL, err,
			      MAKELANGID(LANG_NEUTRAL, SUBLANG_DEFAULT),
			      (LPTSTR) osmsgbuf, sizeof(osmsgbuf), NULL);
#else
		osmsg = strerror(err);
#endif
		len1 = strlen(message);
		len2 = len1 + strlen(GDKMESSAGE);
		len3 = len2 + strlen(osmsg);

		if (len3 + 2 < sizeof(message)) {
			strcpy(message + len1, GDKMESSAGE);
			strcpy(message + len2, osmsg);
			if (len3 > 0 && message[len3 - 1] != '\n') {
				message[len3] = '\n';
				message[len3 + 1] = 0;
			}
		}
	}
	GDKaddbuf(message);

	errno = 0;
}

void
GDKclrerr(void)
{
	char *buf;

	buf = GDKerrbuf;
	if (buf)
		*buf = 0;
}

jmp_buf GDKfataljump;
str GDKfatalmsg;
bit GDKfataljumpenable = 0;

/* coverity[+kill] */
void
GDKfatal(const char *format, ...)
{
	char message[GDKERRLEN];
	size_t len = strlen(GDKFATAL);
	va_list ap;

	GDKdebug |= IOMASK;
#ifndef NATIVE_WIN32
	BATSIGinit();
#endif
	if (!strncmp(format, GDKFATAL, len)) {
		len = 0;
	} else {
		strcpy(message, GDKFATAL);
	}
	va_start(ap, format);
	vsnprintf(message + len, sizeof(message) - (len + 2), format, ap);
	va_end(ap);

	if (!GDKfataljumpenable) {
		fputs(message, stderr);
		fputs("\n", stderr);
		fflush(stderr);

		/*
		 * Real errors should be saved in the log file for post-crash
		 * inspection.
		 */
		if (GDKexiting()) {
			fflush(stdout);
			MT_exit_thread(1);
			/* exit(1); */
		} else {
			GDKlog("%s", message);
	#ifdef COREDUMP
			abort();
	#else
			GDKexit(1);
	#endif
		}
	} else { // in embedded mode, we really don't want to kill our host
		GDKfatalmsg = GDKstrdup(message);
		longjmp(GDKfataljump, 42);
	}
}


/*
 * @+ Logical Thread management
 *
 * All semaphores used by the application should be mentioned here.
 * They are initialized during system initialization.
 *
 * The first action upon thread creation is to add it to the pool of
 * known threads. This should be done by the thread itself.
 * Subsequently, the thread descriptor can be obtained using THRget.
 * Note that the users should have gained exclusive access already.  A
 * new entry is initialized automatically when not found.  Its file
 * descriptors are the same as for the server and should be
 * subsequently reset.
 */
ThreadRec GDKthreads[THREADS];
void *THRdata[THREADDATA] = { 0 };

Thread
THRget(int tid)
{
	assert(0 < tid && tid <= THREADS);
	return (GDKthreads + tid - 1);
}

#if defined(_MSC_VER) && _MSC_VER >= 1900
#pragma warning(disable : 4172)
#endif
static inline size_t
THRsp(void)
{
	int l = 0;
	uintptr_t sp = (uintptr_t) (&l);

	return (size_t) sp;
}

static Thread
GDK_find_thread(MT_Id pid)
{
	Thread t, s;

	for (t = GDKthreads, s = t + THREADS; t < s; t++) {
		if (t->pid && t->pid == pid) {
			return t;
		}
	}
	return NULL;
}

Thread
THRnew(const char *name)
{
	int tid = 0;
	Thread t;
	Thread s;
	MT_Id pid = MT_getpid();

	MT_lock_set(&GDKthreadLock);
	s = GDK_find_thread(pid);
	if (s == NULL) {
		for (s = GDKthreads, t = s + THREADS; s < t; s++) {
			if (s->pid == pid) {
				MT_lock_unset(&GDKthreadLock);
				IODEBUG fprintf(stderr, "#THRnew:duplicate " SZFMT "\n", (size_t) pid);
				return s;
			}
		}
		for (s = GDKthreads, t = s + THREADS; s < t; s++) {
			if (s->pid == 0) {
				break;
			}
		}
		if (s == t) {
			MT_lock_unset(&GDKthreadLock);
			IODEBUG fprintf(stderr, "#THRnew: too many threads\n");
			GDKerror("THRnew: too many threads\n");
			return NULL;
		}
		tid = s->tid;
		memset((char *) s, 0, sizeof(*s));
		s->pid = pid;
		s->tid = tid;
		s->data[1] = THRdata[1];
		s->data[0] = THRdata[0];
		s->sp = THRsp();

		PARDEBUG fprintf(stderr, "#%x " SZFMT " sp = " SZFMT "\n", s->tid, (size_t) pid, s->sp);
		PARDEBUG fprintf(stderr, "#nrofthreads %d\n", GDKnrofthreads);

		GDKnrofthreads++;
	}
	s->name = GDKstrdup(name);
	MT_lock_unset(&GDKthreadLock);

	return s;
}

void
THRdel(Thread t)
{
	if (t < GDKthreads || t > GDKthreads + THREADS) {
		GDKfatal("THRdel: illegal call\n");
	}
	MT_lock_set(&GDKthreadLock);
	PARDEBUG fprintf(stderr, "#pid = " SZFMT ", disconnected, %d left\n", (size_t) t->pid, GDKnrofthreads);

	GDKfree(t->name);
	t->name = NULL;
	t->pid = 0;
	GDKnrofthreads--;
	MT_lock_unset(&GDKthreadLock);
}

int
THRhighwater(void)
{
	size_t c;
	Thread s;
	size_t diff;
	int rc = 0;

	MT_lock_set(&GDKthreadLock);
	s = GDK_find_thread(MT_getpid());
	if (s != NULL) {
		c = THRsp();
		diff = c < s->sp ? s->sp - c : c - s->sp;
		if (diff > THREAD_STACK_SIZE - 16 * 1024)
			rc = 1;
	}
	MT_lock_unset(&GDKthreadLock);
	return rc;
}

/*
 * I/O is organized per thread, because users may gain access through
 * the network.  The code below should be improved to gain speed.
 */

static void
THRinit(void)
{
	int i = 0;

	THRdata[0] = (void *) file_wastream(stdout, "stdout");
	THRdata[1] = (void *) file_rastream(stdin, "stdin");
	for (i = 0; i < THREADS; i++) {
		GDKthreads[i].tid = i + 1;
	}
}

void
THRsetdata(int n, ptr val)
{
	Thread s;

	MT_lock_set(&GDKthreadLock);
	s = GDK_find_thread(MT_getpid());
	if (s)
		s->data[n] = val;
	MT_lock_unset(&GDKthreadLock);
}

void *
THRgetdata(int n)
{
	Thread s;
	void *d;

	MT_lock_set(&GDKthreadLock);
	s = GDK_find_thread(MT_getpid());
	d = s ? s->data[n] : THRdata[n];
	MT_lock_unset(&GDKthreadLock);
	return d;
}

int
THRgettid(void)
{
	Thread s;
	int t;

	MT_lock_set(&GDKthreadLock);
	s = GDK_find_thread(MT_getpid());
	t = s ? s->tid : 1;
	MT_lock_unset(&GDKthreadLock);
	return t;
}

static char THRprintbuf[BUFSIZ];

int
THRprintf(stream *s, const char *format, ...)
{
	str bf = THRprintbuf, p = 0;
	size_t bfsz = BUFSIZ;
	int n = 0;
	ptrdiff_t m = 0;
	char c;
	va_list ap;

	if (!s)
		return -1;

	MT_lock_set(&MT_system_lock);
	if (*format != '!') {
		c = '#';
		if (*format == '#')
			format++;
	} else {
		c = '!';
		format++;
	}

	do {
		p = bf;
		*p++ = c;
		if (GDKdebug & THRDMASK) {
			sprintf(p, "%02d ", THRgettid());
			while (*p)
				p++;
		}
		m = p - bf;
		va_start(ap, format);
		n = vsnprintf(p, bfsz-m, format, ap);
		va_end(ap);
		if (n < 0)
			goto cleanup;
		if ((size_t) n < bfsz - m)
			break;	  /* normal loop exit, usually 1st iteration */
		bfsz = m + n + 1;	/* precisely what is needed */
		if (bf != THRprintbuf)
			free(bf);
		bf = (str) malloc(bfsz);
		assert(bf != NULL);
	} while (1);

	p += n;

	n = 0;
	if (mnstr_write(s, bf, p - bf, 1) != 1)
		n = -1;
      cleanup:
	if (bf != THRprintbuf)
		free(bf);
	MT_lock_unset(&MT_system_lock);
	return n;
}

static const char *_gdk_version_string = VERSION;
/**
 * Returns the GDK version as internally allocated string.  Hence the
 * string does not have to (and should not) be freed.  Do not inline
 * this function or the wrong VERSION will be used.
 */
const char *
GDKversion(void)
{
	return (_gdk_version_string);
}

/**
 * Extracts the last directory from a path string, if possible.
 * Stores the parent directory (path) in last_dir_parent and
 * the last directory (name) without a leading separators in last_dir.
 * Returns GDK_SUCCEED for success, GDK_FAIL on failure.
 */
gdk_return
GDKextractParentAndLastDirFromPath(const char *path, char *last_dir_parent, char *last_dir)
{
	char *last_dir_with_sep;
	ptrdiff_t last_dirsep_index;

	if (path == NULL || *path == 0) {
		GDKerror("GDKextractParentAndLastDirFromPath: no path\n");
		return GDK_FAIL;
	}

	last_dir_with_sep = strrchr(path, DIR_SEP);
	if (last_dir_with_sep == NULL) {
		/* it wasn't a path, can't work with that */
		GDKerror("GDKextractParentAndLastDirFromPath: no separator\n");
		return GDK_FAIL;
	}
	last_dirsep_index = last_dir_with_sep - path;
	/* split the dir string into absolute parent dir path and
	 * (relative) log dir name */
	strncpy(last_dir, last_dir_with_sep + 1, strlen(path));
	strncpy(last_dir_parent, path, last_dirsep_index);
	last_dir_parent[last_dirsep_index] = 0;

	return GDK_SUCCEED;
}<|MERGE_RESOLUTION|>--- conflicted
+++ resolved
@@ -1246,12 +1246,8 @@
 		/* no database lock, so no threads, so exit now */
 		MT_global_exit(status);
 	}
-<<<<<<< HEAD
-#endif
-	if (ATOMIC_TAS(GDKstopped, GDKstoppedLock, "GDKexit") == 0) {
-=======
+#endif
 	if (ATOMIC_TAS(GDKstopped, GDKstoppedLock) == 0) {
->>>>>>> c24e815e
 		MT_Id pid = MT_getpid();
 		Thread t, s;
 		int i;
@@ -1273,13 +1269,8 @@
 			MT_sleep_ms(CATNAP);
 		}
 		if (status == 0) {
-<<<<<<< HEAD
 			/* they had their chance, now kill them */
-			MT_lock_set(&GDKthreadLock, "GDKexit");
-=======
-			/* they had there chance, now kill them */
 			MT_lock_set(&GDKthreadLock);
->>>>>>> c24e815e
 			for (t = GDKthreads, s = t + THREADS; t < s; t++) {
 				if (t->pid && t->pid != pid) {
 					fprintf(stderr, "#GDKexit: killing thread\n");
