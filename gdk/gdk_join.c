/*
 * The contents of this file are subject to the MonetDB Public License
 * Version 1.1 (the "License"); you may not use this file except in
 * compliance with the License. You may obtain a copy of the License at
 * http://www.monetdb.org/Legal/MonetDBLicense
 *
 * Software distributed under the License is distributed on an "AS IS"
 * basis, WITHOUT WARRANTY OF ANY KIND, either express or implied. See the
 * License for the specific language governing rights and limitations
 * under the License.
 *
 * The Original Code is the MonetDB Database System.
 *
 * The Initial Developer of the Original Code is CWI.
 * Portions created by CWI are Copyright (C) 1997-July 2008 CWI.
 * Copyright August 2008-2015 MonetDB B.V.
 * All Rights Reserved.
 */

#include "monetdb_config.h"
#include "gdk.h"
#include "gdk_private.h"
#include "gdk_calc_private.h"

/*
 * All "sub" join variants produce some sort of join on two input
 * BATs, optionally subject to up to two candidate lists.  Only values
 * in the input BATs that are mentioned in the associated candidate
 * list (if provided) are eligible.  They all return two output BATs
 * in the first two arguments.  The join operations differ in the way
 * in which tuples from the two inputs are matched.
 *
 * All inputs BATs must be dense headed, the output BATs will also be
 * dense headed.  The outputs consist of two aligned BATs (i.e. same
 * length and same seqbase in the head column (0@0)) that contain in
 * their tails the OIDs of the input BATs that match.  The candidate
 * lists, if given, contain in their tail the OIDs of the associated
 * input BAT which must be considered for matching.  The input BATs
 * must have the same tail type.
 *
 * All functions also have a parameter nil_matches which indicates
 * whether NIL must be considered an ordinary value that can match, or
 * whether NIL must be considered to never match.
 *
 * The join functions that are provided here are:
 * BATsubjoin
 *	normal equi-join
 * BATsubleftjoin
 *	normal equi-join, but the left output is sorted
 * BATsubleftfetchjoin
 *	normal equi-join, but the left output is sorted, and all
 *	values in the left input must match at least one value in the
 *	right input
 * BATsubouterjoin
 *	equi-join, but the left output is sorted, and if there is no
 *	match for a value in the left input, there is still an output
 *	with NIL in the right output
 * BATsubsemijoin
 *	equi-join, but the left output is sorted, and if there are
 *	multiple matches, only one is returned (i.e., the left output
 *	is also key)
 * BATsubthetajoin
 *	theta-join: an extra operator must be provided encoded as an
 *	integer (macros JOIN_EQ, JOIN_NE, JOIN_LT, JOIN_LE, JOIN_GT,
 *	JOIN_GE); value match if the left input has the given
 *	relationship with the right input; order of the outputs is not
 *	guaranteed
 * BATsubbandjoin
 *	band-join: two extra input values (c1, c2) must be provided as
 *	well as Booleans (li, hi) that indicate whether the value
 *	ranges are inclusive or not; values in the left and right
 *	inputs match if right - c1 <[=] left <[=] right + c2; if c1 or
 *	c2 is NIL, there are no matches
 * BATsubrangejoin
 *	range-join: the right input consists of two aligned BATs,
 *	values match if the left value is between two corresponding
 *	right values; two extra Boolean parameters, li and hi,
 *	indicate whether equal values match
 */

/* Perform a bunch of sanity checks on the inputs to a join. */
static gdk_return
joinparamcheck(BAT *l, BAT *r1, BAT *r2, BAT *sl, BAT *sr, const char *func)
{
	if (!BAThdense(l) || !BAThdense(r1) || (r2 && !BAThdense(r2))) {
		GDKerror("%s: inputs must have dense head.\n", func);
		return GDK_FAIL;
	}
	if (ATOMtype(l->ttype) != ATOMtype(r1->ttype) ||
	    (r2 && ATOMtype(l->ttype) != ATOMtype(r2->ttype))) {
		GDKerror("%s: inputs not compatible.\n", func);
		return GDK_FAIL;
	}
	if (r2 &&
	    (BATcount(r1) != BATcount(r2) || r1->hseqbase != r2->hseqbase)) {
		GDKerror("%s: right inputs not aligned.\n", func);
		return GDK_FAIL;
	}
	if ((sl && !BAThdense(sl)) || (sr && !BAThdense(sr))) {
		GDKerror("%s: candidate lists must have dense head.\n", func);
		return GDK_FAIL;
	}
	if ((sl && ATOMtype(sl->ttype) != TYPE_oid) ||
	    (sr && ATOMtype(sr->ttype) != TYPE_oid)) {
		GDKerror("%s: candidate lists must have OID tail.\n", func);
		return GDK_FAIL;
	}
	if ((sl && !BATtordered(sl)) ||
	    (sr && !BATtordered(sr))) {
		GDKerror("%s: candidate lists must be sorted.\n", func);
		return GDK_FAIL;
	}
	if ((sl && !BATtkey(sl)) ||
	    (sr && !BATtkey(sr))) {
		GDKerror("%s: candidate lists must be unique.\n", func);
		return GDK_FAIL;
	}
	return GDK_SUCCEED;
}

/* Create the result bats for a join. */
static gdk_return
joininitresults(BAT **r1p, BAT **r2p, BUN size, const char *func)
{
	BAT *r1, *r2;

	r1 = BATnew(TYPE_void, TYPE_oid, size, TRANSIENT);
	r2 = BATnew(TYPE_void, TYPE_oid, size, TRANSIENT);
	if (r1 == NULL || r2 == NULL) {
		if (r1)
			BBPreclaim(r1);
		if (r2)
			BBPreclaim(r2);
		*r1p = *r2p = NULL;
		GDKerror("%s: cannot create output BATs.\n", func);
		return GDK_FAIL;
	}
	BATseqbase(r1, 0);
	BATseqbase(r2, 0);
	r1->T->nil = 0;
	r1->T->nonil = 1;
	r1->tkey = 1;
	r1->tsorted = 1;
	r1->trevsorted = 1;
	r1->tdense = 1;
	r2->T->nil = 0;
	r2->T->nonil = 1;
	r2->tkey = 1;
	r2->tsorted = 1;
	r2->trevsorted = 1;
	r2->tdense = 1;
	*r1p = r1;
	*r2p = r2;
	return GDK_SUCCEED;
}

#define VALUE(s, x)	(s##vars ? \
			 s##vars + VarHeapVal(s##vals, (x), s##width) : \
			 s##vals + ((x) * s##width))
#define FVALUE(s, x)	(s##vals + ((x) * s##width))

/* Do a binary search for the first/last occurrence of v between lo and hi
 * (lo inclusive, hi not inclusive) in rvals/rvars.
 * If last is set, return the index of the first value > v; if last is
 * not set, return the index of the first value >= v.
 * If ordering is -1, the values are sorted in reverse order and hence
 * all comparisons are reversed.
 */
#define BINSEARCHBODY(OP)						\
	do {								\
		if (rcand) {						\
			while (hi - lo > 1) {				\
				mid = (hi + lo) / 2;			\
				if (rvals[rcand[mid] - offset] OP v)	\
					hi = mid;			\
				else					\
					lo = mid;			\
			}						\
		} else {						\
			while (hi - lo > 1) {				\
				mid = (hi + lo) / 2;			\
				if (rvals[mid] OP v)			\
					hi = mid;			\
				else					\
					lo = mid;			\
			}						\
		}							\
	} while (0)

#define BINSEARCHFUNC(TYPE)						\
static inline BUN							\
binsearch_##TYPE(const oid *rcand, oid offset, const TYPE *rvals,	\
	      BUN lo, BUN hi, const TYPE *vp, int ordering, int last)	\
{									\
	BUN mid;							\
	TYPE v, x;							\
									\
	assert(ordering == 1 || ordering == -1);			\
	assert(lo <= hi);						\
									\
	v = *vp;		/* value we're searching for */		\
									\
	if (ordering > 0) {						\
		if ((x = rvals[rcand ? rcand[lo] - offset : lo]) > v ||	\
		    (!last && x == v))					\
			return lo;					\
		if ((x = rvals[rcand ? rcand[hi] - offset : hi]) < v ||	\
		    (last && x == v))					\
			return hi + 1;					\
									\
		if (last) {						\
			/* loop invariant: */				\
			/* value@lo <= v < value@hi */			\
			BINSEARCHBODY(>);				\
		} else {						\
			/* loop invariant: */				\
			/* value@lo < v <= value@hi */			\
			BINSEARCHBODY(>=);				\
		}							\
	} else {							\
		if ((x = rvals[rcand ? rcand[lo] - offset : lo]) < v ||	\
		    (!last && x == v))					\
			return lo;					\
		if ((x = rvals[rcand ? rcand[hi] - offset : hi]) > v ||	\
		    (last && x == v))					\
			return hi + 1;					\
									\
		if (last) {						\
			/* loop invariant: */				\
			/* value@lo >= v > value@hi */			\
			BINSEARCHBODY(<);				\
		} else {						\
			/* loop invariant: */				\
			/* value@lo > v >= value@hi */			\
			BINSEARCHBODY(<=);				\
		}							\
	}								\
	return hi;							\
}

BINSEARCHFUNC(bte)
BINSEARCHFUNC(sht)
BINSEARCHFUNC(int)
BINSEARCHFUNC(lng)
#ifdef HAVE_HGE
BINSEARCHFUNC(hge)
#endif
BINSEARCHFUNC(flt)
BINSEARCHFUNC(dbl)

static BUN
binsearch(const oid *rcand, oid offset,
	  int type, const char *rvals, const char *rvars,
	  int rwidth, BUN lo, BUN hi, const char *v,
	  int (*cmp)(const void *, const void *), int ordering, int last)
{
	BUN mid;
	int c;

	assert(ordering == 1 || ordering == -1);
	assert(lo < hi);

	--hi;			/* now hi is inclusive */

	switch (type) {
	case TYPE_bte:
		return binsearch_bte(rcand, offset, (const bte *) rvals,
				     lo, hi, (const bte *) v, ordering, last);
	case TYPE_sht:
		return binsearch_sht(rcand, offset, (const sht *) rvals,
				     lo, hi, (const sht *) v, ordering, last);
	case TYPE_int:
#if SIZEOF_WRD == SIZEOF_INT
	case TYPE_wrd:
#endif
#if SIZEOF_OID == SIZEOF_INT
	case TYPE_oid:
#endif
		return binsearch_int(rcand, offset, (const int *) rvals,
				     lo, hi, (const int *) v, ordering, last);
	case TYPE_lng:
#if SIZEOF_WRD == SIZEOF_LNG
	case TYPE_wrd:
#endif
#if SIZEOF_OID == SIZEOF_LNG
	case TYPE_oid:
#endif
		return binsearch_lng(rcand, offset, (const lng *) rvals,
				     lo, hi, (const lng *) v, ordering, last);
#ifdef HAVE_HGE
	case TYPE_hge:
		return binsearch_hge(rcand, offset, (const hge *) rvals,
				     lo, hi, (const hge *) v, ordering, last);
#endif
	case TYPE_flt:
		return binsearch_flt(rcand, offset, (const flt *) rvals,
				     lo, hi, (const flt *) v, ordering, last);
	case TYPE_dbl:
		return binsearch_dbl(rcand, offset, (const dbl *) rvals,
				     lo, hi, (const dbl *) v, ordering, last);
	}

	if ((c = ordering * cmp(VALUE(r, rcand ? rcand[lo] - offset : lo), v)) > 0 ||
	    (!last && c == 0))
		return lo;
	if ((c = ordering * cmp(VALUE(r, rcand ? rcand[hi] - offset : hi), v)) < 0 ||
	    (last && c == 0))
		return hi + 1;

	/* loop invariant:
	 * last ? value@lo <= v < value@hi : value@lo < v <= value@hi
	 *
	 * This version does some more work in the inner loop than the
	 * type-expanded versions (ordering and rcand checks) but is
	 * slow due to the function call and the needed check for
	 * rvars (in VALUE()) already, so we're beyond caring. */
	while (hi - lo > 1) {
		mid = (hi + lo) / 2;
		if ((c = ordering * cmp(VALUE(r, rcand ? rcand[mid] - offset : mid), v)) > 0 ||
		    (!last && c == 0))
			hi = mid;
		else
			lo = mid;
	}
	return hi;
}

#define APPEND(b, o)		(((oid *) b->T->heap.base)[b->batFirst + b->batCount++] = (o))

/* Perform a "merge" join on l and r (if both are sorted) with
 * optional candidate lists, or join using binary search on r if l is
 * not sorted.  The return BATs have already been created by the
 * caller.
 *
 * If nil_matches is set, nil values are treated as ordinary values
 * that can match; otherwise nil values never match.
 *
 * If nil_on_miss is set, a nil value is returned in r2 if there is no
 * match in r for a particular value in l (left outer join).
 *
 * If semi is set, only a single set of values in t1/r2 is returned if
 * there is a match of l in r, no matter how many matches there are in
 * r; otherwise all matches are returned.
 */
static gdk_return
mergejoin(BAT *r1, BAT *r2, BAT *l, BAT *r, BAT *sl, BAT *sr,
	  int nil_matches, int nil_on_miss, int semi, int must_match)
{
	BUN lstart, lend, lcnt;
	const oid *lcand, *lcandend;
	BUN rstart, rend, rcnt, rstartorig;
	const oid *rcand, *rcandend, *rcandorig;
	BUN lscan, rscan;
	const char *lvals, *rvals;
	const char *lvars, *rvars;
	int lwidth, rwidth;
	const void *nil = ATOMnilptr(l->ttype);
	int (*cmp)(const void *, const void *) = BATatoms[l->ttype].atomCmp;
	const char *v, *prev = NULL;
	BUN nl, nr;
	BUN total;		/* number of rows in l we scan */
	int insert_nil;
	/* equal_order is set if we can scan both BATs in the same
	 * order, so when both are sorted or both are reverse sorted
	 * -- important to know in order to skip over values; if l is
	 * not sorted, this must be set to 1 and we will always do a
	 * binary search on all of r */
	int equal_order;
	/* [lr]ordering is either 1 or -1 depending on the order of
	 * l/r: it determines the comparison function used */
	int lordering, rordering;
	oid lv;
	BUN i;
	int lskipped = 0;	/* whether we skipped values in l */
	wrd loff = 0, roff = 0;
	oid lval = oid_nil, rval = oid_nil;

	ALGODEBUG fprintf(stderr, "#mergejoin(l=%s#" BUNFMT "[%s]%s%s,"
			  "r=%s#" BUNFMT "[%s]%s%s,sl=%s#" BUNFMT "%s%s,"
			  "sr=%s#" BUNFMT "%s%s,nil_matches=%d,"
			  "nil_on_miss=%d,semi=%d,must_match=%d)\n",
			  BATgetId(l), BATcount(l), ATOMname(l->ttype),
			  l->tsorted ? "-sorted" : "",
			  l->trevsorted ? "-revsorted" : "",
			  BATgetId(r), BATcount(r), ATOMname(r->ttype),
			  r->tsorted ? "-sorted" : "",
			  r->trevsorted ? "-revsorted" : "",
			  sl ? BATgetId(sl) : "NULL", sl ? BATcount(sl) : 0,
			  sl && sl->tsorted ? "-sorted" : "",
			  sl && sl->trevsorted ? "-revsorted" : "",
			  sr ? BATgetId(sr) : "NULL", sr ? BATcount(sr) : 0,
			  sr && sr->tsorted ? "-sorted" : "",
			  sr && sr->trevsorted ? "-revsorted" : "",
			  nil_matches, nil_on_miss, semi, must_match);

	assert(BAThdense(l));
	assert(BAThdense(r));
	assert(ATOMtype(l->ttype) == ATOMtype(r->ttype));
	assert(r->tsorted || r->trevsorted);
	assert(sl == NULL || sl->tsorted);
	assert(sr == NULL || sr->tsorted);
	assert(!nil_on_miss || !must_match); /* can't have both */

	CANDINIT(l, sl, lstart, lend, lcnt, lcand, lcandend);
	CANDINIT(r, sr, rstart, rend, rcnt, rcand, rcandend);
	total = lcand ? (BUN) (lcandend - lcand) : lend - lstart;
	lvals = l->ttype == TYPE_void ? NULL : (const char *) Tloc(l, BUNfirst(l));
	rvals = r->ttype == TYPE_void ? NULL : (const char *) Tloc(r, BUNfirst(r));
	if (l->tvarsized && l->ttype) {
		assert(r->tvarsized && r->ttype);
		lvars = l->T->vheap->base;
		rvars = r->T->vheap->base;
	} else {
		assert(!r->tvarsized || !r->ttype);
		lvars = rvars = NULL;
	}
	lwidth = l->T->width;
	rwidth = r->T->width;

	/* basic properties will be adjusted if necessary later on,
	 * they were initially set by joininitresults() */

	if (lstart == lend || (!nil_on_miss && rstart == rend)) {
		/* nothing to do: there are no matches */
		if (must_match && lstart < lend) {
			GDKerror("mergejoin(%s,%s) does not hit always => can't use fetchjoin.\n", BATgetId(l), BATgetId(r));
			goto bailout;
		}
		ALGODEBUG fprintf(stderr, "#mergejoin(l=%s,r=%s)=(%s#"BUNFMT"%s%s,%s#"BUNFMT"%s%s\n",
			  BATgetId(l), BATgetId(r),
			  BATgetId(r1), BATcount(r1),
			  r1->tsorted ? "-sorted" : "",
			  r1->trevsorted ? "-revsorted" : "",
			  BATgetId(r2), BATcount(r2),
			  r2->tsorted ? "-sorted" : "",
			  r2->trevsorted ? "-revsorted" : "");
		return GDK_SUCCEED;
	}
	if (!nil_on_miss) {
		/* if nil_on_miss is set we still have to return
		 * results */
		if (!nil_matches &&
		    ((l->ttype == TYPE_void && l->tseqbase == oid_nil) ||
		     (r->ttype == TYPE_void && r->tseqbase == oid_nil))) {
			/* nothing to do: all values in either l or r
			 * (or both) are nil, and we don't have to
			 * match nil values */
			if (must_match) {
				GDKerror("mergejoin(%s,%s) does not hit always => can't use fetchjoin.\n", BATgetId(l), BATgetId(r));
				goto bailout;
			}
			ALGODEBUG fprintf(stderr, "#mergejoin(l=%s,r=%s)=(%s#"BUNFMT"%s%s,%s#"BUNFMT"%s%s\n",
				  BATgetId(l), BATgetId(r),
				  BATgetId(r1), BATcount(r1),
				  r1->tsorted ? "-sorted" : "",
				  r1->trevsorted ? "-revsorted" : "",
				  BATgetId(r2), BATcount(r2),
				  r2->tsorted ? "-sorted" : "",
				  r2->trevsorted ? "-revsorted" : "");
			return GDK_SUCCEED;
		}
		if ((l->ttype == TYPE_void && l->tseqbase == oid_nil &&
		     (r->T->nonil ||
		      r->ttype != TYPE_void || r->tseqbase != oid_nil)) ||
		    (r->ttype == TYPE_void && r->tseqbase == oid_nil &&
		     (l->T->nonil ||
		      l->ttype != TYPE_void || l->tseqbase != oid_nil))) {
			/* nothing to do: all values in l are nil, and
			 * we can guarantee there are no nil values in
			 * r, or vice versa */
			if (must_match) {
				GDKerror("mergejoin(%s,%s) does not hit always => can't use fetchjoin.\n", BATgetId(l), BATgetId(r));
				goto bailout;
			}
			ALGODEBUG fprintf(stderr, "#mergejoin(l=%s,r=%s)=(%s#"BUNFMT"%s%s,%s#"BUNFMT"%s%s\n",
				  BATgetId(l), BATgetId(r),
				  BATgetId(r1), BATcount(r1),
				  r1->tsorted ? "-sorted" : "",
				  r1->trevsorted ? "-revsorted" : "",
				  BATgetId(r2), BATcount(r2),
				  r2->tsorted ? "-sorted" : "",
				  r2->trevsorted ? "-revsorted" : "");
			return GDK_SUCCEED;
		}
	}

	if (l->tsorted || l->trevsorted) {
		/* determine opportunistic scan window for l */
		for (nl = lcand ? (BUN) (lcandend - lcand) : lend - lstart,
			     lscan = 4;
		     nl > 0;
		     lscan++)
			nl >>= 1;
		equal_order = (l->tsorted && r->tsorted) ||
			(l->trevsorted && r->trevsorted &&
			 l->ttype != TYPE_void && r->ttype != TYPE_void);
		lordering = l->tsorted && (r->tsorted || !equal_order) ? 1 : -1;
		rordering = equal_order ? lordering : -lordering;
	} else {
		/* if l not sorted, we will always use binary search
		 * on r */
		assert(l->ttype != TYPE_void); /* void is always sorted */
		lscan = 0;
		equal_order = 1;
		lordering = 1;
		rordering = r->tsorted ? 1 : -1;
		/* if l not sorted, we only know for sure that r2 is
		 * key if l is, and that r1 is key if r is */
		r2->tkey = l->tkey != 0;
		r1->tkey = r->tkey != 0;
	}
	/* determine opportunistic scan window for r; if l is not
	 * sorted this is only used to find range of equal values */
	for (nl = rcand ? (BUN) (rcandend - rcand) : rend - rstart, rscan = 4;
	     nl > 0;
	     rscan++)
		nl >>= 1;

	if (l->ttype == TYPE_void) {
		if (lcand) {
			lstart = 0;
			lend = (BUN) (lcandend - lcand);
			lvals = (const char *) lcand;
			lcand = NULL;
			lwidth = SIZEOF_OID;
		}
		if (l->tseqbase == oid_nil)
			loff = wrd_nil;
		else
			loff = (wrd) l->tseqbase - (wrd) l->hseqbase;
	}
	if (r->ttype == TYPE_void) {
		if (rcand) {
			rstart = 0;
			rend = (BUN) (rcandend - rcand);
			rvals = (const char *) rcand;
			rcand = NULL;
			rwidth = SIZEOF_OID;
		}
		if (r->tseqbase == oid_nil)
			roff = wrd_nil;
		else
			roff = (wrd) r->tseqbase - (wrd) r->hseqbase;
	}
	assert(lvals != NULL || lcand == NULL);
	assert(rvals != NULL || rcand == NULL);

	rcandorig = rcand;
	rstartorig = rstart;
	while (lcand ? lcand < lcandend : lstart < lend) {
		if (!nil_on_miss && !must_match && lscan > 0) {
			/* If l is sorted (lscan > 0), we look at the
			 * next value in r to see whether we can jump
			 * over a large section of l using binary
			 * search.  We do this by looking ahead in l
			 * (lscan far, to be precise) and seeing if
			 * the value there is still too "small"
			 * (definition depends on sort order of l).
			 * If it is, we use binary search on l,
			 * otherwise we scan l for the next position
			 * with a value greater than or equal to the
			 * value in r.  Obviously, we can only do this
			 * if we're not inserting NILs for missing
			 * values in r (nil_on_miss set, i.e., outer
			 * join).
			 * The next value to match in r is the first
			 * if equal_order is set, the last
			 * otherwise. */
			if (rcand) {
				if (rcand == rcandend)
					break;
				v = VALUE(r, (equal_order ? rcand[0] : rcandend[-1]) - r->hseqbase);
			} else {
				if (rstart == rend)
					break;
				if (rvals) {
					v = VALUE(r, equal_order ? rstart : rend - 1);
					if (roff == wrd_nil) {
						rval = oid_nil;
						v = (const char *) &rval;
					} else if (roff != 0) {
						rval = (oid) (*(const oid *)v + roff);
						v = (const char *) &rval;
					}
				} else {
					if (roff == wrd_nil)
						rval = oid_nil;
					else if (equal_order)
						rval = rstart + r->tseqbase;
					else
						rval = rend - 1 + r->tseqbase;
					v = (const char *) &rval;
				}
			}
			/* here, v points to next value in r */
			if (lcand) {
				if (lscan < (BUN) (lcandend - lcand) &&
				    lordering * cmp(VALUE(l, lcand[lscan] - l->hseqbase),
						    v) < 0) {
					lcand += binsearch(lcand, l->hseqbase,
							   l->ttype, lvals, lvars,
							   lwidth, lscan,
							   (BUN) (lcandend - lcand), v,
							   cmp, lordering, 0);
					if (lcand == lcandend)
						break;
					lskipped = BATcount(r1) > 0;
				}
			} else if (lvals) {
				if (lscan < lend - lstart &&
				    lordering * cmp(VALUE(l, lstart + lscan),
						    v) < 0) {
					lstart = binsearch(NULL, 0,
							   l->ttype, lvals, lvars,
							   lwidth,
							   lstart + lscan,
							   lend, v,
							   cmp, lordering, 0);
					if (lstart == lend)
						break;
					lskipped = BATcount(r1) > 0;
				}
			} else if (*(const oid *)v != oid_nil) {
				if (l->tseqbase == oid_nil) {
					/* there cannot be any more
					 * matches since r's next
					 * value is not nil and hence
					 * all other values in r are
					 * also not nil, and all
					 * values in l are nil */
					lstart = lend;
					break;
				}
				if (*(const oid *)v > l->tseqbase) {
					BUN olstart = lstart;
					lstart = *(const oid *)v - l->tseqbase;
					if (lstart >= lend)
						break;
					if (lstart > olstart)
						lskipped = BATcount(r1) > 0;
				}
			}
		} else if (lscan == 0) {
			/* always search r completely */
			rcand = rcandorig;
			rstart = rstartorig;
		}
		/* Here we determine the next value in l that we are
		 * going to try to match in r.  We will also count the
		 * number of occurrences in l of that value.
		 * Afterwards, v points to the value and nl is the
		 * number of times it occurs.  Also, lstart/lcand will
		 * point to the next value to be considered (ready for
		 * the next iteration).
		 * If there are many equal values in l (more than
		 * lscan), we will use binary search to find the end
		 * of the sequence.  Obviously, we can do this only if
		 * l is actually sorted (lscan > 0). */
		nl = 1;		/* we'll match (at least) one in l */
		nr = 0;		/* maybe we won't match anything in r */
		if (lcand) {
			v = VALUE(l, lcand[0] - l->hseqbase);
			if (l->tkey) {
				/* if l is key, there is a single value */
				lcand++;
			} else if (lscan > 0 &&
				   lscan < (BUN) (lcandend - lcand) &&
				   cmp(v, VALUE(l, lcand[lscan] - l->hseqbase)) == 0) {
				/* lots of equal values: use binary
				 * search to find end */
				nl = binsearch(lcand, l->hseqbase, l->ttype, lvals, lvars, lwidth, lscan, (BUN) (lcandend - lcand), v, cmp, lordering, 1);
				lcand += nl;
			} else {
				while (++lcand < lcandend &&
				       cmp(v, VALUE(l, lcand[0] - l->hseqbase)) == 0)
					nl++;
			}
		} else if (lvals) {
			v = VALUE(l, lstart);
			if (loff == wrd_nil) {
				/* all values are nil */
				lval = oid_nil;
				nl = lend - lstart;
				lstart = lend;
				v = (const char *) &lval;
			} else {
				/* compare values without offset */
				if (l->tkey) {
					/* if l is key, there is a
					 * single value */
					lstart++;
				} else if (lscan > 0 &&
					   lscan < lend - lstart &&
					   cmp(v, VALUE(l, lstart + lscan)) == 0) {
					/* lots of equal values: use
					 * binary search to find
					 * end */
					nl = binsearch(NULL, 0, l->ttype, lvals, lvars,
						       lwidth, lstart + lscan,
						       lend, v, cmp, lordering,
						       1);
					nl -= lstart;
					lstart += nl;
				} else {
					while (++lstart < lend &&
					       cmp(v, VALUE(l, lstart)) == 0)
						nl++;
				}
				/* now fix offset */
				if (loff != 0) {
					lval = (oid) (*(const oid *)v + loff);
					v = (const char *) &lval;
				}
			}
		} else {
			if (loff == wrd_nil) {
				lval = oid_nil;
				nl = lend - lstart;
				lstart = lend;
			} else {
				lval = lstart + l->tseqbase;
				lstart++;
			}
			v = (const char *) &lval;
		}
		/* lcand/lstart points one beyond the value we're
		 * going to match: ready for the next iteration. */
		if (!nil_matches && cmp(v, nil) == 0) {
			/* v is nil and nils don't match anything */
			if (must_match) {
				GDKerror("mergejoin(%s,%s) does not hit always => can't use fetchjoin.\n", BATgetId(l), BATgetId(r));
				goto bailout;
			}
			continue;
		}
		/* First we find the "first" value in r that is "at
		 * least as large" as v, then we find the "first"
		 * value in r that is "larger" than v.  The difference
		 * is the number of values equal to v and is stored in
		 * nr.  The definitions of "larger" and "first" depend
		 * on the orderings of l and r.  If equal_order is
		 * set, we go through r from low to high, changing
		 * rstart/rcand (this includes the case that l is not
		 * sorted); otherwise we go through r from high to
		 * low, changing rend/rcandend.
		 * In either case, we will use binary search on r to
		 * find both ends of the sequence of values that are
		 * equal to v in case the position is "too far" (more
		 * than rscan away). */
		if (equal_order) {
			if (rcand) {
				/* first find the location of the
				 * first value in r that is >= v, then
				 * find the location of the first
				 * value in r that is > v; the
				 * difference is the number of values
				 * equal v */
				/* look ahead a little (rscan) in r to
				 * see whether we're better off doing
				 * a binary search */
				if (rscan < (BUN) (rcandend - rcand) &&
				    rordering * cmp(v, VALUE(r, rcand[rscan] - r->hseqbase)) > 0) {
					/* value too far away in r:
					 * use binary search */
					rcand += binsearch(rcand, r->hseqbase,
							   r->ttype, rvals, rvars,
							   rwidth, rscan,
							   (BUN) (rcandend - rcand), v,
							   cmp, rordering, 0);
				} else {
					/* scan r for v */
					while (rcand < rcandend &&
					       rordering * cmp(v, VALUE(r, rcand[0] - r->hseqbase)) > 0)
						rcand++;
				}
				/* if r is key, there is zero or one
				 * match, otherwise look ahead a
				 * little (rscan) in r to see whether
				 * we're better off doing a binary
				 * search */
				if (r->tkey) {
					if (rcand < rcandend &&
					    cmp(v, VALUE(r, rcand[0] - r->hseqbase)) == 0) {
						nr = 1;
						rcand++;
					}
				} else if (rscan < (BUN) (rcandend - rcand) &&
					   cmp(v, VALUE(r, rcand[rscan] - r->hseqbase)) == 0) {
					/* range too large: use binary
					 * search */
					nr = binsearch(rcand, r->hseqbase,
						       r->ttype, rvals, rvars, rwidth,
						       rscan, (BUN) (rcandend - rcand),
						       v, cmp, rordering, 1);
					rcand += nr;
				} else {
					/* scan r for end of range */
					while (rcand < rcandend &&
					       cmp(v, VALUE(r, rcand[0] - r->hseqbase)) == 0) {
						nr++;
						rcand++;
					}
				}
			} else if (rvals) {
				/* first find the location of the
				 * first value in r that is >= v, then
				 * find the location of the first
				 * value in r that is > v; the
				 * difference is the number of values
				 * equal v */
				/* look ahead a little (rscan) in r to
				 * see whether we're better off doing
				 * a binary search */
				if (rscan < rend - rstart &&
				    rordering * cmp(v, VALUE(r, rstart + rscan)) > 0) {
					/* value too far away in r:
					 * use binary search */
					rstart = binsearch(NULL, 0, r->ttype, rvals,
							   rvars, rwidth,
							   rstart + rscan,
							   rend, v, cmp,
							   rordering, 0);
				} else {
					/* scan r for v */
					while (rstart < rend &&
					       rordering * cmp(v, VALUE(r, rstart)) > 0)
						rstart++;
				}
				/* if r is key, there is zero or one
				 * match, otherwise look ahead a
				 * little (rscan) in r to see whether
				 * we're better off doing a binary
				 * search */
				if (r->tkey) {
					if (rstart < rend &&
					    cmp(v, VALUE(r, rstart)) == 0) {
						nr = 1;
						rstart++;
					}
				} else if (rscan < rend - rstart &&
					   cmp(v, VALUE(r, rstart + rscan)) == 0) {
					/* range too large: use binary
					 * search */
					nr = binsearch(NULL, 0, r->ttype, rvals, rvars,
						       rwidth, rstart + rscan,
						       rend, v, cmp,
						       rordering, 1);
					nr -= rstart;
					rstart += nr;
				} else {
					/* scan r for end of range */
					while (rstart < rend &&
					       cmp(v, VALUE(r, rstart)) == 0) {
						nr++;
						rstart++;
					}
				}
			} else {
				/* r is dense or void-nil, so we don't
				 * need to search, we know there is
				 * either zero or one match, or
				 * everything matches (nil) */
				if (r->tseqbase == oid_nil) {
					if (*(const oid *)v == oid_nil) {
						/* both sides are nil:
						 * everything matches */
						nr = rend - rstart;
						rstart = rend;
					}
				} else if (*(const oid *)v != oid_nil &&
					   *(const oid *)v >= rstart + r->tseqbase) {
					if (*(const oid *)v < rend + r->tseqbase) {
						/* within range: a
						 * single match */
						nr = 1;
						rstart = *(const oid *)v - r->tseqbase + 1;
					} else {
						/* beyond the end: no match */
						rstart = rend;
					}
				}
			}
			/* rstart or rcand points to first value > v
			 * or end of r, and nr is the number of values
			 * in r that are equal to v */
		} else {
			if (rcand) {
				/* first find the location of the
				 * first value in r that is > v, then
				 * find the location of the first
				 * value in r that is >= v; the
				 * difference is the number of values
				 * equal v */
				/* look ahead a little (rscan) in r to
				 * see whether we're better off doing
				 * a binary search */
				if (rscan < (BUN) (rcandend - rcand) &&
				    rordering * cmp(v, VALUE(r, rcandend[-(ssize_t)rscan - 1] - r->hseqbase)) < 0) {
					/* value too far away in r:
					 * use binary search */
					rcandend = rcand + binsearch(rcand,
								     r->hseqbase,
								     r->ttype, rvals,
								     rvars,
								     rwidth, 0,
								     (BUN) (rcandend - rcand) - rscan,
								     v, cmp,
								     rordering,
								     1);
				} else {
					/* scan r for v */
					while (rcand < rcandend &&
					       rordering * cmp(v, VALUE(r, rcandend[-1] - r->hseqbase)) < 0)
						rcandend--;
				}
				/* if r is key, there is zero or one
				 * match, otherwise look ahead a
				 * little (rscan) in r to see whether
				 * we're better off doing a binary
				 * search */
				if (r->tkey) {
					if (rcand < rcandend &&
					    cmp(v, VALUE(r, rcandend[-1] - r->hseqbase)) == 0) {
						nr = 1;
						rcandend--;
					}
				} else if (rscan < (BUN) (rcandend - rcand) &&
					   cmp(v, VALUE(r, rcandend[-(ssize_t)rscan - 1] - r->hseqbase)) == 0) {
					nr = binsearch(rcand, r->hseqbase,
						       r->ttype, rvals, rvars, rwidth, 0,
						       (BUN) (rcandend - rcand) - rscan,
						       v, cmp, rordering, 0);
					nr = (BUN) (rcandend - rcand) - nr;
					rcandend -= nr;
				} else {
					/* scan r for start of range */
					while (rcand < rcandend &&
					       cmp(v, VALUE(r, rcandend[-1] - r->hseqbase)) == 0) {
						nr++;
						rcandend--;
					}
				}
			} else if (rvals) {
				/* first find the location of the
				 * first value in r that is > v, then
				 * find the location of the first
				 * value in r that is >= v; the
				 * difference is the number of values
				 * equal v */
				/* look ahead a little (rscan) in r to
				 * see whether we're better off doing
				 * a binary search */
				if (rscan < rend - rstart &&
				    rordering * cmp(v, VALUE(r, rend - rscan - 1)) < 0) {
					/* value too far away in r:
					 * use binary search */
					rend = binsearch(NULL, 0, r->ttype, rvals, rvars,
							 rwidth, rstart,
							 rend - rscan, v, cmp,
							 rordering, 1);
				} else {
					/* scan r for v */
					while (rstart < rend &&
					       rordering * cmp(v, VALUE(r, rend - 1)) < 0)
						rend--;
				}
				/* if r is key, there is zero or one
				 * match, otherwise look ahead a
				 * little (rscan) in r to see whether
				 * we're better off doing a binary
				 * search */
				if (r->tkey) {
					if (rstart < rend &&
					    cmp(v, VALUE(r, rend - 1)) == 0) {
						nr = 1;
						rend--;
					}
				} else if (rscan < rend - rstart &&
					   cmp(v, VALUE(r, rend - rscan - 1)) == 0) {
					nr = binsearch(NULL, 0, r->ttype, rvals, rvars, rwidth, rstart, rend - rscan, v, cmp, rordering, 0);
					nr = rend - nr;
					rend -= nr;
				} else {
					/* scan r for start of range */
					while (rstart < rend &&
					       cmp(v, VALUE(r, rend - 1)) == 0) {
						nr++;
						rend--;
					}
				}
			} else {
				/* r is dense or void-nil, so we don't
				 * need to search, we know there is
				 * either zero or one match, or
				 * everything matches (nil) */
				if (r->tseqbase == oid_nil) {
					if (*(const oid *)v == oid_nil) {
						/* both sides are nil:
						 * everything matches */
						nr = rend - rstart;
						rend = rstart;
					}
				} else if (*(const oid *)v != oid_nil &&
					   *(const oid *)v < rend + r->tseqbase) {
					if (*(const oid *)v >= rstart + r->tseqbase) {
						/* within range: a
						 * single match */
						nr = 1;
						rend = *(const oid *)v - r->tseqbase;
					} else {
						/* before the start:
						 * no match */
						rend = rstart;
					}
				}
			}
			/* rend/rcandend now points to first value >= v
			 * or start of r */
		}
		if (nr == 0) {
			/* no entries in r found */
			if (must_match) {
				GDKerror("mergejoin(%s,%s) does not hit always => can't use fetchjoin.\n", BATgetId(l), BATgetId(r));
				goto bailout;
			}
			if (!nil_on_miss) {
				if (lscan > 0 &&
				    (rcand ? rcand == rcandend : rstart == rend)) {
					/* nothing more left to match
					 * in r */
					break;
				}
				lskipped = BATcount(r1) > 0;
				continue;
			}
			/* insert a nil to indicate a non-match */
			insert_nil = 1;
			nr = 1;
			r2->T->nil = 1;
			r2->T->nonil = 0;
			r2->tsorted = 0;
			r2->trevsorted = 0;
			r2->tdense = 0;
		} else {
			insert_nil = 0;
			if (semi) {
				/* for semi-join, only insert single
				 * value */
				nr = 1;
			}
			if (lcand &&
			    nl > 1 &&
			    lcand[-1] != lcand[-1 - nl] + nl) {
				/* not all values in the range are
				 * candidates */
				lskipped = 1;
			}
		}
		/* make space: nl values in l match nr values in r, so
		 * we need to add nl * nr values in the results */
		if (BATcount(r1) + nl * nr > BATcapacity(r1)) {
			/* make some extra space by extrapolating how
			 * much more we need (fraction of l we've seen
			 * so far is used as the fraction of the
			 * expected result size we've produced so
			 * far) */
			BUN newcap = (BUN) ((double) total / (total - (lcand ? (BUN) (lcandend - lcand) : (lend - lstart))) * (BATcount(r1) + nl * nr) * 1.1);
			if (newcap < nl * nr + BATcount(r1))
				newcap = nl * nr + BATcount(r1) + 1024;
			/* make sure heap.free is set properly before
			 * extending */
			BATsetcount(r1, BATcount(r1));
			BATsetcount(r2, BATcount(r2));
			r1 = BATextend(r1, newcap);
			r2 = BATextend(r2, newcap);
			if (r1 == NULL || r2 == NULL) {
				goto bailout;
			}
			assert(BATcapacity(r1) == BATcapacity(r2));
		}

		/* maintain properties */
		if (nl > 1) {
			/* value occurs multiple times in l, so entry
			 * in r will be repeated multiple times: hence
			 * r2 is not key and not dense */
			r2->tkey = 0;
			r2->tdense = 0;
			/* multiple different values will be inserted
			 * in r1 (always in order), so not reverse
			 * ordered anymore */
			r1->trevsorted = 0;
		}
		if (nr > 1) {
			/* value occurs multiple times in r, so entry
			 * in l will be repeated multiple times: hence
			 * r1 is not key and not dense */
			r1->tkey = 0;
			r1->tdense = 0;
			/* multiple different values will be inserted
			 * in r2 (in order), so not reverse ordered
			 * anymore */
			r2->trevsorted = 0;
			if (nl > 1) {
				/* multiple values in l match multiple
				 * values in r, so an ordered sequence
				 * will be inserted multiple times in
				 * r2, so r2 is not ordered anymore */
				r2->tsorted = 0;
			}
		}
		if (lscan == 0) {
			/* deduce relative positions of r matches for
			 * this and previous value in v */
			if (prev) {
				if (rordering * cmp(prev, v) < 0) {
					/* previous value in l was
					 * less than current */
					r2->trevsorted = 0;
				} else {
					r2->tsorted = 0;
				}
			}
			prev = v;
		}
		if (BATcount(r1) > 0) {
			/* a new, higher value will be inserted into
			 * r1, so r1 is not reverse ordered anymore */
			r1->trevsorted = 0;
			/* depending on whether l and r are ordered
			 * the same or not, a new higher or lower
			 * value will be added to r2 */
			if (equal_order)
				r2->trevsorted = 0;
			else {
				r2->tsorted = 0;
				r2->tdense = 0;
			}
			if (r1->tdense && lskipped)
				r1->tdense = 0;
		}

		/* insert values: various different ways of doing it */
		if (insert_nil) {
			do {
				lv = lcand ? lcand[-(ssize_t)nl] : lstart + l->hseqbase - nl;

				for (i = 0; i < nr; i++) {
					APPEND(r1, lv);
					APPEND(r2, oid_nil);
				}
			} while (--nl > 0);
		} else if (rcand && equal_order) {
			if (r2->batCount > 0 &&
			    r2->tdense &&
			    ((oid *) r2->T->heap.base)[r2->batFirst + r2->batCount - 1] + 1 != rcand[-(ssize_t)nr])
				r2->tdense = 0;
			do {
				lv = lcand ? lcand[-(ssize_t)nl] : lstart + l->hseqbase - nl;

				for (i = nr; i > 0; i--) {
					APPEND(r1, lv);
					APPEND(r2, rcand[-(ssize_t)i]);
				}
			} while (--nl > 0);
		} else if (rcand) {
			if (r2->batCount > 0 &&
			    r2->tdense &&
			    ((oid *) r2->T->heap.base)[r2->batFirst + r2->batCount - 1] + 1 != rcandend[0])
				r2->tdense = 0;
			do {
				lv = lcand ? lcand[-(ssize_t)nl] : lstart + l->hseqbase - nl;

				for (i = 0; i < nr; i++) {
					APPEND(r1, lv);
					APPEND(r2, rcandend[i]);
				}
			} while (--nl > 0);
		} else if (equal_order) {
			if (r2->batCount > 0 &&
			    r2->tdense &&
			    ((oid *) r2->T->heap.base)[r2->batFirst + r2->batCount - 1] + 1 != rstart + r->hseqbase - nr)
				r2->tdense = 0;
			do {
				lv = lcand ? lcand[-(ssize_t)nl] : lstart + l->hseqbase - nl;

				for (i = nr; i > 0; i--) {
					APPEND(r1, lv);
					APPEND(r2, rstart + r->hseqbase - i);
				}
			} while (--nl > 0);
		} else {
			if (r2->batCount > 0 &&
			    r2->tdense &&
			    ((oid *) r2->T->heap.base)[r2->batFirst + r2->batCount - 1] + 1 != rend + r->hseqbase)
				r2->tdense = 0;
			do {
				lv = lcand ? lcand[-(ssize_t)nl] : lstart + l->hseqbase - nl;

				for (i = 0; i < nr; i++) {
					APPEND(r1, lv);
					APPEND(r2, rend + r->hseqbase + i);
				}
			} while (--nl > 0);
		}
	}
	assert(BATcount(r1) == BATcount(r2));
	/* also set other bits of heap to correct value to indicate size */
	BATsetcount(r1, BATcount(r1));
	BATsetcount(r2, BATcount(r2));
	if (BATcount(r1) > 0) {
		if (r1->tdense)
			r1->tseqbase = ((oid *) r1->T->heap.base)[r1->batFirst];
		if (r2->tdense)
			r2->tseqbase = ((oid *) r2->T->heap.base)[r2->batFirst];
	}
	ALGODEBUG fprintf(stderr, "#mergejoin(l=%s,r=%s)=(%s#"BUNFMT"%s%s,%s#"BUNFMT"%s%s\n",
		  BATgetId(l), BATgetId(r),
		  BATgetId(r1), BATcount(r1),
		  r1->tsorted ? "-sorted" : "",
		  r1->trevsorted ? "-revsorted" : "",
		  BATgetId(r2), BATcount(r2),
		  r2->tsorted ? "-sorted" : "",
		  r2->trevsorted ? "-revsorted" : "");
	return GDK_SUCCEED;

  bailout:
	if (r1)
		BBPreclaim(r1);
	if (r2)
		BBPreclaim(r2);
	return GDK_FAIL;
}

/* binary search in a candidate list, return 1 if found, 0 if not */
static inline int
binsearchcand(const oid *cand, BUN lo, BUN hi, oid v)
{
	BUN mid;

	--hi;			/* now hi is inclusive */
	if (v < cand[lo] || v > cand[hi])
		return 0;
	while (hi > lo) {
		mid = (lo + hi) / 2;
		if (cand[mid] == v)
			return 1;
		if (cand[mid] < v)
			lo = mid + 1;
		else
			hi = mid - 1;
	}
	return cand[lo] == v;
}

#define HASHLOOPBODY()							\
	do {								\
		if (BUNlast(r1) == BATcapacity(r1)) {			\
			newcap = BATgrows(r1);				\
			BATsetcount(r1, BATcount(r1));			\
			BATsetcount(r2, BATcount(r2));			\
			r1 = BATextend(r1, newcap);			\
			r2 = BATextend(r2, newcap);			\
			if (r1 == NULL || r2 == NULL)			\
				goto bailout;				\
			assert(BATcapacity(r1) == BATcapacity(r2));	\
		}							\
		APPEND(r1, lo);						\
		APPEND(r2, ro);						\
		nr++;							\
	} while (0)

static gdk_return
hashjoin(BAT *r1, BAT *r2, BAT *l, BAT *r, BAT *sl, BAT *sr, int nil_matches, int nil_on_miss, int semi, int must_match)
{
	BUN lstart, lend, lcnt;
	const oid *lcand = NULL, *lcandend = NULL;
	BUN rstart, rend, rcnt;
	const oid *rcand = NULL, *rcandend = NULL;
	oid lo, ro;
	BATiter ri;
	BUN rb, rb0;
	wrd rbun2oid;
	BUN nr, nrcand, newcap;
	const char *lvals;
	const char *lvars;
	int lwidth;
	const void *nil = ATOMnilptr(l->ttype);
	int (*cmp)(const void *, const void *) = BATatoms[l->ttype].atomCmp;
	oid lval = oid_nil;	/* hold value if l has dense tail */
	const char *v = (const char *) &lval;
	int lskipped = 0;	/* whether we skipped values in l */

	ALGODEBUG fprintf(stderr, "#hashjoin(l=%s#" BUNFMT "[%s]%s%s,"
			  "r=%s#" BUNFMT "[%s]%s%s,sl=%s#" BUNFMT "%s%s,"
			  "sr=%s#" BUNFMT "%s%s,nil_matches=%d,"
			  "nil_on_miss=%d,semi=%d,must_match=%d)\n",
			  BATgetId(l), BATcount(l), ATOMname(l->ttype),
			  l->tsorted ? "-sorted" : "",
			  l->trevsorted ? "-revsorted" : "",
			  BATgetId(r), BATcount(r), ATOMname(r->ttype),
			  r->tsorted ? "-sorted" : "",
			  r->trevsorted ? "-revsorted" : "",
			  sl ? BATgetId(sl) : "NULL", sl ? BATcount(sl) : 0,
			  sl && sl->tsorted ? "-sorted" : "",
			  sl && sl->trevsorted ? "-revsorted" : "",
			  sr ? BATgetId(sr) : "NULL", sr ? BATcount(sr) : 0,
			  sr && sr->tsorted ? "-sorted" : "",
			  sr && sr->trevsorted ? "-revsorted" : "",
			  nil_matches, nil_on_miss, semi, must_match);

	assert(BAThdense(l));
	assert(BAThdense(r));
	assert(r->ttype != TYPE_void);
	assert(ATOMtype(l->ttype) == ATOMtype(r->ttype));
	assert(sl == NULL || sl->tsorted);
	assert(sr == NULL || sr->tsorted);
	assert(!nil_on_miss || !must_match); /* can't have both */

	CANDINIT(l, sl, lstart, lend, lcnt, lcand, lcandend);
	CANDINIT(r, sr, rstart, rend, rcnt, rcand, rcandend);
	lwidth = l->T->width;
	lvals = (const char *) Tloc(l, BUNfirst(l));
	if (l->tvarsized && l->ttype) {
		assert(r->tvarsized && r->ttype);
		lvars = l->T->vheap->base;
	} else {
		assert(!r->tvarsized || !r->ttype);
		lvars = NULL;
	}
	/* offset to convert BUN for value in right tail column to OID
	 * in right head column */
	rbun2oid = (wrd) r->hseqbase - (wrd) BUNfirst(r);

	/* basic properties will be adjusted if necessary later on,
	 * they were initially set by joininitresults() */

	/* if an input columns is key, the opposite output column will
	 * be key */
	r1->tkey = r->tkey != 0;
	r2->tkey = l->tkey != 0;
	/* r2 is not likely to be sorted (although it is certainly
	 * possible) */
	r2->tsorted = 0;
	r2->trevsorted = 0;
	r2->tdense = 0;

	if (lstart == lend || (!nil_on_miss && rstart == rend)) {
		/* nothing to do: there are no matches */
		if (must_match && lstart < lend) {
			GDKerror("hashjoin(%s,%s) does not hit always => can't use fetchjoin.\n", BATgetId(l), BATgetId(r));
			goto bailout;
		}
		ALGODEBUG fprintf(stderr, "#hashjoin(l=%s,r=%s)=(%s#"BUNFMT"%s%s,%s#"BUNFMT"%s%s\n",
			  BATgetId(l), BATgetId(r),
			  BATgetId(r1), BATcount(r1),
			  r1->tsorted ? "-sorted" : "",
			  r1->trevsorted ? "-revsorted" : "",
			  BATgetId(r2), BATcount(r2),
			  r2->tsorted ? "-sorted" : "",
			  r2->trevsorted ? "-revsorted" : "");
		return GDK_SUCCEED;
	}

	if (BATprepareHash(r))
		goto bailout;
	ri = bat_iterator(r);
	nrcand = (BUN) (rcandend - rcand);

	if (lcand) {
		while (lcand < lcandend) {
			lo = *lcand++;
			if (l->ttype == TYPE_void) {
				if (l->tseqbase != oid_nil)
					lval = lo - l->hseqbase + l->tseqbase;
			} else {
				v = VALUE(l, lo - l->hseqbase);
			}
			if (!nil_matches && cmp(v, nil) == 0) {
				lskipped = BATcount(r1) > 0;
				continue;
			}
			nr = 0;
			if (rcand) {
				HASHloop(ri, r->T->hash, rb, v) {
					ro = (oid) (rb + rbun2oid);
					if (!binsearchcand(rcand, 0, nrcand, ro))
						continue;
					HASHLOOPBODY();
					if (semi)
						break;
				}
			} else {
				HASHloop(ri, r->T->hash, rb, v) {
					rb0 = rb - BUNfirst(r); /* zero-based */
					if (rb0 < rstart || rb0 >= rend)
						continue;
					ro = (oid) (rb + rbun2oid);
					HASHLOOPBODY();
					if (semi)
						break;
				}
			}
			if (nr == 0) {
				if (nil_on_miss) {
					nr = 1;
					r2->T->nil = 1;
					r2->T->nonil = 0;
					r2->tkey = 0;
					if (BUNlast(r1) == BATcapacity(r1)) {
						newcap = BATgrows(r1);
						BATsetcount(r1, BATcount(r1));
						BATsetcount(r2, BATcount(r2));
						r1 = BATextend(r1, newcap);
						r2 = BATextend(r2, newcap);
						if (r1 == NULL || r2 == NULL)
							goto bailout;
						assert(BATcapacity(r1) == BATcapacity(r2));
					}
					APPEND(r1, lo);
					APPEND(r2, oid_nil);
				} else if (must_match) {
					GDKerror("hashjoin(%s,%s) does not hit always => can't use fetchjoin.\n", BATgetId(l), BATgetId(r));
					goto bailout;
				} else {
					lskipped = BATcount(r1) > 0;
				}
			} else {
				if (lskipped) {
					/* note, we only get here in
					 * an iteration *after*
					 * lskipped was first set to
					 * 1, i.e. we did indeed skip
					 * values in l */
					r1->tdense = 0;
				}
				if (nr > 1) {
					r1->tkey = 0;
					r1->tdense = 0;
				}
			}
			if (nr > 0 && BATcount(r1) > nr)
				r1->trevsorted = 0;
		}
	} else {
<<<<<<< HEAD
		int t = r->ttype;
		if (t != ATOMstorage(t) &&
		    ATOMnilptr(ATOMstorage(t)) == ATOMnilptr(t) &&
		    BATatoms[ATOMstorage(t)].atomCmp == BATatoms[t].atomCmp &&
		    BATatoms[ATOMstorage(t)].atomHash == BATatoms[t].atomHash)
			t = ATOMstorage(t);
=======
		int t = ATOMbasetype(r->htype);
>>>>>>> 45bf810d

		for (lo = lstart - BUNfirst(l) + l->hseqbase; lstart < lend; lo++) {
			if (l->ttype == TYPE_void) {
				if (l->tseqbase != oid_nil)
					lval = lo - l->hseqbase + l->tseqbase;
			} else {
				v = VALUE(l, lstart);
			}
			lstart++;
			nr = 0;
			if (rcand) {
				if (!nil_matches && cmp(v, nil) == 0) {
					lskipped = BATcount(r1) > 0;
					continue;
				}
				HASHloop(ri, r->T->hash, rb, v) {
					ro = (oid) (rb + rbun2oid);
					if (!binsearchcand(rcand, 0, nrcand, ro))
						continue;
					HASHLOOPBODY();
					if (semi)
						break;
				}
			} else {
				switch (t) {
				case TYPE_int:
					if (!nil_matches && *(const int*)v == int_nil) {
						lskipped = BATcount(r1) > 0;
						continue;
					}
					HASHloop_int(ri, r->T->hash, rb, v) {
						rb0 = rb - BUNfirst(r); /* zero-based */
						if (rb0 < rstart || rb0 >= rend)
							continue;
						ro = (oid) (rb + rbun2oid);
						HASHLOOPBODY();
						if (semi)
							break;
					}
					break;
				case TYPE_lng:
					if (!nil_matches && *(const lng*)v == lng_nil) {
						lskipped = BATcount(r1) > 0;
						continue;
					}
					HASHloop_lng(ri, r->T->hash, rb, v) {
						rb0 = rb - BUNfirst(r); /* zero-based */
						if (rb0 < rstart || rb0 >= rend)
							continue;
						ro = (oid) (rb + rbun2oid);
						HASHLOOPBODY();
						if (semi)
							break;
					}
					break;
#ifdef HAVE_HGE
				case TYPE_hge:
					if (!nil_matches && *(const hge*)v == hge_nil) {
						lskipped = BATcount(r1) > 0;
						continue;
					}
					HASHloop_hge(ri, r->T->hash, rb, v) {
						rb0 = rb - BUNfirst(r); /* zero-based */
						if (rb0 < rstart || rb0 >= rend)
							continue;
						ro = (oid) (rb + rbun2oid);
						HASHLOOPBODY();
						if (semi)
							break;
					}
					break;
#endif
				default:
					if (!nil_matches && cmp(v, nil) == 0) {
						lskipped = BATcount(r1) > 0;
						continue;
					}
					HASHloop(ri, r->T->hash, rb, v) {
						rb0 = rb - BUNfirst(r); /* zero-based */
						if (rb0 < rstart || rb0 >= rend)
							continue;
						ro = (oid) (rb + rbun2oid);
						HASHLOOPBODY();
						if (semi)
							break;
					}
					break;
				}
			}
			if (nr == 0) {
				if (nil_on_miss) {
					nr = 1;
					r2->T->nil = 1;
					r2->T->nonil = 0;
					if (BUNlast(r1) == BATcapacity(r1)) {
						newcap = BATgrows(r1);
						BATsetcount(r1, BATcount(r1));
						BATsetcount(r2, BATcount(r2));
						r1 = BATextend(r1, newcap);
						r2 = BATextend(r2, newcap);
						if (r1 == NULL || r2 == NULL)
							goto bailout;
						assert(BATcapacity(r1) == BATcapacity(r2));
					}
					APPEND(r1, lo);
					APPEND(r2, oid_nil);
				} else if (must_match) {
					GDKerror("hashjoin(%s,%s) does not hit always => can't use fetchjoin.\n", BATgetId(l), BATgetId(r));
					goto bailout;
				} else {
					lskipped = BATcount(r1) > 0;
				}
			} else {
				if (lskipped) {
					/* note, we only get here in
					 * an iteration *after*
					 * lskipped was first set to
					 * 1, i.e. we did indeed skip
					 * values in l */
					r1->tdense = 0;
				}
				if (nr > 1) {
					r1->tkey = 0;
					r1->tdense = 0;
				}
			}
			if (nr > 0 && BATcount(r1) > nr)
				r1->trevsorted = 0;
		}
	}
	assert(BATcount(r1) == BATcount(r2));
	/* also set other bits of heap to correct value to indicate size */
	BATsetcount(r1, BATcount(r1));
	BATsetcount(r2, BATcount(r2));
	if (BATcount(r1) <= 1) {
		r1->tsorted = 1;
		r1->trevsorted = 1;
		r1->tkey = 1;
		r1->tdense = 1;
		r2->tsorted = 1;
		r2->trevsorted = 1;
		r2->tkey = 1;
		r2->tdense = 1;
	}
	if (BATcount(r1) > 0) {
		if (r1->tdense)
			r1->tseqbase = ((oid *) r1->T->heap.base)[r1->batFirst];
		if (r2->tdense)
			r2->tseqbase = ((oid *) r2->T->heap.base)[r2->batFirst];
	}
	ALGODEBUG fprintf(stderr, "#hashjoin(l=%s,r=%s)=(%s#"BUNFMT"%s%s,%s#"BUNFMT"%s%s\n",
		  BATgetId(l), BATgetId(r),
		  BATgetId(r1), BATcount(r1),
		  r1->tsorted ? "-sorted" : "",
		  r1->trevsorted ? "-revsorted" : "",
		  BATgetId(r2), BATcount(r2),
		  r2->tsorted ? "-sorted" : "",
		  r2->trevsorted ? "-revsorted" : "");
	return GDK_SUCCEED;

  bailout:
	if (r1)
		BBPreclaim(r1);
	if (r2)
		BBPreclaim(r2);
	return GDK_FAIL;
}

#define MASK_EQ		1
#define MASK_LT		2
#define MASK_GT		4
#define MASK_LE		(MASK_EQ | MASK_LT)
#define MASK_GE		(MASK_EQ | MASK_GT)
#define MASK_NE		(MASK_LT | MASK_GT)

static gdk_return
thetajoin(BAT *r1, BAT *r2, BAT *l, BAT *r, BAT *sl, BAT *sr, int opcode)
{
	BUN lstart, lend, lcnt;
	const oid *lcand = NULL, *lcandend = NULL;
	BUN rstart, rend, rcnt;
	const oid *rcand = NULL, *rcandend = NULL;
	const char *lvals, *rvals;
	const char *lvars, *rvars;
	int lwidth, rwidth;
	const void *nil = ATOMnilptr(l->ttype);
	int (*cmp)(const void *, const void *) = BATatoms[l->ttype].atomCmp;
	const char *vl, *vr;
	const oid *p;
	oid lastr = 0;		/* last value inserted into r2 */
	BUN n, nr;
	BUN newcap;
	oid lo, ro;
	int c;
	int lskipped = 0;	/* whether we skipped values in l */
	wrd loff = 0, roff = 0;
	oid lval = oid_nil, rval = oid_nil;

	ALGODEBUG fprintf(stderr, "#thetajoin(l=%s#" BUNFMT "[%s]%s%s,"
			  "r=%s#" BUNFMT "[%s]%s%s,sl=%s#" BUNFMT "%s%s,"
			  "sr=%s#" BUNFMT "%s%s,op=%s%s%s)\n",
			  BATgetId(l), BATcount(l), ATOMname(l->ttype),
			  l->tsorted ? "-sorted" : "",
			  l->trevsorted ? "-revsorted" : "",
			  BATgetId(r), BATcount(r), ATOMname(r->ttype),
			  r->tsorted ? "-sorted" : "",
			  r->trevsorted ? "-revsorted" : "",
			  sl ? BATgetId(sl) : "NULL", sl ? BATcount(sl) : 0,
			  sl && sl->tsorted ? "-sorted" : "",
			  sl && sl->trevsorted ? "-revsorted" : "",
			  sr ? BATgetId(sr) : "NULL", sr ? BATcount(sr) : 0,
			  sr && sr->tsorted ? "-sorted" : "",
			  sr && sr->trevsorted ? "-revsorted" : "",
			  opcode & MASK_LT ? "<" : "",
			  opcode & MASK_GT ? ">" : "",
			  opcode & MASK_EQ ? "=" : "");

	assert(BAThdense(l));
	assert(BAThdense(r));
	assert(ATOMtype(l->ttype) == ATOMtype(r->ttype));
	assert(sl == NULL || sl->tsorted);
	assert(sr == NULL || sr->tsorted);
	assert((opcode & (MASK_EQ | MASK_LT | MASK_GT)) != 0);

	CANDINIT(l, sl, lstart, lend, lcnt, lcand, lcandend);
	CANDINIT(r, sr, rstart, rend, rcnt, rcand, rcandend);

	lvals = l->ttype == TYPE_void ? NULL : (const char *) Tloc(l, BUNfirst(l));
	rvals = r->ttype == TYPE_void ? NULL : (const char *) Tloc(r, BUNfirst(r));
	if (l->tvarsized && l->ttype) {
		assert(r->tvarsized && r->ttype);
		lvars = l->T->vheap->base;
		rvars = r->T->vheap->base;
	} else {
		assert(!r->tvarsized || !r->ttype);
		lvars = rvars = NULL;
	}
	lwidth = l->T->width;
	rwidth = r->T->width;

	if (l->ttype == TYPE_void) {
		if (l->tseqbase == oid_nil) {
			/* trivial: nils don't match anything */
			return GDK_SUCCEED;
		}
		if (lcand) {
			lstart = 0;
			lend = (BUN) (lcandend - lcand);
			lvals = (const char *) lcand;
			lcand = NULL;
			lwidth = SIZEOF_OID;
		}
		loff = (wrd) l->tseqbase - (wrd) l->hseqbase;
	}
	if (r->ttype == TYPE_void) {
		if (r->tseqbase == oid_nil) {
			/* trivial: nils don't match anything */
			return GDK_SUCCEED;
		}
		if (rcand) {
			rstart = 0;
			rend = (BUN) (rcandend - rcand);
			rvals = (const char *) rcand;
			rcand = NULL;
			rwidth = SIZEOF_OID;
		}
		roff = (wrd) r->tseqbase - (wrd) r->hseqbase;
	}
	assert(lvals != NULL || lcand == NULL);
	assert(rvals != NULL || rcand == NULL);

	r1->tkey = 1;
	r1->tsorted = 1;
	r1->trevsorted = 1;
	r2->tkey = 1;
	r2->tsorted = 1;
	r2->trevsorted = 1;

	/* nested loop implementation for theta join */
	for (;;) {
		if (lcand) {
			if (lcand == lcandend)
				break;
			lo = *lcand++;
			vl = VALUE(l, lo - l->hseqbase);
		} else {
			if (lstart == lend)
				break;
			if (lvals) {
				vl = VALUE(l, lstart);
				if (loff != 0) {
					lval = (oid) (*(const oid *)vl + loff);
					vl = (const char *) &lval;
				}
			} else {
				lval = lstart + l->tseqbase;
				vl = (const char *) &lval;
			}
			lo = lstart++ + l->hseqbase;
		}
		if (cmp(vl, nil) == 0)
			continue;
		nr = 0;
		p = rcand;
		n = rstart;
		for (;;) {
			if (rcand) {
				if (p == rcandend)
					break;
				ro = *p++;
				vr = VALUE(r, ro - r->hseqbase);
			} else {
				if (n == rend)
					break;
				if (rvals) {
					vr = VALUE(r, n);
					if (roff != 0) {
						rval = (oid) (*(const oid *)vr + roff);
						vr = (const char *) &rval;
					}
				} else {
					rval = n + r->tseqbase;
					vr = (const char *) &rval;
				}
				ro = n++ + r->hseqbase;
			}
			if (cmp(vr, nil) == 0)
				continue;
			c = cmp(vl, vr);
			if (!((opcode & MASK_LT && c < 0) ||
			      (opcode & MASK_GT && c > 0) ||
			      (opcode & MASK_EQ && c == 0)))
				continue;
			if (BUNlast(r1) == BATcapacity(r1)) {
				newcap = BATgrows(r1);
				BATsetcount(r1, BATcount(r1));
				BATsetcount(r2, BATcount(r2));
				r1 = BATextend(r1, newcap);
				r2 = BATextend(r2, newcap);
				if (r1 == NULL || r2 == NULL)
					goto bailout;
				assert(BATcapacity(r1) == BATcapacity(r2));
			}
			if (BATcount(r2) > 0) {
				if (lastr + 1 != ro)
					r2->tdense = 0;
				if (nr == 0) {
					r1->trevsorted = 0;
					if (lastr > ro) {
						r2->tsorted = 0;
						r2->tkey = 0;
					} else if (lastr < ro) {
						r2->trevsorted = 0;
					} else {
						r2->tkey = 0;
					}
				}
			}
			APPEND(r1, lo);
			APPEND(r2, ro);
			lastr = ro;
			nr++;
		}
		if (nr > 1) {
			r1->tkey = 0;
			r1->tdense = 0;
			r2->trevsorted = 0;
		} else if (nr == 0) {
			lskipped = BATcount(r1) > 0;
		} else if (lskipped) {
			r1->tdense = 0;
		}
	}
	assert(BATcount(r1) == BATcount(r2));
	/* also set other bits of heap to correct value to indicate size */
	BATsetcount(r1, BATcount(r1));
	BATsetcount(r2, BATcount(r2));
	if (BATcount(r1) > 0) {
		if (r1->tdense)
			r1->tseqbase = ((oid *) r1->T->heap.base)[r1->batFirst];
		if (r2->tdense)
			r2->tseqbase = ((oid *) r2->T->heap.base)[r2->batFirst];
	}
	ALGODEBUG fprintf(stderr, "#thetajoin(l=%s,r=%s)=(%s#"BUNFMT"%s%s,%s#"BUNFMT"%s%s\n",
		  BATgetId(l), BATgetId(r),
		  BATgetId(r1), BATcount(r1),
		  r1->tsorted ? "-sorted" : "",
		  r1->trevsorted ? "-revsorted" : "",
		  BATgetId(r2), BATcount(r2),
		  r2->tsorted ? "-sorted" : "",
		  r2->trevsorted ? "-revsorted" : "");
	return GDK_SUCCEED;

  bailout:
	if (r1)
		BBPreclaim(r1);
	if (r2)
		BBPreclaim(r2);
	return GDK_FAIL;
}

static gdk_return
bandjoin(BAT *r1, BAT *r2, BAT *l, BAT *r, BAT *sl, BAT *sr,
	 const void *c1, const void *c2, int li, int hi)
{
	BUN lstart, lend, lcnt;
	const oid *lcand = NULL, *lcandend = NULL;
	BUN rstart, rend, rcnt;
	const oid *rcand = NULL, *rcandend = NULL;
	const char *lvals, *rvals;
	int lwidth, rwidth;
	int t;
	const void *nil = ATOMnilptr(l->ttype);
	int (*cmp)(const void *, const void *) = BATatoms[l->ttype].atomCmp;
	const char *vl, *vr;
	const oid *p;
	oid lastr = 0;		/* last value inserted into r2 */
	BUN n, nr;
	BUN newcap;
	oid lo, ro;
	int lskipped = 0;	/* whether we skipped values in l */
	BUN nils = 0;		/* needed for XXX_WITH_CHECK macros */

	ALGODEBUG fprintf(stderr, "#bandjoin(l=%s#" BUNFMT "[%s]%s%s,"
			  "r=%s#" BUNFMT "[%s]%s%s,sl=%s#" BUNFMT "%s%s,"
			  "sr=%s#" BUNFMT "%s%s)\n",
			  BATgetId(l), BATcount(l), ATOMname(l->ttype),
			  l->tsorted ? "-sorted" : "",
			  l->trevsorted ? "-revsorted" : "",
			  BATgetId(r), BATcount(r), ATOMname(r->ttype),
			  r->tsorted ? "-sorted" : "",
			  r->trevsorted ? "-revsorted" : "",
			  sl ? BATgetId(sl) : "NULL", sl ? BATcount(sl) : 0,
			  sl && sl->tsorted ? "-sorted" : "",
			  sl && sl->trevsorted ? "-revsorted" : "",
			  sr ? BATgetId(sr) : "NULL", sr ? BATcount(sr) : 0,
			  sr && sr->tsorted ? "-sorted" : "",
			  sr && sr->trevsorted ? "-revsorted" : "");

	assert(BAThdense(l));
	assert(BAThdense(r));
	assert(ATOMtype(l->ttype) == ATOMtype(r->ttype));
	assert(sl == NULL || sl->tsorted);
	assert(sr == NULL || sr->tsorted);

	t = ATOMtype(l->ttype);
	t = ATOMbasetype(t);

	switch (t) {
	case TYPE_bte:
		if (*(const bte *)c1 == bte_nil ||
		    *(const bte *)c2 == bte_nil ||
		    -*(const bte *)c1 > *(const bte *)c2 ||
		    ((!hi || !li) && -*(const bte *)c1 == *(const bte *)c2))
			return GDK_SUCCEED;
		break;
	case TYPE_sht:
		if (*(const sht *)c1 == sht_nil ||
		    *(const sht *)c2 == sht_nil ||
		    -*(const sht *)c1 > *(const sht *)c2 ||
		    ((!hi || !li) && -*(const sht *)c1 == *(const sht *)c2))
			return GDK_SUCCEED;
		break;
	case TYPE_int:
		if (*(const int *)c1 == int_nil ||
		    *(const int *)c2 == int_nil ||
		    -*(const int *)c1 > *(const int *)c2 ||
		    ((!hi || !li) && -*(const int *)c1 == *(const int *)c2))
			return GDK_SUCCEED;
		break;
	case TYPE_lng:
		if (*(const lng *)c1 == lng_nil ||
		    *(const lng *)c2 == lng_nil ||
		    -*(const lng *)c1 > *(const lng *)c2 ||
		    ((!hi || !li) && -*(const lng *)c1 == *(const lng *)c2))
			return GDK_SUCCEED;
		break;
#ifdef HAVE_HGE
	case TYPE_hge:
		if (*(const hge *)c1 == hge_nil ||
		    *(const hge *)c2 == hge_nil ||
		    -*(const hge *)c1 > *(const hge *)c2 ||
		    ((!hi || !li) && -*(const hge *)c1 == *(const hge *)c2))
			return GDK_SUCCEED;
		break;
#endif
	case TYPE_flt:
		if (*(const flt *)c1 == flt_nil ||
		    *(const flt *)c2 == flt_nil ||
		    -*(const flt *)c1 > *(const flt *)c2 ||
		    ((!hi || !li) && -*(const flt *)c1 == *(const flt *)c2))
			return GDK_SUCCEED;
		break;
	case TYPE_dbl:
		if (*(const dbl *)c1 == dbl_nil ||
		    *(const dbl *)c2 == dbl_nil ||
		    -*(const dbl *)c1 > *(const dbl *)c2 ||
		    ((!hi || !li) && -*(const dbl *)c1 == *(const dbl *)c2))
			return GDK_SUCCEED;
		break;
	default:
		goto bailout;
	}

	CANDINIT(l, sl, lstart, lend, lcnt, lcand, lcandend);
	CANDINIT(r, sr, rstart, rend, rcnt, rcand, rcandend);

	lvals = (const char *) Tloc(l, BUNfirst(l));
	rvals = (const char *) Tloc(r, BUNfirst(r));
	assert(!r->tvarsized);
	lwidth = l->T->width;
	rwidth = r->T->width;

	assert(lvals != NULL);
	assert(rvals != NULL);

	r1->tkey = 1;
	r1->tsorted = 1;
	r1->trevsorted = 1;
	r2->tkey = 1;
	r2->tsorted = 1;
	r2->trevsorted = 1;

	/* nested loop implementation for band join */
	for (;;) {
		if (lcand) {
			if (lcand == lcandend)
				break;
			lo = *lcand++;
			vl = FVALUE(l, lo - l->hseqbase);
		} else {
			if (lstart == lend)
				break;
			vl = FVALUE(l, lstart);
			lo = lstart++ + l->hseqbase;
		}
		if (cmp(vl, nil) == 0)
			continue;
		nr = 0;
		p = rcand;
		n = rstart;
		for (;;) {
			if (rcand) {
				if (p == rcandend)
					break;
				ro = *p++;
				vr = FVALUE(r, ro - r->hseqbase);
			} else {
				if (n == rend)
					break;
				vr = FVALUE(r, n);
				ro = n++ + r->hseqbase;
			}
			switch (ATOMtype(l->ttype)) {
			case TYPE_bte: {
				sht v1 = (sht) *(const bte *) vr, v2;

				if (v1 == bte_nil)
					continue;
				v2 = v1;
				v1 -= *(const bte *)c1;
				if (*(const bte *)vl <= v1 &&
				    (!li || *(const bte *)vl != v1))
					continue;
				v2 += *(const bte *)c2;
				if (*(const bte *)vl >= v2 &&
				    (!hi || *(const bte *)vl != v2))
					continue;
				break;
			}
			case TYPE_sht: {
				int v1 = (int) *(const sht *) vr, v2;

				if (v1 == sht_nil)
					continue;
				v2 = v1;
				v1 -= *(const sht *)c1;
				if (*(const sht *)vl <= v1 &&
				    (!li || *(const sht *)vl != v1))
					continue;
				v2 += *(const sht *)c2;
				if (*(const sht *)vl >= v2 &&
				    (!hi || *(const sht *)vl != v2))
					continue;
				break;
			}
			case TYPE_int: {
				lng v1 = (lng) *(const int *) vr, v2;

				if (v1 == int_nil)
					continue;
				v2 = v1;
				v1 -= *(const int *)c1;
				if (*(const int *)vl <= v1 &&
				    (!li || *(const int *)vl != v1))
					continue;
				v2 += *(const int *)c2;
				if (*(const int *)vl >= v2 &&
				    (!hi || *(const int *)vl != v2))
					continue;
				break;
			}
#ifdef HAVE_HGE
			case TYPE_lng: {
				hge v1 = (hge) *(const lng *) vr, v2;

				if (v1 == lng_nil)
					continue;
				v2 = v1;
				v1 -= *(const lng *)c1;
				if (*(const lng *)vl <= v1 &&
				    (!li || *(const lng *)vl != v1))
					continue;
				v2 += *(const lng *)c2;
				if (*(const lng *)vl >= v2 &&
				    (!hi || *(const lng *)vl != v2))
					continue;
				break;
			}
#else
#ifdef HAVE___INT128
			case TYPE_lng: {
				__int128 v1 = (__int128) *(const lng *) vr, v2;

				if (v1 == lng_nil)
					continue;
				v2 = v1;
				v1 -= *(const lng *)c1;
				if (*(const lng *)vl <= v1 &&
				    (!li || *(const lng *)vl != v1))
					continue;
				v2 += *(const lng *)c2;
				if (*(const lng *)vl >= v2 &&
				    (!hi || *(const lng *)vl != v2))
					continue;
				break;
			}
#else
			case TYPE_lng: {
				lng v1, v2;
				int abort_on_error = 1;

				if (*(const lng *)vr == lng_nil)
					continue;
				SUB_WITH_CHECK(lng, *(const lng *)vr,
					       lng, *(const lng *)c1,
					       lng, v1,
					       do{if(*(const lng*)c1<0)goto nolmatch;else goto lmatch1;}while(0));
				if (*(const lng *)vl <= v1 &&
				    (!li || *(const lng *)vl != v1))
					continue;
			  lmatch1:
				ADD_WITH_CHECK(lng, *(const lng *)vr,
					       lng, *(const lng *)c2,
					       lng, v2,
					       do{if(*(const lng*)c2>0)goto nolmatch;else goto lmatch2;}while(0));
				if (*(const lng *)vl >= v2 &&
				    (!hi || *(const lng *)vl != v2))
					continue;
			  lmatch2:
				break;
			  nolmatch:
				continue;
			}
#endif
#endif
#ifdef HAVE_HAVE
			case TYPE_hge: {
				hge v1, v2;
				int abort_on_error = 1;

				if (*(const hge *)vr == hge_nil)
					continue;
				SUB_WITH_CHECK(hge, *(const hge *)vr,
					       hge, *(const hge *)c1,
					       hge, v1,
					       do{if(*(const hge*)c1<0)goto nohmatch;else goto hmatch1;}while(0));
				if (*(const hge *)vl <= v1 &&
				    (!li || *(const hge *)vl != v1))
					continue;
			  hmatch1:
				ADD_WITH_CHECK(hge, *(const hge *)vr,
					       hge, *(const hge *)c2,
					       hge, v2,
					       do{if(*(const hge*)c2>0)goto nohmatch;else goto hmatch2;}while(0));
				if (*(const hge *)vl >= v2 &&
				    (!hi || *(const hge *)vl != v2))
					continue;
			  hmatch2:
				break;
			  nohmatch:
				continue;
			}
#endif
			case TYPE_flt: {
				dbl v1 = (dbl) *(const flt *) vr, v2;

				if (v1 == flt_nil)
					continue;
				v2 = v1;
				v1 -= *(const flt *)c1;
				if (*(const flt *)vl <= v1 &&
				    (!li || *(const flt *)vl != v1))
					continue;
				v2 += *(const flt *)c2;
				if (*(const flt *)vl >= v2 &&
				    (!hi || *(const flt *)vl != v2))
					continue;
				break;
			}
			case TYPE_dbl: {
				dbl v1, v2;
				int abort_on_error = 1;

				if (*(const dbl *)vr == dbl_nil)
					continue;
				SUB_WITH_CHECK(dbl, *(const dbl *)vr,
					       dbl, *(const dbl *)c1,
					       dbl, v1,
					       do{if(*(const dbl*)c1<0)goto nodmatch;else goto dmatch1;}while(0));
				if (*(const dbl *)vl <= v1 &&
				    (!li || *(const dbl *)vl != v1))
					continue;
			  dmatch1:
				ADD_WITH_CHECK(dbl, *(const dbl *)vr,
					       dbl, *(const dbl *)c2,
					       dbl, v2,
					       do{if(*(const dbl*)c2>0)goto nodmatch;else goto dmatch2;}while(0));
				if (*(const dbl *)vl >= v2 &&
				    (!hi || *(const dbl *)vl != v2))
					continue;
			  dmatch2:
				break;
			  nodmatch:
				continue;
			}
			}
			if (BUNlast(r1) == BATcapacity(r1)) {
				newcap = BATgrows(r1);
				BATsetcount(r1, BATcount(r1));
				BATsetcount(r2, BATcount(r2));
				r1 = BATextend(r1, newcap);
				r2 = BATextend(r2, newcap);
				if (r1 == NULL || r2 == NULL)
					goto bailout;
				assert(BATcapacity(r1) == BATcapacity(r2));
			}
			if (BATcount(r2) > 0) {
				if (lastr + 1 != ro)
					r2->tdense = 0;
				if (nr == 0) {
					r1->trevsorted = 0;
					if (lastr > ro) {
						r2->tsorted = 0;
						r2->tkey = 0;
					} else if (lastr < ro) {
						r2->trevsorted = 0;
					} else {
						r2->tkey = 0;
					}
				}
			}
			APPEND(r1, lo);
			APPEND(r2, ro);
			lastr = ro;
			nr++;
		}
		if (nr > 1) {
			r1->tkey = 0;
			r1->tdense = 0;
			r2->trevsorted = 0;
		} else if (nr == 0) {
			lskipped = BATcount(r1) > 0;
		} else if (lskipped) {
			r1->tdense = 0;
		}
	}
	assert(BATcount(r1) == BATcount(r2));
	/* also set other bits of heap to correct value to indicate size */
	BATsetcount(r1, BATcount(r1));
	BATsetcount(r2, BATcount(r2));
	if (BATcount(r1) > 0) {
		if (r1->tdense)
			r1->tseqbase = ((oid *) r1->T->heap.base)[r1->batFirst];
		if (r2->tdense)
			r2->tseqbase = ((oid *) r2->T->heap.base)[r2->batFirst];
	}
	ALGODEBUG fprintf(stderr, "#bandjoin(l=%s,r=%s)=(%s#"BUNFMT"%s%s,%s#"BUNFMT"%s%s\n",
		  BATgetId(l), BATgetId(r),
		  BATgetId(r1), BATcount(r1),
		  r1->tsorted ? "-sorted" : "",
		  r1->trevsorted ? "-revsorted" : "",
		  BATgetId(r2), BATcount(r2),
		  r2->tsorted ? "-sorted" : "",
		  r2->trevsorted ? "-revsorted" : "");
	return GDK_SUCCEED;

  bailout:
	if (r1)
		BBPreclaim(r1);
	if (r2)
		BBPreclaim(r2);
	return GDK_FAIL;
}

/* Make the implementation choices for various left joins. */
static gdk_return
subleftjoin(BAT **r1p, BAT **r2p, BAT *l, BAT *r, BAT *sl, BAT *sr, int nil_matches, BUN estimate, int nil_on_miss, int semi, int must_match, const char *name)
{
	BAT *r1, *r2;
	BUN lcount, rcount;

	*r1p = NULL;
	*r2p = NULL;
	if (joinparamcheck(l, r, NULL, sl, sr, name) == GDK_FAIL)
		return GDK_FAIL;

	lcount = BATcount(l);
	if (sl)
		lcount = MIN(lcount, BATcount(sl));
	rcount = BATcount(r);
	if (sr)
		rcount = MIN(rcount, BATcount(sr));
	if (lcount == 0 || rcount == 0) {
		r1 = BATnew(TYPE_void, TYPE_void, 0, TRANSIENT);
		r2 = BATnew(TYPE_void, TYPE_void, 0, TRANSIENT);
		if (r1 == NULL || r2 == NULL) {
			BBPreclaim(r1);
			BBPreclaim(r2);
			return GDK_FAIL;
		}
		BATseqbase(r1, 0);
		BATseqbase(BATmirror(r1), 0);
		BATseqbase(r2, 0);
		BATseqbase(BATmirror(r2), 0);
		*r1p = r1;
		*r2p = r2;
		return GDK_SUCCEED;
	}

	if (joininitresults(&r1, &r2, estimate != BUN_NONE ? estimate : sl ? BATcount(sl) : BATcount(l), name) == GDK_FAIL)
		return GDK_FAIL;
	*r1p = r1;
	*r2p = r2;
	if ((r->tsorted || r->trevsorted) &&
	    (r->ttype == TYPE_void ||
	     lcount < 1024 ||
	     BATcount(r) * (Tsize(r) + (r->T->vheap ? r->T->vheap->size : 0) + 2 * sizeof(BUN)) > GDK_mem_maxsize / (GDKnr_threads ? GDKnr_threads : 1)))
		return mergejoin(r1, r2, l, r, sl, sr, nil_matches,
				 nil_on_miss, semi, must_match);
	return hashjoin(r1, r2, l, r, sl, sr, nil_matches,
			nil_on_miss, semi, must_match);
}

/* Perform an equi-join over l and r.  Returns two new, aligned,
 * dense-headed bats with in the tail the oids (head column values) of
 * matching tuples.  The result is in the same order as l (i.e. r1 is
 * sorted). */
gdk_return
BATsubleftjoin(BAT **r1p, BAT **r2p, BAT *l, BAT *r, BAT *sl, BAT *sr, int nil_matches, BUN estimate)
{
	return subleftjoin(r1p, r2p, l, r, sl, sr, nil_matches, estimate,
			   0, 0, 0, "BATsubleftjoin");
}

/* Perform an equi-join over l and r.  Returns two new, aligned,
 * dense-headed bats with in the tail the oids (head column values) of
 * matching tuples.  The result is in the same order as l (i.e. r1 is
 * sorted).  All values in l must match at least one value in r. */
gdk_return
BATsubleftfetchjoin(BAT **r1p, BAT **r2p, BAT *l, BAT *r, BAT *sl, BAT *sr, int nil_matches, BUN estimate)
{
	return subleftjoin(r1p, r2p, l, r, sl, sr, nil_matches, estimate,
			   0, 0, 1, "BATsubleftfetchjoin");
}

/* Performs a left outer join over l and r.  Returns two new, aligned,
 * dense-headed bats with in the tail the oids (head column values) of
 * matching tuples, or the oid in the first output bat and nil in the
 * second output bat if the value in l does not occur in r.  The
 * result is in the same order as l (i.e. r1 is sorted). */
gdk_return
BATsubouterjoin(BAT **r1p, BAT **r2p, BAT *l, BAT *r, BAT *sl, BAT *sr, int nil_matches, BUN estimate)
{
	return subleftjoin(r1p, r2p, l, r, sl, sr, nil_matches, estimate,
			   1, 0, 0, "BATsubouterjoin");
}

/* Perform a semi-join over l and r.  Returns two new, aligned,
 * dense-headed bats with in the tail the oids (head column values) of
 * matching tuples.  The result is in the same order as l (i.e. r1 is
 * sorted). */
gdk_return
BATsubsemijoin(BAT **r1p, BAT **r2p, BAT *l, BAT *r, BAT *sl, BAT *sr, int nil_matches, BUN estimate)
{
	return subleftjoin(r1p, r2p, l, r, sl, sr, nil_matches, estimate,
			   0, 1, 0, "BATsubsemijoin");
}

gdk_return
BATsubthetajoin(BAT **r1p, BAT **r2p, BAT *l, BAT *r, BAT *sl, BAT *sr, int op, int nil_matches, BUN estimate)
{
	BAT *r1, *r2;
	int opcode = 0;

	/* encode operator as a bit mask into opcode */
	switch (op) {
	case JOIN_EQ:
		return BATsubjoin(r1p, r2p, l, r, sl, sr, nil_matches, estimate);
	case JOIN_NE:
		opcode = MASK_NE;
		break;
	case JOIN_LT:
		opcode = MASK_LT;
		break;
	case JOIN_LE:
		opcode = MASK_LE;
		break;
	case JOIN_GT:
		opcode = MASK_GT;
		break;
	case JOIN_GE:
		opcode = MASK_GE;
		break;
	default:
		GDKerror("BATsubthetajoin: unknown operator %d.\n", op);
		return GDK_FAIL;
	}

	*r1p = NULL;
	*r2p = NULL;
	if (joinparamcheck(l, r, NULL, sl, sr, "BATsubthetajoin") == GDK_FAIL)
		return GDK_FAIL;
	if (joininitresults(&r1, &r2,
			    estimate != BUN_NONE ? estimate :
			    (sl ? BATcount(sl) : BATcount(l)) * (sr ? BATcount(sr) : BATcount(r)),
			    "BATsubthetajoin") == GDK_FAIL)
		return GDK_FAIL;
	*r1p = r1;
	*r2p = r2;

	return thetajoin(r1, r2, l, r, sl, sr, opcode);
}

gdk_return
BATsubjoin(BAT **r1p, BAT **r2p, BAT *l, BAT *r, BAT *sl, BAT *sr, int nil_matches, BUN estimate)
{
	BAT *r1, *r2;
	BUN lcount, rcount;
	BUN lsize, rsize;
	int swap;
	size_t mem_size;

	*r1p = NULL;
	*r2p = NULL;
	if (joinparamcheck(l, r, NULL, sl, sr, "BATsubjoin") == GDK_FAIL)
		return GDK_FAIL;
	lcount = BATcount(l);
	if (sl)
		lcount = MIN(lcount, BATcount(sl));
	rcount = BATcount(r);
	if (sr)
		rcount = MIN(rcount, BATcount(sr));
	if (lcount == 0 || rcount == 0) {
		r1 = BATnew(TYPE_void, TYPE_void, 0, TRANSIENT);
		r2 = BATnew(TYPE_void, TYPE_void, 0, TRANSIENT);
		if (r1 == NULL || r2 == NULL) {
			BBPreclaim(r1);
			BBPreclaim(r2);
			return GDK_FAIL;
		}
		BATseqbase(r1, 0);
		BATseqbase(BATmirror(r1), 0);
		BATseqbase(r2, 0);
		BATseqbase(BATmirror(r2), 0);
		*r1p = r1;
		*r2p = r2;
		return GDK_SUCCEED;
	}
	if (joininitresults(&r1, &r2, estimate != BUN_NONE ? estimate : sl ? BATcount(sl) : BATcount(l), "BATsubjoin") == GDK_FAIL)
		return GDK_FAIL;
	*r1p = r1;
	*r2p = r2;
	swap = 0;

	/* some statistics to help us decide */
	lsize = (BUN) (BATcount(l) * (Tsize(l) + (l->T->vheap ? l->T->vheap->size : 0) + 2 * sizeof(BUN)));
	rsize = (BUN) (BATcount(r) * (Tsize(r) + (r->T->vheap ? r->T->vheap->size : 0) + 2 * sizeof(BUN)));
	mem_size = GDK_mem_maxsize / (GDKnr_threads ? GDKnr_threads : 1);

	if ((l->tsorted || l->trevsorted) && (r->tsorted || r->trevsorted)) {
		/* both sorted, smallest on left */
		if (BATcount(l) <= BATcount(r))
			return mergejoin(r1, r2, l, r, sl, sr, nil_matches, 0, 0, 0);
		else
			return mergejoin(r2, r1, r, l, sr, sl, nil_matches, 0, 0, 0);
	} else if (l->T->hash && r->T->hash) {
		/* both have hash, smallest on right */
		swap = lcount < rcount;
	} else if (l->T->hash) {
		/* only left has hash, swap */
		swap = 1;
	} else if (r->T->hash) {
		/* only right has hash, don't swap */
		swap = 0;
	} else if ((l->tsorted || l->trevsorted) &&
		   (l->ttype == TYPE_void || rcount < 1024 || MIN(lsize, rsize) > mem_size)) {
		/* only left is sorted, swap; but only if right is
		 * "large" and the smaller of the two isn't too large
		 * (i.e. prefer hash over binary search, but only if
		 * the hash table doesn't cause thrashing) */
		return mergejoin(r2, r1, r, l, sr, sl, nil_matches, 0, 0, 0);
	} else if ((r->tsorted || r->trevsorted) &&
		   (r->ttype == TYPE_void || lcount < 1024 || MIN(lsize, rsize) > mem_size)) {
		/* only right is sorted, don't swap; but only if left
		 * is "large" and the smaller of the two isn't too
		 * large (i.e. prefer hash over binary search, but
		 * only if the hash table doesn't cause thrashing) */
		return mergejoin(r1, r2, l, r, sl, sr, nil_matches, 0, 0, 0);
	} else if (BATcount(l) < BATcount(r)) {
		/* no hashes, not sorted, create hash on smallest BAT */
		swap = 1;
	}
	if (swap) {
		return hashjoin(r2, r1, r, l, sr, sl, nil_matches, 0, 0, 0);
	} else {
		return hashjoin(r1, r2, l, r, sl, sr, nil_matches, 0, 0, 0);
	}
}

gdk_return
BATsubbandjoin(BAT **r1p, BAT **r2p, BAT *l, BAT *r, BAT *sl, BAT *sr,
	       const void *c1, const void *c2, int li, int hi, BUN estimate)
{
	BAT *r1, *r2;

	*r1p = NULL;
	*r2p = NULL;
	if (joinparamcheck(l, r, NULL, sl, sr, "BATsubbandjoin") == GDK_FAIL)
		return GDK_FAIL;
	if (joininitresults(&r1, &r2,
			    estimate != BUN_NONE ? estimate :
			    (sl ? BATcount(sl) : BATcount(l)) * (sr ? BATcount(sr) : BATcount(r)),
			    "BATsubbandjoin") == GDK_FAIL)
		return GDK_FAIL;
	*r1p = r1;
	*r2p = r2;

	return bandjoin(r1, r2, l, r, sl, sr, c1, c2, li, hi);
}

gdk_return
BATsubrangejoin(BAT **r1p, BAT **r2p, BAT *l, BAT *rl, BAT *rh,
		BAT *sl, BAT *sr, int li, int hi, BUN estimate)
{
	BAT *r1, *r2;

	*r1p = NULL;
	*r2p = NULL;
	if (joinparamcheck(l, rl, rh, sl, sr, "BATsubrangejoin") == GDK_FAIL)
		return GDK_FAIL;
	if (joininitresults(&r1, &r2,
			    estimate != BUN_NONE ? estimate :
			    (sl ? BATcount(sl) : BATcount(l)) * (sr ? BATcount(sr) : BATcount(rl)),
			    "BATsubrangejoin") == GDK_FAIL)
		return GDK_FAIL;
	*r1p = r1;
	*r2p = r2;

	/* note, the rangejoin implementation is in gdk_select.c since
	 * it uses the imprints code there */
	return rangejoin(r1, r2, l, rl, rh, sl, sr, li, hi);
}

#define project_loop(TYPE)						\
static int								\
project_##TYPE(BAT *bn, BAT *l, BAT *r, int nilcheck, int sortcheck)	\
{									\
	oid lo, hi;							\
	const TYPE *rt;							\
	TYPE *restrict bt;						\
	TYPE v, prev = 0;						\
	const oid *o;							\
									\
	o = (const oid *) Tloc(l, BUNfirst(l));				\
	rt = (const TYPE *) Tloc(r, BUNfirst(r));			\
	bt = (TYPE *) Tloc(bn, BUNfirst(bn));				\
	for (lo = 0, hi = lo + BATcount(l); lo < hi; lo++, o++, bt++) { \
		if (*o == oid_nil) {					\
			*bt = TYPE##_nil;				\
			bn->T->nonil = 0;				\
			bn->T->nil = 1;					\
			bn->tsorted = 0;				\
			bn->trevsorted = 0;				\
			bn->tkey = 0;					\
		} else if (*o < r->hseqbase ||				\
		   	*o >= r->hseqbase + BATcount(r)) {		\
			GDKerror("BATproject: does not match always\n"); \
			return GDK_FAIL;				\
		} else {						\
			v = rt[*o - r->hseqbase];			\
			*bt = v;					\
			if (nilcheck && v == TYPE##_nil && bn->T->nonil) { \
				bn->T->nonil = 0;			\
				bn->T->nil = 1;				\
				nilcheck = 0;				\
			}						\
			if (sortcheck && lo &&				\
			    (bn->trevsorted | bn->tsorted | bn->tkey)) { \
				if (v > prev) {				\
					bn->trevsorted = 0;		\
					if (!bn->tsorted) {		\
						bn->tkey = 0; /* can't be sure */ \
						sortcheck = 0;		\
					}				\
				} else if (v < prev) {			\
					bn->tsorted = 0;		\
					if (!bn->trevsorted) {		\
						bn->tkey = 0; /* can't be sure */ \
						sortcheck = 0;		\
					}				\
				} else {				\
					bn->tkey = 0; /* definitely */	\
				}					\
			}						\
			prev = v;					\
		}							\
	}								\
	assert((BUN) lo == BATcount(l));				\
	BATsetcount(bn, (BUN) lo);					\
	return GDK_SUCCEED;						\
}


/* project type switch */
project_loop(bte)
project_loop(sht)
project_loop(int)
project_loop(flt)
project_loop(dbl)
project_loop(lng)
#ifdef HAVE_HGE
project_loop(hge)
#endif

static int
project_void(BAT *bn, BAT *l, BAT *r)
{
	oid lo, hi;
	oid v = oid_nil, prev = oid_nil;
	oid *restrict bt;
	const oid *o;

	assert(r->tseqbase != oid_nil);
	o = (const oid *) Tloc(l, BUNfirst(l));
	bt = (oid *) Tloc(bn, BUNfirst(bn));
	for (lo = 0, hi = lo + BATcount(l); lo < hi; lo++, o++, bt++) {
		if (*o == oid_nil) {
			*bt = oid_nil;
			bn->T->nonil = 0;
			bn->T->nil = 1;
			bn->tsorted = 0;
			bn->trevsorted = 0;
			bn->tkey = 0;
		} else if (*o < r->hseqbase ||
			   *o >= r->hseqbase + BATcount(r)) {
			GDKerror("BATproject: does not match always\n");
			return GDK_FAIL;
		} else {
			*bt = v = *o - r->hseqbase + r->tseqbase;
			if (lo && (bn->trevsorted | bn->tsorted | bn->tkey)) {
				if (prev < v) {
					bn->trevsorted = 0;
					if (!bn->tsorted)
						bn->tkey = 0; /* can't be sure */
				} else if (prev > v) {
					bn->tsorted = 0;
					if (!bn->trevsorted)
						bn->tkey = 0; /* can't be sure */
				} else {
					bn->tkey = 0; /* definitely */
				}
			}
			prev = v;
		}
	}
	assert((BUN) lo == BATcount(l));
	BATsetcount(bn, (BUN) lo);
	return GDK_SUCCEED;
}

static int
project_any(BAT *bn, BAT *l, BAT *r, int nilcheck)
{
	BUN n;
	oid lo, hi;
	BATiter ri, bni;
	int (*cmp)(const void *, const void *) = BATatoms[r->ttype].atomCmp;
	const void *nil = ATOMnilptr(r->ttype);
	const void *v;
	BUN prev = BUN_NONE;
	const oid *o;
	int c;

	o = (const oid *) Tloc(l, BUNfirst(l));
	n = BUNfirst(bn);
	ri = bat_iterator(r);
	bni = bat_iterator(bn);
	for (lo = 0, hi = lo + BATcount(l); lo < hi; lo++, o++, n++) {
		if (*o == oid_nil) {
			tfastins_nocheck(bn, n, nil, Tsize(bn));
			bn->T->nonil = 0;
			bn->T->nil = 1;
			bn->tsorted = 0;
			bn->trevsorted = 0;
			bn->tkey = 0;
		} else if (*o < r->hseqbase ||
		   	*o >= r->hseqbase + BATcount(r)) {
			GDKerror("BATproject: does not match always\n");
			goto bunins_failed;
		} else {
			v = BUNtail(ri, *o - r->hseqbase + BUNfirst(r));
			tfastins_nocheck(bn, n, v, Tsize(bn));
			if (nilcheck && bn->T->nonil && cmp(v, nil) == 0) {
				bn->T->nonil = 0;
				bn->T->nil = 1;
			}
			if (prev != BUN_NONE &&
			    (bn->trevsorted | bn->tsorted | bn->tkey)) {
				c = cmp(BUNtail(bni, prev), v);
				if (c < 0) {
					bn->trevsorted = 0;
					if (!bn->tsorted)
						bn->tkey = 0; /* can't be sure */
				} else if (c > 0) {
					bn->tsorted = 0;
					if (!bn->trevsorted)
						bn->tkey = 0; /* can't be sure */
				} else {
					bn->tkey = 0; /* definitely */
				}
			}
			prev = n;
		}
	}
	assert(n == BATcount(l));
	BATsetcount(bn, n);
	return GDK_SUCCEED;
bunins_failed:
	return GDK_FAIL;
}

BAT *
BATproject(BAT *l, BAT *r)
{
	BAT *bn;
	oid lo, hi;
	int res, tpe = ATOMtype(r->ttype), nilcheck = 1, sortcheck = 1, stringtrick = 0;
	BUN lcount = BATcount(l), rcount = BATcount(r);

	ALGODEBUG fprintf(stderr, "#BATproject(l=%s#" BUNFMT "%s%s,"
			  "r=%s#" BUNFMT "[%s]%s%s)\n",
			  BATgetId(l), BATcount(l),
			  l->tsorted ? "-sorted" : "",
			  l->trevsorted ? "-revsorted" : "",
			  BATgetId(r), BATcount(r), ATOMname(r->ttype),
			  r->tsorted ? "-sorted" : "",
			  r->trevsorted ? "-revsorted" : "");

	assert(BAThdense(l));
	assert(BAThdense(r));
	assert(ATOMtype(l->ttype) == TYPE_oid);

	if (BATtdense(l) && BATcount(l) > 0) {
		lo = l->tseqbase;
		hi = l->tseqbase + BATcount(l);
		if (lo < r->hseqbase || hi > r->hseqbase + BATcount(r)) {
			GDKerror("BATproject: does not match always\n");
			return NULL;
		}
		bn = BATslice(r, lo - r->hseqbase, hi - r->hseqbase);
		if (bn == NULL)
			return NULL;
		bn = BATseqbase(bn, l->hseqbase + (lo - l->tseqbase));
		ALGODEBUG fprintf(stderr, "#BATproject(l=%s,r=%s)=%s#"BUNFMT"%s%s\n",
			  BATgetId(l), BATgetId(r), BATgetId(bn), BATcount(bn),
			  bn->tsorted ? "-sorted" : "",
			  bn->trevsorted ? "-revsorted" : "");
		assert(bn->htype == TYPE_void);
		return bn;
	}
	if (l->ttype == TYPE_void || BATcount(l) == 0 ||
	    (r->ttype == TYPE_void && r->tseqbase == oid_nil)) {
		/* trivial: all values are nil */
		const void *nil = ATOMnilptr(r->ttype);

		bn = BATconstant(r->ttype == TYPE_oid ? TYPE_void : r->ttype,
				 nil, BATcount(l), TRANSIENT);
		if (bn == NULL)
			return NULL;
		bn = BATseqbase(bn, l->hseqbase);
		if (ATOMtype(bn->ttype) == TYPE_oid &&
		    BATcount(bn) == 0) {
			bn->tdense = 1;
			BATseqbase(BATmirror(bn), 0);
		}
		ALGODEBUG fprintf(stderr, "#BATproject(l=%s,r=%s)=%s#"BUNFMT"%s%s\n",
				  BATgetId(l), BATgetId(r),
				  BATgetId(bn), BATcount(bn),
				  bn->tsorted ? "-sorted" : "",
				  bn->trevsorted ? "-revsorted" : "");
		return bn;
	}
	assert(l->ttype == TYPE_oid);

	if (ATOMstorage(tpe) == TYPE_str && l->T->nonil &&
	    (rcount == 0 || lcount > (rcount >> 3))) {
		/* insert strings as ints, we need to copy the string
		 * heap whole sale */
		tpe = r->T->width == 1 ? TYPE_bte : (r->T->width == 2 ? TYPE_sht : (r->T->width == 4 ? TYPE_int : TYPE_lng));
		/* int's nil representation is a valid offset, so
		 * don't check for nils */
		nilcheck = 0;
		sortcheck = 0;
		stringtrick = 1;
	}
	bn = BATnew(TYPE_void, tpe, BATcount(l), TRANSIENT);
	if (bn == NULL)
		return NULL;
	if (stringtrick) {
		/* "string type" */
		bn->tsorted = 0;
		bn->trevsorted = 0;
		bn->tkey = 0;
		bn->T->nonil = 0;
	} else {
		/* be optimistic, we'll clear these if necessary later */
		bn->T->nonil = 1;
		bn->tsorted = 1;
		bn->trevsorted = 1;
		bn->tkey = 1;
		if (l->T->nonil && r->T->nonil)
			nilcheck = 0; /* don't bother checking: no nils */
	}
	bn->T->nil = 0;

	switch (tpe) {
	case TYPE_bte:
		res = project_bte(bn, l, r, nilcheck, sortcheck);
		break;
	case TYPE_sht:
		res = project_sht(bn, l, r, nilcheck, sortcheck);
		break;
	case TYPE_int:
		res = project_int(bn, l, r, nilcheck, sortcheck);
		break;
	case TYPE_flt:
		res = project_flt(bn, l, r, nilcheck, sortcheck);
		break;
	case TYPE_dbl:
		res = project_dbl(bn, l, r, nilcheck, sortcheck);
		break;
	case TYPE_lng:
		res = project_lng(bn, l, r, nilcheck, sortcheck);
		break;
#ifdef HAVE_HGE
	case TYPE_hge:
		res = project_hge(bn, l, r, nilcheck, sortcheck);
		break;
#endif
	case TYPE_oid:
		if (r->ttype == TYPE_void) {
			res = project_void(bn, l, r);
		} else {
#if SIZEOF_OID == SIZEOF_INT
			res = project_int(bn, l, r, nilcheck, sortcheck);
#else
			res = project_lng(bn, l, r, nilcheck, sortcheck);
#endif
		}
		break;
	default:
		res = project_any(bn, l, r, nilcheck);
		break;
	}

	if (res == GDK_FAIL)
		goto bailout;

	/* handle string trick */
	if (stringtrick) {
		if (r->batRestricted == BAT_READ) {
			/* really share string heap */
			assert(r->T->vheap->parentid > 0);
			BBPshare(r->T->vheap->parentid);
			bn->T->vheap = r->T->vheap;
		} else {
			/* make copy of string heap */
			bn->T->vheap = (Heap *) GDKzalloc(sizeof(Heap));
			if (bn->T->vheap == NULL)
				goto bailout;
			bn->T->vheap->parentid = bn->batCacheid;
			bn->T->vheap->farmid = BBPselectfarm(bn->batRole, TYPE_str, varheap);
			if (r->T->vheap->filename) {
				char *nme = BBP_physical(bn->batCacheid);
				bn->T->vheap->filename = GDKfilepath(NOFARM, NULL, nme, "theap");
				if (bn->T->vheap->filename == NULL)
					goto bailout;
			}
			if (HEAPcopy(bn->T->vheap, r->T->vheap) < 0)
				goto bailout;
		}
		bn->ttype = r->ttype;
		bn->tvarsized = 1;
		bn->T->width = r->T->width;
		bn->T->shift = r->T->shift;

		bn->T->nil = 0; /* we don't know */
	}
	/* some properties follow from certain combinations of input
	 * properties */
	if (BATcount(bn) <= 1) {
		bn->tkey = 1;
		bn->tsorted = 1;
		bn->trevsorted = 1;
	} else {
		bn->tkey |= l->tkey && r->tkey;
		bn->tsorted |= (l->tsorted & r->tsorted) | (l->trevsorted & r->trevsorted);
		bn->trevsorted |= (l->tsorted & r->trevsorted) | (l->trevsorted & r->tsorted);
	}
	bn->T->nonil |= l->T->nonil & r->T->nonil;

	BATseqbase(bn, l->hseqbase);
	if (!BATtdense(r))
		BATseqbase(BATmirror(bn), oid_nil);
	ALGODEBUG fprintf(stderr, "#BATproject(l=%s,r=%s)=%s#"BUNFMT"%s%s%s\n",
		  BATgetId(l), BATgetId(r), BATgetId(bn), BATcount(bn),
		  bn->tsorted ? "-sorted" : "",
		  bn->trevsorted ? "-revsorted" : "",
		  bn->ttype == TYPE_str && bn->T->vheap == r->T->vheap ? " shared string heap" : "");
	return bn;

  bailout:
	BBPreclaim(bn);
	return NULL;
}<|MERGE_RESOLUTION|>--- conflicted
+++ resolved
@@ -1443,16 +1443,7 @@
 				r1->trevsorted = 0;
 		}
 	} else {
-<<<<<<< HEAD
-		int t = r->ttype;
-		if (t != ATOMstorage(t) &&
-		    ATOMnilptr(ATOMstorage(t)) == ATOMnilptr(t) &&
-		    BATatoms[ATOMstorage(t)].atomCmp == BATatoms[t].atomCmp &&
-		    BATatoms[ATOMstorage(t)].atomHash == BATatoms[t].atomHash)
-			t = ATOMstorage(t);
-=======
-		int t = ATOMbasetype(r->htype);
->>>>>>> 45bf810d
+		int t = ATOMbasetype(r->ttype);
 
 		for (lo = lstart - BUNfirst(l) + l->hseqbase; lstart < lend; lo++) {
 			if (l->ttype == TYPE_void) {
