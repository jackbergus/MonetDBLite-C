--- conflicted
+++ resolved
@@ -473,13 +473,9 @@
 		BATsetcount(r1, cnt);
 	} else {
 		cnt = lend - lstart;
-<<<<<<< HEAD
 		HEAPfree(&r1->theap, 1);
-=======
-		HEAPfree(&r1->T->heap, 1);
-		r1->T->heap.storage = r1->T->heap.newstorage = STORE_MEM;
-		r1->T->heap.size = 0;
->>>>>>> f0983acd
+		r1->theap.storage = r1->theap.newstorage = STORE_MEM;
+		r1->theap.size = 0;
 		r1->ttype = TYPE_void;
 		r1->tvarsized = 1;
 		r1->twidth = 0;
@@ -491,13 +487,9 @@
 	}
 	r1->tnorevsorted = !(r1->trevsorted = BATcount(r1) <= 1);
 	if (r2) {
-<<<<<<< HEAD
 		HEAPfree(&r2->theap, 1);
-=======
-		HEAPfree(&r2->T->heap, 1);
-		r2->T->heap.storage = r2->T->heap.newstorage = STORE_MEM;
-		r2->T->heap.size = 0;
->>>>>>> f0983acd
+		r2->theap.storage = r2->theap.newstorage = STORE_MEM;
+		r2->theap.size = 0;
 		r2->ttype = TYPE_void;
 		r2->tvarsized = 1;
 		r2->twidth = 0;
@@ -628,14 +620,10 @@
 					 * [hi'..seq+cnt) is empty, so
 					 * the result is the other
 					 * range and thus dense */
-<<<<<<< HEAD
 					HEAPfree(&r1->theap, 1);
-=======
-					HEAPfree(&r1->T->heap, 1);
-					r1->T->heap.storage = STORE_MEM;
-					r1->T->heap.newstorage = STORE_MEM;
-					r1->T->heap.size = 0;
->>>>>>> f0983acd
+					r1->theap.storage = STORE_MEM;
+					r1->theap.newstorage = STORE_MEM;
+					r1->theap.size = 0;
 					r1->ttype = TYPE_void;
 					r1->tvarsized = 1;
 					r1->twidth = 0;
@@ -664,14 +652,10 @@
 				goto doreturn;
 			}
 			r1->tdense = 1;
-<<<<<<< HEAD
 			HEAPfree(&r1->theap, 1);
-=======
-			HEAPfree(&r1->T->heap, 1);
-			r1->T->heap.storage = STORE_MEM;
-			r1->T->heap.newstorage = STORE_MEM;
-			r1->T->heap.size = 0;
->>>>>>> f0983acd
+			r1->theap.storage = STORE_MEM;
+			r1->theap.newstorage = STORE_MEM;
+			r1->theap.size = 0;
 			r1->ttype = TYPE_void;
 			r1->tvarsized = 1;
 			r1->twidth = 0;
@@ -715,14 +699,10 @@
 			BATtseqbase(r1, l->hseqbase + lo - l->tseqbase);
 			if (r2) {
 				r2->tdense = 1;
-<<<<<<< HEAD
 				HEAPfree(&r2->theap, 1);
-=======
-				HEAPfree(&r2->T->heap, 1);
-				r2->T->heap.storage = STORE_MEM;
-				r2->T->heap.newstorage = STORE_MEM;
-				r2->T->heap.size = 0;
->>>>>>> f0983acd
+				r2->theap.storage = STORE_MEM;
+				r2->theap.newstorage = STORE_MEM;
+				r2->theap.size = 0;
 				r2->ttype = TYPE_void;
 				r2->tvarsized = 1;
 				r2->twidth = 0;
