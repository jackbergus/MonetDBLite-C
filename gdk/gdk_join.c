/*
 * The contents of this file are subject to the MonetDB Public License
 * Version 1.1 (the "License"); you may not use this file except in
 * compliance with the License. You may obtain a copy of the License at
 * http://www.monetdb.org/Legal/MonetDBLicense
 *
 * Software distributed under the License is distributed on an "AS IS"
 * basis, WITHOUT WARRANTY OF ANY KIND, either express or implied. See the
 * License for the specific language governing rights and limitations
 * under the License.
 *
 * The Original Code is the MonetDB Database System.
 *
 * The Initial Developer of the Original Code is CWI.
 * Portions created by CWI are Copyright (C) 1997-July 2008 CWI.
 * Copyright August 2008-2014 MonetDB B.V.
 * All Rights Reserved.
 */

#include "monetdb_config.h"
#include "gdk.h"
#include "gdk_private.h"
#include "gdk_calc_private.h"

/*
 * All "sub" join variants produce some sort of join on two input
 * BATs, optionally subject to up to two candidate lists.  Only values
 * in the input BATs that are mentioned in the associated candidate
 * list (if provided) are eligible.  They all return two output BATs
 * in the first two arguments.  The join operations differ in the way
 * in which tuples from the two inputs are matched.
 *
 * All inputs BATs must be dense headed, the output BATs will also be
 * dense headed.  The outputs consist of two aligned BATs (i.e. same
 * length and same seqbase in the head column (0@0)) that contain in
 * their tails the OIDs of the input BATs that match.  The candidate
 * lists, if given, contain in their tail the OIDs of the associated
 * input BAT which must be considered for matching.  The input BATs
 * must have the same tail type.
 *
 * All functions also have a parameter nil_matches which indicates
 * whether NIL must be considered an ordinary value that can match, or
 * whether NIL must be considered to never match.
 *
 * The join functions that are provided here are:
 * BATsubjoin
 *	normal equi-join
 * BATsubleftjoin
 *	normal equi-join, but the left output is sorted
 * BATsubleftfetchjoin
 *	normal equi-join, but the left output is sorted, and all
 *	values in the left input must match at least one value in the
 *	right input
 * BATsubouterjoin
 *	equi-join, but the left output is sorted, and if there is no
 *	match for a value in the left input, there is still an output
 *	with NIL in the right output
 * BATsubsemijoin
 *	equi-join, but the left output is sorted, and if there are
 *	multiple matches, only one is returned (i.e., the left output
 *	is also key)
 * BATsubthetajoin
 *	theta-join: an extra operator must be provided encoded as an
 *	integer (macros JOIN_EQ, JOIN_NE, JOIN_LT, JOIN_LE, JOIN_GT,
 *	JOIN_GE); value match if the left input has the given
 *	relationship with the right input; order of the outputs is not
 *	guaranteed
 * BATsubbandjoin
 *	band-join: two extra input values (c1, c2) must be provided as
 *	well as Booleans (li, hi) that indicate whether the value
 *	ranges are inclusive or not; values in the left and right
 *	inputs match if right - c1 <[=] left <[=] right + c2; if c1 or
 *	c2 is NIL, there are no matches
 * BATsubrangejoin
 *	range-join: the right input consists of two aligned BATs,
 *	values match if the left value is between two corresponding
 *	right values; two extra Boolean parameters, li and hi,
 *	indicate whether equal values match
 */

/* Perform a bunch of sanity checks on the inputs to a join. */
static gdk_return
joinparamcheck(BAT *l, BAT *r1, BAT *r2, BAT *sl, BAT *sr, const char *func)
{
	if (!BAThdense(l) || !BAThdense(r1) || (r2 && !BAThdense(r2))) {
		GDKerror("%s: inputs must have dense head.\n", func);
		return GDK_FAIL;
	}
	if (ATOMtype(l->ttype) != ATOMtype(r1->ttype) ||
	    (r2 && ATOMtype(l->ttype) != ATOMtype(r2->ttype))) {
		GDKerror("%s: inputs not compatible.\n", func);
		return GDK_FAIL;
	}
	if (r2 &&
	    (BATcount(r1) != BATcount(r2) || r1->hseqbase != r2->hseqbase)) {
		GDKerror("%s: right inputs not aligned.\n", func);
		return GDK_FAIL;
	}
	if ((sl && !BAThdense(sl)) || (sr && !BAThdense(sr))) {
		GDKerror("%s: candidate lists must have dense head.\n", func);
		return GDK_FAIL;
	}
	if ((sl && ATOMtype(sl->ttype) != TYPE_oid) ||
	    (sr && ATOMtype(sr->ttype) != TYPE_oid)) {
		GDKerror("%s: candidate lists must have OID tail.\n", func);
		return GDK_FAIL;
	}
	if ((sl && !BATtordered(sl)) ||
	    (sr && !BATtordered(sr))) {
		GDKerror("%s: candidate lists must be sorted.\n", func);
		return GDK_FAIL;
	}
	if ((sl && !BATtkey(sl)) ||
	    (sr && !BATtkey(sr))) {
		GDKerror("%s: candidate lists must be unique.\n", func);
		return GDK_FAIL;
	}
	return GDK_SUCCEED;
}

/* Create the result bats for a join. */
static gdk_return
joininitresults(BAT **r1p, BAT **r2p, BUN size, const char *func)
{
	BAT *r1, *r2;

	r1 = BATnew(TYPE_void, TYPE_oid, size, TRANSIENT);
	r2 = BATnew(TYPE_void, TYPE_oid, size, TRANSIENT);
	if (r1 == NULL || r2 == NULL) {
		if (r1)
			BBPreclaim(r1);
		if (r2)
			BBPreclaim(r2);
		*r1p = *r2p = NULL;
		GDKerror("%s: cannot create output BATs.\n", func);
		return GDK_FAIL;
	}
	BATseqbase(r1, 0);
	BATseqbase(r2, 0);
	r1->T->nil = 0;
	r1->T->nonil = 1;
	r1->tkey = 1;
	r1->tsorted = 1;
	r1->trevsorted = 1;
	r1->tdense = 1;
	r2->T->nil = 0;
	r2->T->nonil = 1;
	r2->tkey = 1;
	r2->tsorted = 1;
	r2->trevsorted = 1;
	r2->tdense = 1;
	*r1p = r1;
	*r2p = r2;
	return GDK_SUCCEED;
}

#define VALUE(s, x)	(s##vars ? \
			 s##vars + VarHeapVal(s##vals, (x), s##width) : \
			 s##vals + ((x) * s##width))
#define FVALUE(s, x)	(s##vals + ((x) * s##width))

/* Do a binary search for the first/last occurrence of v between lo and hi
 * (lo inclusive, hi not inclusive) in rvals/rvars.
 * If last is set, return the index of the first value > v; if last is
 * not set, return the index of the first value >= v.
 * If ordering is -1, the values are sorted in reverse order and hence
 * all comparisons are reversed.
 */
#define BINSEARCHBODY(OP)						\
	do {								\
		if (rcand) {						\
			while (hi - lo > 1) {				\
				mid = (hi + lo) / 2;			\
				if (rvals[rcand[mid] - offset] OP v)	\
					hi = mid;			\
				else					\
					lo = mid;			\
			}						\
		} else {						\
			while (hi - lo > 1) {				\
				mid = (hi + lo) / 2;			\
				if (rvals[mid] OP v)			\
					hi = mid;			\
				else					\
					lo = mid;			\
			}						\
		}							\
	} while (0)

#define BINSEARCHFUNC(TYPE)						\
static inline BUN							\
binsearch_##TYPE(const oid *rcand, oid offset, const TYPE *rvals,	\
	      BUN lo, BUN hi, const TYPE *vp, int ordering, int last)	\
{									\
	BUN mid;							\
	TYPE v, x;							\
									\
	assert(ordering == 1 || ordering == -1);			\
	assert(lo <= hi);						\
									\
	v = *vp;		/* value we're searching for */		\
									\
	if (ordering > 0) {						\
		if ((x = rvals[rcand ? rcand[lo] - offset : lo]) > v ||	\
		    (!last && x == v))					\
			return lo;					\
		if ((x = rvals[rcand ? rcand[hi] - offset : hi]) < v ||	\
		    (last && x == v))					\
			return hi + 1;					\
									\
		if (last) {						\
			/* loop invariant: */				\
			/* value@lo <= v < value@hi */			\
			BINSEARCHBODY(>);				\
		} else {						\
			/* loop invariant: */				\
			/* value@lo < v <= value@hi */			\
			BINSEARCHBODY(>=);				\
		}							\
	} else {							\
		if ((x = rvals[rcand ? rcand[lo] - offset : lo]) < v ||	\
		    (!last && x == v))					\
			return lo;					\
		if ((x = rvals[rcand ? rcand[hi] - offset : hi]) > v ||	\
		    (last && x == v))					\
			return hi + 1;					\
									\
		if (last) {						\
			/* loop invariant: */				\
			/* value@lo >= v > value@hi */			\
			BINSEARCHBODY(<);				\
		} else {						\
			/* loop invariant: */				\
			/* value@lo > v >= value@hi */			\
			BINSEARCHBODY(<=);				\
		}							\
	}								\
	return hi;							\
}

BINSEARCHFUNC(bte)
BINSEARCHFUNC(sht)
BINSEARCHFUNC(int)
BINSEARCHFUNC(oid)
BINSEARCHFUNC(lng)
BINSEARCHFUNC(flt)
BINSEARCHFUNC(dbl)

static BUN
binsearch(const oid *rcand, oid offset,
	  int type, const char *rvals, const char *rvars,
	  int rwidth, BUN lo, BUN hi, const char *v,
	  int (*cmp)(const void *, const void *), int ordering, int last)
{
	BUN mid;
	int c;

	assert(ordering == 1 || ordering == -1);
	assert(lo < hi);

	--hi;			/* now hi is inclusive */

	switch (type) {
	case TYPE_bte:
		return binsearch_bte(rcand, offset, (const bte *) rvals,
				     lo, hi, (const bte *) v, ordering, last);
	case TYPE_sht:
		return binsearch_sht(rcand, offset, (const sht *) rvals,
				     lo, hi, (const sht *) v, ordering, last);
	case TYPE_int:
#if SIZEOF_WRD == SIZEOF_INT
	case TYPE_wrd:
#endif
		return binsearch_int(rcand, offset, (const int *) rvals,
				     lo, hi, (const int *) v, ordering, last);
	case TYPE_oid:
		return binsearch_oid(rcand, offset, (const oid *) rvals,
				     lo, hi, (const oid *) v, ordering, last);
	case TYPE_lng:
#if SIZEOF_WRD == SIZEOF_LNG
	case TYPE_wrd:
#endif
		return binsearch_lng(rcand, offset, (const lng *) rvals,
				     lo, hi, (const lng *) v, ordering, last);
	case TYPE_flt:
		return binsearch_flt(rcand, offset, (const flt *) rvals,
				     lo, hi, (const flt *) v, ordering, last);
	case TYPE_dbl:
		return binsearch_dbl(rcand, offset, (const dbl *) rvals,
				     lo, hi, (const dbl *) v, ordering, last);
	}

	if ((c = ordering * cmp(VALUE(r, rcand ? rcand[lo] - offset : lo), v)) > 0 ||
	    (!last && c == 0))
		return lo;
	if ((c = ordering * cmp(VALUE(r, rcand ? rcand[hi] - offset : hi), v)) < 0 ||
	    (last && c == 0))
		return hi + 1;

	/* loop invariant:
	 * last ? value@lo <= v < value@hi : value@lo < v <= value@hi
	 *
	 * This version does some more work in the inner loop than the
	 * type-expanded versions (ordering and rcand checks) but is
	 * slow due to the function call and the needed check for
	 * rvars (in VALUE()) already, so we're beyond caring. */
	while (hi - lo > 1) {
		mid = (hi + lo) / 2;
		if ((c = ordering * cmp(VALUE(r, rcand ? rcand[mid] - offset : mid), v)) > 0 ||
		    (!last && c == 0))
			hi = mid;
		else
			lo = mid;
	}
	return hi;
}

#define APPEND(b, o)		(((oid *) b->T->heap.base)[b->batFirst + b->batCount++] = (o))

/* Perform a "merge" join on l and r (if both are sorted) with
 * optional candidate lists, or join using binary search on r if l is
 * not sorted.  The return BATs have already been created by the
 * caller.
 *
 * If nil_matches is set, nil values are treated as ordinary values
 * that can match; otherwise nil values never match.
 *
 * If nil_on_miss is set, a nil value is returned in r2 if there is no
 * match in r for a particular value in l (left outer join).
 *
 * If semi is set, only a single set of values in t1/r2 is returned if
 * there is a match of l in r, no matter how many matches there are in
 * r; otherwise all matches are returned.
 */
static gdk_return
mergejoin(BAT *r1, BAT *r2, BAT *l, BAT *r, BAT *sl, BAT *sr,
	  int nil_matches, int nil_on_miss, int semi, int must_match)
{
	BUN lstart, lend, lcnt;
	const oid *lcand, *lcandend;
	BUN rstart, rend, rcnt, rstartorig;
	const oid *rcand, *rcandend, *rcandorig;
	BUN lscan, rscan;
	const char *lvals, *rvals;
	const char *lvars, *rvars;
	int lwidth, rwidth;
	const void *nil = ATOMnilptr(l->ttype);
	int (*cmp)(const void *, const void *) = BATatoms[l->ttype].atomCmp;
	const char *v, *prev = NULL;
	BUN nl, nr;
	int insert_nil;
	/* equal_order is set if we can scan both BATs in the same
	 * order, so when both are sorted or both are reverse sorted
	 * -- important to know in order to skip over values; if l is
	 * not sorted, this must be set to 1 and we will always do a
	 * binary search on all of r */
	int equal_order;
	/* [lr]ordering is either 1 or -1 depending on the order of
	 * l/r: it determines the comparison function used */
	int lordering, rordering;
	oid lv;
	BUN i;
	int lskipped = 0;	/* whether we skipped values in l */
	wrd loff = 0, roff = 0;
	oid lval = oid_nil, rval = oid_nil;

	ALGODEBUG fprintf(stderr, "#mergejoin(l=%s#" BUNFMT "[%s]%s%s,"
			  "r=%s#" BUNFMT "[%s]%s%s,sl=%s#" BUNFMT "%s%s,"
			  "sr=%s#" BUNFMT "%s%s,nil_matches=%d,"
			  "nil_on_miss=%d,semi=%d,must_match=%d)\n",
			  BATgetId(l), BATcount(l), ATOMname(l->ttype),
			  l->tsorted ? "-sorted" : "",
			  l->trevsorted ? "-revsorted" : "",
			  BATgetId(r), BATcount(r), ATOMname(r->ttype),
			  r->tsorted ? "-sorted" : "",
			  r->trevsorted ? "-revsorted" : "",
			  sl ? BATgetId(sl) : "NULL", sl ? BATcount(sl) : 0,
			  sl && sl->tsorted ? "-sorted" : "",
			  sl && sl->trevsorted ? "-revsorted" : "",
			  sr ? BATgetId(sr) : "NULL", sr ? BATcount(sr) : 0,
			  sr && sr->tsorted ? "-sorted" : "",
			  sr && sr->trevsorted ? "-revsorted" : "",
			  nil_matches, nil_on_miss, semi, must_match);

	assert(BAThdense(l));
	assert(BAThdense(r));
	assert(ATOMtype(l->ttype) == ATOMtype(r->ttype));
	assert(r->tsorted || r->trevsorted);
	assert(sl == NULL || sl->tsorted);
	assert(sr == NULL || sr->tsorted);
	assert(!nil_on_miss || !must_match); /* can't have both */

	CANDINIT(l, sl, lstart, lend, lcnt, lcand, lcandend);
	CANDINIT(r, sr, rstart, rend, rcnt, rcand, rcandend);
	lvals = l->ttype == TYPE_void ? NULL : (const char *) Tloc(l, BUNfirst(l));
	rvals = r->ttype == TYPE_void ? NULL : (const char *) Tloc(r, BUNfirst(r));
	if (l->tvarsized && l->ttype) {
		assert(r->tvarsized && r->ttype);
		lvars = l->T->vheap->base;
		rvars = r->T->vheap->base;
	} else {
		assert(!r->tvarsized || !r->ttype);
		lvars = rvars = NULL;
	}
	lwidth = l->T->width;
	rwidth = r->T->width;

	/* basic properties will be adjusted if necessary later on,
	 * they were initially set by joininitresults() */

	if (lstart == lend || (!nil_on_miss && rstart == rend)) {
		/* nothing to do: there are no matches */
		if (must_match && lstart < lend) {
			GDKerror("mergejoin(%s,%s) does not hit always => can't use fetchjoin.\n", BATgetId(l), BATgetId(r));
			goto bailout;
		}
		ALGODEBUG fprintf(stderr, "#mergejoin(l=%s,r=%s)=(%s#"BUNFMT"%s%s,%s#"BUNFMT"%s%s\n",
			  BATgetId(l), BATgetId(r),
			  BATgetId(r1), BATcount(r1),
			  r1->tsorted ? "-sorted" : "",
			  r1->trevsorted ? "-revsorted" : "",
			  BATgetId(r2), BATcount(r2),
			  r2->tsorted ? "-sorted" : "",
			  r2->trevsorted ? "-revsorted" : "");
		return GDK_SUCCEED;
	}
	if (!nil_on_miss) {
		/* if nil_on_miss is set we still have to return
		 * results */
		if (!nil_matches &&
		    ((l->ttype == TYPE_void && l->tseqbase == oid_nil) ||
		     (r->ttype == TYPE_void && r->tseqbase == oid_nil))) {
			/* nothing to do: all values in either l or r
			 * (or both) are nil, and we don't have to
			 * match nil values */
			if (must_match) {
				GDKerror("mergejoin(%s,%s) does not hit always => can't use fetchjoin.\n", BATgetId(l), BATgetId(r));
				goto bailout;
			}
			ALGODEBUG fprintf(stderr, "#mergejoin(l=%s,r=%s)=(%s#"BUNFMT"%s%s,%s#"BUNFMT"%s%s\n",
				  BATgetId(l), BATgetId(r),
				  BATgetId(r1), BATcount(r1),
				  r1->tsorted ? "-sorted" : "",
				  r1->trevsorted ? "-revsorted" : "",
				  BATgetId(r2), BATcount(r2),
				  r2->tsorted ? "-sorted" : "",
				  r2->trevsorted ? "-revsorted" : "");
			return GDK_SUCCEED;
		}
		if ((l->ttype == TYPE_void && l->tseqbase == oid_nil &&
		     (r->T->nonil ||
		      r->ttype != TYPE_void || r->tseqbase != oid_nil)) ||
		    (r->ttype == TYPE_void && r->tseqbase == oid_nil &&
		     (l->T->nonil ||
		      l->ttype != TYPE_void || l->tseqbase != oid_nil))) {
			/* nothing to do: all values in l are nil, and
			 * we can guarantee there are no nil values in
			 * r, or vice versa */
			if (must_match) {
				GDKerror("mergejoin(%s,%s) does not hit always => can't use fetchjoin.\n", BATgetId(l), BATgetId(r));
				goto bailout;
			}
			ALGODEBUG fprintf(stderr, "#mergejoin(l=%s,r=%s)=(%s#"BUNFMT"%s%s,%s#"BUNFMT"%s%s\n",
				  BATgetId(l), BATgetId(r),
				  BATgetId(r1), BATcount(r1),
				  r1->tsorted ? "-sorted" : "",
				  r1->trevsorted ? "-revsorted" : "",
				  BATgetId(r2), BATcount(r2),
				  r2->tsorted ? "-sorted" : "",
				  r2->trevsorted ? "-revsorted" : "");
			return GDK_SUCCEED;
		}
	}

	if (l->tsorted || l->trevsorted) {
		/* determine opportunistic scan window for l */
		for (nl = lcand ? (BUN) (lcandend - lcand) : lend - lstart,
			     lscan = 4;
		     nl > 0;
		     lscan++)
			nl >>= 1;
		equal_order = (l->tsorted && r->tsorted) ||
			(l->trevsorted && r->trevsorted &&
			 l->ttype != TYPE_void && r->ttype != TYPE_void);
		lordering = l->tsorted && (r->tsorted || !equal_order) ? 1 : -1;
		rordering = equal_order ? lordering : -lordering;
	} else {
		/* if l not sorted, we will always use binary search
		 * on r */
		assert(l->ttype != TYPE_void); /* void is always sorted */
		lscan = 0;
		equal_order = 1;
		lordering = 1;
		rordering = r->tsorted ? 1 : -1;
		/* if l not sorted, we only know for sure that r2 is
		 * key if l is, and that r1 is key if r is */
		r2->tkey = l->tkey != 0;
		r1->tkey = r->tkey != 0;
	}
	/* determine opportunistic scan window for r; if l is not
	 * sorted this is only used to find range of equal values */
	for (nl = rcand ? (BUN) (rcandend - rcand) : rend - rstart, rscan = 4;
	     nl > 0;
	     rscan++)
		nl >>= 1;

	if (l->ttype == TYPE_void) {
		if (lcand) {
			lstart = 0;
			lend = (BUN) (lcandend - lcand);
			lvals = (const char *) lcand;
			lcand = NULL;
			lwidth = SIZEOF_OID;
		}
		if (l->tseqbase == oid_nil)
			loff = wrd_nil;
		else
			loff = (wrd) l->tseqbase - (wrd) l->hseqbase;
	}
	if (r->ttype == TYPE_void) {
		if (rcand) {
			rstart = 0;
			rend = (BUN) (rcandend - rcand);
			rvals = (const char *) rcand;
			rcand = NULL;
			rwidth = SIZEOF_OID;
		}
		if (r->tseqbase == oid_nil)
			roff = wrd_nil;
		else
			roff = (wrd) r->tseqbase - (wrd) r->hseqbase;
	}
	assert(lvals != NULL || lcand == NULL);
	assert(rvals != NULL || rcand == NULL);

	rcandorig = rcand;
	rstartorig = rstart;
	while (lcand ? lcand < lcandend : lstart < lend) {
		if (!nil_on_miss && !must_match && lscan > 0) {
			/* If l is sorted (lscan > 0), we look at the
			 * next value in r to see whether we can jump
			 * over a large section of l using binary
			 * search.  We do this by looking ahead in l
			 * (lscan far, to be precise) and seeing if
			 * the value there is still too "small"
			 * (definition depends on sort order of l).
			 * If it is, we use binary search on l,
			 * otherwise we scan l for the next position
			 * with a value greater than or equal to the
			 * value in r.  Obviously, we can only do this
			 * if we're not inserting NILs for missing
			 * values in r (nil_on_miss set, i.e., outer
			 * join).
			 * The next value to match in r is the first
			 * if equal_order is set, the last
			 * otherwise. */
			if (rcand) {
				if (rcand == rcandend)
					break;
				v = VALUE(r, (equal_order ? rcand[0] : rcandend[-1]) - r->hseqbase);
			} else {
				if (rstart == rend)
					break;
				if (rvals) {
					v = VALUE(r, equal_order ? rstart : rend - 1);
					if (roff == wrd_nil) {
						rval = oid_nil;
						v = (const char *) &rval;
					} else if (roff != 0) {
						rval = (oid) (*(const oid *)v + roff);
						v = (const char *) &rval;
					}
				} else {
					if (roff == wrd_nil)
						rval = oid_nil;
					else if (equal_order)
						rval = rstart + r->tseqbase;
					else
						rval = rend - 1 + r->tseqbase;
					v = (const char *) &rval;
				}
			}
			/* here, v points to next value in r */
			if (lcand) {
				if (lscan < (BUN) (lcandend - lcand) &&
				    lordering * cmp(VALUE(l, lcand[lscan] - l->hseqbase),
						    v) < 0) {
					lcand += binsearch(lcand, l->hseqbase,
							   l->ttype, lvals, lvars,
							   lwidth, lscan,
							   (BUN) (lcandend - lcand), v,
							   cmp, lordering, 0);
					if (lcand == lcandend)
						break;
					lskipped = BATcount(r1) > 0;
				}
			} else if (lvals) {
				if (lscan < lend - lstart &&
				    lordering * cmp(VALUE(l, lstart + lscan),
						    v) < 0) {
					lstart = binsearch(NULL, 0,
							   l->ttype, lvals, lvars,
							   lwidth,
							   lstart + lscan,
							   lend, v,
							   cmp, lordering, 0);
					if (lstart == lend)
						break;
					lskipped = BATcount(r1) > 0;
				}
			} else if (*(const oid *)v != oid_nil) {
				if (l->tseqbase == oid_nil) {
					/* there cannot be any more
					 * matches since r's next
					 * value is not nil and hence
					 * all other values in r are
					 * also not nil, and all
					 * values in l are nil */
					lstart = lend;
					break;
				}
				if (*(const oid *)v > l->tseqbase) {
					BUN olstart = lstart;
					lstart = *(const oid *)v - l->tseqbase;
					if (lstart >= lend)
						break;
					if (lstart > olstart)
						lskipped = BATcount(r1) > 0;
				}
			}
		} else if (lscan == 0) {
			/* always search r completely */
			rcand = rcandorig;
			rstart = rstartorig;
		}
		/* Here we determine the next value in l that we are
		 * going to try to match in r.  We will also count the
		 * number of occurrences in l of that value.
		 * Afterwards, v points to the value and nl is the
		 * number of times it occurs.  Also, lstart/lcand will
		 * point to the next value to be considered (ready for
		 * the next iteration).
		 * If there are many equal values in l (more than
		 * lscan), we will use binary search to find the end
		 * of the sequence.  Obviously, we can do this only if
		 * l is actually sorted (lscan > 0). */
		nl = 1;		/* we'll match (at least) one in l */
		nr = 0;		/* maybe we won't match anything in r */
		if (lcand) {
			v = VALUE(l, lcand[0] - l->hseqbase);
			if (l->tkey) {
				/* if l is key, there is a single value */
				lcand++;
			} else if (lscan > 0 &&
				   lscan < (BUN) (lcandend - lcand) &&
				   cmp(v, VALUE(l, lcand[lscan] - l->hseqbase)) == 0) {
				/* lots of equal values: use binary
				 * search to find end */
				nl = binsearch(lcand, l->hseqbase, l->ttype, lvals, lvars, lwidth, lscan, (BUN) (lcandend - lcand), v, cmp, lordering, 1);
				lcand += nl;
			} else {
				while (++lcand < lcandend &&
				       cmp(v, VALUE(l, lcand[0] - l->hseqbase)) == 0)
					nl++;
			}
		} else if (lvals) {
			v = VALUE(l, lstart);
			if (loff == wrd_nil) {
				/* all values are nil */
				lval = oid_nil;
				nl = lend - lstart;
				lstart = lend;
				v = (const char *) &lval;
			} else {
				/* compare values without offset */
				if (l->tkey) {
					/* if l is key, there is a
					 * single value */
					lstart++;
				} else if (lscan > 0 &&
					   lscan < lend - lstart &&
					   cmp(v, VALUE(l, lstart + lscan)) == 0) {
					/* lots of equal values: use
					 * binary search to find
					 * end */
					nl = binsearch(NULL, 0, l->ttype, lvals, lvars,
						       lwidth, lstart + lscan,
						       lend, v, cmp, lordering,
						       1);
					nl -= lstart;
					lstart += nl;
				} else {
					while (++lstart < lend &&
					       cmp(v, VALUE(l, lstart)) == 0)
						nl++;
				}
				/* now fix offset */
				if (loff != 0) {
					lval = (oid) (*(const oid *)v + loff);
					v = (const char *) &lval;
				}
			}
		} else {
			if (loff == wrd_nil) {
				lval = oid_nil;
				nl = lend - lstart;
				lstart = lend;
			} else {
				lval = lstart + l->tseqbase;
				lstart++;
			}
			v = (const char *) &lval;
		}
		/* lcand/lstart points one beyond the value we're
		 * going to match: ready for the next iteration. */
		if (!nil_matches && cmp(v, nil) == 0) {
			/* v is nil and nils don't match anything */
			if (must_match) {
				GDKerror("mergejoin(%s,%s) does not hit always => can't use fetchjoin.\n", BATgetId(l), BATgetId(r));
				goto bailout;
			}
			continue;
		}
		/* First we find the "first" value in r that is "at
		 * least as large" as v, then we find the "first"
		 * value in r that is "larger" than v.  The difference
		 * is the number of values equal to v and is stored in
		 * nr.  The definitions of "larger" and "first" depend
		 * on the orderings of l and r.  If equal_order is
		 * set, we go through r from low to high, changing
		 * rstart/rcand (this includes the case that l is not
		 * sorted); otherwise we go through r from high to
		 * low, changing rend/rcandend.
		 * In either case, we will use binary search on r to
		 * find both ends of the sequence of values that are
		 * equal to v in case the position is "too far" (more
		 * than rscan away). */
		if (equal_order) {
			if (rcand) {
				/* first find the location of the
				 * first value in r that is >= v, then
				 * find the location of the first
				 * value in r that is > v; the
				 * difference is the number of values
				 * equal v */
				/* look ahead a little (rscan) in r to
				 * see whether we're better off doing
				 * a binary search */
				if (rscan < (BUN) (rcandend - rcand) &&
				    rordering * cmp(v, VALUE(r, rcand[rscan] - r->hseqbase)) > 0) {
					/* value too far away in r:
					 * use binary search */
					rcand += binsearch(rcand, r->hseqbase,
							   r->ttype, rvals, rvars,
							   rwidth, rscan,
							   (BUN) (rcandend - rcand), v,
							   cmp, rordering, 0);
				} else {
					/* scan r for v */
					while (rcand < rcandend &&
					       rordering * cmp(v, VALUE(r, rcand[0] - r->hseqbase)) > 0)
						rcand++;
				}
				/* if r is key, there is zero or one
				 * match, otherwise look ahead a
				 * little (rscan) in r to see whether
				 * we're better off doing a binary
				 * search */
				if (r->tkey) {
					if (rcand < rcandend &&
					    cmp(v, VALUE(r, rcand[0] - r->hseqbase)) == 0) {
						nr = 1;
						rcand++;
					}
				} else if (rscan < (BUN) (rcandend - rcand) &&
					   cmp(v, VALUE(r, rcand[rscan] - r->hseqbase)) == 0) {
					/* range too large: use binary
					 * search */
					nr = binsearch(rcand, r->hseqbase,
						       r->ttype, rvals, rvars, rwidth,
						       rscan, (BUN) (rcandend - rcand),
						       v, cmp, rordering, 1);
					rcand += nr;
				} else {
					/* scan r for end of range */
					while (rcand < rcandend &&
					       cmp(v, VALUE(r, rcand[0] - r->hseqbase)) == 0) {
						nr++;
						rcand++;
					}
				}
			} else if (rvals) {
				/* first find the location of the
				 * first value in r that is >= v, then
				 * find the location of the first
				 * value in r that is > v; the
				 * difference is the number of values
				 * equal v */
				/* look ahead a little (rscan) in r to
				 * see whether we're better off doing
				 * a binary search */
				if (rscan < rend - rstart &&
				    rordering * cmp(v, VALUE(r, rstart + rscan)) > 0) {
					/* value too far away in r:
					 * use binary search */
					rstart = binsearch(NULL, 0, r->ttype, rvals,
							   rvars, rwidth,
							   rstart + rscan,
							   rend, v, cmp,
							   rordering, 0);
				} else {
					/* scan r for v */
					while (rstart < rend &&
					       rordering * cmp(v, VALUE(r, rstart)) > 0)
						rstart++;
				}
				/* if r is key, there is zero or one
				 * match, otherwise look ahead a
				 * little (rscan) in r to see whether
				 * we're better off doing a binary
				 * search */
				if (r->tkey) {
					if (rstart < rend &&
					    cmp(v, VALUE(r, rstart)) == 0) {
						nr = 1;
						rstart++;
					}
				} else if (rscan < rend - rstart &&
					   cmp(v, VALUE(r, rstart + rscan)) == 0) {
					/* range too large: use binary
					 * search */
					nr = binsearch(NULL, 0, r->ttype, rvals, rvars,
						       rwidth, rstart + rscan,
						       rend, v, cmp,
						       rordering, 1);
					nr -= rstart;
					rstart += nr;
				} else {
					/* scan r for end of range */
					while (rstart < rend &&
					       cmp(v, VALUE(r, rstart)) == 0) {
						nr++;
						rstart++;
					}
				}
			} else {
				/* r is dense or void-nil, so we don't
				 * need to search, we know there is
				 * either zero or one match, or
				 * everything matches (nil) */
				if (r->tseqbase == oid_nil) {
					if (*(const oid *)v == oid_nil) {
						/* both sides are nil:
						 * everything matches */
						nr = rend - rstart;
						rstart = rend;
					}
				} else if (*(const oid *)v != oid_nil &&
					   *(const oid *)v >= rstart + r->tseqbase) {
					if (*(const oid *)v < rend + r->tseqbase) {
						/* within range: a
						 * single match */
						nr = 1;
						rstart = *(const oid *)v - r->tseqbase + 1;
					} else {
						/* beyond the end: no match */
						rstart = rend;
					}
				}
			}
			/* rstart or rcand points to first value > v
			 * or end of r, and nr is the number of values
			 * in r that are equal to v */
		} else {
			if (rcand) {
				/* first find the location of the
				 * first value in r that is > v, then
				 * find the location of the first
				 * value in r that is >= v; the
				 * difference is the number of values
				 * equal v */
				/* look ahead a little (rscan) in r to
				 * see whether we're better off doing
				 * a binary search */
				if (rscan < (BUN) (rcandend - rcand) &&
				    rordering * cmp(v, VALUE(r, rcandend[-(ssize_t)rscan - 1] - r->hseqbase)) < 0) {
					/* value too far away in r:
					 * use binary search */
					rcandend = rcand + binsearch(rcand,
								     r->hseqbase,
								     r->ttype, rvals,
								     rvars,
								     rwidth, 0,
								     (BUN) (rcandend - rcand) - rscan,
								     v, cmp,
								     rordering,
								     1);
				} else {
					/* scan r for v */
					while (rcand < rcandend &&
					       rordering * cmp(v, VALUE(r, rcandend[-1] - r->hseqbase)) < 0)
						rcandend--;
				}
				/* if r is key, there is zero or one
				 * match, otherwise look ahead a
				 * little (rscan) in r to see whether
				 * we're better off doing a binary
				 * search */
				if (r->tkey) {
					if (rcand < rcandend &&
					    cmp(v, VALUE(r, rcandend[-1] - r->hseqbase)) == 0) {
						nr = 1;
						rcandend--;
					}
				} else if (rscan < (BUN) (rcandend - rcand) &&
					   cmp(v, VALUE(r, rcandend[-(ssize_t)rscan - 1] - r->hseqbase)) == 0) {
					nr = binsearch(rcand, r->hseqbase,
						       r->ttype, rvals, rvars, rwidth, 0,
						       (BUN) (rcandend - rcand) - rscan,
						       v, cmp, rordering, 0);
					nr = (BUN) (rcandend - rcand) - nr;
					rcandend -= nr;
				} else {
					/* scan r for start of range */
					while (rcand < rcandend &&
					       cmp(v, VALUE(r, rcandend[-1] - r->hseqbase)) == 0) {
						nr++;
						rcandend--;
					}
				}
			} else if (rvals) {
				/* first find the location of the
				 * first value in r that is > v, then
				 * find the location of the first
				 * value in r that is >= v; the
				 * difference is the number of values
				 * equal v */
				/* look ahead a little (rscan) in r to
				 * see whether we're better off doing
				 * a binary search */
				if (rscan < rend - rstart &&
				    rordering * cmp(v, VALUE(r, rend - rscan - 1)) < 0) {
					/* value too far away in r:
					 * use binary search */
					rend = binsearch(NULL, 0, r->ttype, rvals, rvars,
							 rwidth, rstart,
							 rend - rscan, v, cmp,
							 rordering, 1);
				} else {
					/* scan r for v */
					while (rstart < rend &&
					       rordering * cmp(v, VALUE(r, rend - 1)) < 0)
						rend--;
				}
				/* if r is key, there is zero or one
				 * match, otherwise look ahead a
				 * little (rscan) in r to see whether
				 * we're better off doing a binary
				 * search */
				if (r->tkey) {
					if (rstart < rend &&
					    cmp(v, VALUE(r, rend - 1)) == 0) {
						nr = 1;
						rend--;
					}
				} else if (rscan < rend - rstart &&
					   cmp(v, VALUE(r, rend - rscan - 1)) == 0) {
					nr = binsearch(NULL, 0, r->ttype, rvals, rvars, rwidth, rstart, rend - rscan, v, cmp, rordering, 0);
					nr = rend - nr;
					rend -= nr;
				} else {
					/* scan r for start of range */
					while (rstart < rend &&
					       cmp(v, VALUE(r, rend - 1)) == 0) {
						nr++;
						rend--;
					}
				}
			} else {
				/* r is dense or void-nil, so we don't
				 * need to search, we know there is
				 * either zero or one match, or
				 * everything matches (nil) */
				if (r->tseqbase == oid_nil) {
					if (*(const oid *)v == oid_nil) {
						/* both sides are nil:
						 * everything matches */
						nr = rend - rstart;
						rend = rstart;
					}
				} else if (*(const oid *)v != oid_nil &&
					   *(const oid *)v < rend + r->tseqbase) {
					if (*(const oid *)v >= rstart + r->tseqbase) {
						/* within range: a
						 * single match */
						nr = 1;
						rend = *(const oid *)v - r->tseqbase;
					} else {
						/* before the start:
						 * no match */
						rend = rstart;
					}
				}
			}
			/* rend/rcandend now points to first value >= v
			 * or start of r */
		}
		if (nr == 0) {
			/* no entries in r found */
			if (must_match) {
				GDKerror("mergejoin(%s,%s) does not hit always => can't use fetchjoin.\n", BATgetId(l), BATgetId(r));
				goto bailout;
			}
			if (!nil_on_miss) {
				if (lscan > 0 &&
				    (rcand ? rcand == rcandend : rstart == rend)) {
					/* nothing more left to match
					 * in r */
					break;
				}
				lskipped = BATcount(r1) > 0;
				continue;
			}
			/* insert a nil to indicate a non-match */
			insert_nil = 1;
			nr = 1;
			r2->T->nil = 1;
			r2->T->nonil = 0;
			r2->tsorted = 0;
			r2->trevsorted = 0;
			r2->tdense = 0;
		} else {
			insert_nil = 0;
			if (semi) {
				/* for semi-join, only insert single
				 * value */
				nr = 1;
			}
			if (lcand &&
			    nl > 1 &&
			    lcand[-1] != lcand[-1 - nl] + nl) {
				/* not all values in the range are
				 * candidates */
				lskipped = 1;
			}
		}
		/* make space: nl values in l match nr values in r, so
		 * we need to add nl * nr values in the results */
		if (BATcount(r1) + nl * nr > BATcapacity(r1)) {
			/* make some extra space by extrapolating how
			 * much more we need */
			BUN newcap = BATcount(r1) + nl * nr * (lcand ? (BUN) (lcandend + 1 - lcand) : lend + 1 - lstart);
			BATsetcount(r1, BATcount(r1));
			BATsetcount(r2, BATcount(r2));
			r1 = BATextend(r1, newcap);
			r2 = BATextend(r2, newcap);
			if (r1 == NULL || r2 == NULL) {
				goto bailout;
			}
			assert(BATcapacity(r1) == BATcapacity(r2));
		}

		/* maintain properties */
		if (nl > 1) {
			/* value occurs multiple times in l, so entry
			 * in r will be repeated multiple times: hence
			 * r2 is not key and not dense */
			r2->tkey = 0;
			r2->tdense = 0;
			/* multiple different values will be inserted
			 * in r1 (always in order), so not reverse
			 * ordered anymore */
			r1->trevsorted = 0;
		}
		if (nr > 1) {
			/* value occurs multiple times in r, so entry
			 * in l will be repeated multiple times: hence
			 * r1 is not key and not dense */
			r1->tkey = 0;
			r1->tdense = 0;
			/* multiple different values will be inserted
			 * in r2 (in order), so not reverse ordered
			 * anymore */
			r2->trevsorted = 0;
			if (nl > 1) {
				/* multiple values in l match multiple
				 * values in r, so an ordered sequence
				 * will be inserted multiple times in
				 * r2, so r2 is not ordered anymore */
				r2->tsorted = 0;
			}
		}
		if (lscan == 0) {
			/* deduce relative positions of r matches for
			 * this and previous value in v */
			if (prev) {
				if (rordering * cmp(prev, v) < 0) {
					/* previous value in l was
					 * less than current */
					r2->trevsorted = 0;
				} else {
					r2->tsorted = 0;
				}
			}
			prev = v;
		}
		if (BATcount(r1) > 0) {
			/* a new, higher value will be inserted into
			 * r1, so r1 is not reverse ordered anymore */
			r1->trevsorted = 0;
			/* depending on whether l and r are ordered
			 * the same or not, a new higher or lower
			 * value will be added to r2 */
			if (equal_order)
				r2->trevsorted = 0;
			else {
				r2->tsorted = 0;
				r2->tdense = 0;
			}
			if (r1->tdense && lskipped)
				r1->tdense = 0;
		}

		/* insert values: various different ways of doing it */
		if (insert_nil) {
			do {
				lv = lcand ? lcand[-(ssize_t)nl] : lstart + l->hseqbase - nl;

				for (i = 0; i < nr; i++) {
					APPEND(r1, lv);
					APPEND(r2, oid_nil);
				}
			} while (--nl > 0);
		} else if (rcand && equal_order) {
			if (r2->batCount > 0 &&
			    r2->tdense &&
			    ((oid *) r2->T->heap.base)[r2->batFirst + r2->batCount - 1] + 1 != rcand[-(ssize_t)nr])
				r2->tdense = 0;
			do {
				lv = lcand ? lcand[-(ssize_t)nl] : lstart + l->hseqbase - nl;

				for (i = nr; i > 0; i--) {
					APPEND(r1, lv);
					APPEND(r2, rcand[-(ssize_t)i]);
				}
			} while (--nl > 0);
		} else if (rcand) {
			if (r2->batCount > 0 &&
			    r2->tdense &&
			    ((oid *) r2->T->heap.base)[r2->batFirst + r2->batCount - 1] + 1 != rcandend[0])
				r2->tdense = 0;
			do {
				lv = lcand ? lcand[-(ssize_t)nl] : lstart + l->hseqbase - nl;

				for (i = 0; i < nr; i++) {
					APPEND(r1, lv);
					APPEND(r2, rcandend[i]);
				}
			} while (--nl > 0);
		} else if (equal_order) {
			if (r2->batCount > 0 &&
			    r2->tdense &&
			    ((oid *) r2->T->heap.base)[r2->batFirst + r2->batCount - 1] + 1 != rstart + r->hseqbase - nr)
				r2->tdense = 0;
			do {
				lv = lcand ? lcand[-(ssize_t)nl] : lstart + l->hseqbase - nl;

				for (i = nr; i > 0; i--) {
					APPEND(r1, lv);
					APPEND(r2, rstart + r->hseqbase - i);
				}
			} while (--nl > 0);
		} else {
			if (r2->batCount > 0 &&
			    r2->tdense &&
			    ((oid *) r2->T->heap.base)[r2->batFirst + r2->batCount - 1] + 1 != rend + r->hseqbase)
				r2->tdense = 0;
			do {
				lv = lcand ? lcand[-(ssize_t)nl] : lstart + l->hseqbase - nl;

				for (i = 0; i < nr; i++) {
					APPEND(r1, lv);
					APPEND(r2, rend + r->hseqbase + i);
				}
			} while (--nl > 0);
		}
	}
	assert(BATcount(r1) == BATcount(r2));
	/* also set other bits of heap to correct value to indicate size */
	BATsetcount(r1, BATcount(r1));
	BATsetcount(r2, BATcount(r2));
	if (BATcount(r1) > 0) {
		if (r1->tdense)
			r1->tseqbase = ((oid *) r1->T->heap.base)[r1->batFirst];
		if (r2->tdense)
			r2->tseqbase = ((oid *) r2->T->heap.base)[r2->batFirst];
	}
	ALGODEBUG fprintf(stderr, "#mergejoin(l=%s,r=%s)=(%s#"BUNFMT"%s%s,%s#"BUNFMT"%s%s\n",
		  BATgetId(l), BATgetId(r),
		  BATgetId(r1), BATcount(r1),
		  r1->tsorted ? "-sorted" : "",
		  r1->trevsorted ? "-revsorted" : "",
		  BATgetId(r2), BATcount(r2),
		  r2->tsorted ? "-sorted" : "",
		  r2->trevsorted ? "-revsorted" : "");
	return GDK_SUCCEED;

  bailout:
	if (r1)
		BBPreclaim(r1);
	if (r2)
		BBPreclaim(r2);
	return GDK_FAIL;
}

/* binary search in a candidate list, return 1 if found, 0 if not */
static inline int
binsearchcand(const oid *cand, BUN lo, BUN hi, oid v)
{
	BUN mid;

	--hi;			/* now hi is inclusive */
	if (v < cand[lo] || v > cand[hi])
		return 0;
	while (hi > lo) {
		mid = (lo + hi) / 2;
		if (cand[mid] == v)
			return 1;
		if (cand[mid] < v)
			lo = mid + 1;
		else
			hi = mid - 1;
	}
	return cand[lo] == v;
}

#define HASHLOOPBODY()							\
	do {								\
		if (BUNlast(r1) == BATcapacity(r1)) {			\
			newcap = BATgrows(r1);				\
			BATsetcount(r1, BATcount(r1));			\
			BATsetcount(r2, BATcount(r2));			\
			r1 = BATextend(r1, newcap);			\
			r2 = BATextend(r2, newcap);			\
			if (r1 == NULL || r2 == NULL)			\
				goto bailout;				\
			assert(BATcapacity(r1) == BATcapacity(r2));	\
		}							\
		APPEND(r1, lo);						\
		APPEND(r2, ro);						\
		nr++;							\
	} while (0)

static gdk_return
hashjoin(BAT *r1, BAT *r2, BAT *l, BAT *r, BAT *sl, BAT *sr, int nil_matches, int nil_on_miss, int semi, int must_match)
{
	BUN lstart, lend, lcnt;
	const oid *lcand = NULL, *lcandend = NULL;
	BUN rstart, rend, rcnt;
	const oid *rcand = NULL, *rcandend = NULL;
	oid lo, ro;
	BATiter ri;
	BUN rb, rb0;
	wrd rbun2oid;
	BUN nr, nrcand, newcap;
	const char *lvals;
	const char *lvars;
	int lwidth;
	const void *nil = ATOMnilptr(l->ttype);
	int (*cmp)(const void *, const void *) = BATatoms[l->ttype].atomCmp;
	oid lval = oid_nil;	/* hold value if l has dense tail */
	const char *v = (const char *) &lval;
	int lskipped = 0;	/* whether we skipped values in l */

	ALGODEBUG fprintf(stderr, "#hashjoin(l=%s#" BUNFMT "[%s]%s%s,"
			  "r=%s#" BUNFMT "[%s]%s%s,sl=%s#" BUNFMT "%s%s,"
			  "sr=%s#" BUNFMT "%s%s,nil_matches=%d,"
			  "nil_on_miss=%d,semi=%d,must_match=%d)\n",
			  BATgetId(l), BATcount(l), ATOMname(l->ttype),
			  l->tsorted ? "-sorted" : "",
			  l->trevsorted ? "-revsorted" : "",
			  BATgetId(r), BATcount(r), ATOMname(r->ttype),
			  r->tsorted ? "-sorted" : "",
			  r->trevsorted ? "-revsorted" : "",
			  sl ? BATgetId(sl) : "NULL", sl ? BATcount(sl) : 0,
			  sl && sl->tsorted ? "-sorted" : "",
			  sl && sl->trevsorted ? "-revsorted" : "",
			  sr ? BATgetId(sr) : "NULL", sr ? BATcount(sr) : 0,
			  sr && sr->tsorted ? "-sorted" : "",
			  sr && sr->trevsorted ? "-revsorted" : "",
			  nil_matches, nil_on_miss, semi, must_match);

	assert(BAThdense(l));
	assert(BAThdense(r));
	assert(r->ttype != TYPE_void);
	assert(ATOMtype(l->ttype) == ATOMtype(r->ttype));
	assert(sl == NULL || sl->tsorted);
	assert(sr == NULL || sr->tsorted);
	assert(!nil_on_miss || !must_match); /* can't have both */

	CANDINIT(l, sl, lstart, lend, lcnt, lcand, lcandend);
	CANDINIT(r, sr, rstart, rend, rcnt, rcand, rcandend);
	lwidth = l->T->width;
	lvals = (const char *) Tloc(l, BUNfirst(l));
	if (l->tvarsized && l->ttype) {
		assert(r->tvarsized && r->ttype);
		lvars = l->T->vheap->base;
	} else {
		assert(!r->tvarsized || !r->ttype);
		lvars = NULL;
	}
	/* offset to convert BUN for value in right tail column to OID
	 * in right head column */
	rbun2oid = (wrd) r->hseqbase - (wrd) BUNfirst(r);

	/* basic properties will be adjusted if necessary later on,
	 * they were initially set by joininitresults() */

	/* if an input columns is key, the opposite output column will
	 * be key */
	r1->tkey = r->tkey != 0;
	r2->tkey = l->tkey != 0;
	/* r2 is not likely to be sorted (although it is certainly
	 * possible) */
	r2->tsorted = 0;
	r2->trevsorted = 0;
	r2->tdense = 0;

	if (lstart == lend || (!nil_on_miss && rstart == rend)) {
		/* nothing to do: there are no matches */
		if (must_match && lstart < lend) {
			GDKerror("hashjoin(%s,%s) does not hit always => can't use fetchjoin.\n", BATgetId(l), BATgetId(r));
			goto bailout;
		}
		ALGODEBUG fprintf(stderr, "#hashjoin(l=%s,r=%s)=(%s#"BUNFMT"%s%s,%s#"BUNFMT"%s%s\n",
			  BATgetId(l), BATgetId(r),
			  BATgetId(r1), BATcount(r1),
			  r1->tsorted ? "-sorted" : "",
			  r1->trevsorted ? "-revsorted" : "",
			  BATgetId(r2), BATcount(r2),
			  r2->tsorted ? "-sorted" : "",
			  r2->trevsorted ? "-revsorted" : "");
		return GDK_SUCCEED;
	}

	/* hashes work on HEAD column */
	r = BATmirror(r);
	if (BATprepareHash(r))
		goto bailout;
	ri = bat_iterator(r);
	nrcand = (BUN) (rcandend - rcand);

	if (lcand) {
		while (lcand < lcandend) {
			lo = *lcand++;
			if (l->ttype == TYPE_void) {
				if (l->tseqbase != oid_nil)
					lval = lo - l->hseqbase + l->tseqbase;
			} else {
				v = VALUE(l, lo - l->hseqbase);
			}
			if (!nil_matches && cmp(v, nil) == 0) {
				lskipped = BATcount(r1) > 0;
				continue;
			}
			nr = 0;
			if (rcand) {
				HASHloop(ri, r->H->hash, rb, v) {
					ro = (oid) (rb + rbun2oid);
					if (!binsearchcand(rcand, 0, nrcand, ro))
						continue;
					HASHLOOPBODY();
					if (semi)
						break;
				}
			} else {
				HASHloop(ri, r->H->hash, rb, v) {
					rb0 = rb - BUNfirst(r); /* zero-based */
					if (rb0 < rstart || rb0 >= rend)
						continue;
					ro = (oid) (rb + rbun2oid);
					HASHLOOPBODY();
					if (semi)
						break;
				}
			}
			if (nr == 0) {
				if (nil_on_miss) {
					nr = 1;
					r2->T->nil = 1;
					r2->T->nonil = 0;
					r2->tkey = 0;
					if (BUNlast(r1) == BATcapacity(r1)) {
						newcap = BATgrows(r1);
						BATsetcount(r1, BATcount(r1));
						BATsetcount(r2, BATcount(r2));
						r1 = BATextend(r1, newcap);
						r2 = BATextend(r2, newcap);
						if (r1 == NULL || r2 == NULL)
							goto bailout;
						assert(BATcapacity(r1) == BATcapacity(r2));
					}
					APPEND(r1, lo);
					APPEND(r2, oid_nil);
				} else if (must_match) {
					GDKerror("hashjoin(%s,%s) does not hit always => can't use fetchjoin.\n", BATgetId(l), BATgetId(r));
					goto bailout;
				} else {
					lskipped = BATcount(r1) > 0;
				}
			} else {
				if (lskipped) {
					/* note, we only get here in
					 * an iteration *after*
					 * lskipped was first set to
					 * 1, i.e. we did indeed skip
					 * values in l */
					r1->tdense = 0;
				}
				if (nr > 1) {
					r1->tkey = 0;
					r1->tdense = 0;
				}
			}
			if (nr > 0 && BATcount(r1) > nr)
				r1->trevsorted = 0;
		}
	} else {
		for (lo = lstart - BUNfirst(l) + l->hseqbase; lstart < lend; lo++) {
			if (l->ttype == TYPE_void) {
				if (l->tseqbase != oid_nil)
					lval = lo - l->hseqbase + l->tseqbase;
			} else {
				v = VALUE(l, lstart);
			}
			lstart++;
			nr = 0;
			if (rcand) {
				if (!nil_matches && cmp(v, nil) == 0) {
					lskipped = BATcount(r1) > 0;
					continue;
				}
				HASHloop(ri, r->H->hash, rb, v) {
					ro = (oid) (rb + rbun2oid);
					if (!binsearchcand(rcand, 0, nrcand, ro))
						continue;
					HASHLOOPBODY();
					if (semi)
						break;
				}
			} else {
				int t = r->htype;
				if (t != ATOMstorage(t) &&
				    ATOMnilptr(ATOMstorage(t)) == ATOMnilptr(t) &&
				    BATatoms[ATOMstorage(t)].atomCmp == BATatoms[t].atomCmp &&
				    BATatoms[ATOMstorage(t)].atomHash == BATatoms[t].atomHash)
					t = ATOMstorage(t);

				switch (t) {
				case TYPE_int:
#if SIZEOF_OID == SIZEOF_INT
				case TYPE_oid:
#endif
#if SIZEOF_WRD == SIZEOF_INT
				case TYPE_wrd:
#endif
					if (!nil_matches && *(const int*)v == int_nil) {
						lskipped = BATcount(r1) > 0;
						continue;
					}
					HASHloop_int(ri, r->H->hash, rb, v) {
						rb0 = rb - BUNfirst(r); /* zero-based */
						if (rb0 < rstart || rb0 >= rend)
							continue;
						ro = (oid) (rb + rbun2oid);
						HASHLOOPBODY();
						if (semi)
							break;
					}
					break;
				case TYPE_lng:
#if SIZEOF_OID == SIZEOF_LNG
				case TYPE_oid:
#endif
#if SIZEOF_WRD == SIZEOF_LNG
				case TYPE_wrd:
#endif
					if (!nil_matches && *(const lng*)v == lng_nil) {
						lskipped = BATcount(r1) > 0;
						continue;
					}
					HASHloop_lng(ri, r->H->hash, rb, v) {
						rb0 = rb - BUNfirst(r); /* zero-based */
						if (rb0 < rstart || rb0 >= rend)
							continue;
						ro = (oid) (rb + rbun2oid);
						HASHLOOPBODY();
						if (semi)
							break;
					}
					break;
				default:
					if (!nil_matches && cmp(v, nil) == 0) {
						lskipped = BATcount(r1) > 0;
						continue;
					}
					HASHloop(ri, r->H->hash, rb, v) {
						rb0 = rb - BUNfirst(r); /* zero-based */
						if (rb0 < rstart || rb0 >= rend)
							continue;
						ro = (oid) (rb + rbun2oid);
						HASHLOOPBODY();
						if (semi)
							break;
					}
					break;
				}
			}
			if (nr == 0) {
				if (nil_on_miss) {
					nr = 1;
					r2->T->nil = 1;
					r2->T->nonil = 0;
					if (BUNlast(r1) == BATcapacity(r1)) {
						newcap = BATgrows(r1);
						BATsetcount(r1, BATcount(r1));
						BATsetcount(r2, BATcount(r2));
						r1 = BATextend(r1, newcap);
						r2 = BATextend(r2, newcap);
						if (r1 == NULL || r2 == NULL)
							goto bailout;
						assert(BATcapacity(r1) == BATcapacity(r2));
					}
					APPEND(r1, lo);
					APPEND(r2, oid_nil);
				} else if (must_match) {
					GDKerror("hashjoin(%s,%s) does not hit always => can't use fetchjoin.\n", BATgetId(l), BATgetId(r));
					goto bailout;
				} else {
					lskipped = BATcount(r1) > 0;
				}
			} else {
				if (lskipped) {
					/* note, we only get here in
					 * an iteration *after*
					 * lskipped was first set to
					 * 1, i.e. we did indeed skip
					 * values in l */
					r1->tdense = 0;
				}
				if (nr > 1) {
					r1->tkey = 0;
					r1->tdense = 0;
				}
			}
			if (nr > 0 && BATcount(r1) > nr)
				r1->trevsorted = 0;
		}
	}
	assert(BATcount(r1) == BATcount(r2));
	/* also set other bits of heap to correct value to indicate size */
	BATsetcount(r1, BATcount(r1));
	BATsetcount(r2, BATcount(r2));
	if (BATcount(r1) <= 1) {
		r1->tsorted = 1;
		r1->trevsorted = 1;
		r1->tkey = 1;
		r1->tdense = 1;
		r2->tsorted = 1;
		r2->trevsorted = 1;
		r2->tkey = 1;
		r2->tdense = 1;
	}
	if (BATcount(r1) > 0) {
		if (r1->tdense)
			r1->tseqbase = ((oid *) r1->T->heap.base)[r1->batFirst];
		if (r2->tdense)
			r2->tseqbase = ((oid *) r2->T->heap.base)[r2->batFirst];
	}
	ALGODEBUG fprintf(stderr, "#hashjoin(l=%s,r=%s)=(%s#"BUNFMT"%s%s,%s#"BUNFMT"%s%s\n",
		  BATgetId(l), BATgetId(r),
		  BATgetId(r1), BATcount(r1),
		  r1->tsorted ? "-sorted" : "",
		  r1->trevsorted ? "-revsorted" : "",
		  BATgetId(r2), BATcount(r2),
		  r2->tsorted ? "-sorted" : "",
		  r2->trevsorted ? "-revsorted" : "");
	return GDK_SUCCEED;

  bailout:
	if (r1)
		BBPreclaim(r1);
	if (r2)
		BBPreclaim(r2);
	return GDK_FAIL;
}

#define MASK_EQ		1
#define MASK_LT		2
#define MASK_GT		4
#define MASK_LE		(MASK_EQ | MASK_LT)
#define MASK_GE		(MASK_EQ | MASK_GT)
#define MASK_NE		(MASK_LT | MASK_GT)

static gdk_return
thetajoin(BAT *r1, BAT *r2, BAT *l, BAT *r, BAT *sl, BAT *sr, int opcode)
{
	BUN lstart, lend, lcnt;
	const oid *lcand = NULL, *lcandend = NULL;
	BUN rstart, rend, rcnt;
	const oid *rcand = NULL, *rcandend = NULL;
	const char *lvals, *rvals;
	const char *lvars, *rvars;
	int lwidth, rwidth;
	const void *nil = ATOMnilptr(l->ttype);
	int (*cmp)(const void *, const void *) = BATatoms[l->ttype].atomCmp;
	const char *vl, *vr;
	const oid *p;
	oid lastr = 0;		/* last value inserted into r2 */
	BUN n, nr;
	BUN newcap;
	oid lo, ro;
	int c;
	int lskipped = 0;	/* whether we skipped values in l */
	wrd loff = 0, roff = 0;
	oid lval = oid_nil, rval = oid_nil;

	ALGODEBUG fprintf(stderr, "#thetajoin(l=%s#" BUNFMT "[%s]%s%s,"
			  "r=%s#" BUNFMT "[%s]%s%s,sl=%s#" BUNFMT "%s%s,"
			  "sr=%s#" BUNFMT "%s%s,op=%s%s%s)\n",
			  BATgetId(l), BATcount(l), ATOMname(l->ttype),
			  l->tsorted ? "-sorted" : "",
			  l->trevsorted ? "-revsorted" : "",
			  BATgetId(r), BATcount(r), ATOMname(r->ttype),
			  r->tsorted ? "-sorted" : "",
			  r->trevsorted ? "-revsorted" : "",
			  sl ? BATgetId(sl) : "NULL", sl ? BATcount(sl) : 0,
			  sl && sl->tsorted ? "-sorted" : "",
			  sl && sl->trevsorted ? "-revsorted" : "",
			  sr ? BATgetId(sr) : "NULL", sr ? BATcount(sr) : 0,
			  sr && sr->tsorted ? "-sorted" : "",
			  sr && sr->trevsorted ? "-revsorted" : "",
			  opcode & MASK_LT ? "<" : "",
			  opcode & MASK_GT ? ">" : "",
			  opcode & MASK_EQ ? "=" : "");

	assert(BAThdense(l));
	assert(BAThdense(r));
	assert(ATOMtype(l->ttype) == ATOMtype(r->ttype));
	assert(sl == NULL || sl->tsorted);
	assert(sr == NULL || sr->tsorted);
	assert((opcode & (MASK_EQ | MASK_LT | MASK_GT)) != 0);

	CANDINIT(l, sl, lstart, lend, lcnt, lcand, lcandend);
	CANDINIT(r, sr, rstart, rend, rcnt, rcand, rcandend);

	lvals = l->ttype == TYPE_void ? NULL : (const char *) Tloc(l, BUNfirst(l));
	rvals = r->ttype == TYPE_void ? NULL : (const char *) Tloc(r, BUNfirst(r));
	if (l->tvarsized && l->ttype) {
		assert(r->tvarsized && r->ttype);
		lvars = l->T->vheap->base;
		rvars = r->T->vheap->base;
	} else {
		assert(!r->tvarsized || !r->ttype);
		lvars = rvars = NULL;
	}
	lwidth = l->T->width;
	rwidth = r->T->width;

	if (l->ttype == TYPE_void) {
		if (l->tseqbase == oid_nil) {
			/* trivial: nils don't match anything */
			return GDK_SUCCEED;
		}
		if (lcand) {
			lstart = 0;
			lend = (BUN) (lcandend - lcand);
			lvals = (const char *) lcand;
			lcand = NULL;
			lwidth = SIZEOF_OID;
		}
		loff = (wrd) l->tseqbase - (wrd) l->hseqbase;
	}
	if (r->ttype == TYPE_void) {
		if (r->tseqbase == oid_nil) {
			/* trivial: nils don't match anything */
			return GDK_SUCCEED;
		}
		if (rcand) {
			rstart = 0;
			rend = (BUN) (rcandend - rcand);
			rvals = (const char *) rcand;
			rcand = NULL;
			rwidth = SIZEOF_OID;
		}
		roff = (wrd) r->tseqbase - (wrd) r->hseqbase;
	}
	assert(lvals != NULL || lcand == NULL);
	assert(rvals != NULL || rcand == NULL);

	r1->tkey = 1;
	r1->tsorted = 1;
	r1->trevsorted = 1;
	r2->tkey = 1;
	r2->tsorted = 1;
	r2->trevsorted = 1;

	/* nested loop implementation for theta join */
	for (;;) {
		if (lcand) {
			if (lcand == lcandend)
				break;
			lo = *lcand++;
			vl = VALUE(l, lo - l->hseqbase);
		} else {
			if (lstart == lend)
				break;
			if (lvals) {
				vl = VALUE(l, lstart);
				if (loff != 0) {
					lval = (oid) (*(const oid *)vl + loff);
					vl = (const char *) &lval;
				}
			} else {
				lval = lstart + l->tseqbase;
				vl = (const char *) &lval;
			}
			lo = lstart++ + l->hseqbase;
		}
		if (cmp(vl, nil) == 0)
			continue;
		nr = 0;
		p = rcand;
		n = rstart;
		for (;;) {
			if (rcand) {
				if (p == rcandend)
					break;
				ro = *p++;
				vr = VALUE(r, ro - r->hseqbase);
			} else {
				if (n == rend)
					break;
				if (rvals) {
					vr = VALUE(r, n);
					if (roff != 0) {
						rval = (oid) (*(const oid *)vr + roff);
						vr = (const char *) &rval;
					}
				} else {
					rval = n + r->tseqbase;
					vr = (const char *) &rval;
				}
				ro = n++ + r->hseqbase;
			}
			if (cmp(vr, nil) == 0)
				continue;
			c = cmp(vl, vr);
			if (!((opcode & MASK_LT && c < 0) ||
			      (opcode & MASK_GT && c > 0) ||
			      (opcode & MASK_EQ && c == 0)))
				continue;
			if (BUNlast(r1) == BATcapacity(r1)) {
				newcap = BATgrows(r1);
				BATsetcount(r1, BATcount(r1));
				BATsetcount(r2, BATcount(r2));
				r1 = BATextend(r1, newcap);
				r2 = BATextend(r2, newcap);
				if (r1 == NULL || r2 == NULL)
					goto bailout;
				assert(BATcapacity(r1) == BATcapacity(r2));
			}
			if (BATcount(r2) > 0) {
				if (lastr + 1 != ro)
					r2->tdense = 0;
				if (nr == 0) {
					r1->trevsorted = 0;
					if (lastr > ro) {
						r2->tsorted = 0;
						r2->tkey = 0;
					} else if (lastr < ro) {
						r2->trevsorted = 0;
					} else {
						r2->tkey = 0;
					}
				}
			}
			APPEND(r1, lo);
			APPEND(r2, ro);
			lastr = ro;
			nr++;
		}
		if (nr > 1) {
			r1->tkey = 0;
			r1->tdense = 0;
			r2->trevsorted = 0;
		} else if (nr == 0) {
			lskipped = BATcount(r1) > 0;
		} else if (lskipped) {
			r1->tdense = 0;
		}
	}
	assert(BATcount(r1) == BATcount(r2));
	/* also set other bits of heap to correct value to indicate size */
	BATsetcount(r1, BATcount(r1));
	BATsetcount(r2, BATcount(r2));
	if (BATcount(r1) > 0) {
		if (r1->tdense)
			r1->tseqbase = ((oid *) r1->T->heap.base)[r1->batFirst];
		if (r2->tdense)
			r2->tseqbase = ((oid *) r2->T->heap.base)[r2->batFirst];
	}
	ALGODEBUG fprintf(stderr, "#thetajoin(l=%s,r=%s)=(%s#"BUNFMT"%s%s,%s#"BUNFMT"%s%s\n",
		  BATgetId(l), BATgetId(r),
		  BATgetId(r1), BATcount(r1),
		  r1->tsorted ? "-sorted" : "",
		  r1->trevsorted ? "-revsorted" : "",
		  BATgetId(r2), BATcount(r2),
		  r2->tsorted ? "-sorted" : "",
		  r2->trevsorted ? "-revsorted" : "");
	return GDK_SUCCEED;

  bailout:
	if (r1)
		BBPreclaim(r1);
	if (r2)
		BBPreclaim(r2);
	return GDK_FAIL;
}

static gdk_return
bandjoin(BAT *r1, BAT *r2, BAT *l, BAT *r, BAT *sl, BAT *sr,
	 const void *c1, const void *c2, int li, int hi)
{
	BUN lstart, lend, lcnt;
	const oid *lcand = NULL, *lcandend = NULL;
	BUN rstart, rend, rcnt;
	const oid *rcand = NULL, *rcandend = NULL;
	const char *lvals, *rvals;
	int lwidth, rwidth;
	int t;
	const void *nil = ATOMnilptr(l->ttype);
	int (*cmp)(const void *, const void *) = BATatoms[l->ttype].atomCmp;
	const char *vl, *vr;
	const oid *p;
	oid lastr = 0;		/* last value inserted into r2 */
	BUN n, nr;
	BUN newcap;
	oid lo, ro;
	int lskipped = 0;	/* whether we skipped values in l */
	BUN nils = 0;		/* needed for XXX_WITH_CHECK macros */

	ALGODEBUG fprintf(stderr, "#bandjoin(l=%s#" BUNFMT "[%s]%s%s,"
			  "r=%s#" BUNFMT "[%s]%s%s,sl=%s#" BUNFMT "%s%s,"
			  "sr=%s#" BUNFMT "%s%s)\n",
			  BATgetId(l), BATcount(l), ATOMname(l->ttype),
			  l->tsorted ? "-sorted" : "",
			  l->trevsorted ? "-revsorted" : "",
			  BATgetId(r), BATcount(r), ATOMname(r->ttype),
			  r->tsorted ? "-sorted" : "",
			  r->trevsorted ? "-revsorted" : "",
			  sl ? BATgetId(sl) : "NULL", sl ? BATcount(sl) : 0,
			  sl && sl->tsorted ? "-sorted" : "",
			  sl && sl->trevsorted ? "-revsorted" : "",
			  sr ? BATgetId(sr) : "NULL", sr ? BATcount(sr) : 0,
			  sr && sr->tsorted ? "-sorted" : "",
			  sr && sr->trevsorted ? "-revsorted" : "");

	assert(BAThdense(l));
	assert(BAThdense(r));
	assert(ATOMtype(l->ttype) == ATOMtype(r->ttype));
	assert(sl == NULL || sl->tsorted);
	assert(sr == NULL || sr->tsorted);

	t = ATOMtype(l->ttype);
	if (t != ATOMstorage(t) &&
	    ATOMnilptr(ATOMstorage(t)) == nil &&
	    BATatoms[ATOMstorage(t)].atomCmp == cmp)
		t = ATOMstorage(t);

	switch (t) {
	case TYPE_bte:
		if (*(const bte *)c1 == bte_nil ||
		    *(const bte *)c2 == bte_nil ||
		    -*(const bte *)c1 > *(const bte *)c2 ||
		    ((!hi || !li) && -*(const bte *)c1 == *(const bte *)c2))
			return GDK_SUCCEED;
		break;
	case TYPE_sht:
		if (*(const sht *)c1 == sht_nil ||
		    *(const sht *)c2 == sht_nil ||
		    -*(const sht *)c1 > *(const sht *)c2 ||
		    ((!hi || !li) && -*(const sht *)c1 == *(const sht *)c2))
			return GDK_SUCCEED;
		break;
	case TYPE_int:
		if (*(const int *)c1 == int_nil ||
		    *(const int *)c2 == int_nil ||
		    -*(const int *)c1 > *(const int *)c2 ||
		    ((!hi || !li) && -*(const int *)c1 == *(const int *)c2))
			return GDK_SUCCEED;
		break;
	case TYPE_lng:
		if (*(const lng *)c1 == lng_nil ||
		    *(const lng *)c2 == lng_nil ||
		    -*(const lng *)c1 > *(const lng *)c2 ||
		    ((!hi || !li) && -*(const lng *)c1 == *(const lng *)c2))
			return GDK_SUCCEED;
		break;
	case TYPE_flt:
		if (*(const flt *)c1 == flt_nil ||
		    *(const flt *)c2 == flt_nil ||
		    -*(const flt *)c1 > *(const flt *)c2 ||
		    ((!hi || !li) && -*(const flt *)c1 == *(const flt *)c2))
			return GDK_SUCCEED;
		break;
	case TYPE_dbl:
		if (*(const dbl *)c1 == dbl_nil ||
		    *(const dbl *)c2 == dbl_nil ||
		    -*(const dbl *)c1 > *(const dbl *)c2 ||
		    ((!hi || !li) && -*(const dbl *)c1 == *(const dbl *)c2))
			return GDK_SUCCEED;
		break;
	default:
		goto bailout;
	}

	CANDINIT(l, sl, lstart, lend, lcnt, lcand, lcandend);
	CANDINIT(r, sr, rstart, rend, rcnt, rcand, rcandend);

	lvals = (const char *) Tloc(l, BUNfirst(l));
	rvals = (const char *) Tloc(r, BUNfirst(r));
	assert(!r->tvarsized);
	lwidth = l->T->width;
	rwidth = r->T->width;

	assert(lvals != NULL);
	assert(rvals != NULL);

	r1->tkey = 1;
	r1->tsorted = 1;
	r1->trevsorted = 1;
	r2->tkey = 1;
	r2->tsorted = 1;
	r2->trevsorted = 1;

	/* nested loop implementation for band join */
	for (;;) {
		if (lcand) {
			if (lcand == lcandend)
				break;
			lo = *lcand++;
			vl = FVALUE(l, lo - l->hseqbase);
		} else {
			if (lstart == lend)
				break;
			vl = FVALUE(l, lstart);
			lo = lstart++ + l->hseqbase;
		}
		if (cmp(vl, nil) == 0)
			continue;
		nr = 0;
		p = rcand;
		n = rstart;
		for (;;) {
			if (rcand) {
				if (p == rcandend)
					break;
				ro = *p++;
				vr = FVALUE(r, ro - r->hseqbase);
			} else {
				if (n == rend)
					break;
				vr = FVALUE(r, n);
				ro = n++ + r->hseqbase;
			}
			switch (ATOMtype(l->ttype)) {
			case TYPE_bte: {
				sht v1 = (sht) *(const bte *) vr, v2;

				if (v1 == bte_nil)
					continue;
				v2 = v1;
				v1 -= *(const bte *)c1;
				if (*(const bte *)vl <= v1 &&
				    (!li || *(const bte *)vl != v1))
					continue;
				v2 += *(const bte *)c2;
				if (*(const bte *)vl >= v2 &&
				    (!hi || *(const bte *)vl != v2))
					continue;
				break;
			}
			case TYPE_sht: {
				int v1 = (int) *(const sht *) vr, v2;

				if (v1 == sht_nil)
					continue;
				v2 = v1;
				v1 -= *(const sht *)c1;
				if (*(const sht *)vl <= v1 &&
				    (!li || *(const sht *)vl != v1))
					continue;
				v2 += *(const sht *)c2;
				if (*(const sht *)vl >= v2 &&
				    (!hi || *(const sht *)vl != v2))
					continue;
				break;
			}
			case TYPE_int: {
				lng v1 = (lng) *(const int *) vr, v2;

				if (v1 == int_nil)
					continue;
				v2 = v1;
				v1 -= *(const int *)c1;
				if (*(const int *)vl <= v1 &&
				    (!li || *(const int *)vl != v1))
					continue;
				v2 += *(const int *)c2;
				if (*(const int *)vl >= v2 &&
				    (!hi || *(const int *)vl != v2))
					continue;
				break;
			}
#ifdef HAVE___INT128
			case TYPE_lng: {
				__int128 v1 = (__int128) *(const lng *) vr, v2;

				if (v1 == lng_nil)
					continue;
				v2 = v1;
				v1 -= *(const lng *)c1;
				if (*(const lng *)vl <= v1 &&
				    (!li || *(const lng *)vl != v1))
					continue;
				v2 += *(const lng *)c2;
				if (*(const lng *)vl >= v2 &&
				    (!hi || *(const lng *)vl != v2))
					continue;
				break;
			}
#else
			case TYPE_lng: {
				lng v1, v2;
				int abort_on_error = 1;

				if (*(const lng *)vr == lng_nil)
					continue;
				SUB_WITH_CHECK(lng, *(const lng *)vr,
					       lng, *(const lng *)c1,
					       lng, v1,
					       do{if(*(const lng*)c1<0)goto nolmatch;else goto lmatch1;}while(0));
				if (*(const lng *)vl <= v1 &&
				    (!li || *(const lng *)vl != v1))
					continue;
			  lmatch1:
				ADD_WITH_CHECK(lng, *(const lng *)vr,
					       lng, *(const lng *)c2,
					       lng, v2,
					       do{if(*(const lng*)c2>0)goto nolmatch;else goto lmatch2;}while(0));
				if (*(const lng *)vl >= v2 &&
				    (!hi || *(const lng *)vl != v2))
					continue;
			  lmatch2:
				break;
			  nolmatch:
				continue;
			}
#endif
			case TYPE_flt: {
				dbl v1 = (dbl) *(const flt *) vr, v2;

				if (v1 == flt_nil)
					continue;
				v2 = v1;
				v1 -= *(const flt *)c1;
				if (*(const flt *)vl <= v1 &&
				    (!li || *(const flt *)vl != v1))
					continue;
				v2 += *(const flt *)c2;
				if (*(const flt *)vl >= v2 &&
				    (!hi || *(const flt *)vl != v2))
					continue;
				break;
			}
			case TYPE_dbl: {
				dbl v1, v2;
				int abort_on_error = 1;

				if (*(const dbl *)vr == dbl_nil)
					continue;
				SUB_WITH_CHECK(dbl, *(const dbl *)vr,
					       dbl, *(const dbl *)c1,
					       dbl, v1,
					       do{if(*(const dbl*)c1<0)goto nodmatch;else goto dmatch1;}while(0));
				if (*(const dbl *)vl <= v1 &&
				    (!li || *(const dbl *)vl != v1))
					continue;
			  dmatch1:
				ADD_WITH_CHECK(dbl, *(const dbl *)vr,
					       dbl, *(const dbl *)c2,
					       dbl, v2,
					       do{if(*(const dbl*)c2>0)goto nodmatch;else goto dmatch2;}while(0));
				if (*(const dbl *)vl >= v2 &&
				    (!hi || *(const dbl *)vl != v2))
					continue;
			  dmatch2:
				break;
			  nodmatch:
				continue;
			}
			}
			if (BUNlast(r1) == BATcapacity(r1)) {
				newcap = BATgrows(r1);
				BATsetcount(r1, BATcount(r1));
				BATsetcount(r2, BATcount(r2));
				r1 = BATextend(r1, newcap);
				r2 = BATextend(r2, newcap);
				if (r1 == NULL || r2 == NULL)
					goto bailout;
				assert(BATcapacity(r1) == BATcapacity(r2));
			}
			if (BATcount(r2) > 0) {
				if (lastr + 1 != ro)
					r2->tdense = 0;
				if (nr == 0) {
					r1->trevsorted = 0;
					if (lastr > ro) {
						r2->tsorted = 0;
						r2->tkey = 0;
					} else if (lastr < ro) {
						r2->trevsorted = 0;
					} else {
						r2->tkey = 0;
					}
				}
			}
			APPEND(r1, lo);
			APPEND(r2, ro);
			lastr = ro;
			nr++;
		}
		if (nr > 1) {
			r1->tkey = 0;
			r1->tdense = 0;
			r2->trevsorted = 0;
		} else if (nr == 0) {
			lskipped = BATcount(r1) > 0;
		} else if (lskipped) {
			r1->tdense = 0;
		}
	}
	assert(BATcount(r1) == BATcount(r2));
	/* also set other bits of heap to correct value to indicate size */
	BATsetcount(r1, BATcount(r1));
	BATsetcount(r2, BATcount(r2));
	if (BATcount(r1) > 0) {
		if (r1->tdense)
			r1->tseqbase = ((oid *) r1->T->heap.base)[r1->batFirst];
		if (r2->tdense)
			r2->tseqbase = ((oid *) r2->T->heap.base)[r2->batFirst];
	}
	ALGODEBUG fprintf(stderr, "#bandjoin(l=%s,r=%s)=(%s#"BUNFMT"%s%s,%s#"BUNFMT"%s%s\n",
		  BATgetId(l), BATgetId(r),
		  BATgetId(r1), BATcount(r1),
		  r1->tsorted ? "-sorted" : "",
		  r1->trevsorted ? "-revsorted" : "",
		  BATgetId(r2), BATcount(r2),
		  r2->tsorted ? "-sorted" : "",
		  r2->trevsorted ? "-revsorted" : "");
	return GDK_SUCCEED;

  bailout:
	if (r1)
		BBPreclaim(r1);
	if (r2)
		BBPreclaim(r2);
	return GDK_FAIL;
}

static gdk_return
rangejoin(BAT *r1, BAT *r2, BAT *l, BAT *rl, BAT *rh, BAT *sl, BAT *sr, int li, int hi)
{
	BUN lstart, lend, lcnt;
	const oid *lcand = NULL, *lcandend = NULL;
	BUN rstart, rend, rcnt;
	const oid *rcand = NULL, *rcandend = NULL;
	const char *lvals, *rlvals, *rhvals;
	const char *lvars, *rlvars, *rhvars;
	int lwidth, rlwidth, rhwidth;
	const void *nil = ATOMnilptr(l->ttype);
	int (*cmp)(const void *, const void *) = BATatoms[l->ttype].atomCmp;
	int t;
	const char *vl, *vrl, *vrh;
	const oid *p;
	oid lastr = 0;
	BUN n, nr, newcap;
	oid lo, ro;
	int c;
	int lskipped = 0;
	wrd loff = 0;
	oid lval = oid_nil, rlval = oid_nil, rhval = oid_nil;

	assert(BAThdense(l));
	assert(BAThdense(rl));
	assert(BAThdense(rh));
	assert(ATOMtype(l->ttype) == ATOMtype(rl->ttype));
	assert(ATOMtype(l->ttype) == ATOMtype(rh->ttype));
	assert(sl == NULL || sl->tsorted);
	assert(sr == NULL || sr->tsorted);

	ALGODEBUG fprintf(stderr, "#rangejoin(l=%s#" BUNFMT "[%s]%s%s,"
			  "rl=%s#" BUNFMT "[%s]%s%s,rh=%s#" BUNFMT "[%s]%s%s,"
			  "sl=%s#" BUNFMT "%s%s,sr=%s#" BUNFMT "%s%s)\n",
			  BATgetId(l), BATcount(l), ATOMname(l->ttype),
			  l->tsorted ? "-sorted" : "",
			  l->trevsorted ? "-revsorted" : "",
			  BATgetId(rl), BATcount(rl), ATOMname(rl->ttype),
			  rl->tsorted ? "-sorted" : "",
			  rl->trevsorted ? "-revsorted" : "",
			  BATgetId(rh), BATcount(rh), ATOMname(rh->ttype),
			  rh->tsorted ? "-sorted" : "",
			  rh->trevsorted ? "-revsorted" : "",
			  sl ? BATgetId(sl) : "NULL", sl ? BATcount(sl) : 0,
			  sl && sl->tsorted ? "-sorted" : "",
			  sl && sl->trevsorted ? "-revsorted" : "",
			  sr ? BATgetId(sr) : "NULL", sr ? BATcount(sr) : 0,
			  sr && sr->tsorted ? "-sorted" : "",
			  sr && sr->trevsorted ? "-revsorted" : "");

	CANDINIT(l, sl, lstart, lend, lcnt, lcand, lcandend);
	CANDINIT(rl, sr, rstart, rend, rcnt, rcand, rcandend);

	lvals = l->ttype == TYPE_void ? NULL : (const char *) Tloc(l, BUNfirst(l));
	rlvals = rl->ttype == TYPE_void ? NULL : (const char *) Tloc(rl, BUNfirst(rl));
	rhvals = rh->ttype == TYPE_void ? NULL : (const char *) Tloc(rh, BUNfirst(rh));
	if (l->tvarsized && l->ttype) {
		assert(rl->tvarsized && rl->ttype);
		assert(rh->tvarsized && rh->ttype);
		lvars = l->T->vheap->base;
		rlvars = rl->T->vheap->base;
		rhvars = rh->T->vheap->base;
	} else {
		assert(!rl->tvarsized || !rl->ttype);
		assert(!rh->tvarsized || !rh->ttype);
		lvars = rlvars = rhvars = NULL;
	}
	lwidth = l->T->width;
	rlwidth = rl->T->width;
	rhwidth = rh->T->width;

	if (l->ttype == TYPE_void) {
		if (l->tseqbase == oid_nil) {
			/* trivial: nils don't match anything */
			return GDK_SUCCEED;
		}
		if (lcand) {
			lstart = 0;
			lend = (BUN) (lcandend - lcand);
			lvals = (const char *) lcand;
			lcand = NULL;
			lwidth = SIZEOF_OID;
		}
		loff = (wrd) l->tseqbase - (wrd) l->hseqbase;
	}

	t = ATOMtype(l->ttype);
	if (t != ATOMstorage(t) &&
	    ATOMnilptr(ATOMstorage(t)) == nil &&
	    BATatoms[ATOMstorage(t)].atomCmp == cmp)
		t = ATOMstorage(t);

	/* nested loop implementation for range join */
	for (;;) {
		if (lcand) {
			if (lcand == lcandend)
				break;
			lo = *lcand++;
			vl = VALUE(l, lstart);
		} else {
			if (lstart == lend)
				break;
			if (lvals) {
				vl = VALUE(l, lstart);
				if (loff != 0) {
					lval = (oid) (*(const oid *)vl + loff);
					vl = (const char *) &lval;
				}
			} else {
				lval = lstart + l->tseqbase;
				vl = (const char *) &lval;
			}
			lo = lstart++ + l->hseqbase;
		}
		if (cmp(vl, nil) == 0)
			continue;
		nr = 0;
		p = rcand;
		n = rstart;
		for (;;) {
			if (rcand) {
				if (p == rcandend)
					break;
				ro = *p++;
				if (rlvals)
					vrl = VALUE(rl, ro - rl->hseqbase);
				else {
					/* TYPE_void */
					rlval = ro;
					vrl = (const char *) &rlval;
				}
				if (rhvals)
					vrh = VALUE(rh, ro - rh->hseqbase);
				else {
					/* TYPE_void */
					rhval = ro;
					vrh = (const char *) &rhval;
				}
			} else {
				if (n == rend)
					break;
				if (rlvals) {
					vrl = VALUE(rl, n);
				} else {
					/* TYPE_void */
					rlval = n + rl->tseqbase;
					vrl = (const char *) &rlval;
				}
				if (rhvals) {
					vrh = VALUE(rh, n);
				} else {
					/* TYPE_void */
					rhval = n + rh->tseqbase;
					vrh = (const char *) &rhval;
				}
				ro = n++ + rl->hseqbase;
			}
			switch (t) {
			case TYPE_bte:
				if (*(const bte*)vrl == bte_nil ||
				    *(const bte*)vrh == bte_nil ||
				    *(const bte*)vl < *(const bte*)vrl ||
				    *(const bte*)vl > *(const bte*)vrh ||
				    (!li && *(const bte*)vl == *(const bte*)vrl) ||
				    (!hi && *(const bte*)vl == *(const bte*)vrh))
					continue;
				break;
			case TYPE_sht:
				if (*(const sht*)vrl == sht_nil ||
				    *(const sht*)vrh == sht_nil ||
				    *(const sht*)vl < *(const sht*)vrl ||
				    *(const sht*)vl > *(const sht*)vrh ||
				    (!li && *(const sht*)vl == *(const sht*)vrl) ||
				    (!hi && *(const sht*)vl == *(const sht*)vrh))
					continue;
				break;
			case TYPE_int:
#if SIZEOF_WRD == SIZEOF_INT
			case TYPE_wrd:
#endif
				if (*(const int*)vrl == int_nil ||
				    *(const int*)vrh == int_nil ||
				    *(const int*)vl < *(const int*)vrl ||
				    *(const int*)vl > *(const int*)vrh ||
				    (!li && *(const int*)vl == *(const int*)vrl) ||
				    (!hi && *(const int*)vl == *(const int*)vrh))
					continue;
				break;
			case TYPE_lng:
#if SIZEOF_WRD == SIZEOF_LNG
			case TYPE_wrd:
#endif
				if (*(const lng*)vrl == lng_nil ||
				    *(const lng*)vrh == lng_nil ||
				    *(const lng*)vl < *(const lng*)vrl ||
				    *(const lng*)vl > *(const lng*)vrh ||
				    (!li && *(const lng*)vl == *(const lng*)vrl) ||
				    (!hi && *(const lng*)vl == *(const lng*)vrh))
					continue;
				break;
			case TYPE_oid:
				if (*(const oid*)vrl == oid_nil ||
				    *(const oid*)vrh == oid_nil ||
				    *(const oid*)vl < *(const oid*)vrl ||
				    *(const oid*)vl > *(const oid*)vrh ||
				    (!li && *(const oid*)vl == *(const oid*)vrl) ||
				    (!hi && *(const oid*)vl == *(const oid*)vrh))
					continue;
				break;
			case TYPE_flt:
				if (*(const flt*)vrl == flt_nil ||
				    *(const flt*)vrh == flt_nil ||
				    *(const flt*)vl < *(const flt*)vrl ||
				    *(const flt*)vl > *(const flt*)vrh ||
				    (!li && *(const flt*)vl == *(const flt*)vrl) ||
				    (!hi && *(const flt*)vl == *(const flt*)vrh))
					continue;
				break;
			case TYPE_dbl:
				if (*(const dbl*)vrl == dbl_nil ||
				    *(const dbl*)vrh == dbl_nil ||
				    *(const dbl*)vl < *(const dbl*)vrl ||
				    *(const dbl*)vl > *(const dbl*)vrh ||
				    (!li && *(const dbl*)vl == *(const dbl*)vrl) ||
				    (!hi && *(const dbl*)vl == *(const dbl*)vrh))
					continue;
				break;
			default:
				if (cmp(vrl, nil) == 0 || cmp(vrh, nil) == 0)
					continue;
				c = cmp(vl, vrl);
				if (c < 0 || (c == 0 && !li))
					continue;
				c = cmp(vl, vrh);
				if (c > 0 || (c == 0 && !hi))
					continue;
				break;
			}
			if (BUNlast(r1) == BATcapacity(r1)) {
				newcap = BATgrows(r1);
				BATsetcount(r1, BATcount(r1));
				BATsetcount(r2, BATcount(r2));
				r1 = BATextend(r1, newcap);
				r2 = BATextend(r2, newcap);
				if (r1 == NULL || r2 == NULL)
					goto bailout;
				assert(BATcapacity(r1) == BATcapacity(r2));
			}
			if (BATcount(r2) > 0) {
				if (lastr + 1 != ro)
					r2->tdense = 0;
				if (nr == 0) {
					r1->trevsorted = 0;
					if (lastr > ro) {
						r2->tsorted = 0;
						r2->tkey = 0;
					} else if (lastr < ro) {
						r2->trevsorted = 0;
					} else {
						r2->tkey = 0;
					}
				}
			}
			APPEND(r1, lo);
			APPEND(r2, ro);
			lastr = ro;
			nr++;
		}
		if (nr > 1) {
			r1->tkey = 0;
			r1->tdense = 0;
			r2->trevsorted = 0;
		} else if (nr == 0) {
			lskipped = BATcount(r1) > 0;
		} else if (lskipped) {
			r1->tdense = 0;
		}
	}
	assert(BATcount(r1) == BATcount(r2));
	/* also set other bits of heap to correct value to indicate size */
	BATsetcount(r1, BATcount(r1));
	BATsetcount(r2, BATcount(r2));
	if (BATcount(r1) > 0) {
		if (r1->tdense)
			r1->tseqbase = ((oid *) r1->T->heap.base)[r1->batFirst];
		if (r2->tdense)
			r2->tseqbase = ((oid *) r2->T->heap.base)[r2->batFirst];
	}
	ALGODEBUG fprintf(stderr, "#rangejoin(l=%s,rl=%s,rh=%s)="
			  "(%s#"BUNFMT"%s%s,%s#"BUNFMT"%s%s\n",
			  BATgetId(l), BATgetId(rl), BATgetId(rh),
			  BATgetId(r1), BATcount(r1),
			  r1->tsorted ? "-sorted" : "",
			  r1->trevsorted ? "-revsorted" : "",
			  BATgetId(r2), BATcount(r2),
			  r2->tsorted ? "-sorted" : "",
			  r2->trevsorted ? "-revsorted" : "");
	return GDK_SUCCEED;

  bailout:
	if (r1)
		BBPreclaim(r1);
	if (r2)
		BBPreclaim(r2);
	return GDK_FAIL;
}

/* Make the implementation choices for various left joins. */
static gdk_return
subleftjoin(BAT **r1p, BAT **r2p, BAT *l, BAT *r, BAT *sl, BAT *sr, int nil_matches, BUN estimate, int nil_on_miss, int semi, int must_match, const char *name)
{
	BAT *r1, *r2;
	BUN lcount, rcount;

	*r1p = NULL;
	*r2p = NULL;
	if (joinparamcheck(l, r, NULL, sl, sr, name) == GDK_FAIL)
		return GDK_FAIL;

	lcount = BATcount(l);
	if (sl)
		lcount = MIN(lcount, BATcount(sl));
	rcount = BATcount(r);
	if (sr)
		rcount = MIN(rcount, BATcount(sr));
	if (lcount == 0 || rcount == 0) {
<<<<<<< HEAD
		r1 = BATnew(TYPE_void, TYPE_void, 0, TRANSIENT);
		BATseqbase(r1, 0);
		BATseqbase(BATmirror(r1), 0);
		r2 = BATnew(TYPE_void, TYPE_void, 0, TRANSIENT);
=======
		r1 = BATnew(TYPE_void, TYPE_void, 0);
		r2 = BATnew(TYPE_void, TYPE_void, 0);
		if (r1 == NULL || r2 == NULL) {
			BBPreclaim(r1);
			BBPreclaim(r2);
			return GDK_FAIL;
		}
		BATseqbase(r1, 0);
		BATseqbase(BATmirror(r1), 0);
>>>>>>> 91a9e3e1
		BATseqbase(r2, 0);
		BATseqbase(BATmirror(r2), 0);
		*r1p = r1;
		*r2p = r2;
		return GDK_SUCCEED;
	}

	if (joininitresults(&r1, &r2, estimate != BUN_NONE ? estimate : sl ? BATcount(sl) : BATcount(l), name) == GDK_FAIL)
		return GDK_FAIL;
	*r1p = r1;
	*r2p = r2;
	if ((r->tsorted || r->trevsorted) &&
	    (r->ttype == TYPE_void ||
	     lcount < 1024 ||
	     BATcount(r) * (Tsize(r) + (r->T->vheap ? r->T->vheap->size : 0) + 2 * sizeof(BUN)) > GDK_mem_maxsize / (GDKnr_threads ? GDKnr_threads : 1)))
		return mergejoin(r1, r2, l, r, sl, sr, nil_matches,
				 nil_on_miss, semi, must_match);
	return hashjoin(r1, r2, l, r, sl, sr, nil_matches,
			nil_on_miss, semi, must_match);
}

/* Perform an equi-join over l and r.  Returns two new, aligned,
 * dense-headed bats with in the tail the oids (head column values) of
 * matching tuples.  The result is in the same order as l (i.e. r1 is
 * sorted). */
gdk_return
BATsubleftjoin(BAT **r1p, BAT **r2p, BAT *l, BAT *r, BAT *sl, BAT *sr, int nil_matches, BUN estimate)
{
	return subleftjoin(r1p, r2p, l, r, sl, sr, nil_matches, estimate,
			   0, 0, 0, "BATsubleftjoin");
}

/* Perform an equi-join over l and r.  Returns two new, aligned,
 * dense-headed bats with in the tail the oids (head column values) of
 * matching tuples.  The result is in the same order as l (i.e. r1 is
 * sorted).  All values in l must match at least one value in r. */
gdk_return
BATsubleftfetchjoin(BAT **r1p, BAT **r2p, BAT *l, BAT *r, BAT *sl, BAT *sr, int nil_matches, BUN estimate)
{
	return subleftjoin(r1p, r2p, l, r, sl, sr, nil_matches, estimate,
			   0, 0, 1, "BATsubleftfetchjoin");
}

/* Performs a left outer join over l and r.  Returns two new, aligned,
 * dense-headed bats with in the tail the oids (head column values) of
 * matching tuples, or the oid in the first output bat and nil in the
 * second output bat if the value in l does not occur in r.  The
 * result is in the same order as l (i.e. r1 is sorted). */
gdk_return
BATsubouterjoin(BAT **r1p, BAT **r2p, BAT *l, BAT *r, BAT *sl, BAT *sr, int nil_matches, BUN estimate)
{
	return subleftjoin(r1p, r2p, l, r, sl, sr, nil_matches, estimate,
			   1, 0, 0, "BATsubouterjoin");
}

/* Perform a semi-join over l and r.  Returns two new, aligned,
 * dense-headed bats with in the tail the oids (head column values) of
 * matching tuples.  The result is in the same order as l (i.e. r1 is
 * sorted). */
gdk_return
BATsubsemijoin(BAT **r1p, BAT **r2p, BAT *l, BAT *r, BAT *sl, BAT *sr, int nil_matches, BUN estimate)
{
	return subleftjoin(r1p, r2p, l, r, sl, sr, nil_matches, estimate,
			   0, 1, 0, "BATsubsemijoin");
}

gdk_return
BATsubthetajoin(BAT **r1p, BAT **r2p, BAT *l, BAT *r, BAT *sl, BAT *sr, int op, int nil_matches, BUN estimate)
{
	BAT *r1, *r2;
	int opcode = 0;

	/* encode operator as a bit mask into opcode */
	switch (op) {
	case JOIN_EQ:
		return BATsubjoin(r1p, r2p, l, r, sl, sr, nil_matches, estimate);
	case JOIN_NE:
		opcode = MASK_NE;
		break;
	case JOIN_LT:
		opcode = MASK_LT;
		break;
	case JOIN_LE:
		opcode = MASK_LE;
		break;
	case JOIN_GT:
		opcode = MASK_GT;
		break;
	case JOIN_GE:
		opcode = MASK_GE;
		break;
	default:
		GDKerror("BATsubthetajoin: unknown operator %d.\n", op);
		return GDK_FAIL;
	}

	*r1p = NULL;
	*r2p = NULL;
	if (joinparamcheck(l, r, NULL, sl, sr, "BATsubthetajoin") == GDK_FAIL)
		return GDK_FAIL;
	if (joininitresults(&r1, &r2,
			    estimate != BUN_NONE ? estimate :
			    (sl ? BATcount(sl) : BATcount(l)) * (sr ? BATcount(sr) : BATcount(r)),
			    "BATsubthetajoin") == GDK_FAIL)
		return GDK_FAIL;
	*r1p = r1;
	*r2p = r2;

	return thetajoin(r1, r2, l, r, sl, sr, opcode);
}

gdk_return
BATsubjoin(BAT **r1p, BAT **r2p, BAT *l, BAT *r, BAT *sl, BAT *sr, int nil_matches, BUN estimate)
{
	BAT *r1, *r2;
	BUN lcount, rcount;
	BUN lsize, rsize;
	int swap;
	size_t mem_size;

	*r1p = NULL;
	*r2p = NULL;
	if (joinparamcheck(l, r, NULL, sl, sr, "BATsubjoin") == GDK_FAIL)
		return GDK_FAIL;
	lcount = BATcount(l);
	if (sl)
		lcount = MIN(lcount, BATcount(sl));
	rcount = BATcount(r);
	if (sr)
		rcount = MIN(rcount, BATcount(sr));
	if (lcount == 0 || rcount == 0) {
<<<<<<< HEAD
		r1 = BATnew(TYPE_void, TYPE_void, 0, TRANSIENT);
		BATseqbase(r1, 0);
		BATseqbase(BATmirror(r1), 0);
		r2 = BATnew(TYPE_void, TYPE_void, 0, TRANSIENT);
=======
		r1 = BATnew(TYPE_void, TYPE_void, 0);
		r2 = BATnew(TYPE_void, TYPE_void, 0);
		if (r1 == NULL || r2 == NULL) {
			BBPreclaim(r1);
			BBPreclaim(r2);
			return GDK_FAIL;
		}
		BATseqbase(r1, 0);
		BATseqbase(BATmirror(r1), 0);
>>>>>>> 91a9e3e1
		BATseqbase(r2, 0);
		BATseqbase(BATmirror(r2), 0);
		*r1p = r1;
		*r2p = r2;
		return GDK_SUCCEED;
	}
	if (joininitresults(&r1, &r2, estimate != BUN_NONE ? estimate : sl ? BATcount(sl) : BATcount(l), "BATsubjoin") == GDK_FAIL)
		return GDK_FAIL;
	*r1p = r1;
	*r2p = r2;
	swap = 0;

	/* some statistics to help us decide */
	lsize = (BUN) (BATcount(l) * (Tsize(l) + (l->T->vheap ? l->T->vheap->size : 0) + 2 * sizeof(BUN)));
	rsize = (BUN) (BATcount(r) * (Tsize(r) + (r->T->vheap ? r->T->vheap->size : 0) + 2 * sizeof(BUN)));
	mem_size = GDK_mem_maxsize / (GDKnr_threads ? GDKnr_threads : 1);

	if ((l->tsorted || l->trevsorted) && (r->tsorted || r->trevsorted)) {
		/* both sorted, smallest on left */
		if (BATcount(l) <= BATcount(r))
			return mergejoin(r1, r2, l, r, sl, sr, nil_matches, 0, 0, 0);
		else
			return mergejoin(r2, r1, r, l, sr, sl, nil_matches, 0, 0, 0);
	} else if (l->T->hash && r->T->hash) {
		/* both have hash, smallest on right */
		swap = lcount < rcount;
	} else if (l->T->hash) {
		/* only left has hash, swap */
		swap = 1;
	} else if (r->T->hash) {
		/* only right has hash, don't swap */
		swap = 0;
	} else if ((l->tsorted || l->trevsorted) &&
		   (l->ttype == TYPE_void || rcount < 1024 || MIN(lsize, rsize) > mem_size)) {
		/* only left is sorted, swap; but only if right is
		 * "large" and the smaller of the two isn't too large
		 * (i.e. prefer hash over binary search, but only if
		 * the hash table doesn't cause thrashing) */
		return mergejoin(r2, r1, r, l, sr, sl, nil_matches, 0, 0, 0);
	} else if ((r->tsorted || r->trevsorted) &&
		   (r->ttype == TYPE_void || lcount < 1024 || MIN(lsize, rsize) > mem_size)) {
		/* only right is sorted, don't swap; but only if left
		 * is "large" and the smaller of the two isn't too
		 * large (i.e. prefer hash over binary search, but
		 * only if the hash table doesn't cause thrashing) */
		return mergejoin(r1, r2, l, r, sl, sr, nil_matches, 0, 0, 0);
	} else if (BATcount(l) < BATcount(r)) {
		/* no hashes, not sorted, create hash on smallest BAT */
		swap = 1;
	}
	if (swap) {
		return hashjoin(r2, r1, r, l, sr, sl, nil_matches, 0, 0, 0);
	} else {
		return hashjoin(r1, r2, l, r, sl, sr, nil_matches, 0, 0, 0);
	}
}

gdk_return
BATsubbandjoin(BAT **r1p, BAT **r2p, BAT *l, BAT *r, BAT *sl, BAT *sr,
	       const void *c1, const void *c2, int li, int hi, BUN estimate)
{
	BAT *r1, *r2;

	*r1p = NULL;
	*r2p = NULL;
	if (joinparamcheck(l, r, NULL, sl, sr, "BATsubbandjoin") == GDK_FAIL)
		return GDK_FAIL;
	if (joininitresults(&r1, &r2,
			    estimate != BUN_NONE ? estimate :
			    (sl ? BATcount(sl) : BATcount(l)) * (sr ? BATcount(sr) : BATcount(r)),
			    "BATsubbandjoin") == GDK_FAIL)
		return GDK_FAIL;
	*r1p = r1;
	*r2p = r2;

	return bandjoin(r1, r2, l, r, sl, sr, c1, c2, li, hi);
}

gdk_return
BATsubrangejoin(BAT **r1p, BAT **r2p, BAT *l, BAT *rl, BAT *rh,
		BAT *sl, BAT *sr, int li, int hi, BUN estimate)
{
	BAT *r1, *r2;

	*r1p = NULL;
	*r2p = NULL;
	if (joinparamcheck(l, rl, rh, sl, sr, "BATsubrangejoin") == GDK_FAIL)
		return GDK_FAIL;
	if (joininitresults(&r1, &r2,
			    estimate != BUN_NONE ? estimate :
			    (sl ? BATcount(sl) : BATcount(l)) * (sr ? BATcount(sr) : BATcount(rl)),
			    "BATsubrangejoin") == GDK_FAIL)
		return GDK_FAIL;
	*r1p = r1;
	*r2p = r2;

	return rangejoin(r1, r2, l, rl, rh, sl, sr, li, hi);
}

#define project_loop(TYPE)						\
static int								\
project_##TYPE(BAT *bn, BAT *l, BAT *r, int nilcheck, int sortcheck)	\
{									\
	oid lo, hi;							\
	const TYPE *rt;							\
	TYPE *bt;							\
	TYPE v, prev = 0;						\
	const oid *o;							\
									\
	o = (const oid *) Tloc(l, BUNfirst(l));				\
	rt = (const TYPE *) Tloc(r, BUNfirst(r));			\
	bt = (TYPE *) Tloc(bn, BUNfirst(bn));				\
	for (lo = 0, hi = lo + BATcount(l); lo < hi; lo++, o++, bt++) { \
		if (*o == oid_nil) {					\
			*bt = TYPE##_nil;				\
			bn->T->nonil = 0;				\
			bn->T->nil = 1;					\
			bn->tsorted = 0;				\
			bn->trevsorted = 0;				\
			bn->tkey = 0;					\
		} else if (*o < r->hseqbase ||				\
		   	*o >= r->hseqbase + BATcount(r)) {		\
			GDKerror("BATproject: does not match always\n"); \
			return GDK_FAIL;				\
		} else {						\
			v = rt[*o - r->hseqbase];			\
			*bt = v;					\
			if (nilcheck && v == TYPE##_nil && bn->T->nonil) { \
				bn->T->nonil = 0;			\
				bn->T->nil = 1;				\
			}						\
			if (sortcheck && lo &&				\
			    (bn->trevsorted | bn->tsorted | bn->tkey)) { \
				if (v > prev) {				\
					bn->trevsorted = 0;		\
					if (!bn->tsorted)		\
						bn->tkey = 0; /* can't be sure */ \
				} else if (v < prev) {			\
					bn->tsorted = 0;		\
					if (!bn->trevsorted)		\
						bn->tkey = 0; /* can't be sure */ \
				} else {				\
					bn->tkey = 0; /* definitely */	\
				}					\
			}						\
			prev = v;					\
		}							\
	}								\
	assert((BUN) lo == BATcount(l));				\
	BATsetcount(bn, (BUN) lo);					\
	return GDK_SUCCEED;						\
}

/* project type switch */
project_loop(bte)
project_loop(sht)
project_loop(int)
project_loop(flt)
project_loop(dbl)
project_loop(lng)

static int
project_void(BAT *bn, BAT *l, BAT *r)
{
	oid lo, hi;
	oid v = oid_nil, prev = oid_nil;
	oid *bt;
	const oid *o;

	assert(r->tseqbase != oid_nil);
	o = (const oid *) Tloc(l, BUNfirst(l));
	bt = (oid *) Tloc(bn, BUNfirst(bn));
	for (lo = 0, hi = lo + BATcount(l); lo < hi; lo++, o++, bt++) {
		if (*o == oid_nil) {
			*bt = oid_nil;
			bn->T->nonil = 0;
			bn->T->nil = 1;
			bn->tsorted = 0;
			bn->trevsorted = 0;
			bn->tkey = 0;
		} else if (*o < r->hseqbase ||
			   *o >= r->hseqbase + BATcount(r)) {
			GDKerror("BATproject: does not match always\n");
			return GDK_FAIL;
		} else {
			*bt = v = *o - r->hseqbase + r->tseqbase;
			if (lo && (bn->trevsorted | bn->tsorted | bn->tkey)) {
				if (prev < v) {
					bn->trevsorted = 0;
					if (!bn->tsorted)
						bn->tkey = 0; /* can't be sure */
				} else if (prev > v) {
					bn->tsorted = 0;
					if (!bn->trevsorted)
						bn->tkey = 0; /* can't be sure */
				} else {
					bn->tkey = 0; /* definitely */
				}
			}
			prev = v;
		}
	}
	assert((BUN) lo == BATcount(l));
	BATsetcount(bn, (BUN) lo);
	return GDK_SUCCEED;
}

static int
project_any(BAT *bn, BAT *l, BAT *r, int nilcheck)
{
	BUN n;
	oid lo, hi;
	BATiter ri, bni;
	int (*cmp)(const void *, const void *) = BATatoms[r->ttype].atomCmp;
	const void *nil = ATOMnilptr(r->ttype);
	const void *v;
	BUN prev = BUN_NONE;
	const oid *o;
	int c;

	o = (const oid *) Tloc(l, BUNfirst(l));
	n = BUNfirst(bn);
	ri = bat_iterator(r);
	bni = bat_iterator(bn);
	for (lo = 0, hi = lo + BATcount(l); lo < hi; lo++, o++, n++) {
		if (*o == oid_nil) {
			tfastins_nocheck(bn, n, nil, Tsize(bn));
			bn->T->nonil = 0;
			bn->T->nil = 1;
			bn->tsorted = 0;
			bn->trevsorted = 0;
			bn->tkey = 0;
		} else if (*o < r->hseqbase ||
		   	*o >= r->hseqbase + BATcount(r)) {
			GDKerror("BATproject: does not match always\n");
			goto bunins_failed;
		} else {
			v = BUNtail(ri, *o - r->hseqbase + BUNfirst(r));
			tfastins_nocheck(bn, n, v, Tsize(bn));
			if (nilcheck && bn->T->nonil && cmp(v, nil) == 0) {
				bn->T->nonil = 0;
				bn->T->nil = 1;
			}
			if (prev != BUN_NONE &&
			    (bn->trevsorted | bn->tsorted | bn->tkey)) {
				c = cmp(BUNtail(bni, prev), v);
				if (c < 0) {
					bn->trevsorted = 0;
					if (!bn->tsorted)
						bn->tkey = 0; /* can't be sure */
				} else if (c > 0) {
					bn->tsorted = 0;
					if (!bn->trevsorted)
						bn->tkey = 0; /* can't be sure */
				} else {
					bn->tkey = 0; /* definitely */
				}
			}
			prev = n;
		}
	}
	assert(n == BATcount(l));
	BATsetcount(bn, n);
	return GDK_SUCCEED;
bunins_failed:
	return GDK_FAIL;
}

BAT *
BATproject(BAT *l, BAT *r)
{
	BAT *bn;
	oid lo, hi;
	int res, tpe = ATOMtype(r->ttype), nilcheck = 1, sortcheck = 1, stringtrick = 0;
	BUN lcount = BATcount(l), rcount = BATcount(r);

	ALGODEBUG fprintf(stderr, "#BATproject(l=%s#" BUNFMT "%s%s,"
			  "r=%s#" BUNFMT "[%s]%s%s)\n",
			  BATgetId(l), BATcount(l),
			  l->tsorted ? "-sorted" : "",
			  l->trevsorted ? "-revsorted" : "",
			  BATgetId(r), BATcount(r), ATOMname(r->ttype),
			  r->tsorted ? "-sorted" : "",
			  r->trevsorted ? "-revsorted" : "");

	assert(BAThdense(l));
	assert(BAThdense(r));
	assert(ATOMtype(l->ttype) == TYPE_oid);

	if (BATtdense(l) && BATcount(l) > 0) {
		lo = l->tseqbase;
		hi = l->tseqbase + BATcount(l);
		if (lo < r->hseqbase || hi > r->hseqbase + BATcount(r)) {
			GDKerror("BATproject: does not match always\n");
			return NULL;
		}
		bn = BATslice(r, lo - r->hseqbase, hi - r->hseqbase);
		if (bn == NULL)
			return NULL;
		bn = BATseqbase(bn, l->hseqbase + (lo - l->tseqbase));
		ALGODEBUG fprintf(stderr, "#BATproject(l=%s,r=%s)=%s#"BUNFMT"%s%s\n",
			  BATgetId(l), BATgetId(r), BATgetId(bn), BATcount(bn),
			  bn->tsorted ? "-sorted" : "",
			  bn->trevsorted ? "-revsorted" : "");
		assert(bn->htype == TYPE_void);
		return bn;
	}
	if (l->ttype == TYPE_void || BATcount(l) == 0 ||
	    (r->ttype == TYPE_void && r->tseqbase == oid_nil)) {
		/* trivial: all values are nil */
		const void *nil = ATOMnilptr(r->ttype);

		bn = BATconstant(r->ttype == TYPE_oid ? TYPE_void : r->ttype,
				 nil, BATcount(l), TRANSIENT);
		if (bn == NULL)
			return NULL;
		bn = BATseqbase(bn, l->hseqbase);
		if (ATOMtype(bn->ttype) == TYPE_oid &&
		    BATcount(bn) == 0) {
			bn->tdense = 1;
			BATseqbase(BATmirror(bn), 0);
		}
		ALGODEBUG fprintf(stderr, "#BATproject(l=%s,r=%s)=%s#"BUNFMT"%s%s\n",
				  BATgetId(l), BATgetId(r),
				  BATgetId(bn), BATcount(bn),
				  bn->tsorted ? "-sorted" : "",
				  bn->trevsorted ? "-revsorted" : "");
		return bn;
	}
	assert(l->ttype == TYPE_oid);

	if (ATOMstorage(tpe) == TYPE_str &&
	    (rcount == 0 || lcount > (rcount >> 3))) {
		/* insert strings as ints, we need to copy the string
		 * heap whole sale */
		tpe = r->T->width == 1 ? TYPE_bte : (r->T->width == 2 ? TYPE_sht : (r->T->width == 4 ? TYPE_int : TYPE_lng));
		/* int's nil representation is a valid offset, so
		 * don't check for nils */
		nilcheck = 0;
		sortcheck = 0;
		stringtrick = 1;
	}
	bn = BATnew(TYPE_void, tpe, BATcount(l), TRANSIENT);
	if (bn == NULL)
		return NULL;
	if (stringtrick) {
		/* "string type" */
		bn->tsorted = 0;
		bn->trevsorted = 0;
		bn->tkey = 0;
		bn->T->nonil = 0;
	} else {
		/* be optimistic, we'll clear these if necessary later */
		bn->T->nonil = 1;
		bn->tsorted = 1;
		bn->trevsorted = 1;
		bn->tkey = 1;
		if (l->T->nonil && r->T->nonil)
			nilcheck = 0; /* don't bother checking: no nils */
	}
	bn->T->nil = 0;

	switch (tpe) {
	case TYPE_bte:
		res = project_bte(bn, l, r, nilcheck, sortcheck);
		break;
	case TYPE_sht:
		res = project_sht(bn, l, r, nilcheck, sortcheck);
		break;
	case TYPE_int:
		res = project_int(bn, l, r, nilcheck, sortcheck);
		break;
	case TYPE_flt:
		res = project_flt(bn, l, r, nilcheck, sortcheck);
		break;
	case TYPE_dbl:
		res = project_dbl(bn, l, r, nilcheck, sortcheck);
		break;
	case TYPE_lng:
		res = project_lng(bn, l, r, nilcheck, sortcheck);
		break;
	case TYPE_oid:
		if (r->ttype == TYPE_void) {
			res = project_void(bn, l, r);
		} else {
#if SIZEOF_OID == SIZEOF_INT
			res = project_int(bn, l, r, nilcheck, sortcheck);
#else
			res = project_lng(bn, l, r, nilcheck, sortcheck);
#endif
		}
		break;
	default:
		res = project_any(bn, l, r, nilcheck);
		break;
	}

	if (res == GDK_FAIL)
		goto bailout;

	/* handle string trick */
	if (stringtrick) {
		if (r->batRestricted == BAT_READ) {
			/* really share string heap */
			assert(r->T->vheap->parentid > 0);
			BBPshare(r->T->vheap->parentid);
			bn->T->vheap = r->T->vheap;
		} else {
			/* make copy of string heap */
			bn->T->vheap = (Heap *) GDKzalloc(sizeof(Heap));
			if (bn->T->vheap == NULL)
				goto bailout;
			bn->T->vheap->parentid = bn->batCacheid;
			bn->T->vheap->farmid = BBPselectfarm(bn->batRole, TYPE_str, varheap);
			if (r->T->vheap->filename) {
				char *nme = BBP_physical(bn->batCacheid);
				bn->T->vheap->filename = GDKfilepath(-1, NULL, nme, "theap");
				if (bn->T->vheap->filename == NULL)
					goto bailout;
			}
			if (HEAPcopy(bn->T->vheap, r->T->vheap) < 0)
				goto bailout;
		}
		bn->ttype = r->ttype;
		bn->tvarsized = 1;
		bn->T->width = r->T->width;
		bn->T->shift = r->T->shift;

		bn->T->nil = 0; /* we don't know */
	}
	/* some properties follow from certain combinations of input
	 * properties */
	bn->tkey |= l->tkey && r->tkey;
	bn->tsorted |= (l->tsorted & r->tsorted) | (l->trevsorted & r->trevsorted);
	bn->trevsorted |= (l->tsorted & r->trevsorted) | (l->trevsorted & r->tsorted);
	bn->T->nonil |= l->T->nonil & r->T->nonil;

	BATseqbase(bn, l->hseqbase);
	if (!BATtdense(r))
		BATseqbase(BATmirror(bn), oid_nil);
	ALGODEBUG fprintf(stderr, "#BATproject(l=%s,r=%s)=%s#"BUNFMT"%s%s%s\n",
		  BATgetId(l), BATgetId(r), BATgetId(bn), BATcount(bn),
		  bn->tsorted ? "-sorted" : "",
		  bn->trevsorted ? "-revsorted" : "",
		  bn->ttype == TYPE_str && bn->T->vheap == r->T->vheap ? " shared string heap" : "");
	return bn;

  bailout:
	BBPreclaim(bn);
	return NULL;
}<|MERGE_RESOLUTION|>--- conflicted
+++ resolved
@@ -2505,14 +2505,8 @@
 	if (sr)
 		rcount = MIN(rcount, BATcount(sr));
 	if (lcount == 0 || rcount == 0) {
-<<<<<<< HEAD
 		r1 = BATnew(TYPE_void, TYPE_void, 0, TRANSIENT);
-		BATseqbase(r1, 0);
-		BATseqbase(BATmirror(r1), 0);
 		r2 = BATnew(TYPE_void, TYPE_void, 0, TRANSIENT);
-=======
-		r1 = BATnew(TYPE_void, TYPE_void, 0);
-		r2 = BATnew(TYPE_void, TYPE_void, 0);
 		if (r1 == NULL || r2 == NULL) {
 			BBPreclaim(r1);
 			BBPreclaim(r2);
@@ -2520,7 +2514,6 @@
 		}
 		BATseqbase(r1, 0);
 		BATseqbase(BATmirror(r1), 0);
->>>>>>> 91a9e3e1
 		BATseqbase(r2, 0);
 		BATseqbase(BATmirror(r2), 0);
 		*r1p = r1;
@@ -2652,14 +2645,8 @@
 	if (sr)
 		rcount = MIN(rcount, BATcount(sr));
 	if (lcount == 0 || rcount == 0) {
-<<<<<<< HEAD
 		r1 = BATnew(TYPE_void, TYPE_void, 0, TRANSIENT);
-		BATseqbase(r1, 0);
-		BATseqbase(BATmirror(r1), 0);
 		r2 = BATnew(TYPE_void, TYPE_void, 0, TRANSIENT);
-=======
-		r1 = BATnew(TYPE_void, TYPE_void, 0);
-		r2 = BATnew(TYPE_void, TYPE_void, 0);
 		if (r1 == NULL || r2 == NULL) {
 			BBPreclaim(r1);
 			BBPreclaim(r2);
@@ -2667,7 +2654,6 @@
 		}
 		BATseqbase(r1, 0);
 		BATseqbase(BATmirror(r1), 0);
->>>>>>> 91a9e3e1
 		BATseqbase(r2, 0);
 		BATseqbase(BATmirror(r2), 0);
 		*r1p = r1;
