--- conflicted
+++ resolved
@@ -2424,17 +2424,12 @@
 					r2->tseqbase = oid_nil;
 				}
 			}
-<<<<<<< HEAD
-			if (lskipped)
-				r1->tseqbase = oid_nil;
-=======
 			/* if there is a left candidate list, it may
 			 * be that the next value added isn't
 			 * consecutive with the last one */
 			if (lskipped ||
 			    (lcand && ((oid *) r1->T.heap.base)[r1->batCount - 1] + 1 != lcand[-(ssize_t)nl]))
-				r1->tdense = false;
->>>>>>> 9fe640a5
+				r1->tseqbase = oid_nil;
 		}
 
 		/* insert values: first the left output */
