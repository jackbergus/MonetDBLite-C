--- conflicted
+++ resolved
@@ -454,11 +454,7 @@
 static gdk_return
 nomatch(BAT *r1, BAT *r2, BAT *l, BAT *r, BUN lstart, BUN lend,
 	const oid *lcand, const oid *lcandend,
-<<<<<<< HEAD
-	int nil_on_miss, int only_misses, const char *func)
-=======
-	int nil_on_miss, int must_match, const char *func, lng t0)
->>>>>>> adc29d0f
+	int nil_on_miss, int only_misses, const char *func, lng t0)
 {
 	BUN cnt;
 
@@ -513,18 +509,12 @@
 			  BATgetId(r1), BATcount(r1),
 			  r1->tsorted ? "-sorted" : "",
 			  r1->trevsorted ? "-revsorted" : "",
-<<<<<<< HEAD
+			  r1->tkey & 1 ? "-key" : "",
 			  r2 ? BATgetId(r2) : "--", r2 ? BATcount(r2) : 0,
 			  r2 && r2->tsorted ? "-sorted" : "",
-			  r2 && r2->trevsorted ? "-revsorted" : "");
-=======
-			  r1->tkey & 1 ? "-key" : "",
-			  BATgetId(r2), BATcount(r2),
-			  r2->tsorted ? "-sorted" : "",
-			  r2->trevsorted ? "-revsorted" : "",
-			  r2->tkey & 1 ? "-key" : "",
+			  r2 && r2->trevsorted ? "-revsorted" : "",
+			  r2 && r2->tkey & 1 ? "-key" : "",
 			  GDKusec() - t0);
->>>>>>> adc29d0f
 	return GDK_SUCCEED;
 
   bailout:
@@ -535,11 +525,7 @@
 
 static gdk_return
 mergejoin_void(BAT *r1, BAT *r2, BAT *l, BAT *r, BAT *sl, BAT *sr,
-<<<<<<< HEAD
-	       int nil_on_miss, int only_misses)
-=======
-	       int nil_on_miss, int must_match, lng t0)
->>>>>>> adc29d0f
+	       int nil_on_miss, int only_misses, lng t0)
 {
 	oid lo, hi;
 	BUN cnt, i;
@@ -615,17 +601,8 @@
 					       seq - l->hseqbase,
 					       seq + cnt - l->hseqbase,
 					       NULL, NULL, nil_on_miss,
-<<<<<<< HEAD
 					       only_misses,
-					       "mergejoin_void");
-=======
-					       must_match,
 					       "mergejoin_void", t0);
-			if (must_match && hi - lo < cnt) {
-				GDKerror("mergejoin(%s,%s) does not hit always => can't use fetchjoin.\n", BATgetId(l), BATgetId(r));
-				goto bailout;
-			}
->>>>>>> adc29d0f
 
 			/* at this point, the matched values in l and
 			 * r (taking candidate lists into account) are
@@ -716,7 +693,6 @@
 				/* (hi - lo) different OIDs in r2,
 				 * plus one for nil */
 				r2->tkey = hi - lo + 1 == cnt;
-<<<<<<< HEAD
 				goto doreturn;
 			}
 			BATsetcount(r1, hi - lo);
@@ -732,43 +708,6 @@
 				BATseqbase(BATmirror(r2), r->hseqbase + lo - r->tseqbase);
 			}
 			goto doreturn;
-=======
-				ALGODEBUG fprintf(stderr, "#mergejoin_void(l=%s,r=%s)=(%s#"BUNFMT"%s%s%s,%s#"BUNFMT"%s%s%s) " LLFMT "us\n",
-						  BATgetId(l), BATgetId(r),
-						  BATgetId(r1), BATcount(r1),
-						  r1->tsorted ? "-sorted" : "",
-						  r1->trevsorted ? "-revsorted" : "",
-						  r1->tkey & 1 ? "-key" : "",
-						  BATgetId(r2), BATcount(r2),
-						  r2->tsorted ? "-sorted" : "",
-						  r2->trevsorted ? "-revsorted" : "",
-						  r2->tkey & 1 ? "-key" : "",
-						  GDKusec() - t0);
-				return GDK_SUCCEED;
-			}
-			BATsetcount(r1, hi - lo);
-			BATseqbase(BATmirror(r1), l->hseqbase + lo - l->tseqbase);
-			r2->tdense = 1;
-			HEAPfree(&r2->T->heap, 1);
-			r2->ttype = TYPE_void;
-			r2->tvarsized = 1;
-			r2->T->width = 0;
-			r2->T->shift = 0;
-			BATsetcount(r2, hi - lo);
-			BATseqbase(BATmirror(r2), r->hseqbase + lo - r->tseqbase);
-			ALGODEBUG fprintf(stderr, "#mergejoin_void(l=%s,r=%s)=(%s#"BUNFMT"%s%s%s,%s#"BUNFMT"%s%s%s) " LLFMT "us\n",
-					  BATgetId(l), BATgetId(r),
-					  BATgetId(r1), BATcount(r1),
-					  r1->tsorted ? "-sorted" : "",
-					  r1->trevsorted ? "-revsorted" : "",
-					  r1->tkey & 1 ? "-key" : "",
-					  BATgetId(r2), BATcount(r2),
-					  r2->tsorted ? "-sorted" : "",
-					  r2->trevsorted ? "-revsorted" : "",
-					  r2->tkey & 1 ? "-key" : "",
-					  GDKusec() - t0);
-			return GDK_SUCCEED;
->>>>>>> adc29d0f
 		}
 		/* l has a dense tail, but the candidate list exists
 		 * and does not have a dense tail; we can, by
@@ -836,27 +775,12 @@
 		r1->T->nil = 0;
 		r1->T->nonil = 1;
 		r1->tkey = 1;
-<<<<<<< HEAD
 		if (r2) {
 			BATsetcount(r2, BATcount(r2));
 			r2->tdense = BATcount(r2) <= 1;
 			r2->trevsorted = BATcount(r2) <= 1;
 		}
 		goto doreturn;
-=======
-		ALGODEBUG fprintf(stderr, "#mergejoin_void(l=%s,r=%s)=(%s#"BUNFMT"%s%s%s,%s#"BUNFMT"%s%s%s) " LLFMT "us\n",
-				  BATgetId(l), BATgetId(r),
-				  BATgetId(r1), BATcount(r1),
-				  r1->tsorted ? "-sorted" : "",
-				  r1->trevsorted ? "-revsorted" : "",
-				  r1->tkey & 1 ? "-key" : "",
-				  BATgetId(r2), BATcount(r2),
-				  r2->tsorted ? "-sorted" : "",
-				  r2->trevsorted ? "-revsorted" : "",
-				  r2->tkey & 1 ? "-key" : "",
-				  GDKusec() - t0);
-		return GDK_SUCCEED;
->>>>>>> adc29d0f
 	}
 	/* l does not have a dense tail, so we need to look at the
 	 * values and check whether they are in the range [lo..hi) */
@@ -918,7 +842,6 @@
 			r1->tdense = 0;
 			r1->T->nil = 0;
 			r1->T->nonil = 1;
-<<<<<<< HEAD
 			if (r2) {
 				BATsetcount(r2, BATcount(r2));
 				r2->tsorted = l->tsorted || BATcount(r2) <= 1;
@@ -945,24 +868,6 @@
 				cnt = 0;
 			else
 				cnt -= l->hseqbase + BATcount(l) - sl->tseqbase - BATcount(sl);
-=======
-			r2->tsorted = l->tsorted || BATcount(r2) <= 1;
-			r2->trevsorted = l->trevsorted || BATcount(r2) <= 1;
-			r2->tkey = (l->tkey & 1) || BATcount(r2) <= 1;
-			r2->tdense = 0;
-			ALGODEBUG fprintf(stderr, "#mergejoin_void(l=%s,r=%s)=(%s#"BUNFMT"%s%s%s,%s#"BUNFMT"%s%s%s) " LLFMT " us\n",
-					  BATgetId(l), BATgetId(r),
-					  BATgetId(r1), BATcount(r1),
-					  r1->tsorted ? "-sorted" : "",
-					  r1->trevsorted ? "-revsorted" : "",
-					  r1->tkey & 1 ? "-key" : "",
-					  BATgetId(r2), BATcount(r2),
-					  r2->tsorted ? "-sorted" : "",
-					  r2->trevsorted ? "-revsorted" : "",
-					  r2->tkey & 1 ? "-key" : "",
-					  GDKusec() - t0);
-			return GDK_SUCCEED;
->>>>>>> adc29d0f
 		}
 	}
 	if (BATextend(r1, cnt) != GDK_SUCCEED)
@@ -1041,7 +946,6 @@
 			r2->tseqbase = oid_nil;
 		}
 	}
-<<<<<<< HEAD
   doreturn:
 	BATseqbase(r1, 0);
 	if (r2)
@@ -1050,28 +954,19 @@
 		virtualize(r1);
 	if (r2 && r2->tkey && r2->tsorted)
 		virtualize(r2);
-	ALGODEBUG fprintf(stderr, "#mergejoin_void(l=%s,r=%s)=(%s#"BUNFMT"%s%s%s,%s#"BUNFMT"%s%s%s)\n",
-=======
-	ALGODEBUG fprintf(stderr, "#mergejoin_void(l=%s,r=%s)=(%s#"BUNFMT"%s%s%s,%s#"BUNFMT"%s%s%s) " LLFMT "us\n",
->>>>>>> adc29d0f
+	ALGODEBUG fprintf(stderr, "#mergejoin_void(l=%s,r=%s)=(%s#"BUNFMT"%s%s%s%s,%s#"BUNFMT"%s%s%s%s) " LLFMT "us\n",
 			  BATgetId(l), BATgetId(r),
 			  BATgetId(r1), BATcount(r1),
 			  r1->tsorted ? "-sorted" : "",
 			  r1->trevsorted ? "-revsorted" : "",
-<<<<<<< HEAD
 			  r1->tdense ? "-dense" : "",
+			  r1->tkey & 1 ? "-key" : "",
 			  r2 ? BATgetId(r2) : "--", r2 ? BATcount(r2) : 0,
 			  r2 && r2->tsorted ? "-sorted" : "",
 			  r2 && r2->trevsorted ? "-revsorted" : "",
-			  r2 && r2->tdense ? "-dense" : "");
-=======
-			  r1->tkey & 1 ? "-key" : "",
-			  BATgetId(r2), BATcount(r2),
-			  r2->tsorted ? "-sorted" : "",
-			  r2->trevsorted ? "-revsorted" : "",
-			  r2->tkey & 1 ? "-key" : "",
+			  r2 && r2->tdense ? "-dense" : "",
+			  r2 && r2->tkey & 1 ? "-key" : "",
 			  GDKusec() - t0);
->>>>>>> adc29d0f
 	return GDK_SUCCEED;
   bailout:
 	BBPreclaim(r1);
@@ -1096,13 +991,8 @@
  */
 static gdk_return
 mergejoin(BAT *r1, BAT *r2, BAT *l, BAT *r, BAT *sl, BAT *sr,
-<<<<<<< HEAD
 	  int nil_matches, int nil_on_miss, int semi, int only_misses,
-	  BUN maxsize)
-=======
-	  int nil_matches, int nil_on_miss, int semi, int must_match,
 	  BUN maxsize, lng t0, int swapped)
->>>>>>> adc29d0f
 {
 	BUN lstart, lend, lcnt;
 	const oid *lcand, *lcandend;
@@ -1133,17 +1023,10 @@
 	wrd loff = 0, roff = 0;
 	oid lval = oid_nil, rval = oid_nil;
 
-<<<<<<< HEAD
-	ALGODEBUG fprintf(stderr, "#mergejoin(l=%s#" BUNFMT "[%s]%s%s,"
-			  "r=%s#" BUNFMT "[%s]%s%s,sl=%s#" BUNFMT "%s%s,"
-			  "sr=%s#" BUNFMT "%s%s,nil_matches=%d,"
-			  "nil_on_miss=%d,semi=%d)\n",
-=======
 	ALGODEBUG fprintf(stderr, "#mergejoin(l=%s#" BUNFMT "[%s]%s%s%s,"
 			  "r=%s#" BUNFMT "[%s]%s%s%s,sl=%s#" BUNFMT "%s%s%s,"
 			  "sr=%s#" BUNFMT "%s%s%s,nil_matches=%d,"
-			  "nil_on_miss=%d,semi=%d,must_match=%d)%s\n",
->>>>>>> adc29d0f
+			  "nil_on_miss=%d,semi=%d)%s\n",
 			  BATgetId(l), BATcount(l), ATOMname(l->ttype),
 			  l->tsorted ? "-sorted" : "",
 			  l->trevsorted ? "-revsorted" : "",
@@ -1159,13 +1042,9 @@
 			  sr ? BATgetId(sr) : "NULL", sr ? BATcount(sr) : 0,
 			  sr && sr->tsorted ? "-sorted" : "",
 			  sr && sr->trevsorted ? "-revsorted" : "",
-<<<<<<< HEAD
-			  nil_matches, nil_on_miss, semi);
-=======
 			  sr && sr->tkey & 1 ? "-key" : "",
-			  nil_matches, nil_on_miss, semi, must_match,
+			  nil_matches, nil_on_miss, semi,
 			  swapped ? " swapped" : "");
->>>>>>> adc29d0f
 
 	assert(BAThdense(l));
 	assert(BAThdense(r));
@@ -1206,11 +1085,7 @@
 	      (l->ttype == TYPE_void && l->tseqbase != oid_nil)))) {
 		/* there are no matches */
 		return nomatch(r1, r2, l, r, lstart, lend, lcand, lcandend,
-<<<<<<< HEAD
-			       nil_on_miss, only_misses, "mergejoin");
-=======
-			       nil_on_miss, must_match, "mergejoin", t0);
->>>>>>> adc29d0f
+			       nil_on_miss, only_misses, "mergejoin", t0);
 	}
 
 	if (l->tsorted || l->trevsorted) {
@@ -2018,32 +1893,22 @@
 		if (r2 && r2->tdense)
 			r2->tseqbase = ((oid *) r2->T->heap.base)[r2->batFirst];
 	}
-<<<<<<< HEAD
 	BATseqbase(r1, 0);
 	if (r2)
 		BATseqbase(r2, 0);
-	ALGODEBUG fprintf(stderr, "#mergejoin(l=%s,r=%s)=(%s#"BUNFMT"%s%s%s,%s#"BUNFMT"%s%s%s)\n",
-=======
-	ALGODEBUG fprintf(stderr, "#mergejoin(l=%s,r=%s)=(%s#"BUNFMT"%s%s%s,%s#"BUNFMT"%s%s%s) " LLFMT "us\n",
->>>>>>> adc29d0f
+	ALGODEBUG fprintf(stderr, "#mergejoin(l=%s,r=%s)=(%s#"BUNFMT"%s%s%s%s,%s#"BUNFMT"%s%s%s%s) " LLFMT "us\n",
 			  BATgetId(l), BATgetId(r),
 			  BATgetId(r1), BATcount(r1),
 			  r1->tsorted ? "-sorted" : "",
 			  r1->trevsorted ? "-revsorted" : "",
-<<<<<<< HEAD
 			  r1->tdense ? "-dense" : "",
+			  r1->tkey & 1 ? "-key" : "",
 			  r2 ? BATgetId(r2) : "--", r2 ? BATcount(r2) : 0,
 			  r2 && r2->tsorted ? "-sorted" : "",
 			  r2 && r2->trevsorted ? "-revsorted" : "",
-			  r2 && r2->tdense ? "-dense" : "");
-=======
-			  r1->tkey & 1 ? "-key" : "",
-			  BATgetId(r2), BATcount(r2),
-			  r2->tsorted ? "-sorted" : "",
-			  r2->trevsorted ? "-revsorted" : "",
-			  r2->tkey & 1 ? "-key" : "",
+			  r2 && r2->tdense ? "-dense" : "",
+			  r2 && r2->tkey & 1 ? "-key" : "",
 			  GDKusec() - t0);
->>>>>>> adc29d0f
 	return GDK_SUCCEED;
 
   bailout:
@@ -2112,12 +1977,8 @@
 
 static gdk_return
 hashjoin(BAT *r1, BAT *r2, BAT *l, BAT *r, BAT *sl, BAT *sr, int nil_matches,
-<<<<<<< HEAD
-	 int nil_on_miss, int semi, int only_misses, BUN maxsize)
-=======
-	 int nil_on_miss, int semi, int must_match, BUN maxsize, lng t0,
+	 int nil_on_miss, int semi, int only_misses, BUN maxsize, lng t0,
 	 int swapped, const char *reason)
->>>>>>> adc29d0f
 {
 	BUN lstart, lend, lcnt;
 	const oid *lcand = NULL, *lcandend = NULL;
@@ -2138,17 +1999,10 @@
 	const char *v = (const char *) &lval;
 	int lskipped = 0;	/* whether we skipped values in l */
 
-<<<<<<< HEAD
-	ALGODEBUG fprintf(stderr, "#hashjoin(l=%s#" BUNFMT "[%s]%s%s,"
-			  "r=%s#" BUNFMT "[%s]%s%s,sl=%s#" BUNFMT "%s%s,"
-			  "sr=%s#" BUNFMT "%s%s,nil_matches=%d,"
-			  "nil_on_miss=%d,semi=%d)\n",
-=======
 	ALGODEBUG fprintf(stderr, "#hashjoin(l=%s#" BUNFMT "[%s]%s%s%s,"
 			  "r=%s#" BUNFMT "[%s]%s%s%s,sl=%s#" BUNFMT "%s%s%s,"
 			  "sr=%s#" BUNFMT "%s%s%s,nil_matches=%d,"
-			  "nil_on_miss=%d,semi=%d,must_match=%d)%s%s%s\n",
->>>>>>> adc29d0f
+			  "nil_on_miss=%d,semi=%d)%s%s%s\n",
 			  BATgetId(l), BATcount(l), ATOMname(l->ttype),
 			  l->tsorted ? "-sorted" : "",
 			  l->trevsorted ? "-revsorted" : "",
@@ -2164,14 +2018,10 @@
 			  sr ? BATgetId(sr) : "NULL", sr ? BATcount(sr) : 0,
 			  sr && sr->tsorted ? "-sorted" : "",
 			  sr && sr->trevsorted ? "-revsorted" : "",
-<<<<<<< HEAD
-			  nil_matches, nil_on_miss, semi);
-=======
 			  sr && sr->tkey & 1 ? "-key" : "",
-			  nil_matches, nil_on_miss, semi, must_match,
+			  nil_matches, nil_on_miss, semi,
 			  swapped ? " swapped" : "",
 			  *reason ? " " : "", reason);
->>>>>>> adc29d0f
 
 	assert(BAThdense(l));
 	assert(BAThdense(r));
@@ -2216,11 +2066,7 @@
 
 	if (lstart == lend || rstart == rend)
 		return nomatch(r1, r2, l, r, lstart, lend, lcand, lcandend,
-<<<<<<< HEAD
-			       nil_on_miss, only_misses, "hashjoin");
-=======
-			       nil_on_miss, must_match, "hashjoin", t0);
->>>>>>> adc29d0f
+			       nil_on_miss, only_misses, "hashjoin", t0);
 
 	rl = BUNfirst(r);
 #ifndef DISABLE_PARENT_HASH
@@ -2513,32 +2359,22 @@
 		if (r2 && r2->tdense)
 			r2->tseqbase = ((oid *) r2->T->heap.base)[r2->batFirst];
 	}
-<<<<<<< HEAD
 	BATseqbase(r1, 0);
 	if (r2)
 		BATseqbase(r2, 0);
-	ALGODEBUG fprintf(stderr, "#hashjoin(l=%s,r=%s)=(%s#"BUNFMT"%s%s%s,%s#"BUNFMT"%s%s%s)\n",
-=======
-	ALGODEBUG fprintf(stderr, "#hashjoin(l=%s,r=%s)=(%s#"BUNFMT"%s%s%s,%s#"BUNFMT"%s%s%s) " LLFMT "us\n",
->>>>>>> adc29d0f
+	ALGODEBUG fprintf(stderr, "#hashjoin(l=%s,r=%s)=(%s#"BUNFMT"%s%s%s%s,%s#"BUNFMT"%s%s%s%s) " LLFMT "us\n",
 			  BATgetId(l), BATgetId(r),
 			  BATgetId(r1), BATcount(r1),
 			  r1->tsorted ? "-sorted" : "",
 			  r1->trevsorted ? "-revsorted" : "",
-<<<<<<< HEAD
 			  r1->tdense ? "-dense" : "",
+			  r1->tkey & 1 ? "-key" : "",
 			  r2 ? BATgetId(r2) : "--", r2 ? BATcount(r2) : 0,
 			  r2 && r2->tsorted ? "-sorted" : "",
 			  r2 && r2->trevsorted ? "-revsorted" : "",
-			  r2 && r2->tdense ? "-dense" : "");
-=======
-			  r1->tkey & 1 ? "-key" : "",
-			  BATgetId(r2), BATcount(r2),
-			  r2->tsorted ? "-sorted" : "",
-			  r2->trevsorted ? "-revsorted" : "",
-			  r2->tkey & 1 ? "-key" : "",
+			  r2 && r2->tdense ? "-dense" : "",
+			  r2 && r2->tkey & 1 ? "-key" : "",
 			  GDKusec() - t0);
->>>>>>> adc29d0f
 	return GDK_SUCCEED;
 
   bailout:
@@ -2767,18 +2603,8 @@
 		if (r2->tdense)
 			r2->tseqbase = ((oid *) r2->T->heap.base)[r2->batFirst];
 	}
-<<<<<<< HEAD
 	BATseqbase(r1, 0);
 	BATseqbase(r2, 0);
-	ALGODEBUG fprintf(stderr, "#thetajoin(l=%s,r=%s)=(%s#"BUNFMT"%s%s,%s#"BUNFMT"%s%s)\n",
-		  BATgetId(l), BATgetId(r),
-		  BATgetId(r1), BATcount(r1),
-		  r1->tsorted ? "-sorted" : "",
-		  r1->trevsorted ? "-revsorted" : "",
-		  BATgetId(r2), BATcount(r2),
-		  r2->tsorted ? "-sorted" : "",
-		  r2->trevsorted ? "-revsorted" : "");
-=======
 	ALGODEBUG fprintf(stderr, "#thetajoin(l=%s,r=%s)=(%s#"BUNFMT"%s%s%s,%s#"BUNFMT"%s%s%s) " LLFMT "us\n",
 			  BATgetId(l), BATgetId(r),
 			  BATgetId(r1), BATcount(r1),
@@ -2790,7 +2616,6 @@
 			  r2->trevsorted ? "-revsorted" : "",
 			  r2->tkey & 1 ? "-key" : "",
 			  GDKusec() - t0);
->>>>>>> adc29d0f
 	return GDK_SUCCEED;
 
   bailout:
@@ -3197,18 +3022,8 @@
 		if (r2->tdense)
 			r2->tseqbase = ((oid *) r2->T->heap.base)[r2->batFirst];
 	}
-<<<<<<< HEAD
 	BATseqbase(r1, 0);
 	BATseqbase(r2, 0);
-	ALGODEBUG fprintf(stderr, "#bandjoin(l=%s,r=%s)=(%s#"BUNFMT"%s%s,%s#"BUNFMT"%s%s)\n",
-		  BATgetId(l), BATgetId(r),
-		  BATgetId(r1), BATcount(r1),
-		  r1->tsorted ? "-sorted" : "",
-		  r1->trevsorted ? "-revsorted" : "",
-		  BATgetId(r2), BATcount(r2),
-		  r2->tsorted ? "-sorted" : "",
-		  r2->trevsorted ? "-revsorted" : "");
-=======
 	ALGODEBUG fprintf(stderr, "#bandjoin(l=%s,r=%s)=(%s#"BUNFMT"%s%s%s,%s#"BUNFMT"%s%s%s) " LLFMT "us\n",
 			  BATgetId(l), BATgetId(r),
 			  BATgetId(r1), BATcount(r1),
@@ -3220,7 +3035,6 @@
 			  r2->trevsorted ? "-revsorted" : "",
 			  r2->tkey & 1 ? "-key" : "",
 			  GDKusec() - t0);
->>>>>>> adc29d0f
 	return GDK_SUCCEED;
 
   bailout:
@@ -3231,13 +3045,9 @@
 
 /* Make the implementation choices for various left joins. */
 static gdk_return
-<<<<<<< HEAD
 subleftjoin(BAT **r1p, BAT **r2p, BAT *l, BAT *r, BAT *sl, BAT *sr,
 	    int nil_matches, int nil_on_miss, int semi, int only_misses,
-	    BUN estimate, const char *name)
-=======
-subleftjoin(BAT **r1p, BAT **r2p, BAT *l, BAT *r, BAT *sl, BAT *sr, int nil_matches, BUN estimate, int nil_on_miss, int semi, int must_match, const char *name, lng t0)
->>>>>>> adc29d0f
+	    BUN estimate, const char *name, lng t0)
 {
 	BAT *r1, *r2 = NULL;
 	BUN lcount, rcount, maxsize;
@@ -3271,25 +3081,15 @@
 	if (BATtdense(r) && (sr == NULL || BATtdense(sr)) && lcount > 0 && rcount > 0) {
 		/* use special implementation for dense right-hand side */
 		return mergejoin_void(r1, r2, l, r, sl, sr,
-<<<<<<< HEAD
-				      nil_on_miss, only_misses);
-=======
-				      nil_on_miss, must_match, t0);
->>>>>>> adc29d0f
+				      nil_on_miss, only_misses, t0);
 	} else if ((r->tsorted || r->trevsorted) &&
 		   (BATtdense(r) ||
 		    lcount < 1024 ||
 		    BATcount(r) * (Tsize(r) + (r->T->vheap ? r->T->vheap->size : 0) + 2 * sizeof(BUN)) > GDK_mem_maxsize / (GDKnr_threads ? GDKnr_threads : 1)))
 		return mergejoin(r1, r2, l, r, sl, sr, nil_matches,
-<<<<<<< HEAD
-				 nil_on_miss, semi, only_misses, maxsize);
+				 nil_on_miss, semi, only_misses, maxsize, t0, 0);
 	return hashjoin(r1, r2, l, r, sl, sr, nil_matches,
-			nil_on_miss, semi, only_misses, maxsize);
-=======
-				 nil_on_miss, semi, must_match, maxsize, t0, 0);
-	return hashjoin(r1, r2, l, r, sl, sr, nil_matches,
-			nil_on_miss, semi, must_match, maxsize, t0, 0, "leftjoin");
->>>>>>> adc29d0f
+			nil_on_miss, semi, only_misses, maxsize, t0, 0, "leftjoin");
 }
 
 /* Perform an equi-join over l and r.  Returns two new, aligned,
@@ -3299,24 +3099,8 @@
 gdk_return
 BATleftjoin(BAT **r1p, BAT **r2p, BAT *l, BAT *r, BAT *sl, BAT *sr, int nil_matches, BUN estimate)
 {
-<<<<<<< HEAD
 	return subleftjoin(r1p, r2p, l, r, sl, sr, nil_matches,
-			   0, 0, 0, estimate, "BATleftjoin");
-=======
-	return subleftjoin(r1p, r2p, l, r, sl, sr, nil_matches, estimate,
-			   0, 0, 0, "BATsubleftjoin", GDKusec());
-}
-
-/* Perform an equi-join over l and r.  Returns two new, aligned,
- * dense-headed bats with in the tail the oids (head column values) of
- * matching tuples.  The result is in the same order as l (i.e. r1 is
- * sorted).  All values in l must match at least one value in r. */
-gdk_return
-BATsubleftfetchjoin(BAT **r1p, BAT **r2p, BAT *l, BAT *r, BAT *sl, BAT *sr, int nil_matches, BUN estimate)
-{
-	return subleftjoin(r1p, r2p, l, r, sl, sr, nil_matches, estimate,
-			   0, 0, 1, "BATsubleftfetchjoin", GDKusec());
->>>>>>> adc29d0f
+			   0, 0, 0, estimate, "BATleftjoin", GDKusec());
 }
 
 /* Performs a left outer join over l and r.  Returns two new, aligned,
@@ -3327,13 +3111,8 @@
 gdk_return
 BATouterjoin(BAT **r1p, BAT **r2p, BAT *l, BAT *r, BAT *sl, BAT *sr, int nil_matches, BUN estimate)
 {
-<<<<<<< HEAD
 	return subleftjoin(r1p, r2p, l, r, sl, sr, nil_matches,
-			   1, 0, 0, estimate, "BATouterjoin");
-=======
-	return subleftjoin(r1p, r2p, l, r, sl, sr, nil_matches, estimate,
-			   1, 0, 0, "BATsubouterjoin", GDKusec());
->>>>>>> adc29d0f
+			   1, 0, 0, estimate, "BATouterjoin", GDKusec());
 }
 
 /* Perform a semi-join over l and r.  Returns two new, aligned,
@@ -3343,9 +3122,8 @@
 gdk_return
 BATsemijoin(BAT **r1p, BAT **r2p, BAT *l, BAT *r, BAT *sl, BAT *sr, int nil_matches, BUN estimate)
 {
-<<<<<<< HEAD
 	return subleftjoin(r1p, r2p, l, r, sl, sr, nil_matches,
-			   0, 1, 0, estimate, "BATsemijoin");
+			   0, 1, 0, estimate, "BATsemijoin", GDKusec());
 }
 
 /* Return the difference of l and r.  The result is a BAT with in the
@@ -3358,13 +3136,9 @@
 	BAT *bn;
 
 	if (subleftjoin(&bn, NULL, l, r, sl, sr, nil_matches,
-			0, 0, 1, estimate, "BATdiff") == GDK_SUCCEED)
+			0, 0, 1, estimate, "BATdiff", GDKusec()) == GDK_SUCCEED)
 		return bn;
 	return NULL;
-=======
-	return subleftjoin(r1p, r2p, l, r, sl, sr, nil_matches, estimate,
-			   0, 1, 0, "BATsubsemijoin", GDKusec());
->>>>>>> adc29d0f
 }
 
 gdk_return
