/*
 * This Source Code Form is subject to the terms of the Mozilla Public
 * License, v. 2.0.  If a copy of the MPL was not distributed with this
 * file, You can obtain one at http://mozilla.org/MPL/2.0/.
 *
 * Copyright 2008-2015 MonetDB B.V.
 */

#include "monetdb_config.h"
#include "gdk.h"
#include "gdk_private.h"
#include "gdk_calc_private.h"

/*
 * All "sub" join variants produce some sort of join on two input
 * BATs, optionally subject to up to two candidate lists.  Only values
 * in the input BATs that are mentioned in the associated candidate
 * list (if provided) are eligible.  They all return two output BATs
 * in the first two arguments.  The join operations differ in the way
 * in which tuples from the two inputs are matched.
 *
 * All inputs BATs must be dense headed, the output BATs will also be
 * dense headed.  The outputs consist of two aligned BATs (i.e. same
 * length and same seqbase in the head column (0@0)) that contain in
 * their tails the OIDs of the input BATs that match.  The candidate
 * lists, if given, contain in their tail the OIDs of the associated
 * input BAT which must be considered for matching.  The input BATs
 * must have the same tail type.
 *
 * All functions also have a parameter nil_matches which indicates
 * whether NIL must be considered an ordinary value that can match, or
 * whether NIL must be considered to never match.
 *
 * The join functions that are provided here are:
 * BATsubjoin
 *	normal equi-join
 * BATsubleftjoin
 *	normal equi-join, but the left output is sorted
 * BATsubleftfetchjoin
 *	normal equi-join, but the left output is sorted, and all
 *	values in the left input must match at least one value in the
 *	right input
 * BATsubouterjoin
 *	equi-join, but the left output is sorted, and if there is no
 *	match for a value in the left input, there is still an output
 *	with NIL in the right output
 * BATsubsemijoin
 *	equi-join, but the left output is sorted, and if there are
 *	multiple matches, only one is returned (i.e., the left output
 *	is also key)
 * BATsubthetajoin
 *	theta-join: an extra operator must be provided encoded as an
 *	integer (macros JOIN_EQ, JOIN_NE, JOIN_LT, JOIN_LE, JOIN_GT,
 *	JOIN_GE); value match if the left input has the given
 *	relationship with the right input; order of the outputs is not
 *	guaranteed
 * BATsubbandjoin
 *	band-join: two extra input values (c1, c2) must be provided as
 *	well as Booleans (li, hi) that indicate whether the value
 *	ranges are inclusive or not; values in the left and right
 *	inputs match if right - c1 <[=] left <[=] right + c2; if c1 or
 *	c2 is NIL, there are no matches
 * BATsubrangejoin
 *	range-join: the right input consists of two aligned BATs,
 *	values match if the left value is between two corresponding
 *	right values; two extra Boolean parameters, li and hi,
 *	indicate whether equal values match
 *
 * In addition to these functions, there are two more functions that
 * are closely related:
 * BATsubdiff
 *	difference: return a candidate list compatible list of OIDs of
 *	tuples in the left input whose value does not occur in the
 *	right input
 * BATproject
 *	projection: return a BAT aligned with the left input whose
 *	values are the values from the right input that were referred
 *	to by the OIDs in the tail of the left input
 */

/* Perform a bunch of sanity checks on the inputs to a join. */
static gdk_return
joinparamcheck(BAT *l, BAT *r1, BAT *r2, BAT *sl, BAT *sr, const char *func)
{
	if (!BAThdense(l) || !BAThdense(r1) || (r2 && !BAThdense(r2))) {
		GDKerror("%s: inputs must have dense head.\n", func);
		return GDK_FAIL;
	}
	if (ATOMtype(l->ttype) != ATOMtype(r1->ttype) ||
	    (r2 && ATOMtype(l->ttype) != ATOMtype(r2->ttype))) {
		GDKerror("%s: inputs not compatible.\n", func);
		return GDK_FAIL;
	}
	if (r2 &&
	    (BATcount(r1) != BATcount(r2) || r1->hseqbase != r2->hseqbase)) {
		GDKerror("%s: right inputs not aligned.\n", func);
		return GDK_FAIL;
	}
	if ((sl && !BAThdense(sl)) || (sr && !BAThdense(sr))) {
		GDKerror("%s: candidate lists must have dense head.\n", func);
		return GDK_FAIL;
	}
	if ((sl && ATOMtype(sl->ttype) != TYPE_oid) ||
	    (sr && ATOMtype(sr->ttype) != TYPE_oid)) {
		GDKerror("%s: candidate lists must have OID tail.\n", func);
		return GDK_FAIL;
	}
	if ((sl && !BATtordered(sl)) ||
	    (sr && !BATtordered(sr))) {
		GDKerror("%s: candidate lists must be sorted.\n", func);
		return GDK_FAIL;
	}
	if ((sl && !BATtkey(sl)) ||
	    (sr && !BATtkey(sr))) {
		GDKerror("%s: candidate lists must be unique.\n", func);
		return GDK_FAIL;
	}
	return GDK_SUCCEED;
}

/* Create the result bats for a join, returns the absolute maximum
 * number of outputs that could possibly be generated. */
static BUN
joininitresults(BAT **r1p, BAT **r2p, BUN lcnt, BUN rcnt, int lkey, int rkey,
		int semi, int nil_on_miss, int only_misses, BUN estimate)
{
	BAT *r1, *r2;
	BUN maxsize, size;

	lkey |= lcnt <= 1;
	rkey |= rcnt <= 1;

	*r1p = NULL;
	if (r2p)
		*r2p = NULL;
	if (rkey | semi | only_misses) {
		/* each entry left matches at most one on right, in
		 * case nil_on_miss is also set, each entry matches
		 * exactly one */
		maxsize = lcnt;
	} else if (lkey) {
		/* each entry on right is matched at most once */
		if (nil_on_miss) {
			/* one entry left could match all right, and
			 * all other entries left match nil */
			maxsize = lcnt + rcnt - 1;
		} else {
			maxsize = rcnt;
		}
	} else {
		/* in the worst case we have a full cross product */
		if (lcnt == 0 || rcnt == 0)
			maxsize = nil_on_miss ? lcnt : 0;
		else if (BUN_MAX / lcnt >= rcnt)
			maxsize = BUN_MAX;
		else
			maxsize = lcnt * rcnt;
	}
	size = estimate == BUN_NONE ? lcnt : estimate;
	if (size > maxsize)
		size = maxsize;
	if ((rkey | semi | only_misses) & nil_on_miss) {
		/* see comment above: each entry left matches exactly
		 * once */
		size = maxsize;
	}

	r1 = BATnew(TYPE_void, TYPE_oid, size, TRANSIENT);
	if (r1 == NULL) {
		return BUN_NONE;
	}
	BATseqbase(r1, 0);
	r1->T->nil = 0;
	r1->T->nonil = 1;
	r1->tkey = 1;
	r1->tsorted = 1;
	r1->trevsorted = 1;
	r1->tdense = 1;
	*r1p = r1;
	if (r2p) {
		r2 = BATnew(TYPE_void, TYPE_oid, size, TRANSIENT);
		if (r2 == NULL) {
			BBPreclaim(r1);
			return BUN_NONE;
		}
		BATseqbase(r2, 0);
		r2->T->nil = 0;
		r2->T->nonil = 1;
		r2->tkey = 1;
		r2->tsorted = 1;
		r2->trevsorted = 1;
		r2->tdense = 1;
		*r2p = r2;
	}
	return maxsize;
}

#define VALUE(s, x)	(s##vars ? \
			 s##vars + VarHeapVal(s##vals, (x), s##width) : \
			 s##vals + ((x) * s##width))
#define FVALUE(s, x)	(s##vals + ((x) * s##width))

#define BINSEARCHFUNC(TYPE)						\
static inline BUN							\
binsearch_##TYPE(const oid *rcand, oid offset, const TYPE *rvals,	\
		 BUN lo, BUN hi, const void *vp, int ordering, int last) \
{									\
	BUN mid;							\
	TYPE v, x;							\
									\
	assert(ordering == 1 || ordering == -1);			\
	assert(lo <= hi);						\
									\
	v = *(const TYPE *) vp;		/* value we're searching for */	\
									\
	if (ordering > 0) {						\
		if (rcand) {						\
			if (last) {					\
				if ((x = rvals[rcand[lo] - offset]) > v) \
					return lo;			\
				if ((x = rvals[rcand[hi] - offset]) < v || \
				    x == v)				\
					return hi + 1;			\
									\
				/* loop invariant: */			\
				/* value@lo <= v < value@hi */		\
				while (hi - lo > 1) {			\
					mid = (hi + lo) / 2;		\
					if (rvals[rcand[mid] - offset] > v) \
						hi = mid;		\
					else				\
						lo = mid;		\
				}					\
			} else {					\
				if ((x = rvals[rcand[lo] - offset]) > v || \
				    x == v)				\
					return lo;			\
				if ((x = rvals[rcand[hi] - offset]) < v) \
					return hi + 1;			\
									\
				/* loop invariant: */			\
				/* value@lo < v <= value@hi */		\
				while (hi - lo > 1) {			\
					mid = (hi + lo) / 2;		\
					if (rvals[rcand[mid] - offset] >= v) \
						hi = mid;		\
					else				\
						lo = mid;		\
				}					\
			}						\
		} else {						\
			if (last) {					\
				if ((x = rvals[lo]) > v)		\
					return lo;			\
				if ((x = rvals[hi]) < v || x == v)	\
					return hi + 1;			\
									\
				/* loop invariant: */			\
				/* value@lo <= v < value@hi */		\
				while (hi - lo > 1) {			\
					mid = (hi + lo) / 2;		\
					if (rvals[mid] > v)		\
						hi = mid;		\
					else				\
						lo = mid;		\
				}					\
			} else {					\
				if ((x = rvals[lo]) > v || x == v)	\
					return lo;			\
				if ((x = rvals[hi]) < v)		\
					return hi + 1;			\
									\
				/* loop invariant: */			\
				/* value@lo < v <= value@hi */		\
				while (hi - lo > 1) {			\
					mid = (hi + lo) / 2;		\
					if (rvals[mid] >= v)		\
						hi = mid;		\
					else				\
						lo = mid;		\
				}					\
			}						\
		}							\
	} else {							\
		if (rcand) {						\
			if (last) {					\
				if ((x = rvals[rcand[lo] - offset]) < v) \
					return lo;			\
				if ((x = rvals[rcand[hi] - offset]) > v || \
				    x == v)				\
					return hi + 1;			\
									\
				/* loop invariant: */			\
				/* value@lo >= v > value@hi */		\
				while (hi - lo > 1) {			\
					mid = (hi + lo) / 2;		\
					if (rvals[rcand[mid] - offset] < v) \
						hi = mid;		\
					else				\
						lo = mid;		\
				}					\
			} else {					\
				if ((x = rvals[rcand[lo] - offset]) < v || \
				    x == v)				\
					return lo;			\
				if ((x = rvals[rcand[hi] - offset]) > v) \
					return hi + 1;			\
									\
				/* loop invariant: */			\
				/* value@lo > v >= value@hi */		\
				while (hi - lo > 1) {			\
					mid = (hi + lo) / 2;		\
					if (rvals[rcand[mid] - offset] <= v) \
						hi = mid;		\
					else				\
						lo = mid;		\
				}					\
			}						\
		} else {						\
			if (last) {					\
				if ((x = rvals[lo]) < v)		\
					return lo;			\
				if ((x = rvals[hi]) > v || x == v)	\
					return hi + 1;			\
									\
				/* loop invariant: */			\
				/* value@lo >= v > value@hi */		\
				while (hi - lo > 1) {			\
					mid = (hi + lo) / 2;		\
					if (rvals[mid] < v)		\
						hi = mid;		\
					else				\
						lo = mid;		\
				}					\
			} else {					\
				if ((x = rvals[lo]) < v || x == v)	\
					return lo;			\
				if ((x = rvals[hi]) > v)		\
					return hi + 1;			\
									\
				/* loop invariant: */			\
				/* value@lo > v >= value@hi */		\
				while (hi - lo > 1) {			\
					mid = (hi + lo) / 2;		\
					if (rvals[mid] <= v)		\
						hi = mid;		\
					else				\
						lo = mid;		\
				}					\
			}						\
		}							\
	}								\
	return hi;							\
}

BINSEARCHFUNC(bte)
BINSEARCHFUNC(sht)
BINSEARCHFUNC(int)
BINSEARCHFUNC(lng)
#ifdef HAVE_HGE
BINSEARCHFUNC(hge)
#endif
BINSEARCHFUNC(flt)
BINSEARCHFUNC(dbl)
#if SIZEOF_OID == SIZEOF_INT
#define binsearch_oid(rcand, offset, rvals, lo, hi, vp, ordering, last) binsearch_int(rcand, offset, (const int *) rvals, lo, hi, (const int *) (vp), ordering, last)
#endif
#if SIZEOF_OID == SIZEOF_LNG
#define binsearch_oid(rcand, offset, rvals, lo, hi, vp, ordering, last) binsearch_lng(rcand, offset, (const lng *) rvals, lo, hi, (const lng *) (vp), ordering, last)
#endif

/* Do a binary search for the first/last occurrence of v between lo and hi
 * (lo inclusive, hi not inclusive) in rvals/rvars.
 * If last is set, return the index of the first value > v; if last is
 * not set, return the index of the first value >= v.
 * If ordering is -1, the values are sorted in reverse order and hence
 * all comparisons are reversed.
 */
static BUN
binsearch(const oid *rcand, oid offset,
	  int type, const char *rvals, const char *rvars,
	  int rwidth, BUN lo, BUN hi, const char *v,
	  int (*cmp)(const void *, const void *), int ordering, int last)
{
	BUN mid;
	int c;

	assert(ordering == 1 || ordering == -1);
	assert(lo < hi);

	--hi;			/* now hi is inclusive */

	switch (type) {
	case TYPE_bte:
		return binsearch_bte(rcand, offset, (const bte *) rvals,
				     lo, hi, (const bte *) v, ordering, last);
	case TYPE_sht:
		return binsearch_sht(rcand, offset, (const sht *) rvals,
				     lo, hi, (const sht *) v, ordering, last);
	case TYPE_int:
#if SIZEOF_WRD == SIZEOF_INT
	case TYPE_wrd:
#endif
#if SIZEOF_OID == SIZEOF_INT
	case TYPE_oid:
#endif
		return binsearch_int(rcand, offset, (const int *) rvals,
				     lo, hi, (const int *) v, ordering, last);
	case TYPE_lng:
#if SIZEOF_WRD == SIZEOF_LNG
	case TYPE_wrd:
#endif
#if SIZEOF_OID == SIZEOF_LNG
	case TYPE_oid:
#endif
		return binsearch_lng(rcand, offset, (const lng *) rvals,
				     lo, hi, (const lng *) v, ordering, last);
#ifdef HAVE_HGE
	case TYPE_hge:
		return binsearch_hge(rcand, offset, (const hge *) rvals,
				     lo, hi, (const hge *) v, ordering, last);
#endif
	case TYPE_flt:
		return binsearch_flt(rcand, offset, (const flt *) rvals,
				     lo, hi, (const flt *) v, ordering, last);
	case TYPE_dbl:
		return binsearch_dbl(rcand, offset, (const dbl *) rvals,
				     lo, hi, (const dbl *) v, ordering, last);
	}

	if ((c = ordering * cmp(VALUE(r, rcand ? rcand[lo] - offset : lo), v)) > 0 ||
	    (!last && c == 0))
		return lo;
	if ((c = ordering * cmp(VALUE(r, rcand ? rcand[hi] - offset : hi), v)) < 0 ||
	    (last && c == 0))
		return hi + 1;

	/* loop invariant:
	 * last ? value@lo <= v < value@hi : value@lo < v <= value@hi
	 *
	 * This version does some more work in the inner loop than the
	 * type-expanded versions (ordering and rcand checks) but is
	 * slow due to the function call and the needed check for
	 * rvars (in VALUE()) already, so we're beyond caring. */
	while (hi - lo > 1) {
		mid = (hi + lo) / 2;
		if ((c = ordering * cmp(VALUE(r, rcand ? rcand[mid] - offset : mid), v)) > 0 ||
		    (!last && c == 0))
			hi = mid;
		else
			lo = mid;
	}
	return hi;
}

#define APPEND(b, o)		(((oid *) b->T->heap.base)[b->batFirst + b->batCount++] = (o))

static gdk_return
nomatch(BAT *r1, BAT *r2, BAT *l, BAT *r, BUN lstart, BUN lend,
	const oid *lcand, const oid *lcandend,
	int nil_on_miss, int only_misses, int must_match, const char *func)
{
	BUN cnt;

	if (lstart == lend || (!must_match && !(nil_on_miss | only_misses))) {
		virtualize(r1);
		virtualize(r2);
		return GDK_SUCCEED;
	}
	if (must_match) {
		GDKerror("%s(%s,%s) does not hit always => can't use fetchjoin.\n",
			 func, BATgetId(l), BATgetId(r));
		goto bailout;
	}
	if (lcand) {
		cnt = (BUN) (lcandend - lcand);
		if (BATextend(r1, cnt) != GDK_SUCCEED)
			goto bailout;
		memcpy(Tloc(r1, BUNfirst(r1)), lcand, (lcandend - lcand) * sizeof(oid));
		BATsetcount(r1, cnt);
		r1->tkey = 1;
		r1->tsorted = 1;
		r1->trevsorted = BATcount(r1) <= 1;
		r1->tdense = 0;
		r1->T->nil = 0;
		r1->T->nonil = 1;
	} else {
		cnt = lend - lstart;
		HEAPfree(&r1->T->heap, 1);
		r1->ttype = TYPE_void;
		r1->tvarsized = 1;
		r1->T->width = 0;
		r1->T->shift = 0;
		r1->tdense = 0;
		if (BATextend(r1, cnt) != GDK_SUCCEED)
			goto bailout;
		BATsetcount(r1, cnt);
		BATseqbase(BATmirror(r1), lstart + l->hseqbase);
	}
<<<<<<< HEAD
	BATseqbase(r1, 0);
	if (r2) {
		HEAPfree(&r2->T->heap, 1);
		r2->ttype = TYPE_void;
		r2->tvarsized = 1;
		r2->T->width = 0;
		r2->T->shift = 0;
		r2->tdense = 0;
		BATextend(r2, cnt);
		BATsetcount(r2, cnt);
		BATseqbase(BATmirror(r2), oid_nil);
		BATseqbase(r2, 0);
	}
=======
	HEAPfree(&r2->T->heap, 1);
	r2->ttype = TYPE_void;
	r2->tvarsized = 1;
	r2->T->width = 0;
	r2->T->shift = 0;
	r2->tdense = 0;
	if (BATextend(r2, cnt) != GDK_SUCCEED)
		goto bailout;
	BATsetcount(r2, cnt);
	BATseqbase(BATmirror(r2), oid_nil);
>>>>>>> fd5424f8
	ALGODEBUG fprintf(stderr,
			  "#%s(l=%s,r=%s)=(%s#"BUNFMT"%s%s,%s#"BUNFMT"%s%s) -- nomatch\n",
			  func,
			  BATgetId(l), BATgetId(r),
			  BATgetId(r1), BATcount(r1),
			  r1->tsorted ? "-sorted" : "",
			  r1->trevsorted ? "-revsorted" : "",
			  r2 ? BATgetId(r2) : "--", r2 ? BATcount(r2) : 0,
			  r2 && r2->tsorted ? "-sorted" : "",
			  r2 && r2->trevsorted ? "-revsorted" : "");
	return GDK_SUCCEED;

  bailout:
	BBPreclaim(r1);
	BBPreclaim(r2);
	return GDK_FAIL;
}

static gdk_return
mergejoin_void(BAT *r1, BAT *r2, BAT *l, BAT *r, BAT *sl, BAT *sr,
	       int nil_on_miss, int only_misses, int must_match)
{
	oid lo, hi;
	BUN cnt, i;
	const oid *lvals;
	oid o, seq;

	/* r has a dense tail, and if there is a candidate list, it
	 * too is dense.  This means we don't have to do any searches,
	 * we only need to compare ranges to know whether a value from
	 * l has a match in r */
	assert(BAThdense(l));
	assert(BAThdense(r));
	assert(ATOMtype(l->ttype) == ATOMtype(r->ttype));
	assert(r->tsorted || r->trevsorted);
	assert(sl == NULL || sl->tsorted);
	assert(sr == NULL || sr->tsorted);
	assert(!nil_on_miss || !must_match); /* can't have both */
	assert(BATcount(l) > 0);
	assert(BATtdense(r));
	assert(BATcount(r) > 0);
	/* figure out range [lo..hi) of values in r that we need to match */
	lo = r->tseqbase;
	hi = lo + BATcount(r);
	if (sr) {
		assert(BAThdense(sr));
		assert(BATtdense(sr));
		assert(BATcount(sr) > 0);
		/* restrict [lo..hi) range further using candidate
		 * list */
		if (sr->tseqbase > r->hseqbase)
			lo += sr->tseqbase - r->hseqbase;
		if (sr->tseqbase + BATcount(sr) < r->hseqbase + BATcount(r))
			hi -= r->hseqbase + BATcount(r) - sr->tseqbase - BATcount(sr);
	}
	/* at this point, the matchable values in r are [lo..hi) */
	assert(BAThdense(l));
	if (BATtdense(l)) {
		/* if l has a dense tail, we can further restrict the
		 * [lo..hi) range to values in l that match with
		 * values in r */
		i = hi - lo;	/* remember these for nil_on_miss case below */
		o = lo;
		if (l->tseqbase > lo)
			lo = l->tseqbase;
		if (l->tseqbase + BATcount(l) < hi)
			hi = l->tseqbase + BATcount(l);
		if (sl == NULL || BATtdense(sl)) {
			/* l has a dense tail, and so does the left
			 * candidate list (if it exists); this means
			 * we don't have to actually look at any
			 * values in l: we can just do some
			 * arithmetic; it also means that r1 will be
			 * dense, and if nil_on_miss is not set, or if
			 * all values in l match, r2 will too */
			seq = l->hseqbase;
			cnt = BATcount(l);
			if (sl) {
				/* still further restrict lo and hi
				 * based on the left candidate list */
				if (sl->tseqbase > l->hseqbase + (lo - l->tseqbase))
					lo += sl->tseqbase - (l->hseqbase + (lo - l->tseqbase));
				if (sl->tseqbase + BATcount(sl) < l->hseqbase + (hi - l->tseqbase))
					hi -= l->hseqbase + (hi - l->tseqbase) - sl->tseqbase - BATcount(sl);
				if (sl->tseqbase > l->hseqbase) {
					cnt -= sl->tseqbase - l->hseqbase;
					seq = sl->tseqbase;
				}
				if (sl->tseqbase + BATcount(sl) < l->hseqbase + BATcount(l))
					cnt -= l->hseqbase + BATcount(l) - sl->tseqbase - BATcount(sl);
			}

			if (hi <= lo)
				return nomatch(r1, r2, l, r,
					       seq - l->hseqbase,
					       seq + cnt - l->hseqbase,
					       NULL, NULL, nil_on_miss,
					       only_misses, must_match,
					       "mergejoin_void");
			if (must_match && hi - lo < cnt) {
				GDKerror("mergejoin_void(%s,%s) does not hit always => can't use fetchjoin.\n", BATgetId(l), BATgetId(r));
				goto bailout;
			}

			/* at this point, the matched values in l and
			 * r (taking candidate lists into account) are
			 * [lo..hi) which we can translate back to the
			 * respective head values that we can store in
			 * r1 and r2; note that r1 will have a dense
			 * tail since all values in l will match
			 * something (even if nil if nil_on_miss is
			 * set) */
			if (only_misses) {
				/* the return values are
				 * [seq..lo') + [hi'..seq+cnt)
				 * where lo' and hi' are lo and hi
				 * translated back to l's head
				 * values */
				lo = lo + l->hseqbase - l->tseqbase; /* lo' */
				hi = hi + l->hseqbase - l->tseqbase; /* hi' */
				assert(lo >= seq);
				assert(hi <= seq + cnt);
				if (lo == seq || hi == seq + cnt) {
					/* one of [seq..lo') and
					 * [hi'..seq+cnt) is empty, so
					 * the result is the other
					 * range and thus dense */
					HEAPfree(&r1->T->heap, 1);
					r1->ttype = TYPE_void;
					r1->tvarsized = 1;
					r1->T->width = 0;
					r1->T->shift = 0;
					r1->tdense = 0;
					BATextend(r1, cnt - (hi - lo));
					BATsetcount(r1, cnt - (hi - lo));
					BATseqbase(BATmirror(r1), lo == seq ? hi : seq);
				} else {
					if (BATextend(r1, cnt - (hi - lo)) != GDK_SUCCEED)
						goto bailout;
					for (o = seq; o < lo; o++)
						APPEND(r1, o);
					seq += cnt;
					for (o = hi; o < seq; o++)
						APPEND(r1, o);
					BATsetcount(r1, cnt - (hi - lo));
					r1->tsorted = 1;
					r1->trevsorted = 0;
					r1->tdense = 0;
					r1->tkey = 1;
					r1->T->nil = 0;
					r1->T->nonil = 1;
				}
				goto doreturn;
			}
			r1->tdense = 1;
			HEAPfree(&r1->T->heap, 1);
			r1->ttype = TYPE_void;
			r1->tvarsized = 1;
			r1->T->width = 0;
			r1->T->shift = 0;
			if (nil_on_miss && hi - lo < cnt) {
				/* we need to fill in nils in r2 for
				 * missing values */
				BATsetcount(r1, cnt);
				BATseqbase(BATmirror(r1), seq);
				if (BATextend(r2, cnt) != GDK_SUCCEED)
					goto bailout;
				for (o = seq - l->hseqbase + l->tseqbase; o < lo; o++)
					APPEND(r2, oid_nil);
				for (o = lo; o < hi; o++)
					APPEND(r2, o - r->tseqbase + r->hseqbase);
				for (o = BATcount(r2); o < cnt; o++)
					APPEND(r2, oid_nil);
				BATsetcount(r2, BATcount(r2));
				r2->T->nonil = 0;
				r2->T->nil = 1;
				if (BATcount(r2) <= 1) {
					r2->tsorted = 1;
					r2->trevsorted = 1;
					r2->tdense = 1;
					if (BATcount(r2) == 0)
						BATseqbase(BATmirror(r2), 0);
					else
						BATseqbase(BATmirror(r2), *(oid*)Tloc(r2, BUNfirst(r2)));
				} else {
					r2->tsorted = 0;
					r2->trevsorted = 0;
					r2->tdense = 0;
					r2->tseqbase = oid_nil;
				}
				/* (hi - lo) different OIDs in r2,
				 * plus one for nil */
				r2->tkey = hi - lo + 1 == cnt;
				goto doreturn;
			}
			BATsetcount(r1, hi - lo);
			BATseqbase(BATmirror(r1), l->hseqbase + lo - l->tseqbase);
			if (r2) {
				r2->tdense = 1;
				HEAPfree(&r2->T->heap, 1);
				r2->ttype = TYPE_void;
				r2->tvarsized = 1;
				r2->T->width = 0;
				r2->T->shift = 0;
				BATsetcount(r2, hi - lo);
				BATseqbase(BATmirror(r2), r->hseqbase + lo - r->tseqbase);
			}
			goto doreturn;
		}
		/* l has a dense tail, but the candidate list exists
		 * and does not have a dense tail; we can, by
		 * manipulating the range [lo..hi), just look at the
		 * candidate list values */
		assert(!BATtdense(sl));
		lvals = (const oid *) Tloc(sl, BUNfirst(sl));
		/* translate lo and hi to l's head values that now
		 * need to match */
		lo = lo - l->tseqbase + l->hseqbase;
		hi = hi - l->tseqbase + l->hseqbase;
		cnt = BATcount(sl);
		if (BATextend(r1, cnt) != GDK_SUCCEED)
			goto bailout;
		if (r2) {
			r2->T->nil = 0;
			r2->T->nonil = 1;
			r2->tkey = 1;
			r2->tsorted = 1;
			if (BATextend(r2, cnt) != GDK_SUCCEED)
				goto bailout;
		}
		if (only_misses) {
			for (i = 0; i < cnt && lvals[i] < lo; i++)
				APPEND(r1, lvals[i]);
			i = binsearch_oid(NULL, 0, lvals, 0, cnt - 1, &hi, 1, 0);
			for (; i < cnt; i++)
				APPEND(r1, lvals[i]);
		} else {
			if (nil_on_miss) {
				for (i = 0; i < cnt && lvals[i] < lo; i++) {
					APPEND(r1, lvals[i]);
					APPEND(r2, oid_nil);
				}
				if (i > 0) {
					r2->T->nil = 1;
					r2->T->nonil = 0;
					r2->tkey = i > 1;
				}
			} else {
				i = binsearch_oid(NULL, 0, lvals, 0, cnt - 1, &lo, 1, 0);
				if (must_match && i > 0) {
					GDKerror("mergejoin_void(%s,%s) does not hit always => can't use fetchjoin.\n", BATgetId(l), BATgetId(r));
					goto bailout;
				}
			}
			for (; i < cnt && lvals[i] < hi; i++) {
				APPEND(r1, lvals[i]);
				if (r2)
					APPEND(r2, lvals[i] - l->hseqbase + l->tseqbase - r->tseqbase + r->hseqbase);
			}
			if (nil_on_miss) {
				if (i < cnt) {
					r2->tkey = r2->T->nil || (cnt - i > 1);
					r2->T->nil = 1;
					r2->T->nonil = 0;
					r2->tsorted = 0;
				}
				for (; i < cnt; i++) {
					APPEND(r1, lvals[i]);
					APPEND(r2, oid_nil);
				}
			} else if (must_match && i < cnt) {
				GDKerror("mergejoin_void(%s,%s) does not hit always => can't use fetchjoin.\n", BATgetId(l), BATgetId(r));
				goto bailout;
			}
		}
		BATsetcount(r1, BATcount(r1));
		r1->tdense = BATcount(r1) <= 1;
		r1->tsorted = 1;
		r1->trevsorted = BATcount(r1) <= 1;
		r1->T->nil = 0;
		r1->T->nonil = 1;
		r1->tkey = 1;
		if (r2) {
			BATsetcount(r2, BATcount(r2));
			r2->tdense = BATcount(r2) <= 1;
			r2->trevsorted = BATcount(r2) <= 1;
		}
		goto doreturn;
	}
	/* l does not have a dense tail, so we need to look at the
	 * values and check whether they are in the range [lo..hi) */
	lvals = (const oid *) Tloc(l, BUNfirst(l));
	seq = l->hseqbase;
	cnt = BATcount(l);
	if (sl) {
		if (!BATtdense(sl)) {
			/* candidate list not dense, we need to do
			 * indirection through the candidate list to
			 * look at the value */
			const oid *lcand = (const oid *) Tloc(sl, BUNfirst(sl));

			cnt = BATcount(sl);

			/* first restrict candidate list (lcand and
			 * cnt) to section that refers to l */
			o = l->hseqbase;
			i = binsearch_oid(NULL, 0, lcand, 0, cnt - 1, &o, 1, 0);
			lcand += i;
			cnt -= i;
			o = l->hseqbase + BATcount(l);
			i = binsearch_oid(NULL, 0, lcand, 0, cnt - 1, &o, 1, 0);
			cnt -= i;

			if (BATextend(r1, cnt) != GDK_SUCCEED)
				goto bailout;
			if (r2) {
				if (BATextend(r2, cnt) != GDK_SUCCEED)
					goto bailout;
				r2->T->nil = 0;
				r2->T->nonil = 1;
			}
			for (i = 0; i < cnt; i++) {
				oid c = lcand[i];

				if (c >= l->hseqbase && c < l->hseqbase + BATcount(l)) {
					o = lvals[c - l->hseqbase];
					if (o >= lo && o < hi) {
						if (!only_misses) {
							APPEND(r1, c);
							if (r2)
								APPEND(r2, o - r->tseqbase + r->hseqbase);
						}
					} else if (must_match) {
						GDKerror("mergejoin_void(%s,%s) does not hit always => can't use fetchjoin.\n", BATgetId(l), BATgetId(r));
						goto bailout;
					} else if (only_misses) {
						APPEND(r1, c);
					} else if (nil_on_miss) {
						APPEND(r1, c);
						APPEND(r2, oid_nil);
						r2->T->nil = 1;
						r2->T->nonil = 0;
					}
				}
			}
			BATsetcount(r1, BATcount(r1));
			r1->tsorted = 1;
			r1->trevsorted = BATcount(r1) <= 1;
			r1->tkey = 1;
			r1->tdense = 0;
			r1->T->nil = 0;
			r1->T->nonil = 1;
			if (r2) {
				BATsetcount(r2, BATcount(r2));
				r2->tsorted = l->tsorted || BATcount(r2) <= 1;
				r2->trevsorted = l->trevsorted || BATcount(r2) <= 1;
				r2->tkey = (l->tkey & 1) || BATcount(r2) <= 1;
				r2->tdense = 0;
			}
			goto doreturn;
		}
		/* candidate list exists and has a dense tail,
		 * we can try to restrict the values in l that
		 * we need to look at */
		if (sl->tseqbase > l->hseqbase) {
			/* we don't need to start at the
			 * beginning of l */
			lvals += sl->tseqbase - l->hseqbase;
			seq += sl->tseqbase - l->hseqbase;
			cnt -= sl->tseqbase - l->hseqbase;
		}
		if (sl->tseqbase + BATcount(sl) < l->hseqbase + BATcount(l)) {
			/* we don't have to continue to the
			 * end of l */
			if (cnt < l->hseqbase + BATcount(l) - sl->tseqbase - BATcount(sl))
				cnt = 0;
			else
				cnt -= l->hseqbase + BATcount(l) - sl->tseqbase - BATcount(sl);
		}
	}
	if (BATextend(r1, cnt) != GDK_SUCCEED)
		goto bailout;
	r1->tdense = 1;
	r1->tseqbase = seq;
	r1->tkey = 1;
	r1->tsorted = 1;
	r1->T->nil = 0;
	r1->T->nonil = 1;
	if (r2) {
		if (BATextend(r2, cnt) != GDK_SUCCEED)
			goto bailout;
		r2->T->nil = 0;
		r2->T->nonil = 1;
	}
	for (i = 0; i < cnt; i++) {
		o = lvals[i];
		if (o >= lo && o < hi) {
			if (!only_misses) {
				APPEND(r1, i + seq);
				if (r2)
					APPEND(r2, o - r->tseqbase + r->hseqbase);
			} else if (r1->tdense) {
				r1->tdense = 0;
				r1->tseqbase = oid_nil;
			}
		} else if (must_match) {
			GDKerror("mergejoin_void(%s,%s) does not hit always => can't use fetchjoin.\n", BATgetId(l), BATgetId(r));
			goto bailout;
		} else if (only_misses) {
			APPEND(r1, i + seq);
		} else if (nil_on_miss) {
			APPEND(r1, i + seq);
			APPEND(r2, oid_nil);
			r2->T->nil = 1;
			r2->T->nonil = 0;
		} else if (r1->tdense) {
			r1->tdense = 0;
			r1->tseqbase = oid_nil;
		}
	}
	BATsetcount(r1, BATcount(r1));
	r1->trevsorted = BATcount(r1) <= 1;
	if (BATcount(r1) <= 1) {
		r1->trevsorted = 1;
		if (BATcount(r1) == 0) {
			r1->tseqbase = 0;
		} else {
			r1->tseqbase = *(oid *) Tloc(r1, BUNfirst(r1));
		}
	} else {
		r1->trevsorted = 0;
	}
	if (r2) {
		BATsetcount(r2, BATcount(r2));
		if (BATcount(r2) <= 1) {
			r2->tdense = r2->T->nonil;
			if (BATcount(r2) == 0) {
				r2->tseqbase = 0;
			} else {
				r2->tseqbase = *(oid *) Tloc(r2, BUNfirst(r2));
			}
			r2->tkey = 1;
			r2->tsorted = 1;
			r2->trevsorted = 1;
			r2->tdense = 1;
		} else {
			if (r2->T->nil) {
				r2->tkey = 0;
				r2->tsorted = 0;
				r2->trevsorted = 0;
			} else {
				r2->tkey = l->tkey & 1;
				r2->tsorted = l->tsorted;
				r2->trevsorted = l->trevsorted;
			}
			r2->tdense = 0;
			r2->tseqbase = oid_nil;
		}
	}
  doreturn:
	BATseqbase(r1, 0);
	if (r2)
		BATseqbase(r2, 0);
	if (r1->tkey)
		virtualize(r1);
	if (r2 && r2->tkey && r2->tsorted)
		virtualize(r2);
	ALGODEBUG fprintf(stderr, "#mergejoin_void(l=%s,r=%s)=(%s#"BUNFMT"%s%s%s,%s#"BUNFMT"%s%s%s)\n",
			  BATgetId(l), BATgetId(r),
			  BATgetId(r1), BATcount(r1),
			  r1->tsorted ? "-sorted" : "",
			  r1->trevsorted ? "-revsorted" : "",
			  r1->tdense ? "-dense" : "",
			  r2 ? BATgetId(r2) : "--", r2 ? BATcount(r2) : 0,
			  r2 && r2->tsorted ? "-sorted" : "",
			  r2 && r2->trevsorted ? "-revsorted" : "",
			  r2 && r2->tdense ? "-dense" : "");
	return GDK_SUCCEED;
  bailout:
	BBPreclaim(r1);
	BBPreclaim(r2);
	return GDK_FAIL;
}

/* Perform a "merge" join on l and r (if both are sorted) with
 * optional candidate lists, or join using binary search on r if l is
 * not sorted.  The return BATs have already been created by the
 * caller.
 *
 * If nil_matches is set, nil values are treated as ordinary values
 * that can match; otherwise nil values never match.
 *
 * If nil_on_miss is set, a nil value is returned in r2 if there is no
 * match in r for a particular value in l (left outer join).
 *
 * If semi is set, only a single set of values in r1/r2 is returned if
 * there is a match of l in r, no matter how many matches there are in
 * r; otherwise all matches are returned.
 */
static gdk_return
mergejoin(BAT *r1, BAT *r2, BAT *l, BAT *r, BAT *sl, BAT *sr,
	  int nil_matches, int nil_on_miss, int semi, int only_misses,
	  int must_match, BUN maxsize)
{
	BUN lstart, lend, lcnt;
	const oid *lcand, *lcandend;
	BUN rstart, rend, rcnt, rstartorig;
	const oid *rcand, *rcandend, *rcandorig;
	BUN lscan, rscan;
	const char *lvals, *rvals;
	const char *lvars, *rvars;
	int lwidth, rwidth;
	const void *nil = ATOMnilptr(l->ttype);
	int (*cmp)(const void *, const void *) = ATOMcompare(l->ttype);
	const char *v, *prev = NULL;
	BUN nl, nr;
	BUN total;		/* number of rows in l we scan */
	int insert_nil;
	/* equal_order is set if we can scan both BATs in the same
	 * order, so when both are sorted or both are reverse sorted
	 * -- important to know in order to skip over values; if l is
	 * not sorted, this must be set to 1 and we will always do a
	 * binary search on all of r */
	int equal_order;
	/* [lr]ordering is either 1 or -1 depending on the order of
	 * l/r: it determines the comparison function used */
	int lordering, rordering;
	oid lv;
	BUN i;
	int lskipped = 0;	/* whether we skipped values in l */
	wrd loff = 0, roff = 0;
	oid lval = oid_nil, rval = oid_nil;

	ALGODEBUG fprintf(stderr, "#mergejoin(l=%s#" BUNFMT "[%s]%s%s,"
			  "r=%s#" BUNFMT "[%s]%s%s,sl=%s#" BUNFMT "%s%s,"
			  "sr=%s#" BUNFMT "%s%s,nil_matches=%d,"
			  "nil_on_miss=%d,semi=%d,must_match=%d)\n",
			  BATgetId(l), BATcount(l), ATOMname(l->ttype),
			  l->tsorted ? "-sorted" : "",
			  l->trevsorted ? "-revsorted" : "",
			  BATgetId(r), BATcount(r), ATOMname(r->ttype),
			  r->tsorted ? "-sorted" : "",
			  r->trevsorted ? "-revsorted" : "",
			  sl ? BATgetId(sl) : "NULL", sl ? BATcount(sl) : 0,
			  sl && sl->tsorted ? "-sorted" : "",
			  sl && sl->trevsorted ? "-revsorted" : "",
			  sr ? BATgetId(sr) : "NULL", sr ? BATcount(sr) : 0,
			  sr && sr->tsorted ? "-sorted" : "",
			  sr && sr->trevsorted ? "-revsorted" : "",
			  nil_matches, nil_on_miss, semi, must_match);

	assert(BAThdense(l));
	assert(BAThdense(r));
	assert(ATOMtype(l->ttype) == ATOMtype(r->ttype));
	assert(r->tsorted || r->trevsorted);
	assert(sl == NULL || sl->tsorted);
	assert(sr == NULL || sr->tsorted);
	assert(!nil_on_miss || !must_match); /* can't have both */

	CANDINIT(l, sl, lstart, lend, lcnt, lcand, lcandend);
	CANDINIT(r, sr, rstart, rend, rcnt, rcand, rcandend);
	total = lcand ? (BUN) (lcandend - lcand) : lend - lstart;
	lvals = l->ttype == TYPE_void ? NULL : (const char *) Tloc(l, BUNfirst(l));
	rvals = r->ttype == TYPE_void ? NULL : (const char *) Tloc(r, BUNfirst(r));
	if (l->tvarsized && l->ttype) {
		assert(r->tvarsized && r->ttype);
		lvars = l->T->vheap->base;
		rvars = r->T->vheap->base;
	} else {
		assert(!r->tvarsized || !r->ttype);
		lvars = rvars = NULL;
	}
	lwidth = l->T->width;
	rwidth = r->T->width;

	/* basic properties will be adjusted if necessary later on,
	 * they were initially set by joininitresults() */

	if (lstart == lend ||
	    rstart == rend ||
	    (!nil_matches &&
	     ((l->ttype == TYPE_void && l->tseqbase == oid_nil) ||
	      (r->ttype == TYPE_void && r->tseqbase == oid_nil))) ||
	    (l->ttype == TYPE_void && l->tseqbase == oid_nil &&
	     (r->T->nonil ||
	      (r->ttype == TYPE_void && r->tseqbase != oid_nil))) ||
	    (r->ttype == TYPE_void && r->tseqbase == oid_nil &&
	     (l->T->nonil ||
	      (l->ttype == TYPE_void && l->tseqbase != oid_nil)))) {
		/* there are no matches */
		return nomatch(r1, r2, l, r, lstart, lend, lcand, lcandend,
			       nil_on_miss, only_misses, must_match,
			       "mergejoin");
	}

	if (l->tsorted || l->trevsorted) {
		/* determine opportunistic scan window for l */
		for (nl = lcand ? (BUN) (lcandend - lcand) : lend - lstart,
			     lscan = 4;
		     nl > 0;
		     lscan++)
			nl >>= 1;
		equal_order = (l->tsorted && r->tsorted) ||
			(l->trevsorted && r->trevsorted &&
			 l->ttype != TYPE_void && r->ttype != TYPE_void);
		lordering = l->tsorted && (r->tsorted || !equal_order) ? 1 : -1;
		rordering = equal_order ? lordering : -lordering;
	} else {
		/* if l not sorted, we will always use binary search
		 * on r */
		assert(l->ttype != TYPE_void); /* void is always sorted */
		lscan = 0;
		equal_order = 1;
		lordering = 1;
		rordering = r->tsorted ? 1 : -1;
		/* if l not sorted, we only know for sure that r2 is
		 * key if l is, and that r1 is key if r is */
		if (r2)
			r2->tkey = l->tkey != 0;
		r1->tkey = r->tkey != 0;
	}
	/* determine opportunistic scan window for r; if l is not
	 * sorted this is only used to find range of equal values */
	for (nl = rcand ? (BUN) (rcandend - rcand) : rend - rstart, rscan = 4;
	     nl > 0;
	     rscan++)
		nl >>= 1;

	if (l->ttype == TYPE_void) {
		if (lcand) {
			lstart = 0;
			lend = (BUN) (lcandend - lcand);
			lvals = (const char *) lcand;
			lcand = NULL;
			lwidth = SIZEOF_OID;
		}
		if (l->tseqbase == oid_nil)
			loff = wrd_nil;
		else
			loff = (wrd) l->tseqbase - (wrd) l->hseqbase;
	}
	if (r->ttype == TYPE_void) {
		if (rcand) {
			rstart = 0;
			rend = (BUN) (rcandend - rcand);
			rvals = (const char *) rcand;
			rcand = NULL;
			rwidth = SIZEOF_OID;
		}
		if (r->tseqbase == oid_nil)
			roff = wrd_nil;
		else
			roff = (wrd) r->tseqbase - (wrd) r->hseqbase;
	}
	assert(lvals != NULL || lcand == NULL);
	assert(rvals != NULL || rcand == NULL);

	rcandorig = rcand;
	rstartorig = rstart;

	if (sl)
		r1->tdense = sl->tdense;
	while (lcand ? lcand < lcandend : lstart < lend) {
		if (lscan == 0) {
			/* always search r completely */
			rcand = rcandorig;
			rstart = rstartorig;
		} else {
			/* If l is sorted (lscan > 0), we look at the
			 * next value in r to see whether we can jump
			 * over a large section of l using binary
			 * search.  We do this by looking ahead in l
			 * (lscan far, to be precise) and seeing if
			 * the value there is still too "small"
			 * (definition depends on sort order of l).
			 * If it is, we use binary search on l,
			 * otherwise we scan l for the next position
			 * with a value greater than or equal to the
			 * value in r.
			 * The next value to match in r is the first
			 * if equal_order is set, the last
			 * otherwise. */
			BUN nlx = 0; /* number of non-matching values in l */

			if (rcand) {
				if (rcand == rcandend)
					v = NULL;
				else
					v = VALUE(r, (equal_order ? rcand[0] : rcandend[-1]) - r->hseqbase);
			} else {
				if (rstart == rend) {
					v = NULL;
				} else if (rvals) {
					v = VALUE(r, equal_order ? rstart : rend - 1);
					if (roff == wrd_nil) {
						rval = oid_nil;
						v = (const char *) &rval;
					} else if (roff != 0) {
						rval = (oid) (*(const oid *)v + roff);
						v = (const char *) &rval;
					}
				} else {
					if (roff == wrd_nil)
						rval = oid_nil;
					else if (equal_order)
						rval = rstart + r->tseqbase;
					else
						rval = rend - 1 + r->tseqbase;
					v = (const char *) &rval;
				}
			}
			/* here, v points to next value in r, or if
			 * we're at the end of r, v is NULL */
			if (v == NULL) {
				if (lcand) {
					nlx = (BUN) (lcandend - lcand);
					lcand = lcandend;
				} else {
					nlx = lend - lstart;
					lstart = lend;
				}
			} else if (lcand) {
				if (lscan < (BUN) (lcandend - lcand) &&
				    lordering * cmp(VALUE(l, lcand[lscan] - l->hseqbase),
						    v) < 0) {
					nlx = binsearch(lcand, l->hseqbase,
							l->ttype, lvals, lvars,
							lwidth, lscan,
							(BUN) (lcandend - lcand), v,
							cmp, lordering, 0);
					lcand += nlx;
					if (lcand == lcandend)
						v = NULL;
				}
			} else if (lvals) {
				if (lscan < lend - lstart &&
				    lordering * cmp(VALUE(l, lstart + lscan),
						    v) < 0) {
					nlx = lstart;
					lstart = binsearch(NULL, 0,
							   l->ttype, lvals, lvars,
							   lwidth,
							   lstart + lscan,
							   lend, v,
							   cmp, lordering, 0);
					nlx = lstart - nlx;
					if (lstart == lend)
						v = NULL;
				}
			} else if (*(const oid *)v != oid_nil) {
				if (l->tseqbase == oid_nil) {
					/* there cannot be any more
					 * matches since r's next
					 * value is not nil and hence
					 * all other values in r are
					 * also not nil, and all
					 * values in l are nil */
					nlx = lend - lstart;
					lstart = lend;
					v = NULL;
				} else if (*(const oid *)v > l->tseqbase) {
					nlx = lstart;
					lstart = *(const oid *)v - l->tseqbase;
					if (lstart >= lend) {
						lstart = lend;
						v = NULL;
					}
					nlx = lstart - nlx;
				}
			}
			if (nlx > 0) {
				if (must_match) {
					GDKerror("mergejoin(%s,%s) does not hit always => can't use fetchjoin.\n", BATgetId(l), BATgetId(r));
					goto bailout;
				}
				if (only_misses) {
					if (lcand) {
						while (nlx > 0) {
							APPEND(r1, lcand[-(ssize_t)nlx]);
							nlx--;
						}
					} else {
						while (nlx > 0) {
							APPEND(r1, lstart + l->hseqbase - nlx);
							nlx--;
						}
					}
					if (lskipped)
						r1->tdense = 0;
					if (r1->trevsorted && BATcount(r1) > 1)
						r1->trevsorted = 0;
				} else if (nil_on_miss) {
					if (r2->T->nonil) {
						r2->T->nil = 1;
						r2->T->nonil = 0;
						r2->tdense = 0;
						r2->tsorted = 0;
						r2->trevsorted = 0;
					}
					if (lcand) {
						while (nlx > 0) {
							APPEND(r1, lcand[-(ssize_t)nlx]);
							APPEND(r2, oid_nil);
							nlx--;
						}
					} else {
						while (nlx > 0) {
							APPEND(r1, lstart + l->hseqbase - nlx);
							APPEND(r2, oid_nil);
							nlx--;
						}
					}
				} else {
					lskipped = BATcount(r1) > 0;
				}
			}
			if (v == NULL) {
				/* we have exhausted the inputs */
				break;
			}
		}
		/* Here we determine the next value in l that we are
		 * going to try to match in r.  We will also count the
		 * number of occurrences in l of that value.
		 * Afterwards, v points to the value and nl is the
		 * number of times it occurs.  Also, lstart/lcand will
		 * point to the next value to be considered (ready for
		 * the next iteration).
		 * If there are many equal values in l (more than
		 * lscan), we will use binary search to find the end
		 * of the sequence.  Obviously, we can do this only if
		 * l is actually sorted (lscan > 0). */
		nl = 1;		/* we'll match (at least) one in l */
		nr = 0;		/* maybe we won't match anything in r */
		if (lcand) {
			v = VALUE(l, lcand[0] - l->hseqbase);
			if (l->tkey) {
				/* if l is key, there is a single value */
				lcand++;
			} else if (lscan > 0 &&
				   lscan < (BUN) (lcandend - lcand) &&
				   cmp(v, VALUE(l, lcand[lscan] - l->hseqbase)) == 0) {
				/* lots of equal values: use binary
				 * search to find end */
				nl = binsearch(lcand, l->hseqbase, l->ttype, lvals, lvars, lwidth, lscan, (BUN) (lcandend - lcand), v, cmp, lordering, 1);
				lcand += nl;
			} else {
				while (++lcand < lcandend &&
				       cmp(v, VALUE(l, lcand[0] - l->hseqbase)) == 0)
					nl++;
			}
		} else if (lvals) {
			if (loff == wrd_nil) {
				/* all values are nil */
				lval = oid_nil;
				nl = lend - lstart;
				lstart = lend;
				v = (const char *) &lval;
			} else {
				/* compare values without offset */
				v = VALUE(l, lstart);
				if (l->tkey) {
					/* if l is key, there is a
					 * single value */
					lstart++;
				} else if (lscan > 0 &&
					   lscan < lend - lstart &&
					   cmp(v, VALUE(l, lstart + lscan)) == 0) {
					/* lots of equal values: use
					 * binary search to find
					 * end */
					nl = binsearch(NULL, 0, l->ttype, lvals, lvars,
						       lwidth, lstart + lscan,
						       lend, v, cmp, lordering,
						       1);
					nl -= lstart;
					lstart += nl;
				} else {
					while (++lstart < lend &&
					       cmp(v, VALUE(l, lstart)) == 0)
						nl++;
				}
				/* now fix offset */
				if (loff != 0) {
					lval = (oid) (*(const oid *)v + loff);
					v = (const char *) &lval;
				}
			}
		} else {
			if (loff == wrd_nil) {
				lval = oid_nil;
				nl = lend - lstart;
				lstart = lend;
			} else {
				lval = lstart + l->tseqbase;
				lstart++;
			}
			v = (const char *) &lval;
		}
		/* lcand/lstart points one beyond the value we're
		 * going to match: ready for the next iteration. */
		if (!nil_matches && !l->T->nonil && cmp(v, nil) == 0) {
			/* v is nil and nils don't match anything, set
			 * to NULL to indicate nil */
			v = NULL;
		}
		/* First we find the "first" value in r that is "at
		 * least as large" as v, then we find the "first"
		 * value in r that is "larger" than v.  The difference
		 * is the number of values equal to v and is stored in
		 * nr.  The definitions of "larger" and "first" depend
		 * on the orderings of l and r.  If equal_order is
		 * set, we go through r from low to high, changing
		 * rstart/rcand (this includes the case that l is not
		 * sorted); otherwise we go through r from high to
		 * low, changing rend/rcandend.
		 * In either case, we will use binary search on r to
		 * find both ends of the sequence of values that are
		 * equal to v in case the position is "too far" (more
		 * than rscan away). */
		if (v == NULL) {
			nr = 0;
		} else if (equal_order) {
			if (rcand) {
				/* first find the location of the
				 * first value in r that is >= v, then
				 * find the location of the first
				 * value in r that is > v; the
				 * difference is the number of values
				 * equal v */
				/* look ahead a little (rscan) in r to
				 * see whether we're better off doing
				 * a binary search */
				if (rscan < (BUN) (rcandend - rcand) &&
				    rordering * cmp(v, VALUE(r, rcand[rscan] - r->hseqbase)) > 0) {
					/* value too far away in r:
					 * use binary search */
					rcand += binsearch(rcand, r->hseqbase,
							   r->ttype, rvals, rvars,
							   rwidth, rscan,
							   (BUN) (rcandend - rcand), v,
							   cmp, rordering, 0);
				} else {
					/* scan r for v */
					while (rcand < rcandend &&
					       rordering * cmp(v, VALUE(r, rcand[0] - r->hseqbase)) > 0)
						rcand++;
				}
				/* if r is key, there is zero or one
				 * match, otherwise look ahead a
				 * little (rscan) in r to see whether
				 * we're better off doing a binary
				 * search */
				if (r->tkey) {
					if (rcand < rcandend &&
					    cmp(v, VALUE(r, rcand[0] - r->hseqbase)) == 0) {
						nr = 1;
						rcand++;
					}
				} else if (rscan < (BUN) (rcandend - rcand) &&
					   cmp(v, VALUE(r, rcand[rscan] - r->hseqbase)) == 0) {
					/* range too large: use binary
					 * search */
					nr = binsearch(rcand, r->hseqbase,
						       r->ttype, rvals, rvars, rwidth,
						       rscan, (BUN) (rcandend - rcand),
						       v, cmp, rordering, 1);
					rcand += nr;
				} else {
					/* scan r for end of range */
					while (rcand < rcandend &&
					       cmp(v, VALUE(r, rcand[0] - r->hseqbase)) == 0) {
						nr++;
						rcand++;
					}
				}
			} else if (rvals) {
				/* first find the location of the
				 * first value in r that is >= v, then
				 * find the location of the first
				 * value in r that is > v; the
				 * difference is the number of values
				 * equal v */
				/* look ahead a little (rscan) in r to
				 * see whether we're better off doing
				 * a binary search */
				if (rscan < rend - rstart &&
				    rordering * cmp(v, VALUE(r, rstart + rscan)) > 0) {
					/* value too far away in r:
					 * use binary search */
					rstart = binsearch(NULL, 0, r->ttype, rvals,
							   rvars, rwidth,
							   rstart + rscan,
							   rend, v, cmp,
							   rordering, 0);
				} else {
					/* scan r for v */
					while (rstart < rend &&
					       rordering * cmp(v, VALUE(r, rstart)) > 0)
						rstart++;
				}
				/* if r is key, there is zero or one
				 * match, otherwise look ahead a
				 * little (rscan) in r to see whether
				 * we're better off doing a binary
				 * search */
				if (r->tkey) {
					if (rstart < rend &&
					    cmp(v, VALUE(r, rstart)) == 0) {
						nr = 1;
						rstart++;
					}
				} else if (rscan < rend - rstart &&
					   cmp(v, VALUE(r, rstart + rscan)) == 0) {
					/* range too large: use binary
					 * search */
					nr = binsearch(NULL, 0, r->ttype, rvals, rvars,
						       rwidth, rstart + rscan,
						       rend, v, cmp,
						       rordering, 1);
					nr -= rstart;
					rstart += nr;
				} else {
					/* scan r for end of range */
					while (rstart < rend &&
					       cmp(v, VALUE(r, rstart)) == 0) {
						nr++;
						rstart++;
					}
				}
			} else {
				/* r is dense or void-nil, so we don't
				 * need to search, we know there is
				 * either zero or one match, or
				 * everything matches (nil) */
				if (r->tseqbase == oid_nil) {
					if (*(const oid *)v == oid_nil) {
						/* both sides are nil:
						 * everything matches */
						nr = rend - rstart;
						rstart = rend;
					}
				} else if (*(const oid *)v != oid_nil &&
					   *(const oid *)v >= rstart + r->tseqbase) {
					if (*(const oid *)v < rend + r->tseqbase) {
						/* within range: a
						 * single match */
						nr = 1;
						rstart = *(const oid *)v - r->tseqbase + 1;
					} else {
						/* beyond the end: no match */
						rstart = rend;
					}
				}
			}
			/* rstart or rcand points to first value > v
			 * or end of r, and nr is the number of values
			 * in r that are equal to v */
		} else {
			if (rcand) {
				/* first find the location of the
				 * first value in r that is > v, then
				 * find the location of the first
				 * value in r that is >= v; the
				 * difference is the number of values
				 * equal v */
				/* look ahead a little (rscan) in r to
				 * see whether we're better off doing
				 * a binary search */
				if (rscan < (BUN) (rcandend - rcand) &&
				    rordering * cmp(v, VALUE(r, rcandend[-(ssize_t)rscan - 1] - r->hseqbase)) < 0) {
					/* value too far away in r:
					 * use binary search */
					rcandend = rcand + binsearch(rcand,
								     r->hseqbase,
								     r->ttype, rvals,
								     rvars,
								     rwidth, 0,
								     (BUN) (rcandend - rcand) - rscan,
								     v, cmp,
								     rordering,
								     1);
				} else {
					/* scan r for v */
					while (rcand < rcandend &&
					       rordering * cmp(v, VALUE(r, rcandend[-1] - r->hseqbase)) < 0)
						rcandend--;
				}
				/* if r is key, there is zero or one
				 * match, otherwise look ahead a
				 * little (rscan) in r to see whether
				 * we're better off doing a binary
				 * search */
				if (r->tkey) {
					if (rcand < rcandend &&
					    cmp(v, VALUE(r, rcandend[-1] - r->hseqbase)) == 0) {
						nr = 1;
						rcandend--;
					}
				} else if (rscan < (BUN) (rcandend - rcand) &&
					   cmp(v, VALUE(r, rcandend[-(ssize_t)rscan - 1] - r->hseqbase)) == 0) {
					nr = binsearch(rcand, r->hseqbase,
						       r->ttype, rvals, rvars, rwidth, 0,
						       (BUN) (rcandend - rcand) - rscan,
						       v, cmp, rordering, 0);
					nr = (BUN) (rcandend - rcand) - nr;
					rcandend -= nr;
				} else {
					/* scan r for start of range */
					while (rcand < rcandend &&
					       cmp(v, VALUE(r, rcandend[-1] - r->hseqbase)) == 0) {
						nr++;
						rcandend--;
					}
				}
			} else if (rvals) {
				/* first find the location of the
				 * first value in r that is > v, then
				 * find the location of the first
				 * value in r that is >= v; the
				 * difference is the number of values
				 * equal v */
				/* look ahead a little (rscan) in r to
				 * see whether we're better off doing
				 * a binary search */
				if (rscan < rend - rstart &&
				    rordering * cmp(v, VALUE(r, rend - rscan - 1)) < 0) {
					/* value too far away in r:
					 * use binary search */
					rend = binsearch(NULL, 0, r->ttype, rvals, rvars,
							 rwidth, rstart,
							 rend - rscan, v, cmp,
							 rordering, 1);
				} else {
					/* scan r for v */
					while (rstart < rend &&
					       rordering * cmp(v, VALUE(r, rend - 1)) < 0)
						rend--;
				}
				/* if r is key, there is zero or one
				 * match, otherwise look ahead a
				 * little (rscan) in r to see whether
				 * we're better off doing a binary
				 * search */
				if (r->tkey) {
					if (rstart < rend &&
					    cmp(v, VALUE(r, rend - 1)) == 0) {
						nr = 1;
						rend--;
					}
				} else if (rscan < rend - rstart &&
					   cmp(v, VALUE(r, rend - rscan - 1)) == 0) {
					nr = binsearch(NULL, 0, r->ttype, rvals, rvars, rwidth, rstart, rend - rscan, v, cmp, rordering, 0);
					nr = rend - nr;
					rend -= nr;
				} else {
					/* scan r for start of range */
					while (rstart < rend &&
					       cmp(v, VALUE(r, rend - 1)) == 0) {
						nr++;
						rend--;
					}
				}
			} else {
				/* r is dense or void-nil, so we don't
				 * need to search, we know there is
				 * either zero or one match, or
				 * everything matches (nil) */
				if (r->tseqbase == oid_nil) {
					if (*(const oid *)v == oid_nil) {
						/* both sides are nil:
						 * everything matches */
						nr = rend - rstart;
						rend = rstart;
					}
				} else if (*(const oid *)v != oid_nil &&
					   *(const oid *)v < rend + r->tseqbase) {
					if (*(const oid *)v >= rstart + r->tseqbase) {
						/* within range: a
						 * single match */
						nr = 1;
						rend = *(const oid *)v - r->tseqbase;
					} else {
						/* before the start:
						 * no match */
						rend = rstart;
					}
				}
			}
			/* rend/rcandend now points to first value >= v
			 * or start of r */
		}
		if (nr == 0) {
			/* no entries in r found */
			if (must_match) {
				GDKerror("mergejoin(%s,%s) does not hit always => can't use fetchjoin.\n", BATgetId(l), BATgetId(r));
				goto bailout;
			}
			if (!(nil_on_miss | only_misses)) {
				if (lscan > 0 &&
				    (rcand ? rcand == rcandend : rstart == rend)) {
					/* nothing more left to match
					 * in r */
					break;
				}
				lskipped = BATcount(r1) > 0;
				continue;
			}
			/* insert a nil to indicate a non-match */
			insert_nil = 1;
			nr = 1;
			if (r2) {
				r2->T->nil = 1;
				r2->T->nonil = 0;
				r2->tsorted = 0;
				r2->trevsorted = 0;
				r2->tdense = 0;
			}
		} else if (only_misses) {
			/* we had a match, so we're not interested */
			lskipped = BATcount(r1) > 0;
			continue;
		} else {
			insert_nil = 0;
			if (semi) {
				/* for semi-join, only insert single
				 * value */
				nr = 1;
			}
			if (lcand &&
			    nl > 1 &&
			    lcand[-1] != lcand[-1 - (ssize_t) nl] + nl) {
				/* not all values in the range are
				 * candidates */
				lskipped = 1;
			}
		}
		/* make space: nl values in l match nr values in r, so
		 * we need to add nl * nr values in the results */
		if (BATcount(r1) + nl * nr > BATcapacity(r1)) {
			/* make some extra space by extrapolating how
			 * much more we need (fraction of l we've seen
			 * so far is used as the fraction of the
			 * expected result size we've produced so
			 * far) */
			BUN newcap = (BUN) ((double) total / (total - (lcand ? (BUN) (lcandend - lcand) : (lend - lstart))) * (BATcount(r1) + nl * nr) * 1.1);
			if (newcap < nl * nr + BATcount(r1))
				newcap = nl * nr + BATcount(r1) + 1024;
			if (newcap > maxsize)
				newcap = maxsize;
			/* make sure heap.free is set properly before
			 * extending */
			BATsetcount(r1, BATcount(r1));
			if (BATextend(r1, newcap) != GDK_SUCCEED)
				goto bailout;
			if (r2) {
				BATsetcount(r2, BATcount(r2));
				if (BATextend(r2, newcap) != GDK_SUCCEED)
					goto bailout;
				assert(BATcapacity(r1) == BATcapacity(r2));
			}
		}

		/* maintain properties */
		if (nl > 1) {
			if (r2) {
				/* value occurs multiple times in l,
				 * so entry in r will be repeated
				 * multiple times: hence r2 is not key
				 * and not dense */
				r2->tkey = 0;
				r2->tdense = 0;
			}
			/* multiple different values will be inserted
			 * in r1 (always in order), so not reverse
			 * ordered anymore */
			r1->trevsorted = 0;
		}
		if (nr > 1) {
			/* value occurs multiple times in r, so entry
			 * in l will be repeated multiple times: hence
			 * r1 is not key and not dense */
			r1->tkey = 0;
			r1->tdense = 0;
			if (r2) {
				/* multiple different values will be
				 * inserted in r2 (in order), so not
				 * reverse ordered anymore */
				r2->trevsorted = 0;
				if (nl > 1) {
					/* multiple values in l match
					 * multiple values in r, so an
					 * ordered sequence will be
					 * inserted multiple times in
					 * r2, so r2 is not ordered
					 * anymore */
					r2->tsorted = 0;
				}
			}
		}
		if (lscan == 0) {
			/* deduce relative positions of r matches for
			 * this and previous value in v */
			if (prev && r2) {
				if (rordering * cmp(prev, v) < 0) {
					/* previous value in l was
					 * less than current */
					r2->trevsorted = 0;
				} else {
					r2->tsorted = 0;
				}
			}
			prev = v;
		}
		if (BATcount(r1) > 0) {
			/* a new, higher value will be inserted into
			 * r1, so r1 is not reverse ordered anymore */
			r1->trevsorted = 0;
			if (r2) {
				/* depending on whether l and r are
				 * ordered the same or not, a new
				 * higher or lower value will be added
				 * to r2 */
				if (equal_order)
					r2->trevsorted = 0;
				else {
					r2->tsorted = 0;
					r2->tdense = 0;
				}
			}
			if (r1->tdense && lskipped)
				r1->tdense = 0;
		}

		/* insert values: first the left output */
		for (i = nl; i > 0; i--) {
			BUN j;

			lv = lcand ? lcand[-(ssize_t)i] : lstart + l->hseqbase - i;
			for (j = 0; j < nr; j++)
				APPEND(r1, lv);
		}
		/* then the right output, various different ways of
		 * doing it */
		if (r2 == NULL) {
			/* nothing to do */
		} else if (insert_nil) {
			do {
				for (i = 0; i < nr; i++) {
					APPEND(r2, oid_nil);
				}
			} while (--nl > 0);
		} else if (rcand && equal_order) {
			if (r2->batCount > 0 &&
			    r2->tdense &&
			    ((oid *) r2->T->heap.base)[r2->batFirst + r2->batCount - 1] + 1 != rcand[-(ssize_t)nr])
				r2->tdense = 0;
			do {
				for (i = nr; i > 0; i--) {
					APPEND(r2, rcand[-(ssize_t)i]);
				}
			} while (--nl > 0);
		} else if (rcand) {
			if (r2->batCount > 0 &&
			    r2->tdense &&
			    ((oid *) r2->T->heap.base)[r2->batFirst + r2->batCount - 1] + 1 != rcandend[0])
				r2->tdense = 0;
			do {
				for (i = 0; i < nr; i++) {
					APPEND(r2, rcandend[i]);
				}
			} while (--nl > 0);
		} else if (equal_order) {
			if (r2->batCount > 0 &&
			    r2->tdense &&
			    ((oid *) r2->T->heap.base)[r2->batFirst + r2->batCount - 1] + 1 != rstart + r->hseqbase - nr)
				r2->tdense = 0;
			do {
				for (i = nr; i > 0; i--) {
					APPEND(r2, rstart + r->hseqbase - i);
				}
			} while (--nl > 0);
		} else {
			if (r2->batCount > 0 &&
			    r2->tdense &&
			    ((oid *) r2->T->heap.base)[r2->batFirst + r2->batCount - 1] + 1 != rend + r->hseqbase)
				r2->tdense = 0;
			do {
				for (i = 0; i < nr; i++) {
					APPEND(r2, rend + r->hseqbase + i);
				}
			} while (--nl > 0);
		}
	}
	/* also set other bits of heap to correct value to indicate size */
	BATsetcount(r1, BATcount(r1));
	if (r2) {
		BATsetcount(r2, BATcount(r2));
		assert(BATcount(r1) == BATcount(r2));
	}
	if (BATcount(r1) > 0) {
		if (r1->tdense)
			r1->tseqbase = ((oid *) r1->T->heap.base)[r1->batFirst];
		if (r2 && r2->tdense)
			r2->tseqbase = ((oid *) r2->T->heap.base)[r2->batFirst];
	}
	BATseqbase(r1, 0);
	if (r2)
		BATseqbase(r2, 0);
	ALGODEBUG fprintf(stderr, "#mergejoin(l=%s,r=%s)=(%s#"BUNFMT"%s%s%s,%s#"BUNFMT"%s%s%s)\n",
			  BATgetId(l), BATgetId(r),
			  BATgetId(r1), BATcount(r1),
			  r1->tsorted ? "-sorted" : "",
			  r1->trevsorted ? "-revsorted" : "",
			  r1->tdense ? "-dense" : "",
			  r2 ? BATgetId(r2) : "--", r2 ? BATcount(r2) : 0,
			  r2 && r2->tsorted ? "-sorted" : "",
			  r2 && r2->trevsorted ? "-revsorted" : "",
			  r2 && r2->tdense ? "-dense" : "");
	return GDK_SUCCEED;

  bailout:
	BBPreclaim(r1);
	BBPreclaim(r2);
	return GDK_FAIL;
}

/* binary search in a candidate list, return 1 if found, 0 if not */
static inline int
binsearchcand(const oid *cand, BUN lo, BUN hi, oid v)
{
	BUN mid;

	--hi;			/* now hi is inclusive */
	if (v < cand[lo] || v > cand[hi])
		return 0;
	while (hi > lo) {
		mid = (lo + hi) / 2;
		if (cand[mid] == v)
			return 1;
		if (cand[mid] < v)
			lo = mid + 1;
		else
			hi = mid - 1;
	}
	return cand[lo] == v;
}

#define HASHLOOPBODY()							\
	do {								\
		if (BUNlast(r1) == BATcapacity(r1)) {			\
			newcap = BATgrows(r1);				\
			if (newcap > maxsize)				\
				newcap = maxsize;			\
			BATsetcount(r1, BATcount(r1));			\
			if (BATextend(r1, newcap) != GDK_SUCCEED)	\
				goto bailout;				\
			if (r2) {					\
				BATsetcount(r2, BATcount(r2));		\
				if (BATextend(r2, newcap) != GDK_SUCCEED) \
					goto bailout;			\
				assert(BATcapacity(r1) == BATcapacity(r2)); \
			}						\
		}							\
		APPEND(r1, lo);						\
		if (r2)							\
			APPEND(r2, ro);					\
		nr++;							\
	} while (0)

#define HASHloop_bound(bi, h, hb, v, lo, hi)		\
	for (hb = HASHget(h, HASHprobe((h), v));	\
	     hb != HASHnil(h);				\
	     hb = HASHgetlink(h,hb))			\
		if (hb >= (lo) && hb < (hi) &&		\
		    (cmp == NULL ||			\
		     (*cmp)(v, BUNtail(bi, hb)) == 0))

#define HASHloop_bound_TYPE(bi, h, hb, v, lo, hi, TYPE)		\
	for (hb = HASHget(h, hash_##TYPE(h, v));		\
	     hb != HASHnil(h);					\
	     hb = HASHgetlink(h,hb))				\
		if (hb >= (lo) && hb < (hi) &&			\
		    simple_EQ(v, BUNtloc(bi, hb), TYPE))

static gdk_return
hashjoin(BAT *r1, BAT *r2, BAT *l, BAT *r, BAT *sl, BAT *sr, int nil_matches,
	 int nil_on_miss, int semi, int only_misses, int must_match,
	 BUN maxsize)
{
	BUN lstart, lend, lcnt;
	const oid *lcand = NULL, *lcandend = NULL;
	BUN rstart, rend, rcnt;
	const oid *rcand = NULL, *rcandend = NULL;
	oid lo, ro;
	BATiter ri;
	BUN rb;
	BUN rl, rh;
	oid rseq;
	BUN nr, nrcand, newcap;
	const char *lvals;
	const char *lvars;
	int lwidth;
	const void *nil = ATOMnilptr(l->ttype);
	int (*cmp)(const void *, const void *) = ATOMcompare(l->ttype);
	oid lval = oid_nil;	/* hold value if l has dense tail */
	const char *v = (const char *) &lval;
	int lskipped = 0;	/* whether we skipped values in l */

	ALGODEBUG fprintf(stderr, "#hashjoin(l=%s#" BUNFMT "[%s]%s%s,"
			  "r=%s#" BUNFMT "[%s]%s%s,sl=%s#" BUNFMT "%s%s,"
			  "sr=%s#" BUNFMT "%s%s,nil_matches=%d,"
			  "nil_on_miss=%d,semi=%d,must_match=%d)\n",
			  BATgetId(l), BATcount(l), ATOMname(l->ttype),
			  l->tsorted ? "-sorted" : "",
			  l->trevsorted ? "-revsorted" : "",
			  BATgetId(r), BATcount(r), ATOMname(r->ttype),
			  r->tsorted ? "-sorted" : "",
			  r->trevsorted ? "-revsorted" : "",
			  sl ? BATgetId(sl) : "NULL", sl ? BATcount(sl) : 0,
			  sl && sl->tsorted ? "-sorted" : "",
			  sl && sl->trevsorted ? "-revsorted" : "",
			  sr ? BATgetId(sr) : "NULL", sr ? BATcount(sr) : 0,
			  sr && sr->tsorted ? "-sorted" : "",
			  sr && sr->trevsorted ? "-revsorted" : "",
			  nil_matches, nil_on_miss, semi, must_match);

	assert(BAThdense(l));
	assert(BAThdense(r));
	assert(r->ttype != TYPE_void);
	assert(ATOMtype(l->ttype) == ATOMtype(r->ttype));
	assert(sl == NULL || sl->tsorted);
	assert(sr == NULL || sr->tsorted);
	assert(!nil_on_miss || !must_match); /* can't have both */

	CANDINIT(l, sl, lstart, lend, lcnt, lcand, lcandend);
	CANDINIT(r, sr, rstart, rend, rcnt, rcand, rcandend);
	lwidth = l->T->width;
	lvals = (const char *) Tloc(l, BUNfirst(l));
	if (l->tvarsized && l->ttype) {
		assert(r->tvarsized && r->ttype);
		lvars = l->T->vheap->base;
	} else {
		assert(!r->tvarsized || !r->ttype);
		lvars = NULL;
	}
	/* offset to convert BUN for value in right tail column to OID
	 * in right head column */
	rseq = r->hseqbase;

	/* basic properties will be adjusted if necessary later on,
	 * they were initially set by joininitresults() */

	/* if an input columns is key, the opposite output column will
	 * be key, and if semi or only_misses is set, the left output
	 * will also be key */
	r1->tkey = (r->tkey != 0) | semi | only_misses;
	if (r2) {
		r2->tkey = l->tkey != 0;
		/* r2 is not likely to be sorted (although it is
		 * certainly possible) */
		r2->tsorted = 0;
		r2->trevsorted = 0;
		r2->tdense = 0;
	}

	if (sl)
		r1->tdense = sl->tdense;

	if (lstart == lend || rstart == rend)
		return nomatch(r1, r2, l, r, lstart, lend, lcand, lcandend,
			       nil_on_miss, only_misses, must_match,
			       "hashjoin");

	rl = BUNfirst(r);
#ifndef DISABLE_PARENT_HASH
	if (VIEWtparent(r)) {
		BAT *b = BBPdescriptor(-VIEWtparent(r));
		if (b->batPersistence == PERSISTENT || BATcheckhash(b)) {
			/* only use parent's hash if it is persistent
			 * or already has a hash */
			ALGODEBUG
				fprintf(stderr, "#hashjoin(%s#"BUNFMT"): "
					"using parent(%s#"BUNFMT") for hash\n",
					BATgetId(r), BATcount(r),
					BATgetId(b), BATcount(b));
			rl = (BUN) ((r->T->heap.base - b->T->heap.base) >> r->T->shift) + BUNfirst(r);
			r = b;
		} else {
			ALGODEBUG
				fprintf(stderr, "#hashjoin(%s#"BUNFMT"): not "
					"using parent(%s#"BUNFMT") for hash\n",
					BATgetId(r), BATcount(r),
					BATgetId(b), BATcount(b));
		}
	}
#endif
	rh = rl + rend;
	rl += rstart;
	rseq += rstart;

	if (BAThash(r, 0) != GDK_SUCCEED)
		goto bailout;
	ri = bat_iterator(r);
	nrcand = (BUN) (rcandend - rcand);

	if (lcand) {
		while (lcand < lcandend) {
			lo = *lcand++;
			if (l->ttype == TYPE_void) {
				if (l->tseqbase != oid_nil)
					lval = lo - l->hseqbase + l->tseqbase;
			} else {
				v = VALUE(l, lo - l->hseqbase);
			}
			nr = 0;
			if (!nil_matches && cmp(v, nil) == 0) {
				/* no match */
			} else if (rcand) {
				HASHloop_bound(ri, r->T->hash, rb, v, rl, rh) {
					ro = (oid) (rb - rl + rseq);
					if (!binsearchcand(rcand, 0, nrcand, ro))
						continue;
					if (only_misses) {
						nr++;
						break;
					}
					HASHLOOPBODY();
					if (semi)
						break;
				}
			} else {
				HASHloop_bound(ri, r->T->hash, rb, v, rl, rh) {
					ro = (oid) (rb - rl + rseq);
					if (only_misses) {
						nr++;
						break;
					}
					HASHLOOPBODY();
					if (semi)
						break;
				}
			}
			if (nr == 0) {
				if (must_match) {
					GDKerror("hashjoin(%s,%s) does not hit always => can't use fetchjoin.\n", BATgetId(l), BATgetId(r));
					goto bailout;
				} else if (only_misses) {
					nr = 1;
					if (BUNlast(r1) == BATcapacity(r1)) {
						newcap = BATgrows(r1);
						if (newcap > maxsize)
							newcap = maxsize;
						BATsetcount(r1, BATcount(r1));
						if (BATextend(r1, newcap) != GDK_SUCCEED)
							goto bailout;
					}
					APPEND(r1, lo);
					if (lskipped)
						r1->tdense = 0;
				} else if (nil_on_miss) {
					nr = 1;
					r2->T->nil = 1;
					r2->T->nonil = 0;
					r2->tkey = 0;
					if (BUNlast(r1) == BATcapacity(r1)) {
						newcap = BATgrows(r1);
						if (newcap > maxsize)
							newcap = maxsize;
						BATsetcount(r1, BATcount(r1));
						BATsetcount(r2, BATcount(r2));
						if (BATextend(r1, newcap) != GDK_SUCCEED ||
						    BATextend(r2, newcap) != GDK_SUCCEED)
							goto bailout;
						assert(BATcapacity(r1) == BATcapacity(r2));
					}
					APPEND(r1, lo);
					APPEND(r2, oid_nil);
				} else {
					lskipped = BATcount(r1) > 0;
				}
			} else if (only_misses) {
				lskipped = BATcount(r1) > 0;
			} else {
				if (lskipped) {
					/* note, we only get here in
					 * an iteration *after*
					 * lskipped was first set to
					 * 1, i.e. we did indeed skip
					 * values in l */
					r1->tdense = 0;
				}
				if (nr > 1) {
					r1->tkey = 0;
					r1->tdense = 0;
				}
			}
			if (nr > 0 && BATcount(r1) > nr)
				r1->trevsorted = 0;
		}
	} else {
		int t = ATOMbasetype(r->ttype);

		for (lo = lstart - BUNfirst(l) + l->hseqbase; lstart < lend; lo++) {
			if (l->ttype == TYPE_void) {
				if (l->tseqbase != oid_nil)
					lval = lo - l->hseqbase + l->tseqbase;
			} else {
				v = VALUE(l, lstart);
			}
			lstart++;
			nr = 0;
			if (rcand) {
				if (nil_matches || cmp(v, nil) != 0) {
					HASHloop_bound(ri, r->T->hash, rb, v, rl, rh) {
						ro = (oid) (rb - rl + rseq);
						if (!binsearchcand(rcand, 0, nrcand, ro))
							continue;
						if (only_misses) {
							nr++;
							break;
						}
						HASHLOOPBODY();
						if (semi)
							break;
					}
				}
			} else {
				switch (t) {
				case TYPE_int:
					if (nil_matches || *(const int*)v != int_nil) {
						HASHloop_bound_TYPE(ri, r->T->hash, rb, v, rl, rh, int) {
							ro = (oid) (rb - rl + rseq);
							if (only_misses) {
								nr++;
								break;
							}
							HASHLOOPBODY();
							if (semi)
								break;
						}
					}
					break;
				case TYPE_lng:
					if (nil_matches || *(const lng*)v != lng_nil) {
						HASHloop_bound_TYPE(ri, r->T->hash, rb, v, rl, rh, lng) {
							ro = (oid) (rb - rl + rseq);
							if (only_misses) {
								nr++;
								break;
							}
							HASHLOOPBODY();
							if (semi)
								break;
						}
					}
					break;
#ifdef HAVE_HGE
				case TYPE_hge:
					if (nil_matches || *(const hge*)v != hge_nil) {
						HASHloop_bound_TYPE(ri, r->T->hash, rb, v, rl, rh, hge) {
							ro = (oid) (rb - rl + rseq);
							if (only_misses) {
								nr++;
								break;
							}
							HASHLOOPBODY();
							if (semi)
								break;
						}
					}
					break;
#endif
				default:
					if (nil_matches || cmp(v, nil) != 0) {
						HASHloop_bound(ri, r->T->hash, rb, v, rl, rh) {
							ro = (oid) (rb - rl + rseq);
							if (only_misses) {
								nr++;
								break;
							}
							HASHLOOPBODY();
							if (semi)
								break;
						}
					}
					break;
				}
			}
			if (nr == 0) {
				if (must_match) {
					GDKerror("hashjoin(%s,%s) does not hit always => can't use fetchjoin.\n", BATgetId(l), BATgetId(r));
					goto bailout;
				} else if (only_misses) {
					nr = 1;
					if (BUNlast(r1) == BATcapacity(r1)) {
						newcap = BATgrows(r1);
						if (newcap > maxsize)
							newcap = maxsize;
						BATsetcount(r1, BATcount(r1));
						if (BATextend(r1, newcap) != GDK_SUCCEED)
							goto bailout;
					}
					APPEND(r1, lo);
					if (lskipped)
						r1->tdense = 0;
				} else if (nil_on_miss) {
					nr = 1;
					r2->T->nil = 1;
					r2->T->nonil = 0;
					r2->tkey = 0;
					if (BUNlast(r1) == BATcapacity(r1)) {
						newcap = BATgrows(r1);
						if (newcap > maxsize)
							newcap = maxsize;
						BATsetcount(r1, BATcount(r1));
						BATsetcount(r2, BATcount(r2));
						if (BATextend(r1, newcap) != GDK_SUCCEED ||
						    BATextend(r2, newcap) != GDK_SUCCEED)
							goto bailout;
						assert(BATcapacity(r1) == BATcapacity(r2));
					}
					APPEND(r1, lo);
					APPEND(r2, oid_nil);
				} else {
					lskipped = BATcount(r1) > 0;
				}
			} else if (only_misses) {
				lskipped = BATcount(r1) > 0;
			} else {
				if (lskipped) {
					/* note, we only get here in
					 * an iteration *after*
					 * lskipped was first set to
					 * 1, i.e. we did indeed skip
					 * values in l */
					r1->tdense = 0;
				}
				if (nr > 1) {
					r1->tkey = 0;
					r1->tdense = 0;
				}
			}
			if (nr > 0 && BATcount(r1) > nr)
				r1->trevsorted = 0;
		}
	}
	/* also set other bits of heap to correct value to indicate size */
	BATsetcount(r1, BATcount(r1));
	if (BATcount(r1) <= 1) {
		r1->tsorted = 1;
		r1->trevsorted = 1;
		r1->tkey = 1;
		r1->tdense = 1;
	}
	if (r2) {
		BATsetcount(r2, BATcount(r2));
		assert(BATcount(r1) == BATcount(r2));
		if (BATcount(r2) <= 1) {
			r2->tsorted = 1;
			r2->trevsorted = 1;
			r2->tkey = 1;
			r2->tdense = 1;
		}
	}
	if (BATcount(r1) > 0) {
		if (r1->tdense)
			r1->tseqbase = ((oid *) r1->T->heap.base)[r1->batFirst];
		if (r2 && r2->tdense)
			r2->tseqbase = ((oid *) r2->T->heap.base)[r2->batFirst];
	}
	BATseqbase(r1, 0);
	if (r2)
		BATseqbase(r2, 0);
	ALGODEBUG fprintf(stderr, "#hashjoin(l=%s,r=%s)=(%s#"BUNFMT"%s%s%s,%s#"BUNFMT"%s%s%s)\n",
			  BATgetId(l), BATgetId(r),
			  BATgetId(r1), BATcount(r1),
			  r1->tsorted ? "-sorted" : "",
			  r1->trevsorted ? "-revsorted" : "",
			  r1->tdense ? "-dense" : "",
			  r2 ? BATgetId(r2) : "--", r2 ? BATcount(r2) : 0,
			  r2 && r2->tsorted ? "-sorted" : "",
			  r2 && r2->trevsorted ? "-revsorted" : "",
			  r2 && r2->tdense ? "-dense" : "");
	return GDK_SUCCEED;

  bailout:
	BBPreclaim(r1);
	BBPreclaim(r2);
	return GDK_FAIL;
}

#define MASK_EQ		1
#define MASK_LT		2
#define MASK_GT		4
#define MASK_LE		(MASK_EQ | MASK_LT)
#define MASK_GE		(MASK_EQ | MASK_GT)
#define MASK_NE		(MASK_LT | MASK_GT)

static gdk_return
thetajoin(BAT *r1, BAT *r2, BAT *l, BAT *r, BAT *sl, BAT *sr, int opcode, BUN maxsize)
{
	BUN lstart, lend, lcnt;
	const oid *lcand = NULL, *lcandend = NULL;
	BUN rstart, rend, rcnt;
	const oid *rcand = NULL, *rcandend = NULL;
	const char *lvals, *rvals;
	const char *lvars, *rvars;
	int lwidth, rwidth;
	const void *nil = ATOMnilptr(l->ttype);
	int (*cmp)(const void *, const void *) = ATOMcompare(l->ttype);
	const char *vl, *vr;
	const oid *p;
	oid lastr = 0;		/* last value inserted into r2 */
	BUN n, nr;
	BUN newcap;
	oid lo, ro;
	int c;
	int lskipped = 0;	/* whether we skipped values in l */
	wrd loff = 0, roff = 0;
	oid lval = oid_nil, rval = oid_nil;

	ALGODEBUG fprintf(stderr, "#thetajoin(l=%s#" BUNFMT "[%s]%s%s,"
			  "r=%s#" BUNFMT "[%s]%s%s,sl=%s#" BUNFMT "%s%s,"
			  "sr=%s#" BUNFMT "%s%s,op=%s%s%s)\n",
			  BATgetId(l), BATcount(l), ATOMname(l->ttype),
			  l->tsorted ? "-sorted" : "",
			  l->trevsorted ? "-revsorted" : "",
			  BATgetId(r), BATcount(r), ATOMname(r->ttype),
			  r->tsorted ? "-sorted" : "",
			  r->trevsorted ? "-revsorted" : "",
			  sl ? BATgetId(sl) : "NULL", sl ? BATcount(sl) : 0,
			  sl && sl->tsorted ? "-sorted" : "",
			  sl && sl->trevsorted ? "-revsorted" : "",
			  sr ? BATgetId(sr) : "NULL", sr ? BATcount(sr) : 0,
			  sr && sr->tsorted ? "-sorted" : "",
			  sr && sr->trevsorted ? "-revsorted" : "",
			  opcode & MASK_LT ? "<" : "",
			  opcode & MASK_GT ? ">" : "",
			  opcode & MASK_EQ ? "=" : "");

	assert(BAThdense(l));
	assert(BAThdense(r));
	assert(ATOMtype(l->ttype) == ATOMtype(r->ttype));
	assert(sl == NULL || sl->tsorted);
	assert(sr == NULL || sr->tsorted);
	assert((opcode & (MASK_EQ | MASK_LT | MASK_GT)) != 0);

	CANDINIT(l, sl, lstart, lend, lcnt, lcand, lcandend);
	CANDINIT(r, sr, rstart, rend, rcnt, rcand, rcandend);

	lvals = l->ttype == TYPE_void ? NULL : (const char *) Tloc(l, BUNfirst(l));
	rvals = r->ttype == TYPE_void ? NULL : (const char *) Tloc(r, BUNfirst(r));
	if (l->tvarsized && l->ttype) {
		assert(r->tvarsized && r->ttype);
		lvars = l->T->vheap->base;
		rvars = r->T->vheap->base;
	} else {
		assert(!r->tvarsized || !r->ttype);
		lvars = rvars = NULL;
	}
	lwidth = l->T->width;
	rwidth = r->T->width;

	if (l->ttype == TYPE_void) {
		if (l->tseqbase == oid_nil) {
			/* trivial: nils don't match anything */
			return GDK_SUCCEED;
		}
		if (lcand) {
			lstart = 0;
			lend = (BUN) (lcandend - lcand);
			lvals = (const char *) lcand;
			lcand = NULL;
			lwidth = SIZEOF_OID;
		}
		loff = (wrd) l->tseqbase - (wrd) l->hseqbase;
	}
	if (r->ttype == TYPE_void) {
		if (r->tseqbase == oid_nil) {
			/* trivial: nils don't match anything */
			return GDK_SUCCEED;
		}
		if (rcand) {
			rstart = 0;
			rend = (BUN) (rcandend - rcand);
			rvals = (const char *) rcand;
			rcand = NULL;
			rwidth = SIZEOF_OID;
		}
		roff = (wrd) r->tseqbase - (wrd) r->hseqbase;
	}
	assert(lvals != NULL || lcand == NULL);
	assert(rvals != NULL || rcand == NULL);

	r1->tkey = 1;
	r1->tsorted = 1;
	r1->trevsorted = 1;
	r2->tkey = 1;
	r2->tsorted = 1;
	r2->trevsorted = 1;

	/* nested loop implementation for theta join */
	for (;;) {
		if (lcand) {
			if (lcand == lcandend)
				break;
			lo = *lcand++;
			vl = VALUE(l, lo - l->hseqbase);
		} else {
			if (lstart == lend)
				break;
			if (lvals) {
				vl = VALUE(l, lstart);
				if (loff != 0) {
					lval = (oid) (*(const oid *)vl + loff);
					vl = (const char *) &lval;
				}
			} else {
				lval = lstart + l->tseqbase;
				vl = (const char *) &lval;
			}
			lo = lstart++ + l->hseqbase;
		}
		if (cmp(vl, nil) == 0)
			continue;
		nr = 0;
		p = rcand;
		n = rstart;
		for (;;) {
			if (rcand) {
				if (p == rcandend)
					break;
				ro = *p++;
				vr = VALUE(r, ro - r->hseqbase);
			} else {
				if (n == rend)
					break;
				if (rvals) {
					vr = VALUE(r, n);
					if (roff != 0) {
						rval = (oid) (*(const oid *)vr + roff);
						vr = (const char *) &rval;
					}
				} else {
					rval = n + r->tseqbase;
					vr = (const char *) &rval;
				}
				ro = n++ + r->hseqbase;
			}
			if (cmp(vr, nil) == 0)
				continue;
			c = cmp(vl, vr);
			if (!((opcode & MASK_LT && c < 0) ||
			      (opcode & MASK_GT && c > 0) ||
			      (opcode & MASK_EQ && c == 0)))
				continue;
			if (BUNlast(r1) == BATcapacity(r1)) {
				newcap = BATgrows(r1);
				if (newcap > maxsize)
					newcap = maxsize;
				BATsetcount(r1, BATcount(r1));
				BATsetcount(r2, BATcount(r2));
				if (BATextend(r1, newcap) != GDK_SUCCEED ||
				    BATextend(r2, newcap) != GDK_SUCCEED)
					goto bailout;
				assert(BATcapacity(r1) == BATcapacity(r2));
			}
			if (BATcount(r2) > 0) {
				if (lastr + 1 != ro)
					r2->tdense = 0;
				if (nr == 0) {
					r1->trevsorted = 0;
					if (lastr > ro) {
						r2->tsorted = 0;
						r2->tkey = 0;
					} else if (lastr < ro) {
						r2->trevsorted = 0;
					} else {
						r2->tkey = 0;
					}
				}
			}
			APPEND(r1, lo);
			APPEND(r2, ro);
			lastr = ro;
			nr++;
		}
		if (nr > 1) {
			r1->tkey = 0;
			r1->tdense = 0;
			r2->trevsorted = 0;
		} else if (nr == 0) {
			lskipped = BATcount(r1) > 0;
		} else if (lskipped) {
			r1->tdense = 0;
		}
	}
	assert(BATcount(r1) == BATcount(r2));
	/* also set other bits of heap to correct value to indicate size */
	BATsetcount(r1, BATcount(r1));
	BATsetcount(r2, BATcount(r2));
	if (BATcount(r1) > 0) {
		if (r1->tdense)
			r1->tseqbase = ((oid *) r1->T->heap.base)[r1->batFirst];
		if (r2->tdense)
			r2->tseqbase = ((oid *) r2->T->heap.base)[r2->batFirst];
	}
	BATseqbase(r1, 0);
	BATseqbase(r2, 0);
	ALGODEBUG fprintf(stderr, "#thetajoin(l=%s,r=%s)=(%s#"BUNFMT"%s%s,%s#"BUNFMT"%s%s)\n",
		  BATgetId(l), BATgetId(r),
		  BATgetId(r1), BATcount(r1),
		  r1->tsorted ? "-sorted" : "",
		  r1->trevsorted ? "-revsorted" : "",
		  BATgetId(r2), BATcount(r2),
		  r2->tsorted ? "-sorted" : "",
		  r2->trevsorted ? "-revsorted" : "");
	return GDK_SUCCEED;

  bailout:
	BBPreclaim(r1);
	BBPreclaim(r2);
	return GDK_FAIL;
}

static gdk_return
bandjoin(BAT *r1, BAT *r2, BAT *l, BAT *r, BAT *sl, BAT *sr,
	 const void *c1, const void *c2, int li, int hi, BUN maxsize)
{
	BUN lstart, lend, lcnt;
	const oid *lcand = NULL, *lcandend = NULL;
	BUN rstart, rend, rcnt;
	const oid *rcand = NULL, *rcandend = NULL;
	const char *lvals, *rvals;
	int lwidth, rwidth;
	int t;
	const void *nil = ATOMnilptr(l->ttype);
	int (*cmp)(const void *, const void *) = ATOMcompare(l->ttype);
	const char *vl, *vr;
	const oid *p;
	oid lastr = 0;		/* last value inserted into r2 */
	BUN n, nr;
	BUN newcap;
	oid lo, ro;
	int lskipped = 0;	/* whether we skipped values in l */
	BUN nils = 0;		/* needed for XXX_WITH_CHECK macros */

	ALGODEBUG fprintf(stderr, "#bandjoin(l=%s#" BUNFMT "[%s]%s%s,"
			  "r=%s#" BUNFMT "[%s]%s%s,sl=%s#" BUNFMT "%s%s,"
			  "sr=%s#" BUNFMT "%s%s)\n",
			  BATgetId(l), BATcount(l), ATOMname(l->ttype),
			  l->tsorted ? "-sorted" : "",
			  l->trevsorted ? "-revsorted" : "",
			  BATgetId(r), BATcount(r), ATOMname(r->ttype),
			  r->tsorted ? "-sorted" : "",
			  r->trevsorted ? "-revsorted" : "",
			  sl ? BATgetId(sl) : "NULL", sl ? BATcount(sl) : 0,
			  sl && sl->tsorted ? "-sorted" : "",
			  sl && sl->trevsorted ? "-revsorted" : "",
			  sr ? BATgetId(sr) : "NULL", sr ? BATcount(sr) : 0,
			  sr && sr->tsorted ? "-sorted" : "",
			  sr && sr->trevsorted ? "-revsorted" : "");

	assert(BAThdense(l));
	assert(BAThdense(r));
	assert(ATOMtype(l->ttype) == ATOMtype(r->ttype));
	assert(sl == NULL || sl->tsorted);
	assert(sr == NULL || sr->tsorted);

	t = ATOMtype(l->ttype);
	t = ATOMbasetype(t);

	switch (t) {
	case TYPE_bte:
		if (*(const bte *)c1 == bte_nil ||
		    *(const bte *)c2 == bte_nil ||
		    -*(const bte *)c1 > *(const bte *)c2 ||
		    ((!hi || !li) && -*(const bte *)c1 == *(const bte *)c2))
			return GDK_SUCCEED;
		break;
	case TYPE_sht:
		if (*(const sht *)c1 == sht_nil ||
		    *(const sht *)c2 == sht_nil ||
		    -*(const sht *)c1 > *(const sht *)c2 ||
		    ((!hi || !li) && -*(const sht *)c1 == *(const sht *)c2))
			return GDK_SUCCEED;
		break;
	case TYPE_int:
		if (*(const int *)c1 == int_nil ||
		    *(const int *)c2 == int_nil ||
		    -*(const int *)c1 > *(const int *)c2 ||
		    ((!hi || !li) && -*(const int *)c1 == *(const int *)c2))
			return GDK_SUCCEED;
		break;
	case TYPE_lng:
		if (*(const lng *)c1 == lng_nil ||
		    *(const lng *)c2 == lng_nil ||
		    -*(const lng *)c1 > *(const lng *)c2 ||
		    ((!hi || !li) && -*(const lng *)c1 == *(const lng *)c2))
			return GDK_SUCCEED;
		break;
#ifdef HAVE_HGE
	case TYPE_hge:
		if (*(const hge *)c1 == hge_nil ||
		    *(const hge *)c2 == hge_nil ||
		    -*(const hge *)c1 > *(const hge *)c2 ||
		    ((!hi || !li) && -*(const hge *)c1 == *(const hge *)c2))
			return GDK_SUCCEED;
		break;
#endif
	case TYPE_flt:
		if (*(const flt *)c1 == flt_nil ||
		    *(const flt *)c2 == flt_nil ||
		    -*(const flt *)c1 > *(const flt *)c2 ||
		    ((!hi || !li) && -*(const flt *)c1 == *(const flt *)c2))
			return GDK_SUCCEED;
		break;
	case TYPE_dbl:
		if (*(const dbl *)c1 == dbl_nil ||
		    *(const dbl *)c2 == dbl_nil ||
		    -*(const dbl *)c1 > *(const dbl *)c2 ||
		    ((!hi || !li) && -*(const dbl *)c1 == *(const dbl *)c2))
			return GDK_SUCCEED;
		break;
	default:
		GDKerror("BATsubbandjoin: unsupported type\n");
		goto bailout;
	}

	CANDINIT(l, sl, lstart, lend, lcnt, lcand, lcandend);
	CANDINIT(r, sr, rstart, rend, rcnt, rcand, rcandend);

	lvals = (const char *) Tloc(l, BUNfirst(l));
	rvals = (const char *) Tloc(r, BUNfirst(r));
	assert(!r->tvarsized);
	lwidth = l->T->width;
	rwidth = r->T->width;

	assert(lvals != NULL);
	assert(rvals != NULL);

	r1->tkey = 1;
	r1->tsorted = 1;
	r1->trevsorted = 1;
	r2->tkey = 1;
	r2->tsorted = 1;
	r2->trevsorted = 1;

	/* nested loop implementation for band join */
	for (;;) {
		if (lcand) {
			if (lcand == lcandend)
				break;
			lo = *lcand++;
			vl = FVALUE(l, lo - l->hseqbase);
		} else {
			if (lstart == lend)
				break;
			vl = FVALUE(l, lstart);
			lo = lstart++ + l->hseqbase;
		}
		if (cmp(vl, nil) == 0)
			continue;
		nr = 0;
		p = rcand;
		n = rstart;
		for (;;) {
			if (rcand) {
				if (p == rcandend)
					break;
				ro = *p++;
				vr = FVALUE(r, ro - r->hseqbase);
			} else {
				if (n == rend)
					break;
				vr = FVALUE(r, n);
				ro = n++ + r->hseqbase;
			}
			switch (ATOMtype(l->ttype)) {
			case TYPE_bte: {
				sht v1 = (sht) *(const bte *) vr, v2;

				if (v1 == bte_nil)
					continue;
				v2 = v1;
				v1 -= *(const bte *)c1;
				if (*(const bte *)vl <= v1 &&
				    (!li || *(const bte *)vl != v1))
					continue;
				v2 += *(const bte *)c2;
				if (*(const bte *)vl >= v2 &&
				    (!hi || *(const bte *)vl != v2))
					continue;
				break;
			}
			case TYPE_sht: {
				int v1 = (int) *(const sht *) vr, v2;

				if (v1 == sht_nil)
					continue;
				v2 = v1;
				v1 -= *(const sht *)c1;
				if (*(const sht *)vl <= v1 &&
				    (!li || *(const sht *)vl != v1))
					continue;
				v2 += *(const sht *)c2;
				if (*(const sht *)vl >= v2 &&
				    (!hi || *(const sht *)vl != v2))
					continue;
				break;
			}
			case TYPE_int: {
				lng v1 = (lng) *(const int *) vr, v2;

				if (v1 == int_nil)
					continue;
				v2 = v1;
				v1 -= *(const int *)c1;
				if (*(const int *)vl <= v1 &&
				    (!li || *(const int *)vl != v1))
					continue;
				v2 += *(const int *)c2;
				if (*(const int *)vl >= v2 &&
				    (!hi || *(const int *)vl != v2))
					continue;
				break;
			}
#ifdef HAVE_HGE
			case TYPE_lng: {
				hge v1 = (hge) *(const lng *) vr, v2;

				if (v1 == lng_nil)
					continue;
				v2 = v1;
				v1 -= *(const lng *)c1;
				if (*(const lng *)vl <= v1 &&
				    (!li || *(const lng *)vl != v1))
					continue;
				v2 += *(const lng *)c2;
				if (*(const lng *)vl >= v2 &&
				    (!hi || *(const lng *)vl != v2))
					continue;
				break;
			}
#else
#ifdef HAVE___INT128
			case TYPE_lng: {
				__int128 v1 = (__int128) *(const lng *) vr, v2;

				if (v1 == lng_nil)
					continue;
				v2 = v1;
				v1 -= *(const lng *)c1;
				if (*(const lng *)vl <= v1 &&
				    (!li || *(const lng *)vl != v1))
					continue;
				v2 += *(const lng *)c2;
				if (*(const lng *)vl >= v2 &&
				    (!hi || *(const lng *)vl != v2))
					continue;
				break;
			}
#else
			case TYPE_lng: {
				lng v1, v2;
				int abort_on_error = 1;

				if (*(const lng *)vr == lng_nil)
					continue;
				SUB_WITH_CHECK(lng, *(const lng *)vr,
					       lng, *(const lng *)c1,
					       lng, v1,
					       do{if(*(const lng*)c1<0)goto nolmatch;else goto lmatch1;}while(0));
				if (*(const lng *)vl <= v1 &&
				    (!li || *(const lng *)vl != v1))
					continue;
			  lmatch1:
				ADD_WITH_CHECK(lng, *(const lng *)vr,
					       lng, *(const lng *)c2,
					       lng, v2,
					       do{if(*(const lng*)c2>0)goto nolmatch;else goto lmatch2;}while(0));
				if (*(const lng *)vl >= v2 &&
				    (!hi || *(const lng *)vl != v2))
					continue;
			  lmatch2:
				break;
			  nolmatch:
				continue;
			}
#endif
#endif
#ifdef HAVE_HGE
			case TYPE_hge: {
				hge v1, v2;
				int abort_on_error = 1;

				if (*(const hge *)vr == hge_nil)
					continue;
				SUB_WITH_CHECK(hge, *(const hge *)vr,
					       hge, *(const hge *)c1,
					       hge, v1,
					       do{if(*(const hge*)c1<0)goto nohmatch;else goto hmatch1;}while(0));
				if (*(const hge *)vl <= v1 &&
				    (!li || *(const hge *)vl != v1))
					continue;
			  hmatch1:
				ADD_WITH_CHECK(hge, *(const hge *)vr,
					       hge, *(const hge *)c2,
					       hge, v2,
					       do{if(*(const hge*)c2>0)goto nohmatch;else goto hmatch2;}while(0));
				if (*(const hge *)vl >= v2 &&
				    (!hi || *(const hge *)vl != v2))
					continue;
			  hmatch2:
				break;
			  nohmatch:
				continue;
			}
#endif
			case TYPE_flt: {
				dbl v1 = (dbl) *(const flt *) vr, v2;

				if (v1 == flt_nil)
					continue;
				v2 = v1;
				v1 -= *(const flt *)c1;
				if (*(const flt *)vl <= v1 &&
				    (!li || *(const flt *)vl != v1))
					continue;
				v2 += *(const flt *)c2;
				if (*(const flt *)vl >= v2 &&
				    (!hi || *(const flt *)vl != v2))
					continue;
				break;
			}
			case TYPE_dbl: {
				dbl v1, v2;
				int abort_on_error = 1;

				if (*(const dbl *)vr == dbl_nil)
					continue;
				SUB_WITH_CHECK(dbl, *(const dbl *)vr,
					       dbl, *(const dbl *)c1,
					       dbl, v1,
					       do{if(*(const dbl*)c1<0)goto nodmatch;else goto dmatch1;}while(0));
				if (*(const dbl *)vl <= v1 &&
				    (!li || *(const dbl *)vl != v1))
					continue;
			  dmatch1:
				ADD_WITH_CHECK(dbl, *(const dbl *)vr,
					       dbl, *(const dbl *)c2,
					       dbl, v2,
					       do{if(*(const dbl*)c2>0)goto nodmatch;else goto dmatch2;}while(0));
				if (*(const dbl *)vl >= v2 &&
				    (!hi || *(const dbl *)vl != v2))
					continue;
			  dmatch2:
				break;
			  nodmatch:
				continue;
			}
			}
			if (BUNlast(r1) == BATcapacity(r1)) {
				newcap = BATgrows(r1);
				if (newcap > maxsize)
					newcap = maxsize;
				BATsetcount(r1, BATcount(r1));
				BATsetcount(r2, BATcount(r2));
				if (BATextend(r1, newcap) != GDK_SUCCEED ||
				    BATextend(r2, newcap) != GDK_SUCCEED)
					goto bailout;
				assert(BATcapacity(r1) == BATcapacity(r2));
			}
			if (BATcount(r2) > 0) {
				if (lastr + 1 != ro)
					r2->tdense = 0;
				if (nr == 0) {
					r1->trevsorted = 0;
					if (lastr > ro) {
						r2->tsorted = 0;
						r2->tkey = 0;
					} else if (lastr < ro) {
						r2->trevsorted = 0;
					} else {
						r2->tkey = 0;
					}
				}
			}
			APPEND(r1, lo);
			APPEND(r2, ro);
			lastr = ro;
			nr++;
		}
		if (nr > 1) {
			r1->tkey = 0;
			r1->tdense = 0;
			r2->trevsorted = 0;
		} else if (nr == 0) {
			lskipped = BATcount(r1) > 0;
		} else if (lskipped) {
			r1->tdense = 0;
		}
	}
	assert(BATcount(r1) == BATcount(r2));
	/* also set other bits of heap to correct value to indicate size */
	BATsetcount(r1, BATcount(r1));
	BATsetcount(r2, BATcount(r2));
	if (BATcount(r1) > 0) {
		if (r1->tdense)
			r1->tseqbase = ((oid *) r1->T->heap.base)[r1->batFirst];
		if (r2->tdense)
			r2->tseqbase = ((oid *) r2->T->heap.base)[r2->batFirst];
	}
	BATseqbase(r1, 0);
	BATseqbase(r2, 0);
	ALGODEBUG fprintf(stderr, "#bandjoin(l=%s,r=%s)=(%s#"BUNFMT"%s%s,%s#"BUNFMT"%s%s)\n",
		  BATgetId(l), BATgetId(r),
		  BATgetId(r1), BATcount(r1),
		  r1->tsorted ? "-sorted" : "",
		  r1->trevsorted ? "-revsorted" : "",
		  BATgetId(r2), BATcount(r2),
		  r2->tsorted ? "-sorted" : "",
		  r2->trevsorted ? "-revsorted" : "");
	return GDK_SUCCEED;

  bailout:
	BBPreclaim(r1);
	BBPreclaim(r2);
	return GDK_FAIL;
}

/* Make the implementation choices for various left joins. */
static gdk_return
subleftjoin(BAT **r1p, BAT **r2p, BAT *l, BAT *r, BAT *sl, BAT *sr,
	    int nil_matches, int nil_on_miss, int semi, int only_misses,
	    int must_match, BUN estimate, const char *name)
{
	BAT *r1, *r2 = NULL;
	BUN lcount, rcount, maxsize;

	/* only_misses implies left output only */
	assert(!only_misses || r2p == NULL);
	/* only no right output allowed for semijoin and diff */
	assert(r2p != NULL || (semi | only_misses));
	/* if nil_on_miss is set, we really need a right output */
	assert(!nil_on_miss || r2p != NULL);
	*r1p = NULL;
	if (r2p)
		*r2p = NULL;
	if (joinparamcheck(l, r, NULL, sl, sr, name) != GDK_SUCCEED)
		return GDK_FAIL;

	lcount = BATcount(l);
	if (sl)
		lcount = MIN(lcount, BATcount(sl));
	rcount = BATcount(r);
	if (sr)
		rcount = MIN(rcount, BATcount(sr));

	if ((maxsize = joininitresults(&r1, r2p ? &r2 : NULL, lcount, rcount,
				       l->tkey, r->tkey, semi, nil_on_miss,
				       only_misses, estimate)) == BUN_NONE)
		return GDK_FAIL;
	*r1p = r1;
	if (r2p)
		*r2p = r2;
	if (BATtdense(r) && (sr == NULL || BATtdense(sr)) && lcount > 0 && rcount > 0) {
		/* use special implementation for dense right-hand side */
		return mergejoin_void(r1, r2, l, r, sl, sr,
				      nil_on_miss, only_misses, must_match);
	} else if ((r->tsorted || r->trevsorted) &&
		   (BATtdense(r) ||
		    lcount < 1024 ||
		    BATcount(r) * (Tsize(r) + (r->T->vheap ? r->T->vheap->size : 0) + 2 * sizeof(BUN)) > GDK_mem_maxsize / (GDKnr_threads ? GDKnr_threads : 1)))
		return mergejoin(r1, r2, l, r, sl, sr, nil_matches,
				 nil_on_miss, semi, only_misses, must_match,
				 maxsize);
	return hashjoin(r1, r2, l, r, sl, sr, nil_matches,
			nil_on_miss, semi, only_misses, must_match, maxsize);
}

/* Perform an equi-join over l and r.  Returns two new, aligned,
 * dense-headed bats with in the tail the oids (head column values) of
 * matching tuples.  The result is in the same order as l (i.e. r1 is
 * sorted). */
gdk_return
BATsubleftjoin(BAT **r1p, BAT **r2p, BAT *l, BAT *r, BAT *sl, BAT *sr, int nil_matches, BUN estimate)
{
	return subleftjoin(r1p, r2p, l, r, sl, sr, nil_matches,
			   0, 0, 0, 0, estimate, "BATsubleftjoin");
}

/* Perform an equi-join over l and r.  Returns two new, aligned,
 * dense-headed bats with in the tail the oids (head column values) of
 * matching tuples.  The result is in the same order as l (i.e. r1 is
 * sorted).  All values in l must match at least one value in r. */
gdk_return
BATsubleftfetchjoin(BAT **r1p, BAT **r2p, BAT *l, BAT *r, BAT *sl, BAT *sr, int nil_matches, BUN estimate)
{
	return subleftjoin(r1p, r2p, l, r, sl, sr, nil_matches,
			   0, 0, 0, 1, estimate, "BATsubleftfetchjoin");
}

/* Performs a left outer join over l and r.  Returns two new, aligned,
 * dense-headed bats with in the tail the oids (head column values) of
 * matching tuples, or the oid in the first output bat and nil in the
 * second output bat if the value in l does not occur in r.  The
 * result is in the same order as l (i.e. r1 is sorted). */
gdk_return
BATsubouterjoin(BAT **r1p, BAT **r2p, BAT *l, BAT *r, BAT *sl, BAT *sr, int nil_matches, BUN estimate)
{
	return subleftjoin(r1p, r2p, l, r, sl, sr, nil_matches,
			   1, 0, 0, 0, estimate, "BATsubouterjoin");
}

/* Perform a semi-join over l and r.  Returns two new, aligned,
 * dense-headed bats with in the tail the oids (head column values) of
 * matching tuples.  The result is in the same order as l (i.e. r1 is
 * sorted). */
gdk_return
BATsubsemijoin(BAT **r1p, BAT **r2p, BAT *l, BAT *r, BAT *sl, BAT *sr, int nil_matches, BUN estimate)
{
	return subleftjoin(r1p, r2p, l, r, sl, sr, nil_matches,
			   0, 1, 0, 0, estimate, "BATsubsemijoin");
}

/* Return the difference of l and r.  The result is a BAT with in the
 * tail the oids of those values in l that do not occur in r.  This is
 * what you might call an anti-semi-join.  The result can be used as a
 * candidate list. */
BAT *
BATsubdiff(BAT *l, BAT *r, BAT *sl, BAT *sr, int nil_matches, BUN estimate)
{
	BAT *bn;

	if (subleftjoin(&bn, NULL, l, r, sl, sr, nil_matches,
			0, 0, 1, 0, estimate, "BATsubdiff") == GDK_SUCCEED)
		return bn;
	return NULL;
}

gdk_return
BATsubthetajoin(BAT **r1p, BAT **r2p, BAT *l, BAT *r, BAT *sl, BAT *sr, int op, int nil_matches, BUN estimate)
{
	BAT *r1, *r2;
	BUN maxsize;
	int opcode = 0;

	/* encode operator as a bit mask into opcode */
	switch (op) {
	case JOIN_EQ:
		return BATsubjoin(r1p, r2p, l, r, sl, sr, nil_matches, estimate);
	case JOIN_NE:
		opcode = MASK_NE;
		break;
	case JOIN_LT:
		opcode = MASK_LT;
		break;
	case JOIN_LE:
		opcode = MASK_LE;
		break;
	case JOIN_GT:
		opcode = MASK_GT;
		break;
	case JOIN_GE:
		opcode = MASK_GE;
		break;
	default:
		GDKerror("BATsubthetajoin: unknown operator %d.\n", op);
		return GDK_FAIL;
	}

	*r1p = NULL;
	*r2p = NULL;
	if (joinparamcheck(l, r, NULL, sl, sr, "BATsubthetajoin") != GDK_SUCCEED)
		return GDK_FAIL;
	if ((maxsize = joininitresults(&r1, &r2, sl ? BATcount(sl) : BATcount(l), sr ? BATcount(sr) : BATcount(r), 0, 0, 0, 0, 0, estimate)) == BUN_NONE)
		return GDK_FAIL;
	*r1p = r1;
	*r2p = r2;

	return thetajoin(r1, r2, l, r, sl, sr, opcode, maxsize);
}

gdk_return
BATsubjoin(BAT **r1p, BAT **r2p, BAT *l, BAT *r, BAT *sl, BAT *sr, int nil_matches, BUN estimate)
{
	BAT *r1, *r2;
	BUN lcount, rcount, lpcount, rpcount;
	BUN lsize, rsize;
	BUN maxsize;
	int lhash, rhash;
#ifndef DISABLE_PARENT_HASH
	bat lparent, rparent;
#endif
	int swap;
	size_t mem_size;

	*r1p = NULL;
	*r2p = NULL;
	if (joinparamcheck(l, r, NULL, sl, sr, "BATsubjoin") != GDK_SUCCEED)
		return GDK_FAIL;
	lcount = BATcount(l);
	if (sl)
		lcount = MIN(lcount, BATcount(sl));
	rcount = BATcount(r);
	if (sr)
		rcount = MIN(rcount, BATcount(sr));
	if (lcount == 0 || rcount == 0) {
		r1 = BATnew(TYPE_void, TYPE_void, 0, TRANSIENT);
		r2 = BATnew(TYPE_void, TYPE_void, 0, TRANSIENT);
		if (r1 == NULL || r2 == NULL) {
			BBPreclaim(r1);
			BBPreclaim(r2);
			return GDK_FAIL;
		}
		BATseqbase(r1, 0);
		BATseqbase(BATmirror(r1), 0);
		BATseqbase(r2, 0);
		BATseqbase(BATmirror(r2), 0);
		*r1p = r1;
		*r2p = r2;
		return GDK_SUCCEED;
	}
	if ((maxsize = joininitresults(&r1, &r2, lcount, rcount, l->tkey, r->tkey, 0, 0, 0, estimate)) == BUN_NONE)
		return GDK_FAIL;
	*r1p = r1;
	*r2p = r2;
	swap = 0;

	/* some statistics to help us decide */
	lsize = (BUN) (BATcount(l) * (Tsize(l)) + (l->T->vheap ? l->T->vheap->size : 0) + 2 * sizeof(BUN));
	rsize = (BUN) (BATcount(r) * (Tsize(r)) + (r->T->vheap ? r->T->vheap->size : 0) + 2 * sizeof(BUN));
	mem_size = GDK_mem_maxsize / (GDKnr_threads ? GDKnr_threads : 1);

#ifndef DISABLE_PARENT_HASH
	lparent = VIEWtparent(l);
	if (lparent) {
		lpcount = BATcount(BBPdescriptor(lparent));
		lhash = BATcheckhash(l) || BATcheckhash(BBPdescriptor(-lparent));
	} else
#endif
	{
		lpcount = BATcount(l);
		lhash = BATcheckhash(l);
	}
#ifndef DISABLE_PARENT_HASH
	rparent = VIEWtparent(r);
	if (rparent) {
		rpcount = BATcount(BBPdescriptor(rparent));
		rhash = BATcheckhash(r) || BATcheckhash(BBPdescriptor(-rparent));
	} else
#endif
	{
		rpcount = BATcount(r);
		rhash = BATcheckhash(r);
	}
	if (BATtdense(r) && (sr == NULL || BATtdense(sr))) {
		/* use special implementation for dense right-hand side */
		return mergejoin_void(r1, r2, l, r, sl, sr, 0, 0, 0);
	} else if (BATtdense(l) && (sl == NULL || BATtdense(sl))) {
		/* use special implementation for dense right-hand side */
		return mergejoin_void(r2, r1, r, l, sr, sl, 0, 0, 0);
	} else if ((l->tsorted || l->trevsorted) && (r->tsorted || r->trevsorted)) {
		/* both sorted, smallest on left */
		if (BATcount(l) <= BATcount(r))
			return mergejoin(r1, r2, l, r, sl, sr, nil_matches, 0, 0, 0, 0, maxsize);
		else
			return mergejoin(r2, r1, r, l, sr, sl, nil_matches, 0, 0, 0, 0, maxsize);
	} else if (lhash && rhash) {
		/* both have hash, smallest on right */
		swap = lcount < rcount;
	} else if (lhash) {
		/* only left has hash, swap */
		swap = 1;
	} else if (rhash) {
		/* only right has hash, don't swap */
		swap = 0;
	} else if ((l->tsorted || l->trevsorted) &&
		   (l->ttype == TYPE_void || rcount < 1024 || MIN(lsize, rsize) > mem_size)) {
		/* only left is sorted, swap; but only if right is
		 * "large" and the smaller of the two isn't too large
		 * (i.e. prefer hash over binary search, but only if
		 * the hash table doesn't cause thrashing) */
		return mergejoin(r2, r1, r, l, sr, sl, nil_matches, 0, 0, 0, 0, maxsize);
	} else if ((r->tsorted || r->trevsorted) &&
		   (r->ttype == TYPE_void || lcount < 1024 || MIN(lsize, rsize) > mem_size)) {
		/* only right is sorted, don't swap; but only if left
		 * is "large" and the smaller of the two isn't too
		 * large (i.e. prefer hash over binary search, but
		 * only if the hash table doesn't cause thrashing) */
		return mergejoin(r1, r2, l, r, sl, sr, nil_matches, 0, 0, 0, 0, maxsize);
	} else if ((l->batPersistence == PERSISTENT
#ifndef DISABLE_PARENT_HASH
		     || (lparent != 0 &&
			 BBPquickdesc(abs(lparent), 0)->batPersistence == PERSISTENT)
#endif
			   ) &&
		   !(r->batPersistence == PERSISTENT
#ifndef DISABLE_PARENT_HASH
		     || (rparent != 0 &&
			 BBPquickdesc(abs(rparent), 0)->batPersistence == PERSISTENT)
#endif
			   )) {
		/* l (or its parent) is persistent and r is not,
		 * create hash on l since it may be reused */
		swap = 1;
	} else if (!(l->batPersistence == PERSISTENT
#ifndef DISABLE_PARENT_HASH
		     || (lparent != 0 &&
			 BBPquickdesc(abs(lparent), 0)->batPersistence == PERSISTENT)
#endif
			   ) &&
		   (r->batPersistence == PERSISTENT
#ifndef DISABLE_PARENT_HASH
		    || (rparent != 0 &&
			BBPquickdesc(abs(rparent), 0)->batPersistence == PERSISTENT)
#endif
			   )) {
		/* l (and its parent) is not persistent but r (or its
		 * parent) is, create hash on r since it may be
		 * reused */
		/* nothing */;
	} else if (lpcount < rpcount) {
		/* no hashes, not sorted, create hash on smallest BAT */
		swap = 1;
	}
	if (swap) {
		return hashjoin(r2, r1, r, l, sr, sl, nil_matches, 0, 0, 0, 0, maxsize);
	} else {
		return hashjoin(r1, r2, l, r, sl, sr, nil_matches, 0, 0, 0, 0, maxsize);
	}
}

gdk_return
BATsubbandjoin(BAT **r1p, BAT **r2p, BAT *l, BAT *r, BAT *sl, BAT *sr,
	       const void *c1, const void *c2, int li, int hi, BUN estimate)
{
	BAT *r1, *r2;
	BUN maxsize;

	*r1p = NULL;
	*r2p = NULL;
	if (joinparamcheck(l, r, NULL, sl, sr, "BATsubbandjoin") != GDK_SUCCEED)
		return GDK_FAIL;
	if ((maxsize = joininitresults(&r1, &r2, sl ? BATcount(sl) : BATcount(l), sr ? BATcount(sr) : BATcount(r), 0, 0, 0, 0, 0, estimate)) == BUN_NONE)
		return GDK_FAIL;
	*r1p = r1;
	*r2p = r2;

	return bandjoin(r1, r2, l, r, sl, sr, c1, c2, li, hi, maxsize);
}

gdk_return
BATsubrangejoin(BAT **r1p, BAT **r2p, BAT *l, BAT *rl, BAT *rh,
		BAT *sl, BAT *sr, int li, int hi, BUN estimate)
{
	BAT *r1, *r2;
	BUN maxsize;

	*r1p = NULL;
	*r2p = NULL;
	if (joinparamcheck(l, rl, rh, sl, sr, "BATsubrangejoin") != GDK_SUCCEED)
		return GDK_FAIL;
	if ((maxsize = joininitresults(&r1, &r2, sl ? BATcount(sl) : BATcount(l), sr ? BATcount(sr) : BATcount(rl), 0, 0, 0, 0, 0, estimate)) == BUN_NONE)
		return GDK_FAIL;
	*r1p = r1;
	*r2p = r2;

	/* note, the rangejoin implementation is in gdk_select.c since
	 * it uses the imprints code there */
	return rangejoin(r1, r2, l, rl, rh, sl, sr, li, hi, maxsize);
}

#define project_loop(TYPE)						\
static gdk_return							\
project_##TYPE(BAT *bn, BAT *l, BAT *r, int nilcheck, int sortcheck)	\
{									\
	oid lo, hi;							\
	const TYPE *restrict rt;					\
	TYPE *restrict bt;						\
	TYPE v, prev = 0;						\
	const oid *restrict o;						\
	oid rseq, rend;							\
									\
	o = (const oid *) Tloc(l, BUNfirst(l));				\
	rt = (const TYPE *) Tloc(r, BUNfirst(r));			\
	bt = (TYPE *) Tloc(bn, BUNfirst(bn));				\
	rseq = r->hseqbase;						\
	rend = rseq + BATcount(r);					\
	for (lo = 0, hi = lo + BATcount(l); lo < hi; lo++) {		\
		if (o[lo] < rseq || o[lo] >= rend) {			\
			if (o[lo] == oid_nil) {				\
				bt[lo] = TYPE##_nil;			\
				bn->T->nonil = 0;			\
				bn->T->nil = 1;				\
				bn->tsorted = 0;			\
				bn->trevsorted = 0;			\
				bn->tkey = 0;				\
			} else {					\
				GDKerror("BATproject: does not match always\n"); \
				return GDK_FAIL;			\
			}						\
		} else {						\
			v = rt[o[lo] - rseq];				\
			bt[lo] = v;					\
			if (nilcheck && v == TYPE##_nil && bn->T->nonil) { \
				bn->T->nonil = 0;			\
				bn->T->nil = 1;				\
				nilcheck = 0;				\
			}						\
			if (sortcheck && lo &&				\
			    (bn->trevsorted | bn->tsorted | bn->tkey)) { \
				if (v > prev) {				\
					bn->trevsorted = 0;		\
					if (!bn->tsorted) {		\
						bn->tkey = 0; /* can't be sure */ \
						sortcheck = 0;		\
					}				\
				} else if (v < prev) {			\
					bn->tsorted = 0;		\
					if (!bn->trevsorted) {		\
						bn->tkey = 0; /* can't be sure */ \
						sortcheck = 0;		\
					}				\
				} else {				\
					bn->tkey = 0; /* definitely */	\
				}					\
			}						\
			prev = v;					\
		}							\
	}								\
	assert((BUN) lo == BATcount(l));				\
	BATsetcount(bn, (BUN) lo);					\
	return GDK_SUCCEED;						\
}


/* project type switch */
project_loop(bte)
project_loop(sht)
project_loop(int)
project_loop(flt)
project_loop(dbl)
project_loop(lng)
#ifdef HAVE_HGE
project_loop(hge)
#endif

static gdk_return
project_void(BAT *bn, BAT *l, BAT *r)
{
	oid lo, hi;
	oid *restrict bt;
	const oid *o;
	oid rseq, rend;

	assert(r->tseqbase != oid_nil);
	o = (const oid *) Tloc(l, BUNfirst(l));
	bt = (oid *) Tloc(bn, BUNfirst(bn));
	bn->tsorted = l->tsorted;
	bn->trevsorted = l->trevsorted;
	bn->tkey = l->tkey & 1;
	bn->T->nonil = 1;
	bn->T->nil = 0;
	rseq = r->hseqbase;
	rend = rseq + BATcount(r);
	for (lo = 0, hi = lo + BATcount(l); lo < hi; lo++) {
		if (o[lo] < rseq || o[lo] >= rend) {
			if (o[lo] == oid_nil) {
				bt[lo] = oid_nil;
				bn->T->nonil = 0;
				bn->T->nil = 1;
				bn->tsorted = 0;
				bn->trevsorted = 0;
				bn->tkey = 0;
			} else {
				GDKerror("BATproject: does not match always\n");
				return GDK_FAIL;
			}
		} else {
			bt[lo] = o[lo] - rseq + r->tseqbase;
		}
	}
	assert((BUN) lo == BATcount(l));
	BATsetcount(bn, (BUN) lo);
	return GDK_SUCCEED;
}

static gdk_return
project_any(BAT *bn, BAT *l, BAT *r, int nilcheck)
{
	BUN n;
	oid lo, hi;
	BATiter ri, bni;
	int (*cmp)(const void *, const void *) = ATOMcompare(r->ttype);
	const void *nil = ATOMnilptr(r->ttype);
	const void *v;
	BUN prev = BUN_NONE;
	const oid *o;
	int c;
	oid rseq, rend;

	o = (const oid *) Tloc(l, BUNfirst(l));
	n = BUNfirst(bn);
	ri = bat_iterator(r);
	bni = bat_iterator(bn);
	rseq = r->hseqbase;
	rend = rseq + BATcount(r);
	for (lo = 0, hi = lo + BATcount(l); lo < hi; lo++, n++) {
		if (o[lo] < rseq || o[lo] >= rend) {
			if (o[lo] == oid_nil) {
				tfastins_nocheck(bn, n, nil, Tsize(bn));
				bn->T->nonil = 0;
				bn->T->nil = 1;
				bn->tsorted = 0;
				bn->trevsorted = 0;
				bn->tkey = 0;
			} else {
				GDKerror("BATproject: does not match always\n");
				goto bunins_failed;
			}
		} else {
			v = BUNtail(ri, o[lo] - rseq + BUNfirst(r));
			tfastins_nocheck(bn, n, v, Tsize(bn));
			if (nilcheck && bn->T->nonil && cmp(v, nil) == 0) {
				bn->T->nonil = 0;
				bn->T->nil = 1;
			}
			if (prev != BUN_NONE &&
			    (bn->trevsorted | bn->tsorted | bn->tkey)) {
				c = cmp(BUNtail(bni, prev), v);
				if (c < 0) {
					bn->trevsorted = 0;
					if (!bn->tsorted)
						bn->tkey = 0; /* can't be sure */
				} else if (c > 0) {
					bn->tsorted = 0;
					if (!bn->trevsorted)
						bn->tkey = 0; /* can't be sure */
				} else {
					bn->tkey = 0; /* definitely */
				}
			}
			prev = n;
		}
	}
	assert(n == BATcount(l));
	BATsetcount(bn, n);
	return GDK_SUCCEED;
bunins_failed:
	return GDK_FAIL;
}

BAT *
BATproject(BAT *l, BAT *r)
{
	BAT *bn;
	oid lo, hi;
	gdk_return res;
	int tpe = ATOMtype(r->ttype), nilcheck = 1, sortcheck = 1, stringtrick = 0;
	BUN lcount = BATcount(l), rcount = BATcount(r);

	ALGODEBUG fprintf(stderr, "#BATproject(l=%s#" BUNFMT "%s%s,"
			  "r=%s#" BUNFMT "[%s]%s%s)\n",
			  BATgetId(l), BATcount(l),
			  l->tsorted ? "-sorted" : "",
			  l->trevsorted ? "-revsorted" : "",
			  BATgetId(r), BATcount(r), ATOMname(r->ttype),
			  r->tsorted ? "-sorted" : "",
			  r->trevsorted ? "-revsorted" : "");

	assert(BAThdense(l));
	assert(BAThdense(r));
	assert(ATOMtype(l->ttype) == TYPE_oid);

	if (BATtdense(l) && BATcount(l) > 0) {
		lo = l->tseqbase;
		hi = l->tseqbase + BATcount(l);
		if (lo < r->hseqbase || hi > r->hseqbase + BATcount(r)) {
			GDKerror("BATproject: does not match always\n");
			return NULL;
		}
		bn = BATslice(r, lo - r->hseqbase, hi - r->hseqbase);
		if (bn == NULL)
			return NULL;
		BATseqbase(bn, l->hseqbase + (lo - l->tseqbase));
		ALGODEBUG fprintf(stderr, "#BATproject(l=%s,r=%s)=%s#"BUNFMT"%s%s\n",
			  BATgetId(l), BATgetId(r), BATgetId(bn), BATcount(bn),
			  bn->tsorted ? "-sorted" : "",
			  bn->trevsorted ? "-revsorted" : "");
		assert(bn->htype == TYPE_void);
		return bn;
	}
	if (l->ttype == TYPE_void || BATcount(l) == 0 ||
	    (r->ttype == TYPE_void && r->tseqbase == oid_nil)) {
		/* trivial: all values are nil */
		const void *nil = ATOMnilptr(r->ttype);

		bn = BATconstant(r->ttype == TYPE_oid ? TYPE_void : r->ttype,
				 nil, BATcount(l), TRANSIENT);
		if (bn == NULL)
			return NULL;
		BATseqbase(bn, l->hseqbase);
		if (ATOMtype(bn->ttype) == TYPE_oid &&
		    BATcount(bn) == 0) {
			bn->tdense = 1;
			BATseqbase(BATmirror(bn), 0);
		}
		ALGODEBUG fprintf(stderr, "#BATproject(l=%s,r=%s)=%s#"BUNFMT"%s%s\n",
				  BATgetId(l), BATgetId(r),
				  BATgetId(bn), BATcount(bn),
				  bn->tsorted ? "-sorted" : "",
				  bn->trevsorted ? "-revsorted" : "");
		return bn;
	}
	assert(l->ttype == TYPE_oid);

	if (ATOMstorage(tpe) == TYPE_str &&
	    l->T->nonil &&
	    (rcount == 0 ||
	     lcount > (rcount >> 3) ||
	     r->batRestricted == BAT_READ)) {
		/* insert strings as ints, we need to copy the string
		 * heap whole sale; we can not do this if there are
		 * nils in the left column, and we will not do it if
		 * the left is much smaller than the right and the
		 * right is writable (meaning we have to actually copy
		 * the right string heap) */
		tpe = r->T->width == 1 ? TYPE_bte : (r->T->width == 2 ? TYPE_sht : (r->T->width == 4 ? TYPE_int : TYPE_lng));
		/* int's nil representation is a valid offset, so
		 * don't check for nils */
		nilcheck = 0;
		sortcheck = 0;
		stringtrick = 1;
	}
	bn = BATnew(TYPE_void, tpe, BATcount(l), TRANSIENT);
	if (bn == NULL)
		return NULL;
	if (stringtrick) {
		/* "string type" */
		bn->tsorted = 0;
		bn->trevsorted = 0;
		bn->tkey = 0;
		bn->T->nonil = 0;
	} else {
		/* be optimistic, we'll clear these if necessary later */
		bn->T->nonil = 1;
		bn->tsorted = 1;
		bn->trevsorted = 1;
		bn->tkey = 1;
		if (l->T->nonil && r->T->nonil)
			nilcheck = 0; /* don't bother checking: no nils */
		if (tpe != TYPE_oid &&
		    tpe != ATOMstorage(tpe) &&
		    !ATOMvarsized(tpe) &&
		    ATOMcompare(tpe) == ATOMcompare(ATOMstorage(tpe)) &&
		    (!nilcheck ||
		     ATOMnilptr(tpe) == ATOMnilptr(ATOMstorage(tpe)))) {
			/* use base type if we can:
			 * only fixed sized (no advantage for variable sized),
			 * compare function identical (for sorted check),
			 * either no nils, or nil representation identical,
			 * not oid (separate case for those) */
			tpe = ATOMstorage(tpe);
		}
	}
	bn->T->nil = 0;

	switch (tpe) {
	case TYPE_bte:
		res = project_bte(bn, l, r, nilcheck, sortcheck);
		break;
	case TYPE_sht:
		res = project_sht(bn, l, r, nilcheck, sortcheck);
		break;
	case TYPE_int:
		res = project_int(bn, l, r, nilcheck, sortcheck);
		break;
	case TYPE_flt:
		res = project_flt(bn, l, r, nilcheck, sortcheck);
		break;
	case TYPE_dbl:
		res = project_dbl(bn, l, r, nilcheck, sortcheck);
		break;
	case TYPE_lng:
		res = project_lng(bn, l, r, nilcheck, sortcheck);
		break;
#ifdef HAVE_HGE
	case TYPE_hge:
		res = project_hge(bn, l, r, nilcheck, sortcheck);
		break;
#endif
	case TYPE_oid:
		if (r->ttype == TYPE_void) {
			res = project_void(bn, l, r);
		} else {
#if SIZEOF_OID == SIZEOF_INT
			res = project_int(bn, l, r, nilcheck, sortcheck);
#else
			res = project_lng(bn, l, r, nilcheck, sortcheck);
#endif
		}
		break;
	default:
		res = project_any(bn, l, r, nilcheck);
		break;
	}

	if (res != GDK_SUCCEED)
		goto bailout;

	/* handle string trick */
	if (stringtrick) {
		if (r->batRestricted == BAT_READ) {
			/* really share string heap */
			assert(r->T->vheap->parentid > 0);
			BBPshare(r->T->vheap->parentid);
			bn->T->vheap = r->T->vheap;
		} else {
			/* make copy of string heap */
			bn->T->vheap = (Heap *) GDKzalloc(sizeof(Heap));
			if (bn->T->vheap == NULL)
				goto bailout;
			bn->T->vheap->parentid = bn->batCacheid;
			bn->T->vheap->farmid = BBPselectfarm(bn->batRole, TYPE_str, varheap);
			if (r->T->vheap->filename) {
				char *nme = BBP_physical(bn->batCacheid);
				bn->T->vheap->filename = GDKfilepath(NOFARM, NULL, nme, "theap");
				if (bn->T->vheap->filename == NULL)
					goto bailout;
			}
			if (HEAPcopy(bn->T->vheap, r->T->vheap) != GDK_SUCCEED)
				goto bailout;
		}
		bn->ttype = r->ttype;
		bn->tvarsized = 1;
		bn->T->width = r->T->width;
		bn->T->shift = r->T->shift;

		bn->T->nil = 0; /* we don't know */
	}
	/* some properties follow from certain combinations of input
	 * properties */
	if (BATcount(bn) <= 1) {
		bn->tkey = 1;
		bn->tsorted = 1;
		bn->trevsorted = 1;
	} else {
		bn->tkey |= l->tkey && r->tkey;
		bn->tsorted |= (l->tsorted & r->tsorted) | (l->trevsorted & r->trevsorted);
		bn->trevsorted |= (l->tsorted & r->trevsorted) | (l->trevsorted & r->tsorted);
	}
	bn->T->nonil |= l->T->nonil & r->T->nonil;

	BATseqbase(bn, l->hseqbase);
	if (!BATtdense(r))
		BATseqbase(BATmirror(bn), oid_nil);
	ALGODEBUG fprintf(stderr, "#BATproject(l=%s,r=%s)=%s#"BUNFMT"%s%s%s\n",
		  BATgetId(l), BATgetId(r), BATgetId(bn), BATcount(bn),
		  bn->tsorted ? "-sorted" : "",
		  bn->trevsorted ? "-revsorted" : "",
		  bn->ttype == TYPE_str && bn->T->vheap == r->T->vheap ? " shared string heap" : "");
	return bn;

  bailout:
	BBPreclaim(bn);
	return NULL;
}<|MERGE_RESOLUTION|>--- conflicted
+++ resolved
@@ -497,7 +497,6 @@
 		BATsetcount(r1, cnt);
 		BATseqbase(BATmirror(r1), lstart + l->hseqbase);
 	}
-<<<<<<< HEAD
 	BATseqbase(r1, 0);
 	if (r2) {
 		HEAPfree(&r2->T->heap, 1);
@@ -506,23 +505,12 @@
 		r2->T->width = 0;
 		r2->T->shift = 0;
 		r2->tdense = 0;
-		BATextend(r2, cnt);
+		if (BATextend(r2, cnt) != GDK_SUCCEED)
+			goto bailout;
 		BATsetcount(r2, cnt);
 		BATseqbase(BATmirror(r2), oid_nil);
 		BATseqbase(r2, 0);
 	}
-=======
-	HEAPfree(&r2->T->heap, 1);
-	r2->ttype = TYPE_void;
-	r2->tvarsized = 1;
-	r2->T->width = 0;
-	r2->T->shift = 0;
-	r2->tdense = 0;
-	if (BATextend(r2, cnt) != GDK_SUCCEED)
-		goto bailout;
-	BATsetcount(r2, cnt);
-	BATseqbase(BATmirror(r2), oid_nil);
->>>>>>> fd5424f8
 	ALGODEBUG fprintf(stderr,
 			  "#%s(l=%s,r=%s)=(%s#"BUNFMT"%s%s,%s#"BUNFMT"%s%s) -- nomatch\n",
 			  func,
