/*
 * This Source Code Form is subject to the terms of the Mozilla Public
 * License, v. 2.0.  If a copy of the MPL was not distributed with this
 * file, You can obtain one at http://mozilla.org/MPL/2.0/.
 *
 * Copyright 2008-2015 MonetDB B.V.
 */

#include "monetdb_config.h"
#include "gdk.h"
#include "gdk_private.h"
#include "gdk_calc_private.h"
#include <math.h>

/* grouped aggregates
 *
 * The following functions take two to four input BATs and produce a
 * single output BAT.
 *
 * The input BATs are
 * - b, a dense-headed BAT with the values to work on in the tail;
 * - g, a dense-headed BAT, aligned with b, with group ids (OID) in
 *   the tail;
 * - e, optional but recommended, a dense-headed BAT with the list of
 *   group ids in the head(!) (the tail is completely ignored);
 * - s, optional, a dense-headed bat with a list of candidate ids in
 *   the tail.
 *
 * The tail values of s refer to the head of b and g.  Only entries at
 * the specified ids are taken into account for the grouped
 * aggregates.  All other values are ignored.  s is compatible with
 * the result of BATsubselect().
 *
 * If e is not specified, we need to do an extra scan over g to find
 * out the range of the group ids that are used.  e is defined in such
 * a way that it can be either the extents or the histo result from
 * BATgroups().
 *
 * All functions calculate grouped aggregates.  There are as many
 * groups as there are entries in e.  If e is not specified, the
 * number of groups is equal to the difference between the maximum and
 * minimum values in g.
 *
 * If a group is empty, the result for that group is nil.
 *
 * If there is overflow during the calculation of an aggregate, the
 * whole operation fails if abort_on_error is set to non-zero,
 * otherwise the result of the group in which the overflow occurred is
 * nil.
 *
 * If skip_nils is non-zero, a nil value in b is ignored, otherwise a
 * nil in b results in a nil result for the group.
 */

/* helper function
 *
 * This function finds the minimum and maximum group id (and the
 * number of groups) and initializes the variables for candidates
 * selection.
 */
const char *
BATgroupaggrinit(BAT *b, BAT *g, BAT *e, BAT *s,
		 /* outputs: */
		 oid *minp, oid *maxp, BUN *ngrpp, BUN *startp, BUN *endp,
		 BUN *cntp, const oid **candp, const oid **candendp)
{
	oid min, max;
	BUN i, ngrp;
	const oid *restrict gids;
	BUN start, end, cnt;
	const oid *cand = NULL, *candend = NULL;

	if (b == NULL || !BAThdense(b))
		return "b must be dense-headed";
	if (g) {
		if (!BAThdense(g) || BATcount(b) != BATcount(g) ||
		    (BATcount(b) != 0 && b->hseqbase != g->hseqbase))
			return "b and g must be aligned";
		assert(BATttype(g) == TYPE_oid);
	}
	if (e != NULL && !BAThdense(e))
		return "e must be dense-headed";
	if (g == NULL) {
		min = 0;
		max = 0;
		ngrp = 1;
	} else if (e == NULL) {
		/* we need to find out the min and max of g */
		min = oid_nil;	/* note that oid_nil > 0! (unsigned) */
		max = 0;
		if (BATtdense(g)) {
			min = g->tseqbase;
			max = g->tseqbase + BATcount(g) - 1;
		} else if (g->tsorted) {
			gids = (const oid *) Tloc(g, BUNfirst(g));
			/* find first non-nil */
			for (i = 0, ngrp = BATcount(g); i < ngrp; i++, gids++) {
				if (*gids != oid_nil) {
					min = *gids;
					break;
				}
			}
			if (min != oid_nil) {
				/* found a non-nil, max must be last
				 * value (and there is one!) */
				max = * (const oid *) Tloc(g, BUNlast(g) - 1);
			}
		} else {
			/* we'll do a complete scan */
			gids = (const oid *) Tloc(g, BUNfirst(g));
			for (i = 0, ngrp = BATcount(g); i < ngrp; i++, gids++) {
				if (*gids != oid_nil) {
					if (*gids < min)
						min = *gids;
					if (*gids > max)
						max = *gids;
				}
			}
			/* note: max < min is possible if all groups
			 * are nil (or BATcount(g)==0) */
		}
		ngrp = max < min ? 0 : max - min + 1;
	} else {
		ngrp = BATcount(e);
		min = e->hseqbase;
		max = e->hseqbase + ngrp - 1;
	}
	*minp = min;
	*maxp = max;
	*ngrpp = ngrp;

	CANDINIT(b, s, start, end, cnt, cand, candend);
	*startp = start;
	*endp = end;
	*cntp = cnt;
	*candp = cand;
	*candendp = candend;

	return NULL;
}

/* ---------------------------------------------------------------------- */
/* sum */

#define AGGR_SUM(TYPE1, TYPE2)						\
	do {								\
		TYPE1 x;						\
		const TYPE1 *restrict vals = (const TYPE1 *) values;	\
		if (ngrp == 1 && cand == NULL) {			\
			/* single group, no candidate list */		\
			TYPE2 sum;					\
			ALGODEBUG fprintf(stderr,			\
					  "#%s: no candidates, no groups; " \
					  "start " BUNFMT ", end " BUNFMT \
					  ", nonil = %d\n",		\
					  func, start, end, nonil);	\
			sum = 0;					\
			if (nonil) {					\
				*seen = start < end;			\
				for (i = start; i < end && nils == 0; i++) { \
					x = vals[i];			\
					ADD_WITH_CHECK(TYPE1, x,	\
						       TYPE2, sum,	\
						       TYPE2, sum,	\
						       goto overflow);	\
				}					\
			} else {					\
				int seenval = 0;			\
				for (i = start; i < end && nils == 0; i++) { \
					x = vals[i];			\
					if (x == TYPE1##_nil) {		\
						if (!skip_nils) {	\
							sum = TYPE2##_nil; \
							nils = 1;	\
						}			\
					} else {			\
						ADD_WITH_CHECK(TYPE1, x, \
							       TYPE2, sum, \
							       TYPE2, sum, \
							       goto overflow); \
						seenval = 1;		\
					}				\
				}					\
				*seen = seenval;			\
			}						\
			if (*seen)					\
				*sums = sum;				\
		} else if (ngrp == 1) {					\
			/* single group, with candidate list */		\
			TYPE2 sum;					\
			int seenval = 0;				\
			ALGODEBUG fprintf(stderr,			\
					  "#%s: with candidates, no groups; " \
					  "start " BUNFMT ", end " BUNFMT \
					  "\n",				\
					  func, start, end);		\
			sum = 0;					\
			while (cand < candend && nils == 0) {		\
				i = *cand++ - seqb;			\
				if (i >= end)				\
					break;				\
				x = vals[i];				\
				if (x == TYPE1##_nil) {			\
					if (!skip_nils) {		\
						sum = TYPE2##_nil;	\
						nils = 1;		\
					}				\
				} else {				\
					ADD_WITH_CHECK(TYPE1, x,	\
						       TYPE2, sum,	\
						       TYPE2, sum,	\
						       goto overflow);	\
					seenval = 1;			\
				}					\
			}						\
			if (seenval)					\
				*sums = sum;				\
		} else if (cand == NULL) {				\
			/* multiple groups, no candidate list */	\
			ALGODEBUG fprintf(stderr,			\
					  "#%s: no candidates, with groups; " \
					  "start " BUNFMT ", end " BUNFMT \
					  "\n",				\
					  func, start, end);		\
			for (i = start; i < end; i++) {			\
				if (gids == NULL ||			\
				    (gids[i] >= min && gids[i] <= max)) { \
					gid = gids ? gids[i] - min : (oid) i; \
					x = vals[i];			\
					if (x == TYPE1##_nil) {		\
						if (!skip_nils) {	\
							sums[gid] = TYPE2##_nil; \
							nils++;	\
						}			\
					} else {			\
						if (nil_if_empty &&	\
						    !(seen[gid >> 5] & (1 << (gid & 0x1F)))) { \
							seen[gid >> 5] |= 1 << (gid & 0x1F); \
							sums[gid] = 0;	\
						}			\
						if (sums[gid] != TYPE2##_nil) { \
							ADD_WITH_CHECK(	\
								TYPE1,	\
								x,	\
								TYPE2,	\
								sums[gid], \
								TYPE2,	\
								sums[gid], \
								goto overflow); \
						}			\
					}				\
				}					\
			}						\
		} else {						\
			/* multiple groups, with candidate list */	\
			ALGODEBUG fprintf(stderr,			\
					  "#%s: with candidates, with " \
					  "groups; start " BUNFMT ", "	\
					  "end " BUNFMT "\n",		\
					  func, start, end);		\
			while (cand < candend) {			\
				i = *cand++ - seqb;			\
				if (i >= end)				\
					break;				\
				if (gids == NULL ||			\
				    (gids[i] >= min && gids[i] <= max)) {	\
					gid = gids ? gids[i] - min : (oid) i; \
					x = vals[i];			\
					if (x == TYPE1##_nil) {		\
						if (!skip_nils) {	\
							sums[gid] = TYPE2##_nil; \
							nils++;		\
						}			\
					} else {			\
						if (nil_if_empty &&	\
						    !(seen[gid >> 5] & (1 << (gid & 0x1F)))) { \
							seen[gid >> 5] |= 1 << (gid & 0x1F); \
							sums[gid] = 0;	\
						}			\
						if (sums[gid] != TYPE2##_nil) { \
							ADD_WITH_CHECK(	\
								TYPE1,	\
								x,	\
								TYPE2,	\
								sums[gid], \
								TYPE2,	\
								sums[gid], \
								goto overflow); \
						}			\
					}				\
				}					\
			}						\
		}							\
	} while (0)

static BUN
dosum(const void *restrict values, int nonil, oid seqb, BUN start, BUN end,
      void *restrict results, BUN ngrp, int tp1, int tp2,
      const oid *restrict cand, const oid *candend, const oid *restrict gids,
      oid min, oid max, int skip_nils, int abort_on_error,
      int nil_if_empty, const char *func)
{
	BUN nils = 0;
	BUN i;
	oid gid;
	unsigned int *restrict seen; /* bitmask for groups that we've seen */

	/* allocate bitmap for seen group ids */
	seen = GDKzalloc(((ngrp + 31) / 32) * sizeof(int));
	if (seen == NULL) {
		GDKerror("%s: cannot allocate enough memory\n", func);
		return BUN_NONE;
	}

	switch (tp2) {
	case TYPE_bte: {
		bte *restrict sums = (bte *) results;
		switch (tp1) {
		case TYPE_bte:
			AGGR_SUM(bte, bte);
			break;
		default:
			goto unsupported;
		}
		break;
	}
	case TYPE_sht: {
		sht *restrict sums = (sht *) results;
		switch (tp1) {
		case TYPE_bte:
			AGGR_SUM(bte, sht);
			break;
		case TYPE_sht:
			AGGR_SUM(sht, sht);
			break;
		default:
			goto unsupported;
		}
		break;
	}
#if SIZEOF_WRD == SIZEOF_INT
	case TYPE_wrd:
#endif
	case TYPE_int: {
		int *restrict sums = (int *) results;
		switch (tp1) {
		case TYPE_bte:
			AGGR_SUM(bte, int);
			break;
		case TYPE_sht:
			AGGR_SUM(sht, int);
			break;
#if SIZEOF_WRD == SIZEOF_INT
		case TYPE_wrd:
#endif
		case TYPE_int:
			AGGR_SUM(int, int);
			break;
		default:
			goto unsupported;
		}
		break;
	}
#if SIZEOF_WRD == SIZEOF_LNG
	case TYPE_wrd:
#endif
	case TYPE_lng: {
		lng *restrict sums = (lng *) results;
		switch (tp1) {
		case TYPE_bte:
			AGGR_SUM(bte, lng);
			break;
		case TYPE_sht:
			AGGR_SUM(sht, lng);
			break;
#if SIZEOF_WRD == SIZEOF_INT
		case TYPE_wrd:
#endif
		case TYPE_int:
			AGGR_SUM(int, lng);
			break;
#if SIZEOF_WRD == SIZEOF_LNG
		case TYPE_wrd:
#endif
		case TYPE_lng:
			AGGR_SUM(lng, lng);
			break;
		default:
			goto unsupported;
		}
		break;
	}
#ifdef HAVE_HGE
	case TYPE_hge: {
		hge *sums = (hge *) results;
		switch (ATOMstorage(tp1)) {
		case TYPE_bte:
			AGGR_SUM(bte, hge);
			break;
		case TYPE_sht:
			AGGR_SUM(sht, hge);
			break;
		case TYPE_int:
			AGGR_SUM(int, hge);
			break;
		case TYPE_lng:
			AGGR_SUM(lng, hge);
			break;
		case TYPE_hge:
			AGGR_SUM(hge, hge);
			break;
		default:
			goto unsupported;
		}
		break;
	}
#endif
	case TYPE_flt: {
		flt *restrict sums = (flt *) results;
		switch (tp1) {
		case TYPE_flt:
			AGGR_SUM(flt, flt);
			break;
		default:
			goto unsupported;
		}
		break;
	}
	case TYPE_dbl: {
		dbl *restrict sums = (dbl *) results;
		switch (tp1) {
		case TYPE_flt:
			AGGR_SUM(flt, dbl);
			break;
		case TYPE_dbl:
			AGGR_SUM(dbl, dbl);
			break;
		default:
			goto unsupported;
		}
		break;
	}
	default:
		goto unsupported;
	}

	if (nils == 0 && nil_if_empty) {
		/* figure out whether there were any empty groups
		 * (that result in a nil value) */
		if (ngrp & 0x1F) {
			/* fill last slot */
			seen[ngrp >> 5] |= ~0U << (ngrp & 0x1F);
		}
		for (i = 0, ngrp = (ngrp + 31) / 32; i < ngrp; i++) {
			if (seen[i] != ~0U) {
				nils = 1;
				break;
			}
		}
	}
	GDKfree(seen);

	return nils;

  unsupported:
	GDKfree(seen);
	GDKerror("%s: type combination (sum(%s)->%s) not supported.\n",
		 func, ATOMname(tp1), ATOMname(tp2));
	return BUN_NONE;

  overflow:
	GDKfree(seen);
	GDKerror("22003!overflow in calculation.\n");
	return BUN_NONE;
}

/* calculate group sums with optional candidates list */
BAT *
BATgroupsum(BAT *b, BAT *g, BAT *e, BAT *s, int tp, int skip_nils, int abort_on_error)
{
	const oid *restrict gids;
	oid min, max;
	BUN ngrp;
	BUN nils;
	BAT *bn;
	BUN start, end, cnt;
	const oid *cand = NULL, *candend = NULL;
	const char *err;

	if ((err = BATgroupaggrinit(b, g, e, s, &min, &max, &ngrp, &start, &end,
				    &cnt, &cand, &candend)) != NULL) {
		GDKerror("BATgroupsum: %s\n", err);
		return NULL;
	}
	if (g == NULL) {
		GDKerror("BATgroupsum: b and g must be aligned\n");
		return NULL;
	}

	if (BATcount(b) == 0 || ngrp == 0) {
		/* trivial: no sums, so return bat aligned with g with
		 * nil in the tail */
		bn = BATconstant(tp, ATOMnilptr(tp), ngrp, TRANSIENT);
		BATseqbase(bn, ngrp == 0 ? 0 : min);
		return bn;
	}

	if ((e == NULL ||
	     (BATcount(e) == BATcount(b) && e->hseqbase == b->hseqbase)) &&
	    (BATtdense(g) || (g->tkey && g->T->nonil))) {
		/* trivial: singleton groups, so all results are equal
		 * to the inputs (but possibly a different type) */
		return BATconvert(b, s, tp, abort_on_error);
	}

	bn = BATconstant(tp, ATOMnilptr(tp), ngrp, TRANSIENT);
	if (bn == NULL) {
		return NULL;
	}

	if (BATtdense(g))
		gids = NULL;
	else
		gids = (const oid *) Tloc(g, BUNfirst(g) + start);

	nils = dosum(Tloc(b, BUNfirst(b)), b->T->nonil, b->hseqbase, start, end,
		     Tloc(bn, BUNfirst(bn)), ngrp, b->ttype, tp,
		     cand, candend, gids, min, max,
		     skip_nils, abort_on_error, 1, "BATgroupsum");

	if (nils < BUN_NONE) {
		BATsetcount(bn, ngrp);
		BATseqbase(bn, min);
		bn->tkey = BATcount(bn) <= 1;
		bn->tsorted = BATcount(bn) <= 1;
		bn->trevsorted = BATcount(bn) <= 1;
		bn->T->nil = nils != 0;
		bn->T->nonil = nils == 0;
	} else {
		BBPunfix(bn->batCacheid);
		bn = NULL;
	}

	return bn;
}

gdk_return
BATsum(void *res, int tp, BAT *b, BAT *s, int skip_nils, int abort_on_error, int nil_if_empty)
{
	oid min, max;
	BUN ngrp;
	BUN nils;
	BUN start, end, cnt;
	const oid *cand = NULL, *candend = NULL;
	const char *err;

	if ((err = BATgroupaggrinit(b, NULL, NULL, s, &min, &max, &ngrp,
				    &start, &end, &cnt,
				    &cand, &candend)) != NULL) {
		GDKerror("BATsum: %s\n", err);
		return GDK_FAIL;
	}
	switch (tp) {
	case TYPE_bte:
		* (bte *) res = nil_if_empty ? bte_nil : 0;
		break;
	case TYPE_sht:
		* (sht *) res = nil_if_empty ? sht_nil : 0;
		break;
#if SIZEOF_WRD == SIZEOF_INT
	case TYPE_wrd:
#endif
	case TYPE_int:
		* (int *) res = nil_if_empty ? int_nil : 0;
		break;
#if SIZEOF_WRD == SIZEOF_LNG
	case TYPE_wrd:
#endif
	case TYPE_lng:
		* (lng *) res = nil_if_empty ? lng_nil : 0;
		break;
#ifdef HAVE_HGE
	case TYPE_hge:
		* (hge *) res = nil_if_empty ? hge_nil : 0;
		break;
#endif
	case TYPE_flt:
	case TYPE_dbl:
		switch (b->ttype) {
		case TYPE_bte:
		case TYPE_sht:
		case TYPE_int:
		case TYPE_wrd:
		case TYPE_lng:
#ifdef HAVE_HGE
		case TYPE_hge:
#endif
		{
			/* special case for summing integer types into
			 * a floating point: We calculate the average
			 * (which is done exactly), and multiply the
			 * result by the count to get the sum.  Note
			 * that if we just summed into a floating
			 * point number, we could loose too much
			 * accuracy, and if we summed into lng first,
			 * we could get unnecessary overflow. */
			dbl avg;
			BUN cnt;

			if (BATcalcavg(b, s, &avg, &cnt) == GDK_FAIL)
				return GDK_FAIL;
			if (cnt == 0) {
				avg = nil_if_empty ? dbl_nil : 0;
			}
			if (cnt < BATcount(b) && !skip_nils) {
				/* there were nils */
				avg = dbl_nil;
			}
			if (tp == TYPE_flt) {
				if (avg == dbl_nil)
					*(flt *) res = flt_nil;
				else if (cnt > 0 &&
					 GDK_flt_max / cnt < fabs(avg)) {
					if (abort_on_error) {
						GDKerror("22003!overflow in calculation.\n");
						return GDK_FAIL;
					}
					*(flt *) res = flt_nil;
				} else {
					*(flt *) res = (flt) avg * cnt;
				}
			} else {
				if (avg == dbl_nil) {
					*(dbl *) res = dbl_nil;
				} else if (cnt > 0 &&
					   GDK_dbl_max / cnt < fabs(avg)) {
					if (abort_on_error) {
						GDKerror("22003!overflow in calculation.\n");
						return GDK_FAIL;
					}
					*(dbl *) res = dbl_nil;
				} else {
					*(dbl *) res = avg * cnt;
				}
			}
			return GDK_SUCCEED;
		}
		default:
			break;
		}
		if (b->ttype == TYPE_dbl)
			* (dbl *) res = nil_if_empty ? dbl_nil : 0;
		else
			* (flt *) res = nil_if_empty ? flt_nil : 0;
		break;
	default:
		GDKerror("BATsum: type combination (sum(%s)->%s) not supported.\n",
			 ATOMname(b->ttype), ATOMname(tp));
		return GDK_FAIL;
	}
	if (BATcount(b) == 0)
		return GDK_SUCCEED;
	nils = dosum(Tloc(b, BUNfirst(b)), b->T->nonil, b->hseqbase, start, end,
		     res, 1, b->ttype, tp, cand, candend, &min, min, max,
		     skip_nils, abort_on_error, nil_if_empty, "BATsum");
	return nils < BUN_NONE ? GDK_SUCCEED : GDK_FAIL;
}

/* ---------------------------------------------------------------------- */
/* product */

#define AGGR_PROD(TYPE1, TYPE2, TYPE3)					\
	do {								\
		const TYPE1 *restrict vals = (const TYPE1 *) values;	\
		assert(gidincr == 0 || gidincr == 1);			\
		gid = 0;	/* doesn't change if gidincr == 0 */	\
		for (;;) {						\
			if (cand) {					\
				if (cand == candend)			\
					break;				\
				i = *cand++ - seqb;			\
				if (i >= end)				\
					break;				\
			} else {					\
				i = start++;				\
				if (i == end)				\
					break;				\
			}						\
			if (gids == NULL || gidincr == 0 ||		\
			    (gids[i] >= min && gids[i] <= max)) {	\
				if (gidincr) {				\
					if (gids)			\
						gid = gids[i] - min;	\
					else				\
						gid = (oid) i;		\
				}					\
				if (vals[i] == TYPE1##_nil) {		\
					if (!skip_nils) {		\
						prods[gid] = TYPE2##_nil; \
						nils++;			\
					}				\
				} else {				\
					if (nil_if_empty &&		\
					    !(seen[gid >> 5] & (1 << (gid & 0x1F)))) { \
						seen[gid >> 5] |= 1 << (gid & 0x1F); \
						prods[gid] = 1;		\
					}				\
					if (prods[gid] != TYPE2##_nil) { \
						MUL4_WITH_CHECK(	\
							TYPE1, vals[i],	\
							TYPE2, prods[gid], \
							TYPE2, prods[gid], \
							TYPE3,		\
							goto overflow);	\
					}				\
				}					\
			}						\
		}							\
	} while (0)

#ifdef HAVE_HGE
#define AGGR_PROD_HGE(TYPE)						\
	do {								\
		const TYPE *vals = (const TYPE *) values;		\
		assert(gidincr == 0 || gidincr == 1);			\
		gid = 0;	/* doesn't change if gidincr == 0 */	\
		for (;;) {						\
			if (cand) {					\
				if (cand == candend)			\
					break;				\
				i = *cand++ - seqb;			\
				if (i >= end)				\
					break;				\
			} else {					\
				i = start++;				\
				if (i == end)				\
					break;				\
			}						\
			if (gids == NULL || gidincr == 0 ||		\
			    (gids[i] >= min && gids[i] <= max)) {	\
				if (gidincr) {				\
					if (gids)			\
						gid = gids[i] - min;	\
					else				\
						gid = (oid) i;		\
				}					\
				if (nil_if_empty &&			\
				    !(seen[gid >> 5] & (1 << (gid & 0x1F)))) { \
					seen[gid >> 5] |= 1 << (gid & 0x1F); \
					prods[gid] = 1;			\
				}					\
				if (vals[i] == TYPE##_nil) {		\
					if (!skip_nils) {		\
						prods[gid] = hge_nil;	\
						nils++;			\
					}				\
				} else if (prods[gid] != hge_nil) {	\
					HGEMUL_CHECK(TYPE, vals[i],	\
						     hge, prods[gid],	\
						     prods[gid],	\
						     goto overflow);	\
				}					\
			}						\
		}							\
	} while (0)
#else
#define AGGR_PROD_LNG(TYPE)						\
	do {								\
		const TYPE *restrict vals = (const TYPE *) values;	\
		assert(gidincr == 0 || gidincr == 1);			\
		gid = 0;	/* doesn't change if gidincr == 0 */	\
		for (;;) {						\
			if (cand) {					\
				if (cand == candend)			\
					break;				\
				i = *cand++ - seqb;			\
				if (i >= end)				\
					break;				\
			} else {					\
				i = start++;				\
				if (i == end)				\
					break;				\
			}						\
			if (gids == NULL || gidincr == 0 ||		\
			    (gids[i] >= min && gids[i] <= max)) {	\
				if (gidincr) {				\
					if (gids)			\
						gid = gids[i] - min;	\
					else				\
						gid = (oid) i;		\
				}					\
				if (vals[i] == TYPE##_nil) {		\
					if (!skip_nils) {		\
						prods[gid] = lng_nil;	\
						nils++;			\
					}				\
				} else {				\
					if (nil_if_empty &&		\
					    !(seen[gid >> 5] & (1 << (gid & 0x1F)))) { \
						seen[gid >> 5] |= 1 << (gid & 0x1F); \
						prods[gid] = 1;		\
					}				\
					if (prods[gid] != lng_nil) {	\
						LNGMUL_CHECK(		\
							TYPE, vals[i],	\
							lng, prods[gid], \
							prods[gid],	\
							goto overflow); \
					}				\
				}					\
			}						\
		}							\
	} while (0)
#endif

#define AGGR_PROD_FLOAT(TYPE1, TYPE2)					\
	do {								\
		const TYPE1 *restrict vals = (const TYPE1 *) values;	\
		assert(gidincr == 0 || gidincr == 1);			\
		gid = 0;	/* doesn't change if gidincr == 0 */	\
		for (;;) {						\
			if (cand) {					\
				if (cand == candend)			\
					break;				\
				i = *cand++ - seqb;			\
				if (i >= end)				\
					break;				\
			} else {					\
				i = start++;				\
				if (i == end)				\
					break;				\
			}						\
			if (gids == NULL || gidincr == 0 ||		\
			    (gids[i] >= min && gids[i] <= max)) {	\
				if (gidincr) {				\
					if (gids)			\
						gid = gids[i] - min;	\
					else				\
						gid = (oid) i;		\
				}					\
				if (vals[i] == TYPE1##_nil) {		\
					if (!skip_nils) {		\
						prods[gid] = TYPE2##_nil; \
						nils++;			\
					}				\
				} else {				\
					if (nil_if_empty && \
					    !(seen[gid >> 5] & (1 << (gid & 0x1F)))) { \
						seen[gid >> 5] |= 1 << (gid & 0x1F); \
						prods[gid] = 1;		\
					}				\
					if (prods[gid] != TYPE2##_nil) { \
						if (ABSOLUTE(vals[i]) > 1 && \
						    GDK_##TYPE2##_max / ABSOLUTE(vals[i]) < ABSOLUTE(prods[gid])) { \
							if (abort_on_error) \
								goto overflow; \
							prods[gid] = TYPE2##_nil; \
								nils++;	\
						} else {		\
							prods[gid] *= vals[i]; \
						}			\
					}				\
				}					\
			}						\
		}							\
	} while (0)

static BUN
doprod(const void *restrict values, oid seqb, BUN start, BUN end, void *restrict results,
       BUN ngrp, int tp1, int tp2, const oid *restrict cand, const oid *candend,
       const oid *restrict gids, int gidincr, oid min, oid max,
       int skip_nils, int abort_on_error, int nil_if_empty, const char *func)
{
	BUN nils = 0;
	BUN i;
	oid gid;
	unsigned int *restrict seen; /* bitmask for groups that we've seen */

	/* allocate bitmap for seen group ids */
	seen = GDKzalloc(((ngrp + 31) / 32) * sizeof(int));
	if (seen == NULL) {
		GDKerror("%s: cannot allocate enough memory\n", func);
		return GDK_FAIL;
	}

	switch (tp2) {
	case TYPE_bte: {
		bte *restrict prods = (bte *) results;
		switch (tp1) {
		case TYPE_bte:
			AGGR_PROD(bte, bte, sht);
			break;
		default:
			goto unsupported;
		}
		break;
	}
	case TYPE_sht: {
		sht *restrict prods = (sht *) results;
		switch (tp1) {
		case TYPE_bte:
			AGGR_PROD(bte, sht, int);
			break;
		case TYPE_sht:
			AGGR_PROD(sht, sht, int);
			break;
		default:
			goto unsupported;
		}
		break;
	}
#if SIZEOF_WRD == SIZEOF_INT
	case TYPE_wrd:
#endif
	case TYPE_int: {
		int *restrict prods = (int *) results;
		switch (tp1) {
		case TYPE_bte:
			AGGR_PROD(bte, int, lng);
			break;
		case TYPE_sht:
			AGGR_PROD(sht, int, lng);
			break;
		case TYPE_int:
#if SIZEOF_WRD == SIZEOF_INT
		case TYPE_wrd:
#endif
			AGGR_PROD(int, int, lng);
			break;
		default:
			goto unsupported;
		}
		break;
	}
#ifdef HAVE_HGE
#if SIZEOF_WRD == SIZEOF_LNG
	case TYPE_wrd:
#endif
	case TYPE_lng: {
		lng *prods = (lng *) results;
		switch (ATOMstorage(tp1)) {
		case TYPE_bte:
			AGGR_PROD(bte, lng, hge);
			break;
		case TYPE_sht:
			AGGR_PROD(sht, lng, hge);
			break;
		case TYPE_int:
#if SIZEOF_WRD == SIZEOF_INT
		case TYPE_wrd:
#endif
			AGGR_PROD(int, lng, hge);
			break;
		case TYPE_lng:
#if SIZEOF_WRD == SIZEOF_LNG
		case TYPE_wrd:
#endif
			AGGR_PROD(lng, lng, hge);
			break;
		default:
			goto unsupported;
		}
		break;
	}
	case TYPE_hge: {
		hge *prods = (hge *) results;
		switch (ATOMstorage(tp1)) {
		case TYPE_bte:
			AGGR_PROD_HGE(bte);
			break;
		case TYPE_sht:
			AGGR_PROD_HGE(sht);
			break;
		case TYPE_int:
#if SIZEOF_WRD == SIZEOF_INT
		case TYPE_wrd:
#endif
			AGGR_PROD_HGE(int);
			break;
		case TYPE_lng:
#if SIZEOF_WRD == SIZEOF_LNG
		case TYPE_wrd:
#endif
			AGGR_PROD_HGE(lng);
			break;
		case TYPE_hge:
			AGGR_PROD_HGE(hge);
			break;
		default:
			goto unsupported;
		}
		break;
	}
#else
#if SIZEOF_WRD == SIZEOF_LNG
	case TYPE_wrd:
#endif
	case TYPE_lng: {
		lng *restrict prods = (lng *) results;
		switch (tp1) {
		case TYPE_bte:
			AGGR_PROD_LNG(bte);
			break;
		case TYPE_sht:
			AGGR_PROD_LNG(sht);
			break;
		case TYPE_int:
#if SIZEOF_WRD == SIZEOF_INT
		case TYPE_wrd:
#endif
			AGGR_PROD_LNG(int);
			break;
		case TYPE_lng:
#if SIZEOF_WRD == SIZEOF_LNG
		case TYPE_wrd:
#endif
			AGGR_PROD_LNG(lng);
			break;
		default:
			goto unsupported;
		}
		break;
	}
#endif
	case TYPE_flt: {
		flt *restrict prods = (flt *) results;
		switch (tp1) {
		case TYPE_bte:
			AGGR_PROD_FLOAT(bte, flt);
			break;
		case TYPE_sht:
			AGGR_PROD_FLOAT(sht, flt);
			break;
		case TYPE_int:
#if SIZEOF_WRD == SIZEOF_INT
		case TYPE_wrd:
#endif
			AGGR_PROD_FLOAT(int, flt);
			break;
		case TYPE_lng:
#if SIZEOF_WRD == SIZEOF_LNG
		case TYPE_wrd:
#endif
			AGGR_PROD_FLOAT(lng, flt);
			break;
#ifdef HAVE_HGE
		case TYPE_hge:
			AGGR_PROD_FLOAT(hge, flt);
			break;
#endif
		case TYPE_flt:
			AGGR_PROD_FLOAT(flt, flt);
			break;
		default:
			goto unsupported;
		}
		break;
	}
	case TYPE_dbl: {
		dbl *restrict prods = (dbl *) results;
		switch (tp1) {
		case TYPE_bte:
			AGGR_PROD_FLOAT(bte, dbl);
			break;
		case TYPE_sht:
			AGGR_PROD_FLOAT(sht, dbl);
			break;
		case TYPE_int:
#if SIZEOF_WRD == SIZEOF_INT
		case TYPE_wrd:
#endif
			AGGR_PROD_FLOAT(int, dbl);
			break;
		case TYPE_lng:
#if SIZEOF_WRD == SIZEOF_LNG
		case TYPE_wrd:
#endif
			AGGR_PROD_FLOAT(lng, dbl);
			break;
#ifdef HAVE_HGE
		case TYPE_hge:
			AGGR_PROD_FLOAT(hge, dbl);
			break;
#endif
		case TYPE_flt:
			AGGR_PROD_FLOAT(flt, dbl);
			break;
		case TYPE_dbl:
			AGGR_PROD_FLOAT(dbl, dbl);
			break;
		default:
			goto unsupported;
		}
		break;
	}
	default:
		goto unsupported;
	}

	if (nils == 0 && nil_if_empty) {
		/* figure out whether there were any empty groups
		 * (that result in a nil value) */
		if (ngrp & 0x1F) {
			/* fill last slot */
			seen[ngrp >> 5] |= ~0U << (ngrp & 0x1F);
		}
		for (i = 0, ngrp = (ngrp + 31) / 32; i < ngrp; i++) {
			if (seen[i] != ~0U) {
				nils = 1;
				break;
			}
		}
	}
	GDKfree(seen);

	return nils;

  unsupported:
	GDKfree(seen);
	GDKerror("%s: type combination (mul(%s)->%s) not supported.\n",
		 func, ATOMname(tp1), ATOMname(tp2));
	return BUN_NONE;

  overflow:
	GDKfree(seen);
	GDKerror("22003!overflow in calculation.\n");
	return BUN_NONE;
}

/* calculate group products with optional candidates list */
BAT *
BATgroupprod(BAT *b, BAT *g, BAT *e, BAT *s, int tp, int skip_nils, int abort_on_error)
{
	const oid *restrict gids;
	oid min, max;
	BUN ngrp;
	BUN nils;
	BAT *bn;
	BUN start, end, cnt;
	const oid *cand = NULL, *candend = NULL;
	const char *err;

	if ((err = BATgroupaggrinit(b, g, e, s, &min, &max, &ngrp, &start, &end,
				    &cnt, &cand, &candend)) != NULL) {
		GDKerror("BATgroupprod: %s\n", err);
		return NULL;
	}
	if (g == NULL) {
		GDKerror("BATgroupprod: b and g must be aligned\n");
		return NULL;
	}

	if (BATcount(b) == 0 || ngrp == 0) {
		/* trivial: no products, so return bat aligned with g
		 * with nil in the tail */
		bn = BATconstant(tp, ATOMnilptr(tp), ngrp, TRANSIENT);
		BATseqbase(bn, ngrp == 0 ? 0 : min);
		return bn;
	}

	if ((e == NULL ||
	     (BATcount(e) == BATcount(b) && e->hseqbase == b->hseqbase)) &&
	    (BATtdense(g) || (g->tkey && g->T->nonil))) {
		/* trivial: singleton groups, so all results are equal
		 * to the inputs (but possibly a different type) */
		return BATconvert(b, s, tp, abort_on_error);
	}

	bn = BATconstant(tp, ATOMnilptr(tp), ngrp, TRANSIENT);
	if (bn == NULL) {
		return NULL;
	}

	if (BATtdense(g))
		gids = NULL;
	else
		gids = (const oid *) Tloc(g, BUNfirst(g) + start);

	nils = doprod(Tloc(b, BUNfirst(b)), b->hseqbase, start, end,
		      Tloc(bn, BUNfirst(bn)), ngrp, b->ttype, tp,
		      cand, candend, gids, 1, min, max,
		      skip_nils, abort_on_error, 1, "BATgroupprod");

	if (nils < BUN_NONE) {
		BATsetcount(bn, ngrp);
		BATseqbase(bn, min);
		bn->tkey = BATcount(bn) <= 1;
		bn->tsorted = BATcount(bn) <= 1;
		bn->trevsorted = BATcount(bn) <= 1;
		bn->T->nil = nils != 0;
		bn->T->nonil = nils == 0;
	} else {
		BBPunfix(bn->batCacheid);
		bn = NULL;
	}

	return bn;
}

gdk_return
BATprod(void *res, int tp, BAT *b, BAT *s, int skip_nils, int abort_on_error, int nil_if_empty)
{
	oid min, max;
	BUN ngrp;
	BUN nils;
	BUN start, end, cnt;
	const oid *cand = NULL, *candend = NULL;
	const char *err;

	if ((err = BATgroupaggrinit(b, NULL, NULL, s, &min, &max, &ngrp,
				    &start, &end, &cnt,
				    &cand, &candend)) != NULL) {
		GDKerror("BATprod: %s\n", err);
		return GDK_FAIL;
	}
	switch (tp) {
	case TYPE_bte:
		* (bte *) res = nil_if_empty ? bte_nil : (bte) 1;
		break;
	case TYPE_sht:
		* (sht *) res = nil_if_empty ? sht_nil : (sht) 1;
		break;
	case TYPE_int:
#if SIZEOF_WRD == SIZEOF_INT
	case TYPE_wrd:
#endif
		* (int *) res = nil_if_empty ? int_nil : (int) 1;
		break;
	case TYPE_lng:
#if SIZEOF_WRD == SIZEOF_LNG
	case TYPE_wrd:
#endif
		* (lng *) res = nil_if_empty ? lng_nil : (lng) 1;
		break;
#ifdef HAVE_HGE
	case TYPE_hge:
		* (hge *) res = nil_if_empty ? hge_nil : (hge) 1;
		break;
#endif
	case TYPE_flt:
		* (flt *) res = nil_if_empty ? flt_nil : (flt) 1;
		break;
	case TYPE_dbl:
		* (dbl *) res = nil_if_empty ? dbl_nil : (dbl) 1;
		break;
	default:
		GDKerror("BATprod: type combination (prod(%s)->%s) not supported.\n",
			 ATOMname(b->ttype), ATOMname(tp));
		return GDK_FAIL;
	}
	if (BATcount(b) == 0)
		return GDK_SUCCEED;
	nils = doprod(Tloc(b, BUNfirst(b)), b->hseqbase, start, end, res, 1,
		      b->ttype, tp, cand, candend, &min, 0, min, max,
		      skip_nils, abort_on_error, nil_if_empty, "BATprod");
	return nils < BUN_NONE ? GDK_SUCCEED : GDK_FAIL;
}

/* ---------------------------------------------------------------------- */
/* average */

#define AVERAGE_ITER(TYPE, x, a, r, n)					\
	do {								\
		TYPE an, xn, z1;					\
		BUN z2;							\
		(n)++;							\
		/* calculate z1 = (x - a) / n, rounded down (towards */	\
		/* negative infinity), and calculate z2 = remainder */	\
		/* of the division (i.e. 0 <= z2 < n); do this */	\
		/* without causing overflow */				\
		an = (TYPE) ((a) / (SBUN) (n));				\
		xn = (TYPE) ((x) / (SBUN) (n));				\
		/* z1 will be (x - a) / n rounded towards -INF */	\
		z1 = xn - an;						\
		xn = (x) - (TYPE) (xn * (SBUN) (n));			\
		an = (a) - (TYPE) (an * (SBUN) (n));			\
		/* z2 will be remainder of above division */		\
		if (xn >= an) {						\
			z2 = (BUN) (xn - an);				\
			/* loop invariant: */				\
			/* (x - a) - z1 * n == z2 */			\
			while (z2 >= (BUN) (n)) {			\
				z2 -= (BUN) (n);			\
				z1++;					\
			}						\
		} else {						\
			z2 = (BUN) (an - xn);				\
			/* loop invariant (until we break): */		\
			/* (x - a) - z1 * n == -z2 */			\
			for (;;) {					\
				z1--;					\
				if (z2 < (BUN) (n)) {			\
					/* proper remainder */		\
					z2 = (BUN) ((n) - z2);		\
					break;				\
				}					\
				z2 -= (BUN) (n);			\
			}						\
		}							\
		(a) += z1;						\
		(r) += z2;						\
		if ((r) >= (BUN) (n)) {					\
			(r) -= (BUN) (n);				\
			(a)++;						\
		}							\
	} while (0)

#define AVERAGE_ITER_FLOAT(TYPE, x, a, n)				\
	do {								\
		(n)++;							\
		if (((a) > 0) == ((x) > 0)) {				\
			/* same sign */					\
			(a) += ((x) - (a)) / (SBUN) (n);		\
		} else {						\
			/* no overflow at the cost of an */		\
			/* extra division and slight loss of */		\
			/* precision */					\
			(a) = (a) - (a) / (SBUN) (n) + (x) / (SBUN) (n); \
		}							\
	} while (0)

#define AGGR_AVG(TYPE)							\
	do {								\
		const TYPE *restrict vals = (const TYPE *) Tloc(b, BUNfirst(b)); \
		TYPE *restrict avgs = GDKzalloc(ngrp * sizeof(TYPE));	\
		if (avgs == NULL)					\
			goto alloc_fail;				\
		for (;;) {						\
			if (cand) {					\
				if (cand == candend)			\
					break;				\
				i = *cand++ - b->hseqbase;		\
				if (i >= end)				\
					break;				\
			} else {					\
				i = start++;				\
				if (i == end)				\
					break;				\
			}						\
			if (gids == NULL ||				\
			    (gids[i] >= min && gids[i] <= max)) {	\
				if (gids)				\
					gid = gids[i] - min;		\
				else					\
					gid = (oid) i;			\
				if (vals[i] == TYPE##_nil) {		\
					if (!skip_nils)			\
						cnts[gid] = wrd_nil;	\
				} else if (cnts[gid] != wrd_nil) {	\
					AVERAGE_ITER(TYPE, vals[i],	\
						     avgs[gid],		\
						     rems[gid],		\
						     cnts[gid]);	\
				}					\
			}						\
		}							\
		for (i = 0; i < ngrp; i++) {				\
			if (cnts[i] == 0 || cnts[i] == wrd_nil) {	\
				dbls[i] = dbl_nil;			\
				cnts[i] = 0;				\
				nils++;					\
			} else {					\
				dbls[i] = avgs[i] + (dbl) rems[i] / cnts[i]; \
			}						\
		}							\
		GDKfree(avgs);						\
	} while (0)

#define AGGR_AVG_FLOAT(TYPE)						\
	do {								\
		const TYPE *restrict vals = (const TYPE *) Tloc(b, BUNfirst(b)); \
		for (i = 0; i < ngrp; i++)				\
			dbls[i] = 0;					\
		for (;;) {						\
			if (cand) {					\
				if (cand == candend)			\
					break;				\
				i = *cand++ - b->hseqbase;		\
				if (i >= end)				\
					break;				\
			} else {					\
				i = start++;				\
				if (i == end)				\
					break;				\
			}						\
			if (gids == NULL ||				\
			    (gids[i] >= min && gids[i] <= max)) {	\
				if (gids)				\
					gid = gids[i] - min;		\
				else					\
					gid = (oid) i;			\
				if (vals[i] == TYPE##_nil) {		\
					if (!skip_nils)			\
						cnts[gid] = wrd_nil;	\
				} else if (cnts[gid] != wrd_nil) {	\
					AVERAGE_ITER_FLOAT(TYPE, vals[i], \
							   dbls[gid],	\
							   cnts[gid]);	\
				}					\
			}						\
		}							\
		for (i = 0; i < ngrp; i++) {				\
			if (cnts[i] == 0 || cnts[i] == wrd_nil) {	\
				dbls[i] = dbl_nil;			\
				cnts[i] = 0;				\
				nils++;					\
			}						\
		}							\
	} while (0)

/* calculate group averages with optional candidates list */
gdk_return
BATgroupavg(BAT **bnp, BAT **cntsp, BAT *b, BAT *g, BAT *e, BAT *s, int tp, int skip_nils, int abort_on_error)
{
	const oid *restrict gids;
	oid gid;
	oid min, max;
	BUN i, ngrp;
	BUN nils = 0;
	BUN *restrict rems = NULL;
	wrd *restrict cnts = NULL;
	dbl *restrict dbls;
	BAT *bn = NULL;
	BUN start, end, cnt;
	const oid *cand = NULL, *candend = NULL;
	const char *err;

	assert(tp == TYPE_dbl);
	(void) tp;		/* compatibility (with other BATgroup*
				 * functions) argument */

	if ((err = BATgroupaggrinit(b, g, e, s, &min, &max, &ngrp, &start, &end,
				    &cnt, &cand, &candend)) != NULL) {
		GDKerror("BATgroupavg: %s\n", err);
		return GDK_FAIL;
	}
	if (g == NULL) {
		GDKerror("BATgroupavg: b and g must be aligned\n");
		return GDK_FAIL;
	}

	if (BATcount(b) == 0 || ngrp == 0) {
		/* trivial: no averages, so return bat aligned with g
		 * with nil in the tail */
		bn = BATconstant(TYPE_dbl, &dbl_nil, ngrp, TRANSIENT);
		if (bn == NULL) {
			GDKerror("BATgroupavg: failed to create BAT\n");
			return GDK_FAIL;
		}
		BATseqbase(bn, ngrp == 0 ? 0 : min);
		if (cntsp) {
			wrd zero = 0;
			if ((*cntsp = BATconstant(TYPE_wrd, &zero, ngrp, TRANSIENT)) == NULL) {
				GDKerror("BATgroupavg: failed to create BAT\n");
				BBPreclaim(bn);
				return GDK_FAIL;
			}
			BATseqbase(*cntsp, ngrp == 0 ? 0 : min);
		}
		*bnp = bn;
		return GDK_SUCCEED;
	}

	if ((e == NULL ||
	     (BATcount(e) == BATcount(b) && e->hseqbase == b->hseqbase)) &&
	    (BATtdense(g) || (g->tkey && g->T->nonil))) {
		/* trivial: singleton groups, so all results are equal
		 * to the inputs (but possibly a different type) */
		if ((bn = BATconvert(b, s, TYPE_dbl, abort_on_error)) == NULL)
			return GDK_FAIL;
		if (cntsp) {
			wrd one = 1;
			if ((*cntsp = BATconstant(TYPE_wrd, &one, ngrp, TRANSIENT)) == NULL) {
				BBPreclaim(bn);
				return GDK_FAIL;
			}
			BATseqbase(*cntsp, ngrp == 0 ? 0 : min);
		}
		*bnp = bn;
		return GDK_SUCCEED;
	}

	/* allocate temporary space to do per group calculations */
	switch (b->ttype) {
	case TYPE_bte:
	case TYPE_sht:
	case TYPE_int:
	case TYPE_wrd:
	case TYPE_lng:
#ifdef HAVE_HGE
	case TYPE_hge:
#endif
		rems = GDKzalloc(ngrp * sizeof(BUN));
		if (rems == NULL)
			goto alloc_fail;
		break;
	default:
		break;
	}
	if (cntsp) {
		if ((*cntsp = BATnew(TYPE_void, TYPE_wrd, ngrp, TRANSIENT)) == NULL)
			goto alloc_fail;
		cnts = (wrd *) Tloc(*cntsp, BUNfirst(*cntsp));
		memset(cnts, 0, ngrp * sizeof(wrd));
	} else {
		cnts = GDKzalloc(ngrp * sizeof(wrd));
		if (cnts == NULL)
			goto alloc_fail;
	}

	bn = BATnew(TYPE_void, TYPE_dbl, ngrp, TRANSIENT);
	if (bn == NULL)
		goto alloc_fail;
	dbls = (dbl *) Tloc(bn, BUNfirst(bn));

	if (BATtdense(g))
		gids = NULL;
	else
		gids = (const oid *) Tloc(g, BUNfirst(g) + start);

	switch (b->ttype) {
	case TYPE_bte:
		AGGR_AVG(bte);
		break;
	case TYPE_sht:
		AGGR_AVG(sht);
		break;
	case TYPE_int:
#if SIZEOF_WRD == SIZEOF_INT
	case TYPE_wrd:
#endif
		AGGR_AVG(int);
		break;
	case TYPE_lng:
#if SIZEOF_WRD == SIZEOF_LNG
	case TYPE_wrd:
#endif
		AGGR_AVG(lng);
		break;
#ifdef HAVE_HGE
	case TYPE_hge:
		AGGR_AVG(hge);
		break;
#endif
	case TYPE_flt:
		AGGR_AVG_FLOAT(flt);
		break;
	case TYPE_dbl:
		AGGR_AVG_FLOAT(dbl);
		break;
	default:
		GDKfree(rems);
		if (cntsp)
			BBPreclaim(*cntsp);
		else
			GDKfree(cnts);
		BBPunfix(bn->batCacheid);
		GDKerror("BATgroupavg: type (%s) not supported.\n",
			 ATOMname(b->ttype));
		return GDK_FAIL;
	}
	GDKfree(rems);
	if (cntsp == NULL)
		GDKfree(cnts);
	else {
		BATsetcount(*cntsp, ngrp);
		BATseqbase(*cntsp, min);
		(*cntsp)->tkey = BATcount(*cntsp) <= 1;
		(*cntsp)->tsorted = BATcount(*cntsp) <= 1;
		(*cntsp)->trevsorted = BATcount(*cntsp) <= 1;
		(*cntsp)->T->nil = 0;
		(*cntsp)->T->nonil = 1;
	}
	BATsetcount(bn, ngrp);
	BATseqbase(bn, min);
	bn->tkey = BATcount(bn) <= 1;
	bn->tsorted = BATcount(bn) <= 1;
	bn->trevsorted = BATcount(bn) <= 1;
	bn->T->nil = nils != 0;
	bn->T->nonil = nils == 0;
	*bnp = bn;
	return GDK_SUCCEED;

  alloc_fail:
	if (bn)
		BBPunfix(bn->batCacheid);
	GDKfree(rems);
	if (cntsp) {
		if (*cntsp)
			BBPreclaim(*cntsp);
	} else if (cnts) {
		GDKfree(cnts);
	}
	GDKerror("BATgroupavg: cannot allocate enough memory.\n");
	return GDK_FAIL;
}

#define AVERAGE_TYPE_LNG_HGE(TYPE,lng_hge)				\
	do {								\
		TYPE x, a;						\
									\
		/* first try to calculate the sum of all values into a */ \
		/* lng/hge */						\
		for (;;) {						\
			if (cand) {					\
				if (cand == candend)			\
					break;				\
				i = *cand++ - b->hseqbase;		\
				if (i >= end)				\
					break;				\
			} else {					\
				i = start++;				\
				if (i == end)				\
					break;				\
			}						\
			x = ((const TYPE *) src)[i];			\
			if (x == TYPE##_nil)				\
				continue;				\
			ADD_WITH_CHECK(TYPE, x,				\
				       lng_hge, sum,			\
				       lng_hge, sum,			\
				       goto overflow##TYPE);		\
			/* don't count value until after overflow check */ \
			n++;						\
		}							\
		/* the sum fit, so now we can calculate the average */	\
		*avg = (dbl) sum / n;					\
		if (0) {						\
		  overflow##TYPE:					\
			/* we get here if sum(x[0],...,x[i]) doesn't */	\
			/* fit in a lng/hge but sum(x[0],...,x[i-1]) did */ \
			/* the variable sum contains that sum */	\
			/* the rest of the calculation is done */	\
			/* according to the loop invariant described */	\
			/* in the below loop */				\
			if (sum >= 0) {					\
				a = (TYPE) (sum / (lng_hge) n); /* this fits */ \
				r = (BUN) (sum % (SBUN) n);		\
			} else {					\
				sum = -sum;				\
				a = - (TYPE) (sum / (lng_hge) n); /* this fits */ \
				r = (BUN) (sum % (SBUN) n);		\
				if (r) {				\
					a--;				\
					r = n - r;			\
				}					\
			}						\
			if (cand)					\
				--cand;					\
									\
			for (; i < end; i++) {				\
				/* loop invariant: */			\
				/* a + r/n == average(x[0],...,x[n]); */ \
				/* 0 <= r < n (if n > 0) */		\
				/* or if n == 0: a == 0; r == 0 */	\
				if (cand) {				\
					if (i < *cand - b->H->seq)	\
						continue;		\
					assert(i == *cand - b->H->seq);	\
					if (++cand == candend)		\
						end = i + 1;		\
				}					\
				x = ((const TYPE *) src)[i];		\
				if (x == TYPE##_nil)			\
					continue;			\
				AVERAGE_ITER(TYPE, x, a, r, n);		\
			}						\
			*avg = n > 0 ? a + (dbl) r / n : dbl_nil;	\
		}							\
	} while (0)

#ifdef HAVE_HGE
#define AVERAGE_TYPE(TYPE) AVERAGE_TYPE_LNG_HGE(TYPE,hge)
#else
#define AVERAGE_TYPE(TYPE) AVERAGE_TYPE_LNG_HGE(TYPE,lng)
#endif

#define AVERAGE_FLOATTYPE(TYPE)					\
	do {							\
		double a = 0;					\
		TYPE x;						\
		for (;;) {					\
			if (cand) {				\
				if (cand == candend)		\
					break;			\
				i = *cand++ - b->hseqbase;	\
				if (i >= end)			\
					break;			\
			} else {				\
				i = start++;			\
				if (i == end)			\
					break;			\
			}					\
			x = ((const TYPE *) src)[i];		\
			if (x == TYPE##_nil)			\
				continue;			\
			AVERAGE_ITER_FLOAT(TYPE, x, a, n);	\
		}						\
		*avg = n > 0 ? a : dbl_nil;			\
	} while (0)

int
BATcalcavg(BAT *b, BAT *s, dbl *avg, BUN *vals)
{
	BUN n = 0, r = 0, i = 0;
#ifdef HAVE_HGE
	hge sum = 0;
#else
	lng sum = 0;
#endif
	BUN start, end, cnt;
	const oid *cand = NULL, *candend = NULL;
	const void *restrict src;
	/* these two needed for ADD_WITH_CHECK macro */
	int abort_on_error = 1;
	BUN nils = 0;

	CANDINIT(b, s, start, end, cnt, cand, candend);

	src = Tloc(b, b->batFirst);

	switch (b->T->type) {
	case TYPE_bte:
		AVERAGE_TYPE(bte);
		break;
	case TYPE_sht:
		AVERAGE_TYPE(sht);
		break;
	case TYPE_int:
		AVERAGE_TYPE(int);
		break;
	case TYPE_lng:
		AVERAGE_TYPE(lng);
		break;
#ifdef HAVE_HGE
	case TYPE_hge:
		AVERAGE_TYPE(hge);
		break;
#endif
	case TYPE_flt:
		AVERAGE_FLOATTYPE(flt);
		break;
	case TYPE_dbl:
		AVERAGE_FLOATTYPE(dbl);
		break;
	default:
		GDKerror("BATcalcavg: average of type %s unsupported.\n",
			 ATOMname(b->T->type));
		return GDK_FAIL;
	}
	if (vals)
		*vals = n;
	return GDK_SUCCEED;
}

/* ---------------------------------------------------------------------- */
/* count */

#define AGGR_COUNT(TYPE)						\
	do {								\
		const TYPE *restrict vals = (const TYPE *) Tloc(b, BUNfirst(b)); \
		for (;;) {						\
			if (cand) {					\
				if (cand == candend)			\
					break;				\
				i = *cand++ - b->hseqbase;		\
				if (i >= end)				\
					break;				\
			} else {					\
				i = start++;				\
				if (i == end)				\
					break;				\
			}						\
			if (gids == NULL ||				\
			    (gids[i] >= min && gids[i] <= max)) {	\
				if (gids)				\
					gid = gids[i] - min;		\
				else					\
					gid = (oid) i;			\
				if (!skip_nils || vals[i] != TYPE##_nil) { \
					cnts[gid]++;			\
				}					\
			}						\
		}							\
	} while (0)

/* calculate group counts with optional candidates list */
BAT *
BATgroupcount(BAT *b, BAT *g, BAT *e, BAT *s, int tp, int skip_nils, int abort_on_error)
{
	const oid *restrict gids;
	oid gid;
	oid min, max;
	BUN i, ngrp;
	wrd *restrict cnts;
	BAT *bn = NULL;
	int t;
	const void *nil;
	int (*atomcmp)(const void *, const void *);
	BATiter bi;
	BUN start, end, cnt;
	const oid *cand = NULL, *candend = NULL;
	const char *err;

	assert(tp == TYPE_wrd);
	(void) tp;		/* compatibility (with other BATgroup* */
	(void) abort_on_error;	/* functions) argument */

	if ((err = BATgroupaggrinit(b, g, e, s, &min, &max, &ngrp, &start, &end,
				    &cnt, &cand, &candend)) != NULL) {
		GDKerror("BATgroupcount: %s\n", err);
		return NULL;
	}
	if (g == NULL) {
		GDKerror("BATgroupcount: b and g must be aligned\n");
		return NULL;
	}

	if (BATcount(b) == 0 || ngrp == 0) {
		/* trivial: no products, so return bat aligned with g
		 * with zero in the tail */
		wrd zero = 0;
		bn = BATconstant(TYPE_wrd, &zero, ngrp, TRANSIENT);
		BATseqbase(bn, ngrp == 0 ? 0 : min);
		return bn;
	}

	bn = BATnew(TYPE_void, TYPE_wrd, ngrp, TRANSIENT);
	if (bn == NULL)
		return NULL;
	cnts = (wrd *) Tloc(bn, BUNfirst(bn));
	memset(cnts, 0, ngrp * sizeof(wrd));

	if (BATtdense(g))
		gids = NULL;
	else
		gids = (const oid *) Tloc(g, BUNfirst(g) + start);

	t = b->T->type;
	nil = ATOMnilptr(t);
	atomcmp = ATOMcompare(t);
	t = ATOMbasetype(t);
	switch (t) {
	case TYPE_bte:
		AGGR_COUNT(bte);
		break;
	case TYPE_sht:
		AGGR_COUNT(sht);
		break;
	case TYPE_int:
		AGGR_COUNT(int);
		break;
	case TYPE_lng:
		AGGR_COUNT(lng);
		break;
#ifdef HAVE_HGE
	case TYPE_hge:
		AGGR_COUNT(hge);
		break;
#endif
	case TYPE_flt:
		AGGR_COUNT(flt);
		break;
	case TYPE_dbl:
		AGGR_COUNT(dbl);
		break;
	default:
		bi = bat_iterator(b);

		for (;;) {
			if (cand) {
				if (cand == candend)
					break;
				i = *cand++ - b->hseqbase;
				if (i >= end)
					break;
			} else {
				i = start++;
				if (i == end)
					break;
			}
			if (gids == NULL ||
			    (gids[i] >= min && gids[i] <= max)) {
				if (gids)
					gid = gids[i] - min;
				else
					gid = (oid) i;
				if (!skip_nils ||
				    (*atomcmp)(BUNtail(bi, i + BUNfirst(b)),
					       nil) != 0) {
					cnts[gid]++;
				}
			}
		}
		break;
	}
	BATsetcount(bn, ngrp);
	BATseqbase(bn, min);
	bn->tkey = BATcount(bn) <= 1;
	bn->tsorted = BATcount(bn) <= 1;
	bn->trevsorted = BATcount(bn) <= 1;
	bn->T->nil = 0;
	bn->T->nonil = 1;
	return bn;
}

/* calculate group sizes (number of TRUE values) with optional
 * candidates list */
BAT *
BATgroupsize(BAT *b, BAT *g, BAT *e, BAT *s, int tp, int skip_nils, int abort_on_error)
{
	const oid *restrict gids;
	oid min, max;
	BUN i, ngrp;
	const bit *restrict bits;
	wrd *restrict cnts;
	BAT *bn = NULL;
	BUN start, end, cnt;
	const oid *cand = NULL, *candend = NULL;
	const char *err;

	assert(tp == TYPE_wrd);
	assert(b->ttype == TYPE_bit);
	/* compatibility arguments */
	(void) tp;
	(void) abort_on_error;
	(void) skip_nils;

	if ((err = BATgroupaggrinit(b, g, e, s, &min, &max, &ngrp, &start, &end,
				    &cnt, &cand, &candend)) != NULL) {
		GDKerror("BATgroupsize: %s\n", err);
		return NULL;
	}
	if (g == NULL) {
		GDKerror("BATgroupsize: b and g must be aligned\n");
		return NULL;
	}

	if (BATcount(b) == 0 || ngrp == 0) {
		/* trivial: no products, so return bat aligned with g
		 * with zero in the tail */
		wrd zero = 0;
		bn = BATconstant(TYPE_wrd, &zero, ngrp, TRANSIENT);
		BATseqbase(bn, ngrp == 0 ? 0 : min);
		return bn;
	}

	bn = BATnew(TYPE_void, TYPE_wrd, ngrp, TRANSIENT);
	if (bn == NULL)
		return NULL;
	cnts = (wrd *) Tloc(bn, BUNfirst(bn));
	memset(cnts, 0, ngrp * sizeof(wrd));

	if (BATtdense(g))
		gids = NULL;
	else
		gids = (const oid *) Tloc(g, BUNfirst(g) + start);

	bits = (const bit *) Tloc(b, BUNfirst(b));

	for (;;) {
		if (cand) {
			if (cand == candend)
				break;
			i = *cand++ - b->hseqbase;
			if (i >= end)
				break;
		} else {
			i = start++;
			if (i == end)
				break;
		}
		if (bits[i] == 1 &&
		    (gids == NULL || (gids[i] >= min && gids[i] <= max))) {
			cnts[gids ? gids[i] - min : (oid) i]++;
		}
	}
	BATsetcount(bn, ngrp);
	BATseqbase(bn, min);
	bn->tkey = BATcount(bn) <= 1;
	bn->tsorted = BATcount(bn) <= 1;
	bn->trevsorted = BATcount(bn) <= 1;
	bn->T->nil = 0;
	bn->T->nonil = 1;
	return bn;
}

/* ---------------------------------------------------------------------- */
/* min and max */

#define AGGR_CMP(TYPE, OP)						\
	do {								\
		const TYPE *restrict vals = (const TYPE *) Tloc(b, BUNfirst(b)); \
		if (ngrp == cnt) {					\
			/* single element groups */			\
			if (cand) {					\
				while (cand < candend) {		\
					i = *cand++ - b->hseqbase;	\
					if (i >= end)			\
						break;			\
					if (!skip_nils ||		\
					    vals[i] != TYPE##_nil) {	\
						oids[i] = i + b->hseqbase; \
						nils--;			\
					}				\
				}					\
			} else {					\
				for (i = start; i < end; i++) {		\
					if (!skip_nils ||		\
					    vals[i] != TYPE##_nil) {	\
						oids[i] = i + b->hseqbase; \
						nils--;			\
					}				\
				}					\
			}						\
		} else {						\
			gid = 0; /* in case gids == NULL */		\
			for (;;) {					\
				if (cand) {				\
					if (cand == candend)		\
						break;			\
					i = *cand++ - b->hseqbase;	\
					if (i >= end)			\
						break;			\
				} else {				\
					i = start++;			\
					if (i == end)			\
						break;			\
				}					\
				if (gids == NULL ||			\
				    (gids[i] >= min && gids[i] <= max)) { \
					if (gids)			\
						gid = gids[i] - min;	\
					if (!skip_nils || vals[i] != TYPE##_nil) { \
						if (oids[gid] == oid_nil) { \
							oids[gid] = i + b->hseqbase; \
							nils--;		\
						} else if (vals[oids[gid] - b->hseqbase] != TYPE##_nil && \
							   (vals[i] == TYPE##_nil || \
							    OP(vals[i], vals[oids[gid] - b->hseqbase]))) \
							oids[gid] = i + b->hseqbase; \
					}				\
				}					\
			}						\
		}							\
	} while (0)

/* calculate group minimums with optional candidates list
 *
 * note that this functions returns *positions* of where the minimum
 * values occur */
static BUN
do_groupmin(oid *restrict oids, BAT *b, const oid *restrict gids, BUN ngrp,
	    oid min, oid max, BUN start, BUN end,
	    const oid *restrict cand, const oid *candend,
	    BUN cnt, int skip_nils, int gdense)
{
	oid gid;
	BUN i, nils;
	int t;
	const void *nil;
	int (*atomcmp)(const void *, const void *);
	BATiter bi;

	nils = ngrp;
	for (i = 0; i < ngrp; i++)
		oids[i] = oid_nil;
	if (cnt == 0)
		return nils;

	t = b->T->type;
	nil = ATOMnilptr(t);
	atomcmp = ATOMcompare(t);
	t = ATOMbasetype(t);
	switch (t) {
	case TYPE_bte:
		AGGR_CMP(bte, LT);
		break;
	case TYPE_sht:
		AGGR_CMP(sht, LT);
		break;
	case TYPE_int:
		AGGR_CMP(int, LT);
		break;
	case TYPE_lng:
		AGGR_CMP(lng, LT);
		break;
#ifdef HAVE_HGE
	case TYPE_hge:
		AGGR_CMP(hge, LT);
		break;
#endif
	case TYPE_flt:
		AGGR_CMP(flt, LT);
		break;
	case TYPE_dbl:
		AGGR_CMP(dbl, LT);
		break;
	case TYPE_void:
		if (!gdense && gids == NULL) {
			oids[0] = start + b->hseqbase;
			nils--;
			break;
		}
		/* fall through */
	default:
		assert(b->ttype != TYPE_oid);
		assert(b->ttype != TYPE_wrd);
		bi = bat_iterator(b);

		if (gdense) {
			/* single element groups */
			if (cand) {
				while (cand < candend) {
					i = *cand++ - b->hseqbase;
					if (i >= end)
						break;
					if (!skip_nils ||
					    (*atomcmp)(BUNtail(bi, i + BUNfirst(b)), nil) != 0) {
						oids[i] = i + b->hseqbase;
						nils--;
					}
				}
			} else {
				for (i = start; i < end; i++) {
					if (!skip_nils ||
					    (*atomcmp)(BUNtail(bi, i + BUNfirst(b)), nil) != 0) {
						oids[i] = i + b->hseqbase;
						nils--;
					}
				}
			}
		} else {
			gid = 0; /* in case gids == NULL */
			for (;;) {
				if (cand) {
					if (cand == candend)
						break;
					i = *cand++ - b->hseqbase;
					if (i >= end)
						break;
				} else {
					i = start++;
					if (i == end)
						break;
				}
				if (gids == NULL ||
				    (gids[i] >= min && gids[i] <= max)) {
					const void *v = BUNtail(bi, i + BUNfirst(b));
					if (gids)
						gid = gids[i] - min;
					if (!skip_nils ||
					    (*atomcmp)(v, nil) != 0) {
						if (oids[gid] == oid_nil) {
							oids[gid] = i + b->hseqbase;
							nils--;
						} else if (t != TYPE_void) {
							const void *g = BUNtail(bi, (BUN) (oids[gid] - b->hseqbase) + BUNfirst(b));
							if ((*atomcmp)(g, nil) != 0 &&
							    ((*atomcmp)(v, nil) == 0 ||
							     LT((*atomcmp)(v, g), 0)))
								oids[gid] = i + b->hseqbase;
						}
					}
				}
			}
		}
		break;
	}

	return nils;
}

/* calculate group maximums with optional candidates list
 *
 * note that this functions returns *positions* of where the maximum
 * values occur */
static BUN
do_groupmax(oid *restrict oids, BAT *b, const oid *restrict gids, BUN ngrp,
	    oid min, oid max, BUN start, BUN end,
	    const oid *restrict cand, const oid *candend,
	    BUN cnt, int skip_nils, int gdense)
{
	oid gid;
	BUN i, nils;
	int t;
	const void *nil;
	int (*atomcmp)(const void *, const void *);
	BATiter bi;

	nils = ngrp;
	for (i = 0; i < ngrp; i++)
		oids[i] = oid_nil;
	if (cnt == 0)
		return nils;

	t = b->T->type;
	nil = ATOMnilptr(t);
	atomcmp = ATOMcompare(t);
	t = ATOMbasetype(t);
	switch (t) {
	case TYPE_bte:
		AGGR_CMP(bte, GT);
		break;
	case TYPE_sht:
		AGGR_CMP(sht, GT);
		break;
	case TYPE_int:
		AGGR_CMP(int, GT);
		break;
	case TYPE_lng:
		AGGR_CMP(lng, GT);
		break;
#ifdef HAVE_HGE
	case TYPE_hge:
		AGGR_CMP(hge, GT);
		break;
#endif
	case TYPE_flt:
		AGGR_CMP(flt, GT);
		break;
	case TYPE_dbl:
		AGGR_CMP(dbl, GT);
		break;
	case TYPE_void:
		if (!gdense && gids == NULL) {
			oids[0] = end + b->hseqbase - 1;
			nils--;
			break;
		}
		/* fall through */
	default:
		assert(b->ttype != TYPE_oid);
		assert(b->ttype != TYPE_wrd);
		bi = bat_iterator(b);

		if (gdense) {
			/* single element groups */
			if (cand) {
				while (cand < candend) {
					i = *cand++ - b->hseqbase;
					if (i >= end)
						break;
					if (!skip_nils ||
					    (*atomcmp)(BUNtail(bi, i + BUNfirst(b)), nil) != 0) {
						oids[i] = i + b->hseqbase;
						nils--;
					}
				}
			} else {
				for (i = start; i < end; i++) {
					if (!skip_nils ||
					    (*atomcmp)(BUNtail(bi, i + BUNfirst(b)), nil) != 0) {
						oids[i] = i + b->hseqbase;
						nils--;
					}
				}
			}
		} else {
			gid = 0; /* in case gids == NULL */
			for (;;) {
				if (cand) {
					if (cand == candend)
						break;
					i = *cand++ - b->hseqbase;
					if (i >= end)
						break;
				} else {
					i = start++;
					if (i == end)
						break;
				}
				if (gids == NULL ||
				    (gids[i] >= min && gids[i] <= max)) {
					const void *v = BUNtail(bi, i + BUNfirst(b));
					if (gids)
						gid = gids[i] - min;
					if (!skip_nils ||
					    (*atomcmp)(v, nil) != 0) {
						if (oids[gid] == oid_nil) {
							oids[gid] = i + b->hseqbase;
							nils--;
						} else {
							const void *g = BUNtail(bi, (BUN) (oids[gid] - b->hseqbase) + BUNfirst(b));
							if (t == TYPE_void ||
							    ((*atomcmp)(g, nil) != 0 &&
							     ((*atomcmp)(v, nil) == 0 ||
							      GT((*atomcmp)(v, g), 0))))
								oids[gid] = i + b->hseqbase;
						}
					}
				}
			}
		}
		break;
	}

	return nils;
}

static BAT *
BATgroupminmax(BAT *b, BAT *g, BAT *e, BAT *s, int tp, int skip_nils,
	       int abort_on_error, 
	       BUN (*minmax)(oid *restrict, BAT *, const oid *restrict, BUN,
			     oid, oid, BUN, BUN, const oid *restrict,
			     const oid *, BUN, int, int),
	       const char *name)
{
	const oid *restrict gids;
	oid min, max;
	BUN ngrp;
	oid *restrict oids;
	BAT *bn = NULL;
	BUN nils;
	BUN start, end, cnt;
	const oid *cand = NULL, *candend = NULL;
	const char *err;

	assert(tp == TYPE_oid);
	(void) tp;		/* compatibility (with other BATgroup* */
	(void) abort_on_error;	/* functions) argument */

	if (!ATOMlinear(b->ttype)) {
		GDKerror("%s: cannot determine minimum on "
			 "non-linear type %s\n", name, ATOMname(b->ttype));
		return NULL;
	}

	if ((err = BATgroupaggrinit(b, g, e, s, &min, &max, &ngrp, &start, &end,
				    &cnt, &cand, &candend)) != NULL) {
		GDKerror("%s: %s\n", name, err);
		return NULL;
	}

	if (BATcount(b) == 0 || ngrp == 0) {
		/* trivial: no minimums, so return bat aligned with g
		 * with nil in the tail */
		bn = BATconstant(TYPE_oid, &oid_nil, ngrp, TRANSIENT);
		BATseqbase(bn, ngrp == 0 ? 0 : min);
		return bn;
	}

	bn = BATnew(TYPE_void, TYPE_oid, ngrp, TRANSIENT);
	if (bn == NULL)
		return NULL;
	oids = (oid *) Tloc(bn, BUNfirst(bn));

	if (g == NULL || BATtdense(g))
		gids = NULL;
	else
		gids = (const oid *) Tloc(g, BUNfirst(g) + start);

	nils = (*minmax)(oids, b, gids, ngrp, min, max, start, end,
			 cand, candend, cnt, skip_nils, g && BATtdense(g));

	BATsetcount(bn, ngrp);

	BATseqbase(bn, min);
	bn->tkey = BATcount(bn) <= 1;
	bn->tsorted = BATcount(bn) <= 1;
	bn->trevsorted = BATcount(bn) <= 1;
	bn->T->nil = nils != 0;
	bn->T->nonil = nils == 0;
	return bn;
}

static void *
BATminmax(BAT *b, void *aggr,
	  BUN (*minmax)(oid *restrict, BAT *, const oid *restrict, BUN,
			oid, oid, BUN, BUN, const oid *restrict,
			const oid *, BUN, int, int))
{
	oid pos;
	void *res;
	int s;
	int needdecref = 0;
	BATiter bi;

<<<<<<< HEAD
	if (!BAThdense(b))
		return NULL;
	if (b->T->imprints &&
	    (VIEWtparent(b) == 0 ||
	     BATcount(b) == BATcount(BBPdescriptor(VIEWtparent(b))))) {
=======
	if (!BAThdense(b)) {
		if ((b = BATmirror(BATmark(BATmirror(b), 0))) == NULL)
			return NULL;
		needdecref = 1;
	}
	if ((VIEWtparent(b) == 0 ||
	     BATcount(b) == BATcount(BBPdescriptor(VIEWtparent(b)))) &&
	    BATcheckimprints(b)) {
		Imprints *imprints = VIEWtparent(b) ? BBPdescriptor(-VIEWtparent(b))->T->imprints : b->T->imprints;
>>>>>>> cc7365c5
		pos = oid_nil;
		if (minmax == do_groupmin) {
			/* find first non-empty bin */
			for (s = 0; s < imprints->bits; s++) {
				if (imprints->stats[s + 128]) {
					pos = imprints->stats[s] + b->hseqbase;
					break;
				}
			}
		} else {
			/* find last non-empty bin */
			for (s = imprints->bits - 1; s >= 0; s--) {
				if (imprints->stats[s + 128]) {
					pos = imprints->stats[s + 64] + b->hseqbase;
					break;
				}
			}
		}
	} else {
		(void) (*minmax)(&pos, b, NULL, 1, 0, 0, 0, BATcount(b),
				 NULL, NULL, BATcount(b), 1, 0);
	}
	if (pos == oid_nil) {
		res = ATOMnilptr(b->ttype);
	} else {
		bi = bat_iterator(b);
		res = BUNtail(bi, pos + BUNfirst(b) - b->hseqbase);
	}
	if (aggr == NULL) {
		s = ATOMlen(b->ttype, res);
		aggr = GDKmalloc(s);
	} else {
		s = ATOMsize(ATOMtype(b->ttype));
	}
	if (aggr != NULL)	/* else: malloc error */
		memcpy(aggr, res, s);
	if (needdecref)
		BBPunfix(b->batCacheid);
	return aggr;
}

BAT *
BATgroupmin(BAT *b, BAT *g, BAT *e, BAT *s, int tp,
	    int skip_nils, int abort_on_error)
{
	return BATgroupminmax(b, g, e, s, tp, skip_nils, abort_on_error,
			      do_groupmin, "BATgroupmin");
}

void *
BATmin(BAT *b, void *aggr)
{
	return BATminmax(b, aggr, do_groupmin);
}

BAT *
BATgroupmax(BAT *b, BAT *g, BAT *e, BAT *s, int tp,
	    int skip_nils, int abort_on_error)
{
	return BATgroupminmax(b, g, e, s, tp, skip_nils, abort_on_error,
			      do_groupmax, "BATgroupmax");
}

void *
BATmax(BAT *b, void *aggr)
{
	return BATminmax(b, aggr, do_groupmax);
}


/* ---------------------------------------------------------------------- */
/* quantiles/median */

BAT *
BATgroupmedian(BAT *b, BAT *g, BAT *e, BAT *s, int tp,
	       int skip_nils, int abort_on_error)
{
	return BATgroupquantile(b,g,e,s,tp,0.5,skip_nils,abort_on_error);
}

BAT *
BATgroupquantile(BAT *b, BAT *g, BAT *e, BAT *s, int tp, double quantile,
		 int skip_nils, int abort_on_error)
{
	int freeb = 0, freeg = 0;
	oid min, max;
	BUN ngrp;
	BUN nils = 0;
	BAT *bn = NULL;
	BUN start, end, cnt;
	const oid *cand = NULL, *candend = NULL;
	BAT *t1, *t2;
	BATiter bi;
	const void *v;
	const void *nil;
	int (*atomcmp)(const void *, const void *);
	const char *err;
	(void) abort_on_error;

	if ((err = BATgroupaggrinit(b, g, e, s, &min, &max, &ngrp, &start, &end,
				    &cnt, &cand, &candend)) != NULL) {
		GDKerror("BATgroupquantile: %s\n", err);
		return NULL;
	}
	assert(tp == b->ttype);
	if (!ATOMlinear(b->ttype)) {
		GDKerror("BATgroupquantile: cannot determine quantile on "
			 "non-linear type %s\n", ATOMname(b->ttype));
		return NULL;
	}
	if (quantile < 0 || quantile > 1) {
		GDKerror("BATgroupquantile: cannot determine quantile for "
			 "p=%f (p has to be in [0,1])\n", quantile);
		return NULL;
	}
	assert(quantile >=0 && quantile <=1);

	if (BATcount(b) == 0 || ngrp == 0) {
		/* trivial: no values, thus also no quantiles,
		 * so return bat aligned with e with nil in the tail */
		bn = BATconstant(tp, ATOMnilptr(tp), ngrp, TRANSIENT);
		BATseqbase(bn, ngrp == 0 ? 0 : min);
		return bn;
	}

	if (s) {
		/* there is a candidate list, replace b (and g, if
		 * given) with just the values we're interested in */
		b = BATproject(s, b);
		freeb = 1;
		if (g) {
			g = BATproject(s, g);
			freeg = 1;
		}
	}

	/* we want to sort b so that we can figure out the quantile, but
	 * if g is given, sort g and subsort b so that we can get the
	 * quantile for each group */
	if (g) {
		if (BATtdense(g)) {
			/* singleton groups, so calculating quantile is
			 * easy */
			bn = BATcopy(b, TYPE_void, b->ttype, 0, TRANSIENT);
			BATseqbase(bn, g->tseqbase);
			if (freeg)
				BBPunfix(g->batCacheid);
			return bn;
		}
		BATsubsort(&t1, &t2, NULL, g, NULL, NULL, 0, 0);
		if (freeg)
			BBPunfix(g->batCacheid);
		g = t1;
		freeg = 1;
	} else {
		t2 = NULL;
	}
	BATsubsort(&t1, NULL, NULL, b, t2, g, 0, 0);
	if (freeb)
		BBPunfix(b->batCacheid);
	b = t1;
	freeb = 1;
	if (t2)
		BBPunfix(t2->batCacheid);

	bn = BATnew(TYPE_void, b->ttype, ngrp, TRANSIENT);
	if (bn == NULL)
		return NULL;

	bi = bat_iterator(b);
	nil = ATOMnilptr(b->ttype);
	atomcmp = ATOMcompare(b->ttype);

	if (g) { /* we have to do this by group */
		const oid *restrict grps;
		oid prev;
		BUN p, q, r;

		grps = (const oid *) Tloc(g, BUNfirst(g));
		prev = grps[0];
		 /* for each group (r and p are the beginning and end
		  * of the current group, respectively) */
		for (r = 0, p = 1, q = BATcount(g); p <= q; p++) {
			assert(r < p);
			if ( p == q || grps[p] != prev) {
				BUN qindex;
				if (skip_nils) {
					while (r < p && (*atomcmp)(BUNtail(bi, BUNfirst(b) + r), nil) == 0)
						r++;
					if (r == p)
						break;
				}
				while (BATcount(bn) < prev - min) {
					bunfastapp_nocheck(bn, BUNlast(bn),
							   nil, Tsize(bn));
					nils++;
				}
				qindex = BUNfirst(b) + (BUN) (r + (p-r-1) * quantile);
				/* be a little paranoid about the index */
				assert(qindex >= (BUNfirst(b) + r ));
				assert(qindex <  (BUNfirst(b) + p));
				v = BUNtail(bi, qindex);
				bunfastapp_nocheck(bn, BUNlast(bn), v, Tsize(bn));
				nils += (*atomcmp)(v, nil) == 0;

				r = p;
				if (p < q)
					prev = grps[p];
			}
		}
		nils += ngrp - BATcount(bn);
		while (BATcount(bn) < ngrp) {
			bunfastapp_nocheck(bn, BUNlast(bn), nil, Tsize(bn));
		}
		BATseqbase(bn, min);
	} else { /* quantiles for entire BAT b, EZ */

		BUN index, r = 0, p = BUNlast(b);

		if (skip_nils) {
			while (r < p && (*atomcmp)(BUNtail(bi, BUNfirst(b) + r), nil) == 0)
				r++;
		}
		index = BUNfirst(b) + (BUN) (r + (p-r-1) * quantile);
		v = BUNtail(bi, index);
		BUNappend(bn, v, FALSE);
		BATseqbase(bn, 0);
		nils += (*atomcmp)(v, nil) == 0;
	}

	if (freeb)
		BBPunfix(b->batCacheid);
	if (freeg)
		BBPunfix(g->batCacheid);

	bn->tkey = BATcount(bn) <= 1;
	bn->tsorted = BATcount(bn) <= 1;
	bn->trevsorted = BATcount(bn) <= 1;
	bn->T->nil = nils != 0;
	bn->T->nonil = nils == 0;
	return bn;

  bunins_failed:
	if (freeb)
		BBPunfix(b->batCacheid);
	if (freeg)
		BBPunfix(g->batCacheid);
	BBPunfix(bn->batCacheid);
	return NULL;
}

/* ---------------------------------------------------------------------- */
/* standard deviation (both biased and non-biased) */

#define AGGR_STDEV_SINGLE(TYPE)						\
	do {								\
		TYPE x;							\
		for (i = 0; i < cnt; i++) {				\
			x = ((const TYPE *) values)[i];			\
			if (x == TYPE##_nil)				\
				continue;				\
			n++;						\
			delta = (dbl) x - mean;				\
			mean += delta / n;				\
			m2 += delta * ((dbl) x - mean);			\
		}							\
	} while (0)

static dbl
calcvariance(dbl *restrict avgp, const void *restrict values, BUN cnt, int tp, int issample, const char *func)
{
	BUN n = 0, i;
	dbl mean = 0;
	dbl m2 = 0;
	dbl delta;

	assert(issample == 0 || issample == 1);

	switch (tp) {
	case TYPE_bte:
		AGGR_STDEV_SINGLE(bte);
		break;
	case TYPE_sht:
		AGGR_STDEV_SINGLE(sht);
		break;
	case TYPE_int:
#if SIZEOF_WRD == SIZEOF_INT
	case TYPE_wrd:
#endif
		AGGR_STDEV_SINGLE(int);
		break;
	case TYPE_lng:
#if SIZEOF_WRD == SIZEOF_LNG
	case TYPE_wrd:
#endif
		AGGR_STDEV_SINGLE(lng);
		break;
#ifdef HAVE_HGE
	case TYPE_hge:
		AGGR_STDEV_SINGLE(hge);
		break;
#endif
	case TYPE_flt:
		AGGR_STDEV_SINGLE(flt);
		break;
	case TYPE_dbl:
		AGGR_STDEV_SINGLE(dbl);
		break;
	default:
		GDKerror("%s: type (%s) not supported.\n",
			 func, ATOMname(tp));
		return dbl_nil;
	}
	if (n <= (BUN) issample) {
		if (avgp)
			*avgp = dbl_nil;
		return dbl_nil;
	}
	if (avgp)
		*avgp = mean;
	return m2 / (n - issample);
}

dbl
BATcalcstdev_population(dbl *avgp, BAT *b)
{
	dbl v = calcvariance(avgp, (const void *) Tloc(b, BUNfirst(b)),
			     BATcount(b), b->ttype, 0,
			     "BATcalcstdev_population");
	return v == dbl_nil ? dbl_nil : sqrt(v);
}

dbl
BATcalcstdev_sample(dbl *avgp, BAT *b)
{
	dbl v = calcvariance(avgp, (const void *) Tloc(b, BUNfirst(b)),
			     BATcount(b), b->ttype, 1,
			     "BATcalcstdev_sample");
	return v == dbl_nil ? dbl_nil : sqrt(v);
}

dbl
BATcalcvariance_population(dbl *avgp, BAT *b)
{
	return calcvariance(avgp, (const void *) Tloc(b, BUNfirst(b)),
			    BATcount(b), b->ttype, 0,
			    "BATcalcvariance_population");
}

dbl
BATcalcvariance_sample(dbl *avgp, BAT *b)
{
	return calcvariance(avgp, (const void *) Tloc(b, BUNfirst(b)),
			    BATcount(b), b->ttype, 1,
			    "BATcalcvariance_sample");
}

#define AGGR_STDEV(TYPE)						\
	do {								\
		const TYPE *restrict vals = (const TYPE *) Tloc(b, BUNfirst(b)); \
		for (;;) {						\
			if (cand) {					\
				if (cand == candend)			\
					break;				\
				i = *cand++ - b->hseqbase;			\
				if (i >= end)				\
					break;				\
			} else {					\
				i = start++;				\
				if (i == end)				\
					break;				\
			}						\
			if (gids == NULL ||				\
			    (gids[i] >= min && gids[i] <= max)) {	\
				if (gids)				\
					gid = gids[i] - min;		\
				else					\
					gid = (oid) i;			\
				if (vals[i] == TYPE##_nil) {		\
					if (!skip_nils)			\
						cnts[gid] = BUN_NONE;	\
				} else if (cnts[gid] != BUN_NONE) {	\
					cnts[gid]++;			\
					delta[gid] = (dbl) vals[i] - mean[gid]; \
					mean[gid] += delta[gid] / cnts[gid]; \
					m2[gid] += delta[gid] * ((dbl) vals[i] - mean[gid]); \
				}					\
			}						\
		}							\
		for (i = 0; i < ngrp; i++) {				\
			if (cnts[i] == 0 || cnts[i] == BUN_NONE) {	\
				dbls[i] = dbl_nil;			\
				mean[i] = dbl_nil;			\
				nils++;					\
			} else if (cnts[i] == 1) {			\
				dbls[i] = issample ? dbl_nil : 0;	\
				nils2++;				\
			} else if (variance) {				\
				dbls[i] = m2[i] / (cnts[i] - issample);	\
			} else {					\
				dbls[i] = sqrt(m2[i] / (cnts[i] - issample)); \
			}						\
		}							\
	} while (0)

/* Calculate group standard deviation (population (i.e. biased) or
 * sample (i.e. non-biased)) with optional candidates list.
 *
 * Note that this helper function is prepared to return two BATs: one
 * (as return value) with the standard deviation per group, and one
 * (as return argument) with the average per group.  This isn't
 * currently used since it doesn't fit into the mold of grouped
 * aggregates. */
static BAT *
dogroupstdev(BAT **avgb, BAT *b, BAT *g, BAT *e, BAT *s, int tp,
	     int skip_nils, int issample, int variance, const char *func)
{
	const oid *restrict gids;
	oid gid;
	oid min, max;
	BUN i, ngrp;
	BUN nils = 0, nils2 = 0;
	BUN *restrict cnts = NULL;
	dbl *restrict dbls, *restrict mean, *restrict delta, *restrict m2;
	BAT *bn = NULL;
	BUN start, end, cnt;
	const oid *cand = NULL, *candend = NULL;
	const char *err;

	assert(tp == TYPE_dbl);
	(void) tp;		/* compatibility (with other BATgroup*
				 * functions) argument */

	if ((err = BATgroupaggrinit(b, g, e, s, &min, &max, &ngrp, &start, &end,
				    &cnt, &cand, &candend)) != NULL) {
		GDKerror("%s: %s\n", func, err);
		return NULL;
	}
	if (g == NULL) {
		GDKerror("%s: b and g must be aligned\n", func);
		return NULL;
	}

	if (BATcount(b) == 0 || ngrp == 0) {
		/* trivial: no products, so return bat aligned with g
		 * with nil in the tail */
		bn = BATconstant(TYPE_dbl, &dbl_nil, ngrp, TRANSIENT);
		BATseqbase(bn, ngrp == 0 ? 0 : min);
		return bn;
	}

	if ((e == NULL ||
	     (BATcount(e) == BATcount(b) && e->hseqbase == b->hseqbase)) &&
	    (BATtdense(g) || (g->tkey && g->T->nonil))) {
		/* trivial: singleton groups, so all results are equal
		 * to zero (population) or nil (sample) */
		dbl v = issample ? dbl_nil : 0;
		bn = BATconstant(TYPE_dbl, &v, ngrp, TRANSIENT);
		BATseqbase(bn, ngrp == 0 ? 0 : min);
		return bn;
	}

	delta = GDKmalloc(ngrp * sizeof(dbl));
	m2 = GDKmalloc(ngrp * sizeof(dbl));
	cnts = GDKzalloc(ngrp * sizeof(BUN));
	if (avgb) {
		if ((*avgb = BATnew(TYPE_void, TYPE_dbl, ngrp, TRANSIENT)) == NULL) {
			mean = NULL;
			goto alloc_fail;
		}
		mean = (dbl *) Tloc(*avgb, BUNfirst(*avgb));
	} else {
		mean = GDKmalloc(ngrp * sizeof(dbl));
	}
	if (mean == NULL || delta == NULL || m2 == NULL || cnts == NULL)
		goto alloc_fail;

	bn = BATnew(TYPE_void, TYPE_dbl, ngrp, TRANSIENT);
	if (bn == NULL)
		goto alloc_fail;
	dbls = (dbl *) Tloc(bn, BUNfirst(bn));

	for (i = 0; i < ngrp; i++) {
		mean[i] = 0;
		delta[i] = 0;
		m2[i] = 0;
	}

	if (BATtdense(g))
		gids = NULL;
	else
		gids = (const oid *) Tloc(g, BUNfirst(g) + start);

	switch (b->ttype) {
	case TYPE_bte:
		AGGR_STDEV(bte);
		break;
	case TYPE_sht:
		AGGR_STDEV(sht);
		break;
	case TYPE_int:
#if SIZEOF_WRD == SIZEOF_INT
	case TYPE_wrd:
#endif
		AGGR_STDEV(int);
		break;
	case TYPE_lng:
#if SIZEOF_WRD == SIZEOF_LNG
	case TYPE_wrd:
#endif
		AGGR_STDEV(lng);
		break;
#ifdef HAVE_HGE
	case TYPE_hge:
		AGGR_STDEV(hge);
		break;
#endif
	case TYPE_flt:
		AGGR_STDEV(flt);
		break;
	case TYPE_dbl:
		AGGR_STDEV(dbl);
		break;
	default:
		if (avgb)
			BBPreclaim(*avgb);
		else
			GDKfree(mean);
		GDKfree(delta);
		GDKfree(m2);
		GDKfree(cnts);
		BBPunfix(bn->batCacheid);
		GDKerror("%s: type (%s) not supported.\n",
			 func, ATOMname(b->ttype));
		return NULL;
	}
	if (avgb) {
		BATsetcount(*avgb, ngrp);
		BATseqbase(*avgb, 0);
		(*avgb)->tkey = ngrp <= 1;
		(*avgb)->tsorted = ngrp <= 1;
		(*avgb)->trevsorted = ngrp <= 1;
		(*avgb)->T->nil = nils != 0;
		(*avgb)->T->nonil = nils == 0;
	} else {
		GDKfree(mean);
	}
	nils += nils2;
	GDKfree(delta);
	GDKfree(m2);
	GDKfree(cnts);
	BATsetcount(bn, ngrp);
	BATseqbase(bn, min);
	bn->tkey = ngrp <= 1;
	bn->tsorted = ngrp <= 1;
	bn->trevsorted = ngrp <= 1;
	bn->T->nil = nils != 0;
	bn->T->nonil = nils == 0;
	return bn;

  alloc_fail:
	if (avgb)
		BBPreclaim(*avgb);
	else
		GDKfree(mean);
	if (bn)
		BBPreclaim(bn);
	GDKfree(delta);
	GDKfree(m2);
	GDKfree(cnts);
	GDKerror("%s: cannot allocate enough memory.\n", func);
	return NULL;
}

BAT *
BATgroupstdev_sample(BAT *b, BAT *g, BAT *e, BAT *s, int tp,
		     int skip_nils, int abort_on_error)
{
	(void) abort_on_error;
	return dogroupstdev(NULL, b, g, e, s, tp, skip_nils, 1, 0,
			    "BATgroupstdev_sample");
}

BAT *
BATgroupstdev_population(BAT *b, BAT *g, BAT *e, BAT *s, int tp,
			 int skip_nils, int abort_on_error)
{
	(void) abort_on_error;
	return dogroupstdev(NULL, b, g, e, s, tp, skip_nils, 0, 0,
			    "BATgroupstdev_population");
}

BAT *
BATgroupvariance_sample(BAT *b, BAT *g, BAT *e, BAT *s, int tp,
		     int skip_nils, int abort_on_error)
{
	(void) abort_on_error;
	return dogroupstdev(NULL, b, g, e, s, tp, skip_nils, 1, 1,
			    "BATgroupvariance_sample");
}

BAT *
BATgroupvariance_population(BAT *b, BAT *g, BAT *e, BAT *s, int tp,
			 int skip_nils, int abort_on_error)
{
	(void) abort_on_error;
	return dogroupstdev(NULL, b, g, e, s, tp, skip_nils, 0, 1,
			    "BATgroupvariance_population");
}<|MERGE_RESOLUTION|>--- conflicted
+++ resolved
@@ -2376,23 +2376,12 @@
 	int needdecref = 0;
 	BATiter bi;
 
-<<<<<<< HEAD
 	if (!BAThdense(b))
 		return NULL;
-	if (b->T->imprints &&
-	    (VIEWtparent(b) == 0 ||
-	     BATcount(b) == BATcount(BBPdescriptor(VIEWtparent(b))))) {
-=======
-	if (!BAThdense(b)) {
-		if ((b = BATmirror(BATmark(BATmirror(b), 0))) == NULL)
-			return NULL;
-		needdecref = 1;
-	}
 	if ((VIEWtparent(b) == 0 ||
 	     BATcount(b) == BATcount(BBPdescriptor(VIEWtparent(b)))) &&
 	    BATcheckimprints(b)) {
 		Imprints *imprints = VIEWtparent(b) ? BBPdescriptor(-VIEWtparent(b))->T->imprints : b->T->imprints;
->>>>>>> cc7365c5
 		pos = oid_nil;
 		if (minmax == do_groupmin) {
 			/* find first non-empty bin */
