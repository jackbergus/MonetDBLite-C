--- conflicted
+++ resolved
@@ -1265,35 +1265,7 @@
 		}
 	}
 
-<<<<<<< HEAD
-	switch (ATOMtype(t)) {
-	case TYPE_bte:
-		NORMALIZE(bte);
-		break;
-	case TYPE_sht:
-		NORMALIZE(sht);
-		break;
-	case TYPE_int:
-		NORMALIZE(int);
-		break;
-	case TYPE_lng:
-		NORMALIZE(lng);
-		break;
-#ifdef HAVE_HGE
-	case TYPE_hge:
-		NORMALIZE(hge);
-		break;
-#endif
-	case TYPE_flt:
-		NORMALIZE(flt);
-		break;
-	case TYPE_dbl:
-		NORMALIZE(dbl);
-		break;
-	case TYPE_oid:
-=======
 	if (ATOMtype(b->ttype) == TYPE_oid) {
->>>>>>> 7262331e
 		NORMALIZE(oid);
 	} else {
 		switch (t) {
@@ -1309,6 +1281,11 @@
 		case TYPE_lng:
 			NORMALIZE(lng);
 			break;
+#ifdef HAVE_HGE
+		case TYPE_hge:
+			NORMALIZE(hge);
+			break;
+#endif
 		case TYPE_flt:
 			NORMALIZE(flt);
 			break;
