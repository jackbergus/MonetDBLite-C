/*
 * The contents of this file are subject to the MonetDB Public License
 * Version 1.1 (the "License"); you may not use this file except in
 * compliance with the License. You may obtain a copy of the License at
 * http://www.monetdb.org/Legal/MonetDBLicense
 *
 * Software distributed under the License is distributed on an "AS IS"
 * basis, WITHOUT WARRANTY OF ANY KIND, either express or implied. See the
 * License for the specific language governing rights and limitations
 * under the License.
 *
 * The Original Code is the MonetDB Database System.
 *
 * The Initial Developer of the Original Code is CWI.
 * Portions created by CWI are Copyright (C) 1997-July 2008 CWI.
 * Copyright August 2008-2015 MonetDB B.V.
 * All Rights Reserved.
 */

#include "monetdb_config.h"
#include "gdk.h"
#include "gdk_cand.h"
#include "gdk_private.h"
#include <math.h>

#ifndef HAVE_NEXTAFTERF
#define nextafter	_nextafter
float nextafterf(float x, float y);
#endif

/* auxiliary functions and structs for imprints */
#include "gdk_imprints.h"

#define buninsfix(B,A,I,V,G,M,R)				\
	do {							\
		if ((I) == BATcapacity(B)) {			\
			BATsetcount((B), (I));			\
			if (BATextend((B),			\
				      MIN(BATcapacity(B) + (G),	\
					  (M))) == GDK_FAIL) {	\
				BBPreclaim(B);			\
				return (R);			\
			}					\
			A = (oid *) Tloc((B), BUNfirst(B));	\
		}						\
		A[(I)] = (V);					\
	} while (0)

BAT *
virtualize(BAT *bn)
{
	/* input must be a valid candidate list or NULL */
	assert(bn == NULL ||
	       (((bn->ttype == TYPE_void && bn->tseqbase != oid_nil) ||
		 bn->ttype == TYPE_oid) &&
		bn->tkey && bn->tsorted));
	/* since bn has unique and strictly ascending tail values, we
	 * can easily check whether the tail is dense */
	if (bn && bn->ttype == TYPE_oid &&
	    (BATcount(bn) == 0 ||
	     * (const oid *) Tloc(bn, BUNfirst(bn)) + BATcount(bn) - 1 ==
	     * (const oid *) Tloc(bn, BUNlast(bn) - 1))) {
		/* tail is dense, replace by virtual oid */
		ALGODEBUG fprintf(stderr, "#virtualize(bn=%s#"BUNFMT",seq="OIDFMT")\n",
				  BATgetId(bn), BATcount(bn),
				  * (const oid *) Tloc(bn, BUNfirst(bn)));
		if (BATcount(bn) == 0)
			bn->tseqbase = 0;
		else
			bn->tseqbase = * (const oid *) Tloc(bn, BUNfirst(bn));
		bn->tdense = 1;
		HEAPfree(&bn->T->heap, 1);
		bn->ttype = TYPE_void;
		bn->tvarsized = 1;
		bn->T->width = 0;
		bn->T->shift = 0;
	}

	return bn;
}

static BAT *
newempty(const char *func)
{
	BAT *bn = BATnew(TYPE_void, TYPE_void, 0, TRANSIENT);
	if (bn == NULL) {
		GDKerror("%s: memory allocation error", func);
		return NULL;
	}
	BATseqbase(bn, 0);
	BATseqbase(BATmirror(bn), 0);
	return bn;
}

static BAT *
doublerange(oid l1, oid h1, oid l2, oid h2)
{
	BAT *bn;
	oid *restrict p;

	assert(l1 <= h1);
	assert(l2 <= h2);
	assert(h1 <= l2);
	if (l1 == h1 || l2 == h2) {
		bn = BATnew(TYPE_void, TYPE_void, h1 - l1 + h2 - l2, TRANSIENT);
		if (bn == NULL)
			return NULL;
		BATsetcount(bn, h1 - l1 + h2 - l2);
		BATseqbase(bn, 0);
		BATseqbase(BATmirror(bn), l1 == h1 ? l2 : l1);
		return bn;
	}
	bn = BATnew(TYPE_void, TYPE_oid, h1 - l1 + h2 - l2, TRANSIENT);
	if (bn == NULL)
		return NULL;
	BATsetcount(bn, h1 - l1 + h2 - l2);
	BATseqbase(bn, 0);
	p = (oid *) Tloc(bn, BUNfirst(bn));
	while (l1 < h1)
		*p++ = l1++;
	while (l2 < h2)
		*p++ = l2++;
	bn->tkey = 1;
	bn->tsorted = 1;
	bn->trevsorted = BATcount(bn) <= 1;
	bn->T->nil = 0;
	bn->T->nonil = 1;
	return bn;
}

static BAT *
doubleslice(BAT *b, BUN l1, BUN h1, BUN l2, BUN h2)
{
	BAT *bn;
	oid *restrict p;
	const oid *restrict o;

	assert(l1 <= h1);
	assert(l2 <= h2);
	assert(h1 <= l2);
	assert(b->tsorted);
	assert(b->tkey);
	if (b->ttype == TYPE_void)
		return doublerange(l1 + b->tseqbase, h1 + b->tseqbase,
				   l2 + b->tseqbase, h2 + b->tseqbase);
	bn = BATnew(TYPE_void, TYPE_oid, h1 - l1 + h2 - l2, TRANSIENT);
	if (bn == NULL)
		return NULL;
	BATsetcount(bn, h1 - l1 + h2 - l2);
	BATseqbase(bn, 0);
	p = (oid *) Tloc(bn, BUNfirst(bn));
	o = (const oid *) Tloc(b, BUNfirst(b) + l1);
	while (l1++ < h1)
		*p++ = *o++;
	o = (const oid *) Tloc(b, BUNfirst(b) + l2);
	while (l2++ < h2)
		*p++ = *o++;
	bn->tkey = 1;
	bn->tsorted = 1;
	bn->trevsorted = BATcount(bn) <= 1;
	bn->T->nil = 0;
	bn->T->nonil = 1;
	return virtualize(bn);
}

#define HASHloop_bound(bi, h, hb, v, lo, hi)			\
	for (hb = HASHget(h, HASHprobe((h), v));		\
	     hb != HASHnil(h);					\
	     hb = HASHgetlink(h,hb))				\
		if (hb >= (lo) && hb < (hi) &&			\
		    ATOMcmp(h->type, v, BUNhead(bi, hb)) == 0)

static BAT *
BAT_hashselect(BAT *b, BAT *s, BAT *bn, const void *tl, BUN maximum)
{
	BATiter bi;
	BUN i, cnt;
	oid o, *restrict dst;
	BUN l, h;
	oid seq;

	assert(bn->htype == TYPE_void);
	assert(bn->ttype == TYPE_oid);
	assert(BAThdense(b));
<<<<<<< HEAD
	off = b->hseqbase - b->batFirst;
=======
	seq = b->hseqbase;
	if (VIEWtparent(b)) {
		BAT *b2 = BBPdescriptor(-VIEWtparent(b));
		l = ((b->T->heap.base - b2->T->heap.base) >> b->T->shift) + BUNfirst(b);
		h = l + BATcount(b);
		b = b2;
	} else {
		l = BUNfirst(b);
		h = BUNlast(b);
	}
	b = BATmirror(b);	/* BATprepareHash works on HEAD column */
>>>>>>> 01d44c92
	if (BATprepareHash(b)) {
		BBPreclaim(bn);
		return NULL;
	}
	bi = bat_iterator(b);
	dst = (oid *) Tloc(bn, BUNfirst(bn));
	cnt = 0;
	if (s) {
		assert(s->tsorted);
<<<<<<< HEAD
		HASHloop(bi, b->T->hash, i, tl) {
			o = (oid) (i + off);
=======
		HASHloop_bound(bi, b->H->hash, i, tl, l, h) {
			o = (oid) (i - l + seq);
>>>>>>> 01d44c92
			if (SORTfnd(s, &o) != BUN_NONE) {
				buninsfix(bn, dst, cnt, o,
					  maximum - BATcapacity(bn),
					  maximum, NULL);
				cnt++;
			}
		}
	} else {
<<<<<<< HEAD
		HASHloop(bi, b->T->hash, i, tl) {
			o = (oid) (i + off);
=======
		HASHloop_bound(bi, b->H->hash, i, tl, l, h) {
			o = (oid) (i - l + seq);
>>>>>>> 01d44c92
			buninsfix(bn, dst, cnt, o,
				  maximum - BATcapacity(bn),
				  maximum, NULL);
			cnt++;
		}
	}
	BATsetcount(bn, cnt);
	bn->tkey = 1;
	GDKqsort(dst, NULL, NULL, BATcount(bn), SIZEOF_OID, 0, TYPE_oid);
	bn->tsorted = 1;
	bn->tdense = bn->trevsorted = bn->batCount <= 1;
	if (bn->batCount == 1)
		bn->tseqbase = *dst;
	BATseqbase(bn, 0);
	return bn;
}

/* Imprints select code */

/* inner check */
#define impscheck(CAND,TEST,ADD)			\
do {							\
	e = (BUN) (i+limit-pr_off+off);			\
	if (im[icnt] & mask) {				\
		if ((im[icnt] & ~innermask) == 0) {	\
			while (p < q && o < e) {	\
				v = src[o-off];		\
				ADD;			\
				cnt++;			\
				p++;			\
				if (p < q)		\
					CAND;		\
			}				\
		} else {				\
			while (p < q && o < e) {	\
				v = src[o-off];		\
				ADD;			\
				cnt += (TEST);		\
				p++;			\
				if (p < q)		\
					CAND;		\
			}				\
		}					\
	} else {					\
		while (p <= q && o < e) {		\
			p++;				\
			CAND;				\
		}					\
	}						\
} while (0)

/* main loop for imprints */
/*
 * icnt is the iterator for imprints
 * dcnt is the iterator for dictionary entries
 * i    is the iterator for the values in imprints
 */
#define impsloop(CAND,TEST,ADD)						\
do {									\
	BUN dcnt, icnt, limit, i, l, e;					\
	cchdc_t *restrict d = (cchdc_t *) imprints->dict;		\
	bte rpp    = ATOMelmshift(IMPS_PAGE >> b->T->shift);		\
	CAND;								\
	for (i = 0, dcnt = 0, icnt = 0;					\
	     dcnt < imprints->dictcnt && i + off < w + pr_off && p < q; \
	     dcnt++) {							\
		limit = ((BUN) d[dcnt].cnt) << rpp;			\
		while (i + limit + off <= o + pr_off) {			\
			i += limit;					\
			icnt += d[dcnt].repeat ? 1 : d[dcnt].cnt;	\
			dcnt++;						\
			limit = ((BUN) d[dcnt].cnt) << rpp;		\
		}							\
		if (!d[dcnt].repeat) {					\
			limit = (BUN) 1 << rpp;				\
			l = icnt + d[dcnt].cnt;				\
			while (i + limit + off <= o + pr_off) {		\
				icnt++;					\
				i += limit;				\
			}						\
			for (;						\
			     icnt < l && i + off < w + pr_off;		\
			     icnt++) {					\
				impscheck(CAND,TEST,ADD);		\
				i += limit;				\
			}						\
		}							\
		else {							\
			impscheck(CAND,TEST,ADD);			\
			i += limit;					\
			icnt++;						\
		}							\
	}								\
} while (0)

#define quickins(dst, cnt, o, bn)			\
	do {						\
		assert((cnt) < BATcapacity(bn));	\
		dst[cnt] = (o);				\
	} while (0)

/* construct the mask */
#define impsmask(CAND,TEST,B)						\
do {									\
	uint##B##_t *restrict im = (uint##B##_t *) imprints->imps;	\
	uint##B##_t mask = 0, innermask;				\
	int lbin, hbin;							\
	int tpe = ATOMbasetype(b->ttype);				\
	lbin = IMPSgetbin(tpe, imprints->bits, imprints->bins, tl);	\
	hbin = IMPSgetbin(tpe, imprints->bits, imprints->bins, th);	\
	/* note: (1<<n)-1 gives a sequence of n one bits */		\
	/* to set bits hbin..lbin inclusive, we would do: */		\
	/* mask = ((1 << (hbin + 1)) - 1) - ((1 << lbin) - 1); */	\
	/* except ((1 << (hbin + 1)) - 1) is not defined if */		\
	/* hbin == sizeof(uint##B##_t)*8 - 1 */				\
	/* the following does work, however */				\
	mask = (((((uint##B##_t) 1 << hbin) - 1) << 1) | 1) - (((uint##B##_t) 1 << lbin) - 1); \
	innermask = mask;						\
	if (!b->T->nonil || vl != minval)				\
		innermask = IMPSunsetBit(B, innermask, lbin);		\
	if (vh != maxval)						\
		innermask = IMPSunsetBit(B, innermask, hbin);		\
	if (anti) {							\
		uint##B##_t tmp = mask;					\
		mask = ~innermask;					\
		innermask = ~tmp;					\
	}								\
									\
	if (BATcapacity(bn) < maximum) {				\
		impsloop(CAND, TEST,					\
			 buninsfix(bn, dst, cnt, o,			\
				   (BUN) ((dbl) cnt / (dbl) (p-r)	\
					  * (dbl) (q-p) * 1.1 + 1024),	\
				   BATcapacity(bn) + q - p, BUN_NONE));	\
	} else {							\
		impsloop(CAND, TEST, quickins(dst, cnt, o, bn));	\
	}								\
} while (0)

#define checkMINMAX(B)							\
do {									\
	int ii;								\
	BUN *restrict imp_cnt = imprints->stats + 128;			\
	imp_min = imp_max = nil;					\
	for (ii = 0; ii < B; ii++) {					\
		if ((imp_min == nil) && (imp_cnt[ii])) {		\
			imp_min = basesrc[imprints->stats[ii]];		\
		}							\
		if ((imp_max == nil) && (imp_cnt[B-1-ii])) {		\
			imp_max = basesrc[imprints->stats[64+B-1-ii]];	\
		}							\
	}								\
	assert((imp_min != nil) && (imp_max != nil));			\
	if (anti ?							\
	    vl < imp_min && vh > imp_max :				\
	    vl > imp_max || vh < imp_min) {				\
		return 0;						\
	}								\
} while (0)

/* choose number of bits */
#define bitswitch(CAND,TEST)						\
do {									\
	assert(imprints);						\
	ALGODEBUG fprintf(stderr,					\
			  "#BATsubselect(b=%s#"BUNFMT",s=%s%s,anti=%d): " \
			  "imprints select %s\n", BATgetId(b), BATcount(b), \
			  s ? BATgetId(s) : "NULL",			\
			  s && BATtdense(s) ? "(dense)" : "",		\
			  anti, #TEST);					\
	switch (imprints->bits) {					\
	case 8:  checkMINMAX(8); impsmask(CAND,TEST,8); break;		\
	case 16: checkMINMAX(16); impsmask(CAND,TEST,16); break;	\
	case 32: checkMINMAX(32); impsmask(CAND,TEST,32); break;	\
	case 64: checkMINMAX(64); impsmask(CAND,TEST,64); break;	\
	default: assert(0); break;					\
	}								\
} while (0)

/* scan select without imprints */

/* core scan select loop with & without candidates */
#define scanloop(NAME,CAND,TEST)					\
do {									\
	ALGODEBUG fprintf(stderr,					\
			  "#BATsubselect(b=%s#"BUNFMT",s=%s%s,anti=%d): " \
			  "%s %s\n", BATgetId(b), BATcount(b),		\
			  s ? BATgetId(s) : "NULL",			\
			  s && BATtdense(s) ? "(dense)" : "",		\
			  anti, #NAME, #TEST);				\
	if (BATcapacity(bn) < maximum) {				\
		while (p < q) {						\
			CAND;						\
			v = src[o-off];					\
			buninsfix(bn, dst, cnt, o,			\
				  (BUN) ((dbl) cnt / (dbl) (p-r)	\
					 * (dbl) (q-p) * 1.1 + 1024),	\
				  BATcapacity(bn) + q - p, BUN_NONE);	\
			cnt += (TEST);					\
			p++;						\
		}							\
	} else {							\
		while (p < q) {						\
			CAND;						\
			v = src[o-off];					\
			assert(cnt < BATcapacity(bn));			\
			dst[cnt] = o;					\
			cnt += (TEST);					\
			p++;						\
		}							\
	}								\
} while (0)

/* argument list for type-specific core scan select function call */
#define scanargs							\
	b, s, bn, tl, th, li, hi, equi, anti, lval, hval, p, q, cnt, off, \
	dst, candlist, maximum, use_imprints

#define PREVVALUEbte(x)	((x) - 1)
#define PREVVALUEsht(x)	((x) - 1)
#define PREVVALUEint(x)	((x) - 1)
#define PREVVALUElng(x)	((x) - 1)
#ifdef HAVE_HGE
#define PREVVALUEhge(x)	((x) - 1)
#endif
#define PREVVALUEoid(x)	((x) - 1)
#define PREVVALUEflt(x)	nextafterf((x), -GDK_flt_max)
#define PREVVALUEdbl(x)	nextafter((x), -GDK_dbl_max)

#define NEXTVALUEbte(x)	((x) + 1)
#define NEXTVALUEsht(x)	((x) + 1)
#define NEXTVALUEint(x)	((x) + 1)
#define NEXTVALUElng(x)	((x) + 1)
#ifdef HAVE_HGE
#define NEXTVALUEhge(x)	((x) + 1)
#endif
#define NEXTVALUEoid(x)	((x) + 1)
#define NEXTVALUEflt(x)	nextafterf((x), GDK_flt_max)
#define NEXTVALUEdbl(x)	nextafter((x), GDK_dbl_max)

#define MINVALUEbte	NEXTVALUEbte(GDK_bte_min)
#define MINVALUEsht	NEXTVALUEsht(GDK_sht_min)
#define MINVALUEint	NEXTVALUEint(GDK_int_min)
#define MINVALUElng	NEXTVALUElng(GDK_lng_min)
#ifdef HAVE_HGE
#define MINVALUEhge	NEXTVALUEhge(GDK_hge_min)
#endif
#define MINVALUEoid	GDK_oid_min
#define MINVALUEflt	NEXTVALUEflt(GDK_flt_min)
#define MINVALUEdbl	NEXTVALUEdbl(GDK_dbl_min)

#define MAXVALUEbte	GDK_bte_max
#define MAXVALUEsht	GDK_sht_max
#define MAXVALUEint	GDK_int_max
#define MAXVALUElng	GDK_lng_max
#ifdef HAVE_HGE
#define MAXVALUEhge	GDK_hge_max
#endif
#define MAXVALUEoid	GDK_oid_max
#define MAXVALUEflt	GDK_flt_max
#define MAXVALUEdbl	GDK_dbl_max

#define choose(NAME, CAND, TEST)			\
	do {						\
		if (use_imprints) {			\
			bitswitch(CAND, TEST);		\
		} else {				\
			scanloop(NAME, CAND, TEST);	\
		}					\
	} while (0)

/* definition of type-specific core scan select function */
#define scanfunc(NAME, TYPE, CAND, END)					\
static BUN								\
NAME##_##TYPE(BAT *b, BAT *s, BAT *bn, const TYPE *tl, const TYPE *th,	\
	      int li, int hi, int equi, int anti, int lval, int hval,	\
	      BUN r, BUN q, BUN cnt, wrd off, oid *restrict dst,	\
	      const oid *candlist, BUN maximum, int use_imprints)	\
{									\
	TYPE vl = *tl;							\
	TYPE vh = *th;							\
	TYPE imp_min;							\
	TYPE imp_max;							\
	TYPE v;								\
	TYPE nil = TYPE##_nil;						\
	TYPE minval = MINVALUE##TYPE;					\
	TYPE maxval = MAXVALUE##TYPE;					\
	const TYPE *src = (const TYPE *) Tloc(b, 0);			\
	const TYPE *basesrc;						\
	oid o;								\
	BUN w, p = r;							\
	BUN pr_off = 0;							\
	Imprints *imprints;						\
	(void) candlist;						\
	(void) li;							\
	(void) hi;							\
	(void) lval;							\
	(void) hval;							\
	assert(li == !anti);						\
	assert(hi == !anti);						\
	assert(lval);							\
	assert(hval);							\
	if (use_imprints && VIEWtparent(b)) {				\
		BAT *parent = BATmirror(BATdescriptor(VIEWtparent(b)));	\
		basesrc = (const TYPE *) Tloc(parent, BUNfirst(parent)); \
		imprints = parent->T->imprints;				\
		pr_off = (BUN) ((TYPE *)Tloc(b,0) -			\
				(TYPE *)Tloc(parent,0)+BUNfirst(parent)); \
		BBPunfix(parent->batCacheid);				\
	} else {							\
		imprints= b->T->imprints;				\
		basesrc = (const TYPE *) Tloc(b, BUNfirst(b));		\
	}								\
	END;								\
	if (equi) {							\
		assert(!use_imprints);					\
		scanloop(NAME, CAND, v == vl);				\
	} else if (anti) {						\
		if (b->T->nonil) {					\
			choose(NAME,CAND,(v <= vl || v >= vh));		\
		} else {						\
			choose(NAME,CAND,(v <= vl || v >= vh) && v != nil); \
		}							\
	} else if (b->T->nonil && vl == minval) {			\
		choose(NAME,CAND,v <= vh);				\
	} else if (vh == maxval) {					\
		choose(NAME,CAND,v >= vl);				\
	} else {							\
		choose(NAME,CAND,v >= vl && v <= vh);			\
	}								\
	return cnt;							\
}

static BUN
candscan_any (BAT *b, BAT *s, BAT *bn, const void *tl, const void *th,
	      int li, int hi, int equi, int anti, int lval, int hval,
	      BUN r, BUN q, BUN cnt, wrd off, oid *restrict dst,
	      const oid *candlist, BUN maximum, int use_imprints)
{
	const void *v;
	const void *nil = ATOMnilptr(b->ttype);
	int (*cmp)(const void *, const void *) = BATatoms[b->ttype].atomCmp;
	BATiter bi = bat_iterator(b);
	oid o;
	BUN p = r;
	int c;

	(void) maximum;
	(void) use_imprints;
	if (equi) {
		ALGODEBUG fprintf(stderr,
				  "#BATsubselect(b=%s#"BUNFMT",s=%s%s,anti=%d): "
				  "candscan equi\n", BATgetId(b), BATcount(b),
				  BATgetId(s), BATtdense(s) ? "(dense)" : "",
				  anti);
		while (p < q) {
			o = *candlist++;
			v = BUNtail(bi,(BUN)(o-off));
			buninsfix(bn, dst, cnt, o,
				  (BUN) ((dbl) cnt / (dbl) (p-r)
					 * (dbl) (q-p) * 1.1 + 1024),
				  BATcapacity(bn) + q - p, BUN_NONE);
			cnt += ((*cmp)(tl, v) == 0);
			p++;
		}
	} else if (anti) {
		ALGODEBUG fprintf(stderr,
				  "#BATsubselect(b=%s#"BUNFMT",s=%s%s,anti=%d): "
				  "candscan anti\n", BATgetId(b), BATcount(b),
				  BATgetId(s), BATtdense(s) ? "(dense)" : "",
				  anti);
		while (p < q) {
			o = *candlist++;
			v = BUNtail(bi,(BUN)(o-off));
			buninsfix(bn, dst, cnt, o,
				  (BUN) ((dbl) cnt / (dbl) (p-r)
					 * (dbl) (q-p) * 1.1 + 1024),
				  BATcapacity(bn) + q - p, BUN_NONE);
			cnt += ((nil == NULL || (*cmp)(v, nil) != 0) &&
			     ((lval &&
			       ((c = (*cmp)(tl, v)) > 0 ||
				(!li && c == 0))) ||
			      (hval &&
			       ((c = (*cmp)(th, v)) < 0 ||
				(!hi && c == 0)))));
			p++;
		}
	} else {
		ALGODEBUG fprintf(stderr,
				  "#BATsubselect(b=%s#"BUNFMT",s=%s%s,anti=%d): "
				  "candscan range\n", BATgetId(b), BATcount(b),
				  BATgetId(s), BATtdense(s) ? "(dense)" : "",
				  anti);
		while (p < q) {
			o = *candlist++;
			v = BUNtail(bi,(BUN)(o-off));
			buninsfix(bn, dst, cnt, o,
				  (BUN) ((dbl) cnt / (dbl) (p-r)
					 * (dbl) (q-p) * 1.1 + 1024),
				  BATcapacity(bn) + q - p, BUN_NONE);
			cnt += ((nil == NULL || (*cmp)(v, nil) != 0) &&
			     ((!lval ||
			       (c = cmp(tl, v)) < 0 ||
			       (li && c == 0)) &&
			      (!hval ||
			       (c = cmp(th, v)) > 0 ||
			       (hi && c == 0))));
			p++;
		}
	}
	return cnt;
}

static BUN
fullscan_any(BAT *b, BAT *s, BAT *bn, const void *tl, const void *th,
	     int li, int hi, int equi, int anti, int lval, int hval,
	     BUN r, BUN q, BUN cnt, wrd off, oid *restrict dst,
	     const oid *candlist, BUN maximum, int use_imprints)
{
	const void *v;
	const void *restrict nil = ATOMnilptr(b->ttype);
	int (*cmp)(const void *, const void *) = BATatoms[b->ttype].atomCmp;
	BATiter bi = bat_iterator(b);
	oid o;
	BUN p = r;
	int c;

	(void) candlist;
	(void) maximum;
	(void) use_imprints;

	if (equi) {
		ALGODEBUG fprintf(stderr,
				  "#BATsubselect(b=%s#"BUNFMT",s=%s%s,anti=%d): "
				  "fullscan equi\n", BATgetId(b), BATcount(b),
				  s ? BATgetId(s) : "NULL",
				  s && BATtdense(s) ? "(dense)" : "", anti);
		while (p < q) {
			o = (oid)(p + off);
			v = BUNtail(bi,(BUN)(o-off));
			buninsfix(bn, dst, cnt, o,
				  (BUN) ((dbl) cnt / (dbl) (p-r)
					 * (dbl) (q-p) * 1.1 + 1024),
				  BATcapacity(bn) + q - p, BUN_NONE);
			cnt += ((*cmp)(tl, v) == 0);
			p++;
		}
	} else if (anti) {
		ALGODEBUG fprintf(stderr,
				  "#BATsubselect(b=%s#"BUNFMT",s=%s%s,anti=%d): "
				  "fullscan anti\n", BATgetId(b), BATcount(b),
				  s ? BATgetId(s) : "NULL",
				  s && BATtdense(s) ? "(dense)" : "", anti);
		while (p < q) {
			o = (oid)(p + off);
			v = BUNtail(bi,(BUN)(o-off));
			buninsfix(bn, dst, cnt, o,
				  (BUN) ((dbl) cnt / (dbl) (p-r)
					 * (dbl) (q-p) * 1.1 + 1024),
				  BATcapacity(bn) + q - p, BUN_NONE);
			cnt += ((nil == NULL || (*cmp)(v, nil) != 0) &&
			     ((lval &&
			       ((c = (*cmp)(tl, v)) > 0 ||
				(!li && c == 0))) ||
			      (hval &&
			       ((c = (*cmp)(th, v)) < 0 ||
				(!hi && c == 0)))));
			p++;
		}
	} else {
		ALGODEBUG fprintf(stderr,
				  "#BATsubselect(b=%s#"BUNFMT",s=%s%s,anti=%d): "
				  "fullscan range\n", BATgetId(b), BATcount(b),
				  s ? BATgetId(s) : "NULL",
				  s && BATtdense(s) ? "(dense)" : "", anti);
		while (p < q) {
			o = (oid)(p + off);
			v = BUNtail(bi,(BUN)(o-off));
			buninsfix(bn, dst, cnt, o,
				  (BUN) ((dbl) cnt / (dbl) (p-r)
					 * (dbl) (q-p) * 1.1 + 1024),
				  BATcapacity(bn) + q - p, BUN_NONE);
			cnt += ((nil == NULL || (*cmp)(v, nil) != 0) &&
			     ((!lval ||
			       (c = cmp(tl, v)) < 0 ||
			       (li && c == 0)) &&
			      (!hval ||
			       (c = cmp(th, v)) > 0 ||
			       (hi && c == 0))));
			p++;
		}
	}
	return cnt;
}

/* scan select type switch */
#ifdef HAVE_HGE
#define scanfunc_hge(NAME, CAND, END)	\
	scanfunc(NAME, hge, CAND, END)
#else
#define scanfunc_hge(NAME, CAND, END)
#endif
#define scan_sel(NAME, CAND, END)		\
	scanfunc(NAME, bte, CAND, END)		\
	scanfunc(NAME, sht, CAND, END)		\
	scanfunc(NAME, int, CAND, END)		\
	scanfunc(NAME, flt, CAND, END)		\
	scanfunc(NAME, dbl, CAND, END)		\
	scanfunc(NAME, lng, CAND, END)		\
	scanfunc_hge(NAME, CAND, END)

/* scan/imprints select with candidates */
scan_sel(candscan, o = *candlist++, w = (BUN) ((*(oid *) Tloc(s,q?(q - 1):0)) + 1))
/* scan/imprints select without candidates */
scan_sel(fullscan, o = (oid) (p+off), w = (BUN) (q+off))


static BAT *
BAT_scanselect(BAT *b, BAT *s, BAT *bn, const void *tl, const void *th,
	       int li, int hi, int equi, int anti, int lval, int hval,
	       BUN maximum, int use_imprints)
{
#ifndef NDEBUG
	int (*cmp)(const void *, const void *);
#endif
	int t;
	BUN p, q, cnt;
	oid o, *restrict dst;
	/* off must be signed as it can be negative,
	 * e.g., if b->hseqbase == 0 and b->batFirst > 0;
	 * instead of wrd, we could also use ssize_t or int/lng with
	 * 32/64-bit OIDs */
	wrd off;
	const oid *candlist;

	assert(b != NULL);
	assert(bn != NULL);
	assert(bn->htype == TYPE_void);
	assert(bn->ttype == TYPE_oid);
	assert(anti == 0 || anti == 1);
	assert(!lval || tl != NULL);
	assert(!hval || th != NULL);
	assert(!equi || (li && hi && !anti));
	assert(!anti || lval || hval);
	assert( anti || lval || hval || !b->T->nonil);
	assert(b->ttype != TYPE_void || equi || b->T->nonil);

#ifndef NDEBUG
	cmp = BATatoms[b->ttype].atomCmp;
#endif

	assert(!lval || !hval || (*cmp)(tl, th) <= 0);

	/* build imprints if they do not exist */
	if (use_imprints && (BATimprints(b) == GDK_FAIL)) {
		use_imprints = 0;
	}

	off = b->hseqbase - BUNfirst(b);
	dst = (oid *) Tloc(bn, BUNfirst(bn));
	cnt = 0;

	t = ATOMbasetype(b->ttype);

	if (s && !BATtdense(s)) {

		assert(s->tsorted);
		assert(s->tkey);
		/* setup candscanloop loop vars to only iterate over
		 * part of s that has values that are in range of b */
		o = b->hseqbase + BATcount(b);
		q = SORTfndfirst(s, &o);
		p = SORTfndfirst(s, &b->hseqbase);
		/* should we return an error if p > BUNfirst(s) || q <
		 * BUNlast(s) (i.e. s not fully used)? */
		candlist = (const oid *) Tloc(s, p);
		/* call type-specific core scan select function */
		assert(b->batCapacity >= BATcount(b));
		assert(s->batCapacity >= BATcount(s));
		switch (t) {
		case TYPE_bte:
			cnt = candscan_bte(scanargs);
			break;
		case TYPE_sht:
			cnt = candscan_sht(scanargs);
			break;
		case TYPE_int:
			cnt = candscan_int(scanargs);
			break;
		case TYPE_flt:
			cnt = candscan_flt(scanargs);
			break;
		case TYPE_dbl:
			cnt = candscan_dbl(scanargs);
			break;
		case TYPE_lng:
			cnt = candscan_lng(scanargs);
			break;
#ifdef HAVE_HGE
		case TYPE_hge:
			cnt = candscan_hge(scanargs);
			break;
#endif
		default:
			cnt = candscan_any(scanargs);
			break;
		}
	} else {
		if (s) {
			assert(BATtdense(s));
			p = (BUN) s->tseqbase;
			q = p + BATcount(s);
			if ((oid) p < b->hseqbase)
				p = (BUN) b->hseqbase;
			if ((oid) q > b->hseqbase + BATcount(b))
				q = (BUN) b->hseqbase + BATcount(b);
			p = (BUN) (p - off);
			q = (BUN) (q - off);
		} else {
			p = BUNfirst(b);
			q = BUNlast(b);
		}
		candlist = NULL;
		/* call type-specific core scan select function */
		switch (t) {
		case TYPE_bte:
			cnt = fullscan_bte(scanargs);
			break;
		case TYPE_sht:
			cnt = fullscan_sht(scanargs);
			break;
		case TYPE_int:
			cnt = fullscan_int(scanargs);
			break;
		case TYPE_flt:
			cnt = fullscan_flt(scanargs);
			break;
		case TYPE_dbl:
			cnt = fullscan_dbl(scanargs);
			break;
		case TYPE_lng:
			cnt = fullscan_lng(scanargs);
			break;
#ifdef HAVE_HGE
		case TYPE_hge:
			cnt = fullscan_hge(scanargs);
			break;
#endif
		default:
			cnt = fullscan_any(scanargs);
			break;
		}
	}
	if (cnt == BUN_NONE)
		return NULL;
	assert(bn->batCapacity >= cnt);

	BATsetcount(bn, cnt);
	bn->tsorted = 1;
	bn->trevsorted = bn->batCount <= 1;
	bn->tkey = 1;
	bn->tdense = bn->batCount <= 1;
	if (bn->batCount == 1)
		bn->tseqbase = *(oid *) Tloc(bn, BUNfirst(bn));
	bn->hsorted = 1;
	bn->hdense = 1;
	bn->hseqbase = 0;
	bn->hkey = 1;
	bn->hrevsorted = bn->batCount <= 1;

	return bn;
}

/* generic range select
 *
 * Return a dense-headed BAT with the OID values of b in the tail for
 * qualifying tuples.  The return BAT is sorted on the tail value
 * (i.e. in the same order as the input BAT).
 *
 * If s[dense,OID] is specified, its tail column is a list of
 * candidates.  s should be sorted on the tail value.
 *
 * tl may not be NULL, li, hi, and anti must be either 0 or 1.
 *
 * If th is NULL, hi is ignored.
 *
 * If anti is 0, qualifying tuples are those whose tail value is
 * between tl and th.  If li or hi is 1, the respective boundary is
 * inclusive, otherwise exclusive.  If th is NULL it is taken to be
 * equal to tl, turning this into an equi- or point-select.  Note that
 * for a point select to return anything, li (and hi if th was not
 * NULL) must be 1.  There is a special case if tl is nil and th is
 * NULL.  This is the only way to select for nil values.
 *
 * If anti is 1, the result is the complement of what the result would
 * be if anti were 0, except that nils are filtered out.
 *
 * In brief:
 * - if tl==nil and th==NULL and anti==0, return all nils (only way to
 *   get nils);
 * - it tl==nil and th==nil, return all but nils;
 * - if tl==nil and th!=NULL, no lower bound;
 * - if th==NULL or tl==th, point (equi) select;
 * - if th==nil, no upper bound
 *
 * A complete breakdown of the various arguments follows.  Here, v, v1
 * and v2 are values from the appropriate domain, and
 * v != nil, v1 != nil, v2 != nil, v1 < v2.
 *	tl	th	li	hi	anti	result list of OIDs for values
 *	-----------------------------------------------------------------
 *	nil	NULL	ignored	ignored	false	x = nil (only way to get nil)
 *	nil	NULL	ignored	ignored	true	x != nil
 *	nil	nil	ignored	ignored	false	x != nil
 *	nil	v	ignored	false	false	x < v
 *	nil	v	ignored	true	false	x <= v
 *	nil	v	ignored	false	true	x >= v
 *	nil	v	ignored	true	true	x > v
 *	v	nil	false	ignored	false	x > v
 *	v	nil	true	ignored	false	x >= v
 *	v	nil	false	ignored	true	x <= v
 *	v	nil	true	ignored	true	x < v
 *	v	NULL	false	ignored	false	NOTHING
 *	v	NULL	true	ignored	false	x == v
 *	v	NULL	false	ignored	true	x != nil
 *	v	NULL	true	ignored	true	x != v
 *	v	v	false	false	false	NOTHING
 *	v	v	true	false	false	NOTHING
 *	v	v	false	true	false	NOTHING
 *	v	v	true	true	false	x == v
 *	v	v	false	false	true	x != nil
 *	v	v	true	false	true	x != nil
 *	v	v	false	true	true	x != nil
 *	v	v	true	true	true	x != v
 *	v1	v2	false	false	false	v1 < x < v2
 *	v1	v2	true	false	false	v1 <= x < v2
 *	v1	v2	false	1	false	v1 < x <= v2
 *	v1	v2	true	true	false	v1 <= x <= v2
 *	v1	v2	false	false	true	x <= v1 or x >= v2
 *	v1	v2	true	false	true	x < v1 or x >= v2
 *	v1	v2	false	true	true	x <= v1 or x > v2
 *	v1	v2	true	true	true	x < v1 or x > v2
 *	v2	v1	ignored	ignored	ignored	NOTHING
 */

/* Normalize the variables li, hi, lval, hval, possibly changing anti
 * in the process.  This works for all (and only) numeric types.
 *
 * Note that the expression x < v is equivalent to x <= v' where v' is
 * the next smaller value in the domain of v (similarly for x > v).
 * Also note that for floating point numbers there actually is such a
 * value.  In fact, there is a function in standard C that calculates
 * that value.
 *
 * The result of this macro is:
 * li == !anti, hi == !anti, lval == 1, hval == 1
 * This means that all ranges that we check for are closed ranges.  If
 * a range is one-sided, we fill in the minimum resp. maximum value in
 * the domain so that we create a closed ranges. */
#define NORMALIZE(TYPE)							\
	do {								\
		if (anti && li) {					\
			/* -inf < x < vl === -inf < x <= vl-1 */	\
			if (*(TYPE*)tl == MINVALUE##TYPE) {		\
				/* -inf < x < MIN || *th <[=] x < +inf */ \
				/* degenerates into half range */	\
				/* *th <[=] x < +inf */			\
				anti = 0;				\
				tl = th;				\
				li = !hi;				\
				hval = 0;				\
				/* further dealt with below */		\
			} else {					\
				vl.v_##TYPE = PREVVALUE##TYPE(*(TYPE*)tl); \
				tl = &vl.v_##TYPE;			\
				li = 0;					\
			}						\
		}							\
		if (anti && hi) {					\
			/* vl < x < +inf === vl+1 <= x < +inf */	\
			if (*(TYPE*)th == MAXVALUE##TYPE) {		\
				/* -inf < x <[=] *tl || MAX > x > +inf */ \
				/* degenerates into half range */	\
				/* -inf < x <[=] *tl */			\
				anti = 0;				\
				th = tl;				\
				hi = !li;				\
				lval = 0;				\
				/* further dealt with below */		\
			} else {					\
				vh.v_##TYPE = NEXTVALUE##TYPE(*(TYPE*)th); \
				th = &vh.v_##TYPE;			\
				hi = 0;					\
			}						\
		}							\
		if (!anti) {						\
			if (lval) {					\
				/* range bounded on left */		\
				if (!li) {				\
					/* open range on left */	\
					if (*(TYPE*)tl == MAXVALUE##TYPE) \
						return newempty("BATsubselect"); \
					/* vl < x === vl+1 <= x */	\
					vl.v_##TYPE = NEXTVALUE##TYPE(*(TYPE*)tl); \
					li = 1;				\
					tl = &vl.v_##TYPE;		\
				}					\
			} else {					\
				/* -inf, i.e. smallest value */		\
				vl.v_##TYPE = MINVALUE##TYPE;		\
				li = 1;					\
				tl = &vl.v_##TYPE;			\
				lval = 1;				\
			}						\
			if (hval) {					\
				/* range bounded on right */		\
				if (!hi) {				\
					/* open range on right */	\
					if (*(TYPE*)th == MINVALUE##TYPE) \
						return newempty("BATsubselect"); \
					/* x < vh === x <= vh-1 */	\
					vh.v_##TYPE = PREVVALUE##TYPE(*(TYPE*)th); \
					hi = 1;				\
					th = &vh.v_##TYPE;		\
				}					\
			} else {					\
				/* +inf, i.e. largest value */		\
				vh.v_##TYPE = MAXVALUE##TYPE;		\
				hi = 1;					\
				th = &vh.v_##TYPE;			\
				hval = 1;				\
			}						\
		}							\
		assert(lval);						\
		assert(hval);						\
		assert(li != anti);					\
		assert(hi != anti);					\
		/* if anti is set, we can now check */			\
		/* (x <= *tl || x >= *th) && x != nil */		\
		/* if equi==1, the check is x != *tl && x != nil */	\
		/* if anti is not set, we can check just */		\
		/* *tl <= x && x <= *th */				\
		/* if equi==1, the check is x == *tl */			\
		/* note that this includes the check for != nil */	\
		/* in the case where equi==1, the check is x == *tl */	\
	} while (0)

BAT *
BATsubselect(BAT *b, BAT *s, const void *tl, const void *th,
	     int li, int hi, int anti)
{
	int hval, lval, equi, t, lnil, hash;
	bat parent;
	const void *nil;
	BAT *bn;
	BUN estimate = BUN_NONE, maximum = BUN_NONE;
	union {
		bte v_bte;
		sht v_sht;
		int v_int;
		lng v_lng;
#ifdef HAVE_HGE
		hge v_hge;
#endif
		flt v_flt;
		dbl v_dbl;
		oid v_oid;
	} vl, vh;

	BATcheck(b, "BATsubselect", NULL);
	BATcheck(tl, "BATsubselect: tl value required", NULL);

	assert(BAThdense(b));
	assert(s == NULL || BAThdense(s));
	assert(s == NULL || s->ttype == TYPE_oid || s->ttype == TYPE_void);
	assert(hi == 0 || hi == 1);
	assert(li == 0 || li == 1);
	assert(anti == 0 || anti == 1);

	if ((li != 0 && li != 1) ||
	    (hi != 0 && hi != 1) ||
	    (anti != 0 && anti != 1)) {
		GDKerror("BATsubselect: invalid arguments: "
			 "li, hi, anti must be 0 or 1\n");
		return NULL;
	}
	if (!BAThdense(b)) {
		GDKerror("BATsubselect: invalid argument: "
			 "b must have a dense head.\n");
		return NULL;
	}
	if (s && !BATtordered(s)) {
		GDKerror("BATsubselect: invalid argument: "
			 "s must be sorted.\n");
		return NULL;
	}

	if (b->batCount == 0 ||
	    (s && (s->batCount == 0 ||
		   (BATtdense(s) &&
		    (s->tseqbase >= b->hseqbase + BATcount(b) ||
		     s->tseqbase + BATcount(s) <= b->hseqbase))))) {
		/* trivially empty result */
		ALGODEBUG fprintf(stderr, "#BATsubselect(b=%s#" BUNFMT
				  ",s=%s%s,anti=%d): trivially empty\n",
				  BATgetId(b), BATcount(b),
				  s ? BATgetId(s) : "NULL",
				  s && BATtdense(s) ? "(dense)" : "", anti);
		return newempty("BATsubselect");
	}

	t = b->ttype;
	nil = ATOMnilptr(t);
	/* can we use the base type? */
	t = ATOMbasetype(t);
	lnil = ATOMcmp(t, tl, nil) == 0; /* low value = nil? */
	lval = !lnil || th == NULL;	 /* low value used for comparison */
	equi = th == NULL || (lval && ATOMcmp(t, tl, th) == 0); /* point select? */
	if (equi) {
		assert(lval);
		if (th == NULL)
			hi = li;
		th = tl;
		hval = 1;
	} else {
		hval = ATOMcmp(t, th, nil) != 0;
	}
	if (anti) {
		if (lval != hval) {
			/* one of the end points is nil and the other
			 * isn't: swap sub-ranges */
			const void *tv;
			int ti;
			assert(!equi);
			ti = li;
			li = !hi;
			hi = !ti;
			tv = tl;
			tl = th;
			th = tv;
			ti = lval;
			lval = hval;
			hval = ti;
			lnil = ATOMcmp(t, tl, nil) == 0;
			anti = 0;
			ALGODEBUG fprintf(stderr, "#BATsubselect(b=%s#" BUNFMT
					  ",s=%s%s,anti=%d): anti: "
					  "switch ranges\n",
					  BATgetId(b), BATcount(b),
					  s ? BATgetId(s) : "NULL",
					  s && BATtdense(s) ? "(dense)" : "",
					  anti);
		} else if (!lval && !hval) {
			/* antiselect for nil-nil range: all non-nil
			 * values are in range; we must return all
			 * other non-nil values, i.e. nothing */
			ALGODEBUG fprintf(stderr, "#BATsubselect(b=%s#" BUNFMT
					  ",s=%s%s,anti=%d): anti: "
					  "nil-nil range, nonil\n",
					  BATgetId(b), BATcount(b),
					  s ? BATgetId(s) : "NULL",
					  s && BATtdense(s) ? "(dense)" : "",
					  anti);
			return newempty("BATsubselect");
		} else if (equi && lnil) {
			/* antiselect for nil value: turn into range
			 * select for nil-nil range (i.e. everything
			 * but nil) */
			equi = 0;
			anti = 0;
			lval = 0;
			hval = 0;
			ALGODEBUG fprintf(stderr, "#BATsubselect(b=%s#" BUNFMT
					  ",s=%s%s,anti=0): anti-nil\n",
					  BATgetId(b), BATcount(b),
					  s ? BATgetId(s) : "NULL",
					  s && BATtdense(s) ? "(dense)" : "");
		} else if (equi) {
			equi = 0;
			if (!(li && hi)) {
				/* antiselect for nothing: turn into
				 * range select for nil-nil range
				 * (i.e. everything but nil) */
				anti = 0;
				lval = 0;
				hval = 0;
				ALGODEBUG fprintf(stderr, "#BATsubselect(b=%s#"
						  BUNFMT ",s=%s%s,anti=0): "
						  "anti-nothing\n",
						  BATgetId(b), BATcount(b),
						  s ? BATgetId(s) : "NULL",
						  s && BATtdense(s) ? "(dense)" : "");
			}
		}
	}

	/* if equi set, then so are both lval and hval */
	assert(!equi || (lval && hval));

	if (hval && ((equi && !(li && hi)) || ATOMcmp(t, tl, th) > 0)) {
		/* empty range */
		ALGODEBUG fprintf(stderr, "#BATsubselect(b=%s#" BUNFMT
				  ",s=%s%s,anti=%d): empty range\n",
				  BATgetId(b), BATcount(b),
				  s ? BATgetId(s) : "NULL",
				  s && BATtdense(s) ? "(dense)" : "", anti);
		return newempty("BATsubselect");
	}
	if (equi && lnil && b->T->nonil) {
		/* return all nils, but there aren't any */
		ALGODEBUG fprintf(stderr, "#BATsubselect(b=%s#" BUNFMT
				  ",s=%s%s,anti=%d): equi-nil, nonil\n",
				  BATgetId(b), BATcount(b),
				  s ? BATgetId(s) : "NULL",
				  s && BATtdense(s) ? "(dense)" : "", anti);
		return newempty("BATsubselect");
	}

	if (!equi && !lval && !hval && lnil && b->T->nonil) {
		/* return all non-nils from a BAT that doesn't have
		 * any: i.e. return everything */
		ALGODEBUG fprintf(stderr, "#BATsubselect(b=%s#" BUNFMT
				  ",s=%s%s,anti=%d): everything, nonil\n",
				  BATgetId(b), BATcount(b),
				  s ? BATgetId(s) : "NULL",
				  s && BATtdense(s) ? "(dense)" : "", anti);
		if (s) {
			return BATcopy(s, TYPE_void, s->ttype, 0, TRANSIENT);
		} else {
			return BATmirror(BATmark(b, 0));
		}
	}

	switch (ATOMtype(t)) {
	case TYPE_bte:
		NORMALIZE(bte);
		break;
	case TYPE_sht:
		NORMALIZE(sht);
		break;
	case TYPE_int:
		NORMALIZE(int);
		break;
	case TYPE_lng:
		NORMALIZE(lng);
		break;
#ifdef HAVE_HGE
	case TYPE_hge:
		NORMALIZE(hge);
		break;
#endif
	case TYPE_flt:
		NORMALIZE(flt);
		break;
	case TYPE_dbl:
		NORMALIZE(dbl);
		break;
	case TYPE_oid:
		NORMALIZE(oid);
		break;
	}

	if (b->tsorted || b->trevsorted) {
		BUN low = 0;
		BUN high = b->batCount;

		if (BATtdense(b)) {
			/* positional */
			/* we expect nonil to be set, in which case we
			 * already know that we're not dealing with a
			 * nil equiselect (dealt with above) */
			oid h, l;
			assert(b->T->nonil);
			assert(b->tsorted);
			ALGODEBUG fprintf(stderr, "#BATsubselect(b=%s#" BUNFMT
					  ",s=%s%s,anti=%d): dense\n",
					  BATgetId(b), BATcount(b),
					  s ? BATgetId(s) : "NULL",
					  s && BATtdense(s) ? "(dense)" : "",
					  anti);
			h = * (oid *) th + hi;
			if (h > b->tseqbase)
				h -= b->tseqbase;
			else
				h = 0;
			if ((BUN) h < high)
				high = (BUN) h;

			l = *(oid *) tl + !li;
			if (l > b->tseqbase)
				l -= b->tseqbase;
			else
				l = 0;
			if ((BUN) l > low)
				low = (BUN) l;
			if (low > high)
				low = high;
		} else if (b->tsorted) {
			ALGODEBUG fprintf(stderr, "#BATsubselect(b=%s#" BUNFMT
					  ",s=%s%s,anti=%d): sorted\n",
					  BATgetId(b), BATcount(b),
					  s ? BATgetId(s) : "NULL",
					  s && BATtdense(s) ? "(dense)" : "",
					  anti);
			if (lval) {
				if (li)
					low = SORTfndfirst(b, tl);
				else
					low = SORTfndlast(b, tl);
			} else {
				/* skip over nils at start of column */
				low = SORTfndlast(b, nil);
			}
			low -= BUNfirst(b);
			if (hval) {
				if (hi)
					high = SORTfndlast(b, th);
				else
					high = SORTfndfirst(b, th);
				high -= BUNfirst(b);
			}
		} else {
			assert(b->trevsorted);
			ALGODEBUG fprintf(stderr, "#BATsubselect(b=%s#" BUNFMT
					  ",s=%s%s,anti=%d): reverse sorted\n",
					  BATgetId(b), BATcount(b),
					  s ? BATgetId(s) : "NULL",
					  s && BATtdense(s) ? "(dense)" : "",
					  anti);
			if (lval) {
				if (li)
					high = SORTfndlast(b, tl);
				else
					high = SORTfndfirst(b, tl);
			} else {
				/* skip over nils at end of column */
				high = SORTfndfirst(b, nil);
			}
			high -= BUNfirst(b);
			if (hval) {
				if (hi)
					low = SORTfndfirst(b, th);
				else
					low = SORTfndlast(b, th);
				low -= BUNfirst(b);
			}
		}
		if (anti) {
			if (b->tsorted) {
				BUN first = SORTfndlast(b, nil) - BUNfirst(b);
				/* match: [first..low) + [high..count) */
				if (s) {
					oid o = (oid) first + b->H->seq;
					first = SORTfndfirst(s, &o) - BUNfirst(s);
					o = (oid) low + b->H->seq;
					low = SORTfndfirst(s, &o) - BUNfirst(s);
					o = (oid) high + b->H->seq;
					high = SORTfndfirst(s, &o) - BUNfirst(s);
					bn = doubleslice(s, first, low, high, BATcount(s));
				} else {
					bn = doublerange(first + b->hseqbase,
							 low + b->hseqbase,
							 high + b->hseqbase,
							 BATcount(b) + b->hseqbase);
				}
			} else {
				BUN last = SORTfndlast(b, nil) - BUNfirst(b);
				/* match: [0..low) + [high..last) */
				if (s) {
					oid o = (oid) last + b->H->seq;
					last = SORTfndfirst(s, &o) - BUNfirst(s);
					o = (oid) low + b->H->seq;
					low = SORTfndfirst(s, &o) - BUNfirst(s);
					o = (oid) high + b->H->seq;
					high = SORTfndfirst(s, &o) - BUNfirst(s);
					bn = doubleslice(s, 0, low, high, last);
				} else {
					bn = doublerange(0 + b->hseqbase,
							 low + b->hseqbase,
							 high + b->hseqbase,
							 last + b->hseqbase);
				}
			}
		} else {
			/* match: [low..high) */
			if (s) {
				oid o = (oid) low + b->hseqbase;
				low = SORTfndfirst(s, &o) - BUNfirst(s);
				o = (oid) high + b->hseqbase;
				high = SORTfndfirst(s, &o) - BUNfirst(s);
				bn = doubleslice(s, 0, 0, low, high);
			} else {
				bn = doublerange(0, 0,
						 low + b->hseqbase,
						 high + b->hseqbase);
			}
		}
		bn->hseqbase = 0;
		bn->hkey = 1;
		bn->hsorted = 1;
		bn->hrevsorted = bn->batCount <= 1;
		bn->H->nonil = 1;
		bn->H->nil = 0;
		return virtualize(bn);
	}

	/* upper limit for result size */
	maximum = BATcount(b);
	if (s) {
		/* refine upper limit of result size by candidate list */
		oid ol = b->hseqbase;
		oid oh = ol + BATcount(b);
		assert(s->tsorted);
		assert(s->tkey);
		if (BATtdense(s)) {
			maximum = MIN(maximum ,
				      MIN(oh, s->tseqbase + BATcount(s))
				      - MAX(ol, s->tseqbase));
		} else {
			maximum = MIN(maximum,
				      SORTfndfirst(s, &oh)
				      - SORTfndfirst(s, &ol));
		}
	}
	if (b->tkey) {
		/* exact result size in special cases */
		if (equi) {
			estimate = 1;
		} else if (!anti && lval && hval) {
			switch (t) {
			case TYPE_bte:
				estimate = (BUN) (*(bte *) th - *(bte *) tl);
				break;
			case TYPE_sht:
				estimate = (BUN) (*(sht *) th - *(sht *) tl);
				break;
			case TYPE_int:
				estimate = (BUN) (*(int *) th - *(int *) tl);
				break;
			case TYPE_lng:
				estimate = (BUN) (*(lng *) th - *(lng *) tl);
				break;
#ifdef HAVE_HGE
			case TYPE_hge:
				estimate = (BUN) (*(hge *) th - *(hge *) tl);
				break;
#endif
			}
			if (estimate != BUN_NONE)
				estimate += li + hi - 1;
		}
	}
	/* refine upper limit by exact size (if known) */
	maximum = MIN(maximum, estimate);
	hash = equi &&
		(b->batPersistence == PERSISTENT ||
		 ((parent = VIEWtparent(b)) != 0 &&
		  BBPquickdesc(abs(parent),0)->batPersistence == PERSISTENT)) &&
		(size_t) ATOMsize(b->ttype) > sizeof(BUN) / 4 &&
		BATcount(b) * (ATOMsize(b->ttype) + 2 * sizeof(BUN)) < GDK_mem_maxsize / 2;
	if (hash && estimate == BUN_NONE && !b->T->hash) {
		/* no exact result size, but we need estimate to choose
		 * between hash- & scan-select */
		if (BATcount(b) <= 10000) {
			/* "small" input: don't bother about more accurate
			 * estimate */
			estimate = maximum;
		} else {
			/* layman's quick "pseudo-sample" of 1000 tuples,
			 * i.e., 333 from begin, middle & end of BAT */
			BUN smpl_cnt = 0, slct_cnt = 0, pos, skip, delta;
			BAT *smpl, *slct;

			delta = 1000 / 3 / 2;
			skip = (BATcount(b) - (2 * delta)) / 2;
			for (pos = delta; pos < BATcount(b); pos += skip) {
				smpl = BATslice(b, pos - delta, pos + delta);
				if (smpl) {
					slct = BATsubselect(smpl, NULL, tl,
							    th, li, hi, anti);
					if (slct) {
						smpl_cnt += BATcount(smpl);
						slct_cnt += BATcount(slct);
						BBPreclaim(slct);
					}
					BBPreclaim(smpl);
				}
			}
			if (smpl_cnt > 0 && slct_cnt > 0) {
				/* linear extrapolation plus 10% margin */
				estimate = (BUN) ((dbl) slct_cnt / (dbl) smpl_cnt 
						  * (dbl) BATcount(b) * 1.1);
			} else if (smpl_cnt > 0 && slct_cnt == 0) {
				/* estimate low enough to trigger hash select */
				estimate = (BATcount(b) / 100) - 1;
			}
		}
		hash = estimate < BATcount(b) / 100;
	}
	if (estimate == BUN_NONE) {
		/* no better estimate possible/required:
		 * (pre-)allocate 1M tuples, i.e., avoid/delay extend
		 * without too much overallocation */
		estimate = 1000000;
	}
	/* limit estimation by upper limit */
	estimate = MIN(estimate, maximum);

	bn = BATnew(TYPE_void, TYPE_oid, estimate, TRANSIENT);
	if (bn == NULL)
		return NULL;

	if (equi && (b->T->hash || hash)) {
		ALGODEBUG fprintf(stderr, "#BATsubselect(b=%s#" BUNFMT
				  ",s=%s%s,anti=%d): hash select\n",
				  BATgetId(b), BATcount(b),
				  s ? BATgetId(s) : "NULL",
				  s && BATtdense(s) ? "(dense)" : "", anti);
		bn = BAT_hashselect(b, s, bn, tl, maximum);
	} else {
		int use_imprints = 0;
		if (!equi &&
		    !b->tvarsized &&
		    (b->batPersistence == PERSISTENT ||
		     ((parent = VIEWtparent(b)) != 0 &&
		      BBPquickdesc(abs(parent),0)->batPersistence == PERSISTENT))) {
			/* use imprints if
			 *   i) bat is persistent, or parent is persistent
			 *  ii) it is not an equi-select, and
			 * iii) is not var-sized.
			 */
			use_imprints = 1;
		}
		bn = BAT_scanselect(b, s, bn, tl, th, li, hi, equi, anti,
				    lval, hval, maximum, use_imprints);
	}

	return virtualize(bn);
}

/* theta select
 *
 * Returns a dense-headed BAT with the OID values of b in the tail for
 * qualifying tuples.  The return BAT is sorted on the tail value
 * (i.e. in the same order as the input BAT).
 *
 * If s[dense,OID] is specified, its tail column is a list of
 * candidates.  s should be sorted on the tail value.
 *
 * Theta select returns all values from b which are less/greater than
 * or (not) equal to the provided value depending on the value of op.
 * Op is a string with one of the values: "=", "==", "<", "<=", ">",
 * ">=", "<>", "!=" (the first two are equivalent and the last two are
 * equivalent).  Theta select never returns nils.
 *
 * If value is nil, the result is empty.
 */
BAT *
BATthetasubselect(BAT *b, BAT *s, const void *val, const char *op)
{
	const void *nil;

	BATcheck(b, "BATthetasubselect", NULL);
	BATcheck(val, "BATthetasubselect", NULL);
	BATcheck(op, "BATthetasubselect", NULL);

	nil = ATOMnilptr(b->ttype);
	if (ATOMcmp(b->ttype, val, nil) == 0)
		return newempty("BATthetasubselect");
	if (op[0] == '=' && ((op[1] == '=' && op[2] == 0) || op[2] == 0)) {
		/* "=" or "==" */
		return BATsubselect(b, s, val, NULL, 1, 1, 0);
	}
	if (op[0] == '!' && op[1] == '=' && op[2] == 0) {
		/* "!=" (equivalent to "<>") */
		return BATsubselect(b, s, val, NULL, 1, 1, 1);
	}
	if (op[0] == '<') {
		if (op[1] == 0) {
			/* "<" */
			return BATsubselect(b, s, nil, val, 0, 0, 0);
		}
		if (op[1] == '=' && op[2] == 0) {
			/* "<=" */
			return BATsubselect(b, s, nil, val, 0, 1, 0);
		}
		if (op[1] == '>' && op[2] == 0) {
			/* "<>" (equivalent to "!=") */
			return BATsubselect(b, s, val, NULL, 1, 1, 1);
		}
	}
	if (op[0] == '>') {
		if (op[1] == 0) {
			/* ">" */
			return BATsubselect(b, s, val, nil, 0, 0, 0);
		}
		if (op[1] == '=' && op[2] == 0) {
			/* ">=" */
			return BATsubselect(b, s, val, nil, 1, 0, 0);
		}
	}
	GDKerror("BATthetasubselect: unknown operator.\n");
	return NULL;
}

#define VALUE(s, x)	(s##vars ? \
			 s##vars + VarHeapVal(s##vals, (x), s##width) : \
			 s##vals + ((x) * s##width))
#define FVALUE(s, x)	(s##vals + ((x) * s##width))

gdk_return
rangejoin(BAT *r1, BAT *r2, BAT *l, BAT *rl, BAT *rh, BAT *sl, BAT *sr, int li, int hi)
{
	BUN lstart, lend, lcnt;
	const oid *lcand, *lcandend;
	BUN rstart, rend, rcnt;
	const oid *rcand, *rcandend;
	const char *rlvals, *rhvals;
	const char *lvars, *rlvars, *rhvars;
	int rlwidth, rhwidth;
	int lwidth;
	const void *nil = ATOMnilptr(l->ttype);
	int (*cmp)(const void *, const void *) = BATatoms[l->ttype].atomCmp;
	int t;
	BUN cnt, ncnt;
	oid *restrict dst1, *restrict dst2;
	const char *vrl, *vrh;
	oid ro;
	wrd off = 0;
	oid rlval = oid_nil, rhval = oid_nil;
	int sorted = 0;		/* which column is sorted */

	assert(BAThdense(l));
	assert(BAThdense(rl));
	assert(BAThdense(rh));
	assert(ATOMtype(l->ttype) == ATOMtype(rl->ttype));
	assert(ATOMtype(l->ttype) == ATOMtype(rh->ttype));
	assert(BATcount(rl) == BATcount(rh));
	assert(rl->hseqbase == rh->hseqbase);
	assert(sl == NULL || (sl->tsorted && sl->tkey));
	assert(sr == NULL || (sr->tsorted && sr->tkey));
	assert(BATcount(r1) == BATcount(r2));
	assert(r1->htype == TYPE_void);
	assert(r1->ttype == TYPE_oid);
	assert(r2->htype == TYPE_void);
	assert(r2->ttype == TYPE_oid);

	ALGODEBUG fprintf(stderr, "#rangejoin(l=%s#" BUNFMT "[%s]%s%s,"
			  "rl=%s#" BUNFMT "[%s]%s%s,rh=%s#" BUNFMT "[%s]%s%s,"
			  "sl=%s#" BUNFMT "%s%s,sr=%s#" BUNFMT "%s%s)\n",
			  BATgetId(l), BATcount(l), ATOMname(l->ttype),
			  l->tsorted ? "-sorted" : "",
			  l->trevsorted ? "-revsorted" : "",
			  BATgetId(rl), BATcount(rl), ATOMname(rl->ttype),
			  rl->tsorted ? "-sorted" : "",
			  rl->trevsorted ? "-revsorted" : "",
			  BATgetId(rh), BATcount(rh), ATOMname(rh->ttype),
			  rh->tsorted ? "-sorted" : "",
			  rh->trevsorted ? "-revsorted" : "",
			  sl ? BATgetId(sl) : "NULL", sl ? BATcount(sl) : 0,
			  sl && sl->tsorted ? "-sorted" : "",
			  sl && sl->trevsorted ? "-revsorted" : "",
			  sr ? BATgetId(sr) : "NULL", sr ? BATcount(sr) : 0,
			  sr && sr->tsorted ? "-sorted" : "",
			  sr && sr->trevsorted ? "-revsorted" : "");

	if ((l->ttype == TYPE_void && l->tseqbase == oid_nil) ||
	    (rl->ttype == TYPE_void && rl->tseqbase == oid_nil) ||
	    (rh->ttype == TYPE_void && rh->tseqbase == oid_nil)) {
		/* trivial: nils don't match anything */
		return GDK_SUCCEED;
	}

	CANDINIT(l, sl, lstart, lend, lcnt, lcand, lcandend);
	CANDINIT(rl, sr, rstart, rend, rcnt, rcand, rcandend);

	rlvals = rl->ttype == TYPE_void ? NULL : (const char *) Tloc(rl, BUNfirst(rl));
	rhvals = rh->ttype == TYPE_void ? NULL : (const char *) Tloc(rh, BUNfirst(rh));
	lwidth = l->T->width;
	rlwidth = rl->T->width;
	rhwidth = rh->T->width;
	dst1 = (oid *) Tloc(r1, BUNfirst(r1));
	dst2 = (oid *) Tloc(r2, BUNfirst(r2));

	if (l->ttype == TYPE_void) {
		if (lcand) {
			lstart = 0;
			lend = (BUN) (lcandend - lcand);
			lcand = NULL;
			lwidth = SIZEOF_OID;
		}
		off = (wrd) l->tseqbase - (wrd) l->hseqbase;
	}

	t = ATOMtype(l->ttype);
	t = ATOMbasetype(t);

	if (l->tvarsized && l->ttype) {
		assert(rl->tvarsized && rl->ttype);
		assert(rh->tvarsized && rh->ttype);
		lvars = l->T->vheap->base;
		rlvars = rl->T->vheap->base;
		rhvars = rh->T->vheap->base;
	} else {
		assert(!rl->tvarsized || !rl->ttype);
		assert(!rh->tvarsized || !rh->ttype);
		lvars = rlvars = rhvars = NULL;
	}

	if (l->tsorted || l->trevsorted) {
		/* left column is sorted, use binary search */
		const oid *sval = sl ? (const oid *) Tloc(sl, BUNfirst(sl)) : NULL;

		sorted = 2;
		for (;;) {
			BUN low, high;

			if (rcand) {
				if (rcand == rcandend)
					break;
				ro = *rcand++;
				if (rlvals) {
					vrl = VALUE(rl, ro - rl->hseqbase);
				} else {
					/* TYPE_void */
					rlval = ro;
					vrl = (const char *) &rlval;
				}
				if (rhvals) {
					vrh = VALUE(rh, ro - rh->hseqbase);
				} else {
					/* TYPE_void */
					rhval = ro;
					vrh = (const char *) &rhval;
				}
			} else {
				if (rstart == rend)
					break;
				if (rlvals) {
					vrl = VALUE(rl, rstart);
				} else {
					/* TYPE_void */
					rlval = rstart + rl->tseqbase;
					vrl = (const char *) &rlval;
				}
				if (rhvals) {
					vrh = VALUE(rh, rstart);
				} else {
					/* TYPE_void */
					rhval = rstart + rh->tseqbase;
					vrh = (const char *) &rhval;
				}
				ro = rstart++ + rl->hseqbase;
			}
			if (cmp(vrl, nil) == 0 || cmp(vrh, nil) == 0)
				continue;
			if (l->tsorted) {
				if (li)
					low = SORTfndfirst(l, vrl);
				else
					low = SORTfndlast(l, vrl);
				low -= BUNfirst(l);
				if (hi)
					high = SORTfndlast(l, vrh);
				else
					high = SORTfndfirst(l, vrh);
				high -= BUNfirst(l);
			} else {
				if (li)
					low = SORTfndlast(l, vrl);
				else
					low = SORTfndfirst(l, vrl);
				low -= BUNfirst(l);
				if (hi)
					high = SORTfndfirst(l, vrh);
				else
					high = SORTfndlast(l, vrh);
				high -= BUNfirst(l);
			}
			if (high <= low)
				continue;
			low += l->hseqbase;
			high += l->hseqbase;
			if (sl) {
				oid o;

				o = (oid) low;
				low = SORTfndfirst(sl, &o) - BUNfirst(sl);
				o = (oid) high;
				high = SORTfndfirst(sl, &o) - BUNfirst(sl);
				assert(high >= low);
				if (BATcapacity(r1) < BUNlast(r1) + high - low) {
					cnt = BUNlast(r1) + high - low + 1024;
					BATsetcount(r1, BATcount(r1));
					BATsetcount(r2, BATcount(r2));
					if (BATextend(r1, cnt) == GDK_FAIL ||
					    BATextend(r2, cnt) == GDK_FAIL)
						goto bailout;
					assert(BATcapacity(r1) == BATcapacity(r2));
					dst1 = (oid *) Tloc(r1, BUNfirst(r1));
					dst2 = (oid *) Tloc(r2, BUNfirst(r2));
				}
				while (low < high) {
					dst1[r1->batCount++] = sval[low];
					dst2[r2->batCount++] = ro;
					low++;
				}
			} else {
				/* [low..high) */
				if (BATcapacity(r1) < BUNlast(r1) + high - low) {
					cnt = BUNlast(r1) + high - low + 1024;
					BATsetcount(r1, BATcount(r1));
					BATsetcount(r2, BATcount(r2));
					if (BATextend(r1, cnt) == GDK_FAIL ||
					    BATextend(r2, cnt) == GDK_FAIL)
						goto bailout;
					assert(BATcapacity(r1) == BATcapacity(r2));
					dst1 = (oid *) Tloc(r1, BUNfirst(r1));
					dst2 = (oid *) Tloc(r2, BUNfirst(r2));
				}
				while (low < high) {
					dst1[r1->batCount++] = low;
					dst2[r2->batCount++] = ro;
					low++;
				}
			}
		}
		cnt = BATcount(r1);
		assert(BATcount(r1) == BATcount(r2));
	} else if ((BATcount(rl) > 2 ||
		    l->T->imprints ||
		    l->batPersistence == PERSISTENT ||
		    (VIEWtparent(l) != 0 &&
		     BBPquickdesc(abs(VIEWtparent(l)), 0)->batPersistence == PERSISTENT)) &&
		   BATimprints(l) == GDK_SUCCEED) {
		/* implementation using imprints on left column
		 *
		 * we use imprints if we can (the type is right for
		 * imprints) and either the left bat is persistent or
		 * already has imprints, or the right bats are long
		 * enough (for creating imprints being worth it) */
		BUN maximum;

		sorted = 2;
		off = l->hseqbase - BUNfirst(l);
		cnt = 0;
		maximum = lcand ? (BUN) (lcandend - lcand) : BATcount(l);
		for (;;) {
			if (rcand) {
				if (rcand == rcandend)
					break;
				ro = *rcand++;
				if (rlvals) {
					vrl = FVALUE(rl, ro - rl->hseqbase);
				} else {
					/* TYPE_void */
					rlval = ro;
					vrl = (const char *) &rlval;
				}
				if (rhvals) {
					vrh = FVALUE(rh, ro - rh->hseqbase);
				} else {
					/* TYPE_void */
					rhval = ro;
					vrh = (const char *) &rhval;
				}
			} else {
				if (rstart == rend)
					break;
				if (rlvals) {
					vrl = FVALUE(rl, rstart);
				} else {
					/* TYPE_void */
					rlval = rstart + rl->tseqbase;
					vrl = (const char *) &rlval;
				}
				if (rhvals) {
					vrh = FVALUE(rh, rstart);
				} else {
					/* TYPE_void */
					rhval = rstart + rh->tseqbase;
					vrh = (const char *) &rhval;
				}
				ro = rstart++ + rl->hseqbase;
			}
			dst1 = (oid *) Tloc(r1, BUNfirst(r1));
			switch (t) {
			case TYPE_bte: {
				bte vl, vh;
				if ((vl = *(bte *) vrl) == bte_nil)
					continue;
				if ((vh = *(bte *) vrh) == bte_nil)
					continue;
				if (!li) {
					if (vl == MAXVALUEbte)
						continue;
					vl = NEXTVALUEbte(vl);
				}
				if (!hi) {
					if (vh == MINVALUEbte)
						continue;
					vh = PREVVALUEbte(vh);
				}
				if (vl > vh)
					continue;
				if (lcand)
					ncnt = candscan_bte(l, sl, r1, &vl, &vh,
							    1, 1, 0, 0, 1, 1,
							    lstart, lend, cnt,
							    off, dst1, lcand,
							    cnt + maximum, 1);
				else
					ncnt = fullscan_bte(l, sl, r1, &vl, &vh,
							    1, 1, 0, 0, 1, 1,
							    lstart, lend, cnt,
							    off, dst1, NULL,
							    cnt + maximum, 1);
				break;
			}
			case TYPE_sht: {
				sht vl, vh;
				if ((vl = *(sht *) vrl) == sht_nil)
					continue;
				if ((vh = *(sht *) vrh) == sht_nil)
					continue;
				if (!li) {
					if (vl == MAXVALUEsht)
						continue;
					vl = NEXTVALUEsht(vl);
				}
				if (!hi) {
					if (vh == MINVALUEsht)
						continue;
					vh = PREVVALUEsht(vh);
				}
				if (vl > vh)
					continue;
				if (lcand)
					ncnt = candscan_sht(l, sl, r1, &vl, &vh,
							    1, 1, 0, 0, 1, 1,
							    lstart, lend, cnt,
							    off, dst1, lcand,
							    cnt + maximum, 1);
				else
					ncnt = fullscan_sht(l, sl, r1, &vl, &vh,
							    1, 1, 0, 0, 1, 1,
							    lstart, lend, cnt,
							    off, dst1, NULL,
							    cnt + maximum, 1);
				break;
			}
			case TYPE_int: {
				int vl, vh;
				if ((vl = *(int *) vrl) == int_nil)
					continue;
				if ((vh = *(int *) vrh) == int_nil)
					continue;
				if (!li) {
					if (vl == MAXVALUEint)
						continue;
					vl = NEXTVALUEint(vl);
				}
				if (!hi) {
					if (vh == MINVALUEint)
						continue;
					vh = PREVVALUEint(vh);
				}
				if (vl > vh)
					continue;
				if (lcand)
					ncnt = candscan_int(l, sl, r1, &vl, &vh,
							    1, 1, 0, 0, 1, 1,
							    lstart, lend, cnt,
							    off, dst1, lcand,
							    cnt + maximum, 1);
				else
					ncnt = fullscan_int(l, sl, r1, &vl, &vh,
							    1, 1, 0, 0, 1, 1,
							    lstart, lend, cnt,
							    off, dst1, NULL,
							    cnt + maximum, 1);
				break;
			}
			case TYPE_oid: {
				oid vl, vh;
				if ((vl = *(oid *) vrl) == oid_nil)
					continue;
				if ((vh = *(oid *) vrh) == oid_nil)
					continue;
				if (!li) {
					if (vl == MAXVALUEoid)
						continue;
					vl = NEXTVALUEoid(vl);
				}
				if (!hi) {
					if (vh == MINVALUEoid)
						continue;
					vh = PREVVALUEoid(vh);
				}
				if (vl > vh)
					continue;
#if SIZEOF_OID == SIZEOF_INT
				if (lcand)
					ncnt = candscan_int(l, sl, r1,
							    (const int *) &vl,
							    (const int *) &vh,
							    1, 1, 0, 0, 1, 1,
							    lstart, lend, cnt,
							    off, dst1, lcand,
							    cnt + maximum, 1);
				else
					ncnt = fullscan_int(l, sl, r1,
							    (const int *) &vl,
							    (const int *) &vh,
							    1, 1, 0, 0, 1, 1,
							    lstart, lend, cnt,
							    off, dst1, NULL,
							    cnt + maximum, 1);
#else
				if (lcand)
					ncnt = candscan_lng(l, sl, r1,
							    (const lng *) &vl,
							    (const lng *) &vh,
							    1, 1, 0, 0, 1, 1,
							    lstart, lend, cnt,
							    off, dst1, lcand,
							    cnt + maximum, 1);
				else
					ncnt = fullscan_lng(l, sl, r1,
							    (const lng *) &vl,
							    (const lng *) &vh,
							    1, 1, 0, 0, 1, 1,
							    lstart, lend, cnt,
							    off, dst1, NULL,
							    cnt + maximum, 1);
#endif
				break;
			}
			case TYPE_lng: {
				lng vl, vh;
				if ((vl = *(lng *) vrl) == lng_nil)
					continue;
				if ((vh = *(lng *) vrh) == lng_nil)
					continue;
				if (!li) {
					if (vl == MAXVALUElng)
						continue;
					vl = NEXTVALUElng(vl);
				}
				if (!hi) {
					if (vh == MINVALUElng)
						continue;
					vh = PREVVALUElng(vh);
				}
				if (vl > vh)
					continue;
				if (lcand)
					ncnt = candscan_lng(l, sl, r1, &vl, &vh,
							    1, 1, 0, 0, 1, 1,
							    lstart, lend, cnt,
							    off, dst1, lcand,
							    cnt + maximum, 1);
				else
					ncnt = fullscan_lng(l, sl, r1, &vl, &vh,
							    1, 1, 0, 0, 1, 1,
							    lstart, lend, cnt,
							    off, dst1, NULL,
							    cnt + maximum, 1);
				break;
			}
#ifdef HAVE_HGE
			case TYPE_hge: {
				hge vl, vh;
				if ((vl = *(hge *) vrl) == hge_nil)
					continue;
				if ((vh = *(hge *) vrh) == hge_nil)
					continue;
				if (!li) {
					if (vl == MAXVALUEhge)
						continue;
					vl = NEXTVALUEhge(vl);
				}
				if (!hi) {
					if (vh == MINVALUEhge)
						continue;
					vh = PREVVALUEhge(vh);
				}
				if (vl > vh)
					continue;
				if (lcand)
					ncnt = candscan_hge(l, sl, r1, &vl, &vh,
							    1, 1, 0, 0, 1, 1,
							    lstart, lend, cnt,
							    off, dst1, lcand,
							    cnt + maximum, 1);
				else
					ncnt = fullscan_hge(l, sl, r1, &vl, &vh,
							    1, 1, 0, 0, 1, 1,
							    lstart, lend, cnt,
							    off, dst1, NULL,
							    cnt + maximum, 1);
				break;
			}
#endif
			case TYPE_flt: {
				flt vl, vh;
				if ((vl = *(flt *) vrl) == flt_nil)
					continue;
				if ((vh = *(flt *) vrh) == flt_nil)
					continue;
				if (!li) {
					if (vl == MAXVALUEflt)
						continue;
					vl = NEXTVALUEflt(vl);
				}
				if (!hi) {
					if (vh == MINVALUEflt)
						continue;
					vh = PREVVALUEflt(vh);
				}
				if (vl > vh)
					continue;
				if (lcand)
					ncnt = candscan_flt(l, sl, r1, &vl, &vh,
							    1, 1, 0, 0, 1, 1,
							    lstart, lend, cnt,
							    off, dst1, lcand,
							    cnt + maximum, 1);
				else
					ncnt = fullscan_flt(l, sl, r1, &vl, &vh,
							    1, 1, 0, 0, 1, 1,
							    lstart, lend, cnt,
							    off, dst1, NULL,
							    cnt + maximum, 1);
				break;
			}
			case TYPE_dbl: {
				dbl vl, vh;
				if ((vl = *(dbl *) vrl) == dbl_nil)
					continue;
				if ((vh = *(dbl *) vrh) == dbl_nil)
					continue;
				if (!li) {
					if (vl == MAXVALUEdbl)
						continue;
					vl = NEXTVALUEdbl(vl);
				}
				if (!hi) {
					if (vh == MINVALUEdbl)
						continue;
					vh = PREVVALUEdbl(vh);
				}
				if (vl > vh)
					continue;
				if (lcand)
					ncnt = candscan_dbl(l, sl, r1, &vl, &vh,
							    1, 1, 0, 0, 1, 1,
							    lstart, lend, cnt,
							    off, dst1, lcand,
							    cnt + maximum, 1);
				else
					ncnt = fullscan_dbl(l, sl, r1, &vl, &vh,
							    1, 1, 0, 0, 1, 1,
							    lstart, lend, cnt,
							    off, dst1, NULL,
							    cnt + maximum, 1);
				break;
			}
			default:
				ncnt = BUN_NONE;
				assert(0);
			}
			if (ncnt == BUN_NONE)
				goto bailout;
			assert(ncnt >= cnt);
			if (ncnt == cnt)
				continue;
			if (BATcapacity(r2) < ncnt) {
				BATsetcount(r2, cnt);
				if (BATextend(r2, BATcapacity(r1)) == GDK_FAIL)
					goto bailout;
				dst2 = (oid *) Tloc(r2, BUNfirst(r2));
			}
			while (cnt < ncnt)
				dst2[cnt++] = ro;
		}
	} else {
		/* nested loop implementation */
		const char *vl;
		const char *lvals;

		sorted = 1;
		lvals = l->ttype == TYPE_void ? NULL : (const char *) Tloc(l, BUNfirst(l));
		for (;;) {
			BUN n, nr;
			const oid *p;
			oid lo, lval;

			if (lcand) {
				if (lcand == lcandend)
					break;
				lo = *lcand++;
				vl = VALUE(l, lstart);
			} else {
				if (lstart == lend)
					break;
				if (lvals) {
					vl = VALUE(l, lstart);
					if (off != 0) {
						lval = (oid) (*(const oid *)vl + off);
						vl = (const char *) &lval;
					}
				} else {
					lval = lstart + l->tseqbase;
					vl = (const char *) &lval;
				}
				lo = lstart++ + l->hseqbase;
			}
			if (cmp(vl, nil) == 0)
				continue;
			nr = 0;
			p = rcand;
			n = rstart;
			for (;;) {
				int c;

				if (rcand) {
					if (p == rcandend)
						break;
					ro = *p++;
					if (rlvals)
						vrl = VALUE(rl, ro - rl->hseqbase);
					else {
						/* TYPE_void */
						rlval = ro;
						vrl = (const char *) &rlval;
					}
					if (rhvals)
						vrh = VALUE(rh, ro - rh->hseqbase);
					else {
						/* TYPE_void */
						rhval = ro;
						vrh = (const char *) &rhval;
					}
				} else {
					if (n == rend)
						break;
					if (rlvals) {
						vrl = VALUE(rl, n);
					} else {
						/* TYPE_void */
						rlval = n + rl->tseqbase;
						vrl = (const char *) &rlval;
					}
					if (rhvals) {
						vrh = VALUE(rh, n);
					} else {
						/* TYPE_void */
						rhval = n + rh->tseqbase;
						vrh = (const char *) &rhval;
					}
					ro = n++ + rl->hseqbase;
				}
				if (cmp(vrl, nil) == 0 || cmp(vrh, nil) == 0)
					continue;
				c = cmp(vl, vrl);
				if (c < 0 || (c == 0 && !li))
					continue;
				c = cmp(vl, vrh);
				if (c > 0 || (c == 0 && !hi))
					continue;
				if (BUNlast(r1) == BATcapacity(r1)) {
					BUN newcap = BATgrows(r1);
					BATsetcount(r1, BATcount(r1));
					BATsetcount(r2, BATcount(r2));
					if (BATextend(r1, newcap) == GDK_FAIL ||
					    BATextend(r2, newcap) == GDK_FAIL)
						goto bailout;
					assert(BATcapacity(r1) == BATcapacity(r2));
					dst1 = (oid *) Tloc(r1, BUNfirst(r1));
					dst2 = (oid *) Tloc(r2, BUNfirst(r2));
				}
				dst1[r1->batCount++] = lo;
				dst2[r2->batCount++] = ro;
				nr++;
			}
		}
		cnt = BATcount(r1);
		assert(BATcount(r1) == BATcount(r2));
	}

	/* also set other bits of heap to correct value to indicate size */
	BATsetcount(r1, cnt);
	BATsetcount(r2, cnt);

	/* set properties using an extra scan (usually not complete) */
	dst1 = (oid *) Tloc(r1, BUNfirst(r1));
	dst2 = (oid *) Tloc(r2, BUNfirst(r2));
	r1->tkey = 1;
	r1->tsorted = 1;
	r1->trevsorted = 1;
	r1->tdense = 1;
	r1->T->nil = 0;
	r1->T->nonil = 1;
	for (ncnt = 1; ncnt < cnt; ncnt++) {
		if (dst1[ncnt - 1] == dst1[ncnt]) {
			r1->tdense = 0;
			r1->tkey = 0;
		} else if (dst1[ncnt - 1] < dst1[ncnt]) {
			r1->trevsorted = 0;
			if (dst1[ncnt - 1] + 1 != dst1[ncnt])
				r1->tdense = 0;
		} else {
			assert(sorted != 1);
			r1->tsorted = 0;
			r1->tdense = 0;
			r1->tkey = 0;
		}
		if (!(r1->trevsorted | r1->tdense | r1->tkey | ((sorted != 1) & r1->tsorted)))
			break;
	}
	r1->tseqbase = 	r1->tdense ? cnt > 0 ? dst1[0] : 0 : oid_nil;
	r2->tkey = 1;
	r2->tsorted = 1;
	r2->trevsorted = 1;
	r2->tdense = 1;
	r2->T->nil = 0;
	r2->T->nonil = 1;
	for (ncnt = 1; ncnt < cnt; ncnt++) {
		if (dst2[ncnt - 1] == dst2[ncnt]) {
			r2->tdense = 0;
			r2->tkey = 0;
		} else if (dst2[ncnt - 1] < dst2[ncnt]) {
			r2->trevsorted = 0;
			if (dst2[ncnt - 1] + 1 != dst2[ncnt])
				r2->tdense = 0;
		} else {
			assert(sorted != 2);
			r2->tsorted = 0;
			r2->tdense = 0;
			r2->tkey = 0;
		}
		if (!(r2->trevsorted | r2->tdense | r2->tkey | ((sorted != 2) & r2->tsorted)))
			break;
	}
	r2->tseqbase = 	r2->tdense ? cnt > 0 ? dst2[0] : 0 : oid_nil;
	ALGODEBUG fprintf(stderr, "#rangejoin(l=%s,rl=%s,rh=%s)="
			  "(%s#"BUNFMT"%s%s,%s#"BUNFMT"%s%s\n",
			  BATgetId(l), BATgetId(rl), BATgetId(rh),
			  BATgetId(r1), BATcount(r1),
			  r1->tsorted ? "-sorted" : "",
			  r1->trevsorted ? "-revsorted" : "",
			  BATgetId(r2), BATcount(r2),
			  r2->tsorted ? "-sorted" : "",
			  r2->trevsorted ? "-revsorted" : "");
	return GDK_SUCCEED;

  bailout:
	if (r1)
		BBPreclaim(r1);
	if (r2)
		BBPreclaim(r2);
	return GDK_FAIL;
}<|MERGE_RESOLUTION|>--- conflicted
+++ resolved
@@ -168,7 +168,7 @@
 	     hb != HASHnil(h);					\
 	     hb = HASHgetlink(h,hb))				\
 		if (hb >= (lo) && hb < (hi) &&			\
-		    ATOMcmp(h->type, v, BUNhead(bi, hb)) == 0)
+		    ATOMcmp(h->type, v, BUNtail(bi, hb)) == 0)
 
 static BAT *
 BAT_hashselect(BAT *b, BAT *s, BAT *bn, const void *tl, BUN maximum)
@@ -182,9 +182,6 @@
 	assert(bn->htype == TYPE_void);
 	assert(bn->ttype == TYPE_oid);
 	assert(BAThdense(b));
-<<<<<<< HEAD
-	off = b->hseqbase - b->batFirst;
-=======
 	seq = b->hseqbase;
 	if (VIEWtparent(b)) {
 		BAT *b2 = BBPdescriptor(-VIEWtparent(b));
@@ -195,8 +192,6 @@
 		l = BUNfirst(b);
 		h = BUNlast(b);
 	}
-	b = BATmirror(b);	/* BATprepareHash works on HEAD column */
->>>>>>> 01d44c92
 	if (BATprepareHash(b)) {
 		BBPreclaim(bn);
 		return NULL;
@@ -206,13 +201,8 @@
 	cnt = 0;
 	if (s) {
 		assert(s->tsorted);
-<<<<<<< HEAD
-		HASHloop(bi, b->T->hash, i, tl) {
-			o = (oid) (i + off);
-=======
-		HASHloop_bound(bi, b->H->hash, i, tl, l, h) {
+		HASHloop_bound(bi, b->T->hash, i, tl, l, h) {
 			o = (oid) (i - l + seq);
->>>>>>> 01d44c92
 			if (SORTfnd(s, &o) != BUN_NONE) {
 				buninsfix(bn, dst, cnt, o,
 					  maximum - BATcapacity(bn),
@@ -221,13 +211,8 @@
 			}
 		}
 	} else {
-<<<<<<< HEAD
-		HASHloop(bi, b->T->hash, i, tl) {
-			o = (oid) (i + off);
-=======
-		HASHloop_bound(bi, b->H->hash, i, tl, l, h) {
+		HASHloop_bound(bi, b->T->hash, i, tl, l, h) {
 			o = (oid) (i - l + seq);
->>>>>>> 01d44c92
 			buninsfix(bn, dst, cnt, o,
 				  maximum - BATcapacity(bn),
 				  maximum, NULL);
