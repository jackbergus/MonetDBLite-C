--- conflicted
+++ resolved
@@ -597,17 +597,10 @@
 	scanfunc(NAME, dbl, CAND, END)		\
 	scanfunc(NAME, lng, CAND, END)
 
-<<<<<<< HEAD
 /* scan/imprints select with candidates */
 scan_sel ( candscan , o = *candlist++ - off, w = (*(oid *)Tloc(s,q-1)) + 1 - off)
 /* scan/imprints select without candidates */
 scan_sel ( fullscan , o = p , w = q )
-=======
-/* scan select with candidates */
-scan_sel ( candscan , o = *candlist++ )
-/* scan select without candidates */
-scan_sel ( fullscan , o = (oid)(p + off) )
->>>>>>> f1c0c8db
 
 
 static BAT *
