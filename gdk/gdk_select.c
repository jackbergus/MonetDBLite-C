/*
 * The contents of this file are subject to the MonetDB Public License
 * Version 1.1 (the "License"); you may not use this file except in
 * compliance with the License. You may obtain a copy of the License at
 * http://www.monetdb.org/Legal/MonetDBLicense
 *
 * Software distributed under the License is distributed on an "AS IS"
 * basis, WITHOUT WARRANTY OF ANY KIND, either express or implied. See the
 * License for the specific language governing rights and limitations
 * under the License.
 *
 * The Original Code is the MonetDB Database System.
 *
 * The Initial Developer of the Original Code is CWI.
 * Portions created by CWI are Copyright (C) 1997-July 2008 CWI.
 * Copyright August 2008-2015 MonetDB B.V.
 * All Rights Reserved.
 */

#include "monetdb_config.h"
#include "gdk.h"
#include "gdk_cand.h"
#include "gdk_private.h"
#include <math.h>

#ifndef HAVE_NEXTAFTERF
#define nextafter	_nextafter
float nextafterf(float x, float y);
#endif

/* auxiliary functions and structs for imprints */
#include "gdk_imprints.h"

#define buninsfix(B,A,I,V,G,M,R)				\
	do {							\
		if ((I) == BATcapacity(B)) {			\
			BATsetcount((B), (I));			\
			if (BATextend((B),			\
				      MIN(BATcapacity(B) + (G),	\
					  (M))) == GDK_FAIL) {	\
				BBPreclaim(B);			\
				return (R);			\
			}					\
			A = (oid *) Tloc((B), BUNfirst(B));	\
		}						\
		A[(I)] = (V);					\
	} while (0)

BAT *
virtualize(BAT *bn)
{
	/* input must be a valid candidate list or NULL */
	assert(bn == NULL ||
	       (((bn->ttype == TYPE_void && bn->tseqbase != oid_nil) ||
		 bn->ttype == TYPE_oid) &&
		bn->tkey && bn->tsorted));
	/* since bn has unique and strictly ascending tail values, we
	 * can easily check whether the tail is dense */
	if (bn && bn->ttype == TYPE_oid &&
	    (BATcount(bn) == 0 ||
	     * (const oid *) Tloc(bn, BUNfirst(bn)) + BATcount(bn) - 1 ==
	     * (const oid *) Tloc(bn, BUNlast(bn) - 1))) {
		/* tail is dense, replace by virtual oid */
		ALGODEBUG fprintf(stderr, "#virtualize(bn=%s#"BUNFMT",seq="OIDFMT")\n",
				  BATgetId(bn), BATcount(bn),
				  * (const oid *) Tloc(bn, BUNfirst(bn)));
		if (BATcount(bn) == 0)
			bn->tseqbase = 0;
		else
			bn->tseqbase = * (const oid *) Tloc(bn, BUNfirst(bn));
		bn->tdense = 1;
		HEAPfree(&bn->T->heap, 1);
		bn->ttype = TYPE_void;
		bn->tvarsized = 1;
		bn->T->width = 0;
		bn->T->shift = 0;
	}

	return bn;
}

static BAT *
newempty(const char *func)
{
	BAT *bn = BATnew(TYPE_void, TYPE_void, 0, TRANSIENT);
	if (bn == NULL) {
		GDKerror("%s: memory allocation error", func);
		return NULL;
	}
	BATseqbase(bn, 0);
	BATseqbase(BATmirror(bn), 0);
	return bn;
}

static BAT *
doublerange(oid l1, oid h1, oid l2, oid h2)
{
	BAT *bn;
	oid *restrict p;

	assert(l1 <= h1);
	assert(l2 <= h2);
	assert(h1 <= l2);
	if (l1 == h1 || l2 == h2) {
		bn = BATnew(TYPE_void, TYPE_void, h1 - l1 + h2 - l2, TRANSIENT);
		if (bn == NULL)
			return NULL;
		BATsetcount(bn, h1 - l1 + h2 - l2);
		BATseqbase(bn, 0);
		BATseqbase(BATmirror(bn), l1 == h1 ? l2 : l1);
		return bn;
	}
	bn = BATnew(TYPE_void, TYPE_oid, h1 - l1 + h2 - l2, TRANSIENT);
	if (bn == NULL)
		return NULL;
	BATsetcount(bn, h1 - l1 + h2 - l2);
	BATseqbase(bn, 0);
	p = (oid *) Tloc(bn, BUNfirst(bn));
	while (l1 < h1)
		*p++ = l1++;
	while (l2 < h2)
		*p++ = l2++;
	bn->tkey = 1;
	bn->tsorted = 1;
	bn->trevsorted = BATcount(bn) <= 1;
	bn->T->nil = 0;
	bn->T->nonil = 1;
	return bn;
}

static BAT *
doubleslice(BAT *b, BUN l1, BUN h1, BUN l2, BUN h2)
{
	BAT *bn;
	oid *restrict p;
	const oid *restrict o;

	assert(l1 <= h1);
	assert(l2 <= h2);
	assert(h1 <= l2);
	assert(b->tsorted);
	assert(b->tkey);
	if (b->ttype == TYPE_void)
		return doublerange(l1 + b->tseqbase, h1 + b->tseqbase,
				   l2 + b->tseqbase, h2 + b->tseqbase);
	bn = BATnew(TYPE_void, TYPE_oid, h1 - l1 + h2 - l2, TRANSIENT);
	if (bn == NULL)
		return NULL;
	BATsetcount(bn, h1 - l1 + h2 - l2);
	BATseqbase(bn, 0);
	p = (oid *) Tloc(bn, BUNfirst(bn));
	o = (const oid *) Tloc(b, BUNfirst(b) + l1);
	while (l1++ < h1)
		*p++ = *o++;
	o = (const oid *) Tloc(b, BUNfirst(b) + l2);
	while (l2++ < h2)
		*p++ = *o++;
	bn->tkey = 1;
	bn->tsorted = 1;
	bn->trevsorted = BATcount(bn) <= 1;
	bn->T->nil = 0;
	bn->T->nonil = 1;
	return virtualize(bn);
}

static BAT *
BAT_hashselect(BAT *b, BAT *s, BAT *bn, const void *tl, BUN maximum)
{
	BATiter bi;
	BUN i, cnt;
	oid o, *restrict dst;
	/* off must be signed as it can be negative,
	 * e.g., if b->hseqbase == 0 and b->batFirst > 0;
	 * instead of wrd, we could also use ssize_t or int/lng with
	 * 32/64-bit OIDs */
	wrd off;

	assert(bn->htype == TYPE_void);
	assert(bn->ttype == TYPE_oid);
	assert(BAThdense(b));
	off = b->hseqbase - b->batFirst;
	if (BATprepareHash(b)) {
		BBPreclaim(bn);
		return NULL;
	}
	bi = bat_iterator(b);
	dst = (oid *) Tloc(bn, BUNfirst(bn));
	cnt = 0;
	if (s) {
		assert(s->tsorted);
		HASHloop(bi, b->T->hash, i, tl) {
			o = (oid) (i + off);
			if (SORTfnd(s, &o) != BUN_NONE) {
				buninsfix(bn, dst, cnt, o,
					  maximum - BATcapacity(bn),
					  maximum, NULL);
				cnt++;
			}
		}
	} else {
		HASHloop(bi, b->T->hash, i, tl) {
			o = (oid) (i + off);
			buninsfix(bn, dst, cnt, o,
				  maximum - BATcapacity(bn),
				  maximum, NULL);
			cnt++;
		}
	}
	BATsetcount(bn, cnt);
	bn->tkey = 1;
	GDKqsort(dst, NULL, NULL, BATcount(bn), SIZEOF_OID, 0, TYPE_oid);
	bn->tsorted = 1;
	bn->tdense = bn->trevsorted = bn->batCount <= 1;
	if (bn->batCount == 1)
		bn->tseqbase = *dst;
<<<<<<< HEAD
	/* temporarily set head to nil so that BATorder doesn't materialize */
	BATseqbase(bn, oid_nil);
	if (BATorder(BATmirror(bn)) == GDK_FAIL) {
		BBPreclaim(bn);
		return NULL;
	}
=======
>>>>>>> 79f0f6f8
	BATseqbase(bn, 0);
	return bn;
}

/* Imprints select code */

/* inner check */
#define impscheck(CAND,TEST,ADD)			\
do {							\
	e = (BUN) (i+limit-pr_off+off);			\
	if (im[icnt] & mask) {				\
		if ((im[icnt] & ~innermask) == 0) {	\
			while (p < q && o < e) {	\
				v = src[o-off];		\
				ADD;			\
				cnt++;			\
				p++;			\
				if (p < q)		\
					CAND;		\
			}				\
		} else {				\
			while (p < q && o < e) {	\
				v = src[o-off];		\
				ADD;			\
				cnt += (TEST);		\
				p++;			\
				if (p < q)		\
					CAND;		\
			}				\
		}					\
	} else {					\
		while (p <= q && o < e) {		\
			p++;				\
			CAND;				\
		}					\
	}						\
} while (0)

/* main loop for imprints */
/*
 * icnt is the iterator for imprints
 * dcnt is the iterator for dictionary entries
 * i    is the iterator for the values in imprints
 */
#define impsloop(CAND,TEST,ADD)						\
do {									\
	BUN dcnt, icnt, limit, i, l, e;					\
	cchdc_t *restrict d = (cchdc_t *) imprints->dict;		\
	bte rpp    = ATOMelmshift(IMPS_PAGE >> b->T->shift);		\
	CAND;								\
	for (i = 0, dcnt = 0, icnt = 0;					\
	     dcnt < imprints->dictcnt && i + off < w + pr_off && p < q; \
	     dcnt++) {							\
		limit = ((BUN) d[dcnt].cnt) << rpp;			\
		while (i + limit + off <= o + pr_off) {			\
			i += limit;					\
			icnt += d[dcnt].repeat ? 1 : d[dcnt].cnt;	\
			dcnt++;						\
			limit = ((BUN) d[dcnt].cnt) << rpp;		\
		}							\
		if (!d[dcnt].repeat) {					\
			limit = (BUN) 1 << rpp;				\
			l = icnt + d[dcnt].cnt;				\
			while (i + limit + off <= o + pr_off) {		\
				icnt++;					\
				i += limit;				\
			}						\
			for (;						\
			     icnt < l && i + off < w + pr_off;		\
			     icnt++) {					\
				impscheck(CAND,TEST,ADD);		\
				i += limit;				\
			}						\
		}							\
		else {							\
			impscheck(CAND,TEST,ADD);			\
			i += limit;					\
			icnt++;						\
		}							\
	}								\
} while (0)

#define quickins(dst, cnt, o, bn)			\
	do {						\
		assert((cnt) < BATcapacity(bn));	\
		dst[cnt] = (o);				\
	} while (0)

/* construct the mask */
#define impsmask(CAND,TEST,B)						\
do {									\
	uint##B##_t *restrict im = (uint##B##_t *) imprints->imps;	\
	uint##B##_t mask = 0, innermask;				\
	int lbin, hbin;							\
	int tpe = ATOMbasetype(b->ttype);				\
	lbin = IMPSgetbin(tpe, imprints->bits, imprints->bins, tl);	\
	hbin = IMPSgetbin(tpe, imprints->bits, imprints->bins, th);	\
	/* note: (1<<n)-1 gives a sequence of n one bits */		\
	/* to set bits hbin..lbin inclusive, we would do: */		\
	/* mask = ((1 << (hbin + 1)) - 1) - ((1 << lbin) - 1); */	\
	/* except ((1 << (hbin + 1)) - 1) is not defined if */		\
	/* hbin == sizeof(uint##B##_t)*8 - 1 */				\
	/* the following does work, however */				\
	mask = (((((uint##B##_t) 1 << hbin) - 1) << 1) | 1) - (((uint##B##_t) 1 << lbin) - 1); \
	innermask = mask;						\
	if (!b->T->nonil || vl != minval)				\
		innermask = IMPSunsetBit(B, innermask, lbin);		\
	if (vh != maxval)						\
		innermask = IMPSunsetBit(B, innermask, hbin);		\
	if (anti) {							\
		uint##B##_t tmp = mask;					\
		mask = ~innermask;					\
		innermask = ~tmp;					\
	}								\
									\
	if (BATcapacity(bn) < maximum) {				\
		impsloop(CAND, TEST,					\
			 buninsfix(bn, dst, cnt, o,			\
				   (BUN) ((dbl) cnt / (dbl) (p-r)	\
					  * (dbl) (q-p) * 1.1 + 1024),	\
				   BATcapacity(bn) + q - p, BUN_NONE));	\
	} else {							\
		impsloop(CAND, TEST, quickins(dst, cnt, o, bn));	\
	}								\
} while (0)

#define checkMINMAX(B)							\
do {									\
	int ii;								\
	BUN *restrict imp_cnt = imprints->stats + 128;			\
	imp_min = imp_max = nil;					\
	for (ii = 0; ii < B; ii++) {					\
		if ((imp_min == nil) && (imp_cnt[ii])) {		\
			imp_min = basesrc[imprints->stats[ii]];		\
		}							\
		if ((imp_max == nil) && (imp_cnt[B-1-ii])) {		\
			imp_max = basesrc[imprints->stats[64+B-1-ii]];	\
		}							\
	}								\
	assert((imp_min != nil) && (imp_max != nil));			\
	if (anti ?							\
	    vl < imp_min && vh > imp_max :				\
	    vl > imp_max || vh < imp_min) {				\
		return 0;						\
	}								\
} while (0)

/* choose number of bits */
#define bitswitch(CAND,TEST)						\
do {									\
	assert(imprints);						\
	ALGODEBUG fprintf(stderr,					\
			  "#BATsubselect(b=%s#"BUNFMT",s=%s%s,anti=%d): " \
			  "imprints select %s\n", BATgetId(b), BATcount(b), \
			  s ? BATgetId(s) : "NULL",			\
			  s && BATtdense(s) ? "(dense)" : "",		\
			  anti, #TEST);					\
	switch (imprints->bits) {					\
	case 8:  checkMINMAX(8); impsmask(CAND,TEST,8); break;		\
	case 16: checkMINMAX(16); impsmask(CAND,TEST,16); break;	\
	case 32: checkMINMAX(32); impsmask(CAND,TEST,32); break;	\
	case 64: checkMINMAX(64); impsmask(CAND,TEST,64); break;	\
	default: assert(0); break;					\
	}								\
} while (0)

/* scan select without imprints */

/* core scan select loop with & without candidates */
#define scanloop(NAME,CAND,TEST)					\
do {									\
	ALGODEBUG fprintf(stderr,					\
			  "#BATsubselect(b=%s#"BUNFMT",s=%s%s,anti=%d): " \
			  "%s %s\n", BATgetId(b), BATcount(b),		\
			  s ? BATgetId(s) : "NULL",			\
			  s && BATtdense(s) ? "(dense)" : "",		\
			  anti, #NAME, #TEST);				\
	if (BATcapacity(bn) < maximum) {				\
		while (p < q) {						\
			CAND;						\
			v = src[o-off];					\
			buninsfix(bn, dst, cnt, o,			\
				  (BUN) ((dbl) cnt / (dbl) (p-r)	\
					 * (dbl) (q-p) * 1.1 + 1024),	\
				  BATcapacity(bn) + q - p, BUN_NONE);	\
			cnt += (TEST);					\
			p++;						\
		}							\
	} else {							\
		while (p < q) {						\
			CAND;						\
			v = src[o-off];					\
			assert(cnt < BATcapacity(bn));			\
			dst[cnt] = o;					\
			cnt += (TEST);					\
			p++;						\
		}							\
	}								\
} while (0)

/* argument list for type-specific core scan select function call */
#define scanargs							\
	b, s, bn, tl, th, li, hi, equi, anti, lval, hval, p, q, cnt, off, \
	dst, candlist, maximum, use_imprints

#define PREVVALUEbte(x)	((x) - 1)
#define PREVVALUEsht(x)	((x) - 1)
#define PREVVALUEint(x)	((x) - 1)
#define PREVVALUElng(x)	((x) - 1)
#ifdef HAVE_HGE
#define PREVVALUEhge(x)	((x) - 1)
#endif
#define PREVVALUEoid(x)	((x) - 1)
#define PREVVALUEflt(x)	nextafterf((x), -GDK_flt_max)
#define PREVVALUEdbl(x)	nextafter((x), -GDK_dbl_max)

#define NEXTVALUEbte(x)	((x) + 1)
#define NEXTVALUEsht(x)	((x) + 1)
#define NEXTVALUEint(x)	((x) + 1)
#define NEXTVALUElng(x)	((x) + 1)
#ifdef HAVE_HGE
#define NEXTVALUEhge(x)	((x) + 1)
#endif
#define NEXTVALUEoid(x)	((x) + 1)
#define NEXTVALUEflt(x)	nextafterf((x), GDK_flt_max)
#define NEXTVALUEdbl(x)	nextafter((x), GDK_dbl_max)

#define MINVALUEbte	NEXTVALUEbte(GDK_bte_min)
#define MINVALUEsht	NEXTVALUEsht(GDK_sht_min)
#define MINVALUEint	NEXTVALUEint(GDK_int_min)
#define MINVALUElng	NEXTVALUElng(GDK_lng_min)
#ifdef HAVE_HGE
#define MINVALUEhge	NEXTVALUEhge(GDK_hge_min)
#endif
#define MINVALUEoid	GDK_oid_min
#define MINVALUEflt	NEXTVALUEflt(GDK_flt_min)
#define MINVALUEdbl	NEXTVALUEdbl(GDK_dbl_min)

#define MAXVALUEbte	GDK_bte_max
#define MAXVALUEsht	GDK_sht_max
#define MAXVALUEint	GDK_int_max
#define MAXVALUElng	GDK_lng_max
#ifdef HAVE_HGE
#define MAXVALUEhge	GDK_hge_max
#endif
#define MAXVALUEoid	GDK_oid_max
#define MAXVALUEflt	GDK_flt_max
#define MAXVALUEdbl	GDK_dbl_max

#define choose(NAME, CAND, TEST)			\
	do {						\
		if (use_imprints) {			\
			bitswitch(CAND, TEST);		\
		} else {				\
			scanloop(NAME, CAND, TEST);	\
		}					\
	} while (0)

/* definition of type-specific core scan select function */
#define scanfunc(NAME, TYPE, CAND, END)					\
static BUN								\
NAME##_##TYPE(BAT *b, BAT *s, BAT *bn, const TYPE *tl, const TYPE *th,	\
	      int li, int hi, int equi, int anti, int lval, int hval,	\
	      BUN r, BUN q, BUN cnt, wrd off, oid *restrict dst,	\
	      const oid *candlist, BUN maximum, int use_imprints)	\
{									\
	TYPE vl = *tl;							\
	TYPE vh = *th;							\
	TYPE imp_min;							\
	TYPE imp_max;							\
	TYPE v;								\
	TYPE nil = TYPE##_nil;						\
	TYPE minval = MINVALUE##TYPE;					\
	TYPE maxval = MAXVALUE##TYPE;					\
	const TYPE *src = (const TYPE *) Tloc(b, 0);			\
	const TYPE *basesrc;						\
	oid o;								\
	BUN w, p = r;							\
	BUN pr_off = 0;							\
	Imprints *imprints;						\
	(void) candlist;						\
	(void) li;							\
	(void) hi;							\
	(void) lval;							\
	(void) hval;							\
	assert(li == !anti);						\
	assert(hi == !anti);						\
	assert(lval);							\
	assert(hval);							\
	if (use_imprints && VIEWtparent(b)) {				\
		BAT *parent = BATmirror(BATdescriptor(VIEWtparent(b)));	\
		basesrc = (const TYPE *) Tloc(parent, BUNfirst(parent)); \
		imprints = parent->T->imprints;				\
		pr_off = (BUN) ((TYPE *)Tloc(b,0) -			\
				(TYPE *)Tloc(parent,0)+BUNfirst(parent)); \
		BBPunfix(parent->batCacheid);				\
	} else {							\
		imprints= b->T->imprints;				\
		basesrc = (const TYPE *) Tloc(b, BUNfirst(b));		\
	}								\
	END;								\
	if (equi) {							\
		assert(!use_imprints);					\
		scanloop(NAME, CAND, v == vl);				\
	} else if (anti) {						\
		if (b->T->nonil) {					\
			choose(NAME,CAND,(v <= vl || v >= vh));		\
		} else {						\
			choose(NAME,CAND,(v <= vl || v >= vh) && v != nil); \
		}							\
	} else if (b->T->nonil && vl == minval) {			\
		choose(NAME,CAND,v <= vh);				\
	} else if (vh == maxval) {					\
		choose(NAME,CAND,v >= vl);				\
	} else {							\
		choose(NAME,CAND,v >= vl && v <= vh);			\
	}								\
	return cnt;							\
}

static BUN
candscan_any (BAT *b, BAT *s, BAT *bn, const void *tl, const void *th,
	      int li, int hi, int equi, int anti, int lval, int hval,
	      BUN r, BUN q, BUN cnt, wrd off, oid *restrict dst,
	      const oid *candlist, BUN maximum, int use_imprints)
{
	const void *v;
	const void *nil = ATOMnilptr(b->ttype);
	int (*cmp)(const void *, const void *) = BATatoms[b->ttype].atomCmp;
	BATiter bi = bat_iterator(b);
	oid o;
	BUN p = r;
	int c;

	(void) maximum;
	(void) use_imprints;
	if (equi) {
		ALGODEBUG fprintf(stderr,
				  "#BATsubselect(b=%s#"BUNFMT",s=%s%s,anti=%d): "
				  "candscan equi\n", BATgetId(b), BATcount(b),
				  BATgetId(s), BATtdense(s) ? "(dense)" : "",
				  anti);
		while (p < q) {
			o = *candlist++;
			v = BUNtail(bi,(BUN)(o-off));
			buninsfix(bn, dst, cnt, o,
				  (BUN) ((dbl) cnt / (dbl) (p-r)
					 * (dbl) (q-p) * 1.1 + 1024),
				  BATcapacity(bn) + q - p, BUN_NONE);
			cnt += ((*cmp)(tl, v) == 0);
			p++;
		}
	} else if (anti) {
		ALGODEBUG fprintf(stderr,
				  "#BATsubselect(b=%s#"BUNFMT",s=%s%s,anti=%d): "
				  "candscan anti\n", BATgetId(b), BATcount(b),
				  BATgetId(s), BATtdense(s) ? "(dense)" : "",
				  anti);
		while (p < q) {
			o = *candlist++;
			v = BUNtail(bi,(BUN)(o-off));
			buninsfix(bn, dst, cnt, o,
				  (BUN) ((dbl) cnt / (dbl) (p-r)
					 * (dbl) (q-p) * 1.1 + 1024),
				  BATcapacity(bn) + q - p, BUN_NONE);
			cnt += ((nil == NULL || (*cmp)(v, nil) != 0) &&
			     ((lval &&
			       ((c = (*cmp)(tl, v)) > 0 ||
				(!li && c == 0))) ||
			      (hval &&
			       ((c = (*cmp)(th, v)) < 0 ||
				(!hi && c == 0)))));
			p++;
		}
	} else {
		ALGODEBUG fprintf(stderr,
				  "#BATsubselect(b=%s#"BUNFMT",s=%s%s,anti=%d): "
				  "candscan range\n", BATgetId(b), BATcount(b),
				  BATgetId(s), BATtdense(s) ? "(dense)" : "",
				  anti);
		while (p < q) {
			o = *candlist++;
			v = BUNtail(bi,(BUN)(o-off));
			buninsfix(bn, dst, cnt, o,
				  (BUN) ((dbl) cnt / (dbl) (p-r)
					 * (dbl) (q-p) * 1.1 + 1024),
				  BATcapacity(bn) + q - p, BUN_NONE);
			cnt += ((nil == NULL || (*cmp)(v, nil) != 0) &&
			     ((!lval ||
			       (c = cmp(tl, v)) < 0 ||
			       (li && c == 0)) &&
			      (!hval ||
			       (c = cmp(th, v)) > 0 ||
			       (hi && c == 0))));
			p++;
		}
	}
	return cnt;
}

static BUN
fullscan_any(BAT *b, BAT *s, BAT *bn, const void *tl, const void *th,
	     int li, int hi, int equi, int anti, int lval, int hval,
	     BUN r, BUN q, BUN cnt, wrd off, oid *restrict dst,
	     const oid *candlist, BUN maximum, int use_imprints)
{
	const void *v;
	const void *restrict nil = ATOMnilptr(b->ttype);
	int (*cmp)(const void *, const void *) = BATatoms[b->ttype].atomCmp;
	BATiter bi = bat_iterator(b);
	oid o;
	BUN p = r;
	int c;

	(void) candlist;
	(void) maximum;
	(void) use_imprints;

	if (equi) {
		ALGODEBUG fprintf(stderr,
				  "#BATsubselect(b=%s#"BUNFMT",s=%s%s,anti=%d): "
				  "fullscan equi\n", BATgetId(b), BATcount(b),
				  s ? BATgetId(s) : "NULL",
				  s && BATtdense(s) ? "(dense)" : "", anti);
		while (p < q) {
			o = (oid)(p + off);
			v = BUNtail(bi,(BUN)(o-off));
			buninsfix(bn, dst, cnt, o,
				  (BUN) ((dbl) cnt / (dbl) (p-r)
					 * (dbl) (q-p) * 1.1 + 1024),
				  BATcapacity(bn) + q - p, BUN_NONE);
			cnt += ((*cmp)(tl, v) == 0);
			p++;
		}
	} else if (anti) {
		ALGODEBUG fprintf(stderr,
				  "#BATsubselect(b=%s#"BUNFMT",s=%s%s,anti=%d): "
				  "fullscan anti\n", BATgetId(b), BATcount(b),
				  s ? BATgetId(s) : "NULL",
				  s && BATtdense(s) ? "(dense)" : "", anti);
		while (p < q) {
			o = (oid)(p + off);
			v = BUNtail(bi,(BUN)(o-off));
			buninsfix(bn, dst, cnt, o,
				  (BUN) ((dbl) cnt / (dbl) (p-r)
					 * (dbl) (q-p) * 1.1 + 1024),
				  BATcapacity(bn) + q - p, BUN_NONE);
			cnt += ((nil == NULL || (*cmp)(v, nil) != 0) &&
			     ((lval &&
			       ((c = (*cmp)(tl, v)) > 0 ||
				(!li && c == 0))) ||
			      (hval &&
			       ((c = (*cmp)(th, v)) < 0 ||
				(!hi && c == 0)))));
			p++;
		}
	} else {
		ALGODEBUG fprintf(stderr,
				  "#BATsubselect(b=%s#"BUNFMT",s=%s%s,anti=%d): "
				  "fullscan range\n", BATgetId(b), BATcount(b),
				  s ? BATgetId(s) : "NULL",
				  s && BATtdense(s) ? "(dense)" : "", anti);
		while (p < q) {
			o = (oid)(p + off);
			v = BUNtail(bi,(BUN)(o-off));
			buninsfix(bn, dst, cnt, o,
				  (BUN) ((dbl) cnt / (dbl) (p-r)
					 * (dbl) (q-p) * 1.1 + 1024),
				  BATcapacity(bn) + q - p, BUN_NONE);
			cnt += ((nil == NULL || (*cmp)(v, nil) != 0) &&
			     ((!lval ||
			       (c = cmp(tl, v)) < 0 ||
			       (li && c == 0)) &&
			      (!hval ||
			       (c = cmp(th, v)) > 0 ||
			       (hi && c == 0))));
			p++;
		}
	}
	return cnt;
}

/* scan select type switch */
#ifdef HAVE_HGE
#define scanfunc_hge(NAME, CAND, END)	\
	scanfunc(NAME, hge, CAND, END)
#else
#define scanfunc_hge(NAME, CAND, END)
#endif
#define scan_sel(NAME, CAND, END)		\
	scanfunc(NAME, bte, CAND, END)		\
	scanfunc(NAME, sht, CAND, END)		\
	scanfunc(NAME, int, CAND, END)		\
	scanfunc(NAME, flt, CAND, END)		\
	scanfunc(NAME, dbl, CAND, END)		\
	scanfunc(NAME, lng, CAND, END)		\
	scanfunc_hge(NAME, CAND, END)

/* scan/imprints select with candidates */
scan_sel(candscan, o = *candlist++, w = (BUN) ((*(oid *) Tloc(s,q?(q - 1):0)) + 1))
/* scan/imprints select without candidates */
scan_sel(fullscan, o = (oid) (p+off), w = (BUN) (q+off))


static BAT *
BAT_scanselect(BAT *b, BAT *s, BAT *bn, const void *tl, const void *th,
	       int li, int hi, int equi, int anti, int lval, int hval,
	       BUN maximum, int use_imprints)
{
#ifndef NDEBUG
	int (*cmp)(const void *, const void *);
#endif
	int t;
	BUN p, q, cnt;
	oid o, *restrict dst;
	/* off must be signed as it can be negative,
	 * e.g., if b->hseqbase == 0 and b->batFirst > 0;
	 * instead of wrd, we could also use ssize_t or int/lng with
	 * 32/64-bit OIDs */
	wrd off;
	const oid *candlist;

	assert(b != NULL);
	assert(bn != NULL);
	assert(bn->htype == TYPE_void);
	assert(bn->ttype == TYPE_oid);
	assert(anti == 0 || anti == 1);
	assert(!lval || tl != NULL);
	assert(!hval || th != NULL);
	assert(!equi || (li && hi && !anti));
	assert(!anti || lval || hval);
	assert( anti || lval || hval || !b->T->nonil);
	assert(b->ttype != TYPE_void || equi || b->T->nonil);

#ifndef NDEBUG
	cmp = BATatoms[b->ttype].atomCmp;
#endif

	assert(!lval || !hval || (*cmp)(tl, th) <= 0);

	/* build imprints if they do not exist */
	if (use_imprints && (BATimprints(b) == GDK_FAIL)) {
		use_imprints = 0;
	}

	off = b->hseqbase - BUNfirst(b);
	dst = (oid *) Tloc(bn, BUNfirst(bn));
	cnt = 0;

	t = ATOMbasetype(b->ttype);

	if (s && !BATtdense(s)) {

		assert(s->tsorted);
		assert(s->tkey);
		/* setup candscanloop loop vars to only iterate over
		 * part of s that has values that are in range of b */
		o = b->hseqbase + BATcount(b);
		q = SORTfndfirst(s, &o);
		p = SORTfndfirst(s, &b->hseqbase);
		/* should we return an error if p > BUNfirst(s) || q <
		 * BUNlast(s) (i.e. s not fully used)? */
		candlist = (const oid *) Tloc(s, p);
		/* call type-specific core scan select function */
		assert(b->batCapacity >= BATcount(b));
		assert(s->batCapacity >= BATcount(s));
		switch (t) {
		case TYPE_bte:
			cnt = candscan_bte(scanargs);
			break;
		case TYPE_sht:
			cnt = candscan_sht(scanargs);
			break;
		case TYPE_int:
			cnt = candscan_int(scanargs);
			break;
		case TYPE_flt:
			cnt = candscan_flt(scanargs);
			break;
		case TYPE_dbl:
			cnt = candscan_dbl(scanargs);
			break;
		case TYPE_lng:
			cnt = candscan_lng(scanargs);
			break;
#ifdef HAVE_HGE
		case TYPE_hge:
			cnt = candscan_hge(scanargs);
			break;
#endif
		default:
			cnt = candscan_any(scanargs);
			break;
		}
	} else {
		if (s) {
			assert(BATtdense(s));
			p = (BUN) s->tseqbase;
			q = p + BATcount(s);
			if ((oid) p < b->hseqbase)
				p = (BUN) b->hseqbase;
			if ((oid) q > b->hseqbase + BATcount(b))
				q = (BUN) b->hseqbase + BATcount(b);
			p = (BUN) (p - off);
			q = (BUN) (q - off);
		} else {
			p = BUNfirst(b);
			q = BUNlast(b);
		}
		candlist = NULL;
		/* call type-specific core scan select function */
		switch (t) {
		case TYPE_bte:
			cnt = fullscan_bte(scanargs);
			break;
		case TYPE_sht:
			cnt = fullscan_sht(scanargs);
			break;
		case TYPE_int:
			cnt = fullscan_int(scanargs);
			break;
		case TYPE_flt:
			cnt = fullscan_flt(scanargs);
			break;
		case TYPE_dbl:
			cnt = fullscan_dbl(scanargs);
			break;
		case TYPE_lng:
			cnt = fullscan_lng(scanargs);
			break;
#ifdef HAVE_HGE
		case TYPE_hge:
			cnt = fullscan_hge(scanargs);
			break;
#endif
		default:
			cnt = fullscan_any(scanargs);
			break;
		}
	}
	if (cnt == BUN_NONE)
		return NULL;
	assert(bn->batCapacity >= cnt);

	BATsetcount(bn, cnt);
	bn->tsorted = 1;
	bn->trevsorted = bn->batCount <= 1;
	bn->tkey = 1;
	bn->tdense = bn->batCount <= 1;
	if (bn->batCount == 1)
		bn->tseqbase = *(oid *) Tloc(bn, BUNfirst(bn));
	bn->hsorted = 1;
	bn->hdense = 1;
	bn->hseqbase = 0;
	bn->hkey = 1;
	bn->hrevsorted = bn->batCount <= 1;

	return bn;
}

/* generic range select
 *
 * Return a dense-headed BAT with the OID values of b in the tail for
 * qualifying tuples.  The return BAT is sorted on the tail value
 * (i.e. in the same order as the input BAT).
 *
 * If s[dense,OID] is specified, its tail column is a list of
 * candidates.  s should be sorted on the tail value.
 *
 * tl may not be NULL, li, hi, and anti must be either 0 or 1.
 *
 * If th is NULL, hi is ignored.
 *
 * If anti is 0, qualifying tuples are those whose tail value is
 * between tl and th.  If li or hi is 1, the respective boundary is
 * inclusive, otherwise exclusive.  If th is NULL it is taken to be
 * equal to tl, turning this into an equi- or point-select.  Note that
 * for a point select to return anything, li (and hi if th was not
 * NULL) must be 1.  There is a special case if tl is nil and th is
 * NULL.  This is the only way to select for nil values.
 *
 * If anti is 1, the result is the complement of what the result would
 * be if anti were 0, except that nils are filtered out.
 *
 * In brief:
 * - if tl==nil and th==NULL and anti==0, return all nils (only way to
 *   get nils);
 * - it tl==nil and th==nil, return all but nils;
 * - if tl==nil and th!=NULL, no lower bound;
 * - if th==NULL or tl==th, point (equi) select;
 * - if th==nil, no upper bound
 *
 * A complete breakdown of the various arguments follows.  Here, v, v1
 * and v2 are values from the appropriate domain, and
 * v != nil, v1 != nil, v2 != nil, v1 < v2.
 *	tl	th	li	hi	anti	result list of OIDs for values
 *	-----------------------------------------------------------------
 *	nil	NULL	ignored	ignored	false	x = nil (only way to get nil)
 *	nil	NULL	ignored	ignored	true	x != nil
 *	nil	nil	ignored	ignored	false	x != nil
 *	nil	v	ignored	false	false	x < v
 *	nil	v	ignored	true	false	x <= v
 *	nil	v	ignored	false	true	x >= v
 *	nil	v	ignored	true	true	x > v
 *	v	nil	false	ignored	false	x > v
 *	v	nil	true	ignored	false	x >= v
 *	v	nil	false	ignored	true	x <= v
 *	v	nil	true	ignored	true	x < v
 *	v	NULL	false	ignored	false	NOTHING
 *	v	NULL	true	ignored	false	x == v
 *	v	NULL	false	ignored	true	x != nil
 *	v	NULL	true	ignored	true	x != v
 *	v	v	false	false	false	NOTHING
 *	v	v	true	false	false	NOTHING
 *	v	v	false	true	false	NOTHING
 *	v	v	true	true	false	x == v
 *	v	v	false	false	true	x != nil
 *	v	v	true	false	true	x != nil
 *	v	v	false	true	true	x != nil
 *	v	v	true	true	true	x != v
 *	v1	v2	false	false	false	v1 < x < v2
 *	v1	v2	true	false	false	v1 <= x < v2
 *	v1	v2	false	1	false	v1 < x <= v2
 *	v1	v2	true	true	false	v1 <= x <= v2
 *	v1	v2	false	false	true	x <= v1 or x >= v2
 *	v1	v2	true	false	true	x < v1 or x >= v2
 *	v1	v2	false	true	true	x <= v1 or x > v2
 *	v1	v2	true	true	true	x < v1 or x > v2
 *	v2	v1	ignored	ignored	ignored	NOTHING
 */

/* Normalize the variables li, hi, lval, hval, possibly changing anti
 * in the process.  This works for all (and only) numeric types.
 *
 * Note that the expression x < v is equivalent to x <= v' where v' is
 * the next smaller value in the domain of v (similarly for x > v).
 * Also note that for floating point numbers there actually is such a
 * value.  In fact, there is a function in standard C that calculates
 * that value.
 *
 * The result of this macro is:
 * li == !anti, hi == !anti, lval == 1, hval == 1
 * This means that all ranges that we check for are closed ranges.  If
 * a range is one-sided, we fill in the minimum resp. maximum value in
 * the domain so that we create a closed ranges. */
#define NORMALIZE(TYPE)							\
	do {								\
		if (anti && li) {					\
			/* -inf < x < vl === -inf < x <= vl-1 */	\
			if (*(TYPE*)tl == MINVALUE##TYPE) {		\
				/* -inf < x < MIN || *th <[=] x < +inf */ \
				/* degenerates into half range */	\
				/* *th <[=] x < +inf */			\
				anti = 0;				\
				tl = th;				\
				li = !hi;				\
				hval = 0;				\
				/* further dealt with below */		\
			} else {					\
				vl.v_##TYPE = PREVVALUE##TYPE(*(TYPE*)tl); \
				tl = &vl.v_##TYPE;			\
				li = 0;					\
			}						\
		}							\
		if (anti && hi) {					\
			/* vl < x < +inf === vl+1 <= x < +inf */	\
			if (*(TYPE*)th == MAXVALUE##TYPE) {		\
				/* -inf < x <[=] *tl || MAX > x > +inf */ \
				/* degenerates into half range */	\
				/* -inf < x <[=] *tl */			\
				anti = 0;				\
				th = tl;				\
				hi = !li;				\
				lval = 0;				\
				/* further dealt with below */		\
			} else {					\
				vh.v_##TYPE = NEXTVALUE##TYPE(*(TYPE*)th); \
				th = &vh.v_##TYPE;			\
				hi = 0;					\
			}						\
		}							\
		if (!anti) {						\
			if (lval) {					\
				/* range bounded on left */		\
				if (!li) {				\
					/* open range on left */	\
					if (*(TYPE*)tl == MAXVALUE##TYPE) \
						return newempty("BATsubselect"); \
					/* vl < x === vl+1 <= x */	\
					vl.v_##TYPE = NEXTVALUE##TYPE(*(TYPE*)tl); \
					li = 1;				\
					tl = &vl.v_##TYPE;		\
				}					\
			} else {					\
				/* -inf, i.e. smallest value */		\
				vl.v_##TYPE = MINVALUE##TYPE;		\
				li = 1;					\
				tl = &vl.v_##TYPE;			\
				lval = 1;				\
			}						\
			if (hval) {					\
				/* range bounded on right */		\
				if (!hi) {				\
					/* open range on right */	\
					if (*(TYPE*)th == MINVALUE##TYPE) \
						return newempty("BATsubselect"); \
					/* x < vh === x <= vh-1 */	\
					vh.v_##TYPE = PREVVALUE##TYPE(*(TYPE*)th); \
					hi = 1;				\
					th = &vh.v_##TYPE;		\
				}					\
			} else {					\
				/* +inf, i.e. largest value */		\
				vh.v_##TYPE = MAXVALUE##TYPE;		\
				hi = 1;					\
				th = &vh.v_##TYPE;			\
				hval = 1;				\
			}						\
		}							\
		assert(lval);						\
		assert(hval);						\
		assert(li != anti);					\
		assert(hi != anti);					\
		/* if anti is set, we can now check */			\
		/* (x <= *tl || x >= *th) && x != nil */		\
		/* if equi==1, the check is x != *tl && x != nil */	\
		/* if anti is not set, we can check just */		\
		/* *tl <= x && x <= *th */				\
		/* if equi==1, the check is x == *tl */			\
		/* note that this includes the check for != nil */	\
		/* in the case where equi==1, the check is x == *tl */	\
	} while (0)

BAT *
BATsubselect(BAT *b, BAT *s, const void *tl, const void *th,
	     int li, int hi, int anti)
{
	int hval, lval, equi, t, lnil, hash;
	bat parent;
	const void *nil;
	BAT *bn;
	BUN estimate = BUN_NONE, maximum = BUN_NONE;
	union {
		bte v_bte;
		sht v_sht;
		int v_int;
		lng v_lng;
#ifdef HAVE_HGE
		hge v_hge;
#endif
		flt v_flt;
		dbl v_dbl;
		oid v_oid;
	} vl, vh;

	BATcheck(b, "BATsubselect");
	BATcheck(tl, "BATsubselect: tl value required");

	assert(BAThdense(b));
	assert(s == NULL || BAThdense(s));
	assert(s == NULL || s->ttype == TYPE_oid || s->ttype == TYPE_void);
	assert(hi == 0 || hi == 1);
	assert(li == 0 || li == 1);
	assert(anti == 0 || anti == 1);

	if ((li != 0 && li != 1) ||
	    (hi != 0 && hi != 1) ||
	    (anti != 0 && anti != 1)) {
		GDKerror("BATsubselect: invalid arguments: "
			 "li, hi, anti must be 0 or 1\n");
		return NULL;
	}
	if (!BAThdense(b)) {
		GDKerror("BATsubselect: invalid argument: "
			 "b must have a dense head.\n");
		return NULL;
	}
	if (s && !BATtordered(s)) {
		GDKerror("BATsubselect: invalid argument: "
			 "s must be sorted.\n");
		return NULL;
	}

	if (b->batCount == 0 ||
	    (s && (s->batCount == 0 ||
		   (BATtdense(s) &&
		    (s->tseqbase >= b->hseqbase + BATcount(b) ||
		     s->tseqbase + BATcount(s) <= b->hseqbase))))) {
		/* trivially empty result */
		ALGODEBUG fprintf(stderr, "#BATsubselect(b=%s#" BUNFMT
				  ",s=%s%s,anti=%d): trivially empty\n",
				  BATgetId(b), BATcount(b),
				  s ? BATgetId(s) : "NULL",
				  s && BATtdense(s) ? "(dense)" : "", anti);
		return newempty("BATsubselect");
	}

	t = b->ttype;
	nil = ATOMnilptr(t);
	/* can we use the base type? */
	t = ATOMbasetype(t);
	lnil = ATOMcmp(t, tl, nil) == 0; /* low value = nil? */
	lval = !lnil || th == NULL;	 /* low value used for comparison */
	equi = th == NULL || (lval && ATOMcmp(t, tl, th) == 0); /* point select? */
	if (equi) {
		assert(lval);
		if (th == NULL)
			hi = li;
		th = tl;
		hval = 1;
	} else {
		hval = ATOMcmp(t, th, nil) != 0;
	}
	if (anti) {
		if (lval != hval) {
			/* one of the end points is nil and the other
			 * isn't: swap sub-ranges */
			const void *tv;
			int ti;
			assert(!equi);
			ti = li;
			li = !hi;
			hi = !ti;
			tv = tl;
			tl = th;
			th = tv;
			ti = lval;
			lval = hval;
			hval = ti;
			lnil = ATOMcmp(t, tl, nil) == 0;
			anti = 0;
			ALGODEBUG fprintf(stderr, "#BATsubselect(b=%s#" BUNFMT
					  ",s=%s%s,anti=%d): anti: "
					  "switch ranges\n",
					  BATgetId(b), BATcount(b),
					  s ? BATgetId(s) : "NULL",
					  s && BATtdense(s) ? "(dense)" : "",
					  anti);
		} else if (!lval && !hval) {
			/* antiselect for nil-nil range: all non-nil
			 * values are in range; we must return all
			 * other non-nil values, i.e. nothing */
			ALGODEBUG fprintf(stderr, "#BATsubselect(b=%s#" BUNFMT
					  ",s=%s%s,anti=%d): anti: "
					  "nil-nil range, nonil\n",
					  BATgetId(b), BATcount(b),
					  s ? BATgetId(s) : "NULL",
					  s && BATtdense(s) ? "(dense)" : "",
					  anti);
			return newempty("BATsubselect");
		} else if (equi && lnil) {
			/* antiselect for nil value: turn into range
			 * select for nil-nil range (i.e. everything
			 * but nil) */
			equi = 0;
			anti = 0;
			lval = 0;
			hval = 0;
			ALGODEBUG fprintf(stderr, "#BATsubselect(b=%s#" BUNFMT
					  ",s=%s%s,anti=0): anti-nil\n",
					  BATgetId(b), BATcount(b),
					  s ? BATgetId(s) : "NULL",
					  s && BATtdense(s) ? "(dense)" : "");
		} else if (equi) {
			equi = 0;
			if (!(li && hi)) {
				/* antiselect for nothing: turn into
				 * range select for nil-nil range
				 * (i.e. everything but nil) */
				anti = 0;
				lval = 0;
				hval = 0;
				ALGODEBUG fprintf(stderr, "#BATsubselect(b=%s#"
						  BUNFMT ",s=%s%s,anti=0): "
						  "anti-nothing\n",
						  BATgetId(b), BATcount(b),
						  s ? BATgetId(s) : "NULL",
						  s && BATtdense(s) ? "(dense)" : "");
			}
		}
	}

	/* if equi set, then so are both lval and hval */
	assert(!equi || (lval && hval));

	if (hval && ((equi && !(li && hi)) || ATOMcmp(t, tl, th) > 0)) {
		/* empty range */
		ALGODEBUG fprintf(stderr, "#BATsubselect(b=%s#" BUNFMT
				  ",s=%s%s,anti=%d): empty range\n",
				  BATgetId(b), BATcount(b),
				  s ? BATgetId(s) : "NULL",
				  s && BATtdense(s) ? "(dense)" : "", anti);
		return newempty("BATsubselect");
	}
	if (equi && lnil && b->T->nonil) {
		/* return all nils, but there aren't any */
		ALGODEBUG fprintf(stderr, "#BATsubselect(b=%s#" BUNFMT
				  ",s=%s%s,anti=%d): equi-nil, nonil\n",
				  BATgetId(b), BATcount(b),
				  s ? BATgetId(s) : "NULL",
				  s && BATtdense(s) ? "(dense)" : "", anti);
		return newempty("BATsubselect");
	}

	if (!equi && !lval && !hval && lnil && b->T->nonil) {
		/* return all non-nils from a BAT that doesn't have
		 * any: i.e. return everything */
		ALGODEBUG fprintf(stderr, "#BATsubselect(b=%s#" BUNFMT
				  ",s=%s%s,anti=%d): everything, nonil\n",
				  BATgetId(b), BATcount(b),
				  s ? BATgetId(s) : "NULL",
				  s && BATtdense(s) ? "(dense)" : "", anti);
		if (s) {
			return BATcopy(s, TYPE_void, s->ttype, 0, TRANSIENT);
		} else {
			return BATmirror(BATmark(b, 0));
		}
	}

	switch (ATOMtype(t)) {
	case TYPE_bte:
		NORMALIZE(bte);
		break;
	case TYPE_sht:
		NORMALIZE(sht);
		break;
	case TYPE_int:
		NORMALIZE(int);
		break;
	case TYPE_lng:
		NORMALIZE(lng);
		break;
#ifdef HAVE_HGE
	case TYPE_hge:
		NORMALIZE(hge);
		break;
#endif
	case TYPE_flt:
		NORMALIZE(flt);
		break;
	case TYPE_dbl:
		NORMALIZE(dbl);
		break;
	case TYPE_oid:
		NORMALIZE(oid);
		break;
	}

	if (b->tsorted || b->trevsorted) {
		BUN low = 0;
		BUN high = b->batCount;

		if (BATtdense(b)) {
			/* positional */
			/* we expect nonil to be set, in which case we
			 * already know that we're not dealing with a
			 * nil equiselect (dealt with above) */
			oid h, l;
			assert(b->T->nonil);
			assert(b->tsorted);
			ALGODEBUG fprintf(stderr, "#BATsubselect(b=%s#" BUNFMT
					  ",s=%s%s,anti=%d): dense\n",
					  BATgetId(b), BATcount(b),
					  s ? BATgetId(s) : "NULL",
					  s && BATtdense(s) ? "(dense)" : "",
					  anti);
			h = * (oid *) th + hi;
			if (h > b->tseqbase)
				h -= b->tseqbase;
			else
				h = 0;
			if ((BUN) h < high)
				high = (BUN) h;

			l = *(oid *) tl + !li;
			if (l > b->tseqbase)
				l -= b->tseqbase;
			else
				l = 0;
			if ((BUN) l > low)
				low = (BUN) l;
			if (low > high)
				low = high;
		} else if (b->tsorted) {
			ALGODEBUG fprintf(stderr, "#BATsubselect(b=%s#" BUNFMT
					  ",s=%s%s,anti=%d): sorted\n",
					  BATgetId(b), BATcount(b),
					  s ? BATgetId(s) : "NULL",
					  s && BATtdense(s) ? "(dense)" : "",
					  anti);
			if (lval) {
				if (li)
					low = SORTfndfirst(b, tl);
				else
					low = SORTfndlast(b, tl);
			} else {
				/* skip over nils at start of column */
				low = SORTfndlast(b, nil);
			}
			low -= BUNfirst(b);
			if (hval) {
				if (hi)
					high = SORTfndlast(b, th);
				else
					high = SORTfndfirst(b, th);
				high -= BUNfirst(b);
			}
		} else {
			assert(b->trevsorted);
			ALGODEBUG fprintf(stderr, "#BATsubselect(b=%s#" BUNFMT
					  ",s=%s%s,anti=%d): reverse sorted\n",
					  BATgetId(b), BATcount(b),
					  s ? BATgetId(s) : "NULL",
					  s && BATtdense(s) ? "(dense)" : "",
					  anti);
			if (lval) {
				if (li)
					high = SORTfndlast(b, tl);
				else
					high = SORTfndfirst(b, tl);
			} else {
				/* skip over nils at end of column */
				high = SORTfndfirst(b, nil);
			}
			high -= BUNfirst(b);
			if (hval) {
				if (hi)
					low = SORTfndfirst(b, th);
				else
					low = SORTfndlast(b, th);
				low -= BUNfirst(b);
			}
		}
		if (anti) {
			if (b->tsorted) {
				BUN first = SORTfndlast(b, nil) - BUNfirst(b);
				/* match: [first..low) + [high..count) */
				if (s) {
					oid o = (oid) first + b->H->seq;
					first = SORTfndfirst(s, &o) - BUNfirst(s);
					o = (oid) low + b->H->seq;
					low = SORTfndfirst(s, &o) - BUNfirst(s);
					o = (oid) high + b->H->seq;
					high = SORTfndfirst(s, &o) - BUNfirst(s);
					bn = doubleslice(s, first, low, high, BATcount(s));
				} else {
					bn = doublerange(first + b->hseqbase,
							 low + b->hseqbase,
							 high + b->hseqbase,
							 BATcount(b) + b->hseqbase);
				}
			} else {
				BUN last = SORTfndlast(b, nil) - BUNfirst(b);
				/* match: [0..low) + [high..last) */
				if (s) {
					oid o = (oid) last + b->H->seq;
					last = SORTfndfirst(s, &o) - BUNfirst(s);
					o = (oid) low + b->H->seq;
					low = SORTfndfirst(s, &o) - BUNfirst(s);
					o = (oid) high + b->H->seq;
					high = SORTfndfirst(s, &o) - BUNfirst(s);
					bn = doubleslice(s, 0, low, high, last);
				} else {
					bn = doublerange(0 + b->hseqbase,
							 low + b->hseqbase,
							 high + b->hseqbase,
							 last + b->hseqbase);
				}
			}
		} else {
			/* match: [low..high) */
			if (s) {
				oid o = (oid) low + b->hseqbase;
				low = SORTfndfirst(s, &o) - BUNfirst(s);
				o = (oid) high + b->hseqbase;
				high = SORTfndfirst(s, &o) - BUNfirst(s);
				bn = doubleslice(s, 0, 0, low, high);
			} else {
				bn = doublerange(0, 0,
						 low + b->hseqbase,
						 high + b->hseqbase);
			}
		}
		bn->hseqbase = 0;
		bn->hkey = 1;
		bn->hsorted = 1;
		bn->hrevsorted = bn->batCount <= 1;
		bn->H->nonil = 1;
		bn->H->nil = 0;
		return virtualize(bn);
	}

	/* upper limit for result size */
	maximum = BATcount(b);
	if (s) {
		/* refine upper limit of result size by candidate list */
		oid ol = b->hseqbase;
		oid oh = ol + BATcount(b);
		assert(s->tsorted);
		assert(s->tkey);
		if (BATtdense(s)) {
			maximum = MIN(maximum ,
				      MIN(oh, s->tseqbase + BATcount(s))
				      - MAX(ol, s->tseqbase));
		} else {
			maximum = MIN(maximum,
				      SORTfndfirst(s, &oh)
				      - SORTfndfirst(s, &ol));
		}
	}
	if (b->tkey) {
		/* exact result size in special cases */
		if (equi) {
			estimate = 1;
		} else if (!anti && lval && hval) {
			switch (t) {
			case TYPE_bte:
				estimate = (BUN) (*(bte *) th - *(bte *) tl);
				break;
			case TYPE_sht:
				estimate = (BUN) (*(sht *) th - *(sht *) tl);
				break;
			case TYPE_int:
				estimate = (BUN) (*(int *) th - *(int *) tl);
				break;
			case TYPE_lng:
				estimate = (BUN) (*(lng *) th - *(lng *) tl);
				break;
#ifdef HAVE_HGE
			case TYPE_hge:
				estimate = (BUN) (*(hge *) th - *(hge *) tl);
				break;
#endif
			}
			if (estimate != BUN_NONE)
				estimate += li + hi - 1;
		}
	}
	/* refine upper limit by exact size (if known) */
	maximum = MIN(maximum, estimate);
	hash = equi &&
	       b->batPersistence == PERSISTENT &&
	       (size_t) ATOMsize(b->ttype) > sizeof(BUN) / 4 &&
	       BATcount(b) * (ATOMsize(b->ttype) + 2 * sizeof(BUN)) < GDK_mem_maxsize / 2;
	if (hash && estimate == BUN_NONE && !b->T->hash) {
		/* no exact result size, but we need estimate to choose
		 * between hash- & scan-select */
		if (BATcount(b) <= 10000) {
			/* "small" input: don't bother about more accurate
			 * estimate */
			estimate = maximum;
		} else {
			/* layman's quick "pseudo-sample" of 1000 tuples,
			 * i.e., 333 from begin, middle & end of BAT */
			BUN smpl_cnt = 0, slct_cnt = 0, pos, skip, delta;
			BAT *smpl, *slct;

			delta = 1000 / 3 / 2;
			skip = (BATcount(b) - (2 * delta)) / 2;
			for (pos = delta; pos < BATcount(b); pos += skip) {
				smpl = BATslice(b, pos - delta, pos + delta);
				if (smpl) {
					slct = BATsubselect(smpl, NULL, tl,
							    th, li, hi, anti);
					if (slct) {
						smpl_cnt += BATcount(smpl);
						slct_cnt += BATcount(slct);
						BBPreclaim(slct);
					}
					BBPreclaim(smpl);
				}
			}
			if (smpl_cnt > 0 && slct_cnt > 0) {
				/* linear extrapolation plus 10% margin */
				estimate = (BUN) ((dbl) slct_cnt / (dbl) smpl_cnt 
						  * (dbl) BATcount(b) * 1.1);
			} else if (smpl_cnt > 0 && slct_cnt == 0) {
				/* estimate low enough to trigger hash select */
				estimate = (BATcount(b) / 100) - 1;
			}
		}
		hash = estimate < BATcount(b) / 100;
	}
	if (estimate == BUN_NONE) {
		/* no better estimate possible/required:
		 * (pre-)allocate 1M tuples, i.e., avoid/delay extend
		 * without too much overallocation */
		estimate = 1000000;
	}
	/* limit estimation by upper limit */
	estimate = MIN(estimate, maximum);

	bn = BATnew(TYPE_void, TYPE_oid, estimate, TRANSIENT);
	if (bn == NULL)
		return NULL;

	if (equi && (b->T->hash || hash)) {
		ALGODEBUG fprintf(stderr, "#BATsubselect(b=%s#" BUNFMT
				  ",s=%s%s,anti=%d): hash select\n",
				  BATgetId(b), BATcount(b),
				  s ? BATgetId(s) : "NULL",
				  s && BATtdense(s) ? "(dense)" : "", anti);
		bn = BAT_hashselect(b, s, bn, tl, maximum);
	} else {
		int use_imprints = 0;
		if (!equi &&
		    !b->tvarsized &&
		    (b->batPersistence == PERSISTENT ||
		     ((parent = VIEWtparent(b)) != 0 &&
		      BBPquickdesc(abs(parent),0)->batPersistence == PERSISTENT))) {
			/* use imprints if
			 *   i) bat is persistent, or parent is persistent
			 *  ii) it is not an equi-select, and
			 * iii) is not var-sized.
			 */
			use_imprints = 1;
		}
		bn = BAT_scanselect(b, s, bn, tl, th, li, hi, equi, anti,
				    lval, hval, maximum, use_imprints);
	}

	return virtualize(bn);
}

/* theta select
 *
 * Returns a dense-headed BAT with the OID values of b in the tail for
 * qualifying tuples.  The return BAT is sorted on the tail value
 * (i.e. in the same order as the input BAT).
 *
 * If s[dense,OID] is specified, its tail column is a list of
 * candidates.  s should be sorted on the tail value.
 *
 * Theta select returns all values from b which are less/greater than
 * or (not) equal to the provided value depending on the value of op.
 * Op is a string with one of the values: "=", "==", "<", "<=", ">",
 * ">=", "<>", "!=" (the first two are equivalent and the last two are
 * equivalent).  Theta select never returns nils.
 *
 * If value is nil, the result is empty.
 */
BAT *
BATthetasubselect(BAT *b, BAT *s, const void *val, const char *op)
{
	const void *nil;

	BATcheck(b, "BATthetasubselect");
	BATcheck(val, "BATthetasubselect");
	BATcheck(op, "BATthetasubselect");

	nil = ATOMnilptr(b->ttype);
	if (ATOMcmp(b->ttype, val, nil) == 0)
		return newempty("BATthetasubselect");
	if (op[0] == '=' && ((op[1] == '=' && op[2] == 0) || op[2] == 0)) {
		/* "=" or "==" */
		return BATsubselect(b, s, val, NULL, 1, 1, 0);
	}
	if (op[0] == '!' && op[1] == '=' && op[2] == 0) {
		/* "!=" (equivalent to "<>") */
		return BATsubselect(b, s, val, NULL, 1, 1, 1);
	}
	if (op[0] == '<') {
		if (op[1] == 0) {
			/* "<" */
			return BATsubselect(b, s, nil, val, 0, 0, 0);
		}
		if (op[1] == '=' && op[2] == 0) {
			/* "<=" */
			return BATsubselect(b, s, nil, val, 0, 1, 0);
		}
		if (op[1] == '>' && op[2] == 0) {
			/* "<>" (equivalent to "!=") */
			return BATsubselect(b, s, val, NULL, 1, 1, 1);
		}
	}
	if (op[0] == '>') {
		if (op[1] == 0) {
			/* ">" */
			return BATsubselect(b, s, val, nil, 0, 0, 0);
		}
		if (op[1] == '=' && op[2] == 0) {
			/* ">=" */
			return BATsubselect(b, s, val, nil, 1, 0, 0);
		}
	}
	GDKerror("BATthetasubselect: unknown operator.\n");
	return NULL;
}

#define VALUE(s, x)	(s##vars ? \
			 s##vars + VarHeapVal(s##vals, (x), s##width) : \
			 s##vals + ((x) * s##width))
#define FVALUE(s, x)	(s##vals + ((x) * s##width))

gdk_return
rangejoin(BAT *r1, BAT *r2, BAT *l, BAT *rl, BAT *rh, BAT *sl, BAT *sr, int li, int hi)
{
	BUN lstart, lend, lcnt;
	const oid *lcand, *lcandend;
	BUN rstart, rend, rcnt;
	const oid *rcand, *rcandend;
	const char *rlvals, *rhvals;
	const char *lvars, *rlvars, *rhvars;
	int rlwidth, rhwidth;
	int lwidth;
	const void *nil = ATOMnilptr(l->ttype);
	int (*cmp)(const void *, const void *) = BATatoms[l->ttype].atomCmp;
	int t;
	BUN cnt, ncnt;
	oid *restrict dst1, *restrict dst2;
	const char *vrl, *vrh;
	oid ro;
	wrd off = 0;
	oid rlval = oid_nil, rhval = oid_nil;
	int sorted = 0;		/* which column is sorted */

	assert(BAThdense(l));
	assert(BAThdense(rl));
	assert(BAThdense(rh));
	assert(ATOMtype(l->ttype) == ATOMtype(rl->ttype));
	assert(ATOMtype(l->ttype) == ATOMtype(rh->ttype));
	assert(BATcount(rl) == BATcount(rh));
	assert(rl->hseqbase == rh->hseqbase);
	assert(sl == NULL || (sl->tsorted && sl->tkey));
	assert(sr == NULL || (sr->tsorted && sr->tkey));
	assert(BATcount(r1) == BATcount(r2));
	assert(r1->htype == TYPE_void);
	assert(r1->ttype == TYPE_oid);
	assert(r2->htype == TYPE_void);
	assert(r2->ttype == TYPE_oid);

	ALGODEBUG fprintf(stderr, "#rangejoin(l=%s#" BUNFMT "[%s]%s%s,"
			  "rl=%s#" BUNFMT "[%s]%s%s,rh=%s#" BUNFMT "[%s]%s%s,"
			  "sl=%s#" BUNFMT "%s%s,sr=%s#" BUNFMT "%s%s)\n",
			  BATgetId(l), BATcount(l), ATOMname(l->ttype),
			  l->tsorted ? "-sorted" : "",
			  l->trevsorted ? "-revsorted" : "",
			  BATgetId(rl), BATcount(rl), ATOMname(rl->ttype),
			  rl->tsorted ? "-sorted" : "",
			  rl->trevsorted ? "-revsorted" : "",
			  BATgetId(rh), BATcount(rh), ATOMname(rh->ttype),
			  rh->tsorted ? "-sorted" : "",
			  rh->trevsorted ? "-revsorted" : "",
			  sl ? BATgetId(sl) : "NULL", sl ? BATcount(sl) : 0,
			  sl && sl->tsorted ? "-sorted" : "",
			  sl && sl->trevsorted ? "-revsorted" : "",
			  sr ? BATgetId(sr) : "NULL", sr ? BATcount(sr) : 0,
			  sr && sr->tsorted ? "-sorted" : "",
			  sr && sr->trevsorted ? "-revsorted" : "");

	if ((l->ttype == TYPE_void && l->tseqbase == oid_nil) ||
	    (rl->ttype == TYPE_void && rl->tseqbase == oid_nil) ||
	    (rh->ttype == TYPE_void && rh->tseqbase == oid_nil)) {
		/* trivial: nils don't match anything */
		return GDK_SUCCEED;
	}

	CANDINIT(l, sl, lstart, lend, lcnt, lcand, lcandend);
	CANDINIT(rl, sr, rstart, rend, rcnt, rcand, rcandend);

	rlvals = rl->ttype == TYPE_void ? NULL : (const char *) Tloc(rl, BUNfirst(rl));
	rhvals = rh->ttype == TYPE_void ? NULL : (const char *) Tloc(rh, BUNfirst(rh));
	lwidth = l->T->width;
	rlwidth = rl->T->width;
	rhwidth = rh->T->width;
	dst1 = (oid *) Tloc(r1, BUNfirst(r1));
	dst2 = (oid *) Tloc(r2, BUNfirst(r2));

	if (l->ttype == TYPE_void) {
		if (lcand) {
			lstart = 0;
			lend = (BUN) (lcandend - lcand);
			lcand = NULL;
			lwidth = SIZEOF_OID;
		}
		off = (wrd) l->tseqbase - (wrd) l->hseqbase;
	}

	t = ATOMtype(l->ttype);
	t = ATOMbasetype(t);

	if (l->tvarsized && l->ttype) {
		assert(rl->tvarsized && rl->ttype);
		assert(rh->tvarsized && rh->ttype);
		lvars = l->T->vheap->base;
		rlvars = rl->T->vheap->base;
		rhvars = rh->T->vheap->base;
	} else {
		assert(!rl->tvarsized || !rl->ttype);
		assert(!rh->tvarsized || !rh->ttype);
		lvars = rlvars = rhvars = NULL;
	}

	if (l->tsorted || l->trevsorted) {
		/* left column is sorted, use binary search */
		const oid *sval = sl ? (const oid *) Tloc(sl, BUNfirst(sl)) : NULL;

		sorted = 2;
		for (;;) {
			BUN low, high;

			if (rcand) {
				if (rcand == rcandend)
					break;
				ro = *rcand++;
				if (rlvals) {
					vrl = VALUE(rl, ro - rl->hseqbase);
				} else {
					/* TYPE_void */
					rlval = ro;
					vrl = (const char *) &rlval;
				}
				if (rhvals) {
					vrh = VALUE(rh, ro - rh->hseqbase);
				} else {
					/* TYPE_void */
					rhval = ro;
					vrh = (const char *) &rhval;
				}
			} else {
				if (rstart == rend)
					break;
				if (rlvals) {
					vrl = VALUE(rl, rstart);
				} else {
					/* TYPE_void */
					rlval = rstart + rl->tseqbase;
					vrl = (const char *) &rlval;
				}
				if (rhvals) {
					vrh = VALUE(rh, rstart);
				} else {
					/* TYPE_void */
					rhval = rstart + rh->tseqbase;
					vrh = (const char *) &rhval;
				}
				ro = rstart++ + rl->hseqbase;
			}
			if (cmp(vrl, nil) == 0 || cmp(vrh, nil) == 0)
				continue;
			if (l->tsorted) {
				if (li)
					low = SORTfndfirst(l, vrl);
				else
					low = SORTfndlast(l, vrl);
				low -= BUNfirst(l);
				if (hi)
					high = SORTfndlast(l, vrh);
				else
					high = SORTfndfirst(l, vrh);
				high -= BUNfirst(l);
			} else {
				if (li)
					low = SORTfndlast(l, vrl);
				else
					low = SORTfndfirst(l, vrl);
				low -= BUNfirst(l);
				if (hi)
					high = SORTfndfirst(l, vrh);
				else
					high = SORTfndlast(l, vrh);
				high -= BUNfirst(l);
			}
			if (high <= low)
				continue;
			low += l->hseqbase;
			high += l->hseqbase;
			if (sl) {
				oid o;

				o = (oid) low;
				low = SORTfndfirst(sl, &o) - BUNfirst(sl);
				o = (oid) high;
				high = SORTfndfirst(sl, &o) - BUNfirst(sl);
				assert(high >= low);
				if (BATcapacity(r1) < BUNlast(r1) + high - low) {
					cnt = BUNlast(r1) + high - low + 1024;
					BATsetcount(r1, BATcount(r1));
					BATsetcount(r2, BATcount(r2));
					if (BATextend(r1, cnt) == GDK_FAIL ||
					    BATextend(r2, cnt) == GDK_FAIL)
						goto bailout;
					assert(BATcapacity(r1) == BATcapacity(r2));
					dst1 = (oid *) Tloc(r1, BUNfirst(r1));
					dst2 = (oid *) Tloc(r2, BUNfirst(r2));
				}
				while (low < high) {
					dst1[r1->batCount++] = sval[low];
					dst2[r2->batCount++] = ro;
					low++;
				}
			} else {
				/* [low..high) */
				if (BATcapacity(r1) < BUNlast(r1) + high - low) {
					cnt = BUNlast(r1) + high - low + 1024;
					BATsetcount(r1, BATcount(r1));
					BATsetcount(r2, BATcount(r2));
					if (BATextend(r1, cnt) == GDK_FAIL ||
					    BATextend(r2, cnt) == GDK_FAIL)
						goto bailout;
					assert(BATcapacity(r1) == BATcapacity(r2));
					dst1 = (oid *) Tloc(r1, BUNfirst(r1));
					dst2 = (oid *) Tloc(r2, BUNfirst(r2));
				}
				while (low < high) {
					dst1[r1->batCount++] = low;
					dst2[r2->batCount++] = ro;
					low++;
				}
			}
		}
		cnt = BATcount(r1);
		assert(BATcount(r1) == BATcount(r2));
	} else if ((BATcount(rl) > 2 ||
		    l->T->imprints ||
		    l->batPersistence == PERSISTENT ||
		    (VIEWtparent(l) != 0 &&
		     BBPquickdesc(abs(VIEWtparent(l)), 0)->batPersistence == PERSISTENT)) &&
		   BATimprints(l) == GDK_SUCCEED) {
		/* implementation using imprints on left column
		 *
		 * we use imprints if we can (the type is right for
		 * imprints) and either the left bat is persistent or
		 * already has imprints, or the right bats are long
		 * enough (for creating imprints being worth it) */
		BUN maximum;

		sorted = 2;
		off = l->hseqbase - BUNfirst(l);
		cnt = 0;
		maximum = lcand ? (BUN) (lcandend - lcand) : BATcount(l);
		for (;;) {
			if (rcand) {
				if (rcand == rcandend)
					break;
				ro = *rcand++;
				if (rlvals) {
					vrl = FVALUE(rl, ro - rl->hseqbase);
				} else {
					/* TYPE_void */
					rlval = ro;
					vrl = (const char *) &rlval;
				}
				if (rhvals) {
					vrh = FVALUE(rh, ro - rh->hseqbase);
				} else {
					/* TYPE_void */
					rhval = ro;
					vrh = (const char *) &rhval;
				}
			} else {
				if (rstart == rend)
					break;
				if (rlvals) {
					vrl = FVALUE(rl, rstart);
				} else {
					/* TYPE_void */
					rlval = rstart + rl->tseqbase;
					vrl = (const char *) &rlval;
				}
				if (rhvals) {
					vrh = FVALUE(rh, rstart);
				} else {
					/* TYPE_void */
					rhval = rstart + rh->tseqbase;
					vrh = (const char *) &rhval;
				}
				ro = rstart++ + rl->hseqbase;
			}
			dst1 = (oid *) Tloc(r1, BUNfirst(r1));
			switch (t) {
			case TYPE_bte: {
				bte vl, vh;
				if ((vl = *(bte *) vrl) == bte_nil)
					continue;
				if ((vh = *(bte *) vrh) == bte_nil)
					continue;
				if (!li) {
					if (vl == MAXVALUEbte)
						continue;
					vl = NEXTVALUEbte(vl);
				}
				if (!hi) {
					if (vh == MINVALUEbte)
						continue;
					vh = PREVVALUEbte(vh);
				}
				if (vl > vh)
					continue;
				if (lcand)
					ncnt = candscan_bte(l, sl, r1, &vl, &vh,
							    1, 1, 0, 0, 1, 1,
							    lstart, lend, cnt,
							    off, dst1, lcand,
							    cnt + maximum, 1);
				else
					ncnt = fullscan_bte(l, sl, r1, &vl, &vh,
							    1, 1, 0, 0, 1, 1,
							    lstart, lend, cnt,
							    off, dst1, NULL,
							    cnt + maximum, 1);
				break;
			}
			case TYPE_sht: {
				sht vl, vh;
				if ((vl = *(sht *) vrl) == sht_nil)
					continue;
				if ((vh = *(sht *) vrh) == sht_nil)
					continue;
				if (!li) {
					if (vl == MAXVALUEsht)
						continue;
					vl = NEXTVALUEsht(vl);
				}
				if (!hi) {
					if (vh == MINVALUEsht)
						continue;
					vh = PREVVALUEsht(vh);
				}
				if (vl > vh)
					continue;
				if (lcand)
					ncnt = candscan_sht(l, sl, r1, &vl, &vh,
							    1, 1, 0, 0, 1, 1,
							    lstart, lend, cnt,
							    off, dst1, lcand,
							    cnt + maximum, 1);
				else
					ncnt = fullscan_sht(l, sl, r1, &vl, &vh,
							    1, 1, 0, 0, 1, 1,
							    lstart, lend, cnt,
							    off, dst1, NULL,
							    cnt + maximum, 1);
				break;
			}
			case TYPE_int: {
				int vl, vh;
				if ((vl = *(int *) vrl) == int_nil)
					continue;
				if ((vh = *(int *) vrh) == int_nil)
					continue;
				if (!li) {
					if (vl == MAXVALUEint)
						continue;
					vl = NEXTVALUEint(vl);
				}
				if (!hi) {
					if (vh == MINVALUEint)
						continue;
					vh = PREVVALUEint(vh);
				}
				if (vl > vh)
					continue;
				if (lcand)
					ncnt = candscan_int(l, sl, r1, &vl, &vh,
							    1, 1, 0, 0, 1, 1,
							    lstart, lend, cnt,
							    off, dst1, lcand,
							    cnt + maximum, 1);
				else
					ncnt = fullscan_int(l, sl, r1, &vl, &vh,
							    1, 1, 0, 0, 1, 1,
							    lstart, lend, cnt,
							    off, dst1, NULL,
							    cnt + maximum, 1);
				break;
			}
			case TYPE_oid: {
				oid vl, vh;
				if ((vl = *(oid *) vrl) == oid_nil)
					continue;
				if ((vh = *(oid *) vrh) == oid_nil)
					continue;
				if (!li) {
					if (vl == MAXVALUEoid)
						continue;
					vl = NEXTVALUEoid(vl);
				}
				if (!hi) {
					if (vh == MINVALUEoid)
						continue;
					vh = PREVVALUEoid(vh);
				}
				if (vl > vh)
					continue;
#if SIZEOF_OID == SIZEOF_INT
				if (lcand)
					ncnt = candscan_int(l, sl, r1,
							    (const int *) &vl,
							    (const int *) &vh,
							    1, 1, 0, 0, 1, 1,
							    lstart, lend, cnt,
							    off, dst1, lcand,
							    cnt + maximum, 1);
				else
					ncnt = fullscan_int(l, sl, r1,
							    (const int *) &vl,
							    (const int *) &vh,
							    1, 1, 0, 0, 1, 1,
							    lstart, lend, cnt,
							    off, dst1, NULL,
							    cnt + maximum, 1);
#else
				if (lcand)
					ncnt = candscan_lng(l, sl, r1,
							    (const lng *) &vl,
							    (const lng *) &vh,
							    1, 1, 0, 0, 1, 1,
							    lstart, lend, cnt,
							    off, dst1, lcand,
							    cnt + maximum, 1);
				else
					ncnt = fullscan_lng(l, sl, r1,
							    (const lng *) &vl,
							    (const lng *) &vh,
							    1, 1, 0, 0, 1, 1,
							    lstart, lend, cnt,
							    off, dst1, NULL,
							    cnt + maximum, 1);
#endif
				break;
			}
			case TYPE_lng: {
				lng vl, vh;
				if ((vl = *(lng *) vrl) == lng_nil)
					continue;
				if ((vh = *(lng *) vrh) == lng_nil)
					continue;
				if (!li) {
					if (vl == MAXVALUElng)
						continue;
					vl = NEXTVALUElng(vl);
				}
				if (!hi) {
					if (vh == MINVALUElng)
						continue;
					vh = PREVVALUElng(vh);
				}
				if (vl > vh)
					continue;
				if (lcand)
					ncnt = candscan_lng(l, sl, r1, &vl, &vh,
							    1, 1, 0, 0, 1, 1,
							    lstart, lend, cnt,
							    off, dst1, lcand,
							    cnt + maximum, 1);
				else
					ncnt = fullscan_lng(l, sl, r1, &vl, &vh,
							    1, 1, 0, 0, 1, 1,
							    lstart, lend, cnt,
							    off, dst1, NULL,
							    cnt + maximum, 1);
				break;
			}
#ifdef HAVE_HGE
			case TYPE_hge: {
				hge vl, vh;
				if ((vl = *(hge *) vrl) == hge_nil)
					continue;
				if ((vh = *(hge *) vrh) == hge_nil)
					continue;
				if (!li) {
					if (vl == MAXVALUEhge)
						continue;
					vl = NEXTVALUEhge(vl);
				}
				if (!hi) {
					if (vh == MINVALUEhge)
						continue;
					vh = PREVVALUEhge(vh);
				}
				if (vl > vh)
					continue;
				if (lcand)
					ncnt = candscan_hge(l, sl, r1, &vl, &vh,
							    1, 1, 0, 0, 1, 1,
							    lstart, lend, cnt,
							    off, dst1, lcand,
							    cnt + maximum, 1);
				else
					ncnt = fullscan_hge(l, sl, r1, &vl, &vh,
							    1, 1, 0, 0, 1, 1,
							    lstart, lend, cnt,
							    off, dst1, NULL,
							    cnt + maximum, 1);
				break;
			}
#endif
			case TYPE_flt: {
				flt vl, vh;
				if ((vl = *(flt *) vrl) == flt_nil)
					continue;
				if ((vh = *(flt *) vrh) == flt_nil)
					continue;
				if (!li) {
					if (vl == MAXVALUEflt)
						continue;
					vl = NEXTVALUEflt(vl);
				}
				if (!hi) {
					if (vh == MINVALUEflt)
						continue;
					vh = PREVVALUEflt(vh);
				}
				if (vl > vh)
					continue;
				if (lcand)
					ncnt = candscan_flt(l, sl, r1, &vl, &vh,
							    1, 1, 0, 0, 1, 1,
							    lstart, lend, cnt,
							    off, dst1, lcand,
							    cnt + maximum, 1);
				else
					ncnt = fullscan_flt(l, sl, r1, &vl, &vh,
							    1, 1, 0, 0, 1, 1,
							    lstart, lend, cnt,
							    off, dst1, NULL,
							    cnt + maximum, 1);
				break;
			}
			case TYPE_dbl: {
				dbl vl, vh;
				if ((vl = *(dbl *) vrl) == dbl_nil)
					continue;
				if ((vh = *(dbl *) vrh) == dbl_nil)
					continue;
				if (!li) {
					if (vl == MAXVALUEdbl)
						continue;
					vl = NEXTVALUEdbl(vl);
				}
				if (!hi) {
					if (vh == MINVALUEdbl)
						continue;
					vh = PREVVALUEdbl(vh);
				}
				if (vl > vh)
					continue;
				if (lcand)
					ncnt = candscan_dbl(l, sl, r1, &vl, &vh,
							    1, 1, 0, 0, 1, 1,
							    lstart, lend, cnt,
							    off, dst1, lcand,
							    cnt + maximum, 1);
				else
					ncnt = fullscan_dbl(l, sl, r1, &vl, &vh,
							    1, 1, 0, 0, 1, 1,
							    lstart, lend, cnt,
							    off, dst1, NULL,
							    cnt + maximum, 1);
				break;
			}
			default:
				ncnt = BUN_NONE;
				assert(0);
			}
			if (ncnt == BUN_NONE)
				goto bailout;
			assert(ncnt >= cnt);
			if (ncnt == cnt)
				continue;
			if (BATcapacity(r2) < ncnt) {
				BATsetcount(r2, cnt);
				if (BATextend(r2, BATcapacity(r1)) == GDK_FAIL)
					goto bailout;
				dst2 = (oid *) Tloc(r2, BUNfirst(r2));
			}
			while (cnt < ncnt)
				dst2[cnt++] = ro;
		}
	} else {
		/* nested loop implementation */
		const char *vl;
		const char *lvals;

		sorted = 1;
		lvals = l->ttype == TYPE_void ? NULL : (const char *) Tloc(l, BUNfirst(l));
		for (;;) {
			BUN n, nr;
			const oid *p;
			oid lo, lval;

			if (lcand) {
				if (lcand == lcandend)
					break;
				lo = *lcand++;
				vl = VALUE(l, lstart);
			} else {
				if (lstart == lend)
					break;
				if (lvals) {
					vl = VALUE(l, lstart);
					if (off != 0) {
						lval = (oid) (*(const oid *)vl + off);
						vl = (const char *) &lval;
					}
				} else {
					lval = lstart + l->tseqbase;
					vl = (const char *) &lval;
				}
				lo = lstart++ + l->hseqbase;
			}
			if (cmp(vl, nil) == 0)
				continue;
			nr = 0;
			p = rcand;
			n = rstart;
			for (;;) {
				int c;

				if (rcand) {
					if (p == rcandend)
						break;
					ro = *p++;
					if (rlvals)
						vrl = VALUE(rl, ro - rl->hseqbase);
					else {
						/* TYPE_void */
						rlval = ro;
						vrl = (const char *) &rlval;
					}
					if (rhvals)
						vrh = VALUE(rh, ro - rh->hseqbase);
					else {
						/* TYPE_void */
						rhval = ro;
						vrh = (const char *) &rhval;
					}
				} else {
					if (n == rend)
						break;
					if (rlvals) {
						vrl = VALUE(rl, n);
					} else {
						/* TYPE_void */
						rlval = n + rl->tseqbase;
						vrl = (const char *) &rlval;
					}
					if (rhvals) {
						vrh = VALUE(rh, n);
					} else {
						/* TYPE_void */
						rhval = n + rh->tseqbase;
						vrh = (const char *) &rhval;
					}
					ro = n++ + rl->hseqbase;
				}
				if (cmp(vrl, nil) == 0 || cmp(vrh, nil) == 0)
					continue;
				c = cmp(vl, vrl);
				if (c < 0 || (c == 0 && !li))
					continue;
				c = cmp(vl, vrh);
				if (c > 0 || (c == 0 && !hi))
					continue;
				if (BUNlast(r1) == BATcapacity(r1)) {
					BUN newcap = BATgrows(r1);
					BATsetcount(r1, BATcount(r1));
					BATsetcount(r2, BATcount(r2));
					if (BATextend(r1, newcap) == GDK_FAIL ||
					    BATextend(r2, newcap) == GDK_FAIL)
						goto bailout;
					assert(BATcapacity(r1) == BATcapacity(r2));
					dst1 = (oid *) Tloc(r1, BUNfirst(r1));
					dst2 = (oid *) Tloc(r2, BUNfirst(r2));
				}
				dst1[r1->batCount++] = lo;
				dst2[r2->batCount++] = ro;
				nr++;
			}
		}
		cnt = BATcount(r1);
		assert(BATcount(r1) == BATcount(r2));
	}

	/* also set other bits of heap to correct value to indicate size */
	BATsetcount(r1, cnt);
	BATsetcount(r2, cnt);

	/* set properties using an extra scan (usually not complete) */
	dst1 = (oid *) Tloc(r1, BUNfirst(r1));
	dst2 = (oid *) Tloc(r2, BUNfirst(r2));
	r1->tkey = 1;
	r1->tsorted = 1;
	r1->trevsorted = 1;
	r1->tdense = 1;
	r1->T->nil = 0;
	r1->T->nonil = 1;
	for (ncnt = 1; ncnt < cnt; ncnt++) {
		if (dst1[ncnt - 1] == dst1[ncnt]) {
			r1->tdense = 0;
			r1->tkey = 0;
		} else if (dst1[ncnt - 1] < dst1[ncnt]) {
			r1->trevsorted = 0;
			if (dst1[ncnt - 1] + 1 != dst1[ncnt])
				r1->tdense = 0;
		} else {
			assert(sorted != 1);
			r1->tsorted = 0;
			r1->tdense = 0;
			r1->tkey = 0;
		}
		if (!(r1->trevsorted | r1->tdense | r1->tkey | ((sorted != 1) & r1->tsorted)))
			break;
	}
	r1->tseqbase = 	r1->tdense ? cnt > 0 ? dst1[0] : 0 : oid_nil;
	r2->tkey = 1;
	r2->tsorted = 1;
	r2->trevsorted = 1;
	r2->tdense = 1;
	r2->T->nil = 0;
	r2->T->nonil = 1;
	for (ncnt = 1; ncnt < cnt; ncnt++) {
		if (dst2[ncnt - 1] == dst2[ncnt]) {
			r2->tdense = 0;
			r2->tkey = 0;
		} else if (dst2[ncnt - 1] < dst2[ncnt]) {
			r2->trevsorted = 0;
			if (dst2[ncnt - 1] + 1 != dst2[ncnt])
				r2->tdense = 0;
		} else {
			assert(sorted != 2);
			r2->tsorted = 0;
			r2->tdense = 0;
			r2->tkey = 0;
		}
		if (!(r2->trevsorted | r2->tdense | r2->tkey | ((sorted != 2) & r2->tsorted)))
			break;
	}
	r2->tseqbase = 	r2->tdense ? cnt > 0 ? dst2[0] : 0 : oid_nil;
	ALGODEBUG fprintf(stderr, "#rangejoin(l=%s,rl=%s,rh=%s)="
			  "(%s#"BUNFMT"%s%s,%s#"BUNFMT"%s%s\n",
			  BATgetId(l), BATgetId(rl), BATgetId(rh),
			  BATgetId(r1), BATcount(r1),
			  r1->tsorted ? "-sorted" : "",
			  r1->trevsorted ? "-revsorted" : "",
			  BATgetId(r2), BATcount(r2),
			  r2->tsorted ? "-sorted" : "",
			  r2->trevsorted ? "-revsorted" : "");
	return GDK_SUCCEED;

  bailout:
	if (r1)
		BBPreclaim(r1);
	if (r2)
		BBPreclaim(r2);
	return GDK_FAIL;
}<|MERGE_RESOLUTION|>--- conflicted
+++ resolved
@@ -213,15 +213,6 @@
 	bn->tdense = bn->trevsorted = bn->batCount <= 1;
 	if (bn->batCount == 1)
 		bn->tseqbase = *dst;
-<<<<<<< HEAD
-	/* temporarily set head to nil so that BATorder doesn't materialize */
-	BATseqbase(bn, oid_nil);
-	if (BATorder(BATmirror(bn)) == GDK_FAIL) {
-		BBPreclaim(bn);
-		return NULL;
-	}
-=======
->>>>>>> 79f0f6f8
 	BATseqbase(bn, 0);
 	return bn;
 }
