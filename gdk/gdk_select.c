/*
 * This Source Code Form is subject to the terms of the Mozilla Public
 * License, v. 2.0.  If a copy of the MPL was not distributed with this
 * file, You can obtain one at http://mozilla.org/MPL/2.0/.
 *
 * Copyright 1997 - July 2008 CWI, August 2008 - 2016 MonetDB B.V.
 */

#include "monetdb_config.h"
#include "gdk.h"
#include "gdk_cand.h"
#include "gdk_private.h"
#include <math.h>

#ifndef HAVE_NEXTAFTERF
#define nextafter	_nextafter
float nextafterf(float x, float y);
#endif

/* auxiliary functions and structs for imprints */
#include "gdk_imprints.h"

#define buninsfix(B,A,I,V,G,M,R)					\
	do {								\
		if ((I) == BATcapacity(B)) {				\
			BATsetcount((B), (I));				\
			if (BATextend((B),				\
				      MIN(BATcapacity(B) + (G),		\
					  (M))) != GDK_SUCCEED) {	\
				BBPreclaim(B);				\
				return (R);				\
			}						\
			A = (oid *) Tloc((B), BUNfirst(B));		\
		}							\
		A[(I)] = (V);						\
	} while (0)

BAT *
virtualize(BAT *bn)
{
	/* input must be a valid candidate list or NULL */
	assert(bn == NULL ||
	       (((bn->ttype == TYPE_void && bn->tseqbase != oid_nil) ||
		 bn->ttype == TYPE_oid) &&
		bn->tkey && bn->tsorted));
	/* since bn has unique and strictly ascending tail values, we
	 * can easily check whether the tail is dense */
	if (bn && bn->ttype == TYPE_oid &&
	    (BATcount(bn) <= 1 ||
	     * (const oid *) Tloc(bn, BUNfirst(bn)) + BATcount(bn) - 1 ==
	     * (const oid *) Tloc(bn, BUNlast(bn) - 1))) {
		/* tail is dense, replace by virtual oid */
		ALGODEBUG fprintf(stderr, "#virtualize(bn=%s#"BUNFMT",seq="OIDFMT")\n",
				  BATgetId(bn), BATcount(bn),
				  BATcount(bn) > 0 ? * (const oid *) Tloc(bn, BUNfirst(bn)) : 0);
		if (BATcount(bn) == 0)
			bn->tseqbase = 0;
		else
			bn->tseqbase = * (const oid *) Tloc(bn, BUNfirst(bn));
		bn->tdense = 1;
		HEAPfree(&bn->T->heap, 1);
		bn->ttype = TYPE_void;
		bn->tvarsized = 1;
		bn->T->width = 0;
		bn->T->shift = 0;
	}

	return bn;
}

static BAT *
newempty(void)
{
	BAT *bn = BATnew(TYPE_void, TYPE_void, 0, TRANSIENT);
	if (bn == NULL) {
		return NULL;
	}
	BATseqbase(bn, 0);
	BATseqbase(BATmirror(bn), 0);
	return bn;
}

static BAT *
doublerange(oid l1, oid h1, oid l2, oid h2)
{
	BAT *bn;
	oid *restrict p;

	assert(l1 <= h1);
	assert(l2 <= h2);
	assert(h1 <= l2);
	if (l1 == h1 || l2 == h2) {
		bn = BATnew(TYPE_void, TYPE_void, h1 - l1 + h2 - l2, TRANSIENT);
		if (bn == NULL)
			return NULL;
		BATsetcount(bn, h1 - l1 + h2 - l2);
		BATseqbase(bn, 0);
		BATseqbase(BATmirror(bn), l1 == h1 ? l2 : l1);
		return bn;
	}
	bn = BATnew(TYPE_void, TYPE_oid, h1 - l1 + h2 - l2, TRANSIENT);
	if (bn == NULL)
		return NULL;
	BATsetcount(bn, h1 - l1 + h2 - l2);
	BATseqbase(bn, 0);
	p = (oid *) Tloc(bn, BUNfirst(bn));
	while (l1 < h1)
		*p++ = l1++;
	while (l2 < h2)
		*p++ = l2++;
	bn->tkey = 1;
	bn->tsorted = 1;
	bn->trevsorted = BATcount(bn) <= 1;
	bn->T->nil = 0;
	bn->T->nonil = 1;
	return bn;
}

static BAT *
doubleslice(BAT *b, BUN l1, BUN h1, BUN l2, BUN h2)
{
	BAT *bn;
	oid *restrict p;
	const oid *restrict o;

	assert(l1 <= h1);
	assert(l2 <= h2);
	assert(h1 <= l2);
	assert(b->tsorted);
	assert(b->tkey);
	if (b->ttype == TYPE_void)
		return doublerange(l1 + b->tseqbase, h1 + b->tseqbase,
				   l2 + b->tseqbase, h2 + b->tseqbase);
	bn = BATnew(TYPE_void, TYPE_oid, h1 - l1 + h2 - l2, TRANSIENT);
	if (bn == NULL)
		return NULL;
	BATsetcount(bn, h1 - l1 + h2 - l2);
	BATseqbase(bn, 0);
	p = (oid *) Tloc(bn, BUNfirst(bn));
	o = (const oid *) Tloc(b, BUNfirst(b) + l1);
	while (l1++ < h1)
		*p++ = *o++;
	o = (const oid *) Tloc(b, BUNfirst(b) + l2);
	while (l2++ < h2)
		*p++ = *o++;
	bn->tkey = 1;
	bn->tsorted = 1;
	bn->trevsorted = BATcount(bn) <= 1;
	bn->T->nil = 0;
	bn->T->nonil = 1;
	return virtualize(bn);
}

#define HASHloop_bound(bi, h, hb, v, lo, hi)		\
	for (hb = HASHget(h, HASHprobe((h), v));	\
	     hb != HASHnil(h);				\
	     hb = HASHgetlink(h,hb))			\
		if (hb >= (lo) && hb < (hi) &&		\
		    (cmp == NULL ||			\
		     (*cmp)(v, BUNtail(bi, hb)) == 0))

static BAT *
BAT_hashselect(BAT *b, BAT *s, BAT *bn, const void *tl, BUN maximum)
{
	BATiter bi;
	BUN i, cnt;
	oid o, *restrict dst;
	BUN l, h;
	oid seq;
	int (*cmp)(const void *, const void *);

	assert(bn->htype == TYPE_void);
	assert(bn->ttype == TYPE_oid);
	assert(BAThdense(b));
	seq = b->hseqbase;
	l = BUNfirst(b);
	h = BUNlast(b);
#ifndef DISABLE_PARENT_HASH
	if (VIEWtparent(b)) {
		BAT *b2 = BBPdescriptor(-VIEWtparent(b));
		if (b2->batPersistence == PERSISTENT || BATcheckhash(b2)) {
			/* only use parent's hash if it is persistent
			 * or already has a hash */
			ALGODEBUG
				fprintf(stderr, "#hashselect(%s#"BUNFMT"): "
					"using parent(%s#"BUNFMT") for hash\n",
					BATgetId(b), BATcount(b),
					BATgetId(b2), BATcount(b2));
			l = (BUN) ((b->T->heap.base - b2->T->heap.base) >> b->T->shift) + BUNfirst(b);
			h = l + BATcount(b);
			b = b2;
		} else {
			ALGODEBUG
				fprintf(stderr, "#hashselect(%s#"BUNFMT"): not "
					"using parent(%s#"BUNFMT") for hash\n",
					BATgetId(b), BATcount(b),
					BATgetId(b2), BATcount(b2));
		}
	}
#endif
	if (s && BATtdense(s)) {
		/* no need for binary search in s, we just adjust the
		 * boundaries */
		if (s->tseqbase + BATcount(s) < seq + (h - l))
			h -= seq + (h - l) - (s->tseqbase + BATcount(s));
		if (s->tseqbase > seq) {
			l += s->tseqbase - seq;
			seq += s->tseqbase - seq;
		}
		s = NULL;
	}
	if (BAThash(b, 0) != GDK_SUCCEED) {
		BBPreclaim(bn);
		return NULL;
	}
	switch (ATOMbasetype(b->ttype)) {
	case TYPE_bte:
	case TYPE_sht:
		cmp = NULL;	/* no need to compare: "hash" is perfect */
		break;
	default:
		cmp = ATOMcompare(b->ttype);
		break;
	}
	bi = bat_iterator(b);
	dst = (oid *) Tloc(bn, BUNfirst(bn));
	cnt = 0;
	if (s) {
		assert(s->tsorted);
		HASHloop_bound(bi, b->T->hash, i, tl, l, h) {
			o = (oid) (i - l + seq);
			if (SORTfnd(s, &o) != BUN_NONE) {
				buninsfix(bn, dst, cnt, o,
					  maximum - BATcapacity(bn),
					  maximum, NULL);
				cnt++;
			}
		}
	} else {
		HASHloop_bound(bi, b->T->hash, i, tl, l, h) {
			o = (oid) (i - l + seq);
			buninsfix(bn, dst, cnt, o,
				  maximum - BATcapacity(bn),
				  maximum, NULL);
			cnt++;
		}
	}
	BATsetcount(bn, cnt);
	bn->tkey = 1;
	if (cnt > 1) {
		/* hash chains produce results in the order high to
		 * low, so we just need to reverse */
		for (l = BUNfirst(bn), h = BUNlast(bn) - 1; l < h; l++, h--) {
			o = dst[l];
			dst[l] = dst[h];
			dst[h] = o;
		}
	}
	bn->tsorted = 1;
	bn->tdense = bn->trevsorted = bn->batCount <= 1;
	if (bn->batCount == 1)
		bn->tseqbase = *dst;
	BATseqbase(bn, 0);
	return bn;
}

/* Imprints select code */

/* inner check */
#define impscheck(CAND,TEST,ADD)			\
do {							\
	e = (BUN) (i+limit-pr_off+off);			\
	if (im[icnt] & mask) {				\
		if ((im[icnt] & ~innermask) == 0) {	\
			while (p < q && o < e) {	\
				v = src[o-off];		\
				ADD;			\
				cnt++;			\
				p++;			\
				if (p < q)		\
					CAND;		\
			}				\
		} else {				\
			while (p < q && o < e) {	\
				v = src[o-off];		\
				ADD;			\
				cnt += (TEST);		\
				p++;			\
				if (p < q)		\
					CAND;		\
			}				\
		}					\
	} else {					\
		while (p <= q && o < e) {		\
			p++;				\
			CAND;				\
		}					\
	}						\
} while (0)

/* main loop for imprints */
/*
 * icnt is the iterator for imprints
 * dcnt is the iterator for dictionary entries
 * i    is the iterator for the values in imprints
 */
#define impsloop(CAND,TEST,ADD)						\
do {									\
	BUN dcnt, icnt, limit, i, l, e;					\
	cchdc_t *restrict d = (cchdc_t *) imprints->dict;		\
	bte rpp    = ATOMelmshift(IMPS_PAGE >> b->T->shift);		\
	CAND;								\
	for (i = 0, dcnt = 0, icnt = 0;					\
	     dcnt < imprints->dictcnt && i + off < w + pr_off && p < q; \
	     dcnt++) {							\
		limit = ((BUN) d[dcnt].cnt) << rpp;			\
		while (i + limit + off <= o + pr_off) {			\
			i += limit;					\
			icnt += d[dcnt].repeat ? 1 : d[dcnt].cnt;	\
			dcnt++;						\
			limit = ((BUN) d[dcnt].cnt) << rpp;		\
		}							\
		if (!d[dcnt].repeat) {					\
			limit = (BUN) 1 << rpp;				\
			l = icnt + d[dcnt].cnt;				\
			while (i + limit + off <= o + pr_off) {		\
				icnt++;					\
				i += limit;				\
			}						\
			for (;						\
			     icnt < l && i + off < w + pr_off;		\
			     icnt++) {					\
				impscheck(CAND,TEST,ADD);		\
				i += limit;				\
			}						\
		}							\
		else {							\
			impscheck(CAND,TEST,ADD);			\
			i += limit;					\
			icnt++;						\
		}							\
	}								\
} while (0)

#define quickins(dst, cnt, o, bn)			\
	do {						\
		assert((cnt) < BATcapacity(bn));	\
		dst[cnt] = (o);				\
	} while (0)

/* construct the mask */
#define impsmask(CAND,TEST,B)						\
do {									\
	uint##B##_t *restrict im = (uint##B##_t *) imprints->imps;	\
	uint##B##_t mask = 0, innermask;				\
	int lbin, hbin;							\
	int tpe = ATOMbasetype(b->ttype);				\
	lbin = IMPSgetbin(tpe, imprints->bits, imprints->bins, tl);	\
	hbin = IMPSgetbin(tpe, imprints->bits, imprints->bins, th);	\
	/* note: (1<<n)-1 gives a sequence of n one bits */		\
	/* to set bits hbin..lbin inclusive, we would do: */		\
	/* mask = ((1 << (hbin + 1)) - 1) - ((1 << lbin) - 1); */	\
	/* except ((1 << (hbin + 1)) - 1) is not defined if */		\
	/* hbin == sizeof(uint##B##_t)*8 - 1 */				\
	/* the following does work, however */				\
	mask = (((((uint##B##_t) 1 << hbin) - 1) << 1) | 1) - (((uint##B##_t) 1 << lbin) - 1); \
	innermask = mask;						\
	if (!b->T->nonil || vl != minval)				\
		innermask = IMPSunsetBit(B, innermask, lbin);		\
	if (vh != maxval)						\
		innermask = IMPSunsetBit(B, innermask, hbin);		\
	if (anti) {							\
		uint##B##_t tmp = mask;					\
		mask = ~innermask;					\
		innermask = ~tmp;					\
	}								\
									\
	if (BATcapacity(bn) < maximum) {				\
		impsloop(CAND, TEST,					\
			 buninsfix(bn, dst, cnt, o,			\
				   (BUN) ((dbl) cnt / (dbl) (p-r)	\
					  * (dbl) (q-p) * 1.1 + 1024),	\
				   BATcapacity(bn) + q - p, BUN_NONE));	\
	} else {							\
		impsloop(CAND, TEST, quickins(dst, cnt, o, bn));	\
	}								\
} while (0)

#define checkMINMAX(B)							\
do {									\
	int ii;								\
	BUN *restrict imp_cnt = imprints->stats + 128;			\
	imp_min = imp_max = nil;					\
	for (ii = 0; ii < B; ii++) {					\
		if ((imp_min == nil) && (imp_cnt[ii])) {		\
			imp_min = basesrc[imprints->stats[ii]];		\
		}							\
		if ((imp_max == nil) && (imp_cnt[B-1-ii])) {		\
			imp_max = basesrc[imprints->stats[64+B-1-ii]];	\
		}							\
	}								\
	assert((imp_min != nil) && (imp_max != nil));			\
	if (anti ?							\
	    vl < imp_min && vh > imp_max :				\
	    vl > imp_max || vh < imp_min) {				\
		return 0;						\
	}								\
} while (0)

/* choose number of bits */
#define bitswitch(CAND,TEST)						\
do {									\
	assert(imprints);						\
	ALGODEBUG fprintf(stderr,					\
			  "#BATselect(b=%s#"BUNFMT",s=%s%s,anti=%d): " \
			  "imprints select %s\n", BATgetId(b), BATcount(b), \
			  s ? BATgetId(s) : "NULL",			\
			  s && BATtdense(s) ? "(dense)" : "",		\
			  anti, #TEST);					\
	switch (imprints->bits) {					\
	case 8:  checkMINMAX(8); impsmask(CAND,TEST,8); break;		\
	case 16: checkMINMAX(16); impsmask(CAND,TEST,16); break;	\
	case 32: checkMINMAX(32); impsmask(CAND,TEST,32); break;	\
	case 64: checkMINMAX(64); impsmask(CAND,TEST,64); break;	\
	default: assert(0); break;					\
	}								\
} while (0)

/* scan select without imprints */

/* core scan select loop with & without candidates */
#define scanloop(NAME,CAND,TEST)					\
do {									\
	ALGODEBUG fprintf(stderr,					\
			  "#BATselect(b=%s#"BUNFMT",s=%s%s,anti=%d): " \
			  "%s %s\n", BATgetId(b), BATcount(b),		\
			  s ? BATgetId(s) : "NULL",			\
			  s && BATtdense(s) ? "(dense)" : "",		\
			  anti, #NAME, #TEST);				\
	if (BATcapacity(bn) < maximum) {				\
		while (p < q) {						\
			CAND;						\
			v = src[o-off];					\
			if (TEST) {					\
				buninsfix(bn, dst, cnt, o,		\
					  (BUN) ((dbl) cnt / (dbl) (p-r) \
						 * (dbl) (q-p) * 1.1 + 1024), \
					  BATcapacity(bn) + q - p, BUN_NONE); \
				cnt++;					\
			}						\
			p++;						\
		}							\
	} else {							\
		while (p < q) {						\
			CAND;						\
			v = src[o-off];					\
			assert(cnt < BATcapacity(bn));			\
			dst[cnt] = o;					\
			cnt += (TEST);					\
			p++;						\
		}							\
	}								\
} while (0)

/* argument list for type-specific core scan select function call */
#define scanargs							\
	b, s, bn, tl, th, li, hi, equi, anti, lval, hval, p, q, cnt, off, \
	dst, candlist, maximum, use_imprints

#define PREVVALUEbte(x)	((x) - 1)
#define PREVVALUEsht(x)	((x) - 1)
#define PREVVALUEint(x)	((x) - 1)
#define PREVVALUElng(x)	((x) - 1)
#ifdef HAVE_HGE
#define PREVVALUEhge(x)	((x) - 1)
#endif
#define PREVVALUEoid(x)	((x) - 1)
#define PREVVALUEflt(x)	nextafterf((x), -GDK_flt_max)
#define PREVVALUEdbl(x)	nextafter((x), -GDK_dbl_max)

#define NEXTVALUEbte(x)	((x) + 1)
#define NEXTVALUEsht(x)	((x) + 1)
#define NEXTVALUEint(x)	((x) + 1)
#define NEXTVALUElng(x)	((x) + 1)
#ifdef HAVE_HGE
#define NEXTVALUEhge(x)	((x) + 1)
#endif
#define NEXTVALUEoid(x)	((x) + 1)
#define NEXTVALUEflt(x)	nextafterf((x), GDK_flt_max)
#define NEXTVALUEdbl(x)	nextafter((x), GDK_dbl_max)

#define MINVALUEbte	NEXTVALUEbte(GDK_bte_min)
#define MINVALUEsht	NEXTVALUEsht(GDK_sht_min)
#define MINVALUEint	NEXTVALUEint(GDK_int_min)
#define MINVALUElng	NEXTVALUElng(GDK_lng_min)
#ifdef HAVE_HGE
#define MINVALUEhge	NEXTVALUEhge(GDK_hge_min)
#endif
#define MINVALUEoid	GDK_oid_min
#define MINVALUEflt	NEXTVALUEflt(GDK_flt_min)
#define MINVALUEdbl	NEXTVALUEdbl(GDK_dbl_min)

#define MAXVALUEbte	GDK_bte_max
#define MAXVALUEsht	GDK_sht_max
#define MAXVALUEint	GDK_int_max
#define MAXVALUElng	GDK_lng_max
#ifdef HAVE_HGE
#define MAXVALUEhge	GDK_hge_max
#endif
#define MAXVALUEoid	GDK_oid_max
#define MAXVALUEflt	GDK_flt_max
#define MAXVALUEdbl	GDK_dbl_max

#define choose(NAME, CAND, TEST)			\
	do {						\
		if (use_imprints) {			\
			bitswitch(CAND, TEST);		\
		} else {				\
			scanloop(NAME, CAND, TEST);	\
		}					\
	} while (0)

/* definition of type-specific core scan select function */
#define scanfunc(NAME, TYPE, CAND, END)					\
static BUN								\
NAME##_##TYPE(BAT *b, BAT *s, BAT *bn, const TYPE *tl, const TYPE *th,	\
	      int li, int hi, int equi, int anti, int lval, int hval,	\
	      BUN r, BUN q, BUN cnt, wrd off, oid *restrict dst,	\
	      const oid *candlist, BUN maximum, int use_imprints)	\
{									\
	TYPE vl = *tl;							\
	TYPE vh = *th;							\
	TYPE imp_min;							\
	TYPE imp_max;							\
	TYPE v;								\
	TYPE nil = TYPE##_nil;						\
	TYPE minval = MINVALUE##TYPE;					\
	TYPE maxval = MAXVALUE##TYPE;					\
	const TYPE *src = (const TYPE *) Tloc(b, 0);			\
	const TYPE *basesrc;						\
	oid o;								\
	BUN w, p = r;							\
	BUN pr_off = 0;							\
	Imprints *imprints;						\
	(void) candlist;						\
	(void) li;							\
	(void) hi;							\
	(void) lval;							\
	(void) hval;							\
	assert(li == !anti);						\
	assert(hi == !anti);						\
	assert(lval);							\
	assert(hval);							\
	if (use_imprints && VIEWtparent(b)) {				\
		BAT *parent = BATmirror(BATdescriptor(VIEWtparent(b)));	\
		basesrc = (const TYPE *) Tloc(parent, BUNfirst(parent)); \
		imprints = parent->T->imprints;				\
		pr_off = (BUN) ((TYPE *)Tloc(b,0) -			\
				(TYPE *)Tloc(parent,0)+BUNfirst(parent)); \
		BBPunfix(parent->batCacheid);				\
	} else {							\
		imprints= b->T->imprints;				\
		basesrc = (const TYPE *) Tloc(b, BUNfirst(b));		\
	}								\
	END;								\
	if (equi) {							\
		assert(!use_imprints);					\
		scanloop(NAME, CAND, v == vl);				\
	} else if (anti) {						\
		if (b->T->nonil) {					\
			choose(NAME,CAND,(v <= vl || v >= vh));		\
		} else {						\
			choose(NAME,CAND,(v <= vl || v >= vh) && v != nil); \
		}							\
	} else if (b->T->nonil && vl == minval) {			\
		choose(NAME,CAND,v <= vh);				\
	} else if (vh == maxval) {					\
		choose(NAME,CAND,v >= vl);				\
	} else {							\
		choose(NAME,CAND,v >= vl && v <= vh);			\
	}								\
	return cnt;							\
}

static BUN
candscan_any (BAT *b, BAT *s, BAT *bn, const void *tl, const void *th,
	      int li, int hi, int equi, int anti, int lval, int hval,
	      BUN r, BUN q, BUN cnt, wrd off, oid *restrict dst,
	      const oid *candlist, BUN maximum, int use_imprints)
{
	const void *v;
	const void *nil = ATOMnilptr(b->ttype);
	int (*cmp)(const void *, const void *) = ATOMcompare(b->ttype);
	BATiter bi = bat_iterator(b);
	oid o;
	BUN p = r;
	int c;

	(void) maximum;
	(void) use_imprints;
	if (equi) {
		ALGODEBUG fprintf(stderr,
				  "#BATselect(b=%s#"BUNFMT",s=%s%s,anti=%d): "
				  "candscan equi\n", BATgetId(b), BATcount(b),
				  BATgetId(s), BATtdense(s) ? "(dense)" : "",
				  anti);
		while (p < q) {
			o = *candlist++;
			v = BUNtail(bi,(BUN)(o-off));
			if ((*cmp)(tl, v) == 0) {
				buninsfix(bn, dst, cnt, o,
					  (BUN) ((dbl) cnt / (dbl) (p-r)
						 * (dbl) (q-p) * 1.1 + 1024),
					  BATcapacity(bn) + q - p, BUN_NONE);
				cnt++;
			}
			p++;
		}
	} else if (anti) {
		ALGODEBUG fprintf(stderr,
				  "#BATselect(b=%s#"BUNFMT",s=%s%s,anti=%d): "
				  "candscan anti\n", BATgetId(b), BATcount(b),
				  BATgetId(s), BATtdense(s) ? "(dense)" : "",
				  anti);
		while (p < q) {
			o = *candlist++;
			v = BUNtail(bi,(BUN)(o-off));
			if ((nil == NULL || (*cmp)(v, nil) != 0) &&
			    ((lval &&
			      ((c = (*cmp)(tl, v)) > 0 ||
			       (!li && c == 0))) ||
			     (hval &&
			      ((c = (*cmp)(th, v)) < 0 ||
			       (!hi && c == 0))))) {
				buninsfix(bn, dst, cnt, o,
					  (BUN) ((dbl) cnt / (dbl) (p-r)
						 * (dbl) (q-p) * 1.1 + 1024),
					  BATcapacity(bn) + q - p, BUN_NONE);
				cnt++;
			}
			p++;
		}
	} else {
		ALGODEBUG fprintf(stderr,
				  "#BATselect(b=%s#"BUNFMT",s=%s%s,anti=%d): "
				  "candscan range\n", BATgetId(b), BATcount(b),
				  BATgetId(s), BATtdense(s) ? "(dense)" : "",
				  anti);
		while (p < q) {
			o = *candlist++;
			v = BUNtail(bi,(BUN)(o-off));
			if ((nil == NULL || (*cmp)(v, nil) != 0) &&
			    ((!lval ||
			      (c = cmp(tl, v)) < 0 ||
			      (li && c == 0)) &&
			     (!hval ||
			      (c = cmp(th, v)) > 0 ||
			      (hi && c == 0)))) {
				buninsfix(bn, dst, cnt, o,
					  (BUN) ((dbl) cnt / (dbl) (p-r)
						 * (dbl) (q-p) * 1.1 + 1024),
					  BATcapacity(bn) + q - p, BUN_NONE);
				cnt++;
			}
			p++;
		}
	}
	return cnt;
}

static BUN
fullscan_any(BAT *b, BAT *s, BAT *bn, const void *tl, const void *th,
	     int li, int hi, int equi, int anti, int lval, int hval,
	     BUN r, BUN q, BUN cnt, wrd off, oid *restrict dst,
	     const oid *candlist, BUN maximum, int use_imprints)
{
	const void *v;
	const void *restrict nil = ATOMnilptr(b->ttype);
	int (*cmp)(const void *, const void *) = ATOMcompare(b->ttype);
	BATiter bi = bat_iterator(b);
	oid o;
	BUN p = r;
	int c;

	(void) candlist;
	(void) maximum;
	(void) use_imprints;

	if (equi) {
		ALGODEBUG fprintf(stderr,
				  "#BATselect(b=%s#"BUNFMT",s=%s%s,anti=%d): "
				  "fullscan equi\n", BATgetId(b), BATcount(b),
				  s ? BATgetId(s) : "NULL",
				  s && BATtdense(s) ? "(dense)" : "", anti);
		while (p < q) {
			o = (oid)(p + off);
			v = BUNtail(bi,(BUN)(o-off));
			if ((*cmp)(tl, v) == 0) {
				buninsfix(bn, dst, cnt, o,
					  (BUN) ((dbl) cnt / (dbl) (p-r)
						 * (dbl) (q-p) * 1.1 + 1024),
					  BATcapacity(bn) + q - p, BUN_NONE);
				cnt++;
			}
			p++;
		}
	} else if (anti) {
		ALGODEBUG fprintf(stderr,
				  "#BATselect(b=%s#"BUNFMT",s=%s%s,anti=%d): "
				  "fullscan anti\n", BATgetId(b), BATcount(b),
				  s ? BATgetId(s) : "NULL",
				  s && BATtdense(s) ? "(dense)" : "", anti);
		while (p < q) {
			o = (oid)(p + off);
			v = BUNtail(bi,(BUN)(o-off));
			if ((nil == NULL || (*cmp)(v, nil) != 0) &&
			    ((lval &&
			      ((c = (*cmp)(tl, v)) > 0 ||
			       (!li && c == 0))) ||
			     (hval &&
			      ((c = (*cmp)(th, v)) < 0 ||
			       (!hi && c == 0))))) {
				buninsfix(bn, dst, cnt, o,
					  (BUN) ((dbl) cnt / (dbl) (p-r)
						 * (dbl) (q-p) * 1.1 + 1024),
					  BATcapacity(bn) + q - p, BUN_NONE);
				cnt++;
			}
			p++;
		}
	} else {
		ALGODEBUG fprintf(stderr,
				  "#BATselect(b=%s#"BUNFMT",s=%s%s,anti=%d): "
				  "fullscan range\n", BATgetId(b), BATcount(b),
				  s ? BATgetId(s) : "NULL",
				  s && BATtdense(s) ? "(dense)" : "", anti);
		while (p < q) {
			o = (oid)(p + off);
			v = BUNtail(bi,(BUN)(o-off));
			if ((nil == NULL || (*cmp)(v, nil) != 0) &&
			    ((!lval ||
			      (c = cmp(tl, v)) < 0 ||
			      (li && c == 0)) &&
			     (!hval ||
			      (c = cmp(th, v)) > 0 ||
			      (hi && c == 0)))) {
				buninsfix(bn, dst, cnt, o,
					  (BUN) ((dbl) cnt / (dbl) (p-r)
						 * (dbl) (q-p) * 1.1 + 1024),
					  BATcapacity(bn) + q - p, BUN_NONE);
				cnt++;
			}
			p++;
		}
	}
	return cnt;
}

static BUN
fullscan_str(BAT *b, BAT *s, BAT *bn, const void *tl, const void *th,
	     int li, int hi, int equi, int anti, int lval, int hval,
	     BUN r, BUN q, BUN cnt, wrd off, oid *restrict dst,
	     const oid *candlist, BUN maximum, int use_imprints)
{
	var_t pos;
	BUN p = r;
	oid o = (oid) (p + off);

	if (!equi || !GDK_ELIMDOUBLES(b->T->vheap))
		return fullscan_any(b, s, bn, tl, th, li, hi, equi, anti,
				    lval, hval, r, q, cnt, off, dst,
				    candlist, maximum, use_imprints);
	ALGODEBUG fprintf(stderr,
			  "#BATselect(b=%s#"BUNFMT",s=%s%s,anti=%d): "
			  "fullscan equi strelim\n", BATgetId(b), BATcount(b),
			  s ? BATgetId(s) : "NULL",
			  s && BATtdense(s) ? "(dense)" : "", anti);
	if ((pos = strLocate(b->T->vheap, tl)) == 0)
		return 0;
	assert(pos >= GDK_VAROFFSET);
	switch (b->T->width) {
	case 1: {
		const unsigned char *ptr = (const unsigned char *) Tloc(b, 0);
		pos -= GDK_VAROFFSET;
		while (p < q) {
			if (ptr[p] == pos) {
				buninsfix(bn, dst, cnt, o,
					  (BUN) ((dbl) cnt / (dbl) (p-r)
						 * (dbl) (q-p) * 1.1 + 1024),
					  BATcapacity(bn) + q - p, BUN_NONE);
				cnt++;
			}
			p++;
			o++;
		}
		break;
	}
	case 2: {
		const unsigned short *ptr = (const unsigned short *) Tloc(b, 0);
		pos -= GDK_VAROFFSET;
		while (p < q) {
			if (ptr[p] == pos) {
				buninsfix(bn, dst, cnt, o,
					  (BUN) ((dbl) cnt / (dbl) (p-r)
						 * (dbl) (q-p) * 1.1 + 1024),
					  BATcapacity(bn) + q - p, BUN_NONE);
				cnt++;
			}
			p++;
			o++;
		}
		break;
	}
#if SIZEOF_VAR_T == 8
	case 4: {
		const unsigned int *ptr = (const unsigned int *) Tloc(b, 0);
		while (p < q) {
			if (ptr[p] == pos) {
				buninsfix(bn, dst, cnt, o,
					  (BUN) ((dbl) cnt / (dbl) (p-r)
						 * (dbl) (q-p) * 1.1 + 1024),
					  BATcapacity(bn) + q - p, BUN_NONE);
				cnt++;
			}
			p++;
			o++;
		}
		break;
	}
#endif
	default: {
		const var_t *ptr = (const var_t *) Tloc(b, 0);
		while (p < q) {
			if (ptr[p] == pos) {
				buninsfix(bn, dst, cnt, o,
					  (BUN) ((dbl) cnt / (dbl) (p-r)
						 * (dbl) (q-p) * 1.1 + 1024),
					  BATcapacity(bn) + q - p, BUN_NONE);
				cnt++;
			}
			p++;
			o++;
		}
		break;
	}
	}
	return cnt;
}

/* scan select type switch */
#ifdef HAVE_HGE
#define scanfunc_hge(NAME, CAND, END)	\
	scanfunc(NAME, hge, CAND, END)
#else
#define scanfunc_hge(NAME, CAND, END)
#endif
#define scan_sel(NAME, CAND, END)		\
	scanfunc(NAME, bte, CAND, END)		\
	scanfunc(NAME, sht, CAND, END)		\
	scanfunc(NAME, int, CAND, END)		\
	scanfunc(NAME, flt, CAND, END)		\
	scanfunc(NAME, dbl, CAND, END)		\
	scanfunc(NAME, lng, CAND, END)		\
	scanfunc_hge(NAME, CAND, END)

/* scan/imprints select with candidates */
scan_sel(candscan, o = *candlist++, w = (BUN) ((*(oid *) Tloc(s,q?(q - 1):0)) + 1))
/* scan/imprints select without candidates */
scan_sel(fullscan, o = (oid) (p+off), w = (BUN) (q+off))


static BAT *
BAT_scanselect(BAT *b, BAT *s, BAT *bn, const void *tl, const void *th,
	       int li, int hi, int equi, int anti, int lval, int hval,
	       BUN maximum, int use_imprints)
{
#ifndef NDEBUG
	int (*cmp)(const void *, const void *);
#endif
	int t;
	BUN p, q, cnt;
	oid o, *restrict dst;
	/* off must be signed as it can be negative,
	 * e.g., if b->hseqbase == 0 and b->batFirst > 0;
	 * instead of wrd, we could also use ssize_t or int/lng with
	 * 32/64-bit OIDs */
	wrd off;
	const oid *candlist;

	assert(b != NULL);
	assert(bn != NULL);
	assert(bn->htype == TYPE_void);
	assert(bn->ttype == TYPE_oid);
	assert(anti == 0 || anti == 1);
	assert(!lval || tl != NULL);
	assert(!hval || th != NULL);
	assert(!equi || (li && hi && !anti));
	assert(!anti || lval || hval);
	assert( anti || lval || hval || !b->T->nonil);
	assert(b->ttype != TYPE_void || equi || b->T->nonil);

#ifndef NDEBUG
	cmp = ATOMcompare(b->ttype);
#endif

	assert(!lval || !hval || (*cmp)(tl, th) <= 0);

	/* build imprints if they do not exist */
	if (use_imprints && (BATimprints(b) != GDK_SUCCEED)) {
		GDKclrerr();	/* not interested in BATimprints errors */
		use_imprints = 0;
	}

	off = b->hseqbase - BUNfirst(b);
	dst = (oid *) Tloc(bn, BUNfirst(bn));
	cnt = 0;

	t = ATOMbasetype(b->ttype);

	if (s && !BATtdense(s)) {

		assert(s->tsorted);
		assert(s->tkey);
		/* setup candscanloop loop vars to only iterate over
		 * part of s that has values that are in range of b */
		o = b->hseqbase + BATcount(b);
		q = SORTfndfirst(s, &o);
		p = SORTfndfirst(s, &b->hseqbase);
		/* should we return an error if p > BUNfirst(s) || q <
		 * BUNlast(s) (i.e. s not fully used)? */
		candlist = (const oid *) Tloc(s, p);
		/* call type-specific core scan select function */
		assert(b->batCapacity >= BATcount(b));
		assert(s->batCapacity >= BATcount(s));
		switch (t) {
		case TYPE_bte:
			cnt = candscan_bte(scanargs);
			break;
		case TYPE_sht:
			cnt = candscan_sht(scanargs);
			break;
		case TYPE_int:
			cnt = candscan_int(scanargs);
			break;
		case TYPE_flt:
			cnt = candscan_flt(scanargs);
			break;
		case TYPE_dbl:
			cnt = candscan_dbl(scanargs);
			break;
		case TYPE_lng:
			cnt = candscan_lng(scanargs);
			break;
#ifdef HAVE_HGE
		case TYPE_hge:
			cnt = candscan_hge(scanargs);
			break;
#endif
		default:
			cnt = candscan_any(scanargs);
			break;
		}
	} else {
		if (s) {
			assert(BATtdense(s));
			p = (BUN) s->tseqbase;
			q = p + BATcount(s);
			if ((oid) p < b->hseqbase)
				p = (BUN) b->hseqbase;
			if ((oid) q > b->hseqbase + BATcount(b))
				q = (BUN) b->hseqbase + BATcount(b);
			p = (BUN) (p - off);
			q = (BUN) (q - off);
		} else {
			p = BUNfirst(b);
			q = BUNlast(b);
		}
		candlist = NULL;
		/* call type-specific core scan select function */
		switch (t) {
		case TYPE_bte:
			cnt = fullscan_bte(scanargs);
			break;
		case TYPE_sht:
			cnt = fullscan_sht(scanargs);
			break;
		case TYPE_int:
			cnt = fullscan_int(scanargs);
			break;
		case TYPE_flt:
			cnt = fullscan_flt(scanargs);
			break;
		case TYPE_dbl:
			cnt = fullscan_dbl(scanargs);
			break;
		case TYPE_lng:
			cnt = fullscan_lng(scanargs);
			break;
#ifdef HAVE_HGE
		case TYPE_hge:
			cnt = fullscan_hge(scanargs);
			break;
#endif
		case TYPE_str:
			cnt = fullscan_str(scanargs);
			break;
		default:
			cnt = fullscan_any(scanargs);
			break;
		}
	}
	if (cnt == BUN_NONE) {
		return NULL;
	}
	assert(bn->batCapacity >= cnt);

	BATsetcount(bn, cnt);
	bn->tsorted = 1;
	bn->trevsorted = bn->batCount <= 1;
	bn->tkey = 1;
	bn->tdense = (bn->batCount <= 1 || bn->batCount == b->batCount);
	if (bn->batCount == 1 || bn->batCount == b->batCount)
		bn->tseqbase = b->hseqbase;
	bn->hsorted = 1;
	bn->hdense = 1;
	bn->hseqbase = 0;
	bn->hkey = 1;
	bn->hrevsorted = bn->batCount <= 1;

	return bn;
}

/* generic range select
 *
 * Return a dense-headed BAT with the OID values of b in the tail for
 * qualifying tuples.  The return BAT is sorted on the tail value
 * (i.e. in the same order as the input BAT).
 *
 * If s[dense,OID] is specified, its tail column is a list of
 * candidates.  s should be sorted on the tail value.
 *
 * tl may not be NULL, li, hi, and anti must be either 0 or 1.
 *
 * If th is NULL, hi is ignored.
 *
 * If anti is 0, qualifying tuples are those whose tail value is
 * between tl and th.  If li or hi is 1, the respective boundary is
 * inclusive, otherwise exclusive.  If th is NULL it is taken to be
 * equal to tl, turning this into an equi- or point-select.  Note that
 * for a point select to return anything, li (and hi if th was not
 * NULL) must be 1.  There is a special case if tl is nil and th is
 * NULL.  This is the only way to select for nil values.
 *
 * If anti is 1, the result is the complement of what the result would
 * be if anti were 0, except that nils are filtered out.
 *
 * In brief:
 * - if tl==nil and th==NULL and anti==0, return all nils (only way to
 *   get nils);
 * - it tl==nil and th==nil, return all but nils;
 * - if tl==nil and th!=NULL, no lower bound;
 * - if th==NULL or tl==th, point (equi) select;
 * - if th==nil, no upper bound
 *
 * A complete breakdown of the various arguments follows.  Here, v, v1
 * and v2 are values from the appropriate domain, and
 * v != nil, v1 != nil, v2 != nil, v1 < v2.
 *	tl	th	li	hi	anti	result list of OIDs for values
 *	-----------------------------------------------------------------
 *	nil	NULL	ignored	ignored	false	x = nil (only way to get nil)
 *	nil	NULL	ignored	ignored	true	x != nil
 *	nil	nil	ignored	ignored	false	x != nil
 *	nil	nil	ignored	ignored	true	NOTHING
 *	nil	v	ignored	false	false	x < v
 *	nil	v	ignored	true	false	x <= v
 *	nil	v	ignored	false	true	x >= v
 *	nil	v	ignored	true	true	x > v
 *	v	nil	false	ignored	false	x > v
 *	v	nil	true	ignored	false	x >= v
 *	v	nil	false	ignored	true	x <= v
 *	v	nil	true	ignored	true	x < v
 *	v	NULL	false	ignored	false	NOTHING
 *	v	NULL	true	ignored	false	x == v
 *	v	NULL	false	ignored	true	x != nil
 *	v	NULL	true	ignored	true	x != v
 *	v	v	false	false	false	NOTHING
 *	v	v	true	false	false	NOTHING
 *	v	v	false	true	false	NOTHING
 *	v	v	true	true	false	x == v
 *	v	v	false	false	true	x != nil
 *	v	v	true	false	true	x != nil
 *	v	v	false	true	true	x != nil
 *	v	v	true	true	true	x != v
 *	v1	v2	false	false	false	v1 < x < v2
 *	v1	v2	true	false	false	v1 <= x < v2
 *	v1	v2	false	true	false	v1 < x <= v2
 *	v1	v2	true	true	false	v1 <= x <= v2
 *	v1	v2	false	false	true	x <= v1 or x >= v2
 *	v1	v2	true	false	true	x < v1 or x >= v2
 *	v1	v2	false	true	true	x <= v1 or x > v2
 *	v1	v2	true	true	true	x < v1 or x > v2
 *	v2	v1	ignored	ignored	ignored	NOTHING
 */

/* Normalize the variables li, hi, lval, hval, possibly changing anti
 * in the process.  This works for all (and only) numeric types.
 *
 * Note that the expression x < v is equivalent to x <= v' where v' is
 * the next smaller value in the domain of v (similarly for x > v).
 * Also note that for floating point numbers there actually is such a
 * value.  In fact, there is a function in standard C that calculates
 * that value.
 *
 * The result of this macro is:
 * li == !anti, hi == !anti, lval == 1, hval == 1
 * This means that all ranges that we check for are closed ranges.  If
 * a range is one-sided, we fill in the minimum resp. maximum value in
 * the domain so that we create a closed range. */
#define NORMALIZE(TYPE)							\
	do {								\
		if (anti && li) {					\
			/* -inf < x < vl === -inf < x <= vl-1 */	\
			if (*(TYPE*)tl == MINVALUE##TYPE) {		\
				/* -inf < x < MIN || *th <[=] x < +inf */ \
				/* degenerates into half range */	\
				/* *th <[=] x < +inf */			\
				anti = 0;				\
				tl = th;				\
				li = !hi;				\
				hval = 0;				\
				/* further dealt with below */		\
			} else {					\
				vl.v_##TYPE = PREVVALUE##TYPE(*(TYPE*)tl); \
				tl = &vl.v_##TYPE;			\
				li = 0;					\
			}						\
		}							\
		if (anti && hi) {					\
			/* vl < x < +inf === vl+1 <= x < +inf */	\
			if (*(TYPE*)th == MAXVALUE##TYPE) {		\
				/* -inf < x <[=] *tl || MAX > x > +inf */ \
				/* degenerates into half range */	\
				/* -inf < x <[=] *tl */			\
				anti = 0;				\
				th = tl;				\
				hi = !li;				\
				lval = 0;				\
				/* further dealt with below */		\
			} else {					\
				vh.v_##TYPE = NEXTVALUE##TYPE(*(TYPE*)th); \
				th = &vh.v_##TYPE;			\
				hi = 0;					\
			}						\
		}							\
		if (!anti) {						\
			if (lval) {					\
				/* range bounded on left */		\
				if (!li) {				\
					/* open range on left */	\
					if (*(TYPE*)tl == MAXVALUE##TYPE) \
						return newempty();	\
					/* vl < x === vl+1 <= x */	\
					vl.v_##TYPE = NEXTVALUE##TYPE(*(TYPE*)tl); \
					li = 1;				\
					tl = &vl.v_##TYPE;		\
				}					\
			} else {					\
				/* -inf, i.e. smallest value */		\
				vl.v_##TYPE = MINVALUE##TYPE;		\
				li = 1;					\
				tl = &vl.v_##TYPE;			\
				lval = 1;				\
			}						\
			if (hval) {					\
				/* range bounded on right */		\
				if (!hi) {				\
					/* open range on right */	\
					if (*(TYPE*)th == MINVALUE##TYPE) \
						return newempty();	\
					/* x < vh === x <= vh-1 */	\
					vh.v_##TYPE = PREVVALUE##TYPE(*(TYPE*)th); \
					hi = 1;				\
					th = &vh.v_##TYPE;		\
				}					\
			} else {					\
				/* +inf, i.e. largest value */		\
				vh.v_##TYPE = MAXVALUE##TYPE;		\
				hi = 1;					\
				th = &vh.v_##TYPE;			\
				hval = 1;				\
			}						\
		}							\
		assert(lval);						\
		assert(hval);						\
		assert(li != anti);					\
		assert(hi != anti);					\
		/* if anti is set, we can now check */			\
		/* (x <= *tl || x >= *th) && x != nil */		\
		/* if equi==1, the check is x != *tl && x != nil */	\
		/* if anti is not set, we can check just */		\
		/* *tl <= x && x <= *th */				\
		/* if equi==1, the check is x == *tl */			\
		/* note that this includes the check for != nil */	\
		/* in the case where equi==1, the check is x == *tl */	\
	} while (0)

BAT *
BATselect(BAT *b, BAT *s, const void *tl, const void *th,
	     int li, int hi, int anti)
{
	int hval, lval, equi, t, lnil, hash;
	bat parent;
	const void *nil;
	BAT *bn;
	BUN estimate = BUN_NONE, maximum = BUN_NONE;
	oid vwl = 0, vwh = 0;
	int use_orderidx = 0;
	union {
		bte v_bte;
		sht v_sht;
		int v_int;
		lng v_lng;
#ifdef HAVE_HGE
		hge v_hge;
#endif
		flt v_flt;
		dbl v_dbl;
		oid v_oid;
	} vl, vh;

	BATcheck(b, "BATselect", NULL);
	BATcheck(tl, "BATselect: tl value required", NULL);

	assert(BAThdense(b));
	assert(s == NULL || BAThdense(s));
	assert(s == NULL || s->ttype == TYPE_oid || s->ttype == TYPE_void);
	assert(hi == 0 || hi == 1);
	assert(li == 0 || li == 1);
	assert(anti == 0 || anti == 1);

	if ((li != 0 && li != 1) ||
	    (hi != 0 && hi != 1) ||
	    (anti != 0 && anti != 1)) {
		GDKerror("BATselect: invalid arguments: "
			 "li, hi, anti must be 0 or 1\n");
		return NULL;
	}
	if (!BAThdense(b)) {
		GDKerror("BATselect: invalid argument: "
			 "b must have a dense head.\n");
		return NULL;
	}
	if (s && !BATtordered(s)) {
		GDKerror("BATselect: invalid argument: "
			 "s must be sorted.\n");
		return NULL;
	}

	if (b->batCount == 0 ||
	    (s && (s->batCount == 0 ||
		   (BATtdense(s) &&
		    (s->tseqbase >= b->hseqbase + BATcount(b) ||
		     s->tseqbase + BATcount(s) <= b->hseqbase))))) {
		/* trivially empty result */
		ALGODEBUG fprintf(stderr, "#BATselect(b=%s#" BUNFMT
				  ",s=%s%s,anti=%d): trivially empty\n",
				  BATgetId(b), BATcount(b),
				  s ? BATgetId(s) : "NULL",
				  s && BATtdense(s) ? "(dense)" : "", anti);
		return newempty();
	}

	t = b->ttype;
	nil = ATOMnilptr(t);
	/* can we use the base type? */
	t = ATOMbasetype(t);
	lnil = ATOMcmp(t, tl, nil) == 0; /* low value = nil? */
	lval = !lnil || th == NULL;	 /* low value used for comparison */
	equi = th == NULL || (lval && ATOMcmp(t, tl, th) == 0); /* point select? */
	if (equi) {
		assert(lval);
		hi = li;
		th = tl;
		hval = 1;
	} else {
		hval = ATOMcmp(t, th, nil) != 0;
	}
	if (!equi && !lval && !hval && lnil) 
		anti = !anti;
	if (anti) {
		if (lval != hval) {
			/* one of the end points is nil and the other
			 * isn't: swap sub-ranges */
			const void *tv;
			int ti;
			assert(!equi);
			ti = li;
			li = !hi;
			hi = !ti;
			tv = tl;
			tl = th;
			th = tv;
			ti = lval;
			lval = hval;
			hval = ti;
			lnil = ATOMcmp(t, tl, nil) == 0;
			anti = 0;
			ALGODEBUG fprintf(stderr, "#BATselect(b=%s#" BUNFMT
					  ",s=%s%s,anti=%d): anti: "
					  "switch ranges\n",
					  BATgetId(b), BATcount(b),
					  s ? BATgetId(s) : "NULL",
					  s && BATtdense(s) ? "(dense)" : "",
					  anti);
		} else if (!lval && !hval) {
			/* antiselect for nil-nil range: all non-nil
			 * values are in range; we must return all
			 * other non-nil values, i.e. nothing */
			ALGODEBUG fprintf(stderr, "#BATselect(b=%s#" BUNFMT
					  ",s=%s%s,anti=%d): anti: "
					  "nil-nil range, nonil\n",
					  BATgetId(b), BATcount(b),
					  s ? BATgetId(s) : "NULL",
					  s && BATtdense(s) ? "(dense)" : "",
					  anti);
			return newempty();
		} else if (equi && lnil) {
			/* antiselect for nil value: turn into range
			 * select for nil-nil range (i.e. everything
			 * but nil) */
			equi = 0;
			anti = 0;
			lval = 0;
			hval = 0;
			ALGODEBUG fprintf(stderr, "#BATselect(b=%s#" BUNFMT
					  ",s=%s%s,anti=0): anti-nil\n",
					  BATgetId(b), BATcount(b),
					  s ? BATgetId(s) : "NULL",
					  s && BATtdense(s) ? "(dense)" : "");
		} else if (equi) {
			equi = 0;
			if (!(li && hi)) {
				/* antiselect for nothing: turn into
				 * range select for nil-nil range
				 * (i.e. everything but nil) */
				anti = 0;
				lval = 0;
				hval = 0;
				ALGODEBUG fprintf(stderr, "#BATselect(b=%s#"
						  BUNFMT ",s=%s%s,anti=0): "
						  "anti-nothing\n",
						  BATgetId(b), BATcount(b),
						  s ? BATgetId(s) : "NULL",
						  s && BATtdense(s) ? "(dense)" : "");
			}
		}
	}

	/* if equi set, then so are both lval and hval */
	assert(!equi || (lval && hval));

	if (hval && ((equi && !(li && hi)) || ATOMcmp(t, tl, th) > 0)) {
		/* empty range */
		ALGODEBUG fprintf(stderr, "#BATselect(b=%s#" BUNFMT
				  ",s=%s%s,anti=%d): empty range\n",
				  BATgetId(b), BATcount(b),
				  s ? BATgetId(s) : "NULL",
				  s && BATtdense(s) ? "(dense)" : "", anti);
		return newempty();
	}
	if (equi && lnil && b->T->nonil) {
		/* return all nils, but there aren't any */
		ALGODEBUG fprintf(stderr, "#BATselect(b=%s#" BUNFMT
				  ",s=%s%s,anti=%d): equi-nil, nonil\n",
				  BATgetId(b), BATcount(b),
				  s ? BATgetId(s) : "NULL",
				  s && BATtdense(s) ? "(dense)" : "", anti);
		return newempty();
	}

	if (!equi && !lval && !hval && lnil && b->T->nonil) {
		/* return all non-nils from a BAT that doesn't have
		 * any: i.e. return everything */
		ALGODEBUG fprintf(stderr, "#BATselect(b=%s#" BUNFMT
				  ",s=%s%s,anti=%d): everything, nonil\n",
				  BATgetId(b), BATcount(b),
				  s ? BATgetId(s) : "NULL",
				  s && BATtdense(s) ? "(dense)" : "", anti);
		if (s) {
			return COLcopy(s, s->ttype, 0, TRANSIENT);
		} else {
			return BATdense(0, b->hseqbase, BATcount(b));
		}
	}

	if (ATOMtype(b->ttype) == TYPE_oid) {
		NORMALIZE(oid);
	} else {
		switch (t) {
		case TYPE_bte:
			NORMALIZE(bte);
			break;
		case TYPE_sht:
			NORMALIZE(sht);
			break;
		case TYPE_int:
			NORMALIZE(int);
			break;
		case TYPE_lng:
			NORMALIZE(lng);
			break;
#ifdef HAVE_HGE
		case TYPE_hge:
			NORMALIZE(hge);
			break;
#endif
		case TYPE_flt:
			NORMALIZE(flt);
			break;
		case TYPE_dbl:
			NORMALIZE(dbl);
			break;
		}
	}

<<<<<<< HEAD
	/* If there is an order index or it is a view and the parent has an ordered
	 * index, and the bat is not tsorted or trevstorted then use the order
	 * index.
	 * TODO: we do not support anti-select with order index */
	if (!anti &&
	    !(b->tsorted || b->trevsorted) &&
	    (BATcheckorderidx(b) ||
	     (VIEWtparent(b) && BATcheckorderidx(BBPquickdesc(abs(VIEWtparent(b)), 0)))))
	{
		BAT *view = NULL;
		if (VIEWtparent(b)) {
			view = b;
			b = BBPdescriptor(abs(VIEWtparent(b)));
		}
		/* Is query selective enough to use the ordered index ? */
		/* TODO: Test if this heuristic works in practice */
		if ((ORDERfnd(b, th) - ORDERfnd(b, tl)) < ((BUN)1000 < b->batCount/1000 ? (BUN)1000: b->batCount/1000))
		{
			use_orderidx = 1;
			if (view) {
				vwl = view->hseqbase;
				vwh = vwl + view->batCount;
			} else {
				vwl = b->hseqbase;
				vwh = vwl + b->batCount;
			}
		} else {
			if (view) {
				b = view;
			}
		}
	}

	if (b->tsorted || b->trevsorted || use_orderidx) {
=======
	if (BATordered(b) || BATordered_rev(b)) {
>>>>>>> 133f484f
		BUN low = 0;
		BUN high = b->batCount;

		if (BATtdense(b)) {
			/* positional */
			/* we expect nonil to be set, in which case we
			 * already know that we're not dealing with a
			 * nil equiselect (dealt with above) */
			oid h, l;
			assert(b->T->nonil);
			assert(b->tsorted);
			ALGODEBUG fprintf(stderr, "#BATselect(b=%s#" BUNFMT
					  ",s=%s%s,anti=%d): dense\n",
					  BATgetId(b), BATcount(b),
					  s ? BATgetId(s) : "NULL",
					  s && BATtdense(s) ? "(dense)" : "",
					  anti);
			h = * (oid *) th + hi;
			if (h > b->tseqbase)
				h -= b->tseqbase;
			else
				h = 0;
			if ((BUN) h < high)
				high = (BUN) h;

			l = *(oid *) tl + !li;
			if (l > b->tseqbase)
				l -= b->tseqbase;
			else
				l = 0;
			if ((BUN) l > low)
				low = (BUN) l;
			if (low > high)
				low = high;
		} else if (b->tsorted) {
			ALGODEBUG fprintf(stderr, "#BATselect(b=%s#" BUNFMT
					  ",s=%s%s,anti=%d): sorted\n",
					  BATgetId(b), BATcount(b),
					  s ? BATgetId(s) : "NULL",
					  s && BATtdense(s) ? "(dense)" : "",
					  anti);
			if (lval) {
				if (li)
					low = SORTfndfirst(b, tl);
				else
					low = SORTfndlast(b, tl);
			} else {
				/* skip over nils at start of column */
				low = SORTfndlast(b, nil);
			}
			low -= BUNfirst(b);
			if (hval) {
				if (hi)
					high = SORTfndlast(b, th);
				else
					high = SORTfndfirst(b, th);
				high -= BUNfirst(b);
			}
		} else if (b->trevsorted) {
			assert(b->trevsorted);
			ALGODEBUG fprintf(stderr, "#BATselect(b=%s#" BUNFMT
					  ",s=%s%s,anti=%d): reverse sorted\n",
					  BATgetId(b), BATcount(b),
					  s ? BATgetId(s) : "NULL",
					  s && BATtdense(s) ? "(dense)" : "",
					  anti);
			if (lval) {
				if (li)
					high = SORTfndlast(b, tl);
				else
					high = SORTfndfirst(b, tl);
			} else {
				/* skip over nils at end of column */
				high = SORTfndfirst(b, nil);
			}
			high -= BUNfirst(b);
			if (hval) {
				if (hi)
					low = SORTfndfirst(b, th);
				else
					low = SORTfndlast(b, th);
				low -= BUNfirst(b);
			}
		} else {
			assert(use_orderidx);
			ALGODEBUG fprintf(stderr, "#BATsubselect(b=%s#" BUNFMT
					  ",s=%s%s,anti=%d): orderidx\n",
					  BATgetId(b), BATcount(b),
					  s ? BATgetId(s) : "NULL",
					  s && BATtdense(s) ? "(dense)" : "",
					  anti);
			if (lval) {
				if (li)
					low = ORDERfndfirst(b, tl);
				else
					low = ORDERfndlast(b, tl);
			} else {
				/* skip over nils at start of column */
				low = ORDERfndlast(b, nil);
			}
			low -= BUNfirst(b);
			if (hval) {
				if (hi)
					high = ORDERfndlast(b, th);
				else
					high = ORDERfndfirst(b, th);
				high -= BUNfirst(b);
			}
		}
		if (anti) {
			if (b->tsorted) {
				BUN first = SORTfndlast(b, nil) - BUNfirst(b);
				/* match: [first..low) + [high..last) */
				if (s) {
					/* restrict first, last so
					 * that they refer to existing
					 * head values of b whose tail
					 * is not nil */
					oid o = (oid) first + b->H->seq;
					BUN last;
					first = SORTfndfirst(s, &o) - BUNfirst(s);
					o = (oid) low + b->H->seq;
					low = SORTfndfirst(s, &o) - BUNfirst(s);
					o = (oid) high + b->H->seq;
					high = SORTfndfirst(s, &o) - BUNfirst(s);
					o = b->H->seq + b->batCount;
					last = SORTfndfirst(s, &o) - BUNfirst(s);
					bn = doubleslice(s, first, low, high, last);
				} else {
					bn = doublerange(first + b->hseqbase,
							 low + b->hseqbase,
							 high + b->hseqbase,
							 BATcount(b) + b->hseqbase);
				}
			} else {
				BUN last = SORTfndfirst(b, nil) - BUNfirst(b);
				/* match: [first..low) + [high..last) */
				if (s) {
					/* restrict first, last so
					 * that they refer to existing
					 * head values of b whose tail
					 * is not nil */
					oid o = (oid) last + b->H->seq;
					BUN first;
					last = SORTfndfirst(s, &o) - BUNfirst(s);
					o = (oid) low + b->H->seq;
					low = SORTfndfirst(s, &o) - BUNfirst(s);
					o = (oid) high + b->H->seq;
					high = SORTfndfirst(s, &o) - BUNfirst(s);
					o = b->H->seq;
					first = SORTfndfirst(s, &o) - BUNfirst(s);
					bn = doubleslice(s, first, low, high, last);
				} else {
					bn = doublerange(0 + b->hseqbase,
							 low + b->hseqbase,
							 high + b->hseqbase,
							 last + b->hseqbase);
				}
			}
		} else {
			if (use_orderidx) {
				BUN i;
				BUN cnt = 0;
				const oid *rs;
				oid *rbn;

				rs = (const oid *) b->torderidx->base + ORDERIDXOFF;
				rs += low;
				bn = BATnew(TYPE_void, TYPE_oid, high-low, TRANSIENT);
				if (bn == NULL)
					GDKerror("memory allocation error");

				rbn = (oid *) Tloc((bn), 0);

				if (s && !BATtdense(s)) {
					const oid *rcand = (const oid *) Tloc((s), 0);

					for (i = low; i < high; i++) {
						if (vwl <= *rs &&
						    *rs < vwh &&
						    binsearchcand(rcand, 0, s->batCount, *rbn)) {
							*rbn++ = *rs;
							cnt++;
						}
						rs++;
					}
					BATsetcount(bn, cnt);

				} else {
					if (s) {
						assert(BATtdense(s));
						if (vwl < s->tseqbase)
							vwl = s->tseqbase;
						if (s->tseqbase + BATcount(s) < vwh)
							vwh = s->tseqbase + BATcount(s);
					}
					for (i = low; i < high; i++) {
						if (vwl <= *rs &&
						    *rs < vwh) {
							*rbn++ = *rs;
							cnt++;
						}
						rs++;
					}
					BATsetcount(bn, cnt);
				}

				/* output must be sorted */
				GDKqsort((oid *) Tloc(bn, BUNfirst(bn)), NULL, NULL, (size_t) bn->batCount, sizeof(oid), 0, TYPE_oid);
				bn->tsorted = 1;
				bn->trevsorted = bn->batCount <= 1;
				bn->tkey = 1;
				bn->tseqbase = (bn->tdense = bn->batCount <= 1) != 0 ? BUNfirst(bn) : oid_nil;
				bn->T->nil = 0;
				bn->T->nonil = 1;
			} else {
				/* match: [low..high) */
				if (s) {
					oid o = (oid) low + b->hseqbase;
					low = SORTfndfirst(s, &o) - BUNfirst(s);
					o = (oid) high + b->hseqbase;
					high = SORTfndfirst(s, &o) - BUNfirst(s);
					bn = doubleslice(s, 0, 0, low, high);
				} else {
					bn = doublerange(0, 0,
						         low + b->hseqbase,
						         high + b->hseqbase);
				}
			}
		}
		bn->hseqbase = 0;
		bn->hkey = 1;
		bn->hsorted = 1;
		bn->hrevsorted = bn->batCount <= 1;
		bn->H->nonil = 1;
		bn->H->nil = 0;
		return virtualize(bn);
	}

	/* upper limit for result size */
	maximum = BATcount(b);
	if (s) {
		/* refine upper limit of result size by candidate list */
		oid ol = b->hseqbase;
		oid oh = ol + BATcount(b);
		assert(s->tsorted);
		assert(s->tkey);
		if (BATtdense(s)) {
			maximum = MIN(maximum ,
				      MIN(oh, s->tseqbase + BATcount(s))
				      - MAX(ol, s->tseqbase));
		} else {
			maximum = MIN(maximum,
				      SORTfndfirst(s, &oh)
				      - SORTfndfirst(s, &ol));
		}
	}
	if (b->tkey) {
		/* exact result size in special cases */
		if (equi) {
			estimate = 1;
		} else if (!anti && lval && hval) {
			switch (t) {
			case TYPE_bte:
				estimate = (BUN) (*(bte *) th - *(bte *) tl);
				break;
			case TYPE_sht:
				estimate = (BUN) (*(sht *) th - *(sht *) tl);
				break;
			case TYPE_int:
				estimate = (BUN) (*(int *) th - *(int *) tl);
				break;
			case TYPE_lng:
				estimate = (BUN) (*(lng *) th - *(lng *) tl);
				break;
#ifdef HAVE_HGE
			case TYPE_hge:
				estimate = (BUN) (*(hge *) th - *(hge *) tl);
				break;
#endif
			}
			if (estimate != BUN_NONE)
				estimate += li + hi - 1;
		}
	}
	/* refine upper limit by exact size (if known) */
	maximum = MIN(maximum, estimate);
	parent = VIEWtparent(b);
	/* use hash only for equi-join, and then only if b or its
	 * parent already has a hash, or if b or its parent is
	 * persistent and the total size wouldn't be too large; check
	 * for existence of hash last since that may involve I/O */
	hash = equi &&
		(((b->batPersistence == PERSISTENT
#ifndef DISABLE_PARENT_HASH
		   || (parent != 0 &&
		       BBPquickdesc(abs(parent),0)->batPersistence == PERSISTENT)
#endif
			  ) &&
		 (size_t) ATOMsize(b->ttype) >= sizeof(BUN) / 4 &&
		  BATcount(b) * (ATOMsize(b->ttype) + 2 * sizeof(BUN)) < GDK_mem_maxsize / 2) ||
		 (BATcheckhash(b)
#ifndef DISABLE_PARENT_HASH
		  || (parent != 0 &&
		      BATcheckhash(BBPdescriptor(-parent)))
#endif
			 ));
	if (hash &&
	    estimate == BUN_NONE &&
	    !BATcheckhash(b)
#ifndef DISABLE_PARENT_HASH
	    && (parent == 0 || !BATcheckhash(BBPdescriptor(-parent)))
#endif
		) {
		/* no exact result size, but we need estimate to choose
		 * between hash- & scan-select
		 * (if we already have a hash, it's a no-brainer: we
		 * use it) */
		BUN cnt = BATcount(b);
		if (s && BATcount(s) < cnt)
			cnt = BATcount(s);
		if (cnt <= 10000) {
			/* "small" input: don't bother about more accurate
			 * estimate */
			estimate = maximum;
		} else {
			/* layman's quick "pseudo-sample" of 1000 tuples,
			 * i.e., 333 from begin, middle & end of BAT */
			BUN smpl_cnt = 0, slct_cnt = 0, pos, skip, delta;
			BAT *smpl, *slct;

			delta = 1000 / 3 / 2;
			skip = (BATcount(b) - (2 * delta)) / 2;
			for (pos = delta; pos < BATcount(b); pos += skip) {
				smpl = BATslice(b, pos - delta, pos + delta);
				if (smpl) {
					slct = BATselect(smpl, NULL, tl,
							    th, li, hi, anti);
					if (slct) {
						smpl_cnt += BATcount(smpl);
						slct_cnt += BATcount(slct);
						BBPreclaim(slct);
					}
					BBPreclaim(smpl);
				}
			}
			if (smpl_cnt > 0 && slct_cnt > 0) {
				/* linear extrapolation plus 10% margin */
				estimate = (BUN) ((dbl) slct_cnt / (dbl) smpl_cnt 
						  * (dbl) BATcount(b) * 1.1);
			} else if (smpl_cnt > 0 && slct_cnt == 0) {
				/* estimate low enough to trigger hash select */
				estimate = (BATcount(b) / 100) - 1;
			}
		}
		hash = estimate < cnt / 100;
	}
	if (estimate == BUN_NONE) {
		/* no better estimate possible/required:
		 * (pre-)allocate 1M tuples, i.e., avoid/delay extend
		 * without too much overallocation */
		estimate = 1000000;
	}
	/* limit estimation by upper limit */
	estimate = MIN(estimate, maximum);

	bn = BATnew(TYPE_void, TYPE_oid, estimate, TRANSIENT);
	if (bn == NULL)
		return NULL;

	if (equi && hash) {
		ALGODEBUG fprintf(stderr, "#BATselect(b=%s#" BUNFMT
				  ",s=%s%s,anti=%d): hash select\n",
				  BATgetId(b), BATcount(b),
				  s ? BATgetId(s) : "NULL",
				  s && BATtdense(s) ? "(dense)" : "", anti);
		bn = BAT_hashselect(b, s, bn, tl, maximum);
	} else {
		int use_imprints = 0;
		if (!equi &&
		    !b->tvarsized &&
		    (b->batPersistence == PERSISTENT ||
		     (parent != 0 &&
		      BBPquickdesc(abs(parent),0)->batPersistence == PERSISTENT))) {
			/* use imprints if
			 *   i) bat is persistent, or parent is persistent
			 *  ii) it is not an equi-select, and
			 * iii) is not var-sized.
			 */
			use_imprints = 1;
		}
		bn = BAT_scanselect(b, s, bn, tl, th, li, hi, equi, anti,
				    lval, hval, maximum, use_imprints);
	}

	return virtualize(bn);
}

/* theta select
 *
 * Returns a dense-headed BAT with the OID values of b in the tail for
 * qualifying tuples.  The return BAT is sorted on the tail value
 * (i.e. in the same order as the input BAT).
 *
 * If s[dense,OID] is specified, its tail column is a list of
 * candidates.  s should be sorted on the tail value.
 *
 * Theta select returns all values from b which are less/greater than
 * or (not) equal to the provided value depending on the value of op.
 * Op is a string with one of the values: "=", "==", "<", "<=", ">",
 * ">=", "<>", "!=" (the first two are equivalent and the last two are
 * equivalent).  Theta select never returns nils.
 *
 * If value is nil, the result is empty.
 */
BAT *
BATthetaselect(BAT *b, BAT *s, const void *val, const char *op)
{
	const void *nil;

	BATcheck(b, "BATthetaselect", NULL);
	BATcheck(val, "BATthetaselect", NULL);
	BATcheck(op, "BATthetaselect", NULL);

	nil = ATOMnilptr(b->ttype);
	if (ATOMcmp(b->ttype, val, nil) == 0)
		return newempty();
	if (op[0] == '=' && ((op[1] == '=' && op[2] == 0) || op[2] == 0)) {
		/* "=" or "==" */
		return BATselect(b, s, val, NULL, 1, 1, 0);
	}
	if (op[0] == '!' && op[1] == '=' && op[2] == 0) {
		/* "!=" (equivalent to "<>") */
		return BATselect(b, s, val, NULL, 1, 1, 1);
	}
	if (op[0] == '<') {
		if (op[1] == 0) {
			/* "<" */
			return BATselect(b, s, nil, val, 0, 0, 0);
		}
		if (op[1] == '=' && op[2] == 0) {
			/* "<=" */
			return BATselect(b, s, nil, val, 0, 1, 0);
		}
		if (op[1] == '>' && op[2] == 0) {
			/* "<>" (equivalent to "!=") */
			return BATselect(b, s, val, NULL, 1, 1, 1);
		}
	}
	if (op[0] == '>') {
		if (op[1] == 0) {
			/* ">" */
			return BATselect(b, s, val, nil, 0, 0, 0);
		}
		if (op[1] == '=' && op[2] == 0) {
			/* ">=" */
			return BATselect(b, s, val, nil, 1, 0, 0);
		}
	}
	GDKerror("BATthetaselect: unknown operator.\n");
	return NULL;
}

#define VALUE(s, x)	(s##vars ? \
			 s##vars + VarHeapVal(s##vals, (x), s##width) : \
			 s##vals + ((x) * s##width))
#define FVALUE(s, x)	(s##vals + ((x) * s##width))

gdk_return
rangejoin(BAT *r1, BAT *r2, BAT *l, BAT *rl, BAT *rh, BAT *sl, BAT *sr, int li, int hi, BUN maxsize)
{
	BUN lstart, lend, lcnt;
	const oid *lcand, *lcandend;
	BUN rstart, rend, rcnt;
	const oid *rcand, *rcandend;
	const char *rlvals, *rhvals;
	const char *lvars, *rlvars, *rhvars;
	int rlwidth, rhwidth;
	int lwidth;
	const void *nil = ATOMnilptr(l->ttype);
	int (*cmp)(const void *, const void *) = ATOMcompare(l->ttype);
	int t;
	BUN cnt, ncnt;
	oid *restrict dst1, *restrict dst2;
	const char *vrl, *vrh;
	oid ro;
	wrd off = 0;
	oid rlval = oid_nil, rhval = oid_nil;
	int sorted = 0;		/* which column is sorted */

	assert(BAThdense(l));
	assert(BAThdense(rl));
	assert(BAThdense(rh));
	assert(ATOMtype(l->ttype) == ATOMtype(rl->ttype));
	assert(ATOMtype(l->ttype) == ATOMtype(rh->ttype));
	assert(BATcount(rl) == BATcount(rh));
	assert(rl->hseqbase == rh->hseqbase);
	assert(sl == NULL || (sl->tsorted && sl->tkey));
	assert(sr == NULL || (sr->tsorted && sr->tkey));
	assert(BATcount(r1) == BATcount(r2));
	assert(r1->htype == TYPE_void);
	assert(r1->ttype == TYPE_oid);
	assert(r2->htype == TYPE_void);
	assert(r2->ttype == TYPE_oid);

	ALGODEBUG fprintf(stderr, "#rangejoin(l=%s#" BUNFMT "[%s]%s%s,"
			  "rl=%s#" BUNFMT "[%s]%s%s,rh=%s#" BUNFMT "[%s]%s%s,"
			  "sl=%s#" BUNFMT "%s%s,sr=%s#" BUNFMT "%s%s)\n",
			  BATgetId(l), BATcount(l), ATOMname(l->ttype),
			  l->tsorted ? "-sorted" : "",
			  l->trevsorted ? "-revsorted" : "",
			  BATgetId(rl), BATcount(rl), ATOMname(rl->ttype),
			  rl->tsorted ? "-sorted" : "",
			  rl->trevsorted ? "-revsorted" : "",
			  BATgetId(rh), BATcount(rh), ATOMname(rh->ttype),
			  rh->tsorted ? "-sorted" : "",
			  rh->trevsorted ? "-revsorted" : "",
			  sl ? BATgetId(sl) : "NULL", sl ? BATcount(sl) : 0,
			  sl && sl->tsorted ? "-sorted" : "",
			  sl && sl->trevsorted ? "-revsorted" : "",
			  sr ? BATgetId(sr) : "NULL", sr ? BATcount(sr) : 0,
			  sr && sr->tsorted ? "-sorted" : "",
			  sr && sr->trevsorted ? "-revsorted" : "");

	if ((l->ttype == TYPE_void && l->tseqbase == oid_nil) ||
	    (rl->ttype == TYPE_void && rl->tseqbase == oid_nil) ||
	    (rh->ttype == TYPE_void && rh->tseqbase == oid_nil)) {
		/* trivial: nils don't match anything */
		return GDK_SUCCEED;
	}

	CANDINIT(l, sl, lstart, lend, lcnt, lcand, lcandend);
	CANDINIT(rl, sr, rstart, rend, rcnt, rcand, rcandend);

	rlvals = rl->ttype == TYPE_void ? NULL : (const char *) Tloc(rl, BUNfirst(rl));
	rhvals = rh->ttype == TYPE_void ? NULL : (const char *) Tloc(rh, BUNfirst(rh));
	lwidth = l->T->width;
	rlwidth = rl->T->width;
	rhwidth = rh->T->width;
	dst1 = (oid *) Tloc(r1, BUNfirst(r1));
	dst2 = (oid *) Tloc(r2, BUNfirst(r2));

	if (l->ttype == TYPE_void) {
		if (lcand) {
			lstart = 0;
			lend = (BUN) (lcandend - lcand);
			lcand = NULL;
			lwidth = SIZEOF_OID;
		}
		off = (wrd) l->tseqbase - (wrd) l->hseqbase;
	}

	t = ATOMtype(l->ttype);
	t = ATOMbasetype(t);

	if (l->tvarsized && l->ttype) {
		assert(rl->tvarsized && rl->ttype);
		assert(rh->tvarsized && rh->ttype);
		lvars = l->T->vheap->base;
		rlvars = rl->T->vheap->base;
		rhvars = rh->T->vheap->base;
	} else {
		assert(!rl->tvarsized || !rl->ttype);
		assert(!rh->tvarsized || !rh->ttype);
		lvars = rlvars = rhvars = NULL;
	}

	if (BATordered(l) || BATordered_rev(l)) {
		/* left column is sorted, use binary search */
		const oid *sval = sl ? (const oid *) Tloc(sl, BUNfirst(sl)) : NULL;

		sorted = 2;
		for (;;) {
			BUN low, high;

			if (rcand) {
				if (rcand == rcandend)
					break;
				ro = *rcand++;
				if (rlvals) {
					vrl = VALUE(rl, ro - rl->hseqbase);
				} else {
					/* TYPE_void */
					rlval = ro;
					vrl = (const char *) &rlval;
				}
				if (rhvals) {
					vrh = VALUE(rh, ro - rh->hseqbase);
				} else {
					/* TYPE_void */
					rhval = ro;
					vrh = (const char *) &rhval;
				}
			} else {
				if (rstart == rend)
					break;
				if (rlvals) {
					vrl = VALUE(rl, rstart);
				} else {
					/* TYPE_void */
					rlval = rstart + rl->tseqbase;
					vrl = (const char *) &rlval;
				}
				if (rhvals) {
					vrh = VALUE(rh, rstart);
				} else {
					/* TYPE_void */
					rhval = rstart + rh->tseqbase;
					vrh = (const char *) &rhval;
				}
				ro = rstart++ + rl->hseqbase;
			}
			if (cmp(vrl, nil) == 0 || cmp(vrh, nil) == 0)
				continue;
			if (l->tsorted) {
				if (li)
					low = SORTfndfirst(l, vrl);
				else
					low = SORTfndlast(l, vrl);
				low -= BUNfirst(l);
				if (hi)
					high = SORTfndlast(l, vrh);
				else
					high = SORTfndfirst(l, vrh);
				high -= BUNfirst(l);
			} else {
				if (li)
					low = SORTfndlast(l, vrh);
				else
					low = SORTfndfirst(l, vrh);
				low -= BUNfirst(l);
				if (hi)
					high = SORTfndfirst(l, vrl);
				else
					high = SORTfndlast(l, vrl);
				high -= BUNfirst(l);
			}
			if (high <= low)
				continue;
			low += l->hseqbase;
			high += l->hseqbase;
			if (sl) {
				oid o;

				o = (oid) low;
				low = SORTfndfirst(sl, &o) - BUNfirst(sl);
				o = (oid) high;
				high = SORTfndfirst(sl, &o) - BUNfirst(sl);
				assert(high >= low);
				if (BATcapacity(r1) < BUNlast(r1) + high - low) {
					cnt = BUNlast(r1) + high - low + 1024;
					if (cnt > maxsize)
						cnt = maxsize;
					BATsetcount(r1, BATcount(r1));
					BATsetcount(r2, BATcount(r2));
					if (BATextend(r1, cnt) != GDK_SUCCEED ||
					    BATextend(r2, cnt) != GDK_SUCCEED)
						goto bailout;
					assert(BATcapacity(r1) == BATcapacity(r2));
					dst1 = (oid *) Tloc(r1, BUNfirst(r1));
					dst2 = (oid *) Tloc(r2, BUNfirst(r2));
				}
				while (low < high) {
					dst1[r1->batCount++] = sval[low];
					dst2[r2->batCount++] = ro;
					low++;
				}
			} else {
				/* [low..high) */
				if (BATcapacity(r1) < BUNlast(r1) + high - low) {
					cnt = BUNlast(r1) + high - low + 1024;
					if (cnt > maxsize)
						cnt = maxsize;
					BATsetcount(r1, BATcount(r1));
					BATsetcount(r2, BATcount(r2));
					if (BATextend(r1, cnt) != GDK_SUCCEED ||
					    BATextend(r2, cnt) != GDK_SUCCEED)
						goto bailout;
					assert(BATcapacity(r1) == BATcapacity(r2));
					dst1 = (oid *) Tloc(r1, BUNfirst(r1));
					dst2 = (oid *) Tloc(r2, BUNfirst(r2));
				}
				while (low < high) {
					dst1[r1->batCount++] = low;
					dst2[r2->batCount++] = ro;
					low++;
				}
			}
		}
		cnt = BATcount(r1);
		assert(BATcount(r1) == BATcount(r2));
	} else if ((BATcount(rl) > 2 ||
		    l->batPersistence == PERSISTENT ||
		    (VIEWtparent(l) != 0 &&
		     BBPquickdesc(abs(VIEWtparent(l)), 0)->batPersistence == PERSISTENT) ||
		    BATcheckimprints(l)) &&
		   BATimprints(l) == GDK_SUCCEED) {
		/* implementation using imprints on left column
		 *
		 * we use imprints if we can (the type is right for
		 * imprints) and either the left bat is persistent or
		 * already has imprints, or the right bats are long
		 * enough (for creating imprints being worth it) */
		BUN maximum;

		sorted = 2;
		off = l->hseqbase - BUNfirst(l);
		cnt = 0;
		maximum = lcand ? (BUN) (lcandend - lcand) : BATcount(l);
		for (;;) {
			if (rcand) {
				if (rcand == rcandend)
					break;
				ro = *rcand++;
				if (rlvals) {
					vrl = FVALUE(rl, ro - rl->hseqbase);
				} else {
					/* TYPE_void */
					rlval = ro;
					vrl = (const char *) &rlval;
				}
				if (rhvals) {
					vrh = FVALUE(rh, ro - rh->hseqbase);
				} else {
					/* TYPE_void */
					rhval = ro;
					vrh = (const char *) &rhval;
				}
			} else {
				if (rstart == rend)
					break;
				if (rlvals) {
					vrl = FVALUE(rl, rstart);
				} else {
					/* TYPE_void */
					rlval = rstart + rl->tseqbase;
					vrl = (const char *) &rlval;
				}
				if (rhvals) {
					vrh = FVALUE(rh, rstart);
				} else {
					/* TYPE_void */
					rhval = rstart + rh->tseqbase;
					vrh = (const char *) &rhval;
				}
				ro = rstart++ + rl->hseqbase;
			}
			dst1 = (oid *) Tloc(r1, BUNfirst(r1));
			switch (t) {
			case TYPE_bte: {
				bte vl, vh;
				if ((vl = *(bte *) vrl) == bte_nil)
					continue;
				if ((vh = *(bte *) vrh) == bte_nil)
					continue;
				if (!li) {
					if (vl == MAXVALUEbte)
						continue;
					vl = NEXTVALUEbte(vl);
				}
				if (!hi) {
					if (vh == MINVALUEbte)
						continue;
					vh = PREVVALUEbte(vh);
				}
				if (vl > vh)
					continue;
				if (lcand)
					ncnt = candscan_bte(l, sl, r1, &vl, &vh,
							    1, 1, 0, 0, 1, 1,
							    lstart, lend, cnt,
							    off, dst1, lcand,
							    cnt + maximum, 1);
				else
					ncnt = fullscan_bte(l, sl, r1, &vl, &vh,
							    1, 1, 0, 0, 1, 1,
							    lstart, lend, cnt,
							    off, dst1, NULL,
							    cnt + maximum, 1);
				break;
			}
			case TYPE_sht: {
				sht vl, vh;
				if ((vl = *(sht *) vrl) == sht_nil)
					continue;
				if ((vh = *(sht *) vrh) == sht_nil)
					continue;
				if (!li) {
					if (vl == MAXVALUEsht)
						continue;
					vl = NEXTVALUEsht(vl);
				}
				if (!hi) {
					if (vh == MINVALUEsht)
						continue;
					vh = PREVVALUEsht(vh);
				}
				if (vl > vh)
					continue;
				if (lcand)
					ncnt = candscan_sht(l, sl, r1, &vl, &vh,
							    1, 1, 0, 0, 1, 1,
							    lstart, lend, cnt,
							    off, dst1, lcand,
							    cnt + maximum, 1);
				else
					ncnt = fullscan_sht(l, sl, r1, &vl, &vh,
							    1, 1, 0, 0, 1, 1,
							    lstart, lend, cnt,
							    off, dst1, NULL,
							    cnt + maximum, 1);
				break;
			}
			case TYPE_int: {
				int vl, vh;
				if ((vl = *(int *) vrl) == int_nil)
					continue;
				if ((vh = *(int *) vrh) == int_nil)
					continue;
				if (!li) {
					if (vl == MAXVALUEint)
						continue;
					vl = NEXTVALUEint(vl);
				}
				if (!hi) {
					if (vh == MINVALUEint)
						continue;
					vh = PREVVALUEint(vh);
				}
				if (vl > vh)
					continue;
				if (lcand)
					ncnt = candscan_int(l, sl, r1, &vl, &vh,
							    1, 1, 0, 0, 1, 1,
							    lstart, lend, cnt,
							    off, dst1, lcand,
							    cnt + maximum, 1);
				else
					ncnt = fullscan_int(l, sl, r1, &vl, &vh,
							    1, 1, 0, 0, 1, 1,
							    lstart, lend, cnt,
							    off, dst1, NULL,
							    cnt + maximum, 1);
				break;
			}
			case TYPE_oid: {
				oid vl, vh;
				if ((vl = *(oid *) vrl) == oid_nil)
					continue;
				if ((vh = *(oid *) vrh) == oid_nil)
					continue;
				if (!li) {
					if (vl == MAXVALUEoid)
						continue;
					vl = NEXTVALUEoid(vl);
				}
				if (!hi) {
					if (vh == MINVALUEoid)
						continue;
					vh = PREVVALUEoid(vh);
				}
				if (vl > vh)
					continue;
#if SIZEOF_OID == SIZEOF_INT
				if (lcand)
					ncnt = candscan_int(l, sl, r1,
							    (const int *) &vl,
							    (const int *) &vh,
							    1, 1, 0, 0, 1, 1,
							    lstart, lend, cnt,
							    off, dst1, lcand,
							    cnt + maximum, 1);
				else
					ncnt = fullscan_int(l, sl, r1,
							    (const int *) &vl,
							    (const int *) &vh,
							    1, 1, 0, 0, 1, 1,
							    lstart, lend, cnt,
							    off, dst1, NULL,
							    cnt + maximum, 1);
#else
				if (lcand)
					ncnt = candscan_lng(l, sl, r1,
							    (const lng *) &vl,
							    (const lng *) &vh,
							    1, 1, 0, 0, 1, 1,
							    lstart, lend, cnt,
							    off, dst1, lcand,
							    cnt + maximum, 1);
				else
					ncnt = fullscan_lng(l, sl, r1,
							    (const lng *) &vl,
							    (const lng *) &vh,
							    1, 1, 0, 0, 1, 1,
							    lstart, lend, cnt,
							    off, dst1, NULL,
							    cnt + maximum, 1);
#endif
				break;
			}
			case TYPE_lng: {
				lng vl, vh;
				if ((vl = *(lng *) vrl) == lng_nil)
					continue;
				if ((vh = *(lng *) vrh) == lng_nil)
					continue;
				if (!li) {
					if (vl == MAXVALUElng)
						continue;
					vl = NEXTVALUElng(vl);
				}
				if (!hi) {
					if (vh == MINVALUElng)
						continue;
					vh = PREVVALUElng(vh);
				}
				if (vl > vh)
					continue;
				if (lcand)
					ncnt = candscan_lng(l, sl, r1, &vl, &vh,
							    1, 1, 0, 0, 1, 1,
							    lstart, lend, cnt,
							    off, dst1, lcand,
							    cnt + maximum, 1);
				else
					ncnt = fullscan_lng(l, sl, r1, &vl, &vh,
							    1, 1, 0, 0, 1, 1,
							    lstart, lend, cnt,
							    off, dst1, NULL,
							    cnt + maximum, 1);
				break;
			}
#ifdef HAVE_HGE
			case TYPE_hge: {
				hge vl, vh;
				if ((vl = *(hge *) vrl) == hge_nil)
					continue;
				if ((vh = *(hge *) vrh) == hge_nil)
					continue;
				if (!li) {
					if (vl == MAXVALUEhge)
						continue;
					vl = NEXTVALUEhge(vl);
				}
				if (!hi) {
					if (vh == MINVALUEhge)
						continue;
					vh = PREVVALUEhge(vh);
				}
				if (vl > vh)
					continue;
				if (lcand)
					ncnt = candscan_hge(l, sl, r1, &vl, &vh,
							    1, 1, 0, 0, 1, 1,
							    lstart, lend, cnt,
							    off, dst1, lcand,
							    cnt + maximum, 1);
				else
					ncnt = fullscan_hge(l, sl, r1, &vl, &vh,
							    1, 1, 0, 0, 1, 1,
							    lstart, lend, cnt,
							    off, dst1, NULL,
							    cnt + maximum, 1);
				break;
			}
#endif
			case TYPE_flt: {
				flt vl, vh;
				if ((vl = *(flt *) vrl) == flt_nil)
					continue;
				if ((vh = *(flt *) vrh) == flt_nil)
					continue;
				if (!li) {
					if (vl == MAXVALUEflt)
						continue;
					vl = NEXTVALUEflt(vl);
				}
				if (!hi) {
					if (vh == MINVALUEflt)
						continue;
					vh = PREVVALUEflt(vh);
				}
				if (vl > vh)
					continue;
				if (lcand)
					ncnt = candscan_flt(l, sl, r1, &vl, &vh,
							    1, 1, 0, 0, 1, 1,
							    lstart, lend, cnt,
							    off, dst1, lcand,
							    cnt + maximum, 1);
				else
					ncnt = fullscan_flt(l, sl, r1, &vl, &vh,
							    1, 1, 0, 0, 1, 1,
							    lstart, lend, cnt,
							    off, dst1, NULL,
							    cnt + maximum, 1);
				break;
			}
			case TYPE_dbl: {
				dbl vl, vh;
				if ((vl = *(dbl *) vrl) == dbl_nil)
					continue;
				if ((vh = *(dbl *) vrh) == dbl_nil)
					continue;
				if (!li) {
					if (vl == MAXVALUEdbl)
						continue;
					vl = NEXTVALUEdbl(vl);
				}
				if (!hi) {
					if (vh == MINVALUEdbl)
						continue;
					vh = PREVVALUEdbl(vh);
				}
				if (vl > vh)
					continue;
				if (lcand)
					ncnt = candscan_dbl(l, sl, r1, &vl, &vh,
							    1, 1, 0, 0, 1, 1,
							    lstart, lend, cnt,
							    off, dst1, lcand,
							    cnt + maximum, 1);
				else
					ncnt = fullscan_dbl(l, sl, r1, &vl, &vh,
							    1, 1, 0, 0, 1, 1,
							    lstart, lend, cnt,
							    off, dst1, NULL,
							    cnt + maximum, 1);
				break;
			}
			default:
				ncnt = BUN_NONE;
				GDKerror("BATrangejoin: unsupported type\n");
				assert(0);
			}
			if (ncnt == BUN_NONE)
				goto bailout;
			assert(ncnt >= cnt || ncnt == 0);
			if (ncnt == cnt || ncnt == 0)
				continue;
			if (BATcapacity(r2) < ncnt) {
				BATsetcount(r2, cnt);
				if (BATextend(r2, BATcapacity(r1)) != GDK_SUCCEED)
					goto bailout;
				dst2 = (oid *) Tloc(r2, BUNfirst(r2));
			}
			while (cnt < ncnt)
				dst2[cnt++] = ro;
		}
	} else {
		/* nested loop implementation */
		const char *vl;
		const char *lvals;

		GDKclrerr();	/* not interested in BATimprints errors */
		sorted = 1;
		lvals = l->ttype == TYPE_void ? NULL : (const char *) Tloc(l, BUNfirst(l));
		for (;;) {
			BUN n, nr;
			const oid *p;
			oid lo, lval;

			if (lcand) {
				if (lcand == lcandend)
					break;
				lo = *lcand++;
				vl = VALUE(l, lstart);
			} else {
				if (lstart == lend)
					break;
				if (lvals) {
					vl = VALUE(l, lstart);
					if (off != 0) {
						lval = (oid) (*(const oid *)vl + off);
						vl = (const char *) &lval;
					}
				} else {
					lval = lstart + l->tseqbase;
					vl = (const char *) &lval;
				}
				lo = lstart++ + l->hseqbase;
			}
			if (cmp(vl, nil) == 0)
				continue;
			nr = 0;
			p = rcand;
			n = rstart;
			for (;;) {
				int c;

				if (rcand) {
					if (p == rcandend)
						break;
					ro = *p++;
					if (rlvals)
						vrl = VALUE(rl, ro - rl->hseqbase);
					else {
						/* TYPE_void */
						rlval = ro;
						vrl = (const char *) &rlval;
					}
					if (rhvals)
						vrh = VALUE(rh, ro - rh->hseqbase);
					else {
						/* TYPE_void */
						rhval = ro;
						vrh = (const char *) &rhval;
					}
				} else {
					if (n == rend)
						break;
					if (rlvals) {
						vrl = VALUE(rl, n);
					} else {
						/* TYPE_void */
						rlval = n + rl->tseqbase;
						vrl = (const char *) &rlval;
					}
					if (rhvals) {
						vrh = VALUE(rh, n);
					} else {
						/* TYPE_void */
						rhval = n + rh->tseqbase;
						vrh = (const char *) &rhval;
					}
					ro = n++ + rl->hseqbase;
				}
				if (cmp(vrl, nil) == 0 || cmp(vrh, nil) == 0)
					continue;
				c = cmp(vl, vrl);
				if (c < 0 || (c == 0 && !li))
					continue;
				c = cmp(vl, vrh);
				if (c > 0 || (c == 0 && !hi))
					continue;
				if (BUNlast(r1) == BATcapacity(r1)) {
					BUN newcap = BATgrows(r1);
					if (newcap > maxsize)
						newcap = maxsize;
					BATsetcount(r1, BATcount(r1));
					BATsetcount(r2, BATcount(r2));
					if (BATextend(r1, newcap) != GDK_SUCCEED ||
					    BATextend(r2, newcap) != GDK_SUCCEED)
						goto bailout;
					assert(BATcapacity(r1) == BATcapacity(r2));
					dst1 = (oid *) Tloc(r1, BUNfirst(r1));
					dst2 = (oid *) Tloc(r2, BUNfirst(r2));
				}
				dst1[r1->batCount++] = lo;
				dst2[r2->batCount++] = ro;
				nr++;
			}
		}
		cnt = BATcount(r1);
		assert(BATcount(r1) == BATcount(r2));
	}

	/* also set other bits of heap to correct value to indicate size */
	BATsetcount(r1, cnt);
	BATsetcount(r2, cnt);

	/* set properties using an extra scan (usually not complete) */
	dst1 = (oid *) Tloc(r1, BUNfirst(r1));
	dst2 = (oid *) Tloc(r2, BUNfirst(r2));
	r1->tkey = 1;
	r1->tsorted = 1;
	r1->trevsorted = 1;
	r1->tdense = 1;
	r1->T->nil = 0;
	r1->T->nonil = 1;
	for (ncnt = 1; ncnt < cnt; ncnt++) {
		if (dst1[ncnt - 1] == dst1[ncnt]) {
			r1->tdense = 0;
			r1->tkey = 0;
		} else if (dst1[ncnt - 1] < dst1[ncnt]) {
			r1->trevsorted = 0;
			if (dst1[ncnt - 1] + 1 != dst1[ncnt])
				r1->tdense = 0;
		} else {
			assert(sorted != 1);
			r1->tsorted = 0;
			r1->tdense = 0;
			r1->tkey = 0;
		}
		if (!(r1->trevsorted | r1->tdense | r1->tkey | ((sorted != 1) & r1->tsorted)))
			break;
	}
	r1->tseqbase = 	r1->tdense ? cnt > 0 ? dst1[0] : 0 : oid_nil;
	r2->tkey = 1;
	r2->tsorted = 1;
	r2->trevsorted = 1;
	r2->tdense = 1;
	r2->T->nil = 0;
	r2->T->nonil = 1;
	for (ncnt = 1; ncnt < cnt; ncnt++) {
		if (dst2[ncnt - 1] == dst2[ncnt]) {
			r2->tdense = 0;
			r2->tkey = 0;
		} else if (dst2[ncnt - 1] < dst2[ncnt]) {
			r2->trevsorted = 0;
			if (dst2[ncnt - 1] + 1 != dst2[ncnt])
				r2->tdense = 0;
		} else {
			assert(sorted != 2);
			r2->tsorted = 0;
			r2->tdense = 0;
			r2->tkey = 0;
		}
		if (!(r2->trevsorted | r2->tdense | r2->tkey | ((sorted != 2) & r2->tsorted)))
			break;
	}
	r2->tseqbase = 	r2->tdense ? cnt > 0 ? dst2[0] : 0 : oid_nil;
	ALGODEBUG fprintf(stderr, "#rangejoin(l=%s,rl=%s,rh=%s)="
			  "(%s#"BUNFMT"%s%s,%s#"BUNFMT"%s%s\n",
			  BATgetId(l), BATgetId(rl), BATgetId(rh),
			  BATgetId(r1), BATcount(r1),
			  r1->tsorted ? "-sorted" : "",
			  r1->trevsorted ? "-revsorted" : "",
			  BATgetId(r2), BATcount(r2),
			  r2->tsorted ? "-sorted" : "",
			  r2->trevsorted ? "-revsorted" : "");
	return GDK_SUCCEED;

  bailout:
	BBPreclaim(r1);
	BBPreclaim(r2);
	return GDK_FAIL;
}<|MERGE_RESOLUTION|>--- conflicted
+++ resolved
@@ -1423,7 +1423,6 @@
 		}
 	}
 
-<<<<<<< HEAD
 	/* If there is an order index or it is a view and the parent has an ordered
 	 * index, and the bat is not tsorted or trevstorted then use the order
 	 * index.
@@ -1457,10 +1456,7 @@
 		}
 	}
 
-	if (b->tsorted || b->trevsorted || use_orderidx) {
-=======
-	if (BATordered(b) || BATordered_rev(b)) {
->>>>>>> 133f484f
+	if (BATordered(b) || BATordered_rev(b) || use_orderidx) {
 		BUN low = 0;
 		BUN high = b->batCount;
 
