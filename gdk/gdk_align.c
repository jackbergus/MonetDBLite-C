--- conflicted
+++ resolved
@@ -536,16 +536,9 @@
 	cnt = h - l;
 	l += BUNfirst(b);
 	view->batFirst = view->batDeleted = view->batInserted = 0;
-<<<<<<< HEAD
-	cnt = h - l;
 	view->H->heap.base = NULL;
 	view->H->heap.size = 0;
 	view->T->heap.base = view->ttype ? BUNtloc(bi, l) : NULL;
-=======
-	view->H->heap.base = (view->htype) ? BUNhloc(bi, l) : NULL;
-	view->T->heap.base = (view->ttype) ? BUNtloc(bi, l) : NULL;
-	view->H->heap.size = headsize(view, cnt);
->>>>>>> 7bbda5da
 	view->T->heap.size = tailsize(view, cnt);
 	BATsetcount(view, cnt);
 	BATsetcapacity(view, cnt);
