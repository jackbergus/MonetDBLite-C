--- conflicted
+++ resolved
@@ -571,13 +571,8 @@
 		b = BBPdescriptor(-VIEWtparent(b));
 	}
 
-<<<<<<< HEAD
 	MT_lock_set(&GDKimprintsLock(abs(b->batCacheid)));
-	if (b->T->imprints == NULL) {
-=======
-	MT_lock_set(&GDKimprintsLock(abs(b->batCacheid)), "BATcheckimprints");
 	if (b->T->imprints == (Imprints *) 1) {
->>>>>>> 12e66fd8
 		Imprints *imprints;
 		Heap *hp;
 		str nme = BBP_physical(b->batCacheid);
@@ -1016,16 +1011,10 @@
 	Imprints *imprints;
 
 	if (b) {
-<<<<<<< HEAD
 		MT_lock_set(&GDKimprintsLock(abs(b->batCacheid)));
-		if ((imprints = b->T->imprints) != NULL) {
-			b->T->imprints = NULL;
-=======
-		MT_lock_set(&GDKimprintsLock(abs(b->batCacheid)), "IMPSdelete");
 		imprints = b->T->imprints;
 		if (imprints != NULL && imprints != (Imprints *) 1) {
 			b->T->imprints = (Imprints *) 1;
->>>>>>> 12e66fd8
 			if (!VIEWtparent(b)) {
 				HEAPfree(imprints->imprints, 0);
 				GDKfree(imprints->imprints);
