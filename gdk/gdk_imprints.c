--- conflicted
+++ resolved
@@ -724,64 +724,33 @@
 							   imprintsheap);
 
 #define SMP_SIZE 2048
-<<<<<<< HEAD
-		s = BATsample(b, SMP_SIZE);
-		if (s == NULL) {
+		s1 = BATsample(b, SMP_SIZE);
+		if (s1 == NULL) {
 			MT_lock_unset(&GDKimprintsLock(abs(b->batCacheid)));
 			GDKfree(imprints);
 			return GDK_FAIL;
 		}
-		smp = BATunique(b, s);
-		BBPunfix(s->batCacheid);
-		if (smp == NULL) {
+		s2 = BATunique(b, s1);
+		if (s2 == NULL) {
 			MT_lock_unset(&GDKimprintsLock(abs(b->batCacheid)));
-			GDKfree(imprints);
-			return GDK_FAIL;
-		}
-		s = BATproject(smp, b);
-		BBPunfix(smp->batCacheid);
-		if (s == NULL) {
-			MT_lock_unset(&GDKimprintsLock(abs(b->batCacheid)));
-			GDKfree(imprints);
-			return GDK_FAIL;
-		}
-		s->tkey = 1;	/* we know is unique on tail now */
-		if (BATsort(&smp, NULL, NULL, s, NULL, NULL, 0, 0) != GDK_SUCCEED) {
-			MT_lock_unset(&GDKimprintsLock(abs(b->batCacheid)));
-			BBPunfix(s->batCacheid);
-=======
-		s1 = BATsample(b, SMP_SIZE);
-		if (s1 == NULL) {
-			MT_lock_unset(&GDKimprintsLock(abs(b->batCacheid)),
-				      "BATimprints");
-			GDKfree(imprints);
-			return GDK_FAIL;
-		}
-		s2 = BATsubunique(b, s1);
-		if (s2 == NULL) {
-			MT_lock_unset(&GDKimprintsLock(abs(b->batCacheid)),
-				      "BATimprints");
 			BBPunfix(s1->batCacheid);
 			GDKfree(imprints);
 			return GDK_FAIL;
 		}
 		s3 = BATproject(s2, b);
 		if (s3 == NULL) {
-			MT_lock_unset(&GDKimprintsLock(abs(b->batCacheid)),
-				      "BATimprints");
+			MT_lock_unset(&GDKimprintsLock(abs(b->batCacheid)));
 			BBPunfix(s1->batCacheid);
 			BBPunfix(s2->batCacheid);
 			GDKfree(imprints);
 			return GDK_FAIL;
 		}
 		s3->tkey = 1;	/* we know is unique on tail now */
-		if (BATsubsort(&s4, NULL, NULL, s3, NULL, NULL, 0, 0) != GDK_SUCCEED) {
-			MT_lock_unset(&GDKimprintsLock(abs(b->batCacheid)),
-				      "BATimprints");
+		if (BATsort(&s4, NULL, NULL, s3, NULL, NULL, 0, 0) != GDK_SUCCEED) {
+			MT_lock_unset(&GDKimprintsLock(abs(b->batCacheid)));
 			BBPunfix(s1->batCacheid);
 			BBPunfix(s2->batCacheid);
 			BBPunfix(s3->batCacheid);
->>>>>>> b6f80276
 			GDKfree(imprints);
 			return GDK_FAIL;
 		}
@@ -816,17 +785,12 @@
 			      1) != GDK_SUCCEED) {
 			GDKfree(imprints->imprints);
 			GDKfree(imprints);
-<<<<<<< HEAD
+			GDKerror("#BATimprints: memory allocation error");
 			MT_lock_unset(&GDKimprintsLock(abs(b->batCacheid)));
-=======
-			GDKerror("#BATimprints: memory allocation error");
-			MT_lock_unset(&GDKimprintsLock(abs(b->batCacheid)),
-				      "BATimprints");
 			BBPunfix(s1->batCacheid);
 			BBPunfix(s2->batCacheid);
 			BBPunfix(s3->batCacheid);
 			BBPunfix(s4->batCacheid);
->>>>>>> b6f80276
 			return GDK_FAIL;
 		}
 		imprints->bins = imprints->imprints->base + IMPRINTS_HEADER_SIZE * SIZEOF_SIZE_T;
@@ -863,9 +827,6 @@
 			assert(0);
 		}
 
-<<<<<<< HEAD
-		BBPunfix(smp->batCacheid);
-
 		imprints_create(b,
 				imprints->bins,
 				imprints->stats,
@@ -874,28 +835,6 @@
 				&imprints->impcnt,
 				imprints->dict,
 				&imprints->dictcnt);
-=======
-		if (!imprints_create(b,
-				     imprints->bins,
-				     imprints->stats,
-				     imprints->bits,
-				     imprints->imps,
-				     &imprints->impcnt,
-				     imprints->dict,
-				     &imprints->dictcnt)) {
-			GDKerror("#BATimprints: failed to create imprints");
-			HEAPfree(imprints->imprints, 1);
-			GDKfree(imprints->imprints);
-			GDKfree(imprints);
-			MT_lock_unset(&GDKimprintsLock(abs(b->batCacheid)),
-				      "BATimprints");
-			BBPunfix(s1->batCacheid);
-			BBPunfix(s2->batCacheid);
-			BBPunfix(s3->batCacheid);
-			BBPunfix(s4->batCacheid);
-			return GDK_FAIL;
-		}
->>>>>>> b6f80276
 		assert(imprints->impcnt <= pages);
 		assert(imprints->dictcnt <= pages);
 		imprints->imprints->free = (size_t) ((char *) ((cchdc_t *) imprints->dict + imprints->dictcnt) - imprints->imprints->base);
@@ -932,11 +871,7 @@
 	t1 = GDKusec();
 	ALGODEBUG fprintf(stderr, "#BATimprints: imprints construction " LLFMT " usec\n", t1 - t0);
 
-<<<<<<< HEAD
 	MT_lock_unset(&GDKimprintsLock(abs(b->batCacheid)));
-
-=======
-	MT_lock_unset(&GDKimprintsLock(abs(b->batCacheid)), "BATimprints");
 	/* BBPUnfix tries to get the imprints lock which might lead to a deadlock
 	 * if those were unfixed earlier */
 	if (s1) {
@@ -945,7 +880,6 @@
 		BBPunfix(s3->batCacheid);
 		BBPunfix(s4->batCacheid);
 	}
->>>>>>> b6f80276
 	if (o != NULL) {
 		o->T->imprints = NULL;	/* views always keep null pointer and
 					   need to obtain the latest imprint
