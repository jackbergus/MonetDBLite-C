/*
 * This Source Code Form is subject to the terms of the Mozilla Public
 * License, v. 2.0.  If a copy of the MPL was not distributed with this
 * file, You can obtain one at http://mozilla.org/MPL/2.0/.
 *
 * Copyright 1997 - July 2008 CWI, August 2008 - 2016 MonetDB B.V.
 */

/*
 * Implementation for the column imprints index.
 * See paper:
 * Column Imprints: A Secondary Index Structure,
 * L.Sidirourgos and M.Kersten.
 */

#include "monetdb_config.h"
#include "gdk.h"
#include "gdk_private.h"
#include "gdk_imprints.h"

#define IMPRINTS_VERSION	2
#define IMPRINTS_HEADER_SIZE	4 /* nr of size_t fields in header */

#define BINSIZE(B, FUNC, T) do {		\
	switch (B) {				\
		case 8: FUNC(T,8); break;	\
		case 16: FUNC(T,16); break;	\
		case 32: FUNC(T,32); break;	\
		case 64: FUNC(T,64); break;	\
		default: assert(0); break;	\
	}					\
} while (0)


#define GETBIN(Z,X,B)			\
do {					\
	int _i;				\
	Z = 0;				\
	for (_i = 1; _i < B; _i++)	\
		Z += ((X) >= bins[_i]);	\
} while (0)


#define IMPS_CREATE(TYPE,B)						\
do {									\
	uint##B##_t mask, prvmask;					\
	uint##B##_t *restrict im = (uint##B##_t *) imps;		\
	const TYPE *restrict col = (TYPE *) Tloc(b, 0);			\
	const TYPE *restrict bins = (TYPE *) inbins;			\
	const TYPE nil = TYPE##_nil;					\
	const BUN page = IMPS_PAGE / sizeof(TYPE);			\
	prvmask = 0;							\
	for (i = 0; i < b->batCount; ) {				\
		const BUN lim = MIN(i + page, b->batCount);		\
		/* new mask */						\
		mask = 0;						\
		/* build mask for all BUNs in one PAGE */		\
		for ( ; i < lim; i++) {					\
			register const TYPE val = col[i];		\
			GETBIN(bin,val,B);				\
			mask = IMPSsetBit(B,mask,bin);			\
			if (val != nil) { /* do not count nils */	\
				if (!cnt_bins[bin]++) {			\
					min_bins[bin] = max_bins[bin] = i;\
				} else {				\
					if (val < col[min_bins[bin]])	\
						min_bins[bin] = i;	\
					if (val > col[max_bins[bin]])	\
						max_bins[bin] = i;	\
				}					\
			}						\
		}							\
		/* same mask as previous and enough count to add */	\
		if ((prvmask == mask) && (dcnt > 0) &&			\
		    (dict[dcnt-1].cnt < (IMPS_MAX_CNT-1))) {		\
			/* not a repeat header */			\
			if (!dict[dcnt-1].repeat) {			\
				/* if compressed */			\
				if (dict[dcnt-1].cnt > 1) {		\
					/* uncompress last */		\
					dict[dcnt-1].cnt--;		\
					/* new header */		\
					dict[dcnt].cnt = 1;		\
					dict[dcnt].flags = 0;		\
					dcnt++;				\
				}					\
				/* set repeat */			\
				dict[dcnt-1].repeat = 1;		\
			}						\
			/* increase cnt */				\
			dict[dcnt-1].cnt++;				\
		} else { /* new mask (or run out of header count) */	\
			prvmask=mask;					\
			im[icnt] = mask;				\
			icnt++;						\
			if ((dcnt > 0) && !(dict[dcnt-1].repeat) &&	\
			    (dict[dcnt-1].cnt < (IMPS_MAX_CNT-1))) {	\
				dict[dcnt-1].cnt++;			\
			} else {					\
				dict[dcnt].cnt = 1;			\
				dict[dcnt].repeat = 0;			\
				dict[dcnt].flags = 0;			\
				dcnt++;					\
			}						\
		}							\
	}								\
} while (0)

static void
imprints_create(BAT *b, void *inbins, BUN *stats, bte bits,
		void *imps, BUN *impcnt, cchdc_t *dict, BUN *dictcnt)
{
	BUN i;
	BUN dcnt, icnt;
	BUN *restrict min_bins = stats;
	BUN *restrict max_bins = min_bins + 64;
	BUN *restrict cnt_bins = max_bins + 64;
	int bin = 0;
	dcnt = icnt = 0;
#ifndef NDEBUG
	memset(min_bins, 0, 64 * SIZEOF_BUN);
	memset(max_bins, 0, 64 * SIZEOF_BUN);
#endif
	memset(cnt_bins, 0, 64 * SIZEOF_BUN);

	switch (ATOMbasetype(b->ttype)) {
	case TYPE_bte:
		BINSIZE(bits, IMPS_CREATE, bte);
		break;
	case TYPE_sht:
		BINSIZE(bits, IMPS_CREATE, sht);
		break;
	case TYPE_int:
		BINSIZE(bits, IMPS_CREATE, int);
		break;
	case TYPE_lng:
		BINSIZE(bits, IMPS_CREATE, lng);
		break;
#ifdef HAVE_HGE
	case TYPE_hge:
		BINSIZE(bits, IMPS_CREATE, hge);
		break;
#endif
	case TYPE_flt:
		BINSIZE(bits, IMPS_CREATE, flt);
		break;
	case TYPE_dbl:
		BINSIZE(bits, IMPS_CREATE, dbl);
		break;
	default:
		/* should never reach here */
		assert(0);
	}

	*dictcnt = dcnt;
	*impcnt = icnt;
}

#ifdef NDEBUG
#define CLRMEM()	((void *) 0)
#else
#define CLRMEM()	while (k < 64) h[k++] = 0
#endif

#define FILL_HISTOGRAM(TYPE)						\
do {									\
	BUN k;								\
	TYPE *restrict s = (TYPE *) Tloc(s4, 0);			\
	TYPE *restrict h = imprints->bins;				\
	if (cnt < 64-1) {						\
		TYPE max = GDK_##TYPE##_max;				\
		for (k = 0; k < cnt; k++)				\
			h[k] = s[k];					\
		while (k < (BUN) imprints->bits)			\
			h[k++] = max;					\
		CLRMEM();						\
	} else {							\
		double y, ystep = (double) cnt / (64 - 1);		\
		for (k = 0, y = 0; (BUN) y < cnt; y += ystep, k++)	\
			h[k] = s[(BUN) y];				\
		if (k == 64 - 1) /* there is one left */		\
			h[k] = s[cnt - 1];				\
	}								\
} while (0)

/* Check whether we have imprints on b (and return true if we do).  It
 * may be that the imprints were made persistent, but we hadn't seen
 * that yet, so check the file system.  This also returns true if b is
 * a view and there are imprints on b's parent.
 *
 * Note that the b->timprints pointer can be NULL, meaning there are
 * no imprints; (Imprints *) 1, meaning there are no imprints loaded,
 * but they may exist on disk; or a valid pointer to loaded imprints.
 * These values are maintained here, in the IMPSdestroy and IMPSfree
 * functions, and in BBPdiskscan during initialization. */
int
BATcheckimprints(BAT *b)
{
	int ret;

	if (VIEWtparent(b)) {
		assert(b->timprints == NULL);
		b = BBPdescriptor(VIEWtparent(b));
	}

	MT_lock_set(&GDKimprintsLock(b->batCacheid));
	if (b->timprints == (Imprints *) 1) {
		Imprints *imprints;
		Heap *hp;
		str nme = BBP_physical(b->batCacheid);
		const char *ext = b->batCacheid > 0 ? "timprints" : "himprints";

		b->timprints = NULL;
		if ((hp = GDKzalloc(sizeof(Heap))) != NULL &&
		    (hp->farmid = BBPselectfarm(b->batRole, b->ttype, imprintsheap)) >= 0 &&
		    (hp->filename = GDKmalloc(strlen(nme) + 12)) != NULL) {
			int fd;

			sprintf(hp->filename, "%s.%s", nme, ext);
			/* check whether a persisted imprints index
			 * can be found */
			if ((fd = GDKfdlocate(hp->farmid, nme, "rb", ext)) >= 0) {
				size_t hdata[4];
				struct stat st;
				size_t pages;

				pages = (((size_t) BATcount(b) * b->twidth) + IMPS_PAGE - 1) / IMPS_PAGE;
				if ((imprints = GDKzalloc(sizeof(Imprints))) != NULL &&
				    read(fd, hdata, sizeof(hdata)) == sizeof(hdata) &&
				    hdata[0] & ((size_t) 1 << 16) &&
				    ((hdata[0] & 0xFF00) >> 8) == IMPRINTS_VERSION &&
				    hdata[3] == (size_t) BATcount(b) &&
				    fstat(fd, &st) == 0 &&
				    st.st_size >= (off_t) (hp->size =
							   hp->free =
							   64 * b->twidth +
							   64 * 2 * SIZEOF_OID +
							   64 * SIZEOF_BUN +
							   pages * ((bte) hdata[0] / 8) +
							   hdata[2] * sizeof(cchdc_t) +
							   sizeof(uint64_t) /* padding for alignment */
							   + 4 * SIZEOF_SIZE_T) &&
				    HEAPload(hp, nme, b->batCacheid > 0 ? "timprints" : "himprints", 0) == GDK_SUCCEED) {
					/* usable */
					imprints->imprints = hp;
					imprints->bits = (bte) (hdata[0] & 0xFF);
					imprints->impcnt = (BUN) hdata[1];
					imprints->dictcnt = (BUN) hdata[2];
					imprints->bins = hp->base + 4 * SIZEOF_SIZE_T;
					imprints->stats = (BUN *) ((char *) imprints->bins + 64 * b->twidth);
					imprints->imps = (void *) (imprints->stats + 64 * 3);
					imprints->dict = (void *) ((uintptr_t) ((char *) imprints->imps + pages * (imprints->bits / 8) + sizeof(uint64_t)) & ~(sizeof(uint64_t) - 1));
					close(fd);
					imprints->imprints->parentid = b->batCacheid;
					b->timprints = imprints;
					ALGODEBUG fprintf(stderr, "#BATcheckimprints: reusing persisted imprints %d\n", b->batCacheid);
					MT_lock_unset(&GDKimprintsLock(b->batCacheid));

					return 1;
				}
				GDKfree(imprints);
				close(fd);
				/* unlink unusable file */
				GDKunlink(hp->farmid, BATDIR, nme, ext);
			}
			GDKfree(hp->filename);
		}
		GDKfree(hp);
		GDKclrerr();	/* we're not currently interested in errors */
	}
	ret = b->timprints != NULL;
	MT_lock_unset(&GDKimprintsLock(b->batCacheid));
	ALGODEBUG if (ret) fprintf(stderr, "#BATcheckimprints: already has imprints %d\n", b->batCacheid);
	return ret;
}

gdk_return
BATimprints(BAT *b)
{
	BAT *o = NULL, *s1 = NULL, *s2 = NULL, *s3 = NULL, *s4 = NULL;
	Imprints *imprints;
	lng t0 = 0, t1 = 0;

	/* we only create imprints for types that look like types we know */
	switch (ATOMbasetype(b->ttype)) {
	case TYPE_bte:
	case TYPE_sht:
	case TYPE_int:
	case TYPE_lng:
#ifdef HAVE_HGE
	case TYPE_hge:
#endif
	case TYPE_flt:
	case TYPE_dbl:
		break;
	default:		/* type not supported */
		/* doesn't look enough like base type: do nothing */
		GDKerror("BATimprints: unsupported type\n");
		return GDK_FAIL;
	}

	BATcheck(b, "BATimprints", GDK_FAIL);

	if (BATcheckimprints(b))
		return GDK_SUCCEED;
	assert(b->timprints == NULL);

	if (VIEWtparent(b)) {
		bat p = VIEWtparent(b);
		o = b;
		b = BATdescriptor(p);
		if (BATcheckimprints(b)) {
			BBPunfix(b->batCacheid);
			return GDK_SUCCEED;
		}
		assert(b->timprints == NULL);
	}
	MT_lock_set(&GDKimprintsLock(b->batCacheid));
	t0 = GDKusec();
	if (b->timprints == NULL) {
		BUN cnt;
		str nme = BBP_physical(b->batCacheid);
		size_t pages;
		int fd;

		ALGODEBUG fprintf(stderr, "#BATimprints(b=%s#" BUNFMT ") %s: "
				  "created imprints\n", BATgetId(b),
				  BATcount(b), b->theap.filename);

		imprints = GDKzalloc(sizeof(Imprints));
		if (imprints == NULL) {
			MT_lock_unset(&GDKimprintsLock(b->batCacheid));
			return GDK_FAIL;
		}
		imprints->imprints = GDKzalloc(sizeof(Heap));
		if (imprints->imprints == NULL ||
		    (imprints->imprints->filename =
		     GDKmalloc(strlen(nme) + 12)) == NULL) {
			GDKfree(imprints->imprints);
			GDKfree(imprints);
			MT_lock_unset(&GDKimprintsLock(b->batCacheid));
			return GDK_FAIL;
		}
		sprintf(imprints->imprints->filename, "%s.%cimprints", nme,
			b->batCacheid > 0 ? 't' : 'h');
		pages = (((size_t) BATcount(b) * b->twidth) + IMPS_PAGE - 1) / IMPS_PAGE;
		imprints->imprints->farmid = BBPselectfarm(b->batRole, b->ttype,
							   imprintsheap);

#define SMP_SIZE 2048
		s1 = BATsample(b, SMP_SIZE);
		if (s1 == NULL) {
			MT_lock_unset(&GDKimprintsLock(b->batCacheid));
			GDKfree(imprints);
			return GDK_FAIL;
		}
		s2 = BATunique(b, s1);
		if (s2 == NULL) {
			MT_lock_unset(&GDKimprintsLock(b->batCacheid));
			BBPunfix(s1->batCacheid);
			GDKfree(imprints);
			return GDK_FAIL;
		}
		s3 = BATproject(s2, b);
		if (s3 == NULL) {
			MT_lock_unset(&GDKimprintsLock(b->batCacheid));
			BBPunfix(s1->batCacheid);
			BBPunfix(s2->batCacheid);
			GDKfree(imprints);
			return GDK_FAIL;
		}
		s3->tkey = 1;	/* we know is unique on tail now */
		if (BATsort(&s4, NULL, NULL, s3, NULL, NULL, 0, 0) != GDK_SUCCEED) {
			MT_lock_unset(&GDKimprintsLock(b->batCacheid));
			BBPunfix(s1->batCacheid);
			BBPunfix(s2->batCacheid);
			BBPunfix(s3->batCacheid);
			GDKfree(imprints);
			return GDK_FAIL;
		}
		/* s4 now is ordered and unique on tail */
		assert(s4->tkey && s4->tsorted);
		cnt = BATcount(s4);
		imprints->bits = 64;
		if (cnt <= 32)
			imprints->bits = 32;
		if (cnt <= 16)
			imprints->bits = 16;
		if (cnt <= 8)
			imprints->bits = 8;

		/* The heap we create here consists of four parts:
		 * bins, max 64 entries with bin boundaries, domain of b;
		 * stats, min/max/count for each bin, min/max are oid, and count BUN;
		 * imps, max one entry per "page", entry is "bits" wide;
		 * dict, max two entries per three "pages".
		 * In addition, we add some housekeeping entries at
		 * the start so that we can determine whether we can
		 * trust the imprints when encountered on startup (including
		 * a version number -- CURRENT VERSION is 2). */
		if (HEAPalloc(imprints->imprints,
<<<<<<< HEAD
			      64 * b->twidth +
			      64 * 2 * SIZEOF_OID +
			      64 * SIZEOF_BUN +
			      pages * (imprints->bits / 8) +
			      pages * sizeof(cchdc_t) +
			      sizeof(uint64_t) /* padding for alignment */
			      + IMPRINTS_HEADER_SIZE * SIZEOF_SIZE_T, /* extra info */
=======
			      IMPRINTS_HEADER_SIZE * SIZEOF_SIZE_T + /* extra info */
			      64 * b->T->width + /* bins */
			      64 * 2 * SIZEOF_OID + /* {min,max}_bins */
			      64 * SIZEOF_BUN +	    /* cnt_bins */
			      pages * (imprints->bits / 8) + /* imps */
			      sizeof(uint64_t) + /* padding for alignment */
			      pages * sizeof(cchdc_t), /* dict */
>>>>>>> 65788142
			      1) != GDK_SUCCEED) {
			GDKfree(imprints->imprints);
			GDKfree(imprints);
			GDKerror("#BATimprints: memory allocation error");
			MT_lock_unset(&GDKimprintsLock(b->batCacheid));
			BBPunfix(s1->batCacheid);
			BBPunfix(s2->batCacheid);
			BBPunfix(s3->batCacheid);
			BBPunfix(s4->batCacheid);
			return GDK_FAIL;
		}
		imprints->bins = imprints->imprints->base + IMPRINTS_HEADER_SIZE * SIZEOF_SIZE_T;
		imprints->stats = (BUN *) ((char *) imprints->bins + 64 * b->twidth);
		imprints->imps = (void *) (imprints->stats + 64 * 3);
		imprints->dict = (void *) ((uintptr_t) ((char *) imprints->imps + pages * (imprints->bits / 8) + sizeof(uint64_t)) & ~(sizeof(uint64_t) - 1));

		switch (ATOMbasetype(b->ttype)) {
		case TYPE_bte:
			FILL_HISTOGRAM(bte);
			break;
		case TYPE_sht:
			FILL_HISTOGRAM(sht);
			break;
		case TYPE_int:
			FILL_HISTOGRAM(int);
			break;
		case TYPE_lng:
			FILL_HISTOGRAM(lng);
			break;
#ifdef HAVE_HGE
		case TYPE_hge:
			FILL_HISTOGRAM(hge);
			break;
#endif
		case TYPE_flt:
			FILL_HISTOGRAM(flt);
			break;
		case TYPE_dbl:
			FILL_HISTOGRAM(dbl);
			break;
		default:
			/* should never reach here */
			assert(0);
		}

		imprints_create(b,
				imprints->bins,
				imprints->stats,
				imprints->bits,
				imprints->imps,
				&imprints->impcnt,
				imprints->dict,
				&imprints->dictcnt);
		assert(imprints->impcnt <= pages);
		assert(imprints->dictcnt <= pages);
#ifndef NDEBUG
		memset((char *) imprints->imps + imprints->impcnt * (imprints->bits / 8), 0, (char *) imprints->dict - ((char *) imprints->imps + imprints->impcnt * (imprints->bits / 8)));
#endif
		imprints->imprints->free = (size_t) ((char *) ((cchdc_t *) imprints->dict + imprints->dictcnt) - imprints->imprints->base);
		/* add info to heap for when they become persistent */
		((size_t *) imprints->imprints->base)[0] = (size_t) (imprints->bits);
		((size_t *) imprints->imprints->base)[1] = (size_t) imprints->impcnt;
		((size_t *) imprints->imprints->base)[2] = (size_t) imprints->dictcnt;
		((size_t *) imprints->imprints->base)[3] = (size_t) BATcount(b);
		if ((BBP_status(b->batCacheid) & BBPEXISTING) &&
		    HEAPsave(imprints->imprints, nme, b->batCacheid > 0 ? "timprints" : "himprints") == GDK_SUCCEED &&
		    (fd = GDKfdlocate(imprints->imprints->farmid, nme, "rb+",
				      b->batCacheid > 0 ? "timprints" : "himprints")) >= 0) {
			ALGODEBUG fprintf(stderr, "#BATimprints: persisting imprints\n");
			/* add version number */
			((size_t *) imprints->imprints->base)[0] |= (size_t) IMPRINTS_VERSION << 8;
			/* sync-on-disk checked bit */
			((size_t *) imprints->imprints->base)[0] |= (size_t) 1 << 16;
			if (write(fd, imprints->imprints->base, sizeof(size_t)) < 0)
				perror("write imprints");
			if (!(GDKdebug & FORCEMITOMASK)) {
#if defined(NATIVE_WIN32)
				_commit(fd);
#elif defined(HAVE_FDATASYNC)
				fdatasync(fd);
#elif defined(HAVE_FSYNC)
				fsync(fd);
#endif
			}
			close(fd);
		}
		imprints->imprints->parentid = b->batCacheid;
		b->timprints = imprints;
	}

	t1 = GDKusec();
	ALGODEBUG fprintf(stderr, "#BATimprints: imprints construction " LLFMT " usec\n", t1 - t0);
	MT_lock_unset(&GDKimprintsLock(b->batCacheid));

	/* BBPUnfix tries to get the imprints lock which might lead to a deadlock
	 * if those were unfixed earlier */
	if (s1) {
		BBPunfix(s1->batCacheid);
		BBPunfix(s2->batCacheid);
		BBPunfix(s3->batCacheid);
		BBPunfix(s4->batCacheid);
	}
	if (o != NULL) {
		o->timprints = NULL;	/* views always keep null pointer and
					   need to obtain the latest imprint
					   from the parent at query time */
		BBPunfix(b->batCacheid);
		b = o;
	}
	assert(b->batCapacity >= BATcount(b));
	return GDK_SUCCEED;
}

#define getbin(TYPE,B)				\
do {						\
	register const TYPE val = * (TYPE *) v;	\
	GETBIN(ret,val,B);			\
} while (0)

int
IMPSgetbin(int tpe, bte bits, const char *restrict inbins, const void *restrict v)
{
	int ret = -1;

	switch (tpe) {
	case TYPE_bte:
	{
		const bte *restrict bins = (bte *) inbins;
		BINSIZE(bits, getbin, bte);
	}
		break;
	case TYPE_sht:
	{
		const sht *restrict bins = (sht *) inbins;
		BINSIZE(bits, getbin, sht);
	}
		break;
	case TYPE_int:
	{
		const int *restrict bins = (int *) inbins;
		BINSIZE(bits, getbin, int);
	}
		break;
	case TYPE_lng:
	{
		const lng *restrict bins = (lng *) inbins;
		BINSIZE(bits, getbin, lng);
	}
		break;
#ifdef HAVE_HGE
	case TYPE_hge:
	{
		const hge *restrict bins = (hge *) inbins;
		BINSIZE(bits, getbin, hge);
	}
		break;
#endif
	case TYPE_flt:
	{
		const flt *restrict bins = (flt *) inbins;
		BINSIZE(bits, getbin, flt);
	}
		break;
	case TYPE_dbl:
	{
		const dbl *restrict bins = (dbl *) inbins;
		BINSIZE(bits, getbin, dbl);
	}
		break;
	default:
		assert(0);
		(void) inbins;
		break;
	}
	return ret;
}

lng
IMPSimprintsize(BAT *b)
{
	lng sz = 0;
	if (b->timprints && b->timprints != (Imprints *) 1) {
		sz = b->timprints->impcnt * b->timprints->bits / 8;
		sz += b->timprints->dictcnt * sizeof(cchdc_t);
	}
	return sz;
}

static void
IMPSremove(BAT *b)
{
	Imprints *imprints;

	assert(b->timprints != NULL);
	assert(!VIEWtparent(b));

	MT_lock_set(&GDKimprintsLock(b->batCacheid));
	if ((imprints = b->timprints) != NULL) {
		b->timprints = NULL;

		if ((GDKdebug & ALGOMASK) &&
		    * (size_t *) imprints->imprints->base & (1 << 16))
			fprintf(stderr, "#IMPSremove: removing persisted imprints\n");
		if (HEAPdelete(imprints->imprints, BBP_physical(b->batCacheid),
			       b->batCacheid > 0 ? "timprints" : "himprints"))
			IODEBUG fprintf(stderr, "#IMPSremove(%s): imprints heap\n", BATgetId(b));

		GDKfree(imprints->imprints);
		GDKfree(imprints);
	}

	MT_lock_unset(&GDKimprintsLock(b->batCacheid));
}

void
IMPSdestroy(BAT *b)
{
	if (b) {
		if (b->timprints == (Imprints *) 1) {
			b->timprints = NULL;
			GDKunlink(BBPselectfarm(b->batRole, b->ttype, imprintsheap),
				  BATDIR,
				  BBP_physical(b->batCacheid),
				  "timprints");
		} else if (b->timprints != NULL && !VIEWtparent(b))
			IMPSremove(b);
	}
}

/* free the memory associated with the imprints, do not remove the
 * heap files; indicate that imprints are available on disk by setting
 * the imprints pointer to 1 */
void
IMPSfree(BAT *b)
{
	Imprints *imprints;

	if (b) {
		assert(b->batCacheid > 0);
		MT_lock_set(&GDKimprintsLock(b->batCacheid));
		imprints = b->timprints;
		if (imprints != NULL && imprints != (Imprints *) 1) {
			b->timprints = (Imprints *) 1;
			if (!VIEWtparent(b)) {
				HEAPfree(imprints->imprints, 0);
				GDKfree(imprints->imprints);
				GDKfree(imprints);
			}
		}
		MT_lock_unset(&GDKimprintsLock(b->batCacheid));
	}
}

#ifndef NDEBUG
/* never called, useful for debugging */

#define IMPSPRNTMASK(T, B)						\
	do {								\
		uint##B##_t *restrict im = (uint##B##_t *) imprints->imps; \
		for (j = 0; j < imprints->bits; j++)			\
			s[j] = IMPSisSet(B, im[icnt], j) ? 'x' : '.';	\
		s[j] = '\0';						\
	} while (0)

void
IMPSprint(BAT *b)
{
	Imprints *imprints;
	cchdc_t *restrict d;
	char s[65];		/* max number of bits + 1 */
	BUN icnt, dcnt, l, pages;
	BUN *restrict min_bins, *restrict max_bins;
	BUN *restrict cnt_bins;
	bte j;
	int i;

	if (BATimprints(b) != GDK_SUCCEED) {
		GDKclrerr(); /* not interested in BATimprints errors */
		return;
	}
	imprints = b->timprints;
	d = (cchdc_t *) imprints->dict;
	min_bins = imprints->stats;
	max_bins = min_bins + 64;
	cnt_bins = max_bins + 64;

	fprintf(stderr,
		"bits = %d, impcnt = " BUNFMT ", dictcnt = " BUNFMT "\n",
		imprints->bits, imprints->impcnt, imprints->dictcnt);
	fprintf(stderr,"MIN = ");
	for (i = 0; i < imprints->bits; i++) {
		fprintf(stderr, "[ " BUNFMT " ] ", min_bins[i]);
	}
	fprintf(stderr,"\n");
	fprintf(stderr,"MAX = ");
	for (i = 0; i < imprints->bits; i++) {
		fprintf(stderr, "[ " BUNFMT " ] ", max_bins[i]);
	}
	fprintf(stderr,"\n");
	fprintf(stderr,"COUNT = ");
	for (i = 0; i < imprints->bits; i++) {
		fprintf(stderr, "[ " BUNFMT " ] ", cnt_bins[i]);
	}
	fprintf(stderr,"\n");
	for (dcnt = 0, icnt = 0, pages = 1; dcnt < imprints->dictcnt; dcnt++) {
		if (d[dcnt].repeat) {
			BINSIZE(imprints->bits, IMPSPRNTMASK, " ");
			pages += d[dcnt].cnt;
			fprintf(stderr, "[ " BUNFMT " ]r %s\n", pages, s);
			icnt++;
		} else {
			l = icnt + d[dcnt].cnt;
			for (; icnt < l; icnt++) {
				BINSIZE(imprints->bits, IMPSPRNTMASK, " ");
				fprintf(stderr, "[ " BUNFMT " ]  %s\n",
					pages++, s);
			}
		}
	}
}
#endif<|MERGE_RESOLUTION|>--- conflicted
+++ resolved
@@ -399,23 +399,13 @@
 		 * trust the imprints when encountered on startup (including
 		 * a version number -- CURRENT VERSION is 2). */
 		if (HEAPalloc(imprints->imprints,
-<<<<<<< HEAD
-			      64 * b->twidth +
-			      64 * 2 * SIZEOF_OID +
-			      64 * SIZEOF_BUN +
-			      pages * (imprints->bits / 8) +
-			      pages * sizeof(cchdc_t) +
-			      sizeof(uint64_t) /* padding for alignment */
-			      + IMPRINTS_HEADER_SIZE * SIZEOF_SIZE_T, /* extra info */
-=======
 			      IMPRINTS_HEADER_SIZE * SIZEOF_SIZE_T + /* extra info */
-			      64 * b->T->width + /* bins */
+			      64 * b->twidth + /* bins */
 			      64 * 2 * SIZEOF_OID + /* {min,max}_bins */
 			      64 * SIZEOF_BUN +	    /* cnt_bins */
 			      pages * (imprints->bits / 8) + /* imps */
 			      sizeof(uint64_t) + /* padding for alignment */
 			      pages * sizeof(cchdc_t), /* dict */
->>>>>>> 65788142
 			      1) != GDK_SUCCEED) {
 			GDKfree(imprints->imprints);
 			GDKfree(imprints);
