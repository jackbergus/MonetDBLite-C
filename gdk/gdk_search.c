--- conflicted
+++ resolved
@@ -542,15 +542,7 @@
 		ALGODEBUG fprintf(stderr, "#BAThash: hash construction " LLFMT " usec\n", t1 - t0);
 		ALGODEBUG HASHcollisions(b, b->T->hash);
 	}
-<<<<<<< HEAD
 	MT_lock_unset(&GDKhashLock(abs(b->batCacheid)));
-	if (o != NULL) {
-		o->T->hash = b->T->hash;
-		BBPunfix(b->batCacheid);
-	}
-=======
-	MT_lock_unset(&GDKhashLock(abs(b->batCacheid)), "BAThash");
->>>>>>> be5973e7
 	return GDK_SUCCEED;
 }
 
@@ -650,12 +642,7 @@
 		} else {
 			b->T->hash = NULL;
 		}
-<<<<<<< HEAD
-		b->T->hash = NULL;
 		MT_lock_unset(&GDKhashLock(abs(b->batCacheid)));
-=======
-		MT_lock_unset(&GDKhashLock(abs(b->batCacheid)), "HASHfree");
->>>>>>> be5973e7
 	}
 }
 
