--- conflicted
+++ resolved
@@ -296,13 +296,8 @@
 					h->Hash = (void *) ((char *) h->Link + h->lim * h->width);
 					close(fd);
 					b->T->hash = h;
-<<<<<<< HEAD
-					ALGODEBUG fprintf(stderr, "#BATcheckhash: reusing persisted hash %d\n", b->batCacheid);
+					ALGODEBUG fprintf(stderr, "#BATcheckhash: reusing persisted hash %s\n", BATgetId(b));
 					MT_lock_unset(&GDKhashLock(abs(b->batCacheid)));
-=======
-					ALGODEBUG fprintf(stderr, "#BATcheckhash: reusing persisted hash %s\n", BATgetId(b));
-					MT_lock_unset(&GDKhashLock(abs(b->batCacheid)), "BATcheckhash");
->>>>>>> adc29d0f
 					return 1;
 				}
 				GDKfree(h);
@@ -316,13 +311,8 @@
 		GDKclrerr();	/* we're not currently interested in errors */
 	}
 	ret = b->T->hash != NULL;
-<<<<<<< HEAD
 	MT_lock_unset(&GDKhashLock(abs(b->batCacheid)));
-	ALGODEBUG if (ret) fprintf(stderr, "#BATcheckhash: already has hash %d, waited " LLFMT " usec\n", b->batCacheid, t);
-=======
-	MT_lock_unset(&GDKhashLock(abs(b->batCacheid)), "BATcheckhash");
 	ALGODEBUG if (ret) fprintf(stderr, "#BATcheckhash: already has hash %s, waited " LLFMT " usec\n", BATgetId(b), t);
->>>>>>> adc29d0f
 	return ret;
 }
 
