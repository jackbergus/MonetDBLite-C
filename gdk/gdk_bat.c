/*
 * The contents of this file are subject to the MonetDB Public License
 * Version 1.1 (the "License"); you may not use this file except in
 * compliance with the License. You may obtain a copy of the License at
 * http://www.monetdb.org/Legal/MonetDBLicense
 *
 * Software distributed under the License is distributed on an "AS IS"
 * basis, WITHOUT WARRANTY OF ANY KIND, either express or implied. See the
 * License for the specific language governing rights and limitations
 * under the License.
 *
 * The Original Code is the MonetDB Database System.
 *
 * The Initial Developer of the Original Code is CWI.
 * Portions created by CWI are Copyright (C) 1997-July 2008 CWI.
 * Copyright August 2008-2015 MonetDB B.V.
 * All Rights Reserved.
 */

/*
 * @a M. L. Kersten, P. Boncz, N. Nes
 * @* BAT Module
 * In this Chapter we describe the BAT implementation in more detail.
 * The routines mentioned are primarily meant to simplify the library
 * implementation.
 *
 * @+ BAT Construction
 * BATs are implemented in several blocks of memory, prepared for disk
 * storage and easy shipment over a network.
 *
 * The BAT starts with a descriptor, which indicates the required BAT
 * library version and the BAT administration details.  In particular,
 * it describes the binary relationship maintained and the location of
 * fields required for storage.
 *
 * The general layout of the BAT in this implementation is as follows.
 * Each BAT comes with a heap for the loc-size buns and, optionally,
 * with heaps to manage the variable-sized data items of both
 * dimensions.  The buns are assumed to be stored as loc-size objects.
 * This is essentially an array of structs to store the associations.
 * The size is determined at BAT creation time using an upper bound on
 * the number of elements to be accommodated.  In case of overflow,
 * its storage space is extended automatically.
 *
 * The capacity of a BAT places an upper limit on the number of BUNs
 * to be stored initially. The actual space set aside may be quite
 * large.  Moreover, the size is aligned to int boundaries to speedup
 * access and avoid some machine limitations.
 *
 * Initialization of the variable parts rely on type specific routines
 * called atomHeap.
 */
#include "monetdb_config.h"
#include "gdk.h"
#include "gdk_private.h"

#ifdef ALIGN
#undef ALIGN
#endif
#define ALIGN(n,b)	((b)?(b)*(1+(((n)-1)/(b))):n)

#define ATOMneedheap(tpe) (BATatoms[tpe].atomHeap != NULL)

char *BATstring_h = "h";
char *BATstring_t = "t";

static int
default_ident(char *s)
{
	return ((s) == BATstring_h || (s) == BATstring_t);
}

void
BATinit_idents(BAT *bn)
{
	bn->hident = (char *) BATstring_h;
	bn->tident = (char *) BATstring_t;
}

BATstore *
BATcreatedesc(int ht, int tt, int heapnames, int role)
{
	BAT *bn;
	BATstore *bs;

	/*
	 * Alloc space for the BAT and its dependent records.
	 */
	assert(ht >= 0 && tt >= 0);
	assert(role >= 0 && role < 32);

	bs = (BATstore *) GDKzalloc(sizeof(BATstore));

	if (bs == NULL)
		return NULL;
	HEADLESSDEBUG {
		if (ht != TYPE_void && ht != TYPE_oid)
			fprintf(stderr, "#headless violation in BATcreatedesc for bat[:%s,:%s]\n", ATOMname(ht), ATOMname(tt));
	}
	/*
	 * assert needed in the kernel to get symbol eprintf resolved.
	 * Else modules using assert fail to load.
	 */
	bs->BM.H = &bs->T;
	bs->BM.T = &bs->H;
	bs->BM.S = &bs->S;
	bs->B.H = &bs->H;
	bs->B.T = &bs->T;
	bs->B.S = &bs->S;

	bn = &bs->B;

	/*
	 * Fill in basic column info
	 */
	bn->htype = ht;
	bn->ttype = tt;
	bn->hkey = FALSE;
	bn->tkey = FALSE;
	bn->H->nonil = TRUE;
	bn->T->nonil = TRUE;
	bn->hsorted = bn->hrevsorted = ATOMlinear(ht) != 0;
	bn->tsorted = bn->trevsorted = ATOMlinear(tt) != 0;

	bn->hident = (char *) BATstring_h;
	bn->tident = (char *) BATstring_t;
	bn->halign = OIDnew(2);
	bn->talign = bn->halign + 1;
	bn->hseqbase = (ht == TYPE_void) ? oid_nil : 0;
	bn->tseqbase = (tt == TYPE_void) ? oid_nil : 0;
	bn->batRole = role;
	bn->batPersistence = TRANSIENT;
	bn->H->props = bn->T->props = NULL;
	/*
	 * add to BBP
	 */
	BBPinsert(bs);
	/*
	 * fill in heap names, so HEAPallocs can resort to disk for
	 * very large writes.
	 */
	assert(bn->batCacheid > 0);
	bn->H->heap.filename = NULL;
	bn->T->heap.filename = NULL;
	bn->H->heap.farmid = BBPselectfarm(role, bn->htype, offheap);
	bn->T->heap.farmid = BBPselectfarm(role, bn->ttype, offheap);
	bn->batMaphead = 0;
	bn->batMaptail = 0;
	bn->batMaphheap = 0;
	bn->batMaptheap = 0;
	if (heapnames) {
		const char *nme = BBP_physical(bn->batCacheid);

		if (ht) {
			bn->H->heap.filename = GDKfilepath(NOFARM, NULL, nme, "head");
			if (bn->H->heap.filename == NULL)
				goto bailout;
		}

		if (tt) {
			bn->T->heap.filename = GDKfilepath(NOFARM, NULL, nme, "tail");
			if (bn->T->heap.filename == NULL)
				goto bailout;
		}

		if (ATOMneedheap(ht)) {
			if ((bn->H->vheap = (Heap *) GDKzalloc(sizeof(Heap))) == NULL ||
			    (bn->H->vheap->filename = GDKfilepath(NOFARM, NULL, nme, "hheap")) == NULL)
				goto bailout;
			bn->H->vheap->parentid = bn->batCacheid;
			bn->H->vheap->farmid = BBPselectfarm(role, bn->htype, varheap);
		}

		if (ATOMneedheap(tt)) {
			if ((bn->T->vheap = (Heap *) GDKzalloc(sizeof(Heap))) == NULL ||
			    (bn->T->vheap->filename = GDKfilepath(NOFARM, NULL, nme, "theap")) == NULL)
				goto bailout;
			bn->T->vheap->parentid = bn->batCacheid;
			bn->T->vheap->farmid = BBPselectfarm(role, bn->ttype, varheap);
		}
	}
	bn->batDirty = TRUE;
	return bs;
      bailout:
	if (ht)
		HEAPfree(&bn->H->heap, 1);
	if (tt)
		HEAPfree(&bn->T->heap, 1);
	if (bn->H->vheap) {
		HEAPfree(bn->H->vheap, 1);
		GDKfree(bn->H->vheap);
	}
	if (bn->T->vheap) {
		HEAPfree(bn->T->vheap, 1);
		GDKfree(bn->T->vheap);
	}
	GDKfree(bs);
	return NULL;
}

bte
ATOMelmshift(int sz)
{
	bte sh;
	int i = sz >> 1;

	for (sh = 0; i != 0; sh++) {
		i >>= 1;
	}
	return sh;
}


void
BATsetdims(BAT *b)
{
	if (b->htype == TYPE_str)
		b->H->width = 1;
	else
		b->H->width = ATOMsize(b->htype);
	if (b->ttype == TYPE_str)
		b->T->width = 1;
	else
		b->T->width = ATOMsize(b->ttype);
	b->H->shift = ATOMelmshift(Hsize(b));
	b->T->shift = ATOMelmshift(Tsize(b));
	assert_shift_width(b->H->shift, b->H->width);
	assert_shift_width(b->T->shift, b->T->width);
	b->H->varsized = b->htype == TYPE_void || BATatoms[b->htype].atomPut != NULL;
	b->T->varsized = b->ttype == TYPE_void || BATatoms[b->ttype].atomPut != NULL;
}

/*
 * @- BAT allocation
 * Allocate BUN heap and variable-size atomheaps (see e.g. strHeap).
 * We now initialize new BATs with their heapname such that the
 * modified HEAPalloc/HEAPextend primitives can possibly use memory
 * mapped files as temporary heap storage.
 *
 * In case of huge bats, we want HEAPalloc to write a file to disk,
 * and memory map it. To make this possible, we must provide it with
 * filenames.
 */
static BATstore *
BATnewstorage(int ht, int tt, BUN cap, int role)
{
	BATstore *bs;
	BAT *bn;

	assert(cap <= BUN_MAX);
	/* and in case we don't have assertions enabled: limit the size */
	if (cap > BUN_MAX)
		cap = BUN_MAX;
	bs = BATcreatedesc(ht, tt, (ht || tt), role);
	if (bs == NULL)
		return NULL;
	bn = &bs->B;

	BATsetdims(bn);
	bn->batCapacity = cap;

	/* alloc the main heaps */
	if (ht && HEAPalloc(&bn->H->heap, cap, bn->H->width) < 0) {
		return NULL;
	}
	if (tt && HEAPalloc(&bn->T->heap, cap, bn->T->width) < 0) {
		if (ht)
			HEAPfree(&bn->H->heap, 1);
		return NULL;
	}

	if (ATOMheap(ht, bn->H->vheap, cap) < 0) {
		if (ht)
			HEAPfree(&bn->H->heap, 1);
		if (tt)
			HEAPfree(&bn->T->heap, 1);
		GDKfree(bn->H->vheap);
		if (bn->T->vheap)
			GDKfree(bn->T->vheap);
		return NULL;
	}
	if (ATOMheap(tt, bn->T->vheap, cap) < 0) {
		if (ht)
			HEAPfree(&bn->H->heap, 1);
		if (tt)
			HEAPfree(&bn->T->heap, 1);
		if (bn->H->vheap) {
			HEAPfree(bn->H->vheap, 1);
			GDKfree(bn->H->vheap);
		}
		GDKfree(bn->T->vheap);
		return NULL;
	}
	DELTAinit(bn);
	BBPcacheit(bs, 1);
	return bs;
}

BAT *
BATnew(int ht, int tt, BUN cap, int role)
{
	BATstore *bs;

	assert(cap <= BUN_MAX);
	assert(ht != TYPE_bat);
	assert(tt != TYPE_bat);
	ERRORcheck((ht < 0) || (ht > GDKatomcnt), "BATnew:ht error\n");
	ERRORcheck((tt < 0) || (tt > GDKatomcnt), "BATnew:tt error\n");
	ERRORcheck(role < 0 || role >= 32, "BATnew:role error\n");

	/* round up to multiple of BATTINY */
	if (cap < BUN_MAX - BATTINY)
		cap = (cap + BATTINY - 1) & ~(BATTINY - 1);
	if (cap < BATTINY)
		cap = BATTINY;
	/* and in case we don't have assertions enabled: limit the size */
	if (cap > BUN_MAX)
		cap = BUN_MAX;
	bs = BATnewstorage(ht, tt, cap, role);
	return bs == NULL ? NULL : &bs->B;
}

BAT *
BATattach(int tt, const char *heapfile, int role)
{
	BATstore *bs;
	BAT *bn;
	struct stat st;
	int atomsize;
	BUN cap;
	char *path;

	ERRORcheck(tt <= 0 , "BATattach: bad tail type (<=0)\n");
	ERRORcheck(ATOMvarsized(tt), "BATattach: bad tail type (varsized)\n");
	ERRORcheck(heapfile == 0, "BATattach: bad heapfile name\n");
	ERRORcheck(role < 0 || role >= 32, "BATattach: role error\n");
	if (lstat(heapfile, &st) < 0) {
		GDKerror("BATattach: cannot stat heapfile\n");
		return 0;
	}
	ERRORcheck(!S_ISREG(st.st_mode), "BATattach: heapfile must be a regular file\n");
	ERRORcheck(st.st_nlink != 1, "BATattach: heapfile must have only one link\n");
	atomsize = ATOMsize(tt);
	ERRORcheck(st.st_size % atomsize != 0, "BATattach: heapfile size not integral number of atoms\n");
	ERRORcheck((size_t) (st.st_size / atomsize) > (size_t) BUN_MAX, "BATattach: heapfile too large\n");
	cap = (BUN) (st.st_size / atomsize);
	bs = BATcreatedesc(TYPE_void, tt, 1, role);
	if (bs == NULL)
		return NULL;
	bn = &bs->B;
	BATsetdims(bn);
	path = GDKfilepath(bn->T->heap.farmid, BATDIR, bn->T->heap.filename, "new");
	GDKcreatedir(path);
	if (rename(heapfile, path) < 0) {
		GDKsyserror("BATattach: cannot rename heapfile\n");
		GDKfree(path);
		HEAPfree(&bn->T->heap, 1);
		GDKfree(bs);
		return NULL;
	}
	GDKfree(path);
	bn->hseqbase = 0;
	BATkey(bn, TRUE);
	BATsetcapacity(bn, cap);
	BATsetcount(bn, cap);
	if (cap > 1) {
		bn->tsorted = 0;
		bn->trevsorted = 0;
		bn->tdense = 0;
		bn->tkey = 0;
	}
	bn->batRestricted = BAT_READ;
	bn->T->heap.size = (size_t) st.st_size;
	bn->T->heap.newstorage = bn->T->heap.storage = (bn->T->heap.size < GDK_mmap_minsize) ? STORE_MEM : STORE_MMAP;
	if (HEAPload(&bn->T->heap, BBP_physical(bn->batCacheid), "tail", TRUE) < 0) {
		HEAPfree(&bn->T->heap, 1);
		GDKfree(bs);
		return NULL;
	}
	BBPcacheit(bs, 1);
	return bn;
}

/*
 * If the BAT runs out of storage for BUNS it will reallocate space.
 * For memory mapped BATs we simple extend the administration after
 * having an assurance that the BAT still can be safely stored away.
 *
 * Most BAT operations use a BAT to assemble the result. In several
 * cases it is rather difficult to give a precise estimate of the
 * required space.  The routine BATguess is used internally for this
 * purpose.  It balances the cost of small BATs with their probability
 * of occurrence.  Small results BATs are more likely than 100M BATs.
 *
 * Likewise, the routines Hgrows and Tgrows provides a heuristic to
 * enlarge the space.
 */
BUN
BATguess(BAT *b)
{
	BUN newcap;

	BATcheck(b, "BATguess");
	newcap = b->batCount;
	if (newcap < 10 * BATTINY)
		return newcap;
	if (newcap < 50 * BATTINY)
		return newcap / 2;
	if (newcap < 100 * BATTINY)
		return newcap / 10;
	return newcap / 100;
}

BUN
BATgrows(BAT *b)
{
	BUN oldcap, newcap;

	BATcheck(b, "BATgrows");

	newcap = oldcap = BATcapacity(b);
	if (newcap < BATTINY)
		newcap = 2 * BATTINY;
	else if (newcap < 10 * BATTINY)
		newcap = 4 * newcap;
	else if (newcap < 50 * BATTINY)
		newcap = 2 * newcap;
	else if ((double) newcap * BATMARGIN <= (double) BUN_MAX)
		newcap = (BUN) ((double) newcap * BATMARGIN);
	else
		newcap = BUN_MAX;
	if (newcap == oldcap) {
		if (newcap <= BUN_MAX - 10)
			newcap += 10;
		else
			newcap = BUN_MAX;
	}
	return newcap;
}

/*
 * The routine should ensure that the BAT keeps its location in the
 * BAT buffer.
 *
 * Overflow in the other heaps are dealt with in the atom routines.
 * Here we merely copy their references into the new administration
 * space.
 */
BAT *
BATextend(BAT *b, BUN newcap)
{
	size_t hheap_size = newcap, theap_size = newcap;

	assert(newcap <= BUN_MAX);
	BATcheck(b, "BATextend");
	/*
	 * The main issue is to properly predict the new BAT size.
	 * storage overflow. The assumption taken is that capacity
	 * overflow is rare. It is changed only when the position of
	 * the next available BUN surpasses the free area marker.  Be
	 * aware that the newcap should be greater than the old value,
	 * otherwise you may easily corrupt the administration of
	 * malloc.
	 */
	if (newcap <= BATcapacity(b)) {
		return b;
	}

	b->batCapacity = newcap;

	hheap_size *= Hsize(b);
	if (b->H->heap.base && GDKdebug & HEAPMASK)
		fprintf(stderr, "#HEAPextend in BATextend %s " SZFMT " " SZFMT "\n", b->H->heap.filename, b->H->heap.size, hheap_size);
	if (b->H->heap.base &&
	    HEAPextend(&b->H->heap, hheap_size, b->batRestricted == BAT_READ) < 0)
		return NULL;
	theap_size *= Tsize(b);
	if (b->T->heap.base && GDKdebug & HEAPMASK)
		fprintf(stderr, "#HEAPextend in BATextend %s " SZFMT " " SZFMT "\n", b->T->heap.filename, b->T->heap.size, theap_size);
	if (b->T->heap.base &&
	    HEAPextend(&b->T->heap, theap_size, b->batRestricted == BAT_READ) < 0)
		return NULL;
	HASHdestroy(b);
	IMPSdestroy(b);
	return b;
}



/*
 * @+ BAT destruction
 * BATclear quickly removes all elements from a BAT. It must respect
 * the transaction rules; so stable elements must be moved to the
 * "deleted" section of the BAT (they cannot be fully deleted
 * yet). For the elements that really disappear, we must free
 * heapspace and unfix the atoms if they have fix/unfix handles. As an
 * optimization, in the case of no stable elements, we quickly empty
 * the heaps by copying a standard small empty image over them.
 */
BAT *
BATclear(BAT *b, int force)
{
	BUN p, q;
	int voidbat;
	BAT *bm;

	BATcheck(b, "BATclear");

	voidbat = 0;
	bm = BATmirror(b);

	if (BAThdense(b) && b->htype == TYPE_void) {
		voidbat = 1;
	}
	if (BATtdense(b) && b->ttype == TYPE_void) {
		voidbat = 1;
	}

	/* small BAT: delete all elements by hand */
	if (!force && !voidbat && b->batCount < 20) {
		BATloopDEL(b, p, q) {
			p = BUNdelete(b, p, FALSE);
		}
		return b;
	}

	/* kill all search accelerators */
	if (b->H->hash) {
		HASHremove(bm);
	}
	if (b->T->hash) {
		HASHremove(b);
	}
	IMPSdestroy(b);

	/* we must dispose of all inserted atoms */
	if ((b->batDeleted == b->batInserted || force) &&
	    BATatoms[b->htype].atomDel == NULL &&
	    BATatoms[b->ttype].atomDel == NULL) {
		Heap hh, th;

		/* no stable elements: we do a quick heap clean */
		/* need to clean heap which keeps data even though the
		   BUNs got removed. This means reinitialize when
		   free > 0
		*/
		size_t cap = 0;

		memset(&hh, 0, sizeof(hh));
		memset(&th, 0, sizeof(th));
		if (b->H->vheap) {
			hh.farmid = b->H->vheap->farmid;
			if (b->H->vheap->free > 0 &&
			    ATOMheap(b->htype, &hh, cap) < 0) {
				return NULL;
			}
		}
		if (b->T->vheap) {
			th.farmid = b->T->vheap->farmid;
			if (b->T->vheap->free > 0 &&
			    ATOMheap(b->ttype, &th, cap) < 0) {
				if (b->H->vheap && b->H->vheap->free > 0)
					HEAPfree(&hh, 1);
				return NULL;
			}
		}
		assert(b->H->vheap == NULL || b->H->vheap->parentid == abs(b->batCacheid));
		if (b->H->vheap && b->H->vheap->free > 0) {
			hh.parentid = b->H->vheap->parentid;
			HEAPfree(b->H->vheap, 0);
			*b->H->vheap = hh;
		}
		assert(b->T->vheap == NULL || b->T->vheap->parentid == abs(b->batCacheid));
		if (b->T->vheap && b->T->vheap->free > 0) {
			th.parentid = b->T->vheap->parentid;
			HEAPfree(b->T->vheap, 0);
			*b->T->vheap = th;
		}
	} else {
		/* do heap-delete of all inserted atoms */
		void (*hatmdel)(Heap*,var_t*) = BATatoms[b->htype].atomDel;
		void (*tatmdel)(Heap*,var_t*) = BATatoms[b->ttype].atomDel;

		/* TYPE_str has no del method, so we shouldn't get here */
		assert(hatmdel == NULL || b->H->width == sizeof(var_t));
		assert(tatmdel == NULL || b->T->width == sizeof(var_t));
		if (hatmdel || tatmdel) {
			BATiter bi = bat_iterator(b);

			for(p = b->batInserted, q = BUNlast(b); p < q; p++) {
				if (hatmdel)
					(*hatmdel)(b->H->vheap, (var_t*) BUNhloc(bi,p));
				if (tatmdel)
					(*tatmdel)(b->T->vheap, (var_t*) BUNtloc(bi,p));
			}
		}
	}

	if (force)
		b->batFirst = b->batDeleted = b->batInserted = 0;
	else
		b->batFirst = b->batInserted;
	BATsetcount(b,0);
	BATseqbase(b, 0);
	BATseqbase(BATmirror(b), 0);
	b->batDirty = TRUE;
	BATsettrivprop(b);
	return b;
}

/* free a cached BAT; leave the bat descriptor cached */
int
BATfree(BAT *b)
{
	BATcheck(b, "BATfree");

	/* deallocate all memory for a bat */
	if (b->batCacheid < 0)
		b = BBP_cache(-(b->batCacheid));
	if (b->hident && !default_ident(b->hident))
		GDKfree(b->hident);
	b->hident = BATstring_h;
	if (b->tident && !default_ident(b->tident))
		GDKfree(b->tident);
	b->tident = BATstring_t;
	if (b->H->props)
		PROPdestroy(b->H->props);
	b->H->props = NULL;
	if (b->T->props)
		PROPdestroy(b->T->props);
	b->T->props = NULL;
	HASHdestroy(b);
	IMPSdestroy(b);
	if (b->htype)
		HEAPfree(&b->H->heap, 0);
	else
		assert(!b->H->heap.base);
	if (b->ttype)
		HEAPfree(&b->T->heap, 0);
	else
		assert(!b->T->heap.base);
	if (b->H->vheap) {
		assert(b->H->vheap->parentid == b->batCacheid);
		HEAPfree(b->H->vheap, 0);
	}
	if (b->T->vheap) {
		assert(b->T->vheap->parentid == b->batCacheid);
		HEAPfree(b->T->vheap, 0);
	}

	b = BBP_cache(-b->batCacheid);
	if (b) {
		BBP_cache(b->batCacheid) = NULL;
	}
	return 0;
}

/* free a cached BAT descriptor */
void
BATdestroy( BATstore *bs )
{
	if (bs->H.id && !default_ident(bs->H.id))
		GDKfree(bs->H.id);
	bs->H.id = BATstring_h;
	if (bs->T.id && !default_ident(bs->T.id))
		GDKfree(bs->T.id);
	bs->T.id = BATstring_t;
	if (bs->H.vheap)
		GDKfree(bs->H.vheap);
	if (bs->T.vheap)
		GDKfree(bs->T.vheap);
	if (bs->H.props)
		PROPdestroy(bs->H.props);
	if (bs->T.props)
		PROPdestroy(bs->T.props);
	GDKfree(bs);
}

/*
 * @+ BAT copying
 *
 * BAT copying is an often used operation. So it deserves attention.
 * When making a copy of a BAT, the following aspects are of
 * importance:
 *
 * - the requested head and tail types. The purpose of the copy may be
 *   to slightly change these types (e.g. void <-> oid). We may also
 *   remap between types as long as they share the same
 *   ATOMstorage(type), i.e. the types have the same physical
 *   implementation. We may even want to allow 'dirty' trick such as
 *   viewing a flt-column suddenly as int.
 *
 *   To allow such changes, the desired head- and tail-types are a
 *   parameter of BATcopy.
 *
 * - access mode. If we want a read-only copy of a read-only BAT, a
 *   VIEW may do (in this case, the user may be after just an
 *   independent BAT header and id). This is indicated by the
 *   parameter (writable = FALSE).
 *
 *   In other cases, we really want an independent physical copy
 *   (writable = TRUE).  Changing the mode to BAT_WRITE will be a
 *   zero-cost operation if the BAT was copied with (writable = TRUE).
 *
 * In GDK, the result is a BAT that is BAT_WRITE iff (writable ==
 * TRUE).
 *
 * In these cases the copy becomes a logical view on the original,
 * which ensures that the original cannot be modified or destroyed
 * (which could affect the shared heaps).
 */
static int
heapcopy(BAT *bn, char *ext, Heap *dst, Heap *src)
{
	if (src->filename && src->newstorage != STORE_MEM) {
		const char *nme = BBP_physical(bn->batCacheid);

		if ((dst->filename = GDKfilepath(NOFARM, NULL, nme, ext)) == NULL)
			return -1;
	}
	return HEAPcopy(dst, src);
}

static void
heapmove(Heap *dst, Heap *src)
{
	if (src->filename == NULL) {
		src->filename = dst->filename;
		dst->filename = NULL;
	}
	HEAPfree(dst, 0);
	*dst = *src;
}

static int
wrongtype(int t1, int t2)
{
	/* check if types are compatible. be extremely forgiving */
	if (t1) {
		t1 = ATOMtype(ATOMstorage(t1));
		t2 = ATOMtype(ATOMstorage(t2));
		if (t1 != t2) {
			if (ATOMvarsized(t1) ||
			    ATOMvarsized(t2) ||
			    ATOMsize(t1) != ATOMsize(t2) ||
			    ATOMalign(t1) != ATOMalign(t2) ||
			    BATatoms[t1].atomFix ||
			    BATatoms[t2].atomFix)
				return TRUE;
		}
	}
	return FALSE;
}

/*
 * There are four main implementation cases:
 * (1) we are allowed to return a view (zero effort),
 * (2) the result is void,void (zero effort),
 * (3) we can copy the heaps (memcopy, or even VM page sharing)
 * (4) we must insert BUN-by-BUN into the result (fallback)
 * The latter case is still optimized for the case that the result
 * is bat[void,T] for a simple fixed-size type T. In that case we
 * do inline array[T] inserts.
 */
/* TODO make it simpler, ie copy per column */
BAT *
BATcopy(BAT *b, int ht, int tt, int writable, int role)
{
	BUN bunstocopy = BUN_NONE;
	BUN cnt;
	BAT *bn = NULL;

	BATcheck(b, "BATcopy");
	assert(ht != TYPE_bat);
	assert(tt != TYPE_bat);
	cnt = b->batCount;

	/* maybe a bit ugly to change the requested bat types?? */
	if (b->htype == TYPE_void && !writable)
		ht = TYPE_void;
	if (b->ttype == TYPE_void && !writable)
		tt = TYPE_void;

	if (ht != b->htype && wrongtype(ht, b->htype)) {
		GDKerror("BATcopy: wrong head-type requested\n");
		return NULL;
	}
	if (tt != b->ttype && wrongtype(tt, b->ttype)) {
		GDKerror("BATcopy: wrong tail-type requested\n");
		return NULL;
	}

	/* first try case (1); create a view, possibly with different atom-types */
	if (role == b->batRole &&
	    BAThrestricted(b) == BAT_READ &&
	    BATtrestricted(b) == BAT_READ &&
	    !writable) {
		bn = VIEWcreate(b, b);
		if (bn == NULL)
			return NULL;
		if (ht != bn->htype) {
			assert(bn->H != bn->T);
			bn->htype = ht;
			bn->hvarsized = ATOMvarsized(ht);
			bn->hseqbase = b->hseqbase;
		}
		if (tt != bn->ttype) {
			assert(bn->H != bn->T);
			bn->ttype = tt;
			bn->tvarsized = ATOMvarsized(tt);
			bn->tseqbase = b->tseqbase;
		}
	} else {
		/* check whether we need case (4); BUN-by-BUN copy (by
		 * setting bunstocopy != BUN_NONE) */
		if (ATOMsize(ht) != ATOMsize(b->htype) ||
		    ATOMsize(tt) != ATOMsize(b->ttype)) {
			/* oops, void materialization */
			bunstocopy = cnt;
		} else if (BATatoms[ht].atomFix || BATatoms[tt].atomFix) {
			/* oops, we need to fix/unfix atoms */
			bunstocopy = cnt;
		} else if (isVIEW(b)) {
			/* extra checks needed for views */
			bat hp = VIEWhparent(b), tp = VIEWtparent(b);

			if (isVIEWCOMBINE(b) ||	/* oops, mirror view! */
			    /* reduced slice view: do not copy too
			     * much garbage */
			    (hp != 0 && BATcapacity(BBP_cache(hp)) > cnt + cnt) ||
			    (tp != 0 && BATcapacity(BBP_cache(tp)) > cnt + cnt))
				bunstocopy = cnt;
		}

		bn = BATnew(ht, tt, MAX(1, bunstocopy == BUN_NONE ? 0 : bunstocopy), role);
		if (bn == NULL)
			return NULL;

		if (bn->hvarsized && bn->htype && bunstocopy == BUN_NONE) {
			bn->H->shift = b->H->shift;
			bn->H->width = b->H->width;
			if (HEAPextend(&bn->H->heap, BATcapacity(bn) << bn->H->shift, TRUE) < 0)
				goto bunins_failed;
		}
		if (bn->tvarsized && bn->ttype && bunstocopy == BUN_NONE) {
			bn->T->shift = b->T->shift;
			bn->T->width = b->T->width;
			if (HEAPextend(&bn->T->heap, BATcapacity(bn) << bn->T->shift, TRUE) < 0)
				goto bunins_failed;
		}

		if (ht == TYPE_void && tt == TYPE_void) {
			/* case (2): a void,void result => nothing to
			 * copy! */
			bn->H->heap.free = 0;
			bn->T->heap.free = 0;
		} else if (bunstocopy == BUN_NONE) {
			/* case (3): just copy the heaps; if possible
			 * with copy-on-write VM support */
			BUN hcap = 0, tcap = 0;
			Heap bhhp, bthp, hhp, thp;
			memset(&bhhp, 0, sizeof(Heap));
			memset(&bthp, 0, sizeof(Heap));
			memset(&hhp, 0, sizeof(Heap));
			memset(&thp, 0, sizeof(Heap));

			bhhp.farmid = BBPselectfarm(role, b->htype, offheap);
			bthp.farmid = BBPselectfarm(role, b->ttype, offheap);
			hhp.farmid = BBPselectfarm(role, b->htype, varheap);
			thp.farmid = BBPselectfarm(role, b->ttype, varheap);
			if ((b->htype && heapcopy(bn, "head", &bhhp, &b->H->heap) < 0) ||
			    (b->ttype && heapcopy(bn, "tail", &bthp, &b->T->heap) < 0) ||
			    (bn->H->vheap && heapcopy(bn, "hheap", &hhp, b->H->vheap) < 0) ||
			    (bn->T->vheap && heapcopy(bn, "theap", &thp, b->T->vheap) < 0)) {
				HEAPfree(&thp, 1);
				HEAPfree(&hhp, 1);
				HEAPfree(&bthp, 1);
				HEAPfree(&bhhp, 1);
				BBPreclaim(bn);
				return NULL;
			}
			/* succeeded; replace dummy small heaps by the
			 * real ones */
			heapmove(&bn->H->heap, &bhhp);
			heapmove(&bn->T->heap, &bthp);
			hhp.parentid = bn->batCacheid;
			thp.parentid = bn->batCacheid;
			if (bn->H->vheap)
				heapmove(bn->H->vheap, &hhp);
			if (bn->T->vheap)
				heapmove(bn->T->vheap, &thp);

			/* make sure we use the correct capacity */
			hcap = (BUN) (bn->htype ? bn->H->heap.size >> bn->H->shift : 0);
			tcap = (BUN) (bn->ttype ? bn->T->heap.size >> bn->T->shift : 0);
			if (hcap && tcap)
				bn->batCapacity = MIN(hcap, tcap);
			else if (hcap)
				bn->batCapacity = hcap;
			else
				bn->batCapacity = tcap;


			/* first/inserted must point equally far into
			 * the heap as in the source */
			bn->batFirst = b->batFirst;
			bn->batInserted = b->batInserted;
		} else if (BATatoms[ht].atomFix || BATatoms[tt].atomFix || (ht && tt) || ATOMextern(MAX(ht, tt))) {
			/* case (4): one-by-one BUN insert (really slow) */
			BUN p, q, r = BUNfirst(bn);
			BATiter bi = bat_iterator(b);

			BATloop(b, p, q) {
				const void *h = BUNhead(bi, p);
				const void *t = BUNtail(bi, p);

				bunfastins_nocheck(bn, r, h, t, Hsize(bn), Tsize(bn));
				r++;
			}
		} else if ((ht && b->htype == TYPE_void) || (tt && b->ttype == TYPE_void)) {
			/* case (4): optimized for unary void
			 * materialization */
			oid cur = ht ? b->hseqbase : b->tseqbase, *dst = (oid *) (ht ? bn->H->heap.base : bn->T->heap.base);
			oid inc = (cur != oid_nil);

			bn->H->heap.free = bn->T->heap.free = 0;
			if (ht)
				bn->H->heap.free = bunstocopy * sizeof(oid);
			else
				bn->T->heap.free = bunstocopy * sizeof(oid);
			while (bunstocopy--) {
				*dst++ = cur;
				cur += inc;
			}
		} else {
			/* case (4): optimized for simple array copy */
			BUN p = BUNfirst(b);

			bn->H->heap.free = bn->T->heap.free = 0;
			if (ht) {
				bn->H->heap.free = bunstocopy * Hsize(bn);
				memcpy(Hloc(bn, 0), Hloc(b, p), bn->H->heap.free);
			} else {
				bn->T->heap.free = bunstocopy * Tsize(bn);
				memcpy(Tloc(bn, 0), Tloc(b, p), bn->T->heap.free);
			}
		}
		/* copy all properties (size+other) from the source bat */
		BATsetcount(bn, cnt);
	}
	/* set properties (note that types may have changed in the copy) */
	if (ATOMtype(ht) == ATOMtype(b->htype)) {
		ALIGNsetH(bn, b);
	} else if (ATOMstorage(ht) == ATOMstorage(b->htype) &&
		   ATOMcompare(ht) == ATOMcompare(b->htype)) {
		bn->hsorted = b->hsorted;
		bn->hrevsorted = b->hrevsorted;
		bn->hdense = b->hdense && ATOMtype(bn->htype) == TYPE_oid;
		if (b->hkey)
			BATkey(bn, TRUE);
		bn->H->nonil = b->H->nonil;
	} else {
		bn->hsorted = bn->hrevsorted = 0; /* set based on count later */
		bn->hdense = bn->H->nonil = 0;
	}
	if (ATOMtype(tt) == ATOMtype(b->ttype)) {
		ALIGNsetT(bn, b);
	} else if (ATOMstorage(tt) == ATOMstorage(b->ttype) &&
		   ATOMcompare(tt) == ATOMcompare(b->ttype)) {
		bn->tsorted = b->tsorted;
		bn->trevsorted = b->trevsorted;
		bn->tdense = b->tdense && ATOMtype(bn->ttype) == TYPE_oid;
		if (b->tkey)
			BATkey(BATmirror(bn), TRUE);
		bn->T->nonil = b->T->nonil;
	} else {
		bn->tsorted = bn->trevsorted = 0; /* set based on count later */
		bn->tdense = bn->T->nonil = 0;
	}
	if (BATcount(bn) <= 1) {
		bn->hsorted = BATatoms[b->htype].linear;
		bn->hrevsorted = BATatoms[b->htype].linear;
		bn->hkey = 1;
		bn->tsorted = BATatoms[b->ttype].linear;
		bn->trevsorted = BATatoms[b->ttype].linear;
		bn->tkey = 1;
	}
	if (writable != TRUE)
		bn->batRestricted = BAT_READ;
	return bn;
      bunins_failed:
	BBPreclaim(bn);
	return NULL;
}

#ifdef HAVE_HGE
#define un_move_sz16(src, dst, sz)					\
		if (sz == 16) {						\
			* (hge *) dst = * (hge *) src;			\
		} else
#else
#define un_move_sz16(src, dst, sz)
#endif

#define un_move(src, dst, sz)						\
	do {								\
		un_move_sz16(src,dst,sz)				\
		if (sz == 8) {						\
			* (lng *) dst = * (lng *) src;			\
		} else if (sz == 4) {					\
			* (int *) dst = * (int *) src;			\
		} else {						\
			str _dst = (str) dst, _src = (str) src, _end = _src + sz; \
									\
			while (_src < _end)				\
				*_dst++ = *_src++;			\
		}							\
	} while (0)
#define hacc_update(func, get, p, idx)					\
	do {								\
		if (b->H->hash) {					\
			func(b->H->hash, idx, get(bi, p), p < last);	\
		}							\
	} while (0)
#define tacc_update(func, get, p, idx)					\
	do {								\
		if (b->T->hash) {					\
			func(b->T->hash, idx, get(bi, p), p < last);	\
		}							\
	} while (0)
#define acc_move(l, p, idx2, idx1)					\
	do {								\
		char tmp[16];						\
		/* avoid compiler warning: dereferencing type-punned pointer \
		 * will break strict-aliasing rules */			\
		char *tmpp = tmp;					\
									\
		assert(hs <= 16);					\
		assert(ts <= 16);					\
		if (b->H->hash) {					\
			HASHmove(b->H->hash, idx2, idx1, BUNhead(bi, l), l < last); \
		}							\
		if (b->T->hash) {					\
			HASHmove(b->T->hash, idx2, idx1, BUNtail(bi, l), l < last); \
		}							\
									\
		/* move first to tmp */					\
		un_move(Hloc(b, l), tmpp, hs);				\
		/* move delete to first */				\
		un_move(Hloc(b, p), Hloc(b, l), hs);			\
		/* move first to deleted */				\
		un_move(tmpp, Hloc(b, p), hs);				\
									\
		/* move first to tmp */					\
		un_move(Tloc(b, l), tmpp, ts);				\
		/* move delete to first */				\
		un_move(Tloc(b, p), Tloc(b, l), ts);			\
		/* move first to deleted */				\
		un_move(tmpp, Tloc(b, p), ts);				\
	} while (0)

/*
 * @- BUN Insertion
 * Insertion into a BAT is split into two operations BUNins and
 * BUNfastins.  The former should be used when integrity enforcement
 * and index maintenance is required.  The latter is used to quickly
 * insert the BUN into the result without any additional check.  For
 * those cases where speed is required, the type decoding can be
 * circumvented by asking for a BUN using BATbunalloc and fill it
 * directly. See gdk.mx for the bunfastins(b,h,t) macros.
 */
BAT *
BUNfastins(BAT *b, const void *h, const void *t)
{
	bunfastins(b, h, t);
	if (!b->batDirty)
		b->batDirty = TRUE;
	return b;
      bunins_failed:
	return NULL;
}


static void
setcolprops(BAT *b, COLrec *col, const void *x)
{
	int isnil = col->type != TYPE_void &&
		atom_CMP(x, ATOMnilptr(col->type), col->type) == 0;
	BATiter bi;
	BUN pos;
	const void *prv;
	int cmp;

	/* x may only be NULL if the column type is VOID */
	assert(x != NULL || col->type == TYPE_void);
	if (b->batCount == 0) {
		/* first value */
		col->sorted = col->revsorted = BATatoms[col->type].linear != 0;
		col->key |= 1;
		if (col->type == TYPE_void) {
			if (x) {
				col->seq = * (const oid *) x;
			}
			col->nil = col->seq == oid_nil;
			col->nonil = !col->nil;
		} else {
			col->nil = isnil;
			col->nonil = !isnil;
			if (col->type == TYPE_oid) {
				col->dense = !isnil;
				col->seq = * (const oid *) x;
			}
		}
	} else if (col->type == TYPE_void) {
		/* not the first value in a VOID column: we keep the
		 * seqbase and x is not used, so only some properties
		 * are affected */
		if (col->seq != oid_nil) {
			col->revsorted = 0;
			col->nil = 0;
			col->nonil = 1;
		} else {
			col->key = 0;
			col->nil = 1;
			col->nonil = 0;
		}
	} else {
		bi = bat_iterator(b);
		pos = BUNlast(b);
		prv = col == b->H ? BUNhead(bi, pos - 1) : BUNtail(bi, pos - 1);
		cmp = atom_CMP(prv, x, col->type);

		if (col->key == 1 && /* assume outside check if BOUND2BTRUE */
		    (cmp == 0 || /* definitely not KEY */
		     (b->batCount > 1 && /* can't guarantee KEY if unordered */
		      ((col->sorted && cmp > 0) ||
		       (col->revsorted && cmp < 0) ||
		       (!col->sorted && !col->revsorted))))) {
			col->key = 0;
			col->nokey[0] = pos - 1;
			col->nokey[1] = pos;
		}
		if (col->sorted && cmp > 0) {
			/* out of order */
			col->sorted = 0;
			col->nosorted = pos;
		}
		if (col->revsorted && cmp < 0) {
			/* out of order */
			col->revsorted = 0;
			col->norevsorted = pos;
		}
		if (col->dense && (cmp >= 0 || * (const oid *) prv + 1 != * (const oid *) x)) {
			col->dense = 0;
			col->nodense = pos;
		}
		if (isnil) {
			col->nonil = 0;
			col->nil = 1;
		}
	}
}

/* maybe materialize a VOID column */
#define void_materialize(b, x)						\
	do {								\
		if ((b)->x##type == TYPE_void &&			\
		    (b)->x##seqbase != oid_nil) {			\
			if (* (oid *) x == oid_nil ||			\
			    ((b)->batCount > 0 &&			\
			     (b)->x##seqbase + (b)->batCount != *(oid *) x)) { \
				if (((b) = BATmaterialize##x(b)) == NULL) \
					return NULL;			\
				countonly = 0;				\
			} else if ((b)->batCount == 0) {		\
				(b)->x##seqbase = * (oid *) x;	\
			}						\
		}							\
	} while (0)

/*
 * The interface routine should also perform integrity checks.  Null
 * values should have been obtained at a higher level.  This code
 * assumes that new elements are appended to the BUN list.
 */
BAT *
BUNins(BAT *b, const void *h, const void *t, bit force)
{
	int countonly;
	BUN p;
	BAT *bm;

	BATcheck(b, "BUNins");
	BATcheck(h, "BUNins: head value is nil");

	countonly = (b->htype == TYPE_void && b->ttype == TYPE_void);
	bm = BBP_cache(-b->batCacheid);

	void_materialize(b, h);
	void_materialize(b, t);

	if ((b->hkey & BOUND2BTRUE) && (p = BUNfnd(bm, h)) != BUN_NONE) {
		if (BUNinplace(b, p, h, t, force) == NULL)
			return NULL;
	} else if ((b->tkey & BOUND2BTRUE) && (p = BUNfnd(b, t)) != BUN_NONE) {
		if (BUNinplace(bm, p, t, h, force) == NULL)
			return NULL;
	} else {
		size_t hsize = 0, tsize = 0;

		p = BUNlast(b);	/* insert at end */
		if (p == BUN_MAX || b->batCount == BUN_MAX) {
			GDKerror("BUNins: bat too large\n");
			return NULL;
		}

		if (unshare_string_heap(b) == GDK_FAIL) {
			GDKerror("BUNins: failed to unshare string heap\n");
			return NULL;
		}

		ALIGNins(b, "BUNins", force);
		b->batDirty = 1;
		if (b->H->hash && b->H->vheap)
			hsize = b->H->vheap->size;
		if (b->T->hash && b->T->vheap)
			tsize = b->T->vheap->size;

		setcolprops(b, b->H, h);
		setcolprops(b, b->T, t);

		if (!countonly) {
			bunfastins(b, h, t);
		} else {
			BATsetcount(b, b->batCount + 1);
		}

		if (b->H->hash) {
			HASHins(bm, p, h);
			if (hsize && hsize != b->H->vheap->size)
				HEAPwarm(b->H->vheap);
		}
		if (b->T->hash) {
			HASHins(b, p, t);

			if (tsize && tsize != b->T->vheap->size)
				HEAPwarm(b->T->vheap);
		}
	}
	IMPSdestroy(b); /* no support for inserts in imprints yet */
	return b;
      bunins_failed:
	return NULL;
}

oid
MAXoid(BAT *i)
{
	BATiter ii = bat_iterator(i);
	oid o = i->hseqbase - 1;

	if (i->batCount)
		o = *(oid *) BUNhead(ii, BUNlast(i) - 1);
	if (!BAThordered(i)) {
		BUN r, s;

		BATloop(i, r, s) {
			oid v = *(oid *) BUNhead(ii, r);

			if (v > o)
				o = v;
		}
	}
	return o;
}

/*
 * @+ BUNappend
 * The BUNappend function can be used to add a single value to void
 * and oid headed bats. The new head value will be a unique number,
 * (max(bat)+1).
 */
BAT *
BUNappend(BAT *b, const void *t, bit force)
{
	BUN i;
	BUN p;
	BAT *bm;
	const void *h = NULL;
	oid id = 0;
	int countonly;
	size_t hsize = 0, tsize = 0;

	BATcheck(b, "BUNappend");

	if (b->htype != TYPE_void && b->htype != TYPE_oid) {
		GDKerror("BUNappend: can only append to void and oid bats\n");
		return NULL;
	}

	assert(!isVIEW(b));
	bm = BATmirror(b);
	if ((b->tkey & BOUND2BTRUE) && BUNfnd(b, t) != BUN_NONE) {
		return b;
	}

	p = BUNlast(b);		/* insert at end */
	if (p == BUN_MAX || b->batCount == BUN_MAX) {
		GDKerror("BUNappend: bat too large\n");
		return NULL;
	}

	i = p;
	ALIGNapp(b, "BUNappend", force);
	b->batDirty = 1;
	countonly = (b->htype == TYPE_void && b->ttype == TYPE_void);
	if (b->H->hash && b->H->vheap)
		hsize = b->H->vheap->size;
	if (b->T->hash && b->T->vheap)
		tsize = b->T->vheap->size;

	if (b->htype == TYPE_oid) {
		h = &id;
		id = b->batCount == 0 ? 0 : MAXoid(b) + 1;
	}
	void_materialize(b, t);

	if (unshare_string_heap(b) == GDK_FAIL) {
		GDKerror("BUNappend: failed to unshare string heap\n");
		return NULL;
	}

	setcolprops(b, b->H, h);
	setcolprops(b, b->T, t);

	if (!countonly) {
		bunfastins(b, h, t);
	} else {
		BATsetcount(b, b->batCount + 1);
	}


	IMPSdestroy(b); /* no support for inserts in imprints yet */

	/* first adapt the hashes; then the user-defined accelerators.
	 * REASON: some accelerator updates (qsignature) use the hashes!
	 */
	if (b->H->hash && h) {
		HASHins(bm, i, h);
		if (hsize && hsize != b->H->vheap->size)
			HEAPwarm(b->H->vheap);
	}
	if (b->T->hash) {
		HASHins(b, i, t);

		if (tsize && tsize != b->T->vheap->size)
			HEAPwarm(b->T->vheap);
	}
	return b;
      bunins_failed:
	return NULL;
}


/*
 * @- BUN Delete
 * Deletes should maintain the BAT as a contiguous array. This
 * implementation permits using a BATloop for(;;) construction to use
 * the BUNdelete routines, by not modifying what is in front of the
 * deleted bun.
 *
 * This routine returns the next BUN in b after deletion of p.  Note:
 * to cause less trouble when updating BATs with void columns the
 * delete policy has been changed. Deleted volatile elements are now
 * being overwritten by the last element; instead of causing a cascade
 * of moves. The sequential deletability property is changed somewhat:
 * instead of doing
 * 	BATloop(b,p,q) BUNdelete(b,p,FALSE)
 * one now must do:
 *	BATloopDEL(b,p) p = BUNdelete(b,p,FALSE)
 */
#define hashins(h,i,v,n) HASHins_any(h,i,v)
#define hashdel(h,i,v,n) HASHdel(h,i,v,n)

static inline BUN
BUNdelete_(BAT *b, BUN p, bit force)
{
	BATiter bi = bat_iterator(b);
	BAT *bm = BBP_cache(-b->batCacheid);
	BUN l, last = BUNlast(b) - 1;
	BUN idx1, idx2;

	ALIGNdel(b, "BUNdelete", force);	/* zap alignment info */

	/*
	 * @- Committed Delete.
	 * Deleting a (committed) bun: the first and deleted swap position.
	 */
	if (p < b->batInserted && !force) {
		idx1 = p;
		if (p == b->batFirst) {	/* first can simply be discarded */
			hacc_update(hashdel,BUNhead,p,idx1);
			tacc_update(hashdel,BUNtail,p,idx1);

			if (BAThdense(b)) {
				bm->tseqbase = ++b->hseqbase;
			}
			if (BATtdense(b)) {
				bm->hseqbase = ++b->tseqbase;
			}
		} else {
			unsigned short hs = Hsize(b), ts = Tsize(b);

			hacc_update(hashdel,BUNhead,p,idx1);
			tacc_update(hashdel,BUNtail,p,idx1);

			l = BUNfirst(b);
			idx2 = l;
			acc_move(l,p,idx2,idx1);
			if (b->hsorted) {
				b->hsorted = FALSE;
				b->H->nosorted = idx1;
			}
			if (b->hrevsorted) {
				b->hrevsorted = FALSE;
				b->H->norevsorted = idx1;
			}
			if (b->hdense) {
				b->hdense = FALSE;
				b->H->nodense = idx1;
			}
			if (b->tsorted) {
				b->tsorted = FALSE;
				b->T->nosorted = idx1;
			}
			if (b->trevsorted) {
				b->trevsorted = FALSE;
				b->T->norevsorted = idx1;
			}
			if (b->tdense) {
				b->tdense = FALSE;
				b->T->nodense = idx1;
			}
		}
		b->batFirst++;
	} else {
		/*
		 * @- Uncommitted Delete.
		 * This bun was not committed, and should therefore
		 * disappear. The last inserted bun (if present) is
		 * copied over it.
		 */
		int (*hunfix) (const void *) = BATatoms[b->htype].atomUnfix;
		int (*tunfix) (const void *) = BATatoms[b->ttype].atomUnfix;
		void (*hatmdel) (Heap *, var_t *) = BATatoms[b->htype].atomDel;
		void (*tatmdel) (Heap *, var_t *) = BATatoms[b->ttype].atomDel;

		if (hunfix) {
			(*hunfix) (BUNhead(bi, p));
		}
		if (tunfix) {
			(*tunfix) (BUNtail(bi, p));
		}
		if (hatmdel) {
			assert(b->H->width == sizeof(var_t));
			(*hatmdel) (b->H->vheap, (var_t *) BUNhloc(bi, p));
		}
		if (tatmdel) {
			assert(b->T->width == sizeof(var_t));
			(*tatmdel) (b->T->vheap, (var_t *) BUNtloc(bi, p));
		}
		idx1 = p;
		hacc_update(hashdel,BUNhead,p,idx1);
		tacc_update(hashdel,BUNtail,p,idx1);
		idx2 = last;
		if (p != last) {
			unsigned short hs = Hsize(b), ts = Tsize(b);
			BATiter bi2 = bat_iterator(b);

			/* coverity[result_independent_of_operands] */
			acc_move(last,p,idx2,idx1);
			/* If a column was sorted before the BUN was
			   deleted, check whether it is still sorted
			   afterward.  This is done by comparing the
			   value that was put in place of the deleted
			   value is still ordered correctly with
			   respect to the following value.  Note that
			   if p+1==last, the new value is now the
			   last, so no comparison is needed. */
			if (b->hsorted) {
				if (p + 1 < last &&
				    ATOMcmp(b->htype, BUNhead(bi, p), BUNhead(bi2, p + 1)) > 0) {
					b->hsorted = FALSE;
					b->H->nosorted = idx1;
				}
				if (b->hdense) {
					b->hdense = FALSE;
					b->H->nodense = idx1;
				}
			}
			if (b->hrevsorted) {
				if (p + 1 < last &&
				    ATOMcmp(b->htype, BUNhead(bi, p), BUNhead(bi2, p + 1)) < 0) {
					b->hrevsorted = FALSE;
					b->H->norevsorted = idx1;
				}
			}
			if (b->tsorted) {
				if (p + 1 < last &&
				    ATOMcmp(b->ttype, BUNtail(bi, p), BUNtail(bi2, p + 1)) > 0) {
					b->tsorted = FALSE;
					b->H->nosorted = idx1;
				}
				if (b->tdense) {
					b->tdense = FALSE;
					b->T->nodense = idx1;
				}
			}
			if (b->trevsorted) {
				if (p + 1 < last &&
				    ATOMcmp(b->ttype, BUNtail(bi, p), BUNtail(bi2, p + 1)) < 0) {
					b->trevsorted = FALSE;
					b->H->norevsorted = idx1;
				}
			}
		}
		b->H->heap.free -= Hsize(b);
		b->T->heap.free -= Tsize(b);
		p--;
	}
	b->batCount--;
	b->batDirty = 1;	/* bat is dirty */
	IMPSdestroy(b); /* no support for inserts in imprints yet */
	return p;
}

BUN
BUNdelete(BAT *b, BUN p, bit force)
{
	if (p == BUN_NONE) {
		return p;
	}
	if ((b->htype == TYPE_void && b->hseqbase != oid_nil) || (b->ttype == TYPE_void && b->tseqbase != oid_nil)) {
		BUN last = BUNlast(b) - 1;

		if ((p < b->batInserted || p != last) && !force) {
			b = BATmaterialize(b);
			if (b == NULL)
				return BUN_NONE;
		}
	}
	return BUNdelete_(b, p, force);
}

static BUN BUNlocate(BAT *b, const void *x, const void *y);

BAT *
BUNdel(BAT *b, const void *x, const void *y, bit force)
{
	BUN p;

	BATcheck(b, "BUNdel");
	BATcheck(x, "BUNdel: head value is nil");

	if ((p = BUNlocate(b, x, y)) != BUN_NONE) {
		ALIGNdel(b, "BUNdel", force);	/* zap alignment info */
		BUNdelete(b, p, force);
		return b;
	}
	return 0;
}

/*
 * The routine BUNdelHead is similar, but removes all BUNs whose head
 * matches the argument passed.
 */
BAT *
BUNdelHead(BAT *b, const void *x, bit force)
{
	BUN p;
	BAT *bm;

	BATcheck(b, "BUNdelHead");

	bm = BATmirror(b);
	if (x == NULL) {
		x = ATOMnilptr(b->htype);
	}
	if ((p = BUNfnd(bm, x)) != BUN_NONE) {
		ALIGNdel(b, "BUNdelHead", force);	/* zap alignment info */
		do {
			BUNdelete(b, p, force);
		} while ((p = BUNfnd(bm, x)) != BUN_NONE);
	}
	return b;
}

/*
 * Deletion of strings leads to garbage on the variable stack.  This
 * can be removed by compaction of the BAT through copying it.
 *
 * @-  BUN replace
 * The last operation in this context is BUN replace. It assumes that
 * the header denotes a key. The old value association is destroyed
 * (if it exists in the first place) and the new value takes its
 * place.
 *
 * In order to make updates on void columns workable; replaces on them
 * are always done in-place. Performing them without bun-movements
 * greatly simplifies the problem. The 'downside' is that when
 * transaction management has to be performed, replaced values should
 * be saved explicitly.
 */
BAT *
BUNinplace(BAT *b, BUN p, const void *h, const void *t, bit force)
{
	if (p >= b->batInserted || force) {
		/* uncommitted BUN elements */
		BUN last = BUNlast(b) - 1;
		BAT *bm = BBP_cache(-b->batCacheid);
		BUN pit = p;
		BATiter bi = bat_iterator(b);
		size_t tsize = b->tvarsized ? b->T->vheap->size : 0;
		int tt;
		BUN prv, nxt;

		ALIGNinp(b, "BUNreplace", force);	/* zap alignment info */
		if (b->T->nil &&
		    atom_CMP(BUNtail(bi, p), ATOMnilptr(b->ttype), b->ttype) == 0 &&
		    atom_CMP(t, ATOMnilptr(b->ttype), b->ttype) != 0) {
			/* if old value is nil and new value isn't,
			 * we're not sure anymore about the nil
			 * property, so we must clear it */
			b->T->nil = 0;
		}
		tacc_update(hashdel,BUNtail,p,pit);
		Treplacevalue(b, BUNtloc(bi, p), t);
		tacc_update(hashins,BUNtail,p,pit);

		tt = b->ttype;
		prv = p > b->batFirst ? p - 1 : BUN_NONE;
		nxt = p < last ? p + 1 : BUN_NONE;

		if (BATtordered(b)) {
			if ((prv != BUN_NONE &&
			     ATOMcmp(tt, t, BUNtail(bi, prv)) < 0) ||
			    (nxt != BUN_NONE &&
			     ATOMcmp(tt, t, BUNtail(bi, nxt)) > 0)) {
				b->tsorted = FALSE;
				b->T->nosorted = pit;
			} else if (b->ttype != TYPE_void && b->tdense) {
				if ((prv != BUN_NONE &&
				     1 + * (oid *) BUNtloc(bi, prv) != * (oid *) t) ||
				    (nxt != BUN_NONE &&
				     * (oid *) BUNtloc(bi, nxt) != 1 + * (oid *) t)) {
					b->tdense = FALSE;
					b->T->nodense = pit;
				} else if (prv == BUN_NONE &&
					   nxt == BUN_NONE) {
					bm->hseqbase = b->tseqbase = * (oid *) t;
				}
			}
		}
		if (BATtrevordered(b)) {
			if ((prv != BUN_NONE &&
			     ATOMcmp(tt, t, BUNtail(bi, prv)) > 0) ||
			    (nxt != BUN_NONE &&
			     ATOMcmp(tt, t, BUNtail(bi, nxt)) < 0)) {
				b->trevsorted = FALSE;
				b->T->norevsorted = pit;
			}
		}
		if (b->tvarsized && b->T->hash && tsize != b->T->vheap->size)
			HEAPwarm(b->T->vheap);
		if (((b->ttype != TYPE_void) & b->tkey & !(b->tkey & BOUND2BTRUE)) && b->batCount > 1) {
			BATkey(bm, FALSE);
		}
		if (b->T->nonil)
			b->T->nonil = t && atom_CMP(t, ATOMnilptr(b->ttype), b->ttype) != 0;
		b->T->heap.dirty = TRUE;
		if (b->T->vheap)
			b->T->vheap->dirty = TRUE;
	} else {
		/* committed BUN */
		BUNdelete(b, p, force);
		if (BUNins(b, h, t, force) == NULL) {
		      bunins_failed:
			return NULL;
		}
	}
	return b;
}

BAT *
BUNreplace(BAT *b, const void *h, const void *t, bit force)
{
	BUN p;

	BATcheck(b, "BUNreplace");
	BATcheck(h, "BUNreplace: head value is nil");
	BATcheck(t, "BUNreplace: tail value is nil");

	if ((p = BUNfnd(BATmirror(b), h)) == BUN_NONE)
		return b;

	if ((b->tkey & BOUND2BTRUE) && BUNfnd(b, t) != BUN_NONE) {
		return b;
	}
	if (b->ttype == TYPE_void) {
		BUN i;

		/* no need to materialize if value doesn't change */
		if (b->tseqbase == oid_nil || (b->hseqbase + p) == *(oid *) t)
			return b;
		i = p;
		b = BATmaterializet(b);
		if (b == NULL)
			return NULL;
		p = i;
	}

	return BUNinplace(b, p, h, t, force);
}

int
void_inplace(BAT *b, oid id, const void *val, bit force)
{
	int res = GDK_SUCCEED;
	BUN p = BUN_NONE;
	BUN oldInserted = b->batInserted;
	BAT *bm = BATmirror(b);

	assert(b->htype == TYPE_void);
	assert(b->hseqbase != oid_nil);
	assert(b->batCount > (id -b->hseqbase));

	b->batInserted = 0;
	p = BUNfndVOID(bm, &id);

	assert(force || p >= b->batInserted);	/* we don't want delete/ins */
	assert(force || !b->batRestricted);
	if (!BUNinplace(b, p, (ptr) &id, val, force))
		 res = GDK_FAIL;

	b->batInserted = oldInserted;
	return res;
}

BUN
void_replace_bat(BAT *b, BAT *u, bit force)
{
	BUN nr = 0;
	BUN r, s;
	BATiter ui = bat_iterator(u);

	BATloop(u, r, s) {
		oid updid = *(oid *) BUNhead(ui, r);
		const void *val = BUNtail(ui, r);

		if (void_inplace(b, updid, val, force) == GDK_FAIL)
			return BUN_NONE;
		nr++;
	}
	return nr;
}

/*
 * @- BUN Lookup
 * Location of a BUN using a value should use the available indexes to
 * speed up access. If indexes are lacking then a hash index is
 * constructed under the assumption that 1) multiple access to the BAT
 * can be expected and 2) building the hash is only slightly more
 * expensive than the full linear scan.  BUN_NONE is returned if no
 * such element could be found.  In those cases where the type is
 * known and a hash index is available, one should use the inline
 * functions to speed-up processing.
 */
static BUN
slowfnd(BAT *b, const void *v)
{
	BATiter bi = bat_iterator(b);
	BUN p, q;
<<<<<<< HEAD
	int (*cmp)(const void *, const void *) = BATatoms[b->ttype].atomCmp;
=======
	int (*cmp)(const void *, const void *) = ATOMcompare(b->htype);
>>>>>>> 45bf810d

	BATloop(b, p, q) {
		if ((*cmp)(v, BUNtail(bi, p)) == 0)
			return p;
	}
	return BUN_NONE;
}

BUN
BUNfnd(BAT *b, const void *v)
{
	BUN r = BUN_NONE;
	BATiter bi;

	BATcheck(b, "BUNfnd");
	if (!v)
		return r;
	if (BATtvoid(b))
		return BUNfndVOID(b, v);
	if (!b->T->hash) {
		if (BATtordered(b) || BATtrevordered(b))
			return SORTfnd(b, v);
	}
	bi = bat_iterator(b);
	switch (ATOMstorage(b->ttype)) {
	case TYPE_bte:
		HASHfnd_bte(r, bi, v);
		break;
	case TYPE_sht:
		HASHfnd_sht(r, bi, v);
		break;
	case TYPE_int:
	case TYPE_flt:
		HASHfnd_int(r, bi, v);
		break;
	case TYPE_dbl:
	case TYPE_lng:
		HASHfnd_lng(r, bi, v);
		break;
#ifdef HAVE_HGE
	case TYPE_hge:
		HASHfnd_hge(r, bi, v);
		break;
#endif
	case TYPE_str:
		HASHfnd_str(r, bi, v);
		break;
	default:
		HASHfnd(r, bi, v);
	}
	return r;
  hashfnd_failed:
	/* can't build hash table, search the slow way */
	return slowfnd(b, v);
}

#define usemirror()						\
	do {							\
		int (*_cmp) (const void *, const void *);	\
		const void *_p;					\
								\
		_cmp = hcmp;					\
		hcmp = tcmp;					\
		tcmp = _cmp;					\
		_p = x;						\
		x = y;						\
		y = _p;						\
		bi.b = b = BATmirror(b);			\
	} while (0)

#define dohash(hp)	(ATOMstorage(hp->type) != TYPE_bte &&	\
			 (ATOMstorage(hp->type) != TYPE_str ||	\
			  !GDK_ELIMDOUBLES(hp->vheap)))

static BUN
BUNlocate(BAT *b, const void *x, const void *y)
{
	BATiter bi = bat_iterator(b);
	int (*hcmp) (const void *, const void *);
	int (*tcmp) (const void *, const void *);
	int htpe, ttpe, hint = 0, tint = 0, hlng = 0, tlng = 0;
	union {
		var_t v;
		int i;
		lng l;
	} hidx, tidx;
	BUN p, q;
	BAT *v = NULL;

	BATcheck(b, "BUNlocate: BAT parameter required");
	BATcheck(x, "BUNlocate: value parameter required");
	hcmp = ATOMcompare(b->htype);
	tcmp = ATOMcompare(b->ttype);
	p = BUNfirst(b);
	q = BUNlast(b);
	if (p == q)
		return BUN_NONE;	/* empty bat */

	/* sometimes BUNlocate is just about a single column */
	if (y &&
	    BAThordered(b) &&
	    (*hcmp) (x, BUNhead(bi, p)) == 0 &&
	    (*hcmp) (x, BUNhead(bi, q - 1)) == 0)
		usemirror();
	if (y == NULL ||
	    (BATtordered(b) &&
	     (*tcmp) (y, BUNtail(bi, p)) == 0 &&
	     (*tcmp) (y, BUNtail(bi, q - 1)) == 0)) {
		return BUNfnd(BATmirror(b), x);
	}

	/* positional lookup is always the best choice */
	if (BATtdense(b))
		usemirror();
	if (BAThdense(b)) {
		BUN i = (BUN) (*(oid *) x - b->hseqbase);

		if (i < b->batCount) {
			i += BUNfirst(b);
			p = i;
			if ((*tcmp) (y, BUNtail(bi, p)) == 0)
				return p;
		}
		return BUN_NONE;
	}

	/* next, try to restrict the range using sorted columns */
	if (BATtordered(b) || BATtrevordered(b)) {
		p = SORTfndfirst(b, y);
		q = SORTfndlast(b, y);
	}
	if (BAThordered(b) || BAThrevordered(b)) {
		BUN mp = SORTfndfirst(BATmirror(b), x);
		BUN mq = SORTfndlast(BATmirror(b), x);

		if (mp > p)
			p = mp;
		if (mq < p)
			q = mq;
	}
	if (p >= q)
		return BUN_NONE;	/* value combination cannot occur */

	/* if the range is still larger than 32 BUNs, consider
	 * investing in a hash table */
	if ((q - p) > (1 << 5)) {
		/* regrettably MonetDB support only single-column hashes
		 * strategy: create a hash on both columns, and select
		 * the column with the best distribution
		 */
		if ((b->T->hash && b->H->hash == NULL) || !dohash(b->H))
			usemirror();
		if (b->H->hash == NULL && (v = VIEWcreate_(b, b, TRUE)) != NULL) {
			/* As we are going to remove the worst hash
			 * table later, we must do everything in a
			 * view, as it is not permitted to remove a
			 * hash table from a read-only operation (like
			 * BUNlocate). Other threads might then crash.
			 */
			if (dohash(v->H))
				(void) BATprepareHash(BATmirror(v));
			if (dohash(v->T))
				(void) BATprepareHash(v);
			if (v->H->hash && v->T->hash) {	/* we can choose between two hash tables */
				BUN hcnt = 0, tcnt = 0;
				BUN i;

				for (i = 0; i <= v->H->hash->mask; i++)
					hcnt += HASHget(v->H->hash,i) != HASHnil(v->H->hash);
				for (i = 0; i <= v->T->hash->mask; i++)
					tcnt += HASHget(v->T->hash,i) != HASHnil(v->T->hash);
				if (hcnt < tcnt) {
					usemirror();
					v = BATmirror(v);
				}
				/* remove the least selective hash table */
				HASHremove(v);
			}
			if (v->H->hash == NULL) {
				usemirror();
				v = BATmirror(v);
			}
			if (v->H->hash) {
				MT_lock_set(&GDKhashLock(abs(b->batCacheid)), "BUNlocate");
				if (b->H->hash == NULL) {	/* give it to the parent */
					b->H->hash = v->H->hash;
				}
				MT_lock_unset(&GDKhashLock(abs(b->batCacheid)), "BUNlocate");
			}
			BBPreclaim(v);
			v = NULL;
		}
	}

	/* exploit string double elimination, when present */
	htpe = ATOMbasetype(b->htype);
	ttpe = ATOMbasetype(b->ttype);
	if (ATOMstorage(htpe) == TYPE_str && GDK_ELIMDOUBLES(b->H->vheap) && b->H->width > 2) {
		hidx.v = strLocate(b->H->vheap, x);
		if (hidx.v == 0)
			return BUN_NONE;	/* x does not occur */
		if (b->H->hash == NULL) {
			switch (b->H->width) {
			case SIZEOF_INT:
				hidx.i = (int) hidx.v;
				x = &hidx.i;
				htpe = TYPE_int;
				break;
			case SIZEOF_LNG:
				hidx.l = (lng) hidx.v;
				x = &hidx.l;
				htpe = TYPE_lng;
				break;
#ifdef HAVE_HGE
			case SIZEOF_HGE:
				/* does this occur? do we need to handle it? */
				assert(0);
				break;
#endif
			}
		}
	}
	if (ATOMstorage(ttpe) == TYPE_str && GDK_ELIMDOUBLES(b->T->vheap) && b->T->width > 2) {
		tidx.v = strLocate(b->T->vheap, y);
		if (tidx.v == 0)
			return BUN_NONE;	/* y does not occur */
		if (b->T->hash == NULL) {
			switch (b->T->width) {
			case SIZEOF_INT:
				tidx.i = (int) tidx.v;
				y = &tidx.i;
				ttpe = TYPE_int;
				break;
			case SIZEOF_LNG:
				tidx.l = (lng) tidx.v;
				y = &tidx.l;
				ttpe = TYPE_lng;
				break;
#ifdef HAVE_HGE
			case SIZEOF_HGE:
				/* does this occur? do we need to handle it? */
				assert(0);
				break;
#endif
			}
		}
	}

	/* type analysis. For equi-lookup {flt,dbl,wrd,oid} can all be
	 * treated as either int or lng */
	if (!ATOMvarsized(htpe)) {
		hint = (ATOMsize(htpe) == sizeof(int));
		hlng = (ATOMsize(htpe) == sizeof(lng));
#ifdef HAVE_HGE
		/* does this occur? do we need to handle it? */
		assert(ATOMsize(htpe) != sizeof(hge));
#endif
	}
	if (!ATOMvarsized(ttpe)) {
		tint = (ATOMsize(ttpe) == sizeof(int));
		tlng = (ATOMsize(ttpe) == sizeof(lng));
#ifdef HAVE_HGE
		/* does this occur? do we need to handle it? */
		assert(ATOMsize(ttpe) != sizeof(hge));
#endif
	}

	/* hashloop over head values, check tail values */
	if (b->H->hash) {
		BUN h;

		bi = bat_iterator(BATmirror(b)); /* HASHloop works on tail */
		if (hint && tint) {
			HASHloop_int(bi, b->H->hash, h, x)
			    if (*(int *) y == *(int *) BUNhloc(bi, h))
				return h;
		} else if (hint && tlng) {
			HASHloop_int(bi, b->H->hash, h, x)
			    if (*(lng *) y == *(lng *) BUNhloc(bi, h))
				return h;
		} else if (hlng && tint) {
			HASHloop_lng(bi, b->H->hash, h, x)
			    if (*(int *) y == *(int *) BUNhloc(bi, h))
				return h;
		} else if (hlng && tlng) {
			HASHloop_lng(bi, b->H->hash, h, x)
			    if (*(lng *) y == *(lng *) BUNhloc(bi, h))
				return h;
		} else {
			HASHloop(bi, b->H->hash, h, x)
			    if ((*tcmp) (y, BUNhead(bi, h)) == 0)
				return h;
		}
		return BUN_NONE;
	}

	/* linear check; we get here for small ranges, [bte,bte] bats,
	 * and hash alloc failure */
	if (htpe == TYPE_bte && ttpe == TYPE_bte) {
		for (; p < q; p++)
			if (*(bte *) BUNhloc(bi, p) == *(bte *) x &&
			    *(bte *) BUNtloc(bi, p) == *(bte *) y)
				return p;
	} else if (hint && tint) {
		for (; p < q; p++)
			if (*(int *) BUNhloc(bi, p) == *(int *) x &&
			    *(int *) BUNtloc(bi, p) == *(int *) y)
				return p;
	} else if (hint && tlng) {
		for (; p < q; p++)
			if (*(int *) BUNhloc(bi, p) == *(int *) x &&
			    *(lng *) BUNtloc(bi, p) == *(lng *) y)
				return p;
	} else if (hlng && tint) {
		for (; p < q; p++)
			if (*(lng *) BUNhloc(bi, p) == *(lng *) x &&
			    *(int *) BUNtloc(bi, p) == *(int *) y)
				return p;
	} else if (hlng && tlng) {
		for (; p < q; p++)
			if (*(lng *) BUNhloc(bi, p) == *(lng *) x &&
			    *(lng *) BUNtloc(bi, p) == *(lng *) y)
				return p;
	} else {
		for (; p < q; p++)
			if ((*hcmp) (x, BUNhead(bi, p)) == 0 &&
			    (*tcmp) (y, BUNtail(bi, p)) == 0)
				return p;
	}
	return BUN_NONE;
}



/*
 * @+ BAT Property Management
 *
 * The function BATcount returns the number of active elements in a
 * BAT.  Counting is type independent.  It can be implemented quickly,
 * because the system ensures a dense BUN list.
 */
void
BATsetcapacity(BAT *b, BUN cnt)
{
	b->batCapacity = cnt;
	assert(b->batCount <= cnt);
}

void
BATsetcount(BAT *b, BUN cnt)
{
	b->batCount = cnt;
	b->batDirtydesc = TRUE;
	b->H->heap.free = headsize(b, BUNfirst(b) + cnt);
	b->T->heap.free = tailsize(b, BUNfirst(b) + cnt);
	if (b->H->type == TYPE_void && b->T->type == TYPE_void)
		b->batCapacity = cnt;
	if (cnt <= 1) {
		b->hsorted = b->hrevsorted = BATatoms[b->htype].linear != 0;
		b->tsorted = b->trevsorted = BATatoms[b->ttype].linear != 0;
	}
	assert(b->batCapacity >= cnt);
}

size_t
BATvmsize(BAT *b, int dirty)
{
	BATcheck(b, "BATvmsize");
	if (b->batDirty || (b->batPersistence != TRANSIENT && !b->batCopiedtodisk))
		dirty = 0;
	return (!dirty || b->H->heap.dirty ? HEAPvmsize(&b->H->heap) : 0) +
		(!dirty || b->T->heap.dirty ? HEAPvmsize(&b->T->heap) : 0) +
		((!dirty || b->H->heap.dirty) && b->H->hash ? HEAPvmsize(b->H->hash->heap) : 0) +
		((!dirty || b->T->heap.dirty) && b->T->hash ? HEAPvmsize(b->T->hash->heap) : 0) +
		(b->H->vheap && (!dirty || b->H->vheap->dirty) ? HEAPvmsize(b->H->vheap) : 0) +
		(b->T->vheap && (!dirty || b->T->vheap->dirty) ? HEAPvmsize(b->T->vheap) : 0);
}

size_t
BATmemsize(BAT *b, int dirty)
{
	BATcheck(b, "BATmemsize");
	if (b->batDirty ||
	    (b->batPersistence != TRANSIENT && !b->batCopiedtodisk))
		dirty = 0;
	return (!dirty || b->batDirtydesc ? sizeof(BATstore) : 0) +
		(!dirty || b->H->heap.dirty ? HEAPmemsize(&b->H->heap) : 0) +
		(!dirty || b->T->heap.dirty ? HEAPmemsize(&b->T->heap) : 0) +
		((!dirty || b->H->heap.dirty) && b->H->hash ? HEAPmemsize(b->H->hash->heap) : 0) +
		((!dirty || b->T->heap.dirty) && b->T->hash ? HEAPmemsize(b->T->hash->heap) : 0) +
		(b->H->vheap && (!dirty || b->H->vheap->dirty) ? HEAPmemsize(b->H->vheap) : 0) +
		(b->T->vheap && (!dirty || b->T->vheap->dirty) ? HEAPmemsize(b->T->vheap) : 0);
}

/*
 * The key and name properties can be changed at any time.  Keyed
 * dimensions are automatically supported by an auxiliary hash-based
 * access structure to speed up searching. Turning off the key
 * integrity property does not cause the index to disappear. It can
 * still be used to speed-up retrieval. The routine BATkey sets the
 * key property of the association head.
 */
BAT *
BATkey(BAT *b, int flag)
{
	bat parent;

	BATcheck(b, "BATkey");
	parent = VIEWparentcol(b);
	if (b->htype == TYPE_void) {
		if (b->hseqbase == oid_nil && flag == BOUND2BTRUE) {
			GDKerror("BATkey: nil-column cannot be kept unique.\n");
		}
		if (b->hseqbase != oid_nil && flag == FALSE) {
			GDKerror("BATkey: dense column must be unique.\n");
		}
		if (b->hseqbase == oid_nil && flag == TRUE && b->batCount > 1) {
			GDKerror("BATkey: void column cannot be unique.\n");
		}
	}
	if (flag)
		flag |= (1 | b->hkey);
	if (b->hkey != flag)
		b->batDirtydesc = TRUE;
	b->hkey = flag;
	if (!flag)
		b->hdense = 0;
	if (flag && parent && ALIGNsynced(b, BBP_cache(parent)))
		BATkey(BBP_cache(parent), TRUE);
	return b;
}


BAT *
BATseqbase(BAT *b, oid o)
{
	BATcheck(b, "BATseqbase");
	assert(o <= oid_nil);
	if (ATOMtype(b->htype) == TYPE_oid) {
		if (b->hseqbase != o) {
			b->batDirtydesc = TRUE;
			/* zap alignment if column is changed by new
			 * seqbase */
			if (b->htype == TYPE_void)
				b->halign = 0;
		}
		b->hseqbase = o;
		if (b->htype == TYPE_oid && o == oid_nil)
			b->hdense = 0;

		/* adapt keyness */
		if (BAThvoid(b)) {
			if (o == oid_nil) {
				b->hkey = b->batCount <= 1;
				b->H->nonil = b->batCount == 0;
				b->H->nil = b->batCount > 0;
				b->hsorted = b->hrevsorted = 1;
			} else {
				if (!b->hkey) {
					b->hkey = TRUE;
					b->H->nokey[0] = b->H->nokey[1] = 0;
				}
				b->H->nonil = 1;
				b->H->nil = 0;
				b->hsorted = 1;
				b->hrevsorted = b->batCount <= 1;
			}
		}
	}
	return b;
}

/*
 * BATs have a logical name that is independent of their location in
 * the file system (this depends on batCacheid).  The dimensions of
 * the BAT can be given a separate name.  It helps front-ends in
 * identifying the column of interest.  The new name should be
 * recognizable as an identifier.  Otherwise interaction through the
 * front-ends becomes complicated.
 */
int
BATname(BAT *b, const char *nme)
{
	BATcheck(b, "BATname");
	return BBPrename(b->batCacheid, nme);
}

str
BATrename(BAT *b, const char *nme)
{
	int ret;

	BATcheck(b, "BATrename");
	ret = BATname(b, nme);
	if (ret == 1) {
		GDKerror("BATrename: identifier expected: %s\n", nme);
	} else if (ret == BBPRENAME_ALREADY) {
		GDKerror("BATrename: name is in use: '%s'.\n", nme);
	} else if (ret == BBPRENAME_ILLEGAL) {
		GDKerror("BATrename: illegal temporary name: '%s'\n", nme);
	} else if (ret == BBPRENAME_LONG) {
		GDKerror("BATrename: name too long: '%s'\n", nme);
	}
	return BBPname(b->batCacheid);
}


BAT *
BATroles(BAT *b, const char *hnme, const char *tnme)
{
	BATcheck(b, "BATroles");
	if (b->hident && !default_ident(b->hident))
		GDKfree(b->hident);
	if (hnme)
		b->hident = GDKstrdup(hnme);
	else
		b->hident = BATstring_h;
	if (b->tident && !default_ident(b->tident))
		GDKfree(b->tident);
	if (tnme)
		b->tident = GDKstrdup(tnme);
	else
		b->tident = BATstring_t;
	return b;
}

/*
 * @- BATmmap
 * Changing the storage status of heaps in a BAT is done in BATmmap.
 * The new semantics is to do nothing: the new mapping only takes
 * effect the next time the bat is loaded or extended. The latter is
 * needed for loading large data sets. These transient bats should
 * switch cheaply between malloced and memory mapped modes.
 *
 * We modify the hp->storage fields using HEAPnewstorage and store
 * that we want malloced or memory mapped heaps in special binary
 * batMap fields that are used when the BAT descriptor is saved.
 */
/* TODO niels: merge with BATsetmodes in gdk_storage */
#define STORE_MODE(m,r,e,s,f) (((m) == STORE_MEM)?STORE_MEM:((r)&&(e)&&!(f))||(s)==STORE_PRIV?STORE_PRIV:STORE_MMAP)
static void
HEAPnewstorage(BAT *b, int force)
{
	int existing = (BBPstatus(b->batCacheid) & BBPEXISTING);
	int brestrict = (b->batRestricted == BAT_WRITE);

	if (b->batMaphead) {
		b->H->heap.newstorage = STORE_MODE(b->batMaphead, brestrict, existing, b->H->heap.storage, force);
		if (force)
			b->H->heap.forcemap = 1;
	}
	if (b->batMaptail) {
		b->T->heap.newstorage = STORE_MODE(b->batMaptail, brestrict, existing, b->T->heap.storage, force);
		if (force)
			b->T->heap.forcemap = 1;
	}
	if (b->H->vheap && b->batMaphheap) {
		int hrestrict = (b->batRestricted == BAT_APPEND) && ATOMappendpriv(b->htype, b->H->vheap);
		b->H->vheap->newstorage = STORE_MODE(b->batMaphheap, brestrict || hrestrict, existing, b->H->vheap->storage, force);
		if (force)
			b->H->vheap->forcemap = 1;
	}
	if (b->T->vheap && b->batMaptheap) {
		int trestrict = (b->batRestricted == BAT_APPEND) && ATOMappendpriv(b->ttype, b->T->vheap);
		b->T->vheap->newstorage = STORE_MODE(b->batMaptheap, brestrict || trestrict, existing, b->T->vheap->storage, force);
		if (force)
			b->T->vheap->forcemap = 1;
	}
}

int
BATmmap(BAT *b, int hb, int tb, int hhp, int thp, int force)
{
	BATcheck(b, "BATmmap");
	IODEBUG fprintf(stderr, "#BATmmap(%s,%d,%d,%d,%d%s)\n", BATgetId(b), hb, tb, hhp, thp, force ? ",force" : "");

	/* Reverse back if required, as this determines which heap is
	 * saved in the "hheap" file and which in the "theap" file.
	 */
	if (b->batCacheid < 0) {
		int swap = hb;
		hb = tb;
		tb = swap;
		swap = hhp;
		hhp = thp;
		thp = swap;
		b = BATmirror(b);
	}
	b->batMaphead = hb;
	b->batMaptail = tb;
	b->batMaphheap = hhp;
	b->batMaptheap = thp;
	HEAPnewstorage(b, force);
	b->batDirtydesc = 1;
	return 0;
}

/*
 * @- Change the BAT access permissions (read, append, write)
 * Regrettably, BAT access-permissions, persistent status and memory
 * map modes, interact in ways that makes one's brain sizzle. This
 * makes BATsetaccess and TMcommit (where a change in BAT persistence
 * mode is made permanent) points in which the memory map status of
 * bats needs to be carefully re-assessed and ensured.
 *
 * Another complication is the fact that during commit, concurrent
 * users may access the heaps, such that the simple solution
 * unmap;re-map is out of the question.
 * Even worse, it is not possible to even rename an open mmap file in
 * Windows. For this purpose, we dropped the old .priv scheme, which
 * relied on file moves. Now, the file that is opened with mmap is
 * always the X file, in case of newstorage=STORE_PRIV, we save in a
 * new file X.new
 *
 * we must consider the following dimensions:
 *
 * persistence:
 *     not simply the current persistence mode but whether the bat *was*
 *     present at the last commit point (BBP status & BBPEXISTING).
 *     The crucial issue is namely whether we must guarantee recovery
 *     to a previous sane state.
 *
 * access:
 *     whether the BAT is BAT_READ or BAT_WRITE. Note that BAT_APPEND
 *     is usually the same as BAT_READ (as our concern are only data pages
 *     that already existed at the last commit).
 *
 * storage:
 *     the current way the heap file X is memory-mapped;
 *     STORE_MMAP uses direct mapping (so dirty pages may be flushed
 *     at any time to disk), STORE_PRIV uses copy-on-write.
 *
 * newstorage:
 *     the current save-regime. STORE_MMAP calls msync() on the heap X,
 *     whereas STORE_PRIV writes the *entire* heap in a file: X.new
 *     If a BAT is loaded from disk, the field newstorage is used
 *     to set storage as well (so before change-access and commit-
 *     persistence mayhem, we always have newstorage=storage).
 *
 * change-access:
 *     what happens if the bat-access mode is changed from
 *     BAT_READ into BAT_WRITE (or vice versa).
 *
 * commit-persistence:
 *     what happens during commit if the bat-persistence mode was
 *     changed (from TRANSIENT into PERSISTENT, or vice versa).
 *
 * this is the scheme:
 *
 *  persistence access    newstorage storage    change-access commit-persistence
 *  =========== ========= ========== ========== ============= ==================
 * 0 transient  BAT_READ  STORE_MMAP STORE_MMAP =>2           =>4
 * 1 transient  BAT_READ  STORE_PRIV STORE_PRIV =>3           =>5
 * 2 transient  BAT_WRITE STORE_MMAP STORE_MMAP =>0           =>6+
 * 3 transient  BAT_WRITE STORE_PRIV STORE_PRIV =>1           =>7
 * 4 persistent BAT_READ  STORE_MMAP STORE_MMAP =>6+          =>0
 * 5 persistent BAT_READ  STORE_PRIV STORE_PRIV =>7           =>1
 * 6 persistent BAT_WRITE STORE_PRIV STORE_MMAP del X.new=>4+ del X.new;=>2+
 * 7 persistent BAT_WRITE STORE_PRIV STORE_PRIV =>5           =>3
 *
 * exception states:
 * a transient  BAT_READ  STORE_PRIV STORE_MMAP =>b           =>c
 * b transient  BAT_WRITE STORE_PRIV STORE_MMAP =>a           =>6
 * c persistent BAT_READ  STORE_PRIV STORE_MMAP =>6           =>a
 *
 * (+) indicates that we must ensure that the heap gets saved in its new mode
 *
 * Note that we now allow a heap with save-regime STORE_PRIV that was
 * actually mapped STORE_MMAP. In effect, the potential corruption of
 * the X file is compensated by writing out full X.new files that take
 * precedence.  When transitioning out of this state towards one with
 * both storage regime and OS as STORE_MMAP we need to move the X.new
 * files into the backup directory. Then msync the X file and (on
 * success) remove the X.new; see backup_new().
 *
 * Exception states are only reachable if the commit fails and those
 * new persistent bats have already been processed (but never become
 * part of a committed state). In that case a transition 2=>6 may end
 * up 2=>b.  Exception states a and c are reachable from b.
 *
 * Errors in HEAPchangeaccess() can be handled atomically inside the
 * routine.  The work on changing mmap modes HEAPcommitpersistence()
 * is done during the BBPsync() for all bats that are newly persistent
 * (BBPNEW). After the TMcommit(), it is done for those bats that are
 * no longer persistent after the commit (BBPDELETED), only if it
 * succeeds.  Such transient bats cannot be processed before the
 * commit, because the commit may fail and then the more unsafe
 * transient mmap modes would be present on a persistent bat.
 *
 * See dirty_bat() in BBPsync() -- gdk_bbp.mx and epilogue() in
 * gdk_tm.mx
 *
 * Including the exception states, we have 11 of the 16
 * combinations. As for the 5 avoided states, all four
 * (persistence,access) states with (STORE_MMAP,STORE_PRIV) are
 * omitted (this would amount to an msync() save regime on a
 * copy-on-write heap -- which does not work). The remaining avoided
 * state is the patently unsafe
 * (persistent,BAT_WRITE,STORE_MMAP,STORE_MMAP).
 *
 * Note that after a server restart exception states are gone, as on
 * BAT loads the saved descriptor is inspected again (which will
 * reproduce the state at the last succeeded commit).
 *
 * To avoid exception states, a TMsubcommit protocol would need to be
 * used which is too heavy for BATsetaccess().
 *
 * Note that this code is not about making heaps mmap-ed in the first
 * place.  It is just about determining which flavor of mmap should be
 * used. The MAL user is oblivious of such details.
 *
 * The route for making heaps mmapped in the first place (or make them
 * no longer so) is to request a mode change with BATmmap. The
 * requested modes are remembered in b->batMap*. At the next re-load
 * of the BAT, they are applied after a sanity check (DESCsetmodes()
 * in gdk_storage.mx).  @end verbatim
 */
/* rather than deleting X.new, we comply with the commit protocol and
 * move it to backup storage */
static int
backup_new(Heap *hp, int lockbat)
{
	int batret, bakret, xx, ret = 0;
	char *batpath, *bakpath;
	struct stat st;

	/* file actions here interact with the global commits */
	for (xx = 0; xx <= lockbat; xx++)
		MT_lock_set(&GDKtrimLock(xx), "TMsubcommit");

	/* check for an existing X.new in BATDIR, BAKDIR and SUBDIR */
	batpath = GDKfilepath(hp->farmid, BATDIR, hp->filename, ".new");
	bakpath = GDKfilepath(hp->farmid, BAKDIR, hp->filename, ".new");
	batret = stat(batpath, &st);
	bakret = stat(bakpath, &st);

	if (batret == 0 && bakret) {
		/* no backup yet, so move the existing X.new there out
		 * of the way */
		ret = rename(batpath, bakpath);
		IODEBUG fprintf(stderr, "#rename(%s,%s) = %d\n", batpath, bakpath, ret);
	} else if (batret == 0) {
		/* there is a backup already; just remove the X.new */
		ret = unlink(batpath);
		IODEBUG fprintf(stderr, "#unlink(%s) = %d\n", batpath, ret);
	}
	GDKfree(batpath);
	GDKfree(bakpath);
	for (xx = lockbat; xx >= 0; xx--)
		MT_lock_unset(&GDKtrimLock(xx), "TMsubcommit");
	return ret;
}

#define ACCESSMODE(wr,rd) ((wr)?BAT_WRITE:(rd)?BAT_READ:-1)

/* transition heap from readonly to writable */
static storage_t
HEAPchangeaccess(Heap *hp, int dstmode, int existing)
{
	if (hp->base == NULL || hp->newstorage == STORE_MEM || !existing || dstmode == -1)
		return hp->newstorage;	/* 0<=>2,1<=>3,a<=>b */

	if (dstmode == BAT_WRITE) {
		if (hp->storage != STORE_PRIV)
			hp->dirty = 1;	/* exception c does not make it dirty */
		return STORE_PRIV;	/* 4=>6,5=>7,c=>6 persistent BAT_WRITE needs STORE_PRIV */
	}
	if (hp->storage == STORE_MMAP) {	/* 6=>4 */
		hp->dirty = 1;
		return backup_new(hp, BBP_THREADMASK) ? STORE_INVALID : STORE_MMAP;	/* only called for existing bats */
	}
	return hp->storage;	/* 7=>5 */
}

/* heap changes persistence mode (at commit point) */
static storage_t
HEAPcommitpersistence(Heap *hp, int writable, int existing)
{
	if (existing) {		/* existing, ie will become transient */
		if (hp->storage == STORE_MMAP && hp->newstorage == STORE_PRIV && writable) {	/* 6=>2 */
			hp->dirty = 1;
			return backup_new(hp, -1) ? STORE_INVALID : STORE_MMAP;	/* only called for existing bats */
		}
		return hp->newstorage;	/* 4=>0,5=>1,7=>3,c=>a no change */
	}
	/* !existing, ie will become persistent */
	if (hp->newstorage == STORE_MEM)
		return hp->newstorage;
	if (hp->newstorage == STORE_MMAP && !writable)
		return STORE_MMAP;	/* 0=>4 STORE_MMAP */

	if (hp->newstorage == STORE_MMAP)
		hp->dirty = 1;	/* 2=>6 */
	return STORE_PRIV;	/* 1=>5,2=>6,3=>7,a=>c,b=>6 states */
}


/* change the heap modes at a commit */
int
BATcheckmodes(BAT *b, int existing)
{
	int wr = (b->batRestricted == BAT_WRITE);
	storage_t m0 = STORE_MEM, m1 = STORE_MEM, m2 = STORE_MEM, m3 = STORE_MEM;
	int dirty = 0;

	BATcheck(b, "BATcheckmodes");

	if (b->htype) {
		m0 = HEAPcommitpersistence(&b->H->heap, wr, existing);
		dirty |= (b->H->heap.newstorage != m0);
	}

	if (b->ttype) {
		m1 = HEAPcommitpersistence(&b->T->heap, wr, existing);
		dirty |= (b->T->heap.newstorage != m1);
	}

	if (b->H->vheap) {
		int ha = (b->batRestricted == BAT_APPEND) && ATOMappendpriv(b->htype, b->H->vheap);
		m2 = HEAPcommitpersistence(b->H->vheap, wr || ha, existing);
		dirty |= (b->H->vheap->newstorage != m2);
	}
	if (b->T->vheap) {
		int ta = (b->batRestricted == BAT_APPEND) && ATOMappendpriv(b->ttype, b->T->vheap);
		m3 = HEAPcommitpersistence(b->T->vheap, wr || ta, existing);
		dirty |= (b->T->vheap->newstorage != m3);
	}
	if (m0 == STORE_INVALID || m1 == STORE_INVALID ||
	    m2 == STORE_INVALID || m3 == STORE_INVALID)
		return -1;

	if (dirty) {
		b->batDirtydesc = 1;
		b->H->heap.newstorage = m0;
		b->T->heap.newstorage = m1;
		if (b->H->vheap)
			b->H->vheap->newstorage = m2;
		if (b->T->vheap)
			b->T->vheap->newstorage = m3;
	}
	return 0;
}

BAT *
BATsetaccess(BAT *b, int newmode)
{
	int bakmode, bakdirty;
	BATcheck(b, "BATsetaccess");
	if (isVIEW(b) && newmode != BAT_READ) {
		if (VIEWreset(b) == NULL)
			return NULL;
	}
	bakmode = b->batRestricted;
	bakdirty = b->batDirtydesc;
	if (bakmode != newmode || (b->batSharecnt && newmode != BAT_READ)) {
		int existing = BBP_status(b->batCacheid) & BBPEXISTING;
		int wr = (newmode == BAT_WRITE);
		int rd = (bakmode == BAT_WRITE);
		storage_t m0, m1, m2 = STORE_MEM, m3 = STORE_MEM;
		storage_t b0, b1, b2 = STORE_MEM, b3 = STORE_MEM;

		if (b->batSharecnt && newmode != BAT_READ) {
			BATDEBUG THRprintf(GDKout, "#BATsetaccess: %s has %d views; creating a copy\n", BATgetId(b), b->batSharecnt);
			b = BATsetaccess(BATcopy(b, b->htype, b->ttype, TRUE, TRANSIENT), newmode);
			if (b && b->batStamp > 0)
				b->batStamp = -b->batStamp;	/* prevent MIL setaccess */
			return b;
		}

		b0 = b->H->heap.newstorage;
		m0 = HEAPchangeaccess(&b->H->heap, ACCESSMODE(wr, rd), existing);
		b1 = b->T->heap.newstorage;
		m1 = HEAPchangeaccess(&b->T->heap, ACCESSMODE(wr, rd), existing);
		if (b->H->vheap) {
			int ha = (newmode == BAT_APPEND && ATOMappendpriv(b->htype, b->H->vheap));
			b2 = b->H->vheap->newstorage;
			m2 = HEAPchangeaccess(b->H->vheap, ACCESSMODE(wr && ha, rd && ha), existing);
		}
		if (b->T->vheap) {
			int ta = (newmode == BAT_APPEND && ATOMappendpriv(b->ttype, b->T->vheap));
			b3 = b->T->vheap->newstorage;
			m3 = HEAPchangeaccess(b->T->vheap, ACCESSMODE(wr && ta, rd && ta), existing);
		}
		if (m0 == STORE_INVALID || m1 == STORE_INVALID ||
		    m2 == STORE_INVALID || m3 == STORE_INVALID)
			return NULL;

		/* set new access mode and mmap modes */
		b->batRestricted = newmode;
		b->batDirtydesc = TRUE;
		b->H->heap.newstorage = m0;
		b->T->heap.newstorage = m1;
		if (b->H->vheap)
			b->H->vheap->newstorage = m2;
		if (b->T->vheap)
			b->T->vheap->newstorage = m3;

		if (existing && BBPsave(b) < 0) {
			/* roll back all changes */
			b->batRestricted = bakmode;
			b->batDirtydesc = bakdirty;
			b->H->heap.newstorage = b0;
			b->T->heap.newstorage = b1;
			if (b->H->vheap)
				b->H->vheap->newstorage = b2;
			if (b->T->vheap)
				b->T->vheap->newstorage = b3;
			return NULL;
		}
	}
	return b;
}

int
BATgetaccess(BAT *b)
{
	BATcheck(b, "BATgetaccess");
	return b->batRestricted;
}

/*
 * @- change BAT persistency (persistent,session,transient)
 * In the past, we prevented BATS with certain types from being saved at all:
 * - BATs of BATs, as having recursive bats creates cascading
 *   complexities in commits/aborts.
 * - any atom with refcounts, as the BBP has no overview of such
 *   user-defined refcounts.
 * - pointer types, as the values they point to are bound to be transient.
 *
 * However, nowadays we do allow such saves, as the BBP swapping
 * mechanism was altered to be able to save transient bats temporarily
 * to disk in order to make room.  Thus, we must be able to save any
 * transient BAT to disk.
 *
 * What we don't allow is to make such bats persistent.
 *
 * Although the persistent state does influence the allowed mmap
 * modes, this only goes for the *real* committed persistent
 * state. Making the bat persistent with BATmode does not matter for
 * the heap modes until the commit point is reached. So we do not need
 * to do anything with heap modes yet at this point.
 */
#define check_type(tp)							\
	do {								\
		if (ATOMisdescendant((tp), TYPE_ptr) ||			\
		    BATatoms[tp].atomUnfix ||				\
		    BATatoms[tp].atomFix) {				\
			GDKerror("BATmode: %s type implies that %s[%s,%s] " \
				 "cannot be made persistent.\n",	\
				 ATOMname(tp), BATgetId(b),		\
				 ATOMname(b->htype), ATOMname(b->ttype)); \
			return NULL;					\
		}							\
	} while (0)

BAT *
BATmode(BAT *b, int mode)
{
	BATcheck(b, "BATmode");

	/* can only make a bat PERSISTENT if its role is already
	 * PERSISTENT */
	assert(mode == PERSISTENT || mode == TRANSIENT);
	assert(mode == TRANSIENT || b->batRole == PERSISTENT);

	if (b->batRole == TRANSIENT && mode != TRANSIENT) {
		GDKerror("cannot change mode of BAT in TRANSIENT farm.\n");
		return NULL;
	}

	if (mode != b->batPersistence) {
		bat bid = abs(b->batCacheid);

		if (mode == PERSISTENT) {
			check_type(b->htype);
			check_type(b->ttype);
		}
		BBPdirty(1);

		if (mode == PERSISTENT && isVIEW(b)) {
			if (VIEWreset(b) == NULL) {
				GDKerror("BATmode: cannot allocate memory.\n");
				return NULL;
			}
		}
		/* persistent BATs get a logical reference */
		if (mode == PERSISTENT) {
			BBPincref(bid, TRUE);
		} else if (b->batPersistence == PERSISTENT) {
			BBPdecref(bid, TRUE);
		}
		MT_lock_set(&GDKswapLock(bid), "BATmode");
		if (mode == PERSISTENT) {
			if (!(BBP_status(bid) & BBPDELETED))
				BBP_status_on(bid, BBPNEW, "BATmode");
			else
				BBP_status_on(bid, BBPEXISTING, "BATmode");
			BBP_status_off(bid, BBPDELETED, "BATmode");
		} else if (b->batPersistence == PERSISTENT) {
			if (!(BBP_status(bid) & BBPNEW))
				BBP_status_on(bid, BBPDELETED, "BATmode");
			BBP_status_off(bid, BBPPERSISTENT, "BATmode");
		}
		/* session bats or persistent bats that did not
		 * witness a commit yet may have been saved */
		if (b->batCopiedtodisk) {
			if (mode == PERSISTENT) {
				BBP_status_off(bid, BBPTMP, "BATmode");
			} else {
				/* TMcommit must remove it to
				 * guarantee free space */
				BBP_status_on(bid, BBPTMP, "BATmode");
			}
		}
		b->batPersistence = mode;
		MT_lock_unset(&GDKswapLock(bid), "BATmode");
	}
	return b;
}

/* BATassertProps checks whether properties are set correctly.  Under
 * no circumstances will it change any properties.  Note that the
 * "nil" property is not actually used anywhere, but it is checked. */

#ifdef NDEBUG
/* assertions are disabled, turn failing tests into a message */
#undef assert
#define assert(test)	((void) ((test) || fprintf(stderr, "!WARNING: %s:%d: assertion `%s' failed\n", __FILE__, __LINE__, #test)))
#endif

static void
BATassertHeadProps(BAT *b)
{
	BATiter bi = bat_iterator(b);
	BUN p, q;
	int (*cmpf)(const void *, const void *);
	int cmp;
	const void *prev = NULL, *valp, *nilp;
	int seennil = 0;

	assert(b != NULL);
	assert(b->htype >= TYPE_void);
	assert(b->htype < GDKatomcnt);
	assert(b->htype != TYPE_bat);
	/* if BOUND2BTRUE is set, then so must the low order bit */
	assert(!(b->hkey & BOUND2BTRUE) || (b->hkey & 1)); /* hkey != 2 */
	assert(isVIEW(b) ||
	       b->htype == TYPE_void ||
	       BBPfarms[b->H->heap.farmid].roles & (1 << b->batRole));
	assert(isVIEW(b) ||
	       b->H->vheap == NULL ||
	       (BBPfarms[b->H->vheap->farmid].roles & (1 << b->batRole)));

	cmpf = ATOMcompare(b->htype);
	nilp = ATOMnilptr(b->htype);
	p = BUNfirst(b);
	q = BUNlast(b);

	assert(b->H->heap.free >= headsize(b, BUNlast(b)));
	if (b->htype != TYPE_void) {
		assert(b->batCount <= b->batCapacity);
		assert(b->H->heap.size >= b->H->heap.free);
		assert(b->H->heap.size >> b->H->shift >= b->batCapacity);
	}

	/* void and str imply varsized */
	if (b->htype == TYPE_void ||
	    ATOMstorage(b->htype) == TYPE_str)
		assert(b->hvarsized);
	/* other "known" types are not varsized */
	if (ATOMstorage(b->htype) > TYPE_void &&
	    ATOMstorage(b->htype) < TYPE_str)
		assert(!b->hvarsized);
	/* shift and width have a particular relationship */
	assert(b->H->shift >= 0);
	if (b->hdense)
		assert(b->htype == TYPE_oid || b->htype == TYPE_void);
	/* a column cannot both have and not have NILs */
	assert(!b->H->nil || !b->H->nonil);
	assert(b->hseqbase <= oid_nil);
	if (b->htype == TYPE_void) {
		assert(b->H->shift == 0);
		assert(b->H->width == 0);
		if (b->hseqbase == oid_nil) {
			assert(BATcount(b) == 0 || !b->H->nonil);
			assert(BATcount(b) <= 1 || !b->hkey);
			/* assert(!b->hdense); */
			assert(b->hsorted);
			assert(b->hrevsorted);
		} else {
			assert(BATcount(b) == 0 || !b->H->nil);
			assert(BATcount(b) <= 1 || !b->hrevsorted);
			/* assert(b->hdense); */
			assert(b->hkey);
			assert(b->hsorted);
		}
		return;
	}
	if (ATOMstorage(b->htype) == TYPE_str)
		assert(b->H->width >= 1 && b->H->width <= ATOMsize(b->htype));
	else
		assert(b->H->width == ATOMsize(b->htype));
	assert(1 << b->H->shift == b->H->width);
	if (b->htype == TYPE_oid && b->hdense) {
		assert(b->hsorted);
		assert(b->hseqbase != oid_nil);
		if (b->batCount > 0) {
			assert(b->hseqbase != oid_nil);
			assert(* (oid *) BUNhead(bi, p) == b->hseqbase);
		}
	}
	/* only linear atoms can be sorted */
	assert(!b->hsorted || BATatoms[b->htype].linear);
	assert(!b->hrevsorted || BATatoms[b->htype].linear);

	if (!b->hkey && !b->hsorted && !b->hrevsorted &&
	    !b->H->nonil && !b->H->nil) {
		/* nothing more to prove */
		return;
	}

	PROPDEBUG { /* only do a scan if property checking is requested */
		if (b->hsorted || b->hrevsorted || !b->hkey) {
			/* if sorted (either way), or we don't have to
			 * prove uniqueness, we can do a simple
			 * scan */
			/* only call compare function if we have to */
			int cmpprv = b->hsorted | b->hrevsorted | b->hkey;
			int cmpnil = b->H->nonil | b->H->nil;

			BATloop(b, p, q) {
				valp = BUNhead(bi, p);
				if (prev && cmpprv) {
					cmp = cmpf(prev, valp);
					assert(!b->hsorted || cmp <= 0);
					assert(!b->hrevsorted || cmp >= 0);
					assert(!b->hkey || cmp != 0);
					assert(!b->hdense || * (oid *) prev + 1 == * (oid *) valp);
				}
				if (cmpnil) {
					cmp = cmpf(valp, nilp);
					assert(!b->H->nonil || cmp != 0);
					if (cmp == 0) {
						/* we found a nil:
						 * we're done checking
						 * for them */
						seennil = 1;
						cmpnil = 0;
						if (!cmpprv) {
							/* we were
							 * only
							 * checking
							 * for nils,
							 * so nothing
							 * more to
							 * do */
							break;
						}
					}
				}
				prev = valp;
			}
		} else {	/* b->hkey && !b->hsorted && !b->hrevsorted */
			/* we need to check for uniqueness the hard
			 * way (i.e. using a hash table) */
			const char *nme = BBP_physical(b->batCacheid);
			char *ext;
			size_t nmelen = strlen(nme);
			Heap *hp;
			Hash *hs = NULL;

			if ((hp = GDKzalloc(sizeof(Heap))) == NULL ||
			    (hp->filename = GDKmalloc(nmelen + 30)) == NULL) {
				if (hp)
					GDKfree(hp);
				fprintf(stderr,
					"#BATassertProps: cannot allocate "
					"hash table\n");
				goto abort_check;
			}
			snprintf(hp->filename, nmelen + 30,
				 "%s.hash" SZFMT, nme, MT_getpid());
			ext = GDKstrdup(hp->filename + nmelen + 1);
			if ((hp->farmid = BBPselectfarm(TRANSIENT, b->htype,
							hashheap)) < 0 ||
			    (hs = HASHnew(hp, b->htype, BUNlast(b),
					  HASHmask(b->batCount))) == NULL) {
				GDKfree(ext);
				GDKfree(hp->filename);
				GDKfree(hp);
				fprintf(stderr,
					"#BATassertProps: cannot allocate "
					"hash table\n");
				goto abort_check;
			}
			BATloop(b, p, q) {
				BUN hb;
				BUN prb;
				valp = BUNhead(bi, p);
				prb = HASHprobe(hs, valp);
				for (hb = HASHget(hs,prb);
				     hb != HASHnil(hs);
				     hb = HASHgetlink(hs,hb))
					if (cmpf(valp, BUNhead(bi, hb)) == 0)
						assert(!b->hkey);
				HASHputlink(hs,p, HASHget(hs,prb));
				HASHput(hs,prb,p);
				cmp = cmpf(valp, nilp);
				assert(!b->H->nonil || cmp != 0);
				if (cmp == 0)
					seennil = 1;
			}
			HEAPfree(hp, 1);
			GDKfree(hp);
			GDKfree(hs);
			GDKfree(ext);
		}
	  abort_check:
		assert(!b->H->nil || seennil);
	}
}

/* Assert that properties are set correctly.
 *
 * A BAT can have a bunch of properties set.  Mostly, the property
 * bits are set if we *know* the property holds, and not set if we
 * don't know whether the property holds (or if we know it doesn't
 * hold).  All properties are per column.
 *
 * The properties currently maintained are:
 *
 * dense	Only valid for TYPE_oid columns: each value in the
 *		column is exactly one more than the previous value.
 *		This implies sorted, key, nonil.
 * nil		There is at least one NIL value in the column.
 * nonil	There are no NIL values in the column.
 * key		All values in the column are distinct.
 * sorted	The column is sorted (ascending).  If also revsorted,
 *		then all values are equal.
 * revsorted	The column is reversely sorted (descending).  If
 *		also sorted, then all values are equal.
 *
 * The "key" property consists of two bits.  The lower bit, when set,
 * indicates that all values in the column are distinct.  The upper
 * bit, when set, indicates that all values must be distinct
 * (BOUND2BTRUE).
 *
 * Note that the functions BATseqbase and BATkey also set more
 * properties than you might suspect.  When setting properties on a
 * newly created and filled BAT, you may want to first make sure the
 * batCount is set correctly (e.g. by calling BATsetcount), then use
 * BATseqbase and BATkey, and finally set the other properties.
 */

void
BATassertProps(BAT *b)
{
	BAT *bm;
	int bbpstatus;

	/* general BAT sanity */
	assert(b != NULL);
	bm = BATmirror(b);
	assert(bm != NULL);
	assert(b->H == bm->T);
	assert(b->T == bm->H);
	assert(b->S == bm->S);
	assert(b->batDeleted < BUN_MAX);
	assert(b->batFirst >= b->batDeleted);
	assert(b->batInserted >= b->batFirst);
	assert(b->batFirst + b->batCount >= b->batInserted);
	assert(b->batFirst == 0);
	bbpstatus = BBP_status(b->batCacheid);
	/* only at most one of BBPDELETED, BBPEXISTING, BBPNEW may be set */
	assert(((bbpstatus & BBPDELETED) != 0) +
	       ((bbpstatus & BBPEXISTING) != 0) +
	       ((bbpstatus & BBPNEW) != 0) <= 1);

	BATassertHeadProps(b);
	if (b->H != bm->H)
		BATassertHeadProps(bm);
}

/* derive properties that can be derived with a simple scan: sorted,
 * revsorted, dense; if expensive is set, we also check the key
 * property
 * note that we don't check nil/nonil: we usually know pretty quickly
 * that a column is not sorted, but we usually need a full scan for
 * nonil.
 */
void
BATderiveHeadProps(BAT *b, int expensive)
{
	BATiter bi = bat_iterator(b);
	BUN p, q;
	int (*cmpf)(const void *, const void *);
	int cmp;
	const void *prev = NULL, *valp, *nilp;
	int sorted, revsorted, key, dense;
	const char *nme = NULL;
	char *ext = NULL;
	size_t nmelen;
	Heap *hp = NULL;
	Hash *hs = NULL;
	BUN hb, prb;
	oid sqbs = oid_nil;

	assert(b != NULL);
	if (b == NULL)
		return;
	assert((b->hkey & BOUND2BTRUE) == 0);
	COLsettrivprop(b, b->H);
	cmpf = ATOMcompare(b->htype);
	nilp = ATOMnilptr(b->htype);
	b->batDirtydesc = 1;	/* we will be changing things */
	if (b->htype == TYPE_void || b->batCount <= 1) {
		/* COLsettrivprop has already taken care of all
		 * properties except for (no)nil if count == 1 */
		if (b->batCount == 1) {
			valp = BUNhead(bi, BUNfirst(b));
			if (cmpf(valp, nilp) == 0) {
				b->H->nil = 1;
				b->H->nonil = 0;
			} else {
				b->H->nil = 0;
				b->H->nonil = 1;
			}
		}
		return;
	}
	/* tentatively set until proven otherwise */
	key = 1;
	sorted = revsorted = (BATatoms[b->htype].linear != 0);
	dense = (b->htype == TYPE_oid);
	/* if no* props already set correctly, we can maybe speed
	 * things up, if not set correctly, reset them now and set
	 * them later */
	if (!b->hkey &&
	    b->H->nokey[0] >= b->batFirst &&
	    b->H->nokey[0] < b->batFirst + b->batCount &&
	    b->H->nokey[1] >= b->batFirst &&
	    b->H->nokey[1] < b->batFirst + b->batCount &&
	    b->H->nokey[0] != b->H->nokey[1] &&
	    cmpf(BUNhead(bi, b->H->nokey[0]),
		 BUNhead(bi, b->H->nokey[1])) == 0) {
		/* we found proof that the column doesn't deserve the
		 * key property, no need to check the hard way */
		expensive = 0;
		key = 0;
	} else {
		b->H->nokey[0] = 0;
		b->H->nokey[1] = 0;
	}
	if (!b->hsorted &&
	    b->H->nosorted > b->batFirst &&
	    b->H->nosorted < b->batFirst + b->batCount &&
	    cmpf(BUNhead(bi, b->H->nosorted - 1),
		 BUNhead(bi, b->H->nosorted)) > 0) {
		sorted = 0;
		dense = 0;
	} else {
		b->H->nosorted = 0;
	}
	if (!b->hrevsorted &&
	    b->H->norevsorted > b->batFirst &&
	    b->H->norevsorted < b->batFirst + b->batCount &&
	    cmpf(BUNhead(bi, b->H->norevsorted - 1),
		 BUNhead(bi, b->H->norevsorted)) < 0) {
		revsorted = 0;
	} else {
		b->H->norevsorted = 0;
	}
	if (dense &&
	    !b->hdense &&
	    b->H->nodense >= b->batFirst &&
	    b->H->nodense < b->batFirst + b->batCount &&
	    (b->H->nodense == b->batFirst ?
	     * (oid *) BUNhead(bi, b->H->nodense) == oid_nil :
	     * (oid *) BUNhead(bi, b->H->nodense - 1) + 1 != * (oid *) BUNhead(bi, b->H->nodense))) {
		dense = 0;
	} else {
		b->H->nodense = 0;
	}
	if (expensive) {
		nme = BBP_physical(b->batCacheid);
		nmelen = strlen(nme);
		if ((hp = GDKzalloc(sizeof(Heap))) == NULL ||
		    (hp->filename = GDKmalloc(nmelen + 30)) == NULL ||
		    (hp->farmid = BBPselectfarm(TRANSIENT, b->htype, hashheap)) < 0 ||
		    snprintf(hp->filename, nmelen + 30,
			     "%s.hash" SZFMT, nme, MT_getpid()) < 0 ||
		    (ext = GDKstrdup(hp->filename + nmelen + 1)) == NULL ||
		    (hs = HASHnew(hp, b->htype, BUNlast(b),
				  HASHmask(b->batCount))) == NULL) {
			if (hp) {
				if (hp->filename)
					GDKfree(hp->filename);
				GDKfree(hp);
			}
			if (ext)
				GDKfree(ext);
			hp = NULL;
			ext = NULL;
			fprintf(stderr,
				"#BATderiveProps: cannot allocate "
				"hash table: not doing full check\n");
		}
	}
	for (q = BUNlast(b), p = BUNfirst(b);
	     p < q && (sorted || revsorted || (key && hs));
	     p++) {
		valp = BUNhead(bi, p);
		if (prev) {
			cmp = cmpf(prev, valp);
			if (cmp < 0) {
				revsorted = 0;
				if (b->H->norevsorted == 0)
					b->H->norevsorted = p;
				if (dense &&
				    * (oid *) prev + 1 != * (oid *) valp) {
					dense = 0;
					if (b->H->nodense == 0)
						b->H->nodense = p;
				}
			} else {
				if (cmp > 0) {
					sorted = 0;
					if (b->H->nosorted == 0)
						b->H->nosorted = p;
				} else {
					key = 0;
					if (b->H->nokey[0] == 0 &&
					    b->H->nokey[1] == 0) {
						b->H->nokey[0] = p - 1;
						b->H->nokey[1] = p;
					}
				}
				if (dense) {
					dense = 0;
					if (b->H->nodense == 0)
						b->H->nodense = p;
				}
			}
		} else if (dense && (sqbs = * (oid *) valp) == oid_nil) {
			dense = 0;
			b->H->nodense = p;
		}
		prev = valp;
		if (key && hs) {
			prb = HASHprobe(hs, valp);
			for (hb = HASHget(hs,prb);
			     hb != HASHnil(hs);
			     hb = HASHgetlink(hs,hb)) {
				if (cmpf(valp, BUNhead(bi, hb)) == 0) {
					key = 0;
					b->H->nokey[0] = hb;
					b->H->nokey[1] = p;
					break;
				}
			}
			HASHputlink(hs,p, HASHget(hs,prb));
			HASHput(hs,prb,p);
		}
	}
	if (hs) {
		HEAPfree(hp, 1);
		GDKfree(hp);
		GDKfree(hs);
		GDKfree(ext);
	}
	b->hsorted = sorted;
	b->hrevsorted = revsorted;
	b->hdense = dense;
	if (dense)
		b->hseqbase = sqbs;
	if (hs) {
		b->hkey = key;
	} else {
		/* we can only say something about keyness if the
		 * column is sorted */
		b->hkey = key & (sorted | revsorted);
	}
	if (sorted || revsorted) {
		/* if sorted, we only need to check the extremes to
		 * know whether there are any nils */
		if (cmpf(BUNhead(bi, BUNfirst(b)), nilp) != 0 &&
		    cmpf(BUNhead(bi, BUNlast(b) - 1), nilp) != 0) {
			b->H->nonil = 1;
			b->H->nil = 0;
		} else {
			b->H->nonil = 0;
			b->H->nil = 1;
		}
	}
#ifndef NDEBUG
	BATassertHeadProps(b);
#endif
}

void
BATderiveProps(BAT *b, int expensive)
{
	assert(b != NULL);

	if (b == NULL)
		return;
	BATderiveHeadProps(b, expensive);
	if (b->H != b->T)
		BATderiveHeadProps(BATmirror(b), expensive);
}<|MERGE_RESOLUTION|>--- conflicted
+++ resolved
@@ -1780,11 +1780,7 @@
 {
 	BATiter bi = bat_iterator(b);
 	BUN p, q;
-<<<<<<< HEAD
-	int (*cmp)(const void *, const void *) = BATatoms[b->ttype].atomCmp;
-=======
-	int (*cmp)(const void *, const void *) = ATOMcompare(b->htype);
->>>>>>> 45bf810d
+	int (*cmp)(const void *, const void *) = ATOMcompare(b->ttype);
 
 	BATloop(b, p, q) {
 		if ((*cmp)(v, BUNtail(bi, p)) == 0)
