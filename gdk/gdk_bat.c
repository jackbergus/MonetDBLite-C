/*
 * This Source Code Form is subject to the terms of the Mozilla Public
 * License, v. 2.0.  If a copy of the MPL was not distributed with this
 * file, You can obtain one at http://mozilla.org/MPL/2.0/.
 *
 * Copyright 1997 - July 2008 CWI, August 2008 - 2016 MonetDB B.V.
 */

/*
 * @a M. L. Kersten, P. Boncz, N. Nes
 * @* BAT Module
 * In this Chapter we describe the BAT implementation in more detail.
 * The routines mentioned are primarily meant to simplify the library
 * implementation.
 *
 * @+ BAT Construction
 * BATs are implemented in several blocks of memory, prepared for disk
 * storage and easy shipment over a network.
 *
 * The BAT starts with a descriptor, which indicates the required BAT
 * library version and the BAT administration details.  In particular,
 * it describes the binary relationship maintained and the location of
 * fields required for storage.
 *
 * The general layout of the BAT in this implementation is as follows.
 * Each BAT comes with a heap for the loc-size buns and, optionally,
 * with heaps to manage the variable-sized data items of both
 * dimensions.  The buns are assumed to be stored as loc-size objects.
 * This is essentially an array of structs to store the associations.
 * The size is determined at BAT creation time using an upper bound on
 * the number of elements to be accommodated.  In case of overflow,
 * its storage space is extended automatically.
 *
 * The capacity of a BAT places an upper limit on the number of BUNs
 * to be stored initially. The actual space set aside may be quite
 * large.  Moreover, the size is aligned to int boundaries to speedup
 * access and avoid some machine limitations.
 *
 * Initialization of the variable parts rely on type specific routines
 * called atomHeap.
 */
#include "monetdb_config.h"
#include "gdk.h"
#include "gdk_private.h"

#ifdef ALIGN
#undef ALIGN
#endif
#define ALIGN(n,b)	((b)?(b)*(1+(((n)-1)/(b))):n)

#define ATOMneedheap(tpe) (BATatoms[tpe].atomHeap != NULL)

static char *BATstring_h = "h";
static char *BATstring_t = "t";

static inline int
default_ident(char *s)
{
	return (s == BATstring_h || s == BATstring_t);
}

void
BATinit_idents(BAT *bn)
{
	bn->hident = BATstring_h;
	bn->tident = BATstring_t;
}

BATstore *
BATcreatedesc(int tt, int heapnames, int role)
{
	BAT *bn;
	BATstore *bs;

	/*
	 * Alloc space for the BAT and its dependent records.
	 */
	assert(tt >= 0);
	assert(role >= 0 && role < 32);

	bs = (BATstore *) GDKzalloc(sizeof(BATstore));

	if (bs == NULL)
		return NULL;

	/*
	 * assert needed in the kernel to get symbol eprintf resolved.
	 * Else modules using assert fail to load.
	 */
	bs->BM.H = &bs->T;
	bs->BM.T = &bs->H;
	bs->BM.S = &bs->S;
	bs->B.H = &bs->H;
	bs->B.T = &bs->T;
	bs->B.S = &bs->S;

	bn = &bs->B;

	/*
	 * Fill in basic column info
	 */
	bn->htype = TYPE_void;
	bn->ttype = tt;
	bn->hkey = TRUE | BOUND2BTRUE;
	bn->tkey = FALSE;
	bn->H->nonil = TRUE;
	bn->T->nonil = TRUE;
	bn->H->nil = FALSE;
	bn->T->nil = FALSE;
	bn->hsorted = bn->hrevsorted = 1;
	bn->tsorted = bn->trevsorted = ATOMlinear(tt) != 0;

	bn->hident = BATstring_h;
	bn->tident = BATstring_t;
	bn->halign = OIDnew(2);
	bn->talign = bn->halign + 1;
	bn->hseqbase = 0;
	bn->tseqbase = (tt == TYPE_void) ? oid_nil : 0;
	bn->batRole = role;
	bn->batPersistence = TRANSIENT;
	bn->H->props = bn->T->props = NULL;
	/*
	 * add to BBP
	 */
	BBPinsert(bs);
	/*
	 * fill in heap names, so HEAPallocs can resort to disk for
	 * very large writes.
	 */
	assert(bn->batCacheid > 0);
	bn->H->heap.filename = NULL;
	bn->T->heap.filename = NULL;
	bn->H->heap.farmid = BBPselectfarm(role, bn->htype, offheap);
	bn->T->heap.farmid = BBPselectfarm(role, bn->ttype, offheap);
	bn->batMaphead = 0;
	bn->batMaptail = 0;
	bn->batMaphheap = 0;
	bn->batMaptheap = 0;
	if (heapnames) {
		const char *nme = BBP_physical(bn->batCacheid);

		if (tt) {
			bn->T->heap.filename = GDKfilepath(NOFARM, NULL, nme, "tail");
			if (bn->T->heap.filename == NULL)
				goto bailout;
		}

		if (ATOMneedheap(tt)) {
			if ((bn->T->vheap = (Heap *) GDKzalloc(sizeof(Heap))) == NULL ||
			    (bn->T->vheap->filename = GDKfilepath(NOFARM, NULL, nme, "theap")) == NULL)
				goto bailout;
			bn->T->vheap->parentid = bn->batCacheid;
			bn->T->vheap->farmid = BBPselectfarm(role, bn->ttype, varheap);
		}
	}
	bn->batDirty = TRUE;
	return bs;
      bailout:
	if (tt)
		HEAPfree(&bn->T->heap, 1);
	if (bn->T->vheap) {
		HEAPfree(bn->T->vheap, 1);
		GDKfree(bn->T->vheap);
	}
	GDKfree(bs);
	return NULL;
}

bte
ATOMelmshift(int sz)
{
	bte sh;
	int i = sz >> 1;

	for (sh = 0; i != 0; sh++) {
		i >>= 1;
	}
	return sh;
}


void
BATsetdims(BAT *b)
{
	assert(b->htype == TYPE_void);
	b->H->width = 0;
	b->H->shift = 0;
	b->H->varsized = 1;

	b->T->width = b->ttype == TYPE_str ? 1 : ATOMsize(b->ttype);
	b->T->shift = ATOMelmshift(Tsize(b));
	assert_shift_width(b->T->shift, b->T->width);
	b->T->varsized = b->ttype == TYPE_void || BATatoms[b->ttype].atomPut != NULL;
}

/*
 * @- BAT allocation
 * Allocate BUN heap and variable-size atomheaps (see e.g. strHeap).
 * We now initialize new BATs with their heapname such that the
 * modified HEAPalloc/HEAPextend primitives can possibly use memory
 * mapped files as temporary heap storage.
 *
 * In case of huge bats, we want HEAPalloc to write a file to disk,
 * and memory map it. To make this possible, we must provide it with
 * filenames.
 */
static BATstore *
BATnewstorage(int tt, BUN cap, int role)
{
	BATstore *bs;
	BAT *bn;

	/* and in case we don't have assertions enabled: limit the size */
	if (cap > BUN_MAX) {
		/* shouldn't happen, but if it does... */
		assert(0);
		cap = BUN_MAX;
	}
	bs = BATcreatedesc(tt, tt != TYPE_void, role);
	if (bs == NULL)
		return NULL;
	bn = &bs->B;

	BATsetdims(bn);
	bn->batCapacity = cap;

	/* alloc the main heaps */
	if (tt && HEAPalloc(&bn->T->heap, cap, bn->T->width) != GDK_SUCCEED) {
		return NULL;
	}

	if (ATOMheap(tt, bn->T->vheap, cap) != GDK_SUCCEED) {
		if (tt)
			HEAPfree(&bn->T->heap, 1);
		GDKfree(bn->T->vheap);
		return NULL;
	}
	DELTAinit(bn);
	BBPcacheit(bs, 1);
	return bs;
}

BAT *
BATnew(int ht, int tt, BUN cap, int role)
{
	BATstore *bs;

	assert(cap <= BUN_MAX);
	assert(ht == TYPE_void);
	assert(tt != TYPE_bat);
	ERRORcheck((ht < 0) || (ht > GDKatomcnt), "BATnew:ht error\n", NULL);
	ERRORcheck((tt < 0) || (tt > GDKatomcnt), "BATnew:tt error\n", NULL);
	ERRORcheck(role < 0 || role >= 32, "BATnew:role error\n", NULL);

	(void) ht;		/* always TYPE_void */
	/* round up to multiple of BATTINY */
	if (cap < BUN_MAX - BATTINY)
		cap = (cap + BATTINY - 1) & ~(BATTINY - 1);
	if (cap < BATTINY)
		cap = BATTINY;
	/* and in case we don't have assertions enabled: limit the size */
	if (cap > BUN_MAX)
		cap = BUN_MAX;
	bs = BATnewstorage(tt, cap, role);
	return bs == NULL ? NULL : &bs->B;
}

BAT *
BATdense(oid hseq, oid tseq, BUN cnt)
{
	BAT *bn;

	bn = BATnew(TYPE_void, TYPE_void, 0, TRANSIENT);
	if (bn == NULL)
		return NULL;
	BATseqbase(bn, hseq);
	BATseqbase(BATmirror(bn), tseq);
	BATsetcount(bn, cnt);
	return bn;
}

BAT *
BATattach(int tt, const char *heapfile, int role)
{
	BATstore *bs;
	BAT *bn;
	struct stat st;
	int atomsize;
	BUN cap;
	char *path;

	ERRORcheck(tt <= 0 , "BATattach: bad tail type (<=0)\n", NULL);
	ERRORcheck(ATOMvarsized(tt), "BATattach: bad tail type (varsized)\n", NULL);
	ERRORcheck(heapfile == 0, "BATattach: bad heapfile name\n", NULL);
	ERRORcheck(role < 0 || role >= 32, "BATattach: role error\n", NULL);
	if (lstat(heapfile, &st) < 0) {
		GDKsyserror("BATattach: cannot stat heapfile\n");
		return NULL;
	}
	ERRORcheck(!S_ISREG(st.st_mode), "BATattach: heapfile must be a regular file\n", NULL);
	ERRORcheck(st.st_nlink != 1, "BATattach: heapfile must have only one link\n", NULL);
	atomsize = ATOMsize(tt);
	ERRORcheck(st.st_size % atomsize != 0, "BATattach: heapfile size not integral number of atoms\n", NULL);
	ERRORcheck((size_t) (st.st_size / atomsize) > (size_t) BUN_MAX, "BATattach: heapfile too large\n", NULL);
	cap = (BUN) (st.st_size / atomsize);
	bs = BATcreatedesc(tt, 1, role);
	if (bs == NULL)
		return NULL;
	bn = &bs->B;
	BATsetdims(bn);
	path = GDKfilepath(bn->T->heap.farmid, BATDIR, bn->T->heap.filename, "new");
	GDKcreatedir(path);
	if (rename(heapfile, path) < 0) {
		GDKsyserror("BATattach: cannot rename heapfile\n");
		GDKfree(path);
		HEAPfree(&bn->T->heap, 1);
		GDKfree(bs);
		return NULL;
	}
	GDKfree(path);
	bn->hseqbase = 0;
	BATkey(bn, TRUE);
	BATsetcapacity(bn, cap);
	BATsetcount(bn, cap);
	if (cap > 1) {
		bn->tsorted = 0;
		bn->trevsorted = 0;
		bn->tdense = 0;
		bn->tkey = 0;
	}
	bn->batRestricted = BAT_READ;
	bn->T->heap.size = (size_t) st.st_size;
	bn->T->heap.newstorage = bn->T->heap.storage = (bn->T->heap.size < GDK_mmap_minsize) ? STORE_MEM : STORE_MMAP;
	if (HEAPload(&bn->T->heap, BBP_physical(bn->batCacheid), "tail", TRUE) != GDK_SUCCEED) {
		HEAPfree(&bn->T->heap, 1);
		GDKfree(bs);
		return NULL;
	}
	BBPcacheit(bs, 1);
	return bn;
}

/*
 * If the BAT runs out of storage for BUNS it will reallocate space.
 * For memory mapped BATs we simple extend the administration after
 * having an assurance that the BAT still can be safely stored away.
 */
BUN
BATgrows(BAT *b)
{
	BUN oldcap, newcap;

	BATcheck(b, "BATgrows", 0);

	newcap = oldcap = BATcapacity(b);
	if (newcap < BATTINY)
		newcap = 2 * BATTINY;
	else if (newcap < 10 * BATTINY)
		newcap = 4 * newcap;
	else if (newcap < 50 * BATTINY)
		newcap = 2 * newcap;
	else if ((double) newcap * BATMARGIN <= (double) BUN_MAX)
		newcap = (BUN) ((double) newcap * BATMARGIN);
	else
		newcap = BUN_MAX;
	if (newcap == oldcap) {
		if (newcap <= BUN_MAX - 10)
			newcap += 10;
		else
			newcap = BUN_MAX;
	}
	return newcap;
}

/*
 * The routine should ensure that the BAT keeps its location in the
 * BAT buffer.
 *
 * Overflow in the other heaps are dealt with in the atom routines.
 * Here we merely copy their references into the new administration
 * space.
 */
gdk_return
BATextend(BAT *b, BUN newcap)
{
	size_t theap_size = newcap;

	assert(newcap <= BUN_MAX);
	BATcheck(b, "BATextend", GDK_FAIL);
	assert(b->htype == TYPE_void);
	/*
	 * The main issue is to properly predict the new BAT size.
	 * storage overflow. The assumption taken is that capacity
	 * overflow is rare. It is changed only when the position of
	 * the next available BUN surpasses the free area marker.  Be
	 * aware that the newcap should be greater than the old value,
	 * otherwise you may easily corrupt the administration of
	 * malloc.
	 */
	if (newcap <= BATcapacity(b)) {
		return GDK_SUCCEED;
	}

	b->batCapacity = newcap;

	theap_size *= Tsize(b);
	if (b->T->heap.base && GDKdebug & HEAPMASK)
		fprintf(stderr, "#HEAPextend in BATextend %s " SZFMT " " SZFMT "\n", b->T->heap.filename, b->T->heap.size, theap_size);
	if (b->T->heap.base &&
	    HEAPextend(&b->T->heap, theap_size, b->batRestricted == BAT_READ) != GDK_SUCCEED)
		return GDK_FAIL;
	HASHdestroy(b);
	IMPSdestroy(b);
	return GDK_SUCCEED;
}



/*
 * @+ BAT destruction
 * BATclear quickly removes all elements from a BAT. It must respect
 * the transaction rules; so stable elements must be moved to the
 * "deleted" section of the BAT (they cannot be fully deleted
 * yet). For the elements that really disappear, we must free
 * heapspace and unfix the atoms if they have fix/unfix handles. As an
 * optimization, in the case of no stable elements, we quickly empty
 * the heaps by copying a standard small empty image over them.
 */
gdk_return
BATclear(BAT *b, int force)
{
	BUN p, q;

	BATcheck(b, "BATclear", GDK_FAIL);
	assert(b->htype == TYPE_void);

	/* kill all search accelerators */
	HASHdestroy(b);
	IMPSdestroy(b);

	/* we must dispose of all inserted atoms */
	if ((b->batDeleted == b->batInserted || force) &&
	    BATatoms[b->ttype].atomDel == NULL) {
		Heap th;

		/* no stable elements: we do a quick heap clean */
		/* need to clean heap which keeps data even though the
		   BUNs got removed. This means reinitialize when
		   free > 0
		*/
		memset(&th, 0, sizeof(th));
		if (b->T->vheap) {
			th.farmid = b->T->vheap->farmid;
			if (b->T->vheap->free > 0 &&
			    ATOMheap(b->ttype, &th, 0) != GDK_SUCCEED)
				return GDK_FAIL;
		}
		assert(b->T->vheap == NULL || b->T->vheap->parentid == abs(b->batCacheid));
		if (b->T->vheap && b->T->vheap->free > 0) {
			th.parentid = b->T->vheap->parentid;
			HEAPfree(b->T->vheap, 0);
			*b->T->vheap = th;
		}
	} else {
		/* do heap-delete of all inserted atoms */
		void (*tatmdel)(Heap*,var_t*) = BATatoms[b->ttype].atomDel;

		/* TYPE_str has no del method, so we shouldn't get here */
		assert(tatmdel == NULL || b->T->width == sizeof(var_t));
		if (tatmdel) {
			BATiter bi = bat_iterator(b);

			for(p = b->batInserted, q = BUNlast(b); p < q; p++)
				(*tatmdel)(b->T->vheap, (var_t*) BUNtloc(bi,p));
		}
	}

	if (force)
		b->batFirst = b->batDeleted = b->batInserted = 0;
	else
		b->batFirst = b->batInserted;
	BATsetcount(b,0);
	BATseqbase(b, 0);
	BATseqbase(BATmirror(b), 0);
	b->batDirty = TRUE;
	BATsettrivprop(b);
	b->H->nosorted = b->H->norevsorted = b->H->nodense = 0;
	b->H->nokey[0] = b->H->nokey[1] = 0;
	b->T->nosorted = b->T->norevsorted = b->T->nodense = 0;
	b->T->nokey[0] = b->T->nokey[1] = 0;
	return GDK_SUCCEED;
}

/* free a cached BAT; leave the bat descriptor cached */
void
BATfree(BAT *b)
{
	if (b == NULL)
		return;

	/* deallocate all memory for a bat */
	if (b->batCacheid < 0)
		b = BBP_cache(-(b->batCacheid));
	if (b->hident && !default_ident(b->hident))
		GDKfree(b->hident);
	b->hident = BATstring_h;
	if (b->tident && !default_ident(b->tident))
		GDKfree(b->tident);
	b->tident = BATstring_t;
	if (b->H->props)
		PROPdestroy(b->H->props);
	b->H->props = NULL;
	if (b->T->props)
		PROPdestroy(b->T->props);
	b->T->props = NULL;
	HASHfree(b);
	IMPSfree(b);
	if (b->htype)
		HEAPfree(&b->H->heap, 0);
	else
		assert(!b->H->heap.base);
	if (b->ttype)
		HEAPfree(&b->T->heap, 0);
	else
		assert(!b->T->heap.base);
	if (b->H->vheap) {
		assert(b->H->vheap->parentid == b->batCacheid);
		HEAPfree(b->H->vheap, 0);
	}
	if (b->T->vheap) {
		assert(b->T->vheap->parentid == b->batCacheid);
		HEAPfree(b->T->vheap, 0);
	}

	b = BBP_cache(-b->batCacheid);
	if (b) {
		BBP_cache(b->batCacheid) = NULL;
	}
}

/* free a cached BAT descriptor */
void
BATdestroy( BATstore *bs )
{
	if (bs->H.id && !default_ident(bs->H.id))
		GDKfree(bs->H.id);
	bs->H.id = BATstring_h;
	if (bs->T.id && !default_ident(bs->T.id))
		GDKfree(bs->T.id);
	bs->T.id = BATstring_t;
	if (bs->H.vheap)
		GDKfree(bs->H.vheap);
	if (bs->T.vheap)
		GDKfree(bs->T.vheap);
	if (bs->H.props)
		PROPdestroy(bs->H.props);
	if (bs->T.props)
		PROPdestroy(bs->T.props);
	GDKfree(bs);
}

/*
 * @+ BAT copying
 *
 * BAT copying is an often used operation. So it deserves attention.
 * When making a copy of a BAT, the following aspects are of
 * importance:
 *
 * - the requested head and tail types. The purpose of the copy may be
 *   to slightly change these types (e.g. void <-> oid). We may also
 *   remap between types as long as they share the same
 *   ATOMstorage(type), i.e. the types have the same physical
 *   implementation. We may even want to allow 'dirty' trick such as
 *   viewing a flt-column suddenly as int.
 *
 *   To allow such changes, the desired column-types is a
 *   parameter of COLcopy.
 *
 * - access mode. If we want a read-only copy of a read-only BAT, a
 *   VIEW may do (in this case, the user may be after just an
 *   independent BAT header and id). This is indicated by the
 *   parameter (writable = FALSE).
 *
 *   In other cases, we really want an independent physical copy
 *   (writable = TRUE).  Changing the mode to BAT_WRITE will be a
 *   zero-cost operation if the BAT was copied with (writable = TRUE).
 *
 * In GDK, the result is a BAT that is BAT_WRITE iff (writable ==
 * TRUE).
 *
 * In these cases the copy becomes a logical view on the original,
 * which ensures that the original cannot be modified or destroyed
 * (which could affect the shared heaps).
 */
static gdk_return
heapcopy(BAT *bn, char *ext, Heap *dst, Heap *src)
{
	if (src->filename && src->newstorage != STORE_MEM) {
		const char *nme = BBP_physical(bn->batCacheid);

		if ((dst->filename = GDKfilepath(NOFARM, NULL, nme, ext)) == NULL)
			return GDK_FAIL;
	}
	return HEAPcopy(dst, src);
}

static void
heapmove(Heap *dst, Heap *src)
{
	if (src->filename == NULL) {
		src->filename = dst->filename;
		dst->filename = NULL;
	}
	HEAPfree(dst, 0);
	*dst = *src;
}

static int
wrongtype(int t1, int t2)
{
	/* check if types are compatible. be extremely forgiving */
	if (t1 != TYPE_void) {
		t1 = ATOMtype(ATOMstorage(t1));
		t2 = ATOMtype(ATOMstorage(t2));
		if (t1 != t2) {
			if (ATOMvarsized(t1) ||
			    ATOMvarsized(t2) ||
			    ATOMsize(t1) != ATOMsize(t2) ||
			    ATOMalign(t1) != ATOMalign(t2) ||
			    BATatoms[t1].atomFix ||
			    BATatoms[t2].atomFix)
				return TRUE;
		}
	}
	return FALSE;
}

/*
 * There are four main implementation cases:
 * (1) we are allowed to return a view (zero effort),
 * (2) the result is void,void (zero effort),
 * (3) we can copy the heaps (memcopy, or even VM page sharing)
 * (4) we must insert BUN-by-BUN into the result (fallback)
 * The latter case is still optimized for the case that the result
 * is bat[void,T] for a simple fixed-size type T. In that case we
 * do inline array[T] inserts.
 */
/* TODO make it simpler, ie copy per column */
BAT *
COLcopy(BAT *b, int tt, int writable, int role)
{
	BUN bunstocopy = BUN_NONE;
	BUN cnt;
	BAT *bn = NULL;

	BATcheck(b, "BATcopy", NULL);
	assert(tt != TYPE_bat);
	cnt = b->batCount;

	/* maybe a bit ugly to change the requested bat type?? */
	if (b->ttype == TYPE_void && !writable)
		tt = TYPE_void;

	if (tt != b->ttype && wrongtype(tt, b->ttype)) {
		GDKerror("BATcopy: wrong tail-type requested\n");
		return NULL;
	}

	/* first try case (1); create a view, possibly with different
	 * atom-types */
	if (role == b->batRole &&
	    BAThrestricted(b) == BAT_READ &&
	    BATtrestricted(b) == BAT_READ &&
	    !writable) {
		bn = VIEWcreate(b->hseqbase, b);
		if (bn == NULL)
			return NULL;
		if (bn->htype != TYPE_void) {
			/* legacy BAT, transform to "headless" */
			assert(bn->H != bn->T);
			bn->htype = TYPE_void;
			bn->hvarsized = ATOMvarsized(TYPE_void);
			bn->hseqbase = b->hseqbase;
		}
		if (tt != bn->ttype) {
			assert(bn->H != bn->T);
			bn->ttype = tt;
			bn->tvarsized = ATOMvarsized(tt);
			bn->tseqbase = b->tseqbase;
		}
	} else {
		/* check whether we need case (4); BUN-by-BUN copy (by
		 * setting bunstocopy != BUN_NONE) */
		if (ATOMsize(b->htype) != 0 ||
		    ATOMsize(tt) != ATOMsize(b->ttype)) {
			/* oops, void materialization */
			bunstocopy = cnt;
		} else if (BATatoms[tt].atomFix) {
			/* oops, we need to fix/unfix atoms */
			bunstocopy = cnt;
		} else if (isVIEW(b)) {
			/* extra checks needed for views */
			bat hp = VIEWhparent(b), tp = VIEWtparent(b);

			if (isVIEWCOMBINE(b) ||	/* oops, mirror view! */
			    /* reduced slice view: do not copy too
			     * much garbage */
			    (hp != 0 && BATcapacity(BBP_cache(hp)) > cnt + cnt) ||
			    (tp != 0 && BATcapacity(BBP_cache(tp)) > cnt + cnt))
				bunstocopy = cnt;
		}

		bn = BATnew(TYPE_void, tt, MAX(1, bunstocopy == BUN_NONE ? 0 : bunstocopy), role);
		if (bn == NULL)
			return NULL;

		if (bn->tvarsized && bn->ttype && bunstocopy == BUN_NONE) {
			bn->T->shift = b->T->shift;
			bn->T->width = b->T->width;
			if (HEAPextend(&bn->T->heap, BATcapacity(bn) << bn->T->shift, TRUE) != GDK_SUCCEED)
				goto bunins_failed;
		}

		if (tt == TYPE_void) {
			/* case (2): a void,void result => nothing to
			 * copy! */
			bn->H->heap.free = 0;
			bn->T->heap.free = 0;
		} else if (bunstocopy == BUN_NONE) {
			/* case (3): just copy the heaps; if possible
			 * with copy-on-write VM support */
			Heap bthp, thp;

			assert(b->htype == TYPE_void);
			memset(&bthp, 0, sizeof(Heap));
			memset(&thp, 0, sizeof(Heap));

			bthp.farmid = BBPselectfarm(role, b->ttype, offheap);
			thp.farmid = BBPselectfarm(role, b->ttype, varheap);
			if ((b->ttype && heapcopy(bn, "tail", &bthp, &b->T->heap) != GDK_SUCCEED) ||
			    (bn->T->vheap && heapcopy(bn, "theap", &thp, b->T->vheap) != GDK_SUCCEED)) {
				HEAPfree(&thp, 1);
				HEAPfree(&bthp, 1);
				BBPreclaim(bn);
				return NULL;
			}
			/* succeeded; replace dummy small heaps by the
			 * real ones */
			heapmove(&bn->T->heap, &bthp);
			thp.parentid = bn->batCacheid;
			if (bn->T->vheap)
				heapmove(bn->T->vheap, &thp);

			/* make sure we use the correct capacity */
			bn->batCapacity = (BUN) (bn->ttype ? bn->T->heap.size >> bn->T->shift : 0);


			/* first/inserted must point equally far into
			 * the heap as in the source */
			bn->batFirst = b->batFirst;
			bn->batInserted = b->batInserted;
		} else if (BATatoms[tt].atomFix || tt != TYPE_void || ATOMextern(tt)) {
			/* case (4): one-by-one BUN insert (really slow) */
			BUN p, q, r = BUNfirst(bn);
			BATiter bi = bat_iterator(b);

			BATloop(b, p, q) {
				const void *h = BUNhead(bi, p);
				const void *t = BUNtail(bi, p);

				bunfastins_nocheck(bn, r, h, t, Hsize(bn), Tsize(bn));
				r++;
			}
		} else if (tt != TYPE_void && b->ttype == TYPE_void) {
			/* case (4): optimized for unary void
			 * materialization */
			oid cur = b->tseqbase, *dst = (oid *) bn->T->heap.base;
			oid inc = (cur != oid_nil);

			bn->H->heap.free = 0;
			bn->T->heap.free = bunstocopy * sizeof(oid);
			while (bunstocopy--) {
				*dst++ = cur;
				cur += inc;
			}
		} else {
			/* case (4): optimized for simple array copy */
			BUN p = BUNfirst(b);

			bn->H->heap.free = 0;
			bn->T->heap.free = bunstocopy * Tsize(bn);
			memcpy(Tloc(bn, 0), Tloc(b, p), bn->T->heap.free);
		}
		/* copy all properties (size+other) from the source bat */
		BATsetcount(bn, cnt);
	}
	/* set properties (note that types may have changed in the copy) */
<<<<<<< HEAD
	ALIGNsetH(bn, b);
=======
	if (ATOMtype(ht) == ATOMtype(b->htype)) {
		ALIGNsetH(bn, b);
	} else if (ATOMstorage(ht) == ATOMstorage(b->htype) &&
		   ATOMcompare(ht) == ATOMcompare(b->htype)) {
		BUN l = BUNfirst(b), h = BUNlast(b);
		bn->hsorted = b->hsorted;
		bn->hrevsorted = b->hrevsorted;
		bn->hdense = b->hdense && ATOMtype(bn->htype) == TYPE_oid;
		if (b->hkey)
			BATkey(bn, TRUE);
		bn->H->nonil = b->H->nonil;
		if (b->H->nosorted > l && b->H->nosorted < h)
			bn->H->nosorted = b->H->nosorted - l + BUNfirst(bn);
		else
			bn->H->nosorted = 0;
		if (b->H->norevsorted > l && b->H->norevsorted < h)
			bn->H->norevsorted = b->H->norevsorted - l + BUNfirst(bn);
		else
			bn->H->norevsorted = 0;
		if (b->H->nodense > l && b->H->nodense < h)
			bn->H->nodense = b->H->nodense - l + BUNfirst(bn);
		else
			bn->H->nodense = 0;
		if (b->H->nokey[0] >= l && b->H->nokey[0] < h &&
		    b->H->nokey[1] >= l && b->H->nokey[1] < h &&
		    b->H->nokey[0] != b->H->nokey[1]) {
			bn->H->nokey[0] = b->H->nokey[0] - l + BUNfirst(bn);
			bn->H->nokey[1] = b->H->nokey[1] - l + BUNfirst(bn);
		} else {
			bn->H->nokey[0] = bn->H->nokey[1] = 0;
		}
	} else {
		bn->hsorted = bn->hrevsorted = 0; /* set based on count later */
		bn->hdense = bn->H->nonil = 0;
		bn->H->nosorted = bn->H->norevsorted = bn->H->nodense = 0;
		bn->H->nokey[0] = bn->H->nokey[1] = 0;
	}
>>>>>>> 7bbda5da
	if (ATOMtype(tt) == ATOMtype(b->ttype)) {
		ALIGNsetT(bn, b);
	} else if (ATOMstorage(tt) == ATOMstorage(b->ttype) &&
		   ATOMcompare(tt) == ATOMcompare(b->ttype)) {
		BUN l = BUNfirst(b), h = BUNlast(b);
		bn->tsorted = b->tsorted;
		bn->trevsorted = b->trevsorted;
		bn->tdense = b->tdense && ATOMtype(bn->ttype) == TYPE_oid;
		if (b->tkey)
			BATkey(BATmirror(bn), TRUE);
		bn->T->nonil = b->T->nonil;
		if (b->T->nosorted > l && b->T->nosorted < h)
			bn->T->nosorted = b->T->nosorted - l + BUNfirst(bn);
		else
			bn->T->nosorted = 0;
		if (b->T->norevsorted > l && b->T->norevsorted < h)
			bn->T->norevsorted = b->T->norevsorted - l + BUNfirst(bn);
		else
			bn->T->norevsorted = 0;
		if (b->T->nodense > l && b->T->nodense < h)
			bn->T->nodense = b->T->nodense - l + BUNfirst(bn);
		else
			bn->T->nodense = 0;
		if (b->T->nokey[0] >= l && b->T->nokey[0] < h &&
		    b->T->nokey[1] >= l && b->T->nokey[1] < h &&
		    b->T->nokey[0] != b->T->nokey[1]) {
			bn->T->nokey[0] = b->T->nokey[0] - l + BUNfirst(bn);
			bn->T->nokey[1] = b->T->nokey[1] - l + BUNfirst(bn);
		} else {
			bn->T->nokey[0] = bn->T->nokey[1] = 0;
		}
	} else {
		bn->tsorted = bn->trevsorted = 0; /* set based on count later */
		bn->tdense = bn->T->nonil = 0;
		bn->T->nosorted = bn->T->norevsorted = bn->T->nodense = 0;
		bn->T->nokey[0] = bn->T->nokey[1] = 0;
	}
	if (BATcount(bn) <= 1) {
		bn->hsorted = ATOMlinear(b->htype);
		bn->hrevsorted = ATOMlinear(b->htype);
		bn->hkey = 1;
		bn->tsorted = ATOMlinear(b->ttype);
		bn->trevsorted = ATOMlinear(b->ttype);
		bn->tkey = 1;
	}
	if (writable != TRUE)
		bn->batRestricted = BAT_READ;
	return bn;
      bunins_failed:
	BBPreclaim(bn);
	return NULL;
}

#ifdef HAVE_HGE
#define un_move_sz16(src, dst, sz)					\
		if (sz == 16) {						\
			* (hge *) dst = * (hge *) src;			\
		} else
#else
#define un_move_sz16(src, dst, sz)
#endif

#define un_move(src, dst, sz)						\
	do {								\
		un_move_sz16(src,dst,sz)				\
		if (sz == 8) {						\
			* (lng *) dst = * (lng *) src;			\
		} else if (sz == 4) {					\
			* (int *) dst = * (int *) src;			\
		} else if (sz > 0) {					\
			char *_dst = (char *) dst;			\
			char *_src = (char *) src;			\
			char *_end = _src + sz;				\
									\
			while (_src < _end)				\
				*_dst++ = *_src++;			\
		}							\
	} while (0)
#define acc_move(l, p)							\
	do {								\
		char tmp[16];						\
		/* avoid compiler warning: dereferencing type-punned pointer \
		 * will break strict-aliasing rules */			\
		char *tmpp = tmp;					\
									\
		assert(ts <= 16);					\
									\
		/* move first to tmp */					\
		un_move(Tloc(b, l), tmpp, ts);				\
		/* move delete to first */				\
		un_move(Tloc(b, p), Tloc(b, l), ts);			\
		/* move first to deleted */				\
		un_move(tmpp, Tloc(b, p), ts);				\
	} while (0)

static void
setcolprops(BAT *b, COLrec *col, const void *x)
{
	int isnil = col->type != TYPE_void &&
		atom_CMP(x, ATOMnilptr(col->type), col->type) == 0;
	BATiter bi;
	BUN pos;
	const void *prv;
	int cmp;

	/* x may only be NULL if the column type is VOID */
	assert(x != NULL || col->type == TYPE_void);
	if (b->batCount == 0) {
		/* first value */
		col->sorted = col->revsorted = ATOMlinear(col->type) != 0;
		col->nosorted = col->norevsorted = 0;
		col->key |= 1;
		col->nokey[0] = col->nokey[1] = 0;
		col->nodense = 0;
		if (col->type == TYPE_void) {
			if (x) {
				col->seq = * (const oid *) x;
			}
			col->nil = col->seq == oid_nil;
			col->nonil = !col->nil;
		} else {
			col->nil = isnil;
			col->nonil = !isnil;
			if (col->type == TYPE_oid) {
				col->dense = !isnil;
				col->seq = * (const oid *) x;
				if (isnil)
					col->nodense = BUNlast(b);
			}
		}
	} else if (col->type == TYPE_void) {
		/* not the first value in a VOID column: we keep the
		 * seqbase, and x is not used, so only some properties
		 * are affected */
		if (col->seq != oid_nil) {
			if (col->revsorted) {
				col->norevsorted = BUNlast(b);
				col->revsorted = 0;
			}
			col->nil = 0;
			col->nonil = 1;
		} else {
			if (col->key) {
				col->nokey[0] = BUNfirst(b);
				col->nokey[1] = BUNlast(b);
				col->key = 0;
			}
			col->nil = 1;
			col->nonil = 0;
		}
	} else {
		bi = bat_iterator(b);
		pos = BUNlast(b);
		prv = col == b->H ? BUNhead(bi, pos - 1) : BUNtail(bi, pos - 1);
		cmp = atom_CMP(prv, x, col->type);

		if (col->key == 1 && /* assume outside check if BOUND2BTRUE */
		    (cmp == 0 || /* definitely not KEY */
		     (b->batCount > 1 && /* can't guarantee KEY if unordered */
		      ((col->sorted && cmp > 0) ||
		       (col->revsorted && cmp < 0) ||
		       (!col->sorted && !col->revsorted))))) {
			col->key = 0;
			if (cmp == 0) {
				col->nokey[0] = pos - 1;
				col->nokey[1] = pos;
			}
		}
		if (col->sorted && cmp > 0) {
			/* out of order */
			col->sorted = 0;
			col->nosorted = pos;
		}
		if (col->revsorted && cmp < 0) {
			/* out of order */
			col->revsorted = 0;
			col->norevsorted = pos;
		}
		if (col->dense && (cmp >= 0 || * (const oid *) prv + 1 != * (const oid *) x)) {
			col->dense = 0;
			col->nodense = pos;
		}
		if (isnil) {
			col->nonil = 0;
			col->nil = 1;
		}
	}
}

oid
MAXoid(BAT *i)
{
	BATiter ii = bat_iterator(i);
	oid o = i->hseqbase - 1;

	if (i->batCount)
		o = *(oid *) BUNhead(ii, BUNlast(i) - 1);
	if (!BAThordered(i)) {
		BUN r, s;

		BATloop(i, r, s) {
			oid v = *(oid *) BUNhead(ii, r);

			if (v > o)
				o = v;
		}
	}
	return o;
}

/*
 * @+ BUNappend
 * The BUNappend function can be used to add a single value to void
 * and oid headed bats. The new head value will be a unique number,
 * (max(bat)+1).
 */
gdk_return
BUNappend(BAT *b, const void *t, bit force)
{
	BUN p;
	size_t tsize = 0;

	BATcheck(b, "BUNappend", GDK_FAIL);
	assert(b->htype == TYPE_void);

	assert(!isVIEW(b));
	if ((b->tkey & BOUND2BTRUE) && BUNfnd(b, t) != BUN_NONE) {
		return GDK_SUCCEED;
	}

	p = BUNlast(b);		/* insert at end */
	if (p == BUN_MAX || b->batCount == BUN_MAX) {
		GDKerror("BUNappend: bat too large\n");
		return GDK_FAIL;
	}

	ALIGNapp(b, "BUNappend", force, GDK_FAIL);
	b->batDirty = 1;
	if (b->T->hash && b->T->vheap)
		tsize = b->T->vheap->size;

	if (b->ttype == TYPE_void && b->tseqbase != oid_nil) {
		if (b->batCount == 0) {
			b->tseqbase = * (const oid *) t;
		} else if (* (oid *) t == oid_nil ||
			   b->tseqbase + b->batCount != *(const oid *) t) {
			if (BATmaterialize(b) != GDK_SUCCEED)
				return GDK_FAIL;
		}
	}

	if (unshare_string_heap(b) != GDK_SUCCEED) {
		return GDK_FAIL;
	}

	b->hrevsorted = b->batCount == 0; /* count before append */
	setcolprops(b, b->T, t);

	if (b->ttype != TYPE_void) {
		bunfastapp(b, t);
	} else {
		BATsetcount(b, b->batCount + 1);
	}


	IMPSdestroy(b); /* no support for inserts in imprints yet */

	/* first adapt the hashes; then the user-defined accelerators.
	 * REASON: some accelerator updates (qsignature) use the hashes!
	 */
	if (b->T->hash) {
		HASHins(b, p, t);
		if (tsize && tsize != b->T->vheap->size)
			HEAPwarm(b->T->vheap);
	}
	return GDK_SUCCEED;
      bunins_failed:
	return GDK_FAIL;
}

<<<<<<< HEAD
=======

/*
 * @- BUN Delete
 * Deletes should maintain the BAT as a contiguous array. This
 * implementation permits using a BATloop for(;;) construction to use
 * the BUNdelete routines, by not modifying what is in front of the
 * deleted bun.
 *
 * This routine returns the next BUN in b after deletion of p.  Note:
 * to cause less trouble when updating BATs with void columns the
 * delete policy has been changed. Deleted volatile elements are now
 * being overwritten by the last element; instead of causing a cascade
 * of moves. The sequential deletability property is changed somewhat:
 * instead of doing
 * 	BATloop(b,p,q) BUNdelete(b,p,FALSE)
 * one now must do:
 *	BATloopDEL(b,p) p = BUNdelete(b,p,FALSE)
 */
static inline BUN
BUNdelete_(BAT *b, BUN p, bit force)
{
	BATiter bi = bat_iterator(b);
	BAT *bm = BBP_cache(-b->batCacheid);
	BUN l, last = BUNlast(b) - 1;

	ALIGNdel(b, "BUNdelete", force, BUN_NONE);	/* zap alignment info */

	/*
	 * @- Committed Delete.
	 * Deleting a (committed) bun: the first and deleted swap position.
	 */
	HASHdestroy(b);
	if (p < b->batInserted && !force) {
		if (p == b->batFirst) {	/* first can simply be discarded */
			if (BAThdense(b)) {
				bm->tseqbase = ++b->hseqbase;
			}
			if (BATtdense(b)) {
				bm->hseqbase = ++b->tseqbase;
			}
			if (b->H->nosorted == b->batFirst)
				b->H->nosorted = 0;
			if (b->H->norevsorted == b->batFirst)
				b->H->norevsorted = 0;
			if (b->H->nodense == b->batFirst)
				b->H->nodense = 0;
			if (b->H->nokey[0] == b->batFirst ||
			    b->H->nokey[1] == b->batFirst)
				b->H->nokey[0] = b->H->nokey[1] = 0;
			if (b->T->nosorted == b->batFirst)
				b->T->nosorted = 0;
			if (b->T->norevsorted == b->batFirst)
				b->T->norevsorted = 0;
			if (b->T->nodense == b->batFirst)
				b->T->nodense = 0;
			if (b->T->nokey[0] == b->batFirst ||
			    b->T->nokey[1] == b->batFirst)
				b->T->nokey[0] = b->T->nokey[1] = 0;
		} else {
			unsigned short hs = Hsize(b), ts = Tsize(b);

			l = BUNfirst(b);
			acc_move(l,p);
			b->hsorted = FALSE;
			b->hrevsorted = FALSE;
			b->hdense = FALSE;
			b->tsorted = FALSE;
			b->trevsorted = FALSE;
			b->tdense = FALSE;
			/* zap no* values since we've shuffled values
			 * and don't want to figure out what the new
			 * values should be */
			b->H->nosorted = 0;
			b->H->norevsorted = 0;
			b->H->nodense = 0;
			b->T->nosorted = 0;
			b->T->norevsorted = 0;
			b->T->nodense = 0;
			b->H->nokey[0] = b->H->nokey[1] = 0;
			b->T->nokey[0] = b->T->nokey[1] = 0;
		}
		b->batFirst++;
	} else {
		/*
		 * @- Uncommitted Delete.
		 * This bun was not committed, and should therefore
		 * disappear. The last inserted bun (if present) is
		 * copied over it.
		 */
		int (*hunfix) (const void *) = BATatoms[b->htype].atomUnfix;
		int (*tunfix) (const void *) = BATatoms[b->ttype].atomUnfix;
		void (*hatmdel) (Heap *, var_t *) = BATatoms[b->htype].atomDel;
		void (*tatmdel) (Heap *, var_t *) = BATatoms[b->ttype].atomDel;

		if (hunfix) {
			(*hunfix) (BUNhead(bi, p));
		}
		if (tunfix) {
			(*tunfix) (BUNtail(bi, p));
		}
		if (hatmdel) {
			assert(b->H->width == sizeof(var_t));
			(*hatmdel) (b->H->vheap, (var_t *) BUNhloc(bi, p));
		}
		if (tatmdel) {
			assert(b->T->width == sizeof(var_t));
			(*tatmdel) (b->T->vheap, (var_t *) BUNtloc(bi, p));
		}
		if (p != last) {
			unsigned short hs = Hsize(b), ts = Tsize(b);
			BATiter bi2 = bat_iterator(b);

			/* coverity[result_independent_of_operands] */
			acc_move(last,p);
			/* If a column was sorted before the BUN was
			   deleted, check whether it is still sorted
			   afterward.  This is done by comparing the
			   value that was put in place of the deleted
			   value is still ordered correctly with
			   respect to the following value.  Note that
			   if p+1==last, the new value is now the
			   last, so no comparison is needed. */
			if (b->hsorted) {
				if (p + 1 < last &&
				    ATOMcmp(b->htype, BUNhead(bi, p), BUNhead(bi2, p + 1)) > 0) {
					b->hsorted = FALSE;
					b->H->nosorted = p + 1;
				}
				if (b->hdense) {
					b->hdense = FALSE;
					b->H->nodense = p;
				}
			} else if (b->H->nosorted >= p)
				b->H->nosorted = 0;
			if (b->hrevsorted) {
				if (p + 1 < last &&
				    ATOMcmp(b->htype, BUNhead(bi, p), BUNhead(bi2, p + 1)) < 0) {
					b->hrevsorted = FALSE;
					b->H->norevsorted = p + 1;
				}
			} else if (b->H->norevsorted >= p)
				b->H->norevsorted = 0;
			if (b->tsorted) {
				if (p + 1 < last &&
				    ATOMcmp(b->ttype, BUNtail(bi, p), BUNtail(bi2, p + 1)) > 0) {
					b->tsorted = FALSE;
					b->H->nosorted = p + 1;
				}
				if (b->tdense) {
					b->tdense = FALSE;
					b->T->nodense = p;
				}
			} else if (b->T->nosorted >= p)
				b->T->nosorted = 0;
			if (b->trevsorted) {
				if (p + 1 < last &&
				    ATOMcmp(b->ttype, BUNtail(bi, p), BUNtail(bi2, p + 1)) < 0) {
					b->trevsorted = FALSE;
					b->H->norevsorted = p + 1;
				}
			} else if (b->T->norevsorted >= p)
				b->T->norevsorted = 0;
		}
		if (b->H->nosorted == last)
			b->H->nosorted = 0;
		if (b->H->norevsorted == last)
			b->H->norevsorted = 0;
		if (b->H->nodense == last)
			b->H->nodense = 0;
		if (b->H->nokey[0] == last || b->H->nokey[1] == last)
			b->H->nokey[0] = b->H->nokey[1] = 0;
		if (b->T->nosorted == last)
			b->T->nosorted = 0;
		if (b->T->norevsorted == last)
			b->T->norevsorted = 0;
		if (b->T->nodense == last)
			b->T->nodense = 0;
		if (b->T->nokey[0] == last || b->T->nokey[1] == last)
			b->T->nokey[0] = b->T->nokey[1] = 0;
		b->H->heap.free -= Hsize(b);
		b->T->heap.free -= Tsize(b);
		p--;
	}
	b->batCount--;
	b->batDirty = 1;	/* bat is dirty */
	IMPSdestroy(b); /* no support for inserts in imprints yet */
	return p;
}

BUN
BUNdelete(BAT *b, BUN p, bit force)
{
	if (p == BUN_NONE) {
		return p;
	}
	if ((b->htype == TYPE_void && b->hseqbase != oid_nil) || (b->ttype == TYPE_void && b->tseqbase != oid_nil)) {
		BUN last = BUNlast(b) - 1;

		if ((p < b->batInserted || p != last) && !force) {
			if (BATmaterialize(b) != GDK_SUCCEED)
				return BUN_NONE;
		}
	}
	return BUNdelete_(b, p, force);
}

static BUN BUNlocate(BAT *b, const void *x, const void *y);

>>>>>>> 7bbda5da
gdk_return
BUNdelete(BAT *b, oid o)
{
	BUN p;
	BATiter bi = bat_iterator(b);

	assert(b->htype == TYPE_void);
	assert(b->hseqbase != oid_nil || BATcount(b) == 0);
	if (o < b->hseqbase || o >= b->hseqbase + BATcount(b)) {
		/* value already not there */
		return GDK_SUCCEED;
	}
	assert(BATcount(b) > 0); /* follows from "if" above */
	p = o - b->hseqbase + BUNfirst(b);
	if (p < b->batInserted) {
		GDKerror("BUNdelete: cannot delete committed value\n");
		return GDK_FAIL;
	}
	b->batDirty = 1;
	ATOMunfix(b->ttype, BUNtail(bi, p));
	ATOMdel(b->ttype, b->T->vheap, (var_t *) BUNtloc(bi, p));
	if (p != BUNlast(b) - 1 &&
	    (b->ttype != TYPE_void || b->tseqbase != oid_nil)) {
		/* replace to-be-delete BUN with last BUN; materialize
		 * void column before doing so */
		if (b->ttype == TYPE_void &&
		    BATmaterialize(b) != GDK_SUCCEED)
			return GDK_FAIL;
		memcpy(Tloc(b, p), Tloc(b, BUNlast(b) - 1), Tsize(b));
		/* no longer sorted */
		b->tsorted = b->trevsorted = 0;
	}
	if (b->T->nosorted >= p)
		b->T->nosorted = 0;
	if (b->T->norevsorted >= p)
		b->T->norevsorted = 0;
	b->batCount--;
	if (b->batCount <= 1) {
		/* some trivial properties */
		b->tkey |= 1;
		b->tsorted = b->trevsorted = 1;
		b->T->nosorted = b->T->norevsorted = 0;
		if (b->batCount == 0) {
			b->T->nil = 0;
			b->T->nonil = 1;
		}
	}
	IMPSdestroy(b);
	HASHdestroy(b);
	return GDK_SUCCEED;
}

/* @-  BUN replace
 * The last operation in this context is BUN replace. It assumes that
 * the header denotes a key. The old value association is destroyed
 * (if it exists in the first place) and the new value takes its
 * place.
 *
 * In order to make updates on void columns workable; replaces on them
 * are always done in-place. Performing them without bun-movements
 * greatly simplifies the problem. The 'downside' is that when
 * transaction management has to be performed, replaced values should
 * be saved explicitly.
 */
gdk_return
BUNinplace(BAT *b, BUN p, const void *t, bit force)
{
<<<<<<< HEAD
	BUN last = BUNlast(b) - 1;
	BAT *bm = BBP_cache(-b->batCacheid);
	BUN pit = p;
	BATiter bi = bat_iterator(b);
	int tt;
	BUN prv, nxt;

	assert(p >= b->batInserted || force);

	/* uncommitted BUN elements */

	ALIGNinp(b, "BUNinplace", force, GDK_FAIL);	/* zap alignment info */
	if (b->T->nil &&
	    atom_CMP(BUNtail(bi, p), ATOMnilptr(b->ttype), b->ttype) == 0 &&
	    atom_CMP(t, ATOMnilptr(b->ttype), b->ttype) != 0) {
		/* if old value is nil and new value isn't, we're not
		 * sure anymore about the nil property, so we must
		 * clear it */
		b->T->nil = 0;
	}
	HASHremove(b);
	Treplacevalue(b, BUNtloc(bi, p), t);

	tt = b->ttype;
	prv = p > b->batFirst ? p - 1 : BUN_NONE;
	nxt = p < last ? p + 1 : BUN_NONE;

	if (BATtordered(b)) {
		if ((prv != BUN_NONE &&
		     ATOMcmp(tt, t, BUNtail(bi, prv)) < 0) ||
		    (nxt != BUN_NONE &&
		     ATOMcmp(tt, t, BUNtail(bi, nxt)) > 0)) {
			b->tsorted = FALSE;
			b->T->nosorted = pit;
		} else if (b->ttype != TYPE_void && b->tdense) {
			if ((prv != BUN_NONE &&
			     1 + * (oid *) BUNtloc(bi, prv) != * (oid *) t) ||
			    (nxt != BUN_NONE &&
			     * (oid *) BUNtloc(bi, nxt) != 1 + * (oid *) t)) {
				b->tdense = FALSE;
				b->T->nodense = pit;
			} else if (prv == BUN_NONE &&
				   nxt == BUN_NONE) {
				bm->hseqbase = b->tseqbase = * (oid *) t;
			}
		}
	}
	if (BATtrevordered(b)) {
		if ((prv != BUN_NONE &&
		     ATOMcmp(tt, t, BUNtail(bi, prv)) > 0) ||
		    (nxt != BUN_NONE &&
		     ATOMcmp(tt, t, BUNtail(bi, nxt)) < 0)) {
			b->trevsorted = FALSE;
			b->T->norevsorted = pit;
=======
	if (p >= b->batInserted || force) {
		/* uncommitted BUN elements */
		BUN last = BUNlast(b) - 1;
		BAT *bm = BBP_cache(-b->batCacheid);
		BATiter bi = bat_iterator(b);
		int tt;
		BUN prv, nxt;

		ALIGNinp(b, "BUNreplace", force, GDK_FAIL);	/* zap alignment info */
		if (b->T->nil &&
		    atom_CMP(BUNtail(bi, p), ATOMnilptr(b->ttype), b->ttype) == 0 &&
		    atom_CMP(t, ATOMnilptr(b->ttype), b->ttype) != 0) {
			/* if old value is nil and new value isn't,
			 * we're not sure anymore about the nil
			 * property, so we must clear it */
			b->T->nil = 0;
		}
		HASHremove(b);
		Treplacevalue(b, BUNtloc(bi, p), t);

		tt = b->ttype;
		prv = p > b->batFirst ? p - 1 : BUN_NONE;
		nxt = p < last ? p + 1 : BUN_NONE;

		if (BATtordered(b)) {
			if (prv != BUN_NONE &&
			    ATOMcmp(tt, t, BUNtail(bi, prv)) < 0) {
				b->tsorted = FALSE;
				b->T->nosorted = p;
			} else if (nxt != BUN_NONE &&
				   ATOMcmp(tt, t, BUNtail(bi, nxt)) > 0) {
				b->tsorted = FALSE;
				b->T->nosorted = nxt;
			} else if (b->ttype != TYPE_void && b->tdense) {
				if (prv != BUN_NONE &&
				    1 + * (oid *) BUNtloc(bi, prv) != * (oid *) t) {
					b->tdense = FALSE;
					b->T->nodense = p;
				} else if (nxt != BUN_NONE &&
					   * (oid *) BUNtloc(bi, nxt) != 1 + * (oid *) t) {
					b->tdense = FALSE;
					b->T->nodense = nxt;
				} else if (prv == BUN_NONE &&
					   nxt == BUN_NONE) {
					bm->hseqbase = b->tseqbase = * (oid *) t;
				}
			}
		} else if (b->T->nosorted >= p)
				b->T->nosorted = 0;
		if (BATtrevordered(b)) {
			if (prv != BUN_NONE &&
			    ATOMcmp(tt, t, BUNtail(bi, prv)) > 0) {
				b->trevsorted = FALSE;
				b->T->norevsorted = p;
			} else if (nxt != BUN_NONE &&
				   ATOMcmp(tt, t, BUNtail(bi, nxt)) < 0) {
				b->trevsorted = FALSE;
				b->T->norevsorted = nxt;
			}
		} else if (b->T->norevsorted >= p)
				b->T->norevsorted = 0;
		if (((b->ttype != TYPE_void) & b->tkey & !(b->tkey & BOUND2BTRUE)) && b->batCount > 1) {
			BATkey(bm, FALSE);
		}
		if (b->T->nonil)
			b->T->nonil = t && atom_CMP(t, ATOMnilptr(b->ttype), b->ttype) != 0;
		b->T->heap.dirty = TRUE;
		if (b->T->vheap)
			b->T->vheap->dirty = TRUE;
	} else {
		/* committed BUN */
		BUNdelete(b, p, force);
		if (BUNins(b, h, t, force) != GDK_SUCCEED) {
		      bunins_failed:
			return GDK_FAIL;
>>>>>>> 7bbda5da
		}
	}
	if (((b->ttype != TYPE_void) & b->tkey & !(b->tkey & BOUND2BTRUE)) && b->batCount > 1) {
		BATkey(bm, FALSE);
	}
	if (b->T->nonil)
		b->T->nonil = t && atom_CMP(t, ATOMnilptr(b->ttype), b->ttype) != 0;
	b->T->heap.dirty = TRUE;
	if (b->T->vheap)
		b->T->vheap->dirty = TRUE;

	return GDK_SUCCEED;

  bunins_failed:
	return GDK_FAIL;
}

/* very much like void_inplace, except this materializes a void tail
 * column if necessarry */
gdk_return
BUNreplace(BAT *b, oid id, const void *t, bit force)
{
	BATcheck(b, "BUNreplace", GDK_FAIL);
	BATcheck(t, "BUNreplace: tail value is nil", GDK_FAIL);

	if (id < b->hseqbase || id >= b->hseqbase + BATcount(b))
		return GDK_SUCCEED;

	if ((b->tkey & BOUND2BTRUE) && BUNfnd(b, t) != BUN_NONE) {
		return GDK_SUCCEED;
	}
	if (b->ttype == TYPE_void) {
		/* no need to materialize if value doesn't change */
		if (b->tseqbase == oid_nil ||
		    b->tseqbase + id - b->hseqbase == *(const oid *) t)
			return GDK_SUCCEED;
		if (BATmaterialize(b) != GDK_SUCCEED)
			return GDK_FAIL;
	}

	return BUNinplace(b, id - b->hseqbase + BUNfirst(b), t, force);
}

/* very much like BUNreplace, but this doesn't make any changes if the
 * tail column is void */
gdk_return
void_inplace(BAT *b, oid id, const void *val, bit force)
{
	assert(id >= b->hseqbase && id < b->hseqbase + BATcount(b));
	if (id < b->hseqbase || id >= b->hseqbase + BATcount(b)) {
		GDKerror("void_inplace: id out of range\n");
		return GDK_FAIL;
	}
	if ((b->tkey & BOUND2BTRUE) && BUNfnd(b, val) != BUN_NONE)
		return GDK_SUCCEED;
	if (b->ttype == TYPE_void)
		return GDK_SUCCEED;
	return BUNinplace(b, id - b->hseqbase + BUNfirst(b), val, force);
}

BUN
void_replace_bat(BAT *b, BAT *p, BAT *u, bit force)
{
	BUN nr = 0;
	BUN r, s;
	BATiter uii = bat_iterator(p);
	BATiter uvi = bat_iterator(u);

	BATloop(u, r, s) {
		oid updid = *(oid *) BUNtail(uii, r);
		const void *val = BUNtail(uvi, r);

		if (void_inplace(b, updid, val, force) != GDK_SUCCEED)
			return BUN_NONE;
		nr++;
	}
	return nr;
}

/*
 * @- BUN Lookup
 * Location of a BUN using a value should use the available indexes to
 * speed up access. If indexes are lacking then a hash index is
 * constructed under the assumption that 1) multiple access to the BAT
 * can be expected and 2) building the hash is only slightly more
 * expensive than the full linear scan.  BUN_NONE is returned if no
 * such element could be found.  In those cases where the type is
 * known and a hash index is available, one should use the inline
 * functions to speed-up processing.
 */
static BUN
slowfnd(BAT *b, const void *v)
{
	BATiter bi = bat_iterator(b);
	BUN p, q;
	int (*cmp)(const void *, const void *) = ATOMcompare(b->ttype);

	BATloop(b, p, q) {
		if ((*cmp)(v, BUNtail(bi, p)) == 0)
			return p;
	}
	return BUN_NONE;
}

BUN
BUNfnd(BAT *b, const void *v)
{
	BUN r = BUN_NONE;
	BATiter bi;

	BATcheck(b, "BUNfnd", 0);
	if (!v)
		return r;
	if (BATtvoid(b))
		return BUNfndVOID(b, v);
	if (!BATcheckhash(b)) {
		if (BATtordered(b) || BATtrevordered(b))
			return SORTfnd(b, v);
	}
	bi = bat_iterator(b);
	switch (ATOMstorage(b->ttype)) {
	case TYPE_bte:
		HASHfnd_bte(r, bi, v);
		break;
	case TYPE_sht:
		HASHfnd_sht(r, bi, v);
		break;
	case TYPE_int:
	case TYPE_flt:
		HASHfnd_int(r, bi, v);
		break;
	case TYPE_dbl:
	case TYPE_lng:
		HASHfnd_lng(r, bi, v);
		break;
#ifdef HAVE_HGE
	case TYPE_hge:
		HASHfnd_hge(r, bi, v);
		break;
#endif
	case TYPE_str:
		HASHfnd_str(r, bi, v);
		break;
	default:
		HASHfnd(r, bi, v);
	}
	return r;
  hashfnd_failed:
	/* can't build hash table, search the slow way */
	return slowfnd(b, v);
}

/*
 * @+ BAT Property Management
 *
 * The function BATcount returns the number of active elements in a
 * BAT.  Counting is type independent.  It can be implemented quickly,
 * because the system ensures a dense BUN list.
 */
void
BATsetcapacity(BAT *b, BUN cnt)
{
	b->batCapacity = cnt;
	assert(b->batCount <= cnt);
}

void
BATsetcount(BAT *b, BUN cnt)
{
	b->batCount = cnt;
	b->batDirtydesc = TRUE;
	b->H->heap.free = headsize(b, BUNfirst(b) + cnt);
	b->T->heap.free = tailsize(b, BUNfirst(b) + cnt);
	if (b->H->type == TYPE_void && b->T->type == TYPE_void)
		b->batCapacity = cnt;
	if (cnt <= 1) {
		b->hsorted = b->hrevsorted = ATOMlinear(b->htype) != 0;
		b->tsorted = b->trevsorted = ATOMlinear(b->ttype) != 0;
		b->H->nosorted = b->H->norevsorted = 0;
		b->T->nosorted = b->T->norevsorted = 0;
	}
	/* if the BAT was made smaller, we need to zap some values */
	if (b->H->nosorted >= BUNlast(b))
		b->H->nosorted = 0;
	if (b->H->norevsorted >= BUNlast(b))
		b->H->norevsorted = 0;
	if (b->H->nodense >= BUNlast(b))
		b->H->nodense = 0;
	if (b->H->nokey[0] >= BUNlast(b) || b->H->nokey[1] >= BUNlast(b)) {
		b->H->nokey[0] = 0;
		b->H->nokey[1] = 0;
	}
	if (b->T->nosorted >= BUNlast(b))
		b->T->nosorted = 0;
	if (b->T->norevsorted >= BUNlast(b))
		b->T->norevsorted = 0;
	if (b->T->nodense >= BUNlast(b))
		b->T->nodense = 0;
	if (b->T->nokey[0] >= BUNlast(b) || b->T->nokey[1] >= BUNlast(b)) {
		b->T->nokey[0] = 0;
		b->T->nokey[1] = 0;
	}
	if (b->htype == TYPE_void) {
		b->hsorted = 1;
		if (b->hseqbase == oid_nil) { /* unlikely */
			b->hkey = cnt <= 1;
			b->hrevsorted = 1;
			b->H->nil = 1;
			b->H->nonil = 0;
		} else {
			b->hkey = 1;
			b->hrevsorted = cnt <= 1;
			b->H->nil = 0;
			b->H->nonil = 1;
		}
	}
	if (b->ttype == TYPE_void) {
		b->tsorted = 1;
		if (b->tseqbase == oid_nil) {
			b->tkey = cnt <= 1;
			b->trevsorted = 1;
			b->T->nil = 1;
			b->T->nonil = 0;
		} else {
			b->tkey = 1;
			b->trevsorted = cnt <= 1;
			b->T->nil = 0;
			b->T->nonil = 1;
		}
	}
	assert(b->batCapacity >= cnt);
}

size_t
BATvmsize(BAT *b, int dirty)
{
	BATcheck(b, "BATvmsize", 0);
	if (b->batDirty || (b->batPersistence != TRANSIENT && !b->batCopiedtodisk))
		dirty = 0;
	return (!dirty || b->H->heap.dirty ? HEAPvmsize(&b->H->heap) : 0) +
		(!dirty || b->T->heap.dirty ? HEAPvmsize(&b->T->heap) : 0) +
		((!dirty || b->H->heap.dirty) && b->H->hash && b->H->hash != (Hash *) 1 ? HEAPvmsize(b->H->hash->heap) : 0) +
		((!dirty || b->T->heap.dirty) && b->T->hash && b->T->hash != (Hash *) 1 ? HEAPvmsize(b->T->hash->heap) : 0) +
		(b->H->vheap && (!dirty || b->H->vheap->dirty) ? HEAPvmsize(b->H->vheap) : 0) +
		(b->T->vheap && (!dirty || b->T->vheap->dirty) ? HEAPvmsize(b->T->vheap) : 0);
}

size_t
BATmemsize(BAT *b, int dirty)
{
	BATcheck(b, "BATmemsize", 0);
	if (b->batDirty ||
	    (b->batPersistence != TRANSIENT && !b->batCopiedtodisk))
		dirty = 0;
	return (!dirty || b->batDirtydesc ? sizeof(BATstore) : 0) +
		(!dirty || b->H->heap.dirty ? HEAPmemsize(&b->H->heap) : 0) +
		(!dirty || b->T->heap.dirty ? HEAPmemsize(&b->T->heap) : 0) +
		((!dirty || b->H->heap.dirty) && b->H->hash && b->H->hash != (Hash *) 1 ? HEAPmemsize(b->H->hash->heap) : 0) +
		((!dirty || b->T->heap.dirty) && b->T->hash && b->T->hash != (Hash *) 1 ? HEAPmemsize(b->T->hash->heap) : 0) +
		(b->H->vheap && (!dirty || b->H->vheap->dirty) ? HEAPmemsize(b->H->vheap) : 0) +
		(b->T->vheap && (!dirty || b->T->vheap->dirty) ? HEAPmemsize(b->T->vheap) : 0);
}

/*
 * The key and name properties can be changed at any time.  Keyed
 * dimensions are automatically supported by an auxiliary hash-based
 * access structure to speed up searching. Turning off the key
 * integrity property does not cause the index to disappear. It can
 * still be used to speed-up retrieval. The routine BATkey sets the
 * key property of the association head.
 */
gdk_return
BATkey(BAT *b, int flag)
{
	bat parent;

	BATcheck(b, "BATkey", GDK_FAIL);
	parent = VIEWparentcol(b);
	if (b->htype == TYPE_void) {
		if (b->hseqbase == oid_nil && flag == BOUND2BTRUE) {
			GDKerror("BATkey: nil-column cannot be kept unique.\n");
			return GDK_FAIL;
		}
		if (b->hseqbase != oid_nil && flag == FALSE) {
			GDKerror("BATkey: dense column must be unique.\n");
			return GDK_FAIL;
		}
		if (b->hseqbase == oid_nil && flag == TRUE && b->batCount > 1) {
			GDKerror("BATkey: void column cannot be unique.\n");
			return GDK_FAIL;
		}
	}
	if (flag)
		flag |= (1 | b->hkey);
	if (b->hkey != flag)
		b->batDirtydesc = TRUE;
	b->hkey = flag;
	if (!flag)
		b->hdense = 0;
	if (flag && parent && ALIGNsynced(b, BBP_cache(parent)))
		return BATkey(BBP_cache(parent), TRUE);
	return GDK_SUCCEED;
}


void
BATseqbase(BAT *b, oid o)
{
	if (b == NULL)
		return;
	assert(o <= oid_nil);
	if (ATOMtype(b->htype) == TYPE_oid) {
		if (b->hseqbase != o) {
			b->batDirtydesc = TRUE;
			/* zap alignment if column is changed by new
			 * seqbase */
			if (b->htype == TYPE_void)
				b->halign = 0;
		}
		b->hseqbase = o;
		if (b->htype == TYPE_oid && o == oid_nil) {
			b->hdense = 0;
			b->H->nodense = BUNfirst(b);
		}

		/* adapt keyness */
		if (BAThvoid(b)) {
			if (o == oid_nil) {
				b->hkey = b->batCount <= 1;
				b->H->nonil = b->batCount == 0;
				b->H->nil = b->batCount > 0;
				b->hsorted = b->hrevsorted = 1;
				b->H->nosorted = b->H->norevsorted = 0;
				if (!b->hkey) {
					b->H->nokey[0] = BUNfirst(b);
					b->H->nokey[1] = BUNfirst(b) + 1;
				} else {
					b->H->nokey[0] = b->H->nokey[1] = 0;
				}
			} else {
				if (!b->hkey) {
					b->hkey = TRUE;
					b->H->nokey[0] = b->H->nokey[1] = 0;
				}
				b->H->nonil = 1;
				b->H->nil = 0;
				b->hsorted = 1;
				b->hrevsorted = b->batCount <= 1;
				if (!b->hrevsorted)
					b->H->norevsorted = BUNfirst(b) + 1;
			}
		}
	}
}

/*
 * BATs have a logical name that is independent of their location in
 * the file system (this depends on batCacheid).  The dimensions of
 * the BAT can be given a separate name.  It helps front-ends in
 * identifying the column of interest.  The new name should be
 * recognizable as an identifier.  Otherwise interaction through the
 * front-ends becomes complicated.
 */
int
BATname(BAT *b, const char *nme)
{
	BATcheck(b, "BATname", 0);
	return BBPrename(b->batCacheid, nme);
}

str
BATrename(BAT *b, const char *nme)
{
	int ret;

	BATcheck(b, "BATrename", NULL);
	ret = BATname(b, nme);
	if (ret == 1) {
		GDKerror("BATrename: identifier expected: %s\n", nme);
	} else if (ret == BBPRENAME_ALREADY) {
		GDKerror("BATrename: name is in use: '%s'.\n", nme);
	} else if (ret == BBPRENAME_ILLEGAL) {
		GDKerror("BATrename: illegal temporary name: '%s'\n", nme);
	} else if (ret == BBPRENAME_LONG) {
		GDKerror("BATrename: name too long: '%s'\n", nme);
	}
	return BBPname(b->batCacheid);
}


void
BATroles(BAT *b, const char *hnme, const char *tnme)
{
	if (b == NULL)
		return;
	if (b->hident && !default_ident(b->hident))
		GDKfree(b->hident);
	if (hnme)
		b->hident = GDKstrdup(hnme);
	else
		b->hident = BATstring_h;
	if (b->tident && !default_ident(b->tident))
		GDKfree(b->tident);
	if (tnme)
		b->tident = GDKstrdup(tnme);
	else
		b->tident = BATstring_t;
}

/*
 * @- BATmmap
 * Changing the storage status of heaps in a BAT is done in BATmmap.
 * The new semantics is to do nothing: the new mapping only takes
 * effect the next time the bat is loaded or extended. The latter is
 * needed for loading large data sets. These transient bats should
 * switch cheaply between malloced and memory mapped modes.
 *
 * We modify the hp->storage fields using HEAPnewstorage and store
 * that we want malloced or memory mapped heaps in special binary
 * batMap fields that are used when the BAT descriptor is saved.
 */
/* TODO niels: merge with BATsetmodes in gdk_storage */
#define STORE_MODE(m,r,e,s,f) (((m) == STORE_MEM)?STORE_MEM:((r)&&(e)&&!(f))||(s)==STORE_PRIV?STORE_PRIV:STORE_MMAP)
static void
HEAPnewstorage(BAT *b, int force)
{
	int existing = (BBPstatus(b->batCacheid) & BBPEXISTING);
	int brestrict = (b->batRestricted == BAT_WRITE);

	if (b->batMaphead) {
		b->H->heap.newstorage = STORE_MODE(b->batMaphead, brestrict, existing, b->H->heap.storage, force);
		if (force)
			b->H->heap.forcemap = 1;
	}
	if (b->batMaptail) {
		b->T->heap.newstorage = STORE_MODE(b->batMaptail, brestrict, existing, b->T->heap.storage, force);
		if (force)
			b->T->heap.forcemap = 1;
	}
	if (b->H->vheap && b->batMaphheap) {
		int hrestrict = (b->batRestricted == BAT_APPEND) && ATOMappendpriv(b->htype, b->H->vheap);
		b->H->vheap->newstorage = STORE_MODE(b->batMaphheap, brestrict || hrestrict, existing, b->H->vheap->storage, force);
		if (force)
			b->H->vheap->forcemap = 1;
	}
	if (b->T->vheap && b->batMaptheap) {
		int trestrict = (b->batRestricted == BAT_APPEND) && ATOMappendpriv(b->ttype, b->T->vheap);
		b->T->vheap->newstorage = STORE_MODE(b->batMaptheap, brestrict || trestrict, existing, b->T->vheap->storage, force);
		if (force)
			b->T->vheap->forcemap = 1;
	}
}

void
BATmmap(BAT *b, int hb, int tb, int hhp, int thp, int force)
{
	if (b == NULL)
		return;
	IODEBUG fprintf(stderr, "#BATmmap(%s,%d,%d,%d,%d%s)\n", BATgetId(b), hb, tb, hhp, thp, force ? ",force" : "");

	/* Reverse back if required, as this determines which heap is
	 * saved in the "hheap" file and which in the "theap" file.
	 */
	if (b->batCacheid < 0) {
		int swap = hb;
		hb = tb;
		tb = swap;
		swap = hhp;
		hhp = thp;
		thp = swap;
		b = BATmirror(b);
	}
	b->batMaphead = hb;
	b->batMaptail = tb;
	b->batMaphheap = hhp;
	b->batMaptheap = thp;
	HEAPnewstorage(b, force);
	b->batDirtydesc = 1;
}

/*
 * @- Change the BAT access permissions (read, append, write)
 * Regrettably, BAT access-permissions, persistent status and memory
 * map modes, interact in ways that makes one's brain sizzle. This
 * makes BATsetaccess and TMcommit (where a change in BAT persistence
 * mode is made permanent) points in which the memory map status of
 * bats needs to be carefully re-assessed and ensured.
 *
 * Another complication is the fact that during commit, concurrent
 * users may access the heaps, such that the simple solution
 * unmap;re-map is out of the question.
 * Even worse, it is not possible to even rename an open mmap file in
 * Windows. For this purpose, we dropped the old .priv scheme, which
 * relied on file moves. Now, the file that is opened with mmap is
 * always the X file, in case of newstorage=STORE_PRIV, we save in a
 * new file X.new
 *
 * we must consider the following dimensions:
 *
 * persistence:
 *     not simply the current persistence mode but whether the bat *was*
 *     present at the last commit point (BBP status & BBPEXISTING).
 *     The crucial issue is namely whether we must guarantee recovery
 *     to a previous sane state.
 *
 * access:
 *     whether the BAT is BAT_READ or BAT_WRITE. Note that BAT_APPEND
 *     is usually the same as BAT_READ (as our concern are only data pages
 *     that already existed at the last commit).
 *
 * storage:
 *     the current way the heap file X is memory-mapped;
 *     STORE_MMAP uses direct mapping (so dirty pages may be flushed
 *     at any time to disk), STORE_PRIV uses copy-on-write.
 *
 * newstorage:
 *     the current save-regime. STORE_MMAP calls msync() on the heap X,
 *     whereas STORE_PRIV writes the *entire* heap in a file: X.new
 *     If a BAT is loaded from disk, the field newstorage is used
 *     to set storage as well (so before change-access and commit-
 *     persistence mayhem, we always have newstorage=storage).
 *
 * change-access:
 *     what happens if the bat-access mode is changed from
 *     BAT_READ into BAT_WRITE (or vice versa).
 *
 * commit-persistence:
 *     what happens during commit if the bat-persistence mode was
 *     changed (from TRANSIENT into PERSISTENT, or vice versa).
 *
 * this is the scheme:
 *
 *  persistence access    newstorage storage    change-access commit-persistence
 *  =========== ========= ========== ========== ============= ==================
 * 0 transient  BAT_READ  STORE_MMAP STORE_MMAP =>2           =>4
 * 1 transient  BAT_READ  STORE_PRIV STORE_PRIV =>3           =>5
 * 2 transient  BAT_WRITE STORE_MMAP STORE_MMAP =>0           =>6+
 * 3 transient  BAT_WRITE STORE_PRIV STORE_PRIV =>1           =>7
 * 4 persistent BAT_READ  STORE_MMAP STORE_MMAP =>6+          =>0
 * 5 persistent BAT_READ  STORE_PRIV STORE_PRIV =>7           =>1
 * 6 persistent BAT_WRITE STORE_PRIV STORE_MMAP del X.new=>4+ del X.new;=>2+
 * 7 persistent BAT_WRITE STORE_PRIV STORE_PRIV =>5           =>3
 *
 * exception states:
 * a transient  BAT_READ  STORE_PRIV STORE_MMAP =>b           =>c
 * b transient  BAT_WRITE STORE_PRIV STORE_MMAP =>a           =>6
 * c persistent BAT_READ  STORE_PRIV STORE_MMAP =>6           =>a
 *
 * (+) indicates that we must ensure that the heap gets saved in its new mode
 *
 * Note that we now allow a heap with save-regime STORE_PRIV that was
 * actually mapped STORE_MMAP. In effect, the potential corruption of
 * the X file is compensated by writing out full X.new files that take
 * precedence.  When transitioning out of this state towards one with
 * both storage regime and OS as STORE_MMAP we need to move the X.new
 * files into the backup directory. Then msync the X file and (on
 * success) remove the X.new; see backup_new().
 *
 * Exception states are only reachable if the commit fails and those
 * new persistent bats have already been processed (but never become
 * part of a committed state). In that case a transition 2=>6 may end
 * up 2=>b.  Exception states a and c are reachable from b.
 *
 * Errors in HEAPchangeaccess() can be handled atomically inside the
 * routine.  The work on changing mmap modes HEAPcommitpersistence()
 * is done during the BBPsync() for all bats that are newly persistent
 * (BBPNEW). After the TMcommit(), it is done for those bats that are
 * no longer persistent after the commit (BBPDELETED), only if it
 * succeeds.  Such transient bats cannot be processed before the
 * commit, because the commit may fail and then the more unsafe
 * transient mmap modes would be present on a persistent bat.
 *
 * See dirty_bat() in BBPsync() -- gdk_bbp.mx and epilogue() in
 * gdk_tm.mx
 *
 * Including the exception states, we have 11 of the 16
 * combinations. As for the 5 avoided states, all four
 * (persistence,access) states with (STORE_MMAP,STORE_PRIV) are
 * omitted (this would amount to an msync() save regime on a
 * copy-on-write heap -- which does not work). The remaining avoided
 * state is the patently unsafe
 * (persistent,BAT_WRITE,STORE_MMAP,STORE_MMAP).
 *
 * Note that after a server restart exception states are gone, as on
 * BAT loads the saved descriptor is inspected again (which will
 * reproduce the state at the last succeeded commit).
 *
 * To avoid exception states, a TMsubcommit protocol would need to be
 * used which is too heavy for BATsetaccess().
 *
 * Note that this code is not about making heaps mmap-ed in the first
 * place.  It is just about determining which flavor of mmap should be
 * used. The MAL user is oblivious of such details.
 *
 * The route for making heaps mmapped in the first place (or make them
 * no longer so) is to request a mode change with BATmmap. The
 * requested modes are remembered in b->batMap*. At the next re-load
 * of the BAT, they are applied after a sanity check (DESCsetmodes()
 * in gdk_storage.mx).  @end verbatim
 */
/* rather than deleting X.new, we comply with the commit protocol and
 * move it to backup storage */
static gdk_return
backup_new(Heap *hp, int lockbat)
{
	int batret, bakret, xx, ret = 0;
	char *batpath, *bakpath;
	struct stat st;

	/* file actions here interact with the global commits */
	for (xx = 0; xx <= lockbat; xx++)
		MT_lock_set(&GDKtrimLock(xx));

	/* check for an existing X.new in BATDIR, BAKDIR and SUBDIR */
	batpath = GDKfilepath(hp->farmid, BATDIR, hp->filename, ".new");
	bakpath = GDKfilepath(hp->farmid, BAKDIR, hp->filename, ".new");
	batret = stat(batpath, &st);
	bakret = stat(bakpath, &st);

	if (batret == 0 && bakret) {
		/* no backup yet, so move the existing X.new there out
		 * of the way */
		if ((ret = rename(batpath, bakpath)) < 0)
			GDKsyserror("backup_new: rename %s to %s failed\n",
				    batpath, bakpath);
		IODEBUG fprintf(stderr, "#rename(%s,%s) = %d\n", batpath, bakpath, ret);
	} else if (batret == 0) {
		/* there is a backup already; just remove the X.new */
		if ((ret = unlink(batpath)) < 0)
			GDKsyserror("backup_new: unlink %s failed\n", batpath);
		IODEBUG fprintf(stderr, "#unlink(%s) = %d\n", batpath, ret);
	}
	GDKfree(batpath);
	GDKfree(bakpath);
	for (xx = lockbat; xx >= 0; xx--)
		MT_lock_unset(&GDKtrimLock(xx));
	return ret ? GDK_FAIL : GDK_SUCCEED;
}

#define ACCESSMODE(wr,rd) ((wr)?BAT_WRITE:(rd)?BAT_READ:-1)

/* transition heap from readonly to writable */
static storage_t
HEAPchangeaccess(Heap *hp, int dstmode, int existing)
{
	if (hp->base == NULL || hp->newstorage == STORE_MEM || !existing || dstmode == -1)
		return hp->newstorage;	/* 0<=>2,1<=>3,a<=>b */

	if (dstmode == BAT_WRITE) {
		if (hp->storage != STORE_PRIV)
			hp->dirty = 1;	/* exception c does not make it dirty */
		return STORE_PRIV;	/* 4=>6,5=>7,c=>6 persistent BAT_WRITE needs STORE_PRIV */
	}
	if (hp->storage == STORE_MMAP) {	/* 6=>4 */
		hp->dirty = 1;
		return backup_new(hp, BBP_THREADMASK) != GDK_SUCCEED ? STORE_INVALID : STORE_MMAP;	/* only called for existing bats */
	}
	return hp->storage;	/* 7=>5 */
}

/* heap changes persistence mode (at commit point) */
static storage_t
HEAPcommitpersistence(Heap *hp, int writable, int existing)
{
	if (existing) {		/* existing, ie will become transient */
		if (hp->storage == STORE_MMAP && hp->newstorage == STORE_PRIV && writable) {	/* 6=>2 */
			hp->dirty = 1;
			return backup_new(hp, -1) != GDK_SUCCEED ? STORE_INVALID : STORE_MMAP;	/* only called for existing bats */
		}
		return hp->newstorage;	/* 4=>0,5=>1,7=>3,c=>a no change */
	}
	/* !existing, ie will become persistent */
	if (hp->newstorage == STORE_MEM)
		return hp->newstorage;
	if (hp->newstorage == STORE_MMAP && !writable)
		return STORE_MMAP;	/* 0=>4 STORE_MMAP */

	if (hp->newstorage == STORE_MMAP)
		hp->dirty = 1;	/* 2=>6 */
	return STORE_PRIV;	/* 1=>5,2=>6,3=>7,a=>c,b=>6 states */
}


/* change the heap modes at a commit */
gdk_return
BATcheckmodes(BAT *b, int existing)
{
	int wr = (b->batRestricted == BAT_WRITE);
	storage_t m0 = STORE_MEM, m1 = STORE_MEM, m2 = STORE_MEM, m3 = STORE_MEM;
	int dirty = 0;

	BATcheck(b, "BATcheckmodes", GDK_FAIL);

	if (b->htype) {
		m0 = HEAPcommitpersistence(&b->H->heap, wr, existing);
		dirty |= (b->H->heap.newstorage != m0);
	}

	if (b->ttype) {
		m1 = HEAPcommitpersistence(&b->T->heap, wr, existing);
		dirty |= (b->T->heap.newstorage != m1);
	}

	if (b->H->vheap) {
		int ha = (b->batRestricted == BAT_APPEND) && ATOMappendpriv(b->htype, b->H->vheap);
		m2 = HEAPcommitpersistence(b->H->vheap, wr || ha, existing);
		dirty |= (b->H->vheap->newstorage != m2);
	}
	if (b->T->vheap) {
		int ta = (b->batRestricted == BAT_APPEND) && ATOMappendpriv(b->ttype, b->T->vheap);
		m3 = HEAPcommitpersistence(b->T->vheap, wr || ta, existing);
		dirty |= (b->T->vheap->newstorage != m3);
	}
	if (m0 == STORE_INVALID || m1 == STORE_INVALID ||
	    m2 == STORE_INVALID || m3 == STORE_INVALID)
		return GDK_FAIL;

	if (dirty) {
		b->batDirtydesc = 1;
		b->H->heap.newstorage = m0;
		b->T->heap.newstorage = m1;
		if (b->H->vheap)
			b->H->vheap->newstorage = m2;
		if (b->T->vheap)
			b->T->vheap->newstorage = m3;
	}
	return GDK_SUCCEED;
}

gdk_return
BATsetaccess(BAT *b, int newmode)
{
	int bakmode, bakdirty;
	BATcheck(b, "BATsetaccess", GDK_FAIL);
	if (isVIEW(b) && newmode != BAT_READ) {
		if (VIEWreset(b) != GDK_SUCCEED)
			return GDK_FAIL;
	}
	bakmode = b->batRestricted;
	bakdirty = b->batDirtydesc;
	if (bakmode != newmode || (b->batSharecnt && newmode != BAT_READ)) {
		int existing = BBP_status(b->batCacheid) & BBPEXISTING;
		int wr = (newmode == BAT_WRITE);
		int rd = (bakmode == BAT_WRITE);
		storage_t m0, m1, m2 = STORE_MEM, m3 = STORE_MEM;
		storage_t b0, b1, b2 = STORE_MEM, b3 = STORE_MEM;

		if (b->batSharecnt && newmode != BAT_READ) {
			BATDEBUG THRprintf(GDKout, "#BATsetaccess: %s has %d views; try creating a copy\n", BATgetId(b), b->batSharecnt);
			GDKerror("BATsetaccess: %s has %d views\n",
				 BATgetId(b), b->batSharecnt);
			return GDK_FAIL;
		}

		b0 = b->H->heap.newstorage;
		m0 = HEAPchangeaccess(&b->H->heap, ACCESSMODE(wr, rd), existing);
		b1 = b->T->heap.newstorage;
		m1 = HEAPchangeaccess(&b->T->heap, ACCESSMODE(wr, rd), existing);
		if (b->H->vheap) {
			int ha = (newmode == BAT_APPEND && ATOMappendpriv(b->htype, b->H->vheap));
			b2 = b->H->vheap->newstorage;
			m2 = HEAPchangeaccess(b->H->vheap, ACCESSMODE(wr && ha, rd && ha), existing);
		}
		if (b->T->vheap) {
			int ta = (newmode == BAT_APPEND && ATOMappendpriv(b->ttype, b->T->vheap));
			b3 = b->T->vheap->newstorage;
			m3 = HEAPchangeaccess(b->T->vheap, ACCESSMODE(wr && ta, rd && ta), existing);
		}
		if (m0 == STORE_INVALID || m1 == STORE_INVALID ||
		    m2 == STORE_INVALID || m3 == STORE_INVALID)
			return GDK_FAIL;

		/* set new access mode and mmap modes */
		b->batRestricted = newmode;
		b->batDirtydesc = TRUE;
		b->H->heap.newstorage = m0;
		b->T->heap.newstorage = m1;
		if (b->H->vheap)
			b->H->vheap->newstorage = m2;
		if (b->T->vheap)
			b->T->vheap->newstorage = m3;

		if (existing && BBPsave(b) != GDK_SUCCEED) {
			/* roll back all changes */
			b->batRestricted = bakmode;
			b->batDirtydesc = bakdirty;
			b->H->heap.newstorage = b0;
			b->T->heap.newstorage = b1;
			if (b->H->vheap)
				b->H->vheap->newstorage = b2;
			if (b->T->vheap)
				b->T->vheap->newstorage = b3;
			return GDK_FAIL;
		}
	}
	return GDK_SUCCEED;
}

int
BATgetaccess(BAT *b)
{
	BATcheck(b, "BATgetaccess", 0);
	return b->batRestricted;
}

/*
 * @- change BAT persistency (persistent,session,transient)
 * In the past, we prevented BATS with certain types from being saved at all:
 * - BATs of BATs, as having recursive bats creates cascading
 *   complexities in commits/aborts.
 * - any atom with refcounts, as the BBP has no overview of such
 *   user-defined refcounts.
 * - pointer types, as the values they point to are bound to be transient.
 *
 * However, nowadays we do allow such saves, as the BBP swapping
 * mechanism was altered to be able to save transient bats temporarily
 * to disk in order to make room.  Thus, we must be able to save any
 * transient BAT to disk.
 *
 * What we don't allow is to make such bats persistent.
 *
 * Although the persistent state does influence the allowed mmap
 * modes, this only goes for the *real* committed persistent
 * state. Making the bat persistent with BATmode does not matter for
 * the heap modes until the commit point is reached. So we do not need
 * to do anything with heap modes yet at this point.
 */
#define check_type(tp)							\
	do {								\
		if (ATOMisdescendant((tp), TYPE_ptr) ||			\
		    BATatoms[tp].atomUnfix ||				\
		    BATatoms[tp].atomFix) {				\
			GDKerror("BATmode: %s type implies that %s[%s,%s] " \
				 "cannot be made persistent.\n",	\
				 ATOMname(tp), BATgetId(b),		\
				 ATOMname(b->htype), ATOMname(b->ttype)); \
			return GDK_FAIL;				\
		}							\
	} while (0)

gdk_return
BATmode(BAT *b, int mode)
{
	BATcheck(b, "BATmode", GDK_FAIL);

	/* can only make a bat PERSISTENT if its role is already
	 * PERSISTENT */
	assert(mode == PERSISTENT || mode == TRANSIENT);
	assert(mode == TRANSIENT || b->batRole == PERSISTENT);

	if (b->batRole == TRANSIENT && mode != TRANSIENT) {
		GDKerror("cannot change mode of BAT in TRANSIENT farm.\n");
		return GDK_FAIL;
	}

	if (mode != b->batPersistence) {
		bat bid = abs(b->batCacheid);

		if (mode == PERSISTENT) {
			check_type(b->htype);
			check_type(b->ttype);
		}
		BBPdirty(1);

		if (mode == PERSISTENT && isVIEW(b)) {
			if (VIEWreset(b) != GDK_SUCCEED) {
				return GDK_FAIL;
			}
		}
		/* persistent BATs get a logical reference */
		if (mode == PERSISTENT) {
			BBPincref(bid, TRUE);
		} else if (b->batPersistence == PERSISTENT) {
			BBPdecref(bid, TRUE);
		}
		MT_lock_set(&GDKswapLock(bid));
		if (mode == PERSISTENT) {
			if (!(BBP_status(bid) & BBPDELETED))
				BBP_status_on(bid, BBPNEW, "BATmode");
			else
				BBP_status_on(bid, BBPEXISTING, "BATmode");
			BBP_status_off(bid, BBPDELETED, "BATmode");
		} else if (b->batPersistence == PERSISTENT) {
			if (!(BBP_status(bid) & BBPNEW))
				BBP_status_on(bid, BBPDELETED, "BATmode");
			BBP_status_off(bid, BBPPERSISTENT, "BATmode");
		}
		/* session bats or persistent bats that did not
		 * witness a commit yet may have been saved */
		if (b->batCopiedtodisk) {
			if (mode == PERSISTENT) {
				BBP_status_off(bid, BBPTMP, "BATmode");
			} else {
				/* TMcommit must remove it to
				 * guarantee free space */
				BBP_status_on(bid, BBPTMP, "BATmode");
			}
		}
		b->batPersistence = mode;
		MT_lock_unset(&GDKswapLock(bid));
	}
	return GDK_SUCCEED;
}

/* BATassertProps checks whether properties are set correctly.  Under
 * no circumstances will it change any properties.  Note that the
 * "nil" property is not actually used anywhere, but it is checked. */

#ifdef NDEBUG
/* assertions are disabled, turn failing tests into a message */
#undef assert
#define assert(test)	((void) ((test) || fprintf(stderr, "!WARNING: %s:%d: assertion `%s' failed\n", __FILE__, __LINE__, #test)))
#endif

static void
BATassertTailProps(BAT *b)
{
	BATiter bi = bat_iterator(b);
	BUN p, q;
	int (*cmpf)(const void *, const void *);
	int cmp;
	const void *prev = NULL, *valp, *nilp;
	int seennil = 0;

	assert(b != NULL);
	assert(b->ttype >= TYPE_void);
	assert(b->ttype < GDKatomcnt);
	assert(b->ttype != TYPE_bat);
	/* if BOUND2BTRUE is set, then so must the low order bit */
	assert(!(b->tkey & BOUND2BTRUE) || (b->tkey & 1)); /* tkey != 2 */
	assert(isVIEW(b) ||
	       b->ttype == TYPE_void ||
	       BBPfarms[b->T->heap.farmid].roles & (1 << b->batRole));
	assert(isVIEW(b) ||
	       b->T->vheap == NULL ||
	       (BBPfarms[b->T->vheap->farmid].roles & (1 << b->batRole)));

	cmpf = ATOMcompare(b->ttype);
	nilp = ATOMnilptr(b->ttype);
	p = BUNfirst(b);
	q = BUNlast(b);

	assert(b->T->heap.free >= tailsize(b, BUNlast(b)));
	if (b->ttype != TYPE_void) {
		assert(b->batCount <= b->batCapacity);
		assert(b->T->heap.size >= b->T->heap.free);
		assert(b->T->heap.size >> b->T->shift >= b->batCapacity);
	}

	/* void and str imply varsized */
	if (b->ttype == TYPE_void ||
	    ATOMstorage(b->ttype) == TYPE_str)
		assert(b->tvarsized);
	/* other "known" types are not varsized */
	if (ATOMstorage(b->ttype) > TYPE_void &&
	    ATOMstorage(b->ttype) < TYPE_str)
		assert(!b->tvarsized);
	/* shift and width have a particular relationship */
	assert(b->T->shift >= 0);
	if (b->tdense)
		assert(b->ttype == TYPE_oid || b->ttype == TYPE_void);
	/* a column cannot both have and not have NILs */
	assert(!b->T->nil || !b->T->nonil);
	assert(b->tseqbase <= oid_nil);
	if (b->ttype == TYPE_void) {
		assert(b->T->shift == 0);
		assert(b->T->width == 0);
		if (b->tseqbase == oid_nil) {
			assert(BATcount(b) == 0 || !b->T->nonil);
			assert(BATcount(b) <= 1 || !b->tkey);
			/* assert(!b->tdense); */
			assert(b->tsorted);
			assert(b->trevsorted);
		} else {
			assert(BATcount(b) == 0 || !b->T->nil);
			assert(BATcount(b) <= 1 || !b->trevsorted);
			/* assert(b->tdense); */
			assert(b->tkey);
			assert(b->tsorted);
		}
		return;
	}
	if (ATOMstorage(b->ttype) == TYPE_str)
		assert(b->T->width >= 1 && b->T->width <= ATOMsize(b->ttype));
	else
		assert(b->T->width == ATOMsize(b->ttype));
	assert(1 << b->T->shift == b->T->width);
	if (b->ttype == TYPE_oid && b->tdense) {
		assert(b->tsorted);
		assert(b->tseqbase != oid_nil);
		if (b->batCount > 0) {
			assert(b->tseqbase != oid_nil);
			assert(* (oid *) BUNtail(bi, p) == b->tseqbase);
		}
	}
	/* only linear atoms can be sorted */
	assert(!b->tsorted || ATOMlinear(b->ttype));
	assert(!b->trevsorted || ATOMlinear(b->ttype));
	/* var heaps must have sane sizes */
	assert(b->T->vheap == NULL || b->T->vheap->free <= b->T->vheap->size);

	if (!b->tkey && !b->tsorted && !b->trevsorted &&
	    !b->T->nonil && !b->T->nil) {
		/* nothing more to prove */
		return;
	}

	PROPDEBUG { /* only do a scan if property checking is requested */
		if (b->tsorted || b->trevsorted || !b->tkey) {
			/* if sorted (either way), or we don't have to
			 * prove uniqueness, we can do a simple
			 * scan */
			/* only call compare function if we have to */
			int cmpprv = b->tsorted | b->trevsorted | b->tkey;
			int cmpnil = b->T->nonil | b->T->nil;

			BATloop(b, p, q) {
				valp = BUNtail(bi, p);
				if (prev && cmpprv) {
					cmp = cmpf(prev, valp);
					assert(!b->tsorted || cmp <= 0);
					assert(!b->trevsorted || cmp >= 0);
					assert(!b->tkey || cmp != 0);
					assert(!b->tdense || * (oid *) prev + 1 == * (oid *) valp);
				}
				if (cmpnil) {
					cmp = cmpf(valp, nilp);
					assert(!b->T->nonil || cmp != 0);
					if (cmp == 0) {
						/* we found a nil:
						 * we're done checking
						 * for them */
						seennil = 1;
						cmpnil = 0;
						if (!cmpprv) {
							/* we were
							 * only
							 * checking
							 * for nils,
							 * so nothing
							 * more to
							 * do */
							break;
						}
					}
				}
				prev = valp;
			}
		} else {	/* b->tkey && !b->tsorted && !b->trevsorted */
			/* we need to check for uniqueness the hard
			 * way (i.e. using a hash table) */
			const char *nme = BBP_physical(b->batCacheid);
			char *ext;
			size_t nmelen = strlen(nme);
			Heap *hp;
			Hash *hs = NULL;
			BUN mask;

			if ((hp = GDKzalloc(sizeof(Heap))) == NULL ||
			    (hp->filename = GDKmalloc(nmelen + 30)) == NULL) {
				if (hp)
					GDKfree(hp);
				fprintf(stderr,
					"#BATassertProps: cannot allocate "
					"hash table\n");
				goto abort_check;
			}
			snprintf(hp->filename, nmelen + 30,
				 "%s.hash" SZFMT, nme, MT_getpid());
			ext = GDKstrdup(hp->filename + nmelen + 1);
			if (ATOMsize(b->ttype) == 1)
				mask = 1 << 8;
			else if (ATOMsize(b->ttype) == 2)
				mask = 1 << 16;
			else
				mask = HASHmask(b->batCount);
			if ((hp->farmid = BBPselectfarm(TRANSIENT, b->ttype,
							hashheap)) < 0 ||
			    (hs = HASHnew(hp, b->ttype, BUNlast(b),
					  mask, BUN_NONE)) == NULL) {
				GDKfree(ext);
				GDKfree(hp->filename);
				GDKfree(hp);
				fprintf(stderr,
					"#BATassertProps: cannot allocate "
					"hash table\n");
				goto abort_check;
			}
			BATloop(b, p, q) {
				BUN hb;
				BUN prb;
				valp = BUNtail(bi, p);
				prb = HASHprobe(hs, valp);
				for (hb = HASHget(hs,prb);
				     hb != HASHnil(hs);
				     hb = HASHgetlink(hs,hb))
					if (cmpf(valp, BUNtail(bi, hb)) == 0)
						assert(!b->tkey);
				HASHputlink(hs,p, HASHget(hs,prb));
				HASHput(hs,prb,p);
				cmp = cmpf(valp, nilp);
				assert(!b->T->nonil || cmp != 0);
				if (cmp == 0)
					seennil = 1;
			}
			HEAPfree(hp, 1);
			GDKfree(hp);
			GDKfree(hs);
			GDKfree(ext);
		}
	  abort_check:
		assert(!b->T->nil || seennil);
	}
}

/* Assert that properties are set correctly.
 *
 * A BAT can have a bunch of properties set.  Mostly, the property
 * bits are set if we *know* the property holds, and not set if we
 * don't know whether the property holds (or if we know it doesn't
 * hold).  All properties are per column.
 *
 * The properties currently maintained are:
 *
 * dense	Only valid for TYPE_oid columns: each value in the
 *		column is exactly one more than the previous value.
 *		This implies sorted, key, nonil.
 * nil		There is at least one NIL value in the column.
 * nonil	There are no NIL values in the column.
 * key		All values in the column are distinct.
 * sorted	The column is sorted (ascending).  If also revsorted,
 *		then all values are equal.
 * revsorted	The column is reversely sorted (descending).  If
 *		also sorted, then all values are equal.
 *
 * The "key" property consists of two bits.  The lower bit, when set,
 * indicates that all values in the column are distinct.  The upper
 * bit, when set, indicates that all values must be distinct
 * (BOUND2BTRUE).
 *
 * Note that the functions BATseqbase and BATkey also set more
 * properties than you might suspect.  When setting properties on a
 * newly created and filled BAT, you may want to first make sure the
 * batCount is set correctly (e.g. by calling BATsetcount), then use
 * BATseqbase and BATkey, and finally set the other properties.
 */

void
BATassertProps(BAT *b)
{
	BAT *bm;
	int bbpstatus;

	/* general BAT sanity */
	assert(b != NULL);
	assert(b->batCacheid > 0);
	assert(VIEWhparent(b) == 0);
	assert(VIEWvhparent(b) == 0);
	bm = BATmirror(b);
	assert(bm != NULL);
	assert(b->H == bm->T);
	assert(b->T == bm->H);
	assert(b->S == bm->S);
	assert(b->batDeleted < BUN_MAX);
	assert(b->batFirst >= b->batDeleted);
	assert(b->batInserted >= b->batFirst);
	assert(b->batFirst + b->batCount >= b->batInserted);

	/* headless */
	assert(b->batFirst == 0);
	assert(b->htype == TYPE_void);
	assert(b->hseqbase != oid_nil);

	bbpstatus = BBP_status(b->batCacheid);
	/* only at most one of BBPDELETED, BBPEXISTING, BBPNEW may be set */
	assert(((bbpstatus & BBPDELETED) != 0) +
	       ((bbpstatus & BBPEXISTING) != 0) +
	       ((bbpstatus & BBPNEW) != 0) <= 1);

	BATassertTailProps(b);
	if (b->H != bm->H)
		BATassertTailProps(bm);
}

/* derive properties that can be derived with a simple scan: sorted,
 * revsorted, dense; if expensive is set, we also check the key
 * property
 * note that we don't check nil/nonil: we usually know pretty quickly
 * that a column is not sorted, but we usually need a full scan for
 * nonil.
 */
void
BATderiveTailProps(BAT *b, int expensive)
{
	BATiter bi = bat_iterator(b);
	BUN p, q;
	int (*cmpf)(const void *, const void *);
	int cmp;
	const void *prev = NULL, *valp, *nilp;
	int sorted, revsorted, key, dense;
	const char *nme = NULL;
	char *ext = NULL;
	size_t nmelen;
	Heap *hp = NULL;
	Hash *hs = NULL;
	BUN hb, prb;
	oid sqbs = oid_nil;

	if (b == NULL) {
		assert(0);
		return;
	}
	assert((b->tkey & BOUND2BTRUE) == 0);
	COLsettrivprop(b, b->T);
	cmpf = ATOMcompare(b->ttype);
	nilp = ATOMnilptr(b->ttype);
	b->batDirtydesc = 1;	/* we will be changing things */
	if (b->ttype == TYPE_void || b->batCount <= 1) {
		/* COLsettrivprop has already taken care of all
		 * properties except for (no)nil if count == 1 */
		if (b->batCount == 1) {
			valp = BUNtail(bi, BUNfirst(b));
			if (cmpf(valp, nilp) == 0) {
				b->T->nil = 1;
				b->T->nonil = 0;
			} else {
				b->T->nil = 0;
				b->T->nonil = 1;
			}
		}
		return;
	}
	/* tentatively set until proven otherwise */
	key = 1;
	sorted = revsorted = (ATOMlinear(b->ttype) != 0);
	dense = (b->ttype == TYPE_oid);
	/* if no* props already set correctly, we can maybe speed
	 * things up, if not set correctly, reset them now and set
	 * them later */
	if (!b->tkey &&
	    b->T->nokey[0] >= b->batFirst &&
	    b->T->nokey[0] < b->batFirst + b->batCount &&
	    b->T->nokey[1] >= b->batFirst &&
	    b->T->nokey[1] < b->batFirst + b->batCount &&
	    b->T->nokey[0] != b->T->nokey[1] &&
	    cmpf(BUNtail(bi, b->T->nokey[0]),
		 BUNtail(bi, b->T->nokey[1])) == 0) {
		/* we found proof that the column doesn't deserve the
		 * key property, no need to check the hard way */
		expensive = 0;
		key = 0;
	} else {
		b->T->nokey[0] = 0;
		b->T->nokey[1] = 0;
	}
	if (!b->tsorted &&
	    b->T->nosorted > b->batFirst &&
	    b->T->nosorted < b->batFirst + b->batCount &&
	    cmpf(BUNtail(bi, b->T->nosorted - 1),
		 BUNtail(bi, b->T->nosorted)) > 0) {
		sorted = 0;
		dense = 0;
	} else {
		b->T->nosorted = 0;
	}
	if (!b->trevsorted &&
	    b->T->norevsorted > b->batFirst &&
	    b->T->norevsorted < b->batFirst + b->batCount &&
	    cmpf(BUNtail(bi, b->T->norevsorted - 1),
		 BUNtail(bi, b->T->norevsorted)) < 0) {
		revsorted = 0;
	} else {
		b->T->norevsorted = 0;
	}
	if (dense &&
	    !b->tdense &&
	    b->T->nodense >= b->batFirst &&
	    b->T->nodense < b->batFirst + b->batCount &&
	    (b->T->nodense == b->batFirst ?
	     * (oid *) BUNtail(bi, b->T->nodense) == oid_nil :
	     * (oid *) BUNtail(bi, b->T->nodense - 1) + 1 != * (oid *) BUNtail(bi, b->T->nodense))) {
		dense = 0;
	} else {
		b->T->nodense = 0;
	}
	if (expensive) {
		BUN mask;

		nme = BBP_physical(b->batCacheid);
		nmelen = strlen(nme);
		if (ATOMsize(b->ttype) == 1)
			mask = 1 << 8;
		else if (ATOMsize(b->ttype) == 2)
			mask = 1 << 16;
		else
			mask = HASHmask(b->batCount);
		if ((hp = GDKzalloc(sizeof(Heap))) == NULL ||
		    (hp->filename = GDKmalloc(nmelen + 30)) == NULL ||
		    (hp->farmid = BBPselectfarm(TRANSIENT, b->ttype, hashheap)) < 0 ||
		    snprintf(hp->filename, nmelen + 30,
			     "%s.hash" SZFMT, nme, MT_getpid()) < 0 ||
		    (ext = GDKstrdup(hp->filename + nmelen + 1)) == NULL ||
		    (hs = HASHnew(hp, b->ttype, BUNlast(b), mask, BUN_NONE)) == NULL) {
			if (hp) {
				if (hp->filename)
					GDKfree(hp->filename);
				GDKfree(hp);
			}
			if (ext)
				GDKfree(ext);
			hp = NULL;
			ext = NULL;
			fprintf(stderr,
				"#BATderiveProps: cannot allocate "
				"hash table: not doing full check\n");
		}
	}
	for (q = BUNlast(b), p = BUNfirst(b);
	     p < q && (sorted || revsorted || (key && hs));
	     p++) {
		valp = BUNtail(bi, p);
		if (prev) {
			cmp = cmpf(prev, valp);
			if (cmp < 0) {
				revsorted = 0;
				if (b->T->norevsorted == 0)
					b->T->norevsorted = p;
				if (dense &&
				    * (oid *) prev + 1 != * (oid *) valp) {
					dense = 0;
					if (b->T->nodense == 0)
						b->T->nodense = p;
				}
			} else {
				if (cmp > 0) {
					sorted = 0;
					if (b->T->nosorted == 0)
						b->T->nosorted = p;
				} else {
					key = 0;
					if (b->T->nokey[0] == 0 &&
					    b->T->nokey[1] == 0) {
						b->T->nokey[0] = p - 1;
						b->T->nokey[1] = p;
					}
				}
				if (dense) {
					dense = 0;
					if (b->T->nodense == 0)
						b->T->nodense = p;
				}
			}
		} else if (dense && (sqbs = * (oid *) valp) == oid_nil) {
			dense = 0;
			b->T->nodense = p;
		}
		prev = valp;
		if (key && hs) {
			prb = HASHprobe(hs, valp);
			for (hb = HASHget(hs,prb);
			     hb != HASHnil(hs);
			     hb = HASHgetlink(hs,hb)) {
				if (cmpf(valp, BUNtail(bi, hb)) == 0) {
					key = 0;
					b->T->nokey[0] = hb;
					b->T->nokey[1] = p;
					break;
				}
			}
			HASHputlink(hs,p, HASHget(hs,prb));
			HASHput(hs,prb,p);
		}
	}
	if (hs) {
		HEAPfree(hp, 1);
		GDKfree(hp);
		GDKfree(hs);
		GDKfree(ext);
	}
	b->tsorted = sorted;
	b->trevsorted = revsorted;
	b->tdense = dense;
	if (dense)
		b->tseqbase = sqbs;
	if (hs) {
		b->tkey = key;
	} else {
		/* we can only say something about keyness if the
		 * column is sorted */
		b->tkey = key & (sorted | revsorted);
	}
	if (sorted || revsorted) {
		/* if sorted, we only need to check the extremes to
		 * know whether there are any nils */
		if (cmpf(BUNtail(bi, BUNfirst(b)), nilp) != 0 &&
		    cmpf(BUNtail(bi, BUNlast(b) - 1), nilp) != 0) {
			b->T->nonil = 1;
			b->T->nil = 0;
		} else {
			b->T->nonil = 0;
			b->T->nil = 1;
		}
	}
#ifndef NDEBUG
	BATassertTailProps(b);
#endif
}

void
BATderiveProps(BAT *b, int expensive)
{
	if (b == NULL) {
		assert(0);
		return;
	}
	BATderiveTailProps(b, expensive);
	if (b->H != b->T)
		BATderiveTailProps(BATmirror(b), expensive);
}<|MERGE_RESOLUTION|>--- conflicted
+++ resolved
@@ -795,47 +795,7 @@
 		BATsetcount(bn, cnt);
 	}
 	/* set properties (note that types may have changed in the copy) */
-<<<<<<< HEAD
 	ALIGNsetH(bn, b);
-=======
-	if (ATOMtype(ht) == ATOMtype(b->htype)) {
-		ALIGNsetH(bn, b);
-	} else if (ATOMstorage(ht) == ATOMstorage(b->htype) &&
-		   ATOMcompare(ht) == ATOMcompare(b->htype)) {
-		BUN l = BUNfirst(b), h = BUNlast(b);
-		bn->hsorted = b->hsorted;
-		bn->hrevsorted = b->hrevsorted;
-		bn->hdense = b->hdense && ATOMtype(bn->htype) == TYPE_oid;
-		if (b->hkey)
-			BATkey(bn, TRUE);
-		bn->H->nonil = b->H->nonil;
-		if (b->H->nosorted > l && b->H->nosorted < h)
-			bn->H->nosorted = b->H->nosorted - l + BUNfirst(bn);
-		else
-			bn->H->nosorted = 0;
-		if (b->H->norevsorted > l && b->H->norevsorted < h)
-			bn->H->norevsorted = b->H->norevsorted - l + BUNfirst(bn);
-		else
-			bn->H->norevsorted = 0;
-		if (b->H->nodense > l && b->H->nodense < h)
-			bn->H->nodense = b->H->nodense - l + BUNfirst(bn);
-		else
-			bn->H->nodense = 0;
-		if (b->H->nokey[0] >= l && b->H->nokey[0] < h &&
-		    b->H->nokey[1] >= l && b->H->nokey[1] < h &&
-		    b->H->nokey[0] != b->H->nokey[1]) {
-			bn->H->nokey[0] = b->H->nokey[0] - l + BUNfirst(bn);
-			bn->H->nokey[1] = b->H->nokey[1] - l + BUNfirst(bn);
-		} else {
-			bn->H->nokey[0] = bn->H->nokey[1] = 0;
-		}
-	} else {
-		bn->hsorted = bn->hrevsorted = 0; /* set based on count later */
-		bn->hdense = bn->H->nonil = 0;
-		bn->H->nosorted = bn->H->norevsorted = bn->H->nodense = 0;
-		bn->H->nokey[0] = bn->H->nokey[1] = 0;
-	}
->>>>>>> 7bbda5da
 	if (ATOMtype(tt) == ATOMtype(b->ttype)) {
 		ALIGNsetT(bn, b);
 	} else if (ATOMstorage(tt) == ATOMstorage(b->ttype) &&
@@ -1116,217 +1076,6 @@
 	return GDK_FAIL;
 }
 
-<<<<<<< HEAD
-=======
-
-/*
- * @- BUN Delete
- * Deletes should maintain the BAT as a contiguous array. This
- * implementation permits using a BATloop for(;;) construction to use
- * the BUNdelete routines, by not modifying what is in front of the
- * deleted bun.
- *
- * This routine returns the next BUN in b after deletion of p.  Note:
- * to cause less trouble when updating BATs with void columns the
- * delete policy has been changed. Deleted volatile elements are now
- * being overwritten by the last element; instead of causing a cascade
- * of moves. The sequential deletability property is changed somewhat:
- * instead of doing
- * 	BATloop(b,p,q) BUNdelete(b,p,FALSE)
- * one now must do:
- *	BATloopDEL(b,p) p = BUNdelete(b,p,FALSE)
- */
-static inline BUN
-BUNdelete_(BAT *b, BUN p, bit force)
-{
-	BATiter bi = bat_iterator(b);
-	BAT *bm = BBP_cache(-b->batCacheid);
-	BUN l, last = BUNlast(b) - 1;
-
-	ALIGNdel(b, "BUNdelete", force, BUN_NONE);	/* zap alignment info */
-
-	/*
-	 * @- Committed Delete.
-	 * Deleting a (committed) bun: the first and deleted swap position.
-	 */
-	HASHdestroy(b);
-	if (p < b->batInserted && !force) {
-		if (p == b->batFirst) {	/* first can simply be discarded */
-			if (BAThdense(b)) {
-				bm->tseqbase = ++b->hseqbase;
-			}
-			if (BATtdense(b)) {
-				bm->hseqbase = ++b->tseqbase;
-			}
-			if (b->H->nosorted == b->batFirst)
-				b->H->nosorted = 0;
-			if (b->H->norevsorted == b->batFirst)
-				b->H->norevsorted = 0;
-			if (b->H->nodense == b->batFirst)
-				b->H->nodense = 0;
-			if (b->H->nokey[0] == b->batFirst ||
-			    b->H->nokey[1] == b->batFirst)
-				b->H->nokey[0] = b->H->nokey[1] = 0;
-			if (b->T->nosorted == b->batFirst)
-				b->T->nosorted = 0;
-			if (b->T->norevsorted == b->batFirst)
-				b->T->norevsorted = 0;
-			if (b->T->nodense == b->batFirst)
-				b->T->nodense = 0;
-			if (b->T->nokey[0] == b->batFirst ||
-			    b->T->nokey[1] == b->batFirst)
-				b->T->nokey[0] = b->T->nokey[1] = 0;
-		} else {
-			unsigned short hs = Hsize(b), ts = Tsize(b);
-
-			l = BUNfirst(b);
-			acc_move(l,p);
-			b->hsorted = FALSE;
-			b->hrevsorted = FALSE;
-			b->hdense = FALSE;
-			b->tsorted = FALSE;
-			b->trevsorted = FALSE;
-			b->tdense = FALSE;
-			/* zap no* values since we've shuffled values
-			 * and don't want to figure out what the new
-			 * values should be */
-			b->H->nosorted = 0;
-			b->H->norevsorted = 0;
-			b->H->nodense = 0;
-			b->T->nosorted = 0;
-			b->T->norevsorted = 0;
-			b->T->nodense = 0;
-			b->H->nokey[0] = b->H->nokey[1] = 0;
-			b->T->nokey[0] = b->T->nokey[1] = 0;
-		}
-		b->batFirst++;
-	} else {
-		/*
-		 * @- Uncommitted Delete.
-		 * This bun was not committed, and should therefore
-		 * disappear. The last inserted bun (if present) is
-		 * copied over it.
-		 */
-		int (*hunfix) (const void *) = BATatoms[b->htype].atomUnfix;
-		int (*tunfix) (const void *) = BATatoms[b->ttype].atomUnfix;
-		void (*hatmdel) (Heap *, var_t *) = BATatoms[b->htype].atomDel;
-		void (*tatmdel) (Heap *, var_t *) = BATatoms[b->ttype].atomDel;
-
-		if (hunfix) {
-			(*hunfix) (BUNhead(bi, p));
-		}
-		if (tunfix) {
-			(*tunfix) (BUNtail(bi, p));
-		}
-		if (hatmdel) {
-			assert(b->H->width == sizeof(var_t));
-			(*hatmdel) (b->H->vheap, (var_t *) BUNhloc(bi, p));
-		}
-		if (tatmdel) {
-			assert(b->T->width == sizeof(var_t));
-			(*tatmdel) (b->T->vheap, (var_t *) BUNtloc(bi, p));
-		}
-		if (p != last) {
-			unsigned short hs = Hsize(b), ts = Tsize(b);
-			BATiter bi2 = bat_iterator(b);
-
-			/* coverity[result_independent_of_operands] */
-			acc_move(last,p);
-			/* If a column was sorted before the BUN was
-			   deleted, check whether it is still sorted
-			   afterward.  This is done by comparing the
-			   value that was put in place of the deleted
-			   value is still ordered correctly with
-			   respect to the following value.  Note that
-			   if p+1==last, the new value is now the
-			   last, so no comparison is needed. */
-			if (b->hsorted) {
-				if (p + 1 < last &&
-				    ATOMcmp(b->htype, BUNhead(bi, p), BUNhead(bi2, p + 1)) > 0) {
-					b->hsorted = FALSE;
-					b->H->nosorted = p + 1;
-				}
-				if (b->hdense) {
-					b->hdense = FALSE;
-					b->H->nodense = p;
-				}
-			} else if (b->H->nosorted >= p)
-				b->H->nosorted = 0;
-			if (b->hrevsorted) {
-				if (p + 1 < last &&
-				    ATOMcmp(b->htype, BUNhead(bi, p), BUNhead(bi2, p + 1)) < 0) {
-					b->hrevsorted = FALSE;
-					b->H->norevsorted = p + 1;
-				}
-			} else if (b->H->norevsorted >= p)
-				b->H->norevsorted = 0;
-			if (b->tsorted) {
-				if (p + 1 < last &&
-				    ATOMcmp(b->ttype, BUNtail(bi, p), BUNtail(bi2, p + 1)) > 0) {
-					b->tsorted = FALSE;
-					b->H->nosorted = p + 1;
-				}
-				if (b->tdense) {
-					b->tdense = FALSE;
-					b->T->nodense = p;
-				}
-			} else if (b->T->nosorted >= p)
-				b->T->nosorted = 0;
-			if (b->trevsorted) {
-				if (p + 1 < last &&
-				    ATOMcmp(b->ttype, BUNtail(bi, p), BUNtail(bi2, p + 1)) < 0) {
-					b->trevsorted = FALSE;
-					b->H->norevsorted = p + 1;
-				}
-			} else if (b->T->norevsorted >= p)
-				b->T->norevsorted = 0;
-		}
-		if (b->H->nosorted == last)
-			b->H->nosorted = 0;
-		if (b->H->norevsorted == last)
-			b->H->norevsorted = 0;
-		if (b->H->nodense == last)
-			b->H->nodense = 0;
-		if (b->H->nokey[0] == last || b->H->nokey[1] == last)
-			b->H->nokey[0] = b->H->nokey[1] = 0;
-		if (b->T->nosorted == last)
-			b->T->nosorted = 0;
-		if (b->T->norevsorted == last)
-			b->T->norevsorted = 0;
-		if (b->T->nodense == last)
-			b->T->nodense = 0;
-		if (b->T->nokey[0] == last || b->T->nokey[1] == last)
-			b->T->nokey[0] = b->T->nokey[1] = 0;
-		b->H->heap.free -= Hsize(b);
-		b->T->heap.free -= Tsize(b);
-		p--;
-	}
-	b->batCount--;
-	b->batDirty = 1;	/* bat is dirty */
-	IMPSdestroy(b); /* no support for inserts in imprints yet */
-	return p;
-}
-
-BUN
-BUNdelete(BAT *b, BUN p, bit force)
-{
-	if (p == BUN_NONE) {
-		return p;
-	}
-	if ((b->htype == TYPE_void && b->hseqbase != oid_nil) || (b->ttype == TYPE_void && b->tseqbase != oid_nil)) {
-		BUN last = BUNlast(b) - 1;
-
-		if ((p < b->batInserted || p != last) && !force) {
-			if (BATmaterialize(b) != GDK_SUCCEED)
-				return BUN_NONE;
-		}
-	}
-	return BUNdelete_(b, p, force);
-}
-
-static BUN BUNlocate(BAT *b, const void *x, const void *y);
-
->>>>>>> 7bbda5da
 gdk_return
 BUNdelete(BAT *b, oid o)
 {
@@ -1394,7 +1143,6 @@
 gdk_return
 BUNinplace(BAT *b, BUN p, const void *t, bit force)
 {
-<<<<<<< HEAD
 	BUN last = BUNlast(b) - 1;
 	BAT *bm = BBP_cache(-b->batCacheid);
 	BUN pit = p;
@@ -1449,83 +1197,6 @@
 		     ATOMcmp(tt, t, BUNtail(bi, nxt)) < 0)) {
 			b->trevsorted = FALSE;
 			b->T->norevsorted = pit;
-=======
-	if (p >= b->batInserted || force) {
-		/* uncommitted BUN elements */
-		BUN last = BUNlast(b) - 1;
-		BAT *bm = BBP_cache(-b->batCacheid);
-		BATiter bi = bat_iterator(b);
-		int tt;
-		BUN prv, nxt;
-
-		ALIGNinp(b, "BUNreplace", force, GDK_FAIL);	/* zap alignment info */
-		if (b->T->nil &&
-		    atom_CMP(BUNtail(bi, p), ATOMnilptr(b->ttype), b->ttype) == 0 &&
-		    atom_CMP(t, ATOMnilptr(b->ttype), b->ttype) != 0) {
-			/* if old value is nil and new value isn't,
-			 * we're not sure anymore about the nil
-			 * property, so we must clear it */
-			b->T->nil = 0;
-		}
-		HASHremove(b);
-		Treplacevalue(b, BUNtloc(bi, p), t);
-
-		tt = b->ttype;
-		prv = p > b->batFirst ? p - 1 : BUN_NONE;
-		nxt = p < last ? p + 1 : BUN_NONE;
-
-		if (BATtordered(b)) {
-			if (prv != BUN_NONE &&
-			    ATOMcmp(tt, t, BUNtail(bi, prv)) < 0) {
-				b->tsorted = FALSE;
-				b->T->nosorted = p;
-			} else if (nxt != BUN_NONE &&
-				   ATOMcmp(tt, t, BUNtail(bi, nxt)) > 0) {
-				b->tsorted = FALSE;
-				b->T->nosorted = nxt;
-			} else if (b->ttype != TYPE_void && b->tdense) {
-				if (prv != BUN_NONE &&
-				    1 + * (oid *) BUNtloc(bi, prv) != * (oid *) t) {
-					b->tdense = FALSE;
-					b->T->nodense = p;
-				} else if (nxt != BUN_NONE &&
-					   * (oid *) BUNtloc(bi, nxt) != 1 + * (oid *) t) {
-					b->tdense = FALSE;
-					b->T->nodense = nxt;
-				} else if (prv == BUN_NONE &&
-					   nxt == BUN_NONE) {
-					bm->hseqbase = b->tseqbase = * (oid *) t;
-				}
-			}
-		} else if (b->T->nosorted >= p)
-				b->T->nosorted = 0;
-		if (BATtrevordered(b)) {
-			if (prv != BUN_NONE &&
-			    ATOMcmp(tt, t, BUNtail(bi, prv)) > 0) {
-				b->trevsorted = FALSE;
-				b->T->norevsorted = p;
-			} else if (nxt != BUN_NONE &&
-				   ATOMcmp(tt, t, BUNtail(bi, nxt)) < 0) {
-				b->trevsorted = FALSE;
-				b->T->norevsorted = nxt;
-			}
-		} else if (b->T->norevsorted >= p)
-				b->T->norevsorted = 0;
-		if (((b->ttype != TYPE_void) & b->tkey & !(b->tkey & BOUND2BTRUE)) && b->batCount > 1) {
-			BATkey(bm, FALSE);
-		}
-		if (b->T->nonil)
-			b->T->nonil = t && atom_CMP(t, ATOMnilptr(b->ttype), b->ttype) != 0;
-		b->T->heap.dirty = TRUE;
-		if (b->T->vheap)
-			b->T->vheap->dirty = TRUE;
-	} else {
-		/* committed BUN */
-		BUNdelete(b, p, force);
-		if (BUNins(b, h, t, force) != GDK_SUCCEED) {
-		      bunins_failed:
-			return GDK_FAIL;
->>>>>>> 7bbda5da
 		}
 	}
 	if (((b->ttype != TYPE_void) & b->tkey & !(b->tkey & BOUND2BTRUE)) && b->batCount > 1) {
