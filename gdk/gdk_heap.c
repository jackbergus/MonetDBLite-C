/*
 * The contents of this file are subject to the MonetDB Public License
 * Version 1.1 (the "License"); you may not use this file except in
 * compliance with the License. You may obtain a copy of the License at
 * http://www.monetdb.org/Legal/MonetDBLicense
 *
 * Software distributed under the License is distributed on an "AS IS"
 * basis, WITHOUT WARRANTY OF ANY KIND, either express or implied. See the
 * License for the specific language governing rights and limitations
 * under the License.
 *
 * The Original Code is the MonetDB Database System.
 *
 * The Initial Developer of the Original Code is CWI.
 * Portions created by CWI are Copyright (C) 1997-July 2008 CWI.
 * Copyright August 2008-2014 MonetDB B.V.
 * All Rights Reserved.
 */

/*
 * @f gdk_heap
 * @a Peter Boncz, Wilko Quak
 * @+ Atom Heaps
 * Heaps are the basic mass storage structure of Monet. A heap is a
 * handle to a large, possibly huge, contiguous area of main memory,
 * that can be allocated in various ways (discriminated by the
 * heap->storage field):
 *
 * @table @code
 * @item STORE_MEM: malloc-ed memory
 * small (or rather: not huge) heaps are allocated with GDKmalloc.
 * Notice that GDKmalloc may redirect big requests to anonymous
 * virtual memory to prevent @emph{memory fragmentation} in the malloc
 * library (see gdk_utils.mx).
 *
 * @item STORE_MMAP: read-only mapped region
 * this is a file on disk that is mapped into virtual memory.  This is
 * normally done MAP_SHARED, so we can use msync() to commit dirty
 * data using the OS virtual memory management.
 *
 * @item STORE_PRIV: read-write mapped region
 * in order to preserve ACID properties, we use a different memory
 * mapping on virtual memory that is writable. This is because in case
 * of a crash on a dirty STORE_MMAP heap, the OS may have written some
 * of the dirty pages to disk and other not (but it is impossible to
 * determine which).  The OS MAP_PRIVATE mode does not modify the file
 * on which is being mapped, rather creates substitute pages
 * dynamically taken from the swap file when modifications occur. This
 * is the only way to make writing to mmap()-ed regions safe.  To save
 * changes, we created a new file X.new; as some OS-es do not allow to
 * write into a file that has a mmap open on it (e.g. Windows).  Such
 * X.new files take preference over X files when opening them.
 * @end table
 * Read also the discussion in BATsetaccess (gdk_bat.mx).
 *
 * Todo: check DESCsetmodes/HEAPcheckmode (gdk_storage.mx).
 */
#include "monetdb_config.h"
#include "gdk.h"
#include "gdk_private.h"

static void *
HEAPcreatefile(int farmid, size_t *maxsz, const char *fn)
{
	void *base = NULL;
	int fd;

	/* round up to mulitple of GDK_mmap_pagesize */
	fd = GDKfdlocate(farmid, fn, "wb", NULL);
	if (fd >= 0) {
		close(fd);
		base = GDKload(farmid, fn, NULL, *maxsz, maxsz, STORE_MMAP);
	}
	return base;
}

static int HEAPload_intern(Heap *h, const char *nme, const char *ext, const char *suffix, int trunc);
static int HEAPsave_intern(Heap *h, const char *nme, const char *ext, const char *suffix);

static char *
decompose_filename(str nme)
{
	char *ext;

	ext = strchr(nme, '.');	/* extract base and ext from heap file name */
	if (ext) {
		*ext++ = 0;
	}
	return ext;
}

/*
 * @- HEAPalloc
 *
 * Normally, we use GDKmalloc for creating a new heap.  Huge heaps,
 * though, come from memory mapped files that we create with a large
 * seek. This is fast, and leads to files-with-holes on Unixes (on
 * Windows, it actually always performs I/O which is not nice).
 */
int
HEAPalloc(Heap *h, size_t nitems, size_t itemsize)
{
	h->base = NULL;
	h->size = 1;
	h->copied = 0;
	if (itemsize)
		h->size = MAX(1, nitems) * itemsize;
	h->free = 0;

	/* check for overflow */
	if (itemsize && nitems > (h->size / itemsize))
		return -1;

	if (h->filename == NULL || h->size < GDK_mmap_minsize) {
		h->storage = STORE_MEM;
		h->base = (char *) GDKmallocmax(h->size, &h->size, 0);
		HEAPDEBUG fprintf(stderr, "#HEAPalloc " SZFMT " " PTRFMT "\n", h->size, PTRFMTCAST h->base);
	}
	if (h->filename && h->base == NULL) {
		char *nme, *of;
		struct stat st;

		of = h->filename;
		h->filename = NULL;
		nme = GDKfilepath(h->farmid, BATDIR, of, NULL);
		if (stat(nme, &st) < 0) {
			h->storage = STORE_MMAP;
			h->base = HEAPcreatefile(h->farmid, &h->size, of);
			h->filename = of;
		} else {
			char *ext;
			int fd;

			ext = decompose_filename(of);
			fd = GDKfdlocate(h->farmid, of, "wb", ext);
			if (fd >= 0) {
				close(fd);
				h->newstorage = STORE_MMAP;
<<<<<<< HEAD
				HEAPload(h, of, ext, FALSE);
=======
				/* coverity[check_return] */
				HEAPload(h, nme, ext, FALSE);
				/* success checked by looking at
				 * h->base below */
>>>>>>> 2b2701dc
			}
			GDKfree(of);
		}
		GDKfree(nme);
	}
	if (h->base == NULL) {
		GDKerror("HEAPalloc: Insufficient space for HEAP of " SZFMT " bytes.", h->size);
		return -1;
	}
	h->newstorage = h->storage;
	return 0;
}

/*
 * @- HEAPextend
 *
 * Normally (last case in the below code), we use GDKrealloc, except
 * for the case that the heap extends to a huge size, in which case we
 * open memory mapped file.
 *
 * Observe that we may assume that the BAT is writable here
 * (otherwise, why extend?).
 *
 * For memory mapped files, we may try to extend the file after the
 * end, and also extend the VM space we already have. This may fail,
 * e.g. due to VM fragmentation or no swap space (we map the new
 * segment STORE_PRIV). Also, some OS-es might not support this at all
 * (NOEXTEND_PRIVMAP).
 *
 * The other way is to just save the mmap-ed heap, free it and reload
 * it.
 */
int
HEAPextend(Heap *h, size_t size, int mayshare)
{
	char nme[PATHLENGTH], *ext = NULL;
	const char *failure = "None";

	if (h->filename) {
		strncpy(nme, h->filename, sizeof(nme));
		nme[sizeof(nme) - 1] = 0;
		ext = decompose_filename(nme);
	}
	if (size <= h->size)
		return 0;	/* nothing to do */

	failure = "size > h->size";

 	if (h->storage != STORE_MEM) {
		char *p;
		char *path;

		HEAPDEBUG fprintf(stderr, "#HEAPextend: extending %s mmapped heap (%s)\n", h->storage == STORE_MMAP ? "shared" : "privately", h->filename);
		/* extend memory mapped file */
		if ((path = GDKfilepath(h->farmid, BATDIR, nme, ext)) == NULL) {
			GDKerror("HEAPextend: out of memory\n");
			return -1;
		}
		size = (size + GDK_mmap_pagesize - 1) & ~(GDK_mmap_pagesize - 1);
		if (size == 0)
			size = GDK_mmap_pagesize;

		p = MT_mremap(path,
			      h->storage == STORE_PRIV ?
				MMAP_COPY | MMAP_READ | MMAP_WRITE :
				MMAP_READ | MMAP_WRITE,
			      h->base, h->size, &size);
		GDKfree(path);
		if (p) {
			h->size = size;
			h->base = p;
 			return 0; /* success */
 		}
		failure = "MT_mremap() failed";
	} else {
		/* extend a malloced heap, possibly switching over to
		 * file-mapped storage */
		Heap bak = *h;
		size_t cur = GDKmem_cursize(), tot = GDK_mem_maxsize;
		int exceeds_swap = size > (tot + tot - MIN(tot + tot, cur));
		int must_mmap = h->filename != NULL && (exceeds_swap || h->newstorage != STORE_MEM || size >= GDK_mmap_minsize);

		h->size = size;

		/* try GDKrealloc if the heap size stays within
		 * reasonable limits */
		if (!must_mmap) {
			void *p = h->base;
			h->newstorage = h->storage = STORE_MEM;
			h->base = GDKreallocmax(h->base, size, &h->size, 0);
			HEAPDEBUG fprintf(stderr, "#HEAPextend: extending malloced heap " SZFMT " " SZFMT " " PTRFMT " " PTRFMT "\n", size, h->size, PTRFMTCAST p, PTRFMTCAST h->base);
			if (h->base)
				return 0; /* success */
			failure = "h->storage == STORE_MEM && !must_map && !h->base";
		}
		/* too big: convert it to a disk-based temporary heap */
		if (h->filename != NULL) {
			int fd;
			int existing = 0;

			assert(h->storage == STORE_MEM);
			assert(ext != NULL);
			h->filename = NULL;
			/* if the heap file already exists, we want to
			 * switch to STORE_PRIV (copy-on-write memory
			 * mapped files), but if the heap file doesn't
			 * exist yet, the BAT is new and we can use
			 * STORE_MMAP */
			fd = GDKfdlocate(h->farmid, nme, "rb", ext);
			if (fd >= 0) {
				existing = 1;
				close(fd);
			} else {
				/* no pre-existing heap file, so
				 * create a new one */
				h->filename = GDKmalloc(strlen(nme) + strlen(ext) + 2);
				if (h->filename == NULL) {
					failure = "h->storage == STORE_MEM && can_map && h->filename == NULL";
					goto failed;
				}
				sprintf(h->filename, "%s.%s", nme, ext);
				h->base = HEAPcreatefile(h->farmid, &h->size, h->filename);
				if (h->base) {
					h->newstorage = h->storage = STORE_MMAP;
					memcpy(h->base, bak.base, bak.free);
					HEAPfree(&bak);
					return 0;
				}
				failure = "h->storage == STORE_MEM && can_map && !h->base";
			}
			fd = GDKfdlocate(h->farmid, nme, "wb", ext);
			if (fd >= 0) {
				close(fd);
				h->storage = h->newstorage == STORE_MMAP && existing && !h->forcemap && !mayshare ? STORE_PRIV : h->newstorage;
				/* make sure we really MMAP */
				if (must_mmap && h->newstorage == STORE_MEM)
					h->storage = STORE_MMAP;
				h->newstorage = h->storage;
				h->forcemap = 0;

				h->base = NULL;
				HEAPDEBUG fprintf(stderr, "#HEAPextend: converting malloced to %s mmapped heap\n", h->newstorage == STORE_MMAP ? "shared" : "privately");
				/* try to allocate a memory-mapped
				 * based heap */
				if (HEAPload(h, nme, ext, FALSE) >= 0) {
					/* copy data to heap and free
					 * old memory */
					memcpy(h->base, bak.base, bak.free);
					HEAPfree(&bak);
					return 0;
				}
				failure = "h->storage == STORE_MEM && can_map && fd >= 0 && HEAPload() < 0";
				/* couldn't allocate, now first save
				 * data to file */
				if (HEAPsave_intern(&bak, nme, ext, ".tmp") < 0) {
					failure = "h->storage == STORE_MEM && can_map && fd >= 0 && HEAPsave_intern() < 0";
					goto failed;
				}
				/* then free memory */
				HEAPfree(&bak);
				/* and load heap back in via
				 * memory-mapped file */
				if (HEAPload_intern(h, nme, ext, ".tmp", FALSE) >= 0) {
					/* success! */
					GDKclrerr();	/* don't leak errors from e.g. HEAPload */
					return 0;
				}
				failure = "h->storage == STORE_MEM && can_map && fd >= 0 && HEAPload_intern() < 0";
				/* we failed */
			} else {
				failure = "h->storage == STORE_MEM && can_map && fd < 0";
			}
		} else {
			failure = "h->storage == STORE_MEM && !can_map";
		}
	  failed:
		*h = bak;
	}
	GDKerror("HEAPextend: failed to extend to " SZFMT " for %s%s%s: %s\n",
		 size, nme, ext ? "." : "", ext ? ext : "", failure);
	return -1;
}

int
HEAPshrink(Heap *h, size_t size)
{
	char *p = NULL;

	assert(size >= h->free);
	assert(size <= h->size);
	if (h->storage == STORE_MEM) {
		p = GDKreallocmax(h->base, size, &size, 0);
		HEAPDEBUG fprintf(stderr, "#HEAPshrink: shrinking malloced "
				  "heap " SZFMT " " SZFMT " " PTRFMT " "
				  PTRFMT "\n", h->size, size,
				  PTRFMTCAST h->base, PTRFMTCAST p);
	} else {
		char nme[PATHLENGTH], *ext = NULL;
		char *path;

		if (h->filename) {
			strncpy(nme, h->filename, sizeof(nme));
			nme[sizeof(nme) - 1] = 0;
			ext = decompose_filename(nme);
		}
		/* shrink memory mapped file */
		/* round up to multiple of GDK_mmap_pagesize with
		 * minimum of one */
		size = (size + GDK_mmap_pagesize - 1) & ~(GDK_mmap_pagesize - 1);
		if (size == 0)
			size = GDK_mmap_pagesize;
		if (size >= h->size) {
			/* don't grow */
			return 0;
		}
		path = GDKfilepath(h->farmid, BATDIR, nme, ext);
		p = MT_mremap(path,
			      h->storage == STORE_PRIV ?
				MMAP_COPY | MMAP_READ | MMAP_WRITE :
				MMAP_READ | MMAP_WRITE,
			      h->base, h->size, &size);
		GDKfree(path);
		HEAPDEBUG fprintf(stderr, "#HEAPshrink: shrinking %s mmapped "
				  "heap (%s) " SZFMT " " SZFMT " " PTRFMT " "
				  PTRFMT "\n",
				  h->storage == STORE_MMAP ? "shared" : "privately",
				  h->filename, h->size, size,
				  PTRFMTCAST h->base, PTRFMTCAST p);
	}
	if (p) {
		h->size = size;
		h->base = p;
		return 0;
	}
	return -1;
}

/* returns 1 if the file exists */
static int
file_exists(int farmid, const char *dir, const char *name, const char *ext)
{
	char *path;
	struct stat st;
	int ret;

	path = GDKfilepath(farmid, dir, name, ext);
	ret = stat(path, &st);
	IODEBUG THRprintf(GDKstdout, "#stat(%s) = %d\n", path, ret);
	GDKfree(path);
	return (ret == 0);
}

int
GDKupgradevarheap(COLrec *c, var_t v, int copyall, int mayshare)
{
	bte shift = c->shift;
	unsigned short width = c->width;
	unsigned char *pc;
	unsigned short *ps;
	unsigned int *pi;
#if SIZEOF_VAR_T == 8
	var_t *pv;
#endif
	size_t i, n;
	size_t savefree;
	const char *filename;
	bat bid;

	assert(c->heap.parentid == 0);
	assert(width != 0);
	assert(v >= GDK_VAROFFSET);
	assert(width < SIZEOF_VAR_T && (width <= 2 ? v - GDK_VAROFFSET : v) >= ((var_t) 1 << (8 * width)));
	while (width < SIZEOF_VAR_T && (width <= 2 ? v - GDK_VAROFFSET : v) >= ((var_t) 1 << (8 * width))) {
		width <<= 1;
		shift++;
	}
	assert(c->width < width);
	assert(c->shift < shift);

	/* if copyall is set, we need to convert the whole heap, since
	 * we may be in the middle of an insert loop that adjusts the
	 * free value at the end; otherwise only copy the area
	 * indicated by the "free" pointer */
	n = (copyall ? c->heap.size : c->heap.free) >> c->shift;

	/* for memory mapped files, create a backup copy before widening
	 *
	 * this solves a problem that we don't control what's in the
	 * actual file until the next commit happens, so a crash might
	 * otherwise leave the file (and the database) in an
	 * inconsistent state
	 *
	 * also see do_backup in gdk_bbp.c */
	filename = strrchr(c->heap.filename, DIR_SEP);
	if (filename == NULL)
		filename = c->heap.filename;
	else
		filename++;
	bid = strtol(filename, NULL, 8);
	if (c->heap.storage == STORE_MMAP &&
	    (BBP_status(bid) & (BBPEXISTING|BBPDELETED)) &&
	    !file_exists(c->heap.farmid, BAKDIR, filename, NULL)) {
		int fd;
		ssize_t ret = 0;
		size_t size = n << c->shift;
		const char *base = c->heap.base;

		/* first save heap in file with extra .tmp extension */
		if ((fd = GDKfdlocate(c->heap.farmid, c->heap.filename, "wb", "tmp")) < 0)
			return GDK_FAIL;
		while (size > 0) {
			ret = write(fd, base, (unsigned) MIN(1 << 30, size));
			if (ret < 0)
				size = 0;
			size -= ret;
			base += ret;
		}
		if (ret < 0 ||
#if defined(NATIVE_WIN32)
		    _commit(fd) < 0 ||
#elif defined(HAVE_FDATASYNC)
		    fdatasync(fd) < 0 ||
#elif defined(HAVE_FSYNC)
		    fsync(fd) < 0 ||
#endif
		    close(fd) < 0) {
			/* something went wrong: abandon ship */
			close(fd);
			GDKunlink(c->heap.farmid, BATDIR, c->heap.filename, "tmp");
			return GDK_FAIL;
		}
		/* move tmp file to backup directory (without .tmp
		 * extension) */
		if (GDKmove(c->heap.farmid, BATDIR, c->heap.filename, "tmp", BAKDIR, filename, NULL) < 0) {
			/* backup failed */
			GDKunlink(c->heap.farmid, BATDIR, c->heap.filename, "tmp");
			return GDK_FAIL;
		}
	}

	savefree = c->heap.free;
	if (copyall)
		c->heap.free = c->heap.size;
	if (HEAPextend(&c->heap, (c->heap.size >> c->shift) << shift, mayshare) < 0)
		return GDK_FAIL;
	if (copyall)
		c->heap.free = savefree;
	/* note, cast binds more closely than addition */
	pc = (unsigned char *) c->heap.base + n;
	ps = (unsigned short *) c->heap.base + n;
	pi = (unsigned int *) c->heap.base + n;
#if SIZEOF_VAR_T == 8
	pv = (var_t *) c->heap.base + n;
#endif

	/* convert from back to front so that we can do it in-place */
	switch (c->width) {
	case 1:
		switch (width) {
		case 2:
			for (i = 0; i < n; i++)
				*--ps = *--pc;
			break;
		case 4:
			for (i = 0; i < n; i++)
				*--pi = *--pc + GDK_VAROFFSET;
			break;
#if SIZEOF_VAR_T == 8
		case 8:
			for (i = 0; i < n; i++)
				*--pv = *--pc + GDK_VAROFFSET;
			break;
#endif
		}
		break;
	case 2:
		switch (width) {
		case 4:
			for (i = 0; i < n; i++)
				*--pi = *--ps + GDK_VAROFFSET;
			break;
#if SIZEOF_VAR_T == 8
		case 8:
			for (i = 0; i < n; i++)
				*--pv = *--ps + GDK_VAROFFSET;
			break;
#endif
		}
		break;
#if SIZEOF_VAR_T == 8
	case 4:
		for (i = 0; i < n; i++)
			*--pv = *--pi;
		break;
#endif
	}
	c->heap.free <<= shift - c->shift;
	c->shift = shift;
	c->width = width;
	return GDK_SUCCEED;
}

/*
 * @- HEAPcopy
 * simple: alloc and copy. Notice that we suppose a preallocated
 * dst->filename (or NULL), which might be used in HEAPalloc().
 */
int
HEAPcopy(Heap *dst, Heap *src)
{
	if (HEAPalloc(dst, src->size, 1) == 0) {
		dst->free = src->free;
		memcpy(dst->base, src->base, src->free);
		dst->hashash = src->hashash;
		return 0;
	}
	return -1;
}

/*
 * @- HEAPfree
 * Is now called even on heaps without memory, just to free the
 * pre-allocated filename.  simple: alloc and copy.
 */
int
HEAPfree(Heap *h)
{
	if (h->base) {
		if (h->storage == STORE_MEM) {	/* plain memory */
			HEAPDEBUG fprintf(stderr, "#HEAPfree " SZFMT
					  " " PTRFMT "\n",
					  h->size, PTRFMTCAST h->base);
			GDKfree(h->base);
		} else {	/* mapped file, or STORE_PRIV */
			int ret = GDKmunmap(h->base, h->size);

			if (ret < 0) {
				GDKsyserror("HEAPfree: %s was not mapped\n",
					    h->filename);
				assert(0);
			}
			HEAPDEBUG fprintf(stderr, "#munmap(base=" PTRFMT ", "
					  "size=" SZFMT ") = %d\n",
					  PTRFMTCAST(void *)h->base,
					  h->size, ret);
		}
	}
	h->base = NULL;
	if (h->filename) {
		GDKfree(h->filename);
		h->filename = NULL;
	}
	return 0;
}

/*
 * @- HEAPload
 *
 * If we find file X.new, we move it over X (if present) and open it.
 *
 * This routine initializes the h->filename without deallocating its
 * previous contents.
 */
static int
HEAPload_intern(Heap *h, const char *nme, const char *ext, const char *suffix, int trunc)
{
	size_t minsize;
	int ret = 0, desc_status = 0;
<<<<<<< HEAD
	char *srcpath, *dstpath;
	struct stat st;
=======
	long_str srcpath, dstpath;
	int t0;
>>>>>>> 2b2701dc

	h->storage = h->newstorage = h->size < GDK_mmap_minsize ? STORE_MEM : STORE_MMAP;
	if (h->filename == NULL)
		h->filename = (char *) GDKmalloc(strlen(nme) + strlen(ext) + 2);
	if (h->filename == NULL)
		return -1;
	sprintf(h->filename, "%s.%s", nme, ext);

	minsize = (h->size + GDK_mmap_pagesize - 1) & ~(GDK_mmap_pagesize - 1);
	if (h->storage != STORE_MEM && minsize != h->size)
		h->size = minsize;

	/* when a bat is made read-only, we can truncate any unused
	 * space at the end of the heap */
	if (trunc) {
		/* round up mmap heap sizes to GDK_mmap_pagesize
		 * segments, also add some slack */
		size_t truncsize = ((size_t) (h->free * 1.05) + GDK_mmap_pagesize - 1) & ~(GDK_mmap_pagesize - 1);
		int fd;

		if (truncsize == 0)
			truncsize = GDK_mmap_pagesize; /* minimum of one page */
		if (truncsize < h->size &&
		    (fd = GDKfdlocate(h->farmid, nme, "mrb+", ext)) >= 0) {
			ret = ftruncate(fd, truncsize);
			HEAPDEBUG fprintf(stderr,
					  "#ftruncate(file=%s.%s, size=" SZFMT
					  ") = %d\n", nme, ext, truncsize, ret);
			close(fd);
			if (ret == 0) {
				h->size = truncsize;
				desc_status = 1;
			}
		}
	}

	HEAPDEBUG fprintf(stderr, "#HEAPload(%s.%s,storage=%d,free=" SZFMT
			  ",size=" SZFMT ")\n", nme, ext,
			  (int) h->storage, h->free, h->size);

	/* On some OSs (WIN32,Solaris), it is prohibited to write to a
	 * file that is open in MAP_PRIVATE (FILE_MAP_COPY) solution:
	 * we write to a file named .ext.new.  This file, if present,
	 * takes precedence. */
	srcpath = GDKfilepath(h->farmid, BATDIR, nme, ext);
	dstpath = GDKfilepath(h->farmid, BATDIR, nme, ext);
	srcpath = GDKrealloc(srcpath, strlen(srcpath) + strlen(suffix) + 1);
	strcat(srcpath, suffix);
<<<<<<< HEAD
	if (stat(srcpath, &st) == 0) {
		int t0;
		t0 = GDKms();
		ret = unlink(dstpath);
		if (ret < 0 && errno == ENOENT)
			ret = 0; /* no error if it doesn't exist */
		HEAPDEBUG fprintf(stderr, "#unlink %s = %d (%dms)\n", dstpath, ret, GDKms() - t0);
		t0 = GDKms();
		/* coverity[toctou] */
		ret = rename(srcpath, dstpath);
		if (ret < 0) {
			GDKsyserror("HEAPload: rename of %s failed\n", srcpath);
			return -1;
		}
		HEAPDEBUG fprintf(stderr, "#rename %s %s = %d (%dms)\n", srcpath, dstpath, ret, GDKms() - t0);
	}
	GDKfree(srcpath);
	GDKfree(dstpath);
=======

	t0 = GDKms();
	ret = rename(srcpath, dstpath);
	HEAPDEBUG fprintf(stderr, "#rename %s %s = %d %s (%dms)\n",
			  srcpath, dstpath, ret, ret < 0 ? strerror(errno) : "",
			  GDKms() - t0);
>>>>>>> 2b2701dc

	h->base = GDKload(h->farmid, nme, ext, h->free, &h->size, h->newstorage);
	if (h->base == NULL)
		return -1;	/* file could  not be read satisfactorily */

	return desc_status;
}

int
HEAPload(Heap *h, const char *nme, const char *ext, int trunc)
{
	return HEAPload_intern(h, nme, ext, ".new", trunc);
}

/*
 * @- HEAPsave
 *
 * Saving STORE_MEM will do a write(fd, buf, size) in GDKsave
 * (explicit IO).
 *
 * Saving a STORE_PRIV heap X means that we must actually write to
 * X.new, thus we convert the mode passed to GDKsave to STORE_MEM.
 *
 * Saving STORE_MMAP will do a msync(buf, MSSYNC) in GDKsave (implicit
 * IO).
 *
 * After GDKsave returns successfully (>=0), we assume the heaps are
 * safe on stable storage.
 */
static int
HEAPsave_intern(Heap *h, const char *nme, const char *ext, const char *suffix)
{
	storage_t store = h->newstorage;
	long_str extension;

	if (h->base == NULL) {
		return -1;
	}
	if (h->storage != STORE_MEM && store == STORE_PRIV) {
		/* anonymous or private VM is saved as if it were malloced */
		store = STORE_MEM;
		assert(strlen(ext) + strlen(suffix) < sizeof(extension));
		snprintf(extension, sizeof(extension), "%s%s", ext, suffix);
		ext = extension;
	} else if (store != STORE_MEM) {
		store = h->storage;
	}
	HEAPDEBUG {
		fprintf(stderr, "#HEAPsave(%s.%s,storage=%d,free=" SZFMT ",size=" SZFMT ")\n", nme, ext, (int) h->newstorage, h->free, h->size);
	}
	return GDKsave(h->farmid, nme, ext, h->base, h->free, store);
}

int
HEAPsave(Heap *h, const char *nme, const char *ext)
{
	return HEAPsave_intern(h, nme, ext, ".new");
}

/*
 * @- HEAPdelete
 * Delete any saved heap file. For memory mapped files, also try to
 * remove any remaining X.new
 */
int
HEAPdelete(Heap *h, const char *o, const char *ext)
{
	char ext2[64];

	if (h->size <= 0) {
		assert(h->base == 0);
		return 0;
	}
	if (h->base)
		HEAPfree(h);
	if (h->copied) {
		return 0;
	}
	assert(strlen(ext) + strlen(".new") < sizeof(ext2));
	snprintf(ext2, sizeof(ext2), "%s%s", ext, ".new");
	return (GDKunlink(h->farmid, BATDIR, o, ext) == 0) | (GDKunlink(h->farmid, BATDIR, o, ext2) == 0) ? 0 : -1;
}

int
HEAPwarm(Heap *h)
{
	int bogus_result = 0;

	if (h->storage != STORE_MEM) {
		/* touch the heap sequentially */
		int *cur = (int *) h->base;
		int *lim = (int *) (h->base + h->free) - 4096;

		for (; cur < lim; cur += 4096)	/* try to schedule 4 parallel memory accesses */
			bogus_result += cur[0] + cur[1024] + cur[2048] + cur[3072];
	}
	return bogus_result;
}


/*
 * @- HEAPvmsize
 * count all memory that takes up address space.
 */
size_t
HEAPvmsize(Heap *h)
{
	if (h && h->free)
		return h->size;
	return 0;
}

/*
 * @- HEAPmemsize
 * count all memory that takes up swap space. We conservatively count
 * STORE_PRIV heaps as fully backed by swap space.
 */
size_t
HEAPmemsize(Heap *h)
{
	if (h && h->free && h->storage != STORE_MMAP)
		return h->size;
	return 0;
}


/*
 * @+ Standard Heap Library
 * This library contains some routines which implement a @emph{
 * malloc} and @emph{ free} function on the Monet @emph{Heap}
 * structure. They are useful when implementing a new @emph{
 * variable-size} atomic data type, or for implementing new search
 * accelerators.  All functions start with the prefix @emph{HEAP_}. T
 *
 * Due to non-careful design, the HEADER field was found to be
 * 32/64-bit dependent.  As we do not (yet) want to change the BAT
 * image on disk, This is now fixed by switching on-the-fly between
 * two representations. We ensure that the 64-bit memory
 * representation is just as long as the 32-bits version (20 bytes) so
 * the rest of the heap never needs to shift. The function
 * HEAP_checkformat converts at load time dynamically between the
 * layout found on disk and the memory format.  Recognition of the
 * header mode is done by looking at the first two ints: alignment
 * must be 4 or 8, and head can never be 4 or eight.
 *
 * TODO: user HEADER64 for both 32 and 64 bits (requires BAT format
 * change)
 */
/* #define DEBUG */
/* #define TRACE */

#define HEAPVERSION	20030408

typedef struct heapheader {
	size_t head;		/* index to first free block */
	int alignment;		/* alignment of objects on heap */
	size_t firstblock;	/* first block in heap */
	int version;
	int (*sizefcn)(const void *);	/* ADT function to ask length */
} HEADER32;

typedef struct {
	int version;
	int alignment;
	size_t head;
	size_t firstblock;
	int (*sizefcn)(const void *);
} HEADER64;

#if SIZEOF_SIZE_T==8
typedef HEADER64 HEADER;
typedef HEADER32 HEADER_OTHER;
#else
typedef HEADER32 HEADER;
typedef HEADER64 HEADER_OTHER;
#endif
typedef struct hfblock {
	size_t size;		/* Size of this block in freelist */
	size_t next;		/* index of next block */
} CHUNK;

#define roundup_8(x)	(((x)+7)&~7)
#define roundup_4(x)	(((x)+3)&~3)
#define blocksize(h,p)	((p)->size)

static inline size_t
roundup_num(size_t number, int alignment)
{
	size_t rval;

	rval = number + (size_t) alignment - 1;
	rval -= (rval % (size_t) alignment);
	return rval;
}

#define HEAP_index(HEAP,INDEX,TYPE)	((TYPE *)((char *) (HEAP)->base + (INDEX)))

#ifdef TRACE
static void
HEAP_printstatus(Heap *heap)
{
	HEADER *hheader = HEAP_index(heap, 0, HEADER);
	size_t block, cur_free = hheader->head;
	CHUNK *blockp;

	THRprintf(GDKstdout,
		  "#HEAP has head " SZFMT " and alignment %d and size " SZFMT "\n",
		  hheader->head, hheader->alignment, heap->free);

	/* Walk the blocklist */
	block = hheader->firstblock;

	while (block < heap->free) {
		blockp = HEAP_index(heap, block, CHUNK);

		if (block == cur_free) {
			THRprintf(GDKstdout,
				  "#   free block at " PTRFMT " has size " SZFMT " and next " SZFMT "\n",
				  PTRFMTCAST(void *)block,
				  blockp->size, blockp->next);

			cur_free = blockp->next;
			block += blockp->size;
		} else {
			size_t size = blocksize(hheader, blockp);

			THRprintf(GDKstdout,
				  "#   block at " SZFMT " with size " SZFMT "\n",
				  block, size);
			block += size;
		}
	}
}
#endif /* TRACE */

static void
HEAP_empty(Heap *heap, size_t nprivate, int alignment)
{
	/* Find position of header block. */
	HEADER *hheader = HEAP_index(heap, 0, HEADER);

	/* Calculate position of first and only free block. */
	size_t head = roundup_num((size_t) (roundup_8(sizeof(HEADER)) + roundup_8(nprivate)), alignment);
	CHUNK *headp = HEAP_index(heap, head, CHUNK);

	assert(roundup_8(sizeof(HEADER)) + roundup_8(nprivate) <= VAR_MAX);

	/* Fill header block. */
	hheader->head = head;
	hheader->sizefcn = NULL;
	hheader->alignment = alignment;
	hheader->firstblock = head;
	hheader->version = HEAPVERSION;

	/* Fill first free block. */
	assert(heap->size - head <= VAR_MAX);
	headp->size = (size_t) (heap->size - head);
	headp->next = 0;
#ifdef TRACE
	THRprintf(GDKstdout, "#We created the following heap\n");
	HEAP_printstatus(heap);
#endif
}

void
HEAP_initialize(Heap *heap, size_t nbytes, size_t nprivate, int alignment)
{
	/* For now we know about two alignments. */
	if (alignment != 8) {
		alignment = 4;
	}
	if ((size_t) alignment < sizeof(size_t))
		alignment = (int) sizeof(size_t);

	/* Calculate number of bytes needed for heap + structures. */
	{
		size_t total = 100 + nbytes + nprivate + sizeof(HEADER) + sizeof(CHUNK);

		total = roundup_8(total);
		if (HEAPalloc(heap, total, 1) < 0)
			return;
		heap->free = heap->size;
	}

	/* initialize heap as empty */
	HEAP_empty(heap, nprivate, alignment);
}


var_t
HEAP_malloc(Heap *heap, size_t nbytes)
{
	size_t block, trail, ttrail;
	CHUNK *blockp;
	CHUNK *trailp;
	HEADER *hheader = HEAP_index(heap, 0, HEADER);

#ifdef TRACE
	THRprintf(GDKstdout, "#Enter malloc with " SZFMT " bytes\n", nbytes);
#endif

	/* add space for size field */
	nbytes += hheader->alignment;
	nbytes = roundup_8(nbytes);
	if (nbytes < sizeof(CHUNK))
		nbytes = (size_t) sizeof(CHUNK);

	/* block  -- points to block with acceptable size (if available).
	 * trail  -- points to predecessor of block.
	 * ttrail -- points to predecessor of trail.
	 */
	ttrail = 0;
	trail = 0;
	for (block = hheader->head; block != 0; block = HEAP_index(heap, block, CHUNK)->next) {
		blockp = HEAP_index(heap, block, CHUNK);

#ifdef TRACE
		THRprintf(GDKstdout, "#block " SZFMT " is " SZFMT " bytes\n", block, blockp->size);
#endif
		if ((trail != 0) && (block <= trail))
			GDKfatal("HEAP_malloc: Free list is not orderered\n");

		if (blockp->size >= nbytes)
			break;
		ttrail = trail;
		trail = block;
	}

	/* If no block of acceptable size is found we try to enlarge
	 * the heap. */
	if (block == 0) {
		size_t newsize;

		assert(heap->free + MAX(heap->free, nbytes) <= VAR_MAX);
		newsize = (size_t) roundup_8(heap->free + MAX(heap->free, nbytes));
		assert(heap->free <= VAR_MAX);
		block = (size_t) heap->free;	/* current end-of-heap */

#ifdef TRACE
		THRprintf(GDKstdout, "#No block found\n");
#endif

		/* Double the size of the heap.
		 * TUNE: increase heap by different amount. */
		HEAPDEBUG fprintf(stderr, "#HEAPextend in HEAP_malloc %s " SZFMT " " SZFMT "\n", heap->filename, heap->size, newsize);
		if (HEAPextend(heap, newsize, FALSE) < 0)
			return 0;
		heap->free = newsize;
		hheader = HEAP_index(heap, 0, HEADER);

		blockp = HEAP_index(heap, block, CHUNK);
		trailp = HEAP_index(heap, trail, CHUNK);

#ifdef TRACE
		THRprintf(GDKstdout, "#New block made at pos " SZFMT " with size " SZFMT "\n", block, heap->size - block);
#endif

		blockp->next = 0;
		assert(heap->free - block <= VAR_MAX);
		blockp->size = (size_t) (heap->free - block);	/* determine size of allocated block */

		/* Try to join the last block in the freelist and the
		 * newly allocated memory */
		if ((trail != 0) && (trail + trailp->size == block)) {
#ifdef TRACE
			THRprintf(GDKstdout, "#Glue newly generated block to adjacent last\n");
#endif

			trailp->size += blockp->size;
			trailp->next = blockp->next;

			block = trail;
			trail = ttrail;
		}
	}

	/* Now we have found a block which is big enough in block.
	 * The predecessor of this block is in trail. */
	trailp = HEAP_index(heap, trail, CHUNK);
	blockp = HEAP_index(heap, block, CHUNK);

	/* If selected block is bigger than block needed split block
	 * in two.
	 * TUNE: use different amount than 2*sizeof(CHUNK) */
	if (blockp->size >= nbytes + 2 * sizeof(CHUNK)) {
		size_t newblock = block + nbytes;
		CHUNK *newblockp = HEAP_index(heap, newblock, CHUNK);

		newblockp->size = blockp->size - nbytes;
		newblockp->next = blockp->next;

		blockp->next = newblock;
		blockp->size = nbytes;
	}

	/* Delete block from freelist */
	if (trail == 0) {
		hheader->head = blockp->next;
	} else {
		trailp = HEAP_index(heap, trail, CHUNK);

		trailp->next = blockp->next;
	}

	block += hheader->alignment;
	return (var_t) (block >> GDK_VARSHIFT);
}

void
HEAP_free(Heap *heap, var_t mem)
{
	HEADER *hheader = HEAP_index(heap, 0, HEADER);
	CHUNK *beforep;
	CHUNK *blockp;
	CHUNK *afterp;
	size_t after, before, block = mem << GDK_VARSHIFT;

	if (hheader->alignment != 8 && hheader->alignment != 4) {
		GDKfatal("HEAP_free: Heap structure corrupt\n");
	}

	block -= hheader->alignment;
	blockp = HEAP_index(heap, block, CHUNK);

	/* block   -- block which we want to free
	 * before  -- first free block before block
	 * after   -- first free block after block
	 */

	before = 0;
	for (after = hheader->head; after != 0; after = HEAP_index(heap, after, CHUNK)->next) {
		if (after > block)
			break;
		before = after;
	}

	beforep = HEAP_index(heap, before, CHUNK);
	afterp = HEAP_index(heap, after, CHUNK);

	/* If it is not the last free block. */
	if (after != 0) {
		/*
		 * If this block and the block after are consecutive.
		 */
		if (block + blockp->size == after) {
			/*
			 * We unite them.
			 */
			blockp->size += afterp->size;
			blockp->next = afterp->next;
		} else
			blockp->next = after;
	} else {
		/*
		 * It is the last block in the freelist.
		 */
		blockp->next = 0;
	}

	/*
	 * If it is not the first block in the list.
	 */
	if (before != 0) {
		/*
		 * If the before block and this block are consecutive.
		 */
		if (before + beforep->size == block) {
			/*
			 * We unite them.
			 */
			beforep->size += blockp->size;
			beforep->next = blockp->next;
		} else
			beforep->next = block;
	} else {
		/*
		 * Add block at head of free list.
		 */
		hheader->head = block;
	}
}<|MERGE_RESOLUTION|>--- conflicted
+++ resolved
@@ -136,14 +136,10 @@
 			if (fd >= 0) {
 				close(fd);
 				h->newstorage = STORE_MMAP;
-<<<<<<< HEAD
+				/* coverity[check_return] */
 				HEAPload(h, of, ext, FALSE);
-=======
-				/* coverity[check_return] */
-				HEAPload(h, nme, ext, FALSE);
 				/* success checked by looking at
 				 * h->base below */
->>>>>>> 2b2701dc
 			}
 			GDKfree(of);
 		}
@@ -612,13 +608,8 @@
 {
 	size_t minsize;
 	int ret = 0, desc_status = 0;
-<<<<<<< HEAD
 	char *srcpath, *dstpath;
-	struct stat st;
-=======
-	long_str srcpath, dstpath;
 	int t0;
->>>>>>> 2b2701dc
 
 	h->storage = h->newstorage = h->size < GDK_mmap_minsize ? STORE_MEM : STORE_MMAP;
 	if (h->filename == NULL)
@@ -667,33 +658,14 @@
 	dstpath = GDKfilepath(h->farmid, BATDIR, nme, ext);
 	srcpath = GDKrealloc(srcpath, strlen(srcpath) + strlen(suffix) + 1);
 	strcat(srcpath, suffix);
-<<<<<<< HEAD
-	if (stat(srcpath, &st) == 0) {
-		int t0;
-		t0 = GDKms();
-		ret = unlink(dstpath);
-		if (ret < 0 && errno == ENOENT)
-			ret = 0; /* no error if it doesn't exist */
-		HEAPDEBUG fprintf(stderr, "#unlink %s = %d (%dms)\n", dstpath, ret, GDKms() - t0);
-		t0 = GDKms();
-		/* coverity[toctou] */
-		ret = rename(srcpath, dstpath);
-		if (ret < 0) {
-			GDKsyserror("HEAPload: rename of %s failed\n", srcpath);
-			return -1;
-		}
-		HEAPDEBUG fprintf(stderr, "#rename %s %s = %d (%dms)\n", srcpath, dstpath, ret, GDKms() - t0);
-	}
-	GDKfree(srcpath);
-	GDKfree(dstpath);
-=======
 
 	t0 = GDKms();
 	ret = rename(srcpath, dstpath);
 	HEAPDEBUG fprintf(stderr, "#rename %s %s = %d %s (%dms)\n",
 			  srcpath, dstpath, ret, ret < 0 ? strerror(errno) : "",
 			  GDKms() - t0);
->>>>>>> 2b2701dc
+	GDKfree(srcpath);
+	GDKfree(dstpath);
 
 	h->base = GDKload(h->farmid, nme, ext, h->free, &h->size, h->newstorage);
 	if (h->base == NULL)
