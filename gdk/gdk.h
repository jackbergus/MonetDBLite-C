/*
 * This Source Code Form is subject to the terms of the Mozilla Public
 * License, v. 2.0.  If a copy of the MPL was not distributed with this
 * file, You can obtain one at http://mozilla.org/MPL/2.0/.
 *
 * Copyright 1997 - July 2008 CWI, August 2008 - 2016 MonetDB B.V.
 */

/*
 * @t The Goblin Database Kernel
 * @v Version 3.05
 * @a Martin L. Kersten, Peter Boncz, Niels Nes
 *
 * @+ The Inner Core
 * The innermost library of the MonetDB database system is formed by
 * the library called GDK, an abbreviation of Goblin Database Kernel.
 * Its development was originally rooted in the design of a pure
 * active-object-oriented programming language, before development
 * was shifted towards a re-usable database kernel engine.
 *
 * GDK is a C library that provides ACID properties on a DSM model
 * @tex
 * [@cite{Copeland85}]
 * @end tex
 * , using main-memory
 * database algorithms
 * @tex
 * [@cite{Garcia-Molina92}]
 * @end tex
 *  built on virtual-memory
 * OS primitives and multi-threaded parallelism.
 * Its implementation has undergone various changes over its decade
 * of development, many of which were driven by external needs to
 * obtain a robust and fast database system.
 *
 * The coding scheme explored in GDK has also laid a foundation to
 * communicate over time experiences and to provide (hopefully)
 * helpful advice near to the place where the code-reader needs it.
 * Of course, over such a long time the documentation diverges from
 * reality. Especially in areas where the environment of this package
 * is being described.
 * Consider such deviations as historic landmarks, e.g. crystallization
 * of brave ideas and mistakes rectified at a later stage.
 *
 * @+ Short Outline
 * The facilities provided in this implementation are:
 * @itemize
 * @item
 * GDK or Goblin Database Kernel routines for session management
 * @item
 *  BAT routines that define the primitive operations on the
 * database tables (BATs).
 * @item
 *  BBP routines to manage the BAT Buffer Pool (BBP).
 * @item
 *  ATOM routines to manipulate primitive types, define new types
 * using an ADT interface.
 * @item
 *  HEAP routines for manipulating heaps: linear spaces of memory
 * that are GDK's vehicle of mass storage (on which BATs are built).
 * @item
 *  DELTA routines to access inserted/deleted elements within a
 * transaction.
 * @item
 *  HASH routines for manipulating GDK's built-in linear-chained
 * hash tables, for accelerating lookup searches on BATs.
 * @item
 *  TM routines that provide basic transaction management primitives.
 * @item
 *  TRG routines that provided active database support. [DEPRECATED]
 * @item
 *  ALIGN routines that implement BAT alignment management.
 * @end itemize
 *
 * The Binary Association Table (BAT) is the lowest level of storage
 * considered in the Goblin runtime system
 * @tex
 * [@cite{Goblin}]
 * @end tex
 * .  A BAT is a
 * self-descriptive main-memory structure that represents the
 * @strong{binary relationship} between two atomic types.  The
 * association can be defined over:
 * @table @code
 * @item void:
 *  virtual-OIDs: a densely ascending column of OIDs (takes zero-storage).
 * @item bit:
 *  Booleans, implemented as one byte values.
 * @item bte:
 *  Tiny (1-byte) integers (8-bit @strong{integer}s).
 * @item sht:
 *  Short integers (16-bit @strong{integer}s).
 * @item int:
 *  This is the C @strong{int} type (32-bit).
 * @item oid:
 *  Unique @strong{long int} values uses as object identifier. Highest
 *	    bit cleared always.  Thus, oids-s are 31-bit numbers on
 *	    32-bit systems, and 63-bit numbers on 64-bit systems.
 * @item wrd:
 *  Machine-word sized integers
 *  (32-bit on 32-bit systems, 64-bit on 64-bit systems).
 * @item ptr:
 * Memory pointer values. DEPRECATED.  Can only be stored in transient
 * BATs.
 * @item flt:
 *  The IEEE @strong{float} type.
 * @item dbl:
 *  The IEEE @strong{double} type.
 * @item lng:
 *  Longs: the C @strong{long long} type (64-bit integers).
 * @item hge:
 *  "huge" integers: the GCC @strong{__int128} type (128-bit integers).
 * @item str:
 *  UTF-8 strings (Unicode). A zero-terminated byte sequence.
 * @item bat:
 *  Bat descriptor. This allows for recursive administered tables, but
 *  severely complicates transaction management. Therefore, they CAN
 *  ONLY BE STORED IN TRANSIENT BATs.
 * @end table
 *
 * This model can be used as a back-end model underlying other -higher
 * level- models, in order to achieve @strong{better performance} and
 * @strong{data independence} in one go. The relational model and the
 * object-oriented model can be mapped on BATs by vertically splitting
 * every table (or class) for each attribute. Each such a column is
 * then stored in a BAT with type @strong{bat[oid,attribute]}, where
 * the unique object identifiers link tuples in the different BATs.
 * Relationship attributes in the object-oriented model hence are
 * mapped to @strong{bat[oid,oid]} tables, being equivalent to the
 * concept of @emph{join indexes} @tex [@cite{Valduriez87}] @end tex .
 *
 * The set of built-in types can be extended with user-defined types
 * through an ADT interface.  They are linked with the kernel to
 * obtain an enhanced library, or they are dynamically loaded upon
 * request.
 *
 * Types can be derived from other types. They represent something
 * different than that from which they are derived, but their internal
 * storage management is equal. This feature facilitates the work of
 * extension programmers, by enabling reuse of implementation code,
 * but is also used to keep the GDK code portable from 32-bits to
 * 64-bits machines: the @strong{oid} and @strong{ptr} types are
 * derived from @strong{int} on 32-bits machines, but is derived from
 * @strong{lng} on 64 bits machines. This requires changes in only two
 * lines of code each.
 *
 * To accelerate lookup and search in BATs, GDK supports one built-in
 * search accelerator: hash tables. We choose an implementation
 * efficient for main-memory: bucket chained hash
 * @tex
 * [@cite{LehCar86,Analyti92}]
 * @end tex
 * . Alternatively, when the table is sorted, it will resort to
 * merge-scan operations or binary lookups.
 *
 * BATs are built on the concept of heaps, which are large pieces of
 * main memory. They can also consist of virtual memory, in case the
 * working set exceeds main-memory. In this case, GDK supports
 * operations that cluster the heaps of a BAT, in order to improve
 * performance of its main-memory.
 *
 *
 * @- Rationale
 * The rationale for choosing a BAT as the building block for both
 * relational and object-oriented system is based on the following
 * observations:
 *
 * @itemize
 * @item -
 * Given the fact that CPU speed and main-memory increase in current
 * workstation hardware for the last years has been exceeding IO
 * access speed increase, traditional disk-page oriented algorithms do
 * no longer take best advantage of hardware, in most database
 * operations.
 *
 * Instead of having a disk-block oriented kernel with a large memory
 * cache, we choose to build a main-memory kernel, that only under
 * large data volumes slowly degrades to IO-bound performance,
 * comparable to traditional systems
 * @tex
 * [@cite{boncz95,boncz96}]
 * @end tex
 * .
 *
 * @item -
 * Traditional (disk-based) relational systems move too much data
 * around to save on (main-memory) join operations.
 *
 * The fully decomposed store (DSM
 * @tex
 * [@cite{Copeland85})]
 * @end tex
 * assures that only those attributes of a relation that are needed,
 * will have to be accessed.
 *
 * @item -
 * The data management issues for a binary association is much
 * easier to deal with than traditional @emph{struct}-based approaches
 * encountered in relational systems.
 *
 * @item -
 * Object-oriented systems often maintain a double cache, one with the
 * disk-based representation and a C pointer-based main-memory
 * structure.  This causes expensive conversions and replicated
 * storage management.  GDK does not do such `pointer swizzling'. It
 * used virtual-memory (@strong{mmap()}) and buffer management advice
 * (@strong{madvise()}) OS primitives to cache only once. Tables take
 * the same form in memory as on disk, making the use of this
 * technique transparent
 * @tex
 * [@cite{oo7}]
 * @end tex
 * .
 * @end itemize
 *
 * A RDBMS or OODBMS based on BATs strongly depends on our ability to
 * efficiently support tuples and to handle small joins, respectively.
 *
 * The remainder of this document describes the Goblin Database kernel
 * implementation at greater detail. It is organized as follows:
 * @table @code
 * @item @strong{GDK Interface}:
 *
 * It describes the global interface with which GDK sessions can be
 * started and ended, and environment variables used.
 *
 * @item @strong{Binary Association Tables}:
 *
 * As already mentioned, these are the primary data structure of GDK.
 * This chapter describes the kernel operations for creation,
 * destruction and basic manipulation of BATs and BUNs (i.e. tuples:
 * Binary UNits).
 *
 * @item @strong{BAT Buffer Pool:}
 *
 * All BATs are registered in the BAT Buffer Pool. This directory is
 * used to guide swapping in and out of BATs. Here we find routines
 * that guide this swapping process.
 *
 * @item @strong{GDK Extensibility:}
 *
 * Atoms can be defined using a unified ADT interface.  There is also
 * an interface to extend the GDK library with dynamically linked
 * object code.
 *
 * @item @strong{GDK Utilities:}
 *
 * Memory allocation and error handling primitives are
 * provided. Layers built on top of GDK should use them, for proper
 * system monitoring.  Thread management is also included here.
 *
 * @item @strong{Transaction Management:}
 *
 * For the time being, we just provide BAT-grained concurrency and
 * global transactions. Work is needed here.
 *
 * @item @strong{BAT Alignment:}
 * Due to the mapping of multi-ary datamodels onto the BAT model, we
 * expect many correspondences among BATs, e.g.
 * @emph{bat(oid,attr1),..  bat(oid,attrN)} vertical
 * decompositions. Frequent activities will be to jump from one
 * attribute to the other (`bunhopping'). If the head columns are
 * equal lists in two BATs, merge or even array lookups can be used
 * instead of hash lookups. The alignment interface makes these
 * relations explicitly manageable.
 *
 * In GDK, complex data models are mapped with DSM on binary tables.
 * Usually, one decomposes @emph{N}-ary relations into @emph{N} BATs
 * with an @strong{oid} in the head column, and the attribute in the
 * tail column.  There may well be groups of tables that have the same
 * sets of @strong{oid}s, equally ordered. The alignment interface is
 * intended to make this explicit.  Implementations can use this
 * interface to detect this situation, and use cheaper algorithms
 * (like merge-join, or even array lookup) instead.
 *
 * @item @strong{BAT Iterators:}
 *
 * Iterators are C macros that generally encapsulate a complex
 * for-loop.  They would be the equivalent of cursors in the SQL
 * model. The macro interface (instead of a function call interface)
 * is chosen to achieve speed when iterating main-memory tables.
 *
 * @item @strong{Common BAT Operations:}
 *
 * These are much used operations on BATs, such as aggregate functions
 * and relational operators. They are implemented in terms of BAT- and
 * BUN-manipulation GDK primitives.
 * @end table
 *
 * @+ Interface Files
 * In this section we summarize the user interface to the GDK library.
 * It consist of a header file (gdk.h) and an object library
 * (gdklib.a), which implements the required functionality. The header
 * file must be included in any program that uses the library. The
 * library must be linked with such a program.
 *
 * @- Database Context
 *
 * The MonetDB environment settings are collected in a configuration
 * file. Amongst others it contains the location of the database
 * directory.  First, the database directory is closed for other
 * servers running at the same time.  Second, performance enhancements
 * may take effect, such as locking the code into memory (if the OS
 * permits) and preloading the data dictionary.  An error at this
 * stage normally lead to an abort.
 */

#ifndef _GDK_H_
#define _GDK_H_

/* standard includes upon which all configure tests depend */
#include <stdio.h>
#ifdef HAVE_SYS_TYPES_H
# include <sys/types.h>
#endif
#ifdef HAVE_SYS_STAT_H
# include <sys/stat.h>
#endif
#ifdef STDC_HEADERS
# include <stdlib.h>
# include <stddef.h>
#else
# ifdef HAVE_STDLIB_H
#  include <stdlib.h>
# endif
#endif
#ifdef HAVE_STRING_H
# if !defined(STDC_HEADERS) && defined(HAVE_MEMORY_H)
#  include <memory.h>
# endif
# include <string.h>
#endif
#ifdef HAVE_STRINGS_H
# include <strings.h>
#endif
#ifdef HAVE_INTTYPES_H
# include <inttypes.h>
#else
# ifdef HAVE_STDINT_H
#  include <stdint.h>
# endif
#endif
#ifdef HAVE_UNISTD_H
# include <unistd.h>
#endif

#include <ctype.h>		/* isspace etc. */

#ifdef HAVE_SYS_FILE_H
# include <sys/file.h>
#endif
#ifdef HAVE_SYS_PARAM_H
# include <sys/param.h>		/* MAXPATHLEN */
#endif

#ifdef HAVE_DIRENT_H
# include <dirent.h>
#else
# define dirent direct
# ifdef HAVE_SYS_NDIR_H
#  include <sys/ndir.h>
# endif
# ifdef HAVE_SYS_DIR_H
#  include <sys/dir.h>
# endif
# ifdef HAVE_NDIR_H
#  include <ndir.h>
# endif
#endif

#include <limits.h>		/* for *_MIN and *_MAX */
#include <float.h>		/* for FLT_MAX and DBL_MAX */
#ifndef LLONG_MAX
#ifdef LONGLONG_MAX
#define LLONG_MAX LONGLONG_MAX
#define LLONG_MIN LONGLONG_MIN
#else
#define LLONG_MAX LL_CONSTANT(9223372036854775807)
#define LLONG_MIN (-LL_CONSTANT(9223372036854775807) - LL_CONSTANT(1))
#endif
#endif

#include "gdk_system.h"
#include "gdk_posix.h"
#include <stream.h>

#undef MIN
#undef MAX
#define MAX(A,B)	((A)<(B)?(B):(A))
#define MIN(A,B)	((A)>(B)?(B):(A))

/* defines from ctype with casts that allow passing char values */
#define GDKisspace(c)	isspace((int) (unsigned char) (c))
#define GDKisalnum(c)	isalnum((int) (unsigned char) (c))
#define GDKisdigit(c)	(((unsigned char) (c)) >= '0' && ((unsigned char) (c)) <= '9')

#define GDKPROP		6	/* use one spare! */
#define MONETHOME	"MONETHOME"
#ifndef NATIVE_WIN32
#define BATDIR		"bat"
#define DELDIR		"bat/DELETE_ME"
#define BAKDIR		"bat/BACKUP"
#define SUBDIR		"bat/BACKUP/SUBCOMMIT"
#define LEFTDIR		"bat/LEFTOVERS"
#define HCDIR		"bat/HC"
#else
#define BATDIR		"bat"
#define DELDIR		"bat\\DELETE_ME"
#define BAKDIR		"bat\\BACKUP"
#define SUBDIR		"bat\\BACKUP\\SUBCOMMIT"
#define LEFTDIR		"bat\\LEFTOVERS"
#define HCDIR		"bat\\HC"
#endif

#ifdef MAXPATHLEN
#define PATHLENGTH	MAXPATHLEN
#else
#define PATHLENGTH	1024	/* maximum file pathname length */
#endif

/*
   See `man mserver5` or tools/mserver/mserver5.1
   for a documentation of the following debug options.
*/

#define THRDMASK	(1)
#define CHECKMASK	(1<<1)
#define CHECKDEBUG	if (GDKdebug & CHECKMASK)
#define MEMMASK		(1<<2)
#define MEMDEBUG	if (GDKdebug & MEMMASK)
#define PROPMASK	(1<<3)
#define PROPDEBUG	if (GDKdebug & PROPMASK)
#define IOMASK		(1<<4)
#define IODEBUG		if (GDKdebug & IOMASK)
#define BATMASK		(1<<5)
#define BATDEBUG	if (GDKdebug & BATMASK)
/* PARSEMASK not used anymore
#define PARSEMASK	(1<<6)
#define PARSEDEBUG	if (GDKdebug & PARSEMASK)
*/
#define PARMASK		(1<<7)
#define PARDEBUG	if (GDKdebug & PARMASK)
#define HEADLESSMASK	(1<<8)
#define HEADLESSDEBUG	if (GDKdebug & HEADLESSMASK)
#define TMMASK		(1<<9)
#define TMDEBUG		if (GDKdebug & TMMASK)
#define TEMMASK		(1<<10)
#define TEMDEBUG	if (GDKdebug & TEMMASK)
/* DLMASK not used anymore
#define DLMASK		(1<<11)
#define DLDEBUG		if (GDKdebug & DLMASK)
*/
#define PERFMASK	(1<<12)
#define PERFDEBUG	if (GDKdebug & PERFMASK)
#define DELTAMASK	(1<<13)
#define DELTADEBUG	if (GDKdebug & DELTAMASK)
#define LOADMASK	(1<<14)
#define LOADDEBUG	if (GDKdebug & LOADMASK)
/* YACCMASK not used anymore
#define YACCMASK	(1<<15)
#define YACCDEBUG	if (GDKdebug & YACCMASK)
*/
/*
#define ?tcpip?		if (GDKdebug&(1<<16))
#define ?monet_multiplex?	if (GDKdebug&(1<<17))
#define ?ddbench?	if (GDKdebug&(1<<18))
#define ?ddbench?	if (GDKdebug&(1<<19))
#define ?ddbench?	if (GDKdebug&(1<<20))
*/
#define ALGOMASK	(1<<21)
#define ALGODEBUG	if (GDKdebug & ALGOMASK)
#define ESTIMASK	(1<<22)
#define ESTIDEBUG	if (GDKdebug & ESTIMASK)
/* XPROPMASK not used anymore
#define XPROPMASK	(1<<23)
#define XPROPDEBUG	if (GDKdebug & XPROPMASK)
*/

#define JOINPROPMASK	(1<<24)
#define JOINPROPCHK	if (!(GDKdebug & JOINPROPMASK))
#define DEADBEEFMASK	(1<<25)
#define DEADBEEFCHK	if (!(GDKdebug & DEADBEEFMASK))

#define ALLOCMASK	(1<<26)
#define ALLOCDEBUG	if (GDKdebug & ALLOCMASK)

/* M5, only; cf.,
 * monetdb5/mal/mal.h
 */
#define OPTMASK		(1<<27)
#define OPTDEBUG	if (GDKdebug & OPTMASK)

#define HEAPMASK	(1<<28)
#define HEAPDEBUG	if (GDKdebug & HEAPMASK)

#define FORCEMITOMASK	(1<<29)
#define FORCEMITODEBUG	if (GDKdebug & FORCEMITOMASK)

/*
 * @- GDK session handling
 * @multitable @columnfractions 0.08 0.7
 * @item int
 * @tab GDKinit (char *db, char *dbpath, int allocmap)
 * @item int
 * @tab GDKexit (int status)
 * @end multitable
 *
 * The session is bracketed by GDKinit and GDKexit. Initialization
 * involves setting up the administration for database access, such as
 * memory allocation for the database buffer pool.  During the exit
 * phase any pending transaction is aborted and the database is freed
 * for access by other users.  A zero is returned upon encountering an
 * erroneous situation.
 *
 * @- Definitions
 * The interface definitions for the application programs are shown
 * below.  The global variables should not be modified directly.
 */
#ifndef TRUE
#define TRUE		true
#define FALSE		false
#endif
#define BOUND2BTRUE	2	/* TRUE, and bound to be so */

#define IDLENGTH	64	/* maximum BAT id length */
#define BATMARGIN	1.2	/* extra free margin for new heaps */
#define BATTINY_BITS	8
#define BATTINY		((BUN)1<<BATTINY_BITS)	/* minimum allocation buncnt for a BAT */

#define TYPE_void	0
#define TYPE_bit	1
#define TYPE_bte	2
#define TYPE_sht	3
#define TYPE_bat	4	/* BAT id: index in BBPcache */
#define TYPE_int	5
#define TYPE_oid	6
#define TYPE_wrd	7
#define TYPE_ptr	8	/* C pointer! */
#define TYPE_flt	9
#define TYPE_dbl	10
#define TYPE_lng	11
#ifdef HAVE_HGE
#define TYPE_hge	12
#define TYPE_str	13
#else
#define TYPE_str	12
#endif
#define TYPE_any	255	/* limit types to <255! */

typedef signed char bit;
typedef signed char bte;
typedef short sht;

#ifdef MONET_OID32
#define SIZEOF_OID	SIZEOF_INT
typedef unsigned int oid;
#else
#define SIZEOF_OID	SIZEOF_SIZE_T
typedef size_t oid;
#endif
#if SIZEOF_OID == SIZEOF_SIZE_T
#define OIDFMT		SZFMT
#else
#if SIZEOF_OID == SIZEOF_INT
#define OIDFMT		"%u"
#else
#define OIDFMT		ULLFMT
#endif
#endif

#define SIZEOF_WRD	SIZEOF_SSIZE_T
typedef ssize_t wrd;
typedef int bat;		/* Index into BBP */
typedef void *ptr;		/* Internal coding of types */

#define SIZEOF_PTR	SIZEOF_VOID_P
typedef float flt;
typedef double dbl;
typedef char *str;

#if SIZEOF_INT==8
#	define LL_CONSTANT(val)	(val)
#elif SIZEOF_LONG==8
#	define LL_CONSTANT(val)	(val##L)
#elif defined(HAVE_LONG_LONG)
#	define LL_CONSTANT(val)	(val##LL)
#elif defined(HAVE___INT64)
#	define LL_CONSTANT(val)	(val##i64)
#endif

typedef oid var_t;		/* type used for heap index of var-sized BAT */
#define SIZEOF_VAR_T	SIZEOF_OID
#define VARFMT		OIDFMT

#if SIZEOF_VAR_T == SIZEOF_INT	/* a type compatible with var_t */
#define TYPE_var	TYPE_int
#define VAR_MAX		((var_t) INT_MAX)
#else
#define TYPE_var	TYPE_lng
#define VAR_MAX		((var_t) LLONG_MAX)
#endif

typedef oid BUN;		/* BUN position */
#define SIZEOF_BUN	SIZEOF_OID
#define BUNFMT		OIDFMT
/* alternatively:
typedef size_t BUN;
#define SIZEOF_BUN	SIZEOF_SIZE_T
#define BUNFMT		SZFMT
*/
#if SIZEOF_BUN == SIZEOF_INT
#define BUN_NONE ((BUN) INT_MAX)
#else
#define BUN_NONE ((BUN) LLONG_MAX)
#endif
#define BUN_MAX (BUN_NONE - 1)	/* maximum allowed size of a BAT */

#define BUN2 2
#define BUN4 4
#if SIZEOF_BUN > 4
#define BUN8 8
#endif
typedef uint16_t BUN2type;
typedef uint32_t BUN4type;
#if SIZEOF_BUN > 4
typedef uint64_t BUN8type;
#endif
#define BUN2_NONE ((BUN2type) 0xFFFF)
#define BUN4_NONE ((BUN4type) 0xFFFFFFFF)
#if SIZEOF_BUN > 4
#define BUN8_NONE ((BUN8type) LL_CONSTANT(0xFFFFFFFFFFFFFFFF))
#endif


/*
 * @- Checking and Error definitions:
 */
typedef enum { GDK_FAIL, GDK_SUCCEED } gdk_return;

#define ATOMextern(t)	(ATOMstorage(t) >= TYPE_str)

/* Heap storage modes */
typedef enum {
	STORE_MEM = 0,		/* load into GDKmalloced memory */
	STORE_MMAP = 1,		/* mmap() into virtual memory */
	STORE_PRIV = 2,		/* BAT copy of copy-on-write mmap */
	STORE_INVALID		/* invalid value, used to indicate error */
} storage_t;

typedef struct {
	size_t free;		/* index where free area starts. */
	size_t size;		/* size of the heap (bytes) */
	char *base;		/* base pointer in memory. */
	str filename;		/* file containing image of the heap */

	unsigned int copied:1,	/* a copy of an existing map. */
		      hashash:1,/* the string heap contains hash values */
		      forcemap:1;  /* force STORE_MMAP even if heap exists */
	storage_t storage;	/* storage mode (mmap/malloc). */
	storage_t newstorage;	/* new desired storage mode at re-allocation. */
	bte dirty;		/* specific heap dirty marker */
	bte farmid;		/* id of farm where heap is located */
	bat parentid;		/* cache id of VIEW parent bat */
} Heap;

typedef struct {
	int type;		/* type of index entity */
	int width;		/* width of hash entries */
	BUN nil;		/* nil representation */
	BUN lim;		/* collision list size */
	BUN mask;		/* number of hash buckets-1 (power of 2) */
	void *Hash;		/* hash table */
	void *Link;		/* collision list */
	Heap *heap;		/* heap where the hash is stored */
} Hash;

typedef struct Imprints Imprints;


/*
 * @+ Binary Association Tables
 * Having gone to the previous preliminary definitions, we will now
 * introduce the structure of Binary Association Tables (BATs) in
 * detail. They are the basic storage unit on which GDK is modeled.
 *
 * The BAT holds an unlimited number of binary associations, called
 * BUNs (@strong{Binary UNits}).  The two attributes of a BUN are
 * called @strong{head} (left) and @strong{tail} (right) in the
 * remainder of this document.
 *
 *  @c image{http://monetdb.cwi.nl/projects/monetdb-mk/imgs/bat1,,,,feps}
 *
 * The above figure shows what a BAT looks like. It consists of two
 * columns, called head and tail, such that we have always binary
 * tuples (BUNs). The overlooking structure is the @strong{BAT
 * record}.  It points to a heap structure called the @strong{BUN
 * heap}.  This heap contains the atomic values inside the two
 * columns. If they are fixed-sized atoms, these atoms reside directly
 * in the BUN heap. If they are variable-sized atoms (such as string
 * or polygon), however, the columns has an extra heap for storing
 * those (such @strong{variable-sized atom heaps} are then referred to
 * as @strong{Head Heap}s and @strong{Tail Heap}s). The BUN heap then
 * contains integer byte-offsets (fixed-sized, of course) into a head-
 * or tail-heap.
 *
 * The BUN heap contains a contiguous range of BUNs. It starts after
 * the @strong{first} pointer, and finishes at the end in the
 * @strong{free} area of the BUN. All BUNs after the @strong{inserted}
 * pointer have been added in the last transaction (and will be
 * deleted on a transaction abort). All BUNs between the
 * @strong{deleted} pointer and the @strong{first} have been deleted
 * in this transaction (and will be reinserted at a transaction
 * abort).
 *
 * The location of a certain BUN in a BAT may change between
 * successive library routine invocations.  Therefore, one should
 * avoid keeping references into the BAT storage area for long
 * periods.
 *
 * Passing values between the library routines and the enclosing C
 * program is primarily through value pointers of type ptr. Pointers
 * into the BAT storage area should only be used for retrieval. Direct
 * updates of data stored in a BAT is forbidden. The user should
 * adhere to the interface conventions to guarantee the integrity
 * rules and to maintain the (hidden) auxiliary search structures.
 *
 * @- GDK variant record type
 * When manipulating values, MonetDB puts them into value records.
 * The built-in types have a direct entry in the union. Others should
 * be represented as a pointer of memory in pval or as a string, which
 * is basically the same. In such cases the len field indicates the
 * size of this piece of memory.
 */
typedef struct {
	union {			/* storage is first in the record */
		int ival;
		oid oval;
		sht shval;
		bte btval;
		wrd wval;
		flt fval;
		ptr pval;
		bat bval;
		str sval;
		dbl dval;
		lng lval;
#ifdef HAVE_HGE
		hge hval;
#endif
	} val;
	int len, vtype;
} *ValPtr, ValRecord;

/* interface definitions */
gdk_export ptr VALconvert(int typ, ValPtr t);
gdk_export int VALformat(char **buf, const ValRecord *res);
gdk_export ValPtr VALcopy(ValPtr dst, const ValRecord *src);
gdk_export ValPtr VALinit(ValPtr d, int tpe, const void *s);
gdk_export void VALempty(ValPtr v);
gdk_export void VALclear(ValPtr v);
gdk_export ValPtr VALset(ValPtr v, int t, ptr p);
gdk_export void *VALget(ValPtr v);
gdk_export int VALcmp(const ValRecord *p, const ValRecord *q);
gdk_export int VALisnil(const ValRecord *v);

/*
 * @- The BAT record
 * The elements of the BAT structure are introduced in the remainder.
 * Instead of using the underlying types hidden beneath it, one should
 * use a @emph{BAT} type that is supposed to look like this:
 * @verbatim
 * typedef struct {
 *           // static BAT properties
 *           bat    batCacheid;       // bat id: index in BBPcache
 *           int    batPersistence;   // persistence mode
 *           bit    batCopiedtodisk;  // BAT is saved on disk?
 *           // dynamic BAT properties
 *           int    batHeat;          // heat of BAT in the BBP
 *           sht    batDirty;         // BAT modified after last commit?
 *           bit    batDirtydesc;     // BAT descriptor specific dirty flag
 *           Heap*  batBuns;          // Heap where the buns are stored
 *           // DELTA status
 *           BUN    batDeleted;       // first deleted BUN
 *           BUN    batFirst;         // empty BUN before the first alive BUN
 *           BUN    batInserted;      // first inserted BUN
 *           BUN    batCount;         // Tuple count
 *           // Head properties
 *           int    htype;            // Head type number
 *           str    hident;           // name for head column
 *           bit    hkey;             // head values should be unique?
 *           bit    hsorted;          // are head values currently ordered?
 *           bit    hvarsized;        // for speed: head type is varsized?
 *           bit    hnonil;           // head has no nils
 *           oid    halign;          // alignment OID for head.
 *           // Head storage
 *           int    hloc;             // byte-offset in BUN for head elements
 *           Heap   *hheap;           // heap for varsized head values
 *           Hash   *hhash;           // linear chained hash table on head
 *           Imprints *himprints;     // column imprints index on head
 *           // Tail properties
 *           int    ttype;            // Tail type number
 *           str    tident;           // name for tail column
 *           bit    tkey;             // tail values should be unique?
 *           bit    tnonil;           // tail has no nils
 *           bit    tsorted;          // are tail values currently ordered?
 *           bit    tvarsized;        // for speed: tail type is varsized?
 *           oid    talign;           // alignment OID for head.
 *           // Tail storage
 *           int    tloc;             // byte-offset in BUN for tail elements
 *           Heap   *theap;           // heap for varsized tail values
 *           Hash   *thash;           // linear chained hash table on tail
 *           Imprints *timprints;     // column imprints index on tail
 *  } BAT;
 * @end verbatim
 *
 * The internal structure of the @strong{BAT} record is in fact much
 * more complex, but GDK programmers should refrain of making use of
 * that.
 *
 * The reason for this complex structure is to allow for a BAT to
 * exist in two incarnations at the time: the @emph{normal view} and
 * the @emph{reversed view}. Each bat @emph{b} has a
 * BATmirror(@emph{b}) which has the negative @strong{cacheid} of b in
 * the BBP.
 *
 * Since we don't want to pay cost to keep both views in line with
 * each other under BAT updates, we work with shared pieces of memory
 * between the two views. An update to one will thus automatically
 * update the other.  In the same line, we allow @strong{synchronized
 * BATs} (BATs with identical head columns, and marked as such in the
 * @strong{BAT Alignment} interface) now to be clustered horizontally.
 *
 *  @c image{http://monetdb.cwi.nl/projects/monetdb-mk/imgs/bat2,,,,feps}
 */

typedef struct {
	/* dynamic bat properties */
	MT_Id tid;		/* which thread created it */
	int stamp;		/* BAT recent creation stamp */
	unsigned int
	 copiedtodisk:1,	/* once written */
	 dirty:2,		/* dirty wrt disk? */
	 dirtyflushed:1,	/* was dirty before commit started? */
	 descdirty:1,		/* bat descriptor dirty marker */
	 restricted:2,		/* access privileges */
	 persistence:1,		/* should the BAT persist on disk? */
	 role:8,		/* role of the bat */
	 unused:15;		/* value=0 for now */
	int sharecnt;		/* incoming view count */

	/* delta status administration */
	BUN deleted;		/* start of deleted elements */
	BUN first;		/* to store next deletion */
	BUN inserted;		/* start of inserted elements */
	BUN count;		/* tuple count */
	BUN capacity;		/* tuple capacity */
} BATrec;

typedef struct PROPrec PROPrec;

/* see also comment near BATassertProps() for more information about
 * the properties */
typedef struct {
	str id;			/* label for head/tail column */

	unsigned short width;	/* byte-width of the atom array */
	bte type;		/* type id. */
	bte shift;		/* log2 of bunwidth */
	unsigned int
	 varsized:1,		/* varsized (1) or fixedsized (0) */
	 key:2,			/* duplicates allowed? */
	 dense:1,		/* OID only: only consecutive values */
	 nonil:1,		/* there are no nils in the column */
	 nil:1,			/* there is a nil in the column */
	 sorted:1,		/* column is sorted in ascending order */
	 revsorted:1;		/* column is sorted in descending order */
	oid align;		/* OID for sync alignment */
	BUN nokey[2];		/* positions that prove key ==FALSE */
	BUN nosorted;		/* position that proves sorted==FALSE */
	BUN norevsorted;	/* position that proves revsorted==FALSE */
	BUN nodense;		/* position that proves dense==FALSE */
	oid seq;		/* start of dense head sequence */

	Heap heap;		/* space for the column. */
	Heap *vheap;		/* space for the varsized data. */
	Hash *hash;		/* hash table */
	Imprints *imprints;	/* column imprints index */

	PROPrec *props;		/* list of dynamic properties stored in the bat descriptor */
} COLrec;

/* assert that atom width is power of 2, i.e., width == 1<<shift */
#define assert_shift_width(shift,width) assert(((shift) == 0 && (width) == 0) || ((unsigned)1<<(shift)) == (unsigned)(width))

#define GDKLIBRARY_INET_COMPARE	061026	/* version with missing inet cmp func */
#define GDKLIBRARY_64_BIT_INT	061027	/* version that had no 128-bit integer option, yet */
#define GDKLIBRARY_SORTEDPOS	061030	/* version where we can't trust no(rev)sorted */
#define GDKLIBRARY_OLDWKB	061031	/* old geom WKB format */
#define GDKLIBRARY_INSERTED	061032	/* inserted and deleted in BBP.dir */
#define GDKLIBRARY		061033

typedef struct BAT {
	/* static bat properties */
	bat batCacheid;		/* index into BBP */

	/* dynamic column properties */
	COLrec *H;		/* column info */
	COLrec *T;		/* column info */

	BATrec *S;		/* the BAT properties */
} BAT;

typedef struct BATiter {
	BAT *b;
	oid hvid, tvid;
} BATiter;

typedef struct BATstore BATstore;
#define BATSTORESIZE	(2 * (sizeof(BAT) + sizeof(COLrec)) + sizeof(BATrec))

typedef int (*GDKfcn) ();

/* macros's to hide complexity of BAT structure */
#define batPersistence	S->persistence
#define batCopiedtodisk	S->copiedtodisk
#define batDirty	S->dirty
#define batConvert	S->convert
#define batDirtyflushed	S->dirtyflushed
#define batDirtydesc	S->descdirty
#define batFirst	S->first
#define batInserted	S->inserted
#define batDeleted	S->deleted
#define batCount	S->count
#define batCapacity	S->capacity
#define batStamp	S->stamp
#define batSharecnt	S->sharecnt
#define batRestricted	S->restricted
#define batRole		S->role
#define creator_tid	S->tid
#define htype		H->type
#define ttype		T->type
#define hkey		H->key
#define tkey		T->key
#define hvarsized	H->varsized
#define tvarsized	T->varsized
#define hseqbase	H->seq
#define tseqbase	T->seq
#define hsorted		H->sorted
#define hrevsorted	H->revsorted
#define tsorted		T->sorted
#define trevsorted	T->revsorted
#define hdense		H->dense
#define tdense		T->dense
#define hident		H->id
#define tident		T->id
#define halign		H->align
#define talign		T->align

/*
 * @- Heap Management
 * Heaps are the low-level entities of mass storage in
 * BATs. Currently, they can either be stored on disk, loaded into
 * memory, or memory mapped.
 * @multitable @columnfractions 0.08 0.7
 * @item int
 * @tab
 *  HEAPalloc (Heap *h, size_t nitems, size_t itemsize);
 * @item int
 * @tab
 *  HEAPfree (Heap *h, int remove);
 * @item int
 * @tab
 *  HEAPextend (Heap *h, size_t size, int mayshare);
 * @item int
 * @tab
 *  HEAPload (Heap *h, str nme,ext, int trunc);
 * @item int
 * @tab
 *  HEAPsave (Heap *h, str nme,ext);
 * @item int
 * @tab
 *  HEAPcopy (Heap *dst,*src);
 * @item int
 * @tab
 *  HEAPdelete (Heap *dst, str o, str ext);
 * @item int
 * @tab
 *  HEAPwarm (Heap *h);
 * @end multitable
 *
 *
 * These routines should be used to alloc free or extend heaps; they
 * isolate you from the different ways heaps can be accessed.
 */
gdk_export gdk_return HEAPextend(Heap *h, size_t size, int mayshare);
gdk_export size_t HEAPvmsize(Heap *h);
gdk_export size_t HEAPmemsize(Heap *h);

/*
 * @- Internal HEAP Chunk Management
 * Heaps are used in BATs to store data for variable-size atoms.  The
 * implementor must manage malloc()/free() functionality for atoms in
 * this heap. A standard implementation is provided here.
 *
 * @table @code
 * @item void
 * HEAP_initialize  (Heap* h, size_t nbytes, size_t nprivate, int align )
 * @item void
 * HEAP_destroy     (Heap* h)
 * @item var_t
 * HEAP_malloc      (Heap* heap, size_t nbytes)
 * @item void
 * HEAP_free        (Heap *heap, var_t block)
 * @item int
 * HEAP_private     (Heap* h)
 * @item void
 * HEAP_printstatus (Heap* h)
 * @end table
 *
 * The heap space starts with a private space that is left untouched
 * by the normal chunk allocation.  You can use this private space
 * e.g. to store the root of an rtree HEAP_malloc allocates a chunk of
 * memory on the heap, and returns an index to it.  HEAP_free frees a
 * previously allocated chunk HEAP_private returns an integer index to
 * private space.
 */

gdk_export void HEAP_initialize(
	Heap *heap,		/* nbytes -- Initial size of the heap. */
	size_t nbytes,		/* alignment -- for objects on the heap. */
	size_t nprivate,	/* nprivate -- Size of private space */
	int alignment		/* alignment restriction for allocated chunks */
	);

gdk_export var_t HEAP_malloc(Heap *heap, size_t nbytes);
gdk_export void HEAP_free(Heap *heap, var_t block);

/*
 * @- BAT construction
 * @multitable @columnfractions 0.08 0.7
 * @item @code{BAT* }
 * @tab BATnew (int headtype, int tailtype, BUN cap, int role)
 * @item @code{BAT* }
 * @tab BATextend (BAT *b, BUN newcap)
 * @end multitable
 *
 * A temporary BAT is instantiated using BATnew with the type aliases
 * of the required binary association. The aliases include the
 * built-in types, such as TYPE_int....TYPE_ptr, and the atomic types
 * introduced by the user. The initial capacity to be accommodated
 * within a BAT is indicated by cap.  Their extend is automatically
 * incremented upon storage overflow.  Failure to create the BAT
 * results in a NULL pointer.
 *
 * The routine BATclone creates an empty BAT storage area with the
 * properties inherited from its argument.
 */
#define BATDELETE	(-9999)

gdk_export BAT *BATnew(int hdtype, int tltype, BUN capacity, int role)
	__attribute__((warn_unused_result));
gdk_export BAT *BATdense(oid hseq, oid tseq, BUN cnt)
	__attribute__((warn_unused_result));
gdk_export gdk_return BATextend(BAT *b, BUN newcap);

/* internal */
gdk_export bte ATOMelmshift(int sz);

/*
 * @- BUN manipulation
 * @multitable @columnfractions 0.08 0.7
 * @item BAT*
 * @tab BATappend (BAT *b, BAT *c, bit force)
 * @item BAT*
 * @tab BUNappend (BAT *b, ptr right, bit force)
 * @item BAT*
 * @tab BUNreplace (BAT *b, oid left, ptr right, bit force)
 * @item int
 * @tab BUNfnd (BAT *b, ptr tail)
 * @item BUN
 * @tab BUNlocate (BAT *b, ptr head, ptr tail)
 * @item ptr
 * @tab BUNhead (BAT *b, BUN p)
 * @item ptr
 * @tab BUNtail (BAT *b, BUN p)
 * @end multitable
 *
 * The BATs contain a number of fixed-sized slots to store the binary
 * associations.  These slots are called BUNs or BAT units. A BUN
 * variable is a pointer into the storage area of the BAT, but it has
 * limited validity. After a BAT modification, previously obtained
 * BUNs may no longer reside at the same location.
 *
 * The association list does not contain holes.  This density permits
 * users to quickly access successive elements without the need to
 * test the items for validity. Moreover, it simplifies transport to
 * disk and other systems. The negative effect is that the user should
 * be aware of the evolving nature of the sequence, which may require
 * copying the BAT first.
 *
 * The update operations come in two flavors: BUNappend and
 * BUNreplace.  The batch version of BUNappend is BATappend.
 *
 * The routine BUNfnd provides fast access to a single BUN providing a
 * value for the tail of the binary association.
 *
 * To select on a tail, one should use the reverse view obtained by
 * BATmirror.
 *
 * The routines BUNhead and BUNtail return a pointer to the first and
 * second value in an association, respectively.  To guard against
 * side effects on the BAT, one should normally copy this value into a
 * scratch variable for further processing.
 *
 * Behind the interface we use several macros to access the BUN fixed
 * part and the variable part. The BUN operators always require a BAT
 * pointer and BUN identifier.
 * @itemize
 * @item
 * BAThtype(b) and  BATttype(b) find out the head and tail type of a BAT.
 * @item
 * BUNfirst(b) returns a BUN pointer to the first BUN as a BAT.
 * @item
 * BUNlast(b) returns the BUN pointer directly after the last BUN
 * in the BAT.
 * @item
 * BUNhead(b, p) and BUNtail(b, p) return pointers to the
 * head-value and tail-value in a given BUN.
 * @item
 * BUNhloc(b, p) and BUNtloc(b, p) do the same thing, but knowing
 * in advance that the head-atom resp. tail-atom of a BAT is fixed size.
 * @item
 * BUNhvar(b, p) and BUNtvar(b, p) do the same thing, but knowing
 * in advance that the head-atom resp. tail-atom of a BAT is variable sized.
 * @end itemize
 */
/* NOTE: `p' is evaluated after a possible upgrade of the heap */
#if SIZEOF_VAR_T == 8
#define HTputvalue(b, p, v, copyall, HT)				\
	do {								\
		if ((b)->HT->varsized && (b)->HT->type) {		\
			var_t _d;					\
			ptr _ptr;					\
			ATOMputVAR((b)->HT->type, (b)->HT->vheap, &_d, v); \
			if ((b)->HT->width < SIZEOF_VAR_T &&		\
			    ((b)->HT->width <= 2 ? _d - GDK_VAROFFSET : _d) >= ((size_t) 1 << (8 * (b)->HT->width))) { \
				/* doesn't fit in current heap, upgrade it */ \
				if (GDKupgradevarheap((b)->HT, _d, (copyall), (b)->batRestricted == BAT_READ) != GDK_SUCCEED) \
					goto bunins_failed;		\
			}						\
			_ptr = (p);					\
			switch ((b)->HT->width) {			\
			case 1:						\
				* (unsigned char *) _ptr = (unsigned char) (_d - GDK_VAROFFSET); \
				break;					\
			case 2:						\
				* (unsigned short *) _ptr = (unsigned short) (_d - GDK_VAROFFSET); \
				break;					\
			case 4:						\
				* (unsigned int *) _ptr = (unsigned int) _d; \
				break;					\
			case 8:						\
				* (var_t *) _ptr = _d;			\
				break;					\
			}						\
		} else {						\
			ATOMputFIX((b)->HT->type, (p), v);		\
		}							\
	} while (0)
<<<<<<< HEAD
#define Tputvalue(b, p, v, copyall)	HTputvalue(b, p, v, copyall, T)
=======
>>>>>>> 69a2cfc9
#define HTreplacevalue(b, p, v, HT)					\
	do {								\
		if ((b)->HT->varsized && (b)->HT->type) {		\
			var_t _d;					\
			ptr _ptr;					\
			_ptr = (p);					\
			switch ((b)->HT->width) {			\
			case 1:						\
				_d = (var_t) * (unsigned char *) _ptr + GDK_VAROFFSET; \
				break;					\
			case 2:						\
				_d = (var_t) * (unsigned short *) _ptr + GDK_VAROFFSET; \
				break;					\
			case 4:						\
				_d = (var_t) * (unsigned int *) _ptr;	\
				break;					\
			case 8:						\
				_d = * (var_t *) _ptr;			\
				break;					\
			}						\
			ATOMreplaceVAR((b)->HT->type, (b)->HT->vheap, &_d, v); \
			if ((b)->HT->width < SIZEOF_VAR_T &&		\
			    ((b)->HT->width <= 2 ? _d - GDK_VAROFFSET : _d) >= ((size_t) 1 << (8 * (b)->HT->width))) { \
				/* doesn't fit in current heap, upgrade it */ \
				if (GDKupgradevarheap((b)->HT, _d, 0, (b)->batRestricted == BAT_READ) != GDK_SUCCEED) \
					goto bunins_failed;		\
			}						\
			_ptr = (p);					\
			switch ((b)->HT->width) {			\
			case 1:						\
				* (unsigned char *) _ptr = (unsigned char) (_d - GDK_VAROFFSET); \
				break;					\
			case 2:						\
				* (unsigned short *) _ptr = (unsigned short) (_d - GDK_VAROFFSET); \
				break;					\
			case 4:						\
				* (unsigned int *) _ptr = (unsigned int) _d; \
				break;					\
			case 8:						\
				* (var_t *) _ptr = _d;			\
				break;					\
			}						\
		} else {						\
			ATOMreplaceFIX((b)->HT->type, (p), v);		\
		}							\
	} while (0)
<<<<<<< HEAD
=======
#else
#define HTputvalue(b, p, v, copyall, HT)				\
	do {								\
		if ((b)->HT->varsized && (b)->HT->type) {		\
			var_t _d;					\
			ptr _ptr;					\
			ATOMputVAR((b)->HT->type, (b)->HT->vheap, &_d, v); \
			if ((b)->HT->width < SIZEOF_VAR_T &&		\
			    ((b)->HT->width <= 2 ? _d - GDK_VAROFFSET : _d) >= ((size_t) 1 << (8 * (b)->HT->width))) { \
				/* doesn't fit in current heap, upgrade it */ \
				if (GDKupgradevarheap((b)->HT, _d, (copyall), (b)->batRestricted == BAT_READ) != GDK_SUCCEED) \
					goto bunins_failed;		\
			}						\
			_ptr = (p);					\
			switch ((b)->HT->width) {			\
			case 1:						\
				* (unsigned char *) _ptr = (unsigned char) (_d - GDK_VAROFFSET); \
				break;					\
			case 2:						\
				* (unsigned short *) _ptr = (unsigned short) (_d - GDK_VAROFFSET); \
				break;					\
			case 4:						\
				* (var_t *) _ptr = _d;			\
				break;					\
			}						\
		} else {						\
			ATOMputFIX((b)->HT->type, (p), v);		\
		}							\
	} while (0)
#define HTreplacevalue(b, p, v, HT)					\
	do {								\
		if ((b)->HT->varsized && (b)->HT->type) {		\
			var_t _d;					\
			ptr _ptr;					\
			_ptr = (p);					\
			switch ((b)->HT->width) {			\
			case 1:						\
				_d = (var_t) * (unsigned char *) _ptr + GDK_VAROFFSET; \
				break;					\
			case 2:						\
				_d = (var_t) * (unsigned short *) _ptr + GDK_VAROFFSET; \
				break;					\
			case 4:						\
				_d = * (var_t *) _ptr;			\
				break;					\
			}						\
			ATOMreplaceVAR((b)->HT->type, (b)->HT->vheap, &_d, v); \
			if ((b)->HT->width < SIZEOF_VAR_T &&		\
			    ((b)->HT->width <= 2 ? _d - GDK_VAROFFSET : _d) >= ((size_t) 1 << (8 * (b)->HT->width))) { \
				/* doesn't fit in current heap, upgrade it */ \
				if (GDKupgradevarheap((b)->HT, _d, 0, (b)->batRestricted == BAT_READ) != GDK_SUCCEED) \
					goto bunins_failed;		\
			}						\
			_ptr = (p);					\
			switch ((b)->HT->width) {			\
			case 1:						\
				* (unsigned char *) _ptr = (unsigned char) (_d - GDK_VAROFFSET); \
				break;					\
			case 2:						\
				* (unsigned short *) _ptr = (unsigned short) (_d - GDK_VAROFFSET); \
				break;					\
			case 4:						\
				* (var_t *) _ptr = _d;			\
				break;					\
			}						\
		} else {						\
			ATOMreplaceFIX((b)->HT->type, (p), v);		\
		}							\
	} while (0)
#endif
#define Hputvalue(b, p, v, copyall)	HTputvalue(b, p, v, copyall, H)
#define Tputvalue(b, p, v, copyall)	HTputvalue(b, p, v, copyall, T)
#define Hreplacevalue(b, p, v)		HTreplacevalue(b, p, v, H)
>>>>>>> 69a2cfc9
#define Treplacevalue(b, p, v)		HTreplacevalue(b, p, v, T)
#define HTfastins_nocheck(b, p, v, s, HT)			\
	do {							\
		assert((b)->HT->width == (s));			\
		(b)->HT->heap.free += (s);			\
		(b)->HT->heap.dirty |= (s) != 0;		\
		HTputvalue((b), HT##loc((b), (p)), (v), 0, HT);	\
	} while (0)
#define tfastins_nocheck(b, p, v, s)	HTfastins_nocheck(b, p, v, s, T)

#define bunfastapp_nocheck(b, p, t, ts)		\
	do {					\
		tfastins_nocheck(b, p, t, ts);	\
		(b)->batCount++;		\
	} while (0)

#define bunfastapp_nocheck_inc(b, p, t)			\
	do {						\
		bunfastapp_nocheck(b, p, t, Tsize(b));	\
		p++;					\
	} while (0)

#define bunfastapp(b, t)						\
	do {								\
		register BUN _p = BUNlast(b);				\
		assert((b)->htype == TYPE_void);			\
		if (_p >= BATcapacity(b)) {				\
			if (_p == BUN_MAX || BATcount(b) == BUN_MAX) {	\
				GDKerror("bunfastapp: too many elements to accomodate (" BUNFMT ")\n", BUN_MAX); \
				goto bunins_failed;			\
			}						\
			if (BATextend((b), BATgrows(b)) != GDK_SUCCEED)	\
				goto bunins_failed;			\
		}							\
		bunfastapp_nocheck(b, _p, t, Tsize(b));			\
	} while (0)

gdk_export gdk_return GDKupgradevarheap(COLrec *c, var_t v, int copyall, int mayshare);
gdk_export gdk_return BUNappend(BAT *b, const void *right, bit force);
gdk_export gdk_return BATappend(BAT *b, BAT *c, bit force);

gdk_export gdk_return BUNdelete(BAT *b, oid o);
gdk_export gdk_return BATdel(BAT *b, BAT *d);

gdk_export gdk_return BUNinplace(BAT *b, BUN p, const void *right, bit force);
gdk_export gdk_return BATreplace(BAT *b, BAT *p, BAT *n, bit force);

/* Functions to perform a binary search on a sorted BAT.
 * See gdk_search.c for details. */
gdk_export BUN SORTfnd(BAT *b, const void *v);
gdk_export BUN SORTfndfirst(BAT *b, const void *v);
gdk_export BUN SORTfndlast(BAT *b, const void *v);

gdk_export BUN BUNfnd(BAT *b, const void *right);

#define BUNfndVOID(b, v)						\
	(((*(const oid*)(v) == oid_nil) ^ ((b)->tseqbase == oid_nil)) | \
		(*(const oid*)(v) < (b)->tseqbase) |			\
		(*(const oid*)(v) >= (b)->tseqbase + (b)->batCount) ?	\
	 BUN_NONE :							\
	 BUNfirst((b)) + (BUN) (*(const oid*)(v) - (b)->tseqbase))

#define BAThtype(b)	((b)->htype == TYPE_void && (b)->hseqbase != oid_nil ? \
			 TYPE_oid : (b)->htype)
#define BATttype(b)	((b)->ttype == TYPE_void && (b)->tseqbase != oid_nil ? \
			 TYPE_oid : (b)->ttype)
#define BAThstore(b)	(BAThdense(b) ? TYPE_void : (b)->htype)
#define BATtstore(b)	(BATtdense(b) ? TYPE_void : (b)->ttype)
#define Hbase(b)	((b)->H->vheap->base)
#define Tbase(b)	((b)->T->vheap->base)

#define Hsize(b)	((b)->H->width)
#define Tsize(b)	((b)->T->width)

/* new semantics ! */
#define headsize(b,p)	((b)->H->type?((size_t)(p))<<(b)->H->shift:0)
#define tailsize(b,p)	((b)->T->type?((size_t)(p))<<(b)->T->shift:0)

#define Hloc(b,p)	((b)->H->heap.base+((p)<<(b)->H->shift))
#define Tloc(b,p)	((b)->T->heap.base+((p)<<(b)->T->shift))

#if SIZEOF_VAR_T < SIZEOF_VOID_P
/* NEW 11/4/2009: when compiled with 32-bits oids/var_t on 64-bits
 * systems, align heap strings on 8 byte boundaries always (wasting 4
 * padding bytes on avg). Note that in heaps where duplicate
 * elimination is successful, such padding occurs anyway (as an aside,
 * a better implementation with two-bytes pointers in the string heap
 * hash table, could reduce that padding to avg 1 byte wasted -- see
 * TODO below).
 *
 * This 8 byte alignment allows the offset in the fixed part of the
 * BAT string column to be interpreted as an index, which should be
 * multiplied by 8 to get the position (VARSHIFT). The overall effect
 * is that 32GB heaps can be addressed even when oids are limited to
 * 4G tuples.
 *
 * In the future, we might extend this such that the string alignment
 * is set in the BAT header (columns with long strings take more
 * storage space, but could tolerate more padding).  It would mostly
 * work, only the sort routine and strPut/strLocate (which do not see
 * the BAT header) extra parameters would be needed in their APIs.
 */
typedef unsigned short stridx_t;
#define SIZEOF_STRIDX_T SIZEOF_SHORT
#define GDK_VARSHIFT 3
#define GDK_VARALIGN (1<<GDK_VARSHIFT)
#else
typedef var_t stridx_t; /* TODO: should also be unsigned short, but kept at var_t not to break BAT images */
#define SIZEOF_STRIDX_T SIZEOF_VAR_T
#define GDK_VARSHIFT 0
#define GDK_VARALIGN SIZEOF_STRIDX_T
#endif

#if SIZEOF_VAR_T == 8
#define VarHeapValRaw(b,p,w)						\
	((w) == 1 ? (var_t) ((unsigned char *) (b))[p] + GDK_VAROFFSET : \
	 (w) == 2 ? (var_t) ((unsigned short *) (b))[p] + GDK_VAROFFSET : \
	 (w) == 4 ? (var_t) ((unsigned int *) (b))[p] :			\
	 ((var_t *) (b))[p])
#else
#define VarHeapValRaw(b,p,w)						\
	((w) == 1 ? (var_t) ((unsigned char *) (b))[p] + GDK_VAROFFSET : \
	 (w) == 2 ? (var_t) ((unsigned short *) (b))[p] + GDK_VAROFFSET : \
	 ((var_t *) (b))[p])
#endif
#define VarHeapVal(b,p,w) ((size_t) VarHeapValRaw(b,p,w)  << GDK_VARSHIFT)
#define BUNhvaroff(bi,p) VarHeapVal((bi).b->H->heap.base, (p), (bi).b->H->width)
#define BUNtvaroff(bi,p) VarHeapVal((bi).b->T->heap.base, (p), (bi).b->T->width)

#define BUNhloc(bi,p)	Hloc((bi).b,p)
#define BUNtloc(bi,p)	Tloc((bi).b,p)
#define BUNhpos(bi,p)	Hpos(&(bi),p)
#define BUNtpos(bi,p)	Tpos(&(bi),p)
#define BUNhvar(bi,p)	(assert((bi).b->htype && (bi).b->hvarsized), Hbase((bi).b)+BUNhvaroff(bi,p))
#define BUNtvar(bi,p)	(assert((bi).b->ttype && (bi).b->tvarsized), Tbase((bi).b)+BUNtvaroff(bi,p))
#define BUNhead(bi,p)	((bi).b->htype?(bi).b->hvarsized?BUNhvar(bi,p):BUNhloc(bi,p):BUNhpos(bi,p))
#define BUNtail(bi,p)	((bi).b->ttype?(bi).b->tvarsized?BUNtvar(bi,p):BUNtloc(bi,p):BUNtpos(bi,p))

static inline BATiter
bat_iterator(BAT *b)
{
	BATiter bi;

	bi.b = b;
	bi.hvid = bi.tvid = 0;
	return bi;
}

#define BUNfirst(b)	(assert((b)->batFirst <= BUN_MAX), (b)->batFirst)
#define BUNlast(b)	(assert((b)->batFirst <= BUN_MAX),		\
			 assert((b)->batCount <= BUN_MAX),		\
			 assert((b)->batCount <= BUN_MAX - (b)->batFirst), \
			 (b)->batFirst + (b)->batCount)

#define BATcount(b)	((b)->batCount)

/*
 * @- BAT properties
 * @multitable @columnfractions 0.08 0.7
 * @item BUN
 * @tab BATcount (BAT *b)
 * @item void
 * @tab BATsetcapacity (BAT *b, BUN cnt)
 * @item void
 * @tab BATsetcount (BAT *b, BUN cnt)
 * @item BUN
 * @tab BATrename (BAT *b, str nme)
 * @item BAT *
 * @tab BATkey (BAT *b, int onoff)
 * @item BAT *
 * @tab BATmode (BAT *b, int mode)
 * @item BAT *
 * @tab BATsetaccess (BAT *b, int mode)
 * @item int
 * @tab BATdirty (BAT *b)
 * @item int
 * @tab BATgetaccess (BAT *b)
 * @end multitable
 *
 * The function BATcount returns the number of associations stored in
 * the BAT.
 *
 * The BAT is given a new logical name using BATrename.
 *
 * The integrity properties to be maintained for the BAT are
 * controlled separately.  A key property indicates that duplicates in
 * the association dimension are not permitted.
 *
 * The persistency indicator tells the retention period of BATs.  The
 * system support three modes: PERSISTENT and TRANSIENT.
 * The PERSISTENT BATs are automatically saved upon session boundary
 * or transaction commit.  TRANSIENT BATs are removed upon transaction
 * boundary.  All BATs are initially TRANSIENT unless their mode is
 * changed using the routine BATmode.
 *
 * The BAT properties may be changed at any time using BATkey
 * and BATmode.
 *
 * Valid BAT access properties can be set with BATsetaccess and
 * BATgetaccess: BAT_READ, BAT_APPEND, and BAT_WRITE.  BATs can be
 * designated to be read-only. In this case some memory optimizations
 * may be made (slice and fragment bats can point to stable subsets of
 * a parent bat).  A special mode is append-only. It is then allowed
 * to insert BUNs at the end of the BAT, but not to modify anything
 * that already was in there.
 */
gdk_export BUN BATcount_no_nil(BAT *b);
gdk_export void BATsetcapacity(BAT *b, BUN cnt);
gdk_export void BATsetcount(BAT *b, BUN cnt);
gdk_export BUN BATgrows(BAT *b);
gdk_export gdk_return BATkey(BAT *b, int onoff);
gdk_export gdk_return BATmode(BAT *b, int onoff);
gdk_export void BATroles(BAT *b, const char *hnme, const char *tnme);
gdk_export int BATname(BAT *b, const char *nme);
gdk_export void BATseqbase(BAT *b, oid o);
gdk_export gdk_return BATsetaccess(BAT *b, int mode);
gdk_export int BATgetaccess(BAT *b);


#define BATdirty(b)	((b)->batCopiedtodisk == 0 || (b)->batDirty ||	\
			 (b)->batDirtydesc ||				\
			 (b)->H->heap.dirty || (b)->T->heap.dirty ||	\
			 ((b)->H->vheap?(b)->H->vheap->dirty:0) ||	\
			 ((b)->T->vheap?(b)->T->vheap->dirty:0))

#define PERSISTENT		0
#define TRANSIENT		1
#define LOG_DIR			2
#define SHARED_LOG_DIR	3

#define BAT_WRITE		0	/* all kinds of access allowed */
#define BAT_READ		1	/* only read-access allowed */
#define BAT_APPEND		2	/* only reads and appends allowed */

#define BATcapacity(b)	(b)->batCapacity
/*
 * @- BAT manipulation
 * @multitable @columnfractions 0.08 0.7
 * @item BAT *
 * @tab BATclear (BAT *b, int force)
 * @item BAT *
 * @tab COLcopy (BAT *b, int tt, int writeable, int role)
 * @item BAT *
 * @tab BATmirror (BAT *b)
 * @item BAT *
 * @end multitable
 *
 * The routine BATclear removes the binary associations, leading to an
 * empty, but (re-)initialized BAT. Its properties are retained.  A
 * temporary copy is obtained with Colcopy. The new BAT has an unique
 * name.
 *
 * The routine BATmirror returns the mirror image BAT (where tail is
 * head and head is tail) of that same BAT. This does not involve a
 * state change in the BAT (as previously): both views on the BAT
 * exist at the same time.
 */
gdk_export gdk_return BATclear(BAT *b, int force);
gdk_export BAT *COLcopy(BAT *b, int tt, int writeable, int role);

gdk_export gdk_return BATgroup(BAT **groups, BAT **extents, BAT **histo, BAT *b, BAT *g, BAT *e, BAT *h);

/*
 * @- BAT Input/Output
 * @multitable @columnfractions 0.08 0.7
 * @item BAT *
 * @tab BATload (str name)
 * @item BAT *
 * @tab BATsave (BAT *b)
 * @item int
 * @tab BATdelete (BAT *b)
 * @end multitable
 *
 * A BAT created by BATnew is considered temporary until one calls the
 * routine BATsave or BATmode.  This routine reserves disk space and
 * checks for name clashes in the BAT directory. It also makes the BAT
 * persistent. The empty BAT is initially marked as ordered on both
 * columns.
 *
 * Failure to read or write the BAT results in a NULL, otherwise it
 * returns the BAT pointer.
 *
 * @- Heap Storage Modes
 * The discriminative storage modes are memory-mapped, compressed, or
 * loaded in memory.  As can be seen in the bat record, each BAT has
 * one BUN-heap (@emph{bn}), and possibly two heaps (@emph{hh} and
 * @emph{th}) for variable-sized atoms.
 */

gdk_export gdk_return BATsave(BAT *b);
gdk_export void BATmsync(BAT *b);

gdk_export size_t BATmemsize(BAT *b, int dirty);

#define NOFARM (-1) /* indicate to GDKfilepath to create relative path */

gdk_export char *GDKfilepath(int farmid, const char *dir, const char *nme, const char *ext);
gdk_export gdk_return GDKcreatedir(const char *nme);

/*
 * @- Printing
 * @multitable @columnfractions 0.08 0.7
 * @item int
 * @tab BATprintf (stream *f, BAT *b)
 * @item int
 * @tab BATprintcolumns (stream *f, int argc, BAT *b[]);
 * @end multitable
 *
 * The functions to convert BATs into ASCII. They are primarily meant for ease of
 * debugging and to a lesser extent for output processing.  Printing a
 * BAT is done essentially by looping through its components, printing
 * each association.  
 *
 */
gdk_export gdk_return BATprintcolumns(stream *s, int argc, BAT *argv[]);
gdk_export gdk_return BATprint(BAT *b);
gdk_export gdk_return BATprintf(stream *f, BAT *b);

/*
 * @- BAT clustering
 * @multitable @columnfractions 0.08 0.7
 * @item int
 * @tab BATordered (BAT *b)
 * @end multitable
 *
 * When working in a main-memory situation, clustering of data on
 * disk-pages is not important. Whenever mmap()-ed data is used
 * intensively, reducing the number of page faults is a hot issue.
 *
 * The above functions rearrange data in MonetDB heaps (used for
 * storing BUNs var-sized atoms, or accelerators). Applying these
 * clusterings will allow that MonetDB's main-memory oriented
 * algorithms work efficiently also in a disk-oriented context.
 *
 * BATordered starts a check on the tail values to see if they are
 * ordered. The result is returned and stored in the tsorted field of
 * the BAT.
 */
gdk_export int BATordered(BAT *b);
gdk_export int BATordered_rev(BAT *b);
gdk_export gdk_return BATsort(BAT **sorted, BAT **order, BAT **groups, BAT *b, BAT *o, BAT *g, int reverse, int stable);


gdk_export void GDKqsort(void *h, void *t, const void *base, size_t n, int hs, int ts, int tpe);
gdk_export void GDKqsort_rev(void *h, void *t, const void *base, size_t n, int hs, int ts, int tpe);

#define BAThordered(b)	((b)->htype == TYPE_void || (b)->hsorted)
#define BATtordered(b)	((b)->ttype == TYPE_void || (b)->tsorted)
#define BAThrevordered(b) (((b)->htype == TYPE_void && (b)->hseqbase == oid_nil) || (b)->hrevsorted)
#define BATtrevordered(b) (((b)->ttype == TYPE_void && (b)->tseqbase == oid_nil) || (b)->trevsorted)
#define BAThdense(b)	(BAThvoid(b) && (b)->hseqbase != oid_nil)
#define BATtdense(b)	(BATtvoid(b) && (b)->tseqbase != oid_nil)
#define BAThvoid(b)	(((b)->hdense && (b)->hsorted) || (b)->htype==TYPE_void)
#define BATtvoid(b)	(((b)->tdense && (b)->tsorted) || (b)->ttype==TYPE_void)
#define BAThkey(b)	(b->hkey != FALSE || BAThdense(b))
#define BATtkey(b)	(b->tkey != FALSE || BATtdense(b))

/* set some properties that are trivial to deduce */
#define COLsettrivprop(b, col)						\
	do {								\
		if ((col)->type == TYPE_void) {				\
			if ((col)->seq == oid_nil) {			\
				(col)->nonil = (b)->batCount == 0;	\
				(col)->nil = !(col)->nonil;		\
				(col)->revsorted = 1;			\
				(col)->key = (b)->batCount <= 1;	\
				(col)->dense = 0;			\
			} else {					\
				(col)->dense = 1;			\
				(col)->nonil = 1;			\
				(col)->nil = 0;				\
				(col)->key = 1;				\
				(col)->revsorted = (b)->batCount <= 1;	\
			}						\
			(col)->sorted = 1;				\
		} else if ((b)->batCount <= 1) {			\
			if (ATOMlinear((col)->type)) {			\
				(col)->sorted = 1;			\
				(col)->revsorted = 1;			\
			}						\
			(col)->key = 1;					\
			if ((b)->batCount == 0) {			\
				(col)->nonil = 1;			\
				(col)->nil = 0;				\
				if ((col)->type == TYPE_oid) {		\
					(col)->dense = 1;		\
					(col)->seq = 0;			\
				}					\
			} else if ((col)->type == TYPE_oid) {		\
				/* b->batCount == 1 */			\
				oid sqbs;				\
				if ((sqbs = ((oid *) (col)->heap.base)[(b)->batFirst]) == oid_nil) { \
					(col)->dense = 0;		\
					(col)->nonil = 0;		\
					(col)->nil = 1;			\
				} else {				\
					(col)->dense = 1;		\
					(col)->nonil = 1;		\
					(col)->nil = 0;			\
				}					\
				(col)->seq = sqbs;			\
			}						\
		}							\
		if (!ATOMlinear((col)->type)) {				\
			(col)->sorted = 0;				\
			(col)->revsorted = 0;				\
		}							\
	} while (0)
#define BATsettrivprop(b)						\
	do {								\
		(b)->batDirtydesc = 1;	/* likely already set */	\
		COLsettrivprop((b), (b)->H);				\
		COLsettrivprop((b), (b)->T);				\
	} while (0)

/*
 * @+ BAT Buffer Pool
 * @multitable @columnfractions 0.08 0.7
 * @item int
 * @tab BBPfix (bat bi)
 * @item int
 * @tab BBPunfix (bat bi)
 * @item int
 * @tab BBPincref (bat bi, int logical)
 * @item int
 * @tab BBPdecref (bat bi, int logical)
 * @item void
 * @tab BBPhot (bat bi)
 * @item void
 * @tab BBPcold (bat bi)
 * @item str
 * @tab BBPname (bat bi)
 * @item bat
 * @tab BBPindex  (str nme)
 * @item BAT*
 * @tab BATdescriptor (bat bi)
 * @item bat
 * @tab BBPcacheid (BAT *b)
 * @end multitable
 *
 * The BAT Buffer Pool module contains the code to manage the storage
 * location of BATs. It uses two tables BBPlogical and BBphysical to
 * relate the BAT name with its corresponding file system name.  This
 * information is retained in an ASCII file within the database home
 * directory for ease of inspection. It is loaded upon restart of the
 * server and saved upon transaction commit (if necessary).
 *
 * The remaining BBP tables contain status information to load, swap
 * and migrate the BATs. The core table is BBPcache which contains a
 * pointer to the BAT descriptor with its heaps.  A zero entry means
 * that the file resides on disk. Otherwise it has been read or mapped
 * into memory.
 *
 * BATs loaded into memory are retained in a BAT buffer pool.  They
 * retain their position within the cache during their life cycle,
 * which make indexing BATs a stable operation.  Their descriptor can
 * be obtained using BBPcacheid.
 *
 * The BBPindex routine checks if a BAT with a certain name is
 * registered in the buffer pools. If so, it returns its BAT id.  The
 * BATdescriptor routine has a BAT id parameter, and returns a pointer
 * to the corresponding BAT record (after incrementing the reference
 * count). The BAT will be loaded into memory, if necessary.
 *
 * The structure of the BBP file obeys the tuple format for GDK.
 *
 * The status and BAT persistency information is encoded in the status
 * field.
 */
typedef struct {
	BAT *cache[2];		/* if loaded: BAT* handle + reverse */
	str logical[2];		/* logical name + reverse */
	str bak[2];		/* logical name + reverse backups */
	bat next[2];		/* next BBP slot in linked list */
	BATstore *desc;		/* the BAT descriptor */
	str physical;		/* dir + basename for storage */
	str options;		/* A string list of options */
	int refs;		/* in-memory references on which the loaded status of a BAT relies */
	int lrefs;		/* logical references on which the existence of a BAT relies */
	int lastused;		/* BBP LRU stamp */
	volatile int status;	/* status mask used for spin locking */
	/* MT_Id pid;           non-zero thread-id if this BAT is private */
} BBPrec;

gdk_export bat BBPlimit;
#define N_BBPINIT	1000
#if SIZEOF_VOID_P == 4
#define BBPINITLOG	11
#else
#define BBPINITLOG	14
#endif
#define BBPINIT		(1 << BBPINITLOG)
/* absolute maximum number of BATs is N_BBPINIT * BBPINIT */
gdk_export BBPrec *BBP[N_BBPINIT];

/* fast defines without checks; internal use only  */
#define BBP_cache(i)	BBP[abs(i)>>BBPINITLOG][abs(i)&(BBPINIT-1)].cache[(i)<0]
#define BBP_logical(i)	BBP[abs(i)>>BBPINITLOG][abs(i)&(BBPINIT-1)].logical[(i)<0]
#define BBP_bak(i)	BBP[abs(i)>>BBPINITLOG][abs(i)&(BBPINIT-1)].bak[(i)<0]
#define BBP_next(i)	BBP[abs(i)>>BBPINITLOG][abs(i)&(BBPINIT-1)].next[(i)<0]
#define BBP_physical(i)	BBP[abs(i)>>BBPINITLOG][abs(i)&(BBPINIT-1)].physical
#define BBP_options(i)	BBP[abs(i)>>BBPINITLOG][abs(i)&(BBPINIT-1)].options
#define BBP_desc(i)	BBP[abs(i)>>BBPINITLOG][abs(i)&(BBPINIT-1)].desc
#define BBP_refs(i)	BBP[abs(i)>>BBPINITLOG][abs(i)&(BBPINIT-1)].refs
#define BBP_lrefs(i)	BBP[abs(i)>>BBPINITLOG][abs(i)&(BBPINIT-1)].lrefs
#define BBP_lastused(i)	BBP[abs(i)>>BBPINITLOG][abs(i)&(BBPINIT-1)].lastused
#define BBP_status(i)	BBP[abs(i)>>BBPINITLOG][abs(i)&(BBPINIT-1)].status
#define BBP_pid(i)	BBP[abs(i)>>BBPINITLOG][abs(i)&(BBPINIT-1)].pid

/* macros that nicely check parameters */
#define BBPcacheid(b)	((b)->batCacheid)
#define BBPstatus(i)	(BBPcheck((i),"BBPstatus")?BBP_status(i):-1)
gdk_export int BBPcurstamp(void);
#define BBPrefs(i)	(BBPcheck((i),"BBPrefs")?BBP_refs(i):-1)
#define BBPcache(i)	(BBPcheck((i),"BBPcache")?BBP_cache(i):(BAT*) NULL)
/* we use abs(i) instead of -(i) here because of a bug in gcc 4.8.2
 * (at least) with optimization enabled; it incorrectly complains
 * about an array bound error in monetdb5/modules/kernel/status.c */
#define BBPname(i)							\
	(BBPcheck((i), "BBPname") ?					\
	 ((i) > 0 ?							\
	  BBP[(i) >> BBPINITLOG][(i) & (BBPINIT - 1)].logical[0] :	\
	  (BBP[abs(i) >> BBPINITLOG][abs(i) & (BBPINIT - 1)].logical[1] ? \
	   BBP[abs(i) >> BBPINITLOG][abs(i) & (BBPINIT - 1)].logical[1] : \
	   BBP[abs(i) >> BBPINITLOG][abs(i) & (BBPINIT - 1)].logical[0])) : \
	 "")
#define BBPvalid(i)	(BBP_logical(i) != NULL && *BBP_logical(i) != '.')
#define BATgetId(b)	BBPname((b)->batCacheid)
#define BBPfix(i)	BBPincref((i), FALSE)
#define BBPunfix(i)	BBPdecref((i), FALSE)

#define BBPRENAME_ALREADY	(-1)
#define BBPRENAME_ILLEGAL	(-2)
#define BBPRENAME_LONG		(-3)

gdk_export void BBPlock(void);

gdk_export void BBPhot(bat b);
gdk_export void BBPcold(bat b);
gdk_export void BBPunlock(void);

gdk_export str BBPlogical(bat b, str buf);
gdk_export str BBPphysical(bat b, str buf);
gdk_export BAT *BBPquickdesc(bat b, int delaccess);

/*
 * @+ GDK Extensibility
 * GDK can be extended with new atoms, search accelerators and storage
 * modes.
 *
 * @- Atomic Type Descriptors
 * The atomic types over which the binary associations are maintained
 * are described by an atom descriptor.
 *  @multitable @columnfractions 0.08 0.7
 * @item void
 * @tab ATOMallocate    (str   nme);
 * @item int
 * @tab ATOMindex       (char *nme);
 * @item int
 * @tab ATOMdump        ();
 * @item void
 * @tab ATOMdelete      (int id);
 * @item str
 * @tab ATOMname        (int id);
 * @item int
 * @tab ATOMsize        (int id);
 * @item int
 * @tab ATOMalign       (int id);
 * @item int
 * @tab ATOMvarsized    (int id);
 * @item ptr
 * @tab ATOMnilptr      (int id);
 * @item int
 * @tab ATOMfromstr     (int id, str s, int* len, ptr* v_dst);
 * @item int
 * @tab ATOMtostr       (int id, str s, int* len, ptr* v_dst);
 * @item hash_t
 * @tab ATOMhash        (int id, ptr val, in mask);
 * @item int
 * @tab ATOMcmp         (int id, ptr val_1, ptr val_2);
 * @item int
 * @tab ATOMfix         (int id, ptr v);
 * @item int
 * @tab ATOMunfix       (int id, ptr v);
 * @item int
 * @tab ATOMheap        (int id, Heap *hp, size_t cap);
 * @item int
 * @tab ATOMput         (int id, Heap *hp, BUN pos_dst, ptr val_src);
 * @item int
 * @tab ATOMdel         (int id, Heap *hp, BUN v_src);
 * @item int
 * @tab ATOMlen         (int id, ptr val);
 * @item ptr
 * @tab ATOMnil         (int id);
 * @item int
 * @tab ATOMformat      (int id, ptr val, char** buf);
 * @item int
 * @tab ATOMprint       (int id, ptr val, stream *fd);
 * @item ptr
 * @tab ATOMdup         (int id, ptr val );
 * @end multitable
 *
 * @- Atom Definition
 * User defined atomic types can be added to a running system with the
 * following interface:.
 *
 * @itemize
 * @item @emph{ATOMallocate()} registers a new atom definition if
 * there is no atom registered yet under that name.
 *
 * @item @emph{ATOMdelete()} unregisters an atom definition.
 *
 * @item @emph{ATOMindex()} looks up the atom descriptor with a certain name.
 * @end itemize
 *
 * @- Atom Manipulation
 *
 * @itemize
 * @item The @emph{ATOMname()} operation retrieves the name of an atom
 * using its id.
 *
 * @item The @emph{ATOMsize()} operation returns the atoms fixed size.
 *
 * @item The @emph{ATOMalign()} operation returns the atoms minimum
 * alignment. If the alignment info was not specified explicitly
 * during atom install, it assumes the maximum value of @verb{ {
 * }1,2,4,8@verb{ } } smaller than the atom size.
 *
 * @item The @emph{ATOMnilptr()} operation returns a pointer to the
 * nil-value of an atom. We usually take one dedicated value halfway
 * down the negative extreme of the atom range (if such a concept
 * fits), as the nil value.
 *
 * @item The @emph{ATOMnil()} operation returns a copy of the nil
 * value, allocated with GDKmalloc().
 *
 * @item The @emph{ATOMheap()} operation creates a new var-sized atom
 * heap in 'hp' with capacity 'cap'.
 *
 * @item The @emph{ATOMhash()} computes a hash index for a
 * value. `val' is a direct pointer to the atom value. Its return
 * value should be an hash_t between 0 and 'mask'.
 *
 * @item The @emph{ATOMcmp()} operation computes two atomic
 * values. Its parameters are pointers to atomic values.
 *
 * @item The @emph{ATOMlen()} operation computes the byte length for a
 * value.  `val' is a direct pointer to the atom value. Its return
 * value should be an integer between 0 and 'mask'.
 *
 * @item The @emph{ATOMdel()} operation deletes a var-sized atom from
 * its heap `hp'.  The integer byte-index of this value in the heap is
 * pointed to by `val_src'.
 *
 * @item The @emph{ATOMput()} operation inserts an atom `src_val' in a
 * BUN at `dst_pos'. This involves copying the fixed sized part in the
 * BUN. In case of a var-sized atom, this fixed sized part is an
 * integer byte-index into a heap of var-sized atoms. The atom is then
 * also copied into that heap `hp'.
 *
 * @item The @emph{ATOMfix()} and @emph{ATOMunfix()} operations do
 * bookkeeping on the number of references that a GDK application
 * maintains to the atom.  In MonetDB, we use this to count the number
 * of references directly, or through BATs that have columns of these
 * atoms. The only operator for which this is currently relevant is
 * BAT. The operators return the POST reference count to the
 * atom. BATs with fixable atoms may not be stored persistently.
 *
 * @item The @emph{ATOMfromstr()} parses an atom value from string
 * `s'. The memory allocation policy is the same as in
 * @emph{ATOMget()}. The return value is the number of parsed
 * characters.
 *
 * @item The @emph{ATOMprint()} prints an ASCII description of the
 * atom value pointed to by `val' on file descriptor `fd'. The return
 * value is the number of parsed characters.
 *
 * @item The @emph{ATOMformat()} is similar to @emph{ATOMprint()}. It
 * prints an atom on a newly allocated string. It must later be freed
 * with @strong{GDKfree}.  The number of characters written is
 * returned. This is minimally the size of the allocated buffer.
 *
 * @item The @emph{ATOMdup()} makes a copy of the given atom. The
 * storage needed for this is allocated and should be removed by the
 * user.
 * @end itemize
 *
 * These wrapper functions correspond closely to the interface
 * functions one has to provide for a user-defined atom. They
 * basically (with exception of @emph{ATOMput()}, @emph{ATOMprint()}
 * and @emph{ATOMformat()}) just have the atom id parameter prepended
 * to them.
 */
typedef struct {
	/* simple attributes */
	char name[IDLENGTH];
	int storage;		/* stored as another type? */
	short linear;		/* atom can be ordered linearly */
	short size;		/* fixed size of atom */
	short align;		/* alignment condition for values */

	/* automatically generated fields */
	ptr atomNull;		/* global nil value */

	/* generic (fixed + varsized atom) ADT functions */
	int (*atomFromStr) (const char *src, int *len, ptr *dst);
	int (*atomToStr) (str *dst, int *len, const void *src);
	void *(*atomRead) (void *dst, stream *s, size_t cnt);
	gdk_return (*atomWrite) (const void *src, stream *s, size_t cnt);
	int (*atomCmp) (const void *v1, const void *v2);
	BUN (*atomHash) (const void *v);
	/* optional functions */
	int (*atomFix) (const void *atom);
	int (*atomUnfix) (const void *atom);

	/* varsized atom-only ADT functions */
	var_t (*atomPut) (Heap *, var_t *off, const void *src);
	void (*atomDel) (Heap *, var_t *atom);
	int (*atomLen) (const void *atom);
	void (*atomHeap) (Heap *, size_t);
} atomDesc;

gdk_export atomDesc BATatoms[];
gdk_export int GDKatomcnt;

gdk_export int ATOMallocate(const char *nme);
gdk_export int ATOMindex(const char *nme);

gdk_export str ATOMname(int id);
gdk_export int ATOMlen(int id, const void *v);
gdk_export ptr ATOMnil(int id);
gdk_export int ATOMcmp(int id, const void *v_1, const void *v_2);
gdk_export int ATOMprint(int id, const void *val, stream *fd);
gdk_export int ATOMformat(int id, const void *val, char **buf);

gdk_export ptr ATOMdup(int id, const void *val);

/*
 * @- Unique OIDs
 * @multitable @columnfractions 0.08 0.7
 * @item oid
 * @tab
 * OIDseed (oid seed);
 * @item oid
 * @tab
 * OIDnew (oid inc);
 * @end multitable
 *
 * OIDs are special kinds of unsigned integers because the system
 * guarantees uniqueness. For system simplicity and performance, OIDs
 * are now represented as (signed) integers; however this is hidden in
 * the system internals and shouldn't affect semantics.
 *
 * The OIDnew(N) claims a range of N contiguous unique, unused OIDs,
 * and returns the starting value of this range.  The highest OIDBITS
 * designate site. [ DEPRECATED]
 */
gdk_export oid OIDbase(oid base);
gdk_export oid OIDnew(oid inc);

/*
 * @- Built-in Accelerator Functions
 *
 * @multitable @columnfractions 0.08 0.7
 * @item BAT*
 * @tab
 *  BAThash (BAT *b, BUN masksize)
 * @end multitable
 *
 * The current BAT implementation supports two search accelerators:
 * hashing and imprints.  The routine BAThash makes sure that a hash
 * accelerator on the tail of the BAT exists. GDK_FAIL is returned
 * upon failure to create the supportive structures.
 */
gdk_export gdk_return BAThash(BAT *b, BUN masksize);

/*
 * @- Column Imprints Functions
 *
 * @multitable @columnfractions 0.08 0.7
 * @item BAT*
 * @tab
 *  BATimprints (BAT *b)
 * @end multitable
 *
 * The column imprints index structure.
 *
 */

gdk_export gdk_return BATimprints(BAT *b);
gdk_export lng IMPSimprintsize(BAT *b);

/*
 * @- Multilevel Storage Modes
 *
 * We should bring in the compressed mode as the first, maybe
 * built-in, mode. We could than add for instance HTTP remote storage,
 * SQL storage, and READONLY (cd-rom) storage.
 *
 * @+ GDK Utilities
 * Interfaces for memory management, error handling, thread management
 * and system information.
 *
 * @- GDK memory management
 * @multitable @columnfractions 0.08 0.8
 * @item void*
 * @tab GDKmalloc (size_t size)
 * @item void*
 * @tab GDKzalloc (size_t size)
 * @item void*
 * @tab GDKmallocmax (size_t size, size_t *maxsize, int emergency)
 * @item void*
 * @tab GDKrealloc (void* pold, size_t size)
 * @item void*
 * @tab GDKreallocmax (void* pold, size_t size, size_t *maxsize, int emergency)
 * @item void
 * @tab GDKfree (void* blk)
 * @item str
 * @tab GDKstrdup (str s)
 * @item str
 * @tab GDKstrndup (str s, size_t n)
 * @end multitable
 *
 * These utilities are primarily used to maintain control over
 * critical interfaces to the C library.  Moreover, the statistic
 * routines help in identifying performance and bottlenecks in the
 * current implementation.
 *
 * Compiled with -DMEMLEAKS the GDK memory management log their
 * activities, and are checked on inconsistent frees and memory leaks.
 */
#define GDK_HISTO_MAX_BIT	((int) (sizeof(size_t)<<3))

/* we prefer to use vm_alloc routines on size > GDKmmap */
gdk_export void *GDKmmap(const char *path, int mode, size_t len);

gdk_export size_t GDK_mem_maxsize;	/* max allowed size of committed memory */
gdk_export size_t GDK_vm_maxsize;	/* max allowed size of reserved vm */
gdk_export int	GDK_vm_trim;		/* allow trimming */

gdk_export size_t GDKmem_cursize(void);	/* RAM/swapmem that MonetDB has claimed from OS */
gdk_export size_t GDKvm_cursize(void);	/* current MonetDB VM address space usage */

gdk_export void *GDKmalloc(size_t size)
	__attribute__((__malloc__))
	__attribute__ ((__warn_unused_result__));
gdk_export void *GDKzalloc(size_t size)
	__attribute__((__malloc__))
	__attribute__ ((__warn_unused_result__));
gdk_export void *GDKrealloc(void *pold, size_t size)
	__attribute__ ((__warn_unused_result__));
gdk_export void GDKfree(void *blk);
gdk_export str GDKstrdup(const char *s)
	__attribute__ ((__warn_unused_result__));
gdk_export str GDKstrndup(const char *s, size_t n)
	__attribute__ ((__warn_unused_result__));

#if !defined(NDEBUG) && !defined(STATIC_CODE_ANALYSIS)
/* In debugging mode, replace GDKmalloc and other functions with a
 * version that optionally prints calling information.
 *
 * We have two versions of this code: one using a GNU C extension, and
 * one using traditional C.  The GNU C version also prints the name of
 * the calling function.
 */
#ifdef __GNUC__
#define GDKmalloc(s)							\
	({								\
		size_t _size = (s);					\
		void *_res = GDKmalloc(_size);				\
		ALLOCDEBUG						\
			fprintf(stderr,					\
				"#GDKmalloc(" SZFMT ") -> " PTRFMT	\
				" %s[%s:%d]\n",				\
				_size, PTRFMTCAST _res,			\
				__func__, __FILE__, __LINE__);		\
		_res;							\
	})
#define GDKzalloc(s)							\
	({								\
		size_t _size = (s);					\
		void *_res = GDKzalloc(_size);				\
		ALLOCDEBUG						\
			fprintf(stderr,					\
				"#GDKzalloc(" SZFMT ") -> " PTRFMT	\
				" %s[%s:%d]\n",				\
				_size, PTRFMTCAST _res,			\
				__func__, __FILE__, __LINE__);		\
		_res;							\
	})
#define GDKrealloc(p, s)						\
	({								\
		void *_ptr = (p);					\
		size_t _size = (s);					\
		void *_res = GDKrealloc(_ptr, _size);			\
		ALLOCDEBUG						\
			fprintf(stderr,					\
				"#GDKrealloc(" PTRFMT "," SZFMT ") -> " PTRFMT \
				" %s[%s:%d]\n",				\
				PTRFMTCAST _ptr, _size, PTRFMTCAST _res, \
				__func__, __FILE__, __LINE__);		\
		_res;							\
	 })
#define GDKfree(p)							\
	({								\
		void *_ptr = (p);					\
		ALLOCDEBUG						\
			fprintf(stderr,					\
				"#GDKfree(" PTRFMT ")"			\
				" %s[%s:%d]\n",				\
				PTRFMTCAST _ptr,			\
				__func__, __FILE__, __LINE__);		\
		GDKfree(_ptr);						\
	})
#define GDKstrdup(s)							\
	({								\
		const char *_str = (s);					\
		void *_res = GDKstrdup(_str);				\
		ALLOCDEBUG						\
			fprintf(stderr,					\
				"#GDKstrdup(len=" SZFMT ") -> " PTRFMT	\
				" %s[%s:%d]\n",				\
				strlen(_str),				\
				PTRFMTCAST _res,			\
				__func__, __FILE__, __LINE__);		\
		_res;							\
	})
#define GDKstrndup(s, n)						\
	({								\
		const char *_str = (s);					\
		size_t _n = (n);					\
		void *_res = GDKstrndup(_str, _n);			\
		ALLOCDEBUG						\
			fprintf(stderr,					\
				"#GDKstrndup(len=" SZFMT ") -> " PTRFMT	\
				" %s[%s:%d]\n",				\
				_n,					\
				PTRFMTCAST _res,			\
				__func__, __FILE__, __LINE__);		\
		_res;							\
	})
#define GDKmmap(p, m, l)						\
	({								\
		const char *_path = (p);				\
		int _mode = (m);					\
		size_t _len = (l);					\
		void *_res = GDKmmap(_path, _mode, _len);		\
		ALLOCDEBUG						\
			fprintf(stderr,					\
				"#GDKmmap(%s,0x%x," SZFMT ") -> " PTRFMT \
				" %s[%s:%d]\n",				\
				_path ? _path : "NULL", _mode, _len,	\
				PTRFMTCAST _res,			\
				__func__, __FILE__, __LINE__);		\
		_res;							\
	 })
#define malloc(s)							\
	({								\
		size_t _size = (s);					\
		void *_res = malloc(_size);				\
		ALLOCDEBUG						\
			fprintf(stderr,					\
				"#malloc(" SZFMT ") -> " PTRFMT		\
				" %s[%s:%d]\n",				\
				_size, PTRFMTCAST _res,			\
				__func__, __FILE__, __LINE__);		\
		_res;							\
	})
#define calloc(n, s)							\
	({								\
		size_t _nmemb = (n);					\
		size_t _size = (s);					\
		void *_res = calloc(_nmemb,_size);			\
		ALLOCDEBUG						\
			fprintf(stderr,					\
				"#calloc(" SZFMT "," SZFMT ") -> " PTRFMT \
				" %s[%s:%d]\n",				\
				_nmemb, _size, PTRFMTCAST _res,		\
				__func__, __FILE__, __LINE__);		\
		_res;							\
	})
#define realloc(p, s)							\
	({								\
		void *_ptr = (p);					\
		size_t _size = (s);					\
		void *_res = realloc(_ptr, _size);			\
		ALLOCDEBUG						\
			fprintf(stderr,					\
				"#realloc(" PTRFMT "," SZFMT ") -> " PTRFMT \
				" %s[%s:%d]\n",				\
				PTRFMTCAST _ptr, _size, PTRFMTCAST _res, \
				__func__, __FILE__, __LINE__);		\
		_res;							\
	 })
#define free(p)								\
	({								\
		void *_ptr = (p);					\
		ALLOCDEBUG						\
			fprintf(stderr,					\
				"#free(" PTRFMT ")"			\
				" %s[%s:%d]\n",				\
				PTRFMTCAST _ptr,			\
				__func__, __FILE__, __LINE__);		\
		free(_ptr);						\
	})
#else
static inline void *
GDKmalloc_debug(size_t size, const char *filename, int lineno)
{
	void *res = GDKmalloc(size);
	ALLOCDEBUG fprintf(stderr,
			   "#GDKmalloc(" SZFMT ") -> " PTRFMT " [%s:%d]\n",
			   size, PTRFMTCAST res, filename, lineno);
	return res;
}
#define GDKmalloc(s)	GDKmalloc_debug((s), __FILE__, __LINE__)
static inline void *
GDKzalloc_debug(size_t size, const char *filename, int lineno)
{
	void *res = GDKzalloc(size);
	ALLOCDEBUG fprintf(stderr,
			   "#GDKzalloc(" SZFMT ") -> " PTRFMT " [%s:%d]\n",
			   size, PTRFMTCAST res, filename, lineno);
	return res;
}
#define GDKzalloc(s)	GDKzalloc_debug((s), __FILE__, __LINE__)
static inline void *
GDKrealloc_debug(void *ptr, size_t size, const char *filename, int lineno)
{
	void *res = GDKrealloc(ptr, size);
	ALLOCDEBUG fprintf(stderr,
			   "#GDKrealloc(" PTRFMT "," SZFMT ") -> "
			   PTRFMT " [%s:%d]\n",
			   PTRFMTCAST ptr, size, PTRFMTCAST res,
			   filename, lineno);
	return res;
}
#define GDKrealloc(p, s)	GDKrealloc_debug((p), (s), __FILE__, __LINE__)
static inline void
GDKfree_debug(void *ptr, const char *filename, int lineno)
{
	ALLOCDEBUG fprintf(stderr, "#GDKfree(" PTRFMT ") [%s:%d]\n",
			   PTRFMTCAST ptr, filename, lineno);
	GDKfree(ptr);
}
#define GDKfree(p)	GDKfree_debug((p), __FILE__, __LINE__)
static inline char *
GDKstrdup_debug(const char *str, const char *filename, int lineno)
{
	void *res = GDKstrdup(str);
	ALLOCDEBUG fprintf(stderr, "#GDKstrdup(len=" SZFMT ") -> "
			   PTRFMT " [%s:%d]\n",
			   strlen(str), PTRFMTCAST res, filename, lineno);
	return res;
}
#define GDKstrdup(s)	GDKstrdup_debug((s), __FILE__, __LINE__)
static inline char *
GDKstrndup_debug(const char *str, size_t n, const char *filename, int lineno)
{
	void *res = GDKstrndup(str, n);
	ALLOCDEBUG fprintf(stderr, "#GDKstrndup(len=" SZFMT ") -> "
			   PTRFMT " [%s:%d]\n",
			   n, PTRFMTCAST res, filename, lineno);
	return res;
}
#define GDKstrndup(s, n)	GDKstrndup_debug((s), (n), __FILE__, __LINE__)
static inline void *
GDKmmap_debug(const char *path, int mode, size_t len, const char *filename, int lineno)
{
	void *res = GDKmmap(path, mode, len);
	ALLOCDEBUG fprintf(stderr,
			   "#GDKmmap(%s,0x%x," SZFMT ") -> "
			   PTRFMT " [%s:%d]\n",
			   path ? path : "NULL", mode, len,
			   PTRFMTCAST res, filename, lineno);
	return res;
}
#define GDKmmap(p, m, l)	GDKmmap_debug((p), (m), (l), __FILE__, __LINE__)
static inline void *
malloc_debug(size_t size, const char *filename, int lineno)
{
	void *res = malloc(size);
	ALLOCDEBUG fprintf(stderr,
			   "#malloc(" SZFMT ") -> " PTRFMT " [%s:%d]\n",
			   size, PTRFMTCAST res, filename, lineno);
	return res;
}
#define malloc(s)	malloc_debug((s), __FILE__, __LINE__)
static inline void *
calloc_debug(size_t nmemb, size_t size, const char *filename, int lineno)
{
	void *res = calloc(nmemb, size);
	ALLOCDEBUG fprintf(stderr,
			   "#calloc(" SZFMT "," SZFMT ") -> "
			   PTRFMT " [%s:%d]\n",
			   nmemb, size, PTRFMTCAST res, filename, lineno);
	return res;
}
#define calloc(n, s)	calloc_debug((n), (s), __FILE__, __LINE__)
static inline void *
realloc_debug(void *ptr, size_t size, const char *filename, int lineno)
{
	void *res = realloc(ptr, size);
	ALLOCDEBUG fprintf(stderr,
			   "#realloc(" PTRFMT "," SZFMT ") -> "
			   PTRFMT " [%s:%d]\n",
			   PTRFMTCAST ptr, size, PTRFMTCAST res,
			   filename, lineno);
	return res;
}
#define realloc(p, s)	realloc_debug((p), (s), __FILE__, __LINE__)
static inline void
free_debug(void *ptr, const char *filename, int lineno)
{
	ALLOCDEBUG fprintf(stderr, "#free(" PTRFMT ") [%s:%d]\n",
			   PTRFMTCAST ptr, filename, lineno);
	free(ptr);
}
#define free(p)	free_debug((p), __FILE__, __LINE__)
#endif
#endif

/*
 * @- GDK error handling
 *  @multitable @columnfractions 0.08 0.7
 * @item str
 * @tab
 *  GDKmessage
 * @item bit
 * @tab
 *  GDKfatal(str msg)
 * @item int
 * @tab
 *  GDKwarning(str msg)
 * @item int
 * @tab
 *  GDKerror (str msg)
 * @item int
 * @tab
 *  GDKgoterrors ()
 * @item int
 * @tab
 *  GDKsyserror (str msg)
 * @item str
 * @tab
 *  GDKerrbuf
 *  @item
 * @tab GDKsetbuf (str buf)
 * @end multitable
 *
 * The error handling mechanism is not sophisticated yet. Experience
 * should show if this mechanism is sufficient.  Most routines return
 * a pointer with zero to indicate an error.
 *
 * The error messages are also copied to standard output.  The last
 * error message is kept around in a global variable.
 *
 * Error messages can also be collected in a user-provided buffer,
 * instead of being echoed to a stream. This is a thread-specific
 * issue; you want to decide on the error mechanism on a
 * thread-specific basis.  This effect is established with
 * GDKsetbuf. The memory (de)allocation of this buffer, that must at
 * least be 1024 chars long, is entirely by the user. A pointer to
 * this buffer is kept in the pseudo-variable GDKerrbuf. Normally,
 * this is a NULL pointer.
 */
#define GDKMAXERRLEN	10240
#define GDKWARNING	"!WARNING: "
#define GDKERROR	"!ERROR: "
#define GDKMESSAGE	"!OS: "
#define GDKFATAL	"!FATAL: "

/* Data Distilleries uses ICU for internationalization of some MonetDB error messages */

gdk_export void GDKerror(_In_z_ _Printf_format_string_ const char *format, ...)
	__attribute__((__format__(__printf__, 1, 2)));
gdk_export void GDKsyserror(_In_z_ _Printf_format_string_ const char *format, ...)
	__attribute__((__format__(__printf__, 1, 2)));
#ifndef HAVE_EMBEDDED
__declspec(noreturn) gdk_export void GDKfatal(_In_z_ _Printf_format_string_ const char *format, ...)
	__attribute__((__format__(__printf__, 1, 2)))
	__attribute__((__noreturn__));
#else
gdk_export void GDKfatal(_In_z_ _Printf_format_string_ const char *format, ...)
	__attribute__((__format__(__printf__, 1, 2)));
#endif
/*
 * @
 */
#include "gdk_delta.h"
#include "gdk_hash.h"
#include "gdk_atoms.h"
#include "gdk_bbp.h"
#include "gdk_utils.h"

/* functions defined in gdk_bat.c */
gdk_export BUN void_replace_bat(BAT *b, BAT *p, BAT *u, bit force);
gdk_export gdk_return void_inplace(BAT *b, oid id, const void *val, bit force);
gdk_export BAT *BATattach(int tt, const char *heapfile, int role);

#ifdef NATIVE_WIN32
#ifdef _MSC_VER
#define fileno _fileno
#endif
#define fdopen _fdopen
#define putenv _putenv
#endif

/* Return a pointer to the value contained in V.  Also see VALget
 * which returns a void *. */
static inline const void *
VALptr(const ValRecord *v)
{
	switch (ATOMstorage(v->vtype)) {
	case TYPE_void: return (const void *) &v->val.oval;
	case TYPE_bte: return (const void *) &v->val.btval;
	case TYPE_sht: return (const void *) &v->val.shval;
	case TYPE_int: return (const void *) &v->val.ival;
	case TYPE_flt: return (const void *) &v->val.fval;
	case TYPE_dbl: return (const void *) &v->val.dval;
	case TYPE_lng: return (const void *) &v->val.lval;
#ifdef HAVE_HGE
	case TYPE_hge: return (const void *) &v->val.hval;
#endif
	case TYPE_str: return (const void *) v->val.sval;
	default:       return (const void *) v->val.pval;
	}
}

/*
 * The kernel maintains a central table of all active threads.  They
 * are indexed by their tid. The structure contains information on the
 * input/output file descriptors, which should be set before a
 * database operation is started. It ensures that output is delivered
 * to the proper client.
 *
 * The Thread structure should be ideally made directly accessible to
 * each thread. This speeds up access to tid and file descriptors.
 */
#define THREADS	1024
#define THREADDATA	16

typedef struct threadStruct {
	int tid;		/* logical ID by MonetDB; val == index into this array + 1 (0 is invalid) */
	MT_Id pid;		/* physical thread id (pointer-sized) from the OS thread library */
	str name;
	ptr data[THREADDATA];
	size_t sp;
} ThreadRec, *Thread;


gdk_export ThreadRec GDKthreads[THREADS];

gdk_export int THRgettid(void);
gdk_export Thread THRget(int tid);
gdk_export Thread THRnew(const char *name);
gdk_export void THRdel(Thread t);
gdk_export void THRsetdata(int, ptr);
gdk_export void *THRgetdata(int);
gdk_export int THRhighwater(void);
gdk_export int THRprintf(stream *s, _In_z_ _Printf_format_string_ const char *format, ...)
	__attribute__((__format__(__printf__, 2, 3)));

gdk_export void *THRdata[THREADDATA];

#define GDKstdout	((stream*)THRdata[0])
#define GDKstdin	((stream*)THRdata[1])

#define GDKout		((stream*)THRgetdata(0))
#define GDKin		((stream*)THRgetdata(1))
#define GDKerrbuf	((char*)THRgetdata(2))
#define GDKsetbuf(x)	THRsetdata(2,(ptr)(x))
#define GDKerr		GDKout

#define THRget_errbuf(t)	((char*)t->data[2])
#define THRset_errbuf(t,b)	(t->data[2] = b)

#ifndef GDK_NOLINK

static inline bat
BBPcheck(register bat x, register const char *y)
{
	if (x && x != bat_nil) {
		register bat z = abs(x);

		if (z >= getBBPsize() || BBP_logical(z) == NULL) {
			CHECKDEBUG fprintf(stderr,"#%s: range error %d\n", y, (int) x);
		} else {
			return z;
		}
	}
	return 0;
}

static inline BAT *
BATdescriptor(register bat i)
{
	register BAT *b = NULL;

	if (BBPcheck(i, "BATdescriptor")) {
		BBPfix(i);
		b = BBP_cache(i);
		if (b == NULL)
			b = BBPdescriptor(i);
	}
	return b;
}

static inline char *
Hpos(BATiter *bi, BUN p)
{
	bi->hvid = bi->b->hseqbase;
	if (bi->hvid != oid_nil)
		bi->hvid += p - BUNfirst(bi->b);
	return (char*)&bi->hvid;
}

static inline char *
Tpos(BATiter *bi, BUN p)
{
	bi->tvid = bi->b->tseqbase;
	if (bi->tvid != oid_nil)
		bi->tvid += p - BUNfirst(bi->b);
	return (char*)&bi->tvid;
}

static inline BAT *
BATmirror(register BAT *b)
{
	if (b == NULL)
		return NULL;
	return BBP_cache(-b->batCacheid);
}

#endif

/*
 * @+ Transaction Management
 * @multitable @columnfractions 0.08 0.7
 * @item int
 * @tab
 *  TMcommit ()
 * @item int
 * @tab
 *  TMabort ()
 * @item int
 * @tab
 *  TMsubcommit ()
 * @end multitable
 *
 * MonetDB by default offers a global transaction environment.  The
 * global transaction involves all activities on all persistent BATs
 * by all threads.  Each global transaction ends with either TMabort
 * or TMcommit, and immediately starts a new transaction.  TMcommit
 * implements atomic commit to disk on the collection of all
 * persistent BATs. For all persistent BATs, the global commit also
 * flushes the delta status for these BATs (see
 * BATcommit/BATabort). This allows to perform TMabort quickly in
 * memory (without re-reading all disk images from disk).  The
 * collection of which BATs is persistent is also part of the global
 * transaction state. All BATs that where persistent at the last
 * commit, but were made transient since then, are made persistent
 * again by TMabort.  In other words, BATs that are deleted, are only
 * physically deleted at TMcommit time. Until that time, rollback
 * (TMabort) is possible.
 *
 * Use of TMabort is currently NOT RECOMMENDED due to two bugs:
 *
 * @itemize
 * @item
 * TMabort after a failed %TMcommit@ does not bring us back to the
 * previous committed state; but to the state at the failed TMcommit.
 * @item
 * At runtime, TMabort does not undo BAT name changes, whereas a cold
 * MonetDB restart does.
 * @end itemize
 *
 * In effect, the problems with TMabort reduce the functionality of
 * the global transaction mechanism to consistent checkpointing at
 * each TMcommit. For many applications, consistent checkpointingis
 * enough.
 *
 * Extension modules exist that provide fine grained locking (lock
 * module) and Write Ahead Logging (sqlserver).  Applications that
 * need more fine-grained transactions, should build this on top of
 * these extension primitives.
 *
 * TMsubcommit is intended to quickly add or remove BATs from the
 * persistent set. In both cases, rollback is not necessary, such that
 * the commit protocol can be accelerated. It comes down to writing a
 * new BBP.dir.
 *
 * Its parameter is a BAT-of-BATs (in the tail); the persistence
 * status of that BAT is committed. We assume here that the calling
 * thread has exclusive access to these bats.  An error is reported if
 * you try to partially commit an already committed persistent BAT (it
 * needs the rollback mechanism).
 */
gdk_export gdk_return TMcommit(void);
gdk_export void TMabort(void);
gdk_export gdk_return TMsubcommit(BAT *bl);
gdk_export gdk_return TMsubcommit_list(bat *subcommit, int cnt);

/*
 * @- Delta Management
 *  @multitable @columnfractions 0.08 0.6
 * @item BAT *
 * @tab BATcommit (BAT *b)
 * @item BAT *
 * @tab BATfakeCommit (BAT *b)
 * @item BAT *
 * @tab BATundo (BAT *b)
 * @end multitable
 *
 * The BAT keeps track of updates with respect to a 'previous state'.
 * Do not confuse 'previous state' with 'stable' or
 * 'commited-on-disk', because these concepts are not always the
 * same. In particular, they diverge when BATcommit, BATfakecommit,
 * and BATundo are called explictly, bypassing the normal global
 * TMcommit protocol (some applications need that flexibility).
 *
 * BATcommit make the current BAT state the new 'stable state'.  This
 * happens inside the global TMcommit on all persistent BATs previous
 * to writing all bats to persistent storage using a BBPsync.
 *
 * EXPERT USE ONLY: The routine BATfakeCommit updates the delta
 * information on BATs and clears the dirty bit. This avoids any
 * copying to disk.  Expert usage only, as it bypasses the global
 * commit protocol, and changes may be lost after quitting or crashing
 * MonetDB.
 *
 * BATabort undo-s all changes since the previous state. The global
 * TMabort achieves a rollback to the previously committed state by
 * doing BATabort on all persistent bats.
 *
 * BUG: after a failed TMcommit, TMabort does not do anything because
 * TMcommit does the BATcommits @emph{before} attempting to sync to
 * disk instead of @sc{after} doing this.
 */
gdk_export void BATcommit(BAT *b);
gdk_export void BATfakeCommit(BAT *b);
gdk_export void BATundo(BAT *b);

/*
 * @+ BAT Alignment and BAT views
 * @multitable @columnfractions 0.08 0.7
 * @item int
 * @tab ALIGNsynced (BAT* b1, BAT* b2)
 * @item int
 * @tab ALIGNsync   (BAT *b1, BAT *b2)
 * @item int
 * @tab ALIGNrelated (BAT *b1, BAT *b2)
 * @item int
 * @tab ALIGNsetH    ((BAT *dst, BAT *src)
 *
 * @item BAT*
 * @tab VIEWcreate   (oid seq, BAT *b)
 * @item int
 * @tab isVIEW   (BAT *b)
 * @item bat
 * @tab VIEWhparent   (BAT *b)
 * @item bat
 * @tab VIEWtparent   (BAT *b)
 * @item BAT*
 * @tab VIEWreset    (BAT *b)
 * @item BAT*
 * @tab BATmaterialize  (BAT *b)
 * @end multitable
 *
 * Alignments of two columns of a BAT means that the system knows
 * whether these two columns are exactly equal. Relatedness of two
 * BATs means that one pair of columns (either head or tail) of both
 * BATs is aligned. The first property is checked by ALIGNsynced, the
 * latter by ALIGNrelated.
 *
 * All algebraic BAT commands propagate the properties - including
 * alignment properly on their results.
 *
 * VIEW BATs are BATs that lend their storage from a parent BAT.  They
 * are just a descriptor that points to the data in this parent BAT. A
 * view is created with VIEWcreate. The cache id of the parent (if
 * any) is returned by VIEWtparent (otherwise it returns 0).
 *
 * VIEW bats are read-only!!
 *
 * VIEWreset creates a normal BAT with the same contents as its view
 * parameter (it converts void columns with seqbase!=nil to
 * materialized oid columns).
 *
 * The BATmaterialize materializes a VIEW (TODO) or void bat inplace.
 * This is useful as materialization is usually needed for updates.
 */
gdk_export int ALIGNsynced(BAT *b1, BAT *b2);

gdk_export void BATassertProps(BAT *b);
gdk_export void BATderiveProps(BAT *b, int expensive);
gdk_export void BATderiveTailProps(BAT *b, int expensive);

#define BATPROPS_QUICK  0	/* only derive easy (non-resource consuming) properties */
#define BATPROPS_ALL	1	/* derive all possible properties; no matter what cost (key=hash) */
#define BATPROPS_CHECK  3	/* BATPROPS_ALL, but start from scratch and report illegally set properties */

gdk_export BAT *VIEWcreate(oid seq, BAT *b);
gdk_export BAT *VIEWcreate_(oid seq, BAT *b, int stable);
gdk_export void VIEWbounds(BAT *b, BAT *view, BUN l, BUN h);

/* low level functions */
gdk_export void ALIGNsetH(BAT *b1, BAT *b2);

#define ALIGNset(x,y)	do {ALIGNsetH(x,y);ALIGNsetT(x,y);} while (0)
#define ALIGNsetT(x,y)	ALIGNsetH(BATmirror(x),BATmirror(y))
#define ALIGNins(x,y,f,e)	do {if (!(f)) VIEWchk(x,y,BAT_READ,e);(x)->halign=(x)->talign=0; } while (0)
#define ALIGNdel(x,y,f,e)	do {if (!(f)) VIEWchk(x,y,BAT_READ|BAT_APPEND,e);(x)->halign=(x)->talign=0; } while (0)
#define ALIGNinp(x,y,f,e)	do {if (!(f)) VIEWchk(x,y,BAT_READ|BAT_APPEND,e);(x)->talign=0; } while (0)
#define ALIGNapp(x,y,f,e)	do {if (!(f)) VIEWchk(x,y,BAT_READ,e);(x)->talign=0; } while (0)

#define BAThrestricted(b) (VIEWhparent(b) ? BBP_cache(VIEWhparent(b))->batRestricted : (b)->batRestricted)
#define BATtrestricted(b) (VIEWtparent(b) ? BBP_cache(VIEWtparent(b))->batRestricted : (b)->batRestricted)

/* The batRestricted field indicates whether a BAT is readonly.
 * we have modes: BAT_WRITE  = all permitted
 *                BAT_APPEND = append-only
 *                BAT_READ   = read-only
 * VIEW bats are always mapped read-only.
 */
#define	VIEWchk(x,y,z,e)						\
	do {								\
		if ((((x)->batRestricted & (z)) != 0) | ((x)->batSharecnt > 0)) { \
			GDKerror("%s: access denied to %s, aborting.\n", \
				 (y), BATgetId(x));			\
			return (e);					\
		}							\
	} while (0)

/* the parentid in a VIEW is correct for the normal view. We must
 * correct for the reversed view.
 */
#define isVIEW(x)							\
	((x)->H->heap.parentid ||					\
	 (x)->T->heap.parentid ||					\
	 ((x)->H->vheap && (x)->H->vheap->parentid != abs((x)->batCacheid)) || \
	 ((x)->T->vheap && (x)->T->vheap->parentid != abs((x)->batCacheid)))

#define isVIEWCOMBINE(x) ((x)->H == (x)->T)
#define VIEWhparent(x)	((x)->H->heap.parentid)
#define VIEWvhparent(x)	(((x)->H->vheap==NULL||(x)->H->vheap->parentid==abs((x)->batCacheid))?0:(x)->H->vheap->parentid)
#define VIEWtparent(x)	((x)->T->heap.parentid)
#define VIEWvtparent(x)	(((x)->T->vheap==NULL||(x)->T->vheap->parentid==abs((x)->batCacheid))?0:(x)->T->vheap->parentid)

/* VIEWparentcol(b) tells whether the head column was inherited from
 * the parent "as is". We must check whether the type was not
 * overridden in the view.
 */
#define VIEWparentcol(b)					\
	((VIEWhparent(b) && (b)->htype				\
	  && (b)->htype == BBP_cache(VIEWhparent(b))->htype)	\
	 ?VIEWhparent(b):0)
/*
 * @+ BAT Iterators
 *  @multitable @columnfractions 0.15 0.7
 * @item BATloop
 * @tab
 *  (BAT *b; BUN p, BUN q)
 * @item BATloopDEL
 * @tab
 *  (BAT *b; BUN p; BUN q; int dummy)
 * @item DELloop
 * @tab
 *  (BAT *b; BUN p, BUN q, int dummy)
 * @item HASHloop
 * @tab
 *  (BAT *b; Hash *h, size_t dummy; ptr value)
 * @item HASHloop_bte
 * @tab
 *  (BAT *b; Hash *h, size_t idx; bte *value, BUN w)
 * @item HASHloop_sht
 * @tab
 *  (BAT *b; Hash *h, size_t idx; sht *value, BUN w)
 * @item HASHloop_int
 * @tab
 *  (BAT *b; Hash *h, size_t idx; int *value, BUN w)
 * @item HASHloop_flt
 * @tab
 *  (BAT *b; Hash *h, size_t idx; flt *value, BUN w)
 * @item HASHloop_lng
 * @tab
 *  (BAT *b; Hash *h, size_t idx; lng *value, BUN w)
 * @item HASHloop_hge
 * @tab
 *  (BAT *b; Hash *h, size_t idx; hge *value, BUN w)
 * @item HASHloop_dbl
 * @tab
 *  (BAT *b; Hash *h, size_t idx; dbl *value, BUN w)
 * @item  HASHloop_str
 * @tab
 *  (BAT *b; Hash *h, size_t idx; str value, BUN w)
 * @item HASHlooploc
 * @tab
 *  (BAT *b; Hash *h, size_t idx; ptr value, BUN w)
 * @item HASHloopvar
 * @tab
 *  (BAT *b; Hash *h, size_t idx; ptr value, BUN w)
 * @end multitable
 *
 * The @emph{BATloop()} looks like a function call, but is actually a
 * macro.  The following example gives an indication of how they are
 * to be used:
 * @verbatim
 * void
 * print_a_bat(BAT *b)
 * {
 *	BATiter bi = bat_iterator(b);
 *	BUN p, q;
 *
 *	BATloop(b, p, q)
 *		printf("Element %3d has value %d\n",
 *			   *(int*) BUNhead(bi, p), *(int*) BUNtail(bi, p));
 * }
 * @end verbatim
 *
 * @- simple sequential scan
 * The first parameter is a BAT, the p and q are BUN pointers, where p
 * is the iteration variable.
 */
#define BATloop(r, p, q)					\
	for (q = BUNlast(r), p = BUNfirst(r);p < q; p++)

/*
 * @- sequential scan over deleted BUNs
 * Stable BUNS that were deleted, are conserved to transaction
 * end. You may inspect these data items.  Again, the b is a BAT, p
 * and q are BUNs, where p is the iteration variable.
 */
#define DELloop(b, p, q)						\
	for (q = (b)->batFirst, p = (b)->batDeleted; p < q; p++)

/*
 * @- hash-table supported loop over BUNs
 * The first parameter `b' is a BAT, the second (`h') should point to
 * `b->H->hash', and `v' a pointer to an atomic value (corresponding
 * to the head column of `b'). The 'hb' is an integer index, pointing
 * out the `hb'-th BUN.
 */
#define GDK_STREQ(l,r) (*(char*) (l) == *(char*) (r) && !strcmp(l,r))

#define HASHloop(bi, h, hb, v)					\
	for (hb = HASHget(h, HASHprobe((h), v));		\
	     hb != HASHnil(h);					\
	     hb = HASHgetlink(h,hb))				\
		if (ATOMcmp(h->type, v, BUNtail(bi, hb)) == 0)
#define HASHloop_str_hv(bi, h, hb, v)				\
	for (hb = HASHget((h),((BUN *) (v))[-1]&(h)->mask);	\
	     hb != HASHnil(h);					\
	     hb = HASHgetlink(h,hb))				\
		if (GDK_STREQ(v, BUNtvar(bi, hb)))
#define HASHloop_str(bi, h, hb, v)			\
	for (hb = HASHget((h),strHash(v)&(h)->mask);	\
	     hb != HASHnil(h);				\
	     hb = HASHgetlink(h,hb))			\
		if (GDK_STREQ(v, BUNtvar(bi, hb)))

/*
 * The following example shows how the hashloop is used:
 *
 * @verbatim
 * void
 * print_books(BAT *books_author, str author)
 * {
 *         BAT *b = books_author;
 *         BUN i;
 *
 *         printf("%s\n==================\n", author);
 *         HASHloop(b, (b)->T->hash, i, author)
 *			printf("%s\n", ((str) BUNhead(b, i));
 * }
 * @end verbatim
 *
 * Note that for optimization purposes, we could have used a
 * HASHloop_str instead, and also a BUNhvar instead of a BUNhead
 * (since we know the head-type of books_author is string, hence
 * variable-sized). However, this would make the code less general.
 *
 * @- specialized hashloops
 * HASHloops come in various flavors, from the general HASHloop, as
 * above, to specialized versions (for speed) where the type is known
 * (e.g. HASHloop_int), or the fact that the atom is fixed-sized
 * (HASHlooploc) or variable-sized (HASHloopvar).
 */
#define HASHlooploc(bi, h, hb, v)				\
	for (hb = HASHget(h, HASHprobe(h, v));			\
	     hb != HASHnil(h);					\
	     hb = HASHgetlink(h,hb))				\
		if (ATOMcmp(h->type, v, BUNtloc(bi, hb)) == 0)
#define HASHloopvar(bi, h, hb, v)				\
	for (hb = HASHget(h,HASHprobe(h, v));			\
	     hb != HASHnil(h);					\
	     hb = HASHgetlink(h,hb))				\
		if (ATOMcmp(h->type, v, BUNtvar(bi, hb)) == 0)

#define HASHloop_TYPE(bi, h, hb, v, TYPE)			\
	for (hb = HASHget(h, hash_##TYPE(h, v));		\
	     hb != HASHnil(h);					\
	     hb = HASHgetlink(h,hb))				\
		if (simple_EQ(v, BUNtloc(bi, hb), TYPE))

#define HASHloop_bte(bi, h, hb, v)	HASHloop_TYPE(bi, h, hb, v, bte)
#define HASHloop_sht(bi, h, hb, v)	HASHloop_TYPE(bi, h, hb, v, sht)
#define HASHloop_int(bi, h, hb, v)	HASHloop_TYPE(bi, h, hb, v, int)
#define HASHloop_lng(bi, h, hb, v)	HASHloop_TYPE(bi, h, hb, v, lng)
#ifdef HAVE_HGE
#define HASHloop_hge(bi, h, hb, v)	HASHloop_TYPE(bi, h, hb, v, hge)
#endif
#define HASHloop_flt(bi, h, hb, v)	HASHloop_TYPE(bi, h, hb, v, flt)
#define HASHloop_dbl(bi, h, hb, v)	HASHloop_TYPE(bi, h, hb, v, dbl)

/*
 * @+ Common BAT Operations
 * Much used, but not necessarily kernel-operations on BATs.
 *
 * For each BAT we maintain its dimensions as separately accessible
 * properties. They can be used to improve query processing at higher
 * levels.
 */

#define GDK_MIN_VALUE 3
#define GDK_MAX_VALUE 4

gdk_export void PROPdestroy(PROPrec *p);
gdk_export PROPrec *BATgetprop(BAT *b, int idx);
gdk_export void BATsetprop(BAT *b, int idx, int type, void *v);

/*
 * @- BAT relational operators
 *
 * The full-materialization policy intermediate results in MonetDB
 * means that a join can produce an arbitrarily large result and choke
 * the system. The Data Distilleries tool therefore first computes the
 * join result size before the actual join (better waste time than
 * crash the server). To exploit that perfect result size knowledge,
 * an result-size estimate parameter was added to all equi-join
 * implementations.  TODO: add this for
 * semijoin/select/unique/diff/intersect
 *
 * @- modes for thethajoin
 */
#define JOIN_EQ		0
#define JOIN_LT		(-1)
#define JOIN_LE		(-2)
#define JOIN_GT		1
#define JOIN_GE		2
#define JOIN_BAND	3
#define JOIN_NE		(-3)

gdk_export BAT *BATselect(BAT *b, BAT *s, const void *tl, const void *th, int li, int hi, int anti);
gdk_export BAT *BATthetaselect(BAT *b, BAT *s, const void *val, const char *op);

gdk_export BAT *BATconstant(oid hseq, int tt, const void *val, BUN cnt, int role);
gdk_export gdk_return BATsubcross(BAT **r1p, BAT **r2p, BAT *l, BAT *r, BAT *sl, BAT *sr);

gdk_export gdk_return BATleftjoin(BAT **r1p, BAT **r2p, BAT *l, BAT *r, BAT *sl, BAT *sr, int nil_matches, BUN estimate);
gdk_export gdk_return BATouterjoin(BAT **r1p, BAT **r2p, BAT *l, BAT *r, BAT *sl, BAT *sr, int nil_matches, BUN estimate);
gdk_export gdk_return BATthetajoin(BAT **r1p, BAT **r2p, BAT *l, BAT *r, BAT *sl, BAT *sr, int op, int nil_matches, BUN estimate);
gdk_export gdk_return BATsemijoin(BAT **r1p, BAT **r2p, BAT *l, BAT *r, BAT *sl, BAT *sr, int nil_matches, BUN estimate);
gdk_export BAT *BATdiff(BAT *l, BAT *r, BAT *sl, BAT *sr, int nil_matches, BUN estimate);
gdk_export gdk_return BATjoin(BAT **r1p, BAT **r2p, BAT *l, BAT *r, BAT *sl, BAT *sr, int nil_matches, BUN estimate);
gdk_export gdk_return BATbandjoin(BAT **r1p, BAT **r2p, BAT *l, BAT *r, BAT *sl, BAT *sr, const void *c1, const void *c2, int li, int hi, BUN estimate);
gdk_export gdk_return BATrangejoin(BAT **r1p, BAT **r2p, BAT *l, BAT *rl, BAT *rh, BAT *sl, BAT *sr, int li, int hi, BUN estimate);
gdk_export BAT *BATproject(BAT *l, BAT *r);
gdk_export BAT *BATprojectchain(BAT **bats);

gdk_export BAT *BATslice(BAT *b, BUN low, BUN high);

gdk_export BAT *BATunique(BAT *b, BAT *s);

gdk_export BAT *BATmergecand(BAT *a, BAT *b);
gdk_export BAT *BATintersectcand(BAT *a, BAT *b);

gdk_export gdk_return BATfirstn(BAT **topn, BAT **gids, BAT *b, BAT *cands, BAT *grps, BUN n, int asc, int distinct);

#include "gdk_calc.h"

/*
 * @- BAT sample operators
 *
 * @multitable @columnfractions 0.08 0.7
 * @item BAT *
 * @tab BATsample (BAT *b, n)
 * @end multitable
 *
 * The routine BATsample returns a random sample on n BUNs of a BAT.
 *
 */
gdk_export BAT *BATsample(BAT *b, BUN n);

/*
 *
 */
#define MAXPARAMS	32

#endif /* _GDK_H_ */<|MERGE_RESOLUTION|>--- conflicted
+++ resolved
@@ -1167,10 +1167,6 @@
 			ATOMputFIX((b)->HT->type, (p), v);		\
 		}							\
 	} while (0)
-<<<<<<< HEAD
-#define Tputvalue(b, p, v, copyall)	HTputvalue(b, p, v, copyall, T)
-=======
->>>>>>> 69a2cfc9
 #define HTreplacevalue(b, p, v, HT)					\
 	do {								\
 		if ((b)->HT->varsized && (b)->HT->type) {		\
@@ -1217,8 +1213,6 @@
 			ATOMreplaceFIX((b)->HT->type, (p), v);		\
 		}							\
 	} while (0)
-<<<<<<< HEAD
-=======
 #else
 #define HTputvalue(b, p, v, copyall, HT)				\
 	do {								\
@@ -1289,10 +1283,7 @@
 		}							\
 	} while (0)
 #endif
-#define Hputvalue(b, p, v, copyall)	HTputvalue(b, p, v, copyall, H)
 #define Tputvalue(b, p, v, copyall)	HTputvalue(b, p, v, copyall, T)
-#define Hreplacevalue(b, p, v)		HTreplacevalue(b, p, v, H)
->>>>>>> 69a2cfc9
 #define Treplacevalue(b, p, v)		HTreplacevalue(b, p, v, T)
 #define HTfastins_nocheck(b, p, v, s, HT)			\
 	do {							\
