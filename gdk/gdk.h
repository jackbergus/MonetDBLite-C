--- conflicted
+++ resolved
@@ -1247,12 +1247,7 @@
 
 #define bunfastapp(b, t)						\
 	do {								\
-<<<<<<< HEAD
-		register BUN _p = BUNlast(b);				\
-=======
 		BUN _p = BUNlast(b);					\
-		assert((b)->htype == TYPE_void);			\
->>>>>>> 4cc47187
 		if (_p >= BATcapacity(b)) {				\
 			if (_p == BUN_MAX || BATcount(b) == BUN_MAX) {	\
 				GDKerror("bunfastapp: too many elements to accomodate (" BUNFMT ")\n", BUN_MAX); \
@@ -2483,11 +2478,7 @@
 BBPcheck(bat x, const char *y)
 {
 	if (x && x != bat_nil) {
-<<<<<<< HEAD
 		assert(x > 0);
-=======
-		bat z = abs(x);
->>>>>>> 4cc47187
 
 		if (x < 0 || x >= getBBPsize() || BBP_logical(x) == NULL) {
 			CHECKDEBUG fprintf(stderr,"#%s: range error %d\n", y, (int) x);
@@ -2521,17 +2512,6 @@
 	return (char*)&bi->tvid;
 }
 
-<<<<<<< HEAD
-=======
-static inline BAT *
-BATmirror(BAT *b)
-{
-	if (b == NULL)
-		return NULL;
-	return BBP_cache(-b->batCacheid);
-}
-
->>>>>>> 4cc47187
 #endif
 
 /*
