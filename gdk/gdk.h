/*
 * This Source Code Form is subject to the terms of the Mozilla Public
 * License, v. 2.0.  If a copy of the MPL was not distributed with this
 * file, You can obtain one at http://mozilla.org/MPL/2.0/.
 *
 * Copyright 1997 - July 2008 CWI, August 2008 - 2018 MonetDB B.V.
 */

/*
 * @t The Goblin Database Kernel
 * @v Version 3.05
 * @a Martin L. Kersten, Peter Boncz, Niels Nes
 *
 * @+ The Inner Core
 * The innermost library of the MonetDB database system is formed by
 * the library called GDK, an abbreviation of Goblin Database Kernel.
 * Its development was originally rooted in the design of a pure
 * active-object-oriented programming language, before development
 * was shifted towards a re-usable database kernel engine.
 *
 * GDK is a C library that provides ACID properties on a DSM model
 * @tex
 * [@cite{Copeland85}]
 * @end tex
 * , using main-memory
 * database algorithms
 * @tex
 * [@cite{Garcia-Molina92}]
 * @end tex
 *  built on virtual-memory
 * OS primitives and multi-threaded parallelism.
 * Its implementation has undergone various changes over its decade
 * of development, many of which were driven by external needs to
 * obtain a robust and fast database system.
 *
 * The coding scheme explored in GDK has also laid a foundation to
 * communicate over time experiences and to provide (hopefully)
 * helpful advice near to the place where the code-reader needs it.
 * Of course, over such a long time the documentation diverges from
 * reality. Especially in areas where the environment of this package
 * is being described.
 * Consider such deviations as historic landmarks, e.g. crystallization
 * of brave ideas and mistakes rectified at a later stage.
 *
 * @+ Short Outline
 * The facilities provided in this implementation are:
 * @itemize
 * @item
 * GDK or Goblin Database Kernel routines for session management
 * @item
 *  BAT routines that define the primitive operations on the
 * database tables (BATs).
 * @item
 *  BBP routines to manage the BAT Buffer Pool (BBP).
 * @item
 *  ATOM routines to manipulate primitive types, define new types
 * using an ADT interface.
 * @item
 *  HEAP routines for manipulating heaps: linear spaces of memory
 * that are GDK's vehicle of mass storage (on which BATs are built).
 * @item
 *  DELTA routines to access inserted/deleted elements within a
 * transaction.
 * @item
 *  HASH routines for manipulating GDK's built-in linear-chained
 * hash tables, for accelerating lookup searches on BATs.
 * @item
 *  TM routines that provide basic transaction management primitives.
 * @item
 *  TRG routines that provided active database support. [DEPRECATED]
 * @item
 *  ALIGN routines that implement BAT alignment management.
 * @end itemize
 *
 * The Binary Association Table (BAT) is the lowest level of storage
 * considered in the Goblin runtime system
 * @tex
 * [@cite{Goblin}]
 * @end tex
 * .  A BAT is a
 * self-descriptive main-memory structure that represents the
 * @strong{binary relationship} between two atomic types.  The
 * association can be defined over:
 * @table @code
 * @item void:
 *  virtual-OIDs: a densely ascending column of OIDs (takes zero-storage).
 * @item bit:
 *  Booleans, implemented as one byte values.
 * @item bte:
 *  Tiny (1-byte) integers (8-bit @strong{integer}s).
 * @item sht:
 *  Short integers (16-bit @strong{integer}s).
 * @item int:
 *  This is the C @strong{int} type (32-bit).
 * @item oid:
 *  Unique @strong{long int} values uses as object identifier. Highest
 *	    bit cleared always.  Thus, oids-s are 31-bit numbers on
 *	    32-bit systems, and 63-bit numbers on 64-bit systems.
 * @item ptr:
 * Memory pointer values. DEPRECATED.  Can only be stored in transient
 * BATs.
 * @item flt:
 *  The IEEE @strong{float} type.
 * @item dbl:
 *  The IEEE @strong{double} type.
 * @item lng:
 *  Longs: the C @strong{long long} type (64-bit integers).
 * @item hge:
 *  "huge" integers: the GCC @strong{__int128} type (128-bit integers).
 * @item str:
 *  UTF-8 strings (Unicode). A zero-terminated byte sequence.
 * @item bat:
 *  Bat descriptor. This allows for recursive administered tables, but
 *  severely complicates transaction management. Therefore, they CAN
 *  ONLY BE STORED IN TRANSIENT BATs.
 * @end table
 *
 * This model can be used as a back-end model underlying other -higher
 * level- models, in order to achieve @strong{better performance} and
 * @strong{data independence} in one go. The relational model and the
 * object-oriented model can be mapped on BATs by vertically splitting
 * every table (or class) for each attribute. Each such a column is
 * then stored in a BAT with type @strong{bat[oid,attribute]}, where
 * the unique object identifiers link tuples in the different BATs.
 * Relationship attributes in the object-oriented model hence are
 * mapped to @strong{bat[oid,oid]} tables, being equivalent to the
 * concept of @emph{join indexes} @tex [@cite{Valduriez87}] @end tex .
 *
 * The set of built-in types can be extended with user-defined types
 * through an ADT interface.  They are linked with the kernel to
 * obtain an enhanced library, or they are dynamically loaded upon
 * request.
 *
 * Types can be derived from other types. They represent something
 * different than that from which they are derived, but their internal
 * storage management is equal. This feature facilitates the work of
 * extension programmers, by enabling reuse of implementation code,
 * but is also used to keep the GDK code portable from 32-bits to
 * 64-bits machines: the @strong{oid} and @strong{ptr} types are
 * derived from @strong{int} on 32-bits machines, but is derived from
 * @strong{lng} on 64 bits machines. This requires changes in only two
 * lines of code each.
 *
 * To accelerate lookup and search in BATs, GDK supports one built-in
 * search accelerator: hash tables. We choose an implementation
 * efficient for main-memory: bucket chained hash
 * @tex
 * [@cite{LehCar86,Analyti92}]
 * @end tex
 * . Alternatively, when the table is sorted, it will resort to
 * merge-scan operations or binary lookups.
 *
 * BATs are built on the concept of heaps, which are large pieces of
 * main memory. They can also consist of virtual memory, in case the
 * working set exceeds main-memory. In this case, GDK supports
 * operations that cluster the heaps of a BAT, in order to improve
 * performance of its main-memory.
 *
 *
 * @- Rationale
 * The rationale for choosing a BAT as the building block for both
 * relational and object-oriented system is based on the following
 * observations:
 *
 * @itemize
 * @item -
 * Given the fact that CPU speed and main-memory increase in current
 * workstation hardware for the last years has been exceeding IO
 * access speed increase, traditional disk-page oriented algorithms do
 * no longer take best advantage of hardware, in most database
 * operations.
 *
 * Instead of having a disk-block oriented kernel with a large memory
 * cache, we choose to build a main-memory kernel, that only under
 * large data volumes slowly degrades to IO-bound performance,
 * comparable to traditional systems
 * @tex
 * [@cite{boncz95,boncz96}]
 * @end tex
 * .
 *
 * @item -
 * Traditional (disk-based) relational systems move too much data
 * around to save on (main-memory) join operations.
 *
 * The fully decomposed store (DSM
 * @tex
 * [@cite{Copeland85})]
 * @end tex
 * assures that only those attributes of a relation that are needed,
 * will have to be accessed.
 *
 * @item -
 * The data management issues for a binary association is much
 * easier to deal with than traditional @emph{struct}-based approaches
 * encountered in relational systems.
 *
 * @item -
 * Object-oriented systems often maintain a double cache, one with the
 * disk-based representation and a C pointer-based main-memory
 * structure.  This causes expensive conversions and replicated
 * storage management.  GDK does not do such `pointer swizzling'. It
 * used virtual-memory (@strong{mmap()}) and buffer management advice
 * (@strong{madvise()}) OS primitives to cache only once. Tables take
 * the same form in memory as on disk, making the use of this
 * technique transparent
 * @tex
 * [@cite{oo7}]
 * @end tex
 * .
 * @end itemize
 *
 * A RDBMS or OODBMS based on BATs strongly depends on our ability to
 * efficiently support tuples and to handle small joins, respectively.
 *
 * The remainder of this document describes the Goblin Database kernel
 * implementation at greater detail. It is organized as follows:
 * @table @code
 * @item @strong{GDK Interface}:
 *
 * It describes the global interface with which GDK sessions can be
 * started and ended, and environment variables used.
 *
 * @item @strong{Binary Association Tables}:
 *
 * As already mentioned, these are the primary data structure of GDK.
 * This chapter describes the kernel operations for creation,
 * destruction and basic manipulation of BATs and BUNs (i.e. tuples:
 * Binary UNits).
 *
 * @item @strong{BAT Buffer Pool:}
 *
 * All BATs are registered in the BAT Buffer Pool. This directory is
 * used to guide swapping in and out of BATs. Here we find routines
 * that guide this swapping process.
 *
 * @item @strong{GDK Extensibility:}
 *
 * Atoms can be defined using a unified ADT interface.  There is also
 * an interface to extend the GDK library with dynamically linked
 * object code.
 *
 * @item @strong{GDK Utilities:}
 *
 * Memory allocation and error handling primitives are
 * provided. Layers built on top of GDK should use them, for proper
 * system monitoring.  Thread management is also included here.
 *
 * @item @strong{Transaction Management:}
 *
 * For the time being, we just provide BAT-grained concurrency and
 * global transactions. Work is needed here.
 *
 * @item @strong{BAT Alignment:}
 * Due to the mapping of multi-ary datamodels onto the BAT model, we
 * expect many correspondences among BATs, e.g.
 * @emph{bat(oid,attr1),..  bat(oid,attrN)} vertical
 * decompositions. Frequent activities will be to jump from one
 * attribute to the other (`bunhopping'). If the head columns are
 * equal lists in two BATs, merge or even array lookups can be used
 * instead of hash lookups. The alignment interface makes these
 * relations explicitly manageable.
 *
 * In GDK, complex data models are mapped with DSM on binary tables.
 * Usually, one decomposes @emph{N}-ary relations into @emph{N} BATs
 * with an @strong{oid} in the head column, and the attribute in the
 * tail column.  There may well be groups of tables that have the same
 * sets of @strong{oid}s, equally ordered. The alignment interface is
 * intended to make this explicit.  Implementations can use this
 * interface to detect this situation, and use cheaper algorithms
 * (like merge-join, or even array lookup) instead.
 *
 * @item @strong{BAT Iterators:}
 *
 * Iterators are C macros that generally encapsulate a complex
 * for-loop.  They would be the equivalent of cursors in the SQL
 * model. The macro interface (instead of a function call interface)
 * is chosen to achieve speed when iterating main-memory tables.
 *
 * @item @strong{Common BAT Operations:}
 *
 * These are much used operations on BATs, such as aggregate functions
 * and relational operators. They are implemented in terms of BAT- and
 * BUN-manipulation GDK primitives.
 * @end table
 *
 * @+ Interface Files
 * In this section we summarize the user interface to the GDK library.
 * It consist of a header file (gdk.h) and an object library
 * (gdklib.a), which implements the required functionality. The header
 * file must be included in any program that uses the library. The
 * library must be linked with such a program.
 *
 * @- Database Context
 *
 * The MonetDB environment settings are collected in a configuration
 * file. Amongst others it contains the location of the database
 * directory.  First, the database directory is closed for other
 * servers running at the same time.  Second, performance enhancements
 * may take effect, such as locking the code into memory (if the OS
 * permits) and preloading the data dictionary.  An error at this
 * stage normally lead to an abort.
 */

#ifndef _GDK_H_
#define _GDK_H_

/* standard includes upon which all configure tests depend */
#ifdef HAVE_SYS_TYPES_H
# include <sys/types.h>
#endif
#ifdef HAVE_SYS_STAT_H
# include <sys/stat.h>
#endif
#include <stddef.h>
#include <string.h>
#ifdef HAVE_UNISTD_H
# include <unistd.h>
#endif

#include <ctype.h>		/* isspace etc. */

#ifdef HAVE_SYS_FILE_H
# include <sys/file.h>
#endif

#ifdef HAVE_DIRENT_H
# include <dirent.h>
#endif

#include <limits.h>		/* for *_MIN and *_MAX */
#include <float.h>		/* for FLT_MAX and DBL_MAX */

#include "gdk_system.h"
#include "gdk_posix.h"
#include "stream.h"

#undef MIN
#undef MAX
#define MAX(A,B)	((A)<(B)?(B):(A))
#define MIN(A,B)	((A)>(B)?(B):(A))

/* defines from ctype with casts that allow passing char values */
#define GDKisspace(c)	isspace((unsigned char) (c))
#define GDKisalnum(c)	isalnum((unsigned char) (c))
#define GDKisdigit(c)	isdigit((unsigned char) (c))

#define BATDIR		"bat"
#define TEMPDIR_NAME	"TEMP_DATA"

#define DELDIR		BATDIR DIR_SEP_STR "DELETE_ME"
#define BAKDIR		BATDIR DIR_SEP_STR "BACKUP"
#define SUBDIR		BAKDIR DIR_SEP_STR "SUBCOMMIT" /* note K, not T */
#define LEFTDIR		BATDIR DIR_SEP_STR "LEFTOVERS"
#define TEMPDIR		BATDIR DIR_SEP_STR TEMPDIR_NAME

/*
   See `man mserver5` or tools/mserver/mserver5.1
   for a documentation of the following debug options.
*/

#define THRDMASK	(1)
#define CHECKMASK	(1<<1)
#define CHECKDEBUG	if (GDKdebug & CHECKMASK)
#define MEMMASK		(1<<2)
#define MEMDEBUG	if (GDKdebug & MEMMASK)
#define PROPMASK	(1<<3)
#define PROPDEBUG	if (GDKdebug & PROPMASK)
#define IOMASK		(1<<4)
#define IODEBUG		if (GDKdebug & IOMASK)
#define BATMASK		(1<<5)
#define BATDEBUG	if (GDKdebug & BATMASK)
/* PARSEMASK not used anymore
#define PARSEMASK	(1<<6)
#define PARSEDEBUG	if (GDKdebug & PARSEMASK)
*/
#define PARMASK		(1<<7)
#define PARDEBUG	if (GDKdebug & PARMASK)
#define HEADLESSMASK	(1<<8)
#define HEADLESSDEBUG	if (GDKdebug & HEADLESSMASK)
#define TMMASK		(1<<9)
#define TMDEBUG		if (GDKdebug & TMMASK)
#define TEMMASK		(1<<10)
#define TEMDEBUG	if (GDKdebug & TEMMASK)
/* DLMASK not used anymore
#define DLMASK		(1<<11)
#define DLDEBUG		if (GDKdebug & DLMASK)
*/
#define PERFMASK	(1<<12)
#define PERFDEBUG	if (GDKdebug & PERFMASK)
#define DELTAMASK	(1<<13)
#define DELTADEBUG	if (GDKdebug & DELTAMASK)
#define LOADMASK	(1<<14)
#define LOADDEBUG	if (GDKdebug & LOADMASK)
/* YACCMASK not used anymore
#define YACCMASK	(1<<15)
#define YACCDEBUG	if (GDKdebug & YACCMASK)
*/
/*
#define ?tcpip?		if (GDKdebug&(1<<16))
#define ?monet_multiplex?	if (GDKdebug&(1<<17))
#define ?ddbench?	if (GDKdebug&(1<<18))
#define ?ddbench?	if (GDKdebug&(1<<19))
#define ?ddbench?	if (GDKdebug&(1<<20))
*/
#define ALGOMASK	(1<<21)
#define ALGODEBUG	if (GDKdebug & ALGOMASK)
#define ESTIMASK	(1<<22)
#define ESTIDEBUG	if (GDKdebug & ESTIMASK)
/* XPROPMASK not used anymore
#define XPROPMASK	(1<<23)
#define XPROPDEBUG	if (GDKdebug & XPROPMASK)
*/

#define NOSYNCMASK	(1<<24)

#define DEADBEEFMASK	(1<<25)
#define DEADBEEFCHK	if (!(GDKdebug & DEADBEEFMASK))

#define ALLOCMASK	(1<<26)
#define ALLOCDEBUG	if (GDKdebug & ALLOCMASK)

/* M5, only; cf.,
 * monetdb5/mal/mal.h
 */
#define OPTMASK		(1<<27)
#define OPTDEBUG	if (GDKdebug & OPTMASK)

#define HEAPMASK	(1<<28)
#define HEAPDEBUG	if (GDKdebug & HEAPMASK)

#define FORCEMITOMASK	(1<<29)
#define FORCEMITODEBUG	if (GDKdebug & FORCEMITOMASK)

/*
 * @- GDK session handling
 * @multitable @columnfractions 0.08 0.7
 * @item int
 * @tab GDKinit (char *db, char *dbpath, int allocmap)
 * @item int
 * @tab GDKexit (int status)
 * @end multitable
 *
 * The session is bracketed by GDKinit and GDKexit. Initialization
 * involves setting up the administration for database access, such as
 * memory allocation for the database buffer pool.  During the exit
 * phase any pending transaction is aborted and the database is freed
 * for access by other users.  A zero is returned upon encountering an
 * erroneous situation.
 *
 * @- Definitions
 * The interface definitions for the application programs are shown
 * below.  The global variables should not be modified directly.
 */
#ifndef TRUE
#define TRUE		true
#define FALSE		false
#endif

#define IDLENGTH	64	/* maximum BAT id length */
#define BATMARGIN	1.2	/* extra free margin for new heaps */
#define BATTINY_BITS	8
#define BATTINY		((BUN)1<<BATTINY_BITS)	/* minimum allocation buncnt for a BAT */

#define TYPE_void	0
#define TYPE_bit	1
#define TYPE_bte	2
#define TYPE_sht	3
#define TYPE_bat	4	/* BAT id: index in BBPcache */
#define TYPE_int	5
#define TYPE_oid	6
#define TYPE_ptr	7	/* C pointer! */
#define TYPE_flt	8
#define TYPE_dbl	9
#define TYPE_lng	10
#ifdef HAVE_HGE
#define TYPE_hge	11
#define TYPE_str	12
#else
#define TYPE_str	11
#endif
#define TYPE_any	255	/* limit types to <255! */

typedef int8_t bit;
typedef int8_t bte;
typedef int16_t sht;
typedef int64_t lng;
typedef uint64_t ulng;

#define SIZEOF_OID	SIZEOF_SIZE_T
typedef size_t oid;
#define OIDFMT		"%zu"

typedef int bat;		/* Index into BBP */
typedef void *ptr;		/* Internal coding of types */

#define SIZEOF_PTR	SIZEOF_VOID_P
typedef float flt;
typedef double dbl;
typedef char *str;

#define SIZEOF_LNG		8
#define LL_CONSTANT(val)	INT64_C(val)
#define LLFMT			"%" PRId64
#define ULLFMT			"%" PRIu64

typedef oid var_t;		/* type used for heap index of var-sized BAT */
#define SIZEOF_VAR_T	SIZEOF_OID
#define VARFMT		OIDFMT

#if SIZEOF_VAR_T == SIZEOF_INT
#define VAR_MAX		((var_t) INT_MAX)
#else
#define VAR_MAX		((var_t) INT64_MAX)
#endif

typedef oid BUN;		/* BUN position */
#define SIZEOF_BUN	SIZEOF_OID
#define BUNFMT		OIDFMT
/* alternatively:
typedef size_t BUN;
#define SIZEOF_BUN	SIZEOF_SIZE_T
#define BUNFMT		"%zu"
*/
#if SIZEOF_BUN == SIZEOF_INT
#define BUN_NONE ((BUN) INT_MAX)
#else
#define BUN_NONE ((BUN) INT64_MAX)
#endif
#define BUN_MAX (BUN_NONE - 1)	/* maximum allowed size of a BAT */

#define BUN2 2
#define BUN4 4
#if SIZEOF_BUN > 4
#define BUN8 8
#endif
typedef uint16_t BUN2type;
typedef uint32_t BUN4type;
#if SIZEOF_BUN > 4
typedef uint64_t BUN8type;
#endif
#define BUN2_NONE ((BUN2type) UINT16_C(0xFFFF))
#define BUN4_NONE ((BUN4type) UINT32_C(0xFFFFFFFF))
#if SIZEOF_BUN > 4
#define BUN8_NONE ((BUN8type) UINT64_C(0xFFFFFFFFFFFFFFFF))
#endif


/*
 * @- Checking and Error definitions:
 */
typedef enum { GDK_FAIL, GDK_SUCCEED } gdk_return;

#define ATOMextern(t)	(ATOMstorage(t) >= TYPE_str)

/* Heap storage modes */
typedef enum {
	STORE_MEM     = 0,	/* load into GDKmalloced memory */
	STORE_MMAP    = 1,	/* mmap() into virtual memory */
	STORE_PRIV    = 2,	/* BAT copy of copy-on-write mmap */
	STORE_CMEM    = 3,	/* load into malloc (not GDKmalloc) memory*/
	STORE_NOWN    = 4,	/* memory not owned by the BAT */
	STORE_MMAPABS = 5,	/* mmap() into virtual memory from an
				 * absolute path (not part of dbfarm) */
	STORE_INVALID		/* invalid value, used to indicate error */
} storage_t;

typedef struct {
	size_t free;		/* index where free area starts. */
	size_t size;		/* size of the heap (bytes) */
	char *base;		/* base pointer in memory. */
	char filename[32];	/* file containing image of the heap */

	bool copied:1,		/* a copy of an existing map. */
		hashash:1,	/* the string heap contains hash values */
		forcemap:1,	/* force STORE_MMAP even if heap exists */
		cleanhash:1,	/* string heaps must clean hash */
		dirty:1;	/* specific heap dirty marker */
	storage_t storage;	/* storage mode (mmap/malloc). */
	storage_t newstorage;	/* new desired storage mode at re-allocation. */
	bte farmid;		/* id of farm where heap is located */
	bat parentid;		/* cache id of VIEW parent bat */
} Heap;

typedef struct {
	int type;		/* type of index entity */
	int width;		/* width of hash entries */
	BUN nil;		/* nil representation */
	BUN lim;		/* collision list size */
	BUN mask;		/* number of hash buckets-1 (power of 2) */
	void *Hash;		/* hash table */
	void *Link;		/* collision list */
	Heap heap;		/* heap where the hash is stored */
} Hash;

typedef struct Imprints Imprints;

/*
 * @+ Binary Association Tables
 * Having gone to the previous preliminary definitions, we will now
 * introduce the structure of Binary Association Tables (BATs) in
 * detail. They are the basic storage unit on which GDK is modeled.
 *
 * The BAT holds an unlimited number of binary associations, called
 * BUNs (@strong{Binary UNits}).  The two attributes of a BUN are
 * called @strong{head} (left) and @strong{tail} (right) in the
 * remainder of this document.
 *
 *  @c image{http://monetdb.cwi.nl/projects/monetdb-mk/imgs/bat1,,,,feps}
 *
 * The above figure shows what a BAT looks like. It consists of two
 * columns, called head and tail, such that we have always binary
 * tuples (BUNs). The overlooking structure is the @strong{BAT
 * record}.  It points to a heap structure called the @strong{BUN
 * heap}.  This heap contains the atomic values inside the two
 * columns. If they are fixed-sized atoms, these atoms reside directly
 * in the BUN heap. If they are variable-sized atoms (such as string
 * or polygon), however, the columns has an extra heap for storing
 * those (such @strong{variable-sized atom heaps} are then referred to
 * as @strong{Head Heap}s and @strong{Tail Heap}s). The BUN heap then
 * contains integer byte-offsets (fixed-sized, of course) into a head-
 * or tail-heap.
 *
 * The BUN heap contains a contiguous range of BUNs. It starts after
 * the @strong{first} pointer, and finishes at the end in the
 * @strong{free} area of the BUN. All BUNs after the @strong{inserted}
 * pointer have been added in the last transaction (and will be
 * deleted on a transaction abort). All BUNs between the
 * @strong{deleted} pointer and the @strong{first} have been deleted
 * in this transaction (and will be reinserted at a transaction
 * abort).
 *
 * The location of a certain BUN in a BAT may change between
 * successive library routine invocations.  Therefore, one should
 * avoid keeping references into the BAT storage area for long
 * periods.
 *
 * Passing values between the library routines and the enclosing C
 * program is primarily through value pointers of type ptr. Pointers
 * into the BAT storage area should only be used for retrieval. Direct
 * updates of data stored in a BAT is forbidden. The user should
 * adhere to the interface conventions to guarantee the integrity
 * rules and to maintain the (hidden) auxiliary search structures.
 *
 * @- GDK variant record type
 * When manipulating values, MonetDB puts them into value records.
 * The built-in types have a direct entry in the union. Others should
 * be represented as a pointer of memory in pval or as a string, which
 * is basically the same. In such cases the len field indicates the
 * size of this piece of memory.
 */
typedef struct {
	union {			/* storage is first in the record */
		int ival;
		oid oval;
		sht shval;
		bte btval;
		flt fval;
		ptr pval;
		bat bval;
		str sval;
		dbl dval;
		lng lval;
#ifdef HAVE_HGE
		hge hval;
#endif
	} val;
	size_t len;
	int vtype;
} *ValPtr, ValRecord;

/* interface definitions */
gdk_export ptr VALconvert(int typ, ValPtr t);
gdk_export char *VALformat(const ValRecord *res);
gdk_export ValPtr VALcopy(ValPtr dst, const ValRecord *src);
gdk_export ValPtr VALinit(ValPtr d, int tpe, const void *s);
gdk_export void VALempty(ValPtr v);
gdk_export void VALclear(ValPtr v);
gdk_export ValPtr VALset(ValPtr v, int t, ptr p);
gdk_export void *VALget(ValPtr v);
gdk_export int VALcmp(const ValRecord *p, const ValRecord *q);
gdk_export int VALisnil(const ValRecord *v);

/*
 * @- The BAT record
 * The elements of the BAT structure are introduced in the remainder.
 * Instead of using the underlying types hidden beneath it, one should
 * use a @emph{BAT} type that is supposed to look like this:
 * @verbatim
 * typedef struct {
 *           // static BAT properties
 *           bat    batCacheid;       // bat id: index in BBPcache
 *           int    batPersistence;   // persistence mode
 *           bit    batCopiedtodisk;  // BAT is saved on disk?
 *           // dynamic BAT properties
 *           int    batHeat;          // heat of BAT in the BBP
 *           sht    batDirty;         // BAT modified after last commit?
 *           bit    batDirtydesc;     // BAT descriptor specific dirty flag
 *           Heap*  batBuns;          // Heap where the buns are stored
 *           // DELTA status
 *           BUN    batInserted;      // first inserted BUN
 *           BUN    batCount;         // Tuple count
 *           // Tail properties
 *           int    ttype;            // Tail type number
 *           str    tident;           // name for tail column
 *           bit    tkey;             // tail values are unique
 *           bit    tunique;          // tail values must be kept unique
 *           bit    tnonil;           // tail has no nils
 *           bit    tsorted;          // are tail values currently ordered?
 *           bit    tvarsized;        // for speed: tail type is varsized?
 *           // Tail storage
 *           int    tloc;             // byte-offset in BUN for tail elements
 *           Heap   *theap;           // heap for varsized tail values
 *           Hash   *thash;           // linear chained hash table on tail
 *           Imprints *timprints;     // column imprints index on tail
 *           orderidx torderidx;      // order oid index on tail
 *  } BAT;
 * @end verbatim
 *
 * The internal structure of the @strong{BAT} record is in fact much
 * more complex, but GDK programmers should refrain of making use of
 * that.
 *
 * Since we don't want to pay cost to keep both views in line with
 * each other under BAT updates, we work with shared pieces of memory
 * between the two views. An update to one will thus automatically
 * update the other.  In the same line, we allow @strong{synchronized
 * BATs} (BATs with identical head columns, and marked as such in the
 * @strong{BAT Alignment} interface) now to be clustered horizontally.
 *
 *  @c image{http://monetdb.cwi.nl/projects/monetdb-mk/imgs/bat2,,,,feps}
 */

typedef struct {
	/* dynamic bat properties */
	MT_Id tid;		/* which thread created it */
	unsigned int
	 copiedtodisk:1,	/* once written */
	 dirty:1,		/* dirty wrt disk? */
	 dirtyflushed:1,	/* was dirty before commit started? */
	 descdirty:1,		/* bat descriptor dirty marker */
	 restricted:2,		/* access privileges */
	 persistence:1,		/* should the BAT persist on disk? */
	 role:8,		/* role of the bat */
	 unused:17;		/* value=0 for now (sneakily used by mat.c) */
	int sharecnt;		/* incoming view count */

	/* delta status administration */
	BUN inserted;		/* start of inserted elements */
	BUN count;		/* tuple count */
	BUN capacity;		/* tuple capacity */
} BATrec;

typedef struct PROPrec PROPrec;

/* see also comment near BATassertProps() for more information about
 * the properties */
typedef struct {
	str id;			/* label for column */

	unsigned short width;	/* byte-width of the atom array */
	bte type;		/* type id. */
	bte shift;		/* log2 of bun width */
<<<<<<< HEAD
	bool varsized:1,	/* varsized/void (1) or fixedsized (0) */
=======
	bool varsized:1,	/* varsized (true) or fixedsized (false) */
>>>>>>> f425841f
		key:1,		/* no duplicate values present */
		unique:1,	/* no duplicate values allowed */
		nonil:1,	/* there are no nils in the column */
		nil:1,		/* there is a nil in the column */
		sorted:1,	/* column is sorted in ascending order */
		revsorted:1;	/* column is sorted in descending order */
	BUN nokey[2];		/* positions that prove key==FALSE */
	BUN nosorted;		/* position that proves sorted==FALSE */
	BUN norevsorted;	/* position that proves revsorted==FALSE */
	oid seq;		/* start of dense sequence */

	Heap heap;		/* space for the column. */
	Heap *vheap;		/* space for the varsized data. */
	Hash *hash;		/* hash table */
	Imprints *imprints;	/* column imprints index */
	Heap *orderidx;		/* order oid index */

	PROPrec *props;		/* list of dynamic properties stored in the bat descriptor */
} COLrec;

#define ORDERIDXOFF		3

/* assert that atom width is power of 2, i.e., width == 1<<shift */
#define assert_shift_width(shift,width) assert(((shift) == 0 && (width) == 0) || ((unsigned)1<<(shift)) == (unsigned)(width))

#define GDKLIBRARY_HEADED	061033U	/* head properties are stored */
#define GDKLIBRARY_NOKEY	061034U	/* nokey values can't be trusted */
#define GDKLIBRARY_BADEMPTY	061035U	/* possibility of duplicate empty str */
#define GDKLIBRARY_TALIGN	061036U	/* talign field in BBP.dir */
#define GDKLIBRARY_NIL_NAN	061037U	/* flt/dbl NIL not represented by NaN */
#define GDKLIBRARY		061040U

typedef struct BAT {
	/* static bat properties */
	bat batCacheid;		/* index into BBP */
	oid hseqbase;		/* head seq base */

	/* dynamic column properties */
	COLrec T;		/* column info */

	BATrec S;		/* the BAT properties */
} BAT;

typedef struct BATiter {
	BAT *b;
	oid tvid;
} BATiter;

/* macros to hide complexity of the BAT structure */
#define batPersistence	S.persistence
#define batCopiedtodisk	S.copiedtodisk
#define batDirty	S.dirty
#define batConvert	S.convert
#define batDirtyflushed	S.dirtyflushed
#define batDirtydesc	S.descdirty
#define batInserted	S.inserted
#define batCount	S.count
#define batCapacity	S.capacity
#define batSharecnt	S.sharecnt
#define batRestricted	S.restricted
#define batRole		S.role
#define creator_tid	S.tid
#define ttype		T.type
#define tkey		T.key
#define tunique		T.unique
#define tvarsized	T.varsized
#define tseqbase	T.seq
#define tsorted		T.sorted
#define trevsorted	T.revsorted
#define tident		T.id
#define torderidx	T.orderidx
#define twidth		T.width
#define tshift		T.shift
#define tnonil		T.nonil
#define tnil		T.nil
#define tnokey		T.nokey
#define tnosorted	T.nosorted
#define tnorevsorted	T.norevsorted
#define theap		T.heap
#define tvheap		T.vheap
#define thash		T.hash
#define timprints	T.imprints
#define tprops		T.props



/*
 * @- Heap Management
 * Heaps are the low-level entities of mass storage in
 * BATs. Currently, they can either be stored on disk, loaded into
 * memory, or memory mapped.
 * @multitable @columnfractions 0.08 0.7
 * @item int
 * @tab
 *  HEAPalloc (Heap *h, size_t nitems, size_t itemsize);
 * @item int
 * @tab
 *  HEAPfree (Heap *h, int remove);
 * @item int
 * @tab
 *  HEAPextend (Heap *h, size_t size, int mayshare);
 * @item int
 * @tab
 *  HEAPload (Heap *h, str nme,ext, int trunc);
 * @item int
 * @tab
 *  HEAPsave (Heap *h, str nme,ext);
 * @item int
 * @tab
 *  HEAPcopy (Heap *dst,*src);
 * @item int
 * @tab
 *  HEAPdelete (Heap *dst, str o, str ext);
 * @item int
 * @tab
 *  HEAPwarm (Heap *h);
 * @end multitable
 *
 *
 * These routines should be used to alloc free or extend heaps; they
 * isolate you from the different ways heaps can be accessed.
 */
gdk_export gdk_return HEAPextend(Heap *h, size_t size, int mayshare)
	__attribute__ ((__warn_unused_result__));
gdk_export size_t HEAPvmsize(Heap *h);
gdk_export size_t HEAPmemsize(Heap *h);

/*
 * @- Internal HEAP Chunk Management
 * Heaps are used in BATs to store data for variable-size atoms.  The
 * implementor must manage malloc()/free() functionality for atoms in
 * this heap. A standard implementation is provided here.
 *
 * @table @code
 * @item void
 * HEAP_initialize  (Heap* h, size_t nbytes, size_t nprivate, int align )
 * @item void
 * HEAP_destroy     (Heap* h)
 * @item var_t
 * HEAP_malloc      (Heap* heap, size_t nbytes)
 * @item void
 * HEAP_free        (Heap *heap, var_t block)
 * @item int
 * HEAP_private     (Heap* h)
 * @item void
 * HEAP_printstatus (Heap* h)
 * @end table
 *
 * The heap space starts with a private space that is left untouched
 * by the normal chunk allocation.  You can use this private space
 * e.g. to store the root of an rtree HEAP_malloc allocates a chunk of
 * memory on the heap, and returns an index to it.  HEAP_free frees a
 * previously allocated chunk HEAP_private returns an integer index to
 * private space.
 */

gdk_export void HEAP_initialize(
	Heap *heap,		/* nbytes -- Initial size of the heap. */
	size_t nbytes,		/* alignment -- for objects on the heap. */
	size_t nprivate,	/* nprivate -- Size of private space */
	int alignment		/* alignment restriction for allocated chunks */
	);

gdk_export var_t HEAP_malloc(Heap *heap, size_t nbytes);
gdk_export void HEAP_free(Heap *heap, var_t block);

/*
 * @- BAT construction
 * @multitable @columnfractions 0.08 0.7
 * @item @code{BAT* }
 * @tab COLnew (oid headseq, int tailtype, BUN cap, int role)
 * @item @code{BAT* }
 * @tab BATextend (BAT *b, BUN newcap)
 * @end multitable
 *
 * A temporary BAT is instantiated using COLnew with the type aliases
 * of the required binary association. The aliases include the
 * built-in types, such as TYPE_int....TYPE_ptr, and the atomic types
 * introduced by the user. The initial capacity to be accommodated
 * within a BAT is indicated by cap.  Their extend is automatically
 * incremented upon storage overflow.  Failure to create the BAT
 * results in a NULL pointer.
 *
 * The routine BATclone creates an empty BAT storage area with the
 * properties inherited from its argument.
 */
#define BATDELETE	(-9999)

gdk_export BAT *COLnew(oid hseq, int tltype, BUN capacity, int role)
	__attribute__((warn_unused_result));
gdk_export BAT *BATdense(oid hseq, oid tseq, BUN cnt)
	__attribute__((warn_unused_result));
gdk_export gdk_return BATextend(BAT *b, BUN newcap)
	__attribute__ ((__warn_unused_result__));

/* internal */
gdk_export bte ATOMelmshift(int sz);

/*
 * @- BUN manipulation
 * @multitable @columnfractions 0.08 0.7
 * @item BAT*
 * @tab BATappend (BAT *b, BAT *n, BAT *s, bit force)
 * @item BAT*
 * @tab BUNappend (BAT *b, ptr right, bit force)
 * @item BAT*
 * @tab BUNreplace (BAT *b, oid left, ptr right, bit force)
 * @item int
 * @tab BUNfnd (BAT *b, ptr tail)
 * @item BUN
 * @tab BUNlocate (BAT *b, ptr head, ptr tail)
 * @item ptr
 * @tab BUNtail (BAT *b, BUN p)
 * @end multitable
 *
 * The BATs contain a number of fixed-sized slots to store the binary
 * associations.  These slots are called BUNs or BAT units. A BUN
 * variable is a pointer into the storage area of the BAT, but it has
 * limited validity. After a BAT modification, previously obtained
 * BUNs may no longer reside at the same location.
 *
 * The association list does not contain holes.  This density permits
 * users to quickly access successive elements without the need to
 * test the items for validity. Moreover, it simplifies transport to
 * disk and other systems. The negative effect is that the user should
 * be aware of the evolving nature of the sequence, which may require
 * copying the BAT first.
 *
 * The update operations come in two flavors: BUNappend and
 * BUNreplace.  The batch version of BUNappend is BATappend.
 *
 * The routine BUNfnd provides fast access to a single BUN providing a
 * value for the tail of the binary association.
 *
 * The routine BUNtail returns a pointer to the second value in an
 * association.  To guard against side effects on the BAT, one should
 * normally copy this value into a scratch variable for further
 * processing.
 *
 * Behind the interface we use several macros to access the BUN fixed
 * part and the variable part. The BUN operators always require a BAT
 * pointer and BUN identifier.
 * @itemize
 * @item
 * BATttype(b) finds out the type of a BAT.
 * @item
 * BUNlast(b) returns the BUN pointer directly after the last BUN
 * in the BAT.
 * @end itemize
 */
/* NOTE: `p' is evaluated after a possible upgrade of the heap */
#if SIZEOF_VAR_T == 8
#define Tputvalue(b, p, v, copyall)					\
	do {								\
		if ((b)->tvarsized && (b)->ttype) {			\
			var_t _d;					\
			ptr _ptr;					\
			ATOMputVAR((b)->ttype, (b)->tvheap, &_d, v);	\
			if ((b)->twidth < SIZEOF_VAR_T &&		\
			    ((b)->twidth <= 2 ? _d - GDK_VAROFFSET : _d) >= ((size_t) 1 << (8 * (b)->twidth))) { \
				/* doesn't fit in current heap, upgrade it */ \
				if (GDKupgradevarheap((b), _d, (copyall), (b)->batRestricted == BAT_READ) != GDK_SUCCEED) \
					goto bunins_failed;		\
			}						\
			_ptr = (p);					\
			switch ((b)->twidth) {				\
			case 1:						\
				* (unsigned char *) _ptr = (unsigned char) (_d - GDK_VAROFFSET); \
				break;					\
			case 2:						\
				* (unsigned short *) _ptr = (unsigned short) (_d - GDK_VAROFFSET); \
				break;					\
			case 4:						\
				* (unsigned int *) _ptr = (unsigned int) _d; \
				break;					\
			case 8:						\
				* (var_t *) _ptr = _d;			\
				break;					\
			}						\
		} else {						\
			ATOMputFIX((b)->ttype, (p), v);			\
		}							\
	} while (false)
#define Treplacevalue(b, p, v)						\
	do {								\
		if ((b)->tvarsized && (b)->ttype) {			\
			var_t _d;					\
			ptr _ptr;					\
			_ptr = (p);					\
			switch ((b)->twidth) {				\
			case 1:						\
				_d = (var_t) * (unsigned char *) _ptr + GDK_VAROFFSET; \
				break;					\
			case 2:						\
				_d = (var_t) * (unsigned short *) _ptr + GDK_VAROFFSET; \
				break;					\
			case 4:						\
				_d = (var_t) * (unsigned int *) _ptr;	\
				break;					\
			case 8:						\
				_d = * (var_t *) _ptr;			\
				break;					\
			}						\
			ATOMreplaceVAR((b)->ttype, (b)->tvheap, &_d, v); \
			if ((b)->twidth < SIZEOF_VAR_T &&		\
			    ((b)->twidth <= 2 ? _d - GDK_VAROFFSET : _d) >= ((size_t) 1 << (8 * (b)->twidth))) { \
				/* doesn't fit in current heap, upgrade it */ \
				if (GDKupgradevarheap((b), _d, false, (b)->batRestricted == BAT_READ) != GDK_SUCCEED) \
					goto bunins_failed;		\
			}						\
			_ptr = (p);					\
			switch ((b)->twidth) {				\
			case 1:						\
				* (unsigned char *) _ptr = (unsigned char) (_d - GDK_VAROFFSET); \
				break;					\
			case 2:						\
				* (unsigned short *) _ptr = (unsigned short) (_d - GDK_VAROFFSET); \
				break;					\
			case 4:						\
				* (unsigned int *) _ptr = (unsigned int) _d; \
				break;					\
			case 8:						\
				* (var_t *) _ptr = _d;			\
				break;					\
			}						\
		} else {						\
			ATOMreplaceFIX((b)->ttype, (p), v);		\
		}							\
	} while (false)
#else
#define Tputvalue(b, p, v, copyall)					\
	do {								\
		if ((b)->tvarsized && (b)->ttype) {			\
			var_t _d;					\
			ptr _ptr;					\
			ATOMputVAR((b)->ttype, (b)->tvheap, &_d, v);	\
			if ((b)->twidth < SIZEOF_VAR_T &&		\
			    ((b)->twidth <= 2 ? _d - GDK_VAROFFSET : _d) >= ((size_t) 1 << (8 * (b)->twidth))) { \
				/* doesn't fit in current heap, upgrade it */ \
				if (GDKupgradevarheap((b), _d, (copyall), (b)->batRestricted == BAT_READ) != GDK_SUCCEED) \
					goto bunins_failed;		\
			}						\
			_ptr = (p);					\
			switch ((b)->twidth) {				\
			case 1:						\
				* (unsigned char *) _ptr = (unsigned char) (_d - GDK_VAROFFSET); \
				break;					\
			case 2:						\
				* (unsigned short *) _ptr = (unsigned short) (_d - GDK_VAROFFSET); \
				break;					\
			case 4:						\
				* (var_t *) _ptr = _d;			\
				break;					\
			}						\
		} else {						\
			ATOMputFIX((b)->ttype, (p), v);			\
		}							\
	} while (false)
#define Treplacevalue(b, p, v)						\
	do {								\
		if ((b)->tvarsized && (b)->ttype) {			\
			var_t _d;					\
			ptr _ptr;					\
			_ptr = (p);					\
			switch ((b)->twidth) {				\
			case 1:						\
				_d = (var_t) * (unsigned char *) _ptr + GDK_VAROFFSET; \
				break;					\
			case 2:						\
				_d = (var_t) * (unsigned short *) _ptr + GDK_VAROFFSET; \
				break;					\
			case 4:						\
				_d = * (var_t *) _ptr;			\
				break;					\
			}						\
			ATOMreplaceVAR((b)->ttype, (b)->tvheap, &_d, v); \
			if ((b)->twidth < SIZEOF_VAR_T &&		\
			    ((b)->twidth <= 2 ? _d - GDK_VAROFFSET : _d) >= ((size_t) 1 << (8 * (b)->twidth))) { \
				/* doesn't fit in current heap, upgrade it */ \
				if (GDKupgradevarheap((b), _d, false, (b)->batRestricted == BAT_READ) != GDK_SUCCEED) \
					goto bunins_failed;		\
			}						\
			_ptr = (p);					\
			switch ((b)->twidth) {				\
			case 1:						\
				* (unsigned char *) _ptr = (unsigned char) (_d - GDK_VAROFFSET); \
				break;					\
			case 2:						\
				* (unsigned short *) _ptr = (unsigned short) (_d - GDK_VAROFFSET); \
				break;					\
			case 4:						\
				* (var_t *) _ptr = _d;			\
				break;					\
			}						\
		} else {						\
			ATOMreplaceFIX((b)->ttype, (p), v);		\
		}							\
	} while (false)
#endif
#define tfastins_nocheck(b, p, v, s)			\
	do {						\
		(b)->theap.free += (s);			\
		(b)->theap.dirty |= (s) != 0;		\
		Tputvalue((b), Tloc((b), (p)), (v), 0);	\
	} while (false)

#define bunfastapp_nocheck(b, p, t, ts)		\
	do {					\
		tfastins_nocheck(b, p, t, ts);	\
		(b)->batCount++;		\
	} while (false)

#define bunfastapp_nocheck_inc(b, p, t)			\
	do {						\
		bunfastapp_nocheck(b, p, t, Tsize(b));	\
		p++;					\
	} while (false)

#define bunfastapp(b, t)						\
	do {								\
		BUN _p = BUNlast(b);					\
		if (_p >= BATcapacity(b)) {				\
			if (_p == BUN_MAX || BATcount(b) == BUN_MAX) {	\
				GDKerror("bunfastapp: too many elements to accomodate (" BUNFMT ")\n", BUN_MAX); \
				goto bunins_failed;			\
			}						\
			if (BATextend((b), BATgrows(b)) != GDK_SUCCEED)	\
				goto bunins_failed;			\
		}							\
		bunfastapp_nocheck(b, _p, t, Tsize(b));			\
	} while (false)

gdk_export gdk_return GDKupgradevarheap(BAT *b, var_t v, int copyall, int mayshare)
	__attribute__ ((__warn_unused_result__));
gdk_export gdk_return BUNappend(BAT *b, const void *right, bit force)
	__attribute__ ((__warn_unused_result__));
gdk_export gdk_return BATappend(BAT *b, BAT *n, BAT *s, bit force)
	__attribute__ ((__warn_unused_result__));

gdk_export gdk_return BUNdelete(BAT *b, oid o)
	__attribute__ ((__warn_unused_result__));
gdk_export gdk_return BATdel(BAT *b, BAT *d)
	__attribute__ ((__warn_unused_result__));

gdk_export gdk_return BUNinplace(BAT *b, BUN p, const void *right, bit force)
	__attribute__ ((__warn_unused_result__));
gdk_export gdk_return BATreplace(BAT *b, BAT *p, BAT *n, bit force)
	__attribute__ ((__warn_unused_result__));

/* Functions to perform a binary search on a sorted BAT.
 * See gdk_search.c for details. */
gdk_export BUN SORTfnd(BAT *b, const void *v);
gdk_export BUN SORTfndfirst(BAT *b, const void *v);
gdk_export BUN SORTfndlast(BAT *b, const void *v);

gdk_export BUN ORDERfnd(BAT *b, const void *v);
gdk_export BUN ORDERfndfirst(BAT *b, const void *v);
gdk_export BUN ORDERfndlast(BAT *b, const void *v);

gdk_export BUN BUNfnd(BAT *b, const void *right);

#define BUNfndVOID(b, v)						\
	((is_oid_nil(*(const oid*)(v)) ^ is_oid_nil((b)->tseqbase)) |	\
		(*(const oid*)(v) < (b)->tseqbase) |			\
		(*(const oid*)(v) >= (b)->tseqbase + (b)->batCount) ?	\
	 BUN_NONE :							\
	 (BUN) (*(const oid*)(v) - (b)->tseqbase))

#define BATttype(b)	(BATtdense(b) ? TYPE_oid : (b)->ttype)
#define Tbase(b)	((b)->tvheap->base)

#define Tsize(b)	((b)->twidth)

#define tailsize(b,p)	((b)->ttype?((size_t)(p))<<(b)->tshift:0)

#define Tloc(b,p)	((b)->theap.base+(((size_t)(p))<<(b)->tshift))

typedef var_t stridx_t;
#define SIZEOF_STRIDX_T SIZEOF_VAR_T
#define GDK_VARALIGN SIZEOF_STRIDX_T

#if SIZEOF_VAR_T == 8
#define VarHeapValRaw(b,p,w)						\
	((w) == 1 ? (var_t) ((unsigned char *) (b))[p] + GDK_VAROFFSET : \
	 (w) == 2 ? (var_t) ((unsigned short *) (b))[p] + GDK_VAROFFSET : \
	 (w) == 4 ? (var_t) ((unsigned int *) (b))[p] :			\
	 ((var_t *) (b))[p])
#else
#define VarHeapValRaw(b,p,w)						\
	((w) == 1 ? (var_t) ((unsigned char *) (b))[p] + GDK_VAROFFSET : \
	 (w) == 2 ? (var_t) ((unsigned short *) (b))[p] + GDK_VAROFFSET : \
	 ((var_t *) (b))[p])
#endif
#define VarHeapVal(b,p,w) ((size_t) VarHeapValRaw(b,p,w))
#define BUNtvaroff(bi,p) VarHeapVal((bi).b->theap.base, (p), (bi).b->twidth)

#define BUNtloc(bi,p)	Tloc((bi).b,p)
#define BUNtpos(bi,p)	Tpos(&(bi),p)
#define BUNtvar(bi,p)	(assert((bi).b->ttype && (bi).b->tvarsized), Tbase((bi).b)+BUNtvaroff(bi,p))
#define BUNtail(bi,p)	((bi).b->ttype?(bi).b->tvarsized?BUNtvar(bi,p):BUNtloc(bi,p):BUNtpos(bi,p))

static inline BATiter
bat_iterator(BAT *b)
{
	BATiter bi;

	bi.b = b;
	bi.tvid = 0;
	return bi;
}

#define BUNlast(b)	(assert((b)->batCount <= BUN_MAX), (b)->batCount)

#define BATcount(b)	((b)->batCount)

/*
 * @- BAT properties
 * @multitable @columnfractions 0.08 0.7
 * @item BUN
 * @tab BATcount (BAT *b)
 * @item void
 * @tab BATsetcapacity (BAT *b, BUN cnt)
 * @item void
 * @tab BATsetcount (BAT *b, BUN cnt)
 * @item BAT *
 * @tab BATkey (BAT *b, bool onoff)
 * @item BAT *
 * @tab BATmode (BAT *b, int mode)
 * @item BAT *
 * @tab BATsetaccess (BAT *b, int mode)
 * @item int
 * @tab BATdirty (BAT *b)
 * @item int
 * @tab BATgetaccess (BAT *b)
 * @end multitable
 *
 * The function BATcount returns the number of associations stored in
 * the BAT.
 *
 * The BAT is given a new logical name using BBPrename.
 *
 * The integrity properties to be maintained for the BAT are
 * controlled separately.  A key property indicates that duplicates in
 * the association dimension are not permitted.
 *
 * The persistency indicator tells the retention period of BATs.  The
 * system support three modes: PERSISTENT and TRANSIENT.
 * The PERSISTENT BATs are automatically saved upon session boundary
 * or transaction commit.  TRANSIENT BATs are removed upon transaction
 * boundary.  All BATs are initially TRANSIENT unless their mode is
 * changed using the routine BATmode.
 *
 * The BAT properties may be changed at any time using BATkey
 * and BATmode.
 *
 * Valid BAT access properties can be set with BATsetaccess and
 * BATgetaccess: BAT_READ, BAT_APPEND, and BAT_WRITE.  BATs can be
 * designated to be read-only. In this case some memory optimizations
 * may be made (slice and fragment bats can point to stable subsets of
 * a parent bat).  A special mode is append-only. It is then allowed
 * to insert BUNs at the end of the BAT, but not to modify anything
 * that already was in there.
 */
gdk_export BUN BATcount_no_nil(BAT *b);
gdk_export void BATsetcapacity(BAT *b, BUN cnt);
gdk_export void BATsetcount(BAT *b, BUN cnt);
gdk_export BUN BATgrows(BAT *b);
gdk_export gdk_return BATkey(BAT *b, bool onoff);
gdk_export gdk_return BATmode(BAT *b, int onoff);
gdk_export gdk_return BATroles(BAT *b, const char *tnme);
gdk_export void BAThseqbase(BAT *b, oid o);
gdk_export void BATtseqbase(BAT *b, oid o);
gdk_export gdk_return BATsetaccess(BAT *b, int mode);
gdk_export int BATgetaccess(BAT *b);


#define BATdirty(b)	(!(b)->batCopiedtodisk || (b)->batDirty ||	\
			 (b)->batDirtydesc ||				\
			 (b)->theap.dirty ||				\
			 ((b)->tvheap?(b)->tvheap->dirty:false))

#define PERSISTENT		0
#define TRANSIENT		1
#define LOG_DIR			2
#define SHARED_LOG_DIR		3

#define BAT_WRITE		0	/* all kinds of access allowed */
#define BAT_READ		1	/* only read-access allowed */
#define BAT_APPEND		2	/* only reads and appends allowed */

#define BATcapacity(b)	(b)->batCapacity
/*
 * @- BAT manipulation
 * @multitable @columnfractions 0.08 0.7
 * @item BAT *
 * @tab BATclear (BAT *b, int force)
 * @item BAT *
 * @tab COLcopy (BAT *b, int tt, int writeable, int role)
 * @end multitable
 *
 * The routine BATclear removes the binary associations, leading to an
 * empty, but (re-)initialized BAT. Its properties are retained.  A
 * temporary copy is obtained with Colcopy. The new BAT has an unique
 * name.
 */
gdk_export gdk_return BATclear(BAT *b, int force);
gdk_export BAT *COLcopy(BAT *b, int tt, int writeable, int role);

gdk_export gdk_return BATgroup(BAT **groups, BAT **extents, BAT **histo, BAT *b, BAT *s, BAT *g, BAT *e, BAT *h)
	__attribute__ ((__warn_unused_result__));

/*
 * @- BAT Input/Output
 * @multitable @columnfractions 0.08 0.7
 * @item BAT *
 * @tab BATload (str name)
 * @item BAT *
 * @tab BATsave (BAT *b)
 * @item int
 * @tab BATdelete (BAT *b)
 * @end multitable
 *
 * A BAT created by COLnew is considered temporary until one calls the
 * routine BATsave or BATmode.  This routine reserves disk space and
 * checks for name clashes in the BAT directory. It also makes the BAT
 * persistent. The empty BAT is initially marked as ordered on both
 * columns.
 *
 * Failure to read or write the BAT results in a NULL, otherwise it
 * returns the BAT pointer.
 *
 * @- Heap Storage Modes
 * The discriminative storage modes are memory-mapped, compressed, or
 * loaded in memory.  As can be seen in the bat record, each BAT has
 * one BUN-heap (@emph{bn}), and possibly two heaps (@emph{hh} and
 * @emph{th}) for variable-sized atoms.
 */

gdk_export void BATmsync(BAT *b);

#define NOFARM (-1) /* indicate to GDKfilepath to create relative path */

gdk_export char *GDKfilepath(int farmid, const char *dir, const char *nme, const char *ext);
gdk_export gdk_return GDKcreatedir(const char *nme);

gdk_export void OIDXdestroy(BAT *b);

/*
 * @- Printing
 * @multitable @columnfractions 0.08 0.7
 * @item int
 * @tab BATprintcolumns (stream *f, int argc, BAT *b[]);
 * @end multitable
 *
 * The functions to convert BATs into ASCII. They are primarily meant for ease of
 * debugging and to a lesser extent for output processing.  Printing a
 * BAT is done essentially by looping through its components, printing
 * each association.  
 *
 */
gdk_export gdk_return BATprintcolumns(stream *s, int argc, BAT *argv[]);
gdk_export gdk_return BATprint(BAT *b);

/*
 * @- BAT clustering
 * @multitable @columnfractions 0.08 0.7
 * @item int
 * @tab BATordered (BAT *b)
 * @end multitable
 *
 * When working in a main-memory situation, clustering of data on
 * disk-pages is not important. Whenever mmap()-ed data is used
 * intensively, reducing the number of page faults is a hot issue.
 *
 * The above functions rearrange data in MonetDB heaps (used for
 * storing BUNs var-sized atoms, or accelerators). Applying these
 * clusterings will allow that MonetDB's main-memory oriented
 * algorithms work efficiently also in a disk-oriented context.
 *
 * BATordered starts a check on the tail values to see if they are
 * ordered. The result is returned and stored in the tsorted field of
 * the BAT.
 */
gdk_export int BATkeyed(BAT *b);
gdk_export int BATordered(BAT *b);
gdk_export int BATordered_rev(BAT *b);
gdk_export gdk_return BATsort(BAT **sorted, BAT **order, BAT **groups, BAT *b, BAT *o, BAT *g, int reverse, int stable)
	__attribute__ ((__warn_unused_result__));


gdk_export void GDKqsort(void *restrict h, void *restrict t, const void *restrict base, size_t n, int hs, int ts, int tpe);
gdk_export void GDKqsort_rev(void *restrict h, void *restrict t, const void *restrict base, size_t n, int hs, int ts, int tpe);

<<<<<<< HEAD
#define BATtordered(b)	((b)->tsorted)
#define BATtrevordered(b) ((b)->trevsorted)
/* BAT is dense (i.e., BATtvoid() is true and tseqbase is not NIL) */
#define BATtdense(b)	(!is_oid_nil((b)->tseqbase))
/* BATtvoid: BAT can be (or actually is) represented by TYPE_void */
#define BATtvoid(b)	(BATtdense(b) || (b)->ttype==TYPE_void)
#define BATtkey(b)	((b)->tkey || BATtdense(b))
=======
#define BATtordered(b)	((b)->ttype == TYPE_void || (b)->tsorted)
#define BATtrevordered(b) (((b)->ttype == TYPE_void && is_oid_nil((b)->tseqbase)) || (b)->trevsorted)
#define BATtdense(b)	(BATtvoid(b) && !is_oid_nil((b)->tseqbase))
#define BATtvoid(b)	(((b)->tdense && (b)->tsorted) || (b)->ttype==TYPE_void)
#define BATtkey(b)	(b->tkey || BATtdense(b))
>>>>>>> f425841f

/* set some properties that are trivial to deduce */
#define BATsettrivprop(b)						\
	do {								\
		assert(!is_oid_nil((b)->hseqbase));			\
<<<<<<< HEAD
		(b)->batDirtydesc = 1;	/* likely already set */	\
		assert(is_oid_nil((b)->tseqbase) ||			\
		       ATOMtype((b)->ttype) == TYPE_oid);		\
=======
		(b)->batDirtydesc = true;	/* likely already set */ \
		/* the other head properties should already be correct */ \
>>>>>>> f425841f
		if ((b)->ttype == TYPE_void) {				\
			if (is_oid_nil((b)->tseqbase)) {		\
				(b)->tnonil = (b)->batCount == 0;	\
				(b)->tnil = !(b)->tnonil;		\
				(b)->trevsorted = true;			\
				(b)->tkey = (b)->batCount <= 1;		\
<<<<<<< HEAD
			} else {					\
				(b)->tnonil = 1;			\
				(b)->tnil = 0;				\
				(b)->tkey = 1;				\
=======
				(b)->tdense = false;			\
			} else {					\
				(b)->tdense = true;			\
				(b)->tnonil = true;			\
				(b)->tnil = false;			\
				(b)->tkey = true;			\
>>>>>>> f425841f
				(b)->trevsorted = (b)->batCount <= 1;	\
			}						\
			(b)->tsorted = true;				\
		} else if ((b)->batCount <= 1) {			\
			if (ATOMlinear((b)->ttype)) {			\
				(b)->tsorted = true;			\
				(b)->trevsorted = true;			\
			}						\
			(b)->tkey = true;				\
			if ((b)->batCount == 0) {			\
				(b)->tnonil = true;			\
				(b)->tnil = false;			\
				if ((b)->ttype == TYPE_oid) {		\
<<<<<<< HEAD
=======
					(b)->tdense = true;		\
>>>>>>> f425841f
					(b)->tseqbase = 0;		\
				}					\
			} else if ((b)->ttype == TYPE_oid) {		\
				/* b->batCount == 1 */			\
				oid sqbs = ((const oid *) (b)->theap.base)[0]; \
				if (is_oid_nil(sqbs)) {			\
<<<<<<< HEAD
					(b)->tnonil = 0;		\
					(b)->tnil = 1;			\
				} else {				\
					(b)->tnonil = 1;		\
					(b)->tnil = 0;			\
=======
					(b)->tdense = false;		\
					(b)->tnonil = false;		\
					(b)->tnil = true;		\
				} else {				\
					(b)->tdense = true;		\
					(b)->tnonil = true;		\
					(b)->tnil = false;		\
>>>>>>> f425841f
				}					\
				(b)->tseqbase = sqbs;			\
			}						\
		}							\
		if (!ATOMlinear((b)->ttype)) {				\
			(b)->tsorted = false;				\
			(b)->trevsorted = false;			\
		}							\
	} while (false)

/*
 * @+ BAT Buffer Pool
 * @multitable @columnfractions 0.08 0.7
 * @item int
 * @tab BBPfix (bat bi)
 * @item int
 * @tab BBPunfix (bat bi)
 * @item int
 * @tab BBPretain (bat bi)
 * @item int
 * @tab BBPrelease (bat bi)
 * @item str
 * @tab BBPname (bat bi)
 * @item bat
 * @tab BBPindex  (str nme)
 * @item BAT*
 * @tab BATdescriptor (bat bi)
 * @item bat
 * @tab BBPcacheid (BAT *b)
 * @end multitable
 *
 * The BAT Buffer Pool module contains the code to manage the storage
 * location of BATs.
 *
 * The remaining BBP tables contain status information to load, swap
 * and migrate the BATs. The core table is BBPcache which contains a
 * pointer to the BAT descriptor with its heaps.  A zero entry means
 * that the file resides on disk. Otherwise it has been read or mapped
 * into memory.
 *
 * BATs loaded into memory are retained in a BAT buffer pool.  They
 * retain their position within the cache during their life cycle,
 * which make indexing BATs a stable operation.  Their descriptor can
 * be obtained using BBPcacheid.
 *
 * The BBPindex routine checks if a BAT with a certain name is
 * registered in the buffer pools. If so, it returns its BAT id.  The
 * BATdescriptor routine has a BAT id parameter, and returns a pointer
 * to the corresponding BAT record (after incrementing the reference
 * count). The BAT will be loaded into memory, if necessary.
 *
 * The structure of the BBP file obeys the tuple format for GDK.
 *
 * The status and BAT persistency information is encoded in the status
 * field.
 */
typedef struct {
	BAT *cache;		/* if loaded: BAT* handle */
	char *logical;		/* logical name (may point at bak) */
	char bak[16];		/* logical name backup (tmp_%o) */
	bat next;		/* next BBP slot in linked list */
	BAT *desc;		/* the BAT descriptor */
	char physical[20];	/* dir + basename for storage */
	str options;		/* A string list of options */
	int refs;		/* in-memory references on which the loaded status of a BAT relies */
	int lrefs;		/* logical references on which the existence of a BAT relies */
	volatile int status;	/* status mask used for spin locking */
	/* MT_Id pid;           non-zero thread-id if this BAT is private */
} BBPrec;

gdk_export bat BBPlimit;
#define N_BBPINIT	1000
#if SIZEOF_VOID_P == 4
#define BBPINITLOG	11
#else
#define BBPINITLOG	14
#endif
#define BBPINIT		(1 << BBPINITLOG)
/* absolute maximum number of BATs is N_BBPINIT * BBPINIT
 * this also gives the longest possible "physical" name and "bak" name
 * of a BAT: the "bak" name is "tmp_%o", so at most 12 + \0 bytes on
 * 64 bit architecture and 11 + \0 on 32 bit architecture; the
 * physical name is a bit more complicated, but the longest possible
 * name is 17 + \0 bytes (16 + \0 on 32 bits) */
gdk_export BBPrec *BBP[N_BBPINIT];

/* fast defines without checks; internal use only  */
#define BBP_cache(i)	BBP[(i)>>BBPINITLOG][(i)&(BBPINIT-1)].cache
#define BBP_logical(i)	BBP[(i)>>BBPINITLOG][(i)&(BBPINIT-1)].logical
#define BBP_bak(i)	BBP[(i)>>BBPINITLOG][(i)&(BBPINIT-1)].bak
#define BBP_next(i)	BBP[(i)>>BBPINITLOG][(i)&(BBPINIT-1)].next
#define BBP_physical(i)	BBP[(i)>>BBPINITLOG][(i)&(BBPINIT-1)].physical
#define BBP_options(i)	BBP[(i)>>BBPINITLOG][(i)&(BBPINIT-1)].options
#define BBP_desc(i)	BBP[(i)>>BBPINITLOG][(i)&(BBPINIT-1)].desc
#define BBP_refs(i)	BBP[(i)>>BBPINITLOG][(i)&(BBPINIT-1)].refs
#define BBP_lrefs(i)	BBP[(i)>>BBPINITLOG][(i)&(BBPINIT-1)].lrefs
#define BBP_status(i)	BBP[(i)>>BBPINITLOG][(i)&(BBPINIT-1)].status
#define BBP_pid(i)	BBP[(i)>>BBPINITLOG][(i)&(BBPINIT-1)].pid

/* macros that nicely check parameters */
#define BBPcacheid(b)	((b)->batCacheid)
#define BBPstatus(i)	(BBPcheck((i),"BBPstatus")?BBP_status(i):-1)
#define BBPrefs(i)	(BBPcheck((i),"BBPrefs")?BBP_refs(i):-1)
#define BBPcache(i)	(BBPcheck((i),"BBPcache")?BBP_cache(i):(BAT*) NULL)
#define BBPname(i)						\
	(BBPcheck((i), "BBPname") ?				\
	 BBP[(i) >> BBPINITLOG][(i) & (BBPINIT - 1)].logical :	\
	 "")
#define BBPvalid(i)	(BBP_logical(i) != NULL && *BBP_logical(i) != '.')
#define BATgetId(b)	BBPname((b)->batCacheid)

#define BBPRENAME_ALREADY	(-1)
#define BBPRENAME_ILLEGAL	(-2)
#define BBPRENAME_LONG		(-3)

gdk_export void BBPlock(void);

gdk_export void BBPunlock(void);

gdk_export BAT *BBPquickdesc(bat b, int delaccess);

/*
 * @+ GDK Extensibility
 * GDK can be extended with new atoms, search accelerators and storage
 * modes.
 *
 * @- Atomic Type Descriptors
 * The atomic types over which the binary associations are maintained
 * are described by an atom descriptor.
 *  @multitable @columnfractions 0.08 0.7
 * @item void
 * @tab ATOMallocate    (str   nme);
 * @item int
 * @tab ATOMindex       (char *nme);
 * @item int
 * @tab ATOMdump        ();
 * @item void
 * @tab ATOMdelete      (int id);
 * @item str
 * @tab ATOMname        (int id);
 * @item unsigned int
 * @tab ATOMsize        (int id);
 * @item int
 * @tab ATOMvarsized    (int id);
 * @item ptr
 * @tab ATOMnilptr      (int id);
 * @item ssize_t
 * @tab ATOMfromstr     (int id, str s, size_t* len, ptr* v_dst);
 * @item ssize_t
 * @tab ATOMtostr       (int id, str s, size_t* len, ptr* v_dst);
 * @item hash_t
 * @tab ATOMhash        (int id, ptr val, in mask);
 * @item int
 * @tab ATOMcmp         (int id, ptr val_1, ptr val_2);
 * @item int
 * @tab ATOMfix         (int id, ptr v);
 * @item int
 * @tab ATOMunfix       (int id, ptr v);
 * @item int
 * @tab ATOMheap        (int id, Heap *hp, size_t cap);
 * @item int
 * @tab ATOMput         (int id, Heap *hp, BUN pos_dst, ptr val_src);
 * @item int
 * @tab ATOMdel         (int id, Heap *hp, BUN v_src);
 * @item size_t
 * @tab ATOMlen         (int id, ptr val);
 * @item ptr
 * @tab ATOMnil         (int id);
 * @item ssize_t
 * @tab ATOMformat      (int id, ptr val, char** buf);
 * @item int
 * @tab ATOMprint       (int id, ptr val, stream *fd);
 * @item ptr
 * @tab ATOMdup         (int id, ptr val );
 * @end multitable
 *
 * @- Atom Definition
 * User defined atomic types can be added to a running system with the
 * following interface:.
 *
 * @itemize
 * @item @emph{ATOMallocate()} registers a new atom definition if
 * there is no atom registered yet under that name.
 *
 * @item @emph{ATOMdelete()} unregisters an atom definition.
 *
 * @item @emph{ATOMindex()} looks up the atom descriptor with a certain name.
 * @end itemize
 *
 * @- Atom Manipulation
 *
 * @itemize
 * @item The @emph{ATOMname()} operation retrieves the name of an atom
 * using its id.
 *
 * @item The @emph{ATOMsize()} operation returns the atoms fixed size.
 *
 * @item The @emph{ATOMnilptr()} operation returns a pointer to the
 * nil-value of an atom. We usually take one dedicated value halfway
 * down the negative extreme of the atom range (if such a concept
 * fits), as the nil value.
 *
 * @item The @emph{ATOMnil()} operation returns a copy of the nil
 * value, allocated with GDKmalloc().
 *
 * @item The @emph{ATOMheap()} operation creates a new var-sized atom
 * heap in 'hp' with capacity 'cap'.
 *
 * @item The @emph{ATOMhash()} computes a hash index for a
 * value. `val' is a direct pointer to the atom value. Its return
 * value should be an hash_t between 0 and 'mask'.
 *
 * @item The @emph{ATOMcmp()} operation compares two atomic
 * values. Its parameters are pointers to atomic values.
 *
 * @item The @emph{ATOMlen()} operation computes the byte length for a
 * value.  `val' is a direct pointer to the atom value. Its return
 * value should be an integer between 0 and 'mask'.
 *
 * @item The @emph{ATOMdel()} operation deletes a var-sized atom from
 * its heap `hp'.  The integer byte-index of this value in the heap is
 * pointed to by `val_src'.
 *
 * @item The @emph{ATOMput()} operation inserts an atom `src_val' in a
 * BUN at `dst_pos'. This involves copying the fixed sized part in the
 * BUN. In case of a var-sized atom, this fixed sized part is an
 * integer byte-index into a heap of var-sized atoms. The atom is then
 * also copied into that heap `hp'.
 *
 * @item The @emph{ATOMfix()} and @emph{ATOMunfix()} operations do
 * bookkeeping on the number of references that a GDK application
 * maintains to the atom.  In MonetDB, we use this to count the number
 * of references directly, or through BATs that have columns of these
 * atoms. The only operator for which this is currently relevant is
 * BAT. The operators return the POST reference count to the
 * atom. BATs with fixable atoms may not be stored persistently.
 *
 * @item The @emph{ATOMfromstr()} parses an atom value from string
 * `s'. The memory allocation policy is the same as in
 * @emph{ATOMget()}. The return value is the number of parsed
 * characters or -1 on failure.  Also in case of failure, the output
 * parameter buf is a valid pointer or NULL.
 *
 * @item The @emph{ATOMprint()} prints an ASCII description of the
 * atom value pointed to by `val' on file descriptor `fd'. The return
 * value is the number of parsed characters.
 *
 * @item The @emph{ATOMformat()} is similar to @emph{ATOMprint()}. It
 * prints an atom on a newly allocated string. It must later be freed
 * with @strong{GDKfree}.  The number of characters written is
 * returned. This is minimally the size of the allocated buffer.
 *
 * @item The @emph{ATOMdup()} makes a copy of the given atom. The
 * storage needed for this is allocated and should be removed by the
 * user.
 * @end itemize
 *
 * These wrapper functions correspond closely to the interface
 * functions one has to provide for a user-defined atom. They
 * basically (with exception of @emph{ATOMput()}, @emph{ATOMprint()}
 * and @emph{ATOMformat()}) just have the atom id parameter prepended
 * to them.
 */

/* atomFromStr returns the number of bytes of the input string that
 * were processed.  atomToStr returns the length of the string
 * produced.  Both functions return -1 on (any kind of) failure.  If
 * *dst is not NULL, *len specifies the available space.  If there is
 * not enough space, of if *dst is NULL, *dst will be freed (if not
 * NULL) and a new buffer will be allocated and returned in *dst.
 * *len will be set to reflect the actual size allocated.  If
 * allocation fails, *dst will be NULL on return and *len is
 * undefined.  In any case, if the function returns, *buf is either
 * NULL or a valid pointer and then *len is the size of the area *buf
 * points to. */

typedef struct {
	/* simple attributes */
	char name[IDLENGTH];
	uint8_t storage;	/* stored as another type? */
	bool linear;		/* atom can be ordered linearly */
	unsigned short size;	/* fixed size of atom */

	/* automatically generated fields */
	const void *atomNull;	/* global nil value */

	/* generic (fixed + varsized atom) ADT functions */
	ssize_t (*atomFromStr) (const char *src, size_t *len, ptr *dst);
	ssize_t (*atomToStr) (str *dst, size_t *len, const void *src);
	void *(*atomRead) (void *dst, stream *s, size_t cnt);
	gdk_return (*atomWrite) (const void *src, stream *s, size_t cnt);
	int (*atomCmp) (const void *v1, const void *v2);
	BUN (*atomHash) (const void *v);
	/* optional functions */
	int (*atomFix) (const void *atom);
	int (*atomUnfix) (const void *atom);

	/* varsized atom-only ADT functions */
	var_t (*atomPut) (Heap *, var_t *off, const void *src);
	void (*atomDel) (Heap *, var_t *atom);
	size_t (*atomLen) (const void *atom);
	void (*atomHeap) (Heap *, size_t);
} atomDesc;

gdk_export atomDesc BATatoms[];
gdk_export int GDKatomcnt;

gdk_export int ATOMallocate(const char *nme);
gdk_export int ATOMindex(const char *nme);

gdk_export str ATOMname(int id);
gdk_export size_t ATOMlen(int id, const void *v);
gdk_export ptr ATOMnil(int id);
gdk_export int ATOMprint(int id, const void *val, stream *fd);
gdk_export char *ATOMformat(int id, const void *val);

gdk_export ptr ATOMdup(int id, const void *val);

/*
 * @- Built-in Accelerator Functions
 *
 * @multitable @columnfractions 0.08 0.7
 * @item BAT*
 * @tab
 *  BAThash (BAT *b, BUN masksize)
 * @end multitable
 *
 * The current BAT implementation supports three search accelerators:
 * hashing, imprints, and oid ordered index.
 *
 * The routine BAThash makes sure that a hash accelerator on the tail of the
 * BAT exists. GDK_FAIL is returned upon failure to create the supportive
 * structures.
 */
gdk_export gdk_return BAThash(BAT *b, BUN masksize);

/*
 * @- Column Imprints Functions
 *
 * @multitable @columnfractions 0.08 0.7
 * @item BAT*
 * @tab
 *  BATimprints (BAT *b)
 * @end multitable
 *
 * The column imprints index structure.
 *
 */

gdk_export gdk_return BATimprints(BAT *b);
gdk_export void IMPSdestroy(BAT *b);
gdk_export lng IMPSimprintsize(BAT *b);

/* The ordered index structure */

gdk_export gdk_return BATorderidx(BAT *b, int stable);
gdk_export gdk_return GDKmergeidx(BAT *b, BAT**a, int n_ar);

/*
 * @- Multilevel Storage Modes
 *
 * We should bring in the compressed mode as the first, maybe
 * built-in, mode. We could then add for instance HTTP remote storage,
 * SQL storage, and READONLY (cd-rom) storage.
 *
 * @+ GDK Utilities
 * Interfaces for memory management, error handling, thread management
 * and system information.
 *
 * @- GDK memory management
 * @multitable @columnfractions 0.08 0.8
 * @item void*
 * @tab GDKmalloc (size_t size)
 * @item void*
 * @tab GDKzalloc (size_t size)
 * @item void*
 * @tab GDKmallocmax (size_t size, size_t *maxsize, int emergency)
 * @item void*
 * @tab GDKrealloc (void* pold, size_t size)
 * @item void*
 * @tab GDKreallocmax (void* pold, size_t size, size_t *maxsize, int emergency)
 * @item void
 * @tab GDKfree (void* blk)
 * @item str
 * @tab GDKstrdup (str s)
 * @item str
 * @tab GDKstrndup (str s, size_t n)
 * @end multitable
 *
 * These utilities are primarily used to maintain control over
 * critical interfaces to the C library.  Moreover, the statistic
 * routines help in identifying performance and bottlenecks in the
 * current implementation.
 *
 * Compiled with -DMEMLEAKS the GDK memory management log their
 * activities, and are checked on inconsistent frees and memory leaks.
 */

/* we prefer to use vm_alloc routines on size > GDKmmap */
gdk_export void *GDKmmap(const char *path, int mode, size_t len);

gdk_export size_t GDK_mem_maxsize;	/* max allowed size of committed memory */
gdk_export size_t GDK_vm_maxsize;	/* max allowed size of reserved vm */
gdk_export int	GDK_vm_trim;		/* allow trimming */

gdk_export size_t GDKmem_cursize(void);	/* RAM/swapmem that MonetDB has claimed from OS */
gdk_export size_t GDKvm_cursize(void);	/* current MonetDB VM address space usage */

gdk_export void *GDKmalloc(size_t size)
	__attribute__((__malloc__))
	__attribute__ ((__warn_unused_result__));
gdk_export void *GDKzalloc(size_t size)
	__attribute__((__malloc__))
	__attribute__ ((__warn_unused_result__));
gdk_export void *GDKrealloc(void *pold, size_t size)
	__attribute__ ((__warn_unused_result__));
gdk_export void GDKfree(void *blk);
gdk_export str GDKstrdup(const char *s)
	__attribute__ ((__warn_unused_result__));
gdk_export str GDKstrndup(const char *s, size_t n)
	__attribute__ ((__warn_unused_result__));

#if !defined(NDEBUG) && !defined(STATIC_CODE_ANALYSIS)
/* In debugging mode, replace GDKmalloc and other functions with a
 * version that optionally prints calling information.
 *
 * We have two versions of this code: one using a GNU C extension, and
 * one using traditional C.  The GNU C version also prints the name of
 * the calling function.
 */
#ifdef __GNUC__
#define GDKmalloc(s)						\
	({							\
		size_t _size = (s);				\
		void *_res = GDKmalloc(_size);			\
		ALLOCDEBUG					\
			fprintf(stderr,				\
				"#GDKmalloc(%zu) -> %p"		\
				" %s[%s:%d]\n",			\
				_size, _res,			\
				__func__, __FILE__, __LINE__);	\
		_res;						\
	})
#define GDKzalloc(s)						\
	({							\
		size_t _size = (s);				\
		void *_res = GDKzalloc(_size);			\
		ALLOCDEBUG					\
			fprintf(stderr,				\
				"#GDKzalloc(%zu) -> %p"		\
				" %s[%s:%d]\n",			\
				_size, _res,			\
				__func__, __FILE__, __LINE__);	\
		_res;						\
	})
#define GDKrealloc(p, s)					\
	({							\
		void *_ptr = (p);				\
		size_t _size = (s);				\
		void *_res = GDKrealloc(_ptr, _size);		\
		ALLOCDEBUG					\
			fprintf(stderr,				\
				"#GDKrealloc(%p,%zu) -> %p"	\
				" %s[%s:%d]\n",			\
				_ptr, _size, _res,		\
				__func__, __FILE__, __LINE__);	\
		_res;						\
	 })
#define GDKfree(p)						\
	({							\
		void *_ptr = (p);				\
		ALLOCDEBUG if (_ptr)				\
			fprintf(stderr,				\
				"#GDKfree(%p)"			\
				" %s[%s:%d]\n",			\
				_ptr,				\
				__func__, __FILE__, __LINE__);	\
		GDKfree(_ptr);					\
	})
#define GDKstrdup(s)						\
	({							\
		const char *_str = (s);				\
		void *_res = GDKstrdup(_str);			\
		ALLOCDEBUG					\
			fprintf(stderr,				\
				"#GDKstrdup(len=%zu) -> %p"	\
				" %s[%s:%d]\n",			\
				strlen(_str),			\
				_res,				\
				__func__, __FILE__, __LINE__);	\
		_res;						\
	})
#define GDKstrndup(s, n)					\
	({							\
		const char *_str = (s);				\
		size_t _n = (n);				\
		void *_res = GDKstrndup(_str, _n);		\
		ALLOCDEBUG					\
			fprintf(stderr,				\
				"#GDKstrndup(len=%zu) -> %p"	\
				" %s[%s:%d]\n",			\
				_n,				\
				_res,				\
				__func__, __FILE__, __LINE__);	\
		_res;						\
	})
#define GDKmmap(p, m, l)						\
	({								\
		const char *_path = (p);				\
		int _mode = (m);					\
		size_t _len = (l);					\
		void *_res = GDKmmap(_path, _mode, _len);		\
		ALLOCDEBUG						\
			fprintf(stderr,					\
				"#GDKmmap(%s,0x%x,%zu) -> %p"		\
				" %s[%s:%d]\n",				\
				_path ? _path : "NULL",			\
				(unsigned) _mode, _len,			\
				_res,					\
				__func__, __FILE__, __LINE__);		\
		_res;							\
	 })
#define malloc(s)						\
	({							\
		size_t _size = (s);				\
		void *_res = malloc(_size);			\
		ALLOCDEBUG					\
			fprintf(stderr,				\
				"#malloc(%zu) -> %p"		\
				" %s[%s:%d]\n",			\
				_size, _res,			\
				__func__, __FILE__, __LINE__);	\
		_res;						\
	})
#define calloc(n, s)						\
	({							\
		size_t _nmemb = (n);				\
		size_t _size = (s);				\
		void *_res = calloc(_nmemb,_size);		\
		ALLOCDEBUG					\
			fprintf(stderr,				\
				"#calloc(%zu,%zu) -> %p"	\
				" %s[%s:%d]\n",			\
				_nmemb, _size, _res,		\
				__func__, __FILE__, __LINE__);	\
		_res;						\
	})
#define realloc(p, s)						\
	({							\
		void *_ptr = (p);				\
		size_t _size = (s);				\
		void *_res = realloc(_ptr, _size);		\
		ALLOCDEBUG					\
			fprintf(stderr,				\
				"#realloc(%p,%zu) -> %p"	\
				" %s[%s:%d]\n",			\
				_ptr, _size, _res,		\
				__func__, __FILE__, __LINE__);	\
		_res;						\
	 })
#define free(p)							\
	({							\
		void *_ptr = (p);				\
		ALLOCDEBUG					\
			fprintf(stderr,				\
				"#free(%p)"			\
				" %s[%s:%d]\n",			\
				_ptr,				\
				__func__, __FILE__, __LINE__);	\
		free(_ptr);					\
	})
#else
static inline void *
GDKmalloc_debug(size_t size, const char *filename, int lineno)
{
	void *res = GDKmalloc(size);
	ALLOCDEBUG fprintf(stderr,
			   "#GDKmalloc(%zu) -> %p [%s:%d]\n",
			   size, res, filename, lineno);
	return res;
}
#define GDKmalloc(s)	GDKmalloc_debug((s), __FILE__, __LINE__)
static inline void *
GDKzalloc_debug(size_t size, const char *filename, int lineno)
{
	void *res = GDKzalloc(size);
	ALLOCDEBUG fprintf(stderr,
			   "#GDKzalloc(%zu) -> %p [%s:%d]\n",
			   size, res, filename, lineno);
	return res;
}
#define GDKzalloc(s)	GDKzalloc_debug((s), __FILE__, __LINE__)
static inline void *
GDKrealloc_debug(void *ptr, size_t size, const char *filename, int lineno)
{
	void *res = GDKrealloc(ptr, size);
	ALLOCDEBUG fprintf(stderr,
			   "#GDKrealloc(%p,%zu) -> "
			   "%p [%s:%d]\n",
			   ptr, size, res,
			   filename, lineno);
	return res;
}
#define GDKrealloc(p, s)	GDKrealloc_debug((p), (s), __FILE__, __LINE__)
static inline void
GDKfree_debug(void *ptr, const char *filename, int lineno)
{
	ALLOCDEBUG fprintf(stderr, "#GDKfree(%p) [%s:%d]\n",
			   ptr, filename, lineno);
	GDKfree(ptr);
}
#define GDKfree(p)	GDKfree_debug((p), __FILE__, __LINE__)
static inline char *
GDKstrdup_debug(const char *str, const char *filename, int lineno)
{
	void *res = GDKstrdup(str);
	ALLOCDEBUG fprintf(stderr, "#GDKstrdup(len=%zu) -> "
			   "%p [%s:%d]\n",
			   strlen(str), res, filename, lineno);
	return res;
}
#define GDKstrdup(s)	GDKstrdup_debug((s), __FILE__, __LINE__)
static inline char *
GDKstrndup_debug(const char *str, size_t n, const char *filename, int lineno)
{
	void *res = GDKstrndup(str, n);
	ALLOCDEBUG fprintf(stderr, "#GDKstrndup(len=%zu) -> "
			   "%p [%s:%d]\n",
			   n, res, filename, lineno);
	return res;
}
#define GDKstrndup(s, n)	GDKstrndup_debug((s), (n), __FILE__, __LINE__)
static inline void *
GDKmmap_debug(const char *path, int mode, size_t len, const char *filename, int lineno)
{
	void *res = GDKmmap(path, mode, len);
	ALLOCDEBUG fprintf(stderr,
			   "#GDKmmap(%s,0x%x,%zu) -> "
			   "%p [%s:%d]\n",
			   path ? path : "NULL", mode, len,
			   res, filename, lineno);
	return res;
}
#define GDKmmap(p, m, l)	GDKmmap_debug((p), (m), (l), __FILE__, __LINE__)
static inline void *
malloc_debug(size_t size, const char *filename, int lineno)
{
	void *res = malloc(size);
	ALLOCDEBUG fprintf(stderr,
			   "#malloc(%zu) -> %p [%s:%d]\n",
			   size, res, filename, lineno);
	return res;
}
#define malloc(s)	malloc_debug((s), __FILE__, __LINE__)
static inline void *
calloc_debug(size_t nmemb, size_t size, const char *filename, int lineno)
{
	void *res = calloc(nmemb, size);
	ALLOCDEBUG fprintf(stderr,
			   "#calloc(%zu,%zu) -> "
			   "%p [%s:%d]\n",
			   nmemb, size, res, filename, lineno);
	return res;
}
#define calloc(n, s)	calloc_debug((n), (s), __FILE__, __LINE__)
static inline void *
realloc_debug(void *ptr, size_t size, const char *filename, int lineno)
{
	void *res = realloc(ptr, size);
	ALLOCDEBUG fprintf(stderr,
			   "#realloc(%p,%zu) -> "
			   "%p [%s:%d]\n",
			   ptr, size, res,
			   filename, lineno);
	return res;
}
#define realloc(p, s)	realloc_debug((p), (s), __FILE__, __LINE__)
static inline void
free_debug(void *ptr, const char *filename, int lineno)
{
	ALLOCDEBUG fprintf(stderr, "#free(%p) [%s:%d]\n",
			   ptr, filename, lineno);
	free(ptr);
}
#define free(p)	free_debug((p), __FILE__, __LINE__)
#endif
#endif

/*
 * @- GDK error handling
 *  @multitable @columnfractions 0.08 0.7
 * @item str
 * @tab
 *  GDKmessage
 * @item bit
 * @tab
 *  GDKfatal(str msg)
 * @item int
 * @tab
 *  GDKwarning(str msg)
 * @item int
 * @tab
 *  GDKerror (str msg)
 * @item int
 * @tab
 *  GDKgoterrors ()
 * @item int
 * @tab
 *  GDKsyserror (str msg)
 * @item str
 * @tab
 *  GDKerrbuf
 *  @item
 * @tab GDKsetbuf (str buf)
 * @end multitable
 *
 * The error handling mechanism is not sophisticated yet. Experience
 * should show if this mechanism is sufficient.  Most routines return
 * a pointer with zero to indicate an error.
 *
 * The error messages are also copied to standard output.  The last
 * error message is kept around in a global variable.
 *
 * Error messages can also be collected in a user-provided buffer,
 * instead of being echoed to a stream. This is a thread-specific
 * issue; you want to decide on the error mechanism on a
 * thread-specific basis.  This effect is established with
 * GDKsetbuf. The memory (de)allocation of this buffer, that must at
 * least be 1024 chars long, is entirely by the user. A pointer to
 * this buffer is kept in the pseudo-variable GDKerrbuf. Normally,
 * this is a NULL pointer.
 */
#define GDKMAXERRLEN	10240
#define GDKWARNING	"!WARNING: "
#define GDKERROR	"!ERROR: "
#define GDKMESSAGE	"!OS: "
#define GDKFATAL	"!FATAL: "

/* Data Distilleries uses ICU for internationalization of some MonetDB error messages */

gdk_export void GDKerror(_In_z_ _Printf_format_string_ const char *format, ...)
	__attribute__((__format__(__printf__, 1, 2)));
gdk_export void GDKsyserror(_In_z_ _Printf_format_string_ const char *format, ...)
	__attribute__((__format__(__printf__, 1, 2)));
#ifndef HAVE_EMBEDDED
__declspec(noreturn) gdk_export void GDKfatal(_In_z_ _Printf_format_string_ const char *format, ...)
	__attribute__((__format__(__printf__, 1, 2)))
	__attribute__((__noreturn__));
#else
gdk_export void GDKfatal(_In_z_ _Printf_format_string_ const char *format, ...)
	__attribute__((__format__(__printf__, 1, 2)));
#endif
gdk_export void GDKclrerr(void);

#include "gdk_delta.h"
#include "gdk_hash.h"
#include "gdk_atoms.h"
#include "gdk_bbp.h"
#include "gdk_utils.h"

/* functions defined in gdk_bat.c */
gdk_export gdk_return void_replace_bat(BAT *b, BAT *p, BAT *u, bit force)
	__attribute__ ((__warn_unused_result__));
gdk_export gdk_return void_inplace(BAT *b, oid id, const void *val, bit force)
	__attribute__ ((__warn_unused_result__));
gdk_export BAT *BATattach(int tt, const char *heapfile, int role);

#ifdef NATIVE_WIN32
#ifdef _MSC_VER
#define fileno _fileno
#endif
#define fdopen _fdopen
#define putenv _putenv
#endif

/* Return a pointer to the value contained in V.  Also see VALget
 * which returns a void *. */
static inline const void *
VALptr(const ValRecord *v)
{
	switch (ATOMstorage(v->vtype)) {
	case TYPE_void: return (const void *) &v->val.oval;
	case TYPE_bte: return (const void *) &v->val.btval;
	case TYPE_sht: return (const void *) &v->val.shval;
	case TYPE_int: return (const void *) &v->val.ival;
	case TYPE_flt: return (const void *) &v->val.fval;
	case TYPE_dbl: return (const void *) &v->val.dval;
	case TYPE_lng: return (const void *) &v->val.lval;
#ifdef HAVE_HGE
	case TYPE_hge: return (const void *) &v->val.hval;
#endif
	case TYPE_str: return (const void *) v->val.sval;
	default:       return (const void *) v->val.pval;
	}
}

/*
 * The kernel maintains a central table of all active threads.  They
 * are indexed by their tid. The structure contains information on the
 * input/output file descriptors, which should be set before a
 * database operation is started. It ensures that output is delivered
 * to the proper client.
 *
 * The Thread structure should be ideally made directly accessible to
 * each thread. This speeds up access to tid and file descriptors.
 */
#define THREADS	1024
#define THREADDATA	16

typedef struct threadStruct {
	int tid;		/* logical ID by MonetDB; val == index into this array + 1 (0 is invalid) */
	MT_Id pid;		/* physical thread id (pointer-sized) from the OS thread library */
	str name;
	ptr data[THREADDATA];
	uintptr_t sp;
} ThreadRec, *Thread;


gdk_export ThreadRec GDKthreads[THREADS];

gdk_export int THRgettid(void);
gdk_export Thread THRget(int tid);
gdk_export Thread THRnew(const char *name);
gdk_export void THRdel(Thread t);
gdk_export void THRsetdata(int, ptr);
gdk_export void *THRgetdata(int);
gdk_export int THRhighwater(void);
gdk_export int THRprintf(stream *s, _In_z_ _Printf_format_string_ const char *format, ...)
	__attribute__((__format__(__printf__, 2, 3)));

gdk_export void *THRdata[THREADDATA];

#define GDKstdout	((stream*)THRdata[0])
#define GDKstdin	((stream*)THRdata[1])

#define GDKout		((stream*)THRgetdata(0))
#define GDKin		((stream*)THRgetdata(1))
#define GDKerrbuf	((char*)THRgetdata(2))
#define GDKsetbuf(x)	THRsetdata(2,(ptr)(x))
#define GDKerr		GDKout

#define THRget_errbuf(t)	((char*)t->data[2])
#define THRset_errbuf(t,b)	(t->data[2] = b)

#ifndef GDK_NOLINK

static inline bat
BBPcheck(bat x, const char *y)
{
	if (!is_bat_nil(x)) {
		assert(x > 0);

		if (x < 0 || x >= getBBPsize() || BBP_logical(x) == NULL) {
			CHECKDEBUG fprintf(stderr,"#%s: range error %d\n", y, (int) x);
		} else {
			return x;
		}
	}
	return 0;
}

static inline BAT *
BATdescriptor(bat i)
{
	BAT *b = NULL;

	if (BBPcheck(i, "BATdescriptor")) {
		BBPfix(i);
		b = BBP_cache(i);
		if (b == NULL)
			b = BBPdescriptor(i);
	}
	return b;
}

static inline char *
Tpos(BATiter *bi, BUN p)
{
	bi->tvid = bi->b->tseqbase;
	if (!is_oid_nil(bi->tvid))
		bi->tvid += p;
	return (char*)&bi->tvid;
}

#endif

/*
 * @+ Transaction Management
 * @multitable @columnfractions 0.08 0.7
 * @item int
 * @tab
 *  TMcommit ()
 * @item int
 * @tab
 *  TMabort ()
 * @item int
 * @tab
 *  TMsubcommit ()
 * @end multitable
 *
 * MonetDB by default offers a global transaction environment.  The
 * global transaction involves all activities on all persistent BATs
 * by all threads.  Each global transaction ends with either TMabort
 * or TMcommit, and immediately starts a new transaction.  TMcommit
 * implements atomic commit to disk on the collection of all
 * persistent BATs. For all persistent BATs, the global commit also
 * flushes the delta status for these BATs (see
 * BATcommit/BATabort). This allows to perform TMabort quickly in
 * memory (without re-reading all disk images from disk).  The
 * collection of which BATs is persistent is also part of the global
 * transaction state. All BATs that where persistent at the last
 * commit, but were made transient since then, are made persistent
 * again by TMabort.  In other words, BATs that are deleted, are only
 * physically deleted at TMcommit time. Until that time, rollback
 * (TMabort) is possible.
 *
 * Use of TMabort is currently NOT RECOMMENDED due to two bugs:
 *
 * @itemize
 * @item
 * TMabort after a failed %TMcommit@ does not bring us back to the
 * previous committed state; but to the state at the failed TMcommit.
 * @item
 * At runtime, TMabort does not undo BAT name changes, whereas a cold
 * MonetDB restart does.
 * @end itemize
 *
 * In effect, the problems with TMabort reduce the functionality of
 * the global transaction mechanism to consistent checkpointing at
 * each TMcommit. For many applications, consistent checkpointingis
 * enough.
 *
 * Extension modules exist that provide fine grained locking (lock
 * module) and Write Ahead Logging (sqlserver).  Applications that
 * need more fine-grained transactions, should build this on top of
 * these extension primitives.
 *
 * TMsubcommit is intended to quickly add or remove BATs from the
 * persistent set. In both cases, rollback is not necessary, such that
 * the commit protocol can be accelerated. It comes down to writing a
 * new BBP.dir.
 *
 * Its parameter is a BAT-of-BATs (in the tail); the persistence
 * status of that BAT is committed. We assume here that the calling
 * thread has exclusive access to these bats.  An error is reported if
 * you try to partially commit an already committed persistent BAT (it
 * needs the rollback mechanism).
 */
gdk_export gdk_return TMcommit(void);
gdk_export void TMabort(void);
gdk_export gdk_return TMsubcommit(BAT *bl);
gdk_export gdk_return TMsubcommit_list(bat *subcommit, int cnt);

/*
 * @- Delta Management
 *  @multitable @columnfractions 0.08 0.6
 * @item BAT *
 * @tab BATcommit (BAT *b)
 * @item BAT *
 * @tab BATfakeCommit (BAT *b)
 * @item BAT *
 * @tab BATundo (BAT *b)
 * @end multitable
 *
 * The BAT keeps track of updates with respect to a 'previous state'.
 * Do not confuse 'previous state' with 'stable' or
 * 'commited-on-disk', because these concepts are not always the
 * same. In particular, they diverge when BATcommit, BATfakecommit,
 * and BATundo are called explictly, bypassing the normal global
 * TMcommit protocol (some applications need that flexibility).
 *
 * BATcommit make the current BAT state the new 'stable state'.  This
 * happens inside the global TMcommit on all persistent BATs previous
 * to writing all bats to persistent storage using a BBPsync.
 *
 * EXPERT USE ONLY: The routine BATfakeCommit updates the delta
 * information on BATs and clears the dirty bit. This avoids any
 * copying to disk.  Expert usage only, as it bypasses the global
 * commit protocol, and changes may be lost after quitting or crashing
 * MonetDB.
 *
 * BATabort undo-s all changes since the previous state. The global
 * TMabort achieves a rollback to the previously committed state by
 * doing BATabort on all persistent bats.
 *
 * BUG: after a failed TMcommit, TMabort does not do anything because
 * TMcommit does the BATcommits @emph{before} attempting to sync to
 * disk instead of @sc{after} doing this.
 */
gdk_export void BATcommit(BAT *b);
gdk_export void BATfakeCommit(BAT *b);
gdk_export void BATundo(BAT *b);

/*
 * @+ BAT Alignment and BAT views
 * @multitable @columnfractions 0.08 0.7
 * @item int
 * @tab ALIGNsynced (BAT* b1, BAT* b2)
 * @item int
 * @tab ALIGNsync   (BAT *b1, BAT *b2)
 * @item int
 * @tab ALIGNrelated (BAT *b1, BAT *b2)
 *
 * @item BAT*
 * @tab VIEWcreate   (oid seq, BAT *b)
 * @item int
 * @tab isVIEW   (BAT *b)
 * @item bat
 * @tab VIEWhparent   (BAT *b)
 * @item bat
 * @tab VIEWtparent   (BAT *b)
 * @item BAT*
 * @tab VIEWreset    (BAT *b)
 * @end multitable
 *
 * Alignments of two columns of a BAT means that the system knows
 * whether these two columns are exactly equal. Relatedness of two
 * BATs means that one pair of columns (either head or tail) of both
 * BATs is aligned. The first property is checked by ALIGNsynced, the
 * latter by ALIGNrelated.
 *
 * All algebraic BAT commands propagate the properties - including
 * alignment properly on their results.
 *
 * VIEW BATs are BATs that lend their storage from a parent BAT.  They
 * are just a descriptor that points to the data in this parent BAT. A
 * view is created with VIEWcreate. The cache id of the parent (if
 * any) is returned by VIEWtparent (otherwise it returns 0).
 *
 * VIEW bats are read-only!!
 *
 * VIEWreset creates a normal BAT with the same contents as its view
 * parameter (it converts void columns with seqbase!=nil to
 * materialized oid columns).
 */
gdk_export int ALIGNsynced(BAT *b1, BAT *b2);

gdk_export void BATassertProps(BAT *b);

#define BATPROPS_QUICK  0	/* only derive easy (non-resource consuming) properties */
#define BATPROPS_ALL	1	/* derive all possible properties; no matter what cost (key=hash) */
#define BATPROPS_CHECK  3	/* BATPROPS_ALL, but start from scratch and report illegally set properties */

gdk_export BAT *VIEWcreate(oid seq, BAT *b);
gdk_export void VIEWbounds(BAT *b, BAT *view, BUN l, BUN h);

#define ALIGNapp(x, y, f, e)						\
	do {								\
		if (!(f) && ((x)->batRestricted == BAT_READ ||		\
			     (x)->batSharecnt > 0)) {			\
			GDKerror("%s: access denied to %s, aborting.\n", \
				 (y), BATgetId(x));			\
			return (e);					\
		}							\
	} while (false)

/* The batRestricted field indicates whether a BAT is readonly.
 * we have modes: BAT_WRITE  = all permitted
 *                BAT_APPEND = append-only
 *                BAT_READ   = read-only
 * VIEW bats are always mapped read-only.
 */

#define BAThrestricted(b) ((b)->batRestricted)
#define BATtrestricted(b) (VIEWtparent(b) ? BBP_cache(VIEWtparent(b))->batRestricted : (b)->batRestricted)

/* the parentid in a VIEW is correct for the normal view. We must
 * correct for the reversed view.
 */
#define isVIEW(x)							\
	(assert((x)->batCacheid > 0),					\
	 ((x)->theap.parentid ||					\
	  ((x)->tvheap && (x)->tvheap->parentid != (x)->batCacheid)))

#define VIEWtparent(x)	((x)->theap.parentid)
#define VIEWvtparent(x)	((x)->tvheap == NULL || (x)->tvheap->parentid == (x)->batCacheid ? 0 : (x)->tvheap->parentid)

/*
 * @+ BAT Iterators
 *  @multitable @columnfractions 0.15 0.7
 * @item BATloop
 * @tab
 *  (BAT *b; BUN p, BUN q)
 * @item BATloopDEL
 * @tab
 *  (BAT *b; BUN p; BUN q; int dummy)
 * @item HASHloop
 * @tab
 *  (BAT *b; Hash *h, size_t dummy; ptr value)
 * @item HASHloop_bte
 * @tab
 *  (BAT *b; Hash *h, size_t idx; bte *value, BUN w)
 * @item HASHloop_sht
 * @tab
 *  (BAT *b; Hash *h, size_t idx; sht *value, BUN w)
 * @item HASHloop_int
 * @tab
 *  (BAT *b; Hash *h, size_t idx; int *value, BUN w)
 * @item HASHloop_flt
 * @tab
 *  (BAT *b; Hash *h, size_t idx; flt *value, BUN w)
 * @item HASHloop_lng
 * @tab
 *  (BAT *b; Hash *h, size_t idx; lng *value, BUN w)
 * @item HASHloop_hge
 * @tab
 *  (BAT *b; Hash *h, size_t idx; hge *value, BUN w)
 * @item HASHloop_dbl
 * @tab
 *  (BAT *b; Hash *h, size_t idx; dbl *value, BUN w)
 * @item  HASHloop_str
 * @tab
 *  (BAT *b; Hash *h, size_t idx; str value, BUN w)
 * @item HASHlooploc
 * @tab
 *  (BAT *b; Hash *h, size_t idx; ptr value, BUN w)
 * @item HASHloopvar
 * @tab
 *  (BAT *b; Hash *h, size_t idx; ptr value, BUN w)
 * @end multitable
 *
 * The @emph{BATloop()} looks like a function call, but is actually a
 * macro.
 *
 * @- simple sequential scan
 * The first parameter is a BAT, the p and q are BUN pointers, where p
 * is the iteration variable.
 */
#define BATloop(r, p, q)			\
	for (q = BUNlast(r), p = 0; p < q; p++)

/*
 * @- hash-table supported loop over BUNs
 * The first parameter `b' is a BAT, the second (`h') should point to
 * `b->thash', and `v' a pointer to an atomic value (corresponding
 * to the head column of `b'). The 'hb' is an integer index, pointing
 * out the `hb'-th BUN.
 */
#define GDK_STREQ(l,r) (*(char*) (l) == *(char*) (r) && !strcmp(l,r))

#define HASHloop(bi, h, hb, v)					\
	for (hb = HASHget(h, HASHprobe((h), v));		\
	     hb != HASHnil(h);					\
	     hb = HASHgetlink(h,hb))				\
		if (ATOMcmp(h->type, v, BUNtail(bi, hb)) == 0)
#define HASHloop_str_hv(bi, h, hb, v)				\
	for (hb = HASHget((h),((BUN *) (v))[-1]&(h)->mask);	\
	     hb != HASHnil(h);					\
	     hb = HASHgetlink(h,hb))				\
		if (GDK_STREQ(v, BUNtvar(bi, hb)))
#define HASHloop_str(bi, h, hb, v)			\
	for (hb = HASHget((h),strHash(v)&(h)->mask);	\
	     hb != HASHnil(h);				\
	     hb = HASHgetlink(h,hb))			\
		if (GDK_STREQ(v, BUNtvar(bi, hb)))

/*
 * HASHloops come in various flavors, from the general HASHloop, as
 * above, to specialized versions (for speed) where the type is known
 * (e.g. HASHloop_int), or the fact that the atom is fixed-sized
 * (HASHlooploc) or variable-sized (HASHloopvar).
 */
#define HASHlooploc(bi, h, hb, v)				\
	for (hb = HASHget(h, HASHprobe(h, v));			\
	     hb != HASHnil(h);					\
	     hb = HASHgetlink(h,hb))				\
		if (ATOMcmp(h->type, v, BUNtloc(bi, hb)) == 0)
#define HASHloopvar(bi, h, hb, v)				\
	for (hb = HASHget(h,HASHprobe(h, v));			\
	     hb != HASHnil(h);					\
	     hb = HASHgetlink(h,hb))				\
		if (ATOMcmp(h->type, v, BUNtvar(bi, hb)) == 0)

#define HASHloop_TYPE(bi, h, hb, v, TYPE)			\
	for (hb = HASHget(h, hash_##TYPE(h, v));		\
	     hb != HASHnil(h);					\
	     hb = HASHgetlink(h,hb))				\
		if (* (const TYPE *) v == * (const TYPE *) BUNtloc(bi, hb))

#define HASHloop_bte(bi, h, hb, v)	HASHloop_TYPE(bi, h, hb, v, bte)
#define HASHloop_sht(bi, h, hb, v)	HASHloop_TYPE(bi, h, hb, v, sht)
#define HASHloop_int(bi, h, hb, v)	HASHloop_TYPE(bi, h, hb, v, int)
#define HASHloop_lng(bi, h, hb, v)	HASHloop_TYPE(bi, h, hb, v, lng)
#ifdef HAVE_HGE
#define HASHloop_hge(bi, h, hb, v)	HASHloop_TYPE(bi, h, hb, v, hge)
#endif
#define HASHloop_flt(bi, h, hb, v)	HASHloop_TYPE(bi, h, hb, v, flt)
#define HASHloop_dbl(bi, h, hb, v)	HASHloop_TYPE(bi, h, hb, v, dbl)

/*
 * @+ Common BAT Operations
 * Much used, but not necessarily kernel-operations on BATs.
 *
 * For each BAT we maintain its dimensions as separately accessible
 * properties. They can be used to improve query processing at higher
 * levels.
 */

#define GDK_MIN_VALUE 3
#define GDK_MAX_VALUE 4

gdk_export void PROPdestroy(PROPrec *p);
gdk_export PROPrec *BATgetprop(BAT *b, int idx);
gdk_export void BATsetprop(BAT *b, int idx, int type, void *v);

/*
 * @- BAT relational operators
 *
 * The full-materialization policy intermediate results in MonetDB
 * means that a join can produce an arbitrarily large result and choke
 * the system. The Data Distilleries tool therefore first computes the
 * join result size before the actual join (better waste time than
 * crash the server). To exploit that perfect result size knowledge,
 * an result-size estimate parameter was added to all equi-join
 * implementations.  TODO: add this for
 * semijoin/select/unique/diff/intersect
 *
 * @- modes for thethajoin
 */
#define JOIN_EQ		0
#define JOIN_LT		(-1)
#define JOIN_LE		(-2)
#define JOIN_GT		1
#define JOIN_GE		2
#define JOIN_BAND	3
#define JOIN_NE		(-3)

gdk_export BAT *BATselect(BAT *b, BAT *s, const void *tl, const void *th, int li, int hi, int anti);
gdk_export BAT *BATthetaselect(BAT *b, BAT *s, const void *val, const char *op);

gdk_export BAT *BATconstant(oid hseq, int tt, const void *val, BUN cnt, int role);
gdk_export gdk_return BATsubcross(BAT **r1p, BAT **r2p, BAT *l, BAT *r, BAT *sl, BAT *sr)
	__attribute__ ((__warn_unused_result__));

gdk_export gdk_return BATleftjoin(BAT **r1p, BAT **r2p, BAT *l, BAT *r, BAT *sl, BAT *sr, int nil_matches, BUN estimate)
	__attribute__ ((__warn_unused_result__));
gdk_export gdk_return BATouterjoin(BAT **r1p, BAT **r2p, BAT *l, BAT *r, BAT *sl, BAT *sr, int nil_matches, BUN estimate)
	__attribute__ ((__warn_unused_result__));
gdk_export gdk_return BATthetajoin(BAT **r1p, BAT **r2p, BAT *l, BAT *r, BAT *sl, BAT *sr, int op, int nil_matches, BUN estimate)
	__attribute__ ((__warn_unused_result__));
gdk_export gdk_return BATsemijoin(BAT **r1p, BAT **r2p, BAT *l, BAT *r, BAT *sl, BAT *sr, int nil_matches, BUN estimate)
	__attribute__ ((__warn_unused_result__));
gdk_export BAT *BATdiff(BAT *l, BAT *r, BAT *sl, BAT *sr, int nil_matches, BUN estimate);
gdk_export gdk_return BATjoin(BAT **r1p, BAT **r2p, BAT *l, BAT *r, BAT *sl, BAT *sr, int nil_matches, BUN estimate)
	__attribute__ ((__warn_unused_result__));
gdk_export gdk_return BATbandjoin(BAT **r1p, BAT **r2p, BAT *l, BAT *r, BAT *sl, BAT *sr, const void *c1, const void *c2, int li, int hi, BUN estimate)
	__attribute__ ((__warn_unused_result__));
gdk_export gdk_return BATrangejoin(BAT **r1p, BAT **r2p, BAT *l, BAT *rl, BAT *rh, BAT *sl, BAT *sr, int li, int hi, BUN estimate)
	__attribute__ ((__warn_unused_result__));
gdk_export BAT *BATproject(BAT *l, BAT *r);
gdk_export BAT *BATprojectchain(BAT **bats);

gdk_export BAT *BATslice(BAT *b, BUN low, BUN high);

gdk_export BAT *BATunique(BAT *b, BAT *s);

gdk_export BAT *BATmergecand(BAT *a, BAT *b);
gdk_export BAT *BATintersectcand(BAT *a, BAT *b);

gdk_export gdk_return BATfirstn(BAT **topn, BAT **gids, BAT *b, BAT *cands, BAT *grps, BUN n, int asc, int distinct)
	__attribute__ ((__warn_unused_result__));

#include "gdk_calc.h"

/*
 * @- BAT sample operators
 *
 * @multitable @columnfractions 0.08 0.7
 * @item BAT *
 * @tab BATsample (BAT *b, n)
 * @end multitable
 *
 * The routine BATsample returns a random sample on n BUNs of a BAT.
 *
 */
gdk_export BAT *BATsample(BAT *b, BUN n);

/*
 *
 */
#define MAXPARAMS	32

#endif /* _GDK_H_ */<|MERGE_RESOLUTION|>--- conflicted
+++ resolved
@@ -761,11 +761,7 @@
 	unsigned short width;	/* byte-width of the atom array */
 	bte type;		/* type id. */
 	bte shift;		/* log2 of bun width */
-<<<<<<< HEAD
-	bool varsized:1,	/* varsized/void (1) or fixedsized (0) */
-=======
-	bool varsized:1,	/* varsized (true) or fixedsized (false) */
->>>>>>> f425841f
+	bool varsized:1,	/* varsized/void (true) or fixedsized (false) */
 		key:1,		/* no duplicate values present */
 		unique:1,	/* no duplicate values allowed */
 		nonil:1,	/* there are no nils in the column */
@@ -1459,7 +1455,6 @@
 gdk_export void GDKqsort(void *restrict h, void *restrict t, const void *restrict base, size_t n, int hs, int ts, int tpe);
 gdk_export void GDKqsort_rev(void *restrict h, void *restrict t, const void *restrict base, size_t n, int hs, int ts, int tpe);
 
-<<<<<<< HEAD
 #define BATtordered(b)	((b)->tsorted)
 #define BATtrevordered(b) ((b)->trevsorted)
 /* BAT is dense (i.e., BATtvoid() is true and tseqbase is not NIL) */
@@ -1467,45 +1462,24 @@
 /* BATtvoid: BAT can be (or actually is) represented by TYPE_void */
 #define BATtvoid(b)	(BATtdense(b) || (b)->ttype==TYPE_void)
 #define BATtkey(b)	((b)->tkey || BATtdense(b))
-=======
-#define BATtordered(b)	((b)->ttype == TYPE_void || (b)->tsorted)
-#define BATtrevordered(b) (((b)->ttype == TYPE_void && is_oid_nil((b)->tseqbase)) || (b)->trevsorted)
-#define BATtdense(b)	(BATtvoid(b) && !is_oid_nil((b)->tseqbase))
-#define BATtvoid(b)	(((b)->tdense && (b)->tsorted) || (b)->ttype==TYPE_void)
-#define BATtkey(b)	(b->tkey || BATtdense(b))
->>>>>>> f425841f
 
 /* set some properties that are trivial to deduce */
 #define BATsettrivprop(b)						\
 	do {								\
 		assert(!is_oid_nil((b)->hseqbase));			\
-<<<<<<< HEAD
-		(b)->batDirtydesc = 1;	/* likely already set */	\
+		(b)->batDirtydesc = true; /* likely already set */	\
 		assert(is_oid_nil((b)->tseqbase) ||			\
 		       ATOMtype((b)->ttype) == TYPE_oid);		\
-=======
-		(b)->batDirtydesc = true;	/* likely already set */ \
-		/* the other head properties should already be correct */ \
->>>>>>> f425841f
 		if ((b)->ttype == TYPE_void) {				\
 			if (is_oid_nil((b)->tseqbase)) {		\
 				(b)->tnonil = (b)->batCount == 0;	\
 				(b)->tnil = !(b)->tnonil;		\
 				(b)->trevsorted = true;			\
 				(b)->tkey = (b)->batCount <= 1;		\
-<<<<<<< HEAD
 			} else {					\
-				(b)->tnonil = 1;			\
-				(b)->tnil = 0;				\
-				(b)->tkey = 1;				\
-=======
-				(b)->tdense = false;			\
-			} else {					\
-				(b)->tdense = true;			\
 				(b)->tnonil = true;			\
 				(b)->tnil = false;			\
 				(b)->tkey = true;			\
->>>>>>> f425841f
 				(b)->trevsorted = (b)->batCount <= 1;	\
 			}						\
 			(b)->tsorted = true;				\
@@ -1519,31 +1493,17 @@
 				(b)->tnonil = true;			\
 				(b)->tnil = false;			\
 				if ((b)->ttype == TYPE_oid) {		\
-<<<<<<< HEAD
-=======
-					(b)->tdense = true;		\
->>>>>>> f425841f
 					(b)->tseqbase = 0;		\
 				}					\
 			} else if ((b)->ttype == TYPE_oid) {		\
 				/* b->batCount == 1 */			\
 				oid sqbs = ((const oid *) (b)->theap.base)[0]; \
 				if (is_oid_nil(sqbs)) {			\
-<<<<<<< HEAD
-					(b)->tnonil = 0;		\
-					(b)->tnil = 1;			\
-				} else {				\
-					(b)->tnonil = 1;		\
-					(b)->tnil = 0;			\
-=======
-					(b)->tdense = false;		\
 					(b)->tnonil = false;		\
 					(b)->tnil = true;		\
 				} else {				\
-					(b)->tdense = true;		\
 					(b)->tnonil = true;		\
 					(b)->tnil = false;		\
->>>>>>> f425841f
 				}					\
 				(b)->tseqbase = sqbs;			\
 			}						\
