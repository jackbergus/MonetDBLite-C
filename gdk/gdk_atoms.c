/*
 * The contents of this file are subject to the MonetDB Public License
 * Version 1.1 (the "License"); you may not use this file except in
 * compliance with the License. You may obtain a copy of the License at
 * http://www.monetdb.org/Legal/MonetDBLicense
 *
 * Software distributed under the License is distributed on an "AS IS"
 * basis, WITHOUT WARRANTY OF ANY KIND, either express or implied. See the
 * License for the specific language governing rights and limitations
 * under the License.
 *
 * The Original Code is the MonetDB Database System.
 *
 * The Initial Developer of the Original Code is CWI.
 * Portions created by CWI are Copyright (C) 1997-July 2008 CWI.
 * Copyright August 2008-2013 MonetDB B.V.
 * All Rights Reserved.
 */

/*
 * @a M. L. Kersten, P. Boncz
 * @* Atomic types
 * The Binary Association Table library assumes efficient
 * implementation of the atoms making up the binary association.  This
 * section describes the preliminaries for handling both built-in and
 * user-defined atomic types.
 * New types, such as point and polygons, can be readily added to this
 * collection.
 */
/*
 * @- inline comparison routines
 * Return 0 on l==r, < 0 iff l < r, >0 iff l > r
 */
#include "monetdb_config.h"
#include "gdk.h"
#include "gdk_private.h"
#include <math.h>		/* for INFINITY and NAN */

static int
bteCmp(const bte *l, const bte *r)
{
	return simple_CMP(l, r, bte);
}

static int
shtCmp(const sht *l, const sht *r)
{
	return simple_CMP(l, r, sht);
}

static int
intCmp(const int *l, const int *r)
{
	return simple_CMP(l, r, int);
}

static int
fltCmp(const flt *l, const flt *r)
{
	return simple_CMP(l, r, flt);
}

static int
lngCmp(const lng *l, const lng *r)
{
	return simple_CMP(l, r, lng);
}

#ifdef HAVE_HGE
static int
hgeCmp(const hge *l, const hge *r)
{
	return simple_CMP(l, r, hge);
}
#endif

static int
dblCmp(const dbl *l, const dbl *r)
{
	return simple_CMP(l, r, dbl);
}

/*
 * @- inline hash routines
 * Return some positive integer derived from one atom value.
 */
static BUN
bteHash(const bte *v)
{
	return (BUN) *(const unsigned char *) v;
}

static BUN
shtHash(const sht *v)
{
	return (BUN) mix_sht(*(const unsigned short *) v);
}

static BUN
intHash(const int *v)
{
	return (BUN) mix_int(*(const unsigned int *) v);
}

static BUN
lngHash(const lng *v)
{
	return (BUN) mix_int(((const unsigned int *) v)[0] ^ ((const unsigned int *) v)[1]);
}

#ifdef HAVE_HGE
static BUN
hgeHash(const hge *v)
{
	return (BUN) mix_int(((const unsigned int *) v)[0] ^ ((const unsigned int *) v)[1] ^ \
	                     ((const unsigned int *) v)[2] ^ ((const unsigned int *) v)[3]);
}
#endif

/*
 * @+ Standard Atoms
 */
<<<<<<< HEAD
static inline void
shtConvert(sht *s)
{
	*s = short_int_SWAP(*s);
}

static inline void
intConvert(int *s)
{
	*s = normal_int_SWAP(*s);
}

static inline void
lngConvert(lng *s)
{
	*s = long_long_SWAP(*s);
}

#ifdef HAVE_HGE
static inline void
hgeConvert(hge *s)
{
	*s = huge_int_SWAP(*s);
}
#endif

=======
>>>>>>> e8f223c4
static inline int
batFix(const bat *b)
{
	return BBPincref(*b, TRUE);
}

static inline int
batUnfix(const bat *b)
{
	return BBPdecref(*b, TRUE);
}

/*
 * @+ Atomic Type Interface
 * The collection of built-in types supported for BATs can be extended
 * easily.  In essence, the user should specify conversion routines
 * from values stored anywhere in memory to its equivalent in the BAT,
 * and vice verse.  Some routines are required for coercion and to
 * support the BAT administration.
 *
 * A new type is incrementally build using the routine
 * ATOMproperty(id, property, function, value).  The parameter id
 * denotes the type name; an entry is created if the type is so far
 * unknown. The property argument is a string identifying the type
 * description property to be updated. Valid property names are size,
 * tostr, fromstr, put, get, cmp, eq, del, hash, null, new, and heap.
 *
 * The size describes the amount of space to be reserved in the BUN.
 *
 * The routine put takes a pointer to a memory resident copy and
 * prepares a persistent copy in the BAT passed.  The inverse
 * operation is get.  A new value can be directly included into the
 * BAT using new, which should prepare a null-value representation.  A
 * value is removed from the BAT store using del, which can take care
 * of garbage collection and BAT administration.
 *
 * The pair tostr and fromstr should convert a reference to a
 * persistent value to a memory resident string equivalent. FromStr
 * takes a string and applies a put to store it within a BAT.  They
 * are used to prepare for readable output/input and to support
 * coercion.
 *
 * The routines cmp and eq are comparison routines used to build
 * access structures. The null returns a reference to a null value
 * representation.
 *
 * The incremental atom construction uses hardwired properties.  This
 * should be improved later on.
 */
static int
align(int n)
{
	if (n == 0)
		return 0;
	/* successively check bits from the bottom to see if one is set */
	if (n & 1)
		return 1;
	if (n & 2)
		return 2;
	if (n & 4)
		return 4;
#ifdef HAVE_HGE
	/* Do we indeed need 16-byte alignment
	 * for 128-bit integers ?
	 * I.e., does this indeed make sense ? */
	if (n & 8)
		return 8;
	return 16;
#else
	return 8;
#endif
}

void
ATOMproperty(str id, str property, GDKfcn arg, int val)
{
	int t;

	MT_lock_set(&GDKthreadLock, "ATOMproperty");
	t = ATOMindex(id);

	if (t < 0) {
		t = -t;
		if (t == GDKatomcnt) {
			GDKatomcnt++;
		}
		if (GDKatomcnt == MAXATOMS)
			GDKfatal("ATOMproperty: too many types");
		if (strlen(id) >= IDLENGTH)
			GDKfatal("ATOMproperty: name too long");
		memset(BATatoms + t, 0, sizeof(atomDesc));
		strncpy(BATatoms[t].name, id, IDLENGTH);
		BATatoms[t].size = sizeof(int);		/* default */
		assert_shift_width(ATOMelmshift(BATatoms[t].size), BATatoms[t].size);
		BATatoms[t].align = sizeof(int);	/* default */
		BATatoms[t].linear = 1;			/* default */
		BATatoms[t].storage = t;		/* default */
		BATatoms[t].deleting = 1;		/* not yet usable */
	}
	if (strcmp("size", property) == 0) {
		if (val) {
			assert(val <= SHRT_MAX);
			BATatoms[t].size = val;
			assert_shift_width(ATOMelmshift(BATatoms[t].size), BATatoms[t].size);
			BATatoms[t].varsized = 0;
			BATatoms[t].align = align(val);
		} else {
			BATatoms[t].size = sizeof(var_t);
			assert_shift_width(ATOMelmshift(BATatoms[t].size), BATatoms[t].size);
			BATatoms[t].varsized = 1;
			BATatoms[t].align = sizeof(var_t);
		}
	} else if (strcmp("linear", property) == 0) {
		BATatoms[t].linear = val;
	} else if (strcmp("align", property) == 0) {
		BATatoms[t].align = val;
	} else if (strcmp("storage", property) == 0) {
		BATatoms[t] = BATatoms[val];	/* copy from example */
		strncpy(BATatoms[t].name, id, IDLENGTH); /* restore name */
		BATatoms[t].name[IDLENGTH - 1] = 0;
	} else if (strcmp("fromstr", property) == 0) {
		BATatoms[t].atomFromStr = (int (*)(const char *, int *, void **)) arg;
	} else if (strcmp("tostr", property) == 0) {
		BATatoms[t].atomToStr = (int (*)(char **, int *, const void *)) arg;
	} else if (strcmp("read", property) == 0) {
		BATatoms[t].atomRead = (void *(*)(void *, stream *, size_t)) arg;
	} else if (strcmp("write", property) == 0) {
		BATatoms[t].atomWrite = (int (*)(const void *, stream *, size_t)) arg;
	} else if (strcmp("fix", property) == 0) {
		BATatoms[t].atomFix = (int (*)(const void *)) arg;
	} else if (strcmp("unfix", property) == 0) {
		BATatoms[t].atomUnfix = (int (*)(const void *)) arg;
	} else {
#define atomset(dst,val) oldval = (ptr) dst; if (val == NULL || dst == val) goto out; dst = val;
		ptr oldval = NULL;

		if (strcmp("heap", property) == 0) {
			BATatoms[t].size = sizeof(var_t);
			assert_shift_width(ATOMelmshift(BATatoms[t].size), BATatoms[t].size);
			BATatoms[t].varsized = 1;
			BATatoms[t].align = sizeof(var_t);
			atomset(BATatoms[t].atomHeap, (void (*)(Heap *, size_t)) arg);
		} else if (strcmp("del", property) == 0) {
			atomset(BATatoms[t].atomDel, (void (*)(Heap *, var_t *)) arg);
		} else if (strcmp("put", property) == 0) {
			atomset(BATatoms[t].atomPut, (var_t (*)(Heap *, var_t *, const void *)) arg);
		} else if (strcmp("null", property) == 0) {
			ptr atmnull = ((ptr (*)(void)) arg) ();

			atomset(BATatoms[t].atomNull, atmnull);
		}
		if (oldval)
			goto out;

		/* these ADT functions *must* be equal for overloaded types */
		if (strcmp("cmp", property) == 0) {
			atomset(BATatoms[t].atomCmp, (int (*)(const void *, const void *)) arg);
		} else if (strcmp("hash", property) == 0) {
			atomset(BATatoms[t].atomHash, (BUN (*)(const void *)) arg);
		} else if (strcmp("length", property) == 0) {
			atomset(BATatoms[t].atomLen, (int (*)(const void *)) arg);
		}
		if (BATatoms[t].storage != t)
			GDKerror("ATOMproperty: %s overload of %s violates "
				 "inheritance from %s.\n", ATOMname(t),
				 property, ATOMname(BATatoms[t].storage));
		BATatoms[t].storage = t;	/* critical redefine: undo remapping */
	}
      out:
	MT_lock_unset(&GDKthreadLock, "ATOMproperty");
}

int
ATOMindex(str nme)
{
	int t, j = GDKatomcnt;

	for (t = 0; t < GDKatomcnt; t++) {
		if (!BATatoms[t].name[0]) {
			if (j == GDKatomcnt)
				j = t;
		} else if (strcmp(nme, BATatoms[t].name) == 0) {
			return t;
		}

	}
	if (strcmp(nme, "bat") == 0) {
		return TYPE_bat;
	}
	return -j;
}

char *
ATOMname(int t)
{
	return t >= 0 && t < GDKatomcnt && *BATatoms[t].name ? BATatoms[t].name : "null";
}

int
ATOMisdescendant(int tpe, int parent)
{
	int cur = -1;

	while (cur != tpe) {
		cur = tpe;
		if (cur == parent)
			return TRUE;
		tpe = BATatoms[tpe].storage;
	}
	return FALSE;
}


const bte bte_nil = GDK_bte_min;
const sht sht_nil = GDK_sht_min;
const int int_nil = GDK_int_min;
const flt flt_nil = GDK_flt_min;
const dbl dbl_nil = GDK_dbl_min;
const lng lng_nil = GDK_lng_min;
#ifdef HAVE_HGE
const hge hge_nil = GDK_hge_min;
#endif
const oid oid_nil = (oid) 1 << (sizeof(oid) * 8 - 1);
const wrd wrd_nil = GDK_wrd_min;
const char str_nil[2] = { '\200', 0 };
const ptr ptr_nil = NULL;

ptr
ATOMnil(int t)
{
	const void *src = ATOMnilptr(t);
	int len = ATOMlen(ATOMtype(t), src);
	ptr dst = GDKmalloc(len);

	if (dst)
		memcpy(dst, src, len);
	return dst;
}

/*
 * @- Atomic ADT functions
 */
int
ATOMlen(int t, const void *src)
{
	int (*l)(const void *) = BATatoms[t].atomLen;

	return l ? (*l) (src) : ATOMsize(t);
}

int
ATOMheap(int t, Heap *hp, size_t cap)
{
	void (*h) (Heap *, size_t) = BATatoms[t].atomHeap;

	if (h) {
		(*h) (hp, cap);
		if (hp->base == NULL)
			return -1;
	}
	return 0;
}

int
ATOMcmp(int t, const void *l, const void *r)
{
	switch (ATOMstorage(t)) {
	case TYPE_bte:
		return simple_CMP(l, r, bte);
	case TYPE_sht:
		return simple_CMP(l, r, sht);
	case TYPE_int:
		return simple_CMP(l, r, int);
	case TYPE_flt:
		return simple_CMP(l, r, flt);
	case TYPE_lng:
		return simple_CMP(l, r, lng);
#ifdef HAVE_HGE
	case TYPE_hge:
		return simple_CMP(l, r, hge);
#endif
	case TYPE_dbl:
		return simple_CMP(l, r, dbl);
	default:
		return (l == r) ? 0 : atom_CMP(l, r, t);
	}
}

/*
 * Atom print avoids coercion to strings for built-in types.
 * The comparison against the NULL value is hard coded for speed.
 */
#define LINE_LEN	60

int
ATOMprint(int t, const void *p, stream *s)
{
	int (*tostr) (str *, int *, const void *);

	if (p && t >= 0 && t < GDKatomcnt && (tostr = BATatoms[t].atomToStr)) {
		if (t != TYPE_bat && t < TYPE_str) {
			char buf[dblStrlen], *addr = buf;	/* use memory from stack */
			int sz = dblStrlen, l = (*tostr) (&addr, &sz, p);

			return (int) mnstr_write(s, buf, l, 1);
		} else {
			str buf = 0;
			int sz = 0, l = (*tostr) (&buf, &sz, p);

			l = (int) mnstr_write(s, buf, l, 1);
			GDKfree(buf);
			return l;
		}
	}
	return (int) mnstr_write(s, "nil", 1, 3);
}


int
ATOMformat(int t, const void *p, char **buf)
{
	int (*tostr) (str *, int *, const void *);

	if (p && (t >= 0) && (t < GDKatomcnt) && (tostr = BATatoms[t].atomToStr)) {
		int sz = 0, l = (*tostr) (buf, &sz, p);

		return l;
	}
	*buf = GDKmalloc(4);
	if (*buf == NULL)
		return -1;
	strncpy(*buf, "nil", 4);
	return 3;
}

ptr
ATOMdup(int t, const void *p)
{
	int len = ATOMlen(t, p);
	ptr n = GDKmalloc(len);

	if (n)
		memcpy(n, p, len);
	return n;
}

/*
 * @* Builtin Atomic Operator Implementations
 *
 * @+ Atom-from-String Conversions
 * These routines convert from string to atom. They are used during
 * conversion and BAT import. In order to avoid unnecessary
 * malloc()/free() sequences, the conversion functions have a meta
 * 'dst' pointer to a destination region, and an integer* 'len'
 * parameter, that denotes the length of that region (a char region
 * for ToStr functions, an atom region from FromStr conversions). Only
 * if necessary will the conversion routine do a GDKfree()/GDKmalloc()
 * sequence, and increment the 'len'.  Passing a pointer to a nil-ptr
 * as 'dst' and/or a *len==0 is valid; the conversion function will
 * then alloc some region for you.
 */
#define atommem(TYPE, size)						\
	do {								\
		if (!*dst) {						\
			*dst = (TYPE *) GDKmalloc(*len = (size));	\
		} else if (*len < (int) (size)) {			\
			GDKfree(*dst);					\
			*dst = (TYPE *) GDKmalloc(*len = (size));	\
		}							\
		if (!*dst)						\
			return -1;					\
	} while (0)

#define atomtostr(TYPE, FMT, FMTCAST)			\
int							\
TYPE##ToStr(char **dst, int *len, const TYPE *src)	\
{							\
	atommem(char, TYPE##Strlen);			\
	if (*src == TYPE##_nil) {			\
		strncpy(*dst, "nil", *len);		\
		return 3;				\
	}						\
	snprintf(*dst, *len, FMT, FMTCAST *src);	\
	return (int) strlen(*dst);			\
}

#define num08(x)	((x) >= '0' && (x) <= '7')
#define num10(x)	GDKisdigit(x)
#define num16(x)	(GDKisdigit(x) || ((x)  >= 'a' && (x)  <= 'f') || ((x)  >= 'A' && (x)  <= 'F'))
#define base10(x)	((x) - '0')
#define base08(x)	((x) - '0')
#define base16(x)	(((x) >= 'a' && (x) <= 'f') ? ((x) - 'a' + 10) : ((x) >= 'A' && (x) <= 'F') ? ((x) - 'A' + 10) : (x) - '0')
#define mult08(x)	((x) << 3)
#define mult16(x)	((x) << 4)
#define mult10(x)	((x) + (x) + ((x) << 3))
#define mult7(x)	(((x) << 3) - (x))

#if 0
int
voidFromStr(const char *src, int *len, void **dst)
{
	(void) src;
	(void) len;
	(void) dst;
	return 0;
}

int
voidToStr(str *dst, int *len, void *src)
{
	(void) src;

	atommem(char, 4);
	strncpy(*dst, "nil", *len);
	return 3;
}
#endif

static void *
voidRead(void *a, stream *s, size_t cnt)
{
	(void) s;
	(void) cnt;
	return a;
}

static int
voidWrite(const void *a, stream *s, size_t cnt)
{
	(void) a;
	(void) s;
	(void) cnt;
	return GDK_SUCCEED;
}

int
bitFromStr(const char *src, int *len, bit **dst)
{
	const char *p = src;

	atommem(bit, sizeof(bit));

	while (GDKisspace(*p))
		p++;
	**dst = bit_nil;
	if (*p == '0') {
		**dst = FALSE;
		p++;
	} else if (*p == '1') {
		**dst = TRUE;
		p++;
	} else if (p[0] == 't' && p[1] == 'r' && p[2] == 'u' && p[3] == 'e') {
		**dst = TRUE;
		p += 4;
	} else if (p[0] == 'f' && p[1] == 'a' && p[2] == 'l' && p[3] == 's' && p[4] == 'e') {
		**dst = FALSE;
		p += 5;
	} else if (p[0] == 'n' && p[1] == 'i' && p[2] == 'l') {
		p += 3;
	} else {
		p = src;
	}
	return (int) (p - src);
}

int
bitToStr(char **dst, int *len, const bit *src)
{
	atommem(char, 6);

	if (*src == bit_nil) {
		strncpy(*dst, "nil", *len);
		return 3;
	} else if (*src) {
		strncpy(*dst, "true", *len);
		return 4;
	}
	strncpy(*dst, "false", *len);
	return 5;
}

static bit *
bitRead(bit *a, stream *s, size_t cnt)
{
	mnstr_read(s, (char *) a, 1, cnt);
	return mnstr_errnr(s) ? NULL : a;
}

static int
bitWrite(const bit *a, stream *s, size_t cnt)
{
	if (mnstr_write(s, (const char *) a, 1, cnt) == (ssize_t) cnt)
		return GDK_SUCCEED;
	else
		return GDK_FAIL;
}

int
batFromStr(const char *src, int *len, bat **dst)
{
	char *s;
	const char *t, *r = src;
	int c;
	bat bid = 0;

	atommem(bat, sizeof(bat));

	while (GDKisspace(*r))
		r++;
	if (*r == '<')
		r++;
	t = r;
	while ((c = *t) && (c == '_' || GDKisalnum(c)))
		t++;

	if (strcmp(r, "nil") == 0) {
		**dst = 0;
		return (int) (t + (c == '>') - src);
	}

	s = GDKmalloc((unsigned) (1 + t - r));
	if (s != NULL) {
		strncpy(s, r, t - r);
		s[t - r] = 0;
		bid = BBPindex(s);
		GDKfree(s);
	}
	**dst = bid == 0 ? bat_nil : bid;
	return bid == 0 ? 0 : (int) (t + (c == '>') - src);
}

int
batToStr(char **dst, int *len, const bat *src)
{
	bat b = *src;
	int i;
	str s;

	if (b == bat_nil || (s = BBPname(b)) == NULL || *s == 0) {
		atommem(char, 4);
		strncpy(*dst, "nil", *len);
		return 3;
	}
	i = (int) (strlen(s) + 4);
	atommem(char, i);
	snprintf(*dst, *len, "<%s>", s);
	return (int) strlen(*dst);
}

static bat *
batRead(bat *a, stream *s, size_t cnt)
{
	/* bat==int */
	return mnstr_readIntArray(s, (int *) a, cnt) ? a : NULL;
}

static int
batWrite(const bat *a, stream *s, size_t cnt)
{
	/* bat==int */
	return mnstr_writeIntArray(s, (const int *) a, cnt) ? GDK_SUCCEED : GDK_FAIL;
}

/*
 * numFromStr parses the head of the string for a number, accepting an
 * optional sign. The code has been prepared to continue parsing by
 * returning the number of characters read.  Both overflow and
 * incorrect syntax (not a number) result in the function returning 0
 * and setting the destination to nil.
 */
static int
numFromStr(const char *src, int *len, void **dst, int tp)
{
	const char *p = src;
	int sz = ATOMsize(tp);
#ifdef HAVE_HGE
	hge base = 0;
	hge maxdiv10 = 0;	/* max value / 10 */
#else
	lng base = 0;
	lng maxdiv10 = 0;	/* max value / 10 */
#endif
	int maxmod10 = 7;	/* max value % 10 */
	int sign = 1;

	atommem(void, sz);
	while (GDKisspace(*p))
		p++;
	memcpy(*dst, ATOMnilptr(tp), sz);
	if (p[0] == 'n' && p[1] == 'i' && p[2] == 'l') {
		p += 3;
		return (int) (p - src);
	}
	if (*p == '-') {
		sign = -1;
		p++;
	} else if (*p == '+') {
		p++;
	}
	if (!num10(*p)) {
		/* not a number */
		return 0;
	}
	switch (sz) {
	case 1:
		maxdiv10 = 12/*7*/;
		break;
	case 2:
		maxdiv10 = 3276/*7*/;
		break;
	case 4:
		maxdiv10 = 214748364/*7*/;
		break;
	case 8:
		maxdiv10 = LL_CONSTANT(922337203685477580)/*7*/;
		break;
#ifdef HAVE_HGE
	case 16:
		maxdiv10 = GDK_hge_max / 10;
		//         17014118346046923173168730371588410572/*7*/;
		break;
#endif
	}
	do {
		if (base > maxdiv10 ||
		    (base == maxdiv10 && base10(*p) > maxmod10)) {
			/* overflow */
			return 0;
		}
		base = 10 * base + base10(*p);
		p++;
	} while (num10(*p));
	base *= sign;
	switch (sz) {
	case 1: {
		bte **dstbte = (bte **) dst;
		**dstbte = (bte) base;
		break;
	}
	case 2: {
		sht **dstsht = (sht **) dst;
		**dstsht = (sht) base;
		break;
	}
	case 4: {
		int **dstint = (int **) dst;
		**dstint = (int) base;
		break;
	}
	case 8: {
		lng **dstlng = (lng **) dst;
		**dstlng = (lng) base;
		if (p[0] == 'L' && p[1] == 'L')
			p += 2;
		break;
	}
#ifdef HAVE_HGE
	case 16: {
		hge **dsthge = (hge **) dst;
		**dsthge = (hge) base;
		if (p[0] == 'L' && p[1] == 'L')
			p += 2;
		break;
	}
#endif
	}
	return (int) (p - src);
}

int
bteFromStr(const char *src, int *len, bte **dst)
{
	return numFromStr(src, len, (void **) dst, TYPE_bte);
}

int
shtFromStr(const char *src, int *len, sht **dst)
{
	return numFromStr(src, len, (void **) dst, TYPE_sht);
}

int
intFromStr(const char *src, int *len, int **dst)
{
	return numFromStr(src, len, (void **) dst, TYPE_int);
}

int
lngFromStr(const char *src, int *len, lng **dst)
{
	return numFromStr(src, len, (void **) dst, TYPE_lng);
}

#ifdef HAVE_HGE
int
hgeFromStr(const char *src, int *len, hge **dst)
{
	return numFromStr(src, len, (void **) dst, TYPE_hge);
}
#endif

#define atom_io(TYPE, NAME, CAST)					\
static TYPE *								\
TYPE##Read(TYPE *a, stream *s, size_t cnt)				\
{									\
	mnstr_read##NAME##Array(s, (CAST *) a, cnt);			\
	return mnstr_errnr(s) ? NULL : a;				\
}									\
static int								\
TYPE##Write(const TYPE *a, stream *s, size_t cnt)			\
{									\
	return mnstr_write##NAME##Array(s, (const CAST *) a, cnt) ?	\
		GDK_SUCCEED : GDK_FAIL;					\
}

atomtostr(bte, "%hhd", )
atom_io(bte, Bte, bte)

atomtostr(sht, "%hd", )
atom_io(sht, Sht, sht)

atomtostr(int, "%d", )
atom_io(int, Int, int)

atomtostr(lng, LLFMT, )
atom_io(lng, Lng, lng)

#ifdef HAVE_HGE
#ifdef WIN32
#define HGE_LL018FMT "%018I64d"
#else
#define HGE_LL018FMT "%018lld"
#endif
#define HGE_LL18DIGITS LL_CONSTANT(1000000000000000000)

int
hgeToStr(char **dst, int *len, const hge *src)
{
	atommem(char, hgeStrlen);
	if (*src == hge_nil) {
		strncpy(*dst, "nil", *len);
		return 3;
	}
	if ((hge) GDK_lng_min <= *src && *src <= (hge) GDK_lng_max) {
		lng s = (lng) *src;
		return lngToStr(dst, len, &s);
	} else {
		hge s = *src / HGE_LL18DIGITS;
		int l = hgeToStr(dst, len, &s);
		snprintf(*dst + l, *len - l, HGE_LL018FMT, (lng) ABS(*src % HGE_LL18DIGITS));
		return (int) strlen(*dst);
	}
}
atom_io(hge, Hge, hge)
#endif

int
ptrFromStr(const char *src, int *len, ptr **dst)
{
	size_t base = 0;
	const char *p = src;

	atommem(ptr, sizeof(ptr));

	while (GDKisspace(*p))
		p++;
	**dst = ptr_nil;
	if (p[0] == 'n' && p[1] == 'i' && p[2] == 'l') {
		p += 3;
	} else {
		if (p[0] == '0' && (p[1] == 'x' || p[1] == 'X')) {
			p += 2;
		}
		if (!num16(*p)) {
			/* not a number */
			return 0;
		}
		while (num16(*p)) {
			if (base >= ((size_t) 1 << (8 * sizeof(size_t) - 4))) {
				/* overflow */
				return 0;
			}
			base = mult16(base) + base16(*p);
			p++;
		}
		**dst = (ptr) base;
	}
	return (int) (p - src);
}

atomtostr(ptr, PTRFMT, PTRFMTCAST)

#if SIZEOF_VOID_P == SIZEOF_INT
atom_io(ptr, Int, int)
#else /* SIZEOF_VOID_P == SIZEOF_LNG */
atom_io(ptr, Lng, lng)
#endif

int
dblFromStr(const char *src, int *len, dbl **dst)
{
	const char *p = src;
	double d;

	/* alloc memory */
	atommem(dbl, sizeof(dbl));

	while (GDKisspace(*p))
		p++;
	if (p[0] == 'n' && p[1] == 'i' && p[2] == 'l') {
		**dst = dbl_nil;
		p += 3;
	} else {
		/* on overflow, strtod returns HUGE_VAL and sets
		 * errno to ERANGE; on underflow, it returns a value
		 * whose magnitude is no greater than the smallest
		 * normalized double, and may or may not set errno to
		 * ERANGE.  We accept underflow, but not overflow. */
		char *pe;
		errno = 0;
		d = strtod(src, &pe);
		p = pe;
		if (p == src || (errno == ERANGE && (d < -1 || d > 1))) {
			**dst = dbl_nil; /* default return value is nil */
			p = src;
		} else {
			**dst = (dbl) d;
		}
	}
	return (int) (p - src);
}

atomtostr(dbl, "%.17g", (double))
atom_io(dbl, Lng, lng)

int
fltFromStr(const char *src, int *len, flt **dst)
{
	const char *p = src;
	int n = 0;
	float f;

	/* alloc memory */
	atommem(flt, sizeof(flt));

	while (GDKisspace(*p))
		p++;
	if (p[0] == 'n' && p[1] == 'i' && p[2] == 'l') {
		**dst = flt_nil;
		p += 3;
		n = (int) (p - src);
	} else {
#ifdef HAVE_STRTOF
		/* on overflow, strtof returns HUGE_VALF and sets
		 * errno to ERANGE; on underflow, it returns a value
		 * whose magnitude is no greater than the smallest
		 * normalized float, and may or may not set errno to
		 * ERANGE.  We accept underflow, but not overflow. */
		char *pe;
		errno = 0;
		f = strtof(src, &pe);
		p = pe;
		n = (int) (p - src);
		if (n == 0 || (errno == ERANGE && (f < -1 || f > 1))
#ifdef INFINITY
		    || f == INFINITY
#endif
#ifdef NAN
#ifndef __PGI
		    || f == NAN
#endif
#endif
		    )
#else /* no strtof, try sscanf */
		if (sscanf(src, "%f%n", &f, &n) <= 0 || n <= 0
#ifdef INFINITY
		    || f == INFINITY
#endif
#ifdef NAN
#ifndef __PGI
		    || f == NAN
#endif
#endif
		    )
#endif
		{
			**dst = flt_nil; /* default return value is nil */
			n = 0;
		} else
			**dst = (flt) f;
	}
	return n;
}

atomtostr(flt, "%.9g", (float))
atom_io(flt, Int, int)


/*
 * @+ String Atom Implementation
 * The Built-in type string is partly handled in an atom extension
 * library. The main reason is to limit the number of built-in types
 * in the BAT library kernel. Moreover, an extra indirection for a
 * string is less harmful than for manipulation of, e.g. an int.
 *
 * The internal representation of strings is without escape sequences.
 * When the string is printed we should add the escapes back into it.
 *
 * The current escape policy is that single- and double-quote can be
 * prepended by a backslash. Furthermore, the backslash may be
 * followed by three octal digits to denote a character.
 *
 * @- Automatic Double Elimination
 *
 * Because in many typical situations lots of double string values
 * occur in tables, the string insertion provides automatic double
 * elimination.  To do this, a GDK_STRHASHTABLE(=1024) bucket
 * hashtable is hidden in the first 4096 bytes of the string heap,
 * consisting of an offset to the first string hashing to that bucket
 * in the heap.  These offsets are made small (stridx_t is an unsigned
 * short) by exploiting the fact that the double elimination chunks
 * are (now) 64KB, hence a short suffices.
 *
 * In many other situations the cardinality of string columns is
 * large, or the string values might even be unique. In those cases,
 * our fixed-size hash table will start to overflow
 * quickly. Therefore, after the hash table is full (this is measured
 * very simplistically by looking whether the string heap exceeds a
 * heap size = GDK_ELIMLIMIT = 64KB) we flush the hash table. Even
 * more, from that moment on, we do not use a linked list, but a lossy
 * hash table that just contains the last position for each
 * bucket. Basically, after exceeding GDK_ELIMLIMIT, we get a
 * probabilistic/opportunistic duplicate elimination mechanism, that
 * only looks at the last GDK_ELIMLIMIT chunk in the heap, in a lossy
 * way.
 *
 * When comparing with the previous string implementation, the biggest
 * difference is that on 64-bits but with 32-bit oids, strings are
 * always 8-byte aligned and var_t numbers are multiplied by 8 to get
 * the true offset. The goal to do this is to allow 32-bits var_t on
 * 64-bits systems to address 32GB (using string alignment=8).  For
 * large database, the cost of padding (4 bytes avg) is offset by the
 * savings in var_t (allowing to go from 64- to 32-bits). Nothing lost
 * there, and 32-bits var_t also pay in smaller OIDs and smaller hash
 * tables, reducing memory pressure. For small duplicate eliminated
 * heaps, the short indices used in the hash table have now allowed
 * more buckets (2K instead of 1K) and average 2 bytes overhead for
 * the next pointers instead of 6-12. Therefore small heaps are now
 * more compact than before.
 *
 * The routine strElimDoubles() can be used to check whether all
 * strings are still being double-eliminated in the original
 * hash-table.  Only then we know that unequal offset-integers in the
 * BUN array means guaranteed different strings in the heap. This
 * optimization is made at some points in the GDK. Make sure you check
 * GDK_ELIMDOUBLES before assuming this!
 */
int
strElimDoubles(Heap *h)
{
	return GDK_ELIMDOUBLES(h);
}

int
strNil(const char *s)
{
	return GDK_STRNIL(s);
}

int
strLen(const char *s)
{
	return (int) GDK_STRLEN(s);
}

static int
strCmp(const char *l, const char *r)
{
	return GDK_STRCMP(l, r);
}

int
strCmpNoNil(const unsigned char *l, const unsigned char *r)
{
	while (*l == *r) {
		if (*l == 0)
			return 0;
		l++;
		r++;
	}
	return (*l < *r) ? -1 : 1;
}

static void
strHeap(Heap *d, size_t cap)
{
	size_t size;

	cap = MAX(cap, BATTINY);
	size = GDK_STRHASHTABLE * sizeof(stridx_t) + MIN(GDK_ELIMLIMIT, cap * GDK_VARALIGN);
	if (HEAPalloc(d, size, 1) >= 0) {
		d->free = GDK_STRHASHTABLE * sizeof(stridx_t);
		memset(d->base, 0, d->free);
		d->hashash = 1;	/* new string heaps get the hash value (and length) stored */
#ifndef NDEBUG
		/* fill should solve initialization problems within valgrind */
		memset(d->base + d->free, 0, d->size - d->free);
#endif
	}
}


BUN
strHash(const char *s)
{
	BUN res;

	GDK_STRHASH(s, res);
	return res;
}


void
strCleanHash(Heap *h, int rebuild)
{
	(void) rebuild;
	if (!GDK_ELIMDOUBLES(h)) {
		/* flush hash table for security */
		memset(h->base, 0, GDK_STRHASHSIZE);
	}
}

/*
 * The strPut routine. The routine strLocate can be used to identify
 * the location of a string in the heap if it exists. Otherwise it
 * returns zero.
 */
/* if at least (2*SIZEOF_BUN), also store length (heaps are then
 * incompatible) */
#define EXTRALEN ((SIZEOF_BUN + GDK_VARALIGN - 1) & ~(GDK_VARALIGN - 1))

var_t
strLocate(Heap *h, const char *v)
{
	stridx_t *ref, *next;
	size_t extralen = h->hashash ? EXTRALEN : 0;

	/* search hash-table, if double-elimination is still in place */
	BUN off;
	GDK_STRHASH(v, off);
	off &= GDK_STRHASHMASK;

	/* should only use strLocate iff fully double eliminated */
	assert(GDK_ELIMBASE(h->free) == 0);

	/* search the linked list */
	for (ref = ((stridx_t *) h->base) + off; *ref; ref = next) {
		next = (stridx_t *) (h->base + *ref);
		if (GDK_STRCMP(v, (str) (next + 1) + extralen) == 0)
			return (var_t) ((sizeof(stridx_t) + *ref + extralen) >> GDK_VARSHIFT);	/* found */
	}
	return 0;
}

static var_t
strPut(Heap *h, var_t *dst, const char *v)
{
	size_t elimbase = GDK_ELIMBASE(h->free);
	size_t pad = GDK_VARALIGN - (h->free & (GDK_VARALIGN - 1));
	size_t pos, len = GDK_STRLEN(v);
	size_t extralen = h->hashash ? EXTRALEN : 0;
	stridx_t *bucket, *ref, *next;
	BUN off, strhash;

	GDK_STRHASH(v, off);
	strhash = off;
	off &= GDK_STRHASHMASK;
	bucket = ((stridx_t *) h->base) + off;

	/* search hash-table, if double-elimination is still in place */
	if (elimbase == 0) {	/* small string heap (<64KB) -- fully double eliminated */
		for (ref = bucket; *ref; ref = next) {	/* search the linked list */
			next = (stridx_t *) (h->base + *ref);
			if (GDK_STRCMP(v, (str) (next + 1) + extralen) == 0) {	/* found */
				pos = sizeof(stridx_t) + *ref + extralen;
				return *dst = (var_t) (pos >> GDK_VARSHIFT);
			}
		}
		/* is there room for the next pointer in the padding space? */
		if (pad < sizeof(stridx_t))
			pad += GDK_VARALIGN;	/* if not, pad more */
	} else if (*bucket) {
		/* large string heap (>=64KB) --
		 * opportunistic/probabilistic double elimination */
		pos = elimbase + *bucket + extralen;
		if (GDK_STRCMP(v, h->base + pos) == 0) {
			return *dst = (var_t) (pos >> GDK_VARSHIFT);	/* already in heap; do not insert! */
		}
#if SIZEOF_VAR_T >= SIZEOF_VOID_P /* in fact SIZEOF_VAR_T == SIZEOF_VOID_P */
		if (extralen == 0)
			/* i.e., h->hashash == FALSE */
			/* no VARSHIFT and no string hash value stored
			 * => no padding/alignment needed */
			pad = 0;
		else
#endif
			/* pad to align on VARALIGN for VARSHIFT
			 * and/or string hash value */
			pad &= (GDK_VARALIGN - 1);
	}

	/* check heap for space (limited to a certain maximum after
	 * which nils are inserted) */
	if (h->free + pad + len + extralen >= h->size) {
		size_t newsize = MAX(h->size, 4096);

		/* double the heap size until we have enough space */
		do {
			newsize <<= 1;
		} while (newsize <= h->free + pad + len + extralen);

		assert(newsize);

		if (h->free + pad + len + extralen >= (((size_t) VAR_MAX) << GDK_VARSHIFT)) {
			GDKerror("strPut: string heaps gets larger than " SZFMT "GB.\n", (((size_t) VAR_MAX) << GDK_VARSHIFT) >> 30);
			return 0;
		}
		HEAPDEBUG fprintf(stderr, "#HEAPextend in strPut %s " SZFMT " " SZFMT "\n", h->filename, h->size, newsize);
		if (HEAPextend(h, newsize) < 0) {
			return 0;
		}
#ifndef NDEBUG
		/* fill should solve initialization problems within
		 * valgrind */
		memset(h->base + h->free, 0, h->size - h->free);
#endif

		/* make bucket point into the new heap */
		bucket = ((stridx_t *) h->base) + off;
	}

	/* insert string */
	pos = h->free + pad + extralen;
	*dst = (var_t) (pos >> GDK_VARSHIFT);
	memcpy(h->base + pos, v, len);
	if (h->hashash) {
		((BUN *) (h->base + pos))[-1] = strhash;
#if EXTRALEN > SIZEOF_BUN
		((BUN *) (h->base + pos))[-2] = (BUN) len;
#endif
	}
	h->free += pad + len + extralen;

	/* maintain hash table */
	pos -= extralen;
	if (elimbase == 0) {	/* small string heap: link the next pointer */
		/* the stridx_t next pointer directly precedes the
		 * string and optional (depending on hashash) hash
		 * value */
		pos -= sizeof(stridx_t);
		*(stridx_t *) (h->base + pos) = *bucket;
	}
	*bucket = (stridx_t) (pos - elimbase);	/* set bucket to the new string */

	if (h->free >= elimbase + GDK_ELIMLIMIT) {
		memset(h->base, 0, GDK_STRHASHSIZE);	/* flush hash table */
	}
	return *dst;
}

/*
 * Convert an "" separated string to a GDK string value, checking that
 * the input is correct UTF-8.
 */

/*
   UTF-8 encoding is as follows:
U-00000000 - U-0000007F: 0xxxxxxx
U-00000080 - U-000007FF: 110xxxxx 10xxxxxx
U-00000800 - U-0000FFFF: 1110xxxx 10xxxxxx 10xxxxxx
U-00010000 - U-001FFFFF: 11110xxx 10xxxxxx 10xxxxxx 10xxxxxx
U-00200000 - U-03FFFFFF: 111110xx 10xxxxxx 10xxxxxx 10xxxxxx 10xxxxxx
U-04000000 - U-7FFFFFFF: 1111110x 10xxxxxx 10xxxxxx 10xxxxxx 10xxxxxx 10xxxxxx
*/
/* To be correctly coded UTF-8, the sequence should be the shortest
 * possible encoding of the value being encoded.  This means that for
 * an encoding of length n+1 (1 <= n <= 5), at least one of the bits
 * in utf8chkmsk[n] should be non-zero (else the encoding could be
 * shorter). */
static int utf8chkmsk[] = {
	0x0000007f,
	0x00000780,
	0x0000f800,
	0x001f0000,
	0x03e00000,
	0x7c000000,
};

ssize_t
GDKstrFromStr(unsigned char *dst, const unsigned char *src, ssize_t len)
{
	unsigned char *p = dst;
	const unsigned char *cur = src, *end = src + len;
	int escaped = FALSE, mask = 0, n, c, utf8char = 0;

	/* copy it in, while performing the correct escapes */
	/* n is the number of follow-on bytes left in a multi-byte
	 * UTF-8 sequence */
	for (cur = src, n = 0; cur < end || escaped; cur++) {
		/* first convert any \ escapes and store value in c */
		if (escaped) {
			switch (*cur) {
			case '0':
			case '1':
			case '2':
			case '3':
			case '4':
			case '5':
			case '6':
			case '7':
				/* \ with up to three octal digits */
				c = base08(*cur);
				if (num08(cur[1])) {
					cur++;
					c = mult08(c) + base08(*cur);
					if (num08(cur[1])) {
						cur++;
						c = mult08(c) + base08(*cur);
						/* if three digits, only look at lower 8 bits */
						c &= 0377;
					}
				}
				break;
			case 'x':
				/* \x with one or two hexadecimal digits */
				if (num16(cur[1])) {
					cur++;
					c = base16(*cur);
					if (num16(cur[1])) {
						cur++;
						c = mult16(c) + base16(*cur);
					}
				} else
					c = 'x';
				break;
			case 'a':
				c = '\a';
				break;
			case 'b':
				c = '\b';
				break;
			case 'f':
				c = '\f';
				break;
			case 'n':
				c = '\n';
				break;
			case 'r':
				c = '\r';
				break;
			case 't':
				c = '\t';
				break;
			case '\0':
				c = '\\';
				break;
			case '\'':
			case '\\':
				/* \' and \\ can be handled by the
				 * default case */
			default:
				/* unrecognized \ escape, just copy
				 * the backslashed character */
				c = *cur;
				break;
			}
			escaped = FALSE;
		} else if ((c = *cur) == '\\') {
			escaped = TRUE;
			continue;
		}

		if (n > 0) {
			/* we're still expecting follow-up bytes in a
			 * UTF-8 sequence */
			if ((c & 0xC0) != 0x80) {
				/* incorrect UTF-8 sequence: byte is
				 * not 10xxxxxx */
				return -1;
			}
			utf8char = (utf8char << 6) | (c & 0x3F);
			n--;
			if (n == 0) {
				/* this was the last byte in the sequence */
				if ((utf8char & mask) == 0) {
					/* incorrect UTF-8 sequence:
					 * not shortest possible */
					return -1;
				}
			}
		} else if (c >= 0x80) {
			int m;

			/* start of multi-byte UTF-8 character */
			for (n = 0, m = 0x40; c & m; n++, m >>= 1)
				;
			/* n now is number of 10xxxxxx bytes that
			 * should follow */
			if (n == 0 || n >= 6) {
				/* incorrect UTF-8 sequence */
				/* n==0: c == 10xxxxxx */
				/* n>=6: c == 1111111x */
				return -1;
			}
			mask = utf8chkmsk[n];
			/* collect the Unicode code point in utf8char */
			utf8char = c & ~(0xFFC0 >> n);	/* remove non-x bits */
		}
		*p++ = c;
	}
	if (n > 0) {
		/* incomplete UTF-8 sequence */
		return -1;
	}
	*p++ = 0;
	return len;
}

int
strFromStr(const char *src, int *len, char **dst)
{
	unsigned char *p;
	const unsigned char *cur = (const unsigned char *) src, *start = NULL;
	ssize_t res;
	int l = 1, escaped = FALSE;

	while (GDKisspace(*cur))
		cur++;
	if (*cur != '"') {
		if (*dst != NULL && *dst != str_nil) {
			GDKfree(*dst);
		}
		*dst = GDKstrdup(str_nil);
		*len = 2;
		return strncmp((char *) cur, "nil", 3) ? 0 : (int) (((char *) cur + 3) - src);
	}

	/* scout the string to find out its length and whether it was
	 * properly quoted */
	for (start = ++cur; *cur != '"' || escaped; cur++) {
		if (*cur == 0) {
			goto error;
		} else if (*cur == '\\' && escaped == FALSE) {
			escaped = TRUE;
		} else {
			escaped = FALSE;
			l++;
		}
	}

	/* alloc new memory */
	p = (unsigned char *) *dst;
	if (p != NULL && (char *) p != str_nil && *len < l) {
		GDKfree(p);
		p = NULL;
	}
	if (p == NULL || (char *) p == str_nil)
		if ((p = GDKmalloc(*len = l)) == NULL)
			goto error;
	*dst = (char *) p;

	assert(cur - start <= INT_MAX);	/* 64bit */
	if ((res = GDKstrFromStr((unsigned char *) *dst, start, (ssize_t) (cur - start))) >= 0)
		return (int) res;

      error:
	if (*dst && *dst != str_nil)
		GDKfree(*dst);
	*dst = GDKstrdup(str_nil);
	*len = 2;
	return 0;
}

/*
 * Convert a GDK string value to something printable.
 */
/*
#define printable_chr(ch) ((ch)==0 || GDKisgraph((ch)) || GDKisspace((ch)) || \
		         GDKisspecial((ch)) || GDKisupperl((ch)) || GDKislowerl((ch)))
*/
/* all but control characters (in range 0 to 31) and DEL */
#ifdef ASCII_CHR
/* ASCII printable characters */
#define printable_chr(ch)	(' ' <= (ch) && (ch) <= '~')
#else
/* everything except ASCII control characters */
#define printable_chr(ch)	((' ' <= (ch) && (ch) <= '~') || ((ch) & 0x80) != 0)
#endif

int
escapedStrlen(const char *src)
{
	int end, sz = 0;

	for (end = 0; src[end]; end++)
		if (src[end] == '\t' ||
		    src[end] == '\n' ||
		    src[end] == '\\' ||
		    src[end] == '"') {
			sz += 2;
#ifndef ASCII_CHR
		} else if (src[end] == (char) '\302' &&
			   0200 <= ((int) src[end + 1] & 0377) &&
			   ((int) src[end + 1] & 0377) <= 0237) {
			/* Unicode control character (code point range
			 * U-00000080 through U-0000009F encoded in
			 * UTF-8 */
			/* for the first one of the two UTF-8 bytes we
			 * count a width of 7 and for the second one
			 * 1, together that's 8, i.e. the width of two
			 * backslash-escaped octal coded characters */
			sz += 7;
#endif
		} else if (!printable_chr(src[end])) {
			sz += 4;
		} else {
			sz++;
		}
	return sz;
}

int
escapedStr(char *dst, const char *src, int dstlen)
{
	int cur = 0, l = 0;

	for (; src[cur] && l < dstlen; cur++)
		if (src[cur] == '\t') {
			dst[l++] = '\\';
			dst[l++] = 't';
		} else if (src[cur] == '\n') {
			dst[l++] = '\\';
			dst[l++] = 'n';
		} else if (src[cur] == '\\') {
			dst[l++] = '\\';
			dst[l++] = '\\';
		} else if (src[cur] == '"') {
			dst[l++] = '\\';
			dst[l++] = '"';
		} else if (!printable_chr(src[cur])
#ifndef ASCII_CHR
			   || (src[cur] == '\302' &&
			       0200 <= (src[cur + 1] & 0377) &&
			       ((int) src[cur + 1] & 0377) <= 0237)
			   || (cur > 0 &&
			       src[cur - 1] == '\302' &&
			       0200 <= (src[cur] & 0377) &&
			       (src[cur] & 0377) <= 0237)
#endif
		    ) {
			snprintf(dst + l, dstlen - l, "\\%03o", (unsigned char) src[cur]);
			l += 4;
		} else {
			dst[l++] = src[cur];
		}
	assert(l < dstlen);
	dst[l] = 0;
	return l;
}

int
strToStr(char **dst, int *len, const char *src)
{
	int l = 0;

	if (GDK_STRNIL((str) src)) {
		atommem(char, 4);

		strncpy(*dst, "nil", *len);
		return 3;
	} else {
		int sz = escapedStrlen(src);
		atommem(char, sz + 3);
		l = escapedStr((*dst) + 1, src, *len - 1);
		l++;
		(*dst)[0] = (*dst)[l++] = '"';
		(*dst)[l] = 0;
	}
	return l;
}

static str
strRead(str a, stream *s, size_t cnt)
{
	int len;

	(void) cnt;
	assert(cnt == 1);
	if (!mnstr_readInt(s, &len))
		return NULL;
	if ((a = GDKmalloc(len + 1)) == NULL)
		return NULL;
	if (len && mnstr_read(s, a, len, 1) != 1) {
		GDKfree(a);
		return NULL;
	}
	a[len] = 0;
	return a;
}

static int
strWrite(const char *a, stream *s, size_t cnt)
{
	size_t len = strlen(a);

	(void) cnt;
	assert(cnt == 1);
	if (mnstr_writeInt(s, (int) len) && mnstr_write(s, a, len, 1) == 1)
		return GDK_SUCCEED;
	else
		return GDK_FAIL;
}

/*
 * @+ Unique OIDs
 * The basic type OID represents unique values. Refinements should be
 * considered to link oids in time order.
 *
 * Values start from the "seqbase" (usually 0@@0). A nil seqbase makes
 * the entire column nil.  Monet's BUN access methods
 * BUNhead(b,p)/BUNtail(b,p) instantiate a value on-the-fly by looking
 * at the position p in BAT b.
 */
oid	GDKoid, GDKflushed;
/*
 * Init the shared array of oid bases.
 */
int
OIDinit(void)
{
	GDKflushed = GDKoid = 0;
	return 0;
}

/*
 * Make up some new OID for a specified database, based on the current
 * time.
 */
static oid
OIDrand(void)
{
	return 1000000;
}

/*
 * Initialize the current OID number to be starting at 'o'.
 */
oid
OIDbase(oid o)
{
	MT_lock_set(&MT_system_lock, "OIDbase");
	GDKoid = o;
	MT_lock_unset(&MT_system_lock, "OIDbase");
	return o;
}

static oid
OIDseed(oid o)
{
	oid t, p = GDKoid;

	MT_lock_set(&MT_system_lock, "OIDseed");
	t = OIDrand();
	if (o > t)
		t = o;
	if (p >= t)
		t = p;
	MT_lock_unset(&MT_system_lock, "OIDseed");
	return t;
}

/*
 * Initialize a sequence of OID seeds (for a sequence of database) as
 * stored in a string.
 */
oid
OIDread(str s)
{
	oid new = 0, *p = &new;
	int l = sizeof(oid);

	while (GDKisspace(*s))
		s++;
	while (GDKisdigit(*s)) {
		s += OIDfromStr(s, &l, &p);
		while (GDKisspace(*s))
			s++;
		new = OIDseed(new);
	}
	return new;
}

/*
 * Write the current sequence of OID seeds to a file in string format.
 */
int
OIDwrite(stream *s)
{
	int ret = 0;

	MT_lock_set(&MT_system_lock, "OIDwrite");
	if (GDKoid) {
		GDKflushed = GDKoid;
		ATOMprint(TYPE_oid, &GDKflushed, s);
		if (mnstr_errnr(s) ||
		    mnstr_write(s, " ", 1, 1) <= 0)
			ret = -1;
	}
	MT_lock_unset(&MT_system_lock, "OIDwrite");
	return ret;
}

int
OIDdirty(void)
{
	if (GDKoid && GDKoid > GDKflushed) {
		return TRUE;
	}
	return FALSE;
}

/*
 * Reserve a range of unique OIDs
 */
oid
OIDnew(oid inc)
{
	oid ret;

	MT_lock_set(&MT_system_lock, "OIDnew");
	if (!GDKoid)
		GDKoid = OIDrand();
	ret = GDKoid;
	GDKoid += inc;
	MT_lock_unset(&MT_system_lock, "OIDnew");
	return ret;
}

/*
 * String conversion routines.
 */
int
OIDfromStr(const char *src, int *len, oid **dst)
{
#if SIZEOF_OID == SIZEOF_INT
	int ui = 0, *uip = &ui;
#else
	lng ui = 0, *uip = &ui;
#endif
	int l = (int) sizeof(ui);
	int pos = 0;
	const char *p = src;

	atommem(oid, sizeof(oid));

	**dst = oid_nil;
	while (GDKisspace(*p))
		p++;
	if (GDKisdigit(*p)) {
#if SIZEOF_OID == SIZEOF_INT
		pos = intFromStr(p, &l, &uip);
#else
		pos = lngFromStr(p, &l, &uip);
#endif
		if (pos > 0 && p[pos] == '@') {
			pos++;
			while (GDKisdigit(p[pos]))
				pos++;
		}
		if (pos > 0 && ui >= 0) {
			**dst = ui;
		}
		p += pos;
	}
	return (int) (p - src);
}

int
OIDtoStr(char **dst, int *len, const oid *src)
{
	atommem(char, oidStrlen);

	if (*src == oid_nil) {
		strncpy(*dst, "nil", *len);
		return 3;
	}
	snprintf(*dst, *len, OIDFMT "@0", *src);
	return (int) strlen(*dst);
}

atomDesc BATatoms[MAXATOMS] = {
	{"void",
#if SIZEOF_OID == SIZEOF_INT
	 TYPE_void, 1, 0, /* sizeof(void) */ 0, 0, 1, (ptr) &oid_nil,
	 (int (*)(const char *, int *, ptr *)) OIDfromStr, (int (*)(str *, int *, const void *)) OIDtoStr,
	 (void *(*)(void *, stream *, size_t)) voidRead, (int (*)(const void *, stream *, size_t)) voidWrite,
	 (int (*)(const void *, const void *)) intCmp,
	 (BUN (*)(const void *)) intHash,
#else
	 TYPE_void, 1, 0, /* sizeof(void) */ 0, 0, 1, (ptr) &oid_nil,
	 (int (*)(const char *, int *, ptr *)) OIDfromStr, (int (*)(str *, int *, const void *)) OIDtoStr,
	 (void *(*)(void *, stream *, size_t)) voidRead, (int (*)(const void *, stream *, size_t)) voidWrite,
	 (int (*)(const void *, const void *)) lngCmp,
	 (BUN (*)(const void *)) lngHash,
#endif
	 0, 0,
	 0, 0,
	 0, 0},
	{"bit", TYPE_bte, 1, sizeof(bit), sizeof(bit), 0, 0, (ptr) &bte_nil,
	 (int (*)(const char *, int *, ptr *)) bitFromStr, (int (*)(str *, int *, const void *)) bitToStr,
	 (void *(*)(void *, stream *, size_t)) bitRead, (int (*)(const void *, stream *, size_t)) bitWrite,
	 (int (*)(const void *, const void *)) bteCmp,
	 (BUN (*)(const void *)) bteHash,
	 0, 0,
	 0, 0,
	 0, 0},
	{"bte", TYPE_bte, 1, sizeof(bte), sizeof(bte), 0, 0, (ptr) &bte_nil,
	 (int (*)(const char *, int *, ptr *)) bteFromStr, (int (*)(str *, int *, const void *)) bteToStr,
	 (void *(*)(void *, stream *, size_t)) bteRead, (int (*)(const void *, stream *, size_t)) bteWrite,
	 (int (*)(const void *, const void *)) bteCmp,
	 (BUN (*)(const void *)) bteHash,
	 0, 0,
	 0, 0,
	 0, 0},
	{"sht", TYPE_sht, 1, sizeof(sht), sizeof(sht), 0, 0, (ptr) &sht_nil,
	 (int (*)(const char *, int *, ptr *)) shtFromStr, (int (*)(str *, int *, const void *)) shtToStr,
	 (void *(*)(void *, stream *, size_t)) shtRead, (int (*)(const void *, stream *, size_t)) shtWrite,
	 (int (*)(const void *, const void *)) shtCmp,
	 (BUN (*)(const void *)) shtHash,
	 0, 0,
	 0, 0,
	 0, 0},
	{"BAT", TYPE_int, 1, sizeof(bat), sizeof(bat), 0, 0, (ptr) &int_nil,
	 (int (*)(const char *, int *, ptr *)) batFromStr, (int (*)(str *, int *, const void *)) batToStr,
	 (void *(*)(void *, stream *, size_t)) batRead, (int (*)(const void *, stream *, size_t)) batWrite,
	 (int (*)(const void *, const void *)) intCmp,
	 (BUN (*)(const void *)) intHash,
	 (int (*)(const void *)) batFix, (int (*)(const void *)) batUnfix,
	 0, 0,
	 0, 0},
	{"int", TYPE_int, 1, sizeof(int), sizeof(int), 0, 0, (ptr) &int_nil,
	 (int (*)(const char *, int *, ptr *)) intFromStr, (int (*)(str *, int *, const void *)) intToStr,
	 (void *(*)(void *, stream *, size_t)) intRead, (int (*)(const void *, stream *, size_t)) intWrite,
	 (int (*)(const void *, const void *)) intCmp,
	 (BUN (*)(const void *)) intHash,
	 0, 0,
	 0, 0,
	 0, 0},
	{"oid",
#if SIZEOF_OID == SIZEOF_INT
	 TYPE_int, 1, sizeof(oid), sizeof(oid), 0, 0, (ptr) &oid_nil,
	 (int (*)(const char *, int *, ptr *)) OIDfromStr, (int (*)(str *, int *, const void *)) OIDtoStr,
	 (void *(*)(void *, stream *, size_t)) intRead, (int (*)(const void *, stream *, size_t)) intWrite,
	 (int (*)(const void *, const void *)) intCmp,
	 (BUN (*)(const void *)) intHash,
#else
	 TYPE_lng, 1, sizeof(oid), sizeof(oid), 0, 0, (ptr) &oid_nil,
	 (int (*)(const char *, int *, ptr *)) OIDfromStr, (int (*)(str *, int *, const void *)) OIDtoStr,
	 (void *(*)(void *, stream *, size_t)) lngRead, (int (*)(const void *, stream *, size_t)) lngWrite,
	 (int (*)(const void *, const void *)) lngCmp,
	 (BUN (*)(const void *)) lngHash,
#endif
	 0, 0,
	 0, 0,
	 0, 0},
	{"wrd",
#if SIZEOF_WRD == SIZEOF_INT
	 TYPE_int, 1, sizeof(wrd), sizeof(wrd), 0, 0, (ptr) &int_nil,
	 (int (*)(const char *, int *, ptr *)) intFromStr, (int (*)(str *, int *, const void *)) intToStr,
	 (void *(*)(void *, stream *, size_t)) intRead, (int (*)(const void *, stream *, size_t)) intWrite,
	 (int (*)(const void *, const void *)) intCmp,
	 (BUN (*)(const void *)) intHash,
#else
	 TYPE_lng, 1, sizeof(wrd), sizeof(wrd), 0, 0, (ptr) &lng_nil,
	 (int (*)(const char *, int *, ptr *)) lngFromStr, (int (*)(str *, int *, const void *)) lngToStr,
	 (void *(*)(void *, stream *, size_t)) lngRead, (int (*)(const void *, stream *, size_t)) lngWrite,
	 (int (*)(const void *, const void *)) lngCmp,
	 (BUN (*)(const void *)) lngHash,
#endif
	 0, 0,
	 0, 0,
	 0, 0},
	{"ptr",
#if SIZEOF_VOID_P == SIZEOF_INT
	 TYPE_ptr, 1, sizeof(ptr), sizeof(ptr), 0, 0, (ptr) &ptr_nil,
	 (int (*)(const char *, int *, ptr *)) ptrFromStr, (int (*)(str *, int *, const void *)) ptrToStr,
	 (void *(*)(void *, stream *, size_t)) ptrRead, (int (*)(const void *, stream *, size_t)) ptrWrite,
	 (int (*)(const void *, const void *)) intCmp,
	 (BUN (*)(const void *)) intHash,
#else /* SIZEOF_VOID_P == SIZEOF_LNG */
	 TYPE_ptr, 1, sizeof(ptr), sizeof(ptr), 0, 0, (ptr) &ptr_nil,
	 (int (*)(const char *, int *, ptr *)) ptrFromStr, (int (*)(str *, int *, const void *)) ptrToStr,
	 (void *(*)(void *, stream *, size_t)) ptrRead, (int (*)(const void *, stream *, size_t)) ptrWrite,
	 (int (*)(const void *, const void *)) lngCmp,
	 (BUN (*)(const void *)) lngHash,
#endif
	 0, 0,
	 0, 0,
	 0, 0},
	{"flt", TYPE_flt, 1, sizeof(flt), sizeof(flt), 0, 0, (ptr) &flt_nil,
	 (int (*)(const char *, int *, ptr *)) fltFromStr, (int (*)(str *, int *, const void *)) fltToStr,
	 (void *(*)(void *, stream *, size_t)) fltRead, (int (*)(const void *, stream *, size_t)) fltWrite,
	 (int (*)(const void *, const void *)) fltCmp,
	 (BUN (*)(const void *)) intHash,
	 0, 0,
	 0, 0,
	 0, 0},
	{"dbl", TYPE_dbl, 1, sizeof(dbl), sizeof(dbl), 0, 0, (ptr) &dbl_nil,
	 (int (*)(const char *, int *, ptr *)) dblFromStr, (int (*)(str *, int *, const void *)) dblToStr,
	 (void *(*)(void *, stream *, size_t)) dblRead, (int (*)(const void *, stream *, size_t)) dblWrite,
	 (int (*)(const void *, const void *)) dblCmp,
	 (BUN (*)(const void *)) lngHash,
	 0, 0,
	 0, 0,
	 0, 0},
	{"lng", TYPE_lng, 1, sizeof(lng), sizeof(lng), 0, 0, (ptr) &lng_nil,
	 (int (*)(const char *, int *, ptr *)) lngFromStr, (int (*)(str *, int *, const void *)) lngToStr,
	 (void *(*)(void *, stream *, size_t)) lngRead, (int (*)(const void *, stream *, size_t)) lngWrite,
	 (int (*)(const void *, const void *)) lngCmp,
	 (BUN (*)(const void *)) lngHash,
	 0, 0,
	 0, 0,
	 0, 0},
#ifdef HAVE_HGE
	{"hge", TYPE_hge, 1, sizeof(hge), sizeof(hge), 0, 0, (ptr) &hge_nil,
	 (int (*)(const char *, int *, ptr *)) hgeFromStr, (int (*)(str *, int *, const void *)) hgeToStr,
	 (void *(*)(void *, stream *, size_t)) hgeRead, (int (*)(const void *, stream *, size_t)) hgeWrite,
	 (int (*)(const void *, const void *)) hgeCmp,
	 (BUN (*)(const void *)) hgeHash, (void (*)(ptr, int)) hgeConvert,
	 0, 0,
	 0, 0,
	 0, 0,
	 0, 0},
#endif
	{"str", TYPE_str, 1, sizeof(var_t), sizeof(var_t), 0, 1, (ptr) str_nil,
	 (int (*)(const char *, int *, ptr *)) strFromStr, (int (*)(str *, int *, const void *)) strToStr,
	 (void *(*)(void *, stream *, size_t)) strRead, (int (*)(const void *, stream *, size_t)) strWrite,
	 (int (*)(const void *, const void *)) strCmp,
	 (BUN (*)(const void *)) strHash,
	 0, 0,
	 (var_t (*)(Heap *, var_t *, const void *)) strPut, 0,
	 (int (*)(const void *)) strLen, strHeap},
};

int GDKatomcnt = TYPE_str + 1;

/*
 * Sometimes a bat descriptor is loaded before the dynamic module
 * defining the atom is loaded. To support this an extra set of
 * unknown atoms is kept.  These can be accessed via the ATOMunknown
 * interface. Adding atoms to this set is done via the ATOMunknown_add
 * function. Finding an (negative) atom index can be done via
 * ATOMunknown_find, which simply adds the atom if it's not in the
 * unknown set. The index van be used to find the name of an unknown
 * ATOM via ATOMunknown_name. Once an atom becomes known, ie the
 * module defining it is loaded, it should be removed from the unknown
 * set using ATOMunknown_del.
 */
static str unknown[MAXATOMS] = { NULL };

int
ATOMunknown_add(const char *nme)
{
	int i = 1;

	for (; i < MAXATOMS; i++) {
		if (!unknown[i]) {
			unknown[i] = GDKstrdup(nme);
			return -i;
		}
	}
	assert(0);
	return 0;
}

int
ATOMunknown_del(int i)
{
	assert(unknown[-i]);
	GDKfree(unknown[-i]);
	unknown[-i] = NULL;
	return 0;
}

int
ATOMunknown_find(const char *nme)
{
	int i = 1;

	for (; i < MAXATOMS; i++) {
		if (unknown[i] && strcmp(unknown[i], nme) == 0) {
			return -i;
		}
	}
	return ATOMunknown_add(nme);
}

str
ATOMunknown_name(int i)
{
	assert(unknown[-i]);
	return unknown[-i];
}<|MERGE_RESOLUTION|>--- conflicted
+++ resolved
@@ -120,35 +120,6 @@
 /*
  * @+ Standard Atoms
  */
-<<<<<<< HEAD
-static inline void
-shtConvert(sht *s)
-{
-	*s = short_int_SWAP(*s);
-}
-
-static inline void
-intConvert(int *s)
-{
-	*s = normal_int_SWAP(*s);
-}
-
-static inline void
-lngConvert(lng *s)
-{
-	*s = long_long_SWAP(*s);
-}
-
-#ifdef HAVE_HGE
-static inline void
-hgeConvert(hge *s)
-{
-	*s = huge_int_SWAP(*s);
-}
-#endif
-
-=======
->>>>>>> e8f223c4
 static inline int
 batFix(const bat *b)
 {
@@ -1987,8 +1958,7 @@
 	 (int (*)(const char *, int *, ptr *)) hgeFromStr, (int (*)(str *, int *, const void *)) hgeToStr,
 	 (void *(*)(void *, stream *, size_t)) hgeRead, (int (*)(const void *, stream *, size_t)) hgeWrite,
 	 (int (*)(const void *, const void *)) hgeCmp,
-	 (BUN (*)(const void *)) hgeHash, (void (*)(ptr, int)) hgeConvert,
-	 0, 0,
+	 (BUN (*)(const void *)) hgeHash,
 	 0, 0,
 	 0, 0,
 	 0, 0},
