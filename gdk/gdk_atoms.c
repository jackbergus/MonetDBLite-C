/*
 * This Source Code Form is subject to the terms of the Mozilla Public
 * License, v. 2.0.  If a copy of the MPL was not distributed with this
 * file, You can obtain one at http://mozilla.org/MPL/2.0/.
 *
 * Copyright 1997 - July 2008 CWI, August 2008 - 2017 MonetDB B.V.
 */

/*
 * @a M. L. Kersten, P. Boncz
 * @* Atomic types
 * The Binary Association Table library assumes efficient
 * implementation of the atoms making up the binary association.  This
 * section describes the preliminaries for handling both built-in and
 * user-defined atomic types.
 * New types, such as point and polygons, can be readily added to this
 * collection.
 */
/*
 * @- inline comparison routines
 * Return 0 on l==r, < 0 iff l < r, >0 iff l > r
 */
#include "monetdb_config.h"
#include "gdk.h"
#include "gdk_private.h"
<<<<<<< HEAD
=======
#include <math.h>
>>>>>>> da8ee494

#ifndef NAN
#define NAN		((float)(((float)(1e300 * 1e300)) * 0.0F))
#endif

/* the *Cmp functions return a value less than zero if the first
 * argument is less than the second; they return zero if the two
 * values are equal; and they return a value greater than zero if the
 * first argument is greater than the second.  Remember that in all
 * cases, nil is considered smaller than any other value and nil is
 * equal to itself (this has repercussions for the floating point
 * implementation if and when its NIL value is the floating point
 * NaN). */

static int
bteCmp(const bte *l, const bte *r)
{
	return (*l > *r) - (*l < *r);
}

static int
shtCmp(const sht *l, const sht *r)
{
	return (*l > *r) - (*l < *r);
}

static int
intCmp(const int *l, const int *r)
{
	return (*l > *r) - (*l < *r);
}

static int
fltCmp(const flt *l, const flt *r)
{
	return is_flt_nil(*l) ? -!is_flt_nil(*r) : is_flt_nil(*r) ? 1 : (*l > *r) - (*l < *r);
}

static int
lngCmp(const lng *l, const lng *r)
{
	return (*l > *r) - (*l < *r);
}

#ifdef HAVE_HGE
static int
hgeCmp(const hge *l, const hge *r)
{
	return (*l > *r) - (*l < *r);
}
#endif

static int
dblCmp(const dbl *l, const dbl *r)
{
	return is_dbl_nil(*l) ? -!is_dbl_nil(*r) : is_dbl_nil(*r) ? 1 : (*l > *r) - (*l < *r);
}

/*
 * @- inline hash routines
 * Return some positive integer derived from one atom value.
 */
static BUN
bteHash(const bte *v)
{
	return (BUN) mix_bte(*(const unsigned char *) v);
}

static BUN
shtHash(const sht *v)
{
	return (BUN) mix_sht(*(const unsigned short *) v);
}

static BUN
intHash(const int *v)
{
	return (BUN) mix_int(*(const unsigned int *) v);
}

static BUN
lngHash(const lng *v)
{
	return (BUN) mix_lng(*(const ulng *) v);
}

#ifdef HAVE_HGE
static BUN
hgeHash(const hge *v)
{
	return (BUN) mix_hge(*(const uhge *) v);
}
#endif

/*
 * @+ Standard Atoms
 */
static int
batFix(const bat *b)
{
	return BBPretain(*b);
}

static int
batUnfix(const bat *b)
{
	return BBPrelease(*b);
}

/*
 * @+ Atomic Type Interface
 * The collection of built-in types supported for BATs can be extended
 * easily.  In essence, the user should specify conversion routines
 * from values stored anywhere in memory to its equivalent in the BAT,
 * and vice verse.  Some routines are required for coercion and to
 * support the BAT administration.
 *
 * A new type is incrementally build using the routine
 * ATOMallocate(id).  The parameter id denotes the type name; an entry
 * is created if the type is so far unknown.
 *
 * The size describes the amount of space to be reserved in the BUN.
 *
 * The routine put takes a pointer to a memory resident copy and
 * prepares a persistent copy in the BAT passed.  The inverse
 * operation is get.  A new value can be directly included into the
 * BAT using new, which should prepare a null-value representation.  A
 * value is removed from the BAT store using del, which can take care
 * of garbage collection and BAT administration.
 *
 * The pair tostr and fromstr should convert a reference to a
 * persistent value to a memory resident string equivalent. FromStr
 * takes a string and applies a put to store it within a BAT.  They
 * are used to prepare for readable output/input and to support
 * coercion.
 *
 * The routines cmp and eq are comparison routines used to build
 * access structures. The null returns a reference to a null value
 * representation.
 *
 * The incremental atom construction uses hardwired properties.  This
 * should be improved later on.
 */
int
ATOMallocate(const char *id)
{
	int t;

	if (strlen(id) >= IDLENGTH) {
		GDKerror("ATOMallocate: name too long");
		return int_nil;
	}

	MT_lock_set(&GDKthreadLock);
	t = ATOMindex(id);
	if (t < 0) {
		t = -t;
		if (t == GDKatomcnt) {
			if (GDKatomcnt == MAXATOMS) {
				MT_lock_unset(&GDKthreadLock);
				GDKerror("ATOMallocate: too many types");
				return int_nil;
			}
			GDKatomcnt++;
		}
		memset(BATatoms + t, 0, sizeof(atomDesc));
		strcpy(BATatoms[t].name, id);
		BATatoms[t].size = sizeof(int);		/* default */
		BATatoms[t].linear = 1;			/* default */
		BATatoms[t].storage = t;		/* default */
	}
	MT_lock_unset(&GDKthreadLock);
	return t;
}

int
ATOMindex(const char *nme)
{
	int t, j = GDKatomcnt;

	for (t = 0; t < GDKatomcnt; t++) {
		if (!BATatoms[t].name[0]) {
			if (j == GDKatomcnt)
				j = t;
		} else if (strcmp(nme, BATatoms[t].name) == 0) {
			return t;
		}

	}
	if (strcmp(nme, "bat") == 0) {
		return TYPE_bat;
	}
	return -j;
}

char *
ATOMname(int t)
{
	return t >= 0 && t < GDKatomcnt && *BATatoms[t].name ? BATatoms[t].name : "null";
}

int
ATOMisdescendant(int tpe, int parent)
{
	int cur = -1;

	while (cur != tpe) {
		cur = tpe;
		if (cur == parent)
			return TRUE;
		tpe = ATOMstorage(tpe);
	}
	return FALSE;
}


const bte bte_nil = GDK_bte_min-1;
const sht sht_nil = GDK_sht_min-1;
const int int_nil = GDK_int_min-1;
#ifdef __INTEL_COMPILER
/* stupid Intel compiler uses a value that cannot be used in an
 * initializer for NAN, so we have to initialize at run time */
flt flt_nil;
dbl dbl_nil;
#else
const flt flt_nil = NAN;
const dbl dbl_nil = NAN;
#endif
const lng lng_nil = GDK_lng_min-1;
#ifdef HAVE_HGE
const hge hge_nil = GDK_hge_min-1;
#endif
const oid oid_nil = (oid) 1 << (sizeof(oid) * 8 - 1);
const char str_nil[2] = { '\200', 0 };
const ptr ptr_nil = NULL;

ptr
ATOMnil(int t)
{
	const void *src = ATOMnilptr(t);
	size_t len = ATOMlen(ATOMtype(t), src);
	ptr dst = GDKmalloc(len);

	if (dst)
		memcpy(dst, src, len);
	return dst;
}

/*
 * @- Atomic ADT functions
 */
size_t
ATOMlen(int t, const void *src)
{
	size_t (*l)(const void *) = BATatoms[t].atomLen;

	return l ? (*l) (src) : ATOMsize(t);
}

gdk_return
ATOMheap(int t, Heap *hp, size_t cap)
{
	void (*h) (Heap *, size_t) = BATatoms[t].atomHeap;

	if (h) {
		(*h) (hp, cap);
		if (hp->base == NULL)
			return GDK_FAIL;
	}
	return GDK_SUCCEED;
}

/*
 * Atom print avoids coercion to strings for built-in types.
 * The comparison against the NULL value is hard coded for speed.
 */
#define LINE_LEN	60

int
ATOMprint(int t, const void *p, stream *s)
{
	ssize_t (*tostr) (str *, size_t *, const void *);
	ssize_t res;

	if (p && t >= 0 && t < GDKatomcnt && (tostr = BATatoms[t].atomToStr)) {
		size_t sz;

		if (t != TYPE_bat && t < TYPE_str) {
			char buf[dblStrlen], *addr = buf;	/* use memory from stack */

			sz = dblStrlen;
			res = (*tostr) (&addr, &sz, p);
			if (res > 0)
				res = mnstr_write(s, buf, (size_t) res, 1);
		} else {
			str buf = NULL;

			sz = 0;
			res = (*tostr) (&buf, &sz, p);
			if (res > 0)
				res = mnstr_write(s, buf, (size_t) res, 1);
			GDKfree(buf);
		}
	} else {
		res = mnstr_write(s, "nil", 1, 3);
	}
	if (res < 0)
		GDKsyserror("ATOMprint: write failure\n");
	return (int) res;
}


char *
ATOMformat(int t, const void *p)
{
	ssize_t (*tostr) (str *, size_t *, const void *);

	if (p && 0 <= t && t < GDKatomcnt && (tostr = BATatoms[t].atomToStr)) {
		size_t sz = 0;
		char *buf = NULL;
		ssize_t res = (*tostr) (&buf, &sz, p);
		if (res < 0 && buf) {
			GDKfree(buf);
			buf = NULL;
		}
		return buf;
	}
	return GDKstrdup("nil");
}

ptr
ATOMdup(int t, const void *p)
{
	size_t len = ATOMlen(t, p);
	ptr n = GDKmalloc(len);

	if (n)
		memcpy(n, p, len);
	return n;
}

/*
 * @* Builtin Atomic Operator Implementations
 *
 * @+ Atom-from-String Conversions
 * These routines convert from string to atom. They are used during
 * conversion and BAT import. In order to avoid unnecessary
 * malloc()/free() sequences, the conversion functions have a meta
 * 'dst' pointer to a destination region, and an integer* 'len'
 * parameter, that denotes the length of that region (a char region
 * for ToStr functions, an atom region from FromStr conversions). Only
 * if necessary will the conversion routine do a GDKfree()/GDKmalloc()
 * sequence, and increment the 'len'.  Passing a pointer to a nil-ptr
 * as 'dst' and/or a *len==0 is valid; the conversion function will
 * then alloc some region for you.
 */
#define atommem(size)					\
	do {						\
		if (*dst == NULL || *len < (size)) {	\
			GDKfree(*dst);			\
			*len = (size);			\
			*dst = GDKmalloc(*len);		\
			if (*dst == NULL) {		\
				*len = 0;		\
				return -1;		\
			}				\
		}					\
	} while (0)

#define is_ptr_nil(val)		((val) == ptr_nil)

#define atomtostr(TYPE, FMT, FMTCAST)			\
ssize_t							\
TYPE##ToStr(char **dst, size_t *len, const TYPE *src)	\
{							\
	atommem(TYPE##Strlen);				\
	if (is_##TYPE##_nil(*src)) {			\
		return snprintf(*dst, *len, "nil");	\
	}						\
	return snprintf(*dst, *len, FMT, FMTCAST *src);	\
}

#define num08(x)	((x) >= '0' && (x) <= '7')
#define num10(x)	GDKisdigit(x)
#define num16(x)	(GDKisdigit(x) || ((x)  >= 'a' && (x)  <= 'f') || ((x)  >= 'A' && (x)  <= 'F'))
#define base10(x)	((x) - '0')
#define base08(x)	((x) - '0')
#define base16(x)	(((x) >= 'a' && (x) <= 'f') ? ((x) - 'a' + 10) : ((x) >= 'A' && (x) <= 'F') ? ((x) - 'A' + 10) : (x) - '0')
#define mult08(x)	((x) << 3)
#define mult16(x)	((x) << 4)

static void *
voidRead(void *a, stream *s, size_t cnt)
{
	(void) s;
	(void) cnt;
	return a;
}

static gdk_return
voidWrite(const void *a, stream *s, size_t cnt)
{
	(void) a;
	(void) s;
	(void) cnt;
	return GDK_SUCCEED;
}

/*
 * Converts string values such as TRUE/FALSE/true/false etc to 1/0/NULL.
 * Switched from byte-to-byte compare to library function strncasecmp,
 * experiments showed that library function is even slightly faster and we
 * now also support True/False (and trUe/FAlSE should this become a thing).
 */
ssize_t
bitFromStr(const char *src, size_t *len, bit **dst)
{
	const char *p = src;

	atommem(sizeof(bit));

	**dst = bit_nil;

	if (GDK_STRNIL(src))
		return 1;

	while (GDKisspace(*p))
		p++;
	if (*p == '0') {
		**dst = FALSE;
		p++;
	} else if (*p == '1') {
		**dst = TRUE;
		p++;
	} else if (strncasecmp(p, "true",  4) == 0) {
		**dst = TRUE;
		p += 4;
	} else if (strncasecmp(p, "false", 5) == 0) {
		**dst = FALSE;
		p += 5;
	} else if (strncasecmp(p, "nil",   3) == 0) {
		p += 3;
	} else {
		return -1;
	}
	while (GDKisspace(*p))
		p++;
	return (ssize_t) (p - src);
}

ssize_t
bitToStr(char **dst, size_t *len, const bit *src)
{
	atommem(6);

	if (is_bit_nil(*src))
		return snprintf(*dst, *len, "nil");
	if (*src)
		return snprintf(*dst, *len, "true");
	return snprintf(*dst, *len, "false");
}

ssize_t
batFromStr(const char *src, size_t *len, bat **dst)
{
	char *s;
	const char *t, *r = src;
	int c;
	bat bid = 0;

	atommem(sizeof(bat));

	if (GDK_STRNIL(src)) {
		**dst = bat_nil;
		return 1;
	}

	while (GDKisspace(*r))
		r++;

	if (strcmp(r, "nil") == 0) {
		**dst = bat_nil;
		return (ssize_t) (r - src) + 3;
	}

	if (*r == '<')
		r++;
	t = r;
	while ((c = *t) && (c == '_' || GDKisalnum(c)))
		t++;

	s = GDKstrndup(r, t - r);
	if (s == NULL)
		return -1;
	bid = BBPindex(s);
	GDKfree(s);
	**dst = bid == 0 ? bat_nil : bid;
	return (ssize_t) (t + (c == '>') - src);
}

ssize_t
batToStr(char **dst, size_t *len, const bat *src)
{
	bat b = *src;
	size_t i;
	str s;

	if (is_bat_nil(b) || (s = BBPname(b)) == NULL || *s == 0) {
		atommem(4);
		return snprintf(*dst, *len, "nil");
	}
	i = strlen(s) + 3;
	atommem(i);
	return snprintf(*dst, *len, "<%s>", s);
}


/*
 * numFromStr parses the head of the string for a number, accepting an
 * optional sign. The code has been prepared to continue parsing by
 * returning the number of characters read.  Both overflow and
 * incorrect syntax (not a number) result in the function returning 0
 * and setting the destination to nil.
 */
struct maxdiv {
	/* if we want to multiply a value with scale, the value must
	 * be no larger than maxval for there to not be overflow */
#ifdef HAVE_HGE
	hge scale, maxval;
#else
	lng scale, maxval;
#endif
};
static const struct maxdiv maxdiv[] = {
#ifdef HAVE_HGE
	/* maximum hge value: 170141183460469231731687303715884105727 (2**127-1)
	 * GCC doesn't currently support integer constants that don't
	 * fit in 8 bytes, so we split large values up*/
	{(hge) LL_CONSTANT(1), (hge) LL_CONSTANT(17014118346046923173U) * LL_CONSTANT(10000000000000000000U)+ (hge) LL_CONSTANT(1687303715884105727)},
	{(hge) LL_CONSTANT(10), (hge) LL_CONSTANT(17014118346046923173U) * LL_CONSTANT(1000000000000000000) + (hge) LL_CONSTANT(168730371588410572)},
	{(hge) LL_CONSTANT(100), (hge) LL_CONSTANT(17014118346046923173U) * LL_CONSTANT(100000000000000000) + (hge) LL_CONSTANT(16873037158841057)},
	{(hge) LL_CONSTANT(1000), (hge) LL_CONSTANT(17014118346046923173U) * LL_CONSTANT(10000000000000000) + (hge) LL_CONSTANT(1687303715884105)},
	{(hge) LL_CONSTANT(10000), (hge) LL_CONSTANT(17014118346046923173U) * LL_CONSTANT(1000000000000000) + (hge) LL_CONSTANT(168730371588410)},
	{(hge) LL_CONSTANT(100000), (hge) LL_CONSTANT(17014118346046923173U) * LL_CONSTANT(100000000000000) + (hge) LL_CONSTANT(16873037158841)},
	{(hge) LL_CONSTANT(1000000), (hge) LL_CONSTANT(17014118346046923173U) * LL_CONSTANT(10000000000000) + (hge) LL_CONSTANT(1687303715884)},
	{(hge) LL_CONSTANT(10000000), (hge) LL_CONSTANT(17014118346046923173U) * LL_CONSTANT(1000000000000) + (hge) LL_CONSTANT(168730371588)},
	{(hge) LL_CONSTANT(100000000), (hge) LL_CONSTANT(17014118346046923173U) * LL_CONSTANT(100000000000) + (hge) LL_CONSTANT(16873037158)},
	{(hge) LL_CONSTANT(1000000000), (hge) LL_CONSTANT(17014118346046923173U) * LL_CONSTANT(10000000000) + (hge) LL_CONSTANT(1687303715)},
	{(hge) LL_CONSTANT(10000000000), (hge) LL_CONSTANT(17014118346046923173U) * LL_CONSTANT(1000000000) + (hge) LL_CONSTANT(168730371)},
	{(hge) LL_CONSTANT(100000000000), (hge) LL_CONSTANT(17014118346046923173U) * LL_CONSTANT(100000000) + (hge) LL_CONSTANT(16873037)},
	{(hge) LL_CONSTANT(1000000000000), (hge) LL_CONSTANT(17014118346046923173U) * LL_CONSTANT(10000000) + (hge) LL_CONSTANT(1687303)},
	{(hge) LL_CONSTANT(10000000000000), (hge) LL_CONSTANT(17014118346046923173U) * LL_CONSTANT(1000000) + (hge) LL_CONSTANT(168730)},
	{(hge) LL_CONSTANT(100000000000000), (hge) LL_CONSTANT(17014118346046923173U) * LL_CONSTANT(100000) + (hge) LL_CONSTANT(16873)},
	{(hge) LL_CONSTANT(1000000000000000), (hge) LL_CONSTANT(17014118346046923173U) * LL_CONSTANT(10000) + (hge) LL_CONSTANT(1687)},
	{(hge) LL_CONSTANT(10000000000000000), (hge) LL_CONSTANT(17014118346046923173U) * LL_CONSTANT(1000) + (hge) LL_CONSTANT(168)},
	{(hge) LL_CONSTANT(100000000000000000), (hge) LL_CONSTANT(17014118346046923173U) * LL_CONSTANT(100) + (hge) LL_CONSTANT(16)},
	{(hge) LL_CONSTANT(1000000000000000000), (hge) LL_CONSTANT(17014118346046923173U) * LL_CONSTANT(10) + (hge) LL_CONSTANT(1)},
	{(hge) LL_CONSTANT(10000000000000000000U) * LL_CONSTANT(1), (hge) LL_CONSTANT(17014118346046923173U)},
	{(hge) LL_CONSTANT(10000000000000000000U) * LL_CONSTANT(10), (hge) LL_CONSTANT(1701411834604692317)},
	{(hge) LL_CONSTANT(10000000000000000000U) * LL_CONSTANT(100), (hge) LL_CONSTANT(170141183460469231)},
	{(hge) LL_CONSTANT(10000000000000000000U) * LL_CONSTANT(1000), (hge) LL_CONSTANT(17014118346046923)},
	{(hge) LL_CONSTANT(10000000000000000000U) * LL_CONSTANT(10000), (hge) LL_CONSTANT(1701411834604692)},
	{(hge) LL_CONSTANT(10000000000000000000U) * LL_CONSTANT(100000), (hge) LL_CONSTANT(170141183460469)},
	{(hge) LL_CONSTANT(10000000000000000000U) * LL_CONSTANT(1000000), (hge) LL_CONSTANT(17014118346046)},
	{(hge) LL_CONSTANT(10000000000000000000U) * LL_CONSTANT(10000000), (hge) LL_CONSTANT(1701411834604)},
	{(hge) LL_CONSTANT(10000000000000000000U) * LL_CONSTANT(100000000), (hge) LL_CONSTANT(170141183460)},
	{(hge) LL_CONSTANT(10000000000000000000U) * LL_CONSTANT(1000000000), (hge) LL_CONSTANT(17014118346)},
	{(hge) LL_CONSTANT(10000000000000000000U) * LL_CONSTANT(10000000000), (hge) LL_CONSTANT(1701411834)},
	{(hge) LL_CONSTANT(10000000000000000000U) * LL_CONSTANT(100000000000), (hge) LL_CONSTANT(170141183)},
	{(hge) LL_CONSTANT(10000000000000000000U) * LL_CONSTANT(1000000000000), (hge) LL_CONSTANT(17014118)},
	{(hge) LL_CONSTANT(10000000000000000000U) * LL_CONSTANT(10000000000000), (hge) LL_CONSTANT(1701411)},
	{(hge) LL_CONSTANT(10000000000000000000U) * LL_CONSTANT(100000000000000), (hge) LL_CONSTANT(170141)},
	{(hge) LL_CONSTANT(10000000000000000000U) * LL_CONSTANT(1000000000000000), (hge) LL_CONSTANT(17014)},
	{(hge) LL_CONSTANT(10000000000000000000U) * LL_CONSTANT(10000000000000000), (hge) LL_CONSTANT(1701)},
	{(hge) LL_CONSTANT(10000000000000000000U) * LL_CONSTANT(100000000000000000), (hge) LL_CONSTANT(170)},
	{(hge) LL_CONSTANT(10000000000000000000U) * LL_CONSTANT(1000000000000000000), (hge) LL_CONSTANT(17)},
	{(hge) LL_CONSTANT(10000000000000000000U) * LL_CONSTANT(10000000000000000000U),(hge) LL_CONSTANT(1)},
#else
	/* maximum lng value: 9223372036854775807 (2**63-1) */
	{LL_CONSTANT(1), LL_CONSTANT(9223372036854775807)},
	{LL_CONSTANT(10), LL_CONSTANT(922337203685477580)},
	{LL_CONSTANT(100), LL_CONSTANT(92233720368547758)},
	{LL_CONSTANT(1000), LL_CONSTANT(9223372036854775)},
	{LL_CONSTANT(10000), LL_CONSTANT(922337203685477)},
	{LL_CONSTANT(100000), LL_CONSTANT(92233720368547)},
	{LL_CONSTANT(1000000), LL_CONSTANT(9223372036854)},
	{LL_CONSTANT(10000000), LL_CONSTANT(922337203685)},
	{LL_CONSTANT(100000000), LL_CONSTANT(92233720368)},
	{LL_CONSTANT(1000000000), LL_CONSTANT(9223372036)},
	{LL_CONSTANT(10000000000), LL_CONSTANT(922337203)},
	{LL_CONSTANT(100000000000), LL_CONSTANT(92233720)},
	{LL_CONSTANT(1000000000000), LL_CONSTANT(9223372)},
	{LL_CONSTANT(10000000000000), LL_CONSTANT(922337)},
	{LL_CONSTANT(100000000000000), LL_CONSTANT(92233)},
	{LL_CONSTANT(1000000000000000), LL_CONSTANT(9223)},
	{LL_CONSTANT(10000000000000000), LL_CONSTANT(922)},
	{LL_CONSTANT(100000000000000000), LL_CONSTANT(92)},
	{LL_CONSTANT(1000000000000000000), LL_CONSTANT(9)},
#endif
};
static const int maxmod10 = 7;	/* (int) (maxdiv[0].maxval % 10) */

static ssize_t
numFromStr(const char *src, size_t *len, void **dst, int tp)
{
	const char *p = src;
	size_t sz = ATOMsize(tp);
#ifdef HAVE_HGE
	hge base = 0;
#else
	lng base = 0;
#endif
	int sign = 1;

	/* a valid number has the following syntax:
	 * [-+]?[0-9]+([eE][0-9]+)?(LL)? -- PCRE syntax, or in other words
	 * optional sign, one or more digits, optional exponent, optional LL
	 * the exponent has the following syntax:
	 * lower or upper case letter E, one or more digits
	 * embedded spaces are not allowed
	 * the optional LL at the end are only allowed for lng and hge
	 * values */
	atommem(sz);

	if (GDK_STRNIL(src)) {
		memcpy(*dst, ATOMnilptr(tp), sz);
		return 1;
	}

	while (GDKisspace(*p))
		p++;
	if (!num10(*p)) {
		switch (*p) {
		case 'n':
			memcpy(*dst, ATOMnilptr(tp), sz);
			if (p[1] == 'i' && p[2] == 'l') {
				p += 3;
				return (ssize_t) (p - src);
			}
			GDKerror("not a number");
			goto bailout;
		case '-':
			sign = -1;
			p++;
			break;
		case '+':
			p++;
			break;
		}
		if (!num10(*p)) {
			GDKerror("not a number");
			goto bailout;
		}
	}
	do {
		int dig = base10(*p);
		if (base > maxdiv[1].maxval ||
		    (base == maxdiv[1].maxval && dig > maxmod10)) {
			/* overflow */
			goto overflow;
		}
		base = 10 * base + dig;
		p++;
	} while (num10(*p));
	if ((*p == 'e' || *p == 'E') && num10(p[1])) {
		p++;
		if (base == 0) {
			/* if base is 0, any exponent will do, the
			 * result is still 0 */
			while (num10(*p))
				p++;
		} else {
			int exp = 0;
			do {
				/* this calculation cannot overflow */
				exp = exp * 10 + base10(*p);
				if (exp >= (int) (sizeof(maxdiv) / sizeof(maxdiv[0]))) {
					/* overflow */
					goto overflow;
				}
				p++;
			} while (num10(*p));
			if (base > maxdiv[exp].maxval) {
				/* overflow */
				goto overflow;
			}
			base *= maxdiv[exp].scale;
		}
	}
	base *= sign;
	switch (sz) {
	case 1: {
		bte **dstbte = (bte **) dst;
		if (base < GDK_bte_min || base > GDK_bte_max) {
			goto overflow;
		}
		**dstbte = (bte) base;
		break;
	}
	case 2: {
		sht **dstsht = (sht **) dst;
		if (base < GDK_sht_min || base > GDK_sht_max) {
			goto overflow;
		}
		**dstsht = (sht) base;
		break;
	}
	case 4: {
		int **dstint = (int **) dst;
		if (base < GDK_int_min || base > GDK_int_max) {
			goto overflow;
		}
		**dstint = (int) base;
		break;
	}
	case 8: {
		lng **dstlng = (lng **) dst;
#ifdef HAVE_HGE
		if (base < GDK_lng_min || base > GDK_lng_max) {
			goto overflow;
		}
#endif
		**dstlng = (lng) base;
		if (p[0] == 'L' && p[1] == 'L')
			p += 2;
		break;
	}
#ifdef HAVE_HGE
	case 16: {
		hge **dsthge = (hge **) dst;
		**dsthge = (hge) base;
		if (p[0] == 'L' && p[1] == 'L')
			p += 2;
		break;
	}
#endif
	}
	while (GDKisspace(*p))
		p++;
	return (ssize_t) (p - src);

  overflow:
	while (num10(*p))
		p++;
	GDKerror("overflow: \"%.*s\" does not fit in %s\n",
		 (int) (p - src), src, ATOMname(tp));
  bailout:
	memcpy(*dst, ATOMnilptr(tp), sz);
	return -1;
}

ssize_t
bteFromStr(const char *src, size_t *len, bte **dst)
{
	return numFromStr(src, len, (void **) dst, TYPE_bte);
}

ssize_t
shtFromStr(const char *src, size_t *len, sht **dst)
{
	return numFromStr(src, len, (void **) dst, TYPE_sht);
}

ssize_t
intFromStr(const char *src, size_t *len, int **dst)
{
	return numFromStr(src, len, (void **) dst, TYPE_int);
}

ssize_t
lngFromStr(const char *src, size_t *len, lng **dst)
{
	return numFromStr(src, len, (void **) dst, TYPE_lng);
}

#ifdef HAVE_HGE
ssize_t
hgeFromStr(const char *src, size_t *len, hge **dst)
{
	return numFromStr(src, len, (void **) dst, TYPE_hge);
}
#endif

#define atom_io(TYPE, NAME, CAST)					\
static TYPE *								\
TYPE##Read(TYPE *A, stream *s, size_t cnt)				\
{									\
	TYPE *a = A;							\
	if (a == NULL && (a = GDKmalloc(cnt * sizeof(TYPE))) == NULL)	\
		return NULL;						\
	if (mnstr_read##NAME##Array(s, (CAST *) a, cnt) == 0 ||		\
	    mnstr_errnr(s)) {						\
		if (a != A)						\
			GDKfree(a);					\
		return NULL;						\
	}								\
	return a;							\
}									\
static gdk_return							\
TYPE##Write(const TYPE *a, stream *s, size_t cnt)			\
{									\
	return mnstr_write##NAME##Array(s, (const CAST *) a, cnt) ?	\
		GDK_SUCCEED : GDK_FAIL;					\
}

atom_io(bat, Int, int)
atom_io(bit, Bte, bte)

atomtostr(bte, "%hhd", )
atom_io(bte, Bte, bte)

atomtostr(sht, "%hd", )
atom_io(sht, Sht, sht)

atomtostr(int, "%d", )
atom_io(int, Int, int)

atomtostr(lng, LLFMT, )
atom_io(lng, Lng, lng)

#ifdef HAVE_HGE
#ifdef WIN32
#define HGE_LL018FMT "%018I64d"
#else
#define HGE_LL018FMT "%018lld"
#endif
#define HGE_LL18DIGITS LL_CONSTANT(1000000000000000000)
#define HGE_ABS(a) (((a) < 0) ? -(a) : (a))
ssize_t
hgeToStr(char **dst, size_t *len, const hge *src)
{
	atommem(hgeStrlen);
	if (is_hge_nil(*src)) {
		strncpy(*dst, "nil", *len);
		return 3;
	}
	if ((hge) GDK_lng_min <= *src && *src <= (hge) GDK_lng_max) {
		lng s = (lng) *src;
		return lngToStr(dst, len, &s);
	} else {
		hge s = *src / HGE_LL18DIGITS;
		ssize_t llen = hgeToStr(dst, len, &s);
		if (llen < 0)
			return llen;
		snprintf(*dst + llen, *len - llen, HGE_LL018FMT,
			 (lng) HGE_ABS(*src % HGE_LL18DIGITS));
		return strlen(*dst);
	}
}
atom_io(hge, Hge, hge)
#endif

ssize_t
ptrFromStr(const char *src, size_t *len, ptr **dst)
{
	size_t base = 0;
	const char *p = src;

	atommem(sizeof(ptr));

	**dst = ptr_nil;
	if (GDK_STRNIL(src))
		return 1;

	while (GDKisspace(*p))
		p++;
	if (p[0] == 'n' && p[1] == 'i' && p[2] == 'l') {
		p += 3;
	} else {
		if (p[0] == '0' && (p[1] == 'x' || p[1] == 'X')) {
			p += 2;
		}
		if (!num16(*p)) {
			GDKerror("not a number\n");
			return -1;
		}
		while (num16(*p)) {
			if (base >= ((size_t) 1 << (8 * sizeof(size_t) - 4))) {
				GDKerror("overflow\n");
				return -1;
			}
			base = mult16(base) + base16(*p);
			p++;
		}
		**dst = (ptr) base;
	}
	while (GDKisspace(*p))
		p++;
	return (ssize_t) (p - src);
}

atomtostr(ptr, PTRFMT, PTRFMTCAST)

#if SIZEOF_VOID_P == SIZEOF_INT
atom_io(ptr, Int, int)
#else /* SIZEOF_VOID_P == SIZEOF_LNG */
atom_io(ptr, Lng, lng)
#endif

ssize_t
dblFromStr(const char *src, size_t *len, dbl **dst)
{
	const char *p = src;
	ssize_t n = 0;
	double d;

	/* alloc memory */
	atommem(sizeof(dbl));

	if (GDK_STRNIL(src)) {
		**dst = dbl_nil;
		return 1;
	}

	while (GDKisspace(*p))
		p++;
	if (p[0] == 'n' && p[1] == 'i' && p[2] == 'l') {
		**dst = dbl_nil;
		p += 3;
		n = (ssize_t) (p - src);
	} else {
		/* on overflow, strtod returns HUGE_VAL and sets
		 * errno to ERANGE; on underflow, it returns a value
		 * whose magnitude is no greater than the smallest
		 * normalized double, and may or may not set errno to
		 * ERANGE.  We accept underflow, but not overflow. */
		char *pe;
		errno = 0;
		d = strtod(p, &pe);
		if (p == pe)
			p = src; /* nothing converted */
		else
			p = pe;
		n = (ssize_t) (p - src);
		if (n == 0 || (errno == ERANGE && (d < -1 || d > 1))
		    || !isfinite(d) /* no NaN or Infinte */
		    ) {
			GDKerror("overflow or not a number\n");
			return -1;
		} else {
			while (src[n] && GDKisspace(src[n]))
				n++;
			**dst = (dbl) d;
		}
	}
	return n;
}

ssize_t
dblToStr(char **dst, size_t *len, const dbl *src)
{
	int i;

	atommem(dblStrlen);
	if (is_dbl_nil(*src)) {
		return snprintf(*dst, *len, "nil");
	}
	for (i = 4; i < 18; i++) {
		snprintf(*dst, *len, "%.*g", i, *src);
		if (strtod(*dst, NULL) == *src)
			break;
	}
	return (ssize_t) strlen(*dst);
}

atom_io(dbl, Lng, lng)

ssize_t
fltFromStr(const char *src, size_t *len, flt **dst)
{
	const char *p = src;
	ssize_t n = 0;
	float f;

	/* alloc memory */
	atommem(sizeof(flt));

	if (GDK_STRNIL(src)) {
		**dst = flt_nil;
		return 1;
	}

	while (GDKisspace(*p))
		p++;
	if (p[0] == 'n' && p[1] == 'i' && p[2] == 'l') {
		**dst = flt_nil;
		p += 3;
		n = (ssize_t) (p - src);
	} else {
#ifdef HAVE_STRTOF
		/* on overflow, strtof returns HUGE_VALF and sets
		 * errno to ERANGE; on underflow, it returns a value
		 * whose magnitude is no greater than the smallest
		 * normalized float, and may or may not set errno to
		 * ERANGE.  We accept underflow, but not overflow. */
		char *pe;
		errno = 0;
		f = strtof(p, &pe);
		if (p == pe)
			p = src; /* nothing converted */
		else
			p = pe;
		n = (ssize_t) (p - src);
		if (n == 0 || (errno == ERANGE && (f < -1 || f > 1))
#else /* no strtof, try sscanf */
		if (sscanf(src, "%f%n", &f, &n) <= 0 || n <= 0
#endif
		    || !isfinite(f) /* no NaN or infinite */
		    ) {
			GDKerror("overflow or not a number\n");
			return -1;
		} else {
			while (src[n] && GDKisspace(src[n]))
				n++;
			**dst = (flt) f;
		}
	}
	return n;
}

ssize_t
fltToStr(char **dst, size_t *len, const flt *src)
{
	int i;

	atommem(fltStrlen);
	if (is_flt_nil(*src)) {
		return snprintf(*dst, *len, "nil");
	}
	for (i = 4; i < 10; i++) {
		snprintf(*dst, *len, "%.*g", i, *src);
#ifdef HAVE_STRTOF
		if (strtof(*dst, NULL) == *src)
			break;
#else
		if ((float) strtod(*dst, NULL) == *src)
			break;
#endif
	}
	return (ssize_t) strlen(*dst);
}

atom_io(flt, Int, int)


/* String Atom Implementation
 *
 * Strings are stored in two parts.  The first part is the normal tail
 * heap which contains a list of offsets.  The second part is the
 * theap which contains the actual strings.  The offsets in the tail
 * heap (a.k.a. offset heap) point into the theap (a.k.a. string
 * heap).  Strings are NULL-terminated and are stored without any
 * escape sequec=nces.  Strings are encoded using the UTF-8 encoding
 * of Unicode.  This means that individual "characters" (really,
 * Unicode code points) can be between one and four bytes long.
 *
 * Because in many typical situations there are lots of duplicated
 * string values that are being stored in a table, but also in many
 * (other) typical situations there are very few duplicated string
 * values stored, a scheme has been introduced to cater to both
 * situations.
 *
 * When the string heap is "small" (defined as less than 64KiB), the
 * string heap is fully duplicate eliminated.  When the string heap
 * grows beyond this size, the heap is not kept free of duplicate
 * strings, but there is then a heuristic that tries to limit the
 * number of duplicates.
 *
 * This is done by having a fixed sized hash table at the start of the
 * string heap, and allocating space for collision lists in the first
 * 64KiB of the string heap.  After the first 64KiB no extra space is
 * allocated for lists, so hash collisions cannot be resolved.
 */

int
strNil(const char *s)
{
	return GDK_STRNIL(s);
}

size_t
strLen(const char *s)
{
	return GDK_STRLEN(s);
}

static int
strCmp(const char *l, const char *r)
{
	return GDK_STRCMP(l, r);
}

int
strCmpNoNil(const unsigned char *l, const unsigned char *r)
{
	while (*l == *r) {
		if (*l == 0)
			return 0;
		l++;
		r++;
	}
	return (*l < *r) ? -1 : 1;
}

static void
strHeap(Heap *d, size_t cap)
{
	size_t size;

	cap = MAX(cap, BATTINY);
	size = GDK_STRHASHTABLE * sizeof(stridx_t) + MIN(GDK_ELIMLIMIT, cap * GDK_VARALIGN);
	if (HEAPalloc(d, size, 1) == GDK_SUCCEED) {
		d->free = GDK_STRHASHTABLE * sizeof(stridx_t);
		d->dirty = 1;
		memset(d->base, 0, d->free);
		d->hashash = 0;
#ifndef NDEBUG
		/* fill should solve initialization problems within valgrind */
		memset(d->base + d->free, 0, d->size - d->free);
#endif
	}
}


BUN
strHash(const char *s)
{
	BUN res;

	GDK_STRHASH(s, res);
	return res;
}

void
strCleanHash(Heap *h, int rebuild)
{
	char oldhash[GDK_STRHASHSIZE];
	size_t pad, pos;
	const size_t extralen = h->hashash ? EXTRALEN : 0;
	stridx_t *bucket;
	BUN off, strhash;
	const char *s;

	(void) rebuild;
	if (!h->cleanhash)
		return;
	/* copy old hash table so we can check whether we changed it */
	memcpy(oldhash, h->base, sizeof(oldhash));
	h->cleanhash = 0;
	/* rebuild hash table for double elimination
	 *
	 * If appending strings to the BAT was aborted, if the heap
	 * was memory mapped, the hash in the string heap may well be
	 * incorrect.  Therefore we don't trust it when we read in a
	 * string heap and we rebuild the complete table (it is small,
	 * so this won't take any time at all).
	 * Note that we will only do this the first time the heap is
	 * loaded, and only for heaps that existed when the server was
	 * started. */
	memset(h->base, 0, GDK_STRHASHSIZE);
	pos = GDK_STRHASHSIZE;
	while (pos < h->free && pos < GDK_ELIMLIMIT) {
		pad = GDK_VARALIGN - (pos & (GDK_VARALIGN - 1));
		if (pad < sizeof(stridx_t))
			pad += GDK_VARALIGN;
		pos += pad + extralen;
		s = h->base + pos;
		if (h->hashash)
			strhash = ((const BUN *) s)[-1];
		else
			GDK_STRHASH(s, strhash);
		off = strhash & GDK_STRHASHMASK;
		bucket = ((stridx_t *) h->base) + off;
		*bucket = (stridx_t) (pos - extralen - sizeof(stridx_t));
		pos += GDK_STRLEN(s);
	}
#ifndef NDEBUG
	if (GDK_ELIMDOUBLES(h)) {
		pos = GDK_STRHASHSIZE;
		while (pos < h->free) {
			pad = GDK_VARALIGN - (pos & (GDK_VARALIGN - 1));
			if (pad < sizeof(stridx_t))
				pad += GDK_VARALIGN;
			pos += pad + extralen;
			s = h->base + pos;
			assert(strLocate(h, s) != 0);
			pos += GDK_STRLEN(s);
		}
	}
#endif
	/* only set dirty flag if the hash table actually changed */
	if (!h->dirty &&
	    memcmp(oldhash, h->base, sizeof(oldhash)) != 0) {
		if (h->storage == STORE_MMAP)
			(void) MT_msync(h->base, GDK_STRHASHSIZE);
		else
			h->dirty = 1;
	}
}

/*
 * The strPut routine. The routine strLocate can be used to identify
 * the location of a string in the heap if it exists. Otherwise it
 * returns zero.
 */
var_t
strLocate(Heap *h, const char *v)
{
	stridx_t *ref, *next;
	const size_t extralen = h->hashash ? EXTRALEN : 0;

	/* search hash-table, if double-elimination is still in place */
	BUN off;
	GDK_STRHASH(v, off);
	off &= GDK_STRHASHMASK;

	/* should only use strLocate iff fully double eliminated */
	assert(GDK_ELIMBASE(h->free) == 0);

	/* search the linked list */
	for (ref = ((stridx_t *) h->base) + off; *ref; ref = next) {
		next = (stridx_t *) (h->base + *ref);
		if (GDK_STRCMP(v, (str) (next + 1) + extralen) == 0)
			return (var_t) ((sizeof(stridx_t) + *ref + extralen));	/* found */
	}
	return 0;
}

static var_t
strPut(Heap *h, var_t *dst, const char *v)
{
	size_t elimbase = GDK_ELIMBASE(h->free);
	size_t pad;
	size_t pos, len = GDK_STRLEN(v);
	const size_t extralen = h->hashash ? EXTRALEN : 0;
	stridx_t *bucket;
	BUN off, strhash;

	GDK_STRHASH(v, off);
	strhash = off;
	off &= GDK_STRHASHMASK;
	bucket = ((stridx_t *) h->base) + off;

	if (*bucket) {
		/* the hash list is not empty */
		if (*bucket < GDK_ELIMLIMIT) {
			/* small string heap (<64KiB) -- fully double
			 * eliminated: search the linked list */
			const stridx_t *ref = bucket;

			do {
				pos = *ref + sizeof(stridx_t) + extralen;
				if (GDK_STRCMP(v, h->base + pos) == 0) {
					/* found */
					return *dst = (var_t) pos;
				}
				ref = (stridx_t *) (h->base + *ref);
			} while (*ref);
		} else {
			/* large string heap (>=64KiB) -- there is no
			 * linked list, so only look at single
			 * entry */
			pos = *bucket + extralen;
			if (GDK_STRCMP(v, h->base + pos) == 0) {
				/* already in heap: reuse */
				return *dst = (var_t) pos;
			}
		}
	}
	/* the string was not found in the heap, we need to enter it */

	pad = GDK_VARALIGN - (h->free & (GDK_VARALIGN - 1));
	if (elimbase == 0) {	/* i.e. h->free < GDK_ELIMLIMIT */
		if (pad < sizeof(stridx_t)) {
			/* make room for hash link */
			pad += GDK_VARALIGN;
		}
	} else if (extralen == 0) { /* i.e., h->hashash == FALSE */
		/* no VARSHIFT and no string hash value stored => no
		 * padding/alignment needed */
		pad = 0;
	} else {
		/* pad to align on VARALIGN for VARSHIFT and/or string
		 * hash value */
		pad &= (GDK_VARALIGN - 1);
	}

	/* check heap for space (limited to a certain maximum after
	 * which nils are inserted) */
	if (h->free + pad + len + extralen >= h->size) {
		size_t newsize = MAX(h->size, 4096);

		/* double the heap size until we have enough space */
		do {
			if (newsize < 4 * 1024 * 1024)
				newsize <<= 1;
			else
				newsize += 4 * 1024 * 1024;
		} while (newsize <= h->free + pad + len + extralen);

		assert(newsize);

		if (h->free + pad + len + extralen >= (size_t) VAR_MAX) {
			GDKerror("strPut: string heaps gets larger than " SZFMT "GiB.\n", (size_t) VAR_MAX >> 30);
			return 0;
		}
		HEAPDEBUG fprintf(stderr, "#HEAPextend in strPut %s " SZFMT " " SZFMT "\n", h->filename, h->size, newsize);
		if (HEAPextend(h, newsize, TRUE) != GDK_SUCCEED) {
			return 0;
		}
#ifndef NDEBUG
		/* fill should solve initialization problems within
		 * valgrind */
		memset(h->base + h->free, 0, h->size - h->free);
#endif

		/* make bucket point into the new heap */
		bucket = ((stridx_t *) h->base) + off;
	}

	/* insert string */
	pos = h->free + pad + extralen;
	*dst = (var_t) pos;
#ifndef NDEBUG
	/* just before inserting into the heap, make sure that the
	 * string is actually UTF-8 (if we encountered a return
	 * statement before this, the string was already in the heap,
	 * and hence already checked) */
	if (v[0] != '\200' || v[1] != '\0') {
		/* not str_nil, must be UTF-8 */
		size_t i;

		for (i = 0; v[i] != '\0'; i++) {
			/* check that v[i] is the start of a validly
			 * coded UTF-8 sequence: this involves
			 * checking that the first byte is a valid
			 * start byte and is followed by the correct
			 * number of follow-up bytes, but also that
			 * the sequence cannot be shorter */
			if ((v[i] & 0x80) == 0) {
				/* 0aaaaaaa */
				continue;
			} else if ((v[i] & 0xE0) == 0xC0) {
				/* 110bbbba 10aaaaaa
				 * one of the b's must be set*/
				assert(v[i] & 0x4D);
				i++;
				assert((v[i] & 0xC0) == 0x80);
			} else if ((v[i] & 0xF0) == 0xE0) {
				/* 1110cccc 10cbbbba 10aaaaaa
				 * one of the c's must be set*/
				assert(v[i] & 0x0F || v[i + 1] & 0x20);
				i++;
				assert((v[i] & 0xC0) == 0x80);
				i++;
				assert((v[i] & 0xC0) == 0x80);
			} else if ((v[i] & 0xF8) == 0xF0) {
				/* 11110ddd 10ddcccc 10cbbbba 10aaaaaa
				 * one of the d's must be set */
				assert(v[i] & 0x07 || v[i + 1] & 0x30);
				i++;
				assert((v[i] & 0xC0) == 0x80);
				i++;
				assert((v[i] & 0xC0) == 0x80);
				i++;
				assert((v[i] & 0xC0) == 0x80);
			} else {
				/* this will fail */
				assert((v[i] & 0x80) == 0);
			}
		}
	}
#endif
	memcpy(h->base + pos, v, len);
	if (h->hashash) {
		((BUN *) (h->base + pos))[-1] = strhash;
#if EXTRALEN > SIZEOF_BUN
		((BUN *) (h->base + pos))[-2] = (BUN) len;
#endif
	}
	h->free += pad + len + extralen;
	h->dirty = 1;

	/* maintain hash table */
	pos -= extralen;
	if (elimbase == 0) {	/* small string heap: link the next pointer */
		/* the stridx_t next pointer directly precedes the
		 * string and optional (depending on hashash) hash
		 * value */
		pos -= sizeof(stridx_t);
		*(stridx_t *) (h->base + pos) = *bucket;
	}
	*bucket = (stridx_t) pos;	/* set bucket to the new string */

	return *dst;
}

/*
 * Convert an "" separated string to a GDK string value, checking that
 * the input is correct UTF-8.
 */

/*
   UTF-8 encoding is as follows:
U-00000000 - U-0000007F: 0xxxxxxx
U-00000080 - U-000007FF: 110xxxxx 10xxxxxx
U-00000800 - U-0000FFFF: 1110xxxx 10xxxxxx 10xxxxxx
U-00010000 - U-001FFFFF: 11110xxx 10xxxxxx 10xxxxxx 10xxxxxx
U-00200000 - U-03FFFFFF: 111110xx 10xxxxxx 10xxxxxx 10xxxxxx 10xxxxxx
U-04000000 - U-7FFFFFFF: 1111110x 10xxxxxx 10xxxxxx 10xxxxxx 10xxxxxx 10xxxxxx
*/
/* To be correctly coded UTF-8, the sequence should be the shortest
 * possible encoding of the value being encoded.  This means that for
 * an encoding of length n+1 (1 <= n <= 5), at least one of the bits
 * in utf8chkmsk[n] should be non-zero (else the encoding could be
 * shorter). */
static int utf8chkmsk[] = {
	0x0000007f,
	0x00000780,
	0x0000f800,
	0x001f0000,
	0x03e00000,
	0x7c000000,
};

ssize_t
GDKstrFromStr(unsigned char *dst, const unsigned char *src, ssize_t len)
{
	unsigned char *p = dst;
	const unsigned char *cur = src, *end = src + len;
	int escaped = FALSE, mask = 0, n, c, utf8char = 0;

	if (len >= 2 && strcmp((const char *) src, str_nil) == 0) {
		strcpy((char *) dst, str_nil);
		return 1;
	}

	/* copy it in, while performing the correct escapes */
	/* n is the number of follow-on bytes left in a multi-byte
	 * UTF-8 sequence */
	for (cur = src, n = 0; cur < end || escaped; cur++) {
		/* first convert any \ escapes and store value in c */
		if (escaped) {
			switch (*cur) {
			case '0':
			case '1':
			case '2':
			case '3':
			case '4':
			case '5':
			case '6':
			case '7':
				/* \ with up to three octal digits */
				c = base08(*cur);
				if (num08(cur[1])) {
					cur++;
					c = mult08(c) + base08(*cur);
					if (num08(cur[1])) {
						if (c > 037) {
							/* octal
							 * escape
							 * sequence
							 * out or
							 * range */
							GDKerror("not an octal number\n");
							return -1;
						}
						cur++;
						c = mult08(c) + base08(*cur);
						assert(c >= 0 && c <= 0377);
					}
				}
				break;
			case 'x':
				/* \x with one or two hexadecimal digits */
				if (num16(cur[1])) {
					cur++;
					c = base16(*cur);
					if (num16(cur[1])) {
						cur++;
						c = mult16(c) + base16(*cur);
					}
				} else
					c = 'x';
				break;
			case 'a':
				c = '\a';
				break;
			case 'b':
				c = '\b';
				break;
			case 'f':
				c = '\f';
				break;
			case 'n':
				c = '\n';
				break;
			case 'r':
				c = '\r';
				break;
			case 't':
				c = '\t';
				break;
			case '\0':
				c = '\\';
				break;
			case '\'':
			case '\\':
				/* \' and \\ can be handled by the
				 * default case */
			default:
				/* unrecognized \ escape, just copy
				 * the backslashed character */
				c = *cur;
				break;
			}
			escaped = FALSE;
		} else if ((c = *cur) == '\\') {
			escaped = TRUE;
			continue;
		}

		if (n > 0) {
			/* we're still expecting follow-up bytes in a
			 * UTF-8 sequence */
			if ((c & 0xC0) != 0x80) {
				/* incorrect UTF-8 sequence: byte is
				 * not 10xxxxxx */
				goto notutf8;
			}
			utf8char = (utf8char << 6) | (c & 0x3F);
			n--;
			if (n == 0) {
				/* this was the last byte in the sequence */
				if ((utf8char & mask) == 0) {
					/* incorrect UTF-8 sequence:
					 * not shortest possible */
					goto notutf8;
				}
				if (utf8char > 0x10FFFF) {
					/* incorrect UTF-8 sequence:
					 * value too large */
					goto notutf8;
				}
				if ((utf8char & 0x1FFF800) == 0xD800) {
					/* incorrect UTF-8 sequence:
					 * low or high surrogate
					 * encoded as UTF-8 */
					goto notutf8;
				}
			}
		} else if (c >= 0x80) {
			int m;

			/* start of multi-byte UTF-8 character */
			for (n = 0, m = 0x40; c & m; n++, m >>= 1)
				;
			/* n now is number of 10xxxxxx bytes that
			 * should follow */
			if (n == 0 || n >= 4) {
				/* incorrect UTF-8 sequence */
				/* n==0: c == 10xxxxxx */
				/* n>=4: c == 11111xxx */
				goto notutf8;
			}
			mask = utf8chkmsk[n];
			/* collect the Unicode code point in utf8char */
			utf8char = c & ~(0xFFC0 >> n);	/* remove non-x bits */
		}
		*p++ = c;
	}
	if (n > 0) {
		/* incomplete UTF-8 sequence */
		goto notutf8;
	}
	*p++ = 0;
	return len;
  notutf8:
	GDKerror("not a proper UTF-8 sequence\n");
	return -1;
}

ssize_t
strFromStr(const char *src, size_t *len, char **dst)
{
	const char *cur = src, *start = NULL;
	size_t l = 1;
	int escaped = FALSE;

	if (GDK_STRNIL(src)) {
		atommem(2);
		strcpy(*dst, str_nil);
		return 1;
	}

	while (GDKisspace(*cur))
		cur++;
	if (*cur != '"') {
		if (strncmp(cur, "nil", 3) == 0) {
			atommem(2);
			strcpy(*dst, str_nil);
			return (ssize_t) (cur - src) + 3;
		}
		GDKerror("not a quoted string\n");
		return -1;
	}

	/* scout the string to find out its length and whether it was
	 * properly quoted */
	for (start = ++cur; *cur != '"' || escaped; cur++) {
		if (*cur == 0) {
			GDKerror("no closing quotes\n");
			return -1;
		} else if (*cur == '\\' && escaped == FALSE) {
			escaped = TRUE;
		} else {
			escaped = FALSE;
			l++;
		}
	}

	/* alloc new memory */
	if (*dst == NULL || *len < l) {
		GDKfree(*dst);
		*dst = GDKmalloc(*len = l);
		if (*dst == NULL) {
			*len = 0;
			return -1;
		}
	}

	return GDKstrFromStr((unsigned char *) *dst,
			     (const unsigned char *) start,
			     (ssize_t) (cur - start));
}

/*
 * Convert a GDK string value to something printable.
 */
/* all but control characters (in range 0 to 31) and DEL */
#ifdef ASCII_CHR
/* ASCII printable characters */
#define printable_chr(ch)	(' ' <= (ch) && (ch) <= '~')
#else
/* everything except ASCII control characters */
#define printable_chr(ch)	((' ' <= (ch) && (ch) <= '~') || ((ch) & 0x80) != 0)
#endif

size_t
escapedStrlen(const char *src, const char *sep1, const char *sep2, int quote)
{
	size_t end, sz = 0;
	size_t sep1len, sep2len;

	sep1len = sep1 ? strlen(sep1) : 0;
	sep2len = sep2 ? strlen(sep2) : 0;
	for (end = 0; src[end]; end++)
		if (src[end] == '\\' ||
		    src[end] == quote ||
		    (sep1len && strncmp(src + end, sep1, sep1len) == 0) ||
		    (sep2len && strncmp(src + end, sep2, sep2len) == 0)) {
			sz += 2;
#ifndef ASCII_CHR
		} else if (src[end] == (char) '\302' &&
			   0200 <= ((int) src[end + 1] & 0377) &&
			   ((int) src[end + 1] & 0377) <= 0237) {
			/* Unicode control character (code point range
			 * U-00000080 through U-0000009F encoded in
			 * UTF-8 */
			/* for the first one of the two UTF-8 bytes we
			 * count a width of 7 and for the second one
			 * 1, together that's 8, i.e. the width of two
			 * backslash-escaped octal coded characters */
			sz += 7;
#endif
		} else if (!printable_chr(src[end])) {
			sz += 4;
		} else {
			sz++;
		}
	return sz;
}

size_t
escapedStr(char *dst, const char *src, size_t dstlen, const char *sep1, const char *sep2, int quote)
{
	size_t cur = 0, l = 0;
	size_t sep1len, sep2len;

	sep1len = sep1 ? strlen(sep1) : 0;
	sep2len = sep2 ? strlen(sep2) : 0;
	for (; src[cur] && l < dstlen; cur++)
		if (!printable_chr(src[cur])
#ifndef ASCII_CHR
		    || (src[cur] == '\302' &&
			0200 <= (src[cur + 1] & 0377) &&
			((int) src[cur + 1] & 0377) <= 0237)
		    || (cur > 0 &&
			src[cur - 1] == '\302' &&
			0200 <= (src[cur] & 0377) &&
			(src[cur] & 0377) <= 0237)
#endif
			) {
			dst[l++] = '\\';
			switch (src[cur]) {
			case '\t':
				dst[l++] = 't';
				break;
			case '\n':
				dst[l++] = 'n';
				break;
			case '\r':
				dst[l++] = 'r';
				break;
			case '\f':
				dst[l++] = 'f';
				break;
			default:
				snprintf(dst + l, dstlen - l, "%03o", (unsigned char) src[cur]);
				l += 3;
				break;
			}
		} else if (src[cur] == '\\' ||
			   src[cur] == quote ||
			   (sep1len && strncmp(src + cur, sep1, sep1len) == 0) ||
			   (sep2len && strncmp(src + cur, sep2, sep2len) == 0)) {
			dst[l++] = '\\';
			dst[l++] = src[cur];
		} else {
			dst[l++] = src[cur];
		}
	assert(l < dstlen);
	dst[l] = 0;
	return l;
}

static ssize_t
strToStr(char **dst, size_t *len, const char *src)
{
	if (GDK_STRNIL(src)) {
		atommem(4);
		return snprintf(*dst, *len, "nil");
	} else {
		ssize_t l = 0;
		size_t sz = escapedStrlen(src, NULL, NULL, '"');

		atommem(sz + 3);
		l = (ssize_t) escapedStr((*dst) + 1, src, *len - 1, NULL, NULL, '"');
		l++;
		(*dst)[0] = (*dst)[l++] = '"';
		(*dst)[l] = 0;
		return l;
	}
}

static str
strRead(str a, stream *s, size_t cnt)
{
	int len;

	(void) cnt;
	assert(cnt == 1);
	if (mnstr_readInt(s, &len) != 1)
		return NULL;
	if ((a = GDKmalloc(len + 1)) == NULL)
		return NULL;
	if (len && mnstr_read(s, a, len, 1) != 1) {
		GDKfree(a);
		return NULL;
	}
	a[len] = 0;
	return a;
}

static gdk_return
strWrite(const char *a, stream *s, size_t cnt)
{
	size_t len = strlen(a);

	(void) cnt;
	assert(cnt == 1);
	if (mnstr_writeInt(s, (int) len) && mnstr_write(s, a, len, 1) == 1)
		return GDK_SUCCEED;
	else
		return GDK_FAIL;
}

/*
 * String conversion routines.
 */
ssize_t
OIDfromStr(const char *src, size_t *len, oid **dst)
{
#if SIZEOF_OID == SIZEOF_INT
	int ui = 0, *uip = &ui;
#else
	lng ui = 0, *uip = &ui;
#endif
	size_t l = sizeof(ui);
	ssize_t pos = 0;
	const char *p = src;

	atommem(sizeof(oid));

	**dst = oid_nil;
	if (GDK_STRNIL(src))
		return 1;

	while (GDKisspace(*p))
		p++;

	if (strncmp(p, "nil", 3) == 0)
		return (ssize_t) (p - src) + 3;

	if (GDKisdigit(*p)) {
#if SIZEOF_OID == SIZEOF_INT
		pos = intFromStr(p, &l, &uip);
#else
		pos = lngFromStr(p, &l, &uip);
#endif
		if (pos < 0)
			return pos;
		if (p[pos] == '@') {
			pos++;
			while (GDKisdigit(p[pos]))
				pos++;
		}
		if (ui >= 0) {
			**dst = ui;
		}
		p += pos;
	}
	while (GDKisspace(*p))
		p++;
	return (ssize_t) (p - src);
}

ssize_t
OIDtoStr(char **dst, size_t *len, const oid *src)
{
	atommem(oidStrlen);

	if (is_oid_nil(*src)) {
		return snprintf(*dst, *len, "nil");
	}
	return snprintf(*dst, *len, OIDFMT "@0", *src);
}

atomDesc BATatoms[MAXATOMS] = {
	{"void",		/* name */
	 TYPE_void,		/* storage */
	 1,			/* linear */
	 0,			/* size */
#if SIZEOF_OID == SIZEOF_INT
	 (ptr) &int_nil,	/* atomNull */
#else
	 (ptr) &lng_nil,	/* atomNull */
#endif
	 (ssize_t (*)(const char *, size_t *, ptr *)) OIDfromStr,    /* atomFromStr */
	 (ssize_t (*)(str *, size_t *, const void *)) OIDtoStr,      /* atomToStr */
	 (void *(*)(void *, stream *, size_t)) voidRead,      /* atomRead */
	 (gdk_return (*)(const void *, stream *, size_t)) voidWrite, /* atomWrite */
#if SIZEOF_OID == SIZEOF_INT
	 (int (*)(const void *, const void *)) intCmp,	      /* atomCmp */
	 (BUN (*)(const void *)) intHash,		      /* atomHash */
#else
	 (int (*)(const void *, const void *)) lngCmp,	      /* atomCmp */
	 (BUN (*)(const void *)) lngHash,		      /* atomHash */
#endif
	 0,			/* atomFix */
	 0,			/* atomUnfix */
	 0,			/* atomPut */
	 0,			/* atomDel */
	 0,			/* atomLen */
	 0,			/* atomHeap */
	},
	{"bit",			/* name */
	 TYPE_bte,		/* storage */
	 1,			/* linear */
	 sizeof(bit),		/* size */
	 (ptr) &bte_nil,	/* atomNull */
	 (ssize_t (*)(const char *, size_t *, ptr *)) bitFromStr,   /* atomFromStr */
	 (ssize_t (*)(str *, size_t *, const void *)) bitToStr,     /* atomToStr */
	 (void *(*)(void *, stream *, size_t)) bitRead,	     /* atomRead */
	 (gdk_return (*)(const void *, stream *, size_t)) bitWrite, /* atomWrite */
	 (int (*)(const void *, const void *)) bteCmp,	     /* atomCmp */
	 (BUN (*)(const void *)) bteHash,		     /* atomHash */
	 0,			/* atomFix */
	 0,			/* atomUnfix */
	 0,			/* atomPut */
	 0,			/* atomDel */
	 0,			/* atomLen */
	 0,			/* atomHeap */
	},
	{"bte",			/* name */
	 TYPE_bte,		/* storage */
	 1,			/* linear */
	 sizeof(bte),		/* size */
	 (ptr) &bte_nil,	/* atomNull */
	 (ssize_t (*)(const char *, size_t *, ptr *)) bteFromStr,   /* atomFromStr */
	 (ssize_t (*)(str *, size_t *, const void *)) bteToStr,     /* atomToStr */
	 (void *(*)(void *, stream *, size_t)) bteRead,	     /* atomRead */
	 (gdk_return (*)(const void *, stream *, size_t)) bteWrite, /* atomWrite */
	 (int (*)(const void *, const void *)) bteCmp,	     /* atomCmp */
	 (BUN (*)(const void *)) bteHash,		     /* atomHash */
	 0,			/* atomFix */
	 0,			/* atomUnfix */
	 0,			/* atomPut */
	 0,			/* atomDel */
	 0,			/* atomLen */
	 0,			/* atomHeap */
	},
	{"sht",			/* name */
	 TYPE_sht,		/* storage */
	 1,			/* linear */
	 sizeof(sht),		/* size */
	 (ptr) &sht_nil,	/* atomNull */
	 (ssize_t (*)(const char *, size_t *, ptr *)) shtFromStr,   /* atomFromStr */
	 (ssize_t (*)(str *, size_t *, const void *)) shtToStr,     /* atomToStr */
	 (void *(*)(void *, stream *, size_t)) shtRead,	     /* atomRead */
	 (gdk_return (*)(const void *, stream *, size_t)) shtWrite, /* atomWrite */
	 (int (*)(const void *, const void *)) shtCmp,	     /* atomCmp */
	 (BUN (*)(const void *)) shtHash,		     /* atomHash */
	 0,			/* atomFix */
	 0,			/* atomUnfix */
	 0,			/* atomPut */
	 0,			/* atomDel */
	 0,			/* atomLen */
	 0,			/* atomHeap */
	},
	{"BAT",			/* name */
	 TYPE_int,		/* storage */
	 1,			/* linear */
	 sizeof(bat),		/* size */
	 (ptr) &int_nil,	/* atomNull */
	 (ssize_t (*)(const char *, size_t *, ptr *)) batFromStr,   /* atomFromStr */
	 (ssize_t (*)(str *, size_t *, const void *)) batToStr,     /* atomToStr */
	 (void *(*)(void *, stream *, size_t)) batRead,	     /* atomRead */
	 (gdk_return (*)(const void *, stream *, size_t)) batWrite, /* atomWrite */
	 (int (*)(const void *, const void *)) intCmp,	     /* atomCmp */
	 (BUN (*)(const void *)) intHash,		     /* atomHash */
	 (int (*)(const void *)) batFix,		     /* atomFix */
	 (int (*)(const void *)) batUnfix,		     /* atomUnfix */
	 0,			/* atomPut */
	 0,			/* atomDel */
	 0,			/* atomLen */
	 0,			/* atomHeap */
	},
	{"int",			/* name */
	 TYPE_int,		/* storage */
	 1,			/* linear */
	 sizeof(int),		/* size */
	 (ptr) &int_nil,	/* atomNull */
	 (ssize_t (*)(const char *, size_t *, ptr *)) intFromStr,   /* atomFromStr */
	 (ssize_t (*)(str *, size_t *, const void *)) intToStr,     /* atomToStr */
	 (void *(*)(void *, stream *, size_t)) intRead,	     /* atomRead */
	 (gdk_return (*)(const void *, stream *, size_t)) intWrite, /* atomWrite */
	 (int (*)(const void *, const void *)) intCmp,	     /* atomCmp */
	 (BUN (*)(const void *)) intHash,		     /* atomHash */
	 0,			/* atomFix */
	 0,			/* atomUnfix */
	 0,			/* atomPut */
	 0,			/* atomDel */
	 0,			/* atomLen */
	 0,			/* atomHeap */
	},
	{"oid",			/* name */
#if SIZEOF_OID == SIZEOF_INT
	 TYPE_int,		/* storage */
#else
	 TYPE_lng,		/* storage */
#endif
	 1,			/* linear */
	 sizeof(oid),		/* size */
#if SIZEOF_OID == SIZEOF_INT
	 (ptr) &int_nil,	/* atomNull */
#else
	 (ptr) &lng_nil,	/* atomNull */
#endif
	 (ssize_t (*)(const char *, size_t *, ptr *)) OIDfromStr,   /* atomFromStr */
	 (ssize_t (*)(str *, size_t *, const void *)) OIDtoStr,     /* atomToStr */
#if SIZEOF_OID == SIZEOF_INT
	 (void *(*)(void *, stream *, size_t)) intRead,	     /* atomRead */
	 (gdk_return (*)(const void *, stream *, size_t)) intWrite, /* atomWrite */
	 (int (*)(const void *, const void *)) intCmp,	     /* atomCmp */
	 (BUN (*)(const void *)) intHash,		     /* atomHash */
#else
	 (void *(*)(void *, stream *, size_t)) lngRead,	     /* atomRead */
	 (gdk_return (*)(const void *, stream *, size_t)) lngWrite, /* atomWrite */
	 (int (*)(const void *, const void *)) lngCmp,	     /* atomCmp */
	 (BUN (*)(const void *)) lngHash,		     /* atomHash */
#endif
	 0,			/* atomFix */
	 0,			/* atomUnfix */
	 0,			/* atomPut */
	 0,			/* atomDel */
	 0,			/* atomLen */
	 0,			/* atomHeap */
	},
	{"ptr",			/* name */
	 TYPE_ptr,		/* storage */
	 1,			/* linear */
	 sizeof(ptr),		/* size */
	 (ptr) &ptr_nil,	/* atomNull */
	 (ssize_t (*)(const char *, size_t *, ptr *)) ptrFromStr,   /* atomFromStr */
	 (ssize_t (*)(str *, size_t *, const void *)) ptrToStr,     /* atomToStr */
	 (void *(*)(void *, stream *, size_t)) ptrRead,	     /* atomRead */
	 (gdk_return (*)(const void *, stream *, size_t)) ptrWrite, /* atomWrite */
#if SIZEOF_VOID_P == SIZEOF_INT
	 (int (*)(const void *, const void *)) intCmp,       /* atomCmp */
	 (BUN (*)(const void *)) intHash,		     /* atomHash */
#else /* SIZEOF_VOID_P == SIZEOF_LNG */
	 (int (*)(const void *, const void *)) lngCmp,	     /* atomCmp */
	 (BUN (*)(const void *)) lngHash,		     /* atomHash */
#endif
	 0,			/* atomFix */
	 0,			/* atomUnfix */
	 0,			/* atomPut */
	 0,			/* atomDel */
	 0,			/* atomLen */
	 0,			/* atomHeap */
	},
	{"flt",			/* name */
	 TYPE_flt,		/* storage */
	 1,			/* linear */
	 sizeof(flt),		/* size */
	 (ptr) &flt_nil,	/* atomNull */
	 (ssize_t (*)(const char *, size_t *, ptr *)) fltFromStr,   /* atomFromStr */
	 (ssize_t (*)(str *, size_t *, const void *)) fltToStr,     /* atomToStr */
	 (void *(*)(void *, stream *, size_t)) fltRead,	     /* atomRead */
	 (gdk_return (*)(const void *, stream *, size_t)) fltWrite, /* atomWrite */
	 (int (*)(const void *, const void *)) fltCmp,	     /* atomCmp */
	 (BUN (*)(const void *)) intHash,		     /* atomHash */
	 0,			/* atomFix */
	 0,			/* atomUnfix */
	 0,			/* atomPut */
	 0,			/* atomDel */
	 0,			/* atomLen */
	 0,			/* atomHeap */
	},
	{"dbl",			/* name */
	 TYPE_dbl,		/* storage */
	 1,			/* linear */
	 sizeof(dbl),		/* size */
	 (ptr) &dbl_nil,	/* atomNull */
	 (ssize_t (*)(const char *, size_t *, ptr *)) dblFromStr,   /* atomFromStr */
	 (ssize_t (*)(str *, size_t *, const void *)) dblToStr,     /* atomToStr */
	 (void *(*)(void *, stream *, size_t)) dblRead,	     /* atomRead */
	 (gdk_return (*)(const void *, stream *, size_t)) dblWrite, /* atomWrite */
	 (int (*)(const void *, const void *)) dblCmp,	     /* atomCmp */
	 (BUN (*)(const void *)) lngHash,		     /* atomHash */
	 0,			/* atomFix */
	 0,			/* atomUnfix */
	 0,			/* atomPut */
	 0,			/* atomDel */
	 0,			/* atomLen */
	 0,			/* atomHeap */
	},
	{"lng",			/* name */
	 TYPE_lng,		/* storage */
	 1,			/* linear */
	 sizeof(lng),		/* size */
	 (ptr) &lng_nil,	/* atomNull */
	 (ssize_t (*)(const char *, size_t *, ptr *)) lngFromStr,   /* atomFromStr */
	 (ssize_t (*)(str *, size_t *, const void *)) lngToStr,     /* atomToStr */
	 (void *(*)(void *, stream *, size_t)) lngRead,	     /* atomRead */
	 (gdk_return (*)(const void *, stream *, size_t)) lngWrite, /* atomWrite */
	 (int (*)(const void *, const void *)) lngCmp,	     /* atomCmp */
	 (BUN (*)(const void *)) lngHash,		     /* atomHash */
	 0,			/* atomFix */
	 0,			/* atomUnfix */
	 0,			/* atomPut */
	 0,			/* atomDel */
	 0,			/* atomLen */
	 0,			/* atomHeap */
	},
#ifdef HAVE_HGE
	{"hge",			/* name */
	 TYPE_hge,		/* storage */
	 1,			/* linear */
	 sizeof(hge),		/* size */
	 (ptr) &hge_nil,	/* atomNull */
	 (ssize_t (*)(const char *, size_t *, ptr *)) hgeFromStr,   /* atomFromStr */
	 (ssize_t (*)(str *, size_t *, const void *)) hgeToStr,     /* atomToStr */
	 (void *(*)(void *, stream *, size_t)) hgeRead,	     /* atomRead */
	 (gdk_return (*)(const void *, stream *, size_t)) hgeWrite, /* atomWrite */
	 (int (*)(const void *, const void *)) hgeCmp,	     /* atomCmp */
	 (BUN (*)(const void *)) hgeHash,		     /* atomHash */
	 0,			/* atomFix */
	 0,			/* atomUnfix */
	 0,			/* atomPut */
	 0,			/* atomDel */
	 0,			/* atomLen */
	 0,			/* atomHeap */
	},
#endif
	{"str",			/* name */
	 TYPE_str,		/* storage */
	 1,			/* linear */
	 sizeof(var_t),		/* size */
	 (ptr) str_nil,		/* atomNull */
	 (ssize_t (*)(const char *, size_t *, ptr *)) strFromStr,   /* atomFromStr */
	 (ssize_t (*)(str *, size_t *, const void *)) strToStr,     /* atomToStr */
	 (void *(*)(void *, stream *, size_t)) strRead,	     /* atomRead */
	 (gdk_return (*)(const void *, stream *, size_t)) strWrite, /* atomWrite */
	 (int (*)(const void *, const void *)) strCmp,	     /* atomCmp */
	 (BUN (*)(const void *)) strHash,		     /* atomHash */
	 0,			/* atomFix */
	 0,			/* atomUnfix */
	 (var_t (*)(Heap *, var_t *, const void *)) strPut,  /* atomPut */
	 0,			/* atomDel */
	 (size_t (*)(const void *)) strLen,		     /* atomLen */
	 strHeap,		/* atomHeap */
	},
};

int GDKatomcnt = TYPE_str + 1;

/*
 * Sometimes a bat descriptor is loaded before the dynamic module
 * defining the atom is loaded. To support this an extra set of
 * unknown atoms is kept.  These can be accessed via the ATOMunknown
 * interface. Finding an (negative) atom index can be done via
 * ATOMunknown_find, which simply adds the atom if it's not in the
 * unknown set. The index van be used to find the name of an unknown
 * ATOM via ATOMunknown_name.
 */
static str unknown[MAXATOMS] = { NULL };

int
ATOMunknown_find(const char *nme)
{
	int i, j = 0;

	/* first try to find the atom */
	MT_lock_set(&GDKthreadLock);
	for (i = 1; i < MAXATOMS; i++) {
		if (unknown[i]) {
			if (strcmp(unknown[i], nme) == 0) {
				MT_lock_unset(&GDKthreadLock);
				return -i;
			}
		} else if (j == 0)
			j = i;
	}
	if (j == 0) {
		/* no space for new atom (shouldn't happen) */
		MT_lock_unset(&GDKthreadLock);
		return 0;
	}
	if ((unknown[j] = GDKstrdup(nme)) == NULL) {
		MT_lock_unset(&GDKthreadLock);
		return 0;
	}
	MT_lock_unset(&GDKthreadLock);
	return -j;
}

str
ATOMunknown_name(int i)
{
	assert(unknown[-i]);
	return unknown[-i];
}

void
ATOMunknown_clean(void)
{
	int i;

	MT_lock_set(&GDKthreadLock);
	for (i = 1; i < MAXATOMS; i++) {
		if(unknown[i]) {
			GDKfree(unknown[i]);
			unknown[i] = NULL;
		} else {
			break;
		}
	}
	MT_lock_unset(&GDKthreadLock);
}<|MERGE_RESOLUTION|>--- conflicted
+++ resolved
@@ -23,14 +23,7 @@
 #include "monetdb_config.h"
 #include "gdk.h"
 #include "gdk_private.h"
-<<<<<<< HEAD
-=======
 #include <math.h>
->>>>>>> da8ee494
-
-#ifndef NAN
-#define NAN		((float)(((float)(1e300 * 1e300)) * 0.0F))
-#endif
 
 /* the *Cmp functions return a value less than zero if the first
  * argument is less than the second; they return zero if the two
