/*
 * This Source Code Form is subject to the terms of the Mozilla Public
 * License, v. 2.0.  If a copy of the MPL was not distributed with this
 * file, You can obtain one at http://mozilla.org/MPL/2.0/.
 *
 * Copyright 1997 - July 2008 CWI, August 2008 - 2017 MonetDB B.V.
 */

/*
 * @a M. L. Kersten, P. Boncz
 * @* Atomic types
 * The Binary Association Table library assumes efficient
 * implementation of the atoms making up the binary association.  This
 * section describes the preliminaries for handling both built-in and
 * user-defined atomic types.
 * New types, such as point and polygons, can be readily added to this
 * collection.
 */
/*
 * @- inline comparison routines
 * Return 0 on l==r, < 0 iff l < r, >0 iff l > r
 */
#include "monetdb_config.h"
#include "gdk.h"
#include "gdk_private.h"
#include <math.h>		/* for isfinite macro */
#ifdef HAVE_IEEEFP_H
#include <ieeefp.h>		/* for Solaris */
#ifndef isfinite
#define isfinite(f)	finite(f)
#endif
#endif

static int
bteCmp(const bte *l, const bte *r)
{
	return simple_CMP(l, r, bte);
}

static int
shtCmp(const sht *l, const sht *r)
{
	return simple_CMP(l, r, sht);
}

static int
intCmp(const int *l, const int *r)
{
	return simple_CMP(l, r, int);
}

static int
fltCmp(const flt *l, const flt *r)
{
	return simple_CMP(l, r, flt);
}

static int
lngCmp(const lng *l, const lng *r)
{
	return simple_CMP(l, r, lng);
}

#ifdef HAVE_HGE
static int
hgeCmp(const hge *l, const hge *r)
{
	return simple_CMP(l, r, hge);
}
#endif

static int
dblCmp(const dbl *l, const dbl *r)
{
	return simple_CMP(l, r, dbl);
}

/*
 * @- inline hash routines
 * Return some positive integer derived from one atom value.
 */
static BUN
bteHash(const bte *v)
{
	return (BUN) mix_bte(*(const unsigned char *) v);
}

static BUN
shtHash(const sht *v)
{
	return (BUN) mix_sht(*(const unsigned short *) v);
}

static BUN
intHash(const int *v)
{
	return (BUN) mix_int(*(const unsigned int *) v);
}

static BUN
lngHash(const lng *v)
{
	return (BUN) mix_lng(*(const ulng *) v);
}

#ifdef HAVE_HGE
static BUN
hgeHash(const hge *v)
{
	return (BUN) mix_hge(*(const uhge *) v);
}
#endif

/*
 * @+ Standard Atoms
 */
static int
batFix(const bat *b)
{
	return BBPretain(*b);
}

static int
batUnfix(const bat *b)
{
	return BBPrelease(*b);
}

/*
 * @+ Atomic Type Interface
 * The collection of built-in types supported for BATs can be extended
 * easily.  In essence, the user should specify conversion routines
 * from values stored anywhere in memory to its equivalent in the BAT,
 * and vice verse.  Some routines are required for coercion and to
 * support the BAT administration.
 *
 * A new type is incrementally build using the routine
 * ATOMallocate(id).  The parameter id denotes the type name; an entry
 * is created if the type is so far unknown.
 *
 * The size describes the amount of space to be reserved in the BUN.
 *
 * The routine put takes a pointer to a memory resident copy and
 * prepares a persistent copy in the BAT passed.  The inverse
 * operation is get.  A new value can be directly included into the
 * BAT using new, which should prepare a null-value representation.  A
 * value is removed from the BAT store using del, which can take care
 * of garbage collection and BAT administration.
 *
 * The pair tostr and fromstr should convert a reference to a
 * persistent value to a memory resident string equivalent. FromStr
 * takes a string and applies a put to store it within a BAT.  They
 * are used to prepare for readable output/input and to support
 * coercion.
 *
 * The routines cmp and eq are comparison routines used to build
 * access structures. The null returns a reference to a null value
 * representation.
 *
 * The incremental atom construction uses hardwired properties.  This
 * should be improved later on.
 */
int
ATOMallocate(const char *id)
{
	int t;

	if (strlen(id) >= IDLENGTH) {
		GDKerror("ATOMallocate: name too long");
		return int_nil;
	}

	MT_lock_set(&GDKthreadLock);
	t = ATOMindex(id);
	if (t < 0) {
		t = -t;
		if (t == GDKatomcnt) {
			if (GDKatomcnt == MAXATOMS) {
				MT_lock_unset(&GDKthreadLock);
				GDKerror("ATOMallocate: too many types");
				return int_nil;
			}
			GDKatomcnt++;
		}
		memset(BATatoms + t, 0, sizeof(atomDesc));
		strcpy(BATatoms[t].name, id);
		BATatoms[t].size = sizeof(int);		/* default */
		BATatoms[t].align = sizeof(int);	/* default */
		BATatoms[t].linear = 1;			/* default */
		BATatoms[t].storage = t;		/* default */
	}
	MT_lock_unset(&GDKthreadLock);
	return t;
}

int
ATOMindex(const char *nme)
{
	int t, j = GDKatomcnt;

	for (t = 0; t < GDKatomcnt; t++) {
		if (!BATatoms[t].name[0]) {
			if (j == GDKatomcnt)
				j = t;
		} else if (strcmp(nme, BATatoms[t].name) == 0) {
			return t;
		}

	}
	if (strcmp(nme, "bat") == 0) {
		return TYPE_bat;
	}
	return -j;
}

char *
ATOMname(int t)
{
	return t >= 0 && t < GDKatomcnt && *BATatoms[t].name ? BATatoms[t].name : "null";
}

int
ATOMisdescendant(int tpe, int parent)
{
	int cur = -1;

	while (cur != tpe) {
		cur = tpe;
		if (cur == parent)
			return TRUE;
		tpe = ATOMstorage(tpe);
	}
	return FALSE;
}


const bte bte_nil = GDK_bte_min;
const sht sht_nil = GDK_sht_min;
const int int_nil = GDK_int_min;
const flt flt_nil = GDK_flt_min;
const dbl dbl_nil = GDK_dbl_min;
const lng lng_nil = GDK_lng_min;
#ifdef HAVE_HGE
const hge hge_nil = GDK_hge_min;
#endif
const oid oid_nil = (oid) 1 << (sizeof(oid) * 8 - 1);
const char str_nil[2] = { '\200', 0 };
const ptr ptr_nil = NULL;

ptr
ATOMnil(int t)
{
	const void *src = ATOMnilptr(t);
	int len = ATOMlen(ATOMtype(t), src);
	ptr dst = GDKmalloc(len);

	if (dst)
		memcpy(dst, src, len);
	return dst;
}

/*
 * @- Atomic ADT functions
 */
int
ATOMlen(int t, const void *src)
{
	int (*l)(const void *) = BATatoms[t].atomLen;

	return l ? (*l) (src) : ATOMsize(t);
}

gdk_return
ATOMheap(int t, Heap *hp, size_t cap)
{
	void (*h) (Heap *, size_t) = BATatoms[t].atomHeap;

	if (h) {
		(*h) (hp, cap);
		if (hp->base == NULL)
			return GDK_FAIL;
	}
	return GDK_SUCCEED;
}

int
ATOMcmp(int t, const void *l, const void *r)
{
	switch (ATOMbasetype(t)) {
	case TYPE_bte:
		return simple_CMP(l, r, bte);
	case TYPE_sht:
		return simple_CMP(l, r, sht);
	case TYPE_int:
		return simple_CMP(l, r, int);
	case TYPE_flt:
		return simple_CMP(l, r, flt);
	case TYPE_lng:
		return simple_CMP(l, r, lng);
#ifdef HAVE_HGE
	case TYPE_hge:
		return simple_CMP(l, r, hge);
#endif
	case TYPE_dbl:
		return simple_CMP(l, r, dbl);
	default:
		return (l == r) ? 0 : atom_CMP(l, r, t);
	}
}

/*
 * Atom print avoids coercion to strings for built-in types.
 * The comparison against the NULL value is hard coded for speed.
 */
#define LINE_LEN	60

int
ATOMprint(int t, const void *p, stream *s)
{
	int (*tostr) (str *, int *, const void *);
	ssize_t res;

	if (p && t >= 0 && t < GDKatomcnt && (tostr = BATatoms[t].atomToStr)) {
		if (t != TYPE_bat && t < TYPE_str) {
			char buf[dblStrlen], *addr = buf;	/* use memory from stack */
			int sz = dblStrlen, l = (*tostr) (&addr, &sz, p);

			res = mnstr_write(s, buf, l, 1);
		} else {
			str buf = 0;
			int sz = 0, l = (*tostr) (&buf, &sz, p);

			res = mnstr_write(s, buf, l, 1);
			GDKfree(buf);
		}
	} else {
		res = mnstr_write(s, "nil", 1, 3);
	}
	if (res < 0)
		GDKsyserror("ATOMprint: write failure\n");
	return (int) res;
}


int
ATOMformat(int t, const void *p, char **buf)
{
	int (*tostr) (str *, int *, const void *);

	if (p && 0 <= t && t < GDKatomcnt && (tostr = BATatoms[t].atomToStr)) {
		int sz = 0;
		return (*tostr) (buf, &sz, p);
	}
	*buf = GDKstrdup("nil");
	if (*buf == NULL)
		return -1;
	return 3;		/* strlen(*buf) */
}

ptr
ATOMdup(int t, const void *p)
{
	int len = ATOMlen(t, p);
	ptr n = GDKmalloc(len);

	if (n)
		memcpy(n, p, len);
	return n;
}

/*
 * @* Builtin Atomic Operator Implementations
 *
 * @+ Atom-from-String Conversions
 * These routines convert from string to atom. They are used during
 * conversion and BAT import. In order to avoid unnecessary
 * malloc()/free() sequences, the conversion functions have a meta
 * 'dst' pointer to a destination region, and an integer* 'len'
 * parameter, that denotes the length of that region (a char region
 * for ToStr functions, an atom region from FromStr conversions). Only
 * if necessary will the conversion routine do a GDKfree()/GDKmalloc()
 * sequence, and increment the 'len'.  Passing a pointer to a nil-ptr
 * as 'dst' and/or a *len==0 is valid; the conversion function will
 * then alloc some region for you.
 */
#define atommem(TYPE, size)					\
	do {							\
		if (*dst == NULL || *len < (int) (size)) {	\
			GDKfree(*dst);				\
			*len = (size);				\
			*dst = (TYPE *) GDKmalloc(*len);	\
			if (*dst == NULL)			\
				return -1;			\
		}						\
	} while (0)

#define atomtostr(TYPE, FMT, FMTCAST)			\
int							\
TYPE##ToStr(char **dst, int *len, const TYPE *src)	\
{							\
	atommem(char, TYPE##Strlen);			\
	if (*src == TYPE##_nil) {			\
		return snprintf(*dst, *len, "nil");	\
	}						\
	return snprintf(*dst, *len, FMT, FMTCAST *src);	\
}

#define num08(x)	((x) >= '0' && (x) <= '7')
#define num10(x)	GDKisdigit(x)
#define num16(x)	(GDKisdigit(x) || ((x)  >= 'a' && (x)  <= 'f') || ((x)  >= 'A' && (x)  <= 'F'))
#define base10(x)	((x) - '0')
#define base08(x)	((x) - '0')
#define base16(x)	(((x) >= 'a' && (x) <= 'f') ? ((x) - 'a' + 10) : ((x) >= 'A' && (x) <= 'F') ? ((x) - 'A' + 10) : (x) - '0')
#define mult08(x)	((x) << 3)
#define mult16(x)	((x) << 4)

#if 0
int
voidFromStr(const char *src, int *len, void **dst)
{
	(void) src;
	(void) len;
	(void) dst;
	return 0;
}

int
voidToStr(str *dst, int *len, void *src)
{
	(void) src;

	atommem(char, 4);
	return snprintf(*dst, *len, "nil");
}
#endif

static void *
voidRead(void *a, stream *s, size_t cnt)
{
	(void) s;
	(void) cnt;
	return a;
}

static gdk_return
voidWrite(const void *a, stream *s, size_t cnt)
{
	(void) a;
	(void) s;
	(void) cnt;
	return GDK_SUCCEED;
}

/*
 * Converts string values such as TRUE/FALSE/true/false etc to 1/0/NULL.
 * Switched from byte-to-byte compare to library function strncasecmp,
 * experiments showed that library function is even slightly faster and we
 * now also support True/False (and trUe/FAlSE should this become a thing).
 */
int
bitFromStr(const char *src, int *len, bit **dst)
{
	const char *p = src;

	atommem(bit, sizeof(bit));

	while (GDKisspace(*p))
		p++;
	**dst = bit_nil;
	if (*p == '0') {
		**dst = FALSE;
		p++;
	} else if (*p == '1') {
		**dst = TRUE;
		p++;
	} else if (strncasecmp(p, "true",  4) == 0) {
		**dst = TRUE;
		p += 4;
	} else if (strncasecmp(p, "false", 5) == 0) {
		**dst = FALSE;
		p += 5;
	} else if (strncasecmp(p, "nil",   3) == 0) {
		p += 3;
	} else {
		p = src;
	}
	while (GDKisspace(*p))
		p++;
	return (int) (p - src);
}

int
bitToStr(char **dst, int *len, const bit *src)
{
	atommem(char, 6);

	if (*src == bit_nil)
		return snprintf(*dst, *len, "nil");
	if (*src)
		return snprintf(*dst, *len, "true");
	return snprintf(*dst, *len, "false");
}

int
batFromStr(const char *src, int *len, bat **dst)
{
	char *s;
	const char *t, *r = src;
	int c;
	bat bid = 0;

	atommem(bat, sizeof(bat));

	while (GDKisspace(*r))
		r++;
	if (*r == '<')
		r++;
	t = r;
	while ((c = *t) && (c == '_' || GDKisalnum(c)))
		t++;

	if (strcmp(r, "nil") == 0) {
		**dst = 0;
		return (int) (t + (c == '>') - src);
	}

	s = GDKmalloc((unsigned) (1 + t - r));
	if (s != NULL) {
		strncpy(s, r, t - r);
		s[t - r] = 0;
		bid = BBPindex(s);
		GDKfree(s);
	}
	**dst = bid == 0 ? bat_nil : bid;
	return bid == 0 ? 0 : (int) (t + (c == '>') - src);
}

int
batToStr(char **dst, int *len, const bat *src)
{
	bat b = *src;
	int i;
	str s;

	if (b == bat_nil || (s = BBPname(b)) == NULL || *s == 0) {
		atommem(char, 4);
		return snprintf(*dst, *len, "nil");
	}
	i = (int) (strlen(s) + 4);
	atommem(char, i);
	return snprintf(*dst, *len, "<%s>", s);
}


/*
 * numFromStr parses the head of the string for a number, accepting an
 * optional sign. The code has been prepared to continue parsing by
 * returning the number of characters read.  Both overflow and
 * incorrect syntax (not a number) result in the function returning 0
 * and setting the destination to nil.
 */
static int
numFromStr(const char *src, int *len, void **dst, int tp)
{
	const char *p = src;
	int sz = ATOMsize(tp);
#ifdef HAVE_HGE
	hge base = 0;
	hge expbase = -1;
	const hge maxdiv10 = GDK_hge_max / 10;
#else
	lng base = 0;
	lng expbase = -1;
	const lng maxdiv10 = LL_CONSTANT(922337203685477580); /*7*/
#endif
	const int maxmod10 = 7;	/* max value % 10 */
	int sign = 1;

	atommem(void, sz);
	while (GDKisspace(*p))
		p++;
	if (!num10(*p)) {
		switch (*p) {
		case 'n':
			memcpy(*dst, ATOMnilptr(tp), sz);
			if (p[1] == 'i' && p[2] == 'l') {
				p += 3;
				return (int) (p - src);
			}
			/* not a number */
			return 0;
		case '-':
			sign = -1;
			p++;
			break;
		case '+':
			p++;
			break;
		}
		if (!num10(*p)) {
			/* still not a number */
			memcpy(*dst, ATOMnilptr(tp), sz);
			return 0;
		}
	}
	do {
		if (base > maxdiv10 ||
		    (base == maxdiv10 && base10(*p) > maxmod10)) {
			/* overflow */
			memcpy(*dst, ATOMnilptr(tp), sz);
			return 0;
		}
		base = 10 * base + base10(*p);
		p++;
		/* Special case: xEy = x*10^y handling part 1 */
		if (*p == 'E' || *p == 'e') {
			// if there is a second E in the string we give up
			if (expbase > -1) {
				memcpy(*dst, ATOMnilptr(tp), sz);
				return 0;
			}
			expbase = base;
			base = 0;
			p++;
		}
	} while (num10(*p));
	/* Special case: xEy = x*10^y handling part 2 */
	if (expbase > -1) {
#ifdef HAVE_HGE
		hge res = expbase;
#else
		lng res = expbase;
#endif
		while (base > 0) {
			if (res > maxdiv10) {
				memcpy(*dst, ATOMnilptr(tp), sz);
				return 0;
			}
			res *= 10L;
			base--;
		}
		base = res;
	}
	base *= sign;

	switch (sz) {
	case 1: {
		bte **dstbte = (bte **) dst;
		if (base <= GDK_bte_min || base > GDK_bte_max) {
			**dstbte = bte_nil;
			return 0;
		}
		**dstbte = (bte) base;
		break;
	}
	case 2: {
		sht **dstsht = (sht **) dst;
		if (base <= GDK_sht_min || base > GDK_sht_max) {
			**dstsht = sht_nil;
			return 0;
		}
		**dstsht = (sht) base;
		break;
	}
	case 4: {
		int **dstint = (int **) dst;
		if (base <= GDK_int_min || base > GDK_int_max) {
			**dstint = int_nil;
			return 0;
		}
		**dstint = (int) base;
		break;
	}
	case 8: {
		lng **dstlng = (lng **) dst;
#ifdef HAVE_HGE
		if (base <= GDK_lng_min || base > GDK_lng_max) {
			**dstlng = lng_nil;
			return 0;
		}
#endif
		**dstlng = (lng) base;
		if (p[0] == 'L' && p[1] == 'L')
			p += 2;
		break;
	}
#ifdef HAVE_HGE
	case 16: {
		hge **dsthge = (hge **) dst;
		**dsthge = (hge) base;
		if (p[0] == 'L' && p[1] == 'L')
			p += 2;
		break;
	}
#endif
	}
	while (GDKisspace(*p))
		p++;
	return (int) (p - src);
}

int
bteFromStr(const char *src, int *len, bte **dst)
{
	return numFromStr(src, len, (void **) dst, TYPE_bte);
}

int
shtFromStr(const char *src, int *len, sht **dst)
{
	return numFromStr(src, len, (void **) dst, TYPE_sht);
}

int
intFromStr(const char *src, int *len, int **dst)
{
	return numFromStr(src, len, (void **) dst, TYPE_int);
}

int
lngFromStr(const char *src, int *len, lng **dst)
{
	return numFromStr(src, len, (void **) dst, TYPE_lng);
}

#ifdef HAVE_HGE
int
hgeFromStr(const char *src, int *len, hge **dst)
{
	return numFromStr(src, len, (void **) dst, TYPE_hge);
}
#endif

#define atom_io(TYPE, NAME, CAST)					\
static TYPE *								\
TYPE##Read(TYPE *A, stream *s, size_t cnt)				\
{									\
	TYPE *a = A;							\
	if (a == NULL && (a = GDKmalloc(cnt * sizeof(TYPE))) == NULL)	\
		return NULL;						\
	if (mnstr_read##NAME##Array(s, (CAST *) a, cnt) == 0 ||		\
	    mnstr_errnr(s)) {						\
		if (a != A)						\
			GDKfree(a);					\
		return NULL;						\
	}								\
	return a;							\
}									\
static gdk_return							\
TYPE##Write(const TYPE *a, stream *s, size_t cnt)			\
{									\
	return mnstr_write##NAME##Array(s, (const CAST *) a, cnt) ?	\
		GDK_SUCCEED : GDK_FAIL;					\
}

atom_io(bat, Int, int)
atom_io(bit, Bte, bte)

atomtostr(bte, "%hhd", )
atom_io(bte, Bte, bte)

atomtostr(sht, "%hd", )
atom_io(sht, Sht, sht)

atomtostr(int, "%d", )
atom_io(int, Int, int)

atomtostr(lng, LLFMT, )
atom_io(lng, Lng, lng)

#ifdef HAVE_HGE
#ifdef WIN32
#define HGE_LL018FMT "%018I64d"
#else
#define HGE_LL018FMT "%018lld"
#endif
#define HGE_LL18DIGITS LL_CONSTANT(1000000000000000000)
#define HGE_ABS(a) (((a) < 0) ? -(a) : (a))
int
hgeToStr(char **dst, int *len, const hge *src)
{
	atommem(char, hgeStrlen);
	if (*src == hge_nil) {
		strncpy(*dst, "nil", *len);
		return 3;
	}
	if ((hge) GDK_lng_min < *src && *src <= (hge) GDK_lng_max) {
		lng s = (lng) *src;
		return lngToStr(dst, len, &s);
	} else {
		hge s = *src / HGE_LL18DIGITS;
		int l = hgeToStr(dst, len, &s);
		snprintf(*dst + l, *len - l, HGE_LL018FMT, (lng) HGE_ABS(*src % HGE_LL18DIGITS));
		return (int) strlen(*dst);
	}
}
atom_io(hge, Hge, hge)
#endif

int
ptrFromStr(const char *src, int *len, ptr **dst)
{
	size_t base = 0;
	const char *p = src;

	atommem(ptr, sizeof(ptr));

	while (GDKisspace(*p))
		p++;
	**dst = ptr_nil;
	if (p[0] == 'n' && p[1] == 'i' && p[2] == 'l') {
		p += 3;
	} else {
		if (p[0] == '0' && (p[1] == 'x' || p[1] == 'X')) {
			p += 2;
		}
		if (!num16(*p)) {
			/* not a number */
			return 0;
		}
		while (num16(*p)) {
			if (base >= ((size_t) 1 << (8 * sizeof(size_t) - 4))) {
				/* overflow */
				return 0;
			}
			base = mult16(base) + base16(*p);
			p++;
		}
		**dst = (ptr) base;
	}
	while (GDKisspace(*p))
		p++;
	return (int) (p - src);
}

atomtostr(ptr, PTRFMT, PTRFMTCAST)

#if SIZEOF_VOID_P == SIZEOF_INT
atom_io(ptr, Int, int)
#else /* SIZEOF_VOID_P == SIZEOF_LNG */
atom_io(ptr, Lng, lng)
#endif
#if defined(_MSC_VER) && !defined(isfinite)
/* with more recent Visual Studio, isfinite is defined */
#define isfinite(x)	_finite(x)
#endif

int
dblFromStr(const char *src, int *len, dbl **dst)
{
	const char *p = src;
	int n = 0;
	double d;

	/* alloc memory */
	atommem(dbl, sizeof(dbl));

	while (GDKisspace(*p))
		p++;
	if (p[0] == 'n' && p[1] == 'i' && p[2] == 'l') {
		**dst = dbl_nil;
		p += 3;
		n = (int) (p - src);
	} else {
		/* on overflow, strtod returns HUGE_VAL and sets
		 * errno to ERANGE; on underflow, it returns a value
		 * whose magnitude is no greater than the smallest
		 * normalized double, and may or may not set errno to
		 * ERANGE.  We accept underflow, but not overflow. */
		char *pe;
		errno = 0;
		d = strtod(p, &pe);
		if (p == pe)
			p = src; /* nothing converted */
		else
			p = pe;
		n = (int) (p - src);
		if (n == 0 || (errno == ERANGE && (d < -1 || d > 1))
#ifdef isfinite
		    || !isfinite(d) /* no NaN or Infinte */
#endif
		    ) {
			**dst = dbl_nil; /* default return value is nil */
			n = 0;
		} else {
			while (src[n] && GDKisspace(src[n]))
				n++;
			**dst = (dbl) d;
		}
	}
	return n;
}

int
dblToStr(char **dst, int *len, const dbl *src)
{
	int i;

	atommem(char, dblStrlen);
	if (*src == dbl_nil) {
		return snprintf(*dst, *len, "nil");
	}
	for (i = 4; i < 18; i++) {
		snprintf(*dst, *len, "%.*g", i, *src);
		if (strtod(*dst, NULL) == *src)
			break;
	}
	return (int) strlen(*dst);
}

atom_io(dbl, Lng, lng)

int
fltFromStr(const char *src, int *len, flt **dst)
{
	const char *p = src;
	int n = 0;
	float f;

	/* alloc memory */
	atommem(flt, sizeof(flt));

	while (GDKisspace(*p))
		p++;
	if (p[0] == 'n' && p[1] == 'i' && p[2] == 'l') {
		**dst = flt_nil;
		p += 3;
		n = (int) (p - src);
	} else {
#ifdef HAVE_STRTOF
		/* on overflow, strtof returns HUGE_VALF and sets
		 * errno to ERANGE; on underflow, it returns a value
		 * whose magnitude is no greater than the smallest
		 * normalized float, and may or may not set errno to
		 * ERANGE.  We accept underflow, but not overflow. */
		char *pe;
		errno = 0;
		f = strtof(p, &pe);
		if (p == pe)
			p = src; /* nothing converted */
		else
			p = pe;
		n = (int) (p - src);
		if (n == 0 || (errno == ERANGE && (f < -1 || f > 1))
#else /* no strtof, try sscanf */
		if (sscanf(src, "%f%n", &f, &n) <= 0 || n <= 0
#endif
#ifdef isfinite
		    || !isfinite(f) /* no NaN or infinite */
#endif
		    ) {
			**dst = flt_nil; /* default return value is nil */
			n = 0;
		} else {
			while (src[n] && GDKisspace(src[n]))
				n++;
			**dst = (flt) f;
		}
	}
	return n;
}

int
fltToStr(char **dst, int *len, const flt *src)
{
	int i;

	atommem(char, fltStrlen);
	if (*src == flt_nil) {
		return snprintf(*dst, *len, "nil");
	}
	for (i = 4; i < 10; i++) {
		snprintf(*dst, *len, "%.*g", i, *src);
#ifdef HAVE_STRTOF
		if (strtof(*dst, NULL) == *src)
			break;
#else
		if ((float) strtod(*dst, NULL) == *src)
			break;
#endif
	}
	return (int) strlen(*dst);
}

atom_io(flt, Int, int)


/* String Atom Implementation
 *
 * Strings are stored in two parts.  The first part is the normal tail
 * heap which contains a list of offsets.  The second part is the
 * theap which contains the actual strings.  The offsets in the tail
 * heap (a.k.a. offset heap) point into the theap (a.k.a. string
 * heap).  Strings are NULL-terminated and are stored without any
 * escape sequec=nces.  Strings are encoded using the UTF-8 encoding
 * of Unicode.  This means that individual "characters" (really,
 * Unicode code points) can be between one and four bytes long.
 *
 * Because in many typical situations there are lots of duplicated
 * string values that are being stored in a table, but also in many
 * (other) typical situations there are very few duplicated string
 * values stored, a scheme has been introduced to cater to both
 * situations.
 *
 * When the string heap is "small" (defined as less than 64KiB), the
 * string heap is fully duplicate eliminated.  When the string heap
 * grows beyond this size, the heap is not kept free of duplicate
 * strings, but there is then a heuristic that tries to limit the
 * number of duplicates.
 *
 * This is done by having a fixed sized hash table at the start of the
 * string heap, and allocating space for collision lists in the first
 * 64KiB of the string heap.  After the first 64KiB no extra space is
 * allocated for lists, so hash collisions cannot be resolved.
 */

int
strNil(const char *s)
{
	return GDK_STRNIL(s);
}

int
strLen(const char *s)
{
	return (int) GDK_STRLEN(s);
}

static int
strCmp(const char *l, const char *r)
{
	return GDK_STRCMP(l, r);
}

int
strCmpNoNil(const unsigned char *l, const unsigned char *r)
{
	while (*l == *r) {
		if (*l == 0)
			return 0;
		l++;
		r++;
	}
	return (*l < *r) ? -1 : 1;
}

static void
strHeap(Heap *d, size_t cap)
{
	size_t size;

	cap = MAX(cap, BATTINY);
	size = GDK_STRHASHTABLE * sizeof(stridx_t) + MIN(GDK_ELIMLIMIT, cap * GDK_VARALIGN);
	if (HEAPalloc(d, size, 1) == GDK_SUCCEED) {
		d->free = GDK_STRHASHTABLE * sizeof(stridx_t);
		d->dirty = 1;
		memset(d->base, 0, d->free);
		d->hashash = 0;
#ifndef NDEBUG
		/* fill should solve initialization problems within valgrind */
		memset(d->base + d->free, 0, d->size - d->free);
#endif
	}
}


BUN
strHash(const char *s)
{
	BUN res;

	GDK_STRHASH(s, res);
	return res;
}

void
strCleanHash(Heap *h, int rebuild)
{
<<<<<<< HEAD
	size_t pad, pos;
	const size_t extralen = h->hashash ? EXTRALEN : 0;
	stridx_t *bucket;
	BUN off, strhash;
	const char *s;

=======
	char oldhash[GDK_STRHASHSIZE];
>>>>>>> f51f2541
	(void) rebuild;
	if (!h->cleanhash)
		return;
	/* copy old hash table so we can check whether we changed it */
	memcpy(oldhash, h->base, sizeof(oldhash));
	h->cleanhash = 0;
	/* rebuild hash table for double elimination
	 *
	 * If appending strings to the BAT was aborted, if the heap
	 * was memory mapped, the hash in the string heap may well be
	 * incorrect.  Therefore we don't trust it when we read in a
	 * string heap and we rebuild the complete table (it is small,
	 * so this won't take any time at all).
	 * Note that we will only do this the first time the heap is
	 * loaded, and only for heaps that existed when the server was
	 * started. */
	memset(h->base, 0, GDK_STRHASHSIZE);
	pos = GDK_STRHASHSIZE;
	while (pos < h->free && pos < GDK_ELIMLIMIT) {
		pad = GDK_VARALIGN - (pos & (GDK_VARALIGN - 1));
		if (pad < sizeof(stridx_t))
			pad += GDK_VARALIGN;
		pos += pad + extralen;
		s = h->base + pos;
		if (h->hashash)
			strhash = ((const BUN *) s)[-1];
		else
			GDK_STRHASH(s, strhash);
		off = strhash & GDK_STRHASHMASK;
		bucket = ((stridx_t *) h->base) + off;
		*bucket = (stridx_t) (pos - extralen - sizeof(stridx_t));
		pos += GDK_STRLEN(s);
	}
#ifndef NDEBUG
	if (GDK_ELIMDOUBLES(h)) {
		pos = GDK_STRHASHSIZE;
		while (pos < h->free) {
			pad = GDK_VARALIGN - (pos & (GDK_VARALIGN - 1));
			if (pad < sizeof(stridx_t))
				pad += GDK_VARALIGN;
			pos += pad + extralen;
			s = h->base + pos;
			assert(strLocate(h, s) != 0);
			pos += GDK_STRLEN(s);
		}
	}
<<<<<<< HEAD
#endif
=======
	/* only set dirty flag if the hash table actually changed */
	h->dirty |= memcmp(oldhash, h->base, sizeof(oldhash)) != 0;

>>>>>>> f51f2541
}

/*
 * The strPut routine. The routine strLocate can be used to identify
 * the location of a string in the heap if it exists. Otherwise it
 * returns zero.
 */
var_t
strLocate(Heap *h, const char *v)
{
	stridx_t *ref, *next;
	const size_t extralen = h->hashash ? EXTRALEN : 0;

	/* search hash-table, if double-elimination is still in place */
	BUN off;
	GDK_STRHASH(v, off);
	off &= GDK_STRHASHMASK;

	/* should only use strLocate iff fully double eliminated */
	assert(GDK_ELIMBASE(h->free) == 0);

	/* search the linked list */
	for (ref = ((stridx_t *) h->base) + off; *ref; ref = next) {
		next = (stridx_t *) (h->base + *ref);
		if (GDK_STRCMP(v, (str) (next + 1) + extralen) == 0)
			return (var_t) ((sizeof(stridx_t) + *ref + extralen));	/* found */
	}
	return 0;
}

static var_t
strPut(Heap *h, var_t *dst, const char *v)
{
	size_t elimbase = GDK_ELIMBASE(h->free);
	size_t pad;
	size_t pos, len = GDK_STRLEN(v);
	const size_t extralen = h->hashash ? EXTRALEN : 0;
	stridx_t *bucket;
	BUN off, strhash;

	GDK_STRHASH(v, off);
	strhash = off;
	off &= GDK_STRHASHMASK;
	bucket = ((stridx_t *) h->base) + off;

	if (*bucket) {
		/* the hash list is not empty */
		if (*bucket < GDK_ELIMLIMIT) {
			/* small string heap (<64KiB) -- fully double
			 * eliminated: search the linked list */
			const stridx_t *ref = bucket;

			do {
				pos = *ref + sizeof(stridx_t) + extralen;
				if (GDK_STRCMP(v, h->base + pos) == 0) {
					/* found */
					return *dst = (var_t) pos;
				}
				ref = (stridx_t *) (h->base + *ref);
			} while (*ref);
		} else {
			/* large string heap (>=64KiB) -- there is no
			 * linked list, so only look at single
			 * entry */
			pos = *bucket + extralen;
			if (GDK_STRCMP(v, h->base + pos) == 0) {
				/* already in heap: reuse */
				return *dst = (var_t) pos;
			}
		}
	}
	/* the string was not found in the heap, we need to enter it */

	pad = GDK_VARALIGN - (h->free & (GDK_VARALIGN - 1));
	if (elimbase == 0) {	/* i.e. h->free < GDK_ELIMLIMIT */
		if (pad < sizeof(stridx_t)) {
			/* make room for hash link */
			pad += GDK_VARALIGN;
		}
	} else if (extralen == 0) { /* i.e., h->hashash == FALSE */
		/* no VARSHIFT and no string hash value stored => no
		 * padding/alignment needed */
		pad = 0;
	} else {
		/* pad to align on VARALIGN for VARSHIFT and/or string
		 * hash value */
		pad &= (GDK_VARALIGN - 1);
	}

	/* check heap for space (limited to a certain maximum after
	 * which nils are inserted) */
	if (h->free + pad + len + extralen >= h->size) {
		size_t newsize = MAX(h->size, 4096);

		/* double the heap size until we have enough space */
		do {
			if (newsize < 4 * 1024 * 1024)
				newsize <<= 1;
			else
				newsize += 4 * 1024 * 1024;
		} while (newsize <= h->free + pad + len + extralen);

		assert(newsize);

		if (h->free + pad + len + extralen >= (size_t) VAR_MAX) {
			GDKerror("strPut: string heaps gets larger than " SZFMT "GiB.\n", (size_t) VAR_MAX >> 30);
			return 0;
		}
		HEAPDEBUG fprintf(stderr, "#HEAPextend in strPut %s " SZFMT " " SZFMT "\n", h->filename, h->size, newsize);
		if (HEAPextend(h, newsize, TRUE) != GDK_SUCCEED) {
			return 0;
		}
#ifndef NDEBUG
		/* fill should solve initialization problems within
		 * valgrind */
		memset(h->base + h->free, 0, h->size - h->free);
#endif

		/* make bucket point into the new heap */
		bucket = ((stridx_t *) h->base) + off;
	}

	/* insert string */
	pos = h->free + pad + extralen;
	*dst = (var_t) pos;
#ifndef NDEBUG
	/* just before inserting into the heap, make sure that the
	 * string is actually UTF-8 (if we encountered a return
	 * statement before this, the string was already in the heap,
	 * and hence already checked) */
	if (v[0] != '\200' || v[1] != '\0') {
		/* not str_nil, must be UTF-8 */
		size_t i;

		for (i = 0; v[i] != '\0'; i++) {
			/* check that v[i] is the start of a validly
			 * coded UTF-8 sequence: this involves
			 * checking that the first byte is a valid
			 * start byte and is followed by the correct
			 * number of follow-up bytes, but also that
			 * the sequence cannot be shorter */
			if ((v[i] & 0x80) == 0) {
				/* 0aaaaaaa */
				continue;
			} else if ((v[i] & 0xE0) == 0xC0) {
				/* 110bbbba 10aaaaaa
				 * one of the b's must be set*/
				assert(v[i] & 0x4D);
				i++;
				assert((v[i] & 0xC0) == 0x80);
			} else if ((v[i] & 0xF0) == 0xE0) {
				/* 1110cccc 10cbbbba 10aaaaaa
				 * one of the c's must be set*/
				assert(v[i] & 0x0F || v[i + 1] & 0x20);
				i++;
				assert((v[i] & 0xC0) == 0x80);
				i++;
				assert((v[i] & 0xC0) == 0x80);
			} else if ((v[i] & 0xF8) == 0xF0) {
				/* 11110ddd 10ddcccc 10cbbbba 10aaaaaa
				 * one of the d's must be set */
				assert(v[i] & 0x07 || v[i + 1] & 0x30);
				i++;
				assert((v[i] & 0xC0) == 0x80);
				i++;
				assert((v[i] & 0xC0) == 0x80);
				i++;
				assert((v[i] & 0xC0) == 0x80);
			} else {
				/* this will fail */
				assert((v[i] & 0x80) == 0);
			}
		}
	}
#endif
	memcpy(h->base + pos, v, len);
	if (h->hashash) {
		((BUN *) (h->base + pos))[-1] = strhash;
#if EXTRALEN > SIZEOF_BUN
		((BUN *) (h->base + pos))[-2] = (BUN) len;
#endif
	}
	h->free += pad + len + extralen;
	h->dirty = 1;

	/* maintain hash table */
	pos -= extralen;
	if (elimbase == 0) {	/* small string heap: link the next pointer */
		/* the stridx_t next pointer directly precedes the
		 * string and optional (depending on hashash) hash
		 * value */
		pos -= sizeof(stridx_t);
		*(stridx_t *) (h->base + pos) = *bucket;
	}
	*bucket = (stridx_t) pos;	/* set bucket to the new string */

	return *dst;
}

/*
 * Convert an "" separated string to a GDK string value, checking that
 * the input is correct UTF-8.
 */

/*
   UTF-8 encoding is as follows:
U-00000000 - U-0000007F: 0xxxxxxx
U-00000080 - U-000007FF: 110xxxxx 10xxxxxx
U-00000800 - U-0000FFFF: 1110xxxx 10xxxxxx 10xxxxxx
U-00010000 - U-001FFFFF: 11110xxx 10xxxxxx 10xxxxxx 10xxxxxx
U-00200000 - U-03FFFFFF: 111110xx 10xxxxxx 10xxxxxx 10xxxxxx 10xxxxxx
U-04000000 - U-7FFFFFFF: 1111110x 10xxxxxx 10xxxxxx 10xxxxxx 10xxxxxx 10xxxxxx
*/
/* To be correctly coded UTF-8, the sequence should be the shortest
 * possible encoding of the value being encoded.  This means that for
 * an encoding of length n+1 (1 <= n <= 5), at least one of the bits
 * in utf8chkmsk[n] should be non-zero (else the encoding could be
 * shorter). */
static int utf8chkmsk[] = {
	0x0000007f,
	0x00000780,
	0x0000f800,
	0x001f0000,
	0x03e00000,
	0x7c000000,
};

ssize_t
GDKstrFromStr(unsigned char *dst, const unsigned char *src, ssize_t len)
{
	unsigned char *p = dst;
	const unsigned char *cur = src, *end = src + len;
	int escaped = FALSE, mask = 0, n, c, utf8char = 0;

	/* copy it in, while performing the correct escapes */
	/* n is the number of follow-on bytes left in a multi-byte
	 * UTF-8 sequence */
	for (cur = src, n = 0; cur < end || escaped; cur++) {
		/* first convert any \ escapes and store value in c */
		if (escaped) {
			switch (*cur) {
			case '0':
			case '1':
			case '2':
			case '3':
			case '4':
			case '5':
			case '6':
			case '7':
				/* \ with up to three octal digits */
				c = base08(*cur);
				if (num08(cur[1])) {
					cur++;
					c = mult08(c) + base08(*cur);
					if (num08(cur[1])) {
						if (c > 037) {
							/* octal
							 * escape
							 * sequence
							 * out or
							 * range */
							return -1;
						}
						cur++;
						c = mult08(c) + base08(*cur);
						assert(c >= 0 && c <= 0377);
					}
				}
				break;
			case 'x':
				/* \x with one or two hexadecimal digits */
				if (num16(cur[1])) {
					cur++;
					c = base16(*cur);
					if (num16(cur[1])) {
						cur++;
						c = mult16(c) + base16(*cur);
					}
				} else
					c = 'x';
				break;
			case 'a':
				c = '\a';
				break;
			case 'b':
				c = '\b';
				break;
			case 'f':
				c = '\f';
				break;
			case 'n':
				c = '\n';
				break;
			case 'r':
				c = '\r';
				break;
			case 't':
				c = '\t';
				break;
			case '\0':
				c = '\\';
				break;
			case '\'':
			case '\\':
				/* \' and \\ can be handled by the
				 * default case */
			default:
				/* unrecognized \ escape, just copy
				 * the backslashed character */
				c = *cur;
				break;
			}
			escaped = FALSE;
		} else if ((c = *cur) == '\\') {
			escaped = TRUE;
			continue;
		}

		if (n > 0) {
			/* we're still expecting follow-up bytes in a
			 * UTF-8 sequence */
			if ((c & 0xC0) != 0x80) {
				/* incorrect UTF-8 sequence: byte is
				 * not 10xxxxxx */
				return -1;
			}
			utf8char = (utf8char << 6) | (c & 0x3F);
			n--;
			if (n == 0) {
				/* this was the last byte in the sequence */
				if ((utf8char & mask) == 0) {
					/* incorrect UTF-8 sequence:
					 * not shortest possible */
					return -1;
				}
				if (utf8char > 0x10FFFF) {
					/* incorrect UTF-8 sequence:
					 * value too large */
					return -1;
				}
				if ((utf8char & 0x1FFF800) == 0xD800) {
					/* incorrect UTF-8 sequence:
					 * low or high surrogate
					 * encoded as UTF-8 */
					return -1;
				}
			}
		} else if (c >= 0x80) {
			int m;

			/* start of multi-byte UTF-8 character */
			for (n = 0, m = 0x40; c & m; n++, m >>= 1)
				;
			/* n now is number of 10xxxxxx bytes that
			 * should follow */
			if (n == 0 || n >= 4) {
				/* incorrect UTF-8 sequence */
				/* n==0: c == 10xxxxxx */
				/* n>=4: c == 11111xxx */
				return -1;
			}
			mask = utf8chkmsk[n];
			/* collect the Unicode code point in utf8char */
			utf8char = c & ~(0xFFC0 >> n);	/* remove non-x bits */
		}
		*p++ = c;
	}
	if (n > 0) {
		/* incomplete UTF-8 sequence */
		return -1;
	}
	*p++ = 0;
	return len;
}

int
strFromStr(const char *src, int *len, char **dst)
{
	unsigned char *p;
	const unsigned char *cur = (const unsigned char *) src, *start = NULL;
	ssize_t res;
	int l = 1, escaped = FALSE;

	while (GDKisspace(*cur))
		cur++;
	if (*cur != '"') {
		if (*dst != NULL && *dst != str_nil) {
			GDKfree(*dst);
		}
		*dst = GDKstrdup(str_nil);
		*len = 2;
		return strncmp((char *) cur, "nil", 3) ? 0 : (int) (((char *) cur + 3) - src);
	}

	/* scout the string to find out its length and whether it was
	 * properly quoted */
	for (start = ++cur; *cur != '"' || escaped; cur++) {
		if (*cur == 0) {
			goto error;
		} else if (*cur == '\\' && escaped == FALSE) {
			escaped = TRUE;
		} else {
			escaped = FALSE;
			l++;
		}
	}

	/* alloc new memory */
	p = (unsigned char *) *dst;
	if (p != NULL && (char *) p != str_nil && *len < l) {
		GDKfree(p);
		p = NULL;
		*dst = NULL;
	}
	if (p == NULL || (char *) p == str_nil)
		if ((p = GDKmalloc(*len = l)) == NULL)
			goto error;
	*dst = (char *) p;

	assert(cur - start <= INT_MAX);	/* 64bit */
	if ((res = GDKstrFromStr((unsigned char *) *dst, start, (ssize_t) (cur - start))) >= 0)
		return (int) res;

      error:
	if (*dst && *dst != str_nil)
		GDKfree(*dst);
	*dst = GDKstrdup(str_nil);
	*len = 2;
	return 0;
}

/*
 * Convert a GDK string value to something printable.
 */
/* all but control characters (in range 0 to 31) and DEL */
#ifdef ASCII_CHR
/* ASCII printable characters */
#define printable_chr(ch)	(' ' <= (ch) && (ch) <= '~')
#else
/* everything except ASCII control characters */
#define printable_chr(ch)	((' ' <= (ch) && (ch) <= '~') || ((ch) & 0x80) != 0)
#endif

int
escapedStrlen(const char *src, const char *sep1, const char *sep2, int quote)
{
	int end, sz = 0;
	size_t sep1len, sep2len;

	sep1len = sep1 ? strlen(sep1) : 0;
	sep2len = sep2 ? strlen(sep2) : 0;
	for (end = 0; src[end]; end++)
		if (src[end] == '\\' ||
		    src[end] == quote ||
		    (sep1len && strncmp(src + end, sep1, sep1len) == 0) ||
		    (sep2len && strncmp(src + end, sep2, sep2len) == 0)) {
			sz += 2;
#ifndef ASCII_CHR
		} else if (src[end] == (char) '\302' &&
			   0200 <= ((int) src[end + 1] & 0377) &&
			   ((int) src[end + 1] & 0377) <= 0237) {
			/* Unicode control character (code point range
			 * U-00000080 through U-0000009F encoded in
			 * UTF-8 */
			/* for the first one of the two UTF-8 bytes we
			 * count a width of 7 and for the second one
			 * 1, together that's 8, i.e. the width of two
			 * backslash-escaped octal coded characters */
			sz += 7;
#endif
		} else if (!printable_chr(src[end])) {
			sz += 4;
		} else {
			sz++;
		}
	return sz;
}

int
escapedStr(char *dst, const char *src, int dstlen, const char *sep1, const char *sep2, int quote)
{
	int cur = 0, l = 0;
	size_t sep1len, sep2len;

	sep1len = sep1 ? strlen(sep1) : 0;
	sep2len = sep2 ? strlen(sep2) : 0;
	for (; src[cur] && l < dstlen; cur++)
		if (!printable_chr(src[cur])
#ifndef ASCII_CHR
		    || (src[cur] == '\302' &&
			0200 <= (src[cur + 1] & 0377) &&
			((int) src[cur + 1] & 0377) <= 0237)
		    || (cur > 0 &&
			src[cur - 1] == '\302' &&
			0200 <= (src[cur] & 0377) &&
			(src[cur] & 0377) <= 0237)
#endif
			) {
			dst[l++] = '\\';
			switch (src[cur]) {
			case '\t':
				dst[l++] = 't';
				break;
			case '\n':
				dst[l++] = 'n';
				break;
			case '\r':
				dst[l++] = 'r';
				break;
			case '\f':
				dst[l++] = 'f';
				break;
			default:
				snprintf(dst + l, dstlen - l, "%03o", (unsigned char) src[cur]);
				l += 3;
				break;
			}
		} else if (src[cur] == '\\' ||
			   src[cur] == quote ||
			   (sep1len && strncmp(src + cur, sep1, sep1len) == 0) ||
			   (sep2len && strncmp(src + cur, sep2, sep2len) == 0)) {
			dst[l++] = '\\';
			dst[l++] = src[cur];
		} else {
			dst[l++] = src[cur];
		}
	assert(l < dstlen);
	dst[l] = 0;
	return l;
}

static int
strToStr(char **dst, int *len, const char *src)
{
	int l = 0;

	if (GDK_STRNIL((str) src)) {
		atommem(char, 4);

		return snprintf(*dst, *len, "nil");
	} else {
		int sz = escapedStrlen(src, NULL, NULL, '"');
		atommem(char, sz + 3);
		l = escapedStr((*dst) + 1, src, *len - 1, NULL, NULL, '"');
		l++;
		(*dst)[0] = (*dst)[l++] = '"';
		(*dst)[l] = 0;
	}
	return l;
}

static str
strRead(str a, stream *s, size_t cnt)
{
	int len;

	(void) cnt;
	assert(cnt == 1);
	if (mnstr_readInt(s, &len) != 1)
		return NULL;
	if ((a = GDKmalloc(len + 1)) == NULL)
		return NULL;
	if (len && mnstr_read(s, a, len, 1) != 1) {
		GDKfree(a);
		return NULL;
	}
	a[len] = 0;
	return a;
}

static gdk_return
strWrite(const char *a, stream *s, size_t cnt)
{
	size_t len = strlen(a);

	(void) cnt;
	assert(cnt == 1);
	if (mnstr_writeInt(s, (int) len) && mnstr_write(s, a, len, 1) == 1)
		return GDK_SUCCEED;
	else
		return GDK_FAIL;
}

/*
 * String conversion routines.
 */
int
OIDfromStr(const char *src, int *len, oid **dst)
{
#if SIZEOF_OID == SIZEOF_INT
	int ui = 0, *uip = &ui;
#else
	lng ui = 0, *uip = &ui;
#endif
	int l = (int) sizeof(ui);
	int pos = 0;
	const char *p = src;

	atommem(oid, sizeof(oid));

	**dst = oid_nil;
	while (GDKisspace(*p))
		p++;
	if (GDKisdigit(*p)) {
#if SIZEOF_OID == SIZEOF_INT
		pos = intFromStr(p, &l, &uip);
#else
		pos = lngFromStr(p, &l, &uip);
#endif
		if (pos > 0 && p[pos] == '@') {
			pos++;
			while (GDKisdigit(p[pos]))
				pos++;
		}
		if (pos > 0 && ui >= 0) {
			**dst = ui;
		}
		p += pos;
	}
	while (GDKisspace(*p))
		p++;
	return (int) (p - src);
}

int
OIDtoStr(char **dst, int *len, const oid *src)
{
	atommem(char, oidStrlen);

	if (*src == oid_nil) {
		return snprintf(*dst, *len, "nil");
	}
	return snprintf(*dst, *len, OIDFMT "@0", *src);
}

atomDesc BATatoms[MAXATOMS] = {
	{"void",		/* name */
	 TYPE_void,		/* storage */
	 1,			/* linear */
	 0,			/* size */
	 0,			/* align */
#if SIZEOF_OID == SIZEOF_INT
	 (ptr) &int_nil,	/* atomNull */
#else
	 (ptr) &lng_nil,	/* atomNull */
#endif
	 (int (*)(const char *, int *, ptr *)) OIDfromStr,    /* atomFromStr */
	 (int (*)(str *, int *, const void *)) OIDtoStr,      /* atomToStr */
	 (void *(*)(void *, stream *, size_t)) voidRead,      /* atomRead */
	 (gdk_return (*)(const void *, stream *, size_t)) voidWrite, /* atomWrite */
#if SIZEOF_OID == SIZEOF_INT
	 (int (*)(const void *, const void *)) intCmp,	      /* atomCmp */
	 (BUN (*)(const void *)) intHash,		      /* atomHash */
#else
	 (int (*)(const void *, const void *)) lngCmp,	      /* atomCmp */
	 (BUN (*)(const void *)) lngHash,		      /* atomHash */
#endif
	 0,			/* atomFix */
	 0,			/* atomUnfix */
	 0,			/* atomPut */
	 0,			/* atomDel */
	 0,			/* atomLen */
	 0,			/* atomHeap */
	},
	{"bit",			/* name */
	 TYPE_bte,		/* storage */
	 1,			/* linear */
	 sizeof(bit),		/* size */
	 sizeof(bit),		/* align */
	 (ptr) &bte_nil,	/* atomNull */
	 (int (*)(const char *, int *, ptr *)) bitFromStr,   /* atomFromStr */
	 (int (*)(str *, int *, const void *)) bitToStr,     /* atomToStr */
	 (void *(*)(void *, stream *, size_t)) bitRead,	     /* atomRead */
	 (gdk_return (*)(const void *, stream *, size_t)) bitWrite, /* atomWrite */
	 (int (*)(const void *, const void *)) bteCmp,	     /* atomCmp */
	 (BUN (*)(const void *)) bteHash,		     /* atomHash */
	 0,			/* atomFix */
	 0,			/* atomUnfix */
	 0,			/* atomPut */
	 0,			/* atomDel */
	 0,			/* atomLen */
	 0,			/* atomHeap */
	},
	{"bte",			/* name */
	 TYPE_bte,		/* storage */
	 1,			/* linear */
	 sizeof(bte),		/* size */
	 sizeof(bte),		/* align */
	 (ptr) &bte_nil,	/* atomNull */
	 (int (*)(const char *, int *, ptr *)) bteFromStr,   /* atomFromStr */
	 (int (*)(str *, int *, const void *)) bteToStr,     /* atomToStr */
	 (void *(*)(void *, stream *, size_t)) bteRead,	     /* atomRead */
	 (gdk_return (*)(const void *, stream *, size_t)) bteWrite, /* atomWrite */
	 (int (*)(const void *, const void *)) bteCmp,	     /* atomCmp */
	 (BUN (*)(const void *)) bteHash,		     /* atomHash */
	 0,			/* atomFix */
	 0,			/* atomUnfix */
	 0,			/* atomPut */
	 0,			/* atomDel */
	 0,			/* atomLen */
	 0,			/* atomHeap */
	},
	{"sht",			/* name */
	 TYPE_sht,		/* storage */
	 1,			/* linear */
	 sizeof(sht),		/* size */
	 sizeof(sht),		/* align */
	 (ptr) &sht_nil,	/* atomNull */
	 (int (*)(const char *, int *, ptr *)) shtFromStr,   /* atomFromStr */
	 (int (*)(str *, int *, const void *)) shtToStr,     /* atomToStr */
	 (void *(*)(void *, stream *, size_t)) shtRead,	     /* atomRead */
	 (gdk_return (*)(const void *, stream *, size_t)) shtWrite, /* atomWrite */
	 (int (*)(const void *, const void *)) shtCmp,	     /* atomCmp */
	 (BUN (*)(const void *)) shtHash,		     /* atomHash */
	 0,			/* atomFix */
	 0,			/* atomUnfix */
	 0,			/* atomPut */
	 0,			/* atomDel */
	 0,			/* atomLen */
	 0,			/* atomHeap */
	},
	{"BAT",			/* name */
	 TYPE_int,		/* storage */
	 1,			/* linear */
	 sizeof(bat),		/* size */
	 sizeof(bat),		/* align */
	 (ptr) &int_nil,	/* atomNull */
	 (int (*)(const char *, int *, ptr *)) batFromStr,   /* atomFromStr */
	 (int (*)(str *, int *, const void *)) batToStr,     /* atomToStr */
	 (void *(*)(void *, stream *, size_t)) batRead,	     /* atomRead */
	 (gdk_return (*)(const void *, stream *, size_t)) batWrite, /* atomWrite */
	 (int (*)(const void *, const void *)) intCmp,	     /* atomCmp */
	 (BUN (*)(const void *)) intHash,		     /* atomHash */
	 (int (*)(const void *)) batFix,		     /* atomFix */
	 (int (*)(const void *)) batUnfix,		     /* atomUnfix */
	 0,			/* atomPut */
	 0,			/* atomDel */
	 0,			/* atomLen */
	 0,			/* atomHeap */
	},
	{"int",			/* name */
	 TYPE_int,		/* storage */
	 1,			/* linear */
	 sizeof(int),		/* size */
	 sizeof(int),		/* align */
	 (ptr) &int_nil,	/* atomNull */
	 (int (*)(const char *, int *, ptr *)) intFromStr,   /* atomFromStr */
	 (int (*)(str *, int *, const void *)) intToStr,     /* atomToStr */
	 (void *(*)(void *, stream *, size_t)) intRead,	     /* atomRead */
	 (gdk_return (*)(const void *, stream *, size_t)) intWrite, /* atomWrite */
	 (int (*)(const void *, const void *)) intCmp,	     /* atomCmp */
	 (BUN (*)(const void *)) intHash,		     /* atomHash */
	 0,			/* atomFix */
	 0,			/* atomUnfix */
	 0,			/* atomPut */
	 0,			/* atomDel */
	 0,			/* atomLen */
	 0,			/* atomHeap */
	},
	{"oid",			/* name */
#if SIZEOF_OID == SIZEOF_INT
	 TYPE_int,		/* storage */
#else
	 TYPE_lng,		/* storage */
#endif
	 1,			/* linear */
	 sizeof(oid),		/* size */
	 sizeof(oid),		/* align */
#if SIZEOF_OID == SIZEOF_INT
	 (ptr) &int_nil,	/* atomNull */
#else
	 (ptr) &lng_nil,	/* atomNull */
#endif
	 (int (*)(const char *, int *, ptr *)) OIDfromStr,   /* atomFromStr */
	 (int (*)(str *, int *, const void *)) OIDtoStr,     /* atomToStr */
#if SIZEOF_OID == SIZEOF_INT
	 (void *(*)(void *, stream *, size_t)) intRead,	     /* atomRead */
	 (gdk_return (*)(const void *, stream *, size_t)) intWrite, /* atomWrite */
	 (int (*)(const void *, const void *)) intCmp,	     /* atomCmp */
	 (BUN (*)(const void *)) intHash,		     /* atomHash */
#else
	 (void *(*)(void *, stream *, size_t)) lngRead,	     /* atomRead */
	 (gdk_return (*)(const void *, stream *, size_t)) lngWrite, /* atomWrite */
	 (int (*)(const void *, const void *)) lngCmp,	     /* atomCmp */
	 (BUN (*)(const void *)) lngHash,		     /* atomHash */
#endif
	 0,			/* atomFix */
	 0,			/* atomUnfix */
	 0,			/* atomPut */
	 0,			/* atomDel */
	 0,			/* atomLen */
	 0,			/* atomHeap */
	},
	{"ptr",			/* name */
	 TYPE_ptr,		/* storage */
	 1,			/* linear */
	 sizeof(ptr),		/* size */
	 sizeof(ptr),		/* align */
	 (ptr) &ptr_nil,	/* atomNull */
	 (int (*)(const char *, int *, ptr *)) ptrFromStr,   /* atomFromStr */
	 (int (*)(str *, int *, const void *)) ptrToStr,     /* atomToStr */
	 (void *(*)(void *, stream *, size_t)) ptrRead,	     /* atomRead */
	 (gdk_return (*)(const void *, stream *, size_t)) ptrWrite, /* atomWrite */
#if SIZEOF_VOID_P == SIZEOF_INT
	 (int (*)(const void *, const void *)) intCmp,       /* atomCmp */
	 (BUN (*)(const void *)) intHash,		     /* atomHash */
#else /* SIZEOF_VOID_P == SIZEOF_LNG */
	 (int (*)(const void *, const void *)) lngCmp,	     /* atomCmp */
	 (BUN (*)(const void *)) lngHash,		     /* atomHash */
#endif
	 0,			/* atomFix */
	 0,			/* atomUnfix */
	 0,			/* atomPut */
	 0,			/* atomDel */
	 0,			/* atomLen */
	 0,			/* atomHeap */
	},
	{"flt",			/* name */
	 TYPE_flt,		/* storage */
	 1,			/* linear */
	 sizeof(flt),		/* size */
	 sizeof(flt),		/* align */
	 (ptr) &flt_nil,	/* atomNull */
	 (int (*)(const char *, int *, ptr *)) fltFromStr,   /* atomFromStr */
	 (int (*)(str *, int *, const void *)) fltToStr,     /* atomToStr */
	 (void *(*)(void *, stream *, size_t)) fltRead,	     /* atomRead */
	 (gdk_return (*)(const void *, stream *, size_t)) fltWrite, /* atomWrite */
	 (int (*)(const void *, const void *)) fltCmp,	     /* atomCmp */
	 (BUN (*)(const void *)) intHash,		     /* atomHash */
	 0,			/* atomFix */
	 0,			/* atomUnfix */
	 0,			/* atomPut */
	 0,			/* atomDel */
	 0,			/* atomLen */
	 0,			/* atomHeap */
	},
	{"dbl",			/* name */
	 TYPE_dbl,		/* storage */
	 1,			/* linear */
	 sizeof(dbl),		/* size */
	 sizeof(dbl),		/* align */
	 (ptr) &dbl_nil,	/* atomNull */
	 (int (*)(const char *, int *, ptr *)) dblFromStr,   /* atomFromStr */
	 (int (*)(str *, int *, const void *)) dblToStr,     /* atomToStr */
	 (void *(*)(void *, stream *, size_t)) dblRead,	     /* atomRead */
	 (gdk_return (*)(const void *, stream *, size_t)) dblWrite, /* atomWrite */
	 (int (*)(const void *, const void *)) dblCmp,	     /* atomCmp */
	 (BUN (*)(const void *)) lngHash,		     /* atomHash */
	 0,			/* atomFix */
	 0,			/* atomUnfix */
	 0,			/* atomPut */
	 0,			/* atomDel */
	 0,			/* atomLen */
	 0,			/* atomHeap */
	},
	{"lng",			/* name */
	 TYPE_lng,		/* storage */
	 1,			/* linear */
	 sizeof(lng),		/* size */
	 sizeof(lng),		/* align */
	 (ptr) &lng_nil,	/* atomNull */
	 (int (*)(const char *, int *, ptr *)) lngFromStr,   /* atomFromStr */
	 (int (*)(str *, int *, const void *)) lngToStr,     /* atomToStr */
	 (void *(*)(void *, stream *, size_t)) lngRead,	     /* atomRead */
	 (gdk_return (*)(const void *, stream *, size_t)) lngWrite, /* atomWrite */
	 (int (*)(const void *, const void *)) lngCmp,	     /* atomCmp */
	 (BUN (*)(const void *)) lngHash,		     /* atomHash */
	 0,			/* atomFix */
	 0,			/* atomUnfix */
	 0,			/* atomPut */
	 0,			/* atomDel */
	 0,			/* atomLen */
	 0,			/* atomHeap */
	},
#ifdef HAVE_HGE
	{"hge",			/* name */
	 TYPE_hge,		/* storage */
	 1,			/* linear */
	 sizeof(hge),		/* size */
	 sizeof(hge),		/* align */
	 (ptr) &hge_nil,	/* atomNull */
	 (int (*)(const char *, int *, ptr *)) hgeFromStr,   /* atomFromStr */
	 (int (*)(str *, int *, const void *)) hgeToStr,     /* atomToStr */
	 (void *(*)(void *, stream *, size_t)) hgeRead,	     /* atomRead */
	 (gdk_return (*)(const void *, stream *, size_t)) hgeWrite, /* atomWrite */
	 (int (*)(const void *, const void *)) hgeCmp,	     /* atomCmp */
	 (BUN (*)(const void *)) hgeHash,		     /* atomHash */
	 0,			/* atomFix */
	 0,			/* atomUnfix */
	 0,			/* atomPut */
	 0,			/* atomDel */
	 0,			/* atomLen */
	 0,			/* atomHeap */
	},
#endif
	{"str",			/* name */
	 TYPE_str,		/* storage */
	 1,			/* linear */
	 sizeof(var_t),		/* size */
	 sizeof(var_t),		/* align */
	 (ptr) str_nil,		/* atomNull */
	 (int (*)(const char *, int *, ptr *)) strFromStr,   /* atomFromStr */
	 (int (*)(str *, int *, const void *)) strToStr,     /* atomToStr */
	 (void *(*)(void *, stream *, size_t)) strRead,	     /* atomRead */
	 (gdk_return (*)(const void *, stream *, size_t)) strWrite, /* atomWrite */
	 (int (*)(const void *, const void *)) strCmp,	     /* atomCmp */
	 (BUN (*)(const void *)) strHash,		     /* atomHash */
	 0,			/* atomFix */
	 0,			/* atomUnfix */
	 (var_t (*)(Heap *, var_t *, const void *)) strPut,  /* atomPut */
	 0,			/* atomDel */
	 (int (*)(const void *)) strLen,		     /* atomLen */
	 strHeap,		/* atomHeap */
	},
};

int GDKatomcnt = TYPE_str + 1;

/*
 * Sometimes a bat descriptor is loaded before the dynamic module
 * defining the atom is loaded. To support this an extra set of
 * unknown atoms is kept.  These can be accessed via the ATOMunknown
 * interface. Finding an (negative) atom index can be done via
 * ATOMunknown_find, which simply adds the atom if it's not in the
 * unknown set. The index van be used to find the name of an unknown
 * ATOM via ATOMunknown_name.
 */
static str unknown[MAXATOMS] = { NULL };

int
ATOMunknown_find(const char *nme)
{
	int i, j = 0;

	/* first try to find the atom */
	MT_lock_set(&GDKthreadLock);
	for (i = 1; i < MAXATOMS; i++) {
		if (unknown[i]) {
			if (strcmp(unknown[i], nme) == 0) {
				MT_lock_unset(&GDKthreadLock);
				return -i;
			}
		} else if (j == 0)
			j = i;
	}
	if (j == 0) {
		/* no space for new atom (shouldn't happen) */
		MT_lock_unset(&GDKthreadLock);
		return 0;
	}
	if ((unknown[j] = GDKstrdup(nme)) == NULL) {
		MT_lock_unset(&GDKthreadLock);
		return 0;
	}
	MT_lock_unset(&GDKthreadLock);
	return -j;
}

str
ATOMunknown_name(int i)
{
	assert(unknown[-i]);
	return unknown[-i];
}<|MERGE_RESOLUTION|>--- conflicted
+++ resolved
@@ -1076,16 +1076,13 @@
 void
 strCleanHash(Heap *h, int rebuild)
 {
-<<<<<<< HEAD
+	char oldhash[GDK_STRHASHSIZE];
 	size_t pad, pos;
 	const size_t extralen = h->hashash ? EXTRALEN : 0;
 	stridx_t *bucket;
 	BUN off, strhash;
 	const char *s;
 
-=======
-	char oldhash[GDK_STRHASHSIZE];
->>>>>>> f51f2541
 	(void) rebuild;
 	if (!h->cleanhash)
 		return;
@@ -1132,13 +1129,9 @@
 			pos += GDK_STRLEN(s);
 		}
 	}
-<<<<<<< HEAD
-#endif
-=======
+#endif
 	/* only set dirty flag if the hash table actually changed */
 	h->dirty |= memcmp(oldhash, h->base, sizeof(oldhash)) != 0;
-
->>>>>>> f51f2541
 }
 
 /*
