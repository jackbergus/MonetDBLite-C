--- conflicted
+++ resolved
@@ -4551,13 +4551,8 @@
 static BUN								\
 mul_##TYPE1##_##TYPE2##_hge(const TYPE1 *lft, int incr1,		\
 			    const TYPE2 *rgt, int incr2,		\
-<<<<<<< HEAD
 			    hge * restrict dst, BUN cnt, BUN start,	\
-			    BUN end, const oid *cand,			\
-=======
-			    lng *restrict dst, BUN cnt, BUN start,	\
 			    BUN end, const oid *restrict cand,		\
->>>>>>> 1a850e01
 			    const oid *candend, oid candoff,		\
 			    int abort_on_error)				\
 {									\
@@ -11737,14 +11732,8 @@
 			 int tpe)
 {
 	BAT *bn;
-<<<<<<< HEAD
-	void * restrict dst;
+	void *restrict dst;
 	BUN i, k, l;
-=======
-	void *restrict dst;
-	oid *hd;
-	BUN i, j, k, l;
->>>>>>> 1a850e01
 	BUN nils = 0;
 	const void *nil;
 	const void *p;
