/*
 * The contents of this file are subject to the MonetDB Public License
 * Version 1.1 (the "License"); you may not use this file except in
 * compliance with the License. You may obtain a copy of the License at
 * http://www.monetdb.org/Legal/MonetDBLicense
 *
 * Software distributed under the License is distributed on an "AS IS"
 * basis, WITHOUT WARRANTY OF ANY KIND, either express or implied. See the
 * License for the specific language governing rights and limitations
 * under the License.
 *
 * The Original Code is the MonetDB Database System.
 *
 * The Initial Developer of the Original Code is CWI.
 * Portions created by CWI are Copyright (C) 1997-July 2008 CWI.
 * Copyright August 2008-2013 MonetDB B.V.
 * All Rights Reserved.
 */

/*
 * @a Niels Nes, Peter Boncz
 * @* System Independent Layer
 *
 * GDK is built on Posix. Exceptions are made for memory mapped files
 * and anonymous virtual memory, for which somewhat higher-level
 * functions are defined here.  Most of this file concerns itself with
 * emulation of Posix functionality on the WIN32 native platform.
 */
#include "monetdb_config.h"
#include "gdk.h"        /* includes gdk_posix.h */
#include "gdk_private.h"
#include "mutils.h"
#include <stdio.h>
#include <unistd.h>		/* sbrk on Solaris */
#include <string.h>     /* strncpy */

#ifdef __hpux
extern char *sbrk(int);
#endif

#ifdef HAVE_FCNTL_H
# include <fcntl.h>
#endif
#ifdef HAVE_PROCFS_H
# include <procfs.h>
#endif
#ifdef HAVE_MACH_TASK_H
# include <mach/task.h>
#endif
#ifdef HAVE_MACH_MACH_INIT_H
# include <mach/mach_init.h>
#endif
#if defined(HAVE_KVM_H) && defined(HAVE_SYS_SYSCTL_H)
# include <kvm.h>
# include <sys/param.h>
# include <sys/sysctl.h>
# include <sys/user.h>
#endif

#ifdef WIN32
int GDK_mem_pagebits = 16;	/* on windows, the mmap addresses can be set by the 64KB */
#else
int GDK_mem_pagebits = 14;	/* on linux, 4KB pages can be addressed (but we use 16KB) */
#endif

#ifndef MAP_NORESERVE
# define MAP_NORESERVE		MAP_PRIVATE
#endif
#if defined(MAP_ANON) && !defined(MAP_ANONYMOUS)
#define MAP_ANONYMOUS		MAP_ANON
#endif

#define MMAP_ADVISE		7
#define MMAP_WRITABLE		(MMAP_WRITE|MMAP_COPY)

/* DDALERT: AIX4.X 64bits needs HAVE_SETENV==0 due to a AIX bug, but
 * it probably isn't detected so by configure */

#ifndef HAVE_SETENV
int
setenv(const char *name, const char *value, int overwrite)
{
	int ret = 0;

	if (overwrite || getenv(name) == NULL) {
		char *p = (char *) GDKmalloc(2 + strlen(name) + strlen(value));

		if (p == NULL)
			return -1;
		strcpy(p, name);
		strcat(p, "=");
		strcat(p, value);
		ret = putenv(p);
		/* GDKfree(p); LEAK INSERTED DUE TO SOME WEIRD CRASHES */
	}
	return ret;
}
#endif

char *MT_heapbase = NULL;


/* Crude VM buffer management that keep a list of all memory mapped
 * regions.
 *
 * a.k.a. "helping stupid VM implementations that ignore VM advice"
 *
 * The main goal is to be able to tell the OS to please stop buffering
 * all memory mapped pages when under pressure. A major problem is
 * materialization of large results in newly created memory mapped
 * files. Operating systems tend to cache all dirty pages, such that
 * when memory is out, all pages are dirty and cannot be unloaded
 * quickly. The VM panic occurs and comatose OS states may be
 * observed.  This is in spite of our use of
 * madvise(MADV_SEQUENTIAL). That is; we would want that the OS drops
 * pages after we've passed them. That does not happen; pages are
 * retained and pollute the buffer cache.
 *
 * Regrettably, at this level, we don't know anything about how Monet
 * is using the mmapped regions. Monet code is totally oblivious of
 * any I/O; that's why it is so easy to create CPU efficient code in
 * Monet.
 *
 * The current solution focuses on large writable maps. These often
 * represent newly created BATs, that are the result of some (running)
 * operator. We assume two things here:
 * - the BAT is created in sequential fashion (always almost true)
 * - afterwards, this BAT is used in sequential fashion (often true)
 *
 * A VMtrim thread keeps an eye on the RSS (memory pressure) and large
 * writable memory maps. If RSS approaches mem_maxsize(), it starts to
 * *worry*, and starts to write dirty data from these writable maps to
 * disk in 128MB tiles. So, if memory pressure rises further in the
 * near future, the OS has some option to release memory pages cheaply
 * (i.e. without needing I/O). This is also done explicitly by the
 * VM-thread: when RSS exceeds mem_maxsize() is explicitly asks the OS
 * to release pages.  The reason is that Linux is not smart enough to
 * do even this. Anyway..
 *
 * The way to free pages explicitly in Linux is to call
 * posix_fadvise(..,MADV_DONTNEED).  Particularly,
 * posix_madvise(..,POSIX_MADV_DONTNEED) which is supported and
 * documented doesn't work on Linux. But we do both posix_madvise and
 * posix_fadvise, so on other unix systems that don't support
 * posix_fadvise, posix_madvise still might work.  On Windows, to our
 * knowledge, there is no way to tell it stop buffering a memory
 * mapped region. msync (FlushViewOfFile) does work, though. So let's
 * hope the VM paging algorithm behaves better than Linux which just
 * runs off the cliff and if MonetDB does not prevent RSS from being
 * too high, enters coma.
 *
 * We will only be able to sensibly test this on Windows64. On
 * Windows32, mmap sizes do not significantly exceed RAM sizes so
 * MonetDB swapping actually will not happen (of course, you've got
 * this nasty problem of VM fragemntation and failing mmaps instead).
 *
 * In principle, page tiles are saved sequentially, and behind it, but
 * never overtaking it, is an "unload-cursor" that frees the pages if
 * that is needed to keep RSS down.  There is a tweak in the
 * algorithm, that re-sets the unload-cursor if it seems that all
 * tiles to the end have been saved (whether a tile is actually saved
 * is determined by timing the sync action). This means that the
 * producing operator is ready creating the BAT, and we assume it is
 * going to be used sequentially afterwards.  In that case, we should
 * start unloading right after the 'read-cursor', that is, from the
 * start.
 *
 * EXAMPLE
 * D = dirty tile
 * s = saved tile (i.e. clean)
 * u = unloaded tile
 * L = tile that is being loaded
 *
 *           +--> operator produces  BAT
 * (1) DDDDDD|......................................| end of reserved mmap
 *                      ____|RSS
 *                     |
 *                     | at 3/4 of RSS consumed we start to worry
 *                     +--> operator produces BAT
 * (2) DDDDDDDDDDDDDDDD|............................|
 *                    s<----------------------------- VM backwards save thread
 *                    |
 *                    + first tile of which saving costs anything
 *
 *                        +--> operator produces BAT
 * (3) DDDDDDDDDDDDDDDss|D|.........................|
 *     VM-thread save ->|
 *
 * When the RSS target is exceeded, we start unloading tiles..
 *
 *                     +-->  VM-thread unload starts at *second* 's'
 *                     |
 *                     |    +--> operator produces BAT
 * (4) DDDDDDDDDDDDDDDsus|DD|........................|
 *     VM-thread save -->|  | RSS = Full!
 *
 *                                  +-- 0 => save costs nothing!!
 *     VM-thread save ------------->|        assume bat complete
 * (5) DDDDDDDDDDDDDDDsuuuuuuuuussss0................|
 *                    |<-------- re-set unload cursor
 *                    +--- first tile was not unloaded.
 *
 * later.. some other operator sequentially reads the bat
 * first part is 'D', that is, nicely cached.
 *
 *     ---read------->|
 * (6) DDDDDDDDDDDDDDDsuuuuuuuuussss0................|
 *
 * now we're hitting the unloaded region. the query becomes
 * I/O read bound here (typically 20% CPU utilization).
 *
 *     ---read-------->|
 * (7) DDDDDDDDDDDDDDDuLuuuuuuuussss0................|
 *                   /  \
 *      unload cursor    load cursor
 *
 *     ---read---------------->|
 * (8) DDDDDDDDDDDDDDDuuuuuuuuuLssss0................|
 *                           /  \
 *              unload cursor    load cursor
 *
 *     ---read--------------------->| done
 * (9) DDDDDDDDDDDDDDDuuuuuuuuuLssss0................|
 *                              ****
 *                              last part still cached
 *
 * note: if we would not have re-setted the unload cursor (5)
 *       the last part would have been lost due to continuing
 *       RSS pressure from the 'L' read-cursor.
 *
 * If multiple write-mmaps exist, we do unload-tile and save-tile
 * selection on a round-robin basis among them.
 *
 * Of course, this is a simple solution for simple cases only.
 * (a) if the bat is produced too fast, (or your disk is too slow)
 *     RSS will exceeds its limit and Linux will go into swapping.
 * (b) if your data is not produced and read sequentially.
 *     Examples are sorting or clustering on huge datasets.
 * (c) if RSS pressure is due to large read-maps, rather than
 *     intermediate results.
 *
 * Two crude suggestions:
 * - If we are under RSS pressure without unloadable tiles and with
 *   savable tiles, we should consider suspending *all* other threads
 *   until we manage to unload a tile.
 * - if there are no savable tiles (or in case of read-only maps)
 *   we could resort to saving and unloading random tiles.
 *
 * To do better, our BAT algorithms should provide even more detailed
 * advice on their access patterns, which may even consist of pointers
 * to the cursors (i.e. pointers to b->batBuns->free or the cursors
 * in radix-cluster), which an enhanced version of this thread might
 * take into account.
 *
 * [Kersten] The memory map table should be aligned to the number of
 * mapped files. In more recent applications, such as the SkyServer
 * this may be around 2000 BATs easily.
 */

#ifdef HAVE_PTHREAD_H
/* pthread.h on Windows includes config.h if HAVE_CONFIG_H is set */
#undef HAVE_CONFIG_H
#include <sched.h>
#include <pthread.h>
#endif
#ifdef HAVE_SEMAPHORE_H
#include <semaphore.h>
#endif

#ifndef NATIVE_WIN32
#ifdef HAVE_POSIX_FADVISE
#ifdef HAVE_UNAME
#include <sys/utsname.h>
#endif
#endif

void
MT_init_posix(void)
{
	MT_heapbase = (char *) sbrk(0);
}

/* return RSS in bytes */
size_t
MT_getrss(void)
{
#if defined(HAVE_PROCFS_H) && defined(__sun__)
	/* retrieve RSS the Solaris way (2.6+) */
	int fd;
	psinfo_t psbuff;

	fd = open("/proc/self/psinfo", O_RDONLY);
	if (fd >= 0) {
		if (read(fd, &psbuff, sizeof(psbuff)) == sizeof(psbuff)) {
			close(fd);
			return psbuff.pr_rssize * 1024;
		}
		close(fd);
	}
#elif defined(HAVE_TASK_INFO)
	/* Darwin/MACH call for process' RSS */
	task_t task = mach_task_self();
	struct task_basic_info_64 t_info;
	mach_msg_type_number_t t_info_count = TASK_BASIC_INFO_64_COUNT;

	if (task_info(task, TASK_BASIC_INFO_64, (task_info_t)&t_info, &t_info_count) != KERN_INVALID_POLICY)
		return t_info.resident_size;  /* bytes */
#elif defined(HAVE_KVM_H) && defined(HAVE_SYS_SYSCTL_H)
	/* get RSS on FreeBSD and NetBSD */
	struct kinfo_proc *ki;
	int ski = 1;
	kvm_t *kd;
	size_t rss = 0;

	kd = kvm_open(NULL, "/dev/null", NULL, O_RDONLY, "kvm_open");
	if (kd == NULL)
		return 0;

	ki = kvm_getprocs(kd, KERN_PROC_PID, getpid(), &ski);
	if (ki == NULL) {
		kvm_close(kd);
		return 0;
	}

#ifdef __NetBSD__		/* should we use configure for this? */
	/* see bug 3217 */
	rss = ki->kp_eproc.e_vm.vm_rssize;
#else
	rss = ki->ki_rssize;
#endif

	kvm_close(kd);

	return rss * MT_pagesize();
#elif defined(__linux__)
	/* get RSS on Linux */
	int fd;

	fd = open("/proc/self/stat", O_RDONLY);
	if (fd >= 0) {
		char buf[1024], *r = buf;
		ssize_t i, sz = read(fd, buf, 1024);

		close(fd);
		if (sz > 0) {
			for (i = 0; i < 23; i++) {
				while (*r && (*r == ' ' || *r == '\t'))
					r++;
				while (*r && (*r != ' ' && *r != '\t'))
					r++;
			}
			while (*r && (*r == ' ' || *r == '\t'))
				r++;
			return ((size_t) atol(r)) * MT_pagesize();
		}
	}
#endif
	return 0;
}


char *
MT_heapcur(void)
{
	return (char *) sbrk(0);
}

void *
MT_mmap(const char *path, int mode, size_t len)
{
	int fd = open(path, O_CREAT | ((mode & MMAP_WRITE) ? O_RDWR : O_RDONLY), MONETDB_MODE);
	void *ret = (void *) -1L;

	if (fd >= 0) {
		ret = mmap(NULL,
			   len,
			   ((mode & MMAP_WRITABLE) ? PROT_WRITE : 0) | PROT_READ,
			   (mode & MMAP_COPY) ? (MAP_PRIVATE | MAP_NORESERVE) : MAP_SHARED,
			   fd,
			   0);
		close(fd);
	}
	return ret;
}

int
MT_munmap(void *p, size_t len)
{
	int ret = munmap(p, len);

#ifdef MMAP_DEBUG
	fprintf(stderr, "#munmap(" PTRFMT "," SZFMT ") = %d\n", PTRFMTCAST p, len, ret);
#endif
	return ret;
}

/* expand or shrink a memory map (ala realloc).
 * the address returned may be different from the address going in.
 * in case of failure, the old address is still mapped and NULL is returned.
 */
void *
MT_mremap(const char *path, int mode, void *old_address, size_t old_size, size_t *new_size)
{
	void *p;
	int fd = -1;
	int flags = mode & MMAP_COPY ? MAP_PRIVATE : MAP_SHARED;
	int prot = PROT_WRITE | PROT_READ;

	/* doesn't make sense for us to extend read-only memory map */
	assert(mode & MMAP_WRITABLE);

	if (*new_size < old_size) {
		/* shrink */
		if (munmap((char *) old_address + *new_size,
			   old_size - *new_size) < 0)
			return NULL;
		if (truncate(path, (off_t) *new_size) < 0)
			fprintf(stderr, "#MT_mremap(%s): truncate failed\n", path);
#ifdef MMAP_DEBUG
		fprintf(stderr, "MT_mremap(%s,"PTRFMT","SZFMT","SZFMT") -> shrinking\n", path?path:"NULL", PTRFMTCAST old_address, old_size, *new_size);
#endif
		return old_address;
	}
	if (*new_size == old_size) {
		/* do nothing */
#ifdef MMAP_DEBUG
		fprintf(stderr, "MT_mremap(%s,"PTRFMT","SZFMT","SZFMT") -> unchanged\n", path?path:"NULL", PTRFMTCAST old_address, old_size, *new_size);
#endif
		return old_address;
	}

	if (!(mode & MMAP_COPY) && path != NULL) {
		/* "normal" memory map */

		if ((fd = open(path, O_RDWR)) < 0)
			return NULL;
<<<<<<< HEAD
		if (GDKextendf(fd, new_size) < 0) {
=======
		if (fstat(fd, &stb) < 0) {
			/* shouldn't happen */
			close(fd);
			return NULL;
		}
		/* if necessary, extend the underlying file */
		if (stb.st_size < (off_t) *new_size &&
		    (lseek(fd, *new_size - 1, SEEK_SET) < 0 ||
		     write(fd, "\0", 1) < 0)) {
>>>>>>> 5e0d6b94
			close(fd);
			return NULL;
		}
#ifdef HAVE_MREMAP
		/* on Linux it's easy */
		p = mremap(old_address, old_size, *new_size, MREMAP_MAYMOVE);
#else
		/* try to map extension at end of current map */
		p = mmap((char *) old_address + old_size, *new_size - old_size,
			 prot, flags, fd, old_size);
		/* if it failed, there is no point trying a full mmap:
		 * that too won't fit */
		if (p != MAP_FAILED) {
			if (p == (char *) old_address + old_size) {
				/* we got the requested address, make
				 * sure we return the correct (old)
				 * address */
				p = old_address;
			} else {
				/* we got some other address: discard
				 * it and make full mmap */
				munmap(p, *new_size - old_size);
#ifdef NO_MMAP_ALIASING
				msync(old_address, old_size, MS_SYNC);
#endif
				/* first create full mmap, then, if
				 * successful, remove old mmap */
				p = mmap(NULL, *new_size, prot, flags, fd, 0);
				if (p != MAP_FAILED)
					munmap(old_address, old_size);
			}
		}
#endif	/* HAVE_MREMAP */
		close(fd);
	} else {
		/* "copy-on-write" or "anonymous" memory map */
#ifdef MAP_ANONYMOUS
		flags |= MAP_ANONYMOUS;
#else
		if ((fd = open("/dev/zero", O_RDWR)) < 0)
			return NULL;
#endif
		/* try to map an anonymous area as extent to the
		 * current map */
		p = mmap((char *) old_address + old_size, *new_size - old_size,
			 prot, flags, fd, 0);
		/* no point trying a full map if this didn't work:
		 * there isn't enough space */
		if (p != MAP_FAILED) {
			if (p == (char *) old_address + old_size) {
				/* we got the requested address, make
				 * sure we return the correct (old)
				 * address */
				p = old_address;
			} else {
				/* we got some other address: discard
				 * it and make full mmap */
				munmap(p, *new_size - old_size);
#ifdef HAVE_MREMAP
				/* first get an area large enough for
				 * *new_size */
				p = mmap(NULL, *new_size, prot, flags, fd, 0);
				if (p != MAP_FAILED) {
					/* then overlay old mmap over new */
					void *q;

					q = mremap(old_address, old_size,
						   old_size,
						   MREMAP_FIXED | MREMAP_MAYMOVE,
						   p);
					assert(q == p || q == MAP_FAILED);
					if (q == MAP_FAILED) {
						/* we didn't expect this... */
						munmap(p, *new_size);
						p = MAP_FAILED;
					}
				}
#else
				p = MAP_FAILED;
				if (path == NULL ||
				    *new_size <= GDK_mmap_minsize) {
					/* size not too big yet or
					 * anonymous, try to make new
					 * anonymous mmap and copy

					 * data over */
					p = mmap(NULL, *new_size, prot, flags,
						 fd, 0);
					if (p != MAP_FAILED) {
						memcpy(p, old_address,
						       old_size);
						munmap(old_address, old_size);
					}
					/* if it failed, try alternative */
				}
				if (p == MAP_FAILED && path != NULL) {
					/* write data to disk, then
					 * mmap it to new address */
					if (fd >= 0)
						close(fd);
					p = malloc(strlen(path) + 5);
					strcat(strcpy(p, path), ".tmp");
					fd = open(p, O_RDWR | O_CREAT,
						  MONETDB_MODE);
					free(p);
					if (fd < 0)
						return NULL;
					if (write(fd, old_address,
						  old_size) < 0 ||
					    lseek(fd, *new_size - 1,
						  SEEK_SET) < 0 ||
					    write(fd, "\0", 1) < 0) {
						close(fd);
						return NULL;
					}
					p = mmap(NULL, *new_size, prot, flags,
						 fd, 0);
					if (p != MAP_FAILED)
						munmap(old_address, old_size);
				}
#endif	/* HAVE_MREMAP */
			}
		}
		if (fd >= 0)
			close(fd);
	}
#ifdef MMAP_DEBUG
	fprintf(stderr, "MT_mremap(%s,"PTRFMT","SZFMT","SZFMT") -> "PTRFMT"%s\n", path?path:"NULL", PTRFMTCAST old_address, old_size, *new_size, PTRFMTCAST p, path && mode & MMAP_COPY ? " private" : "");
#endif
	return p == MAP_FAILED ? NULL : p;
}

int
MT_msync(void *p, size_t off, size_t len, int mode)
{
	int ret = msync(((char *) p) + off, len,
			(mode & MMAP_SYNC) ? MS_SYNC :
			((mode & MMAP_ASYNC) ? MS_ASYNC : MS_INVALIDATE));

#ifdef MMAP_DEBUG
	fprintf(stderr,
		     "#msync(" PTRFMT "," SZFMT ",%s) = %d\n",
		     PTRFMTCAST p, len,
		     (mode & MMAP_SYNC) ? "MS_SYNC" :
		     ((mode & MMAP_ASYNC) ? "MS_ASYNC" : "MS_INVALIDATE"),
		     ret);
#endif
	return ret;
}

struct Mallinfo
MT_mallinfo(void)
{
	struct Mallinfo _ret;

#ifdef HAVE_USEFUL_MALLINFO
	struct mallinfo m;

	m = mallinfo();
	_ret.arena = m.arena;
	_ret.ordblks = m.ordblks;
	_ret.smblks = m.smblks;
	_ret.hblks = m.hblks;
	_ret.hblkhd = m.hblkhd;
	_ret.usmblks = m.usmblks;
	_ret.fsmblks = m.fsmblks;
	_ret.uordblks = m.uordblks;
	_ret.fordblks = m.fordblks;
	_ret.keepcost = m.keepcost;
#else
	memset(&_ret, 0, sizeof(_ret));
#endif
	return _ret;
}

int
MT_path_absolute(const char *pathname)
{
	return (*pathname == DIR_SEP);
}

#ifdef HAVE_DLFCN_H
# include <dlfcn.h>
#endif

void *
mdlopen(const char *library, int mode)
{
	(void) library;
	return dlopen(NULL, mode);
}

#ifdef WIN32
#include <windows.h>
#endif

#else /* WIN32 native */

#ifndef BUFSIZ
#define BUFSIZ 1024
#endif

#undef _errno
#undef stat
#undef rmdir
#undef mkdir

#include <windows.h>

#ifdef _MSC_VER
#include <io.h>
#endif /* _MSC_VER */
#include <Psapi.h>

#define MT_SMALLBLOCK 256

static LONG WINAPI
MT_ignore_exceptions(struct _EXCEPTION_POINTERS *ExceptionInfo)
{
	(void) ExceptionInfo;
	return EXCEPTION_EXECUTE_HANDLER;
}

void
MT_init_posix(void)
{
	MT_heapbase = 0;
	SetUnhandledExceptionFilter(MT_ignore_exceptions);
}

size_t
MT_getrss(void)
{
	PROCESS_MEMORY_COUNTERS ctr;

	if (GetProcessMemoryInfo(GetCurrentProcess(), &ctr, sizeof(ctr)))
		return ctr.WorkingSetSize;
	return 0;
}

char *
MT_heapcur(void)
{
	return (char *) 0;
}

/* Windows mmap keeps a global list of base addresses for complex
 * (remapped) memory maps the reason is that each remapped segment
 * needs to be unmapped separately in the end. */

void *
MT_mmap(const char *path, int mode, size_t len)
{
	DWORD mode0 = FILE_READ_ATTRIBUTES | FILE_READ_DATA;
	DWORD mode1 = FILE_SHARE_READ | FILE_SHARE_WRITE;
	DWORD mode2 = mode & MMAP_ADVISE;
	DWORD mode3 = PAGE_READONLY;
	int mode4 = FILE_MAP_READ;
	SECURITY_ATTRIBUTES sa;
	HANDLE h1, h2;
	void *ret;

	if (mode & MMAP_WRITE) {
		mode0 |= FILE_APPEND_DATA | FILE_WRITE_ATTRIBUTES | FILE_WRITE_DATA;
	}
	if (mode2 == MMAP_RANDOM || mode2 == MMAP_DONTNEED) {
		mode2 = FILE_FLAG_RANDOM_ACCESS;
	} else if (mode2 == MMAP_SEQUENTIAL || mode2 == MMAP_WILLNEED) {
		mode2 = FILE_FLAG_SEQUENTIAL_SCAN;
	} else {
		mode2 = FILE_FLAG_NO_BUFFERING;
	}
	if (mode & MMAP_SYNC) {
		mode2 |= FILE_FLAG_WRITE_THROUGH;
	}
	if (mode & MMAP_COPY) {
		mode3 = PAGE_WRITECOPY;
		mode4 = FILE_MAP_COPY;
	} else if (mode & MMAP_WRITE) {
		mode3 = PAGE_READWRITE;
		mode4 = FILE_MAP_WRITE;
	}
	sa.nLength = sizeof(SECURITY_ATTRIBUTES);
	sa.bInheritHandle = TRUE;
	sa.lpSecurityDescriptor = 0;

	h1 = CreateFile(path, mode0, mode1, &sa, OPEN_ALWAYS, mode2, NULL);
	if (h1 == INVALID_HANDLE_VALUE) {
		(void) SetFileAttributes(path, FILE_ATTRIBUTE_NORMAL);
		h1 = CreateFile(path, mode0, mode1, &sa, OPEN_ALWAYS, mode2, NULL);
		if (h1 == INVALID_HANDLE_VALUE) {
			GDKsyserror("MT_mmap: CreateFile('%s', %lu, %lu, &sa, %lu, %lu, NULL) failed\n",
				    path, mode0, mode1, (DWORD) OPEN_ALWAYS, mode2);
			return (void *) -1;
		}
	}

	h2 = CreateFileMapping(h1, &sa, mode3, (DWORD) (((__int64) len >> 32) & LL_CONSTANT(0xFFFFFFFF)), (DWORD) (len & LL_CONSTANT(0xFFFFFFFF)), NULL);
	if (h2 == NULL) {
		GDKsyserror("MT_mmap: CreateFileMapping(" PTRFMT ", &sa, %lu, %lu, %lu, NULL) failed\n",
			    PTRFMTCAST h1, mode3,
			    (DWORD) (((__int64) len >> 32) & LL_CONSTANT(0xFFFFFFFF)),
			    (DWORD) (len & LL_CONSTANT(0xFFFFFFFF)));
		CloseHandle(h1);
		return (void *) -1;
	}
	CloseHandle(h1);

	ret = MapViewOfFileEx(h2, mode4, (DWORD) 0, (DWORD) 0, len, NULL);
	CloseHandle(h2);

	return ret ? ret : (void *) -1;
}

int
MT_munmap(void *p, size_t dummy)
{
	int ret = 0;

	(void) dummy;
	/*       Windows' UnmapViewOfFile returns success!=0, error== 0,
	 * while Unix's   munmap          returns success==0, error==-1. */
	return -(UnmapViewOfFile(p) == 0);
}

void *
MT_mremap(const char *path, int mode, void *old_address, size_t old_size, size_t *new_size)
{
	void *p;

	/* doesn't make sense for us to extend read-only memory map */
	assert(mode & MMAP_WRITABLE);

	if (old_size >= *new_size) {
		*new_size = old_size;
		return old_address;	/* don't bother shrinking */
	}
	if (GDKextend(path, *new_size) < 0)
		return NULL;
	if (path && !(mode & MMAP_COPY))
		MT_munmap(old_address, old_size);
	p = MT_mmap(path, mode, *new_size);
	if ((path == NULL || (mode & MMAP_COPY)) && p != (void *) -1) {
		memcpy(p, old_address, old_size);
		MT_munmap(old_address, old_size);
	}
#ifdef MMAP_DEBUG
	fprintf(stderr, "MT_mremap(%s,"PTRFMT","SZFMT","SZFMT") -> "PTRFMT"\n", path?path:"NULL", PTRFMTCAST old_address, old_size, *new_size, PTRFMTCAST p);
#endif
	return p;
}

int
MT_msync(void *p, size_t off, size_t len, int mode)
{
	int ret = 0;

	(void) mode;
	/*       Windows' UnmapViewOfFile returns success!=0, error== 0,
	 * while Unix's   munmap          returns success==0, error==-1. */
	return -(FlushViewOfFile(((char *) p) + off, len) == 0);
}

#ifndef _HEAPOK			/* MinGW */
#define _HEAPEMPTY      (-1)
#define _HEAPOK         (-2)
#define _HEAPBADBEGIN   (-3)
#define _HEAPBADNODE    (-4)
#define _HEAPEND        (-5)
#define _HEAPBADPTR     (-6)
#endif

struct Mallinfo
MT_mallinfo(void)
{
	struct Mallinfo _ret;
	_HEAPINFO hinfo;
	int heapstatus;

	hinfo._pentry = NULL;
	memset(&_ret, 0, sizeof(_ret));

	while ((heapstatus = _heapwalk(&hinfo)) == _HEAPOK) {
		_ret.arena += hinfo._size;
		if (hinfo._size > MT_SMALLBLOCK) {
			_ret.smblks++;
			if (hinfo._useflag == _USEDENTRY) {
				_ret.usmblks += hinfo._size;
			} else {
				_ret.fsmblks += hinfo._size;
			}
		} else {
			_ret.ordblks++;
			if (hinfo._useflag == _USEDENTRY) {
				_ret.uordblks += hinfo._size;
			} else {
				_ret.fordblks += hinfo._size;
			}
		}
	}
	if (heapstatus == _HEAPBADPTR || heapstatus == _HEAPBADBEGIN || heapstatus == _HEAPBADNODE) {

		fprintf(stderr, "#mallinfo(): heap is corrupt.");
	}
	_heapmin();
	return _ret;
}

int
MT_path_absolute(const char *pathname)
{
	/* drive letter, colon, directory separator */
	return ((('a' <= pathname[0] && pathname[0] <= 'z') ||
		 ('A' <= pathname[0] && pathname[0] <= 'Z')) &&
		pathname[1] == ':' &&
		(pathname[2] == '/' || pathname[2] == '\\'));
}


#ifndef HAVE_FTRUNCATE
int
ftruncate(int fd, off_t size)
{
	HANDLE hfile;
	unsigned int curpos;

	if (fd < 0)
		return -1;

	hfile = (HANDLE) _get_osfhandle(fd);
	curpos = SetFilePointer(hfile, 0, NULL, FILE_CURRENT);
	if (curpos == 0xFFFFFFFF ||
	    SetFilePointer(hfile, (LONG) size, NULL, FILE_BEGIN) == 0xFFFFFFFF ||
	    !SetEndOfFile(hfile)) {
		int error = GetLastError();

		if (error && error != ERROR_INVALID_HANDLE)
			SetLastError(ERROR_OPEN_FAILED);	/* enforce EIO */
		return -1;
	}

	return 0;
}
#endif

#ifndef HAVE_GETTIMEOFDAY
static int nodays[12] = { 31, 28, 31, 30, 31, 30, 31, 31, 30, 31, 30, 31 };

#define LEAPYEAR(y) ((((y)%4)==0 && ((y)%100)!=0) || ((y)%400)==0)
#define NODAYS(m,y) (((m)!=2)?nodays[(m)-1]:LEAPYEAR(y)?29:28)

int
gettimeofday(struct timeval *tv, int *ignore_zone)
{
	unsigned int year, day, month;
	SYSTEMTIME st;

	(void) ignore_zone;
	GetSystemTime(&st);
	day = 0;
	for (year = 1970; year < st.wYear; year++)
		day += LEAPYEAR(year) ? 366 : 365;

	for (month = 1; month < st.wMonth; month++)
		day += NODAYS(month, st.wYear);

	day += st.wDay;
	tv->tv_sec = 60 * (day * 24 * 60 + st.wMinute) + st.wSecond;
	tv->tv_usec = 1000 * st.wMilliseconds;
	return 0;
}
#endif

void *
mdlopen(const char *library, int mode)
{
	(void) mode;
	return GetModuleHandle(library);
}

void *
dlopen(const char *file, int mode)
{
	(void) mode;
	if (file != NULL) {
		return (void *) LoadLibrary(file);
	}
	return GetModuleHandle(NULL);
}

int
dlclose(void *handle)
{
	if (handle != NULL) {
		return FreeLibrary((HINSTANCE) handle);
	}
	return -1;
}

void *
dlsym(void *handle, const char *name)
{
	if (handle != NULL) {
		return (void *) GetProcAddress((HINSTANCE) handle, name);
	}
	return NULL;
}

char *
dlerror(void)
{
	static char msg[1024];

	FormatMessage(FORMAT_MESSAGE_FROM_SYSTEM, NULL, GetLastError(), 0, msg, sizeof(msg), NULL);
	return msg;
}

/* dir manipulations fail in WIN32 if file name contains trailing
 * slashes; work around this */
static char *
reduce_dir_name(const char *src, char *dst, size_t cap)
{
	size_t len = strlen(src);
	char *buf = dst;

	if (len >= cap)
		buf = malloc(len + 1);
	while (--len > 0 && src[len - 1] != ':' && src[len] == DIR_SEP)
		;
	for (buf[++len] = 0; len > 0; buf[len] = src[len])
		len--;
	return buf;
}

#undef _stat64
int
win_stat(const char *pathname, struct _stat64 *st)
{
	char buf[128], *p = reduce_dir_name(pathname, buf, sizeof(buf));
	int ret = _stat64(p, st);

	if (p != buf)
		free(p);
	return ret;
}

int
win_rmdir(const char *pathname)
{
	char buf[128], *p = reduce_dir_name(pathname, buf, sizeof(buf));
	int ret = _rmdir(p);

	if (ret < 0 && errno != ENOENT) {
		/* it could be the <expletive deleted> indexing
		 * service which prevents us from doing what we have a
		 * right to do, so try again (once) */
		IODEBUG THRprintf(GDKstdout, "retry rmdir %s\n", pathname);
		MT_sleep_ms(100);	/* wait a little */
		ret = _rmdir(p);
	}
	if (p != buf)
		free(p);
	return ret;
}

int
win_unlink(const char *pathname)
{
	int ret = _unlink(pathname);
	if (ret < 0) {
		/* Vista is paranoid: we cannot delete read-only files
		 * owned by ourselves. Vista somehow also sets these
		 * files to read-only.
		 */
		(void) SetFileAttributes(pathname, FILE_ATTRIBUTE_NORMAL);
		ret = _unlink(pathname);
	}
	if (ret < 0 && errno != ENOENT) {
		/* it could be the <expletive deleted> indexing
		 * service which prevents us from doing what we have a
		 * right to do, so try again (once) */
		IODEBUG THRprintf(GDKstdout, "retry unlink %s\n", pathname);
		MT_sleep_ms(100);	/* wait a little */
		ret = _unlink(pathname);
	}
	return ret;
}

#undef rename
int
win_rename(const char *old, const char *new)
{
	int ret = rename(old, new);

	if (ret < 0 && errno != ENOENT) {
		/* it could be the <expletive deleted> indexing
		 * service which prevents us from doing what we have a
		 * right to do, so try again (once) */
		IODEBUG THRprintf(GDKstdout, "#retry rename %s %s\n", old, new);
		MT_sleep_ms(100);	/* wait a little */
		ret = rename(old, new);
	}
	return ret;
}

int
win_mkdir(const char *pathname, const int mode)
{
	char buf[128], *p = reduce_dir_name(pathname, buf, sizeof(buf));
	int ret = _mkdir(p);

	(void) mode;
	if (p != buf)
		free(p);
	return ret;
}

#if _WIN32_WINNT >= 0x500
/* NTFS does support symbolic links */
int
win_link(const char *oldpath, const char *newpath)
{
	return CreateHardLink(newpath, oldpath, NULL) ? -1 : 0;
}
#endif

typedef struct {
	int w;			/* windows version of error */
	const char *s;		/* text of windows version */
	int e;			/* errno version of error */
} win_errmap_t;

#ifndef EBADRQC
#define EBADRQC 56
#endif
#ifndef ENODATA
#define ENODATA 61
#endif
#ifndef ENONET
#define ENONET 64
#endif
#ifndef ENOTUNIQ
#define ENOTUNIQ 76
#endif
#ifndef ECOMM
#define ECOMM 70
#endif
#ifndef ENOLINK
#define ENOLINK 67
#endif
win_errmap_t win_errmap[] = {
	{ERROR_INVALID_FUNCTION, "ERROR_INVALID_FUNCTION", EBADRQC},
	{ERROR_FILE_NOT_FOUND, "ERROR_FILE_NOT_FOUND", ENOENT},
	{ERROR_PATH_NOT_FOUND, "ERROR_PATH_NOT_FOUND", ENOENT},
	{ERROR_TOO_MANY_OPEN_FILES, "ERROR_TOO_MANY_OPEN_FILES", EMFILE},
	{ERROR_ACCESS_DENIED, "ERROR_ACCESS_DENIED", EACCES},
	{ERROR_INVALID_HANDLE, "ERROR_INVALID_HANDLE", EBADF},
	{ERROR_NOT_ENOUGH_MEMORY, "ERROR_NOT_ENOUGH_MEMORY", ENOMEM},
	{ERROR_INVALID_DATA, "ERROR_INVALID_DATA", EINVAL},
	{ERROR_OUTOFMEMORY, "ERROR_OUTOFMEMORY", ENOMEM},
	{ERROR_INVALID_DRIVE, "ERROR_INVALID_DRIVE", ENODEV},
	{ERROR_NOT_SAME_DEVICE, "ERROR_NOT_SAME_DEVICE", EXDEV},
	{ERROR_NO_MORE_FILES, "ERROR_NO_MORE_FILES", ENFILE},
	{ERROR_WRITE_PROTECT, "ERROR_WRITE_PROTECT", EROFS},
	{ERROR_BAD_UNIT, "ERROR_BAD_UNIT", ENODEV},
	{ERROR_SHARING_VIOLATION, "ERROR_SHARING_VIOLATION", EACCES},
	{ERROR_LOCK_VIOLATION, "ERROR_LOCK_VIOLATION", EACCES},
	{ERROR_SHARING_BUFFER_EXCEEDED, "ERROR_SHARING_BUFFER_EXCEEDED", ENOLCK},
	{ERROR_HANDLE_EOF, "ERROR_HANDLE_EOF", ENODATA},
	{ERROR_HANDLE_DISK_FULL, "ERROR_HANDLE_DISK_FULL", ENOSPC},
	{ERROR_NOT_SUPPORTED, "ERROR_NOT_SUPPORTED", ENOSYS},
	{ERROR_REM_NOT_LIST, "ERROR_REM_NOT_LIST", ENONET},
	{ERROR_DUP_NAME, "ERROR_DUP_NAME", ENOTUNIQ},
	{ERROR_BAD_NETPATH, "ERROR_BAD_NETPATH", ENXIO},
	{ERROR_FILE_EXISTS, "ERROR_FILE_EXISTS", EEXIST},
	{ERROR_CANNOT_MAKE, "ERROR_CANNOT_MAKE", EPERM},
	{ERROR_INVALID_PARAMETER, "ERROR_INVALID_PARAMETER", EINVAL},
	{ERROR_NO_PROC_SLOTS, "ERROR_NO_PROC_SLOTS", EAGAIN},
	{ERROR_BROKEN_PIPE, "ERROR_BROKEN_PIPE", EPIPE},
	{ERROR_OPEN_FAILED, "ERROR_OPEN_FAILED", EIO},
	{ERROR_NO_MORE_SEARCH_HANDLES, "ERROR_NO_MORE_SEARCH_HANDLES", ENFILE},
	{ERROR_CALL_NOT_IMPLEMENTED, "ERROR_CALL_NOT_IMPLEMENTED", ENOSYS},
	{ERROR_INVALID_NAME, "ERROR_INVALID_NAME", ENOENT},
	{ERROR_WAIT_NO_CHILDREN, "ERROR_WAIT_NO_CHILDREN", ECHILD},
	{ERROR_CHILD_NOT_COMPLETE, "ERROR_CHILD_NOT_COMPLETE", EBUSY},
	{ERROR_DIR_NOT_EMPTY, "ERROR_DIR_NOT_EMPTY", ENOTEMPTY},
	{ERROR_SIGNAL_REFUSED, "ERROR_SIGNAL_REFUSED", EIO},
	{ERROR_BAD_PATHNAME, "ERROR_BAD_PATHNAME", EINVAL},
	{ERROR_SIGNAL_PENDING, "ERROR_SIGNAL_PENDING", EBUSY},
	{ERROR_MAX_THRDS_REACHED, "ERROR_MAX_THRDS_REACHED", EAGAIN},
	{ERROR_BUSY, "ERROR_BUSY", EBUSY},
	{ERROR_ALREADY_EXISTS, "ERROR_ALREADY_EXISTS", EEXIST},
	{ERROR_NO_SIGNAL_SENT, "ERROR_NO_SIGNAL_SENT", EIO},
	{ERROR_FILENAME_EXCED_RANGE, "ERROR_FILENAME_EXCED_RANGE", EINVAL},
	{ERROR_META_EXPANSION_TOO_LONG, "ERROR_META_EXPANSION_TOO_LONG", EINVAL},
	{ERROR_INVALID_SIGNAL_NUMBER, "ERROR_INVALID_SIGNAL_NUMBER", EINVAL},
	{ERROR_THREAD_1_INACTIVE, "ERROR_THREAD_1_INACTIVE", EINVAL},
	{ERROR_BAD_PIPE, "ERROR_BAD_PIPE", EINVAL},
	{ERROR_PIPE_BUSY, "ERROR_PIPE_BUSY", EBUSY},
	{ERROR_NO_DATA, "ERROR_NO_DATA", EPIPE},
	{ERROR_PIPE_NOT_CONNECTED, "ERROR_PIPE_NOT_CONNECTED", ECOMM},
	{ERROR_MORE_DATA, "ERROR_MORE_DATA", EAGAIN},
	{ERROR_DIRECTORY, "ERROR_DIRECTORY", EISDIR},
	{ERROR_PIPE_CONNECTED, "ERROR_PIPE_CONNECTED", EBUSY},
	{ERROR_PIPE_LISTENING, "ERROR_PIPE_LISTENING", ECOMM},
	{ERROR_NO_TOKEN, "ERROR_NO_TOKEN", EINVAL},
	{ERROR_PROCESS_ABORTED, "ERROR_PROCESS_ABORTED", EFAULT},
	{ERROR_BAD_DEVICE, "ERROR_BAD_DEVICE", ENODEV},
	{ERROR_BAD_USERNAME, "ERROR_BAD_USERNAME", EINVAL},
	{ERROR_NOT_CONNECTED, "ERROR_NOT_CONNECTED", ENOLINK},
	{ERROR_OPEN_FILES, "ERROR_OPEN_FILES", EAGAIN},
	{ERROR_ACTIVE_CONNECTIONS, "ERROR_ACTIVE_CONNECTIONS", EAGAIN},
	{ERROR_DEVICE_IN_USE, "ERROR_DEVICE_IN_USE", EAGAIN},
	{ERROR_INVALID_AT_INTERRUPT_TIME, "ERROR_INVALID_AT_INTERRUPT_TIME", EINTR},
	{ERROR_IO_DEVICE, "ERROR_IO_DEVICE", EIO},
};

#define GDK_WIN_ERRNO_TLS 13

int *
win_errno(void)
{
	/* get address of thread-local Posix errno; refresh its value
	 * from WIN32 error code */
	int i, err = GetLastError() & 0xff;
	int *result = TlsGetValue(GDK_WIN_ERRNO_TLS);

	if (result == NULL) {
		result = (int *) malloc(sizeof(int));
		*result = 0;
		TlsSetValue(GDK_WIN_ERRNO_TLS, result);
	}
	for (i = 0; win_errmap[i].w != 0; ++i) {
		if (err == win_errmap[i].w) {
			*result = win_errmap[i].e;
			break;
		}
	}
	SetLastError(err);
	return result;
}
#endif

#ifndef WIN32

void
MT_sleep_ms(unsigned int ms)
{
#ifdef HAVE_NANOSLEEP_dont_use
	struct timespec ts;

	ts.tv_sec = (time_t) (ms / 1000);
	ts.tv_nsec = 1000000 * (ms % 1000);
	while (nanosleep(&ts, &ts) == -1 && errno == EINTR)
		;
#else
	struct timeval tv;

	tv.tv_sec = ms / 1000;
	tv.tv_usec = 1000 * (ms % 1000);
	(void) select(0, NULL, NULL, NULL, &tv);
#endif
}

#else /* WIN32 */

void
MT_sleep_ms(unsigned int ms)
{
	Sleep(ms);
}

#endif<|MERGE_RESOLUTION|>--- conflicted
+++ resolved
@@ -434,19 +434,7 @@
 
 		if ((fd = open(path, O_RDWR)) < 0)
 			return NULL;
-<<<<<<< HEAD
-		if (GDKextendf(fd, new_size) < 0) {
-=======
-		if (fstat(fd, &stb) < 0) {
-			/* shouldn't happen */
-			close(fd);
-			return NULL;
-		}
-		/* if necessary, extend the underlying file */
-		if (stb.st_size < (off_t) *new_size &&
-		    (lseek(fd, *new_size - 1, SEEK_SET) < 0 ||
-		     write(fd, "\0", 1) < 0)) {
->>>>>>> 5e0d6b94
+		if (GDKextendf(fd, *new_size) < 0) {
 			close(fd);
 			return NULL;
 		}
