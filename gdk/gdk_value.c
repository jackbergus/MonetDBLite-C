/*
 * This Source Code Form is subject to the terms of the Mozilla Public
 * License, v. 2.0.  If a copy of the MPL was not distributed with this
 * file, You can obtain one at http://mozilla.org/MPL/2.0/.
 *
 * Copyright 1997 - July 2008 CWI, August 2008 - 2016 MonetDB B.V.
 */

/*
 * @a Martin L. Kersten & Peter Boncz
 * @v 2.0
 * @+ Value representation
 *
 *
 * When manipulating values, MonetDB puts them into value records.
 * The built-in types have a direct entry in the union. Others should
 * be represented as a pointer of memory in pval or as a string, which
 * is basically the same. In such cases the len field indicates the
 * size of this piece of memory.
 *
 * MonetDB extenders will use value records for passing parameters to
 * their new operators. MonetDB algebraic commands receive an (argc,
 * argv) combination, where argc is an integer indicating the size of
 * the the argv array of value records. On call, the first record,
 * argv[0], is always empty. The routine must place its return value -
 * if any - there. The other values are the parameters.
 *
 * Actually, the gdk value type defined here should become a built-in
 * type in the kernel. Next step will be to define the corresponding
 * extension module.
 *
 * @+ Value operations
 * The following primitives are required to manipulate value records.
 * Note that binding a BAT requires upgrading its reference count.
 * The receiver of the value should have been cleared or represent
 * free space.
 */
#include "monetdb_config.h"
#include "gdk.h"
#include "gdk_private.h"

/* Set V to the type/value combination in T/P.  Also see VALinit.  In
 * this version, if P refers to an external type, no new memory is
 * allocated, but instead the pointer P is given to V. */
ValPtr
VALset(ValPtr v, int t, ptr p)
{
	switch (ATOMstorage(v->vtype = t)) {
	case TYPE_void:
		v->val.oval = *(oid *) p;
		break;
	case TYPE_bte:
		v->val.btval = *(bte *) p;
		break;
	case TYPE_sht:
		v->val.shval = *(sht *) p;
		break;
	case TYPE_int:
		v->val.ival = *(int *) p;
		break;
	case TYPE_flt:
		v->val.fval = *(flt *) p;
		break;
	case TYPE_dbl:
		v->val.dval = *(dbl *) p;
		break;
	case TYPE_lng:
		v->val.lval = *(lng *) p;
		break;
#ifdef HAVE_HGE
	case TYPE_hge:
		v->val.hval = *(hge *) p;
		break;
#endif
	case TYPE_str:
		v->val.sval = (str) p;
		v->len = ATOMlen(t, p);
		break;
	case TYPE_ptr:
		v->val.pval = *(ptr *) p;
		v->len = ATOMlen(t, *(ptr *) p);
		break;
	default:
		v->val.pval = p;
		v->len = ATOMlen(t, p);
		break;
	}
	return v;
}

/* Return a pointer to the value contained in V.  Also see VALptr
 * which returns a const void *. */
void *
VALget(ValPtr v)
{
	switch (ATOMstorage(v->vtype)) {
	case TYPE_void: return (void *) &v->val.oval;
	case TYPE_bte: return (void *) &v->val.btval;
	case TYPE_sht: return (void *) &v->val.shval;
	case TYPE_int: return (void *) &v->val.ival;
	case TYPE_flt: return (void *) &v->val.fval;
	case TYPE_dbl: return (void *) &v->val.dval;
	case TYPE_lng: return (void *) &v->val.lval;
#ifdef HAVE_HGE
	case TYPE_hge: return (void *) &v->val.hval;
#endif
	case TYPE_str: return (void *) v->val.sval;
	default:       return (void *) v->val.pval;
	}
}

/* Clear V to an empty value (type void, value nil), freeing any
 * memory allocated for external types.  See VALempty for when V does
 * not yet contain a value. */
void
VALclear(ValPtr v)
{
	if (v->vtype == TYPE_str || ATOMextern(v->vtype)) {
		if (v->val.pval && v->val.pval != str_nil)
			GDKfree(v->val.pval);
	}
	VALempty(v);
}

/* Initialize V to an empty value (type void, value nil).  See
 * VALclear for when V already contains a value. */
void
VALempty(ValPtr v)
{
	v->len = 0;
	v->val.oval = oid_nil;
	v->vtype = TYPE_void;
}

/* Create a copy of S into D, allocating space for external values
 * (non-fixed sized values).  See VALinit for a version where the
 * source is not in a VALRecord. */
ValPtr
VALcopy(ValPtr d, const ValRecord *s)
{
	if (!ATOMextern(s->vtype)) {
		*d = *s;
	} else if (s->val.pval == 0) {
		d->val.pval = ATOMnil(s->vtype);
		d->vtype = s->vtype;
	} else if (s->vtype == TYPE_str) {
		d->vtype = TYPE_str;
		d->val.sval = GDKstrdup(s->val.sval);
		d->len = strLen(d->val.sval);
	} else if (s->vtype == TYPE_bit) {
		d->vtype = s->vtype;
		d->len = 1;
		d->val.btval = s->val.btval;
	} else {
		ptr p = s->val.pval;

		d->vtype = s->vtype;
		d->len = ATOMlen(d->vtype, p);
		d->val.pval = GDKmalloc(d->len);
		if( d->val.pval)
			memcpy(d->val.pval, p, d->len);
	}
	return d;
}

/* Create a copy of the type value combination in TPE/S, allocating
 * space for external values (non-fixed sized values).  See VALcopy
 * for a version where the source is in a ValRecord, and see VALset
 * for a version where ownership of the source is transferred. */
ValPtr
VALinit(ValPtr d, int tpe, const void *s)
{
	switch (ATOMstorage(d->vtype = tpe)) {
	case TYPE_void:
		d->val.oval = *(const oid *) s;
		break;
	case TYPE_bte:
		d->val.btval = *(const bte *) s;
		break;
	case TYPE_sht:
		d->val.shval = *(const sht *) s;
		break;
	case TYPE_int:
		d->val.ival = *(const int *) s;
		break;
	case TYPE_flt:
		d->val.fval = *(const flt *) s;
		break;
	case TYPE_dbl:
		d->val.dval = *(const dbl *) s;
		break;
	case TYPE_lng:
		d->val.lval = *(const lng *) s;
		break;
#ifdef HAVE_HGE
	case TYPE_hge:
		d->val.hval = *(const hge *) s;
		break;
#endif
	case TYPE_str:
		d->val.sval = GDKstrdup(s);
		d->len = strLen(s);
		break;
	case TYPE_ptr:
		d->val.pval = *(const ptr *) s;
		d->len = ATOMlen(tpe, *(const ptr *) s);
		break;
	default:
		assert(ATOMextern(ATOMstorage(tpe)));
		d->len = ATOMlen(tpe, s);
		d->val.pval = GDKmalloc(d->len);
<<<<<<< HEAD
		memcpy(d->val.pval, s, d->len);
		break;
=======
		if( d->val.pval)
			memcpy(d->val.pval, s, d->len);
>>>>>>> 5051d97d
	}
	return d;
}

/* Format the value in RES in the standard way for the type of RES
 * into a newly allocated buffer which is returned through BUF. */
int
VALformat(char **buf, const ValRecord *res)
{
	*buf = 0;
	return ATOMformat(res->vtype, VALptr(res), buf);
}

/* Convert (cast) the value in T to the type TYP, do this in place.
 * Return a pointer to the converted value, or NULL if the conversion
 * didn't succeed.  Also see VARconvert. */
ptr
VALconvert(int typ, ValPtr t)
{
	int src_tpe = t->vtype;
	ValRecord dst;

	dst.vtype = typ;
	/* use base types for user types */
	if (src_tpe > TYPE_str)
		src_tpe = ATOMstorage(src_tpe);
	if (dst.vtype > TYPE_str)
		dst.vtype = ATOMstorage(dst.vtype);
	else if (dst.vtype == TYPE_void)
		dst.vtype = TYPE_oid;

	/* first convert into a new location */
	if (VARconvert(&dst, t, 0) != GDK_SUCCEED)
		return NULL;

	/* then maybe free the old */
	if (src_tpe != dst.vtype &&
	    t->vtype != typ &&
	    dst.vtype != TYPE_void &&
	    (src_tpe >= TYPE_str || dst.vtype >= TYPE_str))
		VALclear(t);
	/* and finally copy the result */
	*t = dst;
	/* make sure we return the correct type (not the storage type) */
	t->vtype = typ;
	return VALget(t);
}

/* Compare two values in P and Q and return -1/0/1 depending on
 * whether P is less than, equal to, or larger than Q. Also return -1
 * if P or Q is NULL or NIL, or if the types of P and Q are not
 * equal. */
int
VALcmp(const ValRecord *p, const ValRecord *q)
{

	int (*cmp)(const void *, const void *);
	int tpe;
	const void *nilptr, *pp, *pq;

	if (p == 0 || q == 0)
		return -1;
	if ((tpe = p->vtype) != q->vtype)
		return -1;

	if (tpe == TYPE_ptr)
		return 0;	/* ignore comparing C pointers */
	cmp = ATOMcompare(tpe);
	nilptr = ATOMnilptr(tpe);
	pp = VALptr(p);
	pq = VALptr(q);
	if ((*cmp)(pp, nilptr) == 0 && (*cmp)(pq, nilptr) == 0)
		return 0;	/* eq nil val */
	if ((*cmp)(pp, nilptr) == 0 || (*cmp)(pq, nilptr) == 0)
		return -1;
	return (*cmp)(pp, pq);

}

/* Return TRUE if the value in V is NIL. */
int
VALisnil(const ValRecord *v)
{
	switch (v->vtype) {
	case TYPE_void:
		return 1;
	case TYPE_bte:
		return v->val.btval == bte_nil;
	case TYPE_sht:
		return v->val.shval == sht_nil;
	case TYPE_int:
		return v->val.ival == int_nil;
	case TYPE_lng:
		return v->val.lval == lng_nil;
#ifdef HAVE_HGE
	case TYPE_hge:
		return v->val.hval == hge_nil;
#endif
	case TYPE_flt:
		return v->val.fval == flt_nil;
	case TYPE_dbl:
		return v->val.dval == dbl_nil;
	case TYPE_oid:
		return v->val.oval == oid_nil;
	case TYPE_bat:
		return v->val.bval == bat_nil || v->val.bval == 0;
	default:
		break;
	}
	return (*ATOMcompare(v->vtype))(VALptr(v), ATOMnilptr(v->vtype)) == 0;
}<|MERGE_RESOLUTION|>--- conflicted
+++ resolved
@@ -209,13 +209,9 @@
 		assert(ATOMextern(ATOMstorage(tpe)));
 		d->len = ATOMlen(tpe, s);
 		d->val.pval = GDKmalloc(d->len);
-<<<<<<< HEAD
-		memcpy(d->val.pval, s, d->len);
-		break;
-=======
 		if( d->val.pval)
 			memcpy(d->val.pval, s, d->len);
->>>>>>> 5051d97d
+		break;
 	}
 	return d;
 }
