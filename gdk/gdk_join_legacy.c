--- conflicted
+++ resolved
@@ -44,21 +44,13 @@
 	if (BATcount(l) == 0)
 		return BATcopy(l, l->htype, l->ttype, 0, TRANSIENT);
 	if (BATcount(r) == 0) {
-<<<<<<< HEAD
 		bn = BATnew(l->htype, l->ttype, 0, TRANSIENT);
-		if (BAThdense(l))
-			BATseqbase(bn, l->hseqbase);
-		if (BATtdense(l))
-			BATseqbase(BATmirror(bn), l->tseqbase);
-=======
-		bn = BATnew(l->htype, l->ttype, 0);
 		if (bn) {
 			if (BAThdense(l))
 				BATseqbase(bn, l->hseqbase);
 			if (BATtdense(l))
 				BATseqbase(BATmirror(bn), l->tseqbase);
 		}
->>>>>>> 91a9e3e1
 		return bn;
 	}
 
