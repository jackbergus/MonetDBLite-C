/*
 * This Source Code Form is subject to the terms of the Mozilla Public
 * License, v. 2.0.  If a copy of the MPL was not distributed with this
 * file, You can obtain one at http://mozilla.org/MPL/2.0/.
 *
 * Copyright 2008-2015 MonetDB B.V.
 */

/*
 * (author) N. J. Nes
 *
 * In the philosophy of MonetDB, transaction management overhead
 * should only be paid when necessary. Transaction management is for
 * this purpose implemented as a separate module and applications are
 * required to obey the transaction policy, e.g. obtaining/releasing
 * locks.
 *
 * This module is designed to support efficient logging of the SQL
 * database.  Once loaded, the SQL compiler will insert the proper
 * calls at transaction commit to include the changes in the log file.
 *
 * The logger uses a directory to store its log files. One master log
 * file stores information about the version of the logger and the
 * transaction log files. This file is a simple ascii file with the
 * following format:
 *  {6DIGIT-VERSION\n[log file number \n]*]*}
 * The transaction log files have a binary format, which stores fixed
 * size logformat headers (flag,nr,bid), where the flag is the type of
 * update logged.  The nr field indicates how many changes there were
 * (in case of inserts/deletes).  The bid stores the bid identifier.
 *
 * The key decision to be made by the user is the location of the log
 * file.  Ideally, it should be stored in fail-safe environment, or at
 * least the log and databases should be on separate disk columns.
 *
 * This file system may reside on the same hardware as the database
 * server and therefore the writes are done to the same disk, but
 * could also reside on another system and then the changes are
 * flushed through the network.  The logger works under the assumption
 * that it is called to safeguard updates on the database when it has
 * an exclusive lock on the latest version. This lock should be
 * guaranteed by the calling transaction manager first.
 *
 * Finding the updates applied to a BAT is relatively easy, because
 * each BAT contains a delta structure. On commit these changes are
 * written to the log file and the delta management is reset. Since
 * each commit is written to the same log file, the beginning and end
 * are marked by a log identifier.
 *
 * A server restart should only (re)process blocks which are
 * completely written to disk. A log replay therefore ends in a commit
 * or abort on the changed bats. Once all logs have been read, the
 * changes to the bats are made persistent, i.e. a bbp sub-commit is
 * done.
 */
#include "monetdb_config.h"
#include "gdk.h"
#include "gdk_private.h"
#include "gdk_logger.h"
#include <string.h>

/*
 * The log record encoding is geared at reduced storage space, but at
 * the expense of readability. A user can not easily inspect the log a
 * posteriori to check what has happened.
 *
 */
#define LOG_START	1
#define LOG_END		2
#define LOG_INSERT	3
#define LOG_DELETE	4
#define LOG_UPDATE	5
#define LOG_CREATE	6
#define LOG_DESTROY	7
#define LOG_USE		8
#define LOG_CLEAR	9
#define LOG_SEQ		10

static char *log_commands[] = {
	NULL,
	"LOG_START",
	"LOG_END",
	"LOG_INSERT",
	"LOG_DELETE",
	"LOG_UPDATE",
	"LOG_CREATE",
	"LOG_DESTROY",
	"LOG_USE",
	"LOG_CLEAR",
	"LOG_SEQ",
};

typedef struct logformat_t {
	char flag;
	int tid;
	lng nr;
} logformat;

static int bm_commit(logger *lg);
static int tr_grow(trans *tr);

static BUN
log_find_int(BAT *b, BAT *d, int val)
{
#if 0
	BUN p, q;
	int *t = (int *) Tloc(b, BUNfirst(b));

	for (p = 0, q = BATcount(b); p < q; p++) {
		oid pos = p + BUNfirst(b);

		if (t[p] == val && BUNfnd(d, &pos) == BUN_NONE)
			return pos;
	}
	return BUN_NONE;
#else
	BATiter cni = bat_iterator(b);
	BUN p;

	if (b->T->hash || BAThash(b, 0) == GDK_SUCCEED) {
		HASHloop_int(cni, cni.b->T->hash, p, &val) {
			oid pos = p;
			if (BUNfnd(d, &pos) == BUN_NONE)
				return p;
		}
	} 
	return BUN_NONE;
#endif
}

static BUN
log_find_bid(BAT *b, BAT *d, log_bid val)
{
#if 0
	BUN p, q;
	log_bid *t = (log_bid *) Tloc(b, BUNfirst(b));

	for (p = 0, q = BATcount(b); p < q; p++) {
		oid pos = p + BUNfirst(b);

		if (t[p] == val && BUNfnd(d, &pos) == BUN_NONE)
			return pos;
	}
	return BUN_NONE;
#else
	BATiter cni = bat_iterator(b);
	BUN p;

	if (b->T->hash || BAThash(b, 0) == GDK_SUCCEED) {
		HASHloop_int(cni, cni.b->T->hash, p, &val) {
			oid pos = p;
			if (BUNfnd(d, &pos) == BUN_NONE)
				return p;
		}
	} 
	return BUN_NONE;
#endif
}

static void
logbat_destroy(BAT *b)
{
	if (b)
		BBPunfix(b->batCacheid);
}

static BAT *
logbat_new(int tt, BUN size, int role)
{
	BAT *nb = BATnew(TYPE_void, tt, size, role);

	if (nb) {
		BATseqbase(nb, 0);
		nb->batDirty |= 2;
		if (role == PERSISTENT)
			BATmode(nb, PERSISTENT);
	} else {
		fprintf(stderr, "!ERROR: logbat_new: creating new BAT[void:%s]#" BUNFMT " failed\n", ATOMname(tt), size);
	}
	return nb;
}

static int
log_read_format(logger *l, logformat *data)
{
	return mnstr_read(l->log, &data->flag, 1, 1) == 1 &&
		mnstr_readLng(l->log, &data->nr) == 1 &&
		mnstr_readInt(l->log, &data->tid) == 1;
}

static int
log_write_format(logger *l, logformat *data)
{
	if (mnstr_write(l->log, &data->flag, 1, 1) == 1 &&
	    mnstr_writeLng(l->log, data->nr) &&
	    mnstr_writeInt(l->log, data->tid))
		return LOG_OK;
	fprintf(stderr, "!ERROR: log_write_format: write failed\n");
	return LOG_ERR;
}

static char *
log_read_string(logger *l)
{
	int len;
	ssize_t nr;
	char *buf;

	if (mnstr_readInt(l->log, &len) != 1) {
		fprintf(stderr, "!ERROR: log_read_string: read failed\n");
		return NULL;
	}
	if (len == 0)
		return NULL;
	buf = GDKmalloc(len);
	if (buf == NULL) {
		fprintf(stderr, "!ERROR: log_read_string: malloc failed\n");
		return NULL;
	}

	if ((nr = mnstr_read(l->log, buf, 1, len)) != (ssize_t) len) {
		buf[len - 1] = 0;
		fprintf(stderr, "!ERROR: log_read_string: couldn't read name (%s) " SSZFMT "\n", buf, nr);
		GDKfree(buf);
		return NULL;
	}
	buf[len - 1] = 0;
	return buf;
}

static int
log_write_string(logger *l, const char *n)
{
	size_t len = strlen(n) + 1;	/* log including EOS */

	assert(len > 1);
	assert(len <= INT_MAX);
	if (!mnstr_writeInt(l->log, (int) len) ||
	    mnstr_write(l->log, n, 1, len) != (ssize_t) len) {
		fprintf(stderr, "!ERROR: log_write_string: write failed\n");
		return LOG_ERR;
	}
	return LOG_OK;
}

static void
log_read_clear(logger *lg, trans *tr, char *name)
{
	if (lg->debug & 1)
		fprintf(stderr, "#logger found log_read_clear %s\n", name);

	if (tr_grow(tr)) {
		tr->changes[tr->nr].type = LOG_CLEAR;
		tr->changes[tr->nr].name = GDKstrdup(name);
		tr->nr++;
	}
}

static int
avoid_snapshot( logger *lg, log_bid bid ) 
{
	if (BATcount(lg->snapshots_bid)-BATcount(lg->dsnapshots)) {
		BUN p = log_find_bid(lg->snapshots_bid, lg->dsnapshots, bid);

		if (p != BUN_NONE) {
			int tid = *(int *) Tloc(lg->snapshots_tid, p);

			if (lg->tid <= tid)
				return 1;
		}
	}
	return 0;
}

static void
la_bat_clear(logger *lg, logaction *la)
{
	log_bid bid = logger_find_bat(lg, la->name);
	BAT *b;

	if (lg->debug & 1)
		fprintf(stderr, "#la_bat_clear %s\n", la->name);

	/* do we need to skip these old updates */
	if (avoid_snapshot(lg, bid)) 
		return;

	b = BATdescriptor(bid);
	if (b) {
		int access = b->batRestricted;
		b->batRestricted = BAT_WRITE;
		BATclear(b, TRUE);
		b->batRestricted = access;
		logbat_destroy(b);
	}
}

static int
log_read_seq(logger *lg, logformat *l)
{
	int seq = (int) l->nr;
	lng val;
	BUN p;

	assert(l->nr <= (lng) INT_MAX);
	if (mnstr_readLng(lg->log, &val) != 1) {
		fprintf(stderr, "!ERROR: log_read_seq: read failed\n");
		return LOG_ERR;
	}

	if ((p = log_find_int(lg->seqs_id, lg->dseqs, seq)) != BUN_NONE &&
	    p >= lg->seqs_id->batInserted) {
		BUNinplace(lg->seqs_val, p, NULL, &val, FALSE);
	} else {
		if (p != BUN_NONE) {
			oid pos = p;
			BUNappend(lg->dseqs, &pos, FALSE);
		}
		BUNappend(lg->seqs_id, &seq, FALSE);
		BUNappend(lg->seqs_val, &val, FALSE);
	}
	return LOG_OK;
}

static int
log_read_updates(logger *lg, trans *tr, logformat *l, char *name)
{
	log_bid bid = logger_find_bat(lg, name);
	BAT *b = BATdescriptor(bid);
	int res = LOG_OK;
	int ht = -1, tt = -1, hseq = 0, tseq = 0;

	if (lg->debug & 1)
		fprintf(stderr, "#logger found log_read_updates %s %s " LLFMT "\n", name, l->flag == LOG_INSERT ? "insert" : l->flag == LOG_DELETE ? "delete" : "update", l->nr);

	if (b) {
		ht = b->htype;
		if (ht == TYPE_void && b->hseqbase != oid_nil)
			hseq = 1;
		tt = b->ttype;
		if (tt == TYPE_void && b->tseqbase != oid_nil)
			tseq = 1;
	} else {		/* search trans action for create statement */
		int i;

		for (i = 0; i < tr->nr; i++) {
			if (tr->changes[i].type == LOG_CREATE && strcmp(tr->changes[i].name, name) == 0) {
				ht = tr->changes[i].ht;
				if (ht < 0) {
					hseq = 1;
					ht = TYPE_void;
				}
				tt = tr->changes[i].tt;
				if (tt < 0) {
					tseq = 1;
					tt = TYPE_void;
				}
				break;
			}
		}
	}
	assert( (ht == TYPE_void && l->flag == LOG_INSERT) ||
		(ht == TYPE_void && l->flag == LOG_DELETE) || 
		((ht == TYPE_oid || !ht) && l->flag == LOG_UPDATE) );
	if (ht >= 0 && tt >= 0) {
		BAT *uid = NULL;
		BAT *r;
		void *(*rt) (ptr, stream *, size_t) = BATatoms[tt].atomRead;
		void *tv = NULL;

		if (tt < TYPE_str)
			tv = lg->buf;
		else if (tt > TYPE_str)
			tv = ATOMnil(tt);
#if SIZEOF_OID == 8
		if (tt == TYPE_oid && lg->read32bitoid)
			rt = BATatoms[TYPE_int].atomRead;
#endif
		assert(l->nr <= (lng) BUN_MAX);
		if (l->flag == LOG_UPDATE) {
			uid = BATnew(TYPE_void, ht, (BUN) l->nr, PERSISTENT);
			r = BATnew(TYPE_void, tt, (BUN) l->nr, PERSISTENT);
		} else {
			assert(ht == TYPE_void);
			r = BATnew(TYPE_void, tt, (BUN) l->nr, PERSISTENT);
		}

		if (hseq)
			BATseqbase(r, 0);
		if (tseq)
			BATseqbase(BATmirror(r), 0);

		if (ht == TYPE_void && l->flag == LOG_INSERT) {
			for (; l->nr > 0; l->nr--) {
				void *t = rt(tv, lg->log, 1);

				if (!t) {
					res = LOG_ERR;
					break;
				}
#if SIZEOF_OID == 8
				if (tt == TYPE_oid && lg->read32bitoid) {
					int vi = * (int *) t;
					if (vi == int_nil)
						* (oid *) t = oid_nil;
					else
						* (oid *) t = vi;
				}
#endif
				BUNappend(r, t, TRUE);
				if (t != tv)
					GDKfree(t);
			}
		} else if (ht == TYPE_void && l->flag == LOG_DELETE) {
			for (; l->nr > 0; l->nr--) {
				void *t = rt(tv, lg->log, 1);

				if (!t) {
					res = LOG_ERR;
					break;
				}
#if SIZEOF_OID == 8
				if (tt == TYPE_oid && lg->read32bitoid) {
					int vi = * (int *) t;
					if (vi == int_nil)
						* (oid *) t = oid_nil;
					else
						* (oid *) t = vi;
				}
#endif
				BUNappend(r, t, TRUE);
				if (t != tv)
					GDKfree(t);
			}
		} else {
			void *(*rh) (ptr, stream *, size_t) = ht == TYPE_void ? BATatoms[TYPE_oid].atomRead : BATatoms[ht].atomRead;
			void *hv = ATOMnil(ht);

#if SIZEOF_OID == 8
			if ((ht == TYPE_oid || ht == TYPE_void) &&
			    lg->read32bitoid)
				rh = BATatoms[TYPE_int].atomRead;
#endif
			for (; l->nr > 0; l->nr--) {
				void *h = rh(hv, lg->log, 1);
				void *t = rt(tv, lg->log, 1);

				if (!h || !t) {
					res = LOG_ERR;
					break;
				}
#if SIZEOF_OID == 8
				if (lg->read32bitoid) {
					if (ht == TYPE_void || ht == TYPE_oid) {
						int vi = * (int *) h;
						if (vi == int_nil)
							* (oid *) h = oid_nil;
						else
							* (oid *) h = vi;
					}
					if (tt == TYPE_oid) {
						int vi = * (int *) t;
						if (vi == int_nil)
							* (oid *) t = oid_nil;
						else
							* (oid *) t = vi;
					}
				}
#endif
				BUNappend(uid, h, TRUE);
				BUNappend(r, t, TRUE);
				if (t != tv)
					GDKfree(t);
			}
			GDKfree(hv);
		}
		if (tv != lg->buf) 
			GDKfree(tv);
		logbat_destroy(b);

		if (tr_grow(tr)) {
			tr->changes[tr->nr].type = l->flag;
			tr->changes[tr->nr].nr = l->nr;
			tr->changes[tr->nr].ht = ht;
			tr->changes[tr->nr].tt = tt;
			tr->changes[tr->nr].name = GDKstrdup(name);
			tr->changes[tr->nr].b = r;
			tr->changes[tr->nr].uid = uid;
			tr->nr++;
		}
	} else {
		/* bat missing ERROR or ignore ? currently error. */
		res = LOG_ERR;
	}
	return res;
}

static void
la_bat_updates(logger *lg, logaction *la)
{
	log_bid bid = logger_find_bat(lg, la->name);
	BAT *b;

	if (bid == 0)
		return;		/* ignore bats no longer in the catalog */

	/* do we need to skip these old updates */
	if (avoid_snapshot(lg, bid)) 
		return;

	b = BATdescriptor(bid);
	assert(b);
	if (b) {
		if (b->htype == TYPE_void && la->type == LOG_INSERT) {
			BATappend(b, la->b, TRUE);
		} else {
			if (la->type == LOG_INSERT)
				BATins(b, la->b, TRUE);
			else if (la->type == LOG_DELETE)
				BATdel(b, la->b, TRUE);
			else if (la->type == LOG_UPDATE) {
				BATiter vi = bat_iterator(la->b);
				BATiter ii = bat_iterator(la->uid);
				BUN p, q;

				BATloop(la->b, p, q) {
					const void *h = BUNtail(ii, p);
					const void *t = BUNtail(vi, p);

					assert(b->htype == TYPE_void);
					if (BUNfnd(BATmirror(b), h) == BUN_NONE) {
						/* if value doesn't
						 * exist, insert it if
						 * b void headed,
						 * maintain that by
						 * inserting nils */
						if (b->batCount == 0 && *(const oid *) h != oid_nil)
							b->hseqbase = *(const oid *) h;
						if (b->hseqbase != oid_nil && *(const oid *) h != oid_nil) {
							const void *tv = ATOMnilptr(b->ttype);

							while (b->hseqbase + b->batCount < *(const oid *) h)
								BUNappend(b, tv, TRUE);
						}
						BUNappend(b, t, TRUE);
					} else {
						BUNreplace(b, h, t, TRUE);
					}
				}
			}
		}
		logbat_destroy(b);
	}
}

static void
log_read_destroy(logger *lg, trans *tr, char *name)
{
	(void) lg;
	if (tr_grow(tr)) {
		tr->changes[tr->nr].type = LOG_DESTROY;
		tr->changes[tr->nr].name = GDKstrdup(name);
		tr->nr++;
	}
}

static void
la_bat_destroy(logger *lg, logaction *la)
{
	log_bid bid = logger_find_bat(lg, la->name);

	if (bid) {
		BUN p;

		logger_del_bat(lg, bid);

		if ((p = log_find_bid(lg->snapshots_bid, lg->dsnapshots, bid)) != BUN_NONE) {
#ifndef NDEBUG
			assert(BBP_desc(bid)->S.role == PERSISTENT);
			assert(0 <= BBP_desc(bid)->H.heap.farmid && BBP_desc(bid)->H.heap.farmid < MAXFARMS);
			assert(BBPfarms[BBP_desc(bid)->H.heap.farmid].roles & (1 << PERSISTENT));
			if (BBP_desc(bid)->H.vheap) {
				assert(0 <= BBP_desc(bid)->H.vheap->farmid && BBP_desc(bid)->H.vheap->farmid < MAXFARMS);
				assert(BBPfarms[BBP_desc(bid)->H.vheap->farmid].roles & (1 << PERSISTENT));
			}
			assert(0 <= BBP_desc(bid)->T.heap.farmid && BBP_desc(bid)->T.heap.farmid < MAXFARMS);
			assert(BBPfarms[BBP_desc(bid)->T.heap.farmid].roles & (1 << PERSISTENT));
			if (BBP_desc(bid)->T.vheap) {
				assert(0 <= BBP_desc(bid)->T.vheap->farmid && BBP_desc(bid)->T.vheap->farmid < MAXFARMS);
				assert(BBPfarms[BBP_desc(bid)->T.vheap->farmid].roles & (1 << PERSISTENT));
			}
#endif
			BUNappend(lg->dsnapshots, &p, FALSE);
		}
	}
}

static int
log_read_create(logger *lg, trans *tr, char *name)
{
	char *buf = log_read_string(lg);

	if (lg->debug & 1)
		fprintf(stderr, "#log_read_create %s\n", name);

	if (!buf) {
		return LOG_ERR;
	} else {
		int ht, tt;
		char *ha = buf, *ta = strchr(buf, ',');

		if (!ta) {
			fprintf(stderr, "!ERROR: log_read_create: inconsistent data read\n");
			return LOG_ERR;
		}
		*ta = 0;
		ta++;		/* skip over , */
		if (strcmp(ha, "vid") == 0) {
			ht = -1;
		} else {
			ht = ATOMindex(ha);
		}
		if (strcmp(ta, "vid") == 0) {
			tt = -1;
		} else {
			tt = ATOMindex(ta);
		}
		if (tr_grow(tr)) {
			tr->changes[tr->nr].type = LOG_CREATE;
			tr->changes[tr->nr].ht = ht;
			tr->changes[tr->nr].tt = tt;
			tr->changes[tr->nr].name = GDKstrdup(name);
			tr->changes[tr->nr].b = NULL;
			tr->nr++;
		}
	}
	if (buf)
		GDKfree(buf);
	return LOG_OK;
}

static void
la_bat_create(logger *lg, logaction *la)
{
	int ht = (la->ht < 0) ? TYPE_void : la->ht;
	int tt = (la->tt < 0) ? TYPE_void : la->tt;
	BAT *b = BATnew(ht, tt, BATSIZE, PERSISTENT);

	if (b != NULL) {
		if (la->ht < 0)
			BATseqbase(b, 0);
		if (la->tt < 0)
			BATseqbase(BATmirror(b), 0);

		BATsetaccess(b, BAT_READ);
		logger_add_bat(lg, b, la->name);
		logbat_destroy(b);
	}
}

static void
log_read_use(logger *lg, trans *tr, logformat *l, char *name)
{
	(void) lg;
	if (tr_grow(tr)) {
		tr->changes[tr->nr].type = LOG_USE;
		tr->changes[tr->nr].nr = l->nr;
		tr->changes[tr->nr].name = GDKstrdup(name);
		tr->changes[tr->nr].b = NULL;
		tr->nr++;
	}
}

static void
la_bat_use(logger *lg, logaction *la)
{
	log_bid bid = (log_bid) la->nr;
	BAT *b = BATdescriptor(bid);
	BUN p;

	assert(la->nr <= (lng) INT_MAX);
	if (!b) {
		GDKerror("logger: could not use bat (%d) for %s\n", (int) bid, la->name);
		return;
	}
	logger_add_bat(lg, b, la->name);
#ifndef NDEBUG
	assert(b->batRole == PERSISTENT);
	assert(0 <= b->H->heap.farmid && b->H->heap.farmid < MAXFARMS);
	assert(BBPfarms[b->H->heap.farmid].roles & (1 << PERSISTENT));
	if (b->H->vheap) {
		assert(0 <= b->H->vheap->farmid && b->H->vheap->farmid < MAXFARMS);
		assert(BBPfarms[b->H->vheap->farmid].roles & (1 << PERSISTENT));
	}
	assert(0 <= b->T->heap.farmid && b->T->heap.farmid < MAXFARMS);
	assert(BBPfarms[b->T->heap.farmid].roles & (1 << PERSISTENT));
	if (b->T->vheap) {
		assert(0 <= b->T->vheap->farmid && b->T->vheap->farmid < MAXFARMS);
		assert(BBPfarms[b->T->vheap->farmid].roles & (1 << PERSISTENT));
	}
#endif
	if ((p = log_find_bid(lg->snapshots_bid, lg->dsnapshots, b->batCacheid)) != BUN_NONE &&
	    p >= lg->snapshots_bid->batInserted) {
		BUNinplace(lg->snapshots_tid, p, NULL, &lg->tid, FALSE);
	} else {
		if (p != BUN_NONE) {
			oid pos = p;
			BUNappend(lg->dsnapshots, &pos, FALSE);
		}
		/* move to the dirty new part of the snapshots list,
		 * new snapshots will get flushed to disk */
		BUNappend(lg->snapshots_bid, &b->batCacheid, FALSE);
		BUNappend(lg->snapshots_tid, &lg->tid, FALSE);
	}
	logbat_destroy(b);
}


#define TR_SIZE		1024

static trans *
tr_create(trans *tr, int tid)
{
	trans *ntr = GDKmalloc(sizeof(trans));

	if (ntr == NULL)
		return NULL;
	ntr->tid = tid;
	ntr->sz = TR_SIZE;
	ntr->nr = 0;
	ntr->changes = GDKmalloc(sizeof(logaction) * TR_SIZE);
	if (ntr->changes == NULL) {
		GDKfree(ntr);
		return NULL;
	}
	ntr->tr = tr;
	return ntr;
}

static trans *
tr_find(trans *tr, int tid)
/* finds the tid and reorders the chain list, puts trans with tid first */
{
	trans *t = tr, *p = NULL;

	while (t && t->tid != tid) {
		p = t;
		t = t->tr;
	}
	if (!t)
		return NULL;	/* BAD missing transaction */
	if (t == tr)
		return tr;
	if (t->tr)		/* get this tid out of the list */
		p->tr = t->tr;
	t->tr = tr;		/* and move it to the front */
	return t;
}

static void
la_apply(logger *lg, logaction *c)
{
	switch (c->type) {
	case LOG_INSERT:
	case LOG_DELETE:
	case LOG_UPDATE:
		la_bat_updates(lg, c);
		break;
	case LOG_CREATE:
		la_bat_create(lg, c);
		break;
	case LOG_USE:
		la_bat_use(lg, c);
		break;
	case LOG_DESTROY:
		la_bat_destroy(lg, c);
		break;
	case LOG_CLEAR:
		la_bat_clear(lg, c);
		break;
	}
}

static void
la_destroy(logaction *c)
{
	if (c->name)
		GDKfree(c->name);
	if (c->b)
		logbat_destroy(c->b);
}

static int
tr_grow(trans *tr)
{
	if (tr->nr == tr->sz) {
		tr->sz <<= 1;
		tr->changes = (logaction *) GDKrealloc(tr->changes, tr->sz * sizeof(logaction));
		if (tr->changes == NULL)
			return 0;
	}
	/* cleanup the next */
	tr->changes[tr->nr].name = NULL;
	tr->changes[tr->nr].b = NULL;
	return 1;
}

static trans *
tr_destroy(trans *tr)
{
	trans *r = tr->tr;

	GDKfree(tr->changes);
	GDKfree(tr);
	return r;
}

static trans *
tr_commit(logger *lg, trans *tr)
{
	int i;

	if (lg->debug & 1)
		fprintf(stderr, "#tr_commit\n");

	for (i = 0; i < tr->nr; i++) {
		la_apply(lg, &tr->changes[i]);
		la_destroy(&tr->changes[i]);
	}
	return tr_destroy(tr);
}

static trans *
tr_abort(logger *lg, trans *tr)
{
	int i;

	if (lg->debug & 1)
		fprintf(stderr, "#tr_abort\n");

	for (i = 0; i < tr->nr; i++)
		la_destroy(&tr->changes[i]);
	return tr_destroy(tr);
}

static int log_sequence_nrs(logger *lg);

/* Update the last transaction id written in the catalog file.
 * Mostly used by the shared logger. */
static int
logger_update_catalog_file(logger *lg, const char *dir, const char *filename, int role)
{
	FILE *fp;
	int bak_exists;
	int farmid = BBPselectfarm(role, 0, offheap);

	bak_exists = 0;
	/* check if an older file exists and move bak it up */
#if defined(_MSC_VER)
	if (_access(filename, 0) != -1) {
#else
	if (access(filename, 0) != -1) {
#endif
		bak_exists = 1;
		if (GDKmove(farmid, dir, filename, NULL, dir, filename, "bak") < 0) {
			fprintf(stderr, "!ERROR: logger_update_catalog_file: rename %s to %s.bak in %s failed\n", filename, filename, dir);
			return LOG_ERR;
		}
	}

	if ((fp = GDKfileopen(farmid, dir, filename, NULL, "w")) != NULL) {
		if (fprintf(fp, "%06d\n\n", lg->version) < 0) {
			fprintf(stderr, "!ERROR: logger_update_catalog_file: write to %s failed\n", filename);
			return LOG_ERR;
		}

		if (fprintf(fp, LLFMT "\n", lg->id) < 0 || fclose(fp) < 0) {
			fprintf(stderr, "!ERROR: logger_update_catalog_file: write/flush to %s failed\n", filename);
			return LOG_ERR;
		}

		/* cleanup the bak file, if it exists*/
		if (bak_exists) {
			GDKunlink(farmid, dir, filename, "bak");
		}
	} else {
		fprintf(stderr, "!ERROR: logger_update_catalog_file: could not create %s\n", filename);
		GDKerror("logger_update_catalog_file: could not open %s\n", filename);
		return LOG_ERR;
	}
	return LOG_OK;
}

static int
logger_open(logger *lg)
{
	char id[BUFSIZ];
	char *filename;

	snprintf(id, sizeof(id), LLFMT, lg->id);
	filename = GDKfilepath(BBPselectfarm(lg->dbfarm_role, 0, offheap), lg->dir, LOGFILE, id);

	lg->log = open_wstream(filename);
	lg->end = 0;

	if (lg->log == NULL || mnstr_errnr(lg->log) || log_sequence_nrs(lg) != LOG_OK) { 
		fprintf(stderr, "!ERROR: logger_open: creating %s failed\n", filename);
		return LOG_ERR;
	}
	return LOG_OK;
}

static void
logger_close(logger *lg)
{
	stream *log = lg->log;

	if (log) {
		close_stream(log);
	}
	lg->log = NULL;
}

static int
logger_readlog(logger *lg, char *filename)
{
	trans *tr = NULL;
	logformat l;
	int err = 0;
	time_t t0, t1;
	struct stat sb;
	lng fpos;
	char* path = GDKfilepath_long(BBPselectfarm(lg->dbfarm_role, 0, offheap), filename, NULL);

	if (lg->debug & 1) {
		fprintf(stderr, "#logger_readlog opening %s\n", filename);
	}

	lg->log = open_rstream(path);

	/* if the file doesn't exist, there is nothing to be read back */
	if (!lg->log || mnstr_errnr(lg->log)) {
		if (lg->log)
			mnstr_destroy(lg->log);
		lg->log = NULL;
		return LOG_ERR;
	}
	if (fstat(fileno(getFile(lg->log)), &sb) < 0) {
		fprintf(stderr, "!ERROR: logger_readlog: fstat on opened file %s failed\n", filename);
		mnstr_destroy(lg->log);
		lg->log = NULL;
		/* If we can't read the files, it might simply be empty.
		 * In that case we can't return LOG_ERR, since it's actually fine */
		return 1;
	}
	t0 = time(NULL);
	while (!err && log_read_format(lg, &l)) {
		char *name = NULL;

		t1 = time(NULL);
		if (t1 - t0 > 10) {
			t0 = t1;
			/* not more than once every 10 seconds */
			if (mnstr_fgetpos(lg->log, &fpos) == 0) {
				printf("# still reading write-ahead log \"%s\" (%d%% done)\n", filename, (int) ((fpos * 100 + 50) / sb.st_size));
				fflush(stdout);
			}
		}
		if (l.flag != LOG_START && l.flag != LOG_END && l.flag != LOG_SEQ) {
			name = log_read_string(lg);

			if (!name) {
				err = -1;
				break;
			}
		}
		if (lg->debug & 1) {
			fprintf(stderr, "#logger_readlog: ");
			if (l.flag > 0 &&
			    l.flag < (char) (sizeof(log_commands) / sizeof(log_commands[0])))
				fprintf(stderr, "%s", log_commands[(int) l.flag]);
			else
				fprintf(stderr, "%d", l.flag);
			fprintf(stderr, " %d " LLFMT, l.tid, l.nr);
			if (name)
				fprintf(stderr, " %s", name);
			fprintf(stderr, "\n");
		}
		/* find proper transaction record */
		if (l.flag != LOG_START)
			tr = tr_find(tr, l.tid);
		switch (l.flag) {
		case LOG_START:
			assert(l.nr <= (lng) INT_MAX);
			if (l.nr > lg->tid)
				lg->tid = (int)l.nr;
			tr = tr_create(tr, (int)l.nr);
			if (lg->debug & 1)
				fprintf(stderr, "#logger tstart %d\n", tr->tid);
			break;
		case LOG_END:
			if (tr == NULL)
				err = 1;
			else if (l.tid != l.nr)	/* abort record */
				tr = tr_abort(lg, tr);
			else
				tr = tr_commit(lg, tr);
			break;
		case LOG_SEQ:
			err = (log_read_seq(lg, &l) != LOG_OK);
			break;
		case LOG_INSERT:
		case LOG_DELETE:
		case LOG_UPDATE:
			if (name == NULL || tr == NULL)
				err = 1;
			else
				err = (log_read_updates(lg, tr, &l, name) != LOG_OK);
			break;
		case LOG_CREATE:
			if (name == NULL || tr == NULL)
				err = 1;
			else
				err = (log_read_create(lg, tr, name) != LOG_OK);
			break;
		case LOG_USE:
			if (name == NULL || tr == NULL)
				err = 1;
			else
				log_read_use(lg, tr, &l, name);
			break;
		case LOG_DESTROY:
			if (name == NULL || tr == NULL)
				err = 1;
			else
				log_read_destroy(lg, tr, name);
			break;
		case LOG_CLEAR:
			if (name == NULL || tr == NULL)
				err = 1;
			else
				log_read_clear(lg, tr, name);
			break;
		default:
			err = -2;
		}
		if (name)
			GDKfree(name);
		lg->changes++;
	}
	logger_close(lg);

	/* remaining transactions are not committed, ie abort */
	while (tr)
		tr = tr_abort(lg, tr);
	return LOG_OK;
}

/*
 * The log files are incrementally numbered, starting from 2. They are processed in the
 * same sequence.
 */
static int
logger_readlogs(logger *lg, FILE *fp, char *filename)
{
	int res = LOG_OK;
	char id[BUFSIZ];

	if (lg->debug & 1) {
		fprintf(stderr, "#logger_readlogs logger id is " LLFMT "\n", lg->id);
	}

	while (fgets(id, sizeof(id), fp) != NULL) {
		char log_filename[BUFSIZ];
		lng lid = strtoll(id, NULL, 10);

		if (lg->debug & 1) {
			fprintf(stderr, "#logger_readlogs last logger id written in %s is " LLFMT "\n", filename, lid);
		}

		while((lg->shared && lid > lg->id && res != LOG_ERR) || (!lg->shared && lid >= lg->id && res != LOG_ERR)) {
			snprintf(log_filename, sizeof(log_filename), "%s." LLFMT, filename, lg->id);
			if ((logger_readlog(lg, log_filename)) == LOG_ERR && lg->shared && lg->id > 1) {
				/* we cannot distinguish errors from
				 * incomplete transactions (even if we
				 * would log aborts in the logs). So
				 * we simply abort and move to the
				 * next log file.
				 * The only special case is if the files is missing altogether
				 * and the logger is a shared one,
				 * then we have missing transactions and we should abort.
				 * Yeah, and we also ignore the 1st files it most likely never exists. */
				res = LOG_ERR;
				fprintf(stderr, "#logger_readlogs missing shared logger file %s. Aborting\n", log_filename);
			}
			/* Increment the id only at the end, since we want to re-read the last file.
			 * That is because last time we read it, it was empty, since the logger create empty files
			 * and fills them in later. */
			lg->id++;
		}
		/* if this is a shared logger, write the id in the shared file */
		if (lg->shared) {
			logger_update_catalog_file(lg, lg->local_dir, LOGFILE_SHARED, lg->local_dbfarm_role);
		}
	}
	return res;
}

static int
logger_commit(logger *lg)
{
	int id = LOG_SID;
	BUN p;

	if (lg->debug & 1)
		fprintf(stderr, "#logger_commit\n");

	p = log_find_int(lg->seqs_id, lg->dseqs, id);
	if (p >= lg->seqs_val->batInserted) {
		BUNinplace(lg->seqs_val, p, NULL, &lg->id, FALSE);
	} else {
		oid pos = p;
		BUNappend(lg->dseqs, &pos, FALSE);
		BUNappend(lg->seqs_id, &id, FALSE);
		BUNappend(lg->seqs_val, &lg->id, FALSE);
	}

	/* cleanup old snapshots */
	if (BATcount(lg->snapshots_bid)) {
		BATclear(lg->snapshots_bid, FALSE);
		BATclear(lg->snapshots_tid, FALSE);
		BATclear(lg->dsnapshots, FALSE);
		BATcommit(lg->snapshots_bid);
		BATcommit(lg->snapshots_tid);
		BATcommit(lg->dsnapshots);
	}
	return bm_commit(lg);
}

static gdk_return
check_version(logger *lg, FILE *fp)
{
	int version = 0;

	if (fscanf(fp, "%6d", &version) != 1) {
		GDKerror("Could not read the version number from the file '%s/log'.\n",
			 lg->dir);

		return GDK_FAIL;
	}
	if (version != lg->version) {
		if (lg->prefuncp == NULL ||
		    (*lg->prefuncp)(version, lg->version) != 0) {
			GDKerror("Incompatible database version %06d, "
				 "this server supports version %06d\n"
				 "Please move away %s.",
				 version, lg->version, lg->dir);

			return GDK_FAIL;
		}
	} else
		lg->postfuncp = NULL;	 /* don't call */
	if (fgetc(fp) != '\n' ||	 /* skip \n */
	    fgetc(fp) != '\n')		 /* skip \n */
		return GDK_FAIL;
	return GDK_SUCCEED;
}

static gdk_return
bm_subcommit(BAT *list_bid, BAT *list_nme, BAT *catalog_bid, BAT *catalog_nme, BAT *dcatalog, BAT *extra, int debug)
{
	BUN p, q;
	BUN nn = 4 + BATcount(list_bid) + (extra ? BATcount(extra) : 0);
	bat *n = GDKmalloc(sizeof(bat) * nn);
	int i = 0;
	BATiter iter = (list_nme)?bat_iterator(list_nme):bat_iterator(list_bid);
	gdk_return res;

	n[i++] = 0;		/* n[0] is not used */
	BATloop(list_bid, p, q) {
		bat col = *(log_bid *) Tloc(list_bid, p);
		oid pos = p;

		if (list_bid == catalog_bid && BUNfnd(dcatalog, &pos) != BUN_NONE)
			continue;
		if (debug & 1)
			fprintf(stderr, "#commit new %s (%d) %s\n",
				BBPname(col), col,
				(list_bid == catalog_bid) ? BUNtail(iter, p) : "snapshot");
		assert(col);
		n[i++] = abs(col);
	}
	if (extra) {
		iter = bat_iterator(extra);
		BATloop(extra, p, q) {
			str name = (str) BUNtvar(iter, p);

			if (debug & 1)
				fprintf(stderr, "#commit extra %s %s\n",
					name,
					(list_bid == catalog_bid) ? BUNtvar(iter, p) : "snapshot");
			assert(BBPindex(name));
			n[i++] = abs(BBPindex(name));
		}
	}
	/* now commit catalog, so it's also up to date on disk */
	n[i++] = abs(catalog_bid->batCacheid);
	n[i++] = abs(catalog_nme->batCacheid);
	n[i++] = abs(dcatalog->batCacheid);
	assert((BUN) i <= nn);
	BATcommit(catalog_bid);
	BATcommit(catalog_nme);
	BATcommit(dcatalog);
	res = TMsubcommit_list(n, i);
	GDKfree(n);
	if (res != GDK_SUCCEED)
		fprintf(stderr, "!ERROR: bm_subcommit: commit failed\n");
	return res;
}

static void
logger_fatal(const char *format, const char *arg1, const char *arg2, const char *arg3)
{
	char *buf;

	GDKfatal(format, arg1, arg2, arg3);
	GDKlog(format, arg1, arg2, arg3);
	if ((buf = GDKerrbuf) != NULL) {
		fprintf(stderr, "%s", buf);
		fflush(stderr);
	}
	GDKexit(1);
}

/* Set the logdir path, add a dbfarm if needed.
 * Returns the role of the dbfarm containing the logdir.
 */
static int
logger_set_logdir_path(char *filename, const char *fn, const char *logdir, int shared) {
	int role = PERSISTENT; /* default role is persistent, i.e. the default dbfarm */

	if (MT_path_absolute(logdir)) {
		char logdir_parent_path[BUFSIZ] = "";
		char logdir_name[BUFSIZ] = "";
		/* split the logdir string into absolute parent dir path and (relative) log dir name */
		if (GDKextractParentAndLastDirFromPath(logdir, logdir_parent_path, logdir_name)) {
			/* set the new relative logdir locaiton including the logger function name subdir */
			snprintf(filename, BUFSIZ, "%s%c%s%c", logdir_name, DIR_SEP, fn, DIR_SEP);

			/* add a new dbfarm for the logger directory using the parent dir path,
			 * assuming it is set, s.t. the logs are stored in a location other than the default dbfarm,
			 * or at least it appears so to (multi)dbfarm aware functions */
			if (!shared) {
				role = LOG_DIR;
			} else {
				role = SHARED_LOG_DIR;
			}
			BBPaddfarm(logdir_parent_path, 1 << role);
		} else {
			logger_fatal("logger_set_logdir_path: logdir path is not correct (%s)."
					"Make sure you specify a valid absolute or relative path.\n", logdir, 0, 0);
		}
	} else {
		/* just concat the logdir and fn with appropriate separators */
		snprintf(filename, BUFSIZ, "%s%c%s%c", logdir, DIR_SEP, fn, DIR_SEP);
	}

	return role;
}

/* Load data from the logger logdir
 * Initialize new directories and catalog files if none are present, unless running in read-only mode
 * Load data and persist it in the BATs
 * Convert 32bit data to 64bit, unless running in read-only mode */
static int
logger_load(int debug, const char* fn, char filename[BUFSIZ], logger* lg)
{
	int id = LOG_SID;
	FILE *fp;
	char bak[BUFSIZ];
    log_bid snapshots_bid = 0;
	bat catalog_bid, catalog_nme, dcatalog, bid;
	int farmid = BBPselectfarm(lg->dbfarm_role, 0, offheap);

<<<<<<< HEAD
	snprintf(filename, BUFSIZ, "%s%s", lg->dir, LOGFILE);
=======
	/* if the path is absolute, it means someone is still calling
	 * logger_create/logger_new "manually" */
	assert(!MT_path_absolute(logdir));

	lg = GDKmalloc(sizeof(struct logger));
	if (lg == NULL) {
		fprintf(stderr, "!ERROR: logger_new: allocating logger "
			"structure failed\n");
		return NULL;
	}

	lg->debug = debug;

	lg->changes = 0;
	lg->version = version;
	lg->id = 1;

	lg->tid = 0;
#if SIZEOF_OID == 8
	lg->read32bitoid = 0;
#endif

	snprintf(filename, sizeof(filename), "%s%c%s%c", logdir, DIR_SEP, fn, DIR_SEP);
	if ((lg->fn = GDKstrdup(fn)) == NULL ||
	    (lg->dir = GDKstrdup(filename)) == NULL) {
		fprintf(stderr, "!ERROR: logger_new: strdup failed\n");
		GDKfree(lg->fn);
		GDKfree(lg->dir);
		GDKfree(lg);
		return NULL;
	}
	lg->prefuncp = prefuncp;
	lg->postfuncp = postfuncp;
	lg->log = NULL;
	lg->end = 0;
	lg->catalog_bid = NULL;
	lg->catalog_nme = NULL;
	lg->dcatalog = NULL;
	lg->snapshots_bid = NULL;
	lg->snapshots_tid = NULL;
	lg->dsnapshots = NULL;
	lg->seqs_id = NULL;
	lg->seqs_val = NULL;
	lg->dseqs = NULL;
	lg->buf = GDKmalloc(lg->bufsize = 64*1024);

	snprintf(filename, sizeof(filename), "%s%s", lg->dir, LOGFILE);
>>>>>>> c5dd84a4
	snprintf(bak, sizeof(bak), "%s.bak", filename);

	/* try to open logfile backup, or failing that, the file
	 * itself. we need to know whether this file exists when
	 * checking the database consistency later on */
	if ((fp = GDKfileopen(farmid, bak, NULL, NULL, "r")) != NULL) {
		fclose(fp);
		(void) GDKunlink(farmid, lg->dir, LOGFILE, NULL);
		if (GDKmove(farmid, lg->dir, LOGFILE, "bak", lg->dir, LOGFILE, NULL) != GDK_SUCCEED)
			logger_fatal("logger_new: cannot move log.bak "
				     "file back.\n", 0, 0, 0);
	}
	fp = GDKfileopen(farmid, filename, NULL, NULL, "r");

	snprintf(bak, sizeof(bak), "%s_catalog", fn);
	bid = BBPindex(bak);

	snprintf(bak, sizeof(bak), "%s_catalog_bid", fn);
	catalog_bid = BBPindex(bak);

	if (bid != 0 && catalog_bid == 0)
		logger_fatal("logger_load: ancient database, please upgrade "
			     "first to Jan2014 (11.17.X) release", 0, 0, 0);

	/* this is intentional - even if catalog_bid is 0, but the logger is shared,
	 * force it to find the persistent catalog */
	if (catalog_bid == 0 &&	!lg->shared) {
		log_bid bid = 0;

		/* catalog does not exist, so the log file also
		 * shouldn't exist */
		if (fp != NULL) {
			logger_fatal(
					"logger_load: there is no logger catalog, but there is a log file.\n"
							"Are you sure you are using the correct combination of database\n"
							"(--dbpath) and log directory (--set %s_logdir)?\n", fn, 0, 0);
			goto error;
		}

		lg->catalog_bid = logbat_new(TYPE_int, BATSIZE, PERSISTENT);
		lg->catalog_nme = logbat_new(TYPE_str, BATSIZE, PERSISTENT);
		lg->dcatalog = logbat_new(TYPE_oid, BATSIZE, PERSISTENT);
		if (lg->catalog_bid == NULL || lg->catalog_nme == NULL || lg->dcatalog == NULL)
			logger_fatal("logger_load: cannot create catalog bats",
				     0, 0, 0);
		if (debug & 1)
			fprintf(stderr, "#create %s catalog\n", fn);

		/* Make persistent */
		bid = lg->catalog_bid->batCacheid;
		BBPincref(bid, TRUE);
		snprintf(bak, sizeof(bak), "%s_catalog_bid", fn);
		if (BBPrename(lg->catalog_bid->batCacheid, bak) < 0)
			logger_fatal("logger_load: BBPrename to %s failed",
				     bak, 0, 0);

		/* Make persistent */
		bid = lg->catalog_nme->batCacheid;
		BBPincref(bid, TRUE);
		snprintf(bak, sizeof(bak), "%s_catalog_nme", fn);
		if (BBPrename(lg->catalog_nme->batCacheid, bak) < 0)
			logger_fatal("logger_load: BBPrename to %s failed",
				     bak, 0, 0);

		bid = lg->dcatalog->batCacheid;
		BBPincref(bid, TRUE);
		snprintf(bak, sizeof(bak), "%s_dcatalog", fn);
		if (BBPrename(lg->dcatalog->batCacheid, bak) < 0)
			logger_fatal("logger_load: BBPrename to %s failed",
				     bak, 0, 0);

		if (GDKcreatedir(filename) != GDK_SUCCEED) {
			logger_fatal("logger_load: cannot create directory for log file %s\n",
				     filename, 0, 0);
			goto error;
		}
		if ((fp = fopen(filename, "w")) == NULL) {
			logger_fatal("logger_load: cannot create log file %s\n",
				     filename, 0, 0);
			goto error;
		}
		lg->id ++;
		if (fprintf(fp, "%06d\n\n" LLFMT "\n", lg->version, lg->id) < 0) {
			fclose(fp);
			unlink(filename);
			logger_fatal("logger_load: writing log file %s failed",
				     filename, 0, 0);
		}
		if (fclose(fp) < 0) {
			unlink(filename);
			logger_fatal("logger_load: closing log file %s failed",
				     filename, 0, 0);
		}
		fp = NULL;

		if (bm_subcommit(lg->catalog_bid, lg->catalog_nme, lg->catalog_bid, lg->catalog_nme, lg->dcatalog, NULL, lg->debug) != GDK_SUCCEED) {
			/* cannot commit catalog, so remove log */
			unlink(filename);
			goto error;
	    }
	} else {
		/* find the persistent catalog. As non persistent bats
		 * require a logical reference we also add a logical
		 * reference for the persistent bats */
		BUN p, q;
		BAT *b = BATdescriptor(catalog_bid), *n, *d;

		if (b == 0)
			logger_fatal("logger_load: inconsistent database, catalog does not exist", 0, 0, 0);

		snprintf(bak, sizeof(bak), "%s_catalog_nme", fn);
		catalog_nme = BBPindex(bak);
		n = BATdescriptor(catalog_nme);
		if (n == 0)
			logger_fatal("logger_load: inconsistent database, catalog_nme does not exist", 0, 0, 0);

		snprintf(bak, sizeof(bak), "%s_dcatalog", fn);
		dcatalog = BBPindex(bak);
		d = BATdescriptor(dcatalog);
		if (d == 0) {
			d = logbat_new(TYPE_oid, BATSIZE, PERSISTENT);
			BBPincref(d->batCacheid, TRUE);
			if (BBPrename(d->batCacheid, bak) < 0)
				logger_fatal("logger_load: BBPrename to %s failed", bak, 0, 0);
		}

		/* the catalog exists, and so should the log file */
		if (fp == NULL) {
			logger_fatal("logger_load: there is a logger catalog, but no log file.\n"
				     "Are you sure you are using the correct combination of database\n"
				     "(--dbpath) and log directory (--set %s_logdir)?\n"
				     "If you have done a recent update of the server, it may be that your\n"
				     "logs are in an old location.  You should then either use\n"
				     "--set %s_logdir=<path to old log directory> or move the old log\n"
				     "directory to the new location (%s).\n",
				     fn, fn, lg->dir);
			goto error;
		}
		lg->catalog_bid = b;
		lg->catalog_nme = n;
		lg->dcatalog = d;
		BATloop(b, p, q) {
			bat bid = *(log_bid *) Tloc(b, p);
			oid pos = p;

			if (BUNfnd(lg->dcatalog, &pos) == BUN_NONE)
				BBPincref(bid, TRUE);
		}
	}

    snapshots_bid = logger_find_bat(lg, "snapshots_bid");
    if (snapshots_bid == 0) {
    	lg->seqs_id = BATnew(TYPE_void, TYPE_int, 1, TRANSIENT);
    	lg->seqs_val = BATnew(TYPE_void, TYPE_lng, 1, TRANSIENT);
    	lg->dseqs = BATnew(TYPE_void, TYPE_oid, 1, TRANSIENT);
	
        /* create LOG_SID sequence number */
		if (BUNappend(lg->seqs_id, &id, FALSE) != GDK_SUCCEED ||
		    BUNappend(lg->seqs_val, &lg->id, FALSE) != GDK_SUCCEED)
			logger_fatal("logger_load: failed to append value to "
				     "sequences bat", 0, 0, 0);

		lg->snapshots_bid = logbat_new(TYPE_int, 1, PERSISTENT);
		snprintf(bak, sizeof(bak), "%s_snapshots_bid", fn);
		if (BBPrename(lg->snapshots_bid->batCacheid, bak) < 0)
			logger_fatal("logger_load: BBPrename to %s failed",
				     bak, 0, 0);
		logger_add_bat(lg, lg->snapshots_bid, "snapshots_bid");

		lg->snapshots_tid = logbat_new(TYPE_int, 1, PERSISTENT);
		snprintf(bak, sizeof(bak), "%s_snapshots_tid", fn);
		if (BBPrename(lg->snapshots_tid->batCacheid, bak) < 0)
			logger_fatal("logger_load: BBPrename to %s failed",
				     bak, 0, 0);
		logger_add_bat(lg, lg->snapshots_tid, "snapshots_tid");

		lg->dsnapshots = logbat_new(TYPE_oid, 1, PERSISTENT);
		snprintf(bak, sizeof(bak), "%s_dsnapshots", fn);
		if (BBPrename(lg->dsnapshots->batCacheid, bak) < 0)
			logger_fatal("Logger_new: BBPrename to %s failed",
				     bak, 0, 0);
		logger_add_bat(lg, lg->dsnapshots, "dsnapshots");

		if (bm_subcommit(lg->catalog_bid, lg->catalog_nme, lg->catalog_bid, lg->catalog_nme, lg->dcatalog, NULL, lg->debug) != GDK_SUCCEED)
			logger_fatal("Logger_new: commit failed", 0, 0, 0);
	} else {
		bat seqs_id = logger_find_bat(lg, "seqs_id");
		bat seqs_val = logger_find_bat(lg, "seqs_val");
		bat snapshots_tid = logger_find_bat(lg, "snapshots_tid");
		bat dsnapshots = logger_find_bat(lg, "dsnapshots");

        if (seqs_id) {
            BAT *o_id = BATdescriptor(seqs_id);
            BAT *o_val = BATdescriptor(seqs_val);
        
            lg->seqs_id = BATcopy(o_id, TYPE_void, TYPE_int, 1, TRANSIENT);
            lg->seqs_val = BATcopy(o_val, TYPE_void, TYPE_lng, 1, TRANSIENT);
            BBPunfix(o_id->batCacheid);
            BBPunfix(o_val->batCacheid);
		} else {
            lg->seqs_id = BATnew(TYPE_void, TYPE_int, 1, TRANSIENT);
            lg->seqs_val = BATnew(TYPE_void, TYPE_lng, 1, TRANSIENT);
		}
		lg->dseqs = BATnew(TYPE_void, TYPE_oid, 1, TRANSIENT);

		lg->snapshots_bid = BATdescriptor(snapshots_bid);
		if (lg->snapshots_bid == 0)
			logger_fatal("logger_load: inconsistent database, snapshots_bid does not exist", 0, 0, 0);
		lg->snapshots_tid = BATdescriptor(snapshots_tid);
		if (lg->snapshots_tid == 0)
			logger_fatal("logger_load: inconsistent database, snapshots_tid does not exist", 0, 0, 0);
        
        if (dsnapshots) {
            lg->dsnapshots = BATdescriptor(dsnapshots);
            if (lg->dsnapshots == 0)
                logger_fatal("Logger_new: inconsistent database, snapshots_tid does not exist", 0, 0, 0);
        } else {
            lg->dsnapshots = logbat_new(TYPE_oid, 1, PERSISTENT);
            snprintf(bak, sizeof(bak), "%s_dsnapshots", fn);
            if (BBPrename(lg->dsnapshots->batCacheid, bak) < 0)
                logger_fatal("Logger_new: BBPrename to %s failed", bak, 0, 0);
            logger_add_bat(lg, lg->dsnapshots, "dsnapshots");
        }
	}
	lg->freed = BATnew(TYPE_void, TYPE_int, 1, TRANSIENT);
	if (lg->freed == NULL)
		logger_fatal("logger_load: failed to create freed bat", 0, 0, 0);
	BATseqbase(lg->freed, 0);
	snprintf(bak, sizeof(bak), "%s_freed", fn);
	/* do not rename it if this is a shared logger */
	if (!lg->shared && BBPrename(lg->freed->batCacheid, bak) < 0)
		logger_fatal("logger_load: BBPrename to %s failed", bak, 0, 0);

	if (fp != NULL) {
#if SIZEOF_OID == 8
		char cvfile[BUFSIZ];
#endif

		if (check_version(lg, fp) != GDK_SUCCEED) {
			goto error;
		}

#if SIZEOF_OID == 8
		/* When a file *_32-64-convert exists in the database,
		 * it was left there by the BBP initialization code
		 * when it did a conversion of 32-bit OIDs to 64 bits
		 * (see the comment above fixoidheapcolumn and
		 * fixoidheap in gdk_bbp).  It the file exists, we
		 * first create a file called convert-32-64 in the log
		 * directory and we write the current log ID into that
		 * file.  After this file is created, we delete the
		 * *_32-64-convert file in the database.  We then know
		 * that while reading the logs, we have to read OID
		 * values as 32 bits (this is indicated by setting the
		 * read32bitoid flag).  When we're done reading the
		 * logs, we remove the file (and reset the flag).  If
		 * we get interrupted before we have written this
		 * file, the file in the database will still exist, so
		 * the next time we're started, BBPinit will not
		 * convert OIDs (that was done before we got
		 * interrupted), but we will still know to convert the
		 * OIDs ourselves.  If we get interrupted after we
		 * have deleted the file from the database, we check
		 * whether the file convert-32-64 exists and if it
		 * contains the expected ID.  If it does, we again
		 * know that we have to convert.  If the ID is not
		 * what we expect, the conversion was apparently done
		 * already, and so we can delete the file. */

		/* Do not do conversion logger is shared/read-only */
		if (!lg->shared) {
			snprintf(cvfile, sizeof(cvfile), "%sconvert-32-64", lg->dir);
			snprintf(bak, sizeof(bak), "%s_32-64-convert", fn);
			{
				FILE *fp1;
				long off;
				int curid;

				/* read the current log id without disturbing
				 * the file pointer */
				off = ftell(fp);
				if (fscanf(fp, "%d", &curid) != 1)
					curid = -1; /* shouldn't happen? */
				fseek(fp, off, SEEK_SET);


			if ((fp1 = GDKfileopen(farmid, bak, NULL, NULL, "r")) != NULL) {
				/* file indicating that we need to do
				 * a 32->64 bit OID conversion exists;
				 * record the fact in case we get
				 * interrupted, and set the flag so
				 * that we actually do what's asked */
				fclose(fp1);
				/* first create a versioned file using
				 * the current log id */
				if ((fp1 = GDKfileopen(farmid, cvfile, NULL, NULL, "w")) == NULL ||
				    fprintf(fp1, "%d\n", curid) < 2 ||
				    fflush(fp1) != 0 || /* make sure it's save on disk */
#if defined(_MSC_VER)
				    _commit(_fileno(fp1)) < 0 ||
#elif defined(HAVE_FDATASYNC)
				    fdatasync(fileno(fp1)) < 0 ||
#elif defined(HAVE_FSYNC)
				    fsync(fileno(fp1)) < 0 ||
#endif
				    fclose(fp1) != 0)
					logger_fatal("logger_load: failed to write %s\n", cvfile, 0, 0);
				/* then remove the unversioned file
				 * that gdk_bbp created (in this
				 * order!) */
				unlink(bak);
				/* set the flag that we need to convert */
				lg->read32bitoid = 1;
			} else if ((fp1 = GDKfileopen(farmid, cvfile, NULL, NULL, "r")) != NULL) {
				/* the versioned conversion file
				 * exists: check version */
				int newid;

					if (fscanf(fp1, "%d", &newid) == 1 &&
						newid == curid) {
						/* versions match, we need to
						 * convert */
						lg->read32bitoid = 1;
					}
					fclose(fp1);
					if (!lg->read32bitoid) {
						/* no conversion, so we can
						 * remove the versioned
						 * file */
						unlink(cvfile);
					}
				}
			}
		}
#endif
		lg->changes++;
		if (logger_readlogs(lg, fp, filename) == LOG_ERR) {
			goto error;
		}
		fclose(fp);
		fp = NULL;
#if SIZEOF_OID == 8
		if (lg->read32bitoid && !lg->shared) {
			/* we converted, remove versioned file and
			 * reset conversion flag */
			unlink(cvfile);
			lg->read32bitoid = 0;
		}
#endif
		if (lg->postfuncp)
			(*lg->postfuncp)(lg);
	}

	return LOG_OK;
	error:
	if (fp)
		fclose(fp);
	if (lg)
		GDKfree(lg);
	return LOG_ERR;
}

/* Initialize a new logger
 * It will load any data in the logdir and persist it in the BATs*/
static logger *
logger_new(int debug, const char *fn, const char *logdir, int version, preversionfix_fptr prefuncp, postversionfix_fptr postfuncp, int shared, const char *local_logdir)
{
	logger *lg = (struct logger *) GDKmalloc(sizeof(struct logger));
	char filename[BUFSIZ];
	char shared_log_filename[BUFSIZ];

	if (lg == NULL) {
		fprintf(stderr, "!ERROR: logger_new: allocating logger structure failed\n");
		return NULL;
	}

	lg->debug = debug;
	lg->shared = shared;

	lg->changes = 0;
	lg->version = version;
	lg->id = 1;

	lg->tid = 0;
#if SIZEOF_OID == 8
	lg->read32bitoid = 0;
#endif

	lg->dbfarm_role = logger_set_logdir_path(filename, fn, logdir, shared);
	if ((lg->fn = GDKstrdup(fn)) == NULL ||
	    (lg->dir = GDKstrdup(filename)) == NULL) {
		fprintf(stderr, "!ERROR: logger_new: strdup failed\n");
		GDKfree(lg->fn);
		GDKfree(lg->dir);
		GDKfree(lg);
		return NULL;
	}
	if (lg->debug & 1) {
		fprintf(stderr, "#logger_new dir set to %s\n", lg->dir);
	}

	if (shared) {
		/* set the local logdir as well
		 * here we pass 0 for the shared flag, since we want these file(s) to be stored in the default logdir */
		lg->local_dbfarm_role = logger_set_logdir_path(filename, fn, local_logdir, 0);
		if ((lg->local_dir = GDKstrdup(filename)) == NULL) {
			fprintf(stderr, "!ERROR: logger_new: strdup failed\n");
			GDKfree(lg->fn);
			GDKfree(lg->dir);
			GDKfree(lg->local_dir);
			GDKfree(lg);
			return NULL;
		}
		if (lg->debug & 1) {
			fprintf(stderr, "#logger_new local_dir set to %s\n", lg->local_dir);
		}

		/* get last shared logger id from the local log dir,
		 * but first check if the file exists */
		snprintf(shared_log_filename, sizeof(shared_log_filename), "%s%s", lg->local_dir, LOGFILE_SHARED);
#if defined(_MSC_VER)
		if (_access(shared_log_filename, 0) != -1) {
#else
		if (access(shared_log_filename, 0) != -1) {
#endif
			lng res = logger_read_last_transaction_id(lg, lg->local_dir, LOGFILE_SHARED, lg->local_dbfarm_role);
			if (res == LOG_ERR) {
				fprintf(stderr, "!ERROR: logger_new: failed to read previous shared logger id form %s\n", LOGFILE_SHARED);
				GDKfree(lg->fn);
				GDKfree(lg->dir);
				GDKfree(lg->local_dir);
				GDKfree(lg);
				return NULL;
			}

			lg->id = res;
			if (lg->debug & 1) {
				fprintf(stderr, "#logger_new last shared transactions is read form %s is " LLFMT "\n", shared_log_filename, lg->id);
			}
		} else {
			if (lg->debug & 1) {
				fprintf(stderr, "#logger_new no previous %s found\n", LOGFILE_SHARED);
			}
		}
	}

	lg->prefuncp = prefuncp;
	lg->postfuncp = postfuncp;
	lg->log = NULL;
	lg->end = 0;
	lg->catalog_bid = NULL;
	lg->catalog_nme = NULL;
	lg->dcatalog = NULL;
	lg->snapshots_bid = NULL;
	lg->snapshots_tid = NULL;
	lg->dsnapshots = NULL;
	lg->seqs_id = NULL;
	lg->seqs_val = NULL;
	lg->dseqs = NULL;

	if (logger_load(debug, fn, filename, lg) == LOG_OK) {
		return lg;
	}
	return NULL;
}

/* Reload (shared) logger
 * It will load any data in the logdir and persist it in the BATs */
int
logger_reload(logger *lg)
{
	char filename[BUFSIZ];

	snprintf(filename, sizeof(filename), "%s", lg->dir);
	if (lg->debug & 1) {
		fprintf(stderr, "#logger_reload %s\n", filename);
	}

	return logger_load(lg->debug, lg->fn, filename, lg);
}

/* Create a new logger */
logger *
logger_create(int debug, const char *fn, const char *logdir, int version, preversionfix_fptr prefuncp, postversionfix_fptr postfuncp, int keep_persisted_log_files)
{
	logger *lg = logger_new(debug, fn, logdir, version, prefuncp, postfuncp, 0, NULL);

	if (!lg)
		return NULL;
	if (logger_open(lg) == LOG_ERR) {
		logger_destroy(lg);

		return NULL;
	}
	if (lg->changes &&
	    (logger_restart(lg) != LOG_OK ||
	     logger_cleanup(lg, keep_persisted_log_files) != LOG_OK)) {
		logger_destroy(lg);

		return NULL;
	}
	return lg;
}

/* Create a new shared logger, that is for slaves reading the master log directory.
 * Assumed to be read-only */
logger *
logger_create_shared(int debug, const char *fn, const char *logdir, const char *local_logdir, int version, preversionfix_fptr prefuncp, postversionfix_fptr postfuncp)
{
	logger *lg = NULL;

	lg = logger_new(debug, fn, logdir, version, prefuncp, postfuncp, 1, local_logdir);

	return lg;
}

void
logger_destroy(logger *lg)
{
	if (lg->catalog_bid) {
		BUN p, q;
		BAT *b = lg->catalog_bid;

		logger_cleanup(lg, 0);

		/* free resources */
		BATloop(b, p, q) {
			bat bid = *(log_bid *) Tloc(b, p);
			oid pos = p;

			if (BUNfnd(lg->dcatalog, &pos) == BUN_NONE)
				BBPdecref(bid, TRUE);
		}

		BBPdecref(lg->catalog_bid->batCacheid, TRUE);
		BBPdecref(lg->catalog_nme->batCacheid, TRUE);
		BBPdecref(lg->dcatalog->batCacheid, TRUE);
		logbat_destroy(lg->catalog_bid);
		logbat_destroy(lg->catalog_nme);
		logbat_destroy(lg->dcatalog);
		logbat_destroy(lg->freed);
	}
	GDKfree(lg->fn);
	GDKfree(lg->dir);
	logger_close(lg);
	GDKfree(lg);
}

int
logger_exit(logger *lg)
{
	FILE *fp;
	char filename[BUFSIZ];
	int farmid = BBPselectfarm(lg->dbfarm_role, 0, offheap);

	logger_close(lg);
	if (GDKmove(farmid, lg->dir, LOGFILE, NULL, lg->dir, LOGFILE, "bak") != GDK_SUCCEED) {
		fprintf(stderr, "!ERROR: logger_exit: rename %s to %s.bak in %s failed\n",
			LOGFILE, LOGFILE, lg->dir);
		return LOG_ERR;
	}

	snprintf(filename, sizeof(filename), "%s%s", lg->dir, LOGFILE);
	if ((fp = GDKfileopen(farmid, filename, NULL, NULL, "w")) != NULL) {
		char ext[BUFSIZ];

		if (fprintf(fp, "%06d\n\n", lg->version) < 0) {
			(void) fclose(fp);
			fprintf(stderr, "!ERROR: logger_exit: write to %s failed\n",
				filename);
			return LOG_ERR;
		}
		lg->id ++;

		if (logger_commit(lg) != LOG_OK) {
			(void) fclose(fp);
			fprintf(stderr, "!ERROR: logger_exit: logger_commit failed\n");
			return LOG_ERR;
		}

		if (fprintf(fp, LLFMT "\n", lg->id) < 0) {
			(void) fclose(fp);
			fprintf(stderr, "!ERROR: logger_exit: write to %s failed\n",
				filename);
			return LOG_ERR;
		}

		if (fclose(fp) < 0) {
			fprintf(stderr, "!ERROR: logger_exit: flush of %s failed\n",
				filename);
			return LOG_ERR;
		}

		/* atomic action, switch to new log, keep old for
		 * later cleanup actions */
		snprintf(ext, sizeof(ext), "bak-" LLFMT, lg->id);

		if (GDKmove(farmid, lg->dir, LOGFILE, "bak", lg->dir, LOGFILE, ext) != GDK_SUCCEED) {
			fprintf(stderr, "!ERROR: logger_exit: rename %s.bak to %s.%s failed\n",
				LOGFILE, LOGFILE, ext);
			return LOG_ERR;
		}

		lg->changes = 0;
	} else {
		fprintf(stderr, "!ERROR: logger_exit: could not create %s\n",
			filename);
		GDKerror("logger_exit: could not open %s\n", filename);
		return LOG_ERR;
	}
	return LOG_OK;
}

int
logger_restart(logger *lg)
{
	int res = 0;

	if ((res = logger_exit(lg)) == LOG_OK)
		res = logger_open(lg);

	return res;
}

/* Clean-up write-ahead log files already persisted in the BATs.
 * Update the LOGFILE and delete all bak- files as well.
 */
static int
logger_cleanup_old(logger *lg, int keep_persisted_log_files)
{
	char buf[BUFSIZ];
	lng id;
	int farmid = BBPselectfarm(lg->dbfarm_role, 0, offheap);
	int cleanupResultLog = 0;
	int cleanupResultBak = 0;

	// Calculate offset based on the number of files to keep
	id = lg->id - keep_persisted_log_files - 1;

	// Stop cleaning up once bak- files are no longer found
	while (id > 0 && (cleanupResultLog == LOG_OK || cleanupResultBak == LOG_OK)) {
		// clean up the WAL file
		if (lg->debug & 1) {
			snprintf(buf, sizeof(buf), "%s%s." LLFMT, lg->dir, LOGFILE, id);
			fprintf(stderr, "#logger_cleanup_old %s\n", buf);
		}
		snprintf(buf, sizeof(buf), LLFMT, id);
		cleanupResultLog = GDKunlink(farmid, lg->dir, LOGFILE, buf);

		// clean up the bak- WAL files
		if (lg->debug & 1) {
			snprintf(buf, sizeof(buf), "%s%s.bak-" LLFMT, lg->dir, LOGFILE, id);
			fprintf(stderr, "#logger_cleanup_old %s\n", buf);
		}
		snprintf(buf, sizeof(buf), "bak-" LLFMT, id);
		cleanupResultBak = GDKunlink(farmid, lg->dir, LOGFILE, buf);

		id = id - 1;
	}
	return LOG_OK;
}

int
logger_cleanup(logger *lg, int keep_persisted_log_files)
{
	char buf[BUFSIZ];
	char id[BUFSIZ];
	FILE *fp = NULL;
	int farmid = BBPselectfarm(lg->dbfarm_role, 0, offheap);

	snprintf(buf, sizeof(buf), "%s%s.bak-" LLFMT, lg->dir, LOGFILE, lg->id);

	if (lg->debug & 1) {
		fprintf(stderr, "#logger_cleanup keeping %d WAL files\n", keep_persisted_log_files);
		fprintf(stderr, "#logger_cleanup %s\n", buf);
	}

	if (keep_persisted_log_files == 0) {
		// If keep_persisted_log_files is 0, remove the last persisted WAL files as well
		// to reduce the work for the logger_cleanup_old()
		if ((fp = GDKfileopen(farmid, buf, NULL, NULL, "r")) == NULL) {
			fprintf(stderr, "!ERROR: logger_cleanup: cannot open file %s\n", buf);
			return LOG_ERR;
		}

		/* skip catalog */
		while (fgets(id, sizeof(id), fp) != NULL && id[0] != '\n')
			;

		while (fgets(id, sizeof(id), fp) != NULL) {
			char *e = strchr(id, '\n');

			if (e)
				*e = 0;
			GDKunlink(farmid, lg->dir, LOGFILE, id);
		}
		fclose(fp);
	}

	snprintf(buf, sizeof(buf), "bak-" LLFMT, lg->id);

	GDKunlink(farmid, lg->dir, LOGFILE, buf);

	if (keep_persisted_log_files > 0) {
		// Clean up the old WAL files as well, if any
		// We will ignore the output of logger_cleanup_old
		logger_cleanup_old(lg, keep_persisted_log_files);
	}

	return LOG_OK;
}

/* Clean-up write-ahead log files already persisted in the BATs, leaving only the most recent one.
 * Keeps only the number of files set in lg->keep_persisted_log_files.
 * Only the bak- files are deleted for the preserved WAL files.
 */
lng
logger_changes(logger *lg)
{
	return lg->changes;
}

/* Read the last recorded transactions id from a logfile */
lng
logger_read_last_transaction_id(logger *lg, char *dir, char *logger_file, int role)
{
	char filename[BUFSIZ];
	FILE *fp;
	char id[BUFSIZ];
	lng lid = LOG_ERR;
	int farmid = BBPselectfarm(role, 0, offheap);

	snprintf(filename, sizeof(filename), "%s%s", dir, logger_file);
	if ((fp = GDKfileopen(farmid, filename, NULL, NULL, "r")) == NULL) {
		fprintf(stderr, "!ERROR: logger_read_last_transaction_id: unable to open file %s\n", filename);
		goto error;
	}

	if (check_version(lg, fp)) {
		fprintf(stderr, "!ERROR: logger_read_last_transaction_id: inconsistent log version for file %s\n", filename);
		goto error;
	}

	/* read the last id */
	while (fgets(id, sizeof(id), fp) != NULL) {
		lid = strtoll(id, NULL, 10);
		if (lg->debug & 1) {
			fprintf(stderr, "#logger_read_last_transaction_id last logger id written in %s is " LLFMT "\n", filename, lid);
		}
	}

	return lid;

	error:
	if (fp)
		fclose(fp);
	if (lg)
		GDKfree(lg);
	return LOG_ERR;
}

int
logger_sequence(logger *lg, int seq, lng *id)
{
	BUN p = log_find_int(lg->seqs_id, lg->dseqs, seq);

	if (p != BUN_NONE) {
		*id = *(lng *) Tloc(lg->seqs_val, p);

		return 1;
	}
	return 0;
}

/*
 * Changes made to the BAT descriptor should be stored in the log
 * files.  Actually, we need to save the descriptor file, perhaps we
 * should simply introduce a versioning scheme.
 */
int
log_bat_persists(logger *lg, BAT *b, const char *name)
{
	char *ha, *ta;
	int len;
	char buf[BUFSIZ];
	logformat l;
	int havevoid = 0;
	int flag = (b->batPersistence == PERSISTENT) ? LOG_USE : LOG_CREATE;
	BUN p;

	l.nr = 0;
	if (flag == LOG_USE) {
#ifndef NDEBUG
		assert(b->batRole == PERSISTENT);
		assert(0 <= b->H->heap.farmid && b->H->heap.farmid < MAXFARMS);
		assert(BBPfarms[b->H->heap.farmid].roles & (1 << PERSISTENT));
		if (b->H->vheap) {
			assert(0 <= b->H->vheap->farmid && b->H->vheap->farmid < MAXFARMS);
			assert(BBPfarms[b->H->vheap->farmid].roles & (1 << PERSISTENT));
		}
		assert(0 <= b->T->heap.farmid && b->T->heap.farmid < MAXFARMS);
		assert(BBPfarms[b->T->heap.farmid].roles & (1 << PERSISTENT));
		if (b->T->vheap) {
			assert(0 <= b->T->vheap->farmid && b->T->vheap->farmid < MAXFARMS);
			assert(BBPfarms[b->T->vheap->farmid].roles & (1 << PERSISTENT));
		}
#endif
		l.nr = b->batCacheid;
	}
	l.flag = flag;
	l.tid = lg->tid;
	lg->changes++;
	if (log_write_format(lg, &l) == LOG_ERR ||
	    log_write_string(lg, name) == LOG_ERR)
		return LOG_ERR;

	if (lg->debug & 1)
		fprintf(stderr, "#persists bat %s (%d) %s\n",
			name, b->batCacheid,
			(flag == LOG_USE) ? "use" : "create");

	if (flag == LOG_USE) {
		assert(b->batRole == PERSISTENT);
		assert(b->H->heap.farmid == 0);
		assert(b->H->vheap == NULL ||
		       BBPfarms[b->H->vheap->farmid].roles & (1 << PERSISTENT));
		assert(b->T->heap.farmid == 0);
		assert(b->T->vheap == NULL ||
		       BBPfarms[b->T->vheap->farmid].roles & (1 << PERSISTENT));
		if ((p = log_find_bid(lg->snapshots_bid, lg->dsnapshots, b->batCacheid)) != BUN_NONE &&
		    p >= lg->snapshots_tid->batInserted) {
			BUNinplace(lg->snapshots_tid, p, NULL, &lg->tid, FALSE);
		} else {
			if (p != BUN_NONE) {
				oid pos = p;
				BUNappend(lg->dsnapshots, &pos, FALSE);
			}
			BUNappend(lg->snapshots_bid, &b->batCacheid, FALSE);
			BUNappend(lg->snapshots_tid, &lg->tid, FALSE);
		}
		return LOG_OK;
	}

	ha = ATOMname(b->htype);
	if (b->htype == TYPE_void && BAThdense(b)) {
		ha = "vid";
		havevoid = 1;
	}
	ta = ATOMname(b->ttype);
	if (!havevoid && b->ttype == TYPE_void && BATtdense(b)) {
		ta = "vid";
	}
	len = snprintf(buf, sizeof(buf), "%s,%s", ha, ta);
	len++;			/* include EOS */
	if (!mnstr_writeInt(lg->log, len) ||
	    mnstr_write(lg->log, buf, 1, len) != (ssize_t) len) {
		fprintf(stderr, "!ERROR: log_bat_persists: write failed\n");
		return LOG_ERR;
	}

	if (lg->debug & 1)
		fprintf(stderr, "#Logged new bat [%s,%s] %s " BUNFMT " (%d)\n",
			ha, ta, name, BATcount(b), b->batCacheid);
	return log_bat(lg, b, name);
}

int
log_bat_transient(logger *lg, const char *name)
{
	log_bid bid = logger_find_bat(lg, name);
	logformat l;
	BUN p;

	l.flag = LOG_DESTROY;
	l.tid = lg->tid;
	l.nr = 0;
	lg->changes++;

	/* if this is a snapshot bat, we need to skip all changes */
	if ((p = log_find_bid(lg->snapshots_bid, lg->dsnapshots, bid)) != BUN_NONE) {
	//	int tid = *(int*)Tloc(lg->snapshots_tid, p);
#ifndef NDEBUG
		assert(BBP_desc(bid)->S.role == PERSISTENT);
		assert(0 <= BBP_desc(bid)->H.heap.farmid && BBP_desc(bid)->H.heap.farmid < MAXFARMS);
		assert(BBPfarms[BBP_desc(bid)->H.heap.farmid].roles & (1 << PERSISTENT));
		if (BBP_desc(bid)->H.vheap) {
			assert(0 <= BBP_desc(bid)->H.vheap->farmid && BBP_desc(bid)->H.vheap->farmid < MAXFARMS);
			assert(BBPfarms[BBP_desc(bid)->H.vheap->farmid].roles & (1 << PERSISTENT));
		}
		assert(0 <= BBP_desc(bid)->T.heap.farmid && BBP_desc(bid)->T.heap.farmid < MAXFARMS);
		assert(BBPfarms[BBP_desc(bid)->T.heap.farmid].roles & (1 << PERSISTENT));
		if (BBP_desc(bid)->T.vheap) {
			assert(0 <= BBP_desc(bid)->T.vheap->farmid && BBP_desc(bid)->T.vheap->farmid < MAXFARMS);
			assert(BBPfarms[BBP_desc(bid)->T.vheap->farmid].roles & (1 << PERSISTENT));
		}
#endif
	//	if (lg->tid == tid)
		if (p >= lg->snapshots_tid->batInserted) {
			BUNinplace(lg->snapshots_tid, p, NULL, &lg->tid, FALSE);
		} else {
			oid pos = p;
			BUNappend(lg->dsnapshots, &pos, FALSE);
			BUNappend(lg->snapshots_tid, &lg->tid, FALSE);
			BUNappend(lg->snapshots_bid, &bid, FALSE);
		}
	//	else
	//		printf("%d != %d\n", lg->tid, tid);
	//	assert(lg->tid == tid);
	}

	if (log_write_format(lg, &l) == LOG_ERR ||
	    log_write_string(lg, name) == LOG_ERR) {
		fprintf(stderr, "!ERROR: log_bat_transient: write failed\n");
		return LOG_ERR;
	}

	if (lg->debug & 1)
		fprintf(stderr, "#Logged destroyed bat %s\n", name);
	return LOG_OK;
}

int
log_delta(logger *lg, BAT *uid, BAT *uval, const char *name)
{
	gdk_return ok = GDK_SUCCEED;
	logformat l;
	BUN p;

	assert(uid->ttype == TYPE_oid || !uid->ttype);
	if (lg->debug & 128) {
		/* logging is switched off */
		return LOG_OK;
	}

	l.tid = lg->tid;
	l.nr = (BUNlast(uval) - BUNfirst(uval));
	lg->changes += l.nr;

	if (l.nr) {
		BATiter ii = bat_iterator(uid);
		BATiter vi = bat_iterator(uval);
		gdk_return (*wh) (const void *, stream *, size_t) = BATatoms[TYPE_oid].atomWrite;
		gdk_return (*wt) (const void *, stream *, size_t) = BATatoms[uval->ttype].atomWrite;

		l.flag = LOG_UPDATE;
		if (log_write_format(lg, &l) == LOG_ERR ||
		    log_write_string(lg, name) == LOG_ERR)
			return LOG_ERR;

		for (p = BUNfirst(uid); p < BUNlast(uid) && ok == GDK_SUCCEED; p++) {
			const void *id = BUNtail(ii, p);
			const void *val = BUNtail(vi, p);

			ok = wh(id, lg->log, 1);
			ok = (ok != GDK_SUCCEED) ? ok : wt(val, lg->log, 1);
		}

		if (lg->debug & 1)
			fprintf(stderr, "#Logged %s " LLFMT " inserts\n", name, l.nr);
	}
	if (ok != GDK_SUCCEED)
		fprintf(stderr, "!ERROR: log_delta: write failed\n");
	return (ok == GDK_SUCCEED) ? LOG_OK : LOG_ERR;
}

int
log_bat(logger *lg, BAT *b, const char *name)
{
	gdk_return ok = GDK_SUCCEED;
	logformat l;
	BUN p;

	if (lg->debug & 128) {
		/* logging is switched off */
		return LOG_OK;
	}

	l.tid = lg->tid;
	l.nr = (BUNlast(b) - b->batInserted);
	lg->changes += l.nr;

	if (l.nr) {
		BATiter bi = bat_iterator(b);
		gdk_return (*wh) (const void *, stream *, size_t) = BATatoms[b->htype].atomWrite;
		gdk_return (*wt) (const void *, stream *, size_t) = BATatoms[b->ttype].atomWrite;

		l.flag = LOG_INSERT;
		if (log_write_format(lg, &l) == LOG_ERR ||
		    log_write_string(lg, name) == LOG_ERR)
			return LOG_ERR;

		if (b->htype == TYPE_void &&
		    b->ttype > TYPE_void &&
		    b->ttype < TYPE_str &&
		    !isVIEW(b)) {
			const void *t = BUNtail(bi, b->batInserted);

			ok = wt(t, lg->log, (size_t)l.nr);
		} else {
			for (p = b->batInserted; p < BUNlast(b) && ok == GDK_SUCCEED; p++) {
				const void *h = BUNhead(bi, p);
				const void *t = BUNtail(bi, p);

				ok = wh(h, lg->log, 1);
				ok = (ok != GDK_SUCCEED) ? ok : wt(t, lg->log, 1);
			}
		}

		if (lg->debug & 1)
			fprintf(stderr, "#Logged %s " LLFMT " inserts\n", name, l.nr);
	}
	l.nr = (b->batFirst - b->batDeleted);
	lg->changes += l.nr;

	if (l.nr && ok == GDK_SUCCEED) {
		BATiter bi = bat_iterator(b);
		gdk_return (*wh) (const void *, stream *, size_t) = BATatoms[b->htype].atomWrite;
		gdk_return (*wt) (const void *, stream *, size_t) = BATatoms[b->ttype].atomWrite;

		l.flag = LOG_DELETE;
		if (log_write_format(lg, &l) == LOG_ERR ||
		    log_write_string(lg, name) == LOG_ERR)
			return LOG_ERR;

		for (p = b->batDeleted; p < b->batFirst && ok == GDK_SUCCEED; p++) {
			const void *h = BUNhead(bi, p);
			const void *t = BUNtail(bi, p);

			ok = wh(h, lg->log, 1);
			ok = (ok != GDK_SUCCEED) ? ok : wt(t, lg->log, 1);
		}

		if (lg->debug & 1)
			fprintf(stderr, "#Logged %s " LLFMT " deletes\n", name, l.nr);
	}
	if (ok != GDK_SUCCEED)
		fprintf(stderr, "!ERROR: log_bat: write failed\n");
	return (ok == GDK_SUCCEED) ? LOG_OK : LOG_ERR;
}

int
log_bat_clear(logger *lg, const char *name)
{
	logformat l;

	if (lg->debug & 128) {
		/* logging is switched off */
		return LOG_OK;
	}

	l.nr = 1;
	l.tid = lg->tid;
	lg->changes += l.nr;

	l.flag = LOG_CLEAR;
	if (log_write_format(lg, &l) == LOG_ERR ||
	    log_write_string(lg, name) == LOG_ERR)
		return LOG_ERR;

	if (lg->debug & 1)
		fprintf(stderr, "#Logged clear %s\n", name);

	return LOG_OK;
}

int
log_tstart(logger *lg)
{
	logformat l;

	l.flag = LOG_START;
	l.tid = ++lg->tid;
	l.nr = lg->tid;

	if (lg->debug & 1)
		fprintf(stderr, "#log_tstart %d\n", lg->tid);

	return log_write_format(lg, &l);
}

#define DBLKSZ 8192
#define DBLKMASK 8191
#define SEGSZ 64*DBLKSZ
static char zeros[DBLKSZ] = { 0 };

static gdk_return
pre_allocate(logger *lg)
{
	lng p;

	if (mnstr_fgetpos(lg->log, &p) != 0)
		return GDK_FAIL;
	if (p + DBLKSZ > lg->end) {
		lng s = p;

		if (p > lg->end) {
			lg->end = (p & ~DBLKMASK);
			if (p > DBLKSZ)
				p -= DBLKSZ;
		}
		if (p < lg->end) {
			p = (lg->end - p);
			if (mnstr_write(lg->log, zeros, (size_t) p, 1) < 0)
				return GDK_FAIL;
			lg->end += p;
			p = 0;
		}
		for (; p < SEGSZ; p += DBLKSZ, lg->end += DBLKSZ) {
			if (mnstr_write(lg->log, zeros, DBLKSZ, 1) < 0)
				return GDK_FAIL;
		}
		if (mnstr_fsetpos(lg->log, s) < 0)
			return GDK_FAIL;
	}
	return GDK_SUCCEED;
}

static BAT *
bm_tids(BAT *b, BAT *d) 
{
	BUN sz = BATcount(b);
	BAT *tids = BATnew(TYPE_void, TYPE_void, 0, TRANSIENT);

	tids->H->seq = 0;
	tids->T->seq = 0;
	BATsetcount(tids, sz);
	tids->H->revsorted = 0;
	tids->T->revsorted = 0;

	tids->T->key = 1;
	tids->T->dense = 1;
	tids->H->key = 1;
	tids->H->dense = 1;

	if (BATcount(d)) {
		BAT *diff = BATkdiff(tids, BATmirror(d));

		logbat_destroy(tids);
		tids = BATmirror(BATmark(diff, 0));
		logbat_destroy(diff);
	}
	return tids;
}


int
log_tend(logger *lg)
{
	logformat l;
	gdk_return res = GDK_SUCCEED;

	if (lg->debug & 1)
		fprintf(stderr, "#log_tend %d\n", lg->tid);

	if (DELTAdirty(lg->snapshots_bid)) {
		/* sub commit all new snapshots */
		BAT *cands, *tids, *bids;

		tids = bm_tids(lg->snapshots_tid, lg->dsnapshots);
		cands = BATsubselect(lg->snapshots_tid, tids, &lg->tid, &lg->tid,
				    TRUE, TRUE, FALSE);
		if (tids == NULL || cands == NULL) {
			fprintf(stderr, "!ERROR: log_tend: subselect failed\n");
			return LOG_ERR;
		}
		bids = BATproject(cands, lg->snapshots_bid);
		BBPunfix(cands->batCacheid);
		BBPunfix(tids->batCacheid);
		if (bids == NULL) {
			fprintf(stderr, "!ERROR: log_tend: semijoin failed\n");
			return LOG_ERR;
		}
		res = bm_subcommit(bids, NULL, lg->snapshots_bid,
				   lg->snapshots_tid, lg->dsnapshots, NULL, lg->debug);
		BBPunfix(bids->batCacheid);
	}
	l.flag = LOG_END;
	l.tid = lg->tid;
	l.nr = lg->tid;
	if (res != GDK_SUCCEED ||
	    log_write_format(lg, &l) == LOG_ERR ||
	    mnstr_flush(lg->log) ||
	    mnstr_fsync(lg->log) ||
	    pre_allocate(lg) != GDK_SUCCEED) {
		fprintf(stderr, "!ERROR: log_tend: write failed\n");
		return LOG_ERR;
	}
	return LOG_OK;
}

int
log_abort(logger *lg)
{
	logformat l;

	if (lg->debug & 1)
		fprintf(stderr, "#log_abort %d\n", lg->tid);

	l.flag = LOG_END;
	l.tid = lg->tid;
	l.nr = -1;

	if (log_write_format(lg, &l) == LOG_ERR)
		return LOG_ERR;

	return LOG_OK;
}

static int
log_sequence_(logger *lg, int seq, lng val)
{
	logformat l;

	l.flag = LOG_SEQ;
	l.tid = lg->tid;
	l.nr = seq;

	if (lg->debug & 1)
		fprintf(stderr, "#log_sequence_ (%d," LLFMT ")\n", seq, val);

	if (log_write_format(lg, &l) == LOG_ERR ||
	    !mnstr_writeLng(lg->log, val) ||
	    mnstr_flush(lg->log) ||
	    mnstr_fsync(lg->log) ||
	    pre_allocate(lg) != GDK_SUCCEED) {
		fprintf(stderr, "!ERROR: log_sequence_: write failed\n");
		return LOG_ERR;
	}
	return LOG_OK;
}

static int
log_sequence_nrs(logger *lg)
{
	BATiter sii = bat_iterator(lg->seqs_id);
	BATiter svi = bat_iterator(lg->seqs_val);
	BUN p, q;
	int ok = LOG_OK;

	BATloop(lg->seqs_id, p, q) {
		const int *id = (const int *) BUNtloc(sii, p);
		const lng *val = (const lng *) BUNtloc(svi, p);
		oid pos = p;

		if (BUNfnd(lg->dseqs, &pos) == BUN_NONE)
			ok &= log_sequence_(lg, *id, *val);
	}
	return ok;
}

/* a transaction in it self */
int
log_sequence(logger *lg, int seq, lng val)
{
	BUN p;

	if (lg->debug & 1)
		fprintf(stderr, "#log_sequence (%d," LLFMT ")\n", seq, val);

	if ((p = log_find_int(lg->seqs_id, lg->dseqs, seq)) != BUN_NONE &&
	    p >= lg->seqs_id->batInserted) {
		BUNinplace(lg->seqs_val, p, NULL, &val, FALSE);
	} else {
		if (p != BUN_NONE) {
			oid pos = p;
			BUNappend(lg->dseqs, &pos, FALSE);
		}
		BUNappend(lg->seqs_id, &seq, FALSE);
		BUNappend(lg->seqs_val, &val, FALSE);
	}
	return log_sequence_(lg, seq, val);
}

static int
bm_commit(logger *lg)
{
	BUN p, q;
	BAT *b = lg->catalog_bid;
	BAT *n = logbat_new(TYPE_str, BATcount(lg->freed), TRANSIENT);
	gdk_return res;

	/* subcommit the freed bats */
	BATseqbase(n, 0);
	if (BATcount(lg->freed)) {

		BATloop(lg->freed, p, q) {
			bat bid = *(log_bid *) Tloc(lg->freed, p);
			BAT *lb = BATdescriptor(bid);
			str name = BBPname(bid);

			BATmode(lb, TRANSIENT);
			logbat_destroy(lb);
			if (lg->debug & 1)
				fprintf(stderr,
					"#commit deleted (snapshot) %s (%d)\n",
					name, bid);
			BUNappend(n, name, FALSE);
			BBPdecref(bid, TRUE);
		}
	}

	for (p = b->batInserted; p < BUNlast(b); p++) {
		log_bid bid = *(log_bid *) Tloc(b, p);
		BAT *lb;
		oid pos = p;

		if (BUNfnd(lg->dcatalog, &pos) != BUN_NONE)
			continue;

		if (bid == lg->dsnapshots->batCacheid)
			continue;

	       	lb = BATdescriptor(bid);

		assert(lb);
		BATmode(lb, PERSISTENT);
		assert(lb->batRestricted > BAT_WRITE);
		logbat_destroy(lb);

		if (lg->debug & 1)
			fprintf(stderr, "#bm_commit: create %d (%d)\n",
				bid, BBP_lrefs(bid));
	}
	res = bm_subcommit(lg->catalog_bid, lg->catalog_nme, lg->catalog_bid, lg->catalog_nme, lg->dcatalog, n, lg->debug);
	BBPreclaim(n);
	BATclear(lg->freed, FALSE);
	BATcommit(lg->freed);
	return res != GDK_SUCCEED ? LOG_ERR : LOG_OK;
}

log_bid
logger_add_bat(logger *lg, BAT *b, const char *name)
{
	log_bid bid = logger_find_bat(lg, name);

	assert(b->batRestricted > 0 ||
	       b == lg->snapshots_bid ||
	       b == lg->snapshots_tid ||
	       b == lg->dsnapshots ||
	       b == lg->catalog_bid ||
	       b == lg->catalog_nme ||
	       b == lg->dcatalog ||
	       b == lg->seqs_id ||
	       b == lg->seqs_val ||
	       b == lg->dseqs);
	assert(b->batRole == PERSISTENT);
	if (bid) {
		if (bid != b->batCacheid) {
			logger_del_bat(lg, bid);
		} else {
			return bid;
		}
	}
	bid = b->batCacheid;
	if (lg->debug & 1)
		fprintf(stderr, "#create %s\n", name);
	lg->changes += BATcount(b) + 1;
	BUNappend(lg->catalog_bid, &bid, FALSE);
	BUNappend(lg->catalog_nme, name, FALSE);
	BBPincref(bid, TRUE);
	return bid;
}

void
logger_del_bat(logger *lg, log_bid bid)
{
	BAT *b = BATdescriptor(bid);
	BUN p = log_find_bid(lg->catalog_bid, lg->dcatalog, bid), q;

	assert(p != BUN_NONE);

	/* if this is a not logger commited snapshot bat, make it
	 * transient */
	if (p >= lg->catalog_bid->batInserted &&
	    (q = log_find_bid(lg->snapshots_bid, lg->dsnapshots, bid)) != BUN_NONE) {
		
		BUNappend(lg->dsnapshots, &q, FALSE);
		if (lg->debug & 1)
			fprintf(stderr,
				"#logger_del_bat release snapshot %d (%d)\n",
				bid, BBP_lrefs(bid));
		BUNappend(lg->freed, &bid, FALSE);
	} else if (p >= lg->catalog_bid->batInserted) {
		BBPdecref(bid, TRUE);
	} else {
		BUNappend(lg->freed, &bid, FALSE);
	}
	if (b) {
		lg->changes += BATcount(b) + 1;
		BBPunfix(b->batCacheid);
	}
	BUNappend(lg->dcatalog, &p, FALSE);
/*assert(BBP_lrefs(bid) == 0);*/
}

log_bid
logger_find_bat(logger *lg, const char *name)
{
	BATiter cni = bat_iterator(lg->catalog_nme);
	BUN p;

	if (lg->catalog_nme->T->hash || BAThash(lg->catalog_nme, 0) == GDK_SUCCEED) {
		HASHloop_str(cni, cni.b->T->hash, p, name) {
			oid pos = p;
			if (BUNfnd(lg->dcatalog, &pos) == BUN_NONE)
				return *(log_bid *) Tloc(lg->catalog_bid, p);
		}
	} 
	return 0;
}<|MERGE_RESOLUTION|>--- conflicted
+++ resolved
@@ -1282,57 +1282,7 @@
 	bat catalog_bid, catalog_nme, dcatalog, bid;
 	int farmid = BBPselectfarm(lg->dbfarm_role, 0, offheap);
 
-<<<<<<< HEAD
 	snprintf(filename, BUFSIZ, "%s%s", lg->dir, LOGFILE);
-=======
-	/* if the path is absolute, it means someone is still calling
-	 * logger_create/logger_new "manually" */
-	assert(!MT_path_absolute(logdir));
-
-	lg = GDKmalloc(sizeof(struct logger));
-	if (lg == NULL) {
-		fprintf(stderr, "!ERROR: logger_new: allocating logger "
-			"structure failed\n");
-		return NULL;
-	}
-
-	lg->debug = debug;
-
-	lg->changes = 0;
-	lg->version = version;
-	lg->id = 1;
-
-	lg->tid = 0;
-#if SIZEOF_OID == 8
-	lg->read32bitoid = 0;
-#endif
-
-	snprintf(filename, sizeof(filename), "%s%c%s%c", logdir, DIR_SEP, fn, DIR_SEP);
-	if ((lg->fn = GDKstrdup(fn)) == NULL ||
-	    (lg->dir = GDKstrdup(filename)) == NULL) {
-		fprintf(stderr, "!ERROR: logger_new: strdup failed\n");
-		GDKfree(lg->fn);
-		GDKfree(lg->dir);
-		GDKfree(lg);
-		return NULL;
-	}
-	lg->prefuncp = prefuncp;
-	lg->postfuncp = postfuncp;
-	lg->log = NULL;
-	lg->end = 0;
-	lg->catalog_bid = NULL;
-	lg->catalog_nme = NULL;
-	lg->dcatalog = NULL;
-	lg->snapshots_bid = NULL;
-	lg->snapshots_tid = NULL;
-	lg->dsnapshots = NULL;
-	lg->seqs_id = NULL;
-	lg->seqs_val = NULL;
-	lg->dseqs = NULL;
-	lg->buf = GDKmalloc(lg->bufsize = 64*1024);
-
-	snprintf(filename, sizeof(filename), "%s%s", lg->dir, LOGFILE);
->>>>>>> c5dd84a4
 	snprintf(bak, sizeof(bak), "%s.bak", filename);
 
 	/* try to open logfile backup, or failing that, the file
@@ -1792,6 +1742,7 @@
 	lg->seqs_id = NULL;
 	lg->seqs_val = NULL;
 	lg->dseqs = NULL;
+	lg->buf = GDKmalloc(lg->bufsize = 64*1024);
 
 	if (logger_load(debug, fn, filename, lg) == LOG_OK) {
 		return lg;
