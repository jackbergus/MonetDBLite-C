--- conflicted
+++ resolved
@@ -467,23 +467,6 @@
 			BUN p, q;
 
 			BATloop(la->b, p, q) {
-<<<<<<< HEAD
-				const void *h = BUNtail(ii, p);
-				const void *t = BUNtail(vi, p);
-
-				assert(b->htype == TYPE_void);
-				if (BUNfnd(BATmirror(b), h) == BUN_NONE) {
-					/* if value doesn't exist,
-					 * insert it if b void headed,
-					 * maintain that by inserting
-					 * nils */
-					if (b->batCount == 0 && *(const oid *) h != oid_nil)
-						b->hseqbase = *(const oid *) h;
-					if (b->hseqbase != oid_nil && *(const oid *) h != oid_nil) {
-						const void *tv = ATOMnilptr(b->ttype);
-
-						while (b->hseqbase + b->batCount < *(const oid *) h)
-=======
 				oid h = * (const oid *) BUNtail(ii, p);
 				const void *t = BUNtail(vi, p);
 
@@ -499,7 +482,6 @@
 						const void *tv = ATOMnilptr(b->ttype);
 
 						while (b->hseqbase + b->batCount < h)
->>>>>>> 2f93229e
 							BUNappend(b, tv, TRUE);
 					}
 					BUNappend(b, t, TRUE);
@@ -908,22 +890,12 @@
 	time_t t0, t1;
 	struct stat sb;
 	lng fpos;
-	char *path = GDKfilepath(BBPselectfarm(lg->dbfarm_role, 0, offheap), NULL, filename, NULL);
 
 	if (lg->debug & 1) {
 		fprintf(stderr, "#logger_readlog opening %s\n", filename);
 	}
 
-<<<<<<< HEAD
-	if (lg->debug & 1) {
-		fprintf(stderr, "#logger_readlog opening %s\n", filename);
-	}
-
 	lg->log = open_rstream(filename);
-=======
-	lg->log = open_rstream(path);
-	GDKfree(path);
->>>>>>> 2f93229e
 
 	/* if the file doesn't exist, there is nothing to be read back */
 	if (!lg->log || mnstr_errnr(lg->log)) {
@@ -1043,15 +1015,10 @@
 	while (tr)
 		tr = tr_abort(lg, tr);
 	t0 = time(NULL);
-<<<<<<< HEAD
 	if (lg->debug & 1) {
 		printf("# Finished reading the write-ahead log '%s'\n", filename);
 		fflush(stdout);
 	}
-=======
-	printf("# Finished reading the write-ahead log '%s'\n", filename);
-	fflush(stdout);
->>>>>>> 2f93229e
 	return LOG_OK;
 }
 
@@ -1343,34 +1310,27 @@
 	int id = LOG_SID;
 	FILE *fp;
 	char bak[PATHLENGTH];
-<<<<<<< HEAD
 	str filenamestr = NULL;
-=======
->>>>>>> 2f93229e
 	log_bid snapshots_bid = 0;
 	bat catalog_bid, catalog_nme, dcatalog, bid;
 	int farmid = BBPselectfarm(lg->dbfarm_role, 0, offheap);
 
-<<<<<<< HEAD
 	filenamestr = GDKfilepath(farmid, lg->dir, LOGFILE, NULL);
 	snprintf(filename, PATHLENGTH, "%s", filenamestr);
-=======
-	snprintf(filename, PATHLENGTH, "%s%s", lg->dir, LOGFILE);
->>>>>>> 2f93229e
 	snprintf(bak, sizeof(bak), "%s.bak", filename);
 	GDKfree(filenamestr);
 
 	/* try to open logfile backup, or failing that, the file
 	 * itself. we need to know whether this file exists when
 	 * checking the database consistency later on */
-	if ((fp = GDKfileopen(farmid, NULL, bak, NULL, "r")) != NULL) {
+	if ((fp = fopen(bak, "r")) != NULL) {
 		fclose(fp);
 		(void) GDKunlink(farmid, lg->dir, LOGFILE, NULL);
 		if (GDKmove(farmid, lg->dir, LOGFILE, "bak", lg->dir, LOGFILE, NULL) != GDK_SUCCEED)
 			logger_fatal("logger_new: cannot move log.bak "
 				     "file back.\n", 0, 0, 0);
 	}
-	fp = GDKfileopen(farmid, NULL, filename, NULL, "r");
+	fp = fopen(filename, "r");
 
 	snprintf(bak, sizeof(bak), "%s_catalog", fn);
 	bid = BBPindex(bak);
@@ -1864,11 +1824,7 @@
 	lg->read32bitoid = 0;
 #endif
 
-<<<<<<< HEAD
 	lg->dbfarm_role = logger_set_logdir_path(filename, fn, logdir, shared);;
-=======
-	lg->dbfarm_role = logger_set_logdir_path(filename, fn, logdir, shared);
->>>>>>> 2f93229e
 	lg->fn = GDKstrdup(fn);
 	lg->dir = GDKstrdup(filename);
 	lg->bufsize = 64*1024;
@@ -1968,14 +1924,7 @@
 {
 	logger *lg;
 
-<<<<<<< HEAD
 	lg = logger_new(debug, fn, logdir, version, prefuncp, postfuncp, 0, NULL);
-=======
-	printf("# Start processing logs %s/%s version %d\n",fn,logdir,version);
-	fflush(stdout);
-	lg = logger_new(debug, fn, logdir, version, prefuncp, postfuncp, 0, NULL);
-
->>>>>>> 2f93229e
 	if (!lg)
 			return NULL;
 	if (lg->debug & 1) {
@@ -2007,19 +1956,11 @@
 logger_create_shared(int debug, const char *fn, const char *logdir, const char *local_logdir, int version, preversionfix_fptr prefuncp, postversionfix_fptr postfuncp)
 {
 	logger *lg;
-<<<<<<< HEAD
 	lg = logger_new(debug, fn, logdir, version, prefuncp, postfuncp, 1, local_logdir);
 	if (lg->debug & 1) {
 		printf("# Started processing logs %s/%s version %d\n",fn,logdir,version);
 		fflush(stdout);
 	}
-=======
-
-	printf("# Start processing logs %s/%s version %d\n",fn,logdir,version);
-	fflush(stdout);
-	lg = logger_new(debug, fn, logdir, version, prefuncp, postfuncp, 1, local_logdir);
-
->>>>>>> 2f93229e
 	return lg;
 }
 
