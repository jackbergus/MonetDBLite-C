/*
 * This Source Code Form is subject to the terms of the Mozilla Public
 * License, v. 2.0.  If a copy of the MPL was not distributed with this
 * file, You can obtain one at http://mozilla.org/MPL/2.0/.
 *
 * Copyright 2008-2015 MonetDB B.V.
 */

/*
 * (author) N. J. Nes
 *
 * In the philosophy of MonetDB, transaction management overhead
 * should only be paid when necessary. Transaction management is for
 * this purpose implemented as a separate module and applications are
 * required to obey the transaction policy, e.g. obtaining/releasing
 * locks.
 *
 * This module is designed to support efficient logging of the SQL
 * database.  Once loaded, the SQL compiler will insert the proper
 * calls at transaction commit to include the changes in the log file.
 *
 * The logger uses a directory to store its log files. One master log
 * file stores information about the version of the logger and the
 * transaction log files. This file is a simple ascii file with the
 * following format:
 *  {6DIGIT-VERSION\n[log file number \n]*]*}
 * The transaction log files have a binary format, which stores fixed
 * size logformat headers (flag,nr,bid), where the flag is the type of
 * update logged.  The nr field indicates how many changes there were
 * (in case of inserts/deletes).  The bid stores the bid identifier.
 *
 * The key decision to be made by the user is the location of the log
 * file.  Ideally, it should be stored in fail-safe environment, or at
 * least the log and databases should be on separate disk columns.
 *
 * This file system may reside on the same hardware as the database
 * server and therefore the writes are done to the same disk, but
 * could also reside on another system and then the changes are
 * flushed through the network.  The logger works under the assumption
 * that it is called to safeguard updates on the database when it has
 * an exclusive lock on the latest version. This lock should be
 * guaranteed by the calling transaction manager first.
 *
 * Finding the updates applied to a BAT is relatively easy, because
 * each BAT contains a delta structure. On commit these changes are
 * written to the log file and the delta management is reset. Since
 * each commit is written to the same log file, the beginning and end
 * are marked by a log identifier.
 *
 * A server restart should only (re)process blocks which are
 * completely written to disk. A log replay therefore ends in a commit
 * or abort on the changed bats. Once all logs have been read, the
 * changes to the bats are made persistent, i.e. a bbp sub-commit is
 * done.
 */
#include "monetdb_config.h"
#include "gdk.h"
#include "gdk_private.h"
#include "gdk_logger.h"
#include <string.h>

/*
 * The log record encoding is geared at reduced storage space, but at
 * the expense of readability. A user can not easily inspect the log a
 * posteriori to check what has happened.
 *
 */
#define LOG_START	1
#define LOG_END		2
#define LOG_INSERT	3
#define LOG_DELETE	4
#define LOG_UPDATE	5
#define LOG_CREATE	6
#define LOG_DESTROY	7
#define LOG_USE		8
#define LOG_CLEAR	9
#define LOG_SEQ		10

static char *log_commands[] = {
	NULL,
	"LOG_START",
	"LOG_END",
	"LOG_INSERT",
	"LOG_DELETE",
	"LOG_UPDATE",
	"LOG_CREATE",
	"LOG_DESTROY",
	"LOG_USE",
	"LOG_CLEAR",
	"LOG_SEQ",
};

typedef struct logformat_t {
	char flag;
	int tid;
	lng nr;
} logformat;

static int bm_commit(logger *lg);
static int tr_grow(trans *tr);

static BUN
log_find_int(BAT *b, BAT *d, int val)
{
#if 0
	BUN p, q;
	int *t = (int *) Tloc(b, BUNfirst(b));

	for (p = 0, q = BATcount(b); p < q; p++) {
		oid pos = p + BUNfirst(b);

		if (t[p] == val && BUNfnd(d, &pos) == BUN_NONE)
			return pos;
	}
	return BUN_NONE;
#else
	BATiter cni = bat_iterator(b);
	BUN p;

	if (b->T->hash || BAThash(b, 0) == GDK_SUCCEED) {
		HASHloop_int(cni, cni.b->T->hash, p, &val) {
			oid pos = p;
			if (BUNfnd(d, &pos) == BUN_NONE)
				return p;
//MK So, if the BAThash construction fails, the BAT b still could have information
//?? protect against failing BAThash() with non-empty b required
		}
	} 
	return BUN_NONE;
#endif
}

static BUN
log_find_bid(BAT *b, BAT *d, log_bid val)
{
#if 0
	BUN p, q;
	log_bid *t = (log_bid *) Tloc(b, BUNfirst(b));

	for (p = 0, q = BATcount(b); p < q; p++) {
		oid pos = p + BUNfirst(b);

		if (t[p] == val && BUNfnd(d, &pos) == BUN_NONE)
			return pos;
	}
	return BUN_NONE;
#else
	BATiter cni = bat_iterator(b);
	BUN p;

	if (b->T->hash || BAThash(b, 0) == GDK_SUCCEED) {
		HASHloop_int(cni, cni.b->T->hash, p, &val) {
			oid pos = p;
			if (BUNfnd(d, &pos) == BUN_NONE)
				return p;
		}
	} 
	return BUN_NONE;
#endif
}

static void
logbat_destroy(BAT *b)
{
	if (b)
		BBPunfix(b->batCacheid);
}

static BAT *
logbat_new(int tt, BUN size, int role)
{
	BAT *nb = BATnew(TYPE_void, tt, size, role);

	if (nb) {
		BATseqbase(nb, 0);
		nb->batDirty |= 2;
		if (role == PERSISTENT)
			BATmode(nb, PERSISTENT);
	} else {
		fprintf(stderr, "!ERROR: logbat_new: creating new BAT[void:%s]#" BUNFMT " failed\n", ATOMname(tt), size);
	}
	return nb;
}

static int
log_read_format(logger *l, logformat *data)
{
	return mnstr_read(l->log, &data->flag, 1, 1) == 1 &&
		mnstr_readLng(l->log, &data->nr) == 1 &&
		mnstr_readInt(l->log, &data->tid) == 1;
}

static int
log_write_format(logger *l, logformat *data)
{
	if (mnstr_write(l->log, &data->flag, 1, 1) == 1 &&
	    mnstr_writeLng(l->log, data->nr) &&
	    mnstr_writeInt(l->log, data->tid))
		return LOG_OK;
	fprintf(stderr, "!ERROR: log_write_format: write failed\n");
	return LOG_ERR;
}

static char *
log_read_string(logger *l)
{
	int len;
	ssize_t nr;
	char *buf;

	if (mnstr_readInt(l->log, &len) != 1) {
		fprintf(stderr, "!ERROR: log_read_string: read failed\n");
//MK This leads to non-repeatable log structure?
		return NULL;
	}
	if (len == 0)
		return NULL;
	buf = GDKmalloc(len);
	if (buf == NULL) {
		fprintf(stderr, "!ERROR: log_read_string: malloc failed\n");
		return NULL;
	}

	if ((nr = mnstr_read(l->log, buf, 1, len)) != (ssize_t) len) {
		buf[len - 1] = 0;
		fprintf(stderr, "!ERROR: log_read_string: couldn't read name (%s) " SSZFMT "\n", buf, nr);
		GDKfree(buf);
		return NULL;
	}
	buf[len - 1] = 0;
	return buf;
}

static int
log_write_string(logger *l, const char *n)
{
	size_t len = strlen(n) + 1;	/* log including EOS */

	assert(len > 1);
	assert(len <= INT_MAX);
	if (!mnstr_writeInt(l->log, (int) len) ||
	    mnstr_write(l->log, n, 1, len) != (ssize_t) len) {
		fprintf(stderr, "!ERROR: log_write_string: write failed\n");
		return LOG_ERR;
	}
	return LOG_OK;
}

static void
log_read_clear(logger *lg, trans *tr, char *name)
{
	if (lg->debug & 1)
		fprintf(stderr, "#logger found log_read_clear %s\n", name);

	if (tr_grow(tr)) {
		tr->changes[tr->nr].type = LOG_CLEAR;
		tr->changes[tr->nr].name = GDKstrdup(name);
		tr->nr++;
	}
}

static int
avoid_snapshot( logger *lg, log_bid bid ) 
{
	if (BATcount(lg->snapshots_bid)-BATcount(lg->dsnapshots)) {
		BUN p = log_find_bid(lg->snapshots_bid, lg->dsnapshots, bid);

		if (p != BUN_NONE) {
			int tid = *(int *) Tloc(lg->snapshots_tid, p);

			if (lg->tid <= tid)
				return 1;
		}
	}
	return 0;
}

static void
la_bat_clear(logger *lg, logaction *la)
{
	log_bid bid = logger_find_bat(lg, la->name);
	BAT *b;

	if (lg->debug & 1)
		fprintf(stderr, "#la_bat_clear %s\n", la->name);

	/* do we need to skip these old updates */
	if (avoid_snapshot(lg, bid)) 
		return;

	b = BATdescriptor(bid);
	if (b) {
		int access = b->batRestricted;
		b->batRestricted = BAT_WRITE;
		BATclear(b, TRUE);
		b->batRestricted = access;
		logbat_destroy(b);
	}
}

static int
log_read_seq(logger *lg, logformat *l)
{
	int seq = (int) l->nr;
	lng val;
	BUN p;

	assert(l->nr <= (lng) INT_MAX);
	if (mnstr_readLng(lg->log, &val) != 1) {
		fprintf(stderr, "!ERROR: log_read_seq: read failed\n");
		return LOG_ERR;
	}

	if ((p = log_find_int(lg->seqs_id, lg->dseqs, seq)) != BUN_NONE &&
	    p >= lg->seqs_id->batInserted) {
		BUNinplace(lg->seqs_val, p, NULL, &val, FALSE);
	} else {
		if (p != BUN_NONE) {
			oid pos = p;
			BUNappend(lg->dseqs, &pos, FALSE);
		}
		BUNappend(lg->seqs_id, &seq, FALSE);
		BUNappend(lg->seqs_val, &val, FALSE);
	}
	return LOG_OK;
}

static int
log_read_updates(logger *lg, trans *tr, logformat *l, char *name)
{
	log_bid bid = logger_find_bat(lg, name);
	BAT *b = BATdescriptor(bid);
	int res = LOG_OK;
	int ht = -1, tt = -1, hseq = 0, tseq = 0;

	if (lg->debug & 1)
		fprintf(stderr, "#logger found log_read_updates %s %s " LLFMT "\n", name, l->flag == LOG_INSERT ? "insert" : l->flag == LOG_DELETE ? "delete" : "update", l->nr);

	if (b) {
		ht = b->htype;
		if (ht == TYPE_void && b->hseqbase != oid_nil)
			hseq = 1;
		tt = b->ttype;
		if (tt == TYPE_void && b->tseqbase != oid_nil)
			tseq = 1;
	} else {		/* search trans action for create statement */
		int i;

		for (i = 0; i < tr->nr; i++) {
			if (tr->changes[i].type == LOG_CREATE && strcmp(tr->changes[i].name, name) == 0) {
				ht = tr->changes[i].ht;
				if (ht < 0) {
					hseq = 1;
					ht = TYPE_void;
				}
				tt = tr->changes[i].tt;
				if (tt < 0) {
					tseq = 1;
					tt = TYPE_void;
				}
				break;
			}
		}
	}
	assert( (ht == TYPE_void && l->flag == LOG_INSERT) ||
		(ht == TYPE_void && l->flag == LOG_DELETE) || 
		((ht == TYPE_oid || !ht) && l->flag == LOG_UPDATE) );
	if (ht >= 0 && tt >= 0) {
		BAT *uid = NULL;
		BAT *r;
		void *(*rt) (ptr, stream *, size_t) = BATatoms[tt].atomRead;
		void *tv = NULL;

		if (tt < TYPE_str)
			tv = lg->buf;
		else if (tt > TYPE_str)
			tv = ATOMnil(tt);
#if SIZEOF_OID == 8
		if (tt == TYPE_oid && lg->read32bitoid)
			rt = BATatoms[TYPE_int].atomRead;
#endif
		assert(l->nr <= (lng) BUN_MAX);
		if (l->flag == LOG_UPDATE) {
			uid = BATnew(TYPE_void, ht, (BUN) l->nr, PERSISTENT);
			r = BATnew(TYPE_void, tt, (BUN) l->nr, PERSISTENT);
		} else {
			assert(ht == TYPE_void);
			r = BATnew(TYPE_void, tt, (BUN) l->nr, PERSISTENT);
		}

		if (hseq)
			BATseqbase(r, 0);
		if (tseq)
			BATseqbase(BATmirror(r), 0);

		if (ht == TYPE_void && l->flag == LOG_INSERT) {
			for (; l->nr > 0; l->nr--) {
				void *t = rt(tv, lg->log, 1);

				if (!t) {
					res = LOG_ERR;
					break;
				}
#if SIZEOF_OID == 8
				if (tt == TYPE_oid && lg->read32bitoid) {
					int vi = * (int *) t;
					if (vi == int_nil)
						* (oid *) t = oid_nil;
					else
						* (oid *) t = vi;
				}
#endif
				BUNappend(r, t, TRUE);
				if (t != tv)
					GDKfree(t);
			}
		} else if (ht == TYPE_void && l->flag == LOG_DELETE) {
			for (; l->nr > 0; l->nr--) {
				void *t = rt(tv, lg->log, 1);

				if (!t) {
					res = LOG_ERR;
					break;
				}
#if SIZEOF_OID == 8
				if (tt == TYPE_oid && lg->read32bitoid) {
					int vi = * (int *) t;
					if (vi == int_nil)
						* (oid *) t = oid_nil;
					else
						* (oid *) t = vi;
				}
#endif
				BUNappend(r, t, TRUE);
				if (t != tv)
					GDKfree(t);
			}
		} else {
			void *(*rh) (ptr, stream *, size_t) = ht == TYPE_void ? BATatoms[TYPE_oid].atomRead : BATatoms[ht].atomRead;
			void *hv = ATOMnil(ht);

#if SIZEOF_OID == 8
			if ((ht == TYPE_oid || ht == TYPE_void) &&
			    lg->read32bitoid)
				rh = BATatoms[TYPE_int].atomRead;
#endif
			for (; l->nr > 0; l->nr--) {
				void *h = rh(hv, lg->log, 1);
				void *t = rt(tv, lg->log, 1);

				if (!h || !t) {
					res = LOG_ERR;
					break;
				}
#if SIZEOF_OID == 8
				if (lg->read32bitoid) {
					if (ht == TYPE_void || ht == TYPE_oid) {
						int vi = * (int *) h;
						if (vi == int_nil)
							* (oid *) h = oid_nil;
						else
							* (oid *) h = vi;
					}
					if (tt == TYPE_oid) {
						int vi = * (int *) t;
						if (vi == int_nil)
							* (oid *) t = oid_nil;
						else
							* (oid *) t = vi;
					}
				}
#endif
				BUNappend(uid, h, TRUE);
				BUNappend(r, t, TRUE);
				if (t != tv)
					GDKfree(t);
			}
			GDKfree(hv);
		}
		if (tv != lg->buf) 
			GDKfree(tv);
		logbat_destroy(b);

		if (tr_grow(tr)) {
			tr->changes[tr->nr].type = l->flag;
			tr->changes[tr->nr].nr = l->nr;
			tr->changes[tr->nr].ht = ht;
			tr->changes[tr->nr].tt = tt;
			tr->changes[tr->nr].name = GDKstrdup(name);
			tr->changes[tr->nr].b = r;
			tr->changes[tr->nr].uid = uid;
			tr->nr++;
		}
	} else {
		/* bat missing ERROR or ignore ? currently error. */
		res = LOG_ERR;
	}
	return res;
}

static void
la_bat_updates(logger *lg, logaction *la)
{
	log_bid bid = logger_find_bat(lg, la->name);
	BAT *b;

	if (bid == 0)
		return;		/* ignore bats no longer in the catalog */

	/* do we need to skip these old updates */
	if (avoid_snapshot(lg, bid)) 
		return;

	b = BATdescriptor(bid);
	assert(b);
	if (b) {
		if (b->htype == TYPE_void && la->type == LOG_INSERT) {
			BATappend(b, la->b, TRUE);
		} else {
			if (la->type == LOG_INSERT)
				BATins(b, la->b, TRUE);
			else if (la->type == LOG_DELETE)
				BATdel(b, la->b, TRUE);
			else if (la->type == LOG_UPDATE) {
				BATiter vi = bat_iterator(la->b);
				BATiter ii = bat_iterator(la->uid);
				BUN p, q;

				BATloop(la->b, p, q) {
					const void *h = BUNtail(ii, p);
					const void *t = BUNtail(vi, p);

					assert(b->htype == TYPE_void);
					if (BUNfnd(BATmirror(b), h) == BUN_NONE) {
						/* if value doesn't
						 * exist, insert it if
						 * b void headed,
						 * maintain that by
						 * inserting nils */
						if (b->batCount == 0 && *(const oid *) h != oid_nil)
							b->hseqbase = *(const oid *) h;
						if (b->hseqbase != oid_nil && *(const oid *) h != oid_nil) {
							const void *tv = ATOMnilptr(b->ttype);

							while (b->hseqbase + b->batCount < *(const oid *) h)
								BUNappend(b, tv, TRUE);
						}
						BUNappend(b, t, TRUE);
					} else {
						BUNreplace(b, h, t, TRUE);
					}
				}
			}
		}
		logbat_destroy(b);
	}
}

static void
log_read_destroy(logger *lg, trans *tr, char *name)
{
	(void) lg;
	if (tr_grow(tr)) {
		tr->changes[tr->nr].type = LOG_DESTROY;
		tr->changes[tr->nr].name = GDKstrdup(name);
		tr->nr++;
	}
}

static void
la_bat_destroy(logger *lg, logaction *la)
{
	log_bid bid = logger_find_bat(lg, la->name);

	if (bid) {
		BUN p;

		logger_del_bat(lg, bid);

		if ((p = log_find_bid(lg->snapshots_bid, lg->dsnapshots, bid)) != BUN_NONE) {
#ifndef NDEBUG
			assert(BBP_desc(bid)->S.role == PERSISTENT);
			assert(0 <= BBP_desc(bid)->H.heap.farmid && BBP_desc(bid)->H.heap.farmid < MAXFARMS);
			assert(BBPfarms[BBP_desc(bid)->H.heap.farmid].roles & (1 << PERSISTENT));
			if (BBP_desc(bid)->H.vheap) {
				assert(0 <= BBP_desc(bid)->H.vheap->farmid && BBP_desc(bid)->H.vheap->farmid < MAXFARMS);
				assert(BBPfarms[BBP_desc(bid)->H.vheap->farmid].roles & (1 << PERSISTENT));
			}
			assert(0 <= BBP_desc(bid)->T.heap.farmid && BBP_desc(bid)->T.heap.farmid < MAXFARMS);
			assert(BBPfarms[BBP_desc(bid)->T.heap.farmid].roles & (1 << PERSISTENT));
			if (BBP_desc(bid)->T.vheap) {
				assert(0 <= BBP_desc(bid)->T.vheap->farmid && BBP_desc(bid)->T.vheap->farmid < MAXFARMS);
				assert(BBPfarms[BBP_desc(bid)->T.vheap->farmid].roles & (1 << PERSISTENT));
			}
#endif
			BUNappend(lg->dsnapshots, &p, FALSE);
		}
	}
}

static int
log_read_create(logger *lg, trans *tr, char *name)
{
	char *buf = log_read_string(lg);

	if (lg->debug & 1)
		fprintf(stderr, "#log_read_create %s\n", name);

	if (!buf) {
		return LOG_ERR;
	} else {
		int ht, tt;
		char *ha = buf, *ta = strchr(buf, ',');

		if (!ta) {
			fprintf(stderr, "!ERROR: log_read_create: inconsistent data read\n");
			return LOG_ERR;
		}
		*ta = 0;
		ta++;		/* skip over , */
		if (strcmp(ha, "vid") == 0) {
			ht = -1;
		} else {
			ht = ATOMindex(ha);
		}
		if (strcmp(ta, "vid") == 0) {
			tt = -1;
		} else {
			tt = ATOMindex(ta);
		}
		if (tr_grow(tr)) {
			tr->changes[tr->nr].type = LOG_CREATE;
			tr->changes[tr->nr].ht = ht;
			tr->changes[tr->nr].tt = tt;
			tr->changes[tr->nr].name = GDKstrdup(name);
			tr->changes[tr->nr].b = NULL;
			tr->nr++;
		}
	}
	if (buf)
		GDKfree(buf);
	return LOG_OK;
}

static void
la_bat_create(logger *lg, logaction *la)
{
	int ht = (la->ht < 0) ? TYPE_void : la->ht;
	int tt = (la->tt < 0) ? TYPE_void : la->tt;
	BAT *b = BATnew(ht, tt, BATSIZE, PERSISTENT);

	if (b != NULL) {
		if (la->ht < 0)
			BATseqbase(b, 0);
		if (la->tt < 0)
			BATseqbase(BATmirror(b), 0);

		BATsetaccess(b, BAT_READ);
		logger_add_bat(lg, b, la->name);
		logbat_destroy(b);
	}
}

static void
log_read_use(logger *lg, trans *tr, logformat *l, char *name)
{
	(void) lg;
	if (tr_grow(tr)) {
		tr->changes[tr->nr].type = LOG_USE;
		tr->changes[tr->nr].nr = l->nr;
		tr->changes[tr->nr].name = GDKstrdup(name);
		tr->changes[tr->nr].b = NULL;
		tr->nr++;
	}
}

static void
la_bat_use(logger *lg, logaction *la)
{
	log_bid bid = (log_bid) la->nr;
	BAT *b = BATdescriptor(bid);
	BUN p;

	assert(la->nr <= (lng) INT_MAX);
	if (!b) {
		GDKerror("logger: could not use bat (%d) for %s\n", (int) bid, la->name);
		return;
	}
	logger_add_bat(lg, b, la->name);
#ifndef NDEBUG
	assert(b->batRole == PERSISTENT);
	assert(0 <= b->H->heap.farmid && b->H->heap.farmid < MAXFARMS);
	assert(BBPfarms[b->H->heap.farmid].roles & (1 << PERSISTENT));
	if (b->H->vheap) {
		assert(0 <= b->H->vheap->farmid && b->H->vheap->farmid < MAXFARMS);
		assert(BBPfarms[b->H->vheap->farmid].roles & (1 << PERSISTENT));
	}
	assert(0 <= b->T->heap.farmid && b->T->heap.farmid < MAXFARMS);
	assert(BBPfarms[b->T->heap.farmid].roles & (1 << PERSISTENT));
	if (b->T->vheap) {
		assert(0 <= b->T->vheap->farmid && b->T->vheap->farmid < MAXFARMS);
		assert(BBPfarms[b->T->vheap->farmid].roles & (1 << PERSISTENT));
	}
#endif
	if ((p = log_find_bid(lg->snapshots_bid, lg->dsnapshots, b->batCacheid)) != BUN_NONE &&
	    p >= lg->snapshots_bid->batInserted) {
		BUNinplace(lg->snapshots_tid, p, NULL, &lg->tid, FALSE);
	} else {
		if (p != BUN_NONE) {
			oid pos = p;
			BUNappend(lg->dsnapshots, &pos, FALSE);
		}
		/* move to the dirty new part of the snapshots list,
		 * new snapshots will get flushed to disk */
		BUNappend(lg->snapshots_bid, &b->batCacheid, FALSE);
		BUNappend(lg->snapshots_tid, &lg->tid, FALSE);
	}
	logbat_destroy(b);
}


#define TR_SIZE		1024

static trans *
tr_create(trans *tr, int tid)
{
	trans *ntr = GDKmalloc(sizeof(trans));

	if (ntr == NULL)
		return NULL;
	ntr->tid = tid;
	ntr->sz = TR_SIZE;
	ntr->nr = 0;
	ntr->changes = GDKmalloc(sizeof(logaction) * TR_SIZE);
	if (ntr->changes == NULL) {
		GDKfree(ntr);
		return NULL;
	}
	ntr->tr = tr;
	return ntr;
}

static trans *
tr_find(trans *tr, int tid)
/* finds the tid and reorders the chain list, puts trans with tid first */
{
	trans *t = tr, *p = NULL;

	while (t && t->tid != tid) {
		p = t;
		t = t->tr;
	}
	if (!t)
		return NULL;	/* BAD missing transaction */
	if (t == tr)
		return tr;
	if (t->tr)		/* get this tid out of the list */
		p->tr = t->tr;
	t->tr = tr;		/* and move it to the front */
	return t;
}

static void
la_apply(logger *lg, logaction *c)
{
	switch (c->type) {
	case LOG_INSERT:
	case LOG_DELETE:
	case LOG_UPDATE:
		la_bat_updates(lg, c);
		break;
	case LOG_CREATE:
		la_bat_create(lg, c);
		break;
	case LOG_USE:
		la_bat_use(lg, c);
		break;
	case LOG_DESTROY:
		la_bat_destroy(lg, c);
		break;
	case LOG_CLEAR:
		la_bat_clear(lg, c);
		break;
	}
	lg->changes++;
}

static void
la_destroy(logaction *c)
{
	if (c->name)
		GDKfree(c->name);
	if (c->b)
		logbat_destroy(c->b);
}

static int
tr_grow(trans *tr)
{
	if (tr->nr == tr->sz) {
		tr->sz <<= 1;
		tr->changes = (logaction *) GDKrealloc(tr->changes, tr->sz * sizeof(logaction));
		if (tr->changes == NULL)
			return 0;
	}
	/* cleanup the next */
	tr->changes[tr->nr].name = NULL;
	tr->changes[tr->nr].b = NULL;
	return 1;
}

static trans *
tr_destroy(trans *tr)
{
	trans *r = tr->tr;

	GDKfree(tr->changes);
	GDKfree(tr);
	return r;
}

static trans *
tr_commit(logger *lg, trans *tr)
{
	int i;

	if (lg->debug & 1)
		fprintf(stderr, "#tr_commit\n");

	for (i = 0; i < tr->nr; i++) {
		la_apply(lg, &tr->changes[i]);
		la_destroy(&tr->changes[i]);
	}
	return tr_destroy(tr);
}

static trans *
tr_abort(logger *lg, trans *tr)
{
	int i;

	if (lg->debug & 1)
		fprintf(stderr, "#tr_abort\n");

	for (i = 0; i < tr->nr; i++)
		la_destroy(&tr->changes[i]);
	return tr_destroy(tr);
}

static int log_sequence_nrs(logger *lg);

/* Update the last transaction id written in the catalog file.
 * Only used by the shared logger. */
static int
logger_update_catalog_file(logger *lg, const char *dir, const char *filename, int role)
{
	FILE *fp;
	int bak_exists;
	int farmid = BBPselectfarm(role, 0, offheap);

	bak_exists = 0;
	/* check if an older file exists and move bak it up */
#if defined(_MSC_VER)
	if (_access(filename, 0) != -1) {
#else
	if (access(filename, 0) != -1) {
#endif
		bak_exists = 1;
		if (GDKmove(farmid, dir, filename, NULL, dir, filename, "bak") == GDK_FAIL) {
			fprintf(stderr, "!ERROR: logger_update_catalog_file: rename %s to %s.bak in %s failed\n", filename, filename, dir);
			return LOG_ERR;
		}
	}

	if ((fp = GDKfileopen(farmid, dir, filename, NULL, "w")) != NULL) {
		if (fprintf(fp, "%06d\n\n", lg->version) < 0) {
			fprintf(stderr, "!ERROR: logger_update_catalog_file: write to %s failed\n", filename);
			return LOG_ERR;
		}

		if (fprintf(fp, LLFMT "\n", lg->id) < 0 || fclose(fp) < 0) {
			fprintf(stderr, "!ERROR: logger_update_catalog_file: write/flush to %s failed\n", filename);
			return LOG_ERR;
		}

		/* cleanup the bak file, if it exists*/
		if (bak_exists) {
			GDKunlink(farmid, dir, filename, "bak");
		}
	} else {
		fprintf(stderr, "!ERROR: logger_update_catalog_file: could not create %s\n", filename);
		GDKerror("logger_update_catalog_file: could not open %s\n", filename);
		return LOG_ERR;
	}
	return LOG_OK;
}

static int
logger_open(logger *lg)
{
	char id[BUFSIZ];
	char *filename;

	snprintf(id, sizeof(id), LLFMT, lg->id);
	filename = GDKfilepath(BBPselectfarm(lg->dbfarm_role, 0, offheap), lg->dir, LOGFILE, id);

	lg->log = open_wstream(filename);
	lg->end = 0;

	if (lg->log == NULL || mnstr_errnr(lg->log) || log_sequence_nrs(lg) != LOG_OK) { 
		fprintf(stderr, "!ERROR: logger_open: creating %s failed\n", filename);
		return LOG_ERR;
	}
	return LOG_OK;
}

static void
logger_close(logger *lg)
{
	stream *log = lg->log;

	if (log) {
		close_stream(log);
	}
	lg->log = NULL;
}

static int
logger_readlog(logger *lg, char *filename)
{
	trans *tr = NULL;
	logformat l;
	int err = 0;
	time_t t0, t1;
	struct stat sb;
	lng fpos;
	char* path = GDKfilepath_long(BBPselectfarm(lg->dbfarm_role, 0, offheap), filename, NULL);

	if (lg->debug & 1) {
		fprintf(stderr, "#logger_readlog opening %s\n", filename);
	}

	lg->log = open_rstream(path);

	/* if the file doesn't exist, there is nothing to be read back */
	if (!lg->log || mnstr_errnr(lg->log)) {
		if (lg->log)
			mnstr_destroy(lg->log);
		lg->log = NULL;
		return LOG_ERR;
	}
	if (fstat(fileno(getFile(lg->log)), &sb) < 0) {
		fprintf(stderr, "!ERROR: logger_readlog: fstat on opened file %s failed\n", filename);
		mnstr_destroy(lg->log);
		lg->log = NULL;
		/* If we can't read the files, it might simply be empty.
		 * In that case we can't return LOG_ERR, since it's actually fine */
		return 1;
	}
	t0 = time(NULL);
	printf("# Start reading the write-ahead log '%s'\n", filename);
	fflush(stdout);
	while (!err && log_read_format(lg, &l)) {
		char *name = NULL;

		t1 = time(NULL);
		if (t1 - t0 > 10) {
			t0 = t1;
			/* not more than once every 10 seconds */
			if (mnstr_fgetpos(lg->log, &fpos) == 0) {
				printf("# still reading write-ahead log \"%s\" (%d%% done)\n", filename, (int) ((fpos * 100 + 50) / sb.st_size));
				fflush(stdout);
			}
		}
		if (l.flag != LOG_START && l.flag != LOG_END && l.flag != LOG_SEQ) {
			name = log_read_string(lg);

			if (!name) {
				err = -1;
				break;
			}
		}
		if (lg->debug & 1) {
			fprintf(stderr, "#logger_readlog: ");
			if (l.flag > 0 &&
			    l.flag < (char) (sizeof(log_commands) / sizeof(log_commands[0])))
				fprintf(stderr, "%s", log_commands[(int) l.flag]);
			else
				fprintf(stderr, "%d", l.flag);
			fprintf(stderr, " %d " LLFMT, l.tid, l.nr);
			if (name)
				fprintf(stderr, " %s", name);
			fprintf(stderr, "\n");
		}
		/* find proper transaction record */
		if (l.flag != LOG_START)
			tr = tr_find(tr, l.tid);
		switch (l.flag) {
		case LOG_START:
			assert(l.nr <= (lng) INT_MAX);
			if (l.nr > lg->tid)
				lg->tid = (int)l.nr;
			tr = tr_create(tr, (int)l.nr);
			if (lg->debug & 1)
				fprintf(stderr, "#logger tstart %d\n", tr->tid);
			break;
		case LOG_END:
			if (tr == NULL)
				err = 1;
			else if (l.tid != l.nr)	/* abort record */
				tr = tr_abort(lg, tr);
			else
				tr = tr_commit(lg, tr);
			break;
		case LOG_SEQ:
			err = (log_read_seq(lg, &l) != LOG_OK);
			break;
		case LOG_INSERT:
		case LOG_DELETE:
		case LOG_UPDATE:
			if (name == NULL || tr == NULL)
				err = 1;
			else
				err = (log_read_updates(lg, tr, &l, name) != LOG_OK);
			break;
		case LOG_CREATE:
			if (name == NULL || tr == NULL)
				err = 1;
			else
				err = (log_read_create(lg, tr, name) != LOG_OK);
			break;
		case LOG_USE:
			if (name == NULL || tr == NULL)
				err = 1;
			else
				log_read_use(lg, tr, &l, name);
			break;
		case LOG_DESTROY:
			if (name == NULL || tr == NULL)
				err = 1;
			else
				log_read_destroy(lg, tr, name);
			break;
		case LOG_CLEAR:
			if (name == NULL || tr == NULL)
				err = 1;
			else
				log_read_clear(lg, tr, name);
			break;
		default:
			err = -2;
		}
		if (name)
			GDKfree(name);
	}
	logger_close(lg);

	/* remaining transactions are not committed, ie abort */
	while (tr)
		tr = tr_abort(lg, tr);
	t0 = time(NULL);
	printf("# Finished reading the write-ahead log '%s'\n", filename);
	fflush(stdout);
	return LOG_OK;
}

/*
 * The log files are incrementally numbered, starting from 2. They are processed in the
 * same sequence.
 */
static int
logger_readlogs(logger *lg, FILE *fp, char *filename)
{
	int res = LOG_OK;
	char id[BUFSIZ];

	if (lg->debug & 1) {
		fprintf(stderr, "#logger_readlogs logger id is " LLFMT "\n", lg->id);
	}

	while (fgets(id, sizeof(id), fp) != NULL) {
		char log_filename[BUFSIZ];
		lng lid = strtoll(id, NULL, 10);

		if (lg->debug & 1) {
			fprintf(stderr, "#logger_readlogs last logger id written in %s is " LLFMT "\n", filename, lid);
		}

		if (!lg->shared && lid >= lg->id) {
			lg->id = lid;
			snprintf(log_filename, sizeof(log_filename), "%s." LLFMT, filename, lg->id);
			if ((res = logger_readlog(lg, log_filename)) != 0) {
				/* we cannot distinguish errors from
				 * incomplete transactions (even if we
				 * would log aborts in the logs). So
				 * we simply abort and move to the
				 * next log file */
				(void) res;
			}
		} else {
			while (lid >= lg->id && res != LOG_ERR) {
				snprintf(log_filename, sizeof(log_filename), "%s." LLFMT, filename, lg->id);
				if ((logger_readlog(lg, log_filename)) == LOG_ERR && lg->shared && lg->id > 1) {
					/* The only special case is if the files is missing altogether
					 * and the logger is a shared one,
					 * then we have missing transactions and we should abort.
					 * Yeah, and we also ignore the 1st files it most likely never exists. */
					res = LOG_ERR;
					fprintf(stderr, "#logger_readlogs missing shared logger file %s. Aborting\n", log_filename);
				}
				/* Increment the id only at the end, since we want to re-read the last file.
				 * That is because last time we read it, it was empty, since the logger creates empty files
				 * and fills them in later. */
                lg->id++;
			}
            if (lid < lg->id) {
                lg->id = lid;
            }
			/* if this is a shared logger, write the id in the shared file */
			logger_update_catalog_file(lg, lg->local_dir, LOGFILE_SHARED, lg->local_dbfarm_role);
		}
	}
	return res;
}

static int
logger_commit(logger *lg)
{
	int id = LOG_SID;
	BUN p;

	if (lg->debug & 1)
		fprintf(stderr, "#logger_commit\n");

	p = log_find_int(lg->seqs_id, lg->dseqs, id);
	if (p >= lg->seqs_val->batInserted) {
		BUNinplace(lg->seqs_val, p, NULL, &lg->id, FALSE);
	} else {
		oid pos = p;
		BUNappend(lg->dseqs, &pos, FALSE);
		BUNappend(lg->seqs_id, &id, FALSE);
		BUNappend(lg->seqs_val, &lg->id, FALSE);
	}

	/* cleanup old snapshots */
	if (BATcount(lg->snapshots_bid)) {
		BATclear(lg->snapshots_bid, TRUE);
		BATclear(lg->snapshots_tid, TRUE);
		BATclear(lg->dsnapshots, TRUE);
		BATcommit(lg->snapshots_bid);
		BATcommit(lg->snapshots_tid);
		BATcommit(lg->dsnapshots);
	}
	return bm_commit(lg);
}

static gdk_return
check_version(logger *lg, FILE *fp)
{
	int version = 0;

	if (fscanf(fp, "%6d", &version) != 1) {
		GDKerror("Could not read the version number from the file '%s/log'.\n",
			 lg->dir);

		return GDK_FAIL;
	}
	if (version != lg->version) {
		if (lg->prefuncp == NULL ||
		    (*lg->prefuncp)(version, lg->version) != 0) {
			GDKerror("Incompatible database version %06d, "
				 "this server supports version %06d\n"
				 "Please move away %s.",
				 version, lg->version, lg->dir);

			return GDK_FAIL;
		}
	} else
		lg->postfuncp = NULL;	 /* don't call */
	if (fgetc(fp) != '\n' ||	 /* skip \n */
	    fgetc(fp) != '\n')		 /* skip \n */
		return GDK_FAIL;
	return GDK_SUCCEED;
}

static BAT *
bm_tids(BAT *b, BAT *d) 
{
	BUN sz = BATcount(b);
	BAT *tids = BATnew(TYPE_void, TYPE_void, 0, TRANSIENT);

	tids->H->seq = 0;
	tids->T->seq = 0;
	BATsetcount(tids, sz);
	tids->H->revsorted = 0;
	tids->T->revsorted = 0;

	tids->T->key = 1;
	tids->T->dense = 1;
	tids->H->key = 1;
	tids->H->dense = 1;

	if (BATcount(d)) {
		BAT *diff = BATkdiff(tids, BATmirror(d));

		logbat_destroy(tids);
		tids = BATmirror(BATmark(diff, 0));
		logbat_destroy(diff);
	}
	return tids;
}


static gdk_return
bm_subcommit(BAT *list_bid, BAT *list_nme, BAT *catalog_bid, BAT *catalog_nme, BAT *dcatalog, BAT *extra, int debug)
{
	BUN p, q;
	BUN nn = 4 + BATcount(list_bid) + (extra ? BATcount(extra) : 0);
	bat *n = GDKmalloc(sizeof(bat) * nn);
	int i = 0;
	BATiter iter = (list_nme)?bat_iterator(list_nme):bat_iterator(list_bid);
	gdk_return res;

	n[i++] = 0;		/* n[0] is not used */
	BATloop(list_bid, p, q) {
		bat col = *(log_bid *) Tloc(list_bid, p);
		oid pos = p;

		if (list_bid == catalog_bid && BUNfnd(dcatalog, &pos) != BUN_NONE)
			continue;
		if (debug & 1)
			fprintf(stderr, "#commit new %s (%d) %s\n",
				BBPname(col), col,
				(list_bid == catalog_bid) ? BUNtail(iter, p) : "snapshot");
		assert(col);
		n[i++] = abs(col);
	}
	if (extra) {
		iter = bat_iterator(extra);
		BATloop(extra, p, q) {
			str name = (str) BUNtvar(iter, p);

			if (debug & 1)
				fprintf(stderr, "#commit extra %s %s\n",
					name,
					(list_bid == catalog_bid) ? BUNtvar(iter, p) : "snapshot");
			assert(BBPindex(name));
			n[i++] = abs(BBPindex(name));
		}
	}
	/* now commit catalog, so it's also up to date on disk */
	n[i++] = abs(catalog_bid->batCacheid);
	n[i++] = abs(catalog_nme->batCacheid);
	n[i++] = abs(dcatalog->batCacheid);
	assert((BUN) i <= nn);
	if (BATcount(dcatalog) && catalog_bid == list_bid && catalog_nme == list_nme) {
		BAT *bids, *nmes, *tids = bm_tids(catalog_bid, dcatalog);

		bids = BATproject(tids, catalog_bid);
		nmes = BATproject(tids, catalog_nme);
		logbat_destroy(tids);
		BATclear(catalog_bid, TRUE);
		BATclear(catalog_nme, TRUE);
		BATclear(dcatalog, TRUE);

		BATappend(catalog_bid, bids, FALSE);
		BATappend(catalog_nme, nmes, FALSE);
		logbat_destroy(bids);
		logbat_destroy(nmes);
	}
	BATcommit(catalog_bid);
	BATcommit(catalog_nme);
	BATcommit(dcatalog);
	res = TMsubcommit_list(n, i);
	GDKfree(n);
	if (res != GDK_SUCCEED)
		fprintf(stderr, "!ERROR: bm_subcommit: commit failed\n");
	return res;
}

static void
logger_fatal(const char *format, const char *arg1, const char *arg2, const char *arg3)
{
	char *buf;

	GDKfatal(format, arg1, arg2, arg3);
	GDKlog(format, arg1, arg2, arg3);
	if ((buf = GDKerrbuf) != NULL) {
		fprintf(stderr, "%s", buf);
		fflush(stderr);
	}
	GDKexit(1);
}

/* Set the logdir path, add a dbfarm if needed.
 * Returns the role of the dbfarm containing the logdir.
 */
static int
logger_set_logdir_path(char *filename, const char *fn, const char *logdir, int shared) {
	int role = PERSISTENT; /* default role is persistent, i.e. the default dbfarm */

	if (MT_path_absolute(logdir)) {
		char logdir_parent_path[BUFSIZ] = "";
		char logdir_name[BUFSIZ] = "";
		/* split the logdir string into absolute parent dir path and (relative) log dir name */
		if (GDKextractParentAndLastDirFromPath(logdir, logdir_parent_path, logdir_name)) {
			/* set the new relative logdir locaiton including the logger function name subdir */
			snprintf(filename, BUFSIZ, "%s%c%s%c", logdir_name, DIR_SEP, fn, DIR_SEP);

			/* add a new dbfarm for the logger directory using the parent dir path,
			 * assuming it is set, s.t. the logs are stored in a location other than the default dbfarm,
			 * or at least it appears so to (multi)dbfarm aware functions */
			if (!shared) {
				role = LOG_DIR;
			} else {
				role = SHARED_LOG_DIR;
			}
			BBPaddfarm(logdir_parent_path, 1 << role);
		} else {
			logger_fatal("logger_set_logdir_path: logdir path is not correct (%s)."
					"Make sure you specify a valid absolute or relative path.\n", logdir, 0, 0);
		}
	} else {
		/* just concat the logdir and fn with appropriate separators */
		snprintf(filename, BUFSIZ, "%s%c%s%c", logdir, DIR_SEP, fn, DIR_SEP);
	}

	return role;
}

/* Load data from the logger logdir
 * Initialize new directories and catalog files if none are present, unless running in read-only mode
 * Load data and persist it in the BATs
 * Convert 32bit data to 64bit, unless running in read-only mode */
static int
logger_load(int debug, const char* fn, char filename[BUFSIZ], logger* lg)
{
	int id = LOG_SID;
	FILE *fp;
	char bak[BUFSIZ];
    log_bid snapshots_bid = 0;
	bat catalog_bid, catalog_nme, dcatalog, bid;
	int farmid = BBPselectfarm(lg->dbfarm_role, 0, offheap);

<<<<<<< HEAD
	snprintf(filename, BUFSIZ, "%s%s", lg->dir, LOGFILE);
=======
	/* if the path is absolute, it means someone is still calling
	 * logger_create/logger_new "manually" */
	assert(!MT_path_absolute(logdir));

	lg = GDKmalloc(sizeof(struct logger));
	if (lg == NULL) {
		fprintf(stderr, "!ERROR: logger_new: allocating logger "
			"structure failed\n");
		return NULL;
	}

	lg->debug = debug;

	lg->changes = 0;
	lg->version = version;
	lg->id = 1;

	lg->tid = 0;
#if SIZEOF_OID == 8
	lg->read32bitoid = 0;
#endif

	snprintf(filename, sizeof(filename), "%s%c%s%c", logdir, DIR_SEP, fn, DIR_SEP);
	lg->fn = GDKstrdup(fn);
	lg->dir = GDKstrdup(filename);
	lg->bufsize = 64*1024;
	lg->buf = GDKmalloc(lg->bufsize);
	if (lg->fn == NULL || lg->dir == NULL || lg->buf == NULL) {
		fprintf(stderr, "!ERROR: logger_new: strdup failed\n");
		GDKfree(lg->fn);
		GDKfree(lg->dir);
		GDKfree(lg->buf);
		GDKfree(lg);
		return NULL;
	}
	lg->prefuncp = prefuncp;
	lg->postfuncp = postfuncp;
	lg->log = NULL;
	lg->end = 0;
	lg->catalog_bid = NULL;
	lg->catalog_nme = NULL;
	lg->dcatalog = NULL;
	lg->snapshots_bid = NULL;
	lg->snapshots_tid = NULL;
	lg->dsnapshots = NULL;
	lg->seqs_id = NULL;
	lg->seqs_val = NULL;
	lg->dseqs = NULL;

	snprintf(filename, sizeof(filename), "%s%s", lg->dir, LOGFILE);
>>>>>>> 1ad810c5
	snprintf(bak, sizeof(bak), "%s.bak", filename);

	/* try to open logfile backup, or failing that, the file
	 * itself. we need to know whether this file exists when
	 * checking the database consistency later on */
	if ((fp = GDKfileopen(farmid, bak, NULL, NULL, "r")) != NULL) {
		fclose(fp);
		(void) GDKunlink(farmid, lg->dir, LOGFILE, NULL);
		if (GDKmove(farmid, lg->dir, LOGFILE, "bak", lg->dir, LOGFILE, NULL) != GDK_SUCCEED)
			logger_fatal("logger_new: cannot move log.bak "
				     "file back.\n", 0, 0, 0);
	}
	fp = GDKfileopen(farmid, filename, NULL, NULL, "r");

	snprintf(bak, sizeof(bak), "%s_catalog", fn);
	bid = BBPindex(bak);

	snprintf(bak, sizeof(bak), "%s_catalog_bid", fn);
	catalog_bid = BBPindex(bak);

	if (bid != 0 && catalog_bid == 0)
		logger_fatal("logger_load: ancient database, please upgrade "
			     "first to Jan2014 (11.17.X) release", 0, 0, 0);

	/* this is intentional - even if catalog_bid is 0, but the logger is shared,
	 * force it to find the persistent catalog */
	if (catalog_bid == 0 &&	!lg->shared) {
		log_bid bid = 0;

		/* catalog does not exist, so the log file also
		 * shouldn't exist */
		if (fp != NULL) {
<<<<<<< HEAD
			logger_fatal(
					"logger_load: there is no logger catalog, but there is a log file.\n"
							"Are you sure you are using the correct combination of database\n"
							"(--dbpath) and log directory (--set %s_logdir)?\n", fn, 0, 0);
			goto error;
=======
			logger_fatal("logger_new: there is no logger catalog, "
				     "but there is a log file.\n"
				     "Are you sure you are using the correct "
				     "combination of database\n"
				     "(--dbpath) and log directory "
				     "(--set %s_logdir)?\n",
				     fn, 0, 0);
>>>>>>> 1ad810c5
		}

		lg->catalog_bid = logbat_new(TYPE_int, BATSIZE, PERSISTENT);
		lg->catalog_nme = logbat_new(TYPE_str, BATSIZE, PERSISTENT);
		lg->dcatalog = logbat_new(TYPE_oid, BATSIZE, PERSISTENT);
		if (lg->catalog_bid == NULL || lg->catalog_nme == NULL || lg->dcatalog == NULL)
			logger_fatal("logger_load: cannot create catalog bats",
				     0, 0, 0);
		if (debug & 1)
			fprintf(stderr, "#create %s catalog\n", fn);

		/* give the catalog bats names so we can find them
		 * next time */
		bid = lg->catalog_bid->batCacheid;
		BBPincref(bid, TRUE);
		snprintf(bak, sizeof(bak), "%s_catalog_bid", fn);
		if (BBPrename(lg->catalog_bid->batCacheid, bak) < 0)
			logger_fatal("logger_load: BBPrename to %s failed",
				     bak, 0, 0);

		bid = lg->catalog_nme->batCacheid;
		BBPincref(bid, TRUE);
		snprintf(bak, sizeof(bak), "%s_catalog_nme", fn);
		if (BBPrename(lg->catalog_nme->batCacheid, bak) < 0)
			logger_fatal("logger_load: BBPrename to %s failed",
				     bak, 0, 0);

		bid = lg->dcatalog->batCacheid;
		BBPincref(bid, TRUE);
		snprintf(bak, sizeof(bak), "%s_dcatalog", fn);
		if (BBPrename(lg->dcatalog->batCacheid, bak) < 0)
			logger_fatal("logger_load: BBPrename to %s failed",
				     bak, 0, 0);

		if (GDKcreatedir(filename) != GDK_SUCCEED) {
			logger_fatal("logger_load: cannot create directory for log file %s\n",
				     filename, 0, 0);
			goto error;
		}
		if ((fp = fopen(filename, "w")) == NULL) {
			logger_fatal("logger_load: cannot create log file %s\n",
				     filename, 0, 0);
			goto error;
		}
		lg->id ++;
		if (fprintf(fp, "%06d\n\n" LLFMT "\n", lg->version, lg->id) < 0) {
			fclose(fp);
			unlink(filename);
			logger_fatal("logger_load: writing log file %s failed",
				     filename, 0, 0);
		}
		if (fclose(fp) < 0) {
			unlink(filename);
			logger_fatal("logger_load: closing log file %s failed",
				     filename, 0, 0);
		}
		fp = NULL;

		if (bm_subcommit(lg->catalog_bid, lg->catalog_nme, lg->catalog_bid, lg->catalog_nme, lg->dcatalog, NULL, lg->debug) != GDK_SUCCEED) {
			/* cannot commit catalog, so remove log */
			unlink(filename);
			goto error;
	    }
	} else {
		/* find the persistent catalog. As non persistent bats
		 * require a logical reference we also add a logical
		 * reference for the persistent bats */
		BUN p, q;
		BAT *b = BATdescriptor(catalog_bid), *n, *d;

		if (b == 0)
			logger_fatal("logger_load: inconsistent database, catalog does not exist", 0, 0, 0);

		snprintf(bak, sizeof(bak), "%s_catalog_nme", fn);
		catalog_nme = BBPindex(bak);
		n = BATdescriptor(catalog_nme);
		if (n == 0)
			logger_fatal("logger_load: inconsistent database, catalog_nme does not exist", 0, 0, 0);

		snprintf(bak, sizeof(bak), "%s_dcatalog", fn);
		dcatalog = BBPindex(bak);
		d = BATdescriptor(dcatalog);
		if (d == 0) {
			/* older database: create dcatalog and convert
			 * catalog_bid and catalog_nme to
			 * dense-headed */
			d = logbat_new(TYPE_oid, BATSIZE, PERSISTENT);
			if (d == NULL)
				logger_fatal("Logger_new: cannot create "
					     "dcatalog bat", 0, 0, 0);
			BBPincref(d->batCacheid, TRUE);
			if (BBPrename(d->batCacheid, bak) < 0)
<<<<<<< HEAD
				logger_fatal("logger_load: BBPrename to %s failed", bak, 0, 0);
=======
				logger_fatal("Logger_new: BBPrename to %s "
					     "failed", bak, 0, 0);
>>>>>>> 1ad810c5
			if (!BAThdense(b) || !BAThdense(n)) {
				/* we need to convert catalog_bid and
				 * catalog_nme to be dense-headed; we
				 * do this by replacing the two with
				 * new, dense versions */
				BATiter bi, ni;
				BUN r;
				const oid *o;
				BAT *b2, *n2;
				bat list[5];

				list[0] = 0;
				list[1] = b->batCacheid;
				list[2] = n->batCacheid;
				if ((b2 = logbat_new(b->ttype, BATSIZE, PERSISTENT)) == NULL)
					logger_fatal("logger_load: cannot create BAT", 0, 0, 0);
				if ((n2 = logbat_new(n->ttype, BATSIZE, PERSISTENT)) == NULL)
					logger_fatal("logger_load: cannot create BAT", 0, 0, 0);
				list[3] = b2->batCacheid;
				list[4] = n2->batCacheid;
				if (BATmode(b, TRANSIENT) != GDK_SUCCEED)
					logger_fatal("logger_load: cannot convert old catalog_bid to transient", 0, 0, 0);
				if (BATmode(n, TRANSIENT) != GDK_SUCCEED)
					logger_fatal("logger_load: cannot convert old catalog_nme to transient", 0, 0, 0);
				snprintf(bak, sizeof(bak), "tmp_%o", b->batCacheid);
				if (BBPrename(b->batCacheid, bak) != 0)
					logger_fatal("logger_load: cannot rename old catalog_bid", 0, 0, 0);
				snprintf(bak, sizeof(bak), "tmp_%o", n->batCacheid);
				if (BBPrename(n->batCacheid, bak) != 0)
					logger_fatal("logger_load: cannot rename old catalog_nme", 0, 0, 0);
				snprintf(bak, sizeof(bak), "%s_catalog_bid", fn);
				if (BBPrename(b2->batCacheid, bak) != 0)
					logger_fatal("logger_load: cannot rename new catalog_bid", 0, 0, 0);
				snprintf(bak, sizeof(bak), "%s_catalog_nme", fn);
				if (BBPrename(n2->batCacheid, bak) != 0)
					logger_fatal("logger_load: cannot rename new catalog_nme", 0, 0, 0);
				bi = bat_iterator(b);
				ni = bat_iterator(n);
				BATloop(b, p, q) {
					o = (const oid *) BUNhloc(bi, p);
					r = BUNfnd(BATmirror(n), o);
					if (r != BUN_NONE) {
						if (BUNappend(b2, BUNtloc(bi, p), 0) != GDK_SUCCEED ||
						    BUNappend(n2, BUNtvar(ni, r), 0) != GDK_SUCCEED)
							logger_fatal("logger_load: cannot append to new catalog BATs", 0, 0, 0);
					}
				}
				BBPunfix(b->batCacheid);
				BBPunfix(n->batCacheid);
				b = b2;
				n = n2;
				if (TMsubcommit_list(list, 5) != GDK_SUCCEED)
					logger_fatal("logger_load: committing new catalog_bid/catalog_nme failed", 0, 0, 0);
			}
		}

		/* the catalog exists, and so should the log file */
		if (fp == NULL) {
			logger_fatal("logger_load: there is a logger catalog, but no log file.\n"
				     "Are you sure you are using the correct combination of database\n"
				     "(--dbpath) and log directory (--set %s_logdir)?\n"
				     "If you have done a recent update of the server, it may be that your\n"
				     "logs are in an old location.  You should then either use\n"
				     "--set %s_logdir=<path to old log directory> or move the old log\n"
				     "directory to the new location (%s).\n",
				     fn, fn, lg->dir);
		}
		lg->catalog_bid = b;
		lg->catalog_nme = n;
		lg->dcatalog = d;
		BATloop(b, p, q) {
			bat bid = *(log_bid *) Tloc(b, p);
			oid pos = p;

			if (BUNfnd(lg->dcatalog, &pos) == BUN_NONE)
				BBPincref(bid, TRUE);
		}
	}
<<<<<<< HEAD
=======
	snapshots_bid = logger_find_bat(lg, "snapshots_bid");
	if (snapshots_bid == 0) {
		lg->seqs_id = BATnew(TYPE_void, TYPE_int, 1, TRANSIENT);
		lg->seqs_val = BATnew(TYPE_void, TYPE_lng, 1, TRANSIENT);
		lg->dseqs = BATnew(TYPE_void, TYPE_oid, 1, TRANSIENT);
		if (lg->seqs_id == NULL ||
		    lg->seqs_val == NULL ||
		    lg->dseqs == NULL)
			logger_fatal("Logger_new: cannot create seqs bats",
				     0, 0, 0);
>>>>>>> 1ad810c5

    snapshots_bid = logger_find_bat(lg, "snapshots_bid");
    if (snapshots_bid == 0) {
    	lg->seqs_id = BATnew(TYPE_void, TYPE_int, 1, TRANSIENT);
    	lg->seqs_val = BATnew(TYPE_void, TYPE_lng, 1, TRANSIENT);
    	lg->dseqs = BATnew(TYPE_void, TYPE_oid, 1, TRANSIENT);
	
        /* create LOG_SID sequence number */
		if (BUNappend(lg->seqs_id, &id, FALSE) != GDK_SUCCEED ||
		    BUNappend(lg->seqs_val, &lg->id, FALSE) != GDK_SUCCEED)
			logger_fatal("logger_load: failed to append value to "
				     "sequences bat", 0, 0, 0);

		lg->snapshots_bid = logbat_new(TYPE_int, 1, PERSISTENT);
		lg->snapshots_tid = logbat_new(TYPE_int, 1, PERSISTENT);
		lg->dsnapshots = logbat_new(TYPE_oid, 1, PERSISTENT);
		if (lg->snapshots_bid == NULL ||
		    lg->snapshots_tid == NULL ||
		    lg->dsnapshots == NULL)
			logger_fatal("Logger_new: failed to create snapshots "
				     "bats", 0, 0, 0);

		snprintf(bak, sizeof(bak), "%s_snapshots_bid", fn);
		if (BBPrename(lg->snapshots_bid->batCacheid, bak) < 0)
			logger_fatal("logger_load: BBPrename to %s failed",
				     bak, 0, 0);
		logger_add_bat(lg, lg->snapshots_bid, "snapshots_bid");

		snprintf(bak, sizeof(bak), "%s_snapshots_tid", fn);
		if (BBPrename(lg->snapshots_tid->batCacheid, bak) < 0)
			logger_fatal("logger_load: BBPrename to %s failed",
				     bak, 0, 0);
		logger_add_bat(lg, lg->snapshots_tid, "snapshots_tid");

		snprintf(bak, sizeof(bak), "%s_dsnapshots", fn);
		if (BBPrename(lg->dsnapshots->batCacheid, bak) < 0)
			logger_fatal("Logger_new: BBPrename to %s failed",
				     bak, 0, 0);
		logger_add_bat(lg, lg->dsnapshots, "dsnapshots");

		if (bm_subcommit(lg->catalog_bid, lg->catalog_nme, lg->catalog_bid, lg->catalog_nme, lg->dcatalog, NULL, lg->debug) != GDK_SUCCEED)
			logger_fatal("Logger_new: commit failed", 0, 0, 0);
	} else {
		bat seqs_id = logger_find_bat(lg, "seqs_id");
		bat seqs_val = logger_find_bat(lg, "seqs_val");
		bat snapshots_tid = logger_find_bat(lg, "snapshots_tid");
		bat dsnapshots = logger_find_bat(lg, "dsnapshots");

<<<<<<< HEAD
        if (seqs_id) {
            BAT *o_id = BATdescriptor(seqs_id);
            BAT *o_val = BATdescriptor(seqs_val);
        
            lg->seqs_id = BATcopy(o_id, TYPE_void, TYPE_int, 1, TRANSIENT);
            lg->seqs_val = BATcopy(o_val, TYPE_void, TYPE_lng, 1, TRANSIENT);
            BBPunfix(o_id->batCacheid);
            BBPunfix(o_val->batCacheid);
=======
		if (seqs_id) {
			BAT *o_id = BATdescriptor(seqs_id);
			BAT *o_val = BATdescriptor(seqs_val);

			if (o_id == NULL || o_val == NULL)
				logger_fatal("Logger_new: inconsistent database: cannot find seqs bats", 0, 0, 0);

			lg->seqs_id = BATcopy(o_id, TYPE_void, TYPE_int, 1, TRANSIENT);
			lg->seqs_val = BATcopy(o_val, TYPE_void, TYPE_lng, 1, TRANSIENT);
			BBPunfix(o_id->batCacheid);
			BBPunfix(o_val->batCacheid);
>>>>>>> 1ad810c5
		} else {
            lg->seqs_id = BATnew(TYPE_void, TYPE_int, 1, TRANSIENT);
            lg->seqs_val = BATnew(TYPE_void, TYPE_lng, 1, TRANSIENT);
		}
		lg->dseqs = BATnew(TYPE_void, TYPE_oid, 1, TRANSIENT);
		if (lg->seqs_id == NULL ||
		    lg->seqs_val == NULL ||
		    lg->dseqs == NULL)
			logger_fatal("Logger_new: cannot create seqs bats",
				     0, 0, 0);

		lg->snapshots_bid = BATdescriptor(snapshots_bid);
		if (lg->snapshots_bid == 0)
			logger_fatal("logger_load: inconsistent database, snapshots_bid does not exist", 0, 0, 0);
		lg->snapshots_tid = BATdescriptor(snapshots_tid);
		if (lg->snapshots_tid == 0)
			logger_fatal("logger_load: inconsistent database, snapshots_tid does not exist", 0, 0, 0);
        
        if (dsnapshots) {
            lg->dsnapshots = BATdescriptor(dsnapshots);
            if (lg->dsnapshots == 0)
                logger_fatal("Logger_new: inconsistent database, snapshots_tid does not exist", 0, 0, 0);
        } else {
            lg->dsnapshots = logbat_new(TYPE_oid, 1, PERSISTENT);
            snprintf(bak, sizeof(bak), "%s_dsnapshots", fn);
            if (BBPrename(lg->dsnapshots->batCacheid, bak) < 0)
                logger_fatal("Logger_new: BBPrename to %s failed", bak, 0, 0);
            logger_add_bat(lg, lg->dsnapshots, "dsnapshots");
        }
	}
	lg->freed = BATnew(TYPE_void, TYPE_int, 1, TRANSIENT);
	if (lg->freed == NULL)
		logger_fatal("logger_load: failed to create freed bat", 0, 0, 0);
	BATseqbase(lg->freed, 0);
	snprintf(bak, sizeof(bak), "%s_freed", fn);
	/* do not rename it if this is a shared logger */
	if (!lg->shared && BBPrename(lg->freed->batCacheid, bak) < 0)
		logger_fatal("logger_load: BBPrename to %s failed", bak, 0, 0);

	if (fp != NULL) {
#if SIZEOF_OID == 8
		char cvfile[BUFSIZ];
#endif

		if (check_version(lg, fp) != GDK_SUCCEED) {
			goto error;
		}

#if SIZEOF_OID == 8
		/* When a file *_32-64-convert exists in the database,
		 * it was left there by the BBP initialization code
		 * when it did a conversion of 32-bit OIDs to 64 bits
		 * (see the comment above fixoidheapcolumn and
		 * fixoidheap in gdk_bbp).  It the file exists, we
		 * first create a file called convert-32-64 in the log
		 * directory and we write the current log ID into that
		 * file.  After this file is created, we delete the
		 * *_32-64-convert file in the database.  We then know
		 * that while reading the logs, we have to read OID
		 * values as 32 bits (this is indicated by setting the
		 * read32bitoid flag).  When we're done reading the
		 * logs, we remove the file (and reset the flag).  If
		 * we get interrupted before we have written this
		 * file, the file in the database will still exist, so
		 * the next time we're started, BBPinit will not
		 * convert OIDs (that was done before we got
		 * interrupted), but we will still know to convert the
		 * OIDs ourselves.  If we get interrupted after we
		 * have deleted the file from the database, we check
		 * whether the file convert-32-64 exists and if it
		 * contains the expected ID.  If it does, we again
		 * know that we have to convert.  If the ID is not
		 * what we expect, the conversion was apparently done
		 * already, and so we can delete the file. */

		/* Do not do conversion logger is shared/read-only */
		if (!lg->shared) {
			snprintf(cvfile, sizeof(cvfile), "%sconvert-32-64", lg->dir);
			snprintf(bak, sizeof(bak), "%s_32-64-convert", fn);
			{
				FILE *fp1;
				long off;
				int curid;

				/* read the current log id without disturbing
				 * the file pointer */
				off = ftell(fp);
				if (fscanf(fp, "%d", &curid) != 1)
					curid = -1; /* shouldn't happen? */
				fseek(fp, off, SEEK_SET);


			if ((fp1 = GDKfileopen(farmid, bak, NULL, NULL, "r")) != NULL) {
				/* file indicating that we need to do
				 * a 32->64 bit OID conversion exists;
				 * record the fact in case we get
				 * interrupted, and set the flag so
				 * that we actually do what's asked */
				fclose(fp1);
				/* first create a versioned file using
				 * the current log id */
				if ((fp1 = GDKfileopen(farmid, cvfile, NULL, NULL, "w")) == NULL ||
				    fprintf(fp1, "%d\n", curid) < 2 ||
				    fflush(fp1) != 0 || /* make sure it's save on disk */
#if defined(_MSC_VER)
				    _commit(_fileno(fp1)) < 0 ||
#elif defined(HAVE_FDATASYNC)
				    fdatasync(fileno(fp1)) < 0 ||
#elif defined(HAVE_FSYNC)
				    fsync(fileno(fp1)) < 0 ||
#endif
				    fclose(fp1) != 0)
					logger_fatal("logger_load: failed to write %s\n", cvfile, 0, 0);
				/* then remove the unversioned file
				 * that gdk_bbp created (in this
				 * order!) */
				unlink(bak);
				/* set the flag that we need to convert */
				lg->read32bitoid = 1;
			} else if ((fp1 = GDKfileopen(farmid, cvfile, NULL, NULL, "r")) != NULL) {
				/* the versioned conversion file
				 * exists: check version */
				int newid;

					if (fscanf(fp1, "%d", &newid) == 1 &&
						newid == curid) {
						/* versions match, we need to
						 * convert */
						lg->read32bitoid = 1;
					}
					fclose(fp1);
					if (!lg->read32bitoid) {
						/* no conversion, so we can
						 * remove the versioned
						 * file */
						unlink(cvfile);
					}
				}
			}
		}
#endif
		if (logger_readlogs(lg, fp, filename) == LOG_ERR) {
			goto error;
		}
		fclose(fp);
		fp = NULL;
#if SIZEOF_OID == 8
		if (lg->read32bitoid && !lg->shared) {
			/* we converted, remove versioned file and
			 * reset conversion flag */
			unlink(cvfile);
			lg->read32bitoid = 0;
		}
#endif
		if (lg->postfuncp)
			(*lg->postfuncp)(lg);
	}

	return LOG_OK;
	error:
	if (fp)
		fclose(fp);
	if (lg)
		GDKfree(lg);
	return LOG_ERR;
}

/* Initialize a new logger
 * It will load any data in the logdir and persist it in the BATs*/
static logger *
logger_new(int debug, const char *fn, const char *logdir, int version, preversionfix_fptr prefuncp, postversionfix_fptr postfuncp, int shared, const char *local_logdir)
{
	logger *lg = (struct logger *) GDKmalloc(sizeof(struct logger));
	char filename[BUFSIZ];
	char shared_log_filename[BUFSIZ];

	if (lg == NULL) {
		fprintf(stderr, "!ERROR: logger_new: allocating logger structure failed\n");
		return NULL;
	}

	lg->debug = debug;
	lg->shared = shared;

	lg->changes = 0;
	lg->version = version;
	lg->id = 1;

	lg->tid = 0;
#if SIZEOF_OID == 8
	lg->read32bitoid = 0;
#endif

	lg->dbfarm_role = logger_set_logdir_path(filename, fn, logdir, shared);
	if ((lg->fn = GDKstrdup(fn)) == NULL ||
	    (lg->dir = GDKstrdup(filename)) == NULL) {
		fprintf(stderr, "!ERROR: logger_new: strdup failed\n");
		GDKfree(lg->fn);
		GDKfree(lg->dir);
		GDKfree(lg);
		return NULL;
	}
	if (lg->debug & 1) {
		fprintf(stderr, "#logger_new dir set to %s\n", lg->dir);
	}

	if (shared) {
		/* set the local logdir as well
		 * here we pass 0 for the shared flag, since we want these file(s) to be stored in the default logdir */
		lg->local_dbfarm_role = logger_set_logdir_path(filename, fn, local_logdir, 0);
		if ((lg->local_dir = GDKstrdup(filename)) == NULL) {
			fprintf(stderr, "!ERROR: logger_new: strdup failed\n");
			GDKfree(lg->fn);
			GDKfree(lg->dir);
			GDKfree(lg->local_dir);
			GDKfree(lg);
			return NULL;
		}
		if (lg->debug & 1) {
			fprintf(stderr, "#logger_new local_dir set to %s\n", lg->local_dir);
		}

		/* get last shared logger id from the local log dir,
		 * but first check if the file exists */
		snprintf(shared_log_filename, sizeof(shared_log_filename), "%s%s", lg->local_dir, LOGFILE_SHARED);
#if defined(_MSC_VER)
		if (_access(shared_log_filename, 0) != -1) {
#else
		if (access(shared_log_filename, 0) != -1) {
#endif
			lng res = logger_read_last_transaction_id(lg, lg->local_dir, LOGFILE_SHARED, lg->local_dbfarm_role);
			if (res == LOG_ERR) {
				fprintf(stderr, "!ERROR: logger_new: failed to read previous shared logger id form %s\n", LOGFILE_SHARED);
				GDKfree(lg->fn);
				GDKfree(lg->dir);
				GDKfree(lg->local_dir);
				GDKfree(lg);
				return NULL;
			}

			lg->id = res;
			if (lg->debug & 1) {
				fprintf(stderr, "#logger_new last shared transactions is read form %s is " LLFMT "\n", shared_log_filename, lg->id);
			}
		} else {
			if (lg->debug & 1) {
				fprintf(stderr, "#logger_new no previous %s found\n", LOGFILE_SHARED);
			}
		}
	}

	lg->prefuncp = prefuncp;
	lg->postfuncp = postfuncp;
	lg->log = NULL;
	lg->end = 0;
	lg->catalog_bid = NULL;
	lg->catalog_nme = NULL;
	lg->dcatalog = NULL;
	lg->snapshots_bid = NULL;
	lg->snapshots_tid = NULL;
	lg->dsnapshots = NULL;
	lg->seqs_id = NULL;
	lg->seqs_val = NULL;
	lg->dseqs = NULL;
	lg->buf = GDKmalloc(lg->bufsize = 64*1024);

	if (logger_load(debug, fn, filename, lg) == LOG_OK) {
		return lg;
	}
	return NULL;
}

/* Reload (shared) logger
 * It will load any data in the logdir and persist it in the BATs */
int
logger_reload(logger *lg)
{
	char filename[BUFSIZ];

	snprintf(filename, sizeof(filename), "%s", lg->dir);
	if (lg->debug & 1) {
		fprintf(stderr, "#logger_reload %s\n", filename);
	}

	return logger_load(lg->debug, lg->fn, filename, lg);
}

/* Create a new logger */
logger *
logger_create(int debug, const char *fn, const char *logdir, int version, preversionfix_fptr prefuncp, postversionfix_fptr postfuncp, int keep_persisted_log_files)
{
	logger *lg;

	printf("# Start processing logs %s/%s version %d\n",fn,logdir,version);
	fflush(stdout);
	lg = logger_new(debug, fn, logdir, version, prefuncp, postfuncp, 0, NULL);

	if (!lg)
		return NULL;
	if (logger_open(lg) == LOG_ERR) {
		logger_destroy(lg);

		return NULL;
	}
	printf("# Finished processing logs %s/%s\n",fn,logdir);
	GDKsetenv("recovery","finished");
	fflush(stdout);
	if (lg->changes &&
	    (logger_restart(lg) != LOG_OK ||
	     logger_cleanup(lg, keep_persisted_log_files) != LOG_OK)) {
		logger_destroy(lg);

		return NULL;
	}
	return lg;
}

/* Create a new shared logger, that is for slaves reading the master log directory.
 * Assumed to be read-only */
logger *
logger_create_shared(int debug, const char *fn, const char *logdir, const char *local_logdir, int version, preversionfix_fptr prefuncp, postversionfix_fptr postfuncp)
{
	logger *lg;

	printf("# Start processing logs %s/%s version %d\n",fn,logdir,version);
	fflush(stdout);
	lg = logger_new(debug, fn, logdir, version, prefuncp, postfuncp, 1, local_logdir);

	return lg;
}

void
logger_destroy(logger *lg)
{
	if (lg->catalog_bid) {
		BUN p, q;
		BAT *b = lg->catalog_bid;

		logger_cleanup(lg, 0);

		/* free resources */
		BATloop(b, p, q) {
			bat bid = *(log_bid *) Tloc(b, p);
			oid pos = p;

			if (BUNfnd(lg->dcatalog, &pos) == BUN_NONE)
				BBPdecref(bid, TRUE);
		}

		BBPdecref(lg->catalog_bid->batCacheid, TRUE);
		BBPdecref(lg->catalog_nme->batCacheid, TRUE);
		BBPdecref(lg->dcatalog->batCacheid, TRUE);
		logbat_destroy(lg->catalog_bid);
		logbat_destroy(lg->catalog_nme);
		logbat_destroy(lg->dcatalog);
		logbat_destroy(lg->freed);
	}
	GDKfree(lg->fn);
	GDKfree(lg->dir);
	logger_close(lg);
	GDKfree(lg);
}

int
logger_exit(logger *lg)
{
	FILE *fp;
	char filename[BUFSIZ];
	int farmid = BBPselectfarm(lg->dbfarm_role, 0, offheap);

	logger_close(lg);
	if (GDKmove(farmid, lg->dir, LOGFILE, NULL, lg->dir, LOGFILE, "bak") != GDK_SUCCEED) {
		fprintf(stderr, "!ERROR: logger_exit: rename %s to %s.bak in %s failed\n",
			LOGFILE, LOGFILE, lg->dir);
		return LOG_ERR;
	}

	snprintf(filename, sizeof(filename), "%s%s", lg->dir, LOGFILE);
	if ((fp = GDKfileopen(farmid, filename, NULL, NULL, "w")) != NULL) {
		char ext[BUFSIZ];

		if (fprintf(fp, "%06d\n\n", lg->version) < 0) {
			(void) fclose(fp);
			fprintf(stderr, "!ERROR: logger_exit: write to %s failed\n",
				filename);
			return LOG_ERR;
		}
		lg->id ++;

		if (logger_commit(lg) != LOG_OK) {
			(void) fclose(fp);
			fprintf(stderr, "!ERROR: logger_exit: logger_commit failed\n");
			return LOG_ERR;
		}

		if (fprintf(fp, LLFMT "\n", lg->id) < 0) {
			(void) fclose(fp);
			fprintf(stderr, "!ERROR: logger_exit: write to %s failed\n",
				filename);
			return LOG_ERR;
		}

		if (fclose(fp) < 0) {
			fprintf(stderr, "!ERROR: logger_exit: flush of %s failed\n",
				filename);
			return LOG_ERR;
		}

		/* atomic action, switch to new log, keep old for
		 * later cleanup actions */
		snprintf(ext, sizeof(ext), "bak-" LLFMT, lg->id);

		if (GDKmove(farmid, lg->dir, LOGFILE, "bak", lg->dir, LOGFILE, ext) != GDK_SUCCEED) {
			fprintf(stderr, "!ERROR: logger_exit: rename %s.bak to %s.%s failed\n",
				LOGFILE, LOGFILE, ext);
			return LOG_ERR;
		}

		lg->changes = 0;
	} else {
		fprintf(stderr, "!ERROR: logger_exit: could not create %s\n",
			filename);
		GDKerror("logger_exit: could not open %s\n", filename);
		return LOG_ERR;
	}
	return LOG_OK;
}

int
logger_restart(logger *lg)
{
	int res = 0;

	if ((res = logger_exit(lg)) == LOG_OK)
		res = logger_open(lg);

	return res;
}

/* Clean-up write-ahead log files already persisted in the BATs.
 * Update the LOGFILE and delete all bak- files as well.
 */
static int
logger_cleanup_old(logger *lg, int keep_persisted_log_files)
{
	char buf[BUFSIZ];
	lng id;
	int farmid = BBPselectfarm(lg->dbfarm_role, 0, offheap);
	int cleanupResultLog = 0;
	int cleanupResultBak = 0;

	// Calculate offset based on the number of files to keep
	id = lg->id - keep_persisted_log_files - 1;

	// Stop cleaning up once bak- files are no longer found
	while (id > 0 && (cleanupResultLog == LOG_OK || cleanupResultBak == LOG_OK)) {
		// clean up the WAL file
		if (lg->debug & 1) {
			snprintf(buf, sizeof(buf), "%s%s." LLFMT, lg->dir, LOGFILE, id);
			fprintf(stderr, "#logger_cleanup_old %s\n", buf);
		}
		snprintf(buf, sizeof(buf), LLFMT, id);
		cleanupResultLog = GDKunlink(farmid, lg->dir, LOGFILE, buf);

		// clean up the bak- WAL files
		if (lg->debug & 1) {
			snprintf(buf, sizeof(buf), "%s%s.bak-" LLFMT, lg->dir, LOGFILE, id);
			fprintf(stderr, "#logger_cleanup_old %s\n", buf);
		}
		snprintf(buf, sizeof(buf), "bak-" LLFMT, id);
		cleanupResultBak = GDKunlink(farmid, lg->dir, LOGFILE, buf);

		id = id - 1;
	}
	return LOG_OK;
}

int
logger_cleanup(logger *lg, int keep_persisted_log_files)
{
	char buf[BUFSIZ];
	char id[BUFSIZ];
	FILE *fp = NULL;
	int farmid = BBPselectfarm(lg->dbfarm_role, 0, offheap);

	snprintf(buf, sizeof(buf), "%s%s.bak-" LLFMT, lg->dir, LOGFILE, lg->id);

	if (lg->debug & 1) {
		fprintf(stderr, "#logger_cleanup keeping %d WAL files\n", keep_persisted_log_files);
		fprintf(stderr, "#logger_cleanup %s\n", buf);
	}

	if (keep_persisted_log_files == 0) {
		// If keep_persisted_log_files is 0, remove the last persisted WAL files as well
		// to reduce the work for the logger_cleanup_old()
		if ((fp = GDKfileopen(farmid, buf, NULL, NULL, "r")) == NULL) {
			fprintf(stderr, "!ERROR: logger_cleanup: cannot open file %s\n", buf);
			return LOG_ERR;
		}

		/* skip catalog */
		while (fgets(id, sizeof(id), fp) != NULL && id[0] != '\n')
			;

		while (fgets(id, sizeof(id), fp) != NULL) {
			char *e = strchr(id, '\n');

			if (e)
				*e = 0;
			GDKunlink(farmid, lg->dir, LOGFILE, id);
		}
		fclose(fp);
	}

	snprintf(buf, sizeof(buf), "bak-" LLFMT, lg->id);

	GDKunlink(farmid, lg->dir, LOGFILE, buf);

	if (keep_persisted_log_files > 0) {
		// Clean up the old WAL files as well, if any
		// We will ignore the output of logger_cleanup_old
		logger_cleanup_old(lg, keep_persisted_log_files);
	}

	return LOG_OK;
}

/* Clean-up write-ahead log files already persisted in the BATs, leaving only the most recent one.
 * Keeps only the number of files set in lg->keep_persisted_log_files.
 * Only the bak- files are deleted for the preserved WAL files.
 */
lng
logger_changes(logger *lg)
{
	return lg->changes;
}

/* Read the last recorded transactions id from a logfile */
lng
logger_read_last_transaction_id(logger *lg, char *dir, char *logger_file, int role)
{
	char filename[BUFSIZ];
	FILE *fp;
	char id[BUFSIZ];
	lng lid = LOG_ERR;
	int farmid = BBPselectfarm(role, 0, offheap);

	snprintf(filename, sizeof(filename), "%s%s", dir, logger_file);
	if ((fp = GDKfileopen(farmid, filename, NULL, NULL, "r")) == NULL) {
		fprintf(stderr, "!ERROR: logger_read_last_transaction_id: unable to open file %s\n", filename);
		goto error;
	}

	if (check_version(lg, fp) != GDK_SUCCEED) {
		fprintf(stderr, "!ERROR: logger_read_last_transaction_id: inconsistent log version for file %s\n", filename);
		goto error;
	}

	/* read the last id */
	while (fgets(id, sizeof(id), fp) != NULL) {
		lid = strtoll(id, NULL, 10);
		if (lg->debug & 1) {
			fprintf(stderr, "#logger_read_last_transaction_id last logger id written in %s is " LLFMT "\n", filename, lid);
		}
	}

	return lid;

	error:
	if (fp)
		fclose(fp);
	if (lg)
		GDKfree(lg);
	return LOG_ERR;
}

int
logger_sequence(logger *lg, int seq, lng *id)
{
	BUN p = log_find_int(lg->seqs_id, lg->dseqs, seq);

	if (p != BUN_NONE) {
		*id = *(lng *) Tloc(lg->seqs_val, p);

		return 1;
	}
	return 0;
}

/*
 * Changes made to the BAT descriptor should be stored in the log
 * files.  Actually, we need to save the descriptor file, perhaps we
 * should simply introduce a versioning scheme.
 */
int
log_bat_persists(logger *lg, BAT *b, const char *name)
{
	char *ha, *ta;
	int len;
	char buf[BUFSIZ];
	logformat l;
	int havevoid = 0;
	int flag = (b->batPersistence == PERSISTENT) ? LOG_USE : LOG_CREATE;
	BUN p;

	l.nr = 0;
	if (flag == LOG_USE) {
#ifndef NDEBUG
		assert(b->batRole == PERSISTENT);
		assert(0 <= b->H->heap.farmid && b->H->heap.farmid < MAXFARMS);
		assert(BBPfarms[b->H->heap.farmid].roles & (1 << PERSISTENT));
		if (b->H->vheap) {
			assert(0 <= b->H->vheap->farmid && b->H->vheap->farmid < MAXFARMS);
			assert(BBPfarms[b->H->vheap->farmid].roles & (1 << PERSISTENT));
		}
		assert(0 <= b->T->heap.farmid && b->T->heap.farmid < MAXFARMS);
		assert(BBPfarms[b->T->heap.farmid].roles & (1 << PERSISTENT));
		if (b->T->vheap) {
			assert(0 <= b->T->vheap->farmid && b->T->vheap->farmid < MAXFARMS);
			assert(BBPfarms[b->T->vheap->farmid].roles & (1 << PERSISTENT));
		}
#endif
		l.nr = b->batCacheid;
	}
	l.flag = flag;
	l.tid = lg->tid;
	lg->changes++;
	if (log_write_format(lg, &l) == LOG_ERR ||
	    log_write_string(lg, name) == LOG_ERR)
		return LOG_ERR;

	if (lg->debug & 1)
		fprintf(stderr, "#persists bat %s (%d) %s\n",
			name, b->batCacheid,
			(flag == LOG_USE) ? "use" : "create");

	if (flag == LOG_USE) {
		assert(b->batRole == PERSISTENT);
		assert(b->H->heap.farmid == 0);
		assert(b->H->vheap == NULL ||
		       BBPfarms[b->H->vheap->farmid].roles & (1 << PERSISTENT));
		assert(b->T->heap.farmid == 0);
		assert(b->T->vheap == NULL ||
		       BBPfarms[b->T->vheap->farmid].roles & (1 << PERSISTENT));
		if ((p = log_find_bid(lg->snapshots_bid, lg->dsnapshots, b->batCacheid)) != BUN_NONE &&
		    p >= lg->snapshots_tid->batInserted) {
			BUNinplace(lg->snapshots_tid, p, NULL, &lg->tid, FALSE);
		} else {
			if (p != BUN_NONE) {
				oid pos = p;
				BUNappend(lg->dsnapshots, &pos, FALSE);
			}
			BUNappend(lg->snapshots_bid, &b->batCacheid, FALSE);
			BUNappend(lg->snapshots_tid, &lg->tid, FALSE);
		}
		return LOG_OK;
	}

	ha = ATOMname(b->htype);
	if (b->htype == TYPE_void && BAThdense(b)) {
		ha = "vid";
		havevoid = 1;
	}
	ta = ATOMname(b->ttype);
	if (!havevoid && b->ttype == TYPE_void && BATtdense(b)) {
		ta = "vid";
	}
	len = snprintf(buf, sizeof(buf), "%s,%s", ha, ta);
	len++;			/* include EOS */
	if (!mnstr_writeInt(lg->log, len) ||
	    mnstr_write(lg->log, buf, 1, len) != (ssize_t) len) {
		fprintf(stderr, "!ERROR: log_bat_persists: write failed\n");
		return LOG_ERR;
	}

	if (lg->debug & 1)
		fprintf(stderr, "#Logged new bat [%s,%s] %s " BUNFMT " (%d)\n",
			ha, ta, name, BATcount(b), b->batCacheid);
	return log_bat(lg, b, name);
}

int
log_bat_transient(logger *lg, const char *name)
{
	log_bid bid = logger_find_bat(lg, name);
	logformat l;
	BUN p;

	l.flag = LOG_DESTROY;
	l.tid = lg->tid;
	l.nr = 0;
	lg->changes++;

	/* if this is a snapshot bat, we need to skip all changes */
	if ((p = log_find_bid(lg->snapshots_bid, lg->dsnapshots, bid)) != BUN_NONE) {
	//	int tid = *(int*)Tloc(lg->snapshots_tid, p);
#ifndef NDEBUG
		assert(BBP_desc(bid)->S.role == PERSISTENT);
		assert(0 <= BBP_desc(bid)->H.heap.farmid && BBP_desc(bid)->H.heap.farmid < MAXFARMS);
		assert(BBPfarms[BBP_desc(bid)->H.heap.farmid].roles & (1 << PERSISTENT));
		if (BBP_desc(bid)->H.vheap) {
			assert(0 <= BBP_desc(bid)->H.vheap->farmid && BBP_desc(bid)->H.vheap->farmid < MAXFARMS);
			assert(BBPfarms[BBP_desc(bid)->H.vheap->farmid].roles & (1 << PERSISTENT));
		}
		assert(0 <= BBP_desc(bid)->T.heap.farmid && BBP_desc(bid)->T.heap.farmid < MAXFARMS);
		assert(BBPfarms[BBP_desc(bid)->T.heap.farmid].roles & (1 << PERSISTENT));
		if (BBP_desc(bid)->T.vheap) {
			assert(0 <= BBP_desc(bid)->T.vheap->farmid && BBP_desc(bid)->T.vheap->farmid < MAXFARMS);
			assert(BBPfarms[BBP_desc(bid)->T.vheap->farmid].roles & (1 << PERSISTENT));
		}
#endif
	//	if (lg->tid == tid)
		if (p >= lg->snapshots_tid->batInserted) {
			BUNinplace(lg->snapshots_tid, p, NULL, &lg->tid, FALSE);
		} else {
			oid pos = p;
			BUNappend(lg->dsnapshots, &pos, FALSE);
			BUNappend(lg->snapshots_tid, &lg->tid, FALSE);
			BUNappend(lg->snapshots_bid, &bid, FALSE);
		}
	//	else
	//		printf("%d != %d\n", lg->tid, tid);
	//	assert(lg->tid == tid);
	}

	if (log_write_format(lg, &l) == LOG_ERR ||
	    log_write_string(lg, name) == LOG_ERR) {
		fprintf(stderr, "!ERROR: log_bat_transient: write failed\n");
		return LOG_ERR;
	}

	if (lg->debug & 1)
		fprintf(stderr, "#Logged destroyed bat %s\n", name);
	return LOG_OK;
}

int
log_delta(logger *lg, BAT *uid, BAT *uval, const char *name)
{
	gdk_return ok = GDK_SUCCEED;
	logformat l;
	BUN p;

	assert(uid->ttype == TYPE_oid || !uid->ttype);
	if (lg->debug & 128) {
		/* logging is switched off */
		return LOG_OK;
	}

	l.tid = lg->tid;
	l.nr = (BUNlast(uval) - BUNfirst(uval));
	lg->changes += l.nr;

	if (l.nr) {
		BATiter ii = bat_iterator(uid);
		BATiter vi = bat_iterator(uval);
		gdk_return (*wh) (const void *, stream *, size_t) = BATatoms[TYPE_oid].atomWrite;
		gdk_return (*wt) (const void *, stream *, size_t) = BATatoms[uval->ttype].atomWrite;

		l.flag = LOG_UPDATE;
		if (log_write_format(lg, &l) == LOG_ERR ||
		    log_write_string(lg, name) == LOG_ERR)
			return LOG_ERR;

		for (p = BUNfirst(uid); p < BUNlast(uid) && ok == GDK_SUCCEED; p++) {
			const void *id = BUNtail(ii, p);
			const void *val = BUNtail(vi, p);

			ok = wh(id, lg->log, 1);
			ok = (ok != GDK_SUCCEED) ? ok : wt(val, lg->log, 1);
		}

		if (lg->debug & 1)
			fprintf(stderr, "#Logged %s " LLFMT " inserts\n", name, l.nr);
	}
	if (ok != GDK_SUCCEED)
		fprintf(stderr, "!ERROR: log_delta: write failed\n");
	return (ok == GDK_SUCCEED) ? LOG_OK : LOG_ERR;
}

int
log_bat(logger *lg, BAT *b, const char *name)
{
	gdk_return ok = GDK_SUCCEED;
	logformat l;
	BUN p;

	if (lg->debug & 128) {
		/* logging is switched off */
		return LOG_OK;
	}

	l.tid = lg->tid;
	l.nr = (BUNlast(b) - b->batInserted);
	lg->changes += l.nr;

	if (l.nr) {
		BATiter bi = bat_iterator(b);
		gdk_return (*wh) (const void *, stream *, size_t) = BATatoms[b->htype].atomWrite;
		gdk_return (*wt) (const void *, stream *, size_t) = BATatoms[b->ttype].atomWrite;

		l.flag = LOG_INSERT;
		if (log_write_format(lg, &l) == LOG_ERR ||
		    log_write_string(lg, name) == LOG_ERR)
			return LOG_ERR;

		if (b->htype == TYPE_void &&
		    b->ttype > TYPE_void &&
		    b->ttype < TYPE_str &&
		    !isVIEW(b)) {
			const void *t = BUNtail(bi, b->batInserted);

			ok = wt(t, lg->log, (size_t)l.nr);
		} else {
			for (p = b->batInserted; p < BUNlast(b) && ok == GDK_SUCCEED; p++) {
				const void *h = BUNhead(bi, p);
				const void *t = BUNtail(bi, p);

				ok = wh(h, lg->log, 1);
				ok = (ok != GDK_SUCCEED) ? ok : wt(t, lg->log, 1);
			}
		}

		if (lg->debug & 1)
			fprintf(stderr, "#Logged %s " LLFMT " inserts\n", name, l.nr);
	}
	l.nr = (b->batFirst - b->batDeleted);
	lg->changes += l.nr;

	if (l.nr && ok == GDK_SUCCEED) {
		BATiter bi = bat_iterator(b);
		gdk_return (*wh) (const void *, stream *, size_t) = BATatoms[b->htype].atomWrite;
		gdk_return (*wt) (const void *, stream *, size_t) = BATatoms[b->ttype].atomWrite;

		l.flag = LOG_DELETE;
		if (log_write_format(lg, &l) == LOG_ERR ||
		    log_write_string(lg, name) == LOG_ERR)
			return LOG_ERR;

		for (p = b->batDeleted; p < b->batFirst && ok == GDK_SUCCEED; p++) {
			const void *h = BUNhead(bi, p);
			const void *t = BUNtail(bi, p);

			ok = wh(h, lg->log, 1);
			ok = (ok != GDK_SUCCEED) ? ok : wt(t, lg->log, 1);
		}

		if (lg->debug & 1)
			fprintf(stderr, "#Logged %s " LLFMT " deletes\n", name, l.nr);
	}
	if (ok != GDK_SUCCEED)
		fprintf(stderr, "!ERROR: log_bat: write failed\n");
	return (ok == GDK_SUCCEED) ? LOG_OK : LOG_ERR;
}

int
log_bat_clear(logger *lg, const char *name)
{
	logformat l;

	if (lg->debug & 128) {
		/* logging is switched off */
		return LOG_OK;
	}

	l.nr = 1;
	l.tid = lg->tid;
	lg->changes += l.nr;

	l.flag = LOG_CLEAR;
	if (log_write_format(lg, &l) == LOG_ERR ||
	    log_write_string(lg, name) == LOG_ERR)
		return LOG_ERR;

	if (lg->debug & 1)
		fprintf(stderr, "#Logged clear %s\n", name);

	return LOG_OK;
}

int
log_tstart(logger *lg)
{
	logformat l;

	l.flag = LOG_START;
	l.tid = ++lg->tid;
	l.nr = lg->tid;

	if (lg->debug & 1)
		fprintf(stderr, "#log_tstart %d\n", lg->tid);

	return log_write_format(lg, &l);
}

#define DBLKSZ 8192
#define DBLKMASK 8191
#define SEGSZ 64*DBLKSZ
static char zeros[DBLKSZ] = { 0 };

static gdk_return
pre_allocate(logger *lg)
{
	lng p;

	if (mnstr_fgetpos(lg->log, &p) != 0)
		return GDK_FAIL;
	if (p + DBLKSZ > lg->end) {
		lng s = p;

		if (p > lg->end) {
			lg->end = (p & ~DBLKMASK);
			if (p > DBLKSZ)
				p -= DBLKSZ;
		}
		if (p < lg->end) {
			p = (lg->end - p);
			if (mnstr_write(lg->log, zeros, (size_t) p, 1) < 0)
				return GDK_FAIL;
			lg->end += p;
			p = 0;
		}
		for (; p < SEGSZ; p += DBLKSZ, lg->end += DBLKSZ) {
			if (mnstr_write(lg->log, zeros, DBLKSZ, 1) < 0)
				return GDK_FAIL;
		}
		if (mnstr_fsetpos(lg->log, s) < 0)
			return GDK_FAIL;
	}
	return GDK_SUCCEED;
}

int
log_tend(logger *lg)
{
	logformat l;
	gdk_return res = GDK_SUCCEED;

	if (lg->debug & 1)
		fprintf(stderr, "#log_tend %d\n", lg->tid);

	if (DELTAdirty(lg->snapshots_bid)) {
		/* sub commit all new snapshots */
		BAT *cands, *tids, *bids;

		tids = bm_tids(lg->snapshots_tid, lg->dsnapshots);
		cands = BATsubselect(lg->snapshots_tid, tids, &lg->tid, &lg->tid,
				    TRUE, TRUE, FALSE);
		if (tids == NULL || cands == NULL) {
			fprintf(stderr, "!ERROR: log_tend: subselect failed\n");
			return LOG_ERR;
		}
		bids = BATproject(cands, lg->snapshots_bid);
		BBPunfix(cands->batCacheid);
		BBPunfix(tids->batCacheid);
		if (bids == NULL) {
			fprintf(stderr, "!ERROR: log_tend: semijoin failed\n");
			return LOG_ERR;
		}
		res = bm_subcommit(bids, NULL, lg->snapshots_bid,
				   lg->snapshots_tid, lg->dsnapshots, NULL, lg->debug);
		BBPunfix(bids->batCacheid);
	}
	l.flag = LOG_END;
	l.tid = lg->tid;
	l.nr = lg->tid;
	if (res != GDK_SUCCEED ||
	    log_write_format(lg, &l) == LOG_ERR ||
	    mnstr_flush(lg->log) ||
	    mnstr_fsync(lg->log) ||
	    pre_allocate(lg) != GDK_SUCCEED) {
		fprintf(stderr, "!ERROR: log_tend: write failed\n");
		return LOG_ERR;
	}
	return LOG_OK;
}

int
log_abort(logger *lg)
{
	logformat l;

	if (lg->debug & 1)
		fprintf(stderr, "#log_abort %d\n", lg->tid);

	l.flag = LOG_END;
	l.tid = lg->tid;
	l.nr = -1;

	if (log_write_format(lg, &l) == LOG_ERR)
		return LOG_ERR;

	return LOG_OK;
}

static int
log_sequence_(logger *lg, int seq, lng val)
{
	logformat l;

	l.flag = LOG_SEQ;
	l.tid = lg->tid;
	l.nr = seq;

	if (lg->debug & 1)
		fprintf(stderr, "#log_sequence_ (%d," LLFMT ")\n", seq, val);

	if (log_write_format(lg, &l) == LOG_ERR ||
	    !mnstr_writeLng(lg->log, val) ||
	    mnstr_flush(lg->log) ||
	    mnstr_fsync(lg->log) ||
	    pre_allocate(lg) != GDK_SUCCEED) {
		fprintf(stderr, "!ERROR: log_sequence_: write failed\n");
		return LOG_ERR;
	}
	return LOG_OK;
}

static int
log_sequence_nrs(logger *lg)
{
	BATiter sii = bat_iterator(lg->seqs_id);
	BATiter svi = bat_iterator(lg->seqs_val);
	BUN p, q;
	int ok = LOG_OK;

	BATloop(lg->seqs_id, p, q) {
		const int *id = (const int *) BUNtloc(sii, p);
		const lng *val = (const lng *) BUNtloc(svi, p);
		oid pos = p;

		if (BUNfnd(lg->dseqs, &pos) == BUN_NONE)
			ok &= log_sequence_(lg, *id, *val);
	}
	return ok;
}

/* a transaction in it self */
int
log_sequence(logger *lg, int seq, lng val)
{
	BUN p;

	if (lg->debug & 1)
		fprintf(stderr, "#log_sequence (%d," LLFMT ")\n", seq, val);

	if ((p = log_find_int(lg->seqs_id, lg->dseqs, seq)) != BUN_NONE &&
	    p >= lg->seqs_id->batInserted) {
		BUNinplace(lg->seqs_val, p, NULL, &val, FALSE);
	} else {
		if (p != BUN_NONE) {
			oid pos = p;
			BUNappend(lg->dseqs, &pos, FALSE);
		}
		BUNappend(lg->seqs_id, &seq, FALSE);
		BUNappend(lg->seqs_val, &val, FALSE);
	}
	return log_sequence_(lg, seq, val);
}

static int
bm_commit(logger *lg)
{
	BUN p, q;
	BAT *b = lg->catalog_bid;
	BAT *n = logbat_new(TYPE_str, BATcount(lg->freed), TRANSIENT);
	gdk_return res;

	/* subcommit the freed bats */
	BATseqbase(n, 0);
	if (BATcount(lg->freed)) {

		BATloop(lg->freed, p, q) {
			bat bid = *(log_bid *) Tloc(lg->freed, p);
			BAT *lb = BATdescriptor(bid);
			str name = BBPname(bid);

			BATmode(lb, TRANSIENT);
			logbat_destroy(lb);
			if (lg->debug & 1)
				fprintf(stderr,
					"#commit deleted (snapshot) %s (%d)\n",
					name, bid);
			BUNappend(n, name, FALSE);
			BBPdecref(bid, TRUE);
		}
	}

	for (p = b->batInserted; p < BUNlast(b); p++) {
		log_bid bid = *(log_bid *) Tloc(b, p);
		BAT *lb;
		oid pos = p;

		if (BUNfnd(lg->dcatalog, &pos) != BUN_NONE)
			continue;

		if (bid == lg->dsnapshots->batCacheid)
			continue;

	       	lb = BATdescriptor(bid);

		assert(lb);
		BATmode(lb, PERSISTENT);
		assert(lb->batRestricted > BAT_WRITE);
		logbat_destroy(lb);

		if (lg->debug & 1)
			fprintf(stderr, "#bm_commit: create %d (%d)\n",
				bid, BBP_lrefs(bid));
	}
	res = bm_subcommit(lg->catalog_bid, lg->catalog_nme, lg->catalog_bid, lg->catalog_nme, lg->dcatalog, n, lg->debug);
	BBPreclaim(n);
	BATclear(lg->freed, FALSE);
	BATcommit(lg->freed);
	return res != GDK_SUCCEED ? LOG_ERR : LOG_OK;
}

log_bid
logger_add_bat(logger *lg, BAT *b, const char *name)
{
	log_bid bid = logger_find_bat(lg, name);

	assert(b->batRestricted > 0 ||
	       b == lg->snapshots_bid ||
	       b == lg->snapshots_tid ||
	       b == lg->dsnapshots ||
	       b == lg->catalog_bid ||
	       b == lg->catalog_nme ||
	       b == lg->dcatalog ||
	       b == lg->seqs_id ||
	       b == lg->seqs_val ||
	       b == lg->dseqs);
	assert(b->batRole == PERSISTENT);
	if (bid) {
		if (bid != b->batCacheid) {
			logger_del_bat(lg, bid);
		} else {
			return bid;
		}
	}
	bid = b->batCacheid;
	if (lg->debug & 1)
		fprintf(stderr, "#create %s\n", name);
	lg->changes += BATcount(b) + 1;
	BUNappend(lg->catalog_bid, &bid, FALSE);
	BUNappend(lg->catalog_nme, name, FALSE);
	BBPincref(bid, TRUE);
	return bid;
}

void
logger_del_bat(logger *lg, log_bid bid)
{
	BAT *b = BATdescriptor(bid);
	BUN p = log_find_bid(lg->catalog_bid, lg->dcatalog, bid), q;

	assert(p != BUN_NONE);

	/* if this is a not logger commited snapshot bat, make it
	 * transient */
	if (p >= lg->catalog_bid->batInserted &&
	    (q = log_find_bid(lg->snapshots_bid, lg->dsnapshots, bid)) != BUN_NONE) {
		
		BUNappend(lg->dsnapshots, &q, FALSE);
		if (lg->debug & 1)
			fprintf(stderr,
				"#logger_del_bat release snapshot %d (%d)\n",
				bid, BBP_lrefs(bid));
		BUNappend(lg->freed, &bid, FALSE);
	} else if (p >= lg->catalog_bid->batInserted) {
		BBPdecref(bid, TRUE);
	} else {
		BUNappend(lg->freed, &bid, FALSE);
	}
	if (b) {
		lg->changes += BATcount(b) + 1;
		BBPunfix(b->batCacheid);
	}
	BUNappend(lg->dcatalog, &p, FALSE);
/*assert(BBP_lrefs(bid) == 0);*/
}

log_bid
logger_find_bat(logger *lg, const char *name)
{
	BATiter cni = bat_iterator(lg->catalog_nme);
	BUN p;

	if (lg->catalog_nme->T->hash || BAThash(lg->catalog_nme, 0) == GDK_SUCCEED) {
		HASHloop_str(cni, cni.b->T->hash, p, name) {
			oid pos = p;
			if (BUNfnd(lg->dcatalog, &pos) == BUN_NONE)
				return *(log_bid *) Tloc(lg->catalog_bid, p);
		}
	} 
	return 0;
}<|MERGE_RESOLUTION|>--- conflicted
+++ resolved
@@ -1342,60 +1342,7 @@
 	bat catalog_bid, catalog_nme, dcatalog, bid;
 	int farmid = BBPselectfarm(lg->dbfarm_role, 0, offheap);
 
-<<<<<<< HEAD
 	snprintf(filename, BUFSIZ, "%s%s", lg->dir, LOGFILE);
-=======
-	/* if the path is absolute, it means someone is still calling
-	 * logger_create/logger_new "manually" */
-	assert(!MT_path_absolute(logdir));
-
-	lg = GDKmalloc(sizeof(struct logger));
-	if (lg == NULL) {
-		fprintf(stderr, "!ERROR: logger_new: allocating logger "
-			"structure failed\n");
-		return NULL;
-	}
-
-	lg->debug = debug;
-
-	lg->changes = 0;
-	lg->version = version;
-	lg->id = 1;
-
-	lg->tid = 0;
-#if SIZEOF_OID == 8
-	lg->read32bitoid = 0;
-#endif
-
-	snprintf(filename, sizeof(filename), "%s%c%s%c", logdir, DIR_SEP, fn, DIR_SEP);
-	lg->fn = GDKstrdup(fn);
-	lg->dir = GDKstrdup(filename);
-	lg->bufsize = 64*1024;
-	lg->buf = GDKmalloc(lg->bufsize);
-	if (lg->fn == NULL || lg->dir == NULL || lg->buf == NULL) {
-		fprintf(stderr, "!ERROR: logger_new: strdup failed\n");
-		GDKfree(lg->fn);
-		GDKfree(lg->dir);
-		GDKfree(lg->buf);
-		GDKfree(lg);
-		return NULL;
-	}
-	lg->prefuncp = prefuncp;
-	lg->postfuncp = postfuncp;
-	lg->log = NULL;
-	lg->end = 0;
-	lg->catalog_bid = NULL;
-	lg->catalog_nme = NULL;
-	lg->dcatalog = NULL;
-	lg->snapshots_bid = NULL;
-	lg->snapshots_tid = NULL;
-	lg->dsnapshots = NULL;
-	lg->seqs_id = NULL;
-	lg->seqs_val = NULL;
-	lg->dseqs = NULL;
-
-	snprintf(filename, sizeof(filename), "%s%s", lg->dir, LOGFILE);
->>>>>>> 1ad810c5
 	snprintf(bak, sizeof(bak), "%s.bak", filename);
 
 	/* try to open logfile backup, or failing that, the file
@@ -1428,21 +1375,12 @@
 		/* catalog does not exist, so the log file also
 		 * shouldn't exist */
 		if (fp != NULL) {
-<<<<<<< HEAD
-			logger_fatal(
-					"logger_load: there is no logger catalog, but there is a log file.\n"
-							"Are you sure you are using the correct combination of database\n"
-							"(--dbpath) and log directory (--set %s_logdir)?\n", fn, 0, 0);
-			goto error;
-=======
-			logger_fatal("logger_new: there is no logger catalog, "
+			logger_fatal("logger_load: there is no logger catalog, "
 				     "but there is a log file.\n"
 				     "Are you sure you are using the correct "
 				     "combination of database\n"
 				     "(--dbpath) and log directory "
-				     "(--set %s_logdir)?\n",
-				     fn, 0, 0);
->>>>>>> 1ad810c5
+				     "(--set %s_logdir)?\n", fn, 0, 0);
 		}
 
 		lg->catalog_bid = logbat_new(TYPE_int, BATSIZE, PERSISTENT);
@@ -1480,12 +1418,10 @@
 		if (GDKcreatedir(filename) != GDK_SUCCEED) {
 			logger_fatal("logger_load: cannot create directory for log file %s\n",
 				     filename, 0, 0);
-			goto error;
 		}
 		if ((fp = fopen(filename, "w")) == NULL) {
 			logger_fatal("logger_load: cannot create log file %s\n",
 				     filename, 0, 0);
-			goto error;
 		}
 		lg->id ++;
 		if (fprintf(fp, "%06d\n\n" LLFMT "\n", lg->version, lg->id) < 0) {
@@ -1535,12 +1471,7 @@
 					     "dcatalog bat", 0, 0, 0);
 			BBPincref(d->batCacheid, TRUE);
 			if (BBPrename(d->batCacheid, bak) < 0)
-<<<<<<< HEAD
 				logger_fatal("logger_load: BBPrename to %s failed", bak, 0, 0);
-=======
-				logger_fatal("Logger_new: BBPrename to %s "
-					     "failed", bak, 0, 0);
->>>>>>> 1ad810c5
 			if (!BAThdense(b) || !BAThdense(n)) {
 				/* we need to convert catalog_bid and
 				 * catalog_nme to be dense-headed; we
@@ -1619,8 +1550,7 @@
 				BBPincref(bid, TRUE);
 		}
 	}
-<<<<<<< HEAD
-=======
+
 	snapshots_bid = logger_find_bat(lg, "snapshots_bid");
 	if (snapshots_bid == 0) {
 		lg->seqs_id = BATnew(TYPE_void, TYPE_int, 1, TRANSIENT);
@@ -1631,15 +1561,8 @@
 		    lg->dseqs == NULL)
 			logger_fatal("Logger_new: cannot create seqs bats",
 				     0, 0, 0);
->>>>>>> 1ad810c5
-
-    snapshots_bid = logger_find_bat(lg, "snapshots_bid");
-    if (snapshots_bid == 0) {
-    	lg->seqs_id = BATnew(TYPE_void, TYPE_int, 1, TRANSIENT);
-    	lg->seqs_val = BATnew(TYPE_void, TYPE_lng, 1, TRANSIENT);
-    	lg->dseqs = BATnew(TYPE_void, TYPE_oid, 1, TRANSIENT);
-	
-        /* create LOG_SID sequence number */
+
+		/* create LOG_SID sequence number */
 		if (BUNappend(lg->seqs_id, &id, FALSE) != GDK_SUCCEED ||
 		    BUNappend(lg->seqs_val, &lg->id, FALSE) != GDK_SUCCEED)
 			logger_fatal("logger_load: failed to append value to "
@@ -1680,7 +1603,6 @@
 		bat snapshots_tid = logger_find_bat(lg, "snapshots_tid");
 		bat dsnapshots = logger_find_bat(lg, "dsnapshots");
 
-<<<<<<< HEAD
         if (seqs_id) {
             BAT *o_id = BATdescriptor(seqs_id);
             BAT *o_val = BATdescriptor(seqs_val);
@@ -1689,19 +1611,6 @@
             lg->seqs_val = BATcopy(o_val, TYPE_void, TYPE_lng, 1, TRANSIENT);
             BBPunfix(o_id->batCacheid);
             BBPunfix(o_val->batCacheid);
-=======
-		if (seqs_id) {
-			BAT *o_id = BATdescriptor(seqs_id);
-			BAT *o_val = BATdescriptor(seqs_val);
-
-			if (o_id == NULL || o_val == NULL)
-				logger_fatal("Logger_new: inconsistent database: cannot find seqs bats", 0, 0, 0);
-
-			lg->seqs_id = BATcopy(o_id, TYPE_void, TYPE_int, 1, TRANSIENT);
-			lg->seqs_val = BATcopy(o_val, TYPE_void, TYPE_lng, 1, TRANSIENT);
-			BBPunfix(o_id->batCacheid);
-			BBPunfix(o_val->batCacheid);
->>>>>>> 1ad810c5
 		} else {
             lg->seqs_id = BATnew(TYPE_void, TYPE_int, 1, TRANSIENT);
             lg->seqs_val = BATnew(TYPE_void, TYPE_lng, 1, TRANSIENT);
@@ -1896,11 +1805,15 @@
 #endif
 
 	lg->dbfarm_role = logger_set_logdir_path(filename, fn, logdir, shared);
-	if ((lg->fn = GDKstrdup(fn)) == NULL ||
-	    (lg->dir = GDKstrdup(filename)) == NULL) {
+	lg->fn = GDKstrdup(fn);
+	lg->dir = GDKstrdup(filename);
+	lg->bufsize = 64*1024;
+	lg->buf = GDKmalloc(lg->bufsize);
+	if (lg->fn == NULL || lg->dir == NULL || lg->buf == NULL) {
 		fprintf(stderr, "!ERROR: logger_new: strdup failed\n");
 		GDKfree(lg->fn);
 		GDKfree(lg->dir);
+		GDKfree(lg->buf);
 		GDKfree(lg);
 		return NULL;
 	}
@@ -1966,7 +1879,6 @@
 	lg->seqs_id = NULL;
 	lg->seqs_val = NULL;
 	lg->dseqs = NULL;
-	lg->buf = GDKmalloc(lg->bufsize = 64*1024);
 
 	if (logger_load(debug, fn, filename, lg) == LOG_OK) {
 		return lg;
