/*
 * The contents of this file are subject to the MonetDB Public License
 * Version 1.1 (the "License"); you may not use this file except in
 * compliance with the License. You may obtain a copy of the License at
 * http://www.monetdb.org/Legal/MonetDBLicense
 *
 * Software distributed under the License is distributed on an "AS IS"
 * basis, WITHOUT WARRANTY OF ANY KIND, either express or implied. See the
 * License for the specific language governing rights and limitations
 * under the License.
 *
 * The Original Code is the MonetDB Database System.
 *
 * The Initial Developer of the Original Code is CWI.
 * Portions created by CWI are Copyright (C) 1997-July 2008 CWI.
 * Copyright August 2008-2014 MonetDB B.V.
 * All Rights Reserved.
 */

/*
 * (author) N. J. Nes
 *
 * In the philosophy of MonetDB, transaction management overhead
 * should only be paid when necessary. Transaction management is for
 * this purpose implemented as a separate module and applications are
 * required to obey the transaction policy, e.g. obtaining/releasing
 * locks.
 *
 * This module is designed to support efficient logging of the SQL
 * database.  Once loaded, the SQL compiler will insert the proper
 * calls at transaction commit to include the changes in the log file.
 *
 * The logger uses a directory to store its log files. One master log
 * file stores information about the version of the logger and the
 * transaction log files. This file is a simple ascii file with the
 * following format:
 *  {6DIGIT-VERSION\n[log file number \n]*]*}
 * The transaction log files have a binary format, which stores fixed
 * size logformat headers (flag,nr,bid), where the flag is the type of
 * update logged.  The nr field indicates how many changes there were
 * (in case of inserts/deletes).  The bid stores the bid identifier.
 *
 * The key decision to be made by the user is the location of the log
 * file.  Ideally, it should be stored in fail-safe environment, or at
 * least the log and databases should be on separate disk columns.
 *
 * This file system may reside on the same hardware as the database
 * server and therefore the writes are done to the same disk, but
 * could also reside on another system and then the changes are
 * flushed through the network.  The logger works under the assumption
 * that it is called to safeguard updates on the database when it has
 * an exclusive lock on the latest version. This lock should be
 * guaranteed by the calling transaction manager first.
 *
 * Finding the updates applied to a BAT is relatively easy, because
 * each BAT contains a delta structure. On commit these changes are
 * written to the log file and the delta management is reset. Since
 * each commit is written to the same log file, the beginning and end
 * are marked by a log identifier.
 *
 * A server restart should only (re)process blocks which are
 * completely written to disk. A log replay therefore ends in a commit
 * or abort on the changed bats. Once all logs have been read, the
 * changes to the bats are made persistent, i.e. a bbp sub-commit is
 * done.
 */
#include "monetdb_config.h"
#include "gdk.h"
#include "gdk_private.h"
#include "gdk_logger.h"
#include <string.h>

static BUN BUNfndT(BAT *b, ptr v)
{
	return BUNfnd(BATmirror(b), v);
}
/*
 * The log record encoding is geared at reduced storage space, but at
 * the expense of readability. A user can not easily inspect the log a
 * posteriori to check what has happened.
 *
 */
#define LOG_START	1
#define LOG_END		2
#define LOG_INSERT	3
#define LOG_DELETE	4
#define LOG_UPDATE	5
#define LOG_CREATE	6
#define LOG_DESTROY	7
#define LOG_USE		8
#define LOG_CLEAR	9
#define LOG_SEQ		10

static char *log_commands[] = {
	NULL,
	"LOG_START",
	"LOG_END",
	"LOG_INSERT",
	"LOG_DELETE",
	"LOG_UPDATE",
	"LOG_CREATE",
	"LOG_DESTROY",
	"LOG_USE",
	"LOG_CLEAR",
	"LOG_SEQ",
};

typedef struct logformat_t {
	char flag;
	int tid;
	int nr;
} logformat;

#define LOGFILE "log"

static int bm_commit(logger *lg);
static int tr_grow(trans *tr);

static void
logbat_destroy(BAT *b)
{
	if (b)
		BBPunfix(b->batCacheid);
}

static BAT *
logbat_new(int tt, BUN size, int role)
{
	BAT *nb = BATnew(TYPE_void, tt, size, role);

	if (nb) {
		BATseqbase(nb, 0);
		nb->batDirty |= 2;
<<<<<<< HEAD
		if (role == PERSISTENT)
			BATmode(nb, PERSISTENT);
=======
	} else {
		fprintf(stderr, "!ERROR: logbat_new: creating new BAT[void:%s]#" BUNFMT " failed\n", ATOMname(tt), size);
>>>>>>> 2b2701dc
	}
	return nb;
}

static int
log_read_format(logger *l, logformat *data)
{
	return mnstr_read(l->log, &data->flag, 1, 1) == 1 &&
		mnstr_readInt(l->log, &data->nr) == 1 &&
		mnstr_readInt(l->log, &data->tid) == 1;
}

static int
log_write_format(logger *l, logformat *data)
{
	if (mnstr_write(l->log, &data->flag, 1, 1) == 1 &&
	    mnstr_writeInt(l->log, data->nr) &&
	    mnstr_writeInt(l->log, data->tid))
		return LOG_OK;
	fprintf(stderr, "!ERROR: log_write_format: write failed\n");
	return LOG_ERR;
}

static char *
log_read_string(logger *l)
{
	int len;
	ssize_t nr;
	char *buf;

	if (mnstr_readInt(l->log, &len) != 1) {
		fprintf(stderr, "!ERROR: log_read_string: read failed\n");
		return NULL;
	}
	if (len == 0)
		return NULL;
	buf = (char *) GDKmalloc(len);
	if (buf == NULL) {
		fprintf(stderr, "!ERROR: log_read_string: malloc failed\n");
		return NULL;
	}

	if ((nr = mnstr_read(l->log, buf, 1, len)) != (ssize_t) len) {
		buf[len - 1] = 0;
		fprintf(stderr, "!ERROR: log_read_string: couldn't read name (%s) " SSZFMT "\n", buf, nr);
		GDKfree(buf);
		return NULL;
	}
	buf[len - 1] = 0;
	return buf;
}

static int
log_write_string(logger *l, char *n)
{
	size_t len = strlen(n) + 1;	/* log including EOS */

	assert(len > 1);
	assert(len <= INT_MAX);
	if (!mnstr_writeInt(l->log, (int) len) ||
	    mnstr_write(l->log, n, 1, len) != (ssize_t) len) {
		fprintf(stderr, "!ERROR: log_write_string: write failed\n");
		return LOG_ERR;
	}
	return LOG_OK;
}

static void
log_read_clear(logger *lg, trans *tr, char *name)
{
	if (lg->debug & 1)
		fprintf(stderr, "#logger found log_read_clear %s\n", name);

	if (tr_grow(tr)) {
		tr->changes[tr->nr].type = LOG_CLEAR;
		tr->changes[tr->nr].name = GDKstrdup(name);
		tr->nr++;
	}
}

static void
la_bat_clear(logger *lg, logaction *la)
{
	log_bid bid = logger_find_bat(lg, la->name);
	BAT *b;

	if (lg->debug & 1)
		fprintf(stderr, "#la_bat_clear %s\n", la->name);
	/* do we need to skip these old updates */
	if (BATcount(lg->snapshots_bid)) {
		BUN p = BUNfndT(lg->snapshots_bid, &bid);

		if (p != BUN_NONE) {
			int tid = *(int *) Tloc(lg->snapshots_tid, p);

			if (lg->tid <= tid)
				return;
		}
	}

	b = BATdescriptor(bid);
	if (b) {
		int access = b->batRestricted;
		b->batRestricted = BAT_WRITE;
		BATclear(b, TRUE);
		b->batRestricted = access;
		logbat_destroy(b);
	}
}

static int
log_read_seq(logger *lg, logformat *l)
{
	int seq = l->nr;
	lng val;
	BUN p;

	if (mnstr_readLng(lg->log, &val) != 1) {
		fprintf(stderr, "!ERROR: log_read_seq: read failed\n");
		return LOG_ERR;
	}

	if ((p = BUNfndT(lg->seqs_id, &seq)) != BUN_NONE) {
		BUNdelete(lg->seqs_id, p, FALSE);
		BUNdelete(lg->seqs_val, p, FALSE);
	}
	BUNappend(lg->seqs_id, &seq, FALSE);
	BUNappend(lg->seqs_val, &val, FALSE);
	return LOG_OK;
}

static int
log_read_updates(logger *lg, trans *tr, logformat *l, char *name)
{
	log_bid bid = logger_find_bat(lg, name);
	BAT *b = BATdescriptor(bid);
	int res = LOG_OK;
	int ht = -1, tt = -1, hseq = 0, tseq = 0;

	if (lg->debug & 1)
		fprintf(stderr, "#logger found log_read_updates %s %s %d\n", name, l->flag == LOG_INSERT ? "insert" : l->flag == LOG_DELETE ? "delete" : "update", l->nr);

	if (b) {
		ht = b->htype;
		if (ht == TYPE_void && b->hseqbase != oid_nil)
			hseq = 1;
		tt = b->ttype;
		if (tt == TYPE_void && b->tseqbase != oid_nil)
			tseq = 1;
	} else {		/* search trans action for create statement */
		int i;

		for (i = 0; i < tr->nr; i++) {
			if (tr->changes[i].type == LOG_CREATE && strcmp(tr->changes[i].name, name) == 0) {
				ht = tr->changes[i].ht;
				if (ht < 0) {
					hseq = 1;
					ht = TYPE_void;
				}
				tt = tr->changes[i].tt;
				if (tt < 0) {
					tseq = 1;
					tt = TYPE_void;
				}
				break;
			}
		}
	}
	if (ht >= 0 && tt >= 0) {
		BAT *r;
		void *(*rt) (ptr, stream *, size_t) = BATatoms[tt].atomRead;
		void *tv = ATOMnil(tt);

#if SIZEOF_OID == 8
		if (tt == TYPE_oid && lg->read32bitoid)
			rt = BATatoms[TYPE_int].atomRead;
#endif
		r = BATnew(ht, tt, l->nr, PERSISTENT);

		if (hseq)
			BATseqbase(r, 0);
		if (tseq)
			BATseqbase(BATmirror(r), 0);

		if (ht == TYPE_void && l->flag == LOG_INSERT) {
			for (; l->nr > 0; l->nr--) {
				void *t = rt(tv, lg->log, 1);

				if (!t) {
					res = LOG_ERR;
					break;
				}
				if (l->flag == LOG_INSERT) {
#if SIZEOF_OID == 8
					if (tt == TYPE_oid && lg->read32bitoid) {
						int vi = * (int *) t;
						if (vi == int_nil)
							* (oid *) t = oid_nil;
						else
							* (oid *) t = vi;
					}
#endif
					BUNappend(r, t, TRUE);
				}
				if (t != tv)
					GDKfree(t);
			}
		} else {
			void *(*rh) (ptr, stream *, size_t) = ht == TYPE_void ? BATatoms[TYPE_oid].atomRead : BATatoms[ht].atomRead;
			void *hv = ATOMnil(ht);

#if SIZEOF_OID == 8
			if ((ht == TYPE_oid || ht == TYPE_void) &&
			    lg->read32bitoid)
				rh = BATatoms[TYPE_int].atomRead;
#endif
			for (; l->nr > 0; l->nr--) {
				void *h = rh(hv, lg->log, 1);
				void *t = rt(tv, lg->log, 1);

				if (!h || !t) {
					res = LOG_ERR;
					break;
				}
#if SIZEOF_OID == 8
				if (lg->read32bitoid) {
					if (ht == TYPE_void || ht == TYPE_oid) {
						int vi = * (int *) h;
						if (vi == int_nil)
							* (oid *) h = oid_nil;
						else
							* (oid *) h = vi;
					}
					if (tt == TYPE_oid) {
						int vi = * (int *) t;
						if (vi == int_nil)
							* (oid *) t = oid_nil;
						else
							* (oid *) t = vi;
					}
				}
#endif
				BUNins(r, h, t, TRUE);
				if (h != hv)
					GDKfree(h);
				if (t != tv)
					GDKfree(t);
			}
			GDKfree(hv);
		}
		GDKfree(tv);
		logbat_destroy(b);

		if (tr_grow(tr)) {
			tr->changes[tr->nr].type = l->flag;
			tr->changes[tr->nr].nr = l->nr;
			tr->changes[tr->nr].ht = ht;
			tr->changes[tr->nr].tt = tt;
			tr->changes[tr->nr].name = GDKstrdup(name);
			tr->changes[tr->nr].b = r;
			tr->nr++;
		}
	} else {
		/* bat missing ERROR or ignore ? currently error. */
		res = LOG_ERR;
	}
	return res;
}

static void
la_bat_updates(logger *lg, logaction *la)
{
	log_bid bid = logger_find_bat(lg, la->name);
	BAT *b;

	if (bid == 0)
		return;		/* ignore bats no longer in the catalog */

	/* do we need to skip these old updates */
	if (BATcount(lg->snapshots_bid)) {
		BUN p = BUNfndT(lg->snapshots_bid, &bid);

		if (p != BUN_NONE) {
			int tid = *(int *) Tloc(lg->snapshots_tid, p);

			if (lg->tid <= tid)
				return;
		}
	}

	b = BATdescriptor(bid);
	assert(b);
	if (b) {
		if (b->htype == TYPE_void && la->type == LOG_INSERT) {
			BATappend(b, la->b, TRUE);
		} else {
			if (la->type == LOG_INSERT)
				BATins(b, la->b, TRUE);
			else if (la->type == LOG_DELETE)
				BATdel(b, la->b, TRUE);
			else if (la->type == LOG_UPDATE) {
				BATiter bi = bat_iterator(la->b);
				BUN p, q;

				BATloop(la->b, p, q) {
					const void *h = BUNhead(bi, p);
					const void *t = BUNtail(bi, p);

					if (BUNfnd(b, h) == BUN_NONE) {
						/* if value doesn't
						 * exist, insert it if
						 * b void headed,
						 * maintain that by
						 * inserting nils */
						if (b->htype == TYPE_void) {
							if (b->batCount == 0 && *(const oid *) h != oid_nil)
								b->hseqbase = *(const oid *) h;
							if (b->hseqbase != oid_nil && *(const oid *) h != oid_nil) {
								const void *tv = ATOMnilptr(b->ttype);

								while (b->hseqbase + b->batCount < *(const oid *) h)
									BUNappend(b, tv, TRUE);
							}
							BUNappend(b, t, TRUE);
						} else {
							BUNins(b, h, t, TRUE);
						}
					} else {
						BUNreplace(b, h, t, TRUE);
					}
				}
			}
		}
		logbat_destroy(b);
	}
}

static void
log_read_destroy(logger *lg, trans *tr, char *name)
{
	(void) lg;
	if (tr_grow(tr)) {
		tr->changes[tr->nr].type = LOG_DESTROY;
		tr->changes[tr->nr].name = GDKstrdup(name);
		tr->nr++;
	}
}

static void
la_bat_destroy(logger *lg, logaction *la)
{
	log_bid bid = logger_find_bat(lg, la->name);

	if (bid) {
		BUN p;

		logger_del_bat(lg, bid);
		if ((p = BUNfndT(lg->snapshots_bid, &bid)) != BUN_NONE) {
#ifndef NDEBUG
			assert(BBP_desc(bid)->S.role == PERSISTENT);
			assert(0 <= BBP_desc(bid)->H.heap.farmid && BBP_desc(bid)->H.heap.farmid < MAXFARMS);
			assert(BBPfarms[BBP_desc(bid)->H.heap.farmid].roles & (1 << PERSISTENT));
			if (BBP_desc(bid)->H.vheap) {
				assert(0 <= BBP_desc(bid)->H.vheap->farmid && BBP_desc(bid)->H.vheap->farmid < MAXFARMS);
				assert(BBPfarms[BBP_desc(bid)->H.vheap->farmid].roles & (1 << PERSISTENT));
			}
			assert(0 <= BBP_desc(bid)->T.heap.farmid && BBP_desc(bid)->T.heap.farmid < MAXFARMS);
			assert(BBPfarms[BBP_desc(bid)->T.heap.farmid].roles & (1 << PERSISTENT));
			if (BBP_desc(bid)->T.vheap) {
				assert(0 <= BBP_desc(bid)->T.vheap->farmid && BBP_desc(bid)->T.vheap->farmid < MAXFARMS);
				assert(BBPfarms[BBP_desc(bid)->T.vheap->farmid].roles & (1 << PERSISTENT));
			}
#endif
			BUNdelete(lg->snapshots_bid, p, FALSE);
			BUNdelete(lg->snapshots_tid, p, FALSE);
			BUNappend(lg->snapshots_bid, &bid, FALSE);
			BUNappend(lg->snapshots_tid, &lg->tid, FALSE);
		}
	}
}

static int
log_read_create(logger *lg, trans *tr, char *name)
{
	char *buf = log_read_string(lg);

	if (lg->debug & 1)
		fprintf(stderr, "#log_read_create %s\n", name);

	if (!buf) {
		return LOG_ERR;
	} else {
		int ht, tt;
		char *ha = buf, *ta = strchr(buf, ',');

		if (!ta) {
			fprintf(stderr, "!ERROR: log_read_create: inconsistent data read\n");
			return LOG_ERR;
		}
		*ta = 0;
		ta++;		/* skip over , */
		if (strcmp(ha, "vid") == 0) {
			ht = -1;
		} else {
			ht = ATOMindex(ha);
		}
		if (strcmp(ta, "vid") == 0) {
			tt = -1;
		} else {
			tt = ATOMindex(ta);
		}
		if (tr_grow(tr)) {
			tr->changes[tr->nr].type = LOG_CREATE;
			tr->changes[tr->nr].ht = ht;
			tr->changes[tr->nr].tt = tt;
			tr->changes[tr->nr].name = GDKstrdup(name);
			tr->changes[tr->nr].b = NULL;
			tr->nr++;
		}
	}
	if (buf)
		GDKfree(buf);
	return LOG_OK;
}

static void
la_bat_create(logger *lg, logaction *la)
{
	int ht = (la->ht < 0) ? TYPE_void : la->ht;
	int tt = (la->tt < 0) ? TYPE_void : la->tt;
	BAT *b = BATnew(ht, tt, BATSIZE, PERSISTENT);

	if (b != NULL) {
		if (la->ht < 0)
			BATseqbase(b, 0);
		if (la->tt < 0)
			BATseqbase(BATmirror(b), 0);

		BATsetaccess(b, BAT_READ);
		logger_add_bat(lg, b, la->name);
		logbat_destroy(b);
	}
}

static void
log_read_use(logger *lg, trans *tr, logformat *l, char *name)
{
	(void) lg;
	if (tr_grow(tr)) {
		tr->changes[tr->nr].type = LOG_USE;
		tr->changes[tr->nr].nr = l->nr;
		tr->changes[tr->nr].name = GDKstrdup(name);
		tr->changes[tr->nr].b = NULL;
		tr->nr++;
	}
}

static void
la_bat_use(logger *lg, logaction *la)
{
	log_bid bid = la->nr;
	BAT *b = BATdescriptor(bid);
	BUN p;

	if (!b) {
		GDKerror("logger: could not use bat (%d) for %s\n", (int) bid, la->name);
		return;
	}
	logger_add_bat(lg, b, la->name);
	if ((p = BUNfndT(lg->snapshots_bid, &b->batCacheid)) != BUN_NONE) {
		BUNdelete(lg->snapshots_bid, p, FALSE);
		BUNdelete(lg->snapshots_tid, p, FALSE);
	}
#ifndef NDEBUG
	assert(b->batRole == PERSISTENT);
	assert(0 <= b->H->heap.farmid && b->H->heap.farmid < MAXFARMS);
	assert(BBPfarms[b->H->heap.farmid].roles & (1 << PERSISTENT));
	if (b->H->vheap) {
		assert(0 <= b->H->vheap->farmid && b->H->vheap->farmid < MAXFARMS);
		assert(BBPfarms[b->H->vheap->farmid].roles & (1 << PERSISTENT));
	}
	assert(0 <= b->T->heap.farmid && b->T->heap.farmid < MAXFARMS);
	assert(BBPfarms[b->T->heap.farmid].roles & (1 << PERSISTENT));
	if (b->T->vheap) {
		assert(0 <= b->T->vheap->farmid && b->T->vheap->farmid < MAXFARMS);
		assert(BBPfarms[b->T->vheap->farmid].roles & (1 << PERSISTENT));
	}
#endif
	BUNappend(lg->snapshots_bid, &b->batCacheid, FALSE);
	BUNappend(lg->snapshots_tid, &lg->tid, FALSE);
	logbat_destroy(b);
}


#define TR_SIZE		1024

static trans *
tr_create(trans *tr, int tid)
{
	trans *ntr = (trans *) GDKmalloc(sizeof(trans));

	if (ntr == NULL)
		return NULL;
	ntr->tid = tid;
	ntr->sz = TR_SIZE;
	ntr->nr = 0;
	ntr->changes = (logaction *) GDKmalloc(sizeof(logaction) * TR_SIZE);
	if (ntr->changes == NULL) {
		GDKfree(ntr);
		return NULL;
	}
	ntr->tr = tr;
	return ntr;
}

static trans *
tr_find(trans *tr, int tid)
/* finds the tid and reorders the chain list, puts trans with tid first */
{
	trans *t = tr, *p = NULL;

	while (t && t->tid != tid) {
		p = t;
		t = t->tr;
	}
	if (!t)
		return NULL;	/* BAD missing transaction */
	if (t == tr)
		return tr;
	if (t->tr)		/* get this tid out of the list */
		p->tr = t->tr;
	t->tr = tr;		/* and move it to the front */
	return t;
}

static void
la_apply(logger *lg, logaction *c)
{
	switch (c->type) {
	case LOG_INSERT:
	case LOG_DELETE:
	case LOG_UPDATE:
		la_bat_updates(lg, c);
		break;
	case LOG_CREATE:
		la_bat_create(lg, c);
		break;
	case LOG_USE:
		la_bat_use(lg, c);
		break;
	case LOG_DESTROY:
		la_bat_destroy(lg, c);
		break;
	case LOG_CLEAR:
		la_bat_clear(lg, c);
		break;
	}
}

static void
la_destroy(logaction *c)
{
	if (c->name)
		GDKfree(c->name);
	if (c->b)
		logbat_destroy(c->b);
}

static int
tr_grow(trans *tr)
{
	if (tr->nr == tr->sz) {
		tr->sz <<= 1;
		tr->changes = (logaction *) GDKrealloc(tr->changes, tr->sz * sizeof(logaction));
		if (tr->changes == NULL)
			return 0;
	}
	/* cleanup the next */
	tr->changes[tr->nr].name = NULL;
	tr->changes[tr->nr].b = NULL;
	return 1;
}

static trans *
tr_destroy(trans *tr)
{
	trans *r = tr->tr;

	GDKfree(tr->changes);
	GDKfree(tr);
	return r;
}

static trans *
tr_commit(logger *lg, trans *tr)
{
	int i;

	if (lg->debug & 1)
		fprintf(stderr, "#tr_commit\n");

	for (i = 0; i < tr->nr; i++) {
		la_apply(lg, &tr->changes[i]);
		la_destroy(&tr->changes[i]);
	}
	return tr_destroy(tr);
}

static trans *
tr_abort(logger *lg, trans *tr)
{
	int i;

	if (lg->debug & 1)
		fprintf(stderr, "#tr_abort\n");

	for (i = 0; i < tr->nr; i++)
		la_destroy(&tr->changes[i]);
	return tr_destroy(tr);
}

static int
logger_open(logger *lg)
{
	char filename[BUFSIZ];

	snprintf(filename, BUFSIZ, "%s%s." LLFMT, lg->dir, LOGFILE, lg->id);

	lg->log = open_wstream(filename);
	lg->end = 0;
	if (lg->log == NULL || mnstr_errnr(lg->log)) {
		fprintf(stderr, "!ERROR: logger_open: creating %s failed\n", filename);
		return LOG_ERR;
	}

	return LOG_OK;
}

static void
logger_close(logger *lg)
{
	stream *log = lg->log;

	if (log) {
		mnstr_close(log);
		mnstr_destroy(log);
	}
	lg->log = NULL;
}

static int
logger_readlog(logger *lg, char *filename)
{
	trans *tr = NULL;
	logformat l;
	int err = 0;
	time_t t0, t1;
	struct stat sb;
	lng fpos;

	lg->log = open_rstream(filename);

	/* if the file doesn't exist, there is nothing to be read back */
	if (!lg->log || mnstr_errnr(lg->log)) {
		if (lg->log)
			mnstr_destroy(lg->log);
		lg->log = NULL;
		return 0;
	}
	if (fstat(fileno(getFile(lg->log)), &sb) < 0) {
		fprintf(stderr, "!ERROR: logger_readlog: fstat on opened file %s failed\n", filename);
		mnstr_destroy(lg->log);
		lg->log = NULL;
		return 0;
	}
	t0 = time(NULL);
	while (!err && log_read_format(lg, &l)) {
		char *name = NULL;

		t1 = time(NULL);
		if (t1 - t0 > 10) {
			t0 = t1;
			/* not more than once every 10 seconds */
			if (mnstr_fgetpos(lg->log, &fpos) == 0) {
				printf("# still reading write-ahead log \"%s\" (%d%% done)\n", filename, (int) ((fpos * 100 + 50) / sb.st_size));
				fflush(stdout);
			}
		}
		if (l.flag != LOG_START && l.flag != LOG_END && l.flag != LOG_SEQ) {
			name = log_read_string(lg);

			if (!name) {
				err = -1;
				break;
			}
		}
		if (lg->debug & 1) {
			fprintf(stderr, "#logger_readlog: ");
			if (l.flag > 0 &&
			    l.flag < (char) (sizeof(log_commands) / sizeof(log_commands[0])))
				fprintf(stderr, "%s", log_commands[(int) l.flag]);
			else
				fprintf(stderr, "%d", l.flag);
			fprintf(stderr, " %d %d", l.tid, l.nr);
			if (name)
				fprintf(stderr, " %s", name);
			fprintf(stderr, "\n");
		}
		/* find proper transaction record */
		if (l.flag != LOG_START)
			tr = tr_find(tr, l.tid);
		switch (l.flag) {
		case LOG_START:
			if (l.nr > lg->tid)
				lg->tid = l.nr;
			tr = tr_create(tr, l.nr);
			if (lg->debug & 1)
				fprintf(stderr, "#logger tstart %d\n", tr->tid);
			break;
		case LOG_END:
			if (tr == NULL)
				err = 1;
			else if (l.tid != l.nr)	/* abort record */
				tr = tr_abort(lg, tr);
			else
				tr = tr_commit(lg, tr);
			break;
		case LOG_SEQ:
			err = (log_read_seq(lg, &l) != LOG_OK);
			break;
		case LOG_INSERT:
		case LOG_DELETE:
		case LOG_UPDATE:
			if (name == NULL || tr == NULL)
				err = 1;
			else
				err = (log_read_updates(lg, tr, &l, name) != LOG_OK);
			break;
		case LOG_CREATE:
			if (name == NULL || tr == NULL)
				err = 1;
			else
				err = (log_read_create(lg, tr, name) != LOG_OK);
			break;
		case LOG_USE:
			if (name == NULL || tr == NULL)
				err = 1;
			else
				log_read_use(lg, tr, &l, name);
			break;
		case LOG_DESTROY:
			if (name == NULL || tr == NULL)
				err = 1;
			else
				log_read_destroy(lg, tr, name);
			break;
		case LOG_CLEAR:
			if (name == NULL || tr == NULL)
				err = 1;
			else
				log_read_clear(lg, tr, name);
			break;
		default:
			err = -2;
		}
		if (name)
			GDKfree(name);
		lg->changes++;
	}
	logger_close(lg);

	/* remaining transactions are not committed, ie abort */
	while (tr)
		tr = tr_abort(lg, tr);
	return 0;
}

/*
 * The log files are incrementally numbered. They are processed in the
 * same sequence.
 */
static int
logger_readlogs(logger *lg, FILE *fp, char *filename)
{
	int res = 0;
	char id[BUFSIZ];

	if (lg->debug & 1)
		fprintf(stderr, "#logger_readlogs %s\n", filename);

	while (fgets(id, BUFSIZ, fp) != NULL) {
		char buf[BUFSIZ];
		lng lid = strtoll(id, NULL, 10);

		if (lid >= lg->id) {
			lg->id = lid;
			snprintf(buf, BUFSIZ, "%s." LLFMT, filename, lg->id);

			if ((res = logger_readlog(lg, buf)) != 0) {
				/* we cannot distinguish errors from
				 * incomplete transactions (even if we
				 * would log aborts in the logs). So
				 * we simply abort and move to the
				 * next log file */
				(void) res;
			}
		}
	}
	return res;
}

static int
logger_commit(logger *lg)
{
	int id = LOG_SID;
	BUN p;

	if (lg->debug & 1)
		fprintf(stderr, "#logger_commit\n");

	p = BUNfndT(lg->seqs_id, &id);
	BUNdelete(lg->seqs_id, p, FALSE);
	BUNdelete(lg->seqs_val, p, FALSE);
	BUNappend(lg->seqs_id, &id, FALSE);
	BUNappend(lg->seqs_val, &lg->id, FALSE);

	/* cleanup old snapshots */
	if (BATcount(lg->snapshots_bid)) {
		BATclear(lg->snapshots_bid, FALSE);
		BATclear(lg->snapshots_tid, FALSE);
		BATcommit(lg->snapshots_bid);
		BATcommit(lg->snapshots_tid);
	}
	return bm_commit(lg);
}

static int
check_version(logger *lg, FILE *fp)
{
	int version = 0;

	if (fscanf(fp, "%6d", &version) != 1) {
		GDKerror("Could not read the version number from the file '%s/log'.\n",
			 lg->dir);

		return -1;
	}
	if (version != lg->version) {
		if (lg->prefuncp == NULL ||
		    (*lg->prefuncp)(version, lg->version) != 0) {
			GDKerror("Incompatible database version %06d, "
				 "this server supports version %06d\n"
				 "Please move away %s.",
				 version, lg->version, lg->dir);

			return -1;
		}
	} else
		lg->postfuncp = NULL;	 /* don't call */
	if (fgetc(fp) != '\n' ||	 /* skip \n */
	    fgetc(fp) != '\n')		 /* skip \n */
		return -1;
	return 0;
}

static int
bm_subcommit(BAT *list_bid, BAT *list_nme, BAT *catalog_bid, BAT *catalog_nme, BAT *extra, int debug)
{
	BUN p, q;
	BUN nn = 3 + (list_bid->batFirst > list_bid->batDeleted ? list_bid->batFirst - list_bid->batDeleted : 0) + BATcount(list_bid) + (extra ? BATcount(extra) : 0);
	bat *n = (bat*)GDKmalloc(sizeof(bat) * nn);
	int i = 0;
	BATiter iter = (list_nme)?bat_iterator(list_nme):bat_iterator(list_bid);
	int res;

	n[i++] = 0;		/* n[0] is not used */

	/* first loop over deleted then over current and new */
	for (p = list_bid->batDeleted; p < list_bid->batFirst; p++) {
		bat col = *(log_bid *) Tloc(list_bid, p);

		if (debug & 1)
			fprintf(stderr, "#commit deleted %s (%d) %s\n",
				BBPname(col), col,
				(list_bid == catalog_bid) ? BUNtail(iter, p) : "snapshot");
		n[i++] = abs(col);
	}
	BATloop(list_bid, p, q) {
		bat col = *(log_bid *) Tloc(list_bid, p);

		if (debug & 1)
			fprintf(stderr, "#commit new %s (%d) %s\n",
				BBPname(col), col,
				(list_bid == catalog_bid) ? BUNtail(iter, p) : "snapshot");
		n[i++] = abs(col);
	}
	if (extra) {
		iter = bat_iterator(extra);
		BATloop(extra, p, q) {
			str name = (str) BUNtail(iter, p);

			if (debug & 1)
				fprintf(stderr, "#commit extra %s %s\n",
					name,
					(list_bid == catalog_bid) ? BUNtail(iter, p) : "snapshot");
			n[i++] = abs(BBPindex(name));
		}
	}
	/* now commit catalog, so it's also up to date on disk */
	n[i++] = abs(catalog_bid->batCacheid);
	n[i++] = abs(catalog_nme->batCacheid);
	assert((BUN) i <= nn);
	BATcommit(catalog_bid);
	BATcommit(catalog_nme);
	res = TMsubcommit_list(n, i);
	GDKfree(n);
	if (res < 0)
		fprintf(stderr, "!ERROR: bm_subcommit: commit failed\n");
	return res;
}

static void
logger_fatal(const char *format, const char *arg1, const char *arg2, const char *arg3)
{
	char *buf;

	GDKfatal(format, arg1, arg2, arg3);
	GDKlog(format, arg1, arg2, arg3);
	if ((buf = GDKerrbuf) != NULL) {
		fprintf(stderr, "%s", buf);
		fflush(stderr);
	}
	GDKexit(1);
}

static logger *
logger_new(int debug, char *fn, char *logdir, int version, preversionfix_fptr prefuncp, postversionfix_fptr postfuncp)
{
	int id = LOG_SID;
	logger *lg = (struct logger *) GDKmalloc(sizeof(struct logger));
	FILE *fp;
	char filename[BUFSIZ];
	char bak[BUFSIZ];
	log_bid seqs_id = 0;
	bat catalog_bid, catalog_nme, bid;

	if (lg == NULL) {
		fprintf(stderr, "!ERROR: logger_new: allocating logger structure failed\n");
		return NULL;
	}

	lg->debug = debug;

	lg->changes = 0;
	lg->version = version;
	lg->id = 1;

	lg->tid = 0;
#if SIZEOF_OID == 8
	lg->read32bitoid = 0;
#endif

	/* if the path is absolute, it means someone is still calling
	 * logger_create/logger_new "manually" */
	assert(!MT_path_absolute(logdir));

<<<<<<< HEAD
	snprintf(filename, BUFSIZ, "%s%c%s%c", logdir, DIR_SEP, fn, DIR_SEP);
	lg->fn = GDKstrdup(fn);
	lg->dir = GDKstrdup(filename);
=======
	snprintf(filename, BUFSIZ, "%s%c%s%c%s%c",
		 GDKgetenv("gdk_dbpath"), DIR_SEP,
		 logdir, DIR_SEP, fn, DIR_SEP);
	if ((lg->fn = GDKstrdup(fn)) == NULL ||
	    (lg->dir = GDKstrdup(filename)) == NULL) {
		fprintf(stderr, "!ERROR: logger_new: strdup failed\n");
		GDKfree(lg->fn);
		GDKfree(lg->dir);
		GDKfree(lg);
		return NULL;
	}
>>>>>>> 2b2701dc
	lg->prefuncp = prefuncp;
	lg->postfuncp = postfuncp;
	lg->log = NULL;
	lg->end = 0;
	lg->catalog_bid = NULL;
	lg->catalog_nme = NULL;
	lg->snapshots_bid = NULL;
	lg->snapshots_tid = NULL;
	lg->seqs_id = NULL;
	lg->seqs_val = NULL;

	snprintf(filename, BUFSIZ, "%s%s", lg->dir, LOGFILE);
	snprintf(bak, BUFSIZ, "%s.bak", filename);

	/* try to open logfile backup, or failing that, the file
	 * itself. we need to know whether this file exists when
	 * checking the database consistency later on */
	if ((fp = fopen(bak, "r")) != NULL) {
		fclose(fp);
<<<<<<< HEAD
		GDKunlink(0, lg->dir, LOGFILE, NULL);
		if (GDKmove(0, lg->dir, LOGFILE, "bak", lg->dir, LOGFILE, NULL) != 0)
=======
		(void) GDKunlink(lg->dir, LOGFILE, NULL);
		if (GDKmove(lg->dir, LOGFILE, "bak", lg->dir, LOGFILE, NULL) != 0)
>>>>>>> 2b2701dc
			logger_fatal("logger_new: cannot move log.bak file back.\n", 0, 0, 0);
	}
	fp = fopen(filename, "r");

	snprintf(bak, BUFSIZ, "%s_catalog", fn);
	bid = BBPindex(bak);

	/* upgrade from old logger format */
	if (bid) {
		/* split catalog -> catalog_bid, catalog_nme */
		BAT *b = BATdescriptor(bid);
		BAT *v;

		if (b == 0)
			logger_fatal("Logger_new: inconsistent database, '%s' does not exist",bak,0,0);
		lg->catalog_bid = logbat_new(TYPE_int, BATSIZE, PERSISTENT);
		lg->catalog_nme = logbat_new(TYPE_str, BATSIZE, PERSISTENT);

		v = BATmark(b, 0);
		BATappend(lg->catalog_bid, BATmirror(v), FALSE);
		BBPunfix(v->batCacheid);
		v = BATmark(BATmirror(b), 0);
		BATappend(lg->catalog_nme, BATmirror(v), FALSE);
		BBPunfix(v->batCacheid);

		/* Make persistent */
		bid = lg->catalog_bid->batCacheid;
		BBPincref(bid, TRUE);
		snprintf(bak, BUFSIZ, "%s_catalog_bid", fn);
		BBPrename(lg->catalog_bid->batCacheid, bak);

		/* Make persistent */
		bid = lg->catalog_nme->batCacheid;
		BBPincref(bid, TRUE);
		snprintf(bak, BUFSIZ, "%s_catalog_nme", fn);
		BBPrename(lg->catalog_nme->batCacheid, bak);

		logbat_destroy(b);

		/* split snapshots -> snapshots_bid, snapshots_tid */
		bid = logger_find_bat(lg, "snapshots");
		b = BATdescriptor(bid);
		if (b == 0)
			logger_fatal("Logger_new: inconsistent database, '%s' snapshots does not exist",bak,0,0);

		lg->snapshots_bid = logbat_new(TYPE_int, 1, PERSISTENT);
		v = BATmark(b, 0);
		BATappend(lg->snapshots_bid, BATmirror(v), FALSE);
		BBPunfix(v->batCacheid);
		snprintf(bak, BUFSIZ, "%s_snapshots_bid", fn);
		BBPrename(lg->snapshots_bid->batCacheid, bak);
		logger_add_bat(lg, lg->snapshots_bid, "snapshots_bid");

		lg->snapshots_tid = logbat_new(TYPE_int, 1, PERSISTENT);
		v = BATmark(BATmirror(b), 0);
		BATappend(lg->snapshots_tid, BATmirror(v), FALSE);
		BBPunfix(v->batCacheid);
		snprintf(bak, BUFSIZ, "%s_snapshots_tid", fn);
		BBPrename(lg->snapshots_tid->batCacheid, bak);
		logger_add_bat(lg, lg->snapshots_tid, "snapshots_tid");

		logbat_destroy(b);

		/* split seqs -> seqs_id, seqs_val */
		bid = logger_find_bat(lg, "seqs");
		b = BATdescriptor(bid);
		if (b == 0)
			logger_fatal("Logger_new: inconsistent database, '%s' seqs does not exist",bak,0,0);

		lg->seqs_id = logbat_new(TYPE_int, 1, PERSISTENT);
		v = BATmark(b, 0);
		BATappend(lg->seqs_id, BATmirror(v), FALSE);
		BBPunfix(v->batCacheid);
		snprintf(bak, BUFSIZ, "%s_seqs_id", fn);
		BBPrename(lg->seqs_id->batCacheid, bak);
		logger_add_bat(lg, lg->seqs_id, "seqs_id");

		lg->seqs_val = logbat_new(TYPE_lng, 1, PERSISTENT);
		v = BATmark(BATmirror(b), 0);
		BATappend(lg->seqs_val, BATmirror(v), FALSE);
		BBPunfix(v->batCacheid);
		snprintf(bak, BUFSIZ, "%s_seqs_val", fn);
		BBPrename(lg->seqs_val->batCacheid, bak);
		logger_add_bat(lg, lg->seqs_val, "seqs_val");

		logbat_destroy(b);

		bm_subcommit(lg->catalog_bid, lg->catalog_nme, lg->catalog_bid, lg->catalog_nme, NULL, lg->debug);
		logbat_destroy(lg->catalog_bid);
		logbat_destroy(lg->catalog_nme);
		logbat_destroy(lg->snapshots_bid);
		logbat_destroy(lg->snapshots_tid);
		logbat_destroy(lg->seqs_id);
		logbat_destroy(lg->seqs_val);
		lg->catalog_bid = NULL;
		lg->catalog_nme = NULL;
		lg->snapshots_bid = NULL;
		lg->snapshots_tid = NULL;
		lg->seqs_id = NULL;
		lg->seqs_val = NULL;
	}

	snprintf(bak, BUFSIZ, "%s_catalog_bid", fn);
	catalog_bid = BBPindex(bak);

	if (catalog_bid == 0) {
		log_bid bid = 0;

		/* catalog does not exist, so the log file also
		 * shouldn't exist */
		if (fp != NULL) {
			logger_fatal("logger_new: there is no logger catalog, but there is a log file.\n"
				     "Are you sure you are using the correct combination of database\n"
				     "(--dbpath) and log directory (--set %s_logdir)?\n",
				     fn, 0, 0);
			goto error;
		}

		lg->catalog_bid = logbat_new(TYPE_int, BATSIZE, PERSISTENT);
		lg->catalog_nme = logbat_new(TYPE_str, BATSIZE, PERSISTENT);
		if (debug & 1)
			fprintf(stderr, "#create %s catalog\n", fn);

		/* Make persistent */
		bid = lg->catalog_bid->batCacheid;
		BBPincref(bid, TRUE);
		snprintf(bak, BUFSIZ, "%s_catalog_bid", fn);
		BBPrename(lg->catalog_bid->batCacheid, bak);

		/* Make persistent */
		bid = lg->catalog_nme->batCacheid;
		BBPincref(bid, TRUE);
		snprintf(bak, BUFSIZ, "%s_catalog_nme", fn);
		BBPrename(lg->catalog_nme->batCacheid, bak);

		if (!GDKcreatedir(filename)) {
			logger_fatal("logger_new: cannot create directory for log file %s\n",
				     filename, 0, 0);
			goto error;
		}
		if ((fp = fopen(filename, "w")) == NULL) {
			logger_fatal("logger_new: cannot create log file %s\n",
				     filename, 0, 0);
			goto error;
		}
		fprintf(fp, "%06d\n\n", lg->version);
		lg->id ++;
		fprintf(fp, LLFMT "\n", lg->id);
		fclose(fp);
		fp = NULL;

		if (bm_subcommit(lg->catalog_bid, lg->catalog_nme, lg->catalog_bid, lg->catalog_nme, NULL, lg->debug) != 0) {
			/* cannot commit catalog, so remove log */
			unlink(filename);
			goto error;
		}
	} else {
		/* find the persistent catalog. As non persistent bats
		 * require a logical reference we also add a logical
		 * reference for the persistent bats */
		BUN p, q;
		BAT *b = BATdescriptor(catalog_bid), *n;
		if (b == 0)
			logger_fatal("Logger_new: inconsistent database, catalog does not exist",0,0,0);

		snprintf(bak, BUFSIZ, "%s_catalog_nme", fn);
		catalog_nme = BBPindex(bak);
		n = BATdescriptor(catalog_nme);
		if (n == 0)
			logger_fatal("Logger_new: inconsistent database, catalog_nme does not exist",0,0,0);

		/* the catalog exists, and so should the log file */
		if (fp == NULL) {
			logger_fatal("logger_new: there is a logger catalog, but no log file.\n"
				     "Are you sure you are using the correct combination of database\n"
				     "(--dbpath) and log directory (--set %s_logdir)?\n"
				     "If you have done a recent update of the server, it may be that your\n"
				     "logs are in an old location.  You should then either use\n"
				     "--set %s_logdir=<path to old log directory> or move the old log\n"
				     "directory to the new location (%s).\n",
				     fn, fn, lg->dir);
			goto error;
		}
		lg->catalog_bid = b;
		lg->catalog_nme = n;
		BATloop(b, p, q) {
			bat bid = *(log_bid *) Tloc(b, p);

			BBPincref(bid, TRUE);
		}
	}
	seqs_id = logger_find_bat(lg, "seqs_id");
	if (seqs_id == 0) {
		lg->seqs_id = logbat_new(TYPE_int, 1, PERSISTENT);
		snprintf(bak, BUFSIZ, "%s_seqs_id", fn);
		BBPrename(lg->seqs_id->batCacheid, bak);
		logger_add_bat(lg, lg->seqs_id, "seqs_id");

		lg->seqs_val = logbat_new(TYPE_lng, 1, PERSISTENT);
		snprintf(bak, BUFSIZ, "%s_seqs_val", fn);
		BBPrename(lg->seqs_val->batCacheid, bak);
		logger_add_bat(lg, lg->seqs_val, "seqs_val");

		BUNappend(lg->seqs_id, &id, FALSE);
		BUNappend(lg->seqs_val, &lg->id, FALSE);

		lg->snapshots_bid = logbat_new(TYPE_int, 1, PERSISTENT);
		snprintf(bak, BUFSIZ, "%s_snapshots_bid", fn);
		BBPrename(lg->snapshots_bid->batCacheid, bak);
		logger_add_bat(lg, lg->snapshots_bid, "snapshots_bid");

		lg->snapshots_tid = logbat_new(TYPE_int, 1, PERSISTENT);
		snprintf(bak, BUFSIZ, "%s_snapshots_tid", fn);
		BBPrename(lg->snapshots_tid->batCacheid, bak);
		logger_add_bat(lg, lg->snapshots_tid, "snapshots_tid");

		bm_subcommit(lg->catalog_bid, lg->catalog_nme, lg->catalog_bid, lg->catalog_nme, NULL, lg->debug);
	} else {
		bat seqs_val = logger_find_bat(lg, "seqs_val");
		bat snapshots_bid = logger_find_bat(lg, "snapshots_bid");
		bat snapshots_tid = logger_find_bat(lg, "snapshots_tid");

		lg->seqs_id = BATdescriptor(seqs_id);
		if (lg->seqs_id == 0)
			logger_fatal("Logger_new: inconsistent database, seqs_id does not exist",0,0,0);
		lg->seqs_val = BATdescriptor(seqs_val);
		if (lg->seqs_val == 0)
			logger_fatal("Logger_new: inconsistent database, seqs_val does not exist",0,0,0);
		if (BATcount(lg->seqs_id)) {
			BUN p = BUNfndT(lg->seqs_id, &id);
			lg->id = *(lng *) Tloc(lg->seqs_val, p);
		} else {
			BUNappend(lg->seqs_id, &id, FALSE);
			BUNappend(lg->seqs_val, &lg->id, FALSE);
		}
		lg->snapshots_bid = BATdescriptor(snapshots_bid);
		if (lg->snapshots_bid == 0)
			logger_fatal("Logger_new: inconsistent database, snapshots_bid does not exist",0,0,0);
		lg->snapshots_tid = BATdescriptor(snapshots_tid);
		if (lg->snapshots_tid == 0)
			logger_fatal("Logger_new: inconsistent database, snapshots_tid does not exist",0,0,0);
	}
	lg->freed = BATnew(TYPE_void, TYPE_int, 1, TRANSIENT);
	BATseqbase(lg->freed, 0);
	snprintf(bak, BUFSIZ, "%s_freed", fn);
	BBPrename(lg->freed->batCacheid, bak);

	if (fp != NULL) {
#if SIZEOF_OID == 8
		char cvfile[BUFSIZ];
#endif

		if (check_version(lg, fp)) {
			goto error;
		}

#if SIZEOF_OID == 8
		/* When a file *_32-64-convert exists in the database,
		 * it was left there by the BBP initialization code
		 * when it did a conversion of 32-bit OIDs to 64 bits
		 * (see the comment above fixoidheapcolumn and
		 * fixoidheap in gdk_bbp).  It the file exists, we
		 * first create a file called convert-32-64 in the log
		 * directory and we write the current log ID into that
		 * file.  After this file is created, we delete the
		 * *_32-64-convert file in the database.  We then know
		 * that while reading the logs, we have to read OID
		 * values as 32 bits (this is indicated by setting the
		 * read32bitoid flag).  When we're done reading the
		 * logs, we remove the file (and reset the flag).  If
		 * we get interrupted before we have written this
		 * file, the file in the database will still exist, so
		 * the next time we're started, BBPinit will not
		 * convert OIDs (that was done before we got
		 * interrupted), but we will still know to convert the
		 * OIDs ourselves.  If we get interrupted after we
		 * have deleted the file from the database, we check
		 * whether the file convert-32-64 exists and if it
		 * contains the expected ID.  If it does, we again
		 * know that we have to convert.  If the ID is not
		 * what we expect, the conversion was apparently done
		 * already, and so we can delete the file. */

		snprintf(cvfile, sizeof(cvfile),
			 "%s%c%s%c%s%cconvert-32-64",
			 GDKgetenv("gdk_dbpath"),
			 DIR_SEP, logdir, DIR_SEP, fn, DIR_SEP);
		snprintf(bak, sizeof(bak), "%s_32-64-convert", fn);
		{
			FILE *fp1;
			long off;
			int curid;

			/* read the current log id without disturbing
			 * the file pointer */
			off = ftell(fp);
			if (fscanf(fp, "%d", &curid) != 1)
				curid = -1; /* shouldn't happen? */
			fseek(fp, off, SEEK_SET);

			if ((fp1 = fopen(bak, "r")) != NULL) {
				/* file indicating that we need to do
				 * a 32->64 bit OID conversion exists;
				 * record the fact in case we get
				 * interrupted, and set the flag so
				 * that we actually do what's asked */
				fclose(fp1);
				/* first create a versioned file using
				 * the current log id */
				fp1 = fopen(cvfile, "w");
				fprintf(fp1, "%d\n", curid);
				fclose(fp1);
				/* then remove the unversioned file
				 * that gdk_bbp created (in this
				 * order!) */
				unlink(bak);
				/* set the flag that we need to convert */
				lg->read32bitoid = 1;
			} else if ((fp1 = fopen(cvfile, "r")) != NULL) {
				/* the versioned conversion file
				 * exists: check version */
				int newid;

				if (fscanf(fp1, "%d", &newid) == 1 &&
				    newid == curid) {
					/* versions match, we need to
					 * convert */
					lg->read32bitoid = 1;
				}
				fclose(fp1);
				if (!lg->read32bitoid) {
					/* no conversion, so we can
					 * remove the versioned
					 * file */
					unlink(cvfile);
				}
			}
		}
#endif
		lg->changes++;
		logger_readlogs(lg, fp, filename);
		fclose(fp);
		fp = NULL;
#if SIZEOF_OID == 8
		if (lg->read32bitoid) {
			/* we converted, remove versioned file and
			 * reset conversion flag */
			unlink(cvfile);
			lg->read32bitoid = 0;
		}
#endif
		if (lg->postfuncp)
			(*lg->postfuncp)(lg);
	}
	return lg;
      error:
	if (fp)
		fclose(fp);
	if (lg)
		GDKfree(lg);
	return NULL;
}

logger *
logger_create(int debug, char *fn, char *logdir, int version, preversionfix_fptr prefuncp, postversionfix_fptr postfuncp)
{
	logger *lg = logger_new(debug, fn, logdir, version, prefuncp, postfuncp);

	if (!lg)
		return NULL;
	if (logger_open(lg) == LOG_ERR) {
		logger_destroy(lg);

		return NULL;
	}
	if (lg->changes &&
	    (logger_restart(lg) != LOG_OK ||
	     logger_cleanup(lg) != LOG_OK)) {
		logger_destroy(lg);

		return NULL;
	}
	return lg;
}

void
logger_destroy(logger *lg)
{
	if (lg->catalog_bid) {
		BUN p, q;
		BAT *b = lg->catalog_bid;

		logger_cleanup(lg);

		/* destroy the deleted */
/* would be an error ....
		for (p = b->batDeleted; p < b->batFirst; p++) {
			bat bid = *(log_bid *) BUNhead(b, p);

			BBPdecref(bid, TRUE);
		}
*/
		/* free resources */
		BATloop(b, p, q) {
			bat bid = *(log_bid *) Tloc(b, p);

			BBPdecref(bid, TRUE);
		}

		BBPdecref(lg->catalog_bid->batCacheid, TRUE);
		BBPdecref(lg->catalog_nme->batCacheid, TRUE);
		logbat_destroy(lg->catalog_bid);
		logbat_destroy(lg->catalog_nme);
		logbat_destroy(lg->freed);
	}
	GDKfree(lg->fn);
	GDKfree(lg->dir);
	logger_close(lg);
	GDKfree(lg);
}

int
logger_exit(logger *lg)
{
	FILE *fp;
	char filename[BUFSIZ];

	logger_close(lg);
<<<<<<< HEAD
	if (GDKmove(0, lg->dir, LOGFILE, NULL, lg->dir, LOGFILE, "bak") < 0) {
=======
	if (GDKmove(lg->dir, LOGFILE, NULL, lg->dir, LOGFILE, "bak") < 0) {
		fprintf(stderr, "!ERROR: logger_exit: rename %s to %s.bak in %s failed\n",
			LOGFILE, LOGFILE, lg->dir);
>>>>>>> 2b2701dc
		return LOG_ERR;
	}

	snprintf(filename, BUFSIZ, "%s%s", lg->dir, LOGFILE);
	if ((fp = fopen(filename, "w")) != NULL) {
		char ext[BUFSIZ];

		if (fprintf(fp, "%06d\n\n", lg->version) < 0) {
			fprintf(stderr, "!ERROR: logger_exit: write to %s failed\n",
				filename);
			return LOG_ERR;
		}
		lg->id ++;

		if (logger_commit(lg) != LOG_OK) {
			fprintf(stderr, "!ERROR: logger_exit: logger_commit failed\n");
			return LOG_ERR;
		}

		if (fprintf(fp, LLFMT "\n", lg->id) < 0 ||
		    fclose(fp) < 0) {
			fprintf(stderr, "!ERROR: logger_exit: write/flush to %s failed\n",
				filename);
			return LOG_ERR;
		}

		/* atomic action, switch to new log, keep old for
		 * later cleanup actions */
		snprintf(ext, BUFSIZ, "bak-" LLFMT, lg->id);

<<<<<<< HEAD
		if (GDKmove(0, lg->dir, LOGFILE, "bak", lg->dir, LOGFILE, ext) < 0)
=======
		if (GDKmove(lg->dir, LOGFILE, "bak", lg->dir, LOGFILE, ext) < 0) {
			fprintf(stderr, "!ERROR: logger_exit: rename %s.bak to %s.%s failed\n",
				LOGFILE, LOGFILE, ext);
>>>>>>> 2b2701dc
			return LOG_ERR;
		}

		lg->changes = 0;
	} else {
		fprintf(stderr, "!ERROR: logger_exit: could not create %s\n",
			filename);
		GDKerror("logger_exit: could not open %s\n", filename);
		return LOG_ERR;
	}
	return LOG_OK;
}

int
logger_restart(logger *lg)
{
	int res = 0;

	if ((res = logger_exit(lg)) == LOG_OK)
		res = logger_open(lg);

	return res;
}

int
logger_cleanup(logger *lg)
{
	char buf[BUFSIZ];
	char id[BUFSIZ];
	FILE *fp = NULL;

	snprintf(buf, BUFSIZ, "%s%s.bak-" LLFMT, lg->dir, LOGFILE, lg->id);

	if (lg->debug & 1)
		fprintf(stderr, "#logger_cleanup %s\n", buf);

	if ((fp = fopen(buf, "r")) == NULL) {
		fprintf(stderr, "!ERROR: logger_cleanup: cannot open file %s\n", buf);
		return LOG_ERR;
	}

	/* skip catalog */
	while (fgets(id, BUFSIZ, fp) != NULL && id[0] != '\n')
		;

	while (fgets(id, BUFSIZ, fp) != NULL) {
		char *e = strchr(id, '\n');

		if (e)
			*e = 0;
		GDKunlink(0, lg->dir, LOGFILE, id);
	}
	fclose(fp);
	snprintf(buf, BUFSIZ, "bak-" LLFMT, lg->id);

	GDKunlink(0, lg->dir, LOGFILE, buf);

	return LOG_OK;
}

size_t
logger_changes(logger *lg)
{
	return lg->changes;
}

int
logger_sequence(logger *lg, int seq, lng *id)
{
	BUN p = BUNfndT(lg->seqs_id, &seq);

	if (p != BUN_NONE) {
		*id = *(lng *) Tloc(lg->seqs_val, p);

		return 1;
	}
	return 0;
}

/*
 * Changes made to the BAT descriptor should be stored in the log
 * files.  Actually, we need to save the descriptor file, perhaps we
 * should simply introduce a versioning scheme.
 */
int
log_bat_persists(logger *lg, BAT *b, char *name)
{
	char *ha, *ta;
	int len;
	char buf[BUFSIZ];
	logformat l;
	int havevoid = 0;
	int flag = (b->batPersistence == PERSISTENT) ? LOG_USE : LOG_CREATE;
	BUN p;

	l.nr = 0;
	if (flag == LOG_USE) {
#ifndef NDEBUG
		assert(b->batRole == PERSISTENT);
		assert(0 <= b->H->heap.farmid && b->H->heap.farmid < MAXFARMS);
		assert(BBPfarms[b->H->heap.farmid].roles & (1 << PERSISTENT));
		if (b->H->vheap) {
			assert(0 <= b->H->vheap->farmid && b->H->vheap->farmid < MAXFARMS);
			assert(BBPfarms[b->H->vheap->farmid].roles & (1 << PERSISTENT));
		}
		assert(0 <= b->T->heap.farmid && b->T->heap.farmid < MAXFARMS);
		assert(BBPfarms[b->T->heap.farmid].roles & (1 << PERSISTENT));
		if (b->T->vheap) {
			assert(0 <= b->T->vheap->farmid && b->T->vheap->farmid < MAXFARMS);
			assert(BBPfarms[b->T->vheap->farmid].roles & (1 << PERSISTENT));
		}
#endif
		l.nr = b->batCacheid;
	}
	l.flag = flag;
	l.tid = lg->tid;
	lg->changes++;
	if (log_write_format(lg, &l) == LOG_ERR ||
	    log_write_string(lg, name) == LOG_ERR)
		return LOG_ERR;

	if (lg->debug & 1)
		fprintf(stderr, "#persists bat %s (%d) %s\n",
			name, b->batCacheid,
			(flag == LOG_USE) ? "use" : "create");

	if (flag == LOG_USE) {
		assert(b->batRole == PERSISTENT);
		assert(b->H->heap.farmid == 0);
		assert(b->H->vheap == NULL ||
		       BBPfarms[b->H->vheap->farmid].roles & (1 << PERSISTENT));
		assert(b->T->heap.farmid == 0);
		assert(b->T->vheap == NULL ||
		       BBPfarms[b->T->vheap->farmid].roles & (1 << PERSISTENT));
		if ((p = BUNfndT(lg->snapshots_bid, &b->batCacheid)) != BUN_NONE){
			BUNdelete(lg->snapshots_bid, p, FALSE);
			BUNdelete(lg->snapshots_tid, p, FALSE);
		}
		BUNappend(lg->snapshots_bid, &b->batCacheid, FALSE);
		BUNappend(lg->snapshots_tid, &lg->tid, FALSE);
		return LOG_OK;
	}

	ha = ATOMname(b->htype);
	if (b->htype == TYPE_void && BAThdense(b)) {
		ha = "vid";
		havevoid = 1;
	}
	ta = ATOMname(b->ttype);
	if (!havevoid && b->ttype == TYPE_void && BATtdense(b)) {
		ta = "vid";
	}
	len = snprintf(buf, BUFSIZ, "%s,%s", ha, ta);
	len++;			/* include EOS */
	if (!mnstr_writeInt(lg->log, len) ||
	    mnstr_write(lg->log, buf, 1, len) != (ssize_t) len) {
		fprintf(stderr, "!ERROR: log_bat_persists: write failed\n");
		return LOG_ERR;
	}

	if (lg->debug & 1)
		fprintf(stderr, "#Logged new bat [%s,%s] %s " BUNFMT " (%d)\n",
			ha, ta, name, BATcount(b), b->batCacheid);
	return log_bat(lg, b, name);
}

int
log_bat_transient(logger *lg, char *name)
{
	log_bid bid = logger_find_bat(lg, name);
	logformat l;
	BUN p;

	l.flag = LOG_DESTROY;
	l.tid = lg->tid;
	l.nr = 0;
	lg->changes++;

	/* if this is a snapshot bat, we need to skip all changes */
	if ((p = BUNfndT(lg->snapshots_bid, &bid)) != BUN_NONE) {
#ifndef NDEBUG
		assert(BBP_desc(bid)->S.role == PERSISTENT);
		assert(0 <= BBP_desc(bid)->H.heap.farmid && BBP_desc(bid)->H.heap.farmid < MAXFARMS);
		assert(BBPfarms[BBP_desc(bid)->H.heap.farmid].roles & (1 << PERSISTENT));
		if (BBP_desc(bid)->H.vheap) {
			assert(0 <= BBP_desc(bid)->H.vheap->farmid && BBP_desc(bid)->H.vheap->farmid < MAXFARMS);
			assert(BBPfarms[BBP_desc(bid)->H.vheap->farmid].roles & (1 << PERSISTENT));
		}
		assert(0 <= BBP_desc(bid)->T.heap.farmid && BBP_desc(bid)->T.heap.farmid < MAXFARMS);
		assert(BBPfarms[BBP_desc(bid)->T.heap.farmid].roles & (1 << PERSISTENT));
		if (BBP_desc(bid)->T.vheap) {
			assert(0 <= BBP_desc(bid)->T.vheap->farmid && BBP_desc(bid)->T.vheap->farmid < MAXFARMS);
			assert(BBPfarms[BBP_desc(bid)->T.vheap->farmid].roles & (1 << PERSISTENT));
		}
#endif
		BUNdelete(lg->snapshots_bid, p, FALSE);
		BUNdelete(lg->snapshots_tid, p, FALSE);
		BUNappend(lg->snapshots_bid, &bid, FALSE);
		BUNappend(lg->snapshots_tid, &lg->tid, FALSE);
	}

	if (log_write_format(lg, &l) == LOG_ERR ||
	    log_write_string(lg, name) == LOG_ERR) {
		fprintf(stderr, "!ERROR: log_bat_transient: write failed\n");
		return LOG_ERR;
	}

	if (lg->debug & 1)
		fprintf(stderr, "#Logged destroyed bat %s\n", name);
	return LOG_OK;
}

int
log_delta(logger *lg, BAT *b, char *name)
{
	int ok = GDK_SUCCEED;
	logformat l;
	BUN p;
	BUN nr;

	if (lg->debug & 128) {
		/* logging is switched off */
		return LOG_OK;
	}

	l.tid = lg->tid;
	nr = (BUNlast(b) - BUNfirst(b));
	assert(nr <= GDK_int_max);
	l.nr = (int) nr;
	lg->changes += l.nr;

	if (l.nr) {
		BATiter bi = bat_iterator(b);
		int (*wh) (const void *, stream *, size_t) = b->htype == TYPE_void ? BATatoms[TYPE_oid].atomWrite : BATatoms[b->htype].atomWrite;
		int (*wt) (const void *, stream *, size_t) = BATatoms[b->ttype].atomWrite;

		l.flag = LOG_UPDATE;
		if (log_write_format(lg, &l) == LOG_ERR ||
		    log_write_string(lg, name) == LOG_ERR)
			return LOG_ERR;

		for (p = BUNfirst(b); p < BUNlast(b) && ok == GDK_SUCCEED; p++) {
			const void *h = BUNhead(bi, p);
			const void *t = BUNtail(bi, p);

			ok = wh(h, lg->log, 1);
			ok = (ok == GDK_FAIL) ? ok : wt(t, lg->log, 1);
		}

		if (lg->debug & 1)
			fprintf(stderr, "#Logged %s %d inserts\n", name, l.nr);
	}
	if (ok == GDK_FAIL)
		fprintf(stderr, "!ERROR: log_delta: write failed\n");
	return (ok == GDK_SUCCEED) ? LOG_OK : LOG_ERR;
}

int
log_bat(logger *lg, BAT *b, char *name)
{
	int ok = GDK_SUCCEED;
	logformat l;
	BUN p;

	if (lg->debug & 128) {
		/* logging is switched off */
		return LOG_OK;
	}

	l.tid = lg->tid;
	l.nr = (int) (BUNlast(b) - b->batInserted);
	lg->changes += l.nr;

	if (l.nr) {
		BATiter bi = bat_iterator(b);
		int (*wh) (const void *, stream *, size_t) = BATatoms[b->htype].atomWrite;
		int (*wt) (const void *, stream *, size_t) = BATatoms[b->ttype].atomWrite;

		l.flag = LOG_INSERT;
		if (log_write_format(lg, &l) == LOG_ERR ||
		    log_write_string(lg, name) == LOG_ERR)
			return LOG_ERR;

		if (b->htype == TYPE_void &&
		    b->ttype > TYPE_void &&
		    b->ttype < TYPE_str &&
		    !isVIEW(b)) {
			const void *t = BUNtail(bi, b->batInserted);

			ok = wt(t, lg->log, l.nr);
		} else {
			for (p = b->batInserted; p < BUNlast(b) && ok == GDK_SUCCEED; p++) {
				const void *h = BUNhead(bi, p);
				const void *t = BUNtail(bi, p);

				ok = wh(h, lg->log, 1);
				ok = (ok == GDK_FAIL) ? ok : wt(t, lg->log, 1);
			}
		}

		if (lg->debug & 1)
			fprintf(stderr, "#Logged %s %d inserts\n", name, l.nr);
	}
	l.nr = (int) (b->batFirst - b->batDeleted);
	lg->changes += l.nr;

	if (l.nr && ok == GDK_SUCCEED) {
		BATiter bi = bat_iterator(b);
		int (*wh) (const void *, stream *, size_t) = BATatoms[b->htype].atomWrite;
		int (*wt) (const void *, stream *, size_t) = BATatoms[b->ttype].atomWrite;

		l.flag = LOG_DELETE;
		if (log_write_format(lg, &l) == LOG_ERR ||
		    log_write_string(lg, name) == LOG_ERR)
			return LOG_ERR;

		for (p = b->batDeleted; p < b->batFirst && ok == GDK_SUCCEED; p++) {
			const void *h = BUNhead(bi, p);
			const void *t = BUNtail(bi, p);

			ok = wh(h, lg->log, 1);
			ok = (ok == GDK_FAIL) ? ok : wt(t, lg->log, 1);
		}

		if (lg->debug & 1)
			fprintf(stderr, "#Logged %s %d deletes\n", name, l.nr);
	}
	if (ok == GDK_FAIL)
		fprintf(stderr, "!ERROR: log_bat: write failed\n");
	return (ok == GDK_SUCCEED) ? LOG_OK : LOG_ERR;
}

int
log_bat_clear(logger *lg, char *name)
{
	logformat l;

	if (lg->debug & 128) {
		/* logging is switched off */
		return LOG_OK;
	}

	l.nr = 1;
	l.tid = lg->tid;
	lg->changes += l.nr;

	l.flag = LOG_CLEAR;
	if (log_write_format(lg, &l) == LOG_ERR ||
	    log_write_string(lg, name) == LOG_ERR)
		return LOG_ERR;

	if (lg->debug & 1)
		fprintf(stderr, "#Logged clear %s\n", name);

	return LOG_OK;
}

int
log_tstart(logger *lg)
{
	logformat l;

	l.flag = LOG_START;
	l.tid = ++lg->tid;
	l.nr = lg->tid;

	if (lg->debug & 1)
		fprintf(stderr, "#log_tstart %d\n", lg->tid);

	return log_write_format(lg, &l);
}

#define DBLKSZ 8192
#define DBLKMASK 8191
#define SEGSZ 64*DBLKSZ
static char zeros[DBLKSZ] = { 0 };

static int
pre_allocate(logger *lg)
{
	lng p;

	if (mnstr_fgetpos(lg->log, &p) != 0)
		return -1;
	if (p + DBLKSZ > lg->end) {
		lng s = p;

		if (p > lg->end) {
			lg->end = (p & ~DBLKMASK);
			if (p > DBLKSZ)
				p -= DBLKSZ;
		}
		if (p < lg->end) {
			p = (lg->end - p);
			if (mnstr_write(lg->log, zeros, (size_t) p, 1) < 0)
				return -1;
			lg->end += p;
			p = 0;
		}
		for (; p < SEGSZ; p += DBLKSZ, lg->end += DBLKSZ) {
			if (mnstr_write(lg->log, zeros, DBLKSZ, 1) < 0)
				return -1;
		}
		if (mnstr_fsetpos(lg->log, s) < 0)
			return -1;
	}
	return 0;
}

int
log_tend(logger *lg)
{
	logformat l;
	int res = 0;

	if (lg->debug & 1)
		fprintf(stderr, "#log_tend %d\n", lg->tid);

	if (DELTAdirty(lg->snapshots_bid)) {
		/* sub commit all new snapshots */
		BAT *tids, *bids;

#if 0
		/* We can't use this version because we still use
		 * BUNdelete on lg->snapshots_tid, so it is not
		 * necessarily dense-headed */
		tids = BATsubselect(lg->snapshots_tid, NULL, &lg->tid, &lg->tid,
				    TRUE, TRUE, FALSE);
		if (tids == NULL) {
			fprintf(stderr, "!ERROR: log_tend: subselect failed\n");
			return LOG_ERR;
		}
		bids = BATproject(tids, lg->snapshots_bid);
#else
		tids = BATuselect(lg->snapshots_tid, &lg->tid, &lg->tid);
		if (tids == NULL) {
			fprintf(stderr, "!ERROR: log_tend: select failed\n");
			return LOG_ERR;
		}
		bids = BATsemijoin(lg->snapshots_bid, tids);
#endif
		BBPunfix(tids->batCacheid);
		if (bids == NULL) {
			fprintf(stderr, "!ERROR: log_tend: semijoin failed\n");
			return LOG_ERR;
		}
		res = bm_subcommit(bids, NULL, lg->snapshots_bid,
				   lg->snapshots_tid, NULL, lg->debug);
		BBPunfix(bids->batCacheid);
	}
	l.flag = LOG_END;
	l.tid = lg->tid;
	l.nr = lg->tid;
	if (res ||
	    log_write_format(lg, &l) == LOG_ERR ||
	    mnstr_flush(lg->log) ||
	    mnstr_fsync(lg->log) ||
	    pre_allocate(lg) < 0) {
		fprintf(stderr, "!ERROR: log_tend: write failed\n");
		return LOG_ERR;
	}
	return LOG_OK;
}

int
log_abort(logger *lg)
{
	logformat l;

	if (lg->debug & 1)
		fprintf(stderr, "#log_abort %d\n", lg->tid);

	l.flag = LOG_END;
	l.tid = lg->tid;
	l.nr = -1;

	if (log_write_format(lg, &l) == LOG_ERR)
		return LOG_ERR;

	return LOG_OK;
}

/* a transaction in it self */
int
log_sequence(logger *lg, int seq, lng val)
{
	logformat l;
	BUN p;

	l.flag = LOG_SEQ;
	l.tid = lg->tid;
	l.nr = seq;

	if (lg->debug & 1)
		fprintf(stderr, "#log_sequence (%d," LLFMT ")\n", seq, val);

	if ((p = BUNfndT(lg->seqs_id, &seq)) != BUN_NONE) {
		BUNdelete(lg->seqs_id, p, FALSE);
		BUNdelete(lg->seqs_val, p, FALSE);
	}
	BUNappend(lg->seqs_id, &seq, FALSE);
	BUNappend(lg->seqs_val, &val, FALSE);

	if (log_write_format(lg, &l) == LOG_ERR ||
	    !mnstr_writeLng(lg->log, val) ||
	    mnstr_flush(lg->log) ||
	    mnstr_fsync(lg->log) ||
	    pre_allocate(lg) < 0) {
		fprintf(stderr, "!ERROR: log_sequence: write failed\n");
		return LOG_ERR;
	}

	return LOG_OK;
}

static int
bm_commit(logger *lg)
{
	BUN p, q;
	BAT *b = lg->catalog_bid;
	BAT *n = logbat_new(TYPE_str, BATcount(lg->freed), TRANSIENT);
	int res;

	/* remove the destroyed bats */
	for (p = b->batDeleted; p < b->batFirst; p++) {
		bat bid = *(log_bid *) Tloc(b, p);
		BAT *lb = BATdescriptor(bid);

		BATmode(lb, TRANSIENT);
		BBPdecref(bid, TRUE);
		logbat_destroy(lb);

		if (lg->debug & 1)
			fprintf(stderr, "#bm_commit: delete %d (%d)\n",
				bid, BBP_lrefs(bid));
	}

	/* subcommit the freed snapshots */
	BATseqbase(n, 0);
	if (BATcount(lg->freed)) {

		BATloop(lg->freed, p, q) {
			bat bid = *(log_bid *) Tloc(lg->freed, p);
			BAT *lb = BATdescriptor(bid);
			str name = BBPname(bid);

			BATmode(lb, TRANSIENT);
			logbat_destroy(lb);
			if (lg->debug & 1)
				fprintf(stderr,
					"#commit deleted (snapshot) %s (%d)\n",
					name, bid);
			BUNappend(n, name, FALSE);
			BBPdecref(bid, TRUE);
		}
	}

	for (p = b->batInserted; p < BUNlast(b); p++) {
		log_bid bid = *(log_bid *) Tloc(b, p);
		BAT *lb = BATdescriptor(bid);

		assert(lb);
		BATmode(lb, PERSISTENT);
		assert(lb->batRestricted > BAT_WRITE);
		logbat_destroy(lb);

		if (lg->debug & 1)
			fprintf(stderr, "#bm_commit: create %d (%d)\n",
				bid, BBP_lrefs(bid));
	}
	res = bm_subcommit(lg->catalog_bid, lg->catalog_nme, lg->catalog_bid, lg->catalog_nme, n, lg->debug);
	BBPreclaim(n);
	BATclear(lg->freed, FALSE);
	BATcommit(lg->freed);
	return res != 0 ? LOG_ERR : LOG_OK;
}

log_bid
logger_add_bat(logger *lg, BAT *b, char *name)
{
	log_bid bid = logger_find_bat(lg, name);

	assert(b->batRestricted > 0 ||
	       b == lg->snapshots_bid ||
	       b == lg->snapshots_tid ||
	       b == lg->catalog_bid ||
	       b == lg->catalog_nme ||
	       b == lg->seqs_id ||
	       b == lg->seqs_val);
	assert(b->batRole == PERSISTENT);
	if (bid) {
		if (bid != b->batCacheid) {
			logger_del_bat(lg, bid);
		} else {
			return bid;
		}
	}
	bid = b->batCacheid;
	if (lg->debug & 1)
		fprintf(stderr, "#create %s\n", name);
	lg->changes += BATcount(b) + 1;
	BUNappend(lg->catalog_bid, &bid, FALSE);
	BUNappend(lg->catalog_nme, name, FALSE);
	BBPincref(bid, TRUE);
	return bid;
}

void
logger_del_bat(logger *lg, log_bid bid)
{
	BAT *b = BATdescriptor(bid);
	BUN p = BUNfndT(lg->catalog_bid, &bid), q;

	assert(p != BUN_NONE);

	/* if this is a not logger commited snapshot bat, make it
	 * transient */
	if (p >= lg->catalog_bid->batInserted &&
	    (q = BUNfndT(lg->snapshots_bid, &bid)) != BUN_NONE) {

		BUNdelete(lg->snapshots_bid, q, FALSE);
		BUNdelete(lg->snapshots_tid, q, FALSE);
		if (lg->debug & 1)
			fprintf(stderr,
				"#logger_del_bat release snapshot %d (%d)\n",
				bid, BBP_lrefs(bid));
		BUNappend(lg->freed, &bid, FALSE);
	} else if (p >= lg->catalog_bid->batInserted)
		BBPdecref(bid, TRUE);
	if (b) {
		lg->changes += BATcount(b) + 1;
		BBPunfix(b->batCacheid);
	}
	BUNdelete(lg->catalog_bid, p, FALSE);
	BUNdelete(lg->catalog_nme, p, FALSE);
/*assert(BBP_lrefs(bid) == 0);*/
}

log_bid
logger_find_bat(logger *lg, char *name)
{
	log_bid res = 0;
	BUN p = BUNfndT(lg->catalog_nme, name);

	if (p != BUN_NONE)
		res = *(log_bid *) Tloc(lg->catalog_bid, p);
	return res;
}
<|MERGE_RESOLUTION|>--- conflicted
+++ resolved
@@ -131,13 +131,10 @@
 	if (nb) {
 		BATseqbase(nb, 0);
 		nb->batDirty |= 2;
-<<<<<<< HEAD
 		if (role == PERSISTENT)
 			BATmode(nb, PERSISTENT);
-=======
 	} else {
 		fprintf(stderr, "!ERROR: logbat_new: creating new BAT[void:%s]#" BUNFMT " failed\n", ATOMname(tt), size);
->>>>>>> 2b2701dc
 	}
 	return nb;
 }
@@ -1104,14 +1101,7 @@
 	 * logger_create/logger_new "manually" */
 	assert(!MT_path_absolute(logdir));
 
-<<<<<<< HEAD
 	snprintf(filename, BUFSIZ, "%s%c%s%c", logdir, DIR_SEP, fn, DIR_SEP);
-	lg->fn = GDKstrdup(fn);
-	lg->dir = GDKstrdup(filename);
-=======
-	snprintf(filename, BUFSIZ, "%s%c%s%c%s%c",
-		 GDKgetenv("gdk_dbpath"), DIR_SEP,
-		 logdir, DIR_SEP, fn, DIR_SEP);
 	if ((lg->fn = GDKstrdup(fn)) == NULL ||
 	    (lg->dir = GDKstrdup(filename)) == NULL) {
 		fprintf(stderr, "!ERROR: logger_new: strdup failed\n");
@@ -1120,7 +1110,6 @@
 		GDKfree(lg);
 		return NULL;
 	}
->>>>>>> 2b2701dc
 	lg->prefuncp = prefuncp;
 	lg->postfuncp = postfuncp;
 	lg->log = NULL;
@@ -1140,13 +1129,8 @@
 	 * checking the database consistency later on */
 	if ((fp = fopen(bak, "r")) != NULL) {
 		fclose(fp);
-<<<<<<< HEAD
-		GDKunlink(0, lg->dir, LOGFILE, NULL);
+		(void) GDKunlink(0, lg->dir, LOGFILE, NULL);
 		if (GDKmove(0, lg->dir, LOGFILE, "bak", lg->dir, LOGFILE, NULL) != 0)
-=======
-		(void) GDKunlink(lg->dir, LOGFILE, NULL);
-		if (GDKmove(lg->dir, LOGFILE, "bak", lg->dir, LOGFILE, NULL) != 0)
->>>>>>> 2b2701dc
 			logger_fatal("logger_new: cannot move log.bak file back.\n", 0, 0, 0);
 	}
 	fp = fopen(filename, "r");
@@ -1575,13 +1559,9 @@
 	char filename[BUFSIZ];
 
 	logger_close(lg);
-<<<<<<< HEAD
 	if (GDKmove(0, lg->dir, LOGFILE, NULL, lg->dir, LOGFILE, "bak") < 0) {
-=======
-	if (GDKmove(lg->dir, LOGFILE, NULL, lg->dir, LOGFILE, "bak") < 0) {
 		fprintf(stderr, "!ERROR: logger_exit: rename %s to %s.bak in %s failed\n",
 			LOGFILE, LOGFILE, lg->dir);
->>>>>>> 2b2701dc
 		return LOG_ERR;
 	}
 
@@ -1612,13 +1592,9 @@
 		 * later cleanup actions */
 		snprintf(ext, BUFSIZ, "bak-" LLFMT, lg->id);
 
-<<<<<<< HEAD
-		if (GDKmove(0, lg->dir, LOGFILE, "bak", lg->dir, LOGFILE, ext) < 0)
-=======
-		if (GDKmove(lg->dir, LOGFILE, "bak", lg->dir, LOGFILE, ext) < 0) {
+		if (GDKmove(0, lg->dir, LOGFILE, "bak", lg->dir, LOGFILE, ext) < 0) {
 			fprintf(stderr, "!ERROR: logger_exit: rename %s.bak to %s.%s failed\n",
 				LOGFILE, LOGFILE, ext);
->>>>>>> 2b2701dc
 			return LOG_ERR;
 		}
 
