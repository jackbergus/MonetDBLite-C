/*
 * The contents of this file are subject to the MonetDB Public License
 * Version 1.1 (the "License"); you may not use this file except in
 * compliance with the License. You may obtain a copy of the License at
 * http://www.monetdb.org/Legal/MonetDBLicense
 *
 * Software distributed under the License is distributed on an "AS IS"
 * basis, WITHOUT WARRANTY OF ANY KIND, either express or implied. See the
 * License for the specific language governing rights and limitations
 * under the License.
 *
 * The Original Code is the MonetDB Database System.
 *
 * The Initial Developer of the Original Code is CWI.
 * Portions created by CWI are Copyright (C) 1997-July 2008 CWI.
 * Copyright August 2008-2014 MonetDB B.V.
 * All Rights Reserved.
 */

/*
 * (author) N. J. Nes
 *
 * In the philosophy of MonetDB, transaction management overhead
 * should only be paid when necessary. Transaction management is for
 * this purpose implemented as a separate module and applications are
 * required to obey the transaction policy, e.g. obtaining/releasing
 * locks.
 *
 * This module is designed to support efficient logging of the SQL
 * database.  Once loaded, the SQL compiler will insert the proper
 * calls at transaction commit to include the changes in the log file.
 *
 * The logger uses a directory to store its log files. One master log
 * file stores information about the version of the logger and the
 * transaction log files. This file is a simple ascii file with the
 * following format:
 *  {6DIGIT-VERSION\n[log file number \n]*]*}
 * The transaction log files have a binary format, which stores fixed
 * size logformat headers (flag,nr,bid), where the flag is the type of
 * update logged.  The nr field indicates how many changes there were
 * (in case of inserts/deletes).  The bid stores the bid identifier.
 *
 * The key decision to be made by the user is the location of the log
 * file.  Ideally, it should be stored in fail-safe environment, or at
 * least the log and databases should be on separate disk columns.
 *
 * This file system may reside on the same hardware as the database
 * server and therefore the writes are done to the same disk, but
 * could also reside on another system and then the changes are
 * flushed through the network.  The logger works under the assumption
 * that it is called to safeguard updates on the database when it has
 * an exclusive lock on the latest version. This lock should be
 * guaranteed by the calling transaction manager first.
 *
 * Finding the updates applied to a BAT is relatively easy, because
 * each BAT contains a delta structure. On commit these changes are
 * written to the log file and the delta management is reset. Since
 * each commit is written to the same log file, the beginning and end
 * are marked by a log identifier.
 *
 * A server restart should only (re)process blocks which are
 * completely written to disk. A log replay therefore ends in a commit
 * or abort on the changed bats. Once all logs have been read, the
 * changes to the bats are made persistent, i.e. a bbp sub-commit is
 * done.
 */
#include "monetdb_config.h"
#include "gdk.h"
#include "gdk_private.h"
#include "gdk_logger.h"
#include <string.h>

static BUN BUNfndT(BAT *b, ptr v)
{
	return BUNfnd(BATmirror(b), v);
}
/*
 * The log record encoding is geared at reduced storage space, but at
 * the expense of readability. A user can not easily inspect the log a
 * posteriori to check what has happened.
 *
 */
#define LOG_START	1
#define LOG_END		2
#define LOG_INSERT	3
#define LOG_DELETE	4
#define LOG_UPDATE	5
#define LOG_CREATE	6
#define LOG_DESTROY	7
#define LOG_USE		8
#define LOG_CLEAR	9
#define LOG_SEQ		10

static char *log_commands[] = {
	NULL,
	"LOG_START",
	"LOG_END",
	"LOG_INSERT",
	"LOG_DELETE",
	"LOG_UPDATE",
	"LOG_CREATE",
	"LOG_DESTROY",
	"LOG_USE",
	"LOG_CLEAR",
	"LOG_SEQ",
};

typedef struct logformat_t {
	char flag;
	int tid;
	int nr;
} logformat;

#define LOGFILE "log"

static int bm_commit(logger *lg);
static int tr_grow(trans *tr);

static void
logbat_destroy(BAT *b)
{
	if (b)
		BBPunfix(b->batCacheid);
}

static BAT *
logbat_new(int tt, BUN size)
{
	BAT *nb = BATnew(TYPE_void, tt, size);

	if (nb) {
		BATseqbase(nb, 0);
		nb->batDirty |= 2;
	} else {
		fprintf(stderr, "!ERROR: logbat_new: creating new BAT[void:%s]#" BUNFMT " failed\n", ATOMname(tt), size);
	}
	return nb;
}

static int
log_read_format(logger *l, logformat *data)
{
	return mnstr_read(l->log, &data->flag, 1, 1) == 1 &&
		mnstr_readInt(l->log, &data->nr) == 1 &&
		mnstr_readInt(l->log, &data->tid) == 1;
}

static int
log_write_format(logger *l, logformat *data)
{
	if (mnstr_write(l->log, &data->flag, 1, 1) == 1 &&
	    mnstr_writeInt(l->log, data->nr) &&
	    mnstr_writeInt(l->log, data->tid))
		return LOG_OK;
	fprintf(stderr, "!ERROR: log_write_format: write failed\n");
	return LOG_ERR;
}

static char *
log_read_string(logger *l)
{
	int len;
	ssize_t nr;
	char *buf;

<<<<<<< HEAD
	if (mnstr_readInt(l->log, &len) != 1)
=======
	if (!mnstr_readInt(l->log, &len)) {
		fprintf(stderr, "!ERROR: log_read_string: read failed\n");
>>>>>>> 0292a133
		return NULL;
	}
	if (len == 0)
		return NULL;
	buf = (char *) GDKmalloc(len);
	if (buf == NULL) {
		fprintf(stderr, "!ERROR: log_read_string: malloc failed\n");
		return NULL;
	}

	if ((nr = mnstr_read(l->log, buf, 1, len)) != (ssize_t) len) {
		buf[len - 1] = 0;
		fprintf(stderr, "!ERROR: log_read_string: couldn't read name (%s) " SSZFMT "\n", buf, nr);
		GDKfree(buf);
		return NULL;
	}
	buf[len - 1] = 0;
	return buf;
}

static int
log_write_string(logger *l, char *n)
{
	size_t len = strlen(n) + 1;	/* log including EOS */

	assert(len > 1);
	assert(len <= INT_MAX);
	if (!mnstr_writeInt(l->log, (int) len) ||
	    mnstr_write(l->log, n, 1, len) != (ssize_t) len) {
		fprintf(stderr, "!ERROR: log_write_string: write failed\n");
		return LOG_ERR;
	}
	return LOG_OK;
}

static void
log_read_clear(logger *lg, trans *tr, char *name)
{
	if (lg->debug & 1)
		fprintf(stderr, "#logger found log_read_clear %s\n", name);

	if (tr_grow(tr)) {
		tr->changes[tr->nr].type = LOG_CLEAR;
		tr->changes[tr->nr].name = GDKstrdup(name);
		tr->nr++;
	}
}

static void
la_bat_clear(logger *lg, logaction *la)
{
	log_bid bid = logger_find_bat(lg, la->name);
	BAT *b;

	if (lg->debug & 1)
		fprintf(stderr, "#la_bat_clear %s\n", la->name);
	/* do we need to skip these old updates */
	if (BATcount(lg->snapshots_bid)) {
		BUN p = BUNfndT(lg->snapshots_bid, &bid);

		if (p != BUN_NONE) {
			int tid = *(int *) Tloc(lg->snapshots_tid, p);

			if (lg->tid <= tid)
				return;
		}
	}

	b = BATdescriptor(bid);
	if (b) {
		int access = b->batRestricted;
		b->batRestricted = BAT_WRITE;
		BATclear(b, TRUE);
		b->batRestricted = access;
		logbat_destroy(b);
	}
}

static int
log_read_seq(logger *lg, logformat *l)
{
	int seq = l->nr;
	lng val;
	BUN p;

<<<<<<< HEAD
	if (mnstr_readLng(lg->log, &val) != 1)
		 return LOG_ERR;
=======
	if (!mnstr_readLng(lg->log, &val)) {
		fprintf(stderr, "!ERROR: log_read_seq: read failed\n");
		return LOG_ERR;
	}
>>>>>>> 0292a133

	if ((p = BUNfndT(lg->seqs_id, &seq)) != BUN_NONE) {
		BUNdelete(lg->seqs_id, p, FALSE);
		BUNdelete(lg->seqs_val, p, FALSE);
	}
	BUNappend(lg->seqs_id, &seq, FALSE);
	BUNappend(lg->seqs_val, &val, FALSE);
	return LOG_OK;
}

static int
log_read_updates(logger *lg, trans *tr, logformat *l, char *name)
{
	log_bid bid = logger_find_bat(lg, name);
	BAT *b = BATdescriptor(bid);
	int res = LOG_OK;
	int ht = -1, tt = -1, hseq = 0, tseq = 0;

	if (lg->debug & 1)
		fprintf(stderr, "#logger found log_read_updates %s %s %d\n", name, l->flag == LOG_INSERT ? "insert" : l->flag == LOG_DELETE ? "delete" : "update", l->nr);

	if (b) {
		ht = b->htype;
		if (ht == TYPE_void && b->hseqbase != oid_nil)
			hseq = 1;
		tt = b->ttype;
		if (tt == TYPE_void && b->tseqbase != oid_nil)
			tseq = 1;
	} else {		/* search trans action for create statement */
		int i;

		for (i = 0; i < tr->nr; i++) {
			if (tr->changes[i].type == LOG_CREATE && strcmp(tr->changes[i].name, name) == 0) {
				ht = tr->changes[i].ht;
				if (ht < 0) {
					hseq = 1;
					ht = TYPE_void;
				}
				tt = tr->changes[i].tt;
				if (tt < 0) {
					tseq = 1;
					tt = TYPE_void;
				}
				break;
			}
		}
	}
	if (ht >= 0 && tt >= 0) {
		BAT *r;
		void *(*rt) (ptr, stream *, size_t) = BATatoms[tt].atomRead;
		void *tv = ATOMnil(tt);

#if SIZEOF_OID == 8
		if (tt == TYPE_oid && lg->read32bitoid)
			rt = BATatoms[TYPE_int].atomRead;
#endif
		r = BATnew(ht, tt, l->nr);

		if (hseq)
			BATseqbase(r, 0);
		if (tseq)
			BATseqbase(BATmirror(r), 0);

		if (ht == TYPE_void && l->flag == LOG_INSERT) {
			for (; l->nr > 0; l->nr--) {
				void *t = rt(tv, lg->log, 1);

				if (!t) {
					res = LOG_ERR;
					break;
				}
				if (l->flag == LOG_INSERT) {
#if SIZEOF_OID == 8
					if (tt == TYPE_oid && lg->read32bitoid) {
						int vi = * (int *) t;
						if (vi == int_nil)
							* (oid *) t = oid_nil;
						else
							* (oid *) t = vi;
					}
#endif
					BUNappend(r, t, TRUE);
				}
				if (t != tv)
					GDKfree(t);
			}
		} else {
			void *(*rh) (ptr, stream *, size_t) = ht == TYPE_void ? BATatoms[TYPE_oid].atomRead : BATatoms[ht].atomRead;
			void *hv = ATOMnil(ht);

#if SIZEOF_OID == 8
			if ((ht == TYPE_oid || ht == TYPE_void) &&
			    lg->read32bitoid)
				rh = BATatoms[TYPE_int].atomRead;
#endif
			for (; l->nr > 0; l->nr--) {
				void *h = rh(hv, lg->log, 1);
				void *t = rt(tv, lg->log, 1);

				if (!h || !t) {
					res = LOG_ERR;
					break;
				}
#if SIZEOF_OID == 8
				if (lg->read32bitoid) {
					if (ht == TYPE_void || ht == TYPE_oid) {
						int vi = * (int *) h;
						if (vi == int_nil)
							* (oid *) h = oid_nil;
						else
							* (oid *) h = vi;
					}
					if (tt == TYPE_oid) {
						int vi = * (int *) t;
						if (vi == int_nil)
							* (oid *) t = oid_nil;
						else
							* (oid *) t = vi;
					}
				}
#endif
				BUNins(r, h, t, TRUE);
				if (h != hv)
					GDKfree(h);
				if (t != tv)
					GDKfree(t);
			}
			GDKfree(hv);
		}
		GDKfree(tv);
		logbat_destroy(b);

		if (tr_grow(tr)) {
			tr->changes[tr->nr].type = l->flag;
			tr->changes[tr->nr].nr = l->nr;
			tr->changes[tr->nr].ht = ht;
			tr->changes[tr->nr].tt = tt;
			tr->changes[tr->nr].name = GDKstrdup(name);
			tr->changes[tr->nr].b = r;
			tr->nr++;
		}
	} else {
		/* bat missing ERROR or ignore ? currently error. */
		res = LOG_ERR;
	}
	return res;
}

static void
la_bat_updates(logger *lg, logaction *la)
{
	log_bid bid = logger_find_bat(lg, la->name);
	BAT *b;

	if (bid == 0)
		return;		/* ignore bats no longer in the catalog */

	/* do we need to skip these old updates */
	if (BATcount(lg->snapshots_bid)) {
		BUN p = BUNfndT(lg->snapshots_bid, &bid);

		if (p != BUN_NONE) {
			int tid = *(int *) Tloc(lg->snapshots_tid, p);

			if (lg->tid <= tid)
				return;
		}
	}

	b = BATdescriptor(bid);
	assert(b);
	if (b) {
		if (b->htype == TYPE_void && la->type == LOG_INSERT) {
			BATappend(b, la->b, TRUE);
		} else {
			if (la->type == LOG_INSERT)
				BATins(b, la->b, TRUE);
			else if (la->type == LOG_DELETE)
				BATdel(b, la->b, TRUE);
			else if (la->type == LOG_UPDATE) {
				BATiter bi = bat_iterator(la->b);
				BUN p, q;

				BATloop(la->b, p, q) {
					const void *h = BUNhead(bi, p);
					const void *t = BUNtail(bi, p);

					if (BUNfnd(b, h) == BUN_NONE) {
						/* if value doesn't
						 * exist, insert it if
						 * b void headed,
						 * maintain that by
						 * inserting nils */
						if (b->htype == TYPE_void) {
							if (b->batCount == 0 && *(const oid *) h != oid_nil)
								b->hseqbase = *(const oid *) h;
							if (b->hseqbase != oid_nil && *(const oid *) h != oid_nil) {
								const void *tv = ATOMnilptr(b->ttype);

								while (b->hseqbase + b->batCount < *(const oid *) h)
									BUNappend(b, tv, TRUE);
							}
							BUNappend(b, t, TRUE);
						} else {
							BUNins(b, h, t, TRUE);
						}
					} else {
						BUNreplace(b, h, t, TRUE);
					}
				}
			}
		}
		logbat_destroy(b);
	}
}

static void
log_read_destroy(logger *lg, trans *tr, char *name)
{
	(void) lg;
	if (tr_grow(tr)) {
		tr->changes[tr->nr].type = LOG_DESTROY;
		tr->changes[tr->nr].name = GDKstrdup(name);
		tr->nr++;
	}
}

static void
la_bat_destroy(logger *lg, logaction *la)
{
	log_bid bid = logger_find_bat(lg, la->name);

	if (bid) {
		BUN p;

		logger_del_bat(lg, bid);
		if ((p = BUNfndT(lg->snapshots_bid, &bid)) != BUN_NONE) {
			BUNdelete(lg->snapshots_bid, p, FALSE);
			BUNdelete(lg->snapshots_tid, p, FALSE);
			BUNappend(lg->snapshots_bid, &bid, FALSE);
			BUNappend(lg->snapshots_tid, &lg->tid, FALSE);
		}
	}
}

static int
log_read_create(logger *lg, trans *tr, char *name)
{
	char *buf = log_read_string(lg);

	if (lg->debug & 1)
		fprintf(stderr, "#log_read_create %s\n", name);

	if (!buf) {
		return LOG_ERR;
	} else {
		int ht, tt;
		char *ha = buf, *ta = strchr(buf, ',');

		if (!ta) {
			fprintf(stderr, "!ERROR: log_read_create: inconsistent data read\n");
			return LOG_ERR;
		}
		*ta = 0;
		ta++;		/* skip over , */
		if (strcmp(ha, "vid") == 0) {
			ht = -1;
		} else {
			ht = ATOMindex(ha);
		}
		if (strcmp(ta, "vid") == 0) {
			tt = -1;
		} else {
			tt = ATOMindex(ta);
		}
		if (tr_grow(tr)) {
			tr->changes[tr->nr].type = LOG_CREATE;
			tr->changes[tr->nr].ht = ht;
			tr->changes[tr->nr].tt = tt;
			tr->changes[tr->nr].name = GDKstrdup(name);
			tr->changes[tr->nr].b = NULL;
			tr->nr++;
		}
	}
	if (buf)
		GDKfree(buf);
	return LOG_OK;
}

static void
la_bat_create(logger *lg, logaction *la)
{
	int ht = (la->ht < 0) ? TYPE_void : la->ht;
	int tt = (la->tt < 0) ? TYPE_void : la->tt;
	BAT *b = BATnew(ht, tt, BATSIZE);

	if (b != NULL) {
		if (la->ht < 0)
			BATseqbase(b, 0);
		if (la->tt < 0)
			BATseqbase(BATmirror(b), 0);

		BATsetaccess(b, BAT_READ);
		logger_add_bat(lg, b, la->name);
		logbat_destroy(b);
	}
}

static void
log_read_use(logger *lg, trans *tr, logformat *l, char *name)
{
	(void) lg;
	if (tr_grow(tr)) {
		tr->changes[tr->nr].type = LOG_USE;
		tr->changes[tr->nr].nr = l->nr;
		tr->changes[tr->nr].name = GDKstrdup(name);
		tr->changes[tr->nr].b = NULL;
		tr->nr++;
	}
}

static void
la_bat_use(logger *lg, logaction *la)
{
	log_bid bid = la->nr;
	BAT *b = BATdescriptor(bid);
	BUN p;

	if (!b) {
		GDKerror("logger: could not use bat (%d) for %s\n", (int) bid, la->name);
		return;
	}
	logger_add_bat(lg, b, la->name);
	if ((p = BUNfndT(lg->snapshots_bid, &b->batCacheid)) != BUN_NONE) {
		BUNdelete(lg->snapshots_bid, p, FALSE);
		BUNdelete(lg->snapshots_tid, p, FALSE);
	}
	BUNappend(lg->snapshots_bid, &b->batCacheid, FALSE);
	BUNappend(lg->snapshots_tid, &lg->tid, FALSE);
	logbat_destroy(b);
}


#define TR_SIZE		1024

static trans *
tr_create(trans *tr, int tid)
{
	trans *ntr = (trans *) GDKmalloc(sizeof(trans));

	if (ntr == NULL)
		return NULL;
	ntr->tid = tid;
	ntr->sz = TR_SIZE;
	ntr->nr = 0;
	ntr->changes = (logaction *) GDKmalloc(sizeof(logaction) * TR_SIZE);
	if (ntr->changes == NULL) {
		GDKfree(ntr);
		return NULL;
	}
	ntr->tr = tr;
	return ntr;
}

static trans *
tr_find(trans *tr, int tid)
/* finds the tid and reorders the chain list, puts trans with tid first */
{
	trans *t = tr, *p = NULL;

	while (t && t->tid != tid) {
		p = t;
		t = t->tr;
	}
	if (!t)
		return NULL;	/* BAD missing transaction */
	if (t == tr)
		return tr;
	if (t->tr)		/* get this tid out of the list */
		p->tr = t->tr;
	t->tr = tr;		/* and move it to the front */
	return t;
}

static void
la_apply(logger *lg, logaction *c)
{
	switch (c->type) {
	case LOG_INSERT:
	case LOG_DELETE:
	case LOG_UPDATE:
		la_bat_updates(lg, c);
		break;
	case LOG_CREATE:
		la_bat_create(lg, c);
		break;
	case LOG_USE:
		la_bat_use(lg, c);
		break;
	case LOG_DESTROY:
		la_bat_destroy(lg, c);
		break;
	case LOG_CLEAR:
		la_bat_clear(lg, c);
		break;
	}
}

static void
la_destroy(logaction *c)
{
	if (c->name)
		GDKfree(c->name);
	if (c->b)
		logbat_destroy(c->b);
}

static int
tr_grow(trans *tr)
{
	if (tr->nr == tr->sz) {
		tr->sz <<= 1;
		tr->changes = (logaction *) GDKrealloc(tr->changes, tr->sz * sizeof(logaction));
		if (tr->changes == NULL)
			return 0;
	}
	/* cleanup the next */
	tr->changes[tr->nr].name = NULL;
	tr->changes[tr->nr].b = NULL;
	return 1;
}

static trans *
tr_destroy(trans *tr)
{
	trans *r = tr->tr;

	GDKfree(tr->changes);
	GDKfree(tr);
	return r;
}

static trans *
tr_commit(logger *lg, trans *tr)
{
	int i;

	if (lg->debug & 1)
		fprintf(stderr, "#tr_commit\n");

	for (i = 0; i < tr->nr; i++) {
		la_apply(lg, &tr->changes[i]);
		la_destroy(&tr->changes[i]);
	}
	return tr_destroy(tr);
}

static trans *
tr_abort(logger *lg, trans *tr)
{
	int i;

	if (lg->debug & 1)
		fprintf(stderr, "#tr_abort\n");

	for (i = 0; i < tr->nr; i++)
		la_destroy(&tr->changes[i]);
	return tr_destroy(tr);
}

static int
logger_open(logger *lg)
{
	char filename[BUFSIZ];

	snprintf(filename, BUFSIZ, "%s%s." LLFMT, lg->dir, LOGFILE, lg->id);

	lg->log = open_wstream(filename);
	lg->end = 0;
	if (lg->log == NULL || mnstr_errnr(lg->log)) {
		fprintf(stderr, "!ERROR: logger_open: creating %s failed\n", filename);
		return LOG_ERR;
	}

	return LOG_OK;
}

static void
logger_close(logger *lg)
{
	stream *log = lg->log;

	if (log) {
		mnstr_close(log);
		mnstr_destroy(log);
	}
	lg->log = NULL;
}

static int
logger_readlog(logger *lg, char *filename)
{
	trans *tr = NULL;
	logformat l;
	int err = 0;
	time_t t0, t1;
	struct stat sb;
	lng fpos;

	lg->log = open_rstream(filename);

	/* if the file doesn't exist, there is nothing to be read back */
	if (!lg->log || mnstr_errnr(lg->log)) {
		if (lg->log)
			mnstr_destroy(lg->log);
		lg->log = NULL;
		return 0;
	}
	if (fstat(fileno(getFile(lg->log)), &sb) < 0) {
		fprintf(stderr, "!ERROR: logger_readlog: fstat on opened file %s failed\n", filename);
		mnstr_destroy(lg->log);
		lg->log = NULL;
		return 0;
	}
	t0 = time(NULL);
	while (!err && log_read_format(lg, &l)) {
		char *name = NULL;

		t1 = time(NULL);
		if (t1 - t0 > 10) {
			t0 = t1;
			/* not more than once every 10 seconds */
			if (mnstr_fgetpos(lg->log, &fpos) == 0) {
				printf("# still reading write-ahead log \"%s\" (%d%% done)\n", filename, (int) ((fpos * 100 + 50) / sb.st_size));
				fflush(stdout);
			}
		}
		if (l.flag != LOG_START && l.flag != LOG_END && l.flag != LOG_SEQ) {
			name = log_read_string(lg);

			if (!name) {
				err = -1;
				break;
			}
		}
		if (lg->debug & 1) {
			fprintf(stderr, "#logger_readlog: ");
			if (l.flag > 0 &&
			    l.flag < (char) (sizeof(log_commands) / sizeof(log_commands[0])))
				fprintf(stderr, "%s", log_commands[(int) l.flag]);
			else
				fprintf(stderr, "%d", l.flag);
			fprintf(stderr, " %d %d", l.tid, l.nr);
			if (name)
				fprintf(stderr, " %s", name);
			fprintf(stderr, "\n");
		}
		/* find proper transaction record */
		if (l.flag != LOG_START)
			tr = tr_find(tr, l.tid);
		switch (l.flag) {
		case LOG_START:
			if (l.nr > lg->tid)
				lg->tid = l.nr;
			tr = tr_create(tr, l.nr);
			if (lg->debug & 1)
				fprintf(stderr, "#logger tstart %d\n", tr->tid);
			break;
		case LOG_END:
			if (tr == NULL)
				err = 1;
			else if (l.tid != l.nr)	/* abort record */
				tr = tr_abort(lg, tr);
			else
				tr = tr_commit(lg, tr);
			break;
		case LOG_SEQ:
			err = (log_read_seq(lg, &l) != LOG_OK);
			break;
		case LOG_INSERT:
		case LOG_DELETE:
		case LOG_UPDATE:
			if (name == NULL || tr == NULL)
				err = 1;
			else
				err = (log_read_updates(lg, tr, &l, name) != LOG_OK);
			break;
		case LOG_CREATE:
			if (name == NULL || tr == NULL)
				err = 1;
			else
				err = (log_read_create(lg, tr, name) != LOG_OK);
			break;
		case LOG_USE:
			if (name == NULL || tr == NULL)
				err = 1;
			else
				log_read_use(lg, tr, &l, name);
			break;
		case LOG_DESTROY:
			if (name == NULL || tr == NULL)
				err = 1;
			else
				log_read_destroy(lg, tr, name);
			break;
		case LOG_CLEAR:
			if (name == NULL || tr == NULL)
				err = 1;
			else
				log_read_clear(lg, tr, name);
			break;
		default:
			err = -2;
		}
		if (name)
			GDKfree(name);
		lg->changes++;
	}
	logger_close(lg);

	/* remaining transactions are not committed, ie abort */
	while (tr)
		tr = tr_abort(lg, tr);
	return 0;
}

/*
 * The log files are incrementally numbered. They are processed in the
 * same sequence.
 */
static int
logger_readlogs(logger *lg, FILE *fp, char *filename)
{
	int res = 0;
	char id[BUFSIZ];

	if (lg->debug & 1)
		fprintf(stderr, "#logger_readlogs %s\n", filename);

	while (fgets(id, BUFSIZ, fp) != NULL) {
		char buf[BUFSIZ];
		lng lid = strtoll(id, NULL, 10);

		if (lid >= lg->id) {
			lg->id = lid;
			snprintf(buf, BUFSIZ, "%s." LLFMT, filename, lg->id);

			if ((res = logger_readlog(lg, buf)) != 0) {
				/* we cannot distinguish errors from
				 * incomplete transactions (even if we
				 * would log aborts in the logs). So
				 * we simply abort and move to the
				 * next log file */
				(void) res;
			}
		}
	}
	return res;
}

static int
logger_commit(logger *lg)
{
	int id = LOG_SID;
	BUN p;

	if (lg->debug & 1)
		fprintf(stderr, "#logger_commit\n");

	p = BUNfndT(lg->seqs_id, &id);
	BUNdelete(lg->seqs_id, p, FALSE);
	BUNdelete(lg->seqs_val, p, FALSE);
	BUNappend(lg->seqs_id, &id, FALSE);
	BUNappend(lg->seqs_val, &lg->id, FALSE);

	/* cleanup old snapshots */
	if (BATcount(lg->snapshots_bid)) {
		BATclear(lg->snapshots_bid, FALSE);
		BATclear(lg->snapshots_tid, FALSE);
		BATcommit(lg->snapshots_bid);
		BATcommit(lg->snapshots_tid);
	}
	return bm_commit(lg);
}

static int
check_version(logger *lg, FILE *fp)
{
	int version = 0;

	if (fscanf(fp, "%6d", &version) != 1) {
		GDKerror("Could not read the version number from the file '%s/log'.\n",
			 lg->dir);

		return -1;
	}
	if (version != lg->version) {
		if (lg->prefuncp == NULL ||
		    (*lg->prefuncp)(version, lg->version) != 0) {
			GDKerror("Incompatible database version %06d, "
				 "this server supports version %06d\n"
				 "Please move away %s.",
				 version, lg->version, lg->dir);

			return -1;
		}
	} else
		lg->postfuncp = NULL;	 /* don't call */
	if (fgetc(fp) != '\n' ||	 /* skip \n */
	    fgetc(fp) != '\n')		 /* skip \n */
		return -1;
	return 0;
}

static int
bm_subcommit(BAT *list_bid, BAT *list_nme, BAT *catalog_bid, BAT *catalog_nme, BAT *extra, int debug)
{
	BUN p, q;
	BUN nn = 3 + (list_bid->batFirst > list_bid->batDeleted ? list_bid->batFirst - list_bid->batDeleted : 0) + BATcount(list_bid) + (extra ? BATcount(extra) : 0);
	bat *n = (bat*)GDKmalloc(sizeof(bat) * nn);
	int i = 0;
	BATiter iter = (list_nme)?bat_iterator(list_nme):bat_iterator(list_bid);
	int res;

	n[i++] = 0;		/* n[0] is not used */

	/* first loop over deleted then over current and new */
	for (p = list_bid->batDeleted; p < list_bid->batFirst; p++) {
		bat col = *(log_bid *) Tloc(list_bid, p);

		if (debug & 1)
			fprintf(stderr, "#commit deleted %s (%d) %s\n",
				BBPname(col), col,
				(list_bid == catalog_bid) ? BUNtail(iter, p) : "snapshot");
		n[i++] = abs(col);
	}
	BATloop(list_bid, p, q) {
		bat col = *(log_bid *) Tloc(list_bid, p);

		if (debug & 1)
			fprintf(stderr, "#commit new %s (%d) %s\n",
				BBPname(col), col,
				(list_bid == catalog_bid) ? BUNtail(iter, p) : "snapshot");
		n[i++] = abs(col);
	}
	if (extra) {
		iter = bat_iterator(extra);
		BATloop(extra, p, q) {
			str name = (str) BUNtail(iter, p);

			if (debug & 1)
				fprintf(stderr, "#commit extra %s %s\n",
					name,
					(list_bid == catalog_bid) ? BUNtail(iter, p) : "snapshot");
			n[i++] = abs(BBPindex(name));
		}
	}
	/* now commit catalog, so it's also up to date on disk */
	n[i++] = abs(catalog_bid->batCacheid);
	n[i++] = abs(catalog_nme->batCacheid);
	assert((BUN) i <= nn);
	BATcommit(catalog_bid);
	BATcommit(catalog_nme);
	res = TMsubcommit_list(n, i);
	GDKfree(n);
	if (res < 0)
		fprintf(stderr, "!ERROR: bm_subcommit: commit failed\n");
	return res;
}

static void
logger_fatal(const char *format, const char *arg1, const char *arg2, const char *arg3)
{
	char *buf;

	GDKfatal(format, arg1, arg2, arg3);
	GDKlog(format, arg1, arg2, arg3);
	if ((buf = GDKerrbuf) != NULL) {
		fprintf(stderr, "%s", buf);
		fflush(stderr);
	}
	GDKexit(1);
}

static logger *
logger_new(int debug, char *fn, char *logdir, int version, preversionfix_fptr prefuncp, postversionfix_fptr postfuncp)
{
	int id = LOG_SID;
	logger *lg = (struct logger *) GDKmalloc(sizeof(struct logger));
	FILE *fp;
	char filename[BUFSIZ];
	char bak[BUFSIZ];
	log_bid seqs_id = 0;
	bat catalog_bid, catalog_nme, bid;

	if (lg == NULL) {
		fprintf(stderr, "!ERROR: logger_new: allocating logger structure failed\n");
		return NULL;
	}

	lg->debug = debug;

	lg->changes = 0;
	lg->version = version;
	lg->id = 1;

	lg->tid = 0;
#if SIZEOF_OID == 8
	lg->read32bitoid = 0;
#endif

	/* if the path is absolute, it means someone is still calling
	 * logger_create/logger_new "manually" */
	assert(!MT_path_absolute(logdir));

	snprintf(filename, BUFSIZ, "%s%c%s%c%s%c",
		 GDKgetenv("gdk_dbpath"), DIR_SEP,
		 logdir, DIR_SEP, fn, DIR_SEP);
	if ((lg->fn = GDKstrdup(fn)) == NULL ||
	    (lg->dir = GDKstrdup(filename)) == NULL) {
		fprintf(stderr, "!ERROR: logger_new: strdup failed\n");
		GDKfree(lg->fn);
		GDKfree(lg->dir);
		GDKfree(lg);
		return NULL;
	}
	lg->prefuncp = prefuncp;
	lg->postfuncp = postfuncp;
	lg->log = NULL;
	lg->end = 0;
	lg->catalog_bid = NULL;
	lg->catalog_nme = NULL;
	lg->snapshots_bid = NULL;
	lg->snapshots_tid = NULL;
	lg->seqs_id = NULL;
	lg->seqs_val = NULL;

	snprintf(filename, BUFSIZ, "%s%s", lg->dir, LOGFILE);
	snprintf(bak, BUFSIZ, "%s.bak", filename);

	/* try to open logfile backup, or failing that, the file
	 * itself. we need to know whether this file exists when
	 * checking the database consistency later on */
	if ((fp = fopen(bak, "r")) != NULL) {
		fclose(fp);
		(void) GDKunlink(lg->dir, LOGFILE, NULL);
		if (GDKmove(lg->dir, LOGFILE, "bak", lg->dir, LOGFILE, NULL) != 0)
			logger_fatal("logger_new: cannot move log.bak file back.\n", 0, 0, 0);
	}
	fp = fopen(filename, "r");

	snprintf(bak, BUFSIZ, "%s_catalog", fn);
	bid = BBPindex(bak);

	/* upgrade from old logger format */
	if (bid) {
		/* split catalog -> catalog_bid, catalog_nme */
		BAT *b = BATdescriptor(bid);
		BAT *v;

		if (b == 0)
			logger_fatal("Logger_new: inconsistent database, '%s' does not exist",bak,0,0);
		lg->catalog_bid = logbat_new(TYPE_int, BATSIZE);
		lg->catalog_nme = logbat_new(TYPE_str, BATSIZE);

		v = BATmark(b, 0);
		BATappend(lg->catalog_bid, BATmirror(v), FALSE);
		BBPunfix(v->batCacheid);
		v = BATmark(BATmirror(b), 0);
		BATappend(lg->catalog_nme, BATmirror(v), FALSE);
		BBPunfix(v->batCacheid);

		/* Make persistent */
		bid = lg->catalog_bid->batCacheid;
		BBPincref(bid, TRUE);
		BATmode(lg->catalog_bid, PERSISTENT);
		snprintf(bak, BUFSIZ, "%s_catalog_bid", fn);
		BBPrename(lg->catalog_bid->batCacheid, bak);

		/* Make persistent */
		bid = lg->catalog_nme->batCacheid;
		BBPincref(bid, TRUE);
		BATmode(lg->catalog_nme, PERSISTENT);
		snprintf(bak, BUFSIZ, "%s_catalog_nme", fn);
		BBPrename(lg->catalog_nme->batCacheid, bak);

		logbat_destroy(b);

		/* split snapshots -> snapshots_bid, snapshots_tid */
		bid = logger_find_bat(lg, "snapshots");
		b = BATdescriptor(bid);
		if (b == 0)
			logger_fatal("Logger_new: inconsistent database, '%s' snapshots does not exist",bak,0,0);

		lg->snapshots_bid = logbat_new(TYPE_int, 1);
		v = BATmark(b, 0);
		BATappend(lg->snapshots_bid, BATmirror(v), FALSE);
		BBPunfix(v->batCacheid);
		BATmode(lg->snapshots_bid, PERSISTENT);
		snprintf(bak, BUFSIZ, "%s_snapshots_bid", fn);
		BBPrename(lg->snapshots_bid->batCacheid, bak);
		logger_add_bat(lg, lg->snapshots_bid, "snapshots_bid");

		lg->snapshots_tid = logbat_new(TYPE_int, 1);
		v = BATmark(BATmirror(b), 0);
		BATappend(lg->snapshots_tid, BATmirror(v), FALSE);
		BBPunfix(v->batCacheid);
		BATmode(lg->snapshots_tid, PERSISTENT);
		snprintf(bak, BUFSIZ, "%s_snapshots_tid", fn);
		BBPrename(lg->snapshots_tid->batCacheid, bak);
		logger_add_bat(lg, lg->snapshots_tid, "snapshots_tid");

		logbat_destroy(b);

		/* split seqs -> seqs_id, seqs_val */
		bid = logger_find_bat(lg, "seqs");
		b = BATdescriptor(bid);
		if (b == 0)
			logger_fatal("Logger_new: inconsistent database, '%s' seqs does not exist",bak,0,0);

		lg->seqs_id = logbat_new(TYPE_int, 1);
		v = BATmark(b, 0);
		BATappend(lg->seqs_id, BATmirror(v), FALSE);
		BBPunfix(v->batCacheid);
		BATmode(lg->seqs_id, PERSISTENT);
		snprintf(bak, BUFSIZ, "%s_seqs_id", fn);
		BBPrename(lg->seqs_id->batCacheid, bak);
		logger_add_bat(lg, lg->seqs_id, "seqs_id");

		lg->seqs_val = logbat_new(TYPE_lng, 1);
		v = BATmark(BATmirror(b), 0);
		BATappend(lg->seqs_val, BATmirror(v), FALSE);
		BBPunfix(v->batCacheid);
		BATmode(lg->seqs_val, PERSISTENT);
		snprintf(bak, BUFSIZ, "%s_seqs_val", fn);
		BBPrename(lg->seqs_val->batCacheid, bak);
		logger_add_bat(lg, lg->seqs_val, "seqs_val");

		logbat_destroy(b);

		bm_subcommit(lg->catalog_bid, lg->catalog_nme, lg->catalog_bid, lg->catalog_nme, NULL, lg->debug);
		logbat_destroy(lg->catalog_bid);
		logbat_destroy(lg->catalog_nme);
		logbat_destroy(lg->snapshots_bid);
		logbat_destroy(lg->snapshots_tid);
		logbat_destroy(lg->seqs_id);
		logbat_destroy(lg->seqs_val);
		lg->catalog_bid = NULL;
		lg->catalog_nme = NULL;
		lg->snapshots_bid = NULL;
		lg->snapshots_tid = NULL;
		lg->seqs_id = NULL;
		lg->seqs_val = NULL;
	}

	snprintf(bak, BUFSIZ, "%s_catalog_bid", fn);
	catalog_bid = BBPindex(bak);

	if (catalog_bid == 0) {
		log_bid bid = 0;

		/* catalog does not exist, so the log file also
		 * shouldn't exist */
		if (fp != NULL) {
			logger_fatal("logger_new: there is no logger catalog, but there is a log file.\n"
				     "Are you sure you are using the correct combination of database\n"
				     "(--dbpath) and log directory (--set %s_logdir)?\n",
				     fn, 0, 0);
			goto error;
		}

		lg->catalog_bid = logbat_new(TYPE_int, BATSIZE);
		lg->catalog_nme = logbat_new(TYPE_str, BATSIZE);
		if (debug & 1)
			fprintf(stderr, "#create %s catalog\n", fn);

		/* Make persistent */
		bid = lg->catalog_bid->batCacheid;
		BBPincref(bid, TRUE);
		BATmode(lg->catalog_bid, PERSISTENT);
		snprintf(bak, BUFSIZ, "%s_catalog_bid", fn);
		BBPrename(lg->catalog_bid->batCacheid, bak);

		/* Make persistent */
		bid = lg->catalog_nme->batCacheid;
		BBPincref(bid, TRUE);
		BATmode(lg->catalog_nme, PERSISTENT);
		snprintf(bak, BUFSIZ, "%s_catalog_nme", fn);
		BBPrename(lg->catalog_nme->batCacheid, bak);

		if (!GDKcreatedir(filename)) {
			logger_fatal("logger_new: cannot create directory for log file %s\n",
				     filename, 0, 0);
			goto error;
		}
		if ((fp = fopen(filename, "w")) == NULL) {
			logger_fatal("logger_new: cannot create log file %s\n",
				     filename, 0, 0);
			goto error;
		}
		fprintf(fp, "%06d\n\n", lg->version);
		lg->id ++;
		fprintf(fp, LLFMT "\n", lg->id);
		fclose(fp);
		fp = NULL;

		if (bm_subcommit(lg->catalog_bid, lg->catalog_nme, lg->catalog_bid, lg->catalog_nme, NULL, lg->debug) != 0) {
			/* cannot commit catalog, so remove log */
			unlink(filename);
			goto error;
		}
	} else {
		/* find the persistent catalog. As non persistent bats
		 * require a logical reference we also add a logical
		 * reference for the persistent bats */
		BUN p, q;
		BAT *b = BATdescriptor(catalog_bid), *n;
		if (b == 0)
			logger_fatal("Logger_new: inconsistent database, catalog does not exist",0,0,0);

		snprintf(bak, BUFSIZ, "%s_catalog_nme", fn);
		catalog_nme = BBPindex(bak);
		n = BATdescriptor(catalog_nme);
		if (n == 0)
			logger_fatal("Logger_new: inconsistent database, catalog_nme does not exist",0,0,0);

		/* the catalog exists, and so should the log file */
		if (fp == NULL) {
			logger_fatal("logger_new: there is a logger catalog, but no log file.\n"
				     "Are you sure you are using the correct combination of database\n"
				     "(--dbpath) and log directory (--set %s_logdir)?\n"
				     "If you have done a recent update of the server, it may be that your\n"
				     "logs are in an old location.  You should then either use\n"
				     "--set %s_logdir=<path to old log directory> or move the old log\n"
				     "directory to the new location (%s).\n",
				     fn, fn, lg->dir);
			goto error;
		}
		lg->catalog_bid = b;
		lg->catalog_nme = n;
		BATloop(b, p, q) {
			bat bid = *(log_bid *) Tloc(b, p);

			BBPincref(bid, TRUE);
		}
	}
	seqs_id = logger_find_bat(lg, "seqs_id");
	if (seqs_id == 0) {
		lg->seqs_id = logbat_new(TYPE_int, 1);
		BATmode(lg->seqs_id, PERSISTENT);
		snprintf(bak, BUFSIZ, "%s_seqs_id", fn);
		BBPrename(lg->seqs_id->batCacheid, bak);
		logger_add_bat(lg, lg->seqs_id, "seqs_id");

		lg->seqs_val = logbat_new(TYPE_lng, 1);
		BATmode(lg->seqs_val, PERSISTENT);
		snprintf(bak, BUFSIZ, "%s_seqs_val", fn);
		BBPrename(lg->seqs_val->batCacheid, bak);
		logger_add_bat(lg, lg->seqs_val, "seqs_val");

		BUNappend(lg->seqs_id, &id, FALSE);
		BUNappend(lg->seqs_val, &lg->id, FALSE);

		lg->snapshots_bid = logbat_new(TYPE_int, 1);
		BATmode(lg->snapshots_bid, PERSISTENT);
		snprintf(bak, BUFSIZ, "%s_snapshots_bid", fn);
		BBPrename(lg->snapshots_bid->batCacheid, bak);
		logger_add_bat(lg, lg->snapshots_bid, "snapshots_bid");

		lg->snapshots_tid = logbat_new(TYPE_int, 1);
		BATmode(lg->snapshots_tid, PERSISTENT);
		snprintf(bak, BUFSIZ, "%s_snapshots_tid", fn);
		BBPrename(lg->snapshots_tid->batCacheid, bak);
		logger_add_bat(lg, lg->snapshots_tid, "snapshots_tid");

		bm_subcommit(lg->catalog_bid, lg->catalog_nme, lg->catalog_bid, lg->catalog_nme, NULL, lg->debug);
	} else {
		bat seqs_val = logger_find_bat(lg, "seqs_val");
		bat snapshots_bid = logger_find_bat(lg, "snapshots_bid");
		bat snapshots_tid = logger_find_bat(lg, "snapshots_tid");

		lg->seqs_id = BATdescriptor(seqs_id);
		if (lg->seqs_id == 0)
			logger_fatal("Logger_new: inconsistent database, seqs_id does not exist",0,0,0);
		lg->seqs_val = BATdescriptor(seqs_val);
		if (lg->seqs_val == 0)
			logger_fatal("Logger_new: inconsistent database, seqs_val does not exist",0,0,0);
		if (BATcount(lg->seqs_id)) {
			BUN p = BUNfndT(lg->seqs_id, &id);
			lg->id = *(lng *) Tloc(lg->seqs_val, p);
		} else {
			BUNappend(lg->seqs_id, &id, FALSE);
			BUNappend(lg->seqs_val, &lg->id, FALSE);
		}
		lg->snapshots_bid = BATdescriptor(snapshots_bid);
		if (lg->snapshots_bid == 0)
			logger_fatal("Logger_new: inconsistent database, snapshots_bid does not exist",0,0,0);
		lg->snapshots_tid = BATdescriptor(snapshots_tid);
		if (lg->snapshots_tid == 0)
			logger_fatal("Logger_new: inconsistent database, snapshots_tid does not exist",0,0,0);
	}
	lg->freed = BATnew(TYPE_void, TYPE_int, 1);
	BATseqbase(lg->freed, 0);
	snprintf(bak, BUFSIZ, "%s_freed", fn);
	BBPrename(lg->freed->batCacheid, bak);

	if (fp != NULL) {
#if SIZEOF_OID == 8
		char cvfile[BUFSIZ];
#endif

		if (check_version(lg, fp)) {
			goto error;
		}

#if SIZEOF_OID == 8
		/* When a file *_32-64-convert exists in the database,
		 * it was left there by the BBP initialization code
		 * when it did a conversion of 32-bit OIDs to 64 bits
		 * (see the comment above fixoidheapcolumn and
		 * fixoidheap in gdk_bbp).  It the file exists, we
		 * first create a file called convert-32-64 in the log
		 * directory and we write the current log ID into that
		 * file.  After this file is created, we delete the
		 * *_32-64-convert file in the database.  We then know
		 * that while reading the logs, we have to read OID
		 * values as 32 bits (this is indicated by setting the
		 * read32bitoid flag).  When we're done reading the
		 * logs, we remove the file (and reset the flag).  If
		 * we get interrupted before we have written this
		 * file, the file in the database will still exist, so
		 * the next time we're started, BBPinit will not
		 * convert OIDs (that was done before we got
		 * interrupted), but we will still know to convert the
		 * OIDs ourselves.  If we get interrupted after we
		 * have deleted the file from the database, we check
		 * whether the file convert-32-64 exists and if it
		 * contains the expected ID.  If it does, we again
		 * know that we have to convert.  If the ID is not
		 * what we expect, the conversion was apparently done
		 * already, and so we can delete the file. */

		snprintf(cvfile, sizeof(cvfile),
			 "%s%c%s%c%s%cconvert-32-64",
			 GDKgetenv("gdk_dbpath"),
			 DIR_SEP, logdir, DIR_SEP, fn, DIR_SEP);
		snprintf(bak, sizeof(bak), "%s_32-64-convert", fn);
		{
			FILE *fp1;
			long off;
			int curid;

			/* read the current log id without disturbing
			 * the file pointer */
			off = ftell(fp);
			if (fscanf(fp, "%d", &curid) != 1)
				curid = -1; /* shouldn't happen? */
			fseek(fp, off, SEEK_SET);

			if ((fp1 = fopen(bak, "r")) != NULL) {
				/* file indicating that we need to do
				 * a 32->64 bit OID conversion exists;
				 * record the fact in case we get
				 * interrupted, and set the flag so
				 * that we actually do what's asked */
				fclose(fp1);
				/* first create a versioned file using
				 * the current log id */
				fp1 = fopen(cvfile, "w");
				fprintf(fp1, "%d\n", curid);
				fclose(fp1);
				/* then remove the unversioned file
				 * that gdk_bbp created (in this
				 * order!) */
				unlink(bak);
				/* set the flag that we need to convert */
				lg->read32bitoid = 1;
			} else if ((fp1 = fopen(cvfile, "r")) != NULL) {
				/* the versioned conversion file
				 * exists: check version */
				int newid;

				if (fscanf(fp1, "%d", &newid) == 1 &&
				    newid == curid) {
					/* versions match, we need to
					 * convert */
					lg->read32bitoid = 1;
				}
				fclose(fp1);
				if (!lg->read32bitoid) {
					/* no conversion, so we can
					 * remove the versioned
					 * file */
					unlink(cvfile);
				}
			}
		}
#endif
		lg->changes++;
		logger_readlogs(lg, fp, filename);
		fclose(fp);
		fp = NULL;
#if SIZEOF_OID == 8
		if (lg->read32bitoid) {
			/* we converted, remove versioned file and
			 * reset conversion flag */
			unlink(cvfile);
			lg->read32bitoid = 0;
		}
#endif
		if (lg->postfuncp)
			(*lg->postfuncp)(lg);
	}
	return lg;
      error:
	if (fp)
		fclose(fp);
	if (lg)
		GDKfree(lg);
	return NULL;
}

logger *
logger_create(int debug, char *fn, char *logdir, int version, preversionfix_fptr prefuncp, postversionfix_fptr postfuncp)
{
	logger *lg = logger_new(debug, fn, logdir, version, prefuncp, postfuncp);

	if (!lg)
		return NULL;
	if (logger_open(lg) == LOG_ERR) {
		logger_destroy(lg);

		return NULL;
	}
	if (lg->changes &&
	    (logger_restart(lg) != LOG_OK ||
	     logger_cleanup(lg) != LOG_OK)) {
		logger_destroy(lg);

		return NULL;
	}
	return lg;
}

void
logger_destroy(logger *lg)
{
	if (lg->catalog_bid) {
		BUN p, q;
		BAT *b = lg->catalog_bid;

		logger_cleanup(lg);

		/* destroy the deleted */
/* would be an error ....
		for (p = b->batDeleted; p < b->batFirst; p++) {
			bat bid = *(log_bid *) BUNhead(b, p);

			BBPdecref(bid, TRUE);
		}
*/
		/* free resources */
		BATloop(b, p, q) {
			bat bid = *(log_bid *) Tloc(b, p);

			BBPdecref(bid, TRUE);
		}

		BBPdecref(lg->catalog_bid->batCacheid, TRUE);
		BBPdecref(lg->catalog_nme->batCacheid, TRUE);
		logbat_destroy(lg->catalog_bid);
		logbat_destroy(lg->catalog_nme);
		logbat_destroy(lg->freed);
	}
	GDKfree(lg->fn);
	GDKfree(lg->dir);
	logger_close(lg);
	GDKfree(lg);
}

int
logger_exit(logger *lg)
{
	FILE *fp;
	char filename[BUFSIZ];

	logger_close(lg);
	if (GDKmove(lg->dir, LOGFILE, NULL, lg->dir, LOGFILE, "bak") < 0) {
		fprintf(stderr, "!ERROR: logger_exit: rename %s to %s.bak in %s failed\n",
			LOGFILE, LOGFILE, lg->dir);
		return LOG_ERR;
	}

	snprintf(filename, BUFSIZ, "%s%s", lg->dir, LOGFILE);
	if ((fp = fopen(filename, "w")) != NULL) {
		char ext[BUFSIZ];

		if (fprintf(fp, "%06d\n\n", lg->version) < 0) {
			fprintf(stderr, "!ERROR: logger_exit: write to %s failed\n",
				filename);
			return LOG_ERR;
		}
		lg->id ++;

		if (logger_commit(lg) != LOG_OK) {
			fprintf(stderr, "!ERROR: logger_exit: logger_commit failed\n");
			return LOG_ERR;
		}

		if (fprintf(fp, LLFMT "\n", lg->id) < 0 ||
		    fclose(fp) < 0) {
			fprintf(stderr, "!ERROR: logger_exit: write/flush to %s failed\n",
				filename);
			return LOG_ERR;
		}

		/* atomic action, switch to new log, keep old for
		 * later cleanup actions */
		snprintf(ext, BUFSIZ, "bak-" LLFMT, lg->id);

		if (GDKmove(lg->dir, LOGFILE, "bak", lg->dir, LOGFILE, ext) < 0) {
			fprintf(stderr, "!ERROR: logger_exit: rename %s.bak to %s.%s failed\n",
				LOGFILE, LOGFILE, ext);
			return LOG_ERR;
		}

		lg->changes = 0;
	} else {
		fprintf(stderr, "!ERROR: logger_exit: could not create %s\n",
			filename);
		GDKerror("logger_exit: could not open %s\n", filename);
		return LOG_ERR;
	}
	return LOG_OK;
}

int
logger_restart(logger *lg)
{
	int res = 0;

	if ((res = logger_exit(lg)) == LOG_OK)
		res = logger_open(lg);

	return res;
}

int
logger_cleanup(logger *lg)
{
	char buf[BUFSIZ];
	char id[BUFSIZ];
	FILE *fp = NULL;

	snprintf(buf, BUFSIZ, "%s%s.bak-" LLFMT, lg->dir, LOGFILE, lg->id);

	if (lg->debug & 1)
		fprintf(stderr, "#logger_cleanup %s\n", buf);

	if ((fp = fopen(buf, "r")) == NULL) {
		fprintf(stderr, "!ERROR: logger_cleanup: cannot open file %s\n", buf);
		return LOG_ERR;
	}

	/* skip catalog */
	while (fgets(id, BUFSIZ, fp) != NULL && id[0] != '\n')
		;

	while (fgets(id, BUFSIZ, fp) != NULL) {
		char *e = strchr(id, '\n');

		if (e)
			*e = 0;
		GDKunlink(lg->dir, LOGFILE, id);
	}
	fclose(fp);
	snprintf(buf, BUFSIZ, "bak-" LLFMT, lg->id);

	GDKunlink(lg->dir, LOGFILE, buf);

	return LOG_OK;
}

size_t
logger_changes(logger *lg)
{
	return lg->changes;
}

int
logger_sequence(logger *lg, int seq, lng *id)
{
	BUN p = BUNfndT(lg->seqs_id, &seq);

	if (p != BUN_NONE) {
		*id = *(lng *) Tloc(lg->seqs_val, p);

		return 1;
	}
	return 0;
}

/*
 * Changes made to the BAT descriptor should be stored in the log
 * files.  Actually, we need to save the descriptor file, perhaps we
 * should simply introduce a versioning scheme.
 */
int
log_bat_persists(logger *lg, BAT *b, char *name)
{
	char *ha, *ta;
	int len;
	char buf[BUFSIZ];
	logformat l;
	int havevoid = 0;
	int flag = (b->batPersistence == PERSISTENT) ? LOG_USE : LOG_CREATE;
	BUN p;

	l.nr = 0;
	if (flag == LOG_USE)
		l.nr = b->batCacheid;
	l.flag = flag;
	l.tid = lg->tid;
	lg->changes++;
	if (log_write_format(lg, &l) == LOG_ERR ||
	    log_write_string(lg, name) == LOG_ERR)
		return LOG_ERR;

	if (lg->debug & 1)
		fprintf(stderr, "#persists bat %s (%d) %s\n",
			name, b->batCacheid,
			(flag == LOG_USE) ? "use" : "create");

	if (flag == LOG_USE) {
		if ((p = BUNfndT(lg->snapshots_bid, &b->batCacheid)) != BUN_NONE){
			BUNdelete(lg->snapshots_bid, p, FALSE);
			BUNdelete(lg->snapshots_tid, p, FALSE);
		}
		BUNappend(lg->snapshots_bid, &b->batCacheid, FALSE);
		BUNappend(lg->snapshots_tid, &lg->tid, FALSE);
		return LOG_OK;
	}

	ha = ATOMname(b->htype);
	if (b->htype == TYPE_void && BAThdense(b)) {
		ha = "vid";
		havevoid = 1;
	}
	ta = ATOMname(b->ttype);
	if (!havevoid && b->ttype == TYPE_void && BATtdense(b)) {
		ta = "vid";
	}
	len = snprintf(buf, BUFSIZ, "%s,%s", ha, ta);
	len++;			/* include EOS */
	if (!mnstr_writeInt(lg->log, len) ||
	    mnstr_write(lg->log, buf, 1, len) != (ssize_t) len) {
		fprintf(stderr, "!ERROR: log_bat_persists: write failed\n");
		return LOG_ERR;
	}

	if (lg->debug & 1)
		fprintf(stderr, "#Logged new bat [%s,%s] %s " BUNFMT " (%d)\n",
			ha, ta, name, BATcount(b), b->batCacheid);
	return log_bat(lg, b, name);
}

int
log_bat_transient(logger *lg, char *name)
{
	log_bid bid = logger_find_bat(lg, name);
	logformat l;
	BUN p;

	l.flag = LOG_DESTROY;
	l.tid = lg->tid;
	l.nr = 0;
	lg->changes++;

	/* if this is a snapshot bat, we need to skip all changes */
	if ((p = BUNfndT(lg->snapshots_bid, &bid)) != BUN_NONE) {
		BUNdelete(lg->snapshots_bid, p, FALSE);
		BUNdelete(lg->snapshots_tid, p, FALSE);
		BUNappend(lg->snapshots_bid, &bid, FALSE);
		BUNappend(lg->snapshots_tid, &lg->tid, FALSE);
	}

	if (log_write_format(lg, &l) == LOG_ERR ||
	    log_write_string(lg, name) == LOG_ERR) {
		fprintf(stderr, "!ERROR: log_bat_transient: write failed\n");
		return LOG_ERR;
	}

	if (lg->debug & 1)
		fprintf(stderr, "#Logged destroyed bat %s\n", name);
	return LOG_OK;
}

int
log_delta(logger *lg, BAT *b, char *name)
{
	int ok = GDK_SUCCEED;
	logformat l;
	BUN p;
	BUN nr;

	if (lg->debug & 128) {
		/* logging is switched off */
		return LOG_OK;
	}

	l.tid = lg->tid;
	nr = (BUNlast(b) - BUNfirst(b));
	assert(nr <= GDK_int_max);
	l.nr = (int) nr;
	lg->changes += l.nr;

	if (l.nr) {
		BATiter bi = bat_iterator(b);
		int (*wh) (const void *, stream *, size_t) = b->htype == TYPE_void ? BATatoms[TYPE_oid].atomWrite : BATatoms[b->htype].atomWrite;
		int (*wt) (const void *, stream *, size_t) = BATatoms[b->ttype].atomWrite;

		l.flag = LOG_UPDATE;
		if (log_write_format(lg, &l) == LOG_ERR ||
		    log_write_string(lg, name) == LOG_ERR)
			return LOG_ERR;

		for (p = BUNfirst(b); p < BUNlast(b) && ok == GDK_SUCCEED; p++) {
			const void *h = BUNhead(bi, p);
			const void *t = BUNtail(bi, p);

			ok = wh(h, lg->log, 1);
			ok = (ok == GDK_FAIL) ? ok : wt(t, lg->log, 1);
		}

		if (lg->debug & 1)
			fprintf(stderr, "#Logged %s %d inserts\n", name, l.nr);
	}
	if (ok == GDK_FAIL)
		fprintf(stderr, "!ERROR: log_delta: write failed\n");
	return (ok == GDK_SUCCEED) ? LOG_OK : LOG_ERR;
}

int
log_bat(logger *lg, BAT *b, char *name)
{
	int ok = GDK_SUCCEED;
	logformat l;
	BUN p;

	if (lg->debug & 128) {
		/* logging is switched off */
		return LOG_OK;
	}

	l.tid = lg->tid;
	l.nr = (int) (BUNlast(b) - b->batInserted);
	lg->changes += l.nr;

	if (l.nr) {
		BATiter bi = bat_iterator(b);
		int (*wh) (const void *, stream *, size_t) = BATatoms[b->htype].atomWrite;
		int (*wt) (const void *, stream *, size_t) = BATatoms[b->ttype].atomWrite;

		l.flag = LOG_INSERT;
		if (log_write_format(lg, &l) == LOG_ERR ||
		    log_write_string(lg, name) == LOG_ERR)
			return LOG_ERR;

		if (b->htype == TYPE_void &&
		    b->ttype > TYPE_void &&
		    b->ttype < TYPE_str &&
		    !isVIEW(b)) {
			const void *t = BUNtail(bi, b->batInserted);

			ok = wt(t, lg->log, l.nr);
		} else {
			for (p = b->batInserted; p < BUNlast(b) && ok == GDK_SUCCEED; p++) {
				const void *h = BUNhead(bi, p);
				const void *t = BUNtail(bi, p);

				ok = wh(h, lg->log, 1);
				ok = (ok == GDK_FAIL) ? ok : wt(t, lg->log, 1);
			}
		}

		if (lg->debug & 1)
			fprintf(stderr, "#Logged %s %d inserts\n", name, l.nr);
	}
	l.nr = (int) (b->batFirst - b->batDeleted);
	lg->changes += l.nr;

	if (l.nr && ok == GDK_SUCCEED) {
		BATiter bi = bat_iterator(b);
		int (*wh) (const void *, stream *, size_t) = BATatoms[b->htype].atomWrite;
		int (*wt) (const void *, stream *, size_t) = BATatoms[b->ttype].atomWrite;

		l.flag = LOG_DELETE;
		if (log_write_format(lg, &l) == LOG_ERR ||
		    log_write_string(lg, name) == LOG_ERR)
			return LOG_ERR;

		for (p = b->batDeleted; p < b->batFirst && ok == GDK_SUCCEED; p++) {
			const void *h = BUNhead(bi, p);
			const void *t = BUNtail(bi, p);

			ok = wh(h, lg->log, 1);
			ok = (ok == GDK_FAIL) ? ok : wt(t, lg->log, 1);
		}

		if (lg->debug & 1)
			fprintf(stderr, "#Logged %s %d deletes\n", name, l.nr);
	}
	if (ok == GDK_FAIL)
		fprintf(stderr, "!ERROR: log_bat: write failed\n");
	return (ok == GDK_SUCCEED) ? LOG_OK : LOG_ERR;
}

int
log_bat_clear(logger *lg, char *name)
{
	logformat l;

	if (lg->debug & 128) {
		/* logging is switched off */
		return LOG_OK;
	}

	l.nr = 1;
	l.tid = lg->tid;
	lg->changes += l.nr;

	l.flag = LOG_CLEAR;
	if (log_write_format(lg, &l) == LOG_ERR ||
	    log_write_string(lg, name) == LOG_ERR)
		return LOG_ERR;

	if (lg->debug & 1)
		fprintf(stderr, "#Logged clear %s\n", name);

	return LOG_OK;
}

int
log_tstart(logger *lg)
{
	logformat l;

	l.flag = LOG_START;
	l.tid = ++lg->tid;
	l.nr = lg->tid;

	if (lg->debug & 1)
		fprintf(stderr, "#log_tstart %d\n", lg->tid);

	return log_write_format(lg, &l);
}

#define DBLKSZ 8192
#define DBLKMASK 8191
#define SEGSZ 64*DBLKSZ
static char zeros[DBLKSZ] = { 0 };

static int
pre_allocate(logger *lg)
{
	lng p;

	if (mnstr_fgetpos(lg->log, &p) != 0)
		return -1;
	if (p + DBLKSZ > lg->end) {
		lng s = p;

		if (p > lg->end) {
			lg->end = (p & ~DBLKMASK);
			if (p > DBLKSZ)
				p -= DBLKSZ;
		}
		if (p < lg->end) {
			p = (lg->end - p);
			if (mnstr_write(lg->log, zeros, (size_t) p, 1) < 0)
				return -1;
			lg->end += p;
			p = 0;
		}
		for (; p < SEGSZ; p += DBLKSZ, lg->end += DBLKSZ) {
			if (mnstr_write(lg->log, zeros, DBLKSZ, 1) < 0)
				return -1;
		}
		if (mnstr_fsetpos(lg->log, s) < 0)
			return -1;
	}
	return 0;
}

int
log_tend(logger *lg)
{
	logformat l;
	int res = 0;

	if (lg->debug & 1)
		fprintf(stderr, "#log_tend %d\n", lg->tid);

	if (DELTAdirty(lg->snapshots_bid)) {
		/* sub commit all new snapshots */
		BAT *tids, *bids;

#if 0
		/* We can't use this version because we still use
		 * BUNdelete on lg->snapshots_tid, so it is not
		 * necessarily dense-headed */
		tids = BATsubselect(lg->snapshots_tid, NULL, &lg->tid, &lg->tid,
				    TRUE, TRUE, FALSE);
		if (tids == NULL) {
			fprintf(stderr, "!ERROR: log_tend: subselect failed\n");
			return LOG_ERR;
		}
		bids = BATproject(tids, lg->snapshots_bid);
#else
                tids = BATuselect(lg->snapshots_tid, &lg->tid, &lg->tid);
		if (tids == NULL) {
			fprintf(stderr, "!ERROR: log_tend: select failed\n");
			return LOG_ERR;
		}
                bids = BATsemijoin(lg->snapshots_bid, tids);
#endif
		BBPunfix(tids->batCacheid);
		if (bids == NULL) {
			fprintf(stderr, "!ERROR: log_tend: semijoin failed\n");
			return LOG_ERR;
		}
		res = bm_subcommit(bids, NULL, lg->snapshots_bid,
				   lg->snapshots_tid, NULL, lg->debug);
		BBPunfix(bids->batCacheid);
	}
	l.flag = LOG_END;
	l.tid = lg->tid;
	l.nr = lg->tid;
	if (res ||
	    log_write_format(lg, &l) == LOG_ERR ||
	    mnstr_flush(lg->log) ||
	    mnstr_fsync(lg->log) ||
	    pre_allocate(lg) < 0) {
		fprintf(stderr, "!ERROR: log_tend: write failed\n");
		return LOG_ERR;
	}
	return LOG_OK;
}

int
log_abort(logger *lg)
{
	logformat l;

	if (lg->debug & 1)
		fprintf(stderr, "#log_abort %d\n", lg->tid);

	l.flag = LOG_END;
	l.tid = lg->tid;
	l.nr = -1;

	if (log_write_format(lg, &l) == LOG_ERR)
		return LOG_ERR;

	return LOG_OK;
}

/* a transaction in it self */
int
log_sequence(logger *lg, int seq, lng val)
{
	logformat l;
	BUN p;

	l.flag = LOG_SEQ;
	l.tid = lg->tid;
	l.nr = seq;

	if (lg->debug & 1)
		fprintf(stderr, "#log_sequence (%d," LLFMT ")\n", seq, val);

	if ((p = BUNfndT(lg->seqs_id, &seq)) != BUN_NONE) {
		BUNdelete(lg->seqs_id, p, FALSE);
		BUNdelete(lg->seqs_val, p, FALSE);
	}
	BUNappend(lg->seqs_id, &seq, FALSE);
	BUNappend(lg->seqs_val, &val, FALSE);

	if (log_write_format(lg, &l) == LOG_ERR ||
	    !mnstr_writeLng(lg->log, val) ||
	    mnstr_flush(lg->log) ||
	    mnstr_fsync(lg->log) ||
	    pre_allocate(lg) < 0) {
		fprintf(stderr, "!ERROR: log_sequence: write failed\n");
		return LOG_ERR;
	}

	return LOG_OK;
}

static int
bm_commit(logger *lg)
{
	BUN p, q;
	BAT *b = lg->catalog_bid;
	BAT *n = logbat_new(TYPE_str, BATcount(lg->freed));
	int res;

	/* remove the destroyed bats */
	for (p = b->batDeleted; p < b->batFirst; p++) {
		bat bid = *(log_bid *) Tloc(b, p);
		BAT *lb = BATdescriptor(bid);

		BATmode(lb, TRANSIENT);
		BBPdecref(bid, TRUE);
		logbat_destroy(lb);

		if (lg->debug & 1)
			fprintf(stderr, "#bm_commit: delete %d (%d)\n",
				bid, BBP_lrefs(bid));
	}

	/* subcommit the freed snapshots */
	BATseqbase(n, 0);
	if (BATcount(lg->freed)) {

		BATloop(lg->freed, p, q) {
			bat bid = *(log_bid *) Tloc(lg->freed, p);
			BAT *lb = BATdescriptor(bid);
			str name = BBPname(bid);

			BATmode(lb, TRANSIENT);
			logbat_destroy(lb);
			if (lg->debug & 1)
				fprintf(stderr,
					"#commit deleted (snapshot) %s (%d)\n",
					name, bid);
			BUNappend(n, name, FALSE);
			BBPdecref(bid, TRUE);
		}
	}

	for (p = b->batInserted; p < BUNlast(b); p++) {
		log_bid bid = *(log_bid *) Tloc(b, p);
		BAT *lb = BATdescriptor(bid);

		BATmode(lb, PERSISTENT);
assert(lb->batRestricted > BAT_WRITE);
		logbat_destroy(lb);

		if (lg->debug & 1)
			fprintf(stderr, "#bm_commit: create %d (%d)\n",
				bid, BBP_lrefs(bid));
	}
	res = bm_subcommit(lg->catalog_bid, lg->catalog_nme, lg->catalog_bid, lg->catalog_nme, n, lg->debug);
	BBPreclaim(n);
	BATclear(lg->freed, FALSE);
	BATcommit(lg->freed);
	return res != 0 ? LOG_ERR : LOG_OK;
}

log_bid
logger_add_bat(logger *lg, BAT *b, char *name)
{
	log_bid bid = logger_find_bat(lg, name);

	assert(b->batRestricted > 0 || (b == lg->snapshots_bid || b == lg->snapshots_tid || b == lg->catalog_bid || b == lg->catalog_nme || b == lg->seqs_id || b == lg->seqs_val));
	if (bid) {
		if (bid != b->batCacheid) {
			logger_del_bat(lg, bid);
		} else {
			return bid;
		}
	}
	bid = b->batCacheid;
	if (lg->debug & 1)
		fprintf(stderr, "#create %s\n", name);
	lg->changes += BATcount(b) + 1;
	BUNappend(lg->catalog_bid, &bid, FALSE);
	BUNappend(lg->catalog_nme, name, FALSE);
	BBPincref(bid, TRUE);
	return bid;
}

void
logger_del_bat(logger *lg, log_bid bid)
{
	BAT *b = BATdescriptor(bid);
	BUN p = BUNfndT(lg->catalog_bid, &bid), q;

	assert(p != BUN_NONE);

	/* if this is a not logger commited snapshot bat, make it
	 * transient */
	if (p >= lg->catalog_bid->batInserted &&
	    (q = BUNfndT(lg->snapshots_bid, &bid)) != BUN_NONE) {

		BUNdelete(lg->snapshots_bid, q, FALSE);
		BUNdelete(lg->snapshots_tid, q, FALSE);
		if (lg->debug & 1)
			fprintf(stderr,
				"#logger_del_bat release snapshot %d (%d)\n",
				bid, BBP_lrefs(bid));
		BUNappend(lg->freed, &bid, FALSE);
	} else if (p >= lg->catalog_bid->batInserted)
		BBPdecref(bid, TRUE);
	if (b) {
		lg->changes += BATcount(b) + 1;
		BBPunfix(b->batCacheid);
	}
	BUNdelete(lg->catalog_bid, p, FALSE);
	BUNdelete(lg->catalog_nme, p, FALSE);
/*assert(BBP_lrefs(bid) == 0);*/
}

log_bid
logger_find_bat(logger *lg, char *name)
{
	log_bid res = 0;
	BUN p = BUNfndT(lg->catalog_nme, name);

	if (p != BUN_NONE)
		res = *(log_bid *) Tloc(lg->catalog_bid, p);
	return res;
}
<|MERGE_RESOLUTION|>--- conflicted
+++ resolved
@@ -163,12 +163,8 @@
 	ssize_t nr;
 	char *buf;
 
-<<<<<<< HEAD
-	if (mnstr_readInt(l->log, &len) != 1)
-=======
-	if (!mnstr_readInt(l->log, &len)) {
+	if (mnstr_readInt(l->log, &len) != 1) {
 		fprintf(stderr, "!ERROR: log_read_string: read failed\n");
->>>>>>> 0292a133
 		return NULL;
 	}
 	if (len == 0)
@@ -254,15 +250,10 @@
 	lng val;
 	BUN p;
 
-<<<<<<< HEAD
-	if (mnstr_readLng(lg->log, &val) != 1)
-		 return LOG_ERR;
-=======
-	if (!mnstr_readLng(lg->log, &val)) {
+	if (mnstr_readLng(lg->log, &val) != 1) {
 		fprintf(stderr, "!ERROR: log_read_seq: read failed\n");
 		return LOG_ERR;
 	}
->>>>>>> 0292a133
 
 	if ((p = BUNfndT(lg->seqs_id, &seq)) != BUN_NONE) {
 		BUNdelete(lg->seqs_id, p, FALSE);
