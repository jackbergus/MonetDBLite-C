--- conflicted
+++ resolved
@@ -116,12 +116,8 @@
 /* the sequence identifier for frontend objects */
 #define OBJ_SID	1
 
-<<<<<<< HEAD
-gdk_export logger *logger_create(int debug, char *fn, char *logdir, int version, preversionfix_fptr prefuncp, postversionfix_fptr postfuncp);
-gdk_export logger *logger_create_shared(int debug, char *fn, char *logdir, char *slave_logdir, int version, preversionfix_fptr prefuncp, postversionfix_fptr postfuncp);
-=======
 gdk_export logger *logger_create(int debug, const char *fn, const char *logdir, int version, preversionfix_fptr prefuncp, postversionfix_fptr postfuncp);
->>>>>>> 35a0ef0f
+gdk_export logger *logger_create_shared(int debug, const char *fn, const char *logdir, const char *slave_logdir, int version, preversionfix_fptr prefuncp, postversionfix_fptr postfuncp);
 gdk_export void logger_destroy(logger *lg);
 gdk_export int logger_exit(logger *lg);
 gdk_export int logger_restart(logger *lg);
