--- conflicted
+++ resolved
@@ -174,278 +174,4 @@
 		}
 	}
 }
-<<<<<<< HEAD
-@
-@c
-/*
- * @-
- * @+ Bandjoin
- * A non-equi join of two relations R and S is called a Band-join if
- * the join predicate requires the values of R to fall within a given range.
- * This kind of joins is encountered in real world domains, such as those
- * involved with time and distance.
- *
- * The boundary conditions for the bandjoin are constants or a NULL value.
- * The latter enables encoding of arbitrary theta joins using the more
- * general bandjoin.
- * Incidentally note that c1 = c2 = 0 leads to an equi-join.
- *
- * The straight forward implementation uses a nested loop.
- * The current implementation does not optimize processing, because
- * the impact of the choices is not yet clear.
- *
- * The hash indexing routines have been extended with a Band argument.
- */
-static BAT *
-BATbandjoin_nl(BAT *l, BAT *r, ptr c1, ptr c2, bit li, bit hi)
-{
-	BAT *bn;
-
-	ERRORcheck(l == NULL, "BATbandjoin: invalid left operand");
-	ERRORcheck(r == NULL, "BATbandjoin: invalid right operand");
-	ERRORcheck(TYPEerror(l->ttype, r->htype), "BATbandjoin: type conflict\n");
-	ALGODEBUG fprintf(stderr, "#BATbandjoin: nestedloop;\n");
-	bn = BATnew(BAThtype(l), BATttype(r), MIN(BATcount(l), BATcount(r)));
-	if (bn == NULL)
-		return bn;
-	switch (ATOMstorage(r->htype)) {
-	case TYPE_bte:
-		@:bandjoin_nl(bte)@
-	case TYPE_sht:
-		@:bandjoin_nl(sht)@
-	case TYPE_int:
-		@:bandjoin_nl(int)@
-	case TYPE_wrd:
-		@:bandjoin_nl(wrd)@
-	case TYPE_flt:
-		@:bandjoin_nl(flt)@
-	case TYPE_dbl:
-		@:bandjoin_nl(dbl)@
-	case TYPE_lng:
-		@:bandjoin_nl(lng)@
-#ifdef HAVE_HGE
-	case TYPE_hge:
-		@:bandjoin_nl(hge)@
-#endif
-	default:
-		(void) c1;
-		(void) c2;
-		(void) li;
-		(void) hi;
-		GDKerror("BATbandjoin: type not implemented\n");
-		return NULL;
-	}
-	/* set sorted flags by hand, because we used BUNfastins() */
-	bn->hsorted = BAThordered(l);
-	bn->hrevsorted = BAThrevordered(l);
-	bn->tsorted = FALSE;
-	bn->trevsorted = FALSE;
-	bn->H->nonil = l->H->nonil;
-	bn->T->nonil = r->T->nonil;
-
-	ESTIDEBUG THRprintf(GDKout, "#BATbandjoin: actual resultsize: " BUNFMT "\n", BATcount(bn));
-
-	return bn;
-}
-
-/*
- * @-
- * The easiest case is to implement a nested loop for band operations.
- * Choice point is to determine the status of the NULL values in the final
- * result.
- */
-@= bandjoin_nl_
-{
-	BATiter li = bat_iterator(l), ri = bat_iterator(r);
-	@1 *x1, *x2, cc1 = *(@1*)c1, cc2 = *(@1*)c2;
-	BUN p, q, v, w;
-
-	BATloop(l, p, q) {
-		x1 = (@1 *) BUNtloc(li, p);
-		BATloop(r, v, w) {
-			x2 = (@1 *) BUNhloc(ri, v);
-			if ((*x1 @2 *x2 - cc1) &&
-			    (*x1 @3 *x2 + cc2)) {
-				if (BUNfastins(bn, BUNhead(li, p), BUNtail(ri, v)) == NULL) {
-					BBPreclaim(bn);
-					return NULL;
-				}
-			}
-		}
-	}
-}
-
-@= bandjoin_nl
-if (li && hi)
-	@:bandjoin_nl_(@1,>=,<=)
-else if (li && !hi)
-	@:bandjoin_nl_(@1,>=,<)
-else if (!li && hi)
-	@:bandjoin_nl_(@1,>,<=)
-else
-	@:bandjoin_nl_(@1,>,<)
-break;
-@
-@= bandjoin_mj_loop
-	/* sliding window like solution */
-	while(lp < lc && rp < rc) {
-		BUN i;
-
-		/* slide r */
-		while(rp<rc && !(lt[lp] @3 (rh[rp] + cc2)))
-			rp++;
-		if (rp>=rc)
-			break;
-
-		/* slide window */
-		while(lp<lc && !(lt[lp] @2 (rh[rp] - cc1)))
-			lp++;
-		while(ll<lc && (lt[ll] @3 (rh[rp] + cc2)))
-			ll++;
-		if (o + ll-lp > BATcapacity(bn)) {
-			BUN g = MAX(ll-lp, 1024*1024);
-			BATsetcount(bn, o);
-			if (limit) {
-                              *limit = o && lc < rc ? (rp - rc) / MAX(1, rc) : (lp - lc) / MAX(1, lc);
-			      break;
-                        }
-			if (BATextend(bn, BATcapacity(bn)+g) == NULL)
-			      goto failed;
-		}
-		bnh = (oid*)Hloc(bn, bnf);
-		bnt = (oid*)Tloc(bn, bnf);
-		for (i=0; i<(ll-lp); i++, o++) {
-			bnh[o] = @4;
-			bnt[o] = @5;
-		}
-		rp++;
-	}
-
-/* lets assume result is oid,oid */
-@= bandjoin_mj
-{
-	BUN lp = 0, rp = 0, bnf = BUNfirst(bn);
-	oid *bnh = NULL, *bnt = NULL;
-	bit lo = l->htype, ro = r->ttype;
-	oid *lh = (oid*)Hloc(l, BUNfirst(l)), *rt = (oid*)Tloc(r, BUNfirst(r));
-	@1 *lt = (@1*)Tloc(l, BUNfirst(l)), *rh = (@1*)Hloc(r, BUNfirst(r)); 
-	@1 cc1 = *(@1*)c1, cc2 = *(@1*)c2;
-	BUN ll = lp, o = 0;
-	oid lhb = l->hseqbase, rtb = r->tseqbase;
-	
-
-	/* handle oid and void inputs */
-	if (lo && ro) {
-		@:bandjoin_mj_loop(@1,@2,@3,lh[lp+i],rt[rp])
-	} else if (!lo && ro) {
-		@:bandjoin_mj_loop(@1,@2,@3,lhb+lp+i,rt[rp])
-	} else if (lo && !ro) {
-		@:bandjoin_mj_loop(@1,@2,@3,lh[lp+i],rtb+rp)
-	} else {
-		@:bandjoin_mj_loop(@1,@2,@3,lhb+lp+i,rtb+rp)
-	}
-	BATsetcount(bn, o);
-}
-
-@= bandjoin_mj_
-if (li && hi)
-	@:bandjoin_mj(@1,>=,<=)
-else if (li && !hi)
-	@:bandjoin_mj(@1,>=,<)
-else if (!li && hi)
-	@:bandjoin_mj(@1,>,<=)
-else
-	@:bandjoin_mj(@1,>,<)
-break;
-@
-@c
-
-static BAT *
-BATbandjoin_mj(BAT *l, BAT *r, ptr c1, ptr c2, bit li, bit hi, BUN *limit)
-{
-	BAT *bn = NULL;
-	BUN lc = BATcount(l), rc = BATcount(r);
-
-	ALGODEBUG fprintf(stderr, "#BATbandjoin: mergejoin;\n");
-	bn = BATnew(ATOMtype(l->htype), ATOMtype(r->ttype), limit ? *limit : MIN(lc, rc));
-	switch (l->ttype) {
-	case TYPE_bte:
-		@:bandjoin_mj_(bte)@
-	case TYPE_sht:
-		@:bandjoin_mj_(sht)@
-	case TYPE_int:
-		@:bandjoin_mj_(int)@
-	case TYPE_wrd:
-		@:bandjoin_mj_(wrd)@
-	case TYPE_flt:
-		@:bandjoin_mj_(flt)@
-	case TYPE_dbl:
-		@:bandjoin_mj_(dbl)@
-	case TYPE_lng:
-		@:bandjoin_mj_(lng)@
-#ifdef HAVE_HGE
-	case TYPE_hge:
-		@:bandjoin_mj_(hge)@
-#endif
-	default:
-		(void) c1;
-		(void) c2;
-		(void) li;
-		(void) hi;
-		GDKerror("BATbandjoin: type not implemented\n");
-		goto failed;
-	}
-	BATkey(bn, FALSE);
-	BATkey(BATmirror(bn), FALSE);
-	bn->hsorted = FALSE;
-	bn->hrevsorted = FALSE;
-	bn->tsorted = BATtordered(r);
-	bn->trevsorted = BATtrevordered(r);
-	bn->H->nonil = l->H->nonil;
-	bn->T->nonil = r->T->nonil;
-	return bn;
-      failed:
-	BBPreclaim(bn);
-	return NULL;
-}
-
-static BAT *
-BATbandmergejoin_limit(BAT *l, BAT *r, ptr c1, ptr c2, bit li, bit hi, BUN *limit)
-{
-	BAT *ol = l, *or = r, *bn = NULL;
-
-	/* large cases use a merge join like band, therefore we first sort */
-	if (!BATtordered(l))
-		l = BATmirror(BATsort(BATmirror(l)));
-	if (!BAThordered(r))
-		r = BATsort(r);
-
-	bn = BATbandjoin_mj(l, r, c1, c2, li, hi, limit);
-
-	if (l != ol)
-		BBPreclaim(l);
-	if (r != or)
-		BBPreclaim(r);
-	return bn;
-}
-
-static BAT *
-BATbandmergejoin(BAT *l, BAT *r, ptr c1, ptr c2, bit li, bit hi)
-{
-	return BATbandmergejoin_limit(l, r, c1, c2, li, hi, NULL);
-}
-
-BAT *
-BATbandjoin(BAT *l, BAT *r, ptr c1, ptr c2, bit li, bit hi)
-{
-	if ((!BATtordered(l) && BATcount(l) < BATTINY) ||
-	    (!BAThordered(r) && BATcount(r) < BATTINY) ||
-	    ATOMtype(l->htype) != TYPE_oid ||
-	    ATOMtype(r->ttype) != TYPE_oid)
-		return BATbandjoin_nl(l, r, c1, c2, li, hi);
-
-	return BATbandmergejoin(l, r, c1, c2, li, hi);
-}
-=======
-@
->>>>>>> 95791ff4
+@