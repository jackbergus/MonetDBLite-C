OPTIMIZE=$(OPT)
<<<<<<< HEAD
#dummy
=======
# dummy
>>>>>>> d074253e
ifneq ($(OPTIMIZE), true)
	OPTFLAGS=-g -Wall -Wextra -Werror -std=c99
	OBJDIR=build/debug
else
	OPTFLAGS=-O2
	OBJDIR=build/optimized
endif

DEPSDIR=$(OBJDIR)/deps

CFLAGS=-DLIBGDK -DLIBMAL -DLIBOPTIMIZER -DLIBSTREAM -DLIBSQL
LDFLAGS=-lm
INCLUDE_FLAGS= -Isrc/ -Isrc/common  \
-Isrc/embedded -Isrc/gdk \
-Isrc/mal/mal -Isrc/mal/modules -Isrc/mal/optimizer -Isrc/mal/sqlbackend \
-Isrc/sql/include -Isrc/sql/common -Isrc/sql/server -Isrc/sql/storage -Isrc/sql/storage/bat

SOEXT=so
		
ifeq ($(OS),Windows_NT)
	SOEXT=dll
	LDFLAGS += -Wl,-Bstatic,--whole-archive -lwinpthread -Wl,--no-whole-archive
	CFLAGS += -Wno-attributes -Wno-format
	CC=gcc
else
    UNAME_S := $(shell uname -s)
    CFLAGS += -fPIC
    LDFLAGS += -ldl -lpthread
    ifeq ($(UNAME_S),Linux)
		LDFLAGS += -lrt
    endif
    ifeq ($(UNAME_S),Darwin)
		SOEXT=dylib
    endif
endif


SQLSCRIPTS=\
src/sql/scripts/09_like.sql \
src/sql/scripts/10_math.sql \
src/sql/scripts/11_times.sql \
src/sql/scripts/13_date.sql \
src/sql/scripts/15_querylog.sql \
src/sql/scripts/16_tracelog.sql \
src/sql/scripts/17_temporal.sql \
src/sql/scripts/18_index.sql \
src/sql/scripts/20_vacuum.sql \
src/sql/scripts/21_dependency_functions.sql \
src/sql/scripts/21_dependency_views.sql \
src/sql/scripts/22_clients.sql \
src/sql/scripts/25_debug.sql \
src/sql/scripts/26_sysmon.sql \
src/sql/scripts/27_rejects.sql \
src/sql/scripts/39_analytics.sql \
src/sql/scripts/41_md5sum.sql \
src/sql/scripts/51_sys_schema_extension.sql \
src/sql/scripts/75_storagemodel.sql \
src/sql/scripts/80_statistics.sql \
src/sql/scripts/99_system.sql

MALSCRIPTS=\
src/mal/modules/aggr.mal \
src/mal/modules/algebra.mal \
src/mal/modules/bat5.mal \
src/mal/modules/batExtensions.mal \
src/mal/modules/batmmath.mal \
src/mal/modules/batmtime.mal \
src/mal/modules/batstr.mal \
src/mal/modules/blob.mal \
src/mal/modules/group.mal \
src/mal/modules/iterator.mal \
src/mal/modules/language.mal \
src/mal/modules/mal_init.mal \
src/mal/modules/manifold.mal \
src/mal/modules/mat.mal \
src/mal/modules/mkey.mal \
src/mal/modules/mmath.mal \
src/mal/modules/mtime.mal \
src/mal/modules/orderidx.mal \
src/mal/modules/pcre.mal \
src/mal/modules/sample.mal \
src/mal/modules/str.mal \
src/mal/modules/tablet.mal \
src/mal/optimizer/optimizer.mal \
src/mal/sqlbackend/sql.mal \
src/mal/sqlbackend/sql_aggr_bte.mal \
src/mal/sqlbackend/sql_aggr_dbl.mal \
src/mal/sqlbackend/sql_aggr_flt.mal \
src/mal/sqlbackend/sql_aggr_int.mal \
src/mal/sqlbackend/sql_aggr_lng.mal \
src/mal/sqlbackend/sql_aggr_sht.mal \
src/mal/sqlbackend/sql_decimal.mal \
src/mal/sqlbackend/sql_inspect.mal \
src/mal/sqlbackend/sql_rank.mal \
src/mal/sqlbackend/sql_transaction.mal \
src/mal/sqlbackend/sqlcatalog.mal

MALAUTO=\
src/mal/modules/01_batcalc.mal \
src/mal/modules/01_calc.mal \
src/mal/sqlbackend/40_sql.mal 

COBJECTS=\
$(OBJDIR)/common/stream.o \
$(OBJDIR)/common/mutils.o \
$(OBJDIR)/embedded/embedded.o \
$(OBJDIR)/gdk/gdk_aggr.o \
$(OBJDIR)/gdk/gdk_align.o \
$(OBJDIR)/gdk/gdk_atoms.o \
$(OBJDIR)/gdk/gdk_bat.o \
$(OBJDIR)/gdk/gdk_batop.o \
$(OBJDIR)/gdk/gdk_bbp.o \
$(OBJDIR)/gdk/gdk_calc.o \
$(OBJDIR)/gdk/gdk_cross.o \
$(OBJDIR)/gdk/gdk_delta.o \
$(OBJDIR)/gdk/gdk_firstn.o \
$(OBJDIR)/gdk/gdk_group.o \
$(OBJDIR)/gdk/gdk_hash.o \
$(OBJDIR)/gdk/gdk_heap.o \
$(OBJDIR)/gdk/gdk_imprints.o \
$(OBJDIR)/gdk/gdk_join.o \
$(OBJDIR)/gdk/gdk_logger.o \
$(OBJDIR)/gdk/gdk_orderidx.o \
$(OBJDIR)/gdk/gdk_posix.o \
$(OBJDIR)/gdk/gdk_project.o \
$(OBJDIR)/gdk/gdk_qsort.o \
$(OBJDIR)/gdk/gdk_sample.o \
$(OBJDIR)/gdk/gdk_search.o \
$(OBJDIR)/gdk/gdk_select.o \
$(OBJDIR)/gdk/gdk_ssort.o \
$(OBJDIR)/gdk/gdk_storage.o \
$(OBJDIR)/gdk/gdk_system.o \
$(OBJDIR)/gdk/gdk_tm.o \
$(OBJDIR)/gdk/gdk_unique.o \
$(OBJDIR)/gdk/gdk_utils.o \
$(OBJDIR)/gdk/gdk_value.o \
$(OBJDIR)/mal/mal/mal.o \
$(OBJDIR)/mal/mal/mal_atom.o \
$(OBJDIR)/mal/mal/mal_builder.o \
$(OBJDIR)/mal/mal/mal_client.o \
$(OBJDIR)/mal/mal/mal_dataflow.o \
$(OBJDIR)/mal/mal/mal_exception.o \
$(OBJDIR)/mal/mal/mal_function.o \
$(OBJDIR)/mal/mal/mal_import.o \
$(OBJDIR)/mal/mal/mal_instruction.o \
$(OBJDIR)/mal/mal/mal_interpreter.o \
$(OBJDIR)/mal/mal/mal_linker.o \
$(OBJDIR)/mal/mal/mal_listing.o \
$(OBJDIR)/mal/mal/mal_module.o \
$(OBJDIR)/mal/mal/mal_namespace.o \
$(OBJDIR)/mal/mal/mal_parser.o \
$(OBJDIR)/mal/mal/mal_resolve.o \
$(OBJDIR)/mal/mal/mal_runtime.o \
$(OBJDIR)/mal/mal/mal_scenario.o \
$(OBJDIR)/mal/mal/mal_session.o \
$(OBJDIR)/mal/mal/mal_stack.o \
$(OBJDIR)/mal/mal/mal_type.o \
$(OBJDIR)/mal/mal/mal_utils.o \
$(OBJDIR)/mal/modules/aggr.o \
$(OBJDIR)/mal/modules/algebra.o \
$(OBJDIR)/mal/modules/bat5.o \
$(OBJDIR)/mal/modules/batcalc.o \
$(OBJDIR)/mal/modules/batExtensions.o \
$(OBJDIR)/mal/modules/batmmath.o \
$(OBJDIR)/mal/modules/batstr.o \
$(OBJDIR)/mal/modules/blob.o \
$(OBJDIR)/mal/modules/calc.o \
$(OBJDIR)/mal/modules/group.o \
$(OBJDIR)/mal/modules/iterator.o \
$(OBJDIR)/mal/modules/language.o \
$(OBJDIR)/mal/modules/manifold.o \
$(OBJDIR)/mal/modules/mat.o \
$(OBJDIR)/mal/modules/mkey.o \
$(OBJDIR)/mal/modules/mmath.o \
$(OBJDIR)/mal/modules/mtime.o \
$(OBJDIR)/mal/modules/orderidx.o \
$(OBJDIR)/mal/modules/pcre.o \
$(OBJDIR)/mal/modules/projectionpath.o \
$(OBJDIR)/mal/modules/sample.o \
$(OBJDIR)/mal/modules/str.o \
$(OBJDIR)/mal/modules/tablet.o \
$(OBJDIR)/mal/optimizer/opt_aliases.o \
$(OBJDIR)/mal/optimizer/opt_candidates.o \
$(OBJDIR)/mal/optimizer/opt_coercion.o \
$(OBJDIR)/mal/optimizer/opt_commonTerms.o \
$(OBJDIR)/mal/optimizer/opt_constants.o \
$(OBJDIR)/mal/optimizer/opt_costModel.o \
$(OBJDIR)/mal/optimizer/opt_dataflow.o \
$(OBJDIR)/mal/optimizer/opt_deadcode.o \
$(OBJDIR)/mal/optimizer/opt_emptybind.o \
$(OBJDIR)/mal/optimizer/opt_evaluate.o \
$(OBJDIR)/mal/optimizer/opt_garbageCollector.o \
$(OBJDIR)/mal/optimizer/opt_generator.o \
$(OBJDIR)/mal/optimizer/opt_inline.o \
$(OBJDIR)/mal/optimizer/opt_macro.o \
$(OBJDIR)/mal/optimizer/opt_matpack.o \
$(OBJDIR)/mal/optimizer/opt_mergetable.o \
$(OBJDIR)/mal/optimizer/opt_mitosis.o \
$(OBJDIR)/mal/optimizer/opt_multiplex.o \
$(OBJDIR)/mal/optimizer/opt_pipes.o \
$(OBJDIR)/mal/optimizer/opt_prelude.o \
$(OBJDIR)/mal/optimizer/opt_profiler.o \
$(OBJDIR)/mal/optimizer/opt_projectionpath.o \
$(OBJDIR)/mal/optimizer/opt_pushselect.o \
$(OBJDIR)/mal/optimizer/opt_remap.o \
$(OBJDIR)/mal/optimizer/opt_reorder.o \
$(OBJDIR)/mal/optimizer/opt_support.o \
$(OBJDIR)/mal/optimizer/opt_wrapper.o \
$(OBJDIR)/mal/optimizer/optimizer.o \
$(OBJDIR)/mal/sqlbackend/mal_backend.o \
$(OBJDIR)/mal/sqlbackend/rel_bin.o \
$(OBJDIR)/mal/sqlbackend/sql.o \
$(OBJDIR)/mal/sqlbackend/sql_assert.o \
$(OBJDIR)/mal/sqlbackend/sql_bat2time.o \
$(OBJDIR)/mal/sqlbackend/sql_cast.o \
$(OBJDIR)/mal/sqlbackend/sql_cat.o \
$(OBJDIR)/mal/sqlbackend/sql_execute.o \
$(OBJDIR)/mal/sqlbackend/sql_fround.o \
$(OBJDIR)/mal/sqlbackend/sql_gencode.o \
$(OBJDIR)/mal/sqlbackend/sql_optimizer.o \
$(OBJDIR)/mal/sqlbackend/sql_orderidx.o \
$(OBJDIR)/mal/sqlbackend/sql_rank.o \
$(OBJDIR)/mal/sqlbackend/sql_result.o \
$(OBJDIR)/mal/sqlbackend/sql_round.o \
$(OBJDIR)/mal/sqlbackend/sql_scenario.o \
$(OBJDIR)/mal/sqlbackend/sql_statement.o \
$(OBJDIR)/mal/sqlbackend/sql_statistics.o \
$(OBJDIR)/mal/sqlbackend/sql_transaction.o \
$(OBJDIR)/mal/sqlbackend/sql_upgrades.o \
$(OBJDIR)/mal/sqlbackend/sql_user.o \
$(OBJDIR)/sql/common/sql_backend.o \
$(OBJDIR)/sql/common/sql_changeset.o \
$(OBJDIR)/sql/common/sql_hash.o \
$(OBJDIR)/sql/common/sql_keyword.o \
$(OBJDIR)/sql/common/sql_list.o \
$(OBJDIR)/sql/common/sql_mem.o \
$(OBJDIR)/sql/common/sql_stack.o \
$(OBJDIR)/sql/common/sql_string.o \
$(OBJDIR)/sql/common/sql_types.o \
$(OBJDIR)/sql/server/rel_distribute.o \
$(OBJDIR)/sql/server/rel_dump.o \
$(OBJDIR)/sql/server/rel_exp.o \
$(OBJDIR)/sql/server/rel_optimizer.o \
$(OBJDIR)/sql/server/rel_partition.o \
$(OBJDIR)/sql/server/rel_planner.o \
$(OBJDIR)/sql/server/rel_prop.o \
$(OBJDIR)/sql/server/rel_psm.o \
$(OBJDIR)/sql/server/rel_rel.o \
$(OBJDIR)/sql/server/rel_remote.o \
$(OBJDIR)/sql/server/rel_schema.o \
$(OBJDIR)/sql/server/rel_select.o \
$(OBJDIR)/sql/server/rel_semantic.o \
$(OBJDIR)/sql/server/rel_sequence.o \
$(OBJDIR)/sql/server/rel_trans.o \
$(OBJDIR)/sql/server/rel_updates.o \
$(OBJDIR)/sql/server/rel_xml.o \
$(OBJDIR)/sql/server/sql_atom.o \
$(OBJDIR)/sql/server/sql_datetime.o \
$(OBJDIR)/sql/server/sql_decimal.o \
$(OBJDIR)/sql/server/sql_env.o \
$(OBJDIR)/sql/server/sql_mvc.o \
$(OBJDIR)/sql/server/sql_parser.tab.o \
$(OBJDIR)/sql/server/sql_privileges.o \
$(OBJDIR)/sql/server/sql_qc.o \
$(OBJDIR)/sql/server/sql_scan.o \
$(OBJDIR)/sql/server/sql_semantic.o \
$(OBJDIR)/sql/server/sql_symbol.o \
$(OBJDIR)/sql/storage/bat/bat_logger.o \
$(OBJDIR)/sql/storage/bat/bat_storage.o \
$(OBJDIR)/sql/storage/bat/bat_table.o \
$(OBJDIR)/sql/storage/bat/bat_utils.o \
$(OBJDIR)/sql/storage/bat/nop_logger.o \
$(OBJDIR)/sql/storage/bat/res_table.o \
$(OBJDIR)/sql/storage/sql_catalog.o \
$(OBJDIR)/sql/storage/store.o \
$(OBJDIR)/sql/storage/store_dependency.o \
$(OBJDIR)/sql/storage/store_sequence.o


ODIRS=$(dir $(COBJECTS))
DDIRS=$(subst $(OBJDIR), $(DEPSDIR), $(ODIRS))
$(shell mkdir -p $(ODIRS) $(DDIRS))

LIBFILE=build/libmonetdb5.$(SOEXT)

.PHONY: all clean test init test $(LIBFILE)

all: $(COBJECTS) $(LIBFILE)


clean:
	rm -rf build

	
sqlparser: src/sql/server/sql_parser.h src/sql/server/sql_parser.y
	bison -b src/sql/server/sql_parser -y  -d -p sql -r all src/sql/server/sql_parser.y
	rm src/sql/server/sql_parser.output

inlines: $(MALSCRIPTS) $(SQLSCRIPTS)
	rm -rf build/inlines
	mkdir -p build/inlines/createdb
	mkdir -p build/inlines/autoload
	cp $(MALSCRIPTS)  build/inlines
	cp $(MALAUTO)     build/inlines/autoload
	cp $(SQLSCRIPTS)  build/inlines/createdb
	python src/embedded/inlined_scripts.py build/inlines/ ../../src/embedded/inlined_scripts.c
 	
 
init: sqlparser inlines

test: $(LIBFILE)
	mkdir -p build/tests 
	$(CC) $(OPTFLAGS) tests/readme/readme.c -o build/test_readme -Isrc/embedded -Lbuild -lmonetdb5 $(LDFLAGS)
		$(CC) $(OPTFLAGS) tests/tpchq1/test1.c -o build/test_tpchq1 -Isrc/embedded -Lbuild -lmonetdb5 $(LDFLAGS)
	$(CC) $(OPTFLAGS) tests/sqlitelogic/sqllogictest.c tests/sqlitelogic/md5.c -o build/test_sqlitelogic -Itests/sqlitelogic -Isrc/embedded -Lbuild -lmonetdb5 $(LDFLAGS)
	LD_LIBRARY_PATH=build/ DYLD_LIBRARY_PATH=build/ ./build/test_readme
	LD_LIBRARY_PATH=build/ DYLD_LIBRARY_PATH=build/ ./build/test_tpchq1 $(shell pwd)/tests/tpchq1
	LD_LIBRARY_PATH=build/ DYLD_LIBRARY_PATH=build/ ./build/test_sqlitelogic  --engine MonetDBLite --halt --verify tests/sqlitelogic/select1.test
	LD_LIBRARY_PATH=build/ DYLD_LIBRARY_PATH=build/ ./build/test_sqlitelogic  --engine MonetDBLite --halt --verify tests/sqlitelogic/select2.test
	LD_LIBRARY_PATH=build/ DYLD_LIBRARY_PATH=build/ ./build/test_sqlitelogic  --engine MonetDBLite --halt --verify tests/sqlitelogic/select3.test
	LD_LIBRARY_PATH=build/ DYLD_LIBRARY_PATH=build/ ./build/test_sqlitelogic  --engine MonetDBLite --halt --verify tests/sqlitelogic/select4.test
	LD_LIBRARY_PATH=build/ DYLD_LIBRARY_PATH=build/ ./build/test_sqlitelogic  --engine MonetDBLite --halt --verify tests/sqlitelogic/select5.test
	

DEPS = $(shell find $(DEPSDIR) -name "*.d")
-include $(DEPS)


$(OBJDIR)/%.o: src/%.c
	$(CC) $(CFLAGS) -DMONETDBLITE_COMPILE -MMD -MF $(subst $(OBJDIR),$(DEPSDIR),$(subst .o,.d,$@)) $(INCLUDE_FLAGS) $(OPTFLAGS) -c $(subst $(OBJDIR)/,src/,$(subst .o,.c,$@)) -o $@

$(LIBFILE): $(COBJECTS) 
	$(CC) $(LDFLAGS) $(COBJECTS) $(OPTFLAGS) -o $(LIBFILE) -shared<|MERGE_RESOLUTION|>--- conflicted
+++ resolved
@@ -1,9 +1,4 @@
 OPTIMIZE=$(OPT)
-<<<<<<< HEAD
-#dummy
-=======
-# dummy
->>>>>>> d074253e
 ifneq ($(OPTIMIZE), true)
 	OPTFLAGS=-g -Wall -Wextra -Werror -std=c99
 	OBJDIR=build/debug
