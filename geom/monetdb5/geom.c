/*
 * This Source Code Form is subject to the terms of the Mozilla Public
 * License, v. 2.0.  If a copy of the MPL was not distributed with this
 * file, You can obtain one at http://mozilla.org/MPL/2.0/.
 *
 * Copyright 1997 - July 2008 CWI, August 2008 - 2016 MonetDB B.V.
 */

/*
 * @a Wouter Scherphof, Niels Nes, Foteini Alvanaki
 * @* The simple geom module
 */

#include "geom.h"

int TYPE_mbr;

static inline int geometryHasZ(int info){return (info & 0x02);}
static inline int geometryHasM(int info){return (info & 0x01);}
static wkb wkb_nil = {~0, 0};

static wkb *
wkbNULLcopy(void)
{
	wkb *n = GDKmalloc(sizeof(wkb_nil));
	if (n)
		*n = wkb_nil;
	return n;
}

/* the first argument in the functions is the return variable */

#ifdef HAVE_PROJ

/** convert degrees to radians */
static void degrees2radians(double *x, double *y, double *z) {
	(*x) *= M_PI/180.0;
	(*y) *= M_PI/180.0;
	(*z) *= M_PI/180.0;
}

/** convert radians to degrees */
static void radians2degrees(double *x, double *y, double *z) {
	(*x) *= 180.0/M_PI;
	(*y) *= 180.0/M_PI;
	(*z) *= 180.0/M_PI;
}

static str transformCoordSeq(int idx, int coordinatesNum, projPJ proj4_src, projPJ proj4_dst, const GEOSCoordSequence* gcs_old, GEOSCoordSequence** gcs_new){
	double x=0, y=0, z=0;
	int* errorNum =0 ;

	GEOSCoordSeq_getX(gcs_old, idx, &x);
	GEOSCoordSeq_getY(gcs_old, idx, &y);

	if(coordinatesNum > 2)
		GEOSCoordSeq_getZ(gcs_old, idx, &z);

	/* check if the passed reference system is geographic (proj=latlong)
	 * and change the degrees to radians because pj_transform works with radians*/
	if (pj_is_latlong(proj4_src)) degrees2radians(&x, &y, &z) ;


	pj_transform(proj4_src, proj4_dst, 1, 0, &x, &y, &z);

	errorNum = pj_get_errno_ref();
	if (*errorNum != 0){
		if(coordinatesNum >2)
			return createException(MAL, "geom.wkbTransform", "Couldn't transform point (%f %f %f): %s\n", x, y, z, pj_strerrno(*errorNum));
		else
			return createException(MAL, "geom.wkbTransform", "Couldn't transform point (%f %f): %s\n", x, y, pj_strerrno(*errorNum));
	}


	/* check if the destination reference system is geographic and change
	 * the destination coordinates from radians to degrees */
	if (pj_is_latlong(proj4_dst)) radians2degrees(&x, &y, &z);


	GEOSCoordSeq_setX(*gcs_new, idx, x);
	GEOSCoordSeq_setY(*gcs_new, idx, y);

	if(coordinatesNum > 2)
		GEOSCoordSeq_setZ(*gcs_new, idx, z);



	return MAL_SUCCEED;
}

static str transformPoint(GEOSGeometry** transformedGeometry, const GEOSGeometry* geosGeometry, projPJ proj4_src, projPJ proj4_dst) {
	int coordinatesNum = 0;
	const GEOSCoordSequence* gcs_old;
	GEOSCoordSeq gcs_new;
	str ret = MAL_SUCCEED;

	/* get the number of coordinates the geometry has */
	coordinatesNum = GEOSGeom_getCoordinateDimension(geosGeometry);
	/* get the coordinates of the points comprising the geometry */
	gcs_old = GEOSGeom_getCoordSeq(geosGeometry);

	if(gcs_old == NULL) {
		*transformedGeometry = NULL;
		return createException(MAL, "geom.wkbTransform", "GEOSGeom_getCoordSeq failed");
	}

	/* create the coordinates sequence for the transformed geometry */
	gcs_new = GEOSCoordSeq_create(1, coordinatesNum);

	/* create the transformed coordinates */
	ret = transformCoordSeq(0, coordinatesNum, proj4_src, proj4_dst, gcs_old, &gcs_new);
	if(ret != MAL_SUCCEED) {
		*transformedGeometry = NULL;
		return ret;
	}

	/* create the geometry from the coordinates seqience */
	*transformedGeometry = GEOSGeom_createPoint(gcs_new);

	return MAL_SUCCEED;
}

static str transformLine(GEOSCoordSeq *gcs_new, const GEOSGeometry* geosGeometry, projPJ proj4_src, projPJ proj4_dst) {
	int coordinatesNum = 0;
	const GEOSCoordSequence* gcs_old;
	unsigned int pointsNum =0, i=0;
	str ret = MAL_SUCCEED;

	/* get the number of coordinates the geometry has */
	coordinatesNum = GEOSGeom_getCoordinateDimension(geosGeometry);
	/* get the coordinates of the points comprising the geometry */
	gcs_old = GEOSGeom_getCoordSeq(geosGeometry);

	if(gcs_old == NULL)
		return createException(MAL, "geom.wkbTransform", "GEOSGeom_getCoordSeq failed");

	/* get the number of points in the geometry */
	GEOSCoordSeq_getSize(gcs_old, &pointsNum);

	/* create the coordinates sequence for the transformed geometry */
	*gcs_new = GEOSCoordSeq_create(pointsNum, coordinatesNum);

	/* create the transformed coordinates */
	for(i=0; i<pointsNum; i++) {
		ret = transformCoordSeq(i, coordinatesNum, proj4_src, proj4_dst, gcs_old, gcs_new);
		if(ret != MAL_SUCCEED) {
			GEOSCoordSeq_destroy(*gcs_new);
			gcs_new = NULL;
			return ret;
		}
	}


	return MAL_SUCCEED;
}

static str transformLineString(GEOSGeometry** transformedGeometry, const GEOSGeometry* geosGeometry, projPJ proj4_src, projPJ proj4_dst) {
	GEOSCoordSeq coordSeq;
	str ret = MAL_SUCCEED;

	ret = transformLine(&coordSeq, geosGeometry, proj4_src, proj4_dst);

	if(ret != MAL_SUCCEED) {
		*transformedGeometry = NULL;
		return ret;
	}

	/* create the geometry from the coordinates sequence */
	*transformedGeometry = GEOSGeom_createLineString(coordSeq);

	return ret;
}

static str transformLinearRing(GEOSGeometry** transformedGeometry, const GEOSGeometry* geosGeometry, projPJ proj4_src, projPJ proj4_dst) {
	GEOSCoordSeq coordSeq = NULL;
	str ret = MAL_SUCCEED;

	ret = transformLine(&coordSeq, geosGeometry, proj4_src, proj4_dst);

	if(ret != MAL_SUCCEED) {
		*transformedGeometry = NULL;
		return ret;
	}

	/* create the geometry from the coordinates sequence */
	*transformedGeometry = GEOSGeom_createLinearRing(coordSeq);

	return ret;
}

static str transformPolygon(GEOSGeometry** transformedGeometry, const GEOSGeometry* geosGeometry, projPJ proj4_src, projPJ proj4_dst, int srid) {
	const GEOSGeometry* exteriorRingGeometry;
	GEOSGeometry* transformedExteriorRingGeometry = NULL;
	GEOSGeometry** transformedInteriorRingGeometries = NULL;
	int numInteriorRings=0, i=0;
	str ret = MAL_SUCCEED;

	/* get the exterior ring of the polygon */
	exteriorRingGeometry = GEOSGetExteriorRing(geosGeometry);
	if(!exteriorRingGeometry) {
		*transformedGeometry = NULL;
		return createException(MAL, "geom.wkbTransform","GEOSGetExteriorRing failed");
	}

	ret = transformLinearRing(&transformedExteriorRingGeometry, exteriorRingGeometry, proj4_src, proj4_dst);
	if(ret != MAL_SUCCEED) {
		*transformedGeometry = NULL;
		return ret;
	}
	GEOSSetSRID(transformedExteriorRingGeometry, srid);

	numInteriorRings = GEOSGetNumInteriorRings(geosGeometry);
	if (numInteriorRings == -1 ) {
		*transformedGeometry = NULL;
		GEOSGeom_destroy(transformedExteriorRingGeometry);
		return createException(MAL, "geom.wkbTransform", "GEOSGetInteriorRingN failed.");
	}

	/* iterate over the interiorRing and transform each one of them */
	transformedInteriorRingGeometries = GDKmalloc(numInteriorRings*sizeof(GEOSGeometry*));
	for(i=0; i<numInteriorRings; i++) {
		ret = transformLinearRing(&(transformedInteriorRingGeometries[i]), GEOSGetInteriorRingN(geosGeometry, i), proj4_src, proj4_dst);
		if(ret != MAL_SUCCEED) {
			GDKfree(*transformedInteriorRingGeometries);
			*transformedGeometry = NULL;
			return ret;
		}
		GEOSSetSRID(transformedInteriorRingGeometries[i], srid);
	}

	*transformedGeometry = GEOSGeom_createPolygon(transformedExteriorRingGeometry, transformedInteriorRingGeometries, numInteriorRings);
	return MAL_SUCCEED;
}

static str transformMultiGeometry(GEOSGeometry** transformedGeometry, const GEOSGeometry* geosGeometry, projPJ proj4_src, projPJ proj4_dst, int srid, int geometryType) {
	int geometriesNum, subGeometryType, i;
	GEOSGeometry** transformedMultiGeometries = NULL;
	const GEOSGeometry* multiGeometry = NULL;
	str ret = MAL_SUCCEED;

	geometriesNum = GEOSGetNumGeometries(geosGeometry);
	transformedMultiGeometries = GDKmalloc(geometriesNum*sizeof(GEOSGeometry*));

	for(i=0; i<geometriesNum; i++) {
		multiGeometry = GEOSGetGeometryN(geosGeometry, i);

		subGeometryType = GEOSGeomTypeId(multiGeometry)+1;

		switch(subGeometryType) {
		case wkbPoint_mdb:
			ret = transformPoint(&(transformedMultiGeometries[i]), multiGeometry, proj4_src, proj4_dst);
			break;
		case wkbLineString_mdb:
			ret = transformLineString(&(transformedMultiGeometries[i]), multiGeometry, proj4_src, proj4_dst);
			break;
		case wkbLinearRing_mdb:
			ret = transformLinearRing(&(transformedMultiGeometries[i]), multiGeometry, proj4_src, proj4_dst);
			break;
		case wkbPolygon_mdb:
			ret = transformPolygon(&(transformedMultiGeometries[i]), multiGeometry, proj4_src, proj4_dst, srid);
			break;
		default:
			transformedMultiGeometries[i] = NULL;
			ret = createException(MAL, "geom.Transform", "Unknown geometry type");
		}

		if(ret != MAL_SUCCEED) {
			GDKfree(*transformedMultiGeometries);
			*transformedGeometry = NULL;
			return ret;
		}

		GEOSSetSRID(transformedMultiGeometries[i], srid);
	}

	*transformedGeometry = GEOSGeom_createCollection(geometryType-1, transformedMultiGeometries, geometriesNum);

	return ret;
}

/* the following function is used in postgis to get projPJ from str.
 * it is necessary to do it ina detailed way like that because pj_init_plus
 * does not set all parameters correctly and I cannot test whether the
 * coordinate reference systems are geographic or not */
static projPJ projFromStr(char* projStr) {
	int t;
	char *params[1024];  // one for each parameter
	char *loc;
	char *str;
	projPJ result;


	if (projStr == NULL) return NULL;

	str = GDKstrdup(projStr);
	if (str == NULL)
		return NULL;

	// first we split the string into a bunch of smaller strings,
	// based on the " " separator

	params[0] = str; // 1st param, we'll null terminate at the " " soon

	loc = str;
	t = 1;
	while  ((loc != NULL) && (*loc != 0) )
		{
			loc = strchr(loc, ' ');
			if (loc != NULL)
				{
					*loc = 0; // null terminate
					params[t] = loc+1;
					loc++; // next char
					t++; //next param
				}
		}

	if (!(result=pj_init(t, params)))
		{
			GDKfree(str);
			return NULL;
		}
	GDKfree(str);
	return result;

}
#endif

/* It gets a geometry and transforms its coordinates to the provided srid */
str wkbTransform(wkb** transformedWKB, wkb** geomWKB, int* srid_src, int* srid_dst, char** proj4_src_str, char** proj4_dst_str) {
#ifndef HAVE_PROJ
	*transformedWKB = NULL;
	(void)**geomWKB;
	(void)*srid_src;
	(void)*srid_dst;
	(void)**proj4_src_str;
	(void)**proj4_dst_str;
	return createException(MAL, "geom.Transform", "Function Not Implemented");
#else
	projPJ proj4_src, proj4_dst;
	GEOSGeom geosGeometry, transformedGeosGeometry;
	int geometryType = -1;

	str ret = MAL_SUCCEED;

	if(!strcmp(*proj4_src_str, "null"))
		throw(MAL, "geom.wkbTransform", "Could not find in spatial_ref_sys srid %d\n", *srid_src);
	if(!strcmp(*proj4_dst_str, "null"))
		throw(MAL, "geom.wkbTransform", "Could not find in spatial_ref_sys srid %d\n", *srid_dst);
	proj4_src = /*pj_init_plus*/projFromStr(*proj4_src_str);
	proj4_dst = /*pj_init_plus*/projFromStr(*proj4_dst_str);


	if(*geomWKB == NULL) {
		pj_free(proj4_src);
		pj_free(proj4_dst);
		throw(MAL, "geom.Transform", "wkb is null");
	}

	/* get the geosGeometry from the wkb */
	geosGeometry = wkb2geos(*geomWKB);
	/* get the type of the geometry */
	geometryType = GEOSGeomTypeId(geosGeometry)+1;

	switch(geometryType) {
	case wkbPoint_mdb:
		ret = transformPoint(&transformedGeosGeometry, geosGeometry, proj4_src, proj4_dst);
		break;
	case wkbLineString_mdb:
		ret = transformLineString(&transformedGeosGeometry, geosGeometry, proj4_src, proj4_dst);
		break;
	case wkbLinearRing_mdb:
		ret = transformLinearRing(&transformedGeosGeometry, geosGeometry, proj4_src, proj4_dst);
		break;
	case wkbPolygon_mdb:
		ret = transformPolygon(&transformedGeosGeometry, geosGeometry, proj4_src, proj4_dst, *srid_dst);
		break;
	case wkbMultiPoint_mdb:
	case wkbMultiLineString_mdb:
	case wkbMultiPolygon_mdb:
		ret = transformMultiGeometry(&transformedGeosGeometry, geosGeometry, proj4_src, proj4_dst, *srid_dst, geometryType);
		break;
	default:
		transformedGeosGeometry = NULL;
		ret = createException(MAL, "geom.Transform", "Unknown geometry type");
	}

	if(transformedGeosGeometry) {
		/* set the new srid */
		GEOSSetSRID(transformedGeosGeometry, *srid_dst);
		/* get the wkb */
		*transformedWKB = geos2wkb(transformedGeosGeometry);
		/* destroy the geos geometries */
		GEOSGeom_destroy(transformedGeosGeometry);
	}

	pj_free(proj4_src);
	pj_free(proj4_dst);
	GEOSGeom_destroy(geosGeometry);

	return ret;
#endif
}

//gets a coord seq and forces it to have dim dimensions adding or removing extra dimensions
static str forceDimCoordSeq(int idx, int coordinatesNum, int dim, const GEOSCoordSequence* gcs_old, GEOSCoordSequence** gcs_new){
	double x=0, y=0, z=0;

	//get the coordinates
	if(!GEOSCoordSeq_getX(gcs_old, idx, &x))
		return createException(MAL, "geom.ForceDim", "GEOSCoordSeq_getX failed");
	if(!GEOSCoordSeq_getY(gcs_old, idx, &y))
		return createException(MAL, "geom.ForceDim", "GEOSCoordSeq_getY failed");
	if(coordinatesNum > 2 && dim > 2) //read it only if needed (dim >2)
		if(!GEOSCoordSeq_getZ(gcs_old, idx, &z))
			return createException(MAL, "geom.ForceDim", "GEOSCoordSeq_getZ failed");

	//create the new coordinates
	if(!GEOSCoordSeq_setX(*gcs_new, idx, x))
		return createException(MAL, "geom.ForceDim", "GEOSCoordSeq_setX failed");
	if(!GEOSCoordSeq_setY(*gcs_new, idx, y))
		return createException(MAL, "geom.ForceDim", "GEOSCoordSeq_setY failed");
	if(dim > 2)
		if(!GEOSCoordSeq_setZ(*gcs_new, idx, z))
			return createException(MAL, "geom.ForceDim", "GEOSCoordSeq_setZ failed");
	return MAL_SUCCEED;
}

static str forceDimPoint(GEOSGeometry** outGeometry, const GEOSGeometry* geosGeometry, int dim) {
	int coordinatesNum = 0;
	const GEOSCoordSequence* gcs_old;
	GEOSCoordSeq gcs_new;
	str ret = MAL_SUCCEED;

	/* get the number of coordinates the geometry has */
	coordinatesNum = GEOSGeom_getCoordinateDimension(geosGeometry);
	/* get the coordinates of the points comprising the geometry */
	gcs_old = GEOSGeom_getCoordSeq(geosGeometry);

	if(gcs_old == NULL) {
		*outGeometry = NULL;
		return createException(MAL, "geom.ForceDim", "GEOSGeom_getCoordSeq failed");
	}

	/* create the coordinates sequence for the translated geometry */
	gcs_new = GEOSCoordSeq_create(1, dim);

	/* create the translated coordinates */
	ret = forceDimCoordSeq(0, coordinatesNum, dim, gcs_old, &gcs_new);
	if(ret != MAL_SUCCEED) {
		*outGeometry = NULL;
		return ret;
	}

	/* create the geometry from the coordinates sequence */
	*outGeometry = GEOSGeom_createPoint(gcs_new);

	return MAL_SUCCEED;
}

static str forceDimLineString(GEOSGeometry** outGeometry, const GEOSGeometry* geosGeometry, int dim) {
	int coordinatesNum = 0;
	const GEOSCoordSequence* gcs_old;
	GEOSCoordSeq gcs_new;
	unsigned int pointsNum =0, i=0;
	str ret = MAL_SUCCEED;

	/* get the number of coordinates the geometry has */
	coordinatesNum = GEOSGeom_getCoordinateDimension(geosGeometry);
	/* get the coordinates of the points comprising the geometry */
	gcs_old = GEOSGeom_getCoordSeq(geosGeometry);

	if(gcs_old == NULL)
		return createException(MAL, "geom.ForceDim", "GEOSGeom_getCoordSeq failed");

	/* get the number of points in the geometry */
	GEOSCoordSeq_getSize(gcs_old, &pointsNum);

	/* create the coordinates sequence for the translated geometry */
	gcs_new = GEOSCoordSeq_create(pointsNum, dim);

	/* create the translated coordinates */
	for(i=0; i<pointsNum; i++) {
		ret = forceDimCoordSeq(i, coordinatesNum, dim, gcs_old, &gcs_new);
		if(ret != MAL_SUCCEED) {
			GEOSCoordSeq_destroy(gcs_new);
			return ret;
		}
	}

	//create the geometry from the translated coordinates sequence
	*outGeometry = GEOSGeom_createLineString(gcs_new);

	return MAL_SUCCEED;

}

//Although linestring and linearRing are essentially the same we need to distinguish that when creting polygon from the rings
static str forceDimLinearRing(GEOSGeometry** outGeometry, const GEOSGeometry* geosGeometry, int dim) {
	int coordinatesNum = 0;
	const GEOSCoordSequence* gcs_old;
	GEOSCoordSeq gcs_new;
	unsigned int pointsNum =0, i=0;
	str ret = MAL_SUCCEED;

	/* get the number of coordinates the geometry has */
	coordinatesNum = GEOSGeom_getCoordinateDimension(geosGeometry);
	/* get the coordinates of the points comprising the geometry */
	gcs_old = GEOSGeom_getCoordSeq(geosGeometry);

<<<<<<< HEAD
	if(gcs_old == NULL)
		return createException(MAL, "geom.ForceDim", "GEOSGeom_getCoordSeq failed");
=======
	*bun = HEAP_malloc(h, wkb_size(val->len));
	base = h->base;
	if (*bun) {
		memcpy(&base[*bun << GDK_VARSHIFT], (char *) val, wkb_size(val->len));
		h->dirty = 1;
	}
	return *bun;
}
>>>>>>> 3e36d791

	/* get the number of points in the geometry */
	GEOSCoordSeq_getSize(gcs_old, &pointsNum);

	/* create the coordinates sequence for the translated geometry */
	gcs_new = GEOSCoordSeq_create(pointsNum, dim);

	/* create the translated coordinates */
	for(i=0; i<pointsNum; i++) {
		ret = forceDimCoordSeq(i, coordinatesNum, dim, gcs_old, &gcs_new);
		if(ret != MAL_SUCCEED) {
			GEOSCoordSeq_destroy(gcs_new);
			return ret;
		}
	}

	//create the geometry from the translated coordinates sequence
	*outGeometry = GEOSGeom_createLinearRing(gcs_new);

	return MAL_SUCCEED;
}

static str forceDimPolygon(GEOSGeometry** outGeometry, const GEOSGeometry* geosGeometry, int dim) {
	const GEOSGeometry* exteriorRingGeometry;
	GEOSGeometry* transformedExteriorRingGeometry = NULL;
	GEOSGeometry** transformedInteriorRingGeometries = NULL;
	int numInteriorRings=0, i=0;
	str ret = MAL_SUCCEED;

	/* get the exterior ring of the polygon */
	exteriorRingGeometry = GEOSGetExteriorRing(geosGeometry);
	if(!exteriorRingGeometry) {
		*outGeometry = NULL;
		return createException(MAL, "geom.ForceDim","GEOSGetExteriorRing failed");
	}

	if((ret = forceDimLinearRing(&transformedExteriorRingGeometry, exteriorRingGeometry, dim)) != MAL_SUCCEED) {
		*outGeometry = NULL;
		return ret;
	}

	numInteriorRings = GEOSGetNumInteriorRings(geosGeometry);
	if (numInteriorRings == -1 ) {
		*outGeometry = NULL;
		GEOSGeom_destroy(transformedExteriorRingGeometry);
		return createException(MAL, "geom.ForceDim", "GEOSGetInteriorRingN failed.");
	}

	/* iterate over the interiorRing and translate each one of them */
	transformedInteriorRingGeometries = GDKmalloc(numInteriorRings*sizeof(GEOSGeometry*));
	for(i=0; i<numInteriorRings; i++) {
		if((ret = forceDimLinearRing(&(transformedInteriorRingGeometries[i]), GEOSGetInteriorRingN(geosGeometry, i), dim)) != MAL_SUCCEED) {
			GDKfree(*transformedInteriorRingGeometries);
			*outGeometry = NULL;
			return ret;
		}
	}

	*outGeometry = GEOSGeom_createPolygon(transformedExteriorRingGeometry, transformedInteriorRingGeometries, numInteriorRings);
	return MAL_SUCCEED;
}

static str forceDimGeometry(GEOSGeometry** outGeometry, const GEOSGeometry* geosGeometry, int dim);
static str forceDimMultiGeometry(GEOSGeometry** outGeometry, const GEOSGeometry* geosGeometry, int dim) {
	int geometriesNum, i;
	GEOSGeometry** transformedMultiGeometries = NULL;

	geometriesNum = GEOSGetNumGeometries(geosGeometry);
	transformedMultiGeometries = GDKmalloc(geometriesNum*sizeof(GEOSGeometry*));

	//In order to have the geometries in the output in the same order as in the input
	//we should read them and put them in the area in reverse order
	for(i=geometriesNum-1; i>=0; i--) {
		str err;
		const GEOSGeometry* multiGeometry = GEOSGetGeometryN(geosGeometry, i);

		if((err = forceDimGeometry(&(transformedMultiGeometries[i]), multiGeometry, dim)) != MAL_SUCCEED) {
			str msg = createException(MAL, "geom.ForceDim", "%s", err);
			GDKfree(err);
			GDKfree(*transformedMultiGeometries);
			*outGeometry = NULL;

			return msg;
		}
	}

	*outGeometry = GEOSGeom_createCollection(GEOSGeomTypeId(geosGeometry), transformedMultiGeometries, geometriesNum);

	return MAL_SUCCEED;
}

static str forceDimGeometry(GEOSGeometry** outGeometry, const GEOSGeometry* geosGeometry, int dim) {
	str err;
	int geometryType = GEOSGeomTypeId(geosGeometry)+1;

	//check the type of the geometry
	switch(geometryType) {
	case wkbPoint_mdb:
		if((err = forceDimPoint(outGeometry, geosGeometry, dim)) != MAL_SUCCEED){
			str msg = createException(MAL, "geom.ForceDim", "%s",err);
			GDKfree(err);
			return msg;
		}
		break;
	case wkbLineString_mdb:
	case wkbLinearRing_mdb:
		if((err = forceDimLineString(outGeometry, geosGeometry, dim)) != MAL_SUCCEED){
			str msg = createException(MAL, "geom.ForceDim", "%s",err);
			GDKfree(err);
			return msg;
		}
		break;
	case wkbPolygon_mdb:
		if((err = forceDimPolygon(outGeometry, geosGeometry, dim)) != MAL_SUCCEED){
			str msg = createException(MAL, "geom.ForceDim", "%s",err);
			GDKfree(err);
			return msg;
		}
		break;
	case wkbMultiPoint_mdb:
	case wkbMultiLineString_mdb:
	case wkbMultiPolygon_mdb:
	case wkbGeometryCollection_mdb:
		if((err = forceDimMultiGeometry(outGeometry, geosGeometry, dim)) != MAL_SUCCEED){
			str msg = createException(MAL, "geom.ForceDim", "%s",err);
			GDKfree(err);
			return msg;
		}
		break;
	default:
		return createException(MAL, "geom.ForceDim", "%s Unknown geometry type", geom_type2str(geometryType,0));
	}

	return MAL_SUCCEED;
}

str wkbForceDim(wkb** outWKB, wkb** geomWKB, int *dim) {
	GEOSGeometry* outGeometry;
	GEOSGeom geosGeometry;
	str err;

	if(wkb_isnil(*geomWKB)){
		*outWKB = wkbNULLcopy();
		return MAL_SUCCEED;
	}

	geosGeometry = wkb2geos(*geomWKB);
	if(!geosGeometry) {
		*outWKB = NULL;
		return createException(MAL, "geom.ForceDim", "wkb2geos failed");
	}

	if((err = forceDimGeometry(&outGeometry, geosGeometry, *dim)) != MAL_SUCCEED) {
		str msg = createException(MAL, "geom.ForceDim", "%s", err);
		GEOSGeom_destroy(geosGeometry);
		*outWKB = NULL;

		GDKfree(err);
		return msg;
	}

	GEOSSetSRID(outGeometry, GEOSGetSRID(geosGeometry));

	*outWKB = geos2wkb(outGeometry);

	GEOSGeom_destroy(geosGeometry);
	GEOSGeom_destroy(outGeometry);

	return MAL_SUCCEED;
}

static str segmentizePoint(GEOSGeometry** outGeometry, const GEOSGeometry* geosGeometry, double sz) {
	const GEOSCoordSequence* gcs_old;
	GEOSCoordSeq gcs_new;

	(void)sz;

	//nothing much to do. Just create a copy of the point
	//get the coordinates
	if(!(gcs_old = GEOSGeom_getCoordSeq(geosGeometry))) {
		*outGeometry = NULL;
		return createException(MAL, "geom.Segmentize", "GEOSGeom_getCoordSeq failed");
	}
	//create a copy of it
	if(!(gcs_new = GEOSCoordSeq_clone(gcs_old))) {
		*outGeometry = NULL;
		return createException(MAL, "geom.Segmentize", "GEOSCoordSeq_clone failed");
	}

	//create the geometry from the coordinates sequence
	*outGeometry = GEOSGeom_createPoint(gcs_new);

	return MAL_SUCCEED;
}

static str segmentizeLineString(GEOSGeometry** outGeometry, const GEOSGeometry* geosGeometry, double sz, int isRing) {
	int coordinatesNum = 0;
	const GEOSCoordSequence* gcs_old;
	GEOSCoordSeq gcs_new;
	unsigned int pointsNum=0, additionalPoints=0, i=0, j=0;
	double xl=0.0, yl=0.0, zl=0.0;
	double *xCoords_org, *yCoords_org, *zCoords_org;

	//get the number of coordinates the geometry has
	coordinatesNum = GEOSGeom_getCoordinateDimension(geosGeometry);
	//get the coordinates of the points comprising the geometry
	if(!(gcs_old = GEOSGeom_getCoordSeq(geosGeometry))) {
		*outGeometry = NULL;
		return createException(MAL, "geom.Segmentize", "GEOSGeom_getCoordSeq failed");
	}

	//get the number of points in the geometry
	if(!(GEOSCoordSeq_getSize(gcs_old, &pointsNum))) {
		*outGeometry = NULL;
		return createException(MAL, "geom.Segmentize", "GEOSCoordSeq_getSize failed");
	}

	//store the points so that I do not have to read them multiple times using geos
	if(!(xCoords_org = GDKmalloc(pointsNum*sizeof(double)))) {
		*outGeometry = NULL;
		return createException(MAL, "geom.Segmentize", "Could not allocate memory for %d double values", pointsNum);
	}
	if(!(yCoords_org = GDKmalloc(pointsNum*sizeof(double)))) {
		*outGeometry = NULL;
		return createException(MAL, "geom.Segmentize", "Could not allocate memory for %d double values", pointsNum);
	}
	if(!(zCoords_org = GDKmalloc(pointsNum*sizeof(double)))) {
		*outGeometry = NULL;
		return createException(MAL, "geom.Segmentize", "Could not allocate memory for %d double values", pointsNum);
	}

	if(!GEOSCoordSeq_getX(gcs_old, 0, &xCoords_org[0]))
		return createException(MAL, "geom.Segmentize", "GEOSCoordSeq_getX failed");
	if(!GEOSCoordSeq_getY(gcs_old, 0, &yCoords_org[0]))
		return createException(MAL, "geom.Segmentize", "GEOSCoordSeq_getY failed");
	if(coordinatesNum > 2)
		if(!GEOSCoordSeq_getZ(gcs_old, 0, &zCoords_org[0]))
			return createException(MAL, "geom.Segmentize", "GEOSCoordSeq_getZ failed");

	xl=xCoords_org[0];
	yl=yCoords_org[0];
	zl=zCoords_org[0];

	//check how many new points should be added
	for(i=1; i<pointsNum; i++) {
		double dist = 0.0;

		if(!GEOSCoordSeq_getX(gcs_old, i, &xCoords_org[i]))
			return createException(MAL, "geom.Segmentize", "GEOSCoordSeq_getX failed");
		if(!GEOSCoordSeq_getY(gcs_old, i, &yCoords_org[i]))
			return createException(MAL, "geom.Segmentize", "GEOSCoordSeq_getY failed");
		if(coordinatesNum > 2)
			if(!GEOSCoordSeq_getZ(gcs_old, i, &zCoords_org[i]))
				return createException(MAL, "geom.Segmentize", "GEOSCoordSeq_getZ failed");

		//compute the distance of the current point to the last added one
		dist = sqrt(pow(xl-xCoords_org[i],2) + pow(yl-yCoords_org[i],2) + pow(zl-zCoords_org[i],2));

//fprintf(stderr, "OLD : (%f, %f, %f) vs (%f, %f, %f) = %f\n", xl, yl, zl, xCoords_org[i], yCoords_org[i], zCoords_org[i], dist);
		while(dist > sz) {
			additionalPoints++;
			//compute the point
			xl = xl + (xCoords_org[i]-xl)*sz/dist;
			yl = yl + (yCoords_org[i]-yl)*sz/dist;
			zl = zl + (zCoords_org[i]-zl)*sz/dist;

			dist = sqrt(pow(xl-xCoords_org[i],2) + pow(yl-yCoords_org[i],2) + pow(zl-zCoords_org[i],2));
//fprintf(stderr, "%d : (%f, %f, %f) vs (%f, %f, %f) = %f\n", additionalPoints, xl, yl, zl, xCoords_org[i], yCoords_org[i], zCoords_org[i], dist);
		}

		xl = xCoords_org[i];
		yl = yCoords_org[i];
		zl = zCoords_org[i];

	}
//fprintf(stderr, "Adding %d\n", additionalPoints);
	//create the coordinates sequence for the translated geometry
	if(!(gcs_new = GEOSCoordSeq_create(pointsNum+additionalPoints, coordinatesNum))) {
		*outGeometry = NULL;
		return createException(MAL, "geom.Segmentize", "GEOSCoordSeq_create failed");
	}

	//add the first point
	if(!GEOSCoordSeq_setX(gcs_new, 0, xCoords_org[0]))
		return createException(MAL, "geom.Segmentize", "GEOSCoordSeq_setX failed");
	if(!GEOSCoordSeq_setY(gcs_new, 0, yCoords_org[0]))
		return createException(MAL, "geom.Segmentize", "GEOSCoordSeq_setY failed");
	if(coordinatesNum > 2)
		if(!GEOSCoordSeq_setZ(gcs_new, 0, zCoords_org[0]))
			return createException(MAL, "geom.Segmentize", "GEOSCoordSeq_setZ failed");

	xl = xCoords_org[0];
	yl = yCoords_org[0];
	zl = zCoords_org[0];

	//check and add the rest of the points
	for(i=1; i<pointsNum; i++) {
		//compute the distance of the current point to the last added one
		double dist = sqrt(pow(xl-xCoords_org[i],2) + pow(yl-yCoords_org[i],2) + pow(zl-zCoords_org[i],2));
//fprintf(stderr, "OLD : (%f, %f, %f) vs (%f, %f, %f) = %f\n", xl, yl, zl, xCoords_org[i], yCoords_org[i], zCoords_org[i], dist);
		while(dist > sz) {
			assert(j<additionalPoints);

			//compute intermediate point
			xl = xl + (xCoords_org[i]-xl)*sz/dist;
			yl = yl + (yCoords_org[i]-yl)*sz/dist;
			zl = zl + (zCoords_org[i]-zl)*sz/dist;

			//add the original point
			if(!GEOSCoordSeq_setX(gcs_new, i+j, xl))
				return createException(MAL, "geom.Segmentize", "GEOSCoordSeq_setX failed");
			if(!GEOSCoordSeq_setY(gcs_new, i+j, yl))
				return createException(MAL, "geom.Segmentize", "GEOSCoordSeq_setY failed");
			if(coordinatesNum > 2)
				if(!GEOSCoordSeq_setZ(gcs_new, i+j, zl))
					return createException(MAL, "geom.Segmentize", "GEOSCoordSeq_setZ failed");

			j++;
			dist = sqrt(pow(xl-xCoords_org[i],2) + pow(yl-yCoords_org[i],2) + pow(zl-zCoords_org[i],2));
//fprintf(stderr, "%d : (%f, %f, %f) vs (%f, %f, %f) = %f\n", j, xl, yl, zl, xCoords_org[i], yCoords_org[i], zCoords_org[i], dist);

		}

		//addd the orinnal point
		if(!GEOSCoordSeq_setX(gcs_new, i+j, xCoords_org[i]))
			return createException(MAL, "geom.Segmentize", "GEOSCoordSeq_setX failed");
		if(!GEOSCoordSeq_setY(gcs_new, i+j, yCoords_org[i]))
			return createException(MAL, "geom.Segmentize", "GEOSCoordSeq_setY failed");
		if(coordinatesNum > 2)
			if(!GEOSCoordSeq_setZ(gcs_new, i+j, zCoords_org[i]))
				return createException(MAL, "geom.Segmentize", "GEOSCoordSeq_setZ failed");

		xl = xCoords_org[i];
		yl = yCoords_org[i];
		zl = zCoords_org[i];

	}

	//create the geometry from the translated coordinates sequence
	if(isRing)
		*outGeometry = GEOSGeom_createLinearRing(gcs_new);
	else
		*outGeometry = GEOSGeom_createLineString(gcs_new);

	GDKfree(xCoords_org);
	GDKfree(yCoords_org);
	GDKfree(zCoords_org);

	return MAL_SUCCEED;
}

static str segmentizePolygon(GEOSGeometry** outGeometry, const GEOSGeometry* geosGeometry, double sz) {
	const GEOSGeometry* exteriorRingGeometry;
	GEOSGeometry* transformedExteriorRingGeometry = NULL;
	GEOSGeometry** transformedInteriorRingGeometries = NULL;
	int numInteriorRings=0, i=0;
	str err;

	/* get the exterior ring of the polygon */
	exteriorRingGeometry = GEOSGetExteriorRing(geosGeometry);
	if(!exteriorRingGeometry) {
		*outGeometry = NULL;
		return createException(MAL, "geom.Segmentize","GEOSGetExteriorRing failed");
	}

	if((err = segmentizeLineString(&transformedExteriorRingGeometry, exteriorRingGeometry, sz, 1)) != MAL_SUCCEED) {
		str msg = createException(MAL, "geom.Segmentize", "%s", err);
		*outGeometry = NULL;
		GDKfree(err);
		return msg;
	}

	numInteriorRings = GEOSGetNumInteriorRings(geosGeometry);
	if (numInteriorRings == -1 ) {
		*outGeometry = NULL;
		GEOSGeom_destroy(transformedExteriorRingGeometry);
		return createException(MAL, "geom.Segmentize", "GEOSGetInteriorRingN failed.");
	}

	//iterate over the interiorRing and segmentize each one of them
	transformedInteriorRingGeometries = GDKmalloc(numInteriorRings*sizeof(GEOSGeometry*));
	for(i=0; i<numInteriorRings; i++) {
		if((err = segmentizeLineString(&(transformedInteriorRingGeometries[i]), GEOSGetInteriorRingN(geosGeometry, i), sz, 1)) != MAL_SUCCEED) {
			str msg = createException(MAL, "geom.Segmentize", "%s", err);
			GDKfree(*transformedInteriorRingGeometries);
			*outGeometry = NULL;
			GDKfree(err);
			return msg;
		}
	}

	*outGeometry = GEOSGeom_createPolygon(transformedExteriorRingGeometry, transformedInteriorRingGeometries, numInteriorRings);
	return MAL_SUCCEED;
}

static str segmentizeGeometry(GEOSGeometry** outGeometry, const GEOSGeometry* geosGeometry, double sz);
static str segmentizeMultiGeometry(GEOSGeometry** outGeometry, const GEOSGeometry* geosGeometry, double sz) {
	int geometriesNum, i;
	GEOSGeometry** transformedMultiGeometries = NULL;

	geometriesNum = GEOSGetNumGeometries(geosGeometry);
	transformedMultiGeometries = GDKmalloc(geometriesNum*sizeof(GEOSGeometry*));

	//In order to have the geometries in the output in the same order as in the input
	//we should read them and put them in the area in reverse order
	for(i=geometriesNum-1; i>=0; i--) {
		str err;
		const GEOSGeometry* multiGeometry = GEOSGetGeometryN(geosGeometry, i);

		if((err = segmentizeGeometry(&(transformedMultiGeometries[i]), multiGeometry, sz)) != MAL_SUCCEED) {
			str msg = createException(MAL, "geom.ForceDim", "%s", err);
			GDKfree(err);
			GDKfree(*transformedMultiGeometries);
			*outGeometry = NULL;

			return msg;
		}
	}

	*outGeometry = GEOSGeom_createCollection(GEOSGeomTypeId(geosGeometry), transformedMultiGeometries, geometriesNum);

	return MAL_SUCCEED;
}

static str segmentizeGeometry(GEOSGeometry** outGeometry, const GEOSGeometry* geosGeometry, double sz) {
	str err;
	int geometryType = GEOSGeomTypeId(geosGeometry)+1;

	//check the type of the geometry
	switch(geometryType) {
	case wkbPoint_mdb:
		if((err = segmentizePoint(outGeometry, geosGeometry, sz)) != MAL_SUCCEED){
			str msg = createException(MAL, "geom.Segmentize", "%s",err);
			GDKfree(err);
			return msg;
		}
		break;
	case wkbLineString_mdb:
	case wkbLinearRing_mdb:
		if((err = segmentizeLineString(outGeometry, geosGeometry, sz, 0)) != MAL_SUCCEED){
			str msg = createException(MAL, "geom.Segmentize", "%s",err);
			GDKfree(err);
			return msg;
		}
		break;
	case wkbPolygon_mdb:
		if((err = segmentizePolygon(outGeometry, geosGeometry, sz)) != MAL_SUCCEED){
			str msg = createException(MAL, "geom.Segmentize", "%s",err);
			GDKfree(err);
			return msg;
		}
		break;
	case wkbMultiPoint_mdb:
	case wkbMultiLineString_mdb:
	case wkbMultiPolygon_mdb:
	case wkbGeometryCollection_mdb:
		if((err = segmentizeMultiGeometry(outGeometry, geosGeometry, sz)) != MAL_SUCCEED){
			str msg = createException(MAL, "geom.Segmentize", "%s",err);
			GDKfree(err);
			return msg;
		}
		break;
	default:
		return createException(MAL, "geom.Segmentize", "%s Unknown geometry type", geom_type2str(geometryType,0));
	}

	return MAL_SUCCEED;
}

str wkbSegmentize(wkb** outWKB, wkb** geomWKB, dbl *sz) {
	GEOSGeometry* outGeometry;
	GEOSGeom geosGeometry;
	str err;

	if(wkb_isnil(*geomWKB)){
		*outWKB = wkbNULLcopy();
		return MAL_SUCCEED;
	}

	geosGeometry = wkb2geos(*geomWKB);
	if(!geosGeometry) {
		*outWKB = NULL;
		return createException(MAL, "geom.Segmentize", "wkb2geos failed");
	}

	if((err = segmentizeGeometry(&outGeometry, geosGeometry, *sz)) != MAL_SUCCEED) {
		str msg = createException(MAL, "geom.Segmentize", "%s", err);
		GEOSGeom_destroy(geosGeometry);
		*outWKB = NULL;

		GDKfree(err);
		return msg;
	}

	GEOSSetSRID(outGeometry, GEOSGetSRID(geosGeometry));

	*outWKB = geos2wkb(outGeometry);

	GEOSGeom_destroy(geosGeometry);
	GEOSGeom_destroy(outGeometry);

	return MAL_SUCCEED;
}


//gets a coord seq and moves it dx, dy, dz
static str translateCoordSeq(int idx, int coordinatesNum, double dx, double dy, double dz, const GEOSCoordSequence* gcs_old, GEOSCoordSequence** gcs_new){
	double x=0, y=0, z=0;

	//get the coordinates
	if(!GEOSCoordSeq_getX(gcs_old, idx, &x))
		return createException(MAL, "geom.Translate", "GEOSCoordSeq_getX failed");
	if(!GEOSCoordSeq_getY(gcs_old, idx, &y))
		return createException(MAL, "geom.Translate", "GEOSCoordSeq_getY failed");
	if(coordinatesNum > 2)
		if(!GEOSCoordSeq_getZ(gcs_old, idx, &z))
			return createException(MAL, "geom.Translate", "GEOSCoordSeq_getZ failed");

	//create new coordinates moved by dx, dy, dz
	if(!GEOSCoordSeq_setX(*gcs_new, idx, (x+dx)))
		return createException(MAL, "geom.Translate", "GEOSCoordSeq_setX failed");
	if(!GEOSCoordSeq_setY(*gcs_new, idx, (y+dy)))
		return createException(MAL, "geom.Translate", "GEOSCoordSeq_setY failed");
	if(coordinatesNum > 2)
		if(!GEOSCoordSeq_setZ(*gcs_new, idx, (z+dz)))
			return createException(MAL, "geom.Translate", "GEOSCoordSeq_setZ failed");

	return MAL_SUCCEED;
}

static str translatePoint(GEOSGeometry** outGeometry, const GEOSGeometry* geosGeometry, double dx, double dy, double dz) {
	int coordinatesNum = 0;
	const GEOSCoordSequence* gcs_old;
	GEOSCoordSeq gcs_new;
	str err;

	/* get the number of coordinates the geometry has */
	coordinatesNum = GEOSGeom_getCoordinateDimension(geosGeometry);
	/* get the coordinates of the points comprising the geometry */
	gcs_old = GEOSGeom_getCoordSeq(geosGeometry);

	if(gcs_old == NULL) {
		*outGeometry = NULL;
		return createException(MAL, "geom.Translate", "GEOSGeom_getCoordSeq failed");
	}

	/* create the coordinates sequence for the translated geometry */
	gcs_new = GEOSCoordSeq_create(1, coordinatesNum);

	/* create the translated coordinates */
	if((err = translateCoordSeq(0, coordinatesNum, dx, dy, dz, gcs_old, &gcs_new)) != MAL_SUCCEED) {
		str msg = createException(MAL, "geom.Translate", "%s", err);
		*outGeometry = NULL;
		GDKfree(err);
		return msg;
	}

	/* create the geometry from the coordinates sequence */
	*outGeometry = GEOSGeom_createPoint(gcs_new);

	return MAL_SUCCEED;
}

static str translateLineString(GEOSGeometry** outGeometry, const GEOSGeometry* geosGeometry, double dx, double dy, double dz) {
	int coordinatesNum = 0;
	const GEOSCoordSequence* gcs_old;
	GEOSCoordSeq gcs_new;
	unsigned int pointsNum =0, i=0;
	str err;

	/* get the number of coordinates the geometry has */
	coordinatesNum = GEOSGeom_getCoordinateDimension(geosGeometry);
	/* get the coordinates of the points comprising the geometry */
	gcs_old = GEOSGeom_getCoordSeq(geosGeometry);

	if(gcs_old == NULL)
		return createException(MAL, "geom.Translate", "GEOSGeom_getCoordSeq failed");

	/* get the number of points in the geometry */
	GEOSCoordSeq_getSize(gcs_old, &pointsNum);

	/* create the coordinates sequence for the translated geometry */
	gcs_new = GEOSCoordSeq_create(pointsNum, coordinatesNum);

	/* create the translated coordinates */
	for(i=0; i<pointsNum; i++) {
		if((err = translateCoordSeq(i, coordinatesNum, dx, dy, dz, gcs_old, &gcs_new)) != MAL_SUCCEED) {
			str msg = createException(MAL, "geom.Translate", "%s", err);
			GEOSCoordSeq_destroy(gcs_new);
			GDKfree(err);
			return msg;
		}
	}

	//create the geometry from the translated coordinates sequence
	*outGeometry = GEOSGeom_createLineString(gcs_new);

	return MAL_SUCCEED;
}

//Necessary for composing a polygon from rings
static str translateLinearRing(GEOSGeometry** outGeometry, const GEOSGeometry* geosGeometry, double dx, double dy, double dz) {
	int coordinatesNum = 0;
	const GEOSCoordSequence* gcs_old;
	GEOSCoordSeq gcs_new;
	unsigned int pointsNum =0, i=0;
	str err;

	/* get the number of coordinates the geometry has */
	coordinatesNum = GEOSGeom_getCoordinateDimension(geosGeometry);
	/* get the coordinates of the points comprising the geometry */
	gcs_old = GEOSGeom_getCoordSeq(geosGeometry);

	if(gcs_old == NULL)
		return createException(MAL, "geom.Translate", "GEOSGeom_getCoordSeq failed");

	/* get the number of points in the geometry */
	GEOSCoordSeq_getSize(gcs_old, &pointsNum);

	/* create the coordinates sequence for the translated geometry */
	gcs_new = GEOSCoordSeq_create(pointsNum, coordinatesNum);

	/* create the translated coordinates */
	for(i=0; i<pointsNum; i++) {
		if((err = translateCoordSeq(i, coordinatesNum, dx, dy, dz, gcs_old, &gcs_new)) != MAL_SUCCEED) {
			str msg = createException(MAL, "geom.Translate", "%s", err);
			GEOSCoordSeq_destroy(gcs_new);
			GDKfree(err);
			return msg;
		}
	}

	//create the geometry from the translated coordinates sequence
	*outGeometry = GEOSGeom_createLinearRing(gcs_new);

	return MAL_SUCCEED;
}


static str translatePolygon(GEOSGeometry** outGeometry, const GEOSGeometry* geosGeometry, double dx, double dy, double dz) {
	const GEOSGeometry* exteriorRingGeometry;
	GEOSGeometry* transformedExteriorRingGeometry = NULL;
	GEOSGeometry** transformedInteriorRingGeometries = NULL;
	int numInteriorRings=0, i=0;
	str err;

	/* get the exterior ring of the polygon */
	exteriorRingGeometry = GEOSGetExteriorRing(geosGeometry);
	if(!exteriorRingGeometry) {
		*outGeometry = NULL;
		return createException(MAL, "geom.Translate","GEOSGetExteriorRing failed");
	}

	if((err = translateLinearRing(&transformedExteriorRingGeometry, exteriorRingGeometry, dx, dy, dz)) != MAL_SUCCEED) {
		str msg = createException(MAL, "geom.Translate", "%s", err);
		*outGeometry = NULL;
		GDKfree(err);
		return msg;
	}

	numInteriorRings = GEOSGetNumInteriorRings(geosGeometry);
	if (numInteriorRings == -1 ) {
		*outGeometry = NULL;
		GEOSGeom_destroy(transformedExteriorRingGeometry);
		return createException(MAL, "geom.Translate", "GEOSGetInteriorRingN failed.");
	}

	/* iterate over the interiorRing and translate each one of them */
	transformedInteriorRingGeometries = GDKmalloc(numInteriorRings*sizeof(GEOSGeometry*));
	for(i=0; i<numInteriorRings; i++) {
		if((err = translateLinearRing(&(transformedInteriorRingGeometries[i]), GEOSGetInteriorRingN(geosGeometry, i), dx, dy, dz)) != MAL_SUCCEED) {
			str msg = createException(MAL, "geom.Translate", "%s", err);
			GDKfree(*transformedInteriorRingGeometries);
			*outGeometry = NULL;
			GDKfree(err);
			return msg;
		}
	}

	*outGeometry = GEOSGeom_createPolygon(transformedExteriorRingGeometry, transformedInteriorRingGeometries, numInteriorRings);
	return MAL_SUCCEED;
}

static str translateGeometry(GEOSGeometry** outGeometry, const GEOSGeometry* geosGeometry, double dx, double dy, double dz);
static str translateMultiGeometry(GEOSGeometry** outGeometry, const GEOSGeometry* geosGeometry, double dx, double dy, double dz) {
	int geometriesNum, i;
	GEOSGeometry** transformedMultiGeometries = NULL;

	geometriesNum = GEOSGetNumGeometries(geosGeometry);
	transformedMultiGeometries = GDKmalloc(geometriesNum*sizeof(GEOSGeometry*));

	//In order to have the geometries in the output in the same order as in the input
	//we should read them and put them in the area in reverse order
	for(i=geometriesNum-1; i>=0; i--) {
		str err;
		const GEOSGeometry* multiGeometry = GEOSGetGeometryN(geosGeometry, i);

		if((err = translateGeometry(&(transformedMultiGeometries[i]), multiGeometry, dx, dy, dz)) != MAL_SUCCEED) {
			str msg = createException(MAL, "geom.Translate", "%s", err);
			GDKfree(err);
			GDKfree(*transformedMultiGeometries);
			*outGeometry = NULL;

			return msg;
		}
	}

	*outGeometry = GEOSGeom_createCollection(GEOSGeomTypeId(geosGeometry), transformedMultiGeometries, geometriesNum);

	return MAL_SUCCEED;
}

static str translateGeometry(GEOSGeometry** outGeometry, const GEOSGeometry* geosGeometry, double dx, double dy, double dz) {
	str err;
	int geometryType = GEOSGeomTypeId(geosGeometry)+1;

	//check the type of the geometry
	switch(geometryType) {
	case wkbPoint_mdb:
		if((err = translatePoint(outGeometry, geosGeometry, dx, dy, dz)) != MAL_SUCCEED){
			str msg = createException(MAL, "geom.Translate", "%s",err);
			GDKfree(err);
			return msg;
		}
		break;
	case wkbLineString_mdb:
	case wkbLinearRing_mdb:
		if((err = translateLineString(outGeometry, geosGeometry, dx, dy, dz)) != MAL_SUCCEED){
			str msg = createException(MAL, "geom.Translate", "%s",err);
			GDKfree(err);
			return msg;
		}
		break;
	case wkbPolygon_mdb:
		if((err = translatePolygon(outGeometry, geosGeometry, dx, dy, dz)) != MAL_SUCCEED){
			str msg = createException(MAL, "geom.Translate", "%s",err);
			GDKfree(err);
			return msg;
		}
		break;
	case wkbMultiPoint_mdb:
	case wkbMultiLineString_mdb:
	case wkbMultiPolygon_mdb:
	case wkbGeometryCollection_mdb:
		if((err = translateMultiGeometry(outGeometry, geosGeometry, dx, dy, dz)) != MAL_SUCCEED){
			str msg = createException(MAL, "geom.Translate", "%s",err);
			GDKfree(err);
			return msg;
		}
		break;
	default:
		return createException(MAL, "geom.Translate", "%s Unknown geometry type", geom_type2str(geometryType,0));
	}

	return MAL_SUCCEED;
}



str wkbTranslate(wkb** outWKB, wkb** geomWKB, dbl* dx, dbl* dy, dbl* dz) {
	GEOSGeometry* outGeometry;
	GEOSGeom geosGeometry;
	str err;

	if(wkb_isnil(*geomWKB)){
		*outWKB = wkbNULLcopy();
		return MAL_SUCCEED;
	}

	geosGeometry = wkb2geos(*geomWKB);
	if(!geosGeometry) {
		*outWKB = NULL;
		return createException(MAL, "geom.Translate", "wkb2geos failed");
	}

	if((err = translateGeometry(&outGeometry, geosGeometry, *dx, *dy, *dz)) != MAL_SUCCEED) {
		str msg = createException(MAL, "geom.Translate", "%s", err);
		GEOSGeom_destroy(geosGeometry);
		*outWKB = NULL;

		GDKfree(err);
		return msg;
	}

	GEOSSetSRID(outGeometry, GEOSGetSRID(geosGeometry));

	*outWKB = geos2wkb(outGeometry);

	GEOSGeom_destroy(geosGeometry);
	GEOSGeom_destroy(outGeometry);

	return MAL_SUCCEED;
}

//It creates a Delaunay triangulation
//flag = 0 => returns a collection of polygons
//flag = 1 => returns a multilinestring
str wkbDelaunayTriangles(wkb** outWKB, wkb** geomWKB, dbl* tolerance, int* flag){
	GEOSGeometry* outGeometry;
	GEOSGeom geosGeometry;

	geosGeometry = wkb2geos(*geomWKB);
	if(!(outGeometry = GEOSDelaunayTriangulation(geosGeometry, *tolerance, *flag))) {
		*outWKB = NULL;
		GEOSGeom_destroy(geosGeometry);
		return createException(MAL, "geom.DelaunayTriangles", "GEOSDelaunayTriangulation failed");
	}

	GEOSGeom_destroy(geosGeometry);

	*outWKB = geos2wkb(outGeometry);
	GEOSGeom_destroy(outGeometry);

	return MAL_SUCCEED;
}


str wkbPointOnSurface(wkb** resWKB, wkb** geomWKB) {
	GEOSGeom geosGeometry, resGeosGeometry;

	if(wkb_isnil(*geomWKB)){
		*resWKB = wkbNULLcopy();
		return MAL_SUCCEED;
	}

	geosGeometry = wkb2geos(*geomWKB);
	if(!geosGeometry) {
		*resWKB = NULL;
		throw(MAL, "geom.PointOnSurface", "wkb2geos failed");
	}

	resGeosGeometry = GEOSPointOnSurface(geosGeometry);
	if(!resGeosGeometry) {
		*resWKB = NULL;
		throw(MAL, "geom.PointOnSurface", "GEOSPointOnSurface failed");
	}

	//set the srid of the point the same as the srid of the input geometry
	GEOSSetSRID(resGeosGeometry, GEOSGetSRID(geosGeometry));

	*resWKB = geos2wkb(resGeosGeometry);

	GEOSGeom_destroy(geosGeometry);
	GEOSGeom_destroy(resGeosGeometry);

	return MAL_SUCCEED;
}

static str dumpGeometriesSingle(BAT* idBAT, BAT* geomBAT, const GEOSGeometry* geosGeometry, unsigned int *lvl, char* path) {
	char* newPath = NULL;
	size_t pathLength = strlen(path);
	wkb* singleWKB = geos2wkb(geosGeometry);

	//change the path only if it is empty
	if(pathLength == 0) {
		int lvlDigitsNum = 10; //MAX_UNIT = 4,294,967,295

		(*lvl)++;

		newPath = (char*)GDKmalloc((pathLength+lvlDigitsNum+1)*sizeof(char));
		strcpy(newPath, path);
		sprintf(newPath+pathLength, "%u", *lvl);
	} else {
		//remove the comma at the end of the path
		pathLength--;
		newPath = (char*)GDKmalloc((pathLength+1)*sizeof(char));
		strncpy(newPath, path, pathLength);
		newPath[pathLength] = '\0';
	}
	BUNappend(idBAT,newPath,TRUE);
	BUNappend(geomBAT,singleWKB,TRUE);
	GDKfree(singleWKB);

	return MAL_SUCCEED;
}

static str dumpGeometriesGeometry(BAT* idBAT, BAT* geomBAT, const GEOSGeometry* geosGeometry, char* path);
static str dumpGeometriesMulti(BAT* idBAT, BAT* geomBAT, const GEOSGeometry* geosGeometry, char* path) {
	int i;
	const GEOSGeometry* multiGeometry = NULL;
	unsigned int lvl = 0;
	size_t pathLength = strlen(path);
	char* newPath = NULL;
	char* extraStr = ",";
	int extraLength = 1; //just a comma

	int geometriesNum = GEOSGetNumGeometries(geosGeometry);

	for(i=0; i<geometriesNum; i++) {
		str err;
		int lvlDigitsNum = 10; //MAX_UNIT = 4,294,967,295

		multiGeometry = GEOSGetGeometryN(geosGeometry, i);
		lvl++;

		newPath = (char*)GDKmalloc((pathLength+lvlDigitsNum+extraLength+1)*sizeof(char));
		strcpy(newPath, path);
		lvlDigitsNum = sprintf(newPath+pathLength, "%u", lvl);
		strcpy(newPath+pathLength+lvlDigitsNum, extraStr);

		//*secondLevel = 0;
		if((err = dumpGeometriesGeometry(idBAT, geomBAT, multiGeometry, newPath)) != MAL_SUCCEED) {
			str msg = createException(MAL, "geom.Dump", "%s", err);
			GDKfree(err);
			idBAT = NULL;
			geomBAT = NULL;
			return msg;
		}
	}
	return MAL_SUCCEED;
}

static str dumpGeometriesGeometry(BAT* idBAT, BAT* geomBAT, const GEOSGeometry* geosGeometry, char* path) {
	str err;
	int geometryType = GEOSGeomTypeId(geosGeometry)+1;
	unsigned int lvl =0;

	//check the type of the geometry
	switch(geometryType) {
	case wkbPoint_mdb:
	case wkbLineString_mdb:
	case wkbLinearRing_mdb:
	case wkbPolygon_mdb:
		//Single Geometry
		if((err = dumpGeometriesSingle(idBAT, geomBAT, geosGeometry, &lvl, path)) != MAL_SUCCEED){
			str msg = createException(MAL, "geom.Dump", "%s",err);
			GDKfree(err);
			return msg;
		}
		break;
	case wkbMultiPoint_mdb:
	case wkbMultiLineString_mdb:
	case wkbMultiPolygon_mdb:
	case wkbGeometryCollection_mdb:
		//Multi Geometry
		//check if the geometry was empty
		if(GEOSisEmpty(geosGeometry) == 1) {
			//handle it as single
			if((err = dumpGeometriesSingle(idBAT, geomBAT, geosGeometry, &lvl, path)) != MAL_SUCCEED){
				str msg = createException(MAL, "geom.Dump", "%s",err);
				GDKfree(err);
				return msg;
			}
		}

		if((err = dumpGeometriesMulti(idBAT, geomBAT, geosGeometry, path)) != MAL_SUCCEED){
			str msg = createException(MAL, "geom.Dump", "%s",err);
			GDKfree(err);
			return msg;
		}
		break;
	default:
		return createException(MAL, "geom.Dump", "%s Unknown geometry type", geom_type2str(geometryType,0));
	}

	return MAL_SUCCEED;
}

str wkbDump(bat* idBAT_id, bat* geomBAT_id, wkb** geomWKB) {
	BAT *idBAT = NULL, *geomBAT = NULL;
	GEOSGeom geosGeometry;
	unsigned int geometriesNum;
	str err;
	char *path = NULL;

	if(wkb_isnil(*geomWKB)){

		//create new empty BAT for the output
		if ((idBAT = BATnew(TYPE_void, ATOMindex("str"), 0, TRANSIENT)) == NULL) {
			*idBAT_id = int_nil;
			return createException(MAL, "geom.DumpPoints", "Error creating new BAT");
		}

		BATseqbase(idBAT, 0);
		BBPkeepref(*idBAT_id = idBAT->batCacheid);

		if ((geomBAT = BATnew(TYPE_void, ATOMindex("wkb"), 0, TRANSIENT)) == NULL) {
			*geomBAT_id = int_nil;
			return createException(MAL, "geom.DumpPoints", "Error creating new BAT");
		}

		BATseqbase(geomBAT, 0);
		BBPkeepref(*geomBAT_id = geomBAT->batCacheid);

		return MAL_SUCCEED;
	}

	geosGeometry = wkb2geos(*geomWKB);

	//count the number of geometries
	geometriesNum = GEOSGetNumGeometries(geosGeometry);

	if ((idBAT = BATnew(TYPE_void, ATOMindex("str"), geometriesNum, TRANSIENT)) == NULL) {
		idBAT = NULL;
		geomBAT = NULL;
		return createException(MAL, "geom.Dump", "Error creating new BAT");
	}
	BATseqbase(idBAT, 0);

	if ((geomBAT = BATnew(TYPE_void, ATOMindex("wkb"), geometriesNum, TRANSIENT)) == NULL) {
		idBAT = NULL;
		geomBAT = NULL;
		return createException(MAL, "geom.Dump", "Error creating new BAT");
	}
	BATseqbase(geomBAT, 0);

	path = (char*)GDKmalloc(sizeof(char));
	path[0] ='\0';
	if((err = dumpGeometriesGeometry(idBAT, geomBAT, geosGeometry, path)) != MAL_SUCCEED){
		str msg = createException(MAL, "geom.Dump", "%s",err);
		GDKfree(err);
		return msg;
	}

	BBPkeepref(*idBAT_id = idBAT->batCacheid);
	BBPkeepref(*geomBAT_id = geomBAT->batCacheid);
	return MAL_SUCCEED;
}

static str dumpPointsPoint(BAT* idBAT, BAT* geomBAT, const GEOSGeometry* geosGeometry, unsigned int *lvl, char* path) {
	char *newPath = NULL;
	size_t pathLength = strlen(path);
	wkb* pointWKB = geos2wkb(geosGeometry);
	int lvlDigitsNum = 10; //MAX_UNIT = 4,294,967,295

	(*lvl)++;

	newPath = (char*)GDKmalloc((pathLength+lvlDigitsNum+1)*sizeof(char));
	strcpy(newPath, path);
	sprintf(newPath+pathLength, "%u", *lvl);

	BUNappend(idBAT,newPath,TRUE);
	BUNappend(geomBAT,pointWKB,TRUE);
	GDKfree(pointWKB);

	return MAL_SUCCEED;
}

static str dumpPointsLineString(BAT* idBAT, BAT* geomBAT, const GEOSGeometry* geosGeometry, char* path) {
	int pointsNum = 0;
	str err;
	int i=0;
	int check = 0;
	unsigned int lvl =0;

	wkb* geomWKB = geos2wkb(geosGeometry);
	if((err = wkbNumPoints(&pointsNum, &geomWKB, &check)) != MAL_SUCCEED) {
		str msg = createException(MAL, "geom.DumpPoints", "%s", err);
		GDKfree(err);
		idBAT = NULL;
		geomBAT = NULL;
		return msg;
	}

   	for(i=0; i<pointsNum; i++) {
		GEOSGeometry* pointGeometry = GEOSGeomGetPointN(geosGeometry, i);

		if(!pointGeometry) {
			idBAT = NULL;
			geomBAT = NULL;
			return createException(MAL, "geom.DumpPoints", "GEOSGeomGetPointN failed");
		}

		if((err = dumpPointsPoint(idBAT, geomBAT, pointGeometry, &lvl, path)) != MAL_SUCCEED) {
			str msg = createException(MAL, "geom.DumpPoints", "%s", err);
			GDKfree(err);
			idBAT = NULL;
			geomBAT = NULL;
			return msg;
		}
	}

	return MAL_SUCCEED;
}

static str dumpPointsPolygon(BAT* idBAT, BAT* geomBAT, const GEOSGeometry* geosGeometry, unsigned int *lvl, char* path) {
	const GEOSGeometry* exteriorRingGeometry;
	int numInteriorRings=0, i=0;
	str err;
	int lvlDigitsNum = 10; //MAX_UNIT = 4,294,967,295
	size_t pathLength = strlen(path);
	char* newPath = NULL;
	char* extraStr = ",";
	int extraLength = 1;


	//get the exterior ring of the polygon
	exteriorRingGeometry = GEOSGetExteriorRing(geosGeometry);
	if(!exteriorRingGeometry) {
		idBAT = NULL;
		geomBAT = NULL;
		return createException(MAL, "geom.DumpPoints","GEOSGetExteriorRing failed");
	}

	(*lvl)++;

	newPath = (char*)GDKmalloc((pathLength+lvlDigitsNum+extraLength+1)*sizeof(char));
	strcpy(newPath, path);
	lvlDigitsNum = sprintf(newPath+pathLength, "%u", *lvl);
	strcpy(newPath+pathLength+lvlDigitsNum, extraStr);


	//get the points in the exterior ring
	if((err = dumpPointsLineString(idBAT, geomBAT, exteriorRingGeometry, newPath)) != MAL_SUCCEED) {
		str msg = createException(MAL, "geom.DumpPoints", "%s", err);
		idBAT = NULL;
		geomBAT = NULL;
		GDKfree(err);
		return msg;
	}

	//check the interior rings
	numInteriorRings = GEOSGetNumInteriorRings(geosGeometry);
	if (numInteriorRings == -1 ) {
		idBAT = NULL;
		geomBAT = NULL;
		return createException(MAL, "geom.NumPoints", "GEOSGetNumInteriorRings failed");
	}
	// iterate over the interiorRing and transform each one of them
	for(i=0; i<numInteriorRings; i++) {
		(*lvl)++;
		lvlDigitsNum = 10; //MAX_UNIT = 4,294,967,295


		newPath = (char*)GDKmalloc((pathLength+lvlDigitsNum+extraLength+1)*sizeof(char));
		strcpy(newPath, path);
		lvlDigitsNum = sprintf(newPath+pathLength, "%u", *lvl);
		strcpy(newPath+pathLength+lvlDigitsNum, extraStr);

		if((err = dumpPointsLineString(idBAT, geomBAT, GEOSGetInteriorRingN(geosGeometry, i), newPath)) != MAL_SUCCEED) {
			str msg = createException(MAL, "geom.DumpPoints", "%s", err);
			idBAT = NULL;
			geomBAT = NULL;
			GDKfree(err);
			return msg;
		}
	}

	return MAL_SUCCEED;
}

static str dumpPointsGeometry(BAT* idBAT, BAT* geomBAT, const GEOSGeometry* geosGeometry, char* path);
static str dumpPointsMultiGeometry(BAT* idBAT, BAT* geomBAT, const GEOSGeometry* geosGeometry, char* path) {
	int geometriesNum, i;
	const GEOSGeometry* multiGeometry = NULL;
	str err;
	unsigned int lvl = 0;
	size_t pathLength = strlen(path);
	char* newPath = NULL;
	char* extraStr = ",";
	int extraLength = 1;

	geometriesNum = GEOSGetNumGeometries(geosGeometry);

	for(i=0; i<geometriesNum; i++) {
		int lvlDigitsNum = 10; //MAX_UNIT = 4,294,967,295

		multiGeometry = GEOSGetGeometryN(geosGeometry, i);
		lvl++;

		newPath = (char*)GDKmalloc((pathLength+lvlDigitsNum+extraLength+1)*sizeof(char));
		strcpy(newPath, path);
		lvlDigitsNum = sprintf(newPath+pathLength, "%u", lvl);
		strcpy(newPath+pathLength+lvlDigitsNum, extraStr);

		//*secondLevel = 0;
		if((err = dumpPointsGeometry(idBAT, geomBAT, multiGeometry, newPath)) != MAL_SUCCEED) {
			str msg = createException(MAL, "geom.DumpPoints", "%s", err);
			GDKfree(err);
			idBAT = NULL;
			geomBAT = NULL;
			return msg;
		}
	}

	return MAL_SUCCEED;
}

static str dumpPointsGeometry(BAT* idBAT, BAT* geomBAT, const GEOSGeometry* geosGeometry, char* path) {
	str err;
	int geometryType = GEOSGeomTypeId(geosGeometry)+1;
	unsigned int lvl =0;

	//check the type of the geometry
	switch(geometryType) {
	case wkbPoint_mdb:
		if((err = dumpPointsPoint(idBAT, geomBAT, geosGeometry, &lvl, path)) != MAL_SUCCEED){
			str msg = createException(MAL, "geom.DumpPoints", "%s",err);
			GDKfree(err);
			return msg;
		}
		break;
	case wkbLineString_mdb:
	case wkbLinearRing_mdb:
		if((err = dumpPointsLineString(idBAT, geomBAT, geosGeometry, path)) != MAL_SUCCEED){
			str msg = createException(MAL, "geom.DumpPoints", "%s",err);
			GDKfree(err);
			return msg;
		}
		break;
	case wkbPolygon_mdb:
		if((err = dumpPointsPolygon(idBAT, geomBAT, geosGeometry, &lvl, path)) != MAL_SUCCEED){
			str msg = createException(MAL, "geom.DumpPoints", "%s",err);
			GDKfree(err);
			return msg;
		}
		break;
	case wkbMultiPoint_mdb:
	case wkbMultiLineString_mdb:
	case wkbMultiPolygon_mdb:
	case  wkbGeometryCollection_mdb:
		if((err = dumpPointsMultiGeometry(idBAT, geomBAT, geosGeometry, path)) != MAL_SUCCEED){
			str msg = createException(MAL, "geom.DumpPoints", "%s",err);
			GDKfree(err);
			return msg;
		}
		break;
	default:
		return createException(MAL, "geom.DumpPoints", "%s Unknown geometry type", geom_type2str(geometryType,0));
	}

	return MAL_SUCCEED;
}

str wkbDumpPoints(bat* idBAT_id, bat* geomBAT_id, wkb** geomWKB) {
	BAT *idBAT = NULL, *geomBAT = NULL;
	GEOSGeom geosGeometry;
	int check =0;
	int pointsNum;
	str err;
	char *path = NULL;

	if(wkb_isnil(*geomWKB)){

		//create new empty BAT for the output
		if ((idBAT = BATnew(TYPE_void, ATOMindex("str"), 0, TRANSIENT)) == NULL) {
			*idBAT_id = int_nil;
			return createException(MAL, "geom.DumpPoints", "Error creating new BAT");
		}

		BATseqbase(idBAT, 0);
		BBPkeepref(*idBAT_id = idBAT->batCacheid);

		if ((geomBAT = BATnew(TYPE_void, ATOMindex("wkb"), 0, TRANSIENT)) == NULL) {
			*geomBAT_id = int_nil;
			return createException(MAL, "geom.DumpPoints", "Error creating new BAT");
		}

		BATseqbase(geomBAT, 0);
		BBPkeepref(*geomBAT_id = geomBAT->batCacheid);

		return MAL_SUCCEED;
	}

	geosGeometry = wkb2geos(*geomWKB);

	if((err = wkbNumPoints(&pointsNum, geomWKB, &check)) != MAL_SUCCEED) {
		str msg = createException(MAL, "geom.DumpPoints", "%s", err);
		GDKfree(err);
		idBAT_id = NULL;
		geomBAT_id = NULL;
		return msg;
	}

	if ((idBAT = BATnew(TYPE_void, ATOMindex("str"), pointsNum, TRANSIENT)) == NULL) {
		idBAT = NULL;
		geomBAT = NULL;
		return createException(MAL, "geom.Dump", "Error creating new BAT");
	}
	BATseqbase(idBAT, 0);

	if ((geomBAT = BATnew(TYPE_void, ATOMindex("wkb"), pointsNum, TRANSIENT)) == NULL) {
		idBAT = NULL;
		geomBAT = NULL;
		return createException(MAL, "geom.Dump", "Error creating new BAT");
	}
	BATseqbase(geomBAT, 0);

	path = (char*)GDKmalloc(sizeof(char));
	path[0] ='\0';
	if((err = dumpPointsGeometry(idBAT, geomBAT, geosGeometry, path)) != MAL_SUCCEED){
		str msg = createException(MAL, "geom.DumpPoints", "%s",err);
		GDKfree(err);
		return msg;
	}

	BBPkeepref(*idBAT_id = idBAT->batCacheid);
	BBPkeepref(*geomBAT_id = geomBAT->batCacheid);
	return MAL_SUCCEED;
}

str geom_2_geom(wkb** resWKB, wkb **valueWKB, int* columnType, int* columnSRID) {
	GEOSGeom geosGeometry;
	int geoCoordinatesNum = 2;
	int valueType = 0;

	int valueSRID = (*valueWKB)->srid;

	/* get the geosGeometry from the wkb */
	geosGeometry = wkb2geos(*valueWKB);
	/* get the number of coordinates the geometry has */
	geoCoordinatesNum = GEOSGeom_getCoordinateDimension(geosGeometry);
	/* get the type of the geometry */
	(valueType) = (GEOSGeomTypeId(geosGeometry)+1) << 2;

	if(geoCoordinatesNum > 2)
		(valueType) += (1<<1);
	if(geoCoordinatesNum > 3)
		(valueType) += 1;

	if(valueSRID != *columnSRID || valueType != *columnType)
		throw(MAL, "calc.wkb", "column needs geometry(%d, %d) and value is geometry(%d, %d)\n", *columnType, *columnSRID, valueType, valueSRID);

	/* get the wkb from the geosGeometry */
	*resWKB = geos2wkb(geosGeometry);
	GEOSGeom_destroy(geosGeometry);
	return MAL_SUCCEED;
}

/*check if the geometry has z coordinate*/
str geoHasZ(int* res, int* info) {
	if(geometryHasZ(*info)) *res=1;
	else *res=0;
	return MAL_SUCCEED;

}
/*check if the geometry has m coordinate*/
str geoHasM(int* res, int* info) {
	if(geometryHasM(*info)) *res=1;
	else *res=0;
	return MAL_SUCCEED;
}
/*check the geometry subtype*/
/*returns the length of the resulting string*/
str geoGetType(char** res, int* info, int* flag) {
	int type = (*info >> 2);
	const char* typeStr=geom_type2str(type, *flag) ;

	*res=GDKstrdup(typeStr);
	if (*res == NULL)
		throw(MAL, "geo.getType", MAL_MALLOC_FAIL);
	return MAL_SUCCEED;
}

/* initialise geos */
str geom_prelude(void *ret) {
	(void) ret;
	libgeom_init();
	TYPE_mbr = malAtomSize(sizeof(mbr), sizeof(oid), "mbr");
	geomcatalogfix_set(geom_catalog_upgrade);
	geomsqlfix_set(geom_sql_upgrade);

	return MAL_SUCCEED;
}

/* clean geos */
str geom_epilogue(void *ret) {
	(void) ret;
	libgeom_exit();
	return MAL_SUCCEED;
}

/* Check if fixed-sized atom mbr is null */
static int mbr_isnil(mbr *m) {
	if (!m || m->xmin == flt_nil || m->ymin == flt_nil ||
	    m->xmax == flt_nil || m->ymax == flt_nil)
		return 1;
	return 0;
}

/* returns the size of variable-sized atom wkb */
static var_t wkb_size(size_t len) {
	if (len == ~(size_t) 0)
		len = 0;
	assert(offsetof(wkb, data) + len <= VAR_MAX);
	return (var_t) (offsetof(wkb, data) + len);
}

/* returns the size of variable-sized atom wkba */
static var_t wkba_size(int items) {
	var_t size;

	if (items == ~ 0)
		items = 0;
	size = sizeof(wkba)+items*sizeof(wkb*);
	assert(size <= VAR_MAX);

	return size;
}

/* Creates WKB representation (including srid) from WKT representation */
/* return number of parsed characters. */
static int wkbFROMSTR_withSRID(char* geomWKT, int* len, wkb **geomWKB, int srid) {
	GEOSGeom geosGeometry = NULL;	/* The geometry object that is parsed from the src string. */
	GEOSWKTReader *WKT_reader;
	char *polyhedralSurface = "POLYHEDRALSURFACE";
	char *multiPolygon = "MULTIPOLYGON";
	char *geoType;
	size_t typeSize = 0;
	char *geomWKT_original = NULL;
	size_t parsedCharacters = 0;

	if (strcmp(geomWKT, str_nil) == 0) {
		*geomWKB = wkbNULLcopy();
		return 0;
	}
	//check whether the represenattion is binary (hex)
	if(geomWKT[0] == '0'){
		str ret = wkbFromBinary(geomWKB, &geomWKT);

		if(ret != MAL_SUCCEED)
			return 0;
		return (int)strlen(geomWKT);
	}

	//check whether the geometry type is polyhedral surface
	//geos cannot handle this type of geometry but since it is
	//a special type of multipolygon I just change the type before
	//continuing. Of course this means that isValid for example does
	//not work correctly.
	typeSize = strlen(polyhedralSurface);
	geoType = (char*)GDKmalloc((typeSize+1)*sizeof(char));
	memcpy(geoType, geomWKT, typeSize);
	geoType[typeSize] = '\0';
	if(strcasecmp(geoType, polyhedralSurface) == 0) {
		size_t sizeOfInfo = strlen(geomWKT)-strlen(polyhedralSurface);
		geomWKT_original = geomWKT;
		geomWKT = (char*)GDKmalloc((sizeOfInfo+strlen(multiPolygon)+1)*sizeof(char));
		strcpy(geomWKT, multiPolygon);
		memcpy(geomWKT+strlen(multiPolygon), &geomWKT_original[strlen(polyhedralSurface)], sizeOfInfo);
		geomWKT[sizeOfInfo+strlen(multiPolygon)] = '\0';
	}
	GDKfree(geoType);
	////////////////////////// UP TO HERE ///////////////////////////

	WKT_reader = GEOSWKTReader_create();
	geosGeometry = GEOSWKTReader_read(WKT_reader, geomWKT);
	GEOSWKTReader_destroy(WKT_reader);

	if(geosGeometry == NULL){
		*geomWKB = wkbNULLcopy();
		return 0;
	}

	if (GEOSGeomTypeId(geosGeometry) == -1) {
		GEOSGeom_destroy(geosGeometry);
		*geomWKB = wkbNULLcopy();
		return 0;
	}

	GEOSSetSRID(geosGeometry, srid);
	/* the srid was lost with the transformation of the GEOSGeom to wkb
	 * so we decided to store it in the wkb */

	/* we have a GEOSGeometry with number of coordinates and SRID and we
	 * want to get the wkb out of it */
	*geomWKB = geos2wkb(geosGeometry);
	GEOSGeom_destroy(geosGeometry);

	*len = (int) wkb_size((*geomWKB)->len);

	if(geomWKT_original) {
		GDKfree(geomWKT);
		geomWKT = geomWKT_original;
	}

	parsedCharacters =  strlen(geomWKT);
	assert(parsedCharacters <= GDK_int_max);
	return (int) parsedCharacters;
}

static int wkbaFROMSTR_withSRID(char *fromStr, int *len, wkba **toArray, int srid) {
	int items, i;
	size_t skipBytes=0;

//IS THERE SPACE OR SOME OTHER CHARACTER?

	//read the number of items from the begining of the string
	memcpy(&items, fromStr, sizeof(int));
	skipBytes += sizeof(int);

	*toArray = (wkba*)GDKmalloc(wkba_size(items));

	for(i=0; i<items; i++) {
		size_t parsedBytes = wkbFROMSTR_withSRID(fromStr+skipBytes, len, &((*toArray)->data[i]), srid);
		skipBytes+=parsedBytes;
	}

	assert(skipBytes <= GDK_int_max);
	return (int) skipBytes;
}



/* create the WKB out of the GEOSGeometry
 * It makes sure to make all checks before returning
 * the input geosGeometry should not be altered by this function*/
wkb* geos2wkb(const GEOSGeometry* geosGeometry) {
	size_t wkbLen = 0;
	unsigned char *w = NULL;
	wkb *geomWKB;

	// if the geosGeometry is NULL create a NULL WKB
	if(geosGeometry == NULL) {
		return wkbNULLcopy();
	}

	GEOS_setWKBOutputDims(GEOSGeom_getCoordinateDimension(geosGeometry));
	w = GEOSGeomToWKB_buf(geosGeometry, &wkbLen);

	//If the GEOSGeomToWKB_buf did not succeed create a NULL WKB
	if(w == NULL) {
		return wkbNULLcopy();
	}
	assert(wkbLen <= GDK_int_max);

	geomWKB = GDKmalloc(wkb_size(wkbLen));
	//If malloc failed create a NULL wkb
	if (geomWKB == NULL) {
		GEOSFree(w);
		return wkbNULLcopy();
	}

	geomWKB->len = (int) wkbLen;
	geomWKB->srid = GEOSGetSRID(geosGeometry);
	memcpy(&geomWKB->data, w, wkbLen);
	GEOSFree(w);

	return geomWKB;
}

/* gets the mbr from the geometry */
mbr* mbrFromGeos(const GEOSGeom geosGeometry) {
	GEOSGeom envelope;
	mbr* geomMBR;
	double xmin=0, ymin=0, xmax=0, ymax=0;

	geomMBR = (mbr*) GDKmalloc(sizeof(mbr));
	if(geomMBR == NULL) //problem in reserving space
		return NULL;

	/* if input is null or GEOSEnvelope created exception then create a nill mbr */
	if(!geosGeometry || (envelope = GEOSEnvelope(geosGeometry)) == NULL) {
		*geomMBR = *mbrNULL();
		return geomMBR;
	}

	if ((GEOSGeomTypeId(envelope)+1) == wkbPoint_mdb) {
#if GEOS_CAPI_VERSION_MAJOR >= 1 && GEOS_CAPI_VERSION_MINOR >= 3
		const GEOSCoordSequence *coords = GEOSGeom_getCoordSeq(envelope);
#else
		const GEOSCoordSeq coords = GEOSGeom_getCoordSeq(envelope);
#endif
		GEOSCoordSeq_getX(coords, 0, &xmin);
		GEOSCoordSeq_getY(coords, 0, &ymin);
		assert(GDK_flt_min <= xmin && xmin <= GDK_flt_max);
		assert(GDK_flt_min <= ymin && ymin <= GDK_flt_max);
		geomMBR->xmin = (float) xmin;
		geomMBR->ymin = (float) ymin;
		geomMBR->xmax = (float) xmin;
		geomMBR->ymax = (float) ymin;
	} else {		// GEOSGeomTypeId(envelope) == GEOS_POLYGON
#if GEOS_CAPI_VERSION_MAJOR >= 1 && GEOS_CAPI_VERSION_MINOR >= 3
		const GEOSGeometry *ring = GEOSGetExteriorRing(envelope);
#else
		const GEOSGeom ring = GEOSGetExteriorRing(envelope);
#endif
		if (ring) {
#if GEOS_CAPI_VERSION_MAJOR >= 1 && GEOS_CAPI_VERSION_MINOR >= 3
			const GEOSCoordSequence *coords = GEOSGeom_getCoordSeq(ring);
#else
			const GEOSCoordSeq coords = GEOSGeom_getCoordSeq(ring);
#endif
			GEOSCoordSeq_getX(coords, 0, &xmin); //left-lower corner
			GEOSCoordSeq_getY(coords, 0, &ymin);
			GEOSCoordSeq_getX(coords, 2, &xmax); //right-upper corner
			GEOSCoordSeq_getY(coords, 2, &ymax);
			assert(GDK_flt_min <= xmin && xmin <= GDK_flt_max);
			assert(GDK_flt_min <= ymin && ymin <= GDK_flt_max);
			assert(GDK_flt_min <= xmax && xmax <= GDK_flt_max);
			assert(GDK_flt_min <= ymax && ymax <= GDK_flt_max);
			geomMBR->xmin = (float) xmin;
			geomMBR->ymin = (float) ymin;
			geomMBR->xmax = (float) xmax;
			geomMBR->ymax = (float) ymax;
		}
	}
	GEOSGeom_destroy(envelope);
	return geomMBR;
}





//Returns the wkb in a hex representation */
static char hexit[] = "0123456789ABCDEF";

str wkbAsBinary(char **toStr, wkb **geomWKB) {
	char *s;
	int i;

	if(wkb_isnil(*geomWKB)) {
		*toStr = (str) GDKmalloc(1);
		**toStr = '\0';
		return MAL_SUCCEED;
	}
	*toStr = (str) GDKmalloc(1+((*geomWKB)->len)*2);

	s = *toStr;
	for (i = 0; i < (*geomWKB)->len; i++) {
		int val = ((*geomWKB)->data[i] >> 4) & 0xf;
		*s++ = hexit[val];
		val = (*geomWKB)->data[i] & 0xf;
		*s++ = hexit[val];
//fprintf(stderr, "%d First: %c - Second: %c ==> Original %c (%d)\n", i, *(s-2), *(s-1), (*geomWKB)->data[i], (int)((*geomWKB)->data[i]));
	}
	*s = '\0';
	return MAL_SUCCEED;
}

static int decit(char hex) {
	switch(hex) {
	case '0':
		return 0;
		break;
	case '1':
		return 1;
		break;
	case '2':
		return 2;
		break;
	case '3':
		return 3;
		break;
	case '4':
		return 4;
		break;
	case '5':
		return 5;
		break;
	case '6':
		return 6;
		break;
	case '7':
		return 7;
		break;
	case '8':
		return 8;
		break;
	case '9':
		return 9;
		break;
	case 'A':
		return 10;
		break;
	case 'B':
		return 11;
		break;
	case 'C':
		return 12;
		break;
	case 'D':
		return 13;
		break;
	case 'E':
		return 14;
		break;
	case 'F':
		return 15;
		break;
	default:
		return -1;
	}
}
str wkbFromBinary(wkb** geomWKB, char **inStr) {
	size_t strLength = 0, wkbLength = 0, i;
	char* s;

	strLength = strlen(*inStr);

	wkbLength = strLength/2;
	assert(wkbLength <= GDK_int_max);
//fprintf(stderr, "wkb length = %zd\n", wkbLength);

	s = (char*)GDKmalloc(wkbLength);

	//compute the value for s
	for(i=0; i<strLength; i+=2) {
		char firstHalf = (decit((*inStr)[i]) << 4) & 0xf0; //make sure that only the four most significant bits may be 1
		char secondHalf = decit((*inStr)[i+1]) & 0xf; //make sure that only the four least significant bits may be 1
		s[i/2] = firstHalf | secondHalf; //concatenate the two halfs to create the final byte
//fprintf(stderr, "(%zd, %zd) First: %c - Second: %c ==> Final: %c (%d)\n", i, i/2, (*inStr)[i], (*inStr)[i+1], s[i/2], (int)s[i/2]);
	}
//fprintf(stderr, "wkb size = %zd\n", wkb_size(wkbLength));

	*geomWKB = GDKmalloc(wkb_size(wkbLength));
	(*geomWKB)->len = (int) wkbLength;
	(*geomWKB)->srid = 0;
	memcpy(&(*geomWKB)->data, s, wkbLength);
	GDKfree(s);

	return MAL_SUCCEED;
}









str mbrFromMBR(mbr **w, mbr **src) {
	*w = (mbr *) GDKmalloc(sizeof(mbr));

	**w = **src;
	return MAL_SUCCEED;
}

str wkbFromWKB(wkb **w, wkb **src) {
	*w = (wkb *) GDKmalloc(wkb_size((*src)->len));

	if (wkb_isnil(*src)) {
		**w = *wkbNULL();
	} else {
		(*w)->len = (*src)->len;
		(*w)->srid = (*src)->srid;
		memcpy(&(*w)->data, &(*src)->data, (*src)->len);
	}
	return MAL_SUCCEED;
}

/* creates a wkb from the given textual representation */
/*int* tpe is needed to verify that the type of the FromText function used is the
 * same with the type of the geometry created from the wkt representation */
str wkbFromText(wkb **geomWKB, str *geomWKT, int* srid, int *tpe) {
	int len=0;
	int te = 0;
	char *errbuf = NULL;
	str ex;

	*geomWKB = NULL;
	if (strcmp(*geomWKT, str_nil) == 0) {
		*geomWKB = wkbNULLcopy();
		return MAL_SUCCEED;
	}
	if (wkbFROMSTR_withSRID(*geomWKT, &len, geomWKB, *srid) &&
	    (wkb_isnil(*geomWKB) || *tpe==0 || *tpe == wkbGeometryCollection_mdb || ((te = ((*((*geomWKB)->data + 1) & 0x0f)))+(*tpe>2)) == *tpe)) {
		return MAL_SUCCEED;
	}

	if (*geomWKB == NULL) {
		*geomWKB = wkbNULLcopy();
	}

	te += (te>2);
	if (*tpe > 0 && te != *tpe)
		throw(SQL, "wkb.FromText", "Geometry not type '%d: %s' but '%d: %s' instead", *tpe, geom_type2str(*tpe,0), te, geom_type2str(te,0));
	errbuf = GDKerrbuf;
	if (errbuf) {
		if (strncmp(errbuf, "!ERROR: ", 8) == 0)
			errbuf += 8;
	} else {
		errbuf = "cannot parse string";
	}

	ex = createException(MAL, "wkb.FromText", "%s", errbuf);

	if (GDKerrbuf)
		GDKerrbuf[0] = '\0';
	return ex;
}

/*create textual representation of the wkb */
str wkbAsText(char **txt, wkb **geomWKB, int* withSRID) {
	int len =0;
	char* wkt = NULL;

	if(wkbTOSTR(&wkt, &len, *geomWKB)) {
		if(!withSRID || *withSRID == 0) { //accepting NULL withSRID to make easier the internal use of it
			*txt = GDKstrdup(wkt);
			if(*txt == NULL) {
				GDKfree(wkt);
				throw(MAL, "geom.wkbAsText", MAL_MALLOC_FAIL);
			}
		} else {
			char* sridTxt = "SRID:";
			char* sridIntToString = NULL;
			size_t len2 = 0;
			int digitsNum = 10; //MAX_INT = 2,147,483,647


			//count the number of digits in srid
			int tmp = (*geomWKB)->srid;
			if(tmp < 0)
				throw(MAL, "geom.wkbAsText", "Negative SRID");

			sridIntToString = GDKmalloc(digitsNum+1);
			if(sridIntToString == NULL) {
				GDKfree(wkt);
				throw(MAL, "geom.wkbAsText", MAL_MALLOC_FAIL);
			}
			digitsNum = sprintf(sridIntToString, "%d", (*geomWKB)->srid);

			len2 = strlen(wkt)+strlen(sridIntToString)+strlen(sridTxt)+2;
			*txt = GDKmalloc(len2);
			if(*txt == NULL) {
				GDKfree(wkt);
				GDKfree(sridIntToString);
				throw(MAL, "geom.wkbAsText", MAL_MALLOC_FAIL);
			}

			memcpy(*txt, sridTxt, strlen(sridTxt));
			memcpy(*txt+strlen(sridTxt), sridIntToString, strlen(sridIntToString));
			(*txt)[strlen(sridTxt)+strlen(sridIntToString)] = ';';
			memcpy(*txt+strlen(sridTxt)+strlen(sridIntToString)+1, wkt, strlen(wkt));
			(*txt)[len2-1] = '\0';

			GDKfree(sridIntToString);
		}

		GDKfree(wkt);
		return MAL_SUCCEED;
	}
	throw(MAL, "geom.wkbAsText", "Failed to create Text from Well Known Format");
}
str wkbMLineStringToPolygon(wkb** geomWKB, str* geomWKT, int* srid, int* flag) {
	int itemsNum =0, i, type=wkbMultiLineString_mdb;
	str ret = MAL_SUCCEED;
	wkb* inputWKB = NULL;

	wkb **linestringsWKB;
	double *linestringsArea;
	bit ordered = 0;

	//make wkb from wkt
	ret = wkbFromText(&inputWKB, geomWKT, srid, &type);
	if(ret != MAL_SUCCEED) {
		str msg = createException(MAL, "geom.MLineStringToPolygon: ", "%s", ret);

		*geomWKB = NULL;
		GDKfree(ret);

		if(inputWKB)
			GDKfree(inputWKB);
		return msg;
	}

	//read the number of linestrings in the input
	ret = wkbNumGeometries(&itemsNum, &inputWKB);
	if(ret != MAL_SUCCEED) {
		str msg = createException(MAL, "geom.MLineStringToPolygon: ", "%s", ret);

		*geomWKB = NULL;
		GDKfree(ret);

		return msg;
	}

	linestringsWKB = (wkb**)GDKmalloc(itemsNum*sizeof(wkb*));
	linestringsArea = (double*)GDKmalloc(itemsNum*sizeof(double));
	//create oen polygon for each lineString and compute the are of each of them
	for(i=1; i<=itemsNum; i++) {
		wkb* polygonWKB;
		int batId=0;

		ret = wkbGeometryN(&linestringsWKB[i-1], &inputWKB, &i);
		if(ret != MAL_SUCCEED || !linestringsWKB[i-1]) {
			str msg = createException(MAL, "geom.MLineStringToPolygon: ", "%s", ret);

			*geomWKB = NULL;
			GDKfree(ret);

			GDKfree(inputWKB);
			for(;i>0; i--)
				if(linestringsWKB[i-1])
					GDKfree(linestringsWKB[i-1]);
			GDKfree(linestringsWKB);

			return msg;
		}

		ret = wkbMakePolygon(&polygonWKB, &linestringsWKB[i-1], &batId, srid);
		if(ret != MAL_SUCCEED) {
			str msg = createException(MAL, "geom.MLineStringToPolygon: ", "%s", ret);

			*geomWKB = NULL;
			GDKfree(ret);

			GDKfree(inputWKB);
			for(;i>0; i--)
				if(linestringsWKB[i-1])
					GDKfree(linestringsWKB[i-1]);
			GDKfree(linestringsWKB);

			//throw(MAL, "geom.MLineStringToPolygon", "All linestring should be closed");
			return msg;
		}

		ret = wkbArea(&linestringsArea[i-1], &polygonWKB);
		if(ret != MAL_SUCCEED) {
			str msg = createException(MAL, "geom.MLineStringToPolygon: ", "%s", ret);

			*geomWKB = NULL;
			GDKfree(ret);

			GDKfree(inputWKB);
			for(;i>0; i--)
				if(linestringsWKB[i-1])
					GDKfree(linestringsWKB[i-1]);
			GDKfree(linestringsWKB);

			return msg;
		}

		GDKfree(polygonWKB);
	}

	GDKfree(inputWKB);

	//order the linestrings with decreasing (polygons) area
	while(!ordered) {
		ordered = 1;

		for(i=0; i<itemsNum-1; i++) {
			if(linestringsArea[i+1] > linestringsArea[i]) {
				//switch
				wkb* linestringWKB = linestringsWKB[i];
				double linestringArea = linestringsArea[i];

				linestringsWKB[i] = linestringsWKB[i+1];
				linestringsArea[i] = linestringsArea[i+1];

				linestringsWKB[i+1] = linestringWKB;
				linestringsArea[i+1] = linestringArea;

				ordered = 0;
			}
		}
	}

	//print areas
	for(i=0; i<itemsNum; i++) {
		char* toStr = NULL;
		int len = 0;
		wkbTOSTR(&toStr, &len, linestringsWKB[i]);
		GDKfree(toStr);
	}

	if(*flag == 0) {
		//the biggest polygon is the external shell
		GEOSCoordSeq coordSeq_external;
		GEOSGeom externalGeometry, linearRingExternalGeometry, *internalGeometries, finalGeometry;

		externalGeometry = wkb2geos(linestringsWKB[0]);
		if(!externalGeometry) {
			*geomWKB = NULL;
			throw(MAL, "geom.MLineStringToPolygon", "Error in wkb2geos");
		}

		coordSeq_external = GEOSCoordSeq_clone(GEOSGeom_getCoordSeq(externalGeometry));
		linearRingExternalGeometry = GEOSGeom_createLinearRing(coordSeq_external);

		//all remaining should be internal
		internalGeometries = (GEOSGeom*)GDKmalloc((itemsNum-1)*sizeof(GEOSGeom*));
		for(i=1; i<itemsNum; i++) {
			GEOSCoordSeq coordSeq_internal;
			GEOSGeom internalGeometry;

			internalGeometry = wkb2geos(linestringsWKB[i]);
			if(!internalGeometry) {
				*geomWKB = NULL;
				throw(MAL, "geom.MLineStringToPolygon", "Error in wkb2geos");
			}

			coordSeq_internal = GEOSCoordSeq_clone(GEOSGeom_getCoordSeq(internalGeometry));
			internalGeometries[i-1] = GEOSGeom_createLinearRing(coordSeq_internal);
		}

		finalGeometry = GEOSGeom_createPolygon(linearRingExternalGeometry, internalGeometries, itemsNum-1);
		if(finalGeometry == NULL) {
			GEOSGeom_destroy(linearRingExternalGeometry);
			for(i=0; i<itemsNum; i++)
				GEOSGeom_destroy(internalGeometries[i]);
			GDKfree(internalGeometries);
			*geomWKB = NULL;
			throw(MAL, "geom.MLineStringToPolygon", "Error creating Polygon from LinearRing");
		}

		//check of the created polygon is valid
		if(GEOSisValid(finalGeometry) != 1) {
			//suppress the GEOS message
			if (GDKerrbuf)
				GDKerrbuf[0] = '\0';

			GEOSGeom_destroy(finalGeometry);
			GDKfree(internalGeometries);

			*geomWKB = NULL;
			throw(MAL, "geom.MLineStringToPolygon", "The provided MultiLineString does not create a valid Polygon");

		}

		GEOSSetSRID(finalGeometry, *srid);
		*geomWKB = geos2wkb(finalGeometry);

		GEOSGeom_destroy(finalGeometry);
		GDKfree(internalGeometries);
	} else if(*flag == 1) {
		*geomWKB = NULL;
		throw(MAL, "geom.MLineStringToPolygon", "Multipolygon from string has not been defined");
	} else {
		*geomWKB = NULL;
		throw(MAL, "geom.MLineStringToPolygon", "Uknown flag");
	}

	for(i=0;i<itemsNum; i++)
		GDKfree(linestringsWKB[i]);
	GDKfree(linestringsWKB);
	GDKfree(linestringsArea);
	return MAL_SUCCEED;
}

str wkbMakePoint(wkb** out, dbl *x, dbl *y, dbl *z, dbl *m, int *zmFlag) {
	GEOSGeom geosGeometry = NULL;
	GEOSCoordSequence *seq = NULL;

	if (*x == dbl_nil || *y == dbl_nil) {
		*out = wkbNULLcopy();
		return MAL_SUCCEED;
	}

	//create the point from the coordinates
	if(*zmFlag == 0)
		seq = GEOSCoordSeq_create(1, 2);
	else if(*zmFlag == 10 || *zmFlag == 1)
		seq = GEOSCoordSeq_create(1, 3);
	else if(*zmFlag == 11)
		throw(MAL, "geom.wkbMakePoint", "POINTZM is not supported");

	GEOSCoordSeq_setOrdinate(seq, 0, 0, *x);
	GEOSCoordSeq_setOrdinate(seq, 0, 1, *y);

	if(*zmFlag == 10) {
		if(*z == dbl_nil) {
			*out = wkbNULLcopy();
			GEOSCoordSeq_destroy(seq);
			return MAL_SUCCEED;
		}

		GEOSCoordSeq_setOrdinate(seq, 0, 2, *z);
	} else if(*zmFlag == 1) {
		if(*m == dbl_nil) {
			*out = wkbNULLcopy();
			GEOSCoordSeq_destroy(seq);
			return MAL_SUCCEED;
		}

		GEOSCoordSeq_setOrdinate(seq, 0, 2, *m);
	}

	if(!(geosGeometry = GEOSGeom_createPoint(seq))){
		*out = NULL;
		throw(MAL, "geom.wkbMakePoint", "Failed to create GEOSGeometry from the coordiates");
	}

	*out = geos2wkb(geosGeometry);

	if(wkb_isnil(*out)) {
		GEOSGeom_destroy(geosGeometry);
		throw(MAL, "geom.wkbMakePoint", "Failed to crete WKB from GEOSGeometry");
	}

	GEOSGeom_destroy(geosGeometry);
	return MAL_SUCCEED;
}

/* common code for functions that return integer */
static str wkbBasicInt(int *out, wkb *geom, int (*func)(const GEOSGeometry *), const char* name) {
	GEOSGeom geosGeometry = wkb2geos(geom);
	str ret = MAL_SUCCEED;

	if (!geosGeometry) {
		*out = int_nil;
		return MAL_SUCCEED;
	}

	*out = (*func)(geosGeometry);

	GEOSGeom_destroy(geosGeometry);

	//if there was an error returned by geos
	if (GDKerrbuf && GDKerrbuf[0]) {
		//create an exception with this name
		ret = createException(MAL, name, "%s", GDKerrbuf);

		//clear the error buffer
		GDKerrbuf[0]='\0';
	}
	return ret;
}


/* returns the type of the geometry as a string*/
str wkbGeometryType(char** out, wkb** geomWKB, int* flag) {
	int typeId = 0;
	str ret = MAL_SUCCEED;

	ret = wkbBasicInt(&typeId, *geomWKB, GEOSGeomTypeId, "geom.GeometryType");
	if(ret != MAL_SUCCEED)
		return ret;
	typeId = ((typeId+1) << 2);
	geoGetType(out, &typeId, flag);

	return ret;
}

/* returns the number of dimensions of the geometry */
str wkbCoordDim(int *out, wkb **geom) {
	return wkbBasicInt(out, *geom, GEOSGeom_getCoordinateDimension, "geom.CoordDim");
	return MAL_SUCCEED; //it gives error if not his present (?)
}

/* returns the inherent dimension of the geometry, e.g 0 for point */
str wkbDimension(int *dimension, wkb **geomWKB) {
	return wkbBasicInt(dimension, *geomWKB, GEOSGeom_getDimensions, "geom.Dimension");
}

/* returns the srid of the geometry */
str wkbGetSRID(int *out, wkb **geomWKB) {
	return wkbBasicInt(out, *geomWKB, GEOSGetSRID, "geom.GetSRID");
}

/* sets the srid of the geometry */
str wkbSetSRID(wkb** resultGeomWKB, wkb **geomWKB, int* srid) {
	GEOSGeom geosGeometry = wkb2geos(*geomWKB);

	if (!geosGeometry) {
		*resultGeomWKB = wkbNULLcopy();
		return MAL_SUCCEED;
	}

	GEOSSetSRID(geosGeometry, *srid);
	*resultGeomWKB = geos2wkb(geosGeometry);
	GEOSGeom_destroy(geosGeometry);

	if(*resultGeomWKB == NULL)
		throw(MAL, "geom.setSRID", "wkbSetSRID failed");

	return MAL_SUCCEED;
}

/* depending on the specific function it returns the X,Y or Z coordinate of a point */
str wkbGetCoordinate(dbl *out, wkb **geom, int *dimNum) {
	GEOSGeom geosGeometry = wkb2geos(*geom);
	const GEOSCoordSequence* gcs;

	if (!geosGeometry) {
		*out = dbl_nil;
		throw(MAL, "geom.wkbGetCoordinate", "wkb2geos failed");
	}

	if((GEOSGeomTypeId(geosGeometry)+1) != wkbPoint_mdb) {
		str err;
		char *geomSTR;
		if((err = wkbAsText(&geomSTR, geom, NULL)) != MAL_SUCCEED) {
			str msg = createException(MAL, "geom.wkbGetCoordinate", "%s", err);
			GDKfree(err);
			GEOSGeom_destroy(geosGeometry);
			return msg;
		}

		GEOSGeom_destroy(geosGeometry);
		throw(MAL, "geom.wkbGetCoordinate", "Geometry %s not a Point", geomSTR);
	}

	gcs = GEOSGeom_getCoordSeq(geosGeometry);

	if (!gcs) {
		throw(MAL, "geom.wkbGetCoordinate", "GEOSGeom_getCoordSeq failed");
	}

	GEOSCoordSeq_getOrdinate(gcs, 0, *dimNum, out);
	/* gcs shouldn't be freed, it's internal to the GEOSGeom */
	GEOSGeom_destroy(geosGeometry);

	return MAL_SUCCEED;
}

/*common code for functions that return geometry */
static str wkbBasic(wkb **out, wkb **geom, GEOSGeometry* (*func)(const GEOSGeometry *), const char *name) {
	GEOSGeom geosGeometry, outGeometry;

	if (!(geosGeometry = wkb2geos(*geom))) {
		*out = NULL;
		throw(MAL, name, "wkb2geos failed");
	}

	outGeometry = (*func)(geosGeometry);
	//set the srid equal to the srid of the initial geometry
	if((*geom)->srid) //GEOSSetSRID has assertion for srid != 0
		GEOSSetSRID(outGeometry, (*geom)->srid);

	*out = geos2wkb(outGeometry);

	GEOSGeom_destroy(geosGeometry);
	GEOSGeom_destroy(outGeometry);

	return MAL_SUCCEED;
}

str wkbBoundary(wkb **boundaryWKB, wkb **geomWKB) {
	return wkbBasic(boundaryWKB, geomWKB, GEOSBoundary, "geom.Boundary");
}

str wkbEnvelope(wkb **out, wkb **geom) {
	return wkbBasic(out, geom, GEOSEnvelope, "geom.Envelope");
}

str wkbEnvelopeFromCoordinates(wkb** out, dbl* xmin, dbl* ymin, dbl* xmax, dbl* ymax, int* srid) {
	GEOSGeom geosGeometry, linearRingGeometry;

	//create the coordinates sequence
	GEOSCoordSeq coordSeq = GEOSCoordSeq_create(5, 2);

	//set the values
	GEOSCoordSeq_setX(coordSeq, 0, *xmin);
	GEOSCoordSeq_setY(coordSeq, 0, *ymin);
	GEOSCoordSeq_setX(coordSeq, 1, *xmin);
	GEOSCoordSeq_setY(coordSeq, 1, *ymax);
	GEOSCoordSeq_setX(coordSeq, 2, *xmax);
	GEOSCoordSeq_setY(coordSeq, 2, *ymax);
	GEOSCoordSeq_setX(coordSeq, 3, *xmax);
	GEOSCoordSeq_setY(coordSeq, 3, *ymin);
	GEOSCoordSeq_setX(coordSeq, 4, *xmin);
	GEOSCoordSeq_setY(coordSeq, 4, *ymin);

	linearRingGeometry = GEOSGeom_createLinearRing(coordSeq);

	if(linearRingGeometry == NULL) {
		//Gives segmentation fault GEOSCoordSeq_destroy(coordSeq);
		return createException(MAL, "geom.MakeEnvelope", "Error creating LinearRing from coordinates");
	}
	geosGeometry = GEOSGeom_createPolygon(linearRingGeometry, NULL, 0);
	if(geosGeometry == NULL) {
		GEOSGeom_destroy(linearRingGeometry);
		return createException(MAL, "geom.MakeEnvelope", "Error creating Polygon from LinearRing");
	}
	GEOSSetSRID(geosGeometry, *srid);

	*out = geos2wkb(geosGeometry);

	return MAL_SUCCEED;
}

str wkbMakePolygon(wkb** out, wkb** external, bat* internalBAT_id, int* srid) {
	GEOSGeom geosGeometry, externalGeometry, linearRingGeometry;
	bit closed = 0;
	GEOSCoordSeq coordSeq_copy;

	if(wkb_isnil(*external)){
		*out = wkbNULLcopy();
		return MAL_SUCCEED;
	}

	externalGeometry = wkb2geos(*external);

	//check the type of the external geometry
	if ((GEOSGeomTypeId(externalGeometry)+1) != wkbLineString_mdb) {
		*out = NULL;
		GEOSGeom_destroy(externalGeometry);
		throw(MAL, "geom.Polygon", "Geometries should be LineString");
	}

	//check whether the linestring is closed
	wkbIsClosed(&closed, external);
	if (!closed) {
		*out = NULL;
		GEOSGeom_destroy(externalGeometry);
		throw(MAL, "geom.Polygon", "LineString should be closed");
	}

	//create a copy of the coordinates
	coordSeq_copy = GEOSCoordSeq_clone(GEOSGeom_getCoordSeq(externalGeometry));

	//create a linearRing using the copy of the coordinates
	linearRingGeometry = GEOSGeom_createLinearRing(coordSeq_copy);

	//create a polygon using the linearRing
	if(*internalBAT_id == 0) {
		geosGeometry = GEOSGeom_createPolygon(linearRingGeometry, NULL, 0);
		if(geosGeometry == NULL) {
			GEOSGeom_destroy(linearRingGeometry);
			throw(MAL, "geom.Polygon", "Error creating Polygon from LinearRing");
		}
	} else {
		geosGeometry = NULL;
	}

	GEOSSetSRID(geosGeometry, *srid);

	*out = geos2wkb(geosGeometry);
	GEOSGeom_destroy(geosGeometry);

	return MAL_SUCCEED;
}

//Gets two Point or LineString geometries and retuls a line
str wkbMakeLine(wkb** out, wkb** geom1WKB, wkb** geom2WKB) {
	GEOSGeom outGeometry, geom1Geometry, geom2Geometry;
	GEOSCoordSequence *outCoordSeq;
	const GEOSCoordSequence *geom1CoordSeq, *geom2CoordSeq;
	unsigned int i=0, geom1Size = 0, geom2Size =0;
	unsigned geom1Dimension = 0, geom2Dimension =0;

	if(wkb_isnil(*geom1WKB) || wkb_isnil(*geom2WKB)){
		*out = wkbNULLcopy();
		return MAL_SUCCEED;
	}

	geom1Geometry = wkb2geos(*geom1WKB);
	if (!geom1Geometry) {
		*out = NULL;
		return createException(MAL, "geom.MakeLine", "wkb2geos failed");
	}

	geom2Geometry = wkb2geos(*geom2WKB);
	if (!geom2Geometry) {
		*out = NULL;
		GEOSGeom_destroy(geom1Geometry);
		return createException(MAL, "geom.MakeLine", "wkb2geos failed");
	}

	//make sure the goemetries are of the same srid
	if(GEOSGetSRID(geom1Geometry) != GEOSGetSRID(geom2Geometry)) {
		GEOSGeom_destroy(geom1Geometry);
		GEOSGeom_destroy(geom2Geometry);
		return createException(MAL, "geom.MakeLine", "Geometries of different SRID");
	}

	//check the types of the geometries
	if ((GEOSGeomTypeId(geom1Geometry)+1) != wkbPoint_mdb && (GEOSGeomTypeId(geom1Geometry)+1) != wkbLineString_mdb) {
		*out = NULL;
		GEOSGeom_destroy(geom1Geometry);
		GEOSGeom_destroy(geom2Geometry);
		return createException(MAL, "geom.MakeLine", "Geometries should be Point or LineString");
	}
	if ((GEOSGeomTypeId(geom2Geometry)+1) != wkbPoint_mdb && (GEOSGeomTypeId(geom2Geometry)+1) != wkbLineString_mdb) {
		*out = NULL;
		GEOSGeom_destroy(geom1Geometry);
		GEOSGeom_destroy(geom2Geometry);
		return createException(MAL, "geom.MakeLine", "Geometries should be Point or LineString");
	}

	//get the cordinate sequences of the geometries
	if(!(geom1CoordSeq = GEOSGeom_getCoordSeq(geom1Geometry))) {
		*out = NULL;
		GEOSGeom_destroy(geom1Geometry);
		GEOSGeom_destroy(geom2Geometry);
		return createException(MAL, "geom.MakeLine", "GEOSGeom_getCoordSeq failed");
	}

	if(!(geom2CoordSeq = GEOSGeom_getCoordSeq(geom2Geometry))) {
		*out = NULL;
		GEOSGeom_destroy(geom1Geometry);
		GEOSGeom_destroy(geom2Geometry);
		return createException(MAL, "geom.MakeLine", "GEOSGeom_getCoordSeq failed");
	}

	//make sure that the dimensions of the geometries are the same
	if(GEOSCoordSeq_getDimensions(geom1CoordSeq, &geom1Dimension) == 0) {
		*out = NULL;
		GEOSGeom_destroy(geom1Geometry);
		GEOSGeom_destroy(geom2Geometry);
		return createException(MAL, "geom.MakeLine", "GEOSGeom_getDimensions failed");
	}
	if(GEOSCoordSeq_getDimensions(geom2CoordSeq, &geom2Dimension) == 0) {
		*out = NULL;
		GEOSGeom_destroy(geom1Geometry);
		GEOSGeom_destroy(geom2Geometry);
		return createException(MAL, "geom.MakeLine", "GEOSGeom_getDimensions failed");
	}
	if(geom1Dimension != geom2Dimension) {
		*out = NULL;
		GEOSGeom_destroy(geom1Geometry);
		GEOSGeom_destroy(geom2Geometry);
		return createException(MAL, "geom.MakeLine", "Geometries should be of the same dimension");
	}

	//get the number of coordinates in the two geometries
	if(GEOSCoordSeq_getSize(geom1CoordSeq, &geom1Size) == 0) {
		*out = NULL;
		GEOSGeom_destroy(geom1Geometry);
		GEOSGeom_destroy(geom2Geometry);
		return createException(MAL, "geom.MakeLine", "GEOSGeom_getSize failed");
	}
	if(GEOSCoordSeq_getSize(geom2CoordSeq, &geom2Size) == 0) {
		*out = NULL;
		GEOSGeom_destroy(geom1Geometry);
		GEOSGeom_destroy(geom2Geometry);
		return createException(MAL, "geom.MakeLine", "GEOSGeom_getSize failed");
	}

	//create the coordSeq for the new geometry
	if(!(outCoordSeq = GEOSCoordSeq_create(geom1Size+geom2Size, geom1Dimension))) {
		*out = NULL;
		GEOSGeom_destroy(geom1Geometry);
		GEOSGeom_destroy(geom2Geometry);
		return createException(MAL, "geom.MakeLine", "GEOSCoordSeq_create failed");
	}
	for(i=0; i<geom1Size+geom2Size; i++) {
		double x, y, z;
		if(i<geom1Size) {
			GEOSCoordSeq_getX(geom1CoordSeq, i, &x);
			GEOSCoordSeq_getY(geom1CoordSeq, i, &y);

			if(geom1Dimension > 2)
				GEOSCoordSeq_getZ(geom1CoordSeq, i, &z);
		} else {
			GEOSCoordSeq_getX(geom2CoordSeq, i-geom1Size, &x);
			GEOSCoordSeq_getY(geom2CoordSeq, i-geom1Size, &y);

			if(geom1Dimension > 2)
				GEOSCoordSeq_getZ(geom2CoordSeq, i-geom1Size, &z);
		}
		GEOSCoordSeq_setX(outCoordSeq, i, x);
		GEOSCoordSeq_setY(outCoordSeq, i, y);

		if(geom1Dimension > 2)
			GEOSCoordSeq_setZ(outCoordSeq, i, z);
	}

	if(!(outGeometry = GEOSGeom_createLineString(outCoordSeq))) {
		*out = NULL;
		GEOSGeom_destroy(geom1Geometry);
		GEOSGeom_destroy(geom2Geometry);
		return createException(MAL, "geom.MakeLine", "GEOSGeom_createLineString failed");
	}

	GEOSSetSRID(outGeometry, GEOSGetSRID(geom1Geometry));
	*out = geos2wkb(outGeometry);
	GEOSGeom_destroy(outGeometry);
	GEOSGeom_destroy(geom1Geometry);
	GEOSGeom_destroy(geom2Geometry);

	return MAL_SUCCEED;
}

//Gets a BAT with geometries and returns a single LineString
str wkbMakeLineAggr(wkb** outWKB, bat* inBAT_id) {
	BAT *inBAT = NULL;
	BATiter inBAT_iter;
	BUN i;
	str err;

	//get the BATs
	if (!(inBAT = BATdescriptor(*inBAT_id))) {
		return createException(MAL, "geom.MakeLine", "Problem retrieving BATs");
	}

	//check if the BATs are dense and aligned
	if( !BAThdense(inBAT) ) {
		BBPunfix(inBAT->batCacheid);
		return createException(MAL, "geom.MakeLine", "BATs must have dense heads");
	}

	//iterator over the BATs
	inBAT_iter = bat_iterator(inBAT);

	//create the first line using the first two geometries
	for (i = BUNfirst(inBAT); i < BUNfirst(inBAT)+1; i+=2) {
		wkb *aWKB = NULL, *bWKB = NULL;

		aWKB = (wkb*) BUNtail(inBAT_iter, i + BUNfirst(inBAT));
		bWKB = (wkb*) BUNtail(inBAT_iter, i + 1 + BUNfirst(inBAT));

		if ((err = wkbMakeLine(outWKB, &aWKB, &bWKB)) != MAL_SUCCEED) {
			str msg = createException(MAL, "geom.MakeLine", "%s", err);

			BBPunfix(inBAT->batCacheid);

			GDKfree(err);
			return msg;
		}
	}
	for (; i < BATcount(inBAT); i++) {
		str err = NULL;
		wkb *aWKB = NULL, *bWKB = NULL;

		aWKB = (wkb*) BUNtail(inBAT_iter, i + BUNfirst(inBAT));
		bWKB = *outWKB;
		*outWKB = NULL;

		if ((err = wkbMakeLine(outWKB, &bWKB, &aWKB)) != MAL_SUCCEED) {
			str msg = createException(MAL, "geom.MakeLine", "%s", err);

			BBPunfix(inBAT->batCacheid);
			GDKfree(err);
			GDKfree(bWKB);
			return msg;
		}
	}

	BBPunfix(inBAT->batCacheid);

	return MAL_SUCCEED;
}

/* Returns the first or last point of a linestring */
static str wkbBorderPoint(wkb **out, wkb **geom, GEOSGeometry* (*func)(const GEOSGeometry *), const char *name) {
	GEOSGeom geosGeometry = wkb2geos(*geom);

	if (!geosGeometry) {
		*out = NULL;
		throw(MAL, name, "wkb2geos failed");
	}

	if (GEOSGeomTypeId(geosGeometry) != GEOS_LINESTRING) {
		*out = NULL;
		throw(MAL, name, "GEOSGeomGet%s failed. Geometry not a LineString", name + 5);
	}

	*out = geos2wkb((*func)(geosGeometry));

	GEOSGeom_destroy(geosGeometry);

	return MAL_SUCCEED;
}

/* Returns the first point in a linestring */
str wkbStartPoint(wkb **out, wkb **geom) {
	return wkbBorderPoint(out, geom, GEOSGeomGetStartPoint, "geom.StartPoint");
}

/* Returns the last point in a linestring */
str wkbEndPoint(wkb **out, wkb **geom) {
	return wkbBorderPoint(out, geom, GEOSGeomGetEndPoint, "geom.EndPoint");
}

static str numPointsLineString(unsigned int *out, const GEOSGeometry* geosGeometry) {
	/* get the coordinates of the points comprising the geometry */
	const GEOSCoordSequence* coordSeq = GEOSGeom_getCoordSeq(geosGeometry);

	if(coordSeq == NULL)
		return createException(MAL, "geom.NumPoints", "GEOSGeom_getCoordSeq failed");

	/* get the number of points in the geometry */
	if(!GEOSCoordSeq_getSize(coordSeq, out)) {
		*out = int_nil;
		return createException(MAL, "geom.NumPoints", "GEOSGeomGetNumPoints failed");
	}

	return MAL_SUCCEED;
}

static str numPointsPolygon(unsigned int *out, const GEOSGeometry* geosGeometry) {
	const GEOSGeometry* exteriorRingGeometry;
	int numInteriorRings=0, i=0;
	str err;
	unsigned int pointsN =0;

	/* get the exterior ring of the polygon */
	exteriorRingGeometry = GEOSGetExteriorRing(geosGeometry);
	if(!exteriorRingGeometry) {
		*out = int_nil;
		return createException(MAL, "geom.NumPoints","GEOSGetExteriorRing failed");
	}
	//get the points in the exterior ring
	if((err = numPointsLineString(out, exteriorRingGeometry)) != MAL_SUCCEED) {
		str msg = createException(MAL, "geom.NumPoints", "%s", err);
		*out = int_nil;
		GDKfree(err);
		return msg;
	}
	pointsN = *out;

	//check the interior rings
	numInteriorRings = GEOSGetNumInteriorRings(geosGeometry);
	if (numInteriorRings == -1 ) {
		*out = int_nil;
		return createException(MAL, "geom.NumPoints", "GEOSGetNumInteriorRings failed");
	}
	// iterate over the interiorRing and transform each one of them
	for(i=0; i<numInteriorRings; i++) {
		if((err = numPointsLineString(out, GEOSGetInteriorRingN(geosGeometry, i))) != MAL_SUCCEED) {
			str msg = createException(MAL, "geom.NumPoints", "%s", err);
			*out = int_nil;
			GDKfree(err);
			return msg;
		}
		pointsN += *out;
	}

	*out = pointsN;
	return MAL_SUCCEED;
}

static str numPointsGeometry(unsigned int *out, const GEOSGeometry* geosGeometry);
static str numPointsMultiGeometry(unsigned int *out, const GEOSGeometry* geosGeometry) {
	int geometriesNum, i;
	const GEOSGeometry* multiGeometry = NULL;
	str err;
	unsigned int pointsN = 0;

	geometriesNum = GEOSGetNumGeometries(geosGeometry);

	for(i=0; i<geometriesNum; i++) {
		multiGeometry = GEOSGetGeometryN(geosGeometry, i);
		if((err = numPointsGeometry(out, multiGeometry)) != MAL_SUCCEED) {
			str msg = createException(MAL, "geom.NumPoints", "%s", err);
			GDKfree(err);
			*out = int_nil;
			return msg;
		}
		pointsN += *out;
	}

	*out = pointsN;
	return MAL_SUCCEED;
}

static str numPointsGeometry(unsigned int *out, const GEOSGeometry* geosGeometry) {
	str err;
	int geometryType = GEOSGeomTypeId(geosGeometry)+1;

	//check the type of the geometry
	switch(geometryType) {
	case wkbPoint_mdb:
	case wkbLineString_mdb:
	case wkbLinearRing_mdb:
		if((err = numPointsLineString(out, geosGeometry)) != MAL_SUCCEED){
			str msg = createException(MAL, "geom.NumPoints", "%s",err);
			GDKfree(err);
			return msg;
		}
		break;
	case wkbPolygon_mdb:
		if((err = numPointsPolygon(out, geosGeometry)) != MAL_SUCCEED){
			str msg = createException(MAL, "geom.NumPoints", "%s",err);
			GDKfree(err);
			return msg;
		}
		break;
	case wkbMultiPoint_mdb:
	case wkbMultiLineString_mdb:
	case wkbMultiPolygon_mdb:
	case  wkbGeometryCollection_mdb:
		if((err = numPointsMultiGeometry(out, geosGeometry)) != MAL_SUCCEED){
			str msg = createException(MAL, "geom.NumPoints", "%s",err);
			GDKfree(err);
			return msg;
		}
		break;
	default:
		return createException(MAL, "geom.NumPoints", "%s Unknown geometry type", geom_type2str(geometryType,0));
	}

	return MAL_SUCCEED;
}


/* Returns the number of points in a geometry */
str wkbNumPoints(int *out, wkb **geom, int *check) {
	GEOSGeom geosGeometry = wkb2geos(*geom);
	int geometryType = 0;
	str err = MAL_SUCCEED;
	char* geomSTR = NULL;
	unsigned int pointsNum;

	if (!geosGeometry) {
		*out = int_nil;
		throw(MAL, "geom.NumPoints", "wkb2geos failed");
	}

	geometryType = GEOSGeomTypeId(geosGeometry)+1;

	if (*check && geometryType != wkbLineString_mdb) {
		*out = int_nil;
		GEOSGeom_destroy(geosGeometry);

		if((err = wkbAsText(&geomSTR, geom, NULL)) != MAL_SUCCEED) {
			str msg = createException(MAL, "geom.NumPoints", "%s", err);
			GDKfree(err);
			return msg;
		}
		return createException(MAL, "geom.NumPoints", "Geometry %s not a LineString", geomSTR);
	}

	if((err = numPointsGeometry(&pointsNum, geosGeometry)) != MAL_SUCCEED) {
		str msg = createException(MAL, "geom.NumPoints", "%s", err);
		GDKfree(err);
		*out = int_nil;
		GEOSGeom_destroy(geosGeometry);
		return msg;
	}

	if(pointsNum > INT_MAX) {
		GEOSGeom_destroy(geosGeometry);
		*out = int_nil;
		return createException(MAL, "geom.NumPoints", "Overflow");
	}

	*out = pointsNum;
	GEOSGeom_destroy(geosGeometry);

	return MAL_SUCCEED;
}

/* Returns the n-th point of the geometry */
str wkbPointN(wkb **out, wkb **geom, int *n) {
	int rN = -1;
	GEOSGeom geosGeometry = wkb2geos(*geom);

	if (!geosGeometry) {
		*out = NULL;
		throw(MAL, "geom.PointN", "wkb2geos failed");
	}

	if (GEOSGeomTypeId(geosGeometry) != GEOS_LINESTRING) {
		*out = NULL;
		throw(MAL, "geom.PointN", "Geometry not a LineString");
	}

	//check number of points
	rN = GEOSGeomGetNumPoints(geosGeometry);
	if (rN == -1)
		throw(MAL, "geom.PointN", "GEOSGeomGetNumPoints failed");

	if(rN <= *n || *n<0) {
		*out = NULL;
		GEOSGeom_destroy(geosGeometry);
		throw(MAL, "geom.PointN", "Unable to retrieve point %d (not enough points)", *n);
	}

	*out = geos2wkb(GEOSGeomGetPointN(geosGeometry, *n));
	GEOSGeom_destroy(geosGeometry);

	if (*out != NULL)
		return MAL_SUCCEED;

	throw(MAL, "geom.PointN", "GEOSGeomGetPointN failed");
}

/* Returns the exterior ring of the polygon*/
str wkbExteriorRing(wkb **exteriorRingWKB, wkb **geom) {
	GEOSGeom geosGeometry = NULL;
	const GEOSGeometry* exteriorRingGeometry;

	geosGeometry = wkb2geos(*geom);

	if (!geosGeometry) {
		*exteriorRingWKB = NULL;
		throw(MAL, "geom.exteriorRing", "wkb2geos failed");
	}

	if (GEOSGeomTypeId(geosGeometry) != GEOS_POLYGON) {
		*exteriorRingWKB = NULL;
		GEOSGeom_destroy(geosGeometry);
		throw(MAL, "geom.exteriorRing", "Geometry not a Polygon");

	}
	/* get the exterior ring of the geometry */
	exteriorRingGeometry = GEOSGetExteriorRing(geosGeometry);
	/* get the wkb representation of it */
	*exteriorRingWKB = geos2wkb(exteriorRingGeometry);

	return MAL_SUCCEED;
}

/* Returns the n-th interior ring of a polygon */
str wkbInteriorRingN(wkb **interiorRingWKB, wkb **geom, int* ringNum) {
	GEOSGeom geosGeometry = NULL;
	const GEOSGeometry* interiorRingGeometry;
	int rN = -1;

	//iniitialise to NULL
	*interiorRingWKB = NULL;

	geosGeometry = wkb2geos(*geom);

	if (!geosGeometry) {
		*interiorRingWKB = NULL;
		throw(MAL, "geom.interiorRingN", "wkb2geos failed");
	}

	if ((GEOSGeomTypeId(geosGeometry)+1) != wkbPolygon_mdb) {
		*interiorRingWKB = NULL;
		GEOSGeom_destroy(geosGeometry);
		throw(MAL, "geom.interiorRingN", "Geometry not a Polygon");

	}

	//check number of internal rings
	rN = GEOSGetNumInteriorRings(geosGeometry);
	if (rN == -1 ) {
		*interiorRingWKB = NULL;
		GEOSGeom_destroy(geosGeometry);
		throw(MAL, "geom.interiorRingN", "GEOSGetInteriorRingN failed.");
	}

	if(rN < *ringNum || *ringNum<=0) {
		*interiorRingWKB = NULL;
		GEOSGeom_destroy(geosGeometry);
		//NOT AN ERROR throw(MAL, "geom.interiorRingN", "GEOSGetInteriorRingN failed. Not enough interior rings");
		return MAL_SUCCEED;
	}

	/* get the interior ring of the geometry */
	interiorRingGeometry = GEOSGetInteriorRingN(geosGeometry, (*ringNum-1));
	if (!interiorRingGeometry) {
		*interiorRingWKB = NULL;
		throw(MAL, "geom.interiorRingN", "GEOSGetInteriorRingN failed");
	}
	/* get the wkb representation of it */
	*interiorRingWKB = geos2wkb(interiorRingGeometry);

	return MAL_SUCCEED;
}

str wkbInteriorRings(wkba** geomArray, wkb** geomWKB) {
	int interiorRingsNum = 0, i=0;
	GEOSGeom geosGeometry;
	str ret = MAL_SUCCEED;

	if (wkb_isnil(*geomWKB)) {
		throw(MAL, "geom.InteriorRings", "Null input geometry");
	}

	geosGeometry = wkb2geos(*geomWKB);

	if(!geosGeometry) {
		throw(MAL, "geom.InteriorRings", "Error in wkb2geos");
	}

	if ((GEOSGeomTypeId(geosGeometry)+1) != wkbPolygon_mdb) {
		GEOSGeom_destroy(geosGeometry);
		throw(MAL, "geom.interiorRings", "Geometry not a Polygon");

	}

	ret = wkbNumRings(&interiorRingsNum, geomWKB, &i);

	if(ret != MAL_SUCCEED) {
		GEOSGeom_destroy(geosGeometry);
		throw(MAL, "geom.InteriorRings", "Error in wkbNumRings");
	}

	*geomArray = (wkba*)GDKmalloc(wkba_size(interiorRingsNum));
	(*geomArray)->itemsNum = interiorRingsNum;

	for (i = 0; i < interiorRingsNum; i++) {
		const GEOSGeometry* interiorRingGeometry;
		wkb* interiorRingWKB;

		// get the interior ring of the geometry
		interiorRingGeometry = GEOSGetInteriorRingN(geosGeometry, i);
		if (!interiorRingGeometry) {
			interiorRingWKB = NULL;
			throw(MAL, "geom.InteriorRings", "GEOSGetInteriorRingN failed");
		}
		// get the wkb representation of it
		interiorRingWKB = geos2wkb(interiorRingGeometry);
		if(!interiorRingWKB) {
			throw(MAL, "geom.InteriorRings", "Error in wkb2geos");
		}

		(*geomArray)->data[i] = interiorRingWKB;
	}

	return MAL_SUCCEED;
}

/* Returns the number of interior rings in the first polygon of the provided geometry
 * plus the exterior ring depending on the value of exteriorRing*/
str wkbNumRings(int* out, wkb** geom, int* exteriorRing) {
	str ret = MAL_SUCCEED;
	bit empty;
	GEOSGeom geosGeometry;

	//check if the geometry is empty
	if((ret = wkbIsEmpty(&empty, geom)) != MAL_SUCCEED) {
		str msg = createException(MAL, "geom.wkbNumRings", "%s", ret);
		GDKfree(ret);
		return msg;
	}
	if(empty) {
		//the geometry is empty
		(*out) = 0;
		return MAL_SUCCEED;
	}

	//check the type of the geometry
	geosGeometry = wkb2geos(*geom);

	if(!geosGeometry)
		throw(MAL, "geom.wkbNumRings", "Problem converting WKB to GEOS");

	if(GEOSGeomTypeId(geosGeometry)+1 == wkbMultiPolygon_mdb) {
		//use the first polygon as done by PostGIS
		ret = wkbBasicInt(out, geos2wkb(GEOSGetGeometryN(geosGeometry, 0)), GEOSGetNumInteriorRings, "geom.NumRngs");
	} else if(GEOSGeomTypeId(geosGeometry)+1 == wkbPolygon_mdb) {
		ret = wkbBasicInt(out, *geom, GEOSGetNumInteriorRings, "geom.NumRings");
	} else {
		//It is not a polygon so the nu,ber of rings is 0
		(*out) = 0 - (*exteriorRing);
	}

	GEOSGeom_destroy(geosGeometry);

	if(ret != MAL_SUCCEED) {
		str msg = createException(MAL, "geom.wkbNumRings", "%s", ret);
		GDKfree(ret);

		return msg;
	}

	(*out) += (*exteriorRing);

	return MAL_SUCCEED;
}

/* it handles functions that take as input a single geometry and return boolean */
static int wkbBasicBoolean(wkb **geom, char (*func)(const GEOSGeometry*)) {
	int ret = -1;
	GEOSGeom geosGeometry = wkb2geos(*geom);

	if (!geosGeometry)
		return 3;

	ret = (*func)(geosGeometry); //it is supposed to return char but treating it as such gives wrong results
	GEOSGeom_destroy(geosGeometry);

	return ret;
}

/* the function checks whether the geometry is closed. GEOS works only with
 * linestring geometries but PostGIS returns true in any geometry that is not
 * a linestring. I made it to be like PostGIS */
static str geosIsClosed(bit *out, const GEOSGeometry *geosGeometry) {
	int geometryType = GEOSGeomTypeId(geosGeometry)+1;
	int i = 0;
	str err;
	int geometriesNum;

	*out = bit_nil;

	switch(geometryType) {
	case -1:
		throw(MAL, "geom.IsClosed", "GEOSGeomTypeId failed");
	case wkbPoint_mdb:
	case wkbPolygon_mdb:
	case wkbMultiPoint_mdb:
	case wkbMultiPolygon_mdb:
		//In all these case it is always true
		*out = 1;
		break;
	case wkbLineString_mdb:
		//check
		if((i = GEOSisClosed(geosGeometry)) == 2)
			throw(MAL, "geom.IsClosed", "GEOSisClosed failed");
		*out = i;
		break;
	case wkbMultiLineString_mdb:
	case wkbGeometryCollection_mdb:
		//check each one separately
		geometriesNum = GEOSGetNumGeometries(geosGeometry);
		if(geometriesNum < 0)
			throw(MAL, "geom.IsClosed","GEOSGetNumGeometries failed");

		for(i=0; i<geometriesNum; i++) {
			const GEOSGeometry *gN = GEOSGetGeometryN(geosGeometry, i);
			if(!gN)
				throw(MAL, "geom.IsClosed", "GEOSGetGeometryN failed");

			if((err = geosIsClosed(out, gN)) != MAL_SUCCEED) {
				str msg = createException(MAL, "geom.IsClosed", "%s", err);
				GDKfree(err);
				return msg;
			}

			if(!*out) //no reason to check further logical AND will always be 0
				return MAL_SUCCEED;
		}

		break;
	default:
		throw(MAL, "geom.IsClosed", "Unknown geometry type");
	}

	return MAL_SUCCEED;
}

str wkbIsClosed(bit *out, wkb **geomWKB) {
	str err;
	GEOSGeom geosGeometry;

	//if empty geometry return false
	if((err = wkbIsEmpty(out, geomWKB)) != MAL_SUCCEED) {
		str msg = createException(MAL, "geom.IsEmpty", "%s", err);
		GDKfree(err);

		return msg;
	}
	if(*out) {
		*out = 0;
		return MAL_SUCCEED;
	}

	geosGeometry = wkb2geos(*geomWKB);
	if (!geosGeometry)
		throw(MAL, "geom.IsClosed", "wkb2geos failed");

	if((err = geosIsClosed(out, geosGeometry)) != MAL_SUCCEED) {
		str msg = createException(MAL, "geom.IsClosed", "%s", err);
		GDKfree(err);
		GEOSGeom_destroy(geosGeometry);

		return msg;
	}

	GEOSGeom_destroy(geosGeometry);

	return MAL_SUCCEED;
}

str wkbIsEmpty(bit *out, wkb **geomWKB) {
	int res = wkbBasicBoolean(geomWKB, GEOSisEmpty);

	if(res == 3) {
		*out = bit_nil;
		throw(MAL, "geom.IsEmpty", "wkb2geos failed");
	}
	if(res == 2) {
		*out = bit_nil;
		throw(MAL, "geom.IsEmpty", "GEOSisEmpty failed");
	}

	*out = res;
	return MAL_SUCCEED;
}

str wkbIsRing(bit *out, wkb **geomWKB) {
	int res = wkbBasicBoolean(geomWKB, GEOSisRing);

	if(res == 3) {
		*out = bit_nil;
		throw(MAL, "geom.IsRing", "wkb2geos failed");
	}
	if(res == 2) {
		*out = bit_nil;
		throw(MAL, "geom.IsRing", "GEOSisRing failed");
	}
	*out = res;
	return MAL_SUCCEED;
}


str wkbIsSimple(bit *out, wkb **geomWKB) {
	int res = wkbBasicBoolean(geomWKB, GEOSisSimple);

	if(res == 3) {
		*out = bit_nil;
		throw(MAL, "geom.IsSimple", "wkb2geos failed");
	}
	if(res == 2) {
		*out = bit_nil;
		throw(MAL, "geom.IsSimple", "GEOSisSimple failed");
	}
	*out = res;

	return MAL_SUCCEED;
}

/*geom prints a message saying the reasom why the geometry is not valid but
 * since there is also isValidReason I skip this here */
str wkbIsValid(bit *out, wkb **geomWKB) {
	int res = wkbBasicBoolean(geomWKB, GEOSisValid);

	if(res == 3) {
		*out = bit_nil;
		throw(MAL, "geom.IsValid", "wkb2geos failed");
	}
	if(res == 2) {
		*out = bit_nil;
		throw(MAL, "geom.IsValid", "GEOSisValid failed");
	}
	*out = res;

	if (GDKerrbuf)
		GDKerrbuf[0] = '\0';

	return MAL_SUCCEED;
}

str wkbIsValidReason(char** reason, wkb **geomWKB) {
	GEOSGeom geosGeometry = wkb2geos(*geomWKB);
	char* GEOSReason = NULL;

	if (!geosGeometry) {
		*reason = NULL;
		throw(MAL, "geom.IsValidReason", "wkb2geos failed");
	}

	GEOSReason = GEOSisValidReason(geosGeometry);

	GEOSGeom_destroy(geosGeometry);

	if(GEOSReason == NULL)
		throw(MAL, "geom.IsValidReason", "GEOSisValidReason failed");

	*reason = GDKmalloc((int)sizeof(GEOSReason)+1);
	strcpy(*reason, GEOSReason);
	GEOSFree(GEOSReason);

	return MAL_SUCCEED;
}

/* I should check it since it does not work */
str wkbIsValidDetail(char** out, wkb **geom) {
	int res = -1;
	void* GEOSreason = NULL;
	GEOSGeom GEOSlocation = NULL;

	GEOSGeom geosGeometry = wkb2geos(*geom);

	if (!geosGeometry) {
		*out = NULL;
		throw(MAL, "geom.IsValidDetail", "wkb2geos failed");
	}

	res = GEOSisValidDetail(geosGeometry, 1, (char**)&GEOSreason, &GEOSlocation);

	GEOSGeom_destroy(geosGeometry);

	if(res == 2) {
		if(GEOSreason)
			GEOSFree(GEOSreason);
		if(GEOSlocation)
			GEOSGeom_destroy(GEOSlocation);
		throw(MAL, "geom.IsValidDetail", "GEOSisValidDetail failed");
	}

	*out = GDKmalloc(sizeof(GEOSreason));
	memcpy(*out, GEOSreason, sizeof(out));

	GEOSFree(GEOSreason);
	GEOSGeom_destroy(GEOSlocation);

	return MAL_SUCCEED;
}

/* returns the area of the geometry */
str wkbArea(dbl *out, wkb** geomWKB) {
	GEOSGeom geosGeometry = wkb2geos(*geomWKB);

	if (!geosGeometry) {
		*out = dbl_nil;
		throw(MAL, "geom.Area", "wkb2geos failed");
	}

	if (!GEOSArea(geosGeometry, out)) {
		GEOSGeom_destroy(geosGeometry);
		*out = dbl_nil;
		throw(MAL, "geom.Area", "GEOSArea failed");
	}

	GEOSGeom_destroy(geosGeometry);

	return MAL_SUCCEED;
}

/* returns the centroid of the geometry */
str wkbCentroid(wkb **out, wkb **geom) {
	GEOSGeom geosGeometry = wkb2geos(*geom);
	GEOSGeom outGeometry;

	if (!geosGeometry) {
		*out = wkbNULLcopy();
		return MAL_SUCCEED;
	}

	outGeometry = GEOSGetCentroid(geosGeometry);
	GEOSSetSRID(outGeometry, GEOSGetSRID(geosGeometry)); //the centroid has the same SRID with the the input geometry
	*out = geos2wkb(outGeometry);

	GEOSGeom_destroy(geosGeometry);
	GEOSGeom_destroy(outGeometry);

	return MAL_SUCCEED;

}

/*  Returns the 2-dimensional cartesian minimum distance (based on spatial ref) between two geometries in projected units */
str wkbDistance(dbl *out, wkb **a, wkb **b) {
	GEOSGeom ga = wkb2geos(*a);
	GEOSGeom gb = wkb2geos(*b);


	if (!ga && gb) {
		GEOSGeom_destroy(gb);
		*out = dbl_nil;
		return MAL_SUCCEED;
	}
	if (ga && !gb) {
		GEOSGeom_destroy(ga);
		*out = dbl_nil;
		return MAL_SUCCEED;
	}
	if (!ga && !gb) {
		*out = dbl_nil;
		return MAL_SUCCEED;
	}

	if(GEOSGetSRID(ga) != GEOSGetSRID(gb)) {
		GEOSGeom_destroy(ga);
		GEOSGeom_destroy(gb);
		return createException(MAL, "geom.Distance", "Geometries of different SRID");
	}

	if (!GEOSDistance(ga, gb, out)) {
		GEOSGeom_destroy(ga);
		GEOSGeom_destroy(gb);
		return createException(MAL, "geom.Distance", "GEOSDistance failed");
	}

	GEOSGeom_destroy(ga);
	GEOSGeom_destroy(gb);

	return MAL_SUCCEED;
}

/* Returns the 2d length of the geometry if it is a linestring or multilinestring */
str wkbLength(dbl *out, wkb **a) {
	GEOSGeom geosGeometry = wkb2geos(*a);

	if (!geosGeometry) {
		*out = dbl_nil;
		return MAL_SUCCEED;
	}

	if (!GEOSLength(geosGeometry, out)) {
		GEOSGeom_destroy(geosGeometry);
		throw(MAL, "geom.Length", "GEOSLength failed");
	}

	GEOSGeom_destroy(geosGeometry);

	return MAL_SUCCEED;
}

/* Returns a geometry that represents the convex hull of this geometry.
 * The convex hull of a geometry represents the minimum convex geometry
 * that encloses all geometries within the set. */
str wkbConvexHull(wkb **out, wkb **geom) {
	str ret = MAL_SUCCEED;
	GEOSGeom geosGeometry = wkb2geos(*geom);
	GEOSGeom convexHullGeometry = NULL;

	if (!geosGeometry) {
		*out = wkbNULLcopy();
		return MAL_SUCCEED;
	}

	if((convexHullGeometry = GEOSConvexHull(geosGeometry)) == NULL)
		ret = createException(MAL, " geom.ConvexHull", "GEOSConvexHull failed");
	GEOSSetSRID(convexHullGeometry, (*geom)->srid);
	if((*out = geos2wkb(convexHullGeometry)) == NULL)
		ret = createException(MAL, " geom.ConvexHull", "geos2wkb failed");

	GEOSGeom_destroy(geosGeometry);

	return ret;

}

/* Gets two geometries and returns a new geometry */
static str wkbanalysis(wkb **out, wkb **geom1WKB, wkb **geom2WKB, GEOSGeometry *(*func)(const GEOSGeometry *, const GEOSGeometry *), const char *name) {
	GEOSGeom outGeometry, geom1Geometry, geom2Geometry;

	if(wkb_isnil(*geom1WKB) || wkb_isnil(*geom2WKB)){
		*out = wkbNULLcopy();
		return MAL_SUCCEED;
	}

	geom1Geometry = wkb2geos(*geom1WKB);
	if (!geom1Geometry) {
		*out = NULL;
		return createException(MAL, name, "wkb2geos failed");
	}

	geom2Geometry = wkb2geos(*geom2WKB);
	if (!geom2Geometry) {
		*out = NULL;
		GEOSGeom_destroy(geom1Geometry);
		return createException(MAL, name, "wkb2geos failed");
	}

	//make sure the goemetries are of the same srid
	if(GEOSGetSRID(geom1Geometry) != GEOSGetSRID(geom2Geometry)) {
		GEOSGeom_destroy(geom1Geometry);
		GEOSGeom_destroy(geom2Geometry);
		return createException(MAL, name, "Geometries of different SRID");
	}

	if(!(outGeometry = (*func)(geom1Geometry, geom2Geometry))) {
		*out = NULL;
		GEOSGeom_destroy(geom1Geometry);
		GEOSGeom_destroy(geom2Geometry);
		return createException(MAL, name, "@2 failed");

	}

	GEOSSetSRID(outGeometry, GEOSGetSRID(geom1Geometry));
	*out = geos2wkb(outGeometry);
	GEOSGeom_destroy(outGeometry);
	GEOSGeom_destroy(geom1Geometry);
	GEOSGeom_destroy(geom2Geometry);

	return MAL_SUCCEED;
}

str wkbIntersection(wkb **out, wkb **a, wkb **b) {
	str msg = wkbanalysis(out, a, b, GEOSIntersection, "geom.Intesection");

	if(wkb_isnil(*out))
		throw(MAL, "geom.Intersection", "GEOSIntersection failed");
	return msg;
}

str wkbUnion(wkb **out, wkb **a, wkb **b) {
	str err;

	if((err = wkbanalysis(out, a, b, GEOSUnion, "geom.Union")) != MAL_SUCCEED) {
		str msg = createException(MAL, "geom.Union", "%s", err);
		GDKfree(err);
		return msg;
	}

	return MAL_SUCCEED;

}

//Gets a BAT with geometries and returns a single LineString
str wkbUnionAggr(wkb** outWKB, bat* inBAT_id) {
	BAT *inBAT = NULL;
	BATiter inBAT_iter;
	BUN i;
	str err;

	//get the BATs
	if (!(inBAT = BATdescriptor(*inBAT_id))) {
		return createException(MAL, "geom.Union", "Problem retrieving BATs");
	}

	//check if the BATs are dense and aligned
	if( !BAThdense(inBAT) ) {
		BBPunfix(inBAT->batCacheid);
		return createException(MAL, "geom.Union", "BATs must have dense heads");
	}

	//iterator over the BATs
	inBAT_iter = bat_iterator(inBAT);

	//create the first union using the first two geometries
	for (i = BUNfirst(inBAT); i < BUNfirst(inBAT)+1; i+=2) {
		wkb *aWKB = NULL, *bWKB = NULL;

		aWKB = (wkb*) BUNtail(inBAT_iter, i + BUNfirst(inBAT));
		bWKB = (wkb*) BUNtail(inBAT_iter, i + 1 + BUNfirst(inBAT));

		if ((err = wkbUnion(outWKB, &aWKB, &bWKB)) != MAL_SUCCEED) {
			str msg = createException(MAL, "geom.Union", "%s", err);

			BBPunfix(inBAT->batCacheid);

			GDKfree(err);
			return msg;
		}
	}
	for (; i < BATcount(inBAT); i++) {
		str err = NULL;
		wkb *aWKB = NULL, *bWKB = NULL;

		aWKB = (wkb*) BUNtail(inBAT_iter, i + BUNfirst(inBAT));
		bWKB = *outWKB;
		*outWKB = NULL;

		if ((err = wkbUnion(outWKB, &bWKB, &aWKB)) != MAL_SUCCEED) {
			str msg = createException(MAL, "geom.Union", "%s", err);

			BBPunfix(inBAT->batCacheid);
			GDKfree(err);
			GDKfree(bWKB);
			return msg;
		}
	}

	BBPunfix(inBAT->batCacheid);

	return MAL_SUCCEED;

}

str wkbDifference(wkb **out, wkb **a, wkb **b) {
	wkbanalysis(out, a, b, GEOSDifference, "geom.Difference");

	if(wkb_isnil(*out))
		throw(MAL, "geom.Difference", "GEOSDifference failed");
	return MAL_SUCCEED;

}

str wkbSymDifference(wkb **out, wkb **a, wkb **b) {
	return wkbanalysis(out, a, b, GEOSSymDifference, "geom.SymDifference");

	if(wkb_isnil(*out))
		throw(MAL, "geom.SymDifference", "GEOSSYmDifference failed");
	return MAL_SUCCEED;

}

/* Returns a geometry that represents all points whose distance from this Geometry is less than or equal to distance. */
str wkbBuffer(wkb **out, wkb **geom, dbl *distance) {
	GEOSGeom geosGeometry = wkb2geos(*geom);

	if (!geosGeometry) {
		*out = wkbNULLcopy();
		return MAL_SUCCEED;
	}

	*out = geos2wkb(GEOSBuffer(geosGeometry, *distance, 18));
	(*out)->srid = (*geom)->srid;

	GEOSGeom_destroy(geosGeometry);

	if (wkb_isnil(*out))
		return createException(MAL, " geom:wkbBuffer", " GEOSBuffer failed");

	return MAL_SUCCEED;
}

/* Gets two geometries and returns a boolean by comparing them */
static int wkbspatial(wkb **geomWKB_a, wkb **geomWKB_b, char (*func)(const GEOSGeometry *, const GEOSGeometry *)) {
	int res = -1;
	GEOSGeom geosGeometry_a = wkb2geos(*geomWKB_a);
	GEOSGeom geosGeometry_b = wkb2geos(*geomWKB_b);

/*
  str strA, strB;
  int typeA, typeB;
  int f =0;
  wkbAsText(&strA, geomWKB_a, &f);
  wkbAsText(&strB, geomWKB_b, &f);
  typeA = GEOSGeomTypeId(geosGeometry_a);
  typeB = GEOSGeomTypeId(geosGeometry_b);

  fprintf(stderr, "A: %s\tB: %s\n", strA, strB);
  fprintf(stderr, "A: %s\tB: %s\n", geom_type2str(typeA+(typeA>2), 0), geom_type2str(typeB+(typeB>2), 0));
*/
	if (!geosGeometry_a && geosGeometry_b) {
		GEOSGeom_destroy(geosGeometry_b);
		return 3;
	}
	if (geosGeometry_a && !geosGeometry_b) {
		GEOSGeom_destroy(geosGeometry_a);
		return 3;
	}
	if (!geosGeometry_a && !geosGeometry_b)
		return 3;

	if(GEOSGetSRID(geosGeometry_a) != GEOSGetSRID(geosGeometry_b)) {
		GEOSGeom_destroy(geosGeometry_a);
		GEOSGeom_destroy(geosGeometry_b);
		return 4;
	}

	res = (*func)(geosGeometry_a, geosGeometry_b);

	GEOSGeom_destroy(geosGeometry_a);
	GEOSGeom_destroy(geosGeometry_b);

	return res;
}

str wkbContains(bit *out, wkb **geomWKB_a, wkb **geomWKB_b) {
	int res =  wkbspatial(geomWKB_a, geomWKB_b, GEOSContains);

	*out = bit_nil;

	if(res == 4)
		return createException(MAL, "geom.Contains", "Geometries of different SRID");
	if(res == 3)
		return createException(MAL, "geom.Contains", "wkb2geos failed");
	if(res == 2)
		return createException(MAL, "geom.Contains", "GEOSContains failed");
	*out = res;

	return MAL_SUCCEED;
}

str wkbCrosses(bit *out, wkb **geomWKB_a, wkb **geomWKB_b) {
	int res =  wkbspatial(geomWKB_a, geomWKB_b, GEOSCrosses);
	*out = bit_nil;

	if(res == 4)
		throw(MAL, "geom.Crosses", "Geometries of different SRID");
	if(res == 3)
		throw(MAL, "geom.Crosses", "wkb2geos failed");
	if(res == 2)
		throw(MAL, "geom.Crosses", "GEOSCrosses failed");
	*out = res;

	return MAL_SUCCEED;
}

str wkbDisjoint(bit *out, wkb **geomWKB_a, wkb **geomWKB_b) {
	int res =  wkbspatial(geomWKB_a, geomWKB_b, GEOSDisjoint);
	*out = bit_nil;

	if(res == 4)
		throw(MAL, "geom.Disjoint", "Geometries of different SRID");
	if(res == 3)
		throw(MAL, "geom.Disjoint", "wkb2geos failed");
	if(res == 2)
		throw(MAL, "geom.Disjoint", "GEOSDisjoint failed");
	*out = res;

	return MAL_SUCCEED;
}

str wkbEquals(bit *out, wkb **geomWKB_a, wkb **geomWKB_b) {
	int res =  wkbspatial(geomWKB_a, geomWKB_b, GEOSEquals);
	str ret = MAL_SUCCEED;
	*out = bit_nil;

	if(res == 4)
		ret = createException(MAL, "geom.Equals", "Geometries of different SRID");
	if(res == 3)
		ret = createException(MAL, "geom.Equals", "wkb2geos failed");
	if(res == 2)
		ret = createException(MAL, "geom.Equals", "GEOSEquals failed");
	*out = res;

	return ret;
}

str wkbIntersects(bit *out, wkb **geomWKB_a, wkb **geomWKB_b) {
	int res =  wkbspatial(geomWKB_a, geomWKB_b, GEOSIntersects);
	*out = bit_nil;

	if(res == 4)
		return createException(MAL, "geom.Intersects", "Geometries of different SRID");
	if(res == 3)
		return createException(MAL, "geom.Intersects", "wkb2geos failed");
	if(res == 2)
		return createException(MAL, "geom.Intersects", "GEOSIntersects failed");
	*out = res;

	return MAL_SUCCEED;
}

str wkbOverlaps(bit *out, wkb **geomWKB_a, wkb **geomWKB_b) {
	int res =  wkbspatial(geomWKB_a, geomWKB_b, GEOSOverlaps);
	*out = bit_nil;

	if(res == 4)
		return createException(MAL, "geom.Overlaps", "Geometries of different SRID");
	if(res == 3)
		return createException(MAL, "geom.Overlaps", "wkb2geos failed");
	if(res == 2)
		return createException(MAL, "geom.Overlaps", "GEOSOverlaps failed");
	*out = res;

	return MAL_SUCCEED;
}

str wkbRelate(bit *out, wkb **geomWKB_a, wkb **geomWKB_b, str *pattern) {
	int res = -1;
	GEOSGeom geosGeometry_a = wkb2geos(*geomWKB_a);
	GEOSGeom geosGeometry_b = wkb2geos(*geomWKB_b);

	*out = bit_nil;

	if (!geosGeometry_a && geosGeometry_b) {
		GEOSGeom_destroy(geosGeometry_b);
		return MAL_SUCCEED;
	}
	if (geosGeometry_a && !geosGeometry_b) {
		GEOSGeom_destroy(geosGeometry_a);
		return MAL_SUCCEED;
	}
	if (!geosGeometry_a && !geosGeometry_b)
		return MAL_SUCCEED;

	if(GEOSGetSRID(geosGeometry_a) != GEOSGetSRID(geosGeometry_b)) {
		GEOSGeom_destroy(geosGeometry_a);
		GEOSGeom_destroy(geosGeometry_b);
		return MAL_SUCCEED;
	}

	res = GEOSRelatePattern(geosGeometry_a, geosGeometry_b, *pattern);

	GEOSGeom_destroy(geosGeometry_a);
	GEOSGeom_destroy(geosGeometry_b);

	if(res == 2)
		throw(MAL, "geom.Relate", "GEOSRelatePattern failed");

	*out = res;

	return MAL_SUCCEED;
}

str wkbTouches(bit *out, wkb **geomWKB_a, wkb **geomWKB_b) {
	int res =  wkbspatial(geomWKB_a, geomWKB_b, GEOSTouches);
	*out = bit_nil;

	if(res == 4)
		throw(MAL, "geom.Touches", "Geometries of different SRID");
	if(res == 3)
		throw(MAL, "geom.Touches", "wkb2geos failed");
	if(res == 2)
		throw(MAL, "geom.Touches", "GEOSTouches failed");
	*out = res;

	return MAL_SUCCEED;
}

str wkbWithin(bit *out, wkb **geomWKB_a, wkb **geomWKB_b) {
	int res =  wkbspatial(geomWKB_a, geomWKB_b, GEOSWithin);
	*out = bit_nil;

	if(res == 4)
		throw(MAL, "geom.Within", "Geometries of different SRID");
	if(res == 3)
		throw(MAL, "geom.Within", "wkb2geos failed");
	if(res == 2)
		throw(MAL, "geom.Within", "GEOSWithin failed");
	*out = res;

	return MAL_SUCCEED;
}

str wkbCovers(bit *out, wkb **geomWKB_a, wkb **geomWKB_b) {
	int res =  wkbspatial(geomWKB_a, geomWKB_b, GEOSCovers);
	*out = bit_nil;

	if(res == 4)
		throw(MAL, "geom.Within", "Geometries of different SRID");
	if(res == 3)
		throw(MAL, "geom.Within", "wkb2geos failed");
	if(res == 2)
		throw(MAL, "geom.Within", "GEOSCovers failed");
	*out = res;

	return MAL_SUCCEED;
}

str wkbCoveredBy(bit *out, wkb **geomWKB_a, wkb **geomWKB_b) {
	int res =  wkbspatial(geomWKB_a, geomWKB_b, GEOSCoveredBy);
	*out = bit_nil;

	if(res == 4)
		throw(MAL, "geom.Within", "Geometries of different SRID");
	if(res == 3)
		throw(MAL, "geom.Within", "wkb2geos failed");
	if(res == 2)
		throw(MAL, "geom.Within", "GEOSCoveredBy failed");
	*out = res;

	return MAL_SUCCEED;
}

str wkbDWithin(bit* out, wkb** geomWKB_a, wkb** geomWKB_b, dbl* distance) {
	double distanceComputed;
	str err;

	if((err = wkbDistance(&distanceComputed, geomWKB_a, geomWKB_b)) != MAL_SUCCEED) {
		str msg = createException(MAL, "geom.wkbDWithin", "%s", err);
		GDKfree(err);
		return msg;
	}

	*out = (distanceComputed <= *distance);
	return MAL_SUCCEED;
}

/*returns the n-th geometry in a multi-geometry */
str wkbGeometryN(wkb** out, wkb** geom, int* geometryNum) {
	int geometriesNum = -1;
	GEOSGeom geosGeometry = NULL;

	//no geometry at this position
	if(*geometryNum <= 0) {
		*out = wkbNULLcopy();
		return MAL_SUCCEED;
	}

	geosGeometry = wkb2geos(*geom);

	if(!geosGeometry) {
		*out = NULL;
		throw(MAL, "geom.GeometryN", "wkb2geos failed");
	}

	geometriesNum = GEOSGetNumGeometries(geosGeometry);
	if(geometriesNum < 0) {
		*out = NULL;
		throw(MAL, "geom.GeometryN","GEOSGetNumGeometries failed");
	}

	//geometry is not a multi geometry
	if(geometriesNum == 1) {
		*out = wkbNULLcopy();
		return MAL_SUCCEED;
	}

	//no geometry at this position
	if(geometriesNum < *geometryNum) {
		*out = wkbNULLcopy();
		return MAL_SUCCEED;
	}

	*out = geos2wkb(GEOSGetGeometryN(geosGeometry, (*geometryNum-1)));

	return MAL_SUCCEED;
}

/* returns the number of geometries */
str wkbNumGeometries(int* out, wkb** geom) {
	GEOSGeom geosGeometry = wkb2geos(*geom);

	if(!geosGeometry) {
		*out = int_nil;
		throw(MAL, "geom.NumGeometries", "wkb2geos failed");
	}

	*out = GEOSGetNumGeometries(geosGeometry);
	if(*out < 0) {
		*out = int_nil;
		throw(MAL, "geom.GeometryN","GEOSGetNumGeometries failed");
	}

	return MAL_SUCCEED;
}

/* MBR */

/* Creates the mbr for the given geom_geometry. */
str wkbMBR(mbr **geomMBR, wkb **geomWKB) {
	GEOSGeom geosGeometry;
	str ret = MAL_SUCCEED;
	bit empty;

	//check if the geometry is nill
	if(wkb_isnil(*geomWKB)) {
		*geomMBR = mbr_nil;
		return MAL_SUCCEED;
	}

	//check if the geometry is empty
	if((ret = wkbIsEmpty(&empty, geomWKB)) != MAL_SUCCEED) {
		str msg = createException(MAL, "geom.wkbMBR", "%s", ret);
		GDKfree(ret);

		return msg;
	}
	if(empty) {
		*geomMBR = mbr_nil;
		return MAL_SUCCEED;
	}

	geosGeometry = wkb2geos(*geomWKB);
	if(!geosGeometry) {
		*geomMBR = mbr_nil;
		throw(MAL, "geom.wkbMBR", "Problem converting GEOS to WKB");
	}

	*geomMBR = mbrFromGeos(geosGeometry);

	GEOSGeom_destroy(geosGeometry);

	if (mbr_isnil(*geomMBR))
		throw(MAL, "wkb.mbr", "Failed to create mbr");

	return MAL_SUCCEED;
}

str wkbBox2D(mbr** box, wkb** point1, wkb** point2) {
	GEOSGeom point1_geom, point2_geom;
	double xmin=0.0, ymin=0.0, xmax=0.0, ymax=0.0;

	//check null input
	if(wkb_isnil(*point1) || wkb_isnil(*point2)) {
		*box=mbr_nil;
		return MAL_SUCCEED;
	}

	//check input not point geometries
	point1_geom = wkb2geos(*point1);
	if((GEOSGeomTypeId(point1_geom)+1) != wkbPoint_mdb) {
		GEOSGeom_destroy(point1_geom);
		*box = mbr_nil;
		throw(MAL, "geom.MakeBox2D", "Geometries should be points");
	}

	point2_geom = wkb2geos(*point2);
	if((GEOSGeomTypeId(point2_geom)+1) != wkbPoint_mdb) {
		GEOSGeom_destroy(point1_geom);
		GEOSGeom_destroy(point2_geom);
		*box = mbr_nil;
		throw(MAL, "geom.MakeBox2D", "Geometries should be points");
	}

	if(GEOSGeomGetX(point1_geom, &xmin) == -1 ||
	   GEOSGeomGetY(point1_geom, &ymin) == -1 ||
	   GEOSGeomGetX(point2_geom, &xmax) == -1 ||
	   GEOSGeomGetY(point2_geom, &ymax) == -1) {

		GEOSGeom_destroy(point1_geom);
		GEOSGeom_destroy(point2_geom);
		*box = mbr_nil;
		throw(MAL, "geom.MakeBox2D", "Error in reading the points' coordinates");

	}

	//Assign the coordinates. Ensure that they are in correct order
	*box = (mbr*) GDKmalloc(sizeof(mbr));
	(*box)->xmin = (float) (xmin < xmax ? xmin : xmax);
	(*box)->ymin = (float) (ymin < ymax ? ymin : ymax);
	(*box)->xmax = (float) (xmax > xmin ? xmax : xmin);
	(*box)->ymax = (float) (ymax > ymin ? ymax : ymin);

	return MAL_SUCCEED;
}

/*returns true if the two
 * 	mbrs overlap */
str mbrOverlaps(bit *out, mbr **b1, mbr **b2) {
	if (mbr_isnil(*b1) || mbr_isnil(*b2))
		*out = 0;
	else //they cannot overlap if b2 is left, right, above or below b1
		*out = !((*b2)->ymax < (*b1)->ymin || (*b2)->ymin > (*b1)->ymax || (*b2)->xmax < (*b1)->xmin || (*b2)->xmin > (*b1)->xmax);
	return MAL_SUCCEED;
}

/*returns true if the mbrs of the two geometris overlap */
str mbrOverlaps_wkb(bit *out, wkb **geom1WKB, wkb **geom2WKB) {
	mbr *geom1MBR = NULL, *geom2MBR = NULL;
	str ret = MAL_SUCCEED;

	ret = wkbMBR(&geom1MBR, geom1WKB);
	if(ret != MAL_SUCCEED) {
		return ret;
	}

	ret = wkbMBR(&geom2MBR, geom2WKB);
	if(ret != MAL_SUCCEED) {
		GDKfree(geom1MBR);
		return ret;
	}

	ret = mbrOverlaps(out, &geom1MBR, &geom2MBR);

	GDKfree(geom1MBR);
	GDKfree(geom2MBR);

	return ret;
}

/* returns true if b1 is above b2 */
str mbrAbove(bit *out, mbr **b1, mbr **b2) {
	if (mbr_isnil(*b1) || mbr_isnil(*b2))
		*out = 0;
	else
		*out = ((*b1)->ymin >(*b2)->ymax);
	return MAL_SUCCEED;
}

/*returns true if the mbrs of geom1 is above the mbr of geom2 */
str mbrAbove_wkb(bit *out, wkb **geom1WKB, wkb **geom2WKB) {
	mbr *geom1MBR = NULL, *geom2MBR = NULL;
	str ret = MAL_SUCCEED;

	ret = wkbMBR(&geom1MBR, geom1WKB);
	if(ret != MAL_SUCCEED) {
		return ret;
	}

	ret = wkbMBR(&geom2MBR, geom2WKB);
	if(ret != MAL_SUCCEED) {
		GDKfree(geom1MBR);
		return ret;
	}

	ret = mbrAbove(out, &geom1MBR, &geom2MBR);

	GDKfree(geom1MBR);
	GDKfree(geom2MBR);

	return ret;
}

/* returns true if b1 is below b2 */
str mbrBelow(bit *out, mbr **b1, mbr **b2) {
	if (mbr_isnil(*b1) || mbr_isnil(*b2))
		*out = 0;
	else
		*out = ( (*b1)->ymax < (*b2)->ymin);
	return MAL_SUCCEED;
}

/*returns true if the mbrs of geom1 is below the mbr of geom2 */
str mbrBelow_wkb(bit *out, wkb **geom1WKB, wkb **geom2WKB) {
	mbr *geom1MBR = NULL, *geom2MBR = NULL;
	str ret = MAL_SUCCEED;

	ret = wkbMBR(&geom1MBR, geom1WKB);
	if(ret != MAL_SUCCEED) {
		return ret;
	}

	ret = wkbMBR(&geom2MBR, geom2WKB);
	if(ret != MAL_SUCCEED) {
		GDKfree(geom1MBR);
		return ret;
	}

	ret = mbrBelow(out, &geom1MBR, &geom2MBR);

	GDKfree(geom1MBR);
	GDKfree(geom2MBR);

	return ret;
}

/* returns true if box1 is left of box2 */
str mbrLeft(bit *out, mbr **b1, mbr **b2) {
	if (mbr_isnil(*b1) || mbr_isnil(*b2))
		*out = 0;
	else
		*out = ( (*b1)->xmax < (*b2)->xmin );
	return MAL_SUCCEED;
}

/*returns true if the mbrs of geom1 is on the left of the mbr of geom2 */
str mbrLeft_wkb(bit *out, wkb **geom1WKB, wkb **geom2WKB) {
	mbr *geom1MBR = NULL, *geom2MBR = NULL;
	str ret = MAL_SUCCEED;

	ret = wkbMBR(&geom1MBR, geom1WKB);
	if(ret != MAL_SUCCEED) {
		return ret;
	}

	ret = wkbMBR(&geom2MBR, geom2WKB);
	if(ret != MAL_SUCCEED) {
		GDKfree(geom1MBR);
		return ret;
	}

	ret = mbrLeft(out, &geom1MBR, &geom2MBR);

	GDKfree(geom1MBR);
	GDKfree(geom2MBR);

	return ret;
}

/* returns true if box1 is right of box2 */
str mbrRight(bit *out, mbr **b1, mbr **b2) {
	if (mbr_isnil(*b1) || mbr_isnil(*b2))
		*out = 0;
	else
		*out = ( (*b1)->xmin > (*b2)->xmax );
	return MAL_SUCCEED;
}

/*returns true if the mbrs of geom1 is on the right of the mbr of geom2 */
str mbrRight_wkb(bit *out, wkb **geom1WKB, wkb **geom2WKB) {
	mbr *geom1MBR = NULL, *geom2MBR = NULL;
	str ret = MAL_SUCCEED;

	ret = wkbMBR(&geom1MBR, geom1WKB);
	if(ret != MAL_SUCCEED) {
		return ret;
	}

	ret = wkbMBR(&geom2MBR, geom2WKB);
	if(ret != MAL_SUCCEED) {
		GDKfree(geom1MBR);
		return ret;
	}

	ret = mbrRight(out, &geom1MBR, &geom2MBR);

	GDKfree(geom1MBR);
	GDKfree(geom2MBR);

	return ret;
}

/* returns true if box1 overlaps or is above box2 when only the Y coordinate is considered*/
str mbrOverlapOrAbove(bit *out, mbr **b1, mbr **b2) {
	if (mbr_isnil(*b1) || mbr_isnil(*b2))
		*out = 0;
	else
		*out =  ((*b1)->ymin >= (*b2)->ymin);
	return MAL_SUCCEED;
}

/*returns true if the mbrs of geom1 overlaps or is above the mbr of geom2 */
str mbrOverlapOrAbove_wkb(bit *out, wkb **geom1WKB, wkb **geom2WKB) {
	mbr *geom1MBR = NULL, *geom2MBR = NULL;
	str ret = MAL_SUCCEED;

	ret = wkbMBR(&geom1MBR, geom1WKB);
	if(ret != MAL_SUCCEED) {
		return ret;
	}

	ret = wkbMBR(&geom2MBR, geom2WKB);
	if(ret != MAL_SUCCEED) {
		GDKfree(geom1MBR);
		return ret;
	}

	ret = mbrOverlapOrAbove(out, &geom1MBR, &geom2MBR);

	GDKfree(geom1MBR);
	GDKfree(geom2MBR);

	return ret;
}

/* returns true if box1 overlaps or is below box2 when only the Y coordinate is considered*/
str mbrOverlapOrBelow(bit *out, mbr **b1, mbr **b2) {
	if (mbr_isnil(*b1) || mbr_isnil(*b2))
		*out = 0;
	else
		*out = ((*b1)->ymax <= (*b2)->ymax);
	return MAL_SUCCEED;
}

/*returns true if the mbrs of geom1 overlaps or is below the mbr of geom2 */
str mbrOverlapOrBelow_wkb(bit *out, wkb **geom1WKB, wkb **geom2WKB) {
	mbr *geom1MBR = NULL, *geom2MBR = NULL;
	str ret = MAL_SUCCEED;

	ret = wkbMBR(&geom1MBR, geom1WKB);
	if(ret != MAL_SUCCEED) {
		return ret;
	}

	ret = wkbMBR(&geom2MBR, geom2WKB);
	if(ret != MAL_SUCCEED) {
		GDKfree(geom1MBR);
		return ret;
	}

	ret = mbrOverlapOrBelow(out, &geom1MBR, &geom2MBR);

	GDKfree(geom1MBR);
	GDKfree(geom2MBR);

	return ret;
}

/* returns true if box1 overlaps or is left of box2 when only the X coordinate is considered*/
str mbrOverlapOrLeft(bit *out, mbr **b1, mbr **b2) {
	if (mbr_isnil(*b1) || mbr_isnil(*b2))
		*out = 0;
	else
		*out = ((*b1)->xmax <= (*b2)->xmax);
	return MAL_SUCCEED;
}

/*returns true if the mbrs of geom1 overlaps or is on the left of the mbr of geom2 */
str mbrOverlapOrLeft_wkb(bit *out, wkb **geom1WKB, wkb **geom2WKB) {
	mbr *geom1MBR = NULL, *geom2MBR = NULL;
	str ret = MAL_SUCCEED;

	ret = wkbMBR(&geom1MBR, geom1WKB);
	if(ret != MAL_SUCCEED) {
		return ret;
	}

	ret = wkbMBR(&geom2MBR, geom2WKB);
	if(ret != MAL_SUCCEED) {
		GDKfree(geom1MBR);
		return ret;
	}

	ret = mbrOverlapOrLeft(out, &geom1MBR, &geom2MBR);

	GDKfree(geom1MBR);
	GDKfree(geom2MBR);

	return ret;
}

/* returns true if box1 overlaps or is right of box2 when only the X coordinate is considered*/
str mbrOverlapOrRight(bit *out, mbr **b1, mbr **b2) {
	if (mbr_isnil(*b1) || mbr_isnil(*b2))
		*out = 0;
	else
		*out = ((*b1)->xmin >= (*b2)->xmin);
	return MAL_SUCCEED;
}

/*returns true if the mbrs of geom1 overlaps or is on the right of the mbr of geom2 */
str mbrOverlapOrRight_wkb(bit *out, wkb **geom1WKB, wkb **geom2WKB) {
	mbr *geom1MBR = NULL, *geom2MBR = NULL;
	str ret = MAL_SUCCEED;

	ret = wkbMBR(&geom1MBR, geom1WKB);
	if(ret != MAL_SUCCEED) {
		return ret;
	}

	ret = wkbMBR(&geom2MBR, geom2WKB);
	if(ret != MAL_SUCCEED) {
		GDKfree(geom1MBR);
		return ret;
	}

	ret = mbrOverlapOrRight(out, &geom1MBR, &geom2MBR);

	GDKfree(geom1MBR);
	GDKfree(geom2MBR);

	return ret;
}

/* returns true if b1 is contained in b2 */
str mbrContained(bit *out, mbr **b1, mbr **b2) {
	if (mbr_isnil(*b1) || mbr_isnil(*b2))
		*out = 0;
	else
		*out = ( ((*b1)->xmin >= (*b2)->xmin) && ((*b1)->xmax <= (*b2)->xmax) && ((*b1)->ymin >= (*b2)->ymin) && ((*b1)->ymax <= (*b2)->ymax));
	return MAL_SUCCEED;
}

/*returns true if the mbrs of geom1 is contained in the mbr of geom2 */
str mbrContained_wkb(bit *out, wkb **geom1WKB, wkb **geom2WKB) {
	mbr *geom1MBR = NULL, *geom2MBR = NULL;
	str ret = MAL_SUCCEED;

	ret = wkbMBR(&geom1MBR, geom1WKB);
	if(ret != MAL_SUCCEED) {
		return ret;
	}

	ret = wkbMBR(&geom2MBR, geom2WKB);
	if(ret != MAL_SUCCEED) {
		GDKfree(geom1MBR);
		return ret;
	}

	ret = mbrContained(out, &geom1MBR, &geom2MBR);

	GDKfree(geom1MBR);
	GDKfree(geom2MBR);

	return ret;
}

/*returns true if b1 contains b2 */
str mbrContains(bit *out, mbr **b1, mbr **b2) {
	return mbrContained(out, b2, b1);
}

/*returns true if the mbrs of geom1 contains the mbr of geom2 */
str mbrContains_wkb(bit *out, wkb **geom1WKB, wkb **geom2WKB) {
	mbr *geom1MBR = NULL, *geom2MBR = NULL;
	str ret = MAL_SUCCEED;

	ret = wkbMBR(&geom1MBR, geom1WKB);
	if(ret != MAL_SUCCEED) {
		return ret;
	}

	ret = wkbMBR(&geom2MBR, geom2WKB);
	if(ret != MAL_SUCCEED) {
		GDKfree(geom1MBR);
		return ret;
	}

	ret = mbrContains(out, &geom1MBR, &geom2MBR);

	GDKfree(geom1MBR);
	GDKfree(geom2MBR);

	return ret;
}

/* returns true if the boxes are the same */
str mbrEqual(bit *out, mbr **b1, mbr **b2) {
	if (mbr_isnil(*b1) && mbr_isnil(*b2))
		*out = 1;
	else if (mbr_isnil(*b1) || mbr_isnil(*b2))
		*out = 0;
	else
		*out = ( ((*b1)->xmin == (*b2)->xmin) && ((*b1)->xmax == (*b2)->xmax) && ((*b1)->ymin == (*b2)->ymin) && ((*b1)->ymax == (*b2)->ymax));
	return MAL_SUCCEED;
}

/*returns true if the mbrs of geom1 and the mbr of geom2 are the same */
str mbrEqual_wkb(bit *out, wkb **geom1WKB, wkb **geom2WKB) {
	mbr *geom1MBR = NULL, *geom2MBR = NULL;
	str ret = MAL_SUCCEED;

	ret = wkbMBR(&geom1MBR, geom1WKB);
	if(ret != MAL_SUCCEED) {
		return ret;
	}

	ret = wkbMBR(&geom2MBR, geom2WKB);
	if(ret != MAL_SUCCEED) {
		GDKfree(geom1MBR);
		return ret;
	}

	ret = mbrEqual(out, &geom1MBR, &geom2MBR);

	GDKfree(geom1MBR);
	GDKfree(geom2MBR);

	return ret;
}

/* returns the Euclidean distance of the centroids of the boxes */
str mbrDistance(dbl *out, mbr **b1, mbr **b2) {
	double b1_Cx = 0.0, b1_Cy = 0.0, b2_Cx =0.0, b2_Cy=0.0;

	if (mbr_isnil(*b1) || mbr_isnil(*b2)) {
		*out = 0;
		return MAL_SUCCEED;
	}

	//compute the centroids of the two polygons
	b1_Cx = ((*b1)->xmin+(*b1)->xmax)/2.0;
	b1_Cy = ((*b1)->ymin+(*b1)->ymax)/2.0;
	b2_Cx = ((*b2)->xmin+(*b2)->xmax)/2.0;
	b2_Cy = ((*b2)->ymin+(*b2)->ymax)/2.0;

	//compute the euclidean distance
	*out = sqrt( pow(b2_Cx-b1_Cx, 2.0) + pow(b2_Cy-b1_Cy, 2.0));

	return MAL_SUCCEED;
}

/*returns the Euclidean distance of the centroids of the mbrs of the two geometries */
str mbrDistance_wkb(dbl *out, wkb **geom1WKB, wkb **geom2WKB) {
	mbr *geom1MBR = NULL, *geom2MBR = NULL;
	str ret = MAL_SUCCEED;

	ret = wkbMBR(&geom1MBR, geom1WKB);
	if(ret != MAL_SUCCEED) {
		return ret;
	}

	ret = wkbMBR(&geom2MBR, geom2WKB);
	if(ret != MAL_SUCCEED) {
		GDKfree(geom1MBR);
		return ret;
	}

	ret = mbrDistance(out, &geom1MBR, &geom2MBR);

	GDKfree(geom1MBR);
	GDKfree(geom2MBR);

	return ret;
}

/* get Xmin, Ymin, Xmax, Ymax coordinates of mbr */
str wkbCoordinateFromMBR(dbl* coordinateValue, mbr** geomMBR, int* coordinateIdx) {
	//check if the MBR is null
	if(mbr_isnil(*geomMBR)) {
		*coordinateValue = dbl_nil;
		return MAL_SUCCEED;
	}

	switch(*coordinateIdx) {
	case 1:
		*coordinateValue = (*geomMBR)->xmin;
		break;
	case 2:
		*coordinateValue = (*geomMBR)->ymin;
		break;
	case 3:
		*coordinateValue = (*geomMBR)->xmax;
		break;
	case 4:
		*coordinateValue = (*geomMBR)->ymax;
		break;
	default:
		throw(MAL, "geom.coordinateFromMBR", "Unrecognised coordinateIdx: %d\n", *coordinateIdx);
	}

	return MAL_SUCCEED;
}

str wkbCoordinateFromWKB(dbl* coordinateValue, wkb** geomWKB, int* coordinateIdx) {
	mbr* geomMBR;
	str ret = MAL_SUCCEED ;
	bit empty;

	//check if the geometry is empty
	if((ret = wkbIsEmpty(&empty, geomWKB)) != MAL_SUCCEED) {
		str msg = createException(MAL, "geom.wkbCoordinateFromWKB", "%s", ret);
		GDKfree(ret);
		return msg;
	}

	if(empty) {
		*coordinateValue = dbl_nil;
		return MAL_SUCCEED;
	}

	wkbMBR(&geomMBR, geomWKB);
	if((ret = wkbCoordinateFromMBR(coordinateValue, &geomMBR, coordinateIdx)) != MAL_SUCCEED) {
		str msg = createException(MAL, "geom.wkbCoordinateFromWKB", "%s", ret);
		GDKfree(ret);

		if(geomMBR)
			GDKfree(geomMBR);

		return msg;
	}

	if(geomMBR)
		GDKfree(geomMBR);

	return ret;
}

str
mbrFromString(mbr **w, str *src)
{
	int len = *w ? (int) sizeof(mbr) : 0;
	char *errbuf;
	str ex;

	if (mbrFROMSTR(*src, &len, w))
		return MAL_SUCCEED;
	errbuf = GDKerrbuf;
	if (errbuf) {
		if (strncmp(errbuf, "!ERROR: ", 8) == 0)
			errbuf += 8;
	} else {
		errbuf = "cannot parse string";
	}

	ex = createException(MAL, "mbr.FromString", "%s", errbuf);

	if (GDKerrbuf)
		GDKerrbuf[0] = '\0';

	return ex;
}

str
wkbIsnil(bit *r, wkb **v)
{
	*r = wkb_isnil(*v);
	return MAL_SUCCEED;
}


/* COMMAND mbr
 * Creates the mbr for the given geom_geometry.
 */

str
ordinatesMBR(mbr **res, flt *minX, flt *minY, flt *maxX, flt *maxY)
{
	if ((*res = (mbr *) GDKmalloc(sizeof(mbr))) == NULL)
		throw(MAL, "geom.mbr", MAL_MALLOC_FAIL);
	if (*minX == flt_nil || *minY == flt_nil ||
	    *maxX == flt_nil || *maxY == flt_nil)
		**res = *mbrNULL();
	else {
		(*res)->xmin = *minX;
		(*res)->ymin = *minY;
		(*res)->xmax = *maxX;
		(*res)->ymax = *maxY;
	}
	return MAL_SUCCEED;
}

/***********************************************/
/************* wkb type functions **************/
/***********************************************/

/* Creates the string representation (WKT) of a WKB */
/* return length of resulting string. */
int wkbTOSTR(char **geomWKT, int* len, wkb *geomWKB) {
	char *wkt = NULL;
	size_t dstStrLen = 5;			/* "nil" */

	/* from WKB to GEOSGeometry */
	GEOSGeom geosGeometry = wkb2geos(geomWKB);

	if (geosGeometry) {
		size_t l;
		GEOSWKTWriter *WKT_wr = GEOSWKTWriter_create();
		//set the number of dimensions in the writer so that it can
		//read correctly the geometry coordinates
		GEOSWKTWriter_setOutputDimension(WKT_wr, GEOSGeom_getCoordinateDimension(geosGeometry));
		GEOSWKTWriter_setTrim(WKT_wr, 1);
		wkt = GEOSWKTWriter_write(WKT_wr, geosGeometry);
		l = strlen(wkt);
		assert(l < GDK_int_max);
		dstStrLen = l + 2;	/* add quotes */
		GEOSWKTWriter_destroy(WKT_wr);
		GEOSGeom_destroy(geosGeometry);
	}

	if (wkt) {
		if (*len < (int) dstStrLen + 1) {
			*len = (int) dstStrLen + 1;
			GDKfree(*geomWKT);
			*geomWKT = GDKmalloc(*len);
		}
		snprintf(*geomWKT, *len, "\"%s\"", wkt);
		GEOSFree(wkt);
	} else {
		if (*len < 4) {
			GDKfree(*geomWKT);
			*geomWKT = GDKmalloc(*len = 4);
		}
		strcpy(*geomWKT, "nil");
	}

	assert(dstStrLen <= GDK_int_max);
	return (int) dstStrLen;
}


int wkbFROMSTR(char* geomWKT, int* len, wkb **geomWKB) {
	return wkbFROMSTR_withSRID(geomWKT, len, geomWKB, 0);
}

BUN wkbHASH(wkb *w) {
	int i;
	BUN h = 0;

	for (i = 0; i < (w->len - 1); i += 2) {
		int a = *(w->data + i), b = *(w->data + i + 1);
		h = (h << 3) ^ (h >> 11) ^ (h >> 17) ^ (b << 8) ^ a;
	}
	return h;
}

/* returns a pointer to a null wkb */
wkb *wkbNULL(void) {
	return (&wkb_nil);
}

int wkbCOMP(wkb *l, wkb *r) {
	int len = l->len;

	if (len != r->len)
		return len - r->len;

	if (len == ~(int) 0)
		return (0);

	return memcmp(l->data, r->data, len);
}

/* read wkb from log */
wkb* wkbREAD(wkb *a, stream *s, size_t cnt) {
	int len;
	int srid;

	(void) cnt;
	assert(cnt == 1);
	if (mnstr_readInt(s, &len) != 1)
		return NULL;
	if (geomversion_get())
		srid = 0;
	else if (mnstr_readInt(s, &srid) != 1)
		return NULL;
	if ((a = GDKmalloc(wkb_size(len))) == NULL)
		return NULL;
	a->len = len;
	a->srid = srid;
	if (len > 0 && mnstr_read(s, (char *) a->data, len, 1) != 1) {
		GDKfree(a);
		return NULL;
	}
	return a;
}

/* write wkb to log */
gdk_return wkbWRITE(wkb *a, stream *s, size_t cnt) {
	int len = a->len;
	int srid = a->srid;

	(void) cnt;
	assert(cnt == 1);
	if (!mnstr_writeInt(s, len))	/* 64bit: check for overflow */
		return GDK_FAIL;
	if (!mnstr_writeInt(s, srid))	/* 64bit: check for overflow */
		return GDK_FAIL;
	if (len > 0 &&			/* 64bit: check for overflow */
	    mnstr_write(s, (char *) a->data, len, 1) < 0)
		return GDK_FAIL;
	return GDK_SUCCEED;
}

var_t wkbPUT(Heap *h, var_t *bun, wkb *val) {
	char *base;

	*bun = HEAP_malloc(h, wkb_size(val->len));
	base = h->base;
	if (*bun)
		memcpy(&base[*bun << GDK_VARSHIFT], (char *) val, wkb_size(val->len));
	return *bun;
}

void wkbDEL(Heap *h, var_t *index) {
	HEAP_free(h, *index);
}



int wkbLENGTH(wkb *p) {
	var_t len = wkb_size(p->len);
	assert(len <= GDK_int_max);
	return (int) len;
}

void wkbHEAP(Heap *heap, size_t capacity) {
	HEAP_initialize(heap, capacity, 0, (int) sizeof(var_t));
}


/***********************************************/
/************* mbr type functions **************/
/***********************************************/

#define MBR_WKTLEN 256

/* TOSTR: print atom in a string. */
/* return length of resulting string. */
int mbrTOSTR(char **dst, int *len, mbr *atom) {
	static char tempWkt[MBR_WKTLEN];
	size_t dstStrLen = 3;

	if (!mbr_isnil(atom)) {
		snprintf(tempWkt, MBR_WKTLEN, "BOX (%f %f, %f %f)",
			 atom->xmin, atom->ymin, atom->xmax, atom->ymax);
		dstStrLen = strlen(tempWkt) + 2;
		assert(dstStrLen < GDK_int_max);
	}

	if (*len < (int) dstStrLen + 1 || *dst == NULL) {
		GDKfree(*dst);
		*dst = GDKmalloc(*len = (int) dstStrLen + 1);
	}

	if (dstStrLen > 3)
		snprintf(*dst, *len, "\"%s\"", tempWkt);
	else
		strcpy(*dst, "nil");
	return (int) dstStrLen;
}

/* FROMSTR: parse string to mbr. */
/* return number of parsed characters. */
int mbrFROMSTR(char *src, int *len, mbr **atom) {
	int nil = 0;
	size_t nchars = 0;	/* The number of characters parsed; the return value. */
	GEOSGeom geosMbr = NULL; /* The geometry object that is parsed from the src string. */
	double xmin = 0, ymin = 0, xmax = 0, ymax = 0;
	char *c;

	if (strcmp(src, str_nil) == 0)
		nil = 1;

	if (!nil && (strstr(src,"mbr") ==  src || strstr(src,"MBR") == src) && (c = strstr(src,"(")) != NULL) {
		/* Parse the mbr */
		if ((c - src) != 3 && (c - src) != 4) {
			GDKerror("ParseException: Expected a string like 'MBR(0 0,1 1)' or 'MBR (0 0,1 1)'\n");
			return 0;
		}

		if (sscanf(c,"(%lf %lf,%lf %lf)", &xmin, &ymin, &xmax, &ymax) != 4) {
			GDKerror("ParseException: Not enough coordinates.\n");
			return 0;
		}
	} else if (!nil && (geosMbr = GEOSGeomFromWKT(src)) == NULL)
		return 0;

	if (*len < (int) sizeof(mbr)) {
		if (*atom)
			GDKfree(*atom);
		*atom = GDKmalloc(*len = sizeof(mbr));
	}
	if (nil) {
		nchars = 3;
		**atom = *mbrNULL();
	} else if (geosMbr == NULL) {
		assert(GDK_flt_min <= xmin && xmin <= GDK_flt_max);
		assert(GDK_flt_min <= xmax && xmax <= GDK_flt_max);
		assert(GDK_flt_min <= ymin && ymin <= GDK_flt_max);
		assert(GDK_flt_min <= ymax && ymax <= GDK_flt_max);
		(*atom)->xmin = (float) xmin;
		(*atom)->ymin = (float) ymin;
		(*atom)->xmax = (float) xmax;
		(*atom)->ymax = (float) ymax;
		nchars = strlen(src);
	}
	if (geosMbr)
		GEOSGeom_destroy(geosMbr);
	assert(nchars <= GDK_int_max);
	return (int) nchars;
}

/* HASH: compute a hash value. */
/* returns a positive integer hash value */
BUN mbrHASH(mbr *atom) {
	return (BUN) (((int) atom->xmin * (int)atom->ymin) *((int) atom->xmax * (int)atom->ymax));
}

/* NULL: generic nil mbr. */
/* returns a pointer to a nil-mbr. */
static mbr mbrNIL = {
	GDK_flt_min,		/* flt_nil */
	GDK_flt_min,
	GDK_flt_min,
	GDK_flt_min
};

mbr *mbrNULL(void) {
	return &mbrNIL;
}

/* COMP: compare two mbrs. */
/* returns int <0 if l<r, 0 if l==r, >0 else */
int mbrCOMP(mbr *l, mbr *r) {
	/* simple lexicographical ordering on (x,y) */
	int res;
	if (l->xmin == r->xmin)
		res = (l->ymin < r->ymin) ? -1 : (l->ymin != r->ymin);
	else
		res = (l->xmin < r->xmin) ? -1 : 1;
	if (res == 0) {
		if (l->xmax == r->xmax)
			res = (l->ymax < r->ymax) ? -1 : (l->ymax != r->ymax);
		else
			res = (l->xmax < r->xmax) ? -1 : 1;
	}
	return res;
}

/* read mbr from log */
mbr* mbrREAD(mbr *a, stream *s, size_t cnt) {
	mbr *c;
	size_t i;
	int v[4];
	flt vals[4];

	for (i = 0, c = a; i < cnt; i++, c++) {
		if (!mnstr_readIntArray(s, v, 4))
			return NULL;
		memcpy(vals, v, 4 * sizeof(int));
		c->xmin = vals[0];
		c->ymin = vals[1];
		c->xmax = vals[2];
		c->ymax = vals[3];
	}
	return a;
}

/* write mbr to log */
gdk_return mbrWRITE(mbr *c, stream *s, size_t cnt) {
	size_t i;
	flt vals[4];
	int v[4];

	for (i = 0; i < cnt; i++, c++) {
		vals[0] = c->xmin;
		vals[1] = c->ymin;
		vals[2] = c->xmax;
		vals[3] = c->ymax;
		memcpy(v, vals, 4 * sizeof(int));
		if (!mnstr_writeIntArray(s, v, 4))
			return GDK_FAIL;
	}
	return GDK_SUCCEED;
}

/************************************************/
/************* wkba type functions **************/
/************************************************/

/* Creates the string representation of a wkb_array */
/* return length of resulting string. */

/* StM: Open question / ToDo:
 * why is len of type int,
 * while the rerurned length (correctly!) is of type size_t ?
 * (not only here, but also elsewhere in this file / the geom code)
 */
int wkbaTOSTR(char **toStr, int *len, wkba *fromArray) {
	int items = fromArray->itemsNum, i;
	int itemsNumDigits = (int)ceil(log10(items));
	size_t dataSize;//, skipBytes=0;
	char** partialStrs;
	char* nilStr = "nil";
	char* toStrPtr = NULL, *itemsNumStr=GDKmalloc((itemsNumDigits+1)*sizeof(char));

	sprintf(itemsNumStr, "%d", items);
	dataSize = strlen(itemsNumStr);


	//reserve space for an array with pointers to the partial strings, i.e. for each wkbTOSTR
	partialStrs = (char**)GDKzalloc(items*sizeof(char**));
	//create the string version of each wkb
	for(i=0; i<items; i++) {
		int llen = 0;
		dataSize += wkbTOSTR(&partialStrs[i], &llen, fromArray->data[i])-2; //remove quotes

		if(strcmp(partialStrs[i], nilStr) == 0) {
			if (*len < 4 || *toStr == NULL) {
				GDKfree(*toStr);
				*toStr = GDKmalloc(*len = 4);
			}
			strcpy(*toStr, "nil");
			return 3;
		}
	}

	//add [] around itemsNum
	dataSize+=2;
	//add ", " before each item
	dataSize += 2*sizeof(char)*items;

	//copy all partial strings to a single one
	if (*len < (int) dataSize + 3 || *toStr == NULL) {
		GDKfree(*toStr);
		*toStr = GDKmalloc(*len = (int) dataSize + 3); /* plus quotes + termination character */
	}
	toStrPtr=*toStr;
	*toStrPtr++ = '\"';
	*toStrPtr++ = '[';
	strcpy(toStrPtr, itemsNumStr);
	toStrPtr+=strlen(itemsNumStr);
	*toStrPtr++ = ']';
	for(i=0; i<items; i++) {
		if(i==0)
			*toStrPtr++ = ':';
		else
			*toStrPtr++ = ',';
		*toStrPtr++ = ' ';

		//strcpy(toStrPtr, partialStrs[i]);
		memcpy(toStrPtr, &partialStrs[i][1], strlen(partialStrs[i])-2);
		toStrPtr+=strlen(partialStrs[i])-2;
		GDKfree(partialStrs[i]);
	}

	*toStrPtr++ = '\"';
	*toStrPtr='\0';

	GDKfree(partialStrs);
	GDKfree(itemsNumStr);

	assert(strlen(*toStr) + 1 < (size_t) GDK_int_max);
	*len = (int) strlen(*toStr)+1;
	return (int)(toStrPtr-*toStr);
}

/* return number of parsed characters. */
int wkbaFROMSTR(char *fromStr, int *len, wkba **toArray) {
	return wkbaFROMSTR_withSRID(fromStr, len, toArray, 0);
}

/* returns a pointer to a null wkba */
wkba* wkbaNULL(void) {
	static wkba nullval;

	nullval.itemsNum = ~(int) 0;
	return (&nullval);
}

BUN wkbaHASH(wkba *wArray) {
	int j,i;
	BUN h = 0;

	for (j = 0; j < wArray->itemsNum ; j++) {
		wkb* w = wArray->data[j];
		for (i = 0; i < (w->len - 1); i += 2) {
			int a = *(w->data + i), b = *(w->data + i + 1);
			h = (h << 3) ^ (h >> 11) ^ (h >> 17) ^ (b << 8) ^ a;
		}
	}
	return h;
}

int wkbaCOMP(wkba *l, wkba *r) {
	int i, res =0;;

	//compare the number of items
	if (l->itemsNum != r->itemsNum)
		return l->itemsNum - r->itemsNum;

	if (l->itemsNum == ~(int) 0)
		return (0);

	//compare each wkb separately
	for(i=0; i<l->itemsNum; i++)
		res += wkbCOMP(l->data[i], r->data[i]);

	return res;
}

/* read wkb from log */
wkba* wkbaREAD(wkba *a, stream *s, size_t cnt) {
	int items, i;

	(void) cnt;
	assert(cnt == 1);

	if (mnstr_readInt(s, &items) != 1)
		return NULL;

	if ((a = GDKmalloc(wkba_size(items))) == NULL)
		return NULL;

	a->itemsNum = items;

	for(i=0; i<items; i++)
		wkbREAD(a->data[i], s, cnt);

	return a;
}

/* write wkb to log */
gdk_return wkbaWRITE(wkba *a, stream *s, size_t cnt) {
	int i, items = a->itemsNum;
	gdk_return ret = GDK_SUCCEED;

	(void) cnt;
	assert(cnt == 1);

	if (!mnstr_writeInt(s, items))
		return GDK_FAIL;
	for(i=0; i<items; i++) {
		ret = wkbWRITE(a->data[i], s, cnt);

		if(ret != GDK_SUCCEED)
			return ret;
	}
	return GDK_SUCCEED;
}

var_t wkbaPUT(Heap *h, var_t *bun, wkba *val) {
	char *base;

	*bun = HEAP_malloc(h, wkba_size(val->itemsNum));
	base = h->base;
	if (*bun)
		memcpy(&base[*bun << GDK_VARSHIFT], (char *) val, wkba_size(val->itemsNum));
	return *bun;
}

void wkbaDEL(Heap *h, var_t *index) {
	HEAP_free(h, *index);
}

int wkbaLENGTH(wkba *p) {
	var_t len = wkba_size(p->itemsNum);
	assert(len <= GDK_int_max);
	return (int) len;
}

void wkbaHEAP(Heap *heap, size_t capacity) {
	HEAP_initialize(heap, capacity, 0, (int) sizeof(var_t));
}

geom_export str wkbContains_point_bat(bat *out, wkb **a, bat *point_x, bat *point_y);
geom_export str wkbContains_point(bit *out, wkb **a, dbl *point_x, dbl *point_y);

static inline double
isLeft( double P0x, double P0y, double P1x, double P1y, double P2x, double P2y)
{
	return ( (P1x - P0x) * (P2y - P0y)
			- (P2x -  P0x) * (P1y - P0y) );
}

static str
pnpoly_(int *out, int nvert, dbl *vx, dbl *vy, int *point_x, int *point_y)
{
	BAT *bo = NULL, *bpx = NULL, *bpy;
	dbl *px = NULL, *py = NULL;
	BUN i = 0, cnt;
	int j = 0, nv;
	bit *cs = NULL;

	/*Get the BATs*/
	if ((bpx = BATdescriptor(*point_x)) == NULL) {
		throw(MAL, "geom.point", RUNTIME_OBJECT_MISSING);
	}

	if ((bpy = BATdescriptor(*point_y)) == NULL) {
		BBPunfix(bpx->batCacheid);
		throw(MAL, "geom.point", RUNTIME_OBJECT_MISSING);
	}

	/*Check BATs alignment*/
	if ( bpx->htype != TYPE_void ||
			bpy->htype != TYPE_void ||
			bpx->hseqbase != bpy->hseqbase ||
			BATcount(bpx) != BATcount(bpy)) {
		BBPunfix(bpx->batCacheid);
		BBPunfix(bpy->batCacheid);
		throw(MAL, "geom.point", "both point bats must have dense and aligned heads");
	}

	/*Create output BAT*/
	if ((bo = BATnew(TYPE_void, ATOMindex("bit"), BATcount(bpx), TRANSIENT)) == NULL) {
		BBPunfix(bpx->batCacheid);
		BBPunfix(bpy->batCacheid);
		throw(MAL, "geom.point", MAL_MALLOC_FAIL);
	}
	BATseqbase(bo, bpx->hseqbase);

	/*Iterate over the Point BATs and determine if they are in Polygon represented by vertex BATs*/
	px = (dbl *) Tloc(bpx, BUNfirst(bpx));
	py = (dbl *) Tloc(bpy, BUNfirst(bpx));

	nv = nvert -1;
	cnt = BATcount(bpx);
	cs = (bit*) Tloc(bo,BUNfirst(bo));
	for (i = 0; i < cnt; i++) {
		int wn = 0;
		for (j = 0; j < nv; j++) {
			if (vy[j] <= py[i]) {
				if (vy[j+1] > py[i])
					if (isLeft( vx[j], vy[j], vx[j+1], vy[j+1], px[i], py[i]) > 0)
						++wn;
			}
			else {
				if (vy[j+1]  <= py[i])
					if (isLeft( vx[j], vy[j], vx[j+1], vy[j+1], px[i], py[i]) < 0)
						--wn;
			}
		}
		*cs++ = wn & 1;
	}

	BATsetcount(bo,cnt);
	BATderiveProps(bo,FALSE);
	BBPunfix(bpx->batCacheid);
	BBPunfix(bpy->batCacheid);
	BBPkeepref(*out = bo->batCacheid);
	return MAL_SUCCEED;
}

static str
pnpolyWithHoles_(bat *out, int nvert, dbl *vx, dbl *vy, int nholes, dbl **hx, dbl **hy, int *hn, bat *point_x, bat *point_y)
{
	BAT *bo = NULL, *bpx = NULL, *bpy;
	dbl *px = NULL, *py = NULL;
	BUN i = 0, cnt = 0;
	int j = 0, h = 0;
	bit *cs = NULL;

	/*Get the BATs*/
	if ((bpx = BATdescriptor(*point_x)) == NULL) {
		throw(MAL, "geom.point", RUNTIME_OBJECT_MISSING);
	}
	if ((bpy = BATdescriptor(*point_y)) == NULL) {
		BBPunfix(bpx->batCacheid);
		throw(MAL, "geom.point", RUNTIME_OBJECT_MISSING);
	}

	/*Check BATs alignment*/
	if ( bpx->htype != TYPE_void ||
			bpy->htype != TYPE_void ||
			bpx->hseqbase != bpy->hseqbase ||
			BATcount(bpx) != BATcount(bpy)) {
		BBPunfix(bpx->batCacheid);
		BBPunfix(bpy->batCacheid);
		throw(MAL, "geom.point", "both point bats must have dense and aligned heads");
	}

	/*Create output BAT*/
	if ((bo = BATnew(TYPE_void, ATOMindex("bit"), BATcount(bpx), TRANSIENT)) == NULL) {
		BBPunfix(bpx->batCacheid);
		BBPunfix(bpy->batCacheid);
		throw(MAL, "geom.point", MAL_MALLOC_FAIL);
	}
	BATseqbase(bo, bpx->hseqbase);

	/*Iterate over the Point BATs and determine if they are in Polygon represented by vertex BATs*/
	px = (dbl *) Tloc(bpx, BUNfirst(bpx));
	py = (dbl *) Tloc(bpy, BUNfirst(bpx));
	cnt = BATcount(bpx);
	cs = (bit*) Tloc(bo,BUNfirst(bo));
	for (i = 0; i < cnt; i++) {
		int wn = 0;

		/*First check the holes*/
		for (h = 0; h < nholes; h++) {
			int nv = hn[h]-1;
			wn = 0;
			for (j = 0; j < nv; j++) {
				if (hy[h][j] <= py[i]) {
					if (hy[h][j+1] > py[i])
						if (isLeft( hx[h][j], hy[h][j], hx[h][j+1], hy[h][j+1], px[i], py[i]) > 0)
							++wn;
				}
				else {
					if (hy[h][j+1]  <= py[i])
						if (isLeft( hx[h][j], hy[h][j], hx[h][j+1], hy[h][j+1], px[i], py[i]) < 0)
							--wn;
				}
			}

			/*It is in one of the holes*/
			if (wn) {
				break;
			}
		}

		if (wn)
			continue;

		/*If not in any of the holes, check inside the Polygon*/
		for (j = 0; j < nvert-1; j++) {
			if (vy[j] <= py[i]) {
				if (vy[j+1] > py[i])
					if (isLeft( vx[j], vy[j], vx[j+1], vy[j+1], px[i], py[i]) > 0)
						++wn;
			}
			else {
				if (vy[j+1]  <= py[i])
					if (isLeft( vx[j], vy[j], vx[j+1], vy[j+1], px[i], py[i]) < 0)
						--wn;
			}
		}
		*cs++ = wn&1;
	}
	BATsetcount(bo,cnt);
	BATderiveProps(bo,FALSE);
	BBPunfix(bpx->batCacheid);
	BBPunfix(bpy->batCacheid);
	BBPkeepref(*out = bo->batCacheid);
	return MAL_SUCCEED;
}

#define POLY_NUM_VERT 120
#define POLY_NUM_HOLE 10

str
wkbContains_point_bat(bat *out, wkb **a, bat *point_x, bat *point_y) 
{
	double *vert_x, *vert_y, **holes_x = NULL, **holes_y= NULL;
	int *holes_n= NULL, j;
	wkb *geom = NULL;
	str msg = NULL;


	str err = NULL;
	str geom_str = NULL;
	char *str2, *token, *subtoken;
	char *saveptr1 = NULL, *saveptr2 = NULL;
	int nvert = 0, nholes = 0;

	geom = (wkb*) *a;

	if ((err = wkbAsText(&geom_str, &geom, NULL)) != MAL_SUCCEED) {
		msg = createException(MAL, "geom.Contain_point_bat", "%s", err);
		GDKfree(err);
		return msg;
	}
	geom_str = strchr(geom_str, '(');
	geom_str+=2;

	/*Lets get the polygon*/
	token = strtok_r(geom_str, ")", &saveptr1);
	vert_x = GDKmalloc(POLY_NUM_VERT*sizeof(double));
	vert_y = GDKmalloc(POLY_NUM_VERT*sizeof(double));

	for (str2 = token; ; str2 = NULL) {
		subtoken = strtok_r(str2, ",", &saveptr2);
		if (subtoken == NULL)
			break;
		sscanf(subtoken, "%lf %lf", &vert_x[nvert], &vert_y[nvert]);
		nvert++;
		if ((nvert%POLY_NUM_VERT) == 0) {
			vert_x = GDKrealloc(vert_x, nvert*2*sizeof(double));
			vert_y = GDKrealloc(vert_y, nvert*2*sizeof(double));
		}
	}

	token = strtok_r(NULL, ")", &saveptr1);
	if (token) {
		holes_x = GDKzalloc(POLY_NUM_HOLE*sizeof(double*));
		holes_y = GDKzalloc(POLY_NUM_HOLE*sizeof(double*));
		holes_n = GDKzalloc(POLY_NUM_HOLE*sizeof(double*));
	}
	/*Lets get all the holes*/
	while (token) {
		int nhole = 0;
		token = strchr(token, '(');
		if (!token)
			break;
		token++;

		if (!holes_x[nholes])
			holes_x[nholes] = GDKzalloc(POLY_NUM_VERT*sizeof(double));
		if (!holes_y[nholes])
			holes_y[nholes] = GDKzalloc(POLY_NUM_VERT*sizeof(double));

		for (str2 = token; ; str2 = NULL) {
			subtoken = strtok_r(str2, ",", &saveptr2);
			if (subtoken == NULL)
				break;
			sscanf(subtoken, "%lf %lf", &holes_x[nholes][nhole], &holes_y[nholes][nhole]);
			nhole++;
			if ((nhole%POLY_NUM_VERT) == 0) {
				holes_x[nholes] = GDKrealloc(holes_x[nholes], nhole*2*sizeof(double));
				holes_y[nholes] = GDKrealloc(holes_y[nholes], nhole*2*sizeof(double));
			}
		}

		holes_n[nholes] = nhole;
		nholes++;
		if ((nholes%POLY_NUM_HOLE) == 0) {
			holes_x = GDKrealloc(holes_x, nholes*2*sizeof(double*));
			holes_y = GDKrealloc(holes_y, nholes*2*sizeof(double*));
			holes_n = GDKrealloc(holes_n, nholes*2*sizeof(int));
		}
		token = strtok_r(NULL, ")", &saveptr1);
	}

	if (nholes)
		msg = pnpolyWithHoles_(out, (int) nvert, vert_x, vert_y, nholes, holes_x, holes_y, holes_n, point_x, point_y);
	else {
		msg = pnpoly_(out, (int) nvert, vert_x, vert_y, point_x, point_y);
	}

	GDKfree(vert_x);
	GDKfree(vert_y);
	if (holes_x && holes_y && holes_n) {
		for (j = 0; j < nholes; j ++) {
			GDKfree(holes_x[j]);
			GDKfree(holes_y[j]);
		}
		GDKfree(holes_x);
		GDKfree(holes_y);
		GDKfree(holes_n);
	}

	return msg;
}

str
wkbContains_point(bit *out, wkb **a, dbl *point_x, dbl *point_y) 
{
	(void)a;
	(void)point_x;
	(void)point_y;
	*out = TRUE;
	return MAL_SUCCEED;
}<|MERGE_RESOLUTION|>--- conflicted
+++ resolved
@@ -508,19 +508,8 @@
 	/* get the coordinates of the points comprising the geometry */
 	gcs_old = GEOSGeom_getCoordSeq(geosGeometry);
 
-<<<<<<< HEAD
 	if(gcs_old == NULL)
 		return createException(MAL, "geom.ForceDim", "GEOSGeom_getCoordSeq failed");
-=======
-	*bun = HEAP_malloc(h, wkb_size(val->len));
-	base = h->base;
-	if (*bun) {
-		memcpy(&base[*bun << GDK_VARSHIFT], (char *) val, wkb_size(val->len));
-		h->dirty = 1;
-	}
-	return *bun;
-}
->>>>>>> 3e36d791
 
 	/* get the number of points in the geometry */
 	GEOSCoordSeq_getSize(gcs_old, &pointsNum);
@@ -5041,8 +5030,10 @@
 
 	*bun = HEAP_malloc(h, wkb_size(val->len));
 	base = h->base;
-	if (*bun)
+	if (*bun) {
 		memcpy(&base[*bun << GDK_VARSHIFT], (char *) val, wkb_size(val->len));
+		h->dirty = 1;
+	}
 	return *bun;
 }
 
@@ -5389,8 +5380,10 @@
 
 	*bun = HEAP_malloc(h, wkba_size(val->itemsNum));
 	base = h->base;
-	if (*bun)
+	if (*bun) {
 		memcpy(&base[*bun << GDK_VARSHIFT], (char *) val, wkba_size(val->itemsNum));
+		h->dirty = 1;
+	}
 	return *bun;
 }
 
