--- conflicted
+++ resolved
@@ -15,72 +15,9 @@
 
 int TYPE_mbr;
 
-<<<<<<< HEAD
 static inline int geometryHasZ(int info){return (info & 0x02);}
 static inline int geometryHasM(int info){return (info & 0x01);}
 const double pi=3.14159265358979323846;
-=======
-geom_export wkb *wkbNULL(void);
-geom_export str geom_prelude(void *ret);
-geom_export str geom_epilogue(void *ret);
-geom_export mbr *mbrNULL(void);
-geom_export int mbrFROMSTR(const char *src, int *len, mbr **atom);
-geom_export int mbrTOSTR(char **dst, int *len, mbr *atom);
-geom_export BUN mbrHASH(mbr *atom);
-geom_export int mbrCOMP(mbr *l, mbr *r);
-geom_export mbr *mbrREAD(mbr *a, stream *s, size_t cnt);
-geom_export gdk_return mbrWRITE(mbr *c, stream *s, size_t cnt);
-geom_export str mbrFromString(mbr **w, const str *src);
-geom_export str mbrFromMBR(mbr **w, mbr **src);
-geom_export int wkbTOSTR(char **dst, int *len, wkb *atom);
-geom_export int wkbFROMSTR(const char *src, int *len, wkb **atom);
-geom_export str wkbFromString(wkb **w, const str *wkt);
-geom_export str wkbFromWKB(wkb **w, wkb **src);
-geom_export str wkbFromText(wkb **w, const str *wkt, const int *tpe);
-geom_export BUN wkbHASH(wkb *w);
-geom_export int wkbCOMP(wkb *l, wkb *r);
-geom_export wkb *wkbNULL(void);
-geom_export str wkbAsText(str *r, wkb **w);
-geom_export void wkbDEL(Heap *h, var_t *index);
-geom_export wkb *wkbREAD(wkb *a, stream *s, size_t cnt);
-geom_export gdk_return wkbWRITE(wkb *a, stream *s, size_t cnt);
-geom_export int wkbLENGTH(wkb *p);
-geom_export void wkbHEAP(Heap *heap, size_t capacity);
-geom_export var_t wkbPUT(Heap *h, var_t *bun, wkb *val);
-geom_export str ordinatesMBR(mbr **res, const flt *minX, const flt *minY, const flt *maxX, const flt *maxY);
-geom_export str wkbMBR(mbr **res, wkb **geom);
-geom_export wkb *geos2wkb(GEOSGeom geosGeometry);
-geom_export str wkbgetcoordX(dbl *out, wkb **geom);
-geom_export str wkbgetcoordY(dbl *out, wkb **geom);
-geom_export str wkbcreatepoint(wkb **out, const dbl *x, const dbl *y);
-geom_export str wkbcreatepoint_bat(bat *out, const bat *x, const bat *y);
-geom_export str mbroverlaps(bit *out, mbr **b1, mbr **b2);
-geom_export str wkbDimension(int *out, wkb **geom);
-geom_export str wkbGeometryTypeId(int *out, wkb **geom);
-geom_export str wkbSRID(int *out, wkb **geom);
-geom_export str wkbIsEmpty(bit *out, wkb **geom);
-geom_export str wkbIsSimple(bit *out, wkb **geom);
-geom_export str wkbEnvelope(wkb **out, wkb **geom);
-geom_export str wkbBoundary(wkb **out, wkb **geom);
-geom_export str wkbConvexHull(wkb **out, wkb **geom);
-geom_export str wkbEquals(bit *out, wkb **a, wkb **b);
-geom_export str wkbDisjoint(bit *out, wkb **a, wkb **b);
-geom_export str wkbIntersect(bit *out, wkb **a, wkb **b);
-geom_export str wkbTouches(bit *out, wkb **a, wkb **b);
-geom_export str wkbCrosses(bit *out, wkb **a, wkb **b);
-geom_export str wkbWithin(bit *out, wkb **a, wkb **b);
-geom_export str wkbContains(bit *out, wkb **a, wkb **b);
-geom_export str wkbOverlaps(bit *out, wkb **a, wkb **b);
-geom_export str wkbRelate(bit *out, wkb **a, wkb **b, const str *pattern);
-geom_export str wkbArea(dbl *out, wkb **a);
-geom_export str wkbLength(dbl *out, wkb **a);
-geom_export str wkbDistance(dbl *out, wkb **a, wkb **b);
-geom_export str wkbIntersection(wkb **out, wkb **a, wkb **b);
-geom_export str wkbUnion(wkb **out, wkb **a, wkb **b);
-geom_export str wkbDifference(wkb **out, wkb **a, wkb **b);
-geom_export str wkbSymDifference(wkb **out, wkb **a, wkb **b);
-geom_export str wkbBuffer(wkb **out, wkb **geom, const dbl *distance);
->>>>>>> cff036d0
 
 /* the first argument in the functions is the return variable */
 
@@ -174,20 +111,11 @@
 	return MAL_SUCCEED;
 }
 
-<<<<<<< HEAD
 static str transformLine(GEOSCoordSeq *gcs_new, const GEOSGeometry* geosGeometry, projPJ proj4_src, projPJ proj4_dst) {
 	int coordinatesNum = 0;
 	const GEOSCoordSequence* gcs_old;
 	unsigned int pointsNum =0, i=0;
 	str ret = MAL_SUCCEED;
-=======
-gdk_return
-mbrWRITE(mbr *c, stream *s, size_t cnt)
-{
-	size_t i;
-	flt vals[4];
-	int v[4];
->>>>>>> cff036d0
 
 	/* get the number of coordinates the geometry has */
 	coordinatesNum = GEOSGeom_getCoordinateDimension(geosGeometry);
@@ -554,15 +482,8 @@
 		}
 	}
 
-<<<<<<< HEAD
 	//create the geometry from the translated coordinates sequence
 	*outGeometry = GEOSGeom_createLineString(gcs_new);
-=======
-gdk_return
-wkbWRITE(wkb *a, stream *s, size_t cnt)
-{
-	int len = a->len;
->>>>>>> cff036d0
 
 	return MAL_SUCCEED;
 
@@ -5085,7 +5006,7 @@
 }
 
 /* write wkb to log */
-int wkbWRITE(wkb *a, stream *s, size_t cnt) {
+gdk_return wkbWRITE(wkb *a, stream *s, size_t cnt) {
 	int len = a->len;
 	int srid = a->srid;
 
@@ -5265,7 +5186,7 @@
 }
 
 /* write mbr to log */
-int mbrWRITE(mbr *c, stream *s, size_t cnt) {
+gdk_return mbrWRITE(mbr *c, stream *s, size_t cnt) {
 	size_t i;
 	flt vals[4];
 	int v[4];
@@ -5429,9 +5350,9 @@
 }
 
 /* write wkb to log */
-int wkbaWRITE(wkba *a, stream *s, size_t cnt) {
+gdk_return wkbaWRITE(wkba *a, stream *s, size_t cnt) {
 	int i, items = a->itemsNum;
-	int ret = GDK_SUCCEED;
+	gdk_return ret = GDK_SUCCEED;
 
 	(void) cnt;
 	assert(cnt == 1);
