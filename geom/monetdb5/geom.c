/*
 * The contents of this file are subject to the MonetDB Public License
 * Version 1.1 (the "License"); you may not use this file except in
 * compliance with the License. You may obtain a copy of the License at
 * http://www.monetdb.org/Legal/MonetDBLicense
 *
 * Software distributed under the License is distributed on an "AS IS"
 * basis, WITHOUT WARRANTY OF ANY KIND, either express or implied. See the
 * License for the specific language governing rights and limitations
 * under the License.
 *
 * The Original Code is the MonetDB Database System.
 *
 * The Initial Developer of the Original Code is CWI.
 * Portions created by CWI are Copyright (C) 1997-July 2008 CWI.
 * Copyright August 2008-2014 MonetDB B.V.
 * All Rights Reserved.
 */

/*
 * @a Wouter Scherphof, Niels Nes
 * @* The simple geom module
 */


#include <monetdb_config.h>
#include "libgeom.h"


#include <mal.h>
#include <mal_atom.h>
#include <mal_exception.h>
#include <mal_client.h>
#include <stream.h>


#include <stdio.h>
#include <stdlib.h>
#include <string.h>
#include <math.h>
#include <time.h>

#ifdef WIN32
#ifndef LIBGEOM
#define geom_export extern __declspec(dllimport)
#else
#define geom_export extern __declspec(dllexport)
#endif
#else
#define geom_export extern
#endif


#define GEOMETRY_HAS_Z(info)(info & 0x02)
#define GEOMETRY_HAS_M(info)(info & 0x01)
#define PI 3.14159265358979323846

/* the first argument in the functions is the return variable */

int TYPE_mbr;

/* general functions */
geom_export void geoHasZ(int* res, int* info);
geom_export void geoHasM(int* res, int* info);
geom_export void geoGetType(char** res, int* info, int* flag);

geom_export bat *geom_prelude(void);
geom_export void geom_epilogue(void);

geom_export wkb *wkbNULL(void);
geom_export mbr *mbrNULL(void);

/* functions tha are used when a column is added to an existing table */
geom_export str mbrFromMBR(mbr **w, mbr **src);
geom_export str wkbFromWKB(wkb **w, wkb **src);

/* The WKB we use is the EWKB used also in PostGIS 
 * because we decided that it is easire to carry around
 * the SRID */
 
/* gets a GEOSGeometry and creates a WKB */
geom_export wkb* geos2wkb(const GEOSGeometry* geosGeometry);
/* gets a GEOSGeometry and returns the mbr of it 
 * works only for 2D geometries */
mbr* mbrFromGeos(const GEOSGeom geosGeometry);

/* the len argument is needed for correct storage and retrieval */
geom_export int mbrFROMSTR(char *src, int *len, mbr **atom);
geom_export int mbrTOSTR(char **dst, int *len, mbr *atom);
geom_export int wkbFROMSTR(char* geomWKT, int *len, wkb** geomWKB, int srid);
geom_export int wkbTOSTR(char **geomWKT, int *len, wkb *geomWKB);

/* read/write to/from disk */
geom_export mbr *mbrREAD(mbr *a, stream *s, size_t cnt);
geom_export int mbrWRITE(mbr *c, stream *s, size_t cnt);
geom_export wkb *wkbREAD(wkb *a, stream *s, size_t cnt);
geom_export int wkbWRITE(wkb *a, stream *s, size_t cnt);


geom_export str wkbFromText(wkb **geomWKB, str *geomWKT, int* srid, int *tpe);

/* Basic Methods on Geometric objects (OGC) */
geom_export str wkbDimension(int*, wkb**);
geom_export str wkbGeometryType(char**, wkb**, int*);
geom_export str wkbGetSRID(int*, wkb**);
//Envelope
geom_export str wkbAsText(str*, wkb**);
//AsBinary
geom_export str wkbIsEmpty(bit*, wkb**);
geom_export str wkbIsSimple(bit*, wkb**);
//Is3D
//IsMeasured
geom_export str wkbBoundary(wkb**, wkb**);


/* Methods for testing spatial relatioships between geometris (OGC) */
geom_export str wkbEquals(bit*, wkb**, wkb**);
geom_export str wkbDisjoint(bit*, wkb**, wkb**);
geom_export str wkbIntersects(bit*, wkb**, wkb**);
geom_export str wkbTouches(bit*, wkb**, wkb**);
geom_export str wkbCrosses(bit*, wkb**, wkb**);
geom_export str wkbWithin(bit*, wkb**, wkb**);
geom_export str wkbContains(bit*, wkb**, wkb**);
geom_export str wkbOverlaps(bit*, wkb**, wkb**);
geom_export str wkbRelate(bit*, wkb**, wkb**, str*);
//LocateAlong
//LocateBetween

//geom_export str wkbFromString(wkb**, str*); 

geom_export str geomMakePoint2D(wkb**, double*, double*);
geom_export str geomMakePoint3D(wkb**, double*, double*, double*);
geom_export str geomMakePoint4D(wkb**, double*, double*, double*, double*);
geom_export str geomMakePointM(wkb**, double*, double*, double*);

geom_export str wkbCoordDim(int* , wkb**);
geom_export str wkbSetSRID(wkb**, wkb**, int*);
geom_export str wkbGetCoordX(double*, wkb**);
geom_export str wkbGetCoordY(double*, wkb**);
geom_export str wkbGetCoordZ(double*, wkb**);
geom_export str wkbStartPoint(wkb **out, wkb **geom);
geom_export str wkbEndPoint(wkb **out, wkb **geom);
geom_export str wkbNumPoints(int *out, wkb **geom);
geom_export str wkbPointN(wkb **out, wkb **geom, int *n);
geom_export str wkbEnvelope(wkb **out, wkb **geom);
geom_export str wkbExteriorRing(wkb**, wkb**);
geom_export str wkbInteriorRingN(wkb**, wkb**, short*);
geom_export str wkbNumRings(int*, wkb**, int*);
geom_export str wkbIsClosed(bit *out, wkb **geom);
geom_export str wkbIsRing(bit *out, wkb **geom);
geom_export str wkbIsValid(bit *out, wkb **geom);
geom_export str wkbIsValidReason(char** out, wkb **geom);
geom_export str wkbIsValidDetail(char** out, wkb **geom);

geom_export str wkbArea(dbl *out, wkb **a);
geom_export str wkbCentroid(wkb **out, wkb **geom);
geom_export str wkbDistance(dbl *out, wkb **a, wkb **b);
geom_export str wkbLength(dbl *out, wkb **a);
geom_export str wkbConvexHull(wkb **out, wkb **geom);
geom_export str wkbIntersection(wkb **out, wkb **a, wkb **b);
geom_export str wkbUnion(wkb **out, wkb **a, wkb **b);
geom_export str wkbDifference(wkb **out, wkb **a, wkb **b);
geom_export str wkbSymDifference(wkb **out, wkb **a, wkb **b);
geom_export str wkbBuffer(wkb **out, wkb **geom, dbl *distance);

geom_export str wkbGeometryN(wkb** out, wkb** geom, int* geometryNum); 
geom_export str wkbNumGeometries(int* out, wkb** geom);

geom_export str wkbTransform(wkb**, wkb**, int*, int*, char**, char**);
geom_export str geom_2_geom(wkb** resWKB, wkb **valueWKB, int* columnType, int* columnSRID); 

geom_export str wkbMBR(mbr **res, wkb **geom);
geom_export str mbrAbove(bit *out, mbr **b1, mbr **b2);
geom_export str mbrBelow(bit *out, mbr **b1, mbr **b2);
geom_export str mbrContained(bit *out, mbr **b1, mbr **b2);
geom_export str mbrContains(bit *out, mbr **b1, mbr **b2);
geom_export str mbrDistance(double *out, mbr **b1, mbr **b2);
geom_export str mbrEqual(bit *out, mbr **b1, mbr **b2);
geom_export str mbrLeft(bit *out, mbr **b1, mbr **b2);
geom_export str mbrOverlapOrAbove(bit *out, mbr **b1, mbr **b2);
geom_export str mbrOverlapOrBelow(bit *out, mbr **b1, mbr **b2);
geom_export str mbrOverlapOrLeft(bit *out, mbr **b1, mbr **b2);
geom_export str mbrOverlapOrRight(bit *out, mbr **b1, mbr **b2);
geom_export str mbrOverlaps(bit *out, mbr **b1, mbr **b2);
geom_export str mbrRight(bit *out, mbr **b1, mbr **b2);
geom_export str wkbCoordinateFromWKB(dbl*, wkb**, int*);
geom_export str wkbCoordinateFromMBR(dbl*, mbr**, int*);

/** convert degrees to radians */
static void degrees2radians(double *x, double *y, double *z) {
	(*x) *= PI/180.0;
	(*y) *= PI/180.0;
	(*z) *= PI/180.0;
}

/** convert radians to degrees */
static void radians2degrees(double *x, double *y, double *z) {
	(*x) *= 180.0/PI;
	(*y) *= 180.0/PI;
	(*z) *= 180.0/PI;
}


static str transformCoordSeq(int idx, int coordinatesNum, projPJ proj4_src, projPJ proj4_dst, const GEOSCoordSequence* gcs_old, GEOSCoordSequence** gcs_new){
	double x=0, y=0, z=0;
	int* errorNum =0 ;

	GEOSCoordSeq_getX(gcs_old, idx, &x);
	GEOSCoordSeq_getY(gcs_old, idx, &y);
				
	//fprintf(stderr, "transforming POINT(%f %f) from '%s' to '%s'\n", x, y, pj_get_def(proj4_src,0), pj_get_def(proj4_dst,0));

	if(coordinatesNum > 2) 
		GEOSCoordSeq_getZ(gcs_old, idx, &z);

	/* check if the passed reference system is geographic (proj=latlong) 
 	* and change the degrees to radians because pj_transform works with radians*/
	if (pj_is_latlong(proj4_src)) degrees2radians(&x, &y, &z) ;

		
	pj_transform(proj4_src, proj4_dst, 1, 0, &x, &y, &z);

	errorNum = pj_get_errno_ref();
	if (*errorNum != 0){
		if(coordinatesNum >2)
			return createException(MAL, "geom.wkbTransform", "Couldn't transform point (%f %f %f): %s\n", x, y, z, pj_strerrno(*errorNum));
		else
			return createException(MAL, "geom.wkbTransform", "Couldn't transform point (%f %f): %s\n", x, y, pj_strerrno(*errorNum));
	}


	/* check if the destination reference system is geographic and change
 	* the destination coordinates from radians to degrees */
	if (pj_is_latlong(proj4_dst)) radians2degrees(&x, &y, &z);


	//fprintf(stderr, "transformed to POINT(%f %f)\n", x, y);

	GEOSCoordSeq_setX(*gcs_new, idx, x);
	GEOSCoordSeq_setY(*gcs_new, idx, y);
	
	if(coordinatesNum > 2) 
		GEOSCoordSeq_setZ(*gcs_new, idx, z);



	return MAL_SUCCEED;
}

static str transformPoint(GEOSGeometry** transformedGeometry, const GEOSGeometry* geosGeometry, projPJ proj4_src, projPJ proj4_dst) {
	int coordinatesNum = 0;
	const GEOSCoordSequence* gcs_old;	
	GEOSCoordSeq gcs_new;
	str ret = MAL_SUCCEED;

	/* get the number of coordinates the geometry has */
	coordinatesNum = GEOSGeom_getCoordinateDimension(geosGeometry);
	/* get the coordinates of the points comprising the geometry */
	gcs_old = GEOSGeom_getCoordSeq(geosGeometry);
	
	if(gcs_old == NULL) {
		*transformedGeometry = NULL;
		return createException(MAL, "geom.wkbTransform", "GEOSGeom_getCoordSeq failed");
	}

	/* create the coordinates sequence for the transformed geometry */
	gcs_new = GEOSCoordSeq_create(1, coordinatesNum);

	/* create the transformed coordinates */
	ret = transformCoordSeq(0, coordinatesNum, proj4_src, proj4_dst, gcs_old, &gcs_new);
	if(ret != MAL_SUCCEED) {
		*transformedGeometry = NULL;
		return ret;
	}
	
	/* create the geometry from the coordinates seqience */
	*transformedGeometry = GEOSGeom_createPoint(gcs_new);

	return MAL_SUCCEED;
}

static str transformLine(GEOSCoordSeq *gcs_new, const GEOSGeometry* geosGeometry, projPJ proj4_src, projPJ proj4_dst) {
	int coordinatesNum = 0;
	const GEOSCoordSequence* gcs_old;	
	unsigned int pointsNum =0, i=0;
	str ret = MAL_SUCCEED;	

	/* get the number of coordinates the geometry has */
	coordinatesNum = GEOSGeom_getCoordinateDimension(geosGeometry);
	/* get the coordinates of the points comprising the geometry */
	gcs_old = GEOSGeom_getCoordSeq(geosGeometry);
	
	if(gcs_old == NULL)
		return createException(MAL, "geom.wkbTransform", "GEOSGeom_getCoordSeq failed");
	
	/* get the number of points in the geometry */
	GEOSCoordSeq_getSize(gcs_old, &pointsNum);

	/* create the coordinates sequence for the transformed geometry */
	*gcs_new = GEOSCoordSeq_create(pointsNum, coordinatesNum);
	
	/* create the transformed coordinates */
	for(i=0; i<pointsNum; i++) {
		ret = transformCoordSeq(i, coordinatesNum, proj4_src, proj4_dst, gcs_old, gcs_new);
		if(ret != MAL_SUCCEED) {
			GEOSCoordSeq_destroy(*gcs_new);
			gcs_new = NULL;
			return ret;
		}
	}

		
	return MAL_SUCCEED;
}

static str transformLineString(GEOSGeometry** transformedGeometry, const GEOSGeometry* geosGeometry, projPJ proj4_src, projPJ proj4_dst) {
	GEOSCoordSeq coordSeq;
	str ret = MAL_SUCCEED;

	ret = transformLine(&coordSeq, geosGeometry, proj4_src, proj4_dst);

	if(ret != MAL_SUCCEED) {
		*transformedGeometry = NULL;
		return ret;
	}
	
	/* create the geometry from the coordinates sequence */
	*transformedGeometry = GEOSGeom_createLineString(coordSeq);
	
	return ret;
}

static str transformLinearRing(GEOSGeometry** transformedGeometry, const GEOSGeometry* geosGeometry, projPJ proj4_src, projPJ proj4_dst) {
	GEOSCoordSeq coordSeq = NULL;
	str ret = MAL_SUCCEED;

	ret = transformLine(&coordSeq, geosGeometry, proj4_src, proj4_dst);

	if(ret != MAL_SUCCEED) {
		*transformedGeometry = NULL;
		return ret;
	}
	
	/* create the geometry from the coordinates sequence */
	*transformedGeometry = GEOSGeom_createLinearRing(coordSeq);
	
	return ret;
}

static str transformPolygon(GEOSGeometry** transformedGeometry, const GEOSGeometry* geosGeometry, projPJ proj4_src, projPJ proj4_dst, int srid) {
	const GEOSGeometry* exteriorRingGeometry;
	GEOSGeometry* transformedExteriorRingGeometry = NULL;
	GEOSGeometry** transformedInteriorRingGeometries = NULL;
	int numInteriorRings=0, i=0;
	str ret = MAL_SUCCEED;

	/* get the exterior ring of the polygon */
	exteriorRingGeometry = GEOSGetExteriorRing(geosGeometry);
	if(!exteriorRingGeometry) {
		*transformedGeometry = NULL;
		return createException(MAL, "geom.wkbTransform","GEOSGetExteriorRing failed");
	}	

	ret = transformLinearRing(&transformedExteriorRingGeometry, exteriorRingGeometry, proj4_src, proj4_dst);
	if(ret != MAL_SUCCEED) {
		*transformedGeometry = NULL;
		return ret;
	}
	GEOSSetSRID(transformedExteriorRingGeometry, srid);

	numInteriorRings = GEOSGetNumInteriorRings(geosGeometry);
	if (numInteriorRings == -1 ) {
		*transformedGeometry = NULL;
		GEOSGeom_destroy(transformedExteriorRingGeometry);
		return createException(MAL, "geom.wkbTransform", "GEOSGetInteriorRingN failed.");
	}

	/* iterate over the interiorRing and transform each one of them */
	transformedInteriorRingGeometries = GDKmalloc(numInteriorRings*sizeof(GEOSGeometry*));
	for(i=0; i<numInteriorRings; i++) {
		ret = transformLinearRing(&(transformedInteriorRingGeometries[i]), GEOSGetInteriorRingN(geosGeometry, i), proj4_src, proj4_dst);
		if(ret != MAL_SUCCEED) {
			GDKfree(*transformedInteriorRingGeometries);
			*transformedGeometry = NULL;
			return ret;
		}
		GEOSSetSRID(transformedInteriorRingGeometries[i], srid);
	}

	*transformedGeometry = GEOSGeom_createPolygon(transformedExteriorRingGeometry, transformedInteriorRingGeometries, numInteriorRings);
	return MAL_SUCCEED;
}

static str transformMultiGeometry(GEOSGeometry** transformedGeometry, const GEOSGeometry* geosGeometry, projPJ proj4_src, projPJ proj4_dst, int srid, int geometryType) {
	int geometriesNum, subGeometryType, i;
	GEOSGeometry** transformedMultiGeometries = NULL;
	const GEOSGeometry* multiGeometry = NULL;
	str ret = MAL_SUCCEED;

	geometriesNum = GEOSGetNumGeometries(geosGeometry);
	transformedMultiGeometries = GDKmalloc(geometriesNum*sizeof(GEOSGeometry*));

	for(i=0; i<geometriesNum; i++) {
		multiGeometry = GEOSGetGeometryN(geosGeometry, i);

		subGeometryType = GEOSGeomTypeId(multiGeometry)+1;

		switch(subGeometryType) {
			case wkbPoint:
				ret = transformPoint(&(transformedMultiGeometries[i]), multiGeometry, proj4_src, proj4_dst);
				break;
			case wkbLineString:
				ret = transformLineString(&(transformedMultiGeometries[i]), multiGeometry, proj4_src, proj4_dst);
				break;
			case wkbLinearRing:
				ret = transformLinearRing(&(transformedMultiGeometries[i]), multiGeometry, proj4_src, proj4_dst);
				break;
			case wkbPolygon:
				ret = transformPolygon(&(transformedMultiGeometries[i]), multiGeometry, proj4_src, proj4_dst, srid);
				break; 
			default:
				transformedMultiGeometries[i] = NULL;
				ret = createException(MAL, "geom.Transform", "Unknown geometry type");
		}

		if(ret != MAL_SUCCEED) {
			GDKfree(*transformedMultiGeometries);
			*transformedGeometry = NULL;
			return ret;
		}
		
		GEOSSetSRID(transformedMultiGeometries[i], srid);
	}
	
	*transformedGeometry = GEOSGeom_createCollection(geometryType-1, transformedMultiGeometries, geometriesNum);

	return ret;
}

/* the following function is used in postgis to get projPJ from str.
 * it is necessary to do it ina detailed way like that because pj_init_plus 
 * does not set all parameters correctly and I cannot test whether the 
 * coordinate reference systems are geographic or not */
 static projPJ projFromStr(char* projStr) {
	int t;
	char *params[1024];  // one for each parameter
	char *loc;
	char *str;
	size_t slen;
	projPJ result;


	if (projStr == NULL) return NULL;

	slen = strlen(projStr);

	if (slen == 0) return NULL;

	str = GDKmalloc(slen+1);
	strcpy(str, projStr);

	// first we split the string into a bunch of smaller strings,
	// based on the " " separator

	params[0] = str; // 1st param, we'll null terminate at the " " soon

	loc = str;
	t = 1;
	while  ((loc != NULL) && (*loc != 0) )
	{
		loc = strchr(loc, ' ');
		if (loc != NULL)
		{
			*loc = 0; // null terminate
			params[t] = loc+1;
			loc++; // next char
			t++; //next param
		}
	}

	if (!(result=pj_init(t, params)))
	{
		GDKfree(str);
		return NULL;
	}
	GDKfree(str);
	return result;

}

/* It gets a geometry and transforms its coordinates to the provided srid */
str wkbTransform(wkb** transformedWKB, wkb** geomWKB, int* srid_src, int* srid_dst, char** proj4_src_str, char** proj4_dst_str) {
	projPJ proj4_src, proj4_dst;
	GEOSGeom geosGeometry, transformedGeosGeometry;
	int geometryType = -1;

	str ret = MAL_SUCCEED;

	if(!strcmp(*proj4_src_str, "null"))
		throw(MAL, "geom.wkbTransform", "Could not find in spatial_ref_sys srid %d\n", *srid_src);
	if(!strcmp(*proj4_dst_str, "null"))
		throw(MAL, "geom.wkbTransform", "Could not find in spatial_ref_sys srid %d\n", *srid_dst);
	proj4_src = /*pj_init_plus*/projFromStr(*proj4_src_str);
	proj4_dst = /*pj_init_plus*/projFromStr(*proj4_dst_str);
	
	
//fprintf(stderr, "source:\t%s\n", *proj4_src_str);
//fprintf(stderr, "destination:\t%s\n", *proj4_dst_str);

	if(*geomWKB == NULL) {
		*transformedWKB = wkb_nil;
		pj_free(proj4_src);
		pj_free(proj4_dst);
		throw(MAL, "geom.Transform", "wkb is null");
	}

	/* get the geosGeometry from the wkb */
	geosGeometry = wkb2geos(*geomWKB);
	/* get the type of the geometry */
	geometryType = GEOSGeomTypeId(geosGeometry)+1;

	switch(geometryType) {
		case wkbPoint:
			ret = transformPoint(&transformedGeosGeometry, geosGeometry, proj4_src, proj4_dst);
			break;
		case wkbLineString:
			ret = transformLineString(&transformedGeosGeometry, geosGeometry, proj4_src, proj4_dst);
			break;
		case wkbLinearRing:
			ret = transformLinearRing(&transformedGeosGeometry, geosGeometry, proj4_src, proj4_dst);
			break;
		case wkbPolygon:
			ret = transformPolygon(&transformedGeosGeometry, geosGeometry, proj4_src, proj4_dst, *srid_dst);
			break; 
		case wkbMultiPoint:
		case wkbMultiLineString:
		case wkbMultiPolygon:
			ret = transformMultiGeometry(&transformedGeosGeometry, geosGeometry, proj4_src, proj4_dst, *srid_dst, geometryType);
			break;
		default:
			transformedGeosGeometry = NULL;
			ret = createException(MAL, "geom.Transform", "Unknown geometry type");
	}

	if(transformedGeosGeometry) {
		/* set the new srid */
		GEOSSetSRID(transformedGeosGeometry, *srid_dst);
		/* get the wkb */
		*transformedWKB = geos2wkb(transformedGeosGeometry);
		/* destroy the geos geometries */
		GEOSGeom_destroy(transformedGeosGeometry);
	} else
		*transformedWKB = wkb_nil;
	
	pj_free(proj4_src);
	pj_free(proj4_dst);
	GEOSGeom_destroy(geosGeometry);

	return ret;
}


str geom_2_geom(wkb** resWKB, wkb **valueWKB, int* columnType, int* columnSRID) {
	GEOSGeom geosGeometry;
	int geoCoordinatesNum = 2;
	int valueType = 0;
	
	int valueSRID = (*valueWKB)->srid;

	/* get the geosGeometry from the wkb */
	geosGeometry = wkb2geos(*valueWKB);
	/* get the number of coordinates the geometry has */
	geoCoordinatesNum = GEOSGeom_getCoordinateDimension(geosGeometry);
	/* get the type of the geometry */
	(valueType) = (GEOSGeomTypeId(geosGeometry)+1) << 2;

	if(geoCoordinatesNum > 2)
		(valueType) += (1<<1);
	if(geoCoordinatesNum > 3)
		(valueType) += 1;
	
	if(valueSRID != *columnSRID || valueType != *columnType)
		throw(MAL, "geom.A_2_B", "column needs geometry(%d, %d) and value is geometry(%d, %d)\n", *columnType, *columnSRID, valueType, valueSRID);

	/* get the wkb from the geosGeometry */
	*resWKB = geos2wkb(geosGeometry);
	GEOSGeom_destroy(geosGeometry);
	return MAL_SUCCEED;
}


/*check if the geometry has z coordinate*/
void geoHasZ(int* res, int* info) {
	if(GEOMETRY_HAS_Z(*info)) *res=1;
	else *res=0;

}
/*check if the geometry has m coordinate*/
void geoHasM(int* res, int* info) {
	if(GEOMETRY_HAS_M(*info)) *res=1;
	else *res=0;
}
/*check the geometry subtype*/
/*returns the length of the resulting string*/
void geoGetType(char** res, int* info, int* flag) {
	int type = (*info >> 2);
	const char* typeStr=geom_type2str(type, *flag) ;

	*res=GDKmalloc(strlen(typeStr));
	strcpy(*res, typeStr);
}

/* initialise geos */
bat *geom_prelude(void) {
	libgeom_init();
	TYPE_mbr = malAtomSize(sizeof(mbr), sizeof(oid), "mbr");
	return NULL;
}

/* clean geos */
void geom_epilogue(void) {
	libgeom_exit();
}

/* Check if fixed-sized atom mbr is null */
static int mbr_isnil(mbr *m) {
	if (!m || m->xmin == flt_nil || m->ymin == flt_nil ||
	    m->xmax == flt_nil || m->ymax == flt_nil)
		return 1;
	return 0;
}

/* returns the size of variable-sized atom wkb */
static var_t wkb_size(size_t len) {
	if (len == ~(size_t) 0)
		len = 0;
	assert(sizeof(wkb) - 1 + len <= VAR_MAX);
	return (var_t) (sizeof(wkb) - 1 + len);
}

/* NULL: generic nil mbr. */
/* returns a pointer to a nil-mbr. */
mbr *mbrNULL(void) {
	static mbr mbrNIL;
	mbrNIL.xmin = flt_nil;
	mbrNIL.ymin = flt_nil;
	mbrNIL.xmax = flt_nil;
	mbrNIL.ymax = flt_nil;
	return (&mbrNIL);
}

/* returns a pointer to a null wkb */
wkb *wkbNULL(void) {
	static wkb nullval;

	nullval.len = ~(int) 0;
	return (&nullval);
}

/* create the WKB out of the GEOSGeometry 
 * It makes sure to make all checks before returning 
 * the input geosGeometry should not be altered by this function*/
wkb* geos2wkb(const GEOSGeometry* geosGeometry) {
	size_t wkbLen = 0;
	unsigned char *w = NULL;
	wkb *geomWKB;

	// if the geosGeometry is NULL create a NULL WKB
	if(geosGeometry == NULL) {
		geomWKB = GDKmalloc(sizeof(wkb));
		*geomWKB = *wkbNULL();
		return geomWKB;
	}

	GEOS_setWKBOutputDims(GEOSGeom_getCoordinateDimension(geosGeometry));
	w = GEOSGeomToWKB_buf(geosGeometry, &wkbLen);

	//If the GEOSGeomToWKB_buf did not succeed create a NULL WKB	
	if(w == NULL) {
		geomWKB = GDKmalloc(sizeof(wkb));
		*geomWKB = *wkbNULL();
		return geomWKB;
	}

	geomWKB = GDKmalloc(wkb_size(wkbLen));
	//If malloc failed create a NULL wkb
	if (geomWKB == NULL) {
		GEOSFree(w);
		geomWKB = GDKmalloc(sizeof(wkb));
		*geomWKB = *wkbNULL();
		return geomWKB;
	}

	assert(wkbLen <= GDK_int_max);
	geomWKB->len = (int) wkbLen;
	geomWKB->srid = GEOSGetSRID(geosGeometry);
	memcpy(&geomWKB->data, w, wkbLen);
	GEOSFree(w);
	
	return geomWKB;
}

/* gets the mbr from the geometry */
mbr* mbrFromGeos(const GEOSGeom geosGeometry) {
	GEOSGeom envelope; 
	mbr* geomMBR;
	double xmin=0, ymin=0, xmax=0, ymax=0;

	geomMBR = (mbr*) GDKmalloc(sizeof(mbr));
	if(geomMBR == NULL) //problem in reserving space
		return NULL;

	/* if input is null or GEOSEnvelope created exception then create a nill mbr */
	if(!geosGeometry || (envelope = GEOSEnvelope(geosGeometry)) == NULL) {
		*geomMBR = *mbrNULL();
		return geomMBR;
	}
	
	if ((GEOSGeomTypeId(envelope)+1) == wkbPoint) {
#if GEOS_CAPI_VERSION_MAJOR >= 1 && GEOS_CAPI_VERSION_MINOR >= 3
		const GEOSCoordSequence *coords = GEOSGeom_getCoordSeq(envelope);
#else
		const GEOSCoordSeq coords = GEOSGeom_getCoordSeq(envelope);
#endif
		GEOSCoordSeq_getX(coords, 0, &xmin);
		GEOSCoordSeq_getY(coords, 0, &ymin);
		assert(GDK_flt_min <= xmin && xmin <= GDK_flt_max);
		assert(GDK_flt_min <= ymin && ymin <= GDK_flt_max);
		geomMBR->xmin = (float) xmin;
		geomMBR->ymin = (float) ymin;
		geomMBR->xmax = (float) xmin;
		geomMBR->ymax = (float) ymin;
	} else {		// GEOSGeomTypeId(envelope) == GEOS_POLYGON
#if GEOS_CAPI_VERSION_MAJOR >= 1 && GEOS_CAPI_VERSION_MINOR >= 3
		const GEOSGeometry *ring = GEOSGetExteriorRing(envelope);
#else
		const GEOSGeom ring = GEOSGetExteriorRing(envelope);
#endif
		if (ring) {
#if GEOS_CAPI_VERSION_MAJOR >= 1 && GEOS_CAPI_VERSION_MINOR >= 3
			const GEOSCoordSequence *coords = GEOSGeom_getCoordSeq(ring);
#else
			const GEOSCoordSeq coords = GEOSGeom_getCoordSeq(ring);
#endif
			GEOSCoordSeq_getX(coords, 0, &xmin); //left-lower corner
			GEOSCoordSeq_getY(coords, 0, &ymin);
			GEOSCoordSeq_getX(coords, 2, &xmax); //right-upper corner
			GEOSCoordSeq_getY(coords, 2, &ymax);
			assert(GDK_flt_min <= xmin && xmin <= GDK_flt_max);
			assert(GDK_flt_min <= ymin && ymin <= GDK_flt_max);
			assert(GDK_flt_min <= xmax && xmax <= GDK_flt_max);
			assert(GDK_flt_min <= ymax && ymax <= GDK_flt_max);
			geomMBR->xmin = (float) xmin;
			geomMBR->ymin = (float) ymin;
			geomMBR->xmax = (float) xmax;
			geomMBR->ymax = (float) ymax;
		}
	}
	GEOSGeom_destroy(envelope);
	return geomMBR;
}


/*str wkbFromString(wkb **w, str *wkt) {
	int len = 0;
	char *errbuf;
	str ex;

	if (wkbFROMSTR(*wkt, 0, &len, w))
		return MAL_SUCCEED;
	errbuf = GDKerrbuf;
	if (errbuf) {
		if (strncmp(errbuf, "!ERROR: ", 8) == 0)
			errbuf += 8;
	} else {
		errbuf = "cannot parse string";
	}

	ex = createException(MAL, "wkb.FromString", "%s", errbuf);

	if (GDKerrbuf)
		GDKerrbuf[0] = '\0';

	return ex;
}*/


/* FROMSTR: parse string to mbr. */
/* return number of parsed characters. */
int mbrFROMSTR(char *src, int *len, mbr **atom) {
	int nil = 0;
	int nchars = 0;	/* The number of characters parsed; the return value. */
	GEOSGeom geosMbr = NULL; /* The geometry object that is parsed from the src string. */
	double xmin = 0, ymin = 0, xmax = 0, ymax = 0;
	char *c;

	if (strcmp(src, str_nil) == 0)
		nil = 1;

	if (!nil && strstr(src,"BOX") ==  src && (c = strstr(src,"(")) != NULL) {
		/* Parse the mbr */
		if ((c - src) != 3 && (c - src) != 4) {
			GDKerror("ParseException: Expected a string like 'BOX(0 0,1 1)' or 'BOX (0 0,1 1)'");
			return 0;
		}

		if (sscanf(c,"(%lf %lf,%lf %lf)", &xmin, &ymin, &xmax, &ymax) != 4) {
			return 0;
			GDKerror("ParseException: Not enough coordinates.");
		}
	} else if (!nil && (geosMbr = GEOSGeomFromWKT(src)) == NULL)
		return 0;

	if (*len < (int) sizeof(mbr)) {
		if (*atom)
			GDKfree(*atom);
		*atom = GDKmalloc(*len = sizeof(mbr));
	}
	if (nil) {
		nchars = 3;
		**atom = *mbrNULL();
<<<<<<< HEAD
	//} else if (getMbrGeos(*atom, geosMbr)) {
	} else if ((*atom = mbrFromGeos(geosMbr)) != NULL) {
=======
	} else if (geosMbr == NULL) {
		size_t l;
		assert(GDK_flt_min <= xmin && xmin <= GDK_flt_max);
		assert(GDK_flt_min <= xmax && xmax <= GDK_flt_max);
		assert(GDK_flt_min <= ymin && ymin <= GDK_flt_max);
		assert(GDK_flt_min <= ymax && ymax <= GDK_flt_max);
		(*atom)->xmin = (float) xmin;
		(*atom)->ymin = (float) ymin;
		(*atom)->xmax = (float) xmax;
		(*atom)->ymax = (float) ymax;
		l = strlen(src);
		assert(l <= GDK_int_max);
		nchars = (int) l;
	} else if (getMbrGeos(*atom, geosMbr)) {
>>>>>>> 5d070ab8
		size_t l = strlen(src);
		assert(l <= GDK_int_max);
		nchars = (int) l;
	}
	if (geosMbr)
		GEOSGeom_destroy(geosMbr);
	return nchars;
}

#define MBR_WKTLEN 256

/* TOSTR: print atom in a string. */
/* return length of resulting string. */
int mbrTOSTR(char **dst, int *len, mbr *atom) {
	static char tempWkt[MBR_WKTLEN];
	size_t dstStrLen = 3;

	if (!mbr_isnil(atom)) {
		snprintf(tempWkt, MBR_WKTLEN, "BOX (%f %f, %f %f)",
			 atom->xmin, atom->ymin, atom->xmax, atom->ymax);
		dstStrLen = strlen(tempWkt) + 2;
		assert(dstStrLen < GDK_int_max);
	}

	if (*len < (int) dstStrLen + 1) {
		if (*dst)
			GDKfree(*dst);
		*dst = GDKmalloc(*len = (int) dstStrLen + 1);
	}

	if (dstStrLen > 3)
		snprintf(*dst, *len, "\"%s\"", tempWkt);
	else
		strcpy(*dst, "nil");
	return (int) dstStrLen;
}

/* Creates WKB representation (including srid) from WKT representation */
/* return number of parsed characters. */
int wkbFROMSTR(char* geomWKT, int* len, wkb **geomWKB, int srid) {
	GEOSGeom geosGeometry = NULL;	/* The geometry object that is parsed from the src string. */
	GEOSWKTReader *WKT_reader;

	if (strcmp(geomWKT, str_nil) == 0) {
		*geomWKB = wkb_nil;
		return 0;
	}

	WKT_reader = GEOSWKTReader_create();
	geosGeometry = GEOSWKTReader_read(WKT_reader, geomWKT); 
	GEOSWKTReader_destroy(WKT_reader);

	if(geosGeometry == NULL){
		*geomWKB = wkb_nil;
		return 0;
	}

	if (GEOSGeomTypeId(geosGeometry) == -1) {
		GEOSGeom_destroy(geosGeometry);
		*geomWKB = wkb_nil;
		return 0;
	}

	GEOSSetSRID(geosGeometry, srid);
	/* the srid was lost with the transformation of the GEOSGeom to wkb
	* so we decided to store it in the wkb */ 
		
	/* we have a GEOSGeometry will number of coordinates and SRID and we 
 	* want to get the wkb out of it */
	*geomWKB = geos2wkb(geosGeometry);
	GEOSGeom_destroy(geosGeometry);

	*len = (int) wkb_size((*geomWKB)->len);

	return strlen(geomWKT);
}

/* Creates the string representation (WKT) of a WKB */
/* return length of resulting string. */
int wkbTOSTR(char **geomWKT, int* len, wkb *geomWKB) {
	char *wkt = NULL;
	int dstStrLen = 5;			/* "nil" */

	/* from WKB to GEOSGeometry */
	GEOSGeom geosGeometry = wkb2geos(geomWKB);

	
	if (geosGeometry) {
		size_t l;
		GEOSWKTWriter *WKT_wr = GEOSWKTWriter_create();
		//set the number of dimensions in the writer so that it can 
		//read correctly the geometry coordinates
		GEOSWKTWriter_setOutputDimension(WKT_wr, GEOSGeom_getCoordinateDimension(geosGeometry));
		wkt = GEOSWKTWriter_write(WKT_wr, geosGeometry);
		l = strlen(wkt);
		assert(l < GDK_int_max);
		dstStrLen = (int) l + 2;	/* add quotes */
		GEOSWKTWriter_destroy(WKT_wr);
		GEOSGeom_destroy(geosGeometry);
	}

	if (wkt) {
	//	if (*len < (int) dstStrLen + 1) 
			*len = dstStrLen+1;
		
		*geomWKT = GDKmalloc(*len);
		snprintf(*geomWKT, *len, "\"%s\"", wkt);
		GEOSFree(wkt);
	} else {
		strcpy(*geomWKT, "nil");
	}

	return (int) dstStrLen;
}

/* read mbr from disk */
mbr* mbrREAD(mbr *a, stream *s, size_t cnt) {
	mbr *c;
	size_t i;
	int v[4];
	flt vals[4];

	for (i = 0, c = a; i < cnt; i++, c++) {
		if (!mnstr_readIntArray(s, v, 4))
			return NULL;
		memcpy(vals, v, 4 * sizeof(int));
		c->xmin = vals[0];
		c->ymin = vals[1];
		c->xmax = vals[2];
		c->ymax = vals[3];
	}
	return a;
}

/* write mbr to disk */
int mbrWRITE(mbr *c, stream *s, size_t cnt) {
	size_t i;
	flt vals[4];
	int v[4];

	for (i = 0; i < cnt; i++, c++) {
		vals[0] = c->xmin;
		vals[1] = c->ymin;
		vals[2] = c->xmax;
		vals[3] = c->ymax;
		memcpy(v, vals, 4 * sizeof(int));
		if (!mnstr_writeIntArray(s, v, 4))
			return GDK_FAIL;
	}
	return GDK_SUCCEED;
}

/* read wkb from disk */
wkb* wkbREAD(wkb *a, stream *s, size_t cnt) {
	int len;
	int srid;

	(void) cnt;
	assert(cnt == 1);
	if (mnstr_readInt(s, &len) != 1)
		return NULL;
	if (mnstr_readInt(s, &srid) != 1)
		return NULL;
	if ((a = GDKmalloc(wkb_size(len))) == NULL)
		return NULL;
	a->len = len;
	a->srid = srid;
	if (len > 0 && mnstr_read(s, (char *) a->data, len, 1) != 1) {
		GDKfree(a);
		return NULL;
	}
	return a;
}

/* write wkb to disk */
int wkbWRITE(wkb *a, stream *s, size_t cnt) {
	int len = a->len;
	int srid = a->srid;

	(void) cnt;
	assert(cnt == 1);
	if (!mnstr_writeInt(s, len))	/* 64bit: check for overflow */
		return GDK_FAIL;
	if (!mnstr_writeInt(s, srid))	/* 64bit: check for overflow */
		return GDK_FAIL;
	if (len > 0 &&			/* 64bit: check for overflow */
	    mnstr_write(s, (char *) a->data, len, 1) < 0)
		return GDK_FAIL;
	return GDK_SUCCEED;
}

str mbrFromMBR(mbr **w, mbr **src) {
	*w = (mbr *) GDKmalloc(sizeof(mbr));

	**w = **src;
	return MAL_SUCCEED;
}

str wkbFromWKB(wkb **w, wkb **src) {
	*w = (wkb *) GDKmalloc(wkb_size((*src)->len));

	if (wkb_isnil(*src)) {
		**w = *wkbNULL();
	} else {
		(*w)->len = (*src)->len;
		(*w)->srid = (*src)->srid;
		memcpy(&(*w)->data, &(*src)->data, (*src)->len);
	}
	return MAL_SUCCEED;
}

/* creates a wkb from the given textual representation */
/*int* tpe is needed to verify that the type of the FromText function used is the
 * same with the type of the geometry created from the wkt representation */
str wkbFromText(wkb **geomWKB, str *geomWKT, int* srid, int *tpe) {
	int len=0, te = *tpe;
	char *errbuf;
	str ex;

	*geomWKB = NULL;
	if (wkbFROMSTR(*geomWKT, &len, geomWKB, *srid) &&
	    (wkb_isnil(*geomWKB) || *tpe==0 || *tpe == wkbGeometryCollection || (te = *((*geomWKB)->data + 1) & 0x0f) == *tpe))
		return MAL_SUCCEED;
	if (*geomWKB == NULL) {
		*geomWKB = wkb_nil;
	}
	if (*tpe > 0 && te != *tpe)
		throw(MAL, "wkb.FromText", "Trying to read Geometry type '%s' with function for Geometry type '%s'", geom_type2str(te,0), geom_type2str(*tpe,0));
	errbuf = GDKerrbuf;
	if (errbuf) {
		if (strncmp(errbuf, "!ERROR: ", 8) == 0)
			errbuf += 8;
	} else {
		errbuf = "cannot parse string";
	}

	ex = createException(MAL, "wkb.FromText", "%s", errbuf);

	if (GDKerrbuf)
		GDKerrbuf[0] = '\0';

	return ex;
}

/*create textual representation of the wkb */
str wkbAsText(str *txt, wkb **geomWKB) {
	int len =0;
	if(wkbTOSTR(txt, &len, *geomWKB))
		return MAL_SUCCEED;
	throw(MAL, "geom.AsText", "Failed to create Text from Well Known Format");
}

static str geomMakePoint(wkb **geomWKB, GEOSGeom geosGeometry) {
	
	*geomWKB = geos2wkb(geosGeometry);
	
	if(wkb_isnil(*geomWKB)) {
		*geomWKB = wkb_nil;
		throw(MAL, "geomMakePoint", "Failed to crete WKB from GEOSGeometry");
	}

	return MAL_SUCCEED;
}

/* creates a point using the x, y coordinates */
str geomMakePoint2D(wkb** out, double* x, double* y) {
	GEOSGeom geosGeometry = NULL;
	str ret = MAL_SUCCEED;
	GEOSCoordSequence *seq = NULL;

	if (*x == dbl_nil || *y == dbl_nil) {
		*out = wkb_nil;
		return MAL_SUCCEED;
	}

	//create the point from the coordinates
	seq = GEOSCoordSeq_create(1, 2);
	GEOSCoordSeq_setX(seq, 0, *x);
	GEOSCoordSeq_setY(seq, 0, *y);
	geosGeometry = GEOSGeom_createPoint(seq);
	GEOSSetSRID(geosGeometry, 0);

	if(geosGeometry == NULL){
		*out = wkb_nil;
		throw(MAL, "geomMakePoint", "Failed to create GEOSGeometry from the coordiates");
	}

	ret = geomMakePoint(out, geosGeometry);
	GEOSGeom_destroy(geosGeometry);

	return ret;
}

/* creates a point using the x, y, z coordinates */
str geomMakePoint3D(wkb** out, double* x, double* y, double* z) {
	GEOSGeom geosGeometry = NULL;
	str ret = MAL_SUCCEED;
	GEOSCoordSequence *seq = NULL;

	if (*x == dbl_nil || *y == dbl_nil || *z == dbl_nil) {
		*out = wkb_nil;
		return MAL_SUCCEED;
	}

	//create the point from the coordinates
	seq = GEOSCoordSeq_create(1, 3);
	GEOSCoordSeq_setX(seq, 0, *x);
	GEOSCoordSeq_setY(seq, 0, *y);
	GEOSCoordSeq_setZ(seq, 0, *z);
	geosGeometry = GEOSGeom_createPoint(seq);

	if(geosGeometry == NULL){
		*out = wkb_nil;
		throw(MAL, "geomMakePoint", "Failed to create GEOSGeometry from the coordiates");
	}

	ret = geomMakePoint(out, geosGeometry);
	GEOSGeom_destroy(geosGeometry);

	return ret;
}

/* creates a point using the x, y, z, m coordinates */
str geomMakePoint4D(wkb** out, double* x, double* y, double* z, double* m) {
	GEOSGeom geosGeometry = NULL;
	str ret = MAL_SUCCEED;
	GEOSCoordSequence *seq = NULL;

	if (*x == dbl_nil || *y == dbl_nil || *z == dbl_nil || *m == dbl_nil) {
		*out = wkb_nil;
		return MAL_SUCCEED;
	}

	//create the point from the coordinates
	seq = GEOSCoordSeq_create(1, 4);
	GEOSCoordSeq_setX(seq, 0, *x);
	GEOSCoordSeq_setY(seq, 0, *y);
	GEOSCoordSeq_setZ(seq, 0, *z);
	GEOSCoordSeq_setOrdinate(seq, 0, 3, *m);
	geosGeometry = GEOSGeom_createPoint(seq);

	if(geosGeometry == NULL){
		*out = wkb_nil;
		throw(MAL, "geomMakePoint", "Failed to create GEOSGeometry from the coordiates");
	}

	ret = geomMakePoint(out, geosGeometry);
	GEOSGeom_destroy(geosGeometry);

	return ret;
}

/* creates a point using the x, y, m coordinates */
str geomMakePointM(wkb** out, double* x, double* y, double* m) {
	GEOSGeom geosGeometry = NULL;
	str ret = MAL_SUCCEED;
	GEOSCoordSequence *seq = NULL;

	if (*x == dbl_nil || *y == dbl_nil || *m == dbl_nil) {
		*out = wkb_nil;
		return MAL_SUCCEED;
	}

	//create the point from the coordinates
	seq = GEOSCoordSeq_create(1, 3);
	GEOSCoordSeq_setOrdinate(seq, 0, 0, *x);
	GEOSCoordSeq_setOrdinate(seq, 0, 1, *y);
	GEOSCoordSeq_setOrdinate(seq, 0, 2, *m);
	geosGeometry = GEOSGeom_createPoint(seq);

	if(geosGeometry == NULL){
		*out = wkb_nil;
		throw(MAL, "geomMakePoint", "Failed to create GEOSGeometry from the coordiates");
	}

	ret = geomMakePoint(out, geosGeometry);
	GEOSGeom_destroy(geosGeometry);

	return ret;
}

/* common code for functions that return integer */
static str wkbBasicInt(int *out, wkb *geom, int (*func)(const GEOSGeometry *), const char* name) {
	GEOSGeom geosGeometry = wkb2geos(geom);
	str ret = MAL_SUCCEED;

	if (!geosGeometry) {
		*out = int_nil;
		return MAL_SUCCEED;
	}

	*out = (*func)(geosGeometry);

	GEOSGeom_destroy(geosGeometry);

	//if there was an error returned by geos
	if (GDKerrbuf && GDKerrbuf[0]) {
		//create an exception with this name
		ret = createException(MAL, name, "%s", GDKerrbuf);
		
		//clear the error buffer
		GDKerrbuf[0]='\0'; 
	}
	return ret;

}


/* returns the type of the geometry as a string*/
str wkbGeometryType(char** out, wkb** geomWKB, int* flag) {
	int typeId = 0;
	str ret = MAL_SUCCEED;

	ret = wkbBasicInt(&typeId, *geomWKB, GEOSGeomTypeId, "geom.GeometryType");
	if(ret != MAL_SUCCEED)
		return ret;
	typeId = ((typeId+1) << 2);
	geoGetType(out, &typeId, flag);
	
	return ret;
}

/* returns the number of dimensions of the geometry */
str wkbCoordDim(int *out, wkb **geom) {
	return wkbBasicInt(out, *geom, GEOSGeom_getCoordinateDimension, "geom.CoordDim");
}

/* returns the inherent dimension of the geometry, e.g 0 for point */
str wkbDimension(int *dimension, wkb **geomWKB) {
	return wkbBasicInt(dimension, *geomWKB, GEOSGeom_getDimensions, "geom.Dimension");
}

/* returns the srid of the geometry */
str wkbGetSRID(int *out, wkb **geomWKB) {
	return wkbBasicInt(out, *geomWKB, GEOSGetSRID, "geom.GetSRID");
}

/* sets the srid of the geometry */
str wkbSetSRID(wkb** resultGeomWKB, wkb **geomWKB, int* srid) {
	GEOSGeom geosGeometry = wkb2geos(*geomWKB);

	if (!geosGeometry) {
		*resultGeomWKB = wkb_nil; 
		return MAL_SUCCEED;
	}

	GEOSSetSRID(geosGeometry, *srid);
	*resultGeomWKB = geos2wkb(geosGeometry);
	GEOSGeom_destroy(geosGeometry);

	if(*resultGeomWKB == NULL)
		throw(MAL, "geom.setSRID", "wkbSetSRID failed");

	return MAL_SUCCEED;
}


/* depending on the specific function it returns the X,Y or Z coordinate of a point */
static str wkbGetCoord(double *out, wkb **geom, int dimNum, const char *name) {
	//int ret=MAL_SUCCEED;
	GEOSGeom geosGeometry = wkb2geos(*geom);
#if GEOS_CAPI_VERSION_MAJOR >= 1 && GEOS_CAPI_VERSION_MINOR >= 3
	const GEOSCoordSequence *gcs;
#else
	const GEOSCoordSeq gcs;
#endif

	if (!geosGeometry) {
		*out = dbl_nil;
		throw(MAL, name, "wkb2geos failed");
	}

	if((GEOSGeomTypeId(geosGeometry)+1) != wkbPoint)
		throw(MAL, name, "Geometry not a Point"); 

	gcs = GEOSGeom_getCoordSeq(geosGeometry);

	if (!gcs) {
		throw(MAL, name, "GEOSGeom_getCoordSeq failed");
	}
	
	GEOSCoordSeq_getOrdinate(gcs, 0, dimNum, out);
	/* gcs shouldn't be freed, it's internal to the GEOSGeom */
	GEOSGeom_destroy(geosGeometry);

	return MAL_SUCCEED;
}

str wkbGetCoordX(double *out, wkb **geom) {
	return wkbGetCoord(out, geom, 0, "geom.X");
}

str wkbGetCoordY(double *out, wkb **geom) {
	return wkbGetCoord(out, geom, 1, "geom.Y");
}

/* geos does not store more than 3 dimensions in wkb so this function
 * will never work unless we change geos */
str wkbGetCoordZ(double *out, wkb **geom) {
	return wkbGetCoord(out, geom, 2, "geom.Z");
}


/*common code for functions that return geometry */
static str wkbBasic(wkb **out, wkb **geom, GEOSGeometry* (*func)(const GEOSGeometry *), const char *name) {
	GEOSGeom geosGeometry = wkb2geos(*geom);

	if (!geosGeometry) {
		*out = wkb_nil;
		throw(MAL, name, "wkb2geos failed");
	}

	*out = geos2wkb((*func)(geosGeometry));

	GEOSGeom_destroy(geosGeometry);

	return MAL_SUCCEED;
}

str wkbBoundary(wkb **boundaryWKB, wkb **geomWKB) {
	return wkbBasic(boundaryWKB, geomWKB, GEOSBoundary, "geom.Boundary");
}

str wkbEnvelope(wkb **out, wkb **geom) {
	return wkbBasic(out, geom, GEOSEnvelope, "geom.Envelope");
}

/* Returns the first or last point of a linestring */
static str wkbBorderPoint(wkb **out, wkb **geom, GEOSGeometry* (*func)(const GEOSGeometry *), const char *name) {
	GEOSGeom geosGeometry = wkb2geos(*geom);

	if (!geosGeometry) {
		*out = wkb_nil;
		throw(MAL, name, "wkb2geos failed");
	}

	if (GEOSGeomTypeId(geosGeometry) != GEOS_LINESTRING) {
		*out = wkb_nil;
		throw(MAL, name, "GEOSGeomGet%s failed. Geometry not a LineString", name + 5);
	}

	*out = geos2wkb((*func)(geosGeometry));

	GEOSGeom_destroy(geosGeometry);

	return MAL_SUCCEED;
}

/* Returns the first point in a linestring */
str wkbStartPoint(wkb **out, wkb **geom) {
	return wkbBorderPoint(out, geom, GEOSGeomGetStartPoint, "geom.StartPoint");
}

/* Returns the last point in a linestring */
str wkbEndPoint(wkb **out, wkb **geom) {
	return wkbBorderPoint(out, geom, GEOSGeomGetEndPoint, "geom.EndPoint");
}

/* Returns the number of points in a geometry */
str wkbNumPoints(int *out, wkb **geom) {
	GEOSGeom geosGeometry = wkb2geos(*geom);

	if (!geosGeometry) {
		*out = int_nil;
		throw(MAL, "geom.NumPoints", "wkb2geos failed");	
	}

	if (GEOSGeomTypeId(geosGeometry) != GEOS_LINESTRING) {
		*out = int_nil;
		GEOSGeom_destroy(geosGeometry);
		throw(MAL, "geom.NumPoints", "Geometry not a LineString");
	}

	*out = GEOSGeomGetNumPoints(geosGeometry);
	GEOSGeom_destroy(geosGeometry);

	if (*out == -1) {
		*out = int_nil;
		throw(MAL, "geom.NumPoints", "GEOSGeomGetNumPoints failed");
	}

	return MAL_SUCCEED;
}

/* Returns the n-th point of the geometry */
str wkbPointN(wkb **out, wkb **geom, int *n) {
	int rN = -1;
	GEOSGeom geosGeometry = wkb2geos(*geom);

	if (!geosGeometry) {
		*out = wkb_nil;
		throw(MAL, "geom.PointN", "wkb2geos failed");
	}

	if (GEOSGeomTypeId(geosGeometry) != GEOS_LINESTRING) {
		*out = wkb_nil;
		throw(MAL, "geom.PointN", "Geometry not a LineString");
	}

	//check number of points
	rN = GEOSGeomGetNumPoints(geosGeometry);
	if (rN == -1)
		throw(MAL, "geom.PointN", "GEOSGeomGetNumPoints failed");	

	if(rN <= *n || *n<0) {
		*out = wkb_nil;
		GEOSGeom_destroy(geosGeometry);
		throw(MAL, "geom.PointN", "Unable to retrieve point %d (not enough points)", *n);
	}

	*out = geos2wkb(GEOSGeomGetPointN(geosGeometry, *n));
	GEOSGeom_destroy(geosGeometry);

	if (*out != NULL)
		return MAL_SUCCEED;

	throw(MAL, "geom.PointN", "GEOSGeomGetPointN failed");
}

/* Returns the exterior ring of the polygon*/
str wkbExteriorRing(wkb **exteriorRingWKB, wkb **geom) {
	GEOSGeom geosGeometry = NULL;
	const GEOSGeometry* exteriorRingGeometry;

	geosGeometry = wkb2geos(*geom);

	if (!geosGeometry) { 
		*exteriorRingWKB = wkb_nil;
		throw(MAL, "geom.exteriorRing", "wkb2geos failed");
	}

	if (GEOSGeomTypeId(geosGeometry) != GEOS_POLYGON) {
		*exteriorRingWKB = wkb_nil;
		GEOSGeom_destroy(geosGeometry);
		throw(MAL, "geom.exteriorRing", "Geometry not a Polygon");

	} 
	/* get the exterior ring of the geometry */	
	exteriorRingGeometry = GEOSGetExteriorRing(geosGeometry);
	/* get the wkb representation of it */
	*exteriorRingWKB = geos2wkb(exteriorRingGeometry);
	
	return MAL_SUCCEED;
}

/* Returns the n-th interior ring of a polygon */
str wkbInteriorRingN(wkb **interiorRingWKB, wkb **geom, short* ringNum) {
	GEOSGeom geosGeometry = NULL;
	const GEOSGeometry* interiorRingGeometry;
	int rN = -1;

	geosGeometry = wkb2geos(*geom);

	if (!geosGeometry) { 
		*interiorRingWKB = wkb_nil;
		throw(MAL, "geom.interiorRing", "wkb2geos failed");
	}

	if (GEOSGeomTypeId(geosGeometry) != GEOS_POLYGON) {
		*interiorRingWKB = wkb_nil;
		GEOSGeom_destroy(geosGeometry);
		throw(MAL, "geom.interiorRing", "Geometry not a Polygon");

	}

	//check number of internal rings
	rN = GEOSGetNumInteriorRings(geosGeometry);
	if (rN == -1 ) {
		*interiorRingWKB = wkb_nil;
		GEOSGeom_destroy(geosGeometry);
		throw(MAL, "geom.interiorRingN", "GEOSGetInteriorRingN failed.");
	}
	if(rN <= *ringNum || *ringNum<0) {
		*interiorRingWKB = wkb_nil;
		GEOSGeom_destroy(geosGeometry);
		throw(MAL, "geom.interiorRingN", "GEOSGetInteriorRingN failed. Not enough interior rings");
	}

	/* get the exterior ring of the geometry */	
	interiorRingGeometry = GEOSGetInteriorRingN(geosGeometry, *ringNum);
	/* get the wkb representation of it */
	*interiorRingWKB = geos2wkb(interiorRingGeometry);
	
	return MAL_SUCCEED;

	return MAL_SUCCEED;
}

/* Returns the number of interior rings in the first polygon of the provided geometry 
 * plus the exterior ring depending on the value of exteriorRing*/
str wkbNumRings(int* out, wkb** geom, int* exteriorRing) {
	str ret = MAL_SUCCEED;

	//check the type of the geometry
	GEOSGeom geosGeometry = wkb2geos(*geom);
	if(GEOSGeomTypeId(geosGeometry)+1 == wkbMultiPolygon) {
		//use the first polygon as done by PostGIS
		ret = wkbBasicInt(out, geos2wkb(GEOSGetGeometryN(geosGeometry, 0)), GEOSGetNumInteriorRings, "geom.NumRngs");
	} else {
		ret = wkbBasicInt(out, *geom, GEOSGetNumInteriorRings, "geom.NumRings");
	}

	if(ret != MAL_SUCCEED)
		return ret; 
	
	(*out) += (*exteriorRing);

	return MAL_SUCCEED;
}

/* it handles functions that take as input a single geometry and return boolean */
static int wkbBasicBoolean(wkb **geom, char (*func)(const GEOSGeometry*)) {
	int res = -1;
	GEOSGeom geosGeometry = wkb2geos(*geom);

	if (!geosGeometry)
		return 3;

	res = (*func)(geosGeometry);

	GEOSGeom_destroy(geosGeometry);

	return res;
}

/* the function checks whether the geometry is closed. GEOS works only with
 * linestring geometries but PostGIS returns true in any geometry that is not
 * a linestring. I made it to be like PostGIS */
str wkbIsClosed(bit *out, wkb **geom) {
	int res = -1;
	int geometryType = 0;
	GEOSGeom geosGeometry = wkb2geos(*geom);

	*out = bit_nil;

	if (!geosGeometry)
		throw(MAL, "geom.IsClosed", "wkb2geos failed");

	geometryType = GEOSGeomTypeId(geosGeometry)+1;

	/* if the geometry is point or multipoint it is always closed */
	if(geometryType == wkbPoint || geometryType == wkbMultiPoint) {
		*out = 1;
		GEOSGeom_destroy(geosGeometry);
		return MAL_SUCCEED;	
	}

	/* if the geometry is not a point, multipoint or linestring, it is always not closed */
	if(geometryType != wkbLineString) {
		*out = 0;
		GEOSGeom_destroy(geosGeometry);
		return MAL_SUCCEED;	
	}

	
	res = GEOSisClosed(geosGeometry);
	GEOSGeom_destroy(geosGeometry);

	if(res == 2)
		throw(MAL, "geom.IsClosed", "GEOSisClosed failed");
	*out = res;
	return MAL_SUCCEED;
}

str wkbIsEmpty(bit *out, wkb **geomWKB) {
	int res = wkbBasicBoolean(geomWKB, GEOSisEmpty);
	
	if(res == 3) {
		*out = bit_nil;
		throw(MAL, "geom.IsEmpty", "wkb2geos failed");
	}
	if(res == 2) {
		*out = bit_nil;
		throw(MAL, "geom.IsEmpty", "GEOSisEmpty failed");
	}

	*out = res;
	return MAL_SUCCEED;
}

str wkbIsRing(bit *out, wkb **geomWKB) {
	int res = wkbBasicBoolean(geomWKB, GEOSisRing);
	
	if(res == 3) {
		*out = bit_nil;
		throw(MAL, "geom.IsRing", "wkb2geos failed");
	}
	if(res == 2) {
		*out = bit_nil;
		throw(MAL, "geom.IsRing", "GEOSisRing failed");
	}
	*out = res;
	return MAL_SUCCEED;
}


str wkbIsSimple(bit *out, wkb **geomWKB) {
	int res = wkbBasicBoolean(geomWKB, GEOSisSimple);
	
	if(res == 3) {
		*out = bit_nil;
		throw(MAL, "geom.IsSimple", "wkb2geos failed");
	}
	if(res == 2) {
		*out = bit_nil;
		throw(MAL, "geom.IsSimple", "GEOSisSimple failed");
	}
	*out = res;

	return MAL_SUCCEED;
}

/*geom prints a message sayig the reasom why the geometry is not valid but
 * since there is also isValidReason I skip this here */
str wkbIsValid(bit *out, wkb **geomWKB) {
	int res = wkbBasicBoolean(geomWKB, GEOSisValid);
	
	if(res == 3) {
		*out = bit_nil;
		throw(MAL, "geom.IsValid", "wkb2geos failed");
	}
	if(res == 2) {
		*out = bit_nil;
		throw(MAL, "geom.IsValid", "GEOSisValid failed");
	}
	*out = res;

	if (GDKerrbuf)
		GDKerrbuf[0] = '\0';

	return MAL_SUCCEED;
}

str wkbIsValidReason(char** reason, wkb **geomWKB) {
	GEOSGeom geosGeometry = wkb2geos(*geomWKB);
	char* GEOSReason = NULL;

	if (!geosGeometry) {
		*reason = NULL;
		throw(MAL, "geom.IsValidReason", "wkb2geos failed");
	}

	GEOSReason = GEOSisValidReason(geosGeometry);

	GEOSGeom_destroy(geosGeometry);

	if(GEOSReason == NULL)
		throw(MAL, "geom.IsValidReason", "GEOSisValidReason failed");
	
	*reason = GDKmalloc((int)sizeof(GEOSReason)+1);
	strcpy(*reason, GEOSReason);
	GEOSFree(GEOSReason);

	return MAL_SUCCEED;
}

/* I should check it since it does not work */
str wkbIsValidDetail(char** out, wkb **geom) {
	int res = -1;
	void* GEOSreason = NULL;
	GEOSGeom GEOSlocation = NULL;
	
	GEOSGeom geosGeometry = wkb2geos(*geom);

	if (!geosGeometry) {
		*out = NULL;
		throw(MAL, "geom.IsValidDetail", "wkb2geos failed");
	}

	res = GEOSisValidDetail(geosGeometry, 1, (char**)&GEOSreason, &GEOSlocation);

	GEOSGeom_destroy(geosGeometry);

	if(res == 2) {
		if(GEOSreason)
			GEOSFree(GEOSreason);
		if(GEOSlocation)
			GEOSGeom_destroy(GEOSlocation);
		throw(MAL, "geom.IsValidDetail", "GEOSisValidDetail failed");
	}

	*out = GDKmalloc(sizeof(GEOSreason));
	memcpy(*out, GEOSreason, sizeof(out));

	GEOSFree(GEOSreason);
	GEOSGeom_destroy(GEOSlocation);
	
	return MAL_SUCCEED;
}

/* returns the area of the geometry */
str wkbArea(dbl *out, wkb** geomWKB) {
	GEOSGeom geosGeometry = wkb2geos(*geomWKB);

	if (!geosGeometry) {
		*out = dbl_nil;
		throw(MAL, "geom.Area", "wkb2geos failed");
	}

	if (!GEOSArea(geosGeometry, out)) {
		GEOSGeom_destroy(geosGeometry);
		*out = dbl_nil;
		throw(MAL, "geom.Area", "GEOSArea failed");
	}

	GEOSGeom_destroy(geosGeometry);

	return MAL_SUCCEED;
}

/* returns the centroid of the geometry */
str wkbCentroid(wkb **out, wkb **geom) {
	GEOSGeom geosGeometry = wkb2geos(*geom);

	if (!geosGeometry) {
		*out = wkb_nil;
		return MAL_SUCCEED;
	}

	*out = geos2wkb(GEOSGetCentroid(geosGeometry));

	GEOSGeom_destroy(geosGeometry);

	return MAL_SUCCEED;

}

/*  Returns the 2-dimensional cartesian minimum distance (based on spatial ref) between two geometries in projected units */
str wkbDistance(dbl *out, wkb **a, wkb **b) {
	GEOSGeom ga = wkb2geos(*a);
	GEOSGeom gb = wkb2geos(*b);
	 

	if (!ga && gb) {
		GEOSGeom_destroy(gb);
		*out = dbl_nil;
		return MAL_SUCCEED;
	}
	if (ga && !gb) {
		GEOSGeom_destroy(ga);
		*out = dbl_nil;
		return MAL_SUCCEED;
	}
	if (!ga && !gb) {
		*out = dbl_nil;
		return MAL_SUCCEED;
	}

	if(GEOSGetSRID(ga) != GEOSGetSRID(gb)) {
		GEOSGeom_destroy(ga);
		GEOSGeom_destroy(gb);
		throw(MAL, "geom.Distance", "Geometries of different SRID");
	}

	if (!GEOSDistance(ga, gb, out)) {
		GEOSGeom_destroy(ga);
		GEOSGeom_destroy(gb);
		throw(MAL, "geom.Distance", "GEOSDistance failed");
	}

	GEOSGeom_destroy(ga);
	GEOSGeom_destroy(gb);

	return MAL_SUCCEED;
}

/* Returns the 2d length of the geometry if it is a linestring or multilinestring */
str wkbLength(dbl *out, wkb **a) {
	GEOSGeom geosGeometry = wkb2geos(*a);

	if (!geosGeometry) {
		*out = dbl_nil;
		return MAL_SUCCEED;
	}

	if (!GEOSLength(geosGeometry, out)) {
		GEOSGeom_destroy(geosGeometry);
		throw(MAL, "geom.Length", "GEOSLength failed");
	}

	GEOSGeom_destroy(geosGeometry);

	return MAL_SUCCEED;
}

/* Returns a geometry that represents the convex hull of this geometry. 
 * The convex hull of a geometry represents the minimum convex geometry 
 * that encloses all geometries within the set. */
str wkbConvexHull(wkb **out, wkb **geom) {
	GEOSGeom geosGeometry = wkb2geos(*geom);

	if (!geosGeometry) {
		*out = wkb_nil;
		return MAL_SUCCEED;
	}

	*out = geos2wkb(GEOSConvexHull(geosGeometry));

	GEOSGeom_destroy(geosGeometry);

	return MAL_SUCCEED;

}

/* Gets two geometries and returns a new geometry */
static str wkbanalysis(wkb **out, wkb **a, wkb **b, GEOSGeometry *(*func)(const GEOSGeometry *, const GEOSGeometry *), const char *name) {
	
	GEOSGeom ga = wkb2geos(*a);
	GEOSGeom gb = wkb2geos(*b);

	if (!ga && gb) {
		GEOSGeom_destroy(gb);
		*out = wkb_nil;
		return MAL_SUCCEED;
	}
	if (ga && !gb) {
		GEOSGeom_destroy(ga);
		*out = wkb_nil;
		return MAL_SUCCEED;
	}
	if (!ga && !gb) {
		*out = wkb_nil;
		return MAL_SUCCEED;
	}

	if(GEOSGetSRID(ga) != GEOSGetSRID(gb)) {
		GEOSGeom_destroy(ga);
		GEOSGeom_destroy(gb);
		throw(MAL, name, "Geometries of different SRID");
	}

	/* in case *func fails returns NULL. geos2wkb returns wkbNULL in case of NULL input */
	*out = geos2wkb((*func)(ga, gb));

//	throw(MAL, "geom.@1", "@2 failed");
	

	GEOSGeom_destroy(ga);
	GEOSGeom_destroy(gb);

	return MAL_SUCCEED;

}

str wkbIntersection(wkb **out, wkb **a, wkb **b) {
	str msg = wkbanalysis(out, a, b, GEOSIntersection, "geom.Intesection");

	if(wkb_isnil(*out))
		throw(MAL, "geom.Intersection", "GEOSIntersection failed");
	return msg;
}

str wkbUnion(wkb **out, wkb **a, wkb **b) {
	wkbanalysis(out, a, b, GEOSUnion, "geom.Union");
	
	if(wkb_isnil(*out))
		throw(MAL, "geom.Union", "GEOSUnion failed");
	return MAL_SUCCEED;

}

str wkbDifference(wkb **out, wkb **a, wkb **b) {
	wkbanalysis(out, a, b, GEOSDifference, "geom.Difference");

	if(wkb_isnil(*out))
		throw(MAL, "geom.Difference", "GEOSDifference failed");
	return MAL_SUCCEED;

}

str wkbSymDifference(wkb **out, wkb **a, wkb **b) {
	return wkbanalysis(out, a, b, GEOSSymDifference, "geom.SymDifference");

	if(wkb_isnil(*out))
		throw(MAL, "geom.SymDifference", "GEOSSYmDifference failed");
	return MAL_SUCCEED;

}

/* Returns a geometry that represents all points whose distance from this Geometry is less than or equal to distance. */
str wkbBuffer(wkb **out, wkb **geom, dbl *distance) {
	GEOSGeom geosGeometry = wkb2geos(*geom);

	if (!geosGeometry) {
		*out = wkb_nil;
		return MAL_SUCCEED;
	}

	*out = geos2wkb(GEOSBuffer(geosGeometry, *distance, -1));

	GEOSGeom_destroy(geosGeometry);

	if (wkb_isnil(*out))
		throw(MAL, "geom.Buffer", "GEOSBuffer failed");

	return MAL_SUCCEED;
}

/* Gets two geometries and returns a boolean by comparing them */
static int wkbspatial(wkb **geomWKB_a, wkb **geomWKB_b, char (*func)(const GEOSGeometry *, const GEOSGeometry *)) {
	int res = -1;
	GEOSGeom geosGeometry_a = wkb2geos(*geomWKB_a);
	GEOSGeom geosGeometry_b = wkb2geos(*geomWKB_b);

	if (!geosGeometry_a && geosGeometry_b) {
		GEOSGeom_destroy(geosGeometry_b);
		return 3;
	}
	if (geosGeometry_a && !geosGeometry_b) {
		GEOSGeom_destroy(geosGeometry_a);
		return 3;
	}
	if (!geosGeometry_a && !geosGeometry_b)
		return 3;

	if(GEOSGetSRID(geosGeometry_a) != GEOSGetSRID(geosGeometry_b)) {
		GEOSGeom_destroy(geosGeometry_a);
		GEOSGeom_destroy(geosGeometry_b);
		return 4;
	}

	res = (*func)(geosGeometry_a, geosGeometry_b);

	GEOSGeom_destroy(geosGeometry_a);
	GEOSGeom_destroy(geosGeometry_b);

	return res;
}

str wkbContains(bit *out, wkb **geomWKB_a, wkb **geomWKB_b) {
	int res =  wkbspatial(geomWKB_a, geomWKB_b, GEOSContains);
	*out = bit_nil;

	if(res == 4)
		throw(MAL, "geom.Contains", "Geometries of different SRID");
	if(res == 3)
		throw(MAL, "geom.Contains", "wkb2geos failed");
	if(res == 2)
		throw(MAL, "geom.Contains", "GEOSContains failed");
	*out = res;

	return MAL_SUCCEED;
}

str wkbCrosses(bit *out, wkb **geomWKB_a, wkb **geomWKB_b) {
	int res =  wkbspatial(geomWKB_a, geomWKB_b, GEOSCrosses);
	*out = bit_nil;

	if(res == 4)
		throw(MAL, "geom.Crosses", "Geometries of different SRID");
	if(res == 3)
		throw(MAL, "geom.Crosses", "wkb2geos failed");
	if(res == 2)
		throw(MAL, "geom.Crosses", "GEOSCrosses failed");
	*out = res;

	return MAL_SUCCEED;
}

str wkbDisjoint(bit *out, wkb **geomWKB_a, wkb **geomWKB_b) {
	int res =  wkbspatial(geomWKB_a, geomWKB_b, GEOSDisjoint);
	*out = bit_nil;

	if(res == 4)
		throw(MAL, "geom.Disjoint", "Geometries of different SRID");
	if(res == 3)
		throw(MAL, "geom.Disjoint", "wkb2geos failed");
	if(res == 2)
		throw(MAL, "geom.Disjoint", "GEOSDisjoint failed");
	*out = res;

	return MAL_SUCCEED;
}

str wkbEquals(bit *out, wkb **geomWKB_a, wkb **geomWKB_b) {
	int res =  wkbspatial(geomWKB_a, geomWKB_b, GEOSEquals);
	*out = bit_nil;

	if(res == 4)
		throw(MAL, "geom.Equals", "Geometries of different SRID");
	if(res == 3)
		throw(MAL, "geom.Equals", "wkb2geos failed");
	if(res == 2)
		throw(MAL, "geom.Equals", "GEOSEquals failed");
	*out = res;

	return MAL_SUCCEED;
}

str wkbIntersects(bit *out, wkb **geomWKB_a, wkb **geomWKB_b) {
	int res =  wkbspatial(geomWKB_a, geomWKB_b, GEOSIntersects);
	*out = bit_nil;

	if(res == 4)
		throw(MAL, "geom.Intersects", "Geometries of different SRID");
	if(res == 3)
		throw(MAL, "geom.Intersects", "wkb2geos failed");
	if(res == 2)
		throw(MAL, "geom.Intersects", "GEOSIntersects failed");
	*out = res;

	return MAL_SUCCEED;
}

str wkbOverlaps(bit *out, wkb **geomWKB_a, wkb **geomWKB_b) {
	int res =  wkbspatial(geomWKB_a, geomWKB_b, GEOSOverlaps);
	*out = bit_nil;

	if(res == 4)
		throw(MAL, "geom.Overlaps", "Geometries of different SRID");
	if(res == 3)
		throw(MAL, "geom.Overlaps", "wkb2geos failed");
	if(res == 2)
		throw(MAL, "geom.Overlaps", "GEOSOverlaps failed");
	*out = res;

	return MAL_SUCCEED;
}

str wkbRelate(bit *out, wkb **geomWKB_a, wkb **geomWKB_b, str *pattern) {
	int res = -1;
	GEOSGeom geosGeometry_a = wkb2geos(*geomWKB_a);
	GEOSGeom geosGeometry_b = wkb2geos(*geomWKB_b);

	*out = bit_nil;

	if (!geosGeometry_a && geosGeometry_b) {
		GEOSGeom_destroy(geosGeometry_b);
		return MAL_SUCCEED;
	}
	if (geosGeometry_a && !geosGeometry_b) {
		GEOSGeom_destroy(geosGeometry_a);
		return MAL_SUCCEED;
	}
	if (!geosGeometry_a && !geosGeometry_b) 
		return MAL_SUCCEED;
	
	if(GEOSGetSRID(geosGeometry_a) != GEOSGetSRID(geosGeometry_b)) {
		GEOSGeom_destroy(geosGeometry_a);
		GEOSGeom_destroy(geosGeometry_b);
		return MAL_SUCCEED;
	}

	res = GEOSRelatePattern(geosGeometry_a, geosGeometry_b, *pattern);

	GEOSGeom_destroy(geosGeometry_a);
	GEOSGeom_destroy(geosGeometry_b);
	
	if(res == 2)
		throw(MAL, "geom.Relate", "GEOSRelatePattern failed");

	*out = res;
	
	return MAL_SUCCEED;
}

str wkbTouches(bit *out, wkb **geomWKB_a, wkb **geomWKB_b) {
	int res =  wkbspatial(geomWKB_a, geomWKB_b, GEOSTouches);
	*out = bit_nil;

	if(res == 4)
		throw(MAL, "geom.Touches", "Geometries of different SRID");
	if(res == 3)
		throw(MAL, "geom.Touches", "wkb2geos failed");
	if(res == 2)
		throw(MAL, "geom.Touches", "GEOSTouches failed");
	*out = res;

	return MAL_SUCCEED;
}

str wkbWithin(bit *out, wkb **geomWKB_a, wkb **geomWKB_b) {
	int res =  wkbspatial(geomWKB_a, geomWKB_b, GEOSWithin);
	*out = bit_nil;

	if(res == 4)
		throw(MAL, "geom.Within", "Geometries of different SRID");
	if(res == 3)
		throw(MAL, "geom.Within", "wkb2geos failed");
	if(res == 2)
		throw(MAL, "geom.Within", "GEOSWithin failed");
	*out = res;

	return MAL_SUCCEED;
}

/*returns the n-th geometry in a multi-geometry */
str wkbGeometryN(wkb** out, wkb** geom, int* geometryNum) {
	int geometriesNum = -1;
	GEOSGeom geosGeometry = NULL;

	//no geometry at this position
	if(*geometryNum <= 0) {
		*out = wkb_nil;
		return MAL_SUCCEED;
	}

	geosGeometry = wkb2geos(*geom);

	if(!geosGeometry) {
		*out = wkb_nil;
		throw(MAL, "geom.GeometryN", "wkb2geos failed");
	}

	geometriesNum = GEOSGetNumGeometries(geosGeometry);
	if(geometriesNum < 0) {
		*out = wkb_nil;
		throw(MAL, "geom.GeometryN","GEOSGetNumGeometries failed");
	}
	
	//geometry is not a multi geometry
	if(geometriesNum == 1) {
		*out = wkb_nil;
		return MAL_SUCCEED;
	}

	//no geometry at this position
	if(geometriesNum < *geometryNum) {
		*out = wkb_nil;
		return MAL_SUCCEED;
	}

	*out = geos2wkb(GEOSGetGeometryN(geosGeometry, (*geometryNum-1)));

	return MAL_SUCCEED;
}

/* returns the number of geometries */
str wkbNumGeometries(int* out, wkb** geom) {
	GEOSGeom geosGeometry = wkb2geos(*geom);

	if(!geosGeometry) {
		*out = int_nil;
		throw(MAL, "geom.NumGeometries", "wkb2geos failed");
	}

	*out = GEOSGetNumGeometries(geosGeometry);
	if(*out < 0) {
		*out = int_nil;
		throw(MAL, "geom.GeometryN","GEOSGetNumGeometries failed");
	}

	return MAL_SUCCEED;
}



/* MBR */

/* Creates the mbr for the given geom_geometry. */
str wkbMBR(mbr **geomMBR, wkb **geomWKB) {
	GEOSGeom geosGeometry = wkb2geos(*geomWKB);
	*geomMBR = mbrFromGeos(geosGeometry);

	if(geosGeometry)
		GEOSGeom_destroy(geosGeometry);
	else if(mbr_isnil(*geomMBR))
		throw(MAL, "wkb.mbr", "Failed to create mbr");

	return MAL_SUCCEED;	
}

/* returns true if b1 is above b2 */
str mbrAbove(bit *out, mbr **b1, mbr **b2) {
	if (mbr_isnil(*b1) || mbr_isnil(*b2))
		*out = 0;
	else
		*out = ((*b1)->ymin >(*b2)->ymax); 
	return MAL_SUCCEED;
}

/* returns true if b1 is below b2 */
str mbrBelow(bit *out, mbr **b1, mbr **b2) {
	if (mbr_isnil(*b1) || mbr_isnil(*b2))
		*out = 0;
	else
		*out = ( (*b1)->ymax < (*b2)->ymin);
	return MAL_SUCCEED;
}

/* returns true if box1 is left of box2 */
str mbrLeft(bit *out, mbr **b1, mbr **b2) {
	if (mbr_isnil(*b1) || mbr_isnil(*b2))
		*out = 0;
	else
		*out = ( (*b1)->xmax < (*b2)->xmin );
	return MAL_SUCCEED;
}

/* returns true if box1 is right of box2 */
str mbrRight(bit *out, mbr **b1, mbr **b2) {
	if (mbr_isnil(*b1) || mbr_isnil(*b2))
		*out = 0;
	else 
		*out = ( (*b1)->xmin > (*b2)->xmax );
	return MAL_SUCCEED;
}

/* returns true if b1 is contained in b2 */
str mbrContained(bit *out, mbr **b1, mbr **b2) {
	if (mbr_isnil(*b1) || mbr_isnil(*b2))
		*out = 0;
	else
		*out = ( ((*b1)->xmin > (*b2)->xmin) && ((*b1)->xmax < (*b2)->xmax) && ((*b1)->ymin > (*b2)->ymin) && ((*b1)->ymax < (*b2)->ymax));
	return MAL_SUCCEED;
}

/*returns true if b1 contains b2 */
str mbrContains(bit *out, mbr **b1, mbr **b2) {
	return mbrContained(out, b2, b1);
}

/* returns the Euclidean distance of the centroids of the boxes */
str mbrDistance(double *out, mbr **b1, mbr **b2) {
	double b1_Cx = 0.0, b1_Cy = 0.0, b2_Cx =0.0, b2_Cy=0.0;

	if (mbr_isnil(*b1) || mbr_isnil(*b2)) {
		*out = 0;
		return MAL_SUCCEED;
	}

	//compute the centroids of the two polygons
	b1_Cx = ((*b1)->xmin+(*b1)->xmax)/2.0;
	b1_Cy = ((*b1)->ymin+(*b1)->ymax)/2.0;
	b2_Cx = ((*b2)->xmin+(*b2)->xmax)/2.0;
	b2_Cy = ((*b2)->ymin+(*b2)->ymax)/2.0;

	//compute the euclidean distance
	*out = sqrt( pow(b1_Cx*b2_Cx, 2.0) + pow(b1_Cy*b2_Cy, 2.0));

	return MAL_SUCCEED;
}

/* returns true if the boxes are the same */
str mbrEqual(bit *out, mbr **b1, mbr **b2) {
	if (mbr_isnil(*b1) && mbr_isnil(*b2))
		*out = 1;
	else if (mbr_isnil(*b1) || mbr_isnil(*b2))
		*out = 0;
	else
		*out = ( ((*b1)->xmin == (*b2)->xmin) && ((*b1)->xmax == (*b2)->xmax) && ((*b1)->ymin == (*b2)->ymin) && ((*b1)->ymax == (*b2)->ymax));
	return MAL_SUCCEED;
}

/*returns true if the two mbrs overlap */
str mbrOverlaps(bit *out, mbr **b1, mbr **b2) {
	if (mbr_isnil(*b1) || mbr_isnil(*b2))
		*out = 0;
	else //they cannot overlap if b2 is left, right, above or below b1
		*out = !((*b2)->ymax < (*b1)->ymin || (*b2)->ymin > (*b1)->ymax || (*b2)->xmax < (*b1)->xmin || (*b2)->xmin > (*b1)->xmax);
	return MAL_SUCCEED;
}

/* returns true if box1 overlaps or is above box2 when only the Y coordinate is considered*/
str mbrOverlapOrAbove(bit *out, mbr **b1, mbr **b2) {
	if (mbr_isnil(*b1) || mbr_isnil(*b2))
		*out = 0;
	else
		*out =  ((*b1)->ymin >= (*b2)->ymin);
	return MAL_SUCCEED;
}

/* returns true if box1 overlaps or is below box2 when only the Y coordinate is considered*/
str mbrOverlapOrBelow(bit *out, mbr **b1, mbr **b2) {
	if (mbr_isnil(*b1) || mbr_isnil(*b2))
		*out = 0;
	else
		*out = ((*b1)->ymax <= (*b2)->ymax);
	return MAL_SUCCEED;
}

/* returns true if box1 overlaps or is left of box2 when only the X coordinate is considered*/
str mbrOverlapOrLeft(bit *out, mbr **b1, mbr **b2) {
	if (mbr_isnil(*b1) || mbr_isnil(*b2))
		*out = 0;
	else
		*out = ((*b1)->xmax <= (*b2)->xmax);
	return MAL_SUCCEED;
}

/* returns true if box1 overlaps or is right of box2 when only the X coordinate is considered*/
str mbrOverlapOrRight(bit *out, mbr **b1, mbr **b2) {
	if (mbr_isnil(*b1) || mbr_isnil(*b2))
		*out = 0;
	else
		*out = ((*b1)->xmin >= (*b2)->xmin);
	return MAL_SUCCEED;
}


/* get Xmin, Ymin, Xmax, Ymax coordinates of mbr */
str wkbCoordinateFromMBR(dbl* coordinateValue, mbr** geomMBR, int* coordinateIdx) {
	switch(*coordinateIdx) {
		case 1:
			*coordinateValue = (*geomMBR)->xmin;
			break;
		case 2:
			*coordinateValue = (*geomMBR)->ymin;
			break;
		case 3:
			*coordinateValue = (*geomMBR)->xmax;
			break;
		case 4:
			*coordinateValue = (*geomMBR)->ymax;
			break;
		default:
			throw(MAL, "wkb.coordinateFromMBR", "Unrecognised coordinateIdx: %d\n", *coordinateIdx);
	}

	return MAL_SUCCEED;
}

str wkbCoordinateFromWKB(dbl* coordinateValue, wkb** geomWKB, int* coordinateIdx) {
	mbr* geomMBR;
	str ret = MAL_SUCCEED ; 

	wkbMBR(&geomMBR, geomWKB);
	ret = wkbCoordinateFromMBR(coordinateValue, &geomMBR, coordinateIdx);	

	if(geomMBR)
		GDKfree(geomMBR);

	return ret;
}


geom_export BUN mbrHASH(mbr *atom);
geom_export int mbrCOMP(mbr *l, mbr *r);
geom_export str mbrFromString(mbr **w, str *src);
geom_export BUN wkbHASH(wkb *w);
geom_export int wkbCOMP(wkb *l, wkb *r);
geom_export str wkbIsnil(bit *r, wkb **v);
geom_export void wkbDEL(Heap *h, var_t *index);
geom_export int wkbLENGTH(wkb *p);
geom_export void wkbHEAP(Heap *heap, size_t capacity);
geom_export var_t wkbPUT(Heap *h, var_t *bun, wkb *val);
geom_export str ordinatesMBR(mbr **res, flt *minX, flt *minY, flt *maxX, flt *maxY);


//geom_export str wkbcreatepoint_bat(int *out, int *x, int *y);










/* HASH: compute a hash value. */
/* returns a positive integer hash value */

BUN
mbrHASH(mbr *atom)
{
	return (BUN) (((int) atom->xmin * (int)atom->ymin) *((int) atom->xmax * (int)atom->ymax));
}

/* COMP: compare two mbrs. */
/* returns int <0 if l<r, 0 if l==r, >0 else */

int
mbrCOMP(mbr *l, mbr *r)
{
	/* simple lexicographical ordering on (x,y) */
	int res;
	if (l->xmin == r->xmin)
		res = (l->ymin < r->ymin) ? -1 : (l->ymin == r->ymin) ? 0 : 1;
	else
		res = (l->xmin < r->xmin) ? -1 : 1;
	if (res == 0) {
		if (l->xmax == r->xmax)
			res = (l->ymax < r->ymax) ? -1 : (l->ymax == r->ymax) ? 0 : 1;
		else
			res = (l->xmax < r->xmax) ? -1 : 1;
	}
	return res;
}



str
mbrFromString(mbr **w, str *src)
{
	int len = *w ? (int) sizeof(mbr) : 0;
	char *errbuf;
	str ex;

	if (mbrFROMSTR(*src, &len, w))
		return MAL_SUCCEED;
	errbuf = GDKerrbuf;
	if (errbuf) {
		if (strncmp(errbuf, "!ERROR: ", 8) == 0)
			errbuf += 8;
	} else {
		errbuf = "cannot parse string";
	}

	ex = createException(MAL, "mbr.FromString", "%s", errbuf);

	if (GDKerrbuf)
		GDKerrbuf[0] = '\0';

	return ex;
}




BUN
wkbHASH(wkb *w)
{
	int i;
	BUN h = 0;

	for (i = 0; i < (w->len - 1); i += 2) {
		int a = *(w->data + i), b = *(w->data + i + 1);
		h = (h << 3) ^ (h >> 11) ^ (h >> 17) ^ (b << 8) ^ a;
	}
	return h;
}

int
wkbCOMP(wkb *l, wkb *r)
{
	int len = l->len;

	if (len != r->len)
		return len - r->len;

	if (len == ~(int) 0)
		return (0);

	return memcmp(l->data, r->data, len);
}



str
wkbIsnil(bit *r, wkb **v)
{
	*r = wkb_isnil(*v);
	return MAL_SUCCEED;
}



void
wkbDEL(Heap *h, var_t *index)
{
	HEAP_free(h, *index);
}



int
wkbLENGTH(wkb *p)
{
	var_t len = wkb_size(p->len);
	assert(len <= GDK_int_max);
	return (int) len;
}

void
wkbHEAP(Heap *heap, size_t capacity)
{
	HEAP_initialize(heap, capacity, 0, (int) sizeof(var_t));
}

var_t
wkbPUT(Heap *h, var_t *bun, wkb *val)
{
	char *base;

	*bun = HEAP_malloc(h, wkb_size(val->len));
	base = h->base;
	if (*bun)
		memcpy(&base[*bun << GDK_VARSHIFT], (char *) val, wkb_size(val->len));
	return *bun;
}

/* COMMAND mbr
 * Creates the mbr for the given geom_geometry.
 */

str
ordinatesMBR(mbr **res, flt *minX, flt *minY, flt *maxX, flt *maxY)
{
	if ((*res = (mbr *) GDKmalloc(sizeof(mbr))) == NULL)
		throw(MAL, "geom.mbr", MAL_MALLOC_FAIL);
	if (*minX == flt_nil || *minY == flt_nil ||
	    *maxX == flt_nil || *maxY == flt_nil)
		**res = *mbrNULL();
	else {
		(*res)->xmin = *minX;
		(*res)->ymin = *minY;
		(*res)->xmax = *maxX;
		(*res)->ymax = *maxY;
	}
	return MAL_SUCCEED;
}


/*
str
wkbcreatepoint_bat(int *out, int *ix, int *iy)
{
	BAT *bo = NULL, *bx = NULL, *by = NULL;
	dbl *x = NULL, *y = NULL;
	BUN i;
	wkb *p = NULL;

	if ((bx = BATdescriptor(*ix)) == NULL) {
		throw(MAL, "geom.point", RUNTIME_OBJECT_MISSING);
	}
	if ((by = BATdescriptor(*iy)) == NULL) {
		BBPreleaseref(bx->batCacheid);
		throw(MAL, "geom.point", RUNTIME_OBJECT_MISSING);
	}
	if ( bx->htype != TYPE_void ||
		 by->htype != TYPE_void ||
	    bx->hseqbase != by->hseqbase ||
	    BATcount(bx) != BATcount(by)) {
		BBPreleaseref(bx->batCacheid);
		BBPreleaseref(by->batCacheid);
		throw(MAL, "geom.point", "both arguments must have dense and aligned heads");
	}

	if ((bo = BATnew(TYPE_void, ATOMindex("wkb"), BATcount(bx))) == NULL) {
		BBPreleaseref(bx->batCacheid);
		BBPreleaseref(by->batCacheid);
		throw(MAL, "geom.point", MAL_MALLOC_FAIL);
	}
	BATseqbase(bo, bx->hseqbase);

	x = (dbl *) Tloc(bx, BUNfirst(bx));
	y = (dbl *) Tloc(by, BUNfirst(bx));
	for (i = 0; i < BATcount(bx); i++) {
		str err = NULL;
		if ((err = wkbcreatepoint(&p, &x[i], &y[i])) != MAL_SUCCEED) {
			str msg;
			BBPreleaseref(bx->batCacheid);
			BBPreleaseref(by->batCacheid);
			BBPreleaseref(bo->batCacheid);
			msg = createException(MAL, "geom.point", "%s", err);
			GDKfree(err);
			return msg;
		}
		BUNappend(bo,p,TRUE);
		GDKfree(p);
		p = NULL;
	}

	BATsetcount(bo, BATcount(bx));
    	BATsettrivprop(bo);
    	BATderiveProps(bo,FALSE);
	BBPreleaseref(bx->batCacheid);
	BBPreleaseref(by->batCacheid);
	BBPkeepref(*out = bo->batCacheid);
	return MAL_SUCCEED;
}
*/




















<|MERGE_RESOLUTION|>--- conflicted
+++ resolved
@@ -819,10 +819,6 @@
 	if (nil) {
 		nchars = 3;
 		**atom = *mbrNULL();
-<<<<<<< HEAD
-	//} else if (getMbrGeos(*atom, geosMbr)) {
-	} else if ((*atom = mbrFromGeos(geosMbr)) != NULL) {
-=======
 	} else if (geosMbr == NULL) {
 		size_t l;
 		assert(GDK_flt_min <= xmin && xmin <= GDK_flt_max);
@@ -836,8 +832,6 @@
 		l = strlen(src);
 		assert(l <= GDK_int_max);
 		nchars = (int) l;
-	} else if (getMbrGeos(*atom, geosMbr)) {
->>>>>>> 5d070ab8
 		size_t l = strlen(src);
 		assert(l <= GDK_int_max);
 		nchars = (int) l;
