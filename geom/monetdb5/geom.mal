--- conflicted
+++ resolved
@@ -15,37 +15,36 @@
 command read()			address mbrREAD;
 command write()			address mbrWRITE;
 
-<<<<<<< HEAD
 #command mbr(v:str) :mbr address mbrFromString;
 
 atom wkb;
 
-command tostr() :str		address wkbTOSTR;
-command fromstr() :wkb		address wkbFROMSTR;
-command hash() :int		address wkbHASH;
-command null() :int		address wkbNULL;
-command cmp() :int		address wkbCOMP; #used in selections
+command tostr()			address wkbTOSTR;
+command fromstr()		address wkbFROMSTR;
+command hash()			address wkbHASH;
+command null()			address wkbNULL;
+command cmp()			address wkbCOMP; #used in selections
 command read()			address wkbREAD; #read from log
 command write()			address wkbWRITE; #write on log
-command put() :int		address wkbPUT; #put in heap
-command del() :int		address wkbDEL; #delete from heap
-command length() :int		address wkbLENGTH; 
-command heap() :int		address wkbHEAP; #create heap
+command put()			address wkbPUT; #put in heap
+command del()			address wkbDEL; #delete from heap
+command length()		address wkbLENGTH; 
+command heap()			address wkbHEAP; #create heap
 
 #command wkb{unsafe}(v:str) :wkb address wkbFromString;
 
 atom wkba;
-command tostr() :str address wkbaTOSTR;
-command fromstr() :wkba address wkbaFROMSTR;
-command null() :int address wkbaNULL;
-command hash() :int address wkbaHASH;
-command cmp() :int address wkbaCOMP; #used in selections
+command tostr() address wkbaTOSTR;
+command fromstr() address wkbaFROMSTR;
+command null() address wkbaNULL;
+command hash() address wkbaHASH;
+command cmp() address wkbaCOMP; #used in selections
 command read() address wkbaREAD; #read from log
 command write() address wkbaWRITE; #write on log
-command put() :int address wkbaPUT; #put in heap
-command del() :int address wkbaDEL; #delete from heap
-command length() :int address wkbaLENGTH; 
-command heap() :int address wkbaHEAP; #create heap
+command put() address wkbaPUT; #put in heap
+command del() address wkbaDEL; #delete from heap
+command length() address wkbaLENGTH; 
+command heap() address wkbaHEAP; #create heap
 
 module geom;
 
@@ -55,24 +54,6 @@
 comment "returns 1 if the geometry has m coordinate";
 command getType{unsafe}(flags:int, format:int) :str address geoGetType
 comment "returns the str representation of the geometry type";
-=======
-command mbr(v:str) :mbr		address mbrFromString;
-
-atom wkb;
-
-command tostr()			address wkbTOSTR;
-command fromstr()		address wkbFROMSTR;
-command hash()			address wkbHASH;
-command null()			address wkbNULL;
-command cmp()			address wkbCOMP;
-command read()			address wkbREAD;
-command write()			address wkbWRITE;
-
-command put()			address wkbPUT;
-command del()			address wkbDEL;
-command length()		address wkbLENGTH;
-command heap()			address wkbHEAP;
->>>>>>> d1d29de2
 
 
 command MLineStringToPolygon{unsafe}(wkt:str, srid:int, flag:int) :wkb address wkbMLineStringToPolygon
