--- conflicted
+++ resolved
@@ -10,11 +10,7 @@
 # 11:37:42 >  mclient -lsql -umonetdb -Pmonetdb --host=alf --port=30423 
 # 11:37:42 >  
 
-<<<<<<< HEAD
-MAPI  = (monetdb) /var/tmp/mtest-15816/.s.monetdb.33299
-=======
 MAPI  = (monetdb) /var/tmp/mtest-7831/.s.monetdb.38226
->>>>>>> 5850610c
 QUERY = COPY 1 RECORDS INTO nodes from STDIN USING DELIMITERS ',', '\n';
         45111956, 'POINT(52.0697 4.3723)'
 ERROR = !Failed to import table line 1 field 2 'geometry(4)' expected in ' 'POINT(52.0697 4.3723)''
