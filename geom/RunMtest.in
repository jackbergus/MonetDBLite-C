--- conflicted
+++ resolved
@@ -22,35 +22,6 @@
 srcdir="@QSOURCE@"
 uname=`uname`
 
-<<<<<<< HEAD
-# M5 is default
-@HAVE_MONETDB5_TRUE@V=5
-# commandline option overrules default
-for arg
-do
-    case "$arg" in
-    -5) V=5;;
-    esac
-done
-
-# where compiled Geom modules are to be found
-for d in monetdb$V
-do
-	MOD_PATH="${MOD_PATH}:${builddir}/$d/.libs:${builddir}/$d"
-	# enable auto-loading of modules before `make install`
-	mkdir -p ${builddir}/$d/autoload
-	cp -f ${srcdir}/$d/[0-9][0-9]_*.mal ${builddir}/$d/autoload/ 2>/dev/null
-done
-
-# enable auto-loading of SQL createdb scripts before `make install`
-MOD_PATH="${MOD_PATH}:${builddir}/sql"
-mkdir -p ${builddir}/sql/createdb
-cp -f ${srcdir}/sql/[0-9][0-9]_*.sql ${builddir}/sql/createdb/ 2>/dev/null
-
-case "$V" in
-5)
-=======
->>>>>>> b4c21e02
 # where compiled SQL modules are to be found
 for d in backends/monet5 backends/monet5/vaults sql
 do
@@ -96,14 +67,6 @@
 	mkdir -p ${buildbase}/monetdb5/$d/autoload
 	cp ${srcdir}/monetdb5/$d/[0-9][0-9]_*.mal ${buildbase}/monetdb5/$d/autoload/ 2>/dev/null
 done
-<<<<<<< HEAD
-PATH="${buildbase}/tools/mserver:$PATH"
-;;
-esac
-=======
-
-cfg="${buildbase}/monetdb5/misc/monetdb5.conf"
->>>>>>> b4c21e02
 
 # enhance various paths to find our stuff
 MOD_PATH="`echo ${MOD_PATH} | sed 's/^://'`"
@@ -153,8 +116,4 @@
 # arguments.
 # if the environment variable MTEST_AT is set (value does not matter), pass
 # the --at flag to Mtest.py so that it uses the at command as a watchdog.
-<<<<<<< HEAD
-exec python "${buildbase}/testing/Mtest.py" -$V --package=${pkg} --monet_mod_path="${MOD_PATH}" --dbfarm="${builddir}/dbfarm" --TSTTRGBASE="${builddir}" ${MTEST_AT+--at} "${@--rq}"
-=======
-exec python "${buildbase}/testing/Mtest.py" --config="${cfg}" --package=${pkg} --monet_mod_path="${MOD_PATH}" --dbfarm="${buildbase}/${pkg}/dbfarm" --TSTTRGBASE="${buildbase}/${pkg}" ${MTEST_AT+--at} "${@--rq}"
->>>>>>> b4c21e02
+exec python "${buildbase}/testing/Mtest.py" --package=${pkg} --monet_mod_path="${MOD_PATH}" --dbfarm="${buildbase}/${pkg}/dbfarm" --TSTTRGBASE="${buildbase}/${pkg}" ${MTEST_AT+--at} "${@--rq}"