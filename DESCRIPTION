--- conflicted
+++ resolved
@@ -1,9 +1,5 @@
 Package: MonetDBLite
-<<<<<<< HEAD
 Version: 0.5.0
-=======
-Version: 0.4.1
->>>>>>> a55fc5c3
 Title: In-Process Version of MonetDB for R
 Author: Hannes Muehleisen [aut, cre], Anthony Damico [aut], Mark Raasveldt [ctb], Thomas Lumley [ctb], MonetDB Development Team [ctb]
 Maintainer: Hannes Muehleisen <hannes@cwi.nl>
