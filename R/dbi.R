# C library that contains our MAPI string splitting state machine
C_LIBRARY <- "libmonetdb5"

# Make S4 aware of S3 classes
# setOldClass(c("sockconn", "connection"))

### MonetDBDriver
setClass("MonetDBDriver", representation("DBIDriver"))
setClass("MonetDBEmbeddedDriver", representation("MonetDBDriver"))

# allow instantiation of this driver with MonetDB to allow existing programs to work
MonetR <- MonetDB <- MonetDBR <- MonetDB.R <- RMonetDB <- function() new("MonetDBDriver")

MonetDBLite <- monetdblite <- RMonetDBLite <- rmonetdblite <- function() new("MonetDBEmbeddedDriver")

setMethod("dbIsValid", "MonetDBDriver", def=function(dbObj, ...) invisible(TRUE))

setMethod("dbUnloadDriver", "MonetDBDriver", def=function(drv, ...) invisible(TRUE))

setMethod("dbGetInfo", "MonetDBDriver", def=function(dbObj, ...)
  
  list(name            = "MonetDBDriver", 
       driver.version  = utils::packageVersion("MonetDBLite"), 
       DBI.version     = utils::packageVersion("DBI"), 
       client.version  = utils::packageVersion("MonetDBLite"), 
       max.connections = 125) # R can only handle 128 connections, three of which are pre-allocated
)

# shorthand for connecting to the DB, very handy, e.g. dbListTables(mc("acs"))
mc <- function(dbname="demo", user="monetdb", password="monetdb", host="localhost", port=50000L, 
               timeout=60L, wait=FALSE, language="sql", ...) {
  
  dbConnect(MonetDB.R(), dbname, user, password, host, port, timeout, wait, language, ...)
}

# shorthand for connecting to the DB, very handy, e.g. dbListTables(ml(tempdir()))
ml <- function(...) {
  dbConnect(MonetDBLite(),...)
}

setMethod("dbConnect", "MonetDBDriver", def=function(drv, dbname="demo", user="monetdb", 
                                                     password="monetdb", host="localhost", port=50000L, timeout=60L, wait=FALSE, language="sql", embedded=FALSE,
                                                     ..., url="") {
  
  if (substring(url, 1, 10) == "monetdb://" || substring(url, 1, 12) == "monetdblite:") {
    dbname <- url
  }
  timeout <- as.integer(timeout)
  
  if (substring(dbname, 1, 10) == "monetdb://") {
    rest <- substring(dbname, 11, nchar(dbname))
    # split at /, so we get the dbname
    slashsplit <- strsplit(rest, "/", fixed=TRUE)
    hostport <- slashsplit[[1]][1]
    dbname <- slashsplit[[1]][2]
    
    # count the number of : in the string
    ndc <- nchar(hostport) - nchar(gsub(":","",hostport,fixed=T))
    if (ndc == 0) {
      host <- hostport
    }
    if (ndc == 1) { # ipv4 case, any ipv6 address has more than one :
      hostportsplit <- strsplit(hostport, ":", fixed=TRUE)
      host <- hostportsplit[[1]][1]
      port <- hostportsplit[[1]][2]
    }
    if (ndc > 1) { # ipv6 case, now we only need to check for ]:
      if (length(grep("]:", hostport, fixed=TRUE)) == 1) { # ipv6 with port number
        hostportsplit <- strsplit(hostport, "]:", fixed=TRUE)
        host <- substring(hostportsplit[[1]][1],2)
        port <- hostportsplit[[1]][2]
      }
      else {
        host <- hostport
      }
    }
  }
  # this is important, otherwise we'll trip an assertion
  port <- as.integer(port)
  # validate port number
  if (length(port) != 1 || port < 1 || port > 65535) {
    stop("Illegal port number ",port)
  }

  # support monetdblite:/db/dir urls to fool sqlsurvey
  if (substring(dbname, 1, 12) == "monetdblite:") {
    embedded <- substring(dbname, 13, nchar(dbname))
  }

  if (inherits(drv, "MonetDBEmbeddedDriver") && missing(embedded)) {
    if (missing(dbname)) embedded <- tempdir()
    else embedded <- dbname
  }

  if (embedded != FALSE) {
    monetdb_embedded_startup(embedded, !getOption("monetdb.debug.embedded", FALSE), 
      getOption("monetdb.sequential", FALSE))
    connenv <- new.env(parent=emptyenv())
    connenv$conn <- monetdb_embedded_connect()
    connenv$open <- TRUE
    connenv$autocommit <- TRUE
    conn <- new("MonetDBEmbeddedConnection", connenv=connenv)
    attr(conn, "dbPreExists") <- TRUE
    return(conn)
  }
  
  if (getOption("monetdb.debug.mapi", F)) message("II: Connecting to MonetDB on host ", host, " at "
                                                  ,"port ", port, " to DB ", dbname, " with user ", user, " and a non-printed password, timeout is "
                                                  , timeout, " seconds.")
  socket <- FALSE
  if (wait) {
    repeat {
      continue <- FALSE
      tryCatch ({
        # open socket with 5-sec timeout so we can check whether everything works
        suppressWarnings(socket <- socket <<- .mapiConnect(host, port, 5))
        # authenticate
        .mapiAuthenticate(socket, dbname, user, password, language=language)
        .mapiDisconnect(socket)
        break
      }, error = function(e) {
        if ("connection" %in% class(socket)) {
          tryCatch(close(socket), error=function(e){}) 
        }
        message("Server not ready(", e$message, "), retrying (ESC or CTRL+C to abort)")
        Sys.sleep(1)
        continue <<- TRUE
      })
    }
  }
  
  # make new socket with user-specified timeout

  connenv <- new.env(parent=emptyenv())
  connenv$lock <- 0
  connenv$deferred <- list()
  connenv$exception <- list()
  connenv$autocommit <- TRUE
  connenv$params <- list(drv=drv, host=host, port=port, timeout=timeout, dbname=dbname, user=user, password=password, language=language)
  connenv$socket <- .mapiConnect(host, port, timeout) 
  .mapiAuthenticate(connenv$socket, dbname, user, password, language=language)
  
  conn <- new("MonetDBConnection", connenv=connenv)
  if (getOption("monetdb.sequential", FALSE)) {
    message("MonetDB: Switching to single-threaded query execution.")
    dbSendQuery(conn, "set optimizer='sequential_pipe'")
  }
  attr(conn, "dbPreExists") <- TRUE
  conn
}, 
valueClass="MonetDBConnection")


### MonetDBConnection
setClass("MonetDBConnection", representation("DBIConnection", connenv="environment"))

setClass("MonetDBEmbeddedConnection", representation("MonetDBConnection", connenv="environment"))


setMethod("dbGetInfo", "MonetDBConnection", def=function(dbObj, ...) {
  envdata <- dbGetQuery(dbObj, "SELECT name, value from sys.env()")
  ll <- as.list(envdata$value)
  names(ll) <- envdata$name
  ll$name <- "MonetDBConnection"
  ll$db.version <- utils::packageVersion("MonetDBLite")
  ll$dbname <- ll$gdk_dbname
  ll$username <- NA
  ll$host <- NA
  ll$port <- NA
  ll
})

setMethod("dbIsValid", "MonetDBConnection", def=function(dbObj, ...) {
  return(invisible(!is.na(tryCatch({dbGetQuery(dbObj, "SELECT 1");TRUE}, error=function(e){NA}))))
})

setMethod("dbDisconnect", "MonetDBConnection", def=function(conn, ...) {
  .mapiDisconnect(conn@connenv$socket)
  invisible(TRUE)
})

setMethod("dbDisconnect", "MonetDBEmbeddedConnection", def=function(conn, shutdown=FALSE, ...) {
  if (!conn@connenv$open) warning("already disconnected")
  conn@connenv$open <- FALSE
  monetdb_embedded_disconnect(conn@connenv$conn)
  if (shutdown) monetdb_embedded_shutdown()
  invisible(TRUE)
})

setMethod("dbListTables", "MonetDBConnection", def=function(conn, ..., sys_tables=F, schema_names=F) {
  q <- "select schemas.name as sn, tables.name as tn from sys.tables join sys.schemas on tables.schema_id=schemas.id"
  if (!sys_tables) q <- paste0(q, " where tables.system=false order by sn, tn")
  df <- dbGetQuery(conn, q)
  df$tn <- quoteIfNeeded(conn, df$tn, warn=F)
  res <- df$tn
  if (schema_names) {
    df$sn <- quoteIfNeeded(conn, df$sn, warn=F)
    res <- paste0(df$sn, ".", df$tn)
  }
  as.character(res)
})

setMethod("dbBegin", "MonetDBConnection", def=function(conn, ...) {
  if (!conn@connenv$autocommit) {
    warning("Already in transaction, can't start another one.")
  }
  dbSendQuery(conn, "START TRANSACTION")
  conn@connenv$autocommit <- FALSE
  invisible(TRUE)
})

setMethod("dbCommit", "MonetDBConnection", def=function(conn, ...) {
  if (conn@connenv$autocommit) {
    stop("No active transaction, use dbBegin() to start one.")
  }
  dbSendQuery(conn, "COMMIT")
  conn@connenv$autocommit <- TRUE
  invisible(TRUE)
})

setMethod("dbRollback", "MonetDBConnection", def=function(conn, ...) {
  if (conn@connenv$autocommit) {
    stop("No active transaction, use dbBegin() to start one.")
  }
  dbSendQuery(conn, "ROLLBACK")
  conn@connenv$autocommit <- TRUE
  invisible(TRUE)
})

setMethod("dbListFields", signature(conn="MonetDBConnection", name = "character"), def=function(conn, name, ...) {
  if (!dbExistsTable(conn, name))
    stop(paste0("Unknown table: ", name));
  df <- dbGetQuery(conn, paste0("select columns.name as name from sys.columns join sys.tables on \
    columns.table_id=tables.id where tables.name='", name, "'"))	
  df$name
})

setMethod("dbExistsTable", signature(conn="MonetDBConnection", name = "character"), def=function(conn, name, ...) {
  name <- quoteIfNeeded(conn, as.character(name))
  unquoted_name <- gsub("(^\"|\"$)", "", name)
  tables <- dbListTables(conn, sys_tables=T)
  return(name %in% tables || unquoted_name %in% tables)
})

setMethod("dbGetException", "MonetDBConnection", def=function(conn, ...) {
  conn@connenv$exception
})

setMethod("dbReadTable", signature(conn="MonetDBConnection", name = "character"), def=function(conn, name, ...) {
  name <- quoteIfNeeded(conn, name, warn=F)
  if (!dbExistsTable(conn, name))
    stop(paste0("Unknown table: ", name));
  dbGetQuery(conn, paste0("SELECT * FROM ", name), ...)
})

# This one does all the work in this class
setMethod("dbSendQuery", signature(conn="MonetDBConnection", statement="character"),  
          def=function(conn, statement, ..., list=NULL, async=FALSE) {   
  if(!is.null(list) || length(list(...))){
    if (length(list(...))) statement <- .bindParameters(statement, list(...))
    if (!is.null(list)) statement <- .bindParameters(statement, list)
  }	
  conn@connenv$exception <- list()
  env <- NULL
  if (getOption("monetdb.debug.query", F))  message("QQ: '", statement, "'")
  if(!is.null(log_file <- getOption("monetdb.log.query", NULL)))
    cat(c(statement, ";\n"), file = log_file, sep="", append = TRUE)
  # the actual request
  statement <- enc2utf8(statement)

  resp <- NA
  tryCatch({
    mresp <- .mapiRequest(conn, paste0("s", statement, "\n;"), async=async)
    resp <- .mapiParseResponse(mresp)
  }, interrupt = function(ex) {
    message("Interrupted query execution. Attempting to fix connection....")
      
    newconn <- do.call("dbConnect", conn@connenv$params)
    dbDisconnect(conn)
    conn@connenv$socket <- newconn@connenv$socket
    conn@connenv$lock <- 0
    conn@connenv$deferred <- list()
    conn@connenv$exception <- list()

    stop("No query result for now.")
  })

  env <- new.env(parent=emptyenv())

  if (resp$type == Q_TABLE) {
    # we have to pass this as an environment to make conn object available to result for fetching
    env$success = TRUE
    env$conn <- conn
    env$data <- resp$tuples
    resp$tuples <- NULL # clean up
    env$info <- resp
    env$delivered <- -1
    env$query <- statement
    env$open <- TRUE
  }
  if (resp$type == Q_UPDATE || resp$type == Q_CREATE || resp$type == MSG_ASYNC_REPLY || resp$type == MSG_PROMPT) {
    env$success = TRUE
    env$conn <- conn
    env$query <- statement
    env$info <- resp

  }
  if (resp$type == MSG_MESSAGE) {
    env$success = FALSE
    env$conn <- conn
    env$query <- statement
    env$info <- resp
    env$message <- resp$message
  }

  if (!env$success) {
    sp <- strsplit(env$message, "!", fixed=T)[[1]]
    # truncate statement to not hide actual error message
    if (nchar(statement) > 100) { statement <- paste0(substring(statement, 1, 100), "...") }
    if (length(sp) == 3) {
      errno <- sp[[2]]
      errmsg <- sp[[3]]
      conn@connenv$exception <- list(errNum=errno, errMsg=errmsg)
      stop("Unable to execute statement '", statement, "'.\nServer says '", errmsg, "' [#", 
           errno, "].")
    }
    else {
      conn@connenv$exception <- list(errNum=NA, errMsg=env$message)
      stop("Unable to execute statement '", statement, "'.\nServer says '", env$message, "'.")
    }
  }

  invisible(new("MonetDBResult", env=env))
  })


# This one does all the work in this class
setMethod("dbSendQuery", signature(conn="MonetDBEmbeddedConnection", statement="character"),  
          def=function(conn, statement, ..., list=NULL, execute = T, resultconvert = T) {   
  if (!conn@connenv$open) {
    stop("This connection was closed.")
  }
  if(!is.null(list) || length(list(...))){
    if (length(list(...))) statement <- .bindParameters(statement, list(...))
    if (!is.null(list)) statement <- .bindParameters(statement, list)
  }
  statement <- enc2utf8(statement)

  env <- NULL
  if (getOption("monetdb.debug.query", F)) message("QQ: '", statement, "'")
  if(!is.null(log_file <- getOption("monetdb.log.query", NULL)))
    cat(c(statement, ";\n"), file = log_file, sep="", append = TRUE)
  startt <- Sys.time()
  resp <- monetdb_embedded_query(conn@connenv$conn, statement, execute, resultconvert)
  takent <- round(as.numeric(Sys.time() - startt), 2)
  env <- new.env(parent=emptyenv())
  if (resp$type == Q_TABLE) {
    meta <- new.env(parent=emptyenv())
    meta$type  <- Q_TABLE
    meta$id    <- -1
    meta$rows  <- NROW(resp$tuples)
    meta$cols  <- NCOL(resp$tuples)
    meta$index <- 0
    meta$names <- names(resp$tuples)

    env$info <- meta
    env$success = TRUE
    env$conn <- conn
    env$resp <- resp
    env$delivered <- -1
    env$query <- statement
    env$open <- TRUE
  }
  if (resp$type == Q_UPDATE || resp$type == Q_CREATE || resp$type == MSG_ASYNC_REPLY || resp$type == MSG_PROMPT) {
    env$success = TRUE
    env$conn <- conn
    env$query <- statement
    env$info <- resp
  }
  if (resp$type == MSG_MESSAGE) {
    env$success = FALSE
    env$conn <- conn
    env$query <- statement
    env$info <- resp
    env$message <- resp$message
  }

  if (!env$success) {
    sp <- strsplit(env$message, "!", fixed=T)[[1]]
    # truncate statement to not hide actual error message
    if (nchar(statement) > 100) { statement <- paste0(substring(statement, 1, 100), "...") }
    if (length(sp) == 3) {
      errno <- sp[[2]]
      errmsg <- sp[[3]]
      conn@connenv$exception <- list(errNum=errno, errMsg=errmsg)
      stop("Unable to execute statement '", statement, "'.\nServer says '", errmsg, "' [#", 
           errno, "].")
    }
    else {
      conn@connenv$exception <- list(errNum=NA, errMsg=env$message)
      stop("Unable to execute statement '", statement, "'.\nServer says '", env$message, "'.")
    }
  }
  if (getOption("monetdb.debug.query", F)) message("II: Finished in ", takent, "s")

  invisible(new("MonetDBEmbeddedResult", env=env))
  })

# found from sql_scan.c and trial/error
reserved_monetdb_keywords <- sort(unique(toupper(c(.SQL92Keywords, 
"ADD", "ADMIN", "AFTER", "AGGREGATE", "ALL", "ALTER", "ALWAYS", 
"AND", "ANY", "ASC", "ASYMMETRIC", "ATOMIC", "AUTO_INCREMENT", 
"BEFORE", "BEGIN", "BEST", "BETWEEN", "BIGINT", "BIGSERIAL", 
"BINARY", "BLOB", "BY", "CALL", "CASCADE", "CASE", "CAST", "CHAIN", 
"CHAR", "CHARACTER", "CHECK", "CLOB", "COALESCE", "COMMIT", "COMMITTED", 
"CONSTRAINT", "CONVERT", "COPY", "CORRESPONDING", "CREATE", "CROSS", 
"CURRENT", "CURRENT_DATE", "CURRENT_ROLE", "CURRENT_TIME", "CURRENT_TIMESTAMP", 
"CURRENT_USER", "DAY", "DEC", "DECIMAL", "DECLARE", "DEFAULT", 
"DELETE", "DELIMITERS", "DESC", "DO", "DOUBLE", "DROP", "EACH", 
"EFFORT", "ELSE", "ELSEIF", "ENCRYPTED", "END", "ESCAPE", "EVERY", 
"EXCEPT", "EXCLUDE", "EXISTS", "EXTERNAL", "EXTRACT", "FALSE", 
"FLOAT", "FOLLOWING", "FOR", "FOREIGN", "FROM", "FULL", "FUNCTION", 
"GENERATED", "GLOBAL", "GRANT", "GROUP", "HAVING", "HOUR", "HUGEINT", 
"IDENTITY", "IF", "ILIKE", "IN", "INDEX", "INNER", "INSERT", 
"INT", "INTEGER", "INTERSECT", "INTO", "IS", "ISOLATION", "JOIN", 
"LATERAL", "LEFT", "LIKE", "LIMIT", "LOCAL", "LOCALTIME", "LOCALTIMESTAMP", 
"LOCKED", "MEDIUMINT", "MERGE", "MINUTE", "MONTH", "NATURAL", 
"NEW", "NEXT", "NOCYCLE", "NOMAXVALUE", "NOMINVALUE", "NOT", 
"NOW", "NULL", "NULLIF", "NUMERIC", "OF", "OFFSET", "OLD", "ON", 
"ONLY", "OPTION", "OR", "ORDER", "OTHERS", "OUTER", "OVER", "PARTIAL", 
"PARTITION", "POSITION", "PRECEDING", "PRESERVE", "PRIMARY", 
"PRIVILEGES", "PROCEDURE", "PUBLIC", "RANGE", "READ", "REAL", 
"RECORDS", "REFERENCES", "REFERENCING", "REMOTE", "RENAME", "REPEATABLE", 
"REPLICA", "RESTART", "RESTRICT", "RETURN", "RETURNS", "REVOKE", 
"RIGHT", "ROLLBACK", "ROWS", "SAMPLE", "SAVEPOINT", "SECOND", 
"SELECT", "SEQUENCE", "SERIAL", "SERIALIZABLE", "SESSION_USER", 
"SET", "SIMPLE", "SMALLINT", "SOME", "SPLIT_PART", "STDIN", "STDOUT", 
"STORAGE", "STREAM", "STRING", "SUBSTRING", "SYMMETRIC", "THEN", 
"TIES", "TINYINT", "TO", "TRANSACTION", "TRIGGER", "TRUE", "UNBOUNDED", 
"UNCOMMITTED", "UNENCRYPTED", "UNION", "UNIQUE", "UPDATE", "USER", 
"USING", "VALUES", "VARCHAR", "VARYING", "VIEW", "WHEN", "WHERE", 
"WHILE", "WITH", "WORK", "WRITE", "XMLAGG", "XMLATTRIBUTES", 
"XMLCOMMENT", "XMLCONCAT", "XMLDOCUMENT", "XMLELEMENT", "XMLFOREST", 
"XMLNAMESPACES", "XMLPARSE", "XMLPI", "XMLQUERY", "XMLSCHEMA", 
"XMLTEXT", "XMLVALIDATE", "YEAR"))))

# quoting
quoteIfNeeded <- function(conn, x, warn=T, ...) {
  x <- as.character(x)
  chars <- !grepl("^[a-z_][a-z0-9_]*$", x, perl=T) & !grepl("^\"[^\"]*\"$", x, perl=T)
  if (any(chars) && warn) {
    message("Identifier(s) ", paste("\"", x[chars],"\"", collapse=", ", sep=""), " contain uppercase or reserved SQL characters and need(s) to be quoted in queries.")
  }
  reserved <- toupper(x) %in% reserved_monetdb_keywords
  if (any(reserved) && warn) {
    message("Identifier(s) ", paste("\"", x[reserved],"\"", collapse=", ", sep=""), " are reserved SQL keywords and need(s) to be quoted in queries.")
  }
  qts <- reserved | chars
  if (any(qts)) {
    x[qts] <- dbQuoteIdentifier(conn, x[qts])
  }
  x
}

setMethod("dbWriteTable", signature(conn="MonetDBConnection", name = "character", value="ANY"), def=function(conn, name, value, overwrite=FALSE, 
  append=FALSE, csvdump=FALSE, transaction=TRUE, temporary=FALSE, ...) {

  if (!missing(transaction)) {
    .Deprecated("Setting parameter transaction to dbWriteTable is deprecated.")
  }

  if (is.character(value)) {
    message("Treating character vector parameter as file name(s) for monetdb.read.csv()")
    monetdb.read.csv(conn=conn, files=value, tablename=name, ...)
    return(invisible(TRUE))
  }
  if (is.vector(value) && !is.list(value)) value <- data.frame(x=value, stringsAsFactors=F)
  if (length(value) < 1) stop("value must have at least one column")
  if (is.null(names(value))) names(value) <- paste("V", 1:length(value), sep='')
  if (length(value[[1]])>0) {
    if (!is.data.frame(value)) value <- as.data.frame(value, row.names=1:length(value[[1]]) , stringsAsFactors=F)
  } else {
    if (!is.data.frame(value)) value <- as.data.frame(value, stringsAsFactors=F)
  }
  if (overwrite && append) {
    stop("Setting both overwrite and append to TRUE makes no sense.")
  }

  needcommit <- FALSE
  if (conn@connenv$autocommit && transaction) {
    needcommit <- TRUE
    dbBegin(conn)
    on.exit(tryCatch(dbRollback(conn), error=function(e){}))
  }
  qname <- quoteIfNeeded(conn, name)
  if (dbExistsTable(conn, qname)) {
    if (overwrite) dbRemoveTable(conn, qname)
    if (!overwrite && !append) stop("Table ", qname, " already exists. Set overwrite=TRUE if you want 
      to remove the existing table. Set append=TRUE if you would like to add the new data to the 
      existing table.")
  }
  
  if (!dbExistsTable(conn, qname)) {
    fts <- sapply(value, dbDataType, dbObj=conn)
    fdef <- paste(quoteIfNeeded(conn, names(value)), fts, collapse=', ')
    if (temporary) {
      ct <- paste0("CREATE TEMPORARY TABLE ", qname, " (", fdef, ") ON COMMIT PRESERVE ROWS")
    } else {
      ct <- paste0("CREATE TABLE ", qname, " (", fdef, ")")
    }
    dbExecute(conn, ct)
  }
  if (length(value[[1]])) {
    classes <- unlist(lapply(value, function(v){
      class(v)[[1]]
    }))
    for (c in names(classes[classes=="character"])) {
      value[[c]] <- enc2utf8(value[[c]])
    }
    for (c in names(classes[classes=="factor"])) {
      levels(value[[c]]) <- enc2utf8(levels(value[[c]]))
    }
    if (inherits(conn, "MonetDBEmbeddedConnection")) {
      for (c in names(classes[classes=="Date"])) {
        value[[c]] <- as.character(value[[c]])
      }
      for (c in names(classes[classes=="POSIXct"])) {
        value[[c]] <- as.character(value[[c]])
      }

      # figure out whether the table is in the sys or the tmp schema
      schema <- "sys"
      if (dbGetQuery(conn, paste0("select count(*) as is_tmp_schema from sys.tables join sys.schemas on tables.schema_id=schemas.id where tables.name='", gsub("(^\"|\"$)", "", name), "' and schemas.name='tmp'"))$is_tmp_schema) {
        schema <- "tmp"
      }

      insres <- monetdb_embedded_append(conn@connenv$conn, qname, value, schema)
      if (!is.logical(insres)) {
        stop("Failed to insert data: ", insres)
      }
    }
    else {
      if (csvdump) {
        tmp <- tempfile(fileext = ".csv")

        # MonetDB does not like Inf or NaN in double columns
        for (i in 1:length(value)) {
          if ("numeric" %in% class(value[, i])) {
            value[!is.finite(value[, i]), i] <- NA
          }
        }

        write.table(value, tmp, sep = ",", quote = TRUE, row.names = FALSE, col.names = FALSE, na="", fileEncoding = "UTF-8")
        dbSendQuery(conn, paste0("COPY INTO ", qname, " FROM '", encodeString(tmp), "' USING DELIMITERS ',','\\n','\"' NULL AS ''"))
        file.remove(tmp) 
      } else {
        vins <- paste("(", paste(rep("?", length(value)), collapse=', '), ")", sep='')
        # chunk some inserts together so we do not need to do a round trip for every one
        splitlen <- 0:(nrow(value)-1) %/% getOption("monetdb.insert.splitsize", 1000)
        lapply(split(value, splitlen), 
          function(valueck) {
          bvins <- c()
          for (j in 1:length(valueck[[1]])) bvins <- c(bvins,.bindParameters(vins, as.list(valueck[j, ])))
          dbExecute(conn, paste0("INSERT INTO ", qname, " VALUES ",paste0(bvins, collapse=", ")))
        })
      }
    }
  }
  if (needcommit) {
    dbCommit(conn)
    on.exit(NULL)
  }
  return(invisible(TRUE))
})

setMethod("dbDataType", signature(dbObj="MonetDBConnection", obj = "ANY"), def = function(dbObj, 
                                                                                          obj, ...) {
  if (is.logical(obj)) "BOOLEAN"
  else if (is.integer(obj)) "INTEGER"
  else if (is.numeric(obj)) "DOUBLE PRECISION"
  else if (is.list(obj) && all(vapply(obj, typeof, FUN.VALUE = "character") == "raw")) "BLOB"
  else "STRING"
}, valueClass = "character")


setMethod("dbRemoveTable", signature(conn="MonetDBConnection", name = "character"), def=function(conn, name, ...) {
  name <- quoteIfNeeded(conn, name, warn=F)
  if (!dbExistsTable(conn, name)) stop("No such table: ", name)
  dbExecute(conn, paste("DROP TABLE", name))
  return(invisible(TRUE))
})

# for compatibility with RMonetDB (and dbWriteTable support), we will allow parameters to this 
# method, but will not use prepared statements internally
if (is.null(getGeneric("dbSendUpdate"))) setGeneric("dbSendUpdate", function(conn, statement, ..., 
                                                                             async=FALSE) standardGeneric("dbSendUpdate"))
setMethod("dbSendUpdate", signature(conn="MonetDBConnection", statement="character"),  
          def=function(conn, statement, ..., list=NULL, async=FALSE) {
            .Deprecated("DBI has dbExecute and sqlInterpolate which can replace this.")

            if(!is.null(list) || length(list(...))){
              if (length(list(...))) statement <- .bindParameters(statement, list(...))
              if (!is.null(list)) statement <- .bindParameters(statement, list)
            }
            res <- dbSendQuery(conn, statement, async=async)
            if (!res@env$success) {
              stop(paste(statement, "failed!\nServer says:", res@env$message))
            }
            return(invisible(TRUE))
          })

# this can be used in finalizers to not mess up the socket
if (is.null(getGeneric("dbSendUpdateAsync"))) setGeneric("dbSendUpdateAsync", function(conn, 
                                                                                       statement, ...) standardGeneric("dbSendUpdateAsync"))
setMethod("dbSendUpdateAsync", signature(conn="MonetDBConnection", statement="character"),  
          def=function(conn, statement, ..., list=NULL) {
            #.Deprecated("DBI has dbExecute and sqlInterpolate which can replace this.")

            dbSendUpdate(conn, statement, ..., async=TRUE)
          })


# quote strings when sending them to the db. single quotes are most critical.
# null bytes are not supported
.mapiQuote <- function(str) {
  qs <- ""
  chrs <- unlist(strsplit(str, "", fixed=TRUE))
  for (chr in chrs) {
    f <- ""
    if (chr == "\n") f <- qs <- paste0(qs, "\\", "n")
    if (chr == "\t") f <- qs <- paste0(qs, "\\", "t")
    if (chr == "'" ) f <- qs <- paste0(qs, "\\'")
    if (nchar(f) == 0) qs <- paste0(qs, chr)
  }
  qs
}

# adapted from DBI sqlParseVariablesImpl
# FIXME: remove and replace with call to original function once https://github.com/rstats-db/DBI/issues/167 is closed
.find_placeholders <- function(sql) {
  sql_arr <- c(strsplit(as.character(sql), "", fixed = TRUE)[[1]], " ")

  quotes <- list(DBI::sqlQuoteSpec('"', '"'), DBI::sqlQuoteSpec("'", "'"))
  comments <- list(DBI::sqlCommentSpec("/*", "*/", TRUE), DBI::sqlCommentSpec("--", "\n", FALSE))

  # return values
  var_pos_start <- integer()

  # internal helper variables
  quote_spec_offset <- 0L
  comment_spec_offset <- 0L
  sql_variable_start <- 0L

  # prepare comments & quotes for quicker comparisions
  for(c in seq_along(comments)) {
    comments[[c]][[1]] <- strsplit(comments[[c]][[1]], "", fixed = TRUE)[[1]]
    comments[[c]][[2]] <- strsplit(comments[[c]][[2]], "", fixed = TRUE)[[1]]
  }
  for(q in seq_along(quotes)) {
    quotes[[q]][[5]] <- nchar(quotes[[q]][[3]]) > 0L
  }

  state <- 'default'
  i <- 0
  while(i < length(sql_arr)) {
    i <- i + 1
    switch(state,

      default = {
        # variable?
        if (sql_arr[[i]] == "?") {
          var_pos_start <- c(var_pos_start, i)
          next
        }
        # starting quoted area?
        for(q in seq_along(quotes)) {
          if (identical(sql_arr[[i]], quotes[[q]][[1]])) {
            quote_spec_offset <- q
            state <- 'quote'
            break
          }
        }
        # we can abort here if the state has changed
        if (state != 'default') next
        # starting comment?
        for(c in seq_along(comments)) {
          comment_start_arr <- comments[[c]][[1]]
          comment_start_length <- length(comment_start_arr)
          if (identical(sql_arr[i:(i + comment_start_length - 1)], comment_start_arr)) {
            comment_spec_offset <- c
            i <- i + comment_start_length
            state <- 'comment'
            break
          }
        }
        },

        quote = {
        # if we see backslash-like escapes, ignore next character
        if (quotes[[quote_spec_offset]][[5]] && identical(sql_arr[[i]], quotes[[quote_spec_offset]][[3]])) {
          i <- i + 1
          next
        }
        # end quoted area?
        if (identical(sql_arr[[i]], quotes[[quote_spec_offset]][[2]])) {
          quote_spec_offset <- 0L
          state <- 'default'
        }
        },

        comment = {
        # end commented area?
        comment_end_arr <- comments[[comment_spec_offset]][[2]]
        comment_end_length <- length(comment_end_arr)
        if (identical(sql_arr[i:(i + comment_end_length - 1)], comment_end_arr)) {
          i <- i + comment_end_length
          comment_spec_offset <- 0L
          state <- 'default'
        }
      }
    ) # </switch>
  } # </while>

  if (quote_spec_offset > 0L) {
    stop("Unterminated literal")
  }
  if (comment_spec_offset > 0L && comments[[comment_spec_offset]][[3]]) {
    stop("Unterminated comment")
  }
  list(start = as.integer(var_pos_start))
}

.bindParameters <- function(statement, param) {
  vars <- .find_placeholders(statement)

  safe_values <- vapply(param, function(x) {
    if (is.na(x)) {
      "NULL"
    }
    if (is.character(x)) {
      paste0("'", .mapiQuote(toString(x)), "'")
      } else {
        as.character(x)
      }
      }, character(1))

  for (i in rev(seq_along(vars$start))) {
    statement <- paste0(
      substring(statement, 0, vars$start[i] - 1),
      safe_values[i],
      substring(statement, vars$start[i] + 1, nchar(statement))
      )
  }
  return(statement) 
}



### MonetDBResult
setClass("MonetDBResult", representation("DBIResult", env="environment"))
setClass("MonetDBEmbeddedResult", representation("MonetDBResult", env="environment"))


.CT_INT <- 0L
.CT_NUM <- 1L
.CT_CHR <- 2L
.CT_BOOL <- 3L
.CT_RAW <- 4L

# type mapping matrix
monetTypes <- rep(c("integer", "numeric", "character", "character", "logical", "raw"), c(5, 6, 4, 6, 1, 1))
names(monetTypes) <- c(c("WRD", "TINYINT", "SMALLINT", "INT", "MONTH_INTERVAL"), # month_interval is the diff between date cols, int
  c("BIGINT", "HUGEINT", "REAL", "DOUBLE", "DECIMAL", "SEC_INTERVAL"),  # sec_interval is the difference between timestamps, float
  c("CHAR", "VARCHAR", "CLOB", "STR"), 
  c("INTERVAL", "DATE", "TIME", "TIMETZ", "TIMESTAMP", "TIMESTAMPTZ"), 
  c("BOOLEAN"), 
  c("BLOB"))

monetdbRtype <- function(dbType) {
  dbType <- toupper(dbType)
  rtype <- monetTypes[dbType]
  if (is.na(rtype)) {
    stop("Unknown DB type ", dbType)
  }
  rtype
}

setMethod("fetch", signature(res="MonetDBResult", n="numeric"), def=function(res, n, ...) {
  .Deprecated("use dbFetch() instead")
  dbFetch(res, n, ...)
})

# most of the heavy lifting here
setMethod("dbFetch", signature(res="MonetDBResult", n="numeric"), def=function(res, n, ...) {
  if (!res@env$success) {
    stop("Cannot fetch results from error response, error was ", res@env$info$message)
  }
  if (!dbIsValid(res)) {
    stop("Cannot fetch results from closed response.")
  }
 
  # okay, so we arrive here with the tuples from the first result in res@env$data as a list
  info <- res@env$info
  # apparently, one should be able to fetch results sets from ddl ops
  if (info$type == Q_UPDATE) { 
    return(data.frame())
  }
  if (res@env$delivered < 0) {
    res@env$delivered <- 0
  }
  stopifnot(res@env$delivered <= info$rows, info$index <= info$rows)
  remaining <- info$rows - res@env$delivered
    
  if (n < 0) {
    n <- remaining
  } else {
    n <- min(n, remaining)
  }  
  
  # prepare the result holder df with columns of the appropriate type
  df = list()
  ct <- rep(0L, info$cols)
  
  for (i in seq.int(info$cols)) {
    rtype <- monetdbRtype(info$types[i])
    if (rtype=="integer") {      
      df[[i]] <- integer()
      ct[i] <- .CT_INT
    }
    if (rtype=="numeric") {			
      df[[i]] <- numeric()
      ct[i] <- .CT_NUM
    }
    if (rtype=="character") {
      df[[i]] <- character()
      ct[i] <- .CT_CHR			
    }
    if (rtype=="logical") {
      df[[i]] <- logical()
      ct[i] <- .CT_BOOL			
    }
    if (rtype=="raw") {
      df[[i]] <- raw()
      ct[i] <- .CT_RAW
    }
    names(df)[i] <- info$names[i]
  }
  
  # we have delivered everything, return empty df (spec is not clear on this one...)
  if (n < 1) {
    return(data.frame(df, stringsAsFactors=F))
  }
  
  # if our tuple cache in res@env$data does not contain n rows, we fetch from server until it does
  while (length(res@env$data) < n) {
    cresp <- .mapiParseResponse(.mapiRequest(res@env$conn, paste0("Xexport ", .mapiLongInt(info$id), 
      " ", .mapiLongInt(info$index), " ", .mapiLongInt(n-length(res@env$data)))))
    stopifnot(cresp$type == Q_BLOCK && cresp$rows > 0)
    
    res@env$data <- c(res@env$data, cresp$tuples)
    info$index <- info$index + cresp$rows
    # if (getOption("monetdb.profile", T))  .profiler_progress(length(res@env$data), n)
  }
  
  # convert tuple string vector into matrix so we can access a single column efficiently
  # call to a faster C implementation for the annoying task of splitting everyting into fields
  parts <- .Call(mapi_split, res@env$data[1:n], as.integer(info$cols))
  
  # convert values column by column
  for (j in seq.int(info$cols)) {	
    col <- ct[[j]]
    if (col == .CT_INT) 
      df[[j]] <- as.integer(parts[[j]])
    if (col == .CT_NUM) 
      df[[j]] <- as.numeric(parts[[j]])
    if (col == .CT_BOOL) 
      df[[j]] <- parts[[j]]=="true"
    if (col == .CT_CHR) { 
      df[[j]] <- parts[[j]]
      Encoding(df[[j]]) <- "UTF-8"
    }
    if (col == .CT_RAW) {
      df[[j]] <- lapply(parts[[j]], charToRaw)
    }
  }
  
  # remove the already delivered tuples from the background holder or clear it altogether
  if (n+1 >= length(res@env$data)) {
    res@env$data <- character()
  }
  else {
    res@env$data <- res@env$data[seq(n+1, length(res@env$data))]
  }
  res@env$delivered <- res@env$delivered + n
  
  # this is a trick so we do not have to call data.frame(), which is expensive
  attr(df, "row.names") <- c(NA_integer_, length(df[[1]]))
  class(df) <- "data.frame"
  
  # if (getOption("monetdb.profile", T))  .profiler_clear()
  df
})

# most of the heavy lifting here
setMethod("dbFetch", signature(res="MonetDBEmbeddedResult", n="numeric"), def=function(res, n, ...) {
  if (!res@env$success) {
    stop("Cannot fetch results from error response, error was ", res@env$info$message)
  }
  if (!dbIsValid(res)) {
    stop("Cannot fetch results from closed response.")
  }
  if (res@env$info$type == Q_UPDATE) { 
    return(data.frame())
  }
  if (n == 0) {
    return(head(res@env$resp$tuples, 0))
  }
  if (res@env$delivered < 0) {
    res@env$delivered <- 0
  }
  if (res@env$delivered >= res@env$info$rows) {
    return(res@env$resp$tuples[F,, drop=F])
  }
  # special case, return everything
  if (n == -1 && res@env$delivered == 0) {
    res@env$delivered <- res@env$info$rows
    return(res@env$resp$tuples)
  }
  if (n > -1) {
    n <- min(n, res@env$info$rows - res@env$delivered)
    res@env$delivered <- res@env$delivered + n
    return(res@env$resp$tuples[(res@env$delivered - n + 1):(res@env$delivered),, drop=F])
  }
  start <- res@env$delivered + 1
  res@env$delivered <- res@env$info$rows
  return(res@env$resp$tuples[start:res@env$info$rows,, drop=F])
})

setMethod("dbClearResult", "MonetDBResult", def = function(res, ...) {
  if (res@env$info$type == Q_TABLE) {
    resid <- res@env$info$id
    if (!is.null(resid) && !is.na(resid) && is.numeric(resid)) {
      .mapiRequest(res@env$conn, paste0("Xclose ", resid), async=TRUE)
      res@env$open <- FALSE
    }
  }
  return(invisible(TRUE))
}, valueClass = "logical")

setMethod("dbClearResult", "MonetDBEmbeddedResult", def = function(res, ...) {
  if (res@env$info$type == Q_TABLE) {
    res@env$open <- FALSE
  }
  return(invisible(TRUE))
}, valueClass = "logical")

setMethod("dbHasCompleted", "MonetDBResult", def = function(res, ...) {
  if (res@env$info$type == Q_TABLE) {
    return(res@env$delivered == res@env$info$rows)
  }
  return(invisible(TRUE))
}, valueClass = "logical")

# compatibility with RSQLite
if (is.null(getGeneric("isIdCurrent"))) setGeneric("isIdCurrent", function(dbObj, ...) standardGeneric("isIdCurrent"))
setMethod("isIdCurrent", signature(dbObj="MonetDBResult"), def=function(dbObj, ...) {
  .Deprecated("use dbIsValid() instead")
   dbIsValid(dbObj)
})

setMethod("isIdCurrent", signature(dbObj="MonetDBConnection"), def=function(dbObj, ...) {
  .Deprecated("use dbIsValid() instead")
   dbIsValid(dbObj)
})

if (is.null(getGeneric("initExtension"))) setGeneric("initExtension", function(dbObj, ...) standardGeneric("initExtension"))
setMethod("initExtension", signature(dbObj="MonetDBConnection"), def=function(dbObj, ...) {
  .Deprecated(msg="initExtension() is not required for MonetDBLite")
})


setMethod("dbIsValid", signature(dbObj="MonetDBResult"), def=function(dbObj, ...) {
  if (dbObj@env$info$type == Q_TABLE) {
    return(dbObj@env$open)
  }
  return(invisible(TRUE))
})

setMethod("dbColumnInfo", "MonetDBResult", def = function(res, ...) {
  data.frame(field.name=res@env$info$names, field.type=res@env$info$types, 
                    data.type=monetTypes[res@env$info$types], r.data.type=monetTypes[res@env$info$types], 
                    monetdb.data.type=res@env$info$types, stringsAsFactors=F)	
}, 
valueClass = "data.frame")

setMethod("dbColumnInfo", "MonetDBEmbeddedResult", def = function(res, ...) {
  data.frame(field.name=res@env$info$names, stringsAsFactors=F)  
  # TODO: also export SQL types? Do we need this?
}, 
valueClass = "data.frame")

setMethod("dbGetStatement", "MonetDBResult", def = function(res, ...) {
  res@env$query
}, 
valueClass = "character")

setMethod("dbGetRowCount", "MonetDBResult", def = function(res, ...) {
  if (res@env$delivered < 1) {
    return(0)
  }
  res@env$delivered 
}, 
valueClass = "numeric")

setMethod("dbGetRowsAffected", "MonetDBResult", def = function(res, ...) {
  as.numeric(NA)
})

setMethod("dbGetRowsAffected", "MonetDBEmbeddedResult", def = function(res, ...) {
  if (res@env$info$type == Q_UPDATE) {
    return(res@env$info$rows)
    } else {
      return(as.numeric(NA))
    }
})

# adapted from RMonetDB, no java-specific things in here...
monet.read.csv <- monetdb.read.csv <- function(conn, files, tablename, header=TRUE, 
                                               locked=FALSE, best.effort=FALSE, na.strings="", nrow.check=500, 
                                               delim=",", newline="\\n", quote="\"", 
                                               col.names=NULL, lower.case.names=FALSE, sep=delim, ...){
  
  if (length(na.strings)>1) stop("na.strings must be of length 1")
  if (!missing(sep)) delim <- sep

  headers <- lapply(files, utils::read.csv, sep=delim, na.strings=na.strings, quote=quote, nrows=nrow.check, header=header, ...)
  if (length(files)>1){
    nn <- sapply(headers, ncol)
    if (!all(nn==nn[1])) stop("Files have different numbers of columns")
    nms <- sapply(headers, names)
    if(!all(nms==nms[, 1])) stop("Files have different variable names")
    types <- sapply(headers, function(df) sapply(df, dbDataType, dbObj=conn))
    if(!all(types==types[, 1])) stop("Files have different variable types")
  }
  needcommit <- FALSE
  if (conn@connenv$autocommit) {
    needcommit <- TRUE
    dbBegin(conn)
    on.exit(tryCatch(dbRollback(conn), error=function(e){}))
  }
  if (!dbExistsTable(conn, tablename)) {
  tablename <- quoteIfNeeded(conn, tablename)
    if(lower.case.names) names(headers[[1]]) <- tolower(names(headers[[1]]))
    if(!is.null(col.names)) {
      if (lower.case.names) {
        warning("Ignoring lower.case.names parameter as overriding col.names are supplied.")
      }
      col.names <- as.character(col.names)
      if (length(unique(col.names)) != length(names(headers[[1]]))) {
        stop("You supplied ", length(unique(col.names)), " unique column names, but file has ", 
          length(names(headers[[1]])), " columns.")
      }
      names(headers[[1]]) <- quoteIfNeeded(conn, col.names)
    }
<<<<<<< HEAD
    dbWriteTable(conn, tablename, headers[[1]][FALSE, ])
=======
    dbWriteTable(conn, tablename, headers[[1]][FALSE, ,drop=FALSE], transaction=F)
>>>>>>> da06b64a
  }
  
  delimspec <- paste0("USING DELIMITERS '", delim, "','", newline, "','", quote, "'")
  
  for(i in seq_along(files)) {
    thefile <- encodeString(normalizePath(files[i]))
    dbExecute(conn, paste("COPY", if(header) "OFFSET 2", "INTO", 
      tablename, "FROM", paste("'", thefile, "'", sep=""), delimspec, "NULL as", paste("'", 
      na.strings[1], "'", sep=""), if(locked) "LOCKED", if(best.effort) "BEST EFFORT"))
  }
  dbGetQuery(conn, paste("SELECT COUNT(*) FROM", tablename))[[1]]
  if (needcommit) {
    dbCommit(conn)
    on.exit(NULL)
  }
}
<|MERGE_RESOLUTION|>--- conflicted
+++ resolved
@@ -1062,11 +1062,7 @@
       }
       names(headers[[1]]) <- quoteIfNeeded(conn, col.names)
     }
-<<<<<<< HEAD
-    dbWriteTable(conn, tablename, headers[[1]][FALSE, ])
-=======
-    dbWriteTable(conn, tablename, headers[[1]][FALSE, ,drop=FALSE], transaction=F)
->>>>>>> da06b64a
+    dbWriteTable(conn, tablename, headers[[1]][FALSE, ,drop=FALSE])
   }
   
   delimspec <- paste0("USING DELIMITERS '", delim, "','", newline, "','", quote, "'")
