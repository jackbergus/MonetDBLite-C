--- conflicted
+++ resolved
@@ -1375,13 +1375,7 @@
 	FILE *fp = NULL;
 	struct stat st;
 	int bbpversion;
-<<<<<<< HEAD
-
-=======
-	str bbpdirstr = GDKfilepath(0, BATDIR, "BBP", "dir");
-	str backupbbpdirstr = GDKfilepath(0, BAKDIR, "BBP", "dir");
 	int i;
->>>>>>> c4ac76e6
 
 #ifdef NEED_MT_LOCK_INIT
 	MT_lock_init(&GDKunloadLock, "GDKunloadLock");
@@ -1450,14 +1444,7 @@
 		if (BBPprepare(FALSE) != GDK_SUCCEED)
 			GDKfatal("BBPinit: cannot properly prepare process %s. Please check whether your disk is full or write-protected", BAKDIR);
 
-<<<<<<< HEAD
-		/* cleanup any leftovers (must be done after BBPrecover) */
-		{
-			char *d = GDKfilepath(0, NULL, BATDIR, NULL);
-			BBPdiskscan(d);
-			GDKfree(d);
-		}
-=======
+
 	/* cleanup any leftovers (must be done after BBPrecover) */
 	for (i = 0; i < MAXFARMS && BBPfarms[i].dirname != NULL; i++) {
 		int j;
@@ -1476,7 +1463,6 @@
 			GDKfree(d);
 		}
 	}
->>>>>>> c4ac76e6
 
 #ifdef GDKLIBRARY_SORTEDPOS
 	if (bbpversion <= GDKLIBRARY_SORTEDPOS)
