--- conflicted
+++ resolved
@@ -1392,14 +1392,9 @@
 	store_oid = FUNC_OIDS;
 
 	sequences_init();
-<<<<<<< HEAD
 	gtrans = tr = create_trans(store_allocator, backend_stk);
 	active_sessions = sa_list(store_allocator);
-=======
-	gtrans = tr = create_trans(sa, backend_stk);
 	transactions = 0;
-	active_sessions = sa_list(sa);
->>>>>>> db9b5495
 
 	if (logger_funcs.log_isnew()) {
 		/* cannot initialize database in readonly mode
