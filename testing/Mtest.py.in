--- conflicted
+++ resolved
@@ -1772,146 +1772,6 @@
         EXT = ".SQL"+xS[1]
         CALL = "other"
         SERVER = "SQL"
-<<<<<<< HEAD
-    elif os.path.isfile(TST+".py")            or  os.path.isfile(TST+".py.src"):
-        EXT = ".py"
-        CALL = "python"
-    elif os.path.isfile(TST+".MAL"+".py")     or  os.path.isfile(TST+".MAL"+".py.src")     or  os.path.isfile(TST+".MAL"+".py.in"):
-        EXT = ".MAL.py"
-        CALL = "python"
-        SERVER = "MAL"
-    elif os.path.isfile(TST+".SQL"+".py")     or  os.path.isfile(TST+".SQL"+".py.src")     or  os.path.isfile(TST+".SQL"+".py.in"):
-        EXT = ".SQL.py"
-        CALL = "python"
-        SERVER = "SQL"
-    elif os.path.isfile(TST+".mal")           or  os.path.isfile(TST+".mal.src")           or  os.path.isfile(TST+".mal.in"):
-        EXT = ".mal"
-        CALL = "mal"
-    elif os.path.isfile(TST+"_s00.mal")       or  os.path.isfile(TST+"_s00.mal.src")       or  os.path.isfile(TST+"_s00.mal.in"):
-        EXT = ".mal"
-        CALL = "malXs"
-    elif os.path.isfile(TST+".malC")          or  os.path.isfile(TST+".malC.src")          or  os.path.isfile(TST+".malC.in"):
-        EXT = ".malC"
-        CALL = "malC"
-        SERVER = "MAL"
-    elif os.path.isfile(TST+"_s00.malC")      or  os.path.isfile(TST+"_s00.malC.src")      or  os.path.isfile(TST+"_s00.malC.in"):
-        EXT = ".malC"
-        CALL = "malCXs"
-        SERVER = "MAL"
-    elif os.path.isfile(TST+"_p00.malC")      or  os.path.isfile(TST+"_p00.malC.src")      or  os.path.isfile(TST+"_p00.malC.in"):
-        EXT = ".malC"
-        CALL = "malCXp"
-        SERVER = "MAL"
-    elif os.path.isfile(TST+".sql")           or  os.path.isfile(TST+".sql.src")           or  os.path.isfile(TST+".sql.in"):
-        EXT = ".sql"
-        CALL = "sql"
-        SERVER = "SQL"
-    elif os.path.isfile(TST+"_s00.sql")       or  os.path.isfile(TST+"_s00.sql.src")       or  os.path.isfile(TST+"_s00.sql.in"):
-        EXT = ".sql"
-        CALL = "sqlXs"
-        SERVER = "SQL"
-    elif os.path.isfile(TST+"_p00.sql")       or  os.path.isfile(TST+"_p00.sql.src")       or  os.path.isfile(TST+"_p00.sql.in"):
-        EXT = ".sql"
-        CALL = "sqlXp"
-        SERVER = "SQL"
-    elif os.path.isfile(TST+".R"):
-        EXT = ".R"
-        CALL = "R"
-        SERVER = "SQL"
-    elif os.path.isfile(TST+".rb")            or  os.path.isfile(TST+".rb.src")            or  os.path.isfile(TST+".rb.in"):
-        EXT = ".rb"
-        CALL = "ruby"
-        SERVER = "SQL"
-
-        #TODO:
-        #elif [ -f "$TST.java"       ] ; then  EXT="java" ; CALL="Java   "+TST+" "+EXT
-        #elif [ -f "${TST}_s00.java" ] ; then  EXT="java" ; CALL="JavaXs "+TST+" "+EXT
-        #elif [ -f "${TST}_p00.java" ] ; then  EXT="java" ; CALL="JavaXp "+TST+" "+EXT
-        #elif [ -f "$TST.odmg"       ] ; then  EXT="odmg" ; CALL="odmg   "+TST+" "+EXT
-    else:
-        os.chdir(TSTTRGDIR)
-        i = TST.rfind('.')
-        if i > 0:
-            return RunTest(env, TST[:i], BusyPorts, COND, oktests, length)
-        EXT = CALL = SERVER = ""
-        if COND:
-            for cond in COND.split('&'):
-                if cond.startswith('!'):
-                    negate = True
-                    cond = cond[1:]
-                else:
-                    negate = False
-                if cond == 'PREVREL':
-                    if not os.path.exists(os.path.join(env['GDK_DBFARM'], 'prevrel.zip')):
-                        reason = "as previous release database is not available"
-                        elem = SkipTest(env, TST, EXT, reason, length)
-                        break
-                elif cond == 'PREVHGEREL':
-                    if not os.path.exists(os.path.join(env['GDK_DBFARM'], 'prevhgerel.zip')):
-                        reason = "as previous hugeint release database is not available"
-                        elem = SkipTest(env, TST, EXT, reason, length)
-                        break
-                elif cond == 'PREVCHAINREL':
-                    if not os.path.exists(os.path.join(env['GDK_DBFARM'], 'prevchainrel.zip')):
-                        reason = "as previous chained release database is not available"
-                        elem = SkipTest(env, TST, EXT, reason, length)
-                        break
-                elif cond == 'PREVHGECHAINREL':
-                    if not os.path.exists(os.path.join(env['GDK_DBFARM'], 'prevhgechainrel.zip')):
-                        reason = "as previous hugeint chained release database is not available"
-                        elem = SkipTest(env, TST, EXT, reason, length)
-                        break
-                elif cond == 'PREVRELEMPTY':
-                    if not os.path.exists(os.path.join(env['GDK_DBFARM'], 'prevrelempty.zip')):
-                        reason = "as previous empty release database is not available"
-                        elem = SkipTest(env, TST, EXT, reason, length)
-                        break
-                elif cond == 'PREVHGERELEMPTY':
-                    if not os.path.exists(os.path.join(env['GDK_DBFARM'], 'prevhgerelempty.zip')):
-                        reason = "as previous hugeint empty release database is not available"
-                        elem = SkipTest(env, TST, EXT, reason, length)
-                        break
-                elif cond == 'PREVCHAINRELEMPTY':
-                    if not os.path.exists(os.path.join(env['GDK_DBFARM'], 'prevchainrelempty.zip')):
-                        reason = "as previous chained empty release database is not available"
-                        elem = SkipTest(env, TST, EXT, reason, length)
-                        break
-                elif cond == 'PREVHGECHAINRELEMPTY':
-                    if not os.path.exists(os.path.join(env['GDK_DBFARM'], 'prevhgechainrelempty.zip')):
-                        reason = "as previous hugeint chained empty release database is not available"
-                        elem = SkipTest(env, TST, EXT, reason, length)
-                        break
-                elif cond.startswith('THREADS='):
-                    if (env['TST_THREADS'] == cond[8:]) == negate:
-                        reason = "as number of threads is wrong"
-                        elem = SkipTest(env, TST, EXT, reason, length)
-                        break
-                elif cond.startswith('THREADS<='):
-                    if (int(env['TST_THREADS']) <= int(cond[9:])) == negate:
-                        reason = "as number of threads is wrong"
-                        elem = SkipTest(env, TST, EXT, reason, length)
-                        break
-                elif cond.startswith('THREADS>='):
-                    if (int(env['TST_THREADS']) >= int(cond[9:])) == negate:
-                        reason = "as number of threads is wrong"
-                        elem = SkipTest(env, TST, EXT, reason, length)
-                        break
-                elif cond not in CONDITIONALS:
-                    reason = "as conditional '%s' is unknown." % cond
-                    elem = SkipTest(env, TST, EXT, reason, length)
-                    break
-                elif (not CONDITIONALS[cond]) != negate:
-                    if negate:
-                        reason = "as conditional '%s' holds." % cond
-                    else:
-                        reason = "as conditional '%s' does not hold." % cond
-                    elem = SkipTest(env, TST, EXT, reason, length)
-                    break
-        if reason:
-            pass
-        elif os.name == "nt":
-            ErrMsg("test missing: '"+os.path.join(TSTSRCDIR,TST)+".(exe|com|bat|cmd|py|mal|malC|sql)`")
-=======
     else:
         tests = (
             # file extention  EXT        CALL      SERVER
@@ -1927,7 +1787,7 @@
             ('_s00.sql',      '.sql',    'sqlXs',  'SQL'),
             ('_p00.sql',      '.sql',    'sqlXp',  'SQL'),
             ('.R',            '.R',      'R',      'SQL'),
->>>>>>> 563585d8
+            ('.rb',           '.rb',     'ruby',   'SQL'),
             #TODO:
             # ('.java',         '.java',   'Java',   'SQL'),
             # ('_s00.java',     '.java',   'JavaXs', 'SQL'),
@@ -1943,18 +1803,13 @@
                 SERVER = srv
                 break
         else:
-<<<<<<< HEAD
-            ErrMsg("test missing: '"+os.path.join(TSTSRCDIR,TST)+"[.py|.mal|.malC|.sql|.R|.rb]`")
-        return TX,Failed,Failed,elem,reason,links
-=======
             if os.name == "nt":
                 reason = "test missing: '"+os.path.join(TSTSRCDIR,TST)+".(exe|com|bat|cmd|py|mal|malC|sql)`"
             #TODO:
             #elif os.name == "posix":
             else:
-                reason = "test missing: '"+os.path.join(TSTSRCDIR,TST)+"[.py|.mal|.malC|.sql|.R]`"
+                reason = "test missing: '"+os.path.join(TSTSRCDIR,TST)+"[.py|.mal|.malC|.sql|.R|.rb]`"
             return TX,Failed,Failed,elem,reason,links
->>>>>>> 563585d8
 
     MissingMods = CheckMods(env, TST, SERVER, CALL)
     MissingTests = CheckTests(env, TST, oktests)
