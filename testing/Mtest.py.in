--- conflicted
+++ resolved
@@ -3952,11 +3952,7 @@
             exe['Mdiff']         = CheckExec('Mdiff')        , 'Mdiff'
             exe['python']        = CheckExec(sys.executable) , sys.executable
             exe['ruby_client']   = CheckExec(env['RUBYCLIENT'].split(None, 1)[0])   , '%s %s' % (env['RUBYCLIENT'], env['MAPIPORT'])
-<<<<<<< HEAD
-            exe['MAL_Client']    = CheckExec(env['MALCLIENT'].split(None, 1)[0])  , '%s -i -e --host=%s --port=%s' % (env['MALCLIENT'], HOST, env['MAPIPORT'])
-=======
             exe['MAL_Client']    = CheckExec(env['MALCLIENT'].split(None, 1)[0])  , '%s --host=%s --port=%s' % (env['MALCLIENT'], HOST, env['MAPIPORT'])
->>>>>>> 36406837
             exe['SQL_Client']    = CheckExec(env['SQLCLIENT'].split(None, 1)[0])   , '%s -i -e --host=%s --port=%s' % (env['SQLCLIENT'], HOST, env['MAPIPORT'])
             exe['SQL_Dump']      = CheckExec(env['SQLDUMP'].split(None, 1)[0])     , '%s --host=%s --port=%s' % (env['SQLDUMP'], HOST, env['MAPIPORT'])
             exe['R_Client']   = CheckExec(env['RCLIENT'].split(None, 1)[0])   , '%s --args %s' % (env['RCLIENT'], env['MAPIPORT'])
