#!@PYTHON2@

# This Source Code Form is subject to the terms of the Mozilla Public
# License, v. 2.0.  If a copy of the MPL was not distributed with this
# file, You can obtain one at http://mozilla.org/MPL/2.0/.
#
# Copyright 1997 - July 2008 CWI, August 2008 - 2016 MonetDB B.V.

#TODO:
#=====
# - check all TODO's below
# - tidy -up HTML-generation by "keeping in mind" during testing,
#   which OUT/ERR differ or not and which tests were skipped.
#   dump HTML-stuff only at end
#   print an ascii summary at end, too
# - if no diffs, but warnings, say so at end
# - produce, keep & reference LOG
# - add a "grep-like" function and replace "inlined" grep
#   contains(<file>,<string>)
# - do multi-level prompting?
# - normalize all path's used
# - Python 3? (or do a full rewrite?)

import os
import sys
import shutil
import re
import random
import time
import socket
import struct
import signal
import fnmatch
import glob

procdebug = False
verbose = False
quiet = False

releaserun = False

global_timeout = 0
start_time = time.time()

# whether output goes to a tty
isatty = os.isatty(sys.stdout.fileno())

if os.name != 'nt' and isatty:
    # color output a little
    RED = '\033[1;31m'
    GREEN = '\033[0;32m'
    PURPLE = '\033[1;35m'       # actually magenta
    BLACK = '\033[0;0m'
else:
    # no coloring if not to a tty
    RED = GREEN = PURPLE = BLACK = ''

def ErrExit(msg):
    sys.stderr.write(msg + '\n')
    sys.exit(1)

def _configure(str):
    # expand configure variables in str and return result
    config = [
        ('{source}', '@QXSOURCE@'),
        ('${build}', '@QXBUILD@'),

        ('${bindir}', '@QXbindir@'),
##        ('${sbindir}', '@QXsbindir@'),
        ('${libexecdir}', '@QXlibexecdir@'),
        ('${datarootdir}', '@QXdatarootdir@'),
        ('${datadir}', '@QXdatadir@'),
        ('${sysconfdir}', '@QXsysconfdir@'),
##        ('${sharedstatedir}', '@QXsharedstatedir@'),
        ('${localstatedir}', '@QXlocalstatedir@'),
        ('${libdir}', '@QXlibdir@'),
        ('${includedir}', '@QXincludedir@'),
##        ('${oldincludedir}', '@QXoldincludedir@'),
        ('${infodir}', '@QXinfodir@'),
        ('${mandir}', '@QXmandir@'),
        ('${Qbindir}', '@QXbindir@'),
##        ('${Qsbindir}', '@QXsbindir@'),
        ('${Qlibexecdir}', '@QXlibexecdir@'),
        ('${Qdatarootdir}', '@QXdatarootdir@'),
        ('${Qdatadir}', '@QXdatadir@'),
        ('${Qsysconfdir}', '@QXsysconfdir@'),
##        ('${Qsharedstatedir}', '@QXsharedstatedir@'),
        ('${Qlocalstatedir}', '@QXlocalstatedir@'),
        ('${Qlibdir}', '@QXlibdir@'),
        ('${Qincludedir}', '@QXincludedir@'),
##        ('${Qoldincludedir}', '@QXoldincludedir@'),
        ('${Qinfodir}', '@QXinfodir@'),
        ('${Qmandir}', '@QXmandir@'),
        # put these at end (in this order!) for efficiency
        ('${exec_prefix}', '@QXexec_prefix@'),
        ('${Qexec_prefix}', '@QXexec_prefix@'),
        ('${prefix}', '@QXprefix@'),
        ('${Qprefix}', '@QXprefix@'),
        ]
    if os.name == 'nt':
        str = str.replace('%prefix%', '${prefix}')
        str = str.replace('%exec_prefix%', '${exec_prefix}')
    changed = True
    while '$' in str and changed:
        changed = False
        for key, val in config:
            if os.name == 'nt':
                val = val.replace('%prefix%', '${prefix}')
                val = val.replace('%exec_prefix%', '${exec_prefix}')
            nstr = str.replace(key, val)
            changed = changed or str != nstr
            str = nstr
    return str

try:
    import Mfilter
except ImportError:
    try:
        import MonetDBtesting.Mfilter as Mfilter
    except ImportError:
        p = _configure(os.path.join('@QXprefix@', '@QXPYTHON2_LIBDIR@'))
        sys.path.insert(0, p)
        import MonetDBtesting.Mfilter as Mfilter
        if 'PYTHONPATH' in os.environ:
            p += os.pathsep + os.environ['PYTHONPATH']
        os.environ['PYTHONPATH'] = p

# use our own process module because it has _BufferedPipe
try:
    import process
except ImportError:
    import MonetDBtesting.process as process

# Replace os.fork by a version that forks but also sets the process
# group in the child.  This is done so that we can easily kill a
# subprocess and its children in case of a timeout.
# To use this, set the global variable setpgrp to True before calling
# subprocess.Popen.  It is reset automatically to False so that
# subprocess of our child don't get their own process group.
try:
    os.setpgrp
except AttributeError:
    try:
        os.setpgid
    except AttributeError:
        # no function to set process group, so don't replace
        pass
    else:
        # use os.setpgid to set process group
        def myfork(osfork = os.fork):
            global setpgrp
            _setpgrp = setpgrp
            setpgrp = False
            pid = osfork()
            if pid == 0 and _setpgrp:
                os.setpgrp()
            return pid
        os.fork = myfork
else:
    # use os.setpgrp to set process group
    def myfork(osfork = os.fork):
        global setpgrp
        _setpgrp = setpgrp
        setpgrp = False
        pid = osfork()
        if pid == 0 and _setpgrp:
            os.setpgid(0, 0)
        return pid
    os.fork = myfork
setpgrp = False

ttywidth = 0
if isatty and os.isatty(sys.stdin.fileno()):
    if os.name == 'nt':
        ttywidth = 79
    else:
        try:
            proc = process.Popen(['stty', '-a'], stdout = process.PIPE,
                                 stderr = process.PIPE,
                                 universal_newlines = True)
        except OSError:
            pass
        else:
            out, err = proc.communicate()
            res = re.search('columns ([0-9]+)', out)
            if res is not None:
                ttywidth = int(res.group(1))
            else:
                res = re.search(' ([0-9]+) columns', out)
                if res is not None:
                    ttywidth = int(res.group(1))
            if ttywidth < 60:
                # ridiculously narrow tty, ignore value
                ttywidth = 0

if os.name == 'nt':
    p = os.path.join(sys.prefix, 'Lib')
    if 'PYTHONPATH' in os.environ:
        p = os.environ['PYTHONPATH'] + os.pathsep + p
    os.environ['PYTHONPATH'] = p
    os.environ['PYTHONHOME'] = sys.prefix

import string                   # for whitespace
def splitcommand(cmd):
    '''Like string.split, except take quotes into account.'''
    q = None
    w = []
    command = []
    for c in cmd:
        if q:
            if c == q:
                q = None
            else:
                w.append(c)
        elif c in string.whitespace:
            if w:
                command.append(''.join(w))
            w = []
        elif c == '"' or c == "'":
            q = c
        else:
            w.append(c)
    if w:
        command.append(''.join(w))
    if len(command) > 1 and command[0] == 'call':
        del command[0]
    return command

def remove(file):
    try:
        os.remove(file)
    except:
        pass

def isexecutable(TST, ext = '.sh') :
    if   os.name == "nt":
        for ext in ".exe", ".com", ".bat", ".cmd":
            if TST.lower().endswith(ext):
                ext = ''
            if os.path.isfile(TST+ext) or os.path.isfile(TST+ext+".src"):
                return [ 1, ext ]
    elif os.name == "posix":
        #TODO:
        # check with "file", and set executable
        TST += ext
        if ( os.path.isfile(TST       ) and os.access(TST       ,os.X_OK) ) or \
           ( os.path.isfile(TST+".src") and os.access(TST+".src",os.X_OK) ):
            return [ 1, ext ]
    #TODO:
    #else:
        # ???
    return [ 0, "" ]
### isexecutable(TST, ext = '.sh') #

def CheckExec(cmd) :
    for p in os.environ['PATH'].split(os.pathsep):
        x = isexecutable(os.path.join(p,cmd),'')
        if x[0]:
            return os.path.join(p, cmd + x[1])
    return ""
### CheckExec(cmd) #

try:
    import monet_options
except ImportError:
    from MonetDBtesting import monet_options

import threading

randomPortRepeat = 9

F_SKIP = -1
F_OK = 0
F_WARN = 1
F_SOCK = 2
F_ERROR = 3
F_TIME = 4
F_ABRT = 5
F_RECU = 6
F_SEGV = 7

FAILURES = {
    F_SKIP  : ("F_SKIP",  '-'),
    F_OK    : ("F_OK",    'o'),
    F_WARN  : ("F_WARN",  'x'),
    F_SOCK  : ("F_SOCK",  'S'),
    F_ERROR : ("F_ERROR", 'X'),
    F_TIME  : ("F_TIME",  'T'),
    F_ABRT  : ("F_ABRT",  'A'),
    F_RECU  : ("F_RECU",  'R'),
    F_SEGV  : ("F_SEGV",  'C'),
}

CONDITIONALS = {
    # X == true   =>  @X_TRUE@='',  @X_FALSE@='#'
    # X == false  =>  @X_TRUE@='#', @X_FALSE@=''
    # from configure.ag:
    # These should cover all AM_CONDITIONALS defined in configure.ag, i.e.,
    # `grep AM_CONDITIONAL configure.ag | sed 's|^AM_CONDITIONAL(\([^,]*\),.*$|\1|' | sort -u`
    'BITS32'               : "@BITS32_FALSE@",
    'BITS64'               : "@BITS64_FALSE@",
    'CROSS_COMPILING'      : "@CROSS_COMPILING_FALSE@",
    'HAVE_CURL'            : "@HAVE_CURL_FALSE@",
    'HAVE_DEVELOPER'       : "@HAVE_DEVELOPER_FALSE@",
    'HAVE_FITS'            : "@HAVE_FITS_FALSE@",
    'HAVE_GDK'             : "@HAVE_GDK_FALSE@",
    'HAVE_GEOM'            : "@HAVE_GEOM_FALSE@",
    'HAVE_GSL'             : "@HAVE_GSL_FALSE@",
    'HAVE_HGE'             : "@HAVE_HGE_FALSE@",
    'HAVE_LIBBZ2'          : "@HAVE_LIBBZ2_FALSE@",
    'HAVE_LIBR'            : "@HAVE_LIBR_FALSE@",
    'HAVE_LIBPY'           : "@HAVE_LIBPY_FALSE@",
    'HAVE_LIBPY3'          : "@HAVE_LIBPY3_FALSE@",
    'HAVE_LIBXML'          : "@HAVE_LIBXML_FALSE@",
    'HAVE_LIBZ'            : "@HAVE_LIBZ_FALSE@",
    'HAVE_LIDAR'           : "@HAVE_LIDAR_FALSE@",
    'HAVE_SHP'             : "@HAVE_SHP_FALSE@",
    'HAVE_MONETDB5'        : "@HAVE_MONETDB5_FALSE@",
    'HAVE_NETCDF'          : "@HAVE_NETCDF_FALSE@",
    'HAVE_ODBC'            : "@HAVE_ODBC_FALSE@",
    'HAVE_PCRE'            : "@HAVE_PCRE_FALSE@",
    'HAVE_PROJ'            : "@HAVE_PROJ_FALSE@",
    'HAVE_PYTHON'          : "@HAVE_PYTHON_FALSE@",
    'HAVE_PYTHON2'         : "@HAVE_PYTHON2_FALSE@",
    'HAVE_PYTHON3'         : "@HAVE_PYTHON3_FALSE@",
    'HAVE_SAMTOOLS'        : "@HAVE_SAMTOOLS_FALSE@",
    'HAVE_SPHINXCLIENT'    : "@HAVE_SPHINXCLIENT_FALSE@",
    'HAVE_SQL'             : "@HAVE_SQL_FALSE@",
    'HAVE_TESTING'         : "@HAVE_TESTING_FALSE@",
    'NATIVE_WIN32'         : "@NATIVE_WIN32_FALSE@",
    'NOT_WIN32'            : "@NOT_WIN32_FALSE@",
    'PROFILING'            : "@PROFILING_FALSE@",
    # unknown at compile time;
    # hence, we set them only at runtime in main() below
    'HAVE_MONETDBJDBC_JAR' : "",
    'HAVE_JAVA'            : "",
    'HAVE_JAVAJDBC'        : "",
    'HAVE_JAVAMEROCONTROL' : "",
    'HAVE_JDBCCLIENT_JAR'  : "",
    'HAVE_JDBCTESTS_JAR'   : "",
    'HAVE_JDBCTESTS_DIR'   : "",
    'HAVE_JDBCTESTS'       : "",
    'HAVE_LIBPANDAS'       : "",
    'HAVE_LIBSCIPY'        : "",
    'HAVE_PERL'            : "",
    'HAVE_PHP'             : "",
    'HAVE_PYMONETDB'       : "",
    'HAVE_RUBY'            : "",
    'MERCURIAL'            : "",
    'RELEASERUN'           : "",
    'BAD_HOSTNAME'         : "",
}

# a bunch of classes to help with generating (X)HTML files
class _Encode:
    # mix-in class for encoding text and attribute values so that they
    # don't get interpreted as something else by the browser
    def encode(self, data, attr):
        map = [('&', '&amp;'),          # MUST be first
               ('<', '&lt;'),
               ('>', '&gt;'),
               (None, None),
               # following chars only translated in attr values (attr is True)
               ('"', '&quot;'),
               ('\t', '&#9;'),
               ('\n', '&#10;'),
               ('\r', '&#13;'),
               ]
        for c, tr in map:
            if c is None:
                if not attr:
                    break
                continue
            data = data.replace(c, tr)
        return data

class Element(_Encode):
    # class to represent an (X)HTML element with its attributes and
    # children

    # inline elements, we do not add newlines to the contents of these
    # elements
    inline = ['tt','i','b','big','small','em','strong','dfn','code',
              'samp','kbd','var','cite','abbr','acronym','a','img',
              'object','br','script','map','q','sub','sup','span',
              'bdo','input','select','textarea','label','button','font']
    # empty elements
    empty = ['link', 'basefont', 'br', 'area', 'img', 'param', 'hr',
             'input', 'col', 'frame', 'isindex', 'base', 'meta', ]
    xml = True                          # write XHTML instead of HTML

    def __init__(self, tag, attrdict = None, *children):
        self.tag = tag
        if attrdict is None:
            attrdict = {}
        self.attrdict = attrdict
        if children is None:
            children = []
        self.isempty = tag.lower() in self.empty
        if self.isempty:
            if children:
                raise ValueError("empty element can't have children")
            self.children = None
        else:
            self.children = list(children)

    def __str__(self):
        # string representation of the element with its children
        s = ['<%s' % self.tag]
        for name, value in sorted(self.attrdict.items()):
            s.append(' %s="%s"' % (name, self.encode(value, True)))
        if self.children or (not self.xml and not self.isempty):
            s.append('>')
            for c in self.children:
                s.append(str(c))
            s.append('</%s>' % self.tag)
        elif self.xml:
            s.append('/>')
        else:
            s.append('>')               # empty HTML element
        return ''.join(s)

    def write(self, f, newline = False):
        # write the element with its children to a file
        # if newline is set, add newlines at strategic points
        if self.tag.lower() == 'html':
            # before we write the DOCTYPE we should really check
            # whether the document conforms...
            if self.xml:
                f.write('<!DOCTYPE html PUBLIC '
                        '"-//W3C//DTD XHTML 1.0 Transitional//EN"\n'
                        '                      '
                        '"http://www.w3.org/TR/xhtml1/DTD/xhtml1-transitional.dtd">\n')
            else:
                f.write('<!DOCTYPE html PUBLIC '
                        '"-//W3C//DTD HTML 4.01 Transitional//EN"\n'
                        '                      '
                        '"http://www.w3.org/TR/html4/loose.dtd">\n')
        inline = self.tag.lower() in self.inline
        f.write('<%s' % self.tag)
        for name, value in sorted(self.attrdict.items()):
            f.write(' %s="%s"' % (name, self.encode(value, True)))
        if self.children or (not self.xml and not self.isempty):
            if not inline:
                for c in self.children:
                    if not isinstance(c, Element):
                        inline = True
                        break
            f.write('>')
            if newline and not inline:
                f.write('\n')
            for c in self.children:
                c.write(f, newline and not inline)
            f.write('</%s>' % self.tag)
        elif self.xml:
            f.write('/>')
        else:
            f.write('>')                # empty HTML element
        if newline:
            f.write('\n')

    def addchild(self, child):
        self.children.append(child)

    def addchildren(self, children):
        for child in children:
            self.children.append(child)

    def inschild(self, index, child):
        self.children.insert(index, child)

class Text(_Encode):
    # class to represent text in (X)HTML
    def __init__(self, text = '', raw = False):
        self.text = text
        self.raw = raw

    def __str__(self):
        if self.raw:
            return self.text
        return self.encode(self.text, False)

    def write(self, f, newline = False):
        f.write(str(self))
        if newline and not self.raw:
            f.write('\n')

class Comment:
    # class to represent an (X)HTML comment (not currently used)
    def __init__(self, text):
        self.text = text

    def __str__(self):
        return '<!--%s-->' % self.text

    def write(self, f, newline = False):
        f.write(str(self))

class Timer:
    # interface to the threading.Timer function that interprets a
    # timeout of 0 as no timeout
    def __init__(self, interval, function, args):
        self.timer = None
        if interval > 0:
            self.timer = threading.Timer(interval, function, args = args)

    def start(self):
        if self.timer is not None:
            self.timer.start()

    def cancel(self):
        if self.timer is not None:
            self.timer.cancel()

STDOUT = sys.stdout
STDERR = sys.stdout     # err
REV = ''                # revision (output of hg id), default unknown

black = 'black'                         # #000000
white = 'white'                         # #ffffff
red = 'red'                             # #ff0000
lime = 'lime'                           # #00ff00
green = '#00aa00'
darkgreen = '#005500'
orange = '#ffaa00'
purple = '#aa00aa'
stylesheet = Element('style', None, Text('''
.error     { font-weight: bold; font-style: italic; color: red; }
.segfault  { font-weight: bold; font-style: italic; color: purple; }
.abort     { font-weight: bold; font-style: italic; color: purple; }
.recursion { font-weight: bold; font-style: italic; color: purple; }
.timeout   { font-weight: bold; font-style: italic; color: purple; }
.socket    { font-weight: bold; font-style: italic; color: purple; }
.warning   { font-weight: bold; color: orange; }
.good      {  }
.header    { font-family: helvetica, arial; text-align: center; }
.black     { color: black; }
'''))

TIMES = []

random.seed(time.time())

def Usage (options) :
    try:
        monet_options.usage(options, '%s [options] ( [<dir>] [<tests>] | [<dirs>] )' % THISFILE)
    except monet_options.Error:
        pass

    sys.stderr.write("""
 <dir>   : if present, %(prog)s behaves as if called in <dir>
 <tests> : list of tests to be processed; if none or 'All' is given,
            all tests listed in 'Tests/All' are processed
            (defaults to 'All' if -r is used)
 <dirs>  : list of directories to be processed; if present, %(prog)s
            processes 'All' tests in each directory of <dirs>; -r may be used also

         See  %(readme)s
         for details about  %(prog)s.
""" % {'prog': THISFILE,
       'readme': os.path.join('@QXSOURCE@','testing','README'),
       })
    raise

### Usage () #

#TODO:
#class TimeoutError:
#       def __init__(self, text):
#               self.text = text
#       def __str__(self):
#               return self.text
#
#def AlarmHandler(signum, frame) :
#       raise TimeoutError, "Timeout"
#### AlarmHandler(signum, frame) #

def ErrMsg(TEXT) :
    STDOUT.flush()
    STDERR.write("\n%s:  ERROR:  %s\n\n" % (THISFILE, TEXT))
    STDERR.flush()
### ErrMsg(TEXT) #

def ErrXit(TEXT) :
    ErrMsg(TEXT)
    sys.exit(1)
### ErrXit(TEXT) #

def Warn(TEXT) :
    try:
        STDOUT.flush()
    except IOError:
        pass
    try:
        STDERR.write("\n%s  Warning:  %s\n\n" % (THISFILE, TEXT))
        STDERR.flush()
    except IOError:
        pass
### Warn(TEXT) #

def startswithpath(str,pre) :
    return os.path.normcase(str[:len(pre)]) == os.path.normcase(pre)
### startswithpath(str,pre) #

##def path(str) :
##    return str.replace('/', os.sep)
### path(str) #
##def url(str) :
##    return str.replace(os.sep, '/')
### url(str) #
if sys.version_info[0] == 2:
    import urllib
    path = urllib.url2pathname
    def url(str) :
        url = urllib.pathname2url(str)
        # on Windows, C:\tmp\foo becomes ///C:/tmp/foo, turn into /C:/tmp/foo
        if url.startswith('///'):
            url = url[2:]
        return url
elif sys.version_info[0] == 3:
    import urllib.request
    path = urllib.request.url2pathname
    def url(str) :
        url = urllib.request.pathname2url(str)
        # on Windows, C:\tmp\foo becomes ///C:/tmp/foo, turn into /C:/tmp/foo
        if url.startswith('///'):
            url = url[2:]
        return url

def try_open(path, mode) :
    try:
        f = open(path, mode)
    except IOError as err:
        Warn("Opening file '%s' in mode '%s' failed with #%d: '%s'." % (path, mode, err.errno, err.strerror))
        f = None
    return f
###  try_open(path, mode) #

def CreateHtmlIndex (env, *body) :
    TSTDIR=env['TSTDIR']
    TSTTRGDIR=env['TSTTRGDIR']

    if TSTDIR:
        INDEX=".index"
    else:
        INDEX="index"

    if body:
        BACK = os.getcwd()
        os.chdir(TSTTRGDIR)

        if TSTDIR:
            header = Text(TSTDIR)
            if URLPREFIX:
                header = Element('a',
                                 {'href': '%s%s/%s' % (URLPREFIX, url(TSTDIR), TSTSUFF),
                                  'target': '%s_%s_body' % (DISTVER, TSTDIR),
                                  'class': 'black'},
                                 header)
            tr = Element('tr', {'valign': 'top'},
                         Element('th', {'class': 'header'},
                                 header))
            tr.addchildren(body)
            hbody = Element('body',
                            {'bgcolor': white,
                             'text': black,
                             'link': green,
                             'vlink': darkgreen,
                             'alink': lime},
                            Element('center', {},
                                    Element('table',
                                            {'align': 'abscenter',
                                             'border': '1',
                                             'cellspacing': '0',
                                             'cellpadding': '3'},
                                            tr)))
        else:
            header = Element('h3', {},
                             Text(DISTVER))
            hbody = Element('body',
                            {'bgcolor': white,
                             'text': black,
                             'link': green,
                             'vlink': darkgreen,
                             'alink': lime},
                            header)
            hbody.addchildren(body)
        html = Element('html', {},
                       Element('head', {},
                               Element('meta', {'charset':'utf8'}),
                               Element('title', {}, Text(HTMLTITLE)),
                               stylesheet),
                       hbody)
        f = open("%s.head.html" % INDEX,"w")
        html.write(f, True)
        f.close()

        if TSTDIR:
            layout = 'rows'
            ROWS="8%"
        else:
            layout = 'cols'
            ROWS="10%"
        html = Element('html', {},
                       Element('head', {},
                               Element('meta', {'charset':'utf8'}),
                               Element('title', {}, Text(HTMLTITLE))),
                       Element('frameset',
                               {layout: '%s,*' % ROWS,
                                'frameborder': 'yes',
                                'border': '1',
                                'bordercolor': white,
                                'marginwidth': '0',
                                'marginheight': '0'},
                               Element('frame',
                                       {'src': '%s.head.html' % INDEX,
                                        'scrolling': 'auto',
                                        'name': '%s_%s_head' % (DISTVER, TSTDIR),
                                        'frameborder': 'yes',
                                        'bordercolor': white,
                                        'marginwidth': '0',
                                        'marginheight': '0'}),
                               Element('frame',
                                       {'src': url(env['_%s_BODY_' % TSTDIR][0]),
                                        'scrolling': 'auto',
                                        'name': '%s_%s_body' % (DISTVER, TSTDIR),
                                        'frameborder': 'yes',
                                        'bordercolor': white,
                                        'marginwidth': '0',
                                        'marginheight': '0'})))
        f = open("%s.html" % INDEX, "w")
        html.write(f, True)
        f.close()
        env['_%s_BODY_' % TSTDIR] = ["", 0]
        os.chdir(BACK)
### CreateHtmlIndex (env, *body) #

bugre = re.compile(r'\.(sf|bug)-(?P<bugno>[1-9]\d+)', re.I)

def CreateTstWhatXhtml (env, TST, stableWHAT, EXT, result) :
    WHAT = stableWHAT[7:11]
    TSTDIR    = env['TSTDIR']
    TSTSRCDIR = env['TSTSRCDIR']

    if result == F_OK:
        diffclass = 'good'
        difftext = 'No differences'
    elif result == F_WARN:
        diffclass = 'warning'
        difftext = 'Minor differences'
    else:                       # result == F_ERROR:
        difftext = 'Major differences'
        if result == F_SOCK:
            diffclass = 'socket'
            difftext += ' (Socket)'
        elif result == F_TIME:
            diffclass = 'timeout'
            difftext += ' (Timeout)'
        elif result == F_RECU:
            diffclass = 'recursion'
            difftext += ' (Recursion)'
        elif result == F_ABRT:
            diffclass = 'abort'
            difftext += ' (Aborted)'
        elif result == F_SEGV:
            diffclass = 'segfault'
            difftext += ' (Crash)'
        else:
            diffclass = 'error'

    SYSTEM = "%s:" % DISTVER

    html = Element('html', {},
                   Element('head', {},
                           Element('title', {}, Text(HTMLTITLE)),
                           stylesheet),
                   Element('frameset', {'rows': '42,*',
                                        'frameborder': 'yes',
                                        'border': '1',
                                        'bordercolor': white,
                                        'marginwidth': '0',
                                        'marginheight': '0'},
                           Element('frame',
                                   {'src': '.%s%s.head.html' % (TST, WHAT),
                                    'scrolling': 'auto',
                                    'name': '%s_%s_%s_%s_head' % (DISTVER, TSTDIR, TST, WHAT[1:]),
                                    'frameborder': 'yes',
                                    'bordercolor': white,
                                    'marginwidth': '0',
                                    'marginheight': '0'}),
                           Element('frame',
                                   {'src': '%s%s.diff.html' % (TST, WHAT),
                                    'scrolling': 'auto',
                                    'name': '%s_%s_%s_%s_body' % (DISTVER, TSTDIR, TST, WHAT[1:]),
                                    'frameborder': 'yes',
                                    'bordercolor': white,
                                    'marginwidth': '0',
                                    'marginheight': '0'})))
    f = open(".%s%s.html" % (TST, WHAT), "w")
    html.write(f, True)
    f.close()
    f = open(".%s%s.head.html" % (TST, WHAT),"w")
    target = '%s_%s_%s_%s_body' % (DISTVER, TSTDIR, TST, WHAT[1:])
    if REV:                     # implies URLPREFIX is not None
        urlpref = '%s%s/%s' % (URLPREFIX, url(TSTDIR), TSTSUFF)
        hg = Element('a', {'href': urlpref,
                           'target': target},
                     Text('hg'))
    else:
        hg = None
    text = Element('div', {'class': 'header'},
                   Text(SYSTEM),
                   Text(' '),
                   Element('a', {'href': '%s%s.diff.html' % (TST, WHAT),
                                 'target': target,
                                 'class': diffclass},
                           Text(difftext)),
                   Text(' between '),
                   Element('a', {'href': '%s%s' % (TST, stableWHAT),
                                 'target': target},
                           Text(stableWHAT[1:])))
    if REV:
        d = urlpref
        if os.path.isfile(TST + stableWHAT + '.src'):
            # there's only one file like this...
            fl = open(TST + stableWHAT + '.src').readline().strip()
            if fl.startswith('$RELSRCDIR/'):
                fl = fl[11:]
                while fl.startswith('../'):
                    fl = fl[3:]
                    d = d[:d.rindex('/')]
            fl = '%s/%s' % (d, fl)
        else:
            fl = '%s/%s%s' % (d, TST, stableWHAT)
        text.addchildren([
                Text(' (id '),
                Element('a', {'href': fl,
                              'target': target}, Text(REV)),
                Text(')')])
    text.addchildren([
            Text(' and '),
            Element('a', {'href': '%s.test%s' % (TST, WHAT),
                          'target': target},
                    Text('test%s' % WHAT)),
            Text(' of '),
            Element('a', {'href': TST + EXT, 'target': target},
                    Text(TST + EXT))])
    if REV:
        d = urlpref
        if os.path.isfile(TST + EXT + '.src'):
            fl = open(TST + EXT + '.src').readline().strip()
            if fl.startswith('$RELSRCDIR/'):
                fl = fl[11:]
                while fl.startswith('../'):
                    fl = fl[3:]
                    d = d[:d.rindex('/')]
            fl = '%s/%s' % (d, fl)
        elif os.path.isfile(TST + EXT + '.in'):
            fl = '%s/%s%s.in' % (d, TST, EXT)
        else:
            fl = '%s/%s%s' % (d, TST, EXT)
        text.addchildren([
                Text(' (id '),
                Element('a', {'href': fl,
                              'target': target}, Text(REV)),
                Text(')')])
    text.addchildren([
            Text(' in '),
            Element('a', {'href': './', 'target': target},
                    Text(TSTDIR)),
            Text(' (')])
    if hg:
        text.addchild(hg)
        text.addchild(Text(', '))
    text.addchildren([
            Element('a', {'href': url(env['RELSRCDIR']),
                          'target': target},
                    Text('src')),
            Text(')')])
    res = bugre.search(TST)
    if res is not None:
        bugno = res.group('bugno')
        text.addchildren([
                Text(' ('),
                Element('a', {'href': 'http://bugs.monetdb.org/%s' % bugno,
                              'target': '_blank'},
                        Text('Bugzilla')),
                Text(')')])
    html = Element('html', {},
                   Element('head', {},
                           Element('title', {},
                                   Text(HTMLTITLE)),
                           stylesheet),
                   Element('body',
                           {'bgcolor': white,
                            'text': black,
                            'link': green,
                            'vlink': darkgreen,
                            'alink': lime},
                           text))

    html.write(f, True)
    f.close()
#TODO?
# <A HREF='.Mtest.Slave.Log.OutErr' TARGET='"""+DISTVER+"_"+TSTDIR+"_"+TST+"_"+WHAT[1:]+"""_body'>LOG</A>).
### CreateTstWhatXhtml (env, TST, stableWHAT, EXT, results) #

def CreateSrcIndex (env, TST, EXT) :
    TSTSRCDIR = env['TSTSRCDIR']
    TSTDIR    = env['TSTDIR']

    if URLPREFIX:
        framesrc = '%s%s/%s/%s%s' % (URLPREFIX, url(TSTDIR), TSTSUFF, TST, EXT)
    else:
        f = open(".%s.nosrc.index.html" % TST, "w")
        html = Element('html', {},
                       Element('head', {},
                               Element('title', {},
                                       Text(HTMLTITLE)),
                               stylesheet),
                       Element('body',
                               {'bgcolor': white,
                                'text': black,
                                'link': green,
                                'vlink': darkgreen,
                                'alink': lime},
                               Element('center', {},
                                       Text('no source available'))))
        framesrc = '.%s.nosrc.index.html' % TST
    html = Element('html', {},
                   Element('head', {},
                           Element('title', {}, Text(HTMLTITLE))),
                   Element('frameset',
                           {'rows': '54,*',
                            'frameborder': 'yes',
                            'border': '1',
                            'bordercolor': white,
                            'marginwidth': '0',
                            'marginheight': '0'},
                           Element('frame',
                                   {'src': '.%s.src.index.head.html' % TST,
                                    'scrolling': 'auto',
                                    'name': '%s_%s_%s_head' % (DISTVER, TSTDIR, TST),
                                    'frameborder': 'yes',
                                    'bordercolor': white,
                                    'marginwidth': '0',
                                    'marginheight': '0'}),
                           Element('frame',
                                   {'src': framesrc,
                                    'scrolling': 'auto',
                                    'name': '%s_%s_%s_body' % (DISTVER, TSTDIR, TST),
                                    'frameborder': 'yes',
                                    'bordercolor': white,
                                    'marginwidth': '0',
                                    'marginheight': '0'})))
    f = open(".%s.src.index.html" % TST,"w")
    html.write(f, True)
    f.close()

    tr = Element('tr', {},
                 Element('th', {'class': 'header'},
                         Text(TST)))
    for s in listdir(TSTSRCDIR):
        if s.startswith(TST):
            slink = Text(s)
            if URLPREFIX:
                slink = Element('a',
                                {'href': '%s%s/%s/%s' % (URLPREFIX, url(TSTDIR), TSTSUFF, s),
                                 'target': '%s_%s_%s_body' % (DISTVER, TSTDIR, TST)},
                                slink)
            tr.addchild(Element('td', {'class': 'header'},
                                slink))
    html = Element('html', {},
                   Element('head', {},
                           Element('title', {},
                                   Text(HTMLTITLE)),
                           stylesheet),
                   Element('body',
                           {'bgcolor': white,
                            'text': black,
                            'link': green,
                            'vlink': darkgreen,
                            'alink': lime},
                           Element('center', {},
                                   Element('table',
                                           {'align': 'abscenter',
                                            'border': '1',
                                            'cellspacing': '0',
                                            'cellpadding': '3'},
                                           tr))))
    f = open(".%s.src.index.head.html" % TST, "w")
    html.write(f, True)
    f.close()
### CreateSrcIndex (env, TST, EXT) #

def AddHref (href, target, linktext, diff) :
    if   diff == F_ERROR:
        klass = 'error'
    elif diff == F_RECU:
        klass = 'recursion'
    elif diff == F_TIME:
        klass = 'timeout'
    elif diff == F_SOCK:
        klass = 'socket'
    elif diff == F_ABRT:
        klass = 'abort'
    elif diff == F_SEGV:
        klass = 'segfault'
    elif diff == F_WARN:
        klass = 'warning'
    else:
        klass = 'good'
    a = Element('a', {'href': href, 'target': target, 'class': klass},
                Text(linktext))
    if klass == 'good':
        return [Text('('), a, Text(')')]
    else:
        return [a]
### AddHref (TSTDIR, TST, WHAT, diff) #

def AddTstToHtmlIndex (env, TST, STABLEout, STABLEerr, EXT, o, e) :
    TSTDIR = env['TSTDIR']

    CreateTstWhatXhtml(env, TST, STABLEout, EXT, o)
    CreateTstWhatXhtml(env, TST, STABLEerr, EXT, e)

    if o == F_ERROR or e == F_ERROR:
        tstclass = 'error'
    elif e == F_RECU:
        tstclass = 'recursion'
    elif e == F_TIME:
        tstclass = 'timeout'
    elif e == F_SOCK:
        tstclass = 'socket'
    elif e == F_ABRT:
        tstclass = 'abort'
    elif e == F_SEGV:
        tstclass = 'segfault'
    elif o == F_WARN or e == F_WARN:
        tstclass = 'warning'
    else:
        tstclass = 'good'

    td = Element('td', {'class': 'header'},
                 Element('a', {'href': '.%s.src.index.html' % TST,
                               'target': '%s_%s_body' % (DISTVER, TSTDIR),
                               'class': tstclass},
                         Text(TST)),
                 Element('br'))
    td.addchildren(AddHref('.%s%s.html' % (TST, '.out'),
                           '%s_%s_body' % (DISTVER, TSTDIR),
                           'out', o))
    td.addchild(Text("&nbsp;|&nbsp;", raw = True))
    td.addchildren(AddHref('.%s%s.html' % (TST, '.err'),
                           '%s_%s_body' % (DISTVER, TSTDIR),
                           'err', e))
    if '_%s_BODY_' % TSTDIR not in env  or  \
       not env['_%s_BODY_' % TSTDIR][0]  or  \
       ( (not env['_%s_BODY_' % TSTDIR][1])  and  (o or e) ):
        if e and not o:
            env['_%s_BODY_' % TSTDIR] = [".%s.err.html" % TST, e]
        else:
            env['_%s_BODY_' % TSTDIR] = [".%s.out.html" % TST, o]

    CreateSrcIndex(env, TST, EXT)

    return td
### AddTstToHtmlIndex (env, TST, STABLEout, STABLEerr, EXT) #

def AddSubToHtmlIndex (env, TSTDIR, diff) :
    elem = Element('p', {})
    elem.addchildren(AddHref('%s/.index.html' % url(TSTDIR),
                             '%s__body' % DISTVER,
                             TSTDIR, diff))
    if '__BODY_' not in env  or  \
       not env['__BODY_'][0]  or  \
       ( (not env['__BODY_'][1])  and  diff ):
        env['__BODY_'] = ["%s/.index.html" % TSTDIR, diff]
    return elem
### AddSubToHtmlIndex (env, TSTDIR, diff) #

def SkipTest(env, TST, EXT, REASON, length) :
    TSTDIR = env['TSTDIR']
    TEXT = "Skipping test %s%s %s" % (TST, EXT, REASON)
    if quiet:
        STDOUT.write("-")
    elif verbose:
        Warn(TEXT)
    else:
        if REASON.startswith('as '):
            REASON = REASON[3:]
        if REASON.endswith('.'):
            REASON = REASON[:-1]
        if length + 10 + len(REASON) + 11 > ttywidth:
            # 10 - length of prompt()
            # 11 - length of " skipped ()"
            l = ttywidth - 10 - 11 - len(REASON)
            if len(TST) <= l:
                s = '%-*s' % (l, TST)
            else:
                s = '%s...%s' % (TST[:l/2 - 2], TST[-(l/2 - 1):])
        else:
            s = '%-*s' % (length, TST)
        STDOUT.write('%s%s skipped (%s)\n' % (prompt(), s, REASON))

    if testweb:
        return None

    f = open(".%s.SKIPPED" % TST, "w")
    f.write("\n%s  Warning:  %s\n\n" % (THISFILE, TEXT))
    f.close()
    target = '%s_%s_body' % (DISTVER, TSTDIR)
    td = Element('td', {'class': 'header'},
                 Element('a', {'href': '.%s.src.index.html' % TST,
                               'target': target,
                               'class': 'black'},
                         Text(TST)),
                 Element('br'),
                 Element('a', {'href': '.%s.SKIPPED' % TST,
                               'target': target},
                         Text('(skipped)')))
    if '_%s_BODY_' % TSTDIR not in env  or  \
       not env['_%s_BODY_' % TSTDIR][0]  or  \
       not env['_%s_BODY_' % TSTDIR][1]:
        env['_%s_BODY_' % TSTDIR] = [".%s.SKIPPED" % TST, F_SKIP]
    CreateSrcIndex(env, TST, EXT)
    return td
### SkipTest(env, TST, EXT, REASON) #

def find_test_dirs(thisdir) :
    testdirs = []
    thisdir = os.path.realpath(thisdir)
    dirnme = os.path.basename(thisdir)
    dirlst = listdir(thisdir)
    if dirnme == TSTSUFF  and  "All" in dirlst  and  os.path.isfile(os.path.join(thisdir,"All")):
        testdirs.append(os.path.dirname(thisdir))
    for d in dirlst:
        d = os.path.join(thisdir,d)
        if os.path.isdir(d):
            testdirs = testdirs + find_test_dirs(d)
    return testdirs
### find_test_dirs(thisdir) #

def PerformDir(env, testdir, testlist, BusyPorts, all_tests = False) :
    interrupted = False
    td = 0
    elem = None
    FdOut = F_SKIP
    FdErr = F_SKIP
    if testdir == TSTSRCBASE:
        TSTDIR = os.curdir
    else:
        TSTDIR = testdir[len(TSTSRCBASE + os.sep):]
    TSTSRCDIR = os.path.normpath(os.path.join(testdir, TSTSUFF))
    TSTTRGDIR = os.path.normpath(os.path.join(TSTTRGBASE, TSTPREF, TSTDIR))

    if THISFILE == "Mtest.py":
        TSTDB = TSTPREF + "_" + TSTDIR.replace(os.sep, '_')
    else: # THISFILE == "Mapprove.py"
        TSTDB = ""

    if testlist:
        tl = []
        for tst in testlist:
            tl.append((tst,None))
        testlist = tl
    else:
        for tc in open(os.path.join(TSTSRCDIR,"All")):
            if '#' in tc:
                # get rid of comment anywhere on line
                tc = tc.split('#', 1)[0]
            tc = tc.strip()
            if tc:
                if '?' in tc:
                    cond,tst = tc.split('?')
                else:
                    cond,tst = None,tc
                testlist.append((tst,cond))
    if not testlist:
        Warn("No tests found in '%s`; skipping directory!" % TSTSRCDIR)
        return td, elem, max(FdOut, FdErr), interrupted

    # find length of longest test name
    length = 0
    for tst in testlist:
        if len(tst[0]) > length:
            length = len(tst[0])

    env['TSTDB']     = TSTDB
    env['TSTDIR']    = TSTDIR
    env['TSTSRCDIR'] = TSTSRCDIR
    env['UTSTSRCDIR'] = 'file://' + url(TSTSRCDIR)
    env['TSTTRGDIR'] = TSTTRGDIR
    if TSTDIR == os.curdir:
        env['RELSRCDIR'] = os.path.join(os.pardir, env['RELSRCBASE'], TSTSUFF)
    else:
        env['RELSRCDIR'] = os.path.join(* [os.pardir] * (len(TSTDIR.split(os.sep)) + 1) + [env['RELSRCBASE'], TSTDIR, TSTSUFF])
    os.environ['TSTDB']     = TSTDB
    os.environ['TSTDIR']    = TSTDIR
    os.environ['TSTSRCDIR'] = TSTSRCDIR
    os.environ['TSTTRGDIR'] = TSTTRGDIR
    os.environ['RELSRCDIR'] = env['RELSRCDIR']
    os.environ['PYTHON2']   = '@QXPYTHON2@'
    if 'PYTHON2PATH' not in os.environ: os.environ['PYTHON2PATH'] = ''
    os.environ['PYTHON2PATH'] += os.path.pathsep + _configure(os.path.join('@QXprefix@', '@QXPYTHON2_LIBDIR@'))
    os.environ['PYTHON3']   = '@QXPYTHON3@'
    if 'PYTHON3PATH' not in os.environ: os.environ['PYTHON3PATH'] = ''
    os.environ['PYTHON3PATH'] += os.path.pathsep + _configure(os.path.join('@QXprefix@', '@QXPYTHON3_LIBDIR@'))
    if os.name == 'nt':
        os.environ['PYTHON2PATH'] += os.path.pathsep + _configure(os.path.join('@QXprefix@', 'lib', 'python2'))
        os.environ['PYTHON3PATH'] += os.path.pathsep + _configure(os.path.join('@QXprefix@', 'lib', 'python3'))

    #STDERR.flush()
    #for v in 'RELSRCDIR':
    #       print(v+" = "+str(env[v]))
    #STDOUT.flush()

    if THISFILE == "Mtest.py":
        if 'GDK_DBFARM' in env:
            LogDBdir = os.path.join(env['GDK_DBFARM'],TSTDB)
            if not env.get('NOCLEAN') and LogDBdir and os.path.exists(LogDBdir):
                try:
                    shutil.rmtree(LogDBdir)
                except:
                    Warn("database '%s` exists, but destroying it failed; skipping tests in '%s`!" % (TSTDB, TSTSRCDIR))
                    #TODO:
                    # add "something" to HTML output
                    return td, elem, max(FdOut, FdErr), interrupted
            if os.path.isabs(LogDBdir) and not os.path.exists(LogDBdir):
                try:
                    os.makedirs(LogDBdir)
                except:
                    Warn("creating database '%s` failed; skipping tests in '%s`!" % (TSTDB, TSTSRCDIR))
                    #TODO:
                    # add "something" to HTML output
                    return td, elem, max(FdOut, FdErr), interrupted
        if not os.path.exists(TSTTRGDIR):
            #TODO: set mode to umask
            os.makedirs(TSTTRGDIR)

        body_good = []
        body_bad = []
        oktests = []
        if not verbose and not quiet:
            print('\nRunning in %s' % TSTDIR)
        alllinks = []
        try:
            for TST,COND in testlist:
                os.environ['TST'] = TST
                tt, FtOut, FtErr, bodyline, reason, links = RunTest(env, TST, BusyPorts, COND, oktests, length, all_tests)
                alllinks.extend(links)
                if tt:
                    t = "%7.3f" % tt
                else:
                    t = '-.---'
                TIMES.append((TSTDIR, TST, t, tt, FtOut, FtErr, reason))
                td += tt
                FdOut = max(FdOut,FtOut)
                FdErr = max(FdErr,FtErr)
                if bodyline is not None:
                    if FtOut <= F_OK and FtErr <= F_OK:
                        body_good.append(bodyline)
                    else:
                        body_bad.append(bodyline)
                if FtOut in (F_OK, F_WARN) and FtErr in (F_OK, F_WARN):
                    oktests.append(TST)
                if global_timeout and start_time + global_timeout < time.time():
                    break
        except KeyboardInterrupt:
            print('\nInterrupted')
            interrupted = True
        TIMES.append((TSTDIR, '', "%7.3f" % td, td, FdOut, FdErr, None))
        if testweb:
            os.chdir(TSTTRGDIR)
            for f in alllinks:
                remove(f)

        if THISFILE == "Mtest.py":
            if not testweb:
                body = body_bad + body_good
                CreateHtmlIndex(env, *body)
                elem = AddSubToHtmlIndex(env, TSTDIR, max(FdOut,FdErr))

        # remove extra files created by tests
        for f in listdir(TSTTRGDIR):
            ff = os.path.join(TSTTRGDIR, f)
            if os.path.islink(ff):
                continue
            for pat in ['.Mapprove.rc', '.index.head.html', '.index.html',
                        'index.head.html', 'index.html',
                        'times.lst', 'times.sql',
                        '.*.nosrc.index.html',
                        '.*.src.index.head.html', '.*.src.index.html',
                        '*.FILTERED', '.*.SKIPPED',
                        '*.client.err', '*.client.out',
                        '*.err.diff.html', '*.err.head.html', '*.err.html',
                        '*.out.diff.html', '*.out.head.html', '*.out.html',
                        '*.server.err', '*.server.out',
                        '*.stable.err*', '*.stable.out*',
                        '*.test.err', '*.test.out']:
                if fnmatch.fnmatch(f, pat):
                    break
            else:
                remove(ff)

        if testweb:
            try:
                os.removedirs(TSTTRGDIR)
            except:
                pass

    else: # THISFILE == "Mapprove.py"
        if not os.path.exists(TSTTRGDIR):
            Warn("Output directory '%s` missing; skipping directory!" % TSTTRGDIR)
            return td, elem, max(FdOut, FdErr), interrupted

        for TST,COND in testlist:
            td += ApproveOutput(env, TST)

    return td, elem, max(FdOut, FdErr), interrupted
### PerformDir(env, testdir, testlist, BusyPorts) #

def ApproveOutput (env, TST) :
    sem = 0
    TSTDB = env['TSTDB']
    TSTDIR  = env['TSTDIR']
    TSTSRCDIR = env['TSTSRCDIR']
    TSTTRGDIR = env['TSTTRGDIR']
    os.chdir(TSTSRCDIR)
    EXTENSIONS = par['EXTENSION']
    FORCE = par['FORCE']
    NOPATCH = par['NOPATCH']

#       filter = re.compile( "^!WARNING: TCPlisten\([0-9]*\): stopped.$"        "|"
#                            "^!WARNING: TCPepilogue: terminate [01] listeners$", re.MULTILINE)

    TO = re.compile("(^\+(|[^#]*[\t ])((Memory|Segmentation) [Ff]ault|Bus [Ee]rror|Aborted|Assertion (|.* )failed[:\.]|!FATAL: BATSIGabort:|ERROR = !Connection terminated|!Mtimeout: Timeout:)([ \t]|$)|aborted too deep recursion)", re.MULTILINE)

    for WHAT in EXTENSIONS:
        testOUTPUT = os.path.join(TSTTRGDIR, "%s.test.%s" % (TST, WHAT))
        TSTSRCDIRTST = os.path.join(TSTSRCDIR, TST)
        stableOUT  = "%s.stable.%s" % (TSTSRCDIRTST, WHAT)
        if par['SYSTEM']:
            SYSTEM = par['SYSTEM']
            stableOUTPUT = stableOUT + SYSTEM
        else:
            if WHAT == 'out':
                w = 0
            else: # WHAT == 'err'
                w = 1
            stableOUTPUT = TSTSRCDIRTST + StableOutErr(env, par, TSTSRCDIRTST, SYST, RELEASE, DIST, VERSION)[w]
            SYSTEM = stableOUTPUT.split(WHAT)[-1]

        if os.path.isfile(testOUTPUT):
            if os.path.isfile(stableOUTPUT):
                oc = '   (overwriting old file)'
            else:
                oc = '   (creating new file)'
                if os.path.isfile(stableOUT):
                    shutil.copy(stableOUT,stableOUTPUT)
                else:
                    open(stableOUTPUT,"w").close()

            for d in ('TMPDIR', 'TMP', 'TEMP'):
                if d in os.environ:
                    patch = os.environ[d]
                    break
            else:
                patch = os.path.join(os.sep, 'tmp')
            patch = os.path.join(patch, "%s.patch-%s" % (os.path.basename(stableOUTPUT), str(os.getpid())))
            f = open(patch + '.0', 'w')
            proc = process.Popen(['diff', '-Bb', '-I^[#=]', '-I^MAPI *=', '-U0',
                                  stableOUTPUT, testOUTPUT],
                                 stdout = f, universal_newlines = True)
            proc.wait()
            f.close()
            if os.path.getsize(patch + ".0"):
                if not verbose:
                    oc = ''
                print("Approving  %s  ->  stable.%s%s%s" % (os.path.join(TSTDIR, "%s.test.%s" % (TST, WHAT)), WHAT, SYSTEM, oc))

                f = open(patch + ".1", "wb")
                for l in open(patch + ".0"):
                    if TO.search(l):
                        f.write(l[:1] + '\n')
                        Warn('Rejecting (error) message: "%s"' % l[1:].replace(os.linesep, ''))
                    elif len(l) < 2  or  \
                         (l[:2] not in ['+!','+='] and
                          not l.startswith('+ERROR = !') and
                          not l.startswith('+ERROR: ') and
                          not l.startswith('+WARNING: ')): # or  filter.match(ln):
                        f.write(l)
                    else:
                        if FORCE:
                            f.write(l)
                            sa = 'Approving'
                        else:
                            f.write(l[:1] + '\n')
                            sa = 'Skipping'
                        Warn('%s new (error) message: "%s"' % (sa,l[1:].replace(os.linesep, '')))
                        sem = 1
                f.flush()
                f.close()
                o = open(stableOUTPUT).read()
                open(stableOUTPUT + ".ORG", 'wb').write(o)
                open(stableOUTPUT, 'wb').write(o)
                patchcmd = ['patch']
                if not verbose:
                    patchcmd.append('--quiet')
                proc = process.Popen(patchcmd + [stableOUTPUT, patch + '.1'],
                                     universal_newlines = True)
                proc.wait()
                f = open(patch, 'w')
                proc = process.Popen(['diff', '-u', stableOUTPUT + '.ORG',
                                      stableOUTPUT],
                                     stdout = f, universal_newlines = True)
                proc.wait()
                f.close()
                remove(stableOUTPUT + ".ORG")
                remove(patch + ".1")
                o = open(stableOUTPUT).read()
                open(stableOUTPUT, 'w').write(o)
                o = None

                thefile = os.path.split(stableOUTPUT)[1]
                dir,file = os.path.split(stableOUT)
                test = re.compile('^%s.*$' % re.escape(file))
                list = []
                if not NOPATCH:
                    for f in listdir(dir or os.curdir):
                        if f.endswith('.rej') or f.endswith('.orig') or f.endswith('~'):
                            pass
                        elif f != thefile and test.match(f):
                            remove(os.path.join(dir or os.curdir, f + '.rej'))
                            remove(os.path.join(dir or os.curdir, f + '.orig'))
                            proc = process.Popen(patchcmd + ['--forward', os.path.join(dir or os.curdir, f)], stdin = open(patch), universal_newlines = True)
                            proc.wait()
                            if os.path.exists(os.path.join(dir or os.curdir, f + '.rej')):
                                list.append(f)
                if len(list) > 0:
                    Warn('There are other (specific) stable outputs for test\n%s for which patching failed:\n  %s\n\n  Look at the *.rej files in directory %s.' % (os.path.join(TSTDIR,'Tests',TST), str(list), os.path.join(TSTDIR,'Tests')))
            elif verbose:
                print("No differences detected between  %s and  stable.%s%s  that are not ignored by Mtest.py." % (os.path.join(TSTDIR, "%s.test.%s" % (TST, WHAT)), WHAT, SYSTEM))
            remove(patch + ".0")
        elif verbose:
            i = TST.rfind('.')
            if i > 0:
                return ApproveOutput(env, TST[:i])
            Warn("Output file missing: '%s`; skipping test!" % testOUTPUT)
    return sem
### ApproveOutput (env, TST) #

# this function is a slightly modified copy of the posixpath version
# the differences are the doubling of \'s in the replacement value
# under a very specific condition: when the variable name starts with
# a Q and the variable name (with Q prefix) does not occur in the
# environment and the variable name minus the Q prefix does occur in
# the environment; and the addition of an extra parameter with default
# so that the environment which is used to expand can be replace.
_varprog = None
def expandvars(path, environ = os.environ):
    """Expand shell variables of form $var and ${var}.  Unknown variables
    are left unchanged."""
    global _varprog
    if '$' not in path:
        return path
    if not _varprog:
        import re
        _varprog = re.compile(r'\$(\w+|\{[^}]*\})')
    i = 0
    while True:
        m = _varprog.search(path, i)
        if not m:
            break
        i, j = m.span(0)
        name = m.group(1)
        if name.startswith('{') and name.endswith('}'):
            name = name[1:-1]
        if name in environ:
            tail = path[j:]
            val = environ[name]
            path = path[:i] + val
            i = len(path)
            path += tail
        elif name.startswith('Q') and name[1:] in environ:
            tail = path[j:]
            val = environ[name[1:]].replace('\\', '\\\\')
            path = path[:i] + val
            i = len(path)
            path += tail
        else:
            i = j
    return path

def returnCode(proc, f = None):
    '''Interpret the return code of a process.
    If second arg sepcified, write a message to it.'''
    if proc.killed:
        # don't write for timeout, killProc did that already
        return 'timeout'
    if os.name == 'nt':
        if proc.returncode == 3:
            # heuristic: abort() causes exit code 3
            if f is not None:
                f.write('\nAborted\n')
                f.flush()
            return 'abort'
        if proc.returncode == -1073741819: # 0xC0000005
            if f is not None:
                f.write('\nSegmentation fault\n')
                f.flush()
            return 'segfault'
        if proc.returncode == -1073741510: # 0xC000013A
            if f is not None:
                f.write('\nInterrupt\n')
                f.flush()
            return 'interrupt'  # Interrupt
        if proc.returncode != 0:
            return 'error'
    else:
        if proc.returncode == -signal.SIGSEGV:
            if f is not None:
                f.write('\nSegmentation fault\n')
                f.flush()
            return 'segfault'   # Segmentation fault
        if proc.returncode == -signal.SIGBUS:
            if f is not None:
                f.write('\nBus error\n')
                f.flush()
            return 'segfault'   # Bus error, treat as segfault
        if proc.returncode == -signal.SIGABRT:
            if f is not None:
                f.write('\nAborted\n')
                f.flush()
            return 'abort'      # Aborted
        if proc.returncode == -signal.SIGINT:
            if f is not None:
                f.write('\nInterrupt\n')
                f.flush()
            return 'interrupt'  # Interrupt
        if proc.returncode < 0:
            if f is not None:
                f.write('\nSignal %d\n' % -proc.returncode)
                f.flush()
            return 'signal'     # some other signal
        if proc.returncode > 0:
            return 'error'
    return None                 # no error

def GetBitsAndModsAndThreads(env) :
    global setpgrp
    rtrn = 0
    cmd = splitcommand(env['exe']['mserver5'][1])
    cmd.append('--dbpath=%s' % os.path.join(env['GDK_DBFARM'], TSTPREF))
    if env.get('MULTIFARM'):
        cmd.append('--dbextra=%s' % os.path.join(env['GDK_DBFARM'], TSTPREF + '_transient'))
        shutil.rmtree(os.path.join(env['GDK_DBFARM'], TSTPREF + '_transient'),
                      ignore_errors = True)
        os.makedirs(os.path.join(env['GDK_DBFARM'], TSTPREF + '_transient'))
    if procdebug:
        print('GetBitsAndModsAndThreads: starting process "%s" (inpipe, outpipe, errpipe)\n' % '" "'.join(cmd))
    setpgrp = True
    proc = process.Popen(cmd, stdin = process.PIPE, stdout = process.PIPE,
                         stderr = process.PIPE, universal_newlines = True)
    proc.killed = False
    t = Timer(float(par['TIMEOUT']), killProc, args = [proc, proc.stderr, cmd])
    try:
        t.start()
        input = '''\
                c := mdb.modules();
                modsid := algebra.unique(c);
                mods := algebra.projection(modsid,c);
                s := "\\nModules: ";
                sep := "";
                barrier (h:oid,t:str) := iterator.new(mods);
                        s := s + sep;
                        s := s + "\'";
                        s := s + t;
                        s := s + "\'";
                        sep := ",";
                redo (h:oid,t:str) := iterator.next(mods);
                exit h;
                s := s + "\\n";
                io.printf(s);
                clients.quit();
            '''
        ##module("NoModule");
        qOut, qErr = proc.communicate(input = input)
        t.cancel()
        if procdebug:
            print('GetBitsAndModsAndThreads: process exited "%s" (%s)\n' % ('" "'.join(cmd), proc.returncode))
    except KeyboardInterrupt:
        t.cancel()
        killProc(proc, proc.stderr, cmd)
        if procdebug:
            print('GetBitsAndModsAndThreads: process killed "%s"\n' % '" "'.join(cmd))
        raise
    returncode = returnCode(proc)
    if returncode is not None:
        STDERR.write(' '.join(cmd) + "\n\n")
        if input:
            STDERR.write(input)
            STDERR.write("\n")
        if qOut:
            STDERR.write(qOut)
            STDERR.write("\n")
        if qErr:
            STDERR.write(qErr)
            STDERR.write("\n")
        STDERR.flush()
        ErrExit('GetBitsAndModsAndThreads: subcommand failed: %s' % returncode)
    env['TST_MODS'] = []
    env['TST_BITS'] = ""
    env['TST_INT128'] = ""
    env['TST_SINGLE'] = ""
    env['TST_THREADS'] = ""
    if qOut:
        tbos = re.compile("^# Compiled for .*/([63][42]bit)( with 128bit integers|)", re.MULTILINE)
        tt = re.compile("^# Serving database .*, using ([0-9]+) threads?", re.MULTILINE)
        tm = re.compile("^Modules: (.+)$", re.MULTILINE)
        for l in qOut.split('\n'):
            obs = tbos.match(l)
            if obs:
                env['TST_BITS'] = obs.group(1)
                os.environ['TST_BITS'] = env['TST_BITS']
                if obs.group(2) == " with 128bit integers":
                    env['TST_INT128'] = "int128"
                    os.environ['TST_INT128'] = env['TST_INT128']
            t = tt.match(l)
            if t:
                if t.group(1) == "1":
                    env['TST_SINGLE'] = "single"
                    os.environ['TST_SINGLE'] = env['TST_SINGLE']
                env['TST_THREADS'] = t.group(1)
            m = tm.match(l)
            if m:
                env['TST_MODS'] = eval(m.group(1))
        if not env['TST_BITS']:
            ErrMsg("Checking for Bits failed!")
        if not env['TST_MODS']:
            ErrMsg("Checking for Modules failed!")
        if not env['TST_BITS'] or not env['TST_MODS']:
            STDERR.write(' '.join(cmd) + "\n\n")
            STDERR.write(qOut)
            STDERR.write("\n")
            STDERR.write(qErr)
            STDERR.write("\n")
            STDERR.flush()
            rtrn = 1
    else:
        rtrn = 1
        ErrMsg("No output from mserver5 when checking for Bits, Modules & Threads!?")
        if qErr:
            STDERR.write(' '.join(cmd) + "\n\n")
            STDERR.write(qErr)
            STDERR.write("\n")
            STDERR.flush()
    os.environ['TST_MODS'] = str(env['TST_MODS'])
    return rtrn
### GetBitsAndModsAndThreads(env) #

def CheckMods(env, TST, SERVER, CALL) :
    missing = []
    if os.path.isfile(TST + ".modules"):
        for m in open(TST + ".modules"):
            m = m.strip()
            if m  and  m[0] != "#"  and  m not in env['TST_MODS']:
                missing.append(m)
    if SERVER == "SQL":
        sql_mods = ["sql"]
        for m in sql_mods:
            if m not in env['TST_MODS']:
                missing.append(m)
    return missing
### CheckMods(env, TST, SERVER, CALL) #

def CheckTests(env, TST, oktests):
    missing = []
    if not os.path.isfile(TST + '.reqtests'):
        # no required tests, so none missing
        return missing
    if env.get('NOCLEAN'):
        # we didn't clean up from a previous run, assume tests were done
        return missing

    for test in open(TST + '.reqtests'):
        test = test.strip()
        if not test or test.startswith('#'):
            continue
        if test not in oktests:
            missing.append(test)
    return missing
### CheckTests(env, TST, oktests) #

def StableOutErr(env,par,TST,SYST,RELEASE,DIST,VERSION) :
    BITS = env['TST_BITS']
    INT128 = env['TST_INT128']
    if INT128:
        INT128 = r"(\.int128)?"
    SINGLE = env['TST_SINGLE']
    if SINGLE:
        SINGLE = r"(\.single)?"
    dir,file = os.path.split(TST)
    outre = re.compile(r'^%s\.stable\.(?P<tp>out|err)(\.(%s(%s)?|%s(%s)?))?(\.%s)?%s%s$' % (re.escape(file), re.escape(SYST), re.escape(RELEASE), re.escape(DIST), re.escape(VERSION), BITS, INT128, SINGLE))
    bestout = besterr = ''
    for f in listdir(dir or os.curdir):
        res = outre.match(f)
        if res is not None:
            if res.group('tp') == 'out':
                if len(bestout) < len(f):
                    bestout = f
            else:                   # res.group('tp') == 'err'
                if len(besterr) < len(f):
                    besterr = f
    if bestout:
        STABLEout = os.path.join(dir, bestout)[len(TST):]
    else:
        STABLEout = '.stable.out'
    if besterr:
        STABLEerr = os.path.join(dir, besterr)[len(TST):]
    else:
        STABLEerr = '.stable.err'
    return STABLEout, STABLEerr
### StableOutErr(env,par,TST,SYST,RELEASE,DIST,VERSION) #

def CategorizeResult(TST, SockTime):
    l = '<!--MajorDiffs-->'   # assign something in case file is empty
    for l in open("%s.out.diff.html" % TST):
        pass
    if   l.startswith('<!--NoDiffs-->'):
        o = F_OK
    elif l.startswith('<!--MinorDiffs-->'):
        o = F_WARN
    elif l.startswith('<!--MajorDiffs-->'):
        o = F_ERROR
    else:
        Warn("Unexpected last line in %s.out.diff.html:\n%s" % (TST, l))
        ff = open("%s.out.diff.html" % TST, "a")
        ff.write("\n<!--MajorDiffs-->\n")
        ff.close()
        o = F_ERROR
    l = '<!--MajorDiffs-->'   # assign something in case file is empty
    for l in open("%s.err.diff.html" % TST):
        pass
    if   l.startswith('<!--NoDiffs-->'):
        e = F_OK
    elif l.startswith('<!--MinorDiffs-->'):
        e = F_WARN
    elif l.startswith('<!--MajorDiffs-->'):
        e = F_ERROR
    else:
        Warn("Unexpected last line in %s.err.diff.html:\n%s" % (TST, l))
        ff = open("%s.err.diff.html" % TST, "a")
        ff.write("\n<!--MajorDiffs-->\n")
        ff.close()
        e = F_ERROR
    if e == F_ERROR and SockTime in (F_SOCK, F_TIME, F_RECU, F_ABRT, F_SEGV):
        e = SockTime
    return o, e

def RunTest(env, TST, BusyPorts, COND, oktests, length, all_tests) :
    global setpgrp
    Failed = F_SKIP
    FailedOut = F_SKIP
    FailedErr = F_SKIP
    TSTDB = env['TSTDB']
    TSTDIR  = env['TSTDIR']
    TSTSRCDIR = env['TSTSRCDIR']
    RELSRCDIR = env['RELSRCDIR']
    TSTTRGDIR = env['TSTTRGDIR']
    os.chdir(TSTSRCDIR)
    elem = None
    reason = None               # reason for skipping (if any)
    links = []                  # symlinks we make
    threads = None              # set if we override number of threads

    TX = 0
    EXT = CALL = SERVER = ""
    x  = isexecutable(TST)
    if not x[0]:
        x  = isexecutable(TST,'')
    xA = isexecutable(TST + ".MAL")
    xS = isexecutable(TST + ".SQL")
    if   x[0]:
        EXT = x[1]
        CALL = "other"
    elif xA[0]:
        EXT = ".MAL"+xA[1]
        CALL = "other"
        SERVER = "MAL"
    elif xS[0]:
        EXT = ".SQL"+xS[1]
        CALL = "other"
        SERVER = "SQL"
    else:
        tests = (
            # file extention  EXT        CALL      SERVER
            ('.py',           '.py',     'python', ''),
            ('.MAL.py',       '.MAL.py', 'python', 'MAL'),
            ('.SQL.py',       '.SQL.py', 'python', 'SQL'),
            ('.mal',          '.mal',    'mal',    ''),
            ('_s00.mal',      '.mal',    'malXs',  ''),
            ('.malC',         '.malC',   'malC',   'MAL'),
            ('_s00.malC',     '.malC',   'malCXs', 'MAL'),
            ('_p00.malC',     '.malC',   'malCXp', 'MAL'),
            ('.sql',          '.sql',    'sql',    'SQL'),
            ('_s00.sql',      '.sql',    'sqlXs',  'SQL'),
            ('_p00.sql',      '.sql',    'sqlXp',  'SQL'),
            ('.R',            '.R',      'R',      'SQL'),
            ('.rb',           '.rb',     'ruby',   'SQL'),
            #TODO:
            # ('.java',         '.java',   'Java',   'SQL'),
            # ('_s00.java',     '.java',   'JavaXs', 'SQL'),
            # ('_p00.java',     '.java',   'JavaXp', 'SQL'),
            # ('.odmg',         '.odmg',   'odmg',   'SQL'),
        )
        for tst, ext, cll, srv in tests:
            if os.path.isfile(TST + tst) or \
               os.path.isfile(TST + tst + '.src') or \
               os.path.isfile(TST + tst + '.in'):
                EXT = ext
                CALL = cll
                SERVER = srv
                break
        else:
            if os.name == "nt":
                reason = "test missing: '"+os.path.join(TSTSRCDIR,TST)+".(exe|com|bat|cmd|py|mal|malC|sql)`"
            #TODO:
            #elif os.name == "posix":
            else:
                reason = "test missing: '"+os.path.join(TSTSRCDIR,TST)+"[.py|.mal|.malC|.sql|.R|.rb]`"
            return TX,Failed,Failed,elem,reason,links

    MissingMods = CheckMods(env, TST, SERVER, CALL)
    MissingTests = CheckTests(env, TST, oktests)
    nomito = os.path.isfile(TST + '.nomito')


    os.chdir(TSTTRGDIR)

    if COND:
        for cond in COND.split('&'):
            if cond.startswith('!'):
                negate = True
                cond = cond[1:]
            else:
                negate = False
            if cond == 'PREVREL':
                if not os.path.exists(os.path.join(env['GDK_DBFARM'], 'prevrel.zip')):
                    reason = "as previous release database is not available"
                    elem = SkipTest(env, TST, EXT, reason, length)
                    break
            elif cond == 'PREVHGEREL':
                if not os.path.exists(os.path.join(env['GDK_DBFARM'], 'prevhgerel.zip')):
                    reason = "as previous hugeint release database is not available"
                    elem = SkipTest(env, TST, EXT, reason, length)
                    break
            elif cond == 'PREVCHAINREL':
                if not os.path.exists(os.path.join(env['GDK_DBFARM'], 'prevchainrel.zip')):
                    reason = "as previous chained release database is not available"
                    elem = SkipTest(env, TST, EXT, reason, length)
                    break
            elif cond == 'PREVHGECHAINREL':
                if not os.path.exists(os.path.join(env['GDK_DBFARM'], 'prevhgechainrel.zip')):
                    reason = "as previous hugeint chained release database is not available"
                    elem = SkipTest(env, TST, EXT, reason, length)
                    break
            elif cond == 'PREVRELEMPTY':
                if not os.path.exists(os.path.join(env['GDK_DBFARM'], 'prevrelempty.zip')):
                    reason = "as previous empty release database is not available"
                    elem = SkipTest(env, TST, EXT, reason, length)
                    break
            elif cond == 'PREVHGERELEMPTY':
                if not os.path.exists(os.path.join(env['GDK_DBFARM'], 'prevhgerelempty.zip')):
                    reason = "as previous hugeint empty release database is not available"
                    elem = SkipTest(env, TST, EXT, reason, length)
                    break
            elif cond == 'PREVCHAINRELEMPTY':
                if not os.path.exists(os.path.join(env['GDK_DBFARM'], 'prevchainrelempty.zip')):
                    reason = "as previous chained empty release database is not available"
                    elem = SkipTest(env, TST, EXT, reason, length)
                    break
            elif cond == 'PREVHGECHAINRELEMPTY':
                if not os.path.exists(os.path.join(env['GDK_DBFARM'], 'prevhgechainrelempty.zip')):
                    reason = "as previous hugeint chained empty release database is not available"
                    elem = SkipTest(env, TST, EXT, reason, length)
                    break
            elif cond.startswith('THREADS='):
                if env['GDK_NR_THREADS'] == '0':
                    threads = cond[8:]
                elif (env['TST_THREADS'] == cond[8:]) == negate:
                    reason = "as number of threads is wrong"
                    elem = SkipTest(env, TST, EXT, reason, length)
                    break
            elif cond.startswith('THREADS<='):
                if (int(env['TST_THREADS']) <= int(cond[9:])) == negate:
                    reason = "as number of threads is wrong"
                    elem = SkipTest(env, TST, EXT, reason, length)
                    break
            elif cond.startswith('THREADS>='):
                if (int(env['TST_THREADS']) >= int(cond[9:])) == negate:
                    reason = "as number of threads is wrong"
                    elem = SkipTest(env, TST, EXT, reason, length)
                    break
            elif cond not in CONDITIONALS:
                reason = "as conditional '%s' is unknown." % cond
                elem = SkipTest(env, TST, EXT, reason, length)
                break
            elif (not CONDITIONALS[cond]) != negate:
                if negate:
                    reason = "as conditional '%s' holds." % cond
                else:
                    reason = "as conditional '%s' does not hold." % cond
                elem = SkipTest(env, TST, EXT, reason, length)
                break
    if reason:
        pass
    elif MissingTests:
        reason = "as required test%s '%s' failed." % (len(MissingTests) != 1 and 's' or '', "', '".join(MissingTests))
        elem = SkipTest(env, TST, EXT, reason, length)
    elif EXT == ".malC" and  not env['exe']['MAL_Client'][0]:
        reason = "as %s is not available." % env['MALCLIENT'].split(None, 1)[0]
        elem = SkipTest(env, TST, EXT, reason, length)
    elif EXT == ".sql" and  not env['exe']['SQL_Client'][0]:
        reason = "as %s is not available." % env['SQLCLIENT'].split(None, 1)[0]
        elem = SkipTest(env, TST, EXT, reason, length)
    elif EXT == ".sql" and  not env['exe']['SQL_Dump'][0]:
        reason = "as %s is not available." % env['SQLDUMP'].split(None, 1)[0]
        elem = SkipTest(env, TST, EXT, reason, length)
    elif SERVER in ["MAL", "SQL"] and not env['exe']['mserver5'][0]:
        reason = "as %s is not available." % env['MSERVER'].split(None, 1)[0]
        elem = SkipTest(env, TST, EXT, reason, length)
    elif EXT == ".malS" and not env['exe']['mserver5'][0]:
        reason = "as %s is not available." % env['MSERVER'].split(None, 1)[0]
        elem = SkipTest(env, TST, EXT, reason, length)
    elif CALL == "python"  and  not env['exe']['python'][0]:
        reason = "as python is not available."
        elem = SkipTest(env, TST, EXT, reason, length)
        #TODO:
        #elif [ "$EXT" = "java"  -a  ! "`type -path java`" ] ; then
        #elem = SkipTest(env, TST, EXT, "as java is not in $PATH.", length)
    elif MissingMods:
        reason = "as modules '%s` are missing." % str(MissingMods)
        elem = SkipTest(env, TST, EXT, reason, length)
    elif CALL == "malCXp":
        reason = "as multiple MAL clients in parallel are currently not supported by %s." % THISFILE
        elem = SkipTest(env, TST, EXT, reason, length)
    elif CALL == "sqlXp":
        reason = "as multiple SQL clients in parallel are currently not supported by %s." % THISFILE
        elem = SkipTest(env, TST, EXT, reason, length)
    elif SERVER in ["MAL", "SQL"] and "MAPI" in BusyPorts:
        reason = "as MAPIPORT=%s is not available." % env['MAPIPORT']
        elem = SkipTest(env, TST, EXT, reason, length)
    else:
        test = re.compile("^"+TST+"((_[sp][0-9][0-9])?\..*)?$", re.MULTILINE)
        for f in listdir(RELSRCDIR):
            if test.match(f):
                try:
                    SymlinkOrCopy(os.path.join(RELSRCDIR, f), f)
                    links.append(os.path.join(TSTTRGDIR, f))
                except IOError as err:
                    if not env.get('NOCLEAN'):
                        ErrMsg("SymlinkOrCopy('%s','%s') in '%s' failed with #%d: '%s'."
                               % (os.path.join(RELSRCDIR, f), f, os.getcwd(), IOerrNo, IOerrStr))
                except OSError:
                    if not env.get('NOCLEAN'):
                        raise

        # Check for available sockets and block them until we're ready to run the actual test
        MAPIsockets, reason = CheckSocket2(env, "MAPI")   #, SrvrErr)
        if MAPIsockets is None:
            reason = 'as ' + reason
            elem = SkipTest(env, TST, EXT, reason, length)
            return TX,Failed,Failed,elem,reason,links

        if os.path.isfile(TST+EXT+".src")  and not os.path.isfile(TST+EXT):
            f = open(TST+EXT+".src","r")
            TSTSRC = expandvars(path(f.readline().strip()), env)
            f.close()
            if os.path.isfile(TSTSRC):
                try:
                    SymlinkOrCopy(TSTSRC, TST + EXT)
                    links.append(TST + EXT)
                except IOError as err:
                    ErrMsg("SymlinkOrCopy('%s','%s') in '%s' failed with #%d: '%s'."
                           % (TSTSRC, TST + EXT, os.getcwd(), err.errno, err.strerror))
            else:
                reason = "as source file '%s` is missing." % TSTSRC
                elem = SkipTest(env, TST, EXT+".src", reason, length)
                # Release reserved sockets before bailing out
                MAPIsockets[0].close()
                MAPIsockets[1].close()
                return TX,Failed,Failed,elem,reason,links
        test = re.compile("^"+TST+"((_[sp][0-9][0-9])?\..*)?\.src$", re.MULTILINE)
        for ff in listdir(TSTTRGDIR):
            if test.match(ff) and not os.path.isfile(ff[:-4]):
                f = open(ff,"r")
                TSTSRC = expandvars(path(f.readline().strip()), env)
                f.close()
                if os.path.isfile(TSTSRC):
                    try:
                        SymlinkOrCopy(TSTSRC, ff[:-4])
                        links.append(ff[:-4])
                    except IOError as err:
                        ErrMsg("SymlinkOrCopy('%s','%s') in '%s' failed with #%d: '%s'."
                               % (TSTSRC, ff[:-4], os.getcwd(), err.errno, err.strerror))
                else:
                    Warn("source file '"+TSTSRC+"` is missing.")
        test = re.compile("^"+TST+"(_[sp][0-9][0-9])?\..*\.in$", re.MULTILINE)
        for ff in listdir(TSTTRGDIR):
            fff = ff[:-3]
            if test.match(ff) and not os.path.isfile(fff):
                f = open(fff,"w")
                for l in open(ff):
                    f.write(expandvars(l, env))
                f.close()

        ACCURACYout = par['ACCURACY']
        ACCURACYerr = par['ACCURACY']
        STABLEout,STABLEerr = StableOutErr(env,par,TST,SYST,RELEASE,DIST,VERSION)
        if not os.path.isfile(TST+STABLEout):
            open(TST+STABLEout,"w").close()
            ACCURACYout = 0
        if not os.path.isfile(TST+STABLEerr):
            open(TST+STABLEerr,"w").close()
            ACCURACYerr = 0

        PRELUDE = []
        if EXT !=  '.sql':
            if os.path.isfile(TST+".prelude5"):
                PRELUDE = [TST+".prelude5"]

        TIMEOUT = par['TIMEOUT']
        if os.path.isfile(TST+".timeout"):
            for f in open(TST+".timeout"):
                TOf = float(f.strip())
                if TOf > 0:
                    TIMEOUT = int(TIMEOUT * TOf)
                if TIMEOUT < 1 and par['TIMEOUT'] > 0:
                    TIMEOUT = 1
        if env['exe']['Mtimeout'][0]:
            # set timeout
            env['exe']['Mtimeout'] = env['exe']['Mtimeout'][0], 'Mtimeout -timeout %s ' % str(TIMEOUT)
            SetExecEnv(env['exe'],False)
        CTIMEOUT = 0
        if   CALL in ["other", "python", "ruby"]:
            if TIMEOUT > 0:
                CTIMEOUT = CTIMEOUT + min(TIMEOUT, par['TIMEOUT'])
        elif CALL in ["malXs", "sqlXs"]:
            test = re.compile("^"+TST+"_s[0-9][0-9]"+EXT+"$", re.MULTILINE)
            d = listdir(os.getcwd())
            for f in d:
                if test.match(f):
                    CTIMEOUT = CTIMEOUT + TIMEOUT
        elif CALL in ["mal", "malC", "sql"]:
            CTIMEOUT = CTIMEOUT + TIMEOUT
        if  CTIMEOUT < TIMEOUT:
            CTIMEOUT = TIMEOUT
        STIMEOUT = CTIMEOUT
        if  SERVER in ["MAL", "SQL"] and TIMEOUT > 0:
            STIMEOUT = STIMEOUT + TIMEOUT + min(TIMEOUT, par['TIMEOUT'])

        ME = ""

        TestOutFile = TST+".test.out"
        TestErrFile = TST+".test.err"
        TestOut = open(TestOutFile,"w")
        TestErr = open(TestErrFile,"w")
        TestOut.write("stdout of test '"+TST+"` in directory '"+url(TSTDIR)+"` itself:\n\n")
        TestErr.write("stderr of test '"+TST+"` in directory '"+url(TSTDIR)+"` itself:\n\n")
        TestOut.close()
        TestErr.close()

        t0 = time.time()
        tres = DoIt(env, SERVER, CALL, TST, EXT, PRELUDE, TestOutFile, TestErrFile, STIMEOUT, CTIMEOUT, TIMEOUT, ME, MAPIsockets, length, nomito, threads, COND, all_tests)
        if tres == 'segfault':
            # rename core file, if any -- might have to check
            # /proc/sys/kernel/core_pattern in the future but hopefully
            # this value is kept sane
            corefile = os.path.join(env['GDK_DBFARM'], env['TSTDB'], 'core')
            if not os.path.exists(corefile):
                corefile = None
            # braindead engineers at RedHat decided to change the core
            # dump name on their own (disregarding kernel settings)
            if corefile is None:
                corefile = os.path.join(env['GDK_DBFARM'], env['TSTDB'], 'core.*')
                corefile = glob.glob(corefile)
                if corefile is not None and len(corefile) > 0 and os.path.exists(corefile[0]):
                    corefile = corefile[0]
                else:
                    corefile = None
            # FreeBSD uses processname.core
            if corefile is None:
                corefile = os.path.join(env['GDK_DBFARM'], env['TSTDB'], 'mserver5.core')
                if not os.path.exists(corefile):
                    corefile = None
            if corefile is not None:
                try:
                    os.rename(corefile, os.path.join(env['GDK_DBFARM'],
                        env['TSTDB'], 'core-%s' % (TST)))
                except:
                    corefile = None
            # leave a marker for TestTools
            if corefile is None:
                try:
                    f = open(os.path.join(env['GDK_DBFARM'], env['TSTDB'],
                        'crash-%s' % (TST)))
                    f.write("crash without core file, or renaming it failed\n")
                    f.close()
                except:
                    pass

        t1 = time.time()
        TX = t1 - t0
        if not quiet:
            STDOUT.write(" %7.3fs " % TX)

        errcode = F_OK
        if tres == 'timeout':
            errcode = F_TIME
        elif tres == 'recursion':
            errcode = F_RECU
        elif tres == 'segfault':
            errcode = F_SEGV
        elif tres == 'abort':
            errcode = F_ABRT
        elif tres == 'socket':
            errcode = F_SOCK
        elif tres == 'error':
            errcode = F_WARN
        elif tres is not None:
            errcode = F_ERROR

        sockerr = CheckSocket3(env, "MAPI", TestErrFile)

        #TODO:
        ##if [ ! -f $TSTTRGBASE/Tests/.old.left-over.tmp.bats. ] ; then  touch $TSTTRGBASE/Tests/.old.left-over.tmp.bats. ; fi
        ##LEFTOVERTMPBATS="`find $MONETDBFARM/dbfarm/*/bat/ -name tmp_\* -print 2> /dev/null`"
        ##if [ "$LEFTOVERTMPBATS" ] ; then
        ##      ls -alF $LEFTOVERTMPBATS 2> /dev/null > .all.left-over.tmp.bats.
        ##      diff -u0 $TSTTRGBASE/Tests/.old.left-over.tmp.bats. .all.left-over.tmp.bats. | grep '^\+[^\+]' > .new.left-over.tmp.bats.
        ##fi
        ##if [ -s .new.left-over.tmp.bats. ] ; then
        ##      echo -e "\n!ERROR: persistent temporary bats remained:" >> $LOGFILE.err
        ##      sed 's|^\+|! |g' .new.left-over.tmp.bats.               >> $LOGFILE.err
        ##      echo                                                    >> $LOGFILE.err
        ##fi
        ##rm -f .new.left-over.tmp.bats. $TSTTRGBASE/Tests/.old.left-over.tmp.bats.
        ##if [ -f .all.left-over.tmp.bats. ] ; then  mv -f .all.left-over.tmp.bats. $TSTTRGBASE/Tests/.old.left-over.tmp.bats. ; fi

        if tres == 'socket':
            if quiet:
                STDOUT.write("\n%s : Socket!\n" % TST)
            elif verbose:
                STDOUT.write("(Socket!) ")

        if tres == 'timeout':
            if quiet:
                STDOUT.write("\n%s : Timeout!\n" % TST)
            elif verbose:
                STDOUT.write("(Timeout!) ")

        if tres == 'recursion':
            if quiet:
                STDOUT.write("\n%s : Recursion!\n" % TST)
            elif verbose:
                STDOUT.write("(Recursion!) ")

        if tres == 'segfault':
            if quiet:
                STDOUT.write("\n%s : Crashed!\n" % TST)
            elif verbose:
                STDOUT.write("(Crashed!) ")

        if tres == 'signal':
            if quiet:
                STDOUT.write("\n%s : Signaled!\n" % TST)
            elif verbose:
                STDOUT.write("(Signaled!) ")

        if verbose:
            STDOUT.write("\n")

        try:
            STDOUT.flush()
        except IOError as err:
            Warn("Flushing STDOUT in RunTest failed with #%d: '%s'." % (err.errno, err.strerror))

        if env['exe']['Mtimeout'][0]:
            # reset timeout
            env['exe']['Mtimeout'] = env['exe']['Mtimeout'][0], 'Mtimeout -timeout %s ' % str(par['TIMEOUT'])
            SetExecEnv(env['exe'],False)

        Mfilter.mFilter(TST+STABLEout,par['IGNORE'])
        Mfilter.mFilter(TST+STABLEerr,par['IGNORE'])
        Mfilter.mFilter(TST+".test.out",par['IGNORE'])
        Mfilter.mFilter(TST+".test.err",par['IGNORE'])

        if REV:
            d = '%s%s/%s' % (URLPREFIX, url(TSTDIR), TSTSUFF)
            if os.path.isfile(TST + EXT + '.src'):
                f = open(TST + EXT + '.src').readline().strip()
                if f.startswith('$RELSRCDIR/'):
                    f = f[11:]
                    while f.startswith('../'):
                        f = f[3:]
                        d = d[:d.rindex('/')]
                f = '%s/%s' % (d, f)
            elif os.path.isfile(TST + EXT + '.in'):
                f = '%s/%s%s.in' % (d, TST, EXT)
            else:
                f = '%s/%s%s' % (d, TST, EXT)
            if testweb:
                # splice in a link to the bug report if we recognize a
                # reference
                res = bugre.search(TST)
                if res is not None:
                    bugno = res.group('bugno')
                    tst = '%s<a target="_blank" href="http://bugs.monetdb.org/%s">%s</a>%s' % (TST[:res.start(0)+1], bugno, res.group(0)[1:], TST[res.end(0):])
                else:
                    tst = TST
                titlefmt = '-tTest %s%s (id <a href="%s">%s</a>) (<a href="%s.%%s.diff.html">%%s</a>)' % (tst, EXT, f, REV, TST)
            else:
                # no need (and no space) to add link to bug report:
                # it's done already elsewhere
                titlefmt = '-tTest <a href="%s%s">%s%s</a> (id <a href="%s">%s</a>) (<a href="%s.%%s.diff.html">%%s</a>)' % (TST, EXT, TST, EXT, f, REV, TST)
        elif testweb:
            titlefmt = '-tTest %s%s (<a href="%s.%%s.diff.html">%%s</a>)' % (TST, EXT, TST)
        else:
            titlefmt = '-tTest <a href="%s%s">%s%s</a> (<a href="%s.%%s.diff.html">%%s</a>)' % (TST, EXT, TST, EXT, TST)
        diff_html = open('%s.out.diff.html' % TST,"w")
        diff_html.write('<!--MajorDiffs-->\n')
        diff_html.close()
        timedout = True
        if tres is not None:
            # test program exited with error => expect major differences!
            ACCURACYout = -1
        else:
            szs = os.stat("%s%s.FILTERED" % (TST, STABLEout)).st_size
            szt = os.stat("%s.test.out.FILTERED" % TST).st_size
            if szt < szs*0.5 or szt > szs*1.5:
                # filesizes differ significantly => expect major differences!
                ACCURACYout = -1
        out = err = ''
        while timedout:
            cmd = ['Mdiff']
            if ACCURACYout == -1:
                ACCURACYout = 0
            else:
                cmd.append('-d')
            if not verbose:
                cmd.append('-q')
            cmd.extend(['-F^#', '-I%s' % par['IGNORE'],
                        '-C%s' % par['CONTEXT'], '-A%d' % ACCURACYout,
                        titlefmt % ('err', 'err'),
                        '%s%s.FILTERED' % (TST, STABLEout),
                        '%s.test.out.FILTERED' % TST,
                        '%s.out.diff.html' % TST])
            if procdebug:
                print('RunTest: starting process "%s"\n' % '" "'.join(cmd))
            setpgrp = True
            proc = process.Popen(cmd, stdout = process.PIPE,
                                 stderr = process.PIPE,
                                 universal_newlines = True)
            proc.killed = False
            t = Timer(float(par['TIMEOUT']), killProc, args = [proc])
            try:
                t.start()
                out, err = proc.communicate()
                t.cancel()
                if verbose or quiet:
                    if out:
                        STDOUT.write(out)
                    if err:
                        sys.stderr.write(err)
                if procdebug:
                    print('RunTest: process exited "%s" (%s)\n' %
                          ('" "'.join(cmd), proc.returncode))
            except KeyboardInterrupt:
                t.cancel()
                killProc(proc)
                if procdebug:
                    print('RunTest: process killed "%s"\n' % '" "'.join(cmd))
                raise
            timedout = proc.killed
            ACCURACYout = ACCURACYout - 1
            if ACCURACYout < 0:
                timedout = False # don't try again
        if env.get('ECHO_DIFF'):
            cmd = ['diff']
            if ACCURACYout >= 0:
                cmd.append('-d')
            cmd.extend(['-Bb', '-F^#', '-I%s' % par['IGNORE'],
                        '-U%s' % par['CONTEXT'],
                        '%s%s.FILTERED' % (TST, STABLEout),
                        '%s.test.out.FILTERED' % TST])
            proc = process.Popen(cmd, universal_newlines = True)
            proc.wait()

        diff_html = open('%s.err.diff.html' % TST,"w")
        diff_html.write('<!--MajorDiffs-->\n')
        diff_html.close()
        timedout = True
        if tres is not None:
            # test program exited with error => expect major differences!
            ACCURACYerr = -1
        else:
            szs = os.stat("%s%s.FILTERED" % (TST, STABLEerr)).st_size
            szt = os.stat("%s.test.err.FILTERED" % TST).st_size
            if szt < szs*0.5 or szt > szs*1.5:
                # filesizes differ significantly => expect major differences!
                ACCURACYerr = -1
        while timedout:
            cmd = ['Mdiff']
            if ACCURACYerr == -1:
                ACCURACYerr = 0
            else:
                cmd.append('-d')
            if not verbose:
                cmd.append('-q')
            cmd.extend(['-F^#', '-I%s' % par['IGNORE'],
                        '-C%s' % par['CONTEXT'], '-A%d' % ACCURACYerr,
                        titlefmt % ('out', 'out'),
                        '%s%s.FILTERED' % (TST, STABLEerr),
                        '%s.test.err.FILTERED' % TST,
                        '%s.err.diff.html' % TST])
            if procdebug:
                print('RunTest: starting process "%s"\n' % '" "'.join(cmd))
            setpgrp = True
            proc = process.Popen(cmd, stdout = process.PIPE,
                                 stderr = process.PIPE,
                                 universal_newlines = True)
            proc.killed = False
            t = Timer(float(par['TIMEOUT']), killProc, args = [proc])
            try:
                t.start()
                out, err = proc.communicate()
                t.cancel()
                if verbose or quiet:
                    if out:
                        STDOUT.write(out)
                    if err:
                        sys.stderr.write(err)
                if procdebug:
                    print('RunTest: process exited "%s" (%s)\n' %
                          ('" "'.join(cmd), proc.returncode))
            except KeyboardInterrupt:
                t.cancel()
                killProc(proc)
                if procdebug:
                    print('RunTest: process killed "%s"\n' % '" "'.join(cmd))
                raise
            timedout = proc.killed
            ACCURACYerr = ACCURACYerr - 1
            if ACCURACYerr < 0:
                timedout = False # don't try again
        if env.get('ECHO_DIFF'):
            cmd = ['diff']
            if ACCURACYerr >= 0:
                cmd.append('-d')
            cmd.extend(['-Bb', '-F^#', '-I%s' % par['IGNORE'],
                        '-U%s' % par['CONTEXT'],
                        '%s%s.FILTERED' % (TST, STABLEerr),
                        '%s.test.err.FILTERED' % TST])
            proc = process.Popen(cmd, universal_newlines = True)
            proc.wait()

        FailedOut, FailedErr = CategorizeResult(TST, max(sockerr, errcode))
        if FailedOut == F_OK and FailedErr == F_OK and testweb:
            for f in ['%s.out.diff.html' % TST, '%s.test.out' % TST,
                      '%s.server.out' % TST, '%s.client.out' % TST,
                      '%s.test.out.FILTERED' % TST,
                      '%s%s.FILTERED' % (TST, STABLEout),
                      '%s.err.diff.html' % TST, '%s.test.err' % TST,
                      '%s.server.err' % TST, '%s.client.err' % TST,
                      '%s.test.err.FILTERED' % TST,
                      '%s%s.FILTERED' % (TST, STABLEerr)]:
                remove(f)

        if not testweb:
            elem = AddTstToHtmlIndex(env, TST, STABLEout, STABLEerr, EXT,
                                     FailedOut, FailedErr)

        if not verbose and not quiet:
            if tres == 'socket':
                STDOUT.write("%sSOCKET%s" % (PURPLE, BLACK))
            elif tres == 'timeout':
                STDOUT.write("%sTIMEOUT%s" % (PURPLE, BLACK))
            elif tres == 'recursion':
                STDOUT.write("%sRECURSION%s" % (PURPLE, BLACK))
            elif tres == 'segfault':
                STDOUT.write("%sCRASHED%s" % (PURPLE, BLACK))
            elif tres == 'abort':
                STDOUT.write('%sABORTED%s' % (PURPLE, BLACK))
            elif tres == 'signal':
                STDOUT.write('%sSIGNALED%s' % (PURPLE, BLACK))
            else:
                if FailedOut == F_OK:
                    STDOUT.write('%sOK%s   ' % (GREEN, BLACK))
                elif FailedOut == F_WARN:
                    STDOUT.write('%sminor%s' % (GREEN, BLACK))
                else:
                    STDOUT.write('%sMAJOR%s' % (RED, BLACK))
                STDOUT.write(' ')
                if FailedErr == F_OK:
                    STDOUT.write('%sOK%s' % (GREEN, BLACK))
                elif FailedErr == F_WARN:
                    STDOUT.write('%sminor%s' % (GREEN, BLACK))
                else:
                    STDOUT.write('%sMAJOR%s' % (RED, BLACK))
            STDOUT.write('\n')

    return TX,FailedOut,FailedErr,elem,reason,links
### RunTest(env, TST, BusyPorts, COND, oktests) #

def CheckPort(port) :
    # Since 'localhost' and $HOST (i.e., `hostname`) are usually
    # different interfaces, we check both, unless $HOST (`hostname`)
    # appears to be merely an alias for 'localhost'.  That is, if the
    # hostname works, we prefer it over localhost, but don't require it,
    # such as e.g. on interwebless laptops.
    busy = 0
    Serrno = 0
    Serrstr = ""
    S0 = socket.socket(socket.AF_INET, socket.SOCK_STREAM)
    S1 = socket.socket(socket.AF_INET, socket.SOCK_STREAM)
    S0.setsockopt(socket.SOL_SOCKET, socket.SO_REUSEADDR, 1)
    S1.setsockopt(socket.SOL_SOCKET, socket.SO_REUSEADDR, 1)

    host = os.environ['HOST']
    try:
        S1.bind((host,port))
    except socket.error as err:
        Serrno = err.errno
        Serrstr = err.strerror
        S1.close();
        host = 'localhost'
        try:
            S0.bind((host,port))
        except socket.error as err:
            Serrno = err.errno
            Serrstr = err.strerror
            S0.close()
            busy = 1

    return busy, host, Serrno, Serrstr, (S0, S1)
### CheckPort(port) #

def randomPort(l,h) :
    repeat = randomPortRepeat
    port = 0
    rpt = 0
    ports = []
    while rpt < repeat:
        port = random.randrange(l,h,1)
        ports.append(port)
        busy, host, Serrno, Serrstr, S = CheckPort(port)
        S[0].close()
        S[1].close()
        if busy:
            rpt = rpt + 1
            port = 0
        else:
            break
    return (port,host)
### randomPort(l,h) #

def CheckSocket2(env,SERVER) :  #,SrvrErr) :
    port = int(env[SERVER+'PORT'])
    newport = port
    busy, host, Serrno, Serrstr, S = CheckPort(port)
    if busy:
        S[0].close()
        S[1].close()
        Smsg = """
! Socket-Check failed for %sserver on <%s:%d> with #%d; '%s' !
""" % (SERVER, host, port, Serrno, Serrstr)
        newport = eval(dft[SERVER+'PORT'])
        if newport == 0:
            S[0].close()
            S[1].close()
            Smsg = Smsg + """
! Socket-Check failed for %sserver on <%s> !
! Giving up after %d attepts !
""" % (SERVER, host, randomPortRepeat)
            return None, Smsg

        env[SERVER+'PORT'] = newport
        os.environ[SERVER+'PORT'] = env[SERVER+'PORT']
        op = 'port=%d' % port
        np = 'port=%s' % env[SERVER+'PORT']
        env['exe']['mserver5']      = env['exe']['mserver5'][0]      , env['exe']['mserver5'][1].replace(op, np)
        env['exe']['MAL_Client']    = env['exe']['MAL_Client'][0]    , env['exe']['MAL_Client'][1].replace(op, np)
        env['exe']['SQL_Client']    = env['exe']['SQL_Client'][0]    , env['exe']['SQL_Client'][1].replace(op, np)
        env['exe']['SQL_Dump']      = env['exe']['SQL_Dump'][0]      , env['exe']['SQL_Dump'][1].replace(op, np)
        os.environ['MSERVER']       = os.environ['MSERVER'].replace(op, np)
        os.environ['MAL_CLIENT']    = os.environ['MAL_CLIENT'].replace(op, np)
        os.environ['SQL_CLIENT']    = os.environ['SQL_CLIENT'].replace(op, np)
        os.environ['SQL_DUMP']      = os.environ['SQL_DUMP'].replace(op, np)
        Smsg = Smsg + """
! Using new %sPORT=%s !
""" % (SERVER, env[SERVER+'PORT'])
#        STDERR.write(Smsg)
#        STDERR.flush()
#        SrvrErr.write(Smsg)
#        SrvrErr.flush()

    return S, None
### CheckSocket2(env,SERVER)    #,SrvrErr) #

def CheckSocket3(env,SERVER,ErrFileName) :
    res = F_OK
    port = int(env[SERVER+'PORT'])
    busy, host, Serrno, Serrstr, S = CheckPort(port)
    S[0].close()
    S[1].close()
    if busy:
        res = F_SOCK
        Smsg = """
! Socket-Check failed for %sserver on <%s:%d> with #%d; '%s' !
! %sPORT was not properly released by mserver5 !
""" % (SERVER, host, port, Serrno, Serrstr, SERVER)
        STDERR.write(Smsg)
        STDERR.flush()
        ErrFile = open(ErrFileName, 'a')
        ErrFile.write(Smsg)
        ErrFile.flush()
        ErrFile.close()
    return res
### CheckSocket3(env,SERVER,ErrFileName) #

def prompt() :
    return time.strftime('%H:%M:%S> ',time.localtime(time.time()))
### prompt() #

def Prompt(cmd) :
    if type(cmd) is type([]):
        cmd = '" "'.join(cmd)
    prmpt = time.strftime('\n# %H:%M:%S >  ',time.localtime(time.time()))
    return '%s%s"%s"%s\n\n' % (prmpt, prmpt, cmd, prmpt)
### Prompt(cmd) #

def killProc(proc, outfile = None, cmd = None):
    if outfile is not None and cmd is not None:
        if type(cmd) is type([]):
            cmd = ' '.join(cmd)
        try:
            outfile.write('\n!Mtimeout: Timeout: %s\n' % cmd)
        except (ValueError, IOError):
            print('cannot write timeout message ' + cmd)
    if os.name == "nt":
        sym = ''
        if os.path.exists(r'c:\Program Files\Debugging Tools for Windows (x64)\cdb.exe'):
            cdb = r'c:\Program Files\Debugging Tools for Windows (x64)\cdb.exe'
            if os.path.exists(r'c:\Symbols'):
                sym = r'c:\Symbols;'
        elif os.path.exists(r'c:\Program Files\Debugging Tools for Windows (x86)\cdb.exe'):
            cdb = r'c:\Program Files\Debugging Tools for Windows (x86)\cdb.exe'
            if os.path.exists('c:\WINDOWS\Symbols'):
                sym = r'c:\WINDOWS\Symbols;'
        else:
            cdb = None
        if cdb:
            p = process.Popen([cdb, '-pv', '-p', str(proc.pid),
                               '-y', '%scache*;srv*http://msdl.microsoft.com/download/symbols' % sym, '-lines', '-c', '~*kP;!locks;q'],
                              stdout = process.PIPE, universal_newlines = True)
            out, err = p.communicate()
        else:
            out = ''
    else:
        try:
            p = process.Popen(['pstack', str(proc.pid)], stdout = process.PIPE,
                              universal_newlines = True)
            out, err = p.communicate()
        except:
            out = ''
    if outfile is not None and out:
        try:
            outfile.write('\n%s\n' % out)
        except (ValueError, IOError):
            print('cannot write stack trace')
            print(out)
    proc.killed = True
    try:
        os.kill(-proc.pid, signal.SIGKILL)
    except AttributeError:
        if procdebug:
            print('killProc: starting process "taskkill" "/F" "/T" "/PID" "%s"\n' % str(proc.pid))
        p = process.Popen(['taskkill','/F','/T','/PID',str(proc.pid)],
                          stdout = process.PIPE, stderr = process.PIPE,
                          universal_newlines = True)
        out, err = p.communicate()
        if procdebug:
            print('killProc: process exited "taskkill" "/F" "/T" "/PID" "%s" (%s)\n' % (str(proc.pid), proc.returncode))
    except OSError:
        pass

def LaunchIt(cmd, TestInput, TestOut, TestErr, TimeOut, SrvrOut = None) :
    global setpgrp
    if not SrvrOut:
        SrvrOut = process.PIPE

    TestOut.write(Prompt(cmd))
    TestOut.flush()
    TestErr.write(Prompt(cmd))
    TestErr.flush()

    if procdebug:
        print('LaunchIt: starting process "%s" (inpipe)\n' % '" "'.join(cmd))
    setpgrp = True
    proc = process.Popen(cmd, stdin = process.PIPE, stdout = SrvrOut,
                         stderr = TestErr, universal_newlines = True)
    # maybe buffer output as it comes to avoid deadlock
    if SrvrOut == process.PIPE:
        proc.stdout = process._BufferedPipe(proc.stdout)
    if TestErr == process.PIPE:
        proc.stderr = process._BufferedPipe(proc.stderr)
    proc.killed = False
    t = Timer(TimeOut, killProc, args = [proc, TestErr, cmd])
    t.start()

    if TestInput:
        try:
            proc.stdin.write(TestInput)
            proc.stdin.flush()
        except IOError as err:
            Warn("Flushing input pipe in LaunchIt failed with #%d: '%s'." % (err.errno, err.strerror))

    return proc, t
### LaunchIt(cmd, TestIn, TestOut, TestErr, TimeOut, SrvrOut) #

def CollectIt(pOut, TestOut) :
    if pOut:
        while True:
            buf = pOut.read(8192)
            if not buf:
                break
            TestOut.write(buf)
### CollectIt(pOut, pErr, TestOut, TestErr) #

def RunIt(cmd, TestIn, TestOut, TestErr, TimeOut) :
    global setpgrp
    if type(TestIn) is type(''):
        TestInput = TestIn
        TestIn = process.PIPE
    else:
        TestInput = None
    TestOut.write(Prompt(cmd))
    TestOut.flush()
    TestErr.write(Prompt(cmd))
    TestErr.flush()
    if procdebug:
        print('RunIt: starting process "%s"\n' % '" "'.join(cmd))
    setpgrp = True
    proc = process.Popen(cmd, stdin = TestIn, stdout = TestOut,
                         stderr = TestErr, universal_newlines = True)
    proc.killed = False
    t = Timer(TimeOut, killProc, args = [proc, TestErr, cmd])
    try:
        t.start()
        # since both stdout and stderr are redirected to files,
        # communicate will not return any useful data
        proc.communicate(input = TestInput)
        t.cancel()
        if procdebug:
            print('RunIt: process exited "%s" (%s)\n' % ('" "'.join(cmd), proc.returncode))
    except KeyboardInterrupt:
        t.cancel()
        killProc(proc, TestErr, cmd)
        if procdebug:
            print('RunIt: process killed "%s"\n' % '" "'.join(cmd))
        raise
    rc = returnCode(proc, TestErr)
    if rc == 'interrupt':
        raise KeyboardInterrupt
    return rc
### RunIt(cmd, TestIn, TestOut, TestErr) #

def Log() :
    time.strftime('%H:%M:%S> ',time.localtime(time.time()))
### Log() #

def mapi_ping(port,lang) :
    retry = 0
    wait = 1
    host = 'localhost'
    while retry < 3:
        retry += 1
        try:
            sock = socket.socket(socket.AF_INET, socket.SOCK_STREAM)
            sock.connect((host, port))
            flag = sock.recv(2)
            unpacked = struct.unpack( '<H', flag )[0]  # little endian short
            len = ( unpacked >> 1 )     # get length
            data = sock.recv(len)
            # we don't send
            return True
        except socket.error:
            pass
        time.sleep(wait)
    return False
### mapi_ping() #

def DoIt(env, SERVER, CALL, TST, EXT, PRELUDE, TestOutFile, TestErrFile, STIMEOUT, CTIMEOUT, TIMEOUT, ME, MAPIsockets, length, nomito, threads, COND, all_tests) :
    ATJOB2 = ""
    STDERR.flush()
    if quiet:
        STDOUT.write(".")
    elif verbose:
        STDOUT.write('%s%s %s (<=%d,%d,%d) ...' %
                     (prompt(), os.path.join(env['TSTDIR'], TST + EXT),
                      PRELUDE and PRELUDE[0] or '', TIMEOUT, CTIMEOUT, STIMEOUT))
    else:
        if ttywidth > 0 and length + 10 + 21 >= ttywidth:
            # 10 - length of prompt()
            # 21 - length of time plus result
            l = ttywidth - 10 - 21 - 1
            if len(TST) <= l:
                s = '%-*s ' % (l, TST)
            else:
                s = '%s...%s ' % (TST[:l/2 - 2], TST[l/2+1-l:])
        else:
            s = '%-*s ' % (length, TST)
        STDOUT.write('%s%s' % (prompt(), s))
        if isatty:
            s = '(<=%d,%d,%d)' % (TIMEOUT, CTIMEOUT, STIMEOUT)
            STDOUT.write(s + '\b' * len(s))

    try:
        STDOUT.flush()
    except IOError as err:
        Warn("Flushing STDOUT in DoIt failed with #%d: '%s'." % (err.errno, err.strerror))
    TSTDB = env['TSTDB']
    exe = env['exe']

    if os.path.isfile(TST+".conf"):
        LOCAL_CONF = ['--config=%s.conf' % TST ]
    elif os.path.isfile(os.path.join(env['TSTSRCDIR'],"All.conf")):
        LOCAL_CONF = ['--config=%s' % os.path.join(env['TSTSRCDIR'],"All.conf")]
    else:
        LOCAL_CONF = []

    # Release reserved sockets and run the actual test
    MAPIsockets[0].close()
    MAPIsockets[1].close()

    returncode = None
    pSrvrCode = None
    ServerReady = True
    pSrvr = None
    pSrvrTimer = None
    try:
        if SERVER in ["MAL", "SQL"]:
            SrvrOutFile = TST+".server.out"
            SrvrErrFile = TST+".server.err"
            SrvrOut = open(SrvrOutFile,"w")
            SrvrErr = open(SrvrErrFile,"w")
            ClntOutFile = TST+".client.out"
            ClntErrFile = TST+".client.err"
            ClntOut = open(ClntOutFile,"w")
            ClntErr = open(ClntErrFile,"w")
            PROLOGUE = []
            DBINIT = []
            if os.path.isfile(TST + ".prologue5"):
                PROLOGUE = [TST + ".prologue5"]
            if os.path.isfile(TST + ".dbinit5"):
                dbinit = open(TST + ".dbinit5").readline().strip()
                if dbinit:
                    DBINIT = ['--dbinit=%s' % dbinit]

            Srvr = splitcommand(exe['mserver5'][1]) + LOCAL_CONF
            if nomito:
                try:
                    Srvr.remove('--forcemito')
                except ValueError:
                    pass
            if threads is not None:
                for i in range(len(Srvr)):
                    if Srvr[i].startswith('gdk_nr_threads='):
                        Srvr[i] = 'gdk_nr_threads=%s' % threads
                        break
            Srvr.append('--dbpath=%s' % os.path.join(env['GDK_DBFARM'], TSTDB))
            if env.get('MULTIFARM'):
                Srvr.append('--dbextra=%s' % os.path.join(env['GDK_DBFARM'], TSTDB + '_transient'))
                shutil.rmtree(os.path.join(env['GDK_DBFARM'], TSTDB + '_transient'),
                              ignore_errors = True)
                os.makedirs(os.path.join(env['GDK_DBFARM'], TSTDB + '_transient'))
            lang=""

            if SERVER == "MAL":
                lang="mal"
                Srvr.extend(DBINIT)
            if SERVER == "SQL":
                lang="sql"
                Srvr.extend(DBINIT)
            Srvr.extend(PROLOGUE)

            # enable r integration in server
            if (not all_tests or (COND != None and "HAVE_LIBR" in COND)) and CONDITIONALS['HAVE_LIBR'] and CONDITIONALS['NOT_WIN32']:
                Srvr.extend(['--set', 'embedded_r=yes'])

            # enable Python integration in server
            if (not all_tests or (COND != None and "HAVE_LIBPY" in COND and "HAVE_LIBPY3" not in COND)) and CONDITIONALS['HAVE_LIBPY']:
                Srvr.extend(['--set', 'embedded_py=true'])

<<<<<<< HEAD
             # enable Python 3 integration in server
            if (not all_tests or (COND != None and "HAVE_LIBPY3" in COND)) and CONDITIONALS['HAVE_LIBPY3']:
                Srvr.extend(['--set', 'embedded_py3=true'])

                                
=======
>>>>>>> 8c8d5e3a
            pSrvr, pSrvrTimer = LaunchIt(Srvr, '\nio.printf("\\nReady.\\n");\n', SrvrOut, SrvrErr, TIMEOUT)
            ln="dummy"
            while 0 < len(ln) and not ln.startswith('Ready.'):
                ln=pSrvr.stdout.readline()
                SrvrOut.write(ln)
                SrvrOut.flush()
            if not ln.startswith('Ready.'):
                # If not ready, it may be that there are far too many
                # network connections in use, all in TIME_WAIT status.
                # We'll just wait a while for that to clear and try
                # again.
                pSrvr.stdin.close()
                CollectIt(pSrvr.stdout, SrvrOut)
                pSrvr.wait()
                pSrvrTimer.cancel()
                if returnCode(pSrvr) == 'error' and sys.platform == 'linux2':
                    x = process.Popen(['netstat', '-an'], stdout = process.PIPE, stderr = process.PIPE, universal_newlines = True)
                    out, err = x.communicate()
                    if out.count('TIME_WAIT') > 100:
                        time.sleep(120)
                        pSrvr, pSrvrTimer = LaunchIt(Srvr, '\nio.printf("\\nReady.\\n");\n', SrvrOut, SrvrErr, TIMEOUT)
                        ln="dummy"
                        while 0 < len(ln) and not ln.startswith('Ready.'):
                            ln=pSrvr.stdout.readline()
                            SrvrOut.write(ln)
                            SrvrOut.flush()
                if not ln.startswith('Ready.'):
                    ServerReady = False

            if ServerReady:
                port = int(env['MAPIPORT'])
                ServerReady = mapi_ping(port, lang)
                if not ServerReady:
                    pSrvr.stdin.close()
                    CollectIt(pSrvr.stdout, SrvrOut)
                    pSrvr.wait()
                    pSrvrTimer.cancel()
                    if returnCode(pSrvr) == 'error' and sys.platform == 'linux2':
                        x = process.Popen(['netstat', '-an'], stdout = process.PIPE, stderr = process.PIPE, universal_newlines = True)
                        out, err = x.communicate()
                        if out.count('TIME_WAIT') > 100:
                            time.sleep(120)
                            ServerReady = True
                            pSrvr, pSrvrTimer = LaunchIt(Srvr, '\nio.printf("\\nReady.\\n");\n', SrvrOut, SrvrErr, TIMEOUT)
                            ln="dummy"
                            while 0 < len(ln) and not ln.startswith('Ready.'):
                                ln=pSrvr.stdout.readline()
                                SrvrOut.write(ln)
                                SrvrOut.flush()
                    if not ln.startswith('Ready.'):
                        ServerReady = False

                    if ServerReady:
                        port = int(env['MAPIPORT'])
                        ServerReady = mapi_ping(port, lang)

        else:
            ClntOut = open(TestOutFile, 'a')
            ClntErr = open(TestErrFile, 'a')

        if ServerReady:
            if   CALL == "other":
                cmd = [os.path.join(".", TST + EXT), TST] + PRELUDE
                returncode = RunIt(cmd, "", ClntOut, ClntErr, CTIMEOUT)
            elif CALL == "python":
                cmd = splitcommand(exe['python'][1]) + [TST + EXT, TST] + PRELUDE
                returncode = RunIt(cmd, "", ClntOut, ClntErr, CTIMEOUT)
            elif CALL in ["mal", "malXs"]:
                cmd = splitcommand(exe['mserver5'][1]) + LOCAL_CONF + PRELUDE
                cmd.append('--dbpath=%s' % os.path.join(env['GDK_DBFARM'], TSTDB))
                if env.get('MULTIFARM'):
                    cmd.append('--dbextra=%s' % os.path.join(env['GDK_DBFARM'], TSTDB + '_transient'))
                    shutil.rmtree(os.path.join(env['GDK_DBFARM'], TSTDB + '_transient'),
                                  ignore_errors = True)
                    os.makedirs(os.path.join(env['GDK_DBFARM'], TSTDB + '_transient'))
                if CALL == "mal":
                    X=""
                else:
                    X="_s[0-9][0-9]"
                test = re.compile("^"+TST+X+EXT+"$", re.MULTILINE)
                d = listdir(os.getcwd())
                d.sort()
                for f in d:
                    if test.match(f):
                        cmd.append(f)
                        returncode = RunIt(cmd, open(os.devnull), ClntOut, ClntErr, TIMEOUT)
                    if returncode:
                        break
            elif CALL in ["malC", "malCXs"]:
                TSTs = []
                if CALL == "malC":
                    X=""
                else:
                    X="_s[0-9][0-9]"
                test = re.compile("^"+TST+X+EXT+"$", re.MULTILINE)
                d = listdir(os.getcwd())
                d.sort()
                for f in d:
                    if test.match(f):
                        TSTs.append(f)

                if CALL.startswith("mal"):
                    Clnt = splitcommand(exe['MAL_Client'][1])
                else:
                    Clnt = []   # cannot happen
                for f in TSTs:
                    returncode = RunIt(Clnt, open(f), ClntOut, ClntErr, TIMEOUT)
                    if returncode:
                        break

            elif CALL in ["sql", "sqlXs"]:
                TSTs = []
                if CALL == "sql":
                    X=""
                else:
                    X="_s[0-9][0-9]"
                test = re.compile("^"+TST+X+EXT+"$", re.MULTILINE)
                d = listdir(os.getcwd())
                d.sort()
                for f in d:
                    if test.match(f):
                        TSTs.append(f)

                Clnt = splitcommand(exe['SQL_Client'][1])
                for f in TSTs:
                    returncode = RunIt(Clnt, open(f), ClntOut, ClntErr, TIMEOUT)
                    if returncode:
                        break
            elif CALL == "R":
                Clnt = splitcommand(exe['R_Client'][1])
                RunIt(Clnt, open(TST+EXT), ClntOut, ClntErr, TIMEOUT)
            elif CALL == "ruby":
                Clnt = splitcommand(exe['ruby_client'][1]) + [TST + EXT]

                Clnt[2], Clnt[1] = Clnt[1], Clnt[2]
                Clnt.append(env['TSTDB'])

                RunIt(Clnt, "", ClntOut, ClntErr, TIMEOUT)
        else:
            for fp in ClntOut,ClntErr:
                fp.write('\n\n! Server not ready; skipping attempt to start client!\n\n')
        ClntOut.close()
        ClntErr.close()

        if SERVER in ["MAL", "SQL"]:
            EPILOGUE = None
            if os.path.isfile(TST+".epilogue5"):
                EPILOGUE = open(TST+".epilogue5",'r')
            if EPILOGUE:
                EpiFailed = ""
                try:
                    pSrvr.stdin.write(EPILOGUE.read())
                    pSrvr.stdin.flush()
                    pSrvr.stdin.write(';\nio.printf("\\nDone..\\n");\n')
                    pSrvr.stdin.flush()
                except IOError as err:
                    EpiFailed = EpiFailed+"\n! Executing "+TST+".epilogue failed with #"+str(err.errno)+": '"+err.strerror+"'. !"
                    EpiFailed = EpiFailed+"\n! Probably, mserver5 has died before or during. !\n"
                ln="dummy"
                while 0 < len(ln) and not ln.startswith('Done..'):
                    ln=pSrvr.stdout.readline()
                    SrvrOut.write(ln)
                    SrvrOut.flush()
                SrvrOut.write(EpiFailed)
                SrvrOut.flush()
                EPILOGUE.close()

            if ServerReady:
                try:
                    pSrvr.stdin.write('clients.quit();\n')
                    pSrvr.stdin.flush()
                except IOError:
                    pass
                try:
                    pSrvr.stdin.close()
                except IOError as err:
                    Warn("Closing input pipe in DoIt failed with #%d: '%s'." % (err.errno, err.strerror))

            CollectIt(pSrvr.stdout, SrvrOut)
            pSrvr.wait()
            pSrvrTimer.cancel()
            if procdebug:
                print('DoIt: process exited "%s" (%s)\n' % ('" "'.join(Srvr), pSrvr.returncode))
            pSrvrTimer = None
            pSrvrCode = returnCode(pSrvr, SrvrErr)

            AllOut = [SrvrOut, ClntOutFile]
            AllErr = [SrvrErr, ClntErrFile]
            TestOut = open(TestOutFile, 'a')
            for q in AllOut:
                if type(q) is type(''):
                    n = q
                else:
                    n = q.name
                    q.close()
                q = open(n,'r')
                try:
                    TestOut.write(q.read())
                except IOError as err:
                    Warn("Reading from input '%s' or writing to output '%s' failed with #%d: '%s'." % (q.name, TestOut.name, err.errno, err.strerror))
                except MemoryError:
                    Warn("Reading from input '%s' or writing to output '%s' failed with 'MemoryError'." % (q.name, TestOut.name))
                TestOut.flush()
                q.close()
            TestErr = open(TestErrFile, 'a')
            for q in AllErr:
                if type(q) is type(''):
                    n = q
                else:
                    n = q.name
                    q.close()
                q = open(n,'r')
                TestErr.write(q.read())
                TestErr.flush()
                q.close()
        else:
            TestOut = try_open(TestOutFile, 'a')
            TestErr = try_open(TestErrFile, 'a')

        if TestOut is not None:
            TestOut.write(Prompt('Done.'))
            TestOut.close()
        if TestErr is not None:
            TestErr.write(Prompt('Done.'))
            TestErr.close()
        # there are two tests that create a temporary file called
        # /tmp/MonetEvents; we just unconditionally remove the file
        remove('/tmp/MonetEvents')

    except KeyboardInterrupt:
        if pSrvrTimer is not None:
            pSrvrTimer.cancel()
            killProc(pSrvr, SrvrErr, Srvr)
        raise

    if returncode is not None or pSrvrCode is not None:
        # something failed
        if returncode == 'interrupt' or pSrvrCode == 'interrupt':
            raise KeyboardInterrupt
        for err in ('timeout', 'segfault', 'abort', 'signal', 'error'):
            if pSrvrCode == err or returncode == err:
                return err
        return returncode or pSrvrCode # remaining error (shouldn't get here)

    if CALL not in ('python', 'other', 'ruby'):
        # running mserver/mclient directly, so we know they didn't fail
        return None

    # Try to detect segfaults and the like
    # Try to detect aborts due to too deep recursion
    for (regexp, msg) in [("(^(|[^#]*[\t ])((Memory|Segmentation) [Ff]ault|Bus [Ee]rror|Aborted|Assertion (|.* )failed[:\.]|!FATAL: BATSIGabort:)([ \t]|$))",
                           'segfault'),
                          ("aborted too deep recursion",
                           'recursion'),
                          ("mal_mapi\.listen:operation failed: bind to stream socket port",
                           'socket')]:
        TO = re.compile(regexp, re.MULTILINE)
        # FIXME: this begs for a much nicer solution (100% copy of below)
        for f in (TestErrFile, TestOutFile):
            if os.path.isfile(f):
                for l in open(f):
                    if TO.search(l):
                        return msg

    return None

### DoIt(env, SERVER, CALL, TST, EXT, PRELUDE, TestOutFile, TestErrFile, STIMEOUT, CTIMEOUT, TIMEOUT, ME, MAPIsockets, length, nomito) #

def Check(command, input) :
    global setpgrp
    if procdebug:
        print('Check: starting process "%s" (inpipe,outpipe,errpipe)\n' % '" "'.join(command))
    setpgrp = True
    proc = process.Popen(command, stdin = process.PIPE, stdout = process.PIPE,
                         stderr = process.PIPE, universal_newlines = True)
    proc.killed = False
    t = Timer(float(par['TIMEOUT']), killProc, args = [proc])
    try:
        t.start()
        qOut, qErr = proc.communicate(input = input)
        t.cancel()
        if procdebug:
            print('Check: process exited "%s" (%s)\n' % ('" "'.join(command), proc.returncode))
    except KeyboardInterrupt:
        t.cancel()
        killProc(proc)
        if procdebug:
            print('Check: process killed "%s"\n' % '" "'.join(command))
        raise
    qOut = qOut.split('\n')
    qErr = qErr.split('\n')
    failed = False
    if proc.returncode:
        qOut.append('! Exit 1')
        failed = True
    test = re.compile( r"^!WARNING: BATpropcheck: "                                          "|"
                       r"^!WARNING: monet_checkbat: "                                        "|"
                       r"^!WARNING: GDKlockHome: ignoring empty or invalid .gdk_lock."       "|"
                       r"^!WARNING: BBPdir: initializing BBP.",
                       re.MULTILINE)
    noErr = []
    for l in qOut+qErr:
        if l.startswith("!"):
            if test.match(l):
                if not l.startswith("!WARNING: "):
                    noErr.append(l+"\n")
            else:
                ErrMsg('"%s" failed:' % '" "'.join(command))
                failed = True
                if qOut and qOut[-1].startswith("! Exit 1"):
                    qErr.append(qOut.pop())
                for l in qOut+qErr:
                    STDERR.write(l)
                    STDERR.write("\n")
                STDERR.write("\n")
                STDERR.flush()
                #sys.exit(1)
                if sys.platform == 'linux2':
                    proc = process.Popen(['netstat', '-ap'],
                                         stdout = process.PIPE,
                                         stderr = process.PIPE,
                                         universal_newlines = True)
                    out, err = proc.communicate()
                    STDERR.write(err)
                    STDOUT.write(out)
    if noErr:
        STDOUT.flush()
        STDERR.writelines(noErr)
        STDERR.flush()
    return failed
### Check(command, input) #

def CheckClassPath() :
    if 'CLASSPATH' in os.environ:
        cp = os.environ['CLASSPATH']
        cpx = cp + os.pathsep
    else:
        cp = ''
        cpx = ''
    JARS = {
        'HAVE_MONETDBJDBC_JAR' : re.compile('^monetdb-jdbc-[0-9]\.[0-9]+(-[a-f0-9]{12})?\.jar$'),
        'HAVE_JDBCCLIENT_JAR'  : re.compile('^jdbcclient\.jar$'),
        'HAVE_JDBCTESTS_JAR'   : re.compile('^jdbctests\.jar$'),
    }
    # check for known JARs in CLASSPATH files
    for p in cp.split(os.pathsep):
        if os.path.isdir(p):
            for f in os.listdir(p):
                if not f.endswith('.jar'):
                    continue
                C = 'HAVE_%s' % f.upper().replace('.','_')
                if C not in JARS:
                    C = 'HAVE_MONETDBJDBC_JAR'
                if JARS[C].match(f):
                    CONDITIONALS[C] = '#'
                    cp = os.path.join(p, f) + os.pathsep + cp
        elif os.path.isfile(p):
            f = os.path.basename(p)
            C = 'HAVE_%s' % f.upper().replace('.','_')
            if C not in JARS:
                C = 'HAVE_MONETDBJDBC_JAR'
            if JARS[C].match(f):
                CONDITIONALS[C] = '#'
    # check for known JARs in CLASSPATH directories
    # + fall-back using pkgdatadir/lib
    cpx += _configure(os.path.join('@QXdatadir@','monetdb','lib'))
    for d in cpx.split(os.pathsep):
        if os.path.isdir(d):
            for f in listdir(d):
                p = os.path.join(d,f)
                if os.path.isfile(p):
                    if f == 'BugConcurrent_clients_SF_1504657.class':
                        C = 'HAVE_JDBCTESTS_DIR'
                        if not CONDITIONALS.get(C):
                            cp = cp + os.pathsep + d
                            CONDITIONALS[C] = '#'
                    else:
                        C = 'HAVE_%s' % f.upper().replace('.','_')
                        if C not in JARS:
                            C = 'HAVE_MONETDBJDBC_JAR'
                        if not CONDITIONALS.get(C) and JARS[C].match(f):
                            cp = cp + os.pathsep + p
                            CONDITIONALS[C] = '#'
    if cp:
        os.environ['CLASSPATH'] = cp
    if verbose:
        miss = ''
        for j in ['monetdbjdbc.jar', 'jdbcclient.jar', 'jdbctests.jar']:
            C = 'HAVE_%s' % j.upper().replace('.','_')
            if not CONDITIONALS.get(C):
                miss += ' "%s"' % j
        if miss:
            Warn('Could not find%s in\nCLASSPATH="%s"' % (miss,cpx))
    if CONDITIONALS.get('HAVE_MONETDBJDBC_JAR') and \
       ( CONDITIONALS.get('HAVE_JDBCTESTS_JAR') or
         CONDITIONALS.get('HAVE_JDBCTESTS_DIR') ):
        CONDITIONALS['HAVE_JDBCTESTS'] = '#'
### CheckClassPath() #

def SetExecEnv(exe,verbose) :
    if os.name == "nt":
        CALL = "call "
    else:
        CALL = ""
    if verbose:
        STDERR.flush()
    for v in exe.keys():
        if v == 'mserver5':
            V = 'MSERVER'
        else:
            V = v.upper()
        if  v != 'Mtimeout':
            os.environ[V] = CALL+exe['Mtimeout'][1]+exe[v][1]
        elif exe[v][0]:
            os.environ[V] = CALL+exe[v][1]
        else:
            os.environ[V] = ""
        if verbose:
            print("%s = %s : %s" % (V, exe[v][0], exe[v][1]))
    if verbose:
        STDOUT.flush()
### SetExecEnv(exe,procdebug) #

def ReadMapproveRc(f) :
    v = {}
    v['SYST'] = SYST
    v['RELEASE'] = RELEASE
    v['DIST'] = DIST
    v['VERSION'] = VERSION
    v['BITS'] = ''
    v['INT128'] = ''
    v['SINGLE'] = ''
    if os.path.isfile(f):
        r = re.compile('^([A-Z][A-Z0-9_]*) = "(.*)".*$')
        for l in open(f):
            m = r.match(l)
            if m:
                v[m.group(1)] = m.group(2)
    return v
### ReadMapproveRc(f) #

#############################################################################
#       MAIN

THISFILE = os.path.basename(sys.argv[0])
THISPATH = os.path.realpath(os.path.dirname(sys.argv[0]))
dftIGNORE = r'^\(| \|\)#'
TSTDBG = str(2+8)
TSTTHREADS = "0"
dftTSTPREF = "mTests"
TSTSUFF = "Tests"

if hasattr(os,"symlink"):
    SymlinkOrCopy = os.symlink
    listdir = os.listdir
else:
    def SymlinkOrCopy(src, dst):
        shutil.copy(os.path.normpath(os.path.join(os.getcwd(), src)), dst)
    def listdir(d):
        return os.listdir(os.path.abspath(d))

os.environ['CYGPATH_W'] = '@CYGPATH_W@'
os.environ['CYGPATH_WP'] = '@CYGPATH_WP@'

HOST = 'localhost'
if 'HOST' in os.environ:
    HOST = os.environ['HOST']
#else:
#    HOST = ''
elif os.name != "nt":
    HOST = os.uname()[1]
elif 'COMPUTERNAME' in os.environ:
    HOST = os.environ['COMPUTERNAME']
##else:
##    HOST = "WIN2000"
if 'DOMAIN' in os.environ:
    HOST = HOST.replace('.'+os.environ('DOMAIN'),'')
else:
    HOST = HOST.split('.', 1)[0]
os.environ['HOST'] = HOST
# check the host port actually works
_, HOST = randomPort(30000,39999)
os.environ['HOST'] = HOST
os.environ['MAPIHOST'] = HOST

if os.name == "nt":
    SYST    = "Windows"
    RELEASE = "5.0"
    r = re.compile('^Microsoft Windows (.*)\[Version ([0-9]+\.[0-9]+)([^\[0-9].*)\]$')
    if procdebug:
        print('starting process "cmd" "/c" "ver" (inpipe,outpipe)\n')
    proc = process.Popen('cmd /c ver', stdin = process.PIPE,
                         stdout = process.PIPE, stderr = process.PIPE,
                         universal_newlines = True)
    qOut, qErr = proc.communicate()
    if procdebug:
        print('process exited "cmd" "/c" "ver" (%s)\n' % proc.returncode)
    for l in qOut.split('\n'):
        m = r.match(l.strip())
        if m and m.group(2):
            RELEASE = m.group(2)
else:
    SYST    = os.uname()[0].split("_NT-", 1)[0].replace("-","")
    if SYST == "AIX":
        RELEASE = os.uname()[3]+"."+os.uname()[2]
    else:
        RELEASE = os.uname()[2].split("(", 1)[0]
        MAJOR = RELEASE.split(".", 1)[0]
        if "A" <= MAJOR and MAJOR <= "Z":
            RELEASE = RELEASE.split(".", 1)[1]

# this is for the wine/mingw setup
if sys.platform == 'linux2' and CONDITIONALS['CROSS_COMPILING']:
    SYST = 'Windows'
    HOST = "WINE"
    RELEASE = "5.2"

# see if we can use UNIX sockets
try:
    server = socket.socket(socket.AF_UNIX, socket.SOCK_DGRAM)
except (socket.error, AttributeError):
    # apparently not
    SOCK = False
else:
    SOCK = True

if SYST == "Linux":
    #  Please keep this aligned / in sync with configure.ag !
    LINUX_DIST=''
    if os.path.isfile('/etc/os-release'):
        l = open('/etc/os-release').read()
        x0 = re.search('^NAME=[\'"]?([^\'"\n]*)[\'"]?$', l, re.MULTILINE)
        if x0:
            x0 = x0.group(1)
        x1 = re.search('^VERSION_ID=[\'"]?([^\'"\n]*)[\'"]?$', l, re.MULTILINE)
        if x1:
            x1 = x1.group(1)
        LINUX_DIST = '%s:%s' % (x0 or 'Linux', x1 or '')
    elif os.path.isfile('/etc/fedora-release'):
        l = open('/etc/fedora-release').readline()
        x = re.match('^.*(Fedora).* release ([0-9][^ \n]*)( .*)*$', l)
        if x:
            LINUX_DIST = '%s:%s' % (x.group(1),x.group(2))
    elif os.path.isfile('/etc/centos-release'):
        l = open('/etc/centos-release').readline()
        x = re.match('^(CentOS).* release ([0-9][^ \n]*)( .*)*$', l)
        if x:
            LINUX_DIST = '%s:%s' % (x.group(1),x.group(2))
    elif os.path.isfile('/etc/yellowdog-release'):
        l = open('/etc/yellowdog-release').readline()
        x = re.match('^(Yellow) Dog Linux release ([0-9][^ \n]*)( .*)*$', l)
        if x:
            LINUX_DIST = '%s:%s' % (x.group(1),x.group(2))
    elif os.path.isfile('/etc/redhat-release'):
        l = open('/etc/redhat-release').readline()
        x0 = re.match('^.*(Red) (Hat).* Linux *([A-Z]*) release ([0-9][^ \n]*)( .*)*$', l)
        x1 = re.match('^Red Hat Enterprise Linux ([AW]S) release ([0-9][^ \n]*)( .*)*$', l)
        x2 = re.match('^(CentOS).* release ([0-9][^ \n]*)( .*)*$', l)
        x3 = re.match('^(Scientific) Linux SL release ([0-9][^ \n]*)( .*)*$', l)
        if x0:
            LINUX_DIST = '%s%s:%s%s' % (x0.group(1),x0.group(2),x0.group(4),x0.group(3))
        elif x1:
            LINUX_DIST = 'RHEL:%s%s' % (x1.group(2),x1.group(1))
        elif x2:
            LINUX_DIST = '%s:%s' % (x2.group(1),x2.group(2))
        elif x3:
            LINUX_DIST = '%s:%s' % (x3.group(1),x3.group(2))
    elif os.path.isfile('/etc/SuSE-release'):
        l = open('/etc/SuSE-release').readline()
        x0 = re.match('^.*(S[Uu]SE) LINUX Enterprise ([SD])[ervsktop]* ([0-9][^ \n]*)( .*)*$', l)
        x1 = re.match('^S[Uu]SE LINUX Enterprise ([SD])[ervsktop]* ([0-9][^ \n]*)( .*)*$', l)
        x2 = re.match('^.*(S[Uu]SE) [Ll][Ii][Nn][Uu][Xx].* ([0-9][^ \n]*)( .*)*$', l)
        x3 = re.match('^open(S[Uu]SE) ([0-9][^ \n]*)( .*)*$', l)
        if x0:
            LINUX_DIST = '%s:%sE%s' % (x0.group(1),x0.group(3),x0.group(2))
        elif x1:
            LINUX_DIST = 'SLE%s:%s' % (x1.group(1),x1.group(2))
        elif x2:
            LINUX_DIST = '%s:%s' % (x2.group(1),x2.group(2))
        elif x3:
            LINUX_DIST = '%s:%s' % (x3.group(1),x3.group(2))
    elif os.path.isfile('/etc/gentoo-release'):
        l = open('/etc/gentoo-release').readline()
        x = re.match('^.*(Gentoo) Base System.* [versionrelease]* ([0-9][^ \n]*)( .*)*$', l)
        if x:
            LINUX_DIST = '%s:%s' % (x.group(1),x.group(2))
    elif os.path.isfile('/etc/lsb-release'):
        x0 = x1 = None
        for l in open('/etc/lsb-release'):
            if not x0:
                x0 = re.match('^DISTRIB_ID=([^ \n]*)( .*)*$', l)
            if not x1:
                x1 = re.match('^DISTRIB_RELEASE=([^ \n]*)( .*)*$', l)
        if x0 and x1:
            LINUX_DIST = '%s:%s' % (x0.group(1),x1.group(1))
    elif os.path.isfile('/etc/debian_version'):
        LINUX_DIST = "Debian:"+open('/etc/debian_version').readline().strip()
    if not LINUX_DIST:
        LINUX_DIST = SYST+':'+re.match('^([0-9\.]*)([^0-9\.].*)$', RELEASE).group(1)
    DIST,VERSION = LINUX_DIST.split(':', 1)
elif SYST == "SunOS" and os.path.isfile('/etc/release'):
    (DIST,VERSION,rest) = open('/etc/release').readline().strip().split(' ',2)
else:
    DIST = SYST
    VERSION = RELEASE

SYSTVER = SYST+RELEASE
DISTVER = DIST+VERSION
os.environ['SYST'] = SYST
os.environ['SYSTVER'] = SYSTVER
os.environ['RELEASE'] = RELEASE
os.environ['DIST'] = DIST
os.environ['DISTVER'] = DISTVER
os.environ['VERSION'] = VERSION

if 'HTMLTITLE' in os.environ:
    HTMLTITLE = os.environ['HTMLTITLE']
else:
    HTMLTITLE = ""+THISFILE+" results on "+DISTVER       #"+ ("`date`")"

URLPREFIX = 'http://dev.monetdb.org/hg/MonetDB/file/'

par = {}
dft = {}

def main(argv) :
    #TODO:
    #signal.signal(signal.SIGALRM, AlarmHandler)

    vars = ['TSTSRCBASE', 'TSTTRGBASE']
    if THISFILE == "Mtest.py":
        vars = vars + [ 'MALCLIENT', 'SQLCLIENT', 'SQLDUMP', 'RCLIENT', 'RUBYCLIENT']    #, 'MONETDB_MOD_PATH' ]

    env = {}
    env['DIRSEP'] = os.sep

    # most intuitive (?) default settings
    dft['TSTSRCBASE']     = r"_configure('@QXSOURCE@')"
    dft['TSTTRGBASE']     = r"_configure('@QXprefix@')"   # or os.getcwd() ?
    if THISFILE == "Mtest.py":
        dft['GDK_DEBUG']      = "TSTDBG"
        dft['GDK_NR_THREADS'] = "TSTTHREADS"
        dft['MONETDB_MOD_PATH'] = "''"
        dft['setMONETDB_MOD_PATH'] = "'--set \"monet_mod_path='+env['MONETDB_MOD_PATH']+'\"'"
        dft['MAPIPORT']       = "str(randomPort(30000,39999)[0])"
        dft['MALCLIENT']      = "'mclient -lmal -ftest -Eutf-8'"
        dft['SQLCLIENT']      = "'mclient -lsql -ftest -Eutf-8'"
        dft['SQLDUMP']        = "'msqldump -q'"
        dft['RCLIENT']        = "'R --vanilla --slave'"
        dft['RUBYCLIENT']        = "'ruby'"

    #par = {}
    # get current environment
    env['HOST'] = os.environ['HOST']
    for v in vars:
        if v in os.environ:
            env[v] = os.environ[v]
            #TODO:
            # make sure, that PATHs are absolute

    # commandline options overrule environment
    cmd_options = [
        # long name, short name, GDK option, argument, comment
        ('recursive', 'r', 'recursive', None,
         "recurse into subdirectories (implies 'All')"),
        ('revision', None, 'revision', '<hgid>',
         'use given revision as the HG short hash'),
        ('TSTSRCBASE', None, 'TSTSRCBASE', '<path>',
         'default: "%s"' % _configure('@QXSOURCE@')),
        ('TSTTRGBASE', None, 'TSTTRGBASE', '<path>',
         'default: "%s"' % _configure('@QXprefix@')),
        ('quiet', 'q', 'quiet', None,
         "suppress messages on stdout"),
        ('verbose', 'v', 'verbose', None,
         "more verbose test output"),
        ('procdebug', None, 'procdebug', None,
         'process debugging (Mtest developers only)'),
        ]

    if THISFILE == "Mtest.py":
        common_options = cmd_options + [
            (None, 'I', 'ignore', '<exp>',
             "ignore lines matching <exp> during diff (default: '%s')" % dftIGNORE),
            (None, 'C', 'context', '<num>',
             "use <num> lines of context during diff (default: -C1)"),
            (None, 'A', 'accuracy', '<num>',
             "accuracy for diff: 0=lines, 1=words, 2=chars (default: -A1)"),
            (None, 't', 'timeout', '<sec>',
             "timeout: kill (hanging) tests after <sec> seconds;\n"
             "-t0 means no timeout (default: -t60)"),
            ('debug', 'd', 'debug', '<num>',
             ("debug value to be used by mserver5 (default: -d%s)\n"
              "(see `mserver5 --help' for details)") % TSTDBG),
            ('nr_threads', 'n', 'nr_threads', '<num>',
             ("number of threads for mserver5 (default: -n%s)\n"
              "-n0 => mserver5 automatically determines the number of CPU cores") % TSTTHREADS),
            ('monet_mod_path', None, 'monet_mod_path', '<pathlist>',
             "override mserver5's default module search path"),
            ('dbfarm', None, 'gdk_dbfarm', '<directory>',
             "override default location of database directory"),
            ('MALCLIENT', None, 'MALCLIENT', '<mal-client program>',
             'default: %s' % dft['MALCLIENT']),
            ('SQLCLIENT', None, 'SQLCLIENT', '<sql-client program>',
             'default: %s' % dft['SQLCLIENT']),
            ('SQLDUMP', None, 'SQLDUMP', '<sql-dump program>',
             'default: %s' % dft['SQLDUMP']),
            ('RCLIENT', None, 'RCLIENT', '<R program>',
             'default: %s' % dft['RCLIENT']),
            ('RUBYCLIENT', None, 'RUBYCLIENT', '<ruby program>',
             'default: %s' % dft['RUBYCLIENT']),
            ('concurrent', None, 'concurrent', None,
             'There are concurrent Mtest runs using the same MonetDB installation'),
            ('dbg', None, 'dbg', '<debugger/valgrind>',
             "debugger to start before each server"),
            ('echo-diff', None, 'echo-diff', None,
             "echo differences between stable and current test output to console (stdout)"),
            ('mserver_set', None, 'mserver_set', '<mserver5_option>',
             "This passes a single set to the server"),
            ('no-clean', None, 'no_clean', None, 'Do not clean up before test'),
            ('testweb', None, 'testweb', None, 'Optimize testing for testweb'),
            ('releaserun', None, 'releaserun', None,
             'run tests as if for a release test'),
            ('multifarm', None, 'multifarm', None,
             'use multiple dbfarms (developers only)'),
            ('nomito', None, 'nomito', None,
             'Do not pass --forcemito to server'),
            ('jenkins', None, 'jenkins', None,
             'special handling for Jenkins'),
            ('addreqs', None, 'addreqs', None,
             'automatically add required tests when testing individual tests'),
            ('global_timeout', 'T', 'global_timeout', '<sec>',
             'global timeout'),
            ]

    if THISFILE == 'Mtest.py':
        options = common_options # + []
    elif THISFILE == 'Mapprove.py':
        f = _configure(os.path.join('@QXprefix@',dftTSTPREF,'.Mapprove.rc'))
        v = ReadMapproveRc(f)
        for i in 'BITS', 'INT128', 'SINGLE':
            if v[i]:
                v[i] = '[.%s]' % v[i]
        options = cmd_options + [
            (None, 'x', 'ext', '<ext>',
             "approve only output files *.<ext><sys> (<ext> = 'out' or 'err')\n"
             "(default: <ext> = 'out' & 'err')"),
            (None, 'S', 'sys', '<sys>',
             "approve specific output *.<ext><sys>\n"
             "(<sys> = '[.(<SYST>[<RELEASE>]|<DIST>[<VERSION>])][.(32|64)bit][.int128][.single]',\n"
             "(default: longest match for <sys> = '[.(%s[%s]|%s[%s])]%s%s%s')"
              % (v['SYST'], v['RELEASE'], v['DIST'], v['VERSION'], v['BITS'], v['INT128'], v['SINGLE'])),
            (None, 'f', 'force', None,
             "force approval of error messages (i.e., lines starting with '!')"),
            ('nopatch', None, 'nopatch', None,
             "do not attempt to patch other outputs"),
            ]
    else:
        options = []

    try:
        # let monet_options.parse_options() parse the command line arguments
        # without setting a --config default in case the is no --config given
        opts, args = monet_options.parse_options(argv[1:], options, Usage, False)
    except monet_options.Error:
        sys.exit(1)

    if len(args) == 1 and not os.path.isdir(args[0]):
        head, tail = os.path.split(args[0])
        if os.path.isfile(args[0]):
            head, tst = os.path.split(head)
            if tst != 'Tests':
                ErrXit("%s: not a valid test name" % args[0])
            args = [head]
            if tail != 'All':
                for ext in ('_s00.malC', '_p00.malC', '_s00.mal', '_s00.sql',
                            '_p00.sql', '.MAL.py', '.SQL.py', '.malC', '.mal',
                            '.sql', '.py', '.R', ''):
                    # extentions .in and .src are never combined
                    if tail.endswith(ext + '.in'):
                        args.append(tail[:-len(ext + '.in')])
                        break
                    if tail.endswith(ext + '.src'):
                        args.append(tail[:-len(ext + '.src')])
                        break
                    if tail.endswith(ext):
                        args.append(tail[:-len(ext)])
                        break
                else:
                    ErrXit("%s: not a valid test name" % args[0])
        elif head and tail and os.path.isdir(head) and tail != 'Tests' and os.path.isdir(os.path.join(head, 'Tests')):
            args = [head, tail]

    config = opts.get('config', '')
    if config:
        config = ' "--config=%s"' % config

    recursive = opts.get('recursive', False)
    global testweb
    testweb = opts.get('testweb', False)
    global quiet
    quiet = opts.get('quiet', False)
    global verbose
    verbose = opts.get('verbose', False)
    if quiet and verbose:
        ErrExit('--verbose and --quiet are mutually exclusive')
    global procdebug
    procdebug = opts.get('procdebug', False)
    global releaserun
    releaserun = opts.get('releaserun', releaserun)
    nomito = opts.get('nomito', False)
    CONDITIONALS['RELEASERUN'] = releaserun
    jenkins = False
    addreqs = False
    all_tests = False
    global global_timeout
    if THISFILE == "Mtest.py":
        _IGNORE = dftIGNORE
        par['IGNORE'] = opts.get('ignore', _IGNORE)
        par['CONTEXT'] = opts.get('context', '1')
        a = int(opts.get('accuracy', 1))
        if a not in (-1,0,1,2):
            ErrExit('Accuracy for diff (-A) must be one of: 0=lines, 1=words, 2=chars !')
        par['ACCURACY'] = a
        par['TIMEOUT'] = int(opts.get('timeout', 60))
        a = opts.get('debug')
        if a is not None:
            env['GDK_DEBUG'] = str(int(a))
        a = opts.get('nr_threads')
        if a is not None:
            env['GDK_NR_THREADS'] = str(int(a))
        a = opts.get('monet_mod_path')
        if a is not None:
            env['MONETDB_MOD_PATH'] = a
        a = opts.get('gdk_dbfarm')
        if a is not None:
            env['GDK_DBFARM'] = a
        a = opts.get('concurrent')
        if a is not None:
            env['CONCURRENT'] = a
        a = opts.get('dbg')
        if a is not None:
            env['DBG'] = a
        a = opts.get('echo-diff')
        if a is not None:
            env['ECHO_DIFF'] = a
        a = opts.get('mserver_set')
        if a is not None:
            env['MSERVER_SET'] = "--set " + a
        else:
            env['MSERVER_SET'] = ""
        a = opts.get('no_clean')
        if a is not None:
            env['NOCLEAN'] = a
        a = opts.get('multifarm')
        if a is not None:
            env['MULTIFARM'] = 'True'
        jenkins = opts.get('jenkins', False)
        addreqs = opts.get('addreqs', False)
        a = opts.get('global_timeout')
        if a is not None:
            global_timeout = int(a)
    if THISFILE == 'Mapprove.py':
        a = opts.get('ext')
        if a is None:
            par['EXTENSION'] = ['out', 'err']
        elif a in ('out', 'err'):
            par['EXTENSION'] = [a]
        else:
            ErrXit("Extension (-x) must be one of: 'out', 'err' !")
        par['FORCE'] = opts.get('force', False)
        par['NOPATCH'] = opts.get('nopatch', False)
        a = opts.get('sys')
        if a is None:
            par['SYSTEM'] = ''
        else:
            par['SYSTEM'] = a
            # -S option implies --nopatch
            par['NOPATCH'] = True
    for v in vars:
        a = opts.get(v)
        if a is not None:
            env[v] = a

    # display par's
    STDERR.flush()
    if verbose:
        for v in par.keys():
            #os.environ[v] = par[v]
            print("%s = %s" % (v, str(par[v])))
    STDOUT.flush()
    #env['par'] = par

    # unknown at compile time, as Mtest.py is compiled with MonetDB;
    # hence, we set them at runtime.
    # X == true   =>  @X_TRUE@='',  @X_FALSE@='#'
    # X == false  =>  @X_TRUE@='#', @X_FALSE@=''
    try:
        import pymonetdb
    except ImportError:
        print('Python available, but pymonetdb package not available')
    else:
        CONDITIONALS['HAVE_PYMONETDB'] = '#'
    try:
        import scipy
    except ImportError:
        pass
    else:
        CONDITIONALS['HAVE_LIBSCIPY'] = '#'
    try:
        import pandas
    except ImportError:
        pass
    else:
        CONDITIONALS['HAVE_LIBPANDAS'] = '#'
    if CheckExec('perl'):
        proc = process.Popen(['perl', '-e', 'use MonetDB::CLI::MapiPP'],
                             stdout = process.PIPE, stderr = process.PIPE,
                             universal_newlines = True)
        perl_out, perl_err = proc.communicate()
        if proc.returncode == 0:
            CONDITIONALS['HAVE_PERL'] = '#'
        else:
            print('Perl available, but MonetDB driver not available')
    if CONDITIONALS['HAVE_LIBR'] and CheckExec('R'):
        proc = process.Popen(['R', '--slave', '--no-save', '--no-restore',
                              '-e', 'print(Sys.getenv("R_LIBS_USER"))'],
                             stdout = process.PIPE, stderr = process.PIPE,
                             universal_newlines = True)
        r_out, r_err = proc.communicate()
        res = re.search(r'\[\d+\] "(?P<dir>.*)"', r_out)
        if res is not None:
            rdir = os.path.expanduser(res.group('dir'))
            if not os.path.exists(rdir):
                os.makedirs(rdir)
    if CheckExec('php'):
        proc = process.Popen(['php', '-d', 'include_path=${PHP_INCPATH}', '-r', "require 'monetdb/php_monetdb.php';"],
                             stdout = process.PIPE, stderr = process.PIPE,
                             universal_newlines = True)
        php_out, php_err = proc.communicate()
        if proc.returncode == 0:
            CONDITIONALS['HAVE_PHP'] = '#'
        else:
            print('PHP available, but MonetDB driver not available')
    if CheckExec('ruby'):
        # also check ruby version; we require >= 1.9 for "require_relative"
        proc = process.Popen(['ruby', '--version'],
                             stdout = process.PIPE, stderr = process.PIPE,
                             universal_newlines = True)
        ruby_out, ruby_err = proc.communicate()
        ruby_reg = re.compile("^[^ ]* ([0-9]+)\.([0-9]+)[^0-9].*$", re.MULTILINE)
        ruby_ver = ruby_reg.match(ruby_out)
        if ruby_ver and \
           100 * int(ruby_ver.group(1)) + int(ruby_ver.group(2)) >= 109:
            # now check whether the monetdb-ruby gem is available
            proc = process.Popen(['ruby', '-e', "require 'MonetDB'"],
                                 stdout = process.PIPE, stderr = process.PIPE,
                                 universal_newlines = True)
            ruby_out, ruby_err = proc.communicate()
            if proc.returncode == 0:
                CONDITIONALS['HAVE_RUBY'] = '#'
            else:
                print('Ruby available, but MonetDB gem not available')
    CheckClassPath()

    # tidy-up and fall-back to defaults where necessary
    if THISFILE == "Mtest.py":
        vars_ = vars + ['MAPIPORT', 'GDK_DEBUG', 'GDK_NR_THREADS', 'MONETDB_MOD_PATH']
    else: # THISFILE == "Mapprove.py"
        vars_ = vars
    for v in vars_:
        if v not in env:
            env[v] = eval(dft[v])
            #TODO:
            # make sure, that PATHs are absolute
    if THISFILE == "Mtest.py":
        if env['MAPIPORT'] == 0:
            ErrXit('Cannot find a workable MAPIPORT')
        if env['MONETDB_MOD_PATH']:
            env['setMONETDB_MOD_PATH'] = eval(dft['setMONETDB_MOD_PATH'])
        else:
            env['setMONETDB_MOD_PATH'] = ''
        if 'DBG' in env:
            env['setDBG'] = env['DBG']
        else:
            env['setDBG'] = ''

    #TODO:
    ## in case of inconsistencies, try to fallback to "save" settings
    #
    #if not os.path.indir(TSTSRCBASE):
    #       ErrXit("Illegal TSTSRCBASE: directory '"+a"` does not exist!")

    # ensure consistent TSTSRCBASE
    if os.path.basename(env['TSTSRCBASE']) == TSTSUFF and \
            os.path.isfile(os.path.join(env['TSTSRCBASE'], "All")):
        ErrXit('TSTSRCBASE itself must not be a test-directory, i.e., called "%s" and contain an "All" file!' % TSTSUFF)

    # make TSTxxxBASE absolute physical paths
    for p in 'TSTSRCBASE', 'TSTTRGBASE':
        if os.path.isdir(env[p]):
            rp = os.path.realpath(env[p])
            if verbose and os.path.normcase(rp) != os.path.normcase(env[p]):
                Warn("%s: Replacing logical path  %s  by absolute physical path  %s" % (p, env[p], rp))
            env[p] = rp
        else:
            ErrXit("Illegal "+p+": directory '"+env[p]+"' does not exist!")


    global TSTTRGBASE
    TSTTRGBASE = env['TSTTRGBASE']
    global TSTSRCBASE
    TSTSRCBASE = env['TSTSRCBASE']

    if THISFILE == "Mapprove.py" \
       and not os.path.exists(os.path.join(TSTTRGBASE, dftTSTPREF )) \
       and     os.path.isfile(os.path.join(TSTTRGBASE, 'times.lst')):
        env['TSTPREF'] = os.path.basename(TSTTRGBASE)
        TSTTRGBASE = env['TSTTRGBASE'] = os.path.dirname(TSTTRGBASE)
    else:
        env['TSTPREF'] = dftTSTPREF
    global TSTPREF
    TSTPREF = env['TSTPREF']

    # check whether we have a Mercurial clone
    BACK = os.getcwd()
    try:
        os.chdir(TSTSRCBASE)
        proc = process.Popen(['hg', 'root'],
                             stdout = process.PIPE, stderr = process.PIPE,
                             universal_newlines = True)
        out, err = proc.communicate()
        if proc.returncode == 0:
            CONDITIONALS['MERCURIAL'] = '#' # True
        proc = None
    except:
        pass
    os.chdir(BACK)

    # check whether our hostname makes sense
    try:
        socket.getaddrinfo(socket.gethostname(), None)
    except:
        CONDITIONALS['BAD_HOSTNAME'] = '#' # True

    # read '.Mapprove.rc'
    if THISFILE == 'Mapprove.py':
        f = os.path.join(TSTTRGBASE, TSTPREF, '.Mapprove.rc')
        v = ReadMapproveRc(f)
        SYST = v['SYST']
        RELEASE = v['RELEASE']
        SYSTVER = SYST+RELEASE
        DIST = v['DIST']
        VERSION = v['VERSION']
        DISTVER = DIST+VERSION
        os.environ['SYST'] = SYST
        os.environ['SYSTVER'] = SYSTVER
        os.environ['RELEASE'] = RELEASE
        os.environ['DIST'] = DIST
        os.environ['DISTVER'] = DISTVER
        os.environ['VERSION'] = VERSION
        w = {}
        for i in 'SYST', 'RELEASE', 'DIST', 'VERSION', 'BITS', 'INT128', 'SINGLE':
            w[i] = re.escape(v[i])
        for i in 'BITS', 'INT128', 'SINGLE':
            j = 'TST_'+i
            env[j] = v[i]
            os.environ[j] = v[i]
            if v[i]:
                v[i] = '(.%s)?' % v[i]
                w[i] = '(\.%s)?' % w[i]
        sv = '^(.(%s(%s)?|%s(%s)?))?%s%s%s$' % (v['SYST'], v['RELEASE'], v['DIST'], v['VERSION'], v['BITS'], v['INT128'], v['SINGLE'])
        sw = '^(\.(%s(%s)?|%s(%s)?))?%s%s%s$' % (w['SYST'], w['RELEASE'], w['DIST'], w['VERSION'], w['BITS'], w['INT128'], w['SINGLE'])
        r = re.compile(sw)
        if not r.match(par['SYSTEM']):
            ErrXit("System (-S) must match '"+sv+"' !")

    # some relative path's for relocatable HTML output
    RELSRCBASE = os.path.relpath(TSTSRCBASE, TSTTRGBASE)
    env['RELSRCBASE'] = RELSRCBASE

    #STDERR.flush()
    #for v in 'RELSRCBASE':
    #       print(v+" = "+str(env[v]))
    #STDOUT.flush()

    env['BINDIR'] = _configure('@QXbindir@')
    vars_.append('BINDIR')

    # export and display env
    STDERR.flush()
    if THISFILE == "Mtest.py":
        vars_ = vars_ + ['GDK_DBFARM']
        vars_ = vars_ + ['setMONETDB_MOD_PATH']
    else: # THISFILE == "Mapprove.py"
        vars_ = vars_
    for v in vars_:
        if v in env:
            os.environ[v] = env[v]
            if verbose:
                print("%s = %s" % (v, env[v]))
    if verbose or testweb:
        print("%s = %s" % ('PATH', os.environ['PATH']))
        if 'PYTHONPATH' in os.environ:
            print("%s = %s" % ('PYTHONPATH', os.environ['PYTHONPATH']))
        if 'CLASSPATH' in os.environ:
            print("%s = %s" % ('CLASSPATH', os.environ['CLASSPATH']))
    if testweb:
        for v in ['BINDIR']:
            if v in os.environ:
                print("%s = %s" % (v, os.environ[v]))
    STDOUT.flush()

    # add QUIET par to env
    env['QUIET'] = quiet

    ## set/extend PATH & LD_LIBRARY_PATH
    #bp = ""        #_configure(os.path.join('@QXprefix@',"bin"))
    #if THISFILE == "Mtest.py":
    #       lp = env['MONETDB_MOD_PATH']
    #else: # THISFILE == "Mapprove.py"
    #       lp = ""
    #if os.name == "nt"  and  lp:
    #       if bp:
    #               bp = bp+os.pathsep+lp
    #       else:
    #               bp = lp
    #if 'PATH' in os.environ:
    #       if bp:
    #               bp = bp+os.pathsep+os.environ['PATH']
    #       else:
    #               bp = os.environ['PATH']
    #os.environ['PATH'] = bp
    #print("PATH = "+bp)
    #if os.name == "posix":
    #       if 'LD_LIBRARY_PATH' in os.environ:
    #               if lp:
    #                       lp = lp+os.pathsep+os.environ['LD_LIBRARY_PATH']
    #               else:
    #                       lp = os.environ['LD_LIBRARY_PATH']
    #       os.environ['LD_LIBRARY_PATH'] = lp
    #       print("LD_LIBRARY_PATH = "+lp)

    if not startswithpath(os.getcwd() + os.sep, TSTSRCBASE + os.sep):
        Warn("Current directory %s is no descendant of TSTSRCBASE=%s;" % (os.getcwd(), TSTSRCBASE))
        Warn("changing to TSTSRCBASE=%s, now." % TSTSRCBASE)
        os.chdir(TSTSRCBASE)

    global REV
    global URLPREFIX
    REV = opts.get('revision')
    if REV is None:             # no --revision option: try to find out
        try:
            proc = process.Popen(['hg', 'id', '-i'],
                                 stdout = process.PIPE,
                                 universal_newlines = True)
            out, err = proc.communicate()
            if proc.returncode == 0:
                REV = out.strip()
            proc = None
        except:
            pass
    # fix up URLPREFIX
    if REV:
        URLPREFIX += '%s/' % REV.split()[0].rstrip('+')
        os.environ['REVISION'] = REV
    else:
        # if no revision known, can't refer to repository
        URLPREFIX = None

    global SOCK, HOST
    try:                        # try/finally to clean up sockdir
        # check for executables, set their standard options and export them
        if THISFILE == "Mtest.py":
            if SOCK:
                # we cannot put the UNIX socket in the mtest root, because that
                # makes the UNIX socket too long on most platforms, so use
                # /var/tmp/mtest and try not to forget to clean that up
                sockdir = "/var/tmp/mtest-%d" % os.getpid()
                try:
                    os.mkdir(sockdir);
                    SOCK = "--set mapi_usock=%s/.s.monetdb.%s" % \
                            (sockdir, env['MAPIPORT'])
                    HOST = sockdir
                    os.environ['MAPIHOST'] = HOST
                except:
                    SOCK = ""
            else:
                SOCK = ""

            exe = {}
            exe['Mtimeout']      = CheckExec('Mtimeout')     , 'Mtimeout -timeout %d ' % par['TIMEOUT']
            exe['mserver5']       = CheckExec('mserver5')     , '%s mserver5 %s --debug=%s --set gdk_nr_threads=%s %s --set mapi_open=true --set mapi_port=%s %s --set monet_prompt= %s %s' % \
                                                                   (env['setDBG'], config, env['GDK_DEBUG'], env['GDK_NR_THREADS'], env['setMONETDB_MOD_PATH'], env['MAPIPORT'], SOCK, not nomito and '--forcemito' or '', env['MSERVER_SET'])
            exe['Mdiff']         = CheckExec('Mdiff')        , 'Mdiff'
            exe['python']        = CheckExec(sys.executable) , sys.executable
            exe['ruby_client']   = CheckExec(env['RUBYCLIENT'].split(None, 1)[0])   , '%s %s' % (env['RUBYCLIENT'], env['MAPIPORT'])
            exe['MAL_Client']    = CheckExec(env['MALCLIENT'].split(None, 1)[0])  , '%s --host=%s --port=%s' % (env['MALCLIENT'], HOST, env['MAPIPORT'])
            exe['SQL_Client']    = CheckExec(env['SQLCLIENT'].split(None, 1)[0])   , '%s -i -e --host=%s --port=%s' % (env['SQLCLIENT'], HOST, env['MAPIPORT'])
            exe['SQL_Dump']      = CheckExec(env['SQLDUMP'].split(None, 1)[0])     , '%s --host=%s --port=%s' % (env['SQLDUMP'], HOST, env['MAPIPORT'])
            exe['R_Client']   = CheckExec(env['RCLIENT'].split(None, 1)[0])   , '%s --args %s' % (env['RCLIENT'], env['MAPIPORT'])
            if par['TIMEOUT'] == 0 or not exe['Mtimeout'][0]:
                exe['Mtimeout'] = '', ''
            env['exe'] = exe
            SetExecEnv(exe,verbose)

            #TODO:
            #exe['JAVA']       = 'java'
            #exe['JAVAC']      = 'javac'

        # parse commandline arguments
        testdirs = []
        testlist = []
        dirlist = []
        if   len(args) == 1:
            if   os.path.isdir(args[0]):
                d = os.path.realpath(args[0])
                if startswithpath(d + os.sep, TSTSRCBASE + os.sep):
                    dirlist.append(d)
                #TODO:
                #else:
                    # WARNING/ERROR
            elif os.sep in args[0]:
                ErrXit("'%s` is neither a valid directory in %s nor a valid test-name!" % (args[0], os.getcwd()))
            elif args[0] != "All":
                #TODO:
                # check, whether args[0] in All
                testlist.append(args[0])
        elif len(args) > 1:
            i = 0
            while i < len(args)  and  os.path.isdir(args[i]):
                d = os.path.realpath(args[i])
                if startswithpath(d + os.sep, TSTSRCBASE + os.sep):
                    dirlist.append(os.path.realpath(args[i]))
                #TODO:
                #else:
                    # WARNING/ERROR
                i = i + 1
            if len(dirlist) == 1  and  i < len(args)  and  args[i] != "All":
                while i < len(args):
                    if os.sep not in args[i]:
                        #TODO:
                        # check, whether args[i] in All
                        testlist.append(args[i])
                    #TODO
                    #else:
                        # ERROR/WARNING
                    i = i + 1
            else:
                if i < len(args)  and  args[i] == "All":
                    i = i + 1
                #TODO:
                #if i < len(args):
                    #if len(dirlist) > 1:
                        # Warn: dirlist => ignore testlist, assume All
                    #else:
                        # Warn: All => ignore testlist
        else:
            # len(args) == 0: no explicit tests specified so do all
            recursive = True

        if not dirlist:
            dirlist.append(os.getcwd())
        if recursive:
            #TODO
            #if testlist:
                # WARNING
            testlist = []
            for d in dirlist:
                test_dirs = find_test_dirs(d)
                test_dirs.sort()
                for t in test_dirs:
                    if t not in testdirs:
                        testdirs.append(t)
        else:
            for d in dirlist:
                if   os.path.basename(d) == TSTSUFF  and  os.path.isfile(os.path.join(d,"All")):
                    testdirs.append(os.path.dirname(os.path.realpath(d)))
                elif os.path.isdir(os.path.join(d,TSTSUFF))  and  os.path.isfile(os.path.join(d,TSTSUFF,"All")):
                    testdirs.append(os.path.realpath(d))
                else:
                    Warn("No tests found in '%s`; skipping directory!" % d)

        if len(testdirs) > 1  and  testlist:
            testlist = []
            #TODO
            # WARNING
        if not testdirs:
            Warn("No tests found in %s!" % ', '.join(dirlist))
            sys.exit(1)

        if len(testdirs) == 1 and len(testlist) > 0 and addreqs:
            added = True
            while added:
                added = False
                i = 0
                while i < len(testlist):
                    if os.path.exists(os.path.join(testdirs[0], 'Tests', testlist[i] + '.reqtests')):
                        for t in open(os.path.join(testdirs[0], 'Tests', testlist[i] + '.reqtests')):
                            t = t[:-1] # remove newline
                            if t not in testlist[:i]:
                                testlist.insert(i, t)
                                i = i + 1
                                added = True
                            #elif t in testlist:
                                # WARNING: tests in wrong order
                    i = i + 1

        BusyPorts = []

        if THISFILE == "Mtest.py":
            if not env.get('NOCLEAN') and os.path.exists(os.path.join(TSTTRGBASE, TSTPREF)):
                try:
                    shutil.rmtree(os.path.join(TSTTRGBASE, TSTPREF))
                except:
                    ErrXit("Failed to remove %s" % os.path.join(TSTTRGBASE, TSTPREF))
            if not os.path.exists(env['GDK_DBFARM']):
                #TODO: set mode to umask
                os.makedirs(env['GDK_DBFARM'])

            if not env.get('NOCLEAN') and os.path.exists(os.path.join(env['GDK_DBFARM'], TSTPREF)):
                try:
                    shutil.rmtree(os.path.join(env['GDK_DBFARM'], TSTPREF))
                except:
                    ErrXit("Failed to remove %s" % os.path.join(env['GDK_DBFARM'], TSTPREF))
            try:
                os.makedirs(os.path.join(env['GDK_DBFARM'], TSTPREF))
            except os.error:
                if not env.get('NOCLEAN'):
                    ErrXit("Failed to create %s" % os.path.join(env['GDK_DBFARM'], TSTPREF))

            try:
                os.makedirs(os.path.join(TSTTRGBASE, TSTPREF))
            except os.error:
                if not env.get('NOCLEAN'):
                    ErrXit("Failed to create %s" % os.path.join(TSTTRGBASE, TSTPREF))

            # write .monetdb file for mclient to do authentication with
            dotmonetdbfile = os.path.join(TSTTRGBASE, ".monetdb")
            dotmonetdb = open(dotmonetdbfile, 'w')
            dotmonetdb.write('user=monetdb\n')
            dotmonetdb.write('password=monetdb\n')
            dotmonetdb.close()
            # and make mclient find it
            os.environ['DOTMONETDBFILE'] = dotmonetdbfile

            env['TST_MODS'] = []
            env['TST_BITS'] = ""
            env['TST_INT128'] = ""
            env['TST_SINGLE'] = ""
            env['TST_THREADS'] = ""
            cmd = splitcommand(env['exe']['mserver5'][1])
            cmd.append('--dbpath=%s' % os.path.join(env['GDK_DBFARM'], TSTPREF))
            if env.get('MULTIFARM'):
                cmd.append('--dbextra=%s' % os.path.join(env['GDK_DBFARM'], TSTPREF + '_transient'))
                shutil.rmtree(os.path.join(env['GDK_DBFARM'], TSTPREF + '_transient'),
                              ignore_errors = True)
                os.makedirs(os.path.join(env['GDK_DBFARM'], TSTPREF + '_transient'))
            if Check(cmd, 'clients.quit();\n'):
                sys.exit(1)
            if GetBitsAndModsAndThreads(env):
                sys.exit(1)
            STDERR.flush()
            if verbose:
                print("Bits: " + env['TST_BITS'])
                if env['TST_INT128']:
                    print("Integers: 128bit")
                print("Modules: " + str(env['TST_MODS']))
            STDOUT.flush()

            port = int(env['MAPIPORT'])
            busy, host, Serrno, Serrstr, S = CheckPort(port)
            S[0].close()
            S[1].close()
            if busy:
                Warn("Skipping MAPI tests as MAPIPORT=%s is not available on %s (Error #%d: '%s')!" % (env['MAPIPORT'],host,Serrno,Serrstr))
                BusyPorts.append('MAPI')

            # create '.Mapprove.rc'
            env['SYST'] = os.environ['SYST']
            env['RELEASE'] = os.environ['RELEASE']
            env['DIST'] = os.environ['DIST']
            env['VERSION'] = os.environ['VERSION']
            n = os.path.join(TSTTRGBASE, TSTPREF, '.Mapprove.rc')
            f = open(n, 'w')
            for v in 'SYST', 'RELEASE', 'DIST', 'VERSION', 'TST_BITS', 'TST_INT128', 'TST_SINGLE':
                w = v.replace('TST_','')
                f.write('%s = "%s"\n' % (w, env[v]))
            f.close()

        STDERR.flush()
        t_ = 0
        body_good = []
        body_bad = []
        try:
            if len(testdirs) == 1:
                if testlist:
                    tsts = "tests "+str(testlist)
                else:
                    tsts = "all tests"
                    all_tests = True
                if verbose:
                    print("\nRunning %s in directory %s.\n" % (tsts , testdirs[0]))
                t_, elem, diff, interrupted = PerformDir(env, testdirs[0], testlist, BusyPorts, all_tests)
                if elem is not None:
                    if diff <= F_OK:
                        body_good.append(elem)
                    else:
                        body_bad.append(elem)
            else:
                if verbose:
                    print("\nRunning all tests in directories %s.\n" % str(testdirs))
                for d in testdirs:
                    t, elem, diff, interrupted = PerformDir(env, d, [], BusyPorts, True)
                    t_ = t_ + t
                    if elem is not None:
                        if diff <= F_OK:
                            body_good.append(elem)
                        else:
                            body_bad.append(elem)
                    if interrupted:
                        break
                    if global_timeout and start_time + global_timeout < time.time():
                        break
        except KeyboardInterrupt:
            # if we get interrupted between directories, we still want output
            pass
        body = body_bad + body_good

        if THISFILE == "Mtest.py":
            if testweb:
                # some more cleanup
                # note that we create the file so that os.removedirs in PerformDir
                # doesn't remove os.path.join(TSTTRGBASE, TSTPREF)
                remove(os.path.join(TSTTRGBASE, TSTPREF, '.Mapprove.rc'))
            fn = os.path.join(TSTTRGBASE, TSTPREF, "times.")
            fl = open(fn+"lst","w")
            Failure = [[] for i in FAILURES]
            for TSTDIR, TST, tt, ms, FtOut, FtErr, reason in TIMES:
                fl.write('%s:\t%s\t%s\t%s\t%s\n' % (url(os.path.join(TSTDIR, TST)),
                                                    tt,
                                                    FAILURES[FtOut][0],
                                                    FAILURES[FtErr][0],
                                                    reason or ''))
                if TST != '':
                    Failure[max(FtOut,FtErr)].append(os.path.join(TSTDIR,TST))
            fl.write(":\t%7.3f\t\n" % t_)
            fl.close()

            fl = open(fn+"sql","w")
            host = socket.gethostname()
            product = os.path.split(TSTSRCBASE)[-1]

            compiler = ''
            # TODO:
            # use @compilercall@ for this
            # (and then also allow compiler-specific output)
            #if os.name == 'nt':
            #    compiler = 'Mic' # Microsoft Visual Studio C
            #    #compiler = 'Int' # Intel icc
            #else:
            #    f = os.path.join(env['TSTBLDBASE'],'Makefile')
            #    if os.path.isfile(f):
            #        r = re.compile("^CC = (.*)$", re.MULTILINE)
            #        for l in open(f):
            #            mt = r.match(l)
            #            if mt:
            #                compiler = mt.group(1)

            # start of times.sql output preparation
            try:
                from mx import DateTime
                now = "timestamp '" + str(DateTime.now()) + "'"
            except ImportError:
                now = 'now()'

            if env['TST_INT128'] != '':
                isInt128 = 'true'
            else:
                isInt128 = 'false'

            if env['TST_SINGLE'] != '':
                isSingle = 'true'
            else:
                isSingle = 'false'

            # ok, we're not prepared for the 128 bits world yet
            bits = env['TST_BITS'][:2]

            # we write in SQL the same codes as testweb uses in the HTML
            # pages, for readability

            # we are not interested in the compiler, nor its path, nor its
            # options.  We do store the options separately, though
            hasSpace = compiler.find(' ')
            if hasSpace != -1:
                ccname = os.path.split(compiler[:hasSpace])[-1]
                ccopts = compiler[hasSpace + 1:]
            else:
                ccname = os.path.split(compiler)[-1]
                ccopts = ''

            for TSTDIR, TST, tt, ms, FtOut, FtErr, reason in TIMES:
                if FtOut == F_SKIP and FtErr == F_SKIP:
                    tms = 'NULL'
                else:
                    tms = '%d' % ms

                if TST != '':
                    # target is a platform and compilation options etc
                    fl.write("""
INSERT INTO mtest (\"date\", \"machine\", \"os\", \"release\",
    \"compiler\", \"compiler_opts\", \"bits\", \"oid\", \"int128\", \"single\", \"static\",
    \"product\", \"dir\", \"test\",
    \"time\", \"stdout\", \"stderr\")
VALUES (%s, '%s', '%s', '%s',
    '%s', '%s', %s, %s, %s, %s, %s,
    '%s', '%s', '%s',
    %s, '%s', '%s');
""" % (now, host, env['SYST'], env['RELEASE'],
           ccname, ccopts, bits, bits, isInt128, isSingle, 'false',
           product, TSTDIR, TST,
           tms, FAILURES[FtOut][1], FAILURES[FtErr][1]))
            fl.close()

        if THISFILE == "Mtest.py":
            env['TSTDIR'] = ""
            env['TSTTRGDIR'] = os.path.join(TSTTRGBASE, TSTPREF)
            if not testweb:
                CreateHtmlIndex(env, *body)

            Failed = 0
            for f in Failure[1:-1]:
                Failed += len(f)
            num_tests = 0
            for f in Failure:
                num_tests += len(f)
            how = ""
            what = ""
            for x, y, z in [(F_SKIP, "could not be executed", ""),
                            (F_WARN, "produced slightly different output", "slightly"),
                            (F_SOCK, "did not properly release socket(s)", "SIGNIFICANTLY"),
                            (F_TIME, "ran into timeout", "SIGNIFICANTLY"),
                            (F_ABRT, "caused an abort (assertion failure)", "SIGNIFICANTLY"),
                            (F_SEGV, "resulted in a crash", "SIGNIFICANTLY"),
                            (F_RECU, "ran into too deep recursion", "SIGNIFICANTLY"),
                            (F_ERROR, "produced SIGNIFICANTLY different output", "SIGNIFICANTLY")]:
                if Failure[x]:
                    how = z
                    what += "  %3d out of %3d tests %s\n" % (len(Failure[x]),num_tests, y)
                    # only report failed tests if there aren't too many
                    if Failed < 30 and \
                           (x != F_SKIP or len(Failure[F_SKIP]) + Failed < 30):
                        for f in Failure[x]:
                            what += "        %s\n" % f
            STDERR.flush()
            if Failed:
                print("""\

 !ERROR:  Testing FAILED %s (%d out of %d tests failed)

%s
""" % (how, Failed, num_tests, what))
                if not testweb:
                    print("""\
 First, check the testing results in  %s  !

 Then, fix the problems by:
  - fixing sources and test scripts
  - fixing stable output by hand
  - approving test output by Mapprove.py (cf. Mapprove.py -?)

 After that, re-run Mtest.
""" % os.path.join(TSTTRGBASE, TSTPREF, "index.html"))
                if jenkins:
                    sys.exit(0)
                sys.exit(1)
            else:
                if quiet:
                    pass
                elif verbose:
                    print("""\

 No differences encountered during testing.

 If necessary, you can checkin your modifications, now.
""")
                else:
                    print("No differences encountered during testing.")
                sys.exit(0)

        if THISFILE == "Mapprove.py":
            if not quiet:
                print("""\

 First, run 'hg diff` to check what you have changed.

 Then, re-run Mtest.py.
""")
            if t_:
                if par['FORCE']:
                    print("""\
 In case (some of) the approved error messages are not correct/expected,
 re-run Mapprove.py without -f to skip their approval.
""")
                else:
                    print("""\
 In case (some of) the skipped error messages are correct/expected,
 re-run Mapprove.py with -f to force their approval.
""")
    finally:
        # cleanup the place where we put our UNIX sockets
        if THISFILE == "Mtest.py" and SOCK:
            try:
                shutil.rmtree(sockdir);
            except:
                pass

### main(argv) #

if __name__ == "__main__":
    if '--trace' in sys.argv:
        sys.argv.remove('--trace')
        try:
            import trace
        except ImportError:
            from MonetDBtesting import trace
        t = trace.Trace(trace=1, count=0, ignoremods=('ntpath','monet_options','Mfilter','re', 'sre_parse', 'sre_compile'))
        t.runfunc(main, sys.argv)
    elif '--debug' in sys.argv:
        sys.argv.remove('--debug')
        import pdb
        pdb.run('main(sys.argv)')
    else:
        main(sys.argv)

#       END
#############################################################################
# vim: set ts=4 sw=4 expandtab:<|MERGE_RESOLUTION|>--- conflicted
+++ resolved
@@ -310,7 +310,6 @@
     'HAVE_LIBBZ2'          : "@HAVE_LIBBZ2_FALSE@",
     'HAVE_LIBR'            : "@HAVE_LIBR_FALSE@",
     'HAVE_LIBPY'           : "@HAVE_LIBPY_FALSE@",
-    'HAVE_LIBPY3'          : "@HAVE_LIBPY3_FALSE@",
     'HAVE_LIBXML'          : "@HAVE_LIBXML_FALSE@",
     'HAVE_LIBZ'            : "@HAVE_LIBZ_FALSE@",
     'HAVE_LIDAR'           : "@HAVE_LIDAR_FALSE@",
@@ -2800,17 +2799,9 @@
                 Srvr.extend(['--set', 'embedded_r=yes'])
 
             # enable Python integration in server
-            if (not all_tests or (COND != None and "HAVE_LIBPY" in COND and "HAVE_LIBPY3" not in COND)) and CONDITIONALS['HAVE_LIBPY']:
+            if (not all_tests or (COND != None and "HAVE_LIBPY" in COND)) and CONDITIONALS['HAVE_LIBPY']:
                 Srvr.extend(['--set', 'embedded_py=true'])
 
-<<<<<<< HEAD
-             # enable Python 3 integration in server
-            if (not all_tests or (COND != None and "HAVE_LIBPY3" in COND)) and CONDITIONALS['HAVE_LIBPY3']:
-                Srvr.extend(['--set', 'embedded_py3=true'])
-
-                                
-=======
->>>>>>> 8c8d5e3a
             pSrvr, pSrvrTimer = LaunchIt(Srvr, '\nio.printf("\\nReady.\\n");\n', SrvrOut, SrvrErr, TIMEOUT)
             ln="dummy"
             while 0 < len(ln) and not ln.startswith('Ready.'):
