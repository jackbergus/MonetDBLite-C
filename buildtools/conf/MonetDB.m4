--- conflicted
+++ resolved
@@ -2187,13 +2187,8 @@
 
 dnl static or shared linking
 SHARED_LIBS=''
-<<<<<<< HEAD
 AC_MSG_CHECKING([for --enable-static])
 if test "$enable_static" = "yes" ; then
-=======
-[
-if test "$enable_static" = "yes"; then
->>>>>>> 7fa0f442
 	CFLAGS="$CFLAGS -DMONETDB_STATIC"
 	SHARED_LIBS='$(STATIC_LIBS) $(smallTOC_SHARED_LIBS) $(largeTOC_SHARED_LIBS)'
 	case "$host_os" in
