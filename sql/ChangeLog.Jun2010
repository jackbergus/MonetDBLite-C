--- conflicted
+++ resolved
@@ -1,31 +1,6 @@
 # ChangeLog file for sql
 # This file is updated with Maddlog
 
-<<<<<<< HEAD
-* Mon Jun 14 2010 Sjoerd Mullender <sjoerd@acm.org>
-- Added msqldump to Windows installer.
-
-* Mon May 31 2010 Sjoerd Mullender <sjoerd@acm.org>
-- Updated Vendor information.
-
-* Wed Mar 31 2010 Stefan Manegold <manegold@cwi.nl>
-- Made compilation of "testing" (and "java") independent of MonetDB.
-  This is mainy for Windows, but also on other systems, "testing" can now be
-  built independently of (and hence before) "MonetDB".
-  Files that mimic configure functionality on Windows were moved from
-  "MonetDB" to "buildtools"; hence, this affects all packages on Windows,
-  requiring a complete rebuild from scratch on Windows.
-  getopt() support in testing has changed; hence, (most probably) requiring a
-  rebuild from scratch of testing on other systems.
-
-* Wed Mar 24 2010 Stefan Manegold <manegold@cwi.nl>
-- Implemented build directory support for Windows,
-  i.e., like on Unix/Linux also on Windows we can now build in a separate
-  build directory as alternative to ...<package>NT, and thus keep the
-  latter clean from files generated during the build.
-  On Windows, the build directory must be a sibling of ...<package>NT .
-=======
 * Fri Jun 18 2010 Sjoerd Mullender <sjoerd@acm.org>
 - Added include and .lib files to Windows installers that are needed to
   compile client programs.
->>>>>>> ee737aef
