--- conflicted
+++ resolved
@@ -28,11 +28,7 @@
 # 13:08:13 >  "mclient" "-lsql" "-ftest" "-Eutf-8" "-i" "-e" "--host=/var/tmp/mtest-28559" "--port=33349"
 # 13:08:13 >  
 
-<<<<<<< HEAD
-MAPI  = (monetdb) /var/tmp/mtest-22468/.s.monetdb.30918
-=======
 MAPI  = (monetdb) /var/tmp/mtest-26764/.s.monetdb.36466
->>>>>>> 36406837
 QUERY = select cast(json.text(json.filter(js,'dyn1')) as integer) from bench10;
 ERROR = !conversion of string 'GBRDA===' to type int failed.
 
