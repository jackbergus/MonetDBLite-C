stdout of test '10-explain` in directory 'sql/benchmarks/ssbm` itself:


# 23:10:47 >  
# 23:10:47 >  "mserver5" "--debug=10" "--set" "gdk_nr_threads=0" "--set" "mapi_open=true" "--set" "mapi_port=35257" "--set" "mapi_usock=/var/tmp/mtest-17595/.s.monetdb.35257" "--set" "monet_prompt=" "--forcemito" "--set" "mal_listing=2" "--dbpath=/ufs/manegold/_/Monet/HG/Feb2013/prefix/--disable-debug_--enable-assert_--enable-optimize/var/MonetDB/mTests_sql_benchmarks_ssbm" "--set" "mal_listing=0"
# 23:10:47 >  

# MonetDB 5 server v11.15.12
# This is an unreleased version
# Serving database 'mTests_sql_benchmarks_ssbm', using 8 threads
# Compiled for x86_64-unknown-linux-gnu/64bit with 64bit OIDs dynamically linked
# Found 15.591 GiB available main-memory.
# Copyright (c) 1993-July 2008 CWI.
# Copyright (c) August 2008-2013 MonetDB B.V., all rights reserved
# Visit http://www.monetdb.org/ for further information
# Listening for connection requests on mapi:monetdb://rome.ins.cwi.nl:35257/
# Listening for UNIX domain connection requests on mapi:monetdb:///var/tmp/mtest-17595/.s.monetdb.35257
# MonetDB/GIS module loaded
# MonetDB/JAQL module loaded
# MonetDB/SQL module loaded

Ready.

# 23:10:47 >  
# 23:10:47 >  "/usr/bin/python2" "10-explain.SQL.py" "10-explain"
# 23:10:47 >  

#set optimizer = 'sequential_pipe';
#explain
#select c_city, s_city, d_year, sum(lo_revenue) as revenue
#	from customer, lineorder, supplier, dwdate
#	where lo_custkey = c_custkey
#		and lo_suppkey = s_suppkey
#		and lo_orderdate = d_datekey
#		and c_nation = 'UNITED KINGDOM'
#		and (c_city='UNITED KI1' or c_city='UNITED KI5')
#		and (s_city='UNITED KI1' or s_city='UNITED KI5')
#		and s_nation = 'UNITED KINGDOM'
#		and d_yearmonth = 'Dec1997'
#	group by c_city, s_city, d_year
#	order by d_year asc, revenue desc;
% .explain # table_name
% mal # name
% clob # type
<<<<<<< HEAD
% 565 # length
function user.s2_1{autoCommit=true}(A0:str,A1:str,A2:str,A3:str,A4:str,A5:str,A6:str):void;
barrier X_253 := language.dataflow();
=======
% 92 # length
function user.s0_1{autoCommit=true}(A0:str,A1:str,A2:str,A3:str,A4:str,A5:str,A6:str):void;
>>>>>>> fa20e891
    X_9 := sql.mvc();
    X_10:bat[:oid,:oid]  := sql.tid(X_9,"sys","lineorder");
    X_13 := sql.bind_idxbat(X_9,"sys","lineorder","lineorder_lo_custkey_fkey",0);
    (X_16,r1_16) := sql.bind_idxbat(X_9,"sys","lineorder","lineorder_lo_custkey_fkey",2);
    X_19 := sql.bind_idxbat(X_9,"sys","lineorder","lineorder_lo_custkey_fkey",1);
    X_21 := sql.projectdelta(X_10,X_13,X_16,r1_16,X_19);
    X_24 := sql.bind(X_9,"sys","customer","c_city",0);
    X_29 := sql.bind(X_9,"sys","customer","c_nation",0);
    X_22:bat[:oid,:oid]  := sql.tid(X_9,"sys","customer");
<<<<<<< HEAD
    X_200 := algebra.subselect(X_29,X_22,A0,A0,true,true,false);
    (X_31,r1_35) := sql.bind(X_9,"sys","customer","c_nation",2);
    X_201 := algebra.subselect(r1_35,A0,A0,true,true,false);
    X_33 := sql.bind(X_9,"sys","customer","c_nation",1);
    X_202 := algebra.subselect(X_33,X_22,A0,A0,true,true,false);
    X_34 := sql.subdelta(X_200,X_22,X_31,X_201,X_202);
    X_203 := algebra.subselect(X_24,X_34,A1,A1,true,true,false);
    (X_26,r1_27) := sql.bind(X_9,"sys","customer","c_city",2);
    X_204 := algebra.subselect(r1_27,A1,A1,true,true,false);
    X_28 := sql.bind(X_9,"sys","customer","c_city",1);
    X_205 := algebra.subselect(X_28,X_34,A1,A1,true,true,false);
    X_37 := sql.subdelta(X_203,X_34,X_26,X_204,X_205);
    X_206 := algebra.subselect(X_24,X_34,A2,A2,true,true,false);
    X_207 := algebra.subselect(r1_27,A2,A2,true,true,false);
    X_208 := algebra.subselect(X_28,X_34,A2,A2,true,true,false);
    X_38 := sql.subdelta(X_206,X_34,X_26,X_207,X_208);
    X_39 := bat.mergecand(X_37,X_38);
    X_40 := X_39;
    (X_41,r1_49) := algebra.join(X_21,X_40);
    X_43 := sql.bind_idxbat(X_9,"sys","lineorder","lineorder_lo_suppkey_fkey",0);
    (X_48,r1_56) := sql.bind_idxbat(X_9,"sys","lineorder","lineorder_lo_suppkey_fkey",2);
    X_51 := sql.bind_idxbat(X_9,"sys","lineorder","lineorder_lo_suppkey_fkey",1);
    X_53 := sql.projectdelta(X_10,X_43,X_48,r1_56,X_51);
    X_54 := algebra.leftfetchjoin(X_41,X_53);
    X_57 := sql.bind(X_9,"sys","supplier","s_city",0);
    X_62 := sql.bind(X_9,"sys","supplier","s_nation",0);
    X_55:bat[:oid,:oid]  := sql.tid(X_9,"sys","supplier");
    X_209 := algebra.subselect(X_62,X_55,A5,A5,true,true,false);
    (X_64,r1_76) := sql.bind(X_9,"sys","supplier","s_nation",2);
    X_210 := algebra.subselect(r1_76,A5,A5,true,true,false);
    X_66 := sql.bind(X_9,"sys","supplier","s_nation",1);
    X_211 := algebra.subselect(X_66,X_55,A5,A5,true,true,false);
    X_67 := sql.subdelta(X_209,X_55,X_64,X_210,X_211);
    X_212 := algebra.subselect(X_57,X_67,A3,A3,true,true,false);
    (X_59,r1_68) := sql.bind(X_9,"sys","supplier","s_city",2);
    X_213 := algebra.subselect(r1_68,A3,A3,true,true,false);
    X_61 := sql.bind(X_9,"sys","supplier","s_city",1);
    X_214 := algebra.subselect(X_61,X_67,A3,A3,true,true,false);
    X_70 := sql.subdelta(X_212,X_67,X_59,X_213,X_214);
    X_215 := algebra.subselect(X_57,X_67,A4,A4,true,true,false);
    X_216 := algebra.subselect(r1_68,A4,A4,true,true,false);
    X_217 := algebra.subselect(X_61,X_67,A4,A4,true,true,false);
    X_71 := sql.subdelta(X_215,X_67,X_59,X_216,X_217);
    X_72 := bat.mergecand(X_70,X_71);
    X_73 := X_72;
    (X_74,r1_90) := algebra.join(X_54,X_73);
    X_221 := algebra.leftfetchjoin(X_74,X_41);
    X_76 := sql.bind_idxbat(X_9,"sys","lineorder","lineorder_lo_orderdate_fkey",0);
    (X_81,r1_97) := sql.bind_idxbat(X_9,"sys","lineorder","lineorder_lo_orderdate_fkey",2);
    X_84 := sql.bind_idxbat(X_9,"sys","lineorder","lineorder_lo_orderdate_fkey",1);
    X_86 := sql.projectdelta(X_10,X_76,X_81,r1_97,X_84);
    X_87:bat[:oid,:oid]  := algebra.leftfetchjoin(X_221,X_86);
    X_90 := sql.bind(X_9,"sys","dwdate","d_yearmonth",0);
    X_88:bat[:oid,:oid]  := sql.tid(X_9,"sys","dwdate");
    X_218 := algebra.subselect(X_90,X_88,A6,A6,true,true,false);
    (X_92,r1_110) := sql.bind(X_9,"sys","dwdate","d_yearmonth",2);
    X_219 := algebra.subselect(r1_110,A6,A6,true,true,false);
    X_94 := sql.bind(X_9,"sys","dwdate","d_yearmonth",1);
    X_220 := algebra.subselect(X_94,X_88,A6,A6,true,true,false);
    X_95 := sql.subdelta(X_218,X_88,X_92,X_219,X_220);
    X_98 := X_95;
    (X_99,r1_120) := algebra.join(X_87,X_98);
    X_222 := algebra.leftfetchjoin(X_99,X_74);
    X_101 := sql.bind(X_9,"sys","lineorder","lo_revenue",0);
    (X_103,r1_124) := sql.bind(X_9,"sys","lineorder","lo_revenue",2);
    X_107 := sql.bind(X_9,"sys","lineorder","lo_revenue",1);
    X_108 := sql.projectdelta(X_10,X_101,X_103,r1_124,X_107);
    X_109:bat[:oid,:int]  := algebra.leftfetchjoinPath(X_222,X_41,X_108);
    X_110 := sql.projectdelta(X_72,X_57,X_59,r1_68,X_61);
    X_111:bat[:oid,:str]  := algebra.leftfetchjoinPath(X_99,r1_90,X_110);
    X_112 := sql.projectdelta(X_39,X_24,X_26,r1_27,X_28);
    X_113:bat[:oid,:str]  := algebra.leftfetchjoinPath(X_222,r1_49,X_112);
    X_114 := sql.bind(X_9,"sys","dwdate","d_year",0);
    (X_118,r1_145) := sql.bind(X_9,"sys","dwdate","d_year",2);
    X_121 := sql.bind(X_9,"sys","dwdate","d_year",1);
    X_123 := sql.projectdelta(X_95,X_114,X_118,r1_145,X_121);
    X_124 := algebra.leftfetchjoin(r1_120,X_123);
    (X_125,r1_154,r2_154) := group.subgroup(X_124);
    (X_128,r1_157,r2_157) := group.subgroup(X_113,X_125);
    (X_131,r1_160,r2_160) := group.subgroupdone(X_111,X_128);
    X_134:bat[:oid,:lng]  := aggr.subsum(X_109,X_131,r1_160,true,true);
    X_136 := algebra.leftfetchjoin(r1_160,X_124);
    (X_137,r1_166,r2_166) := algebra.subsort(X_136,false,false);
    (X_141,r1_170,r2_170) := algebra.subsort(X_134,r1_166,r2_166,true,false);
    X_223 := algebra.leftfetchjoin(r1_170,r1_160);
    X_144:bat[:oid,:str]  := algebra.leftfetchjoin(X_223,X_113);
    X_147 := algebra.leftfetchjoin(r1_170,X_134);
    X_146 := algebra.leftfetchjoin(r1_170,X_136);
    X_145:bat[:oid,:str]  := algebra.leftfetchjoin(X_223,X_111);
    language.pass(X_22);
    language.pass(X_34);
    language.pass(X_55);
    language.pass(X_67);
    language.pass(X_88);
    language.pass(X_74);
    language.pass(X_10);
    language.pass(X_41);
    language.pass(X_72);
    language.pass(X_57);
    language.pass(X_59);
    language.pass(r1_68);
    language.pass(X_61);
    language.pass(X_99);
    language.pass(X_39);
    language.pass(X_24);
    language.pass(X_26);
    language.pass(r1_27);
    language.pass(X_28);
    language.pass(X_222);
    language.pass(X_95);
    language.pass(X_124);
    language.pass(r1_160);
    language.pass(X_113);
    language.pass(X_134);
    language.pass(r1_170);
    language.pass(X_136);
    language.pass(X_223);
    language.pass(X_111);
exit X_253;
    X_148 := sql.resultSet(4,1,X_144);
    sql.rsColumn(X_148,"sys.customer","c_city","clob",0,0,X_144);
    sql.rsColumn(X_148,"sys.supplier","s_city","clob",0,0,X_145);
    sql.rsColumn(X_148,"sys.dwdate","d_year","int",32,0,X_146);
    sql.rsColumn(X_148,"sys.L1","revenue","bigint",32,0,X_147);
    X_167 := io.stdout();
    sql.exportResult(X_167,X_148);
end s2_1;
# querylog.define("explain\nselect c_city, s_city, d_year, sum(lo_revenue) as revenue\n\tfrom customer, lineorder, supplier, dwdate\n\twhere lo_custkey = c_custkey\n\t\tand lo_suppkey = s_suppkey\n\t\tand lo_orderdate = d_datekey\n\t\tand c_nation = \\'UNITED KINGDOM\\'\n\t\tand (c_city=\\'UNITED KI1\\' or c_city=\\'UNITED KI5\\')\n\t\tand (s_city=\\'UNITED KI1\\' or s_city=\\'UNITED KI5\\')\n\t\tand s_nation = \\'UNITED KINGDOM\\'\n\t\tand d_yearmonth = \\'Dec1997\\'\n\tgroup by c_city, s_city, d_year\n\torder by d_year asc, revenue desc;","no_mitosis_pipe")
=======
    X_202 := algebra.subselect(X_29,X_22,A0,A0,true,true,false);
    (X_31,r1_36) := sql.bind(X_9,"sys","customer","c_nation",2);
    X_203 := algebra.subselect(r1_36,A0,A0,true,true,false);
    X_33 := sql.bind(X_9,"sys","customer","c_nation",1);
    X_204 := algebra.subselect(X_33,X_22,A0,A0,true,true,false);
    X_34 := sql.subdelta(X_202,X_22,X_31,X_203,X_204);
    X_205 := algebra.subselect(X_24,X_34,A1,A1,true,true,false);
    (X_26,r1_27) := sql.bind(X_9,"sys","customer","c_city",2);
    X_206 := algebra.subselect(r1_27,A1,A1,true,true,false);
    X_28 := sql.bind(X_9,"sys","customer","c_city",1);
    X_207 := algebra.subselect(X_28,X_34,A1,A1,true,true,false);
    X_37 := sql.subdelta(X_205,X_34,X_26,X_206,X_207);
    X_208 := algebra.subselect(X_24,X_34,A2,A2,true,true,false);
    X_209 := algebra.subselect(r1_27,A2,A2,true,true,false);
    X_210 := algebra.subselect(X_28,X_34,A2,A2,true,true,false);
    X_38 := sql.subdelta(X_208,X_34,X_26,X_209,X_210);
    X_39 := bat.mergecand(X_37,X_38);
    X_211 := algebra.subselect(X_24,X_39,A1,A1,true,true,false);
    X_212 := algebra.subselect(X_28,X_39,A1,A1,true,true,false);
    X_40 := sql.subdelta(X_211,X_39,X_26,X_206,X_212);
    X_213 := algebra.subselect(X_24,X_39,A2,A2,true,true,false);
    X_214 := algebra.subselect(X_28,X_39,A2,A2,true,true,false);
    X_41 := sql.subdelta(X_213,X_39,X_26,X_209,X_214);
    X_42 := bat.mergecand(X_40,X_41);
    X_43 := X_42;
    (X_44,r1_54) := algebra.join(X_21,X_43);
    X_46 := sql.bind_idxbat(X_9,"sys","lineorder","lineorder_lo_suppkey_fkey",0);
    (X_51,r1_61) := sql.bind_idxbat(X_9,"sys","lineorder","lineorder_lo_suppkey_fkey",2);
    X_54 := sql.bind_idxbat(X_9,"sys","lineorder","lineorder_lo_suppkey_fkey",1);
    X_56 := sql.projectdelta(X_10,X_46,X_51,r1_61,X_54);
    X_57 := algebra.leftfetchjoin(X_44,X_56);
    X_60 := sql.bind(X_9,"sys","supplier","s_city",0);
    X_65 := sql.bind(X_9,"sys","supplier","s_nation",0);
    X_58:bat[:oid,:oid]  := sql.tid(X_9,"sys","supplier");
    X_215 := algebra.subselect(X_65,X_58,A5,A5,true,true,false);
    (X_67,r1_82) := sql.bind(X_9,"sys","supplier","s_nation",2);
    X_216 := algebra.subselect(r1_82,A5,A5,true,true,false);
    X_69 := sql.bind(X_9,"sys","supplier","s_nation",1);
    X_217 := algebra.subselect(X_69,X_58,A5,A5,true,true,false);
    X_70 := sql.subdelta(X_215,X_58,X_67,X_216,X_217);
    X_218 := algebra.subselect(X_60,X_70,A3,A3,true,true,false);
    (X_62,r1_73) := sql.bind(X_9,"sys","supplier","s_city",2);
    X_219 := algebra.subselect(r1_73,A3,A3,true,true,false);
    X_64 := sql.bind(X_9,"sys","supplier","s_city",1);
    X_220 := algebra.subselect(X_64,X_70,A3,A3,true,true,false);
    X_73 := sql.subdelta(X_218,X_70,X_62,X_219,X_220);
    X_221 := algebra.subselect(X_60,X_70,A4,A4,true,true,false);
    X_222 := algebra.subselect(r1_73,A4,A4,true,true,false);
    X_223 := algebra.subselect(X_64,X_70,A4,A4,true,true,false);
    X_74 := sql.subdelta(X_221,X_70,X_62,X_222,X_223);
    X_75 := bat.mergecand(X_73,X_74);
    X_224 := algebra.subselect(X_60,X_75,A3,A3,true,true,false);
    X_225 := algebra.subselect(X_64,X_75,A3,A3,true,true,false);
    X_76 := sql.subdelta(X_224,X_75,X_62,X_219,X_225);
    X_226 := algebra.subselect(X_60,X_75,A4,A4,true,true,false);
    X_227 := algebra.subselect(X_64,X_75,A4,A4,true,true,false);
    X_77 := sql.subdelta(X_226,X_75,X_62,X_222,X_227);
    X_78 := bat.mergecand(X_76,X_77);
    X_79 := X_78;
    (X_80,r1_100) := algebra.join(X_57,X_79);
    X_231 := algebra.leftfetchjoin(X_80,X_44);
    X_82 := sql.bind_idxbat(X_9,"sys","lineorder","lineorder_lo_orderdate_fkey",0);
    (X_87,r1_107) := sql.bind_idxbat(X_9,"sys","lineorder","lineorder_lo_orderdate_fkey",2);
    X_90 := sql.bind_idxbat(X_9,"sys","lineorder","lineorder_lo_orderdate_fkey",1);
    X_92 := sql.projectdelta(X_10,X_82,X_87,r1_107,X_90);
    X_93:bat[:oid,:oid]  := algebra.leftfetchjoin(X_231,X_92);
    X_96 := sql.bind(X_9,"sys","dwdate","d_yearmonth",0);
    X_94:bat[:oid,:oid]  := sql.tid(X_9,"sys","dwdate");
    X_228 := algebra.subselect(X_96,X_94,A6,A6,true,true,false);
    (X_98,r1_120) := sql.bind(X_9,"sys","dwdate","d_yearmonth",2);
    X_229 := algebra.subselect(r1_120,A6,A6,true,true,false);
    X_100 := sql.bind(X_9,"sys","dwdate","d_yearmonth",1);
    X_230 := algebra.subselect(X_100,X_94,A6,A6,true,true,false);
    X_101 := sql.subdelta(X_228,X_94,X_98,X_229,X_230);
    X_104 := X_101;
    (X_105,r1_130) := algebra.join(X_93,X_104);
    X_232 := algebra.leftfetchjoin(X_105,X_80);
    X_107 := sql.bind(X_9,"sys","lineorder","lo_revenue",0);
    (X_109,r1_134) := sql.bind(X_9,"sys","lineorder","lo_revenue",2);
    X_113 := sql.bind(X_9,"sys","lineorder","lo_revenue",1);
    X_114 := sql.projectdelta(X_10,X_107,X_109,r1_134,X_113);
    X_115:bat[:oid,:int]  := algebra.leftfetchjoinPath(X_232,X_44,X_114);
    X_116 := sql.projectdelta(X_78,X_60,X_62,r1_73,X_64);
    X_117:bat[:oid,:str]  := algebra.leftfetchjoinPath(X_105,r1_100,X_116);
    X_118 := sql.projectdelta(X_42,X_24,X_26,r1_27,X_28);
    X_119:bat[:oid,:str]  := algebra.leftfetchjoinPath(X_232,r1_54,X_118);
    X_120 := sql.bind(X_9,"sys","dwdate","d_year",0);
    (X_124,r1_155) := sql.bind(X_9,"sys","dwdate","d_year",2);
    X_127 := sql.bind(X_9,"sys","dwdate","d_year",1);
    X_129 := sql.projectdelta(X_101,X_120,X_124,r1_155,X_127);
    X_130 := algebra.leftfetchjoin(r1_130,X_129);
    (X_131,r1_164,r2_164) := group.subgroup(X_130);
    (X_134,r1_167,r2_167) := group.subgroup(X_119,X_131);
    (X_137,r1_170,r2_170) := group.subgroupdone(X_117,X_134);
    X_140:bat[:oid,:lng]  := aggr.subsum(X_115,X_137,r1_170,true,true);
    X_142 := algebra.leftfetchjoin(r1_170,X_130);
    (X_143,r1_176,r2_176) := algebra.subsort(X_142,false,false);
    (X_147,r1_180,r2_180) := algebra.subsort(X_140,r1_176,r2_176,true,false);
    X_233 := algebra.leftfetchjoin(r1_180,r1_170);
    X_150:bat[:oid,:str]  := algebra.leftfetchjoin(X_233,X_119);
    X_153 := algebra.leftfetchjoin(r1_180,X_140);
    X_152 := algebra.leftfetchjoin(r1_180,X_142);
    X_151:bat[:oid,:str]  := algebra.leftfetchjoin(X_233,X_117);
    X_154 := sql.resultSet(4,1,X_150);
    sql.rsColumn(X_154,"sys.customer","c_city","clob",0,0,X_150);
    sql.rsColumn(X_154,"sys.supplier","s_city","clob",0,0,X_151);
    sql.rsColumn(X_154,"sys.dwdate","d_year","int",32,0,X_152);
    sql.rsColumn(X_154,"sys.L1","revenue","bigint",32,0,X_153);
    X_173 := io.stdout();
    sql.exportResult(X_173,X_154);
end s0_1;
>>>>>>> fa20e891

# 23:10:47 >  
# 23:10:47 >  "Done."
# 23:10:47 >  
<|MERGE_RESOLUTION|>--- conflicted
+++ resolved
@@ -42,14 +42,8 @@
 % .explain # table_name
 % mal # name
 % clob # type
-<<<<<<< HEAD
 % 565 # length
 function user.s2_1{autoCommit=true}(A0:str,A1:str,A2:str,A3:str,A4:str,A5:str,A6:str):void;
-barrier X_253 := language.dataflow();
-=======
-% 92 # length
-function user.s0_1{autoCommit=true}(A0:str,A1:str,A2:str,A3:str,A4:str,A5:str,A6:str):void;
->>>>>>> fa20e891
     X_9 := sql.mvc();
     X_10:bat[:oid,:oid]  := sql.tid(X_9,"sys","lineorder");
     X_13 := sql.bind_idxbat(X_9,"sys","lineorder","lineorder_lo_custkey_fkey",0);
@@ -59,23 +53,22 @@
     X_24 := sql.bind(X_9,"sys","customer","c_city",0);
     X_29 := sql.bind(X_9,"sys","customer","c_nation",0);
     X_22:bat[:oid,:oid]  := sql.tid(X_9,"sys","customer");
-<<<<<<< HEAD
-    X_200 := algebra.subselect(X_29,X_22,A0,A0,true,true,false);
+    X_199 := algebra.subselect(X_29,X_22,A0,A0,true,true,false);
     (X_31,r1_35) := sql.bind(X_9,"sys","customer","c_nation",2);
-    X_201 := algebra.subselect(r1_35,A0,A0,true,true,false);
+    X_200 := algebra.subselect(r1_35,A0,A0,true,true,false);
     X_33 := sql.bind(X_9,"sys","customer","c_nation",1);
-    X_202 := algebra.subselect(X_33,X_22,A0,A0,true,true,false);
-    X_34 := sql.subdelta(X_200,X_22,X_31,X_201,X_202);
-    X_203 := algebra.subselect(X_24,X_34,A1,A1,true,true,false);
+    X_201 := algebra.subselect(X_33,X_22,A0,A0,true,true,false);
+    X_34 := sql.subdelta(X_199,X_22,X_31,X_200,X_201);
+    X_202 := algebra.subselect(X_24,X_34,A1,A1,true,true,false);
     (X_26,r1_27) := sql.bind(X_9,"sys","customer","c_city",2);
-    X_204 := algebra.subselect(r1_27,A1,A1,true,true,false);
+    X_203 := algebra.subselect(r1_27,A1,A1,true,true,false);
     X_28 := sql.bind(X_9,"sys","customer","c_city",1);
-    X_205 := algebra.subselect(X_28,X_34,A1,A1,true,true,false);
-    X_37 := sql.subdelta(X_203,X_34,X_26,X_204,X_205);
-    X_206 := algebra.subselect(X_24,X_34,A2,A2,true,true,false);
-    X_207 := algebra.subselect(r1_27,A2,A2,true,true,false);
-    X_208 := algebra.subselect(X_28,X_34,A2,A2,true,true,false);
-    X_38 := sql.subdelta(X_206,X_34,X_26,X_207,X_208);
+    X_204 := algebra.subselect(X_28,X_34,A1,A1,true,true,false);
+    X_37 := sql.subdelta(X_202,X_34,X_26,X_203,X_204);
+    X_205 := algebra.subselect(X_24,X_34,A2,A2,true,true,false);
+    X_206 := algebra.subselect(r1_27,A2,A2,true,true,false);
+    X_207 := algebra.subselect(X_28,X_34,A2,A2,true,true,false);
+    X_38 := sql.subdelta(X_205,X_34,X_26,X_206,X_207);
     X_39 := bat.mergecand(X_37,X_38);
     X_40 := X_39;
     (X_41,r1_49) := algebra.join(X_21,X_40);
@@ -87,51 +80,51 @@
     X_57 := sql.bind(X_9,"sys","supplier","s_city",0);
     X_62 := sql.bind(X_9,"sys","supplier","s_nation",0);
     X_55:bat[:oid,:oid]  := sql.tid(X_9,"sys","supplier");
-    X_209 := algebra.subselect(X_62,X_55,A5,A5,true,true,false);
+    X_208 := algebra.subselect(X_62,X_55,A5,A5,true,true,false);
     (X_64,r1_76) := sql.bind(X_9,"sys","supplier","s_nation",2);
-    X_210 := algebra.subselect(r1_76,A5,A5,true,true,false);
+    X_209 := algebra.subselect(r1_76,A5,A5,true,true,false);
     X_66 := sql.bind(X_9,"sys","supplier","s_nation",1);
-    X_211 := algebra.subselect(X_66,X_55,A5,A5,true,true,false);
-    X_67 := sql.subdelta(X_209,X_55,X_64,X_210,X_211);
-    X_212 := algebra.subselect(X_57,X_67,A3,A3,true,true,false);
+    X_210 := algebra.subselect(X_66,X_55,A5,A5,true,true,false);
+    X_67 := sql.subdelta(X_208,X_55,X_64,X_209,X_210);
+    X_211 := algebra.subselect(X_57,X_67,A3,A3,true,true,false);
     (X_59,r1_68) := sql.bind(X_9,"sys","supplier","s_city",2);
-    X_213 := algebra.subselect(r1_68,A3,A3,true,true,false);
+    X_212 := algebra.subselect(r1_68,A3,A3,true,true,false);
     X_61 := sql.bind(X_9,"sys","supplier","s_city",1);
-    X_214 := algebra.subselect(X_61,X_67,A3,A3,true,true,false);
-    X_70 := sql.subdelta(X_212,X_67,X_59,X_213,X_214);
-    X_215 := algebra.subselect(X_57,X_67,A4,A4,true,true,false);
-    X_216 := algebra.subselect(r1_68,A4,A4,true,true,false);
-    X_217 := algebra.subselect(X_61,X_67,A4,A4,true,true,false);
-    X_71 := sql.subdelta(X_215,X_67,X_59,X_216,X_217);
+    X_213 := algebra.subselect(X_61,X_67,A3,A3,true,true,false);
+    X_70 := sql.subdelta(X_211,X_67,X_59,X_212,X_213);
+    X_214 := algebra.subselect(X_57,X_67,A4,A4,true,true,false);
+    X_215 := algebra.subselect(r1_68,A4,A4,true,true,false);
+    X_216 := algebra.subselect(X_61,X_67,A4,A4,true,true,false);
+    X_71 := sql.subdelta(X_214,X_67,X_59,X_215,X_216);
     X_72 := bat.mergecand(X_70,X_71);
     X_73 := X_72;
     (X_74,r1_90) := algebra.join(X_54,X_73);
-    X_221 := algebra.leftfetchjoin(X_74,X_41);
+    X_220 := algebra.leftfetchjoin(X_74,X_41);
     X_76 := sql.bind_idxbat(X_9,"sys","lineorder","lineorder_lo_orderdate_fkey",0);
     (X_81,r1_97) := sql.bind_idxbat(X_9,"sys","lineorder","lineorder_lo_orderdate_fkey",2);
     X_84 := sql.bind_idxbat(X_9,"sys","lineorder","lineorder_lo_orderdate_fkey",1);
     X_86 := sql.projectdelta(X_10,X_76,X_81,r1_97,X_84);
-    X_87:bat[:oid,:oid]  := algebra.leftfetchjoin(X_221,X_86);
+    X_87:bat[:oid,:oid]  := algebra.leftfetchjoin(X_220,X_86);
     X_90 := sql.bind(X_9,"sys","dwdate","d_yearmonth",0);
     X_88:bat[:oid,:oid]  := sql.tid(X_9,"sys","dwdate");
-    X_218 := algebra.subselect(X_90,X_88,A6,A6,true,true,false);
+    X_217 := algebra.subselect(X_90,X_88,A6,A6,true,true,false);
     (X_92,r1_110) := sql.bind(X_9,"sys","dwdate","d_yearmonth",2);
-    X_219 := algebra.subselect(r1_110,A6,A6,true,true,false);
+    X_218 := algebra.subselect(r1_110,A6,A6,true,true,false);
     X_94 := sql.bind(X_9,"sys","dwdate","d_yearmonth",1);
-    X_220 := algebra.subselect(X_94,X_88,A6,A6,true,true,false);
-    X_95 := sql.subdelta(X_218,X_88,X_92,X_219,X_220);
+    X_219 := algebra.subselect(X_94,X_88,A6,A6,true,true,false);
+    X_95 := sql.subdelta(X_217,X_88,X_92,X_218,X_219);
     X_98 := X_95;
     (X_99,r1_120) := algebra.join(X_87,X_98);
-    X_222 := algebra.leftfetchjoin(X_99,X_74);
+    X_221 := algebra.leftfetchjoin(X_99,X_74);
     X_101 := sql.bind(X_9,"sys","lineorder","lo_revenue",0);
     (X_103,r1_124) := sql.bind(X_9,"sys","lineorder","lo_revenue",2);
     X_107 := sql.bind(X_9,"sys","lineorder","lo_revenue",1);
     X_108 := sql.projectdelta(X_10,X_101,X_103,r1_124,X_107);
-    X_109:bat[:oid,:int]  := algebra.leftfetchjoinPath(X_222,X_41,X_108);
+    X_109:bat[:oid,:int]  := algebra.leftfetchjoinPath(X_221,X_41,X_108);
     X_110 := sql.projectdelta(X_72,X_57,X_59,r1_68,X_61);
     X_111:bat[:oid,:str]  := algebra.leftfetchjoinPath(X_99,r1_90,X_110);
     X_112 := sql.projectdelta(X_39,X_24,X_26,r1_27,X_28);
-    X_113:bat[:oid,:str]  := algebra.leftfetchjoinPath(X_222,r1_49,X_112);
+    X_113:bat[:oid,:str]  := algebra.leftfetchjoinPath(X_221,r1_49,X_112);
     X_114 := sql.bind(X_9,"sys","dwdate","d_year",0);
     (X_118,r1_145) := sql.bind(X_9,"sys","dwdate","d_year",2);
     X_121 := sql.bind(X_9,"sys","dwdate","d_year",1);
@@ -144,41 +137,11 @@
     X_136 := algebra.leftfetchjoin(r1_160,X_124);
     (X_137,r1_166,r2_166) := algebra.subsort(X_136,false,false);
     (X_141,r1_170,r2_170) := algebra.subsort(X_134,r1_166,r2_166,true,false);
-    X_223 := algebra.leftfetchjoin(r1_170,r1_160);
-    X_144:bat[:oid,:str]  := algebra.leftfetchjoin(X_223,X_113);
+    X_222 := algebra.leftfetchjoin(r1_170,r1_160);
+    X_144:bat[:oid,:str]  := algebra.leftfetchjoin(X_222,X_113);
     X_147 := algebra.leftfetchjoin(r1_170,X_134);
     X_146 := algebra.leftfetchjoin(r1_170,X_136);
-    X_145:bat[:oid,:str]  := algebra.leftfetchjoin(X_223,X_111);
-    language.pass(X_22);
-    language.pass(X_34);
-    language.pass(X_55);
-    language.pass(X_67);
-    language.pass(X_88);
-    language.pass(X_74);
-    language.pass(X_10);
-    language.pass(X_41);
-    language.pass(X_72);
-    language.pass(X_57);
-    language.pass(X_59);
-    language.pass(r1_68);
-    language.pass(X_61);
-    language.pass(X_99);
-    language.pass(X_39);
-    language.pass(X_24);
-    language.pass(X_26);
-    language.pass(r1_27);
-    language.pass(X_28);
-    language.pass(X_222);
-    language.pass(X_95);
-    language.pass(X_124);
-    language.pass(r1_160);
-    language.pass(X_113);
-    language.pass(X_134);
-    language.pass(r1_170);
-    language.pass(X_136);
-    language.pass(X_223);
-    language.pass(X_111);
-exit X_253;
+    X_145:bat[:oid,:str]  := algebra.leftfetchjoin(X_222,X_111);
     X_148 := sql.resultSet(4,1,X_144);
     sql.rsColumn(X_148,"sys.customer","c_city","clob",0,0,X_144);
     sql.rsColumn(X_148,"sys.supplier","s_city","clob",0,0,X_145);
@@ -187,120 +150,7 @@
     X_167 := io.stdout();
     sql.exportResult(X_167,X_148);
 end s2_1;
-# querylog.define("explain\nselect c_city, s_city, d_year, sum(lo_revenue) as revenue\n\tfrom customer, lineorder, supplier, dwdate\n\twhere lo_custkey = c_custkey\n\t\tand lo_suppkey = s_suppkey\n\t\tand lo_orderdate = d_datekey\n\t\tand c_nation = \\'UNITED KINGDOM\\'\n\t\tand (c_city=\\'UNITED KI1\\' or c_city=\\'UNITED KI5\\')\n\t\tand (s_city=\\'UNITED KI1\\' or s_city=\\'UNITED KI5\\')\n\t\tand s_nation = \\'UNITED KINGDOM\\'\n\t\tand d_yearmonth = \\'Dec1997\\'\n\tgroup by c_city, s_city, d_year\n\torder by d_year asc, revenue desc;","no_mitosis_pipe")
-=======
-    X_202 := algebra.subselect(X_29,X_22,A0,A0,true,true,false);
-    (X_31,r1_36) := sql.bind(X_9,"sys","customer","c_nation",2);
-    X_203 := algebra.subselect(r1_36,A0,A0,true,true,false);
-    X_33 := sql.bind(X_9,"sys","customer","c_nation",1);
-    X_204 := algebra.subselect(X_33,X_22,A0,A0,true,true,false);
-    X_34 := sql.subdelta(X_202,X_22,X_31,X_203,X_204);
-    X_205 := algebra.subselect(X_24,X_34,A1,A1,true,true,false);
-    (X_26,r1_27) := sql.bind(X_9,"sys","customer","c_city",2);
-    X_206 := algebra.subselect(r1_27,A1,A1,true,true,false);
-    X_28 := sql.bind(X_9,"sys","customer","c_city",1);
-    X_207 := algebra.subselect(X_28,X_34,A1,A1,true,true,false);
-    X_37 := sql.subdelta(X_205,X_34,X_26,X_206,X_207);
-    X_208 := algebra.subselect(X_24,X_34,A2,A2,true,true,false);
-    X_209 := algebra.subselect(r1_27,A2,A2,true,true,false);
-    X_210 := algebra.subselect(X_28,X_34,A2,A2,true,true,false);
-    X_38 := sql.subdelta(X_208,X_34,X_26,X_209,X_210);
-    X_39 := bat.mergecand(X_37,X_38);
-    X_211 := algebra.subselect(X_24,X_39,A1,A1,true,true,false);
-    X_212 := algebra.subselect(X_28,X_39,A1,A1,true,true,false);
-    X_40 := sql.subdelta(X_211,X_39,X_26,X_206,X_212);
-    X_213 := algebra.subselect(X_24,X_39,A2,A2,true,true,false);
-    X_214 := algebra.subselect(X_28,X_39,A2,A2,true,true,false);
-    X_41 := sql.subdelta(X_213,X_39,X_26,X_209,X_214);
-    X_42 := bat.mergecand(X_40,X_41);
-    X_43 := X_42;
-    (X_44,r1_54) := algebra.join(X_21,X_43);
-    X_46 := sql.bind_idxbat(X_9,"sys","lineorder","lineorder_lo_suppkey_fkey",0);
-    (X_51,r1_61) := sql.bind_idxbat(X_9,"sys","lineorder","lineorder_lo_suppkey_fkey",2);
-    X_54 := sql.bind_idxbat(X_9,"sys","lineorder","lineorder_lo_suppkey_fkey",1);
-    X_56 := sql.projectdelta(X_10,X_46,X_51,r1_61,X_54);
-    X_57 := algebra.leftfetchjoin(X_44,X_56);
-    X_60 := sql.bind(X_9,"sys","supplier","s_city",0);
-    X_65 := sql.bind(X_9,"sys","supplier","s_nation",0);
-    X_58:bat[:oid,:oid]  := sql.tid(X_9,"sys","supplier");
-    X_215 := algebra.subselect(X_65,X_58,A5,A5,true,true,false);
-    (X_67,r1_82) := sql.bind(X_9,"sys","supplier","s_nation",2);
-    X_216 := algebra.subselect(r1_82,A5,A5,true,true,false);
-    X_69 := sql.bind(X_9,"sys","supplier","s_nation",1);
-    X_217 := algebra.subselect(X_69,X_58,A5,A5,true,true,false);
-    X_70 := sql.subdelta(X_215,X_58,X_67,X_216,X_217);
-    X_218 := algebra.subselect(X_60,X_70,A3,A3,true,true,false);
-    (X_62,r1_73) := sql.bind(X_9,"sys","supplier","s_city",2);
-    X_219 := algebra.subselect(r1_73,A3,A3,true,true,false);
-    X_64 := sql.bind(X_9,"sys","supplier","s_city",1);
-    X_220 := algebra.subselect(X_64,X_70,A3,A3,true,true,false);
-    X_73 := sql.subdelta(X_218,X_70,X_62,X_219,X_220);
-    X_221 := algebra.subselect(X_60,X_70,A4,A4,true,true,false);
-    X_222 := algebra.subselect(r1_73,A4,A4,true,true,false);
-    X_223 := algebra.subselect(X_64,X_70,A4,A4,true,true,false);
-    X_74 := sql.subdelta(X_221,X_70,X_62,X_222,X_223);
-    X_75 := bat.mergecand(X_73,X_74);
-    X_224 := algebra.subselect(X_60,X_75,A3,A3,true,true,false);
-    X_225 := algebra.subselect(X_64,X_75,A3,A3,true,true,false);
-    X_76 := sql.subdelta(X_224,X_75,X_62,X_219,X_225);
-    X_226 := algebra.subselect(X_60,X_75,A4,A4,true,true,false);
-    X_227 := algebra.subselect(X_64,X_75,A4,A4,true,true,false);
-    X_77 := sql.subdelta(X_226,X_75,X_62,X_222,X_227);
-    X_78 := bat.mergecand(X_76,X_77);
-    X_79 := X_78;
-    (X_80,r1_100) := algebra.join(X_57,X_79);
-    X_231 := algebra.leftfetchjoin(X_80,X_44);
-    X_82 := sql.bind_idxbat(X_9,"sys","lineorder","lineorder_lo_orderdate_fkey",0);
-    (X_87,r1_107) := sql.bind_idxbat(X_9,"sys","lineorder","lineorder_lo_orderdate_fkey",2);
-    X_90 := sql.bind_idxbat(X_9,"sys","lineorder","lineorder_lo_orderdate_fkey",1);
-    X_92 := sql.projectdelta(X_10,X_82,X_87,r1_107,X_90);
-    X_93:bat[:oid,:oid]  := algebra.leftfetchjoin(X_231,X_92);
-    X_96 := sql.bind(X_9,"sys","dwdate","d_yearmonth",0);
-    X_94:bat[:oid,:oid]  := sql.tid(X_9,"sys","dwdate");
-    X_228 := algebra.subselect(X_96,X_94,A6,A6,true,true,false);
-    (X_98,r1_120) := sql.bind(X_9,"sys","dwdate","d_yearmonth",2);
-    X_229 := algebra.subselect(r1_120,A6,A6,true,true,false);
-    X_100 := sql.bind(X_9,"sys","dwdate","d_yearmonth",1);
-    X_230 := algebra.subselect(X_100,X_94,A6,A6,true,true,false);
-    X_101 := sql.subdelta(X_228,X_94,X_98,X_229,X_230);
-    X_104 := X_101;
-    (X_105,r1_130) := algebra.join(X_93,X_104);
-    X_232 := algebra.leftfetchjoin(X_105,X_80);
-    X_107 := sql.bind(X_9,"sys","lineorder","lo_revenue",0);
-    (X_109,r1_134) := sql.bind(X_9,"sys","lineorder","lo_revenue",2);
-    X_113 := sql.bind(X_9,"sys","lineorder","lo_revenue",1);
-    X_114 := sql.projectdelta(X_10,X_107,X_109,r1_134,X_113);
-    X_115:bat[:oid,:int]  := algebra.leftfetchjoinPath(X_232,X_44,X_114);
-    X_116 := sql.projectdelta(X_78,X_60,X_62,r1_73,X_64);
-    X_117:bat[:oid,:str]  := algebra.leftfetchjoinPath(X_105,r1_100,X_116);
-    X_118 := sql.projectdelta(X_42,X_24,X_26,r1_27,X_28);
-    X_119:bat[:oid,:str]  := algebra.leftfetchjoinPath(X_232,r1_54,X_118);
-    X_120 := sql.bind(X_9,"sys","dwdate","d_year",0);
-    (X_124,r1_155) := sql.bind(X_9,"sys","dwdate","d_year",2);
-    X_127 := sql.bind(X_9,"sys","dwdate","d_year",1);
-    X_129 := sql.projectdelta(X_101,X_120,X_124,r1_155,X_127);
-    X_130 := algebra.leftfetchjoin(r1_130,X_129);
-    (X_131,r1_164,r2_164) := group.subgroup(X_130);
-    (X_134,r1_167,r2_167) := group.subgroup(X_119,X_131);
-    (X_137,r1_170,r2_170) := group.subgroupdone(X_117,X_134);
-    X_140:bat[:oid,:lng]  := aggr.subsum(X_115,X_137,r1_170,true,true);
-    X_142 := algebra.leftfetchjoin(r1_170,X_130);
-    (X_143,r1_176,r2_176) := algebra.subsort(X_142,false,false);
-    (X_147,r1_180,r2_180) := algebra.subsort(X_140,r1_176,r2_176,true,false);
-    X_233 := algebra.leftfetchjoin(r1_180,r1_170);
-    X_150:bat[:oid,:str]  := algebra.leftfetchjoin(X_233,X_119);
-    X_153 := algebra.leftfetchjoin(r1_180,X_140);
-    X_152 := algebra.leftfetchjoin(r1_180,X_142);
-    X_151:bat[:oid,:str]  := algebra.leftfetchjoin(X_233,X_117);
-    X_154 := sql.resultSet(4,1,X_150);
-    sql.rsColumn(X_154,"sys.customer","c_city","clob",0,0,X_150);
-    sql.rsColumn(X_154,"sys.supplier","s_city","clob",0,0,X_151);
-    sql.rsColumn(X_154,"sys.dwdate","d_year","int",32,0,X_152);
-    sql.rsColumn(X_154,"sys.L1","revenue","bigint",32,0,X_153);
-    X_173 := io.stdout();
-    sql.exportResult(X_173,X_154);
-end s0_1;
->>>>>>> fa20e891
+# querylog.define("explain\nselect c_city, s_city, d_year, sum(lo_revenue) as revenue\n\tfrom customer, lineorder, supplier, dwdate\n\twhere lo_custkey = c_custkey\n\t\tand lo_suppkey = s_suppkey\n\t\tand lo_orderdate = d_datekey\n\t\tand c_nation = \\'UNITED KINGDOM\\'\n\t\tand (c_city=\\'UNITED KI1\\' or c_city=\\'UNITED KI5\\')\n\t\tand (s_city=\\'UNITED KI1\\' or s_city=\\'UNITED KI5\\')\n\t\tand s_nation = \\'UNITED KINGDOM\\'\n\t\tand d_yearmonth = \\'Dec1997\\'\n\tgroup by c_city, s_city, d_year\n\torder by d_year asc, revenue desc;","sequential_pipe")
 
 # 23:10:47 >  
 # 23:10:47 >  "Done."
