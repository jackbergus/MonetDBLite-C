--- conflicted
+++ resolved
@@ -38,23 +38,23 @@
 % clob # type
 % 302 # length
 function user.s2_1{autoCommit=true}(A0:int,A1:int,A2:int,A3:int,A4:int,A5:int):void;
-    X_75:void := querylog.define("explain\nselect sum(lo_extendedprice*lo_discount) as revenue\n\tfrom lineorder, dwdate\n\twhere lo_orderdate = d_datekey\n\t\tand d_weeknuminyear = 6 and d_year = 1994\n\t\tand lo_discount between 5 and 7\n\t\tand lo_quantity between 36 and 40;","sequential_pipe",50);
+    X_74:void := querylog.define("explain\nselect sum(lo_extendedprice*lo_discount) as revenue\n\tfrom lineorder, dwdate\n\twhere lo_orderdate = d_datekey\n\t\tand d_weeknuminyear = 6 and d_year = 1994\n\t\tand lo_discount between 5 and 7\n\t\tand lo_quantity between 36 and 40;","sequential_pipe",50);
     X_8 := sql.mvc();
     X_12:bat[:oid,:int]  := sql.bind(X_8,"sys","lineorder","lo_quantity",0);
     X_20:bat[:oid,:int]  := sql.bind(X_8,"sys","lineorder","lo_discount",0);
     X_9:bat[:oid,:oid]  := sql.tid(X_8,"sys","lineorder");
-    X_102 := algebra.subselect(X_20,X_9,A2,A3,true,true,false);
+    X_101 := algebra.subselect(X_20,X_9,A2,A3,true,true,false);
     (X_22,r1_26) := sql.bind(X_8,"sys","lineorder","lo_discount",2);
-    X_103 := algebra.subselect(r1_26,nil:bat[:oid,:oid],A2,A3,true,true,false);
+    X_102 := algebra.subselect(r1_26,nil:bat[:oid,:oid],A2,A3,true,true,false);
     X_24:bat[:oid,:int]  := sql.bind(X_8,"sys","lineorder","lo_discount",1);
-    X_105 := algebra.subselect(X_24,X_9,A2,A3,true,true,false);
-    X_25 := sql.subdelta(X_102,X_9,X_22,X_103,X_105);
-    X_106 := algebra.subselect(X_12,X_25,A4,A5,true,true,false);
+    X_104 := algebra.subselect(X_24,X_9,A2,A3,true,true,false);
+    X_25 := sql.subdelta(X_101,X_9,X_22,X_102,X_104);
+    X_105 := algebra.subselect(X_12,X_25,A4,A5,true,true,false);
     (X_15,r1_15) := sql.bind(X_8,"sys","lineorder","lo_quantity",2);
-    X_107 := algebra.subselect(r1_15,nil:bat[:oid,:oid],A4,A5,true,true,false);
+    X_106 := algebra.subselect(r1_15,nil:bat[:oid,:oid],A4,A5,true,true,false);
     X_18:bat[:oid,:int]  := sql.bind(X_8,"sys","lineorder","lo_quantity",1);
-    X_109 := algebra.subselect(X_18,X_25,A4,A5,true,true,false);
-    X_27 := sql.subdelta(X_106,X_25,X_15,X_107,X_109);
+    X_108 := algebra.subselect(X_18,X_25,A4,A5,true,true,false);
+    X_27 := sql.subdelta(X_105,X_25,X_15,X_106,X_108);
     X_28:bat[:oid,:oid]  := sql.bind_idxbat(X_8,"sys","lineorder","lineorder_lo_orderdate_fkey",0);
     (X_30,r1_38) := sql.bind_idxbat(X_8,"sys","lineorder","lineorder_lo_orderdate_fkey",2);
     X_32:bat[:oid,:oid]  := sql.bind_idxbat(X_8,"sys","lineorder","lineorder_lo_orderdate_fkey",1);
@@ -62,58 +62,30 @@
     X_36:bat[:oid,:int] := sql.bind(X_8,"sys","dwdate","d_weeknuminyear",0);
     X_41:bat[:oid,:int] := sql.bind(X_8,"sys","dwdate","d_year",0);
     X_34:bat[:oid,:oid]  := sql.tid(X_8,"sys","dwdate");
-<<<<<<< HEAD
-    X_110 := algebra.subselect(X_41,X_34,A1,A1,true,true,false);
+    X_109 := algebra.subselect(X_41,X_34,A1,A1,true,false,false);
     (X_43,r1_56) := sql.bind(X_8,"sys","dwdate","d_year",2);
-    X_111 := algebra.subselect(r1_56,nil:bat[:oid,:oid],A1,A1,true,true,false);
+    X_110 := algebra.subselect(r1_56,nil:bat[:oid,:oid],A1,A1,true,false,false);
     X_45:bat[:oid,:int] := sql.bind(X_8,"sys","dwdate","d_year",1);
-    X_113 := algebra.subselect(X_45,X_34,A1,A1,true,true,false);
-    X_46 := sql.subdelta(X_110,X_34,X_43,X_111,X_113);
-    X_114 := algebra.subselect(X_36,X_46,A0,A0,true,true,false);
+    X_112 := algebra.subselect(X_45,X_34,A1,A1,true,false,false);
+    X_46 := sql.subdelta(X_109,X_34,X_43,X_110,X_112);
+    X_113 := algebra.subselect(X_36,X_46,A0,A0,true,false,false);
     (X_38,r1_48) := sql.bind(X_8,"sys","dwdate","d_weeknuminyear",2);
-    X_115 := algebra.subselect(r1_48,nil:bat[:oid,:oid],A0,A0,true,true,false);
+    X_114 := algebra.subselect(r1_48,nil:bat[:oid,:oid],A0,A0,true,false,false);
     X_40:bat[:oid,:int] := sql.bind(X_8,"sys","dwdate","d_weeknuminyear",1);
-    X_117 := algebra.subselect(X_40,X_46,A0,A0,true,true,false);
-    X_49 := sql.subdelta(X_114,X_46,X_38,X_115,X_117);
-    (X_50,r1_67) := algebra.subjoin(X_33,X_49,nil:BAT,nil:BAT,false,nil:lng);
-    X_56:bat[:oid,:int] := sql.bind(X_8,"sys","lineorder","lo_extendedprice",0);
-    (X_58,r1_75) := sql.bind(X_8,"sys","lineorder","lo_extendedprice",2);
-    X_60:bat[:oid,:int] := sql.bind(X_8,"sys","lineorder","lo_extendedprice",1);
-    X_61 := sql.projectdelta(X_27,X_56,X_58,r1_75,X_60);
-    X_62 := algebra.leftfetchjoin(X_50,X_61);
-    X_63 := batcalc.lng(X_62);
-    X_64 := sql.projectdelta(X_27,X_20,X_22,r1_26,X_24);
-    X_65 := algebra.leftfetchjoin(X_50,X_64);
-    X_66:bat[:oid,:lng] := batcalc.*(X_63,X_65);
-    X_67:hge := aggr.sum(X_66);
-    sql.resultSet("sys.L1","revenue","hugeint",128,0,7,X_67);
-=======
-    X_109 := algebra.subselect(X_45,X_34,A1,A1,true,false,false);
-    (X_47,r1_60) := sql.bind(X_8,"sys","dwdate","d_year",2);
-    X_110 := algebra.subselect(r1_60,nil:bat[:oid,:oid],A1,A1,true,false,false);
-    X_49:bat[:oid,:int]  := sql.bind(X_8,"sys","dwdate","d_year",1);
-    X_112 := algebra.subselect(X_49,X_34,A1,A1,true,false,false);
-    X_50 := sql.subdelta(X_109,X_34,X_47,X_110,X_112);
-    X_113 := algebra.subselect(X_37,X_50,A0,A0,true,false,false);
-    (X_40,r1_50) := sql.bind(X_8,"sys","dwdate","d_weeknuminyear",2);
-    X_114 := algebra.subselect(r1_50,nil:bat[:oid,:oid],A0,A0,true,false,false);
-    X_43:bat[:oid,:int]  := sql.bind(X_8,"sys","dwdate","d_weeknuminyear",1);
-    X_116 := algebra.subselect(X_43,X_50,A0,A0,true,false,false);
-    X_53 := sql.subdelta(X_113,X_50,X_40,X_114,X_116);
-    X_54 := X_53;
-    (X_55,r1_71) := algebra.subjoin(X_33,X_54,nil:BAT,nil:BAT,false,nil:lng);
-    X_59:bat[:oid,:int]  := sql.bind(X_8,"sys","lineorder","lo_extendedprice",0);
-    (X_62,r1_78) := sql.bind(X_8,"sys","lineorder","lo_extendedprice",2);
-    X_65:bat[:oid,:int]  := sql.bind(X_8,"sys","lineorder","lo_extendedprice",1);
-    X_66 := sql.projectdelta(X_27,X_59,X_62,r1_78,X_65);
-    X_67 := algebra.leftfetchjoin(X_55,X_66);
-    X_68 := batcalc.lng(X_67);
-    X_69 := sql.projectdelta(X_27,X_20,X_22,r1_26,X_24);
-    X_70 := algebra.leftfetchjoin(X_55,X_69);
-    X_71:bat[:oid,:lng]  := batcalc.*(X_68,X_70);
-    X_72:hge  := aggr.sum(X_71);
-    sql.resultSet("sys.L1","revenue","hugeint",128,0,7,X_72);
->>>>>>> 1c6e5817
+    X_116 := algebra.subselect(X_40,X_46,A0,A0,true,false,false);
+    X_48 := sql.subdelta(X_113,X_46,X_38,X_114,X_116);
+    (X_49,r1_66) := algebra.subjoin(X_33,X_48,nil:BAT,nil:BAT,false,nil:lng);
+    X_55:bat[:oid,:int] := sql.bind(X_8,"sys","lineorder","lo_extendedprice",0);
+    (X_57,r1_74) := sql.bind(X_8,"sys","lineorder","lo_extendedprice",2);
+    X_59:bat[:oid,:int] := sql.bind(X_8,"sys","lineorder","lo_extendedprice",1);
+    X_60 := sql.projectdelta(X_27,X_55,X_57,r1_74,X_59);
+    X_61 := algebra.leftfetchjoin(X_49,X_60);
+    X_62 := batcalc.lng(X_61);
+    X_63 := sql.projectdelta(X_27,X_20,X_22,r1_26,X_24);
+    X_64 := algebra.leftfetchjoin(X_49,X_63);
+    X_65:bat[:oid,:lng] := batcalc.*(X_62,X_64);
+    X_66:hge := aggr.sum(X_65);
+    sql.resultSet("sys.L1","revenue","hugeint",128,0,7,X_66);
 end user.s2_1;
 
 # 23:10:45 >  
