--- conflicted
+++ resolved
@@ -70,33 +70,6 @@
     X_145 := bat.append(X_139,0);
     X_153 := bat.append(X_145,0);
     X_162 := bat.append(X_153,0);
-<<<<<<< HEAD
-    X_9 := sql.mvc();
-    C_10:bat[:oid,:oid] := sql.tid(X_9,"sys","lineorder");
-    X_13:bat[:oid,:oid]  := sql.bind_idxbat(X_9,"sys","lineorder","lineorder_lo_custkey_fkey",0);
-    (X_16,r1_16) := sql.bind_idxbat(X_9,"sys","lineorder","lineorder_lo_custkey_fkey",2);
-    X_19:bat[:oid,:oid]  := sql.bind_idxbat(X_9,"sys","lineorder","lineorder_lo_custkey_fkey",1);
-    X_21 := sql.projectdelta(C_10,X_13,X_16,r1_16,X_19);
-    X_24:bat[:oid,:str]  := sql.bind(X_9,"sys","customer","c_city",0);
-    X_29:bat[:oid,:str]  := sql.bind(X_9,"sys","customer","c_nation",0);
-    C_22:bat[:oid,:oid] := sql.tid(X_9,"sys","customer");
-    C_196 := algebra.subselect(X_29,C_22,A0,A0,true,false,false);
-    (C_31,r1_35) := sql.bind(X_9,"sys","customer","c_nation",2);
-    C_197 := algebra.subselect(r1_35,nil:bat[:oid,:oid],A0,A0,true,false,false);
-    X_33:bat[:oid,:str]  := sql.bind(X_9,"sys","customer","c_nation",1);
-    C_199 := algebra.subselect(X_33,C_22,A0,A0,true,false,false);
-    C_34 := sql.subdelta(C_196,C_22,C_31,C_197,C_199);
-    C_200 := algebra.subselect(X_24,C_34,A1,A1,true,false,false);
-    (C_26,r1_27) := sql.bind(X_9,"sys","customer","c_city",2);
-    C_201 := algebra.subselect(r1_27,nil:bat[:oid,:oid],A1,A1,true,false,false);
-    X_28:bat[:oid,:str]  := sql.bind(X_9,"sys","customer","c_city",1);
-    C_202 := algebra.subselect(X_28,C_34,A1,A1,true,false,false);
-    C_36 := sql.subdelta(C_200,C_34,C_26,C_201,C_202);
-    C_203 := algebra.subselect(X_24,C_34,A2,A2,true,false,false);
-    C_204 := algebra.subselect(r1_27,nil:bat[:oid,:oid],A2,A2,true,false,false);
-    C_205 := algebra.subselect(X_28,C_34,A2,A2,true,false,false);
-    C_37 := sql.subdelta(C_203,C_34,C_26,C_204,C_205);
-=======
     X_8 := sql.mvc();
     C_9:bat[:oid,:oid] := sql.tid(X_8,"sys","lineorder");
     X_12:bat[:oid,:oid] := sql.bind_idxbat(X_8,"sys","lineorder","lineorder_lo_custkey_fkey",0);
@@ -106,23 +79,22 @@
     X_23:bat[:oid,:str] := sql.bind(X_8,"sys","customer","c_city",0);
     X_28:bat[:oid,:str] := sql.bind(X_8,"sys","customer","c_nation",0);
     C_21:bat[:oid,:oid] := sql.tid(X_8,"sys","customer");
-    C_171 := algebra.subselect(X_28,C_21,A0,A0,true,false,false);
+    C_172 := algebra.subselect(X_28,C_21,A0,A0,true,false,false);
     (C_30,r1_34) := sql.bind(X_8,"sys","customer","c_nation",2);
-    C_172 := algebra.subselect(r1_34,nil:bat[:oid,:oid],A0,A0,true,false,false);
+    C_173 := algebra.subselect(r1_34,nil:bat[:oid,:oid],A0,A0,true,false,false);
     X_32:bat[:oid,:str] := sql.bind(X_8,"sys","customer","c_nation",1);
-    C_174 := algebra.subselect(X_32,C_21,A0,A0,true,false,false);
-    C_33 := sql.subdelta(C_171,C_21,C_30,C_172,C_174);
-    C_175 := algebra.subselect(X_23,C_33,A1,A1,true,false,false);
+    C_175 := algebra.subselect(X_32,C_21,A0,A0,true,false,false);
+    C_33 := sql.subdelta(C_172,C_21,C_30,C_173,C_175);
+    C_176 := algebra.subselect(X_23,C_33,A1,A1,true,false,false);
     (C_25,r1_26) := sql.bind(X_8,"sys","customer","c_city",2);
-    C_176 := algebra.subselect(r1_26,nil:bat[:oid,:oid],A1,A1,true,false,false);
+    C_177 := algebra.subselect(r1_26,nil:bat[:oid,:oid],A1,A1,true,false,false);
     X_27:bat[:oid,:str] := sql.bind(X_8,"sys","customer","c_city",1);
-    C_177 := algebra.subselect(X_27,C_33,A1,A1,true,false,false);
-    C_36 := sql.subdelta(C_175,C_33,C_25,C_176,C_177);
-    C_178 := algebra.subselect(X_23,C_33,A2,A2,true,false,false);
-    C_179 := algebra.subselect(r1_26,nil:bat[:oid,:oid],A2,A2,true,false,false);
-    C_180 := algebra.subselect(X_27,C_33,A2,A2,true,false,false);
-    C_37 := sql.subdelta(C_178,C_33,C_25,C_179,C_180);
->>>>>>> d133cf97
+    C_178 := algebra.subselect(X_27,C_33,A1,A1,true,false,false);
+    C_36 := sql.subdelta(C_176,C_33,C_25,C_177,C_178);
+    C_179 := algebra.subselect(X_23,C_33,A2,A2,true,false,false);
+    C_180 := algebra.subselect(r1_26,nil:bat[:oid,:oid],A2,A2,true,false,false);
+    C_181 := algebra.subselect(X_27,C_33,A2,A2,true,false,false);
+    C_37 := sql.subdelta(C_179,C_33,C_25,C_180,C_181);
     X_38 := bat.mergecand(C_36,C_37);
     (X_39,r1_49) := algebra.subjoin(X_20,X_38,nil:BAT,nil:BAT,false,nil:lng);
     X_43:bat[:oid,:oid] := sql.bind_idxbat(X_8,"sys","lineorder","lineorder_lo_suppkey_fkey",0);
@@ -130,47 +102,25 @@
     X_47:bat[:oid,:oid] := sql.bind_idxbat(X_8,"sys","lineorder","lineorder_lo_suppkey_fkey",1);
     X_48 := sql.projectdelta(C_9,X_43,X_45,r1_56,X_47);
     X_49 := algebra.leftfetchjoin(X_39,X_48);
-<<<<<<< HEAD
-    X_52:bat[:oid,:str] := sql.bind(X_9,"sys","supplier","s_city",0);
-    X_57:bat[:oid,:str] := sql.bind(X_9,"sys","supplier","s_nation",0);
-    C_50:bat[:oid,:oid] := sql.tid(X_9,"sys","supplier");
-    C_206 := algebra.subselect(X_57,C_50,A5,A5,true,false,false);
-    (C_59,r1_75) := sql.bind(X_9,"sys","supplier","s_nation",2);
-    C_207 := algebra.subselect(r1_75,nil:bat[:oid,:oid],A5,A5,true,false,false);
-    X_61:bat[:oid,:str] := sql.bind(X_9,"sys","supplier","s_nation",1);
-    C_208 := algebra.subselect(X_61,C_50,A5,A5,true,false,false);
-    C_62 := sql.subdelta(C_206,C_50,C_59,C_207,C_208);
-    C_209 := algebra.subselect(X_52,C_62,A3,A3,true,false,false);
-    (C_54,r1_67) := sql.bind(X_9,"sys","supplier","s_city",2);
-    C_210 := algebra.subselect(r1_67,nil:bat[:oid,:oid],A3,A3,true,false,false);
-    X_56:bat[:oid,:str] := sql.bind(X_9,"sys","supplier","s_city",1);
-    C_211 := algebra.subselect(X_56,C_62,A3,A3,true,false,false);
-    C_63 := sql.subdelta(C_209,C_62,C_54,C_210,C_211);
-    C_212 := algebra.subselect(X_52,C_62,A4,A4,true,false,false);
-    C_213 := algebra.subselect(r1_67,nil:bat[:oid,:oid],A4,A4,true,false,false);
-    C_214 := algebra.subselect(X_56,C_62,A4,A4,true,false,false);
-    C_64 := sql.subdelta(C_212,C_62,C_54,C_213,C_214);
-=======
     X_52:bat[:oid,:str] := sql.bind(X_8,"sys","supplier","s_city",0);
     X_57:bat[:oid,:str] := sql.bind(X_8,"sys","supplier","s_nation",0);
     C_50:bat[:oid,:oid] := sql.tid(X_8,"sys","supplier");
-    C_181 := algebra.subselect(X_57,C_50,A5,A5,true,false,false);
+    C_182 := algebra.subselect(X_57,C_50,A5,A5,true,false,false);
     (C_59,r1_74) := sql.bind(X_8,"sys","supplier","s_nation",2);
-    C_182 := algebra.subselect(r1_74,nil:bat[:oid,:oid],A5,A5,true,false,false);
+    C_183 := algebra.subselect(r1_74,nil:bat[:oid,:oid],A5,A5,true,false,false);
     X_61:bat[:oid,:str] := sql.bind(X_8,"sys","supplier","s_nation",1);
-    C_183 := algebra.subselect(X_61,C_50,A5,A5,true,false,false);
-    C_62 := sql.subdelta(C_181,C_50,C_59,C_182,C_183);
-    C_184 := algebra.subselect(X_52,C_62,A3,A3,true,false,false);
+    C_184 := algebra.subselect(X_61,C_50,A5,A5,true,false,false);
+    C_62 := sql.subdelta(C_182,C_50,C_59,C_183,C_184);
+    C_185 := algebra.subselect(X_52,C_62,A3,A3,true,false,false);
     (C_54,r1_66) := sql.bind(X_8,"sys","supplier","s_city",2);
-    C_185 := algebra.subselect(r1_66,nil:bat[:oid,:oid],A3,A3,true,false,false);
+    C_186 := algebra.subselect(r1_66,nil:bat[:oid,:oid],A3,A3,true,false,false);
     X_56:bat[:oid,:str] := sql.bind(X_8,"sys","supplier","s_city",1);
-    C_186 := algebra.subselect(X_56,C_62,A3,A3,true,false,false);
-    C_63 := sql.subdelta(C_184,C_62,C_54,C_185,C_186);
-    C_187 := algebra.subselect(X_52,C_62,A4,A4,true,false,false);
-    C_188 := algebra.subselect(r1_66,nil:bat[:oid,:oid],A4,A4,true,false,false);
-    C_189 := algebra.subselect(X_56,C_62,A4,A4,true,false,false);
-    C_64 := sql.subdelta(C_187,C_62,C_54,C_188,C_189);
->>>>>>> d133cf97
+    C_187 := algebra.subselect(X_56,C_62,A3,A3,true,false,false);
+    C_63 := sql.subdelta(C_185,C_62,C_54,C_186,C_187);
+    C_188 := algebra.subselect(X_52,C_62,A4,A4,true,false,false);
+    C_189 := algebra.subselect(r1_66,nil:bat[:oid,:oid],A4,A4,true,false,false);
+    C_190 := algebra.subselect(X_56,C_62,A4,A4,true,false,false);
+    C_64 := sql.subdelta(C_188,C_62,C_54,C_189,C_190);
     X_65 := bat.mergecand(C_63,C_64);
     (X_66,r1_89) := algebra.subjoin(X_49,X_65,nil:BAT,nil:BAT,false,nil:lng);
     X_68:bat[:oid,:oid] := sql.bind_idxbat(X_8,"sys","lineorder","lineorder_lo_orderdate_fkey",0);
@@ -178,35 +128,19 @@
     X_72:bat[:oid,:oid] := sql.bind_idxbat(X_8,"sys","lineorder","lineorder_lo_orderdate_fkey",1);
     X_73 := sql.projectdelta(C_9,X_68,X_70,r1_96,X_72);
     X_74:bat[:oid,:oid] := algebra.leftfetchjoinPath(X_66,X_39,X_73);
-<<<<<<< HEAD
-    X_77:bat[:oid,:str] := sql.bind(X_9,"sys","dwdate","d_yearmonth",0);
-    C_75:bat[:oid,:oid] := sql.tid(X_9,"sys","dwdate");
-    C_215 := algebra.subselect(X_77,C_75,A6,A6,true,false,false);
-    (C_79,r1_108) := sql.bind(X_9,"sys","dwdate","d_yearmonth",2);
-    C_216 := algebra.subselect(r1_108,nil:bat[:oid,:oid],A6,A6,true,false,false);
-    X_81:bat[:oid,:str] := sql.bind(X_9,"sys","dwdate","d_yearmonth",1);
-    C_217 := algebra.subselect(X_81,C_75,A6,A6,true,false,false);
-    C_82 := sql.subdelta(C_215,C_75,C_79,C_216,C_217);
-    (X_83,r1_117) := algebra.subjoin(X_74,C_82,nil:BAT,nil:BAT,false,nil:lng);
-    X_85:bat[:oid,:int] := sql.bind(X_9,"sys","lineorder","lo_revenue",0);
-    (C_87,r1_122) := sql.bind(X_9,"sys","lineorder","lo_revenue",2);
-    X_89:bat[:oid,:int] := sql.bind(X_9,"sys","lineorder","lo_revenue",1);
-    X_90 := sql.projectdelta(C_10,X_85,C_87,r1_122,X_89);
-=======
     X_77:bat[:oid,:str] := sql.bind(X_8,"sys","dwdate","d_yearmonth",0);
     C_75:bat[:oid,:oid] := sql.tid(X_8,"sys","dwdate");
-    C_190 := algebra.subselect(X_77,C_75,A6,A6,true,false,false);
+    C_191 := algebra.subselect(X_77,C_75,A6,A6,true,false,false);
     (C_79,r1_107) := sql.bind(X_8,"sys","dwdate","d_yearmonth",2);
-    C_191 := algebra.subselect(r1_107,nil:bat[:oid,:oid],A6,A6,true,false,false);
+    C_192 := algebra.subselect(r1_107,nil:bat[:oid,:oid],A6,A6,true,false,false);
     X_81:bat[:oid,:str] := sql.bind(X_8,"sys","dwdate","d_yearmonth",1);
-    C_192 := algebra.subselect(X_81,C_75,A6,A6,true,false,false);
-    C_82 := sql.subdelta(C_190,C_75,C_79,C_191,C_192);
+    C_193 := algebra.subselect(X_81,C_75,A6,A6,true,false,false);
+    C_82 := sql.subdelta(C_191,C_75,C_79,C_192,C_193);
     (X_83,r1_116) := algebra.subjoin(X_74,C_82,nil:BAT,nil:BAT,false,nil:lng);
     X_85:bat[:oid,:int] := sql.bind(X_8,"sys","lineorder","lo_revenue",0);
     (C_87,r1_121) := sql.bind(X_8,"sys","lineorder","lo_revenue",2);
     X_89:bat[:oid,:int] := sql.bind(X_8,"sys","lineorder","lo_revenue",1);
     X_90 := sql.projectdelta(C_9,X_85,C_87,r1_121,X_89);
->>>>>>> d133cf97
     X_91:bat[:oid,:int] := algebra.leftfetchjoinPath(X_83,X_66,X_39,X_90);
     X_92 := sql.projectdelta(X_65,X_52,C_54,r1_66,X_56);
     X_93:bat[:oid,:str] := algebra.leftfetchjoinPath(X_83,r1_89,X_92);
