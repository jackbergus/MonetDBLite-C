--- conflicted
+++ resolved
@@ -42,116 +42,7 @@
 % mal # name
 % clob # type
 % 366 # length
-<<<<<<< HEAD
 function user.s4_1():void;
-    X_124:void := querylog.define("explain\nselect sum(lo_revenue), d_year, p_brand1\n from lineorder, dwdate, part, supplier\n where lo_orderdate = d_datekey\n and lo_partkey = p_partkey\n and lo_suppkey = s_suppkey\n \n \n and p_brand1 = \\'MFGR#2221\\'\n and s_region = \\'EUROPE\\'\n group by d_year, p_brand1\n order by d_year, p_brand1;","sequential_pipe",82);
-    X_93 := bat.new(nil:str);
-    X_100 := bat.append(X_93,"sys.L1");
-    X_109 := bat.append(X_100,"sys.dwdate");
-    X_117 := bat.append(X_109,"sys.part");
-    X_95 := bat.new(nil:str);
-    X_102 := bat.append(X_95,"L1");
-    X_111 := bat.append(X_102,"d_year");
-    X_119 := bat.append(X_111,"p_brand1");
-    X_96 := bat.new(nil:str);
-    X_104 := bat.append(X_96,"hugeint");
-    X_112 := bat.append(X_104,"int");
-    X_120 := bat.append(X_112,"clob");
-    X_97 := bat.new(nil:int);
-    X_106 := bat.append(X_97,128);
-    X_114 := bat.append(X_106,32);
-    X_122 := bat.append(X_114,0);
-    X_99 := bat.new(nil:int);
-    X_108 := bat.append(X_99,0);
-    X_116 := bat.append(X_108,0);
-    X_123 := bat.append(X_116,0);
-    X_3 := sql.mvc();
-    C_4:bat[:oid] := sql.tid(X_3,"sys","lineorder");
-    X_7:bat[:oid] := sql.bind_idxbat(X_3,"sys","lineorder","lineorder_lo_partkey_fkey",0);
-    (X_10,r1_10) := sql.bind_idxbat(X_3,"sys","lineorder","lineorder_lo_partkey_fkey",2);
-    X_13:bat[:oid] := sql.bind_idxbat(X_3,"sys","lineorder","lineorder_lo_partkey_fkey",1);
-    X_15 := sql.projectdelta(C_4,X_7,X_10,r1_10,X_13);
-    X_18:bat[:str] := sql.bind(X_3,"sys","part","p_brand1",0);
-    C_16:bat[:oid] := sql.tid(X_3,"sys","part");
-    C_140 := algebra.subselect(X_18,C_16,"MFGR#2221","MFGR#2221",true,false,false);
-    (C_20,r1_21) := sql.bind(X_3,"sys","part","p_brand1",2);
-    C_141 := algebra.subselect(r1_21,nil:bat[:oid],"MFGR#2221","MFGR#2221",true,false,false);
-    X_22:bat[:str] := sql.bind(X_3,"sys","part","p_brand1",1);
-    C_143 := algebra.subselect(X_22,C_16,"MFGR#2221","MFGR#2221",true,false,false);
-    C_23 := sql.subdelta(C_140,C_16,C_20,C_141,C_143);
-    (X_26,r1_32) := algebra.subjoin(X_15,C_23,nil:BAT,nil:BAT,false,nil:lng);
-    X_30:bat[:oid] := sql.bind_idxbat(X_3,"sys","lineorder","lineorder_lo_suppkey_fkey",0);
-    (X_32,r1_39) := sql.bind_idxbat(X_3,"sys","lineorder","lineorder_lo_suppkey_fkey",2);
-    X_34:bat[:oid] := sql.bind_idxbat(X_3,"sys","lineorder","lineorder_lo_suppkey_fkey",1);
-    X_35 := sql.projectdelta(C_4,X_30,X_32,r1_39,X_34);
-    X_36 := algebra.projection(X_26,X_35);
-    X_39:bat[:str] := sql.bind(X_3,"sys","supplier","s_region",0);
-    C_37:bat[:oid] := sql.tid(X_3,"sys","supplier");
-    C_144 := algebra.subselect(X_39,C_37,"EUROPE","EUROPE",true,false,false);
-    (C_41,r1_49) := sql.bind(X_3,"sys","supplier","s_region",2);
-    C_145 := algebra.subselect(r1_49,nil:bat[:oid],"EUROPE","EUROPE",true,false,false);
-    X_43:bat[:str] := sql.bind(X_3,"sys","supplier","s_region",1);
-    C_146 := algebra.subselect(X_43,C_37,"EUROPE","EUROPE",true,false,false);
-    C_44 := sql.subdelta(C_144,C_37,C_41,C_145,C_146);
-    (X_45,r1_57) := algebra.subjoin(X_36,C_44,nil:BAT,nil:BAT,false,nil:lng);
-    X_47:bat[:oid] := sql.bind_idxbat(X_3,"sys","lineorder","lineorder_lo_orderdate_fkey",0);
-    (X_49,r1_61) := sql.bind_idxbat(X_3,"sys","lineorder","lineorder_lo_orderdate_fkey",2);
-    X_51:bat[:oid] := sql.bind_idxbat(X_3,"sys","lineorder","lineorder_lo_orderdate_fkey",1);
-    X_52 := sql.projectdelta(C_4,X_47,X_49,r1_61,X_51);
-    X_53:bat[:oid] := algebra.projectionpath(X_45,X_26,X_52);
-    C_54:bat[:oid] := sql.tid(X_3,"sys","dwdate");
-    (X_56,r1_70) := algebra.subjoin(X_53,C_54,nil:BAT,nil:BAT,false,nil:lng);
-    X_58 := sql.projectdelta(C_23,X_18,C_20,r1_21,X_22);
-    X_59:bat[:str] := algebra.projectionpath(X_56,X_45,r1_32,X_58);
-    X_60:bat[:int] := sql.bind(X_3,"sys","dwdate","d_year",0);
-    (C_62,r1_82) := sql.bind(X_3,"sys","dwdate","d_year",2);
-    X_64:bat[:int] := sql.bind(X_3,"sys","dwdate","d_year",1);
-    X_65 := sql.projectdelta(C_54,X_60,C_62,r1_82,X_64);
-    X_66 := algebra.projection(r1_70,X_65);
-    (X_67,r1_88,r2_88) := group.subgroup(X_66);
-    (X_70,r1_91,r2_91) := group.subgroupdone(X_59,X_67);
-    X_73 := algebra.projection(r1_91,X_59);
-    X_74 := algebra.projection(r1_91,X_66);
-    X_81:bat[:int] := sql.bind(X_3,"sys","lineorder","lo_revenue",0);
-    (C_83,r1_104) := sql.bind(X_3,"sys","lineorder","lo_revenue",2);
-    X_85:bat[:int] := sql.bind(X_3,"sys","lineorder","lo_revenue",1);
-    X_86 := sql.projectdelta(C_4,X_81,C_83,r1_104,X_85);
-    X_87:bat[:int] := algebra.projectionpath(X_56,X_45,X_26,X_86);
-    X_88:bat[:hge] := aggr.subsum(X_87,X_70,r1_91,true,true);
-    (X_75,r1_96,r2_96) := algebra.subsort(X_74,false,false);
-    (X_78,r1_99,r2_99) := algebra.subsort(X_73,r1_96,r2_96,false,false);
-    X_89 := algebra.projection(r1_99,X_88);
-    X_90 := algebra.projection(r1_99,X_74);
-    X_91 := algebra.projection(r1_99,X_73);
-    sql.resultSet(X_117,X_119,X_120,X_122,X_123,X_89,X_90,X_91);
-end user.s4_1;
-#inline               actions= 0 time=5 usec 
-#candidates           actions= 1 time=73 usec 
-#remap                actions= 0 time=7 usec 
-#costModel            actions= 1 time=65 usec 
-#coercions            actions= 0 time=6 usec 
-#evaluate             actions= 2 time=105 usec 
-#emptybind            actions= 0 time=8 usec 
-#pushselect           actions= 9 time=99 usec 
-#aliases              actions=10 time=72 usec 
-#mergetable           actions= 0 time=82 usec 
-#deadcode             actions=11 time=63 usec 
-#aliases              actions= 0 time=17 usec 
-#constants            actions=13 time=77 usec 
-#commonTerms          actions= 0 time=17 usec 
-#projectionpath       actions= 8 time=65 usec 
-#reorder              actions= 1 time=105 usec 
-#deadcode             actions= 8 time=56 usec 
-#reduce               actions=68 time=105 usec 
-#matpack              actions= 0 time=6 usec 
-#querylog             actions= 0 time=1 usec 
-#multiplex            actions= 0 time=6 usec 
-#generator            actions= 0 time=3 usec 
-#profiler             actions= 1 time=50 usec 
-#garbageCollector     actions= 1 time=69 usec 
-#total                actions= 1 time=1266 usec 
-=======
-function user.s2_1(A0:str,A1:str):void;
     X_150:void := querylog.define("explain\nselect sum(lo_revenue), d_year, p_brand1\n from lineorder, dwdate, part, supplier\n where lo_orderdate = d_datekey\n and lo_partkey = p_partkey\n and lo_suppkey = s_suppkey\n \n \n and p_brand1 = \\'MFGR#2221\\'\n and s_region = \\'EUROPE\\'\n group by d_year, p_brand1\n order by d_year, p_brand1;","sequential_pipe",82);
     X_116 := bat.new(nil:str);
     X_123 := bat.append(X_116,"sys.L1");
@@ -181,12 +72,12 @@
     X_13 := sql.projectdelta(X_1,X_4,X_7,r1_10,X_10);
     X_16:bat[:str] := sql.bind(X_0,"sys","part","p_brand1",0);
     X_14:bat[:oid] := sql.tid(X_0,"sys","part");
-    X_163 := algebra.subselect(X_16,X_14,A0,A0,true,false,false);
+    X_165 := algebra.subselect(X_16,X_14,"MFGR#2221","MFGR#2221",true,false,false);
     (X_18,r1_21) := sql.bind(X_0,"sys","part","p_brand1",2);
-    X_164 := algebra.subselect(r1_21,nil:bat[:oid],A0,A0,true,false,false);
+    X_166 := algebra.subselect(r1_21,nil:bat[:oid],"MFGR#2221","MFGR#2221",true,false,false);
     X_20:bat[:str] := sql.bind(X_0,"sys","part","p_brand1",1);
-    X_166 := algebra.subselect(X_20,X_14,A0,A0,true,false,false);
-    X_24 := sql.subdelta(X_163,X_14,X_18,X_164,X_166);
+    X_168 := algebra.subselect(X_20,X_14,"MFGR#2221","MFGR#2221",true,false,false);
+    X_24 := sql.subdelta(X_165,X_14,X_18,X_166,X_168);
     (X_29,r1_32) := algebra.subjoin(X_13,X_24,nil:BAT,nil:BAT,false,nil:lng);
     X_34:bat[:oid] := sql.bind_idxbat(X_0,"sys","lineorder","lineorder_lo_suppkey_fkey",0);
     (X_36,r1_39) := sql.bind_idxbat(X_0,"sys","lineorder","lineorder_lo_suppkey_fkey",2);
@@ -195,12 +86,12 @@
     X_41 := algebra.projection(X_29,X_40);
     X_44:bat[:str] := sql.bind(X_0,"sys","supplier","s_region",0);
     X_42:bat[:oid] := sql.tid(X_0,"sys","supplier");
-    X_167 := algebra.subselect(X_44,X_42,A1,A1,true,false,false);
+    X_169 := algebra.subselect(X_44,X_42,"EUROPE","EUROPE",true,false,false);
     (X_46,r1_49) := sql.bind(X_0,"sys","supplier","s_region",2);
-    X_168 := algebra.subselect(r1_49,nil:bat[:oid],A1,A1,true,false,false);
+    X_170 := algebra.subselect(r1_49,nil:bat[:oid],"EUROPE","EUROPE",true,false,false);
     X_48:bat[:str] := sql.bind(X_0,"sys","supplier","s_region",1);
-    X_170 := algebra.subselect(X_48,X_42,A1,A1,true,false,false);
-    X_52 := sql.subdelta(X_167,X_42,X_46,X_168,X_170);
+    X_172 := algebra.subselect(X_48,X_42,"EUROPE","EUROPE",true,false,false);
+    X_52 := sql.subdelta(X_169,X_42,X_46,X_170,X_172);
     (X_54,r1_57) := algebra.subjoin(X_41,X_52,nil:BAT,nil:BAT,false,nil:lng);
     X_56:bat[:oid] := sql.bind_idxbat(X_0,"sys","lineorder","lineorder_lo_orderdate_fkey",0);
     (X_58,r1_61) := sql.bind_idxbat(X_0,"sys","lineorder","lineorder_lo_orderdate_fkey",2);
@@ -232,8 +123,32 @@
     X_113 := algebra.projection(r1_99,X_92);
     X_114 := algebra.projection(r1_99,X_91);
     sql.resultSet(X_142,X_144,X_146,X_148,X_149,X_112,X_113,X_114);
-end user.s2_1;
->>>>>>> fe73b1fb
+end user.s4_1;
+#inline               actions= 0 time=5 usec 
+#candidates           actions= 1 time=73 usec 
+#remap                actions= 0 time=7 usec 
+#costModel            actions= 1 time=65 usec 
+#coercions            actions= 0 time=6 usec 
+#evaluate             actions= 2 time=105 usec 
+#emptybind            actions= 0 time=8 usec 
+#pushselect           actions= 9 time=99 usec 
+#aliases              actions=10 time=72 usec 
+#mergetable           actions= 0 time=82 usec 
+#deadcode             actions=11 time=63 usec 
+#aliases              actions= 0 time=17 usec 
+#constants            actions=13 time=77 usec 
+#commonTerms          actions= 0 time=17 usec 
+#projectionpath       actions= 8 time=65 usec 
+#reorder              actions= 1 time=105 usec 
+#deadcode             actions= 8 time=56 usec 
+#reduce               actions=68 time=105 usec 
+#matpack              actions= 0 time=6 usec 
+#querylog             actions= 0 time=1 usec 
+#multiplex            actions= 0 time=6 usec 
+#generator            actions= 0 time=3 usec 
+#profiler             actions= 1 time=50 usec 
+#garbageCollector     actions= 1 time=69 usec 
+#total                actions= 1 time=1266 usec 
 
 # 23:10:46 >  
 # 23:10:46 >  "Done."
