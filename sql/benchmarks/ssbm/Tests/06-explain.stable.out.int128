--- conflicted
+++ resolved
@@ -42,11 +42,10 @@
 % mal # name
 % clob # type
 % 366 # length
-<<<<<<< HEAD
 function user.s4_1():void;
     X_150:void := querylog.define("explain\nselect sum(lo_revenue), d_year, p_brand1\n from lineorder, dwdate, part, supplier\n where lo_orderdate = d_datekey\n and lo_partkey = p_partkey\n and lo_suppkey = s_suppkey\n \n \n and p_brand1 = \\'MFGR#2221\\'\n and s_region = \\'EUROPE\\'\n group by d_year, p_brand1\n order by d_year, p_brand1;","sequential_pipe",65);
     X_116 := bat.new(nil:str);
-    X_123 := bat.append(X_116,"sys.L1");
+    X_123 := bat.append(X_116,"sys.L2");
     X_133 := bat.append(X_123,"sys.dwdate");
     X_142 := bat.append(X_133,"sys.part");
     X_118 := bat.new(nil:str);
@@ -133,90 +132,6 @@
 #profiler             actions= 1 time=50 usec 
 #garbageCollector     actions= 1 time=69 usec 
 #total                actions= 1 time=1266 usec 
-=======
-function user.s2_1(A0:str,A1:str):void;
-    X_125:void := querylog.define("explain\nselect sum(lo_revenue), d_year, p_brand1\n from lineorder, dwdate, part, supplier\n where lo_orderdate = d_datekey\n and lo_partkey = p_partkey\n and lo_suppkey = s_suppkey\n \n \n and p_brand1 = \\'MFGR#2221\\'\n and s_region = \\'EUROPE\\'\n group by d_year, p_brand1\n order by d_year, p_brand1;","sequential_pipe",82);
-    X_93 := bat.new(nil:oid,nil:str);
-    X_101 := bat.append(X_93,"sys.L2");
-    X_110 := bat.append(X_101,"sys.dwdate");
-    X_118 := bat.append(X_110,"sys.part");
-    X_96 := bat.new(nil:oid,nil:str);
-    X_103 := bat.append(X_96,"L1");
-    X_112 := bat.append(X_103,"d_year");
-    X_120 := bat.append(X_112,"p_brand1");
-    X_97 := bat.new(nil:oid,nil:str);
-    X_105 := bat.append(X_97,"hugeint");
-    X_113 := bat.append(X_105,"int");
-    X_121 := bat.append(X_113,"clob");
-    X_98 := bat.new(nil:oid,nil:int);
-    X_107 := bat.append(X_98,128);
-    X_115 := bat.append(X_107,32);
-    X_123 := bat.append(X_115,0);
-    X_100 := bat.new(nil:oid,nil:int);
-    X_109 := bat.append(X_100,0);
-    X_117 := bat.append(X_109,0);
-    X_124 := bat.append(X_117,0);
-    X_3 := sql.mvc();
-    C_4:bat[:oid] := sql.tid(X_3,"sys","lineorder");
-    X_7:bat[:oid] := sql.bind_idxbat(X_3,"sys","lineorder","lineorder_lo_partkey_fkey",0);
-    (X_10,r1_10) := sql.bind_idxbat(X_3,"sys","lineorder","lineorder_lo_partkey_fkey",2);
-    X_13:bat[:oid] := sql.bind_idxbat(X_3,"sys","lineorder","lineorder_lo_partkey_fkey",1);
-    X_15 := sql.projectdelta(C_4,X_7,X_10,r1_10,X_13);
-    X_18:bat[:str] := sql.bind(X_3,"sys","part","p_brand1",0);
-    C_16:bat[:oid] := sql.tid(X_3,"sys","part");
-    C_134 := algebra.subselect(X_18,C_16,A0,A0,true,false,false);
-    (C_20,r1_21) := sql.bind(X_3,"sys","part","p_brand1",2);
-    C_135 := algebra.subselect(r1_21,nil:bat[:oid],A0,A0,true,false,false);
-    X_22:bat[:str] := sql.bind(X_3,"sys","part","p_brand1",1);
-    C_137 := algebra.subselect(X_22,C_16,A0,A0,true,false,false);
-    C_23 := sql.subdelta(C_134,C_16,C_20,C_135,C_137);
-    (X_26,r1_32) := algebra.subjoin(X_15,C_23,nil:BAT,nil:BAT,false,nil:lng);
-    X_30:bat[:oid] := sql.bind_idxbat(X_3,"sys","lineorder","lineorder_lo_suppkey_fkey",0);
-    (X_32,r1_39) := sql.bind_idxbat(X_3,"sys","lineorder","lineorder_lo_suppkey_fkey",2);
-    X_34:bat[:oid] := sql.bind_idxbat(X_3,"sys","lineorder","lineorder_lo_suppkey_fkey",1);
-    X_35 := sql.projectdelta(C_4,X_30,X_32,r1_39,X_34);
-    X_36 := algebra.projection(X_26,X_35);
-    X_39:bat[:str] := sql.bind(X_3,"sys","supplier","s_region",0);
-    C_37:bat[:oid] := sql.tid(X_3,"sys","supplier");
-    C_138 := algebra.subselect(X_39,C_37,A1,A1,true,false,false);
-    (C_41,r1_49) := sql.bind(X_3,"sys","supplier","s_region",2);
-    C_139 := algebra.subselect(r1_49,nil:bat[:oid],A1,A1,true,false,false);
-    X_43:bat[:str] := sql.bind(X_3,"sys","supplier","s_region",1);
-    C_140 := algebra.subselect(X_43,C_37,A1,A1,true,false,false);
-    C_44 := sql.subdelta(C_138,C_37,C_41,C_139,C_140);
-    (X_45,r1_57) := algebra.subjoin(X_36,C_44,nil:BAT,nil:BAT,false,nil:lng);
-    X_47:bat[:oid] := sql.bind_idxbat(X_3,"sys","lineorder","lineorder_lo_orderdate_fkey",0);
-    (X_49,r1_61) := sql.bind_idxbat(X_3,"sys","lineorder","lineorder_lo_orderdate_fkey",2);
-    X_51:bat[:oid] := sql.bind_idxbat(X_3,"sys","lineorder","lineorder_lo_orderdate_fkey",1);
-    X_52 := sql.projectdelta(C_4,X_47,X_49,r1_61,X_51);
-    X_53:bat[:oid] := algebra.projectionpath(X_45,X_26,X_52);
-    C_54:bat[:oid] := sql.tid(X_3,"sys","dwdate");
-    (X_56,r1_70) := algebra.subjoin(X_53,C_54,nil:BAT,nil:BAT,false,nil:lng);
-    X_58 := sql.projectdelta(C_23,X_18,C_20,r1_21,X_22);
-    X_59:bat[:str] := algebra.projectionpath(X_56,X_45,r1_32,X_58);
-    X_60:bat[:int] := sql.bind(X_3,"sys","dwdate","d_year",0);
-    (C_62,r1_82) := sql.bind(X_3,"sys","dwdate","d_year",2);
-    X_64:bat[:int] := sql.bind(X_3,"sys","dwdate","d_year",1);
-    X_65 := sql.projectdelta(C_54,X_60,C_62,r1_82,X_64);
-    X_66 := algebra.projection(r1_70,X_65);
-    (X_67,r1_88,r2_88) := group.subgroup(X_66);
-    (X_70,r1_91,r2_91) := group.subgroupdone(X_59,X_67);
-    X_73 := algebra.projection(r1_91,X_59);
-    X_74 := algebra.projection(r1_91,X_66);
-    X_81:bat[:int] := sql.bind(X_3,"sys","lineorder","lo_revenue",0);
-    (C_83,r1_104) := sql.bind(X_3,"sys","lineorder","lo_revenue",2);
-    X_85:bat[:int] := sql.bind(X_3,"sys","lineorder","lo_revenue",1);
-    X_86 := sql.projectdelta(C_4,X_81,C_83,r1_104,X_85);
-    X_87:bat[:int] := algebra.projectionpath(X_56,X_45,X_26,X_86);
-    X_88:bat[:hge] := aggr.subsum(X_87,X_70,r1_91,true,true);
-    (X_75,r1_96,r2_96) := algebra.subsort(X_74,false,false);
-    (X_78,r1_99,r2_99) := algebra.subsort(X_73,r1_96,r2_96,false,false);
-    X_89 := algebra.projection(r1_99,X_88);
-    X_90 := algebra.projection(r1_99,X_74);
-    X_91 := algebra.projection(r1_99,X_73);
-    sql.resultSet(X_118,X_120,X_121,X_123,X_124,X_89,X_90,X_91);
-end user.s2_1;
->>>>>>> 9108e336
 
 # 23:10:46 >  
 # 23:10:46 >  "Done."
