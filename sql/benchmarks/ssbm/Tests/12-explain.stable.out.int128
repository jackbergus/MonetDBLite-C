--- conflicted
+++ resolved
@@ -43,163 +43,7 @@
 % mal # name
 % clob # type
 % 554 # length
-<<<<<<< HEAD
 function user.s4_1():void;
-    X_197:void := querylog.define("explain\nselect d_year, s_nation, p_category, sum(lo_revenue-lo_supplycost) as profit1\n from dwdate, customer, supplier, part, lineorder\n where lo_custkey = c_custkey\n and lo_suppkey = s_suppkey\n and lo_partkey = p_partkey\n and lo_orderdate = d_datekey\n and c_region = \\'AMERICA\\'\n and s_region = \\'AMERICA\\'\n and (d_year = 1997 or d_year = 1998)\n and (p_mfgr = \\'MFGR#1\\' or p_mfgr = \\'MFGR#2\\')\n group by d_year, s_nation, p_category\n order by d_year, s_nation, p_category;","sequential_pipe",129);
-    X_160 := bat.new(nil:str);
-    X_167 := bat.append(X_160,"sys.dwdate");
-    X_175 := bat.append(X_167,"sys.supplier");
-    X_182 := bat.append(X_175,"sys.part");
-    X_188 := bat.append(X_182,"sys.L1");
-    X_162 := bat.new(nil:str);
-    X_169 := bat.append(X_162,"d_year");
-    X_177 := bat.append(X_169,"s_nation");
-    X_184 := bat.append(X_177,"p_category");
-    X_190 := bat.append(X_184,"profit1");
-    X_163 := bat.new(nil:str);
-    X_170 := bat.append(X_163,"int");
-    X_178 := bat.append(X_170,"clob");
-    X_185 := bat.append(X_178,"clob");
-    X_192 := bat.append(X_185,"bigint");
-    X_164 := bat.new(nil:int);
-    X_172 := bat.append(X_164,32);
-    X_180 := bat.append(X_172,0);
-    X_186 := bat.append(X_180,0);
-    X_194 := bat.append(X_186,64);
-    X_166 := bat.new(nil:int);
-    X_174 := bat.append(X_166,0);
-    X_181 := bat.append(X_174,0);
-    X_187 := bat.append(X_181,0);
-    X_196 := bat.append(X_187,0);
-    X_6 := sql.mvc();
-    C_7:bat[:oid] := sql.tid(X_6,"sys","lineorder");
-    X_10:bat[:oid] := sql.bind_idxbat(X_6,"sys","lineorder","lineorder_lo_orderdate_fkey",0);
-    (X_13,r1_14) := sql.bind_idxbat(X_6,"sys","lineorder","lineorder_lo_orderdate_fkey",2);
-    X_16:bat[:oid] := sql.bind_idxbat(X_6,"sys","lineorder","lineorder_lo_orderdate_fkey",1);
-    X_18 := sql.delta(X_10,X_13,r1_14,X_16);
-    X_19 := algebra.projection(C_7,X_18);
-    C_20:bat[:oid] := sql.tid(X_6,"sys","dwdate");
-    X_22:bat[:int] := sql.bind(X_6,"sys","dwdate","d_year",0);
-    (C_24,r1_25) := sql.bind(X_6,"sys","dwdate","d_year",2);
-    X_26:bat[:int] := sql.bind(X_6,"sys","dwdate","d_year",1);
-    X_27 := sql.delta(X_22,C_24,r1_25,X_26);
-    X_28 := algebra.projection(C_20,X_27);
-    C_29 := algebra.subselect(X_28,1997,1997,true,false,false);
-    C_32 := algebra.subselect(X_28,1998,1998,true,false,false);
-    X_33 := bat.mergecand(C_29,C_32);
-    X_34 := algebra.projection(X_33,C_20);
-    (X_35,r1_39) := algebra.subjoin(X_19,X_34,nil:BAT,nil:BAT,false,nil:lng);
-    X_39:bat[:oid] := sql.bind_idxbat(X_6,"sys","lineorder","lineorder_lo_partkey_fkey",0);
-    (X_41,r1_46) := sql.bind_idxbat(X_6,"sys","lineorder","lineorder_lo_partkey_fkey",2);
-    X_43:bat[:oid] := sql.bind_idxbat(X_6,"sys","lineorder","lineorder_lo_partkey_fkey",1);
-    X_44 := sql.delta(X_39,X_41,r1_46,X_43);
-    X_45:bat[:oid] := algebra.projectionpath(X_35,C_7,X_44);
-    C_46:bat[:oid] := sql.tid(X_6,"sys","part");
-    X_48:bat[:str] := sql.bind(X_6,"sys","part","p_mfgr",0);
-    (C_50,r1_56) := sql.bind(X_6,"sys","part","p_mfgr",2);
-    X_52:bat[:str] := sql.bind(X_6,"sys","part","p_mfgr",1);
-    X_53 := sql.delta(X_48,C_50,r1_56,X_52);
-    X_54 := algebra.projection(C_46,X_53);
-    C_55 := algebra.subselect(X_54,"MFGR#1","MFGR#1",true,false,false);
-    C_56 := algebra.subselect(X_54,"MFGR#2","MFGR#2",true,false,false);
-    X_57 := bat.mergecand(C_55,C_56);
-    X_58 := algebra.projection(X_57,C_46);
-    (X_59,r1_68) := algebra.subjoin(X_45,X_58,nil:BAT,nil:BAT,false,nil:lng);
-    X_61:bat[:oid] := sql.bind_idxbat(X_6,"sys","lineorder","lineorder_lo_suppkey_fkey",0);
-    (X_63,r1_73) := sql.bind_idxbat(X_6,"sys","lineorder","lineorder_lo_suppkey_fkey",2);
-    X_65:bat[:oid] := sql.bind_idxbat(X_6,"sys","lineorder","lineorder_lo_suppkey_fkey",1);
-    X_66 := sql.delta(X_61,X_63,r1_73,X_65);
-    X_67:bat[:oid] := algebra.projectionpath(X_59,X_35,C_7,X_66);
-    C_68:bat[:oid] := sql.tid(X_6,"sys","supplier");
-    X_70:bat[:str] := sql.bind(X_6,"sys","supplier","s_region",0);
-    (C_72,r1_84) := sql.bind(X_6,"sys","supplier","s_region",2);
-    X_74:bat[:str] := sql.bind(X_6,"sys","supplier","s_region",1);
-    X_75 := sql.delta(X_70,C_72,r1_84,X_74);
-    X_76 := algebra.projection(C_68,X_75);
-    C_77 := algebra.subselect(X_76,"AMERICA","AMERICA",true,false,false);
-    X_78 := algebra.projection(C_77,C_68);
-    (X_79,r1_92) := algebra.subjoin(X_67,X_78,nil:BAT,nil:BAT,false,nil:lng);
-    X_81:bat[:oid] := sql.bind_idxbat(X_6,"sys","lineorder","lineorder_lo_custkey_fkey",0);
-    (X_83,r1_99) := sql.bind_idxbat(X_6,"sys","lineorder","lineorder_lo_custkey_fkey",2);
-    X_85:bat[:oid] := sql.bind_idxbat(X_6,"sys","lineorder","lineorder_lo_custkey_fkey",1);
-    X_86 := sql.delta(X_81,X_83,r1_99,X_85);
-    X_87:bat[:oid] := algebra.projectionpath(X_79,X_59,X_35,C_7,X_86);
-    C_88:bat[:oid] := sql.tid(X_6,"sys","customer");
-    X_90:bat[:str] := sql.bind(X_6,"sys","customer","c_region",0);
-    (C_92,r1_111) := sql.bind(X_6,"sys","customer","c_region",2);
-    X_94:bat[:str] := sql.bind(X_6,"sys","customer","c_region",1);
-    X_95 := sql.delta(X_90,C_92,r1_111,X_94);
-    X_96 := algebra.projection(C_88,X_95);
-    C_97 := algebra.subselect(X_96,"AMERICA","AMERICA",true,false,false);
-    X_98 := algebra.projection(C_97,C_88);
-    (X_99,r1_122) := algebra.subjoin(X_87,X_98,nil:BAT,nil:BAT,false,nil:lng);
-    X_101:bat[:str] := sql.bind(X_6,"sys","part","p_category",0);
-    (C_103,r1_126) := sql.bind(X_6,"sys","part","p_category",2);
-    X_105:bat[:str] := sql.bind(X_6,"sys","part","p_category",1);
-    X_106 := sql.delta(X_101,C_103,r1_126,X_105);
-    X_107:bat[:str] := algebra.projectionpath(X_99,X_79,r1_68,X_57,C_46,X_106);
-    X_108:bat[:str] := sql.bind(X_6,"sys","supplier","s_nation",0);
-    (C_110,r1_137) := sql.bind(X_6,"sys","supplier","s_nation",2);
-    X_112:bat[:str] := sql.bind(X_6,"sys","supplier","s_nation",1);
-    X_113 := sql.delta(X_108,C_110,r1_137,X_112);
-    X_114:bat[:str] := algebra.projectionpath(X_99,r1_92,C_77,C_68,X_113);
-    X_115:bat[:int] := algebra.projectionpath(X_99,X_79,X_59,r1_39,X_33,X_28);
-    (X_116,r1_150,r2_150) := group.subgroup(X_115);
-    (X_119,r1_153,r2_153) := group.subgroup(X_114,X_116);
-    (X_122,r1_156,r2_156) := group.subgroupdone(X_107,X_119);
-    X_125 := algebra.projection(r1_156,X_107);
-    X_126 := algebra.projection(r1_156,X_114);
-    X_127 := algebra.projection(r1_156,X_115);
-    X_140:bat[:int] := sql.bind(X_6,"sys","lineorder","lo_revenue",0);
-    (C_142,r1_178) := sql.bind(X_6,"sys","lineorder","lo_revenue",2);
-    X_144:bat[:int] := sql.bind(X_6,"sys","lineorder","lo_revenue",1);
-    X_145 := sql.delta(X_140,C_142,r1_178,X_144);
-    X_146:bat[:int] := algebra.projectionpath(X_99,X_79,X_59,X_35,C_7,X_145);
-    X_147 := batcalc.lng(X_146);
-    X_148:bat[:int] := sql.bind(X_6,"sys","lineorder","lo_supplycost",0);
-    (C_150,r1_190) := sql.bind(X_6,"sys","lineorder","lo_supplycost",2);
-    X_152:bat[:int] := sql.bind(X_6,"sys","lineorder","lo_supplycost",1);
-    X_153 := sql.delta(X_148,C_150,r1_190,X_152);
-    X_154:bat[:int] := algebra.projectionpath(X_99,X_79,X_59,X_35,C_7,X_153);
-    X_155 := batcalc.lng(X_154);
-    X_156:bat[:lng] := batcalc.-(X_147,X_155);
-    X_157:bat[:lng] := aggr.subsum(X_156,X_122,r1_156,true,true);
-    (X_128,r1_162,r2_162) := algebra.subsort(X_127,false,false);
-    (X_131,r1_167,r2_167) := algebra.subsort(X_126,r1_162,r2_162,false,false);
-    (X_134,r1_170,r2_170) := algebra.subsort(X_125,r1_167,r2_167,false,false);
-    X_137 := algebra.projection(r1_170,X_127);
-    X_138 := algebra.projection(r1_170,X_126);
-    X_139 := algebra.projection(r1_170,X_125);
-    X_158 := algebra.projection(r1_170,X_157);
-    sql.resultSet(X_188,X_190,X_192,X_194,X_196,X_137,X_138,X_139,X_158);
-end user.s4_1;
-#inline               actions= 0 time=11 usec 
-#candidates           actions= 1 time=149 usec 
-#remap                actions= 1 time=283 usec 
-#costModel            actions= 1 time=139 usec 
-#coercions            actions= 0 time=11 usec 
-#evaluate             actions= 6 time=217 usec 
-#emptybind            actions= 0 time=12 usec 
-#pushselect           actions= 0 time=6 usec 
-#aliases              actions=14 time=163 usec 
-#mergetable           actions= 0 time=178 usec 
-#deadcode             actions=16 time=147 usec 
-#aliases              actions= 0 time=34 usec 
-#constants            actions=25 time=183 usec 
-#commonTerms          actions= 0 time=40 usec 
-#projectionpath       actions=25 time=178 usec 
-#reorder              actions= 1 time=245 usec 
-#deadcode             actions=25 time=133 usec 
-#reduce               actions=108 time=226 usec 
-#matpack              actions= 0 time=13 usec 
-#querylog             actions= 0 time=2 usec 
-#multiplex            actions= 0 time=9 usec 
-#generator            actions= 0 time=5 usec 
-#profiler             actions= 1 time=116 usec 
-#garbageCollector     actions= 1 time=160 usec 
-#total                actions= 1 time=2829 usec 
-=======
-function user.s2_1(A0:str,A1:str,A2:int,A3:int,A4:str,A5:str):void;
     X_242:void := querylog.define("explain\nselect d_year, s_nation, p_category, sum(lo_revenue-lo_supplycost) as profit1\n from dwdate, customer, supplier, part, lineorder\n where lo_custkey = c_custkey\n and lo_suppkey = s_suppkey\n and lo_partkey = p_partkey\n and lo_orderdate = d_datekey\n and c_region = \\'AMERICA\\'\n and s_region = \\'AMERICA\\'\n and (d_year = 1997 or d_year = 1998)\n and (p_mfgr = \\'MFGR#1\\' or p_mfgr = \\'MFGR#2\\')\n group by d_year, s_nation, p_category\n order by d_year, s_nation, p_category;","sequential_pipe",129);
     X_201 := bat.new(nil:str);
     X_208 := bat.append(X_201,"sys.dwdate");
@@ -239,8 +83,8 @@
     X_20:bat[:int] := sql.bind(X_0,"sys","dwdate","d_year",1);
     X_21 := sql.delta(X_16,X_18,r1_25,X_20);
     X_22 := algebra.projection(X_14,X_21);
-    X_24 := algebra.subselect(X_22,A2,A2,true,false,false);
-    X_29 := algebra.subselect(X_22,A3,A3,true,false,false);
+    X_24 := algebra.subselect(X_22,1997,1997,true,false,false);
+    X_29 := algebra.subselect(X_22,1998,1998,true,false,false);
     X_30 := bat.mergecand(X_24,X_29);
     X_31 := algebra.projection(X_30,X_14);
     (X_32,r1_39) := algebra.subjoin(X_13,X_31,nil:BAT,nil:BAT,false,nil:lng);
@@ -255,8 +99,8 @@
     X_51:bat[:str] := sql.bind(X_0,"sys","part","p_mfgr",1);
     X_52 := sql.delta(X_47,X_49,r1_56,X_51);
     X_53 := algebra.projection(X_45,X_52);
-    X_55 := algebra.subselect(X_53,A4,A4,true,false,false);
-    X_57 := algebra.subselect(X_53,A5,A5,true,false,false);
+    X_55 := algebra.subselect(X_53,"MFGR#1","MFGR#1",true,false,false);
+    X_57 := algebra.subselect(X_53,"MFGR#2","MFGR#2",true,false,false);
     X_59 := bat.mergecand(X_55,X_57);
     X_60 := algebra.projection(X_59,X_45);
     (X_61,r1_68) := algebra.subjoin(X_44,X_60,nil:BAT,nil:BAT,false,nil:lng);
@@ -271,7 +115,7 @@
     X_79:bat[:str] := sql.bind(X_0,"sys","supplier","s_region",1);
     X_80 := sql.delta(X_75,X_77,r1_84,X_79);
     X_81 := algebra.projection(X_73,X_80);
-    X_83 := algebra.subselect(X_81,A1,A1,true,false,false);
+    X_83 := algebra.subselect(X_81,"AMERICA","AMERICA",true,false,false);
     X_84 := algebra.projection(X_83,X_73);
     (X_85,r1_92) := algebra.subjoin(X_72,X_84,nil:BAT,nil:BAT,false,nil:lng);
     X_90:bat[:oid] := sql.bind_idxbat(X_0,"sys","lineorder","lineorder_lo_custkey_fkey",0);
@@ -285,7 +129,7 @@
     X_106:bat[:str] := sql.bind(X_0,"sys","customer","c_region",1);
     X_107 := sql.delta(X_102,X_104,r1_111,X_106);
     X_108 := algebra.projection(X_100,X_107);
-    X_110 := algebra.subselect(X_108,A0,A0,true,false,false);
+    X_110 := algebra.subselect(X_108,"AMERICA","AMERICA",true,false,false);
     X_114 := algebra.projection(X_110,X_100);
     (X_115,r1_122) := algebra.subjoin(X_99,X_114,nil:BAT,nil:BAT,false,nil:lng);
     X_117:bat[:str] := sql.bind(X_0,"sys","part","p_category",0);
@@ -327,8 +171,32 @@
     X_168 := algebra.projection(r1_170,X_152);
     X_199 := algebra.projection(r1_170,X_196);
     sql.resultSet(X_233,X_235,X_237,X_239,X_241,X_166,X_167,X_168,X_199);
-end user.s2_1;
->>>>>>> fe73b1fb
+end user.s4_1;
+#inline               actions= 0 time=11 usec 
+#candidates           actions= 1 time=149 usec 
+#remap                actions= 1 time=283 usec 
+#costModel            actions= 1 time=139 usec 
+#coercions            actions= 0 time=11 usec 
+#evaluate             actions= 6 time=217 usec 
+#emptybind            actions= 0 time=12 usec 
+#pushselect           actions= 0 time=6 usec 
+#aliases              actions=14 time=163 usec 
+#mergetable           actions= 0 time=178 usec 
+#deadcode             actions=16 time=147 usec 
+#aliases              actions= 0 time=34 usec 
+#constants            actions=25 time=183 usec 
+#commonTerms          actions= 0 time=40 usec 
+#projectionpath       actions=25 time=178 usec 
+#reorder              actions= 1 time=245 usec 
+#deadcode             actions=25 time=133 usec 
+#reduce               actions=108 time=226 usec 
+#matpack              actions= 0 time=13 usec 
+#querylog             actions= 0 time=2 usec 
+#multiplex            actions= 0 time=9 usec 
+#generator            actions= 0 time=5 usec 
+#profiler             actions= 1 time=116 usec 
+#garbageCollector     actions= 1 time=160 usec 
+#total                actions= 1 time=2829 usec 
 
 # 23:10:48 >  
 # 23:10:48 >  "Done."
