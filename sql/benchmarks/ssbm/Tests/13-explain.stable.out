stdout of test '13-explain` in directory 'sql/benchmarks/ssbm` itself:


# 23:10:48 >  
# 23:10:48 >  "mserver5" "--debug=10" "--set" "gdk_nr_threads=0" "--set" "mapi_open=true" "--set" "mapi_port=35257" "--set" "mapi_usock=/var/tmp/mtest-17595/.s.monetdb.35257" "--set" "monet_prompt=" "--forcemito" "--set" "mal_listing=2" "--dbpath=/ufs/manegold/_/Monet/HG/Feb2013/prefix/--disable-debug_--enable-assert_--enable-optimize/var/MonetDB/mTests_sql_benchmarks_ssbm" "--set" "mal_listing=0"
# 23:10:48 >  

# MonetDB 5 server v11.15.12
# This is an unreleased version
# Serving database 'mTests_sql_benchmarks_ssbm', using 8 threads
# Compiled for x86_64-unknown-linux-gnu/64bit with 64bit OIDs dynamically linked
# Found 15.591 GiB available main-memory.
# Copyright (c) 1993-July 2008 CWI.
# Copyright (c) August 2008-2015 MonetDB B.V., all rights reserved
# Visit http://www.monetdb.org/ for further information
# Listening for connection requests on mapi:monetdb://rome.ins.cwi.nl:35257/
# Listening for UNIX domain connection requests on mapi:monetdb:///var/tmp/mtest-17595/.s.monetdb.35257
# MonetDB/GIS module loaded
# MonetDB/JAQL module loaded
# MonetDB/SQL module loaded

Ready.

# 23:10:48 >  
# 23:10:48 >  "/usr/bin/python2" "13-explain.SQL.py" "13-explain"
# 23:10:48 >  

#set optimizer = 'sequential_pipe';
#explain
#select d_year, s_city, p_brand1, sum(lo_revenue-lo_supplycost) as profit1
#	from dwdate, customer, supplier, part, lineorder
#	where lo_custkey = c_custkey
#		and lo_suppkey = s_suppkey
#		and lo_partkey = p_partkey
#		and lo_orderdate = d_datekey
#		and c_region = 'AMERICA'
#		and s_nation = 'UNITED STATES'
#		and (d_year = 1997 or d_year = 1998)
#		and p_category = 'MFGR#14'
#	group by d_year, s_city, p_brand1
#	order by d_year, s_city, p_brand1;
% .explain # table_name
% mal # name
% clob # type
% 551 # length
function user.s2_1(A0:str,A1:str,A2:int,A3:int,A4:str):void;
    X_196:void := querylog.define("explain\nselect d_year, s_city, p_brand1, sum(lo_revenue-lo_supplycost) as profit1\n\tfrom dwdate, customer, supplier, part, lineorder\n\twhere lo_custkey = c_custkey\n\t\tand lo_suppkey = s_suppkey\n\t\tand lo_partkey = p_partkey\n\t\tand lo_orderdate = d_datekey\n\t\tand c_region = \\'AMERICA\\'\n\t\tand s_nation = \\'UNITED STATES\\'\n\t\tand (d_year = 1997 or d_year = 1998)\n\t\tand p_category = \\'MFGR#14\\'\n\tgroup by d_year, s_city, p_brand1\n\torder by d_year, s_city, p_brand1;","sequential_pipe",127);
    X_158 := bat.new(nil:oid,nil:str);
    X_166 := bat.append(X_158,"sys.dwdate");
    X_174 := bat.append(X_166,"sys.supplier");
    X_181 := bat.append(X_174,"sys.part");
    X_187 := bat.append(X_181,"sys.L1");
    X_161 := bat.new(nil:oid,nil:str);
    X_168 := bat.append(X_161,"d_year");
    X_176 := bat.append(X_168,"s_city");
    X_183 := bat.append(X_176,"p_brand1");
    X_189 := bat.append(X_183,"profit1");
    X_162 := bat.new(nil:oid,nil:str);
    X_169 := bat.append(X_162,"int");
    X_177 := bat.append(X_169,"clob");
    X_184 := bat.append(X_177,"clob");
    X_191 := bat.append(X_184,"bigint");
    X_163 := bat.new(nil:oid,nil:int);
    X_171 := bat.append(X_163,32);
    X_179 := bat.append(X_171,0);
    X_185 := bat.append(X_179,0);
    X_193 := bat.append(X_185,64);
    X_165 := bat.new(nil:oid,nil:int);
    X_173 := bat.append(X_165,0);
    X_180 := bat.append(X_173,0);
    X_186 := bat.append(X_180,0);
    X_195 := bat.append(X_186,0);
<<<<<<< HEAD
    X_7 := sql.mvc();
    C_8:bat[:oid,:oid] := sql.tid(X_7,"sys","lineorder");
    X_11:bat[:oid,:oid]  := sql.bind_idxbat(X_7,"sys","lineorder","lineorder_lo_orderdate_fkey",0);
    (X_14,r1_14) := sql.bind_idxbat(X_7,"sys","lineorder","lineorder_lo_orderdate_fkey",2);
    X_17:bat[:oid,:oid]  := sql.bind_idxbat(X_7,"sys","lineorder","lineorder_lo_orderdate_fkey",1);
    X_19 := sql.delta(X_11,X_14,r1_14,X_17);
    X_20 := algebra.projection(C_8,X_19);
    C_21:bat[:oid,:oid] := sql.tid(X_7,"sys","dwdate");
    X_23:bat[:oid,:int]  := sql.bind(X_7,"sys","dwdate","d_year",0);
    (C_25,r1_25) := sql.bind(X_7,"sys","dwdate","d_year",2);
    X_27:bat[:oid,:int]  := sql.bind(X_7,"sys","dwdate","d_year",1);
    X_28 := sql.delta(X_23,C_25,r1_25,X_27);
    X_29 := algebra.projection(C_21,X_28);
    C_30 := algebra.subselect(X_29,A2,A2,true,false,false);
    C_32 := algebra.subselect(X_29,A3,A3,true,false,false);
    X_33 := bat.mergecand(C_30,C_32);
    X_34 := algebra.projection(X_33,C_21);
    (X_35,r1_38) := algebra.subjoin(X_20,X_34,nil:BAT,nil:BAT,false,nil:lng);
    X_39:bat[:oid,:oid]  := sql.bind_idxbat(X_7,"sys","lineorder","lineorder_lo_partkey_fkey",0);
    (X_41,r1_45) := sql.bind_idxbat(X_7,"sys","lineorder","lineorder_lo_partkey_fkey",2);
    X_43:bat[:oid,:oid] := sql.bind_idxbat(X_7,"sys","lineorder","lineorder_lo_partkey_fkey",1);
    X_44 := sql.delta(X_39,X_41,r1_45,X_43);
    X_45:bat[:oid,:oid] := algebra.projectionPath(X_35,C_8,X_44);
    C_46:bat[:oid,:oid] := sql.tid(X_7,"sys","part");
    X_48:bat[:oid,:str] := sql.bind(X_7,"sys","part","p_category",0);
    (C_50,r1_55) := sql.bind(X_7,"sys","part","p_category",2);
    X_52:bat[:oid,:str] := sql.bind(X_7,"sys","part","p_category",1);
=======
    X_6 := sql.mvc();
    C_7:bat[:oid] := sql.tid(X_6,"sys","lineorder");
    X_10:bat[:oid] := sql.bind_idxbat(X_6,"sys","lineorder","lineorder_lo_orderdate_fkey",0);
    (X_13,r1_13) := sql.bind_idxbat(X_6,"sys","lineorder","lineorder_lo_orderdate_fkey",2);
    X_16:bat[:oid] := sql.bind_idxbat(X_6,"sys","lineorder","lineorder_lo_orderdate_fkey",1);
    X_18 := sql.delta(X_10,X_13,r1_13,X_16);
    X_19 := algebra.projection(C_7,X_18);
    C_20:bat[:oid] := sql.tid(X_6,"sys","dwdate");
    X_22:bat[:int] := sql.bind(X_6,"sys","dwdate","d_year",0);
    (C_24,r1_24) := sql.bind(X_6,"sys","dwdate","d_year",2);
    X_26:bat[:int] := sql.bind(X_6,"sys","dwdate","d_year",1);
    X_27 := sql.delta(X_22,C_24,r1_24,X_26);
    X_28 := algebra.projection(C_20,X_27);
    C_29 := algebra.subselect(X_28,A2,A2,true,false,false);
    C_32 := algebra.subselect(X_28,A3,A3,true,false,false);
    X_33 := bat.mergecand(C_29,C_32);
    X_34 := algebra.projection(X_33,C_20);
    (X_35,r1_38) := algebra.subjoin(X_19,X_34,nil:BAT,nil:BAT,false,nil:lng);
    X_39:bat[:oid,:oid] := sql.bind_idxbat(X_6,"sys","lineorder","lineorder_lo_partkey_fkey",0);
    (X_41,r1_45) := sql.bind_idxbat(X_6,"sys","lineorder","lineorder_lo_partkey_fkey",2);
    X_43:bat[:oid,:oid] := sql.bind_idxbat(X_6,"sys","lineorder","lineorder_lo_partkey_fkey",1);
    X_44 := sql.delta(X_39,X_41,r1_45,X_43);
    X_45:bat[:oid,:oid] := algebra.projectionPath(X_35,C_7,X_44);
    C_46:bat[:oid,:oid] := sql.tid(X_6,"sys","part");
    X_48:bat[:oid,:str] := sql.bind(X_6,"sys","part","p_category",0);
    (C_50,r1_55) := sql.bind(X_6,"sys","part","p_category",2);
    X_52:bat[:oid,:str] := sql.bind(X_6,"sys","part","p_category",1);
>>>>>>> 36406837
    X_53 := sql.delta(X_48,C_50,r1_55,X_52);
    X_54 := algebra.projection(C_46,X_53);
    C_55 := algebra.subselect(X_54,A4,A4,true,false,false);
    X_56 := algebra.projection(C_55,C_46);
<<<<<<< HEAD
    (X_57,r1_64) := algebra.subjoin(X_45,X_56,nil:BAT,nil:BAT,false,nil:lng);
    X_59:bat[:oid,:oid] := sql.bind_idxbat(X_7,"sys","lineorder","lineorder_lo_suppkey_fkey",0);
    (X_61,r1_69) := sql.bind_idxbat(X_7,"sys","lineorder","lineorder_lo_suppkey_fkey",2);
    X_63:bat[:oid,:oid] := sql.bind_idxbat(X_7,"sys","lineorder","lineorder_lo_suppkey_fkey",1);
    X_64 := sql.delta(X_59,X_61,r1_69,X_63);
    X_65:bat[:oid,:oid] := algebra.projectionPath(X_57,X_35,C_8,X_64);
    C_66:bat[:oid,:oid] := sql.tid(X_7,"sys","supplier");
    X_68:bat[:oid,:str] := sql.bind(X_7,"sys","supplier","s_nation",0);
    (C_70,r1_80) := sql.bind(X_7,"sys","supplier","s_nation",2);
    X_72:bat[:oid,:str] := sql.bind(X_7,"sys","supplier","s_nation",1);
    X_73 := sql.delta(X_68,C_70,r1_80,X_72);
    X_74 := algebra.projection(C_66,X_73);
    C_75 := algebra.subselect(X_74,A1,A1,true,false,false);
    X_76 := algebra.projection(C_75,C_66);
    (X_77,r1_88) := algebra.subjoin(X_65,X_76,nil:BAT,nil:BAT,false,nil:lng);
    X_79:bat[:oid,:oid] := sql.bind_idxbat(X_7,"sys","lineorder","lineorder_lo_custkey_fkey",0);
    (X_81,r1_95) := sql.bind_idxbat(X_7,"sys","lineorder","lineorder_lo_custkey_fkey",2);
    X_83:bat[:oid,:oid] := sql.bind_idxbat(X_7,"sys","lineorder","lineorder_lo_custkey_fkey",1);
    X_84 := sql.delta(X_79,X_81,r1_95,X_83);
    X_85:bat[:oid,:oid] := algebra.projectionPath(X_77,X_57,X_35,C_8,X_84);
    C_86:bat[:oid,:oid] := sql.tid(X_7,"sys","customer");
    X_88:bat[:oid,:str] := sql.bind(X_7,"sys","customer","c_region",0);
    (C_90,r1_107) := sql.bind(X_7,"sys","customer","c_region",2);
    X_92:bat[:oid,:str] := sql.bind(X_7,"sys","customer","c_region",1);
    X_93 := sql.delta(X_88,C_90,r1_107,X_92);
    X_94 := algebra.projection(C_86,X_93);
    C_95 := algebra.subselect(X_94,A0,A0,true,false,false);
    X_96 := algebra.projection(C_95,C_86);
    (X_97,r1_118) := algebra.subjoin(X_85,X_96,nil:BAT,nil:BAT,false,nil:lng);
    X_99:bat[:oid,:str] := sql.bind(X_7,"sys","part","p_brand1",0);
    (C_101,r1_122) := sql.bind(X_7,"sys","part","p_brand1",2);
    X_103:bat[:oid,:str] := sql.bind(X_7,"sys","part","p_brand1",1);
    X_104 := sql.delta(X_99,C_101,r1_122,X_103);
    X_105:bat[:oid,:str] := algebra.projectionPath(X_97,X_77,r1_64,C_55,C_46,X_104);
    X_106:bat[:oid,:str] := sql.bind(X_7,"sys","supplier","s_city",0);
    (C_108,r1_133) := sql.bind(X_7,"sys","supplier","s_city",2);
    X_110:bat[:oid,:str] := sql.bind(X_7,"sys","supplier","s_city",1);
    X_111 := sql.delta(X_106,C_108,r1_133,X_110);
    X_112:bat[:oid,:str] := algebra.projectionPath(X_97,r1_88,C_75,C_66,X_111);
    X_113:bat[:oid,:int] := algebra.projectionPath(X_97,X_77,X_57,r1_38,X_33,X_29);
    (X_114,r1_146,r2_146) := group.subgroup(X_113);
    (X_117,r1_149,r2_149) := group.subgroup(X_112,X_114);
    (X_120,r1_152,r2_152) := group.subgroupdone(X_105,X_117);
    X_123 := algebra.projection(r1_152,X_105);
    X_124 := algebra.projection(r1_152,X_112);
    X_125 := algebra.projection(r1_152,X_113);
    X_138:bat[:oid,:int] := sql.bind(X_7,"sys","lineorder","lo_revenue",0);
    (C_140,r1_174) := sql.bind(X_7,"sys","lineorder","lo_revenue",2);
    X_142:bat[:oid,:int] := sql.bind(X_7,"sys","lineorder","lo_revenue",1);
    X_143 := sql.delta(X_138,C_140,r1_174,X_142);
    X_144:bat[:oid,:int] := algebra.projectionPath(X_97,X_77,X_57,X_35,C_8,X_143);
    X_145 := batcalc.lng(X_144);
    X_146:bat[:oid,:int] := sql.bind(X_7,"sys","lineorder","lo_supplycost",0);
    (C_148,r1_186) := sql.bind(X_7,"sys","lineorder","lo_supplycost",2);
    X_150:bat[:oid,:int] := sql.bind(X_7,"sys","lineorder","lo_supplycost",1);
    X_151 := sql.delta(X_146,C_148,r1_186,X_150);
    X_152:bat[:oid,:int] := algebra.projectionPath(X_97,X_77,X_57,X_35,C_8,X_151);
    X_153 := batcalc.lng(X_152);
    X_154:bat[:oid,:lng] := batcalc.-(X_145,X_153);
    X_155:bat[:oid,:lng] := aggr.subsum(X_154,X_120,r1_152,true,true);
    (X_126,r1_158,r2_158) := algebra.subsort(X_125,false,false);
    (X_129,r1_163,r2_163) := algebra.subsort(X_124,r1_158,r2_158,false,false);
    (X_132,r1_166,r2_166) := algebra.subsort(X_123,r1_163,r2_163,false,false);
    X_135 := algebra.projection(r1_166,X_125);
    X_136 := algebra.projection(r1_166,X_124);
    X_137 := algebra.projection(r1_166,X_123);
    X_156 := algebra.projection(r1_166,X_155);
=======
    (X_57,r1_63) := algebra.subjoin(X_45,X_56,nil:BAT,nil:BAT,false,nil:lng);
    X_59:bat[:oid,:oid] := sql.bind_idxbat(X_6,"sys","lineorder","lineorder_lo_suppkey_fkey",0);
    (X_61,r1_67) := sql.bind_idxbat(X_6,"sys","lineorder","lineorder_lo_suppkey_fkey",2);
    X_63:bat[:oid,:oid] := sql.bind_idxbat(X_6,"sys","lineorder","lineorder_lo_suppkey_fkey",1);
    X_64 := sql.delta(X_59,X_61,r1_67,X_63);
    X_65:bat[:oid,:oid] := algebra.projectionPath(X_57,X_35,C_7,X_64);
    C_66:bat[:oid,:oid] := sql.tid(X_6,"sys","supplier");
    X_68:bat[:oid,:str] := sql.bind(X_6,"sys","supplier","s_nation",0);
    (C_70,r1_78) := sql.bind(X_6,"sys","supplier","s_nation",2);
    X_72:bat[:oid,:str] := sql.bind(X_6,"sys","supplier","s_nation",1);
    X_73 := sql.delta(X_68,C_70,r1_78,X_72);
    X_74 := algebra.projection(C_66,X_73);
    C_75 := algebra.subselect(X_74,A1,A1,true,false,false);
    X_76 := algebra.projection(C_75,C_66);
    (X_77,r1_89) := algebra.subjoin(X_65,X_76,nil:BAT,nil:BAT,false,nil:lng);
    X_79:bat[:oid,:oid] := sql.bind_idxbat(X_6,"sys","lineorder","lineorder_lo_custkey_fkey",0);
    (X_81,r1_96) := sql.bind_idxbat(X_6,"sys","lineorder","lineorder_lo_custkey_fkey",2);
    X_83:bat[:oid,:oid] := sql.bind_idxbat(X_6,"sys","lineorder","lineorder_lo_custkey_fkey",1);
    X_84 := sql.delta(X_79,X_81,r1_96,X_83);
    X_85:bat[:oid,:oid] := algebra.projectionPath(X_77,X_57,X_35,C_7,X_84);
    C_86:bat[:oid,:oid] := sql.tid(X_6,"sys","customer");
    X_88:bat[:oid,:str] := sql.bind(X_6,"sys","customer","c_region",0);
    (C_90,r1_108) := sql.bind(X_6,"sys","customer","c_region",2);
    X_92:bat[:oid,:str] := sql.bind(X_6,"sys","customer","c_region",1);
    X_93 := sql.delta(X_88,C_90,r1_108,X_92);
    X_94 := algebra.projection(C_86,X_93);
    C_95 := algebra.subselect(X_94,A0,A0,true,false,false);
    X_96 := algebra.projection(C_95,C_86);
    (X_97,r1_116) := algebra.subjoin(X_85,X_96,nil:BAT,nil:BAT,false,nil:lng);
    X_99:bat[:oid,:str] := sql.bind(X_6,"sys","part","p_brand1",0);
    (C_101,r1_120) := sql.bind(X_6,"sys","part","p_brand1",2);
    X_103:bat[:oid,:str] := sql.bind(X_6,"sys","part","p_brand1",1);
    X_104 := sql.delta(X_99,C_101,r1_120,X_103);
    X_105:bat[:oid,:str] := algebra.projectionPath(X_97,X_77,r1_63,C_55,C_46,X_104);
    X_106:bat[:oid,:str] := sql.bind(X_6,"sys","supplier","s_city",0);
    (C_108,r1_131) := sql.bind(X_6,"sys","supplier","s_city",2);
    X_110:bat[:oid,:str] := sql.bind(X_6,"sys","supplier","s_city",1);
    X_111 := sql.delta(X_106,C_108,r1_131,X_110);
    X_112:bat[:oid,:str] := algebra.projectionPath(X_97,r1_89,C_75,C_66,X_111);
    X_113:bat[:oid,:int] := algebra.projectionPath(X_97,X_77,X_57,r1_38,X_33,X_28);
    (X_114,r1_144,r2_144) := group.subgroup(X_113);
    (X_117,r1_147,r2_147) := group.subgroup(X_112,X_114);
    (X_120,r1_150,r2_150) := group.subgroupdone(X_105,X_117);
    X_123 := algebra.projection(r1_150,X_105);
    X_124 := algebra.projection(r1_150,X_112);
    X_125 := algebra.projection(r1_150,X_113);
    X_138:bat[:oid,:int] := sql.bind(X_6,"sys","lineorder","lo_revenue",0);
    (C_140,r1_172) := sql.bind(X_6,"sys","lineorder","lo_revenue",2);
    X_142:bat[:oid,:int] := sql.bind(X_6,"sys","lineorder","lo_revenue",1);
    X_143 := sql.delta(X_138,C_140,r1_172,X_142);
    X_144:bat[:oid,:int] := algebra.projectionPath(X_97,X_77,X_57,X_35,C_7,X_143);
    X_145 := batcalc.lng(X_144);
    X_146:bat[:oid,:int] := sql.bind(X_6,"sys","lineorder","lo_supplycost",0);
    (C_148,r1_184) := sql.bind(X_6,"sys","lineorder","lo_supplycost",2);
    X_150:bat[:oid,:int] := sql.bind(X_6,"sys","lineorder","lo_supplycost",1);
    X_151 := sql.delta(X_146,C_148,r1_184,X_150);
    X_152:bat[:oid,:int] := algebra.projectionPath(X_97,X_77,X_57,X_35,C_7,X_151);
    X_153 := batcalc.lng(X_152);
    X_154:bat[:oid,:lng] := batcalc.-(X_145,X_153);
    X_155:bat[:oid,:lng] := aggr.subsum(X_154,X_120,r1_150,true,true);
    (X_126,r1_156,r2_156) := algebra.subsort(X_125,false,false);
    (X_129,r1_161,r2_161) := algebra.subsort(X_124,r1_156,r2_156,false,false);
    (X_132,r1_164,r2_164) := algebra.subsort(X_123,r1_161,r2_161,false,false);
    X_135 := algebra.projection(r1_164,X_125);
    X_136 := algebra.projection(r1_164,X_124);
    X_137 := algebra.projection(r1_164,X_123);
    X_156 := algebra.projection(r1_164,X_155);
>>>>>>> 36406837
    sql.resultSet(X_187,X_189,X_191,X_193,X_195,X_135,X_136,X_137,X_156);
end user.s2_1;

# 23:10:48 >  
# 23:10:48 >  "Done."
# 23:10:48 >  
<|MERGE_RESOLUTION|>--- conflicted
+++ resolved
@@ -70,35 +70,6 @@
     X_180 := bat.append(X_173,0);
     X_186 := bat.append(X_180,0);
     X_195 := bat.append(X_186,0);
-<<<<<<< HEAD
-    X_7 := sql.mvc();
-    C_8:bat[:oid,:oid] := sql.tid(X_7,"sys","lineorder");
-    X_11:bat[:oid,:oid]  := sql.bind_idxbat(X_7,"sys","lineorder","lineorder_lo_orderdate_fkey",0);
-    (X_14,r1_14) := sql.bind_idxbat(X_7,"sys","lineorder","lineorder_lo_orderdate_fkey",2);
-    X_17:bat[:oid,:oid]  := sql.bind_idxbat(X_7,"sys","lineorder","lineorder_lo_orderdate_fkey",1);
-    X_19 := sql.delta(X_11,X_14,r1_14,X_17);
-    X_20 := algebra.projection(C_8,X_19);
-    C_21:bat[:oid,:oid] := sql.tid(X_7,"sys","dwdate");
-    X_23:bat[:oid,:int]  := sql.bind(X_7,"sys","dwdate","d_year",0);
-    (C_25,r1_25) := sql.bind(X_7,"sys","dwdate","d_year",2);
-    X_27:bat[:oid,:int]  := sql.bind(X_7,"sys","dwdate","d_year",1);
-    X_28 := sql.delta(X_23,C_25,r1_25,X_27);
-    X_29 := algebra.projection(C_21,X_28);
-    C_30 := algebra.subselect(X_29,A2,A2,true,false,false);
-    C_32 := algebra.subselect(X_29,A3,A3,true,false,false);
-    X_33 := bat.mergecand(C_30,C_32);
-    X_34 := algebra.projection(X_33,C_21);
-    (X_35,r1_38) := algebra.subjoin(X_20,X_34,nil:BAT,nil:BAT,false,nil:lng);
-    X_39:bat[:oid,:oid]  := sql.bind_idxbat(X_7,"sys","lineorder","lineorder_lo_partkey_fkey",0);
-    (X_41,r1_45) := sql.bind_idxbat(X_7,"sys","lineorder","lineorder_lo_partkey_fkey",2);
-    X_43:bat[:oid,:oid] := sql.bind_idxbat(X_7,"sys","lineorder","lineorder_lo_partkey_fkey",1);
-    X_44 := sql.delta(X_39,X_41,r1_45,X_43);
-    X_45:bat[:oid,:oid] := algebra.projectionPath(X_35,C_8,X_44);
-    C_46:bat[:oid,:oid] := sql.tid(X_7,"sys","part");
-    X_48:bat[:oid,:str] := sql.bind(X_7,"sys","part","p_category",0);
-    (C_50,r1_55) := sql.bind(X_7,"sys","part","p_category",2);
-    X_52:bat[:oid,:str] := sql.bind(X_7,"sys","part","p_category",1);
-=======
     X_6 := sql.mvc();
     C_7:bat[:oid] := sql.tid(X_6,"sys","lineorder");
     X_10:bat[:oid] := sql.bind_idxbat(X_6,"sys","lineorder","lineorder_lo_orderdate_fkey",0);
@@ -126,80 +97,10 @@
     X_48:bat[:oid,:str] := sql.bind(X_6,"sys","part","p_category",0);
     (C_50,r1_55) := sql.bind(X_6,"sys","part","p_category",2);
     X_52:bat[:oid,:str] := sql.bind(X_6,"sys","part","p_category",1);
->>>>>>> 36406837
     X_53 := sql.delta(X_48,C_50,r1_55,X_52);
     X_54 := algebra.projection(C_46,X_53);
     C_55 := algebra.subselect(X_54,A4,A4,true,false,false);
     X_56 := algebra.projection(C_55,C_46);
-<<<<<<< HEAD
-    (X_57,r1_64) := algebra.subjoin(X_45,X_56,nil:BAT,nil:BAT,false,nil:lng);
-    X_59:bat[:oid,:oid] := sql.bind_idxbat(X_7,"sys","lineorder","lineorder_lo_suppkey_fkey",0);
-    (X_61,r1_69) := sql.bind_idxbat(X_7,"sys","lineorder","lineorder_lo_suppkey_fkey",2);
-    X_63:bat[:oid,:oid] := sql.bind_idxbat(X_7,"sys","lineorder","lineorder_lo_suppkey_fkey",1);
-    X_64 := sql.delta(X_59,X_61,r1_69,X_63);
-    X_65:bat[:oid,:oid] := algebra.projectionPath(X_57,X_35,C_8,X_64);
-    C_66:bat[:oid,:oid] := sql.tid(X_7,"sys","supplier");
-    X_68:bat[:oid,:str] := sql.bind(X_7,"sys","supplier","s_nation",0);
-    (C_70,r1_80) := sql.bind(X_7,"sys","supplier","s_nation",2);
-    X_72:bat[:oid,:str] := sql.bind(X_7,"sys","supplier","s_nation",1);
-    X_73 := sql.delta(X_68,C_70,r1_80,X_72);
-    X_74 := algebra.projection(C_66,X_73);
-    C_75 := algebra.subselect(X_74,A1,A1,true,false,false);
-    X_76 := algebra.projection(C_75,C_66);
-    (X_77,r1_88) := algebra.subjoin(X_65,X_76,nil:BAT,nil:BAT,false,nil:lng);
-    X_79:bat[:oid,:oid] := sql.bind_idxbat(X_7,"sys","lineorder","lineorder_lo_custkey_fkey",0);
-    (X_81,r1_95) := sql.bind_idxbat(X_7,"sys","lineorder","lineorder_lo_custkey_fkey",2);
-    X_83:bat[:oid,:oid] := sql.bind_idxbat(X_7,"sys","lineorder","lineorder_lo_custkey_fkey",1);
-    X_84 := sql.delta(X_79,X_81,r1_95,X_83);
-    X_85:bat[:oid,:oid] := algebra.projectionPath(X_77,X_57,X_35,C_8,X_84);
-    C_86:bat[:oid,:oid] := sql.tid(X_7,"sys","customer");
-    X_88:bat[:oid,:str] := sql.bind(X_7,"sys","customer","c_region",0);
-    (C_90,r1_107) := sql.bind(X_7,"sys","customer","c_region",2);
-    X_92:bat[:oid,:str] := sql.bind(X_7,"sys","customer","c_region",1);
-    X_93 := sql.delta(X_88,C_90,r1_107,X_92);
-    X_94 := algebra.projection(C_86,X_93);
-    C_95 := algebra.subselect(X_94,A0,A0,true,false,false);
-    X_96 := algebra.projection(C_95,C_86);
-    (X_97,r1_118) := algebra.subjoin(X_85,X_96,nil:BAT,nil:BAT,false,nil:lng);
-    X_99:bat[:oid,:str] := sql.bind(X_7,"sys","part","p_brand1",0);
-    (C_101,r1_122) := sql.bind(X_7,"sys","part","p_brand1",2);
-    X_103:bat[:oid,:str] := sql.bind(X_7,"sys","part","p_brand1",1);
-    X_104 := sql.delta(X_99,C_101,r1_122,X_103);
-    X_105:bat[:oid,:str] := algebra.projectionPath(X_97,X_77,r1_64,C_55,C_46,X_104);
-    X_106:bat[:oid,:str] := sql.bind(X_7,"sys","supplier","s_city",0);
-    (C_108,r1_133) := sql.bind(X_7,"sys","supplier","s_city",2);
-    X_110:bat[:oid,:str] := sql.bind(X_7,"sys","supplier","s_city",1);
-    X_111 := sql.delta(X_106,C_108,r1_133,X_110);
-    X_112:bat[:oid,:str] := algebra.projectionPath(X_97,r1_88,C_75,C_66,X_111);
-    X_113:bat[:oid,:int] := algebra.projectionPath(X_97,X_77,X_57,r1_38,X_33,X_29);
-    (X_114,r1_146,r2_146) := group.subgroup(X_113);
-    (X_117,r1_149,r2_149) := group.subgroup(X_112,X_114);
-    (X_120,r1_152,r2_152) := group.subgroupdone(X_105,X_117);
-    X_123 := algebra.projection(r1_152,X_105);
-    X_124 := algebra.projection(r1_152,X_112);
-    X_125 := algebra.projection(r1_152,X_113);
-    X_138:bat[:oid,:int] := sql.bind(X_7,"sys","lineorder","lo_revenue",0);
-    (C_140,r1_174) := sql.bind(X_7,"sys","lineorder","lo_revenue",2);
-    X_142:bat[:oid,:int] := sql.bind(X_7,"sys","lineorder","lo_revenue",1);
-    X_143 := sql.delta(X_138,C_140,r1_174,X_142);
-    X_144:bat[:oid,:int] := algebra.projectionPath(X_97,X_77,X_57,X_35,C_8,X_143);
-    X_145 := batcalc.lng(X_144);
-    X_146:bat[:oid,:int] := sql.bind(X_7,"sys","lineorder","lo_supplycost",0);
-    (C_148,r1_186) := sql.bind(X_7,"sys","lineorder","lo_supplycost",2);
-    X_150:bat[:oid,:int] := sql.bind(X_7,"sys","lineorder","lo_supplycost",1);
-    X_151 := sql.delta(X_146,C_148,r1_186,X_150);
-    X_152:bat[:oid,:int] := algebra.projectionPath(X_97,X_77,X_57,X_35,C_8,X_151);
-    X_153 := batcalc.lng(X_152);
-    X_154:bat[:oid,:lng] := batcalc.-(X_145,X_153);
-    X_155:bat[:oid,:lng] := aggr.subsum(X_154,X_120,r1_152,true,true);
-    (X_126,r1_158,r2_158) := algebra.subsort(X_125,false,false);
-    (X_129,r1_163,r2_163) := algebra.subsort(X_124,r1_158,r2_158,false,false);
-    (X_132,r1_166,r2_166) := algebra.subsort(X_123,r1_163,r2_163,false,false);
-    X_135 := algebra.projection(r1_166,X_125);
-    X_136 := algebra.projection(r1_166,X_124);
-    X_137 := algebra.projection(r1_166,X_123);
-    X_156 := algebra.projection(r1_166,X_155);
-=======
     (X_57,r1_63) := algebra.subjoin(X_45,X_56,nil:BAT,nil:BAT,false,nil:lng);
     X_59:bat[:oid,:oid] := sql.bind_idxbat(X_6,"sys","lineorder","lineorder_lo_suppkey_fkey",0);
     (X_61,r1_67) := sql.bind_idxbat(X_6,"sys","lineorder","lineorder_lo_suppkey_fkey",2);
@@ -267,7 +168,6 @@
     X_136 := algebra.projection(r1_164,X_124);
     X_137 := algebra.projection(r1_164,X_123);
     X_156 := algebra.projection(r1_164,X_155);
->>>>>>> 36406837
     sql.resultSet(X_187,X_189,X_191,X_193,X_195,X_135,X_136,X_137,X_156);
 end user.s2_1;
 
