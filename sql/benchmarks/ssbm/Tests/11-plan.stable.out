stdout of test '11-plan` in directory 'sql/benchmarks/ssbm` itself:


# 23:08:58 >  
# 23:08:58 >  "mserver5" "--debug=10" "--set" "gdk_nr_threads=0" "--set" "mapi_open=true" "--set" "mapi_port=36026" "--set" "mapi_usock=/var/tmp/mtest-16251/.s.monetdb.36026" "--set" "monet_prompt=" "--forcemito" "--set" "mal_listing=2" "--dbpath=/ufs/manegold/_/Monet/HG/Feb2013/prefix/--disable-debug_--enable-assert_--enable-optimize/var/MonetDB/mTests_sql_benchmarks_ssbm" "--set" "mal_listing=0"
# 23:08:58 >  

# MonetDB 5 server v11.15.12
# This is an unreleased version
# Serving database 'mTests_sql_benchmarks_ssbm', using 8 threads
# Compiled for x86_64-unknown-linux-gnu/64bit with 64bit OIDs dynamically linked
# Found 15.591 GiB available main-memory.
# Copyright (c) 1993-July 2008 CWI.
# Copyright (c) August 2008-2015 MonetDB B.V., all rights reserved
# Visit http://www.monetdb.org/ for further information
# Listening for connection requests on mapi:monetdb://rome.ins.cwi.nl:36026/
# Listening for UNIX domain connection requests on mapi:monetdb:///var/tmp/mtest-16251/.s.monetdb.36026
# MonetDB/GIS module loaded
# MonetDB/JAQL module loaded
# MonetDB/SQL module loaded

Ready.

# 23:08:59 >  
# 23:08:59 >  "/usr/bin/python2" "11-plan.SQL.py" "11-plan"
# 23:08:59 >  

#plan
#select d_year, c_nation, sum(lo_revenue-lo_supplycost) as profit1
#	from dwdate, customer, supplier, part, lineorder
#	where lo_custkey = c_custkey
#		and lo_suppkey = s_suppkey
#		and lo_partkey = p_partkey
#		and lo_orderdate = d_datekey
#		and c_region = 'AMERICA'
#		and s_region = 'AMERICA'
#		and (p_mfgr = 'MFGR#1' or p_mfgr = 'MFGR#2')
#	group by d_year, c_nation
#	order by d_year, c_nation;
% .plan # table_name
% rel # name
% clob # type
% 476 # length
project (
| group by (
| | project (
| | | join (
| | | | join (
| | | | | join (
| | | | | | join (
| | | | | | | table(sys.lineorder) [ lineorder.lo_revenue, lineorder.lo_supplycost, lineorder.%lineorder_lo_orderdate_fkey NOT NULL JOINIDX sys.lineorder.lineorder_lo_orderdate_fkey, lineorder.%lineorder_lo_suppkey_fkey NOT NULL JOINIDX sys.lineorder.lineorder_lo_suppkey_fkey, lineorder.%lineorder_lo_custkey_fkey NOT NULL JOINIDX sys.lineorder.lineorder_lo_custkey_fkey, lineorder.%lineorder_lo_partkey_fkey NOT NULL JOINIDX sys.lineorder.lineorder_lo_partkey_fkey ] COUNT ,
| | | | | | | select (
| | | | | | | | table(sys.part) [ part.p_mfgr, part.%TID% NOT NULL ] COUNT 
| | | | | | | ) [ part.p_mfgr in (clob "MFGR#1", clob "MFGR#2") ]
| | | | | | ) [ lineorder.%lineorder_lo_partkey_fkey NOT NULL = part.%TID% NOT NULL JOINIDX sys.lineorder.lineorder_lo_partkey_fkey ],
| | | | | | select (
| | | | | | | table(sys.supplier) [ supplier.s_region, supplier.%TID% NOT NULL ] COUNT 
| | | | | | ) [ supplier.s_region = clob "AMERICA" ]
| | | | | ) [ lineorder.%lineorder_lo_suppkey_fkey NOT NULL = supplier.%TID% NOT NULL JOINIDX sys.lineorder.lineorder_lo_suppkey_fkey ],
| | | | | select (
<<<<<<< HEAD
| | | | | | table(sys.customer) [ customer.c_nation, customer.c_region, customer.%TID% NOT NULL ] COUNT 
| | | | | ) [ customer.c_region = clob "AMERICA" ]
| | | | ) [ lineorder.%lineorder_lo_custkey_fkey NOT NULL = customer.%TID% NOT NULL JOINIDX sys.lineorder.lineorder_lo_custkey_fkey ],
| | | | table(sys.dwdate) [ dwdate.d_year, dwdate.%TID% NOT NULL ] COUNT 
| | | ) [ lineorder.%lineorder_lo_orderdate_fkey NOT NULL = dwdate.%TID% NOT NULL JOINIDX sys.lineorder.lineorder_lo_orderdate_fkey ]
| | ) [ dwdate.d_year, customer.c_nation, lineorder.lo_revenue, lineorder.lo_supplycost, bigint[lineorder.lo_revenue] as L2.L2, bigint[lineorder.lo_supplycost] as L3.L3, sys.sql_sub(L2.L2, L3.L3) as L4.L4 ]
| ) [ dwdate.d_year, customer.c_nation ] [ dwdate.d_year, customer.c_nation, sys.sum no nil (L4.L4) as L1.L1 ]
) [ dwdate.d_year, customer.c_nation, L1 as L1.profit1 ] [ dwdate.d_year ASC, customer.c_nation ASC ]
=======
| | | | | | table(sys.supplier) [ supplier.s_region, supplier.%TID% NOT NULL ] COUNT 
| | | | | ) [ supplier.s_region = clob "AMERICA" ]
| | | | ) [ lineorder.%lineorder_lo_suppkey_fkey NOT NULL = supplier.%TID% NOT NULL JOINIDX sys.lineorder.lineorder_lo_suppkey_fkey ],
| | | | select (
| | | | | table(sys.customer) [ customer.c_nation, customer.c_region, customer.%TID% NOT NULL ] COUNT 
| | | | ) [ customer.c_region = clob "AMERICA" ]
| | | ) [ lineorder.%lineorder_lo_custkey_fkey NOT NULL = customer.%TID% NOT NULL JOINIDX sys.lineorder.lineorder_lo_custkey_fkey ],
| | | table(sys.dwdate) [ dwdate.d_year, dwdate.%TID% NOT NULL ] COUNT 
| | ) [ lineorder.%lineorder_lo_orderdate_fkey NOT NULL = dwdate.%TID% NOT NULL JOINIDX sys.lineorder.lineorder_lo_orderdate_fkey ]
| ) [ dwdate.d_year, customer.c_nation ] [ dwdate.d_year, customer.c_nation, sys.sum no nil (sys.sql_sub(bigint[lineorder.lo_revenue] as lineorder.lo_revenue, bigint[lineorder.lo_supplycost] as lineorder.lo_supplycost)) as L1.L1 ]
) [ dwdate.d_year, customer.c_nation, L1 as L2.profit1 ] [ dwdate.d_year ASC, customer.c_nation ASC ]
>>>>>>> 9108e336

# 23:08:59 >  
# 23:08:59 >  "Done."
# 23:08:59 >  
<|MERGE_RESOLUTION|>--- conflicted
+++ resolved
@@ -58,28 +58,14 @@
 | | | | | | ) [ supplier.s_region = clob "AMERICA" ]
 | | | | | ) [ lineorder.%lineorder_lo_suppkey_fkey NOT NULL = supplier.%TID% NOT NULL JOINIDX sys.lineorder.lineorder_lo_suppkey_fkey ],
 | | | | | select (
-<<<<<<< HEAD
 | | | | | | table(sys.customer) [ customer.c_nation, customer.c_region, customer.%TID% NOT NULL ] COUNT 
 | | | | | ) [ customer.c_region = clob "AMERICA" ]
 | | | | ) [ lineorder.%lineorder_lo_custkey_fkey NOT NULL = customer.%TID% NOT NULL JOINIDX sys.lineorder.lineorder_lo_custkey_fkey ],
 | | | | table(sys.dwdate) [ dwdate.d_year, dwdate.%TID% NOT NULL ] COUNT 
 | | | ) [ lineorder.%lineorder_lo_orderdate_fkey NOT NULL = dwdate.%TID% NOT NULL JOINIDX sys.lineorder.lineorder_lo_orderdate_fkey ]
-| | ) [ dwdate.d_year, customer.c_nation, lineorder.lo_revenue, lineorder.lo_supplycost, bigint[lineorder.lo_revenue] as L2.L2, bigint[lineorder.lo_supplycost] as L3.L3, sys.sql_sub(L2.L2, L3.L3) as L4.L4 ]
-| ) [ dwdate.d_year, customer.c_nation ] [ dwdate.d_year, customer.c_nation, sys.sum no nil (L4.L4) as L1.L1 ]
-) [ dwdate.d_year, customer.c_nation, L1 as L1.profit1 ] [ dwdate.d_year ASC, customer.c_nation ASC ]
-=======
-| | | | | | table(sys.supplier) [ supplier.s_region, supplier.%TID% NOT NULL ] COUNT 
-| | | | | ) [ supplier.s_region = clob "AMERICA" ]
-| | | | ) [ lineorder.%lineorder_lo_suppkey_fkey NOT NULL = supplier.%TID% NOT NULL JOINIDX sys.lineorder.lineorder_lo_suppkey_fkey ],
-| | | | select (
-| | | | | table(sys.customer) [ customer.c_nation, customer.c_region, customer.%TID% NOT NULL ] COUNT 
-| | | | ) [ customer.c_region = clob "AMERICA" ]
-| | | ) [ lineorder.%lineorder_lo_custkey_fkey NOT NULL = customer.%TID% NOT NULL JOINIDX sys.lineorder.lineorder_lo_custkey_fkey ],
-| | | table(sys.dwdate) [ dwdate.d_year, dwdate.%TID% NOT NULL ] COUNT 
-| | ) [ lineorder.%lineorder_lo_orderdate_fkey NOT NULL = dwdate.%TID% NOT NULL JOINIDX sys.lineorder.lineorder_lo_orderdate_fkey ]
-| ) [ dwdate.d_year, customer.c_nation ] [ dwdate.d_year, customer.c_nation, sys.sum no nil (sys.sql_sub(bigint[lineorder.lo_revenue] as lineorder.lo_revenue, bigint[lineorder.lo_supplycost] as lineorder.lo_supplycost)) as L1.L1 ]
+| | ) [ dwdate.d_year, customer.c_nation, lineorder.lo_revenue, lineorder.lo_supplycost, bigint[lineorder.lo_revenue] as L3.L3, bigint[lineorder.lo_supplycost] as L4.L4, sys.sql_sub(L3.L3, L4.L4) as L5.L5 ]
+| ) [ dwdate.d_year, customer.c_nation ] [ dwdate.d_year, customer.c_nation, sys.sum no nil (L5.L5) as L1.L1 ]
 ) [ dwdate.d_year, customer.c_nation, L1 as L2.profit1 ] [ dwdate.d_year ASC, customer.c_nation ASC ]
->>>>>>> 9108e336
 
 # 23:08:59 >  
 # 23:08:59 >  "Done."
