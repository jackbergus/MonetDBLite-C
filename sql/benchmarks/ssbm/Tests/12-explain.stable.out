stdout of test '12-explain` in directory 'sql/benchmarks/ssbm` itself:


# 23:10:48 >  
# 23:10:48 >  "mserver5" "--debug=10" "--set" "gdk_nr_threads=0" "--set" "mapi_open=true" "--set" "mapi_port=35257" "--set" "mapi_usock=/var/tmp/mtest-17595/.s.monetdb.35257" "--set" "monet_prompt=" "--forcemito" "--set" "mal_listing=2" "--dbpath=/ufs/manegold/_/Monet/HG/Feb2013/prefix/--disable-debug_--enable-assert_--enable-optimize/var/MonetDB/mTests_sql_benchmarks_ssbm" "--set" "mal_listing=0"
# 23:10:48 >  

# MonetDB 5 server v11.15.12
# This is an unreleased version
# Serving database 'mTests_sql_benchmarks_ssbm', using 8 threads
# Compiled for x86_64-unknown-linux-gnu/64bit with 64bit OIDs dynamically linked
# Found 15.591 GiB available main-memory.
# Copyright (c) 1993-July 2008 CWI.
# Copyright (c) August 2008-2015 MonetDB B.V., all rights reserved
# Visit http://www.monetdb.org/ for further information
# Listening for connection requests on mapi:monetdb://rome.ins.cwi.nl:35257/
# Listening for UNIX domain connection requests on mapi:monetdb:///var/tmp/mtest-17595/.s.monetdb.35257
# MonetDB/GIS module loaded
# MonetDB/JAQL module loaded
# MonetDB/SQL module loaded

Ready.

# 23:10:48 >  
# 23:10:48 >  "/usr/bin/python2" "12-explain.SQL.py" "12-explain"
# 23:10:48 >  

#set optimizer = 'sequential_pipe';
#explain
#select d_year, s_nation, p_category, sum(lo_revenue-lo_supplycost) as profit1
#	from dwdate, customer, supplier, part, lineorder
#	where lo_custkey = c_custkey
#		and lo_suppkey = s_suppkey
#		and lo_partkey = p_partkey
#		and lo_orderdate = d_datekey
#		and c_region = 'AMERICA'
#		and s_region = 'AMERICA'
#		and (d_year = 1997 or d_year = 1998)
#		and (p_mfgr = 'MFGR#1' or p_mfgr = 'MFGR#2')
#	group by d_year, s_nation, p_category
#	order by d_year, s_nation, p_category;
% .explain # table_name
% mal # name
% clob # type
% 579 # length
function user.s2_1(A0:str,A1:str,A2:int,A3:int,A4:str,A5:str):void;
    X_199:void := querylog.define("explain\nselect d_year, s_nation, p_category, sum(lo_revenue-lo_supplycost) as profit1\n\tfrom dwdate, customer, supplier, part, lineorder\n\twhere lo_custkey = c_custkey\n\t\tand lo_suppkey = s_suppkey\n\t\tand lo_partkey = p_partkey\n\t\tand lo_orderdate = d_datekey\n\t\tand c_region = \\'AMERICA\\'\n\t\tand s_region = \\'AMERICA\\'\n\t\tand (d_year = 1997 or d_year = 1998)\n\t\tand (p_mfgr = \\'MFGR#1\\' or p_mfgr = \\'MFGR#2\\')\n\tgroup by d_year, s_nation, p_category\n\torder by d_year, s_nation, p_category;","sequential_pipe",129);
    X_161 := bat.new(nil:oid,nil:str);
    X_169 := bat.append(X_161,"sys.dwdate");
    X_177 := bat.append(X_169,"sys.supplier");
    X_184 := bat.append(X_177,"sys.part");
    X_190 := bat.append(X_184,"sys.L1");
    X_164 := bat.new(nil:oid,nil:str);
    X_171 := bat.append(X_164,"d_year");
    X_179 := bat.append(X_171,"s_nation");
    X_186 := bat.append(X_179,"p_category");
    X_192 := bat.append(X_186,"profit1");
    X_165 := bat.new(nil:oid,nil:str);
    X_172 := bat.append(X_165,"int");
    X_180 := bat.append(X_172,"clob");
    X_187 := bat.append(X_180,"clob");
    X_194 := bat.append(X_187,"bigint");
    X_166 := bat.new(nil:oid,nil:int);
    X_174 := bat.append(X_166,32);
    X_182 := bat.append(X_174,0);
    X_188 := bat.append(X_182,0);
    X_196 := bat.append(X_188,64);
    X_168 := bat.new(nil:oid,nil:int);
    X_176 := bat.append(X_168,0);
    X_183 := bat.append(X_176,0);
    X_189 := bat.append(X_183,0);
    X_198 := bat.append(X_189,0);
<<<<<<< HEAD
    X_8 := sql.mvc();
    C_9:bat[:oid,:oid] := sql.tid(X_8,"sys","lineorder");
    X_12:bat[:oid,:oid]  := sql.bind_idxbat(X_8,"sys","lineorder","lineorder_lo_orderdate_fkey",0);
    (X_15,r1_15) := sql.bind_idxbat(X_8,"sys","lineorder","lineorder_lo_orderdate_fkey",2);
    X_18:bat[:oid,:oid]  := sql.bind_idxbat(X_8,"sys","lineorder","lineorder_lo_orderdate_fkey",1);
    X_20 := sql.delta(X_12,X_15,r1_15,X_18);
    X_21 := algebra.projection(C_9,X_20);
    C_22:bat[:oid,:oid] := sql.tid(X_8,"sys","dwdate");
    X_24:bat[:oid,:int]  := sql.bind(X_8,"sys","dwdate","d_year",0);
    (C_26,r1_26) := sql.bind(X_8,"sys","dwdate","d_year",2);
    X_28:bat[:oid,:int]  := sql.bind(X_8,"sys","dwdate","d_year",1);
    X_29 := sql.delta(X_24,C_26,r1_26,X_28);
    X_30 := algebra.projection(C_22,X_29);
    C_31 := algebra.subselect(X_30,A2,A2,true,false,false);
    C_33 := algebra.subselect(X_30,A3,A3,true,false,false);
    X_34 := bat.mergecand(C_31,C_33);
    X_35 := algebra.projection(X_34,C_22);
    (X_36,r1_39) := algebra.subjoin(X_21,X_35,nil:BAT,nil:BAT,false,nil:lng);
    X_40:bat[:oid,:oid]  := sql.bind_idxbat(X_8,"sys","lineorder","lineorder_lo_partkey_fkey",0);
    (X_42,r1_46) := sql.bind_idxbat(X_8,"sys","lineorder","lineorder_lo_partkey_fkey",2);
    X_44:bat[:oid,:oid] := sql.bind_idxbat(X_8,"sys","lineorder","lineorder_lo_partkey_fkey",1);
    X_45 := sql.delta(X_40,X_42,r1_46,X_44);
    X_46:bat[:oid,:oid] := algebra.projectionPath(X_36,C_9,X_45);
    C_47:bat[:oid,:oid] := sql.tid(X_8,"sys","part");
    X_49:bat[:oid,:str] := sql.bind(X_8,"sys","part","p_mfgr",0);
    (C_51,r1_56) := sql.bind(X_8,"sys","part","p_mfgr",2);
    X_53:bat[:oid,:str] := sql.bind(X_8,"sys","part","p_mfgr",1);
=======
    X_7 := sql.mvc();
    C_8:bat[:oid] := sql.tid(X_7,"sys","lineorder");
    X_11:bat[:oid] := sql.bind_idxbat(X_7,"sys","lineorder","lineorder_lo_orderdate_fkey",0);
    (X_14,r1_14) := sql.bind_idxbat(X_7,"sys","lineorder","lineorder_lo_orderdate_fkey",2);
    X_17:bat[:oid] := sql.bind_idxbat(X_7,"sys","lineorder","lineorder_lo_orderdate_fkey",1);
    X_19 := sql.delta(X_11,X_14,r1_14,X_17);
    X_20 := algebra.projection(C_8,X_19);
    C_21:bat[:oid] := sql.tid(X_7,"sys","dwdate");
    X_23:bat[:int] := sql.bind(X_7,"sys","dwdate","d_year",0);
    (C_25,r1_25) := sql.bind(X_7,"sys","dwdate","d_year",2);
    X_27:bat[:int] := sql.bind(X_7,"sys","dwdate","d_year",1);
    X_28 := sql.delta(X_23,C_25,r1_25,X_27);
    X_29 := algebra.projection(C_21,X_28);
    C_30 := algebra.subselect(X_29,A2,A2,true,false,false);
    C_33 := algebra.subselect(X_29,A3,A3,true,false,false);
    X_34 := bat.mergecand(C_30,C_33);
    X_35 := algebra.projection(X_34,C_21);
    (X_36,r1_39) := algebra.subjoin(X_20,X_35,nil:BAT,nil:BAT,false,nil:lng);
    X_40:bat[:oid] := sql.bind_idxbat(X_7,"sys","lineorder","lineorder_lo_partkey_fkey",0);
    (X_42,r1_46) := sql.bind_idxbat(X_7,"sys","lineorder","lineorder_lo_partkey_fkey",2);
    X_44:bat[:oid] := sql.bind_idxbat(X_7,"sys","lineorder","lineorder_lo_partkey_fkey",1);
    X_45 := sql.delta(X_40,X_42,r1_46,X_44);
    X_46:bat[:oid] := algebra.projectionPath(X_36,C_8,X_45);
    C_47:bat[:oid] := sql.tid(X_7,"sys","part");
    X_49:bat[:str] := sql.bind(X_7,"sys","part","p_mfgr",0);
    (C_51,r1_56) := sql.bind(X_7,"sys","part","p_mfgr",2);
    X_53:bat[:str] := sql.bind(X_7,"sys","part","p_mfgr",1);
>>>>>>> 2f93229e
    X_54 := sql.delta(X_49,C_51,r1_56,X_53);
    X_55 := algebra.projection(C_47,X_54);
    C_56 := algebra.subselect(X_55,A4,A4,true,false,false);
    C_57 := algebra.subselect(X_55,A5,A5,true,false,false);
    X_58 := bat.mergecand(C_56,C_57);
    X_59 := algebra.projection(X_58,C_47);
    (X_60,r1_68) := algebra.subjoin(X_46,X_59,nil:BAT,nil:BAT,false,nil:lng);
    X_62:bat[:oid,:oid] := sql.bind_idxbat(X_7,"sys","lineorder","lineorder_lo_suppkey_fkey",0);
    (X_64,r1_73) := sql.bind_idxbat(X_7,"sys","lineorder","lineorder_lo_suppkey_fkey",2);
    X_66:bat[:oid,:oid] := sql.bind_idxbat(X_7,"sys","lineorder","lineorder_lo_suppkey_fkey",1);
    X_67 := sql.delta(X_62,X_64,r1_73,X_66);
    X_68:bat[:oid,:oid] := algebra.projectionPath(X_60,X_36,C_8,X_67);
    C_69:bat[:oid,:oid] := sql.tid(X_7,"sys","supplier");
    X_71:bat[:oid,:str] := sql.bind(X_7,"sys","supplier","s_region",0);
    (C_73,r1_84) := sql.bind(X_7,"sys","supplier","s_region",2);
    X_75:bat[:oid,:str] := sql.bind(X_7,"sys","supplier","s_region",1);
    X_76 := sql.delta(X_71,C_73,r1_84,X_75);
    X_77 := algebra.projection(C_69,X_76);
    C_78 := algebra.subselect(X_77,A1,A1,true,false,false);
    X_79 := algebra.projection(C_78,C_69);
    (X_80,r1_92) := algebra.subjoin(X_68,X_79,nil:BAT,nil:BAT,false,nil:lng);
    X_82:bat[:oid,:oid] := sql.bind_idxbat(X_7,"sys","lineorder","lineorder_lo_custkey_fkey",0);
    (X_84,r1_99) := sql.bind_idxbat(X_7,"sys","lineorder","lineorder_lo_custkey_fkey",2);
    X_86:bat[:oid,:oid] := sql.bind_idxbat(X_7,"sys","lineorder","lineorder_lo_custkey_fkey",1);
    X_87 := sql.delta(X_82,X_84,r1_99,X_86);
    X_88:bat[:oid,:oid] := algebra.projectionPath(X_80,X_60,X_36,C_8,X_87);
    C_89:bat[:oid,:oid] := sql.tid(X_7,"sys","customer");
    X_91:bat[:oid,:str] := sql.bind(X_7,"sys","customer","c_region",0);
    (C_93,r1_111) := sql.bind(X_7,"sys","customer","c_region",2);
    X_95:bat[:oid,:str] := sql.bind(X_7,"sys","customer","c_region",1);
    X_96 := sql.delta(X_91,C_93,r1_111,X_95);
    X_97 := algebra.projection(C_89,X_96);
    C_98 := algebra.subselect(X_97,A0,A0,true,false,false);
    X_99 := algebra.projection(C_98,C_89);
    (X_100,r1_122) := algebra.subjoin(X_88,X_99,nil:BAT,nil:BAT,false,nil:lng);
    X_102:bat[:oid,:str] := sql.bind(X_7,"sys","part","p_category",0);
    (C_104,r1_126) := sql.bind(X_7,"sys","part","p_category",2);
    X_106:bat[:oid,:str] := sql.bind(X_7,"sys","part","p_category",1);
    X_107 := sql.delta(X_102,C_104,r1_126,X_106);
    X_108:bat[:oid,:str] := algebra.projectionPath(X_100,X_80,r1_68,X_58,C_47,X_107);
    X_109:bat[:oid,:str] := sql.bind(X_7,"sys","supplier","s_nation",0);
    (C_111,r1_137) := sql.bind(X_7,"sys","supplier","s_nation",2);
    X_113:bat[:oid,:str] := sql.bind(X_7,"sys","supplier","s_nation",1);
    X_114 := sql.delta(X_109,C_111,r1_137,X_113);
    X_115:bat[:oid,:str] := algebra.projectionPath(X_100,r1_92,C_78,C_69,X_114);
    X_116:bat[:oid,:int] := algebra.projectionPath(X_100,X_80,X_60,r1_39,X_34,X_29);
    (X_117,r1_150,r2_150) := group.subgroup(X_116);
    (X_120,r1_153,r2_153) := group.subgroup(X_115,X_117);
    (X_123,r1_156,r2_156) := group.subgroupdone(X_108,X_120);
    X_126 := algebra.projection(r1_156,X_108);
    X_127 := algebra.projection(r1_156,X_115);
    X_128 := algebra.projection(r1_156,X_116);
    X_141:bat[:oid,:int] := sql.bind(X_7,"sys","lineorder","lo_revenue",0);
    (C_143,r1_178) := sql.bind(X_7,"sys","lineorder","lo_revenue",2);
    X_145:bat[:oid,:int] := sql.bind(X_7,"sys","lineorder","lo_revenue",1);
    X_146 := sql.delta(X_141,C_143,r1_178,X_145);
    X_147:bat[:oid,:int] := algebra.projectionPath(X_100,X_80,X_60,X_36,C_8,X_146);
    X_148 := batcalc.lng(X_147);
    X_149:bat[:oid,:int] := sql.bind(X_7,"sys","lineorder","lo_supplycost",0);
    (C_151,r1_190) := sql.bind(X_7,"sys","lineorder","lo_supplycost",2);
    X_153:bat[:oid,:int] := sql.bind(X_7,"sys","lineorder","lo_supplycost",1);
    X_154 := sql.delta(X_149,C_151,r1_190,X_153);
    X_155:bat[:oid,:int] := algebra.projectionPath(X_100,X_80,X_60,X_36,C_8,X_154);
    X_156 := batcalc.lng(X_155);
    X_157:bat[:oid,:lng] := batcalc.-(X_148,X_156);
    X_158:bat[:oid,:lng] := aggr.subsum(X_157,X_123,r1_156,true,true);
    (X_129,r1_162,r2_162) := algebra.subsort(X_128,false,false);
    (X_132,r1_167,r2_167) := algebra.subsort(X_127,r1_162,r2_162,false,false);
    (X_135,r1_170,r2_170) := algebra.subsort(X_126,r1_167,r2_167,false,false);
    X_138 := algebra.projection(r1_170,X_128);
    X_139 := algebra.projection(r1_170,X_127);
    X_140 := algebra.projection(r1_170,X_126);
    X_159 := algebra.projection(r1_170,X_158);
    sql.resultSet(X_190,X_192,X_194,X_196,X_198,X_138,X_139,X_140,X_159);
end user.s2_1;

# 23:10:48 >  
# 23:10:48 >  "Done."
# 23:10:48 >  
<|MERGE_RESOLUTION|>--- conflicted
+++ resolved
@@ -70,35 +70,6 @@
     X_183 := bat.append(X_176,0);
     X_189 := bat.append(X_183,0);
     X_198 := bat.append(X_189,0);
-<<<<<<< HEAD
-    X_8 := sql.mvc();
-    C_9:bat[:oid,:oid] := sql.tid(X_8,"sys","lineorder");
-    X_12:bat[:oid,:oid]  := sql.bind_idxbat(X_8,"sys","lineorder","lineorder_lo_orderdate_fkey",0);
-    (X_15,r1_15) := sql.bind_idxbat(X_8,"sys","lineorder","lineorder_lo_orderdate_fkey",2);
-    X_18:bat[:oid,:oid]  := sql.bind_idxbat(X_8,"sys","lineorder","lineorder_lo_orderdate_fkey",1);
-    X_20 := sql.delta(X_12,X_15,r1_15,X_18);
-    X_21 := algebra.projection(C_9,X_20);
-    C_22:bat[:oid,:oid] := sql.tid(X_8,"sys","dwdate");
-    X_24:bat[:oid,:int]  := sql.bind(X_8,"sys","dwdate","d_year",0);
-    (C_26,r1_26) := sql.bind(X_8,"sys","dwdate","d_year",2);
-    X_28:bat[:oid,:int]  := sql.bind(X_8,"sys","dwdate","d_year",1);
-    X_29 := sql.delta(X_24,C_26,r1_26,X_28);
-    X_30 := algebra.projection(C_22,X_29);
-    C_31 := algebra.subselect(X_30,A2,A2,true,false,false);
-    C_33 := algebra.subselect(X_30,A3,A3,true,false,false);
-    X_34 := bat.mergecand(C_31,C_33);
-    X_35 := algebra.projection(X_34,C_22);
-    (X_36,r1_39) := algebra.subjoin(X_21,X_35,nil:BAT,nil:BAT,false,nil:lng);
-    X_40:bat[:oid,:oid]  := sql.bind_idxbat(X_8,"sys","lineorder","lineorder_lo_partkey_fkey",0);
-    (X_42,r1_46) := sql.bind_idxbat(X_8,"sys","lineorder","lineorder_lo_partkey_fkey",2);
-    X_44:bat[:oid,:oid] := sql.bind_idxbat(X_8,"sys","lineorder","lineorder_lo_partkey_fkey",1);
-    X_45 := sql.delta(X_40,X_42,r1_46,X_44);
-    X_46:bat[:oid,:oid] := algebra.projectionPath(X_36,C_9,X_45);
-    C_47:bat[:oid,:oid] := sql.tid(X_8,"sys","part");
-    X_49:bat[:oid,:str] := sql.bind(X_8,"sys","part","p_mfgr",0);
-    (C_51,r1_56) := sql.bind(X_8,"sys","part","p_mfgr",2);
-    X_53:bat[:oid,:str] := sql.bind(X_8,"sys","part","p_mfgr",1);
-=======
     X_7 := sql.mvc();
     C_8:bat[:oid] := sql.tid(X_7,"sys","lineorder");
     X_11:bat[:oid] := sql.bind_idxbat(X_7,"sys","lineorder","lineorder_lo_orderdate_fkey",0);
@@ -126,7 +97,6 @@
     X_49:bat[:str] := sql.bind(X_7,"sys","part","p_mfgr",0);
     (C_51,r1_56) := sql.bind(X_7,"sys","part","p_mfgr",2);
     X_53:bat[:str] := sql.bind(X_7,"sys","part","p_mfgr",1);
->>>>>>> 2f93229e
     X_54 := sql.delta(X_49,C_51,r1_56,X_53);
     X_55 := algebra.projection(C_47,X_54);
     C_56 := algebra.subselect(X_55,A4,A4,true,false,false);
