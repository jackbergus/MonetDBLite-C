--- conflicted
+++ resolved
@@ -41,134 +41,7 @@
 % mal # name
 % clob # type
 % 447 # length
-<<<<<<< HEAD
 function user.s4_1():void;
-    X_147:void := querylog.define("explain\nselect c_city, s_city, d_year, sum(lo_revenue) as revenue\n from customer, lineorder, supplier, dwdate\n where lo_custkey = c_custkey\n and lo_suppkey = s_suppkey\n and lo_orderdate = d_datekey\n and c_nation = \\'UNITED STATES\\'\n and s_nation = \\'UNITED STATES\\'\n and d_year >= 1992 and d_year <= 1997\n group by c_city, s_city, d_year\n order by d_year asc, revenue desc;","sequential_pipe",100);
-    X_110 := bat.new(nil:str);
-    X_117 := bat.append(X_110,"sys.customer");
-    X_124 := bat.append(X_117,"sys.supplier");
-    X_130 := bat.append(X_124,"sys.dwdate");
-    X_138 := bat.append(X_130,"sys.L1");
-    X_112 := bat.new(nil:str);
-    X_119 := bat.append(X_112,"c_city");
-    X_126 := bat.append(X_119,"s_city");
-    X_132 := bat.append(X_126,"d_year");
-    X_140 := bat.append(X_132,"revenue");
-    X_113 := bat.new(nil:str);
-    X_120 := bat.append(X_113,"clob");
-    X_127 := bat.append(X_120,"clob");
-    X_133 := bat.append(X_127,"int");
-    X_142 := bat.append(X_133,"hugeint");
-    X_114 := bat.new(nil:int);
-    X_122 := bat.append(X_114,0);
-    X_128 := bat.append(X_122,0);
-    X_135 := bat.append(X_128,32);
-    X_144 := bat.append(X_135,128);
-    X_116 := bat.new(nil:int);
-    X_123 := bat.append(X_116,0);
-    X_129 := bat.append(X_123,0);
-    X_137 := bat.append(X_129,0);
-    X_146 := bat.append(X_137,0);
-    X_4 := sql.mvc();
-    C_5:bat[:oid] := sql.tid(X_4,"sys","lineorder");
-    X_8:bat[:oid] := sql.bind_idxbat(X_4,"sys","lineorder","lineorder_lo_custkey_fkey",0);
-    (X_11,r1_12) := sql.bind_idxbat(X_4,"sys","lineorder","lineorder_lo_custkey_fkey",2);
-    X_14:bat[:oid] := sql.bind_idxbat(X_4,"sys","lineorder","lineorder_lo_custkey_fkey",1);
-    X_16 := sql.projectdelta(C_5,X_8,X_11,r1_12,X_14);
-    X_19:bat[:str] := sql.bind(X_4,"sys","customer","c_nation",0);
-    C_17:bat[:oid] := sql.tid(X_4,"sys","customer");
-    C_163 := algebra.subselect(X_19,C_17,"UNITED STATES","UNITED STATES",true,false,false);
-    (C_21,r1_23) := sql.bind(X_4,"sys","customer","c_nation",2);
-    C_164 := algebra.subselect(r1_23,nil:bat[:oid],"UNITED STATES","UNITED STATES",true,false,false);
-    X_23:bat[:str] := sql.bind(X_4,"sys","customer","c_nation",1);
-    C_166 := algebra.subselect(X_23,C_17,"UNITED STATES","UNITED STATES",true,false,false);
-    C_24 := sql.subdelta(C_163,C_17,C_21,C_164,C_166);
-    (X_27,r1_34) := algebra.subjoin(X_16,C_24,nil:BAT,nil:BAT,false,nil:lng);
-    X_31:bat[:oid] := sql.bind_idxbat(X_4,"sys","lineorder","lineorder_lo_suppkey_fkey",0);
-    (X_33,r1_41) := sql.bind_idxbat(X_4,"sys","lineorder","lineorder_lo_suppkey_fkey",2);
-    X_35:bat[:oid] := sql.bind_idxbat(X_4,"sys","lineorder","lineorder_lo_suppkey_fkey",1);
-    X_36 := sql.projectdelta(C_5,X_31,X_33,r1_41,X_35);
-    X_37 := algebra.projection(X_27,X_36);
-    X_40:bat[:str] := sql.bind(X_4,"sys","supplier","s_nation",0);
-    C_38:bat[:oid] := sql.tid(X_4,"sys","supplier");
-    C_167 := algebra.subselect(X_40,C_38,"UNITED STATES","UNITED STATES",true,false,false);
-    (C_42,r1_51) := sql.bind(X_4,"sys","supplier","s_nation",2);
-    C_168 := algebra.subselect(r1_51,nil:bat[:oid],"UNITED STATES","UNITED STATES",true,false,false);
-    X_44:bat[:str] := sql.bind(X_4,"sys","supplier","s_nation",1);
-    C_169 := algebra.subselect(X_44,C_38,"UNITED STATES","UNITED STATES",true,false,false);
-    C_45 := sql.subdelta(C_167,C_38,C_42,C_168,C_169);
-    (X_46,r1_59) := algebra.subjoin(X_37,C_45,nil:BAT,nil:BAT,false,nil:lng);
-    X_48:bat[:oid] := sql.bind_idxbat(X_4,"sys","lineorder","lineorder_lo_orderdate_fkey",0);
-    (X_50,r1_63) := sql.bind_idxbat(X_4,"sys","lineorder","lineorder_lo_orderdate_fkey",2);
-    X_52:bat[:oid] := sql.bind_idxbat(X_4,"sys","lineorder","lineorder_lo_orderdate_fkey",1);
-    X_53 := sql.projectdelta(C_5,X_48,X_50,r1_63,X_52);
-    X_54:bat[:oid] := algebra.projectionpath(X_46,X_27,X_53);
-    X_57:bat[:int] := sql.bind(X_4,"sys","dwdate","d_year",0);
-    C_55:bat[:oid] := sql.tid(X_4,"sys","dwdate");
-    C_170 := algebra.subselect(X_57,C_55,1992,1997,true,true,false);
-    (C_59,r1_74) := sql.bind(X_4,"sys","dwdate","d_year",2);
-    C_171 := algebra.subselect(r1_74,nil:bat[:oid],1992,1997,true,true,false);
-    X_61:bat[:int] := sql.bind(X_4,"sys","dwdate","d_year",1);
-    C_172 := algebra.subselect(X_61,C_55,1992,1997,true,true,false);
-    C_62 := sql.subdelta(C_170,C_55,C_59,C_171,C_172);
-    (X_63,r1_86) := algebra.subjoin(X_54,C_62,nil:BAT,nil:BAT,false,nil:lng);
-    X_65:bat[:int] := sql.bind(X_4,"sys","lineorder","lo_revenue",0);
-    (C_67,r1_93) := sql.bind(X_4,"sys","lineorder","lo_revenue",2);
-    X_69:bat[:int] := sql.bind(X_4,"sys","lineorder","lo_revenue",1);
-    X_70 := sql.projectdelta(C_5,X_65,C_67,r1_93,X_69);
-    X_71:bat[:int] := algebra.projectionpath(X_63,X_46,X_27,X_70);
-    X_72:bat[:str] := sql.bind(X_4,"sys","supplier","s_city",0);
-    (C_74,r1_103) := sql.bind(X_4,"sys","supplier","s_city",2);
-    X_76:bat[:str] := sql.bind(X_4,"sys","supplier","s_city",1);
-    X_77 := sql.projectdelta(C_45,X_72,C_74,r1_103,X_76);
-    X_78:bat[:str] := algebra.projectionpath(X_63,r1_59,X_77);
-    X_79:bat[:str] := sql.bind(X_4,"sys","customer","c_city",0);
-    (C_81,r1_113) := sql.bind(X_4,"sys","customer","c_city",2);
-    X_83:bat[:str] := sql.bind(X_4,"sys","customer","c_city",1);
-    X_84 := sql.projectdelta(C_24,X_79,C_81,r1_113,X_83);
-    X_85:bat[:str] := algebra.projectionpath(X_63,X_46,r1_34,X_84);
-    X_86 := sql.projectdelta(C_62,X_57,C_59,r1_74,X_61);
-    X_87 := algebra.projection(r1_86,X_86);
-    (X_88,r1_124,r2_124) := group.subgroup(X_87);
-    (X_91,r1_127,r2_127) := group.subgroup(X_85,X_88);
-    (X_94,r1_130,r2_130) := group.subgroupdone(X_78,X_91);
-    X_97:bat[:hge] := aggr.subsum(X_71,X_94,r1_130,true,true);
-    X_98 := algebra.projection(r1_130,X_87);
-    (X_99,r1_137,r2_137) := algebra.subsort(X_98,false,false);
-    (X_102,r1_142,r2_142) := algebra.subsort(X_97,r1_137,r2_137,true,false);
-    X_105:bat[:str] := algebra.projectionpath(r1_142,r1_130,X_85);
-    X_106:bat[:str] := algebra.projectionpath(r1_142,r1_130,X_78);
-    X_107 := algebra.projection(r1_142,X_98);
-    X_108 := algebra.projection(r1_142,X_97);
-    sql.resultSet(X_138,X_140,X_142,X_144,X_146,X_105,X_106,X_107,X_108);
-end user.s4_1;
-#inline               actions= 0 time=6 usec 
-#candidates           actions= 1 time=94 usec 
-#remap                actions= 0 time=8 usec 
-#costModel            actions= 1 time=84 usec 
-#coercions            actions= 0 time=7 usec 
-#evaluate             actions= 4 time=136 usec 
-#emptybind            actions= 0 time=9 usec 
-#pushselect           actions=14 time=128 usec 
-#aliases              actions=18 time=96 usec 
-#mergetable           actions= 0 time=103 usec 
-#deadcode             actions=15 time=80 usec 
-#aliases              actions= 0 time=21 usec 
-#constants            actions=21 time=99 usec 
-#commonTerms          actions= 0 time=22 usec 
-#projectionpath       actions=12 time=82 usec 
-#reorder              actions= 1 time=134 usec 
-#deadcode             actions=12 time=72 usec 
-#reduce               actions=98 time=148 usec 
-#matpack              actions= 0 time=9 usec 
-#querylog             actions= 0 time=2 usec 
-#multiplex            actions= 0 time=7 usec 
-#generator            actions= 0 time=4 usec 
-#profiler             actions= 1 time=61 usec 
-#garbageCollector     actions= 1 time=76 usec 
-#total                actions= 1 time=1608 usec 
-=======
-function user.s2_1(A0:str,A1:str,A2:int,A3:int):void;
     X_188:void := querylog.define("explain\nselect c_city, s_city, d_year, sum(lo_revenue) as revenue\n from customer, lineorder, supplier, dwdate\n where lo_custkey = c_custkey\n and lo_suppkey = s_suppkey\n and lo_orderdate = d_datekey\n and c_nation = \\'UNITED STATES\\'\n and s_nation = \\'UNITED STATES\\'\n and d_year >= 1992 and d_year <= 1997\n group by c_city, s_city, d_year\n order by d_year asc, revenue desc;","sequential_pipe",100);
     X_147 := bat.new(nil:str);
     X_154 := bat.append(X_147,"sys.customer");
@@ -203,12 +76,12 @@
     X_13 := sql.projectdelta(X_1,X_4,X_7,r1_12,X_10);
     X_16:bat[:str] := sql.bind(X_0,"sys","customer","c_nation",0);
     X_14:bat[:oid] := sql.tid(X_0,"sys","customer");
-    X_205 := algebra.subselect(X_16,X_14,A0,A0,true,false,false);
+    X_209 := algebra.subselect(X_16,X_14,"UNITED STATES","UNITED STATES",true,false,false);
     (X_18,r1_23) := sql.bind(X_0,"sys","customer","c_nation",2);
-    X_206 := algebra.subselect(r1_23,nil:bat[:oid],A0,A0,true,false,false);
+    X_210 := algebra.subselect(r1_23,nil:bat[:oid],"UNITED STATES","UNITED STATES",true,false,false);
     X_20:bat[:str] := sql.bind(X_0,"sys","customer","c_nation",1);
-    X_208 := algebra.subselect(X_20,X_14,A0,A0,true,false,false);
-    X_24 := sql.subdelta(X_205,X_14,X_18,X_206,X_208);
+    X_212 := algebra.subselect(X_20,X_14,"UNITED STATES","UNITED STATES",true,false,false);
+    X_24 := sql.subdelta(X_209,X_14,X_18,X_210,X_212);
     (X_29,r1_34) := algebra.subjoin(X_13,X_24,nil:BAT,nil:BAT,false,nil:lng);
     X_34:bat[:oid] := sql.bind_idxbat(X_0,"sys","lineorder","lineorder_lo_suppkey_fkey",0);
     (X_36,r1_41) := sql.bind_idxbat(X_0,"sys","lineorder","lineorder_lo_suppkey_fkey",2);
@@ -217,12 +90,12 @@
     X_41 := algebra.projection(X_29,X_40);
     X_44:bat[:str] := sql.bind(X_0,"sys","supplier","s_nation",0);
     X_42:bat[:oid] := sql.tid(X_0,"sys","supplier");
-    X_209 := algebra.subselect(X_44,X_42,A1,A1,true,false,false);
+    X_213 := algebra.subselect(X_44,X_42,"UNITED STATES","UNITED STATES",true,false,false);
     (X_46,r1_51) := sql.bind(X_0,"sys","supplier","s_nation",2);
-    X_210 := algebra.subselect(r1_51,nil:bat[:oid],A1,A1,true,false,false);
+    X_214 := algebra.subselect(r1_51,nil:bat[:oid],"UNITED STATES","UNITED STATES",true,false,false);
     X_48:bat[:str] := sql.bind(X_0,"sys","supplier","s_nation",1);
-    X_212 := algebra.subselect(X_48,X_42,A1,A1,true,false,false);
-    X_52 := sql.subdelta(X_209,X_42,X_46,X_210,X_212);
+    X_216 := algebra.subselect(X_48,X_42,"UNITED STATES","UNITED STATES",true,false,false);
+    X_52 := sql.subdelta(X_213,X_42,X_46,X_214,X_216);
     (X_54,r1_59) := algebra.subjoin(X_41,X_52,nil:BAT,nil:BAT,false,nil:lng);
     X_56:bat[:oid] := sql.bind_idxbat(X_0,"sys","lineorder","lineorder_lo_orderdate_fkey",0);
     (X_58,r1_63) := sql.bind_idxbat(X_0,"sys","lineorder","lineorder_lo_orderdate_fkey",2);
@@ -231,12 +104,12 @@
     X_64:bat[:oid] := algebra.projectionpath(X_54,X_29,X_62);
     X_67:bat[:int] := sql.bind(X_0,"sys","dwdate","d_year",0);
     X_65:bat[:oid] := sql.tid(X_0,"sys","dwdate");
-    X_213 := algebra.subselect(X_67,X_65,A2,A3,true,true,false);
+    X_217 := algebra.subselect(X_67,X_65,1992,1997,true,true,false);
     (X_69,r1_74) := sql.bind(X_0,"sys","dwdate","d_year",2);
-    X_214 := algebra.subselect(r1_74,nil:bat[:oid],A2,A3,true,true,false);
+    X_218 := algebra.subselect(r1_74,nil:bat[:oid],1992,1997,true,true,false);
     X_71:bat[:int] := sql.bind(X_0,"sys","dwdate","d_year",1);
-    X_216 := algebra.subselect(X_71,X_65,A2,A3,true,true,false);
-    X_76 := sql.subdelta(X_213,X_65,X_69,X_214,X_216);
+    X_220 := algebra.subselect(X_71,X_65,1992,1997,true,true,false);
+    X_76 := sql.subdelta(X_217,X_65,X_69,X_218,X_220);
     (X_81,r1_86) := algebra.subjoin(X_64,X_76,nil:BAT,nil:BAT,false,nil:lng);
     X_86:bat[:int] := sql.bind(X_0,"sys","lineorder","lo_revenue",0);
     (X_88,r1_93) := sql.bind(X_0,"sys","lineorder","lo_revenue",2);
@@ -267,8 +140,32 @@
     X_144 := algebra.projection(r1_142,X_131);
     X_145 := algebra.projection(r1_142,X_128);
     sql.resultSet(X_179,X_181,X_183,X_185,X_187,X_141,X_143,X_144,X_145);
-end user.s2_1;
->>>>>>> fe73b1fb
+end user.s4_1;
+#inline               actions= 0 time=6 usec 
+#candidates           actions= 1 time=94 usec 
+#remap                actions= 0 time=8 usec 
+#costModel            actions= 1 time=84 usec 
+#coercions            actions= 0 time=7 usec 
+#evaluate             actions= 4 time=136 usec 
+#emptybind            actions= 0 time=9 usec 
+#pushselect           actions=14 time=128 usec 
+#aliases              actions=18 time=96 usec 
+#mergetable           actions= 0 time=103 usec 
+#deadcode             actions=15 time=80 usec 
+#aliases              actions= 0 time=21 usec 
+#constants            actions=21 time=99 usec 
+#commonTerms          actions= 0 time=22 usec 
+#projectionpath       actions=12 time=82 usec 
+#reorder              actions= 1 time=134 usec 
+#deadcode             actions=12 time=72 usec 
+#reduce               actions=98 time=148 usec 
+#matpack              actions= 0 time=9 usec 
+#querylog             actions= 0 time=2 usec 
+#multiplex            actions= 0 time=7 usec 
+#generator            actions= 0 time=4 usec 
+#profiler             actions= 1 time=61 usec 
+#garbageCollector     actions= 1 time=76 usec 
+#total                actions= 1 time=1608 usec 
 
 # 23:10:47 >  
 # 23:10:47 >  "Done."
