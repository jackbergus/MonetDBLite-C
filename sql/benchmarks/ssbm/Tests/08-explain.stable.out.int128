stdout of test '08-explain` in directory 'sql/benchmarks/ssbm` itself:


# 23:10:47 >  
# 23:10:47 >  "mserver5" "--debug=10" "--set" "gdk_nr_threads=0" "--set" "mapi_open=true" "--set" "mapi_port=35257" "--set" "mapi_usock=/var/tmp/mtest-17595/.s.monetdb.35257" "--set" "monet_prompt=" "--forcemito" "--set" "mal_listing=2" "--dbpath=/ufs/manegold/_/Monet/HG/Feb2013/prefix/--disable-debug_--enable-assert_--enable-optimize/var/MonetDB/mTests_sql_benchmarks_ssbm" "--set" "mal_listing=0"
# 23:10:47 >  

# MonetDB 5 server v11.15.12
# This is an unreleased version
# Serving database 'mTests_sql_benchmarks_ssbm', using 8 threads
# Compiled for x86_64-unknown-linux-gnu/64bit with 64bit OIDs dynamically linked
# Found 15.591 GiB available main-memory.
# Copyright (c) 1993-July 2008 CWI.
# Copyright (c) August 2008-2015 MonetDB B.V., all rights reserved
# Visit http://www.monetdb.org/ for further information
# Listening for connection requests on mapi:monetdb://rome.ins.cwi.nl:35257/
# Listening for UNIX domain connection requests on mapi:monetdb:///var/tmp/mtest-17595/.s.monetdb.35257
# MonetDB/GIS module loaded
# MonetDB/JAQL module loaded
# MonetDB/SQL module loaded

Ready.

# 23:10:47 >  
# 23:10:47 >  "/usr/bin/python2" "08-explain.SQL.py" "08-explain"
# 23:10:47 >  

#set optimizer = 'sequential_pipe';
#explain
#select c_city, s_city, d_year, sum(lo_revenue) as revenue
#	from customer, lineorder, supplier, dwdate
#	where lo_custkey = c_custkey
#		and lo_suppkey = s_suppkey
#		and lo_orderdate = d_datekey
#		and c_nation = 'UNITED STATES'
#		and s_nation = 'UNITED STATES'
#		and d_year >= 1992 and d_year <= 1997
#	group by c_city, s_city, d_year
#	order by d_year asc, revenue desc;
% .explain # table_name
% mal # name
% clob # type
% 466 # length
function user.s2_1{autoCommit=true}(A0:str,A1:str,A2:int,A3:int):void;
    X_149:void := querylog.define("explain\nselect c_city, s_city, d_year, sum(lo_revenue) as revenue\n\tfrom customer, lineorder, supplier, dwdate\n\twhere lo_custkey = c_custkey\n\t\tand lo_suppkey = s_suppkey\n\t\tand lo_orderdate = d_datekey\n\t\tand c_nation = \\'UNITED STATES\\'\n\t\tand s_nation = \\'UNITED STATES\\'\n\t\tand d_year >= 1992 and d_year <= 1997\n\tgroup by c_city, s_city, d_year\n\torder by d_year asc, revenue desc;","sequential_pipe",100);
    X_111 := bat.new(nil:oid,nil:str);
    X_119 := bat.append(X_111,"sys.customer");
    X_126 := bat.append(X_119,"sys.supplier");
    X_132 := bat.append(X_126,"sys.dwdate");
    X_140 := bat.append(X_132,"sys.L1");
    X_114 := bat.new(nil:oid,nil:str);
    X_121 := bat.append(X_114,"c_city");
    X_128 := bat.append(X_121,"s_city");
    X_134 := bat.append(X_128,"d_year");
    X_142 := bat.append(X_134,"revenue");
    X_115 := bat.new(nil:oid,nil:str);
    X_122 := bat.append(X_115,"clob");
    X_129 := bat.append(X_122,"clob");
    X_135 := bat.append(X_129,"int");
    X_144 := bat.append(X_135,"hugeint");
    X_116 := bat.new(nil:oid,nil:int);
    X_124 := bat.append(X_116,0);
    X_130 := bat.append(X_124,0);
    X_137 := bat.append(X_130,32);
    X_146 := bat.append(X_137,128);
    X_118 := bat.new(nil:oid,nil:int);
    X_125 := bat.append(X_118,0);
    X_131 := bat.append(X_125,0);
    X_139 := bat.append(X_131,0);
    X_148 := bat.append(X_139,0);
    X_6 := sql.mvc();
    C_7:bat[:oid,:oid] := sql.tid(X_6,"sys","lineorder");
    X_10:bat[:oid,:oid]  := sql.bind_idxbat(X_6,"sys","lineorder","lineorder_lo_custkey_fkey",0);
    (X_13,r1_13) := sql.bind_idxbat(X_6,"sys","lineorder","lineorder_lo_custkey_fkey",2);
    X_16:bat[:oid,:oid]  := sql.bind_idxbat(X_6,"sys","lineorder","lineorder_lo_custkey_fkey",1);
    X_18 := sql.projectdelta(C_7,X_10,X_13,r1_13,X_16);
    X_21:bat[:oid,:str]  := sql.bind(X_6,"sys","customer","c_nation",0);
<<<<<<< HEAD
    X_19:bat[:oid,:oid]  := sql.tid(X_6,"sys","customer");
    X_189 := algebra.subselect(X_21,X_19,A0,A0,true,false,false);
    (X_23,r1_24) := sql.bind(X_6,"sys","customer","c_nation",2);
    X_190 := algebra.subselect(r1_24,nil:bat[:oid,:oid],A0,A0,true,false,false);
    X_25:bat[:oid,:str]  := sql.bind(X_6,"sys","customer","c_nation",1);
    X_192 := algebra.subselect(X_25,X_19,A0,A0,true,false,false);
    X_26 := sql.subdelta(X_189,X_19,X_23,X_190,X_192);
    (X_28,r1_34) := algebra.subjoin(X_18,X_26,nil:BAT,nil:BAT,false,nil:lng);
=======
    C_19:bat[:oid,:oid] := sql.tid(X_6,"sys","customer");
    C_179 := algebra.subselect(X_21,C_19,A0,A0,true,false,false);
    (C_23,r1_24) := sql.bind(X_6,"sys","customer","c_nation",2);
    C_180 := algebra.subselect(r1_24,nil:bat[:oid,:oid],A0,A0,true,false,false);
    X_25:bat[:oid,:str]  := sql.bind(X_6,"sys","customer","c_nation",1);
    C_182 := algebra.subselect(X_25,C_19,A0,A0,true,false,false);
    C_26 := sql.subdelta(C_179,C_19,C_23,C_180,C_182);
    (X_28,r1_34) := algebra.subjoin(X_18,C_26,nil:BAT,nil:BAT,false,nil:lng);
>>>>>>> 29f726d7
    X_32:bat[:oid,:oid] := sql.bind_idxbat(X_6,"sys","lineorder","lineorder_lo_suppkey_fkey",0);
    (X_34,r1_41) := sql.bind_idxbat(X_6,"sys","lineorder","lineorder_lo_suppkey_fkey",2);
    X_36:bat[:oid,:oid] := sql.bind_idxbat(X_6,"sys","lineorder","lineorder_lo_suppkey_fkey",1);
    X_37 := sql.projectdelta(C_7,X_32,X_34,r1_41,X_36);
    X_38 := algebra.leftfetchjoin(X_28,X_37);
    X_41:bat[:oid,:str] := sql.bind(X_6,"sys","supplier","s_nation",0);
<<<<<<< HEAD
    X_39:bat[:oid,:oid] := sql.tid(X_6,"sys","supplier");
    X_193 := algebra.subselect(X_41,X_39,A1,A1,true,false,false);
    (X_43,r1_51) := sql.bind(X_6,"sys","supplier","s_nation",2);
    X_194 := algebra.subselect(r1_51,nil:bat[:oid,:oid],A1,A1,true,false,false);
    X_45:bat[:oid,:str] := sql.bind(X_6,"sys","supplier","s_nation",1);
    X_195 := algebra.subselect(X_45,X_39,A1,A1,true,false,false);
    X_46 := sql.subdelta(X_193,X_39,X_43,X_194,X_195);
    (X_47,r1_60) := algebra.subjoin(X_38,X_46,nil:BAT,nil:BAT,false,nil:lng);
=======
    C_39:bat[:oid,:oid] := sql.tid(X_6,"sys","supplier");
    C_183 := algebra.subselect(X_41,C_39,A1,A1,true,false,false);
    (C_43,r1_51) := sql.bind(X_6,"sys","supplier","s_nation",2);
    C_184 := algebra.subselect(r1_51,nil:bat[:oid,:oid],A1,A1,true,false,false);
    X_45:bat[:oid,:str] := sql.bind(X_6,"sys","supplier","s_nation",1);
    C_185 := algebra.subselect(X_45,C_39,A1,A1,true,false,false);
    C_46 := sql.subdelta(C_183,C_39,C_43,C_184,C_185);
    (X_47,r1_60) := algebra.subjoin(X_38,C_46,nil:BAT,nil:BAT,false,nil:lng);
>>>>>>> 29f726d7
    X_49:bat[:oid,:oid] := sql.bind_idxbat(X_6,"sys","lineorder","lineorder_lo_orderdate_fkey",0);
    (X_51,r1_64) := sql.bind_idxbat(X_6,"sys","lineorder","lineorder_lo_orderdate_fkey",2);
    X_53:bat[:oid,:oid] := sql.bind_idxbat(X_6,"sys","lineorder","lineorder_lo_orderdate_fkey",1);
    X_54 := sql.projectdelta(C_7,X_49,X_51,r1_64,X_53);
    X_55:bat[:oid,:oid] := algebra.leftfetchjoinPath(X_47,X_28,X_54);
    X_58:bat[:oid,:int] := sql.bind(X_6,"sys","dwdate","d_year",0);
<<<<<<< HEAD
    X_56:bat[:oid,:oid] := sql.tid(X_6,"sys","dwdate");
    X_196 := algebra.subselect(X_58,X_56,A2,A3,true,true,false);
    (X_60,r1_75) := sql.bind(X_6,"sys","dwdate","d_year",2);
    X_197 := algebra.subselect(r1_75,nil:bat[:oid,:oid],A2,A3,true,true,false);
    X_62:bat[:oid,:int] := sql.bind(X_6,"sys","dwdate","d_year",1);
    X_198 := algebra.subselect(X_62,X_56,A2,A3,true,true,false);
    X_63 := sql.subdelta(X_196,X_56,X_60,X_197,X_198);
    (X_64,r1_85) := algebra.subjoin(X_55,X_63,nil:BAT,nil:BAT,false,nil:lng);
=======
    C_56:bat[:oid,:oid] := sql.tid(X_6,"sys","dwdate");
    C_186 := algebra.subselect(X_58,C_56,A2,A3,true,true,false);
    (C_60,r1_75) := sql.bind(X_6,"sys","dwdate","d_year",2);
    C_187 := algebra.subselect(r1_75,nil:bat[:oid,:oid],A2,A3,true,true,false);
    X_62:bat[:oid,:int] := sql.bind(X_6,"sys","dwdate","d_year",1);
    C_188 := algebra.subselect(X_62,C_56,A2,A3,true,true,false);
    C_63 := sql.subdelta(C_186,C_56,C_60,C_187,C_188);
    (X_64,r1_85) := algebra.subjoin(X_55,C_63,nil:BAT,nil:BAT,false,nil:lng);
>>>>>>> 29f726d7
    X_66:bat[:oid,:int] := sql.bind(X_6,"sys","lineorder","lo_revenue",0);
    (C_68,r1_92) := sql.bind(X_6,"sys","lineorder","lo_revenue",2);
    X_70:bat[:oid,:int] := sql.bind(X_6,"sys","lineorder","lo_revenue",1);
    X_71 := sql.projectdelta(C_7,X_66,C_68,r1_92,X_70);
    X_72:bat[:oid,:int] := algebra.leftfetchjoinPath(X_64,X_47,X_28,X_71);
    X_73:bat[:oid,:str] := sql.bind(X_6,"sys","supplier","s_city",0);
    (C_75,r1_102) := sql.bind(X_6,"sys","supplier","s_city",2);
    X_77:bat[:oid,:str] := sql.bind(X_6,"sys","supplier","s_city",1);
    X_78 := sql.projectdelta(C_46,X_73,C_75,r1_102,X_77);
    X_79:bat[:oid,:str] := algebra.leftfetchjoinPath(X_64,r1_60,X_78);
    X_80:bat[:oid,:str] := sql.bind(X_6,"sys","customer","c_city",0);
    (C_82,r1_112) := sql.bind(X_6,"sys","customer","c_city",2);
    X_84:bat[:oid,:str] := sql.bind(X_6,"sys","customer","c_city",1);
    X_85 := sql.projectdelta(C_26,X_80,C_82,r1_112,X_84);
    X_86:bat[:oid,:str] := algebra.leftfetchjoinPath(X_64,X_47,r1_34,X_85);
    X_87 := sql.projectdelta(C_63,X_58,C_60,r1_75,X_62);
    X_88 := algebra.leftfetchjoin(r1_85,X_87);
    (X_89,r1_123,r2_123) := group.subgroup(X_88);
    (X_92,r1_126,r2_126) := group.subgroup(X_86,X_89);
    (X_95,r1_129,r2_129) := group.subgroupdone(X_79,X_92);
    X_98:bat[:oid,:hge] := aggr.subsum(X_72,X_95,r1_129,true,true);
    X_99 := algebra.leftfetchjoin(r1_129,X_88);
    (X_100,r1_136,r2_136) := algebra.subsort(X_99,false,false);
    (X_103,r1_141,r2_141) := algebra.subsort(X_98,r1_136,r2_136,true,false);
    X_106:bat[:oid,:str] := algebra.leftfetchjoinPath(r1_141,r1_129,X_86);
    X_107:bat[:oid,:str] := algebra.leftfetchjoinPath(r1_141,r1_129,X_79);
    X_108 := algebra.leftfetchjoin(r1_141,X_99);
    X_109 := algebra.leftfetchjoin(r1_141,X_98);
    sql.resultSet(X_140,X_142,X_144,X_146,X_148,X_106,X_107,X_108,X_109);
end user.s2_1;

# 23:10:47 >  
# 23:10:47 >  "Done."
# 23:10:47 >  
<|MERGE_RESOLUTION|>--- conflicted
+++ resolved
@@ -75,75 +75,42 @@
     X_16:bat[:oid,:oid]  := sql.bind_idxbat(X_6,"sys","lineorder","lineorder_lo_custkey_fkey",1);
     X_18 := sql.projectdelta(C_7,X_10,X_13,r1_13,X_16);
     X_21:bat[:oid,:str]  := sql.bind(X_6,"sys","customer","c_nation",0);
-<<<<<<< HEAD
-    X_19:bat[:oid,:oid]  := sql.tid(X_6,"sys","customer");
-    X_189 := algebra.subselect(X_21,X_19,A0,A0,true,false,false);
-    (X_23,r1_24) := sql.bind(X_6,"sys","customer","c_nation",2);
-    X_190 := algebra.subselect(r1_24,nil:bat[:oid,:oid],A0,A0,true,false,false);
+    C_19:bat[:oid,:oid] := sql.tid(X_6,"sys","customer");
+    C_180 := algebra.subselect(X_21,C_19,A0,A0,true,false,false);
+    (C_23,r1_24) := sql.bind(X_6,"sys","customer","c_nation",2);
+    C_181 := algebra.subselect(r1_24,nil:bat[:oid,:oid],A0,A0,true,false,false);
     X_25:bat[:oid,:str]  := sql.bind(X_6,"sys","customer","c_nation",1);
-    X_192 := algebra.subselect(X_25,X_19,A0,A0,true,false,false);
-    X_26 := sql.subdelta(X_189,X_19,X_23,X_190,X_192);
-    (X_28,r1_34) := algebra.subjoin(X_18,X_26,nil:BAT,nil:BAT,false,nil:lng);
-=======
-    C_19:bat[:oid,:oid] := sql.tid(X_6,"sys","customer");
-    C_179 := algebra.subselect(X_21,C_19,A0,A0,true,false,false);
-    (C_23,r1_24) := sql.bind(X_6,"sys","customer","c_nation",2);
-    C_180 := algebra.subselect(r1_24,nil:bat[:oid,:oid],A0,A0,true,false,false);
-    X_25:bat[:oid,:str]  := sql.bind(X_6,"sys","customer","c_nation",1);
-    C_182 := algebra.subselect(X_25,C_19,A0,A0,true,false,false);
-    C_26 := sql.subdelta(C_179,C_19,C_23,C_180,C_182);
+    C_183 := algebra.subselect(X_25,C_19,A0,A0,true,false,false);
+    C_26 := sql.subdelta(C_180,C_19,C_23,C_181,C_183);
     (X_28,r1_34) := algebra.subjoin(X_18,C_26,nil:BAT,nil:BAT,false,nil:lng);
->>>>>>> 29f726d7
     X_32:bat[:oid,:oid] := sql.bind_idxbat(X_6,"sys","lineorder","lineorder_lo_suppkey_fkey",0);
     (X_34,r1_41) := sql.bind_idxbat(X_6,"sys","lineorder","lineorder_lo_suppkey_fkey",2);
     X_36:bat[:oid,:oid] := sql.bind_idxbat(X_6,"sys","lineorder","lineorder_lo_suppkey_fkey",1);
     X_37 := sql.projectdelta(C_7,X_32,X_34,r1_41,X_36);
     X_38 := algebra.leftfetchjoin(X_28,X_37);
     X_41:bat[:oid,:str] := sql.bind(X_6,"sys","supplier","s_nation",0);
-<<<<<<< HEAD
-    X_39:bat[:oid,:oid] := sql.tid(X_6,"sys","supplier");
-    X_193 := algebra.subselect(X_41,X_39,A1,A1,true,false,false);
-    (X_43,r1_51) := sql.bind(X_6,"sys","supplier","s_nation",2);
-    X_194 := algebra.subselect(r1_51,nil:bat[:oid,:oid],A1,A1,true,false,false);
+    C_39:bat[:oid,:oid] := sql.tid(X_6,"sys","supplier");
+    C_184 := algebra.subselect(X_41,C_39,A1,A1,true,false,false);
+    (C_43,r1_51) := sql.bind(X_6,"sys","supplier","s_nation",2);
+    C_185 := algebra.subselect(r1_51,nil:bat[:oid,:oid],A1,A1,true,false,false);
     X_45:bat[:oid,:str] := sql.bind(X_6,"sys","supplier","s_nation",1);
-    X_195 := algebra.subselect(X_45,X_39,A1,A1,true,false,false);
-    X_46 := sql.subdelta(X_193,X_39,X_43,X_194,X_195);
-    (X_47,r1_60) := algebra.subjoin(X_38,X_46,nil:BAT,nil:BAT,false,nil:lng);
-=======
-    C_39:bat[:oid,:oid] := sql.tid(X_6,"sys","supplier");
-    C_183 := algebra.subselect(X_41,C_39,A1,A1,true,false,false);
-    (C_43,r1_51) := sql.bind(X_6,"sys","supplier","s_nation",2);
-    C_184 := algebra.subselect(r1_51,nil:bat[:oid,:oid],A1,A1,true,false,false);
-    X_45:bat[:oid,:str] := sql.bind(X_6,"sys","supplier","s_nation",1);
-    C_185 := algebra.subselect(X_45,C_39,A1,A1,true,false,false);
-    C_46 := sql.subdelta(C_183,C_39,C_43,C_184,C_185);
+    C_186 := algebra.subselect(X_45,C_39,A1,A1,true,false,false);
+    C_46 := sql.subdelta(C_184,C_39,C_43,C_185,C_186);
     (X_47,r1_60) := algebra.subjoin(X_38,C_46,nil:BAT,nil:BAT,false,nil:lng);
->>>>>>> 29f726d7
     X_49:bat[:oid,:oid] := sql.bind_idxbat(X_6,"sys","lineorder","lineorder_lo_orderdate_fkey",0);
     (X_51,r1_64) := sql.bind_idxbat(X_6,"sys","lineorder","lineorder_lo_orderdate_fkey",2);
     X_53:bat[:oid,:oid] := sql.bind_idxbat(X_6,"sys","lineorder","lineorder_lo_orderdate_fkey",1);
     X_54 := sql.projectdelta(C_7,X_49,X_51,r1_64,X_53);
     X_55:bat[:oid,:oid] := algebra.leftfetchjoinPath(X_47,X_28,X_54);
     X_58:bat[:oid,:int] := sql.bind(X_6,"sys","dwdate","d_year",0);
-<<<<<<< HEAD
-    X_56:bat[:oid,:oid] := sql.tid(X_6,"sys","dwdate");
-    X_196 := algebra.subselect(X_58,X_56,A2,A3,true,true,false);
-    (X_60,r1_75) := sql.bind(X_6,"sys","dwdate","d_year",2);
-    X_197 := algebra.subselect(r1_75,nil:bat[:oid,:oid],A2,A3,true,true,false);
+    C_56:bat[:oid,:oid] := sql.tid(X_6,"sys","dwdate");
+    C_187 := algebra.subselect(X_58,C_56,A2,A3,true,true,false);
+    (C_60,r1_75) := sql.bind(X_6,"sys","dwdate","d_year",2);
+    C_188 := algebra.subselect(r1_75,nil:bat[:oid,:oid],A2,A3,true,true,false);
     X_62:bat[:oid,:int] := sql.bind(X_6,"sys","dwdate","d_year",1);
-    X_198 := algebra.subselect(X_62,X_56,A2,A3,true,true,false);
-    X_63 := sql.subdelta(X_196,X_56,X_60,X_197,X_198);
-    (X_64,r1_85) := algebra.subjoin(X_55,X_63,nil:BAT,nil:BAT,false,nil:lng);
-=======
-    C_56:bat[:oid,:oid] := sql.tid(X_6,"sys","dwdate");
-    C_186 := algebra.subselect(X_58,C_56,A2,A3,true,true,false);
-    (C_60,r1_75) := sql.bind(X_6,"sys","dwdate","d_year",2);
-    C_187 := algebra.subselect(r1_75,nil:bat[:oid,:oid],A2,A3,true,true,false);
-    X_62:bat[:oid,:int] := sql.bind(X_6,"sys","dwdate","d_year",1);
-    C_188 := algebra.subselect(X_62,C_56,A2,A3,true,true,false);
-    C_63 := sql.subdelta(C_186,C_56,C_60,C_187,C_188);
+    C_189 := algebra.subselect(X_62,C_56,A2,A3,true,true,false);
+    C_63 := sql.subdelta(C_187,C_56,C_60,C_188,C_189);
     (X_64,r1_85) := algebra.subjoin(X_55,C_63,nil:BAT,nil:BAT,false,nil:lng);
->>>>>>> 29f726d7
     X_66:bat[:oid,:int] := sql.bind(X_6,"sys","lineorder","lo_revenue",0);
     (C_68,r1_92) := sql.bind(X_6,"sys","lineorder","lo_revenue",2);
     X_70:bat[:oid,:int] := sql.bind(X_6,"sys","lineorder","lo_revenue",1);
