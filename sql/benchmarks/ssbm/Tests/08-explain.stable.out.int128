stdout of test '08-explain` in directory 'sql/benchmarks/ssbm` itself:


# 23:10:47 >  
# 23:10:47 >  "mserver5" "--debug=10" "--set" "gdk_nr_threads=0" "--set" "mapi_open=true" "--set" "mapi_port=35257" "--set" "mapi_usock=/var/tmp/mtest-17595/.s.monetdb.35257" "--set" "monet_prompt=" "--forcemito" "--set" "mal_listing=2" "--dbpath=/ufs/manegold/_/Monet/HG/Feb2013/prefix/--disable-debug_--enable-assert_--enable-optimize/var/MonetDB/mTests_sql_benchmarks_ssbm" "--set" "mal_listing=0"
# 23:10:47 >  

# MonetDB 5 server v11.15.12
# This is an unreleased version
# Serving database 'mTests_sql_benchmarks_ssbm', using 8 threads
# Compiled for x86_64-unknown-linux-gnu/64bit with 64bit OIDs dynamically linked
# Found 15.591 GiB available main-memory.
# Copyright (c) 1993-July 2008 CWI.
# Copyright (c) August 2008-2015 MonetDB B.V., all rights reserved
# Visit http://www.monetdb.org/ for further information
# Listening for connection requests on mapi:monetdb://rome.ins.cwi.nl:35257/
# Listening for UNIX domain connection requests on mapi:monetdb:///var/tmp/mtest-17595/.s.monetdb.35257
# MonetDB/GIS module loaded
# MonetDB/JAQL module loaded
# MonetDB/SQL module loaded

Ready.

# 23:10:47 >  
# 23:10:47 >  "/usr/bin/python2" "08-explain.SQL.py" "08-explain"
# 23:10:47 >  

#set optimizer = 'sequential_pipe';
#explain
#select c_city, s_city, d_year, sum(lo_revenue) as revenue
#	from customer, lineorder, supplier, dwdate
#	where lo_custkey = c_custkey
#		and lo_suppkey = s_suppkey
#		and lo_orderdate = d_datekey
#		and c_nation = 'UNITED STATES'
#		and s_nation = 'UNITED STATES'
#		and d_year >= 1992 and d_year <= 1997
#	group by c_city, s_city, d_year
#	order by d_year asc, revenue desc;
% .explain # table_name
% mal # name
% clob # type
% 446 # length
function user.s4_1():void;
    X_188:void := querylog.define("explain\nselect c_city, s_city, d_year, sum(lo_revenue) as revenue\n from customer, lineorder, supplier, dwdate\n where lo_custkey = c_custkey\n and lo_suppkey = s_suppkey\n and lo_orderdate = d_datekey\n and c_nation = \\'UNITED STATES\\'\n and s_nation = \\'UNITED STATES\\'\n and d_year >= 1992 and d_year <= 1997\n group by c_city, s_city, d_year\n order by d_year asc, revenue desc;","sequential_pipe",75);
    X_147 := bat.new(nil:str);
    X_154 := bat.append(X_147,"sys.customer");
    X_163 := bat.append(X_154,"sys.supplier");
    X_170 := bat.append(X_163,"sys.dwdate");
    X_179 := bat.append(X_170,"sys.L1");
    X_149 := bat.new(nil:str);
    X_156 := bat.append(X_149,"c_city");
    X_165 := bat.append(X_156,"s_city");
    X_172 := bat.append(X_165,"d_year");
    X_181 := bat.append(X_172,"revenue");
    X_150 := bat.new(nil:str);
    X_158 := bat.append(X_150,"clob");
    X_167 := bat.append(X_158,"clob");
    X_174 := bat.append(X_167,"int");
    X_183 := bat.append(X_174,"hugeint");
    X_151 := bat.new(nil:int);
    X_160 := bat.append(X_151,0);
    X_168 := bat.append(X_160,0);
    X_176 := bat.append(X_168,32);
    X_185 := bat.append(X_176,128);
    X_153 := bat.new(nil:int);
    X_162 := bat.append(X_153,0);
    X_169 := bat.append(X_162,0);
    X_178 := bat.append(X_169,0);
    X_187 := bat.append(X_178,0);
    X_0 := sql.mvc();
    C_1:bat[:oid] := sql.tid(X_0,"sys","lineorder");
    X_4:bat[:oid] := sql.bind_idxbat(X_0,"sys","lineorder","lineorder_lo_custkey_fkey",0);
    (X_7,r1_12) := sql.bind_idxbat(X_0,"sys","lineorder","lineorder_lo_custkey_fkey",2);
    X_10:bat[:oid] := sql.bind_idxbat(X_0,"sys","lineorder","lineorder_lo_custkey_fkey",1);
    X_13 := sql.projectdelta(C_1,X_4,X_7,r1_12,X_10);
    X_16:bat[:str] := sql.bind(X_0,"sys","customer","c_nation",0);
<<<<<<< HEAD
    X_14:bat[:oid] := sql.tid(X_0,"sys","customer");
    X_24 := algebra.subselect(X_16,X_14,"UNITED STATES","UNITED STATES",true,false,false);
    (X_29,r1_34) := algebra.subjoin(X_13,X_24,nil:BAT,nil:BAT,false,nil:lng);
=======
    C_14:bat[:oid] := sql.tid(X_0,"sys","customer");
    C_205 := algebra.subselect(X_16,C_14,A0,A0,true,false,false);
    (C_18,r1_23) := sql.bind(X_0,"sys","customer","c_nation",2);
    C_206 := algebra.subselect(r1_23,nil:bat[:oid],A0,A0,true,false,false);
    X_20:bat[:str] := sql.bind(X_0,"sys","customer","c_nation",1);
    C_208 := algebra.subselect(X_20,C_14,A0,A0,true,false,false);
    C_24 := sql.subdelta(C_205,C_14,C_18,C_206,C_208);
    (X_29,r1_34) := algebra.subjoin(X_13,C_24,nil:BAT,nil:BAT,false,nil:lng);
>>>>>>> abf195f9
    X_34:bat[:oid] := sql.bind_idxbat(X_0,"sys","lineorder","lineorder_lo_suppkey_fkey",0);
    (X_36,r1_41) := sql.bind_idxbat(X_0,"sys","lineorder","lineorder_lo_suppkey_fkey",2);
    X_38:bat[:oid] := sql.bind_idxbat(X_0,"sys","lineorder","lineorder_lo_suppkey_fkey",1);
    X_40 := sql.projectdelta(C_1,X_34,X_36,r1_41,X_38);
    X_41 := algebra.projection(X_29,X_40);
    X_44:bat[:str] := sql.bind(X_0,"sys","supplier","s_nation",0);
<<<<<<< HEAD
    X_42:bat[:oid] := sql.tid(X_0,"sys","supplier");
    X_52 := algebra.subselect(X_44,X_42,"UNITED STATES","UNITED STATES",true,false,false);
    (X_54,r1_59) := algebra.subjoin(X_41,X_52,nil:BAT,nil:BAT,false,nil:lng);
=======
    C_42:bat[:oid] := sql.tid(X_0,"sys","supplier");
    C_209 := algebra.subselect(X_44,C_42,A1,A1,true,false,false);
    (C_46,r1_51) := sql.bind(X_0,"sys","supplier","s_nation",2);
    C_210 := algebra.subselect(r1_51,nil:bat[:oid],A1,A1,true,false,false);
    X_48:bat[:str] := sql.bind(X_0,"sys","supplier","s_nation",1);
    C_212 := algebra.subselect(X_48,C_42,A1,A1,true,false,false);
    C_52 := sql.subdelta(C_209,C_42,C_46,C_210,C_212);
    (X_54,r1_59) := algebra.subjoin(X_41,C_52,nil:BAT,nil:BAT,false,nil:lng);
>>>>>>> abf195f9
    X_56:bat[:oid] := sql.bind_idxbat(X_0,"sys","lineorder","lineorder_lo_orderdate_fkey",0);
    (X_58,r1_63) := sql.bind_idxbat(X_0,"sys","lineorder","lineorder_lo_orderdate_fkey",2);
    X_60:bat[:oid] := sql.bind_idxbat(X_0,"sys","lineorder","lineorder_lo_orderdate_fkey",1);
    X_62 := sql.projectdelta(C_1,X_56,X_58,r1_63,X_60);
    X_64:bat[:oid] := algebra.projectionpath(X_54,X_29,X_62);
    X_67:bat[:int] := sql.bind(X_0,"sys","dwdate","d_year",0);
<<<<<<< HEAD
    X_65:bat[:oid] := sql.tid(X_0,"sys","dwdate");
    X_76 := algebra.subselect(X_67,X_65,1992,1997,true,true,false);
    (X_81,r1_86) := algebra.subjoin(X_64,X_76,nil:BAT,nil:BAT,false,nil:lng);
    X_86:bat[:int] := sql.bind(X_0,"sys","lineorder","lo_revenue",0);
    X_95:bat[:int] := algebra.projectionpath(X_81,X_54,X_29,X_1,X_86);
    X_96:bat[:str] := sql.bind(X_0,"sys","supplier","s_city",0);
    X_105:bat[:str] := algebra.projectionpath(X_81,r1_59,X_52,X_96);
    X_106:bat[:str] := sql.bind(X_0,"sys","customer","c_city",0);
    X_116:bat[:str] := algebra.projectionpath(X_81,X_54,r1_34,X_24,X_106);
    X_118:bat[:int] := algebra.projectionpath(r1_86,X_76,X_67);
=======
    C_65:bat[:oid] := sql.tid(X_0,"sys","dwdate");
    C_213 := algebra.subselect(X_67,C_65,A2,A3,true,true,false);
    (C_69,r1_74) := sql.bind(X_0,"sys","dwdate","d_year",2);
    C_214 := algebra.subselect(r1_74,nil:bat[:oid],A2,A3,true,true,false);
    X_71:bat[:int] := sql.bind(X_0,"sys","dwdate","d_year",1);
    C_216 := algebra.subselect(X_71,C_65,A2,A3,true,true,false);
    C_76 := sql.subdelta(C_213,C_65,C_69,C_214,C_216);
    (X_81,r1_86) := algebra.subjoin(X_64,C_76,nil:BAT,nil:BAT,false,nil:lng);
    X_86:bat[:int] := sql.bind(X_0,"sys","lineorder","lo_revenue",0);
    (C_88,r1_93) := sql.bind(X_0,"sys","lineorder","lo_revenue",2);
    X_90:bat[:int] := sql.bind(X_0,"sys","lineorder","lo_revenue",1);
    X_92 := sql.projectdelta(C_1,X_86,C_88,r1_93,X_90);
    X_95:bat[:int] := algebra.projectionpath(X_81,X_54,X_29,X_92);
    X_96:bat[:str] := sql.bind(X_0,"sys","supplier","s_city",0);
    (C_98,r1_103) := sql.bind(X_0,"sys","supplier","s_city",2);
    X_100:bat[:str] := sql.bind(X_0,"sys","supplier","s_city",1);
    X_103 := sql.projectdelta(C_52,X_96,C_98,r1_103,X_100);
    X_105:bat[:str] := algebra.projectionpath(X_81,r1_59,X_103);
    X_106:bat[:str] := sql.bind(X_0,"sys","customer","c_city",0);
    (C_108,r1_113) := sql.bind(X_0,"sys","customer","c_city",2);
    X_110:bat[:str] := sql.bind(X_0,"sys","customer","c_city",1);
    X_113 := sql.projectdelta(C_24,X_106,C_108,r1_113,X_110);
    X_116:bat[:str] := algebra.projectionpath(X_81,X_54,r1_34,X_113);
    X_117 := sql.projectdelta(C_76,X_67,C_69,r1_74,X_71);
    X_118 := algebra.projection(r1_86,X_117);
>>>>>>> abf195f9
    (X_119,r1_124,r2_124) := group.subgroup(X_118);
    (X_122,r1_127,r2_127) := group.subgroup(X_116,X_119);
    (X_125,r1_130,r2_130) := group.subgroupdone(X_105,X_122);
    X_128:bat[:hge] := aggr.subsum(X_95,X_125,r1_130,true,true);
    X_131 := algebra.projection(r1_130,X_118);
    (X_132,r1_137,r2_137) := algebra.subsort(X_131,false,false);
    (X_137,r1_142,r2_142) := algebra.subsort(X_128,r1_137,r2_137,true,false);
    X_141:bat[:str] := algebra.projectionpath(r1_142,r1_130,X_116);
    X_143:bat[:str] := algebra.projectionpath(r1_142,r1_130,X_105);
    X_144 := algebra.projection(r1_142,X_131);
    X_145 := algebra.projection(r1_142,X_128);
    sql.resultSet(X_179,X_181,X_183,X_185,X_187,X_141,X_143,X_144,X_145);
end user.s4_1;
#inline               actions= 0 time=6 usec 
#candidates           actions= 1 time=94 usec 
#remap                actions= 0 time=8 usec 
#costModel            actions= 1 time=84 usec 
#coercions            actions= 0 time=7 usec 
#evaluate             actions= 4 time=136 usec 
#emptybind            actions= 0 time=9 usec 
#pushselect           actions=14 time=128 usec 
#aliases              actions=18 time=96 usec 
#mergetable           actions= 0 time=103 usec 
#deadcode             actions=15 time=80 usec 
#aliases              actions= 0 time=21 usec 
#constants            actions=21 time=99 usec 
#commonTerms          actions= 0 time=22 usec 
#projectionpath       actions=12 time=82 usec 
#reorder              actions= 1 time=134 usec 
#deadcode             actions=12 time=72 usec 
#reduce               actions=98 time=148 usec 
#matpack              actions= 0 time=9 usec 
#querylog             actions= 0 time=2 usec 
#multiplex            actions= 0 time=7 usec 
#generator            actions= 0 time=4 usec 
#profiler             actions= 1 time=61 usec 
#garbageCollector     actions= 1 time=76 usec 
#total                actions= 1 time=1608 usec 

# 23:10:47 >  
# 23:10:47 >  "Done."
# 23:10:47 >  
<|MERGE_RESOLUTION|>--- conflicted
+++ resolved
@@ -75,84 +75,34 @@
     X_10:bat[:oid] := sql.bind_idxbat(X_0,"sys","lineorder","lineorder_lo_custkey_fkey",1);
     X_13 := sql.projectdelta(C_1,X_4,X_7,r1_12,X_10);
     X_16:bat[:str] := sql.bind(X_0,"sys","customer","c_nation",0);
-<<<<<<< HEAD
-    X_14:bat[:oid] := sql.tid(X_0,"sys","customer");
-    X_24 := algebra.subselect(X_16,X_14,"UNITED STATES","UNITED STATES",true,false,false);
-    (X_29,r1_34) := algebra.subjoin(X_13,X_24,nil:BAT,nil:BAT,false,nil:lng);
-=======
     C_14:bat[:oid] := sql.tid(X_0,"sys","customer");
-    C_205 := algebra.subselect(X_16,C_14,A0,A0,true,false,false);
-    (C_18,r1_23) := sql.bind(X_0,"sys","customer","c_nation",2);
-    C_206 := algebra.subselect(r1_23,nil:bat[:oid],A0,A0,true,false,false);
-    X_20:bat[:str] := sql.bind(X_0,"sys","customer","c_nation",1);
-    C_208 := algebra.subselect(X_20,C_14,A0,A0,true,false,false);
-    C_24 := sql.subdelta(C_205,C_14,C_18,C_206,C_208);
+    C_24 := algebra.subselect(X_16,C_14,"UNITED STATES","UNITED STATES",true,false,false);
     (X_29,r1_34) := algebra.subjoin(X_13,C_24,nil:BAT,nil:BAT,false,nil:lng);
->>>>>>> abf195f9
     X_34:bat[:oid] := sql.bind_idxbat(X_0,"sys","lineorder","lineorder_lo_suppkey_fkey",0);
     (X_36,r1_41) := sql.bind_idxbat(X_0,"sys","lineorder","lineorder_lo_suppkey_fkey",2);
     X_38:bat[:oid] := sql.bind_idxbat(X_0,"sys","lineorder","lineorder_lo_suppkey_fkey",1);
     X_40 := sql.projectdelta(C_1,X_34,X_36,r1_41,X_38);
     X_41 := algebra.projection(X_29,X_40);
     X_44:bat[:str] := sql.bind(X_0,"sys","supplier","s_nation",0);
-<<<<<<< HEAD
-    X_42:bat[:oid] := sql.tid(X_0,"sys","supplier");
-    X_52 := algebra.subselect(X_44,X_42,"UNITED STATES","UNITED STATES",true,false,false);
-    (X_54,r1_59) := algebra.subjoin(X_41,X_52,nil:BAT,nil:BAT,false,nil:lng);
-=======
     C_42:bat[:oid] := sql.tid(X_0,"sys","supplier");
-    C_209 := algebra.subselect(X_44,C_42,A1,A1,true,false,false);
-    (C_46,r1_51) := sql.bind(X_0,"sys","supplier","s_nation",2);
-    C_210 := algebra.subselect(r1_51,nil:bat[:oid],A1,A1,true,false,false);
-    X_48:bat[:str] := sql.bind(X_0,"sys","supplier","s_nation",1);
-    C_212 := algebra.subselect(X_48,C_42,A1,A1,true,false,false);
-    C_52 := sql.subdelta(C_209,C_42,C_46,C_210,C_212);
+    C_52 := algebra.subselect(X_44,C_42,"UNITED STATES","UNITED STATES",true,false,false);
     (X_54,r1_59) := algebra.subjoin(X_41,C_52,nil:BAT,nil:BAT,false,nil:lng);
->>>>>>> abf195f9
     X_56:bat[:oid] := sql.bind_idxbat(X_0,"sys","lineorder","lineorder_lo_orderdate_fkey",0);
     (X_58,r1_63) := sql.bind_idxbat(X_0,"sys","lineorder","lineorder_lo_orderdate_fkey",2);
     X_60:bat[:oid] := sql.bind_idxbat(X_0,"sys","lineorder","lineorder_lo_orderdate_fkey",1);
     X_62 := sql.projectdelta(C_1,X_56,X_58,r1_63,X_60);
     X_64:bat[:oid] := algebra.projectionpath(X_54,X_29,X_62);
     X_67:bat[:int] := sql.bind(X_0,"sys","dwdate","d_year",0);
-<<<<<<< HEAD
-    X_65:bat[:oid] := sql.tid(X_0,"sys","dwdate");
-    X_76 := algebra.subselect(X_67,X_65,1992,1997,true,true,false);
-    (X_81,r1_86) := algebra.subjoin(X_64,X_76,nil:BAT,nil:BAT,false,nil:lng);
-    X_86:bat[:int] := sql.bind(X_0,"sys","lineorder","lo_revenue",0);
-    X_95:bat[:int] := algebra.projectionpath(X_81,X_54,X_29,X_1,X_86);
-    X_96:bat[:str] := sql.bind(X_0,"sys","supplier","s_city",0);
-    X_105:bat[:str] := algebra.projectionpath(X_81,r1_59,X_52,X_96);
-    X_106:bat[:str] := sql.bind(X_0,"sys","customer","c_city",0);
-    X_116:bat[:str] := algebra.projectionpath(X_81,X_54,r1_34,X_24,X_106);
-    X_118:bat[:int] := algebra.projectionpath(r1_86,X_76,X_67);
-=======
     C_65:bat[:oid] := sql.tid(X_0,"sys","dwdate");
-    C_213 := algebra.subselect(X_67,C_65,A2,A3,true,true,false);
-    (C_69,r1_74) := sql.bind(X_0,"sys","dwdate","d_year",2);
-    C_214 := algebra.subselect(r1_74,nil:bat[:oid],A2,A3,true,true,false);
-    X_71:bat[:int] := sql.bind(X_0,"sys","dwdate","d_year",1);
-    C_216 := algebra.subselect(X_71,C_65,A2,A3,true,true,false);
-    C_76 := sql.subdelta(C_213,C_65,C_69,C_214,C_216);
+    C_76 := algebra.subselect(X_67,C_65,1992,1997,true,true,false);
     (X_81,r1_86) := algebra.subjoin(X_64,C_76,nil:BAT,nil:BAT,false,nil:lng);
     X_86:bat[:int] := sql.bind(X_0,"sys","lineorder","lo_revenue",0);
-    (C_88,r1_93) := sql.bind(X_0,"sys","lineorder","lo_revenue",2);
-    X_90:bat[:int] := sql.bind(X_0,"sys","lineorder","lo_revenue",1);
-    X_92 := sql.projectdelta(C_1,X_86,C_88,r1_93,X_90);
-    X_95:bat[:int] := algebra.projectionpath(X_81,X_54,X_29,X_92);
+    X_95:bat[:int] := algebra.projectionpath(X_81,X_54,X_29,C_1,X_86);
     X_96:bat[:str] := sql.bind(X_0,"sys","supplier","s_city",0);
-    (C_98,r1_103) := sql.bind(X_0,"sys","supplier","s_city",2);
-    X_100:bat[:str] := sql.bind(X_0,"sys","supplier","s_city",1);
-    X_103 := sql.projectdelta(C_52,X_96,C_98,r1_103,X_100);
-    X_105:bat[:str] := algebra.projectionpath(X_81,r1_59,X_103);
+    X_105:bat[:str] := algebra.projectionpath(X_81,r1_59,C_52,X_96);
     X_106:bat[:str] := sql.bind(X_0,"sys","customer","c_city",0);
-    (C_108,r1_113) := sql.bind(X_0,"sys","customer","c_city",2);
-    X_110:bat[:str] := sql.bind(X_0,"sys","customer","c_city",1);
-    X_113 := sql.projectdelta(C_24,X_106,C_108,r1_113,X_110);
-    X_116:bat[:str] := algebra.projectionpath(X_81,X_54,r1_34,X_113);
-    X_117 := sql.projectdelta(C_76,X_67,C_69,r1_74,X_71);
-    X_118 := algebra.projection(r1_86,X_117);
->>>>>>> abf195f9
+    X_116:bat[:str] := algebra.projectionpath(X_81,X_54,r1_34,C_24,X_106);
+    X_118:bat[:int] := algebra.projectionpath(r1_86,C_76,X_67);
     (X_119,r1_124,r2_124) := group.subgroup(X_118);
     (X_122,r1_127,r2_127) := group.subgroup(X_116,X_119);
     (X_125,r1_130,r2_130) := group.subgroupdone(X_105,X_122);
