--- conflicted
+++ resolved
@@ -84,64 +84,63 @@
     X_28 := sql.delta(X_23,X_25,r1_25,X_27);
     X_29 := algebra.leftfetchjoin(X_21,X_28);
     X_30 := algebra.subselect(X_29,A2,A2,true,false,false);
-    X_32 := algebra.subselect(X_29,A3,A3,true,false,false);
-    X_33 := bat.mergecand(X_30,X_32);
-    X_34 := algebra.leftfetchjoin(X_33,X_21);
-    (X_35,r1_37) := algebra.subjoin(X_20,X_34,nil:BAT,nil:BAT,false,nil:lng);
-<<<<<<< HEAD
-    X_40:bat[:oid,:oid] := sql.bind_idxbat(X_7,"sys","lineorder","lineorder_lo_partkey_fkey",0);
-    (X_42,r1_44) := sql.bind_idxbat(X_7,"sys","lineorder","lineorder_lo_partkey_fkey",2);
-    X_44:bat[:oid,:oid] := sql.bind_idxbat(X_7,"sys","lineorder","lineorder_lo_partkey_fkey",1);
-    X_45 := sql.delta(X_40,X_42,r1_44,X_44);
-    X_46:bat[:oid,:oid] := algebra.leftfetchjoinPath(X_35,X_8,X_45);
-    X_47:bat[:oid,:oid] := sql.tid(X_7,"sys","part");
-    X_49:bat[:oid,:str] := sql.bind(X_7,"sys","part","p_category",0);
-    (X_51,r1_54) := sql.bind(X_7,"sys","part","p_category",2);
-    X_53:bat[:oid,:str] := sql.bind(X_7,"sys","part","p_category",1);
-    X_54 := sql.delta(X_49,X_51,r1_54,X_53);
-    X_55 := algebra.leftfetchjoin(X_47,X_54);
-    X_56 := algebra.subselect(X_55,A4,A4,true,true,false);
-    X_59 := algebra.leftfetchjoin(X_56,X_47);
-    (X_60,r1_64) := algebra.subjoin(X_46,X_59,nil:BAT,nil:BAT,false,nil:lng);
+    X_33 := algebra.subselect(X_29,A3,A3,true,false,false);
+    X_34 := bat.mergecand(X_30,X_33);
+    X_35 := algebra.leftfetchjoin(X_34,X_21);
+    (X_36,r1_38) := algebra.subjoin(X_20,X_35,nil:BAT,nil:BAT,false,nil:lng);
+    X_41:bat[:oid,:oid] := sql.bind_idxbat(X_7,"sys","lineorder","lineorder_lo_partkey_fkey",0);
+    (X_43,r1_45) := sql.bind_idxbat(X_7,"sys","lineorder","lineorder_lo_partkey_fkey",2);
+    X_45:bat[:oid,:oid] := sql.bind_idxbat(X_7,"sys","lineorder","lineorder_lo_partkey_fkey",1);
+    X_46 := sql.delta(X_41,X_43,r1_45,X_45);
+    X_47:bat[:oid,:oid] := algebra.leftfetchjoinPath(X_36,X_8,X_46);
+    X_48:bat[:oid,:oid] := sql.tid(X_7,"sys","part");
+    X_50:bat[:oid,:str] := sql.bind(X_7,"sys","part","p_category",0);
+    (X_52,r1_55) := sql.bind(X_7,"sys","part","p_category",2);
+    X_54:bat[:oid,:str] := sql.bind(X_7,"sys","part","p_category",1);
+    X_55 := sql.delta(X_50,X_52,r1_55,X_54);
+    X_56 := algebra.leftfetchjoin(X_48,X_55);
+    X_57 := algebra.subselect(X_56,A4,A4,true,false,false);
+    X_59 := algebra.leftfetchjoin(X_57,X_48);
+    (X_60,r1_64) := algebra.subjoin(X_47,X_59,nil:BAT,nil:BAT,false,nil:lng);
     X_63:bat[:oid,:oid] := sql.bind_idxbat(X_7,"sys","lineorder","lineorder_lo_suppkey_fkey",0);
     (X_65,r1_69) := sql.bind_idxbat(X_7,"sys","lineorder","lineorder_lo_suppkey_fkey",2);
     X_67:bat[:oid,:oid] := sql.bind_idxbat(X_7,"sys","lineorder","lineorder_lo_suppkey_fkey",1);
     X_68 := sql.delta(X_63,X_65,r1_69,X_67);
-    X_69:bat[:oid,:oid] := algebra.leftfetchjoinPath(X_60,X_35,X_8,X_68);
+    X_69:bat[:oid,:oid] := algebra.leftfetchjoinPath(X_60,X_36,X_8,X_68);
     X_70:bat[:oid,:oid] := sql.tid(X_7,"sys","supplier");
     X_72:bat[:oid,:str] := sql.bind(X_7,"sys","supplier","s_nation",0);
     (X_74,r1_80) := sql.bind(X_7,"sys","supplier","s_nation",2);
     X_76:bat[:oid,:str] := sql.bind(X_7,"sys","supplier","s_nation",1);
     X_77 := sql.delta(X_72,X_74,r1_80,X_76);
     X_78 := algebra.leftfetchjoin(X_70,X_77);
-    X_79 := algebra.subselect(X_78,A1,A1,true,true,false);
+    X_79 := algebra.subselect(X_78,A1,A1,true,false,false);
     X_80 := algebra.leftfetchjoin(X_79,X_70);
     (X_81,r1_88) := algebra.subjoin(X_69,X_80,nil:BAT,nil:BAT,false,nil:lng);
     X_86:bat[:oid,:oid] := sql.bind_idxbat(X_7,"sys","lineorder","lineorder_lo_custkey_fkey",0);
     (X_88,r1_95) := sql.bind_idxbat(X_7,"sys","lineorder","lineorder_lo_custkey_fkey",2);
     X_90:bat[:oid,:oid] := sql.bind_idxbat(X_7,"sys","lineorder","lineorder_lo_custkey_fkey",1);
     X_91 := sql.delta(X_86,X_88,r1_95,X_90);
-    X_92:bat[:oid,:oid] := algebra.leftfetchjoinPath(X_81,X_60,X_35,X_8,X_91);
+    X_92:bat[:oid,:oid] := algebra.leftfetchjoinPath(X_81,X_60,X_36,X_8,X_91);
     X_93:bat[:oid,:oid] := sql.tid(X_7,"sys","customer");
     X_95:bat[:oid,:str] := sql.bind(X_7,"sys","customer","c_region",0);
     (X_97,r1_107) := sql.bind(X_7,"sys","customer","c_region",2);
     X_99:bat[:oid,:str] := sql.bind(X_7,"sys","customer","c_region",1);
     X_100 := sql.delta(X_95,X_97,r1_107,X_99);
     X_101 := algebra.leftfetchjoin(X_93,X_100);
-    X_102 := algebra.subselect(X_101,A0,A0,true,true,false);
+    X_102 := algebra.subselect(X_101,A0,A0,true,false,false);
     X_106 := algebra.leftfetchjoin(X_102,X_93);
     (X_107,r1_118) := algebra.subjoin(X_92,X_106,nil:BAT,nil:BAT,false,nil:lng);
     X_109:bat[:oid,:str] := sql.bind(X_7,"sys","part","p_brand1",0);
     (X_111,r1_122) := sql.bind(X_7,"sys","part","p_brand1",2);
     X_113:bat[:oid,:str] := sql.bind(X_7,"sys","part","p_brand1",1);
     X_114 := sql.delta(X_109,X_111,r1_122,X_113);
-    X_115:bat[:oid,:str] := algebra.leftfetchjoinPath(X_107,X_81,r1_64,X_56,X_47,X_114);
+    X_115:bat[:oid,:str] := algebra.leftfetchjoinPath(X_107,X_81,r1_64,X_57,X_48,X_114);
     X_116:bat[:oid,:str] := sql.bind(X_7,"sys","supplier","s_city",0);
     (X_118,r1_133) := sql.bind(X_7,"sys","supplier","s_city",2);
     X_120:bat[:oid,:str] := sql.bind(X_7,"sys","supplier","s_city",1);
     X_121 := sql.delta(X_116,X_118,r1_133,X_120);
     X_122:bat[:oid,:str] := algebra.leftfetchjoinPath(X_107,r1_88,X_79,X_70,X_121);
-    X_123:bat[:oid,:int] := algebra.leftfetchjoinPath(X_107,X_81,X_60,r1_37,X_33,X_29);
+    X_123:bat[:oid,:int] := algebra.leftfetchjoinPath(X_107,X_81,X_60,r1_38,X_34,X_29);
     (X_124,r1_146,r2_146) := group.subgroup(X_123);
     (X_127,r1_149,r2_149) := group.subgroup(X_122,X_124);
     (X_130,r1_152,r2_152) := group.subgroupdone(X_115,X_127);
@@ -152,13 +151,13 @@
     (X_152,r1_174) := sql.bind(X_7,"sys","lineorder","lo_revenue",2);
     X_154:bat[:oid,:int] := sql.bind(X_7,"sys","lineorder","lo_revenue",1);
     X_155 := sql.delta(X_150,X_152,r1_174,X_154);
-    X_156:bat[:oid,:int] := algebra.leftfetchjoinPath(X_107,X_81,X_60,X_35,X_8,X_155);
+    X_156:bat[:oid,:int] := algebra.leftfetchjoinPath(X_107,X_81,X_60,X_36,X_8,X_155);
     X_157 := batcalc.lng(X_156);
     X_158:bat[:oid,:int] := sql.bind(X_7,"sys","lineorder","lo_supplycost",0);
     (X_160,r1_186) := sql.bind(X_7,"sys","lineorder","lo_supplycost",2);
     X_162:bat[:oid,:int] := sql.bind(X_7,"sys","lineorder","lo_supplycost",1);
     X_163 := sql.delta(X_158,X_160,r1_186,X_162);
-    X_164:bat[:oid,:int] := algebra.leftfetchjoinPath(X_107,X_81,X_60,X_35,X_8,X_163);
+    X_164:bat[:oid,:int] := algebra.leftfetchjoinPath(X_107,X_81,X_60,X_36,X_8,X_163);
     X_165 := batcalc.lng(X_164);
     X_166:bat[:oid,:lng] := batcalc.-(X_157,X_165);
     X_167:bat[:oid,:hge] := aggr.subsum(X_166,X_130,r1_152,true,true);
@@ -170,89 +169,6 @@
     X_149 := algebra.leftfetchjoin(r1_166,X_133);
     X_170 := algebra.leftfetchjoin(r1_166,X_167);
     sql.resultSet(X_205,X_207,X_209,X_211,X_213,X_147,X_148,X_149,X_170);
-=======
-    X_39:bat[:oid,:oid]  := sql.bind_idxbat(X_7,"sys","lineorder","lineorder_lo_partkey_fkey",0);
-    (X_43,r1_45) := sql.bind_idxbat(X_7,"sys","lineorder","lineorder_lo_partkey_fkey",2);
-    X_45:bat[:oid,:oid]  := sql.bind_idxbat(X_7,"sys","lineorder","lineorder_lo_partkey_fkey",1);
-    X_46 := sql.delta(X_39,X_43,r1_45,X_45);
-    X_47:bat[:oid,:oid] := algebra.leftfetchjoinPath(X_35,X_8,X_46);
-    X_48:bat[:oid,:oid]  := sql.tid(X_7,"sys","part");
-    X_50:bat[:oid,:str]  := sql.bind(X_7,"sys","part","p_category",0);
-    (X_53,r1_56) := sql.bind(X_7,"sys","part","p_category",2);
-    X_56:bat[:oid,:str]  := sql.bind(X_7,"sys","part","p_category",1);
-    X_58 := sql.delta(X_50,X_53,r1_56,X_56);
-    X_59 := algebra.leftfetchjoin(X_48,X_58);
-    X_60 := algebra.subselect(X_59,A4,A4,true,false,false);
-    X_63 := algebra.leftfetchjoin(X_60,X_48);
-    (X_64,r1_68) := algebra.subjoin(X_47,X_63,nil:BAT,nil:BAT,false,nil:lng);
-    X_66:bat[:oid,:oid]  := sql.bind_idxbat(X_7,"sys","lineorder","lineorder_lo_suppkey_fkey",0);
-    (X_68,r1_72) := sql.bind_idxbat(X_7,"sys","lineorder","lineorder_lo_suppkey_fkey",2);
-    X_70:bat[:oid,:oid]  := sql.bind_idxbat(X_7,"sys","lineorder","lineorder_lo_suppkey_fkey",1);
-    X_73 := sql.delta(X_66,X_68,r1_72,X_70);
-    X_74:bat[:oid,:oid] := algebra.leftfetchjoinPath(X_64,X_35,X_8,X_73);
-    X_75:bat[:oid,:oid]  := sql.tid(X_7,"sys","supplier");
-    X_77:bat[:oid,:str]  := sql.bind(X_7,"sys","supplier","s_nation",0);
-    (X_79,r1_85) := sql.bind(X_7,"sys","supplier","s_nation",2);
-    X_81:bat[:oid,:str]  := sql.bind(X_7,"sys","supplier","s_nation",1);
-    X_82 := sql.delta(X_77,X_79,r1_85,X_81);
-    X_83 := algebra.leftfetchjoin(X_75,X_82);
-    X_84 := algebra.subselect(X_83,A1,A1,true,false,false);
-    X_85 := algebra.leftfetchjoin(X_84,X_75);
-    (X_86,r1_93) := algebra.subjoin(X_74,X_85,nil:BAT,nil:BAT,false,nil:lng);
-    X_90:bat[:oid,:oid]  := sql.bind_idxbat(X_7,"sys","lineorder","lineorder_lo_custkey_fkey",0);
-    (X_93,r1_100) := sql.bind_idxbat(X_7,"sys","lineorder","lineorder_lo_custkey_fkey",2);
-    X_96:bat[:oid,:oid]  := sql.bind_idxbat(X_7,"sys","lineorder","lineorder_lo_custkey_fkey",1);
-    X_98 := sql.delta(X_90,X_93,r1_100,X_96);
-    X_99:bat[:oid,:oid] := algebra.leftfetchjoinPath(X_86,X_64,X_35,X_8,X_98);
-    X_100:bat[:oid,:oid]  := sql.tid(X_7,"sys","customer");
-    X_103:bat[:oid,:str]  := sql.bind(X_7,"sys","customer","c_region",0);
-    (X_105,r1_115) := sql.bind(X_7,"sys","customer","c_region",2);
-    X_107:bat[:oid,:str]  := sql.bind(X_7,"sys","customer","c_region",1);
-    X_108 := sql.delta(X_103,X_105,r1_115,X_107);
-    X_109 := algebra.leftfetchjoin(X_100,X_108);
-    X_110 := algebra.subselect(X_109,A0,A0,true,false,false);
-    X_113 := algebra.leftfetchjoin(X_110,X_100);
-    (X_114,r1_125) := algebra.subjoin(X_99,X_113,nil:BAT,nil:BAT,false,nil:lng);
-    X_116:bat[:oid,:str]  := sql.bind(X_7,"sys","part","p_brand1",0);
-    (X_119,r1_130) := sql.bind(X_7,"sys","part","p_brand1",2);
-    X_121:bat[:oid,:str]  := sql.bind(X_7,"sys","part","p_brand1",1);
-    X_122 := sql.delta(X_116,X_119,r1_130,X_121);
-    X_123:bat[:oid,:str] := algebra.leftfetchjoinPath(X_114,X_86,r1_68,X_60,X_48,X_122);
-    X_124:bat[:oid,:str]  := sql.bind(X_7,"sys","supplier","s_city",0);
-    (X_128,r1_143) := sql.bind(X_7,"sys","supplier","s_city",2);
-    X_132:bat[:oid,:str]  := sql.bind(X_7,"sys","supplier","s_city",1);
-    X_134 := sql.delta(X_124,X_128,r1_143,X_132);
-    X_135:bat[:oid,:str] := algebra.leftfetchjoinPath(X_114,r1_93,X_84,X_75,X_134);
-    X_136:bat[:oid,:int] := algebra.leftfetchjoinPath(X_114,X_86,X_64,r1_37,X_33,X_29);
-    (X_137,r1_159,r2_159) := group.subgroup(X_136);
-    (X_140,r1_162,r2_162) := group.subgroup(X_135,X_137);
-    (X_143,r1_165,r2_165) := group.subgroupdone(X_123,X_140);
-    X_146 := algebra.leftfetchjoin(r1_165,X_123);
-    X_147 := algebra.leftfetchjoin(r1_165,X_135);
-    X_148 := algebra.leftfetchjoin(r1_165,X_136);
-    X_162:bat[:oid,:int]  := sql.bind(X_7,"sys","lineorder","lo_revenue",0);
-    (X_167,r1_189) := sql.bind(X_7,"sys","lineorder","lo_revenue",2);
-    X_170:bat[:oid,:int]  := sql.bind(X_7,"sys","lineorder","lo_revenue",1);
-    X_172 := sql.delta(X_162,X_167,r1_189,X_170);
-    X_173:bat[:oid,:int] := algebra.leftfetchjoinPath(X_114,X_86,X_64,X_35,X_8,X_172);
-    X_174 := batcalc.lng(X_173);
-    X_175:bat[:oid,:int]  := sql.bind(X_7,"sys","lineorder","lo_supplycost",0);
-    (X_177,r1_203) := sql.bind(X_7,"sys","lineorder","lo_supplycost",2);
-    X_179:bat[:oid,:int]  := sql.bind(X_7,"sys","lineorder","lo_supplycost",1);
-    X_180 := sql.delta(X_175,X_177,r1_203,X_179);
-    X_181:bat[:oid,:int] := algebra.leftfetchjoinPath(X_114,X_86,X_64,X_35,X_8,X_180);
-    X_182 := batcalc.lng(X_181);
-    X_183:bat[:oid,:lng]  := batcalc.-(X_174,X_182);
-    X_184:bat[:oid,:hge]  := aggr.subsum(X_183,X_143,r1_165,true,true);
-    (X_149,r1_171,r2_171) := algebra.subsort(X_148,false,false);
-    (X_153,r1_175,r2_175) := algebra.subsort(X_147,r1_171,r2_171,false,false);
-    (X_156,r1_178,r2_178) := algebra.subsort(X_146,r1_175,r2_175,false,false);
-    X_159 := algebra.leftfetchjoin(r1_178,X_148);
-    X_160 := algebra.leftfetchjoin(r1_178,X_147);
-    X_161 := algebra.leftfetchjoin(r1_178,X_146);
-    X_186 := algebra.leftfetchjoin(r1_178,X_184);
-    sql.resultSet(X_221,X_223,X_225,X_227,X_229,X_159,X_160,X_161,X_186);
->>>>>>> 61a9c205
 end user.s2_1;
 
 # 23:10:48 >  
