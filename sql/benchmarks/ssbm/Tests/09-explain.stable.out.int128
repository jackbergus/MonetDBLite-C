stdout of test '09-explain` in directory 'sql/benchmarks/ssbm` itself:


# 23:10:47 >  
# 23:10:47 >  "mserver5" "--debug=10" "--set" "gdk_nr_threads=0" "--set" "mapi_open=true" "--set" "mapi_port=35257" "--set" "mapi_usock=/var/tmp/mtest-17595/.s.monetdb.35257" "--set" "monet_prompt=" "--forcemito" "--set" "mal_listing=2" "--dbpath=/ufs/manegold/_/Monet/HG/Feb2013/prefix/--disable-debug_--enable-assert_--enable-optimize/var/MonetDB/mTests_sql_benchmarks_ssbm" "--set" "mal_listing=0"
# 23:10:47 >  

# MonetDB 5 server v11.15.12
# This is an unreleased version
# Serving database 'mTests_sql_benchmarks_ssbm', using 8 threads
# Compiled for x86_64-unknown-linux-gnu/64bit with 64bit OIDs dynamically linked
# Found 15.591 GiB available main-memory.
# Copyright (c) 1993-July 2008 CWI.
# Copyright (c) August 2008-2015 MonetDB B.V., all rights reserved
# Visit http://www.monetdb.org/ for further information
# Listening for connection requests on mapi:monetdb://rome.ins.cwi.nl:35257/
# Listening for UNIX domain connection requests on mapi:monetdb:///var/tmp/mtest-17595/.s.monetdb.35257
# MonetDB/GIS module loaded
# MonetDB/JAQL module loaded
# MonetDB/SQL module loaded

Ready.

# 23:10:47 >  
# 23:10:47 >  "/usr/bin/python2" "09-explain.SQL.py" "09-explain"
# 23:10:47 >  

#set optimizer = 'sequential_pipe';
#explain
#select c_city, s_city, d_year, sum(lo_revenue) as revenue
#	from customer, lineorder, supplier, dwdate
#	where lo_custkey = c_custkey
#		and lo_suppkey = s_suppkey
#		and lo_orderdate = d_datekey
#		and c_nation = 'UNITED KINGDOM'
#		and (c_city='UNITED KI1' or c_city='UNITED KI5')
#		and (s_city='UNITED KI1' or s_city='UNITED KI5')
#		and s_nation = 'UNITED KINGDOM'
#		and d_year >= 1992 and d_year <= 1997
#	group by c_city, s_city, d_year
#	order by d_year asc, revenue desc;
% .explain # table_name
% mal # name
% clob # type
% 592 # length
function user.s2_1{autoCommit=true}(A0:str,A1:str,A2:str,A3:str,A4:str,A5:str,A6:int,A7:int):void;
    X_159:void := querylog.define("explain\nselect c_city, s_city, d_year, sum(lo_revenue) as revenue\n\tfrom customer, lineorder, supplier, dwdate\n\twhere lo_custkey = c_custkey\n\t\tand lo_suppkey = s_suppkey\n\t\tand lo_orderdate = d_datekey\n\t\tand c_nation = \\'UNITED KINGDOM\\'\n\t\tand (c_city=\\'UNITED KI1\\' or c_city=\\'UNITED KI5\\')\n\t\tand (s_city=\\'UNITED KI1\\' or s_city=\\'UNITED KI5\\')\n\t\tand s_nation = \\'UNITED KINGDOM\\'\n\t\tand d_year >= 1992 and d_year <= 1997\n\tgroup by c_city, s_city, d_year\n\torder by d_year asc, revenue desc;","sequential_pipe",118);
    X_121 := bat.new(nil:oid,nil:str);
    X_129 := bat.append(X_121,"sys.customer");
    X_136 := bat.append(X_129,"sys.supplier");
    X_142 := bat.append(X_136,"sys.dwdate");
    X_150 := bat.append(X_142,"sys.L1");
    X_124 := bat.new(nil:oid,nil:str);
    X_131 := bat.append(X_124,"c_city");
    X_138 := bat.append(X_131,"s_city");
    X_144 := bat.append(X_138,"d_year");
    X_152 := bat.append(X_144,"revenue");
    X_125 := bat.new(nil:oid,nil:str);
    X_132 := bat.append(X_125,"clob");
    X_139 := bat.append(X_132,"clob");
    X_145 := bat.append(X_139,"int");
    X_154 := bat.append(X_145,"hugeint");
    X_126 := bat.new(nil:oid,nil:int);
    X_134 := bat.append(X_126,0);
    X_140 := bat.append(X_134,0);
    X_147 := bat.append(X_140,32);
    X_156 := bat.append(X_147,128);
    X_128 := bat.new(nil:oid,nil:int);
    X_135 := bat.append(X_128,0);
    X_141 := bat.append(X_135,0);
    X_149 := bat.append(X_141,0);
    X_158 := bat.append(X_149,0);
    X_10 := sql.mvc();
    C_11:bat[:oid,:oid] := sql.tid(X_10,"sys","lineorder");
    X_14:bat[:oid,:oid]  := sql.bind_idxbat(X_10,"sys","lineorder","lineorder_lo_custkey_fkey",0);
    (X_17,r1_17) := sql.bind_idxbat(X_10,"sys","lineorder","lineorder_lo_custkey_fkey",2);
    X_20:bat[:oid,:oid]  := sql.bind_idxbat(X_10,"sys","lineorder","lineorder_lo_custkey_fkey",1);
    X_22 := sql.projectdelta(C_11,X_14,X_17,r1_17,X_20);
    X_25:bat[:oid,:str]  := sql.bind(X_10,"sys","customer","c_city",0);
    X_30:bat[:oid,:str]  := sql.bind(X_10,"sys","customer","c_nation",0);
<<<<<<< HEAD
    X_23:bat[:oid,:oid]  := sql.tid(X_10,"sys","customer");
    X_199 := algebra.subselect(X_30,X_23,A0,A0,true,false,false);
    (X_32,r1_36) := sql.bind(X_10,"sys","customer","c_nation",2);
    X_200 := algebra.subselect(r1_36,nil:bat[:oid,:oid],A0,A0,true,false,false);
    X_34:bat[:oid,:str]  := sql.bind(X_10,"sys","customer","c_nation",1);
    X_202 := algebra.subselect(X_34,X_23,A0,A0,true,false,false);
    X_35 := sql.subdelta(X_199,X_23,X_32,X_200,X_202);
    X_203 := algebra.subselect(X_25,X_35,A1,A1,true,false,false);
    (X_27,r1_28) := sql.bind(X_10,"sys","customer","c_city",2);
    X_204 := algebra.subselect(r1_28,nil:bat[:oid,:oid],A1,A1,true,false,false);
    X_29:bat[:oid,:str]  := sql.bind(X_10,"sys","customer","c_city",1);
    X_205 := algebra.subselect(X_29,X_35,A1,A1,true,false,false);
    X_37 := sql.subdelta(X_203,X_35,X_27,X_204,X_205);
    X_206 := algebra.subselect(X_25,X_35,A2,A2,true,false,false);
    X_207 := algebra.subselect(r1_28,nil:bat[:oid,:oid],A2,A2,true,false,false);
    X_208 := algebra.subselect(X_29,X_35,A2,A2,true,false,false);
    X_38 := sql.subdelta(X_206,X_35,X_27,X_207,X_208);
    X_39 := bat.mergecand(X_37,X_38);
=======
    C_23:bat[:oid,:oid] := sql.tid(X_10,"sys","customer");
    C_189 := algebra.subselect(X_30,C_23,A0,A0,true,false,false);
    (C_32,r1_36) := sql.bind(X_10,"sys","customer","c_nation",2);
    C_190 := algebra.subselect(r1_36,nil:bat[:oid,:oid],A0,A0,true,false,false);
    X_34:bat[:oid,:str]  := sql.bind(X_10,"sys","customer","c_nation",1);
    C_192 := algebra.subselect(X_34,C_23,A0,A0,true,false,false);
    C_35 := sql.subdelta(C_189,C_23,C_32,C_190,C_192);
    C_193 := algebra.subselect(X_25,C_35,A1,A1,true,false,false);
    (C_27,r1_28) := sql.bind(X_10,"sys","customer","c_city",2);
    C_194 := algebra.subselect(r1_28,nil:bat[:oid,:oid],A1,A1,true,false,false);
    X_29:bat[:oid,:str]  := sql.bind(X_10,"sys","customer","c_city",1);
    C_195 := algebra.subselect(X_29,C_35,A1,A1,true,false,false);
    C_37 := sql.subdelta(C_193,C_35,C_27,C_194,C_195);
    C_196 := algebra.subselect(X_25,C_35,A2,A2,true,false,false);
    C_197 := algebra.subselect(r1_28,nil:bat[:oid,:oid],A2,A2,true,false,false);
    C_198 := algebra.subselect(X_29,C_35,A2,A2,true,false,false);
    C_38 := sql.subdelta(C_196,C_35,C_27,C_197,C_198);
    X_39 := bat.mergecand(C_37,C_38);
>>>>>>> 29f726d7
    (X_40,r1_51) := algebra.subjoin(X_22,X_39,nil:BAT,nil:BAT,false,nil:lng);
    X_44:bat[:oid,:oid] := sql.bind_idxbat(X_10,"sys","lineorder","lineorder_lo_suppkey_fkey",0);
    (X_46,r1_58) := sql.bind_idxbat(X_10,"sys","lineorder","lineorder_lo_suppkey_fkey",2);
    X_48:bat[:oid,:oid] := sql.bind_idxbat(X_10,"sys","lineorder","lineorder_lo_suppkey_fkey",1);
    X_49 := sql.projectdelta(C_11,X_44,X_46,r1_58,X_48);
    X_50 := algebra.leftfetchjoin(X_40,X_49);
    X_53:bat[:oid,:str] := sql.bind(X_10,"sys","supplier","s_city",0);
    X_58:bat[:oid,:str] := sql.bind(X_10,"sys","supplier","s_nation",0);
<<<<<<< HEAD
    X_51:bat[:oid,:oid] := sql.tid(X_10,"sys","supplier");
    X_209 := algebra.subselect(X_58,X_51,A5,A5,true,false,false);
    (X_60,r1_76) := sql.bind(X_10,"sys","supplier","s_nation",2);
    X_210 := algebra.subselect(r1_76,nil:bat[:oid,:oid],A5,A5,true,false,false);
    X_62:bat[:oid,:str] := sql.bind(X_10,"sys","supplier","s_nation",1);
    X_211 := algebra.subselect(X_62,X_51,A5,A5,true,false,false);
    X_63 := sql.subdelta(X_209,X_51,X_60,X_210,X_211);
    X_212 := algebra.subselect(X_53,X_63,A3,A3,true,false,false);
    (X_55,r1_68) := sql.bind(X_10,"sys","supplier","s_city",2);
    X_213 := algebra.subselect(r1_68,nil:bat[:oid,:oid],A3,A3,true,false,false);
    X_57:bat[:oid,:str] := sql.bind(X_10,"sys","supplier","s_city",1);
    X_214 := algebra.subselect(X_57,X_63,A3,A3,true,false,false);
    X_64 := sql.subdelta(X_212,X_63,X_55,X_213,X_214);
    X_215 := algebra.subselect(X_53,X_63,A4,A4,true,false,false);
    X_216 := algebra.subselect(r1_68,nil:bat[:oid,:oid],A4,A4,true,false,false);
    X_217 := algebra.subselect(X_57,X_63,A4,A4,true,false,false);
    X_65 := sql.subdelta(X_215,X_63,X_55,X_216,X_217);
    X_66 := bat.mergecand(X_64,X_65);
=======
    C_51:bat[:oid,:oid] := sql.tid(X_10,"sys","supplier");
    C_199 := algebra.subselect(X_58,C_51,A5,A5,true,false,false);
    (C_60,r1_76) := sql.bind(X_10,"sys","supplier","s_nation",2);
    C_200 := algebra.subselect(r1_76,nil:bat[:oid,:oid],A5,A5,true,false,false);
    X_62:bat[:oid,:str] := sql.bind(X_10,"sys","supplier","s_nation",1);
    C_201 := algebra.subselect(X_62,C_51,A5,A5,true,false,false);
    C_63 := sql.subdelta(C_199,C_51,C_60,C_200,C_201);
    C_202 := algebra.subselect(X_53,C_63,A3,A3,true,false,false);
    (C_55,r1_68) := sql.bind(X_10,"sys","supplier","s_city",2);
    C_203 := algebra.subselect(r1_68,nil:bat[:oid,:oid],A3,A3,true,false,false);
    X_57:bat[:oid,:str] := sql.bind(X_10,"sys","supplier","s_city",1);
    C_204 := algebra.subselect(X_57,C_63,A3,A3,true,false,false);
    C_64 := sql.subdelta(C_202,C_63,C_55,C_203,C_204);
    C_205 := algebra.subselect(X_53,C_63,A4,A4,true,false,false);
    C_206 := algebra.subselect(r1_68,nil:bat[:oid,:oid],A4,A4,true,false,false);
    C_207 := algebra.subselect(X_57,C_63,A4,A4,true,false,false);
    C_65 := sql.subdelta(C_205,C_63,C_55,C_206,C_207);
    X_66 := bat.mergecand(C_64,C_65);
>>>>>>> 29f726d7
    (X_67,r1_91) := algebra.subjoin(X_50,X_66,nil:BAT,nil:BAT,false,nil:lng);
    X_69:bat[:oid,:oid] := sql.bind_idxbat(X_10,"sys","lineorder","lineorder_lo_orderdate_fkey",0);
    (X_71,r1_98) := sql.bind_idxbat(X_10,"sys","lineorder","lineorder_lo_orderdate_fkey",2);
    X_73:bat[:oid,:oid] := sql.bind_idxbat(X_10,"sys","lineorder","lineorder_lo_orderdate_fkey",1);
    X_74 := sql.projectdelta(C_11,X_69,X_71,r1_98,X_73);
    X_75:bat[:oid,:oid] := algebra.leftfetchjoinPath(X_67,X_40,X_74);
    X_78:bat[:oid,:int] := sql.bind(X_10,"sys","dwdate","d_year",0);
<<<<<<< HEAD
    X_76:bat[:oid,:oid] := sql.tid(X_10,"sys","dwdate");
    X_218 := algebra.subselect(X_78,X_76,A6,A7,true,true,false);
    (X_80,r1_109) := sql.bind(X_10,"sys","dwdate","d_year",2);
    X_219 := algebra.subselect(r1_109,nil:bat[:oid,:oid],A6,A7,true,true,false);
    X_82:bat[:oid,:int] := sql.bind(X_10,"sys","dwdate","d_year",1);
    X_220 := algebra.subselect(X_82,X_76,A6,A7,true,true,false);
    X_83 := sql.subdelta(X_218,X_76,X_80,X_219,X_220);
    (X_84,r1_121) := algebra.subjoin(X_75,X_83,nil:BAT,nil:BAT,false,nil:lng);
=======
    C_76:bat[:oid,:oid] := sql.tid(X_10,"sys","dwdate");
    C_208 := algebra.subselect(X_78,C_76,A6,A7,true,true,false);
    (C_80,r1_109) := sql.bind(X_10,"sys","dwdate","d_year",2);
    C_209 := algebra.subselect(r1_109,nil:bat[:oid,:oid],A6,A7,true,true,false);
    X_82:bat[:oid,:int] := sql.bind(X_10,"sys","dwdate","d_year",1);
    C_210 := algebra.subselect(X_82,C_76,A6,A7,true,true,false);
    C_83 := sql.subdelta(C_208,C_76,C_80,C_209,C_210);
    (X_84,r1_121) := algebra.subjoin(X_75,C_83,nil:BAT,nil:BAT,false,nil:lng);
>>>>>>> 29f726d7
    X_86:bat[:oid,:int] := sql.bind(X_10,"sys","lineorder","lo_revenue",0);
    (C_88,r1_125) := sql.bind(X_10,"sys","lineorder","lo_revenue",2);
    X_90:bat[:oid,:int] := sql.bind(X_10,"sys","lineorder","lo_revenue",1);
    X_91 := sql.projectdelta(C_11,X_86,C_88,r1_125,X_90);
    X_92:bat[:oid,:int] := algebra.leftfetchjoinPath(X_84,X_67,X_40,X_91);
    X_93 := sql.projectdelta(X_66,X_53,C_55,r1_68,X_57);
    X_94:bat[:oid,:str] := algebra.leftfetchjoinPath(X_84,r1_91,X_93);
    X_95 := sql.projectdelta(X_39,X_25,C_27,r1_28,X_29);
    X_96:bat[:oid,:str] := algebra.leftfetchjoinPath(X_84,X_67,r1_51,X_95);
    X_97 := sql.projectdelta(C_83,X_78,C_80,r1_109,X_82);
    X_98 := algebra.leftfetchjoin(r1_121,X_97);
    (X_99,r1_142,r2_142) := group.subgroup(X_98);
    (X_102,r1_145,r2_145) := group.subgroup(X_96,X_99);
    (X_105,r1_148,r2_148) := group.subgroupdone(X_94,X_102);
    X_108:bat[:oid,:hge] := aggr.subsum(X_92,X_105,r1_148,true,true);
    X_109 := algebra.leftfetchjoin(r1_148,X_98);
    (X_110,r1_155,r2_155) := algebra.subsort(X_109,false,false);
    (X_113,r1_160,r2_160) := algebra.subsort(X_108,r1_155,r2_155,true,false);
    X_116:bat[:oid,:str] := algebra.leftfetchjoinPath(r1_160,r1_148,X_96);
    X_117:bat[:oid,:str] := algebra.leftfetchjoinPath(r1_160,r1_148,X_94);
    X_118 := algebra.leftfetchjoin(r1_160,X_109);
    X_119 := algebra.leftfetchjoin(r1_160,X_108);
    sql.resultSet(X_150,X_152,X_154,X_156,X_158,X_116,X_117,X_118,X_119);
end user.s2_1;

# 23:10:47 >  
# 23:10:47 >  "Done."
# 23:10:47 >  
<|MERGE_RESOLUTION|>--- conflicted
+++ resolved
@@ -78,45 +78,24 @@
     X_22 := sql.projectdelta(C_11,X_14,X_17,r1_17,X_20);
     X_25:bat[:oid,:str]  := sql.bind(X_10,"sys","customer","c_city",0);
     X_30:bat[:oid,:str]  := sql.bind(X_10,"sys","customer","c_nation",0);
-<<<<<<< HEAD
-    X_23:bat[:oid,:oid]  := sql.tid(X_10,"sys","customer");
-    X_199 := algebra.subselect(X_30,X_23,A0,A0,true,false,false);
-    (X_32,r1_36) := sql.bind(X_10,"sys","customer","c_nation",2);
-    X_200 := algebra.subselect(r1_36,nil:bat[:oid,:oid],A0,A0,true,false,false);
+    C_23:bat[:oid,:oid] := sql.tid(X_10,"sys","customer");
+    C_190 := algebra.subselect(X_30,C_23,A0,A0,true,false,false);
+    (C_32,r1_36) := sql.bind(X_10,"sys","customer","c_nation",2);
+    C_191 := algebra.subselect(r1_36,nil:bat[:oid,:oid],A0,A0,true,false,false);
     X_34:bat[:oid,:str]  := sql.bind(X_10,"sys","customer","c_nation",1);
-    X_202 := algebra.subselect(X_34,X_23,A0,A0,true,false,false);
-    X_35 := sql.subdelta(X_199,X_23,X_32,X_200,X_202);
-    X_203 := algebra.subselect(X_25,X_35,A1,A1,true,false,false);
-    (X_27,r1_28) := sql.bind(X_10,"sys","customer","c_city",2);
-    X_204 := algebra.subselect(r1_28,nil:bat[:oid,:oid],A1,A1,true,false,false);
+    C_193 := algebra.subselect(X_34,C_23,A0,A0,true,false,false);
+    C_35 := sql.subdelta(C_190,C_23,C_32,C_191,C_193);
+    C_194 := algebra.subselect(X_25,C_35,A1,A1,true,false,false);
+    (C_27,r1_28) := sql.bind(X_10,"sys","customer","c_city",2);
+    C_195 := algebra.subselect(r1_28,nil:bat[:oid,:oid],A1,A1,true,false,false);
     X_29:bat[:oid,:str]  := sql.bind(X_10,"sys","customer","c_city",1);
-    X_205 := algebra.subselect(X_29,X_35,A1,A1,true,false,false);
-    X_37 := sql.subdelta(X_203,X_35,X_27,X_204,X_205);
-    X_206 := algebra.subselect(X_25,X_35,A2,A2,true,false,false);
-    X_207 := algebra.subselect(r1_28,nil:bat[:oid,:oid],A2,A2,true,false,false);
-    X_208 := algebra.subselect(X_29,X_35,A2,A2,true,false,false);
-    X_38 := sql.subdelta(X_206,X_35,X_27,X_207,X_208);
-    X_39 := bat.mergecand(X_37,X_38);
-=======
-    C_23:bat[:oid,:oid] := sql.tid(X_10,"sys","customer");
-    C_189 := algebra.subselect(X_30,C_23,A0,A0,true,false,false);
-    (C_32,r1_36) := sql.bind(X_10,"sys","customer","c_nation",2);
-    C_190 := algebra.subselect(r1_36,nil:bat[:oid,:oid],A0,A0,true,false,false);
-    X_34:bat[:oid,:str]  := sql.bind(X_10,"sys","customer","c_nation",1);
-    C_192 := algebra.subselect(X_34,C_23,A0,A0,true,false,false);
-    C_35 := sql.subdelta(C_189,C_23,C_32,C_190,C_192);
-    C_193 := algebra.subselect(X_25,C_35,A1,A1,true,false,false);
-    (C_27,r1_28) := sql.bind(X_10,"sys","customer","c_city",2);
-    C_194 := algebra.subselect(r1_28,nil:bat[:oid,:oid],A1,A1,true,false,false);
-    X_29:bat[:oid,:str]  := sql.bind(X_10,"sys","customer","c_city",1);
-    C_195 := algebra.subselect(X_29,C_35,A1,A1,true,false,false);
-    C_37 := sql.subdelta(C_193,C_35,C_27,C_194,C_195);
-    C_196 := algebra.subselect(X_25,C_35,A2,A2,true,false,false);
-    C_197 := algebra.subselect(r1_28,nil:bat[:oid,:oid],A2,A2,true,false,false);
-    C_198 := algebra.subselect(X_29,C_35,A2,A2,true,false,false);
-    C_38 := sql.subdelta(C_196,C_35,C_27,C_197,C_198);
+    C_196 := algebra.subselect(X_29,C_35,A1,A1,true,false,false);
+    C_37 := sql.subdelta(C_194,C_35,C_27,C_195,C_196);
+    C_197 := algebra.subselect(X_25,C_35,A2,A2,true,false,false);
+    C_198 := algebra.subselect(r1_28,nil:bat[:oid,:oid],A2,A2,true,false,false);
+    C_199 := algebra.subselect(X_29,C_35,A2,A2,true,false,false);
+    C_38 := sql.subdelta(C_197,C_35,C_27,C_198,C_199);
     X_39 := bat.mergecand(C_37,C_38);
->>>>>>> 29f726d7
     (X_40,r1_51) := algebra.subjoin(X_22,X_39,nil:BAT,nil:BAT,false,nil:lng);
     X_44:bat[:oid,:oid] := sql.bind_idxbat(X_10,"sys","lineorder","lineorder_lo_suppkey_fkey",0);
     (X_46,r1_58) := sql.bind_idxbat(X_10,"sys","lineorder","lineorder_lo_suppkey_fkey",2);
@@ -125,45 +104,24 @@
     X_50 := algebra.leftfetchjoin(X_40,X_49);
     X_53:bat[:oid,:str] := sql.bind(X_10,"sys","supplier","s_city",0);
     X_58:bat[:oid,:str] := sql.bind(X_10,"sys","supplier","s_nation",0);
-<<<<<<< HEAD
-    X_51:bat[:oid,:oid] := sql.tid(X_10,"sys","supplier");
-    X_209 := algebra.subselect(X_58,X_51,A5,A5,true,false,false);
-    (X_60,r1_76) := sql.bind(X_10,"sys","supplier","s_nation",2);
-    X_210 := algebra.subselect(r1_76,nil:bat[:oid,:oid],A5,A5,true,false,false);
+    C_51:bat[:oid,:oid] := sql.tid(X_10,"sys","supplier");
+    C_200 := algebra.subselect(X_58,C_51,A5,A5,true,false,false);
+    (C_60,r1_76) := sql.bind(X_10,"sys","supplier","s_nation",2);
+    C_201 := algebra.subselect(r1_76,nil:bat[:oid,:oid],A5,A5,true,false,false);
     X_62:bat[:oid,:str] := sql.bind(X_10,"sys","supplier","s_nation",1);
-    X_211 := algebra.subselect(X_62,X_51,A5,A5,true,false,false);
-    X_63 := sql.subdelta(X_209,X_51,X_60,X_210,X_211);
-    X_212 := algebra.subselect(X_53,X_63,A3,A3,true,false,false);
-    (X_55,r1_68) := sql.bind(X_10,"sys","supplier","s_city",2);
-    X_213 := algebra.subselect(r1_68,nil:bat[:oid,:oid],A3,A3,true,false,false);
+    C_202 := algebra.subselect(X_62,C_51,A5,A5,true,false,false);
+    C_63 := sql.subdelta(C_200,C_51,C_60,C_201,C_202);
+    C_203 := algebra.subselect(X_53,C_63,A3,A3,true,false,false);
+    (C_55,r1_68) := sql.bind(X_10,"sys","supplier","s_city",2);
+    C_204 := algebra.subselect(r1_68,nil:bat[:oid,:oid],A3,A3,true,false,false);
     X_57:bat[:oid,:str] := sql.bind(X_10,"sys","supplier","s_city",1);
-    X_214 := algebra.subselect(X_57,X_63,A3,A3,true,false,false);
-    X_64 := sql.subdelta(X_212,X_63,X_55,X_213,X_214);
-    X_215 := algebra.subselect(X_53,X_63,A4,A4,true,false,false);
-    X_216 := algebra.subselect(r1_68,nil:bat[:oid,:oid],A4,A4,true,false,false);
-    X_217 := algebra.subselect(X_57,X_63,A4,A4,true,false,false);
-    X_65 := sql.subdelta(X_215,X_63,X_55,X_216,X_217);
-    X_66 := bat.mergecand(X_64,X_65);
-=======
-    C_51:bat[:oid,:oid] := sql.tid(X_10,"sys","supplier");
-    C_199 := algebra.subselect(X_58,C_51,A5,A5,true,false,false);
-    (C_60,r1_76) := sql.bind(X_10,"sys","supplier","s_nation",2);
-    C_200 := algebra.subselect(r1_76,nil:bat[:oid,:oid],A5,A5,true,false,false);
-    X_62:bat[:oid,:str] := sql.bind(X_10,"sys","supplier","s_nation",1);
-    C_201 := algebra.subselect(X_62,C_51,A5,A5,true,false,false);
-    C_63 := sql.subdelta(C_199,C_51,C_60,C_200,C_201);
-    C_202 := algebra.subselect(X_53,C_63,A3,A3,true,false,false);
-    (C_55,r1_68) := sql.bind(X_10,"sys","supplier","s_city",2);
-    C_203 := algebra.subselect(r1_68,nil:bat[:oid,:oid],A3,A3,true,false,false);
-    X_57:bat[:oid,:str] := sql.bind(X_10,"sys","supplier","s_city",1);
-    C_204 := algebra.subselect(X_57,C_63,A3,A3,true,false,false);
-    C_64 := sql.subdelta(C_202,C_63,C_55,C_203,C_204);
-    C_205 := algebra.subselect(X_53,C_63,A4,A4,true,false,false);
-    C_206 := algebra.subselect(r1_68,nil:bat[:oid,:oid],A4,A4,true,false,false);
-    C_207 := algebra.subselect(X_57,C_63,A4,A4,true,false,false);
-    C_65 := sql.subdelta(C_205,C_63,C_55,C_206,C_207);
+    C_205 := algebra.subselect(X_57,C_63,A3,A3,true,false,false);
+    C_64 := sql.subdelta(C_203,C_63,C_55,C_204,C_205);
+    C_206 := algebra.subselect(X_53,C_63,A4,A4,true,false,false);
+    C_207 := algebra.subselect(r1_68,nil:bat[:oid,:oid],A4,A4,true,false,false);
+    C_208 := algebra.subselect(X_57,C_63,A4,A4,true,false,false);
+    C_65 := sql.subdelta(C_206,C_63,C_55,C_207,C_208);
     X_66 := bat.mergecand(C_64,C_65);
->>>>>>> 29f726d7
     (X_67,r1_91) := algebra.subjoin(X_50,X_66,nil:BAT,nil:BAT,false,nil:lng);
     X_69:bat[:oid,:oid] := sql.bind_idxbat(X_10,"sys","lineorder","lineorder_lo_orderdate_fkey",0);
     (X_71,r1_98) := sql.bind_idxbat(X_10,"sys","lineorder","lineorder_lo_orderdate_fkey",2);
@@ -171,25 +129,14 @@
     X_74 := sql.projectdelta(C_11,X_69,X_71,r1_98,X_73);
     X_75:bat[:oid,:oid] := algebra.leftfetchjoinPath(X_67,X_40,X_74);
     X_78:bat[:oid,:int] := sql.bind(X_10,"sys","dwdate","d_year",0);
-<<<<<<< HEAD
-    X_76:bat[:oid,:oid] := sql.tid(X_10,"sys","dwdate");
-    X_218 := algebra.subselect(X_78,X_76,A6,A7,true,true,false);
-    (X_80,r1_109) := sql.bind(X_10,"sys","dwdate","d_year",2);
-    X_219 := algebra.subselect(r1_109,nil:bat[:oid,:oid],A6,A7,true,true,false);
+    C_76:bat[:oid,:oid] := sql.tid(X_10,"sys","dwdate");
+    C_209 := algebra.subselect(X_78,C_76,A6,A7,true,true,false);
+    (C_80,r1_109) := sql.bind(X_10,"sys","dwdate","d_year",2);
+    C_210 := algebra.subselect(r1_109,nil:bat[:oid,:oid],A6,A7,true,true,false);
     X_82:bat[:oid,:int] := sql.bind(X_10,"sys","dwdate","d_year",1);
-    X_220 := algebra.subselect(X_82,X_76,A6,A7,true,true,false);
-    X_83 := sql.subdelta(X_218,X_76,X_80,X_219,X_220);
-    (X_84,r1_121) := algebra.subjoin(X_75,X_83,nil:BAT,nil:BAT,false,nil:lng);
-=======
-    C_76:bat[:oid,:oid] := sql.tid(X_10,"sys","dwdate");
-    C_208 := algebra.subselect(X_78,C_76,A6,A7,true,true,false);
-    (C_80,r1_109) := sql.bind(X_10,"sys","dwdate","d_year",2);
-    C_209 := algebra.subselect(r1_109,nil:bat[:oid,:oid],A6,A7,true,true,false);
-    X_82:bat[:oid,:int] := sql.bind(X_10,"sys","dwdate","d_year",1);
-    C_210 := algebra.subselect(X_82,C_76,A6,A7,true,true,false);
-    C_83 := sql.subdelta(C_208,C_76,C_80,C_209,C_210);
+    C_211 := algebra.subselect(X_82,C_76,A6,A7,true,true,false);
+    C_83 := sql.subdelta(C_209,C_76,C_80,C_210,C_211);
     (X_84,r1_121) := algebra.subjoin(X_75,C_83,nil:BAT,nil:BAT,false,nil:lng);
->>>>>>> 29f726d7
     X_86:bat[:oid,:int] := sql.bind(X_10,"sys","lineorder","lo_revenue",0);
     (C_88,r1_125) := sql.bind(X_10,"sys","lineorder","lo_revenue",2);
     X_90:bat[:oid,:int] := sql.bind(X_10,"sys","lineorder","lo_revenue",1);
