stdout of test '09-explain` in directory 'sql/benchmarks/ssbm` itself:


# 23:10:47 >  
# 23:10:47 >  "mserver5" "--debug=10" "--set" "gdk_nr_threads=0" "--set" "mapi_open=true" "--set" "mapi_port=35257" "--set" "mapi_usock=/var/tmp/mtest-17595/.s.monetdb.35257" "--set" "monet_prompt=" "--forcemito" "--set" "mal_listing=2" "--dbpath=/ufs/manegold/_/Monet/HG/Feb2013/prefix/--disable-debug_--enable-assert_--enable-optimize/var/MonetDB/mTests_sql_benchmarks_ssbm" "--set" "mal_listing=0"
# 23:10:47 >  

# MonetDB 5 server v11.15.12
# This is an unreleased version
# Serving database 'mTests_sql_benchmarks_ssbm', using 8 threads
# Compiled for x86_64-unknown-linux-gnu/64bit with 64bit OIDs dynamically linked
# Found 15.591 GiB available main-memory.
# Copyright (c) 1993-July 2008 CWI.
# Copyright (c) August 2008-2015 MonetDB B.V., all rights reserved
# Visit http://www.monetdb.org/ for further information
# Listening for connection requests on mapi:monetdb://rome.ins.cwi.nl:35257/
# Listening for UNIX domain connection requests on mapi:monetdb:///var/tmp/mtest-17595/.s.monetdb.35257
# MonetDB/GIS module loaded
# MonetDB/JAQL module loaded
# MonetDB/SQL module loaded

Ready.

# 23:10:47 >  
# 23:10:47 >  "/usr/bin/python2" "09-explain.SQL.py" "09-explain"
# 23:10:47 >  

#set optimizer = 'sequential_pipe';
#explain
#select c_city, s_city, d_year, sum(lo_revenue) as revenue
#	from customer, lineorder, supplier, dwdate
#	where lo_custkey = c_custkey
#		and lo_suppkey = s_suppkey
#		and lo_orderdate = d_datekey
#		and c_nation = 'UNITED KINGDOM'
#		and (c_city='UNITED KI1' or c_city='UNITED KI5')
#		and (s_city='UNITED KI1' or s_city='UNITED KI5')
#		and s_nation = 'UNITED KINGDOM'
#		and d_year >= 1992 and d_year <= 1997
#	group by c_city, s_city, d_year
#	order by d_year asc, revenue desc;
% .explain # table_name
% mal # name
% clob # type
% 566 # length
function user.s4_1():void;
    X_201:void := querylog.define("explain\nselect c_city, s_city, d_year, sum(lo_revenue) as revenue\n from customer, lineorder, supplier, dwdate\n where lo_custkey = c_custkey\n and lo_suppkey = s_suppkey\n and lo_orderdate = d_datekey\n and c_nation = \\'UNITED KINGDOM\\'\n and (c_city=\\'UNITED KI1\\' or c_city=\\'UNITED KI5\\')\n and (s_city=\\'UNITED KI1\\' or s_city=\\'UNITED KI5\\')\n and s_nation = \\'UNITED KINGDOM\\'\n and d_year >= 1992 and d_year <= 1997\n group by c_city, s_city, d_year\n order by d_year asc, revenue desc;","sequential_pipe",81);
    X_160 := bat.new(nil:str);
    X_167 := bat.append(X_160,"sys.customer");
    X_176 := bat.append(X_167,"sys.supplier");
    X_183 := bat.append(X_176,"sys.dwdate");
    X_192 := bat.append(X_183,"sys.L1");
    X_162 := bat.new(nil:str);
    X_169 := bat.append(X_162,"c_city");
    X_178 := bat.append(X_169,"s_city");
    X_185 := bat.append(X_178,"d_year");
    X_194 := bat.append(X_185,"revenue");
    X_163 := bat.new(nil:str);
    X_171 := bat.append(X_163,"clob");
    X_180 := bat.append(X_171,"clob");
    X_187 := bat.append(X_180,"int");
    X_196 := bat.append(X_187,"hugeint");
    X_164 := bat.new(nil:int);
    X_173 := bat.append(X_164,0);
    X_181 := bat.append(X_173,0);
    X_189 := bat.append(X_181,32);
    X_198 := bat.append(X_189,128);
    X_166 := bat.new(nil:int);
    X_175 := bat.append(X_166,0);
    X_182 := bat.append(X_175,0);
    X_191 := bat.append(X_182,0);
    X_200 := bat.append(X_191,0);
    X_0 := sql.mvc();
    C_1:bat[:oid] := sql.tid(X_0,"sys","lineorder");
    X_4:bat[:oid] := sql.bind_idxbat(X_0,"sys","lineorder","lineorder_lo_custkey_fkey",0);
    (X_7,r1_16) := sql.bind_idxbat(X_0,"sys","lineorder","lineorder_lo_custkey_fkey",2);
    X_10:bat[:oid] := sql.bind_idxbat(X_0,"sys","lineorder","lineorder_lo_custkey_fkey",1);
    X_13 := sql.projectdelta(C_1,X_4,X_7,r1_16,X_10);
    X_16:bat[:str] := sql.bind(X_0,"sys","customer","c_city",0);
    X_24:bat[:str] := sql.bind(X_0,"sys","customer","c_nation",0);
<<<<<<< HEAD
    X_14:bat[:oid] := sql.tid(X_0,"sys","customer");
    X_32 := algebra.subselect(X_24,X_14,"UNITED KINGDOM","UNITED KINGDOM",true,false,false);
    X_36 := algebra.subselect(X_16,X_32,"UNITED KI1","UNITED KI1",true,false,false);
    X_38 := algebra.subselect(X_16,X_32,"UNITED KI5","UNITED KI5",true,false,false);
    X_39 := bat.mergecand(X_36,X_38);
=======
    C_14:bat[:oid] := sql.tid(X_0,"sys","customer");
    C_218 := algebra.subselect(X_24,C_14,A0,A0,true,false,false);
    (C_26,r1_35) := sql.bind(X_0,"sys","customer","c_nation",2);
    C_219 := algebra.subselect(r1_35,nil:bat[:oid],A0,A0,true,false,false);
    X_28:bat[:str] := sql.bind(X_0,"sys","customer","c_nation",1);
    C_221 := algebra.subselect(X_28,C_14,A0,A0,true,false,false);
    C_32 := sql.subdelta(C_218,C_14,C_26,C_219,C_221);
    C_222 := algebra.subselect(X_16,C_32,A1,A1,true,false,false);
    (C_18,r1_27) := sql.bind(X_0,"sys","customer","c_city",2);
    C_223 := algebra.subselect(r1_27,nil:bat[:oid],A1,A1,true,false,false);
    X_20:bat[:str] := sql.bind(X_0,"sys","customer","c_city",1);
    C_225 := algebra.subselect(X_20,C_32,A1,A1,true,false,false);
    C_36 := sql.subdelta(C_222,C_32,C_18,C_223,C_225);
    C_226 := algebra.subselect(X_16,C_32,A2,A2,true,false,false);
    C_227 := algebra.subselect(r1_27,nil:bat[:oid],A2,A2,true,false,false);
    C_229 := algebra.subselect(X_20,C_32,A2,A2,true,false,false);
    C_38 := sql.subdelta(C_226,C_32,C_18,C_227,C_229);
    X_39 := bat.mergecand(C_36,C_38);
>>>>>>> 33b721b0
    (X_41,r1_50) := algebra.subjoin(X_13,X_39,nil:BAT,nil:BAT,false,nil:lng);
    X_46:bat[:oid] := sql.bind_idxbat(X_0,"sys","lineorder","lineorder_lo_suppkey_fkey",0);
    (X_48,r1_57) := sql.bind_idxbat(X_0,"sys","lineorder","lineorder_lo_suppkey_fkey",2);
    X_50:bat[:oid] := sql.bind_idxbat(X_0,"sys","lineorder","lineorder_lo_suppkey_fkey",1);
    X_52 := sql.projectdelta(C_1,X_46,X_48,r1_57,X_50);
    X_53 := algebra.projection(X_41,X_52);
    X_56:bat[:str] := sql.bind(X_0,"sys","supplier","s_city",0);
    X_64:bat[:str] := sql.bind(X_0,"sys","supplier","s_nation",0);
<<<<<<< HEAD
    X_54:bat[:oid] := sql.tid(X_0,"sys","supplier");
    X_72 := algebra.subselect(X_64,X_54,"UNITED KINGDOM","UNITED KINGDOM",true,false,false);
    X_76 := algebra.subselect(X_56,X_72,"UNITED KI1","UNITED KI1",true,false,false);
    X_78 := algebra.subselect(X_56,X_72,"UNITED KI5","UNITED KI5",true,false,false);
    X_79 := bat.mergecand(X_76,X_78);
=======
    C_54:bat[:oid] := sql.tid(X_0,"sys","supplier");
    C_230 := algebra.subselect(X_64,C_54,A5,A5,true,false,false);
    (C_66,r1_75) := sql.bind(X_0,"sys","supplier","s_nation",2);
    C_231 := algebra.subselect(r1_75,nil:bat[:oid],A5,A5,true,false,false);
    X_68:bat[:str] := sql.bind(X_0,"sys","supplier","s_nation",1);
    C_233 := algebra.subselect(X_68,C_54,A5,A5,true,false,false);
    C_72 := sql.subdelta(C_230,C_54,C_66,C_231,C_233);
    C_234 := algebra.subselect(X_56,C_72,A3,A3,true,false,false);
    (C_58,r1_67) := sql.bind(X_0,"sys","supplier","s_city",2);
    C_235 := algebra.subselect(r1_67,nil:bat[:oid],A3,A3,true,false,false);
    X_60:bat[:str] := sql.bind(X_0,"sys","supplier","s_city",1);
    C_237 := algebra.subselect(X_60,C_72,A3,A3,true,false,false);
    C_76 := sql.subdelta(C_234,C_72,C_58,C_235,C_237);
    C_238 := algebra.subselect(X_56,C_72,A4,A4,true,false,false);
    C_239 := algebra.subselect(r1_67,nil:bat[:oid],A4,A4,true,false,false);
    C_241 := algebra.subselect(X_60,C_72,A4,A4,true,false,false);
    C_78 := sql.subdelta(C_238,C_72,C_58,C_239,C_241);
    X_79 := bat.mergecand(C_76,C_78);
>>>>>>> 33b721b0
    (X_81,r1_90) := algebra.subjoin(X_53,X_79,nil:BAT,nil:BAT,false,nil:lng);
    X_86:bat[:oid] := sql.bind_idxbat(X_0,"sys","lineorder","lineorder_lo_orderdate_fkey",0);
    (X_88,r1_97) := sql.bind_idxbat(X_0,"sys","lineorder","lineorder_lo_orderdate_fkey",2);
    X_90:bat[:oid] := sql.bind_idxbat(X_0,"sys","lineorder","lineorder_lo_orderdate_fkey",1);
    X_92 := sql.projectdelta(C_1,X_86,X_88,r1_97,X_90);
    X_94:bat[:oid] := algebra.projectionpath(X_81,X_41,X_92);
    X_97:bat[:int] := sql.bind(X_0,"sys","dwdate","d_year",0);
<<<<<<< HEAD
    X_95:bat[:oid] := sql.tid(X_0,"sys","dwdate");
    X_106 := algebra.subselect(X_97,X_95,1992,1997,true,true,false);
    (X_111,r1_120) := algebra.subjoin(X_94,X_106,nil:BAT,nil:BAT,false,nil:lng);
    X_113:bat[:int] := sql.bind(X_0,"sys","lineorder","lo_revenue",0);
    X_122:bat[:int] := algebra.projectionpath(X_111,X_81,X_41,X_1,X_113);
    X_125:bat[:str] := algebra.projectionpath(X_111,r1_90,X_79,X_56);
    X_129:bat[:str] := algebra.projectionpath(X_111,X_81,r1_50,X_39,X_16);
    X_131:bat[:int] := algebra.projectionpath(r1_120,X_106,X_97);
=======
    C_95:bat[:oid] := sql.tid(X_0,"sys","dwdate");
    C_242 := algebra.subselect(X_97,C_95,A6,A7,true,true,false);
    (C_99,r1_108) := sql.bind(X_0,"sys","dwdate","d_year",2);
    C_243 := algebra.subselect(r1_108,nil:bat[:oid],A6,A7,true,true,false);
    X_101:bat[:int] := sql.bind(X_0,"sys","dwdate","d_year",1);
    C_245 := algebra.subselect(X_101,C_95,A6,A7,true,true,false);
    C_106 := sql.subdelta(C_242,C_95,C_99,C_243,C_245);
    (X_111,r1_120) := algebra.subjoin(X_94,C_106,nil:BAT,nil:BAT,false,nil:lng);
    X_113:bat[:int] := sql.bind(X_0,"sys","lineorder","lo_revenue",0);
    (C_115,r1_124) := sql.bind(X_0,"sys","lineorder","lo_revenue",2);
    X_117:bat[:int] := sql.bind(X_0,"sys","lineorder","lo_revenue",1);
    X_119 := sql.projectdelta(C_1,X_113,C_115,r1_124,X_117);
    X_122:bat[:int] := algebra.projectionpath(X_111,X_81,X_41,X_119);
    X_123 := sql.projectdelta(X_79,X_56,C_58,r1_67,X_60);
    X_125:bat[:str] := algebra.projectionpath(X_111,r1_90,X_123);
    X_126 := sql.projectdelta(X_39,X_16,C_18,r1_27,X_20);
    X_129:bat[:str] := algebra.projectionpath(X_111,X_81,r1_50,X_126);
    X_130 := sql.projectdelta(C_106,X_97,C_99,r1_108,X_101);
    X_131 := algebra.projection(r1_120,X_130);
>>>>>>> 33b721b0
    (X_132,r1_141,r2_141) := group.subgroup(X_131);
    (X_135,r1_144,r2_144) := group.subgroup(X_129,X_132);
    (X_138,r1_147,r2_147) := group.subgroupdone(X_125,X_135);
    X_141:bat[:hge] := aggr.subsum(X_122,X_138,r1_147,true,true);
    X_144 := algebra.projection(r1_147,X_131);
    (X_145,r1_154,r2_154) := algebra.subsort(X_144,false,false);
    (X_150,r1_159,r2_159) := algebra.subsort(X_141,r1_154,r2_154,true,false);
    X_154:bat[:str] := algebra.projectionpath(r1_159,r1_147,X_129);
    X_156:bat[:str] := algebra.projectionpath(r1_159,r1_147,X_125);
    X_157 := algebra.projection(r1_159,X_144);
    X_158 := algebra.projection(r1_159,X_141);
    sql.resultSet(X_192,X_194,X_196,X_198,X_200,X_154,X_156,X_157,X_158);
end user.s4_1;
#inline               actions= 0 time=5 usec 
#candidates           actions= 1 time=80 usec 
#remap                actions= 0 time=7 usec 
#costModel            actions= 1 time=72 usec 
#coercions            actions= 0 time=6 usec 
#evaluate             actions= 8 time=117 usec 
#emptybind            actions= 0 time=8 usec 
#pushselect           actions=14 time=109 usec 
#aliases              actions=22 time=82 usec 
#mergetable           actions= 0 time=88 usec 
#deadcode             actions=15 time=69 usec 
#aliases              actions= 0 time=25 usec 
#constants            actions=28 time=92 usec 
#commonTerms          actions= 0 time=22 usec 
#projectionpath       actions=12 time=73 usec 
#reorder              actions= 1 time=113 usec 
#deadcode             actions=12 time=62 usec 
#reduce               actions=109 time=120 usec 
#matpack              actions= 0 time=8 usec 
#querylog             actions= 0 time=1 usec 
#multiplex            actions= 0 time=6 usec 
#generator            actions= 0 time=2 usec 
#profiler             actions= 1 time=54 usec 
#garbageCollector     actions= 1 time=67 usec 
#total                actions= 1 time=1385 usec 

# 23:10:47 >  
# 23:10:47 >  "Done."
# 23:10:47 >  
<|MERGE_RESOLUTION|>--- conflicted
+++ resolved
@@ -78,32 +78,11 @@
     X_13 := sql.projectdelta(C_1,X_4,X_7,r1_16,X_10);
     X_16:bat[:str] := sql.bind(X_0,"sys","customer","c_city",0);
     X_24:bat[:str] := sql.bind(X_0,"sys","customer","c_nation",0);
-<<<<<<< HEAD
-    X_14:bat[:oid] := sql.tid(X_0,"sys","customer");
-    X_32 := algebra.subselect(X_24,X_14,"UNITED KINGDOM","UNITED KINGDOM",true,false,false);
-    X_36 := algebra.subselect(X_16,X_32,"UNITED KI1","UNITED KI1",true,false,false);
-    X_38 := algebra.subselect(X_16,X_32,"UNITED KI5","UNITED KI5",true,false,false);
-    X_39 := bat.mergecand(X_36,X_38);
-=======
     C_14:bat[:oid] := sql.tid(X_0,"sys","customer");
-    C_218 := algebra.subselect(X_24,C_14,A0,A0,true,false,false);
-    (C_26,r1_35) := sql.bind(X_0,"sys","customer","c_nation",2);
-    C_219 := algebra.subselect(r1_35,nil:bat[:oid],A0,A0,true,false,false);
-    X_28:bat[:str] := sql.bind(X_0,"sys","customer","c_nation",1);
-    C_221 := algebra.subselect(X_28,C_14,A0,A0,true,false,false);
-    C_32 := sql.subdelta(C_218,C_14,C_26,C_219,C_221);
-    C_222 := algebra.subselect(X_16,C_32,A1,A1,true,false,false);
-    (C_18,r1_27) := sql.bind(X_0,"sys","customer","c_city",2);
-    C_223 := algebra.subselect(r1_27,nil:bat[:oid],A1,A1,true,false,false);
-    X_20:bat[:str] := sql.bind(X_0,"sys","customer","c_city",1);
-    C_225 := algebra.subselect(X_20,C_32,A1,A1,true,false,false);
-    C_36 := sql.subdelta(C_222,C_32,C_18,C_223,C_225);
-    C_226 := algebra.subselect(X_16,C_32,A2,A2,true,false,false);
-    C_227 := algebra.subselect(r1_27,nil:bat[:oid],A2,A2,true,false,false);
-    C_229 := algebra.subselect(X_20,C_32,A2,A2,true,false,false);
-    C_38 := sql.subdelta(C_226,C_32,C_18,C_227,C_229);
+    C_32 := algebra.subselect(X_24,C_14,"UNITED KINGDOM","UNITED KINGDOM",true,false,false);
+    C_36 := algebra.subselect(X_16,C_32,"UNITED KI1","UNITED KI1",true,false,false);
+    C_38 := algebra.subselect(X_16,C_32,"UNITED KI5","UNITED KI5",true,false,false);
     X_39 := bat.mergecand(C_36,C_38);
->>>>>>> 33b721b0
     (X_41,r1_50) := algebra.subjoin(X_13,X_39,nil:BAT,nil:BAT,false,nil:lng);
     X_46:bat[:oid] := sql.bind_idxbat(X_0,"sys","lineorder","lineorder_lo_suppkey_fkey",0);
     (X_48,r1_57) := sql.bind_idxbat(X_0,"sys","lineorder","lineorder_lo_suppkey_fkey",2);
@@ -112,32 +91,11 @@
     X_53 := algebra.projection(X_41,X_52);
     X_56:bat[:str] := sql.bind(X_0,"sys","supplier","s_city",0);
     X_64:bat[:str] := sql.bind(X_0,"sys","supplier","s_nation",0);
-<<<<<<< HEAD
-    X_54:bat[:oid] := sql.tid(X_0,"sys","supplier");
-    X_72 := algebra.subselect(X_64,X_54,"UNITED KINGDOM","UNITED KINGDOM",true,false,false);
-    X_76 := algebra.subselect(X_56,X_72,"UNITED KI1","UNITED KI1",true,false,false);
-    X_78 := algebra.subselect(X_56,X_72,"UNITED KI5","UNITED KI5",true,false,false);
-    X_79 := bat.mergecand(X_76,X_78);
-=======
     C_54:bat[:oid] := sql.tid(X_0,"sys","supplier");
-    C_230 := algebra.subselect(X_64,C_54,A5,A5,true,false,false);
-    (C_66,r1_75) := sql.bind(X_0,"sys","supplier","s_nation",2);
-    C_231 := algebra.subselect(r1_75,nil:bat[:oid],A5,A5,true,false,false);
-    X_68:bat[:str] := sql.bind(X_0,"sys","supplier","s_nation",1);
-    C_233 := algebra.subselect(X_68,C_54,A5,A5,true,false,false);
-    C_72 := sql.subdelta(C_230,C_54,C_66,C_231,C_233);
-    C_234 := algebra.subselect(X_56,C_72,A3,A3,true,false,false);
-    (C_58,r1_67) := sql.bind(X_0,"sys","supplier","s_city",2);
-    C_235 := algebra.subselect(r1_67,nil:bat[:oid],A3,A3,true,false,false);
-    X_60:bat[:str] := sql.bind(X_0,"sys","supplier","s_city",1);
-    C_237 := algebra.subselect(X_60,C_72,A3,A3,true,false,false);
-    C_76 := sql.subdelta(C_234,C_72,C_58,C_235,C_237);
-    C_238 := algebra.subselect(X_56,C_72,A4,A4,true,false,false);
-    C_239 := algebra.subselect(r1_67,nil:bat[:oid],A4,A4,true,false,false);
-    C_241 := algebra.subselect(X_60,C_72,A4,A4,true,false,false);
-    C_78 := sql.subdelta(C_238,C_72,C_58,C_239,C_241);
+    C_72 := algebra.subselect(X_64,C_54,"UNITED KINGDOM","UNITED KINGDOM",true,false,false);
+    C_76 := algebra.subselect(X_56,C_72,"UNITED KI1","UNITED KI1",true,false,false);
+    C_78 := algebra.subselect(X_56,C_72,"UNITED KI5","UNITED KI5",true,false,false);
     X_79 := bat.mergecand(C_76,C_78);
->>>>>>> 33b721b0
     (X_81,r1_90) := algebra.subjoin(X_53,X_79,nil:BAT,nil:BAT,false,nil:lng);
     X_86:bat[:oid] := sql.bind_idxbat(X_0,"sys","lineorder","lineorder_lo_orderdate_fkey",0);
     (X_88,r1_97) := sql.bind_idxbat(X_0,"sys","lineorder","lineorder_lo_orderdate_fkey",2);
@@ -145,36 +103,14 @@
     X_92 := sql.projectdelta(C_1,X_86,X_88,r1_97,X_90);
     X_94:bat[:oid] := algebra.projectionpath(X_81,X_41,X_92);
     X_97:bat[:int] := sql.bind(X_0,"sys","dwdate","d_year",0);
-<<<<<<< HEAD
-    X_95:bat[:oid] := sql.tid(X_0,"sys","dwdate");
-    X_106 := algebra.subselect(X_97,X_95,1992,1997,true,true,false);
-    (X_111,r1_120) := algebra.subjoin(X_94,X_106,nil:BAT,nil:BAT,false,nil:lng);
+    C_95:bat[:oid] := sql.tid(X_0,"sys","dwdate");
+    C_106 := algebra.subselect(X_97,C_95,1992,1997,true,true,false);
+    (X_111,r1_120) := algebra.subjoin(X_94,C_106,nil:BAT,nil:BAT,false,nil:lng);
     X_113:bat[:int] := sql.bind(X_0,"sys","lineorder","lo_revenue",0);
-    X_122:bat[:int] := algebra.projectionpath(X_111,X_81,X_41,X_1,X_113);
+    X_122:bat[:int] := algebra.projectionpath(X_111,X_81,X_41,C_1,X_113);
     X_125:bat[:str] := algebra.projectionpath(X_111,r1_90,X_79,X_56);
     X_129:bat[:str] := algebra.projectionpath(X_111,X_81,r1_50,X_39,X_16);
-    X_131:bat[:int] := algebra.projectionpath(r1_120,X_106,X_97);
-=======
-    C_95:bat[:oid] := sql.tid(X_0,"sys","dwdate");
-    C_242 := algebra.subselect(X_97,C_95,A6,A7,true,true,false);
-    (C_99,r1_108) := sql.bind(X_0,"sys","dwdate","d_year",2);
-    C_243 := algebra.subselect(r1_108,nil:bat[:oid],A6,A7,true,true,false);
-    X_101:bat[:int] := sql.bind(X_0,"sys","dwdate","d_year",1);
-    C_245 := algebra.subselect(X_101,C_95,A6,A7,true,true,false);
-    C_106 := sql.subdelta(C_242,C_95,C_99,C_243,C_245);
-    (X_111,r1_120) := algebra.subjoin(X_94,C_106,nil:BAT,nil:BAT,false,nil:lng);
-    X_113:bat[:int] := sql.bind(X_0,"sys","lineorder","lo_revenue",0);
-    (C_115,r1_124) := sql.bind(X_0,"sys","lineorder","lo_revenue",2);
-    X_117:bat[:int] := sql.bind(X_0,"sys","lineorder","lo_revenue",1);
-    X_119 := sql.projectdelta(C_1,X_113,C_115,r1_124,X_117);
-    X_122:bat[:int] := algebra.projectionpath(X_111,X_81,X_41,X_119);
-    X_123 := sql.projectdelta(X_79,X_56,C_58,r1_67,X_60);
-    X_125:bat[:str] := algebra.projectionpath(X_111,r1_90,X_123);
-    X_126 := sql.projectdelta(X_39,X_16,C_18,r1_27,X_20);
-    X_129:bat[:str] := algebra.projectionpath(X_111,X_81,r1_50,X_126);
-    X_130 := sql.projectdelta(C_106,X_97,C_99,r1_108,X_101);
-    X_131 := algebra.projection(r1_120,X_130);
->>>>>>> 33b721b0
+    X_131:bat[:int] := algebra.projectionpath(r1_120,C_106,X_97);
     (X_132,r1_141,r2_141) := group.subgroup(X_131);
     (X_135,r1_144,r2_144) := group.subgroup(X_129,X_132);
     (X_138,r1_147,r2_147) := group.subgroupdone(X_125,X_135);
