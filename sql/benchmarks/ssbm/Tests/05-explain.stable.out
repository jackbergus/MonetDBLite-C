stdout of test '05-explain` in directory 'sql/benchmarks/ssbm` itself:


# 23:10:46 >  
# 23:10:46 >  "mserver5" "--debug=10" "--set" "gdk_nr_threads=0" "--set" "mapi_open=true" "--set" "mapi_port=35257" "--set" "mapi_usock=/var/tmp/mtest-17595/.s.monetdb.35257" "--set" "monet_prompt=" "--forcemito" "--set" "mal_listing=2" "--dbpath=/ufs/manegold/_/Monet/HG/Feb2013/prefix/--disable-debug_--enable-assert_--enable-optimize/var/MonetDB/mTests_sql_benchmarks_ssbm" "--set" "mal_listing=0"
# 23:10:46 >  

# MonetDB 5 server v11.15.12
# This is an unreleased version
# Serving database 'mTests_sql_benchmarks_ssbm', using 8 threads
# Compiled for x86_64-unknown-linux-gnu/64bit with 64bit OIDs dynamically linked
# Found 15.591 GiB available main-memory.
# Copyright (c) 1993-July 2008 CWI.
# Copyright (c) August 2008-2015 MonetDB B.V., all rights reserved
# Visit http://www.monetdb.org/ for further information
# Listening for connection requests on mapi:monetdb://rome.ins.cwi.nl:35257/
# Listening for UNIX domain connection requests on mapi:monetdb:///var/tmp/mtest-17595/.s.monetdb.35257
# MonetDB/GIS module loaded
# MonetDB/JAQL module loaded
# MonetDB/SQL module loaded

Ready.

# 23:10:46 >  
# 23:10:46 >  "/usr/bin/python2" "05-explain.SQL.py" "05-explain"
# 23:10:46 >  

#set optimizer = 'sequential_pipe';
#explain
#select sum(lo_revenue), d_year, p_brand1
#	from lineorder, dwdate, part, supplier
#	where lo_orderdate = d_datekey
#		and lo_partkey = p_partkey
#		and lo_suppkey = s_suppkey
#		-- OK to add p_mfgr=’MFGR#2’
#		-- OK to add p_category=’MFGR#22’
#		and p_brand1 between 'MFGR#2221' and 'MFGR#2228'
#		and s_region = 'ASIA'
#	group by d_year, p_brand1
#	order by d_year, p_brand1;
% .explain # table_name
% mal # name
% clob # type
% 481 # length
function user.s2_1(A0:str,A1:str,A2:str):void;
    X_126:void := querylog.define("explain\nselect sum(lo_revenue), d_year, p_brand1\n\tfrom lineorder, dwdate, part, supplier\n\twhere lo_orderdate = d_datekey\n\t\tand lo_partkey = p_partkey\n\t\tand lo_suppkey = s_suppkey\n\t\t-- OK to add p_mfgr=’MFGR#2’\n\t\t-- OK to add p_category=’MFGR#22’\n\t\tand p_brand1 between \\'MFGR#2221\\' and \\'MFGR#2228\\'\n\t\tand s_region = \\'ASIA\\'\n\tgroup by d_year, p_brand1\n\torder by d_year, p_brand1;","sequential_pipe",82);
    X_94 := bat.new(nil:oid,nil:str);
    X_102 := bat.append(X_94,"sys.L1");
    X_111 := bat.append(X_102,"sys.dwdate");
    X_119 := bat.append(X_111,"sys.part");
    X_97 := bat.new(nil:oid,nil:str);
    X_104 := bat.append(X_97,"L1");
    X_113 := bat.append(X_104,"d_year");
    X_121 := bat.append(X_113,"p_brand1");
    X_98 := bat.new(nil:oid,nil:str);
    X_106 := bat.append(X_98,"bigint");
    X_114 := bat.append(X_106,"int");
    X_122 := bat.append(X_114,"clob");
    X_99 := bat.new(nil:oid,nil:int);
    X_108 := bat.append(X_99,64);
    X_116 := bat.append(X_108,32);
    X_124 := bat.append(X_116,0);
    X_101 := bat.new(nil:oid,nil:int);
    X_110 := bat.append(X_101,0);
    X_118 := bat.append(X_110,0);
    X_125 := bat.append(X_118,0);
<<<<<<< HEAD
    X_5 := sql.mvc();
    C_6:bat[:oid,:oid] := sql.tid(X_5,"sys","lineorder");
    X_9:bat[:oid,:oid]  := sql.bind_idxbat(X_5,"sys","lineorder","lineorder_lo_partkey_fkey",0);
    (X_12,r1_12) := sql.bind_idxbat(X_5,"sys","lineorder","lineorder_lo_partkey_fkey",2);
    X_15:bat[:oid,:oid]  := sql.bind_idxbat(X_5,"sys","lineorder","lineorder_lo_partkey_fkey",1);
    X_17 := sql.projectdelta(C_6,X_9,X_12,r1_12,X_15);
    X_20:bat[:oid,:str]  := sql.bind(X_5,"sys","part","p_brand1",0);
    C_18:bat[:oid,:oid] := sql.tid(X_5,"sys","part");
    C_153 := algebra.subselect(X_20,C_18,A0,A1,true,true,false);
    (C_22,r1_23) := sql.bind(X_5,"sys","part","p_brand1",2);
    C_154 := algebra.subselect(r1_23,nil:bat[:oid,:oid],A0,A1,true,true,false);
    X_24:bat[:oid,:str]  := sql.bind(X_5,"sys","part","p_brand1",1);
    C_156 := algebra.subselect(X_24,C_18,A0,A1,true,true,false);
    C_25 := sql.subdelta(C_153,C_18,C_22,C_154,C_156);
    (X_27,r1_33) := algebra.subjoin(X_17,C_25,nil:BAT,nil:BAT,false,nil:lng);
    X_31:bat[:oid,:oid] := sql.bind_idxbat(X_5,"sys","lineorder","lineorder_lo_suppkey_fkey",0);
    (X_33,r1_40) := sql.bind_idxbat(X_5,"sys","lineorder","lineorder_lo_suppkey_fkey",2);
    X_35:bat[:oid,:oid] := sql.bind_idxbat(X_5,"sys","lineorder","lineorder_lo_suppkey_fkey",1);
    X_36 := sql.projectdelta(C_6,X_31,X_33,r1_40,X_35);
    X_37 := algebra.leftfetchjoin(X_27,X_36);
    X_40:bat[:oid,:str] := sql.bind(X_5,"sys","supplier","s_region",0);
    C_38:bat[:oid,:oid] := sql.tid(X_5,"sys","supplier");
    C_157 := algebra.subselect(X_40,C_38,A2,A2,true,false,false);
    (C_42,r1_50) := sql.bind(X_5,"sys","supplier","s_region",2);
    C_158 := algebra.subselect(r1_50,nil:bat[:oid,:oid],A2,A2,true,false,false);
    X_44:bat[:oid,:str] := sql.bind(X_5,"sys","supplier","s_region",1);
    C_159 := algebra.subselect(X_44,C_38,A2,A2,true,false,false);
    C_45 := sql.subdelta(C_157,C_38,C_42,C_158,C_159);
=======
    X_4 := sql.mvc();
    C_5:bat[:oid,:oid] := sql.tid(X_4,"sys","lineorder");
    X_8:bat[:oid,:oid] := sql.bind_idxbat(X_4,"sys","lineorder","lineorder_lo_partkey_fkey",0);
    (X_11,r1_11) := sql.bind_idxbat(X_4,"sys","lineorder","lineorder_lo_partkey_fkey",2);
    X_14:bat[:oid,:oid] := sql.bind_idxbat(X_4,"sys","lineorder","lineorder_lo_partkey_fkey",1);
    X_16 := sql.projectdelta(C_5,X_8,X_11,r1_11,X_14);
    X_19:bat[:oid,:str] := sql.bind(X_4,"sys","part","p_brand1",0);
    C_17:bat[:oid,:oid] := sql.tid(X_4,"sys","part");
    C_134 := algebra.subselect(X_19,C_17,A0,A1,true,true,false);
    (C_21,r1_22) := sql.bind(X_4,"sys","part","p_brand1",2);
    C_135 := algebra.subselect(r1_22,nil:bat[:oid,:oid],A0,A1,true,true,false);
    X_23:bat[:oid,:str] := sql.bind(X_4,"sys","part","p_brand1",1);
    C_137 := algebra.subselect(X_23,C_17,A0,A1,true,true,false);
    C_24 := sql.subdelta(C_134,C_17,C_21,C_135,C_137);
    (X_27,r1_34) := algebra.subjoin(X_16,C_24,nil:BAT,nil:BAT,false,nil:lng);
    X_31:bat[:oid,:oid] := sql.bind_idxbat(X_4,"sys","lineorder","lineorder_lo_suppkey_fkey",0);
    (X_33,r1_41) := sql.bind_idxbat(X_4,"sys","lineorder","lineorder_lo_suppkey_fkey",2);
    X_35:bat[:oid,:oid] := sql.bind_idxbat(X_4,"sys","lineorder","lineorder_lo_suppkey_fkey",1);
    X_36 := sql.projectdelta(C_5,X_31,X_33,r1_41,X_35);
    X_37 := algebra.leftfetchjoin(X_27,X_36);
    X_40:bat[:oid,:str] := sql.bind(X_4,"sys","supplier","s_region",0);
    C_38:bat[:oid,:oid] := sql.tid(X_4,"sys","supplier");
    C_138 := algebra.subselect(X_40,C_38,A2,A2,true,false,false);
    (C_42,r1_51) := sql.bind(X_4,"sys","supplier","s_region",2);
    C_139 := algebra.subselect(r1_51,nil:bat[:oid,:oid],A2,A2,true,false,false);
    X_44:bat[:oid,:str] := sql.bind(X_4,"sys","supplier","s_region",1);
    C_140 := algebra.subselect(X_44,C_38,A2,A2,true,false,false);
    C_45 := sql.subdelta(C_138,C_38,C_42,C_139,C_140);
>>>>>>> 686353e9
    (X_46,r1_59) := algebra.subjoin(X_37,C_45,nil:BAT,nil:BAT,false,nil:lng);
    X_48:bat[:oid,:oid] := sql.bind_idxbat(X_4,"sys","lineorder","lineorder_lo_orderdate_fkey",0);
    (X_50,r1_63) := sql.bind_idxbat(X_4,"sys","lineorder","lineorder_lo_orderdate_fkey",2);
    X_52:bat[:oid,:oid] := sql.bind_idxbat(X_4,"sys","lineorder","lineorder_lo_orderdate_fkey",1);
    X_53 := sql.projectdelta(C_5,X_48,X_50,r1_63,X_52);
    X_54:bat[:oid,:oid] := algebra.leftfetchjoinPath(X_46,X_27,X_53);
    C_55:bat[:oid,:oid] := sql.tid(X_4,"sys","dwdate");
    (X_57,r1_72) := algebra.subjoin(X_54,C_55,nil:BAT,nil:BAT,false,nil:lng);
    X_59 := sql.projectdelta(C_24,X_19,C_21,r1_22,X_23);
    X_60:bat[:oid,:str] := algebra.leftfetchjoinPath(X_57,X_46,r1_34,X_59);
    X_61:bat[:oid,:int] := sql.bind(X_4,"sys","dwdate","d_year",0);
    (C_63,r1_84) := sql.bind(X_4,"sys","dwdate","d_year",2);
    X_65:bat[:oid,:int] := sql.bind(X_4,"sys","dwdate","d_year",1);
    X_66 := sql.projectdelta(C_55,X_61,C_63,r1_84,X_65);
    X_67 := algebra.leftfetchjoin(r1_72,X_66);
    (X_68,r1_90,r2_90) := group.subgroup(X_67);
    (X_71,r1_93,r2_93) := group.subgroupdone(X_60,X_68);
    X_74 := algebra.leftfetchjoin(r1_93,X_60);
    X_75 := algebra.leftfetchjoin(r1_93,X_67);
    X_82:bat[:oid,:int] := sql.bind(X_4,"sys","lineorder","lo_revenue",0);
    (C_84,r1_106) := sql.bind(X_4,"sys","lineorder","lo_revenue",2);
    X_86:bat[:oid,:int] := sql.bind(X_4,"sys","lineorder","lo_revenue",1);
    X_87 := sql.projectdelta(C_5,X_82,C_84,r1_106,X_86);
    X_88:bat[:oid,:int] := algebra.leftfetchjoinPath(X_57,X_46,X_27,X_87);
    X_89:bat[:oid,:lng] := aggr.subsum(X_88,X_71,r1_93,true,true);
    (X_76,r1_98,r2_98) := algebra.subsort(X_75,false,false);
    (X_79,r1_101,r2_101) := algebra.subsort(X_74,r1_98,r2_98,false,false);
    X_90 := algebra.leftfetchjoin(r1_101,X_89);
    X_91 := algebra.leftfetchjoin(r1_101,X_75);
    X_92 := algebra.leftfetchjoin(r1_101,X_74);
    sql.resultSet(X_119,X_121,X_122,X_124,X_125,X_90,X_91,X_92);
end user.s2_1;

# 23:10:46 >  
# 23:10:46 >  "Done."
# 23:10:46 >  
<|MERGE_RESOLUTION|>--- conflicted
+++ resolved
@@ -64,36 +64,6 @@
     X_110 := bat.append(X_101,0);
     X_118 := bat.append(X_110,0);
     X_125 := bat.append(X_118,0);
-<<<<<<< HEAD
-    X_5 := sql.mvc();
-    C_6:bat[:oid,:oid] := sql.tid(X_5,"sys","lineorder");
-    X_9:bat[:oid,:oid]  := sql.bind_idxbat(X_5,"sys","lineorder","lineorder_lo_partkey_fkey",0);
-    (X_12,r1_12) := sql.bind_idxbat(X_5,"sys","lineorder","lineorder_lo_partkey_fkey",2);
-    X_15:bat[:oid,:oid]  := sql.bind_idxbat(X_5,"sys","lineorder","lineorder_lo_partkey_fkey",1);
-    X_17 := sql.projectdelta(C_6,X_9,X_12,r1_12,X_15);
-    X_20:bat[:oid,:str]  := sql.bind(X_5,"sys","part","p_brand1",0);
-    C_18:bat[:oid,:oid] := sql.tid(X_5,"sys","part");
-    C_153 := algebra.subselect(X_20,C_18,A0,A1,true,true,false);
-    (C_22,r1_23) := sql.bind(X_5,"sys","part","p_brand1",2);
-    C_154 := algebra.subselect(r1_23,nil:bat[:oid,:oid],A0,A1,true,true,false);
-    X_24:bat[:oid,:str]  := sql.bind(X_5,"sys","part","p_brand1",1);
-    C_156 := algebra.subselect(X_24,C_18,A0,A1,true,true,false);
-    C_25 := sql.subdelta(C_153,C_18,C_22,C_154,C_156);
-    (X_27,r1_33) := algebra.subjoin(X_17,C_25,nil:BAT,nil:BAT,false,nil:lng);
-    X_31:bat[:oid,:oid] := sql.bind_idxbat(X_5,"sys","lineorder","lineorder_lo_suppkey_fkey",0);
-    (X_33,r1_40) := sql.bind_idxbat(X_5,"sys","lineorder","lineorder_lo_suppkey_fkey",2);
-    X_35:bat[:oid,:oid] := sql.bind_idxbat(X_5,"sys","lineorder","lineorder_lo_suppkey_fkey",1);
-    X_36 := sql.projectdelta(C_6,X_31,X_33,r1_40,X_35);
-    X_37 := algebra.leftfetchjoin(X_27,X_36);
-    X_40:bat[:oid,:str] := sql.bind(X_5,"sys","supplier","s_region",0);
-    C_38:bat[:oid,:oid] := sql.tid(X_5,"sys","supplier");
-    C_157 := algebra.subselect(X_40,C_38,A2,A2,true,false,false);
-    (C_42,r1_50) := sql.bind(X_5,"sys","supplier","s_region",2);
-    C_158 := algebra.subselect(r1_50,nil:bat[:oid,:oid],A2,A2,true,false,false);
-    X_44:bat[:oid,:str] := sql.bind(X_5,"sys","supplier","s_region",1);
-    C_159 := algebra.subselect(X_44,C_38,A2,A2,true,false,false);
-    C_45 := sql.subdelta(C_157,C_38,C_42,C_158,C_159);
-=======
     X_4 := sql.mvc();
     C_5:bat[:oid,:oid] := sql.tid(X_4,"sys","lineorder");
     X_8:bat[:oid,:oid] := sql.bind_idxbat(X_4,"sys","lineorder","lineorder_lo_partkey_fkey",0);
@@ -102,12 +72,12 @@
     X_16 := sql.projectdelta(C_5,X_8,X_11,r1_11,X_14);
     X_19:bat[:oid,:str] := sql.bind(X_4,"sys","part","p_brand1",0);
     C_17:bat[:oid,:oid] := sql.tid(X_4,"sys","part");
-    C_134 := algebra.subselect(X_19,C_17,A0,A1,true,true,false);
+    C_135 := algebra.subselect(X_19,C_17,A0,A1,true,true,false);
     (C_21,r1_22) := sql.bind(X_4,"sys","part","p_brand1",2);
-    C_135 := algebra.subselect(r1_22,nil:bat[:oid,:oid],A0,A1,true,true,false);
+    C_136 := algebra.subselect(r1_22,nil:bat[:oid,:oid],A0,A1,true,true,false);
     X_23:bat[:oid,:str] := sql.bind(X_4,"sys","part","p_brand1",1);
-    C_137 := algebra.subselect(X_23,C_17,A0,A1,true,true,false);
-    C_24 := sql.subdelta(C_134,C_17,C_21,C_135,C_137);
+    C_138 := algebra.subselect(X_23,C_17,A0,A1,true,true,false);
+    C_24 := sql.subdelta(C_135,C_17,C_21,C_136,C_138);
     (X_27,r1_34) := algebra.subjoin(X_16,C_24,nil:BAT,nil:BAT,false,nil:lng);
     X_31:bat[:oid,:oid] := sql.bind_idxbat(X_4,"sys","lineorder","lineorder_lo_suppkey_fkey",0);
     (X_33,r1_41) := sql.bind_idxbat(X_4,"sys","lineorder","lineorder_lo_suppkey_fkey",2);
@@ -116,13 +86,12 @@
     X_37 := algebra.leftfetchjoin(X_27,X_36);
     X_40:bat[:oid,:str] := sql.bind(X_4,"sys","supplier","s_region",0);
     C_38:bat[:oid,:oid] := sql.tid(X_4,"sys","supplier");
-    C_138 := algebra.subselect(X_40,C_38,A2,A2,true,false,false);
+    C_139 := algebra.subselect(X_40,C_38,A2,A2,true,false,false);
     (C_42,r1_51) := sql.bind(X_4,"sys","supplier","s_region",2);
-    C_139 := algebra.subselect(r1_51,nil:bat[:oid,:oid],A2,A2,true,false,false);
+    C_140 := algebra.subselect(r1_51,nil:bat[:oid,:oid],A2,A2,true,false,false);
     X_44:bat[:oid,:str] := sql.bind(X_4,"sys","supplier","s_region",1);
-    C_140 := algebra.subselect(X_44,C_38,A2,A2,true,false,false);
-    C_45 := sql.subdelta(C_138,C_38,C_42,C_139,C_140);
->>>>>>> 686353e9
+    C_141 := algebra.subselect(X_44,C_38,A2,A2,true,false,false);
+    C_45 := sql.subdelta(C_139,C_38,C_42,C_140,C_141);
     (X_46,r1_59) := algebra.subjoin(X_37,C_45,nil:BAT,nil:BAT,false,nil:lng);
     X_48:bat[:oid,:oid] := sql.bind_idxbat(X_4,"sys","lineorder","lineorder_lo_orderdate_fkey",0);
     (X_50,r1_63) := sql.bind_idxbat(X_4,"sys","lineorder","lineorder_lo_orderdate_fkey",2);
