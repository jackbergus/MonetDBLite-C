--- conflicted
+++ resolved
@@ -39,65 +39,34 @@
 % 265 # length
 function user.s2_1(A0:int,A1:int,A2:int,A3:int):void;
     X_63:void := querylog.define("explain\nselect sum(lo_extendedprice*lo_discount) as revenue\n\tfrom lineorder, dwdate\n\twhere lo_orderdate = d_datekey\n\t\tand d_year = 1993\n\t\tand lo_discount between 1 and 3\n\t\tand lo_quantity < 25;","sequential_pipe",43);
-<<<<<<< HEAD
-    X_6 := sql.mvc();
-    X_10:bat[:oid,:int]  := sql.bind(X_6,"sys","lineorder","lo_quantity",0);
-    X_18:bat[:oid,:int]  := sql.bind(X_6,"sys","lineorder","lo_discount",0);
-    C_7:bat[:oid,:oid] := sql.tid(X_6,"sys","lineorder");
-    C_84 := algebra.subselect(X_18,C_7,A1,A2,true,true,false);
-    (C_20,r1_23) := sql.bind(X_6,"sys","lineorder","lo_discount",2);
-    C_85 := algebra.subselect(r1_23,nil:bat[:oid,:oid],A1,A2,true,true,false);
-    X_22:bat[:oid,:int]  := sql.bind(X_6,"sys","lineorder","lo_discount",1);
-    C_87 := algebra.subselect(X_22,C_7,A1,A2,true,true,false);
-    C_23 := sql.subdelta(C_84,C_7,C_20,C_85,C_87);
-    C_88 := algebra.thetasubselect(X_10,C_23,A3,"<");
-    (C_13,r1_13) := sql.bind(X_6,"sys","lineorder","lo_quantity",2);
-    C_89 := algebra.thetasubselect(r1_13,nil:bat[:oid,:oid],A3,"<");
-    X_16:bat[:oid,:int]  := sql.bind(X_6,"sys","lineorder","lo_quantity",1);
-    C_90 := algebra.thetasubselect(X_16,C_23,A3,"<");
-    C_25 := sql.subdelta(C_88,C_23,C_13,C_89,C_90);
-    X_27:bat[:oid,:oid]  := sql.bind_idxbat(X_6,"sys","lineorder","lineorder_lo_orderdate_fkey",0);
-    (X_29,r1_36) := sql.bind_idxbat(X_6,"sys","lineorder","lineorder_lo_orderdate_fkey",2);
-    X_31:bat[:oid,:oid]  := sql.bind_idxbat(X_6,"sys","lineorder","lineorder_lo_orderdate_fkey",1);
-    X_32 := sql.projectdelta(C_25,X_27,X_29,r1_36,X_31);
-    X_35:bat[:oid,:int] := sql.bind(X_6,"sys","dwdate","d_year",0);
-    C_33:bat[:oid,:oid] := sql.tid(X_6,"sys","dwdate");
-    C_91 := algebra.subselect(X_35,C_33,A0,A0,true,false,false);
-    (C_37,r1_46) := sql.bind(X_6,"sys","dwdate","d_year",2);
-    C_92 := algebra.subselect(r1_46,nil:bat[:oid,:oid],A0,A0,true,false,false);
-    X_39:bat[:oid,:int] := sql.bind(X_6,"sys","dwdate","d_year",1);
-    C_93 := algebra.subselect(X_39,C_33,A0,A0,true,false,false);
-    C_40 := sql.subdelta(C_91,C_33,C_37,C_92,C_93);
-=======
     X_5 := sql.mvc();
     X_9:bat[:oid,:int] := sql.bind(X_5,"sys","lineorder","lo_quantity",0);
     X_17:bat[:oid,:int] := sql.bind(X_5,"sys","lineorder","lo_discount",0);
     C_6:bat[:oid,:oid] := sql.tid(X_5,"sys","lineorder");
-    C_71 := algebra.subselect(X_17,C_6,A1,A2,true,true,false);
+    C_72 := algebra.subselect(X_17,C_6,A1,A2,true,true,false);
     (C_19,r1_22) := sql.bind(X_5,"sys","lineorder","lo_discount",2);
-    C_72 := algebra.subselect(r1_22,nil:bat[:oid,:oid],A1,A2,true,true,false);
+    C_73 := algebra.subselect(r1_22,nil:bat[:oid,:oid],A1,A2,true,true,false);
     X_21:bat[:oid,:int] := sql.bind(X_5,"sys","lineorder","lo_discount",1);
-    C_74 := algebra.subselect(X_21,C_6,A1,A2,true,true,false);
-    C_22 := sql.subdelta(C_71,C_6,C_19,C_72,C_74);
-    C_75 := algebra.thetasubselect(X_9,C_22,A3,"<");
+    C_75 := algebra.subselect(X_21,C_6,A1,A2,true,true,false);
+    C_22 := sql.subdelta(C_72,C_6,C_19,C_73,C_75);
+    C_76 := algebra.thetasubselect(X_9,C_22,A3,"<");
     (C_12,r1_12) := sql.bind(X_5,"sys","lineorder","lo_quantity",2);
-    C_76 := algebra.thetasubselect(r1_12,nil:bat[:oid,:oid],A3,"<");
+    C_77 := algebra.thetasubselect(r1_12,nil:bat[:oid,:oid],A3,"<");
     X_15:bat[:oid,:int] := sql.bind(X_5,"sys","lineorder","lo_quantity",1);
-    C_77 := algebra.thetasubselect(X_15,C_22,A3,"<");
-    C_25 := sql.subdelta(C_75,C_22,C_12,C_76,C_77);
+    C_78 := algebra.thetasubselect(X_15,C_22,A3,"<");
+    C_25 := sql.subdelta(C_76,C_22,C_12,C_77,C_78);
     X_27:bat[:oid,:oid] := sql.bind_idxbat(X_5,"sys","lineorder","lineorder_lo_orderdate_fkey",0);
     (X_29,r1_37) := sql.bind_idxbat(X_5,"sys","lineorder","lineorder_lo_orderdate_fkey",2);
     X_31:bat[:oid,:oid] := sql.bind_idxbat(X_5,"sys","lineorder","lineorder_lo_orderdate_fkey",1);
     X_32 := sql.projectdelta(C_25,X_27,X_29,r1_37,X_31);
     X_35:bat[:oid,:int] := sql.bind(X_5,"sys","dwdate","d_year",0);
     C_33:bat[:oid,:oid] := sql.tid(X_5,"sys","dwdate");
-    C_78 := algebra.subselect(X_35,C_33,A0,A0,true,false,false);
+    C_79 := algebra.subselect(X_35,C_33,A0,A0,true,false,false);
     (C_37,r1_47) := sql.bind(X_5,"sys","dwdate","d_year",2);
-    C_79 := algebra.subselect(r1_47,nil:bat[:oid,:oid],A0,A0,true,false,false);
+    C_80 := algebra.subselect(r1_47,nil:bat[:oid,:oid],A0,A0,true,false,false);
     X_39:bat[:oid,:int] := sql.bind(X_5,"sys","dwdate","d_year",1);
-    C_80 := algebra.subselect(X_39,C_33,A0,A0,true,false,false);
-    C_40 := sql.subdelta(C_78,C_33,C_37,C_79,C_80);
->>>>>>> d133cf97
+    C_81 := algebra.subselect(X_39,C_33,A0,A0,true,false,false);
+    C_40 := sql.subdelta(C_79,C_33,C_37,C_80,C_81);
     (X_41,r1_55) := algebra.subjoin(X_32,C_40,nil:BAT,nil:BAT,false,nil:lng);
     X_45:bat[:oid,:int] := sql.bind(X_5,"sys","lineorder","lo_extendedprice",0);
     (C_47,r1_62) := sql.bind(X_5,"sys","lineorder","lo_extendedprice",2);
