--- conflicted
+++ resolved
@@ -41,7 +41,7 @@
 % clob # type
 % 412 # length
 function user.s2_1{autoCommit=true}(A0:str,A1:str):void;
-    X_137:void  := querylog.define("explain\nselect sum(lo_revenue), d_year, p_brand1\n\tfrom lineorder, dwdate, part, supplier\n\twhere lo_orderdate = d_datekey\n\t\tand lo_partkey = p_partkey\n\t\tand lo_suppkey = s_suppkey\n\t\tand p_category = \\'MFGR#12\\' -- OK to add p_mfgr = ’MFGR#1’\n\t\tand s_region = \\'AMERICA\\'\n\tgroup by d_year, p_brand1\n\torder by d_year, p_brand1;","sequential_pipe",74);
+    X_138:void := querylog.define("explain\nselect sum(lo_revenue), d_year, p_brand1\n\tfrom lineorder, dwdate, part, supplier\n\twhere lo_orderdate = d_datekey\n\t\tand lo_partkey = p_partkey\n\t\tand lo_suppkey = s_suppkey\n\t\tand p_category = \\'MFGR#12\\' -- OK to add p_mfgr = ’MFGR#1’\n\t\tand s_region = \\'AMERICA\\'\n\tgroup by d_year, p_brand1\n\torder by d_year, p_brand1;","sequential_pipe",74);
     X_4 := sql.mvc();
     X_5:bat[:oid,:oid]  := sql.tid(X_4,"sys","lineorder");
     X_8:bat[:oid,:oid]  := sql.bind_idxbat(X_4,"sys","lineorder","lineorder_lo_partkey_fkey",0);
@@ -50,13 +50,12 @@
     X_16 := sql.projectdelta(X_5,X_8,X_11,r1_11,X_14);
     X_19:bat[:oid,:str]  := sql.bind(X_4,"sys","part","p_category",0);
     X_17:bat[:oid,:oid]  := sql.tid(X_4,"sys","part");
-<<<<<<< HEAD
-    X_166 := algebra.subselect(X_19,X_17,A0,A0,true,true,false);
+    X_167 := algebra.subselect(X_19,X_17,A0,A0,true,true,false);
     (X_21,r1_22) := sql.bind(X_4,"sys","part","p_category",2);
-    X_167 := algebra.subselect(r1_22,nil:bat[:oid,:oid],A0,A0,true,true,false);
+    X_168 := algebra.subselect(r1_22,nil:bat[:oid,:oid],A0,A0,true,true,false);
     X_23:bat[:oid,:str]  := sql.bind(X_4,"sys","part","p_category",1);
-    X_169 := algebra.subselect(X_23,X_17,A0,A0,true,true,false);
-    X_24 := sql.subdelta(X_166,X_17,X_21,X_167,X_169);
+    X_170 := algebra.subselect(X_23,X_17,A0,A0,true,true,false);
+    X_24 := sql.subdelta(X_167,X_17,X_21,X_168,X_170);
     X_26 := X_24;
     (X_27,r1_31) := algebra.subjoin(X_16,X_26,nil:BAT,nil:BAT,false,nil:lng);
     X_31:bat[:oid,:oid]  := sql.bind_idxbat(X_4,"sys","lineorder","lineorder_lo_suppkey_fkey",0);
@@ -66,28 +65,28 @@
     X_39 := algebra.leftfetchjoin(X_27,X_38);
     X_42:bat[:oid,:str]  := sql.bind(X_4,"sys","supplier","s_region",0);
     X_40:bat[:oid,:oid]  := sql.tid(X_4,"sys","supplier");
-    X_170 := algebra.subselect(X_42,X_40,A1,A1,true,true,false);
+    X_171 := algebra.subselect(X_42,X_40,A1,A1,true,true,false);
     (X_45,r1_50) := sql.bind(X_4,"sys","supplier","s_region",2);
-    X_171 := algebra.subselect(r1_50,nil:bat[:oid,:oid],A1,A1,true,true,false);
+    X_172 := algebra.subselect(r1_50,nil:bat[:oid,:oid],A1,A1,true,true,false);
     X_48:bat[:oid,:str]  := sql.bind(X_4,"sys","supplier","s_region",1);
-    X_173 := algebra.subselect(X_48,X_40,A1,A1,true,true,false);
-    X_50 := sql.subdelta(X_170,X_40,X_45,X_171,X_173);
+    X_174 := algebra.subselect(X_48,X_40,A1,A1,true,true,false);
+    X_50 := sql.subdelta(X_171,X_40,X_45,X_172,X_174);
     X_52 := X_50;
     (X_53,r1_61) := algebra.subjoin(X_39,X_52,nil:BAT,nil:BAT,false,nil:lng);
-    X_174 := algebra.leftfetchjoin(X_53,X_27);
+    X_175 := algebra.leftfetchjoin(X_53,X_27);
     X_56:bat[:oid,:oid]  := sql.bind_idxbat(X_4,"sys","lineorder","lineorder_lo_orderdate_fkey",0);
     (X_58,r1_66) := sql.bind_idxbat(X_4,"sys","lineorder","lineorder_lo_orderdate_fkey",2);
     X_60:bat[:oid,:oid]  := sql.bind_idxbat(X_4,"sys","lineorder","lineorder_lo_orderdate_fkey",1);
     X_61 := sql.projectdelta(X_5,X_56,X_58,r1_66,X_60);
-    X_62:bat[:oid,:oid]  := algebra.leftfetchjoin(X_174,X_61);
+    X_62:bat[:oid,:oid] := algebra.leftfetchjoin(X_175,X_61);
     X_63:bat[:oid,:oid]  := sql.tid(X_4,"sys","dwdate");
     (X_66,r1_76) := algebra.subjoin(X_62,X_63,nil:BAT,nil:BAT,false,nil:lng);
-    X_175 := algebra.leftfetchjoin(X_66,X_53);
+    X_176 := algebra.leftfetchjoin(X_66,X_53);
     X_70:bat[:oid,:str]  := sql.bind(X_4,"sys","part","p_brand1",0);
     (X_74,r1_84) := sql.bind(X_4,"sys","part","p_brand1",2);
     X_77:bat[:oid,:str]  := sql.bind(X_4,"sys","part","p_brand1",1);
     X_79 := sql.projectdelta(X_24,X_70,X_74,r1_84,X_77);
-    X_80:bat[:oid,:str]  := algebra.leftfetchjoinPath(X_175,r1_31,X_79);
+    X_80:bat[:oid,:str] := algebra.leftfetchjoinPath(X_176,r1_31,X_79);
     X_81:bat[:oid,:int]  := sql.bind(X_4,"sys","dwdate","d_year",0);
     (X_83,r1_97) := sql.bind(X_4,"sys","dwdate","d_year",2);
     X_85:bat[:oid,:int]  := sql.bind(X_4,"sys","dwdate","d_year",1);
@@ -115,73 +114,6 @@
     X_135 := io.stdout();
     sql.exportResult(X_135,X_120);
 end user.s2_1;
-=======
-    X_161 := algebra.subselect(X_19,X_17,A0,A0,true,true,false);
-    (X_21,r1_22) := sql.bind(X_4,"sys","part","p_category",2);
-    X_162 := algebra.subselect(r1_22,A0,A0,true,true,false);
-    X_23:bat[:oid,:str]  := sql.bind(X_4,"sys","part","p_category",1);
-    X_163 := algebra.subselect(X_23,X_17,A0,A0,true,true,false);
-    X_24 := sql.subdelta(X_161,X_17,X_21,X_162,X_163);
-    X_26 := X_24;
-    (X_27,r1_31) := algebra.join(X_16,X_26);
-    X_29:bat[:oid,:oid]  := sql.bind_idxbat(X_4,"sys","lineorder","lineorder_lo_suppkey_fkey",0);
-    (X_31,r1_35) := sql.bind_idxbat(X_4,"sys","lineorder","lineorder_lo_suppkey_fkey",2);
-    X_33:bat[:oid,:oid]  := sql.bind_idxbat(X_4,"sys","lineorder","lineorder_lo_suppkey_fkey",1);
-    X_34 := sql.projectdelta(X_5,X_29,X_31,r1_35,X_33);
-    X_35 := algebra.leftfetchjoin(X_27,X_34);
-    X_39:bat[:oid,:str]  := sql.bind(X_4,"sys","supplier","s_region",0);
-    X_36:bat[:oid,:oid]  := sql.tid(X_4,"sys","supplier");
-    X_164 := algebra.subselect(X_39,X_36,A1,A1,true,true,false);
-    (X_42,r1_47) := sql.bind(X_4,"sys","supplier","s_region",2);
-    X_165 := algebra.subselect(r1_47,A1,A1,true,true,false);
-    X_45:bat[:oid,:str]  := sql.bind(X_4,"sys","supplier","s_region",1);
-    X_166 := algebra.subselect(X_45,X_36,A1,A1,true,true,false);
-    X_47 := sql.subdelta(X_164,X_36,X_42,X_165,X_166);
-    X_49 := X_47;
-    (X_50,r1_58) := algebra.join(X_35,X_49);
-    X_167 := algebra.leftfetchjoin(X_50,X_27);
-    X_52:bat[:oid,:oid]  := sql.bind_idxbat(X_4,"sys","lineorder","lineorder_lo_orderdate_fkey",0);
-    (X_55,r1_63) := sql.bind_idxbat(X_4,"sys","lineorder","lineorder_lo_orderdate_fkey",2);
-    X_57:bat[:oid,:oid]  := sql.bind_idxbat(X_4,"sys","lineorder","lineorder_lo_orderdate_fkey",1);
-    X_58 := sql.projectdelta(X_5,X_52,X_55,r1_63,X_57);
-    X_59:bat[:oid,:oid]  := algebra.leftfetchjoin(X_167,X_58);
-    X_60:bat[:oid,:oid]  := sql.tid(X_4,"sys","dwdate");
-    (X_62,r1_72) := algebra.join(X_59,X_60);
-    X_168 := algebra.leftfetchjoin(X_62,X_50);
-    X_64:bat[:oid,:str]  := sql.bind(X_4,"sys","part","p_brand1",0);
-    (X_68,r1_78) := sql.bind(X_4,"sys","part","p_brand1",2);
-    X_70:bat[:oid,:str]  := sql.bind(X_4,"sys","part","p_brand1",1);
-    X_71 := sql.projectdelta(X_24,X_64,X_68,r1_78,X_70);
-    X_72:bat[:oid,:str]  := algebra.leftfetchjoinPath(X_168,r1_31,X_71);
-    X_73:bat[:oid,:int]  := sql.bind(X_4,"sys","dwdate","d_year",0);
-    (X_76,r1_90) := sql.bind(X_4,"sys","dwdate","d_year",2);
-    X_79:bat[:oid,:int]  := sql.bind(X_4,"sys","dwdate","d_year",1);
-    X_81 := sql.projectdelta(X_60,X_73,X_76,r1_90,X_79);
-    X_82 := algebra.leftfetchjoin(r1_72,X_81);
-    (X_83,r1_98,r2_98) := group.subgroup(X_82);
-    (X_86,r1_101,r2_101) := group.subgroupdone(X_72,X_83);
-    X_89 := algebra.leftfetchjoin(r1_101,X_72);
-    X_90 := algebra.leftfetchjoin(r1_101,X_82);
-    X_98:bat[:oid,:int]  := sql.bind(X_4,"sys","lineorder","lo_revenue",0);
-    (X_102,r1_117) := sql.bind(X_4,"sys","lineorder","lo_revenue",2);
-    X_104:bat[:oid,:int]  := sql.bind(X_4,"sys","lineorder","lo_revenue",1);
-    X_105 := sql.projectdelta(X_5,X_98,X_102,r1_117,X_104);
-    X_106:bat[:oid,:int]  := algebra.leftfetchjoinPath(X_168,X_27,X_105);
-    X_107:bat[:oid,:lng]  := aggr.subsum(X_106,X_86,r1_101,true,true);
-    (X_91,r1_106,r2_106) := algebra.subsort(X_90,false,false);
-    (X_95,r1_110,r2_110) := algebra.subsort(X_89,r1_106,r2_106,false,false);
-    X_109 := algebra.leftfetchjoin(r1_110,X_107);
-    X_111 := algebra.leftfetchjoin(r1_110,X_89);
-    X_110 := algebra.leftfetchjoin(r1_110,X_90);
-    X_112 := sql.resultSet(3,1,X_109);
-    sql.rsColumn(X_112,"sys.L1","L1","bigint",64,0,X_109);
-    sql.rsColumn(X_112,"sys.dwdate","d_year","int",32,0,X_110);
-    sql.rsColumn(X_112,"sys.part","p_brand1","clob",0,0,X_111);
-    X_130 := io.stdout();
-    sql.exportResult(X_130,X_112);
-end s2_1;
-# querylog.define("explain\nselect sum(lo_revenue), d_year, p_brand1\n\tfrom lineorder, dwdate, part, supplier\n\twhere lo_orderdate = d_datekey\n\t\tand lo_partkey = p_partkey\n\t\tand lo_suppkey = s_suppkey\n\t\tand p_category = \\'MFGR#12\\' -- OK to add p_mfgr = ’MFGR#1’\n\t\tand s_region = \\'AMERICA\\'\n\tgroup by d_year, p_brand1\n\torder by d_year, p_brand1;","sequential_pipe")
->>>>>>> d1f04950
 
 # 23:10:46 >  
 # 23:10:46 >  "Done."
