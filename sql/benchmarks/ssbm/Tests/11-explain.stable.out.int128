stdout of test '11-explain` in directory 'sql/benchmarks/ssbm` itself:


# 23:10:48 >  
# 23:10:48 >  "mserver5" "--debug=10" "--set" "gdk_nr_threads=0" "--set" "mapi_open=true" "--set" "mapi_port=35257" "--set" "mapi_usock=/var/tmp/mtest-17595/.s.monetdb.35257" "--set" "monet_prompt=" "--forcemito" "--set" "mal_listing=2" "--dbpath=/ufs/manegold/_/Monet/HG/Feb2013/prefix/--disable-debug_--enable-assert_--enable-optimize/var/MonetDB/mTests_sql_benchmarks_ssbm" "--set" "mal_listing=0"
# 23:10:48 >  

# MonetDB 5 server v11.15.12
# This is an unreleased version
# Serving database 'mTests_sql_benchmarks_ssbm', using 8 threads
# Compiled for x86_64-unknown-linux-gnu/64bit with 64bit OIDs dynamically linked
# Found 15.591 GiB available main-memory.
# Copyright (c) 1993-July 2008 CWI.
# Copyright (c) August 2008-2015 MonetDB B.V., all rights reserved
# Visit http://www.monetdb.org/ for further information
# Listening for connection requests on mapi:monetdb://rome.ins.cwi.nl:35257/
# Listening for UNIX domain connection requests on mapi:monetdb:///var/tmp/mtest-17595/.s.monetdb.35257
# MonetDB/GIS module loaded
# MonetDB/JAQL module loaded
# MonetDB/SQL module loaded

Ready.

# 23:10:48 >  
# 23:10:48 >  "/usr/bin/python2" "11-explain.SQL.py" "11-explain"
# 23:10:48 >  

#set optimizer = 'sequential_pipe';
#explain
#select d_year, c_nation, sum(lo_revenue-lo_supplycost) as profit1
#	from dwdate, customer, supplier, part, lineorder
#	where lo_custkey = c_custkey
#		and lo_suppkey = s_suppkey
#		and lo_partkey = p_partkey
#		and lo_orderdate = d_datekey
#		and c_region = 'AMERICA'
#		and s_region = 'AMERICA'
#		and (p_mfgr = 'MFGR#1' or p_mfgr = 'MFGR#2')
#	group by d_year, c_nation
#	order by d_year, c_nation;
% .explain # table_name
% mal # name
% clob # type
% 479 # length
<<<<<<< HEAD
function user.s4_1():void;
    X_169:void := querylog.define("explain\nselect d_year, c_nation, sum(lo_revenue-lo_supplycost) as profit1\n from dwdate, customer, supplier, part, lineorder\n where lo_custkey = c_custkey\n and lo_suppkey = s_suppkey\n and lo_partkey = p_partkey\n and lo_orderdate = d_datekey\n and c_region = \\'AMERICA\\'\n and s_region = \\'AMERICA\\'\n and (p_mfgr = \\'MFGR#1\\' or p_mfgr = \\'MFGR#2\\')\n group by d_year, c_nation\n order by d_year, c_nation;","sequential_pipe",110);
    X_138 := bat.new(nil:str);
    X_145 := bat.append(X_138,"sys.dwdate");
    X_153 := bat.append(X_145,"sys.customer");
    X_160 := bat.append(X_153,"sys.L1");
    X_140 := bat.new(nil:str);
    X_147 := bat.append(X_140,"d_year");
    X_155 := bat.append(X_147,"c_nation");
    X_162 := bat.append(X_155,"profit1");
    X_141 := bat.new(nil:str);
    X_148 := bat.append(X_141,"int");
    X_156 := bat.append(X_148,"clob");
    X_164 := bat.append(X_156,"bigint");
    X_142 := bat.new(nil:int);
    X_150 := bat.append(X_142,32);
    X_158 := bat.append(X_150,0);
    X_166 := bat.append(X_158,64);
    X_144 := bat.new(nil:int);
    X_152 := bat.append(X_144,0);
    X_159 := bat.append(X_152,0);
    X_168 := bat.append(X_159,0);
    X_4 := sql.mvc();
    C_5:bat[:oid] := sql.tid(X_4,"sys","lineorder");
    X_8:bat[:oid] := sql.bind_idxbat(X_4,"sys","lineorder","lineorder_lo_partkey_fkey",0);
    (X_11,r1_12) := sql.bind_idxbat(X_4,"sys","lineorder","lineorder_lo_partkey_fkey",2);
    X_14:bat[:oid] := sql.bind_idxbat(X_4,"sys","lineorder","lineorder_lo_partkey_fkey",1);
    X_16 := sql.delta(X_8,X_11,r1_12,X_14);
    X_17 := algebra.projection(C_5,X_16);
    C_18:bat[:oid] := sql.tid(X_4,"sys","part");
    X_20:bat[:str] := sql.bind(X_4,"sys","part","p_mfgr",0);
    (C_22,r1_23) := sql.bind(X_4,"sys","part","p_mfgr",2);
    X_24:bat[:str] := sql.bind(X_4,"sys","part","p_mfgr",1);
    X_25 := sql.delta(X_20,C_22,r1_23,X_24);
    X_26 := algebra.projection(C_18,X_25);
    C_27 := algebra.subselect(X_26,"MFGR#1","MFGR#1",true,false,false);
    C_30 := algebra.subselect(X_26,"MFGR#2","MFGR#2",true,false,false);
    X_31 := bat.mergecand(C_27,C_30);
    X_32 := algebra.projection(X_31,C_18);
    (X_33,r1_37) := algebra.subjoin(X_17,X_32,nil:BAT,nil:BAT,false,nil:lng);
    X_37:bat[:oid] := sql.bind_idxbat(X_4,"sys","lineorder","lineorder_lo_suppkey_fkey",0);
    (X_39,r1_44) := sql.bind_idxbat(X_4,"sys","lineorder","lineorder_lo_suppkey_fkey",2);
    X_41:bat[:oid] := sql.bind_idxbat(X_4,"sys","lineorder","lineorder_lo_suppkey_fkey",1);
    X_42 := sql.delta(X_37,X_39,r1_44,X_41);
    X_43:bat[:oid] := algebra.projectionpath(X_33,C_5,X_42);
    C_44:bat[:oid] := sql.tid(X_4,"sys","supplier");
    X_46:bat[:str] := sql.bind(X_4,"sys","supplier","s_region",0);
    (C_48,r1_54) := sql.bind(X_4,"sys","supplier","s_region",2);
    X_50:bat[:str] := sql.bind(X_4,"sys","supplier","s_region",1);
    X_51 := sql.delta(X_46,C_48,r1_54,X_50);
    X_52 := algebra.projection(C_44,X_51);
    C_53 := algebra.subselect(X_52,"AMERICA","AMERICA",true,false,false);
    X_54 := algebra.projection(C_53,C_44);
    (X_55,r1_62) := algebra.subjoin(X_43,X_54,nil:BAT,nil:BAT,false,nil:lng);
    X_57:bat[:oid] := sql.bind_idxbat(X_4,"sys","lineorder","lineorder_lo_custkey_fkey",0);
    (X_59,r1_66) := sql.bind_idxbat(X_4,"sys","lineorder","lineorder_lo_custkey_fkey",2);
    X_61:bat[:oid] := sql.bind_idxbat(X_4,"sys","lineorder","lineorder_lo_custkey_fkey",1);
    X_62 := sql.delta(X_57,X_59,r1_66,X_61);
    X_63:bat[:oid] := algebra.projectionpath(X_55,X_33,C_5,X_62);
    C_64:bat[:oid] := sql.tid(X_4,"sys","customer");
    X_66:bat[:str] := sql.bind(X_4,"sys","customer","c_region",0);
    (C_68,r1_77) := sql.bind(X_4,"sys","customer","c_region",2);
    X_70:bat[:str] := sql.bind(X_4,"sys","customer","c_region",1);
    X_71 := sql.delta(X_66,C_68,r1_77,X_70);
    X_72 := algebra.projection(C_64,X_71);
    C_73 := algebra.subselect(X_72,"AMERICA","AMERICA",true,false,false);
    X_74 := algebra.projection(C_73,C_64);
    (X_75,r1_88) := algebra.subjoin(X_63,X_74,nil:BAT,nil:BAT,false,nil:lng);
    X_77:bat[:oid] := sql.bind_idxbat(X_4,"sys","lineorder","lineorder_lo_orderdate_fkey",0);
    (X_79,r1_95) := sql.bind_idxbat(X_4,"sys","lineorder","lineorder_lo_orderdate_fkey",2);
    X_81:bat[:oid] := sql.bind_idxbat(X_4,"sys","lineorder","lineorder_lo_orderdate_fkey",1);
    X_82 := sql.delta(X_77,X_79,r1_95,X_81);
    X_83:bat[:oid] := algebra.projectionpath(X_75,X_55,X_33,C_5,X_82);
    C_84:bat[:oid] := sql.tid(X_4,"sys","dwdate");
    (X_86,r1_105) := algebra.subjoin(X_83,C_84,nil:BAT,nil:BAT,false,nil:lng);
    X_88:bat[:str] := sql.bind(X_4,"sys","customer","c_nation",0);
    (C_90,r1_109) := sql.bind(X_4,"sys","customer","c_nation",2);
    X_92:bat[:str] := sql.bind(X_4,"sys","customer","c_nation",1);
    X_93 := sql.delta(X_88,C_90,r1_109,X_92);
    X_94:bat[:str] := algebra.projectionpath(X_86,r1_88,C_73,C_64,X_93);
    X_95:bat[:int] := sql.bind(X_4,"sys","dwdate","d_year",0);
    (C_97,r1_119) := sql.bind(X_4,"sys","dwdate","d_year",2);
    X_99:bat[:int] := sql.bind(X_4,"sys","dwdate","d_year",1);
    X_100 := sql.delta(X_95,C_97,r1_119,X_99);
    X_101:bat[:int] := algebra.projectionpath(r1_105,C_84,X_100);
    (X_102,r1_125,r2_125) := group.subgroup(X_101);
    (X_105,r1_128,r2_128) := group.subgroupdone(X_94,X_102);
    X_108 := algebra.projection(r1_128,X_94);
    X_109 := algebra.projection(r1_128,X_101);
    X_118:bat[:int] := sql.bind(X_4,"sys","lineorder","lo_revenue",0);
    (C_120,r1_145) := sql.bind(X_4,"sys","lineorder","lo_revenue",2);
    X_122:bat[:int] := sql.bind(X_4,"sys","lineorder","lo_revenue",1);
    X_123 := sql.delta(X_118,C_120,r1_145,X_122);
    X_124:bat[:int] := algebra.projectionpath(X_86,X_75,X_55,X_33,C_5,X_123);
    X_125 := batcalc.lng(X_124);
    X_126:bat[:int] := sql.bind(X_4,"sys","lineorder","lo_supplycost",0);
    (C_128,r1_157) := sql.bind(X_4,"sys","lineorder","lo_supplycost",2);
    X_130:bat[:int] := sql.bind(X_4,"sys","lineorder","lo_supplycost",1);
    X_131 := sql.delta(X_126,C_128,r1_157,X_130);
    X_132:bat[:int] := algebra.projectionpath(X_86,X_75,X_55,X_33,C_5,X_131);
    X_133 := batcalc.lng(X_132);
    X_134:bat[:lng] := batcalc.-(X_125,X_133);
    X_135:bat[:lng] := aggr.subsum(X_134,X_105,r1_128,true,true);
    (X_110,r1_133,r2_133) := algebra.subsort(X_109,false,false);
    (X_113,r1_138,r2_138) := algebra.subsort(X_108,r1_133,r2_133,false,false);
    X_116 := algebra.projection(r1_138,X_109);
    X_117 := algebra.projection(r1_138,X_108);
    X_136 := algebra.projection(r1_138,X_135);
    sql.resultSet(X_160,X_162,X_164,X_166,X_168,X_116,X_117,X_136);
end user.s4_1;
#inline               actions= 0 time=6 usec 
#candidates           actions= 1 time=71 usec 
#remap                actions= 1 time=151 usec 
#costModel            actions= 1 time=68 usec 
#coercions            actions= 0 time=6 usec 
#evaluate             actions= 4 time=109 usec 
#emptybind            actions= 0 time=6 usec 
#pushselect           actions= 0 time=4 usec 
#aliases              actions=11 time=80 usec 
#mergetable           actions= 0 time=88 usec 
#deadcode             actions=14 time=73 usec 
#aliases              actions= 0 time=17 usec 
#constants            actions=20 time=89 usec 
#commonTerms          actions= 0 time=20 usec 
#projectionpath       actions=18 time=82 usec 
#reorder              actions= 1 time=118 usec 
#deadcode             actions=18 time=65 usec 
#reduce               actions=90 time=112 usec 
#matpack              actions= 0 time=7 usec 
#querylog             actions= 0 time=1 usec 
#multiplex            actions= 0 time=5 usec 
#generator            actions= 0 time=2 usec 
#profiler             actions= 1 time=58 usec 
#garbageCollector     actions= 1 time=72 usec 
#total                actions= 1 time=1396 usec 
=======
function user.s2_1(A0:str,A1:str,A2:str,A3:str):void;
    X_204:void := querylog.define("explain\nselect d_year, c_nation, sum(lo_revenue-lo_supplycost) as profit1\n from dwdate, customer, supplier, part, lineorder\n where lo_custkey = c_custkey\n and lo_suppkey = s_suppkey\n and lo_partkey = p_partkey\n and lo_orderdate = d_datekey\n and c_region = \\'AMERICA\\'\n and s_region = \\'AMERICA\\'\n and (p_mfgr = \\'MFGR#1\\' or p_mfgr = \\'MFGR#2\\')\n group by d_year, c_nation\n order by d_year, c_nation;","sequential_pipe",110);
    X_170 := bat.new(nil:str);
    X_177 := bat.append(X_170,"sys.dwdate");
    X_187 := bat.append(X_177,"sys.customer");
    X_195 := bat.append(X_187,"sys.L1");
    X_172 := bat.new(nil:str);
    X_179 := bat.append(X_172,"d_year");
    X_189 := bat.append(X_179,"c_nation");
    X_197 := bat.append(X_189,"profit1");
    X_173 := bat.new(nil:str);
    X_181 := bat.append(X_173,"int");
    X_191 := bat.append(X_181,"clob");
    X_199 := bat.append(X_191,"bigint");
    X_174 := bat.new(nil:int);
    X_183 := bat.append(X_174,32);
    X_193 := bat.append(X_183,0);
    X_201 := bat.append(X_193,64);
    X_176 := bat.new(nil:int);
    X_185 := bat.append(X_176,0);
    X_194 := bat.append(X_185,0);
    X_203 := bat.append(X_194,0);
    X_0 := sql.mvc();
    X_1:bat[:oid] := sql.tid(X_0,"sys","lineorder");
    X_4:bat[:oid] := sql.bind_idxbat(X_0,"sys","lineorder","lineorder_lo_partkey_fkey",0);
    (X_7,r1_12) := sql.bind_idxbat(X_0,"sys","lineorder","lineorder_lo_partkey_fkey",2);
    X_10:bat[:oid] := sql.bind_idxbat(X_0,"sys","lineorder","lineorder_lo_partkey_fkey",1);
    X_12 := sql.delta(X_4,X_7,r1_12,X_10);
    X_13 := algebra.projection(X_1,X_12);
    X_14:bat[:oid] := sql.tid(X_0,"sys","part");
    X_16:bat[:str] := sql.bind(X_0,"sys","part","p_mfgr",0);
    (X_18,r1_23) := sql.bind(X_0,"sys","part","p_mfgr",2);
    X_20:bat[:str] := sql.bind(X_0,"sys","part","p_mfgr",1);
    X_21 := sql.delta(X_16,X_18,r1_23,X_20);
    X_22 := algebra.projection(X_14,X_21);
    X_24 := algebra.subselect(X_22,A2,A2,true,false,false);
    X_29 := algebra.subselect(X_22,A3,A3,true,false,false);
    X_30 := bat.mergecand(X_24,X_29);
    X_31 := algebra.projection(X_30,X_14);
    (X_32,r1_37) := algebra.subjoin(X_13,X_31,nil:BAT,nil:BAT,false,nil:lng);
    X_37:bat[:oid] := sql.bind_idxbat(X_0,"sys","lineorder","lineorder_lo_suppkey_fkey",0);
    (X_39,r1_44) := sql.bind_idxbat(X_0,"sys","lineorder","lineorder_lo_suppkey_fkey",2);
    X_41:bat[:oid] := sql.bind_idxbat(X_0,"sys","lineorder","lineorder_lo_suppkey_fkey",1);
    X_42 := sql.delta(X_37,X_39,r1_44,X_41);
    X_44:bat[:oid] := algebra.projectionpath(X_32,X_1,X_42);
    X_45:bat[:oid] := sql.tid(X_0,"sys","supplier");
    X_47:bat[:str] := sql.bind(X_0,"sys","supplier","s_region",0);
    (X_49,r1_54) := sql.bind(X_0,"sys","supplier","s_region",2);
    X_51:bat[:str] := sql.bind(X_0,"sys","supplier","s_region",1);
    X_52 := sql.delta(X_47,X_49,r1_54,X_51);
    X_53 := algebra.projection(X_45,X_52);
    X_55 := algebra.subselect(X_53,A1,A1,true,false,false);
    X_56 := algebra.projection(X_55,X_45);
    (X_57,r1_62) := algebra.subjoin(X_44,X_56,nil:BAT,nil:BAT,false,nil:lng);
    X_59:bat[:oid] := sql.bind_idxbat(X_0,"sys","lineorder","lineorder_lo_custkey_fkey",0);
    (X_61,r1_66) := sql.bind_idxbat(X_0,"sys","lineorder","lineorder_lo_custkey_fkey",2);
    X_63:bat[:oid] := sql.bind_idxbat(X_0,"sys","lineorder","lineorder_lo_custkey_fkey",1);
    X_64 := sql.delta(X_59,X_61,r1_66,X_63);
    X_67:bat[:oid] := algebra.projectionpath(X_57,X_32,X_1,X_64);
    X_68:bat[:oid] := sql.tid(X_0,"sys","customer");
    X_70:bat[:str] := sql.bind(X_0,"sys","customer","c_region",0);
    (X_72,r1_77) := sql.bind(X_0,"sys","customer","c_region",2);
    X_74:bat[:str] := sql.bind(X_0,"sys","customer","c_region",1);
    X_75 := sql.delta(X_70,X_72,r1_77,X_74);
    X_76 := algebra.projection(X_68,X_75);
    X_78 := algebra.subselect(X_76,A0,A0,true,false,false);
    X_82 := algebra.projection(X_78,X_68);
    (X_83,r1_88) := algebra.subjoin(X_67,X_82,nil:BAT,nil:BAT,false,nil:lng);
    X_88:bat[:oid] := sql.bind_idxbat(X_0,"sys","lineorder","lineorder_lo_orderdate_fkey",0);
    (X_90,r1_95) := sql.bind_idxbat(X_0,"sys","lineorder","lineorder_lo_orderdate_fkey",2);
    X_92:bat[:oid] := sql.bind_idxbat(X_0,"sys","lineorder","lineorder_lo_orderdate_fkey",1);
    X_93 := sql.delta(X_88,X_90,r1_95,X_92);
    X_97:bat[:oid] := algebra.projectionpath(X_83,X_57,X_32,X_1,X_93);
    X_98:bat[:oid] := sql.tid(X_0,"sys","dwdate");
    (X_100,r1_105) := algebra.subjoin(X_97,X_98,nil:BAT,nil:BAT,false,nil:lng);
    X_102:bat[:str] := sql.bind(X_0,"sys","customer","c_nation",0);
    (X_104,r1_109) := sql.bind(X_0,"sys","customer","c_nation",2);
    X_106:bat[:str] := sql.bind(X_0,"sys","customer","c_nation",1);
    X_107 := sql.delta(X_102,X_104,r1_109,X_106);
    X_111:bat[:str] := algebra.projectionpath(X_100,r1_88,X_78,X_68,X_107);
    X_112:bat[:int] := sql.bind(X_0,"sys","dwdate","d_year",0);
    (X_114,r1_119) := sql.bind(X_0,"sys","dwdate","d_year",2);
    X_116:bat[:int] := sql.bind(X_0,"sys","dwdate","d_year",1);
    X_117 := sql.delta(X_112,X_114,r1_119,X_116);
    X_119:bat[:int] := algebra.projectionpath(r1_105,X_98,X_117);
    (X_120,r1_125,r2_125) := group.subgroup(X_119);
    (X_123,r1_128,r2_128) := group.subgroupdone(X_111,X_120);
    X_126 := algebra.projection(r1_128,X_111);
    X_127 := algebra.projection(r1_128,X_119);
    X_138:bat[:int] := sql.bind(X_0,"sys","lineorder","lo_revenue",0);
    (X_140,r1_145) := sql.bind(X_0,"sys","lineorder","lo_revenue",2);
    X_142:bat[:int] := sql.bind(X_0,"sys","lineorder","lo_revenue",1);
    X_143 := sql.delta(X_138,X_140,r1_145,X_142);
    X_148:bat[:int] := algebra.projectionpath(X_100,X_83,X_57,X_32,X_1,X_143);
    X_149 := batcalc.lng(X_148);
    X_150:bat[:int] := sql.bind(X_0,"sys","lineorder","lo_supplycost",0);
    (X_152,r1_157) := sql.bind(X_0,"sys","lineorder","lo_supplycost",2);
    X_154:bat[:int] := sql.bind(X_0,"sys","lineorder","lo_supplycost",1);
    X_155 := sql.delta(X_150,X_152,r1_157,X_154);
    X_160:bat[:int] := algebra.projectionpath(X_100,X_83,X_57,X_32,X_1,X_155);
    X_161 := batcalc.lng(X_160);
    X_162:bat[:lng] := batcalc.-(X_149,X_161);
    X_165:bat[:lng] := aggr.subsum(X_162,X_123,r1_128,true,true);
    (X_128,r1_133,r2_133) := algebra.subsort(X_127,false,false);
    (X_133,r1_138,r2_138) := algebra.subsort(X_126,r1_133,r2_133,false,false);
    X_136 := algebra.projection(r1_138,X_127);
    X_137 := algebra.projection(r1_138,X_126);
    X_168 := algebra.projection(r1_138,X_165);
    sql.resultSet(X_195,X_197,X_199,X_201,X_203,X_136,X_137,X_168);
end user.s2_1;
>>>>>>> fe73b1fb

# 23:10:48 >  
# 23:10:48 >  "Done."
# 23:10:48 >  
<|MERGE_RESOLUTION|>--- conflicted
+++ resolved
@@ -42,144 +42,7 @@
 % mal # name
 % clob # type
 % 479 # length
-<<<<<<< HEAD
 function user.s4_1():void;
-    X_169:void := querylog.define("explain\nselect d_year, c_nation, sum(lo_revenue-lo_supplycost) as profit1\n from dwdate, customer, supplier, part, lineorder\n where lo_custkey = c_custkey\n and lo_suppkey = s_suppkey\n and lo_partkey = p_partkey\n and lo_orderdate = d_datekey\n and c_region = \\'AMERICA\\'\n and s_region = \\'AMERICA\\'\n and (p_mfgr = \\'MFGR#1\\' or p_mfgr = \\'MFGR#2\\')\n group by d_year, c_nation\n order by d_year, c_nation;","sequential_pipe",110);
-    X_138 := bat.new(nil:str);
-    X_145 := bat.append(X_138,"sys.dwdate");
-    X_153 := bat.append(X_145,"sys.customer");
-    X_160 := bat.append(X_153,"sys.L1");
-    X_140 := bat.new(nil:str);
-    X_147 := bat.append(X_140,"d_year");
-    X_155 := bat.append(X_147,"c_nation");
-    X_162 := bat.append(X_155,"profit1");
-    X_141 := bat.new(nil:str);
-    X_148 := bat.append(X_141,"int");
-    X_156 := bat.append(X_148,"clob");
-    X_164 := bat.append(X_156,"bigint");
-    X_142 := bat.new(nil:int);
-    X_150 := bat.append(X_142,32);
-    X_158 := bat.append(X_150,0);
-    X_166 := bat.append(X_158,64);
-    X_144 := bat.new(nil:int);
-    X_152 := bat.append(X_144,0);
-    X_159 := bat.append(X_152,0);
-    X_168 := bat.append(X_159,0);
-    X_4 := sql.mvc();
-    C_5:bat[:oid] := sql.tid(X_4,"sys","lineorder");
-    X_8:bat[:oid] := sql.bind_idxbat(X_4,"sys","lineorder","lineorder_lo_partkey_fkey",0);
-    (X_11,r1_12) := sql.bind_idxbat(X_4,"sys","lineorder","lineorder_lo_partkey_fkey",2);
-    X_14:bat[:oid] := sql.bind_idxbat(X_4,"sys","lineorder","lineorder_lo_partkey_fkey",1);
-    X_16 := sql.delta(X_8,X_11,r1_12,X_14);
-    X_17 := algebra.projection(C_5,X_16);
-    C_18:bat[:oid] := sql.tid(X_4,"sys","part");
-    X_20:bat[:str] := sql.bind(X_4,"sys","part","p_mfgr",0);
-    (C_22,r1_23) := sql.bind(X_4,"sys","part","p_mfgr",2);
-    X_24:bat[:str] := sql.bind(X_4,"sys","part","p_mfgr",1);
-    X_25 := sql.delta(X_20,C_22,r1_23,X_24);
-    X_26 := algebra.projection(C_18,X_25);
-    C_27 := algebra.subselect(X_26,"MFGR#1","MFGR#1",true,false,false);
-    C_30 := algebra.subselect(X_26,"MFGR#2","MFGR#2",true,false,false);
-    X_31 := bat.mergecand(C_27,C_30);
-    X_32 := algebra.projection(X_31,C_18);
-    (X_33,r1_37) := algebra.subjoin(X_17,X_32,nil:BAT,nil:BAT,false,nil:lng);
-    X_37:bat[:oid] := sql.bind_idxbat(X_4,"sys","lineorder","lineorder_lo_suppkey_fkey",0);
-    (X_39,r1_44) := sql.bind_idxbat(X_4,"sys","lineorder","lineorder_lo_suppkey_fkey",2);
-    X_41:bat[:oid] := sql.bind_idxbat(X_4,"sys","lineorder","lineorder_lo_suppkey_fkey",1);
-    X_42 := sql.delta(X_37,X_39,r1_44,X_41);
-    X_43:bat[:oid] := algebra.projectionpath(X_33,C_5,X_42);
-    C_44:bat[:oid] := sql.tid(X_4,"sys","supplier");
-    X_46:bat[:str] := sql.bind(X_4,"sys","supplier","s_region",0);
-    (C_48,r1_54) := sql.bind(X_4,"sys","supplier","s_region",2);
-    X_50:bat[:str] := sql.bind(X_4,"sys","supplier","s_region",1);
-    X_51 := sql.delta(X_46,C_48,r1_54,X_50);
-    X_52 := algebra.projection(C_44,X_51);
-    C_53 := algebra.subselect(X_52,"AMERICA","AMERICA",true,false,false);
-    X_54 := algebra.projection(C_53,C_44);
-    (X_55,r1_62) := algebra.subjoin(X_43,X_54,nil:BAT,nil:BAT,false,nil:lng);
-    X_57:bat[:oid] := sql.bind_idxbat(X_4,"sys","lineorder","lineorder_lo_custkey_fkey",0);
-    (X_59,r1_66) := sql.bind_idxbat(X_4,"sys","lineorder","lineorder_lo_custkey_fkey",2);
-    X_61:bat[:oid] := sql.bind_idxbat(X_4,"sys","lineorder","lineorder_lo_custkey_fkey",1);
-    X_62 := sql.delta(X_57,X_59,r1_66,X_61);
-    X_63:bat[:oid] := algebra.projectionpath(X_55,X_33,C_5,X_62);
-    C_64:bat[:oid] := sql.tid(X_4,"sys","customer");
-    X_66:bat[:str] := sql.bind(X_4,"sys","customer","c_region",0);
-    (C_68,r1_77) := sql.bind(X_4,"sys","customer","c_region",2);
-    X_70:bat[:str] := sql.bind(X_4,"sys","customer","c_region",1);
-    X_71 := sql.delta(X_66,C_68,r1_77,X_70);
-    X_72 := algebra.projection(C_64,X_71);
-    C_73 := algebra.subselect(X_72,"AMERICA","AMERICA",true,false,false);
-    X_74 := algebra.projection(C_73,C_64);
-    (X_75,r1_88) := algebra.subjoin(X_63,X_74,nil:BAT,nil:BAT,false,nil:lng);
-    X_77:bat[:oid] := sql.bind_idxbat(X_4,"sys","lineorder","lineorder_lo_orderdate_fkey",0);
-    (X_79,r1_95) := sql.bind_idxbat(X_4,"sys","lineorder","lineorder_lo_orderdate_fkey",2);
-    X_81:bat[:oid] := sql.bind_idxbat(X_4,"sys","lineorder","lineorder_lo_orderdate_fkey",1);
-    X_82 := sql.delta(X_77,X_79,r1_95,X_81);
-    X_83:bat[:oid] := algebra.projectionpath(X_75,X_55,X_33,C_5,X_82);
-    C_84:bat[:oid] := sql.tid(X_4,"sys","dwdate");
-    (X_86,r1_105) := algebra.subjoin(X_83,C_84,nil:BAT,nil:BAT,false,nil:lng);
-    X_88:bat[:str] := sql.bind(X_4,"sys","customer","c_nation",0);
-    (C_90,r1_109) := sql.bind(X_4,"sys","customer","c_nation",2);
-    X_92:bat[:str] := sql.bind(X_4,"sys","customer","c_nation",1);
-    X_93 := sql.delta(X_88,C_90,r1_109,X_92);
-    X_94:bat[:str] := algebra.projectionpath(X_86,r1_88,C_73,C_64,X_93);
-    X_95:bat[:int] := sql.bind(X_4,"sys","dwdate","d_year",0);
-    (C_97,r1_119) := sql.bind(X_4,"sys","dwdate","d_year",2);
-    X_99:bat[:int] := sql.bind(X_4,"sys","dwdate","d_year",1);
-    X_100 := sql.delta(X_95,C_97,r1_119,X_99);
-    X_101:bat[:int] := algebra.projectionpath(r1_105,C_84,X_100);
-    (X_102,r1_125,r2_125) := group.subgroup(X_101);
-    (X_105,r1_128,r2_128) := group.subgroupdone(X_94,X_102);
-    X_108 := algebra.projection(r1_128,X_94);
-    X_109 := algebra.projection(r1_128,X_101);
-    X_118:bat[:int] := sql.bind(X_4,"sys","lineorder","lo_revenue",0);
-    (C_120,r1_145) := sql.bind(X_4,"sys","lineorder","lo_revenue",2);
-    X_122:bat[:int] := sql.bind(X_4,"sys","lineorder","lo_revenue",1);
-    X_123 := sql.delta(X_118,C_120,r1_145,X_122);
-    X_124:bat[:int] := algebra.projectionpath(X_86,X_75,X_55,X_33,C_5,X_123);
-    X_125 := batcalc.lng(X_124);
-    X_126:bat[:int] := sql.bind(X_4,"sys","lineorder","lo_supplycost",0);
-    (C_128,r1_157) := sql.bind(X_4,"sys","lineorder","lo_supplycost",2);
-    X_130:bat[:int] := sql.bind(X_4,"sys","lineorder","lo_supplycost",1);
-    X_131 := sql.delta(X_126,C_128,r1_157,X_130);
-    X_132:bat[:int] := algebra.projectionpath(X_86,X_75,X_55,X_33,C_5,X_131);
-    X_133 := batcalc.lng(X_132);
-    X_134:bat[:lng] := batcalc.-(X_125,X_133);
-    X_135:bat[:lng] := aggr.subsum(X_134,X_105,r1_128,true,true);
-    (X_110,r1_133,r2_133) := algebra.subsort(X_109,false,false);
-    (X_113,r1_138,r2_138) := algebra.subsort(X_108,r1_133,r2_133,false,false);
-    X_116 := algebra.projection(r1_138,X_109);
-    X_117 := algebra.projection(r1_138,X_108);
-    X_136 := algebra.projection(r1_138,X_135);
-    sql.resultSet(X_160,X_162,X_164,X_166,X_168,X_116,X_117,X_136);
-end user.s4_1;
-#inline               actions= 0 time=6 usec 
-#candidates           actions= 1 time=71 usec 
-#remap                actions= 1 time=151 usec 
-#costModel            actions= 1 time=68 usec 
-#coercions            actions= 0 time=6 usec 
-#evaluate             actions= 4 time=109 usec 
-#emptybind            actions= 0 time=6 usec 
-#pushselect           actions= 0 time=4 usec 
-#aliases              actions=11 time=80 usec 
-#mergetable           actions= 0 time=88 usec 
-#deadcode             actions=14 time=73 usec 
-#aliases              actions= 0 time=17 usec 
-#constants            actions=20 time=89 usec 
-#commonTerms          actions= 0 time=20 usec 
-#projectionpath       actions=18 time=82 usec 
-#reorder              actions= 1 time=118 usec 
-#deadcode             actions=18 time=65 usec 
-#reduce               actions=90 time=112 usec 
-#matpack              actions= 0 time=7 usec 
-#querylog             actions= 0 time=1 usec 
-#multiplex            actions= 0 time=5 usec 
-#generator            actions= 0 time=2 usec 
-#profiler             actions= 1 time=58 usec 
-#garbageCollector     actions= 1 time=72 usec 
-#total                actions= 1 time=1396 usec 
-=======
-function user.s2_1(A0:str,A1:str,A2:str,A3:str):void;
     X_204:void := querylog.define("explain\nselect d_year, c_nation, sum(lo_revenue-lo_supplycost) as profit1\n from dwdate, customer, supplier, part, lineorder\n where lo_custkey = c_custkey\n and lo_suppkey = s_suppkey\n and lo_partkey = p_partkey\n and lo_orderdate = d_datekey\n and c_region = \\'AMERICA\\'\n and s_region = \\'AMERICA\\'\n and (p_mfgr = \\'MFGR#1\\' or p_mfgr = \\'MFGR#2\\')\n group by d_year, c_nation\n order by d_year, c_nation;","sequential_pipe",110);
     X_170 := bat.new(nil:str);
     X_177 := bat.append(X_170,"sys.dwdate");
@@ -214,8 +77,8 @@
     X_20:bat[:str] := sql.bind(X_0,"sys","part","p_mfgr",1);
     X_21 := sql.delta(X_16,X_18,r1_23,X_20);
     X_22 := algebra.projection(X_14,X_21);
-    X_24 := algebra.subselect(X_22,A2,A2,true,false,false);
-    X_29 := algebra.subselect(X_22,A3,A3,true,false,false);
+    X_24 := algebra.subselect(X_22,"MFGR#1","MFGR#1",true,false,false);
+    X_29 := algebra.subselect(X_22,"MFGR#2","MFGR#2",true,false,false);
     X_30 := bat.mergecand(X_24,X_29);
     X_31 := algebra.projection(X_30,X_14);
     (X_32,r1_37) := algebra.subjoin(X_13,X_31,nil:BAT,nil:BAT,false,nil:lng);
@@ -230,7 +93,7 @@
     X_51:bat[:str] := sql.bind(X_0,"sys","supplier","s_region",1);
     X_52 := sql.delta(X_47,X_49,r1_54,X_51);
     X_53 := algebra.projection(X_45,X_52);
-    X_55 := algebra.subselect(X_53,A1,A1,true,false,false);
+    X_55 := algebra.subselect(X_53,"AMERICA","AMERICA",true,false,false);
     X_56 := algebra.projection(X_55,X_45);
     (X_57,r1_62) := algebra.subjoin(X_44,X_56,nil:BAT,nil:BAT,false,nil:lng);
     X_59:bat[:oid] := sql.bind_idxbat(X_0,"sys","lineorder","lineorder_lo_custkey_fkey",0);
@@ -244,7 +107,7 @@
     X_74:bat[:str] := sql.bind(X_0,"sys","customer","c_region",1);
     X_75 := sql.delta(X_70,X_72,r1_77,X_74);
     X_76 := algebra.projection(X_68,X_75);
-    X_78 := algebra.subselect(X_76,A0,A0,true,false,false);
+    X_78 := algebra.subselect(X_76,"AMERICA","AMERICA",true,false,false);
     X_82 := algebra.projection(X_78,X_68);
     (X_83,r1_88) := algebra.subjoin(X_67,X_82,nil:BAT,nil:BAT,false,nil:lng);
     X_88:bat[:oid] := sql.bind_idxbat(X_0,"sys","lineorder","lineorder_lo_orderdate_fkey",0);
@@ -288,8 +151,32 @@
     X_137 := algebra.projection(r1_138,X_126);
     X_168 := algebra.projection(r1_138,X_165);
     sql.resultSet(X_195,X_197,X_199,X_201,X_203,X_136,X_137,X_168);
-end user.s2_1;
->>>>>>> fe73b1fb
+end user.s4_1;
+#inline               actions= 0 time=6 usec 
+#candidates           actions= 1 time=71 usec 
+#remap                actions= 1 time=151 usec 
+#costModel            actions= 1 time=68 usec 
+#coercions            actions= 0 time=6 usec 
+#evaluate             actions= 4 time=109 usec 
+#emptybind            actions= 0 time=6 usec 
+#pushselect           actions= 0 time=4 usec 
+#aliases              actions=11 time=80 usec 
+#mergetable           actions= 0 time=88 usec 
+#deadcode             actions=14 time=73 usec 
+#aliases              actions= 0 time=17 usec 
+#constants            actions=20 time=89 usec 
+#commonTerms          actions= 0 time=20 usec 
+#projectionpath       actions=18 time=82 usec 
+#reorder              actions= 1 time=118 usec 
+#deadcode             actions=18 time=65 usec 
+#reduce               actions=90 time=112 usec 
+#matpack              actions= 0 time=7 usec 
+#querylog             actions= 0 time=1 usec 
+#multiplex            actions= 0 time=5 usec 
+#generator            actions= 0 time=2 usec 
+#profiler             actions= 1 time=58 usec 
+#garbageCollector     actions= 1 time=72 usec 
+#total                actions= 1 time=1396 usec 
 
 # 23:10:48 >  
 # 23:10:48 >  "Done."
