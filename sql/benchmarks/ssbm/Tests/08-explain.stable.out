--- conflicted
+++ resolved
@@ -40,14 +40,8 @@
 % .explain # table_name
 % mal # name
 % clob # type
-<<<<<<< HEAD
 % 445 # length
 function user.s2_1{autoCommit=true}(A0:str,A1:str,A2:int,A3:int):void;
-barrier X_215 := language.dataflow();
-=======
-% 91 # length
-function user.s0_1{autoCommit=true}(A0:str,A1:str,A2:int,A3:int):void;
->>>>>>> 41a35f3a
     X_6 := sql.mvc();
     X_7:bat[:oid,:oid]  := sql.tid(X_6,"sys","lineorder");
     X_10 := sql.bind_idxbat(X_6,"sys","lineorder","lineorder_lo_custkey_fkey",0);
@@ -56,21 +50,12 @@
     X_18 := sql.projectdelta(X_7,X_10,X_13,r1_13,X_16);
     X_21 := sql.bind(X_6,"sys","customer","c_nation",0);
     X_19:bat[:oid,:oid]  := sql.tid(X_6,"sys","customer");
-<<<<<<< HEAD
-    X_180 := algebra.subselect(X_21,X_19,A0,A0,true,true,false);
+    X_179 := algebra.subselect(X_21,X_19,A0,A0,true,true,false);
     (X_23,r1_24) := sql.bind(X_6,"sys","customer","c_nation",2);
-    X_181 := algebra.subselect(r1_24,A0,A0,true,true,false);
+    X_180 := algebra.subselect(r1_24,A0,A0,true,true,false);
     X_25 := sql.bind(X_6,"sys","customer","c_nation",1);
-    X_182 := algebra.subselect(X_25,X_19,A0,A0,true,true,false);
-    X_26 := sql.subdelta(X_180,X_19,X_23,X_181,X_182);
-=======
-    X_176 := algebra.subselect(X_21,X_19,A0,A0,true,true,false);
-    (X_23,r1_24) := sql.bind(X_6,"sys","customer","c_nation",2);
-    X_177 := algebra.subselect(r1_24,A0,A0,true,true,false);
-    X_25 := sql.bind(X_6,"sys","customer","c_nation",1);
-    X_178 := algebra.subselect(X_25,X_19,A0,A0,true,true,false);
-    X_26 := sql.subdelta(X_176,X_19,X_23,X_177,X_178);
->>>>>>> 41a35f3a
+    X_181 := algebra.subselect(X_25,X_19,A0,A0,true,true,false);
+    X_26 := sql.subdelta(X_179,X_19,X_23,X_180,X_181);
     X_28 := X_26;
     (X_29,r1_33) := algebra.join(X_18,X_28);
     X_31 := sql.bind_idxbat(X_6,"sys","lineorder","lineorder_lo_suppkey_fkey",0);
@@ -80,76 +65,41 @@
     X_37 := algebra.leftfetchjoin(X_29,X_36);
     X_41 := sql.bind(X_6,"sys","supplier","s_nation",0);
     X_38:bat[:oid,:oid]  := sql.tid(X_6,"sys","supplier");
-<<<<<<< HEAD
-    X_183 := algebra.subselect(X_41,X_38,A1,A1,true,true,false);
+    X_182 := algebra.subselect(X_41,X_38,A1,A1,true,true,false);
     (X_44,r1_49) := sql.bind(X_6,"sys","supplier","s_nation",2);
-    X_184 := algebra.subselect(r1_49,A1,A1,true,true,false);
+    X_183 := algebra.subselect(r1_49,A1,A1,true,true,false);
     X_47 := sql.bind(X_6,"sys","supplier","s_nation",1);
-    X_185 := algebra.subselect(X_47,X_38,A1,A1,true,true,false);
-    X_49 := sql.subdelta(X_183,X_38,X_44,X_184,X_185);
+    X_184 := algebra.subselect(X_47,X_38,A1,A1,true,true,false);
+    X_49 := sql.subdelta(X_182,X_38,X_44,X_183,X_184);
     X_51 := X_49;
     (X_52,r1_60) := algebra.join(X_37,X_51);
-    X_189 := algebra.leftfetchjoin(X_52,X_29);
-=======
-    X_179 := algebra.subselect(X_41,X_38,A1,A1,true,true,false);
-    (X_44,r1_49) := sql.bind(X_6,"sys","supplier","s_nation",2);
-    X_180 := algebra.subselect(r1_49,A1,A1,true,true,false);
-    X_47 := sql.bind(X_6,"sys","supplier","s_nation",1);
-    X_181 := algebra.subselect(X_47,X_38,A1,A1,true,true,false);
-    X_49 := sql.subdelta(X_179,X_38,X_44,X_180,X_181);
-    X_51 := X_49;
-    (X_52,r1_60) := algebra.join(X_37,X_51);
-    X_185 := algebra.leftfetchjoin(X_52,X_29);
->>>>>>> 41a35f3a
+    X_188 := algebra.leftfetchjoin(X_52,X_29);
     X_54 := sql.bind_idxbat(X_6,"sys","lineorder","lineorder_lo_orderdate_fkey",0);
     (X_57,r1_65) := sql.bind_idxbat(X_6,"sys","lineorder","lineorder_lo_orderdate_fkey",2);
     X_59 := sql.bind_idxbat(X_6,"sys","lineorder","lineorder_lo_orderdate_fkey",1);
     X_60 := sql.projectdelta(X_7,X_54,X_57,r1_65,X_59);
-<<<<<<< HEAD
-    X_61:bat[:oid,:oid]  := algebra.leftfetchjoin(X_189,X_60);
+    X_61:bat[:oid,:oid]  := algebra.leftfetchjoin(X_188,X_60);
     X_64 := sql.bind(X_6,"sys","dwdate","d_year",0);
     X_62:bat[:oid,:oid]  := sql.tid(X_6,"sys","dwdate");
-    X_186 := algebra.subselect(X_64,X_62,A2,A3,true,true,false);
+    X_185 := algebra.subselect(X_64,X_62,A2,A3,true,true,false);
     (X_66,r1_76) := sql.bind(X_6,"sys","dwdate","d_year",2);
-    X_187 := algebra.subselect(r1_76,A2,A3,true,true,false);
+    X_186 := algebra.subselect(r1_76,A2,A3,true,true,false);
     X_69 := sql.bind(X_6,"sys","dwdate","d_year",1);
-    X_188 := algebra.subselect(X_69,X_62,A2,A3,true,true,false);
-    X_70 := sql.subdelta(X_186,X_62,X_66,X_187,X_188);
+    X_187 := algebra.subselect(X_69,X_62,A2,A3,true,true,false);
+    X_70 := sql.subdelta(X_185,X_62,X_66,X_186,X_187);
     X_72 := X_70;
     (X_73,r1_87) := algebra.join(X_61,X_72);
-    X_190 := algebra.leftfetchjoin(X_73,X_52);
-=======
-    X_61:bat[:oid,:oid]  := algebra.leftfetchjoin(X_185,X_60);
-    X_64 := sql.bind(X_6,"sys","dwdate","d_year",0);
-    X_62:bat[:oid,:oid]  := sql.tid(X_6,"sys","dwdate");
-    X_182 := algebra.subselect(X_64,X_62,A2,A3,true,true,false);
-    (X_66,r1_76) := sql.bind(X_6,"sys","dwdate","d_year",2);
-    X_183 := algebra.subselect(r1_76,A2,A3,true,true,false);
-    X_69 := sql.bind(X_6,"sys","dwdate","d_year",1);
-    X_184 := algebra.subselect(X_69,X_62,A2,A3,true,true,false);
-    X_70 := sql.subdelta(X_182,X_62,X_66,X_183,X_184);
-    X_72 := X_70;
-    (X_73,r1_87) := algebra.join(X_61,X_72);
-    X_186 := algebra.leftfetchjoin(X_73,X_52);
->>>>>>> 41a35f3a
+    X_189 := algebra.leftfetchjoin(X_73,X_52);
     X_75 := sql.bind(X_6,"sys","lineorder","lo_revenue",0);
     (X_78,r1_92) := sql.bind(X_6,"sys","lineorder","lo_revenue",2);
     X_81 := sql.bind(X_6,"sys","lineorder","lo_revenue",1);
     X_84 := sql.projectdelta(X_7,X_75,X_78,r1_92,X_81);
-<<<<<<< HEAD
-    X_85:bat[:oid,:int]  := algebra.leftfetchjoinPath(X_190,X_29,X_84);
-=======
-    X_85:bat[:oid,:int]  := algebra.leftfetchjoinPath(X_186,X_29,X_84);
->>>>>>> 41a35f3a
+    X_85:bat[:oid,:int]  := algebra.leftfetchjoinPath(X_189,X_29,X_84);
     X_86 := sql.bind(X_6,"sys","customer","c_city",0);
     (X_89,r1_106) := sql.bind(X_6,"sys","customer","c_city",2);
     X_91 := sql.bind(X_6,"sys","customer","c_city",1);
     X_92 := sql.projectdelta(X_26,X_86,X_89,r1_106,X_91);
-<<<<<<< HEAD
-    X_93:bat[:oid,:str]  := algebra.leftfetchjoinPath(X_190,r1_33,X_92);
-=======
-    X_93:bat[:oid,:str]  := algebra.leftfetchjoinPath(X_186,r1_33,X_92);
->>>>>>> 41a35f3a
+    X_93:bat[:oid,:str]  := algebra.leftfetchjoinPath(X_189,r1_33,X_92);
     X_94 := sql.bind(X_6,"sys","supplier","s_city",0);
     (X_98,r1_119) := sql.bind(X_6,"sys","supplier","s_city",2);
     X_100 := sql.bind(X_6,"sys","supplier","s_city",1);
@@ -164,43 +114,11 @@
     X_116 := algebra.leftfetchjoin(r1_135,X_104);
     (X_117,r1_141,r2_141) := algebra.subsort(X_116,false,false);
     (X_121,r1_145,r2_145) := algebra.subsort(X_114,r1_141,r2_141,true,false);
-<<<<<<< HEAD
-    X_191 := algebra.leftfetchjoin(r1_145,r1_135);
-    X_124:bat[:oid,:str]  := algebra.leftfetchjoin(X_191,X_93);
+    X_190 := algebra.leftfetchjoin(r1_145,r1_135);
+    X_124:bat[:oid,:str]  := algebra.leftfetchjoin(X_190,X_93);
     X_127 := algebra.leftfetchjoin(r1_145,X_114);
     X_126 := algebra.leftfetchjoin(r1_145,X_116);
-    X_125:bat[:oid,:str]  := algebra.leftfetchjoin(X_191,X_102);
-    language.pass(X_19);
-    language.pass(X_38);
-    language.pass(X_62);
-    language.pass(X_52);
-    language.pass(X_7);
-    language.pass(X_29);
-    language.pass(X_26);
-    language.pass(X_190);
-    language.pass(X_49);
-    language.pass(X_73);
-    language.pass(X_70);
-    language.pass(X_64);
-    language.pass(X_66);
-    language.pass(r1_76);
-    language.pass(X_69);
-    language.pass(X_104);
-    language.pass(r1_135);
-    language.pass(X_93);
-    language.pass(X_114);
-    language.pass(r1_145);
-    language.pass(X_116);
-    language.pass(X_191);
-    language.pass(X_102);
-exit X_215;
-=======
-    X_187 := algebra.leftfetchjoin(r1_145,r1_135);
-    X_124:bat[:oid,:str]  := algebra.leftfetchjoin(X_187,X_93);
-    X_127 := algebra.leftfetchjoin(r1_145,X_114);
-    X_126 := algebra.leftfetchjoin(r1_145,X_116);
-    X_125:bat[:oid,:str]  := algebra.leftfetchjoin(X_187,X_102);
->>>>>>> 41a35f3a
+    X_125:bat[:oid,:str]  := algebra.leftfetchjoin(X_190,X_102);
     X_128 := sql.resultSet(4,1,X_124);
     sql.rsColumn(X_128,"sys.customer","c_city","clob",0,0,X_124);
     sql.rsColumn(X_128,"sys.supplier","s_city","clob",0,0,X_125);
@@ -209,7 +127,7 @@
     X_148 := io.stdout();
     sql.exportResult(X_148,X_128);
 end s2_1;
-# querylog.define("explain\nselect c_city, s_city, d_year, sum(lo_revenue) as revenue\n\tfrom customer, lineorder, supplier, dwdate\n\twhere lo_custkey = c_custkey\n\t\tand lo_suppkey = s_suppkey\n\t\tand lo_orderdate = d_datekey\n\t\tand c_nation = \\'UNITED STATES\\'\n\t\tand s_nation = \\'UNITED STATES\\'\n\t\tand d_year >= 1992 and d_year <= 1997\n\tgroup by c_city, s_city, d_year\n\torder by d_year asc, revenue desc;","no_mitosis_pipe")
+# querylog.define("explain\nselect c_city, s_city, d_year, sum(lo_revenue) as revenue\n\tfrom customer, lineorder, supplier, dwdate\n\twhere lo_custkey = c_custkey\n\t\tand lo_suppkey = s_suppkey\n\t\tand lo_orderdate = d_datekey\n\t\tand c_nation = \\'UNITED STATES\\'\n\t\tand s_nation = \\'UNITED STATES\\'\n\t\tand d_year >= 1992 and d_year <= 1997\n\tgroup by c_city, s_city, d_year\n\torder by d_year asc, revenue desc;","sequential_pipe")
 
 # 23:10:47 >  
 # 23:10:47 >  "Done."
