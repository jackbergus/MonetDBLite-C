stdout of test '04-explain` in directory 'sql/benchmarks/ssbm` itself:


# 23:10:45 >  
# 23:10:45 >  "mserver5" "--debug=10" "--set" "gdk_nr_threads=0" "--set" "mapi_open=true" "--set" "mapi_port=35257" "--set" "mapi_usock=/var/tmp/mtest-17595/.s.monetdb.35257" "--set" "monet_prompt=" "--forcemito" "--set" "mal_listing=2" "--dbpath=/ufs/manegold/_/Monet/HG/Feb2013/prefix/--disable-debug_--enable-assert_--enable-optimize/var/MonetDB/mTests_sql_benchmarks_ssbm" "--set" "mal_listing=0"
# 23:10:45 >  

# MonetDB 5 server v11.15.12
# This is an unreleased version
# Serving database 'mTests_sql_benchmarks_ssbm', using 8 threads
# Compiled for x86_64-unknown-linux-gnu/64bit with 64bit OIDs dynamically linked
# Found 15.591 GiB available main-memory.
# Copyright (c) 1993-July 2008 CWI.
# Copyright (c) August 2008-2015 MonetDB B.V., all rights reserved
# Visit http://www.monetdb.org/ for further information
# Listening for connection requests on mapi:monetdb://rome.ins.cwi.nl:35257/
# Listening for UNIX domain connection requests on mapi:monetdb:///var/tmp/mtest-17595/.s.monetdb.35257
# MonetDB/GIS module loaded
# MonetDB/JAQL module loaded
# MonetDB/SQL module loaded

Ready.

# 23:10:46 >  
# 23:10:46 >  "/usr/bin/python2" "04-explain.SQL.py" "04-explain"
# 23:10:46 >  

#set optimizer = 'sequential_pipe';
#explain
#select sum(lo_revenue), d_year, p_brand1
#	from lineorder, dwdate, part, supplier
#	where lo_orderdate = d_datekey
#		and lo_partkey = p_partkey
#		and lo_suppkey = s_suppkey
#		and p_category = 'MFGR#12' -- OK to add p_mfgr = ’MFGR#1’
#		and s_region = 'AMERICA'
#	group by d_year, p_brand1
#	order by d_year, p_brand1;
% .explain # table_name
% mal # name
% clob # type
% 412 # length
function user.s2_1{autoCommit=true}(A0:str,A1:str):void;
    X_130:void := querylog.define("explain\nselect sum(lo_revenue), d_year, p_brand1\n\tfrom lineorder, dwdate, part, supplier\n\twhere lo_orderdate = d_datekey\n\t\tand lo_partkey = p_partkey\n\t\tand lo_suppkey = s_suppkey\n\t\tand p_category = \\'MFGR#12\\' -- OK to add p_mfgr = ’MFGR#1’\n\t\tand s_region = \\'AMERICA\\'\n\tgroup by d_year, p_brand1\n\torder by d_year, p_brand1;","sequential_pipe",85);
    X_98 := bat.new(nil:oid,nil:str);
    X_106 := bat.append(X_98,"sys.L1");
    X_115 := bat.append(X_106,"sys.dwdate");
    X_123 := bat.append(X_115,"sys.part");
    X_101 := bat.new(nil:oid,nil:str);
    X_108 := bat.append(X_101,"L1");
    X_117 := bat.append(X_108,"d_year");
    X_125 := bat.append(X_117,"p_brand1");
    X_102 := bat.new(nil:oid,nil:str);
    X_110 := bat.append(X_102,"hugeint");
    X_118 := bat.append(X_110,"int");
    X_126 := bat.append(X_118,"clob");
    X_103 := bat.new(nil:oid,nil:int);
    X_112 := bat.append(X_103,128);
    X_120 := bat.append(X_112,32);
    X_128 := bat.append(X_120,0);
    X_105 := bat.new(nil:oid,nil:int);
    X_114 := bat.append(X_105,0);
    X_122 := bat.append(X_114,0);
    X_129 := bat.append(X_122,0);
    X_4 := sql.mvc();
    C_5:bat[:oid,:oid] := sql.tid(X_4,"sys","lineorder");
    X_8:bat[:oid,:oid]  := sql.bind_idxbat(X_4,"sys","lineorder","lineorder_lo_partkey_fkey",0);
    (X_11,r1_11) := sql.bind_idxbat(X_4,"sys","lineorder","lineorder_lo_partkey_fkey",2);
    X_14:bat[:oid,:oid]  := sql.bind_idxbat(X_4,"sys","lineorder","lineorder_lo_partkey_fkey",1);
    X_16 := sql.projectdelta(C_5,X_8,X_11,r1_11,X_14);
    X_19:bat[:oid,:str]  := sql.bind(X_4,"sys","part","p_category",0);
<<<<<<< HEAD
    X_17:bat[:oid,:oid]  := sql.tid(X_4,"sys","part");
    X_168 := algebra.subselect(X_19,X_17,A0,A0,true,false,false);
    (X_21,r1_22) := sql.bind(X_4,"sys","part","p_category",2);
    X_169 := algebra.subselect(r1_22,nil:bat[:oid,:oid],A0,A0,true,false,false);
    X_23:bat[:oid,:str]  := sql.bind(X_4,"sys","part","p_category",1);
    X_171 := algebra.subselect(X_23,X_17,A0,A0,true,false,false);
    X_24 := sql.subdelta(X_168,X_17,X_21,X_169,X_171);
    (X_26,r1_32) := algebra.subjoin(X_16,X_24,nil:BAT,nil:BAT,false,nil:lng);
=======
    C_17:bat[:oid,:oid] := sql.tid(X_4,"sys","part");
    C_158 := algebra.subselect(X_19,C_17,A0,A0,true,false,false);
    (C_21,r1_22) := sql.bind(X_4,"sys","part","p_category",2);
    C_159 := algebra.subselect(r1_22,nil:bat[:oid,:oid],A0,A0,true,false,false);
    X_23:bat[:oid,:str]  := sql.bind(X_4,"sys","part","p_category",1);
    C_161 := algebra.subselect(X_23,C_17,A0,A0,true,false,false);
    C_24 := sql.subdelta(C_158,C_17,C_21,C_159,C_161);
    (X_26,r1_32) := algebra.subjoin(X_16,C_24,nil:BAT,nil:BAT,false,nil:lng);
>>>>>>> 29f726d7
    X_30:bat[:oid,:oid] := sql.bind_idxbat(X_4,"sys","lineorder","lineorder_lo_suppkey_fkey",0);
    (X_32,r1_39) := sql.bind_idxbat(X_4,"sys","lineorder","lineorder_lo_suppkey_fkey",2);
    X_34:bat[:oid,:oid] := sql.bind_idxbat(X_4,"sys","lineorder","lineorder_lo_suppkey_fkey",1);
    X_35 := sql.projectdelta(C_5,X_30,X_32,r1_39,X_34);
    X_36 := algebra.leftfetchjoin(X_26,X_35);
    X_39:bat[:oid,:str] := sql.bind(X_4,"sys","supplier","s_region",0);
<<<<<<< HEAD
    X_37:bat[:oid,:oid] := sql.tid(X_4,"sys","supplier");
    X_172 := algebra.subselect(X_39,X_37,A1,A1,true,false,false);
    (X_41,r1_49) := sql.bind(X_4,"sys","supplier","s_region",2);
    X_173 := algebra.subselect(r1_49,nil:bat[:oid,:oid],A1,A1,true,false,false);
    X_43:bat[:oid,:str] := sql.bind(X_4,"sys","supplier","s_region",1);
    X_174 := algebra.subselect(X_43,X_37,A1,A1,true,false,false);
    X_44 := sql.subdelta(X_172,X_37,X_41,X_173,X_174);
    (X_45,r1_58) := algebra.subjoin(X_36,X_44,nil:BAT,nil:BAT,false,nil:lng);
=======
    C_37:bat[:oid,:oid] := sql.tid(X_4,"sys","supplier");
    C_162 := algebra.subselect(X_39,C_37,A1,A1,true,false,false);
    (C_41,r1_49) := sql.bind(X_4,"sys","supplier","s_region",2);
    C_163 := algebra.subselect(r1_49,nil:bat[:oid,:oid],A1,A1,true,false,false);
    X_43:bat[:oid,:str] := sql.bind(X_4,"sys","supplier","s_region",1);
    C_164 := algebra.subselect(X_43,C_37,A1,A1,true,false,false);
    C_44 := sql.subdelta(C_162,C_37,C_41,C_163,C_164);
    (X_45,r1_58) := algebra.subjoin(X_36,C_44,nil:BAT,nil:BAT,false,nil:lng);
>>>>>>> 29f726d7
    X_47:bat[:oid,:oid] := sql.bind_idxbat(X_4,"sys","lineorder","lineorder_lo_orderdate_fkey",0);
    (X_49,r1_62) := sql.bind_idxbat(X_4,"sys","lineorder","lineorder_lo_orderdate_fkey",2);
    X_51:bat[:oid,:oid] := sql.bind_idxbat(X_4,"sys","lineorder","lineorder_lo_orderdate_fkey",1);
    X_52 := sql.projectdelta(C_5,X_47,X_49,r1_62,X_51);
    X_53:bat[:oid,:oid] := algebra.leftfetchjoinPath(X_45,X_26,X_52);
    C_54:bat[:oid,:oid] := sql.tid(X_4,"sys","dwdate");
    (X_56,r1_71) := algebra.subjoin(X_53,C_54,nil:BAT,nil:BAT,false,nil:lng);
    X_58:bat[:oid,:str] := sql.bind(X_4,"sys","part","p_brand1",0);
    (C_60,r1_79) := sql.bind(X_4,"sys","part","p_brand1",2);
    X_62:bat[:oid,:str] := sql.bind(X_4,"sys","part","p_brand1",1);
    X_63 := sql.projectdelta(C_24,X_58,C_60,r1_79,X_62);
    X_64:bat[:oid,:str] := algebra.leftfetchjoinPath(X_56,X_45,r1_32,X_63);
    X_65:bat[:oid,:int] := sql.bind(X_4,"sys","dwdate","d_year",0);
    (C_67,r1_90) := sql.bind(X_4,"sys","dwdate","d_year",2);
    X_69:bat[:oid,:int] := sql.bind(X_4,"sys","dwdate","d_year",1);
    X_70 := sql.projectdelta(C_54,X_65,C_67,r1_90,X_69);
    X_71 := algebra.leftfetchjoin(r1_71,X_70);
    (X_72,r1_96,r2_96) := group.subgroup(X_71);
    (X_75,r1_99,r2_99) := group.subgroupdone(X_64,X_72);
    X_78 := algebra.leftfetchjoin(r1_99,X_64);
    X_79 := algebra.leftfetchjoin(r1_99,X_71);
    X_86:bat[:oid,:int] := sql.bind(X_4,"sys","lineorder","lo_revenue",0);
    (C_88,r1_114) := sql.bind(X_4,"sys","lineorder","lo_revenue",2);
    X_90:bat[:oid,:int] := sql.bind(X_4,"sys","lineorder","lo_revenue",1);
    X_91 := sql.projectdelta(C_5,X_86,C_88,r1_114,X_90);
    X_92:bat[:oid,:int] := algebra.leftfetchjoinPath(X_56,X_45,X_26,X_91);
    X_93:bat[:oid,:hge] := aggr.subsum(X_92,X_75,r1_99,true,true);
    (X_80,r1_104,r2_104) := algebra.subsort(X_79,false,false);
    (X_83,r1_107,r2_107) := algebra.subsort(X_78,r1_104,r2_104,false,false);
    X_94 := algebra.leftfetchjoin(r1_107,X_93);
    X_95 := algebra.leftfetchjoin(r1_107,X_79);
    X_96 := algebra.leftfetchjoin(r1_107,X_78);
    sql.resultSet(X_123,X_125,X_126,X_128,X_129,X_94,X_95,X_96);
end user.s2_1;

# 23:10:46 >  
# 23:10:46 >  "Done."
# 23:10:46 >  
<|MERGE_RESOLUTION|>--- conflicted
+++ resolved
@@ -69,50 +69,28 @@
     X_14:bat[:oid,:oid]  := sql.bind_idxbat(X_4,"sys","lineorder","lineorder_lo_partkey_fkey",1);
     X_16 := sql.projectdelta(C_5,X_8,X_11,r1_11,X_14);
     X_19:bat[:oid,:str]  := sql.bind(X_4,"sys","part","p_category",0);
-<<<<<<< HEAD
-    X_17:bat[:oid,:oid]  := sql.tid(X_4,"sys","part");
-    X_168 := algebra.subselect(X_19,X_17,A0,A0,true,false,false);
-    (X_21,r1_22) := sql.bind(X_4,"sys","part","p_category",2);
-    X_169 := algebra.subselect(r1_22,nil:bat[:oid,:oid],A0,A0,true,false,false);
+    C_17:bat[:oid,:oid] := sql.tid(X_4,"sys","part");
+    C_159 := algebra.subselect(X_19,C_17,A0,A0,true,false,false);
+    (C_21,r1_22) := sql.bind(X_4,"sys","part","p_category",2);
+    C_160 := algebra.subselect(r1_22,nil:bat[:oid,:oid],A0,A0,true,false,false);
     X_23:bat[:oid,:str]  := sql.bind(X_4,"sys","part","p_category",1);
-    X_171 := algebra.subselect(X_23,X_17,A0,A0,true,false,false);
-    X_24 := sql.subdelta(X_168,X_17,X_21,X_169,X_171);
-    (X_26,r1_32) := algebra.subjoin(X_16,X_24,nil:BAT,nil:BAT,false,nil:lng);
-=======
-    C_17:bat[:oid,:oid] := sql.tid(X_4,"sys","part");
-    C_158 := algebra.subselect(X_19,C_17,A0,A0,true,false,false);
-    (C_21,r1_22) := sql.bind(X_4,"sys","part","p_category",2);
-    C_159 := algebra.subselect(r1_22,nil:bat[:oid,:oid],A0,A0,true,false,false);
-    X_23:bat[:oid,:str]  := sql.bind(X_4,"sys","part","p_category",1);
-    C_161 := algebra.subselect(X_23,C_17,A0,A0,true,false,false);
-    C_24 := sql.subdelta(C_158,C_17,C_21,C_159,C_161);
+    C_162 := algebra.subselect(X_23,C_17,A0,A0,true,false,false);
+    C_24 := sql.subdelta(C_159,C_17,C_21,C_160,C_162);
     (X_26,r1_32) := algebra.subjoin(X_16,C_24,nil:BAT,nil:BAT,false,nil:lng);
->>>>>>> 29f726d7
     X_30:bat[:oid,:oid] := sql.bind_idxbat(X_4,"sys","lineorder","lineorder_lo_suppkey_fkey",0);
     (X_32,r1_39) := sql.bind_idxbat(X_4,"sys","lineorder","lineorder_lo_suppkey_fkey",2);
     X_34:bat[:oid,:oid] := sql.bind_idxbat(X_4,"sys","lineorder","lineorder_lo_suppkey_fkey",1);
     X_35 := sql.projectdelta(C_5,X_30,X_32,r1_39,X_34);
     X_36 := algebra.leftfetchjoin(X_26,X_35);
     X_39:bat[:oid,:str] := sql.bind(X_4,"sys","supplier","s_region",0);
-<<<<<<< HEAD
-    X_37:bat[:oid,:oid] := sql.tid(X_4,"sys","supplier");
-    X_172 := algebra.subselect(X_39,X_37,A1,A1,true,false,false);
-    (X_41,r1_49) := sql.bind(X_4,"sys","supplier","s_region",2);
-    X_173 := algebra.subselect(r1_49,nil:bat[:oid,:oid],A1,A1,true,false,false);
+    C_37:bat[:oid,:oid] := sql.tid(X_4,"sys","supplier");
+    C_163 := algebra.subselect(X_39,C_37,A1,A1,true,false,false);
+    (C_41,r1_49) := sql.bind(X_4,"sys","supplier","s_region",2);
+    C_164 := algebra.subselect(r1_49,nil:bat[:oid,:oid],A1,A1,true,false,false);
     X_43:bat[:oid,:str] := sql.bind(X_4,"sys","supplier","s_region",1);
-    X_174 := algebra.subselect(X_43,X_37,A1,A1,true,false,false);
-    X_44 := sql.subdelta(X_172,X_37,X_41,X_173,X_174);
-    (X_45,r1_58) := algebra.subjoin(X_36,X_44,nil:BAT,nil:BAT,false,nil:lng);
-=======
-    C_37:bat[:oid,:oid] := sql.tid(X_4,"sys","supplier");
-    C_162 := algebra.subselect(X_39,C_37,A1,A1,true,false,false);
-    (C_41,r1_49) := sql.bind(X_4,"sys","supplier","s_region",2);
-    C_163 := algebra.subselect(r1_49,nil:bat[:oid,:oid],A1,A1,true,false,false);
-    X_43:bat[:oid,:str] := sql.bind(X_4,"sys","supplier","s_region",1);
-    C_164 := algebra.subselect(X_43,C_37,A1,A1,true,false,false);
-    C_44 := sql.subdelta(C_162,C_37,C_41,C_163,C_164);
+    C_165 := algebra.subselect(X_43,C_37,A1,A1,true,false,false);
+    C_44 := sql.subdelta(C_163,C_37,C_41,C_164,C_165);
     (X_45,r1_58) := algebra.subjoin(X_36,C_44,nil:BAT,nil:BAT,false,nil:lng);
->>>>>>> 29f726d7
     X_47:bat[:oid,:oid] := sql.bind_idxbat(X_4,"sys","lineorder","lineorder_lo_orderdate_fkey",0);
     (X_49,r1_62) := sql.bind_idxbat(X_4,"sys","lineorder","lineorder_lo_orderdate_fkey",2);
     X_51:bat[:oid,:oid] := sql.bind_idxbat(X_4,"sys","lineorder","lineorder_lo_orderdate_fkey",1);
