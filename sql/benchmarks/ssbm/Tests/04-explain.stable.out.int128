--- conflicted
+++ resolved
@@ -40,31 +40,7 @@
 % mal # name
 % clob # type
 % 362 # length
-<<<<<<< HEAD
 function user.s4_1():void;
-    X_130:void := querylog.define("explain\nselect sum(lo_revenue), d_year, p_brand1\n from lineorder, dwdate, part, supplier\n where lo_orderdate = d_datekey\n and lo_partkey = p_partkey\n and lo_suppkey = s_suppkey\n and p_category = \\'MFGR#12\\' \n and s_region = \\'AMERICA\\'\n group by d_year, p_brand1\n order by d_year, p_brand1;","sequential_pipe",85);
-    X_98 := bat.new(nil:oid,nil:str);
-    X_106 := bat.append(X_98,"sys.L1");
-    X_115 := bat.append(X_106,"sys.dwdate");
-    X_123 := bat.append(X_115,"sys.part");
-    X_101 := bat.new(nil:oid,nil:str);
-    X_108 := bat.append(X_101,"L1");
-    X_117 := bat.append(X_108,"d_year");
-    X_125 := bat.append(X_117,"p_brand1");
-    X_102 := bat.new(nil:oid,nil:str);
-    X_110 := bat.append(X_102,"hugeint");
-    X_118 := bat.append(X_110,"int");
-    X_126 := bat.append(X_118,"clob");
-    X_103 := bat.new(nil:oid,nil:int);
-    X_112 := bat.append(X_103,128);
-    X_120 := bat.append(X_112,32);
-    X_128 := bat.append(X_120,0);
-    X_105 := bat.new(nil:oid,nil:int);
-    X_114 := bat.append(X_105,0);
-    X_122 := bat.append(X_114,0);
-    X_129 := bat.append(X_122,0);
-=======
-function user.s2_1(A0:str,A1:str):void;
     X_129:void := querylog.define("explain\nselect sum(lo_revenue), d_year, p_brand1\n from lineorder, dwdate, part, supplier\n where lo_orderdate = d_datekey\n and lo_partkey = p_partkey\n and lo_suppkey = s_suppkey\n and p_category = \\'MFGR#12\\' \n and s_region = \\'AMERICA\\'\n group by d_year, p_brand1\n order by d_year, p_brand1;","sequential_pipe",85);
     X_98 := bat.new(nil:str);
     X_105 := bat.append(X_98,"sys.L1");
@@ -86,7 +62,6 @@
     X_113 := bat.append(X_104,0);
     X_121 := bat.append(X_113,0);
     X_128 := bat.append(X_121,0);
->>>>>>> 9ee116f8
     X_3 := sql.mvc();
     C_4:bat[:oid] := sql.tid(X_3,"sys","lineorder");
     X_7:bat[:oid] := sql.bind_idxbat(X_3,"sys","lineorder","lineorder_lo_partkey_fkey",0);
@@ -95,21 +70,12 @@
     X_15 := sql.projectdelta(C_4,X_7,X_10,r1_10,X_13);
     X_18:bat[:str] := sql.bind(X_3,"sys","part","p_category",0);
     C_16:bat[:oid] := sql.tid(X_3,"sys","part");
-<<<<<<< HEAD
-    C_146 := algebra.subselect(X_18,C_16,"MFGR#12","MFGR#12",true,false,false);
+    C_145 := algebra.subselect(X_18,C_16,"MFGR#12","MFGR#12",true,false,false);
     (C_20,r1_21) := sql.bind(X_3,"sys","part","p_category",2);
-    C_147 := algebra.subselect(r1_21,nil:bat[:oid],"MFGR#12","MFGR#12",true,false,false);
+    C_146 := algebra.subselect(r1_21,nil:bat[:oid],"MFGR#12","MFGR#12",true,false,false);
     X_22:bat[:str] := sql.bind(X_3,"sys","part","p_category",1);
-    C_149 := algebra.subselect(X_22,C_16,"MFGR#12","MFGR#12",true,false,false);
-    C_23 := sql.subdelta(C_146,C_16,C_20,C_147,C_149);
-=======
-    C_145 := algebra.subselect(X_18,C_16,A0,A0,true,false,false);
-    (C_20,r1_21) := sql.bind(X_3,"sys","part","p_category",2);
-    C_146 := algebra.subselect(r1_21,nil:bat[:oid],A0,A0,true,false,false);
-    X_22:bat[:str] := sql.bind(X_3,"sys","part","p_category",1);
-    C_148 := algebra.subselect(X_22,C_16,A0,A0,true,false,false);
+    C_148 := algebra.subselect(X_22,C_16,"MFGR#12","MFGR#12",true,false,false);
     C_23 := sql.subdelta(C_145,C_16,C_20,C_146,C_148);
->>>>>>> 9ee116f8
     (X_26,r1_32) := algebra.subjoin(X_15,C_23,nil:BAT,nil:BAT,false,nil:lng);
     X_30:bat[:oid] := sql.bind_idxbat(X_3,"sys","lineorder","lineorder_lo_suppkey_fkey",0);
     (X_32,r1_39) := sql.bind_idxbat(X_3,"sys","lineorder","lineorder_lo_suppkey_fkey",2);
@@ -118,21 +84,12 @@
     X_36 := algebra.projection(X_26,X_35);
     X_39:bat[:str] := sql.bind(X_3,"sys","supplier","s_region",0);
     C_37:bat[:oid] := sql.tid(X_3,"sys","supplier");
-<<<<<<< HEAD
-    C_150 := algebra.subselect(X_39,C_37,"AMERICA","AMERICA",true,false,false);
+    C_149 := algebra.subselect(X_39,C_37,"AMERICA","AMERICA",true,false,false);
     (C_41,r1_49) := sql.bind(X_3,"sys","supplier","s_region",2);
-    C_151 := algebra.subselect(r1_49,nil:bat[:oid],"AMERICA","AMERICA",true,false,false);
+    C_150 := algebra.subselect(r1_49,nil:bat[:oid],"AMERICA","AMERICA",true,false,false);
     X_43:bat[:str] := sql.bind(X_3,"sys","supplier","s_region",1);
-    C_152 := algebra.subselect(X_43,C_37,"AMERICA","AMERICA",true,false,false);
-    C_44 := sql.subdelta(C_150,C_37,C_41,C_151,C_152);
-=======
-    C_149 := algebra.subselect(X_39,C_37,A1,A1,true,false,false);
-    (C_41,r1_49) := sql.bind(X_3,"sys","supplier","s_region",2);
-    C_150 := algebra.subselect(r1_49,nil:bat[:oid],A1,A1,true,false,false);
-    X_43:bat[:str] := sql.bind(X_3,"sys","supplier","s_region",1);
-    C_151 := algebra.subselect(X_43,C_37,A1,A1,true,false,false);
+    C_151 := algebra.subselect(X_43,C_37,"AMERICA","AMERICA",true,false,false);
     C_44 := sql.subdelta(C_149,C_37,C_41,C_150,C_151);
->>>>>>> 9ee116f8
     (X_45,r1_57) := algebra.subjoin(X_36,C_44,nil:BAT,nil:BAT,false,nil:lng);
     X_47:bat[:oid] := sql.bind_idxbat(X_3,"sys","lineorder","lineorder_lo_orderdate_fkey",0);
     (X_49,r1_61) := sql.bind_idxbat(X_3,"sys","lineorder","lineorder_lo_orderdate_fkey",2);
@@ -166,8 +123,7 @@
     X_94 := algebra.projection(r1_106,X_93);
     X_95 := algebra.projection(r1_106,X_79);
     X_96 := algebra.projection(r1_106,X_78);
-<<<<<<< HEAD
-    sql.resultSet(X_123,X_125,X_126,X_128,X_129,X_94,X_95,X_96);
+    sql.resultSet(X_122,X_124,X_125,X_127,X_128,X_94,X_95,X_96);
 end user.s4_1;
 #inline               actions= 0 time=3 usec 
 #candidates           actions= 1 time=46 usec 
@@ -194,10 +150,6 @@
 #profiler             actions= 1 time=31 usec 
 #garbageCollector     actions= 1 time=38 usec 
 #total                actions= 1 time=791 usec 
-=======
-    sql.resultSet(X_122,X_124,X_125,X_127,X_128,X_94,X_95,X_96);
-end user.s2_1;
->>>>>>> 9ee116f8
 
 # 23:10:46 >  
 # 23:10:46 >  "Done."
