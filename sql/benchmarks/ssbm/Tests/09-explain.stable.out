--- conflicted
+++ resolved
@@ -79,7 +79,6 @@
     X_25:bat[:oid,:str]  := sql.bind(X_10,"sys","customer","c_city",0);
     X_30:bat[:oid,:str]  := sql.bind(X_10,"sys","customer","c_nation",0);
     C_23:bat[:oid,:oid] := sql.tid(X_10,"sys","customer");
-<<<<<<< HEAD
     C_190 := algebra.subselect(X_30,C_23,A0,A0,true,false,false);
     (C_32,r1_36) := sql.bind(X_10,"sys","customer","c_nation",2);
     C_191 := algebra.subselect(r1_36,nil:bat[:oid,:oid],A0,A0,true,false,false);
@@ -96,24 +95,6 @@
     C_198 := algebra.subselect(r1_28,nil:bat[:oid,:oid],A2,A2,true,false,false);
     C_199 := algebra.subselect(X_29,C_35,A2,A2,true,false,false);
     C_38 := sql.subdelta(C_197,C_35,C_27,C_198,C_199);
-=======
-    C_167 := algebra.subselect(X_30,C_23,A0,A0,true,false,false);
-    (C_32,r1_36) := sql.bind(X_10,"sys","customer","c_nation",2);
-    C_168 := algebra.subselect(r1_36,nil:bat[:oid,:oid],A0,A0,true,false,false);
-    X_34:bat[:oid,:str]  := sql.bind(X_10,"sys","customer","c_nation",1);
-    C_170 := algebra.subselect(X_34,C_23,A0,A0,true,false,false);
-    C_35 := sql.subdelta(C_167,C_23,C_32,C_168,C_170);
-    C_171 := algebra.subselect(X_25,C_35,A1,A1,true,false,false);
-    (C_27,r1_28) := sql.bind(X_10,"sys","customer","c_city",2);
-    C_172 := algebra.subselect(r1_28,nil:bat[:oid,:oid],A1,A1,true,false,false);
-    X_29:bat[:oid,:str]  := sql.bind(X_10,"sys","customer","c_city",1);
-    C_173 := algebra.subselect(X_29,C_35,A1,A1,true,false,false);
-    C_37 := sql.subdelta(C_171,C_35,C_27,C_172,C_173);
-    C_174 := algebra.subselect(X_25,C_35,A2,A2,true,false,false);
-    C_175 := algebra.subselect(r1_28,nil:bat[:oid,:oid],A2,A2,true,false,false);
-    C_176 := algebra.subselect(X_29,C_35,A2,A2,true,false,false);
-    C_38 := sql.subdelta(C_174,C_35,C_27,C_175,C_176);
->>>>>>> d133cf97
     X_39 := bat.mergecand(C_37,C_38);
     (X_40,r1_51) := algebra.subjoin(X_22,X_39,nil:BAT,nil:BAT,false,nil:lng);
     X_44:bat[:oid,:oid] := sql.bind_idxbat(X_10,"sys","lineorder","lineorder_lo_suppkey_fkey",0);
@@ -124,7 +105,6 @@
     X_53:bat[:oid,:str] := sql.bind(X_10,"sys","supplier","s_city",0);
     X_58:bat[:oid,:str] := sql.bind(X_10,"sys","supplier","s_nation",0);
     C_51:bat[:oid,:oid] := sql.tid(X_10,"sys","supplier");
-<<<<<<< HEAD
     C_200 := algebra.subselect(X_58,C_51,A5,A5,true,false,false);
     (C_60,r1_76) := sql.bind(X_10,"sys","supplier","s_nation",2);
     C_201 := algebra.subselect(r1_76,nil:bat[:oid,:oid],A5,A5,true,false,false);
@@ -141,24 +121,6 @@
     C_207 := algebra.subselect(r1_68,nil:bat[:oid,:oid],A4,A4,true,false,false);
     C_208 := algebra.subselect(X_57,C_63,A4,A4,true,false,false);
     C_65 := sql.subdelta(C_206,C_63,C_55,C_207,C_208);
-=======
-    C_177 := algebra.subselect(X_58,C_51,A5,A5,true,false,false);
-    (C_60,r1_76) := sql.bind(X_10,"sys","supplier","s_nation",2);
-    C_178 := algebra.subselect(r1_76,nil:bat[:oid,:oid],A5,A5,true,false,false);
-    X_62:bat[:oid,:str] := sql.bind(X_10,"sys","supplier","s_nation",1);
-    C_179 := algebra.subselect(X_62,C_51,A5,A5,true,false,false);
-    C_63 := sql.subdelta(C_177,C_51,C_60,C_178,C_179);
-    C_180 := algebra.subselect(X_53,C_63,A3,A3,true,false,false);
-    (C_55,r1_68) := sql.bind(X_10,"sys","supplier","s_city",2);
-    C_181 := algebra.subselect(r1_68,nil:bat[:oid,:oid],A3,A3,true,false,false);
-    X_57:bat[:oid,:str] := sql.bind(X_10,"sys","supplier","s_city",1);
-    C_182 := algebra.subselect(X_57,C_63,A3,A3,true,false,false);
-    C_64 := sql.subdelta(C_180,C_63,C_55,C_181,C_182);
-    C_183 := algebra.subselect(X_53,C_63,A4,A4,true,false,false);
-    C_184 := algebra.subselect(r1_68,nil:bat[:oid,:oid],A4,A4,true,false,false);
-    C_185 := algebra.subselect(X_57,C_63,A4,A4,true,false,false);
-    C_65 := sql.subdelta(C_183,C_63,C_55,C_184,C_185);
->>>>>>> d133cf97
     X_66 := bat.mergecand(C_64,C_65);
     (X_67,r1_91) := algebra.subjoin(X_50,X_66,nil:BAT,nil:BAT,false,nil:lng);
     X_69:bat[:oid,:oid] := sql.bind_idxbat(X_10,"sys","lineorder","lineorder_lo_orderdate_fkey",0);
@@ -168,21 +130,12 @@
     X_75:bat[:oid,:oid] := algebra.leftfetchjoinPath(X_67,X_40,X_74);
     X_78:bat[:oid,:int] := sql.bind(X_10,"sys","dwdate","d_year",0);
     C_76:bat[:oid,:oid] := sql.tid(X_10,"sys","dwdate");
-<<<<<<< HEAD
     C_209 := algebra.subselect(X_78,C_76,A6,A7,true,true,false);
     (C_80,r1_109) := sql.bind(X_10,"sys","dwdate","d_year",2);
     C_210 := algebra.subselect(r1_109,nil:bat[:oid,:oid],A6,A7,true,true,false);
     X_82:bat[:oid,:int] := sql.bind(X_10,"sys","dwdate","d_year",1);
     C_211 := algebra.subselect(X_82,C_76,A6,A7,true,true,false);
     C_83 := sql.subdelta(C_209,C_76,C_80,C_210,C_211);
-=======
-    C_186 := algebra.subselect(X_78,C_76,A6,A7,true,true,false);
-    (C_80,r1_109) := sql.bind(X_10,"sys","dwdate","d_year",2);
-    C_187 := algebra.subselect(r1_109,nil:bat[:oid,:oid],A6,A7,true,true,false);
-    X_82:bat[:oid,:int] := sql.bind(X_10,"sys","dwdate","d_year",1);
-    C_188 := algebra.subselect(X_82,C_76,A6,A7,true,true,false);
-    C_83 := sql.subdelta(C_186,C_76,C_80,C_187,C_188);
->>>>>>> d133cf97
     (X_84,r1_121) := algebra.subjoin(X_75,C_83,nil:BAT,nil:BAT,false,nil:lng);
     X_86:bat[:oid,:int] := sql.bind(X_10,"sys","lineorder","lo_revenue",0);
     (C_88,r1_125) := sql.bind(X_10,"sys","lineorder","lo_revenue",2);
