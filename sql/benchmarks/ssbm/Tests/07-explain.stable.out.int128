stdout of test '07-explain` in directory 'sql/benchmarks/ssbm` itself:


# 23:10:46 >  
# 23:10:46 >  "mserver5" "--debug=10" "--set" "gdk_nr_threads=0" "--set" "mapi_open=true" "--set" "mapi_port=35257" "--set" "mapi_usock=/var/tmp/mtest-17595/.s.monetdb.35257" "--set" "monet_prompt=" "--forcemito" "--set" "mal_listing=2" "--dbpath=/ufs/manegold/_/Monet/HG/Feb2013/prefix/--disable-debug_--enable-assert_--enable-optimize/var/MonetDB/mTests_sql_benchmarks_ssbm" "--set" "mal_listing=0"
# 23:10:46 >  

# MonetDB 5 server v11.15.12
# This is an unreleased version
# Serving database 'mTests_sql_benchmarks_ssbm', using 8 threads
# Compiled for x86_64-unknown-linux-gnu/64bit with 64bit OIDs dynamically linked
# Found 15.591 GiB available main-memory.
# Copyright (c) 1993-July 2008 CWI.
# Copyright (c) August 2008-2015 MonetDB B.V., all rights reserved
# Visit http://www.monetdb.org/ for further information
# Listening for connection requests on mapi:monetdb://rome.ins.cwi.nl:35257/
# Listening for UNIX domain connection requests on mapi:monetdb:///var/tmp/mtest-17595/.s.monetdb.35257
# MonetDB/GIS module loaded
# MonetDB/JAQL module loaded
# MonetDB/SQL module loaded

Ready.

# 23:10:46 >  
# 23:10:46 >  "/usr/bin/python2" "07-explain.SQL.py" "07-explain"
# 23:10:46 >  

#set optimizer = 'sequential_pipe';
#explain
#select c_nation, s_nation, d_year, sum(lo_revenue) as revenue
#	from customer, lineorder, supplier, dwdate
#	where lo_custkey = c_custkey
#		and lo_suppkey = s_suppkey
#		and lo_orderdate = d_datekey
#		and c_region = 'ASIA'
#		and s_region = 'ASIA'
#		and d_year >= 1992 and d_year <= 1997
#	group by c_nation, s_nation, d_year
#	order by d_year asc, revenue desc;
% .explain # table_name
% mal # name
% clob # type
% 456 # length
function user.s2_1{autoCommit=true}(A0:str,A1:str,A2:int,A3:int):void;
<<<<<<< HEAD
    X_175:void := querylog.define("explain\nselect c_nation, s_nation, d_year, sum(lo_revenue) as revenue\n\tfrom customer, lineorder, supplier, dwdate\n\twhere lo_custkey = c_custkey\n\t\tand lo_suppkey = s_suppkey\n\t\tand lo_orderdate = d_datekey\n\t\tand c_region = \\'ASIA\\'\n\t\tand s_region = \\'ASIA\\'\n\t\tand d_year >= 1992 and d_year <= 1997\n\tgroup by c_nation, s_nation, d_year\n\torder by d_year asc, revenue desc;","sequential_pipe",106);
    X_133 := bat.new(nil:oid,nil:str);
    X_141 := bat.append(X_133,"sys.customer");
    X_150 := bat.append(X_141,"sys.supplier");
    X_157 := bat.append(X_150,"sys.dwdate");
    X_166 := bat.append(X_157,"sys.L1");
    X_136 := bat.new(nil:oid,nil:str);
    X_143 := bat.append(X_136,"c_nation");
    X_152 := bat.append(X_143,"s_nation");
    X_159 := bat.append(X_152,"d_year");
    X_168 := bat.append(X_159,"revenue");
    X_137 := bat.new(nil:oid,nil:str);
    X_145 := bat.append(X_137,"clob");
    X_154 := bat.append(X_145,"clob");
    X_161 := bat.append(X_154,"int");
    X_170 := bat.append(X_161,"hugeint");
    X_138 := bat.new(nil:oid,nil:int);
    X_147 := bat.append(X_138,0);
    X_155 := bat.append(X_147,0);
    X_163 := bat.append(X_155,32);
    X_172 := bat.append(X_163,128);
    X_140 := bat.new(nil:oid,nil:int);
    X_149 := bat.append(X_140,0);
    X_156 := bat.append(X_149,0);
    X_165 := bat.append(X_156,0);
    X_174 := bat.append(X_165,0);
=======
    X_155:void := querylog.define("explain\nselect c_nation, s_nation, d_year, sum(lo_revenue) as revenue\n\tfrom customer, lineorder, supplier, dwdate\n\twhere lo_custkey = c_custkey\n\t\tand lo_suppkey = s_suppkey\n\t\tand lo_orderdate = d_datekey\n\t\tand c_region = \\'ASIA\\'\n\t\tand s_region = \\'ASIA\\'\n\t\tand d_year >= 1992 and d_year <= 1997\n\tgroup by c_nation, s_nation, d_year\n\torder by d_year asc, revenue desc;","sequential_pipe",84);
>>>>>>> 53c9323b
    X_6 := sql.mvc();
    X_7:bat[:oid,:oid]  := sql.tid(X_6,"sys","lineorder");
    X_10:bat[:oid,:oid]  := sql.bind_idxbat(X_6,"sys","lineorder","lineorder_lo_custkey_fkey",0);
    (X_13,r1_13) := sql.bind_idxbat(X_6,"sys","lineorder","lineorder_lo_custkey_fkey",2);
    X_16:bat[:oid,:oid]  := sql.bind_idxbat(X_6,"sys","lineorder","lineorder_lo_custkey_fkey",1);
    X_18 := sql.projectdelta(X_7,X_10,X_13,r1_13,X_16);
    X_21:bat[:oid,:str]  := sql.bind(X_6,"sys","customer","c_region",0);
    X_19:bat[:oid,:oid]  := sql.tid(X_6,"sys","customer");
    X_205 := algebra.subselect(X_21,X_19,A0,A0,true,true,false);
    (X_23,r1_24) := sql.bind(X_6,"sys","customer","c_region",2);
    X_206 := algebra.subselect(r1_24,nil:bat[:oid,:oid],A0,A0,true,true,false);
    X_25:bat[:oid,:str]  := sql.bind(X_6,"sys","customer","c_region",1);
    X_208 := algebra.subselect(X_25,X_19,A0,A0,true,true,false);
    X_26 := sql.subdelta(X_205,X_19,X_23,X_206,X_208);
    X_28 := X_26;
    (X_29,r1_33) := algebra.subjoin(X_18,X_28,nil:BAT,nil:BAT,false,nil:lng);
    X_33:bat[:oid,:oid]  := sql.bind_idxbat(X_6,"sys","lineorder","lineorder_lo_suppkey_fkey",0);
    (X_35,r1_39) := sql.bind_idxbat(X_6,"sys","lineorder","lineorder_lo_suppkey_fkey",2);
    X_39:bat[:oid,:oid]  := sql.bind_idxbat(X_6,"sys","lineorder","lineorder_lo_suppkey_fkey",1);
    X_40 := sql.projectdelta(X_7,X_33,X_35,r1_39,X_39);
    X_41 := algebra.leftfetchjoin(X_29,X_40);
    X_44:bat[:oid,:str]  := sql.bind(X_6,"sys","supplier","s_region",0);
    X_42:bat[:oid,:oid]  := sql.tid(X_6,"sys","supplier");
    X_209 := algebra.subselect(X_44,X_42,A1,A1,true,true,false);
    (X_47,r1_52) := sql.bind(X_6,"sys","supplier","s_region",2);
    X_210 := algebra.subselect(r1_52,nil:bat[:oid,:oid],A1,A1,true,true,false);
    X_50:bat[:oid,:str]  := sql.bind(X_6,"sys","supplier","s_region",1);
    X_212 := algebra.subselect(X_50,X_42,A1,A1,true,true,false);
    X_52 := sql.subdelta(X_209,X_42,X_47,X_210,X_212);
    X_54 := X_52;
    (X_55,r1_63) := algebra.subjoin(X_41,X_54,nil:BAT,nil:BAT,false,nil:lng);
<<<<<<< HEAD
    X_217 := algebra.leftfetchjoin(X_55,X_29);
=======
>>>>>>> 53c9323b
    X_58:bat[:oid,:oid]  := sql.bind_idxbat(X_6,"sys","lineorder","lineorder_lo_orderdate_fkey",0);
    (X_60,r1_68) := sql.bind_idxbat(X_6,"sys","lineorder","lineorder_lo_orderdate_fkey",2);
    X_62:bat[:oid,:oid]  := sql.bind_idxbat(X_6,"sys","lineorder","lineorder_lo_orderdate_fkey",1);
    X_63 := sql.projectdelta(X_7,X_58,X_60,r1_68,X_62);
<<<<<<< HEAD
    X_64:bat[:oid,:oid] := algebra.leftfetchjoin(X_217,X_63);
=======
    X_64:bat[:oid,:oid] := algebra.leftfetchjoinPath(X_55,X_29,X_63);
>>>>>>> 53c9323b
    X_68:bat[:oid,:int]  := sql.bind(X_6,"sys","dwdate","d_year",0);
    X_65:bat[:oid,:oid]  := sql.tid(X_6,"sys","dwdate");
    X_213 := algebra.subselect(X_68,X_65,A2,A3,true,true,false);
    (X_70,r1_80) := sql.bind(X_6,"sys","dwdate","d_year",2);
    X_214 := algebra.subselect(r1_80,nil:bat[:oid,:oid],A2,A3,true,true,false);
    X_72:bat[:oid,:int]  := sql.bind(X_6,"sys","dwdate","d_year",1);
    X_216 := algebra.subselect(X_72,X_65,A2,A3,true,true,false);
    X_73 := sql.subdelta(X_213,X_65,X_70,X_214,X_216);
    X_74 := X_73;
    (X_75,r1_89) := algebra.subjoin(X_64,X_74,nil:BAT,nil:BAT,false,nil:lng);
<<<<<<< HEAD
    X_218 := algebra.leftfetchjoin(X_75,X_55);
=======
>>>>>>> 53c9323b
    X_79:bat[:oid,:int]  := sql.bind(X_6,"sys","lineorder","lo_revenue",0);
    (X_83,r1_97) := sql.bind(X_6,"sys","lineorder","lo_revenue",2);
    X_86:bat[:oid,:int]  := sql.bind(X_6,"sys","lineorder","lo_revenue",1);
    X_88 := sql.projectdelta(X_7,X_79,X_83,r1_97,X_86);
<<<<<<< HEAD
    X_89:bat[:oid,:int] := algebra.leftfetchjoinPath(X_218,X_29,X_88);
=======
    X_89:bat[:oid,:int] := algebra.leftfetchjoinPath(X_75,X_55,X_29,X_88);
>>>>>>> 53c9323b
    X_90:bat[:oid,:str]  := sql.bind(X_6,"sys","supplier","s_nation",0);
    (X_93,r1_110) := sql.bind(X_6,"sys","supplier","s_nation",2);
    X_96:bat[:oid,:str]  := sql.bind(X_6,"sys","supplier","s_nation",1);
    X_97 := sql.projectdelta(X_52,X_90,X_93,r1_110,X_96);
    X_98:bat[:oid,:str]  := algebra.leftfetchjoinPath(X_75,r1_63,X_97);
    X_99:bat[:oid,:str]  := sql.bind(X_6,"sys","customer","c_nation",0);
    (X_102,r1_122) := sql.bind(X_6,"sys","customer","c_nation",2);
    X_104:bat[:oid,:str]  := sql.bind(X_6,"sys","customer","c_nation",1);
    X_105 := sql.projectdelta(X_26,X_99,X_102,r1_122,X_104);
<<<<<<< HEAD
    X_106:bat[:oid,:str] := algebra.leftfetchjoinPath(X_218,r1_33,X_105);
=======
    X_106:bat[:oid,:str] := algebra.leftfetchjoinPath(X_75,X_55,r1_33,X_105);
>>>>>>> 53c9323b
    X_107 := sql.projectdelta(X_73,X_68,X_70,r1_80,X_72);
    X_108 := algebra.leftfetchjoin(r1_89,X_107);
    (X_109,r1_133,r2_133) := group.subgroup(X_108);
    (X_112,r1_136,r2_136) := group.subgroup(X_106,X_109);
    (X_115,r1_139,r2_139) := group.subgroupdone(X_98,X_112);
    X_118:bat[:oid,:hge]  := aggr.subsum(X_89,X_115,r1_139,true,true);
    X_120 := algebra.leftfetchjoin(r1_139,X_108);
    (X_121,r1_145,r2_145) := algebra.subsort(X_120,false,false);
    (X_125,r1_149,r2_149) := algebra.subsort(X_118,r1_145,r2_145,true,false);
<<<<<<< HEAD
    X_219 := algebra.leftfetchjoin(r1_149,r1_139);
    X_128:bat[:oid,:str] := algebra.leftfetchjoin(X_219,X_106);
    X_129:bat[:oid,:str] := algebra.leftfetchjoin(X_219,X_98);
    X_130 := algebra.leftfetchjoin(r1_149,X_120);
    X_131 := algebra.leftfetchjoin(r1_149,X_118);
    sql.resultSet(X_166,X_168,X_170,X_172,X_174,X_128,X_129,X_130,X_131);
=======
    X_128:bat[:oid,:str] := algebra.leftfetchjoinPath(r1_149,r1_139,X_106);
    X_129:bat[:oid,:str] := algebra.leftfetchjoinPath(r1_149,r1_139,X_98);
    X_131 := algebra.leftfetchjoin(r1_149,X_118);
    X_130 := algebra.leftfetchjoin(r1_149,X_120);
    X_132 := sql.resultSet(4,1,X_128);
    sql.rsColumn(X_132,"sys.customer","c_nation","clob",0,0,X_128);
    sql.rsColumn(X_132,"sys.supplier","s_nation","clob",0,0,X_129);
    sql.rsColumn(X_132,"sys.dwdate","d_year","int",32,0,X_130);
    sql.rsColumn(X_132,"sys.L1","revenue","hugeint",128,0,X_131);
    X_153 := io.stdout();
    sql.exportResult(X_153,X_132);
>>>>>>> 53c9323b
end user.s2_1;

# 23:10:47 >  
# 23:10:47 >  "Done."
# 23:10:47 >  
<|MERGE_RESOLUTION|>--- conflicted
+++ resolved
@@ -42,8 +42,7 @@
 % clob # type
 % 456 # length
 function user.s2_1{autoCommit=true}(A0:str,A1:str,A2:int,A3:int):void;
-<<<<<<< HEAD
-    X_175:void := querylog.define("explain\nselect c_nation, s_nation, d_year, sum(lo_revenue) as revenue\n\tfrom customer, lineorder, supplier, dwdate\n\twhere lo_custkey = c_custkey\n\t\tand lo_suppkey = s_suppkey\n\t\tand lo_orderdate = d_datekey\n\t\tand c_region = \\'ASIA\\'\n\t\tand s_region = \\'ASIA\\'\n\t\tand d_year >= 1992 and d_year <= 1997\n\tgroup by c_nation, s_nation, d_year\n\torder by d_year asc, revenue desc;","sequential_pipe",106);
+    X_175:void := querylog.define("explain\nselect c_nation, s_nation, d_year, sum(lo_revenue) as revenue\n\tfrom customer, lineorder, supplier, dwdate\n\twhere lo_custkey = c_custkey\n\t\tand lo_suppkey = s_suppkey\n\t\tand lo_orderdate = d_datekey\n\t\tand c_region = \\'ASIA\\'\n\t\tand s_region = \\'ASIA\\'\n\t\tand d_year >= 1992 and d_year <= 1997\n\tgroup by c_nation, s_nation, d_year\n\torder by d_year asc, revenue desc;","sequential_pipe",103);
     X_133 := bat.new(nil:oid,nil:str);
     X_141 := bat.append(X_133,"sys.customer");
     X_150 := bat.append(X_141,"sys.supplier");
@@ -69,9 +68,6 @@
     X_156 := bat.append(X_149,0);
     X_165 := bat.append(X_156,0);
     X_174 := bat.append(X_165,0);
-=======
-    X_155:void := querylog.define("explain\nselect c_nation, s_nation, d_year, sum(lo_revenue) as revenue\n\tfrom customer, lineorder, supplier, dwdate\n\twhere lo_custkey = c_custkey\n\t\tand lo_suppkey = s_suppkey\n\t\tand lo_orderdate = d_datekey\n\t\tand c_region = \\'ASIA\\'\n\t\tand s_region = \\'ASIA\\'\n\t\tand d_year >= 1992 and d_year <= 1997\n\tgroup by c_nation, s_nation, d_year\n\torder by d_year asc, revenue desc;","sequential_pipe",84);
->>>>>>> 53c9323b
     X_6 := sql.mvc();
     X_7:bat[:oid,:oid]  := sql.tid(X_6,"sys","lineorder");
     X_10:bat[:oid,:oid]  := sql.bind_idxbat(X_6,"sys","lineorder","lineorder_lo_custkey_fkey",0);
@@ -103,19 +99,11 @@
     X_52 := sql.subdelta(X_209,X_42,X_47,X_210,X_212);
     X_54 := X_52;
     (X_55,r1_63) := algebra.subjoin(X_41,X_54,nil:BAT,nil:BAT,false,nil:lng);
-<<<<<<< HEAD
-    X_217 := algebra.leftfetchjoin(X_55,X_29);
-=======
->>>>>>> 53c9323b
     X_58:bat[:oid,:oid]  := sql.bind_idxbat(X_6,"sys","lineorder","lineorder_lo_orderdate_fkey",0);
     (X_60,r1_68) := sql.bind_idxbat(X_6,"sys","lineorder","lineorder_lo_orderdate_fkey",2);
     X_62:bat[:oid,:oid]  := sql.bind_idxbat(X_6,"sys","lineorder","lineorder_lo_orderdate_fkey",1);
     X_63 := sql.projectdelta(X_7,X_58,X_60,r1_68,X_62);
-<<<<<<< HEAD
-    X_64:bat[:oid,:oid] := algebra.leftfetchjoin(X_217,X_63);
-=======
     X_64:bat[:oid,:oid] := algebra.leftfetchjoinPath(X_55,X_29,X_63);
->>>>>>> 53c9323b
     X_68:bat[:oid,:int]  := sql.bind(X_6,"sys","dwdate","d_year",0);
     X_65:bat[:oid,:oid]  := sql.tid(X_6,"sys","dwdate");
     X_213 := algebra.subselect(X_68,X_65,A2,A3,true,true,false);
@@ -126,19 +114,11 @@
     X_73 := sql.subdelta(X_213,X_65,X_70,X_214,X_216);
     X_74 := X_73;
     (X_75,r1_89) := algebra.subjoin(X_64,X_74,nil:BAT,nil:BAT,false,nil:lng);
-<<<<<<< HEAD
-    X_218 := algebra.leftfetchjoin(X_75,X_55);
-=======
->>>>>>> 53c9323b
     X_79:bat[:oid,:int]  := sql.bind(X_6,"sys","lineorder","lo_revenue",0);
     (X_83,r1_97) := sql.bind(X_6,"sys","lineorder","lo_revenue",2);
     X_86:bat[:oid,:int]  := sql.bind(X_6,"sys","lineorder","lo_revenue",1);
     X_88 := sql.projectdelta(X_7,X_79,X_83,r1_97,X_86);
-<<<<<<< HEAD
-    X_89:bat[:oid,:int] := algebra.leftfetchjoinPath(X_218,X_29,X_88);
-=======
     X_89:bat[:oid,:int] := algebra.leftfetchjoinPath(X_75,X_55,X_29,X_88);
->>>>>>> 53c9323b
     X_90:bat[:oid,:str]  := sql.bind(X_6,"sys","supplier","s_nation",0);
     (X_93,r1_110) := sql.bind(X_6,"sys","supplier","s_nation",2);
     X_96:bat[:oid,:str]  := sql.bind(X_6,"sys","supplier","s_nation",1);
@@ -148,11 +128,7 @@
     (X_102,r1_122) := sql.bind(X_6,"sys","customer","c_nation",2);
     X_104:bat[:oid,:str]  := sql.bind(X_6,"sys","customer","c_nation",1);
     X_105 := sql.projectdelta(X_26,X_99,X_102,r1_122,X_104);
-<<<<<<< HEAD
-    X_106:bat[:oid,:str] := algebra.leftfetchjoinPath(X_218,r1_33,X_105);
-=======
     X_106:bat[:oid,:str] := algebra.leftfetchjoinPath(X_75,X_55,r1_33,X_105);
->>>>>>> 53c9323b
     X_107 := sql.projectdelta(X_73,X_68,X_70,r1_80,X_72);
     X_108 := algebra.leftfetchjoin(r1_89,X_107);
     (X_109,r1_133,r2_133) := group.subgroup(X_108);
@@ -162,26 +138,11 @@
     X_120 := algebra.leftfetchjoin(r1_139,X_108);
     (X_121,r1_145,r2_145) := algebra.subsort(X_120,false,false);
     (X_125,r1_149,r2_149) := algebra.subsort(X_118,r1_145,r2_145,true,false);
-<<<<<<< HEAD
-    X_219 := algebra.leftfetchjoin(r1_149,r1_139);
-    X_128:bat[:oid,:str] := algebra.leftfetchjoin(X_219,X_106);
-    X_129:bat[:oid,:str] := algebra.leftfetchjoin(X_219,X_98);
+    X_128:bat[:oid,:str] := algebra.leftfetchjoinPath(r1_149,r1_139,X_106);
+    X_129:bat[:oid,:str] := algebra.leftfetchjoinPath(r1_149,r1_139,X_98);
     X_130 := algebra.leftfetchjoin(r1_149,X_120);
     X_131 := algebra.leftfetchjoin(r1_149,X_118);
     sql.resultSet(X_166,X_168,X_170,X_172,X_174,X_128,X_129,X_130,X_131);
-=======
-    X_128:bat[:oid,:str] := algebra.leftfetchjoinPath(r1_149,r1_139,X_106);
-    X_129:bat[:oid,:str] := algebra.leftfetchjoinPath(r1_149,r1_139,X_98);
-    X_131 := algebra.leftfetchjoin(r1_149,X_118);
-    X_130 := algebra.leftfetchjoin(r1_149,X_120);
-    X_132 := sql.resultSet(4,1,X_128);
-    sql.rsColumn(X_132,"sys.customer","c_nation","clob",0,0,X_128);
-    sql.rsColumn(X_132,"sys.supplier","s_nation","clob",0,0,X_129);
-    sql.rsColumn(X_132,"sys.dwdate","d_year","int",32,0,X_130);
-    sql.rsColumn(X_132,"sys.L1","revenue","hugeint",128,0,X_131);
-    X_153 := io.stdout();
-    sql.exportResult(X_153,X_132);
->>>>>>> 53c9323b
 end user.s2_1;
 
 # 23:10:47 >  
