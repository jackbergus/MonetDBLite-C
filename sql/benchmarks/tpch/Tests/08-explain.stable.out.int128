--- conflicted
+++ resolved
@@ -59,26 +59,22 @@
 % clob # type
 % 963 # length
 function user.s2_1{autoCommit=true}(A0:str,A1:bte,A2:bte,A3:str,A4:date,A5:date,A6:str):void;
-<<<<<<< HEAD
-    X_232:void := querylog.define("explain select\n\to_year,\n\tsum(case\n\t\twhen nation = \\'BRAZIL\\' then volume\n\t\telse 0\n\tend) / sum(volume) as mkt_share\nfrom\n\t(\n\t\tselect\n\t\t\textract(year from o_orderdate) as o_year,\n\t\t\tl_extendedprice * (1 - l_discount) as volume,\n\t\t\tn2.n_name as nation\n\t\tfrom\n\t\t\tpart,\n\t\t\tsupplier,\n\t\t\tlineitem,\n\t\t\torders,\n\t\t\tcustomer,\n\t\t\tnation n1,\n\t\t\tnation n2,\n\t\t\tregion\n\t\twhere\n\t\t\tp_partkey = l_partkey\n\t\t\tand s_suppkey = l_suppkey\n\t\t\tand l_orderkey = o_orderkey\n\t\t\tand o_custkey = c_custkey\n\t\t\tand c_nationkey = n1.n_nationkey\n\t\t\tand n1.n_regionkey = r_regionkey\n\t\t\tand r_name = \\'AMERICA\\'\n\t\t\tand s_nationkey = n2.n_nationkey\n\t\t\tand o_orderdate between date \\'1995-01-01\\' and date \\'1996-12-31\\'\n\t\t\tand p_type = \\'ECONOMY ANODIZED STEEL\\'\n\t) as all_nations\ngroup by\n\to_year\norder by\n\to_year;","sequential_pipe",130);
-    X_205 := bat.new(nil:oid,nil:str);
-    X_213 := bat.append(X_205,"sys.all_nations");
-    X_223 := bat.append(X_213,"sys.L3");
-    X_208 := bat.new(nil:oid,nil:str);
-    X_215 := bat.append(X_208,"o_year");
-    X_225 := bat.append(X_215,"mkt_share");
-    X_209 := bat.new(nil:oid,nil:str);
-    X_217 := bat.append(X_209,"int");
-    X_227 := bat.append(X_217,"decimal");
-    X_210 := bat.new(nil:oid,nil:int);
-    X_219 := bat.append(X_210,32);
-    X_229 := bat.append(X_219,37);
-    X_212 := bat.new(nil:oid,nil:int);
-    X_221 := bat.append(X_212,0);
-    X_230 := bat.append(X_221,4);
-=======
-    X_228:void := querylog.define("explain select\n\to_year,\n\tsum(case\n\t\twhen nation = \\'BRAZIL\\' then volume\n\t\telse 0\n\tend) / sum(volume) as mkt_share\nfrom\n\t(\n\t\tselect\n\t\t\textract(year from o_orderdate) as o_year,\n\t\t\tl_extendedprice * (1 - l_discount) as volume,\n\t\t\tn2.n_name as nation\n\t\tfrom\n\t\t\tpart,\n\t\t\tsupplier,\n\t\t\tlineitem,\n\t\t\torders,\n\t\t\tcustomer,\n\t\t\tnation n1,\n\t\t\tnation n2,\n\t\t\tregion\n\t\twhere\n\t\t\tp_partkey = l_partkey\n\t\t\tand s_suppkey = l_suppkey\n\t\t\tand l_orderkey = o_orderkey\n\t\t\tand o_custkey = c_custkey\n\t\t\tand c_nationkey = n1.n_nationkey\n\t\t\tand n1.n_regionkey = r_regionkey\n\t\t\tand r_name = \\'AMERICA\\'\n\t\t\tand s_nationkey = n2.n_nationkey\n\t\t\tand o_orderdate between date \\'1995-01-01\\' and date \\'1996-12-31\\'\n\t\t\tand p_type = \\'ECONOMY ANODIZED STEEL\\'\n\t) as all_nations\ngroup by\n\to_year\norder by\n\to_year;","sequential_pipe",123);
->>>>>>> 53c9323b
+    X_242:void := querylog.define("explain select\n\to_year,\n\tsum(case\n\t\twhen nation = \\'BRAZIL\\' then volume\n\t\telse 0\n\tend) / sum(volume) as mkt_share\nfrom\n\t(\n\t\tselect\n\t\t\textract(year from o_orderdate) as o_year,\n\t\t\tl_extendedprice * (1 - l_discount) as volume,\n\t\t\tn2.n_name as nation\n\t\tfrom\n\t\t\tpart,\n\t\t\tsupplier,\n\t\t\tlineitem,\n\t\t\torders,\n\t\t\tcustomer,\n\t\t\tnation n1,\n\t\t\tnation n2,\n\t\t\tregion\n\t\twhere\n\t\t\tp_partkey = l_partkey\n\t\t\tand s_suppkey = l_suppkey\n\t\t\tand l_orderkey = o_orderkey\n\t\t\tand o_custkey = c_custkey\n\t\t\tand c_nationkey = n1.n_nationkey\n\t\t\tand n1.n_regionkey = r_regionkey\n\t\t\tand r_name = \\'AMERICA\\'\n\t\t\tand s_nationkey = n2.n_nationkey\n\t\t\tand o_orderdate between date \\'1995-01-01\\' and date \\'1996-12-31\\'\n\t\t\tand p_type = \\'ECONOMY ANODIZED STEEL\\'\n\t) as all_nations\ngroup by\n\to_year\norder by\n\to_year;","sequential_pipe",134);
+    X_215 := bat.new(nil:oid,nil:str);
+    X_223 := bat.append(X_215,"sys.all_nations");
+    X_233 := bat.append(X_223,"sys.L3");
+    X_218 := bat.new(nil:oid,nil:str);
+    X_225 := bat.append(X_218,"o_year");
+    X_235 := bat.append(X_225,"mkt_share");
+    X_219 := bat.new(nil:oid,nil:str);
+    X_227 := bat.append(X_219,"int");
+    X_237 := bat.append(X_227,"decimal");
+    X_220 := bat.new(nil:oid,nil:int);
+    X_229 := bat.append(X_220,32);
+    X_239 := bat.append(X_229,39);
+    X_222 := bat.new(nil:oid,nil:int);
+    X_231 := bat.append(X_222,0);
+    X_240 := bat.append(X_231,4);
     X_9 := sql.mvc();
     X_10:bat[:oid,:oid]  := sql.tid(X_9,"sys","lineitem");
     X_13:bat[:oid,:oid]  := sql.bind_idxbat(X_9,"sys","lineitem","lineitem_l_orderkey_fkey",0);
@@ -87,21 +83,12 @@
     X_21 := sql.projectdelta(X_10,X_13,X_16,r1_16,X_19);
     X_24:bat[:oid,:date]  := sql.bind(X_9,"sys","orders","o_orderdate",0);
     X_22:bat[:oid,:oid]  := sql.tid(X_9,"sys","orders");
-<<<<<<< HEAD
-    X_279 := algebra.subselect(X_24,X_22,A4,A5,true,true,false);
+    X_291 := algebra.subselect(X_24,X_22,A4,A5,true,true,false);
     (X_26,r1_27) := sql.bind(X_9,"sys","orders","o_orderdate",2);
-    X_280 := algebra.subselect(r1_27,nil:bat[:oid,:oid],A4,A5,true,true,false);
+    X_292 := algebra.subselect(r1_27,nil:bat[:oid,:oid],A4,A5,true,true,false);
     X_28:bat[:oid,:date]  := sql.bind(X_9,"sys","orders","o_orderdate",1);
-    X_282 := algebra.subselect(X_28,X_22,A4,A5,true,true,false);
-    X_29 := sql.subdelta(X_279,X_22,X_26,X_280,X_282);
-=======
-    X_277 := algebra.subselect(X_24,X_22,A4,A5,true,true,false);
-    (X_26,r1_27) := sql.bind(X_9,"sys","orders","o_orderdate",2);
-    X_278 := algebra.subselect(r1_27,nil:bat[:oid,:oid],A4,A5,true,true,false);
-    X_28:bat[:oid,:date]  := sql.bind(X_9,"sys","orders","o_orderdate",1);
-    X_280 := algebra.subselect(X_28,X_22,A4,A5,true,true,false);
-    X_29 := sql.subdelta(X_277,X_22,X_26,X_278,X_280);
->>>>>>> 53c9323b
+    X_294 := algebra.subselect(X_28,X_22,A4,A5,true,true,false);
+    X_29 := sql.subdelta(X_291,X_22,X_26,X_292,X_294);
     X_31 := X_29;
     (X_32,r1_37) := algebra.subjoin(X_21,X_31,nil:BAT,nil:BAT,false,nil:lng);
     X_36:bat[:oid,:int] := sql.bind(X_9,"sys","lineitem","l_partkey",0);
@@ -111,103 +98,12 @@
     X_44 := algebra.leftfetchjoin(X_32,X_43);
     X_47:bat[:oid,:str]  := sql.bind(X_9,"sys","part","p_type",0);
     X_45:bat[:oid,:oid]  := sql.tid(X_9,"sys","part");
-<<<<<<< HEAD
-    X_283 := algebra.subselect(X_47,X_45,A6,A6,true,true,false);
+    X_295 := algebra.subselect(X_47,X_45,A6,A6,true,true,false);
     (X_50,r1_56) := sql.bind(X_9,"sys","part","p_type",2);
-    X_284 := algebra.subselect(r1_56,nil:bat[:oid,:oid],A6,A6,true,true,false);
+    X_296 := algebra.subselect(r1_56,nil:bat[:oid,:oid],A6,A6,true,true,false);
     X_53:bat[:oid,:str]  := sql.bind(X_9,"sys","part","p_type",1);
-    X_286 := algebra.subselect(X_53,X_45,A6,A6,true,true,false);
-    X_55 := sql.subdelta(X_283,X_45,X_50,X_284,X_286);
-    X_57 := X_55;
-    (X_58,r1_67) := algebra.subjoin(X_44,X_57,nil:BAT,nil:BAT,false,nil:lng);
-    X_291 := algebra.leftfetchjoin(X_58,r1_37);
-    X_61:bat[:oid,:oid]  := sql.bind_idxbat(X_9,"sys","orders","orders_o_custkey_fkey",0);
-    (X_64,r1_73) := sql.bind_idxbat(X_9,"sys","orders","orders_o_custkey_fkey",2);
-    X_66:bat[:oid,:oid]  := sql.bind_idxbat(X_9,"sys","orders","orders_o_custkey_fkey",1);
-    X_67 := sql.projectdelta(X_29,X_61,X_64,r1_73,X_66);
-    X_68:bat[:oid,:oid] := algebra.leftfetchjoin(X_291,X_67);
-    X_69:bat[:oid,:oid]  := sql.tid(X_9,"sys","customer");
-    (X_72,r1_84) := algebra.subjoin(X_68,X_69,nil:BAT,nil:BAT,false,nil:lng);
-    X_76:bat[:oid,:oid]  := sql.bind_idxbat(X_9,"sys","customer","customer_c_nationkey_fkey",0);
-    (X_79,r1_91) := sql.bind_idxbat(X_9,"sys","customer","customer_c_nationkey_fkey",2);
-    X_82:bat[:oid,:oid]  := sql.bind_idxbat(X_9,"sys","customer","customer_c_nationkey_fkey",1);
-    X_84 := sql.projectdelta(X_69,X_76,X_79,r1_91,X_82);
-    X_85 := algebra.leftfetchjoin(r1_84,X_84);
-    X_86:bat[:oid,:oid]  := sql.tid(X_9,"sys","nation");
-    (X_88,r1_101) := algebra.subjoin(X_85,X_86,nil:BAT,nil:BAT,false,nil:lng);
-    X_91:bat[:oid,:oid]  := sql.bind_idxbat(X_9,"sys","nation","nation_n_regionkey_fkey",0);
-    (X_93,r1_106) := sql.bind_idxbat(X_9,"sys","nation","nation_n_regionkey_fkey",2);
-    X_95:bat[:oid,:oid]  := sql.bind_idxbat(X_9,"sys","nation","nation_n_regionkey_fkey",1);
-    X_96 := sql.projectdelta(X_86,X_91,X_93,r1_106,X_95);
-    X_97 := algebra.leftfetchjoin(r1_101,X_96);
-    X_100:bat[:oid,:str]  := sql.bind(X_9,"sys","region","r_name",0);
-    X_98:bat[:oid,:oid]  := sql.tid(X_9,"sys","region");
-    X_287 := algebra.subselect(X_100,X_98,A3,A3,true,true,false);
-    (X_103,r1_117) := sql.bind(X_9,"sys","region","r_name",2);
-    X_288 := algebra.subselect(r1_117,nil:bat[:oid,:oid],A3,A3,true,true,false);
-    X_105:bat[:oid,:str]  := sql.bind(X_9,"sys","region","r_name",1);
-    X_290 := algebra.subselect(X_105,X_98,A3,A3,true,true,false);
-    X_106 := sql.subdelta(X_287,X_98,X_103,X_288,X_290);
-    X_108 := X_106;
-    (X_109,r1_126) := algebra.subjoin(X_97,X_108,nil:BAT,nil:BAT,false,nil:lng);
-    X_292 := algebra.leftfetchjoin(X_109,X_88);
-    X_113:bat[:oid,:oid]  := sql.bind_idxbat(X_9,"sys","lineitem","lineitem_l_suppkey_fkey",0);
-    (X_117,r1_134) := sql.bind_idxbat(X_9,"sys","lineitem","lineitem_l_suppkey_fkey",2);
-    X_120:bat[:oid,:oid]  := sql.bind_idxbat(X_9,"sys","lineitem","lineitem_l_suppkey_fkey",1);
-    X_122 := sql.projectdelta(X_10,X_113,X_117,r1_134,X_120);
-    X_123:bat[:oid,:oid] := algebra.leftfetchjoinPath(X_292,X_72,X_58,X_32,X_122);
-    X_124:bat[:oid,:oid]  := sql.tid(X_9,"sys","supplier");
-    (X_126,r1_148) := algebra.subjoin(X_123,X_124,nil:BAT,nil:BAT,false,nil:lng);
-    X_129:bat[:oid,:oid]  := sql.bind_idxbat(X_9,"sys","supplier","supplier_s_nationkey_fkey",0);
-    (X_132,r1_154) := sql.bind_idxbat(X_9,"sys","supplier","supplier_s_nationkey_fkey",2);
-    X_134:bat[:oid,:oid]  := sql.bind_idxbat(X_9,"sys","supplier","supplier_s_nationkey_fkey",1);
-    X_135 := sql.projectdelta(X_124,X_129,X_132,r1_154,X_134);
-    X_136 := algebra.leftfetchjoin(r1_148,X_135);
-    (X_138,r1_162) := algebra.subjoin(X_136,X_86,nil:BAT,nil:BAT,false,nil:lng);
-    X_293 := algebra.leftfetchjoin(X_138,X_126);
-    X_142 := sql.projectdelta(X_29,X_24,X_26,r1_27,X_28);
-    X_143:bat[:oid,:date] := algebra.leftfetchjoinPath(X_293,X_109,X_88,X_72,X_58,r1_37,X_142);
-    X_144:bat[:oid,:int]  := batmtime.year(X_143);
-    (X_145,r1_177,r2_177) := group.subgroupdone(X_144);
-    X_148 := algebra.leftfetchjoin(r1_177,X_144);
-    X_154:bat[:oid,:str]  := sql.bind(X_9,"sys","nation","n_name",0);
-    (X_158,r1_190) := sql.bind(X_9,"sys","nation","n_name",2);
-    X_161:bat[:oid,:str]  := sql.bind(X_9,"sys","nation","n_name",1);
-    X_164 := sql.projectdelta(X_86,X_154,X_158,r1_190,X_161);
-    X_165 := algebra.leftfetchjoin(r1_162,X_164);
-    X_166:bat[:oid,:bit]  := batcalc.==(X_165,A0);
-    X_167:bat[:oid,:bit]  := batcalc.isnil(X_166);
-    X_168:bat[:oid,:bit]  := batcalc.ifthenelse(X_167,false,X_166);
-    X_169:bat[:oid,:lng]  := sql.bind(X_9,"sys","lineitem","l_extendedprice",0);
-    (X_172,r1_213) := sql.bind(X_9,"sys","lineitem","l_extendedprice",2);
-    X_174:bat[:oid,:lng]  := sql.bind(X_9,"sys","lineitem","l_extendedprice",1);
-    X_175 := sql.projectdelta(X_10,X_169,X_172,r1_213,X_174);
-    X_176:bat[:oid,:lng] := algebra.leftfetchjoinPath(X_293,X_109,X_88,X_72,X_58,X_32,X_175);
-    X_179 := calc.lng(A2,15,2);
-    X_181:bat[:oid,:lng] := sql.bind(X_9,"sys","lineitem","l_discount",0);
-    (X_185,r1_236) := sql.bind(X_9,"sys","lineitem","l_discount",2);
-    X_187:bat[:oid,:lng] := sql.bind(X_9,"sys","lineitem","l_discount",1);
-    X_189 := sql.projectdelta(X_10,X_181,X_185,r1_236,X_187);
-    X_190:bat[:oid,:lng] := algebra.leftfetchjoinPath(X_293,X_109,X_88,X_72,X_58,X_32,X_189);
-    X_191:bat[:oid,:lng] := batcalc.-(X_179,X_190);
-    X_192:bat[:oid,:hge] := batcalc.*(X_176,X_191);
-    X_193 := calc.hge(A1,33,4);
-    X_195:bat[:oid,:hge] := batcalc.ifthenelse(X_168,X_192,X_193);
-    X_196:bat[:oid,:hge] := aggr.subsum(X_195,X_145,r1_177,true,true);
-    X_201:bat[:oid,:hge] := aggr.subsum(X_192,X_145,r1_177,true,true);
-    (X_149,r1_181,r2_181) := algebra.subsort(X_148,false,false);
-    X_153 := algebra.leftfetchjoin(r1_181,X_148);
-    X_198:bat[:oid,:hge] := batcalc.hge(4,X_196,37,8);
-    X_202:bat[:oid,:hge] := batcalc./(X_198,X_201);
-    X_203 := algebra.leftfetchjoin(r1_181,X_202);
-    sql.resultSet(X_223,X_225,X_227,X_229,X_230,X_153,X_203);
-=======
-    X_281 := algebra.subselect(X_47,X_45,A6,A6,true,true,false);
-    (X_50,r1_56) := sql.bind(X_9,"sys","part","p_type",2);
-    X_282 := algebra.subselect(r1_56,nil:bat[:oid,:oid],A6,A6,true,true,false);
-    X_53:bat[:oid,:str]  := sql.bind(X_9,"sys","part","p_type",1);
-    X_284 := algebra.subselect(X_53,X_45,A6,A6,true,true,false);
-    X_55 := sql.subdelta(X_281,X_45,X_50,X_282,X_284);
+    X_298 := algebra.subselect(X_53,X_45,A6,A6,true,true,false);
+    X_55 := sql.subdelta(X_295,X_45,X_50,X_296,X_298);
     X_57:bat[:oid,:int] := sql.bind(X_9,"sys","part","p_partkey",0);
     (X_59,r1_68) := sql.bind(X_9,"sys","part","p_partkey",2);
     X_61:bat[:oid,:int] := sql.bind(X_9,"sys","part","p_partkey",1);
@@ -234,12 +130,12 @@
     X_105 := algebra.leftfetchjoin(r1_108,X_104);
     X_108:bat[:oid,:str] := sql.bind(X_9,"sys","region","r_name",0);
     X_106:bat[:oid,:oid] := sql.tid(X_9,"sys","region");
-    X_285 := algebra.subselect(X_108,X_106,A3,A3,true,true,false);
+    X_299 := algebra.subselect(X_108,X_106,A3,A3,true,true,false);
     (X_110,r1_126) := sql.bind(X_9,"sys","region","r_name",2);
-    X_286 := algebra.subselect(r1_126,nil:bat[:oid,:oid],A3,A3,true,true,false);
+    X_300 := algebra.subselect(r1_126,nil:bat[:oid,:oid],A3,A3,true,true,false);
     X_112:bat[:oid,:str] := sql.bind(X_9,"sys","region","r_name",1);
-    X_288 := algebra.subselect(X_112,X_106,A3,A3,true,true,false);
-    X_113 := sql.subdelta(X_285,X_106,X_110,X_286,X_288);
+    X_302 := algebra.subselect(X_112,X_106,A3,A3,true,true,false);
+    X_113 := sql.subdelta(X_299,X_106,X_110,X_300,X_302);
     X_115 := X_113;
     (X_116,r1_135) := algebra.subjoin(X_105,X_115,nil:BAT,nil:BAT,false,nil:lng);
     X_118:bat[:oid,:int] := sql.bind(X_9,"sys","lineitem","l_suppkey",0);
@@ -294,12 +190,7 @@
     X_208:bat[:oid,:hge] := batcalc.hge(4,X_206,39,8);
     X_212:bat[:oid,:hge] := batcalc./(X_208,X_211);
     X_213 := algebra.leftfetchjoin(r1_195,X_212);
-    X_214 := sql.resultSet(2,1,X_163);
-    sql.rsColumn(X_214,"sys.all_nations","o_year","int",32,0,X_163);
-    sql.rsColumn(X_214,"sys.L3","mkt_share","decimal",39,4,X_213);
-    X_226 := io.stdout();
-    sql.exportResult(X_226,X_214);
->>>>>>> 53c9323b
+    sql.resultSet(X_233,X_235,X_237,X_239,X_240,X_163,X_213);
 end user.s2_1;
 
 # 22:53:27 >  
