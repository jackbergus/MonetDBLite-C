--- conflicted
+++ resolved
@@ -82,48 +82,27 @@
     X_19:bat[:oid,:oid]  := sql.bind_idxbat(X_9,"sys","lineitem","lineitem_l_orderkey_fkey",1);
     X_21 := sql.projectdelta(C_10,X_13,X_16,r1_16,X_19);
     X_24:bat[:oid,:date]  := sql.bind(X_9,"sys","orders","o_orderdate",0);
-<<<<<<< HEAD
-    X_22:bat[:oid,:oid]  := sql.tid(X_9,"sys","orders");
-    X_263 := algebra.subselect(X_24,X_22,A4,A5,true,true,false);
-    (X_26,r1_27) := sql.bind(X_9,"sys","orders","o_orderdate",2);
-    X_264 := algebra.subselect(r1_27,nil:bat[:oid,:oid],A4,A5,true,true,false);
+    C_22:bat[:oid,:oid] := sql.tid(X_9,"sys","orders");
+    C_246 := algebra.subselect(X_24,C_22,A4,A5,true,true,false);
+    (C_26,r1_27) := sql.bind(X_9,"sys","orders","o_orderdate",2);
+    C_247 := algebra.subselect(r1_27,nil:bat[:oid,:oid],A4,A5,true,true,false);
     X_28:bat[:oid,:date]  := sql.bind(X_9,"sys","orders","o_orderdate",1);
-    X_266 := algebra.subselect(X_28,X_22,A4,A5,true,true,false);
-    X_29 := sql.subdelta(X_263,X_22,X_26,X_264,X_266);
-    (X_31,r1_37) := algebra.subjoin(X_21,X_29,nil:BAT,nil:BAT,false,nil:lng);
-=======
-    C_22:bat[:oid,:oid] := sql.tid(X_9,"sys","orders");
-    C_245 := algebra.subselect(X_24,C_22,A4,A5,true,true,false);
-    (C_26,r1_27) := sql.bind(X_9,"sys","orders","o_orderdate",2);
-    C_246 := algebra.subselect(r1_27,nil:bat[:oid,:oid],A4,A5,true,true,false);
-    X_28:bat[:oid,:date]  := sql.bind(X_9,"sys","orders","o_orderdate",1);
-    C_248 := algebra.subselect(X_28,C_22,A4,A5,true,true,false);
-    C_29 := sql.subdelta(C_245,C_22,C_26,C_246,C_248);
+    C_249 := algebra.subselect(X_28,C_22,A4,A5,true,true,false);
+    C_29 := sql.subdelta(C_246,C_22,C_26,C_247,C_249);
     (X_31,r1_37) := algebra.subjoin(X_21,C_29,nil:BAT,nil:BAT,false,nil:lng);
->>>>>>> 29f726d7
     X_35:bat[:oid,:int] := sql.bind(X_9,"sys","lineitem","l_partkey",0);
     (C_37,r1_44) := sql.bind(X_9,"sys","lineitem","l_partkey",2);
     X_39:bat[:oid,:int] := sql.bind(X_9,"sys","lineitem","l_partkey",1);
     X_40 := sql.projectdelta(C_10,X_35,C_37,r1_44,X_39);
     X_41 := algebra.leftfetchjoin(X_31,X_40);
     X_44:bat[:oid,:str] := sql.bind(X_9,"sys","part","p_type",0);
-<<<<<<< HEAD
-    X_42:bat[:oid,:oid] := sql.tid(X_9,"sys","part");
-    X_267 := algebra.subselect(X_44,X_42,A6,A6,true,false,false);
-    (X_46,r1_54) := sql.bind(X_9,"sys","part","p_type",2);
-    X_268 := algebra.subselect(r1_54,nil:bat[:oid,:oid],A6,A6,true,false,false);
+    C_42:bat[:oid,:oid] := sql.tid(X_9,"sys","part");
+    C_250 := algebra.subselect(X_44,C_42,A6,A6,true,false,false);
+    (C_46,r1_54) := sql.bind(X_9,"sys","part","p_type",2);
+    C_251 := algebra.subselect(r1_54,nil:bat[:oid,:oid],A6,A6,true,false,false);
     X_48:bat[:oid,:str] := sql.bind(X_9,"sys","part","p_type",1);
-    X_269 := algebra.subselect(X_48,X_42,A6,A6,true,false,false);
-    X_49 := sql.subdelta(X_267,X_42,X_46,X_268,X_269);
-=======
-    C_42:bat[:oid,:oid] := sql.tid(X_9,"sys","part");
-    C_249 := algebra.subselect(X_44,C_42,A6,A6,true,false,false);
-    (C_46,r1_54) := sql.bind(X_9,"sys","part","p_type",2);
-    C_250 := algebra.subselect(r1_54,nil:bat[:oid,:oid],A6,A6,true,false,false);
-    X_48:bat[:oid,:str] := sql.bind(X_9,"sys","part","p_type",1);
-    C_251 := algebra.subselect(X_48,C_42,A6,A6,true,false,false);
-    C_49 := sql.subdelta(C_249,C_42,C_46,C_250,C_251);
->>>>>>> 29f726d7
+    C_252 := algebra.subselect(X_48,C_42,A6,A6,true,false,false);
+    C_49 := sql.subdelta(C_250,C_42,C_46,C_251,C_252);
     X_50:bat[:oid,:int] := sql.bind(X_9,"sys","part","p_partkey",0);
     (C_52,r1_64) := sql.bind(X_9,"sys","part","p_partkey",2);
     X_54:bat[:oid,:int] := sql.bind(X_9,"sys","part","p_partkey",1);
@@ -149,25 +128,14 @@
     X_85 := sql.projectdelta(C_76,X_80,X_82,r1_104,X_84);
     X_86 := algebra.leftfetchjoin(r1_100,X_85);
     X_89:bat[:oid,:str] := sql.bind(X_9,"sys","region","r_name",0);
-<<<<<<< HEAD
-    X_87:bat[:oid,:oid] := sql.tid(X_9,"sys","region");
-    X_270 := algebra.subselect(X_89,X_87,A3,A3,true,false,false);
-    (X_91,r1_114) := sql.bind(X_9,"sys","region","r_name",2);
-    X_271 := algebra.subselect(r1_114,nil:bat[:oid,:oid],A3,A3,true,false,false);
+    C_87:bat[:oid,:oid] := sql.tid(X_9,"sys","region");
+    C_253 := algebra.subselect(X_89,C_87,A3,A3,true,false,false);
+    (C_91,r1_114) := sql.bind(X_9,"sys","region","r_name",2);
+    C_254 := algebra.subselect(r1_114,nil:bat[:oid,:oid],A3,A3,true,false,false);
     X_93:bat[:oid,:str] := sql.bind(X_9,"sys","region","r_name",1);
-    X_272 := algebra.subselect(X_93,X_87,A3,A3,true,false,false);
-    X_94 := sql.subdelta(X_270,X_87,X_91,X_271,X_272);
-    (X_95,r1_125) := algebra.subjoin(X_86,X_94,nil:BAT,nil:BAT,false,nil:lng);
-=======
-    C_87:bat[:oid,:oid] := sql.tid(X_9,"sys","region");
-    C_252 := algebra.subselect(X_89,C_87,A3,A3,true,false,false);
-    (C_91,r1_114) := sql.bind(X_9,"sys","region","r_name",2);
-    C_253 := algebra.subselect(r1_114,nil:bat[:oid,:oid],A3,A3,true,false,false);
-    X_93:bat[:oid,:str] := sql.bind(X_9,"sys","region","r_name",1);
-    C_254 := algebra.subselect(X_93,C_87,A3,A3,true,false,false);
-    C_94 := sql.subdelta(C_252,C_87,C_91,C_253,C_254);
+    C_255 := algebra.subselect(X_93,C_87,A3,A3,true,false,false);
+    C_94 := sql.subdelta(C_253,C_87,C_91,C_254,C_255);
     (X_95,r1_125) := algebra.subjoin(X_86,C_94,nil:BAT,nil:BAT,false,nil:lng);
->>>>>>> 29f726d7
     X_97:bat[:oid,:int] := sql.bind(X_9,"sys","lineitem","l_suppkey",0);
     (C_99,r1_132) := sql.bind(X_9,"sys","lineitem","l_suppkey",2);
     X_101:bat[:oid,:int] := sql.bind(X_9,"sys","lineitem","l_suppkey",1);
