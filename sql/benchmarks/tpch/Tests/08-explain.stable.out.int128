--- conflicted
+++ resolved
@@ -58,166 +58,8 @@
 % mal # name
 % clob # type
 % 836 # length
-<<<<<<< HEAD
 function user.s4_1():void;
-    X_193:void := querylog.define("explain select\n o_year,\n sum(case\n when nation = \\'BRAZIL\\' then volume\n else 0\n end) / sum(volume) as mkt_share\nfrom\n (\n select\n extract(year from o_orderdate) as o_year,\n l_extendedprice * (1 - l_discount) as volume,\n n2.n_name as nation\n from\n part,\n supplier,\n lineitem,\n orders,\n customer,\n nation n1,\n nation n2,\n region\n where\n p_partkey = l_partkey\n and s_suppkey = l_suppkey\n and l_orderkey = o_orderkey\n and o_custkey = c_custkey\n and c_nationkey = n1.n_nationkey\n and n1.n_regionkey = r_regionkey\n and r_name = \\'AMERICA\\'\n and s_nationkey = n2.n_nationkey\n and o_orderdate between date \\'1995-01-01\\' and date \\'1996-12-31\\'\n and p_type = \\'ECONOMY ANODIZED STEEL\\'\n ) as all_nations\ngroup by\n o_year\norder by\n o_year;","sequential_pipe",131);
-    X_169 := bat.new(nil:str);
-    X_176 := bat.append(X_169,"sys.all_nations");
-    X_185 := bat.append(X_176,"sys.L3");
-    X_171 := bat.new(nil:str);
-    X_178 := bat.append(X_171,"o_year");
-    X_187 := bat.append(X_178,"mkt_share");
-    X_172 := bat.new(nil:str);
-    X_180 := bat.append(X_172,"int");
-    X_189 := bat.append(X_180,"decimal");
-    X_173 := bat.new(nil:int);
-    X_182 := bat.append(X_173,32);
-    X_191 := bat.append(X_182,39);
-    X_175 := bat.new(nil:int);
-    X_184 := bat.append(X_175,0);
-    X_192 := bat.append(X_184,4);
-    X_6 := sql.mvc();
-    C_7:bat[:oid] := sql.tid(X_6,"sys","nation");
-    X_10:bat[:oid] := sql.bind_idxbat(X_6,"sys","nation","nation_n_regionkey_fkey",0);
-    (X_13,r1_15) := sql.bind_idxbat(X_6,"sys","nation","nation_n_regionkey_fkey",2);
-    X_16:bat[:oid] := sql.bind_idxbat(X_6,"sys","nation","nation_n_regionkey_fkey",1);
-    X_18 := sql.projectdelta(C_7,X_10,X_13,r1_15,X_16);
-    X_21:bat[:str] := sql.bind(X_6,"sys","region","r_name",0);
-    C_19:bat[:oid] := sql.tid(X_6,"sys","region");
-    C_211 := algebra.subselect(X_21,C_19,"AMERICA","AMERICA",true,false,false);
-    (C_23,r1_26) := sql.bind(X_6,"sys","region","r_name",2);
-    C_212 := algebra.subselect(r1_26,nil:bat[:oid],"AMERICA","AMERICA",true,false,false);
-    X_25:bat[:str] := sql.bind(X_6,"sys","region","r_name",1);
-    C_214 := algebra.subselect(X_25,C_19,"AMERICA","AMERICA",true,false,false);
-    C_26 := sql.subdelta(C_211,C_19,C_23,C_212,C_214);
-    (X_29,r1_37) := algebra.subjoin(X_18,C_26,nil:BAT,nil:BAT,false,nil:lng);
-    X_33 := algebra.projection(X_29,C_7);
-    C_34:bat[:oid] := sql.tid(X_6,"sys","customer");
-    X_36:bat[:oid] := sql.bind_idxbat(X_6,"sys","customer","customer_c_nationkey_fkey",0);
-    (X_38,r1_47) := sql.bind_idxbat(X_6,"sys","customer","customer_c_nationkey_fkey",2);
-    X_40:bat[:oid] := sql.bind_idxbat(X_6,"sys","customer","customer_c_nationkey_fkey",1);
-    X_41 := sql.projectdelta(C_34,X_36,X_38,r1_47,X_40);
-    (X_42,r1_52) := algebra.subjoin(X_33,X_41,nil:BAT,nil:BAT,false,nil:lng);
-    X_44 := algebra.projection(r1_52,C_34);
-    X_47:bat[:date] := sql.bind(X_6,"sys","orders","o_orderdate",0);
-    C_45:bat[:oid] := sql.tid(X_6,"sys","orders");
-    C_215 := algebra.subselect(X_47,C_45,"1995-01-01","1996-12-31",true,true,false);
-    (C_49,r1_59) := sql.bind(X_6,"sys","orders","o_orderdate",2);
-    C_216 := algebra.subselect(r1_59,nil:bat[:oid],"1995-01-01","1996-12-31",true,true,false);
-    X_51:bat[:date] := sql.bind(X_6,"sys","orders","o_orderdate",1);
-    C_217 := algebra.subselect(X_51,C_45,"1995-01-01","1996-12-31",true,true,false);
-    C_52 := sql.subdelta(C_215,C_45,C_49,C_216,C_217);
-    X_53:bat[:oid] := sql.bind_idxbat(X_6,"sys","orders","orders_o_custkey_fkey",0);
-    (X_55,r1_72) := sql.bind_idxbat(X_6,"sys","orders","orders_o_custkey_fkey",2);
-    X_57:bat[:oid] := sql.bind_idxbat(X_6,"sys","orders","orders_o_custkey_fkey",1);
-    X_58 := sql.projectdelta(C_52,X_53,X_55,r1_72,X_57);
-    (X_59,r1_78) := algebra.subjoin(X_44,X_58,nil:BAT,nil:BAT,false,nil:lng);
-    X_61 := algebra.projection(r1_78,C_52);
-    C_62:bat[:oid] := sql.tid(X_6,"sys","lineitem");
-    X_64:bat[:oid] := sql.bind_idxbat(X_6,"sys","lineitem","lineitem_l_orderkey_fkey",0);
-    (X_66,r1_89) := sql.bind_idxbat(X_6,"sys","lineitem","lineitem_l_orderkey_fkey",2);
-    X_68:bat[:oid] := sql.bind_idxbat(X_6,"sys","lineitem","lineitem_l_orderkey_fkey",1);
-    X_69 := sql.projectdelta(C_62,X_64,X_66,r1_89,X_68);
-    (X_70,r1_94) := algebra.subjoin(X_61,X_69,nil:BAT,nil:BAT,false,nil:lng);
-    X_72:bat[:int] := sql.bind(X_6,"sys","lineitem","l_partkey",0);
-    (C_74,r1_98) := sql.bind(X_6,"sys","lineitem","l_partkey",2);
-    X_76:bat[:int] := sql.bind(X_6,"sys","lineitem","l_partkey",1);
-    X_77 := sql.projectdelta(C_62,X_72,C_74,r1_98,X_76);
-    X_78 := algebra.projection(r1_94,X_77);
-    X_81:bat[:str] := sql.bind(X_6,"sys","part","p_type",0);
-    C_79:bat[:oid] := sql.tid(X_6,"sys","part");
-    C_218 := algebra.subselect(X_81,C_79,"ECONOMY ANODIZED STEEL","ECONOMY ANODIZED STEEL",true,false,false);
-    (C_83,r1_108) := sql.bind(X_6,"sys","part","p_type",2);
-    C_219 := algebra.subselect(r1_108,nil:bat[:oid],"ECONOMY ANODIZED STEEL","ECONOMY ANODIZED STEEL",true,false,false);
-    X_85:bat[:str] := sql.bind(X_6,"sys","part","p_type",1);
-    C_220 := algebra.subselect(X_85,C_79,"ECONOMY ANODIZED STEEL","ECONOMY ANODIZED STEEL",true,false,false);
-    C_86 := sql.subdelta(C_218,C_79,C_83,C_219,C_220);
-    X_87:bat[:int] := sql.bind(X_6,"sys","part","p_partkey",0);
-    (C_89,r1_120) := sql.bind(X_6,"sys","part","p_partkey",2);
-    X_91:bat[:int] := sql.bind(X_6,"sys","part","p_partkey",1);
-    X_92 := sql.projectdelta(C_86,X_87,C_89,r1_120,X_91);
-    (X_93,r1_126) := algebra.subjoin(X_78,X_92,nil:BAT,nil:BAT,false,nil:lng);
-    X_95:bat[:int] := sql.bind(X_6,"sys","lineitem","l_suppkey",0);
-    (C_97,r1_133) := sql.bind(X_6,"sys","lineitem","l_suppkey",2);
-    X_99:bat[:int] := sql.bind(X_6,"sys","lineitem","l_suppkey",1);
-    X_100 := sql.projectdelta(C_62,X_95,C_97,r1_133,X_99);
-    X_101:bat[:int] := algebra.projectionpath(X_93,r1_94,X_100);
-    C_102:bat[:oid] := sql.tid(X_6,"sys","supplier");
-    X_104:bat[:int] := sql.bind(X_6,"sys","supplier","s_suppkey",0);
-    (C_106,r1_144) := sql.bind(X_6,"sys","supplier","s_suppkey",2);
-    X_108:bat[:int] := sql.bind(X_6,"sys","supplier","s_suppkey",1);
-    X_109 := sql.projectdelta(C_102,X_104,C_106,r1_144,X_108);
-    (X_110,r1_149) := algebra.subjoin(X_101,X_109,nil:BAT,nil:BAT,false,nil:lng);
-    X_112:bat[:oid] := sql.bind_idxbat(X_6,"sys","supplier","supplier_s_nationkey_fkey",0);
-    (X_114,r1_154) := sql.bind_idxbat(X_6,"sys","supplier","supplier_s_nationkey_fkey",2);
-    X_116:bat[:oid] := sql.bind_idxbat(X_6,"sys","supplier","supplier_s_nationkey_fkey",1);
-    X_117 := sql.projectdelta(C_102,X_112,X_114,r1_154,X_116);
-    X_118 := algebra.projection(r1_149,X_117);
-    (X_119,r1_162) := algebra.subjoin(X_118,C_7,nil:BAT,nil:BAT,false,nil:lng);
-    X_121 := sql.projectdelta(C_52,X_47,C_49,r1_59,X_51);
-    X_122:bat[:date] := algebra.projectionpath(X_119,X_110,X_93,X_70,r1_78,X_121);
-    X_123:bat[:int] := batmtime.year(X_122);
-    (X_124,r1_176,r2_176) := group.subgroupdone(X_123);
-    X_127 := algebra.projection(r1_176,X_123);
-    X_133:bat[:str] := sql.bind(X_6,"sys","nation","n_name",0);
-    (C_135,r1_190) := sql.bind(X_6,"sys","nation","n_name",2);
-    X_137:bat[:str] := sql.bind(X_6,"sys","nation","n_name",1);
-    X_138 := sql.projectdelta(C_7,X_133,C_135,r1_190,X_137);
-    X_139 := algebra.projection(r1_162,X_138);
-    X_140:bat[:bit] := batcalc.==(X_139,"BRAZIL");
-    X_141:bat[:bit] := batcalc.isnil(X_140);
-    X_142:bat[:bit] := batcalc.ifthenelse(X_141,false,X_140);
-    X_143:bat[:lng] := sql.bind(X_6,"sys","lineitem","l_extendedprice",0);
-    (C_145,r1_209) := sql.bind(X_6,"sys","lineitem","l_extendedprice",2);
-    X_147:bat[:lng] := sql.bind(X_6,"sys","lineitem","l_extendedprice",1);
-    X_148 := sql.projectdelta(C_62,X_143,C_145,r1_209,X_147);
-    X_149:bat[:lng] := algebra.projectionpath(X_119,X_110,X_93,r1_94,X_148);
-    X_150:bat[:lng] := sql.bind(X_6,"sys","lineitem","l_discount",0);
-    (C_152,r1_227) := sql.bind(X_6,"sys","lineitem","l_discount",2);
-    X_154:bat[:lng] := sql.bind(X_6,"sys","lineitem","l_discount",1);
-    X_155 := sql.projectdelta(C_62,X_150,C_152,r1_227,X_154);
-    X_156:bat[:lng] := algebra.projectionpath(X_119,X_110,X_93,r1_94,X_155);
-    X_157:bat[:lng] := batcalc.-(100:lng,X_156);
-    X_158:bat[:hge] := batcalc.*(X_149,X_157);
-    X_160:bat[:hge] := batcalc.ifthenelse(X_142,X_158,0:hge);
-    X_161:bat[:hge] := aggr.subsum(X_160,X_124,r1_176,true,true);
-    X_165:bat[:hge] := aggr.subsum(X_158,X_124,r1_176,true,true);
-    X_128 := bat.setKey(X_127,true);
-    (X_129,r1_182,r2_182) := algebra.subsort(X_128,false,false);
-    X_132 := algebra.projection(r1_182,X_128);
-    X_162:bat[:hge] := batcalc.hge(4,X_161,39,8);
-    X_166:bat[:hge] := batcalc./(X_162,X_165);
-    X_167 := algebra.projection(r1_182,X_166);
-    sql.resultSet(X_185,X_187,X_189,X_191,X_192,X_132,X_167);
-end user.s4_1;
-#inline               actions= 0 time=11 usec 
-#candidates           actions= 1 time=121 usec 
-#remap                actions=11 time=819 usec 
-#costModel            actions= 1 time=227 usec 
-#coercions            actions= 1 time=300 usec 
-#evaluate             actions=10 time=308 usec 
-#emptybind            actions= 0 time=11 usec 
-#pushselect           actions=15 time=284 usec 
-#aliases              actions=27 time=250 usec 
-#mergetable           actions= 0 time=254 usec 
-#deadcode             actions=26 time=233 usec 
-#aliases              actions= 0 time=26 usec 
-#constants            actions=37 time=281 usec 
-#commonTerms          actions= 2 time=211 usec 
-#projectionpath       actions=17 time=210 usec 
-#reorder              actions= 1 time=276 usec 
-#deadcode             actions=19 time=196 usec 
-#reduce               actions=159 time=275 usec 
-#matpack              actions= 0 time=11 usec 
-#querylog             actions= 0 time=1 usec 
-#multiplex            actions= 0 time=7 usec 
-#generator            actions= 0 time=4 usec 
-#profiler             actions= 1 time=188 usec 
-#garbageCollector     actions= 1 time=205 usec 
-#total                actions= 1 time=4848 usec 
-=======
-function user.s2_1(A0:str,A1:bte,A2:bte,A3:str,A4:date,A5:date,A6:str):void;
-    X_275:void := querylog.define("explain select\n o_year,\n sum(case\n when nation = \\'BRAZIL\\' then volume\n else 0\n end) / sum(volume) as mkt_share\nfrom\n (\n select\n extract(year from o_orderdate) as o_year,\n l_extendedprice * (1 - l_discount) as volume,\n n2.n_name as nation\n from\n part,\n supplier,\n lineitem,\n orders,\n customer,\n nation n1,\n nation n2,\n region\n where\n p_partkey = l_partkey\n and s_suppkey = l_suppkey\n and l_orderkey = o_orderkey\n and o_custkey = c_custkey\n and c_nationkey = n1.n_nationkey\n and n1.n_regionkey = r_regionkey\n and r_name = \\'AMERICA\\'\n and s_nationkey = n2.n_nationkey\n and o_orderdate between date \\'1995-01-01\\' and date \\'1996-12-31\\'\n and p_type = \\'ECONOMY ANODIZED STEEL\\'\n ) as all_nations\ngroup by\n o_year\norder by\n o_year;","sequential_pipe",133);
+    X_275:void := querylog.define("explain select\n o_year,\n sum(case\n when nation = \\'BRAZIL\\' then volume\n else 0\n end) / sum(volume) as mkt_share\nfrom\n (\n select\n extract(year from o_orderdate) as o_year,\n l_extendedprice * (1 - l_discount) as volume,\n n2.n_name as nation\n from\n part,\n supplier,\n lineitem,\n orders,\n customer,\n nation n1,\n nation n2,\n region\n where\n p_partkey = l_partkey\n and s_suppkey = l_suppkey\n and l_orderkey = o_orderkey\n and o_custkey = c_custkey\n and c_nationkey = n1.n_nationkey\n and n1.n_regionkey = r_regionkey\n and r_name = \\'AMERICA\\'\n and s_nationkey = n2.n_nationkey\n and o_orderdate between date \\'1995-01-01\\' and date \\'1996-12-31\\'\n and p_type = \\'ECONOMY ANODIZED STEEL\\'\n ) as all_nations\ngroup by\n o_year\norder by\n o_year;","sequential_pipe",131);
     X_249 := bat.new(nil:str);
     X_256 := bat.append(X_249,"sys.all_nations");
     X_266 := bat.append(X_256,"sys.L3");
@@ -241,12 +83,12 @@
     X_13 := sql.projectdelta(X_1,X_4,X_7,r1_15,X_10);
     X_16:bat[:str] := sql.bind(X_0,"sys","region","r_name",0);
     X_14:bat[:oid] := sql.tid(X_0,"sys","region");
-    X_291 := algebra.subselect(X_16,X_14,A3,A3,true,false,false);
+    X_301 := algebra.subselect(X_16,X_14,"AMERICA","AMERICA",true,false,false);
     (X_18,r1_26) := sql.bind(X_0,"sys","region","r_name",2);
-    X_292 := algebra.subselect(r1_26,nil:bat[:oid],A3,A3,true,false,false);
+    X_302 := algebra.subselect(r1_26,nil:bat[:oid],"AMERICA","AMERICA",true,false,false);
     X_20:bat[:str] := sql.bind(X_0,"sys","region","r_name",1);
-    X_294 := algebra.subselect(X_20,X_14,A3,A3,true,false,false);
-    X_24 := sql.subdelta(X_291,X_14,X_18,X_292,X_294);
+    X_304 := algebra.subselect(X_20,X_14,"AMERICA","AMERICA",true,false,false);
+    X_24 := sql.subdelta(X_301,X_14,X_18,X_302,X_304);
     (X_29,r1_37) := algebra.subjoin(X_13,X_24,nil:BAT,nil:BAT,false,nil:lng);
     X_34 := algebra.projection(X_29,X_1);
     X_35:bat[:oid] := sql.tid(X_0,"sys","customer");
@@ -258,12 +100,12 @@
     X_46 := algebra.projection(r1_52,X_35);
     X_49:bat[:date] := sql.bind(X_0,"sys","orders","o_orderdate",0);
     X_47:bat[:oid] := sql.tid(X_0,"sys","orders");
-    X_295 := algebra.subselect(X_49,X_47,A4,A5,true,true,false);
+    X_305 := algebra.subselect(X_49,X_47,"1995-01-01","1996-12-31",true,true,false);
     (X_51,r1_59) := sql.bind(X_0,"sys","orders","o_orderdate",2);
-    X_296 := algebra.subselect(r1_59,nil:bat[:oid],A4,A5,true,true,false);
+    X_306 := algebra.subselect(r1_59,nil:bat[:oid],"1995-01-01","1996-12-31",true,true,false);
     X_53:bat[:date] := sql.bind(X_0,"sys","orders","o_orderdate",1);
-    X_298 := algebra.subselect(X_53,X_47,A4,A5,true,true,false);
-    X_58 := sql.subdelta(X_295,X_47,X_51,X_296,X_298);
+    X_308 := algebra.subselect(X_53,X_47,"1995-01-01","1996-12-31",true,true,false);
+    X_58 := sql.subdelta(X_305,X_47,X_51,X_306,X_308);
     X_62:bat[:oid] := sql.bind_idxbat(X_0,"sys","orders","orders_o_custkey_fkey",0);
     (X_64,r1_72) := sql.bind_idxbat(X_0,"sys","orders","orders_o_custkey_fkey",2);
     X_66:bat[:oid] := sql.bind_idxbat(X_0,"sys","orders","orders_o_custkey_fkey",1);
@@ -283,12 +125,12 @@
     X_95 := algebra.projection(r1_94,X_94);
     X_98:bat[:str] := sql.bind(X_0,"sys","part","p_type",0);
     X_96:bat[:oid] := sql.tid(X_0,"sys","part");
-    X_299 := algebra.subselect(X_98,X_96,A6,A6,true,false,false);
+    X_309 := algebra.subselect(X_98,X_96,"ECONOMY ANODIZED STEEL","ECONOMY ANODIZED STEEL",true,false,false);
     (X_100,r1_108) := sql.bind(X_0,"sys","part","p_type",2);
-    X_300 := algebra.subselect(r1_108,nil:bat[:oid],A6,A6,true,false,false);
+    X_310 := algebra.subselect(r1_108,nil:bat[:oid],"ECONOMY ANODIZED STEEL","ECONOMY ANODIZED STEEL",true,false,false);
     X_102:bat[:str] := sql.bind(X_0,"sys","part","p_type",1);
-    X_302 := algebra.subselect(X_102,X_96,A6,A6,true,false,false);
-    X_106 := sql.subdelta(X_299,X_96,X_100,X_300,X_302);
+    X_312 := algebra.subselect(X_102,X_96,"ECONOMY ANODIZED STEEL","ECONOMY ANODIZED STEEL",true,false,false);
+    X_106 := sql.subdelta(X_309,X_96,X_100,X_310,X_312);
     X_110:bat[:int] := sql.bind(X_0,"sys","part","p_partkey",0);
     (X_112,r1_120) := sql.bind(X_0,"sys","part","p_partkey",2);
     X_114:bat[:int] := sql.bind(X_0,"sys","part","p_partkey",1);
@@ -321,7 +163,7 @@
     X_184:bat[:str] := sql.bind(X_0,"sys","nation","n_name",1);
     X_186 := sql.projectdelta(X_1,X_180,X_182,r1_190,X_184);
     X_187 := algebra.projection(r1_162,X_186);
-    X_189:bat[:bit] := batcalc.==(X_187,A0);
+    X_189:bat[:bit] := batcalc.==(X_187,"BRAZIL");
     X_192:bat[:bit] := batcalc.isnil(X_189);
     X_197:bat[:bit] := batcalc.ifthenelse(X_192,false,X_189);
     X_199:bat[:lng] := sql.bind(X_0,"sys","lineitem","l_extendedprice",0);
@@ -329,16 +171,14 @@
     X_203:bat[:lng] := sql.bind(X_0,"sys","lineitem","l_extendedprice",1);
     X_205 := sql.projectdelta(X_77,X_199,X_201,r1_209,X_203);
     X_209:bat[:lng] := algebra.projectionpath(X_154,X_141,X_118,r1_94,X_205);
-    X_215 := calc.lng(A2,15,2);
     X_217:bat[:lng] := sql.bind(X_0,"sys","lineitem","l_discount",0);
     (X_219,r1_227) := sql.bind(X_0,"sys","lineitem","l_discount",2);
     X_221:bat[:lng] := sql.bind(X_0,"sys","lineitem","l_discount",1);
     X_223 := sql.projectdelta(X_77,X_217,X_219,r1_227,X_221);
     X_227:bat[:lng] := algebra.projectionpath(X_154,X_141,X_118,r1_94,X_223);
-    X_228:bat[:lng] := batcalc.-(X_215,X_227);
+    X_228:bat[:lng] := batcalc.-(100:lng,X_227);
     X_231:bat[:hge] := batcalc.*(X_209,X_228);
-    X_234 := calc.hge(A1,33,4);
-    X_236:bat[:hge] := batcalc.ifthenelse(X_197,X_231,X_234);
+    X_236:bat[:hge] := batcalc.ifthenelse(X_197,X_231,0:hge);
     X_238:bat[:hge] := aggr.subsum(X_236,X_168,r1_176,true,true);
     X_244:bat[:hge] := aggr.subsum(X_231,X_168,r1_176,true,true);
     X_172 := bat.setKey(X_171,true);
@@ -348,8 +188,32 @@
     X_245:bat[:hge] := batcalc./(X_241,X_244);
     X_247 := algebra.projection(r1_182,X_245);
     sql.resultSet(X_266,X_268,X_270,X_272,X_273,X_179,X_247);
-end user.s2_1;
->>>>>>> e4ccccd3
+end user.s4_1;
+#inline               actions= 0 time=11 usec 
+#candidates           actions= 1 time=121 usec 
+#remap                actions=11 time=819 usec 
+#costModel            actions= 1 time=227 usec 
+#coercions            actions= 1 time=300 usec 
+#evaluate             actions=10 time=308 usec 
+#emptybind            actions= 0 time=11 usec 
+#pushselect           actions=15 time=284 usec 
+#aliases              actions=27 time=250 usec 
+#mergetable           actions= 0 time=254 usec 
+#deadcode             actions=26 time=233 usec 
+#aliases              actions= 0 time=26 usec 
+#constants            actions=37 time=281 usec 
+#commonTerms          actions= 2 time=211 usec 
+#projectionpath       actions=17 time=210 usec 
+#reorder              actions= 1 time=276 usec 
+#deadcode             actions=19 time=196 usec 
+#reduce               actions=159 time=275 usec 
+#matpack              actions= 0 time=11 usec 
+#querylog             actions= 0 time=1 usec 
+#multiplex            actions= 0 time=7 usec 
+#generator            actions= 0 time=4 usec 
+#profiler             actions= 1 time=188 usec 
+#garbageCollector     actions= 1 time=205 usec 
+#total                actions= 1 time=4848 usec 
 
 # 22:53:27 >  
 # 22:53:27 >  "Done."
