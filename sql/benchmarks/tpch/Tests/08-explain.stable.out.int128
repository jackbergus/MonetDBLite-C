stdout of test '08-explain` in directory 'sql/benchmarks/tpch` itself:


# 22:53:27 >  
# 22:53:27 >  "mserver5" "--debug=10" "--set" "gdk_nr_threads=0" "--set" "mapi_open=true" "--set" "mapi_port=34581" "--set" "mapi_usock=/var/tmp/mtest-9096/.s.monetdb.34581" "--set" "monet_prompt=" "--forcemito" "--set" "mal_listing=2" "--dbpath=/ufs/manegold/_/Monet/HG/Feb2013/prefix/--disable-debug_--enable-assert_--enable-optimize/var/MonetDB/mTests_sql_benchmarks_tpch" "--set" "mal_listing=0"
# 22:53:27 >  

# MonetDB 5 server v11.15.12
# This is an unreleased version
# Serving database 'mTests_sql_benchmarks_tpch', using 8 threads
# Compiled for x86_64-unknown-linux-gnu/64bit with 64bit OIDs dynamically linked
# Found 15.591 GiB available main-memory.
# Copyright (c) 1993-July 2008 CWI.
# Copyright (c) August 2008-2015 MonetDB B.V., all rights reserved
# Visit http://www.monetdb.org/ for further information
# Listening for connection requests on mapi:monetdb://rome.ins.cwi.nl:34581/
# Listening for UNIX domain connection requests on mapi:monetdb:///var/tmp/mtest-9096/.s.monetdb.34581
# MonetDB/GIS module loaded
# MonetDB/JAQL module loaded
# MonetDB/SQL module loaded

Ready.

# 22:53:27 >  
# 22:53:27 >  "/usr/bin/python2" "08-explain.SQL.py" "08-explain"
# 22:53:27 >  

#set optimizer = 'sequential_pipe';
#explain select
#	o_year,
#	sum(case
#		when nation = 'BRAZIL' then volume
#		else 0
#	end) / sum(volume) as mkt_share
#from
#	(
#		select
#			extract(year from o_orderdate) as o_year,
#			l_extendedprice * (1 - l_discount) as volume,
#			n2.n_name as nation
#		from
#			part,
#			supplier,
#			lineitem,
#			orders,
#			customer,
#			nation n1,
#			nation n2,
#			region
#		where
#			p_partkey = l_partkey
#			and s_suppkey = l_suppkey
#			and l_orderkey = o_orderkey
#			and o_custkey = c_custkey
#			and c_nationkey = n1.n_nationkey
#			and n1.n_regionkey = r_regionkey
% .explain # table_name
% mal # name
% clob # type
% 963 # length
function user.s2_1(A0:str,A1:bte,A2:bte,A3:str,A4:date,A5:date,A6:str):void;
    X_199:void := querylog.define("explain select\n\to_year,\n\tsum(case\n\t\twhen nation = \\'BRAZIL\\' then volume\n\t\telse 0\n\tend) / sum(volume) as mkt_share\nfrom\n\t(\n\t\tselect\n\t\t\textract(year from o_orderdate) as o_year,\n\t\t\tl_extendedprice * (1 - l_discount) as volume,\n\t\t\tn2.n_name as nation\n\t\tfrom\n\t\t\tpart,\n\t\t\tsupplier,\n\t\t\tlineitem,\n\t\t\torders,\n\t\t\tcustomer,\n\t\t\tnation n1,\n\t\t\tnation n2,\n\t\t\tregion\n\t\twhere\n\t\t\tp_partkey = l_partkey\n\t\t\tand s_suppkey = l_suppkey\n\t\t\tand l_orderkey = o_orderkey\n\t\t\tand o_custkey = c_custkey\n\t\t\tand c_nationkey = n1.n_nationkey\n\t\t\tand n1.n_regionkey = r_regionkey\n\t\t\tand r_name = \\'AMERICA\\'\n\t\t\tand s_nationkey = n2.n_nationkey\n\t\t\tand o_orderdate between date \\'1995-01-01\\' and date \\'1996-12-31\\'\n\t\t\tand p_type = \\'ECONOMY ANODIZED STEEL\\'\n\t) as all_nations\ngroup by\n\to_year\norder by\n\to_year;","sequential_pipe",132);
    X_174 := bat.new(nil:oid,nil:str);
    X_182 := bat.append(X_174,"sys.all_nations");
    X_191 := bat.append(X_182,"sys.L3");
    X_177 := bat.new(nil:oid,nil:str);
    X_184 := bat.append(X_177,"o_year");
    X_193 := bat.append(X_184,"mkt_share");
    X_178 := bat.new(nil:oid,nil:str);
    X_186 := bat.append(X_178,"int");
    X_195 := bat.append(X_186,"decimal");
    X_179 := bat.new(nil:oid,nil:int);
    X_188 := bat.append(X_179,32);
    X_197 := bat.append(X_188,39);
    X_181 := bat.new(nil:oid,nil:int);
    X_190 := bat.append(X_181,0);
    X_198 := bat.append(X_190,4);
<<<<<<< HEAD
    X_9 := sql.mvc();
    C_10:bat[:oid,:oid] := sql.tid(X_9,"sys","lineitem");
    X_13:bat[:oid,:oid]  := sql.bind_idxbat(X_9,"sys","lineitem","lineitem_l_orderkey_fkey",0);
    (X_16,r1_16) := sql.bind_idxbat(X_9,"sys","lineitem","lineitem_l_orderkey_fkey",2);
    X_19:bat[:oid,:oid]  := sql.bind_idxbat(X_9,"sys","lineitem","lineitem_l_orderkey_fkey",1);
    X_21 := sql.projectdelta(C_10,X_13,X_16,r1_16,X_19);
    X_24:bat[:oid,:date]  := sql.bind(X_9,"sys","orders","o_orderdate",0);
    C_22:bat[:oid,:oid] := sql.tid(X_9,"sys","orders");
    C_246 := algebra.subselect(X_24,C_22,A4,A5,true,true,false);
    (C_26,r1_27) := sql.bind(X_9,"sys","orders","o_orderdate",2);
    C_247 := algebra.subselect(r1_27,nil:bat[:oid,:oid],A4,A5,true,true,false);
    X_28:bat[:oid,:date]  := sql.bind(X_9,"sys","orders","o_orderdate",1);
    C_249 := algebra.subselect(X_28,C_22,A4,A5,true,true,false);
    C_29 := sql.subdelta(C_246,C_22,C_26,C_247,C_249);
    (X_31,r1_37) := algebra.subjoin(X_21,C_29,nil:BAT,nil:BAT,false,nil:lng);
    X_35:bat[:oid,:int] := sql.bind(X_9,"sys","lineitem","l_partkey",0);
    (C_37,r1_44) := sql.bind(X_9,"sys","lineitem","l_partkey",2);
    X_39:bat[:oid,:int] := sql.bind(X_9,"sys","lineitem","l_partkey",1);
    X_40 := sql.projectdelta(C_10,X_35,C_37,r1_44,X_39);
    X_41 := algebra.leftfetchjoin(X_31,X_40);
    X_44:bat[:oid,:str] := sql.bind(X_9,"sys","part","p_type",0);
    C_42:bat[:oid,:oid] := sql.tid(X_9,"sys","part");
    C_250 := algebra.subselect(X_44,C_42,A6,A6,true,false,false);
    (C_46,r1_54) := sql.bind(X_9,"sys","part","p_type",2);
    C_251 := algebra.subselect(r1_54,nil:bat[:oid,:oid],A6,A6,true,false,false);
    X_48:bat[:oid,:str] := sql.bind(X_9,"sys","part","p_type",1);
    C_252 := algebra.subselect(X_48,C_42,A6,A6,true,false,false);
    C_49 := sql.subdelta(C_250,C_42,C_46,C_251,C_252);
    X_50:bat[:oid,:int] := sql.bind(X_9,"sys","part","p_partkey",0);
    (C_52,r1_64) := sql.bind(X_9,"sys","part","p_partkey",2);
    X_54:bat[:oid,:int] := sql.bind(X_9,"sys","part","p_partkey",1);
=======
    X_8 := sql.mvc();
    C_9:bat[:oid,:oid] := sql.tid(X_8,"sys","lineitem");
    X_12:bat[:oid,:oid] := sql.bind_idxbat(X_8,"sys","lineitem","lineitem_l_orderkey_fkey",0);
    (X_15,r1_15) := sql.bind_idxbat(X_8,"sys","lineitem","lineitem_l_orderkey_fkey",2);
    X_18:bat[:oid,:oid] := sql.bind_idxbat(X_8,"sys","lineitem","lineitem_l_orderkey_fkey",1);
    X_20 := sql.projectdelta(C_9,X_12,X_15,r1_15,X_18);
    X_23:bat[:oid,:date] := sql.bind(X_8,"sys","orders","o_orderdate",0);
    C_21:bat[:oid,:oid] := sql.tid(X_8,"sys","orders");
    C_207 := algebra.subselect(X_23,C_21,A4,A5,true,true,false);
    (C_25,r1_26) := sql.bind(X_8,"sys","orders","o_orderdate",2);
    C_208 := algebra.subselect(r1_26,nil:bat[:oid,:oid],A4,A5,true,true,false);
    X_27:bat[:oid,:date] := sql.bind(X_8,"sys","orders","o_orderdate",1);
    C_210 := algebra.subselect(X_27,C_21,A4,A5,true,true,false);
    C_28 := sql.subdelta(C_207,C_21,C_25,C_208,C_210);
    (X_31,r1_38) := algebra.subjoin(X_20,C_28,nil:BAT,nil:BAT,false,nil:lng);
    X_35:bat[:oid,:int] := sql.bind(X_8,"sys","lineitem","l_partkey",0);
    (C_37,r1_45) := sql.bind(X_8,"sys","lineitem","l_partkey",2);
    X_39:bat[:oid,:int] := sql.bind(X_8,"sys","lineitem","l_partkey",1);
    X_40 := sql.projectdelta(C_9,X_35,C_37,r1_45,X_39);
    X_41 := algebra.leftfetchjoin(X_31,X_40);
    X_44:bat[:oid,:str] := sql.bind(X_8,"sys","part","p_type",0);
    C_42:bat[:oid,:oid] := sql.tid(X_8,"sys","part");
    C_211 := algebra.subselect(X_44,C_42,A6,A6,true,false,false);
    (C_46,r1_55) := sql.bind(X_8,"sys","part","p_type",2);
    C_212 := algebra.subselect(r1_55,nil:bat[:oid,:oid],A6,A6,true,false,false);
    X_48:bat[:oid,:str] := sql.bind(X_8,"sys","part","p_type",1);
    C_213 := algebra.subselect(X_48,C_42,A6,A6,true,false,false);
    C_49 := sql.subdelta(C_211,C_42,C_46,C_212,C_213);
    X_50:bat[:oid,:int] := sql.bind(X_8,"sys","part","p_partkey",0);
    (C_52,r1_64) := sql.bind(X_8,"sys","part","p_partkey",2);
    X_54:bat[:oid,:int] := sql.bind(X_8,"sys","part","p_partkey",1);
>>>>>>> 686353e9
    X_55 := sql.projectdelta(C_49,X_50,C_52,r1_64,X_54);
    (X_56,r1_70) := algebra.subjoin(X_41,X_55,nil:BAT,nil:BAT,false,nil:lng);
    X_58:bat[:oid,:oid] := sql.bind_idxbat(X_8,"sys","orders","orders_o_custkey_fkey",0);
    (X_60,r1_75) := sql.bind_idxbat(X_8,"sys","orders","orders_o_custkey_fkey",2);
    X_62:bat[:oid,:oid] := sql.bind_idxbat(X_8,"sys","orders","orders_o_custkey_fkey",1);
    X_63 := sql.projectdelta(C_28,X_58,X_60,r1_75,X_62);
    X_64:bat[:oid,:oid] := algebra.leftfetchjoinPath(X_56,r1_38,X_63);
    C_65:bat[:oid,:oid] := sql.tid(X_8,"sys","customer");
    (X_67,r1_85) := algebra.subjoin(X_64,C_65,nil:BAT,nil:BAT,false,nil:lng);
    X_69:bat[:oid,:oid] := sql.bind_idxbat(X_8,"sys","customer","customer_c_nationkey_fkey",0);
    (X_71,r1_92) := sql.bind_idxbat(X_8,"sys","customer","customer_c_nationkey_fkey",2);
    X_73:bat[:oid,:oid] := sql.bind_idxbat(X_8,"sys","customer","customer_c_nationkey_fkey",1);
    X_74 := sql.projectdelta(C_65,X_69,X_71,r1_92,X_73);
    X_75 := algebra.leftfetchjoin(r1_85,X_74);
    C_76:bat[:oid,:oid] := sql.tid(X_8,"sys","nation");
    (X_78,r1_100) := algebra.subjoin(X_75,C_76,nil:BAT,nil:BAT,false,nil:lng);
    X_80:bat[:oid,:oid] := sql.bind_idxbat(X_8,"sys","nation","nation_n_regionkey_fkey",0);
    (X_82,r1_104) := sql.bind_idxbat(X_8,"sys","nation","nation_n_regionkey_fkey",2);
    X_84:bat[:oid,:oid] := sql.bind_idxbat(X_8,"sys","nation","nation_n_regionkey_fkey",1);
    X_85 := sql.projectdelta(C_76,X_80,X_82,r1_104,X_84);
    X_86 := algebra.leftfetchjoin(r1_100,X_85);
<<<<<<< HEAD
    X_89:bat[:oid,:str] := sql.bind(X_9,"sys","region","r_name",0);
    C_87:bat[:oid,:oid] := sql.tid(X_9,"sys","region");
    C_253 := algebra.subselect(X_89,C_87,A3,A3,true,false,false);
    (C_91,r1_114) := sql.bind(X_9,"sys","region","r_name",2);
    C_254 := algebra.subselect(r1_114,nil:bat[:oid,:oid],A3,A3,true,false,false);
    X_93:bat[:oid,:str] := sql.bind(X_9,"sys","region","r_name",1);
    C_255 := algebra.subselect(X_93,C_87,A3,A3,true,false,false);
    C_94 := sql.subdelta(C_253,C_87,C_91,C_254,C_255);
=======
    X_89:bat[:oid,:str] := sql.bind(X_8,"sys","region","r_name",0);
    C_87:bat[:oid,:oid] := sql.tid(X_8,"sys","region");
    C_214 := algebra.subselect(X_89,C_87,A3,A3,true,false,false);
    (C_91,r1_114) := sql.bind(X_8,"sys","region","r_name",2);
    C_215 := algebra.subselect(r1_114,nil:bat[:oid,:oid],A3,A3,true,false,false);
    X_93:bat[:oid,:str] := sql.bind(X_8,"sys","region","r_name",1);
    C_216 := algebra.subselect(X_93,C_87,A3,A3,true,false,false);
    C_94 := sql.subdelta(C_214,C_87,C_91,C_215,C_216);
>>>>>>> 686353e9
    (X_95,r1_125) := algebra.subjoin(X_86,C_94,nil:BAT,nil:BAT,false,nil:lng);
    X_97:bat[:oid,:int] := sql.bind(X_8,"sys","lineitem","l_suppkey",0);
    (C_99,r1_132) := sql.bind(X_8,"sys","lineitem","l_suppkey",2);
    X_101:bat[:oid,:int] := sql.bind(X_8,"sys","lineitem","l_suppkey",1);
    X_102 := sql.projectdelta(C_9,X_97,C_99,r1_132,X_101);
    X_103:bat[:oid,:int] := algebra.leftfetchjoinPath(X_95,X_78,X_67,X_56,X_31,X_102);
    C_104:bat[:oid,:oid] := sql.tid(X_8,"sys","supplier");
    X_106:bat[:oid,:int] := sql.bind(X_8,"sys","supplier","s_suppkey",0);
    (C_108,r1_146) := sql.bind(X_8,"sys","supplier","s_suppkey",2);
    X_110:bat[:oid,:int] := sql.bind(X_8,"sys","supplier","s_suppkey",1);
    X_111 := sql.projectdelta(C_104,X_106,C_108,r1_146,X_110);
    (X_112,r1_151) := algebra.subjoin(X_103,X_111,nil:BAT,nil:BAT,false,nil:lng);
    X_114:bat[:oid,:oid] := sql.bind_idxbat(X_8,"sys","supplier","supplier_s_nationkey_fkey",0);
    (X_116,r1_155) := sql.bind_idxbat(X_8,"sys","supplier","supplier_s_nationkey_fkey",2);
    X_118:bat[:oid,:oid] := sql.bind_idxbat(X_8,"sys","supplier","supplier_s_nationkey_fkey",1);
    X_119 := sql.projectdelta(C_104,X_114,X_116,r1_155,X_118);
    X_120 := algebra.leftfetchjoin(r1_151,X_119);
    (X_121,r1_163) := algebra.subjoin(X_120,C_76,nil:BAT,nil:BAT,false,nil:lng);
    X_123 := sql.projectdelta(C_28,X_23,C_25,r1_26,X_27);
    X_124:bat[:oid,:date] := algebra.leftfetchjoinPath(X_121,X_112,X_95,X_78,X_67,X_56,r1_38,X_123);
    X_125:bat[:oid,:int] := batmtime.year(X_124);
    (X_126,r1_180,r2_180) := group.subgroupdone(X_125);
    X_129 := algebra.leftfetchjoin(r1_180,X_125);
    X_134:bat[:oid,:str] := sql.bind(X_8,"sys","nation","n_name",0);
    (C_136,r1_190) := sql.bind(X_8,"sys","nation","n_name",2);
    X_138:bat[:oid,:str] := sql.bind(X_8,"sys","nation","n_name",1);
    X_139 := sql.projectdelta(C_76,X_134,C_136,r1_190,X_138);
    X_140 := algebra.leftfetchjoin(r1_163,X_139);
    X_141:bat[:oid,:bit] := batcalc.==(X_140,A0);
    X_142:bat[:oid,:bit] := batcalc.isnil(X_141);
    X_143:bat[:oid,:bit] := batcalc.ifthenelse(X_142,false,X_141);
    X_144:bat[:oid,:lng] := sql.bind(X_8,"sys","lineitem","l_extendedprice",0);
    (C_146,r1_210) := sql.bind(X_8,"sys","lineitem","l_extendedprice",2);
    X_148:bat[:oid,:lng] := sql.bind(X_8,"sys","lineitem","l_extendedprice",1);
    X_149 := sql.projectdelta(C_9,X_144,C_146,r1_210,X_148);
    X_150:bat[:oid,:lng] := algebra.leftfetchjoinPath(X_121,X_112,X_95,X_78,X_67,X_56,X_31,X_149);
    X_152 := calc.lng(A2,15,2);
    X_154:bat[:oid,:lng] := sql.bind(X_8,"sys","lineitem","l_discount",0);
    (C_156,r1_231) := sql.bind(X_8,"sys","lineitem","l_discount",2);
    X_158:bat[:oid,:lng] := sql.bind(X_8,"sys","lineitem","l_discount",1);
    X_159 := sql.projectdelta(C_9,X_154,C_156,r1_231,X_158);
    X_160:bat[:oid,:lng] := algebra.leftfetchjoinPath(X_121,X_112,X_95,X_78,X_67,X_56,X_31,X_159);
    X_161:bat[:oid,:lng] := batcalc.-(X_152,X_160);
    X_162:bat[:oid,:hge] := batcalc.*(X_150,X_161);
    X_163 := calc.hge(A1,33,4);
    X_165:bat[:oid,:hge] := batcalc.ifthenelse(X_143,X_162,X_163);
    X_166:bat[:oid,:hge] := aggr.subsum(X_165,X_126,r1_180,true,true);
    X_170:bat[:oid,:hge] := aggr.subsum(X_162,X_126,r1_180,true,true);
    (X_130,r1_184,r2_184) := algebra.subsort(X_129,false,false);
    X_133 := algebra.leftfetchjoin(r1_184,X_129);
    X_167:bat[:oid,:hge] := batcalc.hge(4,X_166,39,8);
    X_171:bat[:oid,:hge] := batcalc./(X_167,X_170);
    X_172 := algebra.leftfetchjoin(r1_184,X_171);
    sql.resultSet(X_191,X_193,X_195,X_197,X_198,X_133,X_172);
end user.s2_1;

# 22:53:27 >  
# 22:53:27 >  "Done."
# 22:53:27 >  
<|MERGE_RESOLUTION|>--- conflicted
+++ resolved
@@ -75,39 +75,6 @@
     X_181 := bat.new(nil:oid,nil:int);
     X_190 := bat.append(X_181,0);
     X_198 := bat.append(X_190,4);
-<<<<<<< HEAD
-    X_9 := sql.mvc();
-    C_10:bat[:oid,:oid] := sql.tid(X_9,"sys","lineitem");
-    X_13:bat[:oid,:oid]  := sql.bind_idxbat(X_9,"sys","lineitem","lineitem_l_orderkey_fkey",0);
-    (X_16,r1_16) := sql.bind_idxbat(X_9,"sys","lineitem","lineitem_l_orderkey_fkey",2);
-    X_19:bat[:oid,:oid]  := sql.bind_idxbat(X_9,"sys","lineitem","lineitem_l_orderkey_fkey",1);
-    X_21 := sql.projectdelta(C_10,X_13,X_16,r1_16,X_19);
-    X_24:bat[:oid,:date]  := sql.bind(X_9,"sys","orders","o_orderdate",0);
-    C_22:bat[:oid,:oid] := sql.tid(X_9,"sys","orders");
-    C_246 := algebra.subselect(X_24,C_22,A4,A5,true,true,false);
-    (C_26,r1_27) := sql.bind(X_9,"sys","orders","o_orderdate",2);
-    C_247 := algebra.subselect(r1_27,nil:bat[:oid,:oid],A4,A5,true,true,false);
-    X_28:bat[:oid,:date]  := sql.bind(X_9,"sys","orders","o_orderdate",1);
-    C_249 := algebra.subselect(X_28,C_22,A4,A5,true,true,false);
-    C_29 := sql.subdelta(C_246,C_22,C_26,C_247,C_249);
-    (X_31,r1_37) := algebra.subjoin(X_21,C_29,nil:BAT,nil:BAT,false,nil:lng);
-    X_35:bat[:oid,:int] := sql.bind(X_9,"sys","lineitem","l_partkey",0);
-    (C_37,r1_44) := sql.bind(X_9,"sys","lineitem","l_partkey",2);
-    X_39:bat[:oid,:int] := sql.bind(X_9,"sys","lineitem","l_partkey",1);
-    X_40 := sql.projectdelta(C_10,X_35,C_37,r1_44,X_39);
-    X_41 := algebra.leftfetchjoin(X_31,X_40);
-    X_44:bat[:oid,:str] := sql.bind(X_9,"sys","part","p_type",0);
-    C_42:bat[:oid,:oid] := sql.tid(X_9,"sys","part");
-    C_250 := algebra.subselect(X_44,C_42,A6,A6,true,false,false);
-    (C_46,r1_54) := sql.bind(X_9,"sys","part","p_type",2);
-    C_251 := algebra.subselect(r1_54,nil:bat[:oid,:oid],A6,A6,true,false,false);
-    X_48:bat[:oid,:str] := sql.bind(X_9,"sys","part","p_type",1);
-    C_252 := algebra.subselect(X_48,C_42,A6,A6,true,false,false);
-    C_49 := sql.subdelta(C_250,C_42,C_46,C_251,C_252);
-    X_50:bat[:oid,:int] := sql.bind(X_9,"sys","part","p_partkey",0);
-    (C_52,r1_64) := sql.bind(X_9,"sys","part","p_partkey",2);
-    X_54:bat[:oid,:int] := sql.bind(X_9,"sys","part","p_partkey",1);
-=======
     X_8 := sql.mvc();
     C_9:bat[:oid,:oid] := sql.tid(X_8,"sys","lineitem");
     X_12:bat[:oid,:oid] := sql.bind_idxbat(X_8,"sys","lineitem","lineitem_l_orderkey_fkey",0);
@@ -116,12 +83,12 @@
     X_20 := sql.projectdelta(C_9,X_12,X_15,r1_15,X_18);
     X_23:bat[:oid,:date] := sql.bind(X_8,"sys","orders","o_orderdate",0);
     C_21:bat[:oid,:oid] := sql.tid(X_8,"sys","orders");
-    C_207 := algebra.subselect(X_23,C_21,A4,A5,true,true,false);
+    C_208 := algebra.subselect(X_23,C_21,A4,A5,true,true,false);
     (C_25,r1_26) := sql.bind(X_8,"sys","orders","o_orderdate",2);
-    C_208 := algebra.subselect(r1_26,nil:bat[:oid,:oid],A4,A5,true,true,false);
+    C_209 := algebra.subselect(r1_26,nil:bat[:oid,:oid],A4,A5,true,true,false);
     X_27:bat[:oid,:date] := sql.bind(X_8,"sys","orders","o_orderdate",1);
-    C_210 := algebra.subselect(X_27,C_21,A4,A5,true,true,false);
-    C_28 := sql.subdelta(C_207,C_21,C_25,C_208,C_210);
+    C_211 := algebra.subselect(X_27,C_21,A4,A5,true,true,false);
+    C_28 := sql.subdelta(C_208,C_21,C_25,C_209,C_211);
     (X_31,r1_38) := algebra.subjoin(X_20,C_28,nil:BAT,nil:BAT,false,nil:lng);
     X_35:bat[:oid,:int] := sql.bind(X_8,"sys","lineitem","l_partkey",0);
     (C_37,r1_45) := sql.bind(X_8,"sys","lineitem","l_partkey",2);
@@ -130,16 +97,15 @@
     X_41 := algebra.leftfetchjoin(X_31,X_40);
     X_44:bat[:oid,:str] := sql.bind(X_8,"sys","part","p_type",0);
     C_42:bat[:oid,:oid] := sql.tid(X_8,"sys","part");
-    C_211 := algebra.subselect(X_44,C_42,A6,A6,true,false,false);
+    C_212 := algebra.subselect(X_44,C_42,A6,A6,true,false,false);
     (C_46,r1_55) := sql.bind(X_8,"sys","part","p_type",2);
-    C_212 := algebra.subselect(r1_55,nil:bat[:oid,:oid],A6,A6,true,false,false);
+    C_213 := algebra.subselect(r1_55,nil:bat[:oid,:oid],A6,A6,true,false,false);
     X_48:bat[:oid,:str] := sql.bind(X_8,"sys","part","p_type",1);
-    C_213 := algebra.subselect(X_48,C_42,A6,A6,true,false,false);
-    C_49 := sql.subdelta(C_211,C_42,C_46,C_212,C_213);
+    C_214 := algebra.subselect(X_48,C_42,A6,A6,true,false,false);
+    C_49 := sql.subdelta(C_212,C_42,C_46,C_213,C_214);
     X_50:bat[:oid,:int] := sql.bind(X_8,"sys","part","p_partkey",0);
     (C_52,r1_64) := sql.bind(X_8,"sys","part","p_partkey",2);
     X_54:bat[:oid,:int] := sql.bind(X_8,"sys","part","p_partkey",1);
->>>>>>> 686353e9
     X_55 := sql.projectdelta(C_49,X_50,C_52,r1_64,X_54);
     (X_56,r1_70) := algebra.subjoin(X_41,X_55,nil:BAT,nil:BAT,false,nil:lng);
     X_58:bat[:oid,:oid] := sql.bind_idxbat(X_8,"sys","orders","orders_o_custkey_fkey",0);
@@ -161,25 +127,14 @@
     X_84:bat[:oid,:oid] := sql.bind_idxbat(X_8,"sys","nation","nation_n_regionkey_fkey",1);
     X_85 := sql.projectdelta(C_76,X_80,X_82,r1_104,X_84);
     X_86 := algebra.leftfetchjoin(r1_100,X_85);
-<<<<<<< HEAD
-    X_89:bat[:oid,:str] := sql.bind(X_9,"sys","region","r_name",0);
-    C_87:bat[:oid,:oid] := sql.tid(X_9,"sys","region");
-    C_253 := algebra.subselect(X_89,C_87,A3,A3,true,false,false);
-    (C_91,r1_114) := sql.bind(X_9,"sys","region","r_name",2);
-    C_254 := algebra.subselect(r1_114,nil:bat[:oid,:oid],A3,A3,true,false,false);
-    X_93:bat[:oid,:str] := sql.bind(X_9,"sys","region","r_name",1);
-    C_255 := algebra.subselect(X_93,C_87,A3,A3,true,false,false);
-    C_94 := sql.subdelta(C_253,C_87,C_91,C_254,C_255);
-=======
     X_89:bat[:oid,:str] := sql.bind(X_8,"sys","region","r_name",0);
     C_87:bat[:oid,:oid] := sql.tid(X_8,"sys","region");
-    C_214 := algebra.subselect(X_89,C_87,A3,A3,true,false,false);
+    C_215 := algebra.subselect(X_89,C_87,A3,A3,true,false,false);
     (C_91,r1_114) := sql.bind(X_8,"sys","region","r_name",2);
-    C_215 := algebra.subselect(r1_114,nil:bat[:oid,:oid],A3,A3,true,false,false);
+    C_216 := algebra.subselect(r1_114,nil:bat[:oid,:oid],A3,A3,true,false,false);
     X_93:bat[:oid,:str] := sql.bind(X_8,"sys","region","r_name",1);
-    C_216 := algebra.subselect(X_93,C_87,A3,A3,true,false,false);
-    C_94 := sql.subdelta(C_214,C_87,C_91,C_215,C_216);
->>>>>>> 686353e9
+    C_217 := algebra.subselect(X_93,C_87,A3,A3,true,false,false);
+    C_94 := sql.subdelta(C_215,C_87,C_91,C_216,C_217);
     (X_95,r1_125) := algebra.subjoin(X_86,C_94,nil:BAT,nil:BAT,false,nil:lng);
     X_97:bat[:oid,:int] := sql.bind(X_8,"sys","lineitem","l_suppkey",0);
     (C_99,r1_132) := sql.bind(X_8,"sys","lineitem","l_suppkey",2);
