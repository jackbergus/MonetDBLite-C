--- conflicted
+++ resolved
@@ -51,158 +51,157 @@
 % mal # name
 % clob # type
 % 1117 # length
-<<<<<<< HEAD
 function user.s4_1():void;
-    X_209:void := querylog.define("explain select\n sum(l_extendedprice* (1 - l_discount)) as revenue\nfrom\n lineitem,\n part\nwhere\n (\n p_partkey = l_partkey\n and p_brand = \\'Brand#12\\'\n and p_container in (\\'SM CASE\\', \\'SM BOX\\', \\'SM PACK\\', \\'SM PKG\\')\n and l_quantity >= 1 and l_quantity <= 1 + 10\n and p_size between 1 and 5\n and l_shipmode in (\\'AIR\\', \\'AIR REG\\')\n and l_shipinstruct = \\'DELIVER IN PERSON\\'\n )\n or\n (\n p_partkey = l_partkey\n and p_brand = \\'Brand#23\\'\n and p_container in (\\'MED BAG\\', \\'MED BOX\\', \\'MED PKG\\', \\'MED PACK\\')\n and l_quantity >= 10 and l_quantity <= 10 + 10\n and p_size between 1 and 10\n and l_shipmode in (\\'AIR\\', \\'AIR REG\\')\n and l_shipinstruct = \\'DELIVER IN PERSON\\'\n )\n or\n (\n p_partkey = l_partkey\n and p_brand = \\'Brand#34\\'\n and p_container in (\\'LG CASE\\', \\'LG BOX\\', \\'LG PACK\\', \\'LG PKG\\')\n and l_quantity >= 20 and l_quantity <= 20 + 10\n and p_size between 1 and 15\n and l_shipmode in (\\'AIR\\', \\'AIR REG\\')\n and l_shipinstruct = \\'DELIVER IN PERSON\\'\n );","sequential_pipe",152);
-    X_23 := sql.mvc();
-    C_24:bat[:oid] := sql.tid(X_23,"sys","part");
-    X_27:bat[:str] := sql.bind(X_23,"sys","part","p_container",0);
-    (C_30,r1_48) := sql.bind(X_23,"sys","part","p_container",2);
-    X_33:bat[:str] := sql.bind(X_23,"sys","part","p_container",1);
-    X_34 := sql.delta(X_27,C_30,r1_48,X_33);
-    X_35 := algebra.projection(C_24,X_34);
-    X_36:bat[:str] := sql.bind(X_23,"sys","part","p_brand",0);
-    (C_38,r1_58) := sql.bind(X_23,"sys","part","p_brand",2);
-    X_40:bat[:str] := sql.bind(X_23,"sys","part","p_brand",1);
-    X_41 := sql.delta(X_36,C_38,r1_58,X_40);
-    X_42 := algebra.projection(C_24,X_41);
-    X_43:bat[:int] := sql.bind(X_23,"sys","part","p_size",0);
-    (C_45,r1_66) := sql.bind(X_23,"sys","part","p_size",2);
-    X_47:bat[:int] := sql.bind(X_23,"sys","part","p_size",1);
-    X_48 := sql.delta(X_43,C_45,r1_66,X_47);
-    X_49 := algebra.projection(C_24,X_48);
-    C_50 := algebra.subselect(X_49,1,15,true,true,false);
-    C_53 := algebra.subselect(X_42,C_50,"Brand#12","Brand#12",true,false,false);
-    C_54 := algebra.subselect(X_42,C_50,"Brand#23","Brand#23",true,false,false);
-    X_55 := bat.mergecand(C_53,C_54);
-    C_56 := algebra.subselect(X_42,C_50,"Brand#34","Brand#34",true,false,false);
-    X_57 := bat.mergecand(X_55,C_56);
-    C_58 := algebra.subselect(X_35,X_57,"SM CASE","SM CASE",true,false,false);
-    C_59 := algebra.subselect(X_35,X_57,"SM BOX","SM BOX",true,false,false);
-    X_60 := bat.mergecand(C_58,C_59);
-    C_61 := algebra.subselect(X_35,X_57,"SM PACK","SM PACK",true,false,false);
-    X_62 := bat.mergecand(X_60,C_61);
-    C_63 := algebra.subselect(X_35,X_57,"SM PKG","SM PKG",true,false,false);
-    X_64 := bat.mergecand(X_62,C_63);
-    C_65 := algebra.subselect(X_35,X_57,"MED BAG","MED BAG",true,false,false);
-    X_66 := bat.mergecand(X_64,C_65);
-    C_67 := algebra.subselect(X_35,X_57,"MED BOX","MED BOX",true,false,false);
-    X_68 := bat.mergecand(X_66,C_67);
-    C_69 := algebra.subselect(X_35,X_57,"MED PKG","MED PKG",true,false,false);
-    X_70 := bat.mergecand(X_68,C_69);
-    C_71 := algebra.subselect(X_35,X_57,"MED PACK","MED PACK",true,false,false);
-    X_72 := bat.mergecand(X_70,C_71);
-    C_73 := algebra.subselect(X_35,X_57,"LG CASE","LG CASE",true,false,false);
-    X_74 := bat.mergecand(X_72,C_73);
-    C_75 := algebra.subselect(X_35,X_57,"LG BOX","LG BOX",true,false,false);
-    X_76 := bat.mergecand(X_74,C_75);
-    C_77 := algebra.subselect(X_35,X_57,"LG PACK","LG PACK",true,false,false);
-    X_78 := bat.mergecand(X_76,C_77);
-    C_79 := algebra.subselect(X_35,X_57,"LG PKG","LG PKG",true,false,false);
-    X_80 := bat.mergecand(X_78,C_79);
-    X_81:bat[:int] := sql.bind(X_23,"sys","part","p_partkey",0);
-    (C_83,r1_131) := sql.bind(X_23,"sys","part","p_partkey",2);
-    X_85:bat[:int] := sql.bind(X_23,"sys","part","p_partkey",1);
-    X_86 := sql.delta(X_81,C_83,r1_131,X_85);
-    X_87:bat[:int] := algebra.projectionpath(X_80,C_24,X_86);
-    C_88:bat[:oid] := sql.tid(X_23,"sys","lineitem");
-    X_90:bat[:str] := sql.bind(X_23,"sys","lineitem","l_shipmode",0);
-    (C_92,r1_141) := sql.bind(X_23,"sys","lineitem","l_shipmode",2);
-    X_94:bat[:str] := sql.bind(X_23,"sys","lineitem","l_shipmode",1);
-    X_95 := sql.delta(X_90,C_92,r1_141,X_94);
-    X_96 := algebra.projection(C_88,X_95);
-    X_97:bat[:str] := sql.bind(X_23,"sys","lineitem","l_shipinstruct",0);
-    (C_99,r1_149) := sql.bind(X_23,"sys","lineitem","l_shipinstruct",2);
-    X_101:bat[:str] := sql.bind(X_23,"sys","lineitem","l_shipinstruct",1);
-    X_102 := sql.delta(X_97,C_99,r1_149,X_101);
-    X_103 := algebra.projection(C_88,X_102);
-    C_104 := algebra.subselect(X_103,"DELIVER IN PERSON","DELIVER IN PERSON",true,false,false);
-    X_105 := bat.mergecand(C_104,C_104);
-    X_106 := bat.mergecand(X_105,C_104);
-    C_107 := algebra.subselect(X_96,X_106,"AIR","AIR",true,false,false);
-    C_108 := algebra.subselect(X_96,X_106,"AIR REG","AIR REG",true,false,false);
-    X_109 := bat.mergecand(C_107,C_108);
-    X_110 := bat.mergecand(X_109,C_107);
-    X_111 := bat.mergecand(X_110,C_108);
-    X_112 := bat.mergecand(X_111,C_107);
-    X_113 := bat.mergecand(X_112,C_108);
-    X_114:bat[:int] := sql.bind(X_23,"sys","lineitem","l_partkey",0);
-    (C_116,r1_183) := sql.bind(X_23,"sys","lineitem","l_partkey",2);
-    X_118:bat[:int] := sql.bind(X_23,"sys","lineitem","l_partkey",1);
-    X_119 := sql.delta(X_114,C_116,r1_183,X_118);
-    X_120:bat[:int] := algebra.projectionpath(X_113,C_88,X_119);
-    (X_121,r1_189) := algebra.subjoin(X_87,X_120,nil:BAT,nil:BAT,false,nil:lng);
-    X_125:bat[:str] := algebra.projectionpath(r1_189,X_113,X_103);
-    X_126:bat[:str] := algebra.projectionpath(r1_189,X_113,X_96);
-    X_127:bat[:int] := algebra.projectionpath(X_121,X_80,X_49);
-    X_128:bat[:lng] := sql.bind(X_23,"sys","lineitem","l_quantity",0);
-    (C_130,r1_207) := sql.bind(X_23,"sys","lineitem","l_quantity",2);
-    X_132:bat[:lng] := sql.bind(X_23,"sys","lineitem","l_quantity",1);
-    X_133 := sql.delta(X_128,C_130,r1_207,X_132);
-    X_134:bat[:lng] := algebra.projectionpath(r1_189,X_113,C_88,X_133);
-    X_135:bat[:str] := algebra.projectionpath(X_121,X_80,X_35);
-    X_136:bat[:str] := algebra.projectionpath(X_121,X_80,X_42);
-    C_137 := algebra.subselect(X_136,"Brand#12","Brand#12",true,false,false);
-    C_138 := algebra.subselect(X_135,C_137,"SM CASE","SM CASE",true,false,false);
-    C_139 := algebra.subselect(X_135,C_137,"SM BOX","SM BOX",true,false,false);
-    X_140 := bat.mergecand(C_138,C_139);
-    C_141 := algebra.subselect(X_135,C_137,"SM PACK","SM PACK",true,false,false);
-    X_142 := bat.mergecand(X_140,C_141);
-    C_143 := algebra.subselect(X_135,C_137,"SM PKG","SM PKG",true,false,false);
-    X_144 := bat.mergecand(X_142,C_143);
-    C_145 := algebra.thetasubselect(X_134,X_144,100:lng,">=");
-    C_147 := algebra.thetasubselect(X_134,C_145,1100:lng,"<=");
-    C_149 := algebra.subselect(X_127,C_147,1,5,true,true,false);
-    C_150 := algebra.subselect(X_126,C_149,"AIR","AIR",true,false,false);
-    C_151 := algebra.subselect(X_126,C_149,"AIR REG","AIR REG",true,false,false);
-    X_152 := bat.mergecand(C_150,C_151);
-    C_153 := algebra.subselect(X_125,X_152,"DELIVER IN PERSON","DELIVER IN PERSON",true,false,false);
-    C_154 := algebra.subselect(X_136,"Brand#23","Brand#23",true,false,false);
-    C_155 := algebra.subselect(X_135,C_154,"MED BAG","MED BAG",true,false,false);
-    C_156 := algebra.subselect(X_135,C_154,"MED BOX","MED BOX",true,false,false);
-    X_157 := bat.mergecand(C_155,C_156);
-    C_158 := algebra.subselect(X_135,C_154,"MED PKG","MED PKG",true,false,false);
-    X_159 := bat.mergecand(X_157,C_158);
-    C_160 := algebra.subselect(X_135,C_154,"MED PACK","MED PACK",true,false,false);
-    X_161 := bat.mergecand(X_159,C_160);
-    C_162 := algebra.thetasubselect(X_134,X_161,1000:lng,">=");
-    C_163 := algebra.thetasubselect(X_134,C_162,2000:lng,"<=");
-    C_164 := algebra.subselect(X_127,C_163,1,10,true,true,false);
-    C_165 := algebra.subselect(X_126,C_164,"AIR","AIR",true,false,false);
-    C_166 := algebra.subselect(X_126,C_164,"AIR REG","AIR REG",true,false,false);
-    X_167 := bat.mergecand(C_165,C_166);
-    C_168 := algebra.subselect(X_125,X_167,"DELIVER IN PERSON","DELIVER IN PERSON",true,false,false);
-    C_169 := algebra.subselect(X_136,"Brand#34","Brand#34",true,false,false);
-    C_170 := algebra.subselect(X_135,C_169,"LG CASE","LG CASE",true,false,false);
-    C_171 := algebra.subselect(X_135,C_169,"LG BOX","LG BOX",true,false,false);
-    X_172 := bat.mergecand(C_170,C_171);
-    C_173 := algebra.subselect(X_135,C_169,"LG PACK","LG PACK",true,false,false);
-    X_174 := bat.mergecand(X_172,C_173);
-    C_175 := algebra.subselect(X_135,C_169,"LG PKG","LG PKG",true,false,false);
-    X_176 := bat.mergecand(X_174,C_175);
-    C_177 := algebra.thetasubselect(X_134,X_176,2000:lng,">=");
-    C_178 := algebra.thetasubselect(X_134,C_177,3000:lng,"<=");
-    C_179 := algebra.subselect(X_127,C_178,1,15,true,true,false);
-    C_180 := algebra.subselect(X_126,C_179,"AIR","AIR",true,false,false);
-    C_181 := algebra.subselect(X_126,C_179,"AIR REG","AIR REG",true,false,false);
-    X_182 := bat.mergecand(C_180,C_181);
-    C_183 := algebra.subselect(X_125,X_182,"DELIVER IN PERSON","DELIVER IN PERSON",true,false,false);
-    X_184 := bat.mergecand(C_168,C_183);
-    X_185 := bat.mergecand(C_153,X_184);
-    X_186:bat[:lng] := sql.bind(X_23,"sys","lineitem","l_extendedprice",0);
-    (C_188,r1_332) := sql.bind(X_23,"sys","lineitem","l_extendedprice",2);
-    X_190:bat[:lng] := sql.bind(X_23,"sys","lineitem","l_extendedprice",1);
-    X_191 := sql.delta(X_186,C_188,r1_332,X_190);
-    X_192:bat[:lng] := algebra.projectionpath(X_185,r1_189,X_113,C_88,X_191);
-    X_193:bat[:lng] := sql.bind(X_23,"sys","lineitem","l_discount",0);
-    (C_195,r1_350) := sql.bind(X_23,"sys","lineitem","l_discount",2);
-    X_197:bat[:lng] := sql.bind(X_23,"sys","lineitem","l_discount",1);
-    X_198 := sql.delta(X_193,C_195,r1_350,X_197);
-    X_199:bat[:lng] := algebra.projectionpath(X_185,r1_189,X_113,C_88,X_198);
-    X_200:bat[:lng] := batcalc.-(100:lng,X_199);
-    X_201:bat[:hge] := batcalc.*(X_192,X_200);
-    X_202:hge := aggr.sum(X_201);
-    sql.resultSet("sys.L1","revenue","decimal",39,4,10,X_202);
+    X_329:void := querylog.define("explain select\n sum(l_extendedprice* (1 - l_discount)) as revenue\nfrom\n lineitem,\n part\nwhere\n (\n p_partkey = l_partkey\n and p_brand = \\'Brand#12\\'\n and p_container in (\\'SM CASE\\', \\'SM BOX\\', \\'SM PACK\\', \\'SM PKG\\')\n and l_quantity >= 1 and l_quantity <= 1 + 10\n and p_size between 1 and 5\n and l_shipmode in (\\'AIR\\', \\'AIR REG\\')\n and l_shipinstruct = \\'DELIVER IN PERSON\\'\n )\n or\n (\n p_partkey = l_partkey\n and p_brand = \\'Brand#23\\'\n and p_container in (\\'MED BAG\\', \\'MED BOX\\', \\'MED PKG\\', \\'MED PACK\\')\n and l_quantity >= 10 and l_quantity <= 10 + 10\n and p_size between 1 and 10\n and l_shipmode in (\\'AIR\\', \\'AIR REG\\')\n and l_shipinstruct = \\'DELIVER IN PERSON\\'\n )\n or\n (\n p_partkey = l_partkey\n and p_brand = \\'Brand#34\\'\n and p_container in (\\'LG CASE\\', \\'LG BOX\\', \\'LG PACK\\', \\'LG PKG\\')\n and l_quantity >= 20 and l_quantity <= 20 + 10\n and p_size between 1 and 15\n and l_shipmode in (\\'AIR\\', \\'AIR REG\\')\n and l_shipinstruct = \\'DELIVER IN PERSON\\'\n );","sequential_pipe",152);
+    X_0 := sql.mvc();
+    X_1:bat[:oid] := sql.tid(X_0,"sys","part");
+    X_4:bat[:str] := sql.bind(X_0,"sys","part","p_container",0);
+    (X_7,r1_48) := sql.bind(X_0,"sys","part","p_container",2);
+    X_10:bat[:str] := sql.bind(X_0,"sys","part","p_container",1);
+    X_12 := sql.delta(X_4,X_7,r1_48,X_10);
+    X_13 := algebra.projection(X_1,X_12);
+    X_15:bat[:str] := sql.bind(X_0,"sys","part","p_brand",0);
+    (X_17,r1_58) := sql.bind(X_0,"sys","part","p_brand",2);
+    X_19:bat[:str] := sql.bind(X_0,"sys","part","p_brand",1);
+    X_20 := sql.delta(X_15,X_17,r1_58,X_19);
+    X_21 := algebra.projection(X_1,X_20);
+    X_23:bat[:int] := sql.bind(X_0,"sys","part","p_size",0);
+    (X_25,r1_66) := sql.bind(X_0,"sys","part","p_size",2);
+    X_27:bat[:int] := sql.bind(X_0,"sys","part","p_size",1);
+    X_28 := sql.delta(X_23,X_25,r1_66,X_27);
+    X_29 := algebra.projection(X_1,X_28);
+    X_40 := algebra.subselect(X_29,1,15,true,true,false);
+    X_44 := algebra.subselect(X_21,X_40,"Brand#12","Brand#12",true,false,false);
+    X_46 := algebra.subselect(X_21,X_40,"Brand#23","Brand#23",true,false,false);
+    X_47 := bat.mergecand(X_44,X_46);
+    X_49 := algebra.subselect(X_21,X_40,"Brand#34","Brand#34",true,false,false);
+    X_50 := bat.mergecand(X_47,X_49);
+    X_51 := algebra.subselect(X_13,X_50,"SM CASE","SM CASE",true,false,false);
+    X_53 := algebra.subselect(X_13,X_50,"SM BOX","SM BOX",true,false,false);
+    X_54 := bat.mergecand(X_51,X_53);
+    X_56 := algebra.subselect(X_13,X_50,"SM PACK","SM PACK",true,false,false);
+    X_57 := bat.mergecand(X_54,X_56);
+    X_59 := algebra.subselect(X_13,X_50,"SM PKG","SM PKG",true,false,false);
+    X_60 := bat.mergecand(X_57,X_59);
+    X_62 := algebra.subselect(X_13,X_50,"MED BAG","MED BAG",true,false,false);
+    X_63 := bat.mergecand(X_60,X_62);
+    X_65 := algebra.subselect(X_13,X_50,"MED BOX","MED BOX",true,false,false);
+    X_66 := bat.mergecand(X_63,X_65);
+    X_68 := algebra.subselect(X_13,X_50,"MED PKG","MED PKG",true,false,false);
+    X_69 := bat.mergecand(X_66,X_68);
+    X_71 := algebra.subselect(X_13,X_50,"MED PACK","MED PACK",true,false,false);
+    X_72 := bat.mergecand(X_69,X_71);
+    X_74 := algebra.subselect(X_13,X_50,"LG CASE","LG CASE",true,false,false);
+    X_78 := bat.mergecand(X_72,X_74);
+    X_80 := algebra.subselect(X_13,X_50,"LG BOX","LG BOX",true,false,false);
+    X_81 := bat.mergecand(X_78,X_80);
+    X_83 := algebra.subselect(X_13,X_50,"LG PACK","LG PACK",true,false,false);
+    X_84 := bat.mergecand(X_81,X_83);
+    X_86 := algebra.subselect(X_13,X_50,"LG PKG","LG PKG",true,false,false);
+    X_87 := bat.mergecand(X_84,X_86);
+    X_88:bat[:int] := sql.bind(X_0,"sys","part","p_partkey",0);
+    (X_90,r1_131) := sql.bind(X_0,"sys","part","p_partkey",2);
+    X_92:bat[:int] := sql.bind(X_0,"sys","part","p_partkey",1);
+    X_93 := sql.delta(X_88,X_90,r1_131,X_92);
+    X_95:bat[:int] := algebra.projectionpath(X_87,X_1,X_93);
+    X_96:bat[:oid] := sql.tid(X_0,"sys","lineitem");
+    X_98:bat[:str] := sql.bind(X_0,"sys","lineitem","l_shipmode",0);
+    (X_100,r1_141) := sql.bind(X_0,"sys","lineitem","l_shipmode",2);
+    X_102:bat[:str] := sql.bind(X_0,"sys","lineitem","l_shipmode",1);
+    X_103 := sql.delta(X_98,X_100,r1_141,X_102);
+    X_104 := algebra.projection(X_96,X_103);
+    X_106:bat[:str] := sql.bind(X_0,"sys","lineitem","l_shipinstruct",0);
+    (X_108,r1_149) := sql.bind(X_0,"sys","lineitem","l_shipinstruct",2);
+    X_110:bat[:str] := sql.bind(X_0,"sys","lineitem","l_shipinstruct",1);
+    X_111 := sql.delta(X_106,X_108,r1_149,X_110);
+    X_112 := algebra.projection(X_96,X_111);
+    X_114 := algebra.subselect(X_112,"DELIVER IN PERSON","DELIVER IN PERSON",true,false,false);
+    X_120 := bat.mergecand(X_114,X_114);
+    X_123 := bat.mergecand(X_120,X_114);
+    X_124 := algebra.subselect(X_104,X_123,"AIR","AIR",true,false,false);
+    X_126 := algebra.subselect(X_104,X_123,"AIR REG","AIR REG",true,false,false);
+    X_127 := bat.mergecand(X_124,X_126);
+    X_130 := bat.mergecand(X_127,X_124);
+    X_133 := bat.mergecand(X_130,X_126);
+    X_136 := bat.mergecand(X_133,X_124);
+    X_139 := bat.mergecand(X_136,X_126);
+    X_140:bat[:int] := sql.bind(X_0,"sys","lineitem","l_partkey",0);
+    (X_142,r1_183) := sql.bind(X_0,"sys","lineitem","l_partkey",2);
+    X_144:bat[:int] := sql.bind(X_0,"sys","lineitem","l_partkey",1);
+    X_145 := sql.delta(X_140,X_142,r1_183,X_144);
+    X_147:bat[:int] := algebra.projectionpath(X_139,X_96,X_145);
+    (X_148,r1_189) := algebra.subjoin(X_95,X_147,nil:BAT,nil:BAT,false,nil:lng);
+    X_155:bat[:str] := algebra.projectionpath(r1_189,X_139,X_112);
+    X_158:bat[:str] := algebra.projectionpath(r1_189,X_139,X_104);
+    X_161:bat[:int] := algebra.projectionpath(X_148,X_87,X_29);
+    X_164:bat[:lng] := sql.bind(X_0,"sys","lineitem","l_quantity",0);
+    (X_166,r1_207) := sql.bind(X_0,"sys","lineitem","l_quantity",2);
+    X_168:bat[:lng] := sql.bind(X_0,"sys","lineitem","l_quantity",1);
+    X_169 := sql.delta(X_164,X_166,r1_207,X_168);
+    X_172:bat[:lng] := algebra.projectionpath(r1_189,X_139,X_96,X_169);
+    X_182:bat[:str] := algebra.projectionpath(X_148,X_87,X_13);
+    X_185:bat[:str] := algebra.projectionpath(X_148,X_87,X_21);
+    X_187 := algebra.subselect(X_185,"Brand#12","Brand#12",true,false,false);
+    X_191 := algebra.subselect(X_182,X_187,"SM CASE","SM CASE",true,false,false);
+    X_193 := algebra.subselect(X_182,X_187,"SM BOX","SM BOX",true,false,false);
+    X_194 := bat.mergecand(X_191,X_193);
+    X_196 := algebra.subselect(X_182,X_187,"SM PACK","SM PACK",true,false,false);
+    X_197 := bat.mergecand(X_194,X_196);
+    X_199 := algebra.subselect(X_182,X_187,"SM PKG","SM PKG",true,false,false);
+    X_200 := bat.mergecand(X_197,X_199);
+    X_201 := algebra.thetasubselect(X_172,X_200,100:lng,">=");
+    X_203 := algebra.thetasubselect(X_172,X_201,1100:lng,"<=");
+    X_205 := algebra.subselect(X_161,X_203,1,5,true,true,false);
+    X_206 := algebra.subselect(X_158,X_205,"AIR","AIR",true,false,false);
+    X_208 := algebra.subselect(X_158,X_205,"AIR REG","AIR REG",true,false,false);
+    X_209 := bat.mergecand(X_206,X_208);
+    X_210 := algebra.subselect(X_155,X_209,"DELIVER IN PERSON","DELIVER IN PERSON",true,false,false);
+    X_225 := algebra.subselect(X_185,"Brand#23","Brand#23",true,false,false);
+    X_229 := algebra.subselect(X_182,X_225,"MED BAG","MED BAG",true,false,false);
+    X_231 := algebra.subselect(X_182,X_225,"MED BOX","MED BOX",true,false,false);
+    X_232 := bat.mergecand(X_229,X_231);
+    X_234 := algebra.subselect(X_182,X_225,"MED PKG","MED PKG",true,false,false);
+    X_235 := bat.mergecand(X_232,X_234);
+    X_237 := algebra.subselect(X_182,X_225,"MED PACK","MED PACK",true,false,false);
+    X_238 := bat.mergecand(X_235,X_237);
+    X_239 := algebra.thetasubselect(X_172,X_238,1000:lng,">=");
+    X_241 := algebra.thetasubselect(X_172,X_239,2000:lng,"<=");
+    X_243 := algebra.subselect(X_161,X_241,1,10,true,true,false);
+    X_244 := algebra.subselect(X_158,X_243,"AIR","AIR",true,false,false);
+    X_246 := algebra.subselect(X_158,X_243,"AIR REG","AIR REG",true,false,false);
+    X_247 := bat.mergecand(X_244,X_246);
+    X_248 := algebra.subselect(X_155,X_247,"DELIVER IN PERSON","DELIVER IN PERSON",true,false,false);
+    X_263 := algebra.subselect(X_185,"Brand#34","Brand#34",true,false,false);
+    X_267 := algebra.subselect(X_182,X_263,"LG CASE","LG CASE",true,false,false);
+    X_269 := algebra.subselect(X_182,X_263,"LG BOX","LG BOX",true,false,false);
+    X_270 := bat.mergecand(X_267,X_269);
+    X_272 := algebra.subselect(X_182,X_263,"LG PACK","LG PACK",true,false,false);
+    X_273 := bat.mergecand(X_270,X_272);
+    X_275 := algebra.subselect(X_182,X_263,"LG PKG","LG PKG",true,false,false);
+    X_276 := bat.mergecand(X_273,X_275);
+    X_277 := algebra.thetasubselect(X_172,X_276,2000:lng,">=");
+    X_279 := algebra.thetasubselect(X_172,X_277,3000:lng,"<=");
+    X_281 := algebra.subselect(X_161,X_279,1,15,true,true,false);
+    X_282 := algebra.subselect(X_158,X_281,"AIR","AIR",true,false,false);
+    X_284 := algebra.subselect(X_158,X_281,"AIR REG","AIR REG",true,false,false);
+    X_285 := bat.mergecand(X_282,X_284);
+    X_286 := algebra.subselect(X_155,X_285,"DELIVER IN PERSON","DELIVER IN PERSON",true,false,false);
+    X_287 := bat.mergecand(X_248,X_286);
+    X_288 := bat.mergecand(X_210,X_287);
+    X_289:bat[:lng] := sql.bind(X_0,"sys","lineitem","l_extendedprice",0);
+    (X_291,r1_332) := sql.bind(X_0,"sys","lineitem","l_extendedprice",2);
+    X_293:bat[:lng] := sql.bind(X_0,"sys","lineitem","l_extendedprice",1);
+    X_294 := sql.delta(X_289,X_291,r1_332,X_293);
+    X_298:bat[:lng] := algebra.projectionpath(X_288,r1_189,X_139,X_96,X_294);
+    X_307:bat[:lng] := sql.bind(X_0,"sys","lineitem","l_discount",0);
+    (X_309,r1_350) := sql.bind(X_0,"sys","lineitem","l_discount",2);
+    X_311:bat[:lng] := sql.bind(X_0,"sys","lineitem","l_discount",1);
+    X_312 := sql.delta(X_307,X_309,r1_350,X_311);
+    X_316:bat[:lng] := algebra.projectionpath(X_288,r1_189,X_139,X_96,X_312);
+    X_317:bat[:lng] := batcalc.-(100:lng,X_316);
+    X_319:bat[:hge] := batcalc.*(X_298,X_317);
+    X_321:hge := aggr.sum(X_319);
+    sql.resultSet("sys.L1","revenue","decimal",39,4,10,X_321);
 end user.s4_1;
 #inline               actions= 0 time=11 usec 
 #candidates           actions= 1 time=155 usec 
@@ -229,180 +228,6 @@
 #profiler             actions= 1 time=136 usec 
 #garbageCollector     actions= 1 time=153 usec 
 #total                actions= 1 time=3625 usec 
-=======
-function user.s2_1(A0:bte,A1:str,A2:str,A3:str,A4:str,A5:str,A6:bte,A7:bte,A8:bte,A9:int,A10:int,A11:str,A12:str,A13:str,A14:str,A15:str,A16:str,A17:str,A18:str,A19:bte,A20:bte,A21:bte,A22:int,A23:int,A24:str,A25:str,A26:str,A27:str,A28:str,A29:str,A30:str,A31:str,A32:bte,A33:bte,A34:bte,A35:int,A36:int,A37:str,A38:str,A39:str):void;
-    X_329:void := querylog.define("explain select\n sum(l_extendedprice* (1 - l_discount)) as revenue\nfrom\n lineitem,\n part\nwhere\n (\n p_partkey = l_partkey\n and p_brand = \\'Brand#12\\'\n and p_container in (\\'SM CASE\\', \\'SM BOX\\', \\'SM PACK\\', \\'SM PKG\\')\n and l_quantity >= 1 and l_quantity <= 1 + 10\n and p_size between 1 and 5\n and l_shipmode in (\\'AIR\\', \\'AIR REG\\')\n and l_shipinstruct = \\'DELIVER IN PERSON\\'\n )\n or\n (\n p_partkey = l_partkey\n and p_brand = \\'Brand#23\\'\n and p_container in (\\'MED BAG\\', \\'MED BOX\\', \\'MED PKG\\', \\'MED PACK\\')\n and l_quantity >= 10 and l_quantity <= 10 + 10\n and p_size between 1 and 10\n and l_shipmode in (\\'AIR\\', \\'AIR REG\\')\n and l_shipinstruct = \\'DELIVER IN PERSON\\'\n )\n or\n (\n p_partkey = l_partkey\n and p_brand = \\'Brand#34\\'\n and p_container in (\\'LG CASE\\', \\'LG BOX\\', \\'LG PACK\\', \\'LG PKG\\')\n and l_quantity >= 20 and l_quantity <= 20 + 10\n and p_size between 1 and 15\n and l_shipmode in (\\'AIR\\', \\'AIR REG\\')\n and l_shipinstruct = \\'DELIVER IN PERSON\\'\n );","sequential_pipe",172);
-    X_0 := sql.mvc();
-    X_1:bat[:oid] := sql.tid(X_0,"sys","part");
-    X_4:bat[:str] := sql.bind(X_0,"sys","part","p_container",0);
-    (X_7,r1_48) := sql.bind(X_0,"sys","part","p_container",2);
-    X_10:bat[:str] := sql.bind(X_0,"sys","part","p_container",1);
-    X_12 := sql.delta(X_4,X_7,r1_48,X_10);
-    X_13 := algebra.projection(X_1,X_12);
-    X_15:bat[:str] := sql.bind(X_0,"sys","part","p_brand",0);
-    (X_17,r1_58) := sql.bind(X_0,"sys","part","p_brand",2);
-    X_19:bat[:str] := sql.bind(X_0,"sys","part","p_brand",1);
-    X_20 := sql.delta(X_15,X_17,r1_58,X_19);
-    X_21 := algebra.projection(X_1,X_20);
-    X_23:bat[:int] := sql.bind(X_0,"sys","part","p_size",0);
-    (X_25,r1_66) := sql.bind(X_0,"sys","part","p_size",2);
-    X_27:bat[:int] := sql.bind(X_0,"sys","part","p_size",1);
-    X_28 := sql.delta(X_23,X_25,r1_66,X_27);
-    X_29 := algebra.projection(X_1,X_28);
-    X_33:int := calc.min(A22,A35);
-    X_34:int := calc.min(A9,X_33);
-    X_38:int := calc.max(A23,A36);
-    X_39:int := calc.max(A10,X_38);
-    X_40 := algebra.subselect(X_29,X_34,X_39,true,true,false);
-    X_44 := algebra.subselect(X_21,X_40,A1,A1,true,false,false);
-    X_46 := algebra.subselect(X_21,X_40,A14,A14,true,false,false);
-    X_47 := bat.mergecand(X_44,X_46);
-    X_49 := algebra.subselect(X_21,X_40,A27,A27,true,false,false);
-    X_50 := bat.mergecand(X_47,X_49);
-    X_51 := algebra.subselect(X_13,X_50,A2,A2,true,false,false);
-    X_53 := algebra.subselect(X_13,X_50,A3,A3,true,false,false);
-    X_54 := bat.mergecand(X_51,X_53);
-    X_56 := algebra.subselect(X_13,X_50,A4,A4,true,false,false);
-    X_57 := bat.mergecand(X_54,X_56);
-    X_59 := algebra.subselect(X_13,X_50,A5,A5,true,false,false);
-    X_60 := bat.mergecand(X_57,X_59);
-    X_62 := algebra.subselect(X_13,X_50,A15,A15,true,false,false);
-    X_63 := bat.mergecand(X_60,X_62);
-    X_65 := algebra.subselect(X_13,X_50,A16,A16,true,false,false);
-    X_66 := bat.mergecand(X_63,X_65);
-    X_68 := algebra.subselect(X_13,X_50,A17,A17,true,false,false);
-    X_69 := bat.mergecand(X_66,X_68);
-    X_71 := algebra.subselect(X_13,X_50,A18,A18,true,false,false);
-    X_72 := bat.mergecand(X_69,X_71);
-    X_74 := algebra.subselect(X_13,X_50,A28,A28,true,false,false);
-    X_78 := bat.mergecand(X_72,X_74);
-    X_80 := algebra.subselect(X_13,X_50,A29,A29,true,false,false);
-    X_81 := bat.mergecand(X_78,X_80);
-    X_83 := algebra.subselect(X_13,X_50,A30,A30,true,false,false);
-    X_84 := bat.mergecand(X_81,X_83);
-    X_86 := algebra.subselect(X_13,X_50,A31,A31,true,false,false);
-    X_87 := bat.mergecand(X_84,X_86);
-    X_88:bat[:int] := sql.bind(X_0,"sys","part","p_partkey",0);
-    (X_90,r1_131) := sql.bind(X_0,"sys","part","p_partkey",2);
-    X_92:bat[:int] := sql.bind(X_0,"sys","part","p_partkey",1);
-    X_93 := sql.delta(X_88,X_90,r1_131,X_92);
-    X_95:bat[:int] := algebra.projectionpath(X_87,X_1,X_93);
-    X_96:bat[:oid] := sql.tid(X_0,"sys","lineitem");
-    X_98:bat[:str] := sql.bind(X_0,"sys","lineitem","l_shipmode",0);
-    (X_100,r1_141) := sql.bind(X_0,"sys","lineitem","l_shipmode",2);
-    X_102:bat[:str] := sql.bind(X_0,"sys","lineitem","l_shipmode",1);
-    X_103 := sql.delta(X_98,X_100,r1_141,X_102);
-    X_104 := algebra.projection(X_96,X_103);
-    X_106:bat[:str] := sql.bind(X_0,"sys","lineitem","l_shipinstruct",0);
-    (X_108,r1_149) := sql.bind(X_0,"sys","lineitem","l_shipinstruct",2);
-    X_110:bat[:str] := sql.bind(X_0,"sys","lineitem","l_shipinstruct",1);
-    X_111 := sql.delta(X_106,X_108,r1_149,X_110);
-    X_112 := algebra.projection(X_96,X_111);
-    X_114 := algebra.subselect(X_112,A13,A13,true,false,false);
-    X_119 := algebra.subselect(X_112,A26,A26,true,false,false);
-    X_120 := bat.mergecand(X_114,X_119);
-    X_122 := algebra.subselect(X_112,A39,A39,true,false,false);
-    X_123 := bat.mergecand(X_120,X_122);
-    X_124 := algebra.subselect(X_104,X_123,A11,A11,true,false,false);
-    X_126 := algebra.subselect(X_104,X_123,A12,A12,true,false,false);
-    X_127 := bat.mergecand(X_124,X_126);
-    X_129 := algebra.subselect(X_104,X_123,A24,A24,true,false,false);
-    X_130 := bat.mergecand(X_127,X_129);
-    X_132 := algebra.subselect(X_104,X_123,A25,A25,true,false,false);
-    X_133 := bat.mergecand(X_130,X_132);
-    X_135 := algebra.subselect(X_104,X_123,A37,A37,true,false,false);
-    X_136 := bat.mergecand(X_133,X_135);
-    X_138 := algebra.subselect(X_104,X_123,A38,A38,true,false,false);
-    X_139 := bat.mergecand(X_136,X_138);
-    X_140:bat[:int] := sql.bind(X_0,"sys","lineitem","l_partkey",0);
-    (X_142,r1_183) := sql.bind(X_0,"sys","lineitem","l_partkey",2);
-    X_144:bat[:int] := sql.bind(X_0,"sys","lineitem","l_partkey",1);
-    X_145 := sql.delta(X_140,X_142,r1_183,X_144);
-    X_147:bat[:int] := algebra.projectionpath(X_139,X_96,X_145);
-    (X_148,r1_189) := algebra.subjoin(X_95,X_147,nil:BAT,nil:BAT,false,nil:lng);
-    X_155:bat[:str] := algebra.projectionpath(r1_189,X_139,X_112);
-    X_158:bat[:str] := algebra.projectionpath(r1_189,X_139,X_104);
-    X_161:bat[:int] := algebra.projectionpath(X_148,X_87,X_29);
-    X_164:bat[:lng] := sql.bind(X_0,"sys","lineitem","l_quantity",0);
-    (X_166,r1_207) := sql.bind(X_0,"sys","lineitem","l_quantity",2);
-    X_168:bat[:lng] := sql.bind(X_0,"sys","lineitem","l_quantity",1);
-    X_169 := sql.delta(X_164,X_166,r1_207,X_168);
-    X_172:bat[:lng] := algebra.projectionpath(r1_189,X_139,X_96,X_169);
-    X_182:bat[:str] := algebra.projectionpath(X_148,X_87,X_13);
-    X_185:bat[:str] := algebra.projectionpath(X_148,X_87,X_21);
-    X_187 := algebra.subselect(X_185,A1,A1,true,false,false);
-    X_191 := algebra.subselect(X_182,X_187,A2,A2,true,false,false);
-    X_193 := algebra.subselect(X_182,X_187,A3,A3,true,false,false);
-    X_194 := bat.mergecand(X_191,X_193);
-    X_196 := algebra.subselect(X_182,X_187,A4,A4,true,false,false);
-    X_197 := bat.mergecand(X_194,X_196);
-    X_199 := algebra.subselect(X_182,X_187,A5,A5,true,false,false);
-    X_200 := bat.mergecand(X_197,X_199);
-    X_180 := calc.lng(A6,15,2);
-    X_201 := algebra.thetasubselect(X_172,X_200,X_180,">=");
-    X_175:bte := calc.+(A7,A8);
-    X_176 := calc.lng(X_175,15,2);
-    X_203 := algebra.thetasubselect(X_172,X_201,X_176,"<=");
-    X_205 := algebra.subselect(X_161,X_203,A9,A10,true,true,false);
-    X_206 := algebra.subselect(X_158,X_205,A11,A11,true,false,false);
-    X_208 := algebra.subselect(X_158,X_205,A12,A12,true,false,false);
-    X_209 := bat.mergecand(X_206,X_208);
-    X_210 := algebra.subselect(X_155,X_209,A13,A13,true,false,false);
-    X_225 := algebra.subselect(X_185,A14,A14,true,false,false);
-    X_229 := algebra.subselect(X_182,X_225,A15,A15,true,false,false);
-    X_231 := algebra.subselect(X_182,X_225,A16,A16,true,false,false);
-    X_232 := bat.mergecand(X_229,X_231);
-    X_234 := algebra.subselect(X_182,X_225,A17,A17,true,false,false);
-    X_235 := bat.mergecand(X_232,X_234);
-    X_237 := algebra.subselect(X_182,X_225,A18,A18,true,false,false);
-    X_238 := bat.mergecand(X_235,X_237);
-    X_222 := calc.lng(A19,15,2);
-    X_239 := algebra.thetasubselect(X_172,X_238,X_222,">=");
-    X_217:bte := calc.+(A20,A21);
-    X_218 := calc.lng(X_217,15,2);
-    X_241 := algebra.thetasubselect(X_172,X_239,X_218,"<=");
-    X_243 := algebra.subselect(X_161,X_241,A22,A23,true,true,false);
-    X_244 := algebra.subselect(X_158,X_243,A24,A24,true,false,false);
-    X_246 := algebra.subselect(X_158,X_243,A25,A25,true,false,false);
-    X_247 := bat.mergecand(X_244,X_246);
-    X_248 := algebra.subselect(X_155,X_247,A26,A26,true,false,false);
-    X_263 := algebra.subselect(X_185,A27,A27,true,false,false);
-    X_267 := algebra.subselect(X_182,X_263,A28,A28,true,false,false);
-    X_269 := algebra.subselect(X_182,X_263,A29,A29,true,false,false);
-    X_270 := bat.mergecand(X_267,X_269);
-    X_272 := algebra.subselect(X_182,X_263,A30,A30,true,false,false);
-    X_273 := bat.mergecand(X_270,X_272);
-    X_275 := algebra.subselect(X_182,X_263,A31,A31,true,false,false);
-    X_276 := bat.mergecand(X_273,X_275);
-    X_260 := calc.lng(A32,15,2);
-    X_277 := algebra.thetasubselect(X_172,X_276,X_260,">=");
-    X_255:bte := calc.+(A33,A34);
-    X_256 := calc.lng(X_255,15,2);
-    X_279 := algebra.thetasubselect(X_172,X_277,X_256,"<=");
-    X_281 := algebra.subselect(X_161,X_279,A35,A36,true,true,false);
-    X_282 := algebra.subselect(X_158,X_281,A37,A37,true,false,false);
-    X_284 := algebra.subselect(X_158,X_281,A38,A38,true,false,false);
-    X_285 := bat.mergecand(X_282,X_284);
-    X_286 := algebra.subselect(X_155,X_285,A39,A39,true,false,false);
-    X_287 := bat.mergecand(X_248,X_286);
-    X_288 := bat.mergecand(X_210,X_287);
-    X_289:bat[:lng] := sql.bind(X_0,"sys","lineitem","l_extendedprice",0);
-    (X_291,r1_332) := sql.bind(X_0,"sys","lineitem","l_extendedprice",2);
-    X_293:bat[:lng] := sql.bind(X_0,"sys","lineitem","l_extendedprice",1);
-    X_294 := sql.delta(X_289,X_291,r1_332,X_293);
-    X_298:bat[:lng] := algebra.projectionpath(X_288,r1_189,X_139,X_96,X_294);
-    X_305 := calc.lng(A0,15,2);
-    X_307:bat[:lng] := sql.bind(X_0,"sys","lineitem","l_discount",0);
-    (X_309,r1_350) := sql.bind(X_0,"sys","lineitem","l_discount",2);
-    X_311:bat[:lng] := sql.bind(X_0,"sys","lineitem","l_discount",1);
-    X_312 := sql.delta(X_307,X_309,r1_350,X_311);
-    X_316:bat[:lng] := algebra.projectionpath(X_288,r1_189,X_139,X_96,X_312);
-    X_317:bat[:lng] := batcalc.-(X_305,X_316);
-    X_319:bat[:hge] := batcalc.*(X_298,X_317);
-    X_321:hge := aggr.sum(X_319);
-    sql.resultSet("sys.L1","revenue","decimal",39,4,10,X_321);
-end user.s2_1;
->>>>>>> e4ccccd3
 
 # 22:53:30 >  
 # 22:53:30 >  "Done."
