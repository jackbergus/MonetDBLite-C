stdout of test '12-explain` in directory 'sql/benchmarks/tpch` itself:


# 22:53:28 >  
# 22:53:28 >  "mserver5" "--debug=10" "--set" "gdk_nr_threads=0" "--set" "mapi_open=true" "--set" "mapi_port=34581" "--set" "mapi_usock=/var/tmp/mtest-9096/.s.monetdb.34581" "--set" "monet_prompt=" "--forcemito" "--set" "mal_listing=2" "--dbpath=/ufs/manegold/_/Monet/HG/Feb2013/prefix/--disable-debug_--enable-assert_--enable-optimize/var/MonetDB/mTests_sql_benchmarks_tpch" "--set" "mal_listing=0"
# 22:53:28 >  

# MonetDB 5 server v11.15.12
# This is an unreleased version
# Serving database 'mTests_sql_benchmarks_tpch', using 8 threads
# Compiled for x86_64-unknown-linux-gnu/64bit with 64bit OIDs dynamically linked
# Found 15.591 GiB available main-memory.
# Copyright (c) 1993-July 2008 CWI.
# Copyright (c) August 2008-2015 MonetDB B.V., all rights reserved
# Visit http://www.monetdb.org/ for further information
# Listening for connection requests on mapi:monetdb://rome.ins.cwi.nl:34581/
# Listening for UNIX domain connection requests on mapi:monetdb:///var/tmp/mtest-9096/.s.monetdb.34581
# MonetDB/GIS module loaded
# MonetDB/JAQL module loaded
# MonetDB/SQL module loaded

Ready.

# 22:53:28 >  
# 22:53:28 >  "/usr/bin/python2" "12-explain.SQL.py" "12-explain"
# 22:53:28 >  

#set optimizer = 'sequential_pipe';
#explain select
#	l_shipmode,
#	sum(case
#		when o_orderpriority = '1-URGENT'
#			or o_orderpriority = '2-HIGH'
#			then 1
#		else 0
#	end) as high_line_count,
#	sum(case
#		when o_orderpriority <> '1-URGENT'
#			and o_orderpriority <> '2-HIGH'
#			then 1
#		else 0
#	end) as low_line_count
#from
#	orders,
#	lineitem
#where
#	o_orderkey = l_orderkey
#	and l_shipmode in ('MAIL', 'SHIP')
#	and l_commitdate < l_receiptdate
#	and l_shipdate < l_commitdate
#	and l_receiptdate >= date '1994-01-01'
#	and l_receiptdate < date '1994-01-01' + interval '1' year
% .explain # table_name
% mal # name
% clob # type
% 731 # length
function user.s2_1{autoCommit=true}(A0:str,A1:str,A2:bte,A3:bte,A4:str,A5:str,A6:bte,A7:bte,A8:str,A9:str,A10:date,A11:date,A12:int):void;
    X_148:void := querylog.define("explain select\n\tl_shipmode,\n\tsum(case\n\t\twhen o_orderpriority = \\'1-URGENT\\'\n\t\t\tor o_orderpriority = \\'2-HIGH\\'\n\t\t\tthen 1\n\t\telse 0\n\tend) as high_line_count,\n\tsum(case\n\t\twhen o_orderpriority <> \\'1-URGENT\\'\n\t\t\tand o_orderpriority <> \\'2-HIGH\\'\n\t\t\tthen 1\n\t\telse 0\n\tend) as low_line_count\nfrom\n\torders,\n\tlineitem\nwhere\n\to_orderkey = l_orderkey\n\tand l_shipmode in (\\'MAIL\\', \\'SHIP\\')\n\tand l_commitdate < l_receiptdate\n\tand l_shipdate < l_commitdate\n\tand l_receiptdate >= date \\'1994-01-01\\'\n\tand l_receiptdate < date \\'1994-01-01\\' + interval \\'1\\' year\ngroup by\n\tl_shipmode\norder by\n\tl_shipmode;","sequential_pipe",95);
    X_114 := bat.new(nil:oid,nil:str);
    X_122 := bat.append(X_114,"sys.lineitem");
    X_132 := bat.append(X_122,"sys.L1");
    X_141 := bat.append(X_132,"sys.L2");
    X_117 := bat.new(nil:oid,nil:str);
    X_124 := bat.append(X_117,"l_shipmode");
    X_134 := bat.append(X_124,"high_line_count");
    X_143 := bat.append(X_134,"low_line_count");
    X_118 := bat.new(nil:oid,nil:str);
    X_126 := bat.append(X_118,"varchar");
    X_136 := bat.append(X_126,"hugeint");
    X_145 := bat.append(X_136,"hugeint");
    X_119 := bat.new(nil:oid,nil:int);
    X_128 := bat.append(X_119,10);
    X_138 := bat.append(X_128,128);
    X_146 := bat.append(X_138,128);
    X_121 := bat.new(nil:oid,nil:int);
    X_130 := bat.append(X_121,0);
    X_140 := bat.append(X_130,0);
    X_147 := bat.append(X_140,0);
    X_15 := sql.mvc();
    X_19:bat[:oid,:str]  := sql.bind(X_15,"sys","lineitem","l_shipmode",0);
    X_27:bat[:oid,:date]  := sql.bind(X_15,"sys","lineitem","l_receiptdate",0);
    X_35:bat[:oid,:date]  := sql.bind(X_15,"sys","lineitem","l_commitdate",0);
    (X_37,r1_43) := sql.bind(X_15,"sys","lineitem","l_commitdate",2);
    X_39:bat[:oid,:date]  := sql.bind(X_15,"sys","lineitem","l_commitdate",1);
    X_40 := sql.delta(X_35,X_37,r1_43,X_39);
    X_41 := X_40;
    X_42:bat[:oid,:date]  := sql.bind(X_15,"sys","lineitem","l_shipdate",0);
    (X_44,r1_50) := sql.bind(X_15,"sys","lineitem","l_shipdate",2);
    X_48:bat[:oid,:date]  := sql.bind(X_15,"sys","lineitem","l_shipdate",1);
    X_49 := sql.delta(X_42,X_44,r1_50,X_48);
    X_50 := X_49;
    X_55:bat[:oid,:bit]  := batcalc.>(X_41,X_50);
    (X_29,r1_32) := sql.bind(X_15,"sys","lineitem","l_receiptdate",2);
    X_31:bat[:oid,:date]  := sql.bind(X_15,"sys","lineitem","l_receiptdate",1);
    X_32 := sql.delta(X_27,X_29,r1_32,X_31);
    X_33 := X_32;
    X_51:bat[:oid,:bit]  := batcalc.<(X_41,X_33);
    X_16:bat[:oid,:oid]  := sql.tid(X_15,"sys","lineitem");
    X_52 := algebra.subselect(X_51,X_16,true,true,true,true,false);
    X_56 := algebra.subselect(X_55,X_52,true,true,true,true,false);
    X_34 := mtime.addmonths(A11,A12);
    X_169 := algebra.subselect(X_27,X_56,A10,X_34,true,false,false);
    X_170 := algebra.subselect(r1_32,nil:bat[:oid,:oid],A10,X_34,true,false,false);
    X_172 := algebra.subselect(X_31,X_56,A10,X_34,true,false,false);
    X_57 := sql.subdelta(X_169,X_56,X_29,X_170,X_172);
    X_173 := algebra.subselect(X_19,X_57,A8,A8,true,true,false);
    (X_22,r1_22) := sql.bind(X_15,"sys","lineitem","l_shipmode",2);
    X_174 := algebra.subselect(r1_22,nil:bat[:oid,:oid],A8,A8,true,true,false);
    X_25:bat[:oid,:str]  := sql.bind(X_15,"sys","lineitem","l_shipmode",1);
    X_176 := algebra.subselect(X_25,X_57,A8,A8,true,true,false);
    X_58 := sql.subdelta(X_173,X_57,X_22,X_174,X_176);
    X_177 := algebra.subselect(X_19,X_57,A9,A9,true,true,false);
    X_178 := algebra.subselect(r1_22,nil:bat[:oid,:oid],A9,A9,true,true,false);
    X_180 := algebra.subselect(X_25,X_57,A9,A9,true,true,false);
    X_59 := sql.subdelta(X_177,X_57,X_22,X_178,X_180);
    X_60 := bat.mergecand(X_58,X_59);
    X_61:bat[:oid,:oid]  := sql.bind_idxbat(X_15,"sys","lineitem","lineitem_l_orderkey_fkey",0);
    (X_64,r1_74) := sql.bind_idxbat(X_15,"sys","lineitem","lineitem_l_orderkey_fkey",2);
    X_67:bat[:oid,:oid]  := sql.bind_idxbat(X_15,"sys","lineitem","lineitem_l_orderkey_fkey",1);
    X_69 := sql.projectdelta(X_60,X_61,X_64,r1_74,X_67);
    X_70:bat[:oid,:oid]  := sql.tid(X_15,"sys","orders");
    (X_72,r1_84) := algebra.subjoin(X_69,X_70,nil:BAT,nil:BAT,false,nil:lng);
    X_76 := sql.projectdelta(X_60,X_19,X_22,r1_22,X_25);
    X_77 := algebra.leftfetchjoin(X_72,X_76);
    (X_78,r1_90,r2_90) := group.subgroupdone(X_77);
    X_81 := algebra.leftfetchjoin(r1_90,X_77);
    X_87:bat[:oid,:str]  := sql.bind(X_15,"sys","orders","o_orderpriority",0);
    (X_90,r1_102) := sql.bind(X_15,"sys","orders","o_orderpriority",2);
    X_92:bat[:oid,:str]  := sql.bind(X_15,"sys","orders","o_orderpriority",1);
    X_93 := sql.projectdelta(X_70,X_87,X_90,r1_102,X_92);
    X_94 := algebra.leftfetchjoin(r1_84,X_93);
    X_95:bat[:oid,:bit]  := batcalc.==(X_94,A0);
    X_96:bat[:oid,:bit]  := batcalc.==(X_94,A1);
    X_97:bat[:oid,:bit]  := batcalc.or(X_95,X_96);
    X_98:bat[:oid,:bit]  := batcalc.isnil(X_97);
    X_99:bat[:oid,:bit]  := batcalc.ifthenelse(X_98,false,X_97);
    X_100:bat[:oid,:bte]  := batcalc.ifthenelse(X_99,A2,A3);
    X_101:bat[:oid,:hge]  := aggr.subsum(X_100,X_78,r1_90,true,true);
    X_104:bat[:oid,:bit]  := batcalc.!=(X_94,A4);
    X_105:bat[:oid,:bit]  := batcalc.!=(X_94,A5);
    X_106:bat[:oid,:bit]  := batcalc.and(X_104,X_105);
    X_107:bat[:oid,:bit]  := batcalc.isnil(X_106);
    X_109:bat[:oid,:bit]  := batcalc.ifthenelse(X_107,false,X_106);
    X_110:bat[:oid,:bte]  := batcalc.ifthenelse(X_109,A6,A7);
    X_111:bat[:oid,:hge]  := aggr.subsum(X_110,X_78,r1_90,true,true);
    (X_82,r1_94,r2_94) := algebra.subsort(X_81,false,false);
    X_86 := algebra.leftfetchjoin(r1_94,X_81);
    X_103 := algebra.leftfetchjoin(r1_94,X_101);
<<<<<<< HEAD
    X_112 := algebra.leftfetchjoin(r1_94,X_111);
    sql.resultSet(X_141,X_143,X_145,X_146,X_147,X_86,X_103,X_112);
=======
    X_113 := sql.resultSet(3,1,X_86);
    sql.rsColumn(X_113,"sys.lineitem","l_shipmode","char",10,0,X_86);
    sql.rsColumn(X_113,"sys.L1","high_line_count","hugeint",128,0,X_103);
    sql.rsColumn(X_113,"sys.L2","low_line_count","hugeint",128,0,X_112);
    X_130 := io.stdout();
    sql.exportResult(X_130,X_113);
>>>>>>> 159e1729
end user.s2_1;

# 22:53:28 >  
# 22:53:28 >  "Done."
# 22:53:28 >  
<|MERGE_RESOLUTION|>--- conflicted
+++ resolved
@@ -65,7 +65,7 @@
     X_134 := bat.append(X_124,"high_line_count");
     X_143 := bat.append(X_134,"low_line_count");
     X_118 := bat.new(nil:oid,nil:str);
-    X_126 := bat.append(X_118,"varchar");
+    X_126 := bat.append(X_118,"char");
     X_136 := bat.append(X_126,"hugeint");
     X_145 := bat.append(X_136,"hugeint");
     X_119 := bat.new(nil:oid,nil:int);
@@ -146,17 +146,8 @@
     (X_82,r1_94,r2_94) := algebra.subsort(X_81,false,false);
     X_86 := algebra.leftfetchjoin(r1_94,X_81);
     X_103 := algebra.leftfetchjoin(r1_94,X_101);
-<<<<<<< HEAD
     X_112 := algebra.leftfetchjoin(r1_94,X_111);
     sql.resultSet(X_141,X_143,X_145,X_146,X_147,X_86,X_103,X_112);
-=======
-    X_113 := sql.resultSet(3,1,X_86);
-    sql.rsColumn(X_113,"sys.lineitem","l_shipmode","char",10,0,X_86);
-    sql.rsColumn(X_113,"sys.L1","high_line_count","hugeint",128,0,X_103);
-    sql.rsColumn(X_113,"sys.L2","low_line_count","hugeint",128,0,X_112);
-    X_130 := io.stdout();
-    sql.exportResult(X_130,X_113);
->>>>>>> 159e1729
 end user.s2_1;
 
 # 22:53:28 >  
