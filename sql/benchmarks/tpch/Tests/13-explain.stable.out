--- conflicted
+++ resolved
@@ -50,100 +50,7 @@
 % mal # name
 % clob # type
 % 400 # length
-<<<<<<< HEAD
 function user.s4_1():void;
-    X_102:void := querylog.define("explain select\n c_count,\n count(*) as custdist\nfrom\n (\n select\n c_custkey,\n count(o_orderkey)\n from\n customer left outer join orders on\n c_custkey = o_custkey\n and o_comment not like \\'%special%requests%\\'\n group by\n c_custkey\n ) as c_orders (c_custkey, c_count)\ngroup by\n c_count\norder by\n custdist desc,\n c_count desc;","sequential_pipe",66);
-    X_80 := bat.new(nil:oid,nil:str);
-    X_86 := bat.append(X_80,".c_orders");
-    X_95 := bat.append(X_86,".L2");
-    X_82 := bat.new(nil:oid,nil:str);
-    X_88 := bat.append(X_82,"c_count");
-    X_97 := bat.append(X_88,"custdist");
-    X_83 := bat.new(nil:oid,nil:str);
-    X_90 := bat.append(X_83,"bigint");
-    X_99 := bat.append(X_90,"bigint");
-    X_84 := bat.new(nil:oid,nil:int);
-    X_92 := bat.append(X_84,64);
-    X_100 := bat.append(X_92,64);
-    X_85 := bat.new(nil:oid,nil:int);
-    X_94 := bat.append(X_85,0);
-    X_101 := bat.append(X_94,0);
-    X_3:bat[:int] := bat.new(nil:oid,nil:int);
-    X_2 := sql.mvc();
-    C_6:bat[:oid] := sql.tid(X_2,"sys","customer");
-    C_9:bat[:oid] := sql.tid(X_2,"sys","orders");
-    X_11:bat[:oid] := sql.bind_idxbat(X_2,"sys","orders","orders_o_custkey_fkey",0);
-    (X_14,r1_14) := sql.bind_idxbat(X_2,"sys","orders","orders_o_custkey_fkey",2);
-    X_17:bat[:oid] := sql.bind_idxbat(X_2,"sys","orders","orders_o_custkey_fkey",1);
-    X_19 := sql.delta(X_11,X_14,r1_14,X_17);
-    X_20 := algebra.projection(C_9,X_19);
-    (X_21,r1_21) := algebra.subjoin(C_6,X_20,nil:BAT,nil:BAT,false,nil:lng);
-    X_26:bat[:str] := sql.bind(X_2,"sys","orders","o_comment",0);
-    (C_28,r1_29) := sql.bind(X_2,"sys","orders","o_comment",2);
-    X_30:bat[:str] := sql.bind(X_2,"sys","orders","o_comment",1);
-    X_31 := sql.delta(X_26,C_28,r1_29,X_30);
-    X_32:bat[:str] := algebra.projectionpath(r1_21,C_9,X_31);
-    C_34 := algebra.likesubselect(X_32,nil:BAT,"%special%requests%","",true);
-    X_36:bat[:int] := sql.bind(X_2,"sys","orders","o_orderkey",0);
-    (C_38,r1_43) := sql.bind(X_2,"sys","orders","o_orderkey",2);
-    X_40:bat[:int] := sql.bind(X_2,"sys","orders","o_orderkey",1);
-    X_41 := sql.delta(X_36,C_38,r1_43,X_40);
-    X_42:bat[:int] := algebra.projectionpath(C_34,r1_21,C_9,X_41);
-    X_43 := bat.append(X_3,X_42,true);
-    X_44:bat[:int] := sql.bind(X_2,"sys","customer","c_custkey",0);
-    (C_46,r1_52) := sql.bind(X_2,"sys","customer","c_custkey",2);
-    X_48:bat[:int] := sql.bind(X_2,"sys","customer","c_custkey",1);
-    X_49 := sql.delta(X_44,C_46,r1_52,X_48);
-    X_50 := algebra.projection(C_6,X_49);
-    X_51 := bat.mirror(X_50);
-    X_52 := algebra.projection(C_34,X_21);
-    X_53 := algebra.subdiff(X_51,X_52,nil:BAT,nil:BAT,false,nil:lng);
-    X_54 := algebra.project(X_53,nil:int);
-    X_55 := bat.append(X_43,X_54,true);
-    X_56:bat[:int] := bat.new(nil:oid,nil:int);
-    X_57 := algebra.projection(X_52,X_50);
-    X_58 := bat.append(X_56,X_57,true);
-    X_59 := algebra.projection(X_53,X_50);
-    X_60 := bat.append(X_58,X_59,true);
-    (X_61,r1_75,r2_75) := group.subgroupdone(X_60);
-    X_64:bat[:lng] := aggr.subcount(X_55,X_61,r1_75,true);
-    (X_65,r1_79,r2_79) := group.subgroupdone(X_64);
-    X_68 := algebra.projection(r1_79,X_64);
-    X_70:bat[:lng] := aggr.subcount(X_65,X_65,r1_79,false);
-    X_69 := bat.setKey(X_68,true);
-    (X_71,r1_85,r2_85) := algebra.subsort(X_70,true,false);
-    (X_74,r1_88,r2_88) := algebra.subsort(X_69,r1_85,r2_85,true,false);
-    X_77 := algebra.projection(r1_88,X_69);
-    X_78 := algebra.projection(r1_88,X_70);
-    sql.resultSet(X_95,X_97,X_99,X_100,X_101,X_77,X_78);
-end user.s4_1;
-#inline               actions= 0 time=4 usec 
-#candidates           actions= 1 time=57 usec 
-#remap                actions= 0 time=6 usec 
-#costModel            actions= 1 time=48 usec 
-#coercions            actions= 2 time=47 usec 
-#evaluate             actions= 1 time=67 usec 
-#emptybind            actions= 0 time=6 usec 
-#pushselect           actions= 0 time=6 usec 
-#aliases              actions= 4 time=50 usec 
-#mergetable           actions= 0 time=60 usec 
-#deadcode             actions= 6 time=47 usec 
-#aliases              actions= 0 time=12 usec 
-#constants            actions=11 time=50 usec 
-#commonTerms          actions= 0 time=14 usec 
-#projectionpath       actions= 2 time=45 usec 
-#reorder              actions= 1 time=77 usec 
-#deadcode             actions= 3 time=43 usec 
-#reduce               actions=47 time=74 usec 
-#matpack              actions= 0 time=6 usec 
-#querylog             actions= 0 time=1 usec 
-#multiplex            actions= 0 time=5 usec 
-#generator            actions= 0 time=3 usec 
-#profiler             actions= 1 time=44 usec 
-#garbageCollector     actions= 1 time=47 usec 
-#total                actions= 1 time=909 usec 
-=======
-function user.s2_1(A0:str):void;
     X_101:void := querylog.define("explain select\n c_count,\n count(*) as custdist\nfrom\n (\n select\n c_custkey,\n count(o_orderkey)\n from\n customer left outer join orders on\n c_custkey = o_custkey\n and o_comment not like \\'%special%requests%\\'\n group by\n c_custkey\n ) as c_orders (c_custkey, c_count)\ngroup by\n c_count\norder by\n custdist desc,\n c_count desc;","sequential_pipe",66);
     X_79 := bat.new(nil:str);
     X_85 := bat.append(X_79,".c_orders");
@@ -175,7 +82,7 @@
     X_29:bat[:str] := sql.bind(X_2,"sys","orders","o_comment",1);
     X_30 := sql.delta(X_25,C_27,r1_28,X_29);
     X_31:bat[:str] := algebra.projectionpath(r1_20,C_8,X_30);
-    C_33 := algebra.likesubselect(X_31,nil:BAT,A0,"",true);
+    C_33 := algebra.likesubselect(X_31,nil:BAT,"%special%requests%","",true);
     X_35:bat[:int] := sql.bind(X_2,"sys","orders","o_orderkey",0);
     (C_37,r1_42) := sql.bind(X_2,"sys","orders","o_orderkey",2);
     X_39:bat[:int] := sql.bind(X_2,"sys","orders","o_orderkey",1);
@@ -208,8 +115,32 @@
     X_76 := algebra.projection(r1_86,X_68);
     X_77 := algebra.projection(r1_86,X_69);
     sql.resultSet(X_94,X_96,X_98,X_99,X_100,X_76,X_77);
-end user.s2_1;
->>>>>>> a1af0890
+end user.s4_1;
+#inline               actions= 0 time=4 usec 
+#candidates           actions= 1 time=57 usec 
+#remap                actions= 0 time=6 usec 
+#costModel            actions= 1 time=48 usec 
+#coercions            actions= 2 time=47 usec 
+#evaluate             actions= 1 time=67 usec 
+#emptybind            actions= 0 time=6 usec 
+#pushselect           actions= 0 time=6 usec 
+#aliases              actions= 4 time=50 usec 
+#mergetable           actions= 0 time=60 usec 
+#deadcode             actions= 6 time=47 usec 
+#aliases              actions= 0 time=12 usec 
+#constants            actions=11 time=50 usec 
+#commonTerms          actions= 0 time=14 usec 
+#projectionpath       actions= 2 time=45 usec 
+#reorder              actions= 1 time=77 usec 
+#deadcode             actions= 3 time=43 usec 
+#reduce               actions=47 time=74 usec 
+#matpack              actions= 0 time=6 usec 
+#querylog             actions= 0 time=1 usec 
+#multiplex            actions= 0 time=5 usec 
+#generator            actions= 0 time=3 usec 
+#profiler             actions= 1 time=44 usec 
+#garbageCollector     actions= 1 time=47 usec 
+#total                actions= 1 time=909 usec 
 
 # 22:53:28 >  
 # 22:53:28 >  "Done."
