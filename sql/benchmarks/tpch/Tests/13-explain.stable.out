stdout of test '13-explain` in directory 'sql/benchmarks/tpch` itself:


# 22:53:28 >  
# 22:53:28 >  "mserver5" "--debug=10" "--set" "gdk_nr_threads=0" "--set" "mapi_open=true" "--set" "mapi_port=34581" "--set" "mapi_usock=/var/tmp/mtest-9096/.s.monetdb.34581" "--set" "monet_prompt=" "--forcemito" "--set" "mal_listing=2" "--dbpath=/ufs/manegold/_/Monet/HG/Feb2013/prefix/--disable-debug_--enable-assert_--enable-optimize/var/MonetDB/mTests_sql_benchmarks_tpch" "--set" "mal_listing=0"
# 22:53:28 >  

# MonetDB 5 server v11.15.12
# This is an unreleased version
# Serving database 'mTests_sql_benchmarks_tpch', using 8 threads
# Compiled for x86_64-unknown-linux-gnu/64bit with 64bit OIDs dynamically linked
# Found 15.591 GiB available main-memory.
# Copyright (c) 1993-July 2008 CWI.
# Copyright (c) August 2008-2013 MonetDB B.V., all rights reserved
# Visit http://www.monetdb.org/ for further information
# Listening for connection requests on mapi:monetdb://rome.ins.cwi.nl:34581/
# Listening for UNIX domain connection requests on mapi:monetdb:///var/tmp/mtest-9096/.s.monetdb.34581
# MonetDB/GIS module loaded
# MonetDB/JAQL module loaded
# MonetDB/SQL module loaded

Ready.

# 22:53:28 >  
# 22:53:28 >  "/usr/bin/python2" "13-explain.SQL.py" "13-explain"
# 22:53:28 >  

#set optimizer = 'sequential_pipe';
#explain select
#	c_count,
#	count(*) as custdist
#from
#	(
#		select
#			c_custkey,
#			count(o_orderkey)
#		from
#			customer left outer join orders on
#				c_custkey = o_custkey
#				and o_comment not like '%special%requests%'
#		group by
#			c_custkey
#	) as c_orders (c_custkey, c_count)
#group by
#	c_count
#order by
#	custdist desc,
#	c_count desc;
% .explain # table_name
% mal # name
% clob # type
<<<<<<< HEAD
% 430 # length
function user.s2_1{autoCommit=true}(A0:str):void;
barrier X_133 := language.dataflow();
=======
% 82 # length
function user.s0_1{autoCommit=true}(A0:str):void;
>>>>>>> 41a35f3a
    X_4:bat[:oid,:int]  := bat.new(nil:oid,nil:int);
    X_3 := sql.mvc();
    X_7:bat[:oid,:oid]  := sql.tid(X_3,"sys","customer");
    X_10:bat[:oid,:oid]  := sql.tid(X_3,"sys","orders");
    X_12 := sql.bind_idxbat(X_3,"sys","orders","orders_o_custkey_fkey",0);
    (X_15,r1_15) := sql.bind_idxbat(X_3,"sys","orders","orders_o_custkey_fkey",2);
    X_18 := sql.bind_idxbat(X_3,"sys","orders","orders_o_custkey_fkey",1);
    X_20 := sql.delta(X_12,X_15,r1_15,X_18);
    X_21 := algebra.leftfetchjoin(X_10,X_20);
    (X_22,r1_22) := algebra.join(X_7,X_21);
<<<<<<< HEAD
    X_119 := algebra.leftfetchjoin(r1_22,X_10);
=======
    X_115 := algebra.leftfetchjoin(r1_22,X_10);
>>>>>>> 41a35f3a
    X_24 := sql.bind(X_3,"sys","orders","o_comment",0);
    (X_26,r1_26) := sql.bind(X_3,"sys","orders","o_comment",2);
    X_28 := sql.bind(X_3,"sys","orders","o_comment",1);
    X_29 := sql.delta(X_24,X_26,r1_26,X_28);
<<<<<<< HEAD
    X_30:bat[:oid,:str]  := algebra.leftfetchjoin(X_119,X_29);
=======
    X_30:bat[:oid,:str]  := algebra.leftfetchjoin(X_115,X_29);
>>>>>>> 41a35f3a
    X_32 := algebra.likesubselect(X_30,A0,"",true);
    X_34 := sql.bind(X_3,"sys","orders","o_orderkey",0);
    (X_36,r1_40) := sql.bind(X_3,"sys","orders","o_orderkey",2);
    X_39 := sql.bind(X_3,"sys","orders","o_orderkey",1);
    X_41 := sql.delta(X_34,X_36,r1_40,X_39);
<<<<<<< HEAD
    X_42:bat[:oid,:int]  := algebra.leftfetchjoinPath(X_32,X_119,X_41);
=======
    X_42:bat[:oid,:int]  := algebra.leftfetchjoinPath(X_32,X_115,X_41);
>>>>>>> 41a35f3a
    X_43 := bat.append(X_4,X_42,true);
    X_44 := sql.bind(X_3,"sys","customer","c_custkey",0);
    (X_48,r1_53) := sql.bind(X_3,"sys","customer","c_custkey",2);
    X_51 := sql.bind(X_3,"sys","customer","c_custkey",1);
    X_53 := sql.delta(X_44,X_48,r1_53,X_51);
    X_54 := algebra.leftfetchjoin(X_7,X_53);
    X_55 := bat.mirror(X_54);
    X_56 := algebra.leftfetchjoin(X_32,X_22);
    X_57 := algebra.tdiff(X_55,X_56);
    X_59 := algebra.project(X_57,nil:int);
    X_60 := bat.append(X_43,X_59,true);
    X_61:bat[:oid,:int]  := bat.new(nil:oid,nil:int);
    X_63 := algebra.leftfetchjoin(X_56,X_54);
    X_64 := bat.append(X_61,X_63,true);
    X_66 := algebra.leftfetchjoin(X_57,X_54);
    X_67 := bat.append(X_64,X_66,true);
    (X_68,r1_74,r2_74) := group.subgroupdone(X_67);
    X_71:bat[:oid,:wrd]  := aggr.subcount(X_60,X_68,r1_74,true);
    (X_72,r1_78,r2_78) := group.subgroupdone(X_71);
    X_75 := algebra.leftfetchjoin(r1_78,X_71);
    X_76:bat[:oid,:wrd]  := aggr.subcount(X_72,X_72,r1_78,false);
    (X_78,r1_84,r2_84) := algebra.subsort(X_76,true,false);
    (X_81,r1_87,r2_87) := algebra.subsort(X_75,r1_84,r2_84,true,false);
    X_84 := algebra.leftfetchjoin(r1_87,X_75);
    X_85 := algebra.leftfetchjoin(r1_87,X_76);
<<<<<<< HEAD
    language.pass(X_10);
    language.pass(X_119);
    language.pass(X_7);
    language.pass(X_32);
    language.pass(X_56);
    language.pass(X_57);
    language.pass(X_54);
    language.pass(X_71);
    language.pass(X_72);
    language.pass(r1_78);
    language.pass(X_75);
    language.pass(r1_87);
    language.pass(X_76);
exit X_133;
=======
>>>>>>> 41a35f3a
    X_86 := sql.resultSet(2,1,X_84);
    sql.rsColumn(X_86,".c_orders","c_count","wrd",64,0,X_84);
    sql.rsColumn(X_86,".L2","custdist","wrd",64,0,X_85);
    X_98 := io.stdout();
    sql.exportResult(X_98,X_86);
end s2_1;
# querylog.define("explain select\n\tc_count,\n\tcount(*) as custdist\nfrom\n\t(\n\t\tselect\n\t\t\tc_custkey,\n\t\t\tcount(o_orderkey)\n\t\tfrom\n\t\t\tcustomer left outer join orders on\n\t\t\t\tc_custkey = o_custkey\n\t\t\t\tand o_comment not like \\'%special%requests%\\'\n\t\tgroup by\n\t\t\tc_custkey\n\t) as c_orders (c_custkey, c_count)\ngroup by\n\tc_count\norder by\n\tcustdist desc,\n\tc_count desc;","no_mitosis_pipe")

# 22:53:28 >  
# 22:53:28 >  "Done."
# 22:53:28 >  
<|MERGE_RESOLUTION|>--- conflicted
+++ resolved
@@ -49,14 +49,8 @@
 % .explain # table_name
 % mal # name
 % clob # type
-<<<<<<< HEAD
 % 430 # length
 function user.s2_1{autoCommit=true}(A0:str):void;
-barrier X_133 := language.dataflow();
-=======
-% 82 # length
-function user.s0_1{autoCommit=true}(A0:str):void;
->>>>>>> 41a35f3a
     X_4:bat[:oid,:int]  := bat.new(nil:oid,nil:int);
     X_3 := sql.mvc();
     X_7:bat[:oid,:oid]  := sql.tid(X_3,"sys","customer");
@@ -67,30 +61,18 @@
     X_20 := sql.delta(X_12,X_15,r1_15,X_18);
     X_21 := algebra.leftfetchjoin(X_10,X_20);
     (X_22,r1_22) := algebra.join(X_7,X_21);
-<<<<<<< HEAD
-    X_119 := algebra.leftfetchjoin(r1_22,X_10);
-=======
-    X_115 := algebra.leftfetchjoin(r1_22,X_10);
->>>>>>> 41a35f3a
+    X_118 := algebra.leftfetchjoin(r1_22,X_10);
     X_24 := sql.bind(X_3,"sys","orders","o_comment",0);
     (X_26,r1_26) := sql.bind(X_3,"sys","orders","o_comment",2);
     X_28 := sql.bind(X_3,"sys","orders","o_comment",1);
     X_29 := sql.delta(X_24,X_26,r1_26,X_28);
-<<<<<<< HEAD
-    X_30:bat[:oid,:str]  := algebra.leftfetchjoin(X_119,X_29);
-=======
-    X_30:bat[:oid,:str]  := algebra.leftfetchjoin(X_115,X_29);
->>>>>>> 41a35f3a
+    X_30:bat[:oid,:str]  := algebra.leftfetchjoin(X_118,X_29);
     X_32 := algebra.likesubselect(X_30,A0,"",true);
     X_34 := sql.bind(X_3,"sys","orders","o_orderkey",0);
     (X_36,r1_40) := sql.bind(X_3,"sys","orders","o_orderkey",2);
     X_39 := sql.bind(X_3,"sys","orders","o_orderkey",1);
     X_41 := sql.delta(X_34,X_36,r1_40,X_39);
-<<<<<<< HEAD
-    X_42:bat[:oid,:int]  := algebra.leftfetchjoinPath(X_32,X_119,X_41);
-=======
-    X_42:bat[:oid,:int]  := algebra.leftfetchjoinPath(X_32,X_115,X_41);
->>>>>>> 41a35f3a
+    X_42:bat[:oid,:int]  := algebra.leftfetchjoinPath(X_32,X_118,X_41);
     X_43 := bat.append(X_4,X_42,true);
     X_44 := sql.bind(X_3,"sys","customer","c_custkey",0);
     (X_48,r1_53) := sql.bind(X_3,"sys","customer","c_custkey",2);
@@ -116,30 +98,13 @@
     (X_81,r1_87,r2_87) := algebra.subsort(X_75,r1_84,r2_84,true,false);
     X_84 := algebra.leftfetchjoin(r1_87,X_75);
     X_85 := algebra.leftfetchjoin(r1_87,X_76);
-<<<<<<< HEAD
-    language.pass(X_10);
-    language.pass(X_119);
-    language.pass(X_7);
-    language.pass(X_32);
-    language.pass(X_56);
-    language.pass(X_57);
-    language.pass(X_54);
-    language.pass(X_71);
-    language.pass(X_72);
-    language.pass(r1_78);
-    language.pass(X_75);
-    language.pass(r1_87);
-    language.pass(X_76);
-exit X_133;
-=======
->>>>>>> 41a35f3a
     X_86 := sql.resultSet(2,1,X_84);
     sql.rsColumn(X_86,".c_orders","c_count","wrd",64,0,X_84);
     sql.rsColumn(X_86,".L2","custdist","wrd",64,0,X_85);
     X_98 := io.stdout();
     sql.exportResult(X_98,X_86);
 end s2_1;
-# querylog.define("explain select\n\tc_count,\n\tcount(*) as custdist\nfrom\n\t(\n\t\tselect\n\t\t\tc_custkey,\n\t\t\tcount(o_orderkey)\n\t\tfrom\n\t\t\tcustomer left outer join orders on\n\t\t\t\tc_custkey = o_custkey\n\t\t\t\tand o_comment not like \\'%special%requests%\\'\n\t\tgroup by\n\t\t\tc_custkey\n\t) as c_orders (c_custkey, c_count)\ngroup by\n\tc_count\norder by\n\tcustdist desc,\n\tc_count desc;","no_mitosis_pipe")
+# querylog.define("explain select\n\tc_count,\n\tcount(*) as custdist\nfrom\n\t(\n\t\tselect\n\t\t\tc_custkey,\n\t\t\tcount(o_orderkey)\n\t\tfrom\n\t\t\tcustomer left outer join orders on\n\t\t\t\tc_custkey = o_custkey\n\t\t\t\tand o_comment not like \\'%special%requests%\\'\n\t\tgroup by\n\t\t\tc_custkey\n\t) as c_orders (c_custkey, c_count)\ngroup by\n\tc_count\norder by\n\tcustdist desc,\n\tc_count desc;","sequential_pipe")
 
 # 22:53:28 >  
 # 22:53:28 >  "Done."
