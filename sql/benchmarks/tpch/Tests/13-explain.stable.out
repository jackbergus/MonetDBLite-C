--- conflicted
+++ resolved
@@ -67,33 +67,6 @@
     X_84 := bat.new(nil:oid,nil:int);
     X_93 := bat.append(X_84,0);
     X_100 := bat.append(X_93,0);
-<<<<<<< HEAD
-    X_3:bat[:oid,:int] := bat.new(nil:oid,nil:int);
-    X_2 := sql.mvc();
-    C_6:bat[:oid,:oid] := sql.tid(X_2,"sys","customer");
-    C_9:bat[:oid,:oid] := sql.tid(X_2,"sys","orders");
-    X_11:bat[:oid,:oid] := sql.bind_idxbat(X_2,"sys","orders","orders_o_custkey_fkey",0);
-    (X_14,r1_14) := sql.bind_idxbat(X_2,"sys","orders","orders_o_custkey_fkey",2);
-    X_17:bat[:oid,:oid] := sql.bind_idxbat(X_2,"sys","orders","orders_o_custkey_fkey",1);
-    X_19 := sql.delta(X_11,X_14,r1_14,X_17);
-    X_20 := algebra.projection(C_9,X_19);
-    (X_21,r1_21) := algebra.subjoin(C_6,X_20,nil:BAT,nil:BAT,false,nil:lng);
-    X_26:bat[:oid,:str] := sql.bind(X_2,"sys","orders","o_comment",0);
-    (C_28,r1_29) := sql.bind(X_2,"sys","orders","o_comment",2);
-    X_30:bat[:oid,:str] := sql.bind(X_2,"sys","orders","o_comment",1);
-    X_31 := sql.delta(X_26,C_28,r1_29,X_30);
-    X_32:bat[:oid,:str] := algebra.projectionPath(r1_21,C_9,X_31);
-    C_34 := algebra.likesubselect(X_32,nil:BAT,A0,"",true);
-    X_36:bat[:oid,:int] := sql.bind(X_2,"sys","orders","o_orderkey",0);
-    (C_38,r1_43) := sql.bind(X_2,"sys","orders","o_orderkey",2);
-    X_40:bat[:oid,:int] := sql.bind(X_2,"sys","orders","o_orderkey",1);
-    X_41 := sql.delta(X_36,C_38,r1_43,X_40);
-    X_42:bat[:oid,:int] := algebra.projectionPath(C_34,r1_21,C_9,X_41);
-    X_43 := bat.append(X_3,X_42,true);
-    X_44:bat[:oid,:int] := sql.bind(X_2,"sys","customer","c_custkey",0);
-    (C_46,r1_52) := sql.bind(X_2,"sys","customer","c_custkey",2);
-    X_48:bat[:oid,:int] := sql.bind(X_2,"sys","customer","c_custkey",1);
-=======
     X_3:bat[:int] := bat.new(nil:oid,nil:int);
     X_2 := sql.mvc();
     C_6:bat[:oid] := sql.tid(X_2,"sys","customer");
@@ -119,7 +92,6 @@
     X_44:bat[:int] := sql.bind(X_2,"sys","customer","c_custkey",0);
     (C_46,r1_52) := sql.bind(X_2,"sys","customer","c_custkey",2);
     X_48:bat[:int] := sql.bind(X_2,"sys","customer","c_custkey",1);
->>>>>>> 36406837
     X_49 := sql.delta(X_44,C_46,r1_52,X_48);
     X_50 := algebra.projection(C_6,X_49);
     X_51 := bat.mirror(X_50);
@@ -127,27 +99,16 @@
     X_53 := algebra.subdiff(X_51,X_52,nil:BAT,nil:BAT,false,nil:lng);
     X_54 := algebra.project(X_53,nil:int);
     X_55 := bat.append(X_43,X_54,true);
-<<<<<<< HEAD
-    X_56:bat[:oid,:int] := bat.new(nil:oid,nil:int);
-=======
     X_56:bat[:int] := bat.new(nil:oid,nil:int);
->>>>>>> 36406837
     X_57 := algebra.projection(X_52,X_50);
     X_58 := bat.append(X_56,X_57,true);
     X_59 := algebra.projection(X_53,X_50);
     X_60 := bat.append(X_58,X_59,true);
     (X_61,r1_75,r2_75) := group.subgroupdone(X_60);
-<<<<<<< HEAD
-    X_64:bat[:oid,:wrd] := aggr.subcount(X_55,X_61,r1_75,true);
-    (X_65,r1_79,r2_79) := group.subgroupdone(X_64);
-    X_68 := algebra.projection(r1_79,X_64);
-    X_69:bat[:oid,:wrd] := aggr.subcount(X_65,X_65,r1_79,false);
-=======
     X_64:bat[:wrd] := aggr.subcount(X_55,X_61,r1_75,true);
     (X_65,r1_79,r2_79) := group.subgroupdone(X_64);
     X_68 := algebra.projection(r1_79,X_64);
     X_69:bat[:wrd] := aggr.subcount(X_65,X_65,r1_79,false);
->>>>>>> 36406837
     (X_70,r1_84,r2_84) := algebra.subsort(X_69,true,false);
     (X_73,r1_87,r2_87) := algebra.subsort(X_68,r1_84,r2_84,true,false);
     X_76 := algebra.projection(r1_87,X_68);
