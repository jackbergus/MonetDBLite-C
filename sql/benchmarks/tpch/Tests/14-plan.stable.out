--- conflicted
+++ resolved
@@ -48,17 +48,10 @@
 | | | select (
 | | | | table(sys.lineitem) [ lineitem.l_extendedprice NOT NULL, lineitem.l_discount NOT NULL, lineitem.l_shipdate NOT NULL, lineitem.%lineitem_l_partkey_fkey NOT NULL JOINIDX sys.lineitem.lineitem_l_partkey_fkey ] COUNT 
 | | | ) [ date "1995-09-01" <= lineitem.l_shipdate NOT NULL < sys.sql_add(date "1995-09-01", month_interval "1") ],
-<<<<<<< HEAD
 | | | table(sys.part) [ part.p_type NOT NULL, part.%TID% NOT NULL ] COUNT 
 | | ) [ lineitem.%lineitem_l_partkey_fkey NOT NULL = part.%TID% NOT NULL JOINIDX sys.lineitem.lineitem_l_partkey_fkey ]
-| ) [  ] [ sys.sum no nil (sys.ifthenelse(sys.ifthenelse(sys.isnull(sys.like(part.p_type NOT NULL, char[char(6) "PROMO%"])), boolean "false", sys.like(part.p_type NOT NULL, char[char(6) "PROMO%"])), sys.sql_mul(lineitem.l_extendedprice NOT NULL, sys.sql_sub(decimal(15,2)[tinyint "1"], lineitem.l_discount NOT NULL)), decimal(18,4)[tinyint "0"])) as L1.L1, sys.sum no nil (sys.sql_mul(lineitem.l_extendedprice NOT NULL, sys.sql_sub(decimal(15,2)[tinyint "1"], lineitem.l_discount NOT NULL))) as L2.L2 ]
-) [ sys.sql_mul(decimal(5,2) "1", sys.sql_div(decimal(18,8)[L1] as L1, L2)) as L2.promo_revenue ]
-=======
-| | | table(sys.part) [ part.p_partkey NOT NULL HASHCOL , part.p_type NOT NULL, part.%TID% NOT NULL, part.%part_p_partkey_pkey NOT NULL HASHIDX  ] COUNT 
-| | ) [ lineitem.l_partkey NOT NULL = part.p_partkey NOT NULL HASHCOL  JOINIDX sys.lineitem.lineitem_l_partkey_fkey ]
 | ) [  ] [ sys.sum no nil (sys.ifthenelse(sys.ifthenelse(sys.isnull(sys.like(part.p_type NOT NULL, char[char(6) "PROMO%"])), boolean "false", sys.like(part.p_type NOT NULL, char[char(6) "PROMO%"])), sys.sql_mul(lineitem.l_extendedprice NOT NULL, sys.sql_sub(decimal(15,2)[tinyint "1"], lineitem.l_discount NOT NULL)), decimal(19,4)[tinyint "0"])) as L1.L1, sys.sum no nil (sys.sql_mul(lineitem.l_extendedprice NOT NULL, sys.sql_sub(decimal(15,2)[tinyint "1"], lineitem.l_discount NOT NULL))) as L2.L2 ]
 ) [ sys.sql_mul(decimal(5,2) "1", sys.sql_div(decimal(19,8)[L1] as L1, L2)) as L2.promo_revenue ]
->>>>>>> 5d138603
 
 # 22:46:32 >  
 # 22:46:32 >  "Done."
