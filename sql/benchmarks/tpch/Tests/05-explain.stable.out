--- conflicted
+++ resolved
@@ -53,7 +53,6 @@
 % .explain # table_name
 % mal # name
 % clob # type
-<<<<<<< HEAD
 % 573 # length
 function user.s2_1(A0:bte,A1:str,A2:date,A3:date,A4:int):void;
     X_180:void := querylog.define("explain select\n n_name,\n sum(l_extendedprice * (1 - l_discount)) as revenue\nfrom\n customer,\n orders,\n lineitem,\n supplier,\n nation,\n region\nwhere\n c_custkey = o_custkey\n and l_orderkey = o_orderkey\n and l_suppkey = s_suppkey\n and c_nationkey = s_nationkey\n and s_nationkey = n_nationkey\n and n_regionkey = r_regionkey\n and r_name = \\'ASIA\\'\n and o_orderdate >= date \\'1994-01-01\\'\n and o_orderdate < date \\'1994-01-01\\' + interval \\'1\\' year\ngroup by\n n_name\norder by\n revenue desc;","sequential_pipe",121);
@@ -143,12 +142,12 @@
     X_107 := algebra.projection(r1_130,X_106);
     X_110:bat[:str] := sql.bind(X_6,"sys","region","r_name",0);
     C_108:bat[:oid] := sql.tid(X_6,"sys","region");
-    C_193 := algebra.subselect(X_110,C_108,A1,A1,true,false,false);
+    C_195 := algebra.subselect(X_110,C_108,A1,A1,true,false,false);
     (C_112,r1_144) := sql.bind(X_6,"sys","region","r_name",2);
-    C_194 := algebra.subselect(r1_144,nil:bat[:oid],A1,A1,true,false,false);
+    C_196 := algebra.subselect(r1_144,nil:bat[:oid],A1,A1,true,false,false);
     X_114:bat[:str] := sql.bind(X_6,"sys","region","r_name",1);
-    C_195 := algebra.subselect(X_114,C_108,A1,A1,true,false,false);
-    C_115 := sql.subdelta(C_193,C_108,C_112,C_194,C_195);
+    C_197 := algebra.subselect(X_114,C_108,A1,A1,true,false,false);
+    C_115 := sql.subdelta(C_195,C_108,C_112,C_196,C_197);
     (X_116,r1_155) := algebra.subjoin(X_107,C_115,nil:BAT,nil:BAT,false,nil:lng);
     X_118 := algebra.projection(C_89,X_84);
     X_119:bat[:lng] := sql.bind(X_6,"sys","lineitem","l_extendedprice",0);
@@ -175,131 +174,6 @@
     X_151:bat[:str] := algebra.projectionpath(r1_207,r1_201,X_143);
     X_152 := algebra.projection(r1_207,X_147);
     sql.resultSet(X_170,X_172,X_174,X_176,X_178,X_151,X_152);
-=======
-% 592 # length
-function user.s2_1{autoCommit=true}(A0:bte,A1:str,A2:date,A3:date,A4:int):void;
-    X_218:void := querylog.define("explain select\n\tn_name,\n\tsum(l_extendedprice * (1 - l_discount)) as revenue\nfrom\n\tcustomer,\n\torders,\n\tlineitem,\n\tsupplier,\n\tnation,\n\tregion\nwhere\n\tc_custkey = o_custkey\n\tand l_orderkey = o_orderkey\n\tand l_suppkey = s_suppkey\n\tand c_nationkey = s_nationkey\n\tand s_nationkey = n_nationkey\n\tand n_regionkey = r_regionkey\n\tand r_name = \\'ASIA\\'\n\tand o_orderdate >= date \\'1994-01-01\\'\n\tand o_orderdate < date \\'1994-01-01\\' + interval \\'1\\' year\ngroup by\n\tn_name\norder by\n\trevenue desc;","sequential_pipe",123);
-    X_190 := bat.new(nil:oid,nil:str);
-    X_198 := bat.append(X_190,"sys.nation");
-    X_208 := bat.append(X_198,"sys.L1");
-    X_193 := bat.new(nil:oid,nil:str);
-    X_200 := bat.append(X_193,"n_name");
-    X_210 := bat.append(X_200,"revenue");
-    X_194 := bat.new(nil:oid,nil:str);
-    X_202 := bat.append(X_194,"char");
-    X_212 := bat.append(X_202,"decimal");
-    X_195 := bat.new(nil:oid,nil:int);
-    X_204 := bat.append(X_195,25);
-    X_214 := bat.append(X_204,19);
-    X_197 := bat.new(nil:oid,nil:int);
-    X_206 := bat.append(X_197,0);
-    X_216 := bat.append(X_206,4);
-    X_7 := sql.mvc();
-    X_11:bat[:oid,:date]  := sql.bind(X_7,"sys","orders","o_orderdate",0);
-    X_8:bat[:oid,:oid]  := sql.tid(X_7,"sys","orders");
-    X_19:date := mtime.addmonths(A3,A4);
-    X_258 := algebra.subselect(X_11,X_8,A2,X_19,true,false,false);
-    (X_14,r1_14) := sql.bind(X_7,"sys","orders","o_orderdate",2);
-    X_259 := algebra.subselect(r1_14,nil:bat[:oid,:oid],A2,X_19,true,false,false);
-    X_17:bat[:oid,:date]  := sql.bind(X_7,"sys","orders","o_orderdate",1);
-    X_261 := algebra.subselect(X_17,X_8,A2,X_19,true,false,false);
-    X_20 := sql.subdelta(X_258,X_8,X_14,X_259,X_261);
-    X_22:bat[:oid,:oid]  := sql.bind_idxbat(X_7,"sys","orders","orders_o_custkey_fkey",0);
-    (X_24,r1_29) := sql.bind_idxbat(X_7,"sys","orders","orders_o_custkey_fkey",2);
-    X_26:bat[:oid,:oid]  := sql.bind_idxbat(X_7,"sys","orders","orders_o_custkey_fkey",1);
-    X_27 := sql.projectdelta(X_20,X_22,X_24,r1_29,X_26);
-    X_28:bat[:oid,:oid]  := sql.tid(X_7,"sys","customer");
-    (X_30,r1_37) := algebra.subjoin(X_27,X_28,nil:BAT,nil:BAT,false,nil:lng);
-    X_34 := X_20;
-    X_35 := algebra.leftfetchjoin(X_30,X_34);
-    X_36:bat[:oid,:oid] := sql.tid(X_7,"sys","lineitem");
-    X_39:bat[:oid,:oid] := sql.bind_idxbat(X_7,"sys","lineitem","lineitem_l_orderkey_fkey",0);
-    (X_42,r1_49) := sql.bind_idxbat(X_7,"sys","lineitem","lineitem_l_orderkey_fkey",2);
-    X_45:bat[:oid,:oid] := sql.bind_idxbat(X_7,"sys","lineitem","lineitem_l_orderkey_fkey",1);
-    X_47 := sql.projectdelta(X_36,X_39,X_42,r1_49,X_45);
-    (X_48,r1_56) := algebra.subjoin(X_35,X_47,nil:BAT,nil:BAT,false,nil:lng);
-    X_50:bat[:oid,:int] := sql.bind(X_7,"sys","lineitem","l_suppkey",0);
-    (X_52,r1_60) := sql.bind(X_7,"sys","lineitem","l_suppkey",2);
-    X_54:bat[:oid,:int] := sql.bind(X_7,"sys","lineitem","l_suppkey",1);
-    X_55 := sql.projectdelta(X_36,X_50,X_52,r1_60,X_54);
-    X_56 := algebra.leftfetchjoin(r1_56,X_55);
-    X_57:bat[:oid,:wrd] := batmkey.hash(X_56);
-    X_59:bat[:oid,:int] := sql.bind(X_7,"sys","customer","c_nationkey",0);
-    (X_62,r1_74) := sql.bind(X_7,"sys","customer","c_nationkey",2);
-    X_64:bat[:oid,:int] := sql.bind(X_7,"sys","customer","c_nationkey",1);
-    X_66 := sql.projectdelta(X_28,X_59,X_62,r1_74,X_64);
-    X_67:bat[:oid,:int] := algebra.leftfetchjoinPath(X_48,r1_37,X_66);
-    X_68:bat[:oid,:wrd] := mkey.bulk_rotate_xor_hash(X_57,22,X_67);
-    X_69:bat[:oid,:oid] := sql.tid(X_7,"sys","supplier");
-    X_71:bat[:oid,:int] := sql.bind(X_7,"sys","supplier","s_suppkey",0);
-    (X_74,r1_88) := sql.bind(X_7,"sys","supplier","s_suppkey",2);
-    X_77:bat[:oid,:int] := sql.bind(X_7,"sys","supplier","s_suppkey",1);
-    X_79 := sql.projectdelta(X_69,X_71,X_74,r1_88,X_77);
-    X_80:bat[:oid,:wrd] := batmkey.hash(X_79);
-    X_81:bat[:oid,:int] := sql.bind(X_7,"sys","supplier","s_nationkey",0);
-    (X_83,r1_99) := sql.bind(X_7,"sys","supplier","s_nationkey",2);
-    X_85:bat[:oid,:int] := sql.bind(X_7,"sys","supplier","s_nationkey",1);
-    X_86 := sql.projectdelta(X_69,X_81,X_83,r1_99,X_85);
-    X_87:bat[:oid,:wrd] := mkey.bulk_rotate_xor_hash(X_80,22,X_86);
-    (X_88,r1_105) := algebra.subjoin(X_68,X_87,nil:BAT,nil:BAT,false,nil:lng);
-    X_93 := algebra.leftfetchjoin(X_88,X_56);
-    X_94 := algebra.leftfetchjoin(r1_105,X_79);
-    X_95:bat[:oid,:bit] := batcalc.==(X_93,X_94);
-    X_97 := algebra.subselect(X_95,true,true,true,false,false);
-    X_98 := algebra.leftfetchjoin(X_97,X_88);
-    X_99 := algebra.leftfetchjoin(X_98,X_67);
-    X_100 := algebra.leftfetchjoin(X_97,r1_105);
-    X_101 := algebra.leftfetchjoin(X_100,X_86);
-    X_102:bat[:oid,:bit] := batcalc.==(X_99,X_101);
-    X_103 := algebra.subselect(X_102,true,true,true,false,false);
-    X_104:bat[:oid,:oid] := sql.bind_idxbat(X_7,"sys","supplier","supplier_s_nationkey_fkey",0);
-    (X_109,r1_131) := sql.bind_idxbat(X_7,"sys","supplier","supplier_s_nationkey_fkey",2);
-    X_112:bat[:oid,:oid] := sql.bind_idxbat(X_7,"sys","supplier","supplier_s_nationkey_fkey",1);
-    X_114 := sql.projectdelta(X_69,X_104,X_109,r1_131,X_112);
-    X_115:bat[:oid,:oid] := algebra.leftfetchjoinPath(X_103,X_100,X_114);
-    X_116:bat[:oid,:oid] := sql.tid(X_7,"sys","nation");
-    (X_118,r1_141) := algebra.subjoin(X_115,X_116,nil:BAT,nil:BAT,false,nil:lng);
-    X_123:bat[:oid,:oid] := sql.bind_idxbat(X_7,"sys","nation","nation_n_regionkey_fkey",0);
-    (X_125,r1_148) := sql.bind_idxbat(X_7,"sys","nation","nation_n_regionkey_fkey",2);
-    X_127:bat[:oid,:oid] := sql.bind_idxbat(X_7,"sys","nation","nation_n_regionkey_fkey",1);
-    X_128 := sql.projectdelta(X_116,X_123,X_125,r1_148,X_127);
-    X_129 := algebra.leftfetchjoin(r1_141,X_128);
-    X_132:bat[:oid,:str] := sql.bind(X_7,"sys","region","r_name",0);
-    X_130:bat[:oid,:oid] := sql.tid(X_7,"sys","region");
-    X_264 := algebra.subselect(X_132,X_130,A1,A1,true,false,false);
-    (X_134,r1_158) := sql.bind(X_7,"sys","region","r_name",2);
-    X_265 := algebra.subselect(r1_158,nil:bat[:oid,:oid],A1,A1,true,false,false);
-    X_137:bat[:oid,:str] := sql.bind(X_7,"sys","region","r_name",1);
-    X_267 := algebra.subselect(X_137,X_130,A1,A1,true,false,false);
-    X_138 := sql.subdelta(X_264,X_130,X_134,X_265,X_267);
-    X_140 := X_138;
-    (X_141,r1_168) := algebra.subjoin(X_129,X_140,nil:BAT,nil:BAT,false,nil:lng);
-    X_143 := algebra.leftfetchjoin(X_103,X_98);
-    X_144:bat[:oid,:lng] := sql.bind(X_7,"sys","lineitem","l_extendedprice",0);
-    (X_148,r1_175) := sql.bind(X_7,"sys","lineitem","l_extendedprice",2);
-    X_151:bat[:oid,:lng] := sql.bind(X_7,"sys","lineitem","l_extendedprice",1);
-    X_153 := sql.projectdelta(X_36,X_144,X_148,r1_175,X_151);
-    X_154:bat[:oid,:lng] := algebra.leftfetchjoinPath(X_141,X_118,X_143,r1_56,X_153);
-    X_155 := calc.lng(A0,15,2);
-    X_157:bat[:oid,:lng] := sql.bind(X_7,"sys","lineitem","l_discount",0);
-    (X_159,r1_191) := sql.bind(X_7,"sys","lineitem","l_discount",2);
-    X_162:bat[:oid,:lng] := sql.bind(X_7,"sys","lineitem","l_discount",1);
-    X_163 := sql.projectdelta(X_36,X_157,X_159,r1_191,X_162);
-    X_164:bat[:oid,:lng] := algebra.leftfetchjoinPath(X_141,X_118,X_143,r1_56,X_163);
-    X_165:bat[:oid,:lng] := batcalc.-(X_155,X_164);
-    X_166:bat[:oid,:lng] := batcalc.*(X_154,X_165);
-    X_167:bat[:oid,:str] := sql.bind(X_7,"sys","nation","n_name",0);
-    (X_171,r1_210) := sql.bind(X_7,"sys","nation","n_name",2);
-    X_174:bat[:oid,:str] := sql.bind(X_7,"sys","nation","n_name",1);
-    X_176 := sql.projectdelta(X_116,X_167,X_171,r1_210,X_174);
-    X_177:bat[:oid,:str] := algebra.leftfetchjoinPath(X_141,r1_141,X_176);
-    (X_178,r1_219,r2_219) := group.subgroupdone(X_177);
-    X_181:bat[:oid,:lng] := aggr.subsum(X_166,X_178,r1_219,true,true);
-    (X_183,r1_224,r2_224) := algebra.subsort(X_181,true,false);
-    X_187:bat[:oid,:str] := algebra.leftfetchjoinPath(r1_224,r1_219,X_177);
-    X_188 := algebra.leftfetchjoin(r1_224,X_181);
-    sql.resultSet(X_208,X_210,X_212,X_214,X_216,X_187,X_188);
->>>>>>> ca99eeeb
 end user.s2_1;
 
 # 15:45:52 >  
