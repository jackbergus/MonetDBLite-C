stdout of test '18-explain` in directory 'sql/benchmarks/tpch` itself:


# 22:53:30 >  
# 22:53:30 >  "mserver5" "--debug=10" "--set" "gdk_nr_threads=0" "--set" "mapi_open=true" "--set" "mapi_port=34581" "--set" "mapi_usock=/var/tmp/mtest-9096/.s.monetdb.34581" "--set" "monet_prompt=" "--forcemito" "--set" "mal_listing=2" "--dbpath=/ufs/manegold/_/Monet/HG/Feb2013/prefix/--disable-debug_--enable-assert_--enable-optimize/var/MonetDB/mTests_sql_benchmarks_tpch" "--set" "mal_listing=0"
# 22:53:30 >  

# MonetDB 5 server v11.15.12
# This is an unreleased version
# Serving database 'mTests_sql_benchmarks_tpch', using 8 threads
# Compiled for x86_64-unknown-linux-gnu/64bit with 64bit OIDs dynamically linked
# Found 15.591 GiB available main-memory.
# Copyright (c) 1993-July 2008 CWI.
# Copyright (c) August 2008-2015 MonetDB B.V., all rights reserved
# Visit http://www.monetdb.org/ for further information
# Listening for connection requests on mapi:monetdb://rome.ins.cwi.nl:34581/
# Listening for UNIX domain connection requests on mapi:monetdb:///var/tmp/mtest-9096/.s.monetdb.34581
# MonetDB/GIS module loaded
# MonetDB/JAQL module loaded
# MonetDB/SQL module loaded

Ready.

# 22:53:30 >  
# 22:53:30 >  "/usr/bin/python2" "18-explain.SQL.py" "18-explain"
# 22:53:30 >  

#set optimizer = 'sequential_pipe';
#explain select
#	c_name,
#	c_custkey,
#	o_orderkey,
#	o_orderdate,
#	o_totalprice,
#	sum(l_quantity)
#from
#	customer,
#	orders,
#	lineitem
#where
#	o_orderkey in (
#		select
#			l_orderkey
#		from
#			lineitem
#		group by
#			l_orderkey having
#				sum(l_quantity) > 300
#	)
#	and c_custkey = o_custkey
#	and o_orderkey = l_orderkey
#group by
#	c_name,
#	c_custkey,
#	o_orderkey,
#	o_orderdate,
#	o_totalprice
#order by
#	o_totalprice desc,
#	o_orderdate
#limit 100;
% .explain # table_name
% mal # name
% clob # type
% 566 # length
function user.s2_1(A0:sht):void;
    X_177:void := querylog.define("explain select\n\tc_name,\n\tc_custkey,\n\to_orderkey,\n\to_orderdate,\n\to_totalprice,\n\tsum(l_quantity)\nfrom\n\tcustomer,\n\torders,\n\tlineitem\nwhere\n\to_orderkey in (\n\t\tselect\n\t\t\tl_orderkey\n\t\tfrom\n\t\t\tlineitem\n\t\tgroup by\n\t\t\tl_orderkey having\n\t\t\t\tsum(l_quantity) > 300\n\t)\n\tand c_custkey = o_custkey\n\tand o_orderkey = l_orderkey\ngroup by\n\tc_name,\n\tc_custkey,\n\to_orderkey,\n\to_orderdate,\n\to_totalprice\norder by\n\to_totalprice desc,\n\to_orderdate\nlimit 100;","sequential_pipe",117);
    X_128 := bat.new(nil:oid,nil:str);
    X_136 := bat.append(X_128,"sys.customer");
    X_144 := bat.append(X_136,"sys.customer");
    X_151 := bat.append(X_144,"sys.orders");
    X_157 := bat.append(X_151,"sys.orders");
    X_163 := bat.append(X_157,"sys.orders");
    X_170 := bat.append(X_163,"sys.L6");
    X_131 := bat.new(nil:oid,nil:str);
    X_138 := bat.append(X_131,"c_name");
    X_145 := bat.append(X_138,"c_custkey");
    X_153 := bat.append(X_145,"o_orderkey");
    X_158 := bat.append(X_153,"o_orderdate");
    X_164 := bat.append(X_158,"o_totalprice");
    X_172 := bat.append(X_164,"L6");
    X_132 := bat.new(nil:oid,nil:str);
    X_139 := bat.append(X_132,"varchar");
    X_146 := bat.append(X_139,"int");
    X_154 := bat.append(X_146,"int");
    X_159 := bat.append(X_154,"date");
    X_165 := bat.append(X_159,"decimal");
    X_174 := bat.append(X_165,"decimal");
    X_133 := bat.new(nil:oid,nil:int);
    X_141 := bat.append(X_133,25);
    X_148 := bat.append(X_141,32);
    X_155 := bat.append(X_148,32);
    X_161 := bat.append(X_155,0);
    X_167 := bat.append(X_161,15);
    X_175 := bat.append(X_167,19);
    X_135 := bat.new(nil:oid,nil:int);
    X_143 := bat.append(X_135,0);
    X_150 := bat.append(X_143,0);
    X_156 := bat.append(X_150,0);
    X_162 := bat.append(X_156,0);
    X_169 := bat.append(X_162,2);
    X_176 := bat.append(X_169,2);
<<<<<<< HEAD
    X_3 := sql.mvc();
    C_4:bat[:oid,:oid] := sql.tid(X_3,"sys","orders");
    X_7:bat[:oid,:int]  := sql.bind(X_3,"sys","orders","o_orderkey",0);
    (C_10,r1_10) := sql.bind(X_3,"sys","orders","o_orderkey",2);
    X_13:bat[:oid,:int]  := sql.bind(X_3,"sys","orders","o_orderkey",1);
    X_15 := sql.delta(X_7,C_10,r1_10,X_13);
    X_16 := algebra.projection(C_4,X_15);
    X_17 := bat.mirror(X_16);
    C_18:bat[:oid,:oid] := sql.tid(X_3,"sys","lineitem");
    X_20:bat[:oid,:lng]  := sql.bind(X_3,"sys","lineitem","l_quantity",0);
    (C_22,r1_22) := sql.bind(X_3,"sys","lineitem","l_quantity",2);
    X_24:bat[:oid,:lng]  := sql.bind(X_3,"sys","lineitem","l_quantity",1);
    X_25 := sql.delta(X_20,C_22,r1_22,X_24);
    X_26 := algebra.projection(C_18,X_25);
    X_27:bat[:oid,:int]  := sql.bind(X_3,"sys","lineitem","l_orderkey",0);
    (C_29,r1_29) := sql.bind(X_3,"sys","lineitem","l_orderkey",2);
    X_31:bat[:oid,:int]  := sql.bind(X_3,"sys","lineitem","l_orderkey",1);
    X_32 := sql.delta(X_27,C_29,r1_29,X_31);
    X_33 := algebra.projection(C_18,X_32);
    (X_34,r1_34,r2_34) := group.subgroupdone(X_33);
    X_37:bat[:oid,:lng]  := aggr.subsum(X_26,X_34,r1_34,true,true);
    X_38 := calc.lng(A0,19,2);
    C_40 := algebra.thetasubselect(X_37,X_38,">");
    X_42:bat[:oid,:int] := algebra.projectionPath(C_40,r1_34,X_33);
    (X_43,r1_47) := algebra.subjoin(X_16,X_42,nil:BAT,nil:BAT,false,nil:lng);
    C_48 := algebra.subinter(X_17,X_43,nil:BAT,nil:BAT,false,nil:lng);
    X_49 := algebra.projection(C_48,X_16);
    (X_50,r1_63) := algebra.subjoin(X_49,X_33,nil:BAT,nil:BAT,false,nil:lng);
    X_52:bat[:oid,:oid] := sql.bind_idxbat(X_3,"sys","orders","orders_o_custkey_fkey",0);
    (X_54,r1_67) := sql.bind_idxbat(X_3,"sys","orders","orders_o_custkey_fkey",2);
    X_56:bat[:oid,:oid] := sql.bind_idxbat(X_3,"sys","orders","orders_o_custkey_fkey",1);
    X_57 := sql.delta(X_52,X_54,r1_67,X_56);
    X_58:bat[:oid,:oid] := algebra.projectionPath(X_50,C_48,C_4,X_57);
    C_59:bat[:oid,:oid] := sql.tid(X_3,"sys","customer");
    (X_61,r1_76) := algebra.subjoin(X_58,C_59,nil:BAT,nil:BAT,false,nil:lng);
    X_63:bat[:oid,:int] := sql.bind(X_3,"sys","customer","c_custkey",0);
    (C_65,r1_80) := sql.bind(X_3,"sys","customer","c_custkey",2);
    X_67:bat[:oid,:int] := sql.bind(X_3,"sys","customer","c_custkey",1);
    X_68 := sql.delta(X_63,C_65,r1_80,X_67);
    X_69 := algebra.projection(C_59,X_68);
    X_70 := algebra.projection(r1_76,X_69);
    X_71:bat[:oid,:int] := algebra.projectionPath(X_61,X_50,X_49);
    (X_72,r1_88,r2_88) := group.subgroup(X_71);
    (X_75,r1_91,r2_91) := group.subgroupdone(X_70,X_72);
    X_78 := algebra.projection(r1_91,X_70);
    (X_79,r1_102) := algebra.subjoin(X_78,X_69,nil:BAT,nil:BAT,false,nil:lng);
    X_81:bat[:oid,:int] := algebra.projectionPath(X_79,r1_91,X_71);
    X_124:bat[:oid,:lng] := algebra.projectionPath(X_61,r1_63,X_26);
    X_125:bat[:oid,:lng] := aggr.subsum(X_124,X_75,r1_91,true,true);
    (X_82,r1_118) := algebra.subjoin(X_81,X_16,nil:BAT,nil:BAT,false,nil:lng);
    X_84:bat[:oid,:date] := sql.bind(X_3,"sys","orders","o_orderdate",0);
    (C_86,r1_122) := sql.bind(X_3,"sys","orders","o_orderdate",2);
    X_88:bat[:oid,:date] := sql.bind(X_3,"sys","orders","o_orderdate",1);
    X_89 := sql.delta(X_84,C_86,r1_122,X_88);
    X_90:bat[:oid,:date] := algebra.projectionPath(r1_118,C_4,X_89);
    X_91:bat[:oid,:lng] := sql.bind(X_3,"sys","orders","o_totalprice",0);
    (C_93,r1_130) := sql.bind(X_3,"sys","orders","o_totalprice",2);
    X_95:bat[:oid,:lng] := sql.bind(X_3,"sys","orders","o_totalprice",1);
    X_96 := sql.delta(X_91,C_93,r1_130,X_95);
    X_97:bat[:oid,:lng] := algebra.projectionPath(r1_118,C_4,X_96);
    (C_100,r1_141) := algebra.firstn(X_97,100,false,false);
    C_102 := algebra.firstn(X_90,C_100,r1_141,100,true,false);
    X_103 := algebra.projection(C_102,X_90);
    X_104 := algebra.projection(C_102,X_97);
    (X_105,r1_151,r2_151) := algebra.subsort(X_104,true,false);
    (X_108,r1_154,r2_154) := algebra.subsort(X_103,r1_151,r2_151,false,false);
    X_111:bat[:oid,:str] := sql.bind(X_3,"sys","customer","c_name",0);
    (C_113,r1_159) := sql.bind(X_3,"sys","customer","c_name",2);
    X_115:bat[:oid,:str] := sql.bind(X_3,"sys","customer","c_name",1);
    X_116 := sql.delta(X_111,C_113,r1_159,X_115);
    X_117:bat[:oid,:str] := algebra.projectionPath(r1_154,C_102,X_82,r1_102,C_59,X_116);
    X_118 := algebra.subslice(X_117,0,99:wrd);
    X_119 := algebra.projection(X_118,X_117);
    X_120:bat[:oid,:int] := algebra.projectionPath(X_118,r1_154,C_102,X_82,X_79,X_78);
    X_121:bat[:oid,:int] := algebra.projectionPath(X_118,r1_154,C_102,X_82,X_81);
    X_122:bat[:oid,:date] := algebra.projectionPath(X_118,r1_154,X_103);
    X_123:bat[:oid,:lng] := algebra.projectionPath(X_118,r1_154,X_104);
    X_126:bat[:oid,:lng] := algebra.projectionPath(X_118,r1_154,C_102,X_82,X_79,X_125);
=======
    X_2 := sql.mvc();
    C_3:bat[:oid,:oid] := sql.tid(X_2,"sys","orders");
    X_6:bat[:oid,:int] := sql.bind(X_2,"sys","orders","o_orderkey",0);
    (C_9,r1_9) := sql.bind(X_2,"sys","orders","o_orderkey",2);
    X_12:bat[:oid,:int] := sql.bind(X_2,"sys","orders","o_orderkey",1);
    X_14 := sql.delta(X_6,C_9,r1_9,X_12);
    X_15 := algebra.projection(C_3,X_14);
    X_16 := bat.mirror(X_15);
    C_17:bat[:oid,:oid] := sql.tid(X_2,"sys","lineitem");
    X_19:bat[:oid,:lng] := sql.bind(X_2,"sys","lineitem","l_quantity",0);
    (C_21,r1_21) := sql.bind(X_2,"sys","lineitem","l_quantity",2);
    X_23:bat[:oid,:lng] := sql.bind(X_2,"sys","lineitem","l_quantity",1);
    X_24 := sql.delta(X_19,C_21,r1_21,X_23);
    X_25 := algebra.projection(C_17,X_24);
    X_26:bat[:oid,:int] := sql.bind(X_2,"sys","lineitem","l_orderkey",0);
    (C_28,r1_28) := sql.bind(X_2,"sys","lineitem","l_orderkey",2);
    X_30:bat[:oid,:int] := sql.bind(X_2,"sys","lineitem","l_orderkey",1);
    X_31 := sql.delta(X_26,C_28,r1_28,X_30);
    X_32 := algebra.projection(C_17,X_31);
    (X_33,r1_33,r2_33) := group.subgroupdone(X_32);
    X_36:bat[:oid,:lng] := aggr.subsum(X_25,X_33,r1_33,true,true);
    X_38 := calc.lng(A0,19,2);
    C_40 := algebra.thetasubselect(X_36,X_38,">");
    X_42:bat[:oid,:int] := algebra.projectionPath(C_40,r1_33,X_32);
    (X_43,r1_46) := algebra.subjoin(X_15,X_42,nil:BAT,nil:BAT,false,nil:lng);
    C_48 := algebra.subinter(X_16,X_43,nil:BAT,nil:BAT,false,nil:lng);
    X_49 := algebra.projection(C_48,X_15);
    (X_50,r1_62) := algebra.subjoin(X_49,X_32,nil:BAT,nil:BAT,false,nil:lng);
    X_52:bat[:oid,:oid] := sql.bind_idxbat(X_2,"sys","orders","orders_o_custkey_fkey",0);
    (X_54,r1_66) := sql.bind_idxbat(X_2,"sys","orders","orders_o_custkey_fkey",2);
    X_56:bat[:oid,:oid] := sql.bind_idxbat(X_2,"sys","orders","orders_o_custkey_fkey",1);
    X_57 := sql.delta(X_52,X_54,r1_66,X_56);
    X_58:bat[:oid,:oid] := algebra.projectionPath(X_50,C_48,C_3,X_57);
    C_59:bat[:oid,:oid] := sql.tid(X_2,"sys","customer");
    (X_61,r1_75) := algebra.subjoin(X_58,C_59,nil:BAT,nil:BAT,false,nil:lng);
    X_63:bat[:oid,:int] := sql.bind(X_2,"sys","customer","c_custkey",0);
    (C_65,r1_79) := sql.bind(X_2,"sys","customer","c_custkey",2);
    X_67:bat[:oid,:int] := sql.bind(X_2,"sys","customer","c_custkey",1);
    X_68 := sql.delta(X_63,C_65,r1_79,X_67);
    X_69 := algebra.projection(C_59,X_68);
    X_70 := algebra.projection(r1_75,X_69);
    X_71:bat[:oid,:int] := algebra.projectionPath(X_61,X_50,X_49);
    (X_72,r1_87,r2_87) := group.subgroup(X_71);
    (X_75,r1_90,r2_90) := group.subgroupdone(X_70,X_72);
    X_78 := algebra.projection(r1_90,X_70);
    (X_79,r1_101) := algebra.subjoin(X_78,X_69,nil:BAT,nil:BAT,false,nil:lng);
    X_81:bat[:oid,:int] := algebra.projectionPath(X_79,r1_90,X_71);
    X_124:bat[:oid,:lng] := algebra.projectionPath(X_61,r1_62,X_25);
    X_125:bat[:oid,:lng] := aggr.subsum(X_124,X_75,r1_90,true,true);
    (X_82,r1_117) := algebra.subjoin(X_81,X_15,nil:BAT,nil:BAT,false,nil:lng);
    X_84:bat[:oid,:date] := sql.bind(X_2,"sys","orders","o_orderdate",0);
    (C_86,r1_121) := sql.bind(X_2,"sys","orders","o_orderdate",2);
    X_88:bat[:oid,:date] := sql.bind(X_2,"sys","orders","o_orderdate",1);
    X_89 := sql.delta(X_84,C_86,r1_121,X_88);
    X_90:bat[:oid,:date] := algebra.projectionPath(r1_117,C_3,X_89);
    X_91:bat[:oid,:lng] := sql.bind(X_2,"sys","orders","o_totalprice",0);
    (C_93,r1_129) := sql.bind(X_2,"sys","orders","o_totalprice",2);
    X_95:bat[:oid,:lng] := sql.bind(X_2,"sys","orders","o_totalprice",1);
    X_96 := sql.delta(X_91,C_93,r1_129,X_95);
    X_97:bat[:oid,:lng] := algebra.projectionPath(r1_117,C_3,X_96);
    (C_100,r1_140) := algebra.firstn(X_97,100,false,false);
    C_102 := algebra.firstn(X_90,C_100,r1_140,100,true,false);
    X_103 := algebra.projection(C_102,X_90);
    X_104 := algebra.projection(C_102,X_97);
    (X_105,r1_150,r2_150) := algebra.subsort(X_104,true,false);
    (X_108,r1_153,r2_153) := algebra.subsort(X_103,r1_150,r2_150,false,false);
    X_111:bat[:oid,:str] := sql.bind(X_2,"sys","customer","c_name",0);
    (C_113,r1_158) := sql.bind(X_2,"sys","customer","c_name",2);
    X_115:bat[:oid,:str] := sql.bind(X_2,"sys","customer","c_name",1);
    X_116 := sql.delta(X_111,C_113,r1_158,X_115);
    X_117:bat[:oid,:str] := algebra.projectionPath(r1_153,C_102,X_82,r1_101,C_59,X_116);
    X_118 := algebra.subslice(X_117,0,99:wrd);
    X_119 := algebra.projection(X_118,X_117);
    X_120:bat[:oid,:int] := algebra.projectionPath(X_118,r1_153,C_102,X_82,X_79,X_78);
    X_121:bat[:oid,:int] := algebra.projectionPath(X_118,r1_153,C_102,X_82,X_81);
    X_122:bat[:oid,:date] := algebra.projectionPath(X_118,r1_153,X_103);
    X_123:bat[:oid,:lng] := algebra.projectionPath(X_118,r1_153,X_104);
    X_126:bat[:oid,:lng] := algebra.projectionPath(X_118,r1_153,C_102,X_82,X_79,X_125);
>>>>>>> 2f93229e
    sql.resultSet(X_170,X_172,X_174,X_175,X_176,X_119,X_120,X_121,X_122,X_123,X_126);
end user.s2_1;

# 22:53:30 >  
# 22:53:30 >  "Done."
# 22:53:30 >  
<|MERGE_RESOLUTION|>--- conflicted
+++ resolved
@@ -100,86 +100,6 @@
     X_162 := bat.append(X_156,0);
     X_169 := bat.append(X_162,2);
     X_176 := bat.append(X_169,2);
-<<<<<<< HEAD
-    X_3 := sql.mvc();
-    C_4:bat[:oid,:oid] := sql.tid(X_3,"sys","orders");
-    X_7:bat[:oid,:int]  := sql.bind(X_3,"sys","orders","o_orderkey",0);
-    (C_10,r1_10) := sql.bind(X_3,"sys","orders","o_orderkey",2);
-    X_13:bat[:oid,:int]  := sql.bind(X_3,"sys","orders","o_orderkey",1);
-    X_15 := sql.delta(X_7,C_10,r1_10,X_13);
-    X_16 := algebra.projection(C_4,X_15);
-    X_17 := bat.mirror(X_16);
-    C_18:bat[:oid,:oid] := sql.tid(X_3,"sys","lineitem");
-    X_20:bat[:oid,:lng]  := sql.bind(X_3,"sys","lineitem","l_quantity",0);
-    (C_22,r1_22) := sql.bind(X_3,"sys","lineitem","l_quantity",2);
-    X_24:bat[:oid,:lng]  := sql.bind(X_3,"sys","lineitem","l_quantity",1);
-    X_25 := sql.delta(X_20,C_22,r1_22,X_24);
-    X_26 := algebra.projection(C_18,X_25);
-    X_27:bat[:oid,:int]  := sql.bind(X_3,"sys","lineitem","l_orderkey",0);
-    (C_29,r1_29) := sql.bind(X_3,"sys","lineitem","l_orderkey",2);
-    X_31:bat[:oid,:int]  := sql.bind(X_3,"sys","lineitem","l_orderkey",1);
-    X_32 := sql.delta(X_27,C_29,r1_29,X_31);
-    X_33 := algebra.projection(C_18,X_32);
-    (X_34,r1_34,r2_34) := group.subgroupdone(X_33);
-    X_37:bat[:oid,:lng]  := aggr.subsum(X_26,X_34,r1_34,true,true);
-    X_38 := calc.lng(A0,19,2);
-    C_40 := algebra.thetasubselect(X_37,X_38,">");
-    X_42:bat[:oid,:int] := algebra.projectionPath(C_40,r1_34,X_33);
-    (X_43,r1_47) := algebra.subjoin(X_16,X_42,nil:BAT,nil:BAT,false,nil:lng);
-    C_48 := algebra.subinter(X_17,X_43,nil:BAT,nil:BAT,false,nil:lng);
-    X_49 := algebra.projection(C_48,X_16);
-    (X_50,r1_63) := algebra.subjoin(X_49,X_33,nil:BAT,nil:BAT,false,nil:lng);
-    X_52:bat[:oid,:oid] := sql.bind_idxbat(X_3,"sys","orders","orders_o_custkey_fkey",0);
-    (X_54,r1_67) := sql.bind_idxbat(X_3,"sys","orders","orders_o_custkey_fkey",2);
-    X_56:bat[:oid,:oid] := sql.bind_idxbat(X_3,"sys","orders","orders_o_custkey_fkey",1);
-    X_57 := sql.delta(X_52,X_54,r1_67,X_56);
-    X_58:bat[:oid,:oid] := algebra.projectionPath(X_50,C_48,C_4,X_57);
-    C_59:bat[:oid,:oid] := sql.tid(X_3,"sys","customer");
-    (X_61,r1_76) := algebra.subjoin(X_58,C_59,nil:BAT,nil:BAT,false,nil:lng);
-    X_63:bat[:oid,:int] := sql.bind(X_3,"sys","customer","c_custkey",0);
-    (C_65,r1_80) := sql.bind(X_3,"sys","customer","c_custkey",2);
-    X_67:bat[:oid,:int] := sql.bind(X_3,"sys","customer","c_custkey",1);
-    X_68 := sql.delta(X_63,C_65,r1_80,X_67);
-    X_69 := algebra.projection(C_59,X_68);
-    X_70 := algebra.projection(r1_76,X_69);
-    X_71:bat[:oid,:int] := algebra.projectionPath(X_61,X_50,X_49);
-    (X_72,r1_88,r2_88) := group.subgroup(X_71);
-    (X_75,r1_91,r2_91) := group.subgroupdone(X_70,X_72);
-    X_78 := algebra.projection(r1_91,X_70);
-    (X_79,r1_102) := algebra.subjoin(X_78,X_69,nil:BAT,nil:BAT,false,nil:lng);
-    X_81:bat[:oid,:int] := algebra.projectionPath(X_79,r1_91,X_71);
-    X_124:bat[:oid,:lng] := algebra.projectionPath(X_61,r1_63,X_26);
-    X_125:bat[:oid,:lng] := aggr.subsum(X_124,X_75,r1_91,true,true);
-    (X_82,r1_118) := algebra.subjoin(X_81,X_16,nil:BAT,nil:BAT,false,nil:lng);
-    X_84:bat[:oid,:date] := sql.bind(X_3,"sys","orders","o_orderdate",0);
-    (C_86,r1_122) := sql.bind(X_3,"sys","orders","o_orderdate",2);
-    X_88:bat[:oid,:date] := sql.bind(X_3,"sys","orders","o_orderdate",1);
-    X_89 := sql.delta(X_84,C_86,r1_122,X_88);
-    X_90:bat[:oid,:date] := algebra.projectionPath(r1_118,C_4,X_89);
-    X_91:bat[:oid,:lng] := sql.bind(X_3,"sys","orders","o_totalprice",0);
-    (C_93,r1_130) := sql.bind(X_3,"sys","orders","o_totalprice",2);
-    X_95:bat[:oid,:lng] := sql.bind(X_3,"sys","orders","o_totalprice",1);
-    X_96 := sql.delta(X_91,C_93,r1_130,X_95);
-    X_97:bat[:oid,:lng] := algebra.projectionPath(r1_118,C_4,X_96);
-    (C_100,r1_141) := algebra.firstn(X_97,100,false,false);
-    C_102 := algebra.firstn(X_90,C_100,r1_141,100,true,false);
-    X_103 := algebra.projection(C_102,X_90);
-    X_104 := algebra.projection(C_102,X_97);
-    (X_105,r1_151,r2_151) := algebra.subsort(X_104,true,false);
-    (X_108,r1_154,r2_154) := algebra.subsort(X_103,r1_151,r2_151,false,false);
-    X_111:bat[:oid,:str] := sql.bind(X_3,"sys","customer","c_name",0);
-    (C_113,r1_159) := sql.bind(X_3,"sys","customer","c_name",2);
-    X_115:bat[:oid,:str] := sql.bind(X_3,"sys","customer","c_name",1);
-    X_116 := sql.delta(X_111,C_113,r1_159,X_115);
-    X_117:bat[:oid,:str] := algebra.projectionPath(r1_154,C_102,X_82,r1_102,C_59,X_116);
-    X_118 := algebra.subslice(X_117,0,99:wrd);
-    X_119 := algebra.projection(X_118,X_117);
-    X_120:bat[:oid,:int] := algebra.projectionPath(X_118,r1_154,C_102,X_82,X_79,X_78);
-    X_121:bat[:oid,:int] := algebra.projectionPath(X_118,r1_154,C_102,X_82,X_81);
-    X_122:bat[:oid,:date] := algebra.projectionPath(X_118,r1_154,X_103);
-    X_123:bat[:oid,:lng] := algebra.projectionPath(X_118,r1_154,X_104);
-    X_126:bat[:oid,:lng] := algebra.projectionPath(X_118,r1_154,C_102,X_82,X_79,X_125);
-=======
     X_2 := sql.mvc();
     C_3:bat[:oid,:oid] := sql.tid(X_2,"sys","orders");
     X_6:bat[:oid,:int] := sql.bind(X_2,"sys","orders","o_orderkey",0);
@@ -258,7 +178,6 @@
     X_122:bat[:oid,:date] := algebra.projectionPath(X_118,r1_153,X_103);
     X_123:bat[:oid,:lng] := algebra.projectionPath(X_118,r1_153,X_104);
     X_126:bat[:oid,:lng] := algebra.projectionPath(X_118,r1_153,C_102,X_82,X_79,X_125);
->>>>>>> 2f93229e
     sql.resultSet(X_170,X_172,X_174,X_175,X_176,X_119,X_120,X_121,X_122,X_123,X_126);
 end user.s2_1;
 
