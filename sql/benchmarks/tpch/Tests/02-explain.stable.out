stdout of test '02-explain` in directory 'sql/benchmarks/tpch` itself:


# 22:53:25 >  
# 22:53:25 >  "mserver5" "--debug=10" "--set" "gdk_nr_threads=0" "--set" "mapi_open=true" "--set" "mapi_port=34581" "--set" "mapi_usock=/var/tmp/mtest-9096/.s.monetdb.34581" "--set" "monet_prompt=" "--forcemito" "--set" "mal_listing=2" "--dbpath=/ufs/manegold/_/Monet/HG/Feb2013/prefix/--disable-debug_--enable-assert_--enable-optimize/var/MonetDB/mTests_sql_benchmarks_tpch" "--set" "mal_listing=0"
# 22:53:25 >  

# MonetDB 5 server v11.15.12
# This is an unreleased version
# Serving database 'mTests_sql_benchmarks_tpch', using 8 threads
# Compiled for x86_64-unknown-linux-gnu/64bit with 64bit OIDs dynamically linked
# Found 15.591 GiB available main-memory.
# Copyright (c) 1993-July 2008 CWI.
# Copyright (c) August 2008-2015 MonetDB B.V., all rights reserved
# Visit http://www.monetdb.org/ for further information
# Listening for connection requests on mapi:monetdb://rome.ins.cwi.nl:34581/
# Listening for UNIX domain connection requests on mapi:monetdb:///var/tmp/mtest-9096/.s.monetdb.34581
# MonetDB/GIS module loaded
# MonetDB/JAQL module loaded
# MonetDB/SQL module loaded

Ready.

# 22:53:25 >  
# 22:53:25 >  "/usr/bin/python2" "02-explain.SQL.py" "02-explain"
# 22:53:25 >  

#set optimizer = 'sequential_pipe';
#explain select
#	s_acctbal,
#	s_name,
#	n_name,
#	p_partkey,
#	p_mfgr,
#	s_address,
#	s_phone,
#	s_comment
#from
#	part,
#	supplier,
#	partsupp,
#	nation,
#	region
#where
#	p_partkey = ps_partkey
#	and s_suppkey = ps_suppkey
#	and p_size = 15
#	and p_type like '%BRASS'
#	and s_nationkey = n_nationkey
#	and n_regionkey = r_regionkey
#	and r_name = 'EUROPE'
#	and ps_supplycost = (
#		select
#			min(ps_supplycost)
#		from
#			partsupp,
#			supplier,
#			nation,
#			region
#		where
#			p_partkey = ps_partkey
#			and s_suppkey = ps_suppkey
#			and s_nationkey = n_nationkey
% .explain # table_name
% mal # name
% clob # type
% 844 # length
function user.s2_1{autoCommit=true}(A0:int,A1:str,A2:str,A3:str):void;
<<<<<<< HEAD
    X_355:void := querylog.define("explain select\n\ts_acctbal,\n\ts_name,\n\tn_name,\n\tp_partkey,\n\tp_mfgr,\n\ts_address,\n\ts_phone,\n\ts_comment\nfrom\n\tpart,\n\tsupplier,\n\tpartsupp,\n\tnation,\n\tregion\nwhere\n\tp_partkey = ps_partkey\n\tand s_suppkey = ps_suppkey\n\tand p_size = 15\n\tand p_type like \\'%BRASS\\'\n\tand s_nationkey = n_nationkey\n\tand n_regionkey = r_regionkey\n\tand r_name = \\'EUROPE\\'\n\tand ps_supplycost = (\n\t\tselect\n\t\t\tmin(ps_supplycost)\n\t\tfrom\n\t\t\tpartsupp,\n\t\t\tsupplier,\n\t\t\tnation,\n\t\t\tregion\n\t\twhere\n\t\t\tp_partkey = ps_partkey\n\t\t\tand s_suppkey = ps_suppkey\n\t\t\tand s_nationkey = n_nationkey\n\t\t\tand n_regionkey = r_regionkey\n\t\t\tand r_name = \\'EUROPE\\'\n\t)\norder by\n\ts_acctbal desc,\n\tn_name,\n\ts_name,\n\tp_partkey\nlimit 100;","sequential_pipe",206);
    X_282 := bat.new(nil:oid,nil:str);
    X_290 := bat.append(X_282,"sys.supplier");
    X_300 := bat.append(X_290,"sys.supplier");
    X_309 := bat.append(X_300,"sys.nation");
    X_316 := bat.append(X_309,"sys.part");
    X_325 := bat.append(X_316,"sys.part");
    X_331 := bat.append(X_325,"sys.supplier");
    X_339 := bat.append(X_331,"sys.supplier");
    X_348 := bat.append(X_339,"sys.supplier");
    X_285 := bat.new(nil:oid,nil:str);
    X_292 := bat.append(X_285,"s_acctbal");
    X_301 := bat.append(X_292,"s_name");
    X_311 := bat.append(X_301,"n_name");
    X_318 := bat.append(X_311,"p_partkey");
    X_326 := bat.append(X_318,"p_mfgr");
    X_333 := bat.append(X_326,"s_address");
    X_340 := bat.append(X_333,"s_phone");
    X_349 := bat.append(X_340,"s_comment");
    X_286 := bat.new(nil:oid,nil:str);
    X_294 := bat.append(X_286,"decimal");
    X_303 := bat.append(X_294,"varchar");
    X_313 := bat.append(X_303,"varchar");
    X_320 := bat.append(X_313,"int");
    X_328 := bat.append(X_320,"varchar");
    X_335 := bat.append(X_328,"varchar");
    X_342 := bat.append(X_335,"varchar");
    X_351 := bat.append(X_342,"varchar");
    X_287 := bat.new(nil:oid,nil:int);
    X_296 := bat.append(X_287,15);
    X_305 := bat.append(X_296,25);
    X_314 := bat.append(X_305,25);
    X_322 := bat.append(X_314,32);
    X_329 := bat.append(X_322,25);
    X_336 := bat.append(X_329,40);
    X_344 := bat.append(X_336,15);
    X_352 := bat.append(X_344,101);
    X_289 := bat.new(nil:oid,nil:int);
    X_298 := bat.append(X_289,2);
    X_307 := bat.append(X_298,0);
    X_315 := bat.append(X_307,0);
    X_324 := bat.append(X_315,0);
    X_330 := bat.append(X_324,0);
    X_338 := bat.append(X_330,0);
    X_346 := bat.append(X_338,0);
    X_354 := bat.append(X_346,0);
=======
    X_315:void := querylog.define("explain select\n\ts_acctbal,\n\ts_name,\n\tn_name,\n\tp_partkey,\n\tp_mfgr,\n\ts_address,\n\ts_phone,\n\ts_comment\nfrom\n\tpart,\n\tsupplier,\n\tpartsupp,\n\tnation,\n\tregion\nwhere\n\tp_partkey = ps_partkey\n\tand s_suppkey = ps_suppkey\n\tand p_size = 15\n\tand p_type like \\'%BRASS\\'\n\tand s_nationkey = n_nationkey\n\tand n_regionkey = r_regionkey\n\tand r_name = \\'EUROPE\\'\n\tand ps_supplycost = (\n\t\tselect\n\t\t\tmin(ps_supplycost)\n\t\tfrom\n\t\t\tpartsupp,\n\t\t\tsupplier,\n\t\t\tnation,\n\t\t\tregion\n\t\twhere\n\t\t\tp_partkey = ps_partkey\n\t\t\tand s_suppkey = ps_suppkey\n\t\t\tand s_nationkey = n_nationkey\n\t\t\tand n_regionkey = r_regionkey\n\t\t\tand r_name = \\'EUROPE\\'\n\t)\norder by\n\ts_acctbal desc,\n\tn_name,\n\ts_name,\n\tp_partkey\nlimit 100;","sequential_pipe",167);
>>>>>>> 159e1729
    X_6 := sql.mvc();
    X_7:bat[:oid,:oid]  := sql.tid(X_6,"sys","nation");
    X_10:bat[:oid,:oid]  := sql.bind_idxbat(X_6,"sys","nation","nation_n_regionkey_fkey",0);
    (X_13,r1_13) := sql.bind_idxbat(X_6,"sys","nation","nation_n_regionkey_fkey",2);
    X_16:bat[:oid,:oid]  := sql.bind_idxbat(X_6,"sys","nation","nation_n_regionkey_fkey",1);
    X_18 := sql.projectdelta(X_7,X_10,X_13,r1_13,X_16);
    X_21:bat[:oid,:str]  := sql.bind(X_6,"sys","region","r_name",0);
    X_19:bat[:oid,:oid]  := sql.tid(X_6,"sys","region");
<<<<<<< HEAD
    X_397 := algebra.subselect(X_21,X_19,A3,A3,true,true,false);
    (X_23,r1_24) := sql.bind(X_6,"sys","region","r_name",2);
    X_398 := algebra.subselect(r1_24,nil:bat[:oid,:oid],A3,A3,true,true,false);
    X_25:bat[:oid,:str]  := sql.bind(X_6,"sys","region","r_name",1);
    X_400 := algebra.subselect(X_25,X_19,A3,A3,true,true,false);
    X_26 := sql.subdelta(X_397,X_19,X_23,X_398,X_400);
=======
    X_357 := algebra.subselect(X_21,X_19,A3,A3,true,true,false);
    (X_23,r1_24) := sql.bind(X_6,"sys","region","r_name",2);
    X_358 := algebra.subselect(r1_24,nil:bat[:oid,:oid],A3,A3,true,true,false);
    X_25:bat[:oid,:str]  := sql.bind(X_6,"sys","region","r_name",1);
    X_360 := algebra.subselect(X_25,X_19,A3,A3,true,true,false);
    X_26 := sql.subdelta(X_357,X_19,X_23,X_358,X_360);
>>>>>>> 159e1729
    X_28 := X_26;
    (X_29,r1_33) := algebra.subjoin(X_18,X_28,nil:BAT,nil:BAT,false,nil:lng);
    X_33 := algebra.leftfetchjoin(X_29,X_7);
    X_34:bat[:oid,:oid] := sql.tid(X_6,"sys","supplier");
    X_36:bat[:oid,:oid] := sql.bind_idxbat(X_6,"sys","supplier","supplier_s_nationkey_fkey",0);
    (X_39,r1_43) := sql.bind_idxbat(X_6,"sys","supplier","supplier_s_nationkey_fkey",2);
    X_41:bat[:oid,:oid] := sql.bind_idxbat(X_6,"sys","supplier","supplier_s_nationkey_fkey",1);
    X_42 := sql.projectdelta(X_34,X_36,X_39,r1_43,X_41);
    (X_43,r1_48) := algebra.subjoin(X_33,X_42,nil:BAT,nil:BAT,false,nil:lng);
    X_45 := algebra.leftfetchjoin(r1_48,X_34);
    X_46:bat[:oid,:oid] := sql.tid(X_6,"sys","partsupp");
    X_48:bat[:oid,:oid] := sql.bind_idxbat(X_6,"sys","partsupp","partsupp_ps_suppkey_fkey",0);
    (X_51,r1_56) := sql.bind_idxbat(X_6,"sys","partsupp","partsupp_ps_suppkey_fkey",2);
    X_54:bat[:oid,:oid] := sql.bind_idxbat(X_6,"sys","partsupp","partsupp_ps_suppkey_fkey",1);
    X_56 := sql.projectdelta(X_46,X_48,X_51,r1_56,X_54);
    (X_57,r1_63) := algebra.subjoin(X_45,X_56,nil:BAT,nil:BAT,false,nil:lng);
    X_60:bat[:oid,:int] := sql.bind(X_6,"sys","partsupp","ps_partkey",0);
    (X_62,r1_68) := sql.bind(X_6,"sys","partsupp","ps_partkey",2);
    X_64:bat[:oid,:int] := sql.bind(X_6,"sys","partsupp","ps_partkey",1);
    X_65 := sql.projectdelta(X_46,X_60,X_62,r1_68,X_64);
    X_66 := algebra.leftfetchjoin(r1_63,X_65);
    X_68:bat[:oid,:oid] := sql.bind_idxbat(X_6,"sys","partsupp","partsupp_ps_partkey_fkey",0);
    (X_70,r1_78) := sql.bind_idxbat(X_6,"sys","partsupp","partsupp_ps_partkey_fkey",2);
    X_72:bat[:oid,:oid] := sql.bind_idxbat(X_6,"sys","partsupp","partsupp_ps_partkey_fkey",1);
    X_73 := sql.projectdelta(X_46,X_68,X_70,r1_78,X_72);
<<<<<<< HEAD
    X_76:bat[:oid,:str]  := sql.bind(X_6,"sys","part","p_type",0);
    X_82:bat[:oid,:int]  := sql.bind(X_6,"sys","part","p_size",0);
    X_74:bat[:oid,:oid]  := sql.tid(X_6,"sys","part");
    X_401 := algebra.subselect(X_82,X_74,A0,A0,true,true,false);
    (X_85,r1_98) := sql.bind(X_6,"sys","part","p_size",2);
    X_402 := algebra.subselect(r1_98,nil:bat[:oid,:oid],A0,A0,true,true,false);
    X_88:bat[:oid,:int]  := sql.bind(X_6,"sys","part","p_size",1);
    X_404 := algebra.subselect(X_88,X_74,A0,A0,true,true,false);
    X_90 := sql.subdelta(X_401,X_74,X_85,X_402,X_404);
    X_405 := algebra.likesubselect(X_76,X_90,A1,"",false);
    (X_78,r1_87) := sql.bind(X_6,"sys","part","p_type",2);
    X_406 := algebra.likesubselect(r1_87,nil:bat[:oid,:oid],A1,"",false);
    X_80:bat[:oid,:str]  := sql.bind(X_6,"sys","part","p_type",1);
    X_408 := algebra.likesubselect(X_80,X_90,A1,"",false);
    X_93 := sql.subdelta(X_405,X_90,X_78,X_406,X_408);
=======
    X_76:bat[:oid,:str] := sql.bind(X_6,"sys","part","p_type",0);
    X_82:bat[:oid,:int] := sql.bind(X_6,"sys","part","p_size",0);
    X_74:bat[:oid,:oid] := sql.tid(X_6,"sys","part");
    X_361 := algebra.subselect(X_82,X_74,A0,A0,true,true,false);
    (X_85,r1_98) := sql.bind(X_6,"sys","part","p_size",2);
    X_362 := algebra.subselect(r1_98,nil:bat[:oid,:oid],A0,A0,true,true,false);
    X_88:bat[:oid,:int] := sql.bind(X_6,"sys","part","p_size",1);
    X_364 := algebra.subselect(X_88,X_74,A0,A0,true,true,false);
    X_90 := sql.subdelta(X_361,X_74,X_85,X_362,X_364);
    X_365 := algebra.likesubselect(X_76,X_90,A1,"",false);
    (X_78,r1_87) := sql.bind(X_6,"sys","part","p_type",2);
    X_366 := algebra.likesubselect(r1_87,nil:bat[:oid,:oid],A1,"",false);
    X_80:bat[:oid,:str] := sql.bind(X_6,"sys","part","p_type",1);
    X_368 := algebra.likesubselect(X_80,X_90,A1,"",false);
    X_93 := sql.subdelta(X_365,X_90,X_78,X_366,X_368);
>>>>>>> 159e1729
    X_94 := X_93;
    (X_95,r1_111) := algebra.subjoin(X_73,X_94,nil:BAT,nil:BAT,false,nil:lng);
    X_100 := algebra.leftfetchjoin(X_95,X_56);
    X_101:bat[:oid,:oid] := sql.tid(X_6,"sys","supplier");
    (X_103,r1_127) := algebra.subjoin(X_100,X_101,nil:BAT,nil:BAT,false,nil:lng);
    X_105:bat[:oid,:oid] := sql.bind_idxbat(X_6,"sys","supplier","supplier_s_nationkey_fkey",0);
    (X_108,r1_132) := sql.bind_idxbat(X_6,"sys","supplier","supplier_s_nationkey_fkey",2);
    X_111:bat[:oid,:oid] := sql.bind_idxbat(X_6,"sys","supplier","supplier_s_nationkey_fkey",1);
    X_113 := sql.projectdelta(X_101,X_105,X_108,r1_132,X_111);
    X_114 := algebra.leftfetchjoin(r1_127,X_113);
    X_115:bat[:oid,:oid] := sql.tid(X_6,"sys","nation");
    (X_117,r1_142) := algebra.subjoin(X_114,X_115,nil:BAT,nil:BAT,false,nil:lng);
    X_120:bat[:oid,:oid] := sql.bind_idxbat(X_6,"sys","nation","nation_n_regionkey_fkey",0);
    (X_122,r1_147) := sql.bind_idxbat(X_6,"sys","nation","nation_n_regionkey_fkey",2);
    X_125:bat[:oid,:oid] := sql.bind_idxbat(X_6,"sys","nation","nation_n_regionkey_fkey",1);
    X_126 := sql.projectdelta(X_115,X_120,X_122,r1_147,X_125);
    X_127 := algebra.leftfetchjoin(r1_142,X_126);
<<<<<<< HEAD
    X_130:bat[:oid,:str]  := sql.bind(X_6,"sys","region","r_name",0);
    X_128:bat[:oid,:oid]  := sql.tid(X_6,"sys","region");
    X_409 := algebra.subselect(X_130,X_128,A2,A2,true,true,false);
    (X_132,r1_158) := sql.bind(X_6,"sys","region","r_name",2);
    X_410 := algebra.subselect(r1_158,nil:bat[:oid,:oid],A2,A2,true,true,false);
    X_134:bat[:oid,:str]  := sql.bind(X_6,"sys","region","r_name",1);
    X_412 := algebra.subselect(X_134,X_128,A2,A2,true,true,false);
    X_135 := sql.subdelta(X_409,X_128,X_132,X_410,X_412);
    X_137 := X_135;
    (X_138,r1_167) := algebra.subjoin(X_127,X_137,nil:BAT,nil:BAT,false,nil:lng);
    X_413 := algebra.leftfetchjoin(X_138,X_117);
    X_142:bat[:oid,:int]  := sql.bind(X_6,"sys","part","p_partkey",0);
=======
    X_130:bat[:oid,:str] := sql.bind(X_6,"sys","region","r_name",0);
    X_128:bat[:oid,:oid] := sql.tid(X_6,"sys","region");
    X_369 := algebra.subselect(X_130,X_128,A2,A2,true,true,false);
    (X_132,r1_158) := sql.bind(X_6,"sys","region","r_name",2);
    X_370 := algebra.subselect(r1_158,nil:bat[:oid,:oid],A2,A2,true,true,false);
    X_134:bat[:oid,:str] := sql.bind(X_6,"sys","region","r_name",1);
    X_372 := algebra.subselect(X_134,X_128,A2,A2,true,true,false);
    X_135 := sql.subdelta(X_369,X_128,X_132,X_370,X_372);
    X_137 := X_135;
    (X_138,r1_167) := algebra.subjoin(X_127,X_137,nil:BAT,nil:BAT,false,nil:lng);
    X_142:bat[:oid,:int] := sql.bind(X_6,"sys","part","p_partkey",0);
>>>>>>> 159e1729
    (X_146,r1_175) := sql.bind(X_6,"sys","part","p_partkey",2);
    X_149:bat[:oid,:int] := sql.bind(X_6,"sys","part","p_partkey",1);
    X_151 := sql.projectdelta(X_93,X_142,X_146,r1_175,X_149);
<<<<<<< HEAD
    X_152:bat[:oid,:int]  := algebra.leftfetchjoinPath(X_413,X_103,r1_111,X_151);
=======
    X_152:bat[:oid,:int] := algebra.leftfetchjoinPath(X_138,X_117,X_103,r1_111,X_151);
>>>>>>> 159e1729
    (X_153,r1_187) := algebra.subjoin(X_66,X_152,nil:BAT,nil:BAT,false,nil:lng);
    X_156:bat[:oid,:oid]  := batcalc.identity(X_152);
    X_157 := algebra.leftfetchjoin(r1_187,X_156);
    (X_158,r1_194,r2_194) := group.subgroupdone(X_157);
<<<<<<< HEAD
    X_414 := algebra.leftfetchjoin(r1_194,r1_187);
    X_161:bat[:oid,:lng]  := sql.bind(X_6,"sys","partsupp","ps_supplycost",0);
=======
    X_161:bat[:oid,:lng] := sql.bind(X_6,"sys","partsupp","ps_supplycost",0);
>>>>>>> 159e1729
    (X_165,r1_201) := sql.bind(X_6,"sys","partsupp","ps_supplycost",2);
    X_167:bat[:oid,:lng] := sql.bind(X_6,"sys","partsupp","ps_supplycost",1);
    X_168 := sql.projectdelta(X_46,X_161,X_165,r1_201,X_167);
<<<<<<< HEAD
    X_173:bat[:oid,:lng]  := algebra.leftfetchjoinPath(X_153,r1_63,X_168);
    X_174:bat[:oid,:lng]  := aggr.submin(X_173,X_158,r1_194,true);
    X_169:bat[:oid,:lng]  := algebra.leftfetchjoinPath(X_414,X_138,X_117,X_103,X_95,X_168);
    X_176:bat[:oid,:bit]  := batcalc.==(X_169,X_174);
    X_177 := algebra.subselect(X_176,true,true,true,true,false);
    X_415 := algebra.leftfetchjoin(X_177,r1_194);
    X_179:bat[:oid,:int]  := algebra.leftfetchjoinPath(X_415,r1_187,X_152);
    X_180:bat[:oid,:str]  := sql.bind(X_6,"sys","supplier","s_name",0);
=======
    X_169:bat[:oid,:lng] := algebra.leftfetchjoinPath(r1_194,r1_187,X_138,X_117,X_103,X_95,X_168);
    X_173:bat[:oid,:lng] := algebra.leftfetchjoinPath(X_153,r1_63,X_168);
    X_174:bat[:oid,:lng] := aggr.submin(X_173,X_158,r1_194,true);
    X_176:bat[:oid,:bit] := batcalc.==(X_169,X_174);
    X_177 := algebra.subselect(X_176,true,true,true,true,false);
    X_179:bat[:oid,:int] := algebra.leftfetchjoinPath(X_177,r1_194,r1_187,X_152);
    X_180:bat[:oid,:str] := sql.bind(X_6,"sys","supplier","s_name",0);
>>>>>>> 159e1729
    (X_184,r1_237) := sql.bind(X_6,"sys","supplier","s_name",2);
    X_186:bat[:oid,:str] := sql.bind(X_6,"sys","supplier","s_name",1);
    X_187 := sql.projectdelta(X_101,X_180,X_184,r1_237,X_186);
<<<<<<< HEAD
    X_188:bat[:oid,:str]  := algebra.leftfetchjoinPath(X_415,r1_187,X_138,X_117,r1_127,X_187);
    X_189:bat[:oid,:str]  := sql.bind(X_6,"sys","nation","n_name",0);
=======
    X_188:bat[:oid,:str] := algebra.leftfetchjoinPath(X_177,r1_194,r1_187,X_138,X_117,r1_127,X_187);
    X_189:bat[:oid,:str] := sql.bind(X_6,"sys","nation","n_name",0);
>>>>>>> 159e1729
    (X_193,r1_252) := sql.bind(X_6,"sys","nation","n_name",2);
    X_196:bat[:oid,:str] := sql.bind(X_6,"sys","nation","n_name",1);
    X_198 := sql.projectdelta(X_115,X_189,X_193,r1_252,X_196);
<<<<<<< HEAD
    X_199:bat[:oid,:str]  := algebra.leftfetchjoinPath(X_415,r1_187,X_138,r1_142,X_198);
    X_200:bat[:oid,:lng]  := sql.bind(X_6,"sys","supplier","s_acctbal",0);
=======
    X_199:bat[:oid,:str] := algebra.leftfetchjoinPath(X_177,r1_194,r1_187,X_138,r1_142,X_198);
    X_200:bat[:oid,:lng] := sql.bind(X_6,"sys","supplier","s_acctbal",0);
>>>>>>> 159e1729
    (X_202,r1_266) := sql.bind(X_6,"sys","supplier","s_acctbal",2);
    X_206:bat[:oid,:lng] := sql.bind(X_6,"sys","supplier","s_acctbal",1);
    X_207 := sql.projectdelta(X_101,X_200,X_202,r1_266,X_206);
<<<<<<< HEAD
    X_208:bat[:oid,:lng]  := algebra.leftfetchjoinPath(X_415,r1_187,X_138,X_117,r1_127,X_207);
=======
    X_208:bat[:oid,:lng] := algebra.leftfetchjoinPath(X_177,r1_194,r1_187,X_138,X_117,r1_127,X_207);
    X_242:bat[:oid,:str] := sql.bind(X_6,"sys","part","p_mfgr",0);
    (X_247,r1_336) := sql.bind(X_6,"sys","part","p_mfgr",2);
    X_250:bat[:oid,:str] := sql.bind(X_6,"sys","part","p_mfgr",1);
    X_251 := sql.projectdelta(X_93,X_242,X_247,r1_336,X_250);
>>>>>>> 159e1729
    (X_209,r1_284) := algebra.firstn(X_208,100:wrd,false,false);
    (X_212,r1_289) := algebra.firstn(X_199,X_209,r1_284,100:wrd,true,false);
    (X_215,r1_294) := algebra.firstn(X_188,X_212,r1_289,100:wrd,true,false);
    X_217 := algebra.firstn(X_179,X_215,r1_294,100:wrd,true,false);
    X_218 := algebra.leftfetchjoin(X_217,X_179);
    X_219 := algebra.leftfetchjoin(X_217,X_188);
    X_220 := algebra.leftfetchjoin(X_217,X_199);
    X_221 := algebra.leftfetchjoin(X_217,X_208);
    (X_222,r1_303,r2_303) := algebra.subsort(X_221,true,false);
    (X_225,r1_306,r2_306) := algebra.subsort(X_220,r1_303,r2_303,false,false);
    (X_228,r1_309,r2_309) := algebra.subsort(X_219,r1_306,r2_306,false,false);
    (X_231,r1_312,r2_312) := algebra.subsort(X_218,r1_309,r2_309,false,false);
    X_234 := algebra.leftfetchjoin(r1_312,X_221);
    X_237 := algebra.subslice(X_234,0,99:wrd);
<<<<<<< HEAD
    X_416 := algebra.leftfetchjoin(X_237,r1_312);
    X_252:bat[:oid,:str]  := algebra.leftfetchjoinPath(X_416,X_217,X_177,r1_194,r1_187,X_138,X_117,X_103,r1_111,X_251);
    X_253:bat[:oid,:str]  := sql.bind(X_6,"sys","supplier","s_address",0);
=======
    X_252:bat[:oid,:str] := algebra.leftfetchjoinPath(X_237,r1_312,X_217,X_177,r1_194,r1_187,X_138,X_117,X_103,r1_111,X_251);
    X_253:bat[:oid,:str] := sql.bind(X_6,"sys","supplier","s_address",0);
>>>>>>> 159e1729
    (X_256,r1_356) := sql.bind(X_6,"sys","supplier","s_address",2);
    X_258:bat[:oid,:str] := sql.bind(X_6,"sys","supplier","s_address",1);
    X_260 := sql.projectdelta(X_101,X_253,X_256,r1_356,X_258);
<<<<<<< HEAD
    X_261:bat[:oid,:str]  := algebra.leftfetchjoinPath(X_416,X_217,X_177,r1_194,r1_187,X_138,X_117,r1_127,X_260);
    X_262:bat[:oid,:str]  := sql.bind(X_6,"sys","supplier","s_phone",0);
=======
    X_261:bat[:oid,:str] := algebra.leftfetchjoinPath(X_237,r1_312,X_217,X_177,r1_194,r1_187,X_138,X_117,r1_127,X_260);
    X_262:bat[:oid,:str] := sql.bind(X_6,"sys","supplier","s_phone",0);
>>>>>>> 159e1729
    (X_266,r1_375) := sql.bind(X_6,"sys","supplier","s_phone",2);
    X_269:bat[:oid,:str] := sql.bind(X_6,"sys","supplier","s_phone",1);
    X_270 := sql.projectdelta(X_101,X_262,X_266,r1_375,X_269);
<<<<<<< HEAD
    X_271:bat[:oid,:str]  := algebra.leftfetchjoinPath(X_416,X_217,X_177,r1_194,r1_187,X_138,X_117,r1_127,X_270);
    X_272:bat[:oid,:str]  := sql.bind(X_6,"sys","supplier","s_comment",0);
=======
    X_271:bat[:oid,:str] := algebra.leftfetchjoinPath(X_237,r1_312,X_217,X_177,r1_194,r1_187,X_138,X_117,r1_127,X_270);
    X_272:bat[:oid,:str] := sql.bind(X_6,"sys","supplier","s_comment",0);
>>>>>>> 159e1729
    (X_275,r1_393) := sql.bind(X_6,"sys","supplier","s_comment",2);
    X_277:bat[:oid,:str] := sql.bind(X_6,"sys","supplier","s_comment",1);
    X_279 := sql.projectdelta(X_101,X_272,X_275,r1_393,X_277);
<<<<<<< HEAD
    X_280:bat[:oid,:str]  := algebra.leftfetchjoinPath(X_416,X_217,X_177,r1_194,r1_187,X_138,X_117,r1_127,X_279);
    X_238 := algebra.leftfetchjoin(X_237,X_234);
    X_239:bat[:oid,:str]  := algebra.leftfetchjoin(X_416,X_219);
    X_240:bat[:oid,:str]  := algebra.leftfetchjoin(X_416,X_220);
    X_241:bat[:oid,:int]  := algebra.leftfetchjoin(X_416,X_218);
    sql.resultSet(X_348,X_349,X_351,X_352,X_354,X_238,X_239,X_240,X_241,X_252,X_261,X_271,X_280);
=======
    X_280:bat[:oid,:str] := algebra.leftfetchjoinPath(X_237,r1_312,X_217,X_177,r1_194,r1_187,X_138,X_117,r1_127,X_279);
    X_238 := algebra.leftfetchjoin(X_237,X_234);
    X_241:bat[:oid,:int] := algebra.leftfetchjoinPath(X_237,r1_312,X_218);
    X_240:bat[:oid,:str] := algebra.leftfetchjoinPath(X_237,r1_312,X_220);
    X_239:bat[:oid,:str] := algebra.leftfetchjoinPath(X_237,r1_312,X_219);
    X_281 := sql.resultSet(8,1,X_238);
    sql.rsColumn(X_281,"sys.supplier","s_acctbal","decimal",15,2,X_238);
    sql.rsColumn(X_281,"sys.supplier","s_name","char",25,0,X_239);
    sql.rsColumn(X_281,"sys.nation","n_name","char",25,0,X_240);
    sql.rsColumn(X_281,"sys.part","p_partkey","int",32,0,X_241);
    sql.rsColumn(X_281,"sys.part","p_mfgr","char",25,0,X_252);
    sql.rsColumn(X_281,"sys.supplier","s_address","varchar",40,0,X_261);
    sql.rsColumn(X_281,"sys.supplier","s_phone","char",15,0,X_271);
    sql.rsColumn(X_281,"sys.supplier","s_comment","varchar",101,0,X_280);
    X_313 := io.stdout();
    sql.exportResult(X_313,X_281);
>>>>>>> 159e1729
end user.s2_1;

# 22:53:25 >  
# 22:53:25 >  "Done."
# 22:53:25 >  
<|MERGE_RESOLUTION|>--- conflicted
+++ resolved
@@ -66,8 +66,7 @@
 % clob # type
 % 844 # length
 function user.s2_1{autoCommit=true}(A0:int,A1:str,A2:str,A3:str):void;
-<<<<<<< HEAD
-    X_355:void := querylog.define("explain select\n\ts_acctbal,\n\ts_name,\n\tn_name,\n\tp_partkey,\n\tp_mfgr,\n\ts_address,\n\ts_phone,\n\ts_comment\nfrom\n\tpart,\n\tsupplier,\n\tpartsupp,\n\tnation,\n\tregion\nwhere\n\tp_partkey = ps_partkey\n\tand s_suppkey = ps_suppkey\n\tand p_size = 15\n\tand p_type like \\'%BRASS\\'\n\tand s_nationkey = n_nationkey\n\tand n_regionkey = r_regionkey\n\tand r_name = \\'EUROPE\\'\n\tand ps_supplycost = (\n\t\tselect\n\t\t\tmin(ps_supplycost)\n\t\tfrom\n\t\t\tpartsupp,\n\t\t\tsupplier,\n\t\t\tnation,\n\t\t\tregion\n\t\twhere\n\t\t\tp_partkey = ps_partkey\n\t\t\tand s_suppkey = ps_suppkey\n\t\t\tand s_nationkey = n_nationkey\n\t\t\tand n_regionkey = r_regionkey\n\t\t\tand r_name = \\'EUROPE\\'\n\t)\norder by\n\ts_acctbal desc,\n\tn_name,\n\ts_name,\n\tp_partkey\nlimit 100;","sequential_pipe",206);
+    X_356:void := querylog.define("explain select\n\ts_acctbal,\n\ts_name,\n\tn_name,\n\tp_partkey,\n\tp_mfgr,\n\ts_address,\n\ts_phone,\n\ts_comment\nfrom\n\tpart,\n\tsupplier,\n\tpartsupp,\n\tnation,\n\tregion\nwhere\n\tp_partkey = ps_partkey\n\tand s_suppkey = ps_suppkey\n\tand p_size = 15\n\tand p_type like \\'%BRASS\\'\n\tand s_nationkey = n_nationkey\n\tand n_regionkey = r_regionkey\n\tand r_name = \\'EUROPE\\'\n\tand ps_supplycost = (\n\t\tselect\n\t\t\tmin(ps_supplycost)\n\t\tfrom\n\t\t\tpartsupp,\n\t\t\tsupplier,\n\t\t\tnation,\n\t\t\tregion\n\t\twhere\n\t\t\tp_partkey = ps_partkey\n\t\t\tand s_suppkey = ps_suppkey\n\t\t\tand s_nationkey = n_nationkey\n\t\t\tand n_regionkey = r_regionkey\n\t\t\tand r_name = \\'EUROPE\\'\n\t)\norder by\n\ts_acctbal desc,\n\tn_name,\n\ts_name,\n\tp_partkey\nlimit 100;","sequential_pipe",202);
     X_282 := bat.new(nil:oid,nil:str);
     X_290 := bat.append(X_282,"sys.supplier");
     X_300 := bat.append(X_290,"sys.supplier");
@@ -75,8 +74,8 @@
     X_316 := bat.append(X_309,"sys.part");
     X_325 := bat.append(X_316,"sys.part");
     X_331 := bat.append(X_325,"sys.supplier");
-    X_339 := bat.append(X_331,"sys.supplier");
-    X_348 := bat.append(X_339,"sys.supplier");
+    X_340 := bat.append(X_331,"sys.supplier");
+    X_349 := bat.append(X_340,"sys.supplier");
     X_285 := bat.new(nil:oid,nil:str);
     X_292 := bat.append(X_285,"s_acctbal");
     X_301 := bat.append(X_292,"s_name");
@@ -84,38 +83,35 @@
     X_318 := bat.append(X_311,"p_partkey");
     X_326 := bat.append(X_318,"p_mfgr");
     X_333 := bat.append(X_326,"s_address");
-    X_340 := bat.append(X_333,"s_phone");
-    X_349 := bat.append(X_340,"s_comment");
+    X_341 := bat.append(X_333,"s_phone");
+    X_350 := bat.append(X_341,"s_comment");
     X_286 := bat.new(nil:oid,nil:str);
     X_294 := bat.append(X_286,"decimal");
-    X_303 := bat.append(X_294,"varchar");
-    X_313 := bat.append(X_303,"varchar");
+    X_303 := bat.append(X_294,"char");
+    X_313 := bat.append(X_303,"char");
     X_320 := bat.append(X_313,"int");
-    X_328 := bat.append(X_320,"varchar");
+    X_328 := bat.append(X_320,"char");
     X_335 := bat.append(X_328,"varchar");
-    X_342 := bat.append(X_335,"varchar");
-    X_351 := bat.append(X_342,"varchar");
+    X_343 := bat.append(X_335,"char");
+    X_352 := bat.append(X_343,"varchar");
     X_287 := bat.new(nil:oid,nil:int);
     X_296 := bat.append(X_287,15);
     X_305 := bat.append(X_296,25);
     X_314 := bat.append(X_305,25);
     X_322 := bat.append(X_314,32);
     X_329 := bat.append(X_322,25);
-    X_336 := bat.append(X_329,40);
-    X_344 := bat.append(X_336,15);
-    X_352 := bat.append(X_344,101);
+    X_337 := bat.append(X_329,40);
+    X_345 := bat.append(X_337,15);
+    X_353 := bat.append(X_345,101);
     X_289 := bat.new(nil:oid,nil:int);
     X_298 := bat.append(X_289,2);
     X_307 := bat.append(X_298,0);
     X_315 := bat.append(X_307,0);
     X_324 := bat.append(X_315,0);
     X_330 := bat.append(X_324,0);
-    X_338 := bat.append(X_330,0);
-    X_346 := bat.append(X_338,0);
-    X_354 := bat.append(X_346,0);
-=======
-    X_315:void := querylog.define("explain select\n\ts_acctbal,\n\ts_name,\n\tn_name,\n\tp_partkey,\n\tp_mfgr,\n\ts_address,\n\ts_phone,\n\ts_comment\nfrom\n\tpart,\n\tsupplier,\n\tpartsupp,\n\tnation,\n\tregion\nwhere\n\tp_partkey = ps_partkey\n\tand s_suppkey = ps_suppkey\n\tand p_size = 15\n\tand p_type like \\'%BRASS\\'\n\tand s_nationkey = n_nationkey\n\tand n_regionkey = r_regionkey\n\tand r_name = \\'EUROPE\\'\n\tand ps_supplycost = (\n\t\tselect\n\t\t\tmin(ps_supplycost)\n\t\tfrom\n\t\t\tpartsupp,\n\t\t\tsupplier,\n\t\t\tnation,\n\t\t\tregion\n\t\twhere\n\t\t\tp_partkey = ps_partkey\n\t\t\tand s_suppkey = ps_suppkey\n\t\t\tand s_nationkey = n_nationkey\n\t\t\tand n_regionkey = r_regionkey\n\t\t\tand r_name = \\'EUROPE\\'\n\t)\norder by\n\ts_acctbal desc,\n\tn_name,\n\ts_name,\n\tp_partkey\nlimit 100;","sequential_pipe",167);
->>>>>>> 159e1729
+    X_339 := bat.append(X_330,0);
+    X_347 := bat.append(X_339,0);
+    X_355 := bat.append(X_347,0);
     X_6 := sql.mvc();
     X_7:bat[:oid,:oid]  := sql.tid(X_6,"sys","nation");
     X_10:bat[:oid,:oid]  := sql.bind_idxbat(X_6,"sys","nation","nation_n_regionkey_fkey",0);
@@ -124,193 +120,117 @@
     X_18 := sql.projectdelta(X_7,X_10,X_13,r1_13,X_16);
     X_21:bat[:oid,:str]  := sql.bind(X_6,"sys","region","r_name",0);
     X_19:bat[:oid,:oid]  := sql.tid(X_6,"sys","region");
-<<<<<<< HEAD
-    X_397 := algebra.subselect(X_21,X_19,A3,A3,true,true,false);
+    X_398 := algebra.subselect(X_21,X_19,A3,A3,true,true,false);
     (X_23,r1_24) := sql.bind(X_6,"sys","region","r_name",2);
-    X_398 := algebra.subselect(r1_24,nil:bat[:oid,:oid],A3,A3,true,true,false);
+    X_399 := algebra.subselect(r1_24,nil:bat[:oid,:oid],A3,A3,true,true,false);
     X_25:bat[:oid,:str]  := sql.bind(X_6,"sys","region","r_name",1);
-    X_400 := algebra.subselect(X_25,X_19,A3,A3,true,true,false);
-    X_26 := sql.subdelta(X_397,X_19,X_23,X_398,X_400);
-=======
-    X_357 := algebra.subselect(X_21,X_19,A3,A3,true,true,false);
-    (X_23,r1_24) := sql.bind(X_6,"sys","region","r_name",2);
-    X_358 := algebra.subselect(r1_24,nil:bat[:oid,:oid],A3,A3,true,true,false);
-    X_25:bat[:oid,:str]  := sql.bind(X_6,"sys","region","r_name",1);
-    X_360 := algebra.subselect(X_25,X_19,A3,A3,true,true,false);
-    X_26 := sql.subdelta(X_357,X_19,X_23,X_358,X_360);
->>>>>>> 159e1729
+    X_401 := algebra.subselect(X_25,X_19,A3,A3,true,true,false);
+    X_26 := sql.subdelta(X_398,X_19,X_23,X_399,X_401);
     X_28 := X_26;
     (X_29,r1_33) := algebra.subjoin(X_18,X_28,nil:BAT,nil:BAT,false,nil:lng);
     X_33 := algebra.leftfetchjoin(X_29,X_7);
-    X_34:bat[:oid,:oid] := sql.tid(X_6,"sys","supplier");
-    X_36:bat[:oid,:oid] := sql.bind_idxbat(X_6,"sys","supplier","supplier_s_nationkey_fkey",0);
+    X_34:bat[:oid,:oid]  := sql.tid(X_6,"sys","supplier");
+    X_36:bat[:oid,:oid]  := sql.bind_idxbat(X_6,"sys","supplier","supplier_s_nationkey_fkey",0);
     (X_39,r1_43) := sql.bind_idxbat(X_6,"sys","supplier","supplier_s_nationkey_fkey",2);
-    X_41:bat[:oid,:oid] := sql.bind_idxbat(X_6,"sys","supplier","supplier_s_nationkey_fkey",1);
+    X_41:bat[:oid,:oid]  := sql.bind_idxbat(X_6,"sys","supplier","supplier_s_nationkey_fkey",1);
     X_42 := sql.projectdelta(X_34,X_36,X_39,r1_43,X_41);
     (X_43,r1_48) := algebra.subjoin(X_33,X_42,nil:BAT,nil:BAT,false,nil:lng);
     X_45 := algebra.leftfetchjoin(r1_48,X_34);
-    X_46:bat[:oid,:oid] := sql.tid(X_6,"sys","partsupp");
-    X_48:bat[:oid,:oid] := sql.bind_idxbat(X_6,"sys","partsupp","partsupp_ps_suppkey_fkey",0);
+    X_46:bat[:oid,:oid]  := sql.tid(X_6,"sys","partsupp");
+    X_48:bat[:oid,:oid]  := sql.bind_idxbat(X_6,"sys","partsupp","partsupp_ps_suppkey_fkey",0);
     (X_51,r1_56) := sql.bind_idxbat(X_6,"sys","partsupp","partsupp_ps_suppkey_fkey",2);
-    X_54:bat[:oid,:oid] := sql.bind_idxbat(X_6,"sys","partsupp","partsupp_ps_suppkey_fkey",1);
+    X_54:bat[:oid,:oid]  := sql.bind_idxbat(X_6,"sys","partsupp","partsupp_ps_suppkey_fkey",1);
     X_56 := sql.projectdelta(X_46,X_48,X_51,r1_56,X_54);
     (X_57,r1_63) := algebra.subjoin(X_45,X_56,nil:BAT,nil:BAT,false,nil:lng);
-    X_60:bat[:oid,:int] := sql.bind(X_6,"sys","partsupp","ps_partkey",0);
+    X_60:bat[:oid,:int]  := sql.bind(X_6,"sys","partsupp","ps_partkey",0);
     (X_62,r1_68) := sql.bind(X_6,"sys","partsupp","ps_partkey",2);
-    X_64:bat[:oid,:int] := sql.bind(X_6,"sys","partsupp","ps_partkey",1);
+    X_64:bat[:oid,:int]  := sql.bind(X_6,"sys","partsupp","ps_partkey",1);
     X_65 := sql.projectdelta(X_46,X_60,X_62,r1_68,X_64);
     X_66 := algebra.leftfetchjoin(r1_63,X_65);
-    X_68:bat[:oid,:oid] := sql.bind_idxbat(X_6,"sys","partsupp","partsupp_ps_partkey_fkey",0);
+    X_68:bat[:oid,:oid]  := sql.bind_idxbat(X_6,"sys","partsupp","partsupp_ps_partkey_fkey",0);
     (X_70,r1_78) := sql.bind_idxbat(X_6,"sys","partsupp","partsupp_ps_partkey_fkey",2);
-    X_72:bat[:oid,:oid] := sql.bind_idxbat(X_6,"sys","partsupp","partsupp_ps_partkey_fkey",1);
+    X_72:bat[:oid,:oid]  := sql.bind_idxbat(X_6,"sys","partsupp","partsupp_ps_partkey_fkey",1);
     X_73 := sql.projectdelta(X_46,X_68,X_70,r1_78,X_72);
-<<<<<<< HEAD
     X_76:bat[:oid,:str]  := sql.bind(X_6,"sys","part","p_type",0);
     X_82:bat[:oid,:int]  := sql.bind(X_6,"sys","part","p_size",0);
     X_74:bat[:oid,:oid]  := sql.tid(X_6,"sys","part");
-    X_401 := algebra.subselect(X_82,X_74,A0,A0,true,true,false);
+    X_402 := algebra.subselect(X_82,X_74,A0,A0,true,true,false);
     (X_85,r1_98) := sql.bind(X_6,"sys","part","p_size",2);
-    X_402 := algebra.subselect(r1_98,nil:bat[:oid,:oid],A0,A0,true,true,false);
+    X_403 := algebra.subselect(r1_98,nil:bat[:oid,:oid],A0,A0,true,true,false);
     X_88:bat[:oid,:int]  := sql.bind(X_6,"sys","part","p_size",1);
-    X_404 := algebra.subselect(X_88,X_74,A0,A0,true,true,false);
-    X_90 := sql.subdelta(X_401,X_74,X_85,X_402,X_404);
-    X_405 := algebra.likesubselect(X_76,X_90,A1,"",false);
+    X_405 := algebra.subselect(X_88,X_74,A0,A0,true,true,false);
+    X_90 := sql.subdelta(X_402,X_74,X_85,X_403,X_405);
+    X_406 := algebra.likesubselect(X_76,X_90,A1,"",false);
     (X_78,r1_87) := sql.bind(X_6,"sys","part","p_type",2);
-    X_406 := algebra.likesubselect(r1_87,nil:bat[:oid,:oid],A1,"",false);
+    X_407 := algebra.likesubselect(r1_87,nil:bat[:oid,:oid],A1,"",false);
     X_80:bat[:oid,:str]  := sql.bind(X_6,"sys","part","p_type",1);
-    X_408 := algebra.likesubselect(X_80,X_90,A1,"",false);
-    X_93 := sql.subdelta(X_405,X_90,X_78,X_406,X_408);
-=======
-    X_76:bat[:oid,:str] := sql.bind(X_6,"sys","part","p_type",0);
-    X_82:bat[:oid,:int] := sql.bind(X_6,"sys","part","p_size",0);
-    X_74:bat[:oid,:oid] := sql.tid(X_6,"sys","part");
-    X_361 := algebra.subselect(X_82,X_74,A0,A0,true,true,false);
-    (X_85,r1_98) := sql.bind(X_6,"sys","part","p_size",2);
-    X_362 := algebra.subselect(r1_98,nil:bat[:oid,:oid],A0,A0,true,true,false);
-    X_88:bat[:oid,:int] := sql.bind(X_6,"sys","part","p_size",1);
-    X_364 := algebra.subselect(X_88,X_74,A0,A0,true,true,false);
-    X_90 := sql.subdelta(X_361,X_74,X_85,X_362,X_364);
-    X_365 := algebra.likesubselect(X_76,X_90,A1,"",false);
-    (X_78,r1_87) := sql.bind(X_6,"sys","part","p_type",2);
-    X_366 := algebra.likesubselect(r1_87,nil:bat[:oid,:oid],A1,"",false);
-    X_80:bat[:oid,:str] := sql.bind(X_6,"sys","part","p_type",1);
-    X_368 := algebra.likesubselect(X_80,X_90,A1,"",false);
-    X_93 := sql.subdelta(X_365,X_90,X_78,X_366,X_368);
->>>>>>> 159e1729
+    X_409 := algebra.likesubselect(X_80,X_90,A1,"",false);
+    X_93 := sql.subdelta(X_406,X_90,X_78,X_407,X_409);
     X_94 := X_93;
     (X_95,r1_111) := algebra.subjoin(X_73,X_94,nil:BAT,nil:BAT,false,nil:lng);
     X_100 := algebra.leftfetchjoin(X_95,X_56);
-    X_101:bat[:oid,:oid] := sql.tid(X_6,"sys","supplier");
+    X_101:bat[:oid,:oid]  := sql.tid(X_6,"sys","supplier");
     (X_103,r1_127) := algebra.subjoin(X_100,X_101,nil:BAT,nil:BAT,false,nil:lng);
-    X_105:bat[:oid,:oid] := sql.bind_idxbat(X_6,"sys","supplier","supplier_s_nationkey_fkey",0);
+    X_105:bat[:oid,:oid]  := sql.bind_idxbat(X_6,"sys","supplier","supplier_s_nationkey_fkey",0);
     (X_108,r1_132) := sql.bind_idxbat(X_6,"sys","supplier","supplier_s_nationkey_fkey",2);
-    X_111:bat[:oid,:oid] := sql.bind_idxbat(X_6,"sys","supplier","supplier_s_nationkey_fkey",1);
+    X_111:bat[:oid,:oid]  := sql.bind_idxbat(X_6,"sys","supplier","supplier_s_nationkey_fkey",1);
     X_113 := sql.projectdelta(X_101,X_105,X_108,r1_132,X_111);
     X_114 := algebra.leftfetchjoin(r1_127,X_113);
-    X_115:bat[:oid,:oid] := sql.tid(X_6,"sys","nation");
+    X_115:bat[:oid,:oid]  := sql.tid(X_6,"sys","nation");
     (X_117,r1_142) := algebra.subjoin(X_114,X_115,nil:BAT,nil:BAT,false,nil:lng);
-    X_120:bat[:oid,:oid] := sql.bind_idxbat(X_6,"sys","nation","nation_n_regionkey_fkey",0);
+    X_120:bat[:oid,:oid]  := sql.bind_idxbat(X_6,"sys","nation","nation_n_regionkey_fkey",0);
     (X_122,r1_147) := sql.bind_idxbat(X_6,"sys","nation","nation_n_regionkey_fkey",2);
-    X_125:bat[:oid,:oid] := sql.bind_idxbat(X_6,"sys","nation","nation_n_regionkey_fkey",1);
+    X_125:bat[:oid,:oid]  := sql.bind_idxbat(X_6,"sys","nation","nation_n_regionkey_fkey",1);
     X_126 := sql.projectdelta(X_115,X_120,X_122,r1_147,X_125);
     X_127 := algebra.leftfetchjoin(r1_142,X_126);
-<<<<<<< HEAD
     X_130:bat[:oid,:str]  := sql.bind(X_6,"sys","region","r_name",0);
     X_128:bat[:oid,:oid]  := sql.tid(X_6,"sys","region");
-    X_409 := algebra.subselect(X_130,X_128,A2,A2,true,true,false);
+    X_410 := algebra.subselect(X_130,X_128,A2,A2,true,true,false);
     (X_132,r1_158) := sql.bind(X_6,"sys","region","r_name",2);
-    X_410 := algebra.subselect(r1_158,nil:bat[:oid,:oid],A2,A2,true,true,false);
+    X_411 := algebra.subselect(r1_158,nil:bat[:oid,:oid],A2,A2,true,true,false);
     X_134:bat[:oid,:str]  := sql.bind(X_6,"sys","region","r_name",1);
-    X_412 := algebra.subselect(X_134,X_128,A2,A2,true,true,false);
-    X_135 := sql.subdelta(X_409,X_128,X_132,X_410,X_412);
+    X_413 := algebra.subselect(X_134,X_128,A2,A2,true,true,false);
+    X_135 := sql.subdelta(X_410,X_128,X_132,X_411,X_413);
     X_137 := X_135;
     (X_138,r1_167) := algebra.subjoin(X_127,X_137,nil:BAT,nil:BAT,false,nil:lng);
-    X_413 := algebra.leftfetchjoin(X_138,X_117);
     X_142:bat[:oid,:int]  := sql.bind(X_6,"sys","part","p_partkey",0);
-=======
-    X_130:bat[:oid,:str] := sql.bind(X_6,"sys","region","r_name",0);
-    X_128:bat[:oid,:oid] := sql.tid(X_6,"sys","region");
-    X_369 := algebra.subselect(X_130,X_128,A2,A2,true,true,false);
-    (X_132,r1_158) := sql.bind(X_6,"sys","region","r_name",2);
-    X_370 := algebra.subselect(r1_158,nil:bat[:oid,:oid],A2,A2,true,true,false);
-    X_134:bat[:oid,:str] := sql.bind(X_6,"sys","region","r_name",1);
-    X_372 := algebra.subselect(X_134,X_128,A2,A2,true,true,false);
-    X_135 := sql.subdelta(X_369,X_128,X_132,X_370,X_372);
-    X_137 := X_135;
-    (X_138,r1_167) := algebra.subjoin(X_127,X_137,nil:BAT,nil:BAT,false,nil:lng);
-    X_142:bat[:oid,:int] := sql.bind(X_6,"sys","part","p_partkey",0);
->>>>>>> 159e1729
     (X_146,r1_175) := sql.bind(X_6,"sys","part","p_partkey",2);
-    X_149:bat[:oid,:int] := sql.bind(X_6,"sys","part","p_partkey",1);
+    X_149:bat[:oid,:int]  := sql.bind(X_6,"sys","part","p_partkey",1);
     X_151 := sql.projectdelta(X_93,X_142,X_146,r1_175,X_149);
-<<<<<<< HEAD
-    X_152:bat[:oid,:int]  := algebra.leftfetchjoinPath(X_413,X_103,r1_111,X_151);
-=======
     X_152:bat[:oid,:int] := algebra.leftfetchjoinPath(X_138,X_117,X_103,r1_111,X_151);
->>>>>>> 159e1729
     (X_153,r1_187) := algebra.subjoin(X_66,X_152,nil:BAT,nil:BAT,false,nil:lng);
     X_156:bat[:oid,:oid]  := batcalc.identity(X_152);
     X_157 := algebra.leftfetchjoin(r1_187,X_156);
     (X_158,r1_194,r2_194) := group.subgroupdone(X_157);
-<<<<<<< HEAD
-    X_414 := algebra.leftfetchjoin(r1_194,r1_187);
     X_161:bat[:oid,:lng]  := sql.bind(X_6,"sys","partsupp","ps_supplycost",0);
-=======
-    X_161:bat[:oid,:lng] := sql.bind(X_6,"sys","partsupp","ps_supplycost",0);
->>>>>>> 159e1729
     (X_165,r1_201) := sql.bind(X_6,"sys","partsupp","ps_supplycost",2);
-    X_167:bat[:oid,:lng] := sql.bind(X_6,"sys","partsupp","ps_supplycost",1);
+    X_167:bat[:oid,:lng]  := sql.bind(X_6,"sys","partsupp","ps_supplycost",1);
     X_168 := sql.projectdelta(X_46,X_161,X_165,r1_201,X_167);
-<<<<<<< HEAD
+    X_169:bat[:oid,:lng] := algebra.leftfetchjoinPath(r1_194,r1_187,X_138,X_117,X_103,X_95,X_168);
     X_173:bat[:oid,:lng]  := algebra.leftfetchjoinPath(X_153,r1_63,X_168);
     X_174:bat[:oid,:lng]  := aggr.submin(X_173,X_158,r1_194,true);
-    X_169:bat[:oid,:lng]  := algebra.leftfetchjoinPath(X_414,X_138,X_117,X_103,X_95,X_168);
     X_176:bat[:oid,:bit]  := batcalc.==(X_169,X_174);
     X_177 := algebra.subselect(X_176,true,true,true,true,false);
-    X_415 := algebra.leftfetchjoin(X_177,r1_194);
-    X_179:bat[:oid,:int]  := algebra.leftfetchjoinPath(X_415,r1_187,X_152);
+    X_179:bat[:oid,:int] := algebra.leftfetchjoinPath(X_177,r1_194,r1_187,X_152);
     X_180:bat[:oid,:str]  := sql.bind(X_6,"sys","supplier","s_name",0);
-=======
-    X_169:bat[:oid,:lng] := algebra.leftfetchjoinPath(r1_194,r1_187,X_138,X_117,X_103,X_95,X_168);
-    X_173:bat[:oid,:lng] := algebra.leftfetchjoinPath(X_153,r1_63,X_168);
-    X_174:bat[:oid,:lng] := aggr.submin(X_173,X_158,r1_194,true);
-    X_176:bat[:oid,:bit] := batcalc.==(X_169,X_174);
-    X_177 := algebra.subselect(X_176,true,true,true,true,false);
-    X_179:bat[:oid,:int] := algebra.leftfetchjoinPath(X_177,r1_194,r1_187,X_152);
-    X_180:bat[:oid,:str] := sql.bind(X_6,"sys","supplier","s_name",0);
->>>>>>> 159e1729
     (X_184,r1_237) := sql.bind(X_6,"sys","supplier","s_name",2);
-    X_186:bat[:oid,:str] := sql.bind(X_6,"sys","supplier","s_name",1);
+    X_186:bat[:oid,:str]  := sql.bind(X_6,"sys","supplier","s_name",1);
     X_187 := sql.projectdelta(X_101,X_180,X_184,r1_237,X_186);
-<<<<<<< HEAD
-    X_188:bat[:oid,:str]  := algebra.leftfetchjoinPath(X_415,r1_187,X_138,X_117,r1_127,X_187);
+    X_188:bat[:oid,:str] := algebra.leftfetchjoinPath(X_177,r1_194,r1_187,X_138,X_117,r1_127,X_187);
     X_189:bat[:oid,:str]  := sql.bind(X_6,"sys","nation","n_name",0);
-=======
-    X_188:bat[:oid,:str] := algebra.leftfetchjoinPath(X_177,r1_194,r1_187,X_138,X_117,r1_127,X_187);
-    X_189:bat[:oid,:str] := sql.bind(X_6,"sys","nation","n_name",0);
->>>>>>> 159e1729
     (X_193,r1_252) := sql.bind(X_6,"sys","nation","n_name",2);
-    X_196:bat[:oid,:str] := sql.bind(X_6,"sys","nation","n_name",1);
+    X_196:bat[:oid,:str]  := sql.bind(X_6,"sys","nation","n_name",1);
     X_198 := sql.projectdelta(X_115,X_189,X_193,r1_252,X_196);
-<<<<<<< HEAD
-    X_199:bat[:oid,:str]  := algebra.leftfetchjoinPath(X_415,r1_187,X_138,r1_142,X_198);
+    X_199:bat[:oid,:str] := algebra.leftfetchjoinPath(X_177,r1_194,r1_187,X_138,r1_142,X_198);
     X_200:bat[:oid,:lng]  := sql.bind(X_6,"sys","supplier","s_acctbal",0);
-=======
-    X_199:bat[:oid,:str] := algebra.leftfetchjoinPath(X_177,r1_194,r1_187,X_138,r1_142,X_198);
-    X_200:bat[:oid,:lng] := sql.bind(X_6,"sys","supplier","s_acctbal",0);
->>>>>>> 159e1729
     (X_202,r1_266) := sql.bind(X_6,"sys","supplier","s_acctbal",2);
-    X_206:bat[:oid,:lng] := sql.bind(X_6,"sys","supplier","s_acctbal",1);
+    X_206:bat[:oid,:lng]  := sql.bind(X_6,"sys","supplier","s_acctbal",1);
     X_207 := sql.projectdelta(X_101,X_200,X_202,r1_266,X_206);
-<<<<<<< HEAD
-    X_208:bat[:oid,:lng]  := algebra.leftfetchjoinPath(X_415,r1_187,X_138,X_117,r1_127,X_207);
-=======
     X_208:bat[:oid,:lng] := algebra.leftfetchjoinPath(X_177,r1_194,r1_187,X_138,X_117,r1_127,X_207);
-    X_242:bat[:oid,:str] := sql.bind(X_6,"sys","part","p_mfgr",0);
+    X_242:bat[:oid,:str]  := sql.bind(X_6,"sys","part","p_mfgr",0);
     (X_247,r1_336) := sql.bind(X_6,"sys","part","p_mfgr",2);
-    X_250:bat[:oid,:str] := sql.bind(X_6,"sys","part","p_mfgr",1);
+    X_250:bat[:oid,:str]  := sql.bind(X_6,"sys","part","p_mfgr",1);
     X_251 := sql.projectdelta(X_93,X_242,X_247,r1_336,X_250);
->>>>>>> 159e1729
     (X_209,r1_284) := algebra.firstn(X_208,100:wrd,false,false);
     (X_212,r1_289) := algebra.firstn(X_199,X_209,r1_284,100:wrd,true,false);
     (X_215,r1_294) := algebra.firstn(X_188,X_212,r1_289,100:wrd,true,false);
@@ -325,62 +245,27 @@
     (X_231,r1_312,r2_312) := algebra.subsort(X_218,r1_309,r2_309,false,false);
     X_234 := algebra.leftfetchjoin(r1_312,X_221);
     X_237 := algebra.subslice(X_234,0,99:wrd);
-<<<<<<< HEAD
-    X_416 := algebra.leftfetchjoin(X_237,r1_312);
-    X_252:bat[:oid,:str]  := algebra.leftfetchjoinPath(X_416,X_217,X_177,r1_194,r1_187,X_138,X_117,X_103,r1_111,X_251);
+    X_252:bat[:oid,:str] := algebra.leftfetchjoinPath(X_237,r1_312,X_217,X_177,r1_194,r1_187,X_138,X_117,X_103,r1_111,X_251);
     X_253:bat[:oid,:str]  := sql.bind(X_6,"sys","supplier","s_address",0);
-=======
-    X_252:bat[:oid,:str] := algebra.leftfetchjoinPath(X_237,r1_312,X_217,X_177,r1_194,r1_187,X_138,X_117,X_103,r1_111,X_251);
-    X_253:bat[:oid,:str] := sql.bind(X_6,"sys","supplier","s_address",0);
->>>>>>> 159e1729
     (X_256,r1_356) := sql.bind(X_6,"sys","supplier","s_address",2);
-    X_258:bat[:oid,:str] := sql.bind(X_6,"sys","supplier","s_address",1);
+    X_258:bat[:oid,:str]  := sql.bind(X_6,"sys","supplier","s_address",1);
     X_260 := sql.projectdelta(X_101,X_253,X_256,r1_356,X_258);
-<<<<<<< HEAD
-    X_261:bat[:oid,:str]  := algebra.leftfetchjoinPath(X_416,X_217,X_177,r1_194,r1_187,X_138,X_117,r1_127,X_260);
+    X_261:bat[:oid,:str] := algebra.leftfetchjoinPath(X_237,r1_312,X_217,X_177,r1_194,r1_187,X_138,X_117,r1_127,X_260);
     X_262:bat[:oid,:str]  := sql.bind(X_6,"sys","supplier","s_phone",0);
-=======
-    X_261:bat[:oid,:str] := algebra.leftfetchjoinPath(X_237,r1_312,X_217,X_177,r1_194,r1_187,X_138,X_117,r1_127,X_260);
-    X_262:bat[:oid,:str] := sql.bind(X_6,"sys","supplier","s_phone",0);
->>>>>>> 159e1729
     (X_266,r1_375) := sql.bind(X_6,"sys","supplier","s_phone",2);
-    X_269:bat[:oid,:str] := sql.bind(X_6,"sys","supplier","s_phone",1);
+    X_269:bat[:oid,:str]  := sql.bind(X_6,"sys","supplier","s_phone",1);
     X_270 := sql.projectdelta(X_101,X_262,X_266,r1_375,X_269);
-<<<<<<< HEAD
-    X_271:bat[:oid,:str]  := algebra.leftfetchjoinPath(X_416,X_217,X_177,r1_194,r1_187,X_138,X_117,r1_127,X_270);
+    X_271:bat[:oid,:str] := algebra.leftfetchjoinPath(X_237,r1_312,X_217,X_177,r1_194,r1_187,X_138,X_117,r1_127,X_270);
     X_272:bat[:oid,:str]  := sql.bind(X_6,"sys","supplier","s_comment",0);
-=======
-    X_271:bat[:oid,:str] := algebra.leftfetchjoinPath(X_237,r1_312,X_217,X_177,r1_194,r1_187,X_138,X_117,r1_127,X_270);
-    X_272:bat[:oid,:str] := sql.bind(X_6,"sys","supplier","s_comment",0);
->>>>>>> 159e1729
     (X_275,r1_393) := sql.bind(X_6,"sys","supplier","s_comment",2);
-    X_277:bat[:oid,:str] := sql.bind(X_6,"sys","supplier","s_comment",1);
+    X_277:bat[:oid,:str]  := sql.bind(X_6,"sys","supplier","s_comment",1);
     X_279 := sql.projectdelta(X_101,X_272,X_275,r1_393,X_277);
-<<<<<<< HEAD
-    X_280:bat[:oid,:str]  := algebra.leftfetchjoinPath(X_416,X_217,X_177,r1_194,r1_187,X_138,X_117,r1_127,X_279);
-    X_238 := algebra.leftfetchjoin(X_237,X_234);
-    X_239:bat[:oid,:str]  := algebra.leftfetchjoin(X_416,X_219);
-    X_240:bat[:oid,:str]  := algebra.leftfetchjoin(X_416,X_220);
-    X_241:bat[:oid,:int]  := algebra.leftfetchjoin(X_416,X_218);
-    sql.resultSet(X_348,X_349,X_351,X_352,X_354,X_238,X_239,X_240,X_241,X_252,X_261,X_271,X_280);
-=======
     X_280:bat[:oid,:str] := algebra.leftfetchjoinPath(X_237,r1_312,X_217,X_177,r1_194,r1_187,X_138,X_117,r1_127,X_279);
     X_238 := algebra.leftfetchjoin(X_237,X_234);
+    X_239:bat[:oid,:str] := algebra.leftfetchjoinPath(X_237,r1_312,X_219);
+    X_240:bat[:oid,:str] := algebra.leftfetchjoinPath(X_237,r1_312,X_220);
     X_241:bat[:oid,:int] := algebra.leftfetchjoinPath(X_237,r1_312,X_218);
-    X_240:bat[:oid,:str] := algebra.leftfetchjoinPath(X_237,r1_312,X_220);
-    X_239:bat[:oid,:str] := algebra.leftfetchjoinPath(X_237,r1_312,X_219);
-    X_281 := sql.resultSet(8,1,X_238);
-    sql.rsColumn(X_281,"sys.supplier","s_acctbal","decimal",15,2,X_238);
-    sql.rsColumn(X_281,"sys.supplier","s_name","char",25,0,X_239);
-    sql.rsColumn(X_281,"sys.nation","n_name","char",25,0,X_240);
-    sql.rsColumn(X_281,"sys.part","p_partkey","int",32,0,X_241);
-    sql.rsColumn(X_281,"sys.part","p_mfgr","char",25,0,X_252);
-    sql.rsColumn(X_281,"sys.supplier","s_address","varchar",40,0,X_261);
-    sql.rsColumn(X_281,"sys.supplier","s_phone","char",15,0,X_271);
-    sql.rsColumn(X_281,"sys.supplier","s_comment","varchar",101,0,X_280);
-    X_313 := io.stdout();
-    sql.exportResult(X_313,X_281);
->>>>>>> 159e1729
+    sql.resultSet(X_349,X_350,X_352,X_353,X_355,X_238,X_239,X_240,X_241,X_252,X_261,X_271,X_280);
 end user.s2_1;
 
 # 22:53:25 >  
