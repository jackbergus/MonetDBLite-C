--- conflicted
+++ resolved
@@ -57,159 +57,8 @@
 % mal # name
 % clob # type
 % 863 # length
-<<<<<<< HEAD
 function user.s4_1():void;
-    X_191:void := querylog.define("explain select\n supp_nation,\n cust_nation,\n l_year,\n sum(volume) as revenue\nfrom\n (\n select\n n1.n_name as supp_nation,\n n2.n_name as cust_nation,\n extract(year from l_shipdate) as l_year,\n l_extendedprice * (1 - l_discount) as volume\n from\n supplier,\n lineitem,\n orders,\n customer,\n nation n1,\n nation n2\n where\n s_suppkey = l_suppkey\n and o_orderkey = l_orderkey\n and c_custkey = o_custkey\n and s_nationkey = n1.n_nationkey\n and c_nationkey = n2.n_nationkey\n and (\n (n1.n_name = \\'FRANCE\\' and n2.n_name = \\'GERMANY\\')\n or (n1.n_name = \\'GERMANY\\' and n2.n_name = \\'FRANCE\\')\n )\n and l_shipdate between date \\'1995-01-01\\' and date \\'1996-12-31\\'\n ) as shipping\ngroup by\n supp_nation,\n cust_nation,\n l_year\norder by\n supp_nation,\n cust_nation,\n l_year;","sequential_pipe",124);
-    X_151 := bat.new(nil:str);
-    X_158 := bat.append(X_151,"sys.shipping");
-    X_167 := bat.append(X_158,"sys.shipping");
-    X_173 := bat.append(X_167,"sys.shipping");
-    X_181 := bat.append(X_173,"sys.L1");
-    X_153 := bat.new(nil:str);
-    X_160 := bat.append(X_153,"supp_nation");
-    X_168 := bat.append(X_160,"cust_nation");
-    X_174 := bat.append(X_168,"l_year");
-    X_183 := bat.append(X_174,"revenue");
-    X_154 := bat.new(nil:str);
-    X_162 := bat.append(X_154,"char");
-    X_170 := bat.append(X_162,"char");
-    X_176 := bat.append(X_170,"int");
-    X_185 := bat.append(X_176,"decimal");
-    X_155 := bat.new(nil:int);
-    X_164 := bat.append(X_155,25);
-    X_171 := bat.append(X_164,25);
-    X_178 := bat.append(X_171,32);
-    X_187 := bat.append(X_178,39);
-    X_157 := bat.new(nil:int);
-    X_166 := bat.append(X_157,0);
-    X_172 := bat.append(X_166,0);
-    X_180 := bat.append(X_172,0);
-    X_189 := bat.append(X_180,4);
-    X_5 := sql.mvc();
-    C_6:bat[:oid] := sql.tid(X_5,"sys","supplier");
-    X_9:bat[:int] := sql.bind(X_5,"sys","supplier","s_suppkey",0);
-    (C_12,r1_15) := sql.bind(X_5,"sys","supplier","s_suppkey",2);
-    X_15:bat[:int] := sql.bind(X_5,"sys","supplier","s_suppkey",1);
-    X_17 := sql.delta(X_9,C_12,r1_15,X_15);
-    X_18 := algebra.projection(C_6,X_17);
-    C_19:bat[:oid] := sql.tid(X_5,"sys","lineitem");
-    X_21:bat[:date] := sql.bind(X_5,"sys","lineitem","l_shipdate",0);
-    (C_23,r1_26) := sql.bind(X_5,"sys","lineitem","l_shipdate",2);
-    X_25:bat[:date] := sql.bind(X_5,"sys","lineitem","l_shipdate",1);
-    X_26 := sql.delta(X_21,C_23,r1_26,X_25);
-    X_27 := algebra.projection(C_19,X_26);
-    C_28 := algebra.subselect(X_27,"1995-01-01","1996-12-31",true,true,false);
-    X_31:bat[:int] := sql.bind(X_5,"sys","lineitem","l_suppkey",0);
-    (C_33,r1_39) := sql.bind(X_5,"sys","lineitem","l_suppkey",2);
-    X_35:bat[:int] := sql.bind(X_5,"sys","lineitem","l_suppkey",1);
-    X_36 := sql.delta(X_31,C_33,r1_39,X_35);
-    X_37:bat[:int] := algebra.projectionpath(C_28,C_19,X_36);
-    (X_38,r1_45) := algebra.subjoin(X_18,X_37,nil:BAT,nil:BAT,false,nil:lng);
-    X_42:bat[:oid] := sql.bind_idxbat(X_5,"sys","lineitem","lineitem_l_orderkey_fkey",0);
-    (X_44,r1_52) := sql.bind_idxbat(X_5,"sys","lineitem","lineitem_l_orderkey_fkey",2);
-    X_46:bat[:oid] := sql.bind_idxbat(X_5,"sys","lineitem","lineitem_l_orderkey_fkey",1);
-    X_47 := sql.delta(X_42,X_44,r1_52,X_46);
-    X_48:bat[:oid] := algebra.projectionpath(r1_45,C_28,C_19,X_47);
-    C_49:bat[:oid] := sql.tid(X_5,"sys","orders");
-    (X_51,r1_61) := algebra.subjoin(X_48,C_49,nil:BAT,nil:BAT,false,nil:lng);
-    X_53:bat[:oid] := sql.bind_idxbat(X_5,"sys","supplier","supplier_s_nationkey_fkey",0);
-    (X_55,r1_65) := sql.bind_idxbat(X_5,"sys","supplier","supplier_s_nationkey_fkey",2);
-    X_57:bat[:oid] := sql.bind_idxbat(X_5,"sys","supplier","supplier_s_nationkey_fkey",1);
-    X_58 := sql.delta(X_53,X_55,r1_65,X_57);
-    X_59:bat[:oid] := algebra.projectionpath(X_51,X_38,C_6,X_58);
-    C_60:bat[:oid] := sql.tid(X_5,"sys","nation");
-    X_62:bat[:str] := sql.bind(X_5,"sys","nation","n_name",0);
-    (C_64,r1_76) := sql.bind(X_5,"sys","nation","n_name",2);
-    X_66:bat[:str] := sql.bind(X_5,"sys","nation","n_name",1);
-    X_67 := sql.delta(X_62,C_64,r1_76,X_66);
-    X_68 := algebra.projection(C_60,X_67);
-    C_69 := algebra.subselect(X_68,"FRANCE","FRANCE",true,false,false);
-    C_70 := algebra.subselect(X_68,"GERMANY","GERMANY",true,false,false);
-    X_71 := bat.mergecand(C_69,C_70);
-    X_72 := algebra.projection(X_71,C_60);
-    (X_73,r1_90) := algebra.subjoin(X_59,X_72,nil:BAT,nil:BAT,false,nil:lng);
-    X_75:bat[:oid] := sql.bind_idxbat(X_5,"sys","orders","orders_o_custkey_fkey",0);
-    (X_77,r1_97) := sql.bind_idxbat(X_5,"sys","orders","orders_o_custkey_fkey",2);
-    X_79:bat[:oid] := sql.bind_idxbat(X_5,"sys","orders","orders_o_custkey_fkey",1);
-    X_80 := sql.delta(X_75,X_77,r1_97,X_79);
-    X_81:bat[:oid] := algebra.projectionpath(X_73,r1_61,C_49,X_80);
-    C_82:bat[:oid] := sql.tid(X_5,"sys","customer");
-    (X_84,r1_106) := algebra.subjoin(X_81,C_82,nil:BAT,nil:BAT,false,nil:lng);
-    X_86:bat[:oid] := sql.bind_idxbat(X_5,"sys","customer","customer_c_nationkey_fkey",0);
-    (X_88,r1_110) := sql.bind_idxbat(X_5,"sys","customer","customer_c_nationkey_fkey",2);
-    X_90:bat[:oid] := sql.bind_idxbat(X_5,"sys","customer","customer_c_nationkey_fkey",1);
-    X_91 := sql.delta(X_86,X_88,r1_110,X_90);
-    X_92:bat[:oid] := algebra.projectionpath(r1_106,C_82,X_91);
-    X_93 := bat.mergecand(C_70,C_69);
-    X_94 := algebra.projection(X_93,C_60);
-    (X_95,r1_133) := algebra.subjoin(X_92,X_94,nil:BAT,nil:BAT,false,nil:lng);
-    X_97:bat[:str] := algebra.projectionpath(r1_133,X_93,X_68);
-    X_98:bat[:str] := algebra.projectionpath(X_95,X_84,r1_90,X_71,X_68);
-    C_99 := algebra.subselect(X_98,"FRANCE","FRANCE",true,false,false);
-    C_100 := algebra.subselect(X_97,C_99,"GERMANY","GERMANY",true,false,false);
-    C_101 := algebra.subselect(X_98,"GERMANY","GERMANY",true,false,false);
-    C_102 := algebra.subselect(X_97,C_101,"FRANCE","FRANCE",true,false,false);
-    X_103 := bat.mergecand(C_100,C_102);
-    X_104:bat[:date] := algebra.projectionpath(X_103,X_95,X_84,X_73,X_51,r1_45,C_28,X_27);
-    X_105:bat[:int] := batmtime.year(X_104);
-    X_106 := algebra.projection(X_103,X_97);
-    X_107 := algebra.projection(X_103,X_98);
-    (X_108,r1_165,r2_165) := group.subgroup(X_107);
-    (X_111,r1_168,r2_168) := group.subgroup(X_106,X_108);
-    (X_114,r1_171,r2_171) := group.subgroupdone(X_105,X_111);
-    X_117 := algebra.projection(r1_171,X_105);
-    X_118 := algebra.projection(r1_171,X_106);
-    X_119 := algebra.projection(r1_171,X_107);
-    X_132:bat[:lng] := sql.bind(X_5,"sys","lineitem","l_extendedprice",0);
-    (C_134,r1_193) := sql.bind(X_5,"sys","lineitem","l_extendedprice",2);
-    X_136:bat[:lng] := sql.bind(X_5,"sys","lineitem","l_extendedprice",1);
-    X_137 := sql.delta(X_132,C_134,r1_193,X_136);
-    X_138:bat[:lng] := algebra.projectionpath(X_103,X_95,X_84,X_73,X_51,r1_45,C_28,C_19,X_137);
-    X_139:bat[:lng] := sql.bind(X_5,"sys","lineitem","l_discount",0);
-    (C_141,r1_215) := sql.bind(X_5,"sys","lineitem","l_discount",2);
-    X_143:bat[:lng] := sql.bind(X_5,"sys","lineitem","l_discount",1);
-    X_144 := sql.delta(X_139,C_141,r1_215,X_143);
-    X_145:bat[:lng] := algebra.projectionpath(X_103,X_95,X_84,X_73,X_51,r1_45,C_28,C_19,X_144);
-    X_146:bat[:lng] := batcalc.-(100:lng,X_145);
-    X_147:bat[:hge] := batcalc.*(X_138,X_146);
-    X_148:bat[:hge] := aggr.subsum(X_147,X_114,r1_171,true,true);
-    (X_120,r1_177,r2_177) := algebra.subsort(X_119,false,false);
-    (X_123,r1_182,r2_182) := algebra.subsort(X_118,r1_177,r2_177,false,false);
-    (X_126,r1_185,r2_185) := algebra.subsort(X_117,r1_182,r2_182,false,false);
-    X_129 := algebra.projection(r1_185,X_119);
-    X_130 := algebra.projection(r1_185,X_118);
-    X_131 := algebra.projection(r1_185,X_117);
-    X_149 := algebra.projection(r1_185,X_148);
-    sql.resultSet(X_181,X_183,X_185,X_187,X_189,X_129,X_130,X_131,X_149);
-end user.s4_1;
-#inline               actions= 0 time=6 usec 
-#candidates           actions= 1 time=73 usec 
-#remap                actions= 4 time=313 usec 
-#costModel            actions= 1 time=91 usec 
-#coercions            actions= 0 time=55 usec 
-#evaluate             actions=12 time=140 usec 
-#emptybind            actions= 0 time=6 usec 
-#pushselect           actions= 0 time=5 usec 
-#aliases              actions=19 time=125 usec 
-#mergetable           actions= 0 time=114 usec 
-#deadcode             actions=15 time=99 usec 
-#aliases              actions= 0 time=17 usec 
-#constants            actions=29 time=116 usec 
-#commonTerms          actions= 5 time=101 usec 
-#projectionpath       actions=32 time=114 usec 
-#reorder              actions= 1 time=185 usec 
-#deadcode             actions=37 time=103 usec 
-#reduce               actions=134 time=152 usec 
-#matpack              actions= 0 time=7 usec 
-#querylog             actions= 0 time=1 usec 
-#multiplex            actions= 0 time=4 usec 
-#generator            actions= 0 time=2 usec 
-#profiler             actions= 1 time=90 usec 
-#garbageCollector     actions= 1 time=102 usec 
-#total                actions= 1 time=2106 usec 
-=======
-function user.s2_1(A0:bte,A1:str,A2:str,A3:str,A4:str,A5:date,A6:date):void;
-    X_269:void := querylog.define("explain select\n supp_nation,\n cust_nation,\n l_year,\n sum(volume) as revenue\nfrom\n (\n select\n n1.n_name as supp_nation,\n n2.n_name as cust_nation,\n extract(year from l_shipdate) as l_year,\n l_extendedprice * (1 - l_discount) as volume\n from\n supplier,\n lineitem,\n orders,\n customer,\n nation n1,\n nation n2\n where\n s_suppkey = l_suppkey\n and o_orderkey = l_orderkey\n and c_custkey = o_custkey\n and s_nationkey = n1.n_nationkey\n and c_nationkey = n2.n_nationkey\n and (\n (n1.n_name = \\'FRANCE\\' and n2.n_name = \\'GERMANY\\')\n or (n1.n_name = \\'GERMANY\\' and n2.n_name = \\'FRANCE\\')\n )\n and l_shipdate between date \\'1995-01-01\\' and date \\'1996-12-31\\'\n ) as shipping\ngroup by\n supp_nation,\n cust_nation,\n l_year\norder by\n supp_nation,\n cust_nation,\n l_year;","sequential_pipe",127);
+    X_269:void := querylog.define("explain select\n supp_nation,\n cust_nation,\n l_year,\n sum(volume) as revenue\nfrom\n (\n select\n n1.n_name as supp_nation,\n n2.n_name as cust_nation,\n extract(year from l_shipdate) as l_year,\n l_extendedprice * (1 - l_discount) as volume\n from\n supplier,\n lineitem,\n orders,\n customer,\n nation n1,\n nation n2\n where\n s_suppkey = l_suppkey\n and o_orderkey = l_orderkey\n and c_custkey = o_custkey\n and s_nationkey = n1.n_nationkey\n and c_nationkey = n2.n_nationkey\n and (\n (n1.n_name = \\'FRANCE\\' and n2.n_name = \\'GERMANY\\')\n or (n1.n_name = \\'GERMANY\\' and n2.n_name = \\'FRANCE\\')\n )\n and l_shipdate between date \\'1995-01-01\\' and date \\'1996-12-31\\'\n ) as shipping\ngroup by\n supp_nation,\n cust_nation,\n l_year\norder by\n supp_nation,\n cust_nation,\n l_year;","sequential_pipe",124);
     X_228 := bat.new(nil:str);
     X_235 := bat.append(X_228,"sys.shipping");
     X_245 := bat.append(X_235,"sys.shipping");
@@ -248,7 +97,7 @@
     X_20:bat[:date] := sql.bind(X_0,"sys","lineitem","l_shipdate",1);
     X_21 := sql.delta(X_16,X_18,r1_26,X_20);
     X_22 := algebra.projection(X_14,X_21);
-    X_25 := algebra.subselect(X_22,A5,A6,true,true,false);
+    X_25 := algebra.subselect(X_22,"1995-01-01","1996-12-31",true,true,false);
     X_29:bat[:int] := sql.bind(X_0,"sys","lineitem","l_suppkey",0);
     (X_31,r1_39) := sql.bind(X_0,"sys","lineitem","l_suppkey",2);
     X_33:bat[:int] := sql.bind(X_0,"sys","lineitem","l_suppkey",1);
@@ -273,8 +122,8 @@
     X_70:bat[:str] := sql.bind(X_0,"sys","nation","n_name",1);
     X_71 := sql.delta(X_66,X_68,r1_76,X_70);
     X_72 := algebra.projection(X_64,X_71);
-    X_74 := algebra.subselect(X_72,A1,A1,true,false,false);
-    X_79 := algebra.subselect(X_72,A3,A3,true,false,false);
+    X_74 := algebra.subselect(X_72,"FRANCE","FRANCE",true,false,false);
+    X_79 := algebra.subselect(X_72,"GERMANY","GERMANY",true,false,false);
     X_80 := bat.mergecand(X_74,X_79);
     X_81 := algebra.projection(X_80,X_64);
     (X_82,r1_90) := algebra.subjoin(X_63,X_81,nil:BAT,nil:BAT,false,nil:lng);
@@ -290,17 +139,15 @@
     X_104:bat[:oid] := sql.bind_idxbat(X_0,"sys","customer","customer_c_nationkey_fkey",1);
     X_105 := sql.delta(X_100,X_102,r1_110,X_104);
     X_107:bat[:oid] := algebra.projectionpath(r1_106,X_96,X_105);
-    X_117 := algebra.subselect(X_72,A2,A2,true,false,false);
-    X_122 := algebra.subselect(X_72,A4,A4,true,false,false);
-    X_123 := bat.mergecand(X_117,X_122);
+    X_123 := bat.mergecand(X_79,X_74);
     X_124 := algebra.projection(X_123,X_64);
     (X_125,r1_133) := algebra.subjoin(X_107,X_124,nil:BAT,nil:BAT,false,nil:lng);
     X_131:bat[:str] := algebra.projectionpath(r1_133,X_123,X_72);
     X_136:bat[:str] := algebra.projectionpath(X_125,X_98,r1_90,X_80,X_72);
-    X_138 := algebra.subselect(X_136,A1,A1,true,false,false);
-    X_139 := algebra.subselect(X_131,X_138,A2,A2,true,false,false);
-    X_142 := algebra.subselect(X_136,A3,A3,true,false,false);
-    X_143 := algebra.subselect(X_131,X_142,A4,A4,true,false,false);
+    X_138 := algebra.subselect(X_136,"FRANCE","FRANCE",true,false,false);
+    X_139 := algebra.subselect(X_131,X_138,"GERMANY","GERMANY",true,false,false);
+    X_142 := algebra.subselect(X_136,"GERMANY","GERMANY",true,false,false);
+    X_143 := algebra.subselect(X_131,X_142,"FRANCE","FRANCE",true,false,false);
     X_144 := bat.mergecand(X_139,X_143);
     X_151:bat[:date] := algebra.projectionpath(X_144,X_125,X_98,X_82,X_53,r1_45,X_25,X_22);
     X_152:bat[:int] := batmtime.year(X_151);
@@ -317,13 +164,12 @@
     X_187:bat[:lng] := sql.bind(X_0,"sys","lineitem","l_extendedprice",1);
     X_188 := sql.delta(X_183,X_185,r1_193,X_187);
     X_196:bat[:lng] := algebra.projectionpath(X_144,X_125,X_98,X_82,X_53,r1_45,X_25,X_14,X_188);
-    X_203 := calc.lng(A0,15,2);
     X_205:bat[:lng] := sql.bind(X_0,"sys","lineitem","l_discount",0);
     (X_207,r1_215) := sql.bind(X_0,"sys","lineitem","l_discount",2);
     X_209:bat[:lng] := sql.bind(X_0,"sys","lineitem","l_discount",1);
     X_210 := sql.delta(X_205,X_207,r1_215,X_209);
     X_218:bat[:lng] := algebra.projectionpath(X_144,X_125,X_98,X_82,X_53,r1_45,X_25,X_14,X_210);
-    X_219:bat[:lng] := batcalc.-(X_203,X_218);
+    X_219:bat[:lng] := batcalc.-(100:lng,X_218);
     X_221:bat[:hge] := batcalc.*(X_196,X_219);
     X_223:bat[:hge] := aggr.subsum(X_221,X_163,r1_171,true,true);
     (X_169,r1_177,r2_177) := algebra.subsort(X_168,false,false);
@@ -334,8 +180,32 @@
     X_182 := algebra.projection(r1_185,X_166);
     X_226 := algebra.projection(r1_185,X_223);
     sql.resultSet(X_259,X_261,X_263,X_265,X_267,X_180,X_181,X_182,X_226);
-end user.s2_1;
->>>>>>> e4ccccd3
+end user.s4_1;
+#inline               actions= 0 time=6 usec 
+#candidates           actions= 1 time=73 usec 
+#remap                actions= 4 time=313 usec 
+#costModel            actions= 1 time=91 usec 
+#coercions            actions= 0 time=55 usec 
+#evaluate             actions=12 time=140 usec 
+#emptybind            actions= 0 time=6 usec 
+#pushselect           actions= 0 time=5 usec 
+#aliases              actions=19 time=125 usec 
+#mergetable           actions= 0 time=114 usec 
+#deadcode             actions=15 time=99 usec 
+#aliases              actions= 0 time=17 usec 
+#constants            actions=29 time=116 usec 
+#commonTerms          actions= 5 time=101 usec 
+#projectionpath       actions=32 time=114 usec 
+#reorder              actions= 1 time=185 usec 
+#deadcode             actions=37 time=103 usec 
+#reduce               actions=134 time=152 usec 
+#matpack              actions= 0 time=7 usec 
+#querylog             actions= 0 time=1 usec 
+#multiplex            actions= 0 time=4 usec 
+#generator            actions= 0 time=2 usec 
+#profiler             actions= 1 time=90 usec 
+#garbageCollector     actions= 1 time=102 usec 
+#total                actions= 1 time=2106 usec 
 
 # 22:53:27 >  
 # 22:53:27 >  "Done."
