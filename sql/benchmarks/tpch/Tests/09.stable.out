stdout of test '09` in directory 'sql/benchmarks/tpch` itself:


# 12:34:39 >  
# 12:34:39 >  Mtimeout -timeout 180 Mserver "--config=/ufs/fabian/scratch/monetdb/current/program-x86_64/etc/MonetDB.conf" --debug=10 --set "monet_mod_path=/ufs/fabian/scratch/monetdb/current/program-x86_64/lib/MonetDB:/ufs/fabian/scratch/monetdb/current/program-x86_64/lib/bin" --set "gdk_dbfarm=/ufs/fabian/scratch/monetdb/current/program-x86_64/var/MonetDB/dbfarm" --set "sql_logdir=/ufs/fabian/scratch/monetdb/current/program-x86_64/var/MonetDB/log" --set mapi_port=38933 --set sql_port=45579 --set xquery_port=52530 --set monet_prompt= --trace "--dbname=mTests_src_benchmarks_tpch" --dbinit="module(sql_server); sql_server_start();" ; echo ; echo Over..
# 12:34:39 >  

# Monet Database Server V4.9.3
# Copyright (c) 1993-2005, CWI. All rights reserved.
# Compiled for x86_64-redhat-linux-gnu/64bit with 64bit OIDs; dynamically linked.
# Visit http://monetdb.cwi.nl/ for further information.


Ready.

# 14:36:21 >  
# 14:36:21 >  "mclient" "-lsql" "-ftest" "-Eutf-8" "-i" "-e" "--host=/var/tmp/mtest-4866" "--port=32517"
# 14:36:21 >  

#select
#	nation,
#	o_year,
#	sum(amount) as sum_profit
#from
#	(
#		select
#			n_name as nation,
#			extract(year from o_orderdate) as o_year,
#			l_extendedprice * (1 - l_discount) - ps_supplycost * l_quantity as amount
#		from
#			part,
#			supplier,
#			lineitem,
#			partsupp,
#			orders,
#			nation
#		where
#			s_suppkey = l_suppkey
#			and ps_suppkey = l_suppkey
#			and ps_partkey = l_partkey
#			and p_partkey = l_partkey
#			and o_orderkey = l_orderkey
#			and s_nationkey = n_nationkey
#			and p_name like '%green%'
#	) as profit
% sys.profit,	sys.profit,	sys.L1 # table_name
% nation,	o_year,	sum_profit # name
% varchar,	int,	decimal # type
<<<<<<< HEAD
% 14,	4,	40 # length
=======
% 14,	4,	21 # length
>>>>>>> 8a2619b7
[ "ALGERIA",	1998,	386617.8283	]
[ "ALGERIA",	1997,	401601.1258	]
[ "ALGERIA",	1996,	156938.7971	]
[ "ALGERIA",	1995,	486706.0631	]
[ "ALGERIA",	1994,	426573.4415	]
[ "ALGERIA",	1993,	448371.4336	]
[ "ALGERIA",	1992,	285188.4503	]
[ "ARGENTINA",	1998,	136458.3471	]
[ "ARGENTINA",	1997,	423877.6754	]
[ "ARGENTINA",	1996,	325019.6263	]
[ "ARGENTINA",	1995,	399583.4009	]
[ "ARGENTINA",	1994,	374046.7888	]
[ "ARGENTINA",	1993,	351669.5325	]
[ "ARGENTINA",	1992,	312412.4307	]
[ "BRAZIL",	1998,	265032.7654	]
[ "BRAZIL",	1997,	275700.7887	]
[ "BRAZIL",	1996,	490362.6267	]
[ "BRAZIL",	1995,	349754.1082	]
[ "BRAZIL",	1994,	348798.4066	]
[ "BRAZIL",	1993,	457273.7693	]
[ "BRAZIL",	1992,	280563.4508	]
[ "CANADA",	1998,	249632.9034	]
[ "CANADA",	1997,	486581.6822	]
[ "CANADA",	1996,	359393.5226	]
[ "CANADA",	1995,	243051.8308	]
[ "CANADA",	1994,	188897.4377	]
[ "CANADA",	1993,	546007.0343	]
[ "CANADA",	1992,	275013.2650	]
[ "CHINA",	1998,	391223.3132	]
[ "CHINA",	1997,	585354.2015	]
[ "CHINA",	1996,	555841.0120	]
[ "CHINA",	1995,	864856.4126	]
[ "CHINA",	1994,	669658.4851	]
[ "CHINA",	1993,	621317.0197	]
[ "CHINA",	1992,	932500.7559	]
[ "EGYPT",	1998,	367340.0376	]
[ "EGYPT",	1997,	958524.1565	]
[ "EGYPT",	1996,	417700.6911	]
[ "EGYPT",	1995,	852185.4611	]
[ "EGYPT",	1994,	442097.3675	]
[ "EGYPT",	1993,	677948.0185	]
[ "EGYPT",	1992,	666425.4212	]
[ "ETHIOPIA",	1998,	146634.8925	]
[ "ETHIOPIA",	1997,	264122.6167	]
[ "ETHIOPIA",	1996,	193275.0975	]
[ "ETHIOPIA",	1995,	220253.5131	]
[ "ETHIOPIA",	1994,	296634.2600	]
[ "ETHIOPIA",	1993,	304224.8129	]
[ "ETHIOPIA",	1992,	297588.3116	]
[ "FRANCE",	1998,	72506.5000	]
[ "FRANCE",	1997,	237462.1240	]
[ "FRANCE",	1996,	151017.7675	]
[ "FRANCE",	1995,	296667.9453	]
[ "FRANCE",	1994,	233805.7419	]
[ "FRANCE",	1993,	168968.1550	]
[ "FRANCE",	1992,	127349.1738	]
[ "GERMANY",	1998,	223811.2759	]
[ "GERMANY",	1997,	661263.7764	]
[ "GERMANY",	1996,	482126.6721	]
[ "GERMANY",	1995,	571466.4843	]
[ "GERMANY",	1994,	322330.4404	]
[ "GERMANY",	1993,	428314.7853	]
[ "GERMANY",	1992,	273675.9499	]
[ "INDIA",	1998,	418144.1956	]
[ "INDIA",	1997,	859947.3428	]
[ "INDIA",	1996,	515838.8397	]
[ "INDIA",	1995,	631351.5802	]
[ "INDIA",	1994,	798279.5615	]
[ "INDIA",	1993,	767946.7017	]
[ "INDIA",	1992,	797101.9729	]
[ "INDONESIA",	1998,	386787.9168	]
[ "INDONESIA",	1997,	311837.4839	]
[ "INDONESIA",	1996,	421631.7918	]
[ "INDONESIA",	1995,	479331.3577	]
[ "INDONESIA",	1994,	602376.9040	]
[ "INDONESIA",	1993,	496450.6942	]
[ "INDONESIA",	1992,	561262.1781	]
[ "IRAN",	1998,	8996.5540	]
[ "IRAN",	1997,	201653.8389	]
[ "IRAN",	1996,	281658.4382	]
[ "IRAN",	1995,	50873.1323	]
[ "IRAN",	1994,	53387.1992	]
[ "IRAN",	1993,	107749.9627	]
[ "IRAN",	1992,	67888.7176	]
[ "IRAQ",	1998,	113434.1032	]
[ "IRAQ",	1997,	86656.8062	]
[ "IRAQ",	1996,	359937.8761	]
[ "IRAQ",	1995,	218221.7756	]
[ "IRAQ",	1994,	360489.8843	]
[ "IRAQ",	1993,	559990.6546	]
[ "IRAQ",	1992,	211655.9396	]
[ "JAPAN",	1998,	278531.8011	]
[ "JAPAN",	1997,	426945.7933	]
[ "JAPAN",	1996,	501942.5698	]
[ "JAPAN",	1995,	474025.8492	]
[ "JAPAN",	1994,	706404.4339	]
[ "JAPAN",	1993,	695412.9084	]
[ "JAPAN",	1992,	613125.5417	]
[ "JORDAN",	1998,	73080.7362	]
[ "JORDAN",	1997,	117104.2978	]
[ "JORDAN",	1996,	94740.7164	]
[ "JORDAN",	1995,	164684.4569	]
[ "JORDAN",	1994,	51403.2065	]
[ "JORDAN",	1993,	38718.7839	]
[ "JORDAN",	1992,	132028.5385	]
[ "KENYA",	1998,	351661.8184	]
[ "KENYA",	1997,	542347.9571	]
[ "KENYA",	1996,	466964.0397	]
[ "KENYA",	1995,	795396.7551	]
[ "KENYA",	1994,	740881.7388	]
[ "KENYA",	1993,	603341.1861	]
[ "KENYA",	1992,	774761.2393	]
[ "MOROCCO",	1998,	118171.3902	]
[ "MOROCCO",	1997,	96442.7008	]
[ "MOROCCO",	1996,	118984.8785	]
[ "MOROCCO",	1995,	158240.6598	]
[ "MOROCCO",	1994,	148951.6794	]
[ "MOROCCO",	1993,	48279.6548	]
[ "MOROCCO",	1992,	146068.2550	]
[ "MOZAMBIQUE",	1998,	343227.8816	]
[ "MOZAMBIQUE",	1997,	831834.1044	]
[ "MOZAMBIQUE",	1996,	888199.0121	]
[ "MOZAMBIQUE",	1995,	1249272.9387	]
[ "MOZAMBIQUE",	1994,	594096.0637	]
[ "MOZAMBIQUE",	1993,	1200185.0713	]
[ "MOZAMBIQUE",	1992,	994120.0362	]
[ "PERU",	1998,	352324.2789	]
[ "PERU",	1997,	319502.2255	]
[ "PERU",	1996,	391644.9686	]
[ "PERU",	1995,	360028.0705	]
[ "PERU",	1994,	460058.1291	]
[ "PERU",	1993,	382460.0831	]
[ "PERU",	1992,	312613.1714	]
[ "ROMANIA",	1998,	340984.6297	]
[ "ROMANIA",	1997,	444095.1884	]
[ "ROMANIA",	1996,	426472.5967	]
[ "ROMANIA",	1995,	616350.9394	]
[ "ROMANIA",	1994,	430563.1943	]
[ "ROMANIA",	1993,	769406.9533	]
[ "ROMANIA",	1992,	543722.1295	]
[ "RUSSIA",	1998,	217747.8262	]
[ "RUSSIA",	1997,	644719.5017	]
[ "RUSSIA",	1996,	501019.7684	]
[ "RUSSIA",	1995,	717528.7447	]
[ "RUSSIA",	1994,	441262.6350	]
[ "RUSSIA",	1993,	529422.5932	]
[ "RUSSIA",	1992,	469683.7369	]
[ "SAUDI ARABIA",	1998,	57980.2356	]
[ "SAUDI ARABIA",	1997,	17173.1210	]
[ "SAUDI ARABIA",	1996,	14229.6253	]
[ "SAUDI ARABIA",	1995,	98053.2309	]
[ "SAUDI ARABIA",	1993,	42289.6310	]
[ "SAUDI ARABIA",	1992,	50978.9572	]
[ "UNITED KINGDOM",	1998,	127808.1215	]
[ "UNITED KINGDOM",	1997,	407935.6606	]
[ "UNITED KINGDOM",	1996,	499957.5199	]
[ "UNITED KINGDOM",	1995,	480575.5026	]
[ "UNITED KINGDOM",	1994,	513252.8116	]
[ "UNITED KINGDOM",	1993,	697570.9412	]
[ "UNITED KINGDOM",	1992,	361516.4116	]
[ "UNITED STATES",	1998,	503864.6963	]
[ "UNITED STATES",	1997,	649175.2847	]
[ "UNITED STATES",	1996,	831723.1557	]
[ "UNITED STATES",	1995,	902131.2862	]
[ "UNITED STATES",	1994,	460768.5468	]
[ "UNITED STATES",	1993,	656092.8661	]
[ "UNITED STATES",	1992,	714228.6231	]
[ "VIETNAM",	1998,	578857.0410	]
[ "VIETNAM",	1997,	596114.8585	]
[ "VIETNAM",	1996,	832979.0530	]
[ "VIETNAM",	1995,	757862.0438	]
[ "VIETNAM",	1994,	1003275.5371	]
[ "VIETNAM",	1993,	461389.0037	]
[ "VIETNAM",	1992,	820665.7064	]
% .stats,	.stats # table_name
% rewrite,	count # name
% clob,	int # type
% 7,	1 # length
[ "joinidx",	5	]

# 09:17:15 >  
# 09:17:15 >  Done.
# 09:17:15 >  
<|MERGE_RESOLUTION|>--- conflicted
+++ resolved
@@ -46,11 +46,7 @@
 % sys.profit,	sys.profit,	sys.L1 # table_name
 % nation,	o_year,	sum_profit # name
 % varchar,	int,	decimal # type
-<<<<<<< HEAD
-% 14,	4,	40 # length
-=======
-% 14,	4,	21 # length
->>>>>>> 8a2619b7
+% 14,	4,	41 # length
 [ "ALGERIA",	1998,	386617.8283	]
 [ "ALGERIA",	1997,	401601.1258	]
 [ "ALGERIA",	1996,	156938.7971	]
