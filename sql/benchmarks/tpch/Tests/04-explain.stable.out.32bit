stdout of test '04-explain` in directory 'sql/benchmarks/tpch` itself:


# 22:53:25 >  
# 22:53:25 >  "mserver5" "--debug=10" "--set" "gdk_nr_threads=0" "--set" "mapi_open=true" "--set" "mapi_port=34581" "--set" "mapi_usock=/var/tmp/mtest-9096/.s.monetdb.34581" "--set" "monet_prompt=" "--forcemito" "--set" "mal_listing=2" "--dbpath=/ufs/manegold/_/Monet/HG/Feb2013/prefix/--disable-debug_--enable-assert_--enable-optimize/var/MonetDB/mTests_sql_benchmarks_tpch" "--set" "mal_listing=0"
# 22:53:25 >  

# MonetDB 5 server v11.15.12
# This is an unreleased version
# Serving database 'mTests_sql_benchmarks_tpch', using 8 threads
# Compiled for x86_64-unknown-linux-gnu/64bit with 64bit OIDs dynamically linked
# Found 15.591 GiB available main-memory.
# Copyright (c) 1993-July 2008 CWI.
# Copyright (c) August 2008-2015 MonetDB B.V., all rights reserved
# Visit http://www.monetdb.org/ for further information
# Listening for connection requests on mapi:monetdb://rome.ins.cwi.nl:34581/
# Listening for UNIX domain connection requests on mapi:monetdb:///var/tmp/mtest-9096/.s.monetdb.34581
# MonetDB/GIS module loaded
# MonetDB/JAQL module loaded
# MonetDB/SQL module loaded

Ready.

# 22:53:26 >  
# 22:53:26 >  "/usr/bin/python2" "04-explain.SQL.py" "04-explain"
# 22:53:26 >  

#set optimizer = 'sequential_pipe';
#explain select
#	o_orderpriority,
#	count(*) as order_count
#from
#	orders
#where
#	o_orderdate >= date '1993-07-01'
#	and o_orderdate < date '1993-07-01' + interval '3' month
#	and exists (
#		select
#			*
#		from
#			lineitem
#		where
#			l_orderkey = o_orderkey
#			and l_commitdate < l_receiptdate
#	)
#group by
#	o_orderpriority
#order by
#	o_orderpriority;
% .explain # table_name
% mal # name
% clob # type
% 460 # length
function user.s2_1{autoCommit=true}(A0:date,A1:date,A2:int):void;
    X_101:void := querylog.define("explain select\n\to_orderpriority,\n\tcount(*) as order_count\nfrom\n\torders\nwhere\n\to_orderdate >= date \\'1993-07-01\\'\n\tand o_orderdate < date \\'1993-07-01\\' + interval \\'3\\' month\n\tand exists (\n\t\tselect\n\t\t\t*\n\t\tfrom\n\t\t\tlineitem\n\t\twhere\n\t\t\tl_orderkey = o_orderkey\n\t\t\tand l_commitdate < l_receiptdate\n\t)\ngroup by\n\to_orderpriority\norder by\n\to_orderpriority;","sequential_pipe",54);
    X_5 := sql.mvc();
    X_6:bat[:oid,:oid]  := sql.tid(X_5,"sys","orders");
    X_9:bat[:oid,:date]  := sql.bind(X_5,"sys","orders","o_orderdate",0);
    (X_12,r1_12) := sql.bind(X_5,"sys","orders","o_orderdate",2);
    X_15:bat[:oid,:date]  := sql.bind(X_5,"sys","orders","o_orderdate",1);
    X_17 := sql.delta(X_9,X_12,r1_12,X_15);
    X_18 := algebra.leftfetchjoin(X_6,X_17);
    X_19 := mtime.addmonths(A1,A2);
    X_20 := algebra.subselect(X_18,A0,X_19,true,false,false);
    X_22:bat[:oid,:int]  := sql.bind(X_5,"sys","orders","o_orderkey",0);
    (X_24,r1_27) := sql.bind(X_5,"sys","orders","o_orderkey",2);
    X_26:bat[:oid,:int]  := sql.bind(X_5,"sys","orders","o_orderkey",1);
    X_27 := sql.delta(X_22,X_24,r1_27,X_26);
    X_28:bat[:oid,:int] := algebra.leftfetchjoinPath(X_20,X_6,X_27);
    X_29 := bat.mirror(X_28);
    X_30:bat[:oid,:oid]  := sql.tid(X_5,"sys","lineitem");
    X_32:bat[:oid,:date]  := sql.bind(X_5,"sys","lineitem","l_commitdate",0);
    (X_34,r1_38) := sql.bind(X_5,"sys","lineitem","l_commitdate",2);
    X_37:bat[:oid,:date]  := sql.bind(X_5,"sys","lineitem","l_commitdate",1);
    X_38 := sql.delta(X_32,X_34,r1_38,X_37);
    X_39 := algebra.leftfetchjoin(X_30,X_38);
    X_40:bat[:oid,:date]  := sql.bind(X_5,"sys","lineitem","l_receiptdate",0);
    (X_43,r1_47) := sql.bind(X_5,"sys","lineitem","l_receiptdate",2);
    X_46:bat[:oid,:date]  := sql.bind(X_5,"sys","lineitem","l_receiptdate",1);
    X_48 := sql.delta(X_40,X_43,r1_47,X_46);
    X_49 := algebra.leftfetchjoin(X_30,X_48);
    X_50:bat[:oid,:bit]  := batcalc.<(X_39,X_49);
    X_51 := algebra.subselect(X_50,true,true,true,true,false);
    X_54:bat[:oid,:int]  := sql.bind(X_5,"sys","lineitem","l_orderkey",0);
    (X_56,r1_62) := sql.bind(X_5,"sys","lineitem","l_orderkey",2);
    X_58:bat[:oid,:int]  := sql.bind(X_5,"sys","lineitem","l_orderkey",1);
    X_59 := sql.delta(X_54,X_56,r1_62,X_58);
<<<<<<< HEAD
    X_60:bat[:oid,:int] := algebra.leftfetchjoinPath(X_51,X_30,X_59);
    (X_61,r1_68) := algebra.subjoin(X_28,X_60,nil:BAT,nil:BAT,false,nil:lng);
    X_65 := algebra.tinter(X_29,X_61);
    X_66:bat[:oid,:str]  := sql.bind(X_5,"sys","orders","o_orderpriority",0);
    (X_70,r1_77) := sql.bind(X_5,"sys","orders","o_orderpriority",2);
    X_72:bat[:oid,:str]  := sql.bind(X_5,"sys","orders","o_orderpriority",1);
    X_73 := sql.delta(X_66,X_70,r1_77,X_72);
    X_74:bat[:oid,:str] := algebra.leftfetchjoinPath(X_65,X_20,X_6,X_73);
    (X_75,r1_84,r2_84) := group.subgroupdone(X_74);
    X_78 := algebra.leftfetchjoin(r1_84,X_74);
    X_83:bat[:oid,:wrd]  := aggr.subcount(X_75,X_75,r1_84,false);
    (X_79,r1_88,r2_88) := algebra.subsort(X_78,false,false);
    X_82 := algebra.leftfetchjoin(r1_88,X_78);
    X_85 := algebra.leftfetchjoin(r1_88,X_83);
    X_86 := sql.resultSet(2,1,X_82);
    sql.rsColumn(X_86,"sys.orders","o_orderpriority","varchar",15,0,X_82);
    sql.rsColumn(X_86,"sys.L1","order_count","wrd",32,0,X_85);
    X_99 := io.stdout();
    sql.exportResult(X_99,X_86);
end user.s2_1;
=======
    X_60:bat[:oid,:int]  := algebra.leftfetchjoinPath(X_51,X_30,X_59);
    (X_61,r1_68) := algebra.join(X_28,X_60);
    X_63 := algebra.tinter(X_29,X_61);
    X_64:bat[:oid,:str]  := sql.bind(X_5,"sys","orders","o_orderpriority",0);
    (X_67,r1_74) := sql.bind(X_5,"sys","orders","o_orderpriority",2);
    X_70:bat[:oid,:str]  := sql.bind(X_5,"sys","orders","o_orderpriority",1);
    X_71 := sql.delta(X_64,X_67,r1_74,X_70);
    X_72:bat[:oid,:str]  := algebra.leftfetchjoinPath(X_63,X_119,X_71);
    (X_73,r1_82,r2_82) := group.subgroupdone(X_72);
    X_76 := algebra.leftfetchjoin(r1_82,X_72);
    X_81:bat[:oid,:wrd]  := aggr.subcount(X_73,X_73,r1_82,false);
    (X_77,r1_86,r2_86) := algebra.subsort(X_76,false,false);
    X_80 := algebra.leftfetchjoin(r1_86,X_76);
    X_82 := algebra.leftfetchjoin(r1_86,X_81);
    X_83 := sql.resultSet(2,1,X_80);
    sql.rsColumn(X_83,"sys.orders","o_orderpriority","char",15,0,X_80);
    sql.rsColumn(X_83,"sys.L1","order_count","wrd",32,0,X_82);
    X_96 := io.stdout();
    sql.exportResult(X_96,X_83);
end s2_1;
# querylog.define("explain select\n\to_orderpriority,\n\tcount(*) as order_count\nfrom\n\torders\nwhere\n\to_orderdate >= date \\'1993-07-01\\'\n\tand o_orderdate < date \\'1993-07-01\\' + interval \\'3\\' month\n\tand exists (\n\t\tselect\n\t\t\t*\n\t\tfrom\n\t\t\tlineitem\n\t\twhere\n\t\t\tl_orderkey = o_orderkey\n\t\t\tand l_commitdate < l_receiptdate\n\t)\ngroup by\n\to_orderpriority\norder by\n\to_orderpriority;","sequential_pipe")
>>>>>>> 5cc19bcc

# 22:53:26 >  
# 22:53:26 >  "Done."
# 22:53:26 >  
<|MERGE_RESOLUTION|>--- conflicted
+++ resolved
@@ -85,28 +85,6 @@
     (X_56,r1_62) := sql.bind(X_5,"sys","lineitem","l_orderkey",2);
     X_58:bat[:oid,:int]  := sql.bind(X_5,"sys","lineitem","l_orderkey",1);
     X_59 := sql.delta(X_54,X_56,r1_62,X_58);
-<<<<<<< HEAD
-    X_60:bat[:oid,:int] := algebra.leftfetchjoinPath(X_51,X_30,X_59);
-    (X_61,r1_68) := algebra.subjoin(X_28,X_60,nil:BAT,nil:BAT,false,nil:lng);
-    X_65 := algebra.tinter(X_29,X_61);
-    X_66:bat[:oid,:str]  := sql.bind(X_5,"sys","orders","o_orderpriority",0);
-    (X_70,r1_77) := sql.bind(X_5,"sys","orders","o_orderpriority",2);
-    X_72:bat[:oid,:str]  := sql.bind(X_5,"sys","orders","o_orderpriority",1);
-    X_73 := sql.delta(X_66,X_70,r1_77,X_72);
-    X_74:bat[:oid,:str] := algebra.leftfetchjoinPath(X_65,X_20,X_6,X_73);
-    (X_75,r1_84,r2_84) := group.subgroupdone(X_74);
-    X_78 := algebra.leftfetchjoin(r1_84,X_74);
-    X_83:bat[:oid,:wrd]  := aggr.subcount(X_75,X_75,r1_84,false);
-    (X_79,r1_88,r2_88) := algebra.subsort(X_78,false,false);
-    X_82 := algebra.leftfetchjoin(r1_88,X_78);
-    X_85 := algebra.leftfetchjoin(r1_88,X_83);
-    X_86 := sql.resultSet(2,1,X_82);
-    sql.rsColumn(X_86,"sys.orders","o_orderpriority","varchar",15,0,X_82);
-    sql.rsColumn(X_86,"sys.L1","order_count","wrd",32,0,X_85);
-    X_99 := io.stdout();
-    sql.exportResult(X_99,X_86);
-end user.s2_1;
-=======
     X_60:bat[:oid,:int]  := algebra.leftfetchjoinPath(X_51,X_30,X_59);
     (X_61,r1_68) := algebra.join(X_28,X_60);
     X_63 := algebra.tinter(X_29,X_61);
@@ -128,7 +106,6 @@
     sql.exportResult(X_96,X_83);
 end s2_1;
 # querylog.define("explain select\n\to_orderpriority,\n\tcount(*) as order_count\nfrom\n\torders\nwhere\n\to_orderdate >= date \\'1993-07-01\\'\n\tand o_orderdate < date \\'1993-07-01\\' + interval \\'3\\' month\n\tand exists (\n\t\tselect\n\t\t\t*\n\t\tfrom\n\t\t\tlineitem\n\t\twhere\n\t\t\tl_orderkey = o_orderkey\n\t\t\tand l_commitdate < l_receiptdate\n\t)\ngroup by\n\to_orderpriority\norder by\n\to_orderpriority;","sequential_pipe")
->>>>>>> 5cc19bcc
 
 # 22:53:26 >  
 # 22:53:26 >  "Done."
