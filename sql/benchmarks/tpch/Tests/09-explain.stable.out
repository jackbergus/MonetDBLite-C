stdout of test '09-explain` in directory 'sql/benchmarks/tpch` itself:


# 22:53:27 >  
# 22:53:27 >  "mserver5" "--debug=10" "--set" "gdk_nr_threads=0" "--set" "mapi_open=true" "--set" "mapi_port=34581" "--set" "mapi_usock=/var/tmp/mtest-9096/.s.monetdb.34581" "--set" "monet_prompt=" "--forcemito" "--set" "mal_listing=2" "--dbpath=/ufs/manegold/_/Monet/HG/Feb2013/prefix/--disable-debug_--enable-assert_--enable-optimize/var/MonetDB/mTests_sql_benchmarks_tpch" "--set" "mal_listing=0"
# 22:53:27 >  

# MonetDB 5 server v11.15.12
# This is an unreleased version
# Serving database 'mTests_sql_benchmarks_tpch', using 8 threads
# Compiled for x86_64-unknown-linux-gnu/64bit with 64bit OIDs dynamically linked
# Found 15.591 GiB available main-memory.
# Copyright (c) 1993-July 2008 CWI.
# Copyright (c) August 2008-2015 MonetDB B.V., all rights reserved
# Visit http://www.monetdb.org/ for further information
# Listening for connection requests on mapi:monetdb://rome.ins.cwi.nl:34581/
# Listening for UNIX domain connection requests on mapi:monetdb:///var/tmp/mtest-9096/.s.monetdb.34581
# MonetDB/GIS module loaded
# MonetDB/JAQL module loaded
# MonetDB/SQL module loaded

Ready.

# 22:53:27 >  
# 22:53:27 >  "/usr/bin/python2" "09-explain.SQL.py" "09-explain"
# 22:53:27 >  

#set optimizer = 'sequential_pipe';
#explain select
#	nation,
#	o_year,
#	sum(amount) as sum_profit
#from
#	(
#		select
#			n_name as nation,
#			extract(year from o_orderdate) as o_year,
#			l_extendedprice * (1 - l_discount) - ps_supplycost * l_quantity as amount
#		from
#			part,
#			supplier,
#			lineitem,
#			partsupp,
#			orders,
#			nation
#		where
#			s_suppkey = l_suppkey
#			and ps_suppkey = l_suppkey
#			and ps_partkey = l_partkey
#			and p_partkey = l_partkey
#			and o_orderkey = l_orderkey
#			and s_nationkey = n_nationkey
#			and p_name like '%green%'
#	) as profit
% .explain # table_name
% mal # name
% clob # type
% 739 # length
function user.s2_1(A0:bte,A1:str):void;
    X_189:void := querylog.define("explain select\n\tnation,\n\to_year,\n\tsum(amount) as sum_profit\nfrom\n\t(\n\t\tselect\n\t\t\tn_name as nation,\n\t\t\textract(year from o_orderdate) as o_year,\n\t\t\tl_extendedprice * (1 - l_discount) - ps_supplycost * l_quantity as amount\n\t\tfrom\n\t\t\tpart,\n\t\t\tsupplier,\n\t\t\tlineitem,\n\t\t\tpartsupp,\n\t\t\torders,\n\t\t\tnation\n\t\twhere\n\t\t\ts_suppkey = l_suppkey\n\t\t\tand ps_suppkey = l_suppkey\n\t\t\tand ps_partkey = l_partkey\n\t\t\tand p_partkey = l_partkey\n\t\t\tand o_orderkey = l_orderkey\n\t\t\tand s_nationkey = n_nationkey\n\t\t\tand p_name like \\'%green%\\'\n\t) as profit\ngroup by\n\tnation,\n\to_year\norder by\n\tnation,\n\to_year desc;","sequential_pipe",121);
    X_155 := bat.new(nil:oid,nil:str);
    X_163 := bat.append(X_155,"sys.profit");
    X_171 := bat.append(X_163,"sys.profit");
    X_179 := bat.append(X_171,"sys.L1");
    X_158 := bat.new(nil:oid,nil:str);
    X_165 := bat.append(X_158,"nation");
    X_172 := bat.append(X_165,"o_year");
    X_181 := bat.append(X_172,"sum_profit");
    X_159 := bat.new(nil:oid,nil:str);
    X_166 := bat.append(X_159,"char");
    X_174 := bat.append(X_166,"int");
    X_183 := bat.append(X_174,"decimal");
    X_160 := bat.new(nil:oid,nil:int);
    X_168 := bat.append(X_160,25);
    X_176 := bat.append(X_168,32);
    X_185 := bat.append(X_176,19);
    X_162 := bat.new(nil:oid,nil:int);
    X_170 := bat.append(X_162,0);
    X_178 := bat.append(X_170,0);
    X_187 := bat.append(X_178,4);
<<<<<<< HEAD
    X_4 := sql.mvc();
    X_8:bat[:oid,:str]  := sql.bind(X_4,"sys","part","p_name",0);
    C_5:bat[:oid,:oid] := sql.tid(X_4,"sys","part");
    C_232 := algebra.likesubselect(X_8,C_5,A1,"",false);
    (C_11,r1_11) := sql.bind(X_4,"sys","part","p_name",2);
    C_233 := algebra.likesubselect(r1_11,nil:bat[:oid,:oid],A1,"",false);
    X_14:bat[:oid,:str]  := sql.bind(X_4,"sys","part","p_name",1);
    C_235 := algebra.likesubselect(X_14,C_5,A1,"",false);
    C_17 := sql.subdelta(C_232,C_5,C_11,C_233,C_235);
    X_20:bat[:oid,:int] := sql.bind(X_4,"sys","part","p_partkey",0);
    (C_22,r1_26) := sql.bind(X_4,"sys","part","p_partkey",2);
    X_24:bat[:oid,:int] := sql.bind(X_4,"sys","part","p_partkey",1);
    X_25 := sql.projectdelta(C_17,X_20,C_22,r1_26,X_24);
    C_26:bat[:oid,:oid] := sql.tid(X_4,"sys","lineitem");
    X_28:bat[:oid,:int] := sql.bind(X_4,"sys","lineitem","l_partkey",0);
    (C_30,r1_36) := sql.bind(X_4,"sys","lineitem","l_partkey",2);
    X_32:bat[:oid,:int] := sql.bind(X_4,"sys","lineitem","l_partkey",1);
    X_33 := sql.projectdelta(C_26,X_28,C_30,r1_36,X_32);
    (X_34,r1_41) := algebra.subjoin(X_25,X_33,nil:BAT,nil:BAT,false,nil:lng);
    X_37:bat[:oid,:int] := sql.bind(X_4,"sys","lineitem","l_suppkey",0);
    (C_39,r1_46) := sql.bind(X_4,"sys","lineitem","l_suppkey",2);
    X_41:bat[:oid,:int] := sql.bind(X_4,"sys","lineitem","l_suppkey",1);
    X_42 := sql.projectdelta(C_26,X_37,C_39,r1_46,X_41);
    X_43 := algebra.projection(r1_41,X_42);
    C_44:bat[:oid,:oid] := sql.tid(X_4,"sys","supplier");
    X_46:bat[:oid,:int] := sql.bind(X_4,"sys","supplier","s_suppkey",0);
    (C_48,r1_56) := sql.bind(X_4,"sys","supplier","s_suppkey",2);
    X_50:bat[:oid,:int] := sql.bind(X_4,"sys","supplier","s_suppkey",1);
    X_51 := sql.projectdelta(C_44,X_46,C_48,r1_56,X_50);
    (X_52,r1_61) := algebra.subjoin(X_43,X_51,nil:BAT,nil:BAT,false,nil:lng);
    X_54:bat[:oid,:oid] := sql.bind_idxbat(X_4,"sys","lineitem","lineitem_l_partkey_l_suppkey_fkey",0);
    (X_56,r1_68) := sql.bind_idxbat(X_4,"sys","lineitem","lineitem_l_partkey_l_suppkey_fkey",2);
    X_58:bat[:oid,:oid] := sql.bind_idxbat(X_4,"sys","lineitem","lineitem_l_partkey_l_suppkey_fkey",1);
    X_59 := sql.projectdelta(C_26,X_54,X_56,r1_68,X_58);
    X_60:bat[:oid,:oid] := algebra.projectionPath(X_52,r1_41,X_59);
    C_61:bat[:oid,:oid] := sql.tid(X_4,"sys","partsupp");
    (X_63,r1_77) := algebra.subjoin(X_60,C_61,nil:BAT,nil:BAT,false,nil:lng);
    X_65:bat[:oid,:oid] := sql.bind_idxbat(X_4,"sys","lineitem","lineitem_l_orderkey_fkey",0);
    (X_67,r1_82) := sql.bind_idxbat(X_4,"sys","lineitem","lineitem_l_orderkey_fkey",2);
    X_69:bat[:oid,:oid] := sql.bind_idxbat(X_4,"sys","lineitem","lineitem_l_orderkey_fkey",1);
    X_70 := sql.projectdelta(C_26,X_65,X_67,r1_82,X_69);
    X_71:bat[:oid,:oid] := algebra.projectionPath(X_63,X_52,r1_41,X_70);
    C_72:bat[:oid,:oid] := sql.tid(X_4,"sys","orders");
    (X_74,r1_92) := algebra.subjoin(X_71,C_72,nil:BAT,nil:BAT,false,nil:lng);
    X_76:bat[:oid,:oid] := sql.bind_idxbat(X_4,"sys","supplier","supplier_s_nationkey_fkey",0);
    (X_78,r1_96) := sql.bind_idxbat(X_4,"sys","supplier","supplier_s_nationkey_fkey",2);
    X_80:bat[:oid,:oid] := sql.bind_idxbat(X_4,"sys","supplier","supplier_s_nationkey_fkey",1);
    X_81 := sql.projectdelta(C_44,X_76,X_78,r1_96,X_80);
    X_82:bat[:oid,:oid] := algebra.projectionPath(X_74,X_63,r1_61,X_81);
    C_83:bat[:oid,:oid] := sql.tid(X_4,"sys","nation");
    (X_85,r1_106) := algebra.subjoin(X_82,C_83,nil:BAT,nil:BAT,false,nil:lng);
    X_87:bat[:oid,:date] := sql.bind(X_4,"sys","orders","o_orderdate",0);
    (C_89,r1_113) := sql.bind(X_4,"sys","orders","o_orderdate",2);
    X_91:bat[:oid,:date] := sql.bind(X_4,"sys","orders","o_orderdate",1);
    X_92 := sql.projectdelta(C_72,X_87,C_89,r1_113,X_91);
    X_93:bat[:oid,:date] := algebra.projectionPath(X_85,r1_92,X_92);
    X_94:bat[:oid,:int] := batmtime.year(X_93);
    X_95:bat[:oid,:str] := sql.bind(X_4,"sys","nation","n_name",0);
    (C_97,r1_125) := sql.bind(X_4,"sys","nation","n_name",2);
    X_99:bat[:oid,:str] := sql.bind(X_4,"sys","nation","n_name",1);
    X_100 := sql.projectdelta(C_83,X_95,C_97,r1_125,X_99);
    X_101 := algebra.projection(r1_106,X_100);
    (X_102,r1_131,r2_131) := group.subgroup(X_101);
    (X_105,r1_134,r2_134) := group.subgroupdone(X_94,X_102);
    X_108 := algebra.projection(r1_134,X_94);
    X_109 := algebra.projection(r1_134,X_101);
    X_118:bat[:oid,:lng] := sql.bind(X_4,"sys","lineitem","l_extendedprice",0);
    (C_120,r1_151) := sql.bind(X_4,"sys","lineitem","l_extendedprice",2);
    X_122:bat[:oid,:lng] := sql.bind(X_4,"sys","lineitem","l_extendedprice",1);
    X_123 := sql.projectdelta(C_26,X_118,C_120,r1_151,X_122);
    X_124:bat[:oid,:lng] := algebra.projectionPath(X_85,X_74,X_63,X_52,r1_41,X_123);
    X_125 := calc.lng(A0,15,2);
    X_127:bat[:oid,:lng] := sql.bind(X_4,"sys","lineitem","l_discount",0);
    (C_129,r1_167) := sql.bind(X_4,"sys","lineitem","l_discount",2);
    X_131:bat[:oid,:lng] := sql.bind(X_4,"sys","lineitem","l_discount",1);
    X_132 := sql.projectdelta(C_26,X_127,C_129,r1_167,X_131);
    X_133:bat[:oid,:lng] := algebra.projectionPath(X_85,X_74,X_63,X_52,r1_41,X_132);
    X_134:bat[:oid,:lng] := batcalc.-(X_125,X_133);
    X_135:bat[:oid,:lng] := batcalc.*(X_124,X_134);
    X_136:bat[:oid,:lng] := sql.bind(X_4,"sys","partsupp","ps_supplycost",0);
    (C_138,r1_184) := sql.bind(X_4,"sys","partsupp","ps_supplycost",2);
    X_140:bat[:oid,:lng] := sql.bind(X_4,"sys","partsupp","ps_supplycost",1);
    X_141 := sql.projectdelta(C_61,X_136,C_138,r1_184,X_140);
    X_142:bat[:oid,:lng] := algebra.projectionPath(X_85,X_74,r1_77,X_141);
    X_143:bat[:oid,:lng] := sql.bind(X_4,"sys","lineitem","l_quantity",0);
    (C_145,r1_194) := sql.bind(X_4,"sys","lineitem","l_quantity",2);
    X_147:bat[:oid,:lng] := sql.bind(X_4,"sys","lineitem","l_quantity",1);
    X_148 := sql.projectdelta(C_26,X_143,C_145,r1_194,X_147);
    X_149:bat[:oid,:lng] := algebra.projectionPath(X_85,X_74,X_63,X_52,r1_41,X_148);
    X_150:bat[:oid,:lng] := batcalc.*(X_142,X_149);
    X_151:bat[:oid,:lng] := batcalc.-(X_135,X_150);
    X_152:bat[:oid,:lng] := aggr.subsum(X_151,X_105,r1_134,true,true);
    (X_110,r1_139,r2_139) := algebra.subsort(X_109,false,false);
    (X_113,r1_142,r2_142) := algebra.subsort(X_108,r1_139,r2_139,true,false);
    X_116 := algebra.projection(r1_142,X_109);
    X_117 := algebra.projection(r1_142,X_108);
    X_153 := algebra.projection(r1_142,X_152);
=======
    X_3 := sql.mvc();
    X_7:bat[:oid,:str] := sql.bind(X_3,"sys","part","p_name",0);
    C_4:bat[:oid,:oid] := sql.tid(X_3,"sys","part");
    C_198 := algebra.likesubselect(X_7,C_4,A1,"",false);
    (C_10,r1_10) := sql.bind(X_3,"sys","part","p_name",2);
    C_199 := algebra.likesubselect(r1_10,nil:bat[:oid,:oid],A1,"",false);
    X_13:bat[:oid,:str] := sql.bind(X_3,"sys","part","p_name",1);
    C_201 := algebra.likesubselect(X_13,C_4,A1,"",false);
    C_16 := sql.subdelta(C_198,C_4,C_10,C_199,C_201);
    X_19:bat[:oid,:int] := sql.bind(X_3,"sys","part","p_partkey",0);
    (C_21,r1_25) := sql.bind(X_3,"sys","part","p_partkey",2);
    X_23:bat[:oid,:int] := sql.bind(X_3,"sys","part","p_partkey",1);
    X_24 := sql.projectdelta(C_16,X_19,C_21,r1_25,X_23);
    C_25:bat[:oid,:oid] := sql.tid(X_3,"sys","lineitem");
    X_27:bat[:oid,:int] := sql.bind(X_3,"sys","lineitem","l_partkey",0);
    (C_29,r1_35) := sql.bind(X_3,"sys","lineitem","l_partkey",2);
    X_31:bat[:oid,:int] := sql.bind(X_3,"sys","lineitem","l_partkey",1);
    X_32 := sql.projectdelta(C_25,X_27,C_29,r1_35,X_31);
    (X_33,r1_40) := algebra.subjoin(X_24,X_32,nil:BAT,nil:BAT,false,nil:lng);
    X_36:bat[:oid,:int] := sql.bind(X_3,"sys","lineitem","l_suppkey",0);
    (C_38,r1_45) := sql.bind(X_3,"sys","lineitem","l_suppkey",2);
    X_40:bat[:oid,:int] := sql.bind(X_3,"sys","lineitem","l_suppkey",1);
    X_41 := sql.projectdelta(C_25,X_36,C_38,r1_45,X_40);
    X_42 := algebra.projection(r1_40,X_41);
    C_43:bat[:oid,:oid] := sql.tid(X_3,"sys","supplier");
    X_45:bat[:oid,:int] := sql.bind(X_3,"sys","supplier","s_suppkey",0);
    (C_47,r1_55) := sql.bind(X_3,"sys","supplier","s_suppkey",2);
    X_49:bat[:oid,:int] := sql.bind(X_3,"sys","supplier","s_suppkey",1);
    X_50 := sql.projectdelta(C_43,X_45,C_47,r1_55,X_49);
    (X_51,r1_60) := algebra.subjoin(X_42,X_50,nil:BAT,nil:BAT,false,nil:lng);
    X_53:bat[:oid,:oid] := sql.bind_idxbat(X_3,"sys","lineitem","lineitem_l_partkey_l_suppkey_fkey",0);
    (X_55,r1_67) := sql.bind_idxbat(X_3,"sys","lineitem","lineitem_l_partkey_l_suppkey_fkey",2);
    X_57:bat[:oid,:oid] := sql.bind_idxbat(X_3,"sys","lineitem","lineitem_l_partkey_l_suppkey_fkey",1);
    X_58 := sql.projectdelta(C_25,X_53,X_55,r1_67,X_57);
    X_59:bat[:oid,:oid] := algebra.projectionPath(X_51,r1_40,X_58);
    C_60:bat[:oid,:oid] := sql.tid(X_3,"sys","partsupp");
    (X_62,r1_76) := algebra.subjoin(X_59,C_60,nil:BAT,nil:BAT,false,nil:lng);
    X_64:bat[:oid,:oid] := sql.bind_idxbat(X_3,"sys","lineitem","lineitem_l_orderkey_fkey",0);
    (X_66,r1_81) := sql.bind_idxbat(X_3,"sys","lineitem","lineitem_l_orderkey_fkey",2);
    X_68:bat[:oid,:oid] := sql.bind_idxbat(X_3,"sys","lineitem","lineitem_l_orderkey_fkey",1);
    X_69 := sql.projectdelta(C_25,X_64,X_66,r1_81,X_68);
    X_70:bat[:oid,:oid] := algebra.projectionPath(X_62,X_51,r1_40,X_69);
    C_71:bat[:oid,:oid] := sql.tid(X_3,"sys","orders");
    (X_73,r1_91) := algebra.subjoin(X_70,C_71,nil:BAT,nil:BAT,false,nil:lng);
    X_75:bat[:oid,:oid] := sql.bind_idxbat(X_3,"sys","supplier","supplier_s_nationkey_fkey",0);
    (X_77,r1_95) := sql.bind_idxbat(X_3,"sys","supplier","supplier_s_nationkey_fkey",2);
    X_79:bat[:oid,:oid] := sql.bind_idxbat(X_3,"sys","supplier","supplier_s_nationkey_fkey",1);
    X_80 := sql.projectdelta(C_43,X_75,X_77,r1_95,X_79);
    X_81:bat[:oid,:oid] := algebra.projectionPath(X_73,X_62,r1_60,X_80);
    C_82:bat[:oid,:oid] := sql.tid(X_3,"sys","nation");
    (X_84,r1_105) := algebra.subjoin(X_81,C_82,nil:BAT,nil:BAT,false,nil:lng);
    X_86:bat[:oid,:date] := sql.bind(X_3,"sys","orders","o_orderdate",0);
    (C_88,r1_112) := sql.bind(X_3,"sys","orders","o_orderdate",2);
    X_90:bat[:oid,:date] := sql.bind(X_3,"sys","orders","o_orderdate",1);
    X_91 := sql.projectdelta(C_71,X_86,C_88,r1_112,X_90);
    X_92:bat[:oid,:date] := algebra.projectionPath(X_84,r1_91,X_91);
    X_93:bat[:oid,:int] := batmtime.year(X_92);
    X_94:bat[:oid,:str] := sql.bind(X_3,"sys","nation","n_name",0);
    (C_96,r1_124) := sql.bind(X_3,"sys","nation","n_name",2);
    X_98:bat[:oid,:str] := sql.bind(X_3,"sys","nation","n_name",1);
    X_99 := sql.projectdelta(C_82,X_94,C_96,r1_124,X_98);
    X_100 := algebra.projection(r1_105,X_99);
    (X_101,r1_130,r2_130) := group.subgroup(X_100);
    (X_104,r1_133,r2_133) := group.subgroupdone(X_93,X_101);
    X_107 := algebra.projection(r1_133,X_93);
    X_108 := algebra.projection(r1_133,X_100);
    X_118:bat[:oid,:lng] := sql.bind(X_3,"sys","lineitem","l_extendedprice",0);
    (C_120,r1_150) := sql.bind(X_3,"sys","lineitem","l_extendedprice",2);
    X_122:bat[:oid,:lng] := sql.bind(X_3,"sys","lineitem","l_extendedprice",1);
    X_123 := sql.projectdelta(C_25,X_118,C_120,r1_150,X_122);
    X_124:bat[:oid,:lng] := algebra.projectionPath(X_84,X_73,X_62,X_51,r1_40,X_123);
    X_125 := calc.lng(A0,15,2);
    X_127:bat[:oid,:lng] := sql.bind(X_3,"sys","lineitem","l_discount",0);
    (C_129,r1_166) := sql.bind(X_3,"sys","lineitem","l_discount",2);
    X_131:bat[:oid,:lng] := sql.bind(X_3,"sys","lineitem","l_discount",1);
    X_132 := sql.projectdelta(C_25,X_127,C_129,r1_166,X_131);
    X_133:bat[:oid,:lng] := algebra.projectionPath(X_84,X_73,X_62,X_51,r1_40,X_132);
    X_134:bat[:oid,:lng] := batcalc.-(X_125,X_133);
    X_135:bat[:oid,:lng] := batcalc.*(X_124,X_134);
    X_136:bat[:oid,:lng] := sql.bind(X_3,"sys","partsupp","ps_supplycost",0);
    (C_138,r1_183) := sql.bind(X_3,"sys","partsupp","ps_supplycost",2);
    X_140:bat[:oid,:lng] := sql.bind(X_3,"sys","partsupp","ps_supplycost",1);
    X_141 := sql.projectdelta(C_60,X_136,C_138,r1_183,X_140);
    X_142:bat[:oid,:lng] := algebra.projectionPath(X_84,X_73,r1_76,X_141);
    X_143:bat[:oid,:lng] := sql.bind(X_3,"sys","lineitem","l_quantity",0);
    (C_145,r1_193) := sql.bind(X_3,"sys","lineitem","l_quantity",2);
    X_147:bat[:oid,:lng] := sql.bind(X_3,"sys","lineitem","l_quantity",1);
    X_148 := sql.projectdelta(C_25,X_143,C_145,r1_193,X_147);
    X_149:bat[:oid,:lng] := algebra.projectionPath(X_84,X_73,X_62,X_51,r1_40,X_148);
    X_150:bat[:oid,:lng] := batcalc.*(X_142,X_149);
    X_151:bat[:oid,:lng] := batcalc.-(X_135,X_150);
    X_152:bat[:oid,:lng] := aggr.subsum(X_151,X_104,r1_133,true,true);
    (X_109,r1_138,r2_138) := algebra.subsort(X_108,false,false);
    (X_112,r1_141,r2_141) := algebra.subsort(X_107,r1_138,r2_138,true,false);
    X_116 := algebra.projection(r1_141,X_108);
    X_117 := algebra.projection(r1_141,X_107);
    X_153 := algebra.projection(r1_141,X_152);
>>>>>>> 2f93229e
    sql.resultSet(X_179,X_181,X_183,X_185,X_187,X_116,X_117,X_153);
end user.s2_1;

# 22:53:27 >  
# 22:53:27 >  "Done."
# 22:53:27 >  
<|MERGE_RESOLUTION|>--- conflicted
+++ resolved
@@ -78,105 +78,6 @@
     X_170 := bat.append(X_162,0);
     X_178 := bat.append(X_170,0);
     X_187 := bat.append(X_178,4);
-<<<<<<< HEAD
-    X_4 := sql.mvc();
-    X_8:bat[:oid,:str]  := sql.bind(X_4,"sys","part","p_name",0);
-    C_5:bat[:oid,:oid] := sql.tid(X_4,"sys","part");
-    C_232 := algebra.likesubselect(X_8,C_5,A1,"",false);
-    (C_11,r1_11) := sql.bind(X_4,"sys","part","p_name",2);
-    C_233 := algebra.likesubselect(r1_11,nil:bat[:oid,:oid],A1,"",false);
-    X_14:bat[:oid,:str]  := sql.bind(X_4,"sys","part","p_name",1);
-    C_235 := algebra.likesubselect(X_14,C_5,A1,"",false);
-    C_17 := sql.subdelta(C_232,C_5,C_11,C_233,C_235);
-    X_20:bat[:oid,:int] := sql.bind(X_4,"sys","part","p_partkey",0);
-    (C_22,r1_26) := sql.bind(X_4,"sys","part","p_partkey",2);
-    X_24:bat[:oid,:int] := sql.bind(X_4,"sys","part","p_partkey",1);
-    X_25 := sql.projectdelta(C_17,X_20,C_22,r1_26,X_24);
-    C_26:bat[:oid,:oid] := sql.tid(X_4,"sys","lineitem");
-    X_28:bat[:oid,:int] := sql.bind(X_4,"sys","lineitem","l_partkey",0);
-    (C_30,r1_36) := sql.bind(X_4,"sys","lineitem","l_partkey",2);
-    X_32:bat[:oid,:int] := sql.bind(X_4,"sys","lineitem","l_partkey",1);
-    X_33 := sql.projectdelta(C_26,X_28,C_30,r1_36,X_32);
-    (X_34,r1_41) := algebra.subjoin(X_25,X_33,nil:BAT,nil:BAT,false,nil:lng);
-    X_37:bat[:oid,:int] := sql.bind(X_4,"sys","lineitem","l_suppkey",0);
-    (C_39,r1_46) := sql.bind(X_4,"sys","lineitem","l_suppkey",2);
-    X_41:bat[:oid,:int] := sql.bind(X_4,"sys","lineitem","l_suppkey",1);
-    X_42 := sql.projectdelta(C_26,X_37,C_39,r1_46,X_41);
-    X_43 := algebra.projection(r1_41,X_42);
-    C_44:bat[:oid,:oid] := sql.tid(X_4,"sys","supplier");
-    X_46:bat[:oid,:int] := sql.bind(X_4,"sys","supplier","s_suppkey",0);
-    (C_48,r1_56) := sql.bind(X_4,"sys","supplier","s_suppkey",2);
-    X_50:bat[:oid,:int] := sql.bind(X_4,"sys","supplier","s_suppkey",1);
-    X_51 := sql.projectdelta(C_44,X_46,C_48,r1_56,X_50);
-    (X_52,r1_61) := algebra.subjoin(X_43,X_51,nil:BAT,nil:BAT,false,nil:lng);
-    X_54:bat[:oid,:oid] := sql.bind_idxbat(X_4,"sys","lineitem","lineitem_l_partkey_l_suppkey_fkey",0);
-    (X_56,r1_68) := sql.bind_idxbat(X_4,"sys","lineitem","lineitem_l_partkey_l_suppkey_fkey",2);
-    X_58:bat[:oid,:oid] := sql.bind_idxbat(X_4,"sys","lineitem","lineitem_l_partkey_l_suppkey_fkey",1);
-    X_59 := sql.projectdelta(C_26,X_54,X_56,r1_68,X_58);
-    X_60:bat[:oid,:oid] := algebra.projectionPath(X_52,r1_41,X_59);
-    C_61:bat[:oid,:oid] := sql.tid(X_4,"sys","partsupp");
-    (X_63,r1_77) := algebra.subjoin(X_60,C_61,nil:BAT,nil:BAT,false,nil:lng);
-    X_65:bat[:oid,:oid] := sql.bind_idxbat(X_4,"sys","lineitem","lineitem_l_orderkey_fkey",0);
-    (X_67,r1_82) := sql.bind_idxbat(X_4,"sys","lineitem","lineitem_l_orderkey_fkey",2);
-    X_69:bat[:oid,:oid] := sql.bind_idxbat(X_4,"sys","lineitem","lineitem_l_orderkey_fkey",1);
-    X_70 := sql.projectdelta(C_26,X_65,X_67,r1_82,X_69);
-    X_71:bat[:oid,:oid] := algebra.projectionPath(X_63,X_52,r1_41,X_70);
-    C_72:bat[:oid,:oid] := sql.tid(X_4,"sys","orders");
-    (X_74,r1_92) := algebra.subjoin(X_71,C_72,nil:BAT,nil:BAT,false,nil:lng);
-    X_76:bat[:oid,:oid] := sql.bind_idxbat(X_4,"sys","supplier","supplier_s_nationkey_fkey",0);
-    (X_78,r1_96) := sql.bind_idxbat(X_4,"sys","supplier","supplier_s_nationkey_fkey",2);
-    X_80:bat[:oid,:oid] := sql.bind_idxbat(X_4,"sys","supplier","supplier_s_nationkey_fkey",1);
-    X_81 := sql.projectdelta(C_44,X_76,X_78,r1_96,X_80);
-    X_82:bat[:oid,:oid] := algebra.projectionPath(X_74,X_63,r1_61,X_81);
-    C_83:bat[:oid,:oid] := sql.tid(X_4,"sys","nation");
-    (X_85,r1_106) := algebra.subjoin(X_82,C_83,nil:BAT,nil:BAT,false,nil:lng);
-    X_87:bat[:oid,:date] := sql.bind(X_4,"sys","orders","o_orderdate",0);
-    (C_89,r1_113) := sql.bind(X_4,"sys","orders","o_orderdate",2);
-    X_91:bat[:oid,:date] := sql.bind(X_4,"sys","orders","o_orderdate",1);
-    X_92 := sql.projectdelta(C_72,X_87,C_89,r1_113,X_91);
-    X_93:bat[:oid,:date] := algebra.projectionPath(X_85,r1_92,X_92);
-    X_94:bat[:oid,:int] := batmtime.year(X_93);
-    X_95:bat[:oid,:str] := sql.bind(X_4,"sys","nation","n_name",0);
-    (C_97,r1_125) := sql.bind(X_4,"sys","nation","n_name",2);
-    X_99:bat[:oid,:str] := sql.bind(X_4,"sys","nation","n_name",1);
-    X_100 := sql.projectdelta(C_83,X_95,C_97,r1_125,X_99);
-    X_101 := algebra.projection(r1_106,X_100);
-    (X_102,r1_131,r2_131) := group.subgroup(X_101);
-    (X_105,r1_134,r2_134) := group.subgroupdone(X_94,X_102);
-    X_108 := algebra.projection(r1_134,X_94);
-    X_109 := algebra.projection(r1_134,X_101);
-    X_118:bat[:oid,:lng] := sql.bind(X_4,"sys","lineitem","l_extendedprice",0);
-    (C_120,r1_151) := sql.bind(X_4,"sys","lineitem","l_extendedprice",2);
-    X_122:bat[:oid,:lng] := sql.bind(X_4,"sys","lineitem","l_extendedprice",1);
-    X_123 := sql.projectdelta(C_26,X_118,C_120,r1_151,X_122);
-    X_124:bat[:oid,:lng] := algebra.projectionPath(X_85,X_74,X_63,X_52,r1_41,X_123);
-    X_125 := calc.lng(A0,15,2);
-    X_127:bat[:oid,:lng] := sql.bind(X_4,"sys","lineitem","l_discount",0);
-    (C_129,r1_167) := sql.bind(X_4,"sys","lineitem","l_discount",2);
-    X_131:bat[:oid,:lng] := sql.bind(X_4,"sys","lineitem","l_discount",1);
-    X_132 := sql.projectdelta(C_26,X_127,C_129,r1_167,X_131);
-    X_133:bat[:oid,:lng] := algebra.projectionPath(X_85,X_74,X_63,X_52,r1_41,X_132);
-    X_134:bat[:oid,:lng] := batcalc.-(X_125,X_133);
-    X_135:bat[:oid,:lng] := batcalc.*(X_124,X_134);
-    X_136:bat[:oid,:lng] := sql.bind(X_4,"sys","partsupp","ps_supplycost",0);
-    (C_138,r1_184) := sql.bind(X_4,"sys","partsupp","ps_supplycost",2);
-    X_140:bat[:oid,:lng] := sql.bind(X_4,"sys","partsupp","ps_supplycost",1);
-    X_141 := sql.projectdelta(C_61,X_136,C_138,r1_184,X_140);
-    X_142:bat[:oid,:lng] := algebra.projectionPath(X_85,X_74,r1_77,X_141);
-    X_143:bat[:oid,:lng] := sql.bind(X_4,"sys","lineitem","l_quantity",0);
-    (C_145,r1_194) := sql.bind(X_4,"sys","lineitem","l_quantity",2);
-    X_147:bat[:oid,:lng] := sql.bind(X_4,"sys","lineitem","l_quantity",1);
-    X_148 := sql.projectdelta(C_26,X_143,C_145,r1_194,X_147);
-    X_149:bat[:oid,:lng] := algebra.projectionPath(X_85,X_74,X_63,X_52,r1_41,X_148);
-    X_150:bat[:oid,:lng] := batcalc.*(X_142,X_149);
-    X_151:bat[:oid,:lng] := batcalc.-(X_135,X_150);
-    X_152:bat[:oid,:lng] := aggr.subsum(X_151,X_105,r1_134,true,true);
-    (X_110,r1_139,r2_139) := algebra.subsort(X_109,false,false);
-    (X_113,r1_142,r2_142) := algebra.subsort(X_108,r1_139,r2_139,true,false);
-    X_116 := algebra.projection(r1_142,X_109);
-    X_117 := algebra.projection(r1_142,X_108);
-    X_153 := algebra.projection(r1_142,X_152);
-=======
     X_3 := sql.mvc();
     X_7:bat[:oid,:str] := sql.bind(X_3,"sys","part","p_name",0);
     C_4:bat[:oid,:oid] := sql.tid(X_3,"sys","part");
@@ -274,7 +175,6 @@
     X_116 := algebra.projection(r1_141,X_108);
     X_117 := algebra.projection(r1_141,X_107);
     X_153 := algebra.projection(r1_141,X_152);
->>>>>>> 2f93229e
     sql.resultSet(X_179,X_181,X_183,X_185,X_187,X_116,X_117,X_153);
 end user.s2_1;
 
