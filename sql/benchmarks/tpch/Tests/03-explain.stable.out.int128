--- conflicted
+++ resolved
@@ -53,141 +53,8 @@
 % mal # name
 % clob # type
 % 500 # length
-<<<<<<< HEAD
 function user.s4_1():void;
-    X_155:void := querylog.define("explain select\n l_orderkey,\n sum(l_extendedprice * (1 - l_discount)) as revenue,\n o_orderdate,\n o_shippriority\nfrom\n customer,\n orders,\n lineitem\nwhere\n c_mktsegment = \\'BUILDING\\'\n and c_custkey = o_custkey\n and l_orderkey = o_orderkey\n and o_orderdate < date \\'1995-03-15\\'\n and l_shipdate > date \\'1995-03-15\\'\ngroup by\n l_orderkey,\n o_orderdate,\n o_shippriority\norder by\n revenue desc,\n o_orderdate\nlimit 10;","sequential_pipe",106);
-    X_118 := bat.new(nil:str);
-    X_125 := bat.append(X_118,"sys.lineitem");
-    X_133 := bat.append(X_125,"sys.L1");
-    X_143 := bat.append(X_133,"sys.orders");
-    X_150 := bat.append(X_143,"sys.orders");
-    X_120 := bat.new(nil:str);
-    X_127 := bat.append(X_120,"l_orderkey");
-    X_135 := bat.append(X_127,"revenue");
-    X_145 := bat.append(X_135,"o_orderdate");
-    X_151 := bat.append(X_145,"o_shippriority");
-    X_121 := bat.new(nil:str);
-    X_128 := bat.append(X_121,"int");
-    X_137 := bat.append(X_128,"decimal");
-    X_146 := bat.append(X_137,"date");
-    X_152 := bat.append(X_146,"int");
-    X_122 := bat.new(nil:int);
-    X_130 := bat.append(X_122,32);
-    X_139 := bat.append(X_130,39);
-    X_148 := bat.append(X_139,0);
-    X_153 := bat.append(X_148,32);
-    X_124 := bat.new(nil:int);
-    X_132 := bat.append(X_124,0);
-    X_141 := bat.append(X_132,4);
-    X_149 := bat.append(X_141,0);
-    X_154 := bat.append(X_149,0);
-    X_3 := sql.mvc();
-    X_7:bat[:date] := sql.bind(X_3,"sys","orders","o_orderdate",0);
-    C_4:bat[:oid] := sql.tid(X_3,"sys","orders");
-    C_173 := algebra.thetasubselect(X_7,C_4,"1995-03-15","<");
-    (C_10,r1_12) := sql.bind(X_3,"sys","orders","o_orderdate",2);
-    C_174 := algebra.thetasubselect(r1_12,nil:bat[:oid],"1995-03-15","<");
-    X_13:bat[:date] := sql.bind(X_3,"sys","orders","o_orderdate",1);
-    C_176 := algebra.thetasubselect(X_13,C_4,"1995-03-15","<");
-    C_15 := sql.subdelta(C_173,C_4,C_10,C_174,C_176);
-    X_17:bat[:oid] := sql.bind_idxbat(X_3,"sys","orders","orders_o_custkey_fkey",0);
-    (X_19,r1_24) := sql.bind_idxbat(X_3,"sys","orders","orders_o_custkey_fkey",2);
-    X_21:bat[:oid] := sql.bind_idxbat(X_3,"sys","orders","orders_o_custkey_fkey",1);
-    X_22 := sql.projectdelta(C_15,X_17,X_19,r1_24,X_21);
-    X_25:bat[:str] := sql.bind(X_3,"sys","customer","c_mktsegment",0);
-    C_23:bat[:oid] := sql.tid(X_3,"sys","customer");
-    C_177 := algebra.subselect(X_25,C_23,"BUILDING","BUILDING",true,false,false);
-    (C_27,r1_34) := sql.bind(X_3,"sys","customer","c_mktsegment",2);
-    C_178 := algebra.subselect(r1_34,nil:bat[:oid],"BUILDING","BUILDING",true,false,false);
-    X_29:bat[:str] := sql.bind(X_3,"sys","customer","c_mktsegment",1);
-    C_179 := algebra.subselect(X_29,C_23,"BUILDING","BUILDING",true,false,false);
-    C_30 := sql.subdelta(C_177,C_23,C_27,C_178,C_179);
-    (X_33,r1_45) := algebra.subjoin(X_22,C_30,nil:BAT,nil:BAT,false,nil:lng);
-    X_37 := algebra.projection(X_33,C_15);
-    X_40:bat[:date] := sql.bind(X_3,"sys","lineitem","l_shipdate",0);
-    C_38:bat[:oid] := sql.tid(X_3,"sys","lineitem");
-    C_180 := algebra.thetasubselect(X_40,C_38,"1995-03-15",">");
-    (C_42,r1_56) := sql.bind(X_3,"sys","lineitem","l_shipdate",2);
-    C_181 := algebra.thetasubselect(r1_56,nil:bat[:oid],"1995-03-15",">");
-    X_44:bat[:date] := sql.bind(X_3,"sys","lineitem","l_shipdate",1);
-    C_182 := algebra.thetasubselect(X_44,C_38,"1995-03-15",">");
-    C_45 := sql.subdelta(C_180,C_38,C_42,C_181,C_182);
-    X_47:bat[:oid] := sql.bind_idxbat(X_3,"sys","lineitem","lineitem_l_orderkey_fkey",0);
-    (X_49,r1_66) := sql.bind_idxbat(X_3,"sys","lineitem","lineitem_l_orderkey_fkey",2);
-    X_51:bat[:oid] := sql.bind_idxbat(X_3,"sys","lineitem","lineitem_l_orderkey_fkey",1);
-    X_52 := sql.projectdelta(C_45,X_47,X_49,r1_66,X_51);
-    (X_53,r1_72) := algebra.subjoin(X_37,X_52,nil:BAT,nil:BAT,false,nil:lng);
-    X_55 := sql.projectdelta(C_15,X_7,C_10,r1_12,X_13);
-    X_56:bat[:date] := algebra.projectionpath(X_53,X_33,X_55);
-    X_57:bat[:int] := sql.bind(X_3,"sys","orders","o_shippriority",0);
-    (C_59,r1_79) := sql.bind(X_3,"sys","orders","o_shippriority",2);
-    X_61:bat[:int] := sql.bind(X_3,"sys","orders","o_shippriority",1);
-    X_62 := sql.projectdelta(C_15,X_57,C_59,r1_79,X_61);
-    X_63:bat[:int] := algebra.projectionpath(X_53,X_33,X_62);
-    X_64:bat[:int] := sql.bind(X_3,"sys","lineitem","l_orderkey",0);
-    (C_66,r1_89) := sql.bind(X_3,"sys","lineitem","l_orderkey",2);
-    X_68:bat[:int] := sql.bind(X_3,"sys","lineitem","l_orderkey",1);
-    X_69 := sql.projectdelta(C_45,X_64,C_66,r1_89,X_68);
-    X_70 := algebra.projection(r1_72,X_69);
-    (X_71,r1_96,r2_96) := group.subgroup(X_70);
-    (X_74,r1_99,r2_99) := group.subgroup(X_63,X_71);
-    (X_77,r1_102,r2_102) := group.subgroupdone(X_56,X_74);
-    X_80 := algebra.projection(r1_102,X_56);
-    X_81:bat[:lng] := sql.bind(X_3,"sys","lineitem","l_extendedprice",0);
-    (C_83,r1_108) := sql.bind(X_3,"sys","lineitem","l_extendedprice",2);
-    X_85:bat[:lng] := sql.bind(X_3,"sys","lineitem","l_extendedprice",1);
-    X_86 := sql.projectdelta(C_45,X_81,C_83,r1_108,X_85);
-    X_87 := algebra.projection(r1_72,X_86);
-    X_88:bat[:lng] := sql.bind(X_3,"sys","lineitem","l_discount",0);
-    (C_90,r1_125) := sql.bind(X_3,"sys","lineitem","l_discount",2);
-    X_92:bat[:lng] := sql.bind(X_3,"sys","lineitem","l_discount",1);
-    X_93 := sql.projectdelta(C_45,X_88,C_90,r1_125,X_92);
-    X_94 := algebra.projection(r1_72,X_93);
-    X_95:bat[:lng] := batcalc.-(100:lng,X_94);
-    X_96:bat[:hge] := batcalc.*(X_87,X_95);
-    X_97:bat[:hge] := aggr.subsum(X_96,X_77,r1_102,true,true);
-    (C_100,r1_144) := algebra.firstn(X_97,10,false,false);
-    C_102 := algebra.firstn(X_80,C_100,r1_144,10,true,false);
-    X_103 := algebra.projection(C_102,X_80);
-    X_104 := algebra.projection(C_102,X_97);
-    (X_105,r1_153,r2_153) := algebra.subsort(X_104,true,false);
-    (X_108,r1_156,r2_156) := algebra.subsort(X_103,r1_153,r2_153,false,false);
-    X_111:bat[:int] := algebra.projectionpath(r1_156,C_102,r1_102,X_70);
-    X_112 := algebra.subslice(X_111,0,9:lng);
-    X_116:bat[:int] := algebra.projectionpath(X_112,r1_156,C_102,r1_102,X_63);
-    X_113 := algebra.projection(X_112,X_111);
-    X_114:bat[:hge] := algebra.projectionpath(X_112,r1_156,X_104);
-    X_115:bat[:date] := algebra.projectionpath(X_112,r1_156,X_103);
-    sql.resultSet(X_150,X_151,X_152,X_153,X_154,X_113,X_114,X_115,X_116);
-end user.s4_1;
-#inline               actions= 0 time=9 usec 
-#candidates           actions= 1 time=101 usec 
-#remap                actions= 3 time=411 usec 
-#costModel            actions= 1 time=141 usec 
-#coercions            actions= 5 time=204 usec 
-#evaluate             actions= 9 time=205 usec 
-#emptybind            actions= 0 time=8 usec 
-#pushselect           actions=16 time=168 usec 
-#aliases              actions=27 time=139 usec 
-#mergetable           actions= 0 time=144 usec 
-#deadcode             actions=17 time=129 usec 
-#aliases              actions= 0 time=19 usec 
-#constants            actions=18 time=143 usec 
-#commonTerms          actions= 0 time=19 usec 
-#projectionpath       actions=14 time=127 usec 
-#reorder              actions= 1 time=170 usec 
-#deadcode             actions=14 time=113 usec 
-#reduce               actions=124 time=176 usec 
-#matpack              actions= 0 time=8 usec 
-#querylog             actions= 0 time=2 usec 
-#multiplex            actions= 0 time=5 usec 
-#generator            actions= 0 time=3 usec 
-#profiler             actions= 1 time=111 usec 
-#garbageCollector     actions= 1 time=128 usec 
-#total                actions= 1 time=2805 usec 
-=======
-function user.s2_1(A0:bte,A1:str,A2:date,A3:date):void;
-    X_214:void := querylog.define("explain select\n l_orderkey,\n sum(l_extendedprice * (1 - l_discount)) as revenue,\n o_orderdate,\n o_shippriority\nfrom\n customer,\n orders,\n lineitem\nwhere\n c_mktsegment = \\'BUILDING\\'\n and c_custkey = o_custkey\n and l_orderkey = o_orderkey\n and o_orderdate < date \\'1995-03-15\\'\n and l_shipdate > date \\'1995-03-15\\'\ngroup by\n l_orderkey,\n o_orderdate,\n o_shippriority\norder by\n revenue desc,\n o_orderdate\nlimit 10;","sequential_pipe",107);
+    X_214:void := querylog.define("explain select\n l_orderkey,\n sum(l_extendedprice * (1 - l_discount)) as revenue,\n o_orderdate,\n o_shippriority\nfrom\n customer,\n orders,\n lineitem\nwhere\n c_mktsegment = \\'BUILDING\\'\n and c_custkey = o_custkey\n and l_orderkey = o_orderkey\n and o_orderdate < date \\'1995-03-15\\'\n and l_shipdate > date \\'1995-03-15\\'\ngroup by\n l_orderkey,\n o_orderdate,\n o_shippriority\norder by\n revenue desc,\n o_orderdate\nlimit 10;","sequential_pipe",106);
     X_173 := bat.new(nil:str);
     X_180 := bat.append(X_173,"sys.lineitem");
     X_190 := bat.append(X_180,"sys.L1");
@@ -216,34 +83,34 @@
     X_0 := sql.mvc();
     X_4:bat[:date] := sql.bind(X_0,"sys","orders","o_orderdate",0);
     X_1:bat[:oid] := sql.tid(X_0,"sys","orders");
-    X_237 := algebra.thetasubselect(X_4,X_1,A2,"<");
+    X_241 := algebra.thetasubselect(X_4,X_1,"1995-03-15","<");
     (X_7,r1_12) := sql.bind(X_0,"sys","orders","o_orderdate",2);
-    X_238 := algebra.thetasubselect(r1_12,nil:bat[:oid],A2,"<");
+    X_242 := algebra.thetasubselect(r1_12,nil:bat[:oid],"1995-03-15","<");
     X_10:bat[:date] := sql.bind(X_0,"sys","orders","o_orderdate",1);
-    X_240 := algebra.thetasubselect(X_10,X_1,A2,"<");
-    X_15 := sql.subdelta(X_237,X_1,X_7,X_238,X_240);
+    X_244 := algebra.thetasubselect(X_10,X_1,"1995-03-15","<");
+    X_15 := sql.subdelta(X_241,X_1,X_7,X_242,X_244);
     X_17:bat[:oid] := sql.bind_idxbat(X_0,"sys","orders","orders_o_custkey_fkey",0);
     (X_19,r1_24) := sql.bind_idxbat(X_0,"sys","orders","orders_o_custkey_fkey",2);
     X_21:bat[:oid] := sql.bind_idxbat(X_0,"sys","orders","orders_o_custkey_fkey",1);
     X_24 := sql.projectdelta(X_15,X_17,X_19,r1_24,X_21);
     X_27:bat[:str] := sql.bind(X_0,"sys","customer","c_mktsegment",0);
     X_25:bat[:oid] := sql.tid(X_0,"sys","customer");
-    X_241 := algebra.subselect(X_27,X_25,A1,A1,true,false,false);
+    X_245 := algebra.subselect(X_27,X_25,"BUILDING","BUILDING",true,false,false);
     (X_29,r1_34) := sql.bind(X_0,"sys","customer","c_mktsegment",2);
-    X_242 := algebra.subselect(r1_34,nil:bat[:oid],A1,A1,true,false,false);
+    X_246 := algebra.subselect(r1_34,nil:bat[:oid],"BUILDING","BUILDING",true,false,false);
     X_31:bat[:str] := sql.bind(X_0,"sys","customer","c_mktsegment",1);
-    X_244 := algebra.subselect(X_31,X_25,A1,A1,true,false,false);
-    X_35 := sql.subdelta(X_241,X_25,X_29,X_242,X_244);
+    X_248 := algebra.subselect(X_31,X_25,"BUILDING","BUILDING",true,false,false);
+    X_35 := sql.subdelta(X_245,X_25,X_29,X_246,X_248);
     (X_40,r1_45) := algebra.subjoin(X_24,X_35,nil:BAT,nil:BAT,false,nil:lng);
     X_46 := algebra.projection(X_40,X_15);
     X_49:bat[:date] := sql.bind(X_0,"sys","lineitem","l_shipdate",0);
     X_47:bat[:oid] := sql.tid(X_0,"sys","lineitem");
-    X_245 := algebra.thetasubselect(X_49,X_47,A3,">");
+    X_249 := algebra.thetasubselect(X_49,X_47,"1995-03-15",">");
     (X_51,r1_56) := sql.bind(X_0,"sys","lineitem","l_shipdate",2);
-    X_246 := algebra.thetasubselect(r1_56,nil:bat[:oid],A3,">");
+    X_250 := algebra.thetasubselect(r1_56,nil:bat[:oid],"1995-03-15",">");
     X_53:bat[:date] := sql.bind(X_0,"sys","lineitem","l_shipdate",1);
-    X_248 := algebra.thetasubselect(X_53,X_47,A3,">");
-    X_57 := sql.subdelta(X_245,X_47,X_51,X_246,X_248);
+    X_252 := algebra.thetasubselect(X_53,X_47,"1995-03-15",">");
+    X_57 := sql.subdelta(X_249,X_47,X_51,X_250,X_252);
     X_59:bat[:oid] := sql.bind_idxbat(X_0,"sys","lineitem","lineitem_l_orderkey_fkey",0);
     (X_61,r1_66) := sql.bind_idxbat(X_0,"sys","lineitem","lineitem_l_orderkey_fkey",2);
     X_63:bat[:oid] := sql.bind_idxbat(X_0,"sys","lineitem","lineitem_l_orderkey_fkey",1);
@@ -270,13 +137,12 @@
     X_105:bat[:lng] := sql.bind(X_0,"sys","lineitem","l_extendedprice",1);
     X_108 := sql.projectdelta(X_57,X_101,X_103,r1_108,X_105);
     X_109 := algebra.projection(r1_72,X_108);
-    X_116 := calc.lng(A0,15,2);
     X_118:bat[:lng] := sql.bind(X_0,"sys","lineitem","l_discount",0);
     (X_120,r1_125) := sql.bind(X_0,"sys","lineitem","l_discount",2);
     X_122:bat[:lng] := sql.bind(X_0,"sys","lineitem","l_discount",1);
     X_125 := sql.projectdelta(X_57,X_118,X_120,r1_125,X_122);
     X_126 := algebra.projection(r1_72,X_125);
-    X_127:bat[:lng] := batcalc.-(X_116,X_126);
+    X_127:bat[:lng] := batcalc.-(100:lng,X_126);
     X_129:bat[:hge] := batcalc.*(X_109,X_127);
     X_131:bat[:hge] := aggr.subsum(X_129,X_97,r1_102,true,true);
     (X_139,r1_144) := algebra.firstn(X_131,10,false,false);
@@ -292,8 +158,32 @@
     X_165:bat[:hge] := algebra.projectionpath(X_162,r1_156,X_147);
     X_167:bat[:date] := algebra.projectionpath(X_162,r1_156,X_146);
     sql.resultSet(X_208,X_209,X_211,X_212,X_213,X_163,X_165,X_167,X_171);
-end user.s2_1;
->>>>>>> e4ccccd3
+end user.s4_1;
+#inline               actions= 0 time=9 usec 
+#candidates           actions= 1 time=101 usec 
+#remap                actions= 3 time=411 usec 
+#costModel            actions= 1 time=141 usec 
+#coercions            actions= 5 time=204 usec 
+#evaluate             actions= 9 time=205 usec 
+#emptybind            actions= 0 time=8 usec 
+#pushselect           actions=16 time=168 usec 
+#aliases              actions=27 time=139 usec 
+#mergetable           actions= 0 time=144 usec 
+#deadcode             actions=17 time=129 usec 
+#aliases              actions= 0 time=19 usec 
+#constants            actions=18 time=143 usec 
+#commonTerms          actions= 0 time=19 usec 
+#projectionpath       actions=14 time=127 usec 
+#reorder              actions= 1 time=170 usec 
+#deadcode             actions=14 time=113 usec 
+#reduce               actions=124 time=176 usec 
+#matpack              actions= 0 time=8 usec 
+#querylog             actions= 0 time=2 usec 
+#multiplex            actions= 0 time=5 usec 
+#generator            actions= 0 time=3 usec 
+#profiler             actions= 1 time=111 usec 
+#garbageCollector     actions= 1 time=128 usec 
+#total                actions= 1 time=2805 usec 
 
 # 22:53:25 >  
 # 22:53:25 >  "Done."
