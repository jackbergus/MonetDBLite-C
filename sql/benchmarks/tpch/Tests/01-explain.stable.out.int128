--- conflicted
+++ resolved
@@ -108,50 +108,16 @@
     X_172 := bat.append(X_165,0);
     X_179 := bat.append(X_172,0);
     X_188 := bat.append(X_179,0);
-<<<<<<< HEAD
-    X_7 := sql.mvc();
-    X_11:bat[:oid,:date]  := sql.bind(X_7,"sys","lineitem","l_shipdate",0);
-    C_8:bat[:oid,:oid] := sql.tid(X_7,"sys","lineitem");
-    X_19:date := mtime.date_sub_msec_interval(A3,A4);
-    C_213 := algebra.thetasubselect(X_11,C_8,X_19,"<=");
-    (C_14,r1_14) := sql.bind(X_7,"sys","lineitem","l_shipdate",2);
-    C_214 := algebra.thetasubselect(r1_14,nil:bat[:oid,:oid],X_19,"<=");
-    X_17:bat[:oid,:date]  := sql.bind(X_7,"sys","lineitem","l_shipdate",1);
-    C_216 := algebra.thetasubselect(X_17,C_8,X_19,"<=");
-    C_20 := sql.subdelta(C_213,C_8,C_14,C_214,C_216);
-    X_22:bat[:oid,:str]  := sql.bind(X_7,"sys","lineitem","l_linestatus",0);
-    (C_24,r1_28) := sql.bind(X_7,"sys","lineitem","l_linestatus",2);
-    X_26:bat[:oid,:str]  := sql.bind(X_7,"sys","lineitem","l_linestatus",1);
-    X_27 := sql.projectdelta(C_20,X_22,C_24,r1_28,X_26);
-    X_28:bat[:oid,:str]  := sql.bind(X_7,"sys","lineitem","l_returnflag",0);
-    (C_30,r1_36) := sql.bind(X_7,"sys","lineitem","l_returnflag",2);
-    X_32:bat[:oid,:str]  := sql.bind(X_7,"sys","lineitem","l_returnflag",1);
-    X_33 := sql.projectdelta(C_20,X_28,C_30,r1_36,X_32);
-    (X_34,r1_42,r2_42) := group.subgroup(X_33);
-    (X_37,r1_45,r2_45) := group.subgroupdone(X_27,X_34);
-    X_40 := algebra.leftfetchjoin(r1_45,X_27);
-    X_41 := algebra.leftfetchjoin(r1_45,X_33);
-    X_51:bat[:oid,:lng] := sql.bind(X_7,"sys","lineitem","l_quantity",0);
-    (C_53,r1_62) := sql.bind(X_7,"sys","lineitem","l_quantity",2);
-    X_55:bat[:oid,:lng] := sql.bind(X_7,"sys","lineitem","l_quantity",1);
-    X_56 := sql.projectdelta(C_20,X_51,C_53,r1_62,X_55);
-    X_57:bat[:oid,:hge] := aggr.subsum(X_56,X_37,r1_45,true,true);
-    X_59:bat[:oid,:lng] := sql.bind(X_7,"sys","lineitem","l_extendedprice",0);
-    (C_61,r1_74) := sql.bind(X_7,"sys","lineitem","l_extendedprice",2);
-    X_63:bat[:oid,:lng] := sql.bind(X_7,"sys","lineitem","l_extendedprice",1);
-    X_64 := sql.projectdelta(C_20,X_59,C_61,r1_74,X_63);
-    X_65:bat[:oid,:hge] := aggr.subsum(X_64,X_37,r1_45,true,true);
-=======
     X_6 := sql.mvc();
     X_10:bat[:oid,:date] := sql.bind(X_6,"sys","lineitem","l_shipdate",0);
     C_7:bat[:oid,:oid] := sql.tid(X_6,"sys","lineitem");
     X_18:date := mtime.date_sub_msec_interval(A3,A4);
-    C_197 := algebra.thetasubselect(X_10,C_7,X_18,"<=");
+    C_198 := algebra.thetasubselect(X_10,C_7,X_18,"<=");
     (C_13,r1_13) := sql.bind(X_6,"sys","lineitem","l_shipdate",2);
-    C_198 := algebra.thetasubselect(r1_13,nil:bat[:oid,:oid],X_18,"<=");
+    C_199 := algebra.thetasubselect(r1_13,nil:bat[:oid,:oid],X_18,"<=");
     X_16:bat[:oid,:date] := sql.bind(X_6,"sys","lineitem","l_shipdate",1);
-    C_200 := algebra.thetasubselect(X_16,C_7,X_18,"<=");
-    C_19 := sql.subdelta(C_197,C_7,C_13,C_198,C_200);
+    C_201 := algebra.thetasubselect(X_16,C_7,X_18,"<=");
+    C_19 := sql.subdelta(C_198,C_7,C_13,C_199,C_201);
     X_21:bat[:oid,:str] := sql.bind(X_6,"sys","lineitem","l_linestatus",0);
     (C_23,r1_27) := sql.bind(X_6,"sys","lineitem","l_linestatus",2);
     X_25:bat[:oid,:str] := sql.bind(X_6,"sys","lineitem","l_linestatus",1);
@@ -174,7 +140,6 @@
     X_63:bat[:oid,:lng] := sql.bind(X_6,"sys","lineitem","l_extendedprice",1);
     X_64 := sql.projectdelta(C_19,X_59,C_61,r1_73,X_63);
     X_65:bat[:oid,:hge] := aggr.subsum(X_64,X_36,r1_44,true,true);
->>>>>>> d133cf97
     X_67 := calc.lng(A0,15,2);
     X_69:bat[:oid,:lng] := sql.bind(X_6,"sys","lineitem","l_discount",0);
     (C_71,r1_91) := sql.bind(X_6,"sys","lineitem","l_discount",2);
