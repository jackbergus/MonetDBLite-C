stdout of test '01-explain` in directory 'sql/benchmarks/tpch` itself:


# 22:53:25 >  
# 22:53:25 >  "mserver5" "--debug=10" "--set" "gdk_nr_threads=0" "--set" "mapi_open=true" "--set" "mapi_port=34581" "--set" "mapi_usock=/var/tmp/mtest-9096/.s.monetdb.34581" "--set" "monet_prompt=" "--forcemito" "--set" "mal_listing=2" "--dbpath=/ufs/manegold/_/Monet/HG/Feb2013/prefix/--disable-debug_--enable-assert_--enable-optimize/var/MonetDB/mTests_sql_benchmarks_tpch" "--set" "mal_listing=0"
# 22:53:25 >  

# MonetDB 5 server v11.15.12
# This is an unreleased version
# Serving database 'mTests_sql_benchmarks_tpch', using 8 threads
# Compiled for x86_64-unknown-linux-gnu/64bit with 64bit OIDs dynamically linked
# Found 15.591 GiB available main-memory.
# Copyright (c) 1993-July 2008 CWI.
# Copyright (c) August 2008-2015 MonetDB B.V., all rights reserved
# Visit http://www.monetdb.org/ for further information
# Listening for connection requests on mapi:monetdb://rome.ins.cwi.nl:34581/
# Listening for UNIX domain connection requests on mapi:monetdb:///var/tmp/mtest-9096/.s.monetdb.34581
# MonetDB/GIS module loaded
# MonetDB/JAQL module loaded
# MonetDB/SQL module loaded

Ready.

# 22:53:25 >  
# 22:53:25 >  "/usr/bin/python2" "01-explain.SQL.py" "01-explain"
# 22:53:25 >  

#set optimizer = 'sequential_pipe';
#explain select
#	l_returnflag,
#	l_linestatus,
#	sum(l_quantity) as sum_qty,
#	sum(l_extendedprice) as sum_base_price,
#	sum(l_extendedprice * (1 - l_discount)) as sum_disc_price,
#	sum(l_extendedprice * (1 - l_discount) * (1 + l_tax)) as sum_charge,
#	avg(l_quantity) as avg_qty,
#	avg(l_extendedprice) as avg_price,
#	avg(l_discount) as avg_disc,
#	count(*) as count_order
#from
#	lineitem
#where
#	l_shipdate <= date '1998-12-01' - interval '90' day (3)
#group by
#	l_returnflag,
#	l_linestatus
#order by
#	l_returnflag,
#	l_linestatus;
% .explain # table_name
% mal # name
% clob # type
<<<<<<< HEAD
% 124 # length
function user.main():void;
    X_1247 := bat.new(nil:str);
    X_1254 := bat.append(X_1247,"sys.lineitem");
    X_1264 := bat.append(X_1254,"sys.lineitem");
    X_1270 := bat.append(X_1264,"sys.L1");
    X_1280 := bat.append(X_1270,"sys.L2");
    X_1287 := bat.append(X_1280,"sys.L3");
    X_1295 := bat.append(X_1287,"sys.L4");
    X_1303 := bat.append(X_1295,"sys.L5");
    X_1313 := bat.append(X_1303,"sys.L6");
    X_1320 := bat.append(X_1313,"sys.L7");
    X_1327 := bat.append(X_1320,"sys.L10");
    X_1249 := bat.new(nil:str);
    X_1256 := bat.append(X_1249,"l_returnflag");
    X_1265 := bat.append(X_1256,"l_linestatus");
    X_1272 := bat.append(X_1265,"sum_qty");
    X_1282 := bat.append(X_1272,"sum_base_price");
    X_1289 := bat.append(X_1282,"sum_disc_price");
    X_1297 := bat.append(X_1289,"sum_charge");
    X_1305 := bat.append(X_1297,"avg_qty");
    X_1315 := bat.append(X_1305,"avg_price");
    X_1322 := bat.append(X_1315,"avg_disc");
    X_1329 := bat.append(X_1322,"count_order");
    X_1250 := bat.new(nil:str);
    X_1258 := bat.append(X_1250,"char");
    X_1267 := bat.append(X_1258,"char");
    X_1274 := bat.append(X_1267,"decimal");
    X_1284 := bat.append(X_1274,"decimal");
    X_1291 := bat.append(X_1284,"decimal");
    X_1299 := bat.append(X_1291,"decimal");
    X_1307 := bat.append(X_1299,"double");
    X_1317 := bat.append(X_1307,"double");
    X_1324 := bat.append(X_1317,"double");
    X_1331 := bat.append(X_1324,"bigint");
    X_1251 := bat.new(nil:int);
    X_1260 := bat.append(X_1251,1);
    X_1268 := bat.append(X_1260,1);
    X_1276 := bat.append(X_1268,39);
    X_1285 := bat.append(X_1276,39);
    X_1292 := bat.append(X_1285,39);
    X_1300 := bat.append(X_1292,39);
    X_1309 := bat.append(X_1300,53);
    X_1318 := bat.append(X_1309,53);
    X_1325 := bat.append(X_1318,53);
    X_1333 := bat.append(X_1325,64);
    X_1253 := bat.new(nil:int);
    X_1262 := bat.append(X_1253,0);
    X_1269 := bat.append(X_1262,0);
    X_1278 := bat.append(X_1269,2);
    X_1286 := bat.append(X_1278,2);
    X_1293 := bat.append(X_1286,4);
    X_1301 := bat.append(X_1293,6);
    X_1311 := bat.append(X_1301,0);
    X_1319 := bat.append(X_1311,0);
    X_1326 := bat.append(X_1319,0);
    X_1335 := bat.append(X_1326,0);
    X_1113 := sql.mvc();
    X_1117:bat[:date] := sql.bind(X_1113,"sys","lineitem","l_shipdate",0);
    C_1114:bat[:oid] := sql.tid(X_1113,"sys","lineitem");
    X_1129:date := mtime.date_sub_msec_interval("1998-12-01",7776000000);
    C_1130 := algebra.thetasubselect(X_1117,C_1114,X_1129,"<=");
    X_1132:bat[:str] := sql.bind(X_1113,"sys","lineitem","l_linestatus",0);
    X_1139 := algebra.projection(C_1130,X_1132);
    X_1140:bat[:str] := sql.bind(X_1113,"sys","lineitem","l_returnflag",0);
    X_1147 := algebra.projection(C_1130,X_1140);
    (X_1148,r1_44,r2_44) := group.subgroup(X_1147);
    (X_1151,r1_47,r2_47) := group.subgroupdone(X_1139,X_1148);
    X_1154 := algebra.projection(r1_47,X_1139);
    X_1155 := algebra.projection(r1_47,X_1147);
    X_1166:bat[:lng] := sql.bind(X_1113,"sys","lineitem","l_quantity",0);
    X_1173 := algebra.projection(C_1130,X_1166);
    X_1174:bat[:hge] := aggr.subsum(X_1173,X_1151,r1_47,true,true);
    X_1178:bat[:lng] := sql.bind(X_1113,"sys","lineitem","l_extendedprice",0);
    X_1185 := algebra.projection(C_1130,X_1178);
    X_1186:bat[:hge] := aggr.subsum(X_1185,X_1151,r1_47,true,true);
    X_1196:bat[:lng] := sql.bind(X_1113,"sys","lineitem","l_discount",0);
    X_1203 := algebra.projection(C_1130,X_1196);
    X_1204:bat[:lng] := batcalc.-(100:lng,X_1203);
    X_1206:bat[:hge] := batcalc.*(X_1185,X_1204);
    X_1208:bat[:hge] := aggr.subsum(X_1206,X_1151,r1_47,true,true);
    X_1216:bat[:lng] := sql.bind(X_1113,"sys","lineitem","l_tax",0);
    X_1223 := algebra.projection(C_1130,X_1216);
    X_1227:bat[:lng] := batcalc.+(X_1223,100:lng);
    X_1230:bat[:hge] := batcalc.*(X_1206,X_1227);
    X_1231:bat[:hge] := aggr.subsum(X_1230,X_1151,r1_47,true,true);
    X_1233:bat[:dbl] := batcalc.dbl(2,X_1173);
    X_1235:bat[:dbl] := aggr.subavg(X_1233,X_1151,r1_47,true,true);
    X_1237:bat[:dbl] := batcalc.dbl(2,X_1185);
    X_1238:bat[:dbl] := aggr.subavg(X_1237,X_1151,r1_47,true,true);
    X_1240:bat[:dbl] := batcalc.dbl(2,X_1203);
    X_1241:bat[:dbl] := aggr.subavg(X_1240,X_1151,r1_47,true,true);
    X_1243:bat[:lng] := aggr.subcount(X_1151,X_1151,r1_47,false);
    (X_1156,r1_52,r2_52) := algebra.subsort(X_1155,false,false);
    (X_1161,r1_57,r2_57) := algebra.subsort(X_1154,r1_52,r2_52,false,false);
    X_1164 := algebra.projection(r1_57,X_1155);
    X_1165 := algebra.projection(r1_57,X_1154);
    X_1177 := algebra.projection(r1_57,X_1174);
    X_1187 := algebra.projection(r1_57,X_1186);
    X_1211 := algebra.projection(r1_57,X_1208);
    X_1232 := algebra.projection(r1_57,X_1231);
    X_1236 := algebra.projection(r1_57,X_1235);
    X_1239 := algebra.projection(r1_57,X_1238);
    X_1242 := algebra.projection(r1_57,X_1241);
    X_1245 := algebra.projection(r1_57,X_1243);
    sql.resultSet(X_1327,X_1329,X_1331,X_1333,X_1335,X_1164,X_1165,X_1177,X_1187,X_1211,X_1232,X_1236,X_1239,X_1242,X_1245);
end user.main;
#inline               actions= 0 time=5 usec 
#remap                actions=10 time=172 usec 
#costmodel            actions= 1 time=5 usec 
#coercion             actions= 0 time=54 usec 
#evaluate             actions=13 time=44 usec 
#emptybind            actions=21 time=46 usec 
#aliases              actions=27 time=22 usec 
#deadcode             actions=22 time=16 usec 
#aliases              actions= 0 time=12 usec 
#constants            actions=23 time=45 usec 
#commonTerms          actions= 2 time=27 usec 
#projectionpath       actions= 0 time=11 usec 
#reorder              actions= 1 time=57 usec 
#deadcode             actions= 2 time=12 usec 
#reduce               actions=117 time=25 usec 
#multiplex            actions= 0 time=4 usec 
#profiler             actions= 1 time=5 usec 
#candidates           actions= 1 time=2 usec 
#garbagecollector     actions= 1 time=40 usec 
#total                actions= 1 time=805 usec 
=======
% 607 # length
function user.s2_1(A0:bte,A1:bte,A2:bte,A3:date,A4:lng):void;
    X_189:void := querylog.define("explain select\n l_returnflag,\n l_linestatus,\n sum(l_quantity) as sum_qty,\n sum(l_extendedprice) as sum_base_price,\n sum(l_extendedprice * (1 - l_discount)) as sum_disc_price,\n sum(l_extendedprice * (1 - l_discount) * (1 + l_tax)) as sum_charge,\n avg(l_quantity) as avg_qty,\n avg(l_extendedprice) as avg_price,\n avg(l_discount) as avg_disc,\n count(*) as count_order\nfrom\n lineitem\nwhere\n l_shipdate <= date \\'1998-12-01\\' - interval \\'90\\' day (3)\ngroup by\n l_returnflag,\n l_linestatus\norder by\n l_returnflag,\n l_linestatus;","sequential_pipe",129);
    X_105 := bat.new(nil:oid,nil:str);
    X_113 := bat.append(X_105,"sys.lineitem");
    X_120 := bat.append(X_113,"sys.lineitem");
    X_125 := bat.append(X_120,"sys.L2");
    X_134 := bat.append(X_125,"sys.L4");
    X_141 := bat.append(X_134,"sys.L6");
    X_149 := bat.append(X_141,"sys.L10");
    X_157 := bat.append(X_149,"sys.L12");
    X_166 := bat.append(X_157,"sys.L14");
    X_173 := bat.append(X_166,"sys.L16");
    X_180 := bat.append(X_173,"sys.L20");
    X_108 := bat.new(nil:oid,nil:str);
    X_115 := bat.append(X_108,"l_returnflag");
    X_121 := bat.append(X_115,"l_linestatus");
    X_127 := bat.append(X_121,"sum_qty");
    X_136 := bat.append(X_127,"sum_base_price");
    X_143 := bat.append(X_136,"sum_disc_price");
    X_151 := bat.append(X_143,"sum_charge");
    X_159 := bat.append(X_151,"avg_qty");
    X_168 := bat.append(X_159,"avg_price");
    X_175 := bat.append(X_168,"avg_disc");
    X_182 := bat.append(X_175,"count_order");
    X_109 := bat.new(nil:oid,nil:str);
    X_116 := bat.append(X_109,"char");
    X_122 := bat.append(X_116,"char");
    X_129 := bat.append(X_122,"decimal");
    X_138 := bat.append(X_129,"decimal");
    X_145 := bat.append(X_138,"decimal");
    X_153 := bat.append(X_145,"decimal");
    X_161 := bat.append(X_153,"double");
    X_170 := bat.append(X_161,"double");
    X_177 := bat.append(X_170,"double");
    X_184 := bat.append(X_177,"wrd");
    X_110 := bat.new(nil:oid,nil:int);
    X_118 := bat.append(X_110,1);
    X_123 := bat.append(X_118,1);
    X_131 := bat.append(X_123,39);
    X_139 := bat.append(X_131,39);
    X_146 := bat.append(X_139,39);
    X_154 := bat.append(X_146,39);
    X_163 := bat.append(X_154,53);
    X_171 := bat.append(X_163,53);
    X_178 := bat.append(X_171,53);
    X_186 := bat.append(X_178,64);
    X_112 := bat.new(nil:oid,nil:int);
    X_119 := bat.append(X_112,0);
    X_124 := bat.append(X_119,0);
    X_133 := bat.append(X_124,2);
    X_140 := bat.append(X_133,2);
    X_147 := bat.append(X_140,4);
    X_155 := bat.append(X_147,6);
    X_165 := bat.append(X_155,0);
    X_172 := bat.append(X_165,0);
    X_179 := bat.append(X_172,0);
    X_188 := bat.append(X_179,0);
    X_6 := sql.mvc();
    X_10:bat[:date] := sql.bind(X_6,"sys","lineitem","l_shipdate",0);
    C_7:bat[:oid] := sql.tid(X_6,"sys","lineitem");
    X_18:date := mtime.date_sub_msec_interval(A3,A4);
    C_198 := algebra.thetasubselect(X_10,C_7,X_18,"<=");
    (C_13,r1_13) := sql.bind(X_6,"sys","lineitem","l_shipdate",2);
    C_199 := algebra.thetasubselect(r1_13,nil:bat[:oid],X_18,"<=");
    X_16:bat[:date] := sql.bind(X_6,"sys","lineitem","l_shipdate",1);
    C_201 := algebra.thetasubselect(X_16,C_7,X_18,"<=");
    C_19 := sql.subdelta(C_198,C_7,C_13,C_199,C_201);
    X_21:bat[:str] := sql.bind(X_6,"sys","lineitem","l_linestatus",0);
    (C_23,r1_27) := sql.bind(X_6,"sys","lineitem","l_linestatus",2);
    X_25:bat[:str] := sql.bind(X_6,"sys","lineitem","l_linestatus",1);
    X_26 := sql.projectdelta(C_19,X_21,C_23,r1_27,X_25);
    X_27:bat[:str] := sql.bind(X_6,"sys","lineitem","l_returnflag",0);
    (C_29,r1_35) := sql.bind(X_6,"sys","lineitem","l_returnflag",2);
    X_31:bat[:str] := sql.bind(X_6,"sys","lineitem","l_returnflag",1);
    X_32 := sql.projectdelta(C_19,X_27,C_29,r1_35,X_31);
    (X_33,r1_41,r2_41) := group.subgroup(X_32);
    (X_36,r1_44,r2_44) := group.subgroupdone(X_26,X_33);
    X_39 := algebra.projection(r1_44,X_26);
    X_40 := algebra.projection(r1_44,X_32);
    X_50:bat[:lng] := sql.bind(X_6,"sys","lineitem","l_quantity",0);
    (C_52,r1_61) := sql.bind(X_6,"sys","lineitem","l_quantity",2);
    X_54:bat[:lng] := sql.bind(X_6,"sys","lineitem","l_quantity",1);
    X_55 := sql.projectdelta(C_19,X_50,C_52,r1_61,X_54);
    X_56:bat[:hge] := aggr.subsum(X_55,X_36,r1_44,true,true);
    X_59:bat[:lng] := sql.bind(X_6,"sys","lineitem","l_extendedprice",0);
    (C_61,r1_73) := sql.bind(X_6,"sys","lineitem","l_extendedprice",2);
    X_63:bat[:lng] := sql.bind(X_6,"sys","lineitem","l_extendedprice",1);
    X_64 := sql.projectdelta(C_19,X_59,C_61,r1_73,X_63);
    X_65:bat[:hge] := aggr.subsum(X_64,X_36,r1_44,true,true);
    X_67 := calc.lng(A0,15,2);
    X_69:bat[:lng] := sql.bind(X_6,"sys","lineitem","l_discount",0);
    (C_71,r1_91) := sql.bind(X_6,"sys","lineitem","l_discount",2);
    X_73:bat[:lng] := sql.bind(X_6,"sys","lineitem","l_discount",1);
    X_74 := sql.projectdelta(C_19,X_69,C_71,r1_91,X_73);
    X_75:bat[:lng] := batcalc.-(X_67,X_74);
    X_76:bat[:hge] := batcalc.*(X_64,X_75);
    X_77:bat[:hge] := aggr.subsum(X_76,X_36,r1_44,true,true);
    X_79 := calc.lng(A1,15,2);
    X_80:bat[:lng] := batcalc.-(X_79,X_74);
    X_81:bat[:hge] := batcalc.*(X_64,X_80);
    X_82 := calc.lng(A2,15,2);
    X_83:bat[:lng] := sql.bind(X_6,"sys","lineitem","l_tax",0);
    (C_85,r1_114) := sql.bind(X_6,"sys","lineitem","l_tax",2);
    X_87:bat[:lng] := sql.bind(X_6,"sys","lineitem","l_tax",1);
    X_88 := sql.projectdelta(C_19,X_83,C_85,r1_114,X_87);
    X_89:bat[:lng] := batcalc.+(X_82,X_88);
    X_90:bat[:hge] := batcalc.*(X_81,X_89);
    X_91:bat[:hge] := aggr.subsum(X_90,X_36,r1_44,true,true);
    X_93:bat[:dbl] := batcalc.dbl(2,X_55);
    X_94:bat[:dbl] := aggr.subavg(X_93,X_36,r1_44,true,true);
    X_96:bat[:dbl] := batcalc.dbl(2,X_64);
    X_97:bat[:dbl] := aggr.subavg(X_96,X_36,r1_44,true,true);
    X_99:bat[:dbl] := batcalc.dbl(2,X_74);
    X_100:bat[:dbl] := aggr.subavg(X_99,X_36,r1_44,true,true);
    X_102:bat[:wrd] := aggr.subcount(X_36,X_36,r1_44,false);
    (X_41,r1_49,r2_49) := algebra.subsort(X_40,false,false);
    (X_45,r1_54,r2_54) := algebra.subsort(X_39,r1_49,r2_49,false,false);
    X_48 := algebra.projection(r1_54,X_40);
    X_49 := algebra.projection(r1_54,X_39);
    X_58 := algebra.projection(r1_54,X_56);
    X_66 := algebra.projection(r1_54,X_65);
    X_78 := algebra.projection(r1_54,X_77);
    X_92 := algebra.projection(r1_54,X_91);
    X_95 := algebra.projection(r1_54,X_94);
    X_98 := algebra.projection(r1_54,X_97);
    X_101 := algebra.projection(r1_54,X_100);
    X_103 := algebra.projection(r1_54,X_102);
    sql.resultSet(X_180,X_182,X_184,X_186,X_188,X_48,X_49,X_58,X_66,X_78,X_92,X_95,X_98,X_101,X_103);
end user.s2_1;
>>>>>>> abd42f00

# 22:53:25 >  
# 22:53:25 >  "Done."
# 22:53:25 >  
<|MERGE_RESOLUTION|>--- conflicted
+++ resolved
@@ -50,20 +50,19 @@
 % .explain # table_name
 % mal # name
 % clob # type
-<<<<<<< HEAD
 % 124 # length
 function user.main():void;
     X_1247 := bat.new(nil:str);
     X_1254 := bat.append(X_1247,"sys.lineitem");
     X_1264 := bat.append(X_1254,"sys.lineitem");
-    X_1270 := bat.append(X_1264,"sys.L1");
-    X_1280 := bat.append(X_1270,"sys.L2");
-    X_1287 := bat.append(X_1280,"sys.L3");
-    X_1295 := bat.append(X_1287,"sys.L4");
-    X_1303 := bat.append(X_1295,"sys.L5");
-    X_1313 := bat.append(X_1303,"sys.L6");
-    X_1320 := bat.append(X_1313,"sys.L7");
-    X_1327 := bat.append(X_1320,"sys.L10");
+    X_1270 := bat.append(X_1264,"sys.L2");
+    X_1280 := bat.append(X_1270,"sys.L4");
+    X_1287 := bat.append(X_1280,"sys.L6");
+    X_1295 := bat.append(X_1287,"sys.L10");
+    X_1303 := bat.append(X_1295,"sys.L12");
+    X_1313 := bat.append(X_1303,"sys.L14");
+    X_1320 := bat.append(X_1313,"sys.L16");
+    X_1327 := bat.append(X_1320,"sys.L20");
     X_1249 := bat.new(nil:str);
     X_1256 := bat.append(X_1249,"l_returnflag");
     X_1265 := bat.append(X_1256,"l_linestatus");
@@ -178,138 +177,6 @@
 #candidates           actions= 1 time=2 usec 
 #garbagecollector     actions= 1 time=40 usec 
 #total                actions= 1 time=805 usec 
-=======
-% 607 # length
-function user.s2_1(A0:bte,A1:bte,A2:bte,A3:date,A4:lng):void;
-    X_189:void := querylog.define("explain select\n l_returnflag,\n l_linestatus,\n sum(l_quantity) as sum_qty,\n sum(l_extendedprice) as sum_base_price,\n sum(l_extendedprice * (1 - l_discount)) as sum_disc_price,\n sum(l_extendedprice * (1 - l_discount) * (1 + l_tax)) as sum_charge,\n avg(l_quantity) as avg_qty,\n avg(l_extendedprice) as avg_price,\n avg(l_discount) as avg_disc,\n count(*) as count_order\nfrom\n lineitem\nwhere\n l_shipdate <= date \\'1998-12-01\\' - interval \\'90\\' day (3)\ngroup by\n l_returnflag,\n l_linestatus\norder by\n l_returnflag,\n l_linestatus;","sequential_pipe",129);
-    X_105 := bat.new(nil:oid,nil:str);
-    X_113 := bat.append(X_105,"sys.lineitem");
-    X_120 := bat.append(X_113,"sys.lineitem");
-    X_125 := bat.append(X_120,"sys.L2");
-    X_134 := bat.append(X_125,"sys.L4");
-    X_141 := bat.append(X_134,"sys.L6");
-    X_149 := bat.append(X_141,"sys.L10");
-    X_157 := bat.append(X_149,"sys.L12");
-    X_166 := bat.append(X_157,"sys.L14");
-    X_173 := bat.append(X_166,"sys.L16");
-    X_180 := bat.append(X_173,"sys.L20");
-    X_108 := bat.new(nil:oid,nil:str);
-    X_115 := bat.append(X_108,"l_returnflag");
-    X_121 := bat.append(X_115,"l_linestatus");
-    X_127 := bat.append(X_121,"sum_qty");
-    X_136 := bat.append(X_127,"sum_base_price");
-    X_143 := bat.append(X_136,"sum_disc_price");
-    X_151 := bat.append(X_143,"sum_charge");
-    X_159 := bat.append(X_151,"avg_qty");
-    X_168 := bat.append(X_159,"avg_price");
-    X_175 := bat.append(X_168,"avg_disc");
-    X_182 := bat.append(X_175,"count_order");
-    X_109 := bat.new(nil:oid,nil:str);
-    X_116 := bat.append(X_109,"char");
-    X_122 := bat.append(X_116,"char");
-    X_129 := bat.append(X_122,"decimal");
-    X_138 := bat.append(X_129,"decimal");
-    X_145 := bat.append(X_138,"decimal");
-    X_153 := bat.append(X_145,"decimal");
-    X_161 := bat.append(X_153,"double");
-    X_170 := bat.append(X_161,"double");
-    X_177 := bat.append(X_170,"double");
-    X_184 := bat.append(X_177,"wrd");
-    X_110 := bat.new(nil:oid,nil:int);
-    X_118 := bat.append(X_110,1);
-    X_123 := bat.append(X_118,1);
-    X_131 := bat.append(X_123,39);
-    X_139 := bat.append(X_131,39);
-    X_146 := bat.append(X_139,39);
-    X_154 := bat.append(X_146,39);
-    X_163 := bat.append(X_154,53);
-    X_171 := bat.append(X_163,53);
-    X_178 := bat.append(X_171,53);
-    X_186 := bat.append(X_178,64);
-    X_112 := bat.new(nil:oid,nil:int);
-    X_119 := bat.append(X_112,0);
-    X_124 := bat.append(X_119,0);
-    X_133 := bat.append(X_124,2);
-    X_140 := bat.append(X_133,2);
-    X_147 := bat.append(X_140,4);
-    X_155 := bat.append(X_147,6);
-    X_165 := bat.append(X_155,0);
-    X_172 := bat.append(X_165,0);
-    X_179 := bat.append(X_172,0);
-    X_188 := bat.append(X_179,0);
-    X_6 := sql.mvc();
-    X_10:bat[:date] := sql.bind(X_6,"sys","lineitem","l_shipdate",0);
-    C_7:bat[:oid] := sql.tid(X_6,"sys","lineitem");
-    X_18:date := mtime.date_sub_msec_interval(A3,A4);
-    C_198 := algebra.thetasubselect(X_10,C_7,X_18,"<=");
-    (C_13,r1_13) := sql.bind(X_6,"sys","lineitem","l_shipdate",2);
-    C_199 := algebra.thetasubselect(r1_13,nil:bat[:oid],X_18,"<=");
-    X_16:bat[:date] := sql.bind(X_6,"sys","lineitem","l_shipdate",1);
-    C_201 := algebra.thetasubselect(X_16,C_7,X_18,"<=");
-    C_19 := sql.subdelta(C_198,C_7,C_13,C_199,C_201);
-    X_21:bat[:str] := sql.bind(X_6,"sys","lineitem","l_linestatus",0);
-    (C_23,r1_27) := sql.bind(X_6,"sys","lineitem","l_linestatus",2);
-    X_25:bat[:str] := sql.bind(X_6,"sys","lineitem","l_linestatus",1);
-    X_26 := sql.projectdelta(C_19,X_21,C_23,r1_27,X_25);
-    X_27:bat[:str] := sql.bind(X_6,"sys","lineitem","l_returnflag",0);
-    (C_29,r1_35) := sql.bind(X_6,"sys","lineitem","l_returnflag",2);
-    X_31:bat[:str] := sql.bind(X_6,"sys","lineitem","l_returnflag",1);
-    X_32 := sql.projectdelta(C_19,X_27,C_29,r1_35,X_31);
-    (X_33,r1_41,r2_41) := group.subgroup(X_32);
-    (X_36,r1_44,r2_44) := group.subgroupdone(X_26,X_33);
-    X_39 := algebra.projection(r1_44,X_26);
-    X_40 := algebra.projection(r1_44,X_32);
-    X_50:bat[:lng] := sql.bind(X_6,"sys","lineitem","l_quantity",0);
-    (C_52,r1_61) := sql.bind(X_6,"sys","lineitem","l_quantity",2);
-    X_54:bat[:lng] := sql.bind(X_6,"sys","lineitem","l_quantity",1);
-    X_55 := sql.projectdelta(C_19,X_50,C_52,r1_61,X_54);
-    X_56:bat[:hge] := aggr.subsum(X_55,X_36,r1_44,true,true);
-    X_59:bat[:lng] := sql.bind(X_6,"sys","lineitem","l_extendedprice",0);
-    (C_61,r1_73) := sql.bind(X_6,"sys","lineitem","l_extendedprice",2);
-    X_63:bat[:lng] := sql.bind(X_6,"sys","lineitem","l_extendedprice",1);
-    X_64 := sql.projectdelta(C_19,X_59,C_61,r1_73,X_63);
-    X_65:bat[:hge] := aggr.subsum(X_64,X_36,r1_44,true,true);
-    X_67 := calc.lng(A0,15,2);
-    X_69:bat[:lng] := sql.bind(X_6,"sys","lineitem","l_discount",0);
-    (C_71,r1_91) := sql.bind(X_6,"sys","lineitem","l_discount",2);
-    X_73:bat[:lng] := sql.bind(X_6,"sys","lineitem","l_discount",1);
-    X_74 := sql.projectdelta(C_19,X_69,C_71,r1_91,X_73);
-    X_75:bat[:lng] := batcalc.-(X_67,X_74);
-    X_76:bat[:hge] := batcalc.*(X_64,X_75);
-    X_77:bat[:hge] := aggr.subsum(X_76,X_36,r1_44,true,true);
-    X_79 := calc.lng(A1,15,2);
-    X_80:bat[:lng] := batcalc.-(X_79,X_74);
-    X_81:bat[:hge] := batcalc.*(X_64,X_80);
-    X_82 := calc.lng(A2,15,2);
-    X_83:bat[:lng] := sql.bind(X_6,"sys","lineitem","l_tax",0);
-    (C_85,r1_114) := sql.bind(X_6,"sys","lineitem","l_tax",2);
-    X_87:bat[:lng] := sql.bind(X_6,"sys","lineitem","l_tax",1);
-    X_88 := sql.projectdelta(C_19,X_83,C_85,r1_114,X_87);
-    X_89:bat[:lng] := batcalc.+(X_82,X_88);
-    X_90:bat[:hge] := batcalc.*(X_81,X_89);
-    X_91:bat[:hge] := aggr.subsum(X_90,X_36,r1_44,true,true);
-    X_93:bat[:dbl] := batcalc.dbl(2,X_55);
-    X_94:bat[:dbl] := aggr.subavg(X_93,X_36,r1_44,true,true);
-    X_96:bat[:dbl] := batcalc.dbl(2,X_64);
-    X_97:bat[:dbl] := aggr.subavg(X_96,X_36,r1_44,true,true);
-    X_99:bat[:dbl] := batcalc.dbl(2,X_74);
-    X_100:bat[:dbl] := aggr.subavg(X_99,X_36,r1_44,true,true);
-    X_102:bat[:wrd] := aggr.subcount(X_36,X_36,r1_44,false);
-    (X_41,r1_49,r2_49) := algebra.subsort(X_40,false,false);
-    (X_45,r1_54,r2_54) := algebra.subsort(X_39,r1_49,r2_49,false,false);
-    X_48 := algebra.projection(r1_54,X_40);
-    X_49 := algebra.projection(r1_54,X_39);
-    X_58 := algebra.projection(r1_54,X_56);
-    X_66 := algebra.projection(r1_54,X_65);
-    X_78 := algebra.projection(r1_54,X_77);
-    X_92 := algebra.projection(r1_54,X_91);
-    X_95 := algebra.projection(r1_54,X_94);
-    X_98 := algebra.projection(r1_54,X_97);
-    X_101 := algebra.projection(r1_54,X_100);
-    X_103 := algebra.projection(r1_54,X_102);
-    sql.resultSet(X_180,X_182,X_184,X_186,X_188,X_48,X_49,X_58,X_66,X_78,X_92,X_95,X_98,X_101,X_103);
-end user.s2_1;
->>>>>>> abd42f00
 
 # 22:53:25 >  
 # 22:53:25 >  "Done."
