--- conflicted
+++ resolved
@@ -75,21 +75,12 @@
     X_11:bat[:oid,:date]  := sql.bind(X_7,"sys","orders","o_orderdate",0);
     C_8:bat[:oid,:oid] := sql.tid(X_7,"sys","orders");
     X_19 := mtime.addmonths(A3,A4);
-<<<<<<< HEAD
-    X_238 := algebra.subselect(X_11,X_8,A2,X_19,true,false,false);
-    (X_14,r1_14) := sql.bind(X_7,"sys","orders","o_orderdate",2);
-    X_239 := algebra.subselect(r1_14,nil:bat[:oid,:oid],A2,X_19,true,false,false);
+    C_221 := algebra.subselect(X_11,C_8,A2,X_19,true,false,false);
+    (C_14,r1_14) := sql.bind(X_7,"sys","orders","o_orderdate",2);
+    C_222 := algebra.subselect(r1_14,nil:bat[:oid,:oid],A2,X_19,true,false,false);
     X_17:bat[:oid,:date]  := sql.bind(X_7,"sys","orders","o_orderdate",1);
-    X_241 := algebra.subselect(X_17,X_8,A2,X_19,true,false,false);
-    X_20 := sql.subdelta(X_238,X_8,X_14,X_239,X_241);
-=======
-    C_220 := algebra.subselect(X_11,C_8,A2,X_19,true,false,false);
-    (C_14,r1_14) := sql.bind(X_7,"sys","orders","o_orderdate",2);
-    C_221 := algebra.subselect(r1_14,nil:bat[:oid,:oid],A2,X_19,true,false,false);
-    X_17:bat[:oid,:date]  := sql.bind(X_7,"sys","orders","o_orderdate",1);
-    C_223 := algebra.subselect(X_17,C_8,A2,X_19,true,false,false);
-    C_20 := sql.subdelta(C_220,C_8,C_14,C_221,C_223);
->>>>>>> 7011d9a7
+    C_224 := algebra.subselect(X_17,C_8,A2,X_19,true,false,false);
+    C_20 := sql.subdelta(C_221,C_8,C_14,C_222,C_224);
     X_22:bat[:oid,:oid] := sql.bind_idxbat(X_7,"sys","orders","orders_o_custkey_fkey",0);
     (X_24,r1_30) := sql.bind_idxbat(X_7,"sys","orders","orders_o_custkey_fkey",2);
     X_26:bat[:oid,:oid] := sql.bind_idxbat(X_7,"sys","orders","orders_o_custkey_fkey",1);
@@ -150,27 +141,15 @@
     X_106 := sql.projectdelta(C_97,X_101,X_103,r1_134,X_105);
     X_107 := algebra.leftfetchjoin(r1_130,X_106);
     X_110:bat[:oid,:str] := sql.bind(X_7,"sys","region","r_name",0);
-<<<<<<< HEAD
-    X_108:bat[:oid,:oid] := sql.tid(X_7,"sys","region");
-    X_242 := algebra.subselect(X_110,X_108,A1,A1,true,false,false);
-    (X_112,r1_144) := sql.bind(X_7,"sys","region","r_name",2);
-    X_243 := algebra.subselect(r1_144,nil:bat[:oid,:oid],A1,A1,true,false,false);
+    C_108:bat[:oid,:oid] := sql.tid(X_7,"sys","region");
+    C_225 := algebra.subselect(X_110,C_108,A1,A1,true,false,false);
+    (C_112,r1_144) := sql.bind(X_7,"sys","region","r_name",2);
+    C_226 := algebra.subselect(r1_144,nil:bat[:oid,:oid],A1,A1,true,false,false);
     X_114:bat[:oid,:str] := sql.bind(X_7,"sys","region","r_name",1);
-    X_244 := algebra.subselect(X_114,X_108,A1,A1,true,false,false);
-    X_115 := sql.subdelta(X_242,X_108,X_112,X_243,X_244);
-    (X_116,r1_155) := algebra.subjoin(X_107,X_115,nil:BAT,nil:BAT,false,nil:lng);
-    X_118 := algebra.leftfetchjoin(X_89,X_84);
-=======
-    C_108:bat[:oid,:oid] := sql.tid(X_7,"sys","region");
-    C_224 := algebra.subselect(X_110,C_108,A1,A1,true,false,false);
-    (C_112,r1_144) := sql.bind(X_7,"sys","region","r_name",2);
-    C_225 := algebra.subselect(r1_144,nil:bat[:oid,:oid],A1,A1,true,false,false);
-    X_114:bat[:oid,:str] := sql.bind(X_7,"sys","region","r_name",1);
-    C_226 := algebra.subselect(X_114,C_108,A1,A1,true,false,false);
-    C_115 := sql.subdelta(C_224,C_108,C_112,C_225,C_226);
+    C_227 := algebra.subselect(X_114,C_108,A1,A1,true,false,false);
+    C_115 := sql.subdelta(C_225,C_108,C_112,C_226,C_227);
     (X_116,r1_155) := algebra.subjoin(X_107,C_115,nil:BAT,nil:BAT,false,nil:lng);
     X_118 := algebra.leftfetchjoin(C_89,X_84);
->>>>>>> 7011d9a7
     X_119:bat[:oid,:lng] := sql.bind(X_7,"sys","lineitem","l_extendedprice",0);
     (C_121,r1_163) := sql.bind(X_7,"sys","lineitem","l_extendedprice",2);
     X_123:bat[:oid,:lng] := sql.bind(X_7,"sys","lineitem","l_extendedprice",1);
