--- conflicted
+++ resolved
@@ -103,41 +103,17 @@
     X_0 := sql.mvc();
     C_1:bat[:oid] := sql.tid(X_0,"sys","orders");
     X_4:bat[:int] := sql.bind(X_0,"sys","orders","o_orderkey",0);
-<<<<<<< HEAD
-    X_13 := algebra.projection(X_1,X_4);
-=======
-    (C_7,r1_9) := sql.bind(X_0,"sys","orders","o_orderkey",2);
-    X_10:bat[:int] := sql.bind(X_0,"sys","orders","o_orderkey",1);
-    X_12 := sql.delta(X_4,C_7,r1_9,X_10);
-    X_13 := algebra.projection(C_1,X_12);
->>>>>>> 33b721b0
+    X_13 := algebra.projection(C_1,X_4);
     X_14 := bat.mirror(X_13);
     C_15:bat[:oid] := sql.tid(X_0,"sys","lineitem");
     X_17:bat[:lng] := sql.bind(X_0,"sys","lineitem","l_quantity",0);
-<<<<<<< HEAD
-    X_23 := algebra.projection(X_15,X_17);
+    X_23 := algebra.projection(C_15,X_17);
     X_24:bat[:int] := sql.bind(X_0,"sys","lineitem","l_orderkey",0);
-    X_30 := algebra.projection(X_15,X_24);
+    X_30 := algebra.projection(C_15,X_24);
     (X_31,r1_33,r2_33) := group.subgroupdone(X_30);
     X_34:bat[:hge] := aggr.subsum(X_23,X_31,r1_33,true,true);
     X_42 := algebra.projection(r1_33,X_30);
-    X_40 := algebra.thetasubselect(X_34,30000:hge,">");
-=======
-    (C_19,r1_21) := sql.bind(X_0,"sys","lineitem","l_quantity",2);
-    X_21:bat[:lng] := sql.bind(X_0,"sys","lineitem","l_quantity",1);
-    X_22 := sql.delta(X_17,C_19,r1_21,X_21);
-    X_23 := algebra.projection(C_15,X_22);
-    X_24:bat[:int] := sql.bind(X_0,"sys","lineitem","l_orderkey",0);
-    (C_26,r1_28) := sql.bind(X_0,"sys","lineitem","l_orderkey",2);
-    X_28:bat[:int] := sql.bind(X_0,"sys","lineitem","l_orderkey",1);
-    X_29 := sql.delta(X_24,C_26,r1_28,X_28);
-    X_30 := algebra.projection(C_15,X_29);
-    (X_31,r1_33,r2_33) := group.subgroupdone(X_30);
-    X_34:bat[:hge] := aggr.subsum(X_23,X_31,r1_33,true,true);
-    X_42 := algebra.projection(r1_33,X_30);
-    X_38 := calc.hge(A0,39,2);
-    C_40 := algebra.thetasubselect(X_34,X_38,">");
->>>>>>> 33b721b0
+    C_40 := algebra.thetasubselect(X_34,30000:hge,">");
     X_43 := bat.setKey(X_42,true);
     X_44 := algebra.projection(C_40,X_43);
     (X_45,r1_47) := algebra.subjoin(X_13,X_44,nil:BAT,nil:BAT,false,nil:lng);
@@ -153,51 +129,21 @@
     (X_74,r1_76) := algebra.subjoin(X_71,C_72,nil:BAT,nil:BAT,false,nil:lng);
     X_77:bat[:int] := algebra.projectionpath(X_74,X_61,X_52);
     X_78:bat[:int] := sql.bind(X_0,"sys","customer","c_custkey",0);
-<<<<<<< HEAD
-    X_85:bat[:int] := algebra.projectionpath(r1_76,X_72,X_78);
+    X_85:bat[:int] := algebra.projectionpath(r1_76,C_72,X_78);
     (X_86,r1_88,r2_88) := group.subgroup(X_85);
     (X_89,r1_91,r2_91) := group.subgroupdone(X_77,X_86);
     X_92:bat[:date] := sql.bind(X_0,"sys","orders","o_orderdate",0);
-    X_102:bat[:date] := algebra.projectionpath(r1_91,X_74,X_61,X_51,X_1,X_92);
+    X_102:bat[:date] := algebra.projectionpath(r1_91,X_74,X_61,C_51,C_1,X_92);
     X_103:bat[:lng] := sql.bind(X_0,"sys","orders","o_totalprice",0);
-    X_113:bat[:lng] := algebra.projectionpath(r1_91,X_74,X_61,X_51,X_1,X_103);
+    X_113:bat[:lng] := algebra.projectionpath(r1_91,X_74,X_61,C_51,C_1,X_103);
     X_135:bat[:str] := sql.bind(X_0,"sys","customer","c_name",0);
-    (X_119,r1_121) := algebra.firstn(X_113,100,false,false);
-    X_125 := algebra.firstn(X_102,X_119,r1_121,100,true,false);
-    X_127 := algebra.projection(X_125,X_102);
-    X_128 := algebra.projection(X_125,X_113);
-    (X_129,r1_131,r2_131) := algebra.subsort(X_128,true,false);
-    (X_132,r1_134,r2_134) := algebra.subsort(X_127,r1_131,r2_131,false,false);
-    X_145:bat[:str] := algebra.projectionpath(r1_134,X_125,r1_91,r1_76,X_72,X_135);
-=======
-    (C_80,r1_82) := sql.bind(X_0,"sys","customer","c_custkey",2);
-    X_82:bat[:int] := sql.bind(X_0,"sys","customer","c_custkey",1);
-    X_83 := sql.delta(X_78,C_80,r1_82,X_82);
-    X_85:bat[:int] := algebra.projectionpath(r1_76,C_72,X_83);
-    (X_86,r1_88,r2_88) := group.subgroup(X_85);
-    (X_89,r1_91,r2_91) := group.subgroupdone(X_77,X_86);
-    X_92:bat[:date] := sql.bind(X_0,"sys","orders","o_orderdate",0);
-    (C_94,r1_96) := sql.bind(X_0,"sys","orders","o_orderdate",2);
-    X_96:bat[:date] := sql.bind(X_0,"sys","orders","o_orderdate",1);
-    X_97 := sql.delta(X_92,C_94,r1_96,X_96);
-    X_102:bat[:date] := algebra.projectionpath(r1_91,X_74,X_61,C_51,C_1,X_97);
-    X_103:bat[:lng] := sql.bind(X_0,"sys","orders","o_totalprice",0);
-    (C_105,r1_107) := sql.bind(X_0,"sys","orders","o_totalprice",2);
-    X_107:bat[:lng] := sql.bind(X_0,"sys","orders","o_totalprice",1);
-    X_108 := sql.delta(X_103,C_105,r1_107,X_107);
-    X_113:bat[:lng] := algebra.projectionpath(r1_91,X_74,X_61,C_51,C_1,X_108);
-    X_135:bat[:str] := sql.bind(X_0,"sys","customer","c_name",0);
-    (C_137,r1_139) := sql.bind(X_0,"sys","customer","c_name",2);
-    X_139:bat[:str] := sql.bind(X_0,"sys","customer","c_name",1);
-    X_140 := sql.delta(X_135,C_137,r1_139,X_139);
     (C_119,r1_121) := algebra.firstn(X_113,100,false,false);
     C_125 := algebra.firstn(X_102,C_119,r1_121,100,true,false);
     X_127 := algebra.projection(C_125,X_102);
     X_128 := algebra.projection(C_125,X_113);
     (X_129,r1_131,r2_131) := algebra.subsort(X_128,true,false);
     (X_132,r1_134,r2_134) := algebra.subsort(X_127,r1_131,r2_131,false,false);
-    X_145:bat[:str] := algebra.projectionpath(r1_134,C_125,r1_91,r1_76,C_72,X_140);
->>>>>>> 33b721b0
+    X_145:bat[:str] := algebra.projectionpath(r1_134,C_125,r1_91,r1_76,C_72,X_135);
     X_151 := algebra.subslice(X_145,0,99:lng);
     X_156:bat[:int] := algebra.projectionpath(X_151,r1_134,C_125,r1_91,X_85);
     X_160:bat[:int] := algebra.projectionpath(X_151,r1_134,C_125,r1_91,X_77);
