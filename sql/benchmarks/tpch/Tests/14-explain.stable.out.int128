stdout of test '14-explain` in directory 'sql/benchmarks/tpch` itself:


# 22:53:28 >  
# 22:53:28 >  "mserver5" "--debug=10" "--set" "gdk_nr_threads=0" "--set" "mapi_open=true" "--set" "mapi_port=34581" "--set" "mapi_usock=/var/tmp/mtest-9096/.s.monetdb.34581" "--set" "monet_prompt=" "--forcemito" "--set" "mal_listing=2" "--dbpath=/ufs/manegold/_/Monet/HG/Feb2013/prefix/--disable-debug_--enable-assert_--enable-optimize/var/MonetDB/mTests_sql_benchmarks_tpch" "--set" "mal_listing=0"
# 22:53:28 >  

# MonetDB 5 server v11.15.12
# This is an unreleased version
# Serving database 'mTests_sql_benchmarks_tpch', using 8 threads
# Compiled for x86_64-unknown-linux-gnu/64bit with 64bit OIDs dynamically linked
# Found 15.591 GiB available main-memory.
# Copyright (c) 1993-July 2008 CWI.
# Copyright (c) August 2008-2015 MonetDB B.V., all rights reserved
# Visit http://www.monetdb.org/ for further information
# Listening for connection requests on mapi:monetdb://rome.ins.cwi.nl:34581/
# Listening for UNIX domain connection requests on mapi:monetdb:///var/tmp/mtest-9096/.s.monetdb.34581
# MonetDB/GIS module loaded
# MonetDB/JAQL module loaded
# MonetDB/SQL module loaded

Ready.

# 22:53:28 >  
# 22:53:28 >  "/usr/bin/python2" "14-explain.SQL.py" "14-explain"
# 22:53:28 >  

#set optimizer = 'sequential_pipe';
#explain select
#	100.00 * sum(case
#		when p_type like 'PROMO%'
#			then l_extendedprice * (1 - l_discount)
#		else 0
#	end) / sum(l_extendedprice * (1 - l_discount)) as promo_revenue
#from
#	lineitem,
#	part
#where
#	l_partkey = p_partkey
#	and l_shipdate >= date '1995-09-01'
#	and l_shipdate < date '1995-09-01' + interval '1' month;
% .explain # table_name
% mal # name
% clob # type
% 425 # length
function user.s2_1{autoCommit=true}(A0:sht,A1:str,A2:bte,A3:bte,A4:bte,A5:date,A6:date,A7:int):void;
<<<<<<< HEAD
    X_92:void := querylog.define("explain select\n\t100.00 * sum(case\n\t\twhen p_type like \\'PROMO%\\'\n\t\t\tthen l_extendedprice * (1 - l_discount)\n\t\telse 0\n\tend) / sum(l_extendedprice * (1 - l_discount)) as promo_revenue\nfrom\n\tlineitem,\n\tpart\nwhere\n\tl_partkey = p_partkey\n\tand l_shipdate >= date \\'1995-09-01\\'\n\tand l_shipdate < date \\'1995-09-01\\' + interval \\'1\\' month;","sequential_pipe",51);
=======
    X_102:void := querylog.define("explain select\n\t100.00 * sum(case\n\t\twhen p_type like \\'PROMO%\\'\n\t\t\tthen l_extendedprice * (1 - l_discount)\n\t\telse 0\n\tend) / sum(l_extendedprice * (1 - l_discount)) as promo_revenue\nfrom\n\tlineitem,\n\tpart\nwhere\n\tl_partkey = p_partkey\n\tand l_shipdate >= date \\'1995-09-01\\'\n\tand l_shipdate < date \\'1995-09-01\\' + interval \\'1\\' month;","sequential_pipe",55);
>>>>>>> 159e1729
    X_10 := sql.mvc();
    X_14:bat[:oid,:date]  := sql.bind(X_10,"sys","lineitem","l_shipdate",0);
    X_11:bat[:oid,:oid]  := sql.tid(X_10,"sys","lineitem");
    X_22 := mtime.addmonths(A6,A7);
<<<<<<< HEAD
    X_112 := algebra.subselect(X_14,X_11,A5,X_22,true,false,false);
    (X_17,r1_18) := sql.bind(X_10,"sys","lineitem","l_shipdate",2);
    X_113 := algebra.subselect(r1_18,nil:bat[:oid,:oid],A5,X_22,true,false,false);
    X_20:bat[:oid,:date]  := sql.bind(X_10,"sys","lineitem","l_shipdate",1);
    X_115 := algebra.subselect(X_20,X_11,A5,X_22,true,false,false);
    X_23 := sql.subdelta(X_112,X_11,X_17,X_113,X_115);
    X_25:bat[:oid,:oid]  := sql.bind_idxbat(X_10,"sys","lineitem","lineitem_l_partkey_fkey",0);
    (X_27,r1_33) := sql.bind_idxbat(X_10,"sys","lineitem","lineitem_l_partkey_fkey",2);
    X_29:bat[:oid,:oid]  := sql.bind_idxbat(X_10,"sys","lineitem","lineitem_l_partkey_fkey",1);
    X_30 := sql.projectdelta(X_23,X_25,X_27,r1_33,X_29);
    X_31:bat[:oid,:oid]  := sql.tid(X_10,"sys","part");
    (X_33,r1_41) := algebra.subjoin(X_30,X_31,nil:BAT,nil:BAT,false,nil:lng);
    X_37:bat[:oid,:str]  := sql.bind(X_10,"sys","part","p_type",0);
    (X_40,r1_48) := sql.bind(X_10,"sys","part","p_type",2);
    X_42:bat[:oid,:str]  := sql.bind(X_10,"sys","part","p_type",1);
    X_43 := sql.projectdelta(X_31,X_37,X_40,r1_48,X_42);
    X_44 := algebra.leftfetchjoin(r1_41,X_43);
    X_45:bat[:oid,:bit]  := batalgebra.like(X_44,A1);
    X_46:bat[:oid,:bit]  := batcalc.isnil(X_45);
    X_47:bat[:oid,:bit]  := batcalc.ifthenelse(X_46,false,X_45);
    X_48:bat[:oid,:lng]  := sql.bind(X_10,"sys","lineitem","l_extendedprice",0);
    (X_52,r1_70) := sql.bind(X_10,"sys","lineitem","l_extendedprice",2);
    X_55:bat[:oid,:lng]  := sql.bind(X_10,"sys","lineitem","l_extendedprice",1);
    X_57 := sql.projectdelta(X_23,X_48,X_52,r1_70,X_55);
    X_58 := algebra.leftfetchjoin(X_33,X_57);
    X_60 := calc.lng(A2,15,2);
    X_62:bat[:oid,:lng] := sql.bind(X_10,"sys","lineitem","l_discount",0);
    (X_65,r1_88) := sql.bind(X_10,"sys","lineitem","l_discount",2);
    X_67:bat[:oid,:lng] := sql.bind(X_10,"sys","lineitem","l_discount",1);
    X_68 := sql.projectdelta(X_23,X_62,X_65,r1_88,X_67);
    X_69 := algebra.leftfetchjoin(X_33,X_68);
    X_70:bat[:oid,:lng] := batcalc.-(X_60,X_69);
    X_71:bat[:oid,:hge] := batcalc.*(X_58,X_70);
    X_72 := calc.hge(A3,33,4);
    X_74:bat[:oid,:hge] := batcalc.ifthenelse(X_47,X_71,X_72);
    X_75:hge := aggr.sum(X_74);
    X_76 := calc.hge(4,X_75,37,8);
    X_80 := calc.lng(A4,15,2);
    X_81:bat[:oid,:lng] := batcalc.-(X_80,X_69);
    X_82:bat[:oid,:hge] := batcalc.*(X_58,X_81);
    X_83:hge := aggr.sum(X_82);
    X_84 := calc./(X_76,X_83);
    X_85 := calc.*(A0,X_84);
    sql.resultSet(".L2","promo_revenue","decimal",39,2,10,X_85);
=======
    X_123 := algebra.subselect(X_14,X_11,A5,X_22,true,false,false);
    (X_17,r1_18) := sql.bind(X_10,"sys","lineitem","l_shipdate",2);
    X_124 := algebra.subselect(r1_18,nil:bat[:oid,:oid],A5,X_22,true,false,false);
    X_20:bat[:oid,:date] := sql.bind(X_10,"sys","lineitem","l_shipdate",1);
    X_126 := algebra.subselect(X_20,X_11,A5,X_22,true,false,false);
    X_23 := sql.subdelta(X_123,X_11,X_17,X_124,X_126);
    X_25:bat[:oid,:int] := sql.bind(X_10,"sys","lineitem","l_partkey",0);
    (X_27,r1_33) := sql.bind(X_10,"sys","lineitem","l_partkey",2);
    X_29:bat[:oid,:int] := sql.bind(X_10,"sys","lineitem","l_partkey",1);
    X_30 := sql.projectdelta(X_23,X_25,X_27,r1_33,X_29);
    X_31:bat[:oid,:oid] := sql.tid(X_10,"sys","part");
    X_33:bat[:oid,:int] := sql.bind(X_10,"sys","part","p_partkey",0);
    (X_35,r1_43) := sql.bind(X_10,"sys","part","p_partkey",2);
    X_37:bat[:oid,:int] := sql.bind(X_10,"sys","part","p_partkey",1);
    X_39 := sql.projectdelta(X_31,X_33,X_35,r1_43,X_37);
    (X_40,r1_49) := algebra.subjoin(X_30,X_39,nil:BAT,nil:BAT,false,nil:lng);
    X_44:bat[:oid,:str] := sql.bind(X_10,"sys","part","p_type",0);
    (X_47,r1_56) := sql.bind(X_10,"sys","part","p_type",2);
    X_50:bat[:oid,:str] := sql.bind(X_10,"sys","part","p_type",1);
    X_52 := sql.projectdelta(X_31,X_44,X_47,r1_56,X_50);
    X_53 := algebra.leftfetchjoin(r1_49,X_52);
    X_54:bat[:oid,:bit] := batalgebra.like(X_53,A1);
    X_55:bat[:oid,:bit] := batcalc.isnil(X_54);
    X_57:bat[:oid,:bit] := batcalc.ifthenelse(X_55,false,X_54);
    X_58:bat[:oid,:lng] := sql.bind(X_10,"sys","lineitem","l_extendedprice",0);
    (X_61,r1_80) := sql.bind(X_10,"sys","lineitem","l_extendedprice",2);
    X_64:bat[:oid,:lng] := sql.bind(X_10,"sys","lineitem","l_extendedprice",1);
    X_65 := sql.projectdelta(X_23,X_58,X_61,r1_80,X_64);
    X_66 := algebra.leftfetchjoin(X_40,X_65);
    X_69 := calc.lng(A2,15,2);
    X_71:bat[:oid,:lng] := sql.bind(X_10,"sys","lineitem","l_discount",0);
    (X_74,r1_98) := sql.bind(X_10,"sys","lineitem","l_discount",2);
    X_76:bat[:oid,:lng] := sql.bind(X_10,"sys","lineitem","l_discount",1);
    X_78 := sql.projectdelta(X_23,X_71,X_74,r1_98,X_76);
    X_79 := algebra.leftfetchjoin(X_40,X_78);
    X_80:bat[:oid,:lng] := batcalc.-(X_69,X_79);
    X_81:bat[:oid,:hge] := batcalc.*(X_66,X_80);
    X_82 := calc.hge(A3,33,4);
    X_84:bat[:oid,:hge] := batcalc.ifthenelse(X_57,X_81,X_82);
    X_85:hge := aggr.sum(X_84);
    X_86 := calc.hge(4,X_85,39,8);
    X_89 := calc.lng(A4,15,2);
    X_90:bat[:oid,:lng] := batcalc.-(X_89,X_79);
    X_91:bat[:oid,:hge] := batcalc.*(X_66,X_90);
    X_92:hge := aggr.sum(X_91);
    X_93 := calc./(X_86,X_92);
    X_94 := calc.*(A0,X_93);
    sql.exportValue(1,".L2","promo_revenue","decimal",39,2,10,X_94,"");
>>>>>>> 159e1729
end user.s2_1;

# 22:53:29 >  
# 22:53:29 >  "Done."
# 22:53:29 >  
<|MERGE_RESOLUTION|>--- conflicted
+++ resolved
@@ -44,72 +44,22 @@
 % clob # type
 % 425 # length
 function user.s2_1{autoCommit=true}(A0:sht,A1:str,A2:bte,A3:bte,A4:bte,A5:date,A6:date,A7:int):void;
-<<<<<<< HEAD
-    X_92:void := querylog.define("explain select\n\t100.00 * sum(case\n\t\twhen p_type like \\'PROMO%\\'\n\t\t\tthen l_extendedprice * (1 - l_discount)\n\t\telse 0\n\tend) / sum(l_extendedprice * (1 - l_discount)) as promo_revenue\nfrom\n\tlineitem,\n\tpart\nwhere\n\tl_partkey = p_partkey\n\tand l_shipdate >= date \\'1995-09-01\\'\n\tand l_shipdate < date \\'1995-09-01\\' + interval \\'1\\' month;","sequential_pipe",51);
-=======
-    X_102:void := querylog.define("explain select\n\t100.00 * sum(case\n\t\twhen p_type like \\'PROMO%\\'\n\t\t\tthen l_extendedprice * (1 - l_discount)\n\t\telse 0\n\tend) / sum(l_extendedprice * (1 - l_discount)) as promo_revenue\nfrom\n\tlineitem,\n\tpart\nwhere\n\tl_partkey = p_partkey\n\tand l_shipdate >= date \\'1995-09-01\\'\n\tand l_shipdate < date \\'1995-09-01\\' + interval \\'1\\' month;","sequential_pipe",55);
->>>>>>> 159e1729
+    X_101:void := querylog.define("explain select\n\t100.00 * sum(case\n\t\twhen p_type like \\'PROMO%\\'\n\t\t\tthen l_extendedprice * (1 - l_discount)\n\t\telse 0\n\tend) / sum(l_extendedprice * (1 - l_discount)) as promo_revenue\nfrom\n\tlineitem,\n\tpart\nwhere\n\tl_partkey = p_partkey\n\tand l_shipdate >= date \\'1995-09-01\\'\n\tand l_shipdate < date \\'1995-09-01\\' + interval \\'1\\' month;","sequential_pipe",55);
     X_10 := sql.mvc();
     X_14:bat[:oid,:date]  := sql.bind(X_10,"sys","lineitem","l_shipdate",0);
     X_11:bat[:oid,:oid]  := sql.tid(X_10,"sys","lineitem");
     X_22 := mtime.addmonths(A6,A7);
-<<<<<<< HEAD
-    X_112 := algebra.subselect(X_14,X_11,A5,X_22,true,false,false);
+    X_122 := algebra.subselect(X_14,X_11,A5,X_22,true,false,false);
     (X_17,r1_18) := sql.bind(X_10,"sys","lineitem","l_shipdate",2);
-    X_113 := algebra.subselect(r1_18,nil:bat[:oid,:oid],A5,X_22,true,false,false);
+    X_123 := algebra.subselect(r1_18,nil:bat[:oid,:oid],A5,X_22,true,false,false);
     X_20:bat[:oid,:date]  := sql.bind(X_10,"sys","lineitem","l_shipdate",1);
-    X_115 := algebra.subselect(X_20,X_11,A5,X_22,true,false,false);
-    X_23 := sql.subdelta(X_112,X_11,X_17,X_113,X_115);
-    X_25:bat[:oid,:oid]  := sql.bind_idxbat(X_10,"sys","lineitem","lineitem_l_partkey_fkey",0);
-    (X_27,r1_33) := sql.bind_idxbat(X_10,"sys","lineitem","lineitem_l_partkey_fkey",2);
-    X_29:bat[:oid,:oid]  := sql.bind_idxbat(X_10,"sys","lineitem","lineitem_l_partkey_fkey",1);
-    X_30 := sql.projectdelta(X_23,X_25,X_27,r1_33,X_29);
-    X_31:bat[:oid,:oid]  := sql.tid(X_10,"sys","part");
-    (X_33,r1_41) := algebra.subjoin(X_30,X_31,nil:BAT,nil:BAT,false,nil:lng);
-    X_37:bat[:oid,:str]  := sql.bind(X_10,"sys","part","p_type",0);
-    (X_40,r1_48) := sql.bind(X_10,"sys","part","p_type",2);
-    X_42:bat[:oid,:str]  := sql.bind(X_10,"sys","part","p_type",1);
-    X_43 := sql.projectdelta(X_31,X_37,X_40,r1_48,X_42);
-    X_44 := algebra.leftfetchjoin(r1_41,X_43);
-    X_45:bat[:oid,:bit]  := batalgebra.like(X_44,A1);
-    X_46:bat[:oid,:bit]  := batcalc.isnil(X_45);
-    X_47:bat[:oid,:bit]  := batcalc.ifthenelse(X_46,false,X_45);
-    X_48:bat[:oid,:lng]  := sql.bind(X_10,"sys","lineitem","l_extendedprice",0);
-    (X_52,r1_70) := sql.bind(X_10,"sys","lineitem","l_extendedprice",2);
-    X_55:bat[:oid,:lng]  := sql.bind(X_10,"sys","lineitem","l_extendedprice",1);
-    X_57 := sql.projectdelta(X_23,X_48,X_52,r1_70,X_55);
-    X_58 := algebra.leftfetchjoin(X_33,X_57);
-    X_60 := calc.lng(A2,15,2);
-    X_62:bat[:oid,:lng] := sql.bind(X_10,"sys","lineitem","l_discount",0);
-    (X_65,r1_88) := sql.bind(X_10,"sys","lineitem","l_discount",2);
-    X_67:bat[:oid,:lng] := sql.bind(X_10,"sys","lineitem","l_discount",1);
-    X_68 := sql.projectdelta(X_23,X_62,X_65,r1_88,X_67);
-    X_69 := algebra.leftfetchjoin(X_33,X_68);
-    X_70:bat[:oid,:lng] := batcalc.-(X_60,X_69);
-    X_71:bat[:oid,:hge] := batcalc.*(X_58,X_70);
-    X_72 := calc.hge(A3,33,4);
-    X_74:bat[:oid,:hge] := batcalc.ifthenelse(X_47,X_71,X_72);
-    X_75:hge := aggr.sum(X_74);
-    X_76 := calc.hge(4,X_75,37,8);
-    X_80 := calc.lng(A4,15,2);
-    X_81:bat[:oid,:lng] := batcalc.-(X_80,X_69);
-    X_82:bat[:oid,:hge] := batcalc.*(X_58,X_81);
-    X_83:hge := aggr.sum(X_82);
-    X_84 := calc./(X_76,X_83);
-    X_85 := calc.*(A0,X_84);
-    sql.resultSet(".L2","promo_revenue","decimal",39,2,10,X_85);
-=======
-    X_123 := algebra.subselect(X_14,X_11,A5,X_22,true,false,false);
-    (X_17,r1_18) := sql.bind(X_10,"sys","lineitem","l_shipdate",2);
-    X_124 := algebra.subselect(r1_18,nil:bat[:oid,:oid],A5,X_22,true,false,false);
-    X_20:bat[:oid,:date] := sql.bind(X_10,"sys","lineitem","l_shipdate",1);
-    X_126 := algebra.subselect(X_20,X_11,A5,X_22,true,false,false);
-    X_23 := sql.subdelta(X_123,X_11,X_17,X_124,X_126);
+    X_125 := algebra.subselect(X_20,X_11,A5,X_22,true,false,false);
+    X_23 := sql.subdelta(X_122,X_11,X_17,X_123,X_125);
     X_25:bat[:oid,:int] := sql.bind(X_10,"sys","lineitem","l_partkey",0);
     (X_27,r1_33) := sql.bind(X_10,"sys","lineitem","l_partkey",2);
     X_29:bat[:oid,:int] := sql.bind(X_10,"sys","lineitem","l_partkey",1);
     X_30 := sql.projectdelta(X_23,X_25,X_27,r1_33,X_29);
-    X_31:bat[:oid,:oid] := sql.tid(X_10,"sys","part");
+    X_31:bat[:oid,:oid]  := sql.tid(X_10,"sys","part");
     X_33:bat[:oid,:int] := sql.bind(X_10,"sys","part","p_partkey",0);
     (X_35,r1_43) := sql.bind(X_10,"sys","part","p_partkey",2);
     X_37:bat[:oid,:int] := sql.bind(X_10,"sys","part","p_partkey",1);
@@ -146,8 +96,7 @@
     X_92:hge := aggr.sum(X_91);
     X_93 := calc./(X_86,X_92);
     X_94 := calc.*(A0,X_93);
-    sql.exportValue(1,".L2","promo_revenue","decimal",39,2,10,X_94,"");
->>>>>>> 159e1729
+    sql.resultSet(".L2","promo_revenue","decimal",39,2,10,X_94);
 end user.s2_1;
 
 # 22:53:29 >  
