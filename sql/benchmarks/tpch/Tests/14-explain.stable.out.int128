stdout of test '14-explain` in directory 'sql/benchmarks/tpch` itself:


# 22:53:28 >  
# 22:53:28 >  "mserver5" "--debug=10" "--set" "gdk_nr_threads=0" "--set" "mapi_open=true" "--set" "mapi_port=34581" "--set" "mapi_usock=/var/tmp/mtest-9096/.s.monetdb.34581" "--set" "monet_prompt=" "--forcemito" "--set" "mal_listing=2" "--dbpath=/ufs/manegold/_/Monet/HG/Feb2013/prefix/--disable-debug_--enable-assert_--enable-optimize/var/MonetDB/mTests_sql_benchmarks_tpch" "--set" "mal_listing=0"
# 22:53:28 >  

# MonetDB 5 server v11.15.12
# This is an unreleased version
# Serving database 'mTests_sql_benchmarks_tpch', using 8 threads
# Compiled for x86_64-unknown-linux-gnu/64bit with 64bit OIDs dynamically linked
# Found 15.591 GiB available main-memory.
# Copyright (c) 1993-July 2008 CWI.
# Copyright (c) August 2008-2015 MonetDB B.V., all rights reserved
# Visit http://www.monetdb.org/ for further information
# Listening for connection requests on mapi:monetdb://rome.ins.cwi.nl:34581/
# Listening for UNIX domain connection requests on mapi:monetdb:///var/tmp/mtest-9096/.s.monetdb.34581
# MonetDB/GIS module loaded
# MonetDB/JAQL module loaded
# MonetDB/SQL module loaded

Ready.

# 22:53:28 >  
# 22:53:28 >  "/usr/bin/python2" "14-explain.SQL.py" "14-explain"
# 22:53:28 >  

#set optimizer = 'sequential_pipe';
#explain select
#	100.00 * sum(case
#		when p_type like 'PROMO%'
#			then l_extendedprice * (1 - l_discount)
#		else 0
#	end) / sum(l_extendedprice * (1 - l_discount)) as promo_revenue
#from
#	lineitem,
#	part
#where
#	l_partkey = p_partkey
#	and l_shipdate >= date '1995-09-01'
#	and l_shipdate < date '1995-09-01' + interval '1' month;
% .explain # table_name
% mal # name
% clob # type
% 424 # length
function user.s2_1{autoCommit=true}(A0:sht,A1:str,A2:bte,A3:bte,A4:bte,A5:date,A6:date,A7:int):void;
    X_91:void := querylog.define("explain select\n\t100.00 * sum(case\n\t\twhen p_type like \\'PROMO%\\'\n\t\t\tthen l_extendedprice * (1 - l_discount)\n\t\telse 0\n\tend) / sum(l_extendedprice * (1 - l_discount)) as promo_revenue\nfrom\n\tlineitem,\n\tpart\nwhere\n\tl_partkey = p_partkey\n\tand l_shipdate >= date \\'1995-09-01\\'\n\tand l_shipdate < date \\'1995-09-01\\' + interval \\'1\\' month;","sequential_pipe",55);
    X_10 := sql.mvc();
    X_14:bat[:oid,:date]  := sql.bind(X_10,"sys","lineitem","l_shipdate",0);
    C_11:bat[:oid,:oid] := sql.tid(X_10,"sys","lineitem");
    X_22 := mtime.addmonths(A6,A7);
<<<<<<< HEAD
    X_119 := algebra.subselect(X_14,X_11,A5,X_22,true,false,false);
    (X_17,r1_18) := sql.bind(X_10,"sys","lineitem","l_shipdate",2);
    X_120 := algebra.subselect(r1_18,nil:bat[:oid,:oid],A5,X_22,true,false,false);
    X_20:bat[:oid,:date]  := sql.bind(X_10,"sys","lineitem","l_shipdate",1);
    X_122 := algebra.subselect(X_20,X_11,A5,X_22,true,false,false);
    X_23 := sql.subdelta(X_119,X_11,X_17,X_120,X_122);
=======
    C_113 := algebra.subselect(X_14,C_11,A5,X_22,true,false,false);
    (C_17,r1_18) := sql.bind(X_10,"sys","lineitem","l_shipdate",2);
    C_114 := algebra.subselect(r1_18,nil:bat[:oid,:oid],A5,X_22,true,false,false);
    X_20:bat[:oid,:date]  := sql.bind(X_10,"sys","lineitem","l_shipdate",1);
    C_116 := algebra.subselect(X_20,C_11,A5,X_22,true,false,false);
    C_23 := sql.subdelta(C_113,C_11,C_17,C_114,C_116);
>>>>>>> 7011d9a7
    X_25:bat[:oid,:int] := sql.bind(X_10,"sys","lineitem","l_partkey",0);
    (C_27,r1_34) := sql.bind(X_10,"sys","lineitem","l_partkey",2);
    X_29:bat[:oid,:int] := sql.bind(X_10,"sys","lineitem","l_partkey",1);
    X_30 := sql.projectdelta(C_23,X_25,C_27,r1_34,X_29);
    C_31:bat[:oid,:oid] := sql.tid(X_10,"sys","part");
    X_33:bat[:oid,:int] := sql.bind(X_10,"sys","part","p_partkey",0);
    (C_35,r1_44) := sql.bind(X_10,"sys","part","p_partkey",2);
    X_37:bat[:oid,:int] := sql.bind(X_10,"sys","part","p_partkey",1);
    X_38 := sql.projectdelta(C_31,X_33,C_35,r1_44,X_37);
    (X_39,r1_49) := algebra.subjoin(X_30,X_38,nil:BAT,nil:BAT,false,nil:lng);
    X_43:bat[:oid,:str] := sql.bind(X_10,"sys","part","p_type",0);
    (C_45,r1_56) := sql.bind(X_10,"sys","part","p_type",2);
    X_47:bat[:oid,:str] := sql.bind(X_10,"sys","part","p_type",1);
    X_48 := sql.projectdelta(C_31,X_43,C_45,r1_56,X_47);
    X_49 := algebra.leftfetchjoin(r1_49,X_48);
    X_50:bat[:oid,:bit] := batalgebra.like(X_49,A1);
    X_51:bat[:oid,:bit] := batcalc.isnil(X_50);
    X_52:bat[:oid,:bit] := batcalc.ifthenelse(X_51,false,X_50);
    X_53:bat[:oid,:lng] := sql.bind(X_10,"sys","lineitem","l_extendedprice",0);
    (C_55,r1_77) := sql.bind(X_10,"sys","lineitem","l_extendedprice",2);
    X_57:bat[:oid,:lng] := sql.bind(X_10,"sys","lineitem","l_extendedprice",1);
    X_58 := sql.projectdelta(C_23,X_53,C_55,r1_77,X_57);
    X_59 := algebra.leftfetchjoin(X_39,X_58);
    X_61 := calc.lng(A2,15,2);
    X_63:bat[:oid,:lng] := sql.bind(X_10,"sys","lineitem","l_discount",0);
    (C_65,r1_93) := sql.bind(X_10,"sys","lineitem","l_discount",2);
    X_67:bat[:oid,:lng] := sql.bind(X_10,"sys","lineitem","l_discount",1);
    X_68 := sql.projectdelta(C_23,X_63,C_65,r1_93,X_67);
    X_69 := algebra.leftfetchjoin(X_39,X_68);
    X_70:bat[:oid,:lng] := batcalc.-(X_61,X_69);
    X_71:bat[:oid,:hge] := batcalc.*(X_59,X_70);
    X_72 := calc.hge(A3,33,4);
    X_74:bat[:oid,:hge] := batcalc.ifthenelse(X_52,X_71,X_72);
    X_75:hge := aggr.sum(X_74);
    X_76 := calc.*(A0,X_75);
    X_77 := calc.hge(5,X_76,39,9);
    X_81 := calc.lng(A4,15,2);
    X_82:bat[:oid,:lng] := batcalc.-(X_81,X_69);
    X_83:bat[:oid,:hge] := batcalc.*(X_59,X_82);
    X_84:hge := aggr.sum(X_83);
    X_85 := calc./(X_77,X_84);
    sql.resultSet(".L2","promo_revenue","decimal",39,5,10,X_85);
end user.s2_1;

# 22:53:29 >  
# 22:53:29 >  "Done."
# 22:53:29 >  
<|MERGE_RESOLUTION|>--- conflicted
+++ resolved
@@ -49,21 +49,12 @@
     X_14:bat[:oid,:date]  := sql.bind(X_10,"sys","lineitem","l_shipdate",0);
     C_11:bat[:oid,:oid] := sql.tid(X_10,"sys","lineitem");
     X_22 := mtime.addmonths(A6,A7);
-<<<<<<< HEAD
-    X_119 := algebra.subselect(X_14,X_11,A5,X_22,true,false,false);
-    (X_17,r1_18) := sql.bind(X_10,"sys","lineitem","l_shipdate",2);
-    X_120 := algebra.subselect(r1_18,nil:bat[:oid,:oid],A5,X_22,true,false,false);
+    C_114 := algebra.subselect(X_14,C_11,A5,X_22,true,false,false);
+    (C_17,r1_18) := sql.bind(X_10,"sys","lineitem","l_shipdate",2);
+    C_115 := algebra.subselect(r1_18,nil:bat[:oid,:oid],A5,X_22,true,false,false);
     X_20:bat[:oid,:date]  := sql.bind(X_10,"sys","lineitem","l_shipdate",1);
-    X_122 := algebra.subselect(X_20,X_11,A5,X_22,true,false,false);
-    X_23 := sql.subdelta(X_119,X_11,X_17,X_120,X_122);
-=======
-    C_113 := algebra.subselect(X_14,C_11,A5,X_22,true,false,false);
-    (C_17,r1_18) := sql.bind(X_10,"sys","lineitem","l_shipdate",2);
-    C_114 := algebra.subselect(r1_18,nil:bat[:oid,:oid],A5,X_22,true,false,false);
-    X_20:bat[:oid,:date]  := sql.bind(X_10,"sys","lineitem","l_shipdate",1);
-    C_116 := algebra.subselect(X_20,C_11,A5,X_22,true,false,false);
-    C_23 := sql.subdelta(C_113,C_11,C_17,C_114,C_116);
->>>>>>> 7011d9a7
+    C_117 := algebra.subselect(X_20,C_11,A5,X_22,true,false,false);
+    C_23 := sql.subdelta(C_114,C_11,C_17,C_115,C_117);
     X_25:bat[:oid,:int] := sql.bind(X_10,"sys","lineitem","l_partkey",0);
     (C_27,r1_34) := sql.bind(X_10,"sys","lineitem","l_partkey",2);
     X_29:bat[:oid,:int] := sql.bind(X_10,"sys","lineitem","l_partkey",1);
