--- conflicted
+++ resolved
@@ -45,36 +45,16 @@
 % 424 # length
 function user.s2_1(A0:sht,A1:str,A2:bte,A3:bte,A4:bte,A5:date,A6:date,A7:int):void;
     X_91:void := querylog.define("explain select\n\t100.00 * sum(case\n\t\twhen p_type like \\'PROMO%\\'\n\t\t\tthen l_extendedprice * (1 - l_discount)\n\t\telse 0\n\tend) / sum(l_extendedprice * (1 - l_discount)) as promo_revenue\nfrom\n\tlineitem,\n\tpart\nwhere\n\tl_partkey = p_partkey\n\tand l_shipdate >= date \\'1995-09-01\\'\n\tand l_shipdate < date \\'1995-09-01\\' + interval \\'1\\' month;","sequential_pipe",55);
-<<<<<<< HEAD
-    X_10 := sql.mvc();
-    X_14:bat[:oid,:date]  := sql.bind(X_10,"sys","lineitem","l_shipdate",0);
-    C_11:bat[:oid,:oid] := sql.tid(X_10,"sys","lineitem");
-    X_22:date := mtime.addmonths(A6,A7);
-    C_114 := algebra.subselect(X_14,C_11,A5,X_22,true,false,false);
-    (C_17,r1_18) := sql.bind(X_10,"sys","lineitem","l_shipdate",2);
-    C_115 := algebra.subselect(r1_18,nil:bat[:oid,:oid],A5,X_22,true,false,false);
-    X_20:bat[:oid,:date]  := sql.bind(X_10,"sys","lineitem","l_shipdate",1);
-    C_117 := algebra.subselect(X_20,C_11,A5,X_22,true,false,false);
-    C_23 := sql.subdelta(C_114,C_11,C_17,C_115,C_117);
-    X_25:bat[:oid,:int] := sql.bind(X_10,"sys","lineitem","l_partkey",0);
-    (C_27,r1_34) := sql.bind(X_10,"sys","lineitem","l_partkey",2);
-    X_29:bat[:oid,:int] := sql.bind(X_10,"sys","lineitem","l_partkey",1);
-    X_30 := sql.projectdelta(C_23,X_25,C_27,r1_34,X_29);
-    C_31:bat[:oid,:oid] := sql.tid(X_10,"sys","part");
-    X_33:bat[:oid,:int] := sql.bind(X_10,"sys","part","p_partkey",0);
-    (C_35,r1_44) := sql.bind(X_10,"sys","part","p_partkey",2);
-    X_37:bat[:oid,:int] := sql.bind(X_10,"sys","part","p_partkey",1);
-=======
     X_9 := sql.mvc();
     X_13:bat[:oid,:date] := sql.bind(X_9,"sys","lineitem","l_shipdate",0);
     C_10:bat[:oid,:oid] := sql.tid(X_9,"sys","lineitem");
     X_21:date := mtime.addmonths(A6,A7);
-    C_99 := algebra.subselect(X_13,C_10,A5,X_21,true,false,false);
+    C_100 := algebra.subselect(X_13,C_10,A5,X_21,true,false,false);
     (C_16,r1_17) := sql.bind(X_9,"sys","lineitem","l_shipdate",2);
-    C_100 := algebra.subselect(r1_17,nil:bat[:oid,:oid],A5,X_21,true,false,false);
+    C_101 := algebra.subselect(r1_17,nil:bat[:oid,:oid],A5,X_21,true,false,false);
     X_19:bat[:oid,:date] := sql.bind(X_9,"sys","lineitem","l_shipdate",1);
-    C_102 := algebra.subselect(X_19,C_10,A5,X_21,true,false,false);
-    C_22 := sql.subdelta(C_99,C_10,C_16,C_100,C_102);
+    C_103 := algebra.subselect(X_19,C_10,A5,X_21,true,false,false);
+    C_22 := sql.subdelta(C_100,C_10,C_16,C_101,C_103);
     X_25:bat[:oid,:int] := sql.bind(X_9,"sys","lineitem","l_partkey",0);
     (C_27,r1_34) := sql.bind(X_9,"sys","lineitem","l_partkey",2);
     X_29:bat[:oid,:int] := sql.bind(X_9,"sys","lineitem","l_partkey",1);
@@ -83,7 +63,6 @@
     X_33:bat[:oid,:int] := sql.bind(X_9,"sys","part","p_partkey",0);
     (C_35,r1_44) := sql.bind(X_9,"sys","part","p_partkey",2);
     X_37:bat[:oid,:int] := sql.bind(X_9,"sys","part","p_partkey",1);
->>>>>>> d133cf97
     X_38 := sql.projectdelta(C_31,X_33,C_35,r1_44,X_37);
     (X_39,r1_49) := algebra.subjoin(X_30,X_38,nil:BAT,nil:BAT,false,nil:lng);
     X_43:bat[:oid,:str] := sql.bind(X_9,"sys","part","p_type",0);
