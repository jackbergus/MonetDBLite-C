--- conflicted
+++ resolved
@@ -84,45 +84,6 @@
     X_180 := bat.append(X_174,0);
     X_188 := bat.append(X_180,0);
     X_197 := bat.append(X_188,4);
-<<<<<<< HEAD
-    X_9 := sql.mvc();
-    C_10:bat[:oid,:oid] := sql.tid(X_9,"sys","supplier");
-    X_13:bat[:oid,:int]  := sql.bind(X_9,"sys","supplier","s_suppkey",0);
-    (C_16,r1_16) := sql.bind(X_9,"sys","supplier","s_suppkey",2);
-    X_19:bat[:oid,:int]  := sql.bind(X_9,"sys","supplier","s_suppkey",1);
-    X_21 := sql.delta(X_13,C_16,r1_16,X_19);
-    X_22 := algebra.projection(C_10,X_21);
-    C_23:bat[:oid,:oid] := sql.tid(X_9,"sys","lineitem");
-    X_25:bat[:oid,:date]  := sql.bind(X_9,"sys","lineitem","l_shipdate",0);
-    (C_27,r1_27) := sql.bind(X_9,"sys","lineitem","l_shipdate",2);
-    X_29:bat[:oid,:date]  := sql.bind(X_9,"sys","lineitem","l_shipdate",1);
-    X_30 := sql.delta(X_25,C_27,r1_27,X_29);
-    X_31 := algebra.projection(C_23,X_30);
-    C_32 := algebra.subselect(X_31,A5,A6,true,true,false);
-    X_34:bat[:oid,:int]  := sql.bind(X_9,"sys","lineitem","l_suppkey",0);
-    (C_36,r1_38) := sql.bind(X_9,"sys","lineitem","l_suppkey",2);
-    X_38:bat[:oid,:int]  := sql.bind(X_9,"sys","lineitem","l_suppkey",1);
-    X_39 := sql.delta(X_34,C_36,r1_38,X_38);
-    X_40:bat[:oid,:int] := algebra.projectionPath(C_32,C_23,X_39);
-    (X_41,r1_44) := algebra.subjoin(X_22,X_40,nil:BAT,nil:BAT,false,nil:lng);
-    X_45:bat[:oid,:oid] := sql.bind_idxbat(X_9,"sys","lineitem","lineitem_l_orderkey_fkey",0);
-    (X_47,r1_51) := sql.bind_idxbat(X_9,"sys","lineitem","lineitem_l_orderkey_fkey",2);
-    X_49:bat[:oid,:oid] := sql.bind_idxbat(X_9,"sys","lineitem","lineitem_l_orderkey_fkey",1);
-    X_50 := sql.delta(X_45,X_47,r1_51,X_49);
-    X_51:bat[:oid,:oid] := algebra.projectionPath(r1_44,C_32,C_23,X_50);
-    C_52:bat[:oid,:oid] := sql.tid(X_9,"sys","orders");
-    (X_54,r1_60) := algebra.subjoin(X_51,C_52,nil:BAT,nil:BAT,false,nil:lng);
-    X_56:bat[:oid,:oid] := sql.bind_idxbat(X_9,"sys","supplier","supplier_s_nationkey_fkey",0);
-    (X_58,r1_64) := sql.bind_idxbat(X_9,"sys","supplier","supplier_s_nationkey_fkey",2);
-    X_60:bat[:oid,:oid] := sql.bind_idxbat(X_9,"sys","supplier","supplier_s_nationkey_fkey",1);
-    X_61 := sql.delta(X_56,X_58,r1_64,X_60);
-    X_62:bat[:oid,:oid] := algebra.projectionPath(X_54,X_41,C_10,X_61);
-    C_63:bat[:oid,:oid] := sql.tid(X_9,"sys","nation");
-    X_65:bat[:oid,:str] := sql.bind(X_9,"sys","nation","n_name",0);
-    (C_67,r1_75) := sql.bind(X_9,"sys","nation","n_name",2);
-    X_69:bat[:oid,:str] := sql.bind(X_9,"sys","nation","n_name",1);
-    X_70 := sql.delta(X_65,C_67,r1_75,X_69);
-=======
     X_8 := sql.mvc();
     C_9:bat[:oid] := sql.tid(X_8,"sys","supplier");
     X_12:bat[:int] := sql.bind(X_8,"sys","supplier","s_suppkey",0);
@@ -160,27 +121,11 @@
     (C_67,r1_76) := sql.bind(X_8,"sys","nation","n_name",2);
     X_69:bat[:str] := sql.bind(X_8,"sys","nation","n_name",1);
     X_70 := sql.delta(X_65,C_67,r1_76,X_69);
->>>>>>> 2f93229e
     X_71 := algebra.projection(C_63,X_70);
     C_72 := algebra.subselect(X_71,A1,A1,true,false,false);
     C_73 := algebra.subselect(X_71,A3,A3,true,false,false);
     X_74 := bat.mergecand(C_72,C_73);
     X_75 := algebra.projection(X_74,C_63);
-<<<<<<< HEAD
-    (X_76,r1_89) := algebra.subjoin(X_62,X_75,nil:BAT,nil:BAT,false,nil:lng);
-    X_78:bat[:oid,:oid] := sql.bind_idxbat(X_9,"sys","orders","orders_o_custkey_fkey",0);
-    (X_80,r1_96) := sql.bind_idxbat(X_9,"sys","orders","orders_o_custkey_fkey",2);
-    X_82:bat[:oid,:oid] := sql.bind_idxbat(X_9,"sys","orders","orders_o_custkey_fkey",1);
-    X_83 := sql.delta(X_78,X_80,r1_96,X_82);
-    X_84:bat[:oid,:oid] := algebra.projectionPath(X_76,r1_60,C_52,X_83);
-    C_85:bat[:oid,:oid] := sql.tid(X_9,"sys","customer");
-    (X_87,r1_105) := algebra.subjoin(X_84,C_85,nil:BAT,nil:BAT,false,nil:lng);
-    X_89:bat[:oid,:oid] := sql.bind_idxbat(X_9,"sys","customer","customer_c_nationkey_fkey",0);
-    (X_91,r1_109) := sql.bind_idxbat(X_9,"sys","customer","customer_c_nationkey_fkey",2);
-    X_93:bat[:oid,:oid] := sql.bind_idxbat(X_9,"sys","customer","customer_c_nationkey_fkey",1);
-    X_94 := sql.delta(X_89,X_91,r1_109,X_93);
-    X_95:bat[:oid,:oid] := algebra.projectionPath(r1_105,C_85,X_94);
-=======
     (X_76,r1_90) := algebra.subjoin(X_62,X_75,nil:BAT,nil:BAT,false,nil:lng);
     X_78:bat[:oid] := sql.bind_idxbat(X_8,"sys","orders","orders_o_custkey_fkey",0);
     (X_80,r1_97) := sql.bind_idxbat(X_8,"sys","orders","orders_o_custkey_fkey",2);
@@ -194,58 +139,18 @@
     X_93:bat[:oid] := sql.bind_idxbat(X_8,"sys","customer","customer_c_nationkey_fkey",1);
     X_94 := sql.delta(X_89,X_91,r1_110,X_93);
     X_95:bat[:oid] := algebra.projectionPath(r1_106,C_85,X_94);
->>>>>>> 2f93229e
     C_96 := algebra.subselect(X_71,A2,A2,true,false,false);
     C_97 := algebra.subselect(X_71,A4,A4,true,false,false);
     X_98 := bat.mergecand(C_96,C_97);
     X_99 := algebra.projection(X_98,C_63);
-<<<<<<< HEAD
-    (X_100,r1_132) := algebra.subjoin(X_95,X_99,nil:BAT,nil:BAT,false,nil:lng);
-    X_102:bat[:oid,:str] := algebra.projectionPath(r1_132,X_98,X_71);
-    X_103:bat[:oid,:str] := algebra.projectionPath(X_100,X_87,r1_89,X_74,X_71);
-=======
     (X_100,r1_133) := algebra.subjoin(X_95,X_99,nil:BAT,nil:BAT,false,nil:lng);
     X_102:bat[:str] := algebra.projectionPath(r1_133,X_98,X_71);
     X_103:bat[:str] := algebra.projectionPath(X_100,X_87,r1_90,X_74,X_71);
->>>>>>> 2f93229e
     C_104 := algebra.subselect(X_103,A1,A1,true,false,false);
     C_105 := algebra.subselect(X_102,C_104,A2,A2,true,false,false);
     C_106 := algebra.subselect(X_103,A3,A3,true,false,false);
     C_107 := algebra.subselect(X_102,C_106,A4,A4,true,false,false);
     X_108 := bat.mergecand(C_105,C_107);
-<<<<<<< HEAD
-    X_109:bat[:oid,:date] := algebra.projectionPath(X_108,X_100,X_87,X_76,X_54,r1_44,C_32,X_31);
-    X_110:bat[:oid,:int] := batmtime.year(X_109);
-    X_111 := algebra.projection(X_108,X_102);
-    X_112 := algebra.projection(X_108,X_103);
-    (X_113,r1_164,r2_164) := group.subgroup(X_112);
-    (X_116,r1_167,r2_167) := group.subgroup(X_111,X_113);
-    (X_119,r1_170,r2_170) := group.subgroupdone(X_110,X_116);
-    X_122 := algebra.projection(r1_170,X_110);
-    X_123 := algebra.projection(r1_170,X_111);
-    X_124 := algebra.projection(r1_170,X_112);
-    X_137:bat[:oid,:lng] := sql.bind(X_9,"sys","lineitem","l_extendedprice",0);
-    (C_139,r1_192) := sql.bind(X_9,"sys","lineitem","l_extendedprice",2);
-    X_141:bat[:oid,:lng] := sql.bind(X_9,"sys","lineitem","l_extendedprice",1);
-    X_142 := sql.delta(X_137,C_139,r1_192,X_141);
-    X_143:bat[:oid,:lng] := algebra.projectionPath(X_108,X_100,X_87,X_76,X_54,r1_44,C_32,C_23,X_142);
-    X_144 := calc.lng(A0,15,2);
-    X_146:bat[:oid,:lng] := sql.bind(X_9,"sys","lineitem","l_discount",0);
-    (C_148,r1_210) := sql.bind(X_9,"sys","lineitem","l_discount",2);
-    X_150:bat[:oid,:lng] := sql.bind(X_9,"sys","lineitem","l_discount",1);
-    X_151 := sql.delta(X_146,C_148,r1_210,X_150);
-    X_152:bat[:oid,:lng] := algebra.projectionPath(X_108,X_100,X_87,X_76,X_54,r1_44,C_32,C_23,X_151);
-    X_153:bat[:oid,:lng] := batcalc.-(X_144,X_152);
-    X_154:bat[:oid,:lng] := batcalc.*(X_143,X_153);
-    X_155:bat[:oid,:lng] := aggr.subsum(X_154,X_119,r1_170,true,true);
-    (X_125,r1_176,r2_176) := algebra.subsort(X_124,false,false);
-    (X_128,r1_181,r2_181) := algebra.subsort(X_123,r1_176,r2_176,false,false);
-    (X_131,r1_184,r2_184) := algebra.subsort(X_122,r1_181,r2_181,false,false);
-    X_134 := algebra.projection(r1_184,X_124);
-    X_135 := algebra.projection(r1_184,X_123);
-    X_136 := algebra.projection(r1_184,X_122);
-    X_156 := algebra.projection(r1_184,X_155);
-=======
     X_109:bat[:date] := algebra.projectionPath(X_108,X_100,X_87,X_76,X_54,r1_45,C_31,X_30);
     X_110:bat[:int] := batmtime.year(X_109);
     X_111 := algebra.projection(X_108,X_102);
@@ -277,7 +182,6 @@
     X_135 := algebra.projection(r1_185,X_123);
     X_136 := algebra.projection(r1_185,X_122);
     X_156 := algebra.projection(r1_185,X_155);
->>>>>>> 2f93229e
     sql.resultSet(X_189,X_191,X_193,X_195,X_197,X_134,X_135,X_136,X_156);
 end user.s2_1;
 
