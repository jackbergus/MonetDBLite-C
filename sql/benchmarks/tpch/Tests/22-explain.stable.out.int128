stdout of test '22-explain` in directory 'sql/benchmarks/tpch` itself:


# 22:53:31 >  
# 22:53:31 >  "mserver5" "--debug=10" "--set" "gdk_nr_threads=0" "--set" "mapi_open=true" "--set" "mapi_port=34581" "--set" "mapi_usock=/var/tmp/mtest-9096/.s.monetdb.34581" "--set" "monet_prompt=" "--forcemito" "--set" "mal_listing=2" "--dbpath=/ufs/manegold/_/Monet/HG/Feb2013/prefix/--disable-debug_--enable-assert_--enable-optimize/var/MonetDB/mTests_sql_benchmarks_tpch" "--set" "mal_listing=0"
# 22:53:31 >  

# MonetDB 5 server v11.15.12
# This is an unreleased version
# Serving database 'mTests_sql_benchmarks_tpch', using 8 threads
# Compiled for x86_64-unknown-linux-gnu/64bit with 64bit OIDs dynamically linked
# Found 15.591 GiB available main-memory.
# Copyright (c) 1993-July 2008 CWI.
# Copyright (c) August 2008-2015 MonetDB B.V., all rights reserved
# Visit http://www.monetdb.org/ for further information
# Listening for connection requests on mapi:monetdb://rome.ins.cwi.nl:34581/
# Listening for UNIX domain connection requests on mapi:monetdb:///var/tmp/mtest-9096/.s.monetdb.34581
# MonetDB/GIS module loaded
# MonetDB/JAQL module loaded
# MonetDB/SQL module loaded

Ready.

# 22:53:31 >  
# 22:53:31 >  "/usr/bin/python2" "22-explain.SQL.py" "22-explain"
# 22:53:31 >  

#set optimizer = 'sequential_pipe';
#explain select
#	cntrycode,
#	count(*) as numcust,
#	sum(c_acctbal) as totacctbal
#from
#	(
#		select
#			substring(c_phone from 1 for 2) as cntrycode,
#			c_acctbal
#		from
#			customer
#		where
#			substring(c_phone from 1 for 2) in
#				('13', '31', '23', '29', '30', '18', '17')
#			and c_acctbal > (
#				select
#					avg(c_acctbal)
#				from
#					customer
#				where
#					c_acctbal > 0.00
#					and substring(c_phone from 1 for 2) in
#						('13', '31', '23', '29', '30', '18', '17')
#			)
#			and not exists (
#				select
#					*
% .explain # table_name
% mal # name
% clob # type
% 709 # length
function user.s4_1():void;
    X_204:void := querylog.define("explain select\n cntrycode,\n count(*) as numcust,\n sum(c_acctbal) as totacctbal\nfrom\n (\n select\n substring(c_phone from 1 for 2) as cntrycode,\n c_acctbal\n from\n customer\n where\n substring(c_phone from 1 for 2) in\n (\\'13\\', \\'31\\', \\'23\\', \\'29\\', \\'30\\', \\'18\\', \\'17\\')\n and c_acctbal > (\n select\n avg(c_acctbal)\n from\n customer\n where\n c_acctbal > 0.00\n and substring(c_phone from 1 for 2) in\n (\\'13\\', \\'31\\', \\'23\\', \\'29\\', \\'30\\', \\'18\\', \\'17\\')\n )\n and not exists (\n select\n *\n from\n orders\n where\n o_custkey = c_custkey\n )\n ) as custsale\ngroup by\n cntrycode\norder by\n cntrycode;","sequential_pipe",88);
    X_168 := bat.new(nil:str);
    X_175 := bat.append(X_168,"sys.custsale");
    X_185 := bat.append(X_175,"sys.L2");
    X_194 := bat.append(X_185,"sys.L3");
    X_170 := bat.new(nil:str);
    X_177 := bat.append(X_170,"cntrycode");
    X_187 := bat.append(X_177,"numcust");
    X_196 := bat.append(X_187,"totacctbal");
    X_171 := bat.new(nil:str);
    X_179 := bat.append(X_171,"char");
    X_189 := bat.append(X_179,"bigint");
    X_198 := bat.append(X_189,"decimal");
    X_172 := bat.new(nil:int);
    X_181 := bat.append(X_172,15);
    X_191 := bat.append(X_181,64);
    X_200 := bat.append(X_191,39);
    X_174 := bat.new(nil:int);
    X_183 := bat.append(X_174,0);
    X_193 := bat.append(X_183,0);
    X_202 := bat.append(X_193,2);
    X_0 := sql.mvc();
    C_1:bat[:oid] := sql.tid(X_0,"sys","customer");
    X_4:bat[:str] := sql.bind(X_0,"sys","customer","c_phone",0);
<<<<<<< HEAD
    X_13 := algebra.projection(X_1,X_4);
    X_16:bat[:str] := batstr.substring(X_13,1,2);
    X_20 := algebra.subselect(X_16,"13","13",true,false,false);
    X_25 := algebra.subselect(X_16,"31","31",true,false,false);
    X_26 := bat.mergecand(X_20,X_25);
    X_28 := algebra.subselect(X_16,"23","23",true,false,false);
    X_29 := bat.mergecand(X_26,X_28);
    X_31 := algebra.subselect(X_16,"29","29",true,false,false);
    X_32 := bat.mergecand(X_29,X_31);
    X_34 := algebra.subselect(X_16,"30","30",true,false,false);
    X_35 := bat.mergecand(X_32,X_34);
    X_37 := algebra.subselect(X_16,"18","18",true,false,false);
    X_38 := bat.mergecand(X_35,X_37);
    X_40 := algebra.subselect(X_16,"17","17",true,false,false);
    X_41 := bat.mergecand(X_38,X_40);
    X_42:bat[:int] := sql.bind(X_0,"sys","customer","c_custkey",0);
    X_49:bat[:int] := algebra.projectionpath(X_41,X_1,X_42);
    X_50 := bat.mirror(X_49);
    X_51:bat[:lng] := sql.bind(X_0,"sys","customer","c_acctbal",0);
    X_57 := algebra.projection(X_1,X_51);
    X_58 := algebra.projection(X_41,X_57);
    X_59:bat[:dbl] := batcalc.dbl(2,X_58);
    X_87 := algebra.thetasubselect(X_57,0:lng,">");
    X_89 := algebra.subselect(X_16,X_87,"13","13",true,false,false);
    X_94 := algebra.subselect(X_16,X_87,"31","31",true,false,false);
    X_95 := bat.mergecand(X_89,X_94);
    X_97 := algebra.subselect(X_16,X_87,"23","23",true,false,false);
    X_98 := bat.mergecand(X_95,X_97);
    X_100 := algebra.subselect(X_16,X_87,"29","29",true,false,false);
    X_101 := bat.mergecand(X_98,X_100);
    X_103 := algebra.subselect(X_16,X_87,"30","30",true,false,false);
    X_104 := bat.mergecand(X_101,X_103);
    X_106 := algebra.subselect(X_16,X_87,"18","18",true,false,false);
    X_107 := bat.mergecand(X_104,X_106);
    X_109 := algebra.subselect(X_16,X_87,"17","17",true,false,false);
    X_110 := bat.mergecand(X_107,X_109);
=======
    (C_7,r1_29) := sql.bind(X_0,"sys","customer","c_phone",2);
    X_10:bat[:str] := sql.bind(X_0,"sys","customer","c_phone",1);
    X_12 := sql.delta(X_4,C_7,r1_29,X_10);
    X_13 := algebra.projection(C_1,X_12);
    X_16:bat[:str] := batstr.substring(X_13,A2,A3);
    C_20 := algebra.subselect(X_16,A4,A4,true,false,false);
    C_25 := algebra.subselect(X_16,A5,A5,true,false,false);
    X_26 := bat.mergecand(C_20,C_25);
    C_28 := algebra.subselect(X_16,A6,A6,true,false,false);
    X_29 := bat.mergecand(X_26,C_28);
    C_31 := algebra.subselect(X_16,A7,A7,true,false,false);
    X_32 := bat.mergecand(X_29,C_31);
    C_34 := algebra.subselect(X_16,A8,A8,true,false,false);
    X_35 := bat.mergecand(X_32,C_34);
    C_37 := algebra.subselect(X_16,A9,A9,true,false,false);
    X_38 := bat.mergecand(X_35,C_37);
    C_40 := algebra.subselect(X_16,A10,A10,true,false,false);
    X_41 := bat.mergecand(X_38,C_40);
    X_42:bat[:int] := sql.bind(X_0,"sys","customer","c_custkey",0);
    (C_44,r1_66) := sql.bind(X_0,"sys","customer","c_custkey",2);
    X_46:bat[:int] := sql.bind(X_0,"sys","customer","c_custkey",1);
    X_47 := sql.delta(X_42,C_44,r1_66,X_46);
    X_49:bat[:int] := algebra.projectionpath(X_41,C_1,X_47);
    X_50 := bat.mirror(X_49);
    X_51:bat[:lng] := sql.bind(X_0,"sys","customer","c_acctbal",0);
    (C_53,r1_75) := sql.bind(X_0,"sys","customer","c_acctbal",2);
    X_55:bat[:lng] := sql.bind(X_0,"sys","customer","c_acctbal",1);
    X_56 := sql.delta(X_51,C_53,r1_75,X_55);
    X_57 := algebra.projection(C_1,X_56);
    X_58 := algebra.projection(X_41,X_57);
    X_59:bat[:dbl] := batcalc.dbl(2,X_58);
    X_73:bat[:str] := batstr.substring(X_13,A12,A13);
    X_84 := calc.lng(1,A11,15,2);
    C_87 := algebra.thetasubselect(X_57,X_84,">");
    C_89 := algebra.subselect(X_73,C_87,A14,A14,true,false,false);
    C_94 := algebra.subselect(X_73,C_87,A15,A15,true,false,false);
    X_95 := bat.mergecand(C_89,C_94);
    C_97 := algebra.subselect(X_73,C_87,A16,A16,true,false,false);
    X_98 := bat.mergecand(X_95,C_97);
    C_100 := algebra.subselect(X_73,C_87,A17,A17,true,false,false);
    X_101 := bat.mergecand(X_98,C_100);
    C_103 := algebra.subselect(X_73,C_87,A18,A18,true,false,false);
    X_104 := bat.mergecand(X_101,C_103);
    C_106 := algebra.subselect(X_73,C_87,A19,A19,true,false,false);
    X_107 := bat.mergecand(X_104,C_106);
    C_109 := algebra.subselect(X_73,C_87,A20,A20,true,false,false);
    X_110 := bat.mergecand(X_107,C_109);
>>>>>>> 33b721b0
    X_111 := algebra.projection(X_110,X_57);
    X_112:bat[:dbl] := batcalc.dbl(2,X_111);
    X_116:dbl := aggr.avg(X_112);
    X_117 := sql.single(X_116);
    (X_118,r1_140) := algebra.subthetajoin(X_59,X_117,nil:BAT,nil:BAT,1,true,nil:lng);
    C_125 := algebra.subinter(X_50,X_118,nil:BAT,nil:BAT,false,nil:lng);
    X_127 := algebra.projection(C_125,X_49);
    X_128 := bat.mirror(X_127);
    C_129:bat[:oid] := sql.tid(X_0,"sys","orders");
    X_131:bat[:int] := sql.bind(X_0,"sys","orders","o_custkey",0);
<<<<<<< HEAD
    X_137 := algebra.projection(X_129,X_131);
    (X_138,r1_160) := algebra.subjoin(X_127,X_137,nil:BAT,nil:BAT,false,nil:lng);
    X_140 := algebra.subdiff(X_128,X_138,nil:BAT,nil:BAT,false,nil:lng);
    X_143:bat[:str] := algebra.projectionpath(X_140,X_125,X_41,X_13);
    X_146:bat[:str] := batstr.substring(X_143,1,2);
=======
    (C_133,r1_155) := sql.bind(X_0,"sys","orders","o_custkey",2);
    X_135:bat[:int] := sql.bind(X_0,"sys","orders","o_custkey",1);
    X_136 := sql.delta(X_131,C_133,r1_155,X_135);
    X_137 := algebra.projection(C_129,X_136);
    (X_138,r1_160) := algebra.subjoin(X_127,X_137,nil:BAT,nil:BAT,false,nil:lng);
    X_140 := algebra.subdiff(X_128,X_138,nil:BAT,nil:BAT,false,nil:lng);
    X_143:bat[:str] := algebra.projectionpath(X_140,C_125,X_41,X_13);
    X_146:bat[:str] := batstr.substring(X_143,A0,A1);
>>>>>>> 33b721b0
    (X_149,r1_171,r2_171) := group.subgroupdone(X_146);
    X_152 := algebra.projection(r1_171,X_146);
    X_158:bat[:lng] := aggr.subcount(X_149,X_149,r1_171,false);
    X_162:bat[:lng] := algebra.projectionpath(X_140,C_125,X_58);
    X_163:bat[:hge] := aggr.subsum(X_162,X_149,r1_171,true,true);
    X_153 := bat.setKey(X_152,true);
    (X_154,r1_176,r2_176) := algebra.subsort(X_153,false,false);
    X_157 := algebra.projection(r1_176,X_153);
    X_160 := algebra.projection(r1_176,X_158);
    X_166 := algebra.projection(r1_176,X_163);
    sql.resultSet(X_194,X_196,X_198,X_200,X_202,X_157,X_160,X_166);
end user.s4_1;
#inline               actions= 0 time=7 usec 
#candidates           actions= 1 time=68 usec 
#remap                actions= 5 time=111 usec 
#costModel            actions= 1 time=56 usec 
#coercions            actions= 0 time=5 usec 
#evaluate             actions=22 time=116 usec 
#emptybind            actions= 0 time=6 usec 
#pushselect           actions= 0 time=5 usec 
#aliases              actions=28 time=66 usec 
#mergetable           actions= 0 time=75 usec 
#deadcode             actions=12 time=57 usec 
#aliases              actions= 0 time=15 usec 
#constants            actions=47 time=79 usec 
#commonTerms          actions= 6 time=59 usec 
#projectionpath       actions= 4 time=52 usec 
#reorder              actions= 1 time=89 usec 
#deadcode             actions=10 time=50 usec 
#reduce               actions=126 time=96 usec 
#matpack              actions= 0 time=7 usec 
#querylog             actions= 0 time=1 usec 
#multiplex            actions= 0 time=4 usec 
#generator            actions= 0 time=3 usec 
#profiler             actions= 1 time=41 usec 
#garbageCollector     actions= 1 time=53 usec 
#total                actions= 1 time=1199 usec 

# 22:53:31 >  
# 22:53:31 >  "Done."
# 22:53:31 >  
<|MERGE_RESOLUTION|>--- conflicted
+++ resolved
@@ -82,92 +82,42 @@
     X_0 := sql.mvc();
     C_1:bat[:oid] := sql.tid(X_0,"sys","customer");
     X_4:bat[:str] := sql.bind(X_0,"sys","customer","c_phone",0);
-<<<<<<< HEAD
-    X_13 := algebra.projection(X_1,X_4);
+    X_13 := algebra.projection(C_1,X_4);
     X_16:bat[:str] := batstr.substring(X_13,1,2);
-    X_20 := algebra.subselect(X_16,"13","13",true,false,false);
-    X_25 := algebra.subselect(X_16,"31","31",true,false,false);
-    X_26 := bat.mergecand(X_20,X_25);
-    X_28 := algebra.subselect(X_16,"23","23",true,false,false);
-    X_29 := bat.mergecand(X_26,X_28);
-    X_31 := algebra.subselect(X_16,"29","29",true,false,false);
-    X_32 := bat.mergecand(X_29,X_31);
-    X_34 := algebra.subselect(X_16,"30","30",true,false,false);
-    X_35 := bat.mergecand(X_32,X_34);
-    X_37 := algebra.subselect(X_16,"18","18",true,false,false);
-    X_38 := bat.mergecand(X_35,X_37);
-    X_40 := algebra.subselect(X_16,"17","17",true,false,false);
-    X_41 := bat.mergecand(X_38,X_40);
+    C_20 := algebra.subselect(X_16,"13","13",true,false,false);
+    C_25 := algebra.subselect(X_16,"31","31",true,false,false);
+    X_26 := bat.mergecand(C_20,C_25);
+    C_28 := algebra.subselect(X_16,"23","23",true,false,false);
+    X_29 := bat.mergecand(X_26,C_28);
+    C_31 := algebra.subselect(X_16,"29","29",true,false,false);
+    X_32 := bat.mergecand(X_29,C_31);
+    C_34 := algebra.subselect(X_16,"30","30",true,false,false);
+    X_35 := bat.mergecand(X_32,C_34);
+    C_37 := algebra.subselect(X_16,"18","18",true,false,false);
+    X_38 := bat.mergecand(X_35,C_37);
+    C_40 := algebra.subselect(X_16,"17","17",true,false,false);
+    X_41 := bat.mergecand(X_38,C_40);
     X_42:bat[:int] := sql.bind(X_0,"sys","customer","c_custkey",0);
-    X_49:bat[:int] := algebra.projectionpath(X_41,X_1,X_42);
+    X_49:bat[:int] := algebra.projectionpath(X_41,C_1,X_42);
     X_50 := bat.mirror(X_49);
     X_51:bat[:lng] := sql.bind(X_0,"sys","customer","c_acctbal",0);
-    X_57 := algebra.projection(X_1,X_51);
+    X_57 := algebra.projection(C_1,X_51);
     X_58 := algebra.projection(X_41,X_57);
     X_59:bat[:dbl] := batcalc.dbl(2,X_58);
-    X_87 := algebra.thetasubselect(X_57,0:lng,">");
-    X_89 := algebra.subselect(X_16,X_87,"13","13",true,false,false);
-    X_94 := algebra.subselect(X_16,X_87,"31","31",true,false,false);
-    X_95 := bat.mergecand(X_89,X_94);
-    X_97 := algebra.subselect(X_16,X_87,"23","23",true,false,false);
-    X_98 := bat.mergecand(X_95,X_97);
-    X_100 := algebra.subselect(X_16,X_87,"29","29",true,false,false);
-    X_101 := bat.mergecand(X_98,X_100);
-    X_103 := algebra.subselect(X_16,X_87,"30","30",true,false,false);
-    X_104 := bat.mergecand(X_101,X_103);
-    X_106 := algebra.subselect(X_16,X_87,"18","18",true,false,false);
-    X_107 := bat.mergecand(X_104,X_106);
-    X_109 := algebra.subselect(X_16,X_87,"17","17",true,false,false);
-    X_110 := bat.mergecand(X_107,X_109);
-=======
-    (C_7,r1_29) := sql.bind(X_0,"sys","customer","c_phone",2);
-    X_10:bat[:str] := sql.bind(X_0,"sys","customer","c_phone",1);
-    X_12 := sql.delta(X_4,C_7,r1_29,X_10);
-    X_13 := algebra.projection(C_1,X_12);
-    X_16:bat[:str] := batstr.substring(X_13,A2,A3);
-    C_20 := algebra.subselect(X_16,A4,A4,true,false,false);
-    C_25 := algebra.subselect(X_16,A5,A5,true,false,false);
-    X_26 := bat.mergecand(C_20,C_25);
-    C_28 := algebra.subselect(X_16,A6,A6,true,false,false);
-    X_29 := bat.mergecand(X_26,C_28);
-    C_31 := algebra.subselect(X_16,A7,A7,true,false,false);
-    X_32 := bat.mergecand(X_29,C_31);
-    C_34 := algebra.subselect(X_16,A8,A8,true,false,false);
-    X_35 := bat.mergecand(X_32,C_34);
-    C_37 := algebra.subselect(X_16,A9,A9,true,false,false);
-    X_38 := bat.mergecand(X_35,C_37);
-    C_40 := algebra.subselect(X_16,A10,A10,true,false,false);
-    X_41 := bat.mergecand(X_38,C_40);
-    X_42:bat[:int] := sql.bind(X_0,"sys","customer","c_custkey",0);
-    (C_44,r1_66) := sql.bind(X_0,"sys","customer","c_custkey",2);
-    X_46:bat[:int] := sql.bind(X_0,"sys","customer","c_custkey",1);
-    X_47 := sql.delta(X_42,C_44,r1_66,X_46);
-    X_49:bat[:int] := algebra.projectionpath(X_41,C_1,X_47);
-    X_50 := bat.mirror(X_49);
-    X_51:bat[:lng] := sql.bind(X_0,"sys","customer","c_acctbal",0);
-    (C_53,r1_75) := sql.bind(X_0,"sys","customer","c_acctbal",2);
-    X_55:bat[:lng] := sql.bind(X_0,"sys","customer","c_acctbal",1);
-    X_56 := sql.delta(X_51,C_53,r1_75,X_55);
-    X_57 := algebra.projection(C_1,X_56);
-    X_58 := algebra.projection(X_41,X_57);
-    X_59:bat[:dbl] := batcalc.dbl(2,X_58);
-    X_73:bat[:str] := batstr.substring(X_13,A12,A13);
-    X_84 := calc.lng(1,A11,15,2);
-    C_87 := algebra.thetasubselect(X_57,X_84,">");
-    C_89 := algebra.subselect(X_73,C_87,A14,A14,true,false,false);
-    C_94 := algebra.subselect(X_73,C_87,A15,A15,true,false,false);
+    C_87 := algebra.thetasubselect(X_57,0:lng,">");
+    C_89 := algebra.subselect(X_16,C_87,"13","13",true,false,false);
+    C_94 := algebra.subselect(X_16,C_87,"31","31",true,false,false);
     X_95 := bat.mergecand(C_89,C_94);
-    C_97 := algebra.subselect(X_73,C_87,A16,A16,true,false,false);
+    C_97 := algebra.subselect(X_16,C_87,"23","23",true,false,false);
     X_98 := bat.mergecand(X_95,C_97);
-    C_100 := algebra.subselect(X_73,C_87,A17,A17,true,false,false);
+    C_100 := algebra.subselect(X_16,C_87,"29","29",true,false,false);
     X_101 := bat.mergecand(X_98,C_100);
-    C_103 := algebra.subselect(X_73,C_87,A18,A18,true,false,false);
+    C_103 := algebra.subselect(X_16,C_87,"30","30",true,false,false);
     X_104 := bat.mergecand(X_101,C_103);
-    C_106 := algebra.subselect(X_73,C_87,A19,A19,true,false,false);
+    C_106 := algebra.subselect(X_16,C_87,"18","18",true,false,false);
     X_107 := bat.mergecand(X_104,C_106);
-    C_109 := algebra.subselect(X_73,C_87,A20,A20,true,false,false);
+    C_109 := algebra.subselect(X_16,C_87,"17","17",true,false,false);
     X_110 := bat.mergecand(X_107,C_109);
->>>>>>> 33b721b0
     X_111 := algebra.projection(X_110,X_57);
     X_112:bat[:dbl] := batcalc.dbl(2,X_111);
     X_116:dbl := aggr.avg(X_112);
@@ -178,22 +128,11 @@
     X_128 := bat.mirror(X_127);
     C_129:bat[:oid] := sql.tid(X_0,"sys","orders");
     X_131:bat[:int] := sql.bind(X_0,"sys","orders","o_custkey",0);
-<<<<<<< HEAD
-    X_137 := algebra.projection(X_129,X_131);
-    (X_138,r1_160) := algebra.subjoin(X_127,X_137,nil:BAT,nil:BAT,false,nil:lng);
-    X_140 := algebra.subdiff(X_128,X_138,nil:BAT,nil:BAT,false,nil:lng);
-    X_143:bat[:str] := algebra.projectionpath(X_140,X_125,X_41,X_13);
-    X_146:bat[:str] := batstr.substring(X_143,1,2);
-=======
-    (C_133,r1_155) := sql.bind(X_0,"sys","orders","o_custkey",2);
-    X_135:bat[:int] := sql.bind(X_0,"sys","orders","o_custkey",1);
-    X_136 := sql.delta(X_131,C_133,r1_155,X_135);
-    X_137 := algebra.projection(C_129,X_136);
+    X_137 := algebra.projection(C_129,X_131);
     (X_138,r1_160) := algebra.subjoin(X_127,X_137,nil:BAT,nil:BAT,false,nil:lng);
     X_140 := algebra.subdiff(X_128,X_138,nil:BAT,nil:BAT,false,nil:lng);
     X_143:bat[:str] := algebra.projectionpath(X_140,C_125,X_41,X_13);
-    X_146:bat[:str] := batstr.substring(X_143,A0,A1);
->>>>>>> 33b721b0
+    X_146:bat[:str] := batstr.substring(X_143,1,2);
     (X_149,r1_171,r2_171) := group.subgroupdone(X_146);
     X_152 := algebra.projection(r1_171,X_146);
     X_158:bat[:lng] := aggr.subcount(X_149,X_149,r1_171,false);
