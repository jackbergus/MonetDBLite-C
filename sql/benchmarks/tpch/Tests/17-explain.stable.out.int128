stdout of test '17-explain` in directory 'sql/benchmarks/tpch` itself:


# 22:53:29 >  
# 22:53:29 >  "mserver5" "--debug=10" "--set" "gdk_nr_threads=0" "--set" "mapi_open=true" "--set" "mapi_port=34581" "--set" "mapi_usock=/var/tmp/mtest-9096/.s.monetdb.34581" "--set" "monet_prompt=" "--forcemito" "--set" "mal_listing=2" "--dbpath=/ufs/manegold/_/Monet/HG/Feb2013/prefix/--disable-debug_--enable-assert_--enable-optimize/var/MonetDB/mTests_sql_benchmarks_tpch" "--set" "mal_listing=0"
# 22:53:29 >  

# MonetDB 5 server v11.15.12
# This is an unreleased version
# Serving database 'mTests_sql_benchmarks_tpch', using 8 threads
# Compiled for x86_64-unknown-linux-gnu/64bit with 64bit OIDs dynamically linked
# Found 15.591 GiB available main-memory.
# Copyright (c) 1993-July 2008 CWI.
# Copyright (c) August 2008-2015 MonetDB B.V., all rights reserved
# Visit http://www.monetdb.org/ for further information
# Listening for connection requests on mapi:monetdb://rome.ins.cwi.nl:34581/
# Listening for UNIX domain connection requests on mapi:monetdb:///var/tmp/mtest-9096/.s.monetdb.34581
# MonetDB/GIS module loaded
# MonetDB/JAQL module loaded
# MonetDB/SQL module loaded

Ready.

# 22:53:29 >  
# 22:53:29 >  "/usr/bin/python2" "17-explain.SQL.py" "17-explain"
# 22:53:29 >  

#set optimizer = 'sequential_pipe';
#explain select
#	sum(l_extendedprice) / 7.0 as avg_yearly
#from
#	lineitem,
#	part
#where
#	p_partkey = l_partkey
#	and p_brand = 'Brand#23'
#	and p_container = 'MED BOX'
#	and l_quantity < (
#		select
#			0.2 * avg(l_quantity)
#		from
#			lineitem
#		where
#			l_partkey = p_partkey
#	);
% .explain # table_name
% mal # name
% clob # type
<<<<<<< HEAD
% 345 # length
function user.s4_1():void;
    X_90:void := querylog.define("explain select\n sum(l_extendedprice) / 7.0 as avg_yearly\nfrom\n lineitem,\n part\nwhere\n p_partkey = l_partkey\n and p_brand = \\'Brand#23\\'\n and p_container = \\'MED BOX\\'\n and l_quantity < (\n select\n 0.2 * avg(l_quantity)\n from\n lineitem\n where\n l_partkey = p_partkey\n );","sequential_pipe",60);
    X_4 := sql.mvc();
    C_5:bat[:oid] := sql.tid(X_4,"sys","lineitem");
    X_8:bat[:int] := sql.bind(X_4,"sys","lineitem","l_partkey",0);
    (C_11,r1_12) := sql.bind(X_4,"sys","lineitem","l_partkey",2);
    X_14:bat[:int] := sql.bind(X_4,"sys","lineitem","l_partkey",1);
    X_16 := sql.projectdelta(C_5,X_8,C_11,r1_12,X_14);
    X_19:bat[:str] := sql.bind(X_4,"sys","part","p_container",0);
    X_24:bat[:str] := sql.bind(X_4,"sys","part","p_brand",0);
    C_17:bat[:oid] := sql.tid(X_4,"sys","part");
    C_107 := algebra.subselect(X_24,C_17,"Brand#23","Brand#23",true,false,false);
    (C_26,r1_31) := sql.bind(X_4,"sys","part","p_brand",2);
    C_108 := algebra.subselect(r1_31,nil:bat[:oid],"Brand#23","Brand#23",true,false,false);
    X_28:bat[:str] := sql.bind(X_4,"sys","part","p_brand",1);
    C_110 := algebra.subselect(X_28,C_17,"Brand#23","Brand#23",true,false,false);
    C_29 := sql.subdelta(C_107,C_17,C_26,C_108,C_110);
    C_111 := algebra.subselect(X_19,C_29,"MED BOX","MED BOX",true,false,false);
    (C_21,r1_23) := sql.bind(X_4,"sys","part","p_container",2);
    C_112 := algebra.subselect(r1_23,nil:bat[:oid],"MED BOX","MED BOX",true,false,false);
    X_23:bat[:str] := sql.bind(X_4,"sys","part","p_container",1);
    C_113 := algebra.subselect(X_23,C_29,"MED BOX","MED BOX",true,false,false);
    C_32 := sql.subdelta(C_111,C_29,C_21,C_112,C_113);
    X_33:bat[:int] := sql.bind(X_4,"sys","part","p_partkey",0);
    (C_35,r1_44) := sql.bind(X_4,"sys","part","p_partkey",2);
    X_37:bat[:int] := sql.bind(X_4,"sys","part","p_partkey",1);
    X_38 := sql.projectdelta(C_32,X_33,C_35,r1_44,X_37);
    (X_39,r1_58) := algebra.subjoin(X_38,X_16,nil:BAT,nil:BAT,false,nil:lng);
    X_43 := algebra.projection(X_39,X_38);
    (X_44,r1_64) := algebra.subjoin(X_16,X_43,nil:BAT,nil:BAT,false,nil:lng);
    X_46:bat[:int] := sql.bind(X_4,"sys","lineitem","l_orderkey",0);
    (C_48,r1_68) := sql.bind(X_4,"sys","lineitem","l_orderkey",2);
    X_50:bat[:int] := sql.bind(X_4,"sys","lineitem","l_orderkey",1);
    X_51 := sql.projectdelta(C_5,X_46,C_48,r1_68,X_50);
    X_52 := algebra.projection(r1_58,X_51);
    X_53:bat[:oid] := batcalc.identity(X_52);
    X_54 := algebra.projection(r1_64,X_53);
    (X_55,r1_78,r2_78) := group.subgroupdone(X_54);
    X_58:bat[:lng] := sql.bind(X_4,"sys","lineitem","l_quantity",0);
    (C_60,r1_83) := sql.bind(X_4,"sys","lineitem","l_quantity",2);
    X_62:bat[:lng] := sql.bind(X_4,"sys","lineitem","l_quantity",1);
    X_63 := sql.projectdelta(C_5,X_58,C_60,r1_83,X_62);
    X_64:bat[:lng] := algebra.projectionpath(r1_78,r1_64,r1_58,X_63);
    X_66 := algebra.projection(X_44,X_63);
    X_67:bat[:dbl] := batcalc.dbl(2,X_66);
    X_68:bat[:dbl] := aggr.subavg(X_67,X_55,r1_78,true,true);
    X_72:bat[:lng] := sql.bind(X_4,"sys","lineitem","l_extendedprice",0);
    (C_74,r1_115) := sql.bind(X_4,"sys","lineitem","l_extendedprice",2);
    X_76:bat[:lng] := sql.bind(X_4,"sys","lineitem","l_extendedprice",1);
    X_77 := sql.projectdelta(C_5,X_72,C_74,r1_115,X_76);
    X_65:bat[:dbl] := batcalc.dbl(2,X_64);
    X_69:bat[:dbl] := batcalc.*(0.2,X_68);
    X_70:bat[:bit] := batcalc.<(X_65,X_69);
    C_71 := algebra.subselect(X_70,true,true,true,true,false);
    X_78:bat[:lng] := algebra.projectionpath(C_71,r1_78,r1_64,r1_58,X_77);
    X_79:hge := aggr.sum(X_78);
    X_80 := calc.hge(2,X_79,39,5);
    X_83:hge := calc./(X_80,700:hge);
    sql.resultSet("sys.L3","avg_yearly","decimal",39,3,10,X_83);
end user.s4_1;
#inline               actions= 0 time=5 usec 
#candidates           actions= 1 time=63 usec 
#remap                actions= 5 time=108 usec 
#costModel            actions= 1 time=46 usec 
#coercions            actions= 0 time=4 usec 
#evaluate             actions= 5 time=73 usec 
#emptybind            actions= 0 time=5 usec 
#pushselect           actions= 4 time=54 usec 
#aliases              actions=17 time=47 usec 
#mergetable           actions= 0 time=53 usec 
#deadcode             actions=18 time=40 usec 
#aliases              actions= 0 time=8 usec 
#constants            actions=14 time=46 usec 
#commonTerms          actions= 5 time=39 usec 
#projectionpath       actions= 7 time=39 usec 
#reorder              actions= 1 time=57 usec 
#deadcode             actions=12 time=33 usec 
#reduce               actions=98 time=58 usec 
#matpack              actions= 0 time=5 usec 
#querylog             actions= 0 time=0 usec 
#multiplex            actions= 0 time=4 usec 
#generator            actions= 0 time=2 usec 
#profiler             actions= 1 time=30 usec 
#garbageCollector     actions= 1 time=33 usec 
#total                actions= 1 time=924 usec 
=======
% 346 # length
function user.s2_1(A0:bte,A1:str,A2:str,A3:dbl):void;
    X_134:void := querylog.define("explain select\n sum(l_extendedprice) / 7.0 as avg_yearly\nfrom\n lineitem,\n part\nwhere\n p_partkey = l_partkey\n and p_brand = \\'Brand#23\\'\n and p_container = \\'MED BOX\\'\n and l_quantity < (\n select\n 0.2 * avg(l_quantity)\n from\n lineitem\n where\n l_partkey = p_partkey\n );","sequential_pipe",61);
    X_0 := sql.mvc();
    X_1:bat[:oid] := sql.tid(X_0,"sys","lineitem");
    X_4:bat[:int] := sql.bind(X_0,"sys","lineitem","l_partkey",0);
    (X_7,r1_12) := sql.bind(X_0,"sys","lineitem","l_partkey",2);
    X_10:bat[:int] := sql.bind(X_0,"sys","lineitem","l_partkey",1);
    X_13 := sql.projectdelta(X_1,X_4,X_7,r1_12,X_10);
    X_16:bat[:str] := sql.bind(X_0,"sys","part","p_container",0);
    X_24:bat[:str] := sql.bind(X_0,"sys","part","p_brand",0);
    X_14:bat[:oid] := sql.tid(X_0,"sys","part");
    X_146 := algebra.subselect(X_24,X_14,A1,A1,true,false,false);
    (X_26,r1_31) := sql.bind(X_0,"sys","part","p_brand",2);
    X_147 := algebra.subselect(r1_31,nil:bat[:oid],A1,A1,true,false,false);
    X_28:bat[:str] := sql.bind(X_0,"sys","part","p_brand",1);
    X_149 := algebra.subselect(X_28,X_14,A1,A1,true,false,false);
    X_32 := sql.subdelta(X_146,X_14,X_26,X_147,X_149);
    X_150 := algebra.subselect(X_16,X_32,A2,A2,true,false,false);
    (X_18,r1_23) := sql.bind(X_0,"sys","part","p_container",2);
    X_151 := algebra.subselect(r1_23,nil:bat[:oid],A2,A2,true,false,false);
    X_20:bat[:str] := sql.bind(X_0,"sys","part","p_container",1);
    X_153 := algebra.subselect(X_20,X_32,A2,A2,true,false,false);
    X_36 := sql.subdelta(X_150,X_32,X_18,X_151,X_153);
    X_37:bat[:int] := sql.bind(X_0,"sys","part","p_partkey",0);
    (X_39,r1_44) := sql.bind(X_0,"sys","part","p_partkey",2);
    X_41:bat[:int] := sql.bind(X_0,"sys","part","p_partkey",1);
    X_44 := sql.projectdelta(X_36,X_37,X_39,r1_44,X_41);
    (X_53,r1_58) := algebra.subjoin(X_44,X_13,nil:BAT,nil:BAT,false,nil:lng);
    X_58 := algebra.projection(X_53,X_44);
    (X_59,r1_64) := algebra.subjoin(X_13,X_58,nil:BAT,nil:BAT,false,nil:lng);
    X_61:bat[:int] := sql.bind(X_0,"sys","lineitem","l_orderkey",0);
    (X_63,r1_68) := sql.bind(X_0,"sys","lineitem","l_orderkey",2);
    X_65:bat[:int] := sql.bind(X_0,"sys","lineitem","l_orderkey",1);
    X_67 := sql.projectdelta(X_1,X_61,X_63,r1_68,X_65);
    X_68 := algebra.projection(r1_58,X_67);
    X_69:bat[:oid] := batcalc.identity(X_68);
    X_72 := algebra.projection(r1_64,X_69);
    (X_73,r1_78,r2_78) := group.subgroupdone(X_72);
    X_76:bat[:lng] := sql.bind(X_0,"sys","lineitem","l_quantity",0);
    (X_78,r1_83) := sql.bind(X_0,"sys","lineitem","l_quantity",2);
    X_80:bat[:lng] := sql.bind(X_0,"sys","lineitem","l_quantity",1);
    X_82 := sql.projectdelta(X_1,X_76,X_78,r1_83,X_80);
    X_85:bat[:lng] := algebra.projectionpath(r1_78,r1_64,r1_58,X_82);
    X_96 := algebra.projection(X_59,X_82);
    X_97:bat[:dbl] := batcalc.dbl(2,X_96);
    X_98:bat[:dbl] := aggr.subavg(X_97,X_73,r1_78,true,true);
    X_108:bat[:lng] := sql.bind(X_0,"sys","lineitem","l_extendedprice",0);
    (X_110,r1_115) := sql.bind(X_0,"sys","lineitem","l_extendedprice",2);
    X_112:bat[:lng] := sql.bind(X_0,"sys","lineitem","l_extendedprice",1);
    X_114 := sql.projectdelta(X_1,X_108,X_110,r1_115,X_112);
    X_86:bat[:dbl] := batcalc.dbl(2,X_85);
    X_101:bat[:dbl] := batcalc.*(A3,X_98);
    X_103:bat[:bit] := batcalc.<(X_86,X_101);
    X_106 := algebra.subselect(X_103,true,true,true,true,false);
    X_118:bat[:lng] := algebra.projectionpath(X_106,r1_78,r1_64,r1_58,X_114);
    X_119:hge := aggr.sum(X_118);
    X_120 := calc.hge(2,X_119,39,5);
    X_125 := calc.hge(1,A0,39,2);
    X_127:hge := calc./(X_120,X_125);
    sql.resultSet("sys.L3","avg_yearly","decimal",39,3,10,X_127);
end user.s2_1;
>>>>>>> fe73b1fb

# 22:53:29 >  
# 22:53:29 >  "Done."
# 22:53:29 >  
<|MERGE_RESOLUTION|>--- conflicted
+++ resolved
@@ -46,97 +46,9 @@
 % .explain # table_name
 % mal # name
 % clob # type
-<<<<<<< HEAD
-% 345 # length
+% 346 # length
 function user.s4_1():void;
-    X_90:void := querylog.define("explain select\n sum(l_extendedprice) / 7.0 as avg_yearly\nfrom\n lineitem,\n part\nwhere\n p_partkey = l_partkey\n and p_brand = \\'Brand#23\\'\n and p_container = \\'MED BOX\\'\n and l_quantity < (\n select\n 0.2 * avg(l_quantity)\n from\n lineitem\n where\n l_partkey = p_partkey\n );","sequential_pipe",60);
-    X_4 := sql.mvc();
-    C_5:bat[:oid] := sql.tid(X_4,"sys","lineitem");
-    X_8:bat[:int] := sql.bind(X_4,"sys","lineitem","l_partkey",0);
-    (C_11,r1_12) := sql.bind(X_4,"sys","lineitem","l_partkey",2);
-    X_14:bat[:int] := sql.bind(X_4,"sys","lineitem","l_partkey",1);
-    X_16 := sql.projectdelta(C_5,X_8,C_11,r1_12,X_14);
-    X_19:bat[:str] := sql.bind(X_4,"sys","part","p_container",0);
-    X_24:bat[:str] := sql.bind(X_4,"sys","part","p_brand",0);
-    C_17:bat[:oid] := sql.tid(X_4,"sys","part");
-    C_107 := algebra.subselect(X_24,C_17,"Brand#23","Brand#23",true,false,false);
-    (C_26,r1_31) := sql.bind(X_4,"sys","part","p_brand",2);
-    C_108 := algebra.subselect(r1_31,nil:bat[:oid],"Brand#23","Brand#23",true,false,false);
-    X_28:bat[:str] := sql.bind(X_4,"sys","part","p_brand",1);
-    C_110 := algebra.subselect(X_28,C_17,"Brand#23","Brand#23",true,false,false);
-    C_29 := sql.subdelta(C_107,C_17,C_26,C_108,C_110);
-    C_111 := algebra.subselect(X_19,C_29,"MED BOX","MED BOX",true,false,false);
-    (C_21,r1_23) := sql.bind(X_4,"sys","part","p_container",2);
-    C_112 := algebra.subselect(r1_23,nil:bat[:oid],"MED BOX","MED BOX",true,false,false);
-    X_23:bat[:str] := sql.bind(X_4,"sys","part","p_container",1);
-    C_113 := algebra.subselect(X_23,C_29,"MED BOX","MED BOX",true,false,false);
-    C_32 := sql.subdelta(C_111,C_29,C_21,C_112,C_113);
-    X_33:bat[:int] := sql.bind(X_4,"sys","part","p_partkey",0);
-    (C_35,r1_44) := sql.bind(X_4,"sys","part","p_partkey",2);
-    X_37:bat[:int] := sql.bind(X_4,"sys","part","p_partkey",1);
-    X_38 := sql.projectdelta(C_32,X_33,C_35,r1_44,X_37);
-    (X_39,r1_58) := algebra.subjoin(X_38,X_16,nil:BAT,nil:BAT,false,nil:lng);
-    X_43 := algebra.projection(X_39,X_38);
-    (X_44,r1_64) := algebra.subjoin(X_16,X_43,nil:BAT,nil:BAT,false,nil:lng);
-    X_46:bat[:int] := sql.bind(X_4,"sys","lineitem","l_orderkey",0);
-    (C_48,r1_68) := sql.bind(X_4,"sys","lineitem","l_orderkey",2);
-    X_50:bat[:int] := sql.bind(X_4,"sys","lineitem","l_orderkey",1);
-    X_51 := sql.projectdelta(C_5,X_46,C_48,r1_68,X_50);
-    X_52 := algebra.projection(r1_58,X_51);
-    X_53:bat[:oid] := batcalc.identity(X_52);
-    X_54 := algebra.projection(r1_64,X_53);
-    (X_55,r1_78,r2_78) := group.subgroupdone(X_54);
-    X_58:bat[:lng] := sql.bind(X_4,"sys","lineitem","l_quantity",0);
-    (C_60,r1_83) := sql.bind(X_4,"sys","lineitem","l_quantity",2);
-    X_62:bat[:lng] := sql.bind(X_4,"sys","lineitem","l_quantity",1);
-    X_63 := sql.projectdelta(C_5,X_58,C_60,r1_83,X_62);
-    X_64:bat[:lng] := algebra.projectionpath(r1_78,r1_64,r1_58,X_63);
-    X_66 := algebra.projection(X_44,X_63);
-    X_67:bat[:dbl] := batcalc.dbl(2,X_66);
-    X_68:bat[:dbl] := aggr.subavg(X_67,X_55,r1_78,true,true);
-    X_72:bat[:lng] := sql.bind(X_4,"sys","lineitem","l_extendedprice",0);
-    (C_74,r1_115) := sql.bind(X_4,"sys","lineitem","l_extendedprice",2);
-    X_76:bat[:lng] := sql.bind(X_4,"sys","lineitem","l_extendedprice",1);
-    X_77 := sql.projectdelta(C_5,X_72,C_74,r1_115,X_76);
-    X_65:bat[:dbl] := batcalc.dbl(2,X_64);
-    X_69:bat[:dbl] := batcalc.*(0.2,X_68);
-    X_70:bat[:bit] := batcalc.<(X_65,X_69);
-    C_71 := algebra.subselect(X_70,true,true,true,true,false);
-    X_78:bat[:lng] := algebra.projectionpath(C_71,r1_78,r1_64,r1_58,X_77);
-    X_79:hge := aggr.sum(X_78);
-    X_80 := calc.hge(2,X_79,39,5);
-    X_83:hge := calc./(X_80,700:hge);
-    sql.resultSet("sys.L3","avg_yearly","decimal",39,3,10,X_83);
-end user.s4_1;
-#inline               actions= 0 time=5 usec 
-#candidates           actions= 1 time=63 usec 
-#remap                actions= 5 time=108 usec 
-#costModel            actions= 1 time=46 usec 
-#coercions            actions= 0 time=4 usec 
-#evaluate             actions= 5 time=73 usec 
-#emptybind            actions= 0 time=5 usec 
-#pushselect           actions= 4 time=54 usec 
-#aliases              actions=17 time=47 usec 
-#mergetable           actions= 0 time=53 usec 
-#deadcode             actions=18 time=40 usec 
-#aliases              actions= 0 time=8 usec 
-#constants            actions=14 time=46 usec 
-#commonTerms          actions= 5 time=39 usec 
-#projectionpath       actions= 7 time=39 usec 
-#reorder              actions= 1 time=57 usec 
-#deadcode             actions=12 time=33 usec 
-#reduce               actions=98 time=58 usec 
-#matpack              actions= 0 time=5 usec 
-#querylog             actions= 0 time=0 usec 
-#multiplex            actions= 0 time=4 usec 
-#generator            actions= 0 time=2 usec 
-#profiler             actions= 1 time=30 usec 
-#garbageCollector     actions= 1 time=33 usec 
-#total                actions= 1 time=924 usec 
-=======
-% 346 # length
-function user.s2_1(A0:bte,A1:str,A2:str,A3:dbl):void;
-    X_134:void := querylog.define("explain select\n sum(l_extendedprice) / 7.0 as avg_yearly\nfrom\n lineitem,\n part\nwhere\n p_partkey = l_partkey\n and p_brand = \\'Brand#23\\'\n and p_container = \\'MED BOX\\'\n and l_quantity < (\n select\n 0.2 * avg(l_quantity)\n from\n lineitem\n where\n l_partkey = p_partkey\n );","sequential_pipe",61);
+    X_134:void := querylog.define("explain select\n sum(l_extendedprice) / 7.0 as avg_yearly\nfrom\n lineitem,\n part\nwhere\n p_partkey = l_partkey\n and p_brand = \\'Brand#23\\'\n and p_container = \\'MED BOX\\'\n and l_quantity < (\n select\n 0.2 * avg(l_quantity)\n from\n lineitem\n where\n l_partkey = p_partkey\n );","sequential_pipe",60);
     X_0 := sql.mvc();
     X_1:bat[:oid] := sql.tid(X_0,"sys","lineitem");
     X_4:bat[:int] := sql.bind(X_0,"sys","lineitem","l_partkey",0);
@@ -146,18 +58,18 @@
     X_16:bat[:str] := sql.bind(X_0,"sys","part","p_container",0);
     X_24:bat[:str] := sql.bind(X_0,"sys","part","p_brand",0);
     X_14:bat[:oid] := sql.tid(X_0,"sys","part");
-    X_146 := algebra.subselect(X_24,X_14,A1,A1,true,false,false);
+    X_151 := algebra.subselect(X_24,X_14,"Brand#23","Brand#23",true,false,false);
     (X_26,r1_31) := sql.bind(X_0,"sys","part","p_brand",2);
-    X_147 := algebra.subselect(r1_31,nil:bat[:oid],A1,A1,true,false,false);
+    X_152 := algebra.subselect(r1_31,nil:bat[:oid],"Brand#23","Brand#23",true,false,false);
     X_28:bat[:str] := sql.bind(X_0,"sys","part","p_brand",1);
-    X_149 := algebra.subselect(X_28,X_14,A1,A1,true,false,false);
-    X_32 := sql.subdelta(X_146,X_14,X_26,X_147,X_149);
-    X_150 := algebra.subselect(X_16,X_32,A2,A2,true,false,false);
+    X_154 := algebra.subselect(X_28,X_14,"Brand#23","Brand#23",true,false,false);
+    X_32 := sql.subdelta(X_151,X_14,X_26,X_152,X_154);
+    X_155 := algebra.subselect(X_16,X_32,"MED BOX","MED BOX",true,false,false);
     (X_18,r1_23) := sql.bind(X_0,"sys","part","p_container",2);
-    X_151 := algebra.subselect(r1_23,nil:bat[:oid],A2,A2,true,false,false);
+    X_156 := algebra.subselect(r1_23,nil:bat[:oid],"MED BOX","MED BOX",true,false,false);
     X_20:bat[:str] := sql.bind(X_0,"sys","part","p_container",1);
-    X_153 := algebra.subselect(X_20,X_32,A2,A2,true,false,false);
-    X_36 := sql.subdelta(X_150,X_32,X_18,X_151,X_153);
+    X_158 := algebra.subselect(X_20,X_32,"MED BOX","MED BOX",true,false,false);
+    X_36 := sql.subdelta(X_155,X_32,X_18,X_156,X_158);
     X_37:bat[:int] := sql.bind(X_0,"sys","part","p_partkey",0);
     (X_39,r1_44) := sql.bind(X_0,"sys","part","p_partkey",2);
     X_41:bat[:int] := sql.bind(X_0,"sys","part","p_partkey",1);
@@ -186,17 +98,40 @@
     X_112:bat[:lng] := sql.bind(X_0,"sys","lineitem","l_extendedprice",1);
     X_114 := sql.projectdelta(X_1,X_108,X_110,r1_115,X_112);
     X_86:bat[:dbl] := batcalc.dbl(2,X_85);
-    X_101:bat[:dbl] := batcalc.*(A3,X_98);
+    X_101:bat[:dbl] := batcalc.*(0.2,X_98);
     X_103:bat[:bit] := batcalc.<(X_86,X_101);
     X_106 := algebra.subselect(X_103,true,true,true,true,false);
     X_118:bat[:lng] := algebra.projectionpath(X_106,r1_78,r1_64,r1_58,X_114);
     X_119:hge := aggr.sum(X_118);
     X_120 := calc.hge(2,X_119,39,5);
-    X_125 := calc.hge(1,A0,39,2);
-    X_127:hge := calc./(X_120,X_125);
+    X_127:hge := calc./(X_120,700:hge);
     sql.resultSet("sys.L3","avg_yearly","decimal",39,3,10,X_127);
-end user.s2_1;
->>>>>>> fe73b1fb
+end user.s4_1;
+#inline               actions= 0 time=5 usec 
+#candidates           actions= 1 time=63 usec 
+#remap                actions= 5 time=108 usec 
+#costModel            actions= 1 time=46 usec 
+#coercions            actions= 0 time=4 usec 
+#evaluate             actions= 5 time=73 usec 
+#emptybind            actions= 0 time=5 usec 
+#pushselect           actions= 4 time=54 usec 
+#aliases              actions=17 time=47 usec 
+#mergetable           actions= 0 time=53 usec 
+#deadcode             actions=18 time=40 usec 
+#aliases              actions= 0 time=8 usec 
+#constants            actions=14 time=46 usec 
+#commonTerms          actions= 5 time=39 usec 
+#projectionpath       actions= 7 time=39 usec 
+#reorder              actions= 1 time=57 usec 
+#deadcode             actions=12 time=33 usec 
+#reduce               actions=98 time=58 usec 
+#matpack              actions= 0 time=5 usec 
+#querylog             actions= 0 time=0 usec 
+#multiplex            actions= 0 time=4 usec 
+#generator            actions= 0 time=2 usec 
+#profiler             actions= 1 time=30 usec 
+#garbageCollector     actions= 1 time=33 usec 
+#total                actions= 1 time=924 usec 
 
 # 22:53:29 >  
 # 22:53:29 >  "Done."
