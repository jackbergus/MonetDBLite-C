--- conflicted
+++ resolved
@@ -48,92 +48,28 @@
 % clob # type
 % 378 # length
 function user.s2_1{autoCommit=true}(A0:bte,A1:str,A2:str,A3:dbl):void;
-<<<<<<< HEAD
-    X_117:void := querylog.define("explain select\n\tsum(l_extendedprice) / 7.0 as avg_yearly\nfrom\n\tlineitem,\n\tpart\nwhere\n\tp_partkey = l_partkey\n\tand p_brand = \\'Brand#23\\'\n\tand p_container = \\'MED BOX\\'\n\tand l_quantity < (\n\t\tselect\n\t\t\t0.2 * avg(l_quantity)\n\t\tfrom\n\t\t\tlineitem\n\t\twhere\n\t\t\tl_partkey = p_partkey\n\t);","sequential_pipe",67);
-=======
-    X_111:void := querylog.define("explain select\n\tsum(l_extendedprice) / 7.0 as avg_yearly\nfrom\n\tlineitem,\n\tpart\nwhere\n\tp_partkey = l_partkey\n\tand p_brand = \\'Brand#23\\'\n\tand p_container = \\'MED BOX\\'\n\tand l_quantity < (\n\t\tselect\n\t\t\t0.2 * avg(l_quantity)\n\t\tfrom\n\t\t\tlineitem\n\t\twhere\n\t\t\tl_partkey = p_partkey\n\t);","sequential_pipe",61);
->>>>>>> 53c9323b
+    X_110:void := querylog.define("explain select\n\tsum(l_extendedprice) / 7.0 as avg_yearly\nfrom\n\tlineitem,\n\tpart\nwhere\n\tp_partkey = l_partkey\n\tand p_brand = \\'Brand#23\\'\n\tand p_container = \\'MED BOX\\'\n\tand l_quantity < (\n\t\tselect\n\t\t\t0.2 * avg(l_quantity)\n\t\tfrom\n\t\t\tlineitem\n\t\twhere\n\t\t\tl_partkey = p_partkey\n\t);","sequential_pipe",61);
     X_6 := sql.mvc();
     X_7:bat[:oid,:oid]  := sql.tid(X_6,"sys","lineitem");
     X_10:bat[:oid,:int]  := sql.bind(X_6,"sys","lineitem","l_partkey",0);
     (X_13,r1_13) := sql.bind(X_6,"sys","lineitem","l_partkey",2);
     X_16:bat[:oid,:int]  := sql.bind(X_6,"sys","lineitem","l_partkey",1);
     X_18 := sql.projectdelta(X_7,X_10,X_13,r1_13,X_16);
-<<<<<<< HEAD
-    X_19:bat[:oid,:oid]  := sql.bind_idxbat(X_6,"sys","lineitem","lineitem_l_partkey_fkey",0);
-    (X_21,r1_23) := sql.bind_idxbat(X_6,"sys","lineitem","lineitem_l_partkey_fkey",2);
-    X_23:bat[:oid,:oid]  := sql.bind_idxbat(X_6,"sys","lineitem","lineitem_l_partkey_fkey",1);
-    X_24 := sql.projectdelta(X_7,X_19,X_21,r1_23,X_23);
-    X_27:bat[:oid,:str]  := sql.bind(X_6,"sys","part","p_container",0);
-    X_32:bat[:oid,:str]  := sql.bind(X_6,"sys","part","p_brand",0);
-    X_25:bat[:oid,:oid]  := sql.tid(X_6,"sys","part");
-    X_140 := algebra.subselect(X_32,X_25,A1,A1,true,true,false);
-    (X_34,r1_40) := sql.bind(X_6,"sys","part","p_brand",2);
-    X_141 := algebra.subselect(r1_40,nil:bat[:oid,:oid],A1,A1,true,true,false);
-    X_37:bat[:oid,:str]  := sql.bind(X_6,"sys","part","p_brand",1);
-    X_143 := algebra.subselect(X_37,X_25,A1,A1,true,true,false);
-    X_38 := sql.subdelta(X_140,X_25,X_34,X_141,X_143);
-    X_144 := algebra.subselect(X_27,X_38,A2,A2,true,true,false);
-    (X_29,r1_32) := sql.bind(X_6,"sys","part","p_container",2);
-    X_145 := algebra.subselect(r1_32,nil:bat[:oid,:oid],A2,A2,true,true,false);
-    X_31:bat[:oid,:str]  := sql.bind(X_6,"sys","part","p_container",1);
-    X_147 := algebra.subselect(X_31,X_38,A2,A2,true,true,false);
-    X_41 := sql.subdelta(X_144,X_38,X_29,X_145,X_147);
-    X_42 := X_41;
-    (X_43,r1_52) := algebra.subjoin(X_24,X_42,nil:BAT,nil:BAT,false,nil:lng);
-    X_47:bat[:oid,:int]  := sql.bind(X_6,"sys","part","p_partkey",0);
-    (X_50,r1_59) := sql.bind(X_6,"sys","part","p_partkey",2);
-    X_53:bat[:oid,:int]  := sql.bind(X_6,"sys","part","p_partkey",1);
-    X_56 := sql.projectdelta(X_41,X_47,X_50,r1_59,X_53);
-    X_57 := algebra.leftfetchjoin(r1_52,X_56);
-    (X_58,r1_69) := algebra.subjoin(X_18,X_57,nil:BAT,nil:BAT,false,nil:lng);
-    X_60:bat[:oid,:int]  := sql.bind(X_6,"sys","lineitem","l_orderkey",0);
-    (X_63,r1_74) := sql.bind(X_6,"sys","lineitem","l_orderkey",2);
-    X_66:bat[:oid,:int]  := sql.bind(X_6,"sys","lineitem","l_orderkey",1);
-    X_67 := sql.projectdelta(X_7,X_60,X_63,r1_74,X_66);
-    X_68 := algebra.leftfetchjoin(X_43,X_67);
-    X_69:bat[:oid,:oid]  := batcalc.identity(X_68);
-    X_70 := algebra.leftfetchjoin(r1_69,X_69);
-    (X_71,r1_85,r2_85) := group.subgroupdone(X_70);
-    X_148 := algebra.leftfetchjoin(r1_85,r1_69);
-    X_74:bat[:oid,:int]  := sql.bind(X_6,"sys","lineitem","l_quantity",0);
-    (X_76,r1_90) := sql.bind(X_6,"sys","lineitem","l_quantity",2);
-    X_78:bat[:oid,:int]  := sql.bind(X_6,"sys","lineitem","l_quantity",1);
-    X_79 := sql.projectdelta(X_7,X_74,X_76,r1_90,X_78);
-    X_86 := algebra.leftfetchjoin(X_58,X_79);
-    X_87:bat[:oid,:dbl] := aggr.subavg(X_86,X_71,r1_85,true,true);
-    X_80:bat[:oid,:int] := algebra.leftfetchjoinPath(X_148,X_43,X_79);
-    X_81 := batcalc.dbl(X_80);
-    X_89:bat[:oid,:dbl] := batcalc.*(A3,X_87);
-    X_90:bat[:oid,:bit] := batcalc.<(X_81,X_89);
-    X_91 := algebra.subselect(X_90,true,true,true,true,false);
-    X_93:bat[:oid,:lng] := sql.bind(X_6,"sys","lineitem","l_extendedprice",0);
-    (X_96,r1_124) := sql.bind(X_6,"sys","lineitem","l_extendedprice",2);
-    X_98:bat[:oid,:lng] := sql.bind(X_6,"sys","lineitem","l_extendedprice",1);
-    X_99 := sql.projectdelta(X_7,X_93,X_96,r1_124,X_98);
-    X_100:bat[:oid,:lng] := algebra.leftfetchjoinPath(X_91,X_148,X_43,X_99);
-    X_101:hge := aggr.sum(X_100);
-    X_102 := calc.lng(2,X_101,15,2);
-    X_104 := calc.lng(2,X_102,18,5);
-    X_108 := calc.lng(1,A0,15,2);
-    X_110 := calc./(X_104,X_108);
-    sql.resultSet("sys.L3","avg_yearly","decimal",18,3,10,X_110);
-=======
     X_21:bat[:oid,:str] := sql.bind(X_6,"sys","part","p_container",0);
     X_26:bat[:oid,:str] := sql.bind(X_6,"sys","part","p_brand",0);
     X_19:bat[:oid,:oid] := sql.tid(X_6,"sys","part");
-    X_133 := algebra.subselect(X_26,X_19,A1,A1,true,true,false);
+    X_132 := algebra.subselect(X_26,X_19,A1,A1,true,true,false);
     (X_28,r1_32) := sql.bind(X_6,"sys","part","p_brand",2);
-    X_134 := algebra.subselect(r1_32,nil:bat[:oid,:oid],A1,A1,true,true,false);
+    X_133 := algebra.subselect(r1_32,nil:bat[:oid,:oid],A1,A1,true,true,false);
     X_30:bat[:oid,:str] := sql.bind(X_6,"sys","part","p_brand",1);
-    X_136 := algebra.subselect(X_30,X_19,A1,A1,true,true,false);
-    X_31 := sql.subdelta(X_133,X_19,X_28,X_134,X_136);
-    X_137 := algebra.subselect(X_21,X_31,A2,A2,true,true,false);
+    X_135 := algebra.subselect(X_30,X_19,A1,A1,true,true,false);
+    X_31 := sql.subdelta(X_132,X_19,X_28,X_133,X_135);
+    X_136 := algebra.subselect(X_21,X_31,A2,A2,true,true,false);
     (X_23,r1_24) := sql.bind(X_6,"sys","part","p_container",2);
-    X_138 := algebra.subselect(r1_24,nil:bat[:oid,:oid],A2,A2,true,true,false);
+    X_137 := algebra.subselect(r1_24,nil:bat[:oid,:oid],A2,A2,true,true,false);
     X_25:bat[:oid,:str] := sql.bind(X_6,"sys","part","p_container",1);
-    X_140 := algebra.subselect(X_25,X_31,A2,A2,true,true,false);
-    X_34 := sql.subdelta(X_137,X_31,X_23,X_138,X_140);
+    X_139 := algebra.subselect(X_25,X_31,A2,A2,true,true,false);
+    X_34 := sql.subdelta(X_136,X_31,X_23,X_137,X_139);
     X_35:bat[:oid,:int] := sql.bind(X_6,"sys","part","p_partkey",0);
     (X_39,r1_46) := sql.bind(X_6,"sys","part","p_partkey",2);
     X_42:bat[:oid,:int] := sql.bind(X_6,"sys","part","p_partkey",1);
@@ -170,8 +106,7 @@
     X_99 := calc.hge(2,X_98,39,5);
     X_102 := calc.hge(1,A0,39,2);
     X_103 := calc./(X_99,X_102);
-    sql.exportValue(1,"sys.L3","avg_yearly","decimal",39,3,10,X_103,"");
->>>>>>> 53c9323b
+    sql.resultSet("sys.L3","avg_yearly","decimal",39,3,10,X_103);
 end user.s2_1;
 
 # 22:53:29 >  
