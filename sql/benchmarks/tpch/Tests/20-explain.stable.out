--- conflicted
+++ resolved
@@ -65,7 +65,7 @@
 % clob # type
 % 789 # length
 function user.s2_1{autoCommit=true}(A0:str,A1:bte,A2:date,A3:date,A4:int,A5:str):void;
-    X_241:void := querylog.define("explain select\n\ts_name,\n\ts_address\nfrom\n\tsupplier,\n\tnation\nwhere\n\ts_suppkey in (\n\t\tselect\n\t\t\tps_suppkey\n\t\tfrom\n\t\t\tpartsupp\n\t\twhere\n\t\t\tps_partkey in (\n\t\t\t\tselect\n\t\t\t\t\tp_partkey\n\t\t\t\tfrom\n\t\t\t\t\tpart\n\t\t\t\twhere\n\t\t\t\t\tp_name like \\'forest%\\'\n\t\t\t)\n\t\t\tand ps_availqty > (\n\t\t\t\tselect\n\t\t\t\t\t0.5 * sum(l_quantity)\n\t\t\t\tfrom\n\t\t\t\t\tlineitem\n\t\t\t\twhere\n\t\t\t\t\tl_partkey = ps_partkey\n\t\t\t\t\tand l_suppkey = ps_suppkey\n\t\t\t\t\tand l_shipdate >= date \\'1994-01-01\\'\n\t\t\t\t\tand l_shipdate < date \\'1994-01-01\\' + interval \\'1\\' year\n\t\t\t)\n\t)\n\tand s_nationkey = n_nationkey\n\tand n_name = \\'CANADA\\'\norder by\n\ts_name;","sequential_pipe",133);
+    X_241:void := querylog.define("explain select\n\ts_name,\n\ts_address\nfrom\n\tsupplier,\n\tnation\nwhere\n\ts_suppkey in (\n\t\tselect\n\t\t\tps_suppkey\n\t\tfrom\n\t\t\tpartsupp\n\t\twhere\n\t\t\tps_partkey in (\n\t\t\t\tselect\n\t\t\t\t\tp_partkey\n\t\t\t\tfrom\n\t\t\t\t\tpart\n\t\t\t\twhere\n\t\t\t\t\tp_name like \\'forest%\\'\n\t\t\t)\n\t\t\tand ps_availqty > (\n\t\t\t\tselect\n\t\t\t\t\t0.5 * sum(l_quantity)\n\t\t\t\tfrom\n\t\t\t\t\tlineitem\n\t\t\t\twhere\n\t\t\t\t\tl_partkey = ps_partkey\n\t\t\t\t\tand l_suppkey = ps_suppkey\n\t\t\t\t\tand l_shipdate >= date \\'1994-01-01\\'\n\t\t\t\t\tand l_shipdate < date \\'1994-01-01\\' + interval \\'1\\' year\n\t\t\t)\n\t)\n\tand s_nationkey = n_nationkey\n\tand n_name = \\'CANADA\\'\norder by\n\ts_name;","sequential_pipe",131);
     X_8 := sql.mvc();
     X_9:bat[:oid,:oid]  := sql.tid(X_8,"sys","supplier");
     X_12:bat[:oid,:int]  := sql.bind(X_8,"sys","supplier","s_suppkey",0);
@@ -87,236 +87,114 @@
     X_39:bat[:oid,:str]  := sql.bind(X_8,"sys","part","p_name",1);
     X_40 := sql.delta(X_35,X_37,r1_37,X_39);
     X_41 := algebra.leftfetchjoin(X_33,X_40);
-<<<<<<< HEAD
     X_43 := algebra.likesubselect(X_41,nil:BAT,A0,"",false);
-    X_46:bat[:oid,:int]  := sql.bind(X_8,"sys","part","p_partkey",0);
+    X_46:bat[:oid,:int] := sql.bind(X_8,"sys","part","p_partkey",0);
     (X_50,r1_52) := sql.bind(X_8,"sys","part","p_partkey",2);
-    X_53:bat[:oid,:int]  := sql.bind(X_8,"sys","part","p_partkey",1);
+    X_53:bat[:oid,:int] := sql.bind(X_8,"sys","part","p_partkey",1);
     X_55 := sql.delta(X_46,X_50,r1_52,X_53);
-    X_56:bat[:oid,:int]  := algebra.leftfetchjoinPath(X_43,X_33,X_55);
+    X_56:bat[:oid,:int] := algebra.leftfetchjoinPath(X_43,X_33,X_55);
     (X_57,r1_60) := algebra.subjoin(X_31,X_56,nil:BAT,nil:BAT,false,nil:lng);
     X_60 := algebra.tinter(X_32,X_57);
-    X_61:bat[:oid,:wrd]  := sql.bind_idxbat(X_8,"sys","partsupp","partsupp_ps_partkey_ps_suppkey_pkey",0);
+    X_61:bat[:oid,:wrd] := sql.bind_idxbat(X_8,"sys","partsupp","partsupp_ps_partkey_ps_suppkey_pkey",0);
     (X_64,r1_67) := sql.bind_idxbat(X_8,"sys","partsupp","partsupp_ps_partkey_ps_suppkey_pkey",2);
-    X_66:bat[:oid,:wrd]  := sql.bind_idxbat(X_8,"sys","partsupp","partsupp_ps_partkey_ps_suppkey_pkey",1);
+    X_66:bat[:oid,:wrd] := sql.bind_idxbat(X_8,"sys","partsupp","partsupp_ps_partkey_ps_suppkey_pkey",1);
     X_67 := sql.delta(X_61,X_64,r1_67,X_66);
     X_68:bat[:oid,:wrd] := algebra.leftfetchjoinPath(X_60,X_23,X_67);
-    X_69:bat[:oid,:oid]  := sql.tid(X_8,"sys","lineitem");
-    X_71:bat[:oid,:date]  := sql.bind(X_8,"sys","lineitem","l_shipdate",0);
+    X_69:bat[:oid,:oid] := sql.tid(X_8,"sys","lineitem");
+    X_71:bat[:oid,:date] := sql.bind(X_8,"sys","lineitem","l_shipdate",0);
     (X_73,r1_77) := sql.bind(X_8,"sys","lineitem","l_shipdate",2);
-    X_75:bat[:oid,:date]  := sql.bind(X_8,"sys","lineitem","l_shipdate",1);
+    X_75:bat[:oid,:date] := sql.bind(X_8,"sys","lineitem","l_shipdate",1);
     X_76 := sql.delta(X_71,X_73,r1_77,X_75);
     X_77 := algebra.leftfetchjoin(X_69,X_76);
     X_78 := mtime.addmonths(A3,A4);
     X_79 := algebra.subselect(X_77,A2,X_78,true,false,false);
-    X_282 := algebra.leftfetchjoin(X_79,X_69);
-    X_82:bat[:oid,:int]  := sql.bind(X_8,"sys","lineitem","l_partkey",0);
+    X_82:bat[:oid,:int] := sql.bind(X_8,"sys","lineitem","l_partkey",0);
     (X_86,r1_93) := sql.bind(X_8,"sys","lineitem","l_partkey",2);
-    X_89:bat[:oid,:int]  := sql.bind(X_8,"sys","lineitem","l_partkey",1);
+    X_89:bat[:oid,:int] := sql.bind(X_8,"sys","lineitem","l_partkey",1);
     X_91 := sql.delta(X_82,X_86,r1_93,X_89);
-    X_92:bat[:oid,:int] := algebra.leftfetchjoin(X_282,X_91);
-    X_93:bat[:oid,:wrd]  := batmkey.hash(X_92);
-    X_95:bat[:oid,:int]  := sql.bind(X_8,"sys","lineitem","l_suppkey",0);
+    X_92:bat[:oid,:int] := algebra.leftfetchjoinPath(X_79,X_69,X_91);
+    X_93:bat[:oid,:wrd] := batmkey.hash(X_92);
+    X_95:bat[:oid,:int] := sql.bind(X_8,"sys","lineitem","l_suppkey",0);
     (X_98,r1_109) := sql.bind(X_8,"sys","lineitem","l_suppkey",2);
-    X_100:bat[:oid,:int]  := sql.bind(X_8,"sys","lineitem","l_suppkey",1);
+    X_100:bat[:oid,:int] := sql.bind(X_8,"sys","lineitem","l_suppkey",1);
     X_101 := sql.delta(X_95,X_98,r1_109,X_100);
-    X_102:bat[:oid,:int] := algebra.leftfetchjoin(X_282,X_101);
-    X_103:bat[:oid,:wrd]  := mkey.bulk_rotate_xor_hash(X_93,22,X_102);
+    X_102:bat[:oid,:int] := algebra.leftfetchjoinPath(X_79,X_69,X_101);
+    X_103:bat[:oid,:wrd] := mkey.bulk_rotate_xor_hash(X_93,22,X_102);
     (X_104,r1_116) := algebra.subjoin(X_68,X_103,nil:BAT,nil:BAT,false,nil:lng);
     X_108 := algebra.leftfetchjoin(X_60,X_31);
     X_109 := algebra.leftfetchjoin(X_104,X_108);
     X_110 := algebra.leftfetchjoin(r1_116,X_92);
-    X_111:bat[:oid,:bit]  := batcalc.==(X_109,X_110);
+    X_111:bat[:oid,:bit] := batcalc.==(X_109,X_110);
     X_113 := algebra.subselect(X_111,true,true,true,true,false);
     X_115 := algebra.leftfetchjoin(X_113,X_104);
-    X_116:bat[:oid,:int]  := sql.bind(X_8,"sys","partsupp","ps_suppkey",0);
+    X_116:bat[:oid,:int] := sql.bind(X_8,"sys","partsupp","ps_suppkey",0);
     (X_121,r1_136) := sql.bind(X_8,"sys","partsupp","ps_suppkey",2);
-    X_124:bat[:oid,:int]  := sql.bind(X_8,"sys","partsupp","ps_suppkey",1);
+    X_124:bat[:oid,:int] := sql.bind(X_8,"sys","partsupp","ps_suppkey",1);
     X_126 := sql.delta(X_116,X_121,r1_136,X_124);
     X_127:bat[:oid,:int] := algebra.leftfetchjoinPath(X_60,X_23,X_126);
     X_128 := algebra.leftfetchjoin(X_115,X_127);
     X_129 := algebra.leftfetchjoin(X_113,r1_116);
     X_130 := algebra.leftfetchjoin(X_129,X_102);
-    X_131:bat[:oid,:bit]  := batcalc.==(X_128,X_130);
+    X_131:bat[:oid,:bit] := batcalc.==(X_128,X_130);
     X_132 := algebra.subselect(X_131,true,true,true,true,false);
     X_133 := algebra.leftfetchjoin(X_132,X_115);
-    X_134:bat[:oid,:oid]  := batcalc.identity(X_108);
+    X_134:bat[:oid,:oid] := batcalc.identity(X_108);
     X_135 := algebra.leftfetchjoin(X_133,X_134);
     (X_136,r1_154,r2_154) := group.subgroupdone(X_135);
-    X_283 := algebra.leftfetchjoin(r1_154,X_133);
-    X_151:bat[:oid,:int] := sql.bind(X_8,"sys","lineitem","l_quantity",0);
-    (X_156,r1_181) := sql.bind(X_8,"sys","lineitem","l_quantity",2);
-    X_158:bat[:oid,:int] := sql.bind(X_8,"sys","lineitem","l_quantity",1);
-    X_159 := sql.delta(X_151,X_156,r1_181,X_158);
-    X_160:bat[:oid,:int] := algebra.leftfetchjoinPath(X_132,X_129,X_282,X_159);
+    X_139:bat[:oid,:int] := sql.bind(X_8,"sys","partsupp","ps_availqty",0);
+    (X_141,r1_159) := sql.bind(X_8,"sys","partsupp","ps_availqty",2);
+    X_143:bat[:oid,:int] := sql.bind(X_8,"sys","partsupp","ps_availqty",1);
+    X_144 := sql.delta(X_139,X_141,r1_159,X_143);
+    X_145:bat[:oid,:int] := algebra.leftfetchjoinPath(r1_154,X_133,X_60,X_23,X_144);
+    X_149:bat[:oid,:lng] := sql.bind(X_8,"sys","lineitem","l_quantity",0);
+    (X_154,r1_179) := sql.bind(X_8,"sys","lineitem","l_quantity",2);
+    X_157:bat[:oid,:lng] := sql.bind(X_8,"sys","lineitem","l_quantity",1);
+    X_159 := sql.delta(X_149,X_154,r1_179,X_157);
+    X_160:bat[:oid,:lng] := algebra.leftfetchjoinPath(X_132,X_129,X_79,X_69,X_159);
     X_161:bat[:oid,:lng] := aggr.subsum(X_160,X_136,r1_154,true,true);
-    X_139:bat[:oid,:int]  := sql.bind(X_8,"sys","partsupp","ps_availqty",0);
-    (X_141,r1_159) := sql.bind(X_8,"sys","partsupp","ps_availqty",2);
-    X_143:bat[:oid,:int]  := sql.bind(X_8,"sys","partsupp","ps_availqty",1);
-    X_144 := sql.delta(X_139,X_141,r1_159,X_143);
-    X_145:bat[:oid,:int] := algebra.leftfetchjoinPath(X_283,X_60,X_23,X_144);
-    X_146:bat[:oid,:lng]  := batcalc.lng(X_145,19,2);
-    X_149 := calc.lng(1,A1,19,1);
-    X_163:bat[:oid,:lng] := batcalc.lng(X_161,19,1);
-    X_164:bat[:oid,:lng] := batcalc.*(X_149,X_163);
-    X_165:bat[:oid,:bit] := batcalc.>(X_146,X_164);
-    X_166 := algebra.subselect(X_165,true,true,true,true,false);
-    X_168:bat[:oid,:int] := algebra.leftfetchjoinPath(X_166,X_283,X_127);
-    (X_169,r1_200) := algebra.subjoin(X_21,X_168,nil:BAT,nil:BAT,false,nil:lng);
-    X_173 := algebra.tinter(X_22,X_169);
-    X_284 := algebra.leftfetchjoin(X_173,X_9);
-    X_174:bat[:oid,:int] := sql.bind(X_8,"sys","supplier","s_nationkey",0);
-    (X_177,r1_208) := sql.bind(X_8,"sys","supplier","s_nationkey",2);
-    X_181:bat[:oid,:int] := sql.bind(X_8,"sys","supplier","s_nationkey",1);
-    X_183 := sql.delta(X_174,X_177,r1_208,X_181);
-    X_184:bat[:oid,:int] := algebra.leftfetchjoin(X_284,X_183);
-    X_185:bat[:oid,:oid] := sql.tid(X_8,"sys","nation");
-    X_187:bat[:oid,:str] := sql.bind(X_8,"sys","nation","n_name",0);
-    (X_190,r1_222) := sql.bind(X_8,"sys","nation","n_name",2);
-    X_192:bat[:oid,:str] := sql.bind(X_8,"sys","nation","n_name",1);
-    X_193 := sql.delta(X_187,X_190,r1_222,X_192);
-    X_194 := algebra.leftfetchjoin(X_185,X_193);
-    X_195 := algebra.subselect(X_194,A5,A5,true,true,false);
-    X_198:bat[:oid,:int] := sql.bind(X_8,"sys","nation","n_nationkey",0);
-    (X_200,r1_233) := sql.bind(X_8,"sys","nation","n_nationkey",2);
-    X_202:bat[:oid,:int] := sql.bind(X_8,"sys","nation","n_nationkey",1);
-    X_203 := sql.delta(X_198,X_200,r1_233,X_202);
-    X_204:bat[:oid,:int] := algebra.leftfetchjoinPath(X_195,X_185,X_203);
-    (X_205,r1_239) := algebra.subjoin(X_184,X_204,nil:BAT,nil:BAT,false,nil:lng);
-    X_209:bat[:oid,:str] := sql.bind(X_8,"sys","supplier","s_name",0);
-    (X_213,r1_247) := sql.bind(X_8,"sys","supplier","s_name",2);
-    X_216:bat[:oid,:str] := sql.bind(X_8,"sys","supplier","s_name",1);
-    X_218 := sql.delta(X_209,X_213,r1_247,X_216);
-    X_219:bat[:oid,:str] := algebra.leftfetchjoinPath(X_205,X_173,X_9,X_218);
-    (X_220,r1_256,r2_256) := algebra.subsort(X_219,false,false);
-    X_223 := algebra.leftfetchjoin(r1_256,X_219);
-    X_224:bat[:oid,:str] := sql.bind(X_8,"sys","supplier","s_address",0);
-    (X_227,r1_263) := sql.bind(X_8,"sys","supplier","s_address",2);
-    X_229:bat[:oid,:str] := sql.bind(X_8,"sys","supplier","s_address",1);
-    X_230 := sql.delta(X_224,X_227,r1_263,X_229);
-    X_231:bat[:oid,:str] := algebra.leftfetchjoinPath(r1_256,X_205,X_173,X_9,X_230);
-    X_232 := sql.resultSet(2,1,X_223);
-    sql.rsColumn(X_232,"sys.supplier","s_name","varchar",25,0,X_223);
-    sql.rsColumn(X_232,"sys.supplier","s_address","varchar",40,0,X_231);
+    X_146:bat[:oid,:lng] := batcalc.lng(X_145,17,3);
+    X_163:bat[:oid,:lng] := batcalc.*(A1,X_161);
+    X_164:bat[:oid,:bit] := batcalc.>(X_146,X_163);
+    X_165 := algebra.subselect(X_164,true,true,true,true,false);
+    X_167:bat[:oid,:int] := algebra.leftfetchjoinPath(X_165,r1_154,X_133,X_127);
+    (X_168,r1_199) := algebra.subjoin(X_21,X_167,nil:BAT,nil:BAT,false,nil:lng);
+    X_172 := algebra.tinter(X_22,X_168);
+    X_173:bat[:oid,:int] := sql.bind(X_8,"sys","supplier","s_nationkey",0);
+    (X_176,r1_207) := sql.bind(X_8,"sys","supplier","s_nationkey",2);
+    X_179:bat[:oid,:int] := sql.bind(X_8,"sys","supplier","s_nationkey",1);
+    X_180 := sql.delta(X_173,X_176,r1_207,X_179);
+    X_181:bat[:oid,:int] := algebra.leftfetchjoinPath(X_172,X_9,X_180);
+    X_182:bat[:oid,:oid] := sql.tid(X_8,"sys","nation");
+    X_184:bat[:oid,:str] := sql.bind(X_8,"sys","nation","n_name",0);
+    (X_187,r1_219) := sql.bind(X_8,"sys","nation","n_name",2);
+    X_190:bat[:oid,:str] := sql.bind(X_8,"sys","nation","n_name",1);
+    X_192 := sql.delta(X_184,X_187,r1_219,X_190);
+    X_193 := algebra.leftfetchjoin(X_182,X_192);
+    X_194 := algebra.subselect(X_193,A5,A5,true,true,false);
+    X_197:bat[:oid,:int] := sql.bind(X_8,"sys","nation","n_nationkey",0);
+    (X_199,r1_232) := sql.bind(X_8,"sys","nation","n_nationkey",2);
+    X_201:bat[:oid,:int] := sql.bind(X_8,"sys","nation","n_nationkey",1);
+    X_202 := sql.delta(X_197,X_199,r1_232,X_201);
+    X_203:bat[:oid,:int] := algebra.leftfetchjoinPath(X_194,X_182,X_202);
+    (X_204,r1_238) := algebra.subjoin(X_181,X_203,nil:BAT,nil:BAT,false,nil:lng);
+    X_208:bat[:oid,:str] := sql.bind(X_8,"sys","supplier","s_name",0);
+    (X_212,r1_246) := sql.bind(X_8,"sys","supplier","s_name",2);
+    X_214:bat[:oid,:str] := sql.bind(X_8,"sys","supplier","s_name",1);
+    X_215 := sql.delta(X_208,X_212,r1_246,X_214);
+    X_216:bat[:oid,:str] := algebra.leftfetchjoinPath(X_204,X_172,X_9,X_215);
+    (X_217,r1_253,r2_253) := algebra.subsort(X_216,false,false);
+    X_220 := algebra.leftfetchjoin(r1_253,X_216);
+    X_221:bat[:oid,:str] := sql.bind(X_8,"sys","supplier","s_address",0);
+    (X_224,r1_260) := sql.bind(X_8,"sys","supplier","s_address",2);
+    X_227:bat[:oid,:str] := sql.bind(X_8,"sys","supplier","s_address",1);
+    X_229 := sql.delta(X_221,X_224,r1_260,X_227);
+    X_230:bat[:oid,:str] := algebra.leftfetchjoinPath(r1_253,X_204,X_172,X_9,X_229);
+    X_231 := sql.resultSet(2,1,X_220);
+    sql.rsColumn(X_231,"sys.supplier","s_name","char",25,0,X_220);
+    sql.rsColumn(X_231,"sys.supplier","s_address","varchar",40,0,X_230);
     X_239 := io.stdout();
-    sql.exportResult(X_239,X_232);
+    sql.exportResult(X_239,X_231);
 end user.s2_1;
-=======
-    X_43 := algebra.likesubselect(X_41,A0,"",false);
-    X_45:bat[:oid,:int]  := sql.bind(X_8,"sys","part","p_partkey",0);
-    (X_49,r1_51) := sql.bind(X_8,"sys","part","p_partkey",2);
-    X_52:bat[:oid,:int]  := sql.bind(X_8,"sys","part","p_partkey",1);
-    X_54 := sql.delta(X_45,X_49,r1_51,X_52);
-    X_55:bat[:oid,:int]  := algebra.leftfetchjoinPath(X_43,X_33,X_54);
-    (X_56,r1_59) := algebra.join(X_31,X_55);
-    X_58 := algebra.tinter(X_32,X_56);
-    X_273 := algebra.leftfetchjoin(X_58,X_23);
-    X_59:bat[:oid,:wrd]  := sql.bind_idxbat(X_8,"sys","partsupp","partsupp_ps_partkey_ps_suppkey_pkey",0);
-    (X_62,r1_65) := sql.bind_idxbat(X_8,"sys","partsupp","partsupp_ps_partkey_ps_suppkey_pkey",2);
-    X_64:bat[:oid,:wrd]  := sql.bind_idxbat(X_8,"sys","partsupp","partsupp_ps_partkey_ps_suppkey_pkey",1);
-    X_65 := sql.delta(X_59,X_62,r1_65,X_64);
-    X_66:bat[:oid,:wrd]  := algebra.leftfetchjoin(X_273,X_65);
-    X_67:bat[:oid,:oid]  := sql.tid(X_8,"sys","lineitem");
-    X_69:bat[:oid,:date]  := sql.bind(X_8,"sys","lineitem","l_shipdate",0);
-    (X_71,r1_75) := sql.bind(X_8,"sys","lineitem","l_shipdate",2);
-    X_73:bat[:oid,:date]  := sql.bind(X_8,"sys","lineitem","l_shipdate",1);
-    X_74 := sql.delta(X_69,X_71,r1_75,X_73);
-    X_75 := algebra.leftfetchjoin(X_67,X_74);
-    X_76 := mtime.addmonths(A3,A4);
-    X_77 := algebra.subselect(X_75,A2,X_76,true,false,false);
-    X_274 := algebra.leftfetchjoin(X_77,X_67);
-    X_80:bat[:oid,:int]  := sql.bind(X_8,"sys","lineitem","l_partkey",0);
-    (X_84,r1_91) := sql.bind(X_8,"sys","lineitem","l_partkey",2);
-    X_87:bat[:oid,:int]  := sql.bind(X_8,"sys","lineitem","l_partkey",1);
-    X_89 := sql.delta(X_80,X_84,r1_91,X_87);
-    X_90:bat[:oid,:int]  := algebra.leftfetchjoin(X_274,X_89);
-    X_91:bat[:oid,:wrd]  := batmkey.hash(X_90);
-    X_93:bat[:oid,:int]  := sql.bind(X_8,"sys","lineitem","l_suppkey",0);
-    (X_96,r1_107) := sql.bind(X_8,"sys","lineitem","l_suppkey",2);
-    X_98:bat[:oid,:int]  := sql.bind(X_8,"sys","lineitem","l_suppkey",1);
-    X_99 := sql.delta(X_93,X_96,r1_107,X_98);
-    X_100:bat[:oid,:int]  := algebra.leftfetchjoin(X_274,X_99);
-    X_101:bat[:oid,:wrd]  := mkey.bulk_rotate_xor_hash(X_91,22,X_100);
-    (X_102,r1_114) := algebra.join(X_66,X_101);
-    X_104 := algebra.leftfetchjoin(X_58,X_31);
-    X_105 := algebra.leftfetchjoin(X_102,X_104);
-    X_106 := algebra.leftfetchjoin(r1_114,X_90);
-    X_107:bat[:oid,:bit]  := batcalc.==(X_105,X_106);
-    X_109 := algebra.subselect(X_107,true,true,true,true,false);
-    X_111 := algebra.leftfetchjoin(X_109,X_102);
-    X_112:bat[:oid,:int]  := sql.bind(X_8,"sys","partsupp","ps_suppkey",0);
-    (X_117,r1_132) := sql.bind(X_8,"sys","partsupp","ps_suppkey",2);
-    X_120:bat[:oid,:int]  := sql.bind(X_8,"sys","partsupp","ps_suppkey",1);
-    X_122 := sql.delta(X_112,X_117,r1_132,X_120);
-    X_123:bat[:oid,:int]  := algebra.leftfetchjoin(X_273,X_122);
-    X_124 := algebra.leftfetchjoin(X_111,X_123);
-    X_125 := algebra.leftfetchjoin(X_109,r1_114);
-    X_126 := algebra.leftfetchjoin(X_125,X_100);
-    X_127:bat[:oid,:bit]  := batcalc.==(X_124,X_126);
-    X_128 := algebra.subselect(X_127,true,true,true,true,false);
-    X_129 := algebra.leftfetchjoin(X_128,X_111);
-    X_130:bat[:oid,:oid]  := batcalc.identity(X_104);
-    X_131 := algebra.leftfetchjoin(X_129,X_130);
-    (X_132,r1_150,r2_150) := group.subgroupdone(X_131);
-    X_275 := algebra.leftfetchjoin(r1_150,X_129);
-    X_145:bat[:oid,:lng]  := sql.bind(X_8,"sys","lineitem","l_quantity",0);
-    (X_150,r1_175) := sql.bind(X_8,"sys","lineitem","l_quantity",2);
-    X_153:bat[:oid,:lng]  := sql.bind(X_8,"sys","lineitem","l_quantity",1);
-    X_155 := sql.delta(X_145,X_150,r1_175,X_153);
-    X_156:bat[:oid,:lng]  := algebra.leftfetchjoinPath(X_128,X_125,X_274,X_155);
-    X_157:bat[:oid,:lng]  := aggr.subsum(X_156,X_132,r1_150,true,true);
-    X_135:bat[:oid,:int]  := sql.bind(X_8,"sys","partsupp","ps_availqty",0);
-    (X_137,r1_155) := sql.bind(X_8,"sys","partsupp","ps_availqty",2);
-    X_139:bat[:oid,:int]  := sql.bind(X_8,"sys","partsupp","ps_availqty",1);
-    X_140 := sql.delta(X_135,X_137,r1_155,X_139);
-    X_141:bat[:oid,:int]  := algebra.leftfetchjoinPath(X_275,X_58,X_23,X_140);
-    X_142:bat[:oid,:lng]  := batcalc.lng(X_141,17,3);
-    X_159:bat[:oid,:lng]  := batcalc.*(A1,X_157);
-    X_160:bat[:oid,:bit]  := batcalc.>(X_142,X_159);
-    X_161 := algebra.subselect(X_160,true,true,true,true,false);
-    X_163:bat[:oid,:int]  := algebra.leftfetchjoinPath(X_161,X_275,X_123);
-    (X_164,r1_195) := algebra.join(X_21,X_163);
-    X_166 := algebra.tinter(X_22,X_164);
-    X_276 := algebra.leftfetchjoin(X_166,X_9);
-    X_167:bat[:oid,:int]  := sql.bind(X_8,"sys","supplier","s_nationkey",0);
-    (X_170,r1_201) := sql.bind(X_8,"sys","supplier","s_nationkey",2);
-    X_172:bat[:oid,:int]  := sql.bind(X_8,"sys","supplier","s_nationkey",1);
-    X_174 := sql.delta(X_167,X_170,r1_201,X_172);
-    X_175:bat[:oid,:int]  := algebra.leftfetchjoin(X_276,X_174);
-    X_176:bat[:oid,:oid]  := sql.tid(X_8,"sys","nation");
-    X_178:bat[:oid,:str]  := sql.bind(X_8,"sys","nation","n_name",0);
-    (X_181,r1_213) := sql.bind(X_8,"sys","nation","n_name",2);
-    X_184:bat[:oid,:str]  := sql.bind(X_8,"sys","nation","n_name",1);
-    X_186 := sql.delta(X_178,X_181,r1_213,X_184);
-    X_187 := algebra.leftfetchjoin(X_176,X_186);
-    X_188 := algebra.subselect(X_187,A5,A5,true,true,false);
-    X_190:bat[:oid,:int]  := sql.bind(X_8,"sys","nation","n_nationkey",0);
-    (X_192,r1_225) := sql.bind(X_8,"sys","nation","n_nationkey",2);
-    X_194:bat[:oid,:int]  := sql.bind(X_8,"sys","nation","n_nationkey",1);
-    X_195 := sql.delta(X_190,X_192,r1_225,X_194);
-    X_196:bat[:oid,:int]  := algebra.leftfetchjoinPath(X_188,X_176,X_195);
-    (X_197,r1_231) := algebra.join(X_175,X_196);
-    X_277 := algebra.leftfetchjoin(X_197,X_166);
-    X_199:bat[:oid,:str]  := sql.bind(X_8,"sys","supplier","s_name",0);
-    (X_202,r1_236) := sql.bind(X_8,"sys","supplier","s_name",2);
-    X_205:bat[:oid,:str]  := sql.bind(X_8,"sys","supplier","s_name",1);
-    X_206 := sql.delta(X_199,X_202,r1_236,X_205);
-    X_207:bat[:oid,:str]  := algebra.leftfetchjoinPath(X_277,X_9,X_206);
-    (X_208,r1_244,r2_244) := algebra.subsort(X_207,false,false);
-    X_212 := algebra.leftfetchjoin(r1_244,X_207);
-    X_213:bat[:oid,:str]  := sql.bind(X_8,"sys","supplier","s_address",0);
-    (X_216,r1_252) := sql.bind(X_8,"sys","supplier","s_address",2);
-    X_219:bat[:oid,:str]  := sql.bind(X_8,"sys","supplier","s_address",1);
-    X_221 := sql.delta(X_213,X_216,r1_252,X_219);
-    X_222:bat[:oid,:str]  := algebra.leftfetchjoinPath(r1_244,X_277,X_9,X_221);
-    X_223 := sql.resultSet(2,1,X_212);
-    sql.rsColumn(X_223,"sys.supplier","s_name","char",25,0,X_212);
-    sql.rsColumn(X_223,"sys.supplier","s_address","varchar",40,0,X_222);
-    X_231 := io.stdout();
-    sql.exportResult(X_231,X_223);
-end s2_1;
-# querylog.define("explain select\n\ts_name,\n\ts_address\nfrom\n\tsupplier,\n\tnation\nwhere\n\ts_suppkey in (\n\t\tselect\n\t\t\tps_suppkey\n\t\tfrom\n\t\t\tpartsupp\n\t\twhere\n\t\t\tps_partkey in (\n\t\t\t\tselect\n\t\t\t\t\tp_partkey\n\t\t\t\tfrom\n\t\t\t\t\tpart\n\t\t\t\twhere\n\t\t\t\t\tp_name like \\'forest%\\'\n\t\t\t)\n\t\t\tand ps_availqty > (\n\t\t\t\tselect\n\t\t\t\t\t0.5 * sum(l_quantity)\n\t\t\t\tfrom\n\t\t\t\t\tlineitem\n\t\t\t\twhere\n\t\t\t\t\tl_partkey = ps_partkey\n\t\t\t\t\tand l_suppkey = ps_suppkey\n\t\t\t\t\tand l_shipdate >= date \\'1994-01-01\\'\n\t\t\t\t\tand l_shipdate < date \\'1994-01-01\\' + interval \\'1\\' year\n\t\t\t)\n\t)\n\tand s_nationkey = n_nationkey\n\tand n_name = \\'CANADA\\'\norder by\n\ts_name;","sequential_pipe")
->>>>>>> 5cc19bcc
 
 # 22:53:30 >  
 # 22:53:30 >  "Done."
