stdout of test '09-explain` in directory 'sql/benchmarks/tpch` itself:


# 22:53:27 >  
# 22:53:27 >  "mserver5" "--debug=10" "--set" "gdk_nr_threads=0" "--set" "mapi_open=true" "--set" "mapi_port=34581" "--set" "mapi_usock=/var/tmp/mtest-9096/.s.monetdb.34581" "--set" "monet_prompt=" "--forcemito" "--set" "mal_listing=2" "--dbpath=/ufs/manegold/_/Monet/HG/Feb2013/prefix/--disable-debug_--enable-assert_--enable-optimize/var/MonetDB/mTests_sql_benchmarks_tpch" "--set" "mal_listing=0"
# 22:53:27 >  

# MonetDB 5 server v11.15.12
# This is an unreleased version
# Serving database 'mTests_sql_benchmarks_tpch', using 8 threads
# Compiled for x86_64-unknown-linux-gnu/64bit with 64bit OIDs dynamically linked
# Found 15.591 GiB available main-memory.
# Copyright (c) 1993-July 2008 CWI.
# Copyright (c) August 2008-2015 MonetDB B.V., all rights reserved
# Visit http://www.monetdb.org/ for further information
# Listening for connection requests on mapi:monetdb://rome.ins.cwi.nl:34581/
# Listening for UNIX domain connection requests on mapi:monetdb:///var/tmp/mtest-9096/.s.monetdb.34581
# MonetDB/GIS module loaded
# MonetDB/JAQL module loaded
# MonetDB/SQL module loaded

Ready.

# 22:53:27 >  
# 22:53:27 >  "/usr/bin/python2" "09-explain.SQL.py" "09-explain"
# 22:53:27 >  

#set optimizer = 'sequential_pipe';
#explain select
#	nation,
#	o_year,
#	sum(amount) as sum_profit
#from
#	(
#		select
#			n_name as nation,
#			extract(year from o_orderdate) as o_year,
#			l_extendedprice * (1 - l_discount) - ps_supplycost * l_quantity as amount
#		from
#			part,
#			supplier,
#			lineitem,
#			partsupp,
#			orders,
#			nation
#		where
#			s_suppkey = l_suppkey
#			and ps_suppkey = l_suppkey
#			and ps_partkey = l_partkey
#			and p_partkey = l_partkey
#			and o_orderkey = l_orderkey
#			and s_nationkey = n_nationkey
#			and p_name like '%green%'
#	) as profit
% .explain # table_name
% mal # name
% clob # type
% 640 # length
function user.s4_1():void;
    X_250:void := querylog.define("explain select\n nation,\n o_year,\n sum(amount) as sum_profit\nfrom\n (\n select\n n_name as nation,\n extract(year from o_orderdate) as o_year,\n l_extendedprice * (1 - l_discount) - ps_supplycost * l_quantity as amount\n from\n part,\n supplier,\n lineitem,\n partsupp,\n orders,\n nation\n where\n s_suppkey = l_suppkey\n and ps_suppkey = l_suppkey\n and ps_partkey = l_partkey\n and p_partkey = l_partkey\n and o_orderkey = l_orderkey\n and s_nationkey = n_nationkey\n and p_name like \\'%green%\\'\n ) as profit\ngroup by\n nation,\n o_year\norder by\n nation,\n o_year desc;","sequential_pipe",88);
    X_215 := bat.new(nil:str);
    X_222 := bat.append(X_215,"sys.profit");
    X_232 := bat.append(X_222,"sys.profit");
    X_240 := bat.append(X_232,"sys.L1");
    X_217 := bat.new(nil:str);
    X_224 := bat.append(X_217,"nation");
    X_233 := bat.append(X_224,"o_year");
    X_242 := bat.append(X_233,"sum_profit");
    X_218 := bat.new(nil:str);
    X_226 := bat.append(X_218,"char");
    X_235 := bat.append(X_226,"int");
    X_244 := bat.append(X_235,"decimal");
    X_219 := bat.new(nil:int);
    X_228 := bat.append(X_219,25);
    X_237 := bat.append(X_228,32);
    X_246 := bat.append(X_237,39);
    X_221 := bat.new(nil:int);
    X_230 := bat.append(X_221,0);
    X_239 := bat.append(X_230,0);
    X_248 := bat.append(X_239,4);
    X_0 := sql.mvc();
    X_4:bat[:str] := sql.bind(X_0,"sys","part","p_name",0);
<<<<<<< HEAD
    X_1:bat[:oid] := sql.tid(X_0,"sys","part");
    X_17 := algebra.likesubselect(X_4,X_1,"%green%","",false);
    X_20:bat[:int] := sql.bind(X_0,"sys","part","p_partkey",0);
    X_27 := algebra.projection(X_17,X_20);
    X_28:bat[:oid] := sql.tid(X_0,"sys","lineitem");
    X_30:bat[:int] := sql.bind(X_0,"sys","lineitem","l_partkey",0);
    X_36 := algebra.projection(X_28,X_30);
    (X_37,r1_40) := algebra.subjoin(X_27,X_36,nil:BAT,nil:BAT,false,nil:lng);
    X_40:bat[:int] := sql.bind(X_0,"sys","lineitem","l_suppkey",0);
    X_47:bat[:int] := algebra.projectionpath(r1_40,X_28,X_40);
    X_48:bat[:oid] := sql.tid(X_0,"sys","supplier");
    X_50:bat[:int] := sql.bind(X_0,"sys","supplier","s_suppkey",0);
    X_56 := algebra.projection(X_48,X_50);
=======
    C_1:bat[:oid] := sql.tid(X_0,"sys","part");
    C_261 := algebra.likesubselect(X_4,C_1,A1,"",false);
    (C_7,r1_10) := sql.bind(X_0,"sys","part","p_name",2);
    C_262 := algebra.likesubselect(r1_10,nil:bat[:oid],A1,"",false);
    X_10:bat[:str] := sql.bind(X_0,"sys","part","p_name",1);
    C_264 := algebra.likesubselect(X_10,C_1,A1,"",false);
    C_17 := sql.subdelta(C_261,C_1,C_7,C_262,C_264);
    X_20:bat[:int] := sql.bind(X_0,"sys","part","p_partkey",0);
    (C_22,r1_25) := sql.bind(X_0,"sys","part","p_partkey",2);
    X_24:bat[:int] := sql.bind(X_0,"sys","part","p_partkey",1);
    X_27 := sql.projectdelta(C_17,X_20,C_22,r1_25,X_24);
    C_28:bat[:oid] := sql.tid(X_0,"sys","lineitem");
    X_30:bat[:int] := sql.bind(X_0,"sys","lineitem","l_partkey",0);
    (C_32,r1_35) := sql.bind(X_0,"sys","lineitem","l_partkey",2);
    X_34:bat[:int] := sql.bind(X_0,"sys","lineitem","l_partkey",1);
    X_36 := sql.projectdelta(C_28,X_30,C_32,r1_35,X_34);
    (X_37,r1_40) := algebra.subjoin(X_27,X_36,nil:BAT,nil:BAT,false,nil:lng);
    X_40:bat[:int] := sql.bind(X_0,"sys","lineitem","l_suppkey",0);
    (C_42,r1_45) := sql.bind(X_0,"sys","lineitem","l_suppkey",2);
    X_44:bat[:int] := sql.bind(X_0,"sys","lineitem","l_suppkey",1);
    X_46 := sql.projectdelta(C_28,X_40,C_42,r1_45,X_44);
    X_47 := algebra.projection(r1_40,X_46);
    C_48:bat[:oid] := sql.tid(X_0,"sys","supplier");
    X_50:bat[:int] := sql.bind(X_0,"sys","supplier","s_suppkey",0);
    (C_52,r1_55) := sql.bind(X_0,"sys","supplier","s_suppkey",2);
    X_54:bat[:int] := sql.bind(X_0,"sys","supplier","s_suppkey",1);
    X_56 := sql.projectdelta(C_48,X_50,C_52,r1_55,X_54);
>>>>>>> abf195f9
    (X_57,r1_60) := algebra.subjoin(X_47,X_56,nil:BAT,nil:BAT,false,nil:lng);
    X_62:bat[:oid] := sql.bind_idxbat(X_0,"sys","lineitem","lineitem_l_partkey_l_suppkey_fkey",0);
    (X_64,r1_67) := sql.bind_idxbat(X_0,"sys","lineitem","lineitem_l_partkey_l_suppkey_fkey",2);
    X_66:bat[:oid] := sql.bind_idxbat(X_0,"sys","lineitem","lineitem_l_partkey_l_suppkey_fkey",1);
    X_68 := sql.projectdelta(C_28,X_62,X_64,r1_67,X_66);
    X_70:bat[:oid] := algebra.projectionpath(X_57,r1_40,X_68);
    C_71:bat[:oid] := sql.tid(X_0,"sys","partsupp");
    (X_73,r1_76) := algebra.subjoin(X_70,C_71,nil:BAT,nil:BAT,false,nil:lng);
    X_76:bat[:oid] := sql.bind_idxbat(X_0,"sys","lineitem","lineitem_l_orderkey_fkey",0);
    (X_78,r1_81) := sql.bind_idxbat(X_0,"sys","lineitem","lineitem_l_orderkey_fkey",2);
    X_80:bat[:oid] := sql.bind_idxbat(X_0,"sys","lineitem","lineitem_l_orderkey_fkey",1);
    X_82 := sql.projectdelta(C_28,X_76,X_78,r1_81,X_80);
    X_85:bat[:oid] := algebra.projectionpath(X_73,X_57,r1_40,X_82);
    C_86:bat[:oid] := sql.tid(X_0,"sys","orders");
    (X_88,r1_91) := algebra.subjoin(X_85,C_86,nil:BAT,nil:BAT,false,nil:lng);
    X_90:bat[:oid] := sql.bind_idxbat(X_0,"sys","supplier","supplier_s_nationkey_fkey",0);
    (X_92,r1_95) := sql.bind_idxbat(X_0,"sys","supplier","supplier_s_nationkey_fkey",2);
    X_94:bat[:oid] := sql.bind_idxbat(X_0,"sys","supplier","supplier_s_nationkey_fkey",1);
    X_96 := sql.projectdelta(C_48,X_90,X_92,r1_95,X_94);
    X_99:bat[:oid] := algebra.projectionpath(X_88,X_73,r1_60,X_96);
    C_100:bat[:oid] := sql.tid(X_0,"sys","nation");
    (X_102,r1_105) := algebra.subjoin(X_99,C_100,nil:BAT,nil:BAT,false,nil:lng);
    X_107:bat[:date] := sql.bind(X_0,"sys","orders","o_orderdate",0);
<<<<<<< HEAD
    X_115:bat[:date] := algebra.projectionpath(X_102,r1_91,X_86,X_107);
    X_116:bat[:int] := batmtime.year(X_115);
    X_119:bat[:str] := sql.bind(X_0,"sys","nation","n_name",0);
    X_126:bat[:str] := algebra.projectionpath(r1_105,X_100,X_119);
=======
    (C_109,r1_112) := sql.bind(X_0,"sys","orders","o_orderdate",2);
    X_111:bat[:date] := sql.bind(X_0,"sys","orders","o_orderdate",1);
    X_113 := sql.projectdelta(C_86,X_107,C_109,r1_112,X_111);
    X_115:bat[:date] := algebra.projectionpath(X_102,r1_91,X_113);
    X_116:bat[:int] := batmtime.year(X_115);
    X_119:bat[:str] := sql.bind(X_0,"sys","nation","n_name",0);
    (C_121,r1_124) := sql.bind(X_0,"sys","nation","n_name",2);
    X_123:bat[:str] := sql.bind(X_0,"sys","nation","n_name",1);
    X_125 := sql.projectdelta(C_100,X_119,C_121,r1_124,X_123);
    X_126 := algebra.projection(r1_105,X_125);
>>>>>>> abf195f9
    (X_127,r1_130,r2_130) := group.subgroup(X_126);
    (X_130,r1_133,r2_133) := group.subgroupdone(X_116,X_127);
    X_133 := algebra.projection(r1_133,X_116);
    X_134 := algebra.projection(r1_133,X_126);
    X_145:bat[:lng] := sql.bind(X_0,"sys","lineitem","l_extendedprice",0);
<<<<<<< HEAD
    X_156:bat[:lng] := algebra.projectionpath(X_102,X_88,X_73,X_57,r1_40,X_28,X_145);
    X_165:bat[:lng] := sql.bind(X_0,"sys","lineitem","l_discount",0);
    X_176:bat[:lng] := algebra.projectionpath(X_102,X_88,X_73,X_57,r1_40,X_28,X_165);
    X_177:bat[:lng] := batcalc.-(100:lng,X_176);
    X_179:bat[:hge] := batcalc.*(X_156,X_177);
    X_181:bat[:lng] := sql.bind(X_0,"sys","partsupp","ps_supplycost",0);
    X_190:bat[:lng] := algebra.projectionpath(X_102,X_88,r1_76,X_71,X_181);
    X_196:bat[:lng] := sql.bind(X_0,"sys","lineitem","l_quantity",0);
    X_207:bat[:lng] := algebra.projectionpath(X_102,X_88,X_73,X_57,r1_40,X_28,X_196);
=======
    (C_147,r1_150) := sql.bind(X_0,"sys","lineitem","l_extendedprice",2);
    X_149:bat[:lng] := sql.bind(X_0,"sys","lineitem","l_extendedprice",1);
    X_151 := sql.projectdelta(C_28,X_145,C_147,r1_150,X_149);
    X_156:bat[:lng] := algebra.projectionpath(X_102,X_88,X_73,X_57,r1_40,X_151);
    X_163 := calc.lng(A0,15,2);
    X_165:bat[:lng] := sql.bind(X_0,"sys","lineitem","l_discount",0);
    (C_167,r1_170) := sql.bind(X_0,"sys","lineitem","l_discount",2);
    X_169:bat[:lng] := sql.bind(X_0,"sys","lineitem","l_discount",1);
    X_171 := sql.projectdelta(C_28,X_165,C_167,r1_170,X_169);
    X_176:bat[:lng] := algebra.projectionpath(X_102,X_88,X_73,X_57,r1_40,X_171);
    X_177:bat[:lng] := batcalc.-(X_163,X_176);
    X_179:bat[:hge] := batcalc.*(X_156,X_177);
    X_181:bat[:lng] := sql.bind(X_0,"sys","partsupp","ps_supplycost",0);
    (C_183,r1_186) := sql.bind(X_0,"sys","partsupp","ps_supplycost",2);
    X_185:bat[:lng] := sql.bind(X_0,"sys","partsupp","ps_supplycost",1);
    X_187 := sql.projectdelta(C_71,X_181,C_183,r1_186,X_185);
    X_190:bat[:lng] := algebra.projectionpath(X_102,X_88,r1_76,X_187);
    X_196:bat[:lng] := sql.bind(X_0,"sys","lineitem","l_quantity",0);
    (C_198,r1_201) := sql.bind(X_0,"sys","lineitem","l_quantity",2);
    X_200:bat[:lng] := sql.bind(X_0,"sys","lineitem","l_quantity",1);
    X_202 := sql.projectdelta(C_28,X_196,C_198,r1_201,X_200);
    X_207:bat[:lng] := algebra.projectionpath(X_102,X_88,X_73,X_57,r1_40,X_202);
>>>>>>> abf195f9
    X_208:bat[:hge] := batcalc.*(X_190,X_207);
    X_209:bat[:hge] := batcalc.-(X_179,X_208);
    X_210:bat[:hge] := aggr.subsum(X_209,X_130,r1_133,true,true);
    (X_135,r1_138,r2_138) := algebra.subsort(X_134,false,false);
    (X_138,r1_141,r2_141) := algebra.subsort(X_133,r1_138,r2_138,true,false);
    X_143 := algebra.projection(r1_141,X_134);
    X_144 := algebra.projection(r1_141,X_133);
    X_213 := algebra.projection(r1_141,X_210);
    sql.resultSet(X_240,X_242,X_244,X_246,X_248,X_143,X_144,X_213);
end user.s4_1;
#inline               actions= 0 time=11 usec 
#candidates           actions= 1 time=104 usec 
#remap                actions= 7 time=693 usec 
#costModel            actions= 1 time=200 usec 
#coercions            actions= 1 time=322 usec 
#evaluate             actions= 3 time=260 usec 
#emptybind            actions= 0 time=9 usec 
#pushselect           actions= 6 time=247 usec 
#aliases              actions=16 time=224 usec 
#mergetable           actions= 0 time=241 usec 
#deadcode             actions=27 time=208 usec 
#aliases              actions= 0 time=21 usec 
#constants            actions=18 time=238 usec 
#commonTerms          actions= 0 time=25 usec 
#projectionpath       actions=27 time=222 usec 
#reorder              actions= 1 time=279 usec 
#deadcode             actions=27 time=187 usec 
#reduce               actions=130 time=249 usec 
#matpack              actions= 0 time=9 usec 
#querylog             actions= 0 time=2 usec 
#multiplex            actions= 0 time=6 usec 
#generator            actions= 0 time=3 usec 
#profiler             actions= 1 time=178 usec 
#garbageCollector     actions= 1 time=194 usec 
#total                actions= 1 time=4253 usec 

# 22:53:27 >  
# 22:53:27 >  "Done."
# 22:53:27 >  
<|MERGE_RESOLUTION|>--- conflicted
+++ resolved
@@ -80,49 +80,19 @@
     X_248 := bat.append(X_239,4);
     X_0 := sql.mvc();
     X_4:bat[:str] := sql.bind(X_0,"sys","part","p_name",0);
-<<<<<<< HEAD
-    X_1:bat[:oid] := sql.tid(X_0,"sys","part");
-    X_17 := algebra.likesubselect(X_4,X_1,"%green%","",false);
+    C_1:bat[:oid] := sql.tid(X_0,"sys","part");
+    C_17 := algebra.likesubselect(X_4,C_1,"%green%","",false);
     X_20:bat[:int] := sql.bind(X_0,"sys","part","p_partkey",0);
-    X_27 := algebra.projection(X_17,X_20);
-    X_28:bat[:oid] := sql.tid(X_0,"sys","lineitem");
+    X_27 := algebra.projection(C_17,X_20);
+    C_28:bat[:oid] := sql.tid(X_0,"sys","lineitem");
     X_30:bat[:int] := sql.bind(X_0,"sys","lineitem","l_partkey",0);
-    X_36 := algebra.projection(X_28,X_30);
+    X_36 := algebra.projection(C_28,X_30);
     (X_37,r1_40) := algebra.subjoin(X_27,X_36,nil:BAT,nil:BAT,false,nil:lng);
     X_40:bat[:int] := sql.bind(X_0,"sys","lineitem","l_suppkey",0);
-    X_47:bat[:int] := algebra.projectionpath(r1_40,X_28,X_40);
-    X_48:bat[:oid] := sql.tid(X_0,"sys","supplier");
-    X_50:bat[:int] := sql.bind(X_0,"sys","supplier","s_suppkey",0);
-    X_56 := algebra.projection(X_48,X_50);
-=======
-    C_1:bat[:oid] := sql.tid(X_0,"sys","part");
-    C_261 := algebra.likesubselect(X_4,C_1,A1,"",false);
-    (C_7,r1_10) := sql.bind(X_0,"sys","part","p_name",2);
-    C_262 := algebra.likesubselect(r1_10,nil:bat[:oid],A1,"",false);
-    X_10:bat[:str] := sql.bind(X_0,"sys","part","p_name",1);
-    C_264 := algebra.likesubselect(X_10,C_1,A1,"",false);
-    C_17 := sql.subdelta(C_261,C_1,C_7,C_262,C_264);
-    X_20:bat[:int] := sql.bind(X_0,"sys","part","p_partkey",0);
-    (C_22,r1_25) := sql.bind(X_0,"sys","part","p_partkey",2);
-    X_24:bat[:int] := sql.bind(X_0,"sys","part","p_partkey",1);
-    X_27 := sql.projectdelta(C_17,X_20,C_22,r1_25,X_24);
-    C_28:bat[:oid] := sql.tid(X_0,"sys","lineitem");
-    X_30:bat[:int] := sql.bind(X_0,"sys","lineitem","l_partkey",0);
-    (C_32,r1_35) := sql.bind(X_0,"sys","lineitem","l_partkey",2);
-    X_34:bat[:int] := sql.bind(X_0,"sys","lineitem","l_partkey",1);
-    X_36 := sql.projectdelta(C_28,X_30,C_32,r1_35,X_34);
-    (X_37,r1_40) := algebra.subjoin(X_27,X_36,nil:BAT,nil:BAT,false,nil:lng);
-    X_40:bat[:int] := sql.bind(X_0,"sys","lineitem","l_suppkey",0);
-    (C_42,r1_45) := sql.bind(X_0,"sys","lineitem","l_suppkey",2);
-    X_44:bat[:int] := sql.bind(X_0,"sys","lineitem","l_suppkey",1);
-    X_46 := sql.projectdelta(C_28,X_40,C_42,r1_45,X_44);
-    X_47 := algebra.projection(r1_40,X_46);
+    X_47:bat[:int] := algebra.projectionpath(r1_40,C_28,X_40);
     C_48:bat[:oid] := sql.tid(X_0,"sys","supplier");
     X_50:bat[:int] := sql.bind(X_0,"sys","supplier","s_suppkey",0);
-    (C_52,r1_55) := sql.bind(X_0,"sys","supplier","s_suppkey",2);
-    X_54:bat[:int] := sql.bind(X_0,"sys","supplier","s_suppkey",1);
-    X_56 := sql.projectdelta(C_48,X_50,C_52,r1_55,X_54);
->>>>>>> abf195f9
+    X_56 := algebra.projection(C_48,X_50);
     (X_57,r1_60) := algebra.subjoin(X_47,X_56,nil:BAT,nil:BAT,false,nil:lng);
     X_62:bat[:oid] := sql.bind_idxbat(X_0,"sys","lineitem","lineitem_l_partkey_l_suppkey_fkey",0);
     (X_64,r1_67) := sql.bind_idxbat(X_0,"sys","lineitem","lineitem_l_partkey_l_suppkey_fkey",2);
@@ -146,62 +116,24 @@
     C_100:bat[:oid] := sql.tid(X_0,"sys","nation");
     (X_102,r1_105) := algebra.subjoin(X_99,C_100,nil:BAT,nil:BAT,false,nil:lng);
     X_107:bat[:date] := sql.bind(X_0,"sys","orders","o_orderdate",0);
-<<<<<<< HEAD
-    X_115:bat[:date] := algebra.projectionpath(X_102,r1_91,X_86,X_107);
+    X_115:bat[:date] := algebra.projectionpath(X_102,r1_91,C_86,X_107);
     X_116:bat[:int] := batmtime.year(X_115);
     X_119:bat[:str] := sql.bind(X_0,"sys","nation","n_name",0);
-    X_126:bat[:str] := algebra.projectionpath(r1_105,X_100,X_119);
-=======
-    (C_109,r1_112) := sql.bind(X_0,"sys","orders","o_orderdate",2);
-    X_111:bat[:date] := sql.bind(X_0,"sys","orders","o_orderdate",1);
-    X_113 := sql.projectdelta(C_86,X_107,C_109,r1_112,X_111);
-    X_115:bat[:date] := algebra.projectionpath(X_102,r1_91,X_113);
-    X_116:bat[:int] := batmtime.year(X_115);
-    X_119:bat[:str] := sql.bind(X_0,"sys","nation","n_name",0);
-    (C_121,r1_124) := sql.bind(X_0,"sys","nation","n_name",2);
-    X_123:bat[:str] := sql.bind(X_0,"sys","nation","n_name",1);
-    X_125 := sql.projectdelta(C_100,X_119,C_121,r1_124,X_123);
-    X_126 := algebra.projection(r1_105,X_125);
->>>>>>> abf195f9
+    X_126:bat[:str] := algebra.projectionpath(r1_105,C_100,X_119);
     (X_127,r1_130,r2_130) := group.subgroup(X_126);
     (X_130,r1_133,r2_133) := group.subgroupdone(X_116,X_127);
     X_133 := algebra.projection(r1_133,X_116);
     X_134 := algebra.projection(r1_133,X_126);
     X_145:bat[:lng] := sql.bind(X_0,"sys","lineitem","l_extendedprice",0);
-<<<<<<< HEAD
-    X_156:bat[:lng] := algebra.projectionpath(X_102,X_88,X_73,X_57,r1_40,X_28,X_145);
+    X_156:bat[:lng] := algebra.projectionpath(X_102,X_88,X_73,X_57,r1_40,C_28,X_145);
     X_165:bat[:lng] := sql.bind(X_0,"sys","lineitem","l_discount",0);
-    X_176:bat[:lng] := algebra.projectionpath(X_102,X_88,X_73,X_57,r1_40,X_28,X_165);
+    X_176:bat[:lng] := algebra.projectionpath(X_102,X_88,X_73,X_57,r1_40,C_28,X_165);
     X_177:bat[:lng] := batcalc.-(100:lng,X_176);
     X_179:bat[:hge] := batcalc.*(X_156,X_177);
     X_181:bat[:lng] := sql.bind(X_0,"sys","partsupp","ps_supplycost",0);
-    X_190:bat[:lng] := algebra.projectionpath(X_102,X_88,r1_76,X_71,X_181);
+    X_190:bat[:lng] := algebra.projectionpath(X_102,X_88,r1_76,C_71,X_181);
     X_196:bat[:lng] := sql.bind(X_0,"sys","lineitem","l_quantity",0);
-    X_207:bat[:lng] := algebra.projectionpath(X_102,X_88,X_73,X_57,r1_40,X_28,X_196);
-=======
-    (C_147,r1_150) := sql.bind(X_0,"sys","lineitem","l_extendedprice",2);
-    X_149:bat[:lng] := sql.bind(X_0,"sys","lineitem","l_extendedprice",1);
-    X_151 := sql.projectdelta(C_28,X_145,C_147,r1_150,X_149);
-    X_156:bat[:lng] := algebra.projectionpath(X_102,X_88,X_73,X_57,r1_40,X_151);
-    X_163 := calc.lng(A0,15,2);
-    X_165:bat[:lng] := sql.bind(X_0,"sys","lineitem","l_discount",0);
-    (C_167,r1_170) := sql.bind(X_0,"sys","lineitem","l_discount",2);
-    X_169:bat[:lng] := sql.bind(X_0,"sys","lineitem","l_discount",1);
-    X_171 := sql.projectdelta(C_28,X_165,C_167,r1_170,X_169);
-    X_176:bat[:lng] := algebra.projectionpath(X_102,X_88,X_73,X_57,r1_40,X_171);
-    X_177:bat[:lng] := batcalc.-(X_163,X_176);
-    X_179:bat[:hge] := batcalc.*(X_156,X_177);
-    X_181:bat[:lng] := sql.bind(X_0,"sys","partsupp","ps_supplycost",0);
-    (C_183,r1_186) := sql.bind(X_0,"sys","partsupp","ps_supplycost",2);
-    X_185:bat[:lng] := sql.bind(X_0,"sys","partsupp","ps_supplycost",1);
-    X_187 := sql.projectdelta(C_71,X_181,C_183,r1_186,X_185);
-    X_190:bat[:lng] := algebra.projectionpath(X_102,X_88,r1_76,X_187);
-    X_196:bat[:lng] := sql.bind(X_0,"sys","lineitem","l_quantity",0);
-    (C_198,r1_201) := sql.bind(X_0,"sys","lineitem","l_quantity",2);
-    X_200:bat[:lng] := sql.bind(X_0,"sys","lineitem","l_quantity",1);
-    X_202 := sql.projectdelta(C_28,X_196,C_198,r1_201,X_200);
-    X_207:bat[:lng] := algebra.projectionpath(X_102,X_88,X_73,X_57,r1_40,X_202);
->>>>>>> abf195f9
+    X_207:bat[:lng] := algebra.projectionpath(X_102,X_88,X_73,X_57,r1_40,C_28,X_196);
     X_208:bat[:hge] := batcalc.*(X_190,X_207);
     X_209:bat[:hge] := batcalc.-(X_179,X_208);
     X_210:bat[:hge] := aggr.subsum(X_209,X_130,r1_133,true,true);
