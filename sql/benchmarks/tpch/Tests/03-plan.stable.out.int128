stdout of test '03-plan` in directory 'sql/benchmarks/tpch` itself:


# 22:46:29 >  
# 22:46:29 >  "mserver5" "--debug=10" "--set" "gdk_nr_threads=0" "--set" "mapi_open=true" "--set" "mapi_port=31690" "--set" "mapi_usock=/var/tmp/mtest-6004/.s.monetdb.31690" "--set" "monet_prompt=" "--forcemito" "--set" "mal_listing=2" "--dbpath=/ufs/manegold/_/Monet/HG/Feb2013/prefix/--disable-debug_--enable-assert_--enable-optimize/var/MonetDB/mTests_sql_benchmarks_tpch" "--set" "mal_listing=0"
# 22:46:29 >  

# MonetDB 5 server v11.15.12
# This is an unreleased version
# Serving database 'mTests_sql_benchmarks_tpch', using 8 threads
# Compiled for x86_64-unknown-linux-gnu/64bit with 64bit OIDs dynamically linked
# Found 15.591 GiB available main-memory.
# Copyright (c) 1993-July 2008 CWI.
# Copyright (c) August 2008-2015 MonetDB B.V., all rights reserved
# Visit http://www.monetdb.org/ for further information
# Listening for connection requests on mapi:monetdb://rome.ins.cwi.nl:31690/
# Listening for UNIX domain connection requests on mapi:monetdb:///var/tmp/mtest-6004/.s.monetdb.31690
# MonetDB/GIS module loaded
# MonetDB/JAQL module loaded
# MonetDB/SQL module loaded

Ready.

# 22:46:29 >  
# 22:46:29 >  "/usr/bin/python2" "03-plan.SQL.py" "03-plan"
# 22:46:29 >  

#plan select
#	l_orderkey,
#	sum(l_extendedprice * (1 - l_discount)) as revenue,
#	o_orderdate,
#	o_shippriority
#from
#	customer,
#	orders,
#	lineitem
#where
#	c_mktsegment = 'BUILDING'
#	and c_custkey = o_custkey
#	and l_orderkey = o_orderkey
#	and o_orderdate < date '1995-03-15'
#	and l_shipdate > date '1995-03-15'
#group by
#	l_orderkey,
#	o_orderdate,
#	o_shippriority
#order by
#	revenue desc,
#	o_orderdate
#limit 10;
% .plan # table_name
% rel # name
% clob # type
% 350 # length
top N (
| project (
| | group by (
| | | project (
| | | | join (
| | | | | join (
| | | | | | select (
| | | | | | | table(sys.orders) [ orders.o_orderdate NOT NULL, orders.o_shippriority NOT NULL, orders.%TID% NOT NULL, orders.%orders_o_custkey_fkey NOT NULL JOINIDX sys.orders.orders_o_custkey_fkey ] COUNT 
| | | | | | ) [ orders.o_orderdate NOT NULL < date "1995-03-15" ],
| | | | | | select (
| | | | | | | table(sys.customer) [ customer.c_mktsegment NOT NULL, customer.%TID% NOT NULL ] COUNT 
| | | | | | ) [ customer.c_mktsegment NOT NULL = char(10) "BUILDING" ]
| | | | | ) [ orders.%orders_o_custkey_fkey NOT NULL = customer.%TID% NOT NULL JOINIDX sys.orders.orders_o_custkey_fkey ],
| | | | | select (
<<<<<<< HEAD
| | | | | | table(sys.lineitem) [ lineitem.l_orderkey NOT NULL HASHCOL , lineitem.l_extendedprice NOT NULL, lineitem.l_discount NOT NULL, lineitem.l_shipdate NOT NULL, lineitem.%lineitem_l_orderkey_fkey NOT NULL JOINIDX sys.lineitem.lineitem_l_orderkey_fkey ] COUNT 
| | | | | ) [ lineitem.l_shipdate NOT NULL > date "1995-03-15" ]
| | | | ) [ lineitem.%lineitem_l_orderkey_fkey NOT NULL = orders.%TID% NOT NULL JOINIDX sys.lineitem.lineitem_l_orderkey_fkey ]
| | | ) [ orders.o_orderdate NOT NULL, orders.o_shippriority NOT NULL, lineitem.l_orderkey NOT NULL HASHCOL , lineitem.l_extendedprice NOT NULL, lineitem.l_discount NOT NULL, decimal(33,2)[lineitem.l_extendedprice NOT NULL] as L2.L2, sys.sql_sub(decimal(15,2)[tinyint "1"], lineitem.l_discount NOT NULL) as L3.L3, sys.sql_mul(L2.L2, L3.L3) as L4.L4 ]
| | ) [ lineitem.l_orderkey NOT NULL HASHCOL , orders.o_shippriority NOT NULL, orders.o_orderdate NOT NULL ] [ lineitem.l_orderkey NOT NULL HASHCOL , orders.o_orderdate NOT NULL, orders.o_shippriority NOT NULL, sys.sum no nil (L4.L4) as L1.L1 ]
| ) [ lineitem.l_orderkey NOT NULL, L1 as L1.revenue, orders.o_orderdate NOT NULL, orders.o_shippriority NOT NULL ] [ L1.revenue, orders.o_orderdate ASC NOT NULL ]
) [ bigint "10" ]
=======
| | | | | | table(sys.orders) [ orders.o_orderdate NOT NULL, orders.o_shippriority NOT NULL, orders.%TID% NOT NULL, orders.%orders_o_custkey_fkey NOT NULL JOINIDX sys.orders.orders_o_custkey_fkey ] COUNT 
| | | | | ) [ orders.o_orderdate NOT NULL < date "1995-03-15" ],
| | | | | select (
| | | | | | table(sys.customer) [ customer.c_mktsegment NOT NULL, customer.%TID% NOT NULL ] COUNT 
| | | | | ) [ customer.c_mktsegment NOT NULL = char(10) "BUILDING" ]
| | | | ) [ orders.%orders_o_custkey_fkey NOT NULL = customer.%TID% NOT NULL JOINIDX sys.orders.orders_o_custkey_fkey ],
| | | | select (
| | | | | table(sys.lineitem) [ lineitem.l_orderkey NOT NULL HASHCOL , lineitem.l_extendedprice NOT NULL, lineitem.l_discount NOT NULL, lineitem.l_shipdate NOT NULL, lineitem.%lineitem_l_orderkey_fkey NOT NULL JOINIDX sys.lineitem.lineitem_l_orderkey_fkey ] COUNT 
| | | | ) [ lineitem.l_shipdate NOT NULL > date "1995-03-15" ]
| | | ) [ lineitem.%lineitem_l_orderkey_fkey NOT NULL = orders.%TID% NOT NULL JOINIDX sys.lineitem.lineitem_l_orderkey_fkey ]
| | ) [ lineitem.l_orderkey NOT NULL HASHCOL , orders.o_shippriority NOT NULL, orders.o_orderdate NOT NULL ] [ lineitem.l_orderkey NOT NULL HASHCOL , orders.o_orderdate NOT NULL, orders.o_shippriority NOT NULL, sys.sum no nil (sys.sql_mul(decimal(33,2)[lineitem.l_extendedprice NOT NULL] as lineitem.l_extendedprice, sys.sql_sub(decimal(15,2)[tinyint "1"], lineitem.l_discount NOT NULL))) as L1.L1 ]
| ) [ lineitem.l_orderkey NOT NULL, L1 as L2.revenue, orders.o_orderdate NOT NULL, orders.o_shippriority NOT NULL ] [ L2.revenue, orders.o_orderdate ASC NOT NULL ]
) [ wrd "10" ]
>>>>>>> abd42f00

# 22:46:29 >  
# 22:46:29 >  "Done."
# 22:46:29 >  
<|MERGE_RESOLUTION|>--- conflicted
+++ resolved
@@ -66,29 +66,13 @@
 | | | | | | ) [ customer.c_mktsegment NOT NULL = char(10) "BUILDING" ]
 | | | | | ) [ orders.%orders_o_custkey_fkey NOT NULL = customer.%TID% NOT NULL JOINIDX sys.orders.orders_o_custkey_fkey ],
 | | | | | select (
-<<<<<<< HEAD
 | | | | | | table(sys.lineitem) [ lineitem.l_orderkey NOT NULL HASHCOL , lineitem.l_extendedprice NOT NULL, lineitem.l_discount NOT NULL, lineitem.l_shipdate NOT NULL, lineitem.%lineitem_l_orderkey_fkey NOT NULL JOINIDX sys.lineitem.lineitem_l_orderkey_fkey ] COUNT 
 | | | | | ) [ lineitem.l_shipdate NOT NULL > date "1995-03-15" ]
 | | | | ) [ lineitem.%lineitem_l_orderkey_fkey NOT NULL = orders.%TID% NOT NULL JOINIDX sys.lineitem.lineitem_l_orderkey_fkey ]
-| | | ) [ orders.o_orderdate NOT NULL, orders.o_shippriority NOT NULL, lineitem.l_orderkey NOT NULL HASHCOL , lineitem.l_extendedprice NOT NULL, lineitem.l_discount NOT NULL, decimal(33,2)[lineitem.l_extendedprice NOT NULL] as L2.L2, sys.sql_sub(decimal(15,2)[tinyint "1"], lineitem.l_discount NOT NULL) as L3.L3, sys.sql_mul(L2.L2, L3.L3) as L4.L4 ]
-| | ) [ lineitem.l_orderkey NOT NULL HASHCOL , orders.o_shippriority NOT NULL, orders.o_orderdate NOT NULL ] [ lineitem.l_orderkey NOT NULL HASHCOL , orders.o_orderdate NOT NULL, orders.o_shippriority NOT NULL, sys.sum no nil (L4.L4) as L1.L1 ]
-| ) [ lineitem.l_orderkey NOT NULL, L1 as L1.revenue, orders.o_orderdate NOT NULL, orders.o_shippriority NOT NULL ] [ L1.revenue, orders.o_orderdate ASC NOT NULL ]
+| | | ) [ orders.o_orderdate NOT NULL, orders.o_shippriority NOT NULL, lineitem.l_orderkey NOT NULL HASHCOL , lineitem.l_extendedprice NOT NULL, lineitem.l_discount NOT NULL, decimal(33,2)[lineitem.l_extendedprice NOT NULL] as L3.L3, sys.sql_sub(decimal(15,2)[tinyint "1"], lineitem.l_discount NOT NULL) as L4.L4, sys.sql_mul(L3.L3, L4.L4) as L5.L5 ]
+| | ) [ lineitem.l_orderkey NOT NULL HASHCOL , orders.o_shippriority NOT NULL, orders.o_orderdate NOT NULL ] [ lineitem.l_orderkey NOT NULL HASHCOL , orders.o_orderdate NOT NULL, orders.o_shippriority NOT NULL, sys.sum no nil (L5.L5) as L1.L1 ]
+| ) [ lineitem.l_orderkey NOT NULL, L1 as L2.revenue, orders.o_orderdate NOT NULL, orders.o_shippriority NOT NULL ] [ L2.revenue, orders.o_orderdate ASC NOT NULL ]
 ) [ bigint "10" ]
-=======
-| | | | | | table(sys.orders) [ orders.o_orderdate NOT NULL, orders.o_shippriority NOT NULL, orders.%TID% NOT NULL, orders.%orders_o_custkey_fkey NOT NULL JOINIDX sys.orders.orders_o_custkey_fkey ] COUNT 
-| | | | | ) [ orders.o_orderdate NOT NULL < date "1995-03-15" ],
-| | | | | select (
-| | | | | | table(sys.customer) [ customer.c_mktsegment NOT NULL, customer.%TID% NOT NULL ] COUNT 
-| | | | | ) [ customer.c_mktsegment NOT NULL = char(10) "BUILDING" ]
-| | | | ) [ orders.%orders_o_custkey_fkey NOT NULL = customer.%TID% NOT NULL JOINIDX sys.orders.orders_o_custkey_fkey ],
-| | | | select (
-| | | | | table(sys.lineitem) [ lineitem.l_orderkey NOT NULL HASHCOL , lineitem.l_extendedprice NOT NULL, lineitem.l_discount NOT NULL, lineitem.l_shipdate NOT NULL, lineitem.%lineitem_l_orderkey_fkey NOT NULL JOINIDX sys.lineitem.lineitem_l_orderkey_fkey ] COUNT 
-| | | | ) [ lineitem.l_shipdate NOT NULL > date "1995-03-15" ]
-| | | ) [ lineitem.%lineitem_l_orderkey_fkey NOT NULL = orders.%TID% NOT NULL JOINIDX sys.lineitem.lineitem_l_orderkey_fkey ]
-| | ) [ lineitem.l_orderkey NOT NULL HASHCOL , orders.o_shippriority NOT NULL, orders.o_orderdate NOT NULL ] [ lineitem.l_orderkey NOT NULL HASHCOL , orders.o_orderdate NOT NULL, orders.o_shippriority NOT NULL, sys.sum no nil (sys.sql_mul(decimal(33,2)[lineitem.l_extendedprice NOT NULL] as lineitem.l_extendedprice, sys.sql_sub(decimal(15,2)[tinyint "1"], lineitem.l_discount NOT NULL))) as L1.L1 ]
-| ) [ lineitem.l_orderkey NOT NULL, L1 as L2.revenue, orders.o_orderdate NOT NULL, orders.o_shippriority NOT NULL ] [ L2.revenue, orders.o_orderdate ASC NOT NULL ]
-) [ wrd "10" ]
->>>>>>> abd42f00
 
 # 22:46:29 >  
 # 22:46:29 >  "Done."
