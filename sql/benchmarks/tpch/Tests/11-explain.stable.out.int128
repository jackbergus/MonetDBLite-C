stdout of test '11-explain` in directory 'sql/benchmarks/tpch` itself:


# 22:53:27 >  
# 22:53:27 >  "mserver5" "--debug=10" "--set" "gdk_nr_threads=0" "--set" "mapi_open=true" "--set" "mapi_port=34581" "--set" "mapi_usock=/var/tmp/mtest-9096/.s.monetdb.34581" "--set" "monet_prompt=" "--forcemito" "--set" "mal_listing=2" "--dbpath=/ufs/manegold/_/Monet/HG/Feb2013/prefix/--disable-debug_--enable-assert_--enable-optimize/var/MonetDB/mTests_sql_benchmarks_tpch" "--set" "mal_listing=0"
# 22:53:27 >  

# MonetDB 5 server v11.15.12
# This is an unreleased version
# Serving database 'mTests_sql_benchmarks_tpch', using 8 threads
# Compiled for x86_64-unknown-linux-gnu/64bit with 64bit OIDs dynamically linked
# Found 15.591 GiB available main-memory.
# Copyright (c) 1993-July 2008 CWI.
# Copyright (c) August 2008-2015 MonetDB B.V., all rights reserved
# Visit http://www.monetdb.org/ for further information
# Listening for connection requests on mapi:monetdb://rome.ins.cwi.nl:34581/
# Listening for UNIX domain connection requests on mapi:monetdb:///var/tmp/mtest-9096/.s.monetdb.34581
# MonetDB/GIS module loaded
# MonetDB/JAQL module loaded
# MonetDB/SQL module loaded

Ready.

# 22:53:28 >  
# 22:53:28 >  "/usr/bin/python2" "11-explain.SQL.py" "11-explain"
# 22:53:28 >  

#set optimizer = 'sequential_pipe';
#explain select
#	ps_partkey,
#	sum(ps_supplycost * ps_availqty) as value
#from
#	partsupp,
#	supplier,
#	nation
#where
#	ps_suppkey = s_suppkey
#	and s_nationkey = n_nationkey
#	and n_name = 'GERMANY'
#group by
#	ps_partkey 
#having
#	sum(ps_supplycost * ps_availqty) >
#	(
#		select
#			sum(ps_supplycost * ps_availqty) * 0.0100000000
#			-- The above constant needs to be adjusted according
#			-- to the scale factor (SF): constant = 0.0001 / SF.
#		from
#			partsupp,
#			supplier,
#			nation
#		where
#			ps_suppkey = s_suppkey
#			and s_nationkey = n_nationkey
% .explain # table_name
% mal # name
% clob # type
% 562 # length
function user.s4_1():void;
    X_195:void := querylog.define("explain select\n ps_partkey,\n sum(ps_supplycost * ps_availqty) as value\nfrom\n partsupp,\n supplier,\n nation\nwhere\n ps_suppkey = s_suppkey\n and s_nationkey = n_nationkey\n and n_name = \\'GERMANY\\'\ngroup by\n ps_partkey having\n sum(ps_supplycost * ps_availqty) > (\n select\n sum(ps_supplycost * ps_availqty) * 0.0100000000\n \n \n \n from\n partsupp,\n supplier,\n nation\n where\n ps_suppkey = s_suppkey\n and s_nationkey = n_nationkey\n and n_name = \\'GERMANY\\'\n )\norder by\n value desc;","sequential_pipe",64);
    X_0 := sql.mvc();
    C_1:bat[:oid] := sql.tid(X_0,"sys","supplier");
    X_4:bat[:oid] := sql.bind_idxbat(X_0,"sys","supplier","supplier_s_nationkey_fkey",0);
    (X_7,r1_11) := sql.bind_idxbat(X_0,"sys","supplier","supplier_s_nationkey_fkey",2);
    X_10:bat[:oid] := sql.bind_idxbat(X_0,"sys","supplier","supplier_s_nationkey_fkey",1);
    X_12 := sql.delta(X_4,X_7,r1_11,X_10);
    X_13 := algebra.projection(C_1,X_12);
    C_14:bat[:oid] := sql.tid(X_0,"sys","nation");
    X_16:bat[:str] := sql.bind(X_0,"sys","nation","n_name",0);
<<<<<<< HEAD
    X_22 := algebra.projection(X_14,X_16);
    X_24 := algebra.subselect(X_22,"GERMANY","GERMANY",true,false,false);
    X_28 := algebra.projection(X_24,X_14);
    (X_29,r1_33) := algebra.subjoin(X_13,X_28,nil:BAT,nil:BAT,false,nil:lng);
    X_34 := algebra.projection(X_29,X_1);
    X_35:bat[:oid] := sql.tid(X_0,"sys","partsupp");
=======
    (C_18,r1_22) := sql.bind(X_0,"sys","nation","n_name",2);
    X_20:bat[:str] := sql.bind(X_0,"sys","nation","n_name",1);
    X_21 := sql.delta(X_16,C_18,r1_22,X_20);
    X_22 := algebra.projection(C_14,X_21);
    C_102 := algebra.subselect(X_22,A2,A2,true,false,false);
    X_106 := algebra.projection(C_102,C_14);
    (X_107,r1_111) := algebra.subjoin(X_13,X_106,nil:BAT,nil:BAT,false,nil:lng);
    X_112 := algebra.projection(X_107,C_1);
    C_35:bat[:oid] := sql.tid(X_0,"sys","partsupp");
>>>>>>> 33b721b0
    X_37:bat[:oid] := sql.bind_idxbat(X_0,"sys","partsupp","partsupp_ps_suppkey_fkey",0);
    (X_39,r1_43) := sql.bind_idxbat(X_0,"sys","partsupp","partsupp_ps_suppkey_fkey",2);
    X_41:bat[:oid] := sql.bind_idxbat(X_0,"sys","partsupp","partsupp_ps_suppkey_fkey",1);
    X_42 := sql.delta(X_37,X_39,r1_43,X_41);
<<<<<<< HEAD
    X_43 := algebra.projection(X_35,X_42);
=======
    X_43 := algebra.projection(C_35,X_42);
    (X_121,r1_125) := algebra.subjoin(X_112,X_43,nil:BAT,nil:BAT,false,nil:lng);
    X_61:bat[:lng] := sql.bind(X_0,"sys","partsupp","ps_supplycost",0);
    (C_63,r1_67) := sql.bind(X_0,"sys","partsupp","ps_supplycost",2);
    X_65:bat[:lng] := sql.bind(X_0,"sys","partsupp","ps_supplycost",1);
    X_66 := sql.delta(X_61,C_63,r1_67,X_65);
    X_67 := algebra.projection(C_35,X_66);
    X_129 := algebra.projection(r1_125,X_67);
    X_74:bat[:int] := sql.bind(X_0,"sys","partsupp","ps_availqty",0);
    (C_76,r1_80) := sql.bind(X_0,"sys","partsupp","ps_availqty",2);
    X_78:bat[:int] := sql.bind(X_0,"sys","partsupp","ps_availqty",1);
    X_79 := sql.delta(X_74,C_76,r1_80,X_78);
    X_80 := algebra.projection(C_35,X_79);
    X_141 := algebra.projection(r1_125,X_80);
    X_142:bat[:hge] := batcalc.*(X_129,X_141);
    X_144:hge := aggr.sum(X_142);
    X_146:hge := calc.*(X_144,A1);
    C_24 := algebra.subselect(X_22,A0,A0,true,false,false);
    X_28 := algebra.projection(C_24,C_14);
    (X_29,r1_33) := algebra.subjoin(X_13,X_28,nil:BAT,nil:BAT,false,nil:lng);
    X_34 := algebra.projection(X_29,C_1);
>>>>>>> 33b721b0
    (X_44,r1_48) := algebra.subjoin(X_34,X_43,nil:BAT,nil:BAT,false,nil:lng);
    X_61:bat[:lng] := sql.bind(X_0,"sys","partsupp","ps_supplycost",0);
    X_67 := algebra.projection(X_35,X_61);
    X_68 := algebra.projection(r1_48,X_67);
    X_74:bat[:int] := sql.bind(X_0,"sys","partsupp","ps_availqty",0);
    X_80 := algebra.projection(X_35,X_74);
    X_81 := algebra.projection(r1_48,X_80);
    X_82:bat[:hge] := batcalc.*(X_68,X_81);
    X_144:hge := aggr.sum(X_82);
    X_146:hge := calc.*(X_144,1);
    X_46:bat[:int] := sql.bind(X_0,"sys","partsupp","ps_partkey",0);
<<<<<<< HEAD
    X_53:bat[:int] := algebra.projectionpath(r1_48,X_35,X_46);
=======
    (C_48,r1_52) := sql.bind(X_0,"sys","partsupp","ps_partkey",2);
    X_50:bat[:int] := sql.bind(X_0,"sys","partsupp","ps_partkey",1);
    X_51 := sql.delta(X_46,C_48,r1_52,X_50);
    X_53:bat[:int] := algebra.projectionpath(r1_48,C_35,X_51);
>>>>>>> 33b721b0
    (X_54,r1_58,r2_58) := group.subgroupdone(X_53);
    X_57 := algebra.projection(r1_58,X_53);
    X_84:bat[:hge] := aggr.subsum(X_82,X_54,r1_58,true,true);
    X_58 := bat.setKey(X_57,true);
    X_60 := bat.mirror(X_58);
    X_149:hge := sql.dec_round(X_146,100);
    X_168 := bat.new(nil:str);
    X_175 := bat.append(X_168,"sys.partsupp");
    X_185 := bat.append(X_175,"sys.L1");
    X_170 := bat.new(nil:str);
    X_177 := bat.append(X_170,"ps_partkey");
    X_187 := bat.append(X_177,"value");
    X_171 := bat.new(nil:str);
    X_179 := bat.append(X_171,"int");
    X_189 := bat.append(X_179,"decimal");
    X_172 := bat.new(nil:int);
    X_181 := bat.append(X_172,32);
    X_191 := bat.append(X_181,39);
    X_174 := bat.new(nil:int);
    X_183 := bat.append(X_174,0);
    X_193 := bat.append(X_183,2);
    X_150 := sql.single(X_149);
    (X_151,r1_155) := algebra.subthetajoin(X_84,X_150,nil:BAT,nil:BAT,1,true,nil:lng);
    C_158 := algebra.subinter(X_60,X_151,nil:BAT,nil:BAT,false,nil:lng);
    X_160 := algebra.projection(C_158,X_84);
    (X_161,r1_165,r2_165) := algebra.subsort(X_160,true,false);
    X_165:bat[:int] := algebra.projectionpath(r1_165,C_158,X_58);
    X_166 := algebra.projection(r1_165,X_160);
    sql.resultSet(X_185,X_187,X_189,X_191,X_193,X_165,X_166);
end user.s4_1;
#inline               actions= 0 time=9 usec 
#candidates           actions= 1 time=109 usec 
#remap                actions= 4 time=520 usec 
#costModel            actions= 1 time=188 usec 
#coercions            actions= 1 time=300 usec 
#evaluate             actions= 3 time=233 usec 
#emptybind            actions= 0 time=9 usec 
#pushselect           actions= 0 time=12 usec 
#aliases              actions=10 time=204 usec 
#mergetable           actions= 0 time=233 usec 
#deadcode             actions=16 time=192 usec 
#aliases              actions= 0 time=23 usec 
#constants            actions=32 time=203 usec 
#commonTerms          actions=27 time=144 usec 
#projectionpath       actions= 2 time=130 usec 
#reorder              actions= 1 time=191 usec 
#deadcode             actions=29 time=127 usec 
#reduce               actions=120 time=182 usec 
#matpack              actions= 0 time=10 usec 
#querylog             actions= 0 time=1 usec 
#multiplex            actions= 0 time=7 usec 
#generator            actions= 0 time=3 usec 
#profiler             actions= 1 time=112 usec 
#garbageCollector     actions= 1 time=126 usec 
#total                actions= 1 time=3401 usec 

# 22:53:28 >  
# 22:53:28 >  "Done."
# 22:53:28 >  
<|MERGE_RESOLUTION|>--- conflicted
+++ resolved
@@ -68,72 +68,29 @@
     X_13 := algebra.projection(C_1,X_12);
     C_14:bat[:oid] := sql.tid(X_0,"sys","nation");
     X_16:bat[:str] := sql.bind(X_0,"sys","nation","n_name",0);
-<<<<<<< HEAD
-    X_22 := algebra.projection(X_14,X_16);
-    X_24 := algebra.subselect(X_22,"GERMANY","GERMANY",true,false,false);
-    X_28 := algebra.projection(X_24,X_14);
+    X_22 := algebra.projection(C_14,X_16);
+    C_24 := algebra.subselect(X_22,"GERMANY","GERMANY",true,false,false);
+    X_28 := algebra.projection(C_24,C_14);
     (X_29,r1_33) := algebra.subjoin(X_13,X_28,nil:BAT,nil:BAT,false,nil:lng);
-    X_34 := algebra.projection(X_29,X_1);
-    X_35:bat[:oid] := sql.tid(X_0,"sys","partsupp");
-=======
-    (C_18,r1_22) := sql.bind(X_0,"sys","nation","n_name",2);
-    X_20:bat[:str] := sql.bind(X_0,"sys","nation","n_name",1);
-    X_21 := sql.delta(X_16,C_18,r1_22,X_20);
-    X_22 := algebra.projection(C_14,X_21);
-    C_102 := algebra.subselect(X_22,A2,A2,true,false,false);
-    X_106 := algebra.projection(C_102,C_14);
-    (X_107,r1_111) := algebra.subjoin(X_13,X_106,nil:BAT,nil:BAT,false,nil:lng);
-    X_112 := algebra.projection(X_107,C_1);
+    X_34 := algebra.projection(X_29,C_1);
     C_35:bat[:oid] := sql.tid(X_0,"sys","partsupp");
->>>>>>> 33b721b0
     X_37:bat[:oid] := sql.bind_idxbat(X_0,"sys","partsupp","partsupp_ps_suppkey_fkey",0);
     (X_39,r1_43) := sql.bind_idxbat(X_0,"sys","partsupp","partsupp_ps_suppkey_fkey",2);
     X_41:bat[:oid] := sql.bind_idxbat(X_0,"sys","partsupp","partsupp_ps_suppkey_fkey",1);
     X_42 := sql.delta(X_37,X_39,r1_43,X_41);
-<<<<<<< HEAD
-    X_43 := algebra.projection(X_35,X_42);
-=======
     X_43 := algebra.projection(C_35,X_42);
-    (X_121,r1_125) := algebra.subjoin(X_112,X_43,nil:BAT,nil:BAT,false,nil:lng);
-    X_61:bat[:lng] := sql.bind(X_0,"sys","partsupp","ps_supplycost",0);
-    (C_63,r1_67) := sql.bind(X_0,"sys","partsupp","ps_supplycost",2);
-    X_65:bat[:lng] := sql.bind(X_0,"sys","partsupp","ps_supplycost",1);
-    X_66 := sql.delta(X_61,C_63,r1_67,X_65);
-    X_67 := algebra.projection(C_35,X_66);
-    X_129 := algebra.projection(r1_125,X_67);
-    X_74:bat[:int] := sql.bind(X_0,"sys","partsupp","ps_availqty",0);
-    (C_76,r1_80) := sql.bind(X_0,"sys","partsupp","ps_availqty",2);
-    X_78:bat[:int] := sql.bind(X_0,"sys","partsupp","ps_availqty",1);
-    X_79 := sql.delta(X_74,C_76,r1_80,X_78);
-    X_80 := algebra.projection(C_35,X_79);
-    X_141 := algebra.projection(r1_125,X_80);
-    X_142:bat[:hge] := batcalc.*(X_129,X_141);
-    X_144:hge := aggr.sum(X_142);
-    X_146:hge := calc.*(X_144,A1);
-    C_24 := algebra.subselect(X_22,A0,A0,true,false,false);
-    X_28 := algebra.projection(C_24,C_14);
-    (X_29,r1_33) := algebra.subjoin(X_13,X_28,nil:BAT,nil:BAT,false,nil:lng);
-    X_34 := algebra.projection(X_29,C_1);
->>>>>>> 33b721b0
     (X_44,r1_48) := algebra.subjoin(X_34,X_43,nil:BAT,nil:BAT,false,nil:lng);
     X_61:bat[:lng] := sql.bind(X_0,"sys","partsupp","ps_supplycost",0);
-    X_67 := algebra.projection(X_35,X_61);
+    X_67 := algebra.projection(C_35,X_61);
     X_68 := algebra.projection(r1_48,X_67);
     X_74:bat[:int] := sql.bind(X_0,"sys","partsupp","ps_availqty",0);
-    X_80 := algebra.projection(X_35,X_74);
+    X_80 := algebra.projection(C_35,X_74);
     X_81 := algebra.projection(r1_48,X_80);
     X_82:bat[:hge] := batcalc.*(X_68,X_81);
     X_144:hge := aggr.sum(X_82);
     X_146:hge := calc.*(X_144,1);
     X_46:bat[:int] := sql.bind(X_0,"sys","partsupp","ps_partkey",0);
-<<<<<<< HEAD
-    X_53:bat[:int] := algebra.projectionpath(r1_48,X_35,X_46);
-=======
-    (C_48,r1_52) := sql.bind(X_0,"sys","partsupp","ps_partkey",2);
-    X_50:bat[:int] := sql.bind(X_0,"sys","partsupp","ps_partkey",1);
-    X_51 := sql.delta(X_46,C_48,r1_52,X_50);
-    X_53:bat[:int] := algebra.projectionpath(r1_48,C_35,X_51);
->>>>>>> 33b721b0
+    X_53:bat[:int] := algebra.projectionpath(r1_48,C_35,X_46);
     (X_54,r1_58,r2_58) := group.subgroupdone(X_53);
     X_57 := algebra.projection(r1_58,X_53);
     X_84:bat[:hge] := aggr.subsum(X_82,X_54,r1_58,true,true);
