stdout of test '11-explain` in directory 'sql/benchmarks/tpch` itself:


# 22:53:27 >  
# 22:53:27 >  "mserver5" "--debug=10" "--set" "gdk_nr_threads=0" "--set" "mapi_open=true" "--set" "mapi_port=34581" "--set" "mapi_usock=/var/tmp/mtest-9096/.s.monetdb.34581" "--set" "monet_prompt=" "--forcemito" "--set" "mal_listing=2" "--dbpath=/ufs/manegold/_/Monet/HG/Feb2013/prefix/--disable-debug_--enable-assert_--enable-optimize/var/MonetDB/mTests_sql_benchmarks_tpch" "--set" "mal_listing=0"
# 22:53:27 >  

# MonetDB 5 server v11.15.12
# This is an unreleased version
# Serving database 'mTests_sql_benchmarks_tpch', using 8 threads
# Compiled for x86_64-unknown-linux-gnu/64bit with 64bit OIDs dynamically linked
# Found 15.591 GiB available main-memory.
# Copyright (c) 1993-July 2008 CWI.
# Copyright (c) August 2008-2015 MonetDB B.V., all rights reserved
# Visit http://www.monetdb.org/ for further information
# Listening for connection requests on mapi:monetdb://rome.ins.cwi.nl:34581/
# Listening for UNIX domain connection requests on mapi:monetdb:///var/tmp/mtest-9096/.s.monetdb.34581
# MonetDB/GIS module loaded
# MonetDB/JAQL module loaded
# MonetDB/SQL module loaded

Ready.

# 22:53:28 >  
# 22:53:28 >  "/usr/bin/python2" "11-explain.SQL.py" "11-explain"
# 22:53:28 >  

#set optimizer = 'sequential_pipe';
#explain select
#	ps_partkey,
#	sum(ps_supplycost * ps_availqty) as value
#from
#	partsupp,
#	supplier,
#	nation
#where
#	ps_suppkey = s_suppkey
#	and s_nationkey = n_nationkey
#	and n_name = 'GERMANY'
#group by
#	ps_partkey 
#having
#	sum(ps_supplycost * ps_availqty) >
#	(
#		select
#			sum(ps_supplycost * ps_availqty) * 0.0100000000
#			-- The above constant needs to be adjusted according
#			-- to the scale factor (SF): constant = 0.0001 / SF.
#		from
#			partsupp,
#			supplier,
#			nation
#		where
#			ps_suppkey = s_suppkey
#			and s_nationkey = n_nationkey
% .explain # table_name
% mal # name
% clob # type
% 562 # length
function user.s4_1():void;
    X_195:void := querylog.define("explain select\n ps_partkey,\n sum(ps_supplycost * ps_availqty) as value\nfrom\n partsupp,\n supplier,\n nation\nwhere\n ps_suppkey = s_suppkey\n and s_nationkey = n_nationkey\n and n_name = \\'GERMANY\\'\ngroup by\n ps_partkey having\n sum(ps_supplycost * ps_availqty) > (\n select\n sum(ps_supplycost * ps_availqty) * 0.0100000000\n \n \n \n from\n partsupp,\n supplier,\n nation\n where\n ps_suppkey = s_suppkey\n and s_nationkey = n_nationkey\n and n_name = \\'GERMANY\\'\n )\norder by\n value desc;","sequential_pipe",64);
    X_0 := sql.mvc();
    C_1:bat[:oid] := sql.tid(X_0,"sys","supplier");
    X_4:bat[:oid] := sql.bind_idxbat(X_0,"sys","supplier","supplier_s_nationkey_fkey",0);
    (X_7,r1_11) := sql.bind_idxbat(X_0,"sys","supplier","supplier_s_nationkey_fkey",2);
    X_10:bat[:oid] := sql.bind_idxbat(X_0,"sys","supplier","supplier_s_nationkey_fkey",1);
    X_12 := sql.delta(X_4,X_7,r1_11,X_10);
    X_13 := algebra.projection(C_1,X_12);
    C_14:bat[:oid] := sql.tid(X_0,"sys","nation");
    X_16:bat[:str] := sql.bind(X_0,"sys","nation","n_name",0);
    X_22 := algebra.projection(C_14,X_16);
    C_24 := algebra.subselect(X_22,"GERMANY","GERMANY",true,false,false);
    X_28 := algebra.projection(C_24,C_14);
    (X_29,r1_33) := algebra.subjoin(X_13,X_28,nil:BAT,nil:BAT,false,nil:lng);
    X_34 := algebra.projection(X_29,C_1);
    C_35:bat[:oid] := sql.tid(X_0,"sys","partsupp");
    X_37:bat[:oid] := sql.bind_idxbat(X_0,"sys","partsupp","partsupp_ps_suppkey_fkey",0);
    (X_39,r1_43) := sql.bind_idxbat(X_0,"sys","partsupp","partsupp_ps_suppkey_fkey",2);
    X_41:bat[:oid] := sql.bind_idxbat(X_0,"sys","partsupp","partsupp_ps_suppkey_fkey",1);
    X_42 := sql.delta(X_37,X_39,r1_43,X_41);
    X_43 := algebra.projection(C_35,X_42);
    (X_44,r1_48) := algebra.subjoin(X_34,X_43,nil:BAT,nil:BAT,false,nil:lng);
    X_61:bat[:lng] := sql.bind(X_0,"sys","partsupp","ps_supplycost",0);
    X_67 := algebra.projection(C_35,X_61);
    X_68 := algebra.projection(r1_48,X_67);
    X_74:bat[:int] := sql.bind(X_0,"sys","partsupp","ps_availqty",0);
    X_80 := algebra.projection(C_35,X_74);
    X_81 := algebra.projection(r1_48,X_80);
    X_82:bat[:hge] := batcalc.*(X_68,X_81);
    X_144:hge := aggr.sum(X_82);
    X_146:hge := calc.*(X_144,1);
    X_46:bat[:int] := sql.bind(X_0,"sys","partsupp","ps_partkey",0);
    X_53:bat[:int] := algebra.projectionpath(r1_48,C_35,X_46);
    (X_54,r1_58,r2_58) := group.subgroupdone(X_53);
    X_57 := algebra.projection(r1_58,X_53);
    X_84:bat[:hge] := aggr.subsum(X_82,X_54,r1_58,true,true);
    X_58 := bat.setKey(X_57,true);
<<<<<<< HEAD
    X_60 := bat.mirror(X_58);
    X_149:hge := sql.dec_round(X_146,100);
    X_168 := bat.new(nil:str);
    X_175 := bat.append(X_168,"sys.partsupp");
    X_185 := bat.append(X_175,"sys.L1");
    X_170 := bat.new(nil:str);
    X_177 := bat.append(X_170,"ps_partkey");
    X_187 := bat.append(X_177,"value");
    X_171 := bat.new(nil:str);
    X_179 := bat.append(X_171,"int");
    X_189 := bat.append(X_179,"decimal");
    X_172 := bat.new(nil:int);
    X_181 := bat.append(X_172,32);
    X_191 := bat.append(X_181,39);
    X_174 := bat.new(nil:int);
    X_183 := bat.append(X_174,0);
    X_193 := bat.append(X_183,2);
    X_150 := sql.single(X_149);
    (X_151,r1_155) := algebra.subthetajoin(X_84,X_150,nil:BAT,nil:BAT,1,true,nil:lng);
    C_158 := algebra.subinter(X_60,X_151,nil:BAT,nil:BAT,false,nil:lng);
    X_160 := algebra.projection(C_158,X_84);
    (X_161,r1_165,r2_165) := algebra.subsort(X_160,true,false);
    X_165:bat[:int] := algebra.projectionpath(r1_165,C_158,X_58);
    X_166 := algebra.projection(r1_165,X_160);
    sql.resultSet(X_185,X_187,X_189,X_191,X_193,X_165,X_166);
end user.s4_1;
#inline               actions= 0 time=9 usec 
#candidates           actions= 1 time=109 usec 
#remap                actions= 4 time=520 usec 
#costModel            actions= 1 time=188 usec 
#coercions            actions= 1 time=300 usec 
#evaluate             actions= 3 time=233 usec 
#emptybind            actions= 0 time=9 usec 
#pushselect           actions= 0 time=12 usec 
#aliases              actions=10 time=204 usec 
#mergetable           actions= 0 time=233 usec 
#deadcode             actions=16 time=192 usec 
#aliases              actions= 0 time=23 usec 
#constants            actions=32 time=203 usec 
#commonTerms          actions=27 time=144 usec 
#projectionpath       actions= 2 time=130 usec 
#reorder              actions= 1 time=191 usec 
#deadcode             actions=29 time=127 usec 
#reduce               actions=120 time=182 usec 
#matpack              actions= 0 time=10 usec 
#querylog             actions= 0 time=1 usec 
#multiplex            actions= 0 time=7 usec 
#generator            actions= 0 time=3 usec 
#profiler             actions= 1 time=112 usec 
#garbageCollector     actions= 1 time=126 usec 
#total                actions= 1 time=3401 usec 
=======
    X_59 := bat.mirror(X_58);
    X_92:hge := sql.dec_round(X_90,100);
    X_104 := bat.new(nil:oid,nil:str);
    X_112 := bat.append(X_104,"sys.partsupp");
    X_120 := bat.append(X_112,"sys.L2");
    X_107 := bat.new(nil:oid,nil:str);
    X_114 := bat.append(X_107,"ps_partkey");
    X_122 := bat.append(X_114,"value");
    X_108 := bat.new(nil:oid,nil:str);
    X_115 := bat.append(X_108,"int");
    X_124 := bat.append(X_115,"decimal");
    X_109 := bat.new(nil:oid,nil:int);
    X_117 := bat.append(X_109,32);
    X_126 := bat.append(X_117,39);
    X_111 := bat.new(nil:oid,nil:int);
    X_119 := bat.append(X_111,0);
    X_127 := bat.append(X_119,2);
    X_93 := sql.single(X_92);
    (X_94,r1_155) := algebra.subthetajoin(X_78,X_93,nil:BAT,nil:BAT,1,true,nil:lng);
    C_96 := algebra.subinter(X_59,X_94,nil:BAT,nil:BAT,false,nil:lng);
    X_97 := algebra.projection(C_96,X_78);
    (X_98,r1_165,r2_165) := algebra.subsort(X_97,true,false);
    X_101:bat[:int] := algebra.projectionpath(r1_165,C_96,X_58);
    X_102 := algebra.projection(r1_165,X_97);
    sql.resultSet(X_120,X_122,X_124,X_126,X_127,X_101,X_102);
end user.s2_1;
>>>>>>> 9108e336

# 22:53:28 >  
# 22:53:28 >  "Done."
# 22:53:28 >  
<|MERGE_RESOLUTION|>--- conflicted
+++ resolved
@@ -95,12 +95,11 @@
     X_57 := algebra.projection(r1_58,X_53);
     X_84:bat[:hge] := aggr.subsum(X_82,X_54,r1_58,true,true);
     X_58 := bat.setKey(X_57,true);
-<<<<<<< HEAD
     X_60 := bat.mirror(X_58);
     X_149:hge := sql.dec_round(X_146,100);
     X_168 := bat.new(nil:str);
     X_175 := bat.append(X_168,"sys.partsupp");
-    X_185 := bat.append(X_175,"sys.L1");
+    X_185 := bat.append(X_175,"sys.L2");
     X_170 := bat.new(nil:str);
     X_177 := bat.append(X_170,"ps_partkey");
     X_187 := bat.append(X_177,"value");
@@ -147,34 +146,6 @@
 #profiler             actions= 1 time=112 usec 
 #garbageCollector     actions= 1 time=126 usec 
 #total                actions= 1 time=3401 usec 
-=======
-    X_59 := bat.mirror(X_58);
-    X_92:hge := sql.dec_round(X_90,100);
-    X_104 := bat.new(nil:oid,nil:str);
-    X_112 := bat.append(X_104,"sys.partsupp");
-    X_120 := bat.append(X_112,"sys.L2");
-    X_107 := bat.new(nil:oid,nil:str);
-    X_114 := bat.append(X_107,"ps_partkey");
-    X_122 := bat.append(X_114,"value");
-    X_108 := bat.new(nil:oid,nil:str);
-    X_115 := bat.append(X_108,"int");
-    X_124 := bat.append(X_115,"decimal");
-    X_109 := bat.new(nil:oid,nil:int);
-    X_117 := bat.append(X_109,32);
-    X_126 := bat.append(X_117,39);
-    X_111 := bat.new(nil:oid,nil:int);
-    X_119 := bat.append(X_111,0);
-    X_127 := bat.append(X_119,2);
-    X_93 := sql.single(X_92);
-    (X_94,r1_155) := algebra.subthetajoin(X_78,X_93,nil:BAT,nil:BAT,1,true,nil:lng);
-    C_96 := algebra.subinter(X_59,X_94,nil:BAT,nil:BAT,false,nil:lng);
-    X_97 := algebra.projection(C_96,X_78);
-    (X_98,r1_165,r2_165) := algebra.subsort(X_97,true,false);
-    X_101:bat[:int] := algebra.projectionpath(r1_165,C_96,X_58);
-    X_102 := algebra.projection(r1_165,X_97);
-    sql.resultSet(X_120,X_122,X_124,X_126,X_127,X_101,X_102);
-end user.s2_1;
->>>>>>> 9108e336
 
 # 22:53:28 >  
 # 22:53:28 >  "Done."
