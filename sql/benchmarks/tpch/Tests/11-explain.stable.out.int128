stdout of test '11-explain` in directory 'sql/benchmarks/tpch` itself:


# 22:53:27 >  
# 22:53:27 >  "mserver5" "--debug=10" "--set" "gdk_nr_threads=0" "--set" "mapi_open=true" "--set" "mapi_port=34581" "--set" "mapi_usock=/var/tmp/mtest-9096/.s.monetdb.34581" "--set" "monet_prompt=" "--forcemito" "--set" "mal_listing=2" "--dbpath=/ufs/manegold/_/Monet/HG/Feb2013/prefix/--disable-debug_--enable-assert_--enable-optimize/var/MonetDB/mTests_sql_benchmarks_tpch" "--set" "mal_listing=0"
# 22:53:27 >  

# MonetDB 5 server v11.15.12
# This is an unreleased version
# Serving database 'mTests_sql_benchmarks_tpch', using 8 threads
# Compiled for x86_64-unknown-linux-gnu/64bit with 64bit OIDs dynamically linked
# Found 15.591 GiB available main-memory.
# Copyright (c) 1993-July 2008 CWI.
# Copyright (c) August 2008-2015 MonetDB B.V., all rights reserved
# Visit http://www.monetdb.org/ for further information
# Listening for connection requests on mapi:monetdb://rome.ins.cwi.nl:34581/
# Listening for UNIX domain connection requests on mapi:monetdb:///var/tmp/mtest-9096/.s.monetdb.34581
# MonetDB/GIS module loaded
# MonetDB/JAQL module loaded
# MonetDB/SQL module loaded

Ready.

# 22:53:28 >  
# 22:53:28 >  "/usr/bin/python2" "11-explain.SQL.py" "11-explain"
# 22:53:28 >  

#set optimizer = 'sequential_pipe';
#explain select
#	ps_partkey,
#	sum(ps_supplycost * ps_availqty) as value
#from
#	partsupp,
#	supplier,
#	nation
#where
#	ps_suppkey = s_suppkey
#	and s_nationkey = n_nationkey
#	and n_name = 'GERMANY'
#group by
#	ps_partkey 
#having
#	sum(ps_supplycost * ps_availqty) >
#	(
#		select
#			sum(ps_supplycost * ps_availqty) * 0.0100000000
#			-- The above constant needs to be adjusted according
#			-- to the scale factor (SF): constant = 0.0001 / SF.
#		from
#			partsupp,
#			supplier,
#			nation
#		where
#			ps_suppkey = s_suppkey
#			and s_nationkey = n_nationkey
% .explain # table_name
% mal # name
% clob # type
% 812 # length
function user.s2_1{autoCommit=true}(A0:str,A1:sht,A2:str):void;
    X_145:void := querylog.define("explain select\n\tps_partkey,\n\tsum(ps_supplycost * ps_availqty) as value\nfrom\n\tpartsupp,\n\tsupplier,\n\tnation\nwhere\n\tps_suppkey = s_suppkey\n\tand s_nationkey = n_nationkey\n\tand n_name = \\'GERMANY\\'\ngroup by\n\tps_partkey having\n\t\tsum(ps_supplycost * ps_availqty) > (\n\t\t\tselect\n\t\t\t\tsum(ps_supplycost * ps_availqty) * 0.0100000000\n\t\t\t--\t                                   ^^^^^^^^^^^^\n\t\t\t-- The above constant needs to be adjusted according\n\t\t\t-- to the scale factor (SF): constant = 0.0001 / SF.\n\t\t\tfrom\n\t\t\t\tpartsupp,\n\t\t\t\tsupplier,\n\t\t\t\tnation\n\t\t\twhere\n\t\t\t\tps_suppkey = s_suppkey\n\t\t\t\tand s_nationkey = n_nationkey\n\t\t\t\tand n_name = \\'GERMANY\\'\n\t\t)\norder by\n\tvalue desc;","sequential_pipe",83);
    X_117 := bat.new(nil:oid,nil:str);
    X_125 := bat.append(X_117,"sys.partsupp");
    X_135 := bat.append(X_125,"sys.L1");
    X_120 := bat.new(nil:oid,nil:str);
    X_127 := bat.append(X_120,"ps_partkey");
    X_137 := bat.append(X_127,"value");
    X_121 := bat.new(nil:oid,nil:str);
    X_129 := bat.append(X_121,"int");
    X_139 := bat.append(X_129,"decimal");
    X_122 := bat.new(nil:oid,nil:int);
    X_131 := bat.append(X_122,32);
    X_141 := bat.append(X_131,39);
    X_124 := bat.new(nil:oid,nil:int);
    X_133 := bat.append(X_124,0);
    X_143 := bat.append(X_133,2);
    X_5 := sql.mvc();
    X_6:bat[:oid,:oid]  := sql.tid(X_5,"sys","supplier");
    X_9:bat[:oid,:oid]  := sql.bind_idxbat(X_5,"sys","supplier","supplier_s_nationkey_fkey",0);
    (X_12,r1_12) := sql.bind_idxbat(X_5,"sys","supplier","supplier_s_nationkey_fkey",2);
    X_15:bat[:oid,:oid]  := sql.bind_idxbat(X_5,"sys","supplier","supplier_s_nationkey_fkey",1);
    X_17 := sql.delta(X_9,X_12,r1_12,X_15);
    X_18 := algebra.leftfetchjoin(X_6,X_17);
    X_19:bat[:oid,:oid]  := sql.tid(X_5,"sys","nation");
    X_21:bat[:oid,:str]  := sql.bind(X_5,"sys","nation","n_name",0);
    (X_23,r1_23) := sql.bind(X_5,"sys","nation","n_name",2);
    X_25:bat[:oid,:str]  := sql.bind(X_5,"sys","nation","n_name",1);
    X_26 := sql.delta(X_21,X_23,r1_23,X_25);
    X_27 := algebra.leftfetchjoin(X_19,X_26);
    X_84 := algebra.subselect(X_27,A2,A2,true,true,false);
    X_86 := algebra.leftfetchjoin(X_84,X_19);
    (X_87,r1_116) := algebra.subjoin(X_18,X_86,nil:BAT,nil:BAT,false,nil:lng);
    X_91 := algebra.leftfetchjoin(X_87,X_6);
    X_36:bat[:oid,:oid]  := sql.tid(X_5,"sys","partsupp");
    X_38:bat[:oid,:oid]  := sql.bind_idxbat(X_5,"sys","partsupp","partsupp_ps_suppkey_fkey",0);
    (X_41,r1_42) := sql.bind_idxbat(X_5,"sys","partsupp","partsupp_ps_suppkey_fkey",2);
    X_43:bat[:oid,:oid]  := sql.bind_idxbat(X_5,"sys","partsupp","partsupp_ps_suppkey_fkey",1);
    X_44 := sql.delta(X_38,X_41,r1_42,X_43);
    X_45 := algebra.leftfetchjoin(X_36,X_44);
<<<<<<< HEAD
    (X_46,r1_47) := algebra.subjoin(X_35,X_45,nil:BAT,nil:BAT,false,nil:lng);
    X_48:bat[:oid,:int]  := sql.bind(X_5,"sys","partsupp","ps_partkey",0);
    (X_51,r1_52) := sql.bind(X_5,"sys","partsupp","ps_partkey",2);
    X_54:bat[:oid,:int]  := sql.bind(X_5,"sys","partsupp","ps_partkey",1);
    X_56 := sql.delta(X_48,X_51,r1_52,X_54);
    X_57:bat[:oid,:int]  := algebra.leftfetchjoinPath(r1_47,X_36,X_56);
    (X_58,r1_60,r2_60) := group.subgroupdone(X_57);
    X_61 := algebra.leftfetchjoin(r1_60,X_57);
=======
    (X_92,r1_131) := algebra.subjoin(X_91,X_45,nil:BAT,nil:BAT,false,nil:lng);
>>>>>>> c5dd84a4
    X_63:bat[:oid,:lng]  := sql.bind(X_5,"sys","partsupp","ps_supplycost",0);
    (X_65,r1_67) := sql.bind(X_5,"sys","partsupp","ps_supplycost",2);
    X_67:bat[:oid,:lng]  := sql.bind(X_5,"sys","partsupp","ps_supplycost",1);
    X_68 := sql.delta(X_63,X_65,r1_67,X_67);
    X_69 := algebra.leftfetchjoin(X_36,X_68);
    X_95 := algebra.leftfetchjoin(r1_131,X_69);
    X_71:bat[:oid,:int] := sql.bind(X_5,"sys","partsupp","ps_availqty",0);
    (X_75,r1_81) := sql.bind(X_5,"sys","partsupp","ps_availqty",2);
    X_77:bat[:oid,:int] := sql.bind(X_5,"sys","partsupp","ps_availqty",1);
    X_78 := sql.delta(X_71,X_75,r1_81,X_77);
    X_79 := algebra.leftfetchjoin(X_36,X_78);
    X_96 := algebra.leftfetchjoin(r1_131,X_79);
    X_97:bat[:oid,:hge] := batcalc.*(X_95,X_96);
    X_98:hge := aggr.sum(X_97);
    X_99 := calc.*(X_98,A1);
    X_28 := algebra.subselect(X_27,A0,A0,true,true,false);
    X_30 := algebra.leftfetchjoin(X_28,X_19);
    (X_31,r1_32) := algebra.subjoin(X_18,X_30,nil:BAT,nil:BAT,false,nil:lng);
    X_35 := algebra.leftfetchjoin(X_31,X_6);
    (X_46,r1_47) := algebra.subjoin(X_35,X_45,nil:BAT,nil:BAT,false,nil:lng);
    X_70 := algebra.leftfetchjoin(r1_47,X_69);
    X_80 := algebra.leftfetchjoin(r1_47,X_79);
    X_81:bat[:oid,:hge] := batcalc.*(X_70,X_80);
    X_48:bat[:oid,:int] := sql.bind(X_5,"sys","partsupp","ps_partkey",0);
    (X_51,r1_52) := sql.bind(X_5,"sys","partsupp","ps_partkey",2);
    X_54:bat[:oid,:int] := sql.bind(X_5,"sys","partsupp","ps_partkey",1);
    X_56 := sql.delta(X_48,X_51,r1_52,X_54);
    X_57:bat[:oid,:int] := algebra.leftfetchjoinPath(r1_47,X_36,X_56);
    (X_58,r1_60,r2_60) := group.subgroupdone(X_57);
    X_61 := algebra.leftfetchjoin(r1_60,X_57);
    X_82:bat[:oid,:hge] := aggr.subsum(X_81,X_58,r1_60,true,true);
    X_62 := bat.mirror(X_61);
    X_101 := sql.dec_round(X_99,100);
    X_102 := sql.single(X_101);
    (X_103,r1_165) := algebra.subthetajoin(X_82,X_102,nil:BAT,nil:BAT,1,true,nil:lng);
    X_108 := algebra.tinter(X_62,X_103);
    X_109 := algebra.leftfetchjoin(X_108,X_82);
<<<<<<< HEAD
    (X_110,r1_174,r2_174) := algebra.subsort(X_109,true,false);
    X_114:bat[:oid,:int] := algebra.leftfetchjoinPath(r1_174,X_108,X_61);
    X_115 := algebra.leftfetchjoin(r1_174,X_109);
    sql.resultSet(X_135,X_137,X_139,X_141,X_143,X_114,X_115);
=======
    (X_110,r1_172,r2_172) := algebra.subsort(X_109,true,false);
    X_114:bat[:oid,:int] := algebra.leftfetchjoinPath(r1_172,X_108,X_61);
    X_115 := algebra.leftfetchjoin(r1_172,X_109);
    X_116 := sql.resultSet(2,1,X_114);
    sql.rsColumn(X_116,"sys.partsupp","ps_partkey","int",32,0,X_114);
    sql.rsColumn(X_116,"sys.L1","value","decimal",39,2,X_115);
    X_130 := io.stdout();
    sql.exportResult(X_130,X_116);
>>>>>>> c5dd84a4
end user.s2_1;

# 22:53:28 >  
# 22:53:28 >  "Done."
# 22:53:28 >  
<|MERGE_RESOLUTION|>--- conflicted
+++ resolved
@@ -59,21 +59,6 @@
 % 812 # length
 function user.s2_1{autoCommit=true}(A0:str,A1:sht,A2:str):void;
     X_145:void := querylog.define("explain select\n\tps_partkey,\n\tsum(ps_supplycost * ps_availqty) as value\nfrom\n\tpartsupp,\n\tsupplier,\n\tnation\nwhere\n\tps_suppkey = s_suppkey\n\tand s_nationkey = n_nationkey\n\tand n_name = \\'GERMANY\\'\ngroup by\n\tps_partkey having\n\t\tsum(ps_supplycost * ps_availqty) > (\n\t\t\tselect\n\t\t\t\tsum(ps_supplycost * ps_availqty) * 0.0100000000\n\t\t\t--\t                                   ^^^^^^^^^^^^\n\t\t\t-- The above constant needs to be adjusted according\n\t\t\t-- to the scale factor (SF): constant = 0.0001 / SF.\n\t\t\tfrom\n\t\t\t\tpartsupp,\n\t\t\t\tsupplier,\n\t\t\t\tnation\n\t\t\twhere\n\t\t\t\tps_suppkey = s_suppkey\n\t\t\t\tand s_nationkey = n_nationkey\n\t\t\t\tand n_name = \\'GERMANY\\'\n\t\t)\norder by\n\tvalue desc;","sequential_pipe",83);
-    X_117 := bat.new(nil:oid,nil:str);
-    X_125 := bat.append(X_117,"sys.partsupp");
-    X_135 := bat.append(X_125,"sys.L1");
-    X_120 := bat.new(nil:oid,nil:str);
-    X_127 := bat.append(X_120,"ps_partkey");
-    X_137 := bat.append(X_127,"value");
-    X_121 := bat.new(nil:oid,nil:str);
-    X_129 := bat.append(X_121,"int");
-    X_139 := bat.append(X_129,"decimal");
-    X_122 := bat.new(nil:oid,nil:int);
-    X_131 := bat.append(X_122,32);
-    X_141 := bat.append(X_131,39);
-    X_124 := bat.new(nil:oid,nil:int);
-    X_133 := bat.append(X_124,0);
-    X_143 := bat.append(X_133,2);
     X_5 := sql.mvc();
     X_6:bat[:oid,:oid]  := sql.tid(X_5,"sys","supplier");
     X_9:bat[:oid,:oid]  := sql.bind_idxbat(X_5,"sys","supplier","supplier_s_nationkey_fkey",0);
@@ -97,18 +82,7 @@
     X_43:bat[:oid,:oid]  := sql.bind_idxbat(X_5,"sys","partsupp","partsupp_ps_suppkey_fkey",1);
     X_44 := sql.delta(X_38,X_41,r1_42,X_43);
     X_45 := algebra.leftfetchjoin(X_36,X_44);
-<<<<<<< HEAD
-    (X_46,r1_47) := algebra.subjoin(X_35,X_45,nil:BAT,nil:BAT,false,nil:lng);
-    X_48:bat[:oid,:int]  := sql.bind(X_5,"sys","partsupp","ps_partkey",0);
-    (X_51,r1_52) := sql.bind(X_5,"sys","partsupp","ps_partkey",2);
-    X_54:bat[:oid,:int]  := sql.bind(X_5,"sys","partsupp","ps_partkey",1);
-    X_56 := sql.delta(X_48,X_51,r1_52,X_54);
-    X_57:bat[:oid,:int]  := algebra.leftfetchjoinPath(r1_47,X_36,X_56);
-    (X_58,r1_60,r2_60) := group.subgroupdone(X_57);
-    X_61 := algebra.leftfetchjoin(r1_60,X_57);
-=======
     (X_92,r1_131) := algebra.subjoin(X_91,X_45,nil:BAT,nil:BAT,false,nil:lng);
->>>>>>> c5dd84a4
     X_63:bat[:oid,:lng]  := sql.bind(X_5,"sys","partsupp","ps_supplycost",0);
     (X_65,r1_67) := sql.bind(X_5,"sys","partsupp","ps_supplycost",2);
     X_67:bat[:oid,:lng]  := sql.bind(X_5,"sys","partsupp","ps_supplycost",1);
@@ -142,25 +116,29 @@
     X_82:bat[:oid,:hge] := aggr.subsum(X_81,X_58,r1_60,true,true);
     X_62 := bat.mirror(X_61);
     X_101 := sql.dec_round(X_99,100);
+    X_117 := bat.new(nil:oid,nil:str);
+    X_125 := bat.append(X_117,"sys.partsupp");
+    X_135 := bat.append(X_125,"sys.L1");
+    X_120 := bat.new(nil:oid,nil:str);
+    X_127 := bat.append(X_120,"ps_partkey");
+    X_137 := bat.append(X_127,"value");
+    X_121 := bat.new(nil:oid,nil:str);
+    X_129 := bat.append(X_121,"int");
+    X_139 := bat.append(X_129,"decimal");
+    X_122 := bat.new(nil:oid,nil:int);
+    X_131 := bat.append(X_122,32);
+    X_141 := bat.append(X_131,39);
+    X_124 := bat.new(nil:oid,nil:int);
+    X_133 := bat.append(X_124,0);
+    X_143 := bat.append(X_133,2);
     X_102 := sql.single(X_101);
     (X_103,r1_165) := algebra.subthetajoin(X_82,X_102,nil:BAT,nil:BAT,1,true,nil:lng);
     X_108 := algebra.tinter(X_62,X_103);
     X_109 := algebra.leftfetchjoin(X_108,X_82);
-<<<<<<< HEAD
-    (X_110,r1_174,r2_174) := algebra.subsort(X_109,true,false);
-    X_114:bat[:oid,:int] := algebra.leftfetchjoinPath(r1_174,X_108,X_61);
-    X_115 := algebra.leftfetchjoin(r1_174,X_109);
-    sql.resultSet(X_135,X_137,X_139,X_141,X_143,X_114,X_115);
-=======
     (X_110,r1_172,r2_172) := algebra.subsort(X_109,true,false);
     X_114:bat[:oid,:int] := algebra.leftfetchjoinPath(r1_172,X_108,X_61);
     X_115 := algebra.leftfetchjoin(r1_172,X_109);
-    X_116 := sql.resultSet(2,1,X_114);
-    sql.rsColumn(X_116,"sys.partsupp","ps_partkey","int",32,0,X_114);
-    sql.rsColumn(X_116,"sys.L1","value","decimal",39,2,X_115);
-    X_130 := io.stdout();
-    sql.exportResult(X_130,X_116);
->>>>>>> c5dd84a4
+    sql.resultSet(X_135,X_137,X_139,X_141,X_143,X_114,X_115);
 end user.s2_1;
 
 # 22:53:28 >  
