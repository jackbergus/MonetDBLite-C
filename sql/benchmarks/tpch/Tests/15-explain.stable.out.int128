stdout of test '15-explain` in directory 'sql/benchmarks/tpch` itself:


# 22:53:29 >  
# 22:53:29 >  "mserver5" "--debug=10" "--set" "gdk_nr_threads=0" "--set" "mapi_open=true" "--set" "mapi_port=34581" "--set" "mapi_usock=/var/tmp/mtest-9096/.s.monetdb.34581" "--set" "monet_prompt=" "--forcemito" "--set" "mal_listing=2" "--dbpath=/ufs/manegold/_/Monet/HG/Feb2013/prefix/--disable-debug_--enable-assert_--enable-optimize/var/MonetDB/mTests_sql_benchmarks_tpch" "--set" "mal_listing=0"
# 22:53:29 >  

# MonetDB 5 server v11.15.12
# This is an unreleased version
# Serving database 'mTests_sql_benchmarks_tpch', using 8 threads
# Compiled for x86_64-unknown-linux-gnu/64bit with 64bit OIDs dynamically linked
# Found 15.591 GiB available main-memory.
# Copyright (c) 1993-July 2008 CWI.
# Copyright (c) August 2008-2015 MonetDB B.V., all rights reserved
# Visit http://www.monetdb.org/ for further information
# Listening for connection requests on mapi:monetdb://rome.ins.cwi.nl:34581/
# Listening for UNIX domain connection requests on mapi:monetdb:///var/tmp/mtest-9096/.s.monetdb.34581
# MonetDB/GIS module loaded
# MonetDB/JAQL module loaded
# MonetDB/SQL module loaded

Ready.

# 22:53:29 >  
# 22:53:29 >  "/usr/bin/python2" "15-explain.SQL.py" "15-explain"
# 22:53:29 >  

#set optimizer = 'sequential_pipe';
#create view revenue0 (supplier_no, total_revenue) as
#	select
#		l_suppkey,
#		sum(l_extendedprice * (1 - l_discount))
#	from
#		lineitem
#	where
#		l_shipdate >= date '1996-01-01'
#		and l_shipdate < date '1996-01-01' + interval '3' month
#	group by
#		l_suppkey;
#explain select
#	s_suppkey,
#	s_name,
#	s_address,
#	s_phone,
#	total_revenue
#from
#	supplier,
#	revenue0
#where
#	s_suppkey = supplier_no
#	and total_revenue = (
#		select
#			max(total_revenue)
#		from
#			revenue0
#	)
#order by
#	s_suppkey;
% .explain # table_name
% mal # name
% clob # type
% 298 # length
<<<<<<< HEAD
function user.s6_1():void;
    X_147:void := querylog.define("explain select\n s_suppkey,\n s_name,\n s_address,\n s_phone,\n total_revenue\nfrom\n supplier,\n revenue0\nwhere\n s_suppkey = supplier_no\n and total_revenue = (\n select\n max(total_revenue)\n from\n revenue0\n )\norder by\n s_suppkey;","sequential_pipe",100);
    X_103 := bat.new(nil:str);
    X_110 := bat.append(X_103,"sys.supplier");
    X_118 := bat.append(X_110,"sys.supplier");
    X_125 := bat.append(X_118,"sys.supplier");
    X_132 := bat.append(X_125,"sys.supplier");
    X_137 := bat.append(X_132,"sys.revenue0");
    X_105 := bat.new(nil:str);
    X_112 := bat.append(X_105,"s_suppkey");
    X_119 := bat.append(X_112,"s_name");
    X_126 := bat.append(X_119,"s_address");
    X_133 := bat.append(X_126,"s_phone");
    X_139 := bat.append(X_133,"total_revenue");
    X_106 := bat.new(nil:str);
    X_113 := bat.append(X_106,"int");
    X_120 := bat.append(X_113,"char");
    X_127 := bat.append(X_120,"varchar");
    X_134 := bat.append(X_127,"char");
    X_141 := bat.append(X_134,"decimal");
    X_107 := bat.new(nil:int);
    X_115 := bat.append(X_107,32);
    X_122 := bat.append(X_115,25);
    X_129 := bat.append(X_122,40);
    X_135 := bat.append(X_129,15);
    X_143 := bat.append(X_135,39);
    X_109 := bat.new(nil:int);
    X_117 := bat.append(X_109,0);
    X_124 := bat.append(X_117,0);
    X_131 := bat.append(X_124,0);
    X_136 := bat.append(X_131,0);
    X_145 := bat.append(X_136,4);
    X_1 := sql.mvc();
    C_2:bat[:oid] := sql.tid(X_1,"sys","supplier");
    X_5:bat[:int] := sql.bind(X_1,"sys","supplier","s_suppkey",0);
    (C_8,r1_8) := sql.bind(X_1,"sys","supplier","s_suppkey",2);
    X_11:bat[:int] := sql.bind(X_1,"sys","supplier","s_suppkey",1);
    X_13 := sql.delta(X_5,C_8,r1_8,X_11);
    X_14 := algebra.projection(C_2,X_13);
    C_15:bat[:oid] := sql.tid(X_1,"sys","lineitem");
    X_17:bat[:date] := sql.bind(X_1,"sys","lineitem","l_shipdate",0);
    (C_19,r1_19) := sql.bind(X_1,"sys","lineitem","l_shipdate",2);
    X_21:bat[:date] := sql.bind(X_1,"sys","lineitem","l_shipdate",1);
    X_22 := sql.delta(X_17,C_19,r1_19,X_21);
    X_23 := algebra.projection(C_15,X_22);
    X_26:date := mtime.addmonths("1996-01-01",3);
    C_27 := algebra.subselect(X_23,"1996-01-01",X_26,true,false,false);
    X_30:bat[:int] := sql.bind(X_1,"sys","lineitem","l_suppkey",0);
    (C_32,r1_36) := sql.bind(X_1,"sys","lineitem","l_suppkey",2);
    X_34:bat[:int] := sql.bind(X_1,"sys","lineitem","l_suppkey",1);
    X_35 := sql.delta(X_30,C_32,r1_36,X_34);
    X_36 := algebra.projection(C_15,X_35);
    X_37 := algebra.projection(C_27,X_36);
    (X_38,r1_42,r2_42) := group.subgroupdone(X_37);
    X_41 := algebra.projection(r1_42,X_37);
    X_49:bat[:lng] := sql.bind(X_1,"sys","lineitem","l_extendedprice",0);
    (C_51,r1_56) := sql.bind(X_1,"sys","lineitem","l_extendedprice",2);
    X_53:bat[:lng] := sql.bind(X_1,"sys","lineitem","l_extendedprice",1);
    X_54 := sql.delta(X_49,C_51,r1_56,X_53);
    X_55 := algebra.projection(C_15,X_54);
    X_56 := algebra.projection(C_27,X_55);
    X_58:bat[:lng] := sql.bind(X_1,"sys","lineitem","l_discount",0);
    (C_60,r1_73) := sql.bind(X_1,"sys","lineitem","l_discount",2);
    X_62:bat[:lng] := sql.bind(X_1,"sys","lineitem","l_discount",1);
    X_63 := sql.delta(X_58,C_60,r1_73,X_62);
    X_64 := algebra.projection(C_15,X_63);
    X_65 := algebra.projection(C_27,X_64);
    X_66:bat[:lng] := batcalc.-(100:lng,X_65);
    X_67:bat[:hge] := batcalc.*(X_56,X_66);
    X_68:bat[:hge] := aggr.subsum(X_67,X_38,r1_42,true,true);
    X_42 := bat.setKey(X_41,true);
    (X_43,r1_47) := algebra.subjoin(X_14,X_42,nil:BAT,nil:BAT,false,nil:lng);
    X_47 := algebra.projection(X_43,X_14);
    X_48 := bat.mirror(X_47);
    X_69 := algebra.projection(r1_47,X_68);
    X_70 := aggr.max(X_68);
    X_71 := sql.single(X_70);
    (X_72,r1_146) := algebra.subjoin(X_69,X_71,nil:BAT,nil:BAT,false,nil:lng);
    C_74 := algebra.subinter(X_48,X_72,nil:BAT,nil:BAT,false,nil:lng);
    X_75 := algebra.projection(C_74,X_47);
    (X_76,r1_154,r2_154) := algebra.subsort(X_75,false,false);
    X_79 := algebra.projection(r1_154,X_75);
    X_80:bat[:str] := sql.bind(X_1,"sys","supplier","s_name",0);
    (C_82,r1_160) := sql.bind(X_1,"sys","supplier","s_name",2);
    X_84:bat[:str] := sql.bind(X_1,"sys","supplier","s_name",1);
    X_85 := sql.delta(X_80,C_82,r1_160,X_84);
    X_86:bat[:str] := algebra.projectionpath(r1_154,C_74,X_43,C_2,X_85);
    X_87:bat[:str] := sql.bind(X_1,"sys","supplier","s_address",0);
    (C_89,r1_170) := sql.bind(X_1,"sys","supplier","s_address",2);
    X_91:bat[:str] := sql.bind(X_1,"sys","supplier","s_address",1);
    X_92 := sql.delta(X_87,C_89,r1_170,X_91);
    X_93:bat[:str] := algebra.projectionpath(r1_154,C_74,X_43,C_2,X_92);
    X_94:bat[:str] := sql.bind(X_1,"sys","supplier","s_phone",0);
    (C_96,r1_180) := sql.bind(X_1,"sys","supplier","s_phone",2);
    X_98:bat[:str] := sql.bind(X_1,"sys","supplier","s_phone",1);
    X_99 := sql.delta(X_94,C_96,r1_180,X_98);
    X_100:bat[:str] := algebra.projectionpath(r1_154,C_74,X_43,C_2,X_99);
    X_101:bat[:hge] := algebra.projectionpath(r1_154,C_74,X_69);
    sql.resultSet(X_137,X_139,X_141,X_143,X_145,X_79,X_86,X_93,X_100,X_101);
end user.s6_1;
#inline               actions= 0 time=7 usec 
#candidates           actions= 1 time=80 usec 
#remap                actions= 6 time=434 usec 
#costModel            actions= 1 time=131 usec 
#coercions            actions= 8 time=235 usec 
#evaluate             actions= 2 time=165 usec 
#emptybind            actions= 0 time=7 usec 
#pushselect           actions= 0 time=6 usec 
#aliases              actions=14 time=140 usec 
#mergetable           actions= 0 time=148 usec 
#deadcode             actions=26 time=128 usec 
#aliases              actions= 0 time=14 usec 
#constants            actions=31 time=138 usec 
#commonTerms          actions=18 time=98 usec 
#projectionpath       actions=10 time=95 usec 
#reorder              actions= 1 time=119 usec 
#deadcode             actions=28 time=78 usec 
#reduce               actions=147 time=117 usec 
#matpack              actions= 0 time=6 usec 
#querylog             actions= 0 time=1 usec 
#multiplex            actions= 0 time=4 usec 
#generator            actions= 0 time=3 usec 
#profiler             actions= 1 time=72 usec 
#garbageCollector     actions= 1 time=79 usec 
#total                actions= 1 time=2393 usec 
=======
function user.s3_1():void;
    X_240:void := querylog.define("explain select\n s_suppkey,\n s_name,\n s_address,\n s_phone,\n total_revenue\nfrom\n supplier,\n revenue0\nwhere\n s_suppkey = supplier_no\n and total_revenue = (\n select\n max(total_revenue)\n from\n revenue0\n )\norder by\n s_suppkey;","sequential_pipe",100);
    X_190 := bat.new(nil:str);
    X_197 := bat.append(X_190,"sys.supplier");
    X_207 := bat.append(X_197,"sys.supplier");
    X_215 := bat.append(X_207,"sys.supplier");
    X_223 := bat.append(X_215,"sys.supplier");
    X_230 := bat.append(X_223,"sys.revenue0");
    X_192 := bat.new(nil:str);
    X_199 := bat.append(X_192,"s_suppkey");
    X_208 := bat.append(X_199,"s_name");
    X_216 := bat.append(X_208,"s_address");
    X_224 := bat.append(X_216,"s_phone");
    X_232 := bat.append(X_224,"total_revenue");
    X_193 := bat.new(nil:str);
    X_201 := bat.append(X_193,"int");
    X_210 := bat.append(X_201,"char");
    X_218 := bat.append(X_210,"varchar");
    X_226 := bat.append(X_218,"char");
    X_234 := bat.append(X_226,"decimal");
    X_194 := bat.new(nil:int);
    X_203 := bat.append(X_194,32);
    X_212 := bat.append(X_203,25);
    X_220 := bat.append(X_212,40);
    X_227 := bat.append(X_220,15);
    X_236 := bat.append(X_227,39);
    X_196 := bat.new(nil:int);
    X_205 := bat.append(X_196,0);
    X_214 := bat.append(X_205,0);
    X_222 := bat.append(X_214,0);
    X_229 := bat.append(X_222,0);
    X_238 := bat.append(X_229,4);
    X_0 := sql.mvc();
    X_1:bat[:oid] := sql.tid(X_0,"sys","supplier");
    X_4:bat[:int] := sql.bind(X_0,"sys","supplier","s_suppkey",0);
    (X_7,r1_8) := sql.bind(X_0,"sys","supplier","s_suppkey",2);
    X_10:bat[:int] := sql.bind(X_0,"sys","supplier","s_suppkey",1);
    X_12 := sql.delta(X_4,X_7,r1_8,X_10);
    X_13 := algebra.projection(X_1,X_12);
    X_14:bat[:oid] := sql.tid(X_0,"sys","lineitem");
    X_16:bat[:date] := sql.bind(X_0,"sys","lineitem","l_shipdate",0);
    (X_18,r1_19) := sql.bind(X_0,"sys","lineitem","l_shipdate",2);
    X_20:bat[:date] := sql.bind(X_0,"sys","lineitem","l_shipdate",1);
    X_21 := sql.delta(X_16,X_18,r1_19,X_20);
    X_22 := algebra.projection(X_14,X_21);
    X_28:date := mtime.addmonths("1996-01-01",3);
    X_29 := algebra.subselect(X_22,"1996-01-01",X_28,true,false,false);
    X_33:bat[:int] := sql.bind(X_0,"sys","lineitem","l_suppkey",0);
    (X_35,r1_36) := sql.bind(X_0,"sys","lineitem","l_suppkey",2);
    X_37:bat[:int] := sql.bind(X_0,"sys","lineitem","l_suppkey",1);
    X_38 := sql.delta(X_33,X_35,r1_36,X_37);
    X_39 := algebra.projection(X_14,X_38);
    X_40 := algebra.projection(X_29,X_39);
    (X_41,r1_42,r2_42) := group.subgroupdone(X_40);
    X_44 := algebra.projection(r1_42,X_40);
    X_53:bat[:lng] := sql.bind(X_0,"sys","lineitem","l_extendedprice",0);
    (X_55,r1_56) := sql.bind(X_0,"sys","lineitem","l_extendedprice",2);
    X_57:bat[:lng] := sql.bind(X_0,"sys","lineitem","l_extendedprice",1);
    X_58 := sql.delta(X_53,X_55,r1_56,X_57);
    X_59 := algebra.projection(X_14,X_58);
    X_60 := algebra.projection(X_29,X_59);
    X_70:bat[:lng] := sql.bind(X_0,"sys","lineitem","l_discount",0);
    (X_72,r1_73) := sql.bind(X_0,"sys","lineitem","l_discount",2);
    X_74:bat[:lng] := sql.bind(X_0,"sys","lineitem","l_discount",1);
    X_75 := sql.delta(X_70,X_72,r1_73,X_74);
    X_76 := algebra.projection(X_14,X_75);
    X_77 := algebra.projection(X_29,X_76);
    X_78:bat[:lng] := batcalc.-(100:lng,X_77);
    X_80:bat[:hge] := batcalc.*(X_60,X_78);
    X_82:bat[:hge] := aggr.subsum(X_80,X_41,r1_42,true,true);
    X_45 := bat.setKey(X_44,true);
    (X_46,r1_47) := algebra.subjoin(X_13,X_45,nil:BAT,nil:BAT,false,nil:lng);
    X_51 := algebra.projection(X_46,X_13);
    X_52 := bat.mirror(X_51);
    X_85 := algebra.projection(r1_47,X_82);
    X_143 := aggr.max(X_82);
    X_144 := sql.single(X_143);
    (X_145,r1_146) := algebra.subjoin(X_85,X_144,nil:BAT,nil:BAT,false,nil:lng);
    X_151 := algebra.subinter(X_52,X_145,nil:BAT,nil:BAT,false,nil:lng);
    X_152 := algebra.projection(X_151,X_51);
    (X_153,r1_154,r2_154) := algebra.subsort(X_152,false,false);
    X_156 := algebra.projection(r1_154,X_152);
    X_157:bat[:str] := sql.bind(X_0,"sys","supplier","s_name",0);
    (X_159,r1_160) := sql.bind(X_0,"sys","supplier","s_name",2);
    X_161:bat[:str] := sql.bind(X_0,"sys","supplier","s_name",1);
    X_162 := sql.delta(X_157,X_159,r1_160,X_161);
    X_166:bat[:str] := algebra.projectionpath(r1_154,X_151,X_46,X_1,X_162);
    X_167:bat[:str] := sql.bind(X_0,"sys","supplier","s_address",0);
    (X_169,r1_170) := sql.bind(X_0,"sys","supplier","s_address",2);
    X_171:bat[:str] := sql.bind(X_0,"sys","supplier","s_address",1);
    X_172 := sql.delta(X_167,X_169,r1_170,X_171);
    X_176:bat[:str] := algebra.projectionpath(r1_154,X_151,X_46,X_1,X_172);
    X_177:bat[:str] := sql.bind(X_0,"sys","supplier","s_phone",0);
    (X_179,r1_180) := sql.bind(X_0,"sys","supplier","s_phone",2);
    X_181:bat[:str] := sql.bind(X_0,"sys","supplier","s_phone",1);
    X_182 := sql.delta(X_177,X_179,r1_180,X_181);
    X_186:bat[:str] := algebra.projectionpath(r1_154,X_151,X_46,X_1,X_182);
    X_188:bat[:hge] := algebra.projectionpath(r1_154,X_151,X_85);
    sql.resultSet(X_230,X_232,X_234,X_236,X_238,X_156,X_166,X_176,X_186,X_188);
end user.s3_1;
>>>>>>> e4ccccd3
#drop view revenue0;

# 22:53:29 >  
# 22:53:29 >  "Done."
# 22:53:29 >  
<|MERGE_RESOLUTION|>--- conflicted
+++ resolved
@@ -60,134 +60,7 @@
 % mal # name
 % clob # type
 % 298 # length
-<<<<<<< HEAD
 function user.s6_1():void;
-    X_147:void := querylog.define("explain select\n s_suppkey,\n s_name,\n s_address,\n s_phone,\n total_revenue\nfrom\n supplier,\n revenue0\nwhere\n s_suppkey = supplier_no\n and total_revenue = (\n select\n max(total_revenue)\n from\n revenue0\n )\norder by\n s_suppkey;","sequential_pipe",100);
-    X_103 := bat.new(nil:str);
-    X_110 := bat.append(X_103,"sys.supplier");
-    X_118 := bat.append(X_110,"sys.supplier");
-    X_125 := bat.append(X_118,"sys.supplier");
-    X_132 := bat.append(X_125,"sys.supplier");
-    X_137 := bat.append(X_132,"sys.revenue0");
-    X_105 := bat.new(nil:str);
-    X_112 := bat.append(X_105,"s_suppkey");
-    X_119 := bat.append(X_112,"s_name");
-    X_126 := bat.append(X_119,"s_address");
-    X_133 := bat.append(X_126,"s_phone");
-    X_139 := bat.append(X_133,"total_revenue");
-    X_106 := bat.new(nil:str);
-    X_113 := bat.append(X_106,"int");
-    X_120 := bat.append(X_113,"char");
-    X_127 := bat.append(X_120,"varchar");
-    X_134 := bat.append(X_127,"char");
-    X_141 := bat.append(X_134,"decimal");
-    X_107 := bat.new(nil:int);
-    X_115 := bat.append(X_107,32);
-    X_122 := bat.append(X_115,25);
-    X_129 := bat.append(X_122,40);
-    X_135 := bat.append(X_129,15);
-    X_143 := bat.append(X_135,39);
-    X_109 := bat.new(nil:int);
-    X_117 := bat.append(X_109,0);
-    X_124 := bat.append(X_117,0);
-    X_131 := bat.append(X_124,0);
-    X_136 := bat.append(X_131,0);
-    X_145 := bat.append(X_136,4);
-    X_1 := sql.mvc();
-    C_2:bat[:oid] := sql.tid(X_1,"sys","supplier");
-    X_5:bat[:int] := sql.bind(X_1,"sys","supplier","s_suppkey",0);
-    (C_8,r1_8) := sql.bind(X_1,"sys","supplier","s_suppkey",2);
-    X_11:bat[:int] := sql.bind(X_1,"sys","supplier","s_suppkey",1);
-    X_13 := sql.delta(X_5,C_8,r1_8,X_11);
-    X_14 := algebra.projection(C_2,X_13);
-    C_15:bat[:oid] := sql.tid(X_1,"sys","lineitem");
-    X_17:bat[:date] := sql.bind(X_1,"sys","lineitem","l_shipdate",0);
-    (C_19,r1_19) := sql.bind(X_1,"sys","lineitem","l_shipdate",2);
-    X_21:bat[:date] := sql.bind(X_1,"sys","lineitem","l_shipdate",1);
-    X_22 := sql.delta(X_17,C_19,r1_19,X_21);
-    X_23 := algebra.projection(C_15,X_22);
-    X_26:date := mtime.addmonths("1996-01-01",3);
-    C_27 := algebra.subselect(X_23,"1996-01-01",X_26,true,false,false);
-    X_30:bat[:int] := sql.bind(X_1,"sys","lineitem","l_suppkey",0);
-    (C_32,r1_36) := sql.bind(X_1,"sys","lineitem","l_suppkey",2);
-    X_34:bat[:int] := sql.bind(X_1,"sys","lineitem","l_suppkey",1);
-    X_35 := sql.delta(X_30,C_32,r1_36,X_34);
-    X_36 := algebra.projection(C_15,X_35);
-    X_37 := algebra.projection(C_27,X_36);
-    (X_38,r1_42,r2_42) := group.subgroupdone(X_37);
-    X_41 := algebra.projection(r1_42,X_37);
-    X_49:bat[:lng] := sql.bind(X_1,"sys","lineitem","l_extendedprice",0);
-    (C_51,r1_56) := sql.bind(X_1,"sys","lineitem","l_extendedprice",2);
-    X_53:bat[:lng] := sql.bind(X_1,"sys","lineitem","l_extendedprice",1);
-    X_54 := sql.delta(X_49,C_51,r1_56,X_53);
-    X_55 := algebra.projection(C_15,X_54);
-    X_56 := algebra.projection(C_27,X_55);
-    X_58:bat[:lng] := sql.bind(X_1,"sys","lineitem","l_discount",0);
-    (C_60,r1_73) := sql.bind(X_1,"sys","lineitem","l_discount",2);
-    X_62:bat[:lng] := sql.bind(X_1,"sys","lineitem","l_discount",1);
-    X_63 := sql.delta(X_58,C_60,r1_73,X_62);
-    X_64 := algebra.projection(C_15,X_63);
-    X_65 := algebra.projection(C_27,X_64);
-    X_66:bat[:lng] := batcalc.-(100:lng,X_65);
-    X_67:bat[:hge] := batcalc.*(X_56,X_66);
-    X_68:bat[:hge] := aggr.subsum(X_67,X_38,r1_42,true,true);
-    X_42 := bat.setKey(X_41,true);
-    (X_43,r1_47) := algebra.subjoin(X_14,X_42,nil:BAT,nil:BAT,false,nil:lng);
-    X_47 := algebra.projection(X_43,X_14);
-    X_48 := bat.mirror(X_47);
-    X_69 := algebra.projection(r1_47,X_68);
-    X_70 := aggr.max(X_68);
-    X_71 := sql.single(X_70);
-    (X_72,r1_146) := algebra.subjoin(X_69,X_71,nil:BAT,nil:BAT,false,nil:lng);
-    C_74 := algebra.subinter(X_48,X_72,nil:BAT,nil:BAT,false,nil:lng);
-    X_75 := algebra.projection(C_74,X_47);
-    (X_76,r1_154,r2_154) := algebra.subsort(X_75,false,false);
-    X_79 := algebra.projection(r1_154,X_75);
-    X_80:bat[:str] := sql.bind(X_1,"sys","supplier","s_name",0);
-    (C_82,r1_160) := sql.bind(X_1,"sys","supplier","s_name",2);
-    X_84:bat[:str] := sql.bind(X_1,"sys","supplier","s_name",1);
-    X_85 := sql.delta(X_80,C_82,r1_160,X_84);
-    X_86:bat[:str] := algebra.projectionpath(r1_154,C_74,X_43,C_2,X_85);
-    X_87:bat[:str] := sql.bind(X_1,"sys","supplier","s_address",0);
-    (C_89,r1_170) := sql.bind(X_1,"sys","supplier","s_address",2);
-    X_91:bat[:str] := sql.bind(X_1,"sys","supplier","s_address",1);
-    X_92 := sql.delta(X_87,C_89,r1_170,X_91);
-    X_93:bat[:str] := algebra.projectionpath(r1_154,C_74,X_43,C_2,X_92);
-    X_94:bat[:str] := sql.bind(X_1,"sys","supplier","s_phone",0);
-    (C_96,r1_180) := sql.bind(X_1,"sys","supplier","s_phone",2);
-    X_98:bat[:str] := sql.bind(X_1,"sys","supplier","s_phone",1);
-    X_99 := sql.delta(X_94,C_96,r1_180,X_98);
-    X_100:bat[:str] := algebra.projectionpath(r1_154,C_74,X_43,C_2,X_99);
-    X_101:bat[:hge] := algebra.projectionpath(r1_154,C_74,X_69);
-    sql.resultSet(X_137,X_139,X_141,X_143,X_145,X_79,X_86,X_93,X_100,X_101);
-end user.s6_1;
-#inline               actions= 0 time=7 usec 
-#candidates           actions= 1 time=80 usec 
-#remap                actions= 6 time=434 usec 
-#costModel            actions= 1 time=131 usec 
-#coercions            actions= 8 time=235 usec 
-#evaluate             actions= 2 time=165 usec 
-#emptybind            actions= 0 time=7 usec 
-#pushselect           actions= 0 time=6 usec 
-#aliases              actions=14 time=140 usec 
-#mergetable           actions= 0 time=148 usec 
-#deadcode             actions=26 time=128 usec 
-#aliases              actions= 0 time=14 usec 
-#constants            actions=31 time=138 usec 
-#commonTerms          actions=18 time=98 usec 
-#projectionpath       actions=10 time=95 usec 
-#reorder              actions= 1 time=119 usec 
-#deadcode             actions=28 time=78 usec 
-#reduce               actions=147 time=117 usec 
-#matpack              actions= 0 time=6 usec 
-#querylog             actions= 0 time=1 usec 
-#multiplex            actions= 0 time=4 usec 
-#generator            actions= 0 time=3 usec 
-#profiler             actions= 1 time=72 usec 
-#garbageCollector     actions= 1 time=79 usec 
-#total                actions= 1 time=2393 usec 
-=======
-function user.s3_1():void;
     X_240:void := querylog.define("explain select\n s_suppkey,\n s_name,\n s_address,\n s_phone,\n total_revenue\nfrom\n supplier,\n revenue0\nwhere\n s_suppkey = supplier_no\n and total_revenue = (\n select\n max(total_revenue)\n from\n revenue0\n )\norder by\n s_suppkey;","sequential_pipe",100);
     X_190 := bat.new(nil:str);
     X_197 := bat.append(X_190,"sys.supplier");
@@ -286,8 +159,32 @@
     X_186:bat[:str] := algebra.projectionpath(r1_154,X_151,X_46,X_1,X_182);
     X_188:bat[:hge] := algebra.projectionpath(r1_154,X_151,X_85);
     sql.resultSet(X_230,X_232,X_234,X_236,X_238,X_156,X_166,X_176,X_186,X_188);
-end user.s3_1;
->>>>>>> e4ccccd3
+end user.s6_1;
+#inline               actions= 0 time=7 usec 
+#candidates           actions= 1 time=80 usec 
+#remap                actions= 6 time=434 usec 
+#costModel            actions= 1 time=131 usec 
+#coercions            actions= 8 time=235 usec 
+#evaluate             actions= 2 time=165 usec 
+#emptybind            actions= 0 time=7 usec 
+#pushselect           actions= 0 time=6 usec 
+#aliases              actions=14 time=140 usec 
+#mergetable           actions= 0 time=148 usec 
+#deadcode             actions=26 time=128 usec 
+#aliases              actions= 0 time=14 usec 
+#constants            actions=31 time=138 usec 
+#commonTerms          actions=18 time=98 usec 
+#projectionpath       actions=10 time=95 usec 
+#reorder              actions= 1 time=119 usec 
+#deadcode             actions=28 time=78 usec 
+#reduce               actions=147 time=117 usec 
+#matpack              actions= 0 time=6 usec 
+#querylog             actions= 0 time=1 usec 
+#multiplex            actions= 0 time=4 usec 
+#generator            actions= 0 time=3 usec 
+#profiler             actions= 1 time=72 usec 
+#garbageCollector     actions= 1 time=79 usec 
+#total                actions= 1 time=2393 usec 
 #drop view revenue0;
 
 # 22:53:29 >  
