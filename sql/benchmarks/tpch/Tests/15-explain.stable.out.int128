--- conflicted
+++ resolved
@@ -60,41 +60,7 @@
 % mal # name
 % clob # type
 % 298 # length
-<<<<<<< HEAD
 function user.s6_1():void;
-    X_148:void := querylog.define("explain select\n s_suppkey,\n s_name,\n s_address,\n s_phone,\n total_revenue\nfrom\n supplier,\n revenue0\nwhere\n s_suppkey = supplier_no\n and total_revenue = (\n select\n max(total_revenue)\n from\n revenue0\n )\norder by\n s_suppkey;","sequential_pipe",100);
-    X_103 := bat.new(nil:oid,nil:str);
-    X_111 := bat.append(X_103,"sys.supplier");
-    X_119 := bat.append(X_111,"sys.supplier");
-    X_126 := bat.append(X_119,"sys.supplier");
-    X_133 := bat.append(X_126,"sys.supplier");
-    X_138 := bat.append(X_133,"sys.revenue0");
-    X_106 := bat.new(nil:oid,nil:str);
-    X_113 := bat.append(X_106,"s_suppkey");
-    X_120 := bat.append(X_113,"s_name");
-    X_127 := bat.append(X_120,"s_address");
-    X_134 := bat.append(X_127,"s_phone");
-    X_140 := bat.append(X_134,"total_revenue");
-    X_107 := bat.new(nil:oid,nil:str);
-    X_114 := bat.append(X_107,"int");
-    X_121 := bat.append(X_114,"char");
-    X_128 := bat.append(X_121,"varchar");
-    X_135 := bat.append(X_128,"char");
-    X_142 := bat.append(X_135,"decimal");
-    X_108 := bat.new(nil:oid,nil:int);
-    X_116 := bat.append(X_108,32);
-    X_123 := bat.append(X_116,25);
-    X_130 := bat.append(X_123,40);
-    X_136 := bat.append(X_130,15);
-    X_144 := bat.append(X_136,39);
-    X_110 := bat.new(nil:oid,nil:int);
-    X_118 := bat.append(X_110,0);
-    X_125 := bat.append(X_118,0);
-    X_132 := bat.append(X_125,0);
-    X_137 := bat.append(X_132,0);
-    X_146 := bat.append(X_137,4);
-=======
-function user.s3_1():void;
     X_147:void := querylog.define("explain select\n s_suppkey,\n s_name,\n s_address,\n s_phone,\n total_revenue\nfrom\n supplier,\n revenue0\nwhere\n s_suppkey = supplier_no\n and total_revenue = (\n select\n max(total_revenue)\n from\n revenue0\n )\norder by\n s_suppkey;","sequential_pipe",100);
     X_103 := bat.new(nil:str);
     X_110 := bat.append(X_103,"sys.supplier");
@@ -126,7 +92,6 @@
     X_131 := bat.append(X_124,0);
     X_136 := bat.append(X_131,0);
     X_145 := bat.append(X_136,4);
->>>>>>> a1af0890
     X_1 := sql.mvc();
     C_2:bat[:oid] := sql.tid(X_1,"sys","supplier");
     X_5:bat[:int] := sql.bind(X_1,"sys","supplier","s_suppkey",0);
@@ -193,8 +158,7 @@
     X_99 := sql.delta(X_94,C_96,r1_180,X_98);
     X_100:bat[:str] := algebra.projectionpath(r1_154,C_74,X_43,C_2,X_99);
     X_101:bat[:hge] := algebra.projectionpath(r1_154,C_74,X_69);
-<<<<<<< HEAD
-    sql.resultSet(X_138,X_140,X_142,X_144,X_146,X_79,X_86,X_93,X_100,X_101);
+    sql.resultSet(X_137,X_139,X_141,X_143,X_145,X_79,X_86,X_93,X_100,X_101);
 end user.s6_1;
 #inline               actions= 0 time=7 usec 
 #candidates           actions= 1 time=80 usec 
@@ -221,10 +185,6 @@
 #profiler             actions= 1 time=72 usec 
 #garbageCollector     actions= 1 time=79 usec 
 #total                actions= 1 time=2393 usec 
-=======
-    sql.resultSet(X_137,X_139,X_141,X_143,X_145,X_79,X_86,X_93,X_100,X_101);
-end user.s3_1;
->>>>>>> a1af0890
 #drop view revenue0;
 
 # 22:53:29 >  
