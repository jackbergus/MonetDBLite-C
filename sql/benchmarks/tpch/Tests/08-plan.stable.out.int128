--- conflicted
+++ resolved
@@ -56,7 +56,7 @@
 % .plan # table_name
 % rel # name
 % clob # type
-% 531 # length
+% 549 # length
 project (
 | group by (
 | | project (
@@ -88,15 +88,9 @@
 | | | | ) [ supplier.s_suppkey NOT NULL HASHCOL  = lineitem.l_suppkey NOT NULL ],
 | | | | table(sys.nation) [ nation.n_name NOT NULL as n2.n_name, nation.%TID% NOT NULL as n2.%TID% ] COUNT 
 | | | ) [ supplier.%supplier_s_nationkey_fkey NOT NULL = n2.%TID% NOT NULL JOINIDX sys.supplier.supplier_s_nationkey_fkey ]
-<<<<<<< HEAD
-| | ) [ sys.year(orders.o_orderdate NOT NULL) as all_nations.o_year, decimal(33,2)[lineitem.l_extendedprice NOT NULL] as L4.L4, sys.sql_sub(decimal(15,2)[tinyint "1"], lineitem.l_discount NOT NULL) as L5.L5, sys.sql_mul(L4.L4, L5.L5) as all_nations.volume, n2.n_name NOT NULL as all_nations.nation, sys.=(all_nations.nation NOT NULL, char(25) "BRAZIL") as L6.L6, sys.isnull(L6.L6) as L7.L7, sys.ifthenelse(L7.L7, boolean "false", L6.L6) as L10.L10, sys.ifthenelse(L10.L10, all_nations.volume, decimal(33,4)[tinyint "0"]) as L1.L1 ]
-| ) [ all_nations.o_year ] [ all_nations.o_year, sys.sum no nil (L1.L1) as L2.L2, sys.sum no nil (all_nations.volume) as L3.L3 ]
-) [ all_nations.o_year, sys.sql_div(decimal(39,8)[L2] as L2, L3) as L3.mkt_share ] [ all_nations.o_year ASC ]
-=======
-| | ) [ sys.year(orders.o_orderdate NOT NULL) as all_nations.o_year, sys.sql_mul(decimal(33,2)[lineitem.l_extendedprice NOT NULL] as lineitem.l_extendedprice, sys.sql_sub(decimal(15,2)[tinyint "1"], lineitem.l_discount NOT NULL)) as all_nations.volume, n2.n_name NOT NULL as all_nations.nation, sys.ifthenelse(sys.ifthenelse(sys.isnull(sys.=(all_nations.nation NOT NULL, char(25) "BRAZIL")), boolean "false", sys.=(all_nations.nation NOT NULL, char(25) "BRAZIL")), all_nations.volume, decimal(33,4)[tinyint "0"]) as L4.L4 ]
+| | ) [ sys.year(orders.o_orderdate NOT NULL) as all_nations.o_year, decimal(33,2)[lineitem.l_extendedprice NOT NULL] as L10.L10, sys.sql_sub(decimal(15,2)[tinyint "1"], lineitem.l_discount NOT NULL) as L11.L11, sys.sql_mul(L10.L10, L11.L11) as all_nations.volume, n2.n_name NOT NULL as all_nations.nation, sys.=(all_nations.nation NOT NULL, char(25) "BRAZIL") as L12.L12, sys.isnull(L12.L12) as L13.L13, sys.ifthenelse(L13.L13, boolean "false", L12.L12) as L14.L14, sys.ifthenelse(L14.L14, all_nations.volume, decimal(33,4)[tinyint "0"]) as L4.L4 ]
 | ) [ all_nations.o_year ] [ all_nations.o_year, sys.sum no nil (L4.L4) as L5.L5, sys.sum no nil (all_nations.volume) as L6.L6 ]
 ) [ all_nations.o_year, sys.sql_div(decimal(39,8)[L5] as L5, L6) as L7.mkt_share ] [ all_nations.o_year ASC ]
->>>>>>> abd42f00
 
 # 22:46:30 >  
 # 22:46:30 >  "Done."
