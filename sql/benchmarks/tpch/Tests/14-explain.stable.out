--- conflicted
+++ resolved
@@ -42,66 +42,19 @@
 % .explain # table_name
 % mal # name
 % clob # type
-% 424 # length
+% 425 # length
 function user.s2_1{autoCommit=true}(A0:sht,A1:str,A2:bte,A3:bte,A4:bte,A5:date,A6:date,A7:int):void;
-    X_92:void := querylog.define("explain select\n\t100.00 * sum(case\n\t\twhen p_type like \\'PROMO%\\'\n\t\t\tthen l_extendedprice * (1 - l_discount)\n\t\telse 0\n\tend) / sum(l_extendedprice * (1 - l_discount)) as promo_revenue\nfrom\n\tlineitem,\n\tpart\nwhere\n\tl_partkey = p_partkey\n\tand l_shipdate >= date \\'1995-09-01\\'\n\tand l_shipdate < date \\'1995-09-01\\' + interval \\'1\\' month;","sequential_pipe",51);
+    X_101:void := querylog.define("explain select\n\t100.00 * sum(case\n\t\twhen p_type like \\'PROMO%\\'\n\t\t\tthen l_extendedprice * (1 - l_discount)\n\t\telse 0\n\tend) / sum(l_extendedprice * (1 - l_discount)) as promo_revenue\nfrom\n\tlineitem,\n\tpart\nwhere\n\tl_partkey = p_partkey\n\tand l_shipdate >= date \\'1995-09-01\\'\n\tand l_shipdate < date \\'1995-09-01\\' + interval \\'1\\' month;","sequential_pipe",55);
     X_10 := sql.mvc();
     X_14:bat[:oid,:date]  := sql.bind(X_10,"sys","lineitem","l_shipdate",0);
     X_11:bat[:oid,:oid]  := sql.tid(X_10,"sys","lineitem");
     X_22 := mtime.addmonths(A6,A7);
-<<<<<<< HEAD
-    X_112 := algebra.subselect(X_14,X_11,A5,X_22,true,false,false);
+    X_122 := algebra.subselect(X_14,X_11,A5,X_22,true,false,false);
     (X_17,r1_18) := sql.bind(X_10,"sys","lineitem","l_shipdate",2);
-    X_113 := algebra.subselect(r1_18,nil:bat[:oid,:oid],A5,X_22,true,false,false);
+    X_123 := algebra.subselect(r1_18,nil:bat[:oid,:oid],A5,X_22,true,false,false);
     X_20:bat[:oid,:date]  := sql.bind(X_10,"sys","lineitem","l_shipdate",1);
-    X_115 := algebra.subselect(X_20,X_11,A5,X_22,true,false,false);
-    X_23 := sql.subdelta(X_112,X_11,X_17,X_113,X_115);
-    X_25:bat[:oid,:oid]  := sql.bind_idxbat(X_10,"sys","lineitem","lineitem_l_partkey_fkey",0);
-    (X_27,r1_33) := sql.bind_idxbat(X_10,"sys","lineitem","lineitem_l_partkey_fkey",2);
-    X_29:bat[:oid,:oid]  := sql.bind_idxbat(X_10,"sys","lineitem","lineitem_l_partkey_fkey",1);
-    X_30 := sql.projectdelta(X_23,X_25,X_27,r1_33,X_29);
-    X_31:bat[:oid,:oid]  := sql.tid(X_10,"sys","part");
-    (X_33,r1_41) := algebra.subjoin(X_30,X_31,nil:BAT,nil:BAT,false,nil:lng);
-    X_37:bat[:oid,:str]  := sql.bind(X_10,"sys","part","p_type",0);
-    (X_40,r1_48) := sql.bind(X_10,"sys","part","p_type",2);
-    X_42:bat[:oid,:str]  := sql.bind(X_10,"sys","part","p_type",1);
-    X_43 := sql.projectdelta(X_31,X_37,X_40,r1_48,X_42);
-    X_44 := algebra.leftfetchjoin(r1_41,X_43);
-    X_45:bat[:oid,:bit]  := batalgebra.like(X_44,A1);
-    X_46:bat[:oid,:bit]  := batcalc.isnil(X_45);
-    X_47:bat[:oid,:bit]  := batcalc.ifthenelse(X_46,false,X_45);
-    X_48:bat[:oid,:lng]  := sql.bind(X_10,"sys","lineitem","l_extendedprice",0);
-    (X_52,r1_70) := sql.bind(X_10,"sys","lineitem","l_extendedprice",2);
-    X_55:bat[:oid,:lng]  := sql.bind(X_10,"sys","lineitem","l_extendedprice",1);
-    X_57 := sql.projectdelta(X_23,X_48,X_52,r1_70,X_55);
-    X_58 := algebra.leftfetchjoin(X_33,X_57);
-    X_59 := calc.lng(A2,15,2);
-    X_61:bat[:oid,:lng]  := sql.bind(X_10,"sys","lineitem","l_discount",0);
-    (X_64,r1_85) := sql.bind(X_10,"sys","lineitem","l_discount",2);
-    X_66:bat[:oid,:lng]  := sql.bind(X_10,"sys","lineitem","l_discount",1);
-    X_67 := sql.projectdelta(X_23,X_61,X_64,r1_85,X_66);
-    X_68 := algebra.leftfetchjoin(X_33,X_67);
-    X_69:bat[:oid,:lng]  := batcalc.-(X_59,X_68);
-    X_70:bat[:oid,:lng]  := batcalc.*(X_58,X_69);
-    X_71 := calc.lng(A3,19,4);
-    X_74:bat[:oid,:lng]  := batcalc.ifthenelse(X_47,X_70,X_71);
-    X_75:lng  := aggr.sum(X_74);
-    X_76 := calc.lng(4,X_75,19,8);
-    X_78 := calc.lng(A4,15,2);
-    X_80:bat[:oid,:lng]  := batcalc.-(X_78,X_68);
-    X_81:bat[:oid,:lng]  := batcalc.*(X_58,X_80);
-    X_82:lng  := aggr.sum(X_81);
-    X_83 := calc./(X_76,X_82);
-    X_84 := calc.*(A0,X_83);
-    sql.exportValue(1,".L2","promo_revenue","decimal",19,2,10,X_84,"");
-end user.s2_1;
-=======
-    X_120 := algebra.subselect(X_14,X_11,A5,X_22,true,false,false);
-    (X_17,r1_18) := sql.bind(X_10,"sys","lineitem","l_shipdate",2);
-    X_121 := algebra.subselect(r1_18,A5,X_22,true,false,false);
-    X_20:bat[:oid,:date]  := sql.bind(X_10,"sys","lineitem","l_shipdate",1);
-    X_122 := algebra.subselect(X_20,X_11,A5,X_22,true,false,false);
-    X_23 := sql.subdelta(X_120,X_11,X_17,X_121,X_122);
+    X_125 := algebra.subselect(X_20,X_11,A5,X_22,true,false,false);
+    X_23 := sql.subdelta(X_122,X_11,X_17,X_123,X_125);
     X_25:bat[:oid,:int]  := sql.bind(X_10,"sys","lineitem","l_partkey",0);
     (X_27,r1_33) := sql.bind(X_10,"sys","lineitem","l_partkey",2);
     X_29:bat[:oid,:int]  := sql.bind(X_10,"sys","lineitem","l_partkey",1);
@@ -111,42 +64,40 @@
     (X_35,r1_43) := sql.bind(X_10,"sys","part","p_partkey",2);
     X_37:bat[:oid,:int]  := sql.bind(X_10,"sys","part","p_partkey",1);
     X_39 := sql.projectdelta(X_31,X_33,X_35,r1_43,X_37);
-    (X_40,r1_49) := algebra.join(X_30,X_39);
-    X_42:bat[:oid,:str]  := sql.bind(X_10,"sys","part","p_type",0);
-    (X_45,r1_54) := sql.bind(X_10,"sys","part","p_type",2);
-    X_48:bat[:oid,:str]  := sql.bind(X_10,"sys","part","p_type",1);
-    X_50 := sql.projectdelta(X_31,X_42,X_45,r1_54,X_48);
-    X_51 := algebra.leftfetchjoin(r1_49,X_50);
-    X_52:bat[:oid,:bit]  := batstr.like(X_51,A1);
-    X_53:bat[:oid,:bit]  := batcalc.isnil(X_52);
-    X_55:bat[:oid,:bit]  := batcalc.ifthenelse(X_53,false,X_52);
-    X_56:bat[:oid,:lng]  := sql.bind(X_10,"sys","lineitem","l_extendedprice",0);
-    (X_59,r1_78) := sql.bind(X_10,"sys","lineitem","l_extendedprice",2);
-    X_62:bat[:oid,:lng]  := sql.bind(X_10,"sys","lineitem","l_extendedprice",1);
-    X_63 := sql.projectdelta(X_23,X_56,X_59,r1_78,X_62);
-    X_64 := algebra.leftfetchjoin(X_40,X_63);
-    X_65 := calc.lng(A2,15,2);
-    X_68:bat[:oid,:lng]  := sql.bind(X_10,"sys","lineitem","l_discount",0);
-    (X_71,r1_93) := sql.bind(X_10,"sys","lineitem","l_discount",2);
-    X_73:bat[:oid,:lng]  := sql.bind(X_10,"sys","lineitem","l_discount",1);
-    X_75 := sql.projectdelta(X_23,X_68,X_71,r1_93,X_73);
-    X_76 := algebra.leftfetchjoin(X_40,X_75);
-    X_77:bat[:oid,:lng]  := batcalc.-(X_65,X_76);
-    X_78:bat[:oid,:lng]  := batcalc.*(X_64,X_77);
-    X_79 := calc.lng(A3,19,4);
-    X_82:bat[:oid,:lng]  := batcalc.ifthenelse(X_55,X_78,X_79);
-    X_83:lng  := aggr.sum(X_82);
-    X_84 := calc.lng(4,X_83,19,8);
-    X_86 := calc.lng(A4,15,2);
-    X_87:bat[:oid,:lng]  := batcalc.-(X_86,X_76);
-    X_88:bat[:oid,:lng]  := batcalc.*(X_64,X_87);
-    X_89:lng  := aggr.sum(X_88);
-    X_90 := calc./(X_84,X_89);
-    X_91 := calc.*(A0,X_90);
-    sql.exportValue(1,".L2","promo_revenue","decimal",19,2,9,X_91,"");
-end s2_1;
-# querylog.define("explain select\n\t100.00 * sum(case\n\t\twhen p_type like \\'PROMO%\\'\n\t\t\tthen l_extendedprice * (1 - l_discount)\n\t\telse 0\n\tend) / sum(l_extendedprice * (1 - l_discount)) as promo_revenue\nfrom\n\tlineitem,\n\tpart\nwhere\n\tl_partkey = p_partkey\n\tand l_shipdate >= date \\'1995-09-01\\'\n\tand l_shipdate < date \\'1995-09-01\\' + interval \\'1\\' month;","sequential_pipe")
->>>>>>> 5cc19bcc
+    (X_40,r1_49) := algebra.subjoin(X_30,X_39,nil:BAT,nil:BAT,false,nil:lng);
+    X_44:bat[:oid,:str] := sql.bind(X_10,"sys","part","p_type",0);
+    (X_47,r1_56) := sql.bind(X_10,"sys","part","p_type",2);
+    X_50:bat[:oid,:str] := sql.bind(X_10,"sys","part","p_type",1);
+    X_52 := sql.projectdelta(X_31,X_44,X_47,r1_56,X_50);
+    X_53 := algebra.leftfetchjoin(r1_49,X_52);
+    X_54:bat[:oid,:bit] := batalgebra.like(X_53,A1);
+    X_55:bat[:oid,:bit] := batcalc.isnil(X_54);
+    X_57:bat[:oid,:bit] := batcalc.ifthenelse(X_55,false,X_54);
+    X_58:bat[:oid,:lng] := sql.bind(X_10,"sys","lineitem","l_extendedprice",0);
+    (X_61,r1_80) := sql.bind(X_10,"sys","lineitem","l_extendedprice",2);
+    X_64:bat[:oid,:lng] := sql.bind(X_10,"sys","lineitem","l_extendedprice",1);
+    X_65 := sql.projectdelta(X_23,X_58,X_61,r1_80,X_64);
+    X_66 := algebra.leftfetchjoin(X_40,X_65);
+    X_67 := calc.lng(A2,15,2);
+    X_70:bat[:oid,:lng] := sql.bind(X_10,"sys","lineitem","l_discount",0);
+    (X_73,r1_95) := sql.bind(X_10,"sys","lineitem","l_discount",2);
+    X_75:bat[:oid,:lng] := sql.bind(X_10,"sys","lineitem","l_discount",1);
+    X_77 := sql.projectdelta(X_23,X_70,X_73,r1_95,X_75);
+    X_78 := algebra.leftfetchjoin(X_40,X_77);
+    X_79:bat[:oid,:lng] := batcalc.-(X_67,X_78);
+    X_80:bat[:oid,:lng] := batcalc.*(X_66,X_79);
+    X_81 := calc.lng(A3,19,4);
+    X_84:bat[:oid,:lng] := batcalc.ifthenelse(X_57,X_80,X_81);
+    X_85:lng := aggr.sum(X_84);
+    X_86 := calc.lng(4,X_85,19,8);
+    X_88 := calc.lng(A4,15,2);
+    X_89:bat[:oid,:lng] := batcalc.-(X_88,X_78);
+    X_90:bat[:oid,:lng] := batcalc.*(X_66,X_89);
+    X_91:lng := aggr.sum(X_90);
+    X_92 := calc./(X_86,X_91);
+    X_93 := calc.*(A0,X_92);
+    sql.exportValue(1,".L2","promo_revenue","decimal",19,2,10,X_93,"");
+end user.s2_1;
 
 # 22:53:29 >  
 # 22:53:29 >  "Done."
