--- conflicted
+++ resolved
@@ -771,11 +771,7 @@
 #	l_partkey = p_partkey
 #	and l_shipdate >= date '1995-09-01'
 #	and l_shipdate < date '1995-09-01' + interval '1' month;
-<<<<<<< HEAD
-% sys.L2 # table_name
-=======
-% .L3 # table_name
->>>>>>> 9108e336
+% sys.L3 # table_name
 % promo_revenue # name
 % decimal # type
 % 41 # length
