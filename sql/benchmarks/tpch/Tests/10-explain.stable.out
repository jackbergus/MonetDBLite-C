stdout of test '10-explain` in directory 'sql/benchmarks/tpch` itself:


# 22:53:27 >  
# 22:53:27 >  "mserver5" "--debug=10" "--set" "gdk_nr_threads=0" "--set" "mapi_open=true" "--set" "mapi_port=34581" "--set" "mapi_usock=/var/tmp/mtest-9096/.s.monetdb.34581" "--set" "monet_prompt=" "--forcemito" "--set" "mal_listing=2" "--dbpath=/ufs/manegold/_/Monet/HG/Feb2013/prefix/--disable-debug_--enable-assert_--enable-optimize/var/MonetDB/mTests_sql_benchmarks_tpch" "--set" "mal_listing=0"
# 22:53:27 >  

# MonetDB 5 server v11.15.12
# This is an unreleased version
# Serving database 'mTests_sql_benchmarks_tpch', using 8 threads
# Compiled for x86_64-unknown-linux-gnu/64bit with 64bit OIDs dynamically linked
# Found 15.591 GiB available main-memory.
# Copyright (c) 1993-July 2008 CWI.
# Copyright (c) August 2008-2013 MonetDB B.V., all rights reserved
# Visit http://www.monetdb.org/ for further information
# Listening for connection requests on mapi:monetdb://rome.ins.cwi.nl:34581/
# Listening for UNIX domain connection requests on mapi:monetdb:///var/tmp/mtest-9096/.s.monetdb.34581
# MonetDB/GIS module loaded
# MonetDB/JAQL module loaded
# MonetDB/SQL module loaded

Ready.

# 22:53:27 >  
# 22:53:27 >  "/usr/bin/python2" "10-explain.SQL.py" "10-explain"
# 22:53:27 >  

#set optimizer = 'sequential_pipe';
#explain select
#	c_custkey,
#	c_name,
#	sum(l_extendedprice * (1 - l_discount)) as revenue,
#	c_acctbal,
#	n_name,
#	c_address,
#	c_phone,
#	c_comment
#from
#	customer,
#	orders,
#	lineitem,
#	nation
#where
#	c_custkey = o_custkey
#	and l_orderkey = o_orderkey
#	and o_orderdate >= date '1993-10-01'
#	and o_orderdate < date '1993-10-01' + interval '3' month
#	and l_returnflag = 'R'
#	and c_nationkey = n_nationkey
#group by
#	c_custkey,
#	c_name,
#	c_acctbal,
#	c_phone,
#	n_name,
#	c_address,
#	c_comment
#order by
#	revenue desc
#limit 20;
% .explain # table_name
% mal # name
% clob # type
<<<<<<< HEAD
% 624 # length
function user.s2_1{autoCommit=true}(A0:bte,A1:date,A2:date,A3:int,A4:str):void;
barrier X_275 := language.dataflow();
    X_7 := sql.mvc();
    X_11 := sql.bind(X_7,"sys","lineitem","l_returnflag",0);
    X_8:bat[:oid,:oid]  := sql.tid(X_7,"sys","lineitem");
    X_244 := algebra.subselect(X_11,X_8,A4,A4,true,true,false);
    (X_14,r1_14) := sql.bind(X_7,"sys","lineitem","l_returnflag",2);
    X_245 := algebra.subselect(r1_14,A4,A4,true,true,false);
    X_17 := sql.bind(X_7,"sys","lineitem","l_returnflag",1);
    X_246 := algebra.subselect(X_17,X_8,A4,A4,true,true,false);
    X_19 := sql.subdelta(X_244,X_8,X_14,X_245,X_246);
=======
% 88 # length
function user.s0_1{autoCommit=true}(A0:bte,A1:date,A2:date,A3:int,A4:str):void;
    X_7 := sql.mvc();
    X_11 := sql.bind(X_7,"sys","lineitem","l_returnflag",0);
    X_8:bat[:oid,:oid]  := sql.tid(X_7,"sys","lineitem");
    X_240 := algebra.subselect(X_11,X_8,A4,A4,true,true,false);
    (X_14,r1_14) := sql.bind(X_7,"sys","lineitem","l_returnflag",2);
    X_241 := algebra.subselect(r1_14,A4,A4,true,true,false);
    X_17 := sql.bind(X_7,"sys","lineitem","l_returnflag",1);
    X_242 := algebra.subselect(X_17,X_8,A4,A4,true,true,false);
    X_19 := sql.subdelta(X_240,X_8,X_14,X_241,X_242);
>>>>>>> fa20e891
    X_21 := sql.bind_idxbat(X_7,"sys","lineitem","lineitem_l_orderkey_fkey",0);
    (X_23,r1_26) := sql.bind_idxbat(X_7,"sys","lineitem","lineitem_l_orderkey_fkey",2);
    X_25 := sql.bind_idxbat(X_7,"sys","lineitem","lineitem_l_orderkey_fkey",1);
    X_26 := sql.projectdelta(X_19,X_21,X_23,r1_26,X_25);
    X_29 := sql.bind(X_7,"sys","orders","o_orderdate",0);
    X_27:bat[:oid,:oid]  := sql.tid(X_7,"sys","orders");
    X_34 := mtime.addmonths(A2,A3);
<<<<<<< HEAD
    X_247 := algebra.subselect(X_29,X_27,A1,X_34,true,false,false);
    (X_31,r1_36) := sql.bind(X_7,"sys","orders","o_orderdate",2);
    X_248 := algebra.subselect(r1_36,A1,X_34,true,false,false);
    X_33 := sql.bind(X_7,"sys","orders","o_orderdate",1);
    X_249 := algebra.subselect(X_33,X_27,A1,X_34,true,false,false);
    X_35 := sql.subdelta(X_247,X_27,X_31,X_248,X_249);
=======
    X_243 := algebra.subselect(X_29,X_27,A1,X_34,true,false,false);
    (X_31,r1_36) := sql.bind(X_7,"sys","orders","o_orderdate",2);
    X_244 := algebra.subselect(r1_36,A1,X_34,true,false,false);
    X_33 := sql.bind(X_7,"sys","orders","o_orderdate",1);
    X_245 := algebra.subselect(X_33,X_27,A1,X_34,true,false,false);
    X_35 := sql.subdelta(X_243,X_27,X_31,X_244,X_245);
>>>>>>> fa20e891
    X_37 := X_35;
    (X_38,r1_48) := algebra.join(X_26,X_37);
    X_40 := sql.bind_idxbat(X_7,"sys","orders","orders_o_custkey_fkey",0);
    (X_44,r1_54) := sql.bind_idxbat(X_7,"sys","orders","orders_o_custkey_fkey",2);
    X_47 := sql.bind_idxbat(X_7,"sys","orders","orders_o_custkey_fkey",1);
    X_49 := sql.projectdelta(X_35,X_40,X_44,r1_54,X_47);
    X_50 := algebra.leftfetchjoin(r1_48,X_49);
    X_51:bat[:oid,:oid]  := sql.tid(X_7,"sys","customer");
    (X_53,r1_65) := algebra.join(X_50,X_51);
    X_55 := sql.bind_idxbat(X_7,"sys","customer","customer_c_nationkey_fkey",0);
    (X_57,r1_69) := sql.bind_idxbat(X_7,"sys","customer","customer_c_nationkey_fkey",2);
    X_59 := sql.bind_idxbat(X_7,"sys","customer","customer_c_nationkey_fkey",1);
    X_60 := sql.projectdelta(X_51,X_55,X_57,r1_69,X_59);
    X_61 := algebra.leftfetchjoin(r1_65,X_60);
    X_62:bat[:oid,:oid]  := sql.tid(X_7,"sys","nation");
    (X_64,r1_77) := algebra.join(X_61,X_62);
    X_66 := sql.bind(X_7,"sys","nation","n_name",0);
    (X_68,r1_81) := sql.bind(X_7,"sys","nation","n_name",2);
    X_70 := sql.bind(X_7,"sys","nation","n_name",1);
    X_72 := sql.projectdelta(X_62,X_66,X_68,r1_81,X_70);
    X_73 := algebra.leftfetchjoin(r1_77,X_72);
    X_74 := sql.bind(X_7,"sys","customer","c_custkey",0);
    (X_77,r1_91) := sql.bind(X_7,"sys","customer","c_custkey",2);
    X_80 := sql.bind(X_7,"sys","customer","c_custkey",1);
    X_82 := sql.projectdelta(X_51,X_74,X_77,r1_91,X_80);
    X_83:bat[:oid,:int]  := algebra.leftfetchjoinPath(X_64,r1_65,X_82);
    (X_84,r1_100,r2_100) := group.subgroup(X_83);
    (X_87,r1_103,r2_103) := group.subgroupdone(X_73,X_84);
    X_90 := algebra.leftfetchjoin(r1_103,X_83);
<<<<<<< HEAD
    X_250 := algebra.leftfetchjoin(X_64,X_53);
=======
    X_246 := algebra.leftfetchjoin(X_64,X_53);
>>>>>>> fa20e891
    X_93 := sql.bind(X_7,"sys","lineitem","l_extendedprice",0);
    (X_97,r1_121) := sql.bind(X_7,"sys","lineitem","l_extendedprice",2);
    X_99 := sql.bind(X_7,"sys","lineitem","l_extendedprice",1);
    X_100 := sql.projectdelta(X_19,X_93,X_97,r1_121,X_99);
<<<<<<< HEAD
    X_101:bat[:oid,:lng]  := algebra.leftfetchjoinPath(X_250,X_38,X_100);
=======
    X_101:bat[:oid,:lng]  := algebra.leftfetchjoinPath(X_246,X_38,X_100);
>>>>>>> fa20e891
    X_102 := calc.lng(A0,15,2);
    X_105 := sql.bind(X_7,"sys","lineitem","l_discount",0);
    (X_108,r1_137) := sql.bind(X_7,"sys","lineitem","l_discount",2);
    X_110 := sql.bind(X_7,"sys","lineitem","l_discount",1);
    X_112 := sql.projectdelta(X_19,X_105,X_108,r1_137,X_110);
<<<<<<< HEAD
    X_113:bat[:oid,:lng]  := algebra.leftfetchjoinPath(X_250,X_38,X_112);
=======
    X_113:bat[:oid,:lng]  := algebra.leftfetchjoinPath(X_246,X_38,X_112);
>>>>>>> fa20e891
    X_114:bat[:oid,:lng]  := batcalc.-(X_102,X_113);
    X_115:bat[:oid,:lng]  := batcalc.*(X_101,X_114);
    X_116:bat[:oid,:lng]  := aggr.subsum(X_115,X_87,r1_103,true,true);
    (X_91,r1_115) := algebra.join(X_90,X_82);
    X_118 := algebra.leftfetchjoin(X_91,X_116);
    X_120 := pqueue.topn_min(X_118,20:wrd);
    X_121 := algebra.subslice(X_120,0:wrd,19:wrd);
<<<<<<< HEAD
    X_251 := algebra.leftfetchjoin(X_121,X_91);
    X_122:bat[:oid,:int]  := algebra.leftfetchjoin(X_251,X_90);
    X_123 := algebra.subslice(X_122,0:wrd,19:wrd);
    X_252 := algebra.leftfetchjoin(X_123,X_121);
    X_145:bat[:oid,:str]  := algebra.leftfetchjoinPath(X_252,X_91,r1_103,X_73);
=======
    X_247 := algebra.leftfetchjoin(X_121,X_91);
    X_122:bat[:oid,:int]  := algebra.leftfetchjoin(X_247,X_90);
    X_123 := algebra.subslice(X_122,0:wrd,19:wrd);
    X_248 := algebra.leftfetchjoin(X_123,X_121);
    X_145:bat[:oid,:str]  := algebra.leftfetchjoinPath(X_248,X_91,r1_103,X_73);
>>>>>>> fa20e891
    X_124 := algebra.leftfetchjoin(X_123,X_122);
    X_165 := sql.bind(X_7,"sys","customer","c_comment",0);
    (X_167,r1_231) := sql.bind(X_7,"sys","customer","c_comment",2);
    X_169 := sql.bind(X_7,"sys","customer","c_comment",1);
    X_170 := sql.projectdelta(X_51,X_165,X_167,r1_231,X_169);
<<<<<<< HEAD
    X_171:bat[:oid,:str]  := algebra.leftfetchjoinPath(X_252,r1_115,X_170);
=======
    X_171:bat[:oid,:str]  := algebra.leftfetchjoinPath(X_248,r1_115,X_170);
>>>>>>> fa20e891
    X_155 := sql.bind(X_7,"sys","customer","c_phone",0);
    (X_158,r1_219) := sql.bind(X_7,"sys","customer","c_phone",2);
    X_161 := sql.bind(X_7,"sys","customer","c_phone",1);
    X_163 := sql.projectdelta(X_51,X_155,X_158,r1_219,X_161);
<<<<<<< HEAD
    X_164:bat[:oid,:str]  := algebra.leftfetchjoinPath(X_252,r1_115,X_163);
=======
    X_164:bat[:oid,:str]  := algebra.leftfetchjoinPath(X_248,r1_115,X_163);
>>>>>>> fa20e891
    X_146 := sql.bind(X_7,"sys","customer","c_address",0);
    (X_148,r1_206) := sql.bind(X_7,"sys","customer","c_address",2);
    X_152 := sql.bind(X_7,"sys","customer","c_address",1);
    X_153 := sql.projectdelta(X_51,X_146,X_148,r1_206,X_152);
<<<<<<< HEAD
    X_154:bat[:oid,:str]  := algebra.leftfetchjoinPath(X_252,r1_115,X_153);
=======
    X_154:bat[:oid,:str]  := algebra.leftfetchjoinPath(X_248,r1_115,X_153);
>>>>>>> fa20e891
    X_138 := sql.bind(X_7,"sys","customer","c_acctbal",0);
    (X_140,r1_192) := sql.bind(X_7,"sys","customer","c_acctbal",2);
    X_142 := sql.bind(X_7,"sys","customer","c_acctbal",1);
    X_143 := sql.projectdelta(X_51,X_138,X_140,r1_192,X_142);
<<<<<<< HEAD
    X_144:bat[:oid,:lng]  := algebra.leftfetchjoinPath(X_252,r1_115,X_143);
    X_137:bat[:oid,:lng]  := algebra.leftfetchjoin(X_252,X_118);
=======
    X_144:bat[:oid,:lng]  := algebra.leftfetchjoinPath(X_248,r1_115,X_143);
    X_137:bat[:oid,:lng]  := algebra.leftfetchjoin(X_248,X_118);
>>>>>>> fa20e891
    X_125 := sql.bind(X_7,"sys","customer","c_name",0);
    (X_130,r1_178) := sql.bind(X_7,"sys","customer","c_name",2);
    X_133 := sql.bind(X_7,"sys","customer","c_name",1);
    X_135 := sql.projectdelta(X_51,X_125,X_130,r1_178,X_133);
<<<<<<< HEAD
    X_136:bat[:oid,:str]  := algebra.leftfetchjoinPath(X_252,r1_115,X_135);
    language.pass(X_8);
    language.pass(X_27);
    language.pass(X_35);
    language.pass(X_62);
    language.pass(r1_65);
    language.pass(X_83);
    language.pass(X_64);
    language.pass(X_19);
    language.pass(X_250);
    language.pass(X_38);
    language.pass(X_82);
    language.pass(X_90);
    language.pass(X_121);
    language.pass(X_91);
    language.pass(r1_103);
    language.pass(X_73);
    language.pass(X_123);
    language.pass(X_122);
    language.pass(X_118);
    language.pass(X_51);
    language.pass(X_252);
    language.pass(r1_115);
exit X_275;
=======
    X_136:bat[:oid,:str]  := algebra.leftfetchjoinPath(X_248,r1_115,X_135);
>>>>>>> fa20e891
    X_172 := sql.resultSet(8,1,X_124);
    sql.rsColumn(X_172,"sys.customer","c_custkey","int",32,0,X_124);
    sql.rsColumn(X_172,"sys.customer","c_name","varchar",25,0,X_136);
    sql.rsColumn(X_172,"sys.L1","revenue","decimal",18,4,X_137);
    sql.rsColumn(X_172,"sys.customer","c_acctbal","decimal",15,2,X_144);
    sql.rsColumn(X_172,"sys.nation","n_name","varchar",25,0,X_145);
    sql.rsColumn(X_172,"sys.customer","c_address","varchar",40,0,X_154);
    sql.rsColumn(X_172,"sys.customer","c_phone","varchar",15,0,X_164);
    sql.rsColumn(X_172,"sys.customer","c_comment","varchar",117,0,X_171);
    X_205 := io.stdout();
    sql.exportResult(X_205,X_172);
end s2_1;
# querylog.define("explain select\n\tc_custkey,\n\tc_name,\n\tsum(l_extendedprice * (1 - l_discount)) as revenue,\n\tc_acctbal,\n\tn_name,\n\tc_address,\n\tc_phone,\n\tc_comment\nfrom\n\tcustomer,\n\torders,\n\tlineitem,\n\tnation\nwhere\n\tc_custkey = o_custkey\n\tand l_orderkey = o_orderkey\n\tand o_orderdate >= date \\'1993-10-01\\'\n\tand o_orderdate < date \\'1993-10-01\\' + interval \\'3\\' month\n\tand l_returnflag = \\'R\\'\n\tand c_nationkey = n_nationkey\ngroup by\n\tc_custkey,\n\tc_name,\n\tc_acctbal,\n\tc_phone,\n\tn_name,\n\tc_address,\n\tc_comment\norder by\n\trevenue desc\nlimit 20;","no_mitosis_pipe")

# 22:53:27 >  
# 22:53:27 >  "Done."
# 22:53:27 >  
<|MERGE_RESOLUTION|>--- conflicted
+++ resolved
@@ -61,32 +61,17 @@
 % .explain # table_name
 % mal # name
 % clob # type
-<<<<<<< HEAD
 % 624 # length
 function user.s2_1{autoCommit=true}(A0:bte,A1:date,A2:date,A3:int,A4:str):void;
-barrier X_275 := language.dataflow();
     X_7 := sql.mvc();
     X_11 := sql.bind(X_7,"sys","lineitem","l_returnflag",0);
     X_8:bat[:oid,:oid]  := sql.tid(X_7,"sys","lineitem");
-    X_244 := algebra.subselect(X_11,X_8,A4,A4,true,true,false);
+    X_243 := algebra.subselect(X_11,X_8,A4,A4,true,true,false);
     (X_14,r1_14) := sql.bind(X_7,"sys","lineitem","l_returnflag",2);
-    X_245 := algebra.subselect(r1_14,A4,A4,true,true,false);
+    X_244 := algebra.subselect(r1_14,A4,A4,true,true,false);
     X_17 := sql.bind(X_7,"sys","lineitem","l_returnflag",1);
-    X_246 := algebra.subselect(X_17,X_8,A4,A4,true,true,false);
-    X_19 := sql.subdelta(X_244,X_8,X_14,X_245,X_246);
-=======
-% 88 # length
-function user.s0_1{autoCommit=true}(A0:bte,A1:date,A2:date,A3:int,A4:str):void;
-    X_7 := sql.mvc();
-    X_11 := sql.bind(X_7,"sys","lineitem","l_returnflag",0);
-    X_8:bat[:oid,:oid]  := sql.tid(X_7,"sys","lineitem");
-    X_240 := algebra.subselect(X_11,X_8,A4,A4,true,true,false);
-    (X_14,r1_14) := sql.bind(X_7,"sys","lineitem","l_returnflag",2);
-    X_241 := algebra.subselect(r1_14,A4,A4,true,true,false);
-    X_17 := sql.bind(X_7,"sys","lineitem","l_returnflag",1);
-    X_242 := algebra.subselect(X_17,X_8,A4,A4,true,true,false);
-    X_19 := sql.subdelta(X_240,X_8,X_14,X_241,X_242);
->>>>>>> fa20e891
+    X_245 := algebra.subselect(X_17,X_8,A4,A4,true,true,false);
+    X_19 := sql.subdelta(X_243,X_8,X_14,X_244,X_245);
     X_21 := sql.bind_idxbat(X_7,"sys","lineitem","lineitem_l_orderkey_fkey",0);
     (X_23,r1_26) := sql.bind_idxbat(X_7,"sys","lineitem","lineitem_l_orderkey_fkey",2);
     X_25 := sql.bind_idxbat(X_7,"sys","lineitem","lineitem_l_orderkey_fkey",1);
@@ -94,21 +79,12 @@
     X_29 := sql.bind(X_7,"sys","orders","o_orderdate",0);
     X_27:bat[:oid,:oid]  := sql.tid(X_7,"sys","orders");
     X_34 := mtime.addmonths(A2,A3);
-<<<<<<< HEAD
-    X_247 := algebra.subselect(X_29,X_27,A1,X_34,true,false,false);
+    X_246 := algebra.subselect(X_29,X_27,A1,X_34,true,false,false);
     (X_31,r1_36) := sql.bind(X_7,"sys","orders","o_orderdate",2);
-    X_248 := algebra.subselect(r1_36,A1,X_34,true,false,false);
+    X_247 := algebra.subselect(r1_36,A1,X_34,true,false,false);
     X_33 := sql.bind(X_7,"sys","orders","o_orderdate",1);
-    X_249 := algebra.subselect(X_33,X_27,A1,X_34,true,false,false);
-    X_35 := sql.subdelta(X_247,X_27,X_31,X_248,X_249);
-=======
-    X_243 := algebra.subselect(X_29,X_27,A1,X_34,true,false,false);
-    (X_31,r1_36) := sql.bind(X_7,"sys","orders","o_orderdate",2);
-    X_244 := algebra.subselect(r1_36,A1,X_34,true,false,false);
-    X_33 := sql.bind(X_7,"sys","orders","o_orderdate",1);
-    X_245 := algebra.subselect(X_33,X_27,A1,X_34,true,false,false);
-    X_35 := sql.subdelta(X_243,X_27,X_31,X_244,X_245);
->>>>>>> fa20e891
+    X_248 := algebra.subselect(X_33,X_27,A1,X_34,true,false,false);
+    X_35 := sql.subdelta(X_246,X_27,X_31,X_247,X_248);
     X_37 := X_35;
     (X_38,r1_48) := algebra.join(X_26,X_37);
     X_40 := sql.bind_idxbat(X_7,"sys","orders","orders_o_custkey_fkey",0);
@@ -138,30 +114,18 @@
     (X_84,r1_100,r2_100) := group.subgroup(X_83);
     (X_87,r1_103,r2_103) := group.subgroupdone(X_73,X_84);
     X_90 := algebra.leftfetchjoin(r1_103,X_83);
-<<<<<<< HEAD
-    X_250 := algebra.leftfetchjoin(X_64,X_53);
-=======
-    X_246 := algebra.leftfetchjoin(X_64,X_53);
->>>>>>> fa20e891
+    X_249 := algebra.leftfetchjoin(X_64,X_53);
     X_93 := sql.bind(X_7,"sys","lineitem","l_extendedprice",0);
     (X_97,r1_121) := sql.bind(X_7,"sys","lineitem","l_extendedprice",2);
     X_99 := sql.bind(X_7,"sys","lineitem","l_extendedprice",1);
     X_100 := sql.projectdelta(X_19,X_93,X_97,r1_121,X_99);
-<<<<<<< HEAD
-    X_101:bat[:oid,:lng]  := algebra.leftfetchjoinPath(X_250,X_38,X_100);
-=======
-    X_101:bat[:oid,:lng]  := algebra.leftfetchjoinPath(X_246,X_38,X_100);
->>>>>>> fa20e891
+    X_101:bat[:oid,:lng]  := algebra.leftfetchjoinPath(X_249,X_38,X_100);
     X_102 := calc.lng(A0,15,2);
     X_105 := sql.bind(X_7,"sys","lineitem","l_discount",0);
     (X_108,r1_137) := sql.bind(X_7,"sys","lineitem","l_discount",2);
     X_110 := sql.bind(X_7,"sys","lineitem","l_discount",1);
     X_112 := sql.projectdelta(X_19,X_105,X_108,r1_137,X_110);
-<<<<<<< HEAD
-    X_113:bat[:oid,:lng]  := algebra.leftfetchjoinPath(X_250,X_38,X_112);
-=======
-    X_113:bat[:oid,:lng]  := algebra.leftfetchjoinPath(X_246,X_38,X_112);
->>>>>>> fa20e891
+    X_113:bat[:oid,:lng]  := algebra.leftfetchjoinPath(X_249,X_38,X_112);
     X_114:bat[:oid,:lng]  := batcalc.-(X_102,X_113);
     X_115:bat[:oid,:lng]  := batcalc.*(X_101,X_114);
     X_116:bat[:oid,:lng]  := aggr.subsum(X_115,X_87,r1_103,true,true);
@@ -169,90 +133,38 @@
     X_118 := algebra.leftfetchjoin(X_91,X_116);
     X_120 := pqueue.topn_min(X_118,20:wrd);
     X_121 := algebra.subslice(X_120,0:wrd,19:wrd);
-<<<<<<< HEAD
-    X_251 := algebra.leftfetchjoin(X_121,X_91);
-    X_122:bat[:oid,:int]  := algebra.leftfetchjoin(X_251,X_90);
+    X_250 := algebra.leftfetchjoin(X_121,X_91);
+    X_122:bat[:oid,:int]  := algebra.leftfetchjoin(X_250,X_90);
     X_123 := algebra.subslice(X_122,0:wrd,19:wrd);
-    X_252 := algebra.leftfetchjoin(X_123,X_121);
-    X_145:bat[:oid,:str]  := algebra.leftfetchjoinPath(X_252,X_91,r1_103,X_73);
-=======
-    X_247 := algebra.leftfetchjoin(X_121,X_91);
-    X_122:bat[:oid,:int]  := algebra.leftfetchjoin(X_247,X_90);
-    X_123 := algebra.subslice(X_122,0:wrd,19:wrd);
-    X_248 := algebra.leftfetchjoin(X_123,X_121);
-    X_145:bat[:oid,:str]  := algebra.leftfetchjoinPath(X_248,X_91,r1_103,X_73);
->>>>>>> fa20e891
+    X_251 := algebra.leftfetchjoin(X_123,X_121);
+    X_145:bat[:oid,:str]  := algebra.leftfetchjoinPath(X_251,X_91,r1_103,X_73);
     X_124 := algebra.leftfetchjoin(X_123,X_122);
     X_165 := sql.bind(X_7,"sys","customer","c_comment",0);
     (X_167,r1_231) := sql.bind(X_7,"sys","customer","c_comment",2);
     X_169 := sql.bind(X_7,"sys","customer","c_comment",1);
     X_170 := sql.projectdelta(X_51,X_165,X_167,r1_231,X_169);
-<<<<<<< HEAD
-    X_171:bat[:oid,:str]  := algebra.leftfetchjoinPath(X_252,r1_115,X_170);
-=======
-    X_171:bat[:oid,:str]  := algebra.leftfetchjoinPath(X_248,r1_115,X_170);
->>>>>>> fa20e891
+    X_171:bat[:oid,:str]  := algebra.leftfetchjoinPath(X_251,r1_115,X_170);
     X_155 := sql.bind(X_7,"sys","customer","c_phone",0);
     (X_158,r1_219) := sql.bind(X_7,"sys","customer","c_phone",2);
     X_161 := sql.bind(X_7,"sys","customer","c_phone",1);
     X_163 := sql.projectdelta(X_51,X_155,X_158,r1_219,X_161);
-<<<<<<< HEAD
-    X_164:bat[:oid,:str]  := algebra.leftfetchjoinPath(X_252,r1_115,X_163);
-=======
-    X_164:bat[:oid,:str]  := algebra.leftfetchjoinPath(X_248,r1_115,X_163);
->>>>>>> fa20e891
+    X_164:bat[:oid,:str]  := algebra.leftfetchjoinPath(X_251,r1_115,X_163);
     X_146 := sql.bind(X_7,"sys","customer","c_address",0);
     (X_148,r1_206) := sql.bind(X_7,"sys","customer","c_address",2);
     X_152 := sql.bind(X_7,"sys","customer","c_address",1);
     X_153 := sql.projectdelta(X_51,X_146,X_148,r1_206,X_152);
-<<<<<<< HEAD
-    X_154:bat[:oid,:str]  := algebra.leftfetchjoinPath(X_252,r1_115,X_153);
-=======
-    X_154:bat[:oid,:str]  := algebra.leftfetchjoinPath(X_248,r1_115,X_153);
->>>>>>> fa20e891
+    X_154:bat[:oid,:str]  := algebra.leftfetchjoinPath(X_251,r1_115,X_153);
     X_138 := sql.bind(X_7,"sys","customer","c_acctbal",0);
     (X_140,r1_192) := sql.bind(X_7,"sys","customer","c_acctbal",2);
     X_142 := sql.bind(X_7,"sys","customer","c_acctbal",1);
     X_143 := sql.projectdelta(X_51,X_138,X_140,r1_192,X_142);
-<<<<<<< HEAD
-    X_144:bat[:oid,:lng]  := algebra.leftfetchjoinPath(X_252,r1_115,X_143);
-    X_137:bat[:oid,:lng]  := algebra.leftfetchjoin(X_252,X_118);
-=======
-    X_144:bat[:oid,:lng]  := algebra.leftfetchjoinPath(X_248,r1_115,X_143);
-    X_137:bat[:oid,:lng]  := algebra.leftfetchjoin(X_248,X_118);
->>>>>>> fa20e891
+    X_144:bat[:oid,:lng]  := algebra.leftfetchjoinPath(X_251,r1_115,X_143);
+    X_137:bat[:oid,:lng]  := algebra.leftfetchjoin(X_251,X_118);
     X_125 := sql.bind(X_7,"sys","customer","c_name",0);
     (X_130,r1_178) := sql.bind(X_7,"sys","customer","c_name",2);
     X_133 := sql.bind(X_7,"sys","customer","c_name",1);
     X_135 := sql.projectdelta(X_51,X_125,X_130,r1_178,X_133);
-<<<<<<< HEAD
-    X_136:bat[:oid,:str]  := algebra.leftfetchjoinPath(X_252,r1_115,X_135);
-    language.pass(X_8);
-    language.pass(X_27);
-    language.pass(X_35);
-    language.pass(X_62);
-    language.pass(r1_65);
-    language.pass(X_83);
-    language.pass(X_64);
-    language.pass(X_19);
-    language.pass(X_250);
-    language.pass(X_38);
-    language.pass(X_82);
-    language.pass(X_90);
-    language.pass(X_121);
-    language.pass(X_91);
-    language.pass(r1_103);
-    language.pass(X_73);
-    language.pass(X_123);
-    language.pass(X_122);
-    language.pass(X_118);
-    language.pass(X_51);
-    language.pass(X_252);
-    language.pass(r1_115);
-exit X_275;
-=======
-    X_136:bat[:oid,:str]  := algebra.leftfetchjoinPath(X_248,r1_115,X_135);
->>>>>>> fa20e891
+    X_136:bat[:oid,:str]  := algebra.leftfetchjoinPath(X_251,r1_115,X_135);
     X_172 := sql.resultSet(8,1,X_124);
     sql.rsColumn(X_172,"sys.customer","c_custkey","int",32,0,X_124);
     sql.rsColumn(X_172,"sys.customer","c_name","varchar",25,0,X_136);
@@ -265,7 +177,7 @@
     X_205 := io.stdout();
     sql.exportResult(X_205,X_172);
 end s2_1;
-# querylog.define("explain select\n\tc_custkey,\n\tc_name,\n\tsum(l_extendedprice * (1 - l_discount)) as revenue,\n\tc_acctbal,\n\tn_name,\n\tc_address,\n\tc_phone,\n\tc_comment\nfrom\n\tcustomer,\n\torders,\n\tlineitem,\n\tnation\nwhere\n\tc_custkey = o_custkey\n\tand l_orderkey = o_orderkey\n\tand o_orderdate >= date \\'1993-10-01\\'\n\tand o_orderdate < date \\'1993-10-01\\' + interval \\'3\\' month\n\tand l_returnflag = \\'R\\'\n\tand c_nationkey = n_nationkey\ngroup by\n\tc_custkey,\n\tc_name,\n\tc_acctbal,\n\tc_phone,\n\tn_name,\n\tc_address,\n\tc_comment\norder by\n\trevenue desc\nlimit 20;","no_mitosis_pipe")
+# querylog.define("explain select\n\tc_custkey,\n\tc_name,\n\tsum(l_extendedprice * (1 - l_discount)) as revenue,\n\tc_acctbal,\n\tn_name,\n\tc_address,\n\tc_phone,\n\tc_comment\nfrom\n\tcustomer,\n\torders,\n\tlineitem,\n\tnation\nwhere\n\tc_custkey = o_custkey\n\tand l_orderkey = o_orderkey\n\tand o_orderdate >= date \\'1993-10-01\\'\n\tand o_orderdate < date \\'1993-10-01\\' + interval \\'3\\' month\n\tand l_returnflag = \\'R\\'\n\tand c_nationkey = n_nationkey\ngroup by\n\tc_custkey,\n\tc_name,\n\tc_acctbal,\n\tc_phone,\n\tn_name,\n\tc_address,\n\tc_comment\norder by\n\trevenue desc\nlimit 20;","sequential_pipe")
 
 # 22:53:27 >  
 # 22:53:27 >  "Done."
