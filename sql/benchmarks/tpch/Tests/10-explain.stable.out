--- conflicted
+++ resolved
@@ -132,7 +132,6 @@
     (X_91,r1_115) := algebra.join(X_90,X_82);
     X_118 := algebra.leftfetchjoin(X_91,X_116);
     X_120 := pqueue.topn_min(X_118,20:wrd);
-<<<<<<< HEAD
     X_122 := algebra.markT(X_120,0@0);
     X_123 := bat.reverse(X_122);
     X_252 := algebra.leftfetchjoin(X_123,X_91);
@@ -170,7 +169,7 @@
     X_174 := sql.resultSet(8,1,X_126);
     sql.rsColumn(X_174,"sys.customer","c_custkey","int",32,0,X_126);
     sql.rsColumn(X_174,"sys.customer","c_name","varchar",25,0,X_138);
-    sql.rsColumn(X_174,"sys.L1","revenue","decimal",18,4,X_139);
+    sql.rsColumn(X_174,"sys.L1","revenue","decimal",19,4,X_139);
     sql.rsColumn(X_174,"sys.customer","c_acctbal","decimal",15,2,X_146);
     sql.rsColumn(X_174,"sys.nation","n_name","varchar",25,0,X_147);
     sql.rsColumn(X_174,"sys.customer","c_address","varchar",40,0,X_156);
@@ -180,53 +179,6 @@
     sql.exportResult(X_207,X_174);
 end s2_1;
 # querylog.define("explain select\n\tc_custkey,\n\tc_name,\n\tsum(l_extendedprice * (1 - l_discount)) as revenue,\n\tc_acctbal,\n\tn_name,\n\tc_address,\n\tc_phone,\n\tc_comment\nfrom\n\tcustomer,\n\torders,\n\tlineitem,\n\tnation\nwhere\n\tc_custkey = o_custkey\n\tand l_orderkey = o_orderkey\n\tand o_orderdate >= date \\'1993-10-01\\'\n\tand o_orderdate < date \\'1993-10-01\\' + interval \\'3\\' month\n\tand l_returnflag = \\'R\\'\n\tand c_nationkey = n_nationkey\ngroup by\n\tc_custkey,\n\tc_name,\n\tc_acctbal,\n\tc_phone,\n\tn_name,\n\tc_address,\n\tc_comment\norder by\n\trevenue desc\nlimit 20;","sequential_pipe")
-=======
-    X_121 := algebra.subslice(X_120,0:wrd,19:wrd);
-    X_247 := algebra.leftfetchjoin(X_121,X_91);
-    X_122:bat[:oid,:int]  := algebra.leftfetchjoin(X_247,X_90);
-    X_123 := algebra.subslice(X_122,0:wrd,19:wrd);
-    X_248 := algebra.leftfetchjoin(X_123,X_121);
-    X_145:bat[:oid,:str]  := algebra.leftfetchjoinPath(X_248,X_91,r1_103,X_73);
-    X_124 := algebra.leftfetchjoin(X_123,X_122);
-    X_165 := sql.bind(X_7,"sys","customer","c_comment",0);
-    (X_167,r1_231) := sql.bind(X_7,"sys","customer","c_comment",2);
-    X_169 := sql.bind(X_7,"sys","customer","c_comment",1);
-    X_170 := sql.projectdelta(X_51,X_165,X_167,r1_231,X_169);
-    X_171:bat[:oid,:str]  := algebra.leftfetchjoinPath(X_248,r1_115,X_170);
-    X_155 := sql.bind(X_7,"sys","customer","c_phone",0);
-    (X_158,r1_219) := sql.bind(X_7,"sys","customer","c_phone",2);
-    X_161 := sql.bind(X_7,"sys","customer","c_phone",1);
-    X_163 := sql.projectdelta(X_51,X_155,X_158,r1_219,X_161);
-    X_164:bat[:oid,:str]  := algebra.leftfetchjoinPath(X_248,r1_115,X_163);
-    X_146 := sql.bind(X_7,"sys","customer","c_address",0);
-    (X_148,r1_206) := sql.bind(X_7,"sys","customer","c_address",2);
-    X_152 := sql.bind(X_7,"sys","customer","c_address",1);
-    X_153 := sql.projectdelta(X_51,X_146,X_148,r1_206,X_152);
-    X_154:bat[:oid,:str]  := algebra.leftfetchjoinPath(X_248,r1_115,X_153);
-    X_138 := sql.bind(X_7,"sys","customer","c_acctbal",0);
-    (X_140,r1_192) := sql.bind(X_7,"sys","customer","c_acctbal",2);
-    X_142 := sql.bind(X_7,"sys","customer","c_acctbal",1);
-    X_143 := sql.projectdelta(X_51,X_138,X_140,r1_192,X_142);
-    X_144:bat[:oid,:lng]  := algebra.leftfetchjoinPath(X_248,r1_115,X_143);
-    X_137:bat[:oid,:lng]  := algebra.leftfetchjoin(X_248,X_118);
-    X_125 := sql.bind(X_7,"sys","customer","c_name",0);
-    (X_130,r1_178) := sql.bind(X_7,"sys","customer","c_name",2);
-    X_133 := sql.bind(X_7,"sys","customer","c_name",1);
-    X_135 := sql.projectdelta(X_51,X_125,X_130,r1_178,X_133);
-    X_136:bat[:oid,:str]  := algebra.leftfetchjoinPath(X_248,r1_115,X_135);
-    X_172 := sql.resultSet(8,1,X_124);
-    sql.rsColumn(X_172,"sys.customer","c_custkey","int",32,0,X_124);
-    sql.rsColumn(X_172,"sys.customer","c_name","varchar",25,0,X_136);
-    sql.rsColumn(X_172,"sys.L1","revenue","decimal",19,4,X_137);
-    sql.rsColumn(X_172,"sys.customer","c_acctbal","decimal",15,2,X_144);
-    sql.rsColumn(X_172,"sys.nation","n_name","varchar",25,0,X_145);
-    sql.rsColumn(X_172,"sys.customer","c_address","varchar",40,0,X_154);
-    sql.rsColumn(X_172,"sys.customer","c_phone","varchar",15,0,X_164);
-    sql.rsColumn(X_172,"sys.customer","c_comment","varchar",117,0,X_171);
-    X_205 := io.stdout();
-    sql.exportResult(X_205,X_172);
-end s0_1;
->>>>>>> 5d138603
 
 # 22:53:27 >  
 # 22:53:27 >  "Done."
