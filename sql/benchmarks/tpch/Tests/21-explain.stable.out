stdout of test '21-explain` in directory 'sql/benchmarks/tpch` itself:


# 22:53:30 >  
# 22:53:30 >  "mserver5" "--debug=10" "--set" "gdk_nr_threads=0" "--set" "mapi_open=true" "--set" "mapi_port=34581" "--set" "mapi_usock=/var/tmp/mtest-9096/.s.monetdb.34581" "--set" "monet_prompt=" "--forcemito" "--set" "mal_listing=2" "--dbpath=/ufs/manegold/_/Monet/HG/Feb2013/prefix/--disable-debug_--enable-assert_--enable-optimize/var/MonetDB/mTests_sql_benchmarks_tpch" "--set" "mal_listing=0"
# 22:53:30 >  

# MonetDB 5 server v11.15.12
# This is an unreleased version
# Serving database 'mTests_sql_benchmarks_tpch', using 8 threads
# Compiled for x86_64-unknown-linux-gnu/64bit with 64bit OIDs dynamically linked
# Found 15.591 GiB available main-memory.
# Copyright (c) 1993-July 2008 CWI.
# Copyright (c) August 2008-2015 MonetDB B.V., all rights reserved
# Visit http://www.monetdb.org/ for further information
# Listening for connection requests on mapi:monetdb://rome.ins.cwi.nl:34581/
# Listening for UNIX domain connection requests on mapi:monetdb:///var/tmp/mtest-9096/.s.monetdb.34581
# MonetDB/GIS module loaded
# MonetDB/JAQL module loaded
# MonetDB/SQL module loaded

Ready.

# 22:53:31 >  
# 22:53:31 >  "/usr/bin/python2" "21-explain.SQL.py" "21-explain"
# 22:53:31 >  

#set optimizer = 'sequential_pipe';
#explain select
#	s_name,
#	count(*) as numwait
#from
#	supplier,
#	lineitem l1,
#	orders,
#	nation
#where
#	s_suppkey = l1.l_suppkey
#	and o_orderkey = l1.l_orderkey
#	and o_orderstatus = 'F'
#	and l1.l_receiptdate > l1.l_commitdate
#	and exists (
#		select
#			*
#		from
#			lineitem l2
#		where
#			l2.l_orderkey = l1.l_orderkey
#			and l2.l_suppkey <> l1.l_suppkey
#	)
#	and not exists (
#		select
#			*
#		from
#			lineitem l3
#		where
#			l3.l_orderkey = l1.l_orderkey
#			and l3.l_suppkey <> l1.l_suppkey
#			and l3.l_receiptdate > l3.l_commitdate
% .explain # table_name
% mal # name
% clob # type
% 811 # length
function user.s2_1{autoCommit=true}(A0:str,A1:str):void;
    X_216:void := querylog.define("explain select\n\ts_name,\n\tcount(*) as numwait\nfrom\n\tsupplier,\n\tlineitem l1,\n\torders,\n\tnation\nwhere\n\ts_suppkey = l1.l_suppkey\n\tand o_orderkey = l1.l_orderkey\n\tand o_orderstatus = \\'F\\'\n\tand l1.l_receiptdate > l1.l_commitdate\n\tand exists (\n\t\tselect\n\t\t\t*\n\t\tfrom\n\t\t\tlineitem l2\n\t\twhere\n\t\t\tl2.l_orderkey = l1.l_orderkey\n\t\t\tand l2.l_suppkey <> l1.l_suppkey\n\t)\n\tand not exists (\n\t\tselect\n\t\t\t*\n\t\tfrom\n\t\t\tlineitem l3\n\t\twhere\n\t\t\tl3.l_orderkey = l1.l_orderkey\n\t\t\tand l3.l_suppkey <> l1.l_suppkey\n\t\t\tand l3.l_receiptdate > l3.l_commitdate\n\t)\n\tand s_nationkey = n_nationkey\n\tand n_name = \\'SAUDI ARABIA\\'\ngroup by\n\ts_name\norder by\n\tnumwait desc,\n\ts_name\nlimit 100;","sequential_pipe",135);
    X_189 := bat.new(nil:oid,nil:str);
    X_197 := bat.append(X_189,"sys.supplier");
    X_207 := bat.append(X_197,"sys.L1");
    X_192 := bat.new(nil:oid,nil:str);
    X_199 := bat.append(X_192,"s_name");
    X_209 := bat.append(X_199,"numwait");
    X_193 := bat.new(nil:oid,nil:str);
    X_201 := bat.append(X_193,"char");
    X_211 := bat.append(X_201,"wrd");
    X_194 := bat.new(nil:oid,nil:int);
    X_203 := bat.append(X_194,25);
    X_213 := bat.append(X_203,64);
    X_196 := bat.new(nil:oid,nil:int);
    X_205 := bat.append(X_196,0);
    X_215 := bat.append(X_205,0);
    X_4 := sql.mvc();
    X_5:bat[:oid,:oid]  := sql.tid(X_4,"sys","lineitem");
    X_8:bat[:oid,:date]  := sql.bind(X_4,"sys","lineitem","l_receiptdate",0);
    (X_11,r1_11) := sql.bind(X_4,"sys","lineitem","l_receiptdate",2);
    X_14:bat[:oid,:date]  := sql.bind(X_4,"sys","lineitem","l_receiptdate",1);
    X_16 := sql.delta(X_8,X_11,r1_11,X_14);
    X_17 := algebra.leftfetchjoin(X_5,X_16);
    X_18:bat[:oid,:date]  := sql.bind(X_4,"sys","lineitem","l_commitdate",0);
    (X_20,r1_20) := sql.bind(X_4,"sys","lineitem","l_commitdate",2);
    X_22:bat[:oid,:date]  := sql.bind(X_4,"sys","lineitem","l_commitdate",1);
    X_23 := sql.delta(X_18,X_20,r1_20,X_22);
    X_24 := algebra.leftfetchjoin(X_5,X_23);
    X_25:bat[:oid,:bit]  := batcalc.>(X_17,X_24);
    X_26 := algebra.subselect(X_25,true,true,true,true,false);
    X_28:bat[:oid,:oid]  := sql.bind_idxbat(X_4,"sys","lineitem","lineitem_l_orderkey_fkey",0);
    (X_30,r1_32) := sql.bind_idxbat(X_4,"sys","lineitem","lineitem_l_orderkey_fkey",2);
    X_32:bat[:oid,:oid]  := sql.bind_idxbat(X_4,"sys","lineitem","lineitem_l_orderkey_fkey",1);
    X_33 := sql.delta(X_28,X_30,r1_32,X_32);
    X_34:bat[:oid,:oid] := algebra.leftfetchjoinPath(X_26,X_5,X_33);
    X_35:bat[:oid,:oid]  := sql.tid(X_4,"sys","orders");
<<<<<<< HEAD
    X_37:bat[:oid,:str] := sql.bind(X_4,"sys","orders","o_orderstatus",0);
    (X_39,r1_42) := sql.bind(X_4,"sys","orders","o_orderstatus",2);
    X_41:bat[:oid,:str] := sql.bind(X_4,"sys","orders","o_orderstatus",1);
    X_42 := sql.delta(X_37,X_39,r1_42,X_41);
    X_43 := algebra.leftfetchjoin(X_35,X_42);
    X_44 := algebra.subselect(X_43,A0,A0,true,true,false);
    X_47 := algebra.leftfetchjoin(X_44,X_35);
    (X_48,r1_52) := algebra.subjoin(X_34,X_47,nil:BAT,nil:BAT,false,nil:lng);
    X_53:bat[:oid,:int] := sql.bind(X_4,"sys","lineitem","l_suppkey",0);
    (X_55,r1_59) := sql.bind(X_4,"sys","lineitem","l_suppkey",2);
    X_57:bat[:oid,:int] := sql.bind(X_4,"sys","lineitem","l_suppkey",1);
    X_58 := sql.delta(X_53,X_55,r1_59,X_57);
    X_59:bat[:oid,:int] := algebra.leftfetchjoinPath(X_48,X_26,X_5,X_58);
    X_60:bat[:oid,:oid] := sql.tid(X_4,"sys","supplier");
    X_62:bat[:oid,:int] := sql.bind(X_4,"sys","supplier","s_suppkey",0);
    (X_64,r1_70) := sql.bind(X_4,"sys","supplier","s_suppkey",2);
    X_66:bat[:oid,:int] := sql.bind(X_4,"sys","supplier","s_suppkey",1);
    X_67 := sql.delta(X_62,X_64,r1_70,X_66);
    X_68 := algebra.leftfetchjoin(X_60,X_67);
    (X_69,r1_75) := algebra.subjoin(X_59,X_68,nil:BAT,nil:BAT,false,nil:lng);
    X_72:bat[:oid,:oid] := sql.bind_idxbat(X_4,"sys","supplier","supplier_s_nationkey_fkey",0);
    (X_74,r1_80) := sql.bind_idxbat(X_4,"sys","supplier","supplier_s_nationkey_fkey",2);
    X_76:bat[:oid,:oid] := sql.bind_idxbat(X_4,"sys","supplier","supplier_s_nationkey_fkey",1);
    X_77 := sql.delta(X_72,X_74,r1_80,X_76);
    X_78:bat[:oid,:oid] := algebra.leftfetchjoinPath(r1_75,X_60,X_77);
    X_79:bat[:oid,:oid] := sql.tid(X_4,"sys","nation");
    X_81:bat[:oid,:str] := sql.bind(X_4,"sys","nation","n_name",0);
    (X_83,r1_90) := sql.bind(X_4,"sys","nation","n_name",2);
    X_85:bat[:oid,:str] := sql.bind(X_4,"sys","nation","n_name",1);
    X_86 := sql.delta(X_81,X_83,r1_90,X_85);
    X_87 := algebra.leftfetchjoin(X_79,X_86);
    X_88 := algebra.subselect(X_87,A1,A1,true,true,false);
    X_91 := algebra.leftfetchjoin(X_88,X_79);
    (X_92,r1_100) := algebra.subjoin(X_78,X_91,nil:BAT,nil:BAT,false,nil:lng);
    X_97:bat[:oid,:int] := algebra.leftfetchjoinPath(X_92,r1_75,X_68);
    X_98 := bat.mirror(X_97);
    X_99:bat[:oid,:int] := sql.bind(X_4,"sys","lineitem","l_orderkey",0);
    (X_101,r1_110) := sql.bind(X_4,"sys","lineitem","l_orderkey",2);
    X_103:bat[:oid,:int] := sql.bind(X_4,"sys","lineitem","l_orderkey",1);
    X_104 := sql.delta(X_99,X_101,r1_110,X_103);
    X_105:bat[:oid,:int] := algebra.leftfetchjoinPath(X_92,X_69,X_48,X_26,X_5,X_104);
    X_106:bat[:oid,:oid] := sql.tid(X_4,"sys","lineitem");
    X_108 := algebra.leftfetchjoin(X_106,X_104);
    (X_109,r1_127) := algebra.subjoin(X_105,X_108,nil:BAT,nil:BAT,false,nil:lng);
    X_112:bat[:oid,:int] := algebra.leftfetchjoinPath(r1_127,X_106,X_58);
    X_113:bat[:oid,:int] := algebra.leftfetchjoinPath(X_92,X_69,X_59);
    X_114 := algebra.leftfetchjoin(X_109,X_113);
    X_115:bat[:oid,:bit] := batcalc.!=(X_112,X_114);
    X_116 := algebra.subselect(X_115,true,true,true,true,false);
    X_119 := algebra.leftfetchjoin(X_116,X_109);
    X_120 := algebra.tinter(X_98,X_119);
    X_121 := algebra.leftfetchjoin(X_120,X_97);
    X_122 := bat.mirror(X_121);
    X_123 := algebra.leftfetchjoin(X_120,X_105);
    X_124:bat[:oid,:date] := sql.bind(X_4,"sys","lineitem","l_receiptdate",0);
    (X_125,r1_153) := sql.bind(X_4,"sys","lineitem","l_receiptdate",2);
    X_127:bat[:oid,:date] := sql.bind(X_4,"sys","lineitem","l_receiptdate",1);
    X_128 := sql.delta(X_124,X_125,r1_153,X_127);
    X_129 := algebra.leftfetchjoin(X_106,X_128);
    X_130:bat[:oid,:date] := sql.bind(X_4,"sys","lineitem","l_commitdate",0);
    (X_131,r1_159) := sql.bind(X_4,"sys","lineitem","l_commitdate",2);
    X_133:bat[:oid,:date] := sql.bind(X_4,"sys","lineitem","l_commitdate",1);
    X_134 := sql.delta(X_130,X_131,r1_159,X_133);
    X_135 := algebra.leftfetchjoin(X_106,X_134);
    X_136:bat[:oid,:bit] := batcalc.>(X_129,X_135);
    X_137 := algebra.subselect(X_136,true,true,true,true,false);
    X_139 := algebra.leftfetchjoin(X_137,X_108);
    (X_140,r1_175) := algebra.subjoin(X_123,X_139,nil:BAT,nil:BAT,false,nil:lng);
    X_145:bat[:oid,:int] := sql.bind(X_4,"sys","lineitem","l_suppkey",0);
    (X_146,r1_181) := sql.bind(X_4,"sys","lineitem","l_suppkey",2);
    X_148:bat[:oid,:int] := sql.bind(X_4,"sys","lineitem","l_suppkey",1);
    X_149 := sql.delta(X_145,X_146,r1_181,X_148);
    X_150:bat[:oid,:int] := algebra.leftfetchjoinPath(r1_175,X_137,X_106,X_149);
    X_151:bat[:oid,:int] := algebra.leftfetchjoinPath(X_140,X_120,X_113);
    X_152:bat[:oid,:bit] := batcalc.!=(X_150,X_151);
    X_153 := algebra.subselect(X_152,true,true,true,true,false);
    X_156 := algebra.leftfetchjoin(X_153,X_140);
    X_157 := algebra.tdiff(X_122,X_156);
    X_158:bat[:oid,:str] := sql.bind(X_4,"sys","supplier","s_name",0);
    (X_160,r1_200) := sql.bind(X_4,"sys","supplier","s_name",2);
    X_162:bat[:oid,:str] := sql.bind(X_4,"sys","supplier","s_name",1);
    X_163 := sql.delta(X_158,X_160,r1_200,X_162);
    X_164:bat[:oid,:str] := algebra.leftfetchjoinPath(X_157,X_120,X_92,r1_75,X_60,X_163);
    (X_165,r1_209,r2_209) := group.subgroupdone(X_164);
    X_168 := algebra.leftfetchjoin(r1_209,X_164);
    X_169:bat[:oid,:wrd] := aggr.subcount(X_165,X_165,r1_209,false);
    (X_172,r1_220) := algebra.firstn(X_169,100:wrd,false,false);
    X_174 := algebra.firstn(X_168,X_172,r1_220,100:wrd,true,false);
    X_175 := algebra.leftfetchjoin(X_174,X_168);
    X_176 := algebra.leftfetchjoin(X_174,X_169);
    (X_177,r1_227,r2_227) := algebra.subsort(X_176,true,false);
    (X_181,r1_231,r2_231) := algebra.subsort(X_175,r1_227,r2_227,false,false);
    X_184 := algebra.leftfetchjoin(r1_231,X_175);
    X_185 := algebra.subslice(X_184,0,99:wrd);
    X_186 := algebra.leftfetchjoin(X_185,X_184);
    X_187:bat[:oid,:wrd] := algebra.leftfetchjoinPath(X_185,r1_231,X_176);
    sql.resultSet(X_207,X_209,X_211,X_213,X_215,X_186,X_187);
=======
    X_38:bat[:oid,:str]  := sql.bind(X_4,"sys","orders","o_orderstatus",0);
    (X_41,r1_44) := sql.bind(X_4,"sys","orders","o_orderstatus",2);
    X_44:bat[:oid,:str]  := sql.bind(X_4,"sys","orders","o_orderstatus",1);
    X_46 := sql.delta(X_38,X_41,r1_44,X_44);
    X_47 := algebra.leftfetchjoin(X_35,X_46);
    X_48 := algebra.subselect(X_47,A0,A0,true,false,false);
    X_50 := algebra.leftfetchjoin(X_48,X_35);
    (X_51,r1_55) := algebra.subjoin(X_34,X_50,nil:BAT,nil:BAT,false,nil:lng);
    X_55:bat[:oid,:int] := sql.bind(X_4,"sys","lineitem","l_suppkey",0);
    (X_58,r1_62) := sql.bind(X_4,"sys","lineitem","l_suppkey",2);
    X_60:bat[:oid,:int] := sql.bind(X_4,"sys","lineitem","l_suppkey",1);
    X_61 := sql.delta(X_55,X_58,r1_62,X_60);
    X_62:bat[:oid,:int] := algebra.leftfetchjoinPath(X_51,X_26,X_5,X_61);
    X_63:bat[:oid,:oid]  := sql.tid(X_4,"sys","supplier");
    X_65:bat[:oid,:int] := sql.bind(X_4,"sys","supplier","s_suppkey",0);
    (X_68,r1_74) := sql.bind(X_4,"sys","supplier","s_suppkey",2);
    X_70:bat[:oid,:int] := sql.bind(X_4,"sys","supplier","s_suppkey",1);
    X_71 := sql.delta(X_65,X_68,r1_74,X_70);
    X_72 := algebra.leftfetchjoin(X_63,X_71);
    (X_73,r1_79) := algebra.subjoin(X_62,X_72,nil:BAT,nil:BAT,false,nil:lng);
    X_76:bat[:oid,:oid] := sql.bind_idxbat(X_4,"sys","supplier","supplier_s_nationkey_fkey",0);
    (X_79,r1_85) := sql.bind_idxbat(X_4,"sys","supplier","supplier_s_nationkey_fkey",2);
    X_82:bat[:oid,:oid] := sql.bind_idxbat(X_4,"sys","supplier","supplier_s_nationkey_fkey",1);
    X_84 := sql.delta(X_76,X_79,r1_85,X_82);
    X_85:bat[:oid,:oid] := algebra.leftfetchjoinPath(r1_79,X_63,X_84);
    X_86:bat[:oid,:oid] := sql.tid(X_4,"sys","nation");
    X_88:bat[:oid,:str] := sql.bind(X_4,"sys","nation","n_name",0);
    (X_90,r1_97) := sql.bind(X_4,"sys","nation","n_name",2);
    X_92:bat[:oid,:str] := sql.bind(X_4,"sys","nation","n_name",1);
    X_93 := sql.delta(X_88,X_90,r1_97,X_92);
    X_94 := algebra.leftfetchjoin(X_86,X_93);
    X_95 := algebra.subselect(X_94,A1,A1,true,false,false);
    X_97 := algebra.leftfetchjoin(X_95,X_86);
    (X_98,r1_106) := algebra.subjoin(X_85,X_97,nil:BAT,nil:BAT,false,nil:lng);
    X_102:bat[:oid,:int] := algebra.leftfetchjoinPath(X_98,r1_79,X_72);
    X_103 := bat.mirror(X_102);
    X_104:bat[:oid,:int] := sql.bind(X_4,"sys","lineitem","l_orderkey",0);
    (X_109,r1_118) := sql.bind(X_4,"sys","lineitem","l_orderkey",2);
    X_112:bat[:oid,:int]  := sql.bind(X_4,"sys","lineitem","l_orderkey",1);
    X_114 := sql.delta(X_104,X_109,r1_118,X_112);
    X_115:bat[:oid,:int] := algebra.leftfetchjoinPath(X_98,X_73,X_51,X_26,X_5,X_114);
    X_116:bat[:oid,:oid]  := sql.tid(X_4,"sys","lineitem");
    X_117 := algebra.leftfetchjoin(X_116,X_114);
    (X_118,r1_136) := algebra.subjoin(X_115,X_117,nil:BAT,nil:BAT,false,nil:lng);
    X_121:bat[:oid,:int] := algebra.leftfetchjoinPath(r1_136,X_116,X_61);
    X_122:bat[:oid,:int] := algebra.leftfetchjoinPath(X_98,X_73,X_62);
    X_123 := algebra.leftfetchjoin(X_118,X_122);
    X_124:bat[:oid,:bit] := batcalc.!=(X_121,X_123);
    X_125 := algebra.subselect(X_124,true,true,true,true,false);
    X_127 := algebra.leftfetchjoin(X_125,X_118);
    X_128 := algebra.tinter(X_103,X_127);
    X_129 := algebra.leftfetchjoin(X_128,X_102);
    X_130 := bat.mirror(X_129);
    X_131 := algebra.leftfetchjoin(X_128,X_115);
    X_134:bat[:oid,:date] := sql.bind(X_4,"sys","lineitem","l_receiptdate",0);
    (X_137,r1_166) := sql.bind(X_4,"sys","lineitem","l_receiptdate",2);
    X_140:bat[:oid,:date] := sql.bind(X_4,"sys","lineitem","l_receiptdate",1);
    X_142 := sql.delta(X_134,X_137,r1_166,X_140);
    X_143 := algebra.leftfetchjoin(X_116,X_142);
    X_144:bat[:oid,:date] := sql.bind(X_4,"sys","lineitem","l_commitdate",0);
    (X_146,r1_175) := sql.bind(X_4,"sys","lineitem","l_commitdate",2);
    X_148:bat[:oid,:date] := sql.bind(X_4,"sys","lineitem","l_commitdate",1);
    X_149 := sql.delta(X_144,X_146,r1_175,X_148);
    X_150 := algebra.leftfetchjoin(X_116,X_149);
    X_151:bat[:oid,:bit] := batcalc.>(X_143,X_150);
    X_152 := algebra.subselect(X_151,true,true,true,true,false);
    X_154 := algebra.leftfetchjoin(X_152,X_117);
    (X_155,r1_192) := algebra.subjoin(X_131,X_154,nil:BAT,nil:BAT,false,nil:lng);
    X_159:bat[:oid,:int] := sql.bind(X_4,"sys","lineitem","l_suppkey",0);
    (X_164,r1_201) := sql.bind(X_4,"sys","lineitem","l_suppkey",2);
    X_167:bat[:oid,:int] := sql.bind(X_4,"sys","lineitem","l_suppkey",1);
    X_169 := sql.delta(X_159,X_164,r1_201,X_167);
    X_170:bat[:oid,:int] := algebra.leftfetchjoinPath(r1_192,X_152,X_116,X_169);
    X_171:bat[:oid,:int] := algebra.leftfetchjoinPath(X_155,X_128,X_122);
    X_172:bat[:oid,:bit] := batcalc.!=(X_170,X_171);
    X_173 := algebra.subselect(X_172,true,true,true,true,false);
    X_176 := algebra.leftfetchjoin(X_173,X_155);
    X_177 := algebra.tdiff(X_130,X_176);
    X_178:bat[:oid,:str] := sql.bind(X_4,"sys","supplier","s_name",0);
    (X_181,r1_223) := sql.bind(X_4,"sys","supplier","s_name",2);
    X_183:bat[:oid,:str] := sql.bind(X_4,"sys","supplier","s_name",1);
    X_184 := sql.delta(X_178,X_181,r1_223,X_183);
    X_185:bat[:oid,:str] := algebra.leftfetchjoinPath(X_177,X_128,X_98,r1_79,X_63,X_184);
    (X_186,r1_232,r2_232) := group.subgroupdone(X_185);
    X_189 := algebra.leftfetchjoin(r1_232,X_185);
    X_190:bat[:oid,:wrd] := aggr.subcount(X_186,X_186,r1_232,false);
    (X_192,r1_242) := algebra.firstn(X_190,100:wrd,false,false);
    X_194 := algebra.firstn(X_189,X_192,r1_242,100:wrd,true,false);
    X_195 := algebra.leftfetchjoin(X_194,X_189);
    X_196 := algebra.leftfetchjoin(X_194,X_190);
    (X_197,r1_249,r2_249) := algebra.subsort(X_196,true,false);
    (X_202,r1_254,r2_254) := algebra.subsort(X_195,r1_249,r2_249,false,false);
    X_205 := algebra.leftfetchjoin(r1_254,X_195);
    X_206 := algebra.subslice(X_205,0,99:wrd);
    X_207 := algebra.leftfetchjoin(X_206,X_205);
    X_208:bat[:oid,:wrd] := algebra.leftfetchjoinPath(X_206,r1_254,X_196);
    sql.resultSet(X_228,X_230,X_232,X_234,X_236,X_207,X_208);
>>>>>>> 61a9c205
end user.s2_1;

# 22:53:31 >  
# 22:53:31 >  "Done."
# 22:53:31 >  
<|MERGE_RESOLUTION|>--- conflicted
+++ resolved
@@ -62,22 +62,22 @@
 % clob # type
 % 811 # length
 function user.s2_1{autoCommit=true}(A0:str,A1:str):void;
-    X_216:void := querylog.define("explain select\n\ts_name,\n\tcount(*) as numwait\nfrom\n\tsupplier,\n\tlineitem l1,\n\torders,\n\tnation\nwhere\n\ts_suppkey = l1.l_suppkey\n\tand o_orderkey = l1.l_orderkey\n\tand o_orderstatus = \\'F\\'\n\tand l1.l_receiptdate > l1.l_commitdate\n\tand exists (\n\t\tselect\n\t\t\t*\n\t\tfrom\n\t\t\tlineitem l2\n\t\twhere\n\t\t\tl2.l_orderkey = l1.l_orderkey\n\t\t\tand l2.l_suppkey <> l1.l_suppkey\n\t)\n\tand not exists (\n\t\tselect\n\t\t\t*\n\t\tfrom\n\t\t\tlineitem l3\n\t\twhere\n\t\t\tl3.l_orderkey = l1.l_orderkey\n\t\t\tand l3.l_suppkey <> l1.l_suppkey\n\t\t\tand l3.l_receiptdate > l3.l_commitdate\n\t)\n\tand s_nationkey = n_nationkey\n\tand n_name = \\'SAUDI ARABIA\\'\ngroup by\n\ts_name\norder by\n\tnumwait desc,\n\ts_name\nlimit 100;","sequential_pipe",135);
-    X_189 := bat.new(nil:oid,nil:str);
-    X_197 := bat.append(X_189,"sys.supplier");
-    X_207 := bat.append(X_197,"sys.L1");
-    X_192 := bat.new(nil:oid,nil:str);
-    X_199 := bat.append(X_192,"s_name");
-    X_209 := bat.append(X_199,"numwait");
-    X_193 := bat.new(nil:oid,nil:str);
-    X_201 := bat.append(X_193,"char");
-    X_211 := bat.append(X_201,"wrd");
+    X_214:void := querylog.define("explain select\n\ts_name,\n\tcount(*) as numwait\nfrom\n\tsupplier,\n\tlineitem l1,\n\torders,\n\tnation\nwhere\n\ts_suppkey = l1.l_suppkey\n\tand o_orderkey = l1.l_orderkey\n\tand o_orderstatus = \\'F\\'\n\tand l1.l_receiptdate > l1.l_commitdate\n\tand exists (\n\t\tselect\n\t\t\t*\n\t\tfrom\n\t\t\tlineitem l2\n\t\twhere\n\t\t\tl2.l_orderkey = l1.l_orderkey\n\t\t\tand l2.l_suppkey <> l1.l_suppkey\n\t)\n\tand not exists (\n\t\tselect\n\t\t\t*\n\t\tfrom\n\t\t\tlineitem l3\n\t\twhere\n\t\t\tl3.l_orderkey = l1.l_orderkey\n\t\t\tand l3.l_suppkey <> l1.l_suppkey\n\t\t\tand l3.l_receiptdate > l3.l_commitdate\n\t)\n\tand s_nationkey = n_nationkey\n\tand n_name = \\'SAUDI ARABIA\\'\ngroup by\n\ts_name\norder by\n\tnumwait desc,\n\ts_name\nlimit 100;","sequential_pipe",135);
+    X_187 := bat.new(nil:oid,nil:str);
+    X_195 := bat.append(X_187,"sys.supplier");
+    X_205 := bat.append(X_195,"sys.L1");
+    X_190 := bat.new(nil:oid,nil:str);
+    X_197 := bat.append(X_190,"s_name");
+    X_207 := bat.append(X_197,"numwait");
+    X_191 := bat.new(nil:oid,nil:str);
+    X_199 := bat.append(X_191,"char");
+    X_209 := bat.append(X_199,"wrd");
+    X_192 := bat.new(nil:oid,nil:int);
+    X_201 := bat.append(X_192,25);
+    X_211 := bat.append(X_201,64);
     X_194 := bat.new(nil:oid,nil:int);
-    X_203 := bat.append(X_194,25);
-    X_213 := bat.append(X_203,64);
-    X_196 := bat.new(nil:oid,nil:int);
-    X_205 := bat.append(X_196,0);
-    X_215 := bat.append(X_205,0);
+    X_203 := bat.append(X_194,0);
+    X_213 := bat.append(X_203,0);
     X_4 := sql.mvc();
     X_5:bat[:oid,:oid]  := sql.tid(X_4,"sys","lineitem");
     X_8:bat[:oid,:date]  := sql.bind(X_4,"sys","lineitem","l_receiptdate",0);
@@ -98,203 +98,103 @@
     X_33 := sql.delta(X_28,X_30,r1_32,X_32);
     X_34:bat[:oid,:oid] := algebra.leftfetchjoinPath(X_26,X_5,X_33);
     X_35:bat[:oid,:oid]  := sql.tid(X_4,"sys","orders");
-<<<<<<< HEAD
     X_37:bat[:oid,:str] := sql.bind(X_4,"sys","orders","o_orderstatus",0);
     (X_39,r1_42) := sql.bind(X_4,"sys","orders","o_orderstatus",2);
     X_41:bat[:oid,:str] := sql.bind(X_4,"sys","orders","o_orderstatus",1);
     X_42 := sql.delta(X_37,X_39,r1_42,X_41);
     X_43 := algebra.leftfetchjoin(X_35,X_42);
-    X_44 := algebra.subselect(X_43,A0,A0,true,true,false);
-    X_47 := algebra.leftfetchjoin(X_44,X_35);
-    (X_48,r1_52) := algebra.subjoin(X_34,X_47,nil:BAT,nil:BAT,false,nil:lng);
-    X_53:bat[:oid,:int] := sql.bind(X_4,"sys","lineitem","l_suppkey",0);
-    (X_55,r1_59) := sql.bind(X_4,"sys","lineitem","l_suppkey",2);
-    X_57:bat[:oid,:int] := sql.bind(X_4,"sys","lineitem","l_suppkey",1);
-    X_58 := sql.delta(X_53,X_55,r1_59,X_57);
-    X_59:bat[:oid,:int] := algebra.leftfetchjoinPath(X_48,X_26,X_5,X_58);
-    X_60:bat[:oid,:oid] := sql.tid(X_4,"sys","supplier");
-    X_62:bat[:oid,:int] := sql.bind(X_4,"sys","supplier","s_suppkey",0);
-    (X_64,r1_70) := sql.bind(X_4,"sys","supplier","s_suppkey",2);
-    X_66:bat[:oid,:int] := sql.bind(X_4,"sys","supplier","s_suppkey",1);
-    X_67 := sql.delta(X_62,X_64,r1_70,X_66);
-    X_68 := algebra.leftfetchjoin(X_60,X_67);
-    (X_69,r1_75) := algebra.subjoin(X_59,X_68,nil:BAT,nil:BAT,false,nil:lng);
-    X_72:bat[:oid,:oid] := sql.bind_idxbat(X_4,"sys","supplier","supplier_s_nationkey_fkey",0);
-    (X_74,r1_80) := sql.bind_idxbat(X_4,"sys","supplier","supplier_s_nationkey_fkey",2);
-    X_76:bat[:oid,:oid] := sql.bind_idxbat(X_4,"sys","supplier","supplier_s_nationkey_fkey",1);
-    X_77 := sql.delta(X_72,X_74,r1_80,X_76);
-    X_78:bat[:oid,:oid] := algebra.leftfetchjoinPath(r1_75,X_60,X_77);
-    X_79:bat[:oid,:oid] := sql.tid(X_4,"sys","nation");
-    X_81:bat[:oid,:str] := sql.bind(X_4,"sys","nation","n_name",0);
-    (X_83,r1_90) := sql.bind(X_4,"sys","nation","n_name",2);
-    X_85:bat[:oid,:str] := sql.bind(X_4,"sys","nation","n_name",1);
-    X_86 := sql.delta(X_81,X_83,r1_90,X_85);
-    X_87 := algebra.leftfetchjoin(X_79,X_86);
-    X_88 := algebra.subselect(X_87,A1,A1,true,true,false);
-    X_91 := algebra.leftfetchjoin(X_88,X_79);
-    (X_92,r1_100) := algebra.subjoin(X_78,X_91,nil:BAT,nil:BAT,false,nil:lng);
-    X_97:bat[:oid,:int] := algebra.leftfetchjoinPath(X_92,r1_75,X_68);
-    X_98 := bat.mirror(X_97);
-    X_99:bat[:oid,:int] := sql.bind(X_4,"sys","lineitem","l_orderkey",0);
-    (X_101,r1_110) := sql.bind(X_4,"sys","lineitem","l_orderkey",2);
-    X_103:bat[:oid,:int] := sql.bind(X_4,"sys","lineitem","l_orderkey",1);
-    X_104 := sql.delta(X_99,X_101,r1_110,X_103);
-    X_105:bat[:oid,:int] := algebra.leftfetchjoinPath(X_92,X_69,X_48,X_26,X_5,X_104);
-    X_106:bat[:oid,:oid] := sql.tid(X_4,"sys","lineitem");
-    X_108 := algebra.leftfetchjoin(X_106,X_104);
-    (X_109,r1_127) := algebra.subjoin(X_105,X_108,nil:BAT,nil:BAT,false,nil:lng);
-    X_112:bat[:oid,:int] := algebra.leftfetchjoinPath(r1_127,X_106,X_58);
-    X_113:bat[:oid,:int] := algebra.leftfetchjoinPath(X_92,X_69,X_59);
-    X_114 := algebra.leftfetchjoin(X_109,X_113);
-    X_115:bat[:oid,:bit] := batcalc.!=(X_112,X_114);
-    X_116 := algebra.subselect(X_115,true,true,true,true,false);
-    X_119 := algebra.leftfetchjoin(X_116,X_109);
-    X_120 := algebra.tinter(X_98,X_119);
-    X_121 := algebra.leftfetchjoin(X_120,X_97);
-    X_122 := bat.mirror(X_121);
-    X_123 := algebra.leftfetchjoin(X_120,X_105);
-    X_124:bat[:oid,:date] := sql.bind(X_4,"sys","lineitem","l_receiptdate",0);
-    (X_125,r1_153) := sql.bind(X_4,"sys","lineitem","l_receiptdate",2);
-    X_127:bat[:oid,:date] := sql.bind(X_4,"sys","lineitem","l_receiptdate",1);
-    X_128 := sql.delta(X_124,X_125,r1_153,X_127);
-    X_129 := algebra.leftfetchjoin(X_106,X_128);
-    X_130:bat[:oid,:date] := sql.bind(X_4,"sys","lineitem","l_commitdate",0);
-    (X_131,r1_159) := sql.bind(X_4,"sys","lineitem","l_commitdate",2);
-    X_133:bat[:oid,:date] := sql.bind(X_4,"sys","lineitem","l_commitdate",1);
-    X_134 := sql.delta(X_130,X_131,r1_159,X_133);
-    X_135 := algebra.leftfetchjoin(X_106,X_134);
-    X_136:bat[:oid,:bit] := batcalc.>(X_129,X_135);
-    X_137 := algebra.subselect(X_136,true,true,true,true,false);
-    X_139 := algebra.leftfetchjoin(X_137,X_108);
-    (X_140,r1_175) := algebra.subjoin(X_123,X_139,nil:BAT,nil:BAT,false,nil:lng);
-    X_145:bat[:oid,:int] := sql.bind(X_4,"sys","lineitem","l_suppkey",0);
-    (X_146,r1_181) := sql.bind(X_4,"sys","lineitem","l_suppkey",2);
-    X_148:bat[:oid,:int] := sql.bind(X_4,"sys","lineitem","l_suppkey",1);
-    X_149 := sql.delta(X_145,X_146,r1_181,X_148);
-    X_150:bat[:oid,:int] := algebra.leftfetchjoinPath(r1_175,X_137,X_106,X_149);
-    X_151:bat[:oid,:int] := algebra.leftfetchjoinPath(X_140,X_120,X_113);
-    X_152:bat[:oid,:bit] := batcalc.!=(X_150,X_151);
-    X_153 := algebra.subselect(X_152,true,true,true,true,false);
-    X_156 := algebra.leftfetchjoin(X_153,X_140);
-    X_157 := algebra.tdiff(X_122,X_156);
-    X_158:bat[:oid,:str] := sql.bind(X_4,"sys","supplier","s_name",0);
-    (X_160,r1_200) := sql.bind(X_4,"sys","supplier","s_name",2);
-    X_162:bat[:oid,:str] := sql.bind(X_4,"sys","supplier","s_name",1);
-    X_163 := sql.delta(X_158,X_160,r1_200,X_162);
-    X_164:bat[:oid,:str] := algebra.leftfetchjoinPath(X_157,X_120,X_92,r1_75,X_60,X_163);
-    (X_165,r1_209,r2_209) := group.subgroupdone(X_164);
-    X_168 := algebra.leftfetchjoin(r1_209,X_164);
-    X_169:bat[:oid,:wrd] := aggr.subcount(X_165,X_165,r1_209,false);
-    (X_172,r1_220) := algebra.firstn(X_169,100:wrd,false,false);
-    X_174 := algebra.firstn(X_168,X_172,r1_220,100:wrd,true,false);
-    X_175 := algebra.leftfetchjoin(X_174,X_168);
-    X_176 := algebra.leftfetchjoin(X_174,X_169);
-    (X_177,r1_227,r2_227) := algebra.subsort(X_176,true,false);
-    (X_181,r1_231,r2_231) := algebra.subsort(X_175,r1_227,r2_227,false,false);
-    X_184 := algebra.leftfetchjoin(r1_231,X_175);
-    X_185 := algebra.subslice(X_184,0,99:wrd);
-    X_186 := algebra.leftfetchjoin(X_185,X_184);
-    X_187:bat[:oid,:wrd] := algebra.leftfetchjoinPath(X_185,r1_231,X_176);
-    sql.resultSet(X_207,X_209,X_211,X_213,X_215,X_186,X_187);
-=======
-    X_38:bat[:oid,:str]  := sql.bind(X_4,"sys","orders","o_orderstatus",0);
-    (X_41,r1_44) := sql.bind(X_4,"sys","orders","o_orderstatus",2);
-    X_44:bat[:oid,:str]  := sql.bind(X_4,"sys","orders","o_orderstatus",1);
-    X_46 := sql.delta(X_38,X_41,r1_44,X_44);
-    X_47 := algebra.leftfetchjoin(X_35,X_46);
-    X_48 := algebra.subselect(X_47,A0,A0,true,false,false);
-    X_50 := algebra.leftfetchjoin(X_48,X_35);
-    (X_51,r1_55) := algebra.subjoin(X_34,X_50,nil:BAT,nil:BAT,false,nil:lng);
-    X_55:bat[:oid,:int] := sql.bind(X_4,"sys","lineitem","l_suppkey",0);
-    (X_58,r1_62) := sql.bind(X_4,"sys","lineitem","l_suppkey",2);
-    X_60:bat[:oid,:int] := sql.bind(X_4,"sys","lineitem","l_suppkey",1);
-    X_61 := sql.delta(X_55,X_58,r1_62,X_60);
-    X_62:bat[:oid,:int] := algebra.leftfetchjoinPath(X_51,X_26,X_5,X_61);
-    X_63:bat[:oid,:oid]  := sql.tid(X_4,"sys","supplier");
-    X_65:bat[:oid,:int] := sql.bind(X_4,"sys","supplier","s_suppkey",0);
-    (X_68,r1_74) := sql.bind(X_4,"sys","supplier","s_suppkey",2);
-    X_70:bat[:oid,:int] := sql.bind(X_4,"sys","supplier","s_suppkey",1);
-    X_71 := sql.delta(X_65,X_68,r1_74,X_70);
-    X_72 := algebra.leftfetchjoin(X_63,X_71);
-    (X_73,r1_79) := algebra.subjoin(X_62,X_72,nil:BAT,nil:BAT,false,nil:lng);
-    X_76:bat[:oid,:oid] := sql.bind_idxbat(X_4,"sys","supplier","supplier_s_nationkey_fkey",0);
-    (X_79,r1_85) := sql.bind_idxbat(X_4,"sys","supplier","supplier_s_nationkey_fkey",2);
-    X_82:bat[:oid,:oid] := sql.bind_idxbat(X_4,"sys","supplier","supplier_s_nationkey_fkey",1);
-    X_84 := sql.delta(X_76,X_79,r1_85,X_82);
-    X_85:bat[:oid,:oid] := algebra.leftfetchjoinPath(r1_79,X_63,X_84);
-    X_86:bat[:oid,:oid] := sql.tid(X_4,"sys","nation");
-    X_88:bat[:oid,:str] := sql.bind(X_4,"sys","nation","n_name",0);
-    (X_90,r1_97) := sql.bind(X_4,"sys","nation","n_name",2);
-    X_92:bat[:oid,:str] := sql.bind(X_4,"sys","nation","n_name",1);
-    X_93 := sql.delta(X_88,X_90,r1_97,X_92);
-    X_94 := algebra.leftfetchjoin(X_86,X_93);
-    X_95 := algebra.subselect(X_94,A1,A1,true,false,false);
-    X_97 := algebra.leftfetchjoin(X_95,X_86);
-    (X_98,r1_106) := algebra.subjoin(X_85,X_97,nil:BAT,nil:BAT,false,nil:lng);
-    X_102:bat[:oid,:int] := algebra.leftfetchjoinPath(X_98,r1_79,X_72);
-    X_103 := bat.mirror(X_102);
-    X_104:bat[:oid,:int] := sql.bind(X_4,"sys","lineitem","l_orderkey",0);
-    (X_109,r1_118) := sql.bind(X_4,"sys","lineitem","l_orderkey",2);
-    X_112:bat[:oid,:int]  := sql.bind(X_4,"sys","lineitem","l_orderkey",1);
-    X_114 := sql.delta(X_104,X_109,r1_118,X_112);
-    X_115:bat[:oid,:int] := algebra.leftfetchjoinPath(X_98,X_73,X_51,X_26,X_5,X_114);
-    X_116:bat[:oid,:oid]  := sql.tid(X_4,"sys","lineitem");
-    X_117 := algebra.leftfetchjoin(X_116,X_114);
-    (X_118,r1_136) := algebra.subjoin(X_115,X_117,nil:BAT,nil:BAT,false,nil:lng);
-    X_121:bat[:oid,:int] := algebra.leftfetchjoinPath(r1_136,X_116,X_61);
-    X_122:bat[:oid,:int] := algebra.leftfetchjoinPath(X_98,X_73,X_62);
-    X_123 := algebra.leftfetchjoin(X_118,X_122);
-    X_124:bat[:oid,:bit] := batcalc.!=(X_121,X_123);
-    X_125 := algebra.subselect(X_124,true,true,true,true,false);
-    X_127 := algebra.leftfetchjoin(X_125,X_118);
-    X_128 := algebra.tinter(X_103,X_127);
-    X_129 := algebra.leftfetchjoin(X_128,X_102);
-    X_130 := bat.mirror(X_129);
-    X_131 := algebra.leftfetchjoin(X_128,X_115);
-    X_134:bat[:oid,:date] := sql.bind(X_4,"sys","lineitem","l_receiptdate",0);
-    (X_137,r1_166) := sql.bind(X_4,"sys","lineitem","l_receiptdate",2);
-    X_140:bat[:oid,:date] := sql.bind(X_4,"sys","lineitem","l_receiptdate",1);
-    X_142 := sql.delta(X_134,X_137,r1_166,X_140);
-    X_143 := algebra.leftfetchjoin(X_116,X_142);
-    X_144:bat[:oid,:date] := sql.bind(X_4,"sys","lineitem","l_commitdate",0);
-    (X_146,r1_175) := sql.bind(X_4,"sys","lineitem","l_commitdate",2);
-    X_148:bat[:oid,:date] := sql.bind(X_4,"sys","lineitem","l_commitdate",1);
-    X_149 := sql.delta(X_144,X_146,r1_175,X_148);
-    X_150 := algebra.leftfetchjoin(X_116,X_149);
-    X_151:bat[:oid,:bit] := batcalc.>(X_143,X_150);
-    X_152 := algebra.subselect(X_151,true,true,true,true,false);
-    X_154 := algebra.leftfetchjoin(X_152,X_117);
-    (X_155,r1_192) := algebra.subjoin(X_131,X_154,nil:BAT,nil:BAT,false,nil:lng);
-    X_159:bat[:oid,:int] := sql.bind(X_4,"sys","lineitem","l_suppkey",0);
-    (X_164,r1_201) := sql.bind(X_4,"sys","lineitem","l_suppkey",2);
-    X_167:bat[:oid,:int] := sql.bind(X_4,"sys","lineitem","l_suppkey",1);
-    X_169 := sql.delta(X_159,X_164,r1_201,X_167);
-    X_170:bat[:oid,:int] := algebra.leftfetchjoinPath(r1_192,X_152,X_116,X_169);
-    X_171:bat[:oid,:int] := algebra.leftfetchjoinPath(X_155,X_128,X_122);
-    X_172:bat[:oid,:bit] := batcalc.!=(X_170,X_171);
-    X_173 := algebra.subselect(X_172,true,true,true,true,false);
-    X_176 := algebra.leftfetchjoin(X_173,X_155);
-    X_177 := algebra.tdiff(X_130,X_176);
-    X_178:bat[:oid,:str] := sql.bind(X_4,"sys","supplier","s_name",0);
-    (X_181,r1_223) := sql.bind(X_4,"sys","supplier","s_name",2);
-    X_183:bat[:oid,:str] := sql.bind(X_4,"sys","supplier","s_name",1);
-    X_184 := sql.delta(X_178,X_181,r1_223,X_183);
-    X_185:bat[:oid,:str] := algebra.leftfetchjoinPath(X_177,X_128,X_98,r1_79,X_63,X_184);
-    (X_186,r1_232,r2_232) := group.subgroupdone(X_185);
-    X_189 := algebra.leftfetchjoin(r1_232,X_185);
-    X_190:bat[:oid,:wrd] := aggr.subcount(X_186,X_186,r1_232,false);
-    (X_192,r1_242) := algebra.firstn(X_190,100:wrd,false,false);
-    X_194 := algebra.firstn(X_189,X_192,r1_242,100:wrd,true,false);
-    X_195 := algebra.leftfetchjoin(X_194,X_189);
-    X_196 := algebra.leftfetchjoin(X_194,X_190);
-    (X_197,r1_249,r2_249) := algebra.subsort(X_196,true,false);
-    (X_202,r1_254,r2_254) := algebra.subsort(X_195,r1_249,r2_249,false,false);
-    X_205 := algebra.leftfetchjoin(r1_254,X_195);
-    X_206 := algebra.subslice(X_205,0,99:wrd);
-    X_207 := algebra.leftfetchjoin(X_206,X_205);
-    X_208:bat[:oid,:wrd] := algebra.leftfetchjoinPath(X_206,r1_254,X_196);
-    sql.resultSet(X_228,X_230,X_232,X_234,X_236,X_207,X_208);
->>>>>>> 61a9c205
+    X_44 := algebra.subselect(X_43,A0,A0,true,false,false);
+    X_46 := algebra.leftfetchjoin(X_44,X_35);
+    (X_47,r1_51) := algebra.subjoin(X_34,X_46,nil:BAT,nil:BAT,false,nil:lng);
+    X_52:bat[:oid,:int] := sql.bind(X_4,"sys","lineitem","l_suppkey",0);
+    (X_54,r1_58) := sql.bind(X_4,"sys","lineitem","l_suppkey",2);
+    X_56:bat[:oid,:int] := sql.bind(X_4,"sys","lineitem","l_suppkey",1);
+    X_57 := sql.delta(X_52,X_54,r1_58,X_56);
+    X_58:bat[:oid,:int] := algebra.leftfetchjoinPath(X_47,X_26,X_5,X_57);
+    X_59:bat[:oid,:oid] := sql.tid(X_4,"sys","supplier");
+    X_61:bat[:oid,:int] := sql.bind(X_4,"sys","supplier","s_suppkey",0);
+    (X_63,r1_69) := sql.bind(X_4,"sys","supplier","s_suppkey",2);
+    X_65:bat[:oid,:int] := sql.bind(X_4,"sys","supplier","s_suppkey",1);
+    X_66 := sql.delta(X_61,X_63,r1_69,X_65);
+    X_67 := algebra.leftfetchjoin(X_59,X_66);
+    (X_68,r1_74) := algebra.subjoin(X_58,X_67,nil:BAT,nil:BAT,false,nil:lng);
+    X_71:bat[:oid,:oid] := sql.bind_idxbat(X_4,"sys","supplier","supplier_s_nationkey_fkey",0);
+    (X_73,r1_79) := sql.bind_idxbat(X_4,"sys","supplier","supplier_s_nationkey_fkey",2);
+    X_75:bat[:oid,:oid] := sql.bind_idxbat(X_4,"sys","supplier","supplier_s_nationkey_fkey",1);
+    X_76 := sql.delta(X_71,X_73,r1_79,X_75);
+    X_77:bat[:oid,:oid] := algebra.leftfetchjoinPath(r1_74,X_59,X_76);
+    X_78:bat[:oid,:oid] := sql.tid(X_4,"sys","nation");
+    X_80:bat[:oid,:str] := sql.bind(X_4,"sys","nation","n_name",0);
+    (X_82,r1_89) := sql.bind(X_4,"sys","nation","n_name",2);
+    X_84:bat[:oid,:str] := sql.bind(X_4,"sys","nation","n_name",1);
+    X_85 := sql.delta(X_80,X_82,r1_89,X_84);
+    X_86 := algebra.leftfetchjoin(X_78,X_85);
+    X_87 := algebra.subselect(X_86,A1,A1,true,false,false);
+    X_89 := algebra.leftfetchjoin(X_87,X_78);
+    (X_90,r1_98) := algebra.subjoin(X_77,X_89,nil:BAT,nil:BAT,false,nil:lng);
+    X_95:bat[:oid,:int] := algebra.leftfetchjoinPath(X_90,r1_74,X_67);
+    X_96 := bat.mirror(X_95);
+    X_97:bat[:oid,:int] := sql.bind(X_4,"sys","lineitem","l_orderkey",0);
+    (X_99,r1_108) := sql.bind(X_4,"sys","lineitem","l_orderkey",2);
+    X_101:bat[:oid,:int] := sql.bind(X_4,"sys","lineitem","l_orderkey",1);
+    X_102 := sql.delta(X_97,X_99,r1_108,X_101);
+    X_103:bat[:oid,:int] := algebra.leftfetchjoinPath(X_90,X_68,X_47,X_26,X_5,X_102);
+    X_104:bat[:oid,:oid] := sql.tid(X_4,"sys","lineitem");
+    X_106 := algebra.leftfetchjoin(X_104,X_102);
+    (X_107,r1_125) := algebra.subjoin(X_103,X_106,nil:BAT,nil:BAT,false,nil:lng);
+    X_110:bat[:oid,:int] := algebra.leftfetchjoinPath(r1_125,X_104,X_57);
+    X_111:bat[:oid,:int] := algebra.leftfetchjoinPath(X_90,X_68,X_58);
+    X_112 := algebra.leftfetchjoin(X_107,X_111);
+    X_113:bat[:oid,:bit] := batcalc.!=(X_110,X_112);
+    X_114 := algebra.subselect(X_113,true,true,true,true,false);
+    X_117 := algebra.leftfetchjoin(X_114,X_107);
+    X_118 := algebra.tinter(X_96,X_117);
+    X_119 := algebra.leftfetchjoin(X_118,X_95);
+    X_120 := bat.mirror(X_119);
+    X_121 := algebra.leftfetchjoin(X_118,X_103);
+    X_122:bat[:oid,:date] := sql.bind(X_4,"sys","lineitem","l_receiptdate",0);
+    (X_123,r1_151) := sql.bind(X_4,"sys","lineitem","l_receiptdate",2);
+    X_125:bat[:oid,:date] := sql.bind(X_4,"sys","lineitem","l_receiptdate",1);
+    X_126 := sql.delta(X_122,X_123,r1_151,X_125);
+    X_127 := algebra.leftfetchjoin(X_104,X_126);
+    X_128:bat[:oid,:date] := sql.bind(X_4,"sys","lineitem","l_commitdate",0);
+    (X_129,r1_157) := sql.bind(X_4,"sys","lineitem","l_commitdate",2);
+    X_131:bat[:oid,:date] := sql.bind(X_4,"sys","lineitem","l_commitdate",1);
+    X_132 := sql.delta(X_128,X_129,r1_157,X_131);
+    X_133 := algebra.leftfetchjoin(X_104,X_132);
+    X_134:bat[:oid,:bit] := batcalc.>(X_127,X_133);
+    X_135 := algebra.subselect(X_134,true,true,true,true,false);
+    X_137 := algebra.leftfetchjoin(X_135,X_106);
+    (X_138,r1_173) := algebra.subjoin(X_121,X_137,nil:BAT,nil:BAT,false,nil:lng);
+    X_143:bat[:oid,:int] := sql.bind(X_4,"sys","lineitem","l_suppkey",0);
+    (X_144,r1_179) := sql.bind(X_4,"sys","lineitem","l_suppkey",2);
+    X_146:bat[:oid,:int] := sql.bind(X_4,"sys","lineitem","l_suppkey",1);
+    X_147 := sql.delta(X_143,X_144,r1_179,X_146);
+    X_148:bat[:oid,:int] := algebra.leftfetchjoinPath(r1_173,X_135,X_104,X_147);
+    X_149:bat[:oid,:int] := algebra.leftfetchjoinPath(X_138,X_118,X_111);
+    X_150:bat[:oid,:bit] := batcalc.!=(X_148,X_149);
+    X_151 := algebra.subselect(X_150,true,true,true,true,false);
+    X_154 := algebra.leftfetchjoin(X_151,X_138);
+    X_155 := algebra.tdiff(X_120,X_154);
+    X_156:bat[:oid,:str] := sql.bind(X_4,"sys","supplier","s_name",0);
+    (X_158,r1_198) := sql.bind(X_4,"sys","supplier","s_name",2);
+    X_160:bat[:oid,:str] := sql.bind(X_4,"sys","supplier","s_name",1);
+    X_161 := sql.delta(X_156,X_158,r1_198,X_160);
+    X_162:bat[:oid,:str] := algebra.leftfetchjoinPath(X_155,X_118,X_90,r1_74,X_59,X_161);
+    (X_163,r1_207,r2_207) := group.subgroupdone(X_162);
+    X_166 := algebra.leftfetchjoin(r1_207,X_162);
+    X_167:bat[:oid,:wrd] := aggr.subcount(X_163,X_163,r1_207,false);
+    (X_170,r1_218) := algebra.firstn(X_167,100:wrd,false,false);
+    X_172 := algebra.firstn(X_166,X_170,r1_218,100:wrd,true,false);
+    X_173 := algebra.leftfetchjoin(X_172,X_166);
+    X_174 := algebra.leftfetchjoin(X_172,X_167);
+    (X_175,r1_225,r2_225) := algebra.subsort(X_174,true,false);
+    (X_179,r1_229,r2_229) := algebra.subsort(X_173,r1_225,r2_225,false,false);
+    X_182 := algebra.leftfetchjoin(r1_229,X_173);
+    X_183 := algebra.subslice(X_182,0,99:wrd);
+    X_184 := algebra.leftfetchjoin(X_183,X_182);
+    X_185:bat[:oid,:wrd] := algebra.leftfetchjoinPath(X_183,r1_229,X_174);
+    sql.resultSet(X_205,X_207,X_209,X_211,X_213,X_184,X_185);
 end user.s2_1;
 
 # 22:53:31 >  
