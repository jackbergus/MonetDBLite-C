--- conflicted
+++ resolved
@@ -90,7 +90,6 @@
     X_47 := algebra.leftfetchjoin(X_35,X_46);
     X_48 := algebra.subselect(X_47,A0,A0,true,true,false);
     X_50 := algebra.leftfetchjoin(X_48,X_35);
-<<<<<<< HEAD
     (X_51,r1_55) := algebra.subjoin(X_34,X_50,nil:BAT,nil:BAT,true,nil:lng);
     X_265 := algebra.leftfetchjoin(X_51,X_26);
     X_55 := sql.bind_idxbat(X_4,"sys","lineitem","lineitem_l_suppkey_fkey",0);
@@ -190,107 +189,6 @@
     sql.rsColumn(X_216,"sys.L1","numwait","wrd",64,0,X_215);
     X_229 := io.stdout();
     sql.exportResult(X_229,X_216);
-=======
-    (X_51,r1_55) := algebra.join(X_34,X_50);
-    X_254 := algebra.leftfetchjoin(X_51,X_26);
-    X_53 := sql.bind_idxbat(X_4,"sys","lineitem","lineitem_l_suppkey_fkey",0);
-    (X_56,r1_60) := sql.bind_idxbat(X_4,"sys","lineitem","lineitem_l_suppkey_fkey",2);
-    X_58 := sql.bind_idxbat(X_4,"sys","lineitem","lineitem_l_suppkey_fkey",1);
-    X_59 := sql.delta(X_53,X_56,r1_60,X_58);
-    X_60:bat[:oid,:oid]  := algebra.leftfetchjoinPath(X_254,X_5,X_59);
-    X_61:bat[:oid,:oid]  := sql.tid(X_4,"sys","supplier");
-    (X_63,r1_69) := algebra.join(X_60,X_61);
-    X_255 := algebra.leftfetchjoin(r1_69,X_61);
-    X_65 := sql.bind_idxbat(X_4,"sys","supplier","supplier_s_nationkey_fkey",0);
-    (X_68,r1_74) := sql.bind_idxbat(X_4,"sys","supplier","supplier_s_nationkey_fkey",2);
-    X_70 := sql.bind_idxbat(X_4,"sys","supplier","supplier_s_nationkey_fkey",1);
-    X_71 := sql.delta(X_65,X_68,r1_74,X_70);
-    X_72:bat[:oid,:oid]  := algebra.leftfetchjoin(X_255,X_71);
-    X_73:bat[:oid,:oid]  := sql.tid(X_4,"sys","nation");
-    X_75:bat[:oid,:str]  := sql.bind(X_4,"sys","nation","n_name",0);
-    (X_78,r1_85) := sql.bind(X_4,"sys","nation","n_name",2);
-    X_81:bat[:oid,:str]  := sql.bind(X_4,"sys","nation","n_name",1);
-    X_83 := sql.delta(X_75,X_78,r1_85,X_81);
-    X_84 := algebra.leftfetchjoin(X_73,X_83);
-    X_85 := algebra.subselect(X_84,A1,A1,true,true,false);
-    X_88 := algebra.leftfetchjoin(X_85,X_73);
-    (X_89,r1_97) := algebra.join(X_72,X_88);
-    X_256 := algebra.leftfetchjoin(X_89,r1_69);
-    X_91:bat[:oid,:int]  := sql.bind(X_4,"sys","supplier","s_suppkey",0);
-    (X_93,r1_101) := sql.bind(X_4,"sys","supplier","s_suppkey",2);
-    X_96:bat[:oid,:int]  := sql.bind(X_4,"sys","supplier","s_suppkey",1);
-    X_98 := sql.delta(X_91,X_93,r1_101,X_96);
-    X_99:bat[:oid,:int]  := algebra.leftfetchjoinPath(X_256,X_61,X_98);
-    X_100 := bat.mirror(X_99);
-    X_257 := algebra.leftfetchjoin(X_89,X_63);
-    X_101:bat[:oid,:int]  := sql.bind(X_4,"sys","lineitem","l_orderkey",0);
-    (X_104,r1_114) := sql.bind(X_4,"sys","lineitem","l_orderkey",2);
-    X_106:bat[:oid,:int]  := sql.bind(X_4,"sys","lineitem","l_orderkey",1);
-    X_107 := sql.delta(X_101,X_104,r1_114,X_106);
-    X_108:bat[:oid,:int]  := algebra.leftfetchjoinPath(X_257,X_51,X_26,X_5,X_107);
-    X_109:bat[:oid,:oid]  := sql.tid(X_4,"sys","lineitem");
-    X_113 := algebra.leftfetchjoin(X_109,X_107);
-    (X_114,r1_133) := algebra.join(X_108,X_113);
-    X_116:bat[:oid,:int]  := sql.bind(X_4,"sys","lineitem","l_suppkey",0);
-    (X_118,r1_137) := sql.bind(X_4,"sys","lineitem","l_suppkey",2);
-    X_121:bat[:oid,:int]  := sql.bind(X_4,"sys","lineitem","l_suppkey",1);
-    X_122 := sql.delta(X_116,X_118,r1_137,X_121);
-    X_123 := algebra.leftfetchjoin(X_109,X_122);
-    X_124 := algebra.leftfetchjoin(r1_133,X_123);
-    X_126:bat[:oid,:int]  := algebra.leftfetchjoinPath(X_257,X_51,X_26,X_5,X_122);
-    X_127 := algebra.leftfetchjoin(X_114,X_126);
-    X_128:bat[:oid,:bit]  := batcalc.!=(X_124,X_127);
-    X_129 := algebra.subselect(X_128,true,true,true,true,false);
-    X_132 := algebra.leftfetchjoin(X_129,X_114);
-    X_133 := algebra.tinter(X_100,X_132);
-    X_134 := algebra.leftfetchjoin(X_133,X_99);
-    X_135 := bat.mirror(X_134);
-    X_136 := algebra.leftfetchjoin(X_133,X_108);
-    X_137:bat[:oid,:date]  := sql.bind(X_4,"sys","lineitem","l_receiptdate",0);
-    (X_140,r1_171) := sql.bind(X_4,"sys","lineitem","l_receiptdate",2);
-    X_144:bat[:oid,:date]  := sql.bind(X_4,"sys","lineitem","l_receiptdate",1);
-    X_146 := sql.delta(X_137,X_140,r1_171,X_144);
-    X_147 := algebra.leftfetchjoin(X_109,X_146);
-    X_148:bat[:oid,:date]  := sql.bind(X_4,"sys","lineitem","l_commitdate",0);
-    (X_151,r1_182) := sql.bind(X_4,"sys","lineitem","l_commitdate",2);
-    X_153:bat[:oid,:date]  := sql.bind(X_4,"sys","lineitem","l_commitdate",1);
-    X_154 := sql.delta(X_148,X_151,r1_182,X_153);
-    X_155 := algebra.leftfetchjoin(X_109,X_154);
-    X_156:bat[:oid,:bit]  := batcalc.>(X_147,X_155);
-    X_157 := algebra.subselect(X_156,true,true,true,true,false);
-    X_158 := algebra.leftfetchjoin(X_157,X_113);
-    (X_159,r1_198) := algebra.join(X_136,X_158);
-    X_161:bat[:oid,:int]  := algebra.leftfetchjoinPath(r1_198,X_157,X_123);
-    X_162:bat[:oid,:int]  := algebra.leftfetchjoinPath(X_159,X_133,X_126);
-    X_163:bat[:oid,:bit]  := batcalc.!=(X_161,X_162);
-    X_164 := algebra.subselect(X_163,true,true,true,true,false);
-    X_167 := algebra.leftfetchjoin(X_164,X_159);
-    X_168 := algebra.tdiff(X_135,X_167);
-    X_258 := algebra.leftfetchjoin(X_133,X_89);
-    X_169:bat[:oid,:str]  := sql.bind(X_4,"sys","supplier","s_name",0);
-    (X_174,r1_224) := sql.bind(X_4,"sys","supplier","s_name",2);
-    X_177:bat[:oid,:str]  := sql.bind(X_4,"sys","supplier","s_name",1);
-    X_179 := sql.delta(X_169,X_174,r1_224,X_177);
-    X_180:bat[:oid,:str]  := algebra.leftfetchjoinPath(X_168,X_258,r1_69,X_61,X_179);
-    (X_181,r1_235,r2_235) := group.subgroupdone(X_180);
-    X_184 := algebra.leftfetchjoin(r1_235,X_180);
-    X_185:bat[:oid,:wrd]  := aggr.subcount(X_181,X_181,r1_235,false);
-    (X_187,r1_245) := algebra.firstn(X_185,100:wrd,false,false);
-    X_189 := algebra.firstn(X_184,X_187,r1_245,100:wrd,true,false);
-    X_192 := algebra.leftfetchjoin(X_189,X_184);
-    X_193 := algebra.leftfetchjoin(X_189,X_185);
-    (X_194,r1_254,r2_254) := algebra.subsort(X_193,true,false);
-    (X_197,r1_257,r2_257) := algebra.subsort(X_192,r1_254,r2_254,false,false);
-    X_200 := algebra.leftfetchjoin(r1_257,X_192);
-    X_202 := algebra.subslice(X_200,0:wrd,99:wrd);
-    X_203 := algebra.leftfetchjoin(X_202,X_200);
-    X_204:bat[:oid,:wrd]  := algebra.leftfetchjoinPath(X_202,r1_257,X_193);
-    X_205 := sql.resultSet(2,1,X_203);
-    sql.rsColumn(X_205,"sys.supplier","s_name","varchar",25,0,X_203);
-    sql.rsColumn(X_205,"sys.L1","numwait","wrd",64,0,X_204);
-    X_218 := io.stdout();
-    sql.exportResult(X_218,X_205);
->>>>>>> abe4afef
 end s2_1;
 # querylog.define("explain select\n\ts_name,\n\tcount(*) as numwait\nfrom\n\tsupplier,\n\tlineitem l1,\n\torders,\n\tnation\nwhere\n\ts_suppkey = l1.l_suppkey\n\tand o_orderkey = l1.l_orderkey\n\tand o_orderstatus = \\'F\\'\n\tand l1.l_receiptdate > l1.l_commitdate\n\tand exists (\n\t\tselect\n\t\t\t*\n\t\tfrom\n\t\t\tlineitem l2\n\t\twhere\n\t\t\tl2.l_orderkey = l1.l_orderkey\n\t\t\tand l2.l_suppkey <> l1.l_suppkey\n\t)\n\tand not exists (\n\t\tselect\n\t\t\t*\n\t\tfrom\n\t\t\tlineitem l3\n\t\twhere\n\t\t\tl3.l_orderkey = l1.l_orderkey\n\t\t\tand l3.l_suppkey <> l1.l_suppkey\n\t\t\tand l3.l_receiptdate > l3.l_commitdate\n\t)\n\tand s_nationkey = n_nationkey\n\tand n_name = \\'SAUDI ARABIA\\'\ngroup by\n\ts_name\norder by\n\tnumwait desc,\n\ts_name\nlimit 100;","sequential_pipe")
 
