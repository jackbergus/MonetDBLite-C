--- conflicted
+++ resolved
@@ -61,26 +61,7 @@
 % mal # name
 % clob # type
 % 729 # length
-<<<<<<< HEAD
 function user.s4_1():void;
-    X_177:void := querylog.define("explain select\n s_name,\n count(*) as numwait\nfrom\n supplier,\n lineitem l1,\n orders,\n nation\nwhere\n s_suppkey = l1.l_suppkey\n and o_orderkey = l1.l_orderkey\n and o_orderstatus = \\'F\\'\n and l1.l_receiptdate > l1.l_commitdate\n and exists (\n select\n *\n from\n lineitem l2\n where\n l2.l_orderkey = l1.l_orderkey\n and l2.l_suppkey <> l1.l_suppkey\n )\n and not exists (\n select\n *\n from\n lineitem l3\n where\n l3.l_orderkey = l1.l_orderkey\n and l3.l_suppkey <> l1.l_suppkey\n and l3.l_receiptdate > l3.l_commitdate\n )\n and s_nationkey = n_nationkey\n and n_name = \\'SAUDI ARABIA\\'\ngroup by\n s_name\norder by\n numwait desc,\n s_name\nlimit 100;","sequential_pipe",121);
-    X_152 := bat.new(nil:oid,nil:str);
-    X_160 := bat.append(X_152,"sys.supplier");
-    X_168 := bat.append(X_160,"sys.L1");
-    X_155 := bat.new(nil:oid,nil:str);
-    X_162 := bat.append(X_155,"s_name");
-    X_170 := bat.append(X_162,"numwait");
-    X_156 := bat.new(nil:oid,nil:str);
-    X_163 := bat.append(X_156,"char");
-    X_172 := bat.append(X_163,"bigint");
-    X_157 := bat.new(nil:oid,nil:int);
-    X_165 := bat.append(X_157,25);
-    X_174 := bat.append(X_165,64);
-    X_159 := bat.new(nil:oid,nil:int);
-    X_167 := bat.append(X_159,0);
-    X_176 := bat.append(X_167,0);
-=======
-function user.s2_1(A0:str,A1:str):void;
     X_176:void := querylog.define("explain select\n s_name,\n count(*) as numwait\nfrom\n supplier,\n lineitem l1,\n orders,\n nation\nwhere\n s_suppkey = l1.l_suppkey\n and o_orderkey = l1.l_orderkey\n and o_orderstatus = \\'F\\'\n and l1.l_receiptdate > l1.l_commitdate\n and exists (\n select\n *\n from\n lineitem l2\n where\n l2.l_orderkey = l1.l_orderkey\n and l2.l_suppkey <> l1.l_suppkey\n )\n and not exists (\n select\n *\n from\n lineitem l3\n where\n l3.l_orderkey = l1.l_orderkey\n and l3.l_suppkey <> l1.l_suppkey\n and l3.l_receiptdate > l3.l_commitdate\n )\n and s_nationkey = n_nationkey\n and n_name = \\'SAUDI ARABIA\\'\ngroup by\n s_name\norder by\n numwait desc,\n s_name\nlimit 100;","sequential_pipe",121);
     X_152 := bat.new(nil:str);
     X_159 := bat.append(X_152,"sys.supplier");
@@ -97,7 +78,6 @@
     X_158 := bat.new(nil:int);
     X_166 := bat.append(X_158,0);
     X_175 := bat.append(X_166,0);
->>>>>>> a1af0890
     X_3 := sql.mvc();
     C_4:bat[:oid] := sql.tid(X_3,"sys","lineitem");
     X_7:bat[:date] := sql.bind(X_3,"sys","lineitem","l_receiptdate",0);
@@ -200,8 +180,7 @@
     X_148 := algebra.subslice(X_147,0,99:lng);
     X_149 := algebra.projection(X_148,X_147);
     X_150:bat[:lng] := algebra.projectionpath(X_148,r1_234,X_140);
-<<<<<<< HEAD
-    sql.resultSet(X_168,X_170,X_172,X_174,X_176,X_149,X_150);
+    sql.resultSet(X_167,X_169,X_171,X_173,X_175,X_149,X_150);
 end user.s4_1;
 #inline               actions= 0 time=9 usec 
 #candidates           actions= 1 time=128 usec 
@@ -228,10 +207,6 @@
 #profiler             actions= 1 time=135 usec 
 #garbageCollector     actions= 1 time=148 usec 
 #total                actions= 1 time=3838 usec 
-=======
-    sql.resultSet(X_167,X_169,X_171,X_173,X_175,X_149,X_150);
-end user.s2_1;
->>>>>>> a1af0890
 
 # 22:53:31 >  
 # 22:53:31 >  "Done."
