--- conflicted
+++ resolved
@@ -79,30 +79,6 @@
     X_166 := bat.append(X_158,0);
     X_175 := bat.append(X_166,0);
     X_3 := sql.mvc();
-<<<<<<< HEAD
-    C_4:bat[:oid,:oid] := sql.tid(X_3,"sys","lineitem");
-    X_7:bat[:oid,:date] := sql.bind(X_3,"sys","lineitem","l_receiptdate",0);
-    (C_10,r1_10) := sql.bind(X_3,"sys","lineitem","l_receiptdate",2);
-    X_13:bat[:oid,:date] := sql.bind(X_3,"sys","lineitem","l_receiptdate",1);
-    X_15 := sql.delta(X_7,C_10,r1_10,X_13);
-    X_16 := algebra.projection(C_4,X_15);
-    X_17:bat[:oid,:date] := sql.bind(X_3,"sys","lineitem","l_commitdate",0);
-    (C_19,r1_19) := sql.bind(X_3,"sys","lineitem","l_commitdate",2);
-    X_21:bat[:oid,:date] := sql.bind(X_3,"sys","lineitem","l_commitdate",1);
-    X_22 := sql.delta(X_17,C_19,r1_19,X_21);
-    X_23 := algebra.projection(C_4,X_22);
-    X_24:bat[:oid,:bit] := batcalc.>(X_16,X_23);
-    C_25 := algebra.subselect(X_24,true,true,true,true,false);
-    X_28:bat[:oid,:oid] := sql.bind_idxbat(X_3,"sys","lineitem","lineitem_l_orderkey_fkey",0);
-    (X_30,r1_33) := sql.bind_idxbat(X_3,"sys","lineitem","lineitem_l_orderkey_fkey",2);
-    X_32:bat[:oid,:oid] := sql.bind_idxbat(X_3,"sys","lineitem","lineitem_l_orderkey_fkey",1);
-    X_33 := sql.delta(X_28,X_30,r1_33,X_32);
-    X_34:bat[:oid,:oid] := algebra.projectionPath(C_25,C_4,X_33);
-    C_35:bat[:oid,:oid] := sql.tid(X_3,"sys","orders");
-    X_37:bat[:oid,:str] := sql.bind(X_3,"sys","orders","o_orderstatus",0);
-    (C_39,r1_43) := sql.bind(X_3,"sys","orders","o_orderstatus",2);
-    X_41:bat[:oid,:str] := sql.bind(X_3,"sys","orders","o_orderstatus",1);
-=======
     C_4:bat[:oid] := sql.tid(X_3,"sys","lineitem");
     X_7:bat[:date] := sql.bind(X_3,"sys","lineitem","l_receiptdate",0);
     (C_10,r1_10) := sql.bind(X_3,"sys","lineitem","l_receiptdate",2);
@@ -125,43 +101,18 @@
     X_37:bat[:str] := sql.bind(X_3,"sys","orders","o_orderstatus",0);
     (C_39,r1_43) := sql.bind(X_3,"sys","orders","o_orderstatus",2);
     X_41:bat[:str] := sql.bind(X_3,"sys","orders","o_orderstatus",1);
->>>>>>> 2f93229e
     X_42 := sql.delta(X_37,C_39,r1_43,X_41);
     X_43 := algebra.projection(C_35,X_42);
     C_44 := algebra.subselect(X_43,A0,A0,true,false,false);
     X_45 := algebra.projection(C_44,C_35);
     (X_46,r1_51) := algebra.subjoin(X_34,X_45,nil:BAT,nil:BAT,false,nil:lng);
-<<<<<<< HEAD
-    X_50:bat[:oid,:int] := sql.bind(X_3,"sys","lineitem","l_suppkey",0);
-    (C_52,r1_58) := sql.bind(X_3,"sys","lineitem","l_suppkey",2);
-    X_54:bat[:oid,:int] := sql.bind(X_3,"sys","lineitem","l_suppkey",1);
-=======
     X_50:bat[:int] := sql.bind(X_3,"sys","lineitem","l_suppkey",0);
     (C_52,r1_58) := sql.bind(X_3,"sys","lineitem","l_suppkey",2);
     X_54:bat[:int] := sql.bind(X_3,"sys","lineitem","l_suppkey",1);
->>>>>>> 2f93229e
     X_55 := sql.delta(X_50,C_52,r1_58,X_54);
     X_56 := algebra.projection(C_4,X_55);
     X_57 := algebra.projection(C_25,X_56);
     X_58 := algebra.projection(X_46,X_57);
-<<<<<<< HEAD
-    C_59:bat[:oid,:oid] := sql.tid(X_3,"sys","supplier");
-    X_61:bat[:oid,:int] := sql.bind(X_3,"sys","supplier","s_suppkey",0);
-    (C_63,r1_69) := sql.bind(X_3,"sys","supplier","s_suppkey",2);
-    X_65:bat[:oid,:int] := sql.bind(X_3,"sys","supplier","s_suppkey",1);
-    X_66 := sql.delta(X_61,C_63,r1_69,X_65);
-    X_67 := algebra.projection(C_59,X_66);
-    (X_68,r1_74) := algebra.subjoin(X_58,X_67,nil:BAT,nil:BAT,false,nil:lng);
-    X_70:bat[:oid,:oid] := sql.bind_idxbat(X_3,"sys","supplier","supplier_s_nationkey_fkey",0);
-    (X_72,r1_79) := sql.bind_idxbat(X_3,"sys","supplier","supplier_s_nationkey_fkey",2);
-    X_74:bat[:oid,:oid] := sql.bind_idxbat(X_3,"sys","supplier","supplier_s_nationkey_fkey",1);
-    X_75 := sql.delta(X_70,X_72,r1_79,X_74);
-    X_76:bat[:oid,:oid] := algebra.projectionPath(r1_74,C_59,X_75);
-    C_77:bat[:oid,:oid] := sql.tid(X_3,"sys","nation");
-    X_79:bat[:oid,:str] := sql.bind(X_3,"sys","nation","n_name",0);
-    (C_81,r1_89) := sql.bind(X_3,"sys","nation","n_name",2);
-    X_83:bat[:oid,:str] := sql.bind(X_3,"sys","nation","n_name",1);
-=======
     C_59:bat[:oid] := sql.tid(X_3,"sys","supplier");
     X_61:bat[:int] := sql.bind(X_3,"sys","supplier","s_suppkey",0);
     (C_63,r1_69) := sql.bind(X_3,"sys","supplier","s_suppkey",2);
@@ -178,28 +129,11 @@
     X_79:bat[:str] := sql.bind(X_3,"sys","nation","n_name",0);
     (C_81,r1_89) := sql.bind(X_3,"sys","nation","n_name",2);
     X_83:bat[:str] := sql.bind(X_3,"sys","nation","n_name",1);
->>>>>>> 2f93229e
     X_84 := sql.delta(X_79,C_81,r1_89,X_83);
     X_85 := algebra.projection(C_77,X_84);
     C_86 := algebra.subselect(X_85,A1,A1,true,false,false);
     X_87 := algebra.projection(C_86,C_77);
     (X_88,r1_98) := algebra.subjoin(X_76,X_87,nil:BAT,nil:BAT,false,nil:lng);
-<<<<<<< HEAD
-    X_90:bat[:oid,:int] := algebra.projectionPath(X_88,r1_74,X_67);
-    X_91 := bat.mirror(X_90);
-    X_92:bat[:oid,:int] := sql.bind(X_3,"sys","lineitem","l_orderkey",0);
-    (C_94,r1_108) := sql.bind(X_3,"sys","lineitem","l_orderkey",2);
-    X_96:bat[:oid,:int] := sql.bind(X_3,"sys","lineitem","l_orderkey",1);
-    X_97 := sql.delta(X_92,C_94,r1_108,X_96);
-    X_98 := algebra.projection(C_4,X_97);
-    X_99 := algebra.projection(C_25,X_98);
-    X_100:bat[:oid,:int] := algebra.projectionPath(X_88,X_68,X_46,X_99);
-    (X_101,r1_125) := algebra.subjoin(X_100,X_98,nil:BAT,nil:BAT,false,nil:lng);
-    X_103 := algebra.projection(r1_125,X_56);
-    X_104:bat[:oid,:int] := algebra.projectionPath(X_88,X_68,X_58);
-    X_105 := algebra.projection(X_101,X_104);
-    X_106:bat[:oid,:bit] := batcalc.!=(X_103,X_105);
-=======
     X_90:bat[:int] := algebra.projectionPath(X_88,r1_74,X_67);
     X_91 := bat.mirror(X_90);
     X_92:bat[:int] := sql.bind(X_3,"sys","lineitem","l_orderkey",0);
@@ -214,7 +148,6 @@
     X_104:bat[:int] := algebra.projectionPath(X_88,X_68,X_58);
     X_105 := algebra.projection(X_101,X_104);
     X_106:bat[:bit] := batcalc.!=(X_103,X_105);
->>>>>>> 2f93229e
     C_107 := algebra.subselect(X_106,true,true,true,true,false);
     X_108 := algebra.projection(C_107,X_101);
     C_109 := algebra.subinter(X_91,X_108,nil:BAT,nil:BAT,false,nil:lng);
@@ -223,21 +156,6 @@
     X_112 := algebra.projection(C_109,X_100);
     (X_113,r1_177) := algebra.subjoin(X_112,X_99,nil:BAT,nil:BAT,false,nil:lng);
     X_115 := algebra.projection(r1_177,X_57);
-<<<<<<< HEAD
-    X_116:bat[:oid,:int] := algebra.projectionPath(X_113,C_109,X_104);
-    X_117:bat[:oid,:bit] := batcalc.!=(X_115,X_116);
-    C_118 := algebra.subselect(X_117,true,true,true,true,false);
-    X_119 := algebra.projection(C_118,X_113);
-    X_120 := algebra.subdiff(X_111,X_119,nil:BAT,nil:BAT,false,nil:lng);
-    X_121:bat[:oid,:str] := sql.bind(X_3,"sys","supplier","s_name",0);
-    (C_123,r1_202) := sql.bind(X_3,"sys","supplier","s_name",2);
-    X_125:bat[:oid,:str] := sql.bind(X_3,"sys","supplier","s_name",1);
-    X_126 := sql.delta(X_121,C_123,r1_202,X_125);
-    X_127:bat[:oid,:str] := algebra.projectionPath(X_120,C_109,X_88,r1_74,C_59,X_126);
-    (X_128,r1_211,r2_211) := group.subgroupdone(X_127);
-    X_131 := algebra.projection(r1_211,X_127);
-    X_132:bat[:oid,:wrd] := aggr.subcount(X_128,X_128,r1_211,false);
-=======
     X_116:bat[:int] := algebra.projectionPath(X_113,C_109,X_104);
     X_117:bat[:bit] := batcalc.!=(X_115,X_116);
     C_118 := algebra.subselect(X_117,true,true,true,true,false);
@@ -251,7 +169,6 @@
     (X_128,r1_211,r2_211) := group.subgroupdone(X_127);
     X_131 := algebra.projection(r1_211,X_127);
     X_132:bat[:wrd] := aggr.subcount(X_128,X_128,r1_211,false);
->>>>>>> 2f93229e
     (C_135,r1_222) := algebra.firstn(X_132,100,false,false);
     C_137 := algebra.firstn(X_131,C_135,r1_222,100,true,false);
     X_138 := algebra.projection(C_137,X_131);
@@ -261,11 +178,7 @@
     X_146 := algebra.projection(r1_233,X_138);
     X_147 := algebra.subslice(X_146,0,99:wrd);
     X_148 := algebra.projection(X_147,X_146);
-<<<<<<< HEAD
-    X_149:bat[:oid,:wrd] := algebra.projectionPath(X_147,r1_233,X_139);
-=======
     X_149:bat[:wrd] := algebra.projectionPath(X_147,r1_233,X_139);
->>>>>>> 2f93229e
     sql.resultSet(X_167,X_169,X_171,X_173,X_175,X_148,X_149);
 end user.s2_1;
 
