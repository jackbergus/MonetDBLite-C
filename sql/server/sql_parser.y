/*
 * This Source Code Form is subject to the terms of the Mozilla Public
 * License, v. 2.0.  If a copy of the MPL was not distributed with this
 * file, You can obtain one at http://mozilla.org/MPL/2.0/.
 *
 * Copyright 2008-2015 MonetDB B.V.
 */

%{
#include "monetdb_config.h"
#include <sql_mem.h>
#include "sql_parser.h"
#include "sql_symbol.h"
#include "sql_datetime.h"
#include "sql_decimal.h"	/* for decimal_from_str() */
#include "sql_semantic.h"	/* for sql_add_param() & sql_add_arg() */
#include "sql_env.h"
#include "rel_sequence.h"	/* for sql_next_seq_name() */

#include <unistd.h>
#include <string.h>
#include <stdlib.h>

#define SA 	m->sa
#define _symbol_create(t,d)         symbol_create( SA, t, d)
#define _symbol_create_list(t,d)    symbol_create_list( SA, t, d)
#define _symbol_create_int(t,d)     symbol_create_int( SA, t, d)
#define _symbol_create_lng(t,d)     symbol_create_lng( SA, t, d)
#define _symbol_create_symbol(t,d)  symbol_create_symbol( SA, t, d)
#define _symbol_create_hexa(t,d)    symbol_create_hexa( SA, t, d)
#define _newAtomNode(d)		    newAtomNode( SA, d)

#define L()                  dlist_create( SA )

#define append_list(l,d)     dlist_append_list( SA, l, d)
#define append_int(l,d)      dlist_append_int( SA, l, d)
#define append_lng(l,d)      dlist_append_lng( SA, l, d)
#define append_symbol(l,d)   dlist_append_symbol( SA, l, d)
#define append_string(l,d)   dlist_append_string( SA, l, d)
#define append_type(l,d)     dlist_append_type( SA, l, d)

#define _atom_string(t, v)   atom_string(SA, t, v)

#define YYMALLOC malloc
#define YYFREE free

#define YY_parse_LSP_NEEDED	/* needed for bison++ 1.21.11-3 */

#ifdef HAVE_HGE
#define MAX_DEC_DIGITS 38
#else
#define MAX_DEC_DIGITS 18
#endif

%}
/* KNOWN NOT DONE OF sql'99
 *
 * COLLATION
 * TRANSLATION
 * REF/SCOPE
 * UDT
 */

%parse-param { mvc *m }
%lex-param { void *m }

/* reentrant parser */
%pure-parser
%union {
	int		i_val,bval;
	wrd		w_val;
	lng		l_val,operation;
	double		fval;
	char *		sval;
	symbol*		sym;
	dlist*		l;
	sql_subtype	type;
}
%{
extern int sqllex( YYSTYPE *yylval, void *m );
/* enable to activate debugging support
int yydebug=1;
*/
%}

	/* symbolic tokens */
%type <sym>
	alter_statement
	assignment
	create_statement
	drop_statement
	declare_statement
	set_statement
	sql
	sqlstmt
	with_query
	schema
	opt_schema_default_char_set
	opt_path_specification
	path_specification
	schema_element
	delete_stmt
	copyfrom_stmt
	table_def
	view_def
	query_expression
	role_def
	type_def
	func_def
	index_def
	seq_def
	all_or_any_predicate
	like_exp
	between_predicate
	comparison_predicate
	opt_from_clause
	existence_test
	in_predicate
	insert_stmt
	transaction_statement
	_transaction_stmt
	like_predicate
	opt_where_clause
	opt_having_clause
	opt_group_by_clause
	predicate
	filter_exp
	joined_table
	join_spec
	search_condition
	and_exp
	not_exp
	update_statement
	update_stmt
	control_statement
	select_statement_single_row
	call_statement
	call_procedure_statement
	routine_invocation
	return_statement
	return_value
	case_statement
	when_statement
	when_search_statement
	if_statement
	while_statement
	simple_select
	select_no_parens
	select_no_parens_orderby
	subquery
	test_for_null
	values_or_query_spec
	grant
	revoke
	operation
	table_content_source
	table_element
	add_table_element
	alter_table_element
	drop_table_element
	table_constraint
	table_constraint_type
	column_def
	column_options
	column_option
	column_constraint
	column_constraint_type
	generated_column
	like_table
	domain_constraint_type 
	opt_order_by_clause
	default
	default_value
	cast_value
	aggr_ref
	var_ref
	func_ref
	datetime_funcs
	string_funcs
	scalar_exp
	pred_exp
	simple_scalar_exp
	value_exp
	column_exp
	atom
	insert_atom
	simple_atom
	value
	literal
	null
	interval_expression
	ordering_spec
	simple_table
	table_ref
	opt_limit
	opt_offset
	opt_sample
	param
	case_exp
	case_scalar_exp
	cast_exp
	when_value
	when_search
	case_opt_else
	table_name
	object_name
	exec
	exec_ref
	trigger_def
	trigger_event
	opt_when
	procedure_statement
	trigger_procedure_statement
	if_opt_else
	func_data_type
	with_list_element
	window_function
	window_function_type
	window_partition_clause
	window_order_clause
	window_frame_clause
	window_frame_start
	window_frame_end
	window_frame_preceding
	window_frame_following
	XML_value_function
	XML_comment
  	XML_concatenation
  	XML_document
  	XML_element
  	XML_forest
  	XML_parse
  	XML_PI
  	XML_query
  	XML_text
  	XML_validate
	XML_namespace_declaration
	opt_XML_namespace_declaration_and_comma
	XML_namespace_declaration_item_list
	XML_namespace_declaration_item
	XML_regular_namespace_declaration_item
	XML_default_namespace_declaration_item
	XML_namespace_URI
	XML_attributes
	XML_attribute_list
	XML_attribute
	XML_attribute_value
	XML_element_content
	forest_element_value
	XML_aggregate
	XML_value_expression
	XML_primary
	opt_comma_string_value_expression

%type <type>
	data_type
	datetime_type
	interval_type

%type <sval>
	opt_constraint_name
	non_reserved_word
	ident
	authorization_identifier
	func_ident
	restricted_ident
	column
	authid
	grantee
	opt_alias_name
	opt_to_savepoint
	opt_using
	opt_null_string
	string
	type_alias
	varchar
	clob
	blob
	opt_begin_label
	opt_end_label
	target_specification
	XML_element_name
	opt_XML_attribute_name
	XML_attribute_name
	opt_forest_element_name
	forest_element_name
	XML_namespace_prefix
	XML_PI_target

%type <l>
	passwd_schema
	object_privileges
	privileges
	schema_name_clause
	assignment_commalist
	opt_column_list
	column_commalist_parens
	opt_header_list
	header_list
	header
	ident_commalist
	opt_corresponding
	column_ref_commalist
	name_commalist
	schema_name_list
	column_ref
	atom_commalist
	value_commalist
	pred_exp_list
	row_commalist
	filter_arg_list
	filter_args
	qname
	qfunc
	qrank
	qaggr
	qaggr2
	routine_name
	sort_specification_list
	opt_schema_element_list
	schema_element_list
	operation_commalist
	authid_list
	grantee_commalist
	column_def_opt_list
	opt_column_def_opt_list
	table_exp
	table_ref_commalist
	table_element_list
	as_subquery_clause
	column_exp_commalist
	column_option_list
	selection
	start_field
	end_field
	single_datetime_field
	interval_qualifier
	scalar_exp_list
	case_scalar_exp_list
	when_value_list
	when_search_list
	opt_seps
	opt_nr
	string_commalist
	string_commalist_contents
	paramlist
	opt_paramlist
	opt_typelist
	typelist
	opt_seq_params
	opt_alt_seq_params
	serial_opt_params
	opt_restart
	triggered_action
	opt_referencing_list
	old_or_new_values_alias_list
	old_or_new_values_alias
	triggered_statement
	procedure_statement_list
	trigger_procedure_statement_list
	argument_list
	when_statements
	when_search_statements
	case_opt_else_statement
	variable_list
	routine_body
	table_function_column_list
	select_target_list
	external_function_name
	with_list
	window_specification
	opt_comma_XML_namespace_declaration_attributes_element_content
	XML_element_content_and_option
	XML_element_content_list
	forest_element_list
	forest_element
	XML_value_expression_list
	window_frame_extent
	window_frame_between

%type <i_val>
	any_all_some
	datetime_field
	document_or_content
	document_or_content_or_sequence
	drop_action
	grantor
	intval
	join_type
	non_second_datetime_field
	nonzero
	opt_bounds
	opt_column
	opt_cycle
	opt_encrypted
	opt_for_each
	opt_from_grantor
	opt_grantor
	opt_index_type
	opt_match
	opt_match_type
	opt_on_commit
	opt_ref_action
	opt_sign
	opt_temp
	opt_XML_content_option
	opt_XML_returning_clause
	outer_join_type
	posint
	ref_action
	ref_on_delete
	ref_on_update
	row_or_statement
	serial_or_bigserial
	time_precision
	timestamp_precision
	transaction_mode
	transaction_mode_list
	_transaction_mode_list
	trigger_action_time
	with_or_without_data
	XML_content_option
	XML_whitespace_option
	window_frame_units
	window_frame_exclusion

%type <w_val>
	wrdval
	poswrd
	nonzerowrd

%type <l_val>
	opt_start
	lngval
	poslng
	nonzerolng
	opt_increment
	opt_min
	opt_max
	opt_cache

%type <bval>
	opt_brackets

	opt_work
	opt_chain
	opt_distinct
	opt_locked
	opt_best_effort
	opt_constraint
	set_distinct
	opt_with_check_option

	opt_with_grant
	opt_with_admin
	opt_admin_for
	opt_grant_for

	opt_asc_desc
	tz

%right <sval> STRING
%right <sval> X_BODY

/* sql prefixes to avoid name clashes on various architectures */
%token <sval>
	IDENT aTYPE ALIAS AGGR AGGR2 RANK sqlINT OIDNUM HEXADECIMAL INTNUM APPROXNUM 
	USING 
	GLOBAL CAST CONVERT
	CHARACTER VARYING LARGE OBJECT VARCHAR CLOB sqlTEXT BINARY sqlBLOB
	sqlDECIMAL sqlFLOAT
	TINYINT SMALLINT BIGINT HUGEINT sqlINTEGER
	sqlDOUBLE sqlREAL PRECISION PARTIAL SIMPLE ACTION CASCADE RESTRICT
	BOOL_FALSE BOOL_TRUE
	CURRENT_DATE CURRENT_TIMESTAMP CURRENT_TIME LOCALTIMESTAMP LOCALTIME
	LEX_ERROR 

%token	USER CURRENT_USER SESSION_USER LOCAL LOCKED BEST EFFORT
%token  CURRENT_ROLE sqlSESSION
%token <sval> sqlDELETE UPDATE SELECT INSERT DATABASE 
%token <sval> LEFT RIGHT FULL OUTER NATURAL CROSS JOIN INNER
%token <sval> COMMIT ROLLBACK SAVEPOINT RELEASE WORK CHAIN NO PRESERVE ROWS
%token  START TRANSACTION READ WRITE ONLY ISOLATION LEVEL
%token  UNCOMMITTED COMMITTED sqlREPEATABLE SERIALIZABLE DIAGNOSTICS sqlSIZE STORAGE

%token <sval> ASYMMETRIC SYMMETRIC ORDER BY
%token <operation> EXISTS ESCAPE HAVING sqlGROUP sqlNULL
%token <operation> FROM FOR MATCH

%token <operation> EXTRACT

/* sequence operations */
%token SEQUENCE INCREMENT RESTART
%token MAXVALUE MINVALUE CYCLE
%token NOMAXVALUE NOMINVALUE NOCYCLE
%token NEXT VALUE CACHE
%token GENERATED ALWAYS IDENTITY
%token SERIAL BIGSERIAL AUTO_INCREMENT /* PostgreSQL and MySQL immitators */

/* SQL's terminator, the semi-colon */
%token SCOLON AT

/* SQL/XML tokens */
%token XMLCOMMENT XMLCONCAT XMLDOCUMENT XMLELEMENT XMLATTRIBUTES XMLFOREST 
%token XMLPARSE STRIP WHITESPACE XMLPI XMLQUERY PASSING XMLTEXT
%token NIL REF ABSENT EMPTY DOCUMENT ELEMENT CONTENT XMLNAMESPACES NAMESPACE
%token XMLVALIDATE RETURNING LOCATION ID ACCORDING XMLSCHEMA URI XMLAGG
%token FILTER


/* operators */
%left UNION EXCEPT INTERSECT CORRESPONDING UNIONJOIN
%left JOIN CROSS LEFT FULL RIGHT INNER NATURAL
%left WITH DATA
%left <operation> '(' ')'
%left <sval> FILTER_FUNC 

%left <operation> '='
%left <operation> ALL ANY BETWEEN sqlIN LIKE ILIKE OR SOME
%left <operation> AND
%left <operation> NOT
%left <sval> COMPARISON /* <> < > <= >= */
%left <operation> '+' '-' '&' '|' '^' LEFT_SHIFT RIGHT_SHIFT LEFT_SHIFT_ASSIGN RIGHT_SHIFT_ASSIGN CONCATSTRING SUBSTRING POSITION
%right UMINUS
%left <operation> '*' 
%left <operation> '/' '%'
%left <operation> '~'

	/* literal keyword tokens */
/*
CONTINUE CURRENT CURSOR FOUND GOTO GO LANGUAGE
SQLCODE SQLERROR UNDER WHENEVER
*/

%token TEMP TEMPORARY STREAM MERGE REMOTE REPLICA
%token<sval> ASC DESC AUTHORIZATION
%token CHECK CONSTRAINT CREATE
%token TYPE PROCEDURE FUNCTION AGGREGATE RETURNS EXTERNAL sqlNAME DECLARE
%token CALL LANGUAGE 
%token ANALYZE SQL_EXPLAIN SQL_PLAN SQL_DEBUG SQL_TRACE SQL_DOT PREPARE EXECUTE
%token DEFAULT DISTINCT DROP
%token FOREIGN
%token RENAME ENCRYPTED UNENCRYPTED PASSWORD GRANT REVOKE ROLE ADMIN INTO
%token IS KEY ON OPTION OPTIONS
%token PATH PRIMARY PRIVILEGES
%token<sval> PUBLIC REFERENCES SCHEMA SET AUTO_COMMIT
%token RETURN 

%token ALTER ADD TABLE COLUMN TO UNIQUE VALUES VIEW WHERE WITH
%token<sval> sqlDATE TIME TIMESTAMP INTERVAL
%token YEAR MONTH DAY HOUR MINUTE SECOND ZONE
%token LIMIT OFFSET SAMPLE

%token CASE WHEN THEN ELSE NULLIF COALESCE IF ELSEIF WHILE DO
%token ATOMIC BEGIN END
%token COPY RECORDS DELIMITERS STDIN STDOUT
%token INDEX

%token AS TRIGGER OF BEFORE AFTER ROW STATEMENT sqlNEW OLD EACH REFERENCING
%token OVER PARTITION CURRENT EXCLUDE FOLLOWING PRECEDING OTHERS TIES RANGE UNBOUNDED

%token X_BODY 
%%

sqlstmt:
   sql SCOLON
	{
		if (m->sym) {
			append_symbol(m->sym->data.lval, $$);
			$$ = m->sym;
		} else {
			m->sym = $$ = $1;
		}
		YYACCEPT;
	}

 | PREPARE 		{
		  	  m->emode = m_prepare; 
			  m->scanner.as = m->scanner.yycur; 
			  m->scanner.key = 0;
			}
	sql SCOLON 	{
			  if (m->sym) {
				append_symbol(m->sym->data.lval, $3);
				$$ = m->sym;
			  } else {
				m->sym = $$ = $3;
			  }
			  YYACCEPT;
			}
 | SQL_PLAN 		{
		  	  m->emode = m_plan;
			  m->scanner.as = m->scanner.yycur; 
			  m->scanner.key = 0;
			}
	sql SCOLON 	{
			  if (m->sym) {
				append_symbol(m->sym->data.lval, $3);
				$$ = m->sym;
			  } else {
				m->sym = $$ = $3;
			  }
			  YYACCEPT;
			}

 | SQL_EXPLAIN 		{
		  	  m->emod |= mod_explain;
			  m->scanner.as = m->scanner.yycur; 
			  m->scanner.key = 0;
			}
   sql SCOLON 		{
			  if (m->sym) {
				append_symbol(m->sym->data.lval, $3);
				$$ = m->sym;
			  } else {
				m->sym = $$ = $3;
			  }
			  YYACCEPT;
			}

 | SQL_DOT 		{
		  	  m->emod |= mod_dot;
			  m->scanner.as = m->scanner.yycur; 
			  m->scanner.key = 0;
			}
	sql SCOLON 	{
			  if (m->sym) {
				append_symbol(m->sym->data.lval, $3);
				$$ = m->sym;
			  } else {
				m->sym = $$ = $3;
			  }
			  YYACCEPT;
			}

 | SQL_DEBUG 		{
			  if (m->scanner.mode == LINE_1) {
				yyerror(m, "SQL debugging only supported in interactive mode");
				YYABORT;
			  }
		  	  m->emod |= mod_debug;
			  m->scanner.as = m->scanner.yycur; 
			  m->scanner.key = 0;
			}
   sqlstmt		{ $$ = $3; YYACCEPT; }
 | SQL_TRACE 		{
		  	  m->emod |= mod_trace;
			  m->scanner.as = m->scanner.yycur; 
			  m->scanner.key = 0;
			}
   sqlstmt		{ $$ = $3; YYACCEPT; }
 | exec SCOLON		{ m->sym = $$ = $1; YYACCEPT; }
 | /*empty*/		{ m->sym = $$ = NULL; YYACCEPT; }
 | SCOLON		{ m->sym = $$ = NULL; YYACCEPT; }
 | error SCOLON		{ m->sym = $$ = NULL; YYACCEPT; }
 | LEX_ERROR		{ m->sym = $$ = NULL; YYABORT; }
 ;


create:
    CREATE 		

drop:
    DROP 		

set:
    SET 		

declare:
    DECLARE 		

	/* schema definition language */
sql:
    schema
 |  grant
 |  revoke
 |  create_statement
 |  drop_statement
 |  alter_statement
 |  declare_statement
 |  set_statement
 |  ANALYZE qname opt_column_list opt_sample	
		{ dlist *l = L();
		append_list(l, $2);
		append_list(l, $3);
		append_symbol(l, $4);
		$$ = _symbol_create_list( SQL_ANALYZE, l); }
 |  call_procedure_statement
 ;

declare_statement:
	declare variable_list
		{ $$ = _symbol_create_list( SQL_DECLARE, $2); }
    |   declare table_def { $$ = $2; }
    ;

variable_list:
	ident_commalist data_type
		{ dlist *l = L();
		append_list(l, $1 );
		append_type(l, &$2 );
		$$ = append_symbol(L(), _symbol_create_list( SQL_DECLARE, l)); }
    |	variable_list ',' ident_commalist data_type
		{ dlist *l = L();
		append_list(l, $3 );
		append_type(l, &$4 );
		$$ = append_symbol($1, _symbol_create_list( SQL_DECLARE, l)); }
    ;

set_statement:
	set ident '=' simple_atom
		{ dlist *l = L();
		append_string(l, $2 );
		append_symbol(l, $4 );
		$$ = _symbol_create_list( SQL_SET, l); }
  |	set sqlSESSION AUTHORIZATION ident
		{ dlist *l = L();
		  sql_subtype t;
	        sql_find_subtype(&t, "char", _strlen($4), 0 );
		append_string(l, sa_strdup(SA, "current_user"));
		append_symbol(l,
			_newAtomNode( _atom_string(&t, sql2str($4))) );
		$$ = _symbol_create_list( SQL_SET, l); }
  |	set SCHEMA ident
		{ dlist *l = L();
		  sql_subtype t;
		sql_find_subtype(&t, "char", _strlen($3), 0 );
		append_string(l, sa_strdup(SA, "current_schema"));
		append_symbol(l,
			_newAtomNode( _atom_string(&t, sql2str($3))) );
		$$ = _symbol_create_list( SQL_SET, l); }
  |	set user '=' ident
		{ dlist *l = L();
		  sql_subtype t;
		sql_find_subtype(&t, "char", _strlen($4), 0 );
		append_string(l, sa_strdup(SA, "current_user"));
		append_symbol(l,
			_newAtomNode( _atom_string(&t, sql2str($4))) );
		$$ = _symbol_create_list( SQL_SET, l); }
  |	set ROLE ident
		{ dlist *l = L();
		  sql_subtype t;
		sql_find_subtype(&t, "char", _strlen($3), 0);
		append_string(l, sa_strdup(SA, "current_role"));
		append_symbol(l,
			_newAtomNode( _atom_string(&t, sql2str($3))) );
		$$ = _symbol_create_list( SQL_SET, l); }
  |	set TIME ZONE LOCAL
		{ dlist *l = L();
		append_string(l, sa_strdup(SA, "current_timezone"));
		append_symbol(l, _symbol_create_list( SQL_OP, append_list(L(),
			append_string( L(), sa_strdup(SA, "local_timezone")))));
		$$ = _symbol_create_list( SQL_SET, l); }
  |	set TIME ZONE interval_expression
		{ dlist *l = L();
		append_string(l, sa_strdup(SA, "current_timezone"));
		append_symbol(l, $4 );
		$$ = _symbol_create_list( SQL_SET, l); }
  ;

schema:
	create SCHEMA schema_name_clause opt_schema_default_char_set
			opt_path_specification	opt_schema_element_list
		{ dlist *l = L();
		append_list(l, $3);
		append_symbol(l, $4);
		append_symbol(l, $5);
		append_list(l, $6);
		$$ = _symbol_create_list( SQL_CREATE_SCHEMA, l); }
  |	drop SCHEMA qname drop_action
		{ dlist *l = L();
		append_list(l, $3);
		append_int(l, $4);
		$$ = _symbol_create_list( SQL_DROP_SCHEMA, l); }
 ;

schema_name_clause:
    ident
	{ $$ = L();
	  append_string($$, $1 );
	  append_string($$, NULL ); }
 |  AUTHORIZATION authorization_identifier
	{ $$ = L();
	  append_string($$, NULL );
	  append_string($$, $2 ); }
 |  ident AUTHORIZATION authorization_identifier
	{ $$ = L();
	  append_string($$, $1 );
	  append_string($$, $3 ); }
 ;

authorization_identifier:
	ident	/* role name | user identifier */ ;

opt_schema_default_char_set:
    /* empty */			{ $$ = NULL; }
 |  DEFAULT CHARACTER SET ident { $$ = _symbol_create( SQL_CHARSET, $4 ); }
 ;

opt_schema_element_list:
    /* empty */			{ $$ = L(); }
 |  schema_element_list
 ;

schema_element_list:
    schema_element	{ $$ = append_symbol(L(), $1); }
 |  schema_element_list schema_element
			{ $$ = append_symbol( $1, $2 ); }
 ;

schema_element: grant | revoke | create_statement | drop_statement | alter_statement ;

opt_grantor:
     /* empty */	 { $$ = cur_user; }
 |   WITH ADMIN grantor  { $$ = $3; }
 ;

grantor:
    CURRENT_USER	{ $$ = cur_user; }
 |  CURRENT_ROLE	{ $$ = cur_role; }
 ;

grant:
    GRANT privileges TO grantee_commalist opt_with_grant opt_from_grantor
	{ dlist *l = L();
	  append_list(l, $2);
	  append_list(l, $4);
	  append_int(l, $5);
	  append_int(l, $6);
	$$ = _symbol_create_list( SQL_GRANT, l);
	}

 |  GRANT authid_list TO grantee_commalist opt_with_admin
		opt_from_grantor
	{ dlist *l = L();
	  append_list(l, $2);
	  append_list(l, $4);
	  append_int(l, $5);
	  append_int(l, $6);
	$$ = _symbol_create_list( SQL_GRANT_ROLES, l); }
 ;

authid_list:
	authid		{ $$ = append_string(L(), $1); }
 |	authid_list ',' authid
			{ $$ = append_string($1, $3); }
 ;

opt_with_grant:
    /* empty */				{ $$ = 0; }
 |	WITH GRANT OPTION		{ $$ = 1; }
 ;

opt_with_admin:
	/* emtpy */		{ $$ = 0; }
 |	WITH ADMIN OPTION	{ $$ = 1; }
 ;


opt_from_grantor:
	/* empty */	{ $$ = cur_user; }
 |	FROM grantor	{ $$ = $2; }
 ;

revoke:
     REVOKE opt_grant_for privileges FROM grantee_commalist opt_from_grantor
	{ dlist *l = L();
	  append_list(l, $3);
	  append_list(l, $5);
	  append_int(l, $2); /* GRANT OPTION FOR */
	  append_int(l, 0);
	  append_int(l, $6);
	$$ = _symbol_create_list( SQL_REVOKE, l); }
 |   REVOKE opt_admin_for authid_list FROM grantee_commalist opt_from_grantor
	{ dlist *l = L();
	  append_list(l, $3);
	  append_list(l, $5);
	  append_int(l, $6);
	  append_int(l, $2);
	$$ = _symbol_create_list( SQL_REVOKE_ROLES, l); }
 ;

opt_grant_for:
	/* empty */			{ $$ = 0; }
 |	GRANT OPTION FOR		{ $$ = 1; }
 ;

opt_admin_for:
	/* empty */			{ $$ = 0; }
 |	ADMIN OPTION FOR		{ $$ = 1; }
 ;

privileges:
	object_privileges ON object_name
	{ $$ = L();
	  append_list($$, $1);
	  append_symbol($$, $3); }
 ;

object_name:
     TABLE qname		{ $$ = _symbol_create_list(SQL_TABLE, $2); }
 |   qname			{ $$ = _symbol_create_list(SQL_NAME, $1); }

/* | DOMAIN domain_name
   | CHARACTER SET char_set_name
   | COLLATION collation_name
   | TRANSLATION trans_name
   | TYPE udt_name
   | TYPE typed_table_name
*/
 ;

object_privileges:
    ALL PRIVILEGES			{ $$ = NULL; }
 |  ALL					{ $$ = NULL; }
 |  operation_commalist
 ;

operation_commalist:
    operation		{ $$ = append_symbol(L(), $1); }
 |  operation_commalist ',' operation
			{ $$ = append_symbol($1, $3); }
 ;

operation:
    INSERT			    { $$ = _symbol_create(SQL_INSERT,NULL); }
 |  sqlDELETE			    { $$ = _symbol_create(SQL_DELETE,NULL); }
 |  UPDATE opt_column_list          { $$ = _symbol_create_list(SQL_UPDATE,$2); }
 |  SELECT opt_column_list	    { $$ = _symbol_create_list(SQL_SELECT,$2); }
 |  REFERENCES opt_column_list 	    { $$ = _symbol_create_list(SQL_SELECT,$2); }
 |  EXECUTE			    { $$ = _symbol_create(SQL_EXECUTE,NULL); }
 ;

grantee_commalist:
    grantee			{ $$ = append_string(L(), $1); }
 |  grantee_commalist ',' grantee
				{ $$ = append_string($1, $3); }
 ;

grantee:
    PUBLIC			{ $$ = NULL; }
 |  authid			{ $$ = $1; }
 ;

/* DOMAIN, ASSERTION, CHARACTER SET, TRANSLATION, TRIGGER */

alter_statement:
   ALTER TABLE qname ADD opt_column add_table_element

	{ dlist *l = L();
	  append_list(l, $3);
	  append_symbol(l, $6);
	  $$ = _symbol_create_list( SQL_ALTER_TABLE, l ); }
 | ALTER TABLE qname ADD TABLE qname
	{ dlist *l = L();
	  append_list(l, $3);
	  append_symbol(l, _symbol_create_list( SQL_TABLE, $6));
	  $$ = _symbol_create_list( SQL_ALTER_TABLE, l ); }
 | ALTER TABLE qname ALTER alter_table_element
	{ dlist *l = L();
	  append_list(l, $3);
	  append_symbol(l, $5);
	  $$ = _symbol_create_list( SQL_ALTER_TABLE, l ); }
 | ALTER TABLE qname DROP drop_table_element
	{ dlist *l = L();
	  append_list(l, $3);
	  append_symbol(l, $5);
	  $$ = _symbol_create_list( SQL_ALTER_TABLE, l ); }
 | ALTER TABLE qname SET READ ONLY
	{ dlist *l = L();
	  append_list(l, $3);
	  append_symbol(l, _symbol_create_int(SQL_ALTER_TABLE, tr_readonly));
	  $$ = _symbol_create_list( SQL_ALTER_TABLE, l ); }
 | ALTER TABLE qname SET INSERT ONLY
	{ dlist *l = L();
	  append_list(l, $3);
	  append_symbol(l, _symbol_create_int(SQL_ALTER_TABLE, tr_append));
	  $$ = _symbol_create_list( SQL_ALTER_TABLE, l ); }
 | ALTER TABLE qname SET READ WRITE
	{ dlist *l = L();
	  append_list(l, $3);
	  append_symbol(l, _symbol_create_int(SQL_ALTER_TABLE, tr_writable));
	  $$ = _symbol_create_list( SQL_ALTER_TABLE, l ); }
 | ALTER USER ident passwd_schema
	{ dlist *l = L();
	  append_string(l, $3);
	  append_list(l, $4);
	  $$ = _symbol_create_list( SQL_ALTER_USER, l ); }
 | ALTER USER ident RENAME TO ident
	{ dlist *l = L();
	  append_string(l, $3);
	  append_string(l, $6);
	  $$ = _symbol_create_list( SQL_RENAME_USER, l ); }
 | ALTER USER SET opt_encrypted PASSWORD string USING OLD PASSWORD string
	{ dlist *l = L();
	  dlist *p = L();
	  append_string(l, NULL);
	  append_string(p, $6);
	  append_string(p, NULL);
	  append_int(p, $4);
	  append_string(p, $10);
	  append_list(l, p);
	  $$ = _symbol_create_list( SQL_ALTER_USER, l ); }
  ;

passwd_schema:
  	WITH opt_encrypted PASSWORD string	{ dlist * l = L();
				  append_string(l, $4);
				  append_string(l, NULL);
				  append_int(l, $2);
				  append_string(l, NULL);
				  $$ = l; }
  |	SET SCHEMA ident	{ dlist * l = L();
				  append_string(l, NULL);
				  append_string(l, $3);
				  append_int(l, 0);
				  append_string(l, NULL);
				  $$ = l; }
  |	WITH opt_encrypted PASSWORD string SET SCHEMA ident	
				{ dlist * l = L();
				  append_string(l, $4);
				  append_string(l, $7);
				  append_int(l, $2);
				  append_string(l, NULL);
				  $$ = l; }
  ;

alter_table_element:
	opt_column ident SET DEFAULT default_value
	{ dlist *l = L();
	  append_string(l, $2);
	  append_symbol(l, $5);
	  $$ = _symbol_create_list( SQL_DEFAULT, l); }
 |	opt_column ident SET sqlNULL
	{ dlist *l = L();
	  append_string(l, $2);
	  $$ = _symbol_create_list( SQL_NULL, l); }
 |	opt_column ident SET NOT sqlNULL
	{ dlist *l = L();
	  append_string(l, $2);
	  $$ = _symbol_create_list( SQL_NOT_NULL, l); }
 |	opt_column ident DROP DEFAULT
	{ $$ = _symbol_create( SQL_DROP_DEFAULT, $2); }
 |	opt_column ident SET STORAGE STRING
	{ dlist *l = L();
	  append_string(l, $2);
	  if (!strlen($5))
	  	append_string(l, NULL);
	  else
	  	append_string(l, $5);
	  $$ = _symbol_create_list( SQL_STORAGE, l); }
 |	opt_column ident SET STORAGE sqlNULL
	{ dlist *l = L();
	  append_string(l, $2);
	  append_string(l, NULL);
	  $$ = _symbol_create_list( SQL_STORAGE, l); }
 ;

drop_table_element:
     opt_column ident drop_action
	{ dlist *l = L();
	  append_string(l, $2 );
	  append_int(l, $3 );
	  $$ = _symbol_create_list( SQL_DROP_COLUMN, l ); }
  |  CONSTRAINT ident drop_action
	{ dlist *l = L();
	  append_string(l, $2 );
	  append_int(l, $3 );
	  $$ = _symbol_create_list( SQL_DROP_CONSTRAINT, l ); }
  |  TABLE ident drop_action
	{ dlist *l = L();
	  append_string(l, $2 );
	  append_int(l, $3 );
	  $$ = _symbol_create_list( SQL_DROP_TABLE, l ); }
  ;

opt_column:
     COLUMN	 { $$ = 0; }
 |   /* empty */ { $$ = 0; }
 ;

create_statement:	
   create role_def 	{ $$ = $2; }
 | create table_def 	{ $$ = $2; }
 | create view_def 	{ $$ = $2; }
 | type_def
 | func_def
 | index_def
 | seq_def
 | trigger_def
 ;

/*=== BEGIN SEQUENCES ===*/
seq_def:
/*
 * CREATE SEQUENCE name AS datatype
 * 	[ START WITH start ] 
 * 	[ INCREMENT BY increment ]
 * 	[ MINVALUE minvalue | NO MINVALUE ]
 * 	[ MAXVALUE maxvalue | NO MAXVALUE ]
 * 	[ CACHE cache ]
 * 	[ [ NO ] CYCLE ]
 * start may be a value or subquery
 */
    create SEQUENCE qname
    AS data_type
    opt_seq_params
	{
		dlist *l = L();
		append_list(l, $3);
		append_type(l, &$5);
		append_list(l, $6);
		$$ = _symbol_create_list(SQL_CREATE_SEQ, l);
	}
/*
 * DROP SEQUENCE name
 */
  | drop SEQUENCE qname
	{
		dlist *l = L();
		append_list(l, $3);
		$$ = _symbol_create_list(SQL_DROP_SEQ, l);
	}
/*
 * ALTER SEQUENCE name
 * 	[ RESTART [ WITH start ] ] 
 * 	[ INCREMENT BY increment ]
 * 	[ MINVALUE minvalue | NO MINVALUE ]
 * 	[ MAXVALUE maxvalue | NO MAXVALUE ]
 * 	[ CACHE cache ]
 * 	[ [ NO ] CYCLE ]
 * start may be a value or subquery
 */
  | ALTER SEQUENCE qname opt_alt_seq_params
	{
		dlist *l = L();
		append_list(l, $3);
		append_type(l, NULL);
		append_list(l, $4);
		$$ = _symbol_create_list(SQL_ALTER_SEQ, l);
	}
 ;

opt_seq_params:
	opt_start
	opt_increment
	opt_min
	opt_max
	opt_cache
	opt_cycle
	{ dlist *l = L();
	  append_lng(l, $1);
	  append_lng(l, $2);
	  append_lng(l, $3);
	  append_lng(l, $4);
	  append_lng(l, $5);
	  append_int(l, $6);
	  append_int(l, 0);	/* bedropped */
	  $$ = l;
	}
;

opt_alt_seq_params:
	opt_restart
	opt_increment
	opt_min
	opt_max
	opt_cache
	opt_cycle
	{ dlist *l = L();
	  append_list(l, $1);
	  append_lng(l, $2);
	  append_lng(l, $3);
	  append_lng(l, $4);
	  append_lng(l, $5);
	  append_int(l, $6);
	  $$ = l;
	}
;

/*
 * opt_start returns sequence start number 
 */
opt_start:
   	/* empty */		{ $$ = 1; }
  |	START WITH poslng 	{ $$ = $3; }
  ;

/*
 * opt_restart returns a list consisting of:
 * - int: indicating the type of symbol
 *   * -1  absent/empty
 *   *  0  no argument (only for RESTART)
 *   *  1  argument is a subquery
 *   *  2  argument is simple lng
 * - symbol: the symbol
 */
opt_restart:
	/* empty */	{ $$ = append_int(L(), -1); }
  |	RESTART		{ $$ = append_int(L(), 0); }
  | 	RESTART WITH 
	poslng 		{ $$ = append_lng(append_int(L(), 2), $3); }
  | 	RESTART WITH	
    	subquery	{ $$ = append_symbol(append_int(L(), 1), $3); }
  ;

/*
 * opt_increment returns a list consisting of:
 * - int: indicating the value
 *   * -1  absent/empty
 *   * else the value
 */
opt_increment:
	/* empty */		{ $$ = -1; }
  |	INCREMENT BY nonzerolng	{ $$ = $3; }
  ;

/*
 * opt_min returns a list consisting of:
 * - int: indicating the value
 *   * -1  absent/empty
 *   *  0  NOMINVALUE
 *   * else the MINVALUE value
 */
opt_min:
	/* empty */ 			{ $$ = -1; }
  |	MINVALUE nonzerolng		{ $$ = $2; }
  |	NOMINVALUE			{ $$ =  0; }
  ;

/*
 * opt_max returns a list consisting of:
 * - int: indicating the value
 *   * -1  absent/empty
 *   *  0  NOMAXVALUE
 *   * else the MAXVALUE value
 */
opt_max:
	/* empty */			{ $$ = -1; }
  |	MAXVALUE nonzerolng		{ $$ = $2; }
  |	NOMAXVALUE			{ $$ =  0; }
  ;

/*
 * opt_cache returns a list consisting of:
 * - int: indicating the value
 *   * -1  absent/empty
 *   * else the value
 */
opt_cache:
	/* empty */			{ $$ = -1; }
  |	CACHE nonzerolng		{ $$ = $2; }
  ;

/*
 * opt_cycle returns a list consisting of:
 * - int: indicating the value
 *   *  0  NOCYCLE (default)
 *   *  1  CYCLE
 */
opt_cycle:
	/* empty */				{ $$ = 0; }
  |	CYCLE					{ $$ = 1; }
  |	NOCYCLE					{ $$ = 0; }
  ;
/*=== END SEQUENCES ===*/


index_def:
    create opt_index_type INDEX ident ON qname '(' ident_commalist ')'
	{ dlist *l = L();
	  append_string(l, $4);
	  append_int(l, $2);
	  append_list(l, $6);
	  append_list(l, $8);
	  $$ = _symbol_create_list( SQL_CREATE_INDEX, l); }
  ;

opt_index_type:
     UNIQUE		{ $$ = hash_idx; }
 |   /* empty */	{ $$ = hash_idx; }
 ;

/* sql-server def
CREATE [ UNIQUE ] INDEX index_name
    ON { table | view } ( column [ ASC | DESC ] [ ,...n ] )
[ WITH < index_option > [ ,...n] ]
[ ON filegroup ]

< index_option > :: =
    { PAD_INDEX |
        FILLFACTOR = fillfactor |
        IGNORE_DUP_KEY |
        DROP_EXISTING |
    STATISTICS_NORECOMPUTE |
    SORT_IN_TEMPDB
}
*/

role_def:
    ROLE ident opt_grantor
	{ dlist *l = L();
	  append_string(l, $2);
	  append_int(l, $3);
	  $$ = _symbol_create_list( SQL_CREATE_ROLE, l ); }
 |  USER ident WITH opt_encrypted PASSWORD string sqlNAME string SCHEMA ident
	{ dlist *l = L();
	  append_string(l, $2);
	  append_string(l, $6);
	  append_string(l, $8);
	  append_string(l, $10);
	  append_int(l, $4);
	  $$ = _symbol_create_list( SQL_CREATE_USER, l ); }
 ;

opt_encrypted:
    /* empty */		{ $$ = SQL_PW_UNENCRYPTED; }
 |  UNENCRYPTED		{ $$ = SQL_PW_UNENCRYPTED; }
 |  ENCRYPTED		{ $$ = SQL_PW_ENCRYPTED; }
 ;

table_def:
    TABLE qname table_content_source 
	{ int commit_action = CA_COMMIT;
	  dlist *l = L();

	  append_int(l, SQL_PERSIST);
	  append_list(l, $2);
	  append_symbol(l, $3);
	  append_int(l, commit_action);
	  append_string(l, NULL);
	  $$ = _symbol_create_list( SQL_CREATE_TABLE, l ); }
 |  STREAM TABLE qname table_content_source 
	{ int commit_action = CA_COMMIT, tpe = SQL_STREAM;
	  dlist *l = L();

	  append_int(l, tpe);
	  append_list(l, $3);
	  append_symbol(l, $4);
	  append_int(l, commit_action);
	  append_string(l, NULL);
	  $$ = _symbol_create_list( SQL_CREATE_TABLE, l ); }
 |  MERGE TABLE qname table_content_source 
	{ int commit_action = CA_COMMIT, tpe = SQL_MERGE_TABLE;
	  dlist *l = L();

	  append_int(l, tpe);
	  append_list(l, $3);
	  append_symbol(l, $4);
	  append_int(l, commit_action);
	  append_string(l, NULL);
	  $$ = _symbol_create_list( SQL_CREATE_TABLE, l ); }
 |  REPLICA TABLE qname table_content_source 
	{ int commit_action = CA_COMMIT, tpe = SQL_REPLICA_TABLE;
	  dlist *l = L();

	  append_int(l, tpe);
	  append_list(l, $3);
	  append_symbol(l, $4);
	  append_int(l, commit_action);
	  append_string(l, NULL);
	  $$ = _symbol_create_list( SQL_CREATE_TABLE, l ); }
 /* mapi:monetdb://host:port/database (assumed monetdb/monetdb) */
 |  REMOTE TABLE qname table_content_source ON STRING
	{ int commit_action = CA_COMMIT, tpe = SQL_REMOTE;
	  dlist *l = L();

	  append_int(l, tpe);
	  append_list(l, $3);
	  append_symbol(l, $4);
	  append_int(l, commit_action);
	  append_string(l, $6);
	  $$ = _symbol_create_list( SQL_CREATE_TABLE, l ); }
  | opt_temp TABLE qname table_content_source opt_on_commit 
	{ int commit_action = CA_COMMIT;
	  dlist *l = L();

	  append_int(l, $1);
	  append_list(l, $3);
	  append_symbol(l, $4);
	  if ($1 != SQL_PERSIST)
		commit_action = $5;
	  append_int(l, commit_action);
	  append_string(l, NULL);
	  $$ = _symbol_create_list( SQL_CREATE_TABLE, l ); }
 ;

opt_temp:
    TEMPORARY		{ $$ = SQL_LOCAL_TEMP; }
 |  TEMP		{ $$ = SQL_LOCAL_TEMP; }
 |  LOCAL TEMPORARY	{ $$ = SQL_LOCAL_TEMP; }
 |  LOCAL TEMP		{ $$ = SQL_LOCAL_TEMP; }
 |  GLOBAL TEMPORARY	{ $$ = SQL_GLOBAL_TEMP; }
 |  GLOBAL TEMP		{ $$ = SQL_GLOBAL_TEMP; }
 ;

opt_on_commit: /* only for temporary tables */
    /* empty */			 { $$ = CA_COMMIT; } 
 |  ON COMMIT sqlDELETE ROWS	 { $$ = CA_DELETE; }
 |  ON COMMIT PRESERVE ROWS	 { $$ = CA_PRESERVE; }
 |  ON COMMIT DROP	 	 { $$ = CA_DROP; }
 ;

table_content_source:
    '(' table_element_list ')'	{ $$ = _symbol_create_list( SQL_CREATE_TABLE, $2); }
 |  as_subquery_clause		{ $$ = _symbol_create_list( SQL_SELECT, $1); }		
 ;

as_subquery_clause:
	opt_column_list
	AS
	query_expression			
	with_or_without_data
			{ $$ = append_list(L(), $1);
			  append_symbol($$, $3); 
			  append_int($$, $4); }
 ;

with_or_without_data:
     WITH NO DATA  	{ $$ = 0; }
 |   WITH DATA 		{ $$ = 1; }
 ;

table_element_list:
    table_element
			{ $$ = append_symbol(L(), $1); }
 |  table_element_list ',' table_element
			{ $$ = append_symbol( $1, $3 ); }
 ;

add_table_element: column_def | table_constraint ;
table_element: add_table_element | column_options | like_table ;

serial_or_bigserial:
	SERIAL       { $$ = 0; }
 |	BIGSERIAL    { $$ = 1; }
 ;

column_def:
	column data_type opt_column_def_opt_list
		{
			dlist *l = L();
			append_string(l, $1);
			append_type(l, &$2);
			append_list(l, $3);
			$$ = _symbol_create_list(SQL_COLUMN, l);
		}
 |  column serial_or_bigserial
		{ /* SERIAL = INTEGER GENERATED ALWAYS AS IDENTITY PRIMARY KEY */
			/* handle multi-statements by wrapping them in a list */
			sql_subtype it;
			dlist* stmts;
			/* note: sql_next_seq_name uses sa_alloc */
			str sn = sql_next_seq_name(m);
			dlist *p; /* primary key */
			/* sequence generation code */
			dlist *l = L();
			/* finally all the options */
			dlist *o = L();

			/* the name of the sequence */
			dlist *seqn1 = L(), *seqn2 = L();

			if (m->scanner.schema)
				append_string(seqn1, m->scanner.schema);
			append_list(l, append_string(seqn1, sn));
			/* ultra dirty: inline 'integer' type generation */
			if ($2 == 1)
				sql_find_subtype(&it, "bigint", 64, 0);
			else
				sql_find_subtype(&it, "int", 32, 0);
			append_type(l, &it);
			/* finally all the options (no defaults here) */
			append_lng(o, 1); /* start */
			append_lng(o, 1); /* increment */
			append_lng(o, 1); /* min */
			append_lng(o, 0); /* max */
			append_lng(o, 1); /* cache */
			append_int(o, 0); /* cycle */
			append_int(o, 1); /* bedropped */
			append_list(l, o);

			if (m->sym) {
				stmts = m->sym->data.lval;
			} else {
				stmts = L();
				m->sym = _symbol_create_list(SQL_MULSTMT, stmts);
			}	
			append_symbol(stmts, _symbol_create_list(SQL_CREATE_SEQ, l));

			l = L();
			append_string(l, $1);
			append_type(l, &it);
			o = L();
			if (m->scanner.schema)
				append_string(seqn2, m->scanner.schema);
			append_string(seqn2, sn);
			append_symbol(o, _symbol_create_symbol(SQL_DEFAULT, _symbol_create_list(SQL_NEXT, seqn2)));
			p = L();
			append_string(p, NULL);
			append_symbol(p, _symbol_create(SQL_PRIMARY_KEY, NULL));
			append_symbol(o, _symbol_create_list(SQL_CONSTRAINT, p));
			append_list(l, o);
			$$ = _symbol_create_list(SQL_COLUMN, l);
		}
 ;

opt_column_def_opt_list:
    /* empty */			{ $$ = NULL; }
 | column_def_opt_list
 ;

column_def_opt_list:
    column_option
			{ $$ = append_symbol(L(), $1 ); }
 |  column_def_opt_list column_option
			{ $$ = append_symbol( $1, $2 ); }
 ;

column_options:
    ident WITH OPTIONS '(' column_option_list ')'

	{ dlist *l = L();
	  append_string(l, $1 );
	  append_list(l, $5 );
	  $$ = _symbol_create_list( SQL_COLUMN_OPTIONS, l ); }
 ;

column_option_list:
    column_option
			{ $$ = append_symbol(L(), $1 ); }
 |  column_option_list ',' column_option
			{ $$ = append_symbol($1, $3 ); }
 ;

column_option: default | column_constraint | generated_column;

default:
    DEFAULT default_value { $$ = _symbol_create_symbol(SQL_DEFAULT, $2); }
 ;

default_value:
    simple_scalar_exp 	{ $$ = $1; }
 |  sqlNULL 	{ $$ = _newAtomNode( NULL);  }
 ;

column_constraint:
    opt_constraint_name column_constraint_type  /*opt_constraint_attributes*/

	{ dlist *l = L();
	  append_string(l, $1 );
	  append_symbol(l, $2 );
	  $$ = _symbol_create_list( SQL_CONSTRAINT, l ); }
 ;

generated_column:
	GENERATED ALWAYS AS IDENTITY serial_opt_params
	{
		/* handle multi-statements by wrapping them in a list */
		sql_subtype it;
		dlist* stmts;
		/* note: sql_next_seq_name uses sa_alloc */
		str sn = sql_next_seq_name(m);
		/* sequence generation code */
		dlist *l = L();
		/* the name of the sequence */
		append_list(l, append_string(L(), sn));
		/* ultra dirty: inline 'integer' type generation */
		sql_find_subtype(&it, "int", 32, 0);
		append_type(l, &it);

		/* finally all the options */
		append_list(l, $5);
		$$ = _symbol_create_symbol(SQL_DEFAULT, _symbol_create_list(SQL_NEXT, append_string(L(), sn)));

		if (m->sym) {
			stmts = m->sym->data.lval;
		} else {
			stmts = L();
			m->sym = _symbol_create_list(SQL_MULSTMT, stmts);
		}	
		append_symbol(stmts, _symbol_create_list(SQL_CREATE_SEQ, l));
	}
 |	AUTO_INCREMENT
	{
		/* handle multi-statements by wrapping them in a list */
		sql_subtype it;
		dlist* stmts;
		/* note: sql_next_seq_name uses sa_alloc */
		str sn = sql_next_seq_name(m);
		/* sequence generation code */
		dlist *l = L();
		/* finally all the options */
		dlist *o = L();

		/* the name of the sequence */
		dlist *seqn1 = L(), *seqn2 = L();

		if (m->scanner.schema)
			append_string(seqn1, m->scanner.schema);
		append_list(l, append_string(seqn1, sn));
		/* ultra dirty: inline 'integer' type generation */
		sql_find_subtype(&it, "int", 32, 0);
		append_type(l, &it);
		/* finally all the options (no defaults here) */
		append_lng(o, 1); /* start */
		append_lng(o, 1); /* increment */
		append_lng(o, 1); /* min */
		append_lng(o, 0); /* max */
		append_lng(o, 1); /* cache */
		append_int(o, 0); /* cycle */
		append_int(o, 0); /* bedropped */
		append_list(l, o);
		if (m->scanner.schema)
			append_string(seqn2, m->scanner.schema);
		append_string(seqn2, sn);
		$$ = _symbol_create_symbol(SQL_DEFAULT, _symbol_create_list(SQL_NEXT, seqn2));

		if (m->sym) {
			stmts = m->sym->data.lval;
		} else {
			stmts = L();
			m->sym = _symbol_create_list(SQL_MULSTMT, stmts);
		}	
		append_symbol(stmts, _symbol_create_list(SQL_CREATE_SEQ, l));
	}
 ;

serial_opt_params:
	/* empty: return the defaults */
	{ $$ = L();
	  /* finally all the options (no defaults here) */
	  append_lng($$, 1); /* start */
	  append_lng($$, -1); /* increment */
	  append_lng($$, -1); /* min */
	  append_lng($$, -1); /* max */
	  append_lng($$, -1); /* cache */
	  append_int($$, 0);  /* cycle */
	  append_int($$, 0);  /* bedropped */
	}
  |	'(' opt_seq_params ')'	{ $$ = $2; }
 ;


table_constraint:
    opt_constraint_name table_constraint_type  /*opt_constraint_attributes*/

	{ dlist *l = L();
	  append_string(l, $1 );
	  append_symbol(l, $2 );
	  $$ = _symbol_create_list( SQL_CONSTRAINT, l ); }
 ;

/* opt_constraint_attributes: ; */

opt_constraint_name:
    /* empty */			{ $$ = NULL; }
 |  CONSTRAINT ident		{ $$ = $2; }
 ;

ref_action:
	NO ACTION		{ $$ = 0; }
 |	CASCADE			{ $$ = 1; }
 |	RESTRICT		{ $$ = 2; }
 |	SET sqlNULL		{ $$ = 3; }
 |	SET DEFAULT		{ $$ = 4; }
 ;

ref_on_update:
   ON UPDATE ref_action         { $$ = ($3 << 8); }
;

ref_on_delete:
   ON sqlDELETE ref_action      { $$ = $3; }
 ;

opt_ref_action:
   /* empty */                          { $$ = (2 << 8) + 2; /* defaults are RESTRICT */ }
 | ref_on_update                        { $$ = $1; }
 | ref_on_delete                        { $$ = $1; }
 | ref_on_delete ref_on_update          { $$ = $1 + $2; }
 | ref_on_update ref_on_delete          { $$ = $1 + $2; }
 ;

opt_match_type:
    /* empty */			{ $$ = 0; }
 | FULL				{ $$ = 1; }
 | PARTIAL			{ $$ = 2; }
 | SIMPLE			{ $$ = 0; }
 ;

opt_match:
    /* empty */			{ $$ = 0; }
 | MATCH opt_match_type		{ $$ = $2; }
 ;

column_constraint_type:
    NOT sqlNULL	{ $$ = _symbol_create( SQL_NOT_NULL, NULL); }
 |  sqlNULL	{ $$ = _symbol_create( SQL_NULL, NULL); }
 |  UNIQUE	{ $$ = _symbol_create( SQL_UNIQUE, NULL ); }
 |  PRIMARY KEY	{ $$ = _symbol_create( SQL_PRIMARY_KEY, NULL ); }
 |  REFERENCES qname opt_column_list opt_match opt_ref_action

			{ dlist *l = L();
			  append_list(l, $2 );
			  append_list(l, $3 );
			  append_int(l, $4 );
			  append_int(l, $5 );
			  $$ = _symbol_create_list( SQL_FOREIGN_KEY, l); }
 /*TODO: Implemente domain_constraint_type*/

 |  domain_constraint_type
 ;

table_constraint_type:
    UNIQUE column_commalist_parens
			{ $$ = _symbol_create_list( SQL_UNIQUE, $2); }
 |  PRIMARY KEY column_commalist_parens
			{ $$ = _symbol_create_list( SQL_PRIMARY_KEY, $3); }
 |  FOREIGN KEY column_commalist_parens
    REFERENCES qname opt_column_list opt_match opt_ref_action

			{ dlist *l = L();
			  append_list(l, $5 );
			  append_list(l, $3 );
			  append_list(l, $6 );
			  append_int(l, $7 );
			  append_int(l, $8 );
			  $$ = _symbol_create_list( SQL_FOREIGN_KEY, l); }
 /*TODO: Implemente domain_constraint_type*/
 ;

domain_constraint_type:
/*    CHECK '(' search_condition ')' { $$ = _symbol_create_symbol(SQL_CHECK, $3); }*/
    CHECK '(' search_condition ')' { $$ = NULL; }
 ;

ident_commalist:
    ident
			{ $$ = append_string(L(), $1); }
 |  ident_commalist ',' ident
			{ $$ = append_string( $1, $3 ); }
 ;

like_table:
	LIKE qname	{ $$ = _symbol_create_list( SQL_LIKE, $2 ); }
 ;

view_def:
    VIEW qname opt_column_list AS query_expression opt_with_check_option
	{  dlist *l = L();
	  append_list(l, $2);
	  append_list(l, $3);
	  append_symbol(l, $5);
	  append_int(l, $6);
	  append_int(l, TRUE);	/* persistent view */
	  $$ = _symbol_create_list( SQL_CREATE_VIEW, l ); 
	}
  ;

query_expression:
	select_no_parens_orderby
  ;

opt_with_check_option:
    /* empty */			{ $$ = FALSE; }
 |  WITH CHECK OPTION		{ $$ = TRUE; }
 ;

opt_column_list:
    /* empty */			{ $$ = NULL; }
 | column_commalist_parens
 ;

column_commalist_parens:
   '(' ident_commalist ')'	{ $$ = $2; }
 ;

type_def:
    create TYPE ident EXTERNAL sqlNAME ident
			{ dlist *l = L();
				append_string(l, $3);
				append_string(l, $6);
			  $$ = _symbol_create_list( SQL_CREATE_TYPE, l ); }
 ;

external_function_name:
	ident '.' ident { $$ = append_string(append_string(L(), $1), $3); }
 ;

func_def:
    create FUNCTION qname
	'(' opt_paramlist ')'
    RETURNS func_data_type
    EXTERNAL sqlNAME external_function_name 	
			{ dlist *f = L();
				append_list(f, $3);
				append_list(f, $5);
				append_symbol(f, $8);
				append_list(f, $11);
				append_list(f, NULL);
				append_int(f, F_FUNC);
				append_int(f, FUNC_LANG_MAL);
			  $$ = _symbol_create_list( SQL_CREATE_FUNC, f ); }
 |  create FUNCTION qname
	'(' opt_paramlist ')'
    RETURNS func_data_type
    routine_body
			{ dlist *f = L();
				append_list(f, $3);
				append_list(f, $5);
				append_symbol(f, $8);
				append_list(f, NULL);
				append_list(f, $9);
				append_int(f, F_FUNC);
				append_int(f, FUNC_LANG_SQL);
			  $$ = _symbol_create_list( SQL_CREATE_FUNC, f ); }
  | create FUNCTION qname
	'(' opt_paramlist ')'
    RETURNS func_data_type
    LANGUAGE IDENT X_BODY { 
			int lang = 0;
			dlist *f = L();
			char l = *$10;

			if (l == 'R' || l == 'r')
				lang = FUNC_LANG_R;
			else if (l == 'C' || l == 'c')
				lang = FUNC_LANG_C;
			else if (l == 'J' || l == 'j')
				lang = FUNC_LANG_J;
			else
				yyerror(m, sql_message("Language name R, C, or J(avascript):expected, received '%c'", l));

			append_list(f, $3);
			append_list(f, $5);
			append_symbol(f, $8);
			append_list(f, NULL); 
			append_list(f, append_string(L(), $11));
			append_int(f, F_FUNC);
			append_int(f, lang);
			$$ = _symbol_create_list( SQL_CREATE_FUNC, f ); }
  | create FILTER FUNCTION qname
	'(' opt_paramlist ')'
    EXTERNAL sqlNAME external_function_name 	
			{ dlist *f = L();
				append_list(f, $4);
				append_list(f, $6); 
				/* no returns - use OID */
				append_symbol(f, NULL); 
				append_list(f, $10);
				append_list(f, NULL);
				append_int(f, F_FILT);
				append_int(f, FUNC_LANG_MAL);
			  $$ = _symbol_create_list( SQL_CREATE_FUNC, f ); }
  | create AGGREGATE qname
	'(' opt_paramlist ')'
    RETURNS func_data_type
    EXTERNAL sqlNAME external_function_name 	
			{ dlist *f = L();
				append_list(f, $3);
				append_list(f, $5);
				append_symbol(f, $8);
				append_list(f, $11);
				append_list(f, NULL);
				append_int(f, F_AGGR);
				append_int(f, FUNC_LANG_MAL);
			  $$ = _symbol_create_list( SQL_CREATE_FUNC, f ); }
  | create AGGREGATE qname
	'(' opt_paramlist ')'
    RETURNS func_data_type
    LANGUAGE IDENT X_BODY { 
			int lang = 0;
			dlist *f = L();
			char l = *$10;

			if (l == 'R' || l == 'r')
				lang = FUNC_LANG_R;
			else if (l == 'C' || l == 'c')
				lang = FUNC_LANG_C;
			else if (l == 'J' || l == 'j')
				lang = FUNC_LANG_J;
			else
				yyerror(m, sql_message("Language name R, C, or J(avascript):expected, received '%c'", l));

			append_list(f, $3);
			append_list(f, $5);
			append_symbol(f, $8);
			append_list(f, NULL);
			append_list(f, append_string(L(), $11));
			append_int(f, F_AGGR);
			append_int(f, lang);
			$$ = _symbol_create_list( SQL_CREATE_FUNC, f ); }
 | /* proc ie no result */
    create PROCEDURE qname
	'(' opt_paramlist ')'
    EXTERNAL sqlNAME external_function_name 	
			{ dlist *f = L();
				append_list(f, $3);
				append_list(f, $5);
				append_symbol(f, NULL); /* no result */
				append_list(f, $9);
				append_list(f, NULL);
				append_int(f, F_PROC);
				append_int(f, FUNC_LANG_MAL);
			  $$ = _symbol_create_list( SQL_CREATE_FUNC, f ); }
  | create PROCEDURE qname
	'(' opt_paramlist ')'
    routine_body
			{ dlist *f = L();
				append_list(f, $3);
				append_list(f, $5);
				append_symbol(f, NULL); /* no result */
				append_list(f, NULL); 
				append_list(f, $7);
				append_int(f, F_PROC);
				append_int(f, FUNC_LANG_SQL);
			  $$ = _symbol_create_list( SQL_CREATE_FUNC, f ); }
 ;

routine_body:
	procedure_statement 
		{ $$ = L(); append_symbol( $$, $1); }
 |  BEGIN
	procedure_statement_list procedure_statement SCOLON 
    END
		{ $$ = append_symbol($2,$3); }
 |  BEGIN ATOMIC
	procedure_statement_list procedure_statement SCOLON 
    END
		{ $$ = append_symbol($3,$4); }
 ;

/* change into compound statement 
<compound statement> ::=
                [ <beginning label> <colon> ] BEGIN [ [ NOT ] ATOMIC ]
                [ <local declaration list> ] [ <local cursor declaration list> ] [ <local handler declaration list> ]
                [ <SQL statement list> ] END [ <ending label> ]

<beginning label> ::= <statement label>

<statement label> ::= <identifier>
*/

procedure_statement_list:
    /* empty*/ 	 { $$ = L(); }
 |  procedure_statement_list 
    procedure_statement SCOLON 	{ $$ = append_symbol($1,$2);}
 ;

trigger_procedure_statement_list:
    /* empty*/ 	 { $$ = L(); }
 |  trigger_procedure_statement_list 
    trigger_procedure_statement SCOLON 	{ $$ = append_symbol($1,$2);}
 ;

procedure_statement:
	transaction_statement
    |	update_statement
    |	schema
    | 	grant
    | 	revoke
    | 	create_statement
    |	drop_statement
    |	alter_statement
    |   declare_statement
    |   set_statement
    |	control_statement
    |   select_statement_single_row
    ;

trigger_procedure_statement:
	transaction_statement
    |	update_statement
    | 	grant
    | 	revoke
    |   declare_statement
    |   set_statement
    |	control_statement
    |   select_statement_single_row
    ;

control_statement:
	call_procedure_statement
    |	call_statement
    |   while_statement
    |   if_statement
    |   case_statement
    |	return_statement
/*
    |   for_statement		fetch tuples, not supported because of cursors 

    |   loop_statement		while (true) 
    |   repeat_statement	do while 

    |   leave_statement 	multilevel break 
    |   iterate_statement	multilevel continue 
*/
    ;

call_statement:
	CALL routine_invocation 	{ $$ = $2; }
    ;

call_procedure_statement:
	CALL func_ref		 	{$$ = _symbol_create_symbol(SQL_CALL, $2);}
    ;

routine_invocation: 
	routine_name '(' argument_list ')'
		{ dlist *l = L(); 
		  append_list( l, $1);
		  append_list( l, $3);
		  assert(0);
		  $$ = _symbol_create_list( SQL_FUNC, l);
		}
    ;

routine_name: qname ;

argument_list:
 /*empty*/		{$$ = L();}
 |  scalar_exp 		{ $$ = append_symbol( L(), $1); }
 |  argument_list ',' scalar_exp
			{ $$ = append_symbol( $1, $3); }
 ;


return_statement:
        RETURN return_value { $$ = _symbol_create_symbol(SQL_RETURN, $2); }
   ;

return_value:
      select_no_parens_orderby
   |  search_condition
   |  TABLE '(' select_no_parens_orderby ')'	
		{ $$ = _symbol_create_symbol(SQL_TABLE, $3); }
   |  sqlNULL 	{ $$ = _newAtomNode( NULL);  }
   ;

case_statement:
     CASE scalar_exp when_statements case_opt_else_statement END CASE
		{ $$ = _symbol_create_list(SQL_CASE,
		   append_list(
		    append_list(
		     append_symbol(
		      L(),$2),$3),$4)); }
 |   CASE when_search_statements case_opt_else_statement END CASE
		 { $$ = _symbol_create_list(SQL_CASE,
		   append_list(
		    append_list(
		     L(),$2),$3)); }
 ;

when_statement:
    WHEN scalar_exp THEN procedure_statement_list
			{ $$ = _symbol_create_list( SQL_WHEN,
			   append_list(
			    append_symbol(
			     L(), $2),$4)); }
 ;

when_statements:
    when_statement
			{ $$ = append_symbol( L(), $1);}
 |  when_statements when_statement
			{ $$ = append_symbol( $1, $2); }
 ;

when_search_statement:
    WHEN search_condition THEN procedure_statement_list
			{ $$ = _symbol_create_list( SQL_WHEN,
			   append_list(
			    append_symbol(
			     L(), $2),$4)); }
 ;

when_search_statements:
    when_search_statement
			{ $$ = append_symbol( L(), $1); }
 |  when_search_statements when_search_statement
			{ $$ = append_symbol( $1, $2); }
 ;

case_opt_else_statement:
    /* empty */	        		{ $$ = NULL; }
 |  ELSE procedure_statement_list	{ $$ = $2; }
 ;

		/* data types, more types to come */


if_statement:
	IF search_condition THEN procedure_statement_list 
	if_opt_else
	END IF
		{ dlist *l = L();
		  append_symbol(l, $2);
		  append_list(l, $4);
		  append_symbol(l, $5);
		  $$ = _symbol_create_list(SQL_IF, l);
		}
		  
	;

if_opt_else:
	/* empty */ 	
		{ $$ = NULL; }
   |	ELSE procedure_statement_list 
	  	{ $$ = _symbol_create_list(SQL_ELSE, $2); }
   |	ELSEIF search_condition THEN procedure_statement_list 
	if_opt_else
		{ dlist *l = L();
		  append_symbol(l, $2);
		  append_list(l, $4);
		  append_symbol(l, $5);
		  { $$ = _symbol_create_list(SQL_IF, l); }
		}
	;

while_statement:
	opt_begin_label
	WHILE search_condition DO
	procedure_statement_list
	END WHILE opt_end_label

		{ dlist *l;
		  char *label = $1?$1:$8;
		  if ($1 && $8 && strcmp($1, $8) != 0) {
			$$ = NULL;
			yyerror(m, "WHILE: labels should match");
			YYABORT;
		  }
 		  l = L();
		  append_symbol(l, $3); /* condition */
		  append_list(l, $5);	/* statements */
		  append_string(l, label);
		  $$ = _symbol_create_list(SQL_WHILE, l);
		}
 ;

opt_begin_label:
	/* empty */ 	{ $$ = NULL; }
 |	ident ':'
 ;

opt_end_label:
	/* empty */ 	{ $$ = NULL; }
 |	ident 
 ;
	
	
table_function_column_list:
	column data_type	{ $$ = L();
				  append_string($$, $1);
			  	  append_type($$, &$2);
				}
  |     table_function_column_list ',' column data_type
				{ 
				  append_string($$, $3);
			  	  append_type($$, &$4);
				}
  ;

func_data_type:
    TABLE '(' table_function_column_list ')'	
		{ $$ = _symbol_create_list(SQL_TABLE, $3); }
 |  data_type
		{ $$ = _symbol_create_list(SQL_TYPE, append_type(L(),&$1)); }
 ;

opt_paramlist:
    paramlist
 |  '*'			{ dlist *vararg = L();
			  append_string(vararg, "*");
			  append_type(vararg, NULL);
			  $$ = append_list(L(), vararg); }
 |			{ $$ = NULL; }
 ;

paramlist:
    paramlist ',' ident data_type
			{ dlist *p = L();
			  append_string(p, $3);
			  append_type(p, &$4);
			  $$ = append_list($1, p); }
 |  ident data_type
			{ dlist *l = L();
			  dlist *p = L();
			  append_string(p, $1);
			  append_type(p, &$2);
			  $$ = append_list(l, p); }
 ;

/*
Define triggered SQL-statements.

  <trigger definition>    ::=
         CREATE TRIGGER <trigger name> <trigger action time> <trigger event>
         ON <table name> [ REFERENCING <old or new values alias list> ]
         <triggered action>

  <trigger action time>    ::=   BEFORE | AFTER

  <trigger event>    ::=   INSERT | DELETE | UPDATE [ OF <trigger column list> ]

  <trigger column list>    ::=   <column name list>

  <triggered action>    ::=
         [ FOR EACH { ROW | STATEMENT } ]
         [ WHEN <left paren> <search condition> <right paren> ]
         <triggered SQL statement>

  <triggered SQL statement>    ::=
         <SQL procedure statement>
     |     BEGIN ATOMIC { <SQL procedure statement> <semicolon> }... END

  <old or new values alias list>    ::=   <old or new values alias> ...

  <old or new values alias>    ::=
         OLD [ ROW ] [ AS ] <old values correlation name>
     |   NEW [ ROW ] [ AS ] <new values correlation name>
     |   OLD TABLE [ AS ] <old values table alias>
     |   NEW TABLE [ AS ] <new values table alias>

  <old values table alias>    ::=   <identifier>

  <new values table alias>    ::=   <identifier>

  <old values correlation name>    ::=   <correlation name>

  <new values correlation name>    ::=   <correlation name>
*/

trigger_def:
    create TRIGGER qname trigger_action_time trigger_event
    ON ident opt_referencing_list triggered_action
	{ dlist *l = L();
	  append_list(l, $3);
	  append_int(l, $4);
	  append_symbol(l, $5);
	  append_string(l, $7);
	  append_list(l, $8);
	  append_list(l, $9);
	  $$ = _symbol_create_list(SQL_CREATE_TRIGGER, l); 
	}
 ;

trigger_action_time:
    BEFORE	{ $$ = 0; }
 |  AFTER	{ $$ = 1; }
 ;

trigger_event:
    INSERT 			{ $$ = _symbol_create_list(SQL_INSERT, NULL); }
 |  sqlDELETE 			{ $$ = _symbol_create_list(SQL_DELETE, NULL); }
 |  UPDATE 			{ $$ = _symbol_create_list(SQL_UPDATE, NULL); }
 |  UPDATE OF ident_commalist 	{ $$ = _symbol_create_list(SQL_UPDATE, $3); }
 ;

opt_referencing_list:
    /* empty */ 				{ $$ = NULL; }
 |  REFERENCING old_or_new_values_alias_list 	{ $$ = $2; }
 ;

old_or_new_values_alias_list:
    old_or_new_values_alias	{ $$ = append_list(L(), $1); }
 |  old_or_new_values_alias_list 
    old_or_new_values_alias	{ $$ = append_list($1, $2); } 
 ;
       
old_or_new_values_alias:
	/* is really a correlation name */
       OLD opt_row opt_as ident	{ $$ = append_string(append_int(L(), 0), $4); }
 |  sqlNEW opt_row opt_as ident	{ $$ = append_string(append_int(L(), 1), $4); }
 |     OLD TABLE opt_as ident 	{ $$ = append_string(append_int(L(), 0), $4); }
 |  sqlNEW TABLE opt_as ident 	{ $$ = append_string(append_int(L(), 1), $4); }
 ;

opt_as:
    /* empty */
 |  AS
 ;

opt_row:
    /* empty */
 |  ROW	
 ;

triggered_action:
    opt_for_each opt_when triggered_statement
	{ $$ = L();
	  append_int($$, $1);
	  append_symbol($$, $2);
	  append_list($$, $3);
	}

opt_for_each:
    /* default for each statement */ 	{ $$ = 1; }
 |  FOR EACH row_or_statement 		{ $$ = $3; }
 ;

row_or_statement:
    ROW 	{ $$ = 0; }
 |  STATEMENT 	{ $$ = 1; }
 ;

opt_when:
    /* empty */ 			{ $$ = NULL; }
 |  WHEN  search_condition  	{ $$ = $2; }
 ;

triggered_statement:
    trigger_procedure_statement		
				{ $$ = append_symbol(L(), $1); }
 |  BEGIN ATOMIC 
    trigger_procedure_statement_list 
    END 			{ $$ = $3; }
 ;

drop_statement:
   drop TABLE qname drop_action
	{ dlist *l = L();
	  append_list(l, $3 );
	  append_int(l, $4 );
	  $$ = _symbol_create_list( SQL_DROP_TABLE, l ); }
 | drop FUNCTION qname opt_typelist drop_action
	{ dlist *l = L();
	  append_list(l, $3 );
	  append_int(l, 0 );
	  append_list(l, $4 );
	  append_int(l, $5 );
	  append_int(l, F_FUNC );
	  $$ = _symbol_create_list( SQL_DROP_FUNC, l ); }
 | drop FILTER FUNCTION qname opt_typelist drop_action
	{ dlist *l = L();
	  append_list(l, $4 );
	  append_int(l, 0 );
	  append_list(l, $5 );
	  append_int(l, $6 );
	  append_int(l, F_FILT );
	  $$ = _symbol_create_list( SQL_DROP_FUNC, l ); }
 | drop AGGREGATE qname opt_typelist drop_action
	{ dlist *l = L();
	  append_list(l, $3 );
	  append_int(l, 0 );
	  append_list(l, $4 );
	  append_int(l, $5 );
	  append_int(l, F_AGGR );
	  $$ = _symbol_create_list( SQL_DROP_FUNC, l ); }
 | drop PROCEDURE qname opt_typelist drop_action
	{ dlist *l = L();
	  append_list(l, $3 );
	  append_int(l, 0 );
	  append_list(l, $4 );
	  append_int(l, $5 );
	  append_int(l, F_PROC );
	  $$ = _symbol_create_list( SQL_DROP_FUNC, l ); }
 | drop ALL FUNCTION qname drop_action
	{ dlist *l = L();
	  append_list(l, $4 );
	  append_int(l, 1 );
	  append_list(l, NULL );
	  append_int(l, $5 );
	  append_int(l, F_FUNC );
	  $$ = _symbol_create_list( SQL_DROP_FUNC, l ); }
 | drop ALL FILTER FUNCTION qname drop_action
	{ dlist *l = L();
	  append_list(l, $5 );
	  append_int(l, 1 );
	  append_list(l, NULL );
	  append_int(l, $6 );
	  append_int(l, F_FILT );
	  $$ = _symbol_create_list( SQL_DROP_FUNC, l ); }
 | drop ALL AGGREGATE qname drop_action
	{ dlist *l = L();
	  append_list(l, $4 );
	  append_int(l, 1 );
	  append_list(l, NULL );
	  append_int(l, $5 );
	  append_int(l, F_AGGR );
	  $$ = _symbol_create_list( SQL_DROP_FUNC, l ); }
 | drop ALL PROCEDURE qname drop_action
	{ dlist *l = L();
	  append_list(l, $4 );
	  append_int(l, 1 );
	  append_list(l, NULL );
	  append_int(l, $5 );
	  append_int(l, F_PROC );
	  $$ = _symbol_create_list( SQL_DROP_FUNC, l ); }
 |  drop VIEW qname drop_action
	{ dlist *l = L();
	  append_list(l, $3 );
	  append_int(l, $4 );
	  $$ = _symbol_create_list( SQL_DROP_VIEW, l ); }
 |  drop ROLE ident	  { $$ = _symbol_create( SQL_DROP_ROLE, $3 ); }
 |  drop USER ident	  { $$ = _symbol_create( SQL_DROP_USER, $3 ); }
 |  drop INDEX qname	  { $$ = _symbol_create_list( SQL_DROP_INDEX, $3 ); }
 |  drop TRIGGER qname	  { $$ = _symbol_create_list( SQL_DROP_TRIGGER, $3 ); }
 ;

opt_typelist:
    /*empty*/		{$$ = NULL;}
 |  '(' typelist ')'	{$$ = $2;}
 |  '(' ')'		{$$ = L(); }
 ;

typelist:
    data_type			{ dlist *l = L();
				  append_type(l, &$1 );
				  $$= l; }
 |  data_type ',' typelist	{ append_type($3, &$1);
				  $$ = $3; }
 ;

drop_action:
    /* empty */		{ $$ = 0; }
 |  RESTRICT		{ $$ = 0; }
 |  CASCADE		{ $$ = 1; }
 ;
	/* data manipulative stmts */

sql:
   transaction_statement
 | update_statement
 ;

update_statement: 
/* todo merge statement */
   delete_stmt
 | insert_stmt
 | update_stmt
 | copyfrom_stmt
 ;

transaction_statement:
   _transaction_stmt
	{
	  $$ = $1;
	  m->type = Q_TRANS;					}
 ;

_transaction_stmt:
    COMMIT opt_work opt_chain
		{ $$ = _symbol_create_int( TR_COMMIT, $3);  }
 |  SAVEPOINT ident
		{ $$ = _symbol_create( TR_SAVEPOINT, $2); }
 |  RELEASE SAVEPOINT ident
		{ $$ = _symbol_create( TR_RELEASE, $3); }
 |  ROLLBACK opt_work opt_chain opt_to_savepoint
		{ $$ = _symbol_create_list( TR_ROLLBACK,
		   append_string(
			append_int(L(), $3), $4 )); }
 |  START TRANSACTION transaction_mode_list
		{ $$ = _symbol_create_int( TR_START, $3); }
 |  SET LOCAL TRANSACTION transaction_mode_list
		{ $$ = _symbol_create_int( TR_MODE, $4); }
 |  SET TRANSACTION transaction_mode_list
		{ $$ = _symbol_create_int( TR_MODE, $3); }
 ;

transaction_mode_list:
	/* empty */		{ $$ = tr_none; }
 |	_transaction_mode_list
 ;

_transaction_mode_list:
	transaction_mode
		{ $$ = $1; }
 |	_transaction_mode_list ',' transaction_mode
		{ $$ = ($1 | $3); }
 ;


transaction_mode:
	READ ONLY			{ $$ = tr_readonly; }
 |	READ WRITE			{ $$ = tr_writable; }
 |	ISOLATION LEVEL iso_level	{ $$ = tr_serializable; }
 |	DIAGNOSTICS sqlSIZE intval	{ $$ = tr_none; /* not supported */ }
 ;

iso_level:
	READ UNCOMMITTED
 |	READ COMMITTED
 |	sqlREPEATABLE READ
 |	SERIALIZABLE
 ;

opt_work: /* pure syntax sugar */
    WORK		{ $$ = 0; }
 |  /* empty */		{ $$ = 0; }
 ;

opt_chain:
    AND CHAIN		{ $$ = 1; }
 |  AND NO CHAIN	{ $$ = 0; }
 |  /* empty */		{ $$ = 0; }
 ;

opt_to_savepoint:
    /* empty */		{ $$ = NULL; }
 |  TO SAVEPOINT ident  { $$ = $3; }
 ;

copyfrom_stmt:
<<<<<<< HEAD
    COPY opt_nr INTO qname FROM string_commalist opt_seps opt_null_string opt_locked opt_best_effort opt_constraint
=======
    COPY opt_nr INTO qname opt_column_list FROM string_commalist opt_header_list opt_seps opt_null_string opt_locked opt_constraint
>>>>>>> 16eebfcf
	{ dlist *l = L();
	  append_list(l, $4);
	  append_list(l, $5);
	  append_list(l, $7);
	  append_list(l, $8);
	  append_list(l, $9);
	  append_list(l, $2);
<<<<<<< HEAD
	  append_string(l, $8);
	  append_int(l, $9);
	  append_int(l, $10);
	  append_int(l, $11);
	  $$ = _symbol_create_list( SQL_COPYFROM, l ); }
  | COPY opt_nr INTO qname FROM STDIN opt_seps opt_null_string opt_locked opt_best_effort opt_constraint
=======
	  append_string(l, $10);
	  append_int(l, $11);
	  append_int(l, $12);
	  $$ = _symbol_create_list( SQL_COPYFROM, l ); }
  | COPY opt_nr INTO qname opt_column_list FROM STDIN  opt_header_list opt_seps opt_null_string opt_locked opt_constraint
>>>>>>> 16eebfcf
	{ dlist *l = L();
	  append_list(l, $4);
	  append_list(l, $5);
	  append_list(l, NULL);
	  append_list(l, $8);
	  append_list(l, $9);
	  append_list(l, $2);
<<<<<<< HEAD
	  append_string(l, $8);
	  append_int(l, $9);
	  append_int(l, $10);
	  append_int(l, $11);
=======
	  append_string(l, $10);
	  append_int(l, $11);
	  append_int(l, $12);
>>>>>>> 16eebfcf
	  $$ = _symbol_create_list( SQL_COPYFROM, l ); }
   | COPY opt_nr BINARY INTO qname FROM string_commalist /* binary copy from */ opt_constraint
	{ dlist *l = L();
	  if ($2 != NULL) {
	  	yyerror(m, "COPY INTO: cannot pass number of records when using binary COPY INTO");
		YYABORT;
	  }
	  append_list(l, $5);
	  append_list(l, $7);
	  append_int(l, $8);
	  $$ = _symbol_create_list( SQL_BINCOPYFROM, l ); }
  | COPY select_no_parens_orderby INTO string opt_seps opt_null_string 
	{ dlist *l = L();
	  append_symbol(l, $2);
	  append_string(l, $4);
	  append_list(l, $5);
	  append_string(l, $6);
	  $$ = _symbol_create_list( SQL_COPYTO, l ); }
  | COPY select_no_parens_orderby INTO STDOUT opt_seps opt_null_string
	{ dlist *l = L();
	  append_symbol(l, $2);
	  append_string(l, NULL);
	  append_list(l, $5);
	  append_string(l, $6);
	  $$ = _symbol_create_list( SQL_COPYTO, l ); }
  ;

opt_header_list:
       /* empty */		{ $$ = NULL; }
 | '(' header_list ')'		{ $$ = $2; }
 ;

header_list:
   header 			{ $$ = append_list(L(), $1); }
 | header_list ',' header 	{ $$ = append_list($1, $3); }
 ;

header:
	ident		
			{ dlist *l = L();
			  append_string(l, $1 );
			  $$ = l; }
 |	ident STRING
			{ dlist *l = L();
			  append_string(l, $1 );
			  append_string(l, $2 );
			  $$ = l; }
 ;

opt_seps:
    /* empty */
				{ dlist *l = L();
				  append_string(l, sa_strdup(SA, "|"));
				  append_string(l, sa_strdup(SA, "\\n"));
				  $$ = l; }
 |  opt_using DELIMITERS string
				{ dlist *l = L();
				  append_string(l, $3);
				  append_string(l, sa_strdup(SA, "\\n"));
				  $$ = l; }
 |  opt_using DELIMITERS string ',' string
				{ dlist *l = L();
				  append_string(l, $3);
				  append_string(l, $5);
				  $$ = l; }
 |  opt_using DELIMITERS string ',' string ',' string
				{ dlist *l = L();
				  append_string(l, $3);
				  append_string(l, $5);
				  append_string(l, sql2str($7));
				  $$ = l; }
 ;

opt_using:
    /* empty */			{ $$ = NULL; }
 |  USING			{ $$ = NULL; }
 ;

opt_nr:
    /* empty */			{ $$ = NULL; }
 |  poslng RECORDS		{ $$ = append_lng(append_lng(L(), $1), 0); }
 |  OFFSET poslng 		{ $$ = append_lng(append_lng(L(), -1), $2); }
 |  poslng OFFSET poslng RECORDS	
				{ $$ = append_lng(append_lng(L(), $1), $3); }
 |  poslng RECORDS OFFSET poslng	
				{ $$ = append_lng(append_lng(L(), $1), $4); }
 ;

opt_null_string:
	/* empty */		{ $$ = NULL; }
 |  	sqlNULL opt_as string	{ $$ = $3; }
 ;

opt_locked:
	/* empty */	{ $$ = FALSE; }
 |  	LOCKED		{ $$ = TRUE; }
 ;

opt_best_effort:
	/* empty */	{ $$ = FALSE; }
 |  	BEST EFFORT	{ $$ = TRUE; }
 ;

opt_constraint:
	/* empty */	{ $$ = TRUE; }
 |  	NO CONSTRAINT	{ $$ = FALSE; }
 ;

string_commalist:
	string_commalist_contents          { $$ = $1; }
 |	'(' string_commalist_contents ')'  { $$ = $2; }
 ;

string_commalist_contents:
    string		{ $$ = append_string(L(), $1); }
 |  string_commalist_contents ',' string
			{ $$ = append_string($1, $3); }
 ;

delete_stmt:
    sqlDELETE FROM qname opt_where_clause

	{ dlist *l = L();
	  append_list(l, $3);
	  append_symbol(l, $4);
	  $$ = _symbol_create_list( SQL_DELETE, l ); }
 ;

update_stmt:
    UPDATE qname SET assignment_commalist opt_where_clause

	{ dlist *l = L();
	  append_list(l, $2);
	  append_list(l, $4);
	  append_symbol(l, $5);
	  $$ = _symbol_create_list( SQL_UPDATE, l ); }
 ;

/* todo merge statment 

Conditionally update rows of a table, or insert new rows into a table, or both.


<merge statement> ::=
		MERGE INTO <target table> [ [ AS ] <merge correlation name> ]
		USING <table reference> ON <search condition> <merge operation specification>

<merge correlation name> ::= <correlation name>

<merge operation specification> ::= <merge when clause>...

<merge when clause> ::= <merge when matched clause> | <merge when not matched clause>

<merge when matched clause> ::= WHEN MATCHED THEN <merge update specification>

<merge when not matched clause> ::= WHEN NOT MATCHED THEN <merge insert specification>

<merge update specification> ::= UPDATE SET <set clause list>

<merge insert specification> ::=
		INSERT [ <left paren> <insert column list> <right paren> ]
		[ <override clause> ] VALUES <merge insert value list>

<merge insert value list> ::=
		<left paren> <merge insert value element> [ { <comma> <merge insert value element> }... ] <right paren>

<merge insert value element> ::= <value expression> | <contextually typed value specification>
*/

insert_stmt:
    INSERT INTO qname values_or_query_spec

	{ dlist *l = L();
	  append_list(l, $3);
	  append_list(l, NULL);
	  append_symbol(l, $4);
	  $$ = _symbol_create_list( SQL_INSERT, l ); }

 |  INSERT INTO qname column_commalist_parens values_or_query_spec

	{ dlist *l = L();
	  append_list(l, $3);
	  append_list(l, $4);
	  append_symbol(l, $5);
	  $$ = _symbol_create_list( SQL_INSERT, l ); }
 ;

values_or_query_spec:
/* empty values list */
		{ $$ = _symbol_create_list( SQL_VALUES, L()); }
 |   DEFAULT VALUES
		{ $$ = _symbol_create_list( SQL_VALUES, L()); }
 |   VALUES row_commalist
		{ $$ = _symbol_create_list( SQL_VALUES, $2); }
 |  select_no_parens_orderby
 ;


row_commalist:
    '(' atom_commalist ')'	{ $$ = append_list(L(), $2); }
 |  row_commalist ',' '(' atom_commalist ')'
				{ $$ = append_list($1, $4); }
 ;

atom_commalist:
    insert_atom		{ $$ = append_symbol(L(), $1); }
 |  atom_commalist ',' insert_atom
			{ $$ = append_symbol($1, $3); }
 ;

value_commalist:
    value		{ $$ = append_symbol(L(), $1); }
 |  value_commalist ',' value
			{ $$ = append_symbol($1, $3); }
 ;

null:
   sqlNULL
	 { 
	  if (m->emode == m_normal && m->caching) {
		/* replace by argument */
		atom *a = atom_general(SA, sql_bind_localtype("void"), NULL);

		sql_add_arg( m, a);
		$$ = _symbol_create_list( SQL_COLUMN,
			append_int(L(), m->argc-1));
	   } else {
		$$ = _symbol_create(SQL_NULL, NULL );
	   }
	}
 ;


simple_atom:
    scalar_exp
 |  null
 ;

insert_atom:
    simple_atom
 ;

value:
    simple_atom
 |  select_no_parens
 ;

opt_distinct:
    /* empty */		{ $$ = FALSE; }
 |  ALL			{ $$ = FALSE; }
 |  DISTINCT		{ $$ = TRUE; }
 ;

assignment_commalist:
    assignment		{ $$ = append_symbol(L(), $1 ); }
 |  assignment_commalist ',' assignment
			{ $$ = append_symbol($1, $3 ); }
 ;

assignment:
   column '=' search_condition
	{ dlist *l = L();
	  append_symbol(l, $3 );
	  append_string(l, $1);
	  $$ = _symbol_create_list( SQL_ASSIGN, l); }
 | column '=' sqlNULL
	{ dlist *l = L();
	  append_symbol(l, NULL );
	  append_string(l, $1);
	  $$ = _symbol_create_list( SQL_ASSIGN, l); }
 |  column_commalist_parens '=' subquery
	{ dlist *l = L();
	  append_symbol(l, $3);
	  append_list(l, $1);
	  $$ = _symbol_create_list( SQL_ASSIGN, l ); }
 ;

opt_where_clause:
    /* empty */			{ $$ = NULL; }
 |  WHERE search_condition	{ $$ = $2; }
 ;

	/* query expressions */

joined_table:
   '(' joined_table ')'
	{ $$ = $2; }
 |  table_ref CROSS JOIN table_ref

	{ dlist *l = L();
	  append_symbol(l, $1);
	  append_symbol(l, $4);
	  $$ = _symbol_create_list( SQL_CROSS, l); }
 |  table_ref UNIONJOIN table_ref join_spec
	{ dlist *l = L();
	  append_symbol(l, $1);
	  append_int(l, 0);
	  append_int(l, 4);
	  append_symbol(l, $3);
	  append_symbol(l, $4);
	  $$ = _symbol_create_list( SQL_UNIONJOIN, l); }
 |  table_ref JOIN table_ref join_spec
	{ dlist *l = L();
	  append_symbol(l, $1);
	  append_int(l, 0);
	  append_int(l, 0);
	  append_symbol(l, $3);
	  append_symbol(l, $4);
	  $$ = _symbol_create_list( SQL_JOIN, l); }
 |  table_ref NATURAL JOIN table_ref
	{ dlist *l = L();
	  append_symbol(l, $1);
	  append_int(l, 1);
	  append_int(l, 0);
	  append_symbol(l, $4);
	  append_symbol(l, NULL);
	  $$ = _symbol_create_list( SQL_JOIN, l); }
 |  table_ref join_type JOIN table_ref join_spec
	{ dlist *l = L();
	  append_symbol(l, $1);
	  append_int(l, 0);
	  append_int(l, $2);
	  append_symbol(l, $4);
	  append_symbol(l, $5);
	  $$ = _symbol_create_list( SQL_JOIN, l); }
 |  table_ref NATURAL join_type JOIN table_ref
	{ dlist *l = L();
	  append_symbol(l, $1);
	  append_int(l, 1);
	  append_int(l, $3);
	  append_symbol(l, $5);
	  append_symbol(l, NULL);
	  $$ = _symbol_create_list( SQL_JOIN, l); }
  ;

join_type:
    INNER			{ $$ = 0; }
  | outer_join_type OUTER	{ $$ = 1 + $1; }
  | outer_join_type		{ $$ = 1 + $1; }
  ;

outer_join_type:
    LEFT		{ $$ = 0; }
  | RIGHT		{ $$ = 1; }
  | FULL		{ $$ = 2; }
  ;

join_spec:
    ON search_condition			{ $$ = $2; }
  | USING column_commalist_parens
		{ $$ = _symbol_create_list( SQL_USING, $2); }
  ;

/*
<query expression> ::= [ <with clause> ] <query expression body>

<with clause> ::= WITH [ RECURSIVE ] <with list>

<with list> ::= <with list element> [ { <comma> <with list element> }... ]

<with list element> ::=
                <query name> [ <left paren> <with column list> <right paren> ]
                AS <left paren> <query expression> <right paren> [ <search or cycle clause> ]

<with column list> ::= <column name list>

RECURSIVE and <search or cycle clause> are currently not supported
*/

sql: with_query
	;

with_query:
	WITH with_list query_expression
	{
		dlist *l = L();
	  	append_list(l, $2);
	  	append_symbol(l, $3);
	  	$$ = _symbol_create_list( SQL_WITH, l ); 
	}
  ;

with_list:
	with_list ',' with_list_element	 { $$ = append_symbol($1, $3); }
 |	with_list_element	 	 { $$ = append_symbol(L(), $1); }
 ;

with_list_element: 
    ident opt_column_list AS '(' query_expression ')'
	{  dlist *l = L();
	  append_list(l, append_string(L(), $1));
	  append_list(l, $2);
	  append_symbol(l, $5);
	  append_int(l, FALSE);	/* no with check */
	  append_int(l, FALSE);	/* inlined view  (ie not persistent) */
	  $$ = _symbol_create_list( SQL_CREATE_VIEW, l ); 
	}
 ;

sql:
    select_statement_single_row
|
    select_no_parens_orderby
 ;

simple_select:
    SELECT opt_distinct selection table_exp
	{ $$ = newSelectNode( SA, $2, $3, NULL,
		$4->h->data.sym,
		$4->h->next->data.sym,
		$4->h->next->next->data.sym,
		$4->h->next->next->next->data.sym,
		NULL, NULL, NULL, NULL, NULL);
	}
    ;

select_statement_single_row:
    SELECT opt_distinct selection INTO select_target_list table_exp
	{ $$ = newSelectNode( SA, $2, $3, $5,
		$6->h->data.sym,
		$6->h->next->data.sym,
		$6->h->next->next->data.sym,
		$6->h->next->next->next->data.sym,
		NULL, NULL, NULL, NULL, NULL);
	}
    ;

select_no_parens_orderby:
     select_no_parens opt_order_by_clause opt_limit opt_offset opt_sample
	 { 
	  $$ = $1;
	  if ($2 || $3 || $4 || $5) {
	  	if ($1 != NULL &&
		    ($1->token == SQL_SELECT ||
		     $1->token == SQL_UNION  ||
		     $1->token == SQL_EXCEPT ||
		     $1->token == SQL_INTERSECT)) {
			if ($1->token == SQL_SELECT) {
	 			SelectNode *s = (SelectNode*)$1;
	
	  			s -> orderby = $2;
	  			s -> limit = $3;
	  			s -> offset = $4;
	  			s -> sample = $5;
			} else { /* Add extra select * from .. in case of UNION, EXCEPT, INTERSECT */
				$$ = newSelectNode( 
					SA, 0, 
					append_symbol(L(), _symbol_create_list(SQL_TABLE, append_string(append_string(L(),NULL),NULL))), NULL,
					_symbol_create_list( SQL_FROM, append_symbol(L(), $1)), NULL, NULL, NULL, $2, _symbol_create_list(SQL_NAME, append_list(append_string(L(),"inner"),NULL)), $3, $4, $5);
			}
	  	} else {
			yyerror(m, "missing SELECT operator");
			YYABORT;
	  	}
	 } 
	}
    ;

select_target_list:
	target_specification 	{ $$ = append_string(L(), $1); }
 |  	select_target_list ',' target_specification
				{ $$ = append_string($1, $3); }
 ;

target_specification:
	ident
 ;

select_no_parens:
    select_no_parens UNION set_distinct opt_corresponding select_no_parens

	{ dlist *l = L();
	  append_symbol(l, $1);
	  append_int(l, $3);
	  append_list(l, $4);
	  append_symbol(l, $5);
	  $$ = _symbol_create_list( SQL_UNION, l); }

 |  select_no_parens EXCEPT set_distinct opt_corresponding select_no_parens

	{ dlist *l = L();
	  append_symbol(l, $1);
	  append_int(l, $3);
	  append_list(l, $4);
	  append_symbol(l, $5);
	  $$ = _symbol_create_list( SQL_EXCEPT, l); }

 |  select_no_parens INTERSECT set_distinct opt_corresponding select_no_parens

	{ dlist *l = L();
	  append_symbol(l, $1);
	  append_int(l, $3);
	  append_list(l, $4);
	  append_symbol(l, $5);
	  $$ = _symbol_create_list( SQL_INTERSECT, l); }
 |  '(' select_no_parens ')' { $$ = $2; }
 |   simple_select
 ;

set_distinct:
    /* empty */		{ $$ = TRUE; }
 |  ALL			{ $$ = FALSE; }
 |  DISTINCT		{ $$ = TRUE; }
 ;


opt_corresponding:
	/* empty */	{ $$ = NULL; }
 |  CORRESPONDING
			{ $$ = L(); }
 |  CORRESPONDING BY '(' column_ref_commalist ')'
			{ $$ = $4; }
 ;

selection:
    column_exp_commalist
 ;

table_exp:
    opt_from_clause opt_where_clause opt_group_by_clause opt_having_clause

	{ $$ = L();
	  append_symbol($$, $1);
	  append_symbol($$, $2);
	  append_symbol($$, $3);
	  append_symbol($$, $4); }
 ;

opt_from_clause:
    /* empty */			 { $$ = NULL; }
 |  FROM table_ref_commalist 	 { $$ = _symbol_create_list( SQL_FROM, $2); }
 ;

table_ref_commalist:
    table_ref		{ $$ = append_symbol(L(), $1); }
 |  table_ref_commalist ',' table_ref
			{ $$ = append_symbol($1, $3); }
 ;

simple_table:
   qname 			{ dlist *l = L();
		  		  append_list(l, $1);
		  	  	  append_symbol(l, NULL);
		  		  $$ = _symbol_create_list(SQL_NAME, l); }
 | qname table_name 		{ dlist *l = L();
		  		  append_list(l, $1);
		  	  	  append_symbol(l, $2);
		  		  $$ = _symbol_create_list(SQL_NAME, l); }
 | func_ref table_name		{ dlist *l = L();
		  		  append_symbol(l, $1);
		  	  	  append_symbol(l, $2);
		  		  $$ = _symbol_create_list(SQL_TABLE, l); }
 | func_ref 			{ dlist *l = L();
		  		  append_symbol(l, $1);
		  	  	  append_symbol(l, NULL);
		  		  $$ = _symbol_create_list(SQL_TABLE, l); }
 ;

table_ref:
    simple_table
 |  subquery table_name
				{
				  $$ = $1;
				  if ($$->token == SQL_SELECT) {
				  	SelectNode *sn = (SelectNode*)$1;
				  	sn->name = $2;
				  } else {
				  	append_symbol($1->data.lval, $2);
				  }
				}
 |  subquery
				{ $$ = NULL;
				  yyerror(m, "subquery table reference needs alias, use AS xxx");
				  YYABORT;
				}
 |  joined_table 		{ $$ = $1;
				  append_symbol($1->data.lval, NULL); }
/* the following rule seems to be redundant ?  
 |  '(' joined_table ')' table_name
				{ $$ = $2;
				  append_symbol($2->data.lval, $4); }
*/

/* Basket expression, TODO window */
 |  '[' 
	{ m->caching = 0; }
	select_no_parens ']' table_name 	
	{
		dlist *op = L();

 	  	append_symbol(op, $3);
		append_symbol(op, $5);
		$$ = _symbol_create_list(SQL_TABLE_OPERATOR, op); 
	}
 ;

table_name:
    AS ident '(' name_commalist ')'
				{ dlist *l = L();
		  		  append_string(l, $2);
		  	  	  append_list(l, $4);
		  		  $$ = _symbol_create_list(SQL_NAME, l); }
 |  AS ident
				{ dlist *l = L();
		  		  append_string(l, $2);
		  	  	  append_list(l, NULL);
		  		  $$ = _symbol_create_list(SQL_NAME, l); }
 |  ident '(' name_commalist ')'
				{ dlist *l = L();
		  		  append_string(l, $1);
		  	  	  append_list(l, $3);
		  		  $$ = _symbol_create_list(SQL_NAME, l); }
 |  ident
				{ dlist *l = L();
		  		  append_string(l, $1);
		  	  	  append_list(l, NULL);
		  		  $$ = _symbol_create_list(SQL_NAME, l); }
 ;

opt_group_by_clause:
    /* empty */ 		  { $$ = NULL; }
 |  sqlGROUP BY column_ref_commalist { $$ = _symbol_create_list( SQL_GROUPBY, $3 );}
 ;

column_ref_commalist:
    column_ref		{ $$ = append_symbol(L(),
			       _symbol_create_list(SQL_COLUMN,$1)); }
 |  column_ref_commalist ',' column_ref
			{ $$ = append_symbol( $1,
			       _symbol_create_list(SQL_COLUMN,$3)); }
 ;

opt_having_clause:
    /* empty */ 		 { $$ = NULL; }
 |  HAVING search_condition	 { $$ = $2; }
 ;


search_condition:
    and_exp OR search_condition
		{ dlist *l = L();
		  append_symbol(l, $1);
		  append_symbol(l, $3);
		  $$ = _symbol_create_list(SQL_OR, l ); }
 |  and_exp	{ $$ = $1; }
 ;
   
and_exp:
    not_exp AND and_exp
		{ dlist *l = L();
		  append_symbol(l, $1);
		  append_symbol(l, $3);
		  $$ = _symbol_create_list(SQL_AND, l ); }
 |  not_exp	{ $$ = $1; }
 ;

not_exp:
    NOT not_exp 
		{ $$ = $2;

		  if ($$->token == SQL_EXISTS)
			$$->token = SQL_NOT_EXISTS;
		  else
			$$ = _symbol_create_symbol(SQL_NOT, $2); }
 |  pred_exp	{ $$ = $1; }
 ;

opt_order_by_clause:
    /* empty */ 			  { $$ = NULL; }
 |  ORDER BY sort_specification_list
		{ $$ = _symbol_create_list( SQL_ORDERBY, $3); }
 ;

opt_limit:
    /* empty */ 	{ $$ = NULL; }
 |  LIMIT nonzerowrd	{ 
		  	  sql_subtype *t = sql_bind_localtype("wrd");
			  $$ = _newAtomNode( atom_int(SA, t, $2)); 
			}
 |  LIMIT param		{ $$ = $2; }
 ;

opt_offset:
	/* empty */	{ $$ = NULL; }
 |  OFFSET poswrd	{ 
		  	  sql_subtype *t = sql_bind_localtype("wrd");
			  $$ = _newAtomNode( atom_int(SA, t, $2)); 
			}
 |  OFFSET param	{ $$ = $2; }
 ;

opt_sample:
	/* empty */	{ $$ = NULL; }
 |  SAMPLE poswrd	{
		  	  sql_subtype *t = sql_bind_localtype("wrd");
			  $$ = _newAtomNode( atom_int(SA, t, $2));
			}
 |  SAMPLE INTNUM	{
		  	  sql_subtype *t = sql_bind_localtype("dbl");
			  $$ = _newAtomNode( atom_float(SA, t, strtod($2,NULL)));
			}
 |  SAMPLE param	{ $$ = $2; }
 ;

sort_specification_list:
    ordering_spec	 { $$ = append_symbol(L(), $1); }
 |  sort_specification_list ',' ordering_spec
			 { $$ = append_symbol( $1, $3 ); }
 ;

ordering_spec:
    scalar_exp opt_asc_desc
	{ dlist *l = L();
	  append_symbol(l, $1);
	  append_int(l, $2);
	  $$ = _symbol_create_list(SQL_COLUMN, l ); }

 ;

opt_asc_desc:
    /* empty */ 	{ $$ = TRUE; }
 |  ASC			{ $$ = TRUE; }
 |  DESC		{ $$ = FALSE; }
 ;

predicate:
    comparison_predicate
 |  between_predicate
 |  like_predicate
 |  test_for_null
 |  in_predicate
 |  all_or_any_predicate
 |  existence_test
 |  filter_exp
 |  scalar_exp
 ;

pred_exp:
    predicate
 ;

comparison_predicate:
    pred_exp COMPARISON pred_exp
		{ dlist *l = L();
		  append_symbol(l, $1);
		  append_string(l, $2);
		  append_symbol(l, $3);
		  $$ = _symbol_create_list(SQL_COMPARE, l ); }
 |  pred_exp '=' pred_exp
		{ dlist *l = L();
		  append_symbol(l, $1);
		  append_string(l, sa_strdup(SA, "="));
		  append_symbol(l, $3);
		  $$ = _symbol_create_list(SQL_COMPARE, l ); }
 ;

between_predicate:
    pred_exp NOT BETWEEN opt_bounds pred_exp AND pred_exp
		{ dlist *l = L();
		  append_symbol(l, $1);
		  append_int(l, $4);
		  append_symbol(l, $5);
		  append_symbol(l, $7);
		  $$ = _symbol_create_list(SQL_NOT_BETWEEN, l ); }
 |  pred_exp BETWEEN opt_bounds pred_exp AND pred_exp
		{ dlist *l = L();
		  append_symbol(l, $1);
		  append_int(l, $3);
		  append_symbol(l, $4);
		  append_symbol(l, $6);
		  $$ = _symbol_create_list(SQL_BETWEEN, l ); }
 ;

opt_bounds:
   /* empty */ 	{ $$ = 0; }
 | ASYMMETRIC 	{ $$ = 0; }
 | SYMMETRIC 	{ $$ = 1; }
 ;

like_predicate:
    pred_exp NOT LIKE like_exp
		{ dlist *l = L();
		  append_symbol(l, $1);
		  append_symbol(l, $4);
		  append_int(l, FALSE);  /* case sensitive */
		  append_int(l, TRUE);  /* anti */
		  $$ = _symbol_create_list( SQL_LIKE, l ); }
 |  pred_exp NOT ILIKE like_exp
		{ dlist *l = L();
		  append_symbol(l, $1);
		  append_symbol(l, $4);
		  append_int(l, TRUE);  /* case insensitive */
		  append_int(l, TRUE);  /* anti */
		  $$ = _symbol_create_list( SQL_LIKE, l ); }
 |  pred_exp LIKE like_exp
		{ dlist *l = L();
		  append_symbol(l, $1);
		  append_symbol(l, $3);
		  append_int(l, FALSE);  /* case sensitive */
		  append_int(l, FALSE);  /* anti */
		  $$ = _symbol_create_list( SQL_LIKE, l ); }
 |  pred_exp ILIKE like_exp
		{ dlist *l = L();
		  append_symbol(l, $1);
		  append_symbol(l, $3);
		  append_int(l, TRUE);  /* case insensitive */
		  append_int(l, FALSE);  /* anti */
		  $$ = _symbol_create_list( SQL_LIKE, l ); }
 ;

like_exp:
    scalar_exp
	{ dlist *l = L();
	  append_symbol(l, $1);
	  $$ = _symbol_create_list(SQL_ESCAPE, l ); }
 |  scalar_exp ESCAPE string
 	{ char *s = sql2str($3);
	  if (_strlen(s) != 1) {
		char *msg = sql_message("\b22025!ESCAPE must be one character");
		yyerror(m, msg);
		_DELETE(msg);
		$$ = NULL;
		YYABORT;
	  } else {
		dlist *l = L();
		append_symbol(l, $1);
		append_string(l, s);
		$$ = _symbol_create_list(SQL_ESCAPE, l);
	  }
	}
 ;

test_for_null:
    scalar_exp IS NOT sqlNULL { $$ = _symbol_create_symbol( SQL_IS_NOT_NULL, $1 );}
 |  scalar_exp IS sqlNULL     { $$ = _symbol_create_symbol( SQL_IS_NULL, $1 ); }
 ;

in_predicate:
    pred_exp NOT sqlIN '(' value_commalist ')'
		{ dlist *l = L();
		  append_symbol(l, $1);
		  append_list(l, $5);
		  $$ = _symbol_create_list(SQL_NOT_IN, l ); }
 |  pred_exp sqlIN '(' value_commalist ')'
		{ dlist *l = L();
		  append_symbol(l, $1);
		  append_list(l, $4);
		  $$ = _symbol_create_list(SQL_IN, l ); }
 |  '(' pred_exp_list ')' NOT sqlIN '(' value_commalist ')'
		{ dlist *l = L();
		  append_list(l, $2);
		  append_list(l, $7);
		  $$ = _symbol_create_list(SQL_NOT_IN, l ); }
 |  '(' pred_exp_list ')' sqlIN '(' value_commalist ')'
		{ dlist *l = L();
		  append_list(l, $2);
		  append_list(l, $6);
		  $$ = _symbol_create_list(SQL_IN, l ); }
 ;

pred_exp_list:
    pred_exp
			{ $$ = append_symbol( L(), $1);}
 |  pred_exp_list ',' pred_exp
			{ $$ = append_symbol( $1, $3); }
 ;

all_or_any_predicate:
    pred_exp COMPARISON any_all_some subquery

		{ dlist *l = L();
		  append_symbol(l, $1);
		  append_string(l, $2);
		  append_symbol(l, $4);
		  append_int(l, $3);
		  $$ = _symbol_create_list(SQL_COMPARE, l ); }
 ;

any_all_some:
    ANY		{ $$ = 0; }
 |  SOME	{ $$ = 0; }
 |  ALL		{ $$ = 1; }
 ;

existence_test:
    EXISTS subquery 	{ $$ = _symbol_create_symbol( SQL_EXISTS, $2 ); }
/*|  NOT EXISTS subquery { $$ = _symbol_create_symbol( SQL_NOT_EXISTS, $3 ); }*/
 ;

filter_arg_list:
       pred_exp				{ $$ = append_symbol(L(), $1); }
 |     filter_arg_list ',' pred_exp	{ $$ = append_symbol($1, $3);  }
 ;

filter_args:
	'[' filter_arg_list ']' 	{ $$ = $2; }
 ;

filter_exp:
 filter_args qname filter_args
		{ dlist *l = L();
		  append_list(l, $1);
		  append_list(l, $2);
		  append_list(l, $3);
		  $$ = _symbol_create_list(SQL_FILTER, l ); }
 ;

subquery:
    '(' select_no_parens ')'	{ $$ = $2; }
 |  '(' VALUES row_commalist ')'	
				{ $$ = _symbol_create_list( SQL_VALUES, $3); }
 |  '(' with_query ')'	
				{ $$ = $2; }
 ;

	/* simple_scalar expressions */
simple_scalar_exp:
    value_exp
 |  scalar_exp '+' scalar_exp
			{ dlist *l = L();
			  append_list(l, 
			  	append_string(L(), sa_strdup(SA, "sql_add")));
	  		  append_symbol(l, $1);
	  		  append_symbol(l, $3);
	  		  $$ = _symbol_create_list( SQL_BINOP, l ); }
 |  scalar_exp '-' scalar_exp
			{ dlist *l = L();
			  append_list(l, 
			  	append_string(L(), sa_strdup(SA, "sql_sub")));
	  		  append_symbol(l, $1);
	  		  append_symbol(l, $3);
	  		  $$ = _symbol_create_list( SQL_BINOP, l ); }
 |  scalar_exp '*' scalar_exp
			{ dlist *l = L();
			  append_list(l, 
			  	append_string(L(), sa_strdup(SA, "sql_mul")));
	  		  append_symbol(l, $1);
	  		  append_symbol(l, $3);
	  		  $$ = _symbol_create_list( SQL_BINOP, l ); }
 |  scalar_exp '/' scalar_exp
			{ dlist *l = L();
			  append_list(l, 
			  	append_string(L(), sa_strdup(SA, "sql_div")));
	  		  append_symbol(l, $1);
	  		  append_symbol(l, $3);
	  		  $$ = _symbol_create_list( SQL_BINOP, l ); }
 |  scalar_exp '%' scalar_exp
			{ dlist *l = L();
			  append_list(l, 
			  	append_string(L(), sa_strdup(SA, "mod")));
	  		  append_symbol(l, $1);
	  		  append_symbol(l, $3);
	  		  $$ = _symbol_create_list( SQL_BINOP, l ); }
 |  scalar_exp '^' scalar_exp
			{ dlist *l = L();
			  append_list(l, 
			  	append_string(L(), sa_strdup(SA, "bit_xor")));
	  		  append_symbol(l, $1);
	  		  append_symbol(l, $3);
	  		  $$ = _symbol_create_list( SQL_BINOP, l ); }
 |  scalar_exp '&' scalar_exp
			{ dlist *l = L();
			  append_list(l, 
			  	append_string(L(), sa_strdup(SA, "bit_and")));
	  		  append_symbol(l, $1);
			  append_symbol(l, $3);
	  		  $$ = _symbol_create_list( SQL_BINOP, l ); }
 |  scalar_exp '|' scalar_exp
			{ dlist *l = L();
			  append_list(l, 
			  	append_string(L(), sa_strdup(SA, "bit_or")));
	  		  append_symbol(l, $1);
	  		  append_symbol(l, $3);
	  		  $$ = _symbol_create_list( SQL_BINOP, l ); }
 |  '~' scalar_exp
			{ dlist *l = L();
			  append_list(l, 
			  	append_string(L(), sa_strdup(SA, "bit_not")));
	  		  append_symbol(l, $2);
	  		  $$ = _symbol_create_list( SQL_BINOP, l ); }
 |  scalar_exp LEFT_SHIFT scalar_exp
			{ dlist *l = L();
			  append_list(l, 
			  	append_string(L(), sa_strdup(SA, "left_shift")));
	  		  append_symbol(l, $1);
	  		  append_symbol(l, $3);
	  		  $$ = _symbol_create_list( SQL_BINOP, l ); }
 |  scalar_exp RIGHT_SHIFT scalar_exp
			{ dlist *l = L();
			  append_list(l, 
			  	append_string(L(), sa_strdup(SA, "right_shift")));
	  		  append_symbol(l, $1);
	  		  append_symbol(l, $3);
	  		  $$ = _symbol_create_list( SQL_BINOP, l ); }
 |  scalar_exp LEFT_SHIFT_ASSIGN scalar_exp
			{ dlist *l = L();
			  append_list(l, 
			  	append_string(L(), sa_strdup(SA, "left_shift_assign")));
	  		  append_symbol(l, $1);
	  		  append_symbol(l, $3);
	  		  $$ = _symbol_create_list( SQL_BINOP, l ); }
 |  scalar_exp RIGHT_SHIFT_ASSIGN scalar_exp
			{ dlist *l = L();
			  append_list(l, 
			  	append_string(L(), sa_strdup(SA, "right_shift_assign")));
	  		  append_symbol(l, $1);
	  		  append_symbol(l, $3);
	  		  $$ = _symbol_create_list( SQL_BINOP, l ); }
 |  '+' scalar_exp %prec UMINUS 
			{ $$ = $2; }
 |  '-' scalar_exp %prec UMINUS 
			{ 
 			  $$ = NULL;
			  assert($2->token != SQL_COLUMN || $2->data.lval->h->type != type_lng);
			  if ($2->token == SQL_COLUMN && $2->data.lval->h->type == type_int) {
				atom *a = sql_bind_arg(m, $2->data.lval->h->data.i_val);
				if (!atom_neg(a))
					$$ = $2;
			  } 
			  if (!$$) {
				dlist *l = L();
			  	append_list(l, 
			  		append_string(L(), sa_strdup(SA, "sql_neg")));
	  		  	append_symbol(l, $2);
	  		  	$$ = _symbol_create_list( SQL_UNOP, l ); 
			  }
			}
 |  '(' search_condition ')' 	{ $$ = $2; }
 ;

scalar_exp:
    simple_scalar_exp 	{ $$ = $1; }
 |  subquery	%prec UMINUS
 ;

value_exp:
    atom
 |  user		{ $$ = _symbol_create_list( SQL_COLUMN, 
			  append_string(L(), sa_strdup(SA, "current_user"))); }
 |  CURRENT_ROLE	{ $$ = _symbol_create_list( SQL_COLUMN, 
			  append_string(L(), sa_strdup(SA, "current_role"))); }
 |  window_function
 |  column_ref 		{ $$ = _symbol_create_list( SQL_COLUMN, $1); }
 |  var_ref		
 |  aggr_ref
 |  func_ref
 |  NEXT VALUE FOR qname	{ $$ = _symbol_create_list( SQL_NEXT, $4); }
 |  datetime_funcs
 |  string_funcs
 |  case_exp
 |  cast_exp
 |  XML_value_function
 |  param
 ;

param:  
   '?'			
	{ 
	  int nr = (m->params)?list_length(m->params):0;

	  sql_add_param(m, NULL, NULL);
	  $$ = _symbol_create_int( SQL_PARAMETER, nr ); 
	}

/*
<window function> ::= <window function type> OVER <window name or specification>

<window function type> ::=
		<rank function type> <left paren> <right paren>
	|	ROW_NUMBER <left paren> <right paren>
	|	<aggregate function>

<rank function type> ::= RANK | DENSE_RANK | PERCENT_RANK | CUME_DIST

<window name or specification> ::= <window name> | <in-line window specification>

<in-line window specification> ::= <window specification>


<window specification> ::= <left paren> <window specification details> <right paren>

<window specification details> ::=
                [ <existing window name> ] [ <window partition clause> ] [ <window order clause> ] [ <window frame clause> ]

<existing window name> ::= <window name>

<window partition clause> ::= PARTITION BY <window partition column reference list>

<window partition column reference list> ::= <window partition column reference> [ { <comma> <window partition column reference> }... ]

<window partition column reference> ::= <column reference> [ <collate clause> ]

<window order clause> ::= ORDER BY <sort specification list>

<window frame clause> ::= <window frame units> <window frame extent> [ <window frame exclusion> ]

<window frame units> ::= ROWS | RANGE

<window frame extent> ::= <window frame start> | <window frame between>

<window frame start> ::= UNBOUNDED PRECEDING | <window frame preceding> | CURRENT ROW

<window frame preceding> ::= <unsigned value specification> PRECEDING

<window frame between> ::= BETWEEN <window frame bound 1> AND <window frame bound 2>

<window frame bound 1> ::= <window frame bound>

<window frame bound 2> ::= <window frame bound>

<window frame bound> ::=
                <window frame start>
        |       UNBOUNDED FOLLOWING
        |       <window frame following>

<window frame following> ::= <unsigned value specification> FOLLOWING

<window frame exclusion> ::=
                EXCLUDE CURRENT ROW
        |       EXCLUDE GROUP
        |       EXCLUDE TIES
        |       EXCLUDE NO OTHERS

*/

window_function: 
	window_function_type OVER '(' window_specification ')'
	{ $$ = _symbol_create_list( SQL_RANK, 
		append_list(append_symbol(L(), $1), $4)); }
  ;

window_function_type:
	qrank '(' ')' 	{ $$ = _symbol_create_list( SQL_RANK, $1 ); }
  |	aggr_ref
  ;

window_specification:
	window_partition_clause window_order_clause window_frame_clause
	{ $$ = append_symbol(append_symbol(append_symbol(L(), $1), $2), $3); }
  ;

window_partition_clause:
	/* empty */ 	{ $$ = NULL; }
  |	PARTITION BY column_ref_commalist
	{ $$ = _symbol_create_list( SQL_GROUPBY, $3 ); }
  ;

window_order_clause:
	/* empty */ 	{ $$ = NULL; }
  |	ORDER BY sort_specification_list
	{ $$ = _symbol_create_list( SQL_ORDERBY, $3 ); }
  ;

window_frame_clause:
	/* empty */ 	{ $$ = NULL; }
  |	window_frame_units window_frame_extent window_frame_exclusion
	{ $$ = _symbol_create_list( SQL_FRAME, append_int(append_int($2, $1), $3)); }
  ;

window_frame_units:
	ROWS		{ $$ = FRAME_ROWS; }
  |	RANGE		{ $$ = FRAME_RANGE; }
  ;

window_frame_extent:
	window_frame_start	{ $$ = append_symbol(append_symbol(L(), $1), _symbol_create_int(SQL_FRAME, -1)); }
  |	window_frame_between	{ $$ = $1; }
  ;

window_frame_start:
	UNBOUNDED PRECEDING	{ $$ = _symbol_create_int(SQL_FRAME, -1); }
  |	window_frame_preceding  { $$ = $1; }
  |	CURRENT ROW		{ $$ = _symbol_create_int(SQL_FRAME, 0); }
  ;

window_frame_preceding:
	value_exp PRECEDING	{ $$ = $1; }
  ;
	
window_frame_between:
	BETWEEN window_frame_start AND window_frame_end
				{ $$ = append_symbol(append_symbol(L(), $2), $4); }
  ;

window_frame_end:
	UNBOUNDED FOLLOWING	{ $$ = _symbol_create_int(SQL_FRAME, -1); }
  | 	window_frame_following	{ $$ = $1; }
  |	CURRENT ROW		{ $$ = _symbol_create_int(SQL_FRAME, 0); }
  ;

window_frame_following:
	value_exp PRECEDING	{ $$ = $1; }
  ;

window_frame_exclusion:
 	/* empty */		{ $$ = EXCLUDE_NONE; }
 |      EXCLUDE CURRENT ROW	{ $$ = EXCLUDE_CURRENT_ROW; }
 |      EXCLUDE sqlGROUP	{ $$ = EXCLUDE_GROUP; }
 |      EXCLUDE TIES		{ $$ = EXCLUDE_TIES; }
 |      EXCLUDE NO OTHERS	{ $$ = EXCLUDE_NO_OTHERS; }
 ;
	
var_ref:
	AT ident 	{ $$ = _symbol_create( SQL_NAME, $2 ); }
 ;

func_ref:
    qfunc '(' ')'
	{ dlist *l = L();
  	  append_list(l, $1);
	  $$ = _symbol_create_list( SQL_OP, l ); }
|   qfunc '(' scalar_exp_list ')'
	{ dlist *l = L();
  	  append_list(l, $1);
	  if (dlist_length($3) == 1) {
  	  	append_symbol(l, $3->h->data.sym);
	  	$$ = _symbol_create_list( SQL_UNOP, l ); 
	  } else if (dlist_length($3) == 2) {
  	  	append_symbol(l, $3->h->data.sym);
  	  	append_symbol(l, $3->h->next->data.sym);
	  	$$ = _symbol_create_list( SQL_BINOP, l ); 
	  } else {
  	  	append_list(l, $3);
	  	$$ = _symbol_create_list( SQL_NOP, l ); 
	  }
	}
/*
|   '(' '(' scalar_exp_list ')' qfunc '(' scalar_exp_list ')' ')'
	{ dlist *l = L();
  	  append_list(l, $5);
  	  append_list(l, $3);
  	  append_list(l, $7);
  	  append_int(l, 0);	
	  $$ = _symbol_create_list( SQL_JOIN, l ); 
	}
*/
 ;

qfunc:
	func_ident		{ $$ = append_string(L(), $1); }
 |      ident '.' func_ident	{ $$ = append_string(
					append_string(L(), $1), $3);}
 ;

func_ident:
	ident 	{ $$ = $1; }
 |	LEFT	{ $$ = sa_strdup(SA, "left"); }
 |	RIGHT	{ $$ = sa_strdup(SA, "right"); }
 |	INSERT	{ $$ = sa_strdup(SA, "insert"); }
 ;

datetime_funcs:
    EXTRACT '(' datetime_field FROM scalar_exp ')'
			{ dlist *l = L();
			  const char *ident = datetime_field((itype)$3);
			  append_list(l,
  		  	  	append_string(L(), sa_strdup(SA, ident)));
  		  	  append_symbol(l, $5);
		  	  $$ = _symbol_create_list( SQL_UNOP, l ); }
 |  CURRENT_DATE opt_brackets
 			{ dlist *l = L();
			  append_list(l,
			  	append_string(L(), sa_strdup(SA, "current_date")));
	  		  $$ = _symbol_create_list( SQL_OP, l ); }
 |  CURRENT_TIME opt_brackets
 			{ dlist *l = L();
			  append_list(l,
			  	append_string(L(), sa_strdup(SA, "current_time")));
	  		  $$ = _symbol_create_list( SQL_OP, l ); }
 |  CURRENT_TIMESTAMP opt_brackets
 			{ dlist *l = L();
			  append_list(l,
			  	append_string(L(), sa_strdup(SA, "current_timestamp")));
	  		  $$ = _symbol_create_list( SQL_OP, l ); }
 |  LOCALTIME opt_brackets
 			{ dlist *l = L();
			  append_list(l,
			  	append_string(L(), sa_strdup(SA, "localtime")));
	  		  $$ = _symbol_create_list( SQL_OP, l ); }
 |  LOCALTIMESTAMP opt_brackets
 			{ dlist *l = L();
			  append_list(l,
			  	append_string(L(), sa_strdup(SA, "localtimestamp")));
	  		  $$ = _symbol_create_list( SQL_OP, l ); }
 ;

opt_brackets:
   /* empty */	{ $$ = 0; }
 | '(' ')'	{ $$ = 1; }
 ;

string_funcs:
    SUBSTRING '(' scalar_exp FROM scalar_exp FOR scalar_exp ')'
			{ dlist *l = L();
			  dlist *ops = L();
  		  	  append_list(l,
				append_string(L(), sa_strdup(SA, "substring")));
  		  	  append_symbol(ops, $3);
  		  	  append_symbol(ops, $5);
  		  	  append_symbol(ops, $7);
			  append_list(l, ops);
		  	  $$ = _symbol_create_list( SQL_NOP, l ); }
  | SUBSTRING '(' scalar_exp ',' scalar_exp ',' scalar_exp ')'
			{ dlist *l = L();
			  dlist *ops = L();
  		  	  append_list(l,
  		  	  	append_string(L(), sa_strdup(SA, "substring")));
  		  	  append_symbol(ops, $3);
  		  	  append_symbol(ops, $5);
  		  	  append_symbol(ops, $7);
			  append_list(l, ops);
		  	  $$ = _symbol_create_list( SQL_NOP, l ); }
  | SUBSTRING '(' scalar_exp FROM scalar_exp ')'
			{ dlist *l = L();
  		  	  append_list(l,
  		  	  	append_string(L(), sa_strdup(SA, "substring")));
  		  	  append_symbol(l, $3);
  		  	  append_symbol(l, $5);
		  	  $$ = _symbol_create_list( SQL_BINOP, l ); }
  | SUBSTRING '(' scalar_exp ',' scalar_exp ')'
			{ dlist *l = L();
  		  	  append_list(l,
  		  	  	append_string(L(), sa_strdup(SA, "substring")));
  		  	  append_symbol(l, $3);
  		  	  append_symbol(l, $5);
		  	  $$ = _symbol_create_list( SQL_BINOP, l ); }
  | POSITION '(' scalar_exp sqlIN scalar_exp ')'
			{ dlist *l = L();
  		  	  append_list(l,
  		  	  	append_string(L(), sa_strdup(SA, "locate")));
  		  	  append_symbol(l, $3);
  		  	  append_symbol(l, $5);
		  	  $$ = _symbol_create_list( SQL_BINOP, l ); }
  | scalar_exp CONCATSTRING scalar_exp
			{ dlist *l = L();
  		  	  append_list(l,
  		  	  	append_string(L(), sa_strdup(SA, "concat")));
  		  	  append_symbol(l, $1);
  		  	  append_symbol(l, $3);
		  	  $$ = _symbol_create_list( SQL_BINOP, l ); }
 ;

column_exp_commalist:
    column_exp 		{ $$ = append_symbol(L(), $1 ); }
 |  column_exp_commalist ',' column_exp
			{ $$ = append_symbol( $1, $3 ); }
 ;

column_exp:
    '*'
		{ dlist *l = L();
  		  append_string(l, NULL);
  		  append_string(l, NULL);
  		  $$ = _symbol_create_list( SQL_TABLE, l ); }
 |  ident '.' '*'
		{ dlist *l = L();
  		  append_string(l, $1);
  		  append_string(l, NULL);
  		  $$ = _symbol_create_list( SQL_TABLE, l ); }
 |  func_ref '.' '*'
		{ dlist *l = L();
  		  append_symbol(l, $1);
  		  append_string(l, NULL);
  		  $$ = _symbol_create_list( SQL_TABLE, l ); }
 |  null opt_alias_name
		{ dlist *l = L();
  		  append_symbol(l, $1 );
  		  append_string(l, $2);
  		  $$ = _symbol_create_list( SQL_COLUMN, l ); }
 |  search_condition opt_alias_name
		{ dlist *l = L();
  		  append_symbol(l, $1);
  		  append_string(l, $2);
  		  $$ = _symbol_create_list( SQL_COLUMN, l ); }
 ;

opt_alias_name:
    /* empty */	{ $$ = NULL; }
 |  AS ident	{ $$ = $2; }
 ;

atom:
    literal
	{ 
	  if (m->emode == m_normal && m->caching) { 
	  	/* replace by argument */
	  	AtomNode *an = (AtomNode*)$1;
	
	  	sql_add_arg( m, an->a);
		an->a = NULL;
	  	/* we miss use SQL_COLUMN also for param's, maybe
	     		change SQL_COLUMN to SQL_IDENT */
 	  	$$ = _symbol_create_list( SQL_COLUMN,
			append_int(L(), m->argc-1));
	   } else {
	  	AtomNode *an = (AtomNode*)$1;
		atom *a = an->a; 
		an->a = atom_dup(SA, a); 
		$$ = $1;
	   }
	}
 ;

qrank:
	RANK		{ $$ = append_string(L(), $1); }
 |      ident '.' RANK	{ $$ = append_string(
			  append_string(L(), $1), $3);}
 ;

qaggr:
	AGGR		{ $$ = append_string(L(), $1); }
 |      ident '.' AGGR	{ $$ = append_string(
			  append_string(L(), $1), $3);}
 ;

qaggr2:
	AGGR2		{ $$ = append_string(L(), $1); }
 |      ident '.' AGGR2	{ $$ = append_string(
			  append_string(L(), $1), $3);}
 ;

/* change to set function */
aggr_ref:
    qaggr '(' '*' ')'
		{ dlist *l = L();
  		  append_list(l, $1);
  		  append_int(l, FALSE);
  		  append_symbol(l, NULL);
		  $$ = _symbol_create_list( SQL_AGGR, l ); }
 |  qaggr '(' ident '.' '*' ')'
		{ dlist *l = L();
  		  append_list(l, $1);
  		  append_int(l, FALSE);
  		  append_symbol(l, NULL);
		  $$ = _symbol_create_list( SQL_AGGR, l ); }
 |  qaggr '(' DISTINCT case_scalar_exp ')'
		{ dlist *l = L();
  		  append_list(l, $1);
  		  append_int(l, TRUE);
  		  append_symbol(l, $4);
		  $$ = _symbol_create_list( SQL_AGGR, l ); }
 |  qaggr '(' ALL case_scalar_exp ')'
		{ dlist *l = L();
  		  append_list(l, $1);
  		  append_int(l, FALSE);
  		  append_symbol(l, $4);
		  $$ = _symbol_create_list( SQL_AGGR, l ); }
 |  qaggr '(' case_scalar_exp ')'
		{ dlist *l = L();
  		  append_list(l, $1);
  		  append_int(l, FALSE);
  		  append_symbol(l, $3);
		  $$ = _symbol_create_list( SQL_AGGR, l ); }
 |  qaggr2 '(' case_scalar_exp ',' case_scalar_exp ')'
		{ dlist *l = L();
  		  append_list(l, $1);
  		  append_int(l, FALSE);
  		  append_symbol(l, $3);
  		  append_symbol(l, $5);
		  $$ = _symbol_create_list( SQL_AGGR, l ); }
 |  XML_aggregate
 ;

opt_sign:
   '+'		{ $$ = 1; }
 | '-' 		{ $$ = -1; }
 | /* empty */	{ $$ = 1; }
 ;

tz:
	WITH TIME ZONE	{ $$ = 1; }
 | /* empty */		{ $$ = 0; }
 ;

/* note: the maximum precision for interval, time and timestamp should be equal
 *       and at minimum 6.  The SQL standard prescribes that at least two
 *       fractional precisions are supported: 0 and 6, where 0 is the
 *       default for time, and 6 the default precision for timestamp and interval.
 *       It might be nice to check for a certain maximum of precision in
 *       the future here.
 */
time_precision:
	'(' intval ')' 	{ $$ = $2+1; }
/* a time defaults to a fractional precision of 0 */
 | /* empty */		{ $$ = 0+1; }
 ;

timestamp_precision:
	'(' intval ')' 	{ $$ = $2+1; }
/* a timestamp defaults to a fractional precision of 6 */
 | /* empty */		{ $$ = 6+1; }
 ;

datetime_type:
    sqlDATE		{ sql_find_subtype(&$$, "date", 0, 0); }
 |  TIME time_precision tz 	
			{ if ($3)
				sql_find_subtype(&$$, "timetz", $2, 0); 
			  else
				sql_find_subtype(&$$, "time", $2, 0); 
			}
 |  TIMESTAMP timestamp_precision tz 
			{ if ($3)
				sql_find_subtype(&$$, "timestamptz", $2, 0); 
			  else
				sql_find_subtype(&$$, "timestamp", $2, 0); 
			}
 ;

non_second_datetime_field:
    YEAR		{ $$ = iyear; }
 |  MONTH		{ $$ = imonth; }
 |  DAY			{ $$ = iday; }
 |  HOUR		{ $$ = ihour; }
 |  MINUTE		{ $$ = imin; }
 ;

datetime_field:
    non_second_datetime_field
 |  SECOND		{ $$ = isec; }
 ;

start_field:
    non_second_datetime_field time_precision
		{ $$ = append_int(
			 	append_int( L(), $1), $2-1);  }
 ;

end_field:
    non_second_datetime_field
		{ $$ = append_int(
			 	append_int( L(), $1), 0);  }
 |  SECOND timestamp_precision
		{ $$ = append_int(
			 	append_int( L(), isec), $2-1);  }
 ;

single_datetime_field:
    non_second_datetime_field time_precision
		{ $$ = append_int(
			 	append_int( L(), $1), $2-1);  }
 |  SECOND timestamp_precision
		{ $$ = append_int(
			 	append_int( L(), isec), $2-1);  }
 ;

interval_qualifier:
    start_field TO end_field
	{ $$ =  append_list(
			append_list( L(), $1), $3 ); }
 |  single_datetime_field
	{ $$ =  append_list( L(), $1); }
 ;

interval_type:
    INTERVAL interval_qualifier	{
		int sk, ek, sp, ep;
	  	int tpe;

		$$.type = NULL;
	  	if ( (tpe = parse_interval_qualifier( m, $2, &sk, &ek, &sp, &ep )) < 0){
			yyerror(m, "\b22006!incorrect interval");
			YYABORT;
	  	} else {
			int d = inttype2digits(sk, ek);
			if (tpe == 0){
				sql_find_subtype(&$$, "month_interval", d, 0);
			} else {
				sql_find_subtype(&$$, "sec_interval", d, 0);
			}
	  	}
	}
 ;

user:
    USER 
 |  SESSION_USER
 |  CURRENT_USER 
 ;

literal:
    string 	{ char *s = sql2str($1);
		  int len = _strlen(s);
		  sql_subtype t;
		  sql_find_subtype(&t, "char", len, 0 );
		  $$ = _newAtomNode( _atom_string(&t, s)); }

 |  HEXADECIMAL { int len = _strlen($1), i = 2, err = 0;
		  char * hexa = $1;
	 	  sql_subtype t;
#ifdef HAVE_HGE
		  hge res = 0;
#else
		  lng res = 0;
#endif
		  /* skip leading '0' */
		  while (i < len && hexa[i] == '0')
		  	i++;

#ifdef HAVE_HGE
		  /* we only support positive values that fit in a signed 128-bit type,
		   * i.e., max. 127 bit => < 2^127 => < 0x80000000000000000000000000000000
		   * (leading sign (-0x...) is handled separately elsewhere)
		   */
		  if (len - i < 32 || (len - i == 32 && hexa[i] < '8'))
#else
		  /* we only support positive values that fit in a signed 64-bit type,
		   * i.e., max. 63 bit => < 2^63 => < 0x8000000000000000
		   * (leading sign (-0x...) is handled separately elsewhere)
		   */
		  if (len - i < 16 || (len - i == 16 && hexa[i] < '8'))
#endif
		  	while (err == 0 && i < len)
		  	{
				res <<= 4;
				if ('0'<= hexa[i] && hexa[i] <= '9')
					res = res + (hexa[i] - '0');
				else if ('A' <= hexa[i] && hexa[i] <= 'F')
					res = res + (hexa[i] - 'A' + 10);
				else if ('a' <= hexa[i] && hexa[i] <= 'f')
					res = res + (hexa[i] - 'a' + 10);
				else
					err = 1;
		  		i++;
			}
		  else
			err = 1;

		  if (err == 0) {
		  	assert(res >= 0);

		  	/* use smallest type that can accommodate the given value */
			if (res <= GDK_bte_max)
				sql_find_subtype(&t, "tinyint", 8, 0 );
			else if (res <= GDK_sht_max)
				sql_find_subtype(&t, "smallint", 16, 0 );
		  	else if (res <= GDK_int_max)
				sql_find_subtype(&t, "int", 32, 0 );
			else if (res <= GDK_lng_max)
				sql_find_subtype(&t, "bigint", 64, 0 );
#ifdef HAVE_HGE
			else if (res <= GDK_hge_max)
				sql_find_subtype(&t, "hugeint", 128, 0 );
#endif
			else
				err = 1;
		  }

		  if (err != 0) {
			char *msg = sql_message("\b22003!invalid hexadecimal number or hexadecimal too large (%s)", $1);

			yyerror(m, msg);
			_DELETE(msg);
			$$ = NULL;
			YYABORT;
		  } else {
			$$ = _newAtomNode( atom_int(SA, &t, res));
		  }
		}
 |  OIDNUM
		{ int err = 0, len = sizeof(lng);
		  lng value, *p = &value;
		  sql_subtype t;

		  lngFromStr($1, &len, &p);
		  if (value == lng_nil)
		  	err = 2;

		  if (!err) {
		    if ((value > GDK_lng_min && value <= GDK_lng_max))
#if SIZEOF_OID == SIZEOF_INT
		  	  sql_find_subtype(&t, "oid", 31, 0 );
#else
		  	  sql_find_subtype(&t, "oid", 63, 0 );
#endif
		    else
			  err = 1;
		  }

		  if (err) {
			char *msg = sql_message("\b22003!OID value too large or not a number (%s)", $1);

			yyerror(m, msg);
			_DELETE(msg);
			$$ = NULL;
			YYABORT;
		  } else {
		  	$$ = _newAtomNode( atom_int(SA, &t, value));
		  }
		}
 |  sqlINT
		{ int digits = _strlen($1), err = 0;
#ifdef HAVE_HGE
		  hge value, *p = &value;
		  int len = sizeof(hge);
#else
		  lng value, *p = &value;
		  int len = sizeof(lng);
#endif
		  sql_subtype t;

#ifdef HAVE_HGE
		  hgeFromStr($1, &len, &p);
		  if (value == hge_nil)
		  	err = 2;
#else
		  lngFromStr($1, &len, &p);
		  if (value == lng_nil)
		  	err = 2;
#endif

		  /* find the most suitable data type for the given number */
		  if (!err) {
		    int bits = digits2bits(digits);
		    if (value > GDK_bte_min && value <= GDK_bte_max)
		  	  sql_find_subtype(&t, "tinyint", bits, 0 );
		    else if (value > GDK_sht_min && value <= GDK_sht_max)
		  	  sql_find_subtype(&t, "smallint", bits, 0 );
		    else if (value > GDK_int_min && value <= GDK_int_max)
		  	  sql_find_subtype(&t, "int", bits, 0 );
		    else if ((value > GDK_lng_min && value <= GDK_lng_max))
		  	  sql_find_subtype(&t, "bigint", bits, 0 );
#ifdef HAVE_HGE
		    else if ((value > GDK_hge_min && value <= GDK_hge_max))
		  	  sql_find_subtype(&t, "hugeint", bits, 0 );
#endif
		    else
			  err = 1;
		  }

		  if (err) {
			char *msg = sql_message("\b22003!integer value too large or not a number (%s)", $1);

			yyerror(m, msg);
			_DELETE(msg);
			$$ = NULL;
			YYABORT;
		  } else {
		  	$$ = _newAtomNode( atom_int(SA, &t, value));
		  }
		}
 |  INTNUM
		{ char *s = strip_extra_zeros(sa_strdup(SA, $1));
		  char *dot = strchr(s, '.');
		  int digits = _strlen(s) - 1;
		  int scale = digits - (int) (dot-s);
		  sql_subtype t;

		  if (digits <= 0)
			digits = 1;
		  if (digits <= MAX_DEC_DIGITS) {
		  	double val = strtod($1,NULL);
#ifdef HAVE_HGE
		  	hge value = decimal_from_str(s, NULL);
#else
		  	lng value = decimal_from_str(s, NULL);
#endif

		  	if (*s == '+' || *s == '-')
				digits --;
		  	sql_find_subtype(&t, "decimal", digits, scale );
		  	$$ = _newAtomNode( atom_dec(SA, &t, value, val));
		   } else {
			char *p = $1;
			double val;

			errno = 0;
			val = strtod($1,&p);
			if (p == $1 || (errno == ERANGE && (val < -1 || val > 1))) {
				char *msg = sql_message("\b22003!double value too large or not a number (%s)", $1);

				yyerror(m, msg);
				_DELETE(msg);
				$$ = NULL;
				YYABORT;
			}
		  	sql_find_subtype(&t, "double", 51, 0 );
		  	$$ = _newAtomNode(atom_float(SA, &t, val));
		   }
		}
 |  APPROXNUM
		{ sql_subtype t;
  		  char *p = $1;
		  double val;

		  errno = 0;
 		  val = strtod($1,&p);
		  if (p == $1 || (errno == ERANGE && (val < -1 || val > 1))) {
			char *msg = sql_message("\b22003!double value too large or not a number (%s)", $1);

			yyerror(m, msg);
			_DELETE(msg);
			$$ = NULL;
			YYABORT;
		  }
		  sql_find_subtype(&t, "double", 51, 0 );
		  $$ = _newAtomNode(atom_float(SA, &t, val)); }
 |  sqlDATE string
		{ sql_subtype t;
		  atom *a;
		  int r;

 		  r = sql_find_subtype(&t, "date", 0, 0 );
		  if (!r || (a = atom_general(SA, &t, $2)) == NULL) {
			char *msg = sql_message("\b22007!incorrect date value (%s)", $2);

			yyerror(m, msg);
			_DELETE(msg);
			$$ = NULL;
			YYABORT;
		  } else {
		  	$$ = _newAtomNode(a);
		} }
 |  TIME time_precision tz string
		{ sql_subtype t;
		  atom *a;
		  int r;

	          r = sql_find_subtype(&t, ($3)?"timetz":"time", $2, 0);
		  if (!r || (a = atom_general(SA, &t, $4)) == NULL) {
			char *msg = sql_message("\b22007!incorrect time value (%s)", $4);

			yyerror(m, msg);
			_DELETE(msg);
			$$ = NULL;
			YYABORT;
		  } else {
		  	$$ = _newAtomNode(a);
		} }
 |  TIMESTAMP timestamp_precision tz string
		{ sql_subtype t;
		  atom *a;
		  int r;

 		  r = sql_find_subtype(&t, ($3)?"timestamptz":"timestamp",$2,0);
		  if (!r || (a = atom_general(SA, &t, $4)) == NULL) {
			char *msg = sql_message("\b22007!incorrect timestamp value (%s)", $4);

			yyerror(m, msg);
			_DELETE(msg);
			$$ = NULL;
			YYABORT;
		  } else {
		  	$$ = _newAtomNode(a);
		} }
 |  interval_expression
 |  blob string
		{ sql_subtype t;
		  atom *a= 0;
		  int r;

		  $$ = NULL;
 		  r = sql_find_subtype(&t, "blob", 0, 0);
	          if (r && (a = atom_general(SA, &t, $2)) != NULL)
			$$ = _newAtomNode(a);
		  if (!$$) {
			char *msg = sql_message("\b22M28!incorrect blob %s", $2);

			yyerror(m, msg);
			_DELETE(msg);
			YYABORT;
		  }
		}
 |  aTYPE string
		{ sql_subtype t;
		  atom *a= 0;
		  int r;

		  $$ = NULL;
		  r = sql_find_subtype(&t, $1, 0, 0);
	          if (r && (a = atom_general(SA, &t, $2)) != NULL)
			$$ = _newAtomNode(a);
		  if (!$$) {
			char *msg = sql_message("\b22000!incorrect %s %s", $1, $2);

			yyerror(m, msg);
			_DELETE(msg);
			YYABORT;
		  }
		}
 | type_alias string
		{ sql_subtype t; 
		  atom *a = 0;
		  int r;

		  $$ = NULL;
		  r = sql_find_subtype(&t, $1, 0, 0);
	          if (r && (a = atom_general(SA, &t, $2)) != NULL)
			$$ = _newAtomNode(a);
		  if (!$$) {
			char *msg = sql_message("\b22000!incorrect %s %s", $1, $2);

			yyerror(m, msg);
			_DELETE(msg);
			YYABORT;
		  }
		}
 | IDENT string
		{
		  sql_type *t = mvc_bind_type(m, $1);
		  atom *a;

		  $$ = NULL;
		  if (t) {
		  	sql_subtype tpe;
			sql_init_subtype(&tpe, t, 0, 0);
			a = atom_general(SA, &tpe, $2);
			if (a)
				$$ = _newAtomNode(a);
		  }
		  if (!t || !$$) {
			char *msg = sql_message("\b22000!type (%s) unknown", $1);

			yyerror(m, msg);
			_DELETE(msg);
			YYABORT;
		  }
		}
 |  BOOL_FALSE
		{ sql_subtype t;
		  sql_find_subtype(&t, "boolean", 0, 0 );
		  $$ = _newAtomNode( atom_bool(SA, &t, FALSE)); }
 |  NOT BOOL_FALSE
		{ sql_subtype t;
		  sql_find_subtype(&t, "boolean", 0, 0 );
		  $$ = _newAtomNode( atom_bool(SA, &t, TRUE)); }
 |  BOOL_TRUE
		{ sql_subtype t;
		  sql_find_subtype(&t, "boolean", 0, 0 );
		  $$ = _newAtomNode( atom_bool(SA, &t, TRUE)); }
 |  NOT BOOL_TRUE
		{ sql_subtype t;
		  sql_find_subtype(&t, "boolean", 0, 0 );
		  $$ = _newAtomNode( atom_bool(SA, &t, FALSE)); }
 ;

interval_expression:
   INTERVAL opt_sign string interval_qualifier { 
		sql_subtype t;
		int sk, ek, sp, ep, tpe;
	  	lng i = 0;
		int r = 0;

		$$ = NULL;
	  	if ( (tpe = parse_interval_qualifier( m, $4, &sk, &ek, &sp, &ep )) < 0){
			yyerror(m, "incorrect interval");
			YYABORT;
	  	} else {
			int d = inttype2digits(sk, ek);
			if (tpe == 0){
				r=sql_find_subtype(&t, "month_interval", d, 0);
			} else {
				r=sql_find_subtype(&t, "sec_interval", d, 0);
			}
	  	}
	  	if (!r || (tpe = parse_interval( m, $2, $3, sk, ek, sp, ep, &i)) < 0) { 
			yyerror(m, "incorrect interval");
			$$ = NULL;
			YYABORT;
	  	} else {
			/* count the number of digits in the input */
/*
			lng cpyval = i, inlen = 1;

			cpyval /= qualifier2multiplier(ek);
			while (cpyval /= 10)
				inlen++;
		    	if (inlen > t.digits) {
				char *msg = sql_message("\b22006!incorrect interval (" LLFMT " > %d)", inlen, t.digits);
				yyerror(m, msg);
				$$ = NULL;
				YYABORT;
			}
*/
	  		$$ = _newAtomNode( atom_int(SA, &t, i));
	  	}
	}

	/* miscellaneous */
 ;

qname:
    ident			{ $$ = append_string(L(), $1); }
 |  ident '.' ident		{
				  m->scanner.schema = $1;
				  $$ = append_string(
					append_string(L(), $1), $3);}
 |  ident '.' ident '.' ident	{
				  m->scanner.schema = $1;
				  $$ = append_string(
					append_string(
						append_string(L(), $1), 
						$3), 
					$5)
				;}
 ;

column_ref:
    ident		{ $$ = append_string(
				L(), $1); }

 |  ident '.' ident	{ $$ = append_string(
				append_string(
				 L(), $1), $3);}

 |  ident '.' ident '.' ident
    			{ $$ = append_string(
				append_string(
				 append_string(
				  L(), $1), $3), $5);}
 ;

cast_exp:
     CAST '(' cast_value AS data_type ')'
 	{ dlist *l = L();
	  append_symbol(l, $3);
	  append_type(l, &$5);
	  $$ = _symbol_create_list( SQL_CAST, l ); }
 |
     CONVERT '(' cast_value ',' data_type ')'
 	{ dlist *l = L();
	  append_symbol(l, $3);
	  append_type(l, &$5);
	  $$ = _symbol_create_list( SQL_CAST, l ); }
 ;

cast_value:
  	search_condition
 | 	null	 
 ;

case_exp:
     NULLIF '(' scalar_exp ',' scalar_exp ')'
		{ $$ = _symbol_create_list(SQL_NULLIF,
		   append_symbol(
		    append_symbol(
		     L(), $3), $5)); }
 |   COALESCE '(' case_scalar_exp_list ')'
		{ $$ = _symbol_create_list(SQL_COALESCE, $3); }
 |   CASE scalar_exp when_value_list case_opt_else END
		{ $$ = _symbol_create_list(SQL_CASE,
		   append_symbol(
		    append_list(
		     append_symbol(
		      L(),$2),$3),$4)); }
 |   CASE when_search_list case_opt_else END
		 { $$ = _symbol_create_list(SQL_CASE,
		   append_symbol(
		    append_list(
		     L(),$2),$3)); }
 ;

scalar_exp_list:
    simple_atom
			{ $$ = append_symbol( L(), $1); }
 |  scalar_exp_list ',' simple_atom
			{ $$ = append_symbol( $1, $3); }
 ;

case_scalar_exp_list: /* at least 2 scalar_exp (or null) */
    simple_atom ',' simple_atom
			{ $$ = append_symbol( L(), $1);
			  $$ = append_symbol( $$, $3);
			}
 |  case_scalar_exp_list ',' simple_atom
			{ $$ = append_symbol( $1, $3); }
 ;


when_value:
    WHEN scalar_exp THEN simple_atom
			{ $$ = _symbol_create_list( SQL_WHEN,
			   append_symbol(
			    append_symbol(
			     L(), $2),$4)); }
 ;

when_value_list:
    when_value
			{ $$ = append_symbol( L(), $1);}
 |  when_value_list when_value
			{ $$ = append_symbol( $1, $2); }
 ;

when_search:
    WHEN search_condition THEN simple_atom
			{ $$ = _symbol_create_list( SQL_WHEN,
			   append_symbol(
			    append_symbol(
			     L(), $2),$4)); }
 ;

when_search_list:
    when_search
			{ $$ = append_symbol( L(), $1); }
 |  when_search_list when_search
			{ $$ = append_symbol( $1, $2); }
 ;

case_opt_else:
    /* empty */	        { $$ = NULL; }
 |  ELSE scalar_exp	{ $$ = $2; }
 |  ELSE sqlNULL 	{ $$ = _newAtomNode(NULL); }
 ;

case_scalar_exp:
    sqlNULL		{ $$ = _newAtomNode(NULL); }
 |  scalar_exp	
 ;
		/* data types, more types to come */

nonzero:
	intval
		{ $$ = $1;
		  if ($$ <= 0) {
			$$ = -1;
			yyerror(m, "Positive value greater than 0 expected");
			YYABORT;
		  }
		}
	;

nonzerolng:
	lngval
		{ $$ = $1;
		  if ($$ <= 0) {
			$$ = -1;
			yyerror(m, "Positive value greater than 0 expected");
			YYABORT;
		  }
		}
	;

nonzerowrd:
	wrdval
		{ $$ = $1;
		  if ($$ <= 0) {
			$$ = -1;
			yyerror(m, "Positive value greater than 0 expected");
			YYABORT;
		  }
		}
	;

poslng:
	lngval 	{ $$ = $1;
		  if ($$ < 0) {
			$$ = -1;
			yyerror(m, "Positive value expected");
			YYABORT;
		  }
		}
	;

poswrd:
	wrdval  { $$ = $1;
		  if ($$ < 0) {
			$$ = -1;
			yyerror(m, "Positive value expected");
			YYABORT;
		  }
		}
	;

posint:
	intval 	{ $$ = $1;
		  if ($$ < 0) {
			$$ = -1;
			yyerror(m, "Positive value expected");
			YYABORT;
		  }
		}
	;

data_type:
    CHARACTER
			{ sql_find_subtype(&$$, "char", 1, 0); }
 |  varchar
			{ $$.type = NULL;
			  yyerror(m, "CHARACTER VARYING needs a mandatory length specification");
			  YYABORT;
			}
 |  clob		{ sql_find_subtype(&$$, "clob", 0, 0); }
 |  CHARACTER '(' nonzero ')'
			{ sql_find_subtype(&$$, "char", $3, 0); }
 |  varchar '(' nonzero ')'
			{ sql_find_subtype(&$$, "varchar", $3, 0); }
 |  clob '(' nonzero ')'
			{ sql_find_subtype(&$$, "clob", $3, 0);
			  /* NOTE: CLOB may be called as CLOB(2K) which is equivalent
			   *       to CLOB(2048).  Due to 'nonzero' it is not possible
			   *       to enter this as the parser rejects it.  However it
			   *       might be a ToDo for the future.
			   *       See p. 125 SQL-99
			   */
			}
 |  blob		{ sql_find_subtype(&$$, "blob", 0, 0); }
 |  blob '(' nonzero ')'
			{ sql_find_subtype(&$$, "blob", $3, 0);
			  /* NOTE: BLOB may be called as BLOB(2K) which is equivalent
			   *       to BLOB(2048).  Due to 'nonzero' it is not possible
			   *       to enter this as the parser rejects it.  However it
			   *       might be a ToDo for the future.
			   *       See p. 85 SQL-99
			   */
			}
 |  TINYINT		{ sql_find_subtype(&$$, "tinyint", 0, 0); }
 |  SMALLINT		{ sql_find_subtype(&$$, "smallint", 0, 0); }
 |  sqlINTEGER		{ sql_find_subtype(&$$, "int", 0, 0); }
 |  BIGINT		{ sql_find_subtype(&$$, "bigint", 0, 0); }
 |  HUGEINT		{ sql_find_subtype(&$$, "hugeint", 0, 0); }

 |  sqlDECIMAL		{ sql_find_subtype(&$$, "decimal", 18, 3); }
 |  sqlDECIMAL '(' nonzero ')'
			{ 
			  int d = $3;
			  if (d > MAX_DEC_DIGITS) {
				char *msg = sql_message("\b22003!decimal of %d digits are not supported", d);
				yyerror(m, msg);
				_DELETE(msg);
				$$.type = NULL;
				YYABORT;
			  } else {
			        sql_find_subtype(&$$, "decimal", d, 0); 
			  }
			}
 |  sqlDECIMAL '(' nonzero ',' posint ')'
			{ 
			  int d = $3;
			  int s = $5;
			  if (s > d || d > MAX_DEC_DIGITS) {
				char *msg = NULL;
				if (s > d)
					msg = sql_message("\b22003!scale (%d) should be less or equal to the precision (%d)", s, d);
				else
					msg = sql_message("\b22003!decimal(%d,%d) isn't supported because P=%d > %d", d, s, d, MAX_DEC_DIGITS);
				yyerror(m, msg);
				_DELETE(msg);
				$$.type = NULL;
				YYABORT;
			  } else {
				sql_find_subtype(&$$, "decimal", d, s);
			  }
			}
 |  sqlFLOAT		{ sql_find_subtype(&$$, "double", 0, 0); }
 |  sqlFLOAT '(' nonzero ')'
			{ if ($3 > 0 && $3 <= 24) {
				sql_find_subtype(&$$, "real", $3, 0);
			  } else if ($3 > 24 && $3 <= 53) {
				sql_find_subtype(&$$, "double", $3, 0);
			  } else {
				char *msg = sql_message("\b22003!number of digits for FLOAT values should be between 1 and 53");

				yyerror(m, msg);
				_DELETE(msg);
				$$.type = NULL;
				YYABORT;
			  }
			}
 |  sqlFLOAT '(' intval ',' intval ')'
			{ if ($5 >= $3) {
				char *msg = sql_message("\b22003!precision(%d) should be less than number of digits(%d)", $5, $3);

				yyerror(m, msg);
				_DELETE(msg);
				$$.type = NULL;
				YYABORT;
			  } else if ($3 > 0 && $3 <= 24) {
				sql_find_subtype(&$$, "real", $3, $5);
			  } else if ($3 > 24 && $3 <= 53) {
				sql_find_subtype(&$$, "double", $3, $5);
			  } else {
				char *msg = sql_message("\b22003!number of digits for FLOAT values should be between 1 and 53");
				yyerror(m, msg);
				_DELETE(msg);
				$$.type = NULL;
				YYABORT;
			  }
			}
 | sqlDOUBLE 		{ sql_find_subtype(&$$, "double", 0, 0); }
 | sqlDOUBLE PRECISION	{ sql_find_subtype(&$$, "double", 0, 0); }
 | sqlREAL 		{ sql_find_subtype(&$$, "real", 0, 0); }
 | datetime_type
 | interval_type
 | aTYPE		{ sql_find_subtype(&$$, $1, 0, 0); }
 | aTYPE '(' nonzero ')'
			{ sql_find_subtype(&$$, $1, $3, 0); }
 | type_alias 		{ sql_find_subtype(&$$, $1, 0, 0); }
 | type_alias '(' nonzero ')'
			{ sql_find_subtype(&$$, $1, $3, 0); }
 | type_alias '(' intval ',' intval ')'
			{ if ($5 >= $3) {
				char *msg = sql_message("\b22003!precision(%d) should be less than number of digits(%d)", $5, $3);

				yyerror(m, msg);
				_DELETE(msg);
				$$.type = NULL;
				YYABORT;
			  } else {
			 	sql_find_subtype(&$$, $1, $3, $5);
			  }
			}
 | IDENT		{
			  sql_type *t = mvc_bind_type(m, $1);
			  if (!t) {
				char *msg = sql_message("\b22000!type (%s) unknown", $1);

				yyerror(m, msg);
				_DELETE(msg);
				$$.type = NULL;
				YYABORT;
			  } else {
				sql_init_subtype(&$$, t, 0, 0);
			  }
			}

 | IDENT '(' nonzero ')'
			{
			  sql_type *t = mvc_bind_type(m, $1);
			  if (!t) {
				char *msg = sql_message("\b22000!type (%s) unknown", $1);

				yyerror(m, msg);
				_DELETE(msg);
				$$.type = NULL;
				YYABORT;
			  } else {
				sql_init_subtype(&$$, t, $3, 0);
			  }
			}

 ;

type_alias:
 ALIAS
	{ 	char *t = sql_bind_alias($1);
	  	if (!t) {
			char *msg = sql_message("\b22000!type (%s) unknown", $1);

			yyerror(m, msg);
			_DELETE(msg);
			$$ = NULL;
			YYABORT;
		}
		$$ = t;
	}
 ;

varchar:
	VARCHAR				{ $$ = $1; }
 |	CHARACTER VARYING		{ $$ = $1; }
;

clob:
	CLOB				{ $$ = $1; }
 |	sqlTEXT				{ $$ = $1; }
 |	CHARACTER LARGE OBJECT		{ $$ = $1; }
;
blob:
	sqlBLOB				{ $$ = $1; }
 |	BINARY LARGE OBJECT		{ $$ = $1; }
;

column:			ident ;

authid: 		restricted_ident ;

restricted_ident:
    IDENT	{ $$ = $1; }
 |  aTYPE	{ $$ = $1; }
 |  ALIAS	{ $$ = $1; }
 |  AGGR	{ $$ = $1; } 	/* without '(' */
 |  AGGR2	{ $$ = $1; } 	/* without '(' */
 |  RANK	{ $$ = $1; }	/* without '(' */
 ;

ident:
    IDENT	{ $$ = $1; }
 |  aTYPE	{ $$ = $1; }
 |  FILTER_FUNC	{ $$ = $1; }
 |  ALIAS	{ $$ = $1; }
 |  AGGR	{ $$ = $1; } 	/* without '(' */
 |  AGGR2	{ $$ = $1; } 	/* without '(' */
 |  RANK	{ $$ = $1; }	/* without '(' */
 |  non_reserved_word
 ;

non_reserved_word: 
  LARGE		{ $$ = sa_strdup(SA, "large"); }	/* sloppy: officially reserved */
| sqlNAME	{ $$ = sa_strdup(SA, "name"); }
| OBJECT	{ $$ = sa_strdup(SA, "object"); }	/* sloppy: officially reserved */
| PASSWORD	{ $$ = sa_strdup(SA, "password"); }	/* neither reserved nor non-reserv. */
| PATH		{ $$ = sa_strdup(SA, "path"); }		/* sloppy: officially reserved */
| PRECISION 	{ $$ = sa_strdup(SA, "precision"); }	/* sloppy: officially reserved */
| PRIVILEGES	{ $$ = sa_strdup(SA, "privileges"); }	/* sloppy: officially reserved */
| ROLE		{ $$ = sa_strdup(SA, "role"); }	 	/* neither reserved nor non-reserv. */
| sqlSIZE	{ $$ = sa_strdup(SA, "size"); }		/* sloppy: officially reserved */
| TYPE		{ $$ = sa_strdup(SA, "type"); }
| RELEASE	{ $$ = sa_strdup(SA, "release"); }	/* sloppy: officially reserved */
| VALUE		{ $$ = sa_strdup(SA, "value"); }	/* sloppy: officially reserved */
| ZONE		{ $$ = sa_strdup(SA, "zone"); }		/* sloppy: officially reserved */

| ACTION	{ $$ = sa_strdup(SA, "action"); }	/* sloppy: officially reserved */
| AS		{ $$ = sa_strdup(SA, "as"); }		/* sloppy: officially reserved */
| AUTHORIZATION	{ $$ = sa_strdup(SA, "authorization"); }/* sloppy: officially reserved */
| COLUMN	{ $$ = sa_strdup(SA, "column"); }	/* sloppy: officially reserved */
| CYCLE		{ $$ = sa_strdup(SA, "cycle"); }	/* sloppy: officially reserved */
| DISTINCT	{ $$ = sa_strdup(SA, "distinct"); }	/* sloppy: officially reserved */
| INCREMENT	{ $$ = sa_strdup(SA, "increment"); }	/* sloppy: officially reserved */
| MAXVALUE	{ $$ = sa_strdup(SA, "maxvalue"); }	/* sloppy: officially reserved */
| MINVALUE	{ $$ = sa_strdup(SA, "minvalue"); }	/* sloppy: officially reserved */
| SQL_PLAN	{ $$ = sa_strdup(SA, "plan"); } 	/* sloppy: officially reserved */
| SCHEMA	{ $$ = sa_strdup(SA, "schema"); }	/* sloppy: officially reserved */
| START		{ $$ = sa_strdup(SA, "start"); }	/* sloppy: officially reserved */
| STATEMENT	{ $$ = sa_strdup(SA, "statement"); }	/* sloppy: officially reserved */
| TABLE		{ $$ = sa_strdup(SA, "table"); } 	/* sloppy: officially reserved */

|  CACHE	{ $$ = sa_strdup(SA, "cache"); }
|  DATA 	{ $$ = sa_strdup(SA, "data"); }
|  DIAGNOSTICS 	{ $$ = sa_strdup(SA, "diagnostics"); }
|  MATCH	{ $$ = sa_strdup(SA, "match"); }
|  OPTIONS	{ $$ = sa_strdup(SA, "options"); }
|  ROW		{ $$ = sa_strdup(SA, "row"); }
|  KEY		{ $$ = sa_strdup(SA, "key"); }
|  LANGUAGE	{ $$ = sa_strdup(SA, "language"); }
|  LEVEL	{ $$ = sa_strdup(SA, "level"); }
|  sqlSESSION	{ $$ = sa_strdup(SA, "session"); }
|  sqlDATE	{ $$ = sa_strdup(SA, "date"); }
|  TIME 	{ $$ = sa_strdup(SA, "time"); }
|  TIMESTAMP	{ $$ = sa_strdup(SA, "timestamp"); }
|  INTERVAL	{ $$ = sa_strdup(SA, "interval"); }

|  PREPARE	{ $$ = sa_strdup(SA, "prepare"); }
|  EXECUTE	{ $$ = sa_strdup(SA, "execute"); }
|  SQL_EXPLAIN	{ $$ = sa_strdup(SA, "explain"); }
|  SQL_DOT	{ $$ = sa_strdup(SA, "dot"); }
|  SQL_DEBUG	{ $$ = sa_strdup(SA, "debug"); }
|  SQL_TRACE	{ $$ = sa_strdup(SA, "trace"); }
|  sqlTEXT     	{ $$ = sa_strdup(SA, "text"); }
|  AUTO_COMMIT	{ $$ = sa_strdup(SA, "auto_commit"); }
|  NO		{ $$ = sa_strdup(SA, "no"); }
/* SQL/XML non reserved words */
|  STRIP	{ $$ = sa_strdup(SA, "strip"); }
|  WHITESPACE	{ $$ = sa_strdup(SA, "whitespace"); }
|  PASSING	{ $$ = sa_strdup(SA, "passing"); }
|  NIL		{ $$ = sa_strdup(SA, "nil"); }
|  REF		{ $$ = sa_strdup(SA, "ref"); }
|  ABSENT	{ $$ = sa_strdup(SA, "absent"); }
|  EMPTY	{ $$ = sa_strdup(SA, "empty"); }
|  DOCUMENT	{ $$ = sa_strdup(SA, "document"); }
|  ELEMENT	{ $$ = sa_strdup(SA, "element"); }
|  CONTENT	{ $$ = sa_strdup(SA, "content"); }
|  NAMESPACE	{ $$ = sa_strdup(SA, "namespace"); }
|  RETURNING	{ $$ = sa_strdup(SA, "returning"); }
|  LOCATION	{ $$ = sa_strdup(SA, "location"); }
|  ID		{ $$ = sa_strdup(SA, "id"); }
|  ACCORDING	{ $$ = sa_strdup(SA, "according"); }
|  URI		{ $$ = sa_strdup(SA, "uri"); }
|  FILTER	{ $$ = sa_strdup(SA, "filter"); }
|  TEMPORARY	{ $$ = sa_strdup(SA, "temporary"); }
|  TEMP		{ $$ = sa_strdup(SA, "temp"); }
|  ANALYZE	{ $$ = sa_strdup(SA, "analyze"); }
|  STORAGE	{ $$ = sa_strdup(SA, "storage"); }
;

name_commalist:
    ident	{ $$ = append_string(L(), $1); }
 |  name_commalist ',' ident
			{ $$ = append_string($1, $3); }
 ;

lngval:
	sqlINT	{ $$ = strtoll($1,NULL,10); }
;

wrdval:
	sqlINT  {
#if SIZEOF_WRD == SIZEOF_INT
		  $$ = strtol($1,NULL,10);
#else /* SIZEOF_WRD == SIZEOF_LNG a*/
		  $$ = strtoll($1,NULL,10);
#endif
		}
;

intval:
	sqlINT	{ $$ = strtol($1,NULL,10); }
 |	IDENT	{
		  char *name = $1;
		  sql_subtype *tpe;

		  if (!stack_find_var(m, name)) {
			char *msg = sql_message("\b22000!constant (%s) unknown", $1);

			yyerror(m, msg);
			_DELETE(msg);
			$$ = 0;
			YYABORT;
		  }
		  tpe = stack_find_type(m, name);
		  if (tpe->type->localtype == TYPE_lng ||
		      tpe->type->localtype == TYPE_int ||
		      tpe->type->localtype == TYPE_sht ||
		      tpe->type->localtype == TYPE_bte ) {
			lng sgn = stack_get_number(m, name);
			assert((lng) GDK_int_min < sgn && sgn <= (lng) GDK_int_max);
			$$ = (int) sgn;
		  } else {
			char *msg = sql_message("\b22000!constant (%s) has wrong type (number expected)", $1);

			yyerror(m, msg);
			_DELETE(msg);
			$$ = 0;
			YYABORT;
		  }
		}
 ;

string:
    STRING
		{ $$ = $1; }
 |  STRING string
		{ char *s = strconcat($1,$2); 
	 	  $$ = sa_strdup(SA, s);	
		  _DELETE(s);
		}
 ;

exec:
     EXECUTE exec_ref
		{
		  m->emode = m_execute;
		  $$ = $2; }
 ;

exec_ref:
    intval '(' ')'
	{ dlist *l = L();
  	  append_int(l, $1);
  	  append_list(l, NULL);
	  $$ = _symbol_create_list( SQL_NOP, l ); }
|   intval '(' value_commalist ')'
	{ dlist *l = L();
  	  append_int(l, $1);
  	  append_list(l, $3);
	  $$ = _symbol_create_list( SQL_NOP, l ); }
 ;

/* path specification> 

Specify an order for searching for an SQL-invoked routine.

CURRENTLY only parsed 
*/

opt_path_specification: 
	/* empty */ 	{ $$ = NULL; }
   |	path_specification
   ;

path_specification: 
        PATH schema_name_list 	{ $$ = _symbol_create_list( SQL_PATH, $2); }
   ;

schema_name_list: name_commalist ;

XML_value_expression:
  XML_primary	
  ;

XML_value_expression_list:
    XML_value_expression	
		{ $$ = append_symbol(L(), $1); }
  | XML_value_expression_list ',' XML_value_expression
		{ $$ = append_symbol($1, $3); }
  ;

XML_primary:
    scalar_exp
  ;

XML_value_function:
    XML_comment
  | XML_concatenation
  | XML_document
  | XML_element
  | XML_forest
  | XML_parse
  | XML_PI
  | XML_query
  | XML_text
  | XML_validate
  ;

XML_comment:
  XMLCOMMENT '(' value_exp /* should be a string */ opt_XML_returning_clause ')'
	{ dlist *l = L();
	  append_symbol(l, $3);
	  append_int(l, $4);
	  $$ = _symbol_create_list( SQL_XMLCOMMENT, l); }
 ;

XML_concatenation:
  XMLCONCAT '(' XML_value_expression_list opt_XML_returning_clause ')'
	{ dlist *l = L();
	  append_list(l, $3);
	  append_int(l, $4);
	  $$ = _symbol_create_list( SQL_XMLCONCAT, l); } 
  ;

XML_document:
  XMLDOCUMENT '(' XML_value_expression opt_XML_returning_clause ')'
	{ dlist *l = L();
	  append_symbol(l, $3);
	  append_int(l, $4);
	  $$ = _symbol_create_list( SQL_XMLDOCUMENT, l); } 

XML_element:
  XMLELEMENT '(' sqlNAME XML_element_name 
	opt_comma_XML_namespace_declaration_attributes_element_content
	opt_XML_returning_clause ')'

	{ dlist *l = L();
	  append_string(l, $4);
	  append_list(l, $5);
	  append_int(l, $6);
	  $$ = _symbol_create_list( SQL_XMLELEMENT, l);
	}
  ;

opt_comma_XML_namespace_declaration_attributes_element_content:
     /* empty */						
	{ $$ = NULL; }
  |  ',' XML_namespace_declaration 				
 	{ $$ = append_symbol(L(), $2);
	  $$ = append_symbol($$, NULL);
	  $$ = append_list($$, NULL); }
  |  ',' XML_namespace_declaration ',' XML_attributes		
 	{ $$ = append_symbol(L(), $2);
	  $$ = append_symbol($$, $4);
	  $$ = append_list($$, NULL); }
  |  ',' XML_namespace_declaration ',' XML_attributes ',' XML_element_content_and_option
 	{ $$ = append_symbol(L(), $2);
	  $$ = append_symbol($$, $4);
	  $$ = append_list($$, $6); }
  |  ',' XML_namespace_declaration ',' XML_element_content_and_option
 	{ $$ = append_symbol(L(), $2);
	  $$ = append_symbol($$, NULL);
	  $$ = append_list($$, $4); }
  |  ',' XML_attributes					
 	{ $$ = append_symbol(L(), NULL);
	  $$ = append_symbol($$, $2);
	  $$ = append_list($$, NULL); }
  |  ',' XML_attributes ',' XML_element_content_and_option 
 	{ $$ = append_symbol(L(), NULL);
	  $$ = append_symbol($$, $2);
	  $$ = append_list($$, $4); }
  |  ',' XML_element_content_and_option 			
 	{ $$ = append_symbol(L(), NULL);
	  $$ = append_symbol($$, NULL);
	  $$ = append_list($$, $2); }
  ;

XML_element_name: 
    ident 		
  ;

XML_attributes:
  XMLATTRIBUTES '(' XML_attribute_list ')'	{ $$ = $3; }
  ;

XML_attribute_list:
    XML_attribute 				{ $$ = $1; }
  | XML_attribute_list ',' XML_attribute 	
		{ dlist *l = L();
		  append_list(l, 
		  	append_string(L(), sa_strdup(SA, "concat")));
	  	  append_symbol(l, $1);
	  	  append_symbol(l, $3);
	  	  $$ = _symbol_create_list( SQL_BINOP, l ); }
  ;

XML_attribute:
  XML_attribute_value opt_XML_attribute_name	
	{ dlist *l = L();
	  append_string(l, $2);
	  append_symbol(l, $1);
	  $$ = _symbol_create_list( SQL_XMLATTRIBUTE, l ); }
  ;

opt_XML_attribute_name:
     /* empty */ 				{ $$ = NULL; }
  | AS XML_attribute_name 			{ $$ = $2; }
  ; 

XML_attribute_value:
     scalar_exp
  ;

XML_attribute_name:
    ident
  ;

XML_element_content_and_option:
    XML_element_content_list opt_XML_content_option
		{ $$ = L();
		  $$ = append_list($$, $1);
		  $$ = append_int($$, $2); 	}
  ;

XML_element_content_list:
    XML_element_content
		{ $$ = append_symbol(L(), $1); }
  | XML_element_content_list ',' XML_element_content	
		{ $$ = append_symbol($1, $3); }
  ;

XML_element_content:
     scalar_exp
  ;

opt_XML_content_option:
    /* empty */			{ $$ = 0; }
  | OPTION XML_content_option	{ $$ = $2; }
  ;

XML_content_option:
    sqlNULL ON sqlNULL		{ $$ = 0; }
  | EMPTY ON sqlNULL		{ $$ = 1; }
  | ABSENT ON sqlNULL		{ $$ = 2; }
  | NIL ON sqlNULL		{ $$ = 3; }
  | NIL ON NO CONTENT		{ $$ = 4; }
  ;

XML_forest:
    XMLFOREST '(' opt_XML_namespace_declaration_and_comma
      forest_element_list opt_XML_content_option
      opt_XML_returning_clause ')'
	{ dlist *l = L();
	  append_symbol(l, $3);
	  append_list(l, $4);
	  append_int(l, $5);
	  append_int(l, $6);
	  $$ = _symbol_create_list( SQL_XMLFOREST, l);
	}
  ;

opt_XML_namespace_declaration_and_comma: 
     /* empty */			{ $$ = NULL; }
  |  XML_namespace_declaration ','	{ $$ = $1; }
  ;

forest_element_list:
     forest_element 				
		{ $$ = append_list(L(), $1); }
  |  forest_element_list ',' forest_element
		{ $$ = append_list($1, $3); }
  ;

forest_element:
    forest_element_value opt_forest_element_name
		{ $$ = append_symbol(L(), $1);
		  $$ = append_string($$, $2); }
  ;

forest_element_value:
    scalar_exp	{ $$ = $1; }
  ;

opt_forest_element_name:
    /* empty */			{ $$ = NULL; }
  | AS forest_element_name	{ $$ = $2; }
  ;

forest_element_name:
    ident			{ $$ = $1; }
  ;

 /* | XML_value_function */
XML_parse:
  XMLPARSE '(' document_or_content value_exp /* should be a string */
      XML_whitespace_option ')'
	{ dlist *l = L();
	  append_int(l, $3 );
	  append_symbol(l, $4);
	  append_int(l, $5);
	  $$ = _symbol_create_list( SQL_XMLPARSE, l); }

XML_whitespace_option:
    PRESERVE WHITESPACE		{ $$ = 0; }
  | STRIP WHITESPACE		{ $$ = 1; }
  ;

XML_PI:
  XMLPI '(' sqlNAME XML_PI_target
	opt_comma_string_value_expression
	opt_XML_returning_clause ')'
	{ dlist *l = L();
	  append_string(l, $4);
	  append_symbol(l, $5);
	  append_int(l, $6);
	  $$ = _symbol_create_list( SQL_XMLPI, l); }
  ;

XML_PI_target:
    ident
  ;

opt_comma_string_value_expression:
	/* empty */ 	{ $$ = NULL; }
  | ',' value_exp /* should be a string */
			{ $$ = $2; }
  ;

XML_query:
  XMLQUERY '('
      XQuery_expression
      opt_XML_query_argument_list
      opt_XML_returning_clause	/* not correct, ie need to combine with next */
      opt_XML_query_returning_mechanism
      XML_query_empty_handling_option
      ')'
	{ $$ = NULL; }

XQuery_expression:
	STRING
  ;

opt_XML_query_argument_list:
	/* empty */
  | PASSING XML_query_default_passing_mechanism XML_query_argument_list
  ;

XML_query_default_passing_mechanism:
     XML_passing_mechanism
  ;

XML_query_argument_list:
    XML_query_argument
  | XML_query_argument_list ',' XML_query_argument
  ;

XML_query_argument:
    XML_query_context_item
  | XML_query_variable
  ;

XML_query_context_item:
     value_exp opt_XML_passing_mechanism
  ;

XML_query_variable:
    value_exp AS ident opt_XML_passing_mechanism
  ; 

opt_XML_query_returning_mechanism:
   /* empty */
 | XML_passing_mechanism
 ;

XML_query_empty_handling_option:
    sqlNULL ON EMPTY
  | EMPTY ON EMPTY
  ;

XML_text:
  XMLTEXT '(' value_exp /* should be a string */
      opt_XML_returning_clause ')'
	{ dlist *l = L();
	  append_symbol(l, $3);
	  append_int(l, $4);
	  $$ = _symbol_create_list( SQL_XMLTEXT, l); } 

XML_validate:
  XMLVALIDATE '('
      document_or_content_or_sequence
      XML_value_expression
      opt_XML_valid_according_to_clause
      ')'
	{ $$ = NULL; }
  ;

document_or_content_or_sequence:
    document_or_content
  | SEQUENCE		{ $$ = 2; }
  ;

document_or_content:
    DOCUMENT		{ $$ = 0; }
  | CONTENT		{ $$ = 1; }
  ;

opt_XML_returning_clause:
   /* empty */			{ $$ = 0; }
 | RETURNING CONTENT		{ $$ = 0; }
 | RETURNING SEQUENCE		{ $$ = 1; }
 ;

/*
<XML lexically scoped options> ::=
  <XML lexically scoped option> [ <comma> <XML lexically scoped option> ]
<XML lexically scoped option> ::=
    <XML namespace declaration>
  | <XML binary encoding>

<XML binary encoding> ::=
  XMLBINARY [ USING ] { BASE64 | HEX }
*/

XML_namespace_declaration:
  XMLNAMESPACES '(' XML_namespace_declaration_item_list ')' 	{ $$ = $3; }
  ;

XML_namespace_declaration_item_list:
 	XML_namespace_declaration_item 	{ $$ = $1; }
  |     XML_namespace_declaration_item_list ',' XML_namespace_declaration_item
		{ dlist *l = L();
		  append_list(l, 
		  	append_string(L(), sa_strdup(SA, "concat")));
	  	  append_symbol(l, $1);
	  	  append_symbol(l, $3);
	  	  $$ = _symbol_create_list( SQL_BINOP, l ); }
  ;

XML_namespace_declaration_item:
    	XML_regular_namespace_declaration_item
  | 	XML_default_namespace_declaration_item
  ;

XML_namespace_prefix:
    	ident
  ;

XML_namespace_URI:
	scalar_exp
  ;

XML_regular_namespace_declaration_item:
    XML_namespace_URI AS XML_namespace_prefix
				{ char *s = strconcat("xmlns:", $3);
				  dlist *l = L();
	  			  append_string(l, sa_strdup(SA, s));
				  _DELETE(s);
	  			  append_symbol(l, $1);
	  			  $$ = _symbol_create_list( SQL_XMLATTRIBUTE, l ); }
  ;

XML_default_namespace_declaration_item:
    DEFAULT XML_namespace_URI	{ dlist *l = L();
	  			  append_string(l, sa_strdup(SA, "xmlns" ));
	  			  append_symbol(l, $2);
	  			  $$ = _symbol_create_list( SQL_XMLATTRIBUTE, l ); }
  | NO DEFAULT			{ $$ = NULL; }
  ;

opt_XML_passing_mechanism:
    /* empty */
  | XML_passing_mechanism
  ;

XML_passing_mechanism:
    BY REF
  | BY VALUE
  ;

opt_XML_valid_according_to_clause:
    /* empty */
  | XML_valid_according_to_clause
  ;

XML_valid_according_to_clause:
    ACCORDING TO XMLSCHEMA XML_valid_according_to_what
      opt_XML_valid_element_clause
  ;

XML_valid_according_to_what:
    XML_valid_according_to_URI
  | XML_valid_according_to_identifier
  ;

XML_valid_according_to_URI:
    URI XML_valid_target_namespace_URI opt_XML_valid_schema_location
  | NO NAMESPACE opt_XML_valid_schema_location
  ;

XML_valid_target_namespace_URI:
    XML_URI
  ;

XML_URI:
    STRING
  ;

opt_XML_valid_schema_location:
   /* empty */
 | LOCATION XML_valid_schema_location_URI
 ;

XML_valid_schema_location_URI:
   XML_URI
 ;

XML_valid_according_to_identifier:
   ID registered_XML_Schema_name
 ;

registered_XML_Schema_name:
    ident
  ;

opt_XML_valid_element_clause:
    /* empty */
 |  XML_valid_element_clause
 ;

XML_valid_element_clause:
    XML_valid_element_name_specification
  | XML_valid_element_namespace_specification
      opt_XML_valid_element_name_specification
  ;

opt_XML_valid_element_name_specification:
    /* empty */
 |  XML_valid_element_name_specification
 ;

XML_valid_element_name_specification:
   ELEMENT XML_valid_element_name
 ;

XML_valid_element_namespace_specification:
    NO NAMESPACE
  | NAMESPACE XML_valid_element_namespace_URI
  ;

XML_valid_element_namespace_URI:
   XML_URI
 ;

XML_valid_element_name:
   ident
 ;

XML_aggregate:
  XMLAGG '(' XML_value_expression
      opt_order_by_clause
      opt_XML_returning_clause
      ')'
	{ 
          dlist *aggr = L();

          if ($4) {
	  	if ($3 != NULL && $3->token == SQL_SELECT) {
			SelectNode *s = (SelectNode*)$3;
	
			s->orderby = $4;
	  	} else {
			yyerror(m, "ORDER BY: missing select operator");
			YYABORT;
		}
	  }
          append_list(aggr, append_string(append_string(L(), "sys"), "xmlagg"));
  	  append_int(aggr, FALSE);
	  append_symbol(aggr, $3);
	  /* int returning not used */
	  $$ = _symbol_create_list( SQL_AGGR, aggr);
	}
 ;

%%
char *token2string(int token)
{
	switch (token) {
#define SQL(TYPE) case SQL_##TYPE : return #TYPE
	SQL(CREATE_SCHEMA);
	SQL(CREATE_TABLE);
	SQL(CREATE_VIEW);
	SQL(CREATE_INDEX);
	SQL(CREATE_ROLE);
	SQL(CREATE_USER);
	SQL(CREATE_TYPE);
	SQL(CREATE_FUNC);
	SQL(CREATE_SEQ);
	SQL(CREATE_TRIGGER);
	SQL(DROP_SCHEMA);
	SQL(DROP_TABLE);
	SQL(DROP_VIEW);
	SQL(DROP_INDEX);
	SQL(DROP_ROLE);
	SQL(DROP_USER);
	SQL(DROP_TYPE);
	SQL(DROP_FUNC);
	SQL(DROP_SEQ);
	SQL(DROP_TRIGGER);
	SQL(ALTER_TABLE);
	SQL(ALTER_SEQ);
	SQL(ALTER_USER);
	SQL(DROP_COLUMN);
	SQL(DROP_CONSTRAINT);
	SQL(DROP_DEFAULT);
	SQL(DECLARE);
	SQL(SET);
	SQL(PREP);
	SQL(NAME);
	SQL(USER);
	SQL(PATH);
	SQL(CHARSET);
	SQL(SCHEMA);
	SQL(TABLE);
	SQL(TYPE);
	SQL(CASE);
	SQL(CAST);
	SQL(RETURN);
	SQL(IF);
	SQL(ELSE);
	SQL(WHILE);
	SQL(COLUMN);
	SQL(COLUMN_OPTIONS);
	SQL(COALESCE);
	SQL(CONSTRAINT);
	SQL(CHECK);
	SQL(DEFAULT);
	SQL(NOT_NULL);
	SQL(NULL);
	SQL(NULLIF);
	SQL(UNIQUE);
	SQL(PRIMARY_KEY);
	SQL(FOREIGN_KEY);
	SQL(BEGIN);
#define TR(TYPE) case TR_##TYPE : return #TYPE
	TR(COMMIT);
	TR(ROLLBACK);
	TR(SAVEPOINT);
	TR(RELEASE);
	TR(START);
	TR(MODE);
	SQL(INSERT);
	SQL(DELETE);
	SQL(UPDATE);
	SQL(CROSS);
	SQL(JOIN);
	SQL(SELECT);
	SQL(DATABASE);
	SQL(WHERE);
	SQL(FROM);
	SQL(UNIONJOIN);
	SQL(UNION);
	SQL(EXCEPT);
	SQL(INTERSECT);
	SQL(VALUES);
	SQL(ASSIGN);
	SQL(ORDERBY);
	SQL(GROUPBY);
	SQL(DESC);
	SQL(AND);
	SQL(OR);
	SQL(NOT);
	SQL(EXISTS);
	SQL(NOT_EXISTS);
	SQL(OP);
	SQL(UNOP);
	SQL(BINOP);
	SQL(NOP);
	SQL(BETWEEN);
	SQL(NOT_BETWEEN);
	SQL(LIKE);
	SQL(IN);
	SQL(NOT_IN);
	SQL(GRANT);
	SQL(GRANT_ROLES);
	SQL(REVOKE);
	SQL(REVOKE_ROLES);
	SQL(EXECUTE);
	SQL(PRIVILEGES);
	SQL(ROLE);
	SQL(PARAMETER);
	SQL(FUNC);
	SQL(AGGR);
	SQL(RANK);
	SQL(FRAME);
	SQL(COMPARE);
	SQL(FILTER);
	SQL(TEMP_LOCAL);
	SQL(TEMP_GLOBAL);
	SQL(INT_VALUE);
	SQL(ATOM);
	SQL(USING);
	SQL(WHEN);
	SQL(ESCAPE);
	SQL(COPYFROM);
	SQL(BINCOPYFROM);
	SQL(COPYTO);
	SQL(EXPORT);
	SQL(NEXT);
	SQL(MULSTMT);
	SQL(WITH);
	SQL(XMLCOMMENT);
	SQL(XMLCONCAT);
	SQL(XMLDOCUMENT);
	SQL(XMLELEMENT);
	SQL(XMLATTRIBUTE);
	SQL(XMLFOREST);
	SQL(XMLPARSE);
	SQL(XMLPI);
	SQL(XMLQUERY);
	SQL(XMLTEXT);
	SQL(XMLVALIDATE);
	SQL(XMLNAMESPACES);
	}
	return "unknown";	/* just needed for broken compilers ! */
}

void *sql_error( mvc * sql, int error_code, char *format, ... )
{
	va_list	ap;

	va_start (ap,format);
	if (sql->errstr[0] == '\0') 
		vsnprintf(sql->errstr, ERRSIZE-1, _(format), ap);
	if (!sql->session->status)
		sql->session->status = -error_code;
	va_end (ap);
	return NULL;
}

int sqlerror(mvc * c, const char *err)
{
	char *sqlstate = "42000!";
	if (err && *err == '\b') {
		sqlstate = "";
		err++;
	}
	if (c->scanner.errstr) {
		if (c->scanner.errstr[0] == '!')
			(void)sql_error(c, 4,
					"!%s%s: %s\n",
					sqlstate, err, c->scanner.errstr + 1);
		else
			(void)sql_error(c, 4,
					"!%s%s: %s in \"%.80s\"\n",
					sqlstate, err, c->scanner.errstr,
					QUERY(c->scanner));
	} else
		(void)sql_error(c, 4,
				"!%s%s in: \"%.80s\"\n",
				sqlstate, err, QUERY(c->scanner));
	return 1;
}
<|MERGE_RESOLUTION|>--- conflicted
+++ resolved
@@ -2503,11 +2503,7 @@
  ;
 
 copyfrom_stmt:
-<<<<<<< HEAD
-    COPY opt_nr INTO qname FROM string_commalist opt_seps opt_null_string opt_locked opt_best_effort opt_constraint
-=======
-    COPY opt_nr INTO qname opt_column_list FROM string_commalist opt_header_list opt_seps opt_null_string opt_locked opt_constraint
->>>>>>> 16eebfcf
+    COPY opt_nr INTO qname opt_column_list FROM string_commalist opt_header_list opt_seps opt_null_string opt_locked opt_best_effort opt_constraint
 	{ dlist *l = L();
 	  append_list(l, $4);
 	  append_list(l, $5);
@@ -2515,20 +2511,12 @@
 	  append_list(l, $8);
 	  append_list(l, $9);
 	  append_list(l, $2);
-<<<<<<< HEAD
-	  append_string(l, $8);
-	  append_int(l, $9);
-	  append_int(l, $10);
-	  append_int(l, $11);
-	  $$ = _symbol_create_list( SQL_COPYFROM, l ); }
-  | COPY opt_nr INTO qname FROM STDIN opt_seps opt_null_string opt_locked opt_best_effort opt_constraint
-=======
 	  append_string(l, $10);
 	  append_int(l, $11);
 	  append_int(l, $12);
+	  append_int(l, $13);
 	  $$ = _symbol_create_list( SQL_COPYFROM, l ); }
-  | COPY opt_nr INTO qname opt_column_list FROM STDIN  opt_header_list opt_seps opt_null_string opt_locked opt_constraint
->>>>>>> 16eebfcf
+  | COPY opt_nr INTO qname opt_column_list FROM STDIN  opt_header_list opt_seps opt_null_string opt_locked opt_best_effort opt_constraint
 	{ dlist *l = L();
 	  append_list(l, $4);
 	  append_list(l, $5);
@@ -2536,16 +2524,10 @@
 	  append_list(l, $8);
 	  append_list(l, $9);
 	  append_list(l, $2);
-<<<<<<< HEAD
-	  append_string(l, $8);
-	  append_int(l, $9);
-	  append_int(l, $10);
-	  append_int(l, $11);
-=======
 	  append_string(l, $10);
 	  append_int(l, $11);
 	  append_int(l, $12);
->>>>>>> 16eebfcf
+	  append_int(l, $13);
 	  $$ = _symbol_create_list( SQL_COPYFROM, l ); }
    | COPY opt_nr BINARY INTO qname FROM string_commalist /* binary copy from */ opt_constraint
 	{ dlist *l = L();
