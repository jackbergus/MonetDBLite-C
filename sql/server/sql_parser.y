--- conflicted
+++ resolved
@@ -1800,30 +1800,19 @@
 				lang = FUNC_LANG_R;
 			else if (l == 'P' || l == 'p')
             {
-                if (strcasecmp($10, "PYTHON_MAP") == 0) {
-					lang = FUNC_LANG_MAP_PY;
-                } else if (strcasecmp($10, "PYTHON3_MAP") == 0) {
-                	lang = FUNC_LANG_MAP_PY3;
-                } else if (strcasecmp($10, "PYTHON3") == 0) {
-                	lang = FUNC_LANG_PY3;
-                } else {
-                	lang = FUNC_LANG_PY;
-                }
+                if (strcasecmp($10, "PYTHON_MAP") == 0)
+                    lang = FUNC_LANG_MAP_PY;
+                else lang = FUNC_LANG_PY;
             }
 			else if (l == 'C' || l == 'c')
 				lang = FUNC_LANG_C;
 			else if (l == 'J' || l == 'j')
 				lang = FUNC_LANG_J;
-<<<<<<< HEAD
-			else
-				yyerror(m, sql_message("Language name R, C, PYTHON[3], PYTHON3_MAP or J(avascript):expected, received '%c'", l));
-=======
 			else {
 				char *msg = sql_message("Language name R, C, P(ython), PYTHON_MAP or J(avascript):expected, received '%c'", l);
 				yyerror(m, msg);
 				_DELETE(msg);
 			}
->>>>>>> cd759faf
 
 			append_list(f, $3);
 			append_list(f, $5);
@@ -1871,30 +1860,19 @@
 				lang = FUNC_LANG_R;
 			else if (l == 'P' || l == 'p')
             {
-                if (strcasecmp($10, "PYTHON_MAP") == 0) {
-					lang = FUNC_LANG_MAP_PY;
-                } else if (strcasecmp($10, "PYTHON3_MAP") == 0) {
-                	lang = FUNC_LANG_MAP_PY3;
-                } else if (strcasecmp($10, "PYTHON3") == 0) {
-                	lang = FUNC_LANG_PY3;
-                } else {
-                	lang = FUNC_LANG_PY;
-                }
+                if (strcasecmp($10, "PYTHON_MAP") == 0)
+                     lang = FUNC_LANG_MAP_PY;
+                else lang = FUNC_LANG_PY;
             }
 			else if (l == 'C' || l == 'c')
 				lang = FUNC_LANG_C;
 			else if (l == 'J' || l == 'j')
 				lang = FUNC_LANG_J;
-<<<<<<< HEAD
-			else
-				yyerror(m, sql_message("Language name R, C, PYTHON[3], PYTHON[3]_MAP, or J(avascript):expected, received '%c'", l));
-=======
 			else {
 				char *msg = sql_message("Language name R, C, P(ython), PYTHON_MAP or J(avascript):expected, received '%c'", l);
 				yyerror(m, msg);
 				_DELETE(msg);
 			}
->>>>>>> cd759faf
 
 			append_list(f, $3);
 			append_list(f, $5);
