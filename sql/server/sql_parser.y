--- conflicted
+++ resolved
@@ -5115,11 +5115,7 @@
 |  TEMPORARY	{ $$ = sa_strdup(SA, "temporary"); }
 |  TEMP		{ $$ = sa_strdup(SA, "temp"); }
 |  ANALYZE	{ $$ = sa_strdup(SA, "analyze"); }
-<<<<<<< HEAD
 |  GEOMETRY	{ $$ = sa_strdup(SA, "geometry"); }
-=======
-|  STORAGE	{ $$ = sa_strdup(SA, "storage"); }
->>>>>>> 894e7c01
 ;
 
 name_commalist:
