/*
 * The contents of this file are subject to the MonetDB Public License
 * Version 1.1 (the "License"); you may not use this file except in
 * compliance with the License. You may obtain a copy of the License at
 * http://www.monetdb.org/Legal/MonetDBLicense
 *
 * Software distributed under the License is distributed on an "AS IS"
 * basis, WITHOUT WARRANTY OF ANY KIND, either express or implied. See the
 * License for the specific language governing rights and limitations
 * under the License.
 *
 * The Original Code is the MonetDB Database System.
 *
 * The Initial Developer of the Original Code is CWI.
 * Portions created by CWI are Copyright (C) 1997-July 2008 CWI.
 * Copyright August 2008-2011 MonetDB B.V.
 * All Rights Reserved.
 */

%{
#include "monetdb_config.h"
#include <sql_mem.h>
#include "sql_parser.h"
#include "sql_symbol.h"
#include "sql_datetime.h"
#include "sql_decimal.h"	/* for decimal_from_str() */
#include "sql_semantic.h"	/* for sql_add_param() & sql_add_arg() */
#include "sql_env.h"
#include "rel_sequence.h"	/* for sql_next_seq_name() */

#include <unistd.h>
#include <string.h>
#include <stdlib.h>

#define SA 	(((mvc*)parm)->sa)
#define _symbol_create(t,d)         symbol_create( SA, t, d)
#define _symbol_create_list(t,d)    symbol_create_list( SA, t, d)
#define _symbol_create_int(t,d)     symbol_create_int( SA, t, d)
#define _symbol_create_lng(t,d)     symbol_create_lng( SA, t, d)
#define _symbol_create_symbol(t,d)  symbol_create_symbol( SA, t, d)
#define _symbol_create_hexa(t,d)    symbol_create_hexa( SA, t, d)
#define _newAtomNode(d)		    newAtomNode( SA, d)

#define L()                  dlist_create( SA )

#define append_list(l,d)     dlist_append_list( SA, l, d)
#define append_int(l,d)      dlist_append_int( SA, l, d)
#define append_lng(l,d)      dlist_append_lng( SA, l, d)
#define append_symbol(l,d)   dlist_append_symbol( SA, l, d)
#define append_string(l,d)   dlist_append_string( SA, l, d)
#define append_type(l,d)     dlist_append_type( SA, l, d)

#define _atom_string(t, v)   atom_string(SA, t, v)
 
#define YYPARSE_PARAM parm
#define YYLEX_PARAM parm
#ifdef yyerror
#undef yyerror
#endif
#define yyerror(s) parse_error(YYLEX_PARAM, s)
#define sqlerror(s) parse_error(YYLEX_PARAM, s)	/* needed for bison++ 1.21.11-3 */

#define YYMALLOC malloc
#define YYFREE free

#define YY_parse_LSP_NEEDED	/* needed for bison++ 1.21.11-3 */

#define FALSE 0
#define TRUE 1

%}
/* KNOWN NOT DONE OF sql'99
 *
 * COLLATION
 * TRANSLATION
 * REF/SCOPE
 * UDT
 */

/* reentrant parser */
%pure_parser
%union {
	int		i_val,bval;
	wrd		w_val;
	lng		l_val,operation;
	double		fval;
	char *		sval;
	symbol*		sym;
	dlist*		l;
	sql_subtype	type;
}
%{
extern int sqllex( YYSTYPE *yylval, void *m );
/* enable to activate debugging support
int yydebug=1;
*/
%}

	/* symbolic tokens */
%type <sym>
	user_passwd
	alter_statement
	assignment
	create_statement
	drop_statement
	declare_statement
	set_statement
	sql
	sqlstmt
	schema
	opt_schema_default_char_set
	opt_path_specification
	path_specification
	schema_element
	delete_stmt
	copyfrom_stmt
	table_def
	view_def
	query_expression
	role_def
	type_def
	func_def
	index_def
	seq_def
	all_or_any_predicate
	like_exp
	between_predicate
	comparison_predicate
	opt_from_clause
	existence_test
	in_predicate
	insert_stmt
	transaction_statement
	_transaction_stmt
	like_predicate
	opt_where_clause
	opt_having_clause
	opt_group_by_clause
	predicate
	filter_exp
	joined_table
	join_spec
	search_condition
	and_exp
	not_exp
	update_statement
	sql_connections_statement
	update_stmt
	connect_stmt
	disconnect_stmt
	control_statement
	select_statement_single_row
	call_statement
	call_procedure_statement
	routine_invocation
	return_statement
	return_value
	case_statement
	when_statement
	when_search_statement
	if_statement
	while_statement
	simple_select
	select_no_parens
	select_no_parens_orderby
	subquery
	test_for_null
	values_or_query_spec
	grant
	revoke
	operation
	table_content_source
	table_element
	add_table_element
	alter_table_element
	drop_table_element
	table_constraint
	table_constraint_type
	column_def
	column_options
	column_option
	column_constraint
	column_constraint_type
	generated_column
	like_table
	domain_constraint_type 
	opt_order_by_clause
	default
	default_value
	cast_value
	aggr_ref
	var_ref
	func_ref
	datetime_funcs
	string_funcs
	scalar_exp
	pred_exp
	simple_scalar_exp
	value_exp
	column_exp
	atom
	insert_atom
	simple_atom
	value
	literal
	null
	interval_expression
	ordering_spec
	simple_table
	table_ref
	opt_limit
	opt_offset
	opt_sample
	param
	case_exp
	case_scalar_exp
	cast_exp
	when_value
	when_search
	case_opt_else
	table_name
	object_name
	exec
	exec_ref
	trigger_def
	trigger_event
	opt_when
	procedure_statement
	trigger_procedure_statement
	if_opt_else
	func_data_type
	with_list_element
	window_function
	window_function_type
	window_partition_clause
	window_order_clause
	window_frame_clause
	window_frame_start
	window_frame_end
	window_frame_preceding
	window_frame_following
	XML_value_function
	XML_comment
  	XML_concatenation
  	XML_document
  	XML_element
  	XML_forest
  	XML_parse
  	XML_PI
  	XML_query
  	XML_text
  	XML_validate
	XML_namespace_declaration
	opt_XML_namespace_declaration_and_comma
	XML_namespace_declaration_item_list
	XML_namespace_declaration_item
	XML_regular_namespace_declaration_item
	XML_default_namespace_declaration_item
	XML_namespace_URI
	XML_attributes
	XML_attribute_list
	XML_attribute
	XML_attribute_value
	XML_element_content
	forest_element_value
	XML_aggregate
	XML_value_expression
	XML_primary
	opt_comma_string_value_expression

%type <type>
	data_type
	datetime_type
	interval_type

%type <sval>
	opt_lang
	opt_db_alias
	opt_constraint_name
	non_reserved_word
	ident
	authorization_identifier
	func_ident
	restricted_ident
	column
	authid
	grantee
	opt_alias_name
	opt_to_savepoint
	opt_using
	opt_null_string
	string
	type_alias
	varchar
	clob
	blob
	opt_begin_label
	opt_end_label
	target_specification
	XML_element_name
	opt_XML_attribute_name
	XML_attribute_name
	opt_forest_element_name
	forest_element_name
	XML_namespace_prefix
	XML_PI_target

%type <l>
	passwd_schema
	object_privileges
	privileges
	schema_name_clause
	assignment_commalist
	opt_column_list
	column_commalist_parens
	ident_commalist
	opt_corresponding
	column_ref_commalist
	name_commalist
	schema_name_list
	column_ref
	atom_commalist
	value_commalist
	row_commalist
	qname
	qfunc
	routine_name
	sort_specification_list
	opt_schema_element_list
	schema_element_list
	operation_commalist
	authid_list
	grantee_commalist
	column_def_opt_list
	opt_column_def_opt_list
	table_exp
	table_ref_commalist
	table_element_list
	as_subquery_clause
	column_exp_commalist
	column_option_list
	selection
	start_field
	end_field
	single_datetime_field
	interval_qualifier
	scalar_exp_list
	case_scalar_exp_list
	when_value_list
	when_search_list
	opt_seps
	opt_nr
	string_commalist
	paramlist
	opt_paramlist
	opt_typelist
	typelist
	opt_seq_params
	opt_alt_seq_params
	serial_opt_params
	opt_restart
	triggered_action
	opt_referencing_list
	old_or_new_values_alias_list
	old_or_new_values_alias
	triggered_statement
	procedure_statement_list
	trigger_procedure_statement_list
	argument_list
	when_statements
	when_search_statements
	case_opt_else_statement
	variable_list
	routine_body
	table_function_column_list
	select_target_list
	external_function_name
	with_list
	window_specification
	opt_comma_XML_namespace_declaration_attributes_element_content
	XML_element_content_and_option
	XML_element_content_list
	forest_element_list
	forest_element
	XML_value_expression_list
	window_frame_extent
	window_frame_between

%type <i_val>
	any_all_some
	datetime_field
	document_or_content
	document_or_content_or_sequence
	drop_action
	grantor
	intval
	join_type
	non_second_datetime_field
	nonzero
	opt_bounds
	opt_column
	opt_cycle
	opt_encrypted
	opt_for_each
	opt_from_grantor
	opt_grantor
	opt_index_type
	opt_match
	opt_match_type
	opt_on_commit
	opt_port
	opt_ref_action
	opt_sign
	opt_temp
	opt_XML_content_option
	opt_XML_returning_clause
	outer_join_type
	posint
	ref_action
	ref_on_delete
	ref_on_update
	row_or_statement
	serial_or_bigserial
	time_precision
	timestamp_precision
	transaction_mode
	transaction_mode_list
	_transaction_mode_list
	trigger_action_time
	with_or_without_data
	XML_content_option
	XML_whitespace_option
	window_frame_units
	window_frame_exclusion

%type <w_val>
	wrdval
	poswrd
	nonzerowrd

%type <l_val>
	opt_start
	lngval
	poslng
	nonzerolng
	opt_increment
	opt_min
	opt_max
	opt_cache

%type <bval>
	opt_brackets

	opt_work
	opt_chain
	opt_distinct
	opt_locked
	set_distinct
	opt_with_check_option

	opt_with_grant
	opt_with_admin
	opt_admin_for
	opt_grant_for

	opt_asc_desc
	tz

%right <sval> STRING

/* sql prefixes to avoid name clashes on various architectures */
%token <sval>
	IDENT aTYPE ALIAS AGGR RANK sqlINT HEXADECIMAL INTNUM APPROXNUM 
	USING 
	ALL ANY SOME GLOBAL CAST CONVERT
	CHARACTER VARYING LARGE OBJECT VARCHAR CLOB sqlTEXT BINARY sqlBLOB
	sqlDECIMAL sqlFLOAT
	TINYINT SMALLINT BIGINT sqlINTEGER
	sqlDOUBLE sqlREAL PRECISION PARTIAL SIMPLE ACTION CASCADE RESTRICT
	BOOL_FALSE BOOL_TRUE
	CURRENT_DATE CURRENT_TIMESTAMP CURRENT_TIME LOCALTIMESTAMP LOCALTIME
	LEX_ERROR 

%token	USER CURRENT_USER SESSION_USER LOCAL LOCKED
%token  CURRENT_ROLE sqlSESSION
%token <sval> sqlDELETE UPDATE SELECT INSERT DATABASE CONNECT DISCONNECT PORT 
%token <sval> LEFT RIGHT FULL OUTER NATURAL CROSS JOIN INNER
%token <sval> COMMIT ROLLBACK SAVEPOINT RELEASE WORK CHAIN NO PRESERVE ROWS
%token  START TRANSACTION READ WRITE ONLY ISOLATION LEVEL
%token  UNCOMMITTED COMMITTED sqlREPEATABLE SERIALIZABLE DIAGNOSTICS sqlSIZE

%token <sval> ASYMMETRIC SYMMETRIC ORDER BY
%token <sval> LIKE ILIKE BETWEEN
%token <operation> sqlIN EXISTS ESCAPE HAVING sqlGROUP sqlNULL
%token <operation> FROM FOR MATCH

%token <operation> EXTRACT

/* sequence operations */
%token SEQUENCE INCREMENT RESTART
%token MAXVALUE MINVALUE CYCLE
%token NOMAXVALUE NOMINVALUE NOCYCLE
%token NEXT VALUE CACHE
%token GENERATED ALWAYS IDENTITY
%token SERIAL BIGSERIAL AUTO_INCREMENT /* PostgreSQL and MySQL immitators */

/* SQL's terminator, the semi-colon */
%token SCOLON AT

/* SQL/XML tokens */
%token XMLCOMMENT XMLCONCAT XMLDOCUMENT XMLELEMENT XMLATTRIBUTES XMLFOREST 
%token XMLPARSE STRIP WHITESPACE XMLPI XMLQUERY PASSING XMLTEXT
%token NIL REF ABSENT EMPTY DOCUMENT ELEMENT CONTENT XMLNAMESPACES NAMESPACE
%token XMLVALIDATE RETURNING LOCATION ID ACCORDING XMLSCHEMA URI XMLAGG
%token FILTER


/* operators */
%left UNION EXCEPT INTERSECT CORRESPONDING UNIONJOIN
%left JOIN CROSS LEFT FULL RIGHT INNER NATURAL
%left LIKE BETWEEN sqlIN WITH DATA
%left <operation> OR
%left <operation> AND
%left <operation> NOT
%left <operation> '(' ')'
%left <sval> COMPARISON /* <> < > <= >= */
%left <sval> FILTER_FUNC 
%left <operation> '='
%left <operation> '&' '|' '^' LEFT_SHIFT RIGHT_SHIFT
%left <operation> '+' '-'
%left <operation> '*'
%left <operation> '/' '%' 
%left <operation> SUBSTRING CONCATSTRING POSITION
%right UMINUS

	/* literal keyword tokens */
/*
CONTINUE CURRENT CURSOR FOUND GOTO GO LANGUAGE
SQLCODE SQLERROR UNDER WHENEVER
*/

%token TEMPORARY STREAM MERGE REMOTE REPLICA
%token<sval> ASC DESC AUTHORIZATION
%token CHECK CONSTRAINT CREATE
%token TYPE PROCEDURE FUNCTION AGGREGATE RETURNS EXTERNAL sqlNAME DECLARE
%token CALL LANGUAGE 
<<<<<<< HEAD
%token SQL_EXPLAIN SQL_PLAN SQL_DEBUG SQL_TRACE SQL_DOT PREPARE PREPARERESULT EXECUTE
=======
%token SQL_EXPLAIN SQL_PLAN SQL_DEBUG SQL_TRACE PREPARE EXECUTE
>>>>>>> 9d8b75c6
%token DEFAULT DISTINCT DROP
%token FOREIGN
%token RENAME ENCRYPTED UNENCRYPTED PASSWORD GRANT REVOKE ROLE ADMIN INTO
%token IS KEY ON OPTION OPTIONS
%token PATH PRIMARY PRIVILEGES
%token<sval> PUBLIC REFERENCES SCHEMA SET AUTO_COMMIT
%token RETURN 

%token ALTER ADD TABLE COLUMN TO UNIQUE VALUES VIEW WHERE WITH
%token<sval> sqlDATE TIME TIMESTAMP INTERVAL
%token YEAR MONTH DAY HOUR MINUTE SECOND ZONE
%token LIMIT OFFSET SAMPLE

%token CASE WHEN THEN ELSE NULLIF COALESCE IF ELSEIF WHILE DO
%token ATOMIC BEGIN END
%token COPY RECORDS DELIMITERS STDIN STDOUT
%token INDEX

%token AS TRIGGER OF BEFORE AFTER ROW STATEMENT sqlNEW OLD EACH REFERENCING
%token OVER PARTITION CURRENT EXCLUDE FOLLOWING PRECEDING OTHERS TIES RANGE UNBOUNDED

%%

sqlstmt:
   sql SCOLON
	{
		mvc *m = (mvc*)parm;
		if (m->sym) {
			append_symbol(m->sym->data.lval, $$);
			$$ = m->sym;
		} else {
			m->sym = $$ = $1;
		}
		YYACCEPT;
	}

 | PREPARE 		{ mvc *m = (mvc*)parm;
		  	  m->emode = m_prepare; 
			  m->scanner.as = m->scanner.yycur; 
			  m->scanner.key = 0;
			}
	sql SCOLON 	{ mvc *m = (mvc*)parm;
			  if (m->sym) {
				append_symbol(m->sym->data.lval, $3);
				$$ = m->sym;
			  } else {
				m->sym = $$ = $3;
			  }
			  YYACCEPT;
			}
 | SQL_PLAN 		{ mvc *m = (mvc*)parm;
		  	  m->emode = m_plan;
			  m->scanner.as = m->scanner.yycur; 
			  m->scanner.key = 0;
			}
	sql SCOLON 	{ mvc *m = (mvc*)parm;
			  if (m->sym) {
				append_symbol(m->sym->data.lval, $3);
				$$ = m->sym;
			  } else {
				m->sym = $$ = $3;
			  }
			  YYACCEPT;
			}

 | SQL_EXPLAIN 		{ mvc *m = (mvc*)parm;
		  	  m->emode = m_explain;
			  m->scanner.as = m->scanner.yycur; 
			  m->scanner.key = 0;
			}
   sql SCOLON 		{ mvc *m = (mvc*)parm;
			  if (m->sym) {
				append_symbol(m->sym->data.lval, $3);
				$$ = m->sym;
			  } else {
				m->sym = $$ = $3;
			  }
			  YYACCEPT;
			}

 | SQL_DOT 		{ mvc *m = (mvc*)parm;
		  	  m->emode = m_dot;
			  m->scanner.as = m->scanner.yycur; 
			  m->scanner.key = 0;
			}
	sql SCOLON 	{ mvc *m = (mvc*)parm;
			  if (m->sym) {
				append_symbol(m->sym->data.lval, $3);
				$$ = m->sym;
			  } else {
				m->sym = $$ = $3;
			  }
			  YYACCEPT;
			}

 | SQL_DEBUG 		{ mvc *m = (mvc*)parm;
			  if (m->scanner.mode == LINE_1) {
				yyerror("SQL debugging only supported in interactive mode");
				YYABORT;
			  }
		  	  m->emod |= mod_debug;
			  m->scanner.as = m->scanner.yycur; 
			  m->scanner.key = 0;
			}
   sqlstmt		{ $$ = $3; YYACCEPT; }
 | SQL_TRACE 		{ mvc *m = (mvc*)parm;
		  	  m->emod |= mod_trace;
			  m->scanner.as = m->scanner.yycur; 
			  m->scanner.key = 0;
			}
   sqlstmt		{ $$ = $3; YYACCEPT; }
 | exec SCOLON		{ mvc *m = (mvc*)parm;
			  m->sym = $$ = $1; YYACCEPT; }
 | /*empty*/		{ mvc *m = (mvc*)parm;
			  m->sym = $$ = NULL; YYACCEPT; }
 | SCOLON		{ mvc *m = (mvc*)parm;
			  m->sym = $$ = NULL; YYACCEPT; }
 | error SCOLON		{ mvc *m = (mvc*)parm;
			  m->sym = $$ = NULL; YYACCEPT; }
 | LEX_ERROR		{ mvc *m = (mvc*)parm;
			  m->sym = $$ = NULL; YYABORT; }
 ;


create:
    CREATE 		{ mvc *m = (mvc*)parm;
			  if (m->emode == m_normal)
		  	  	m->emode = m_inplace; }
set:
    SET 		{ mvc *m = (mvc*)parm;
			  if (m->emode == m_normal)
		  	  	m->emode = m_inplace; }

declare:
    DECLARE 		{ mvc *m = (mvc*)parm;
			  if (m->emode == m_normal)
		  	  	m->emode = m_inplace; }

	/* schema definition language */
sql:
    schema
 |  grant
 |  revoke
 |  create_statement
 |  drop_statement
 |  alter_statement
 |  declare_statement
 |  set_statement
 |  call_procedure_statement
 ;

declare_statement:
	declare variable_list
		{ $$ = _symbol_create_list( SQL_DECLARE, $2); }
    |   declare table_def { $$ = $2; }
    ;

variable_list:
	ident_commalist data_type
		{ dlist *l = L();
		append_list(l, $1 );
		append_type(l, &$2 );
		$$ = append_symbol(L(), _symbol_create_list( SQL_DECLARE, l)); }
    |	variable_list ',' ident_commalist data_type
		{ dlist *l = L();
		append_list(l, $3 );
		append_type(l, &$4 );
		$$ = append_symbol($1, _symbol_create_list( SQL_DECLARE, l)); }
    ;

set_statement:
	set ident '=' simple_atom
		{ dlist *l = L();
		append_string(l, $2 );
		append_symbol(l, $4 );
		$$ = _symbol_create_list( SQL_SET, l); }
  |	set sqlSESSION AUTHORIZATION ident
		{ dlist *l = L();
		  sql_subtype t;
	        sql_find_subtype(&t, "char", _strlen($4), 0 );
		append_string(l, sa_strdup(SA, "current_user"));
		append_symbol(l,
			_newAtomNode( _atom_string(&t, sql2str($4))) );
		$$ = _symbol_create_list( SQL_SET, l); }
  |	set SCHEMA ident
		{ dlist *l = L();
		  sql_subtype t;
		sql_find_subtype(&t, "char", _strlen($3), 0 );
		append_string(l, sa_strdup(SA, "current_schema"));
		append_symbol(l,
			_newAtomNode( _atom_string(&t, sql2str($3))) );
		$$ = _symbol_create_list( SQL_SET, l); }
  |	set user '=' ident
		{ dlist *l = L();
		  sql_subtype t;
		sql_find_subtype(&t, "char", _strlen($4), 0 );
		append_string(l, sa_strdup(SA, "current_user"));
		append_symbol(l,
			_newAtomNode( _atom_string(&t, sql2str($4))) );
		$$ = _symbol_create_list( SQL_SET, l); }
  |	set ROLE ident
		{ dlist *l = L();
		  sql_subtype t;
		sql_find_subtype(&t, "char", _strlen($3), 0);
		append_string(l, sa_strdup(SA, "current_role"));
		append_symbol(l,
			_newAtomNode( _atom_string(&t, sql2str($3))) );
		$$ = _symbol_create_list( SQL_SET, l); }
  |	set TIME ZONE LOCAL
		{ dlist *l = L();
		append_string(l, sa_strdup(SA, "current_timezone"));
		append_symbol(l, _symbol_create_list( SQL_OP, append_list(L(),
			append_string( L(), sa_strdup(SA, "local_timezone")))));
		$$ = _symbol_create_list( SQL_SET, l); }
  |	set TIME ZONE interval_expression
		{ dlist *l = L();
		append_string(l, sa_strdup(SA, "current_timezone"));
		append_symbol(l, $4 );
		$$ = _symbol_create_list( SQL_SET, l); }
  ;

schema:
	create SCHEMA schema_name_clause opt_schema_default_char_set
			opt_path_specification	opt_schema_element_list
		{ dlist *l = L();
		append_list(l, $3);
		append_symbol(l, $4);
		append_symbol(l, $5);
		append_list(l, $6);
		$$ = _symbol_create_list( SQL_CREATE_SCHEMA, l); }
  |	DROP SCHEMA qname drop_action
		{ dlist *l = L();
		append_list(l, $3);
		append_int(l, $4);
		$$ = _symbol_create_list( SQL_DROP_SCHEMA, l); }
 ;

schema_name_clause:
    ident
	{ $$ = L();
	  append_string($$, $1 );
	  append_string($$, NULL ); }
 |  AUTHORIZATION authorization_identifier
	{ $$ = L();
	  append_string($$, NULL );
	  append_string($$, $2 ); }
 |  ident AUTHORIZATION authorization_identifier
	{ $$ = L();
	  append_string($$, $1 );
	  append_string($$, $3 ); }
 ;

authorization_identifier:
	ident	/* role name | user identifier */ ;

opt_schema_default_char_set:
    /* empty */			{ $$ = NULL; }
 |  DEFAULT CHARACTER SET ident { $$ = _symbol_create( SQL_CHARSET, $4 ); }
 ;

opt_schema_element_list:
    /* empty */			{ $$ = L(); }
 |  schema_element_list
 ;

schema_element_list:
    schema_element	{ $$ = append_symbol(L(), $1); }
 |  schema_element_list schema_element
			{ $$ = append_symbol( $1, $2 ); }
 ;

schema_element: grant | revoke | create_statement | drop_statement | alter_statement ;

opt_grantor:
     /* empty */	 { $$ = cur_user; }
 |   WITH ADMIN grantor  { $$ = $3; }
 ;

grantor:
    CURRENT_USER	{ $$ = cur_user; }
 |  CURRENT_ROLE	{ $$ = cur_role; }
 ;

grant:
    GRANT privileges TO grantee_commalist opt_with_grant opt_from_grantor
	{ dlist *l = L();
	  append_list(l, $2);
	  append_list(l, $4);
	  append_int(l, $5);
	  append_int(l, $6);
	$$ = _symbol_create_list( SQL_GRANT, l);
	}

 |  GRANT authid_list TO grantee_commalist opt_with_admin
		opt_from_grantor
	{ dlist *l = L();
	  append_list(l, $2);
	  append_list(l, $4);
	  append_int(l, $5);
	  append_int(l, $6);
	$$ = _symbol_create_list( SQL_GRANT_ROLES, l); }
 ;

authid_list:
	authid		{ $$ = append_string(L(), $1); }
 |	authid_list ',' authid
			{ $$ = append_string($1, $3); }
 ;

opt_with_grant:
    /* empty */				{ $$ = 0; }
 |	WITH GRANT OPTION		{ $$ = 1; }
 ;

opt_with_admin:
	/* emtpy */		{ $$ = 0; }
 |	WITH ADMIN OPTION	{ $$ = 1; }
 ;


opt_from_grantor:
	/* empty */	{ $$ = cur_user; }
 |	FROM grantor	{ $$ = $2; }
 ;

revoke:
     REVOKE opt_grant_for privileges FROM grantee_commalist opt_from_grantor
	{ dlist *l = L();
	  append_list(l, $3);
	  append_list(l, $5);
	  append_int(l, $2); /* GRANT OPTION FOR */
	  append_int(l, 0);
	  append_int(l, $6);
	$$ = _symbol_create_list( SQL_REVOKE, l); }
 |   REVOKE opt_admin_for authid_list FROM grantee_commalist opt_from_grantor
	{ dlist *l = L();
	  append_list(l, $3);
	  append_list(l, $5);
	  append_int(l, $6);
	  append_int(l, $2);
	$$ = _symbol_create_list( SQL_REVOKE_ROLES, l); }
 ;

opt_grant_for:
	/* empty */			{ $$ = 0; }
 |	GRANT OPTION FOR		{ $$ = 1; }
 ;

opt_admin_for:
	/* empty */			{ $$ = 0; }
 |	ADMIN OPTION FOR		{ $$ = 1; }
 ;

privileges:
	object_privileges ON object_name
	{ $$ = L();
	  append_list($$, $1);
	  append_symbol($$, $3); }
 ;

object_name:
     TABLE ident		{ $$ = _symbol_create(SQL_TABLE, $2); }
 |   ident			{ $$ = _symbol_create(SQL_NAME, $1); }

/* | DOMAIN domain_name
   | CHARACTER SET char_set_name
   | COLLATION collation_name
   | TRANSLATION trans_name
   | TYPE udt_name
   | TYPE typed_table_name
*/
 ;

object_privileges:
    ALL PRIVILEGES			{ $$ = NULL; }
 |  ALL					{ $$ = NULL; }
 |  operation_commalist
 ;

operation_commalist:
    operation		{ $$ = append_symbol(L(), $1); }
 |  operation_commalist ',' operation
			{ $$ = append_symbol($1, $3); }
 ;

operation:
    INSERT			    { $$ = _symbol_create(SQL_INSERT,NULL); }
 |  sqlDELETE			    { $$ = _symbol_create(SQL_DELETE,NULL); }
 |  UPDATE opt_column_list          { $$ = _symbol_create_list(SQL_UPDATE,$2); }
 |  SELECT opt_column_list	    { $$ = _symbol_create_list(SQL_SELECT,$2); }
 |  REFERENCES opt_column_list 	    { $$ = _symbol_create_list(SQL_SELECT,$2); }
 |  EXECUTE			    { $$ = _symbol_create(SQL_EXECUTE,NULL); }
 ;

grantee_commalist:
    grantee			{ $$ = append_string(L(), $1); }
 |  grantee_commalist ',' grantee
				{ $$ = append_string($1, $3); }
 ;

grantee:
    PUBLIC			{ $$ = NULL; }
 |  authid			{ $$ = $1; }
 ;

/* DOMAIN, ASSERTION, CHARACTER SET, TRANSLATION, TRIGGER */

alter_statement:
   ALTER TABLE qname ADD opt_column add_table_element

	{ dlist *l = L();
	  append_list(l, $3);
	  append_symbol(l, $6);
	  $$ = _symbol_create_list( SQL_ALTER_TABLE, l ); }
 | ALTER TABLE qname ADD TABLE qname
	{ dlist *l = L();
	  append_list(l, $3);
	  append_symbol(l, _symbol_create_list( SQL_TABLE, $6));
	  $$ = _symbol_create_list( SQL_ALTER_TABLE, l ); }
 | ALTER TABLE qname ALTER alter_table_element
	{ dlist *l = L();
	  append_list(l, $3);
	  append_symbol(l, $5);
	  $$ = _symbol_create_list( SQL_ALTER_TABLE, l ); }
 | ALTER TABLE qname DROP drop_table_element
	{ dlist *l = L();
	  append_list(l, $3);
	  append_symbol(l, $5);
	  $$ = _symbol_create_list( SQL_ALTER_TABLE, l ); }
 | ALTER TABLE qname SET READ ONLY
	{ dlist *l = L();
	  append_list(l, $3);
	  append_symbol(l, NULL);
	  $$ = _symbol_create_list( SQL_ALTER_TABLE, l ); }
 | ALTER USER ident passwd_schema
	{ dlist *l = L();
	  append_string(l, $3);
	  append_list(l, $4);
	  $$ = _symbol_create_list( SQL_ALTER_USER, l ); }
 | ALTER USER ident RENAME TO ident
	{ dlist *l = L();
	  append_string(l, $3);
	  append_string(l, $6);
	  $$ = _symbol_create_list( SQL_RENAME_USER, l ); }
 | ALTER USER SET opt_encrypted PASSWORD string USING OLD PASSWORD string
	{ dlist *l = L();
	  dlist *p = L();
	  append_string(l, NULL);
	  append_string(p, $6);
	  append_string(p, NULL);
	  append_int(p, $4);
	  append_string(p, $10);
	  append_list(l, p);
	  $$ = _symbol_create_list( SQL_ALTER_USER, l ); }
  ;

passwd_schema:
  	WITH opt_encrypted PASSWORD string	{ dlist * l = L();
				  append_string(l, $4);
				  append_string(l, NULL);
				  append_int(l, $2);
				  append_string(l, NULL);
				  $$ = l; }
  |	SET SCHEMA ident	{ dlist * l = L();
				  append_string(l, NULL);
				  append_string(l, $3);
				  append_int(l, 0);
				  append_string(l, NULL);
				  $$ = l; }
  |	WITH opt_encrypted PASSWORD string SET SCHEMA ident	
				{ dlist * l = L();
				  append_string(l, $4);
				  append_string(l, $7);
				  append_int(l, $2);
				  append_string(l, NULL);
				  $$ = l; }
  ;

alter_table_element:
	opt_column ident SET DEFAULT default_value
	{ dlist *l = L();
	  append_string(l, $2);
	  append_symbol(l, $5);
	  $$ = _symbol_create_list( SQL_DEFAULT, l); }
 |	opt_column ident SET sqlNULL
	{ dlist *l = L();
	  append_string(l, $2);
	  $$ = _symbol_create_list( SQL_NULL, l); }
 |	opt_column ident SET NOT sqlNULL
	{ dlist *l = L();
	  append_string(l, $2);
	  $$ = _symbol_create_list( SQL_NOT_NULL, l); }
 |	opt_column ident DROP DEFAULT
	{ $$ = _symbol_create( SQL_DROP_DEFAULT, $2); }
 ;

drop_table_element:
     opt_column ident drop_action
	{ dlist *l = L();
	  append_string(l, $2 );
	  append_int(l, $3 );
	  $$ = _symbol_create_list( SQL_DROP_COLUMN, l ); }
  |  CONSTRAINT ident drop_action
	{ dlist *l = L();
	  append_string(l, $2 );
	  append_int(l, $3 );
	  $$ = _symbol_create_list( SQL_DROP_CONSTRAINT, l ); }
  |  TABLE ident drop_action
	{ dlist *l = L();
	  append_string(l, $2 );
	  append_int(l, $3 );
	  $$ = _symbol_create_list( SQL_DROP_TABLE, l ); }
  ;

opt_column:
     COLUMN	 { $$ = 0; }
 |   /* empty */ { $$ = 0; }
 ;

create_statement:	
   role_def 
 | create table_def 	{ $$ = $2; }
 | view_def
 | type_def
 | func_def
 | index_def
 | seq_def
 | trigger_def
 ;

/*=== BEGIN SEQUENCES ===*/
seq_def:
/*
 * CREATE SEQUENCE name AS datatype
 * 	[ START WITH start ] 
 * 	[ INCREMENT BY increment ]
 * 	[ MINVALUE minvalue | NO MINVALUE ]
 * 	[ MAXVALUE maxvalue | NO MAXVALUE ]
 * 	[ CACHE cache ]
 * 	[ [ NO ] CYCLE ]
 * start may be a value or subquery
 */
    create SEQUENCE qname
    AS data_type
    opt_seq_params
	{
		dlist *l = L();
		append_list(l, $3);
		append_type(l, &$5);
		append_list(l, $6);
		$$ = _symbol_create_list(SQL_CREATE_SEQ, l);
	}
/*
 * DROP SEQUENCE name
 */
  | DROP SEQUENCE qname
	{
		dlist *l = L();
		append_list(l, $3);
		$$ = _symbol_create_list(SQL_DROP_SEQ, l);
	}
/*
 * ALTER SEQUENCE name
 * 	[ RESTART [ WITH start ] ] 
 * 	[ INCREMENT BY increment ]
 * 	[ MINVALUE minvalue | NO MINVALUE ]
 * 	[ MAXVALUE maxvalue | NO MAXVALUE ]
 * 	[ CACHE cache ]
 * 	[ [ NO ] CYCLE ]
 * start may be a value or subquery
 */
  | ALTER SEQUENCE qname opt_alt_seq_params
	{
		dlist *l = L();
		append_list(l, $3);
		append_type(l, NULL);
		append_list(l, $4);
		$$ = _symbol_create_list(SQL_ALTER_SEQ, l);
	}
 ;

opt_seq_params:
	opt_start
	opt_increment
	opt_min
	opt_max
	opt_cache
	opt_cycle
	{ dlist *l = L();
	  append_lng(l, $1);
	  append_lng(l, $2);
	  append_lng(l, $3);
	  append_lng(l, $4);
	  append_lng(l, $5);
	  append_int(l, $6);
	  append_int(l, 0);	/* bedropped */
	  $$ = l;
	}
;

opt_alt_seq_params:
	opt_restart
	opt_increment
	opt_min
	opt_max
	opt_cache
	opt_cycle
	{ dlist *l = L();
	  append_list(l, $1);
	  append_lng(l, $2);
	  append_lng(l, $3);
	  append_lng(l, $4);
	  append_lng(l, $5);
	  append_int(l, $6);
	  $$ = l;
	}
;

/*
 * opt_start returns sequence start number 
 */
opt_start:
   	/* empty */		{ $$ = 1; }
  |	START WITH poslng 	{ $$ = $3; }
  ;

/*
 * opt_restart returns a list consisting of:
 * - int: indicating the type of symbol
 *   * -1  absent/empty
 *   *  0  no argument (only for RESTART)
 *   *  1  argument is a subquery
 *   *  2  argument is simple lng
 * - symbol: the symbol
 */
opt_restart:
	/* empty */	{ $$ = append_int(L(), -1); }
  |	RESTART		{ $$ = append_int(L(), 0); }
  | 	RESTART WITH 
	poslng 		{ $$ = append_lng(append_int(L(), 2), $3); }
  | 	RESTART WITH	
    	subquery	{ $$ = append_symbol(append_int(L(), 1), $3); }
  ;

/*
 * opt_increment returns a list consisting of:
 * - int: indicating the value
 *   * -1  absent/empty
 *   * else the value
 */
opt_increment:
	/* empty */		{ $$ = -1; }
  |	INCREMENT BY nonzerolng	{ $$ = $3; }
  ;

/*
 * opt_min returns a list consisting of:
 * - int: indicating the value
 *   * -1  absent/empty
 *   *  0  NOMINVALUE
 *   * else the MINVALUE value
 */
opt_min:
	/* empty */ 			{ $$ = -1; }
  |	MINVALUE nonzerolng		{ $$ = $2; }
  |	NOMINVALUE			{ $$ =  0; }
  ;

/*
 * opt_max returns a list consisting of:
 * - int: indicating the value
 *   * -1  absent/empty
 *   *  0  NOMAXVALUE
 *   * else the MAXVALUE value
 */
opt_max:
	/* empty */			{ $$ = -1; }
  |	MAXVALUE nonzerolng		{ $$ = $2; }
  |	NOMAXVALUE			{ $$ =  0; }
  ;

/*
 * opt_cache returns a list consisting of:
 * - int: indicating the value
 *   * -1  absent/empty
 *   * else the value
 */
opt_cache:
	/* empty */			{ $$ = -1; }
  |	CACHE nonzerolng		{ $$ = $2; }
  ;

/*
 * opt_cycle returns a list consisting of:
 * - int: indicating the value
 *   *  0  NOCYCLE (default)
 *   *  1  CYCLE
 */
opt_cycle:
	/* empty */				{ $$ = 0; }
  |	CYCLE					{ $$ = 1; }
  |	NOCYCLE					{ $$ = 0; }
  ;
/*=== END SEQUENCES ===*/


index_def:
    create opt_index_type INDEX ident ON qname '(' ident_commalist ')'
	{ dlist *l = L();
	  append_string(l, $4);
	  append_int(l, $2);
	  append_list(l, $6);
	  append_list(l, $8);
	  $$ = _symbol_create_list( SQL_CREATE_INDEX, l); }
  ;

opt_index_type:
     UNIQUE		{ $$ = hash_idx; }
 |   /* empty */	{ $$ = hash_idx; }
 ;

/* sql-server def
CREATE [ UNIQUE ] INDEX index_name
    ON { table | view } ( column [ ASC | DESC ] [ ,...n ] )
[ WITH < index_option > [ ,...n] ]
[ ON filegroup ]

< index_option > :: =
    { PAD_INDEX |
        FILLFACTOR = fillfactor |
        IGNORE_DUP_KEY |
        DROP_EXISTING |
    STATISTICS_NORECOMPUTE |
    SORT_IN_TEMPDB
}
*/

role_def:
    create ROLE ident opt_grantor
	{ dlist *l = L();
	  append_string(l, $3);
	  append_int(l, $4);
	  $$ = _symbol_create_list( SQL_CREATE_ROLE, l ); }
 |  create USER ident WITH opt_encrypted PASSWORD string sqlNAME string SCHEMA ident
	{ dlist *l = L();
	  append_string(l, $3);
	  append_string(l, $7);
	  append_string(l, $9);
	  append_string(l, $11);
	  append_int(l, $5);
	  $$ = _symbol_create_list( SQL_CREATE_USER, l ); }
 ;

opt_encrypted:
    /* empty */		{ $$ = SQL_PW_UNENCRYPTED; }
 |  UNENCRYPTED		{ $$ = SQL_PW_UNENCRYPTED; }
 |  ENCRYPTED		{ $$ = SQL_PW_ENCRYPTED; }
 ;

table_def:
    TABLE qname table_content_source 
	{ int commit_action = CA_COMMIT;
	  dlist *l = L();

	  append_int(l, SQL_PERSIST);
	  append_list(l, $2);
	  append_symbol(l, $3);
	  append_int(l, commit_action);
	  append_string(l, NULL);
	  $$ = _symbol_create_list( SQL_CREATE_TABLE, l ); }
 |  STREAM TABLE qname table_content_source 
	{ int commit_action = CA_COMMIT, tpe = SQL_STREAM;
	  dlist *l = L();

	  append_int(l, tpe);
	  append_list(l, $3);
	  append_symbol(l, $4);
	  append_int(l, commit_action);
	  append_string(l, NULL);
	  $$ = _symbol_create_list( SQL_CREATE_TABLE, l ); }
 |  MERGE TABLE qname table_content_source 
	{ int commit_action = CA_COMMIT, tpe = SQL_MERGE_TABLE;
	  dlist *l = L();

	  append_int(l, tpe);
	  append_list(l, $3);
	  append_symbol(l, $4);
	  append_int(l, commit_action);
	  append_string(l, NULL);
	  $$ = _symbol_create_list( SQL_CREATE_TABLE, l ); }
 |  REPLICA TABLE qname table_content_source 
	{ int commit_action = CA_COMMIT, tpe = SQL_REPLICA_TABLE;
	  dlist *l = L();

	  append_int(l, tpe);
	  append_list(l, $3);
	  append_symbol(l, $4);
	  append_int(l, commit_action);
	  append_string(l, NULL);
	  $$ = _symbol_create_list( SQL_CREATE_TABLE, l ); }
 /* mapi:monetdb://host:port/database (assumed monetdb/monetdb) */
 |  REMOTE TABLE qname table_content_source ON STRING
	{ int commit_action = CA_COMMIT, tpe = SQL_REMOTE;
	  dlist *l = L();

	  append_int(l, tpe);
	  append_list(l, $3);
	  append_symbol(l, $4);
	  append_int(l, commit_action);
	  append_string(l, $6);
	  $$ = _symbol_create_list( SQL_CREATE_TABLE, l ); }
  | opt_temp TABLE qname table_content_source opt_on_commit 
	{ int commit_action = CA_COMMIT;
	  dlist *l = L();

	  append_int(l, $1);
	  append_list(l, $3);
	  append_symbol(l, $4);
	  if ($1 != SQL_PERSIST)
		commit_action = $5;
	  append_int(l, commit_action);
	  append_string(l, NULL);
	  $$ = _symbol_create_list( SQL_CREATE_TABLE, l ); }
 ;

opt_temp:
    TEMPORARY		{ $$ = SQL_LOCAL_TEMP; }
 |  LOCAL TEMPORARY	{ $$ = SQL_LOCAL_TEMP; }
 |  GLOBAL TEMPORARY	{ $$ = SQL_GLOBAL_TEMP; }
 ;

opt_on_commit: /* only for temporary tables */
    /* empty */			 { $$ = CA_COMMIT; } 
 |  ON COMMIT sqlDELETE ROWS	 { $$ = CA_DELETE; }
 |  ON COMMIT PRESERVE ROWS	 { $$ = CA_PRESERVE; }
 |  ON COMMIT DROP	 	 { $$ = CA_DROP; }
 ;

table_content_source:
    '(' table_element_list ')'	{ $$ = _symbol_create_list( SQL_CREATE_TABLE, $2); }
 |  as_subquery_clause		{ $$ = _symbol_create_list( SQL_SELECT, $1); }		
 ;

as_subquery_clause:
	opt_column_list
	AS
	query_expression			
	with_or_without_data
			{ $$ = append_list(L(), $1);
			  append_symbol($$, $3); 
			  append_int($$, $4); }
 ;

with_or_without_data:
     WITH NO DATA  	{ $$ = 0; }
 |   WITH DATA 		{ $$ = 1; }
 ;

table_element_list:
    table_element
			{ $$ = append_symbol(L(), $1); }
 |  table_element_list ',' table_element
			{ $$ = append_symbol( $1, $3 ); }
 ;

add_table_element: column_def | table_constraint ;
table_element: add_table_element | column_options | like_table ;

serial_or_bigserial:
	SERIAL       { $$ = 0; }
 |	BIGSERIAL    { $$ = 1; }
 ;

column_def:
	column data_type opt_column_def_opt_list
		{
			dlist *l = L();
			append_string(l, $1);
			append_type(l, &$2);
			append_list(l, $3);
			$$ = _symbol_create_list(SQL_COLUMN, l);
		}
 |  column serial_or_bigserial
		{ /* SERIAL = INTEGER GENERATED ALWAYS AS IDENTITY PRIMARY KEY */
			/* handle multi-statements by wrapping them in a list */
			sql_subtype it;
			dlist* stmts;
			mvc *m = (mvc*)parm;
			/* note: sql_next_seq_name uses sa_alloc */
			str sn = sql_next_seq_name(m);
			dlist *p; /* primary key */
			/* sequence generation code */
			dlist *l = L();
			/* finally all the options */
			dlist *o = L();

			/* the name of the sequence */
			dlist *seqn1 = L(), *seqn2 = L();

			if (m->scanner.schema)
				append_string(seqn1, m->scanner.schema);
			append_list(l, append_string(seqn1, sn));
			/* ultra dirty: inline 'integer' type generation */
			if ($2 == 1)
				sql_find_subtype(&it, "bigint", 64, 0);
			else
				sql_find_subtype(&it, "int", 32, 0);
			append_type(l, &it);
			/* finally all the options (no defaults here) */
			append_lng(o, 1); /* start */
			append_lng(o, 1); /* increment */
			append_lng(o, 1); /* min */
			append_lng(o, 0); /* max */
			append_lng(o, 1); /* cache */
			append_int(o, 0); /* cycle */
			append_int(o, 1); /* bedropped */
			append_list(l, o);

			if (m->sym) {
				stmts = m->sym->data.lval;
			} else {
				stmts = L();
				m->sym = _symbol_create_list(SQL_MULSTMT, stmts);
			}	
			append_symbol(stmts, _symbol_create_list(SQL_CREATE_SEQ, l));

			l = L();
			append_string(l, $1);
			append_type(l, &it);
			o = L();
			if (m->scanner.schema)
				append_string(seqn2, m->scanner.schema);
			append_string(seqn2, sn);
			append_symbol(o, _symbol_create_symbol(SQL_DEFAULT, _symbol_create_list(SQL_NEXT, seqn2)));
			p = L();
			append_string(p, NULL);
			append_symbol(p, _symbol_create(SQL_PRIMARY_KEY, NULL));
			append_symbol(o, _symbol_create_list(SQL_CONSTRAINT, p));
			append_list(l, o);
			$$ = _symbol_create_list(SQL_COLUMN, l);
		}
 ;

opt_column_def_opt_list:
    /* empty */			{ $$ = NULL; }
 | column_def_opt_list
 ;

column_def_opt_list:
    column_option
			{ $$ = append_symbol(L(), $1 ); }
 |  column_def_opt_list column_option
			{ $$ = append_symbol( $1, $2 ); }
 ;

column_options:
    ident WITH OPTIONS '(' column_option_list ')'

	{ dlist *l = L();
	  append_string(l, $1 );
	  append_list(l, $5 );
	  $$ = _symbol_create_list( SQL_COLUMN_OPTIONS, l ); }
 ;

column_option_list:
    column_option
			{ $$ = append_symbol(L(), $1 ); }
 |  column_option_list ',' column_option
			{ $$ = append_symbol($1, $3 ); }
 ;

column_option: default | column_constraint | generated_column;

default:
    DEFAULT default_value { $$ = _symbol_create_symbol(SQL_DEFAULT, $2); }
 ;

default_value:
    simple_scalar_exp 	{ $$ = $1; }
 |  sqlNULL 	{ $$ = _newAtomNode( NULL);  }
 ;

column_constraint:
    opt_constraint_name column_constraint_type  /*opt_constraint_attributes*/

	{ dlist *l = L();
	  append_string(l, $1 );
	  append_symbol(l, $2 );
	  $$ = _symbol_create_list( SQL_CONSTRAINT, l ); }
 ;

generated_column:
	GENERATED ALWAYS AS IDENTITY serial_opt_params
	{
		/* handle multi-statements by wrapping them in a list */
		sql_subtype it;
		dlist* stmts;
		mvc *m = (mvc*)parm;
		/* note: sql_next_seq_name uses sa_alloc */
		str sn = sql_next_seq_name(m);
		/* sequence generation code */
		dlist *l = L();
		/* the name of the sequence */
		append_list(l, append_string(L(), sn));
		/* ultra dirty: inline 'integer' type generation */
		sql_find_subtype(&it, "int", 32, 0);
		append_type(l, &it);

		/* finally all the options */
		append_list(l, $5);
		$$ = _symbol_create_symbol(SQL_DEFAULT, _symbol_create_list(SQL_NEXT, append_string(L(), sn)));

		if (m->sym) {
			stmts = m->sym->data.lval;
		} else {
			stmts = L();
			m->sym = _symbol_create_list(SQL_MULSTMT, stmts);
		}	
		append_symbol(stmts, _symbol_create_list(SQL_CREATE_SEQ, l));
	}
 |	AUTO_INCREMENT
	{
		/* handle multi-statements by wrapping them in a list */
		sql_subtype it;
		dlist* stmts;
		mvc *m = (mvc*)parm;
		/* note: sql_next_seq_name uses sa_alloc */
		str sn = sql_next_seq_name(m);
		/* sequence generation code */
		dlist *l = L();
		/* finally all the options */
		dlist *o = L();

		/* the name of the sequence */
		dlist *seqn1 = L(), *seqn2 = L();

		if (m->scanner.schema)
			append_string(seqn1, m->scanner.schema);
		append_list(l, append_string(seqn1, sn));
		/* ultra dirty: inline 'integer' type generation */
		sql_find_subtype(&it, "int", 32, 0);
		append_type(l, &it);
		/* finally all the options (no defaults here) */
		append_lng(o, 1); /* start */
		append_lng(o, 1); /* increment */
		append_lng(o, 1); /* min */
		append_lng(o, 0); /* max */
		append_lng(o, 1); /* cache */
		append_int(o, 0); /* cycle */
		append_int(o, 0); /* bedropped */
		append_list(l, o);
		if (m->scanner.schema)
			append_string(seqn2, m->scanner.schema);
		append_string(seqn2, sn);
		$$ = _symbol_create_symbol(SQL_DEFAULT, _symbol_create_list(SQL_NEXT, seqn2));

		if (m->sym) {
			stmts = m->sym->data.lval;
		} else {
			stmts = L();
			m->sym = _symbol_create_list(SQL_MULSTMT, stmts);
		}	
		append_symbol(stmts, _symbol_create_list(SQL_CREATE_SEQ, l));
	}
 ;

serial_opt_params:
	/* empty: return the defaults */
	{ $$ = L();
	  /* finally all the options (no defaults here) */
	  append_lng($$, 1); /* start */
	  append_lng($$, -1); /* increment */
	  append_lng($$, -1); /* min */
	  append_lng($$, -1); /* max */
	  append_lng($$, -1); /* cache */
	  append_int($$, 0);  /* cycle */
	  append_int($$, 0);  /* bedropped */
	}
  |	'(' opt_seq_params ')'	{ $$ = $2; }
 ;


table_constraint:
    opt_constraint_name table_constraint_type  /*opt_constraint_attributes*/

	{ dlist *l = L();
	  append_string(l, $1 );
	  append_symbol(l, $2 );
	  $$ = _symbol_create_list( SQL_CONSTRAINT, l ); }
 ;

/* opt_constraint_attributes: ; */

opt_constraint_name:
    /* empty */			{ $$ = NULL; }
 |  CONSTRAINT ident		{ $$ = $2; }
 ;

ref_action:
	NO ACTION		{ $$ = 0; }
 |	CASCADE			{ $$ = 1; }
 |	RESTRICT		{ $$ = 2; }
 |	SET sqlNULL		{ $$ = 3; }
 |	SET DEFAULT		{ $$ = 4; }
 ;

ref_on_update:
   ON UPDATE ref_action         { $$ = ($3 << 8); }
;

ref_on_delete:
   ON sqlDELETE ref_action      { $$ = $3; }
 ;

opt_ref_action:
   /* empty */                          { $$ = (2 << 8) + 2; /* defaults are RESTRICT */ }
 | ref_on_update                        { $$ = $1; }
 | ref_on_delete                        { $$ = $1; }
 | ref_on_delete ref_on_update          { $$ = $1 + $2; }
 | ref_on_update ref_on_delete          { $$ = $1 + $2; }
 ;

opt_match_type:
    /* empty */			{ $$ = 0; }
 | FULL				{ $$ = 1; }
 | PARTIAL			{ $$ = 2; }
 | SIMPLE			{ $$ = 0; }
 ;

opt_match:
    /* empty */			{ $$ = 0; }
 | MATCH opt_match_type		{ $$ = $2; }
 ;

column_constraint_type:
    NOT sqlNULL	{ $$ = _symbol_create( SQL_NOT_NULL, NULL); }
 |  sqlNULL	{ $$ = _symbol_create( SQL_NULL, NULL); }
 |  UNIQUE	{ $$ = _symbol_create( SQL_UNIQUE, NULL ); }
 |  PRIMARY KEY	{ $$ = _symbol_create( SQL_PRIMARY_KEY, NULL ); }
 |  REFERENCES qname opt_column_list opt_match opt_ref_action

			{ dlist *l = L();
			  append_list(l, $2 );
			  append_list(l, $3 );
			  append_int(l, $4 );
			  append_int(l, $5 );
			  $$ = _symbol_create_list( SQL_FOREIGN_KEY, l); }
 /*TODO: Implemente domain_constraint_type*/

 |  domain_constraint_type
 ;

table_constraint_type:
    UNIQUE column_commalist_parens
			{ $$ = _symbol_create_list( SQL_UNIQUE, $2); }
 |  PRIMARY KEY column_commalist_parens
			{ $$ = _symbol_create_list( SQL_PRIMARY_KEY, $3); }
 |  FOREIGN KEY column_commalist_parens
    REFERENCES qname opt_column_list opt_match opt_ref_action

			{ dlist *l = L();
			  append_list(l, $5 );
			  append_list(l, $3 );
			  append_list(l, $6 );
			  append_int(l, $7 );
			  append_int(l, $8 );
			  $$ = _symbol_create_list( SQL_FOREIGN_KEY, l); }
 /*TODO: Implemente domain_constraint_type*/
 ;

domain_constraint_type:
/*    CHECK '(' search_condition ')' { $$ = _symbol_create_symbol(SQL_CHECK, $3); }*/
    CHECK '(' search_condition ')' { $$ = NULL; }
 ;

ident_commalist:
    ident
			{ $$ = append_string(L(), $1); }
 |  ident_commalist ',' ident
			{ $$ = append_string( $1, $3 ); }
 ;

like_table:
	LIKE qname	{ $$ = _symbol_create_list( SQL_LIKE, $2 ); }
 ;

view_def:
    create VIEW qname opt_column_list AS query_expression opt_with_check_option
	{  dlist *l = L();
	  append_list(l, $3);
	  append_list(l, $4);
	  append_symbol(l, $6);
	  append_int(l, $7);
	  append_int(l, TRUE);	/* persistent view */
	  $$ = _symbol_create_list( SQL_CREATE_VIEW, l ); 
	}
  ;

query_expression:
	select_no_parens_orderby
  ;

opt_with_check_option:
    /* empty */			{ $$ = FALSE; }
 |  WITH CHECK OPTION		{ $$ = TRUE; }
 ;

opt_column_list:
    /* empty */			{ $$ = NULL; }
 | column_commalist_parens
 ;

column_commalist_parens:
   '(' ident_commalist ')'	{ $$ = $2; }
 ;

type_def:
    create TYPE ident EXTERNAL sqlNAME ident
			{ dlist *l = L();
				append_string(l, $3);
				append_string(l, $6);
			  $$ = _symbol_create_list( SQL_CREATE_TYPE, l ); }
 ;

external_function_name:
	ident '.' ident { $$ = append_string(append_string(L(), $1), $3); }
 ;

func_def:
    create FUNCTION qname
	'(' opt_paramlist ')'
    RETURNS func_data_type
    EXTERNAL sqlNAME external_function_name 	
			{ dlist *f = L();
				append_list(f, $3);
				append_list(f, $5);
				append_symbol(f, $8);
				append_list(f, $11);
				append_list(f, NULL);
				append_int(f, F_FUNC);
			  $$ = _symbol_create_list( SQL_CREATE_FUNC, f ); }
 /* table in / table out functions */
 |  create UNION FUNCTION qname
	'(' opt_paramlist ')'
    RETURNS func_data_type
    EXTERNAL sqlNAME external_function_name 	
			{ dlist *f = L();
				append_list(f, $4);
				append_list(f, $6);
				append_symbol(f, $9);
				append_list(f, $12);
				append_list(f, NULL);
				append_int(f, F_UNION);
			  $$ = _symbol_create_list( SQL_CREATE_FUNC, f ); }
 |  create FUNCTION qname
	'(' opt_paramlist ')'
    RETURNS func_data_type
    routine_body
			{ dlist *f = L();
				append_list(f, $3);
				append_list(f, $5);
				append_symbol(f, $8);
				append_string(f, NULL);
				append_list(f, $9);
				append_int(f, F_FUNC);
			  $$ = _symbol_create_list( SQL_CREATE_FUNC, f ); }
  | create FILTER FUNCTION qname
	'(' opt_paramlist ')'
    EXTERNAL sqlNAME external_function_name 	
			{ dlist *f = L();
				append_list(f, $4);
				append_list(f, $6); 
				/* no returns - use OID */
				append_symbol(f, NULL); 
				append_list(f, $10);
				append_list(f, NULL);
				append_int(f, F_FILT);
			  $$ = _symbol_create_list( SQL_CREATE_FUNC, f ); }
  | create AGGREGATE qname
	'(' opt_paramlist ')'
    RETURNS func_data_type
    EXTERNAL sqlNAME external_function_name 	
			{ dlist *f = L();
				append_list(f, $3);
				append_list(f, $5);
				append_symbol(f, $8);
				append_list(f, $11);
				append_list(f, NULL);
				append_int(f, F_AGGR);
			  $$ = _symbol_create_list( SQL_CREATE_FUNC, f ); }
 | /* proc ie no result */
    create PROCEDURE qname
	'(' opt_paramlist ')'
    EXTERNAL sqlNAME external_function_name 	
			{ dlist *f = L();
				append_list(f, $3);
				append_list(f, $5);
				append_symbol(f, NULL); /* no result */
				append_list(f, $9);
				append_list(f, NULL);
				append_int(f, F_PROC);
			  $$ = _symbol_create_list( SQL_CREATE_FUNC, f ); }
  | create PROCEDURE qname
	'(' opt_paramlist ')'
    routine_body
			{ dlist *f = L();
				append_list(f, $3);
				append_list(f, $5);
				append_symbol(f, NULL); /* no result */
				append_string(f, NULL); /* no mil-impl */
				append_list(f, $7);
				append_int(f, F_PROC);
			  $$ = _symbol_create_list( SQL_CREATE_FUNC, f ); }
 ;

routine_body:
	procedure_statement 
		{ $$ = L(); append_symbol( $$, $1); }
 |  BEGIN
	procedure_statement_list procedure_statement SCOLON 
    END
		{ $$ = append_symbol($2,$3); }
 |  BEGIN ATOMIC
	procedure_statement_list procedure_statement SCOLON 
    END
		{ $$ = append_symbol($3,$4); }
 ;

/* change into compound statement 
<compound statement> ::=
                [ <beginning label> <colon> ] BEGIN [ [ NOT ] ATOMIC ]
                [ <local declaration list> ] [ <local cursor declaration list> ] [ <local handler declaration list> ]
                [ <SQL statement list> ] END [ <ending label> ]

<beginning label> ::= <statement label>

<statement label> ::= <identifier>
*/

procedure_statement_list:
    /* empty*/ 	 { $$ = L(); }
 |  procedure_statement_list 
    procedure_statement SCOLON 	{ $$ = append_symbol($1,$2);}
 ;

trigger_procedure_statement_list:
    /* empty*/ 	 { $$ = L(); }
 |  trigger_procedure_statement_list 
    trigger_procedure_statement SCOLON 	{ $$ = append_symbol($1,$2);}
 ;

procedure_statement:
	transaction_statement
    |	update_statement
    |	schema
    | 	grant
    | 	revoke
    | 	create_statement
    |	drop_statement
    |	alter_statement
    |   declare_statement
    |   set_statement
    |	control_statement
    |   select_statement_single_row
    ;

trigger_procedure_statement:
	transaction_statement
    |	update_statement
    | 	grant
    | 	revoke
    |   declare_statement
    |   set_statement
    |	control_statement
    |   select_statement_single_row
    ;

control_statement:
	call_procedure_statement
    |	call_statement
    |   while_statement
    |   if_statement
    |   case_statement
    |	return_statement
/*
    |   for_statement		fetch tuples, not supported because of cursors 

    |   loop_statement		while (true) 
    |   repeat_statement	do while 

    |   leave_statement 	multilevel break 
    |   iterate_statement	multilevel continue 
*/
    ;

call_statement:
	CALL routine_invocation 	{ $$ = $2; }
    ;

call_procedure_statement:
	CALL func_ref		 	{$$ = _symbol_create_symbol(SQL_CALL, $2);}
    ;

routine_invocation: 
	routine_name '(' argument_list ')'
		{ dlist *l = L(); 
		  append_list( l, $1);
		  append_list( l, $3);
		  $$ = _symbol_create_list( SQL_FUNC, l);
		}
    ;

routine_name: qname ;

argument_list:
 /*empty*/		{$$ = L();}
 |  scalar_exp 		{ $$ = append_symbol( L(), $1); }
 |  argument_list ',' scalar_exp
			{ $$ = append_symbol( $1, $3); }
 ;


return_statement:
        RETURN return_value { $$ = _symbol_create_symbol(SQL_RETURN, $2); }
   ;

return_value:
      select_no_parens_orderby
   |  search_condition
   |  TABLE '(' select_no_parens_orderby ')'	
		{ $$ = _symbol_create_symbol(SQL_TABLE, $3); }
   |  sqlNULL 	{ $$ = _newAtomNode( NULL);  }
   ;

case_statement:
     CASE scalar_exp when_statements case_opt_else_statement END CASE
		{ $$ = _symbol_create_list(SQL_CASE,
		   append_list(
		    append_list(
		     append_symbol(
		      L(),$2),$3),$4)); }
 |   CASE when_search_statements case_opt_else_statement END CASE
		 { $$ = _symbol_create_list(SQL_CASE,
		   append_list(
		    append_list(
		     L(),$2),$3)); }
 ;

when_statement:
    WHEN scalar_exp THEN procedure_statement_list
			{ $$ = _symbol_create_list( SQL_WHEN,
			   append_list(
			    append_symbol(
			     L(), $2),$4)); }
 ;

when_statements:
    when_statement
			{ $$ = append_symbol( L(), $1);}
 |  when_statements when_statement
			{ $$ = append_symbol( $1, $2); }
 ;

when_search_statement:
    WHEN search_condition THEN procedure_statement_list
			{ $$ = _symbol_create_list( SQL_WHEN,
			   append_list(
			    append_symbol(
			     L(), $2),$4)); }
 ;

when_search_statements:
    when_search_statement
			{ $$ = append_symbol( L(), $1); }
 |  when_search_statements when_search_statement
			{ $$ = append_symbol( $1, $2); }
 ;

case_opt_else_statement:
    /* empty */	        		{ $$ = NULL; }
 |  ELSE procedure_statement_list	{ $$ = $2; }
 ;

		/* data types, more types to come */


if_statement:
	IF search_condition THEN procedure_statement_list 
	if_opt_else
	END IF
		{ dlist *l = L();
		  append_symbol(l, $2);
		  append_list(l, $4);
		  append_symbol(l, $5);
		  $$ = _symbol_create_list(SQL_IF, l);
		}
		  
	;

if_opt_else:
	/* empty */ 	
		{ $$ = NULL; }
   |	ELSE procedure_statement_list 
	  	{ $$ = _symbol_create_list(SQL_ELSE, $2); }
   |	ELSEIF search_condition THEN procedure_statement_list 
	if_opt_else
		{ dlist *l = L();
		  append_symbol(l, $2);
		  append_list(l, $4);
		  append_symbol(l, $5);
		  { $$ = _symbol_create_list(SQL_IF, l); }
		}
	;

while_statement:
	opt_begin_label
	WHILE search_condition DO
	procedure_statement_list
	END WHILE opt_end_label

		{ dlist *l;
		  char *label = $1?$1:$8;
		  if ($1 && $8 && strcmp($1, $8) != 0) {
			$$ = NULL;
			yyerror("WHILE: labels should match");
			YYABORT;
		  }
 		  l = L();
		  append_symbol(l, $3); /* condition */
		  append_list(l, $5);	/* statements */
		  append_string(l, label);
		  $$ = _symbol_create_list(SQL_WHILE, l);
		}
 ;

opt_begin_label:
	/* empty */ 	{ $$ = NULL; }
 |	ident ':'
 ;

opt_end_label:
	/* empty */ 	{ $$ = NULL; }
 |	ident 
 ;
	
	
table_function_column_list:
	column data_type	{ $$ = L();
				  append_string($$, $1);
			  	  append_type($$, &$2);
				}
  |     table_function_column_list ',' column data_type
				{ 
				  append_string($$, $3);
			  	  append_type($$, &$4);
				}
  ;

func_data_type:
    TABLE '(' table_function_column_list ')'	
		{ $$ = _symbol_create_list(SQL_TABLE, $3); }
 |  data_type
		{ $$ = _symbol_create_list(SQL_TYPE, append_type(L(),&$1)); }
 ;

opt_paramlist:
    paramlist
 |			{ $$ = NULL; }
 ;

paramlist:
    paramlist ',' ident data_type
			{ dlist *p = L();
			  append_string(p, $3);
			  append_type(p, &$4);
			  $$ = append_list($1, p); }
 |  ident data_type
			{ dlist *l = L();
			  dlist *p = L();
			  append_string(p, $1);
			  append_type(p, &$2);
			  $$ = append_list(l, p); }
 ;

/*
Define triggered SQL-statements.

  <trigger definition>    ::=
         CREATE TRIGGER <trigger name> <trigger action time> <trigger event>
         ON <table name> [ REFERENCING <old or new values alias list> ]
         <triggered action>

  <trigger action time>    ::=   BEFORE | AFTER

  <trigger event>    ::=   INSERT | DELETE | UPDATE [ OF <trigger column list> ]

  <trigger column list>    ::=   <column name list>

  <triggered action>    ::=
         [ FOR EACH { ROW | STATEMENT } ]
         [ WHEN <left paren> <search condition> <right paren> ]
         <triggered SQL statement>

  <triggered SQL statement>    ::=
         <SQL procedure statement>
     |     BEGIN ATOMIC { <SQL procedure statement> <semicolon> }... END

  <old or new values alias list>    ::=   <old or new values alias> ...

  <old or new values alias>    ::=
         OLD [ ROW ] [ AS ] <old values correlation name>
     |   NEW [ ROW ] [ AS ] <new values correlation name>
     |   OLD TABLE [ AS ] <old values table alias>
     |   NEW TABLE [ AS ] <new values table alias>

  <old values table alias>    ::=   <identifier>

  <new values table alias>    ::=   <identifier>

  <old values correlation name>    ::=   <correlation name>

  <new values correlation name>    ::=   <correlation name>
*/

trigger_def:
    create TRIGGER qname trigger_action_time trigger_event
    ON ident opt_referencing_list triggered_action
	{ dlist *l = L();
	  append_list(l, $3);
	  append_int(l, $4);
	  append_symbol(l, $5);
	  append_string(l, $7);
	  append_list(l, $8);
	  append_list(l, $9);
	  $$ = _symbol_create_list(SQL_CREATE_TRIGGER, l); 
	}
 ;

trigger_action_time:
    BEFORE	{ $$ = 0; }
 |  AFTER	{ $$ = 1; }
 ;

trigger_event:
    INSERT 			{ $$ = _symbol_create_list(SQL_INSERT, NULL); }
 |  sqlDELETE 			{ $$ = _symbol_create_list(SQL_DELETE, NULL); }
 |  UPDATE 			{ $$ = _symbol_create_list(SQL_UPDATE, NULL); }
 |  UPDATE OF ident_commalist 	{ $$ = _symbol_create_list(SQL_UPDATE, $3); }
 ;

opt_referencing_list:
    /* empty */ 				{ $$ = NULL; }
 |  REFERENCING old_or_new_values_alias_list 	{ $$ = $2; }
 ;

old_or_new_values_alias_list:
    old_or_new_values_alias	{ $$ = append_list(L(), $1); }
 |  old_or_new_values_alias_list 
    old_or_new_values_alias	{ $$ = append_list($1, $2); } 
 ;
       
old_or_new_values_alias:
	/* is really a correlation name */
       OLD opt_row opt_as ident	{ $$ = append_string(append_int(L(), 0), $4); }
 |  sqlNEW opt_row opt_as ident	{ $$ = append_string(append_int(L(), 1), $4); }
 |     OLD TABLE opt_as ident 	{ $$ = append_string(append_int(L(), 0), $4); }
 |  sqlNEW TABLE opt_as ident 	{ $$ = append_string(append_int(L(), 1), $4); }
 ;

opt_as:
    /* empty */
 |  AS
 ;

opt_row:
    /* empty */
 |  ROW	
 ;

triggered_action:
    opt_for_each opt_when triggered_statement
	{ $$ = L();
	  append_int($$, $1);
	  append_symbol($$, $2);
	  append_list($$, $3);
	}

opt_for_each:
    /* default for each statement */ 	{ $$ = 1; }
 |  FOR EACH row_or_statement 		{ $$ = $3; }
 ;

row_or_statement:
    ROW 	{ $$ = 0; }
 |  STATEMENT 	{ $$ = 1; }
 ;

opt_when:
    /* empty */ 			{ $$ = NULL; }
 |  WHEN  search_condition  	{ $$ = $2; }
 ;

triggered_statement:
    trigger_procedure_statement		
				{ $$ = append_symbol(L(), $1); }
 |  BEGIN ATOMIC 
    trigger_procedure_statement_list 
    END 			{ $$ = $3; }
 ;

drop_statement:
   DROP TABLE qname drop_action
	{ dlist *l = L();
	  append_list(l, $3 );
	  append_int(l, $4 );
	  $$ = _symbol_create_list( SQL_DROP_TABLE, l ); }
 | DROP FUNCTION qname opt_typelist drop_action
	{ dlist *l = L();
	  append_list(l, $3 );
	  append_int(l, 0 );
	  append_list(l, $4 );
	  append_int(l, $5 );
	  append_int(l, F_FUNC );
	  $$ = _symbol_create_list( SQL_DROP_FUNC, l ); }
 | DROP UNION FUNCTION qname opt_typelist drop_action
	{ dlist *l = L();
	  append_list(l, $4 );
	  append_int(l, 0 );
	  append_list(l, $5 );
	  append_int(l, $6 );
	  append_int(l, F_UNION );
	  $$ = _symbol_create_list( SQL_DROP_FUNC, l ); }
 | DROP FILTER FUNCTION qname opt_typelist drop_action
	{ dlist *l = L();
	  append_list(l, $4 );
	  append_int(l, 0 );
	  append_list(l, $5 );
	  append_int(l, $6 );
	  append_int(l, F_FILT );
	  $$ = _symbol_create_list( SQL_DROP_FUNC, l ); }
 | DROP AGGREGATE qname opt_typelist drop_action
	{ dlist *l = L();
	  append_list(l, $3 );
	  append_int(l, 0 );
	  append_list(l, $4 );
	  append_int(l, $5 );
	  append_int(l, F_AGGR );
	  $$ = _symbol_create_list( SQL_DROP_FUNC, l ); }
 | DROP PROCEDURE qname opt_typelist drop_action
	{ dlist *l = L();
	  append_list(l, $3 );
	  append_int(l, 0 );
	  append_list(l, $4 );
	  append_int(l, $5 );
	  append_int(l, F_PROC );
	  $$ = _symbol_create_list( SQL_DROP_FUNC, l ); }
 | DROP ALL FUNCTION qname drop_action
	{ dlist *l = L();
	  append_list(l, $4 );
	  append_int(l, 1 );
	  append_list(l, NULL );
	  append_int(l, $5 );
	  append_int(l, F_FUNC );
	  $$ = _symbol_create_list( SQL_DROP_FUNC, l ); }
 | DROP ALL UNION FUNCTION qname drop_action
	{ dlist *l = L();
	  append_list(l, $5 );
	  append_int(l, 1 );
	  append_list(l, NULL );
	  append_int(l, $6 );
	  append_int(l, F_UNION );
	  $$ = _symbol_create_list( SQL_DROP_FUNC, l ); }
 | DROP ALL FILTER FUNCTION qname drop_action
	{ dlist *l = L();
	  append_list(l, $5 );
	  append_int(l, 1 );
	  append_list(l, NULL );
	  append_int(l, $6 );
	  append_int(l, F_FILT );
	  $$ = _symbol_create_list( SQL_DROP_FUNC, l ); }
 | DROP ALL AGGREGATE qname drop_action
	{ dlist *l = L();
	  append_list(l, $4 );
	  append_int(l, 1 );
	  append_list(l, NULL );
	  append_int(l, $5 );
	  append_int(l, F_AGGR );
	  $$ = _symbol_create_list( SQL_DROP_FUNC, l ); }
 | DROP ALL PROCEDURE qname drop_action
	{ dlist *l = L();
	  append_list(l, $4 );
	  append_int(l, 1 );
	  append_list(l, NULL );
	  append_int(l, $5 );
	  append_int(l, F_PROC );
	  $$ = _symbol_create_list( SQL_DROP_FUNC, l ); }
 |  DROP VIEW qname drop_action
	{ dlist *l = L();
	  append_list(l, $3 );
	  append_int(l, $4 );
	  $$ = _symbol_create_list( SQL_DROP_VIEW, l ); }
 |  DROP ROLE ident	  { $$ = _symbol_create( SQL_DROP_ROLE, $3 ); }
 |  DROP USER ident	  { $$ = _symbol_create( SQL_DROP_USER, $3 ); }
 |  DROP INDEX qname	  { $$ = _symbol_create_list( SQL_DROP_INDEX, $3 ); }
 |  DROP TRIGGER qname	  { $$ = _symbol_create_list( SQL_DROP_TRIGGER, $3 ); }
 ;

opt_typelist:
    /*empty*/		{$$ = NULL;}
 |  '(' typelist ')'	{$$ = $2;}
 |  '(' ')'		{$$ = L(); }
 ;

typelist:
    data_type			{ dlist *l = L();
				  append_type(l, &$1 );
				  $$= l; }
 |  data_type ',' typelist	{ append_type($3, &$1);
				  $$ = $3; }
 ;

drop_action:
    /* empty */		{ $$ = 0; }
 |  RESTRICT		{ $$ = 0; }
 |  CASCADE		{ $$ = 1; }
 ;
	/* data manipulative stmts */

sql:
   transaction_statement
 | update_statement
 | sql_connections_statement
 ;

update_statement: 
/* todo merge statement */
   delete_stmt
 | insert_stmt
 | update_stmt
 | copyfrom_stmt
 ;

sql_connections_statement:
   connect_stmt
 | disconnect_stmt
;
transaction_statement:
   _transaction_stmt
	{ mvc *m = (mvc*)parm;
	  $$ = $1;
	  m->type = Q_TRANS;					}
 ;

_transaction_stmt:
    COMMIT opt_work opt_chain
		{ $$ = _symbol_create_int( TR_COMMIT, $3);  }
 |  SAVEPOINT ident
		{ $$ = _symbol_create( TR_SAVEPOINT, $2); }
 |  RELEASE SAVEPOINT ident
		{ $$ = _symbol_create( TR_RELEASE, $3); }
 |  ROLLBACK opt_work opt_chain opt_to_savepoint
		{ $$ = _symbol_create_list( TR_ROLLBACK,
		   append_string(
			append_int(L(), $3), $4 )); }
 |  START TRANSACTION transaction_mode_list
		{ $$ = _symbol_create_int( TR_START, $3); }
 |  SET LOCAL TRANSACTION transaction_mode_list
		{ $$ = _symbol_create_int( TR_MODE, $4); }
 |  SET TRANSACTION transaction_mode_list
		{ $$ = _symbol_create_int( TR_MODE, $3); }
 ;

transaction_mode_list:
	/* empty */		{ $$ = tr_none; }
 |	_transaction_mode_list
 ;

_transaction_mode_list:
	transaction_mode
		{ $$ = $1; }
 |	_transaction_mode_list ',' transaction_mode
		{ $$ = ($1 | $3); }
 ;


transaction_mode:
	READ ONLY			{ $$ = tr_readonly; }
 |	READ WRITE			{ $$ = tr_writable; }
 |	ISOLATION LEVEL iso_level	{ $$ = tr_serializable; }
 |	DIAGNOSTICS sqlSIZE intval	{ $$ = tr_none; /* not supported */ }
 ;

iso_level:
	READ UNCOMMITTED
 |	READ COMMITTED
 |	sqlREPEATABLE READ
 |	SERIALIZABLE
 ;

opt_work: /* pure syntax sugar */
    WORK		{ $$ = 0; }
 |  /* empty */		{ $$ = 0; }
 ;

opt_chain:
    AND CHAIN		{ $$ = 1; }
 |  AND NO CHAIN	{ $$ = 0; }
 |  /* empty */		{ $$ = 0; }
 ;

opt_to_savepoint:
    /* empty */		{ $$ = NULL; }
 |  TO SAVEPOINT ident  { $$ = $3; }
 ;

copyfrom_stmt:
    COPY opt_nr INTO qname FROM string_commalist opt_seps opt_null_string opt_locked
	{ dlist *l = L();
	  append_list(l, $4);
	  append_list(l, $6);
	  append_list(l, $7);
	  append_list(l, $2);
	  append_string(l, $8);
	  append_int(l, $9);
	  $$ = _symbol_create_list( SQL_COPYFROM, l ); }
  | COPY opt_nr INTO qname FROM STDIN opt_seps opt_null_string opt_locked
	{ dlist *l = L();
	  append_list(l, $4);
	  append_list(l, NULL);
	  append_list(l, $7);
	  append_list(l, $2);
	  append_string(l, $8);
	  append_int(l, $9);
	  $$ = _symbol_create_list( SQL_COPYFROM, l ); }
/* binary copy from */
   | COPY opt_nr INTO qname FROM '(' string_commalist ')'
	{ dlist *l = L();
	  if ($2 != NULL) {
	  	yyerror("COPY INTO: cannot pass number of records when using binary COPY INTO");
		YYABORT;
	  }
	  append_list(l, $4);
	  append_list(l, $7);
	  $$ = _symbol_create_list( SQL_BINCOPYFROM, l ); }
  | COPY select_no_parens_orderby INTO string opt_seps opt_null_string
	{ dlist *l = L();
	  append_symbol(l, $2);
	  append_string(l, $4);
	  append_list(l, $5);
	  append_string(l, $6);
	  $$ = _symbol_create_list( SQL_COPYTO, l ); }
  | COPY select_no_parens_orderby INTO STDOUT opt_seps opt_null_string
	{ dlist *l = L();
	  append_symbol(l, $2);
	  append_string(l, NULL);
	  append_list(l, $5);
	  append_string(l, $6);
	  $$ = _symbol_create_list( SQL_COPYTO, l ); }
  ;

opt_seps:
    /* empty */
				{ dlist *l = L();
				  append_string(l, sa_strdup(SA, "|"));
				  append_string(l, sa_strdup(SA, "\\n"));
				  $$ = l; }
 |  opt_using DELIMITERS string
				{ dlist *l = L();
				  append_string(l, $3);
				  append_string(l, sa_strdup(SA, "\\n"));
				  $$ = l; }
 |  opt_using DELIMITERS string ',' string
				{ dlist *l = L();
				  append_string(l, $3);
				  append_string(l, $5);
				  $$ = l; }
 |  opt_using DELIMITERS string ',' string ',' string
				{ dlist *l = L();
				  append_string(l, $3);
				  append_string(l, $5);
				  append_string(l, sql2str($7));
				  $$ = l; }
 ;

opt_using:
    /* empty */			{ $$ = NULL; }
 |  USING			{ $$ = NULL; }
 ;

opt_nr:
    /* empty */			{ $$ = NULL; }
 |  poslng RECORDS		{ $$ = append_lng(append_lng(L(), $1), 0); }
 |  poslng OFFSET poslng RECORDS	{ $$ = append_lng(append_lng(L(), $1), $3); }
 ;

opt_null_string:
	/* empty */		{ $$ = NULL; }
 |  	sqlNULL opt_as string	{ $$ = $3; }
 ;

opt_locked:
	/* empty */	{ $$ = FALSE; }
 |  	LOCKED		{ $$ = TRUE; }
 ;

string_commalist:
    string		{ $$ = append_string(L(), $1); }
 |  string_commalist ',' string
			{ $$ = append_string($1, $3); }
 ;

delete_stmt:
    sqlDELETE FROM qname opt_where_clause

	{ dlist *l = L();
	  append_list(l, $3);
	  append_symbol(l, $4);
	  $$ = _symbol_create_list( SQL_DELETE, l ); }
 ;

update_stmt:
    UPDATE qname SET assignment_commalist opt_where_clause

	{ dlist *l = L();
	  append_list(l, $2);
	  append_list(l, $4);
	  append_symbol(l, $5);
	  $$ = _symbol_create_list( SQL_UPDATE, l ); }
 ;

connect_stmt:
    CONNECT TO DEFAULT		{ $$ = _symbol_create_list(SQL_CONNECT, L()); }
 |  CONNECT TO string opt_port DATABASE string opt_db_alias user_passwd opt_lang

	{ dlist *l = L();
	  append_string(l, $3);
	  append_int(l, $4);
	  append_string(l, $6);
	  append_string(l, $7);
	  append_symbol(l, $8);
	  append_string(l, $9);
	  $$ = _symbol_create_list( SQL_CONNECT, l ); }
 ;

disconnect_stmt:
    DISCONNECT string		{ dlist *l = L(); 
				 append_string(l, $2);
				 append_int(l, 0);
				 $$ = _symbol_create_list(SQL_DISCONNECT, l);
				}
 |  DISCONNECT ALL		{ dlist *l = L();
				 $$ = _symbol_create_list(SQL_DISCONNECT, l);
				}
 ;

opt_port:
    /*empty*/		{ $$ = 0; }
 |  PORT intval		{ $$ = $2; }
 ;

opt_db_alias:
    /*empty*/		{ $$ = NULL; }
 |  AS string		{ $$ = $2; }
 ;

user_passwd:
 USER string PASSWORD string		{ dlist *l = L(); 
					append_string(l, $2);
					append_string(l, $4);
					$$ = _symbol_create_list(SQL_USER, l);
					}
 ;

opt_lang:
    /*empty*/		{ $$ = NULL; }
 |  LANGUAGE string	{ $$ = $2; }
 ;

/* todo merge statment 

Conditionally update rows of a table, or insert new rows into a table, or both.


<merge statement> ::=
		MERGE INTO <target table> [ [ AS ] <merge correlation name> ]
		USING <table reference> ON <search condition> <merge operation specification>

<merge correlation name> ::= <correlation name>

<merge operation specification> ::= <merge when clause>...

<merge when clause> ::= <merge when matched clause> | <merge when not matched clause>

<merge when matched clause> ::= WHEN MATCHED THEN <merge update specification>

<merge when not matched clause> ::= WHEN NOT MATCHED THEN <merge insert specification>

<merge update specification> ::= UPDATE SET <set clause list>

<merge insert specification> ::=
		INSERT [ <left paren> <insert column list> <right paren> ]
		[ <override clause> ] VALUES <merge insert value list>

<merge insert value list> ::=
		<left paren> <merge insert value element> [ { <comma> <merge insert value element> }... ] <right paren>

<merge insert value element> ::= <value expression> | <contextually typed value specification>
*/

insert_stmt:
    INSERT INTO qname values_or_query_spec

	{ dlist *l = L();
	  append_list(l, $3);
	  append_list(l, NULL);
	  append_symbol(l, $4);
	  $$ = _symbol_create_list( SQL_INSERT, l ); }

 |  INSERT INTO qname column_commalist_parens values_or_query_spec

	{ dlist *l = L();
	  append_list(l, $3);
	  append_list(l, $4);
	  append_symbol(l, $5);
	  $$ = _symbol_create_list( SQL_INSERT, l ); }
 ;

values_or_query_spec:
/* empty values list */
		{ $$ = _symbol_create_list( SQL_VALUES, L()); }
 |   DEFAULT VALUES
		{ $$ = _symbol_create_list( SQL_VALUES, L()); }
 |   VALUES row_commalist
		{ $$ = _symbol_create_list( SQL_VALUES, $2); }
 |  select_no_parens_orderby
 ;


row_commalist:
    '(' atom_commalist ')'	{ $$ = append_list(L(), $2); }
 |  row_commalist ',' '(' atom_commalist ')'
				{ $$ = append_list($1, $4); }
 ;

atom_commalist:
    insert_atom		{ $$ = append_symbol(L(), $1); }
 |  atom_commalist ',' insert_atom
			{ $$ = append_symbol($1, $3); }
 ;

value_commalist:
    value		{ $$ = append_symbol(L(), $1); }
 |  value_commalist ',' value
			{ $$ = append_symbol($1, $3); }
 ;

null:
   sqlNULL
	 { 
	   mvc *m = (mvc*)parm;

	  if (m->emode == m_normal && m->caching) {
		/* replace by argument */
		atom *a = atom_general(SA, sql_bind_localtype("str"), NULL);

		sql_add_arg( m, a);
		$$ = _symbol_create_list( SQL_COLUMN,
			append_int(L(), m->argc-1));
	   } else {
		$$ = _symbol_create(SQL_NULL, NULL );
	   }
	}
 ;


simple_atom:
    scalar_exp
 |  null
 ;

insert_atom:
    simple_atom
 ;

value:
    simple_atom
 |  select_no_parens
 ;

opt_distinct:
    /* empty */		{ $$ = FALSE; }
 |  ALL			{ $$ = FALSE; }
 |  DISTINCT		{ $$ = TRUE; }
 ;

assignment_commalist:
    assignment		{ $$ = append_symbol(L(), $1 ); }
 |  assignment_commalist ',' assignment
			{ $$ = append_symbol($1, $3 ); }
 ;

assignment:
   column '=' search_condition

	{ dlist *l = L();
	  append_symbol(l, $3 );
	  append_string(l, $1);
	  $$ = _symbol_create_list( SQL_ASSIGN, l); }

 | column '=' sqlNULL

	{ dlist *l = L();
	  append_symbol(l, NULL );
	  append_string(l, $1);
	  $$ = _symbol_create_list( SQL_ASSIGN, l); }
 ;

opt_where_clause:
    /* empty */			{ $$ = NULL; }
 |  WHERE search_condition	{ $$ = $2; }
 ;

	/* query expressions */

joined_table:
   '(' joined_table ')'
	{ $$ = $2; }
 |  table_ref CROSS JOIN table_ref

	{ dlist *l = L();
	  append_symbol(l, $1);
	  append_symbol(l, $4);
	  $$ = _symbol_create_list( SQL_CROSS, l); }
 |  table_ref UNIONJOIN table_ref join_spec
	{ dlist *l = L();
	  append_symbol(l, $1);
	  append_int(l, 0);
	  append_int(l, 4);
	  append_symbol(l, $3);
	  append_symbol(l, $4);
	  $$ = _symbol_create_list( SQL_UNIONJOIN, l); }
 |  table_ref JOIN table_ref join_spec
	{ dlist *l = L();
	  append_symbol(l, $1);
	  append_int(l, 0);
	  append_int(l, 0);
	  append_symbol(l, $3);
	  append_symbol(l, $4);
	  $$ = _symbol_create_list( SQL_JOIN, l); }
 |  table_ref NATURAL JOIN table_ref
	{ dlist *l = L();
	  append_symbol(l, $1);
	  append_int(l, 1);
	  append_int(l, 0);
	  append_symbol(l, $4);
	  append_symbol(l, NULL);
	  $$ = _symbol_create_list( SQL_JOIN, l); }
 |  table_ref join_type JOIN table_ref join_spec
	{ dlist *l = L();
	  append_symbol(l, $1);
	  append_int(l, 0);
	  append_int(l, $2);
	  append_symbol(l, $4);
	  append_symbol(l, $5);
	  $$ = _symbol_create_list( SQL_JOIN, l); }
 |  table_ref NATURAL join_type JOIN table_ref
	{ dlist *l = L();
	  append_symbol(l, $1);
	  append_int(l, 1);
	  append_int(l, $3);
	  append_symbol(l, $5);
	  append_symbol(l, NULL);
	  $$ = _symbol_create_list( SQL_JOIN, l); }
  ;

join_type:
    INNER			{ $$ = 0; }
  | outer_join_type OUTER	{ $$ = 1 + $1; }
  | outer_join_type		{ $$ = 1 + $1; }
  ;

outer_join_type:
    LEFT		{ $$ = 0; }
  | RIGHT		{ $$ = 1; }
  | FULL		{ $$ = 2; }
  ;

join_spec:
    ON search_condition			{ $$ = $2; }
  | USING column_commalist_parens
		{ $$ = _symbol_create_list( SQL_USING, $2); }
  ;

/*
<query expression> ::= [ <with clause> ] <query expression body>

<with clause> ::= WITH [ RECURSIVE ] <with list>

<with list> ::= <with list element> [ { <comma> <with list element> }... ]

<with list element> ::=
                <query name> [ <left paren> <with column list> <right paren> ]
                AS <left paren> <query expression> <right paren> [ <search or cycle clause> ]

<with column list> ::= <column name list>

RECURSIVE and <search or cycle clause> are currently not supported
*/
sql:
	WITH with_list query_expression
	{
		dlist *l = L();
	  	append_list(l, $2);
	  	append_symbol(l, $3);
	  	$$ = _symbol_create_list( SQL_WITH, l ); 
	}
 ;

with_list:
	with_list ',' with_list_element	 { $$ = append_symbol($1, $3); }
 |	with_list_element	 	 { $$ = append_symbol(L(), $1); }
 ;

with_list_element: 
    ident opt_column_list AS '(' query_expression ')'
	{  dlist *l = L();
	  append_list(l, append_string(L(), $1));
	  append_list(l, $2);
	  append_symbol(l, $5);
	  append_int(l, FALSE);	/* no with check */
	  append_int(l, FALSE);	/* inlined view  (ie not persistent) */
	  $$ = _symbol_create_list( SQL_CREATE_VIEW, l ); 
	}
 ;

sql:
    select_no_parens_orderby
 ;

simple_select:
    SELECT opt_distinct selection table_exp
	{ $$ = newSelectNode( SA, $2, $3, NULL,
		$4->h->data.sym,
		$4->h->next->data.sym,
		$4->h->next->next->data.sym,
		$4->h->next->next->next->data.sym,
		NULL, NULL, NULL, NULL, NULL);
	}
    ;

select_statement_single_row:
    SELECT opt_distinct selection INTO select_target_list table_exp
	{ $$ = newSelectNode( SA, $2, $3, $5,
		$6->h->data.sym,
		$6->h->next->data.sym,
		$6->h->next->next->data.sym,
		$6->h->next->next->next->data.sym,
		NULL, NULL, NULL, NULL, NULL);
	}
    ;

select_no_parens_orderby:
     select_no_parens opt_order_by_clause opt_limit opt_offset opt_sample
	 { 
	  $$ = $1;
	  if ($2 || $3 || $4 || $5) {
	  	if ($1 != NULL &&
		    ($1->token == SQL_SELECT ||
		     $1->token == SQL_UNION  ||
		     $1->token == SQL_EXCEPT ||
		     $1->token == SQL_INTERSECT)) {
			if ($1->token == SQL_SELECT) {
	 			SelectNode *s = (SelectNode*)$1;
	
	  			s -> orderby = $2;
	  			s -> limit = $3;
	  			s -> offset = $4;
	  			s -> sample = $5;
			} else { /* Add extra select * from .. in case of UNION, EXCEPT, INTERSECT */
				$$ = newSelectNode( 
					SA, 0, 
					append_symbol(L(), _symbol_create_list(SQL_TABLE, append_string(append_string(L(),NULL),NULL))), NULL,
					_symbol_create_list( SQL_FROM, append_symbol(L(), $1)), NULL, NULL, NULL, $2, _symbol_create_list(SQL_NAME, append_list(append_string(L(),"inner"),NULL)), $3, $4, $5);
			}
	  	} else {
			yyerror("missing SELECT operator");
			YYABORT;
	  	}
	 } 
	}
    ;

select_target_list:
	target_specification 	{ $$ = append_string(L(), $1); }
 |  	select_target_list ',' target_specification
				{ $$ = append_string($1, $3); }
 ;

target_specification:
	ident
 ;

select_no_parens:
    select_no_parens UNION set_distinct opt_corresponding select_no_parens

	{ dlist *l = L();
	  append_symbol(l, $1);
	  append_int(l, $3);
	  append_list(l, $4);
	  append_symbol(l, $5);
	  $$ = _symbol_create_list( SQL_UNION, l); }

 |  select_no_parens EXCEPT set_distinct opt_corresponding select_no_parens

	{ dlist *l = L();
	  append_symbol(l, $1);
	  append_int(l, $3);
	  append_list(l, $4);
	  append_symbol(l, $5);
	  $$ = _symbol_create_list( SQL_EXCEPT, l); }

 |  select_no_parens INTERSECT set_distinct opt_corresponding select_no_parens

	{ dlist *l = L();
	  append_symbol(l, $1);
	  append_int(l, $3);
	  append_list(l, $4);
	  append_symbol(l, $5);
	  $$ = _symbol_create_list( SQL_INTERSECT, l); }
 |  '(' select_no_parens ')' { $$ = $2; }
 |   simple_select
 ;

set_distinct:
    /* empty */		{ $$ = TRUE; }
 |  ALL			{ $$ = FALSE; }
 |  DISTINCT		{ $$ = TRUE; }
 ;


opt_corresponding:
	/* empty */	{ $$ = NULL; }
 |  CORRESPONDING
			{ $$ = L(); }
 |  CORRESPONDING BY '(' column_ref_commalist ')'
			{ $$ = $4; }
 ;

selection:
    column_exp_commalist
 ;

table_exp:
    opt_from_clause opt_where_clause opt_group_by_clause opt_having_clause

	{ $$ = L();
	  append_symbol($$, $1);
	  append_symbol($$, $2);
	  append_symbol($$, $3);
	  append_symbol($$, $4); }
 ;

opt_from_clause:
    /* empty */			 { $$ = NULL; }
 |  FROM table_ref_commalist 	 { $$ = _symbol_create_list( SQL_FROM, $2); }
 ;

table_ref_commalist:
    table_ref		{ $$ = append_symbol(L(), $1); }
 |  table_ref_commalist ',' table_ref
			{ $$ = append_symbol($1, $3); }
 ;

simple_table:
   qname 			{ dlist *l = L();
		  		  append_list(l, $1);
		  	  	  append_symbol(l, NULL);
		  		  $$ = _symbol_create_list(SQL_NAME, l); }
 | qname table_name 		{ dlist *l = L();
		  		  append_list(l, $1);
		  	  	  append_symbol(l, $2);
		  		  $$ = _symbol_create_list(SQL_NAME, l); }
 | func_ref table_name		{ dlist *l = L();
		  		  append_symbol(l, $1);
		  	  	  append_symbol(l, $2);
		  		  $$ = _symbol_create_list(SQL_TABLE, l); }
 | func_ref 			{ dlist *l = L();
		  		  append_symbol(l, $1);
		  	  	  append_symbol(l, NULL);
		  		  $$ = _symbol_create_list(SQL_TABLE, l); }
 ;

table_ref:
    simple_table
 |  subquery table_name
				{
				  $$ = $1;
				  if ($$->token == SQL_SELECT) {
				  	SelectNode *sn = (SelectNode*)$1;
				  	sn->name = $2;
				  } else {
				  	append_symbol($1->data.lval, $2);
				  }
				}
 |  subquery
				{ $$ = NULL;
				  yyerror("subquery table reference needs alias, use AS xxx");
				  YYABORT;
				}
 |  joined_table 		{ $$ = $1;
				  append_symbol($1->data.lval, NULL); }
/* the following rule seems to be redundant ?  
 |  '(' joined_table ')' table_name
				{ $$ = $2;
				  append_symbol($2->data.lval, $4); }
*/

/* Basket expression, TODO window */
 |  '[' 
	{
		mvc *m = (mvc*)parm;
		
		m->caching = 0;
	}
	select_no_parens ']' table_name 	
	{
		dlist *op = L();

 	  	append_symbol(op, $3);
		append_symbol(op, $5);
		$$ = _symbol_create_list(SQL_TABLE_OPERATOR, op); 
	}
 ;

table_name:
    AS ident '(' name_commalist ')'
				{ dlist *l = L();
		  		  append_string(l, $2);
		  	  	  append_list(l, $4);
		  		  $$ = _symbol_create_list(SQL_NAME, l); }
 |  AS ident
				{ dlist *l = L();
		  		  append_string(l, $2);
		  	  	  append_list(l, NULL);
		  		  $$ = _symbol_create_list(SQL_NAME, l); }
 |  ident '(' name_commalist ')'
				{ dlist *l = L();
		  		  append_string(l, $1);
		  	  	  append_list(l, $3);
		  		  $$ = _symbol_create_list(SQL_NAME, l); }
 |  ident
				{ dlist *l = L();
		  		  append_string(l, $1);
		  	  	  append_list(l, NULL);
		  		  $$ = _symbol_create_list(SQL_NAME, l); }
 ;

opt_group_by_clause:
    /* empty */ 		  { $$ = NULL; }
 |  sqlGROUP BY column_ref_commalist { $$ = _symbol_create_list( SQL_GROUPBY, $3 );}
 ;

column_ref_commalist:
    column_ref		{ $$ = append_symbol(L(),
			       _symbol_create_list(SQL_COLUMN,$1)); }
 |  column_ref_commalist ',' column_ref
			{ $$ = append_symbol( $1,
			       _symbol_create_list(SQL_COLUMN,$3)); }
 ;

opt_having_clause:
    /* empty */ 		 { $$ = NULL; }
 |  HAVING search_condition	 { $$ = $2; }
 ;


search_condition:
    and_exp OR search_condition
		{ dlist *l = L();
		  append_symbol(l, $1);
		  append_symbol(l, $3);
		  $$ = _symbol_create_list(SQL_OR, l ); }
 |  and_exp	{ $$ = $1; }
 ;
   
and_exp:
    not_exp AND and_exp
		{ dlist *l = L();
		  append_symbol(l, $1);
		  append_symbol(l, $3);
		  $$ = _symbol_create_list(SQL_AND, l ); }
 |  not_exp	{ $$ = $1; }
 ;

not_exp:
    NOT not_exp 
		{ $$ = $2;

		  if ($$->token == SQL_EXISTS)
			$$->token = SQL_NOT_EXISTS;
		  else
			$$ = _symbol_create_symbol(SQL_NOT, $2); }
 |  pred_exp	{ $$ = $1; }
 ;

opt_order_by_clause:
    /* empty */ 			  { $$ = NULL; }
 |  ORDER BY sort_specification_list
		{ $$ = _symbol_create_list( SQL_ORDERBY, $3); }
 ;

opt_limit:
    /* empty */ 	{ $$ = NULL; }
 |  LIMIT nonzerowrd	{ 
		  	  sql_subtype *t = sql_bind_localtype("wrd");
			  $$ = _newAtomNode( atom_int(SA, t, (lng)$2)); 
			}
 |  LIMIT param		{ $$ = $2; }
 ;

opt_offset:
	/* empty */	{ $$ = NULL; }
 |  OFFSET poswrd	{ 
		  	  sql_subtype *t = sql_bind_localtype("wrd");
			  $$ = _newAtomNode( atom_int(SA, t, (lng)$2)); 
			}
 |  OFFSET param	{ $$ = $2; }
 ;

opt_sample:
	/* empty */	{ $$ = NULL; }
 |  SAMPLE poswrd	{
		  	  sql_subtype *t = sql_bind_localtype("wrd");
			  $$ = _newAtomNode( atom_int(SA, t, (lng)$2));
			}
 |  SAMPLE INTNUM	{
		  	  sql_subtype *t = sql_bind_localtype("dbl");
			  $$ = _newAtomNode( atom_float(SA, t, strtod($2,NULL)));
			}
 |  SAMPLE param	{ $$ = $2; }
 ;

sort_specification_list:
    ordering_spec	 { $$ = append_symbol(L(), $1); }
 |  sort_specification_list ',' ordering_spec
			 { $$ = append_symbol( $1, $3 ); }
 ;

ordering_spec:
    scalar_exp opt_asc_desc
	{ dlist *l = L();
	  append_symbol(l, $1);
	  append_int(l, $2);
	  $$ = _symbol_create_list(SQL_COLUMN, l ); }

 ;

opt_asc_desc:
    /* empty */ 	{ $$ = TRUE; }
 |  ASC			{ $$ = TRUE; }
 |  DESC		{ $$ = FALSE; }
 ;

predicate:
    comparison_predicate
 |  between_predicate
 |  like_predicate
 |  test_for_null
 |  in_predicate
 |  all_or_any_predicate
 |  existence_test
 |  filter_exp
 |  scalar_exp
 ;

pred_exp:
    predicate
 ;

comparison_predicate:
    pred_exp COMPARISON pred_exp
		{ dlist *l = L();
		  append_symbol(l, $1);
		  append_string(l, $2);
		  append_symbol(l, $3);
		  $$ = _symbol_create_list(SQL_COMPARE, l ); }
 |  pred_exp '=' pred_exp
		{ dlist *l = L();
		  append_symbol(l, $1);
		  append_string(l, sa_strdup(SA, "="));
		  append_symbol(l, $3);
		  $$ = _symbol_create_list(SQL_COMPARE, l ); }
 ;

between_predicate:
    pred_exp NOT BETWEEN opt_bounds pred_exp AND pred_exp
		{ dlist *l = L();
		  append_symbol(l, $1);
		  append_int(l, $4);
		  append_symbol(l, $5);
		  append_symbol(l, $7);
		  $$ = _symbol_create_list(SQL_NOT_BETWEEN, l ); }
 |  pred_exp BETWEEN opt_bounds pred_exp AND pred_exp
		{ dlist *l = L();
		  append_symbol(l, $1);
		  append_int(l, $3);
		  append_symbol(l, $4);
		  append_symbol(l, $6);
		  $$ = _symbol_create_list(SQL_BETWEEN, l ); }
 ;

opt_bounds:
   /* empty */ 	{ $$ = 0; }
 | ASYMMETRIC 	{ $$ = 0; }
 | SYMMETRIC 	{ $$ = 1; }
 ;

like_predicate:
    pred_exp NOT LIKE like_exp
		{ dlist *l = L();
		  append_symbol(l, $1);
		  append_symbol(l, $4);
		  append_int(l, FALSE);  /* case sensitive */
		  $$ = _symbol_create_symbol(SQL_NOT, _symbol_create_list( SQL_LIKE, l )); }
 |  pred_exp NOT ILIKE like_exp
		{ dlist *l = L();
		  append_symbol(l, $1);
		  append_symbol(l, $4);
		  append_int(l, TRUE);  /* case insensitive */
		  $$ = _symbol_create_symbol(SQL_NOT, _symbol_create_list( SQL_LIKE, l )); }
 |  pred_exp LIKE like_exp
		{ dlist *l = L();
		  append_symbol(l, $1);
		  append_symbol(l, $3);
		  append_int(l, FALSE);  /* case sensitive */
		  $$ = _symbol_create_list( SQL_LIKE, l ); }
 |  pred_exp ILIKE like_exp
		{ dlist *l = L();
		  append_symbol(l, $1);
		  append_symbol(l, $3);
		  append_int(l, TRUE);  /* case insensitive */
		  $$ = _symbol_create_list( SQL_LIKE, l ); }
 ;

like_exp:
    scalar_exp
	{ dlist *l = L();
	  append_symbol(l, $1);
	  $$ = _symbol_create_list(SQL_ESCAPE, l ); }
 |  scalar_exp ESCAPE string
 	{ char *s = sql2str($3);
	  if (_strlen(s) != 1) {
		char *msg = sql_message("\b22025!ESCAPE must be one character");
		yyerror(msg);
		_DELETE(msg)
		$$ = NULL;
		YYABORT;
	  } else {
		dlist *l = L();
		append_symbol(l, $1);
		append_string(l, s);
		$$ = _symbol_create_list(SQL_ESCAPE, l);
	  }
	}
 ;

test_for_null:
    scalar_exp IS NOT sqlNULL { $$ = _symbol_create_symbol( SQL_IS_NOT_NULL, $1 );}
 |  scalar_exp IS sqlNULL     { $$ = _symbol_create_symbol( SQL_IS_NULL, $1 ); }
 ;

in_predicate:
    pred_exp NOT sqlIN '(' value_commalist ')'
		{ dlist *l = L();
		  append_symbol(l, $1);
		  append_list(l, $5);
		  $$ = _symbol_create_list(SQL_NOT_IN, l ); }
 |  pred_exp sqlIN '(' value_commalist ')'
		{ dlist *l = L();
		  append_symbol(l, $1);
		  append_list(l, $4);
		  $$ = _symbol_create_list(SQL_IN, l ); }
 ;

all_or_any_predicate:
    pred_exp COMPARISON any_all_some subquery

		{ dlist *l = L();
		  append_symbol(l, $1);
		  append_string(l, $2);
		  append_symbol(l, $4);
		  append_int(l, $3);
		  $$ = _symbol_create_list(SQL_COMPARE, l ); }
 ;

any_all_some:
    ANY		{ $$ = 0; }
 |  SOME	{ $$ = 0; }
 |  ALL		{ $$ = 1; }
 ;

existence_test:
    EXISTS subquery 	{ $$ = _symbol_create_symbol( SQL_EXISTS, $2 ); }
/*|  NOT EXISTS subquery { $$ = _symbol_create_symbol( SQL_NOT_EXISTS, $3 ); }*/
 ;

filter_exp:
    pred_exp FILTER_FUNC pred_exp
		{ dlist *l = L();
		  append_symbol(l, $1);
		  append_string(l, $2);
		  append_symbol(l, $3);
		  $$ = _symbol_create_list(SQL_FILTER, l ); }
 |  pred_exp FILTER_FUNC '(' pred_exp ')'  pred_exp 
		{ dlist *l = L();
		  append_symbol(l, $1);
		  append_string(l, $2);
		  append_symbol(l, $6);
		  append_symbol(l, $4);	/* option last */
		  $$ = _symbol_create_list(SQL_FILTER, l ); }
 ;

subquery:
    '(' select_no_parens ')'	{ $$ = $2; }
 |  '(' VALUES row_commalist ')'	
				{ $$ = _symbol_create_list( SQL_VALUES, $3); }
 ;

	/* simple_scalar expressions */
simple_scalar_exp:
    value_exp
 |  scalar_exp '+' scalar_exp
			{ dlist *l = L();
			  append_list(l, 
			  	append_string(L(), sa_strdup(SA, "sql_add")));
	  		  append_symbol(l, $1);
	  		  append_symbol(l, $3);
	  		  $$ = _symbol_create_list( SQL_BINOP, l ); }
 |  scalar_exp '-' scalar_exp
			{ dlist *l = L();
			  append_list(l, 
			  	append_string(L(), sa_strdup(SA, "sql_sub")));
	  		  append_symbol(l, $1);
	  		  append_symbol(l, $3);
	  		  $$ = _symbol_create_list( SQL_BINOP, l ); }
 |  scalar_exp '*' scalar_exp
			{ dlist *l = L();
			  append_list(l, 
			  	append_string(L(), sa_strdup(SA, "sql_mul")));
	  		  append_symbol(l, $1);
	  		  append_symbol(l, $3);
	  		  $$ = _symbol_create_list( SQL_BINOP, l ); }
 |  scalar_exp '/' scalar_exp
			{ dlist *l = L();
			  append_list(l, 
			  	append_string(L(), sa_strdup(SA, "sql_div")));
	  		  append_symbol(l, $1);
	  		  append_symbol(l, $3);
	  		  $$ = _symbol_create_list( SQL_BINOP, l ); }
 |  scalar_exp '%' scalar_exp
			{ dlist *l = L();
			  append_list(l, 
			  	append_string(L(), sa_strdup(SA, "mod")));
	  		  append_symbol(l, $1);
	  		  append_symbol(l, $3);
	  		  $$ = _symbol_create_list( SQL_BINOP, l ); }
 |  scalar_exp '^' scalar_exp
			{ dlist *l = L();
			  append_list(l, 
			  	append_string(L(), sa_strdup(SA, "power")));
	  		  append_symbol(l, $1);
	  		  append_symbol(l, $3);
	  		  $$ = _symbol_create_list( SQL_BINOP, l ); }
 |  scalar_exp '&' scalar_exp
			{ dlist *l = L();
			  append_list(l, 
			  	append_string(L(), sa_strdup(SA, "bit_and")));
	  		  append_symbol(l, $1);
			  append_symbol(l, $3);
	  		  $$ = _symbol_create_list( SQL_BINOP, l ); }
 |  scalar_exp '|' scalar_exp
			{ dlist *l = L();
			  append_list(l, 
			  	append_string(L(), sa_strdup(SA, "bit_or")));
	  		  append_symbol(l, $1);
	  		  append_symbol(l, $3);
	  		  $$ = _symbol_create_list( SQL_BINOP, l ); }
 |  scalar_exp LEFT_SHIFT scalar_exp
			{ dlist *l = L();
			  append_list(l, 
			  	append_string(L(), sa_strdup(SA, "left_shift")));
	  		  append_symbol(l, $1);
	  		  append_symbol(l, $3);
	  		  $$ = _symbol_create_list( SQL_BINOP, l ); }
 |  scalar_exp RIGHT_SHIFT scalar_exp
			{ dlist *l = L();
			  append_list(l, 
			  	append_string(L(), sa_strdup(SA, "right_shift")));
	  		  append_symbol(l, $1);
	  		  append_symbol(l, $3);
	  		  $$ = _symbol_create_list( SQL_BINOP, l ); }
 |  '+' scalar_exp %prec UMINUS 
			{ $$ = $2; }
 |  '-' scalar_exp %prec UMINUS 
			{ 
 			  $$ = NULL;
			  assert($2->token != SQL_COLUMN || $2->data.lval->h->type != type_lng);
			  if ($2->token == SQL_COLUMN && $2->data.lval->h->type == type_int) {
				atom *a = sql_bind_arg(parm, $2->data.lval->h->data.i_val);
				if (!atom_neg(a))
					$$ = $2;
			  } 
			  if (!$$) {
				dlist *l = L();
			  	append_list(l, 
			  		append_string(L(), sa_strdup(SA, "sql_neg")));
	  		  	append_symbol(l, $2);
	  		  	$$ = _symbol_create_list( SQL_UNOP, l ); 
			  }
			}
 |  '(' search_condition ')' 	{ $$ = $2; }
 ;

scalar_exp:
    simple_scalar_exp 	{ $$ = $1; }
 |  subquery	%prec UMINUS
 ;

value_exp:
    atom
 |  user		{ $$ = _symbol_create_list( SQL_COLUMN, 
			  append_string(L(), sa_strdup(SA, "current_user"))); }
 |  CURRENT_ROLE	{ $$ = _symbol_create_list( SQL_COLUMN, 
			  append_string(L(), sa_strdup(SA, "current_role"))); }
 |  window_function
 |  column_ref 		{ $$ = _symbol_create_list( SQL_COLUMN, $1); }
 |  var_ref		
 |  aggr_ref
 |  func_ref
 |  NEXT VALUE FOR qname	{ $$ = _symbol_create_list( SQL_NEXT, $4); }
 |  datetime_funcs
 |  string_funcs
 |  case_exp
 |  cast_exp
 |  XML_value_function
 |  param
 ;

param:  
   '?'			
	{ 
    	  mvc *m = (mvc*)parm;
	  int nr = (m->params)?list_length(m->params):0;

	  sql_add_param(m, NULL, NULL);
	  $$ = _symbol_create_int( SQL_PARAMETER, nr ); 
	}

/*
<window function> ::= <window function type> OVER <window name or specification>

<window function type> ::=
		<rank function type> <left paren> <right paren>
	|	ROW_NUMBER <left paren> <right paren>
	|	<aggregate function>

<rank function type> ::= RANK | DENSE_RANK | PERCENT_RANK | CUME_DIST

<window name or specification> ::= <window name> | <in-line window specification>

<in-line window specification> ::= <window specification>


<window specification> ::= <left paren> <window specification details> <right paren>

<window specification details> ::=
                [ <existing window name> ] [ <window partition clause> ] [ <window order clause> ] [ <window frame clause> ]

<existing window name> ::= <window name>

<window partition clause> ::= PARTITION BY <window partition column reference list>

<window partition column reference list> ::= <window partition column reference> [ { <comma> <window partition column reference> }... ]

<window partition column reference> ::= <column reference> [ <collate clause> ]

<window order clause> ::= ORDER BY <sort specification list>

<window frame clause> ::= <window frame units> <window frame extent> [ <window frame exclusion> ]

<window frame units> ::= ROWS | RANGE

<window frame extent> ::= <window frame start> | <window frame between>

<window frame start> ::= UNBOUNDED PRECEDING | <window frame preceding> | CURRENT ROW

<window frame preceding> ::= <unsigned value specification> PRECEDING

<window frame between> ::= BETWEEN <window frame bound 1> AND <window frame bound 2>

<window frame bound 1> ::= <window frame bound>

<window frame bound 2> ::= <window frame bound>

<window frame bound> ::=
                <window frame start>
        |       UNBOUNDED FOLLOWING
        |       <window frame following>

<window frame following> ::= <unsigned value specification> FOLLOWING

<window frame exclusion> ::=
                EXCLUDE CURRENT ROW
        |       EXCLUDE GROUP
        |       EXCLUDE TIES
        |       EXCLUDE NO OTHERS

*/

window_function: 
	window_function_type OVER '(' window_specification ')'
	{ $$ = _symbol_create_list( SQL_RANK, 
		append_list(append_symbol(L(), $1), $4)); }
  ;

window_function_type:
	RANK '(' ')' 	{ $$ = _symbol_create( SQL_RANK, $1 ); }
  |	aggr_ref
  ;

window_specification:
	window_partition_clause window_order_clause window_frame_clause
	{ $$ = append_symbol(append_symbol(append_symbol(L(), $1), $2), $3); }
  ;

window_partition_clause:
	/* empty */ 	{ $$ = NULL; }
  |	PARTITION BY column_ref_commalist
	{ $$ = _symbol_create_list( SQL_GROUPBY, $3 ); }
  ;

window_order_clause:
	/* empty */ 	{ $$ = NULL; }
  |	ORDER BY sort_specification_list
	{ $$ = _symbol_create_list( SQL_ORDERBY, $3 ); }
  ;

window_frame_clause:
	/* empty */ 	{ $$ = NULL; }
  |	window_frame_units window_frame_extent window_frame_exclusion
	{ $$ = _symbol_create_list( SQL_FRAME, append_int(append_int($2, $1), $3)); }
  ;

window_frame_units:
	ROWS		{ $$ = FRAME_ROWS; }
  |	RANGE		{ $$ = FRAME_RANGE; }
  ;

window_frame_extent:
	window_frame_start	{ $$ = append_symbol(append_symbol(L(), $1), _symbol_create_int(SQL_FRAME, -1)); }
  |	window_frame_between	{ $$ = $1; }
  ;

window_frame_start:
	UNBOUNDED PRECEDING	{ $$ = _symbol_create_int(SQL_FRAME, -1); }
  |	window_frame_preceding  { $$ = $1; }
  |	CURRENT ROW		{ $$ = _symbol_create_int(SQL_FRAME, 0); }
  ;

window_frame_preceding:
	value_exp PRECEDING	{ $$ = $1; }
  ;
	
window_frame_between:
	BETWEEN window_frame_start AND window_frame_end
				{ $$ = append_symbol(append_symbol(L(), $2), $4); }
  ;

window_frame_end:
	UNBOUNDED FOLLOWING	{ $$ = _symbol_create_int(SQL_FRAME, -1); }
  | 	window_frame_following	{ $$ = $1; }
  |	CURRENT ROW		{ $$ = _symbol_create_int(SQL_FRAME, 0); }
  ;

window_frame_following:
	value_exp PRECEDING	{ $$ = $1; }
  ;

window_frame_exclusion:
 	/* empty */		{ $$ = EXCLUDE_NONE; }
 |      EXCLUDE CURRENT ROW	{ $$ = EXCLUDE_CURRENT_ROW; }
 |      EXCLUDE sqlGROUP	{ $$ = EXCLUDE_GROUP; }
 |      EXCLUDE TIES		{ $$ = EXCLUDE_TIES; }
 |      EXCLUDE NO OTHERS	{ $$ = EXCLUDE_NO_OTHERS; }
 ;
	
var_ref:
	AT ident 	{ $$ = _symbol_create( SQL_NAME, $2 ); }
 ;

func_ref:
    qfunc '(' ')'
	{ dlist *l = L();
  	  append_list(l, $1);
	  $$ = _symbol_create_list( SQL_OP, l ); }
|   qfunc '(' scalar_exp_list ')'
	{ dlist *l = L();
  	  append_list(l, $1);
	  if (dlist_length($3) == 1) {
  	  	append_symbol(l, $3->h->data.sym);
	  	$$ = _symbol_create_list( SQL_UNOP, l ); 
	  } else if (dlist_length($3) == 2) {
  	  	append_symbol(l, $3->h->data.sym);
  	  	append_symbol(l, $3->h->next->data.sym);
	  	$$ = _symbol_create_list( SQL_BINOP, l ); 
	  } else {
  	  	append_list(l, $3);
	  	$$ = _symbol_create_list( SQL_NOP, l ); 
	  }
	}
/*
|   '(' '(' scalar_exp_list ')' qfunc '(' scalar_exp_list ')' ')'
	{ dlist *l = L();
  	  append_list(l, $5);
  	  append_list(l, $3);
  	  append_list(l, $7);
  	  append_int(l, 0);	
	  $$ = _symbol_create_list( SQL_JOIN, l ); 
	}
*/
 ;

qfunc:
	func_ident		{ $$ = append_string(L(), $1); }
 |      ident '.' func_ident	{ $$ = append_string(
					append_string(L(), $1), $3);}
 ;

func_ident:
	IDENT 	{ $$ = $1; }
 |	LEFT	{ $$ = sa_strdup(SA, "left"); }
 |	RIGHT	{ $$ = sa_strdup(SA, "right"); }
 |	INSERT	{ $$ = sa_strdup(SA, "insert"); }
 ;

datetime_funcs:
    EXTRACT '(' datetime_field FROM scalar_exp ')'
			{ dlist *l = L();
			  const char *ident = datetime_field((itype)$3);
			  append_list(l,
  		  	  	append_string(L(), sa_strdup(SA, ident)));
  		  	  append_symbol(l, $5);
		  	  $$ = _symbol_create_list( SQL_UNOP, l ); }
 |  CURRENT_DATE opt_brackets
 			{ dlist *l = L();
			  append_list(l,
			  	append_string(L(), sa_strdup(SA, "current_date")));
	  		  $$ = _symbol_create_list( SQL_OP, l ); }
 |  CURRENT_TIME opt_brackets
 			{ dlist *l = L();
			  append_list(l,
			  	append_string(L(), sa_strdup(SA, "current_time")));
	  		  $$ = _symbol_create_list( SQL_OP, l ); }
 |  CURRENT_TIMESTAMP opt_brackets
 			{ dlist *l = L();
			  append_list(l,
			  	append_string(L(), sa_strdup(SA, "current_timestamp")));
	  		  $$ = _symbol_create_list( SQL_OP, l ); }
 |  LOCALTIME opt_brackets
 			{ dlist *l = L();
			  append_list(l,
			  	append_string(L(), sa_strdup(SA, "localtime")));
	  		  $$ = _symbol_create_list( SQL_OP, l ); }
 |  LOCALTIMESTAMP opt_brackets
 			{ dlist *l = L();
			  append_list(l,
			  	append_string(L(), sa_strdup(SA, "localtimestamp")));
	  		  $$ = _symbol_create_list( SQL_OP, l ); }
 ;

opt_brackets:
   /* empty */	{ $$ = 0; }
 | '(' ')'	{ $$ = 1; }
 ;

string_funcs:
    SUBSTRING '(' scalar_exp FROM scalar_exp FOR scalar_exp ')'
			{ dlist *l = L();
			  dlist *ops = L();
  		  	  append_list(l,
				append_string(L(), sa_strdup(SA, "substring")));
  		  	  append_symbol(ops, $3);
  		  	  append_symbol(ops, $5);
  		  	  append_symbol(ops, $7);
			  append_list(l, ops);
		  	  $$ = _symbol_create_list( SQL_NOP, l ); }
  | SUBSTRING '(' scalar_exp ',' scalar_exp ',' scalar_exp ')'
			{ dlist *l = L();
			  dlist *ops = L();
  		  	  append_list(l,
  		  	  	append_string(L(), sa_strdup(SA, "substring")));
  		  	  append_symbol(ops, $3);
  		  	  append_symbol(ops, $5);
  		  	  append_symbol(ops, $7);
			  append_list(l, ops);
		  	  $$ = _symbol_create_list( SQL_NOP, l ); }
  | SUBSTRING '(' scalar_exp FROM scalar_exp ')'
			{ dlist *l = L();
  		  	  append_list(l,
  		  	  	append_string(L(), sa_strdup(SA, "substring")));
  		  	  append_symbol(l, $3);
  		  	  append_symbol(l, $5);
		  	  $$ = _symbol_create_list( SQL_BINOP, l ); }
  | SUBSTRING '(' scalar_exp ',' scalar_exp ')'
			{ dlist *l = L();
  		  	  append_list(l,
  		  	  	append_string(L(), sa_strdup(SA, "substring")));
  		  	  append_symbol(l, $3);
  		  	  append_symbol(l, $5);
		  	  $$ = _symbol_create_list( SQL_BINOP, l ); }
  | POSITION '(' scalar_exp sqlIN scalar_exp ')'
			{ dlist *l = L();
  		  	  append_list(l,
  		  	  	append_string(L(), sa_strdup(SA, "locate")));
  		  	  append_symbol(l, $3);
  		  	  append_symbol(l, $5);
		  	  $$ = _symbol_create_list( SQL_BINOP, l ); }
  | scalar_exp CONCATSTRING scalar_exp
			{ dlist *l = L();
  		  	  append_list(l,
  		  	  	append_string(L(), sa_strdup(SA, "concat")));
  		  	  append_symbol(l, $1);
  		  	  append_symbol(l, $3);
		  	  $$ = _symbol_create_list( SQL_BINOP, l ); }
 ;

column_exp_commalist:
    column_exp 		{ $$ = append_symbol(L(), $1 ); }
 |  column_exp_commalist ',' column_exp
			{ $$ = append_symbol( $1, $3 ); }
 ;

column_exp:
    '*'
		{ dlist *l = L();
  		  append_string(l, NULL);
  		  append_string(l, NULL);
  		  $$ = _symbol_create_list( SQL_TABLE, l ); }
 |  ident '.' '*'
		{ dlist *l = L();
  		  append_string(l, $1);
  		  append_string(l, NULL);
  		  $$ = _symbol_create_list( SQL_TABLE, l ); }
 |  func_ref '.' '*'
		{ dlist *l = L();
  		  append_symbol(l, $1);
  		  append_string(l, NULL);
  		  $$ = _symbol_create_list( SQL_TABLE, l ); }
 |  null opt_alias_name
		{ dlist *l = L();
  		  append_symbol(l, $1 );
  		  append_string(l, $2);
  		  $$ = _symbol_create_list( SQL_COLUMN, l ); }
 |  search_condition opt_alias_name
		{ dlist *l = L();
  		  append_symbol(l, $1);
  		  append_string(l, $2);
  		  $$ = _symbol_create_list( SQL_COLUMN, l ); }
 ;

opt_alias_name:
    /* empty */	{ $$ = NULL; }
 |  AS ident	{ $$ = $2; }
 ;

atom:
    literal
	{ 
	  mvc *m = (mvc*)parm;
	
	  if (m->emode == m_normal && m->caching) { 
	  	/* replace by argument */
	  	AtomNode *an = (AtomNode*)$1;
	
	  	sql_add_arg( m, an->a);
		an->a = NULL;
	  	/* we miss use SQL_COLUMN also for param's, maybe
	     		change SQL_COLUMN to SQL_IDENT */
 	  	$$ = _symbol_create_list( SQL_COLUMN,
			append_int(L(), m->argc-1));
	   } else {
	  	AtomNode *an = (AtomNode*)$1;
		atom *a = an->a; 
		an->a = atom_dup(SA, a); 
		$$ = $1;
	   }
	}
 ;


/* change to set function */
aggr_ref:
    AGGR '(' '*' ')'
		{ dlist *l = L();
  		  append_string(l, $1);
  		  append_int(l, FALSE);
  		  append_symbol(l, NULL);
		  $$ = _symbol_create_list( SQL_AGGR, l ); }
 |  AGGR '(' ident '.' '*' ')'
		{ dlist *l = L();
  		  append_string(l, $1);
  		  append_int(l, FALSE);
  		  append_symbol(l, NULL);
		  $$ = _symbol_create_list( SQL_AGGR, l ); }
 |  AGGR '(' DISTINCT column_ref ')'
		{ dlist *l = L();
  		  append_string(l, $1);
  		  append_int(l, TRUE);
  		  append_symbol(l, _symbol_create_list(SQL_COLUMN, $4));
		  $$ = _symbol_create_list( SQL_AGGR, l ); }
 |  AGGR '(' DISTINCT case_scalar_exp ')'
		{ dlist *l = L();
  		  append_string(l, $1);
  		  append_int(l, TRUE);
  		  append_symbol(l, $4);
		  $$ = _symbol_create_list( SQL_AGGR, l ); }
 |  AGGR '(' ALL case_scalar_exp ')'
		{ dlist *l = L();
  		  append_string(l, $1);
  		  append_int(l, FALSE);
  		  append_symbol(l, $4);
		  $$ = _symbol_create_list( SQL_AGGR, l ); }
 |  AGGR '(' case_scalar_exp ')'
		{ dlist *l = L();
  		  append_string(l, $1);
  		  append_int(l, FALSE);
  		  append_symbol(l, $3);
		  $$ = _symbol_create_list( SQL_AGGR, l ); }
 |  XML_aggregate
 ;

opt_sign:
   '+'		{ $$ = 1; }
 | '-' 		{ $$ = -1; }
 | /* empty */	{ $$ = 1; }
 ;

tz:
	WITH TIME ZONE	{ $$ = 1; }
 | /* empty */		{ $$ = 0; }
 ;

/* note: the maximum precision for interval, time and timestamp should be equal
 *       and at minimum 6.  The SQL standard prescribes that at least two
 *       fractional precisions are supported: 0 and 6, where 0 is the
 *       default for time, and 6 the default precision for timestamp and interval.
 *       It might be nice to check for a certain maximum of precision in
 *       the future here.
 */
time_precision:
	'(' intval ')' 	{ $$ = $2+1; }
/* a time defaults to a fractional precision of 0 */
 | /* empty */		{ $$ = 0+1; }
 ;

timestamp_precision:
	'(' intval ')' 	{ $$ = $2+1; }
/* a timestamp defaults to a fractional precision of 6 */
 | /* empty */		{ $$ = 6+1; }
 ;

datetime_type:
    sqlDATE		{ sql_find_subtype(&$$, "date", 0, 0); }
 |  TIME time_precision tz 	
			{ if ($3)
				sql_find_subtype(&$$, "timetz", $2, 0); 
			  else
				sql_find_subtype(&$$, "time", $2, 0); 
			}
 |  TIMESTAMP timestamp_precision tz 
			{ if ($3)
				sql_find_subtype(&$$, "timestamptz", $2, 0); 
			  else
				sql_find_subtype(&$$, "timestamp", $2, 0); 
			}
 ;

non_second_datetime_field:
    YEAR		{ $$ = iyear; }
 |  MONTH		{ $$ = imonth; }
 |  DAY			{ $$ = iday; }
 |  HOUR		{ $$ = ihour; }
 |  MINUTE		{ $$ = imin; }
 ;

datetime_field:
    non_second_datetime_field
 |  SECOND		{ $$ = isec; }
 ;

start_field:
    non_second_datetime_field time_precision
		{ $$ = append_int(
			 	append_int( L(), $1), $2-1);  }
 ;

end_field:
    non_second_datetime_field
		{ $$ = append_int(
			 	append_int( L(), $1), 0);  }
 |  SECOND timestamp_precision
		{ $$ = append_int(
			 	append_int( L(), isec), $2-1);  }
 ;

single_datetime_field:
    non_second_datetime_field time_precision
		{ $$ = append_int(
			 	append_int( L(), $1), $2-1);  }
 |  SECOND timestamp_precision
		{ $$ = append_int(
			 	append_int( L(), isec), $2-1);  }
 ;

interval_qualifier:
    start_field TO end_field
	{ $$ =  append_list(
			append_list( L(), $1), $3 ); }
 |  single_datetime_field
	{ $$ =  append_list( L(), $1); }
 ;

interval_type:
    INTERVAL interval_qualifier	{
		int sk, ek, sp, ep;
		mvc *m = (mvc*)parm;
	  	int tpe;

		$$.type = NULL;
	  	if ( (tpe = parse_interval_qualifier( m, $2, &sk, &ek, &sp, &ep )) < 0){
			yyerror("\b22006!incorrect interval");
			YYABORT;
	  	} else {
			int d = inttype2digits(sk, ek);
			if (tpe == 0){
				sql_find_subtype(&$$, "month_interval", d, 0);
			} else {
				sql_find_subtype(&$$, "sec_interval", d, 0);
			}
	  	}
	}
 ;

user:
    USER 
 |  SESSION_USER
 |  CURRENT_USER 
 ;

literal:
    string 	{ char *s = sql2str($1);
		  int len = _strlen(s);
		  sql_subtype t;
		  sql_find_subtype(&t, "char", len, 0 );
		  $$ = _newAtomNode( _atom_string(&t, s)); }

 |  HEXADECIMAL { int len = _strlen($1), i = 2, err = 0;
		  char * hexa = $1;
	 	  sql_subtype t;
		  long res = 0;

		  while (i<len)
		  {
			res <<= 4;
			if ('0'<= hexa[i] && hexa[i] <= '9')
				res = res + (hexa[i] - '0');
			else if ('A' <= hexa[i] && hexa[i] <= 'F')
				res = res + (hexa[i] - 'A' + 10);
			else if ('a' <= hexa[i] && hexa[i] <= 'f')
				res = res + (hexa[i] - 'a' + 10);
			else
				err = 1; 
		  	i++;
		  }
		
		  if ( i >= 2 && i <= 6)
		  	sql_find_subtype(&t, "smallint", 16, 0);
		  else if ( i > 6 && i <= 10)
		  	sql_find_subtype(&t, "int", 32, 0);
		  else if ( i > 10 && i <= 18)
		  	sql_find_subtype(&t, "bigint", 64, 0);
		  else
			err = 1;
		  
		  if (err) {
			char *msg = sql_message("\b22003!invalid hexadecimal number or hexadecimal too large (%s)", $1);

			yyerror(msg);
			_DELETE(msg);
			$$ = NULL;
			YYABORT;
		  } else {
			$$ = _newAtomNode( atom_int(SA, &t, res));
		  }
		}
 |  sqlINT
		{ int digits = _strlen($1), err = 0, len = sizeof(lng);
		  lng value, *p = &value;
		  sql_subtype t;

		  lngFromStr($1, &len, &p);
		  if (value == lng_nil)
		  	err = 2;

		  /* find the most suitable data type for the given number */
		  if (!err) {
		    int bits = digits2bits(digits);
		    if (value > GDK_bte_min && value <= GDK_bte_max)
		  	  sql_find_subtype(&t, "tinyint", bits, 0 );
		    else if (value > GDK_sht_min && value <= GDK_sht_max)
		  	  sql_find_subtype(&t, "smallint", bits, 0 );
		    else if (value > GDK_int_min && value <= GDK_int_max)
		  	  sql_find_subtype(&t, "int", bits, 0 );
		    else if ((value > GDK_lng_min && value <= GDK_lng_max))
		  	  sql_find_subtype(&t, "bigint", bits, 0 );
		    else
			  err = 1;
		  }

		  if (err) {
			char *msg = sql_message("\b22003!integer value too large or not a number (%s)", $1);

			yyerror(msg);
			_DELETE(msg);
			$$ = NULL;
			YYABORT;
		  } else {
		  	$$ = _newAtomNode( atom_int(SA, &t, value));
		  }
		}
 |  INTNUM
		{ char *s = $1;
		  char *dot = strchr(s, '.');
		  int digits = _strlen(s) - 1;
		  int scale = digits - (int) (dot-s);
		  sql_subtype t;

		  if (digits <= 0)
			digits = 1;
		  if (digits <= 18) {
		  	double val = strtod($1,NULL);
		  	lng value = decimal_from_str(s);

		  	if (*s == '+' || *s == '-')
				digits --;
		  	sql_find_subtype(&t, "decimal", digits, scale );
		  	$$ = _newAtomNode( atom_dec(SA, &t, value, val));
		   } else {
			char *p = $1;
			double val;

			errno = 0;
			val = strtod($1,&p);
			if (p == $1 || (errno == ERANGE && (val < -1 || val > 1))) {
				char *msg = sql_message("\b22003!double value too large or not a number (%s)", $1);

				yyerror(msg);
				_DELETE(msg);
				$$ = NULL;
				YYABORT;
			}
		  	sql_find_subtype(&t, "double", 51, 0 );
		  	$$ = _newAtomNode(atom_float(SA, &t, val));
		   }
		}
 |  APPROXNUM
		{ sql_subtype t;
  		  char *p = $1;
		  double val;

		  errno = 0;
 		  val = strtod($1,&p);
		  if (p == $1 || (errno == ERANGE && (val < -1 || val > 1))) {
			char *msg = sql_message("\b22003!double value too large or not a number (%s)", $1);

			yyerror(msg);
			_DELETE(msg);
			$$ = NULL;
			YYABORT;
		  }
		  sql_find_subtype(&t, "double", 51, 0 );
		  $$ = _newAtomNode(atom_float(SA, &t, val)); }
 |  sqlDATE string
		{ sql_subtype t;
		  atom *a;
		  int r;

 		  r = sql_find_subtype(&t, "date", 0, 0 );
		  if (!r || (a = atom_general(SA, &t, $2)) == NULL) {
			char *msg = sql_message("\b22007!incorrect date value (%s)", $2);

			yyerror(msg);
			_DELETE(msg);
			$$ = NULL;
			YYABORT;
		  } else {
		  	$$ = _newAtomNode(a);
		} }
 |  TIME time_precision tz string
		{ sql_subtype t;
		  atom *a;
		  int r;

	          r = sql_find_subtype(&t, ($3)?"timetz":"time", $2, 0);
		  if (!r || (a = atom_general(SA, &t, $4)) == NULL) {
			char *msg = sql_message("\b22007!incorrect time value (%s)", $4);

			yyerror(msg);
			_DELETE(msg);
			$$ = NULL;
			YYABORT;
		  } else {
		  	$$ = _newAtomNode(a);
		} }
 |  TIMESTAMP timestamp_precision tz string
		{ sql_subtype t;
		  atom *a;
		  int r;

 		  r = sql_find_subtype(&t, ($3)?"timestamptz":"timestamp",$2,0);
		  if (!r || (a = atom_general(SA, &t, $4)) == NULL) {
			char *msg = sql_message("\b22007!incorrect timestamp value (%s)", $4);

			yyerror(msg);
			_DELETE(msg);
			$$ = NULL;
			YYABORT;
		  } else {
		  	$$ = _newAtomNode(a);
		} }
 |  interval_expression
 |  blob string
		{ sql_subtype t;
		  atom *a= 0;
		  int r;

		  $$ = NULL;
 		  r = sql_find_subtype(&t, "blob", 0, 0);
	          if (r && (a = atom_general(SA, &t, $2)) != NULL)
			$$ = _newAtomNode(a);
		  if (!$$) {
			char *msg = sql_message("\b22M28!incorrect blob %s", $2);

			yyerror(msg);
			_DELETE(msg);
			YYABORT;
		  }
		}
 |  aTYPE string
		{ sql_subtype t;
		  atom *a= 0;
		  int r;

		  $$ = NULL;
		  r = sql_find_subtype(&t, $1, 0, 0);
	          if (r && (a = atom_general(SA, &t, $2)) != NULL)
			$$ = _newAtomNode(a);
		  if (!$$) {
			char *msg = sql_message("\b22000!incorrect %s %s", $1, $2);

			yyerror(msg);
			_DELETE(msg);
			YYABORT;
		  }
		}
 | type_alias string
		{ sql_subtype t; 
		  atom *a = 0;
		  int r;

		  $$ = NULL;
		  r = sql_find_subtype(&t, $1, 0, 0);
	          if (r && (a = atom_general(SA, &t, $2)) != NULL)
			$$ = _newAtomNode(a);
		  if (!$$) {
			char *msg = sql_message("\b22000!incorrect %s %s", $1, $2);

			yyerror(msg);
			_DELETE(msg);
			YYABORT;
		  }
		}
 | IDENT string
		{ mvc *m = (mvc*)parm;
		  sql_type *t = mvc_bind_type(m, $1);
		  atom *a;

		  $$ = NULL;
		  if (t) {
		  	sql_subtype tpe;
			sql_init_subtype(&tpe, t, 0, 0);
			a = atom_general(SA, &tpe, $2);
			if (a)
				$$ = _newAtomNode(a);
		  }
		  if (!t || !$$) {
			char *msg = sql_message("\b22000!type (%s) unknown", $1);

			yyerror(msg);
			_DELETE(msg);
			YYABORT;
		  }
		}
 |  BOOL_FALSE
		{ sql_subtype t;
		  sql_find_subtype(&t, "boolean", 0, 0 );
		  $$ = _newAtomNode( atom_bool(SA, &t, FALSE)); }
 |  BOOL_TRUE
		{ sql_subtype t;
		  sql_find_subtype(&t, "boolean", 0, 0 );
		  $$ = _newAtomNode( atom_bool(SA, &t, TRUE)); }
 ;

interval_expression:
   INTERVAL opt_sign string interval_qualifier { 
		sql_subtype t;
		int sk, ek, sp, ep, tpe;
		mvc *m = (mvc*)parm;
	  	lng i = 0;
		int r = 0;

		$$ = NULL;
	  	if ( (tpe = parse_interval_qualifier( m, $4, &sk, &ek, &sp, &ep )) < 0){
			yyerror("incorrect interval");
			YYABORT;
	  	} else {
			int d = inttype2digits(sk, ek);
			if (tpe == 0){
				r=sql_find_subtype(&t, "month_interval", d, 0);
			} else {
				r=sql_find_subtype(&t, "sec_interval", d, 0);
			}
	  	}
	  	if (!r || (tpe = parse_interval( m, $2, $3, sk, ek, sp, ep, &i)) < 0) { 
			yyerror("incorrect interval");
			$$ = NULL;
			YYABORT;
	  	} else {
			/* count the number of digits in the input */
/*
			lng cpyval = i, inlen = 1;

			cpyval /= qualifier2multiplier(ek);
			while (cpyval /= 10)
				inlen++;
		    	if (inlen > t.digits) {
				char *msg = sql_message("\b22006!incorrect interval (" LLFMT " > %d)", inlen, t.digits);
				yyerror(msg);
				$$ = NULL;
				YYABORT;
			}
*/
	  		$$ = _newAtomNode( atom_int(SA, &t, i));
	  	}
	}

	/* miscellaneous */
 ;

qname:
    ident			{ $$ = append_string(L(), $1); }
 |  ident '.' ident		{ mvc *m = (mvc*)parm;
				  m->scanner.schema = $1;
				  $$ = append_string(
					append_string(L(), $1), $3);}
 |  ident '.' ident '.' ident	{ mvc *m = (mvc*)parm;
				  m->scanner.schema = $1;
				  $$ = append_string(
					append_string(
						append_string(L(), $1), 
						$3), 
					$5)
				;}
 ;

column_ref:
    ident		{ $$ = append_string(
				L(), $1); }

 |  ident '.' ident	{ $$ = append_string(
				append_string(
				 L(), $1), $3);}

 |  ident '.' ident '.' ident
    			{ $$ = append_string(
				append_string(
				 append_string(
				  L(), $1), $3), $5);}
 ;

cast_exp:
     CAST '(' cast_value AS data_type ')'
 	{ dlist *l = L();
	  append_symbol(l, $3);
	  append_type(l, &$5);
	  $$ = _symbol_create_list( SQL_CAST, l ); }
 |
     CONVERT '(' cast_value ',' data_type ')'
 	{ dlist *l = L();
	  append_symbol(l, $3);
	  append_type(l, &$5);
	  $$ = _symbol_create_list( SQL_CAST, l ); }
 ;

cast_value:
  	search_condition
 | 	null	 
 ;

case_exp:
     NULLIF '(' scalar_exp ',' scalar_exp ')'
		{ $$ = _symbol_create_list(SQL_NULLIF,
		   append_symbol(
		    append_symbol(
		     L(), $3), $5)); }
 |   COALESCE '(' case_scalar_exp_list ')'
		{ $$ = _symbol_create_list(SQL_COALESCE, $3); }
 |   CASE scalar_exp when_value_list case_opt_else END
		{ $$ = _symbol_create_list(SQL_CASE,
		   append_symbol(
		    append_list(
		     append_symbol(
		      L(),$2),$3),$4)); }
 |   CASE when_search_list case_opt_else END
		 { $$ = _symbol_create_list(SQL_CASE,
		   append_symbol(
		    append_list(
		     L(),$2),$3)); }
 ;

scalar_exp_list:
    simple_atom
			{ $$ = append_symbol( L(), $1); }
 |  scalar_exp_list ',' simple_atom
			{ $$ = append_symbol( $1, $3); }
 ;

case_scalar_exp_list: /* at least 2 scalar_exp (or null) */
    simple_atom ',' simple_atom
			{ $$ = append_symbol( L(), $1);
			  $$ = append_symbol( $$, $3);
			}
 |  case_scalar_exp_list ',' simple_atom
			{ $$ = append_symbol( $1, $3); }
 ;


when_value:
    WHEN scalar_exp THEN simple_atom
			{ $$ = _symbol_create_list( SQL_WHEN,
			   append_symbol(
			    append_symbol(
			     L(), $2),$4)); }
 ;

when_value_list:
    when_value
			{ $$ = append_symbol( L(), $1);}
 |  when_value_list when_value
			{ $$ = append_symbol( $1, $2); }
 ;

when_search:
    WHEN search_condition THEN simple_atom
			{ $$ = _symbol_create_list( SQL_WHEN,
			   append_symbol(
			    append_symbol(
			     L(), $2),$4)); }
 ;

when_search_list:
    when_search
			{ $$ = append_symbol( L(), $1); }
 |  when_search_list when_search
			{ $$ = append_symbol( $1, $2); }
 ;

case_opt_else:
    /* empty */	        { $$ = NULL; }
 |  ELSE scalar_exp	{ $$ = $2; }
 |  ELSE sqlNULL 	{ $$ = _newAtomNode(NULL); }
 ;

case_scalar_exp:
    sqlNULL		{ $$ = _newAtomNode(NULL); }
 |  scalar_exp	
 ;
		/* data types, more types to come */

nonzero:
	intval
		{ $$ = $1;
		  if ($$ <= 0) {
			$$ = -1;
			yyerror("Positive value greater than 0 expected");
			YYABORT;
		  }
		}
	;

nonzerolng:
	lngval
		{ $$ = $1;
		  if ($$ <= 0) {
			$$ = -1;
			yyerror("Positive value greater than 0 expected");
			YYABORT;
		  }
		}
	;

nonzerowrd:
	wrdval
		{ $$ = $1;
		  if ($$ <= 0) {
			$$ = -1;
			yyerror("Positive value greater than 0 expected");
			YYABORT;
		  }
		}
	;

poslng:
	lngval 	{ $$ = $1;
		  if ($$ < 0) {
			$$ = -1;
			yyerror("Positive value expected");
			YYABORT;
		  }
		}
	;

poswrd:
	wrdval  { $$ = $1;
		  if ($$ < 0) {
			$$ = -1;
			yyerror("Positive value expected");
			YYABORT;
		  }
		}
	;

posint:
	intval 	{ $$ = $1;
		  if ($$ < 0) {
			$$ = -1;
			yyerror("Positive value expected");
			YYABORT;
		  }
		}
	;

data_type:
    CHARACTER
			{ sql_find_subtype(&$$, "char", 1, 0); }
 |  varchar
			{ $$.type = NULL;
			  yyerror("CHARACTER VARYING needs a mandatory length specification");
			  YYABORT;
			}
 |  clob		{ sql_find_subtype(&$$, "clob", 0, 0); }
 |  CHARACTER '(' nonzero ')'
			{ sql_find_subtype(&$$, "char", $3, 0); }
 |  varchar '(' nonzero ')'
			{ sql_find_subtype(&$$, "varchar", $3, 0); }
 |  clob '(' nonzero ')'
			{ sql_find_subtype(&$$, "clob", $3, 0);
			  /* NOTE: CLOB may be called as CLOB(2K) which is equivalent
			   *       to CLOB(2048).  Due to 'nonzero' it is not possible
			   *       to enter this as the parser rejects it.  However it
			   *       might be a ToDo for the future.
			   *       See p. 125 SQL-99
			   */
			}
 |  blob		{ sql_find_subtype(&$$, "blob", 0, 0); }
 |  blob '(' nonzero ')'
			{ sql_find_subtype(&$$, "blob", $3, 0);
			  /* NOTE: BLOB may be called as BLOB(2K) which is equivalent
			   *       to BLOB(2048).  Due to 'nonzero' it is not possible
			   *       to enter this as the parser rejects it.  However it
			   *       might be a ToDo for the future.
			   *       See p. 85 SQL-99
			   */
			}
 |  TINYINT		{ sql_find_subtype(&$$, "tinyint", 0, 0); }
 |  SMALLINT		{ sql_find_subtype(&$$, "smallint", 0, 0); }
 |  sqlINTEGER		{ sql_find_subtype(&$$, "int", 0, 0); }
 |  BIGINT		{ sql_find_subtype(&$$, "bigint", 0, 0); }

 |  sqlDECIMAL		{ sql_find_subtype(&$$, "decimal", 1, 0); }
 |  sqlDECIMAL '(' nonzero ')'
			{ 
			  int d = $3;
			  if (d > 18) {
				char *msg = sql_message("\b22003!decimal of %d digits are not supported", d);
				yyerror(msg);
				_DELETE(msg);
				$$.type = NULL;
				YYABORT;
			  } else {
			        sql_find_subtype(&$$, "decimal", d, 0); 
			  }
			}
 |  sqlDECIMAL '(' nonzero ',' posint ')'
			{ 
			  int d = $3;
			  int s = $5;
			  if (s > d || d > 18) {
				char *msg = NULL;
				if (s > d)
					msg = sql_message("\b22003!scale (%d) should be less or equal to the precision (%d)", s, d);
				else
					msg = sql_message("\b22003!decimal(%d,%d) isn't supported because P=%d > 18", d, s, d);
				yyerror(msg);
				_DELETE(msg);
				$$.type = NULL;
				YYABORT;
			  } else {
				sql_find_subtype(&$$, "decimal", d, s);
			  }
			}
 |  sqlFLOAT		{ sql_find_subtype(&$$, "double", 0, 0); }
 |  sqlFLOAT '(' nonzero ')'
			{ if ($3 > 0 && $3 <= 24) {
				sql_find_subtype(&$$, "real", $3, 0);
			  } else if ($3 > 24 && $3 <= 53) {
				sql_find_subtype(&$$, "double", $3, 0);
			  } else {
				char *msg = sql_message("\b22003!number of digits for FLOAT values should be between 1 and 53");

				yyerror(msg);
				_DELETE(msg);
				$$.type = NULL;
				YYABORT;
			  }
			}
 |  sqlFLOAT '(' intval ',' intval ')'
			{ if ($5 >= $3) {
				char *msg = sql_message("\b22003!precision(%d) should be less than number of digits(%d)", $5, $3);

				yyerror(msg);
				_DELETE(msg);
				$$.type = NULL;
				YYABORT;
			  } else if ($3 > 0 && $3 <= 24) {
				sql_find_subtype(&$$, "real", $3, $5);
			  } else if ($3 > 24 && $3 <= 53) {
				sql_find_subtype(&$$, "double", $3, $5);
			  } else {
				char *msg = sql_message("\b22003!number of digits for FLOAT values should be between 1 and 53");
				yyerror(msg);
				_DELETE(msg);
				$$.type = NULL;
				YYABORT;
			  }
			}
 | sqlDOUBLE 		{ sql_find_subtype(&$$, "double", 0, 0); }
 | sqlDOUBLE PRECISION	{ sql_find_subtype(&$$, "double", 0, 0); }
 | sqlREAL 		{ sql_find_subtype(&$$, "real", 0, 0); }
 | datetime_type
 | interval_type
 | aTYPE		{ sql_find_subtype(&$$, $1, 0, 0); }
 | aTYPE '(' nonzero ')'
			{ sql_find_subtype(&$$, $1, $3, 0); }
 | type_alias 		{ sql_find_subtype(&$$, $1, 0, 0); }
 | type_alias '(' nonzero ')'
			{ sql_find_subtype(&$$, $1, $3, 0); }
 | type_alias '(' intval ',' intval ')'
			{ if ($5 >= $3) {
				char *msg = sql_message("\b22003!precision(%d) should be less than number of digits(%d)", $5, $3);

				yyerror(msg);
				_DELETE(msg);
				$$.type = NULL;
				YYABORT;
			  } else {
			 	sql_find_subtype(&$$, $1, $3, $5);
			  }
			}
 | IDENT		{ mvc *m = (mvc*)parm;
			  sql_type *t = mvc_bind_type(m, $1);
			  if (!t) {
				char *msg = sql_message("\b22000!type (%s) unknown", $1);

				yyerror(msg);
				_DELETE(msg);
				$$.type = NULL;
				YYABORT;
			  } else {
				sql_init_subtype(&$$, t, 0, 0);
			  }
			}

 | IDENT '(' nonzero ')'
			{ mvc *m = (mvc*)parm;
			  sql_type *t = mvc_bind_type(m, $1);
			  if (!t) {
				char *msg = sql_message("\b22000!type (%s) unknown", $1);

				yyerror(msg);
				_DELETE(msg);
				$$.type = NULL;
				YYABORT;
			  } else {
				sql_init_subtype(&$$, t, $3, 0);
			  }
			}

 ;

type_alias:
 ALIAS
	{ 	char *t = sql_bind_alias($1);
	  	if (!t) {
			char *msg = sql_message("\b22000!type (%s) unknown", $1);

			yyerror(msg);
			_DELETE(msg);
			$$ = NULL;
			YYABORT;
		}
		$$ = t;
	}
 ;

varchar:
	VARCHAR				{ $$ = $1; }
 |	CHARACTER VARYING		{ $$ = $1; }
;

clob:
	CLOB				{ $$ = $1; }
 |	sqlTEXT				{ $$ = $1; }
 |	CHARACTER LARGE OBJECT		{ $$ = $1; }
;
blob:
	sqlBLOB				{ $$ = $1; }
 |	BINARY LARGE OBJECT		{ $$ = $1; }
;

column:			ident ;

authid: 		restricted_ident ;

restricted_ident:
    IDENT	{ $$ = $1; }
 |  aTYPE	{ $$ = $1; }
 |  ALIAS	{ $$ = $1; }
 |  AGGR	{ $$ = $1; } 	/* without '(' */
 |  RANK	{ $$ = $1; }	/* without '(' */
 ;

ident:
    IDENT	{ $$ = $1; }
 |  aTYPE	{ $$ = $1; }
 |  FILTER_FUNC	{ $$ = $1; }
 |  ALIAS	{ $$ = $1; }
 |  AGGR	{ $$ = $1; } 	/* without '(' */
 |  RANK	{ $$ = $1; }	/* without '(' */
 |  non_reserved_word
 ;

non_reserved_word:  /* (lexicographically sorted for convenience) */
  LARGE		{ $$ = sa_strdup(SA, "large"); }	/* sloppy: officially reserved */
| sqlNAME	{ $$ = sa_strdup(SA, "name"); }
| OBJECT	{ $$ = sa_strdup(SA, "object"); }	/* sloppy: officially reserved */
| PASSWORD	{ $$ = sa_strdup(SA, "password"); }	/* neither reserved nor non-reserv. */
| PATH		{ $$ = sa_strdup(SA, "path"); }		/* sloppy: officially reserved */
| PRECISION 	{ $$ = sa_strdup(SA, "precision"); }	/* sloppy: officially reserved */
| PRIVILEGES	{ $$ = sa_strdup(SA, "privileges"); }	/* sloppy: officially reserved */
| ROLE		{ $$ = sa_strdup(SA, "role"); }	 	/* neither reserved nor non-reserv. */
| sqlSIZE	{ $$ = sa_strdup(SA, "size"); }		/* sloppy: officially reserved */
| TYPE		{ $$ = sa_strdup(SA, "type"); }
| RELEASE	{ $$ = sa_strdup(SA, "release"); }	/* sloppy: officially reserved */
| VALUE		{ $$ = sa_strdup(SA, "value"); }	/* sloppy: officially reserved */
| ZONE		{ $$ = sa_strdup(SA, "zone"); }		/* sloppy: officially reserved */

|  CACHE	{ $$ = sa_strdup(SA, "cache"); }
|  DATA 	{ $$ = sa_strdup(SA, "data"); }
|  DIAGNOSTICS 	{ $$ = sa_strdup(SA, "diagnostics"); }
|  MATCH	{ $$ = sa_strdup(SA, "match"); }
|  OPTIONS	{ $$ = sa_strdup(SA, "options"); }
|  ROW		{ $$ = sa_strdup(SA, "row"); }
|  KEY		{ $$ = sa_strdup(SA, "key"); }
|  LANGUAGE	{ $$ = sa_strdup(SA, "language"); }
|  LEVEL	{ $$ = sa_strdup(SA, "level"); }
|  sqlSESSION	{ $$ = sa_strdup(SA, "session"); }
|  sqlDATE	{ $$ = sa_strdup(SA, "date"); }
|  TIME 	{ $$ = sa_strdup(SA, "time"); }
|  TIMESTAMP	{ $$ = sa_strdup(SA, "timestamp"); }
|  INTERVAL	{ $$ = sa_strdup(SA, "interval"); }

|  PREPARE	{ $$ = sa_strdup(SA, "prepare"); }
|  EXECUTE	{ $$ = sa_strdup(SA, "execute"); }
|  SQL_EXPLAIN	{ $$ = sa_strdup(SA, "explain"); }
|  SQL_DOT	{ $$ = sa_strdup(SA, "dot"); }
|  SQL_DEBUG	{ $$ = sa_strdup(SA, "debug"); }
|  SQL_TRACE	{ $$ = sa_strdup(SA, "trace"); }
|  sqlTEXT     	{ $$ = sa_strdup(SA, "text"); }
|  AUTO_COMMIT	{ $$ = sa_strdup(SA, "auto_commit"); }
/* SQL/XML non reserved words */
|  STRIP	{ $$ = sa_strdup(SA, "strip"); }
|  WHITESPACE	{ $$ = sa_strdup(SA, "whitespace"); }
|  PASSING	{ $$ = sa_strdup(SA, "passing"); }
|  NIL		{ $$ = sa_strdup(SA, "nil"); }
|  REF		{ $$ = sa_strdup(SA, "ref"); }
|  ABSENT	{ $$ = sa_strdup(SA, "absent"); }
|  EMPTY	{ $$ = sa_strdup(SA, "empty"); }
|  DOCUMENT	{ $$ = sa_strdup(SA, "document"); }
|  ELEMENT	{ $$ = sa_strdup(SA, "element"); }
|  CONTENT	{ $$ = sa_strdup(SA, "content"); }
|  NAMESPACE	{ $$ = sa_strdup(SA, "namespace"); }
|  RETURNING	{ $$ = sa_strdup(SA, "returning"); }
|  LOCATION	{ $$ = sa_strdup(SA, "location"); }
|  ID		{ $$ = sa_strdup(SA, "id"); }
|  ACCORDING	{ $$ = sa_strdup(SA, "according"); }
|  URI		{ $$ = sa_strdup(SA, "uri"); }
|  FILTER	{ $$ = sa_strdup(SA, "filter"); }
;

name_commalist:
    ident	{ $$ = append_string(L(), $1); }
 |  name_commalist ',' ident
			{ $$ = append_string($1, $3); }
 ;

lngval:
	sqlINT	{ $$ = strtoll($1,NULL,10); }
;

wrdval:
	sqlINT  {
#if SIZEOF_WRD == SIZEOF_INT
		  $$ = strtol($1,NULL,10);
#else /* SIZEOF_WRD == SIZEOF_LNG a*/
		  $$ = strtoll($1,NULL,10);
#endif
		}
;

intval:
	sqlINT	{ $$ = strtol($1,NULL,10); }
 |	IDENT	{ mvc *m = (mvc*)parm;
		  char *name = $1;
		  sql_subtype *tpe;

		  if (!stack_find_var(m, name)) {
			char *msg = sql_message("\b22000!constant (%s) unknown", $1);

			yyerror(msg);
			_DELETE(msg);
			$$ = 0;
			YYABORT;
		  }
		  tpe = stack_find_type(m, name);
		  if (tpe->type->localtype == TYPE_lng ||
		      tpe->type->localtype == TYPE_int ||
		      tpe->type->localtype == TYPE_sht ||
		      tpe->type->localtype == TYPE_bte ) {
			lng sgn = stack_get_number(m, name);
			assert((lng) GDK_int_min < sgn && sgn <= (lng) GDK_int_max);
			$$ = (int) sgn;
		  } else {
			char *msg = sql_message("\b22000!constant (%s) has wrong type (number expected)", $1);

			yyerror(msg);
			_DELETE(msg);
			$$ = 0;
			YYABORT;
		  }
		}
 ;

string:
    STRING
		{ $$ = $1; }
 |  STRING string
		{ char *s = strconcat($1,$2); 
	 	  $$ = sa_strdup(SA, s);	
		  _DELETE(s);
		}
 ;

exec:
     EXECUTE exec_ref
		{ mvc *m = (mvc*)parm;
		  m->emode = m_execute;
		  $$ = $2; }
 ;

exec_ref:
    intval '(' ')'
	{ dlist *l = L();
  	  append_int(l, $1);
  	  append_list(l, NULL);
	  $$ = _symbol_create_list( SQL_NOP, l ); }
|   intval '(' value_commalist ')'
	{ dlist *l = L();
  	  append_int(l, $1);
  	  append_list(l, $3);
	  $$ = _symbol_create_list( SQL_NOP, l ); }
 ;

/* path specification> 

Specify an order for searching for an SQL-invoked routine.

CURRENTLY only parsed 
*/

opt_path_specification: 
	/* empty */ 	{ $$ = NULL; }
   |	path_specification
   ;

path_specification: 
        PATH schema_name_list 	{ $$ = _symbol_create_list( SQL_PATH, $2); }
   ;

schema_name_list: name_commalist ;

XML_value_expression:
  XML_primary	
  ;

XML_value_expression_list:
    XML_value_expression	
		{ $$ = append_symbol(L(), $1); }
  | XML_value_expression_list ',' XML_value_expression
		{ $$ = append_symbol($1, $3); }
  ;

XML_primary:
    scalar_exp
  ;

XML_value_function:
    XML_comment
  | XML_concatenation
  | XML_document
  | XML_element
  | XML_forest
  | XML_parse
  | XML_PI
  | XML_query
  | XML_text
  | XML_validate
  ;

XML_comment:
  XMLCOMMENT '(' value_exp /* should be a string */ opt_XML_returning_clause ')'
	{ dlist *l = L();
	  append_symbol(l, $3);
	  append_int(l, $4);
	  $$ = _symbol_create_list( SQL_XMLCOMMENT, l); }
 ;

XML_concatenation:
  XMLCONCAT '(' XML_value_expression_list opt_XML_returning_clause ')'
	{ dlist *l = L();
	  append_list(l, $3);
	  append_int(l, $4);
	  $$ = _symbol_create_list( SQL_XMLCONCAT, l); } 
  ;

XML_document:
  XMLDOCUMENT '(' XML_value_expression opt_XML_returning_clause ')'
	{ dlist *l = L();
	  append_symbol(l, $3);
	  append_int(l, $4);
	  $$ = _symbol_create_list( SQL_XMLDOCUMENT, l); } 

XML_element:
  XMLELEMENT '(' sqlNAME XML_element_name 
	opt_comma_XML_namespace_declaration_attributes_element_content
	opt_XML_returning_clause ')'

	{ dlist *l = L();
	  append_string(l, $4);
	  append_list(l, $5);
	  append_int(l, $6);
	  $$ = _symbol_create_list( SQL_XMLELEMENT, l);
	}
  ;

opt_comma_XML_namespace_declaration_attributes_element_content:
     /* empty */						
	{ $$ = NULL; }
  |  ',' XML_namespace_declaration 				
 	{ $$ = append_symbol(L(), $2);
	  $$ = append_symbol($$, NULL);
	  $$ = append_list($$, NULL); }
  |  ',' XML_namespace_declaration ',' XML_attributes		
 	{ $$ = append_symbol(L(), $2);
	  $$ = append_symbol($$, $4);
	  $$ = append_list($$, NULL); }
  |  ',' XML_namespace_declaration ',' XML_attributes ',' XML_element_content_and_option
 	{ $$ = append_symbol(L(), $2);
	  $$ = append_symbol($$, $4);
	  $$ = append_list($$, $6); }
  |  ',' XML_namespace_declaration ',' XML_element_content_and_option
 	{ $$ = append_symbol(L(), $2);
	  $$ = append_symbol($$, NULL);
	  $$ = append_list($$, $4); }
  |  ',' XML_attributes					
 	{ $$ = append_symbol(L(), NULL);
	  $$ = append_symbol($$, $2);
	  $$ = append_list($$, NULL); }
  |  ',' XML_attributes ',' XML_element_content_and_option 
 	{ $$ = append_symbol(L(), NULL);
	  $$ = append_symbol($$, $2);
	  $$ = append_list($$, $4); }
  |  ',' XML_element_content_and_option 			
 	{ $$ = append_symbol(L(), NULL);
	  $$ = append_symbol($$, NULL);
	  $$ = append_list($$, $2); }
  ;

XML_element_name: 
    ident 		
  ;

XML_attributes:
  XMLATTRIBUTES '(' XML_attribute_list ')'	{ $$ = $3; }
  ;

XML_attribute_list:
    XML_attribute 				{ $$ = $1; }
  | XML_attribute_list ',' XML_attribute 	
		{ dlist *l = L();
		  append_list(l, 
		  	append_string(L(), sa_strdup(SA, "concat")));
	  	  append_symbol(l, $1);
	  	  append_symbol(l, $3);
	  	  $$ = _symbol_create_list( SQL_BINOP, l ); }
  ;

XML_attribute:
  XML_attribute_value opt_XML_attribute_name	
	{ dlist *l = L();
	  append_string(l, $2);
	  append_symbol(l, $1);
	  $$ = _symbol_create_list( SQL_XMLATTRIBUTE, l ); }
  ;

opt_XML_attribute_name:
     /* empty */ 				{ $$ = NULL; }
  | AS XML_attribute_name 			{ $$ = $2; }
  ; 

XML_attribute_value:
     scalar_exp
  ;

XML_attribute_name:
    ident
  ;

XML_element_content_and_option:
    XML_element_content_list opt_XML_content_option
		{ $$ = L();
		  $$ = append_list($$, $1);
		  $$ = append_int($$, $2); 	}
  ;

XML_element_content_list:
    XML_element_content
		{ $$ = append_symbol(L(), $1); }
  | XML_element_content_list ',' XML_element_content	
		{ $$ = append_symbol($1, $3); }
  ;

XML_element_content:
     scalar_exp
  ;

opt_XML_content_option:
    /* empty */			{ $$ = 0; }
  | OPTION XML_content_option	{ $$ = $2; }
  ;

XML_content_option:
    sqlNULL ON sqlNULL		{ $$ = 0; }
  | EMPTY ON sqlNULL		{ $$ = 1; }
  | ABSENT ON sqlNULL		{ $$ = 2; }
  | NIL ON sqlNULL		{ $$ = 3; }
  | NIL ON NO CONTENT		{ $$ = 4; }
  ;

XML_forest:
    XMLFOREST '(' opt_XML_namespace_declaration_and_comma
      forest_element_list opt_XML_content_option
      opt_XML_returning_clause ')'
	{ dlist *l = L();
	  append_symbol(l, $3);
	  append_list(l, $4);
	  append_int(l, $5);
	  append_int(l, $6);
	  $$ = _symbol_create_list( SQL_XMLFOREST, l);
	}
  ;

opt_XML_namespace_declaration_and_comma: 
     /* empty */			{ $$ = NULL; }
  |  XML_namespace_declaration ','	{ $$ = $1; }
  ;

forest_element_list:
     forest_element 				
		{ $$ = append_list(L(), $1); }
  |  forest_element_list ',' forest_element
		{ $$ = append_list($1, $3); }
  ;

forest_element:
    forest_element_value opt_forest_element_name
		{ $$ = append_symbol(L(), $1);
		  $$ = append_string($$, $2); }
  ;

forest_element_value:
    scalar_exp	{ $$ = $1; }
  ;

opt_forest_element_name:
    /* empty */			{ $$ = NULL; }
  | AS forest_element_name	{ $$ = $2; }
  ;

forest_element_name:
    ident			{ $$ = $1; }
  ;

 /* | XML_value_function */
XML_parse:
  XMLPARSE '(' document_or_content value_exp /* should be a string */
      XML_whitespace_option ')'
	{ dlist *l = L();
	  append_int(l, $3 );
	  append_symbol(l, $4);
	  append_int(l, $5);
	  $$ = _symbol_create_list( SQL_XMLPARSE, l); }

XML_whitespace_option:
    PRESERVE WHITESPACE		{ $$ = 0; }
  | STRIP WHITESPACE		{ $$ = 1; }
  ;

XML_PI:
  XMLPI '(' sqlNAME XML_PI_target
	opt_comma_string_value_expression
	opt_XML_returning_clause ')'
	{ dlist *l = L();
	  append_string(l, $4);
	  append_symbol(l, $5);
	  append_int(l, $6);
	  $$ = _symbol_create_list( SQL_XMLPI, l); }
  ;

XML_PI_target:
    ident
  ;

opt_comma_string_value_expression:
	/* empty */ 	{ $$ = NULL; }
  | ',' value_exp /* should be a string */
			{ $$ = $2; }
  ;

XML_query:
  XMLQUERY '('
      XQuery_expression
      opt_XML_query_argument_list
      opt_XML_returning_clause	/* not correct, ie need to combine with next */
      opt_XML_query_returning_mechanism
      XML_query_empty_handling_option
      ')'
	{ $$ = NULL; }

XQuery_expression:
	STRING
  ;

opt_XML_query_argument_list:
	/* empty */
  | PASSING XML_query_default_passing_mechanism XML_query_argument_list
  ;

XML_query_default_passing_mechanism:
     XML_passing_mechanism
  ;

XML_query_argument_list:
    XML_query_argument
  | XML_query_argument_list ',' XML_query_argument
  ;

XML_query_argument:
    XML_query_context_item
  | XML_query_variable
  ;

XML_query_context_item:
     value_exp opt_XML_passing_mechanism
  ;

XML_query_variable:
    value_exp AS ident opt_XML_passing_mechanism
  ; 

opt_XML_query_returning_mechanism:
   /* empty */
 | XML_passing_mechanism
 ;

XML_query_empty_handling_option:
    sqlNULL ON EMPTY
  | EMPTY ON EMPTY
  ;

XML_text:
  XMLTEXT '(' value_exp /* should be a string */
      opt_XML_returning_clause ')'
	{ dlist *l = L();
	  append_symbol(l, $3);
	  append_int(l, $4);
	  $$ = _symbol_create_list( SQL_XMLTEXT, l); } 

XML_validate:
  XMLVALIDATE '('
      document_or_content_or_sequence
      XML_value_expression
      opt_XML_valid_according_to_clause
      ')'
	{ $$ = NULL; }
  ;

document_or_content_or_sequence:
    document_or_content
  | SEQUENCE		{ $$ = 2; }
  ;

document_or_content:
    DOCUMENT		{ $$ = 0; }
  | CONTENT		{ $$ = 1; }
  ;

opt_XML_returning_clause:
   /* empty */			{ $$ = 0; }
 | RETURNING CONTENT		{ $$ = 0; }
 | RETURNING SEQUENCE		{ $$ = 1; }
 ;

/*
<XML lexically scoped options> ::=
  <XML lexically scoped option> [ <comma> <XML lexically scoped option> ]
<XML lexically scoped option> ::=
    <XML namespace declaration>
  | <XML binary encoding>

<XML binary encoding> ::=
  XMLBINARY [ USING ] { BASE64 | HEX }
*/

XML_namespace_declaration:
  XMLNAMESPACES '(' XML_namespace_declaration_item_list ')' 	{ $$ = $3; }
  ;

XML_namespace_declaration_item_list:
 	XML_namespace_declaration_item 	{ $$ = $1; }
  |     XML_namespace_declaration_item_list ',' XML_namespace_declaration_item
		{ dlist *l = L();
		  append_list(l, 
		  	append_string(L(), sa_strdup(SA, "concat")));
	  	  append_symbol(l, $1);
	  	  append_symbol(l, $3);
	  	  $$ = _symbol_create_list( SQL_BINOP, l ); }
  ;

XML_namespace_declaration_item:
    	XML_regular_namespace_declaration_item
  | 	XML_default_namespace_declaration_item
  ;

XML_namespace_prefix:
    	ident
  ;

XML_namespace_URI:
	scalar_exp
  ;

XML_regular_namespace_declaration_item:
    XML_namespace_URI AS XML_namespace_prefix
				{ char *s = strconcat("xmlns:", $3);
				  dlist *l = L();
	  			  append_string(l, sa_strdup(SA, s));
				  _DELETE(s);
	  			  append_symbol(l, $1);
	  			  $$ = _symbol_create_list( SQL_XMLATTRIBUTE, l ); }
  ;

XML_default_namespace_declaration_item:
    DEFAULT XML_namespace_URI	{ dlist *l = L();
	  			  append_string(l, sa_strdup(SA, "xmlns" ));
	  			  append_symbol(l, $2);
	  			  $$ = _symbol_create_list( SQL_XMLATTRIBUTE, l ); }
  | NO DEFAULT			{ $$ = NULL; }
  ;

opt_XML_passing_mechanism:
    /* empty */
  | XML_passing_mechanism
  ;

XML_passing_mechanism:
    BY REF
  | BY VALUE
  ;

opt_XML_valid_according_to_clause:
    /* empty */
  | XML_valid_according_to_clause
  ;

XML_valid_according_to_clause:
    ACCORDING TO XMLSCHEMA XML_valid_according_to_what
      opt_XML_valid_element_clause
  ;

XML_valid_according_to_what:
    XML_valid_according_to_URI
  | XML_valid_according_to_identifier
  ;

XML_valid_according_to_URI:
    URI XML_valid_target_namespace_URI opt_XML_valid_schema_location
  | NO NAMESPACE opt_XML_valid_schema_location
  ;

XML_valid_target_namespace_URI:
    XML_URI
  ;

XML_URI:
    STRING
  ;

opt_XML_valid_schema_location:
   /* empty */
 | LOCATION XML_valid_schema_location_URI
 ;

XML_valid_schema_location_URI:
   XML_URI
 ;

XML_valid_according_to_identifier:
   ID registered_XML_Schema_name
 ;

registered_XML_Schema_name:
    ident
  ;

opt_XML_valid_element_clause:
    /* empty */
 |  XML_valid_element_clause
 ;

XML_valid_element_clause:
    XML_valid_element_name_specification
  | XML_valid_element_namespace_specification
      opt_XML_valid_element_name_specification
  ;

opt_XML_valid_element_name_specification:
    /* empty */
 |  XML_valid_element_name_specification
 ;

XML_valid_element_name_specification:
   ELEMENT XML_valid_element_name
 ;

XML_valid_element_namespace_specification:
    NO NAMESPACE
  | NAMESPACE XML_valid_element_namespace_URI
  ;

XML_valid_element_namespace_URI:
   XML_URI
 ;

XML_valid_element_name:
   ident
 ;

XML_aggregate:
  XMLAGG '(' XML_value_expression
      opt_order_by_clause
      opt_XML_returning_clause
      ')'
	{ 
          dlist *aggr = L();

          if ($4) {
	  	if ($3 != NULL && $3->token == SQL_SELECT) {
			SelectNode *s = (SelectNode*)$3;
	
			s->orderby = $4;
	  	} else {
			yyerror("ORDER BY: missing select operator");
			YYABORT;
		}
	  }
	  append_string(aggr, "xmlagg");
  	  append_int(aggr, FALSE);
	  append_symbol(aggr, $3);
	  /* int returning not used */
	  $$ = _symbol_create_list( SQL_AGGR, aggr);
	}
 ;

%%
char *token2string(int token)
{
	switch (token) {
#define SQL(TYPE) case SQL_##TYPE : return #TYPE
	SQL(CREATE_SCHEMA);
	SQL(CREATE_TABLE);
	SQL(CREATE_VIEW);
	SQL(CREATE_INDEX);
	SQL(CREATE_ROLE);
	SQL(CREATE_USER);
	SQL(CREATE_TYPE);
	SQL(CREATE_FUNC);
	SQL(CREATE_SEQ);
	SQL(CREATE_TRIGGER);
	SQL(DROP_SCHEMA);
	SQL(DROP_TABLE);
	SQL(DROP_VIEW);
	SQL(DROP_INDEX);
	SQL(DROP_ROLE);
	SQL(DROP_USER);
	SQL(DROP_TYPE);
	SQL(DROP_FUNC);
	SQL(DROP_SEQ);
	SQL(DROP_TRIGGER);
	SQL(ALTER_TABLE);
	SQL(ALTER_SEQ);
	SQL(ALTER_USER);
	SQL(DROP_COLUMN);
	SQL(DROP_CONSTRAINT);
	SQL(DROP_DEFAULT);
	SQL(DECLARE);
	SQL(SET);
	SQL(PREP);
	SQL(NAME);
	SQL(USER);
	SQL(PATH);
	SQL(CHARSET);
	SQL(SCHEMA);
	SQL(TABLE);
	SQL(TYPE);
	SQL(CASE);
	SQL(CAST);
	SQL(RETURN);
	SQL(IF);
	SQL(ELSE);
	SQL(WHILE);
	SQL(COLUMN);
	SQL(COLUMN_OPTIONS);
	SQL(COALESCE);
	SQL(CONSTRAINT);
	SQL(CHECK);
	SQL(DEFAULT);
	SQL(NOT_NULL);
	SQL(NULL);
	SQL(NULLIF);
	SQL(UNIQUE);
	SQL(PRIMARY_KEY);
	SQL(FOREIGN_KEY);
	SQL(BEGIN);
#define TR(TYPE) case TR_##TYPE : return #TYPE
	TR(COMMIT);
	TR(ROLLBACK);
	TR(SAVEPOINT);
	TR(RELEASE);
	TR(START);
	TR(MODE);
	SQL(INSERT);
	SQL(DELETE);
	SQL(UPDATE);
	SQL(CROSS);
	SQL(JOIN);
	SQL(SELECT);
	SQL(CONNECT);
	SQL(DISCONNECT);
	SQL(DATABASE);
	SQL(PORT);
	SQL(WHERE);
	SQL(FROM);
	SQL(UNIONJOIN);
	SQL(UNION);
	SQL(EXCEPT);
	SQL(INTERSECT);
	SQL(VALUES);
	SQL(ASSIGN);
	SQL(ORDERBY);
	SQL(GROUPBY);
	SQL(DESC);
	SQL(AND);
	SQL(OR);
	SQL(NOT);
	SQL(EXISTS);
	SQL(NOT_EXISTS);
	SQL(OP);
	SQL(UNOP);
	SQL(BINOP);
	SQL(NOP);
	SQL(BETWEEN);
	SQL(NOT_BETWEEN);
	SQL(LIKE);
	SQL(IN);
	SQL(NOT_IN);
	SQL(GRANT);
	SQL(GRANT_ROLES);
	SQL(REVOKE);
	SQL(REVOKE_ROLES);
	SQL(EXECUTE);
	SQL(PRIVILEGES);
	SQL(ROLE);
	SQL(PARAMETER);
	SQL(FUNC);
	SQL(AGGR);
	SQL(RANK);
	SQL(FRAME);
	SQL(COMPARE);
	SQL(FILTER);
	SQL(TEMP_LOCAL);
	SQL(TEMP_GLOBAL);
	SQL(INT_VALUE);
	SQL(ATOM);
	SQL(USING);
	SQL(WHEN);
	SQL(ESCAPE);
	SQL(COPYFROM);
	SQL(BINCOPYFROM);
	SQL(COPYTO);
	SQL(EXPORT);
	SQL(NEXT);
	SQL(MULSTMT);
	SQL(WITH);
	SQL(XMLCOMMENT);
	SQL(XMLCONCAT);
	SQL(XMLDOCUMENT);
	SQL(XMLELEMENT);
	SQL(XMLATTRIBUTE);
	SQL(XMLFOREST);
	SQL(XMLPARSE);
	SQL(XMLPI);
	SQL(XMLQUERY);
	SQL(XMLTEXT);
	SQL(XMLVALIDATE);
	SQL(XMLNAMESPACES);
	}
	return "unknown";	/* just needed for broken compilers ! */
}

void *sql_error( mvc * sql, int error_code, char *format, ... )
{
	va_list	ap;

	va_start (ap,format);
	if (sql->errstr[0] == '\0') 
		vsnprintf(sql->errstr, ERRSIZE-1, _(format), ap);
	if (!sql->session->status)
		sql->session->status = -error_code;
	va_end (ap);
	return NULL;
}

int parse_error(mvc * c, const char *err)
{
	char *sqlstate = "42000!";
	if (err && *err == '\b') {
		sqlstate = "";
		err++;
	}
	(void)sql_error( c, 4,
		 "!%s%s in: \"%s\"\n",
		 sqlstate, err, QUERY(c->scanner));
	return 1;
}
<|MERGE_RESOLUTION|>--- conflicted
+++ resolved
@@ -544,11 +544,7 @@
 %token CHECK CONSTRAINT CREATE
 %token TYPE PROCEDURE FUNCTION AGGREGATE RETURNS EXTERNAL sqlNAME DECLARE
 %token CALL LANGUAGE 
-<<<<<<< HEAD
-%token SQL_EXPLAIN SQL_PLAN SQL_DEBUG SQL_TRACE SQL_DOT PREPARE PREPARERESULT EXECUTE
-=======
-%token SQL_EXPLAIN SQL_PLAN SQL_DEBUG SQL_TRACE PREPARE EXECUTE
->>>>>>> 9d8b75c6
+%token SQL_EXPLAIN SQL_PLAN SQL_DEBUG SQL_TRACE SQL_DOT PREPARE EXECUTE
 %token DEFAULT DISTINCT DROP
 %token FOREIGN
 %token RENAME ENCRYPTED UNENCRYPTED PASSWORD GRANT REVOKE ROLE ADMIN INTO
