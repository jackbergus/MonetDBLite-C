/*
 * This Source Code Form is subject to the terms of the Mozilla Public
 * License, v. 2.0.  If a copy of the MPL was not distributed with this
 * file, You can obtain one at http://mozilla.org/MPL/2.0/.
 *
 * Copyright 2008-2015 MonetDB B.V.
 */

#include "monetdb_config.h"
#include "rel_updates.h"
#include "rel_semantic.h"
#include "rel_select.h"
#include "rel_exp.h"
#include "sql_privileges.h"

static sql_exp *
insert_value(mvc *sql, sql_column *c, sql_rel **r, symbol *s)
{
	if (s->token == SQL_NULL) {
		return exp_atom(sql->sa, atom_general(sql->sa, &c->type, NULL));
	} else {
		int is_last = 0;
		exp_kind ek = {type_value, card_value, FALSE};
		sql_exp *e = rel_value_exp2(sql, r, s, sql_sel, ek, &is_last);

		if (!e)
			return(NULL);
		return rel_check_type(sql, &c->type, e, type_equal); 
	}
}

static sql_exp ** 
insert_exp_array(mvc *sql, sql_table *t, int *Len)
{
	sql_exp **inserts;
	int i, len = list_length(t->columns.set);
	node *m;

	*Len = len;
	inserts = SA_NEW_ARRAY(sql->sa, sql_exp *, len);
	for (m = t->columns.set->h, i = 0; m; m = m->next, i++) {
		sql_column *c = m->data;

		c->colnr = i;
		inserts[i] = NULL;
	}
	return inserts;
}

#define get_basetable(rel) rel->l

sql_table *
rel_ddl_table_get(sql_rel *r)
{
	if (r->flag == DDL_ALTER_TABLE || r->flag == DDL_CREATE_TABLE || r->flag == DDL_CREATE_VIEW) {
		sql_exp *e = r->exps->t->data;
		atom *a = e->l;

		return a->data.val.pval;
	}
	return NULL;
}

static sql_table *
get_table( sql_rel *t)
{
	sql_table *tab = NULL;

	assert(is_updateble(t)); 
	if (t->op == op_basetable) { /* existing base table */
		tab = get_basetable(t);
	} else if (t->op == op_ddl && (
			t->flag == DDL_ALTER_TABLE ||
			t->flag == DDL_CREATE_TABLE ||
			t->flag == DDL_CREATE_VIEW)) {
		return rel_ddl_table_get(t);
	}
	return tab;
}

static list *
get_inserts( sql_rel *ins )
{
	sql_rel *r = ins->r;

	assert(is_project(r->op) || r->op == op_table);
	return r->exps;
}

static sql_rel *
rel_insert_hash_idx(mvc *sql, sql_idx *i, sql_rel *inserts)
{
	char *iname = sa_strconcat( sql->sa, "%", i->base.name);
	node *m;
	sql_subtype *it, *wrd;
	int bits = 1 + ((sizeof(wrd)*8)-1)/(list_length(i->columns)+1);
	sql_exp *h = NULL;

	if (list_length(i->columns) <= 1 || i->type == no_idx) {
		/* dummy append */
		append(get_inserts(inserts), exp_label(sql->sa, exp_atom_wrd(sql->sa, 0), ++sql->label));
		return inserts;
	}

	it = sql_bind_localtype("int");
	wrd = sql_bind_localtype("wrd");
	for (m = i->columns->h; m; m = m->next) {
		sql_kc *c = m->data;
		sql_exp *e = list_fetch(get_inserts(inserts), c->c->colnr);

		if (h && i->type == hash_idx)  { 
			list *exps = new_exp_list(sql->sa);
			sql_subfunc *xor = sql_bind_func_result3(sql->sa, sql->session->schema, "rotate_xor_hash", wrd, it, &c->c->type, wrd);

			append(exps, h);
			append(exps, exp_atom_int(sql->sa, bits));
			append(exps, e);
			h = exp_op(sql->sa, exps, xor);
		} else if (h)  { /* order preserving hash */
			sql_exp *h2;
			sql_subfunc *lsh = sql_bind_func_result(sql->sa, sql->session->schema, "left_shift", wrd, it, wrd);
			sql_subfunc *lor = sql_bind_func_result(sql->sa, sql->session->schema, "bit_or", wrd, wrd, wrd);
			sql_subfunc *hf = sql_bind_func_result(sql->sa, sql->session->schema, "hash", &c->c->type, NULL, wrd);

			h = exp_binop(sql->sa, h, exp_atom_int(sql->sa, bits), lsh); 
			h2 = exp_unop(sql->sa, e, hf);
			h = exp_binop(sql->sa, h, h2, lor);
		} else {
			sql_subfunc *hf = sql_bind_func_result(sql->sa, sql->session->schema, "hash", &c->c->type, NULL, wrd);
			h = exp_unop(sql->sa, e, hf);
			if (i->type == oph_idx) 
				break;
		}
	}
	/* append inserts to hash */
	append(get_inserts(inserts), h);
	exp_setname(sql->sa, h, i->t->base.name, iname);
	return inserts;
}

static sql_rel *
rel_insert_join_idx(mvc *sql, sql_idx *i, sql_rel *inserts)
{
	char *iname = sa_strconcat( sql->sa, "%", i->base.name);
	int need_nulls = 0;
	node *m, *o;
	sql_key *rk = &((sql_fkey *) i->key)->rkey->k;
	sql_rel *rt = rel_basetable(sql, rk->t, rk->t->base.name);

	sql_subtype *bt = sql_bind_localtype("bit");
	sql_subfunc *or = sql_bind_func_result(sql->sa, sql->session->schema, "or", bt, bt, bt);

	sql_rel *_nlls = NULL, *nnlls, *ins = inserts->r;
	sql_exp *lnll_exps = NULL, *rnll_exps = NULL, *e;
	list *join_exps = new_exp_list(sql->sa), *pexps;

	for (m = i->columns->h; m; m = m->next) {
		sql_kc *c = m->data;

		if (c->c->null) 
			need_nulls = 1;
	}
	/* NULL and NOT NULL, for 'SIMPLE MATCH' semantics */
	/* AND joins expressions */
	for (m = i->columns->h, o = rk->columns->h; m && o; m = m->next, o = o->next) {
		sql_kc *c = m->data;
		sql_kc *rc = o->data;
		sql_subfunc *isnil = sql_bind_func(sql->sa, sql->session->schema, "isnull", &c->c->type, NULL, F_FUNC);
		sql_exp *_is = list_fetch(ins->exps, c->c->colnr), *lnl, *rnl, *je; 
		sql_exp *rtc = exp_column(sql->sa, rel_name(rt), rc->c->base.name, &rc->c->type, CARD_MULTI, rc->c->null, 0);
		char *ename = exp_name(_is);

		if (!ename)
			exp_label(sql->sa, _is, ++sql->label);
		ename = exp_name(_is);
		_is = exp_column(sql->sa, exp_relname(_is), ename, exp_subtype(_is), _is->card, has_nil(_is), is_intern(_is));
		lnl = exp_unop(sql->sa, _is, isnil);
		rnl = exp_unop(sql->sa, _is, isnil);
		if (need_nulls) {
		    if (lnll_exps) {
			lnll_exps = exp_binop(sql->sa, lnll_exps, lnl, or);
			rnll_exps = exp_binop(sql->sa, rnll_exps, rnl, or);
		    } else {
			lnll_exps = lnl;
			rnll_exps = rnl;
		    }
		}

		if (rel_convert_types(sql, &rtc, &_is, 1, type_equal) < 0) 
			return NULL;
		je = exp_compare(sql->sa, rtc, _is, cmp_equal);
		append(join_exps, je);
	}
	if (need_nulls) {
       		_nlls = rel_select( sql->sa, rel_dup(ins), 
				exp_compare(sql->sa, lnll_exps, exp_atom_bool(sql->sa, 1), cmp_equal ));
        	nnlls = rel_select( sql->sa, rel_dup(ins), 
				exp_compare(sql->sa, rnll_exps, exp_atom_bool(sql->sa, 0), cmp_equal ));
		_nlls = rel_project(sql->sa, _nlls, rel_projections(sql, _nlls, NULL, 1, 1));
		/* add constant value for NULLS */
		e = exp_atom(sql->sa, atom_general(sql->sa, sql_bind_localtype("oid"), NULL));
		exp_setname(sql->sa, e, i->t->base.name, iname);
		append(_nlls->exps, e);
	} else {
		nnlls = ins;
	}

	pexps = rel_projections(sql, nnlls, NULL, 1, 1);
	nnlls = rel_crossproduct(sql->sa, nnlls, rt, op_join);
	nnlls->exps = join_exps;
	nnlls = rel_project(sql->sa, nnlls, pexps);
	/* add row numbers */
	e = exp_column(sql->sa, rel_name(rt), TID, sql_bind_localtype("oid"), CARD_MULTI, 0, 1);
	exp_setname(sql->sa, e, i->t->base.name, iname);
	append(nnlls->exps, e);

	if (need_nulls) {
		rel_destroy(ins);
		rt = inserts->r = rel_setop(sql->sa, _nlls, nnlls, op_union );
		rt->exps = rel_projections(sql, nnlls, NULL, 1, 1);
	} else {
		inserts->r = nnlls;
	}
	return inserts;
}

static sql_rel *
rel_insert_idxs(mvc *sql, sql_table *t, sql_rel *inserts)
{
	sql_rel *p = inserts->r;
	node *n;

	if (!t->idxs.set)
		return inserts;

	inserts->r = rel_label(sql, inserts->r); 
	for (n = t->idxs.set->h; n; n = n->next) {
		sql_idx *i = n->data;
		sql_rel *ins = inserts->r;

		if (ins->op == op_union) 
			inserts->r = rel_project(sql->sa, ins, rel_projections(sql, ins, NULL, 0, 1));
		if (hash_index(i->type) || i->type == no_idx) {
			rel_insert_hash_idx(sql, i, inserts);
		} else if (i->type == join_idx) {
			rel_insert_join_idx(sql, i, inserts);
		}
	}
	if (inserts->r != p) {
		sql_rel *r = rel_create(sql->sa);

		r->op = op_insert;
		r->l = rel_dup(p);
		r->r = inserts;
		r->flag |= UPD_COMP; /* mark as special update */
		return r;
	}
	return inserts;
}

sql_rel *
rel_insert(mvc *sql, sql_rel *t, sql_rel *inserts)
{
	sql_rel * r = rel_create(sql->sa);
	sql_table *tab = get_table(t);

	r->op = op_insert;
	r->l = t;
	r->r = inserts;
	/* insert indices */
	if (tab) 
		return rel_insert_idxs(sql, tab, r);
	return r;
}

static sql_rel *
rel_insert_table(mvc *sql, sql_table *t, char *name, sql_rel *inserts)
{
	return rel_insert(sql, rel_basetable(sql, t, name), inserts);
}


static list *
check_table_columns(mvc *sql, sql_table *t, dlist *columns, char *op, char *tname)
{
	list *collist;

	if (columns) {
		dnode *n;

		collist = sa_list(sql->sa);
		for (n = columns->h; n; n = n->next) {
			sql_column *c = mvc_bind_column(sql, t, n->data.sval);

			if (c) {
				list_append(collist, c);
			} else {
				return sql_error(sql, 02, "42S22!%s INTO: no such column '%s.%s'", op, tname, n->data.sval);
			}
		}
	} else {
		collist = t->columns.set;
	}
	return collist;
}

static list *
rel_inserts(mvc *sql, sql_table *t, sql_rel *r, list *collist, size_t rowcount)
{
	int len, i;
	sql_exp **inserts = insert_exp_array(sql, t, &len);
	list *exps = NULL;
	node *n, *m;

	if (r->exps) {
		for (n = r->exps->h, m = collist->h; n && m; n = n->next, m = m->next) {
			sql_column *c = m->data;
			sql_exp *e = n->data;
	
			inserts[c->colnr] = rel_check_type(sql, &c->type, e, type_equal);
		}
	}
	for (i = 0; i < len; i++) {
		if (!inserts[i]) {
			for (m = t->columns.set->h; m; m = m->next) {
				sql_column *c = m->data;

				if (c->colnr == i) {
					size_t j = 0;
					sql_exp *exps = NULL;

					for(j = 0; j < rowcount; j++) {
						sql_exp *e = NULL;

						if (c->def) {
							char *q = sa_message(sql->sa, "select %s;", c->def);
							e = rel_parse_val(sql, q, sql->emode);
							if (!e || (e = rel_check_type(sql, &c->type, e, type_equal)) == NULL)
								return NULL;
						} else {
							atom *a = atom_general(sql->sa, &c->type, NULL);
							e = exp_atom(sql->sa, a);
						}
						if (!e) 
							return sql_error(sql, 02, "INSERT INTO: column '%s' has no valid default value", c->base.name);
						if (exps) {
							list *vals_list = exps->f;
			
							list_append(vals_list, e);
						}
						if (!exps && j+1 < rowcount) {
							exps = exp_values(sql->sa, sa_list(sql->sa));
							exps->tpe = c->type;
							exp_label(sql->sa, exps, ++sql->label);
						}
						if (!exps)
							exps = e;
					}
					inserts[i] = exps;
				}
			}
			assert(inserts[i]);
		}
	}
	/* now rewrite project exps in proper table order */
	exps = new_exp_list(sql->sa);
	for (i = 0; i<len; i++) 
		list_append(exps, inserts[i]);
	return exps;
}

static sql_rel *
insert_into(mvc *sql, dlist *qname, dlist *columns, symbol *val_or_q)
{
	size_t rowcount = 1;
	char *sname = qname_schema(qname);
	char *tname = qname_table(qname);
	sql_schema *s = NULL;
	sql_table *t = NULL;
	list *collist = NULL;
	sql_rel *r = NULL;

	if (sname && !(s=mvc_bind_schema(sql, sname))) {
		(void) sql_error(sql, 02, "3F000!INSERT INTO: no such schema '%s'", sname);
		return NULL;
	}
	if (!s)
		s = cur_schema(sql);
	t = mvc_bind_table(sql, s, tname);
	if (!t && !sname) {
		s = tmp_schema(sql);
		t = mvc_bind_table(sql, s, tname);
		if (!t) 
			t = mvc_bind_table(sql, NULL, tname);
	}
	if (!t) {
		return sql_error(sql, 02, "42S02!INSERT INTO: no such table '%s'", tname);
	} else if (isView(t)) {
		return sql_error(sql, 02, "INSERT INTO: cannot insert into view '%s'", tname);
	} else if (t->access == TABLE_READONLY) {
		return sql_error(sql, 02, "INSERT INTO: cannot insert into read only table '%s'", tname);
	}
	if (t && !isTempTable(t) && STORE_READONLY)
		return sql_error(sql, 02, "INSERT INTO: insert into table '%s' not allowed in readonly mode", tname);

	if (!table_privs(sql, t, PRIV_INSERT)) {
		return sql_error(sql, 02, "INSERT INTO: insufficient privileges for user '%s' to insert into table '%s'", stack_get_string(sql, "current_user"), tname);
	}

	collist = check_table_columns(sql, t, columns, "INSERT", tname);
	if (!collist)
		return NULL;
	if (val_or_q->token == SQL_VALUES) {
		dlist *rowlist = val_or_q->data.lval;
		dlist *values;
		dnode *o;
		list *exps = new_exp_list(sql->sa);
		sql_rel *inner = NULL;

		if (!rowlist->h) {
			r = rel_project(sql->sa, NULL, NULL);
			if (!columns)
				collist = NULL;
		}

		for (o = rowlist->h; o; o = o->next, rowcount++) {
			values = o->data.lval;

			if (dlist_length(values) != list_length(collist)) {
				return sql_error(sql, 02, "21S01!INSERT INTO: number of values doesn't match number of columns of table '%s'", tname);
			} else {
				dnode *n;
				node *v, *m;

				if (o->next && list_empty(exps)) {
					for (n = values->h, m = collist->h; n && m; n = n->next, m = m->next) {
						sql_exp *vals = exp_values(sql->sa, sa_list(sql->sa));
						sql_column *c = m->data;
	
					        vals->tpe = c->type;
						exp_label(sql->sa, vals, ++sql->label);
						list_append(exps, vals);
					}
				}
				if (!list_empty(exps)) {
					for (n = values->h, m = collist->h, v = exps->h; n && m && v; n = n->next, m = m->next, v = v->next) {
						sql_exp *vals = v->data;
						list *vals_list = vals->f;
						sql_column *c = m->data;
						sql_rel *r = NULL;
						sql_exp *ins = insert_value(sql, c, &r, n->data.sym);
						if (!ins || r)
							return NULL;
						list_append(vals_list, ins);
					}
				} else {
					/* only allow correlation in a single row of values */
					for (n = values->h, m = collist->h; n && m; n = n->next, m = m->next) {
						sql_column *c = m->data;
						sql_rel *r = NULL;
						sql_exp *ins = insert_value(sql, c, &r, n->data.sym);
						if (!ins)
							return NULL;
						if (r && inner)
							inner = rel_crossproduct(sql->sa, inner,r, op_join);
						else if (r) 
							inner = r;
						if (!ins->name)
							exp_label(sql->sa, ins, ++sql->label);
						list_append(exps, ins);
					}
				}
			}
		}
		if (collist)
			r = rel_project(sql->sa, inner, exps);
	} else {
		exp_kind ek = {type_value, card_relation, TRUE};

		r = rel_subquery(sql, NULL, val_or_q, ek, APPLY_JOIN);
	}
	if (!r) 
		return NULL;

	/* In case of missing project, order by or distinct, we need to add	
	   and projection */
	if (r->op != op_project || r->r || need_distinct(r))
		r = rel_project(sql->sa, r, rel_projections(sql, r, NULL, 1, 0));
	if ((r->exps && list_length(r->exps) != list_length(collist)) ||
	   (!r->exps && collist)) 
		return sql_error(sql, 02, "21S01!INSERT INTO: query result doesn't match number of columns in table '%s'", tname);

	r->exps = rel_inserts(sql, t, r, collist, rowcount);
	return rel_insert_table(sql, t, tname, r);
}

static int
is_idx_updated(sql_idx * i, list *exps)
{
	int update = 0;
	node *m, *n;

	for (m = i->columns->h; m; m = m->next) {
		sql_kc *ic = m->data;

		for (n = exps->h; n; n = n->next) {
			sql_exp *ce = n->data;
			sql_column *c = find_sql_column(i->t, ce->name);

			if (c && ic->c->colnr == c->colnr) {
				update = 1;
				break;
			}
		}
	}
	return update;
}

static sql_rel *
rel_update_hash_idx(mvc *sql, sql_idx *i, sql_rel *updates)
{
	char *iname = sa_strconcat( sql->sa, "%", i->base.name);
	node *m;
	sql_subtype *it, *wrd = 0; /* is not set in first if below */
	int bits = 1 + ((sizeof(wrd)*8)-1)/(list_length(i->columns)+1);
	sql_exp *h = NULL;

	if (list_length(i->columns) <= 1 || i->type == no_idx) {
		h = exp_label(sql->sa, exp_atom_wrd(sql->sa, 0), ++sql->label);
	} else {
		it = sql_bind_localtype("int");
		wrd = sql_bind_localtype("wrd");
		for (m = i->columns->h; m; m = m->next) {
			sql_kc *c = m->data;
			sql_exp *e;

	       		e = list_fetch(get_inserts(updates), c->c->colnr+1);
			
			if (h && i->type == hash_idx)  { 
				list *exps = new_exp_list(sql->sa);
				sql_subfunc *xor = sql_bind_func_result3(sql->sa, sql->session->schema, "rotate_xor_hash", wrd, it, &c->c->type, wrd);
	
				append(exps, h);
				append(exps, exp_atom_int(sql->sa, bits));
				append(exps, e);
				h = exp_op(sql->sa, exps, xor);
			} else if (h)  { /* order preserving hash */
				sql_exp *h2;
				sql_subfunc *lsh = sql_bind_func_result(sql->sa, sql->session->schema, "left_shift", wrd, it, wrd);
				sql_subfunc *lor = sql_bind_func_result(sql->sa, sql->session->schema, "bit_or", wrd, wrd, wrd);
				sql_subfunc *hf = sql_bind_func_result(sql->sa, sql->session->schema, "hash", &c->c->type, NULL, wrd);
	
				h = exp_binop(sql->sa, h, exp_atom_int(sql->sa, bits), lsh); 
				h2 = exp_unop(sql->sa, e, hf);
				h = exp_binop(sql->sa, h, h2, lor);
			} else {
				sql_subfunc *hf = sql_bind_func_result(sql->sa, sql->session->schema, "hash", &c->c->type, NULL, wrd);
				h = exp_unop(sql->sa, e, hf);
				if (i->type == oph_idx) 
					break;
			}
		}
	}
	/* append hash to updates */
	append(get_inserts(updates), h);
	exp_setname(sql->sa, h, i->t->base.name, iname);

	if (!updates->exps)
		updates->exps = new_exp_list(sql->sa);
	append(updates->exps, exp_column(sql->sa, i->t->base.name, iname, wrd, CARD_MULTI, 0, 0));
	return updates;
}

/*
         A referential constraint is satisfied if one of the following con-
         ditions is true, depending on the <match option> specified in the
         <referential constraint definition>:

         -  If no <match type> was specified then, for each row R1 of the
            referencing table, either at least one of the values of the
            referencing columns in R1 shall be a null value, or the value of
            each referencing column in R1 shall be equal to the value of the
            corresponding referenced column in some row of the referenced
            table.

         -  If MATCH FULL was specified then, for each row R1 of the refer-
            encing table, either the value of every referencing column in R1
            shall be a null value, or the value of every referencing column
            in R1 shall not be null and there shall be some row R2 of the
            referenced table such that the value of each referencing col-
            umn in R1 is equal to the value of the corresponding referenced
            column in R2.

         -  If MATCH PARTIAL was specified then, for each row R1 of the
            referencing table, there shall be some row R2 of the refer-
            enced table such that the value of each referencing column in
            R1 is either null or is equal to the value of the corresponding
            referenced column in R2.
*/
static sql_rel *
rel_update_join_idx(mvc *sql, sql_idx *i, sql_rel *updates)
{
	int nr = ++sql->label;
	char name[16], *nme = number2name(name, 16, nr);
	char *iname = sa_strconcat( sql->sa, "%", i->base.name);

	int need_nulls = 0;
	node *m, *o;
	sql_key *rk = &((sql_fkey *) i->key)->rkey->k;
	sql_rel *rt = rel_basetable(sql, rk->t, sa_strdup(sql->sa, nme));

	sql_subtype *bt = sql_bind_localtype("bit");
	sql_subfunc *or = sql_bind_func_result(sql->sa, sql->session->schema, "or", bt, bt, bt);

	sql_rel *_nlls = NULL, *nnlls, *ups = updates->r;
	sql_exp *lnll_exps = NULL, *rnll_exps = NULL, *e;
	list *join_exps = new_exp_list(sql->sa), *pexps;

	for (m = i->columns->h; m; m = m->next) {
		sql_kc *c = m->data;

		if (c->c->null) 
			need_nulls = 1;
	}
	for (m = i->columns->h, o = rk->columns->h; m && o; m = m->next, o = o->next) {
		sql_kc *c = m->data;
		sql_kc *rc = o->data;
		sql_subfunc *isnil = sql_bind_func(sql->sa, sql->session->schema, "isnull", &c->c->type, NULL, F_FUNC);
		sql_exp *upd = list_fetch(get_inserts(updates), c->c->colnr + 1), *lnl, *rnl, *je;
		sql_exp *rtc = exp_column(sql->sa, rel_name(rt), rc->c->base.name, &rc->c->type, CARD_MULTI, rc->c->null, 0);


		/* FOR MATCH FULL/SIMPLE/PARTIAL see above */
		/* Currently only the default MATCH SIMPLE is supported */
		upd = exp_column(sql->sa, exp_relname(upd), exp_name(upd), exp_subtype(upd), upd->card, has_nil(upd), is_intern(upd));
		lnl = exp_unop(sql->sa, upd, isnil);
		rnl = exp_unop(sql->sa, upd, isnil);
		if (need_nulls) {
		    if (lnll_exps) {
			lnll_exps = exp_binop(sql->sa, lnll_exps, lnl, or);
			rnll_exps = exp_binop(sql->sa, rnll_exps, rnl, or);
		    } else {
			lnll_exps = lnl;
			rnll_exps = rnl;
		    }
		}
		if (rel_convert_types(sql, &rtc, &upd, 1, type_equal) < 0) {
			list_destroy(join_exps);
			return NULL;
		}
		je = exp_compare(sql->sa, rtc, upd, cmp_equal);
		append(join_exps, je);
	}
	if (need_nulls) {
       		_nlls = rel_select( sql->sa, rel_dup(ups), 
				exp_compare(sql->sa, lnll_exps, exp_atom_bool(sql->sa, 1), cmp_equal ));
        	nnlls = rel_select( sql->sa, rel_dup(ups), 
				exp_compare(sql->sa, rnll_exps, exp_atom_bool(sql->sa, 0), cmp_equal ));
		_nlls = rel_project(sql->sa, _nlls, rel_projections(sql, _nlls, NULL, 1, 1));
		/* add constant value for NULLS */
		e = exp_atom(sql->sa, atom_general(sql->sa, sql_bind_localtype("oid"), NULL));
		exp_setname(sql->sa, e, i->t->base.name, iname);
		append(_nlls->exps, e);
	} else {
		nnlls = ups;
	}

	pexps = rel_projections(sql, nnlls, NULL, 1, 1);
	nnlls = rel_crossproduct(sql->sa, nnlls, rt, op_join);
	nnlls->exps = join_exps;
	nnlls = rel_project(sql->sa, nnlls, pexps);
	/* add row numbers */
	e = exp_column(sql->sa, rel_name(rt), TID, sql_bind_localtype("oid"), CARD_MULTI, 0, 1);
	exp_setname(sql->sa, e, i->t->base.name, iname);
	append(nnlls->exps, e);

	if (need_nulls) {
		rel_destroy(ups);
		rt = updates->r = rel_setop(sql->sa, _nlls, nnlls, op_union );
		rt->exps = rel_projections(sql, nnlls, NULL, 1, 1);
	} else {
		updates->r = nnlls;
	}
	if (!updates->exps)
		updates->exps = new_exp_list(sql->sa);
	append(updates->exps, exp_column(sql->sa, i->t->base.name, iname, sql_bind_localtype("oid"), CARD_MULTI, 0, 0));
	return updates;
}

/* for cascade of updates we change the 'relup' relations into
 * a DDL_LIST of update relations.
 */
static sql_rel *
rel_update_idxs(mvc *sql, sql_table *t, sql_rel *relup)
{
	sql_rel *p = relup->r;
	node *n;

	if (!t->idxs.set)
		return relup;

	for (n = t->idxs.set->h; n; n = n->next) {
		sql_idx *i = n->data;

		/* check if update is needed, 
		 * ie atleast on of the idx columns is updated 
		 */
		if (relup->exps && is_idx_updated(i, relup->exps) == 0) 
			continue;
		 
		/* 
		 * relup->exps isn't set in case of alter statements!
		 * Ie todo check for new indices.
		 */

		if (hash_index(i->type) || i->type == no_idx) {
			rel_update_hash_idx(sql, i, relup);
		} else if (i->type == join_idx) {
			rel_update_join_idx(sql, i, relup);
		}
	}
	if (relup->r != p) {
		sql_rel *r = rel_create(sql->sa);

		r->op = op_update;
		r->l = rel_dup(p);
		r->r = relup;
		r->flag |= UPD_COMP; /* mark as special update */
		return r;
	}
	return relup;
}

sql_exp ** 
table_update_array(mvc *sql, sql_table *t)
{
	sql_exp **updates;
	int i, len = list_length(t->columns.set);
	node *m;

	updates = SA_NEW_ARRAY(sql->sa, sql_exp *, len);
	for (m = t->columns.set->h, i = 0; m; m = m->next, i++) {
		sql_column *c = m->data;

		/* update the column number, for correct array access */
		c->colnr = i;
		updates[i] = NULL;
	}
	return updates;
}

sql_rel *
rel_update(mvc *sql, sql_rel *t, sql_rel *uprel, sql_exp **updates, list *exps)
{
	sql_rel *r = rel_create(sql->sa);
	sql_table *tab = get_table(t);
	node *m;

	if (tab)
	for (m = tab->columns.set->h; m; m = m->next) {
		sql_column *c = m->data;
		sql_exp *v = updates[c->colnr];

		if (tab->idxs.set && !v) 
			v = exp_column(sql->sa, tab->base.name, c->base.name, &c->type, CARD_MULTI, c->null, 0);
		if (v)
			rel_project_add_exp(sql, uprel, v);
	}

	r->op = op_update;
	r->l = t;
	r->r = uprel;
	r->exps = exps;
	/* update indices */
	if (tab)
		return rel_update_idxs(sql, tab, r);
	return r;
}


static sql_exp *
update_check_column(mvc *sql, sql_table *t, sql_column *c, sql_exp *v, sql_rel *r, char *cname)
{
	if (!c) {
		rel_destroy(r);
		return sql_error(sql, 02, "42S22!UPDATE: no such column '%s.%s'", t->base.name, cname);
	}
	if (!table_privs(sql, t, PRIV_UPDATE) && !sql_privilege(sql, sql->user_id, c->base.id, PRIV_UPDATE, 0)) 
		return sql_error(sql, 02, "UPDATE: insufficient privileges for user '%s' to update table '%s' on column '%s'", stack_get_string(sql, "current_user"), t->base.name, cname);
	if (!v || (v = rel_check_type(sql, &c->type, v, type_equal)) == NULL) {
		rel_destroy(r);
		return NULL;
	}
	return v;
}

static sql_rel *
update_table(mvc *sql, dlist *qname, dlist *assignmentlist, symbol *opt_where)
{
	char *sname = qname_schema(qname);
	char *tname = qname_table(qname);
	sql_schema *s = NULL;
	sql_table *t = NULL;
	sql_rel *bt = NULL;

	if (sname && !(s=mvc_bind_schema(sql,sname))) {
		(void) sql_error(sql, 02, "3F000!UPDATE: no such schema '%s'", sname);
		return NULL;
	}
	if (!s)
		s = cur_schema(sql);
	t = mvc_bind_table(sql, s, tname);
	if (!t && !sname) {
		s = tmp_schema(sql);
		t = mvc_bind_table(sql, s, tname);
		if (!t) 
			t = mvc_bind_table(sql, NULL, tname);
		if (!t) 
			t = stack_find_table(sql, tname);
	}
	if (!t) {
		return sql_error(sql, 02, "42S02!UPDATE: no such table '%s'", tname);
	} else if (isView(t)) {
		return sql_error(sql, 02, "UPDATE: cannot update view '%s'", tname);
	} else if (t->access == TABLE_READONLY || t->access == TABLE_APPENDONLY) {
		return sql_error(sql, 02, "UPDATE: cannot update read or append only table '%s'", tname);
	} else {
		sql_exp *e = NULL, **updates;
		sql_rel *r = NULL;
		list *exps;
		dnode *n;
		char *rname = NULL;

		if (t && !isTempTable(t) && STORE_READONLY)
			return sql_error(sql, 02, "UPDATE: update table '%s' not allowed in readonly mode", tname);

		if (opt_where) {
			int status = sql->session->status;
	
			r = rel_logical_exp(sql, NULL, opt_where, sql_where);
			if (r) { /* simple predicate which is not using the to 
				    be updated table. We add a select all */

				sql_rel *l = bt = rel_basetable(sql, t, t->base.name );
				r = rel_crossproduct(sql->sa, l, r, op_semi);
			} else {
				sql->errstr[0] = 0;
				sql->session->status = status;
				bt = r = rel_basetable(sql, t, t->base.name );
				r = rel_logical_exp(sql, r, opt_where, sql_where);
				if (r && is_join(r->op))
					r->op = op_semi;
			}
			if (!r) 
				return NULL;
		} else {	/* update all */
			bt = r = rel_basetable(sql, t, t->base.name );
		}
	
		/* first create the project */
		e = exp_column(sql->sa, rname = rel_name(r), TID, sql_bind_localtype("oid"), CARD_MULTI, 0, 1);
		exps = new_exp_list(sql->sa);
		append(exps, e);
		updates = table_update_array(sql, t);
		for (n = assignmentlist->h; n; n = n->next) {
			symbol *a = NULL;
			sql_exp *v = NULL;
			sql_rel *rel_val = NULL;
			dlist *assignment = n->data.sym->data.lval;
			int single = (assignment->h->next->type == type_string);
			/* Single assignments have a name, multicolumn a list */

			a = assignment->h->data.sym;
			if (a) {
				int status = sql->session->status;
				exp_kind ek = {type_value, (single)?card_column:card_relation, FALSE};

				if (single) 
					v = rel_value_exp(sql, &rel_val, a, sql_sel, ek);
				else
					rel_val = rel_subquery(sql, NULL, a, ek, APPLY_JOIN);

				if (!v) {
					sql->errstr[0] = 0;
					sql->session->status = status;
					if (single) {
						v = rel_value_exp(sql, &r, a, sql_sel, ek);
					} else if (!rel_val && r) {
						r = rel_subquery(sql, r, a, ek, APPLY_JOIN);
						if (r) {
							list *val_exps = rel_projections(sql, r->r, NULL, 0, 1);

							r = rel_project(sql->sa, r, rel_projections(sql, r, NULL, 1, 1));
							if (r)
								list_merge(r->exps, val_exps, (fdup)NULL);
						}
					}
				}
				if ((single && !v) || (!single && !r)) {
					rel_destroy(r);
					return NULL;
				}
				if (rel_val) {
					if (single) {
						if (!exp_name(v))
							exp_label(sql->sa, v, ++sql->label);
						rel_val = rel_project(sql->sa, rel_val, rel_projections(sql, rel_val, NULL, 0, 1));
						rel_project_add_exp(sql, rel_val, v);
					}
					r = rel_crossproduct(sql->sa, r, rel_val, op_join);
					if (single) 
						v = exp_column(sql->sa, NULL, exp_name(v), exp_subtype(v), v->card, has_nil(v), is_intern(v));
				}
			}
			if (!single) {
				dlist *cols = assignment->h->next->data.lval;
				dnode *m;
				node *n;
				int nr;

				if (!rel_val)
					rel_val = r;
				if (!rel_val || !is_project(rel_val->op) ||
				    dlist_length(cols) > list_length(rel_val->exps)) {
					rel_destroy(r);
					return sql_error(sql, 02, "UPDATE: too many columns specified");
				}
				nr = (list_length(rel_val->exps)-dlist_length(cols));
				for(n=rel_val->exps->h; nr; nr--, n = n->next)
					; 
				for(m = cols->h; n && m; n = n->next, m = m->next) {
					char *cname = m->data.sval;
					sql_column *c = mvc_bind_column(sql, t, cname);
					sql_exp *v = n->data;

					if (!exp_name(v))
						exp_label(sql->sa, v, ++sql->label);
					v = exp_column(sql->sa, exp_relname(v), exp_name(v), exp_subtype(v), v->card, has_nil(v), is_intern(v));
					if (!v) { /* check for NULL */
						v = exp_atom(sql->sa, atom_general(sql->sa, &c->type, NULL));
					} else if ((v = update_check_column(sql, t, c, v, r, cname)) == NULL) {
						return NULL;
					}
					list_append(exps, exp_column(sql->sa, t->base.name, cname, &c->type, CARD_MULTI, 0, 0));
					assert(!updates[c->colnr]);
					exp_setname(sql->sa, v, c->t->base.name, c->base.name);
					updates[c->colnr] = v;
				}
			} else {
				char *cname = assignment->h->next->data.sval;
				sql_column *c = mvc_bind_column(sql, t, cname);

				if (!v) {
					v = exp_atom(sql->sa, atom_general(sql->sa, &c->type, NULL));
				} else if ((v = update_check_column(sql, t, c, v, r, cname)) == NULL) {
					return NULL;
				}
				list_append(exps, exp_column(sql->sa, t->base.name, cname, &c->type, CARD_MULTI, 0, 0));
				assert(!updates[c->colnr]);
				exp_setname(sql->sa, v, c->t->base.name, c->base.name);
				updates[c->colnr] = v;
			}
		}
		e = exp_column(sql->sa, rname, TID, sql_bind_localtype("oid"), CARD_MULTI, 0, 1);
		r = rel_project(sql->sa, r, append(new_exp_list(sql->sa),e));
		r = rel_update(sql, bt, r, updates, exps);
		return r;
	}
}

sql_rel *
rel_delete(sql_allocator *sa, sql_rel *t, sql_rel *deletes)
{
	sql_rel *r = rel_create(sa);

	r->op = op_delete;
	r->l = t;
	r->r = deletes;
	return r;
}

static sql_rel *
delete_table(mvc *sql, dlist *qname, symbol *opt_where)
{
	char *sname = qname_schema(qname);
	char *tname = qname_table(qname);
	sql_schema *schema = NULL;
	sql_table *t = NULL;

	if (sname && !(schema=mvc_bind_schema(sql, sname))) {
		(void) sql_error(sql, 02, "3F000!DELETE FROM: no such schema '%s'", sname);
		return NULL;
	}
	if (!schema)
		schema = cur_schema(sql);
	t = mvc_bind_table(sql, schema, tname);
	if (!t && !sname) {
		schema = tmp_schema(sql);
		t = mvc_bind_table(sql, schema, tname);
		if (!t) 
			t = mvc_bind_table(sql, NULL, tname);
		if (!t) 
			t = stack_find_table(sql, tname);
	}
	if (!t) {
		return sql_error(sql, 02, "42S02!DELETE FROM: no such table '%s'", tname);
	} else if (isView(t)) {
		return sql_error(sql, 02, "DELETE FROM: cannot delete from view '%s'", tname);
	} else if (t->access == TABLE_READONLY || t->access == TABLE_APPENDONLY) {
		return sql_error(sql, 02, "DELETE FROM: cannot delete from read or append only table '%s'", tname);
	}
	if (t && !isTempTable(t) && STORE_READONLY)
		return sql_error(sql, 02, "DELETE FROM: delete from table '%s' not allowed in readonly mode", tname);
	if (!table_privs(sql, t, PRIV_DELETE)) {
		return sql_error(sql, 02, "DELETE FROM: insufficient privileges for user '%s' to delete from table '%s'", stack_get_string(sql, "current_user"), tname);
	} else {
		sql_rel *r = NULL;

		if (opt_where) {
			int status = sql->session->status;

			r = rel_logical_exp(sql, NULL, opt_where, sql_where);
			if (r) { /* simple predicate which is not using the to 
		    		    be updated table. We add a select all */
				sql_rel *l = rel_basetable(sql, t, t->base.name );
				r = rel_crossproduct(sql->sa, l, r, op_join);
			} else {
				sql->errstr[0] = 0;
				sql->session->status = status;
				r = rel_basetable(sql, t, t->base.name );
				r = rel_logical_exp(sql, r, opt_where, sql_where);
			}
			if (!r) {
				return NULL;
			} else {
				sql_exp *e = exp_column(sql->sa, rel_name(r), TID, sql_bind_localtype("oid"), CARD_MULTI, 0, 1);

				r = rel_project(sql->sa, r, append(new_exp_list(sql->sa), e));

			}
			r = rel_delete(sql->sa, rel_basetable(sql, t, tname), r);
		} else {	/* delete all */
			r = rel_delete(sql->sa, rel_basetable(sql, t, tname), NULL);
		}
		return r;
	}
}

static list *
table_column_types(sql_allocator *sa, sql_table *t)
{
	node *n;
	list *types = sa_list(sa);

	if (t->columns.set) for (n = t->columns.set->h; n; n = n->next) {
		sql_column *c = n->data;
		if (c->base.name[0] != '%')
			append(types, &c->type);
	}
	return types;
}

static sql_rel *
rel_import(mvc *sql, sql_table *t, char *tsep, char *rsep, char *ssep, char *ns, char *filename, lng nr, lng offset, int locked, int best_effort)
{
	sql_rel *res;
	list *exps, *args;
	node *n;
	sql_subtype tpe;
	sql_exp *import;
	sql_schema *sys = mvc_bind_schema(sql, "sys");
<<<<<<< HEAD
	int len = 8;
	sql_subfunc *f = sql_find_func(sql->sa, sys, "copyfrom", len, F_UNION); 
=======
	int len = 7 + (filename != NULL);
	sql_subfunc *f = sql_find_func(sql->sa, sys, "copyfrom", len, F_UNION, NULL); 
>>>>>>> 16eebfcf
	
	if (!f) /* we do expect copyfrom to be there */
		return NULL;
	f->res = table_column_types(sql->sa, t);
 	sql_find_subtype(&tpe, "varchar", 0, 0);
	args = append( append( append( append( append( new_exp_list(sql->sa), 
		exp_atom_ptr(sql->sa, t)), 
		exp_atom_str(sql->sa, tsep, &tpe)), 
		exp_atom_str(sql->sa, rsep, &tpe)), 
		exp_atom_str(sql->sa, ssep, &tpe)), 
		exp_atom_str(sql->sa, ns, &tpe));

	append( args, exp_atom_str(sql->sa, filename, &tpe)); 
	import = exp_op(sql->sa,  
	append(
		append(
			append( 
				append( args, 
					exp_atom_lng(sql->sa, nr)), 
					exp_atom_lng(sql->sa, offset)), 
					exp_atom_int(sql->sa, locked)),
					exp_atom_int(sql->sa, best_effort)), f); 
	
	exps = new_exp_list(sql->sa);
	for (n = t->columns.set->h; n; n = n->next) {
		sql_column *c = n->data;
		if (c->base.name[0] != '%')
			append(exps, exp_column(sql->sa, t->base.name, c->base.name, &c->type, CARD_MULTI, c->null, 0));
	}
	res = rel_table_func(sql->sa, NULL, import, exps, 1);
	return res;
}

static sql_rel *
<<<<<<< HEAD
copyfrom(mvc *sql, dlist *qname, dlist *files, dlist *seps, dlist *nr_offset, str null_string, int locked, int best_effort, int constraint)
=======
copyfrom(mvc *sql, dlist *qname, dlist *columns, dlist *files, dlist *headers, dlist *seps, dlist *nr_offset, str null_string, int locked, int constraint)
>>>>>>> 16eebfcf
{
	sql_rel *rel = NULL;
	char *sname = qname_schema(qname);
	char *tname = qname_table(qname);
	sql_schema *s = NULL;
	sql_table *t = NULL, *nt = NULL;
	char *tsep = seps->h->data.sval;
	char *rsep = seps->h->next->data.sval;
	char *ssep = (seps->h->next->next)?seps->h->next->next->data.sval:NULL;
	char *ns = (null_string)?null_string:"null";
	lng nr = (nr_offset)?nr_offset->h->data.l_val:-1;
	lng offset = (nr_offset)?nr_offset->h->next->data.l_val:0;
	list *collist;

	assert(!nr_offset || nr_offset->h->type == type_lng);
	assert(!nr_offset || nr_offset->h->next->type == type_lng);
	if (sname && !(s=mvc_bind_schema(sql, sname))) {
		(void) sql_error(sql, 02, "3F000!COPY INTO: no such schema '%s'", sname);
		return NULL;
	}
	if (!s)
		s = cur_schema(sql);
	t = mvc_bind_table(sql, s, tname);
	if (!t && !sname) {
		s = tmp_schema(sql);
		t = mvc_bind_table(sql, s, tname);
		if (!t) 
			t = stack_find_table(sql, tname);
	}
	if (!t) 
		return sql_error(sql, 02, "42S02!COPY INTO: no such table '%s'", tname);
	if (t->access == TABLE_READONLY) 
		return sql_error(sql, 02, "COPY INTO: cannot copy into read only table '%s'", tname);
	if (t && !isTempTable(t) && STORE_READONLY)
		return sql_error(sql, 02, "COPY INTO: copy into table '%s' not allowed in readonly mode", tname);

	/* Only the MONETDB user is allowed copy into with 
	   a lock and only on tables without idx */
	if (locked && sql->user_id != USER_MONETDB) {
		return sql_error(sql, 02, "COPY INTO: insufficient privileges: "
		    "COPY INTO from .. LOCKED requires database administrator rights");
	}
	if (locked && (!list_empty(t->idxs.set) || !list_empty(t->keys.set))) {
		return sql_error(sql, 02, "COPY INTO: insufficient privileges: "
		    "COPY INTO from .. LOCKED requires tables without indices");
	}
	if (locked && has_snapshots(sql->session->tr)) {
		return sql_error(sql, 02, "COPY INTO .. LOCKED: not allowed on snapshots");
	}
	if (locked && !sql->session->auto_commit) {
		return sql_error(sql, 02, "COPY INTO .. LOCKED: only allowed in auto commit mode");
	}
	/* lock the store, for single user/transaction */
	if (locked) { 
		store_lock();
		while (store_nr_active > 1) {
			store_unlock();
			MT_sleep_ms(100);
			store_lock();
		}
		sql->emod |= mod_locked;
		sql->caching = 0; 	/* do not cache this query */
	}
		 
	collist = check_table_columns(sql, t, columns, "COPY", tname);
	if (!collist)
		return NULL;
	/* if collist has skip and different order (or format specification) use intermediate table */
	nt = t;
	if (headers) {
		int has_formats = 0;
		dnode *n;

		nt = mvc_create_table(sql, s, tname, tt_table, 0, SQL_DECLARED_TABLE, CA_COMMIT, -1);
		for (n = headers->h; n; n = n->next) {
			dnode *dn = n->data.lval->h;
			char *cname = dn->data.sval;
			char *format = NULL;
			sql_column *cs = NULL;

			if (dn->next)
				format = dn->next->data.sval;
			if (!list_find_name(collist, cname)) {
				char *name;
				size_t len = strlen(cname) + 2;
				sql_subtype *ctype = sql_bind_localtype("oid");

				name = sa_alloc(sql->sa, len);
				snprintf(name, len, "%%cname");
				cs = mvc_create_column(sql, nt, name, ctype);
			} else if (!format) {
				cs = find_sql_column(t, cname);
				cs = mvc_create_column(sql, nt, cname, &cs->type);
			} else { /* load as string, parse later */
				sql_subtype *ctype = sql_bind_localtype("str");
				cs = mvc_create_column(sql, nt, cname, ctype);
				has_formats = 1;
			}
			(void)cs;
		}
		if (!has_formats)
			headers = NULL;
	}
	if (files) {
		dnode *n = files->h;

		if (sql->user_id != USER_MONETDB)
			return sql_error(sql, 02, "COPY INTO: insufficient privileges: "
					"COPY INTO from file(s) requires database administrator rights, "
					"use 'COPY INTO \"%s\" FROM STDIN' instead", tname);


		for (; n; n = n->next) {
			char *fname = n->data.sval;
			sql_rel *nrel;

			if (fname && !MT_path_absolute(fname))
				return sql_error(sql, 02, "COPY INTO: filename must "
						"have absolute path: %s", fname);

<<<<<<< HEAD
			nrel = rel_import(sql, t, tsep, rsep, ssep, ns, fname, nr, offset, locked, best_effort);
=======
			nrel = rel_import(sql, nt, tsep, rsep, ssep, ns, fname, nr, offset, locked);
>>>>>>> 16eebfcf

			if (!rel)
				rel = nrel;
			else
				rel = rel_setop(sql->sa, rel, nrel, op_union);
			if (!rel)
				return rel;
		}
	} else {
<<<<<<< HEAD
		rel = rel_import(sql, t, tsep, rsep, ssep, ns, NULL, nr, offset, locked, best_effort);
=======
		rel = rel_import(sql, nt, tsep, rsep, ssep, ns, NULL, nr, offset, locked);
>>>>>>> 16eebfcf
	}
	if (headers) {
		dnode *n;
		node *m = rel->exps->h;
		list *nexps = sa_list(sql->sa);

		assert(is_project(rel->op) || is_base(rel->op));
		for (n = headers->h; n; n = n->next) {
			dnode *dn = n->data.lval->h;
			char *cname = dn->data.sval;
			sql_exp *e;

			if (!list_find_name(collist, cname)) 
				continue;
		       	e = m->data;
			if (dn->next) {
				char *format = dn->next->data.sval;
				sql_column *cs = find_sql_column(t, cname);
				sql_schema *sys = mvc_bind_schema(sql, "sys");
				sql_subtype st;
				sql_subfunc *f;
				list *args = sa_list(sql->sa);

				sql_find_subtype(&st, "clob", 0, 0);
				f = sql_bind_func_result(sql->sa, sys, "convert", &st, &st, &cs->type); 
				if (!f)
					return sql_error(sql, 02, "COPY INTO: 'convert' missing for type %s", cs->type.type->sqlname);
				append(args, e);
				append(args, exp_atom_clob(sql->sa, format));
				e = exp_op(sql->sa, args, f);
				append(nexps, e);
			} else {
				append(nexps, e);
			}
			m = m->next;
		}
		rel = rel_project(sql->sa, rel, nexps);
	}
	
	if (!rel)
		return rel;
	rel->exps = rel_inserts(sql, t, rel, collist, 1);
	rel = rel_insert_table(sql, t, tname, rel);
	if (rel && locked)
		rel->flag |= UPD_LOCKED;
	if (rel && !constraint)
		rel->flag |= UPD_NO_CONSTRAINT;
	return rel;
}

static sql_rel *
bincopyfrom(mvc *sql, dlist *qname, dlist *files, int constraint)
{
	char *sname = qname_schema(qname);
	char *tname = qname_table(qname);
	sql_schema *s = NULL;
	sql_table *t = NULL;

	dnode *dn;
	node *n;
	sql_rel *res;
	list *exps, *args;
	sql_subtype tpe;
	sql_exp *import;
	sql_schema *sys = mvc_bind_schema(sql, "sys");
	sql_subfunc *f = sql_find_func(sql->sa, sys, "copyfrom", 2, F_UNION, NULL); 

	if (sql->user_id != USER_MONETDB) {
		(void) sql_error(sql, 02, "COPY INTO: insufficient privileges: "
				"binary COPY INTO requires database administrator rights");
		return NULL;
	}

	if (sname && !(s=mvc_bind_schema(sql, sname))) {
		(void) sql_error(sql, 02, "3F000!COPY INTO: no such schema '%s'", sname);
		return NULL;
	}
	if (!s)
		s = cur_schema(sql);
	t = mvc_bind_table(sql, s, tname);
	if (!t && !sname) {
		s = tmp_schema(sql);
		t = mvc_bind_table(sql, s, tname);
		if (!t) 
			t = stack_find_table(sql, tname);
	}
	if (!t) 
		return sql_error(sql, 02, "42S02!COPY INTO: no such table '%s'", tname);
	if (t->access == TABLE_READONLY) 
		return sql_error(sql, 02, "COPY INTO: cannot copy into read only table '%s'", tname);
	if (t && !isTempTable(t) && STORE_READONLY)
		return sql_error(sql, 02, "COPY INTO: copy into table '%s' not allowed in readonly mode", tname);
	if (files == NULL)
		return sql_error(sql, 02, "COPY INTO: must specify files");

	f->res = table_column_types(sql->sa, t);
 	sql_find_subtype(&tpe, "varchar", 0, 0);
	args = append( append( new_exp_list(sql->sa), 
		exp_atom_str(sql->sa, t->s?t->s->base.name:NULL, &tpe)), 
		exp_atom_str(sql->sa, t->base.name, &tpe));

	for (dn = files->h; dn; dn = dn->next) {
		append(args, exp_atom_str(sql->sa, dn->data.sval, &tpe)); 

		/* extend the bincopyfrom, with extra args and types */
	}
	
	import = exp_op(sql->sa,  args, f); 

	exps = new_exp_list(sql->sa);
	for (n = t->columns.set->h; n; n = n->next) {
		sql_column *c = n->data;
		append(exps, exp_column(sql->sa, t->base.name, c->base.name, &c->type, CARD_MULTI, c->null, 0));
	}
	res = rel_table_func(sql->sa, NULL, import, exps, 1);
	res = rel_insert_table(sql, t, t->base.name, res);
	if (res && !constraint)
		res->flag |= UPD_NO_CONSTRAINT;
	return res;
}

static sql_rel *
rel_output(mvc *sql, sql_rel *l, sql_exp *sep, sql_exp *rsep, sql_exp *ssep, sql_exp *null_string, sql_exp *file) 
{
	sql_rel *rel = rel_create(sql->sa);
	list *exps = new_exp_list(sql->sa);

	append(exps, sep);
	append(exps, rsep);
	append(exps, ssep);
	append(exps, null_string);
	if (file)
		append(exps, file);
	rel->l = l;
	rel->r = NULL;
	rel->op = op_ddl;
	rel->flag = DDL_OUTPUT;
	rel->exps = exps;
	rel->card = 0;
	rel->nrcols = 0;
	return rel;
}

static sql_rel *
copyto(mvc *sql, symbol *sq, str filename, dlist *seps, str null_string)
{
	char *tsep = seps->h->data.sval;
	char *rsep = seps->h->next->data.sval;
	char *ssep = (seps->h->next->next)?seps->h->next->next->data.sval:"\"";
	char *ns = (null_string)?null_string:"null";
	sql_exp *tsep_e, *rsep_e, *ssep_e, *ns_e, *fname_e;
	exp_kind ek = {type_value, card_relation, TRUE};
	sql_rel *r = rel_subquery(sql, NULL, sq, ek, APPLY_JOIN);

	if (!r) 
		return NULL;

	tsep_e = exp_atom_clob(sql->sa, tsep);
	rsep_e = exp_atom_clob(sql->sa, rsep);
	ssep_e = exp_atom_clob(sql->sa, ssep);
	ns_e = exp_atom_clob(sql->sa, ns);
	fname_e = filename?exp_atom_clob(sql->sa, filename):NULL;

	if (filename) {
		struct stat fs;
		if (sql->user_id != USER_MONETDB)
			return sql_error(sql, 02, "COPY INTO: insufficient privileges: "
					"COPY INTO file requires database administrator rights, "
					"use 'COPY ... INTO STDOUT' instead");
		if (filename && !MT_path_absolute(filename))
			return sql_error(sql, 02, "COPY INTO: filename must "
					"have absolute path: %s", filename);
		if (lstat(filename, &fs) == 0)
			return sql_error(sql, 02, "COPY INTO: file already "
					"exists: %s", filename);
	}

	return rel_output(sql, r, tsep_e, rsep_e, ssep_e, ns_e, fname_e);
}

sql_exp *
rel_parse_val(mvc *m, char *query, char emode)
{
	mvc o = *m;
	sql_exp *e = NULL;
	buffer *b;
	char *n;
	int len = _strlen(query);
	exp_kind ek = {type_value, card_value, FALSE};
	stream *s;

	m->qc = NULL;

	m->caching = 0;
	m->emode = emode;

	b = (buffer*)GDKmalloc(sizeof(buffer));
	n = GDKmalloc(len + 1 + 1);
	strncpy(n, query, len);
	query = n;
	query[len] = '\n';
	query[len+1] = 0;
	len++;
	buffer_init(b, query, len);
	s = buffer_rastream(b, "sqlstatement");
	scanner_init(&m->scanner, bstream_create(s, b->len), NULL);
	m->scanner.mode = LINE_1; 
	bstream_next(m->scanner.rs);

	m->params = NULL;
	/*m->args = NULL;*/
	m->argc = 0;
	m->sym = NULL;
	m->errstr[0] = '\0';
	/* via views we give access to protected objects */
	m->user_id = USER_MONETDB;

	(void) sqlparse(m);	
	
	/* get out the single value as we don't want an enclosing projection! */
	if (m->sym && m->sym->token == SQL_SELECT) {
		SelectNode *sn = (SelectNode *)m->sym;
		if (sn->selection->h->data.sym->token == SQL_COLUMN) {
			int is_last = 0;
			sql_rel *r = NULL;
			symbol* sq = sn->selection->h->data.sym->data.lval->h->data.sym;
			e = rel_value_exp2(m, &r, sq, sql_sel, ek, &is_last);
		}
	}
	GDKfree(query);
	GDKfree(b);
	bstream_destroy(m->scanner.rs);

	m->sym = NULL;
	if (m->session->status || m->errstr[0]) {
		int status = m->session->status;
		char errstr[ERRSIZE];

		strcpy(errstr, m->errstr);
		*m = o;
		m->session->status = status;
		strcpy(m->errstr, errstr);
	} else {
		*m = o;
	}
	return e;
}

sql_rel *
rel_updates(mvc *sql, symbol *s)
{
	sql_rel *ret = NULL;
	int old = sql->use_views;

	sql->use_views = 1;
	switch (s->token) {
	case SQL_COPYFROM:
	{
		dlist *l = s->data.lval;

<<<<<<< HEAD
		ret = copyfrom(sql, l->h->data.lval, l->h->next->data.lval, l->h->next->next->data.lval, l->h->next->next->next->data.lval, l->h->next->next->next->next->data.sval, l->h->next->next->next->next->next->data.i_val, l->h->next->next->next->next->next->next->data.i_val, l->h->next->next->next->next->next->next->next->data.i_val);
=======
		ret = copyfrom(sql, l->h->data.lval, l->h->next->data.lval, l->h->next->next->data.lval, l->h->next->next->next->data.lval, l->h->next->next->next->next->data.lval, l->h->next->next->next->next->next->data.lval, l->h->next->next->next->next->next->next->data.sval, l->h->next->next->next->next->next->next->next->data.i_val, l->h->next->next->next->next->next->next->next->next->data.i_val);
>>>>>>> 16eebfcf
		sql->type = Q_UPDATE;
	}
		break;
	case SQL_BINCOPYFROM:
	{
		dlist *l = s->data.lval;

		ret = bincopyfrom(sql, l->h->data.lval, l->h->next->data.lval, l->h->next->next->data.i_val);
		sql->type = Q_UPDATE;
	}
		break;
	case SQL_COPYTO:
	{
		dlist *l = s->data.lval;

		ret = copyto(sql, l->h->data.sym, l->h->next->data.sval, l->h->next->next->data.lval, l->h->next->next->next->data.sval);
		sql->type = Q_UPDATE;
	}
		break;
	case SQL_INSERT:
	{
		dlist *l = s->data.lval;

		ret = insert_into(sql, l->h->data.lval, l->h->next->data.lval, l->h->next->next->data.sym);
		sql->type = Q_UPDATE;
	}
		break;
	case SQL_UPDATE:
	{
		dlist *l = s->data.lval;

		ret = update_table(sql, l->h->data.lval, l->h->next->data.lval, l->h->next->next->data.sym);
		sql->type = Q_UPDATE;
	}
		break;
	case SQL_DELETE:
	{
		dlist *l = s->data.lval;

		ret = delete_table(sql, l->h->data.lval, l->h->next->data.sym);
		sql->type = Q_UPDATE;
	}
		break;
	default:
		sql->use_views = old;
		return sql_error(sql, 01, "Updates statement unknown Symbol(" PTRFMT ")->token = %s", PTRFMTCAST s, token2string(s->token));
	}
	sql->use_views = old;
	return ret;
}<|MERGE_RESOLUTION|>--- conflicted
+++ resolved
@@ -1069,13 +1069,8 @@
 	sql_subtype tpe;
 	sql_exp *import;
 	sql_schema *sys = mvc_bind_schema(sql, "sys");
-<<<<<<< HEAD
-	int len = 8;
-	sql_subfunc *f = sql_find_func(sql->sa, sys, "copyfrom", len, F_UNION); 
-=======
-	int len = 7 + (filename != NULL);
+	int len = 8 + (filename != NULL);
 	sql_subfunc *f = sql_find_func(sql->sa, sys, "copyfrom", len, F_UNION, NULL); 
->>>>>>> 16eebfcf
 	
 	if (!f) /* we do expect copyfrom to be there */
 		return NULL;
@@ -1088,7 +1083,8 @@
 		exp_atom_str(sql->sa, ssep, &tpe)), 
 		exp_atom_str(sql->sa, ns, &tpe));
 
-	append( args, exp_atom_str(sql->sa, filename, &tpe)); 
+	if (filename)
+		append( args, exp_atom_str(sql->sa, filename, &tpe)); 
 	import = exp_op(sql->sa,  
 	append(
 		append(
@@ -1110,11 +1106,7 @@
 }
 
 static sql_rel *
-<<<<<<< HEAD
-copyfrom(mvc *sql, dlist *qname, dlist *files, dlist *seps, dlist *nr_offset, str null_string, int locked, int best_effort, int constraint)
-=======
-copyfrom(mvc *sql, dlist *qname, dlist *columns, dlist *files, dlist *headers, dlist *seps, dlist *nr_offset, str null_string, int locked, int constraint)
->>>>>>> 16eebfcf
+copyfrom(mvc *sql, dlist *qname, dlist *columns, dlist *files, dlist *headers, dlist *seps, dlist *nr_offset, str null_string, int locked, int best_effort, int constraint)
 {
 	sql_rel *rel = NULL;
 	char *sname = qname_schema(qname);
@@ -1235,11 +1227,7 @@
 				return sql_error(sql, 02, "COPY INTO: filename must "
 						"have absolute path: %s", fname);
 
-<<<<<<< HEAD
 			nrel = rel_import(sql, t, tsep, rsep, ssep, ns, fname, nr, offset, locked, best_effort);
-=======
-			nrel = rel_import(sql, nt, tsep, rsep, ssep, ns, fname, nr, offset, locked);
->>>>>>> 16eebfcf
 
 			if (!rel)
 				rel = nrel;
@@ -1249,11 +1237,7 @@
 				return rel;
 		}
 	} else {
-<<<<<<< HEAD
 		rel = rel_import(sql, t, tsep, rsep, ssep, ns, NULL, nr, offset, locked, best_effort);
-=======
-		rel = rel_import(sql, nt, tsep, rsep, ssep, ns, NULL, nr, offset, locked);
->>>>>>> 16eebfcf
 	}
 	if (headers) {
 		dnode *n;
@@ -1514,11 +1498,17 @@
 	{
 		dlist *l = s->data.lval;
 
-<<<<<<< HEAD
-		ret = copyfrom(sql, l->h->data.lval, l->h->next->data.lval, l->h->next->next->data.lval, l->h->next->next->next->data.lval, l->h->next->next->next->next->data.sval, l->h->next->next->next->next->next->data.i_val, l->h->next->next->next->next->next->next->data.i_val, l->h->next->next->next->next->next->next->next->data.i_val);
-=======
-		ret = copyfrom(sql, l->h->data.lval, l->h->next->data.lval, l->h->next->next->data.lval, l->h->next->next->next->data.lval, l->h->next->next->next->next->data.lval, l->h->next->next->next->next->next->data.lval, l->h->next->next->next->next->next->next->data.sval, l->h->next->next->next->next->next->next->next->data.i_val, l->h->next->next->next->next->next->next->next->next->data.i_val);
->>>>>>> 16eebfcf
+		ret = copyfrom(sql, 
+				l->h->data.lval, 
+				l->h->next->data.lval, 
+				l->h->next->next->data.lval, 
+				l->h->next->next->next->data.lval, 
+				l->h->next->next->next->next->data.lval, 
+				l->h->next->next->next->next->next->data.lval, 
+				l->h->next->next->next->next->next->next->data.sval, 
+				l->h->next->next->next->next->next->next->next->data.i_val, 
+				l->h->next->next->next->next->next->next->next->next->data.i_val, 
+				l->h->next->next->next->next->next->next->next->next->next->data.i_val);
 		sql->type = Q_UPDATE;
 	}
 		break;
