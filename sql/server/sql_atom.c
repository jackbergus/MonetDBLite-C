--- conflicted
+++ resolved
@@ -561,9 +561,8 @@
 	return inlen;
 }
 
-<<<<<<< HEAD
-#ifdef HAVE_HGE
-static hge scales[] = {
+#ifdef HAVE_HGE
+hge scales[39] = {
 	(hge) LL_CONSTANT(1),
 	(hge) LL_CONSTANT(10),
 	(hge) LL_CONSTANT(100),
@@ -604,10 +603,7 @@
 	(hge) LL_CONSTANT(10000000000000000000U) * LL_CONSTANT(10000000000000000000U)
 };
 #else
-static lng scales[] = {
-=======
 lng scales[19] = {
->>>>>>> b255f95f
 	LL_CONSTANT(1),
 	LL_CONSTANT(10),
 	LL_CONSTANT(100),
