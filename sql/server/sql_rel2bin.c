--- conflicted
+++ resolved
@@ -706,89 +706,6 @@
 	return res;
 }
 
-<<<<<<< HEAD
-static stmt *
-_project(mvc *sql, stmt *o, stmt *v )
-{
-	if (v->nrcols == 0)
-		return v;
-	return stmt_project(sql->sa, o, v);
-}
-
-static stmt *
-reljoin( mvc *sql, stmt *rj, list *l2 )
-{
-	node *n = l2?l2->h:NULL;
-	stmt *l, *r, *res;
-
-	if (!rj && list_length(l2) == 1) 
-		return l2->h->data;
-	if (rj) {
-		l = stmt_mark(sql->sa, stmt_reverse(sql->sa, rj), 50);
-		r = stmt_mark(sql->sa, rj, 50);
-	} else {
-		res = n->data;
-		l = stmt_mark(sql->sa, stmt_reverse(sql->sa, res), 4);
-		r = stmt_mark(sql->sa, res, 4);
-		n = n->next;
-	}
-	/* TODO also handle joinN */
-	for (; n; n = n->next) {
-		stmt *j = n->data, *ld, *o2, *rd, *cmp;
-		if (j->type == st_reverse) {
-			stmt *sw;
-			j = j->op1;
-			ld = j->op1;
-			o2 = j->op2;
-			rd = (j->type == st_join)?stmt_reverse(sql->sa, o2):o2;
-			sw = l;
-			l = r;
-			r = sw;
-		} else {
-			ld = j->op1;
-			o2 = j->op2;
-			rd = (j->type == st_join)?stmt_reverse(sql->sa, o2):o2;
-		}
-
-		if (j->type == st_joinN) {
-			stmt *op1 = j->op1;
-			stmt *op2 = j->op2;
-			stmt *op3 = j->op3;
-
-			op1 = _project(sql, l, op1);
-			op2 = _project(sql, r, op2);
-			cmp = stmt_genselect(sql->sa, op1, op2, op3, j->op4.funcval);
-		} else if (j->type == st_join2) {
-			stmt *le = stmt_project(sql->sa, l, ld );
-			stmt *re = stmt_project(sql->sa, r, rd );
-			comp_type c1 = range2lcompare(j->flag);
-			comp_type c2 = range2rcompare(j->flag);
-			stmt *r2 = stmt_project(sql->sa, r, j->op3);
-			stmt *cmp1 = stmt_uselect(sql->sa, le, re, c1);
-			stmt *cmp2 = stmt_uselect(sql->sa, le, r2, c2);
-
-			cmp = stmt_semijoin(sql->sa, cmp1, cmp2);
-		} else {
-			stmt *le = stmt_project(sql->sa, l, ld );
-			stmt *re = stmt_project(sql->sa, r, rd );
-			/* TODO force scan select ? */
-			cmp = stmt_uselect(sql->sa, le, re, (comp_type)j->flag);
-		}
-		cmp = stmt_mark(sql->sa, stmt_reverse(sql->sa, cmp), 50);
-		l = stmt_project(sql->sa, cmp, l);
-		r = stmt_project(sql->sa, cmp, r);
-		if (j != n->data) { /* reversed */
-			stmt *sw = l;
-			l = r;
-			r = sw;
-		}
-	}
-	res = stmt_join(sql->sa, stmt_reverse(sql->sa, l), r, cmp_equal);
-	return res;
-}
-
-=======
->>>>>>> 6f387c31
 static int
 find_unique( stmt *s, void *v)
 {
