/*
 * This Source Code Form is subject to the terms of the Mozilla Public
 * License, v. 2.0.  If a copy of the MPL was not distributed with this
 * file, You can obtain one at http://mozilla.org/MPL/2.0/.
 *
 * Copyright 1997 - July 2008 CWI, August 2008 - 2017 MonetDB B.V.
 */

/*#define DEBUG*/

#include "monetdb_config.h"
#include "rel_optimizer.h"
#include "rel_rel.h"
#include "rel_exp.h"
#include "rel_prop.h"
#include "rel_dump.h"
#include "rel_planner.h"
#include "sql_mvc.h"
#ifdef HAVE_HGE
#include "mal.h"		/* for have_hge */
#endif
#include "mtime.h"

#define new_func_list(sa) sa_list(sa)
#define new_col_list(sa) sa_list(sa)

typedef struct global_props {
	int cnt[MAXOPS];
} global_props;

typedef sql_rel *(*rewrite_fptr)(int *changes, mvc *sql, sql_rel *rel);
typedef sql_rel *(*rewrite_rel_fptr)(mvc *sql, sql_rel *rel, rewrite_fptr rewriter, int *has_changes);
typedef int (*find_prop_fptr)(mvc *sql, sql_rel *rel);

static sql_rel * rewrite_topdown(mvc *sql, sql_rel *rel, rewrite_fptr rewriter, int *has_changes);
static sql_rel * rewrite(mvc *sql, sql_rel *rel, rewrite_fptr rewriter, int *has_changes) ;
static sql_rel * rel_remove_empty_select(int *changes, mvc *sql, sql_rel *rel);

static sql_subfunc *find_func( mvc *sql, char *name, list *exps );

/* The important task of the relational optimizer is to optimize the
   join order. 

   The current implementation chooses the join order based on 
   select counts, ie if one of the join sides has been reduced using
   a select this join is choosen over one without such selections. 
 */

/* currently we only find simple column expressions */
void *
name_find_column( sql_rel *rel, char *rname, char *name, int pnr, sql_rel **bt ) 
{
	sql_exp *alias = NULL;
	sql_column *c = NULL;

	switch (rel->op) {
	case op_basetable: {
		node *cn;
		sql_table *t = rel->l;

		if (rel->exps) {
			sql_exp *e;
		       
			if (rname)
				e = exps_bind_column2(rel->exps, rname, name);
			else
				e = exps_bind_column(rel->exps, name, NULL);
			if (!e || e->type != e_column) 
				return NULL;
			if (e->l)
				rname = e->l;
			name = e->r;
		}
		if (name && !t)
			return rel->r;
		if (rname && strcmp(t->base.name, rname) != 0)
			return NULL;
		for (cn = t->columns.set->h; cn; cn = cn->next) {
			sql_column *c = cn->data;
			if (strcmp(c->base.name, name) == 0) {
				*bt = rel;
				if (pnr < 0 || (c->t->p &&
				    list_position(c->t->p->members.set, c->t) == pnr))
					return c;
			}
		}
		if (t->idxs.set)
		for (cn = t->idxs.set->h; cn; cn = cn->next) {
			sql_idx *i = cn->data;
			if (strcmp(i->base.name, name+1 /* skip % */) == 0) {
				*bt = rel;
				if (pnr < 0 || (i->t->p &&
				    list_position(i->t->p->members.set, i->t) == pnr)) {
					sql_kc *c = i->columns->h->data;
					return c->c;
				}
			}
		}
		break;
	}
	case op_table:
		/* table func */
		return NULL;
	case op_ddl: 
		if (is_updateble(rel))
			return name_find_column( rel->l, rname, name, pnr, bt);
		return NULL;
	case op_join: 
	case op_left: 
	case op_right: 
	case op_full: 
	case op_apply: 
	case op_semi: 
	case op_anti: 
		/* first right (possible subquery) */
		c = name_find_column( rel->r, rname, name, pnr, bt);
		if (!c) 
			c = name_find_column( rel->l, rname, name, pnr, bt);
		return c;
	case op_select:
	case op_topn:
	case op_sample:
		return name_find_column( rel->l, rname, name, pnr, bt);
	case op_union:
	case op_inter:
	case op_except:

		if (pnr >= 0 || pnr == -2) {
			/* first right (possible subquery) */
			c = name_find_column( rel->r, rname, name, pnr, bt);
			if (!c) 
				c = name_find_column( rel->l, rname, name, pnr, bt);
			return c;
		}
		return NULL;

	case op_project:
	case op_groupby:
		if (!rel->exps)
			break;
		if (rname)
			alias = exps_bind_column2(rel->exps, rname, name);
		else
			alias = exps_bind_column(rel->exps, name, NULL);
		if (is_groupby(rel->op) && alias && alias->type == e_column && rel->r) {
			if (alias->l)
				alias = exps_bind_column2(rel->r, alias->l, alias->r);
			else
				alias = exps_bind_column(rel->r, alias->r, NULL);
		}
		if (is_groupby(rel->op) && !alias && rel->l) {
			/* Group by column not found as alias in projection 
			 * list, fall back to check plain input columns */
			return name_find_column( rel->l, rname, name, pnr, bt);
		}
		break;
	case op_insert:
	case op_update:
	case op_delete:
		break;
	}
	if (alias) { /* we found an expression with the correct name, but
			we need sql_columns */
		if (rel->l && alias->type == e_column) /* real alias */
			return name_find_column(rel->l, alias->l, alias->r, pnr, bt);
	}
	return NULL;
}

static sql_column *
exp_find_column( sql_rel *rel, sql_exp *exp, int pnr )
{
	if (exp->type == e_column) { 
		sql_rel *bt = NULL;
		return name_find_column(rel, exp->l, exp->r, pnr, &bt);
	}
	return NULL;
}

static sql_column *
exp_find_column_( sql_rel *rel, sql_exp *exp, int pnr, sql_rel **bt )
{
	if (exp->type == e_column) 
		return name_find_column(rel, exp->l, exp->r, pnr, bt);
	return NULL;
}

/* find column for the select/join expression */
static sql_column *
sjexp_col(sql_exp *e, sql_rel *r) 
{
	sql_column *res = NULL;

	if (e->type == e_cmp && !is_complex_exp(e->flag)) {
		res = exp_find_column(r, e->l, -2);
		if (!res)
			res = exp_find_column(r, e->r, -2);
	}
	return res;
}

static sql_exp *
list_find_exp( list *exps, sql_exp *e)
{
	sql_exp *ne = NULL;

	if (e->type != e_column)
		return NULL;
	if (( e->l && (ne=exps_bind_column2(exps, e->l, e->r)) != NULL) ||
	   ((!e->l && (ne=exps_bind_column(exps, e->r, NULL)) != NULL)))
		return ne;
	return NULL;
}

static int
kc_column_cmp(sql_kc *kc, sql_column *c)
{
	/* return on equality */
	return !(c == kc->c);
}

static void psm_exps_properties(mvc *sql, global_props *gp, list *exps);
static void rel_properties(mvc *sql, global_props *gp, sql_rel *rel);

static void
psm_exp_properties(mvc *sql, global_props *gp, sql_exp *e)
{
	/* only functions need fix up */
	if (e->type == e_psm) {
		if (e->flag & PSM_SET) {
			psm_exp_properties(sql, gp, e->l);
		} else if (e->flag & PSM_RETURN) {
			psm_exp_properties(sql, gp, e->l);
		} else if (e->flag & PSM_WHILE) {
			psm_exp_properties(sql, gp, e->l);
			psm_exps_properties(sql, gp, e->r);
		} else if (e->flag & PSM_IF) {
			psm_exp_properties(sql, gp, e->l);
			psm_exps_properties(sql, gp, e->r);
			if (e->f)
				psm_exps_properties(sql, gp, e->f);
		} else if (e->flag & PSM_REL) {
			rel_properties(sql, gp, e->l);
		}
	}
}

static void
psm_exps_properties(mvc *sql, global_props *gp, list *exps)
{
	node *n;

	if (!exps)
		return;
	for (n = exps->h; n; n = n->next) 
		psm_exp_properties(sql, gp, n->data);
}

static void
rel_properties(mvc *sql, global_props *gp, sql_rel *rel) 
{
	gp->cnt[(int)rel->op]++;
	switch (rel->op) {
	case op_basetable:
	case op_table:
		if (rel->op == op_table && rel->l && rel->flag != 2) 
			rel_properties(sql, gp, rel->l);
		break;
	case op_join: 
	case op_left: 
	case op_right: 
	case op_full: 

	case op_apply: 
	case op_semi: 
	case op_anti: 

	case op_union: 
	case op_inter: 
	case op_except: 
		rel_properties(sql, gp, rel->l);
		rel_properties(sql, gp, rel->r);
		break;
	case op_project:
	case op_select:
	case op_groupby:
	case op_topn:
	case op_sample:
	case op_ddl:
		if (rel->op == op_ddl && rel->flag == DDL_PSM && rel->exps) 
			psm_exps_properties(sql, gp, rel->exps);
		if (rel->l)
			rel_properties(sql, gp, rel->l);
		break;
	case op_insert:
	case op_update:
	case op_delete:
		if (rel->r) 
			rel_properties(sql, gp, rel->r);
		break;
	}

	switch (rel->op) {
	case op_basetable:
	case op_table:
		if (!find_prop(rel->p, PROP_COUNT))
			rel->p = prop_create(sql->sa, PROP_COUNT, rel->p);
		break;
	case op_join: 
	case op_left: 
	case op_right: 
	case op_full: 

	case op_apply: 
	case op_semi: 
	case op_anti: 

	case op_union: 
	case op_inter: 
	case op_except: 
		break;

	case op_project:
	case op_groupby:
	case op_topn:
	case op_sample:
	case op_select:
		break;

	case op_insert:
	case op_update:
	case op_delete:
	case op_ddl:
		break;
	}
}

static sql_rel * rel_join_order(mvc *sql, sql_rel *rel) ;

static void
get_relations(mvc *sql, sql_rel *rel, list *rels)
{
	if (!rel_is_ref(rel) && rel->op == op_join && rel->exps == NULL) {
		sql_rel *l = rel->l;
		sql_rel *r = rel->r;
		
		get_relations(sql, l, rels);
		get_relations(sql, r, rels);
		rel->l = NULL;
		rel->r = NULL;
		rel_destroy(rel);
	} else {
		rel = rel_join_order(sql, rel);
		append(rels, rel);
	}
}

static int
exp_count(int *cnt, sql_exp *e) 
{
	if (!e)
		return 0;
	if (find_prop(e->p, PROP_JOINIDX))
		*cnt += 100;
	if (find_prop(e->p, PROP_HASHCOL)) 
		*cnt += 100;
	if (find_prop(e->p, PROP_HASHIDX)) 
		*cnt += 100;
	switch(e->type) {
	case e_cmp:
		if (!is_complex_exp(e->flag)) {
			exp_count(cnt, e->l); 
			exp_count(cnt, e->r);
			if (e->f)
				exp_count(cnt, e->f);
		}	
		switch (get_cmp(e)) {
		case cmp_equal:
			*cnt += 90;
			return 90;
		case cmp_notequal:
			*cnt += 7;
			return 7;
		case cmp_gt:
		case cmp_gte:
		case cmp_lt:
		case cmp_lte:
			*cnt += 6;
			if (e->f){ /* range */
				*cnt += 6;
				return 12;
			}
			return 6;
		case cmp_filter:
			if (exp_card(e->r) > CARD_AGGR) {
				/* filters for joins are special */
				*cnt += 1000;
				return 1000;
			}
			*cnt += 2;
			return 2;
		case cmp_in: 
		case cmp_notin: {
			list *l = e->r;
			int c = 9 - 10*list_length(l);
			*cnt += c;
			return c;
		}
		case cmp_or: /* prefer or over functions */
			*cnt += 3;
			return 3;
		default:
			return 0;
		}
	case e_column: 
		*cnt += 20;
		return 20;
	case e_atom:
		*cnt += 10;
		return 10;
	case e_func:
		/* functions are more expensive, depending on the number of columns involved. */ 
		if (e->card == CARD_ATOM)
			return 0;
		*cnt -= 5*list_length(e->l);
		return 5*list_length(e->l);
	case e_convert:
		/* functions are more expensive, depending on the number of columns involved. */ 
		if (e->card == CARD_ATOM)
			return 0;
		/* fall through */
	default:
		*cnt -= 5;
		return -5;
	}
}

static int
exp_keyvalue(sql_exp *e) 
{
	int cnt = 0;
	exp_count(&cnt, e);
	return cnt;
}

static sql_exp *
joinexp_col(sql_exp *e, sql_rel *r)
{
	if (e->type == e_cmp) {
		if (rel_has_exp(r, e->l) >= 0) 
			return e->l;
		return e->r;
	}
	assert(0);
	return NULL;
}

static sql_column *
table_colexp(sql_exp *e, sql_rel *r)
{
	sql_table *t = r->l;

	if (e->type == e_column) {
		const char *name = e->name;
		node *cn;

		if (r->exps) { /* use alias */
			for (cn = r->exps->h; cn; cn = cn->next) {
				sql_exp *ce = cn->data;
				if (strcmp(ce->name, name) == 0) {
					name = ce->r;
					break;
				}
			}
		}
		for (cn = t->columns.set->h; cn; cn = cn->next) {
			sql_column *c = cn->data;
			if (strcmp(c->base.name, name) == 0) 
				return c;
		}
	}
	return NULL;
}

int
exp_joins_rels(sql_exp *e, list *rels)
{
	sql_rel *l = NULL, *r = NULL;

	assert (e->type == e_cmp);
		
	if (e->flag == cmp_or) {
		l = NULL;
	} else if (get_cmp(e) == cmp_filter) {
		list *ll = e->l;
		list *lr = e->r;

		l = find_rel(rels, ll->h->data);
		r = find_rel(rels, lr->h->data);
	} else if (e->flag == cmp_in || e->flag == cmp_notin) {
		list *lr = e->r;

		l = find_rel(rels, e->l);
		if (lr && lr->h)
			r = find_rel(rels, lr->h->data);
	} else {
		l = find_rel(rels, e->l);
		r = find_rel(rels, e->r);
	}

	if (l && r)
		return 0;
	return -1;
}

static list *
matching_joins(sql_allocator *sa, list *rels, list *exps, sql_exp *je) 
{
	sql_rel *l, *r;

	assert (je->type == e_cmp);
		
	l = find_rel(rels, je->l);
	r = find_rel(rels, je->r);
	if (l && r) {
		list *res;
		list *n_rels = new_rel_list(sa);	

		append(n_rels, l);
		append(n_rels, r);
		res = list_select(exps, n_rels, (fcmp) &exp_joins_rels, (fdup)NULL);
		return res; 
	}
	return new_rel_list(sa);
}

static int
sql_column_kc_cmp(sql_column *c, sql_kc *kc)
{
	/* return on equality */
	return (c->colnr - kc->c->colnr);
}

static sql_idx *
find_fk_index(sql_table *l, list *lcols, sql_table *r, list *rcols)
{
	if (l->idxs.set) {
		node *in;
	   	for(in = l->idxs.set->h; in; in = in->next){
	    		sql_idx *li = in->data;
			if (li->type == join_idx) {
		        	sql_key *rk = &((sql_fkey*)li->key)->rkey->k;
				fcmp cmp = (fcmp)&sql_column_kc_cmp;

              			if (rk->t == r && 
				    list_match(lcols, li->columns, cmp) == 0 &&
				    list_match(rcols, rk->columns, cmp) == 0) {
					return li;
				}
			}
		}
	}
	return NULL;
}

static sql_rel *
find_basetable( sql_rel *r)
{
	if (!r)
		return NULL;
	switch(r->op) {
	case op_basetable:	
		if (!r->l)
			return NULL;
		return r;
	case op_project:
	case op_select:
		return find_basetable(r->l);
	default:
		return NULL;
	}
}

static int
exps_count(list *exps) 
{
	node *n;
	int cnt = 0;

	if (!exps)
		return 0;
	for (n = exps->h; n; n=n->next)
		exp_count(&cnt, n->data);
	return cnt;
}

static list *
order_join_expressions(mvc *sql, list *dje, list *rels)
{
	list *res;
	node *n = NULL;
	int i, j, *keys, *pos, cnt = list_length(dje);
	int debug = mvc_debug_on(sql, 16);

	keys = (int*)malloc(cnt*sizeof(int));
	pos = (int*)malloc(cnt*sizeof(int));
	if (keys == NULL || pos == NULL) {
		if (keys)
			free(keys);
		if (pos)
			free(pos);
		return NULL;
	}
	res = sa_list(sql->sa);
	if (res == NULL) {
		free(keys);
		free(pos);
		return NULL;
	}
	for (n = dje->h, i = 0; n; n = n->next, i++) {
		sql_exp *e = n->data;

		keys[i] = exp_keyvalue(e);
		/* add some weight for the selections */
		if (e->type == e_cmp && !is_complex_exp(e->flag)) {
			sql_rel *l = find_rel(rels, e->l);
			sql_rel *r = find_rel(rels, e->r);

			if (l && is_select(l->op) && l->exps)
				keys[i] += list_length(l->exps)*10 + exps_count(l->exps)*debug;
			if (r && is_select(r->op) && r->exps)
				keys[i] += list_length(r->exps)*10 + exps_count(r->exps)*debug;
		}
		pos[i] = i;
	}
	/* sort descending */
	if (cnt > 1) 
		GDKqsort_rev(keys, pos, NULL, cnt, sizeof(int), sizeof(int), TYPE_int);
	for(j=0; j<cnt; j++) {
		for(n = dje->h, i = 0; i != pos[j]; n = n->next, i++) 
			;
		list_append(res, n->data);
	}
	free(keys);
	free(pos);
	return res;
}

static int
find_join_rels(list **L, list **R, list *exps, list *rels)
{
	node *n;

	*L = sa_list(exps->sa);
	*R = sa_list(exps->sa);
	if (!exps || list_length(exps) <= 1)
		return -1;
	for(n = exps->h; n; n = n->next) {
		sql_exp *e = n->data;
		sql_rel *l = NULL, *r = NULL;

		if (!is_complex_exp(e->flag)){
			l = find_rel(rels, e->l);
			r = find_rel(rels, e->r);
		}
		if (l<r) {
			list_append(*L, l);
			list_append(*R, r);
		} else {
			list_append(*L, r);
			list_append(*R, l);
		}
	}
	return 0;
}

static list * 
distinct_join_exps(list *aje, list *lrels, list *rrels)
{
	node *n, *m, *o, *p;
	int len = 0, i, j;
	char *used = SA_NEW_ARRAY(aje->sa, char, len = list_length(aje));
	list *res = sa_list(aje->sa);

	memset(used, 0, len);
	assert(len == list_length(lrels));
	for(n = lrels->h, m = rrels->h, j = 0; n && m; 
	    n = n->next, m = m->next, j++) {
		if (n->data && m->data)
		for(o = n->next, p = m->next, i = j+1; o && p; 
		    o = o->next, p = p->next, i++) {
			if (o->data == n->data && p->data == m->data)
				used[i] = 1;
		}
	}
	for (i = 0, n = aje->h; i < len; n = n->next, i++) {
		if (!used[i])
			list_append(res, n->data);
	}
	return res;
}

static list *
find_fk( mvc *sql, list *rels, list *exps) 
{
	node *djn;
	list *sdje, *aje, *dje;
	list *lrels, *rrels;

	/* first find the distinct join expressions */
	aje = list_select(exps, rels, (fcmp) &exp_is_join, (fdup)NULL);
	/* add left/right relation */
	if (find_join_rels(&lrels, &rrels, aje, rels) < 0)
		dje = aje;
	else
		dje = distinct_join_exps(aje, lrels, rrels);
	for(djn=dje->h; djn; djn = djn->next) {
		/* equal join expressions */
		sql_idx *idx = NULL;
		sql_exp *je = djn->data, *le = je->l, *re = je->r; 

		if (is_complex_exp(je->flag))
			break;
		if (!find_prop(je->p, PROP_JOINIDX)) {
			int swapped = 0;
			list *aaje = matching_joins(sql->sa, rels, aje, je);
			list *eje = list_select(aaje, (void*)1, (fcmp) &exp_is_eqjoin, (fdup)NULL);
			sql_rel *lr = find_rel(rels, le), *olr = lr;
			sql_rel *rr = find_rel(rels, re), *orr = rr;
			sql_rel *bt = NULL;
			char *iname;

			sql_table *l, *r;
			list *lexps = list_map(eje, lr, (fmap) &joinexp_col);
			list *rexps = list_map(eje, rr, (fmap) &joinexp_col);
			list *lcols, *rcols;
			
			lr = find_basetable(lr);
			rr = find_basetable(rr);
			if (!lr || !rr) 
				continue;
			l = lr->l;
			r = rr->l;
			lcols = list_map(lexps, lr, (fmap) &table_colexp);
			rcols = list_map(rexps, rr, (fmap) &table_colexp);
			lcols->destroy = NULL;
			rcols->destroy = NULL;
			if (list_length(lcols) != list_length(rcols)) 
				continue;

			idx = find_fk_index(l, lcols, r, rcols); 
			if (!idx) {
				idx = find_fk_index(r, rcols, l, lcols); 
				swapped = 1;
			} 

			if (idx && (iname = sa_strconcat( sql->sa, "%", idx->base.name)) != NULL &&
				   ((!swapped && name_find_column(olr, NULL, iname, -2, &bt) == NULL) ||
			            ( swapped && name_find_column(orr, NULL, iname, -2, &bt) == NULL))) 
				idx = NULL;

			if (idx) { 
				prop *p;
				node *n;
				sql_exp *t = NULL, *i = NULL;
	
				if (list_length(lcols) > 1 || !mvc_debug_on(sql, 512)) { 

					/* Add join between idx and TID */
					if (swapped) {
						sql_exp *s = je->l, *l = je->r;

						t = rel_find_column(sql->sa, lr, s->l, TID);
						i = rel_find_column(sql->sa, rr, l->l, iname);
						if (!t || !i) 
							continue;
						je = exp_compare(sql->sa, i, t, cmp_equal);
					} else {
						sql_exp *s = je->r, *l = je->l;

						t = rel_find_column(sql->sa, rr, s->l, TID);
						i = rel_find_column(sql->sa, lr, l->l, iname);
						if (!t || !i) 
							continue;
						je = exp_compare(sql->sa, i, t, cmp_equal);
					}

					/* Remove all join expressions */
					for (n = eje->h; n; n = n->next) 
						list_remove_data(exps, n->data);
					append(exps, je);
					djn->data = je;
				} else if (swapped) { /* else keep je for single column expressions */
					je = exp_compare(sql->sa, je->r, je->l, cmp_equal);
					/* Remove all join expressions */
					for (n = eje->h; n; n = n->next) 
						list_remove_data(exps, n->data);
					append(exps, je);
					djn->data = je;
				}
				je->p = p = prop_create(sql->sa, PROP_JOINIDX, je->p);
				p->value = idx;
			}
		}
	}

	/* sort expressions on weighted number of reducing operators */
	sdje = order_join_expressions(sql, dje, rels);
	return sdje;
}

static sql_rel *
order_joins(mvc *sql, list *rels, list *exps)
{
	sql_rel *top = NULL, *l = NULL, *r = NULL;
	sql_exp *cje;
	node *djn;
	list *sdje, *n_rels = new_rel_list(sql->sa);
	int fnd = 0;

	/* find foreign keys and reorder the expressions on reducing quality */
	sdje = find_fk(sql, rels, exps);

	if (list_length(rels) > 2 && mvc_debug_on(sql, 256)) {
		for(djn = sdje->h; djn; djn = djn->next ) {
			sql_exp *e = djn->data;
			list_remove_data(exps, e);
		}
		top =  rel_planner(sql, rels, sdje, exps);
		return top;
	}

	/* open problem, some expressions use more than 2 relations */
	/* For example a.x = b.y * c.z; */
	if (list_length(rels) >= 2 && sdje->h) {
		/* get the first expression */
		cje = sdje->h->data;

		/* find the involved relations */

		/* complex expressions may touch multiple base tables 
		 * Should be pushed up to extra selection.
		 * */
		if (cje->type != e_cmp || !is_complex_exp(cje->flag) || !find_prop(cje->p, PROP_HASHCOL) /*||
		   (cje->type == e_cmp && cje->f == NULL)*/) {
			l = find_one_rel(rels, cje->l);
			r = find_one_rel(rels, cje->r);
		}

		if (l && r && l != r) {
			list_remove_data(sdje, cje);
			list_remove_data(exps, cje);
		}
	}
	if (l && r && l != r) {
		list_remove_data(rels, l);
		list_remove_data(rels, r);
		list_append(n_rels, l);
		list_append(n_rels, r);

		/* Create a relation between l and r. Since the calling 
	   	   functions rewrote the join tree, into a list of expressions 
	   	   and a list of (simple) relations, there are no outer joins 
	   	   involved, we can simply do a crossproduct here.
	 	 */
		top = rel_crossproduct(sql->sa, l, r, op_join);
		rel_join_add_exp(sql->sa, top, cje);

		/* all other join expressions on these 2 relations */
		while((djn = list_find(exps, n_rels, (fcmp)&exp_joins_rels)) != NULL) {
			sql_exp *e = djn->data;

			rel_join_add_exp(sql->sa, top, e);
			list_remove_data(exps, e);
		}
		/* Remove other joins on the current 'n_rels' set in the distinct list too */
		while((djn = list_find(sdje, n_rels, (fcmp)&exp_joins_rels)) != NULL) 
			list_remove_data(sdje, djn->data);
		fnd = 1;
	}
	/* build join tree using the ordered list */
	while(list_length(exps) && fnd) {
		fnd = 0;
		/* find the first expression which could be added */
		for(djn = sdje->h; djn && !fnd && rels->h; djn = (!fnd)?djn->next:NULL) {
			node *ln, *rn, *en;
			
			cje = djn->data;
			ln = list_find(n_rels, cje->l, (fcmp)&rel_has_exp);
			rn = list_find(n_rels, cje->r, (fcmp)&rel_has_exp);

			if (ln || rn) {
				/* remove the expression from the lists */
				list_remove_data(sdje, cje);
				list_remove_data(exps, cje);
			}
			if (ln && rn) {
				assert(0);
				/* create a selection on the current */
				l = ln->data;
				r = rn->data;
				rel_join_add_exp(sql->sa, top, cje);
				fnd = 1;
			} else if (ln || rn) {
				if (ln) {
					l = ln->data;
					r = find_rel(rels, cje->r);
				} else {
					l = rn->data;
					r = find_rel(rels, cje->l);
				}
				list_remove_data(rels, r);
				append(n_rels, r);

				/* create a join using the current expression */
				top = rel_crossproduct(sql->sa, top, r, op_join);
				rel_join_add_exp(sql->sa, top, cje);

				/* all join expressions on these tables */
				while((en = list_find(exps, n_rels, (fcmp)&exp_joins_rels)) != NULL) {
					sql_exp *e = en->data;
					rel_join_add_exp(sql->sa, top, e);
					list_remove_data(exps, e);
				}
				/* Remove other joins on the current 'n_rels' 
				   set in the distinct list too */
				while((en = list_find(sdje, n_rels, (fcmp)&exp_joins_rels)) != NULL) 
					list_remove_data(sdje, en->data);
				fnd = 1;
			}
		}
	}
	if (list_length(rels)) { /* more relations */
		node *n;
		for(n=rels->h; n; n = n->next) {
			if (top)
				top = rel_crossproduct(sql->sa, top, n->data, op_join);
			else 
				top = n->data;
		}
	}
	if (list_length(exps)) { /* more expressions (add selects) */
		node *n;
		set_processed(top);
		top = rel_select(sql->sa, top, NULL);
		for(n=exps->h; n; n = n->next) {
			sql_exp *e = n->data;

			/* find the involved relations */

			/* complex expressions may touch multiple base tables 
		 	 * Should be push up to extra selection. */
			/*
			l = find_one_rel(rels, e->l);
			r = find_one_rel(rels, e->r);

			if (l && r) 
			*/
			if (exp_is_join_exp(e) == 0)
				rel_join_add_exp(sql->sa, top->l, e);
			else
				rel_select_add_exp(sql->sa, top, e);
		}
	}
	return top;
}

static int
rel_neg_in_size(sql_rel *r)
{
	if (is_union(r->op) && r->nrcols == 0) 
		return -1 + rel_neg_in_size(r->l);
	if (is_project(r->op) && r->nrcols == 0) 
		return -1;
	return 0;
}

static list *
push_in_join_down(mvc *sql, list *rels, list *exps)
{
	node *n;
	int restart = 1;
	list *nrels;

	/* we should sort these first, ie small in's before large one's */
	nrels = list_sort(rels, (fkeyvalue)&rel_neg_in_size, (fdup)&rel_dup);

	/* we need to cleanup, the new refs ! */
	rels->destroy = (fdestroy)rel_destroy;
	list_destroy(rels);
	rels = nrels;

	/* one of the rels should be a op_union with nrcols == 0 */
	while(restart) {
	    for(n = rels->h; n; n = n->next) {
		sql_rel *r = n->data;
	
		restart = 0;
		if ((is_union(r->op) || is_project(r->op)) && r->nrcols == 0) {
			/* next step find expression on this relation */
			node *m;
			sql_rel *l = NULL;
			sql_exp *je = NULL;

			for(m = exps->h; !je && m; m = m->next) {
				sql_exp *e = m->data;

				if (e->type == e_cmp && e->flag == cmp_equal) {
					/* in values are on 
						the right of the join */
					if (rel_has_exp(r, e->r) >= 0) 
						je = e;
				}
			}
			/* with this expression find other relation */
			if (je && (l = find_rel(rels, je->l)) != NULL) {
				sql_rel *nr = rel_crossproduct(sql->sa, l, r, op_join);

				rel_join_add_exp(sql->sa, nr, je);
				list_append(rels, nr); 
				list_remove_data(rels, l);
				list_remove_data(rels, r);
				list_remove_data(exps, je);
				restart = 1;
				break;
			}

		}
	    }
	}
	return rels;
}

static list *
push_up_join_exps( mvc *sql, sql_rel *rel) 
{
	if (rel_is_ref(rel))
		return NULL;

	switch(rel->op) {
	case op_join: {
		sql_rel *rl = rel->l;
		sql_rel *rr = rel->r;
		list *l, *r;

		if (rel_is_ref(rl) && rel_is_ref(rr)) {
			l = rel->exps;
			rel->exps = NULL;
			return l;
		}
		l = push_up_join_exps(sql, rl);
		r = push_up_join_exps(sql, rr);
		if (l && r) {
			l = list_merge(l, r, (fdup)NULL);
			r = NULL;
		}
		if (rel->exps) {
			if (l && !r)
				r = l;
			l = list_merge(rel->exps, r, (fdup)NULL);
		}
		rel->exps = NULL;
		return l;
	}
	default:
		return NULL;
	}
}

static sql_rel *
reorder_join(mvc *sql, sql_rel *rel)
{
	list *exps;
	list *rels;

	if (rel->op == op_join)
		rel->exps = push_up_join_exps(sql, rel);

       	exps = rel->exps;
	if (!exps) /* crosstable, ie order not important */
		return rel;
	rel->exps = NULL; /* should be all crosstables by now */
 	rels = new_rel_list(sql->sa);
	if (is_outerjoin(rel->op)) {
		int cnt = 0;
		/* try to use an join index also for outer joins */
		list_append(rels, rel->l);
		list_append(rels, rel->r);
		cnt = list_length(exps);
		rel->exps = find_fk(sql, rels, exps);
		if (list_length(rel->exps) != cnt) 
			rel->exps = order_join_expressions(sql, exps, rels);
	} else { 
 		get_relations(sql, rel, rels);
		if (list_length(rels) > 1) {
			rels = push_in_join_down(sql, rels, exps);
			rel = order_joins(sql, rels, exps);
		} else {
			rel->exps = exps;
			exps = NULL;
		}
	}
	return rel;
}

static sql_rel *
rel_join_order(mvc *sql, sql_rel *rel) 
{
	int e_changes = 0;

	if (!rel)
		return rel;

	switch (rel->op) {
	case op_basetable:
	case op_table:
		break;
	case op_join: 
	case op_left: 
	case op_right: 
	case op_full: 
		break;

	case op_apply: 
	case op_semi: 
	case op_anti: 

	case op_union: 
	case op_inter: 
	case op_except: 
		rel->l = rel_join_order(sql, rel->l);
		rel->r = rel_join_order(sql, rel->r);
		break;
	case op_project:
	case op_select: 
	case op_groupby: 
	case op_topn: 
	case op_sample: 
		rel->l = rel_join_order(sql, rel->l);
		break;
	case op_ddl: 
		rel->l = rel_join_order(sql, rel->l);
		if (rel->r)
			rel->r = rel_join_order(sql, rel->r);
		break;
	case op_insert:
	case op_update:
	case op_delete:
		rel->l = rel_join_order(sql, rel->l);
		rel->r = rel_join_order(sql, rel->r);
		break;
	}
	if (is_join(rel->op) && rel->exps && !rel_is_ref(rel)) {
		rel = rewrite(sql, rel, &rel_remove_empty_select, &e_changes); 
		rel = reorder_join(sql, rel);
	}
	(void)e_changes;
	return rel;
}

/* exp_rename */
static sql_exp * exp_rename(mvc *sql, sql_exp *e, sql_rel *f, sql_rel *t);

static list *
exps_rename(mvc *sql, list *l, sql_rel *f, sql_rel *t) 
{
	node *n;
	list *nl = new_exp_list(sql->sa);

	for(n=l->h; n; n=n->next) {
		sql_exp *arg = n->data;

		arg = exp_rename(sql, arg, f, t);
		if (!arg) 
			return NULL;
		append(nl, arg);
	}
	return nl;
}

/* exp_rename */
static sql_exp *
exp_rename(mvc *sql, sql_exp *e, sql_rel *f, sql_rel *t) 
{
	sql_exp *ne = NULL, *l, *r, *r2;

	switch(e->type) {
	case e_column:
		if (e->l) { 
			ne = exps_bind_column2(f->exps, e->l, e->r);
			/* if relation name matches expressions relation name, find column based on column name alone */
		} else {
			ne = exps_bind_column(f->exps, e->r, NULL);
		}
		if (!ne)
			return e;
		e = NULL;
		if (ne->name && ne->r && ne->l) 
			e = rel_bind_column2(sql, t, ne->l, ne->r, 0);
		if (!e && ne->r)
			e = rel_bind_column(sql, t, ne->r, 0);
		sql->session->status = 0;
		sql->errstr[0] = 0;
		if (!e && exp_is_atom(ne))
			return ne;
		return e;
	case e_cmp: 
		if (e->flag == cmp_or || get_cmp(e) == cmp_filter) {
			list *l = exps_rename(sql, e->l, f, t);
			list *r = exps_rename(sql, e->r, f, t);
			if (l && r) {
				if (get_cmp(e) == cmp_filter) 
					ne = exp_filter(sql->sa, l, r, e->f, is_anti(e));
				else
					ne = exp_or(sql->sa, l,r);
			}
		} else if (e->flag == cmp_in || e->flag == cmp_notin) {
			sql_exp *l = exp_rename(sql, e->l, f, t);
			list *r = exps_rename(sql, e->r, f, t);
			if (l && r)
				ne = exp_in(sql->sa, l, r, e->flag);
		} else {
			l = exp_rename(sql, e->l, f, t);
			r = exp_rename(sql, e->r, f, t);
			if (e->f) {
				r2 = exp_rename(sql, e->f, f, t);
				if (l && r && r2)
					ne = exp_compare2(sql->sa, l, r, r2, e->flag);
			} else if (l && r) {
				ne = exp_compare(sql->sa, l, r, e->flag);
			}
		}
		break;
	case e_convert:
		l = exp_rename(sql, e->l, f, t);
		if (l)
			ne = exp_convert(sql->sa, l, exp_fromtype(e), exp_totype(e));
		break;
	case e_aggr:
	case e_func: {
		list *l = e->l, *nl = NULL;

		if (!l) {
			return e;
		} else {
			nl = exps_rename(sql, l, f, t);
			if (!nl)
				return NULL;
		}
		if (e->type == e_func)
			ne = exp_op(sql->sa, nl, e->f);
		else 
			ne = exp_aggr(sql->sa, nl, e->f, need_distinct(e), need_no_nil(e), e->card, has_nil(e));
		break;
	}	
	case e_atom:
	case e_psm:
		return e;
	}
	if (ne && e->p)
		ne->p = prop_copy(sql->sa, e->p);
	return ne;
}

/* push the expression down, ie translate colum references 
	from relation f into expression of relation t 
*/ 

static sql_exp * _exp_push_down(mvc *sql, sql_exp *e, sql_rel *f, sql_rel *t);

static list *
exps_push_down(mvc *sql, list *exps, sql_rel *f, sql_rel *t)
{
	node *n;
	list *nl = new_exp_list(sql->sa);

	for(n = exps->h; n; n = n->next) {
		sql_exp *arg = n->data, *narg = NULL;

		narg = _exp_push_down(sql, arg, f, t);
		if (!narg) 
			return NULL;
		if (arg->p)
			narg->p = prop_copy(sql->sa, arg->p);
		append(nl, narg);
	}
	return nl;
}

static sql_exp *
_exp_push_down(mvc *sql, sql_exp *e, sql_rel *f, sql_rel *t) 
{
	int flag = e->flag;
	sql_exp *ne = NULL, *l, *r, *r2;

	switch(e->type) {
	case e_column:
		if (is_union(f->op)) {
			int p = list_position(f->exps, rel_find_exp(f, e));

			return list_fetch(t->exps, p);
		}
		if (e->l) { 
			ne = rel_bind_column2(sql, f, e->l, e->r, 0);
			/* if relation name matches expressions relation name, find column based on column name alone */
		}
		if (!ne && !e->l)
			ne = rel_bind_column(sql, f, e->r, 0);
		if (!ne)
			return NULL;
		e = NULL;
		if (ne->name && ne->rname)
			e = rel_bind_column2(sql, t, ne->rname, ne->name, 0);
		if (!e && ne->name && !ne->rname)
			e = rel_bind_column(sql, t, ne->name, 0);
		if (!e && ne->name && ne->r && ne->l) 
			e = rel_bind_column2(sql, t, ne->l, ne->r, 0);
		if (!e && ne->r && !ne->l)
			e = rel_bind_column(sql, t, ne->r, 0);
		sql->session->status = 0;
		sql->errstr[0] = 0;
		if (e && flag)
			e->flag = flag;
		/* if the upper exp was an alias, keep this */ 
		if (e && ne->rname) 
			exp_setname(sql->sa, e, ne->rname, ne->name);
		return e;
	case e_cmp: 
		if (e->flag == cmp_or || get_cmp(e) == cmp_filter) {
			list *l = exps_push_down(sql, e->l, f, t);
			list *r = exps_push_down(sql, e->r, f, t);

			if (!l || !r) 
				return NULL;
			if (get_cmp(e) == cmp_filter) 
				return exp_filter(sql->sa, l, r, e->f, is_anti(e));
			return exp_or(sql->sa, l, r);
		} else if (e->flag == cmp_in || e->flag == cmp_notin) {
			list *r;

			l = _exp_push_down(sql, e->l, f, t);
			r = exps_push_down(sql, e->r, f, t);
			if (!l || !r)
				return NULL;
			return exp_in(sql->sa, l, r, e->flag);
		} else {
			l = _exp_push_down(sql, e->l, f, t);
			r = _exp_push_down(sql, e->r, f, t);
			if (e->f) {
				r2 = _exp_push_down(sql, e->f, f, t);
				if (l && r && r2)
					return exp_compare2(sql->sa, l, r, r2, e->flag);
			} else if (l && r) {
				if (l->card < r->card)
					return exp_compare(sql->sa, r, l, swap_compare((comp_type)e->flag));
				else
					return exp_compare(sql->sa, l, r, e->flag);
			}
		}
		return NULL;
	case e_convert:
		l = _exp_push_down(sql, e->l, f, t);
		if (l)
			return exp_convert(sql->sa, l, exp_fromtype(e), exp_totype(e));
		return NULL;
	case e_aggr:
	case e_func: {
		list *l = e->l, *nl = NULL;

		if (!l) {
			return e;
		} else {
			nl = exps_push_down(sql, l, f, t);
			if (!nl)
				return NULL;
		}
		if (e->type == e_func)
			return exp_op(sql->sa, nl, e->f);
		else 
			return exp_aggr(sql->sa, nl, e->f, need_distinct(e), need_no_nil(e), e->card, has_nil(e));
	}	
	case e_atom:
	case e_psm:
		return e;
	}
	return NULL;
}

static sql_exp *
exp_push_down(mvc *sql, sql_exp *e, sql_rel *f, sql_rel *t) 
{
	return _exp_push_down(sql, e, f, t);
}


/* some projections results are order dependend (row_number etc) */
static int 
project_unsafe(sql_rel *rel)
{
	sql_rel *sub = rel->l;
	node *n;

	if (need_distinct(rel) || rel->r /* order by */)
		return 1;
	if (!rel->exps)
		return 0;
	/* projects without sub and projects around ddl's cannot be changed */
	if (!sub || (sub && sub->op == op_ddl))
		return 1;
	for(n = rel->exps->h; n; n = n->next) {
		sql_exp *e = n->data;

		/* aggr func in project ! */
		if (exp_unsafe(e))
			return 1;
	}
	return 0;
}

static int 
math_unsafe(sql_subfunc *f)
{
	if (!f->func->s) {
		if (strcmp(f->func->base.name, "sql_div") == 0 ||
		    strcmp(f->func->base.name, "sqrt") == 0 ||
		    strcmp(f->func->base.name, "atan") == 0 ) 
			return 1;
	}
	return 0;
}

static int 
can_push_func(sql_exp *e, sql_rel *rel, int *must)
{
	if (!e)
		return 0;
	switch(e->type) {
	case e_cmp: {
		int mustl = 0, mustr = 0, mustf = 0;
		sql_exp *l = e->l, *r = e->r, *f = e->f;

		if (e->flag == cmp_or || e->flag == cmp_in || e->flag == cmp_notin || get_cmp(e) == cmp_filter) 
			return 0;
		return ((l->type == e_column || can_push_func(l, rel, &mustl)) && (*must = mustl)) || 
	               (!f && (r->type == e_column || can_push_func(r, rel, &mustr)) && (*must = mustr)) || 
		       (f && 
	               (r->type == e_column || can_push_func(r, rel, &mustr)) && 
		       (f->type == e_column || can_push_func(f, rel, &mustf)) && (*must = (mustr || mustf)));
	}
	case e_convert:
		return can_push_func(e->l, rel, must);
	case e_func: {
		list *l = e->l;
		node *n;
		int res = 1, lmust = 0;
		
		if (e->f){
			sql_subfunc *f = e->f;
			if (math_unsafe(f) || f->func->type != F_FUNC)
				return 0;
		}
		if (l) for (n = l->h; n && res; n = n->next)
			res &= can_push_func(n->data, rel, &lmust);
		if (res && !lmust)
			return 1;
		(*must) |= lmust;
		return res;
	}
	case e_column:
		if (rel && !rel_find_exp(rel, e)) 
			return 0;
		(*must) = 1;
		/* fall through */
	case e_atom:
	default:
		return 1;
	}
}

static int
exps_can_push_func(list *exps, sql_rel *rel) 
{
	node *n;

	for(n = exps->h; n; n = n->next) {
		sql_exp *e = n->data;
		int must = 0, mustl = 0, mustr = 0;

		if (is_joinop(rel->op) && ((can_push_func(e, rel->l, &mustl) && mustl) || (can_push_func(e, rel->r, &mustr) && mustr)))
			return 1;
		else if (is_select(rel->op) && can_push_func(e, NULL, &must) && must)
			return 1;
	}
	return 0;
}

static int
exp_needs_push_down(sql_exp *e)
{
	if (!e)
		return 0;
	switch(e->type) {
	case e_cmp: 
		if (e->flag == cmp_or || e->flag == cmp_in || e->flag == cmp_notin || get_cmp(e) == cmp_filter) 
			return 0;
		return exp_needs_push_down(e->l) || exp_needs_push_down(e->r) || (e->f && exp_needs_push_down(e->f));
	case e_convert:
		return exp_needs_push_down(e->l);
	case e_aggr: 
	case e_func: 
		return 1;
	case e_column:
	case e_atom:
	default:
		return 0;
	}
}

static int
exps_need_push_down( list *exps )
{
	node *n;
	for(n = exps->h; n; n = n->next) 
		if (exp_needs_push_down(n->data))
			return 1;
	return 0;
}

static sql_rel *
rel_push_func_down(int *changes, mvc *sql, sql_rel *rel) 
{
	if ((is_select(rel->op) || is_joinop(rel->op)) && rel->l && rel->exps && !(rel_is_ref(rel))) {
		list *exps = rel->exps;

		if (is_select(rel->op) &&  list_length(rel->exps) <= 1)  /* only push down when thats useful */
			return rel;
		if (exps_can_push_func(exps, rel) && exps_need_push_down(exps)) {
			sql_rel *nrel;
			sql_rel *l = rel->l, *ol = l;
			sql_rel *r = rel->r, *or = r;
			node *n;

			/* we need a full projection, group by's and unions cannot be extended
 			 * with more expressions */
			if (l->op != op_project) { 
				if (is_subquery(l))
					return rel;
				rel->l = l = rel_project(sql->sa, l, 
					rel_projections(sql, l, NULL, 1, 1));
			}
			if (is_joinop(rel->op) && r->op != op_project) {
				if (is_subquery(r))
					return rel;
				rel->r = r = rel_project(sql->sa, r, 
					rel_projections(sql, r, NULL, 1, 1));
			}
 			nrel = rel_project(sql->sa, rel, rel_projections(sql, rel, NULL, 1, 1));
			for(n = exps->h; n; n = n->next) {
				sql_exp *e = n->data, *ne = NULL;
				int must = 0, mustl = 0, mustr = 0;

				if (e->type == e_column)
					continue;
				if ((is_joinop(rel->op) && ((can_push_func(e, l, &mustl) && mustl) || (can_push_func(e, r, &mustr) && mustr))) ||
				    (is_select(rel->op) && can_push_func(e, NULL, &must) && must)) {
					must = 0; mustl = 0; mustr = 0;
					if (e->type != e_cmp) { /* predicate */
						if ((is_joinop(rel->op) && ((can_push_func(e, l, &mustl) && mustl) || (can_push_func(e, r, &mustr) && mustr))) ||
					    	    (is_select(rel->op) && can_push_func(e, NULL, &must) && must)) {
							exp_label(sql->sa, e, ++sql->label);
							if (mustr)
								append(r->exps, e);
							else
								append(l->exps, e);
							e = exp_column(sql->sa, exp_relname(e), exp_name(e), exp_subtype(e), e->card, has_nil(e), is_intern(e));
							n->data = e;
							(*changes)++;
						}
					} else {
						ne = e->l;
						if ((is_joinop(rel->op) && ((can_push_func(ne, l, &mustl) && mustl) || (can_push_func(ne, r, &mustr) && mustr))) ||
					    	    (is_select(rel->op) && can_push_func(ne, NULL, &must) && must)) {
							exp_label(sql->sa, ne, ++sql->label);
							if (mustr)
								append(r->exps, ne);
							else
								append(l->exps, ne);
							ne = exp_column(sql->sa, exp_relname(ne), exp_name(ne), exp_subtype(ne), ne->card, has_nil(ne), is_intern(ne));
							(*changes)++;
						}
						e->l = ne;

						must = 0; mustl = 0; mustr = 0;
						ne = e->r;
						if ((is_joinop(rel->op) && ((can_push_func(ne, l, &mustl) && mustl) || (can_push_func(ne, r, &mustr) && mustr))) ||
					    	    (is_select(rel->op) && can_push_func(ne, NULL, &must) && must)) {
							exp_label(sql->sa, ne, ++sql->label);
							if (mustr)
								append(r->exps, ne);
							else
								append(l->exps, ne);
							ne = exp_column(sql->sa, exp_relname(ne), exp_name(ne), exp_subtype(ne), ne->card, has_nil(ne), is_intern(ne));
							(*changes)++;
						}
						e->r = ne;

						if (e->f) {
							must = 0; mustl = 0; mustr = 0;
							ne = e->f;
							if ((is_joinop(rel->op) && ((can_push_func(ne, l, &mustl) && mustl) || (can_push_func(ne, r, &mustr) && mustr))) ||
					            	    (is_select(rel->op) && can_push_func(ne, NULL, &must) && must)) {
								exp_label(sql->sa, ne, ++sql->label);
								if (mustr)
									append(r->exps, ne);
								else
									append(l->exps, ne);
								ne = exp_column(sql->sa, exp_relname(ne), exp_name(ne), exp_subtype(ne), ne->card, has_nil(ne), is_intern(ne));
								(*changes)++;
							}
							e->f = ne;
						}
					}
				}
			}
			if (*changes) {
				rel = nrel;
			} else {
				if (l != ol)
					rel->l = ol;
				if (is_joinop(rel->op) && r != or)
					rel->r = or;
			}
		}
	}
	if (rel->op == op_project && rel->l && rel->exps) {
		sql_rel *pl = rel->l;

		if (is_joinop(pl->op) && exps_can_push_func(rel->exps, rel)) {
			node *n;
			sql_rel *l = pl->l, *r = pl->r;
			list *nexps;

			if (l->op != op_project) { 
				if (is_subquery(l))
					return rel;
				pl->l = l = rel_project(sql->sa, l, 
					rel_projections(sql, l, NULL, 1, 1));
			}
			if (is_joinop(rel->op) && r->op != op_project) {
				if (is_subquery(r))
					return rel;
				pl->r = r = rel_project(sql->sa, r, 
					rel_projections(sql, r, NULL, 1, 1));
			}
			nexps = new_exp_list(sql->sa);
			for ( n = rel->exps->h; n; n = n->next) {
				sql_exp *e = n->data;
				int mustl = 0, mustr = 0;

				if ((can_push_func(e, l, &mustl) && mustl) || 
				    (can_push_func(e, r, &mustr) && mustr)) {
					if (mustl)
						append(l->exps, e);
					else
						append(r->exps, e);
				} else
					append(nexps, e);
			}
			rel->exps = nexps;
			(*changes)++;
		}
	}
	return rel;
}


/*
 * Push Count inside crossjoin down, and multiply the results
 * 
 *     project (                                project(
 *          group by (                               crossproduct (
 *		crossproduct(                             project (
 *		     L,			 =>                    group by (
 *		     R                                              L
 *		) [ ] [ count NOT NULL ]                       ) [ ] [ count NOT NULL ]
 *          )                                             ),
 *     ) [ NOT NULL ]                                     project (
 *                                                              group by (
 *                                                                  R
 *                                                              ) [ ] [ count NOT NULL ]
 *                                                        )
 *                                                   ) [ sql_mul(.., .. NOT NULL) ]
 *                                              )
 */



static sql_rel *
rel_push_count_down(int *changes, mvc *sql, sql_rel *rel)
{
	sql_rel *r = rel->l;

	if (is_groupby(rel->op) && !rel_is_ref(rel) &&
            r && !r->exps && r->op == op_join && !(rel_is_ref(r)) && 
	    /* currently only single count aggregation is handled, no other projects or aggregation */
	    list_length(rel->exps) == 1 && ((sql_exp *) rel->exps->h->data)->type == e_aggr &&
            strcmp(((sql_subaggr *) ((sql_exp *) rel->exps->h->data)->f)->aggr->base.name, "count") == 0) {
	    	sql_exp *nce, *oce;
		sql_rel *gbl, *gbr;		/* Group By */
		sql_rel *cp;			/* Cross Product */
		sql_subfunc *mult;
		list *args;
		const char *rname = NULL, *name = NULL;
		sql_rel *srel;

		oce = rel->exps->h->data;
		if (oce->l) /* we only handle COUNT(*) */ 
			return rel;
		rname = oce->rname;
		name  = oce->name;

 		args = new_exp_list(sql->sa);
		srel = r->l;
		{
			sql_subaggr *cf = sql_bind_aggr(sql->sa, sql->session->schema, "count", NULL);
			sql_exp *cnt, *e = exp_aggr(sql->sa, NULL, cf, need_distinct(oce), need_no_nil(oce), oce->card, 0);

			exp_label(sql->sa, e, ++sql->label);
			cnt = exp_column(sql->sa, NULL, exp_name(e), exp_subtype(e), e->card, has_nil(e), is_intern(e));
			gbl = rel_groupby(sql, rel_dup(srel), NULL);
			rel_groupby_add_aggr(sql, gbl, e);
			append(args, cnt);
		}

		srel = r->r;
		{
			sql_subaggr *cf = sql_bind_aggr(sql->sa, sql->session->schema, "count", NULL);
			sql_exp *cnt, *e = exp_aggr(sql->sa, NULL, cf, need_distinct(oce), need_no_nil(oce), oce->card, 0);

			exp_label(sql->sa, e, ++sql->label);
			cnt = exp_column(sql->sa, NULL, exp_name(e), exp_subtype(e), e->card, has_nil(e), is_intern(e));
			gbr = rel_groupby(sql, rel_dup(srel), NULL);
			rel_groupby_add_aggr(sql, gbr, e);
			append(args, cnt);
		}

		mult = find_func(sql, "sql_mul", args);
		cp = rel_crossproduct(sql->sa, gbl, gbr, op_join);

		nce = exp_op(sql->sa, args, mult);
		exp_setname(sql->sa, nce, rname, name );

		rel_destroy(rel);
		rel = rel_project(sql->sa, cp, append(new_exp_list(sql->sa), nce));

		(*changes)++;
	}
	
	return rel;
}

/*
 * Push TopN (only LIMIT, no ORDER BY) down through projections underneath crossproduct, i.e.,
 *
 *     topn(                          topn(
 *         project(                       project(
 *             crossproduct(                  crossproduct(
 *                 L,           =>                topn( L )[ n ],
 *                 R                              topn( R )[ n ]
 *             )                              )
 *         )[ Cs ]*                       )[ Cs ]*
 *     )[ n ]                         )[ n ]
 *
 *  (TODO: in case of n==1 we can omit the original top-level TopN)
 *
 * also push topn under (non reordering) projections.
 */

static list *
sum_limit_offset(mvc *sql, list *exps )
{
	list *nexps = new_exp_list(sql->sa);
	sql_subtype *lng = sql_bind_localtype("lng");
	sql_subfunc *add;

	/* if the expression list only consists of a limit expression, 
	 * we copy it */
	if (list_length(exps) == 1 && exps->h->data)
		return append(nexps, exps->h->data);
	add = sql_bind_func_result(sql->sa, sql->session->schema, "sql_add", lng, lng, lng);
	return append(nexps, exp_op(sql->sa, exps, add));
}

static int 
topn_save_exps( list *exps )
{
	node *n;

	/* Limit only expression lists are always save */
	if (list_length(exps) == 1)
		return 1;
	for (n = exps->h; n; n = n->next ) {
		sql_exp *e = n->data;

		if (!e || e->type != e_atom) 
			return 0;
	}
	return 1;
}

static void
rel_no_rename_exps( list *exps )
{
	node *n;

	for (n = exps->h; n; n = n->next) {
		sql_exp *e = n->data;

		e->rname = e->l;
		e->name = e->r;
	}
}

static void
rel_rename_exps( mvc *sql, list *exps1, list *exps2)
{
	int pos = 0;
	node *n, *m;

	/* check if a column uses an alias earlier in the list */
	for (n = exps1->h, m = exps2->h; n && m; n = n->next, m = m->next, pos++) {
		sql_exp *e2 = m->data;

		if (e2->type == e_column) {
			sql_exp *ne = NULL;

			if (e2->l) 
				ne = exps_bind_column2(exps2, e2->l, e2->r);
			if (!ne && !e2->l)
				ne = exps_bind_column(exps2, e2->r, NULL);
			if (ne) {
				int p = list_position(exps2, ne);

				if (p < pos) {
					ne = list_fetch(exps1, p);
					if (e2->l)
						e2->l = (void *) exp_relname(ne);
					e2->r = (void *) exp_name(ne);
				}
			}
		}
	}

	assert(list_length(exps1) == list_length(exps2)); 
	for (n = exps1->h, m = exps2->h; n && m; n = n->next, m = m->next) {
		sql_exp *e1 = n->data;
		sql_exp *e2 = m->data;
		const char *rname = e1->rname;

		if (!rname && e1->type == e_column && e1->l && e2->rname && 
		    strcmp(e1->l, e2->rname) == 0)
			rname = e2->rname;
		exp_setname(sql->sa, e2, rname, e1->name );
	}
	MT_lock_set(&exps2->ht_lock);
	exps2->ht = NULL;
	MT_lock_unset(&exps2->ht_lock);
}

static sql_rel *
rel_push_topn_down(int *changes, mvc *sql, sql_rel *rel) 
{
	sql_rel *rl, *r = rel->l;

	if (rel->op == op_topn && topn_save_exps(rel->exps)) {
		sql_rel *rp = NULL;

		if (r && r->op == op_project && need_distinct(r)) 
			return rel;
		/* duplicate topn direct under union */

		if (r && r->exps && r->op == op_union && !(rel_is_ref(r)) && r->l) {
			sql_rel *u = r, *x;
			sql_rel *ul = u->l;
			sql_rel *ur = u->r;

			/* only push topn once */
			x = ul;
			while(x->op == op_project && x->l)
				x = x->l;
			if (x && x->op == op_topn)
				return rel;
			x = ur;
			while(x->op == op_project && x->l)
				x = x->l;
			if (x && x->op == op_topn)
				return rel;

			ul = rel_topn(sql->sa, ul, sum_limit_offset(sql, rel->exps));
			ur = rel_topn(sql->sa, ur, sum_limit_offset(sql, rel->exps));
			u->l = ul;
			u->r = ur;
			(*changes)++;
			return rel;
		}
		/* duplicate topn + [ project-order ] under union */
		if (r)
			rp = r->l;
		if (r && r->exps && r->op == op_project && !(rel_is_ref(r)) && r->r && r->l &&
		    rp->op == op_union) {
			sql_rel *u = rp, *ou = u, *x;
			sql_rel *ul = u->l;
			sql_rel *ur = u->r;
			int add_r = 0;

			/* only push topn once */
			x = ul;
			while(x->op == op_project && x->l)
				x = x->l;
			if (x && x->op == op_topn)
				return rel;
			x = ur;
			while(x->op == op_project && x->l)
				x = x->l;
			if (x && x->op == op_topn)
				return rel;

			if (list_length(ul->exps) > list_length(r->exps))
				add_r = 1;
			ul = rel_dup(ul);
			ur = rel_dup(ur);
			if (!is_project(ul->op)) 
				ul = rel_project(sql->sa, ul, 
					rel_projections(sql, ul, NULL, 1, 1));
			if (!is_project(ur->op)) 
				ur = rel_project(sql->sa, ur, 
					rel_projections(sql, ur, NULL, 1, 1));
			rel_rename_exps(sql, u->exps, ul->exps);
			rel_rename_exps(sql, u->exps, ur->exps);

			/* introduce projects under the set */
			ul = rel_project(sql->sa, ul, NULL);
			ul->exps = exps_copy(sql->sa, r->exps);
			/* possibly add order by column */
			if (add_r)
				ul->exps = list_merge(ul->exps, exps_copy(sql->sa, r->r), NULL);
			ul->r = exps_copy(sql->sa, r->r);
			ul = rel_topn(sql->sa, ul, sum_limit_offset(sql, rel->exps));
			ur = rel_project(sql->sa, ur, NULL);
			ur->exps = exps_copy(sql->sa, r->exps);
			/* possibly add order by column */
			if (add_r)
				ur->exps = list_merge(ur->exps, exps_copy(sql->sa, r->r), NULL);
			ur->r = exps_copy(sql->sa, r->r);
			ur = rel_topn(sql->sa, ur, sum_limit_offset(sql, rel->exps));
			u = rel_setop(sql->sa, ul, ur, op_union);
			u->exps = exps_alias(sql->sa, r->exps); 
			set_processed(u);
			/* possibly add order by column */
			if (add_r)
				u->exps = list_merge(u->exps, exps_copy(sql->sa, r->r), NULL);

			if (need_distinct(r)) {
				set_distinct(ul);
				set_distinct(ur);
			}

			/* zap names */
			rel_no_rename_exps(u->exps);
			rel_destroy(ou);

			ur = rel_project(sql->sa, u, exps_alias(sql->sa, r->exps));
			ur->r = r->r;
			r->l = NULL;

			if (need_distinct(r)) 
				set_distinct(ur);

			rel_destroy(r);
			rel->l = ur;
			(*changes)++;
			return rel;
		}

		/* pass through projections */
		while (r && is_project(r->op) && !need_distinct(r) &&
			!(rel_is_ref(r)) &&
			!r->r && (rl = r->l) != NULL && is_project(rl->op)) {
			/* ensure there is no order by */
			if (!r->r) {
				r = r->l;
			} else {
				r = NULL;
			}
		}
		if (r && r != rel && r->op == op_project && !(rel_is_ref(r)) && !r->r && r->l) {
			r = rel_topn(sql->sa, r, sum_limit_offset(sql, rel->exps));
		}

		/* push topn under crossproduct */
		if (r && !r->exps && r->op == op_join && !(rel_is_ref(r)) &&
		    ((sql_rel *)r->l)->op != op_topn && ((sql_rel *)r->r)->op != op_topn) {
			r->l = rel_topn(sql->sa, r->l, sum_limit_offset(sql, rel->exps));
			r->r = rel_topn(sql->sa, r->r, sum_limit_offset(sql, rel->exps));
			(*changes)++;
			return rel;
		}
/* TODO */
#if 0
		/* duplicate topn + [ project-order ] under join on independend always matching joins */
		if (r)
			rp = r->l;
		if (r && r->exps && r->op == op_project && !(rel_is_ref(r)) && r->r && r->l &&
		    rp->op == op_join && rp->exps && rp->exps->h && ((prop*)((sql_exp*)rp->exps->h->data)->p)->kind == PROP_FETCH &&
		    ((sql_rel *)rp->l)->op != op_topn && ((sql_rel *)rp->r)->op != op_topn) {
			/* TODO check if order by columns are independend of join conditions */
			r->l = rel_topn(sql->sa, r->l, sum_limit_offset(sql, rel->exps));
			r->r = rel_topn(sql->sa, r->r, sum_limit_offset(sql, rel->exps));
			(*changes)++;
			return rel;
		}
#endif
	}
	return rel;
}

/* merge projection */

/* push an expression through a projection. 
 * The result should again used in a projection.
 */
static sql_exp *
exp_push_down_prj(mvc *sql, sql_exp *e, sql_rel *f, sql_rel *t);

static list *
exps_push_down_prj(mvc *sql, list *exps, sql_rel *f, sql_rel *t)
{
	node *n;
	list *nl = new_exp_list(sql->sa);

	for(n = exps->h; n; n = n->next) {
		sql_exp *arg = n->data, *narg = NULL;

		narg = exp_push_down_prj(sql, arg, f, t);
		if (!narg) 
			return NULL;
		if (arg->p)
			narg->p = prop_copy(sql->sa, arg->p);
		append(nl, narg);
	}
	return nl;
}

static sql_exp *
exp_push_down_prj(mvc *sql, sql_exp *e, sql_rel *f, sql_rel *t) 
{
	sql_exp *ne = NULL, *l, *r, *r2;

	assert(is_project(f->op));

	switch(e->type) {
	case e_column:
		if (e->l) 
			ne = exps_bind_column2(f->exps, e->l, e->r);
		if (!ne && !e->l)
			ne = exps_bind_column(f->exps, e->r, NULL);
		if (!ne || (ne->type != e_column && ne->type != e_atom))
			return NULL;
		if (ne && list_position(f->exps, ne) >= list_position(f->exps, e)) 
			return NULL;
		while (ne && f->op == op_project && ne->type == e_column) {
			sql_exp *oe = e, *one = ne;

			e = ne;
			ne = NULL;
			if (e->l)
				ne = exps_bind_column2(f->exps, e->l, e->r);
			if (!ne && !e->l)
				ne = exps_bind_column(f->exps, e->r, NULL);
			if (ne && ne != one && list_position(f->exps, ne) >= list_position(f->exps, one)) 
				ne = NULL;
			if (!ne || ne == one) {
				ne = one;
				e = oe;
				break;
			}
			if (ne->type != e_column && ne->type != e_atom)
				return NULL;
		}
		/* possibly a groupby/project column is renamed */
		if (is_groupby(f->op) && f->r) {
			sql_exp *gbe = NULL;
			if (ne->l) 
				gbe = exps_bind_column2(f->r, ne->l, ne->r);
			if (!gbe && !e->l)
				gbe = exps_bind_column(f->r, ne->r, NULL);
			ne = gbe;
			if (!ne || (ne->type != e_column && ne->type != e_atom))
				return NULL;
		}
		if (ne->type == e_atom) 
			e = exp_copy(sql->sa, ne);
		else
			e = exp_alias(sql->sa, e->rname, exp_name(e), ne->l, ne->r, exp_subtype(e), e->card, has_nil(e), is_intern(e));
		if (ne->p)
			e->p = prop_copy(sql->sa, ne->p);
		return e;
	case e_cmp: 
		if (e->flag == cmp_or || get_cmp(e) == cmp_filter) {
			list *l = exps_push_down_prj(sql, e->l, f, t);
			list *r = exps_push_down_prj(sql, e->r, f, t);

			if (!l || !r) 
				return NULL;
			if (get_cmp(e) == cmp_filter) 
				return exp_filter(sql->sa, l, r, e->f, is_anti(e));
			return exp_or(sql->sa, l, r);
		} else if (e->flag == cmp_in || e->flag == cmp_notin) {
			sql_exp *l = exp_push_down_prj(sql, e->l, f, t);
			list *r = exps_push_down_prj(sql, e->r, f, t);

			if (!l || !r) 
				return NULL;
			return exp_in(sql->sa, l, r, e->flag);
		} else {
			l = exp_push_down_prj(sql, e->l, f, t);
			r = exp_push_down_prj(sql, e->r, f, t);
			if (e->f) {
				r2 = exp_push_down_prj(sql, e->f, f, t);
				if (l && r && r2)
					return exp_compare2(sql->sa, l, r, r2, e->flag);
			} else if (l && r) {
				return exp_compare(sql->sa, l, r, e->flag);
			}
		}
		return NULL;
	case e_convert:
		l = exp_push_down_prj(sql, e->l, f, t);
		if (l)
			return exp_convert(sql->sa, l, exp_fromtype(e), exp_totype(e));
		return NULL;
	case e_aggr:
	case e_func: {
		list *l = e->l, *nl = NULL;
	        sql_exp *ne = NULL;

		if (e->type == e_func && exp_unsafe(e))
			return NULL;
		if (!l) {
			return e;
		} else {
			nl = exps_push_down_prj(sql, l, f, t);
			if (!nl)
				return NULL;
		}
		if (e->type == e_func)
			ne = exp_op(sql->sa, nl, e->f);
		else 
			ne = exp_aggr(sql->sa, nl, e->f, need_distinct(e), need_no_nil(e), e->card, has_nil(e));
		if (e->p)
			ne->p = prop_copy(sql->sa, e->p);
		return ne;
	}	
	case e_atom:
	case e_psm:
		return e;
	}
	return NULL;
}

/* TODO: check for keys with more than one colun */
static int
exps_unique( list *exps )
{
	node *n;

	if ((n = exps->h) != NULL) {
		sql_exp *e = n->data;
		prop *p;

		if (e && (p = find_prop(e->p, PROP_HASHCOL)) != NULL) {
			sql_ukey *k = p->value;
			if (k && list_length(k->k.columns) <= 1)
				return 1;
		}
	}
	return 0;
}

static sql_rel *
rel_distinct_project2groupby(int *changes, mvc *sql, sql_rel *rel)
{
	sql_rel *l = rel->l;

	/* rewrite distinct project (table) [ constant ] -> project [ constant ] */
	if (rel->op == op_project && rel->l && !rel->r /* no order by */ && need_distinct(rel) &&
	    exps_card(rel->exps) <= CARD_ATOM) {
		set_nodistinct(rel);
		rel->l = rel_topn(sql->sa, rel->l, append(sa_list(sql->sa), exp_atom_lng(sql->sa, 1)));
	}

	/* rewrite distinct project [ pk ] ( select ( table ) [ e op val ]) 
	 * into project [ pk ] ( select ( table )  */
	if (rel->op == op_project && rel->l && !rel->r /* no order by */ && need_distinct(rel) &&
	    l->op == op_select && exps_unique(rel->exps)) 
		set_nodistinct(rel);
	/* rewrite distinct project [ gbe ] ( select ( groupby [ gbe ] [ gbe, e ] )[ e op val ]) 
	 * into project [ gbe ] ( select ( group etc ) */
	if (rel->op == op_project && rel->l && !rel->r /* no order by */ && 
	    need_distinct(rel) && l->op == op_select){ 
		sql_rel *g = l->l;
		if (is_groupby(g->op)) {
			list *gbe = g->r;
			node *n;
			int fnd = 1;

			for (n = rel->exps->h; n && fnd; n = n->next) {
				sql_exp *e = n->data;

				if (e->card > CARD_ATOM) { 
					/* find e in gbe */
					sql_exp *ne = list_find_exp(g->exps, e);

					if (ne) 
						ne = list_find_exp( gbe, ne);
					fnd++;
					if (!ne) 
						fnd = 0;
				}
			}
			if (fnd == (list_length(gbe)+1)) 
				set_nodistinct(rel);
		}
	}
	if (rel->op == op_project && rel->l && !rel->r /* no order by */ && 
	    need_distinct(rel) && exps_card(rel->exps) > CARD_ATOM) {
		node *n;
		list *exps = new_exp_list(sql->sa), *gbe = new_exp_list(sql->sa);

		rel->l = rel_project(sql->sa, rel->l, rel->exps);

		for (n = rel->exps->h; n; n = n->next) {
			sql_exp *e = n->data, *ne;

			if (!exp_name(e))
				exp_label(sql->sa, e, ++sql->label);
			ne = exp_column(sql->sa, exp_relname(e), exp_name(e), exp_subtype(e), exp_card(e), has_nil(e), 0);
			if (e->card > CARD_ATOM) { /* no need to group by on constants */
				append(gbe, ne);
			}
			append(exps, ne);
		}
		rel->op = op_groupby;
		rel->exps = exps;
		rel->r = gbe;
		set_nodistinct(rel);
		*changes = 1;
	}
	return rel;
}

static int
exp_shares_exps( sql_exp *e, list *shared, lng *uses)
{
	switch(e->type) {
	case e_cmp: /* not in projection list */
	case e_psm:
		assert(0);
	case e_atom:
		return 0;
	case e_column: 
		{
			sql_exp *ne = NULL;
			if (e->l) 
				ne = exps_bind_column2(shared, e->l, e->r);
			if (!ne && !e->l)
				ne = exps_bind_column(shared, e->r, NULL);
			if (!ne)
				return 0;
			if (ne && ne->type != e_column) {
				lng used = (lng) 1 << list_position(shared, ne);
				if (used & *uses)
					return 1;
				*uses &= used;
				return 0;
			}
			if (ne && ne != e && (list_position(shared, e) < 0 || list_position(shared, e) > list_position(shared, ne))) 
				/* maybe ne refers to a local complex exp */
				return exp_shares_exps( ne, shared, uses);
			return 0;
		}
	case e_convert:
		return exp_shares_exps(e->l, shared, uses);

	case e_aggr:
	case e_func: 
		{
			list *l = e->l;
			node *n;

			if (!l)
				return 0;
			for (n = l->h; n; n = n->next) {
				sql_exp *e = n->data;

				if (exp_shares_exps( e, shared, uses))
					return 1;
			}
		}
	}
	return 0;
}

static int
exps_share_expensive_exp( list *exps, list *shared )
{
	node *n;
	lng uses = 0;

	if (!exps || !shared)
		return 0;
	for (n = exps->h; n; n = n->next){
		sql_exp *e = n->data;

		if (exp_shares_exps( e, shared, &uses))
			return 1;
	}
	return 0;
}

static int ambigious_ref( list *exps, sql_exp *e);
static int
ambigious_refs( list *exps, list *refs) 
{
	node *n;

	if (!refs)
		return 0;
	for(n=refs->h; n; n = n->next) {
		if (ambigious_ref(exps, n->data))
			return 1;
	}
	return 0;
}

static int
ambigious_ref( list *exps, sql_exp *e) 
{
	sql_exp *ne = NULL;

	if (e->type == e_column) {
		if (e->l) 
			ne = exps_bind_column2(exps, e->l, e->r);
		if (!ne && !e->l)
			ne = exps_bind_column(exps, e->r, NULL);
		if (ne && e != ne) 
			return 1;
	}
	if (e->type == e_func) 
		return ambigious_refs(exps, e->l);
	return 0;
}

/* merge 2 projects into the lower one */
static sql_rel *
rel_merge_projects(int *changes, mvc *sql, sql_rel *rel) 
{
	list *exps = rel->exps;
	sql_rel *prj = rel->l;
	node *n;

	if (rel->op == op_project && 
	    prj && prj->op == op_project && !(rel_is_ref(prj)) && !prj->r) {
		int all = 1;

		if (project_unsafe(rel) || project_unsafe(prj) || exps_share_expensive_exp(rel->exps, prj->exps))
			return rel;
	
		/* here we need to fix aliases */
		rel->exps = new_exp_list(sql->sa); 

		/* for each exp check if we can rename it */
		for (n = exps->h; n && all; n = n->next) { 
			sql_exp *e = n->data, *ne = NULL;

			/* We do not handle expressions pointing back in the list */
			if (ambigious_ref(exps, e)) {
				all = 0;
				break;
			}
			ne = exp_push_down_prj(sql, e, prj, prj->l);
			/* check if the refered alias name isn't used twice */
			if (ne && ambigious_ref(rel->exps, ne)) {
				all = 0;
				break;
			}
			/*
			if (ne && ne->type == e_column) { 
				sql_exp *nne = NULL;

				if (ne->l)
					nne = exps_bind_column2(rel->exps, ne->l, ne->r);
				if (!nne && !ne->l)
					nne = exps_bind_column(rel->exps, ne->r, NULL);
				if (nne && ne != nne && nne != e) {
					all = 0;
					break;
				}
			}
			*/
			if (ne) {
				exp_setname(sql->sa, ne, exp_relname(e), exp_name(e));
				list_append(rel->exps, ne);
			} else {
				all = 0;
			}
		}
		if (all) {
			/* we can now remove the intermediate project */
			/* push order by expressions */
			if (rel->r) {
				list *nr = new_exp_list(sql->sa), *res = rel->r; 
				for (n = res->h; n; n = n->next) { 
					sql_exp *e = n->data, *ne = NULL;
	
					ne = exp_push_down_prj(sql, e, prj, prj->l);
					if (ne) {
						exp_setname(sql->sa, ne, exp_relname(e), exp_name(e));
						list_append(nr, ne);
					} else {
						all = 0;
					}
				}
				if (all) {
					rel->r = nr;
				} else {
					/* leave as is */
					rel->exps = exps;
					return rel;
				}
			}
			rel->l = prj->l;
			prj->l = NULL;
			rel_destroy(prj);
			(*changes)++;
			return rel_merge_projects(changes, sql, rel);
		} else {
			/* leave as is */
			rel->exps = exps;
		}
		return rel;
	}
	return rel;
}

static sql_subfunc *
find_func( mvc *sql, char *name, list *exps )
{
	list * l = new_func_list(sql->sa); 
	node *n;

	for(n = exps->h; n; n = n->next)
		append(l, exp_subtype(n->data)); 
	return sql_bind_func_(sql->sa, sql->session->schema, name, l, F_FUNC);
}

/* f (args) unsafe  (examples a/b iff b == 0 and sqrt(a iff a<0))
 */
static sql_exp *
math_unsafe_fixup_unop( mvc *sql, sql_exp *e, sql_exp *le, sql_exp *cond, int lr)
{
	list *args = new_exp_list(sql->sa);
	sql_subfunc *ifthen;
	sql_exp *o;

	/* if (cond) then val else const */
	append(args, cond);
	if (!lr)
		append(args, le);
	o = exp_atom_lng(sql->sa, 1);
	append(args, exp_convert(sql->sa, o, exp_subtype(o), exp_subtype(le)));
	if (lr)
		append(args, le);
	ifthen = find_func(sql, "ifthenelse", args);
	assert(ifthen);
	le = exp_op(sql->sa, args, ifthen);
	return exp_unop(sql->sa, le, e->f);
}

static sql_exp *
math_unsafe_fixup_binop( mvc *sql, sql_exp *e, sql_exp *le, sql_exp *re, sql_exp *cond, int lr )
{
	list *args = new_exp_list(sql->sa);
	sql_subfunc *ifthen;
	sql_exp *o;

	/* if (cond) then val else const */
	append(args, cond);
	if (!lr)
		append(args, re);
	o = exp_atom_lng(sql->sa, 1);
	append(args, exp_convert(sql->sa, o, exp_subtype(o), exp_subtype(re)));
	if (lr)
		append(args, re);
	ifthen = find_func(sql, "ifthenelse", args);
	assert(ifthen);
	re = exp_op(sql->sa, args, ifthen);

	return exp_binop(sql->sa, le, re, e->f);
}

static sql_exp *
math_unsafe_fixup( mvc *sql, sql_exp *e, sql_exp *cond, int lr )
{
	list *args = e->l;

	if (args && args->h && args->h->next)
		return math_unsafe_fixup_binop(sql, e, args->h->data, args->h->next->data, cond, lr);
	else
		return math_unsafe_fixup_unop(sql, e, args->h->data, cond, lr);
}

static int 
exp_find_math_unsafe( sql_exp *e)
{
	if (!e)
		return 0;
	switch(e->type) {
	case e_aggr:
	case e_func: 
		{
			list *l = e->l;
			node *n;
			sql_subfunc *f = e->f;

			if (math_unsafe(f))
				return 1;
			if (!l)
				return 0;
			for (n = l->h; n; n = n->next) {
				sql_exp *ne = n->data;

				if (exp_find_math_unsafe(ne))
					return 1;
			}
		}
		/* fall through */
	case e_convert:
		return exp_find_math_unsafe(e->l);
	case e_column: 
	case e_cmp:
	case e_psm:
	case e_atom:
	default:
		return 0;
	}
}

static sql_exp * exp_math_unsafe_fixup( mvc *sql, sql_exp *e, sql_exp *cond, int lr );

static list *
exps_case_fixup( mvc *sql, list *exps, sql_exp *cond, int lr )
{
	node *n;

	if (exps) {
		list *nexps = new_exp_list(sql->sa);
		for( n = exps->h; n; n = n->next) {
			sql_exp *e = n->data;
			if (is_func(e->type) && e->l && !is_analytic(e) ) {
				sql_subfunc *f = e->f;

				if (math_unsafe(f)) {
					e = math_unsafe_fixup(sql, e, cond, lr);
				} else {
					list *l = exps_case_fixup(sql, e->l, cond, lr);
					sql_exp *ne = exp_op(sql->sa, l, f);
					exp_setname(sql->sa, ne, e->rname, e->name );
					e = ne;
				}
			} else if (e->type == e_convert) {
				sql_exp *l = exp_math_unsafe_fixup(sql, e->l, cond, lr);
				sql_exp *ne = exp_convert(sql->sa, l, exp_fromtype(e), exp_totype(e));
				e = ne;
			}
			append(nexps, e);
		}
		return nexps;
	}
	return exps;
}

static sql_exp *
exp_math_unsafe_fixup( mvc *sql, sql_exp *e, sql_exp *cond, int lr )
{
	if (is_func(e->type) && e->l && !is_analytic(e) ) {
		sql_subfunc *f = e->f;

		if (math_unsafe(f)) {
			e = math_unsafe_fixup(sql, e, cond, lr);
		} else {
			list *l = exps_case_fixup(sql, e->l, cond, lr);
			sql_exp *ne = exp_op(sql->sa, l, f);
			exp_setname(sql->sa, ne, e->rname, e->name );
			e = ne;
		}
	}
	return e;
}

static sql_exp *
exp_case_fixup( mvc *sql, sql_exp *e )
{
	/* only functions need fix up */
	if (e->type == e_psm) {
		if (e->flag & PSM_SET) {
			/* todo */
		} else if (e->flag & PSM_VAR) {
			/* todo */
		} else if (e->flag & PSM_RETURN) {
			e->l = exp_case_fixup(sql, e->l);
		} else if (e->flag & PSM_WHILE) {
			e->l = exp_case_fixup(sql, e->l);
			e->r = exps_case_fixup(sql, e->r, NULL, 0);
		} else if (e->flag & PSM_IF) {
			e->l = exp_case_fixup(sql, e->l);
			e->r = exps_case_fixup(sql, e->r, NULL, 0);
			if (e->f)
				e->f = exps_case_fixup(sql, e->f, NULL, 0);
		} else if (e->flag & PSM_REL) {
		}
		return e;
	}
	if (e->type == e_func && e->l && !is_analytic(e) ) {
		list *l = new_exp_list(sql->sa), *args = e->l;
		node *n;
		sql_exp *ne;
		sql_subfunc *f = e->f;

		/* first fixup arguments */
		for (n=args->h; n; n=n->next) {
			sql_exp *a = exp_case_fixup(sql, n->data);
			list_append(l, a);
		}
		ne = exp_op(sql->sa, l, f);
		exp_setname(sql->sa, ne, e->rname, e->name );

		/* ifthenelse with one of the sides an 'sql_div' */
		args = ne->l;
		if (!f->func->s && !strcmp(f->func->base.name, "ifthenelse")) { 
			sql_exp *cond = args->h->data, *nne; 
			sql_exp *a1 = args->h->next->data; 
			sql_exp *a2 = args->h->next->next->data; 

			/* rewrite right hands of div */
			if ((a1->type == e_func || a1->type == e_convert) && exp_find_math_unsafe(a1)) {
				a1 = exp_math_unsafe_fixup(sql, a1, cond, 0);
			} else if (a1->type == e_func && a1->l) { 
				a1->l = exps_case_fixup(sql, a1->l, cond, 0); 
			}
			if  ((a2->type == e_func || a2->type == e_convert) && exp_find_math_unsafe(a2)) {
				a2 = exp_math_unsafe_fixup(sql, a2, cond, 1);
			} else if (a2->type == e_func && a2->l) { 
				a2->l = exps_case_fixup(sql, a2->l, cond, 1); 
			}
			assert(cond && a1 && a2);
			nne = exp_op3(sql->sa, cond, a1, a2, ne->f);
			exp_setname(sql->sa, nne, ne->rname, ne->name );
			ne = nne;
		}
		return ne;
	}
	if (e->type == e_convert) {
		sql_exp *e1 = exp_case_fixup(sql, e->l);
		sql_exp *ne = exp_convert(sql->sa, e1, exp_fromtype(e), exp_totype(e));
		exp_setname(sql->sa, ne, e->rname, e->name);
		return ne;
	} 
	if (e->type == e_aggr) {
		list *l = NULL, *args = e->l;
		node *n;
		sql_exp *ne;
		sql_subaggr *f = e->f;

		/* first fixup arguments */
		if (args) {
 			l = new_exp_list(sql->sa);
			for (n=args->h; n; n=n->next) {
				sql_exp *a = exp_case_fixup(sql, n->data);
				list_append(l, a);
			}
		}
		ne = exp_aggr(sql->sa, l, f, need_distinct(e), need_no_nil(e), e->card, has_nil(e));
		exp_setname(sql->sa, ne, e->rname, e->name );
		return ne;
	}
	return e;
}

static sql_rel *
rel_case_fixup(int *changes, mvc *sql, sql_rel *rel) 
{
	
	(void)changes; /* only go through it once, ie don't mark for changes */
	if ((is_project(rel->op) || (rel->op == op_ddl && rel->flag == DDL_PSM)) && rel->exps) {
		list *exps = rel->exps;
		node *n;
		int needed = 0;

		for (n = exps->h; n && !needed; n = n->next) { 
			sql_exp *e = n->data;

			if (e->type == e_func || e->type == e_convert ||
			    e->type == e_aggr || e->type == e_psm) 
				needed = 1;
		}
		if (!needed)
			return rel;

		rel->exps = new_exp_list(sql->sa); 
		for (n = exps->h; n; n = n->next) { 
			sql_exp *e = exp_case_fixup( sql, n->data );
		
			if (!e) 
				return NULL;
			list_append(rel->exps, e);
		}
	} 
	return rel;
}

static sql_exp *
exp_simplify_math( mvc *sql, sql_exp *e, int *changes)
{
	if (e->type == e_func || e->type == e_aggr) {
		list *l = e->l;
		sql_subfunc *f = e->f;
		node *n;
		sql_exp *le;

		if (list_length(l) < 1)
			return e;

		le = l->h->data;
		if (!exp_subtype(le) || (!EC_COMPUTE(exp_subtype(le)->type->eclass) && exp_subtype(le)->type->eclass != EC_DEC))
			return e;
		if (!f->func->s && !strcmp(f->func->base.name, "sql_mul") && list_length(l) == 2) {
			sql_exp *le = l->h->data;
			sql_exp *re = l->h->next->data;
			/* 0*a = 0 */
			if (exp_is_atom(le) && exp_is_zero(sql, le) && exp_is_not_null(sql, re)) {
				(*changes)++;
				exp_setname(sql->sa, le, exp_relname(e), exp_name(e));
				return le;
			}
			/* a*0 = 0 */
			if (exp_is_atom(re) && exp_is_zero(sql, re) && exp_is_not_null(sql, le)) {
				(*changes)++;
				exp_setname(sql->sa, re, exp_relname(e), exp_name(e));
				return re;
			}
			/* 1*a = a
			if (exp_is_atom(le) && exp_is_one(sql, le)) {
				(*changes)++;
				exp_setname(sql->sa, re, exp_relname(e), exp_name(e));
				return re;
			}
			*/
			/* a*1 = a
			if (exp_is_atom(re) && exp_is_one(sql, re)) {
				(*changes)++;
				exp_setname(sql->sa, le, exp_relname(e), exp_name(e));
				return le;
			}
			*/
			if (exp_is_atom(le) && exp_is_atom(re)) {
				atom *la = exp_flatten(sql, le);
				atom *ra = exp_flatten(sql, re);

				if (la && ra) {
					atom *a = atom_mul(la, ra);

					if (a) {
						sql_exp *ne = exp_atom(sql->sa, a);
						(*changes)++;
						exp_setname(sql->sa, ne, exp_relname(e), exp_name(e));
						return ne;
					}
				}
			}
			/* move constants to the right, ie c*A = A*c */
			/* TODO beware of overflow,  */
			else if (exp_is_atom(le)) {
				l->h->data = re;
				l->h->next->data = le;
				(*changes)++;
				return e;
			}
			/* change a*a into pow(a,2), later change pow(a,2) back into a*a */
			if (exp_equal(le, re)==0 && exp_subtype(le)->type->eclass == EC_FLT) {
				/* pow */
				list *l;
				sql_exp *ne;
				sql_subfunc *pow = sql_bind_func(sql->sa, sql->session->schema, "power", exp_subtype(le), exp_subtype(re), F_FUNC);
				assert(pow);
				if (exp_subtype(le)->type->localtype == TYPE_flt)
					re = exp_atom_flt(sql->sa, 2);
				else
					re = exp_atom_dbl(sql->sa, 2);
				l = sa_list(sql->sa);
				append(l, le);
				append(l, re);
				(*changes)++;
				ne = exp_op(sql->sa, l, pow);
				exp_setname(sql->sa, ne, exp_relname(e), exp_name(e));
				return ne;
			}
			/* change a*pow(a,n) or pow(a,n)*a into pow(a,n+1) */
			if (is_func(le->type)) { 
				list *l = le->l;
				sql_subfunc *f = le->f;

				if (!f->func->s && !strcmp(f->func->base.name, "power") && list_length(l) == 2) {
					sql_exp *lle = l->h->data;
					sql_exp *lre = l->h->next->data;
					if (exp_equal(re, lle)==0) {
						if (atom_inc(exp_value(sql, lre, sql->args, sql->argc))) {
							(*changes)++;
							exp_setname(sql->sa, le, exp_relname(e), exp_name(e));
							return le;
						}
					}
				}
				if (!f->func->s && !strcmp(f->func->base.name, "sql_mul") && list_length(l) == 2) {
					sql_exp *lle = l->h->data;
					sql_exp *lre = l->h->next->data;
					if (!exp_is_atom(lle) && exp_is_atom(lre) && exp_is_atom(re)) {
						/* (x*c1)*c2 -> x * (c1*c2) */
						list *l = sa_list(sql->sa);
						append(l, lre);
						append(l, re);
						le->l = l;
						l = e->l;
						l->h->data = lle;
						l->h->next->data = le;
						(*changes)++;
						return e;
					}
				}
			}
		}
		if (!f->func->s && !strcmp(f->func->base.name, "sql_add") && list_length(l) == 2) {
			sql_exp *le = l->h->data;
			sql_exp *re = l->h->next->data;
			if (exp_is_atom(le) && exp_is_zero(sql, le)) {
				(*changes)++;
				exp_setname(sql->sa, re, exp_relname(e), exp_name(e));
				return re;
			}
			if (exp_is_atom(re) && exp_is_zero(sql, re)) {
				(*changes)++;
				exp_setname(sql->sa, le, exp_relname(e), exp_name(e));
				return le;
			}
			if (exp_is_atom(le) && exp_is_atom(re)) {
				atom *la = exp_flatten(sql, le);
				atom *ra = exp_flatten(sql, re);

				if (la && ra) {
					atom *a = atom_add(la, ra);

					if (a) {
						sql_exp *ne = exp_atom(sql->sa, a);
						(*changes)++;
						exp_setname(sql->sa, ne, exp_relname(e), exp_name(e));
						return ne;
					}
				}
			}
			/* move constants to the right, ie c+A = A+c */
			else if (exp_is_atom(le)) {
				l->h->data = re;
				l->h->next->data = le;
				(*changes)++;
				return e;
			} else if (is_func(le->type)) {
				list *ll = le->l;
				sql_subfunc *f = le->f;
				if (!f->func->s && !strcmp(f->func->base.name, "sql_add") && list_length(ll) == 2) {
					sql_exp *lle = ll->h->data;
					sql_exp *lre = ll->h->next->data;

					if (exp_is_atom(lle) && exp_is_atom(lre))
						return e;
					if (!exp_is_atom(re) && exp_is_atom(lre)) {
						/* (x+c1)+y -> (x+y) + c1 */
						ll->h->next->data = re; 
						l->h->next->data = lre;
						l->h->data = exp_simplify_math(sql, le, changes);
						(*changes)++;
						return e;
					}
					if (exp_is_atom(re) && exp_is_atom(lre)) {
						/* (x+c1)+c2 -> (c2+c1) + x */
						ll->h->data = re; 
						l->h->next->data = lle;
						l->h->data = exp_simplify_math(sql, le, changes);
						(*changes)++;
						return e;
					}
				}
			}
			/*
			if (is_func(re->type)) {
				list *ll = re->l;
				sql_subfunc *f = re->f;
				if (!f->func->s && !strcmp(f->func->base.name, "sql_add") && list_length(ll) == 2) {
					if (exp_is_atom(le)) {
						* c1+(x+y) -> (x+y) + c1 *
						l->h->data = re;
						l->h->next->data = le;
						(*changes)++;
						return e;
					}
				}
			}
			*/
		}
		if (!f->func->s && !strcmp(f->func->base.name, "sql_sub") && list_length(l) == 2) {
			sql_exp *le = l->h->data;
			sql_exp *re = l->h->next->data;

			if (exp_is_atom(le) && exp_is_atom(re)) {
				atom *la = exp_flatten(sql, le);
				atom *ra = exp_flatten(sql, re);

				if (la && ra) {
					atom *a = atom_sub(la, ra);

					if (a) {
						sql_exp *ne = exp_atom(sql->sa, a);
						(*changes)++;
						exp_setname(sql->sa, ne, exp_relname(e), exp_name(e));
						return ne;
					}
				}
			}
			if (exp_equal(le,re) == 0) { /* a - a = 0 */
				atom *a;
				sql_exp *ne;

				if (exp_subtype(le)->type->eclass == EC_NUM) {
					a = atom_int(sql->sa, exp_subtype(le), 0);
				} else if (exp_subtype(le)->type->eclass == EC_FLT) {
					a = atom_float(sql->sa, exp_subtype(le), 0);
				} else {
					return 0;
				}
				ne = exp_atom(sql->sa, a);
				(*changes)++;
				exp_setname(sql->sa, ne, exp_relname(e), exp_name(e));
				return ne;
			}
			if (is_func(le->type)) {
				list *ll = le->l;
				sql_subfunc *f = le->f;
				if (!f->func->s && !strcmp(f->func->base.name, "sql_add") && list_length(ll) == 2) {
					sql_exp *lle = ll->h->data;
					sql_exp *lre = ll->h->next->data;
					if (exp_equal(re, lre) == 0) {
						/* (x+a)-a = x*/
						exp_setname(sql->sa, lle, exp_relname(e), exp_name(e));
						(*changes)++;
						return lle;
					}
					if (exp_is_atom(lle) && exp_is_atom(lre))
						return e;
					if (!exp_is_atom(re) && exp_is_atom(lre)) {
						/* (x+c1)-y -> (x-y) + c1 */
						ll->h->next->data = re; 
						l->h->next->data = lre;
						le->f = e->f;
						e->f = f;
						l->h->data = exp_simplify_math(sql, le, changes);
						(*changes)++;
						return e;
					}
					if (exp_is_atom(re) && exp_is_atom(lre)) {
						/* (x+c1)-c2 -> (c1-c2) + x */
						ll->h->data = lre; 
						ll->h->next->data = re; 
						l->h->next->data = lle;
						le->f = e->f;
						e->f = f;
						l->h->data = exp_simplify_math(sql, le, changes);
						(*changes)++;
						return e;
					}
				}
			}
		}
		if (l)
			for (n = l->h; n; n = n->next) 
				n->data = exp_simplify_math(sql, n->data, changes);
	}
	if (e->type == e_convert)
		e->l = exp_simplify_math(sql, e->l, changes);
	return e;
}

static sql_rel *
rel_simplify_math(int *changes, mvc *sql, sql_rel *rel) 
{
	
	if ((is_project(rel->op) || (rel->op == op_ddl && rel->flag == DDL_PSM)) && rel->exps) {
		list *exps = rel->exps;
		node *n;
		int needed = 0;

		for (n = exps->h; n && !needed; n = n->next) { 
			sql_exp *e = n->data;

			if (e->type == e_func || e->type == e_convert ||
			    e->type == e_aggr || e->type == e_psm) 
				needed = 1;
		}
		if (!needed)
			return rel;

		rel->exps = new_exp_list(sql->sa); 
		for (n = exps->h; n; n = n->next) { 
			sql_exp *e = exp_simplify_math( sql, n->data, changes);
		
			if (!e) 
				return NULL;
			list_append(rel->exps, e);
		}
	} 
	if (*changes) /* if rewritten don't cache this query */
		sql->caching = 0;
	return rel;
}

static sql_rel *
rel_find_ref( sql_rel *r)
{
	while (!rel_is_ref(r) && r->l && 
	      (is_project(r->op) || is_select(r->op) /*|| is_join(r->op)*/))
		r = r->l;
	if (rel_is_ref(r))
		return r;
	return NULL;
}

static sql_rel *
rel_find_select( sql_rel *r)
{
	while (!is_select(r->op) && r->l && is_project(r->op))
		r = r->l;
	if (is_select(r->op))
		return r;
	return NULL;
}

static int
rel_match_projections(sql_rel *l, sql_rel *r)
{
	node *n, *m;
	list *le = l->exps;
	list *re = r->exps;

	if (!le || !re)
		return 0;
	if (list_length(le) != list_length(re))
		return 0;

	for (n = le->h, m = re->h; n && m; n = n->next, m = m->next) 
		if (!exp_match(n->data, m->data))
			return 0;
	return 1;
}

static int
exps_has_predicate( list *l )
{
	node *n;

	for( n = l->h; n; n = n->next){
		sql_exp *e = n->data;

		if (e->card <= CARD_ATOM)
			return 1;
	}
	return 0;
}

static sql_rel *
rel_merge_union(int *changes, mvc *sql, sql_rel *rel) 
{
	sql_rel *l = rel->l;
	sql_rel *r = rel->r;
	sql_rel *ref = NULL;

	if (is_union(rel->op) && 
	    l && is_project(l->op) && !project_unsafe(l) &&
	    r && is_project(r->op) && !project_unsafe(r) &&	
	    (ref = rel_find_ref(l)) != NULL && ref == rel_find_ref(r)) {
		/* Find selects and try to merge */
		sql_rel *ls = rel_find_select(l);
		sql_rel *rs = rel_find_select(r);
		
		/* can we merge ? */
		if (!ls || !rs) 
			return rel;

		/* merge any extra projects */
		if (l->l != ls) 
			rel->l = l = rel_merge_projects(changes, sql, l);
		if (r->l != rs) 
			rel->r = r = rel_merge_projects(changes, sql, r);
		
		if (!rel_match_projections(l,r)) 
			return rel;

		/* for now only union(project*(select(R),project*(select(R))) */
		if (ls != l->l || rs != r->l || 
		    ls->l != rs->l || !rel_is_ref(ls->l))
			return rel;

		if (!ls->exps || !rs->exps || 
		    exps_has_predicate(ls->exps) || 
		    exps_has_predicate(rs->exps))
			return rel;

		/* merge, ie. add 'or exp' */
		(*changes)++;
		ls->exps = append(new_exp_list(sql->sa), exp_or(sql->sa, ls->exps, rs->exps));
		rs->exps = NULL;
		rel = rel_inplace_project(sql->sa, rel, rel_dup(rel->l), rel->exps);
		set_processed(rel);
		return rel;
	}
	return rel;
}

static int
exps_cse( sql_allocator *sa, list *oexps, list *l, list *r )
{
	list *nexps;
	node *n, *m;
	char *lu, *ru;
	int lc = 0, rc = 0, match = 0, res = 0;

	/* first recusive exps_cse */
	nexps = new_exp_list(sa);
	for (n = l->h; n; n = n->next) {
		sql_exp *e = n->data;

		if (e->type == e_cmp && e->flag == cmp_or) {
			res = exps_cse(sa, nexps, e->l, e->r); 
		} else {
			append(nexps, e);
		}
	}
	l = nexps;

	nexps = new_exp_list(sa);
	for (n = r->h; n; n = n->next) {
		sql_exp *e = n->data;

		if (e->type == e_cmp && e->flag == cmp_or) {
			res = exps_cse(sa, nexps, e->l, e->r); 
		} else {
			append(nexps, e);
		}
	}
	r = nexps;

	lu = calloc(list_length(l), sizeof(char));
	ru = calloc(list_length(r), sizeof(char));
	for (n = l->h, lc = 0; n; n = n->next, lc++) {
		sql_exp *le = n->data;

		for ( m = r->h, rc = 0; m; m = m->next, rc++) {
			sql_exp *re = m->data;

			if (!ru[rc] && exp_match_exp(le,re)) {
				lu[lc] = 1;
				ru[rc] = 1;
				match = 1;
			}
		}
	}
	if (match) {
		list *nl = new_exp_list(sa);
		list *nr = new_exp_list(sa);

		for (n = l->h, lc = 0; n; n = n->next, lc++) 
			if (!lu[lc])
				append(nl, n->data);
		for (n = r->h, rc = 0; n; n = n->next, rc++) 
			if (!ru[rc])
				append(nr, n->data);

		if (list_length(nl) && list_length(nr)) 
			append(oexps, exp_or(sa, nl, nr)); 

		for (n = l->h, lc = 0; n; n = n->next, lc++) {
			if (lu[lc])
				append(oexps, n->data);
		}
		res = 1;
	} else {
		append(oexps, exp_or(sa, list_dup(l, (fdup)NULL), 
				     list_dup(r, (fdup)NULL)));
	}
	free(lu);
	free(ru);
	return res;
}

static int
are_equality_exps( list *exps, sql_exp **L) 
{
	sql_exp *l = *L;

	if (list_length(exps) == 1) {
		sql_exp *e = exps->h->data, *le = e->l, *re = e->r;

		if (e->type == e_cmp && e->flag == cmp_equal && le->card != CARD_ATOM && re->card == CARD_ATOM) {
			if (!l) {
				*L = l = le;
				if (!is_column(le->type))
					return 0;
			}
			return (exp_match(l, le));
		}
		if (e->type == e_cmp && e->flag == cmp_or)
			return (are_equality_exps(e->l, L) && 
				are_equality_exps(e->r, L));
	}
	return 0;
}

static void 
get_exps( list *n, list *l )
{
	sql_exp *e = l->h->data, *re = e->r;

	if (e->type == e_cmp && e->flag == cmp_equal && re->card == CARD_ATOM)
		list_append(n, re);
	if (e->type == e_cmp && e->flag == cmp_or) {
		get_exps(n, e->l);
		get_exps(n, e->r);
	}
}

static sql_exp *
equality_exps_2_in( mvc *sql, sql_exp *ce, list *l, list *r)
{
	list *nl = new_exp_list(sql->sa);

	get_exps(nl, l);
	get_exps(nl, r);

	return exp_in( sql->sa, ce, nl, cmp_in);
}

static sql_rel *
rel_select_cse(int *changes, mvc *sql, sql_rel *rel) 
{
	(void)sql;
	if (is_select(rel->op) && rel->exps) { 
		node *n;
		list *nexps;
		int needed = 0;

		for (n=rel->exps->h; n && !needed; n = n->next) {
			sql_exp *e = n->data;

			if (e->type == e_cmp && e->flag == cmp_or) 
				needed = 1;
		}
		if (!needed)
			return rel;

 		nexps = new_exp_list(sql->sa);
		for (n=rel->exps->h; n; n = n->next) {
			sql_exp *e = n->data, *l = NULL;

			if (e->type == e_cmp && e->flag == cmp_or && are_equality_exps(e->l, &l) && are_equality_exps(e->r, &l) && l) {
				(*changes)++;
				append(nexps, equality_exps_2_in(sql, l, e->l, e->r));
			} else {
				append(nexps, e);
			}
		}
		rel->exps = nexps;
	}
	if (is_select(rel->op) && rel->exps) { 
		node *n;
		list *nexps;
		int needed = 0;

		for (n=rel->exps->h; n && !needed; n = n->next) {
			sql_exp *e = n->data;

			if (e->type == e_cmp && e->flag == cmp_or) 
				needed = 1;
		}
		if (!needed)
			return rel;
 		nexps = new_exp_list(sql->sa);
		for (n=rel->exps->h; n; n = n->next) {
			sql_exp *e = n->data;

			if (e->type == e_cmp && e->flag == cmp_or) {
				/* split the common expressions */
				*changes += exps_cse(sql->sa, nexps, e->l, e->r);
			} else {
				append(nexps, e);
			}
		}
		rel->exps = nexps;
	}
	return rel;
}

static sql_rel *
rel_project_cse(int *changes, mvc *sql, sql_rel *rel) 
{
	(void)changes;
	if (is_project(rel->op) && rel->exps) { 
		node *n, *m;
		list *nexps;
		int needed = 0;

		for (n=rel->exps->h; n && !needed; n = n->next) {
			sql_exp *e1 = n->data;

			if (e1->type != e_column && e1->type != e_atom && e1->name) {
				for (m=n->next; m; m = m->next){
					sql_exp *e2 = m->data;
				
					if (exp_name(e2) && exp_match_exp(e1, e2)) 
						needed = 1;
				}
			}
		}

		if (!needed)
			return rel;

		nexps = new_exp_list(sql->sa);
		for (n=rel->exps->h; n; n = n->next) {
			sql_exp *e1 = n->data;

			if (e1->type != e_column && e1->type != e_atom && e1->name) {
				for (m=nexps->h; m; m = m->next){
					sql_exp *e2 = m->data;
				
					if (exp_name(e2) && exp_match_exp(e1, e2)) {
						sql_exp *ne = exp_alias(sql->sa, e1->rname, exp_name(e1), e2->rname, exp_name(e2), exp_subtype(e2), e2->card, has_nil(e2), is_intern(e1));
						if (e2->p)
							ne->p = prop_copy(sql->sa, e2->p);
						e1 = ne;
						break;
					}
				}
			}
			append(nexps, e1);
		}
		rel->exps = nexps;
	}
	return rel;
}

static list *
exps_merge_rse( mvc *sql, list *l, list *r )
{
	node *n, *m, *o;
	list *nexps = NULL, *lexps, *rexps;

 	lexps = new_exp_list(sql->sa);
	for (n = l->h; n; n = n->next) {
		sql_exp *e = n->data;
	
		if (e->type == e_cmp && e->flag == cmp_or) {
			list *nexps = exps_merge_rse(sql, e->l, e->r);
			for (o = nexps->h; o; o = o->next) 
				append(lexps, o->data);
		} else {
			append(lexps, e);
		}
	}
 	rexps = new_exp_list(sql->sa);
	for (n = r->h; n; n = n->next) {
		sql_exp *e = n->data;
	
		if (e->type == e_cmp && e->flag == cmp_or) {
			list *nexps = exps_merge_rse(sql, e->l, e->r);
			for (o = nexps->h; o; o = o->next) 
				append(rexps, o->data);
		} else {
			append(rexps, e);
		}
	}

 	nexps = new_exp_list(sql->sa);

	/* merge merged lists first ? */
	for (n = lexps->h; n; n = n->next) {
		sql_exp *le = n->data, *re, *fnd = NULL;

		if (le->type != e_cmp || le->flag == cmp_or)
			continue;
		for (m = rexps->h; !fnd && m; m = m->next) {
			re = m->data;
			if (exps_match_col_exps(le, re))
				fnd = re;
		}
		/* cases
		 * 1) 2 values (cmp_equal)
		 * 2) 1 value (cmp_equal), and cmp_in 
		 * 	(also cmp_in, cmp_equal)
		 * 3) 2 cmp_in
		 * 4) ranges 
		 */
		if (fnd) {
			re = fnd;
			fnd = NULL;
			if (le->flag == cmp_equal && re->flag == cmp_equal) {
				list *exps = new_exp_list(sql->sa);

				append(exps, le->r);
				append(exps, re->r);
				fnd = exp_in(sql->sa, le->l, exps, cmp_in);
			} else if (le->flag == cmp_equal && re->flag == cmp_in){
				list *exps = new_exp_list(sql->sa);
				
				append(exps, le->r);
				list_merge(exps, re->r, NULL);
				fnd = exp_in(sql->sa, le->l, exps, cmp_in);
			} else if (le->flag == cmp_in && re->flag == cmp_equal){
				list *exps = new_exp_list(sql->sa);
				
				append(exps, re->r);
				list_merge(exps, le->r, NULL);
				fnd = exp_in(sql->sa, le->l, exps, cmp_in);
			} else if (le->flag == cmp_in && re->flag == cmp_in){
				list *exps = new_exp_list(sql->sa);

				list_merge(exps, le->r, NULL);
				list_merge(exps, re->r, NULL);
				fnd = exp_in(sql->sa, le->l, exps, cmp_in);
			} else if (le->f && re->f && /* merge ranges */
				   le->flag == re->flag && le->flag <= cmp_lt) {
				sql_subfunc *min = sql_bind_func(sql->sa, sql->session->schema, "sql_min", exp_subtype(le->r), exp_subtype(re->r), F_FUNC);
				sql_subfunc *max = sql_bind_func(sql->sa, sql->session->schema, "sql_max", exp_subtype(le->f), exp_subtype(re->f), F_FUNC);
				sql_exp *mine, *maxe;

				if (!min || !max)
					continue;
				mine = exp_binop(sql->sa, le->r, re->r, min);
				maxe = exp_binop(sql->sa, le->f, re->f, max);
				fnd = exp_compare2(sql->sa, le->l, mine, maxe, le->flag);
			}
			if (fnd)
				append(nexps, fnd);
		}
	}
	return nexps;
}


/* merge related sub expressions 
 * 
 * ie   (x = a and y > 1 and y < 5) or 
 *      (x = c and y > 1 and y < 10) or 
 *      (x = e and y > 1 and y < 20) 
 * ->
 *     ((x = a and y > 1 and y < 5) or 
 *      (x = c and y > 1 and y < 10) or 
 *      (x = e and y > 1 and y < 20)) and
 *     	 x in (a,c,e) and
 *     	 y > 1 and y < 20
 * */
static sql_rel *
rel_merge_rse(int *changes, mvc *sql, sql_rel *rel) 
{
	/* only execute once per select */
	(void)*changes;

	if (is_select(rel->op) && rel->exps) { 
		node *n, *o;
		list *nexps = new_exp_list(sql->sa);

		for (n=rel->exps->h; n; n = n->next) {
			sql_exp *e = n->data;

			if (e->type == e_cmp && e->flag == cmp_or) {
				/* possibly merge related expressions */
				list *ps = exps_merge_rse(sql, e->l, e->r);
				for (o = ps->h; o; o = o->next) 
					append(nexps, o->data);
			}
		}
		if (list_length(nexps))
		       for (o = nexps->h; o; o = o->next)
				append(rel->exps, o->data);
	}
	return rel;
}

/* find in the list of expression an expression which uses e */ 
static sql_exp *
exp_uses_exp( list *exps, sql_exp *e)
{
	node *n;
	const char *rname = exp_relname(e);
	const char *name = exp_name(e);

	if (!exps)
		return NULL;

	for ( n = exps->h; n; n = n->next) {
		sql_exp *u = n->data;

		if (u->l && rname && strcmp(u->l, rname) == 0 &&
		    u->r && name && strcmp(u->r, name) == 0) 
			return u;
		if (!u->l && !rname &&
		    u->r && name && strcmp(u->r, name) == 0) 
			return u;
	}
	return NULL;
}

/*
 * Rewrite aggregations over union all.
 *	groupby ([ union all (a, b) ], [gbe], [ count, sum ] )
 *
 * into
 * 	groupby ( [ union all( groupby( a, [gbe], [ count, sum] ), [ groupby( b, [gbe], [ count, sum] )) , [gbe], [sum, sum] ) 
 */
static sql_rel *
rel_push_aggr_down(int *changes, mvc *sql, sql_rel *rel) 
{
	if (rel->op == op_groupby && rel->l) {
		sql_rel *u = rel->l, *ou = u;
		sql_rel *g = rel;
		sql_rel *ul = u->l;
		sql_rel *ur = u->r;
		node *n, *m;
		list *lgbe = NULL, *rgbe = NULL, *gbe = NULL, *exps = NULL;

		if (u->op == op_project)
			u = u->l;

		if (!u || !is_union(u->op) || need_distinct(u) || !u->exps || rel_is_ref(u)) 
			return rel;

		ul = u->l;
		ur = u->r;

		/* make sure we don't create group by on group by's */
		if (ul->op == op_groupby || ur->op == op_groupby) 
			return rel;

		rel->subquery = 0;
		/* distinct should be done over the full result */
		for (n = g->exps->h; n; n = n->next) {
			sql_exp *e = n->data;
			sql_subaggr *af = e->f;

			if (e->type == e_atom || 
			    e->type == e_func || 
			   (e->type == e_aggr && 
			   ((strcmp(af->aggr->base.name, "sum") && 
			     strcmp(af->aggr->base.name, "count") &&
			     strcmp(af->aggr->base.name, "min") &&
			     strcmp(af->aggr->base.name, "max")) ||
			   need_distinct(e))))
				return rel; 
		}

		ul = rel_dup(ul);
		ur = rel_dup(ur);
		if (!is_project(ul->op)) 
			ul = rel_project(sql->sa, ul, 
				rel_projections(sql, ul, NULL, 1, 1));
		if (!is_project(ur->op)) 
			ur = rel_project(sql->sa, ur, 
				rel_projections(sql, ur, NULL, 1, 1));
		rel_rename_exps(sql, u->exps, ul->exps);
		rel_rename_exps(sql, u->exps, ur->exps);
		if (u != ou) {
			ul = rel_project(sql->sa, ul, NULL);
			ul->exps = exps_copy(sql->sa, ou->exps);
			rel_rename_exps(sql, ou->exps, ul->exps);
			ur = rel_project(sql->sa, ur, NULL);
			ur->exps = exps_copy(sql->sa, ou->exps);
			rel_rename_exps(sql, ou->exps, ur->exps);
		}	

		if (g->r && list_length(g->r) > 0) {
			list *gbe = g->r;

			lgbe = exps_copy(sql->sa, gbe);
			rgbe = exps_copy(sql->sa, gbe);
		}
		ul = rel_groupby(sql, ul, NULL);
		ul->r = lgbe;
		ul->nrcols = g->nrcols;
		ul->card = g->card;
		ul->exps = exps_copy(sql->sa, g->exps);

		ur = rel_groupby(sql, ur, NULL);
		ur->r = rgbe;
		ur->nrcols = g->nrcols;
		ur->card = g->card;
		ur->exps = exps_copy(sql->sa, g->exps);

		/* group by on primary keys which define the partioning scheme 
		 * don't need a finalizing group by */
		/* how to check if a partion is based on some primary key ? 
		 * */
		if (rel->r && list_length(rel->r)) {
			node *n;

			for (n = ((list*)rel->r)->h; n; n = n->next) {
				sql_exp *gbe = n->data;

				if (find_prop(gbe->p, PROP_HASHCOL)) {
					fcmp cmp = (fcmp)&kc_column_cmp;
					sql_column *c = exp_find_column(rel->l, gbe, -2);

					/* check if key is partition key */
					if (c && c->t->p && list_find(c->t->pkey->k.columns, c, cmp) != NULL) {
						(*changes)++;
						return rel_inplace_setop(rel, ul, ur, op_union,
					       	       rel_projections(sql, rel, NULL, 1, 1));
					}
				}
			}
		}

		u = rel_setop(sql->sa, ul, ur, op_union);
		u->exps = rel_projections(sql, rel, NULL, 1, 1);
		set_processed(u);

		if (rel->r) {
			list *ogbe = rel->r;

			gbe = new_exp_list(sql->sa);
			for (n = ogbe->h; n; n = n->next) { 
				sql_exp *e = n->data, *ne;

				ne = exp_uses_exp( rel->exps, e);
				assert(ne);
				ne = list_find_exp( u->exps, ne);
				assert(ne);
				ne = exp_column(sql->sa, exp_find_rel_name(ne), exp_name(ne), exp_subtype(ne), ne->card, has_nil(ne), is_intern(ne));
				append(gbe, ne);
			}
		}
		exps = new_exp_list(sql->sa); 
		for (n = u->exps->h, m = rel->exps->h; n && m; n = n->next, m = m->next) {
			sql_exp *ne, *e = n->data, *oa = m->data;

			if (oa->type == e_aggr) {
				sql_subaggr *f = oa->f;
				int cnt = strcmp(f->aggr->base.name,"count")==0;
				sql_subaggr *a = sql_bind_aggr(sql->sa, sql->session->schema, (cnt)?"sum":f->aggr->base.name, exp_subtype(e));

				assert(a);
				/* union of aggr result may have nils 
			   	 * because sum/count of empty set */
				set_has_nil(e);
				e = exp_column(sql->sa, exp_find_rel_name(e), exp_name(e), exp_subtype(e), e->card, has_nil(e), is_intern(e));
				ne = exp_aggr1(sql->sa, e, a, need_distinct(e), 1, e->card, 1);
				if (cnt)
					ne->p = prop_create(sql->sa, PROP_COUNT, ne->p);
			} else {
				ne = exp_copy(sql->sa, oa);
			}
			exp_setname(sql->sa, ne, exp_find_rel_name(oa), exp_name(oa));
			append(exps, ne);
		}
		(*changes)++;
		return rel_inplace_groupby( rel, u, gbe, exps);
	}
	return rel;
}

/*
 * More general 
 * 	groupby(
 * 	 [ outer ] join(
 * 	    project(
 * 	      table(A) [ c1, c2, .. ] 
 * 	    ) [ c1, c2, identity(c2) as I, .. ], 
 * 	    table(B) [ c1, c2, .. ]
 * 	  ) [ A.c1 = B.c1 ]
 * 	) [ I ] [ a1, a2, .. ]
 *
 * ->
 *
 * 	[ outer ] join(
 * 	  project(
 * 	    table(A) [ c1, c2, .. ] 
 * 	  ) [ c1, c2, .. ], 
 * 	  groupby (
 * 	    table(B) [ c1, c2, .. ]
 * 	  ) [ B.c1 ] [ a1, a2, .. ]
 * 	) [ A.c1 = B.c1 ]
 */
static sql_rel *
gen_push_groupby_down(int *changes, mvc *sql, sql_rel *rel) 
{
	sql_rel *j = rel->l;
	list *gbe = rel->r;

	(void)changes;
	if (rel->op == op_groupby && list_length(gbe) == 1 && is_outerjoin(j->op)) {
		sql_rel *jl = j->l, *jr = j->r, *cr;
		sql_exp *gb = gbe->h->data, *e;
		node *n;
		int left = 1;
		list *aggrs, *gbe;

		if (jl->op == op_project &&
		    (e = list_find_exp( jl->exps, gb)) != NULL &&
		     find_prop(e->p, PROP_HASHCOL) != NULL) {
			left = 0;
			cr = jr;
		} else if (jr->op == op_project &&
		    (e = list_find_exp( jr->exps, gb)) != NULL &&
		     find_prop(e->p, PROP_HASHCOL) != NULL) {
			left = 1;
			cr = jl;
		} else {
			return rel;
		}

		/* only add aggr (based on left/right), and repeat the group by column */
		aggrs = sa_list(sql->sa);
		if (rel->exps) for (n = rel->exps->h; n; n = n->next) {
			sql_exp *ce = n->data;

			if (ce->type == e_aggr) {
				list *args = ce->l;

				/* check args are part of left/right */
				if (!list_empty(args) && rel_has_exps(cr, args) < 0)
					return rel;
				if (rel->op != op_join && strcmp(((sql_subaggr*)ce->f)->aggr->base.name, "count") == 0)
					ce->p = prop_create(sql->sa, PROP_COUNT, ce->p);
				list_append(aggrs, ce); 
			}
		}

		/* find gb in left or right and should be unique */
		gbe = sa_list(sql->sa);
		/* push groupby to right, group on join exps */
		if (j->exps) for (n = j->exps->h; n; n = n->next) {
			sql_exp *ce = n->data, *e;

			/* get left/right hand of e_cmp */
			assert(ce->type == e_cmp);
			if (ce->flag != cmp_equal)
				return rel;
			e = rel_find_exp(cr, ce->l);
			if (!e)
				e = rel_find_exp(cr, ce->r);
			if (!e)
				return rel;
			e = exp_alias(sql->sa, e->rname, exp_name(e), e->rname, exp_name(e), exp_subtype(e), e->card, has_nil(e), is_intern(e));
			list_append(gbe, e);
		}
		if (!left) 
			cr = j->r = rel_groupby(sql, cr, gbe);
		else 
			cr = j->l = rel_groupby(sql, cr, gbe);
		cr->exps = list_merge( cr->exps, aggrs, (fdup)NULL);
		rel -> l = NULL;
		rel_destroy(rel);
		return j;
	}
	return rel;
}

/*
 * Rewrite group(project(join(A,Dict)[a.i==dict.i])[...dict.n])[dict.n][ ... dict.n ]
 * into
 * 	project(join(groupby (A)[a.i],[a.i]), Dict)[a.i==dict.i])[dict.n] 
 *
 */
static sql_rel *
rel_push_groupby_down(int *changes, mvc *sql, sql_rel *rel) 
{
	sql_rel *p = rel->l;
	list *gbe = rel->r;

	if (rel->op == op_groupby && gbe && p && p->op == op_project) {
		sql_rel *j = p->l;
		sql_rel *jl, *jr;
		node *n;

		if (!j || j->op != op_join || list_length(j->exps) != 1)
			return gen_push_groupby_down(changes, sql, rel);
		jl = j->l;
		jr = j->r;

		/* check if jr is a dict with index and var still used */
		if (jr->op != op_basetable || jr->l || !jr->r || list_length(jr->exps) != 2) 
			return gen_push_groupby_down(changes, sql, rel);

		/* check if group by is done on dict column */
		for(n = gbe->h; n; n = n->next) {
			sql_exp *ge = n->data, *pe = NULL, *e = NULL;

			/* find group by exp in project, then in dict */
			pe = rel_find_exp(p, ge);
			if (pe) /* find project exp in right hand of join, ie dict */
				e = rel_find_exp(jr, pe);
			if (pe && e) {  /* Rewrite: join with dict after the group by */
				list *pexps = rel_projections(sql, rel, NULL, 1, 1), *npexps;
				node *m;
				sql_exp *ne = j->exps->h->data; /* join exp */
				p->l = jl;	/* Project now only on the left side of the join */

				ne = ne->l; 	/* The left side of the compare is the index of the left */

				/* find ge reference in new projection list */
				npexps = sa_list(sql->sa);
				for (m = pexps->h; m; m = m->next) {
					sql_exp *a = m->data;

					if (exp_refers(ge, a)) { 
						sql_exp *sc = jr->exps->t->data;
						sql_exp *e = exp_column(sql->sa, exp_relname(sc), exp_name(sc), exp_subtype(sc), sc->card, has_nil(sc), is_intern(sc));
						exp_setname(sql->sa, e, exp_relname(a), exp_name(a));
						a = e;
					}
					append(npexps, a);
				}

				/* find ge in aggr list */
				for (m = rel->exps->h; m; m = m->next) {
					sql_exp *a = m->data;

					if (exp_match_exp(a, ge) || exp_refers(ge, a)) {
						a = exp_column(sql->sa, exp_relname(ne), exp_name(ne), exp_subtype(ne), ne->card, has_nil(ne), is_intern(ne));
						exp_setname(sql->sa, a, exp_relname(ne), exp_name(ne));
						m->data = a;
					}
				}

				/* change alias pe, ie project out the index  */
				pe->l = (void*)exp_relname(ne); 
				pe->r = (void*)exp_name(ne);
				exp_setname(sql->sa, pe, exp_relname(ne), exp_name(ne));

				/* change alias ge */
				ge->l = (void*)exp_relname(pe); 
				ge->r = (void*)exp_name(pe);
				exp_setname(sql->sa, ge, exp_relname(pe), exp_name(pe));

				/* zap both project and groupby name hash tables (as we changed names above) */
				rel->exps->ht = NULL;
				((list*)rel->r)->ht = NULL;
				p->exps->ht = NULL;
				
				/* add join */
				j->l = rel;
				rel = rel_project(sql->sa, j, npexps);
				(*changes)++;
			}
		}
		(void)sql;
	}
	return rel;
}

/*
 * Push select down, pushes the selects through (simple) projections. Also
 * it cleans up the projections which become useless.
 */

/* TODO push select expressions in outer joins down */
static sql_rel *
rel_push_select_down(int *changes, mvc *sql, sql_rel *rel) 
{
	list *exps = NULL;
	sql_rel *r = NULL;
	node *n;

	if (rel_is_ref(rel)) {
		if (is_select(rel->op) && rel->exps) {
			/* add inplace empty select */
			sql_rel *l = rel_select(sql->sa, rel->l, NULL);

			if (!l->exps)
				l->exps = sa_list(sql->sa);
			(void)list_merge(l->exps, rel->exps, (fdup)NULL);
			rel->exps = NULL;
			rel->l = l;
			(*changes)++;
		}
		return rel;
	}

	/* don't make changes for empty selects */
	if (is_select(rel->op) && (!rel->exps || list_length(rel->exps) == 0)) 
		return rel;

	/* merge 2 selects */
	r = rel->l;
	if (is_select(rel->op) && r && r->exps && is_select(r->op) && !(rel_is_ref(r))) {
		(void)list_merge(r->exps, rel->exps, (fdup)NULL);
		rel->l = NULL;
		rel_destroy(rel);
		(*changes)++;
		return rel_push_select_down(changes, sql, r);
	}
	/* 
	 * Push select through semi/anti join 
	 * 	select (semi(A,B)) == semi(select(A), B) 
	 */
	if (is_select(rel->op) && r && is_semi(r->op) && !(rel_is_ref(r))) {
		rel->l = r->l;
		r->l = rel;
		(*changes)++;
		/* 
		 * if A has 2 references (ie used on both sides of 
		 * the semi join), we also push the select into A. 
		 */
		if (rel_is_ref(rel->l) && rel->l == rel_find_ref(r->r)){
			sql_rel *lx = rel->l;
			sql_rel *rx = r->r;
			if (lx->ref.refcnt == 2 && !rel_is_ref(rx)) {
				while (rx->l && !rel_is_ref(rx->l) &&
	      			       (is_project(rx->op) || 
					is_select(rx->op) ||
					is_join(rx->op)))
						rx = rx->l;
				/* probably we need to introduce a project */
				rel_destroy(rel->l);
				lx = rel_project(sql->sa, rel, rel_projections(sql, rel, NULL, 1, 1));
				r->l = lx;
				rx->l = rel_dup(lx);
			}
		}
		return r;
	}
	exps = rel->exps;

	if (rel->op == op_project && 
	    r && r->op == op_project && !(rel_is_ref(r))) 
		return rel_merge_projects(changes, sql, rel);

	/* push select through join */
	if (is_select(rel->op) && r && (is_join(r->op) || is_apply(r->op)) && !(rel_is_ref(r))) {
		sql_rel *jl = r->l;
		sql_rel *jr = r->r;
		int left = r->op == op_join || r->op == op_left;
		int right = r->op == op_join || r->op == op_right;

		if (is_apply(r->op)) {
			left = right = 1;
			if (r->flag == APPLY_LOJ)
				right = 0;
		}
		if (r->op == op_full)
			return rel;

		/* introduce selects under the join (if needed) */
		set_processed(jl);
		set_processed(jr);
		if (!is_select(jl->op)) 
			r->l = jl = rel_select(sql->sa, jl, NULL);
		if (!is_select(jr->op))
			r->r = jr = rel_select(sql->sa, jr, NULL);
		
		rel->exps = new_exp_list(sql->sa); 
		for (n = exps->h; n; n = n->next) { 
			sql_exp *e = n->data, *ne = NULL;
			int done = 0;
	
			if (left)
				ne = exp_push_down(sql, e, jl, jl);
			if (ne && ne != e) {
				done = 1; 
				rel_select_add_exp(sql->sa, jl, ne);
			} else if (right) {
				ne = exp_push_down(sql, e, jr, jr);
				if (ne && ne != e) {
					done = 1; 
					rel_select_add_exp(sql->sa, jr, ne);
				}
			}
			if (!done)
				append(rel->exps, e);
			*changes += done;
		}
		return rel;
	}

	/* merge select and cross product ? */
	if (is_select(rel->op) && r && r->op == op_join && !(rel_is_ref(r))) {
		list *exps = rel->exps;

		if (!r->exps)
			r->exps = new_exp_list(sql->sa); 
		rel->exps = new_exp_list(sql->sa); 
		for (n = exps->h; n; n = n->next) { 
			sql_exp *e = n->data;

			if (exp_is_join_exp(e) == 0) {
				append(r->exps, e);
				(*changes)++;
			} else {
				append(rel->exps, e);
			}
		}
		return rel;
	}

	if (is_select(rel->op) && r && r->op == op_project && !(rel_is_ref(r))){
		list *exps = rel->exps;
		sql_rel *pl;
		/* we cannot push through rank (row_number etc) functions or
		   projects with distinct */
		if (!r->l || project_unsafe(r))
			return rel;

		/* here we need to fix aliases */
		rel->exps = new_exp_list(sql->sa); 
		pl = r->l;
		/* introduce selects under the project (if needed) */
		set_processed(pl);
		if (!is_select(pl->op) || rel_is_ref(pl))
			r->l = pl = rel_select(sql->sa, pl, NULL);

		/* for each exp check if we can rename it */
		for (n = exps->h; n; n = n->next) { 
			sql_exp *e = n->data, *ne = NULL;

			if (e->type == e_cmp) {
				ne = exp_push_down_prj(sql, e, r, pl);

				/* can we move it down */
				if (ne && ne != e && pl->exps) {
					rel_select_add_exp(sql->sa, pl, ne);
					(*changes)++;
				} else {
					append(rel->exps, (ne)?ne:e);
				}
			} else {
				list_append(rel->exps, e);
			}
		}
		return rel;
	}
	return rel;
}

static sql_rel *
rel_push_select_down_join(int *changes, mvc *sql, sql_rel *rel) 
{
	list *exps = NULL;
	sql_rel *r = NULL;
	node *n;

	exps = rel->exps;
	r = rel->l;

	/* push select through join */
	if (is_select(rel->op) && exps && r && r->op == op_join && !(rel_is_ref(r))) {
		rel->exps = new_exp_list(sql->sa); 
		for (n = exps->h; n; n = n->next) { 
			sql_exp *e = n->data;
			if (e->type == e_cmp && !e->f && !is_complex_exp(e->flag)) {
				sql_rel *nr = NULL;
				sql_exp *re = e->r, *ne = rel_find_exp(r, re);

				if (ne && ne->card >= CARD_AGGR) /* possibly changed because of apply rewrites */
					re->card = ne->card;

				if (re->card >= CARD_AGGR) {
					nr = rel_push_join(sql, r, e->l, re, NULL, e);
				} else {
					nr = rel_push_select(sql, r, e->l, e);
				}
				if (nr)
					rel->l = nr;
				/* only pushed down selects are counted */
				if (r == rel->l) {
					(*changes)++;
				} else { /* Do not introduce an extra select */
					sql_rel *r = rel->l;

					rel->l = r->l;
					r->l = NULL;
					list_append(rel->exps, e);
					rel_destroy(r);
				}
				assert(r == rel->l);
			} else {
				list_append(rel->exps, e);
			} 
		}
		return rel;
	}
	return rel;
}

static sql_rel *
rel_remove_empty_select(int *changes, mvc *sql, sql_rel *rel) 
{
	(void)sql;

	if ((is_join(rel->op) || is_semi(rel->op) || is_select(rel->op) || is_project(rel->op) || is_topn(rel->op) || is_sample(rel->op)) && rel->l) {
		sql_rel *l = rel->l;
		if (is_select(l->op) && !(rel_is_ref(l)) &&
		   (!l->exps || list_length(l->exps) == 0)) {
			rel->l = l->l;
			l->l = NULL;
			rel_destroy(l);
			(*changes)++;
		} 
	}
	if ((is_join(rel->op) || is_semi(rel->op) || is_set(rel->op)) && rel->r) {
		sql_rel *r = rel->r;
		if (is_select(r->op) && !(rel_is_ref(r)) &&
	   	   (!r->exps || list_length(r->exps) == 0)) {
			rel->r = r->l;
			r->l = NULL;
			rel_destroy(r);
			(*changes)++;
		}
	} 
	if (is_join(rel->op) && rel->exps && list_length(rel->exps) == 0) 
		rel->exps = NULL;
	return rel;
}

/*
 * Push {semi}joins down, pushes the joins through group by expressions. 
 * When the join is on the group by columns, we can push the joins left
 * under the group by. This should only be done, iff the new semijoin would
 * reduce the input table to the groupby. So there should be a reduction 
 * (selection) on the table A and this should be propagated to the groupby via
 * for example a primary key.
 *
 * {semi}join( A, groupby( B ) [gbe][aggrs] ) [ gbe == A.x ]
 * ->
 * {semi}join( A, groupby( semijoin(B,A) [gbe == A.x] ) [gbe][aggrs] ) [ gbe == A.x ]
 */

static sql_rel *
rel_push_join_down(int *changes, mvc *sql, sql_rel *rel) 
{
	list *exps = NULL;

	(void)*changes;
	if (!rel_is_ref(rel) && ((is_join(rel->op) || is_semi(rel->op)) && rel->l && rel->exps)) {
		sql_rel *gb = rel->r, *ogb = gb, *l = NULL, *rell = rel->l;

		if (gb->op == op_project)
			gb = gb->l;

		if (is_basetable(rell->op) || rel_is_ref(rell))
			return rel;

		exps = rel->exps;
		if (gb && gb->op == op_groupby && gb->r && list_length(gb->r)) {
			list *jes = new_exp_list(sql->sa);
			node *n, *m;
			list *gbes = gb->r;
			/* find out if all group by expressions are used in the join */
			for(n = gbes->h; n; n = n->next) {
				sql_exp *gbe = n->data;
				int fnd = 0;
				const char *rname = NULL, *name = NULL;

				/* project in between, ie find alias */
				/* first find expression in expression list */
				gbe = exp_uses_exp( gb->exps, gbe);
				if (!gbe)
					continue;
				if (ogb != gb) 
					gbe = exp_uses_exp( ogb->exps, gbe);
				if (gbe) {
					rname = exp_find_rel_name(gbe);
					name = exp_name(gbe);
				}

				if (!name) 
					return rel;

				for (m = exps->h; m && !fnd; m = m->next) {
					sql_exp *je = m->data;

					if (je->card >= CARD_ATOM && je->type == e_cmp && 
					    !is_complex_exp(je->flag)) {
						/* expect right expression to match */
						sql_exp *r = je->r;

						if (r == 0 || r->type != e_column)
							continue;
						if (r->l && rname && strcmp(r->l, rname) == 0 && strcmp(r->r, name)==0) {
							fnd = 1;
						} else if (!r->l && !rname  && strcmp(r->r, name)==0) {
							fnd = 1;
						}
						if (fnd) {
							sql_exp *le = je->l;
							sql_exp *re = exp_push_down_prj(sql, r, gb, gb->l);
							if (!re || (list_length(jes) == 0 && !find_prop(le->p, PROP_HASHCOL))) {
								fnd = 0;
							} else {
								je = exp_compare(sql->sa, le, re, je->flag);
								list_append(jes, je);
							}
						}
					}
				}
				if (!fnd) 
					return rel;
			}
			l = rel_dup(rel->l);

			/* push join's left side (as semijoin) down group by */
			l = gb->l = rel_crossproduct(sql->sa, gb->l, l, op_semi);
			l->exps = jes;
			return rel;
		} 
	}
	return rel;
}

/*
 * Push semijoins down, pushes the semijoin through a join. 
 *
 * semijoin( join(A, B) [ A.x == B.y ], C ) [ A.z == C.c ]
 * ->
 * join( semijoin(A, C) [ A.z == C.c ], B ) [ A.x == B.y ]
 *
 * also push simple expressions of a semijoin down if they only
 * involve the left sided of the semijoin.
 */
static sql_rel *
rel_push_semijoin_down(int *changes, mvc *sql, sql_rel *rel) 
{
	(void)*changes;

	/* first push down the expressions involving only A */
	if (is_semi(rel->op) && rel->exps && rel->l) {
		list *exps = rel->exps, *nexps = sa_list(sql->sa);
		node *n;

		for(n = exps->h; n; n = n->next) {
			sql_exp *sje = n->data;

			if (n != exps->h &&
			    !is_complex_exp(sje->flag) &&
			     rel_has_exp(rel->l, sje->l) >= 0 &&
			     rel_has_exp(rel->l, sje->r) >= 0) {
				rel->l = rel_select(sql->sa, rel->l, NULL);
				rel_select_add_exp(sql->sa, rel->l, sje);
			} else {
				append(nexps, sje);
			}
		} 
		rel->exps = nexps;
	}
	if (is_semi(rel->op) && rel->exps && rel->l) {
		operator_type op = rel->op, lop;
		node *n;
		sql_rel *l = rel->l, *ll = NULL, *lr = NULL;
		sql_rel *r = rel->r;
		list *exps = rel->exps, *nsexps, *njexps;
		int left = 1, right = 1;

		/* handle project 
		if (l->op == op_project && !need_distinct(l))
			l = l->l;
		*/

		if (!is_join(l->op) || rel_is_ref(l))
			return rel;

		lop = l->op;
		ll = l->l;
		lr = l->r;
		/* semijoin shouldn't be based on right relation of join */
		for(n = exps->h; n; n = n->next) {
			sql_exp *sje = n->data;

			if (right &&
				(is_complex_exp(sje->flag) || 
			    	rel_has_exp(lr, sje->l) >= 0 ||
			    	rel_has_exp(lr, sje->r) >= 0)) {
				right = 0;
			}
			if (right)
				left = 0;
			if (!right && left &&
				(is_complex_exp(sje->flag) || 
			    	rel_has_exp(ll, sje->l) >= 0 ||
			    	rel_has_exp(ll, sje->r) >= 0)) {
				left = 0;
			}
			if (!right && !left)
				return rel;
		} 
		nsexps = exps_copy(sql->sa, rel->exps);
		njexps = exps_copy(sql->sa, l->exps);
		if (right)
			l = rel_crossproduct(sql->sa, rel_dup(ll), rel_dup(r), op);
		else
			l = rel_crossproduct(sql->sa, rel_dup(lr), rel_dup(r), op);
		l->exps = nsexps;
		if (right)
			l = rel_crossproduct(sql->sa, l, rel_dup(lr), lop);
		else
			l = rel_crossproduct(sql->sa, l, rel_dup(ll), lop);
		l->exps = njexps;
		rel_destroy(rel);
		rel = l;
	}
	return rel;
}

static int
rel_is_join_on_pkey( sql_rel *rel ) 
{
	node *n;

	if (!rel || !rel->exps)
		return 0;
	for (n = rel->exps->h; n; n = n->next){
		sql_exp *je = n->data;

		if (je->type == e_cmp && je->flag == cmp_equal &&
		    find_prop(((sql_exp*)je->l)->p, PROP_HASHCOL)) { /* aligned PKEY JOIN */
			fcmp cmp = (fcmp)&kc_column_cmp;
			sql_exp *e = je->l;
			sql_column *c = exp_find_column(rel, e, -2);

			if (c && c->t->p && list_find(c->t->pkey->k.columns, c, cmp) != NULL) 
				return 1;
		}
	}
	return 0;
}

static int
rel_part_nr( sql_rel *rel, sql_exp *e )
{
	sql_column *c;
	sql_table *pp;
	assert(e->type == e_cmp);

	c = exp_find_column(rel, e->l, -1); 
	if (!c)
		c = exp_find_column(rel, e->r, -1); 
	if (!c)
		return -1;
	pp = c->t;
	if (pp->p)
		return list_position(pp->p->members.set, pp);
	return -1;
}

static int
rel_uses_part_nr( sql_rel *rel, sql_exp *e, int pnr )
{
	sql_column *c;
	assert(e->type == e_cmp);

	/* 
	 * following case fails. 
	 *
	 * semijoin( A1, union [A1, A2] )
	 * The union will never return proper column (from A2).
	 * ie need different solution (probaly pass pnr).
	 */
	c = exp_find_column(rel, e->l, pnr); 
	if (!c)
		c = exp_find_column(rel, e->r, pnr); 
	if (c) {
		sql_table *pp = c->t;
		if (pp->p && list_position(pp->p->members.set, pp) == pnr)
			return 1;
	}
	/* for projects we may need to do a rename! */
	if (is_project(rel->op) || is_topn(rel->op) || is_sample(rel->op))
		return rel_uses_part_nr( rel->l, e, pnr);

	if (is_union(rel->op) || is_join(rel->op) || is_semi(rel->op)) {
		if (rel_uses_part_nr( rel->l, e, pnr))
			return 1;
		if (!is_semi(rel->op) && rel_uses_part_nr( rel->r, e, pnr))
			return 1;
	}
	return 0;
}

/*
 * Push (semi)joins down unions, this is basically for merge tables, where
 * we know that the fk-indices are split over two clustered merge tables.
 */
static sql_rel *
rel_push_join_down_union(int *changes, mvc *sql, sql_rel *rel) 
{
	if ((is_join(rel->op) && !is_outerjoin(rel->op)) || is_semi(rel->op)) {
		sql_rel *l = rel->l, *r = rel->r, *ol = l, *or = r;
		list *exps = rel->exps;
		sql_exp *je = !list_empty(exps)?exps->h->data:NULL;

		if (!l || !r || need_distinct(l) || need_distinct(r))
			return rel;
		if (l->op == op_project)
			l = l->l;
		if (r->op == op_project)
			r = r->l;

		/* both sides only if we have a join index */
		if (!l || !r ||(is_union(l->op) && is_union(r->op) && 
			je && !find_prop(je->p, PROP_JOINIDX) && /* FKEY JOIN */
			!rel_is_join_on_pkey(rel))) /* aligned PKEY JOIN */
			return rel;
		if (is_semi(rel->op) && is_union(l->op) && je && !find_prop(je->p, PROP_JOINIDX))
			return rel;

		ol->subquery = or->subquery = 0;
		if ((is_union(l->op) && !need_distinct(l)) && !is_union(r->op)){
			sql_rel *nl, *nr;
			sql_rel *ll = rel_dup(l->l), *lr = rel_dup(l->r);

			/* join(union(a,b), c) -> union(join(a,c), join(b,c)) */
			if (!is_project(ll->op))
				ll = rel_project(sql->sa, ll, 
					rel_projections(sql, ll, NULL, 1, 1));
			if (!is_project(lr->op))
				lr = rel_project(sql->sa, lr, 
					rel_projections(sql, lr, NULL, 1, 1));
			rel_rename_exps(sql, l->exps, ll->exps);
			rel_rename_exps(sql, l->exps, lr->exps);
			if (l != ol) {
				ll = rel_project(sql->sa, ll, NULL);
				ll->exps = exps_copy(sql->sa, ol->exps);
				lr = rel_project(sql->sa, lr, NULL);
				lr->exps = exps_copy(sql->sa, ol->exps);
			}	
			nl = rel_crossproduct(sql->sa, ll, rel_dup(or), rel->op);
			nr = rel_crossproduct(sql->sa, lr, rel_dup(or), rel->op);
			nl->exps = exps_copy(sql->sa, exps);
			nr->exps = exps_copy(sql->sa, exps);
			(*changes)++;
			return rel_inplace_setop(rel, nl, nr, op_union, rel_projections(sql, rel, NULL, 1, 1));
		} else if (is_union(l->op) && !need_distinct(l) &&
			   is_union(r->op) && !need_distinct(r)) {
			sql_rel *nl, *nr;
			sql_rel *ll = rel_dup(l->l), *lr = rel_dup(l->r);
			sql_rel *rl = rel_dup(r->l), *rr = rel_dup(r->r);

			/* join(union(a,b), union(c,d)) -> union(join(a,c), join(b,d)) */
			if (!is_project(ll->op))
				ll = rel_project(sql->sa, ll, 
					rel_projections(sql, ll, NULL, 1, 1));
			if (!is_project(lr->op))
				lr = rel_project(sql->sa, lr, 
					rel_projections(sql, lr, NULL, 1, 1));
			rel_rename_exps(sql, l->exps, ll->exps);
			rel_rename_exps(sql, l->exps, lr->exps);
			if (l != ol) {
				ll = rel_project(sql->sa, ll, NULL);
				ll->exps = exps_copy(sql->sa, ol->exps);
				lr = rel_project(sql->sa, lr, NULL);
				lr->exps = exps_copy(sql->sa, ol->exps);
			}	
			if (!is_project(rl->op))
				rl = rel_project(sql->sa, rl, 
					rel_projections(sql, rl, NULL, 1, 1));
			if (!is_project(rr->op))
				rr = rel_project(sql->sa, rr, 
					rel_projections(sql, rr, NULL, 1, 1));
			rel_rename_exps(sql, r->exps, rl->exps);
			rel_rename_exps(sql, r->exps, rr->exps);
			if (r != or) {
				rl = rel_project(sql->sa, rl, NULL);
				rl->exps = exps_copy(sql->sa, or->exps);
				rr = rel_project(sql->sa, rr, NULL);
				rr->exps = exps_copy(sql->sa, or->exps);
			}	
			nl = rel_crossproduct(sql->sa, ll, rl, rel->op);
			nr = rel_crossproduct(sql->sa, lr, rr, rel->op);
			nl->exps = exps_copy(sql->sa, exps);
			nr->exps = exps_copy(sql->sa, exps);

			(*changes)++;
			return rel_inplace_setop(rel, nl, nr, op_union, rel_projections(sql, rel, NULL, 1, 1));
		} else if (!is_union(l->op) && 
			   is_union(r->op) && !need_distinct(r) &&
			   !is_semi(rel->op)) {
			sql_rel *nl, *nr;
			sql_rel *rl = rel_dup(r->l), *rr = rel_dup(r->r);

			/* join(a, union(b,c)) -> union(join(a,b), join(a,c)) */
			if (!is_project(rl->op))
				rl = rel_project(sql->sa, rl, 
					rel_projections(sql, rl, NULL, 1, 1));
			if (!is_project(rr->op))
				rr = rel_project(sql->sa, rr, 
					rel_projections(sql, rr, NULL, 1, 1));
			rel_rename_exps(sql, r->exps, rl->exps);
			rel_rename_exps(sql, r->exps, rr->exps);
			if (r != or) {
				rl = rel_project(sql->sa, rl, NULL);
				rl->exps = exps_copy(sql->sa, or->exps);
				rr = rel_project(sql->sa, rr, NULL);
				rr->exps = exps_copy(sql->sa, or->exps);
			}	
			nl = rel_crossproduct(sql->sa, rel_dup(ol), rl, rel->op);
			nr = rel_crossproduct(sql->sa, rel_dup(ol), rr, rel->op);
			nl->exps = exps_copy(sql->sa, exps);
			nr->exps = exps_copy(sql->sa, exps);

			(*changes)++;
			return rel_inplace_setop(rel, nl, nr, op_union, rel_projections(sql, rel, NULL, 1, 1));
		/* {semi}join ( A1, union (A2, B)) [A1.partkey = A2.partkey] ->
		 * {semi}join ( A1, A2 ) 
		 * and
		 * {semi}join ( A1, union (B, A2)) [A1.partkey = A2.partkey] ->
		 * {semi}join ( A1, A2 ) 
		 * (ie a single part on the left)
		 *
		 * Howto detect that a relation isn't matching.
		 *
		 * partitioning is currently done only on pkey/fkey's
		 * ie only matching per part if join is on pkey/fkey (parts)
		 *
		 * and part numbers should match.
		 *
		 * */
		} else if (!is_union(l->op) && 
			   is_union(r->op) && !need_distinct(r) &&
			   is_semi(rel->op) && rel_is_join_on_pkey(rel)) {
			/* use first join expression, to find part nr */
			sql_exp *je = rel->exps->h->data;
			int lpnr = rel_part_nr(l, je);
			sql_rel *rl = r->l;
			sql_rel *rr = r->r;

			if (lpnr < 0)
				return rel;
			/* case 1: uses left not right */
			if (rel_uses_part_nr(rl, je, lpnr) && 
			   !rel_uses_part_nr(rr, je, lpnr)) {
				sql_rel *nl;

				rl = rel_dup(rl);
				if (!is_project(rl->op))
					rl = rel_project(sql->sa, rl, 
					rel_projections(sql, rl, NULL, 1, 1));
				rel_rename_exps(sql, r->exps, rl->exps);
				if (r != or) {
					rl = rel_project(sql->sa, rl, NULL);
					rl->exps = exps_copy(sql->sa, or->exps);
				}	
				nl = rel_crossproduct(sql->sa, rel_dup(ol), rl, rel->op);
				nl->exps = exps_copy(sql->sa, exps);
				(*changes)++;
				return rel_inplace_project(sql->sa, rel, nl, rel_projections(sql, rel, NULL, 1, 1));
			/* case 2: uses right not left */
			} else if (!rel_uses_part_nr(rl, je, lpnr) && 
				    rel_uses_part_nr(rr, je, lpnr)) {
				sql_rel *nl;

				rr = rel_dup(rr);
				if (!is_project(rr->op))
					rr = rel_project(sql->sa, rr, 
						rel_projections(sql, rr, NULL, 1, 1));
				rel_rename_exps(sql, r->exps, rr->exps);
				if (r != or) {
					rr = rel_project(sql->sa, rr, NULL);
					rr->exps = exps_copy(sql->sa, or->exps);
				}	
				nl = rel_crossproduct(sql->sa, rel_dup(ol), rr, rel->op);
				nl->exps = exps_copy(sql->sa, exps);
				(*changes)++;
				return rel_inplace_project(sql->sa, rel, nl, rel_projections(sql, rel, NULL, 1, 1));
			}
		}
	}
	return rel;
}

static int 
rel_is_empty( sql_rel *rel )
{
	(void)rel;
	if ((is_join(rel->op) || is_semi(rel->op)) && !list_empty(rel->exps)) {
		sql_rel *l = rel->l, *r = rel->r;

		if (rel_is_empty(l) || (is_join(rel->op) && rel_is_empty(r)))
			return 1;
		/* check */
		if (rel_is_join_on_pkey(rel)) {
			sql_exp *je = rel->exps->h->data;
			int lpnr = rel_part_nr(l, je);

			if (lpnr >= 0 && !rel_uses_part_nr(r, je, lpnr))
				return 1;
		}
	}
	if (!is_union(rel->op) && 
			(is_project(rel->op) || is_topn(rel->op)) && rel->l)
		return rel_is_empty(rel->l);
	return 0;
}

/* non overlapping partitions should be removed */
static sql_rel *
rel_remove_empty_join(mvc *sql, sql_rel *rel, int *changes) 
{
	/* recurse check rel_is_empty 
	 * For half empty unions replace by projects
	 * */
	if (is_union(rel->op)) {
		sql_rel *l = rel->l, *r = rel->r;

		rel->l = l = rel_remove_empty_join(sql, l, changes);
		rel->r = r = rel_remove_empty_join(sql, r, changes);
		if (rel_is_empty(l)) {
			(*changes)++;
			return rel_inplace_project(sql->sa, rel, rel_dup(r), rel->exps);
		} else if (rel_is_empty(r)) {
			(*changes)++;
			return rel_inplace_project(sql->sa, rel, rel_dup(l), rel->exps);
		}
	} else if ((is_project(rel->op) || is_topn(rel->op) || is_select(rel->op)
				|| is_sample(rel->op)) && rel->l) {
		rel->l = rel_remove_empty_join(sql, rel->l, changes);
	} else if (is_join(rel->op)) {
		rel->l = rel_remove_empty_join(sql, rel->l, changes);
		rel->r = rel_remove_empty_join(sql, rel->r, changes);
	}
	return rel;
}

static sql_rel *
rel_push_select_down_union(int *changes, mvc *sql, sql_rel *rel) 
{
	if (is_select(rel->op) && rel->l && rel->exps) {
		sql_rel *u = rel->l, *ou = u;
		sql_rel *s = rel;
		sql_rel *ul = u->l;
		sql_rel *ur = u->r;

		if (u->op == op_project)
			u = u->l;

		if (!u || !is_union(u->op) || need_distinct(u) || !u->exps || rel_is_ref(u))
			return rel;

		ul = u->l;
		ur = u->r;

		rel->subquery = 0;
		u->subquery = 0;
		ul->subquery = 0;
		ur->subquery = 0;
		ul = rel_dup(ul);
		ur = rel_dup(ur);
		if (!is_project(ul->op)) 
			ul = rel_project(sql->sa, ul, 
				rel_projections(sql, ul, NULL, 1, 1));
		if (!is_project(ur->op)) 
			ur = rel_project(sql->sa, ur, 
				rel_projections(sql, ur, NULL, 1, 1));
		rel_rename_exps(sql, u->exps, ul->exps);
		rel_rename_exps(sql, u->exps, ur->exps);

		if (u != ou) {
			ul = rel_project(sql->sa, ul, NULL);
			ul->exps = exps_copy(sql->sa, ou->exps);
			rel_rename_exps(sql, ou->exps, ul->exps);
			ur = rel_project(sql->sa, ur, NULL);
			ur->exps = exps_copy(sql->sa, ou->exps);
			rel_rename_exps(sql, ou->exps, ur->exps);
		}	

		/* introduce selects under the set (if needed) */
		set_processed(ul);
		set_processed(ur);
		ul = rel_select(sql->sa, ul, NULL);
		ur = rel_select(sql->sa, ur, NULL);
		
		ul->exps = exps_copy(sql->sa, s->exps);
		ur->exps = exps_copy(sql->sa, s->exps);

		rel = rel_inplace_setop(rel, ul, ur, op_union, rel_projections(sql, rel, NULL, 1, 1));
		(*changes)++;
		return rel;
	}
	return rel;
}

static sql_rel *
rel_push_project_down_union(int *changes, mvc *sql, sql_rel *rel) 
{
	/* first remove distinct if already unique */
	if (rel->op == op_project && need_distinct(rel) && rel->exps && exps_unique(rel->exps))
		set_nodistinct(rel);

	if (rel->op == op_project && rel->l && rel->exps && !rel->r) {
		int need_distinct = need_distinct(rel);
		sql_rel *u = rel->l;
		sql_rel *p = rel;
		sql_rel *ul = u->l;
		sql_rel *ur = u->r;

		if (!u || !is_union(u->op) || need_distinct(u) || !u->exps || rel_is_ref(u) || project_unsafe(rel))
			return rel;
		/* don't push project down union of single values */
		if ((is_project(ul->op) && !ul->l) || (is_project(ur->op) && !ur->l))
			return rel;

		rel->subquery = 0;
		u->subquery = 0;
		ul = rel_dup(ul);
		ur = rel_dup(ur);

		if (!is_project(ul->op)) 
			ul = rel_project(sql->sa, ul, 
				rel_projections(sql, ul, NULL, 1, 1));
		if (!is_project(ur->op)) 
			ur = rel_project(sql->sa, ur, 
				rel_projections(sql, ur, NULL, 1, 1));
		need_distinct = (need_distinct && 
				(!exps_unique(ul->exps) ||
				 !exps_unique(ur->exps)));
		rel_rename_exps(sql, u->exps, ul->exps);
		rel_rename_exps(sql, u->exps, ur->exps);

		/* introduce projects under the set */
		ul = rel_project(sql->sa, ul, NULL);
		if (need_distinct)
			set_distinct(ul);
		ur = rel_project(sql->sa, ur, NULL);
		if (need_distinct)
			set_distinct(ur);
		
		ul->exps = exps_copy(sql->sa, p->exps);
		ur->exps = exps_copy(sql->sa, p->exps);

		rel = rel_inplace_setop(rel, ul, ur, op_union,
			rel_projections(sql, rel, NULL, 1, 1));
		if (need_distinct)
			set_distinct(rel);
		(*changes)++;
		rel->l = rel_merge_projects(changes, sql, rel->l);
		rel->r = rel_merge_projects(changes, sql, rel->r);
		return rel;
	}
	return rel;
}

/* Compute the efficiency of using this expression early in a group by list */
static int
score_gbe( mvc *sql, sql_rel *rel, sql_exp *e)
{
	int res = 10;
	sql_subtype *t = exp_subtype(e);
	sql_column *c = NULL;

	/* can we find out if the underlying table is sorted */
	if ( (c = exp_find_column(rel, e, -2)) != NULL) {
		if (mvc_is_sorted (sql, c)) 
			res += 500;
	}

	/* is the column selective */

	/* prefer the shorter var types over the longer onces */
	if (!EC_FIXED(t->type->eclass) && t->digits)
		res -= t->digits;
	/* smallest type first */
	if (EC_FIXED(t->type->eclass))
		res -= t->type->eclass; 
	return res;
}

/* reorder group by expressions */
static sql_rel *
rel_groupby_order(int *changes, mvc *sql, sql_rel *rel) 
{
	list *gbe = rel->r;

	(void)*changes;
	if (is_groupby(rel->op) && list_length(gbe) > 1 && list_length(gbe)<9) {
		node *n;
		int i, *scores = calloc(list_length(gbe), sizeof(int));

		for (i = 0, n = gbe->h; n; i++, n = n->next) 
			scores[i] = score_gbe(sql, rel, n->data);
		rel->r = list_keysort(gbe, scores, (fdup)NULL);
		free(scores);
	}
	return rel;
}


/* reduce group by expressions based on pkey info 
 *
 * The reduced group by and (derived) aggr expressions are restored via
 * extra (new) aggregate columns.
 */
static sql_rel *
rel_reduce_groupby_exps(int *changes, mvc *sql, sql_rel *rel) 
{
	list *gbe = rel->r;

	if (is_groupby(rel->op) && rel->r && !rel_is_ref(rel)) {
		node *n, *m;
		signed char *scores = malloc(list_length(gbe));
		int k, j, i;
		sql_column *c;
		sql_table **tbls;
		sql_rel **bts, *bt = NULL;

		gbe = rel->r;
		tbls = (sql_table**)malloc(sizeof(sql_table*)*list_length(gbe));
		bts = (sql_rel**)malloc(sizeof(sql_rel*)*list_length(gbe));
		if (scores == NULL || tbls == NULL || bts == NULL) {
			if (scores)
				free(scores);
			if (tbls)
				free(tbls);
			if (bts)
				free(bts);
			return NULL;
		}
		for (k = 0, i = 0, n = gbe->h; n; n = n->next, k++) {
			sql_exp *e = n->data;

			c = exp_find_column_(rel, e, -2, &bt);
			if (c) {
				for(j = 0; j < i; j++)
					if (c->t == tbls[j] && bts[j] == bt)
						break;
				tbls[j] = c->t;
				bts[j] = bt;
				i += (j == i);
			}
		}
		if (i) { /* forall tables find pkey and 
				remove useless other columns */
			/* TODO also remove group by columns which are related to
			 * the other columns using a foreign-key join (n->1), ie 1
			 * on the to be removed side.
			 */
			for(j = 0; j < i; j++) {
				int l, nr = 0, cnr = 0;

				k = list_length(gbe);
				memset(scores, 0, list_length(gbe));
				if (tbls[j]->pkey) {
					for (l = 0, n = gbe->h; l < k && n; l++, n = n->next) {
						fcmp cmp = (fcmp)&kc_column_cmp;
						sql_exp *e = n->data;

						c = exp_find_column_(rel, e, -2, &bt);
						if (c && c->t == tbls[j] && bts[j] == bt &&  
						    list_find(tbls[j]->pkey->k.columns, c, cmp) != NULL) {
							scores[l] = 1;
							nr ++;
						} else if (c && c->t == tbls[j] && bts[j] == bt) { 
							/* Okay we can cleanup a group by column */
							scores[l] = -1;
							cnr ++;
						}
					}
				}
				if (nr) { 
					int all = (list_length(tbls[j]->pkey->k.columns) == nr); 
					sql_kc *kc = tbls[j]->pkey->k.columns->h->data; 

					c = kc->c;
					for (l = 0, n = gbe->h; l < k && n; l++, n = n->next) {
						sql_exp *e = n->data;

						/* pkey based group by */
						if (scores[l] == 1 && ((all || 
						   /* first of key */
						   (c == exp_find_column(rel, e, -2))) && !find_prop(e->p, PROP_HASHCOL)))
							e->p = prop_create(sql->sa, PROP_HASHCOL, e->p);
					}
					for (m = rel->exps->h; m; m = m->next ){
						sql_exp *e = m->data;

						for (l = 0, n = gbe->h; l < k && n; l++, n = n->next) {
							sql_exp *gb = n->data;

							/* pkey based group by */
							if (scores[l] == 1 && exp_match_exp(e,gb) && find_prop(gb->p, PROP_HASHCOL) && !find_prop(e->p, PROP_HASHCOL)) {
								e->p = prop_create(sql->sa, PROP_HASHCOL, e->p);
								break;
							}

						}
					}
				}
				if (cnr && nr && list_length(tbls[j]->pkey->k.columns) == nr) {
					list *ngbe = new_exp_list(sql->sa);
					list *exps = rel->exps, *nexps = new_exp_list(sql->sa);

					for (l = 0, n = gbe->h; l < k && n; l++, n = n->next) {
						sql_exp *e = n->data;

						/* keep the group by columns which form a primary key
						 * of this table. And those unrelated to this table. */
						if (scores[l] != -1) 
							append(ngbe, e); 
					}
					rel->r = ngbe;
					/* rewrite gbe and aggr, in the aggr list */
					for (m = exps->h; m; m = m->next ){
						sql_exp *e = m->data;
						int fnd = 0;

						for (l = 0, n = gbe->h; l < k && n && !fnd; l++, n = n->next) {
							sql_exp *gb = n->data;

							if (scores[l] == -1 && exp_refers(gb, e)) {
								sql_exp *rs = exp_column(sql->sa, gb->l?gb->l:exp_relname(gb), gb->r?gb->r:exp_name(gb), exp_subtype(gb), rel->card, has_nil(gb), is_intern(gb));
								exp_setname(sql->sa, rs, exp_find_rel_name(e), exp_name(e));
								e = rs;
								fnd = 1;
							}
						}
						append(nexps, e);
					}
					/* new reduced aggr expression list */
					assert(list_length(nexps)>0);
					rel->exps = nexps;
					/* only one reduction at a time */
					*changes = 1;
					free(bts);
					free(tbls);
					free(scores);
					return rel;
				} 
				gbe = rel->r;
			}
		}
		free(bts);
		free(tbls);
		free(scores);
	}
	/* remove constants from group by list */
	if (is_groupby(rel->op) && rel->r && !rel_is_ref(rel)) {
		int i;
		node *n;
		
		for (i = 0, n = gbe->h; n; n = n->next) {
			sql_exp *e = n->data;

			if (exp_is_atom(e))
				i++;
		}
		if (i) {
			list *ngbe = new_exp_list(sql->sa);
			list *dgbe = new_exp_list(sql->sa);

			for (n = gbe->h; n; n = n->next) {
				sql_exp *e = n->data;

				if (!exp_is_atom(e))
					append(ngbe, e);
				else
					append(dgbe, e);
			}
			rel->r = ngbe;
			if (!list_empty(dgbe)) {
				/* use atom's directly in the aggr expr list */
				list *nexps = new_exp_list(sql->sa);

				for (n = rel->exps->h; n; n = n->next) {
					sql_exp *e = n->data, *ne = NULL;

					if (e->type == e_column) {
						if (e->l) 
							ne = exps_bind_column2(dgbe, e->l, e->r);
						else
							ne = exps_bind_column(dgbe, e->r, NULL);
						if (ne) {
							ne = exp_copy(sql->sa, ne);
							exp_setname(sql->sa, ne, e->rname, e->name);
							e = ne;
						}
					}
					append(nexps, e);
				}
				rel->exps = nexps;
			}
			(*changes)++;
		}
	}
	return rel;
}

/* Rewrite group by expressions with distinct 
 *
 * ie select a, count(distinct b) from c where ... groupby a;
 * No other aggregations should be present
 *
 * Rewrite the more general case, good for parallel execution
 *
 * groupby(R) [e,f] [ aggr1 a distinct, aggr2 b distinct, aggr3 c, aggr4 d]
 *
 * into
 *
 * groupby(
 * 	groupby(R) [e,f,a,b] [ a, b, aggr3 c, aggr4 d]
 * ) [e,f]( aggr1 a distinct, aggr2 b distinct, aggr3_phase2 c, aggr4_phase2 d)
 */

static sql_rel *
rel_groupby_distinct2(int *changes, mvc *sql, sql_rel *rel) 
{
	list *ngbes = sa_list(sql->sa), *gbes, *naggrs = sa_list(sql->sa), *aggrs = sa_list(sql->sa);
	sql_rel *l;
	node *n;

	gbes = rel->r;
	if (!gbes) 
		return rel;

	/* check if each aggr is, rewritable (max,min,sum,count) 
	 *  			  and only has one argument */
	for (n = rel->exps->h; n; n = n->next) {
		sql_exp *e = n->data;
		sql_subaggr *af = e->f;

		if (e->type == e_aggr && 
		   (strcmp(af->aggr->base.name, "sum") && 
		     strcmp(af->aggr->base.name, "count") &&
		     strcmp(af->aggr->base.name, "min") &&
		     strcmp(af->aggr->base.name, "max"))) 
			return rel; 
	}

	for (n = gbes->h; n; n = n->next) {
		sql_exp *e = n->data;

		e = exp_column(sql->sa, exp_find_rel_name(e), exp_name(e), exp_subtype(e), e->card, has_nil(e), is_intern(e));
		append(ngbes, e);
	}

	/* 1 for each aggr(distinct v) add the attribute expression v to gbes and aggrs list
	 * 2 for each aggr(z) add aggr_phase2('z') to the naggrs list 
	 * 3 for each group by col, add also to the naggrs list 
	 * */
	for (n = rel->exps->h; n; n = n->next) {
		sql_exp *e = n->data;

		if (e->type == e_aggr && need_distinct(e)) { /* 1 */
			/* need column expression */
			list *args = e->l;
			sql_exp *v = args->h->data;
			append(gbes, v);
			if (!exp_name(v))
				exp_label(sql->sa, v, ++sql->label);
			v = exp_column(sql->sa, exp_find_rel_name(v), exp_name(v), exp_subtype(v), v->card, has_nil(v), is_intern(v));
			append(aggrs, v);
			v = exp_aggr1(sql->sa, v, e->f, need_distinct(e), 1, e->card, 1);
			exp_setname(sql->sa, v, exp_find_rel_name(e), exp_name(e));
			append(naggrs, v);
		} else if (e->type == e_aggr && !need_distinct(e)) {
			sql_exp *v;
			sql_subaggr *f = e->f;
			int cnt = strcmp(f->aggr->base.name,"count")==0;
			sql_subaggr *a = sql_bind_aggr(sql->sa, sql->session->schema, (cnt)?"sum":f->aggr->base.name, exp_subtype(e));

			append(aggrs, e);
			if (!exp_name(e))
				exp_label(sql->sa, e, ++sql->label);
			v = exp_column(sql->sa, exp_find_rel_name(e), exp_name(e), exp_subtype(e), e->card, has_nil(e), is_intern(e));
			set_has_nil(v);
			v = exp_aggr1(sql->sa, v, a, 0, 1, e->card, 1);
			exp_setname(sql->sa, v, exp_find_rel_name(e), exp_name(e));
			append(naggrs, v);
		} else { /* group by col */
			if (list_find_exp(gbes, e)) {  /* group by exp are needed in the aggr list, simple (alias or project) expressions are just needed in the result */
				append(aggrs, e);
	
				e = exp_column(sql->sa, exp_find_rel_name(e), exp_name(e), exp_subtype(e), e->card, has_nil(e), is_intern(e));
			}
			append(naggrs, e);
		}
	}	

	l = rel->l = rel_groupby(sql, rel->l, gbes);
	l->exps = aggrs;
	rel->r = ngbes;
	rel->exps = naggrs;
	(*changes)++;
	return rel;
}

static sql_rel *
rel_groupby_distinct(int *changes, mvc *sql, sql_rel *rel) 
{
	if (is_groupby(rel->op)) {
		sql_rel *l = rel->l;
		if (!l || is_groupby(l->op))
			return rel;
	}
	if (is_groupby(rel->op) && rel->r && !rel_is_ref(rel)) {
		node *n;
		int nr = 0;
		list *gbe, *ngbe, *arg, *exps, *nexps;
		sql_exp *distinct = NULL, *darg;
		sql_rel *l = NULL;

		for (n=rel->exps->h; n && nr <= 2; n = n->next) {
			sql_exp *e = n->data;
			if (need_distinct(e)) {
				distinct = n->data;
				nr++;
			}
		}
		if (nr < 1 || distinct->type != e_aggr)
			return rel;
		if ((nr > 1 || list_length(rel->r) + nr != list_length(rel->exps)))
			return rel_groupby_distinct2(changes, sql, rel);
		arg = distinct->l;
		if (list_length(arg) != 1 || list_length(rel->r) + nr != list_length(rel->exps)) 
			return rel;

		darg = arg->h->data;
		exp_label(sql->sa, darg, ++sql->label);

		gbe = rel->r;
		ngbe = sa_list(sql->sa);
		exps = sa_list(sql->sa);
		nexps = sa_list(sql->sa);
		for (n=rel->exps->h; n; n = n->next) {
			sql_exp *e = n->data;
			if (e != distinct) {
				e = exp_column(sql->sa, exp_find_rel_name(e), exp_name(e), exp_subtype(e), e->card, has_nil(e), is_intern(e));
				append(ngbe, e);
				append(exps, e);
				e = exp_column(sql->sa, exp_find_rel_name(e), exp_name(e), exp_subtype(e), e->card, has_nil(e), is_intern(e));
				append(nexps, e);
			}
		}

		list_append(gbe, exp_copy(sql->sa, darg));
		darg = exp_column(sql->sa, exp_find_rel_name(darg), exp_name(darg), exp_subtype(darg), darg->card, has_nil(darg), is_intern(darg));
		list_append(exps, exp_copy(sql->sa, darg));
		arg->h->data = darg;
		l = rel->l = rel_groupby(sql, rel->l, gbe);
		l->exps = exps;
		rel->r = ngbe;
		rel->exps = nexps;
		set_nodistinct(distinct);
		append(nexps, distinct);
		(*changes)++;
	}
	return rel;
}

static sql_exp *split_aggr_and_project(mvc *sql, list *aexps, sql_exp *e);

static void
list_split_aggr_and_project(mvc *sql, list *aexps, list *exps)
{
	node *n;

	if (!exps)
		return ;
	for(n = exps->h; n; n = n->next) 
		n->data = split_aggr_and_project(sql, aexps, n->data);
}

static sql_exp *
split_aggr_and_project(mvc *sql, list *aexps, sql_exp *e)
{
	switch(e->type) {
	case e_aggr:
		/* add to the aggrs */
		if (!exp_name(e)) {
			exp_label(sql->sa, e, ++sql->label);
			e->rname = e->name;
		}
		list_append(aexps, e);
		return exp_column(sql->sa, exp_find_rel_name(e), exp_name(e), exp_subtype(e), e->card, has_nil(e), is_intern(e));
	case e_cmp:
		/* e_cmp's shouldn't exist in an aggr expression list */
		assert(0);
	case e_convert:
		e->l = split_aggr_and_project(sql, aexps, e->l);
		return e;
	case e_func: 
		list_split_aggr_and_project(sql, aexps, e->l);
		return e;
	case e_column: /* constants and columns shouldn't be rewriten */
	case e_atom:
	case e_psm:
		return e;
	}
	return NULL;
}

static sql_exp *
exp_use_consts(mvc *sql, sql_exp *e, list *consts);

static list *
exps_use_consts(mvc *sql, list *exps, list *consts)
{
	node *n;
	list *nl = new_exp_list(sql->sa);

	if (!exps)
		return sa_list(sql->sa);
	for(n = exps->h; n; n = n->next) {
		sql_exp *arg = n->data, *narg = NULL;

		narg = exp_use_consts(sql, arg, consts);
		if (!narg) 
			return NULL;
		if (arg->p)
			narg->p = prop_copy(sql->sa, arg->p);
		append(nl, narg);
	}
	return nl;
}

static sql_exp *
exp_use_consts(mvc *sql, sql_exp *e, list *consts) 
{
	sql_exp *ne = NULL, *l, *r, *r2;

	switch(e->type) {
	case e_column:
		if (e->l) 
			ne = exps_bind_column2(consts, e->l, e->r);
		if (!ne && !e->l)
			ne = exps_bind_column(consts, e->r, NULL);
		if (!ne)
			return e;
		return ne;
	case e_cmp: 
		if (e->flag == cmp_or || get_cmp(e) == cmp_filter) {
			list *l = exps_use_consts(sql, e->l, consts);
			list *r = exps_use_consts(sql, e->r, consts);

			if (!l || !r) 
				return NULL;
			if (get_cmp(e) == cmp_filter) 
				return exp_filter(sql->sa, l, r, e->f, is_anti(e));
			return exp_or(sql->sa, l, r);
		} else if (e->flag == cmp_in || e->flag == cmp_notin) {
			sql_exp *l = exp_use_consts(sql, e->l, consts);
			list *r = exps_use_consts(sql, e->r, consts);

			if (!l || !r) 
				return NULL;
			return exp_in(sql->sa, l, r, e->flag);
		} else {
			l = exp_use_consts(sql, e->l, consts);
			r = exp_use_consts(sql, e->r, consts);
			if (e->f) {
				r2 = exp_use_consts(sql, e->f, consts);
				if (l && r && r2)
					return exp_compare2(sql->sa, l, r, r2, e->flag);
			} else if (l && r) {
				return exp_compare(sql->sa, l, r, e->flag);
			}
		}
		return NULL;
	case e_convert:
		l = exp_use_consts(sql, e->l, consts);
		if (l)
			return exp_convert(sql->sa, l, exp_fromtype(e), exp_totype(e));
		return NULL;
	case e_aggr:
	case e_func: {
		list *l = e->l, *nl = NULL;

		if (!l) {
			return e;
		} else {
			nl = exps_use_consts(sql, l, consts);
			if (!nl)
				return NULL;
		}
		if (e->type == e_func)
			return exp_op(sql->sa, nl, e->f);
		else 
			return exp_aggr(sql->sa, nl, e->f, need_distinct(e), need_no_nil(e), e->card, has_nil(e));
	}	
	case e_atom:
	case e_psm:
		return e;
	}
	return NULL;
}

static list *
exps_remove_dictexps(mvc *sql, list *exps, sql_rel *r)
{
	node *n;
	list *nl = new_exp_list(sql->sa);

	if (!exps)
		return nl;
	for(n = exps->h; n; n = n->next) {
		sql_exp *arg = n->data;

		if (!list_find_exp(r->exps, arg->l) && !list_find_exp(r->exps, arg->r)) 
			append(nl, arg);
	}
	return nl;
}

static sql_rel *
rel_remove_join(int *changes, mvc *sql, sql_rel *rel)
{
	if (is_join(rel->op) && !is_outerjoin(rel->op)) {
		sql_rel *l = rel->l;
		sql_rel *r = rel->r;
		int lconst = 0, rconst = 0;

		if (!l || rel_is_ref(l) || !r || rel_is_ref(r) ||
		   (l->op != op_project && r->op != op_project)) 
			return rel;
		if (l->op == op_project && exps_are_atoms(l->exps))
			lconst = 1;
		if (r->op == op_project && exps_are_atoms(r->exps))
			rconst = 1;
		if (lconst || rconst) {
			(*changes)++;
			/* use constant (instead of alias) in expressions */
			if (lconst) {
				sql_rel *s = l;
				l = r;
				r = s;
			}
			rel->exps = exps_use_consts(sql, rel->exps, r->exps);
			/* change into select */
			rel->op = op_select;
			rel->l = l;
			rel->r = NULL;
			/* wrap in a project including, the constant columns */
			l->subquery = 0;
			rel = rel_project(sql->sa, rel, rel_projections(sql, l, NULL, 1, 1));
			list_merge(rel->exps, r->exps, (fdup)NULL);
		}
	}
	if (is_join(rel->op) && 0) {
		sql_rel *l = rel->l;
		sql_rel *r = rel->r;
		int ldict = 0, rdict = 0;

		if (!l || rel_is_ref(l) || !r || rel_is_ref(r) ||
		   (l->op != op_basetable && r->op != op_basetable)) 
			return rel;
		/* check if dict (last column) isn't used, one column only */
		if (l->op == op_basetable && !l->l && list_length(l->exps) <= 1)
			ldict = 1;
		if (r->op == op_basetable && !r->l && list_length(r->exps) <= 1)
			rdict = 1;
		if (!ldict && !rdict)
			return rel;
		(*changes)++;

		assert(0);
		if (ldict) {
			sql_rel *s = l;
			l = r;
			r = s;
		}
		rel->exps = exps_remove_dictexps(sql, rel->exps, r);
		/* change into select */
		rel->op = op_select;
		rel->l = l;
		rel->r = NULL;
		/* wrap in a project including, the dict/index columns */
		l->subquery = 0;
		rel = rel_project(sql->sa, rel, rel_projections(sql, l, NULL, 1, 1));
		list_merge(rel->exps, r->exps, (fdup)NULL);
	}
	/* project (join (A,B)[ A.x = B.y ] ) [project_cols] -> project (A) [project_cols]
	 * where non of the project_cols are from B and x=y is a foreign key join (B is the unique side)
	 * and there are no filters on B
	 */
	if (0 && is_project(rel->op)) {
		sql_rel *j = rel->l;

		if (is_join(j->op)) {
			node *n;
			sql_rel *l = j->l;
			sql_rel *r = j->r;

			if (!l || rel_is_ref(l) || !r || rel_is_ref(r) || r->op != op_basetable || r->l)
				return rel;

			/* check if all projection cols can be found in l */
			for(n = rel->exps->h; n; n = n->next) {
				sql_exp *e = n->data;

				if (!rel_find_exp(l, e))
					return rel;

			}
			assert(0);
			(*changes)++;
			rel->l = l;
			rel->r = NULL;
			l->subquery = 0;
		}
	}
	return rel;
}

/* Pushing projects up the tree. Done very early in the optimizer.
 * Makes later steps easier. 
 */
static sql_rel *
rel_push_project_up(int *changes, mvc *sql, sql_rel *rel) 
{
	/* project/project cleanup is done later */
	if (is_join(rel->op) || is_select(rel->op)) {
		node *n;
		list *exps = NULL, *l_exps, *r_exps;
		sql_rel *l = rel->l;
		sql_rel *r = rel->r;
		sql_rel *t;

		/* Don't rewrite refs, non projections or constant or 
		   order by projections  */
		if (!l || rel_is_ref(l) || 
		   (is_join(rel->op) && (!r || rel_is_ref(r))) ||
		   (is_select(rel->op) && l->op != op_project) ||
		   (is_join(rel->op) && l->op != op_project && r->op != op_project) ||
		  ((l->op == op_project && (!l->l || l->r || project_unsafe(l))) ||
		   (is_join(rel->op) && (is_subquery(r) ||
		    (r->op == op_project && (!r->l || r->r || project_unsafe(r))))))) 
			return rel;

		if (l->op == op_project && l->l) {
			/* Go through the list of project expressions.
			   Check if they can be pushed up, ie are they not
			   changing or introducing any columns used
			   by the upper operator. */

			exps = new_exp_list(sql->sa);
			for (n = l->exps->h; n; n = n->next) { 
				sql_exp *e = n->data;

		   		/* we cannot rewrite projection with atomic values from outer joins */
				if (is_column(e->type) && exp_is_atom(e) && !(is_right(rel->op) || is_full(rel->op))) {
					list_append(exps, e);
				} else if (e->type == e_column) {
					if (e->name && e->name[0] == 'L')
						return rel;
					list_append(exps, e);
				} else {
					return rel;
				}
			}
		} else {
			exps = rel_projections(sql, l, NULL, 1, 1);
		}
		/* also handle right hand of join */
		if (is_join(rel->op) && r->op == op_project && r->l) {
			/* Here we also check all expressions of r like above
			   but also we need to check for ambigious names. */ 

			for (n = r->exps->h; n; n = n->next) { 
				sql_exp *e = n->data;

		   		/* we cannot rewrite projection with atomic values from outer joins */
				if (is_column(e->type) && exp_is_atom(e) && !(is_left(rel->op) || is_full(rel->op))) {
					list_append(exps, e);
				} else if (e->type == e_column) {
					if (e->name && e->name[0] == 'L')
						return rel;
					list_append(exps, e);
				} else {
					return rel;
				}
			}
		} else if (is_join(rel->op)) {
			list *r_exps = rel_projections(sql, r, NULL, 1, 2);

			list_merge(exps, r_exps, (fdup)NULL);
		}
		/* Here we should check for ambigious names ? */
		if (is_join(rel->op) && r) {
			t = (l->op == op_project && l->l)?l->l:l;
			l_exps = rel_projections(sql, t, NULL, 1, 1);
			/* conflict with old right expressions */
			r_exps = rel_projections(sql, r, NULL, 1, 1);
			for(n = l_exps->h; n; n = n->next) {
				sql_exp *e = n->data;
				const char *rname = exp_relname(e);
				const char *name = exp_name(e);
	
				if (exp_is_atom(e))
					continue;
				if ((rname && exps_bind_column2(r_exps, rname, name) != NULL) || 
				    (!rname && exps_bind_column(r_exps, name, NULL) != NULL)) 
					return rel;
			}
			t = (r->op == op_project && r->l)?r->l:r;
			r_exps = rel_projections(sql, t, NULL, 1, 1);
			/* conflict with new right expressions */
			for(n = l_exps->h; n; n = n->next) {
				sql_exp *e = n->data;
	
				if (exp_is_atom(e))
					continue;
				if ((e->l && exps_bind_column2(r_exps, e->l, e->r) != NULL) || 
				   (exps_bind_column(r_exps, e->r, NULL) != NULL && (!e->l || !e->r)))
					return rel;
			}
			/* conflict with new left expressions */
			for(n = r_exps->h; n; n = n->next) {
				sql_exp *e = n->data;
	
				if (exp_is_atom(e))
					continue;
				if ((e->l && exps_bind_column2(l_exps, e->l, e->r) != NULL) || 
				   (exps_bind_column(l_exps, e->r, NULL) != NULL && (!e->l || !e->r)))
					return rel;
			}
		}

		/* rename operator expressions */
		if (l->op == op_project) {
			/* rewrite rel from rel->l into rel->l->l */
			if (rel->exps) {
				list *nexps = new_exp_list(sql->sa);

				for (n = rel->exps->h; n; n = n->next) {
					sql_exp *e = n->data;
	
					e = exp_rename(sql, e, l, l->l);
					assert(e);
					list_append(nexps, e);
				}
				rel->exps = nexps;
			}
			rel->l = l->l;
			l->l = NULL;
			rel_destroy(l);
		}
		if (is_join(rel->op) && r->op == op_project) {
			/* rewrite rel from rel->r into rel->r->l */
			if (rel->exps) {
				list *nexps = new_exp_list(sql->sa);

				for (n = rel->exps->h; n; n = n->next) {
					sql_exp *e = n->data;

					e = exp_rename(sql, e, r, r->l);
					assert(e);
					list_append(nexps, e);
				}
				rel->exps = nexps;
			}
			rel->r = r->l;
			r->l = NULL;
			rel_destroy(r);
		} 
		/* Done, ie introduce new project */
		exps_fix_card(exps, rel->card);
		(*changes)++;
		return rel_inplace_project(sql->sa, rel, NULL, exps);
	}
	if (is_groupby(rel->op) && !rel_is_ref(rel) && rel->exps) {
		node *n;
		int fnd = 0;
		list *aexps, *pexps;

		/* check if some are expressions aren't e_aggr */
		for (n = rel->exps->h; n && !fnd; n = n->next) {
			sql_exp *e = n->data;

			if (e->type != e_aggr && e->type != e_column) {
				fnd = 1;
			}
		}
		/* only aggr, no rewrite needed */
		if (!fnd) 
			return rel;

		aexps = sa_list(sql->sa);
		pexps = sa_list(sql->sa);
		for ( n = rel->exps->h; n; n = n->next) {
			sql_exp *e = n->data, *ne = NULL;

			switch (e->type) {	
			case e_atom: /* move over to the projection */
				list_append(pexps, e);
				break;
			case e_func: 
				list_append(pexps, e);
				list_split_aggr_and_project(sql, aexps, e->l);
				break;
			case e_convert: 
				list_append(pexps, e);
				e->l = split_aggr_and_project(sql, aexps, e->l);
				break;
			default: /* simple alias */
				list_append(aexps, e);
				ne = exp_column(sql->sa, exp_find_rel_name(e), exp_name(e), exp_subtype(e), e->card, has_nil(e), is_intern(e));
				list_append(pexps, ne);
				break;
			}
		}
		(*changes)++;
		rel->exps = aexps;
		return rel_inplace_project( sql->sa, rel, NULL, pexps);
	}
	return rel;
}

static int
exp_mark_used(sql_rel *subrel, sql_exp *e)
{
	int nr = 0;
	sql_exp *ne = NULL;

	switch(e->type) {
	case e_column:
		ne = rel_find_exp(subrel, e);
		break;
	case e_convert:
		return exp_mark_used(subrel, e->l);
	case e_aggr:
	case e_func: {
		if (e->l) {
			list *l = e->l;
			node *n = l->h;
	
			for (;n != NULL; n = n->next) 
				nr += exp_mark_used(subrel, n->data);
		}
		break;
	}
	case e_cmp:
		if (e->flag == cmp_or || get_cmp(e) == cmp_filter) {
			list *l = e->l;
			node *n;
	
			for (n = l->h; n != NULL; n = n->next) 
				nr += exp_mark_used(subrel, n->data);
			l = e->r;
			for (n = l->h; n != NULL; n = n->next) 
				nr += exp_mark_used(subrel, n->data);
		} else if (e->flag == cmp_in || e->flag == cmp_notin) {
			list *r = e->r;
			node *n;

			nr += exp_mark_used(subrel, e->l);
			for (n = r->h; n != NULL; n = n->next)
				nr += exp_mark_used(subrel, n->data);
		} else {
			nr += exp_mark_used(subrel, e->l);
			nr += exp_mark_used(subrel, e->r);
			if (e->f)
				nr += exp_mark_used(subrel, e->f);
		}
		break;
	case e_atom:
		/* atoms are used in e_cmp */
		e->used = 1;
		/* return 0 as constants may require a full column ! */
		return 0;
	case e_psm:
		e->used = 1;
		break;
	}
	if (ne) {
		ne->used = 1;
		return ne->used;
	}
	return nr;
}

static void
positional_exps_mark_used( sql_rel *rel, sql_rel *subrel )
{
	if (!rel->exps) 
		assert(0);

	if ((is_topn(subrel->op) || is_sample(subrel->op)) && subrel->l)
		subrel = subrel->l;
	/* everything is used within the set operation */
	if (rel->exps && subrel->exps) {
		node *m;
		for (m=subrel->exps->h; m; m = m->next) {
			sql_exp *se = m->data;

			se->used = 1;
		}
	}
}

static void
exps_mark_dependent(sql_rel *rel)
{
	if (rel->exps) {
		node *n;

		for (n=rel->exps->h; n; n = n->next) {
			sql_exp *e = n->data;

			if (e->used) 
				exp_mark_used(rel, e);
		}
	}
}

static void
exps_mark_used(sql_allocator *sa, sql_rel *rel, sql_rel *subrel)
{
	int nr = 0;
	if (rel->exps) {
		node *n;
		int len = list_length(rel->exps), i;
		sql_exp **exps = SA_NEW_ARRAY(sa, sql_exp*, len);

		for (n=rel->exps->h, i = 0; n; n = n->next, i++) {
			sql_exp *e = exps[i] = n->data;

			nr += e->used;
		}

		if (!nr && is_project(rel->op)) /* project atleast one column */
			exps[0]->used = 1; 

		for (i = len-1; i >= 0; i--) {
			sql_exp *e = exps[i];

			if (!is_project(rel->op) || e->used) {
				if (is_project(rel->op))
					nr += exp_mark_used(rel, e);
				nr += exp_mark_used(subrel, e);
			}
		}
	}
	/* for count/rank we need atleast one column */
	if (!nr && (is_project(subrel->op) || is_base(subrel->op)) && subrel->exps->h) {
		sql_exp *e = subrel->exps->h->data;
		e->used = 1;
	}
	if (rel->r && (rel->op == op_project || rel->op  == op_groupby)) {
		list *l = rel->r;
		node *n;

		for (n=l->h; n; n = n->next) {
			sql_exp *e = n->data;

			exp_mark_used(rel, e);
			/* possibly project/groupby uses columns from the inner */ 
			exp_mark_used(subrel, e);
		}
	}
}

static void exps_used(list *l);

static void
exp_used(sql_exp *e)
{
	if (e) {
		e->used = 1;
		if ((e->type == e_func || e->type == e_aggr) && e->l)
			exps_used(e->l);
	}
}

static void
exps_used(list *l)
{
	if (l) {
		node *n;

		for (n = l->h; n; n = n->next) 
			exp_used(n->data);
	}
}

static void
rel_used(sql_rel *rel)
{
	if (!rel)
		return;
	if (is_join(rel->op) || is_set(rel->op) || is_semi(rel->op)) {
		if (rel->l) 
			rel_used(rel->l);
		if (rel->r) 
			rel_used(rel->r);
	} else if (is_topn(rel->op) || is_select(rel->op) || is_sample(rel->op)) {
		rel_used(rel->l);
		rel = rel->l;
	} else if (rel->op == op_table && rel->r) {
		exp_used(rel->r);
	}
	if (rel && rel->exps) {
		exps_used(rel->exps);
		if (rel->r && (rel->op == op_project || rel->op  == op_groupby))
			exps_used(rel->r);
	}
}

static void
rel_mark_used(mvc *sql, sql_rel *rel, int proj)
{
	(void)sql;

	if (proj && (need_distinct(rel))) 
		rel_used(rel);

	switch(rel->op) {
	case op_basetable:
	case op_table:

		if (rel->op == op_table && rel->l && rel->flag != 2) {
			rel_used(rel);
			if (rel->r)
				exp_mark_used(rel->l, rel->r);
			rel_mark_used(sql, rel->l, proj);
		}
		break;

	case op_topn:
	case op_sample:
		if (proj) {
			rel = rel ->l;
			rel_mark_used(sql, rel, proj);
			break;
		}
		/* fall through */
	case op_project:
	case op_groupby: 
		if (proj && rel->l) {
			exps_mark_used(sql->sa, rel, rel->l);
			rel_mark_used(sql, rel->l, 0);
		} else if (proj) {
			exps_mark_dependent(rel);
		}
		break;
	case op_update:
	case op_delete:
		if (proj && rel->r) {
			sql_rel *r = rel->r;
			if (r->exps && r->exps->h) { /* TID is used */
				sql_exp *e = r->exps->h->data;
				e->used = 1;
			}
			exps_mark_used(sql->sa, rel, rel->r);
			rel_mark_used(sql, rel->r, 0);
		}
		break;

	case op_insert:
	case op_ddl:
		break;

	case op_select:
		if (rel->l) {
			exps_mark_used(sql->sa, rel, rel->l);
			rel_mark_used(sql, rel->l, 0);
		}
		break;

	case op_union: 
	case op_inter: 
	case op_except: 
		/* For now we mark all union expression as used */

		/* Later we should (in case of union all) remove unused
		 * columns from the projection.
		 * 
 		 * Project part of union is based on column position.
		 */
		if (proj && (need_distinct(rel) || !rel->exps)) {
			rel_used(rel);
			if (!rel->exps) {
				rel_used(rel->l);
				rel_used(rel->r);
			}
			rel_mark_used(sql, rel->l, 0);
			rel_mark_used(sql, rel->r, 0);
		} else if (proj && !need_distinct(rel)) {
			sql_rel *l = rel->l;

			positional_exps_mark_used(rel, l);
		//	rel_mark_used(sql, rel->l, 1);
			/* based on child check set expression list */
			if (is_project(l->op) && need_distinct(l))
				positional_exps_mark_used(l, rel);
			positional_exps_mark_used(rel, rel->r);
		//	rel_mark_used(sql, rel->r, 1);
		}
		break;

	case op_join: 
	case op_left: 
	case op_right: 
	case op_full: 
	case op_semi: 
	case op_anti: 
		exps_mark_used(sql->sa, rel, rel->l);
		exps_mark_used(sql->sa, rel, rel->r);
		rel_mark_used(sql, rel->l, 0);
		rel_mark_used(sql, rel->r, 0);
		break;
	case op_apply: 
		break;
	}
}

static sql_rel * rel_dce_sub(mvc *sql, sql_rel *rel, list *refs);

static sql_rel *
rel_remove_unused(mvc *sql, sql_rel *rel) 
{
	int needed = 0;

	if (!rel)
		return rel;

	switch(rel->op) {
	case op_basetable: {
		sql_table *t = rel->l;

		if (t && (isMergeTable(t) || isReplicaTable(t))) 
			return rel;
	}
		/* fall through */
	case op_table:
		if (rel->exps) {
			node *n;
			list *exps;

			for(n=rel->exps->h; n && !needed; n = n->next) {
				sql_exp *e = n->data;

				if (!e->used)
					needed = 1;
			}

			if (!needed)
				return rel;

			exps = new_exp_list(sql->sa);
			for(n=rel->exps->h; n; n = n->next) {
				sql_exp *e = n->data;

				if (e->used)
					append(exps, e);
			}
			/* atleast one (needed for crossproducts, count(*), rank() and single value projections) !, handled by exps_mark_used */
			if (list_length(exps) == 0)
				append(exps, rel->exps->h->data);
			rel->exps = exps;
		}
		return rel;

	case op_topn:
	case op_sample:

		if (rel->l)
			rel->l = rel_remove_unused(sql, rel->l);
		return rel;

	case op_project:
	case op_groupby: 
	case op_apply: 

		if (/*rel->l &&*/ rel->exps) {
			node *n;
			list *exps;

			for(n=rel->exps->h; n && !needed; n = n->next) {
				sql_exp *e = n->data;

				if (!e->used)
					needed = 1;
			}
			if (!needed)
				return rel;

 			exps = new_exp_list(sql->sa);
			for(n=rel->exps->h; n; n = n->next) {
				sql_exp *e = n->data;

				if (e->used)
					append(exps, e);
			}
			/* atleast one (needed for crossproducts, count(*), rank() and single value projections) */
			if (list_length(exps) <= 0)
				append(exps, rel->exps->h->data);
			rel->exps = exps;
		}
		return rel;

	case op_union: 
	case op_inter: 
	case op_except: 

	case op_insert:
	case op_update:
	case op_delete:

	case op_select: 

	case op_join: 
	case op_left: 
	case op_right: 
	case op_full: 
	case op_semi: 
	case op_anti: 
	case op_ddl:
		return rel;
	}
	return rel;
}

static list *
merge_refs(list *l, list *r)
{
	node *n, *m, *np = l->h, *mp = r->h;
	list *nl = sa_list(l->sa);

	for( n = np; n; n = n->next) {
		sql_rel *lr = n->data;
		for (m = mp; m; m = m->next) {
			sql_rel *rr = m->data;

			if (lr == rr) {
				for( ; np != n; np = np->next) 
					append(nl, np->data);
				np = np->next;
				for( ; mp != m; mp = mp->next) 
					append(nl, mp->data);
				append(nl, mp->data); 
				mp = mp->next;
				break;
			}
		}
	}
	for( ; np; np = np->next) 
		append(nl, np->data);
	for( ; mp; mp = mp->next) 
		append(nl, mp->data);
	return nl;
}

static list *
rel_dce_refs(mvc *sql, sql_rel *rel) 
{
	list *l = NULL, *r = NULL;

	if (!rel)
		return NULL;

	switch(rel->op) {
	case op_table:
	case op_topn: 
	case op_sample: 
	case op_project:
	case op_groupby: 
	case op_select: 

		if (rel->l && (rel->op != op_table || rel->flag != 2))
			l = rel_dce_refs(sql, rel->l);

	case op_basetable:
	case op_insert:
	case op_ddl:
		break;

	case op_update:
	case op_delete:

		if (rel->r)
			r = rel_dce_refs(sql, rel->r);
		break;


	case op_union: 
	case op_inter: 
	case op_except: 
	case op_join: 
	case op_left: 
	case op_right: 
	case op_full: 
	case op_semi: 
	case op_anti: 

		if (rel->l)
			l = rel_dce_refs(sql, rel->l);
		if (rel->r)
			r = rel_dce_refs(sql, rel->r);
		break;

	case op_apply: 
		assert(0);
	}

	if (l && r)
		l = merge_refs(l, r);
	if (!l) 
		l = r;
	if (rel_is_ref(rel)) {
		if (!l)
			l = sa_list(sql->sa);
		list_prepend(l, rel);
	}
	return l;
}

static sql_rel *
rel_dce_down(mvc *sql, sql_rel *rel, list *refs, int skip_proj) 
{
	if (!rel)
		return rel;

	if (!skip_proj && rel_is_ref(rel)) {
		if (!list_find(refs, rel, NULL))
			list_append(refs, rel);
		return rel;
	}

	switch(rel->op) {
	case op_basetable:
	case op_table:

		if (skip_proj && rel->l && rel->op == op_table && rel->flag != 2)
			rel->l = rel_dce_down(sql, rel->l, refs, 0);
		if (!skip_proj)
			rel_dce_sub(sql, rel, refs);
		/* fall through */

	case op_insert:
	case op_ddl:

		return rel;

	case op_update:
	case op_delete:

		if (skip_proj && rel->r)
			rel->r = rel_dce_down(sql, rel->r, refs, 0);
		if (!skip_proj)
			rel_dce_sub(sql, rel, refs);
		return rel;

	case op_topn: 
	case op_sample: 
	case op_project:
	case op_groupby: 

		if (skip_proj && rel->l)
			rel->l = rel_dce_down(sql, rel->l, refs, is_topn(rel->op) || is_sample(rel->op));
		if (!skip_proj)
			rel_dce_sub(sql, rel, refs);
		return rel;

	case op_union: 
	case op_inter: 
	case op_except: 
		if (skip_proj) {
			if (rel->l)
				rel->l = rel_dce_down(sql, rel->l, refs, 0);
			if (rel->r)
				rel->r = rel_dce_down(sql, rel->r, refs, 0);
		}
		if (!skip_proj)
			rel_dce_sub(sql, rel, refs);
		return rel;

	case op_select: 
		if (rel->l)
			rel->l = rel_dce_down(sql, rel->l, refs, 0);
		return rel;

	case op_join: 
	case op_left: 
	case op_right: 
	case op_full: 
	case op_semi: 
	case op_anti: 
		if (rel->l)
			rel->l = rel_dce_down(sql, rel->l, refs, 0);
		if (rel->r)
			rel->r = rel_dce_down(sql, rel->r, refs, 0);
		return rel;
	case op_apply: 
		assert(0);
	}
	return rel;
}

/* DCE
 *
 * Based on top relation expressions mark sub expressions as used.
 * Then recurse down until the projections. Clean them up and repeat.
 */

static sql_rel *
rel_dce_sub(mvc *sql, sql_rel *rel, list *refs)
{
	if (!rel)
		return rel;
	
	/* 
  	 * Mark used up until the next project 
	 * For setops we need to first mark, then remove 
         * because of positional dependency 
 	 */
	rel_mark_used(sql, rel, 1);
	rel = rel_remove_unused(sql, rel);
	rel_dce_down(sql, rel, refs, 1);
	return rel;
}

/* add projects under set ops */
static sql_rel *
rel_add_projects(mvc *sql, sql_rel *rel) 
{
	if (!rel)
		return rel;

	switch(rel->op) {
	case op_basetable:
	case op_table:

	case op_insert:
	case op_update:
	case op_delete:
	case op_ddl:

		return rel;

	case op_union: 
	case op_inter: 
	case op_except: 

		/* We can only reduce the list of expressions of an set op
		 * if the projection under it can also be reduced.
		 */
		if (rel->l) {
			sql_rel *l = rel->l;

			l->subquery = 0;
			if (!is_project(l->op) && !need_distinct(rel))
				l = rel_project(sql->sa, l, rel_projections(sql, l, NULL, 1, 1));
			rel->l = rel_add_projects(sql, l);
		}
		if (rel->r) {
			sql_rel *r = rel->r;

			r->subquery = 0;
			if (!is_project(r->op) && !need_distinct(rel))
				r = rel_project(sql->sa, r, rel_projections(sql, r, NULL, 1, 1));
			rel->r = rel_add_projects(sql, r);
		}
		return rel;

	case op_topn: 
	case op_sample: 
	case op_project:
	case op_groupby: 
	case op_select: 
		if (rel->l)
			rel->l = rel_add_projects(sql, rel->l);
		return rel;

	case op_join: 
	case op_left: 
	case op_right: 
	case op_full: 
	case op_apply: 
	case op_semi: 
	case op_anti: 
		if (rel->l)
			rel->l = rel_add_projects(sql, rel->l);
		if (rel->r)
			rel->r = rel_add_projects(sql, rel->r);
		return rel;
	}
	return rel;
}

sql_rel *
rel_dce(mvc *sql, sql_rel *rel)
{
	list *refs;
	node *n;

	refs = rel_dce_refs(sql, rel);
	rel = rel_add_projects(sql, rel);
	rel_used(rel);
	rel_dce_sub(sql, rel, refs);

	if (refs)
		for (n = refs->h; n; n = n->next)
			rel_dce_sub(sql, n->data, refs);
	return rel;
}

static int
index_exp(sql_exp *e, sql_idx *i) 
{
	if (e->type == e_cmp && !is_complex_exp(e->flag)) {
		switch(i->type) {
		case hash_idx:
		case oph_idx:
			if (e->flag == cmp_equal)
				return 0;
			/* fall through */
		case join_idx:
		default:
			return -1;
		}
	}
	return -1;
}

static sql_idx *
find_index(sql_allocator *sa, sql_rel *rel, sql_rel *sub, list **EXPS)
{
	node *n;

	/* any (partial) match of the expressions with the index columns */
	/* Depending on the index type we may need full matches and only
	   limited number of cmp types (hash only equality etc) */
	/* Depending on the index type we should (in the rel_bin) generate
	   more code, ie for spatial index add post filter etc, for hash
	   compute hash value and use index */

	if (sub->exps && rel->exps) 
	for(n = sub->exps->h; n; n = n->next) {
		prop *p;
		sql_exp *e = n->data;

		if ((p = find_prop(e->p, PROP_HASHIDX)) != NULL) {
			list *exps, *cols;
	    		sql_idx *i = p->value;
			fcmp cmp = (fcmp)&sql_column_kc_cmp;

			/* join indices are only interesting for joins */
			if (i->type == join_idx || list_length(i->columns) <= 1)
				continue;
			/* based on the index type, find qualifying exps */
			exps = list_select(rel->exps, i, (fcmp) &index_exp, (fdup)NULL);
			if (!exps || !list_length(exps))
				continue;
			/* now we obtain the columns, move into sql_column_kc_cmp! */
			cols = list_map(exps, sub, (fmap) &sjexp_col);

			/* TODO check that at most 2 relations are involved */

			/* Match the index columns with the expression columns. 
			   TODO, Allow partial matches ! */
			if (list_match(cols, i->columns, cmp) == 0) {
				/* re-order exps in index order */
				node *n, *m;
				list *es = sa_list(sa);

				for(n = i->columns->h; n; n = n->next) {
					int i = 0;
					for(m = cols->h; m; m = m->next, i++) {
						if (cmp(m->data, n->data) == 0){
							sql_exp *e = list_fetch(exps, i);
							list_append(es, e);
							break;
						}
					}
				}
				/* fix the destroy function */
				cols->destroy = NULL;
				*EXPS = es;
				e->used = 1;
				return i;
			}
			cols->destroy = NULL;
		}
	}
	return NULL;
}

static sql_rel *
rel_use_index(int *changes, mvc *sql, sql_rel *rel) 
{
	(void)changes;
	(void)sql;
	if (rel->l && (is_select(rel->op) || is_join(rel->op))) {
		list *exps = NULL;
		sql_idx *i = find_index(sql->sa, rel, rel->l, &exps);
		int left = 1;

		if (!i && is_join(rel->op))
			i = find_index(sql->sa, rel, rel->l, &exps);
		if (!i && is_join(rel->op)) {
			left = 0;
			i = find_index(sql->sa, rel, rel->r, &exps);
		}
			
		if (i) {
			prop *p;
			node *n;
			int single_table = 1;
			sql_exp *re = NULL;
	
			for( n = exps->h; n && single_table; n = n->next) { 
				sql_exp *e = n->data;
				sql_exp *nre = e->r;

				if (is_join(rel->op) && 
				 	((left && !rel_find_exp(rel->l, e->l)) ||
				 	(!left && !rel_find_exp(rel->r, e->l)))) 
					nre = e->l;
				single_table = (!re || (exp_relname(nre) && exp_relname(re) && strcmp(exp_relname(nre), exp_relname(re)) == 0));
				re = nre;
			}
			if (single_table) { /* add PROP_HASHCOL to all column exps */
				for( n = exps->h; n; n = n->next) { 
					sql_exp *e = n->data;

					/* swapped ? */
					if (is_join(rel->op) && 
					 	((left && !rel_find_exp(rel->l, e->l)) ||
					 	(!left && !rel_find_exp(rel->r, e->l)))) 
						n->data = e = exp_compare(sql->sa, e->r, e->l, cmp_equal);
					p = find_prop(e->p, PROP_HASHCOL);
					if (!p)
						e->p = p = prop_create(sql->sa, PROP_HASHCOL, e->p);
					p->value = i;
				}
			}
			/* add the remaining exps to the new exp list */
			if (list_length(rel->exps) > list_length(exps)) {
				for( n = rel->exps->h; n; n = n->next) {
					sql_exp *e = n->data;
					if (!list_find(exps, e, (fcmp)&exp_cmp))
						list_append(exps, e);
				}
			}
			rel->exps = exps;
		}
	}
	return rel;
}

/* TODO CSE */
#if 0
static list *
exp_merge(list *exps)
{
	node *n, *m;
	for (n=exps->h; n && n->next; n = n->next) {
		sql_exp *e = n->data;
		/*sql_exp *le = e->l;*/
		sql_exp *re = e->r;

		if (e->type == e_cmp && e->flag == cmp_or)
			continue;

		/* only look for gt, gte, lte, lt */
		if (re->card == CARD_ATOM && e->flag < cmp_equal) {
			for (m=n->next; m; m = m->next) {
				sql_exp *f = m->data;
				/*sql_exp *lf = f->l;*/
				sql_exp *rf = f->r;

				if (rf->card == CARD_ATOM && f->flag < cmp_equal) {
					printf("possible candidate\n");
				}
			}
		}
	}
	return exps;
}
#endif

static int
score_se( mvc *sql, sql_rel *rel, sql_exp *e)
{
	int score = 0;
	if (e->type == e_cmp && !is_complex_exp(e->flag)) {
		score += score_gbe(sql, rel, e->l);
	}
	score += exp_keyvalue(e);
	return score;
}

static sql_rel *
rel_select_order(int *changes, mvc *sql, sql_rel *rel) 
{
	(void)changes;
	(void)sql;
	if (is_select(rel->op) && rel->exps && list_length(rel->exps)>1) {
		int i, *scores = calloc(list_length(rel->exps), sizeof(int));
		node *n;

		for (i = 0, n = rel->exps->h; n; i++, n = n->next) 
			scores[i] = score_se(sql, rel, n->data);
		rel->exps = list_keysort(rel->exps, scores, (fdup)NULL);
		free(scores);
	}
	return rel;
}

static sql_rel *
rel_simplify_like_select(int *changes, mvc *sql, sql_rel *rel) 
{
	(void)sql;
	if (is_select(rel->op) && rel->exps) {
		node *n;
		list *exps = sa_list(sql->sa);
			
		for (n = rel->exps->h; n; n = n->next) {
			sql_exp *e = n->data;
			list *l = e->l;
			list *r = e->r;

			if (e->type == e_cmp && get_cmp(e) == cmp_filter && strcmp(((sql_subfunc*)e->f)->func->base.name, "like") == 0 && list_length(l) == 1 && list_length(r) <= 2 && !(e->flag & ANTISEL)) {
				list *r = e->r;
				sql_exp *fmt = r->h->data;
				sql_exp *esc = (r->h->next)?r->h->next->data:NULL;
				int rewrite = 0;

				if (fmt->type == e_convert)
					fmt = fmt->l;
				/* check for simple like expression */
				if (is_atom(fmt->type)) {
					atom *fa = NULL;

					if (fmt->l) {
						fa = fmt->l;
					/* simple numbered argument */
					} else if (!fmt->r && !fmt->f) {
						fa = sql->args[fmt->flag];

					}
					if (fa && fa->data.vtype == TYPE_str && 
					    !strchr(fa->data.val.sval, '%') &&
					    !strchr(fa->data.val.sval, '_'))
						rewrite = 1;
				}
				if (rewrite && esc && is_atom(esc->type)) {
			 		atom *ea = NULL;

					if (esc->l) {
						ea = esc->l;
					/* simple numbered argument */
					} else if (!esc->r && !esc->f) {
						ea = sql->args[esc->flag];

					}
					if (ea && (ea->data.vtype != TYPE_str ||
					    strlen(ea->data.val.sval) != 0))
						rewrite = 0;
				}
				if (rewrite) { 	/* rewrite to cmp_equal ! */
					list *l = e->l;
					list *r = e->r;
					sql_exp *ne = exp_compare(sql->sa, l->h->data, r->h->data, cmp_equal);
					/* if rewritten don't cache this query */
					list_append(exps, ne);
					sql->caching = 0;
					(*changes)++;
				} else {
					list_append(exps, e);
				}
			} else {
				list_append(exps, e);
			}
		}
		rel->exps = exps;
	}
	return rel;
}

static sql_rel *
rel_simplify_predicates(int *changes, mvc *sql, sql_rel *rel) 
{
	if (is_select(rel->op) && rel->exps) {
		node *n;
		list *exps = sa_list(sql->sa);
			
		for (n = rel->exps->h; n; n = n->next) {
			sql_exp *e = n->data;

			if (is_atom(e->type) && e->l) { /* direct literal */
				atom *a = e->l;
				int flag = a->data.val.bval;

				/* remove simple select true expressions */
				if (flag)
					break;
			}
			if (is_atom(e->type) && !e->l && !e->r) { /* numbered variable */
				atom *a = sql->args[e->flag];
				int flag = a->data.val.bval;

				/* remove simple select true expressions */
				if (flag) {
					sql->caching = 0;
					break;
				}
			}
			if (e->type == e_cmp && get_cmp(e) == cmp_equal) {
				sql_exp *l = e->l;
				sql_exp *r = e->r;

				if (l->type == e_func) {
					sql_subfunc *f = l->f;
					
					/* rewrite isnull(x) = TRUE/FALSE => x =/<> NULL */
					if (!f->func->s && !strcmp(f->func->base.name, "isnull") && 
					     is_atom(r->type) && r->l) { /* direct literal */
						atom *a = r->l;
						int flag = a->data.val.bval;
						list *args = l->l;

						assert(list_length(args) == 1);
						l = args->h->data;
						r = exp_atom(sql->sa, atom_general(sql->sa, exp_subtype(l), NULL));
						e = exp_compare2(sql->sa, l, r, r, 3);
						if (e && !flag)
							set_anti(e);
					} else if (!f->func->s && !strcmp(f->func->base.name, "not")) {
						if (is_atom(r->type) && r->l) { /* direct literal */
							atom *a = r->l;
							list *args = l->l;
							sql_exp *inner = args->h->data;
							sql_subfunc *inf = inner->f;

							assert(list_length(args) == 1);

							/* not(not(x)) = TRUE/FALSE => x = TRUE/FALSE */
							if (inner->type == e_func && 
							    !inf->func->s && 
							    !strcmp(inf->func->base.name, "not")) {
								args = inner->l;

								assert(list_length(args) == 1);
								l = args->h->data;
								e = exp_compare(sql->sa, l, r, e->flag);
							/* rewrite not(=/<>(a,b)) = TRUE/FALSE => a=b of a<>b */
							} else if (inner->type == e_func && 
							    !inf->func->s && 
							    (!strcmp(inf->func->base.name, "=") ||
							     !strcmp(inf->func->base.name, "<>"))) {
								int flag = a->data.val.bval;
								args = inner->l;

								if (!strcmp(inf->func->base.name, "<>"))
									flag = !flag;
								assert(list_length(args) == 2);
								l = args->h->data;
								r = args->h->next->data;
								e = exp_compare(sql->sa, l, r, (!flag)?cmp_equal:cmp_notequal);
							} else if (a && a->data.vtype == TYPE_bit) {
								/* change atom's value on right */
								l = args->h->data;
								a->data.val.bval = !a->data.val.bval;
								e = exp_compare(sql->sa, l, r, e->flag);
								(*changes)++;
							}
						}
					}
				}
				list_append(exps, e);
			} else {
				list_append(exps, e);
			}
		}
		rel->exps = exps;
	}
	return rel;
}

static void split_exps(mvc *sql, list *exps, sql_rel *rel);

static int
exp_match_exp_cmp( sql_exp *e1, sql_exp *e2)
{
	if (exp_match_exp(e1,e2))
		return 0;
	return -1;
}

static int
exp_refers_cmp( sql_exp *e1, sql_exp *e2)
{
	if (exp_refers(e1,e2))
		return 0;
	return -1;
}

static sql_exp *
add_exp_too_project(mvc *sql, sql_exp *e, sql_rel *rel)
{
	node *n = list_find(rel->exps, e, (fcmp)&exp_match_exp_cmp);

	/* if not matching we may refer to an older expression */
	if (!n) 
		n = list_find(rel->exps, e, (fcmp)&exp_refers_cmp);
	if (!n) {
		exp_label(sql->sa, e, ++sql->label);
		append(rel->exps, e);
	} else {
		e = n->data;
	}
	e = exp_column(sql->sa, exp_relname(e), exp_name(e), exp_subtype(e), e->card, has_nil(e), is_intern(e));
	return e;
}

static void
add_exps_too_project(mvc *sql, list *exps, sql_rel *rel)
{
	node *n;

	if (!exps)
		return;
	for(n=exps->h; n; n = n->next) {
		sql_exp *e = n->data;

		if (!exp_is_atom(e) && e->type != e_column)
			n->data = add_exp_too_project(sql, e, rel);
	}
}

static sql_exp *
split_exp(mvc *sql, sql_exp *e, sql_rel *rel)
{
	switch(e->type) {
	case e_column:
		return e;
	case e_convert:
		e->l = split_exp(sql, e->l, rel);
		return e;
	case e_aggr:
	case e_func: 
		if (!is_analytic(e) && !exp_has_sideeffect(e)) {
			split_exps(sql, e->l, rel);
			add_exps_too_project(sql, e->l, rel);
		}
		return e;
	case e_cmp:	
		if (e->flag == cmp_or) {
			split_exps(sql, e->l, rel);
			split_exps(sql, e->r, rel);
		} else if (e->flag == cmp_in || e->flag == cmp_notin || get_cmp(e) == cmp_filter) {
			e->l = split_exp(sql, e->l, rel);
			split_exps(sql, e->r, rel);
		} else {
			e->l = split_exp(sql, e->l, rel);
			e->r = split_exp(sql, e->r, rel);
			if (e->f) {
				assert(0);
				e->f = split_exp(sql, e->f, rel);
			}
		}
		return e;
	case e_psm:	
	case e_atom:
		return e;
	}
	return e;
}

static void
split_exps(mvc *sql, list *exps, sql_rel *rel)
{
	node *n;

	if (!exps)
		return;
	for(n=exps->h; n; n = n->next){
		sql_exp *e = n->data;

		e = split_exp(sql, e, rel);
		n->data = e;
	}
}

static sql_rel *
rel_split_project(int *changes, mvc *sql, sql_rel *rel, int top) 
{
	if (is_project(rel->op) && list_length(rel->exps) && rel->l) {
		list *exps = rel->exps;
		node *n;
		int funcs = 0;
		sql_rel *nrel;

		/* are there functions */
		for (n=exps->h; n && !funcs; n = n->next) {
			sql_exp *e = n->data;

			funcs = exp_has_func(e);
		}
		/* introduce extra project */
		if (funcs && rel->op != op_project) {
			nrel = rel_project(sql->sa, rel->l, 
				rel_projections(sql, rel->l, NULL, 1, 1));
			rel->l = nrel;
			/* recursively split all functions and add those to the projection list */
			split_exps(sql, rel->exps, nrel);
			if (nrel->l)
				nrel->l = rel_split_project(changes, sql, nrel->l, is_topn(rel->op)?top:0);
			return rel;
		} else if (funcs && !top && !rel->r) {
			/* projects can have columns point back into the expression list, ie
			 * create a new list including the split expressions */
			node *n;
			list *exps = rel->exps;

			rel->exps = sa_list(sql->sa);
			for (n=exps->h; n; n = n->next) 
				append(rel->exps, split_exp(sql, n->data, rel));
		}
	}
	if (is_set(rel->op) || is_basetable(rel->op))
		return rel;
	if (rel->l)
		rel->l = rel_split_project(changes, sql, rel->l, 
			(is_topn(rel->op)||is_ddl(rel->op)||is_modify(rel->op))?top:0);
	if (is_join(rel->op) && rel->r)
		rel->r = rel_split_project(changes, sql, rel->r, 
			(is_topn(rel->op)||is_ddl(rel->op)||is_modify(rel->op))?top:0);
	return rel;
}


static list *
exp_merge_range(sql_allocator *sa, list *exps)
{
	node *n, *m;
	for (n=exps->h; n; n = n->next) {
		sql_exp *e = n->data;
		sql_exp *le = e->l;
		sql_exp *re = e->r;

		/* handle the and's in the or lists */
		if (e->type == e_cmp && e->flag == cmp_or) {
			e->l = exp_merge_range(sa, e->l);
			e->r = exp_merge_range(sa, e->r);
		/* only look for gt, gte, lte, lt */
		} else if (n->next &&
		    e->type == e_cmp && e->flag < cmp_equal && !e->f && 
		    re->card == CARD_ATOM) {
			for (m=n->next; m; m = m->next) {
				sql_exp *f = m->data;
				sql_exp *lf = f->l;
				sql_exp *rf = f->r;

				if (f->type == e_cmp && f->flag < cmp_equal && !f->f &&
				    rf->card == CARD_ATOM && 
				    exp_match_exp(le, lf)) {
					sql_exp *ne;
					int swap = 0, lt = 0, gt = 0;
					/* for now only   c1 <[=] x <[=] c2 */ 

					swap = lt = (e->flag == cmp_lt || e->flag == cmp_lte);
					gt = !lt;

					if (gt && 
					   (f->flag == cmp_gt ||
					    f->flag == cmp_gte)) 
						continue;
					if (lt && 
					   (f->flag == cmp_lt ||
					    f->flag == cmp_lte)) 
						continue;
					if (!swap) 
						ne = exp_compare2(sa, le, re, rf, compare2range(e->flag, f->flag));
					else
						ne = exp_compare2(sa, le, rf, re, compare2range(f->flag, e->flag));

					list_remove_data(exps, e);
					list_remove_data(exps, f);
					list_append(exps, ne);
					return exp_merge_range(sa, exps);
				}
			}
		} else if (n->next &&
			   e->type == e_cmp && e->flag < cmp_equal && !e->f && 
		    	   re->card > CARD_ATOM) {
			for (m=n->next; m; m = m->next) {
				sql_exp *f = m->data;
				sql_exp *lf = f->l;
				sql_exp *rf = f->r;

				if (f->type == e_cmp && f->flag < cmp_equal && !f->f  &&
				    rf->card > CARD_ATOM) {
					sql_exp *ne, *t;
					int swap = 0, lt = 0, gt = 0;
					comp_type ef = (comp_type) e->flag, ff = (comp_type) f->flag;
				
					/* both swapped ? */
				     	if (exp_match_exp(re, rf)) {
						t = re; 
						re = le;
						le = t;
						ef = swap_compare(ef);
						t = rf;
						rf = lf;
						lf = t;
						ff = swap_compare(ff);
					}

					/* is left swapped ? */
				     	if (exp_match_exp(re, lf)) {
						t = re; 
						re = le;
						le = t;
						ef = swap_compare(ef);
					}

					/* is right swapped ? */
				     	if (exp_match_exp(le, rf)) {
						t = rf; 
						rf = lf;
						lf = t;
						ff = swap_compare(ff);
					}

				    	if (!exp_match_exp(le, lf))
						continue;

					/* for now only   c1 <[=] x <[=] c2 */ 
					swap = lt = (ef == cmp_lt || ef == cmp_lte);
					gt = !lt;

					if (gt && (ff == cmp_gt || ff == cmp_gte)) 
						continue;
					if (lt && (ff == cmp_lt || ff == cmp_lte)) 
						continue;
					if (!swap) 
						ne = exp_compare2(sa, le, re, rf, compare2range(ef, ff));
					else
						ne = exp_compare2(sa, le, rf, re, compare2range(ff, ef));

					list_remove_data(exps, e);
					list_remove_data(exps, f);
					list_append(exps, ne);
					return exp_merge_range(sa, exps);
				}
			}
		}
	}
	return exps;
}

static sql_rel *
rel_find_range(int *changes, mvc *sql, sql_rel *rel) 
{
	(void)changes;
	if ((is_join(rel->op) || is_select(rel->op)) && rel->exps && list_length(rel->exps)>1) 
		rel->exps = exp_merge_range(sql->sa, rel->exps);
	return rel;
}

/* 
 * Casting decimal values on both sides of a compare expression is expensive,
 * both in preformance (cpu cost) and memory requirements (need for large 
 * types). 
 */

static int
reduce_scale(atom *a)
{
#ifdef HAVE_HGE
	if (a->data.vtype == TYPE_hge) {
		hge v = a->data.val.hval;
		int i = 0;

		if (v != 0) 
                        while( (v/10)*10 == v ) {
                                i++;
                                v /= 10;
                        }
		a->data.val.hval = v;
		return i;
	}
#endif
	if (a->data.vtype == TYPE_lng) {
		lng v = a->data.val.lval;
		int i = 0;

		if (v != 0) 
                        while( (v/10)*10 == v ) {
                                i++;
                                v /= 10;
                        }
		a->data.val.lval = v;
		return i;
	}
	if (a->data.vtype == TYPE_int) {
		int v = a->data.val.ival;
		int i = 0;

		if (v != 0) 
                        while( (v/10)*10 == v ) {
                                i++;
                                v /= 10;
                        }
		a->data.val.ival = v;
		return i;
	}
	if (a->data.vtype == TYPE_sht) {
		sht v = a->data.val.shval;
		int i = 0;

		if (v != 0) 
                        while( (v/10)*10 == v ) {
                                i++;
                                v /= 10;
                        }
		a->data.val.shval = v;
		return i;
	}
	return 0;
}

static sql_rel *
rel_project_reduce_casts(int *changes, mvc *sql, sql_rel *rel) 
{
	if (is_project(rel->op) && list_length(rel->exps)) {
		list *exps = rel->exps;
		node *n;

		for (n=exps->h; n; n = n->next) {
			sql_exp *e = n->data;

			if (e && e->type == e_func) {
				sql_subfunc *f = e->f;
				sql_subtype *res = f->res->h->data; 

				if (!f->func->s && !strcmp(f->func->base.name, "sql_mul") && res->scale > 0) {
					list *args = e->l;
					sql_exp *h = args->h->data;
					sql_exp *t = args->t->data;
					atom *a;

					if ((is_atom(h->type) && (a = exp_value(sql, h, sql->args, sql->argc)) != NULL) ||
					    (is_atom(t->type) && (a = exp_value(sql, t, sql->args, sql->argc)) != NULL)) {
						int rs = reduce_scale(a);

						res->scale -= rs; 
						if (rs)
							(*changes)+= rs;
					}
				}
			}
		}
	}
	return rel;
}

static sql_rel *
rel_reduce_casts(int *changes, mvc *sql, sql_rel *rel) 
{
	(void)sql;
	(void)changes;
	if ((is_join(rel->op) || is_semi(rel->op) || is_select(rel->op)) && 
			rel->exps && list_length(rel->exps)) {
		list *exps = rel->exps;
		node *n;

		for (n=exps->h; n; n = n->next) {
			sql_exp *e = n->data;
			sql_exp *le = e->l;
			sql_exp *re = e->r;
	
			/* handle the and's in the or lists */
			if (e->type != e_cmp || !is_theta_exp(e->flag) || e->f)
				continue;
			/* rewrite e if left or right is a cast */
			if (le->type == e_convert || re->type == e_convert) {
				sql_rel *r = rel->r;
				sql_subtype *st = exp_subtype(re);

				/* e_convert(le) ==, <(=), >(=), !=  e_atom(re), conversion between integers only */
				if (le->type == e_convert && is_simple_atom(re) && st->type->eclass == EC_NUM) {
					sql_subtype *tt = exp_totype(le);
					sql_subtype *ft = exp_fromtype(le);

					if (tt->type->eclass != EC_NUM || ft->type->eclass != EC_NUM || tt->type->localtype < ft->type->localtype)
						continue;

					/* tt->type larger then tt->type, ie empty result, ie change into > max */
					re = exp_atom_max( sql->sa, ft);
					if (!re)
						continue;
					/* the ==, > and >=  change to l > max, the !=, < and <=  change to l < max */
					if (e->flag == cmp_equal || e->flag == cmp_gt || e->flag == cmp_gte)
						e = exp_compare(sql->sa, le->l, re, cmp_gt);
					else
						e = exp_compare(sql->sa, le->l, re, cmp_lt);
					sql->caching = 0;
				} else
				/* if convert on left then find
				 * mul or div on right which increased
				 * scale!
				 */
				if (le->type == e_convert && re->type == e_column && (e->flag == cmp_lt || e->flag == cmp_gt) && r && is_project(r->op)) {
					sql_exp *nre = rel_find_exp(r, re);
					sql_subtype *tt = exp_totype(le);
					sql_subtype *ft = exp_fromtype(le);

					if (nre && nre->type == e_func) {
						sql_subfunc *f = nre->f;

						if (!f->func->s && !strcmp(f->func->base.name, "sql_mul")) {
							list *args = nre->l;
							sql_exp *ce = args->t->data;
							sql_subtype *fst = exp_subtype(args->h->data);
							atom *a;

							if (fst->scale == ft->scale &&
							   (a = exp_value(sql, ce, sql->args, sql->argc)) != NULL) {
#ifdef HAVE_HGE
								hge v = 1;
#else
								lng v = 1;
#endif
								/* multiply with smallest value, then scale and (round) */
								int scale = tt->scale - ft->scale;
								int rs = reduce_scale(a);

								scale -= rs;

								args = new_exp_list(sql->sa);
								while(scale > 0) {
									scale--;
									v *= 10;
								}
								append(args, re);
#ifdef HAVE_HGE
								append(args, have_hge ? exp_atom_hge(sql->sa, v) : exp_atom_lng(sql->sa, (lng) v));
#else
								append(args, exp_atom_lng(sql->sa, v));
#endif
								f = find_func(sql, "scale_down", args);
								nre = exp_op(sql->sa, args, f);
								e = exp_compare(sql->sa, le->l, nre, e->flag);
							}
						}
					}
				}
			}
			n->data = e;	
		}
	}
	return rel;
}

static int
is_identity_of(sql_exp *e, sql_rel *l) 
{
	if (e->type != e_cmp)
		return 0;
	if (!is_identity(e->l, l) || !is_identity(e->r, l))
		return 0;
	return 1;
}


static sql_rel *
rel_rewrite_semijoin(int *changes, mvc *sql, sql_rel *rel)
{
	(void)sql;
	if (is_semi(rel->op)) {
		sql_rel *l = rel->l;
		sql_rel *r = rel->r;
		sql_rel *rl = (r->l)?r->l:NULL;
		int on_identity = 1;

		if (!rel->exps || list_length(rel->exps) != 1 || !is_identity_of(rel->exps->h->data, l))
			on_identity = 0;
			
		/* rewrite {semi,anti}join (A, join(A,B)) into {semi,anti}join (A,B) 
		 * and     {semi,anti}join (A, join(B,A)) into {semi,anti}join (A,B) 
		 * Where the semi/anti join is done using the identity */
		if (on_identity && l->ref.refcnt == 2 && ((is_join(r->op) && (l == r->l || l == r->r)) || 
		   (is_project(r->op) && rl && is_join(rl->op) && (l == rl->l || l == rl->r)))){
			sql_rel *or = r;

			if (is_project(r->op)) 
				r = rl;

			if (l == r->r)
				rel->r = rel_dup(r->l);
			else
				rel->r = rel_dup(r->r);

			rel->exps = r->exps;
			r->exps = NULL;
			rel_destroy(or);
			(*changes)++;
		}
	}
	if (is_semi(rel->op)) {
		sql_rel *l = rel->l, *rl = NULL;
		sql_rel *r = rel->r, *or = r;

		if (r)
			rl = r->l;
		if (r && is_project(r->op)) {
			r = rl;
			if (r)
				rl = r->l;
		}

		/* More general case is (join reduction)
   		   {semi,anti}join (A, join(A,B) [A.c1 == B.c1]) [ A.c1 == B.c1 ]
		   into {semi,anti}join (A,B) [ A.c1 == B.c1 ] 

		   for semijoin also A.c1 == B.k1 ] [ A.c1 == B.k2 ] could be rewriten
		 */
		if (l && r && rl && 
		    is_basetable(l->op) && is_basetable(rl->op) &&
		    is_join(r->op) && l->l == rl->l)
		{
			node *n, *m;
			list *exps;

			if (!rel->exps || !r->exps ||
		       	    list_length(rel->exps) != list_length(r->exps)) 
				return rel;
			exps = new_exp_list(sql->sa);

			/* are the join conditions equal */
			for (n = rel->exps->h, m = r->exps->h;
			     n && m; n = n->next, m = m->next)
			{
				sql_exp *le = NULL, *oe = n->data;
				sql_exp *re = NULL, *ne = m->data;
				sql_column *cl;  
				int equal = 0;
				
				if (oe->type != e_cmp || ne->type != e_cmp ||
				    oe->flag != cmp_equal || 
				    ne->flag != cmp_equal)
					return rel;

				if ((cl = exp_find_column(rel->l, oe->l, -2)) != NULL) {
					le = oe->l;
					re = oe->r;
				} else if ((cl = exp_find_column(rel->l, oe->r, -2)) != NULL) {
					le = oe->r;
					re = oe->l;
				} else
					return rel;

				if (exp_find_column(rl, ne->l, -2) == cl) {
					sql_exp *e = (or != r)?rel_find_exp(or, re):re;

					equal = exp_match_exp(ne->r, e);
					if (!equal)
						return rel;
					re = ne->r;
				} else if (exp_find_column(rl, ne->r, -2) == cl) {
					sql_exp *e = (or != r)?rel_find_exp(or, re):re;

					equal = exp_match_exp(ne->l, e);
					if (!equal)
						return rel;
					re = ne->l;
				} else
					return rel;

				ne = exp_compare(sql->sa, le, re, cmp_equal);
				append(exps, ne);
			}

			rel->r = rel_dup(r->r);
			rel->exps = exps;
			rel_destroy(or);
			(*changes)++;
		}
	}
	return rel;
}

/* antijoin(a, union(b,c)) -> antijoin(antijoin(a,b), c) */
static sql_rel *
rel_rewrite_antijoin(int *changes, mvc *sql, sql_rel *rel)
{
	if (rel->op == op_anti) {
		sql_rel *l = rel->l;
		sql_rel *r = rel->r;

		if (l && !rel_is_ref(l) && 
		    r && !rel_is_ref(r) && is_union(r->op)) {
			sql_rel *rl = rel_dup(r->l), *nl;
			sql_rel *rr = rel_dup(r->r);

			if (!is_project(rl->op)) 
				rl = rel_project(sql->sa, rl, 
					rel_projections(sql, rl, NULL, 1, 1));
			if (!is_project(rr->op)) 
				rr = rel_project(sql->sa, rr,
					rel_projections(sql, rr, NULL, 1, 1));
			rel_rename_exps(sql, r->exps, rl->exps);
			rel_rename_exps(sql, r->exps, rr->exps);

			nl = rel_crossproduct(sql->sa, rel->l, rl, op_anti);
			nl->exps = exps_copy(sql->sa, rel->exps);
			rel->l = nl;
			rel->r = rr;
			rel_destroy(r);
			(*changes)++;
			return rel;
		}
	}
	return rel;
}

static sql_rel *
rel_semijoin_use_fk(int *changes, mvc *sql, sql_rel *rel)
{
	(void)changes;
	if (is_semi(rel->op) && rel->exps) {
		list *exps = rel->exps;
		list *rels = new_rel_list(sql->sa);

		rel->exps = NULL;
		append(rels, rel->l);
		append(rels, rel->r);
		(void) find_fk( sql, rels, exps);

		rel->exps = exps;
	}
	return rel;
}

/* leftouterjoin(a,b)[ a.C op b.D or a.E op2 b.F ]) -> 
 * union(
 * 	join(a,b)[ a.C op b.D or a.E op2 b. F ], 
 * 	project( 
 * 		antijoin(a,b) [a.C op b.D or a.E op2 b.F ])
 *	 	[ a.*, NULL * foreach column of b]
 * )
 */
static int
exps_nr_of_or(list *exps)
{
	int ors = 0;
	node *n;

	if (!exps)
		return ors;
	for(n=exps->h; n; n = n->next) {
		sql_exp *e = n->data;

		if (e->type == e_cmp && e->flag == cmp_or)
			ors++;
	}
	return ors;
}

static void 
add_nulls(mvc *sql, sql_rel *rel, sql_rel *r)
{
	list *exps;
	node *n;

	exps = rel_projections(sql, r, NULL, 1, 1);
	for(n = exps->h; n; n = n->next) {
		sql_exp *e = n->data, *ne;

		ne = exp_atom(sql->sa, atom_general(sql->sa, exp_subtype(e), NULL));
		exp_setname(sql->sa, ne, exp_relname(e), exp_name(e));
		append(rel->exps, ne);
	}
}

static sql_rel *
rel_split_outerjoin(int *changes, mvc *sql, sql_rel *rel)
{
	if ((rel->op == op_left || rel->op == op_right || rel->op == op_full) && 
			list_length(rel->exps) && exps_nr_of_or(rel->exps) == list_length(rel->exps)) { 
		sql_rel *l = rel_dup(rel->l), *nl, *nll, *nlr;
		sql_rel *r = rel_dup(rel->r), *nr;
		sql_exp *e;

		nll = rel_crossproduct(sql->sa, l, r, op_join); 
		nlr = rel_crossproduct(sql->sa, l, r, op_join); 

		/* TODO find or exp, ie handle rest with extra joins */
		/* expect only a single or expr for now */
		assert(list_length(rel->exps) == 1);
	       	e = rel->exps->h->data;
		nll->exps = exps_copy(sql->sa, e->l);
		nlr->exps = exps_copy(sql->sa, e->r);
		nl = rel_or( sql, NULL, nll, nlr, NULL, NULL, NULL);

		if (rel->op == op_full) {
			l = rel_dup(l);
			r = rel_dup(r);
		}

		if (rel->op == op_left || rel->op == op_full) {
			/* split in 2 anti joins */
			nr = rel_crossproduct(sql->sa, l, r, op_anti);
			nr->exps = exps_copy(sql->sa, e->l);
			nr = rel_crossproduct(sql->sa, nr, r, op_anti);
			nr->exps = exps_copy(sql->sa, e->r);

			/* project left */
			nr = rel_project(sql->sa, nr, 
				rel_projections(sql, l, NULL, 1, 1));
			/* add null's for right */
			add_nulls( sql, nr, r);
			nl = rel_setop(sql->sa, nl, nr, op_union);
			set_processed(nl);
		}
		if (rel->op == op_right || rel->op == op_full) {
			/* split in 2 anti joins */
			nr = rel_crossproduct(sql->sa, r, l, op_anti);
			nr->exps = exps_copy(sql->sa, e->l);
			nr = rel_crossproduct(sql->sa, nr, l, op_anti);
			nr->exps = exps_copy(sql->sa, e->r);

			nr = rel_project(sql->sa, nr, sa_list(sql->sa));
			/* add null's for left */
			add_nulls( sql, nr, l);
			/* project right */
			nr->exps = list_merge(nr->exps, 
				rel_projections(sql, r, NULL, 1, 1),
				(fdup)NULL);
			nl = rel_setop(sql->sa, nl, nr, op_union);
			set_processed(nl);
		}

		rel->l = NULL;
		rel->r = NULL;
		rel_destroy(rel);
		*changes = 1;
		rel = nl;
	}
	return rel;
}

/* rewrite sqltype into backend types */
static sql_rel *
rel_rewrite_types(int *changes, mvc *sql, sql_rel *rel)
{
	(void)sql;
	(void)changes;
	return rel;
}

static sql_exp *
exp_indexcol(mvc *sql, sql_exp *e, const char *tname, const char *cname, int de, bit unique)
{
	sql_subtype *rt = sql_bind_localtype(de==1?"bte":de==2?"sht":"int");
	sql_exp *u = exp_atom_bool(sql->sa, unique);
	sql_subfunc *f = sql_bind_func_result(sql->sa, mvc_bind_schema(sql,"sys"), "index", exp_subtype(e), exp_subtype(u), rt);

	e = exp_binop(sql->sa, e, u, f);
	exp_setname(sql->sa, e, tname, cname);
	return e;
}

static sql_exp *
exp_stringscol(mvc *sql, sql_exp *e, const char *tname, const char *cname)
{
	sql_subfunc *f = sql_bind_func(sql->sa, mvc_bind_schema(sql,"sys"), "strings", exp_subtype(e), NULL, F_FUNC);

	e = exp_unop(sql->sa, e, f);
	exp_setname(sql->sa, e, tname, cname);
	return e;
}

static sql_rel *
rel_dicttable(mvc *sql, sql_column *c, const char *tname, int de)
{
	sql_rel *rel = rel_create(sql->sa);
	sql_exp *e, *ie;
	int nr = 0;
	char name[16], *nme;

       	e = exp_alias(sql->sa, tname, c->base.name, tname, c->base.name, &c->type, CARD_MULTI, c->null, 0);
	rel->l = NULL;
	rel->r = c;
	rel->op = op_basetable; 
	rel->exps = new_exp_list(sql->sa);

	ie = exp_indexcol(sql, e, tname, c->base.name, de, 1);
        nr = ++sql->label;
	nme = sa_strdup(sql->sa, number2name(name, 16, nr));
	exp_setname(sql->sa, ie, nme, nme);
	append(rel->exps, ie);

	ie = exp_stringscol(sql, e, tname, c->base.name);
        nr = ++sql->label;
	nme = sa_strdup(sql->sa, number2name(name, 16, nr));
	exp_setname(sql->sa, ie, nme, nme);
	append(rel->exps, ie);
	e->p = prop_create(sql->sa, PROP_HASHCOL, e->p);

	rel->card = CARD_MULTI;
	rel->nrcols = 2;
	return rel;
}

/* rewrite merge tables into union of base tables and call optimizer again */
static sql_rel *
rel_add_dicts(int *changes, mvc *sql, sql_rel *rel)
{
	if (is_basetable(rel->op) && rel->l) {
		node *n;
		sql_table *t = rel->l;
		list *l = sa_list(sql->sa), *vcols = NULL, *pexps = sa_list(sql->sa);

		for (n = rel->exps->h; n; n = n->next) {
			sql_exp *e = n->data, *ne = NULL;
			const char *rname = e->rname?e->rname:e->l;
			const char *oname = e->r;
			int de;

			if (!is_func(e->type) && oname[0] != '%') { 
				sql_column *c = find_sql_column(t, oname);

				if (EC_VARCHAR(c->type.type->eclass) && (de = store_funcs.double_elim_col(sql->session->tr, c)) != 0) {
					int nr = ++sql->label;
					char name[16], *nme;
					sql_rel *vt = rel_dicttable(sql, c, rname, de);

					nme = sa_strdup(sql->sa, number2name(name, 16, nr));
					if (!vcols)
						vcols = sa_list(sql->sa);
					append(vcols, vt);
					e = exp_indexcol(sql, e, nme, nme, de, 0);
					ne = exp_column(sql->sa, e->rname, e->name, exp_subtype(e), e->card, has_nil(e), is_intern(e));
					append(vcols, ne);
					append(vcols, n->data);
					(*changes)++;
				}
			}
			list_append(l, e);
			if (!ne)
				list_append(pexps, e);
		}
		rel->exps = l;

		/* add joins for double_eliminated (large) columns */
		if (vcols) {
			node *n;

			for(n = vcols->h; n; n = n->next->next->next) {
				sql_rel *vt = n->data;
				sql_exp *ic = n->next->data, *vti = NULL, *vtv;
				sql_exp *c = n->next->next->data, *cmp;
				const char *rname = c->rname?c->rname:c->l;
				const char *oname = c->r;
	
				rel = rel_crossproduct(sql->sa, rel, vt, op_join);
				vti = vt->exps->h->data;
				vtv = vt->exps->h->next->data;
				vti = exp_column(sql->sa, vti->rname, vti->name, exp_subtype(vti), vti->card, has_nil(vti), is_intern(vti));
				cmp = exp_compare(sql->sa, ic, vti, cmp_equal);
				cmp->p = prop_create(sql->sa, PROP_FETCH, cmp->p);
				rel_join_add_exp( sql->sa, rel, cmp);
	
				vtv = exp_column(sql->sa, vtv->rname, vtv->name, exp_subtype(vtv), vtv->card, has_nil(vtv), is_intern(vtv));
				exp_setname(sql->sa, vtv, rname, oname);
				append(pexps, vtv);
			}
			rel = rel_project(sql->sa, rel, pexps);
		}
	}
	return rel;
}

static int
find_col_exp( list *exps, sql_exp *e)
{
	node *n;
	int nr = 0; 

	for (n=exps->h; n; n=n->next, nr++){
		if (n->data == e)
			return nr;
	}
	return -1;
}

static int
exp_range_overlap( mvc *sql, sql_exp *e, void *min, void *max, atom *emin, atom *emax)
{
	sql_subtype *t = exp_subtype(e);

	if (!min || !max || !emin || !emax)
		return 0;

	if (strcmp("nil", (char*)min) == 0)
		return 0;
	if (strcmp("nil", (char*)max) == 0)
		return 0;

	if (t->type->localtype == TYPE_dbl) {
		atom *cmin = atom_general(sql->sa, t, min);
		atom *cmax = atom_general(sql->sa, t, max);

		if (emax->d < cmin->data.val.dval || emin->d > cmax->data.val.dval)
			return 0;
	}
	if (t->type->localtype == TYPE_bte) {
		atom *cmin = atom_general(sql->sa, t, min);
		atom *cmax = atom_general(sql->sa, t, max);

		if (emax->data.val.btval < cmin->data.val.btval || emin->data.val.btval > cmax->data.val.btval)
			return 0;
	}
	if (t->type->localtype == TYPE_sht) {
		atom *cmin = atom_general(sql->sa, t, min);
		atom *cmax = atom_general(sql->sa, t, max);

		if (emax->data.val.shval < cmin->data.val.shval || emin->data.val.shval > cmax->data.val.shval)
			return 0;
	}
	if (t->type->localtype == TYPE_int || t->type->localtype == TYPE_date) {
		atom *cmin = atom_general(sql->sa, t, min);
		atom *cmax = atom_general(sql->sa, t, max);

		if (emax->data.val.ival < cmin->data.val.ival || emin->data.val.ival > cmax->data.val.ival)
			return 0;
	}
	if (t->type->localtype == TYPE_lng || t->type->localtype == TYPE_timestamp) {
		atom *cmin = atom_general(sql->sa, t, min);
		atom *cmax = atom_general(sql->sa, t, max);

		if (emax->data.val.lval < cmin->data.val.lval || emin->data.val.lval > cmax->data.val.lval)
			return 0;
	}
	return 1;
}

/* rewrite merge tables into union of base tables and call optimizer again */
static sql_rel *
rel_merge_table_rewrite(int *changes, mvc *sql, sql_rel *rel)
{
	sql_rel *sel = NULL;

	if (is_select(rel->op) && rel->l) {
		sel = rel;
		rel = rel->l;
	}
	if (is_basetable(rel->op) && rel->l) {
		sql_table *t = rel->l;

		if (isMergeTable(t)) {
			/* instantiate merge tabel */
			sql_rel *nrel = NULL;
			char *tname = t->base.name;
			list *cols = NULL, *low = NULL, *high = NULL;

			if (list_empty(t->members.set)) 
				return rel;
			if (sel) {
				node *n;

				/* no need to reduce the tables list */
				if (list_length(t->members.set) <= 1) 
					return sel;

				cols = sa_list(sql->sa);
				low = sa_list(sql->sa);
				high = sa_list(sql->sa);
				for(n = sel->exps->h; n; n = n->next) {
					sql_exp *e = n->data;	
					atom *lval = NULL, *hval = NULL;

					if (e->type == e_cmp && (e->flag == cmp_equal || e->f )) {
						sql_exp *l = e->r;
						sql_exp *h = e->f;
						sql_exp *c = e->l;

						c = rel_find_exp(rel, c);
						lval = exp_flatten(sql, l);
						if (!h)
							hval = lval;
						else if (h) 
							hval = exp_flatten(sql, h);
						if (c && lval && hval) {
							append(cols, c);
							append(low, lval);
							append(high, hval);
						}
					}
					/* handle in lists */
					if (e->type == e_cmp && e->flag == cmp_in) {
						list *vals = e->r;
						sql_exp *c = e->l;
						node *n;
						list *vlist = sa_list(sql->sa);

						c = rel_find_exp(rel, c);
						if (c) {
							for ( n = vals->h; n; n = n->next) {
								sql_exp *l = n->data;
								atom *lval = exp_flatten(sql, l);

								if (!lval)
									break;
								append(vlist, lval);
							}
							if (!n) {
								append(cols, c);
								append(low, NULL); /* mark high as value list */
								append(high, vlist);
							}
						}
					}
				}
			}
			assert(!rel_is_ref(rel));
			(*changes)++;
			if (t->members.set) {
				list *tables = sa_list(sql->sa);
				node *nt;
				int *pos = NULL, nr = list_length(rel->exps), first = 1;

				/* rename (mostly the idxs) */
				pos = SA_NEW_ARRAY(sql->sa, int, nr);
				memset(pos, 0, sizeof(int)*nr);
				for (nt = t->members.set->h; nt; nt = nt->next) {
					sql_part *pd = nt->data;
					sql_table *pt = find_sql_table(t->s, pd->base.name);
					sql_rel *prel = rel_basetable(sql, pt, tname);
					node *n, *m;
					int skip = 0, j;

					/* do not include empty partitions */
					if ((nrel || nt->next) && 
					   pt && isTable(pt) && pt->access == TABLE_READONLY && !store_funcs.count_col(sql->session->tr, pt->columns.set->h->data, 1)){
						continue;
					}

					MT_lock_set(&prel->exps->ht_lock);
					prel->exps->ht = NULL;
					MT_lock_unset(&prel->exps->ht_lock);
					for (n = rel->exps->h, m = prel->exps->h, j=0; n && m && (!skip || first); n = n->next, m = m->next, j++) {
						sql_exp *e = n->data;
						sql_exp *ne = m->data;
						int i;

						if (pt && isTable(pt) && pt->access == TABLE_READONLY && sel && (nrel || nt->next) && 
							((first && (i=find_col_exp(cols, e)) != -1) ||
							(!first && pos[j] > 0))) {
							/* check if the part falls within the bounds of the select expression else skip this (keep at least on part-table) */
							void *min, *max;
							sql_column *col = NULL;
							sql_rel *bt = NULL;

							if (first)
								pos[j] = i + 1;
							i = pos[j] - 1;
							col = name_find_column(prel, e->l, e->r, -2, &bt);
							assert(col);
							if (sql_trans_ranges(sql->session->tr, col, &min, &max)) {
								atom *lval = list_fetch(low,i);
								atom *hval = list_fetch(high,i);

								if (lval && !exp_range_overlap(sql, e, min, max, lval, hval))
									skip = 1;
								else if (!lval) {
									node *n;
									list *l = list_fetch(high,i);

									skip = 1;
									for (n = l->h; n && skip; n = n->next) {
										hval = lval = n->data;

										if (exp_range_overlap(sql, e, min, max, lval, hval))
											skip = 0;
									}
								}
							}
						}
						assert(e->type == e_column);
						exp_setname(sql->sa, ne, e->l, e->r);
						/* make sure we don't include additional indices */
						if (!n->next && m->next) {
							m->next = NULL;
							prel->exps->cnt = rel->exps->cnt;
						}
					}
					first = 0;
					if (!skip) {
						append(tables, prel);
						nrel = prel;
					} else {
						sql->caching = 0;
					}
				}
				while (list_length(tables) > 1) {
					list *ntables = sa_list(sql->sa);
					node *n;

					for(n=tables->h; n && n->next; n = n->next->next) {
						sql_rel *l = n->data;
						sql_rel *r = n->next->data;
						nrel = rel_setop(sql->sa, l, r, op_union);
						nrel->exps = rel_projections(sql, rel, NULL, 1, 1);
						set_processed(nrel);
						append(ntables, nrel);
					}
					if (n)
						append(ntables, n->data);
					tables = ntables;
				}
			}
			if (nrel && list_length(t->members.set) == 1) {
				nrel = rel_project(sql->sa, nrel, rel->exps);
			} else if (nrel)
				nrel->exps = rel->exps;
			rel_destroy(rel);
			if (sel) {
				int changes = 0;
				sel->l = nrel;
				sel = rewrite_topdown(sql, sel, &rel_push_select_down_union, &changes); 
				if (changes)
					sel = rewrite(sql, sel, &rel_push_project_up, &changes); 
				return sel;
			}
			return nrel;
		}
	}
	if (sel)
		return sel;
	return rel;
}

/* TODO move all apply related stuff in to rel_apply.c/h */
static int exps_uses_exps(list *users, list *exps);

static int
exp_uses_exps(sql_exp *e, list *exps)
{
	sql_exp *ne = NULL;

	switch(e->type) {
	case e_column:
		if (e->l) {
			ne = exps_bind_column2(exps, e->l, e->r);
		} else {
			ne = exps_bind_column(exps, e->r, NULL);
		}
		return (ne != NULL);
	case e_convert:
		return exp_uses_exps(e->l, exps);
	case e_aggr:
	case e_func: 
		if (e->l) 
			return exps_uses_exps(e->l, exps);
		break;
	case e_cmp:	
		if (e->flag == cmp_or) {
			return (exps_uses_exps(e->l, exps) || exps_uses_exps(e->r, exps));
		} else if (e->flag == cmp_in || e->flag == cmp_notin || get_cmp(e) == cmp_filter) {
			return (exp_uses_exps(e->l, exps) || exps_uses_exps(e->r, exps));
		} else {
			return (exp_uses_exps(e->l, exps) || exp_uses_exps(e->r, exps));
		}
	case e_psm:	
		return 0;
	case e_atom:
		return 0;
	}
	return 0;
}

static int
exps_uses_exps(list *users, list *exps)
{
	node *n;

	if (!users)
		return 0;
	for(n=users->h; n; n = n->next) 
		if (exp_uses_exps(n->data, exps))
			return 1;
	return 0;
}

static int
rel_uses_exps(sql_rel *rel, list *exps )
{
	if (!exps || !rel)
		return 0;
	if (rel->op == op_project && !rel->l && rel->exps && exps_uses_exps(rel->exps, exps)) 
		return 1;
	switch(rel->op) {
	case op_basetable:
	case op_table:
		return 0;
	case op_join:
	case op_left:
	case op_right:
	case op_full:

	case op_apply:
	case op_semi:
	case op_anti:

	case op_union: 
	case op_inter: 
	case op_except: 
		return (rel_uses_exps(rel->l, exps) ||	rel_uses_exps(rel->r, exps)); 
	case op_project:
	case op_select: 
	case op_groupby: 
	case op_topn: 
	case op_sample: 
		return (rel_uses_exps(rel->l, exps)); 
	case op_ddl: 
		if (rel_uses_exps(rel->l, exps))
			return 1;
		if (rel->r)
			return rel_uses_exps(rel->r, exps);
		break;
	case op_insert:
	case op_update:
	case op_delete:
		return rel_uses_exps(rel->r, exps);
	}
	return 0;
}

static sql_exp * exp_apply_rename(mvc *sql, sql_exp *e, list *aliases, int always);

static list *
exps_apply_rename(mvc *sql, list *l, list *aliases, int always) 
{
	node *n;
	list *nl = new_exp_list(sql->sa);

	if (!l || !l->h)
		return nl;
	for(n=l->h; n; n=n->next) {
		sql_exp *arg = n->data, *narg;

		narg = exp_apply_rename(sql, arg, aliases, always);
		if (!narg) 
			narg = arg;
		narg->flag = arg->flag;
		append(nl, narg);
	}
	return nl;
}

static sql_exp *
exp_apply_rename(mvc *sql, sql_exp *e, list *aliases, int setname) 
{
	sql_exp *ne = NULL, *l;

	switch(e->type) {
	case e_column:
		ne = exps_bind_alias(aliases, e->l, e->r);
		if (ne && ne->used && !setname) {
			ne = exp_column(sql->sa, exp_relname(ne), exp_name(ne), exp_subtype(e), e->card, has_nil(e), is_intern(e));
			if (e && e->rname && e->rname[0] == 'L')
				exp_setname(sql->sa, ne, e->rname, e->name);
		} else if (ne && !ne->used)
			ne = NULL;
		break;
	case e_cmp: 
		if (e->flag == cmp_or || get_cmp(e) == cmp_filter) {
			list *l = exps_apply_rename(sql, e->l, aliases, setname);
			list *r = exps_apply_rename(sql, e->r, aliases, setname);
			if (l && r) {
				if (get_cmp(e) == cmp_filter) 
					ne = exp_filter(sql->sa, l, r, e->f, is_anti(e));
				else
					ne = exp_or(sql->sa, l,r);
			}
		} else if (e->flag == cmp_in || e->flag == cmp_notin) {
			sql_exp *l = exp_apply_rename(sql, e->l, aliases, setname);
			list *r = exps_apply_rename(sql, e->r, aliases, setname);

			if (!l)
				l = e->l;
			if (l && r)
				ne = exp_in(sql->sa, l, r, e->flag);
		} else {
			sql_exp *l = exp_apply_rename(sql, e->l, aliases, setname);
			sql_exp *r = exp_apply_rename(sql, e->r, aliases, setname);

			if (!l) 
				l = e->l;
			if (!r) 
				r = e->r;
			if (e->f) {
				sql_exp *r2 = exp_apply_rename(sql, e->f, aliases, setname);
				if (!r2)
					r2 = e->f;
				if (l && r && r2)
					ne = exp_compare2(sql->sa, l, r, r2, e->flag);
			} else if (l && r) {
				ne = exp_compare(sql->sa, l, r, e->flag);
			}
		}
		break;
	case e_convert:
		l = exp_apply_rename(sql, e->l, aliases, setname);
		if (l)
			ne = exp_convert(sql->sa, l, exp_fromtype(e), exp_totype(e));
		break;
	case e_aggr:
	case e_func: {
		list *l = e->l, *nl = NULL;

		if (!l) {
			return e;
		} else {
			nl = exps_apply_rename(sql, l, aliases, setname);
			if (!nl)
				return NULL;
		}
		if (e->type == e_func)
			ne = exp_op(sql->sa, nl, e->f);
		else 
			ne = exp_aggr(sql->sa, nl, e->f, need_distinct(e), need_no_nil(e), e->card, has_nil(e));
		break;
	}	
	case e_atom:
	case e_psm:
		return e;
	}
	if (ne && e->p)
		ne->p = prop_copy(sql->sa, e->p);
	if (ne && !ne->used && e->rname)
		exp_setname(sql->sa, ne, e->rname, e->name);
	return ne;
}

static sql_rel *
rel_rename(mvc *sql, sql_rel *rel, list *conflicts)
{
	if (!rel)
		return rel;

	switch(rel->op) {
	case op_basetable:
	case op_table: {
		rel->exps = exps_apply_rename(sql, rel->exps, conflicts, 1);
		return rel;
	}
	case op_select: 
	case op_topn: 
	case op_sample: 
		rel->exps = exps_apply_rename(sql, rel->exps, conflicts, 0);
		rel->l = rel_rename(sql, rel->l, conflicts);
		return rel;
	case op_project:
	case op_groupby: 
		if (rel->r)
			rel->r = exps_apply_rename(sql, rel->r, conflicts, 0);
		rel->exps = exps_apply_rename(sql, rel->exps, conflicts, 0);
		rel->l = rel_rename(sql, rel->l, conflicts);
		return rel;
	case op_ddl: 
		rel->l = rel_rename(sql, rel->l, conflicts);
		if (rel->r)
			rel->r = rel_rename(sql, rel->r, conflicts);
		return rel;
	case op_join:
	case op_left:
	case op_right:
	case op_full:

	case op_semi: 
	case op_anti: 

	case op_union: 
	case op_inter: 
	case op_except: 
		rel->exps = exps_apply_rename(sql, rel->exps, conflicts, 0);
		if (!is_semi(rel->op))
			rel->l = rel_rename(sql, rel->l, conflicts);
		rel->r = rel_rename(sql, rel->r, conflicts);
		return rel;
	case op_apply:
		rel->exps = exps_apply_rename(sql, rel->exps, conflicts, 0);
		rel->l = rel_rename(sql, rel->l, conflicts);
		rel->r = rel_rename(sql, rel->r, conflicts);
		return rel;
	case op_insert:
	case op_update:
	case op_delete:
		rel->exps = exps_apply_rename(sql, rel->exps, conflicts, 0);
		rel->r = rel_rename(sql, rel->r, conflicts);
		return rel;
	}
	assert(0);
	return rel;
}

static int
exps_count_conflicts(list *conflicts)
{
	node *n;
	int cnt = 0;

	if (!conflicts)
		return 0;
	for (n = conflicts->h; n; n = n->next) {
		sql_exp *e = n->data;

		cnt += e->used;
	}
	return cnt;
}

static void exp_mark_conflicts(mvc *sql, sql_exp *e, list *conflicts, int always);

static void
exps_mark_conflicts(mvc *sql, list *exps, list *conflicts, int always)
{
	node *n;

	if (!exps)
		return ;
	for (n = exps->h; n; n = n->next) {
		sql_exp *e = n->data;

		exp_mark_conflicts(sql, e, conflicts, always);
	}
}

static void 
exp_mark_conflicts(mvc *sql, sql_exp *e, list *conflicts, int always)
{
	if (e->type == e_column) {
		sql_exp *ne = exps_bind_alias(conflicts, exp_relname(e), exp_name(e));

		if (ne && (always || strcmp(exp_name(e), e->r) != 0 || strcmp(exp_relname(e), e->l) != 0)) {
			if (!ne->used)
				exp_label_table(sql->sa, ne, ++sql->label);
			ne->used = 1;
		} else if (!ne && always && e->name[0] == '%') {
			ne = exp_column(sql->sa, e->l, e->r, exp_subtype(e), e->card, has_nil(e), is_intern(e));
			exp_label_table(sql->sa, ne, ++sql->label);
			ne->used = 1;
			if (e->p)
				ne->p = prop_copy(sql->sa, e->p);
			append(conflicts, ne);
		}
	}
}

static void exp_find_conflicts(mvc *sql, sql_exp *e, list *aexps, list *conflicts);

static void
exps_find_conflicts(mvc *sql, list *exps, list *aexps, list *conflicts)
{
	node *n;

	if (!exps)
		return ;
	for (n = exps->h; n; n = n->next) {
		sql_exp *e = n->data;

		exp_find_conflicts(sql, e, aexps, conflicts);
	}
}

static void 
exp_find_conflicts(mvc *sql, sql_exp *e, list *aexps, list *conflicts)
{
	switch(e->type) {
	case e_column: {
		sql_exp *ne = exps_bind_column2(aexps, e->l, e->r);
		if (ne) {
			ne = e;
			/* create a new expression */
			e = exp_column(sql->sa, e->l, e->r, exp_subtype(e), e->card, has_nil(e), is_intern(e));
			if (ne->p)
				e->p = prop_copy(sql->sa, ne->p);
			append(conflicts, e);
		}
		break;
	}
	case e_cmp: 
		if (e->flag == cmp_or || get_cmp(e) == cmp_filter) {
			exps_find_conflicts(sql, e->l, aexps, conflicts);
			exps_find_conflicts(sql, e->r, aexps, conflicts);
		} else if (e->flag == cmp_in || e->flag == cmp_notin) {
			exps_find_conflicts(sql, e->l, aexps, conflicts);
		} else {
			exp_find_conflicts(sql, e->l, aexps, conflicts);
			exp_find_conflicts(sql, e->r, aexps, conflicts);
			if (e->f) 
				exp_find_conflicts(sql, e->r, aexps, conflicts);
		}
		break;
	case e_convert:
		exp_find_conflicts(sql, e->l, aexps, conflicts);
		break;
	case e_aggr:
	case e_func: 
		if (e->l)
			exps_find_conflicts(sql, e->l, aexps, conflicts);
		break;
	case e_atom:
	case e_psm:
		break;
	}
}

static sql_rel * rel_apply_rename(mvc *sql, sql_rel *rel);

static sql_rel *
rel_find_conflicts(mvc *sql, sql_rel *rel, list *exps, list *conflicts)
{
	if (!rel)
		return rel;

	switch(rel->op) {
	case op_basetable:
	case op_table: 
		exps_mark_conflicts(sql, rel->exps, conflicts, 1); 
		return rel;
	case op_topn: 
	case op_sample: 
		return rel;
	case op_select: 
		exps_find_conflicts(sql, rel->exps, exps, conflicts);
		rel->l = rel_find_conflicts(sql, rel->l, exps, conflicts);
		return rel;
	case op_project:
		if (rel->l)
			exps_find_conflicts(sql, rel->exps, exps, conflicts);
		if (rel->l && rel_uses_exps(rel->l, exps))
			rel->l = rel_find_conflicts(sql, rel->l, exps, conflicts);
		/* if project produces given names, then we have a conflict */
		if (rel->l)
			exps_mark_conflicts(sql, rel->exps, conflicts, 0); 
		return rel;
	case op_groupby: 
		exps_find_conflicts(sql, rel->exps, exps, conflicts);
		if (rel->r)
			exps_find_conflicts(sql, rel->r, exps, conflicts);
		rel->l = rel_find_conflicts(sql, rel->l, exps, conflicts);
		exps_mark_conflicts(sql, rel->exps, conflicts, 0); 
		return rel;
	case op_ddl: 
		return rel;
	case op_join:
	case op_left:
	case op_right:
	case op_full:

	case op_semi: 
	case op_anti: 

	case op_union: 
	case op_inter: 
	case op_except:
		exps_find_conflicts(sql, rel->exps, exps, conflicts);
		rel->l = rel_find_conflicts(sql, rel->l, exps, conflicts);
		if (!is_semi(rel->op))
			rel->r = rel_find_conflicts(sql, rel->r, exps, conflicts);
		exps_mark_conflicts(sql, rel->exps, conflicts, 0); 
		return rel;
	case op_apply:
		/* First rename the lower level apply */
		rel = rel_apply_rename(sql, rel);
		rel->r = rel_find_conflicts(sql, rel->r, exps, conflicts);
		return rel;
	case op_insert:
	case op_update:
	case op_delete:
		exps_find_conflicts(sql, rel->exps, exps, conflicts);
		rel->r = rel_find_conflicts(sql, rel->r, exps, conflicts);
		return rel;
	}
	assert(0);
	return rel;
}

/* Before the apply rewriter, rename all expression which conflict with the
 * apply expressions. First we walk the tree to find the conflicts. The we
 * rename all these expressions.
 */
static sql_rel *
rel_apply_rename(mvc *sql, sql_rel *rel)
{
	if (!rel)
		return rel;
	switch(rel->op) {
	case op_basetable:
		return rel;
	case op_table:
		if (rel->l && rel->flag != 2)
			rel->l = rel_apply_rename(sql, rel->l);
		return rel;
	case op_project:
	case op_select: 
	case op_groupby: 
	case op_topn: 
	case op_sample: 
		rel->l = rel_apply_rename(sql, rel->l);
		return rel;
	case op_ddl: 
		rel->l = rel_apply_rename(sql, rel->l);
		if (rel->r)
			rel->r = rel_apply_rename(sql, rel->r);
		return rel;
	case op_join:
	case op_left:
	case op_right:
	case op_full:

	case op_semi: 
	case op_anti: 

	case op_union: 
	case op_inter: 
	case op_except: 
		rel->l = rel_apply_rename(sql, rel->l);
		rel->r = rel_apply_rename(sql, rel->r);
		return rel;
	case op_apply: {
		list *conflicts = new_exp_list(sql->sa);

		rel->r = rel_find_conflicts(sql, rel->r, rel->exps, conflicts);
		if (list_length(conflicts) && exps_count_conflicts(conflicts)) 
			rel->r = rel_rename(sql, rel->r, conflicts);
		return rel;
	}
	case op_insert:
	case op_update:
	case op_delete:
		rel->r = rel_apply_rename(sql, rel->r);
		return rel;
	}
	assert(0);
	return rel;
}

static int
exps_from_rel( list *exps, sql_rel *rel )
{
	node *n;

	if (!rel || !exps)
		return 0;
	for (n=exps->h; n; n=n->next) {
		sql_exp *e = n->data;
		if (/*!exp_is_atom(e) &&*/ rel_find_exp(rel, e) )
			return 1;
	}
	return 0;
}


<<<<<<< HEAD

=======
>>>>>>> c47219fc
static sql_rel *
rel_apply(mvc *sql, sql_rel *l, sql_rel *r, list *exps, int flag)
{
	sql_rel *nl = rel_crossproduct(sql->sa, l, r, op_apply);
	assert(l&&r);
	nl->exps = exps;
	nl->flag = flag;
	return nl;
}

/* push down apply until its gone */
static sql_rel *
rel_apply_rewrite(int *changes, mvc *sql, sql_rel *rel) 
{
	sql_rel *l, *r;

	if (rel->op == op_project && rel->exps) { /* check card */
		node *n;

		for(n = rel->exps->h; n; n = n->next) {
			sql_exp *e = n->data;

			if (e->type == e_column && e->card < CARD_AGGR) {
				sql_exp *p = rel_find_exp(rel->l, e);

				if (p && p->card >= CARD_AGGR)
					e->card = p->card;
			}
		}
	}
	if (rel->op != op_apply)
		return rel;

	l = rel->l;
	r = rel->r;
	if (!rel->exps || list_length(rel->exps) == 0) {
		rel->op = op_join;
		(*changes)++;
		assert(0);
	}
	if (rel->flag == APPLY_EXISTS || rel->flag == APPLY_NOTEXISTS) { /* rewrite as semijoin (difference/join)*/ /* rewrite as antijoin (minus/join) */
		sql_exp *ident, *le = NULL;
		int flag = rel->flag;

		l = rel_add_identity(sql, rel_dup(l), &ident);
		r = rel_apply(sql, l, rel_dup(r), rel->exps, APPLY_JOIN);
		rel_destroy(rel);
		ident = exp_column(sql->sa, exp_relname(ident), exp_name(ident), exp_subtype(ident), ident->card, has_nil(ident), is_intern(ident));
		r = rel_label(sql, r, 0);

		/* look up the identity columns and label these */
		le = rel_bind_column(sql, r, ident->name, 0);
		l = rel_crossproduct(sql->sa, rel_dup(l), r, flag==APPLY_EXISTS?op_semi:op_anti);
		l->exps = new_exp_list(sql->sa);
		le = exp_compare(sql->sa, ident, le, cmp_equal);
		append(l->exps, le);

		(*changes)++;
		return l;
	}
	if (rel->flag == APPLY_LOJ && is_join(r->op)) {
		sql_rel *rl = r->l, *rr = r->r;
		int lused = 0;

		if (is_project(rl->op) && !rl->l)
			lused = rel_uses_exps(rl, rel->exps);
		if (lused) {
			list *exps = r->exps;

			l = rel_dup(l);
			r = rel_dup(rr);
			l = rel_crossproduct(sql->sa, l, r, op_left);
			l->exps = exps;
			(*changes)++;
			rel_destroy(rel);
			return l;
		}
	}
	if (rel->flag == APPLY_LOJ && r->op == op_project && exps_from_rel(r->exps, rel->l)) {
		sql_exp *ident, *le = NULL;

		l = rel_add_identity(sql, rel_dup(l), &ident);
		r = rel_apply(sql, l, rel_dup(r), rel->exps, APPLY_JOIN);
		ident = exp_column(sql->sa, exp_relname(ident), exp_name(ident), exp_subtype(ident), ident->card, has_nil(ident), is_intern(ident));

		rel_destroy(rel);
		rel = rel_project(sql->sa, r, rel_projections(sql, r, NULL, 1, 1));

		/* look up the identity column and label these */
		le = exps_bind_column2(rel->exps, exp_relname(ident), exp_name(ident));
		exp_label(sql->sa, le, ++sql->label);
		rel->exps->ht = NULL;
		le = exp_column(sql->sa, exp_relname(le), exp_name(le), exp_subtype(le), le->card, has_nil(le), is_intern(le));

		l = rel_crossproduct(sql->sa, rel_dup(l), rel, op_left);
		l->exps = new_exp_list(sql->sa);
		le = exp_compare(sql->sa, ident, le, cmp_equal);
		append(l->exps, le);
		(*changes)++;
		return l;
	}
	/* table function (TODO should output any input cols) */
	if (r->op == op_table && r->l && rel->flag != 2) {
		assert(0);
		r->l = rel->l;
		return r;
	} 
	if (r->op == op_table || r->op == op_basetable) {
		assert(0);
		if (rel->flag == APPLY_LOJ)
			rel->op = op_left;
		else
			rel->op = op_join;
		rel->exps = NULL;
		return rel;
	}
	if (r->op == op_union) { 
		list *p;
		sql_rel *nl, *nr;

		assert( rel_uses_exps(r->l, rel->exps) && rel_uses_exps(r->r, rel->exps));
		/* apply returns all input columns + the output of the inner relation */
		/* so we prepend the input colunms to the unions expression list */
		/* Push the apply down the union */
		p = rel_projections(sql, rel, NULL, 1, 1);
		nl = rel_apply(sql, rel_dup(rel->l), rel_dup(r->l), rel->exps, rel->flag);
		nr = rel_apply(sql, rel_dup(rel->l), rel_dup(r->r), rel->exps, rel->flag);
		l = rel_setop(sql->sa, nl, nr, op_union);
		l->exps = list_merge(p, r->exps, (fdup)NULL);
		set_processed(l);
		rel_destroy(rel);
		(*changes)++;
		return l;
	}
	if (r->op == op_project) { /* merge projections */
		if (!r->l) { 
			sql_rel *nrel = rel_dup(l);

			rel_destroy(rel);
			rel = nrel;
			(*changes)++;
			return rel;
		} else {
			list *p = rel_projections(sql, l, NULL, 1, 1);

			p = list_merge(p, r->exps, (fdup)NULL);
			r = rel_apply(sql, rel_dup(l), rel_dup(r->l), rel->exps, rel->flag);
			rel_destroy(rel);
			rel = rel_project(sql->sa, r, p);
			(*changes)++;
			return rel;
		}
	}
	if (r->op == op_select) { 
		sql_rel *n = rel_apply(sql, rel_dup(rel->l), rel_dup(r->l), rel->exps, rel->flag);
		sql_rel *ns = rel_select(sql->sa, n, NULL);

		ns->exps = exps_copy(sql->sa, r->exps);
		rel_destroy(rel);
		(*changes)++;
		return ns;
	}
	if (is_join(r->op) || is_semi(r->op)) {
		/* if exps do not use the apply variables, push up the join */
		int lused = rel_uses_exps(r->l, rel->exps);
		int rused = rel_uses_exps(r->r, rel->exps);

		if (lused && !rused){
			sql_rel *nl = rel_apply(sql, rel_dup(rel->l), rel_dup(r->l), rel->exps, rel->flag);
			sql_rel *rr = rel_dup(r->r);

			nl = rel_crossproduct(sql->sa, nl, rr, r->op);
			nl->exps = exps_copy(sql->sa, r->exps);
			rel_destroy(rel);
			rel = nl; 
		} else if (rused && !lused){
			sql_rel *nr = rel_apply(sql, rel_dup(rel->l), rel_dup(r->r), rel->exps, rel->flag);
			sql_rel *rl = rel_dup(r->l);

			nr = rel_crossproduct(sql->sa, rl, nr, r->op);
			nr->exps = exps_copy(sql->sa, r->exps);
			rel_destroy(rel);
			rel = nr; 
		} else if (rused && lused) { /* both used */
			/* apply (R, (semi/anti(l,r)) -> semi/anti( apply(R,l), apply(R,r)) */
			sql_rel *nl = rel_apply(sql, rel_dup(rel->l), rel_dup(r->l), rel->exps, rel->flag);
			sql_rel *nr = rel_apply(sql, rel_dup(rel->l), rel_dup(r->r), rel->exps, rel->flag);

			assert(is_semi(r->op));
			l = rel_crossproduct(sql->sa, nl, nr, r->op);
			l->exps = exps_copy(sql->sa, r->exps);
			rel_destroy(rel);
			(*changes)++;
			return l;
		} else { /* both unused */
			int flag = rel->flag;
			list *exps = r->exps;

			assert(is_join(r->op));
			r = rel_crossproduct(sql->sa, rel_dup(r->l), rel_dup(r->r), flag == APPLY_LOJ?op_left:op_join);
			r->exps = exps_copy(sql->sa, exps);
			rel_destroy(rel);
			(*changes)++;
			return r;
		}
		(*changes)++;
		return rel;
	}
	if (r->op == op_groupby) { /* groupby */ 
		node *n;
		sql_exp *ident;
		list *ogbe = r->r, *aggr = NULL, *gbe = new_exp_list(sql->sa);
		int has_gbe = (ogbe && list_length(ogbe) > 0);

		/* add project + identity around l */
		l = rel_add_identity(sql, rel_dup(l), &ident);
		ident = exp_column(sql->sa, exp_relname(ident), exp_name(ident), exp_subtype(ident), ident->card, has_nil(ident), is_intern(ident));
		list_append(gbe, ident);

		aggr = rel_projections(sql, l, NULL, 1, 1); /* columns of R */
		if (has_gbe)
			list_merge(gbe, ogbe, (fdup)NULL);
		for(n=r->exps->h; n; n = n->next) {
			sql_exp *e = n->data;

			/* count_nil(*) -> count(t.TID) */
			if (!has_gbe && e->type == e_aggr && strcmp(((sql_subaggr *)e->f)->aggr->base.name, "count") == 0 && !e->l) {
				sql_rel *rl = r->l;
				sql_exp *col = NULL;
				list *l = new_exp_list(sql->sa);

				/* find right hand TID column */
				if (is_join(rl->op)) {
					sql_rel *r = rl->r;
					if (!is_project(r->op)) 
						rl->r = r = rel_project(sql->sa, r, rel_projections(sql, r, NULL, 1, 1));
					col = r->exps->t->data;
					/* if not TID column create one */
					if (strcmp(exp_name(col), TID) != 0) {
						col = exp_column(sql->sa, exp_relname(col), exp_name(col), exp_subtype(col), col->card, has_nil(col), is_intern(col));
						col = exp_unop(sql->sa, col, sql_bind_func(sql->sa, NULL, "identity", exp_subtype(col), NULL, F_FUNC));
						exp_label(sql->sa, col, ++sql->label);
						append(r->exps, col);
					}
				} else if (is_semi(rl->op)) {
					sql_rel *l = rl->l;
					col = l->exps->t->data;
				} else if (is_project(rl->op) && rl->exps) {
					col = rl->exps->t->data;
					col = exp_column(sql->sa, exp_relname(col), exp_name(col), exp_subtype(col), col->card, has_nil(col), is_intern(col));
					col = exp_unop(sql->sa, col, sql_bind_func(sql->sa, NULL, "identity", exp_subtype(col), NULL, F_FUNC));
					exp_label(sql->sa, col, ++sql->label);
					append(rl->exps, col);
				}
				assert(col);

				col = exp_column(sql->sa, exp_relname(col), exp_name(col), exp_subtype(col), col->card, has_nil(col), is_intern(col));
				e->l = l;
				append(l, col);
				set_no_nil(e);
			}
			if (e->type == e_aggr && e->card < CARD_AGGR) /* also fix projects, see above */
				e->card = CARD_AGGR;
			append(aggr, e);
		}
		l = rel_apply(sql, l, rel_dup(r->l), rel->exps, rel->flag);
		l = rel_groupby(sql, l, gbe);

		list_merge(l->exps, aggr, (fdup)NULL);	

		rel_destroy(rel);
		(*changes)++;
		rel = l;
	}
	return rel;
}

static list * rewrite_exps(mvc *sql, list *l, rewrite_rel_fptr rewrite_rel, rewrite_fptr rewriter, int *has_changes);

static sql_exp *
rewrite_exp(mvc *sql, sql_exp *e, rewrite_rel_fptr rewrite_rel, rewrite_fptr rewriter, int *has_changes)
{
	if (e->type != e_psm)
		return e;
	if (e->flag & PSM_VAR) 
		return e;
	if (e->flag & PSM_SET || e->flag & PSM_RETURN) {
		e->l = rewrite_exp(sql, e->l, rewrite_rel, rewriter, has_changes);
	}
	if (e->flag & PSM_WHILE || e->flag & PSM_IF) {
		e->l = rewrite_exp(sql, e->l, rewrite_rel, rewriter, has_changes);
		e->r = rewrite_exps(sql, e->r, rewrite_rel, rewriter, has_changes);
		if (e->f)
			e->f = rewrite_exps(sql, e->f, rewrite_rel, rewriter, has_changes);
		return e;
	}
	if (e->flag & PSM_REL) 
		e->l = rewrite_rel(sql, e->l, rewriter, has_changes);
	return e;
}

static list *
rewrite_exps(mvc *sql, list *l, rewrite_rel_fptr rewrite_rel, rewrite_fptr rewriter, int *has_changes)
{
	node *n;

	if (!l)
		return l;
	for(n = l->h; n; n = n->next) 
		n->data = rewrite_exp(sql, n->data, rewrite_rel, rewriter, has_changes);
	return l;
}


static sql_rel *
rewrite(mvc *sql, sql_rel *rel, rewrite_fptr rewriter, int *has_changes) 
{
	int changes = 0;

	if (!rel)
		return rel;

	switch (rel->op) {
	case op_basetable:
	case op_table:
		break;
	case op_join: 
	case op_left: 
	case op_right: 
	case op_full: 

	case op_apply: 
	case op_semi: 
	case op_anti: 

	case op_union: 
	case op_inter: 
	case op_except: 
		rel->l = rewrite(sql, rel->l, rewriter, has_changes);
		rel->r = rewrite(sql, rel->r, rewriter, has_changes);
		break;
	case op_project:
	case op_select: 
	case op_groupby: 
	case op_topn: 
	case op_sample: 
		rel->l = rewrite(sql, rel->l, rewriter, has_changes);
		break;
	case op_ddl: 
		if (rel->flag == DDL_PSM && rel->exps) 
			rel->exps = rewrite_exps(sql, rel->exps, &rewrite, rewriter, has_changes);
		rel->l = rewrite(sql, rel->l, rewriter, has_changes);
		if (rel->r)
			rel->r = rewrite(sql, rel->r, rewriter, has_changes);
		break;
	case op_insert:
	case op_update:
	case op_delete:
		rel->l = rewrite(sql, rel->l, rewriter, has_changes);
		rel->r = rewrite(sql, rel->r, rewriter, has_changes);
		break;
	}
	rel = rewriter(&changes, sql, rel);
	if (changes) {
		(*has_changes)++;
		return rewrite(sql, rel, rewriter, has_changes);
	}
	return rel;
}

static sql_rel *
rewrite_topdown(mvc *sql, sql_rel *rel, rewrite_fptr rewriter, int *has_changes) 
{
	if (!rel)
		return rel;

	rel = rewriter(has_changes, sql, rel);
	switch (rel->op) {
	case op_basetable:
	case op_table:
		if (rel->op == op_table && rel->l && rel->flag != 2) 
			rel->l = rewrite(sql, rel->l, rewriter, has_changes);
		if (rel->op == op_table && rel->l && rel->flag != 2) 
			rel->l = rewrite_topdown(sql, rel->l, rewriter, has_changes);
		break;
	case op_join: 
	case op_left: 
	case op_right: 
	case op_full: 

	case op_apply: 
	case op_semi: 
	case op_anti: 

	case op_union: 
	case op_inter: 
	case op_except: 
		rel->l = rewrite_topdown(sql, rel->l, rewriter, has_changes);
		rel->r = rewrite_topdown(sql, rel->r, rewriter, has_changes);
		break;
	case op_project:
	case op_select: 
	case op_groupby: 
	case op_topn: 
	case op_sample: 
		rel->l = rewrite_topdown(sql, rel->l, rewriter, has_changes);
		break;
	case op_ddl: 
		if (rel->flag == DDL_PSM && rel->exps) 
			rewrite_exps(sql, rel->exps, &rewrite_topdown, rewriter, has_changes);
		rel->l = rewrite_topdown(sql, rel->l, rewriter, has_changes);
		if (rel->r)
			rel->r = rewrite_topdown(sql, rel->r, rewriter, has_changes);
		break;
	case op_insert:
	case op_update:
	case op_delete:
		rel->l = rewrite_topdown(sql, rel->l, rewriter, has_changes);
		rel->r = rewrite_topdown(sql, rel->r, rewriter, has_changes);
		break;
	}
	return rel;
}

static sql_rel *
_rel_optimizer(mvc *sql, sql_rel *rel, int level) 
{
	int changes = 0, e_changes = 0;
	global_props gp; 

	memset(&gp, 0, sizeof(global_props));
	rel_properties(sql, &gp, rel);

#ifdef DEBUG
{
	int i;
	for (i = 0; i < MAXOPS; i++) {
		if (gp.cnt[i]> 0)
			printf("%s %d\n", op2string((operator_type)i), gp.cnt[i]);
	}
}
#endif

	/* simple merging of projects */
	if (gp.cnt[op_project] || gp.cnt[op_ddl]) {
		rel = rewrite(sql, rel, &rel_merge_projects, &changes);
		if (level <= 0) {
			rel = rewrite(sql, rel, &rel_case_fixup, &changes);
			rel = rewrite(sql, rel, &rel_simplify_math, &changes);
			rel = rewrite(sql, rel, &rel_distinct_project2groupby, &changes);
		}
	}
	/* push (simple renaming) projections up */
	if (gp.cnt[op_project]) 
		rel = rewrite(sql, rel, &rel_push_project_up, &changes); 
	if (level <= 0 && (gp.cnt[op_project] || gp.cnt[op_groupby])) 
		rel = rel_split_project(&changes, sql, rel, 1);

	if (gp.cnt[op_select] && level <= 0)
		rel = rewrite(sql, rel, &rel_simplify_predicates, &changes); 

	/* join's/crossproducts between a relation and a constant (row).
	 * could be rewritten 
	 *
	 * also joins between a relation and a DICT (which isn't used)
	 * could be removed.
	 * */
	if (gp.cnt[op_join] && gp.cnt[op_project])
		rel = rewrite(sql, rel, &rel_remove_join, &changes); 

	if (gp.cnt[op_join] || 
	    gp.cnt[op_left] || gp.cnt[op_right] || gp.cnt[op_full] || 
	    gp.cnt[op_semi] || gp.cnt[op_anti] ||
	    gp.cnt[op_select]) {
		rel = rewrite(sql, rel, &rel_find_range, &changes);
		rel = rel_project_reduce_casts(&changes, sql, rel);
		rel = rewrite(sql, rel, &rel_reduce_casts, &changes);
	}

	if (gp.cnt[op_union])
		rel = rewrite(sql, rel, &rel_merge_union, &changes); 

	if (gp.cnt[op_select]) 
		rel = rewrite(sql, rel, &rel_select_cse, &changes); 

	if (gp.cnt[op_project]) 
		rel = rewrite(sql, rel, &rel_project_cse, &changes);

	rel = rewrite(sql, rel, &rel_rewrite_types, &changes); 

	if (gp.cnt[op_anti] || gp.cnt[op_semi]) {
		/* rewrite semijoin (A, join(A,B)) into semijoin (A,B) */
		rel = rewrite(sql, rel, &rel_rewrite_semijoin, &changes);
		/* push semijoin through join */
		rel = rewrite(sql, rel, &rel_push_semijoin_down, &changes);
		/* antijoin(a, union(b,c)) -> antijoin(antijoin(a,b), c) */
		rel = rewrite(sql, rel, &rel_rewrite_antijoin, &changes);
		if (level <= 0)
			rel = rewrite_topdown(sql, rel, &rel_semijoin_use_fk, &changes);
	}

	if (gp.cnt[op_left] || gp.cnt[op_right] || gp.cnt[op_full]) 
		rel = rewrite_topdown(sql, rel, &rel_split_outerjoin, &changes);

	if (gp.cnt[op_select] || gp.cnt[op_semi]) {
		/* only once */
		if (level <= 0)
			rel = rewrite(sql, rel, &rel_merge_rse, &changes); 

		rel = rewrite_topdown(sql, rel, &rel_push_select_down, &changes); 
		rel = rewrite(sql, rel, &rel_remove_empty_select, &e_changes); 
	}

	if (gp.cnt[op_select] && gp.cnt[op_join]) {
		rel = rewrite_topdown(sql, rel, &rel_push_select_down_join, &changes); 
		rel = rewrite(sql, rel, &rel_remove_empty_select, &e_changes); 
	}

	/* rewrite all applies */
	if (level <= 0 && gp.cnt[op_apply]) {
		rel = rel_apply_rename(sql, rel); 
		rel = rewrite(sql, rel, &rel_apply_rewrite, &changes);
	}

	if (gp.cnt[op_join] && gp.cnt[op_groupby]) {
		rel = rewrite_topdown(sql, rel, &rel_push_count_down, &changes);
		if (level <= 0)
			rel = rewrite_topdown(sql, rel, &rel_push_join_down, &changes); 

		/* push_join_down introduces semijoins */
		/* rewrite semijoin (A, join(A,B)) into semijoin (A,B) */
		rel = rewrite(sql, rel, &rel_rewrite_semijoin, &changes);
	}

	if (gp.cnt[op_select])
		rel = rewrite_topdown(sql, rel, &rel_push_select_down_union, &changes); 

	if (gp.cnt[op_groupby]) {
		rel = rewrite_topdown(sql, rel, &rel_push_aggr_down, &changes);
		rel = rewrite_topdown(sql, rel, &rel_push_groupby_down, &changes);
		rel = rewrite(sql, rel, &rel_groupby_order, &changes); 
		rel = rewrite(sql, rel, &rel_reduce_groupby_exps, &changes); 
		rel = rewrite(sql, rel, &rel_groupby_distinct, &changes); 
	}

	if (gp.cnt[op_join] || gp.cnt[op_left] || gp.cnt[op_semi] || gp.cnt[op_anti]) {
		rel = rel_remove_empty_join(sql, rel, &changes);
		if (!gp.cnt[op_update])
			rel = rel_join_order(sql, rel);
		rel = rewrite(sql, rel, &rel_push_join_down_union, &changes); 
		/* rel_join_order may introduce empty selects */
		rel = rewrite(sql, rel, &rel_remove_empty_select, &e_changes); 
	}

	if (gp.cnt[op_select] && sql->emode != m_prepare) 
		rel = rewrite(sql, rel, &rel_simplify_like_select, &changes); 

	if (gp.cnt[op_select]) 
		rel = rewrite(sql, rel, &rel_select_order, &changes); 

	if (gp.cnt[op_select] || gp.cnt[op_join])
		rel = rewrite(sql, rel, &rel_use_index, &changes); 

	if (gp.cnt[op_project]) 
		rel = rewrite_topdown(sql, rel, &rel_push_project_down_union, &changes);

	/* Remove unused expressions */
	if (level <= 0)
		rel = rel_dce(sql, rel);

	if (gp.cnt[op_join] || gp.cnt[op_left] || gp.cnt[op_right] || gp.cnt[op_full] || 
	    gp.cnt[op_semi] || gp.cnt[op_anti] || gp.cnt[op_select]) {
		rel = rewrite(sql, rel, &rel_push_func_down, &changes);
		rel = rewrite_topdown(sql, rel, &rel_push_select_down, &changes); 
		rel = rewrite(sql, rel, &rel_remove_empty_select, &e_changes); 
	}

	if (!changes && gp.cnt[op_topn]) {
		rel = rewrite_topdown(sql, rel, &rel_push_topn_down, &changes); 
		changes = 0;
	}

	rel = rewrite_topdown(sql, rel, &rel_merge_table_rewrite, &changes);
	if (level <= 0 && mvc_debug_on(sql,8))
		rel = rewrite_topdown(sql, rel, &rel_add_dicts, &changes);

	if (changes && level > 10) {
		assert(0);
		return rel;
	}

	if (changes || level == 0)
		return _rel_optimizer(sql, rel, ++level);

	return rel;
}

sql_rel *
rel_optimizer(mvc *sql, sql_rel *rel) 
{
	return _rel_optimizer(sql, rel, 0);
}<|MERGE_RESOLUTION|>--- conflicted
+++ resolved
@@ -8379,10 +8379,6 @@
 }
 
 
-<<<<<<< HEAD
-
-=======
->>>>>>> c47219fc
 static sql_rel *
 rel_apply(mvc *sql, sql_rel *l, sql_rel *r, list *exps, int flag)
 {
