--- conflicted
+++ resolved
@@ -3320,16 +3320,10 @@
 
 	if (!groupby) {
 		char *uaname = malloc(strlen(aname) + 1);
-<<<<<<< HEAD
 		sql_exp *e = sql_error(sql, 02, "SQLSTATE 42000 !""%s: missing group by",
-				toUpperCopy(uaname, aname));
-		free(uaname);
-=======
-		sql_exp *e = sql_error(sql, 02, "%s: missing group by",
 				       uaname ? toUpperCopy(uaname, aname) : aname);
 		if (uaname)
 			free(uaname);
->>>>>>> c47219fc
 		return e;
 	}
 
@@ -3355,16 +3349,10 @@
 
 	if (f == sql_where) {
 		char *uaname = malloc(strlen(aname) + 1);
-<<<<<<< HEAD
 		sql_exp *e = sql_error(sql, 02, "SQLSTATE 42000 !""%s: not allowed in WHERE clause",
-				toUpperCopy(uaname, aname));
-		free(uaname);
-=======
-		sql_exp *e = sql_error(sql, 02, "%s: not allowed in WHERE clause",
 				       uaname ? toUpperCopy(uaname, aname) : aname);
 		if (uaname)
 			free(uaname);
->>>>>>> c47219fc
 		return e;
 	}
 	
@@ -3373,16 +3361,10 @@
 
 		if (strcmp(aname, "count") != 0) {
 			char *uaname = malloc(strlen(aname) + 1);
-<<<<<<< HEAD
 			sql_exp *e = sql_error(sql, 02, "SQLSTATE 42000 !""%s: unable to perform '%s(*)'",
-					toUpperCopy(uaname, aname), aname);
-			free(uaname);
-=======
-			sql_exp *e = sql_error(sql, 02, "%s: unable to perform '%s(*)'",
 					       uaname ? toUpperCopy(uaname, aname) : aname, aname);
 			if (uaname)
 				free(uaname);
->>>>>>> c47219fc
 			return e;
 		}
 		a = sql_bind_aggr(sql->sa, s, aname, NULL);
@@ -3489,13 +3471,8 @@
 			type = exp_subtype(e)->type->sqlname;
 		}
 
-<<<<<<< HEAD
 		e = sql_error(sql, 02, "SQLSTATE 42000 !""%s: no such operator '%s(%s)'",
-				toUpperCopy(uaname, aname), aname, type);
-=======
-		e = sql_error(sql, 02, "%s: no such operator '%s(%s)'",
 			      uaname ? toUpperCopy(uaname, aname) : aname, aname, type);
->>>>>>> c47219fc
 
 		if (uaname)
 			free(uaname);
@@ -4214,16 +4191,10 @@
 
 	if (f == sql_where) {
 		char *uaname = malloc(strlen(aname) + 1);
-<<<<<<< HEAD
 		e = sql_error(sql, 02, "SQLSTATE 42000 !""%s: not allowed in WHERE clause",
-				toUpperCopy(uaname, aname));
-		free(uaname);
-=======
-		e = sql_error(sql, 02, "%s: not allowed in WHERE clause",
 			      uaname ? toUpperCopy(uaname, aname) : aname);
 		if (uaname)
 			free(uaname);
->>>>>>> c47219fc
 		return e;
 	}
 
