/*
 * This Source Code Form is subject to the terms of the Mozilla Public
 * License, v. 2.0.  If a copy of the MPL was not distributed with this
 * file, You can obtain one at http://mozilla.org/MPL/2.0/.
 *
 * Copyright 1997 - July 2008 CWI, August 2008 - 2016 MonetDB B.V.
 */

#include "monetdb_config.h"
#include "rel_select.h"
#include "sql_semantic.h"	/* TODO this dependency should be removed, move
				   the dependent code into sql_mvc */
#include "sql_privileges.h"
#include "sql_env.h"
#include "rel_exp.h"
#include "rel_xml.h"
#include "rel_dump.h"
#include "rel_prop.h"
#include "rel_psm.h"
#include "rel_schema.h"
#include "rel_remote.h"
#include "rel_sequence.h"
#ifdef HAVE_HGE
#include "mal.h"		/* for have_hge */
#endif

#define ERR_AMBIGUOUS		050000

sql_rel *
rel_dup(sql_rel *r)
{
	sql_ref_inc(&r->ref);
	return r;
}

static void
rel_destroy_(sql_rel *rel)
{
	if (!rel)
		return;
	if (is_join(rel->op) ||
	    is_semi(rel->op) ||
	    is_select(rel->op) ||
	    is_set(rel->op) ||
	    rel->op == op_topn ||
		rel->op == op_sample) {
		if (rel->l)
			rel_destroy(rel->l);
		if (rel->r)
			rel_destroy(rel->r);
	} else if (is_project(rel->op)) {
		if (rel->l)
			rel_destroy(rel->l);
	} else if (is_modify(rel->op)) {
		if (rel->r)
			rel_destroy(rel->r);
	}
}

void
rel_destroy(sql_rel *rel)
{
	if (!rel)
		return;
	if (sql_ref_dec(&rel->ref) > 0)
		return;
	rel_destroy_(rel);
}

sql_rel*
rel_create( sql_allocator *sa )
{
	sql_rel *r = SA_NEW(sa, sql_rel);

	sql_ref_init(&r->ref);
	r->l = r->r = NULL;
	r->exps = NULL;
	r->nrcols = 0;
	r->flag = 0;
	r->card = CARD_ATOM;
	r->processed = 0;
	r->subquery = 0;
	r->p = NULL;
	return r;
}

static void
rel_setsubquery(sql_rel*r)
{
	if (rel_is_ref(r))
		return;
	if (r->l && !is_base(r->op))
		rel_setsubquery(r->l);
	if (r->r && is_join(r->op))
		rel_setsubquery(r->r);
	set_subquery(r);
}

static int
rel_issubquery(sql_rel*r)
{
	if (!r->subquery) {
		if (is_select(r->op))
			return rel_issubquery(r->l);
	}	
	return r->subquery;
}

/* we don't name relations directly, but sometimes we need the relation
   name. So we look it up in the first expression

   we should clean up (remove) this function.
 */
const char *
rel_name( sql_rel *r )
{
	if (!is_project(r->op) && !is_base(r->op) && r->l)
		return rel_name(r->l);
	if (r->exps && list_length(r->exps)) {
		sql_exp *e = r->exps->h->data;
		if (e->rname)
			return e->rname;
		if (e->type == e_column)
			return e->l;
	}
	return NULL;
}

sql_rel *
rel_label( mvc *sql, sql_rel *r, int all)
{
	int nr = ++sql->label;
	char tname[16], *tnme;
	char cname[16], *cnme = NULL;

	tnme = number2name(tname, 16, nr);
	if (!is_project(r->op)) {
		r = rel_project(sql->sa, r, rel_projections(sql, r, NULL, 1, 1));
		set_processed(r);
	}
	if (is_project(r->op) && r->exps) {
		node *ne = r->exps->h;

		for (; ne; ne = ne->next) {
			if (all) {
				nr = ++sql->label;
				cnme = number2name(cname, 16, nr);
			}
			exp_setname(sql->sa, ne->data, tnme, cnme );
		}
	}
	/* op_projects can have a order by list */
	if (r->op == op_project && r->r) {
		list *exps = r->r;
		node *ne = exps->h;

		for (; ne; ne = ne->next) {
			if (all) {
				nr = ++sql->label;
				cnme = number2name(cname, 16, nr);
			}
			exp_setname(sql->sa, ne->data, tnme, cnme );
		}
	}
	return r;
}

static sql_exp *
exp_alias_or_copy( mvc *sql, const char *tname, const char *cname, sql_rel *orel, sql_exp *old)
{
	sql_exp *ne = NULL;

	if (!tname)
		tname = old->rname;

	if (!tname && old->type == e_column)
		tname = old->l;

	if (!cname && exp_name(old) && exp_name(old)[0] == 'L') {
		ne = exp_column(sql->sa, exp_relname(old), exp_name(old), exp_subtype(old), orel?orel->card:CARD_ATOM, has_nil(old), is_intern(old));
		ne->p = prop_copy(sql->sa, old->p);
		return ne;
	} else if (!cname) {
		char name[16], *nme;
		nme = number2name(name, 16, ++sql->label);

		exp_setname(sql->sa, old, nme, nme);
		ne = exp_column(sql->sa, exp_relname(old), exp_name(old), exp_subtype(old), orel?orel->card:CARD_ATOM, has_nil(old), is_intern(old));
		ne->p = prop_copy(sql->sa, old->p);
		return ne;
	} else if (cname && !old->name) {
		exp_setname(sql->sa, old, tname, cname);
	}
	ne = exp_column(sql->sa, tname, cname, exp_subtype(old), orel?orel->card:CARD_ATOM, has_nil(old), is_intern(old));
	ne->p = prop_copy(sql->sa, old->p);
	return ne;
}

/* return all expressions, with table name == tname */
static list *
rel_table_projections( mvc *sql, sql_rel *rel, char *tname, int level )
{
	list *exps;

	if (!rel)
		return NULL;

	if (!tname) {
		if (is_project(rel->op) && rel->l)
			return rel_projections(sql, rel->l, NULL, 1, 0);
		else
			return NULL;
		/* return rel_projections(sql, rel, NULL, 1, 0); */
	}

	switch(rel->op) {
	case op_join:
	case op_left:
	case op_right:
	case op_full:
		exps = rel_table_projections( sql, rel->l, tname, level+1);
		if (exps)
			return exps;
		return rel_table_projections( sql, rel->r, tname, level+1);
	case op_apply:
	case op_semi:
	case op_anti:
	case op_select:
		return rel_table_projections( sql, rel->l, tname, level+1);

	case op_topn:
	case op_sample:
	case op_groupby:
	case op_union:
	case op_except:
	case op_inter:
	case op_project:
		if (!is_processed(rel) && level == 0)
			return rel_table_projections( sql, rel->l, tname, level+1);
		/* fall through */
	case op_table:
	case op_basetable:
		if (rel->exps) {
			node *en;

			exps = new_exp_list(sql->sa);
			for (en = rel->exps->h; en; en = en->next) {
				sql_exp *e = en->data;
				/* first check alias */
				if (!is_intern(e) && e->rname && strcmp(e->rname, tname) == 0)
					append(exps, exp_alias_or_copy(sql, tname, exp_name(e), rel, e));
				if (!is_intern(e) && !e->rname && e->l && strcmp(e->l, tname) == 0)
					append(exps, exp_alias_or_copy(sql, tname, exp_name(e), rel, e));
			}
			if (exps && list_length(exps))
				return exps;
		}
	default:
		return NULL;
	}
}

/* find the path to the relation containing the base of the expression
	(e_column), in most cases this means go down the join tree and
	find the base column.
 */
static int
rel_bind_path_(sql_rel *rel, sql_exp *e, list *path )
{
	int found = 0;

	switch (rel->op) {
	case op_join:
	case op_left:
	case op_right:
	case op_full:
	case op_apply:
		/* first right (possible subquery) */
		found = rel_bind_path_(rel->r, e, path);
		if (!found)
			found = rel_bind_path_(rel->l, e, path);
		break;
	case op_semi:
	case op_anti:

	case op_select:
	case op_topn:
	case op_sample:
		found = rel_bind_path_(rel->l, e, path);
		break;

	case op_union:
	case op_inter:
	case op_except:
		if (!rel->exps) {
			found = rel_bind_path_(rel->l, e, path);
			assert(0);
			break;
		}
	case op_groupby:
	case op_project:
	case op_table:
	case op_basetable:
		if (!rel->exps)
			break;
		if (!found && e->l && exps_bind_column2(rel->exps, e->l, e->r))
			found = 1;
		if (!found && !e->l && exps_bind_column(rel->exps, e->r, NULL))
			found = 1;
		break;
	case op_insert:
	case op_update:
	case op_delete:
		break;
	case op_ddl:
		break;
	}
	if (found)
		list_prepend(path, rel);
	return found;
}

static list *
rel_bind_path(sql_allocator *sa, sql_rel *rel, sql_exp *e )
{
	list *path = new_rel_list(sa);

	if (e->type == e_convert)
		e = e->l;
	if (e->type == e_column) {
		if (rel) {
			if (!rel_bind_path_(rel, e, path)) {
				/* something is wrong */
				return NULL;
			}
		}
		return path;
	}
	/* default the top relation */
	append(path, rel);
	return path;
}

list *
rel_projections(mvc *sql, sql_rel *rel, const char *tname, int settname, int intern )
{
	int label = sql->label;
	list *rexps, *exps ;

	if (!rel || (is_subquery(rel) && is_project(rel->op)))
		return new_exp_list(sql->sa);

	switch(rel->op) {
	case op_join:
	case op_left:
	case op_right:
	case op_full:
	case op_apply:
		exps = rel_projections(sql, rel->l, tname, settname, intern );
		if (rel->op != op_apply || (rel->flag  == APPLY_LOJ || rel->flag == APPLY_JOIN)) {
			rexps = rel_projections(sql, rel->r, tname, settname, intern );
			exps = list_merge( exps, rexps, (fdup)NULL);
		}
		return exps;
	case op_groupby:
	case op_project:
	case op_basetable:
	case op_table:

	case op_union:
	case op_except:
	case op_inter:
		if (rel->exps) {
			node *en;

			exps = new_exp_list(sql->sa);
			for (en = rel->exps->h; en; en = en->next) {
				sql_exp *e = en->data;
				if (intern || !is_intern(e)) {
					append(exps, e = exp_alias_or_copy(sql, tname, exp_name(e), rel, e));
					if (!settname) /* noname use alias */
						exp_setrelname(sql->sa, e, label);

				}
			}
			return exps;
		}
		exps = rel_projections(sql, rel->l, tname, settname, intern );
		if (exps) {
			node *en;
			for (en = exps->h; en; en = en->next) {
				sql_exp *e = en->data;
				e->card = rel->card;
				if (!settname) /* noname use alias */
					exp_setrelname(sql->sa, e, label);
			}
		}
		return exps;
	case op_ddl:
	case op_semi:
	case op_anti:

	case op_select:
	case op_topn:
	case op_sample:
		return rel_projections(sql, rel->l, tname, settname, intern );
	default:
		return NULL;
	}
}

sql_rel *
rel_copy( sql_allocator *sa, sql_rel *i )
{
	sql_rel *rel = rel_create(sa);

	rel->l = NULL;
	rel->r = NULL;
	rel->card = i->card;

	switch(i->op) {
	case op_basetable:
		rel->l = i->l;
		break;
	case op_table:
		rel->l = i->l;
		rel->r = i->r;
		break;
	case op_groupby:
		rel->l = rel_copy(sa, i->l);
		if (i->r)
			rel->r = (i->r)?list_dup(i->r, (fdup)NULL):NULL;
		break;
	case op_join:
	case op_left:
	case op_right:
	case op_full:
	case op_apply:
	case op_semi:
	case op_anti:
	case op_project:
	case op_select:
	default:
		if (i->l)
			rel->l = rel_copy(sa, i->l);
		if (i->r)
			rel->r = rel_copy(sa, i->r);
		break;
	}
	rel->op = i->op;
	rel->exps = (i->exps)?list_dup(i->exps, (fdup)NULL):NULL;
	return rel;
}

sql_rel *
rel_basetable(mvc *sql, sql_table *t, const char *atname)
{
	prop *p = NULL;
	node *cn;
	sql_allocator *sa = sql->sa;
	sql_rel *rel = rel_create(sa);
	const char *tname = t->base.name;

	assert(atname);
	rel->l = t;
	rel->r = NULL;
	rel->op = op_basetable;
	rel->exps = new_exp_list(sa);

	if (isRemote(t)) 
		tname = mapiuri_table(t->query, sql->sa, tname);
	for (cn = t->columns.set->h; cn; cn = cn->next) {
		sql_column *c = cn->data;
		sql_exp *e = exp_alias(sa, atname, c->base.name, tname, c->base.name, &c->type, CARD_MULTI, c->null, 0);

		if (c->t->pkey && ((sql_kc*)c->t->pkey->k.columns->h->data)->c == c) {
			p = e->p = prop_create(sa, PROP_HASHCOL, e->p);
			p->value = c->t->pkey;
		} else if (c->unique == 1) {
			p = e->p = prop_create(sa, PROP_HASHCOL, e->p);
			p->value = NULL;
		}
		append(rel->exps, e);
	}
	append(rel->exps, exp_alias(sa, atname, TID, tname, TID, sql_bind_localtype("oid"), CARD_MULTI, 0, 1));

	if (t->idxs.set) {
		for (cn = t->idxs.set->h; cn; cn = cn->next) {
			sql_exp *e;
			sql_idx *i = cn->data;
			sql_subtype *t = sql_bind_localtype("wrd"); /* hash "wrd" */
			char *iname = sa_strconcat( sa, "%", i->base.name);

			if (i->type == join_idx)
				t = sql_bind_localtype("oid"); 

			e = exp_alias(sa, atname, iname, tname, iname, t, CARD_MULTI, 0, 1);
			/* index names are prefixed, to make them independent */
			if (hash_index(i->type)) {
				p = e->p = prop_create(sa, PROP_HASHIDX, e->p);
				p->value = i;
			}
			if (i->type == join_idx) {
				p = e->p = prop_create(sa, PROP_JOINIDX, e->p);
				p->value = i;
			}
			append(rel->exps, e);
		}
	}

	rel->card = CARD_MULTI;
	rel->nrcols = list_length(t->columns.set);
	return rel;
}

sql_rel *
rel_table_func(sql_allocator *sa, sql_rel *l, sql_exp *f, list *exps, int kind)
{
	sql_rel *rel = rel_create(sa);

	rel->flag = kind;
	rel->l = l; /* relation before call */
	rel->r = f; /* expression (table func call) */
	rel->op = op_table;
	rel->exps = exps;
	rel->card = CARD_MULTI;
	rel->nrcols = list_length(exps);
	return rel;
}

sql_rel *
rel_relational_func(sql_allocator *sa, sql_rel *l, list *exps)
{
	sql_rel *rel = rel_create(sa);

	rel->flag = 1;
	rel->l = l;
	rel->op = op_table;
	rel->exps = exps;
	rel->card = CARD_MULTI;
	rel->nrcols = list_length(exps);
	return rel;
}


sql_rel *
rel_setop(sql_allocator *sa, sql_rel *l, sql_rel *r, operator_type setop)
{
	sql_rel *rel = rel_create(sa);

	rel->l = l;
	rel->r = r;
	rel->op = setop;
	rel->exps = NULL;
	rel->card = CARD_MULTI;
	if (l && r)
		rel->nrcols = l->nrcols + r->nrcols;
	return rel;
}

sql_rel *
rel_inplace_setop(sql_rel *rel, sql_rel *l, sql_rel *r, operator_type setop, list *exps)
{
	rel_destroy_(rel);
	rel->l = l;
	rel->r = r;
	rel->op = setop;
	rel->exps = NULL;
	rel->card = CARD_MULTI;
	rel->flag = 0;
	if (l && r)
		rel->nrcols = l->nrcols + r->nrcols;
	rel->exps = exps;
	return rel;
}

sql_rel *
rel_crossproduct(sql_allocator *sa, sql_rel *l, sql_rel *r, operator_type join)
{
	sql_rel *rel = rel_create(sa);

	rel->l = l;
	rel->r = r;
	rel->op = join;
	rel->exps = NULL;
	rel->card = CARD_MULTI;
	rel->nrcols = l->nrcols + r->nrcols;
	return rel;
}

void
rel_join_add_exp( sql_allocator *sa, sql_rel *rel, sql_exp *e)
{
	assert(is_join(rel->op) || is_semi(rel->op) || is_select(rel->op));

	if (!rel->exps)
		rel->exps = new_exp_list(sa);
	append(rel->exps, e);
	if (e->card > rel->card)
		rel->card = e->card;
}

sql_rel *
rel_project(sql_allocator *sa, sql_rel *l, list *e)
{
	sql_rel *rel = rel_create(sa);

	rel->l = l;
	rel->r = NULL;
	rel->op = op_project;
	rel->exps = e;
	rel->card = exps_card(e);
	if (l) {
		rel->card = l->card;
		rel->nrcols = l->nrcols;
	}
	return rel;
}

sql_rel *
rel_inplace_project(sql_allocator *sa, sql_rel *rel, sql_rel *l, list *e)
{
	if (!l) {
		l = rel_create(sa);

		l->op = rel->op;
		l->l = rel->l;
		l->r = rel->r;
		l->exps = rel->exps;
		l->nrcols = rel->nrcols;
		l->flag = rel->flag;
		l->card = rel->card;
	} else {
		rel_destroy_(rel);
	}
	set_processed(rel);

	rel->l = l;
	rel->r = NULL;
	rel->op = op_project;
	rel->exps = e;
	rel->card = CARD_MULTI;
	rel->flag = 0;
	if (l) {
		rel->nrcols = l->nrcols;
		assert (exps_card(rel->exps) <= rel->card);
	}
	return rel;
}


static sql_rel*
rel_project_exp(sql_allocator *sa, sql_exp *e)
{
	sql_rel *rel = rel_project(sa, NULL, append(new_exp_list(sa), e));

	set_processed(rel);
	return rel;
}

static sql_rel *
rel_distinct(sql_rel *l)
{
	if (l->card >= CARD_AGGR) /* in case of CARD_AGGR, we could
	                             do better, ie check the group by
	                             list etc */
		set_distinct(l);
	return l;
}


static sql_exp * exps_match(sql_exp *m, sql_exp *e);

static int
explists_match(list *m, list *e)
{
	node *nm,*ne;

	if (!m || !e)
		return (m==e);
	if (list_length(m) != list_length(e))
		return 0;
	for (nm = m->h, ne = e->h; nm && ne; nm = nm->next, ne = ne->next) {
		if (!exps_match(nm->data, ne->data))
			return 0;
	}
	return 1;
}

static sql_exp *
exps_match(sql_exp *m, sql_exp *e)
{
	if (m->type != e->type)
		return NULL;
	switch (m->type) {
	case e_column:
		if (strcmp(m->r, e->r) == 0) {
			if (m->l && e->l && (strcmp(m->l, e->l) == 0))
				return m;
			else if (!m->l && !e->l)
				return m;
		}
		break;
	case e_aggr:
		if (m->f == e->f && explists_match(m->l, e->l))
			return m;
		break;
	default:
		return NULL;
	}
	return NULL;
}

static sql_exp *
exps_find_match_exp(list *l, sql_exp *e)
{
	node *n;
	if (!l || !list_length(l))
		return NULL;

	for (n = l->h; n; n = n->next){
		sql_exp *m = n->data;
		if (exps_match(m,e))
			return m;
	}
	return NULL;
}

sql_exp *
rel_groupby_add_aggr(mvc *sql, sql_rel *rel, sql_exp *e)
{
	sql_exp *m = NULL, *ne;
	char name[16], *nme = NULL;
	char *tname = NULL;

	if ((m=exps_find_match_exp(rel->exps, e)) == NULL) {
		if (!e->name) {
			nme = number2name(name, 16, ++sql->label);
			exp_setname(sql->sa, e, nme, nme);
		}
		append(rel->exps, e);
		m = e;
	}
	if (e->type == e_column)
		tname = e->l;
	ne = exp_column(sql->sa, tname, m->name, exp_subtype(m),
			rel->card, has_nil(m), is_intern(m));
	exp_setname(sql->sa, ne, NULL, e->name);
	return ne;
}

void
rel_project_add_exp( mvc *sql, sql_rel *rel, sql_exp *e)
{
	assert(is_project(rel->op));

	if (!e->rname) 
		exp_setrelname(sql->sa, e, sql->label);
	if (rel->op == op_project) {
		if (!rel->exps)
			rel->exps = new_exp_list(sql->sa);
		append(rel->exps, e);
		if (e->card > rel->card)
			rel->card = e->card;
	} else if (rel->op == op_groupby) {
		(void) rel_groupby_add_aggr(sql, rel, e);
	}
}

static sql_rel*
rel_parent( sql_rel *rel )
{
	if (is_project(rel->op) || rel->op == op_topn || rel->op == op_sample) {
		sql_rel *l = rel->l;
		if (is_project(l->op))
			return l;
	}
	if (is_apply(rel->op))
		return rel->r;
	return rel;
}

static sql_exp *
rel_lastexp(mvc *sql, sql_rel *rel )
{
	sql_exp *e;

	if (!is_processed(rel))
		rel = rel_parent(rel);
	assert(list_length(rel->exps));
	if (rel->op == op_project) {
		MT_lock_set(&rel->exps->ht_lock);
		rel->exps->ht = NULL;
		MT_lock_unset(&rel->exps->ht_lock);
		return exp_alias_or_copy(sql, NULL, NULL, rel, rel->exps->t->data);
	}
	assert(is_project(rel->op));
	e = rel->exps->t->data;
	return exp_column(sql->sa, e->rname, e->name, exp_subtype(e), e->card, has_nil(e), is_intern(e));
}

static sql_exp *
rel_find_lastexp(sql_rel *rel )
{
	if (!is_processed(rel))
		rel = rel_parent(rel);
	assert(list_length(rel->exps));
	return rel->exps->t->data;
}

void
rel_select_add_exp(sql_allocator *sa, sql_rel *l, sql_exp *e)
{
	assert(l->op == op_select || is_outerjoin(l->op));
	if (e->type != e_cmp && e->card > CARD_ATOM) {
		sql_exp *t = exp_atom_bool(sa, 1);
		e = exp_compare(sa, e, t, cmp_equal);
	}
	append(l->exps, e);
}

sql_rel *
rel_select(sql_allocator *sa, sql_rel *l, sql_exp *e)
{
	sql_rel *rel;
	
	if (l && is_outerjoin(l->op) && !is_processed(l)) {
		if (e) {
			if (!l->exps)
				l->exps = new_exp_list(sa);
			append(l->exps, e);
		}
		return l;
	}
		
	if (l && l->op == op_select && !rel_is_ref(l)) { /* refine old select */
		if (e)
			rel_select_add_exp(sa, l, e);
		return l;
	}
	rel = rel_create(sa);
	rel->l = l;
	rel->r = NULL;
	rel->op = op_select;
	rel->exps = new_exp_list(sa);
	if (e)
		rel_select_add_exp(sa, rel, e);
	rel->card = CARD_ATOM; /* no relation */
	if (l) {
		rel->card = l->card;
		rel->nrcols = l->nrcols;
	}
	return rel;
}

sql_rel *
rel_select_copy(sql_allocator *sa, sql_rel *l, list *exps)
{
	sql_rel *rel = rel_create(sa);
	
	rel->l = l;
	rel->r = NULL;
	rel->op = op_select;
	rel->exps = exps?list_dup(exps, (fdup)NULL):NULL;
	rel->card = CARD_ATOM; /* no relation */
	if (l) {
		rel->card = l->card;
		rel->nrcols = l->nrcols;
	}
	return rel;
}

static sql_rel*
rel_project2groupby(mvc *sql, sql_rel *g)
{
	if (g->op == op_project) {
		node *en;

		g->card = CARD_ATOM; /* no groupby expressions */
		g->op = op_groupby;
		g->r = new_exp_list(sql->sa); /* add empty groupby column list */
		
		for (en = g->exps->h; en; en = en->next) {
			sql_exp *e = en->data;

			if (e->card > g->card) {
				if (e->type == e_column && e->r) {
					return sql_error(sql, 02, "cannot use non GROUP BY column '%s' in query results without an aggregate function", (char *) e->r);
				} else {
					return sql_error(sql, 02, "cannot use non GROUP BY column in query results without an aggregate function");
				}
			}
		}
		return rel_project(sql->sa, g, rel_projections(sql, g, NULL, 1, 1));
	}
	return NULL;
}

sql_rel *
rel_groupby(mvc *sql, sql_rel *l, list *groupbyexps )
{
	sql_rel *rel = rel_create(sql->sa);
	list *aggrs = new_exp_list(sql->sa);
	node *en;

	rel->card = CARD_ATOM;
	if (groupbyexps) {
		rel->card = CARD_AGGR;
		for (en = groupbyexps->h; en; en = en->next) {
			sql_exp *e = en->data, *ne;

			/* after the group by the cardinality reduces */
			e->card = rel->card;
			if (!exp_name(e))
				exp_label(sql->sa, e, ++sql->label);
			ne = exp_column(sql->sa, exp_relname(e), exp_name(e), exp_subtype(e), exp_card(e), has_nil(e), 0);
			append(aggrs, ne);
		}
	}
	rel->l = l;
	rel->r = groupbyexps;
	rel->exps = aggrs;
	rel->nrcols = l->nrcols;
	rel->op = op_groupby;
	return rel;
}

sql_rel *
rel_inplace_groupby(sql_rel *rel, sql_rel *l, list *groupbyexps, list *exps )
{
	rel_destroy_(rel);
	rel->card = CARD_ATOM;
	if (groupbyexps) 
		rel->card = CARD_AGGR;
	rel->l = l;
	rel->r = groupbyexps;
	rel->exps = exps;
	rel->nrcols = l->nrcols;
	rel->op = op_groupby;
	rel->flag = 0;
	return rel;
}

static sql_rel *
rel_orderby(mvc *sql, sql_rel *l)
{
	sql_rel *rel = rel_create(sql->sa);

	assert(l->op == op_project && !l->r);
	rel->l = l;
	rel->r = NULL;
	rel->op = op_project;	
	rel->exps = rel_projections(sql, l, NULL, 1, 0);
	rel->card = l->card;
	rel->nrcols = l->nrcols;
	return rel;
}

sql_rel *
rel_topn(sql_allocator *sa, sql_rel *l, list *exps )
{
	sql_rel *rel = rel_create(sa);

	rel->l = l;
	rel->r = NULL;
	rel->op = op_topn;	
	rel->exps = exps;
	rel->card = l->card;
	rel->nrcols = l->nrcols;
	return rel;
}

sql_rel *
rel_sample(sql_allocator *sa, sql_rel *l, list *exps )
{
	sql_rel *rel = rel_create(sa);

	rel->l = l;
	rel->r = NULL;
	rel->op = op_sample;
	rel->exps = exps;
	rel->card = l->card;
	rel->nrcols = l->nrcols;
	return rel;
}

static const char * 
rel_get_name( sql_rel *rel )
{
	switch(rel->op) {
	case op_table:
		if (rel->r) 
			return exp_name(rel->r);
		return NULL;
	case op_basetable: 
		return NULL;
	default:
		if (rel->l)
			return rel_get_name(rel->l);
	}
	return NULL;
}

/* ls is the left expression of the select, rs is a simple atom, e is the
   select expression.
 */
sql_rel *
rel_push_select(mvc *sql, sql_rel *rel, sql_exp *ls, sql_exp *e)
{
	list *l = rel_bind_path(sql->sa, rel, ls);
	node *n;
	sql_rel *lrel = NULL, *p = NULL;

	if (!l || !sql->pushdown) {
		/* expression has no clear parent relation, so filter current
		   with it */
		return rel_select(sql->sa, rel, e);
	}

	for (n = l->h; n; n = n->next ) {
		lrel = n->data;

		if (rel_is_ref(lrel))
			break;

		/* push down as long as the operators allow this */
		if (!is_select(lrel->op) &&
		    !(is_semi(lrel->op) && !rel_is_ref(lrel->l)) &&
		    lrel->op != op_join &&
		    lrel->op != op_left)
			break;
		/* pushing through left head of a left join is allowed */
		if (lrel->op == op_left && (
					!n->next || lrel->l != n->next->data))
			break;
		p = lrel;
	}
	if (!lrel) 
		return NULL;
	if (p && p->op == op_select && !rel_is_ref(p)) { /* refine old select */
		rel_select_add_exp(sql->sa, p, e);
	} else {
		sql_rel *n = rel_select(sql->sa, lrel, e);

		if (p && p != lrel) {
			assert(p->op == op_join || p->op == op_left || is_semi(p->op));
			if (p->l == lrel) {
				assert(p->l != n);
				p->l = n;
			} else {
				assert(p->op == op_join && p->r == lrel);
				assert(p->r != n);
				p->r = n;
			}
		} else {
			if (rel != lrel)
				assert(0);
			rel = n;
		}
	}
	return rel;
}


/* ls and rs are the left and right expression of the join, e is the
   join expression.
 */
sql_rel *
rel_push_join(mvc *sql, sql_rel *rel, sql_exp *ls, sql_exp *rs, sql_exp *rs2, sql_exp *e)
{
	list *l = rel_bind_path(sql->sa, rel, ls);
	list *r = rel_bind_path(sql->sa, rel, rs);
	list *r2 = NULL; 
	node *ln, *rn;
	sql_rel *lrel = NULL, *rrel = NULL, *rrel2 = NULL, *p = NULL;

	if (rs2)
		r2 = rel_bind_path(sql->sa, rel, rs2);
	if (!l || !r || (rs2 && !r2)) 
		return NULL;

	if (!sql->pushdown)
		return rel_push_select(sql, rel, ls, e);

	p = rel;
	if (r2) {
		node *rn2;

		for (ln = l->h, rn = r->h, rn2 = r2->h; ln && rn && rn2; ln = ln->next, rn = rn->next, rn2 = rn2->next ) {
			lrel = ln->data;
			rrel = rn->data;
			rrel2 = rn2->data;
			
			if (rel_is_ref(lrel) || rel_is_ref(rrel) || rel_is_ref(rrel2))
				break;

			/* push down as long as the operators allow this
				and the relation is equal.
		 	*/
			if (lrel != rrel || lrel != rrel2 ||
				(!is_select(lrel->op) &&
				 !(is_semi(lrel->op) && !rel_is_ref(lrel->l)) &&
				 lrel->op != op_join &&
				 lrel->op != op_left))
				break;
			/* pushing through left head of a left join is allowed */
			if (lrel->op == op_left && (!ln->next || lrel->l != ln->next->data))
				break;
			p = lrel;
		}
	} else {
		for (ln = l->h, rn = r->h; ln && rn; ln = ln->next, rn = rn->next ) {
			lrel = ln->data;
			rrel = rn->data;
			
			if (rel_is_ref(lrel) || rel_is_ref(rrel))
				break;

			/* push down as long as the operators allow this
				and the relation is equal.
		 	*/
			if (lrel != rrel ||
				(!is_select(lrel->op) &&
				 !(is_semi(lrel->op) && !rel_is_ref(lrel->l)) &&
				 lrel->op != op_join &&
				 lrel->op != op_left))
				break;
			/* pushing through left head of a left join is allowed */
			if (lrel->op == op_left && (!ln->next || lrel->l != ln->next->data))
				break;
			p = lrel;
		}
	}
	if (!lrel || !rrel || (r2 && !rrel2))
		return NULL;

	/* filter on columns of this relation */
	if ((lrel == rrel && (!r2 || lrel == rrel2) && lrel->op != op_join) || rel_is_ref(p)) {
		if (lrel->op == op_select && !rel_is_ref(lrel)) {
			rel_select_add_exp(sql->sa, lrel, e);
		} else if (p && p->op == op_select && !rel_is_ref(p)) {
			rel_select_add_exp(sql->sa, p, e);
		} else {
			sql_rel *n = rel_select(sql->sa, lrel, e);

			if (p && p != lrel) {
				if (p->l == lrel)
					p->l = n;
				else
					p->r = n;
			} else {
				rel = n;
			}
		}
		return rel;
	}

	rel_join_add_exp( sql->sa, p, e);
	return rel;
}

/* forward refs */
static sql_rel * rel_setquery(mvc *sql, sql_rel *rel, symbol *sq);
static sql_rel * rel_joinquery(mvc *sql, sql_rel *rel, symbol *sq);
static sql_rel * rel_crossquery(mvc *sql, sql_rel *rel, symbol *q);
static sql_rel * rel_unionjoinquery(mvc *sql, sql_rel *rel, symbol *sq);

void
rel_add_intern(mvc *sql, sql_rel *rel)
{
	if (rel->op == op_project && rel->l && rel->exps && !need_distinct(rel)) {
		list *prjs = rel_projections(sql, rel->l, NULL, 1, 1);
		node *n;
	
		for(n=prjs->h; n; n = n->next) {
			sql_exp *e = n->data;

			if (is_intern(e)) {
				append(rel->exps, e);
				n->data = NULL;
			}
		}
	}
}

static sql_rel *
rel_table_optname(mvc *sql, sql_rel *sq, symbol *optname)
{
	if (optname && optname->token == SQL_NAME) {
		dlist *columnrefs = NULL;
		char *tname = optname->data.lval->h->data.sval;
		list *l = sa_list(sql->sa);

		columnrefs = optname->data.lval->h->next->data.lval;
		if (columnrefs && sq->exps) {
			dnode *d = columnrefs->h;
			node *ne = sq->exps->h;

			MT_lock_set(&sq->exps->ht_lock);
			sq->exps->ht = NULL;
			MT_lock_unset(&sq->exps->ht_lock);
			for (; d && ne; d = d->next, ne = ne->next) {
				sql_exp *e = ne->data;

				if (exps_bind_column2(l, tname, d->data.sval))
					return sql_error(sql, ERR_AMBIGUOUS, "SELECT: Duplicate column name '%s.%s'", tname, d->data.sval);
				exp_setname(sql->sa, e, tname, d->data.sval );
				append(l, e);
			}
		}
		if (!columnrefs && sq->exps) {
			node *ne = sq->exps->h;

			for (; ne; ne = ne->next) {
				sql_exp *e = ne->data;

				if (exp_name(e) && exps_bind_column2(l, tname, exp_name(e)))
					return sql_error(sql, ERR_AMBIGUOUS, "SELECT: Duplicate column name '%s.%s'", tname, exp_name(e));
				noninternexp_setname(sql->sa, e, tname, NULL );
				append(l, e);
			}
		}
	}
	rel_add_intern(sql, sq);
	return sq;
}

static sql_rel *
rel_subquery_optname(mvc *sql, sql_rel *rel, symbol *query)
{
	SelectNode *sn = (SelectNode *) query;
	exp_kind ek = {type_value, card_relation, TRUE};
	sql_rel *sq = rel_subquery(sql, rel, query, ek, APPLY_JOIN);

	assert(query->token == SQL_SELECT);
	if (!sq)
		return NULL;

	return rel_table_optname(sql, sq, sn->name);
}

sql_rel *
rel_with_query(mvc *sql, symbol *q ) 
{
	dnode *d = q->data.lval->h;
	symbol *select = d->next->data.sym;
	sql_rel *rel;

	stack_push_frame(sql, "WITH");
	/* first handle all with's (ie inlined views) */
	for (d = d->data.lval->h; d; d = d->next) {
		symbol *sym = d->data.sym;
		dnode *dn = sym->data.lval->h;
		char *name = qname_table(dn->data.lval);
		sql_rel *nrel;

		if (frame_find_var(sql, name)) {
			return sql_error(sql, 01, "Variable '%s' already declared", name);
		}
		nrel = rel_semantic(sql, sym);
		if (!nrel) {  
			stack_pop_frame(sql);
			return NULL;
		}
		stack_push_rel_view(sql, name, nrel);
		if (!is_project(nrel->op)) {
			if (is_topn(nrel->op) || is_sample(nrel->op)) {
				nrel = rel_project(sql->sa, nrel, rel_projections(sql, nrel, NULL, 1, 1));
			} else {
				stack_pop_frame(sql);
				return NULL;
			}
		}
		assert(is_project(nrel->op));
		if (is_project(nrel->op) && nrel->exps) {
			node *ne = nrel->exps->h;

			for (; ne; ne = ne->next) 
				noninternexp_setname(sql->sa, ne->data, name, NULL );
		}
	}
	rel = rel_semantic(sql, select);
	stack_pop_frame(sql);
	return rel;
}

static sql_rel *
query_exp_optname(mvc *sql, sql_rel *r, symbol *q)
{
	switch (q->token) {
	case SQL_WITH:
		return rel_with_query(sql, q);
	case SQL_UNION:
	case SQL_EXCEPT:
	case SQL_INTERSECT:
	{
		sql_rel *tq = rel_setquery(sql, r, q);

		if (!tq)
			return NULL;
		return rel_table_optname(sql, tq, q->data.lval->t->data.sym);
	}
	case SQL_JOIN:
	{
		sql_rel *tq = rel_joinquery(sql, r, q);

		if (!tq)
			return NULL;
		return rel_table_optname(sql, tq, q->data.lval->t->data.sym);
	}
	case SQL_CROSS:
	{
		sql_rel *tq = rel_crossquery(sql, r, q);

		if (!tq)
			return NULL;
		return rel_table_optname(sql, tq, q->data.lval->t->data.sym);
	}
	case SQL_UNIONJOIN:
	{
		sql_rel *tq = rel_unionjoinquery(sql, r, q);

		if (!tq)
			return NULL;
		return rel_table_optname(sql, tq, q->data.lval->t->data.sym);
	}
	default:
		(void) sql_error(sql, 02, "case %d %s\n", q->token, token2string(q->token));
	}
	return NULL;
}

static sql_rel *
rel_bind_column_(mvc *sql, sql_rel **p, sql_rel *rel, const char *cname )
{
	int ambiguous = 0;
	sql_rel *l = NULL, *r = NULL;
	switch(rel->op) {
	case op_join:
	case op_left:
	case op_right:
	case op_full: {
		sql_rel *right = rel->r;

		*p = rel;
		r = rel_bind_column_(sql, p, rel->r, cname);

		if (!r || !rel_issubquery(right)) {
			*p = rel;
			l = rel_bind_column_(sql, p, rel->l, cname);
			if (l && r && !rel_issubquery(r)) {
				(void) sql_error(sql, ERR_AMBIGUOUS, "SELECT: identifier '%s' ambiguous", cname);
				return NULL;
			}
		}
		if (sql->session->status == -ERR_AMBIGUOUS) 
			return NULL;
		if (l && !r)
			return l;
		return r;
	}
	case op_union:
	case op_except:
	case op_inter:
	case op_groupby:
	case op_project:
	case op_table:
	case op_basetable:
		if (rel->exps && exps_bind_column(rel->exps, cname, &ambiguous))
			return rel;
		if (ambiguous) {
			(void) sql_error(sql, ERR_AMBIGUOUS, "SELECT: identifier '%s' ambiguous", cname);
			return NULL;
		}
		*p = rel;
		if (is_processed(rel))
			return NULL;
		if (rel->l && !(is_base(rel->op)))
			return rel_bind_column_(sql, p, rel->l, cname );
		break;
	case op_apply:
	case op_semi:
	case op_anti:

	case op_select:
	case op_topn:
	case op_sample:
		*p = rel;
		if (rel->l)
			return rel_bind_column_(sql, p, rel->l, cname);
	default:
		return NULL;
	}
	return NULL;
}

sql_exp *
rel_bind_column( mvc *sql, sql_rel *rel, const char *cname, int f )
{
	sql_rel *p = NULL;

	if (f == sql_sel && rel && is_project(rel->op) && !is_processed(rel))
		rel = rel->l;

	if (!rel || (rel = rel_bind_column_(sql, &p, rel, cname)) == NULL)
		return NULL;

	if ((is_project(rel->op) || is_base(rel->op)) && rel->exps) {
		sql_exp *e = exps_bind_column(rel->exps, cname, NULL);
		if (e)
			return exp_alias_or_copy(sql, e->rname, cname, rel, e);
	}
	return NULL;
}

sql_exp *
rel_bind_column2( mvc *sql, sql_rel *rel, const char *tname, const char *cname, int f )
{
	(void)f;

	if (!rel)
		return NULL;

	if (rel->exps && (is_project(rel->op) || is_base(rel->op))) {
		sql_exp *e = exps_bind_column2(rel->exps, tname, cname);
		if (e)
			return exp_alias_or_copy(sql, tname, cname, rel, e);
	}
	if (is_project(rel->op) && rel->l) {
		if (!is_processed(rel))
			return rel_bind_column2(sql, rel->l, tname, cname, f);
	} else if (is_join(rel->op)) {
		sql_exp *e = rel_bind_column2(sql, rel->l, tname, cname, f);
		if (!e)
			e = rel_bind_column2(sql, rel->r, tname, cname, f);
		return e;
	} else if (is_set(rel->op) ||
		   is_sort(rel) ||
		   is_semi(rel->op) ||
		   is_apply(rel->op) ||
		   is_select(rel->op)) {
		if (rel->l)
			return rel_bind_column2(sql, rel->l, tname, cname, f);
	}
	return NULL;
}

static sql_subfunc *
bind_func_(mvc *sql, sql_schema *s, char *fname, list *ops, int type )
{
	sql_subfunc *sf = NULL;

	if (sql->forward && strcmp(fname, sql->forward->base.name) == 0 && 
	    list_cmp(sql->forward->ops, ops, (fcmp)&arg_subtype_cmp) == 0 &&
	    execute_priv(sql, sql->forward)) 
		return sql_dup_subfunc(sql->sa, sql->forward, NULL, NULL);
	sf = sql_bind_func_(sql->sa, s, fname, ops, type);
	if (sf && execute_priv(sql, sf->func))
		return sf;
	return NULL;
}

static sql_subfunc *
bind_func(mvc *sql, sql_schema *s, char *fname, sql_subtype *t1, sql_subtype *t2, int type )
{
	sql_subfunc *sf = NULL;

	assert(t1);
	if (sql->forward) {
		if (execute_priv(sql, sql->forward) &&
		    strcmp(fname, sql->forward->base.name) == 0 && 
		   ((!t1 && list_length(sql->forward->ops) == 0) || 
		    (!t2 && list_length(sql->forward->ops) == 1 && subtype_cmp(sql->forward->ops->h->data, t1) == 0) ||
		    (list_length(sql->forward->ops) == 2 && 
		     	subtype_cmp(sql->forward->ops->h->data, t1) == 0 &&
		     	subtype_cmp(sql->forward->ops->h->next->data, t2) == 0))) {
			return sql_dup_subfunc(sql->sa, sql->forward, NULL, NULL);
		}
	}
	sf = sql_bind_func(sql->sa, s, fname, t1, t2, type);
	if (sf && execute_priv(sql, sf->func))
		return sf;
	return NULL;
}

static sql_subfunc *
bind_member_func(mvc *sql, sql_schema *s, char *fname, sql_subtype *t, int nrargs, sql_subfunc *prev)
{
	sql_subfunc *sf = NULL;

	if (sql->forward && strcmp(fname, sql->forward->base.name) == 0 && 
		list_length(sql->forward->ops) == nrargs && is_subtype(t, &((sql_arg *) sql->forward->ops->h->data)->type) && execute_priv(sql, sql->forward)) 
		return sql_dup_subfunc(sql->sa, sql->forward, NULL, t);
	sf = sql_bind_member(sql->sa, s, fname, t, nrargs, prev);
	if (sf && execute_priv(sql, sf->func))
		return sf;
	return NULL;
}

static sql_subfunc *
find_func(mvc *sql, sql_schema *s, char *fname, int len, int type, sql_subfunc *prev )
{
	sql_subfunc *sf = NULL;

	if (sql->forward && strcmp(fname, sql->forward->base.name) == 0 && list_length(sql->forward->ops) == len && execute_priv(sql, sql->forward)) 
		return sql_dup_subfunc(sql->sa, sql->forward, NULL, NULL);
	sf = sql_find_func(sql->sa, s, fname, len, type, prev);
	if (sf && execute_priv(sql, sf->func))
		return sf;
	return NULL;
}

static sql_rel *
rel_named_table_function(mvc *sql, sql_rel *rel, symbol *query)
{
	list *exps = NULL;
	node *m;
	exp_kind ek = {type_value, card_relation, TRUE};
	sql_rel *sq = NULL, *orel = rel;
	sql_exp *e = NULL;// rel_value_exp(sql, &rel, query->data.lval->h->data.sym, sql_from, ek);
	sql_subfunc *sf = NULL;
	char *tname = NULL;

	if (rel != orel && !orel)
		sq = rel;
	if (!e) { /* UNION function */  
		list *exps, *tl;
		symbol *sym = query->data.lval->h->data.sym;
		dnode *l = sym->data.lval->h;
		char *fname = qname_fname(l->data.lval); 
		char *sname = qname_schema(l->data.lval);
		sql_schema *s = sql->session->schema;
		node *en;
		
		/* reset error */
		sql->session->status = 0;
		sql->errstr[0] = '\0';

		tl = sa_list(sql->sa);
		exps = new_exp_list(sql->sa);
		if (l->next) { /* table call with subquery */
			if (l->next->type == type_symbol && l->next->data.sym->token == SQL_SELECT) {
				if (l->next->next != NULL)
					return sql_error(sql, 02, "SELECT: '%s' requires a single sub query", fname);
	       			sq = rel_subquery(sql, NULL, l->next->data.sym, ek, 0 /*apply*/);
				/* TODO union/apply calls  iterate? ? */
			} else if (l->next->type == type_symbol || l->next->type == type_list) {
				dnode *n;
				exp_kind iek = {type_value, card_column, TRUE};
				list *exps = sa_list (sql->sa);

				if (l->next->type == type_symbol)
					n = l->next;
				else 
					n = l->next->data.lval->h;
				for ( ; n; n = n->next) {
					sql_exp *e = rel_value_exp(sql, NULL, n->data.sym, sql_sel, iek);

					if (!e)
						return NULL;
					append(exps, e);
				}
				sq = rel_project(sql->sa, NULL, exps);
			}

			/* reset error */
			sql->session->status = 0;
			sql->errstr[0] = '\0';
			if (!sq || rel)
				return sql_error(sql, 02, "SELECT: no such operator '%s'", fname);
			for (en = sq->exps->h; en; en = en->next) {
				sql_exp *e = en->data;
				//append(exps, exp_column(sql->sa, tname, exp_name(e), exp_subtype(e), CARD_MULTI, has_nil(e), 0));
				append(exps, e=exp_alias_or_copy(sql, tname, exp_name(e), NULL, e));
				append(tl, exp_subtype(e));
			}
		}
		
		if (sname)
			s = mvc_bind_schema(sql, sname);
		sf = bind_func_(sql, s, fname, tl, F_UNION);
		if (sf) {
			e = exp_op(sql->sa, exps, sf);
		} else if (list_length(tl)) { 
			sql_subfunc * prev = NULL;

			while(!e && (sf = bind_member_func(sql, s, fname, tl->h->data, list_length(tl), prev)) != NULL) {
				node *n, *m;
				list *nexps;

				prev = sf;
				if (sf->func->vararg) {
					e = exp_op(sql->sa, exps, sf);
				} else {
	       				nexps = new_exp_list(sql->sa);
					for (n = exps->h, m = sf->func->ops->h; n && m; n = n->next, m = m->next) {
						sql_arg *a = m->data;
						sql_exp *e = n->data;
	
						if (a->type.type->eclass == EC_ANY) {
							sql_subtype *st = &e->tpe;
							sql_init_subtype(&a->type, st->type, st->digits, st->scale);
						}
						e = rel_check_type(sql, &a->type, e, type_equal);
						if (!e) {
							nexps = NULL;
							break;
						}
						if (e->card > CARD_ATOM) {
							sql_subaggr *zero_or_one = sql_bind_aggr(sql->sa, sql->session->schema, "zero_or_one", exp_subtype(e));
		
							e = exp_aggr1(sql->sa, e, zero_or_one, 0, 0, CARD_ATOM, 0);
						}
						append(nexps, e);
					}
					e = NULL;
					if (nexps) 
						e = exp_op(sql->sa, nexps, sf);
				}
			}
			prev = NULL;
			while(!e && (sf = find_func(sql, s, fname, list_length(tl), F_UNION, prev)) != NULL) {
				node *n, *m;
				list *nexps;

				prev = sf;
				if (sf->func->vararg) {
					e = exp_op(sql->sa, exps, sf);
				} else {
	       				nexps = new_exp_list(sql->sa);
					for (n = exps->h, m = sf->func->ops->h; n && m; n = n->next, m = m->next) {
						sql_arg *a = m->data;
						sql_exp *e = n->data;
	
						if (a->type.type->eclass == EC_ANY) {
							sql_subtype *st = &e->tpe;
							sql_init_subtype(&a->type, st->type, st->digits, st->scale);
						}
						e = rel_check_type(sql, &a->type, e, type_equal);
						if (!e) {
							nexps = NULL;
							break;
						}
						if (e->card > CARD_ATOM) {
							sql_subaggr *zero_or_one = sql_bind_aggr(sql->sa, sql->session->schema, "zero_or_one", exp_subtype(e));
		
							e = exp_aggr1(sql->sa, e, zero_or_one, 0, 0, CARD_ATOM, 0);
						}
						append(nexps, e);
					}
					e = NULL;
					if (nexps) 
						e = exp_op(sql->sa, nexps, sf);
				}
			}
		}
		if (!e)
			return sql_error(sql, 02, "SELECT: no such operator '%s'", fname);
		rel = sq;
	}

	if (query->data.lval->h->next->data.sym)
		tname = query->data.lval->h->next->data.sym->data.lval->h->data.sval;

	/* column or table function */
	sf = e->f;
	if (e->type != e_func || sf->func->type != F_UNION) {
		(void) sql_error(sql, 02, "SELECT: '%s' does not return a table", exp_func_name(e));
		return NULL;
	}

	/* for each column add table.column name */
	exps = new_exp_list(sql->sa);
	for (m = sf->func->res->h; m; m = m->next) {
		sql_arg *a = m->data;

		append(exps, exp_column(sql->sa, tname, a->name, &a->type, CARD_MULTI, 1, 0));
	}
	return rel_table_func(sql->sa, rel, e, exps, (sq != NULL));
}

static sql_exp *
rel_op_(mvc *sql, sql_schema *s, char *fname, exp_kind ek)
{
	sql_subfunc *f = NULL;
	int type = (ek.card == card_none)?F_PROC:
		   ((ek.card == card_relation)?F_UNION:F_FUNC);

	f = sql_bind_func(sql->sa, s, fname, NULL, NULL, type);
	if (f && 
		((ek.card == card_none && !f->res) || 
		 (ek.card != card_none && f->res))) {
		return exp_op(sql->sa, NULL, f);
	} else {
		return sql_error(sql, 02,
			"SELECT: no such operator '%s'", fname);
	}
}

/* special class of table returning function, but with a table input as well */
static sql_rel *
rel_named_table_operator(mvc *sql, sql_rel *rel, symbol *query)
{
	exp_kind ek = {type_value, card_relation, TRUE};
	sql_rel *sq = rel_subquery(sql, rel, query->data.lval->h->data.sym, ek, APPLY_JOIN);
	list *exps;
	node *en;
	char *tname = NULL;

	if (!sq)
		return NULL;
	
	if (query->data.lval->h->next->data.sym) {
		dlist *column_spec = query->data.lval->h->next->data.sym->data.lval->h->next->data.lval;

		tname = query->data.lval->h->next->data.sym->data.lval->h->data.sval;
		if (column_spec) {
			dnode *n = column_spec->h;

			sq = rel_project(sql->sa, sq, rel_projections(sql, sq, NULL, 1, 1));
			set_processed(sq);
			for (en = sq->exps->h; n && en; n = n->next, en = en->next) 
				exp_setname(sql->sa, en->data, tname, n->data.sval );
		}
	}

	exps = new_exp_list(sql->sa);
	for (en = sq->exps->h; en; en = en->next) {
		sql_exp *e = en->data;
		append(exps, exp_column(sql->sa, tname, exp_name(e), exp_subtype(e), CARD_MULTI, has_nil(e), 0));
	}
	return rel_relational_func(sql->sa, sq, exps);
}

static sql_rel *
rel_values( mvc *sql, symbol *tableref)
{
	sql_rel *r = NULL;
	dlist *rowlist = tableref->data.lval;
	symbol *optname = rowlist->t->data.sym;
	dnode *o;
	node *m;
	list *exps = sa_list(sql->sa); 

	exp_kind ek = {type_value, card_value, TRUE};
	if (!rowlist->h)
		r = rel_project(sql->sa, NULL, NULL);

	/* last element in the list is the table_name */
	for (o = rowlist->h; o->next; o = o->next) {
		dlist *values = o->data.lval;

		if (r && list_length(r->exps) != dlist_length(values)) {
			return sql_error(sql, 02, "VALUES: number of values doesn't match");
		} else {
			dnode *n;

			if (list_empty(exps)) {
				for (n = values->h; n; n = n->next) {
					sql_exp *vals = exp_values(sql->sa, sa_list(sql->sa));

					exp_label(sql->sa, vals, ++sql->label);
					list_append(exps, vals);
				}
			}
			for (n = values->h, m = exps->h; n && m; 
					n = n->next, m = m->next) {
				sql_exp *vals = m->data;
				list *vals_list = vals->f;
				sql_exp *e = rel_value_exp(sql, NULL, n->data.sym, sql_sel, ek);
				if (!e) 
					return NULL;
				list_append(vals_list, e);
			}
		}
	}
	/* loop to check types */
	for (m = exps->h; m; m = m->next) {
		node *n;
		sql_exp *vals = m->data;
		list *vals_list = vals->f;
		list *nexps = sa_list(sql->sa);

		/* first get super type */
		vals->tpe = *exp_subtype(vals_list->h->data);

		for (n = vals_list->h; n; n = n->next) {
			sql_exp *e = n->data;
			sql_subtype super;

			supertype(&super, &vals->tpe, exp_subtype(e));
			vals->tpe = super;
		}
		for (n = vals_list->h; n; n = n->next) {
			sql_exp *e = n->data;
			
			e = rel_check_type(sql, &vals->tpe, e, type_equal);
			if (!e)
				return NULL;
			append(nexps, e); 
		}
		vals->f = nexps;
	}
	r = rel_project(sql->sa, NULL, exps);
	set_processed(r);
	rel_table_optname(sql, r, optname);
	return r;
}

static sql_rel *
table_ref(mvc *sql, sql_rel *rel, symbol *tableref)
{
	char *tname = NULL;
	sql_table *t = NULL;

	(void)rel;
	if (tableref->token == SQL_NAME) {
		sql_rel *temp_table = NULL;
		char *sname = qname_schema(tableref->data.lval->h->data.lval);
		sql_schema *s = NULL;
		tname = qname_table(tableref->data.lval->h->data.lval);

		if (sname && !(s=mvc_bind_schema(sql,sname)))
			return sql_error(sql, 02, "3F000!SELECT: no such schema '%s'", sname);
		/* TODO: search path */
		if (!t && !sname) {
			t = stack_find_table(sql, tname);
			if (!t && sql->use_views) 
				temp_table = stack_find_rel_view(sql, tname);
		}
		if (!t && !temp_table) {
			if (!s)
				s = cur_schema(sql);
			t = mvc_bind_table(sql, s, tname);
			if (!t && !sname) {
				s = tmp_schema(sql);
				t = mvc_bind_table(sql, s, tname);
			}
		}
		if (!t && !temp_table) {
			return sql_error(sql, 02, "42S02!SELECT: no such table '%s'", tname);
		} else if (!temp_table && !table_privs(sql, t, PRIV_SELECT)) {
			return sql_error(sql, 02, "SELECT: access denied for %s to table '%s.%s'", stack_get_string(sql, "current_user"), s->base.name, tname);
		}
		if (tableref->data.lval->h->next->data.sym) {	/* AS */
			tname = tableref->data.lval->h->next->data.sym->data.lval->h->data.sval;
		}
		if (temp_table && !t) {
			node *n;
			list *exps = rel_projections(sql, temp_table, NULL, 1, 1);

			temp_table = rel_project(sql->sa, temp_table, exps);
			set_processed(temp_table);
			for (n = exps->h; n; n = n->next)
				noninternexp_setname(sql->sa, n->data, tname, NULL);
			return temp_table;
		} else if (isView(t)) {
			/* instantiate base view */
			node *n,*m;
			sql_rel *rel;

			if (sql->emode == m_deps)
				rel = rel_basetable(sql, t, tname);
			else
				rel = rel_parse(sql, t->s, t->query, m_instantiate);

			if (!rel)
				return rel;

			/* Rename columns of the rel_parse relation */
			if (sql->emode != m_deps) {
				rel = rel_project(sql->sa, rel, rel_projections(sql, rel, NULL, 1, 1));
				set_processed(rel);
				for (n = t->columns.set->h, m = rel->exps->h; n && m; n = n->next, m = m->next) {
					sql_column *c = n->data;
					sql_exp *e = m->data;

					exp_setname(sql->sa, e, tname, c->base.name);
				}
			}
			return rel;
		}
		if ((isMergeTable(t) || isReplicaTable(t)) && list_empty(t->tables.set))
			return sql_error(sql, 02, "MERGE or REPLICA TABLE should have at least one table associated");

		return rel_basetable(sql, t, tname);
	} else if (tableref->token == SQL_VALUES) {
		return rel_values(sql, tableref);
	} else if (tableref->token == SQL_TABLE) {
		return rel_named_table_function(sql, rel, tableref);
	} else if (tableref->token == SQL_TABLE_OPERATOR) {
		return rel_named_table_operator(sql, rel, tableref);
	} else if (tableref->token == SQL_SELECT) {
		return rel_subquery_optname(sql, rel, tableref);
	} else {
		return query_exp_optname(sql, rel, tableref);
	}
}

static sql_exp *
rel_var_ref(mvc *sql, char *name, int at)
{
	if (stack_find_var(sql, name)) {
		sql_subtype *tpe = stack_find_type(sql, name);
		int frame = stack_find_frame(sql, name);

		return exp_param(sql->sa, name, tpe, frame);
	} else if (at) {
		return sql_error(sql, 02, "SELECT: '@""%s' unknown", name);
	} else {
		return sql_error(sql, 02, "SELECT: identifier '%s' unknown", name);
	}
}

static sql_exp *
exps_get_exp(list *exps, int nth)
{
	node *n = NULL;
	int i = 0;

	if (exps)
		for (n=exps->h, i=1; n && i<nth; n=n->next, i++)
			;
	if (n && i == nth)
		return n->data;
	return NULL;
}

static sql_exp *
rel_column_ref(mvc *sql, sql_rel **rel, symbol *column_r, int f)
{
	sql_exp *exp = NULL;
	dlist *l = NULL;

	assert(column_r->token == SQL_COLUMN && column_r->type == type_list);
	l = column_r->data.lval;

	if (dlist_length(l) == 1 && l->h->type == type_int) {
		int nr = l->h->data.i_val;
		atom *a;
		if ((a = sql_bind_arg(sql, nr)) != NULL) {
			if (EC_TEMP_FRAC(atom_type(a)->type->eclass)) {
				/* fix fraction */
				sql_subtype *st = atom_type(a), t;
				int digits = st->digits;
				sql_exp *e;

				sql_find_subtype(&t, st->type->sqlname, digits, 0);
	
				st->digits = 3;
				e = exp_atom_ref(sql->sa, nr, st);
	
				return exp_convert(sql->sa, e, st, &t); 
			} else {
				return exp_atom_ref(sql->sa, nr, atom_type(a));
			}
		}
		return NULL;
	} else if (dlist_length(l) == 1) {
		char *name = l->h->data.sval;
		sql_arg *a = sql_bind_param(sql, name);
		int var = stack_find_var(sql, name);
		
		if (rel && *rel)
			exp = rel_bind_column(sql, *rel, name, f);
		if (exp) {
			if (var || a)
				return sql_error(sql, ERR_AMBIGUOUS, "SELECT: identifier '%s' ambiguous", name);
		} else if (a) {
			if (var)
				return sql_error(sql, ERR_AMBIGUOUS, "SELECT: identifier '%s' ambiguous", name);
			exp = exp_param(sql->sa, a->name, &a->type, 0);
		}
		if (!exp && var) { 
			sql_rel *r = stack_find_rel_var(sql, name);
			if (r) {
				*rel = r;
				return exp_rel(sql, r);
			}
			return rel_var_ref(sql, name, 0);
		}
		if (!exp && !var) {
			if (rel && *rel && (*rel)->card == CARD_AGGR && f == sql_sel)
				return sql_error(sql, 02, "SELECT: cannot use non GROUP BY column '%s' in query results without an aggregate function", name);
			else
				return sql_error(sql, 02, "SELECT: identifier '%s' unknown", name);
		}
		
	} else if (dlist_length(l) == 2) {
		char *tname = l->h->data.sval;
		char *cname = l->h->next->data.sval;

		if (rel && *rel)
			exp = rel_bind_column2(sql, *rel, tname, cname, f);

		/* some views are just in the stack,
		   like before and after updates views */
		if (!exp && sql->use_views) {
			sql_rel *v = stack_find_rel_view(sql, tname);

			if (v) {
				if (*rel)
					*rel = rel_crossproduct(sql->sa, *rel, v, op_join);
				else
					*rel = v;
				exp = rel_bind_column(sql, *rel, cname, f);
			}
		}
		if (!exp) {
			if (rel && *rel && (*rel)->card == CARD_AGGR && f == sql_sel)
				return sql_error(sql, 02, "SELECT: cannot use non GROUP BY column '%s.%s' in query results without an aggregate function", tname, cname);
			else
				return sql_error(sql, 02, "42S22!SELECT: no such column '%s.%s'", tname, cname);
		}
	} else if (dlist_length(l) >= 3) {
		return sql_error(sql, 02, "TODO: column names of level >= 3");
	}
	return exp;
}

#ifdef HAVE_HGE
static hge
#else
static lng
#endif
scale2value(int scale)
{
#ifdef HAVE_HGE
	hge val = 1;
#else
	lng val = 1;
#endif

	if (scale < 0)
		scale = -scale;
	for (; scale; scale--) {
		val = val * 10;
	}
	return val;
}

static sql_exp *
exp_fix_scale(mvc *sql, sql_subtype *ct, sql_exp *e, int both, int always)
{
	sql_subtype *et = exp_subtype(e);

	if (ct->type->scale == SCALE_FIX && et->type->scale == SCALE_FIX) {
		int scale_diff = ((int) ct->scale - (int) et->scale);

		if (scale_diff) {
			sql_subtype *it = sql_bind_localtype(et->type->base.name);
			sql_subfunc *c = NULL;

			if (scale_diff < 0) {
				if (!both)
					return e;
				c = sql_bind_func(sql->sa, sql->session->schema, "scale_down", et, it, F_FUNC);
			} else {
				c = sql_bind_func(sql->sa, sql->session->schema, "scale_up", et, it, F_FUNC);
			}
			if (c) {
#ifdef HAVE_HGE
				hge val = scale2value(scale_diff);
#else
				lng val = scale2value(scale_diff);
#endif
				atom *a = atom_int(sql->sa, it, val);
				sql_subtype *res = c->res->h->data;

				res->scale = (et->scale + scale_diff);
				return exp_binop(sql->sa, e, exp_atom(sql->sa, a), c);
			}
		}
	} else if (always && et->scale) {	/* scale down */
		int scale_diff = -(int) et->scale;
		sql_subtype *it = sql_bind_localtype(et->type->base.name);
		sql_subfunc *c = sql_bind_func(sql->sa, sql->session->schema, "scale_down", et, it, F_FUNC);

		if (c) {
#ifdef HAVE_HGE
			hge val = scale2value(scale_diff);
#else
			lng val = scale2value(scale_diff);
#endif
			atom *a = atom_int(sql->sa, it, val);
			sql_subtype *res = c->res->h->data;

			res->scale = 0;
			return exp_binop(sql->sa, e, exp_atom(sql->sa, a), c);
		} else {
			printf("scale_down missing (%s)\n", et->type->base.name);
		}
	}
	return e;
}

static int
rel_set_type_param(mvc *sql, sql_subtype *type, sql_exp *param, int upcast)
{
	if (!type || !param || param->type != e_atom)
		return -1;

	/* use largest numeric types */
	if (upcast && type->type->eclass == EC_NUM) 
#ifdef HAVE_HGE
		type = sql_bind_localtype(have_hge ? "hge" : "lng");
#else
		type = sql_bind_localtype("lng");
#endif
	if (upcast && type->type->eclass == EC_FLT) 
		type = sql_bind_localtype("dbl");

	if (set_type_param(sql, type, param->flag) == 0) {
		param->tpe = *type;
		return 0;
	}
	return -1;
}

/* try to do an in-place conversion
 *
 * in-place conversion is only possible if the exp is a variable.
 * This is only done to be able to map more cached queries onto the same
 * interface.
 */

static void
convert_atom(atom *a, sql_subtype *rt)
{
	if (atom_null(a)) {
		if (a->data.vtype != rt->type->localtype) {
			ptr p;

			a->data.vtype = rt->type->localtype;
			p = ATOMnilptr(a->data.vtype);
			VALset(&a->data, a->data.vtype, p);
		}
	}
	a->tpe = *rt;
}

static sql_exp *
exp_convert_inplace(mvc *sql, sql_subtype *t, sql_exp *exp)
{
	atom *a;

	/* exclude named variables and variable lists */
	if (exp->type != e_atom || exp->r /* named */ || exp->f /* list */) 
		return NULL;

	if (exp->l)
		a = exp->l;
	else
		a = sql_bind_arg(sql, exp->flag);

	if (t->scale && t->type->eclass != EC_FLT)
		return NULL;

	if (a && atom_cast(a, t)) {
		convert_atom(a, t);
		exp->tpe = *t;
		return exp;
	}
	return NULL;
}

static sql_exp *
rel_numeric_supertype(mvc *sql, sql_exp *e )
{
	sql_subtype *tp = exp_subtype(e);

	if (tp->type->eclass == EC_DEC) {
		sql_subtype *dtp = sql_bind_localtype("dbl");

		return rel_check_type(sql, dtp, e, type_cast);
	}
	if (tp->type->eclass == EC_NUM) {
#ifdef HAVE_HGE
		sql_subtype *ltp = sql_bind_localtype(have_hge ? "hge" : "lng");
#else
		sql_subtype *ltp = sql_bind_localtype("lng");
#endif

		return rel_check_type(sql, ltp, e, type_cast);
	}
	return e;
}

sql_exp *
rel_check_type(mvc *sql, sql_subtype *t, sql_exp *exp, int tpe)
{
	int err = 0;
	sql_exp* nexp = NULL;
	sql_subtype *fromtype = exp_subtype(exp);
	
	if ((!fromtype || !fromtype->type) && rel_set_type_param(sql, t, exp, 0) == 0)
		return exp;

	/* first try cheap internal (in-place) conversions ! */
	if ((nexp = exp_convert_inplace(sql, t, exp)) != NULL)
		return nexp;

	if (fromtype && subtype_cmp(t, fromtype) != 0) {
		int c = sql_type_convert(fromtype->type->eclass, t->type->eclass);
		if (!c ||
		   (c == 2 && tpe == type_set) || (c == 3 && tpe != type_cast)){
			err = 1;
		} else {
			exp = exp_convert(sql->sa, exp, fromtype, t);
		}
	}
	if (err) {
		sql_exp *res = sql_error(
			sql, 03,
			"types %s(%d,%d) and %s(%d,%d) are not equal%s%s%s",
			fromtype->type->sqlname,
			fromtype->digits,
			fromtype->scale,
			t->type->sqlname,
			t->digits,
			t->scale,
			(exp->type == e_column ? " for column '" : ""),
			(exp->type == e_column ? exp->name : ""),
			(exp->type == e_column ? "'" : "")
		);
		return res;
	}
	return exp;
}

static sql_exp *
exp_sum_scales(mvc *sql, sql_subfunc *f, sql_exp *l, sql_exp *r)
{
	sql_arg *ares = f->func->res->h->data;

	if (strcmp(f->func->imp, "*") == 0 && ares->type.type->scale == SCALE_FIX) {
		sql_subtype t;
		sql_subtype *lt = exp_subtype(l);
		sql_subtype *rt = exp_subtype(r);
		sql_subtype *res = f->res->h->data;

		res->scale = lt->scale + rt->scale;
		res->digits = lt->digits + rt->digits;

		/* HACK alert: digits should be less than max */
#ifdef HAVE_HGE
		if (have_hge) {
			if (ares->type.type->radix == 10 && res->digits > 39)
				res->digits = 39;
			if (ares->type.type->radix == 2 && res->digits > 128)
				res->digits = 128;
		} else
#endif
		{

			if (ares->type.type->radix == 10 && res->digits > 19)
				res->digits = 19;
			if (ares->type.type->radix == 2 && res->digits > 64)
				res->digits = 64;
		}

		/* sum of digits may mean we need a bigger result type
		 * as the function don't support this we need to
		 * make bigger input types!
		 */

		/* numeric types are fixed length */
		if (ares->type.type->eclass == EC_NUM) {
			sql_find_numeric(&t, ares->type.type->localtype, res->digits);
		} else {
			sql_find_subtype(&t, ares->type.type->sqlname, res->digits, res->scale);
		}
		if (type_cmp(t.type, ares->type.type) != 0) {
			/* do we need to convert to the a larger localtype
			   int * int may not fit in an int, so we need to
			   convert to lng * int.
			 */
			sql_subtype nlt;

			sql_init_subtype(&nlt, t.type, res->digits, lt->scale);
			l = rel_check_type( sql, &nlt, l, type_equal );
		}
		*res = t;
	}
	return l;
}

static sql_exp *
exp_scale_algebra(mvc *sql, sql_subfunc *f, sql_exp *l, sql_exp *r)
{
	sql_subtype *lt = exp_subtype(l);
	sql_subtype *rt = exp_subtype(r);

	if (lt->type->scale == SCALE_FIX && rt->scale &&
		strcmp(f->func->imp, "/") == 0) {
		sql_subtype *res = f->res->h->data;
		int scale, digits, digL, scaleL;
		sql_subtype nlt;

		/* scale fixing may require a larger type ! */
		scaleL = (lt->scale < 3) ? 3 : lt->scale;
		scale = scaleL;
		scaleL += rt->scale;
		digL = lt->digits + (scaleL - lt->scale);
		digits = (digL > (int)rt->digits) ? digL : (int)rt->digits;

		/* HACK alert: digits should be less than max */
#ifdef HAVE_HGE
		if (have_hge) {
			if (res->type->radix == 10 && digits > 39)
				digits = 39;
			if (res->type->radix == 2 && digits > 128)
				digits = 128;
		} else
#endif
		{
			if (res->type->radix == 10 && digits > 19)
				digits = 19;
			if (res->type->radix == 2 && digits > 64)
				digits = 64;
		}

		sql_find_subtype(&nlt, lt->type->sqlname, digL, scaleL);
		l = rel_check_type( sql, &nlt, l, type_equal );

		sql_find_subtype(res, lt->type->sqlname, digits, scale);
	}
	return l;
}

int
rel_convert_types(mvc *sql, sql_exp **L, sql_exp **R, int scale_fixing, int tpe)
{
	sql_exp *ls = *L;
	sql_exp *rs = *R;
	sql_subtype *lt = exp_subtype(ls);
	sql_subtype *rt = exp_subtype(rs);

	if (!rt && !lt) {
		sql_error(sql, 01, "Cannot have a parameter (?) on both sides of an expression");
		return -1;
	}
	if (rt && (!lt || !lt->type))
		 return rel_set_type_param(sql, rt, ls, 0);
	if (lt && (!rt || !rt->type))
		 return rel_set_type_param(sql, lt, rs, 0);

	if (rt && lt) {
		sql_subtype *i = lt;
		sql_subtype *r = rt;

		if (subtype_cmp(lt, rt) != 0) {
			sql_subtype super;

			supertype(&super, r, i);
			if (scale_fixing) {
				/* convert ls to super type */
				ls = rel_check_type(sql, &super, ls, tpe);
				/* convert rs to super type */
				rs = rel_check_type(sql, &super, rs, tpe);
			} else {
				/* convert ls to super type */
				super.scale = lt->scale;
				ls = rel_check_type(sql, &super, ls, tpe);
				/* convert rs to super type */
				super.scale = rt->scale;
				rs = rel_check_type(sql, &super, rs, tpe);
			}
		}
		*L = ls;
		*R = rs;
		if (!ls || !rs) {
			return -1;
		}
		return 0;
	}
	return -1;
}

static comp_type
compare_str2type( char *compare_op)
{
	comp_type type = cmp_filter;

	if (compare_op[0] == '=') {
		type = cmp_equal;
	} else if (compare_op[0] == '<') {
		type = cmp_lt;
		if (compare_op[1] != '\0') {
			if (compare_op[1] == '>')
				type = cmp_notequal;
			else if (compare_op[1] == '=')
				type = cmp_lte;
		}
	} else if (compare_op[0] == '>') {
		type = cmp_gt;
		if (compare_op[1] != '\0')
			if (compare_op[1] == '=')
				type = cmp_gte;
	}
	return type;
}

static sql_rel *
rel_filter(mvc *sql, sql_rel *rel, list *l, list *r, char *sname, char *filter_op, int anti )
{
	node *n;
	sql_exp *L = l->h->data, *R = r->h->data, *e = NULL;
	sql_subfunc *f = NULL;
	sql_schema *s = sql->session->schema;
	list *tl, *exps;

	exps = sa_list(sql->sa);
	tl = sa_list(sql->sa);
	for (n = l->h; n; n = n->next){
		sql_exp *e = n->data;

		list_append(exps, e);
		list_append(tl, exp_subtype(e));
	}
	for (n = r->h; n; n = n->next){
		sql_exp *e = n->data;

		list_append(exps, e);
		list_append(tl, exp_subtype(e));
	}
	if (sname)
		s = mvc_bind_schema(sql, sname);
	/* find filter function */
	f = sql_bind_func_(sql->sa, s, filter_op, tl, F_FILT);

	if (!f) {
		if ((f = sql_find_func(sql->sa, s, filter_op, list_length(exps), F_FILT, NULL)) != NULL) { 
			node *n,*m = f->func->ops->h;
			list *nexps = sa_list(sql->sa);
			for(n = exps->h, m = f->func->ops->h; m && n; m = m->next, n = n->next) {
				sql_arg *a = m->data;
				sql_exp *e = n->data;

				e = rel_check_type(sql, &a->type, e, type_equal);
				list_append(nexps, e);
			}
			exps = nexps;
		}
	}
	if (!f)
		return NULL;
	e = exp_filter(sql->sa, l, r, f, anti);

	/* atom or row => select */
	if (exps_card(l) > rel->card) {
		sql_exp *ls = l->h->data;
		if (ls->name)
			return sql_error(sql, 02, "SELECT: cannot use non GROUP BY column '%s' in query results without an aggregate function", ls->name);
		else
			return sql_error(sql, 02, "SELECT: cannot use non GROUP BY column in query results without an aggregate function");
	}
	if (exps_card(r) > rel->card) {
		sql_exp *rs = l->h->data;
		if (rs->name)
			return sql_error(sql, 02, "SELECT: cannot use non GROUP BY column '%s' in query results without an aggregate function", rs->name);
		else
			return sql_error(sql, 02, "SELECT: cannot use non GROUP BY column in query results without an aggregate function");
	}
	if (exps_card(r) <= CARD_ATOM /*&& exp_is_atom(rs) */) {
		if (exps_card(l) == exps_card(r))  /* bin compare op */
			return rel_select(sql->sa, rel, e);

		if (/*is_semi(rel->op) ||*/ is_outerjoin(rel->op)) {
			rel_join_add_exp(sql->sa, rel, e);
			return rel;
		}
		/* push select into the given relation */
		return rel_push_select(sql, rel, L, e);
	} else { /* join */
		if (is_semi(rel->op) || is_outerjoin(rel->op)) {
			rel_join_add_exp(sql->sa, rel, e);
			return rel;
		}
		/* push join into the given relation */
		return rel_push_join(sql, rel, L, R, NULL, e);
	}
}

static sql_rel *
rel_filter_exp_(mvc *sql, sql_rel *rel, sql_exp *ls, sql_exp *rs, sql_exp *rs2, char *filter_op, int anti )
{
	list *l = sa_list(sql->sa);
	list *r = sa_list(sql->sa);

	list_append(l, ls);
	list_append(r, rs);
	if (rs2)
		list_append(r, rs2);
	return rel_filter(sql, rel, l, r, "sys", filter_op, anti);
}


static sql_rel *
rel_compare_exp_(mvc *sql, sql_rel *rel, sql_exp *ls, sql_exp *rs, sql_exp *rs2, int type, int anti )
{
	sql_exp *L = ls, *R = rs, *e = NULL;

	if (!rs2) {

		if (ls->card < rs->card) {
			sql_exp *swap = ls;
	
			ls = rs;
			rs = swap;

			swap = L;
			L = R;
			R = swap;

			type = (int)swap_compare((comp_type)type);
		}
		if (!exp_subtype(ls) && !exp_subtype(rs)) 
			return sql_error(sql, 01, "Cannot have a parameter (?) on both sides of an expression");
		if (rel_convert_types(sql, &ls, &rs, 1, type_equal) < 0) 
			return NULL;
		e = exp_compare(sql->sa, ls, rs, type);
	} else {
		if ((rs = rel_check_type(sql, exp_subtype(ls), rs, type_equal)) == NULL ||
	   	    (rs2 && (rs2 = rel_check_type(sql, exp_subtype(ls), rs2, type_equal)) == NULL)) 
			return NULL;
		e = exp_compare2(sql->sa, ls, rs, rs2, type);
	}
	if (anti)
		set_anti(e);

	/* atom or row => select */
	if (ls->card > rel->card) {
		if (ls->name)
			return sql_error(sql, 02, "SELECT: cannot use non GROUP BY column '%s' in query results without an aggregate function", ls->name);
		else
			return sql_error(sql, 02, "SELECT: cannot use non GROUP BY column in query results without an aggregate function");
	}
	if (rs->card > rel->card || (rs2 && rs2->card > rel->card)) {
		if (rs->name)
			return sql_error(sql, 02, "SELECT: cannot use non GROUP BY column '%s' in query results without an aggregate function", rs->name);
		else
			return sql_error(sql, 02, "SELECT: cannot use non GROUP BY column in query results without an aggregate function");
	}
	if (rs->card <= CARD_ATOM && exp_is_atom(rs) && 
	   (!rs2 || (rs2->card <= CARD_ATOM && exp_is_atom(rs2)))) {
		if (ls->card == rs->card && !rs2)  /* bin compare op */
			return rel_select(sql->sa, rel, e);

		if (/*is_semi(rel->op) ||*/ is_outerjoin(rel->op)) {
			if ((is_left(rel->op) || is_full(rel->op)) && rel_find_exp(rel->l, ls)) {
				rel_join_add_exp(sql->sa, rel, e);
				return rel;
			} else if ((is_right(rel->op) || is_full(rel->op)) && rel_find_exp(rel->r, ls)) {
				rel_join_add_exp(sql->sa, rel, e);
				return rel;
			}
			if (is_left(rel->op) && rel_find_exp(rel->r, ls)) {
				rel->r = rel_push_select(sql, rel->r, L, e);
				return rel;
			} else if (is_right(rel->op) && rel_find_exp(rel->l, ls)) {
				rel->l = rel_push_select(sql, rel->l, L, e);
				return rel;
			}
		}
		/* push select into the given relation */
		return rel_push_select(sql, rel, L, e);
	} else { /* join */
		if (is_semi(rel->op) || is_outerjoin(rel->op)) {
			rel_join_add_exp(sql->sa, rel, e);
			return rel;
		}
		/* push join into the given relation */
		return rel_push_join(sql, rel, L, R, rs2, e);
	}
}

static sql_rel *
rel_compare_exp(mvc *sql, sql_rel *rel, sql_exp *ls, sql_exp *rs,
		char *compare_op, sql_exp *esc, int reduce)
{
	comp_type type = cmp_equal;

	if (!ls || !rs)
		return NULL;

	if (!rel || !reduce) {
		/* TODO to handle filters here */
		sql_exp *e;

		if (rel_convert_types(sql, &ls, &rs, 1, type_equal) < 0) 
			return NULL;
		e = rel_binop_(sql, ls, rs, NULL, compare_op, card_value);

		if (!e)
			return NULL;
		if (!reduce) {
			if (rel->op == op_project) {
				append(rel->exps, e);
			} else {
				list *exps = new_exp_list(sql->sa);

				append(exps, e);
				return rel_project(sql->sa, rel, exps);
			}
		} else {
			return rel_select(sql->sa, rel, e);
		}
	}
	type = compare_str2type(compare_op);
	if (type == cmp_filter) 
		return rel_filter_exp_(sql, rel, ls, rs, esc, compare_op, 0);
	return rel_compare_exp_(sql, rel, ls, rs, esc, type, 0);
}

static sql_rel *
rel_compare(mvc *sql, sql_rel *rel, symbol *lo, symbol *ro, symbol *ro2,
		char *compare_op, int f, exp_kind k)
{
	sql_exp *rs = NULL, *rs2 = NULL, *ls;
	exp_kind ek = {type_value, card_column, FALSE};

	if (!ro2 && lo->token == SQL_SELECT) { /* swap subquery to the right hand side */
		symbol *tmp = lo;

		lo = ro;
		ro = tmp;

		if (compare_op[0] == '>')
			compare_op[0] = '<';
		else if (compare_op[0] == '<')
			compare_op[0] = '>';
	}

	ls = rel_value_exp(sql, &rel, lo, f, ek);
	if (!ls)
		return NULL;
	if (ro->token != SQL_SELECT) {
		rs = rel_value_exp(sql, &rel, ro, f, ek);
		if (ro2) {
			rs2 = rel_value_exp(sql, &rel, ro2, f, ek);
			if (!rs2)
				return NULL;
		}
	} else {
		/* first try without current relation, too see if there
		   are correlations with the outer relation */
		sql_rel *r = rel_subquery(sql, NULL, ro, ek, APPLY_JOIN);

		/* NOT handled filter case */
		if (ro2)
			return NULL;
		if (!r && sql->session->status != -ERR_AMBIGUOUS) {
			/* reset error */
			sql->session->status = 0;
			sql->errstr[0] = 0;
			r = rel_subquery(sql, rel, ro, ek, f == sql_sel?APPLY_LOJ:APPLY_JOIN);

			/* get inner queries result value, ie
			   get last expression of r */
			if (r) {
				rs = rel_lastexp(sql, r);

				if (f == sql_sel && r->card > CARD_ATOM) {
					sql_subaggr *zero_or_one = sql_bind_aggr(sql->sa, sql->session->schema, "zero_or_one", exp_subtype(rs));
					rs = exp_aggr1(sql->sa, rs, zero_or_one, 0, 0, CARD_ATOM, 0);

					/* group by the right of the apply */
					r->r = rel_groupby(sql, r->r, NULL);
					rs = rel_groupby_add_aggr(sql, r->r, rs);
					rs = exp_column(sql->sa, exp_relname(rs), exp_name(rs), exp_subtype(rs), exp_card(rs), has_nil(rs), is_intern(rs));
				}
				rel = r;
			}
		} else if (r) {
			rel_setsubquery(r);
			rs = rel_lastexp(sql, r);
			if (r->card > CARD_ATOM) {
				/* if single value (independed of relations), rewrite */
				if (is_project(r->op) && !r->l && r->exps && list_length(r->exps) == 1) {
					return rel_compare_exp(sql, rel, ls, r->exps->h->data, compare_op, NULL, k.reduce);
				} else { 
					sql_subaggr *zero_or_one = sql_bind_aggr(sql->sa, sql->session->schema, "zero_or_one", exp_subtype(rs));

					rs = exp_aggr1(sql->sa, rs, zero_or_one, 0, 0, CARD_ATOM, 0);
				}
			}
			rel = rel_crossproduct(sql->sa, rel, r, op_semi);
		}
	}
	if (!rs) 
		return NULL;
	return rel_compare_exp(sql, rel, ls, rs, compare_op, rs2, k.reduce);
}

sql_rel *
rel_or(mvc *sql, sql_rel *l, sql_rel *r, list *oexps, list *lexps, list *rexps)
{
	sql_rel *rel, *ll = l->l, *rl = r->l;

	if (l == r && is_outerjoin(l->op)) { /* merge both lists */
		sql_exp *e = exp_or(sql->sa, lexps, rexps);
		list *nl = oexps?oexps:new_exp_list(sql->sa); 
		
		rel_destroy(r);
		append(nl, e);
		l->exps = nl;
		return l;
	}

	if (l->op == r->op && 
		((ll == rl && l->r == r->r && l->r == NULL /* or check if columns are equal*/) ||
		(exps_card(l->exps) == exps_card(r->exps) && exps_card(l->exps) <= CARD_ATOM))) {
		sql_exp *e = exp_or(sql->sa, l->exps, r->exps);
		list *nl = new_exp_list(sql->sa); 
		
		rel_destroy(r);
		append(nl, e);
		l->exps = nl;
		return l;
	}
	l = rel_project(sql->sa, l, rel_projections(sql, l, NULL, 1, 1));
	r = rel_project(sql->sa, r, rel_projections(sql, r, NULL, 1, 1));
	set_processed(l);
	set_processed(r);
	rel = rel_setop(sql->sa, l, r, op_union);
	rel->exps = rel_projections(sql, rel, NULL, 1, 1);
	rel = rel_distinct(rel);
	if (exps_card(l->exps) <= CARD_AGGR &&
	    exps_card(r->exps) <= CARD_AGGR)
	{
		rel->card = exps_card(l->exps);
		exps_fix_card( rel->exps, rel->card);
	}
	return rel;
}

sql_exp *
rel_logical_value_exp(mvc *sql, sql_rel **rel, symbol *sc, int f)
{
	exp_kind ek = {type_value, card_column, FALSE};

	if (!sc)
		return NULL;

	if (THRhighwater())
		return sql_error(sql, 10, "SELECT: too many nested operators");

	switch (sc->token) {
	case SQL_OR:
	case SQL_AND:
	{
		symbol *lo = sc->data.lval->h->data.sym;
		symbol *ro = sc->data.lval->h->next->data.sym;

		sql_exp *ls = rel_logical_value_exp(sql, rel, lo, f);
		sql_exp *rs = rel_logical_value_exp(sql, rel, ro, f);

		if (!ls || !rs)
			return NULL;
		if (sc->token == SQL_OR)
			return rel_binop_(sql, ls, rs, NULL, "or", card_value);
		else
			return rel_binop_(sql, ls, rs, NULL, "and", card_value);
	}
	case SQL_COMPARE:
	{
		symbol *lo = sc->data.lval->h->data.sym;
		symbol *ro = sc->data.lval->h->next->next->data.sym;
		char *compare_op = sc->data.lval->h->next->data.sval;

		/* currently we don't handle the (universal and existential)
		   quantifiers (all and any/some) */

		sql_exp *rs = NULL, *ls = rel_value_exp(sql, rel, lo, f, ek);

		if (!ls)
			return NULL;

		if (ro->token != SQL_SELECT) {
			rs = rel_value_exp(sql, rel, ro, f, ek);
			if (!rs)
				return NULL;
			if (rel_convert_types(sql, &ls, &rs, 1, type_equal) < 0)
				return NULL;
			return rel_binop_(sql, ls, rs, NULL, compare_op, card_value);
		} else {
			/* first try without current relation, too see if there
			are correlations with the outer relation */
			sql_rel *r = rel_subquery(sql, NULL, ro, ek, APPLY_JOIN);
	
			/* correlation, ie return new relation */
			if (!r && sql->session->status != -ERR_AMBIGUOUS) {
			

				sql_exp *e;

				/* reset error */
				sql->session->status = 0;
				sql->errstr[0] = 0;
				if (!r)
					r = rel_subquery(sql, *rel, ro, ek, f == sql_sel?APPLY_LOJ:APPLY_JOIN);

				/* get inner queries result value, ie
				   get last expression of r */
				if (r) {
					rs = rel_lastexp(sql, r);
					*rel = r;
					e = exp_compare(sql->sa, ls, rs, compare_str2type(compare_op));
					if (f != sql_sel)
						return e;
			
					/* For selection we need to convert back into Boolean */
					ls = rel_unop_(sql, ls, NULL, "isnull", card_value);
					rs = exp_atom_bool(sql->sa, 0);
					return rel_binop_(sql, ls, rs, NULL, "=", card_value);
				}
			} else if (r) {
				sql_rel *l = *rel;

				if (!l) {
					l = *rel = rel_project(sql->sa, NULL, new_exp_list(sql->sa));
					rel_project_add_exp(sql, l, ls);
				} else if (f == sql_sel) { /* allways add left side in case of selections phase */
					if (!l->processed) { /* add all expressions to the project */
						l->exps = list_merge(l->exps, rel_projections(sql, l->l, NULL, 1, 1), (fdup)NULL);
						l->exps = list_distinct(l->exps, (fcmp)exp_equal, (fdup)NULL);
						set_processed(l);
					}
					if (!rel_find_exp(l, ls))
						rel_project_add_exp(sql, l, ls);
				}
				rel_setsubquery(r);
				rs = rel_lastexp(sql, r);
				if (r->card > CARD_ATOM) {
					sql_subaggr *zero_or_one = sql_bind_aggr(sql->sa, sql->session->schema, "zero_or_one", exp_subtype(rs));

					rs = exp_aggr1(sql->sa, rs, zero_or_one, 0, 0, CARD_ATOM, 0);
				}
				*rel = rel_crossproduct(sql->sa, l, r, op_join);
			}
			if (!rs) 
				return NULL;
			if (rel_convert_types(sql, &ls, &rs, 1, type_equal) < 0) 
				return NULL;
			return rel_binop_(sql, ls, rs, NULL, compare_op, card_value);
		}
	}
	/* Set Member ship */
	case SQL_IN:
	case SQL_NOT_IN:
	{
		dlist *dl = sc->data.lval;
		symbol *lo = dl->h->data.sym;
		dnode *n = dl->h->next;
		sql_exp *l = rel_value_exp(sql, rel, lo, f, ek), *r = NULL;
		sql_rel *left = NULL, *right = NULL;
		int needproj = 0, vals_only = 1;
		list *vals = NULL;

		if (!l)
			return NULL;

		ek.card = card_set;

		if (!left)
			left = *rel;

		if (!left || (!left->l && f == sql_sel)) {
			needproj = (left != NULL);
			left = rel_project_exp(sql->sa, l);
		}

		if (n->type == type_list) {
			sql_subtype *st = exp_subtype(l);

			vals = new_exp_list(sql->sa);
			n = n->data.lval->h;
			for (; n; n = n->next) {
				symbol *sval = n->data.sym;
				/* without correlation first */
				sql_rel *z = NULL, *rl;

				r = rel_value_exp(sql, &z, sval, f, ek);
				if (!r || !(r=rel_check_type(sql, st, r, type_equal))) {
					rel_destroy(right);
					return NULL;
				}
				if (z) {
					vals_only = 0;
					rl = z;
				} else {
					list_append(vals, r);
					rl = rel_project_exp(sql->sa, r);
				}
				if (right) {
					rl = rel_setop(sql->sa, right, rl, op_union);
					rl->exps = rel_projections(sql, rl, NULL, 0, 1);
					set_processed(rl);
				}
				right = rl;
			}
			if (right->processed)
				right = rel_label(sql, right, 0);
			right = rel_distinct(right);
		} else {
			return sql_error(sql, 02, "IN: missing inner query");
		}
		if (right) {
			sql_exp *e = NULL;
		
			if (vals_only) {
				node *n;

				rel_destroy(right);
				for(n=vals->h; n; n = n->next) {
					sql_exp *r = n->data, *ne;

					if (sc->token == SQL_NOT_IN)
						ne = rel_binop_(sql, l, r, NULL, "<>", card_value);
					else
						ne = rel_binop_(sql, l, r, NULL, "=", card_value);
					if (!e) {
						e = ne;
					} else if (sc->token == SQL_NOT_IN) {
						e = rel_binop_(sql, e, ne, NULL, "and", card_value);
					} else {
						e = rel_binop_(sql, e, ne, NULL, "or", card_value);
					}
				}
				return e;
			}
			r = rel_lastexp(sql, right);
			if (rel_convert_types(sql, &l, &r, 1, type_equal) < 0) 
				return NULL;
			left = rel_crossproduct(sql->sa, left, right, op_join);
			left->op = op_left;
			set_processed(left);
			e = exp_compare(sql->sa, l, r, cmp_equal );
			rel_join_add_exp(sql->sa, left, e);
			if (*rel && needproj)
				left = *rel = rel_project(sql->sa, left, NULL);
			else
				*rel = left;
			if (sc->token == SQL_NOT_IN)
				e = rel_binop_(sql, l, r, NULL, "<>", card_value);
			else
				e = rel_binop_(sql, l, r, NULL, "=", card_value);
			return e;
		}
		return NULL;
	}
	case SQL_LIKE:
	case SQL_NOT_LIKE:
	{
		symbol *lo = sc->data.lval->h->data.sym;
		symbol *ro = sc->data.lval->h->next->data.sym;
		int insensitive = sc->data.lval->h->next->next->data.i_val;
		int anti = (sc->token == SQL_NOT_LIKE) != (sc->data.lval->h->next->next->next->data.i_val != 0);
		sql_subtype *st = sql_bind_localtype("str");
		sql_exp *le = rel_value_exp(sql, rel, lo, f, ek);
		sql_exp *re, *ee = NULL;
		char *like = insensitive ? (anti ? "not_ilike" : "ilike") : (anti ? "not_like" : "like");

		if (!le)
			return NULL;

		if (!exp_subtype(le)) 
			return sql_error(sql, 02, "SELECT: parameter not allowed on "
					"left hand side of LIKE operator");

		lo = ro->data.lval->h->data.sym;
		/* like uses a single string pattern */
		ek.card = card_value;
		re = rel_value_exp(sql, rel, lo, f, ek);
		if (!re)
			return NULL;
		if (!exp_subtype(re)) {
			if (rel_set_type_param(sql, st, re, 0) == -1) 
				return sql_error(sql, 02, "LIKE: wrong type, should be string");
		} else if ((re = rel_check_type(sql, st, re, type_equal)) == NULL) {
			return sql_error(sql, 02, "LIKE: wrong type, should be string");
		}
		/* Do we need to escape ? */
		if (dlist_length(ro->data.lval) == 2) {
			char *escape = ro->data.lval->h->next->data.sval;
			ee = exp_atom(sql->sa, atom_string(sql->sa, st, sa_strdup(sql->sa, escape)));
		}
		if (ee)
			return rel_nop_(sql, le, re, ee, NULL, NULL, like, card_value);
		return rel_binop_(sql, le, re, NULL, like, card_value);
	}
	case SQL_BETWEEN:
	case SQL_NOT_BETWEEN:
	{
		symbol *lo = sc->data.lval->h->data.sym;
		int symmetric = sc->data.lval->h->next->data.i_val;
		symbol *ro1 = sc->data.lval->h->next->next->data.sym;
		symbol *ro2 = sc->data.lval->h->next->next->next->data.sym;
		sql_exp *le = rel_value_exp(sql, rel, lo, f, ek);
		sql_exp *re1 = rel_value_exp(sql, rel, ro1, f, ek);
		sql_exp *re2 = rel_value_exp(sql, rel, ro2, f, ek);
		sql_exp *e1 = NULL, *e2 = NULL;

		assert(sc->data.lval->h->next->type == type_int);
		if (!le || !re1 || !re2) 
			return NULL;
		
		if (rel_convert_types(sql, &le, &re1, 1, type_equal) < 0 ||
				rel_convert_types(sql, &le, &re2, 1, type_equal) < 0)
			return NULL;

		if (!re1 || !re2) 
			return NULL;

		if (symmetric) {
			sql_exp *tmp = NULL;
			sql_subfunc *min = sql_bind_func(sql->sa, sql->session->schema, "sql_min", exp_subtype(re1), exp_subtype(re2), F_FUNC);
			sql_subfunc *max = sql_bind_func(sql->sa, sql->session->schema, "sql_max", exp_subtype(re1), exp_subtype(re2), F_FUNC);

			if (!min || !max) {
				return sql_error(sql, 02, "min or max operator on types %s %s missing", exp_subtype(re1)->type->sqlname, exp_subtype(re2)->type->sqlname);
			}
			tmp = exp_binop(sql->sa, re1, re2, min);
			re2 = exp_binop(sql->sa, re1, re2, max);
			re1 = tmp;
		}

		if (sc->token == SQL_NOT_BETWEEN) {
			e1 = rel_binop_(sql, le, re1, NULL, "<", card_value);
			e2 = rel_binop_(sql, le, re2, NULL, ">", card_value);
		} else {
			e1 = rel_binop_(sql, le, re1, NULL, ">=", card_value);
			e2 = rel_binop_(sql, le, re2, NULL, "<=", card_value);
		}
		if (!e1 || !e2)
			return NULL;
		if (sc->token == SQL_NOT_BETWEEN) {
			return rel_binop_(sql, e1, e2, NULL, "or", card_value);
		} else {
			return rel_binop_(sql, e1, e2, NULL, "and", card_value);
		}
	}
	case SQL_IS_NULL:
	case SQL_IS_NOT_NULL:
	/* is (NOT) NULL */
	{
		sql_exp *le = rel_value_exp(sql, rel, sc->data.sym, f, ek);

		if (!le)
			return NULL;
		le = rel_unop_(sql, le, NULL, "isnull", card_value);
		if (sc->token != SQL_IS_NULL)
			le = rel_unop_(sql, le, NULL, "not", card_value);
		return le;
	}
	case SQL_NOT: {
		sql_exp *le = rel_logical_value_exp(sql, rel, sc->data.sym, f);

		if (!le)
			return le;
		return rel_unop_(sql, le, NULL, "not", card_value);
	}
	case SQL_ATOM: {
		/* TRUE or FALSE */
		AtomNode *an = (AtomNode *) sc;

		if (!an || !an->a) {
			assert(0);
			return exp_atom(sql->sa, atom_general(sql->sa, sql_bind_localtype("void"), NULL));
		} else {
			return exp_atom(sql->sa, atom_dup(sql->sa, an->a));
		}
	}
	case SQL_COLUMN:
		return rel_column_ref(sql, rel, sc, f);
	case SQL_UNION:
	case SQL_EXCEPT:
	case SQL_INTERSECT: {
		*rel = rel_setquery(sql, *rel, sc);
		if (*rel)
			return rel_lastexp(sql, *rel);
		return NULL;
	}
	default: {
		sql_exp *re, *le = rel_value_exp(sql, rel, sc, f, ek);
		sql_subtype bt;

		if (!le)
			return NULL;
		re = exp_atom_bool(sql->sa, 1);
		sql_find_subtype(&bt, "boolean", 0, 0);
		if ((le = rel_check_type(sql, &bt, le, type_equal)) == NULL) 
			return NULL;
		return rel_binop_(sql, le, re, NULL, "=", 0);
	}
	}
}

sql_rel *
rel_logical_exp(mvc *sql, sql_rel *rel, symbol *sc, int f)
{
	exp_kind ek = {type_value, card_column, TRUE};

	if (!sc)
		return NULL;

	if (THRhighwater())
		return sql_error(sql, 10, "SELECT: too many nested operators");

	switch (sc->token) {
	case SQL_OR:
	{
		list *exps = NULL, *lexps = NULL, *rexps = NULL;

		symbol *lo = sc->data.lval->h->data.sym;
		symbol *ro = sc->data.lval->h->next->data.sym;

		sql_rel *lr, *rr;

		if (!rel)
			return NULL;

		lr = rel;
		rr = rel_dup(lr);

		if (is_outerjoin(rel->op)) {
			int pushdown = sql->pushdown;

			exps = rel->exps;
			sql->pushdown = 0;

			lr = rel_select_copy(sql->sa, lr, sa_list(sql->sa));
			lr = rel_logical_exp(sql, lr, lo, f);
			if (lr) {
				lexps = lr->exps;
				lr = lr->l;
			}
			rr = rel_select_copy(sql->sa, rr, sa_list(sql->sa));
			rr = rel_logical_exp(sql, rr, ro, f);
<<<<<<< HEAD
			if (rr) {	
=======
			if (rr) {
>>>>>>> fbf16595
				rexps = rr->exps;
				rr = rr->l;
			}
			sql->pushdown = pushdown;
		} else {
			lr = rel_logical_exp(sql, lr, lo, f);
			rr = rel_logical_exp(sql, rr, ro, f);
		}

		if (!lr || !rr)
			return NULL;
		return rel_or(sql, lr, rr, exps, lexps, rexps);
	}
	case SQL_AND:
	{
		symbol *lo = sc->data.lval->h->data.sym;
		symbol *ro = sc->data.lval->h->next->data.sym;

		rel = rel_logical_exp(sql, rel, lo, f);
		if (!rel)
			return NULL;
		return rel_logical_exp(sql, rel, ro, f);
	}
	case SQL_FILTER:
		/* [ x,..] filter [ y,..] */
		/* todo add anti, [ x,..] NOT filter [ y,...] */
		/* no correlation */
	{
		dnode *ln = sc->data.lval->h->data.lval->h;
		dnode *rn = sc->data.lval->h->next->next->data.lval->h;
		dlist *filter_op = sc->data.lval->h->next->data.lval;
		char *fname = qname_fname(filter_op);
		char *sname = qname_schema(filter_op);
		list *l, *r;

		l = sa_list(sql->sa);
		r = sa_list(sql->sa);
		for (; ln; ln = ln->next) {
			symbol *sym = ln->data.sym;

			sql_exp *e = rel_value_exp(sql, &rel, sym, f, ek);
			if (!e)
				return NULL;
			list_append(l, e);
		}
		for (; rn; rn = rn->next) {
			symbol *sym = rn->data.sym;

			sql_exp *e = rel_value_exp(sql, &rel, sym, f, ek);
			if (!e)
				return NULL;
			list_append(r, e);
		}
		return rel_filter(sql, rel, l, r, sname, fname, 0);
	}
	case SQL_COMPARE:
	{
		symbol *lo = sc->data.lval->h->data.sym;
		symbol *ro = sc->data.lval->h->next->next->data.sym;
		char *compare_op = sc->data.lval->h->next->data.sval;
		/* currently we don't handle the (universal and existential)
		   quantifiers (all and any/some) */
		return rel_compare(sql, rel, lo, ro, NULL, compare_op, f, ek);
	}
	/* Set Member ship */
	case SQL_IN:
	case SQL_NOT_IN:
	{
		dlist *dl = sc->data.lval;
		symbol *lo = NULL;
		dnode *n = dl->h->next, *dn = NULL;
		sql_rel *left = NULL, *right = NULL, *outer = rel;
		sql_exp *l = NULL, *e, *r = NULL;
		list *vals = NULL, *ll = sa_list(sql->sa);
		int correlated = 0;
		int l_is_value = 1, r_is_rel = 0;

		/* complex case */
		if (dl->h->type == type_list) { /* (a,b..) in (.. ) */
			dn = dl->h->data.lval->h;
			lo = dn->data.sym;
			dn = dn->next;
		} else {
			lo = dl->h->data.sym;
		}
		while(lo) {
			l = rel_value_exp(sql, &left, lo, f, ek);
			if (!l && sql->session->status != -ERR_AMBIGUOUS) {
				l_is_value = 0;
				/* reset error */
				left = rel;
				sql->session->status = 0;
				sql->errstr[0] = 0;
				l = rel_value_exp(sql, &left, lo, f, ek);
			} else if (!left) {
				left = rel_project_exp(sql->sa, exp_label(sql->sa, l, ++sql->label));
			}
			if (!l)
				return NULL;

			ek.card = card_set;

			/* first remove the NULLs */
			if (sc->token == SQL_NOT_IN &&
		    	    l->card != CARD_ATOM && has_nil(l)) {
				e = rel_unop_(sql, l, NULL, "isnull", card_value);
				e = exp_compare(sql->sa, e, exp_atom_bool(sql->sa, 0), cmp_equal);
				if (!is_select(rel->op) || rel_is_ref(rel))
					left = rel = rel_select(sql->sa, rel, e);
				else
					rel_select_add_exp(sql->sa, rel, e);
			}

			append(ll, l);
			lo = NULL;
			if (dn) {
				lo = dn->data.sym;
				dn = dn->next;
			}
		}

		/* list of values or subqueries */
		if (n->type == type_list) {
			sql_rel *z = NULL;

			vals = new_exp_list(sql->sa);
			n = dl->h->next;
			n = n->data.lval->h;

			/* Simple value list first */
			for (; n; n = n->next) {
				r = rel_value_exp(sql, &z, n->data.sym, f, ek);
				if (z || !r)
					break;
				l = ll->h->data;
				if (rel_convert_types(sql, &l, &r, 1, type_equal) < 0) 
					return NULL;
				ll->h->data = l;
				list_append(vals, r);
			}
			if (!n) { /* correct types */
				sql_subtype *st;
				list *nvals = new_exp_list(sql->sa);
				node *n;

				if (list_length(ll) != 1)
					return sql_error(sql, 02, "IN: incorrect left hand side");

				l = ll->h->data;
				st = exp_subtype(l);
				for (n=vals->h; n; n = n->next) {
					if ((r = rel_check_type(sql, st, n->data, type_equal)) == NULL) 
						return NULL;
					list_append(nvals, r);
				}
				e = exp_in(sql->sa, l, nvals, sc->token==SQL_NOT_IN?cmp_notin:cmp_in);
				return rel_select(sql->sa, rel, e);
			} else { /* complex case */
				vals = new_exp_list(sql->sa);
				n = dl->h->next;
				n = n->data.lval->h;
				for (; n; n = n->next) {
					symbol *sval = n->data.sym;
					/* without correlation first */
					sql_rel *z = NULL;
					sql_rel *rl;

					r = rel_value_exp(sql, &z, sval, f, ek);
					if (z)
						r_is_rel = 1;
					if (!r && sql->session->status != -ERR_AMBIGUOUS) {
						/* reset error */
						sql->session->status = 0;
						sql->errstr[0] = 0;

						if (l_is_value) 
							rel = rel_dup(outer);
						else
							rel = left = rel_dup(left);
						r = rel_value_exp(sql, &rel, sval, f, ek);
						if (r && !is_project(rel->op)) {
							rel = rel_project(sql->sa, rel, NULL);
							rel_project_add_exp(sql, rel, r);
						}
						z = rel;
						correlated = 1;
					}
					/*
					if (!r || !(r=rel_check_type(sql, st, r, type_equal))) {
						rel_destroy(right);
						return NULL;
					}
					*/
					if (!r) {
						rel_destroy(right);
						return NULL;
					}
					if (z) {
						rl = z;
					} else {
						list_append(vals, r);
						rl = rel_project_exp(sql->sa, exp_label(sql->sa, r, ++sql->label));
					}
					if (right) {
						rl = rel_setop(sql->sa, right, rl, op_union);
						rl->exps = rel_projections(sql, rl, NULL, 0, 1);
						set_processed(rl);
					}
					right = rl;
				}
			}
			if (!correlated) {
				if (right->processed)
					right = rel_label(sql, right, 0);
				/*
				right = rel_distinct(right);
				*/
			}
		} else {
			return sql_error(sql, 02, "IN: missing inner query");
		}

		if (right) {
			node *n, *m;
			list *rexps;

			rel = rel_crossproduct(sql->sa, left, right, op_join);

			/* list through all left/right expressions */
			rexps = right->exps;
			if (!is_project(right->op) || list_length(ll) != list_length(rexps)) {
				if (list_length(ll) == 1)
					return sql_error(sql, 02, "IN: inner query should return a single column");
				return NULL;
			}

			for (n=ll->h, m=rexps->h; n && m; n = n->next, m = m->next) {
				sql_exp *l = n->data;
				sql_exp *r = m->data;

				//r = rel_lastexp(sql, right);
				//r = exp_column(sql->sa, exp_relname(r), exp_name(r), exp_subtype(r), exp_card(r), has_nil(r), is_intern(r));
				r = exp_alias_or_copy(sql, exp_relname(r), exp_name(r), right, r);
				if (rel_convert_types(sql, &l, &r, 1, type_equal) < 0) 
					return NULL;
				e = exp_compare(sql->sa, l, r, cmp_equal );
				rel_join_add_exp(sql->sa, rel, e);
			}
			if (correlated || l_is_value || r_is_rel) {
				rel->op = (sc->token == SQL_IN)?op_semi:op_anti;
			} else if (sc->token == SQL_NOT_IN) {
				rel->op = op_left;
				set_processed(rel);
				e = rel_unop_(sql, r, NULL, "isnull", card_value);
				r = exp_atom_bool(sql->sa, 1);
				e = exp_compare(sql->sa,  e, r, cmp_equal);
				rel = rel_select(sql->sa, rel, e);
			}
			if (l_is_value && outer)
				rel = rel_crossproduct(sql->sa, outer, rel, op_join);
			rel = rel_project(sql->sa, rel, rel_projections(sql, outer, NULL, 1, 1));
			set_processed(rel);
			return rel;
		}
		return right;
	}
	case SQL_EXISTS:
	case SQL_NOT_EXISTS:
	{
		symbol *lo = sc->data.sym;
		sql_rel *r;
		int apply = APPLY_EXISTS;

		if (sc->token != SQL_EXISTS)
			apply = APPLY_NOTEXISTS;
		ek.card = card_set;
		r = rel_subquery(sql, NULL, lo, ek, apply);
		if (!r && rel && sql->session->status != -ERR_AMBIGUOUS) { /* correlation */
			/* reset error */
			sql->session->status = 0;
			sql->errstr[0] = '\0';
			r = rel_subquery(sql, rel, lo, ek, apply);
			return r;
		}
		if (!r || !rel)
			return NULL;
		r = rel = rel_crossproduct(sql->sa, rel, r, op_join);
		if (sc->token == SQL_EXISTS) {
			r->op = op_semi;
		} else {	
			r->op = op_anti;
		}
		return rel;
	}
	case SQL_LIKE:
	case SQL_NOT_LIKE:
	{
		symbol *lo = sc->data.lval->h->data.sym;
		symbol *ro = sc->data.lval->h->next->data.sym;
		int insensitive = sc->data.lval->h->next->next->data.i_val;
		int anti = (sc->token == SQL_NOT_LIKE) != (sc->data.lval->h->next->next->next->data.i_val != 0);
		sql_subtype *st = sql_bind_localtype("str");
		sql_exp *le = rel_value_exp(sql, &rel, lo, f, ek);
		sql_exp *re, *ee = NULL;

		if (!le)
			return NULL;

		if (!exp_subtype(le)) 
			return sql_error(sql, 02, "SELECT: parameter not allowed on "
					"left hand side of LIKE operator");

		/* Do we need to escape ? */
		if (dlist_length(ro->data.lval) == 2) {
			char *escape = ro->data.lval->h->next->data.sval;
			ee = exp_atom(sql->sa, atom_string(sql->sa, st, sa_strdup(sql->sa, escape)));
		} else {
			ee = exp_atom(sql->sa, atom_string(sql->sa, st, sa_strdup(sql->sa, "")));
		}
		ro = ro->data.lval->h->data.sym;
		re = rel_value_exp(sql, &rel, ro, f, ek);
		if (!re)
			return NULL;
		if (!exp_subtype(re)) {
			if (rel_set_type_param(sql, st, re, 0) == -1) 
				return sql_error(sql, 02, "LIKE: wrong type, should be string");
		} else if ((re = rel_check_type(sql, st, re, type_equal)) == NULL) {
			return sql_error(sql, 02, "LIKE: wrong type, should be string");
		}
		if ((le = rel_check_type(sql, st, le, type_equal)) == NULL) 
			return sql_error(sql, 02, "LIKE: wrong type, should be string");
		return rel_filter_exp_(sql, rel, le, re, ee, (insensitive ? "ilike" : "like"), anti);
	}
	case SQL_BETWEEN:
	case SQL_NOT_BETWEEN:
	{
		symbol *lo = sc->data.lval->h->data.sym;
		int symmetric = sc->data.lval->h->next->data.i_val;
		symbol *ro1 = sc->data.lval->h->next->next->data.sym;
		symbol *ro2 = sc->data.lval->h->next->next->next->data.sym;
		sql_exp *le = rel_value_exp(sql, &rel, lo, f, ek);
		sql_exp *re1 = rel_value_exp(sql, &rel, ro1, f, ek);
		sql_exp *re2 = rel_value_exp(sql, &rel, ro2, f, ek);
		int flag = 0;

		assert(sc->data.lval->h->next->type == type_int);
		if (!le || !re1 || !re2) 
			return NULL;

		if (rel_convert_types(sql, &le, &re1, 1, type_equal) < 0 ||
		    rel_convert_types(sql, &le, &re2, 1, type_equal) < 0)
			return NULL;

		if (!re1 || !re2) 
			return NULL;

		/* for between 3 columns we use the between operator */
		if (symmetric && re1->card == CARD_ATOM && re2->card == CARD_ATOM) {
			sql_exp *tmp = NULL;
			sql_subfunc *min = sql_bind_func(sql->sa, sql->session->schema, "sql_min", exp_subtype(re1), exp_subtype(re2), F_FUNC);
			sql_subfunc *max = sql_bind_func(sql->sa, sql->session->schema, "sql_max", exp_subtype(re1), exp_subtype(re2), F_FUNC);

			if (!min || !max) {
				return sql_error(sql, 02, "min or max operator on types %s %s missing", exp_subtype(re1)->type->sqlname, exp_subtype(re2)->type->sqlname);
			}
			tmp = exp_binop(sql->sa, re1, re2, min);
			re2 = exp_binop(sql->sa, re1, re2, max);
			re1 = tmp;
			symmetric = 0;
		}

		flag = (symmetric)?CMP_SYMMETRIC:0;

		if (le->card == CARD_ATOM) {
			sql_exp *e1, *e2;
			if (sc->token == SQL_NOT_BETWEEN) {
				e1 = rel_binop_(sql, le, re1, NULL, "<", card_value);
				e2 = rel_binop_(sql, le, re2, NULL, ">", card_value);
			} else {
				e1 = rel_binop_(sql, le, re1, NULL, ">=", card_value);
				e2 = rel_binop_(sql, le, re2, NULL, "<=", card_value);
			}
			if (!e1 || !e2)
				return NULL;
			if (sc->token == SQL_NOT_BETWEEN) {
				e1 = rel_binop_(sql, e1, e2, NULL, "or", card_value);
			} else {
				e1 = rel_binop_(sql, e1, e2, NULL, "and", card_value);
			}
			e2 = exp_atom_bool(sql->sa, 1);
			rel = rel_select(sql->sa, rel, exp_compare(sql->sa,  e1, e2, cmp_equal));
		} else if (sc->token == SQL_NOT_BETWEEN) {
			rel = rel_compare_exp_(sql, rel, le, re1, re2, 3|flag, 1);
		} else {
			rel = rel_compare_exp_(sql, rel, le, re1, re2, 3|flag, 0);
		}
		return rel;
	}
	case SQL_IS_NULL:
	case SQL_IS_NOT_NULL:
	/* is (NOT) NULL */
	{
		sql_exp *re, *le = rel_value_exp(sql, &rel, sc->data.sym, f, ek);

		if (!le)
			return NULL;
		le = rel_unop_(sql, le, NULL, "isnull", card_value);
		if (sc->token == SQL_IS_NULL)
			re = exp_atom_bool(sql->sa, 1);
		else
			re = exp_atom_bool(sql->sa, 0);
		le = exp_compare(sql->sa, le, re, cmp_equal);
		return rel_select(sql->sa, rel, le);
	}
	case SQL_NOT: {
		sql_exp *re, *le = rel_value_exp(sql, &rel, sc->data.sym, f, ek);

		if (!le)
			return NULL;
		le = rel_unop_(sql, le, NULL, "not", card_value);
		re = exp_atom_bool(sql->sa, 1);
		le = exp_compare(sql->sa, le, re, cmp_equal);
		return rel_select(sql->sa, rel, le);
	}
	case SQL_ATOM: {
		/* TRUE or FALSE */
		AtomNode *an = (AtomNode *) sc;
		sql_exp *e = exp_atom(sql->sa, atom_dup(sql->sa, an->a));
		return rel_select(sql->sa, rel, e);
	}
	case SQL_COLUMN: {
		sql_rel *or = rel;
		sql_exp *e = rel_column_ref(sql, &rel, sc, f);

		if (e) {
			sql_subtype bt;

			sql_find_subtype(&bt, "boolean", 0, 0);
			e = rel_check_type(sql, &bt, e, type_equal);
		}
		if (!e || or != rel)
			return NULL;
		return rel_select(sql->sa, rel, e);
	}
	case SQL_UNION:
	case SQL_EXCEPT:
	case SQL_INTERSECT:
		return rel_setquery(sql, rel, sc);
	default: {
		sql_exp *re, *le = rel_value_exp(sql, &rel, sc, f, ek);

		if (!le)
			return NULL;
		re = exp_atom_bool(sql->sa, 1);
		if (rel_convert_types(sql, &le, &re, 1, type_equal) < 0) 
			return NULL;
		le = exp_compare(sql->sa, le, re, cmp_equal);
		return rel_select(sql->sa, rel, le);
	}
	}
	/* never reached, as all switch cases have a `return` */
}

static sql_exp *
rel_op(mvc *sql, symbol *se, exp_kind ek )
{
	dnode *l = se->data.lval->h;
	char *fname = qname_fname(l->data.lval);
	char *sname = qname_schema(l->data.lval);
	sql_schema *s = sql->session->schema;

	if (sname)
		s = mvc_bind_schema(sql, sname);
	return rel_op_(sql, s, fname, ek);
}

sql_exp *
rel_unop_(mvc *sql, sql_exp *e, sql_schema *s, char *fname, int card)
{
	sql_subfunc *f = NULL;
	sql_subtype *t = NULL;
	int type = (card == card_none)?F_PROC:
		   ((card == card_relation)?F_UNION:F_FUNC);

	if (!s)
		s = sql->session->schema;
	t = exp_subtype(e);
	f = bind_func(sql, s, fname, t, NULL, type);
	/* try to find the function without a type, and convert
	 * the value to the type needed by this function!
	 */
	if (!f &&
	   (f = find_func(sql, s, fname, 1, type, NULL)) != NULL &&
	   ((card == card_none && !f->res) || 
	    (card != card_none && f->res))) {

		if (!f->func->vararg) {
			sql_arg *a = f->func->ops->h->data;

			e = rel_check_type(sql, &a->type, e, type_equal);
		}
		if (!e) 
			f = NULL;
	}
	if (f &&
	   ((card == card_none && !f->res) || 
	    (card != card_none && f->res))) {
		sql_arg *ares = f->func->res?f->func->res->h->data:NULL;
		if (ares && ares->type.scale == INOUT) {
			sql_subtype *res = f->res->h->data;
			res->digits = t->digits;
			res->scale = t->scale;
		}
		if (card == card_relation && e->card > CARD_ATOM) {
			sql_subaggr *zero_or_one = sql_bind_aggr(sql->sa, sql->session->schema, "zero_or_one", exp_subtype(e));

			e = exp_aggr1(sql->sa, e, zero_or_one, 0, 0, CARD_ATOM, 0);
		}
		return exp_unop(sql->sa, e, f);
	} else if (e) {
		char *type = exp_subtype(e)->type->sqlname;

		return sql_error(sql, 02, "SELECT: no such unary operator '%s(%s)'", fname, type);
	}
	return NULL;
}

static sql_exp * _rel_aggr(mvc *sql, sql_rel **rel, int distinct, sql_schema *s, char *aname, dnode *arguments, int f);
static sql_exp *rel_aggr(mvc *sql, sql_rel **rel, symbol *se, int f);

static sql_exp *
rel_unop(mvc *sql, sql_rel **rel, symbol *se, int fs, exp_kind ek)
{
	dnode *l = se->data.lval->h;
	char *fname = qname_fname(l->data.lval);
	char *sname = qname_schema(l->data.lval);
	sql_schema *s = sql->session->schema;
	exp_kind iek = {type_value, card_column, FALSE};
	sql_exp *e = rel_value_exp(sql, rel, l->next->data.sym, fs, iek);
	sql_subfunc *f = NULL;
	sql_subtype *t = NULL;
	int type = (ek.card == card_none)?F_PROC:F_FUNC;

	if (sname)
		s = mvc_bind_schema(sql, sname);

	if (!s)
		return NULL;
	if (!e)
		f = find_func(sql, s, fname, 1, F_AGGR, NULL);
	if (!e && f) { /* possibly we cannot resolve the argument as the function maybe an aggregate */
		/* reset error */
		sql->session->status = 0;
		sql->errstr[0] = '\0';
		return rel_aggr(sql, rel, se, fs);
	}
	if (!e)
		return NULL;

	t = exp_subtype(e);
	if (!t) {
		f = find_func(sql, s, fname, 1, type, NULL);
		if (!f)
			f = find_func(sql, s, fname, 1, F_AGGR, NULL);
		if (f) {
			sql_arg *a = f->func->ops->h->data;

			t = &a->type;
			if (rel_set_type_param(sql, t, e, 1) < 0)
				return NULL;
		}
	} else {
		f = bind_func(sql, s, fname, t, NULL, type);
		if (!f)
			f = bind_func(sql, s, fname, t, NULL, F_AGGR);
	}
	if (f && IS_AGGR(f->func))
		return _rel_aggr(sql, rel, 0, s, fname, l->next, fs);

	if (f && type_has_tz(t) && f->func->fix_scale == SCALE_FIX) {
		/* set timezone (using msec (.3)) */
		sql_subtype *intsec = sql_bind_subtype(sql->sa, "sec_interval", 10 /*hour to second */, 3);
		atom *a = atom_int(sql->sa, intsec, sql->timezone);
		sql_exp *tz = exp_atom(sql->sa, a);

		e = rel_binop_(sql, e, tz, NULL, "sql_add", ek.card);
		if (!e)
			return NULL;
	}
	return rel_unop_(sql, e, s, fname, ek.card);
}


#define is_addition(fname) (strcmp(fname, "sql_add") == 0)
#define is_subtraction(fname) (strcmp(fname, "sql_sub") == 0)

sql_exp *
rel_binop_(mvc *sql, sql_exp *l, sql_exp *r, sql_schema *s,
		char *fname, int card)
{
	sql_exp *res = NULL;
	sql_subtype *t1, *t2;
	sql_subfunc *f = NULL;
	int type = (card == card_none)?F_PROC:
		   ((card == card_relation)?F_UNION:F_FUNC);

	t1 = exp_subtype(l);
	t2 = exp_subtype(r);

	if (!s)
		s = sql->session->schema;

	/* handle param's early */
	if (!t1 || !t2) {
		if (t2 && !t1 && rel_set_type_param(sql, t2, l, 1) < 0)
			return NULL;
		if (t1 && !t2 && rel_set_type_param(sql, t1, r, 1) < 0)
			return NULL;
		t1 = exp_subtype(l);
		t2 = exp_subtype(r);
	}

	if (!t1 || !t2)
		return sql_error(sql, 01, "Cannot have a parameter (?) on both sides of an expression");

	if ((is_addition(fname) || is_subtraction(fname)) && 
		((t1->type->eclass == EC_NUM && t2->type->eclass == EC_NUM) ||
		 (t1->type->eclass == EC_BIT && t2->type->eclass == EC_BIT))) {
		sql_subtype ntp;

		sql_find_numeric(&ntp, t1->type->localtype, t1->digits+1);
		l = rel_check_type(sql, &ntp, l, type_equal);
		sql_find_numeric(&ntp, t2->type->localtype, t2->digits+1);
		r = rel_check_type(sql, &ntp, r, type_equal);
		t1 = exp_subtype(l);
		t2 = exp_subtype(r);
	}

	f = bind_func(sql, s, fname, t1, t2, type);
	if (!f && is_commutative(fname)) {
		f = bind_func(sql, s, fname, t2, t1, type);
		if (f) {
			sql_subtype *tmp = t1;
			t1 = t2;	
			t2 = tmp;
			res = l;		
			l = r;
			r = res;
		}
	}
	if (f && 
	   ((card == card_none && !f->res) || 
	    (card != card_none && f->res))) {
		if (f->func->fix_scale == SCALE_FIX) {
			l = exp_fix_scale(sql, t2, l, 0, 0);
			r = exp_fix_scale(sql, t1, r, 0, 0);
		} else if (f->func->fix_scale == SCALE_EQ) {
			sql_arg *a1 = f->func->ops->h->data;
			sql_arg *a2 = f->func->ops->h->next->data;
			t1 = &a1->type;
			t2 = &a2->type;
			l = exp_fix_scale(sql, t1, l, 0, 0);
			r = exp_fix_scale(sql, t2, r, 0, 0);
		} else if (f->func->fix_scale == SCALE_DIV) {
			l = exp_scale_algebra(sql, f, l, r);
		} else if (f->func->fix_scale == SCALE_MUL) {
			l = exp_sum_scales(sql, f, l, r);
		} else if (f->func->fix_scale == DIGITS_ADD) {
			sql_subtype *res = f->res->h->data;
			res->digits = (t1->digits && t2->digits)?t1->digits + t2->digits:0;
		}
		if (card == card_relation && l->card > CARD_ATOM) {
			sql_subaggr *zero_or_one = sql_bind_aggr(sql->sa, sql->session->schema, "zero_or_one", exp_subtype(l));

			l = exp_aggr1(sql->sa, l, zero_or_one, 0, 0, CARD_ATOM, 0);
		}
		if (card == card_relation && r->card > CARD_ATOM) {
			sql_subaggr *zero_or_one = sql_bind_aggr(sql->sa, sql->session->schema, "zero_or_one", exp_subtype(r));

			r = exp_aggr1(sql->sa, r, zero_or_one, 0, 0, CARD_ATOM, 0);
		}
		return exp_binop(sql->sa, l, r, f);
	} else {
		sql_exp *ol = l;
		sql_exp *or = r;

		if (!EC_NUMBER(t1->type->eclass)) {
		   sql_subfunc *prev = NULL;

		   while((f = bind_member_func(sql, s, fname, t1, 2, prev)) != NULL) { 
			/* try finding function based on first argument */
			node *m = f->func->ops->h;
			sql_arg *a = m->data;

			if (!((card == card_none && !f->res) || 
	    	    	      (card != card_none && f->res)))
				continue;

			prev = f;
			l = rel_check_type(sql, &a->type, l, type_equal);
			a = m->next->data;
			r = rel_check_type(sql, &a->type, r, type_equal);
			if (l && r) 
				return exp_binop(sql->sa, l, r, f);
			
			/* reset error */
			sql->session->status = 0;
			sql->errstr[0] = '\0';

			l = ol;
			r = or;
		    }
		}
		/* try finding function based on both arguments */
		if (rel_convert_types(sql, &l, &r, 1/*fix scale*/, type_equal) >= 0){
			/* try operators */
			t1 = exp_subtype(l);
			t2 = exp_subtype(r);
			f = bind_func(sql, s, fname, t1, t2, type);
			if (f && 
	     	    	   ((card == card_none && !f->res) || 
	    	    	    (card != card_none && f->res))) {
				if (f->func->fix_scale == SCALE_FIX) {
					l = exp_fix_scale(sql, t2, l, 0, 0);
					r = exp_fix_scale(sql, t1, r, 0, 0);
				} else if (f->func->fix_scale == SCALE_EQ) {
					sql_arg *a1 = f->func->ops->h->data;
					sql_arg *a2 = f->func->ops->h->next->data;
					t1 = &a1->type;
					t2 = &a2->type;
					l = exp_fix_scale(sql, t1, l, 0, 0);
					r = exp_fix_scale(sql, t2, r, 0, 0);
				} else if (f->func->fix_scale == SCALE_DIV) {
					l = exp_scale_algebra(sql, f, l, r);
				} else if (f->func->fix_scale == SCALE_MUL) {
					l = exp_sum_scales(sql, f, l, r);
				} else if (f->func->fix_scale == DIGITS_ADD) {
					sql_subtype *res = f->res->h->data;
					res->digits = (t1->digits && t2->digits)?t1->digits + t2->digits:0;
				}
				return exp_binop(sql->sa, l, r, f);
			}
		}
		/* reset error */
		sql->session->status = 0;
		sql->errstr[0] = '\0';

		l = ol;
		r = or;
		t1 = exp_subtype(l);
		(void) exp_subtype(r);

		if ((f = bind_member_func(sql, s, fname, t1, 2, NULL)) != NULL &&
	     	   ((card == card_none && !f->res) || 
	    	    (card != card_none && f->res))) {
			/* try finding function based on first argument */
			node *m = f->func->ops->h;
			sql_arg *a = m->data;

			l = rel_check_type(sql, &a->type, l, type_equal);
			a = m->next->data;
			r = rel_check_type(sql, &a->type, r, type_equal);
			if (l && r) 
				return exp_binop(sql->sa, l, r, f);
		}
		/* reset error */
		sql->session->status = 0;
		sql->errstr[0] = '\0';

		l = ol;
		r = or;
		/* everything failed, fall back to bind on function name only */
		if ((f = find_func(sql, s, fname, 2, type, NULL)) != NULL &&
	     	   ((card == card_none && !f->res) || 
	    	    (card != card_none && f->res))) {

			if (!f->func->vararg) {
				node *m = f->func->ops->h;
				sql_arg *a = m->data;

				l = rel_check_type(sql, &a->type, l, type_equal);
				a = m->next->data;
				r = rel_check_type(sql, &a->type, r, type_equal);
			}
			if (l && r)
				return exp_binop(sql->sa, l, r, f);
		}
		/* reset error */
		sql->session->status = 0;
		sql->errstr[0] = '\0';

		l = ol;
		r = or;
	}
	res = sql_error(sql, 02, "SELECT: no such binary operator '%s(%s,%s)'", fname,
			exp_subtype(l)->type->sqlname,
			exp_subtype(r)->type->sqlname);
	return res;
}

static sql_exp *
rel_binop(mvc *sql, sql_rel **rel, symbol *se, int f, exp_kind ek)
{
	dnode *dl = se->data.lval->h;
	sql_exp *l, *r;
	char *fname = qname_fname(dl->data.lval);
	char *sname = qname_schema(dl->data.lval);
	sql_schema *s = sql->session->schema;
	exp_kind iek = {type_value, card_column, FALSE};
	int type = (ek.card == card_none)?F_PROC:F_FUNC;
	sql_subfunc *sf = NULL;

	if (sname)
		s = mvc_bind_schema(sql, sname);
	if (!s)
		return NULL;

	l = rel_value_exp(sql, rel, dl->next->data.sym, f, iek);
	r = rel_value_exp(sql, rel, dl->next->next->data.sym, f, iek);
	if (!l && !r)
		sf = find_func(sql, s, fname, 2, F_AGGR, NULL);
	if (!l && !r && sf) { /* possibly we cannot resolve the argument as the function maybe an aggregate */
		/* reset error */
		sql->session->status = 0;
		sql->errstr[0] = '\0';
		return rel_aggr(sql, rel, se, f);
	}

	if (type == F_FUNC) {
		sf = find_func(sql, s, fname, 2, F_AGGR, NULL);
		if (sf) {
			if (!l || !r) { /* reset error */
				sql->session->status = 0;
				sql->errstr[0] = '\0';
			}
			return _rel_aggr(sql, rel, 0, s, fname, dl->next, f);
		}
	}

	if (!l || !r) 
		return NULL;

	return rel_binop_(sql, l, r, s, fname, ek.card);
}

sql_exp *
rel_nop_(mvc *sql, sql_exp *a1, sql_exp *a2, sql_exp *a3, sql_exp *a4, sql_schema *s, char *fname, int card)
{
	list *tl = sa_list(sql->sa);
	sql_subfunc *f = NULL;
	int type = (card == card_none)?F_PROC:
		   ((card == card_relation)?F_UNION:F_FUNC);

	append(tl, exp_subtype(a1));
	append(tl, exp_subtype(a2));
	append(tl, exp_subtype(a3));
	if (a4)
		append(tl, exp_subtype(a4));

	if (!s)
		s = sql->session->schema;
	f = bind_func_(sql, s, fname, tl, type);
	if (!f)
		return sql_error(sql, 02, "SELECT: no such operator '%s'", fname);
	if (!a4)
		return exp_op3(sql->sa, a1,a2,a3,f);
	return exp_op4(sql->sa, a1,a2,a3,a4,f);
}

static sql_exp *
rel_nop(mvc *sql, sql_rel **rel, symbol *se, int fs, exp_kind ek)
{
	int nr_args = 0;
	dnode *l = se->data.lval->h;
	dnode *ops = l->next->data.lval->h;
	list *exps = new_exp_list(sql->sa);
	list *tl = sa_list(sql->sa);
	sql_subfunc *f = NULL;
	sql_subtype *obj_type = NULL;
	char *fname = qname_fname(l->data.lval);
	char *sname = qname_schema(l->data.lval);
	sql_schema *s = sql->session->schema;
	exp_kind iek = {type_value, card_column, FALSE};
	int table_func = (ek.card == card_relation);
	int type = (ek.card == card_none)?F_PROC:
		   ((ek.card == card_relation)?F_UNION:F_FUNC);

	for (; ops; ops = ops->next, nr_args++) {
		sql_exp *e = rel_value_exp(sql, rel, ops->data.sym, fs, iek);
		sql_subtype *tpe;

		if (!e) 
			return NULL;
		append(exps, e);
		tpe = exp_subtype(e);
		if (!nr_args)
			obj_type = tpe;
		append(tl, tpe);
	}
	if (sname)
		s = mvc_bind_schema(sql, sname);
	f = bind_func_(sql, s, fname, tl, type);
	if (f) {
		return exp_op(sql->sa, exps, f);
	} else if ((f = bind_member_func(sql, s, fname, obj_type, nr_args, NULL)) != NULL) { 
		sql_subfunc *prev = NULL;
		node *n, *m;
		list *nexps;

		while((f = bind_member_func(sql, s, fname, obj_type, nr_args, prev)) != NULL) { 
			prev = f;
			if (f->func->type != type)
				continue;
			if (f->func->vararg) 
				return exp_op(sql->sa, exps, f);
	       		nexps = new_exp_list(sql->sa);
			for (n = exps->h, m = f->func->ops->h; n && m;
				  	n = n->next, m = m->next) {
				sql_arg *a = m->data;
				sql_exp *e = n->data;

				if (a->type.type->eclass == EC_ANY) {
					sql_subtype *st = &e->tpe;
					sql_init_subtype(&a->type, st->type, st->digits, st->scale);
				}
				e = rel_check_type(sql, &a->type, e, type_equal);
				if (!e) {
					nexps = NULL;
					break;
				}
				if (table_func && e->card > CARD_ATOM) {
					sql_subaggr *zero_or_one = sql_bind_aggr(sql->sa, sql->session->schema, "zero_or_one", exp_subtype(e));

					e = exp_aggr1(sql->sa, e, zero_or_one, 0, 0, CARD_ATOM, 0);
				}
				append(nexps, e);
			}
			if (nexps) 
				return exp_op(sql->sa, nexps, f);
		}
	} else if ((f = find_func(sql, s, fname, nr_args, type, NULL)) != NULL) {
		sql_subfunc *prev = NULL;
		node *n, *m;
		list *nexps;

		while((f = find_func(sql, s, fname, nr_args, type, prev)) != NULL) { 
			prev = f;
			if (f->func->type != type)
				continue;
			if (f->func->vararg) 
				return exp_op(sql->sa, exps, f);
	       		nexps = new_exp_list(sql->sa);
			for (n = exps->h, m = f->func->ops->h; n && m;
			  	n = n->next, m = m->next) {
				sql_arg *a = m->data;
				sql_exp *e = n->data;

				if (a->type.type->eclass == EC_ANY) {
					sql_subtype *st = &e->tpe;
					sql_init_subtype(&a->type, st->type, st->digits, st->scale);
				}
				e = rel_check_type(sql, &a->type, e, type_equal);
				if (!e) {
					nexps = NULL;
					break;
				}
				if (table_func && e->card > CARD_ATOM) {
					sql_subaggr *zero_or_one = sql_bind_aggr(sql->sa, sql->session->schema, "zero_or_one", exp_subtype(e));
	
					e = exp_aggr1(sql->sa, e, zero_or_one, 0, 0, CARD_ATOM, 0);
				}
				append(nexps, e);
			}
			if (nexps) 
				return exp_op(sql->sa, nexps, f);
		}
	}
	return sql_error(sql, 02, "SELECT: no such operator '%s'", fname);
}

static sql_exp *
_rel_aggr(mvc *sql, sql_rel **rel, int distinct, sql_schema *s, char *aname, dnode *args, int f)
{
	exp_kind ek = {type_value, card_column, FALSE};
	sql_subaggr *a = NULL;
	int no_nil = 0;
	sql_rel *groupby = *rel, *gr;
	list *exps = NULL;

	if (!groupby) {
		char *uaname = malloc(strlen(aname) + 1);
		sql_exp *e = sql_error(sql, 02, "%s: missing group by",
				toUpperCopy(uaname, aname));
		free(uaname);
		return e;
	}

	if (f == sql_having && is_select(groupby->op))
		groupby = groupby->l;

	if (groupby->l && groupby->op == op_project) {
		sql_rel *r = groupby->l;	
		if (r->op == op_groupby) {
			groupby = r;
		} else if (r->op == op_select && r->l) {
			/* a having after a groupby */
			r = r->l;
			if (r->op == op_groupby)
				groupby = r;
		}
	}

	if (groupby->op != op_groupby)		/* implicit groupby */
		*rel = rel_project2groupby(sql, groupby);
	if (!*rel)
		return NULL;

	if (f == sql_where) {
		char *uaname = malloc(strlen(aname) + 1);
		sql_exp *e = sql_error(sql, 02, "%s: not allowed in WHERE clause",
				toUpperCopy(uaname, aname));
		free(uaname);
		return e;
	}
	
	if (!args->data.sym) {	/* count(*) case */
		sql_exp *e;

		if (strcmp(aname, "count") != 0) {
			char *uaname = malloc(strlen(aname) + 1);
			sql_exp *e = sql_error(sql, 02, "%s: unable to perform '%s(*)'",
					toUpperCopy(uaname, aname), aname);
			free(uaname);
			return e;
		}
		a = sql_bind_aggr(sql->sa, s, aname, NULL);
		e = exp_aggr(sql->sa, NULL, a, distinct, 0, groupby->card, 0);
		if (*rel == groupby && f == sql_sel) /* selection */
			return e;
		return rel_groupby_add_aggr(sql, groupby, e);
	} 

	exps = sa_list(sql->sa);

	/* use cnt as nils shouldn't be counted */
	gr = groupby->l;

	no_nil = 1;

	reset_processed(groupby);
	for (	; args; args = args->next ) {
		sql_exp *e = rel_value_exp(sql, &gr, args->data.sym, f, ek);

		if (gr && e && is_project(gr->op) && !is_set(gr->op) && e->type != e_column) {
			rel_project_add_exp(sql, gr, e);
			e = exp_alias_or_copy(sql, exp_relname(e), exp_name(e), gr->l, e);
		}
		if (!e || !exp_subtype(e)) { /* we also do not expect parameters here */
			set_processed(groupby);
			return NULL;
		}
		list_append(exps, e);
	}
	set_processed(groupby);
	groupby->l = gr;

	a = sql_bind_aggr_(sql->sa, s, aname, exp_types(sql->sa, exps));
	if (!a && list_length(exps) > 1) { 
		a = sql_bind_member_aggr(sql->sa, s, aname, exp_subtype(exps->h->data), list_length(exps));
		if (a) {
			node *n, *op = a->aggr->ops->h;
			list *nexps = sa_list(sql->sa);

			for (n = exps->h ; a && op && n; op = op->next, n = n->next ) {
				sql_arg *arg = op->data;
				sql_exp *e = n->data;

				e = rel_check_type(sql, &arg->type, e, type_equal);
				if (!e)
					a = NULL;
				list_append(nexps, e);
			}
			if (a && list_length(nexps))  /* count(col) has |exps| != |nexps| */
				exps = nexps;
		}
	}
	if (!a) { /* find aggr + convert */
		/* try larger numeric type */
		node *n;
		list *nexps = sa_list(sql->sa);

		for (n = exps->h ;  n; n = n->next ) {
			sql_exp *e = n->data;

			/* cast up, for now just dec to double */
			e = rel_numeric_supertype(sql, e);
			if (!e)
				break;
			list_append(nexps, e);
		}
		a = sql_bind_aggr_(sql->sa, s, aname, exp_types(sql->sa, nexps));
		if (a && list_length(nexps))  /* count(col) has |exps| != |nexps| */
			exps = nexps;
		if (!a) {
			a = sql_find_aggr(sql->sa, s, aname);
			if (a) {
				node *n, *op = a->aggr->ops->h;
				list *nexps = sa_list(sql->sa);

				for (n = exps->h ; a && op && n; op = op->next, n = n->next ) {
					sql_arg *arg = op->data;
					sql_exp *e = n->data;

					e = rel_check_type(sql, &arg->type, e, type_equal);
					if (!e)
						a = NULL;
					list_append(nexps, e);
				}
				if (a && list_length(nexps))  /* count(col) has |exps| != |nexps| */
					exps = nexps;
			}
		}
	}
	if (a && execute_priv(sql,a->aggr)) {
		sql_exp *e = exp_aggr(sql->sa, exps, a, distinct, no_nil, groupby->card, have_nil(exps));

		if (*rel != groupby || f != sql_sel) /* selection */
			e = rel_groupby_add_aggr(sql, groupby, e);
		return e;
	} else {
		sql_exp *e;
		char *type = "unknown";
		char *uaname = malloc(strlen(aname) + 1);

		if (exps->h) {
			sql_exp *e = exps->h->data;
			type = exp_subtype(e)->type->sqlname;
		}

		e = sql_error(sql, 02, "%s: no such operator '%s(%s)'",
				toUpperCopy(uaname, aname), aname, type);

		free(uaname);
		return e;
	}
}

static sql_exp *
rel_aggr(mvc *sql, sql_rel **rel, symbol *se, int f)
{
	dlist *l = se->data.lval;
	dnode *d = l->h->next;
	int distinct = 0;
	char *aname = qname_fname(l->h->data.lval);
	char *sname = qname_schema(l->h->data.lval);
	sql_schema *s = sql->session->schema;

	if (l->h->next->type == type_int) {
		distinct = l->h->next->data.i_val;
		d = l->h->next->next;
	}
	if (sname)
		s = mvc_bind_schema(sql, sname);
	return _rel_aggr( sql, rel, distinct, s, aname, d, f);
}

static sql_exp *
rel_case(mvc *sql, sql_rel **rel, int token, symbol *opt_cond, dlist *when_search_list, symbol *opt_else, int f)
{
	sql_subtype *tpe = NULL;
	list *conds = new_exp_list(sql->sa);
	list *results = new_exp_list(sql->sa);
	dnode *dn = when_search_list->h;
	sql_subtype *restype = NULL, rtype, bt;
	sql_exp *res = NULL, *else_exp = NULL;
	node *n, *m;
	exp_kind ek = {type_value, card_column, FALSE};

	sql_find_subtype(&bt, "boolean", 0, 0);
	if (dn) {
		sql_exp *cond = NULL, *result = NULL;

		/* NULLIF(e1,e2) == CASE WHEN e1=e2 THEN NULL ELSE e1 END */
		if (token == SQL_NULLIF) {
			sql_exp *e1, *e2;

			e1 = rel_value_exp(sql, rel, dn->data.sym, f, ek);
			e2 = rel_value_exp(sql, rel, dn->next->data.sym, f, ek);
			if (e1 && e2) {
				cond = rel_binop_(sql, e1, e2, NULL, "=", card_value);
				result = exp_atom(sql->sa, atom_general(sql->sa, exp_subtype(e1), NULL));
				else_exp = e1;	/* ELSE case */
			}
			/* COALESCE(e1,e2) == CASE WHEN e1
			   IS NOT NULL THEN e1 ELSE e2 END */
		} else if (token == SQL_COALESCE) {
			cond = rel_value_exp(sql, rel, dn->data.sym, f, ek);

			if (cond) {
				result = cond;
				cond = rel_unop_(sql, rel_unop_(sql, cond, NULL, "isnull", card_value), NULL, "not", card_value);
			}
		} else {
			dlist *when = dn->data.sym->data.lval;

			if (opt_cond) {
				sql_exp *l = rel_value_exp(sql, rel, opt_cond, f, ek);
				sql_exp *r = rel_value_exp(sql, rel, when->h->data.sym, f, ek);
				if (!l || !r || rel_convert_types(sql, &l, &r, 1, type_equal) < 0) 
					return NULL;
				cond = rel_binop_(sql, l, r, NULL, "=", card_value);
			} else {
				cond = rel_logical_value_exp(sql, rel, when->h->data.sym, sql_sel);
			}
			result = rel_value_exp(sql, rel, when->h->next->data.sym, f, ek);
		}
		if (!cond || !result) 
			return NULL;
		list_prepend(conds, cond);
		list_prepend(results, result);

		restype = exp_subtype(result);

		if (token == SQL_NULLIF)
			dn = NULL;
		else
			dn = dn->next;
	}
	if (!restype) 
		return sql_error(sql, 02, "result type missing");
	/* for COALESCE we skip the last (else part) */
	for (; dn && (token != SQL_COALESCE || dn->next); dn = dn->next) {
		sql_exp *cond = NULL, *result = NULL;

		if (token == SQL_COALESCE) {
			cond = rel_value_exp(sql, rel, dn->data.sym, f, ek);

			if (cond) {
				result = cond;
				cond = rel_unop_(sql, rel_unop_(sql, cond, NULL, "isnull", card_value), NULL, "not", card_value);
			}
		} else {
			dlist *when = dn->data.sym->data.lval;

			if (opt_cond) {
				sql_exp *l = rel_value_exp(sql, rel, opt_cond, f, ek);
				sql_exp *r = rel_value_exp(sql, rel, when->h->data.sym, f, ek);
				if (!l || !r || rel_convert_types(sql, &l, &r, 1, type_equal) < 0) 
					return NULL;
				cond = rel_binop_(sql, l, r, NULL, "=", card_value);
			} else {
				cond = rel_logical_value_exp(sql, rel, when->h->data.sym, sql_sel);
			}
			result = rel_value_exp(sql, rel, when->h->next->data.sym, sql_sel, ek);
		}
		if (!cond || !result) 
			return NULL;
		list_prepend(conds, cond);
		list_prepend(results, result);

		tpe = exp_subtype(result);
		if (!tpe) 
			return sql_error(sql, 02, "result type missing");
		supertype(&rtype, restype, tpe);
		restype = &rtype;
	}
	if (opt_else || else_exp) {
		sql_exp *result = else_exp;

		if (!result && !(result = rel_value_exp(sql, rel, opt_else, f, ek))) 
			return NULL;

		tpe = exp_subtype(result);
		if (tpe && restype) {
			supertype(&rtype, restype, tpe);
			tpe = &rtype;
		}
		restype = tpe;
		if (restype->type->localtype == TYPE_void) /* NULL */
			restype = sql_bind_localtype("str");

		if (!result || !(result = rel_check_type(sql, restype, result, type_equal))) 
			return NULL;
		res = result;

		if (!res) 
			return NULL;
	} else {
		if (restype->type->localtype == TYPE_void) /* NULL */
			restype = sql_bind_localtype("str");
		res = exp_atom(sql->sa, atom_general(sql->sa, restype, NULL));
	}

	for (n = conds->h, m = results->h; n && m; n = n->next, m = m->next) {
		sql_exp *cond = n->data;
		sql_exp *result = m->data;

		if (!(result = rel_check_type(sql, restype, result, type_equal))) 
			return NULL;

		if (!(cond = rel_check_type(sql, &bt, cond, type_equal))) 
			return NULL;

		/* remove any null's in the condition */
		if (has_nil(cond)) {
			sql_exp *condnil = rel_unop_(sql, cond, NULL, "isnull", card_value);
			cond = rel_nop_(sql, condnil, exp_atom_bool(sql->sa, 0), cond, NULL, NULL, "ifthenelse", card_value);
		}
		res = rel_nop_(sql, cond, result, res, NULL, NULL, "ifthenelse", card_value);
		if (!res) 
			return NULL;
		/* ugh overwrite res type */
	       	((sql_subfunc*)res->f)->res->h->data = sql_create_subtype(sql->sa, restype->type, restype->digits, restype->scale);
	}
	return res;
}

static sql_exp *
rel_case_exp(mvc *sql, sql_rel **rel, symbol *se, int f)
{
	dlist *l = se->data.lval;

	if (se->token == SQL_COALESCE) {
		symbol *opt_else = l->t->data.sym;

		return rel_case(sql, rel, se->token, NULL, l, opt_else, f);
	} else if (se->token == SQL_NULLIF) {
		return rel_case(sql, rel, se->token, NULL, l, NULL, f);
	} else if (l->h->type == type_list) {
		dlist *when_search_list = l->h->data.lval;
		symbol *opt_else = l->h->next->data.sym;

		return rel_case(sql, rel, SQL_CASE, NULL, when_search_list, opt_else, f);
	} else {
		symbol *scalar_exp = l->h->data.sym;
		dlist *when_value_list = l->h->next->data.lval;
		symbol *opt_else = l->h->next->next->data.sym;

		return rel_case(sql, rel, SQL_CASE, scalar_exp, when_value_list, opt_else, f);
	}
}

static sql_exp *
rel_cast(mvc *sql, sql_rel **rel, symbol *se, int f)
{

	dlist *dl = se->data.lval;
	symbol *s = dl->h->data.sym;
	sql_subtype *tpe = &dl->h->next->data.typeval;
	exp_kind ek = {type_value, card_column, FALSE};
	sql_exp *e = rel_value_exp(sql, rel, s, f, ek);

	if (!e)
		return NULL;
	/* strings may need too be truncated */
	if (tpe ->type ->localtype == TYPE_str) {
		if (tpe->digits > 0) {
			sql_subtype *et = exp_subtype(e);
			sql_subtype *it = sql_bind_localtype("int");
			sql_subfunc *c = sql_bind_func(sql->sa, sql->session->schema, "truncate", et, it, F_FUNC);
			if (c)
				e = exp_binop(sql->sa, e, exp_atom_int(sql->sa, tpe->digits), c);
		}
	}
	if (e) 
		e = rel_check_type(sql, tpe, e, type_cast);
	if (e)
		exp_label(sql->sa, e, ++sql->label);
	return e;
}

static sql_exp *
rel_next_value_for( mvc *sql, symbol *se )
{
	char *seq = qname_table(se->data.lval);
	char *sname = qname_schema(se->data.lval);
	sql_schema *s = NULL;
	sql_subtype t;
	sql_subfunc *f;

	if (sname && !(s = mvc_bind_schema(sql, sname)))
		return sql_error(sql, 02,
			"3F000!NEXT VALUE FOR: no such schema '%s'", sname);
	if (!s)
		s = sql->session->schema;

	if (!find_sql_sequence(s, seq) && !stack_find_rel_view(sql, seq))
		return sql_error(sql, 02, "NEXT VALUE FOR: "
			"no such sequence '%s'.'%s'", s->base.name, seq);
	sql_find_subtype(&t, "varchar", 0, 0);
	f = sql_bind_func(sql->sa, s, "next_value_for", &t, &t, F_FUNC);
	assert(f);
	return exp_binop(sql->sa, exp_atom_str(sql->sa, s->base.name, &t),
			exp_atom_str(sql->sa, seq, &t), f);
}

/* some users like to use aliases already in the groupby */
static sql_exp *
rel_selection_ref(mvc *sql, sql_rel *rel, symbol *grp, dlist *selection )
{
	dnode *n;
	dlist *gl = grp->data.lval;
	char *name = NULL;
	exp_kind ek = {type_value, card_column, FALSE};

	if (dlist_length(gl) > 1)
		return NULL;
	if (!selection)
		return NULL;

	name = gl->h->data.sval;
	for (n = selection->h; n; n = n->next) {
		/* we only look for columns */
		if (n->data.sym->token == SQL_COLUMN) {
			dlist *l = n->data.sym->data.lval;
			/* AS name */
			if (l->h->next->data.sval &&
					strcmp(l->h->next->data.sval, name) == 0){
				sql_exp *ve = rel_value_exp(sql, &rel, l->h->data.sym, sql_sel, ek);
				if (ve) {
					dlist *l = dlist_create(sql->sa);
					symbol *sym;
					exp_setname(sql->sa, ve, NULL, name);
					/* now we should rewrite the selection
					   such that it uses the new group
					   by column
					*/
					dlist_append_string(sql->sa, l,
						sa_strdup(sql->sa, name));
					sym = symbol_create_list(sql->sa, SQL_COLUMN, l);
					l = dlist_create(sql->sa);
					dlist_append_symbol(sql->sa, l, sym);
					/* no alias */
					dlist_append_symbol(sql->sa, l, NULL);
					n->data.sym = symbol_create_list(sql->sa, SQL_COLUMN, l);
				
				}
				return ve;
			}
		}
	}
	return NULL;
}

static list *
rel_group_by(mvc *sql, sql_rel *rel, symbol *groupby, dlist *selection, int f )
{
	sql_rel *or = rel;
	dnode *o = groupby->data.lval->h;
	list *exps = new_exp_list(sql->sa);

	for (; o; o = o->next) {
		symbol *grp = o->data.sym;
		sql_exp *e = rel_column_ref(sql, &rel, grp, f);

		if (or != rel)
			return NULL;
		if (!e) {
			char buf[ERRSIZE];
			/* reset error */
			sql->session->status = 0;
			strcpy(buf, sql->errstr);
			sql->errstr[0] = '\0';

			e = rel_selection_ref(sql, rel, grp, selection);
			if (!e) {
				if (sql->errstr[0] == 0)
					strcpy(sql->errstr, buf);
				return NULL;
			}
		}
		append(exps, e);
	}
	return exps;
}

/* find selection expressions matching the order by column expression */

/* first limit to simple columns only */
static sql_exp *
rel_order_by_simple_column_exp(mvc *sql, sql_rel *r, symbol *column_r)
{
	sql_exp *e = NULL;
	dlist *l = column_r->data.lval;

	if (!r || !is_project(r->op) || column_r->type == type_int)
		return NULL;
	assert(column_r->token == SQL_COLUMN && column_r->type == type_list);

	r = r->l;
	if (!r)
		return e;
	set_processed(r);
	if (dlist_length(l) == 1) {
		char *name = l->h->data.sval;
		e = rel_bind_column(sql, r, name, sql_sel);
	}
	if (dlist_length(l) == 2) {
		char *tname = l->h->data.sval;
		char *name = l->h->next->data.sval;

		e = rel_bind_column2(sql, r, tname, name, sql_sel);
	}
	if (!e) {
		/* now we need to rewrite r
			project( project( all exps + order_exps),
				order_exps, exps )
		*/
	}
	if (e)
		return e;
	return sql_error(sql, 02, "ORDER BY: absolute column names not supported");
}

static list *
rel_projections_(mvc *sql, sql_rel *rel)
{
	list *rexps, *exps ;

	if (is_subquery(rel) && is_project(rel->op))
		return new_exp_list(sql->sa);

	switch(rel->op) {
	case op_join:
	case op_left:
	case op_right:
	case op_full:
		exps = rel_projections_(sql, rel->l);
		rexps = rel_projections_(sql, rel->r);
		exps = list_merge( exps, rexps, (fdup)NULL);
		return exps;
	case op_groupby:
	case op_project:
	case op_table:
	case op_basetable:
	case op_ddl:

	case op_union:
	case op_except:
	case op_inter:

		exps = new_exp_list(sql->sa);
		if (rel->exps) {
			node *en;

			for (en = rel->exps->h; en; en = en->next) {
				sql_exp *e = en->data;
				if (e) {
					if (e->type == e_column) {
						sql_exp *oe = e;
						e = exp_column(sql->sa, exp_relname(e), exp_name(e), exp_subtype(e), exp_card(e), has_nil(e), is_intern(e));
						exp_setname(sql->sa, e, oe->l, oe->r);
					}
					append(exps, e);
				}
			}
		}
		if (is_groupby(rel->op) && rel->r) {
			list *l = rel->r;
			node *en;

			for (en = l->h; en; en = en->next) {
				sql_exp *e = en->data;
				if (e) {
					if (e->type == e_column) {
						sql_exp *oe = e;
						e = exp_column(sql->sa, exp_relname(e), exp_name(e), exp_subtype(e), exp_card(e), has_nil(e), is_intern(e));
						exp_setname(sql->sa, e, oe->l, oe->r);
					}
					append(exps, e);
				}
			}
		}
		return exps;
	case op_apply:
	case op_semi:
	case op_anti:

	case op_select:
	case op_topn:
	case op_sample:
		return rel_projections_(sql, rel->l);
	default:
		return NULL;
	}
}

/* exp_rewrite */
static sql_exp * exp_rewrite(mvc *sql, sql_exp *e, sql_rel *t);

static list *
exps_rename(mvc *sql, list *l, sql_rel *r) 
{
	node *n;
	list *nl = new_exp_list(sql->sa);

	for(n=l->h; n; n=n->next) {
		sql_exp *arg = n->data;

		arg = exp_rewrite(sql, arg, r);
		if (!arg) 
			return NULL;
		append(nl, arg);
	}
	return nl;
}

static sql_exp *
exp_rewrite(mvc *sql, sql_exp *e, sql_rel *r) 
{
	sql_exp *l, *ne = NULL;

	switch(e->type) {
	case e_column:
		if (e->l) { 
			e = exps_bind_column2(r->exps, e->l, e->r);
		} else {
			e = exps_bind_column(r->exps, e->r, NULL);
		}
		if (!e)
			return NULL;
		return exp_column(sql->sa, e->l, e->r, exp_subtype(e), exp_card(e), has_nil(e), is_intern(e));
	case e_aggr:
	case e_cmp: 
		return NULL;
	case e_convert:
		l = exp_rewrite(sql, e->l, r);
		if (l)
			ne = exp_convert(sql->sa, l, exp_fromtype(e), exp_totype(e));
		break;
	case e_func: {
		list *l = e->l, *nl = NULL;

		if (!l) {
			return e;
		} else {
			nl = exps_rename(sql, l, r);
			if (!nl)
				return NULL;
		}
		if (e->type == e_func)
			ne = exp_op(sql->sa, nl, e->f);
		else 
			ne = exp_aggr(sql->sa, nl, e->f, need_distinct(e), need_no_nil(e), e->card, has_nil(e));
		break;
	}	
	case e_atom:
	case e_psm:
		return e;
	}
	return ne;
}

/* second complex columns only */
static sql_exp *
rel_order_by_column_exp(mvc *sql, sql_rel **R, symbol *column_r, int f)
{
	sql_rel *r = *R;
	sql_exp *e = NULL;
	exp_kind ek = {type_value, card_column, FALSE};

	if (f == sql_orderby) {
		assert(is_project(r->op));
		r = r->l;
	}
	if (!r)
		return e;

	if (!is_project(r->op) || is_set(r->op)) {
		r = rel_project(sql->sa, r, rel_projections(sql, r, NULL, 1, 1));
		(*R)->l = r;
		set_processed(r);
	}

	if (!e) {
		sql_rel *or = r;

		e = rel_value_exp(sql, &r, column_r, sql_sel, ek);
		if (r && or != r)
			(*R)->l = r;
		/* add to internal project */
		if (e && is_processed(r)) {
			rel_project_add_exp(sql, r, e);
			e = rel_lastexp(sql, r);
		}
		/* try with reverted aliases */
		if (!e && r && sql->session->status != -ERR_AMBIGUOUS) {
			sql_rel *nr = rel_project(sql->sa, r, rel_projections_(sql, r));

			/* reset error */
			sql->session->status = 0;
			sql->errstr[0] = '\0';

			set_processed(nr);
			e = rel_value_exp(sql, &nr, column_r, sql_sel, ek);
			if (e) {
				/* first rewrite e back into current column names */
				e = exp_rewrite(sql, e, nr);
				
				rel_project_add_exp(sql, r, e);
				e = rel_lastexp(sql, r);
			}
		}
	}
	if (e)
		return e;
	return sql_error(sql, 02, "ORDER BY: absolute column names not supported");
}


static list *
rel_order_by(mvc *sql, sql_rel **R, symbol *orderby, int f )
{
	sql_rel *rel = *R;
	sql_rel *or = rel;
	list *exps = new_exp_list(sql->sa);
	dnode *o = orderby->data.lval->h;

	if (f == sql_orderby) {
		assert(is_project(rel->op));
		rel = rel->l;
		or = rel;
	}
	
	for (; o; o = o->next) {
		symbol *order = o->data.sym;

		if (order->token == SQL_COLUMN) {
			symbol *col = order->data.lval->h->data.sym;
			int direction = order->data.lval->h->next->data.i_val;
			sql_exp *e = NULL;

			if (col->token == SQL_COLUMN || col->token == SQL_ATOM) {
				int is_last = 0;
				exp_kind ek = {type_value, card_column, FALSE};

				e = rel_value_exp2(sql, &rel, col, f, ek, &is_last);

				if (e && e->card <= CARD_ATOM) {
					sql_subtype *tpe = &e->tpe;
					/* integer atom on the stack */
					if (e->type == e_atom &&
					    tpe->type->eclass == EC_NUM) {
						atom *a = e->l?e->l:sql->args[e->flag];
						int nr = (int)atom_get_int(a);

						e = exps_get_exp(rel->exps, nr);
						if (!e)
							return NULL;
						e = exp_column(sql->sa, e->rname, exp_name(e), exp_subtype(e), exp_card(e), has_nil(e), is_intern(e));
						/* do not cache this query */
						if (e)
							scanner_reset_key(&sql->scanner);
					} else if (e->type == e_atom) {
						return sql_error(sql, 02, "order not of type SQL_COLUMN\n");
					}
				}
			}

			assert(order->data.lval->h->next->type == type_int);
			if (or != rel)
				return NULL;
			if (!e && sql->session->status != -ERR_AMBIGUOUS && col->token == SQL_COLUMN) {
				/* reset error */
				sql->session->status = 0;
				sql->errstr[0] = '\0';

				e = rel_order_by_simple_column_exp(sql, rel, col);
				if (e && e->card != rel->card) 
					e = NULL;
			}
			if (!e && sql->session->status != -ERR_AMBIGUOUS) {
				/* reset error */
				sql->session->status = 0;
				sql->errstr[0] = '\0';

				e = rel_order_by_column_exp(sql, &rel, col, f);
				if (e && e->card != rel->card) 
					e = NULL;
			}
			if (!e) 
				return NULL;
			set_direction(e, direction);
			append(exps, e);
		} else {
			return sql_error(sql, 02, "order not of type SQL_COLUMN\n");
		}
	}
	*R = rel;
	return exps;
}

static list *
rel_frame(mvc *sql, symbol *frame, list *exps)
{
	/* units, extent, exclusion */
	dnode *d = frame->data.lval->h;

	/* RANGE vs UNITS */
	sql_exp *units = exp_atom_int(sql->sa, d->next->next->data.i_val);
	sql_exp *start = exp_atom_int(sql->sa, d->data.i_val);
	sql_exp *end   = exp_atom_int(sql->sa, d->next->data.i_val);
	sql_exp *excl  = exp_atom_int(sql->sa, d->next->next->next->data.i_val);
	append(exps, units);
	append(exps, start);
	append(exps, end);
	append(exps, excl);
	return exps;
}

/* window functions */

/*
 * select x, y, rank_op() over (partition by x order by y) as, ...
                aggr_op(z) over (partition by y order by x) as, ...
 * from table [x,y,z,w,v]
 *
 * project and order by over x,y / y,x
 * a = project( table ) [ x, y, z, w, v ], [ x, y]
 * b = project( table ) [ x, y, z, w, v ], [ y, x]
 *
 * project with order dependend operators, ie combined prev/current value 
 * aa = project (a) [ x, y, r = rank_op(diff(x) (marks a new partition), rediff(diff(x), y) (marks diff value with in partition)), z, w, v ]
 * project(aa) [ aa.x, aa.y, aa.r ] -- only keep current output list 
 * bb = project (b) [ x, y, a = aggr_op(z, diff(y), rediff(diff(y), x)), z, w, v ]
 * project(bb) [ bb.x, bb.y, bb.a ]  -- only keep current output list
 */
static sql_exp *
rel_rankop(mvc *sql, sql_rel **rel, symbol *se, int f)
{
	node *n;
	dlist *l = se->data.lval;
	symbol *window_function = l->h->data.sym;
	dlist *window_specification = l->h->next->data.lval;
	char *aname = NULL;
	char *sname = NULL;
	sql_subfunc *wf = NULL;
	sql_exp *e = NULL, *pe = NULL, *oe = NULL;
	sql_rel *r = *rel, *p;
	list *gbe = NULL, *obe = NULL, *fbe = NULL, *args, *types;
	sql_schema *s = sql->session->schema;
	int distinct = 0, project_added = 0;
	
	if (window_function->token == SQL_RANK) {
		aname = qname_fname(window_function->data.lval);
		sname = qname_schema(window_function->data.lval);
	} else { /* window aggr function */
		dnode *n = window_function->data.lval->h;

		aname = qname_fname(n->data.lval);
		sname = qname_schema(n->data.lval);
	}
	if (sname)
		s = mvc_bind_schema(sql, sname);

	if (f == sql_where) {
		char *uaname = malloc(strlen(aname) + 1);
		e = sql_error(sql, 02, "%s: not allowed in WHERE clause",
				toUpperCopy(uaname, aname));
		free(uaname);
		return e;
	}

	/* window operations are only allowed in the projection */
	if (r && r->op != op_project) {
		*rel = r = rel_project(sql->sa, r, rel_projections(sql, r, NULL, 1, 1));
		project_added = 1;
	}
	if (f != sql_sel || !r || r->op != op_project || is_processed(r))
		return sql_error(sql, 02, "OVER: only possible within the selection");

	p = r->l;
	p = rel_project(sql->sa, p, rel_projections(sql, p, NULL, 1, 1));

	/* Partition By */
	if (window_specification->h->data.sym) {
		gbe = rel_group_by(sql, p, window_specification->h->data.sym, NULL /* cannot use (selection) column references, as this result is a selection column */, f );
		if (!gbe)
			return NULL;
		p->r = gbe;
	}
	/* Order By */
	if (window_specification->h->next->data.sym) {
		sql_rel *g;
		obe = rel_order_by(sql, &p, window_specification->h->next->data.sym, f);
		if (!obe)
			return NULL;
		/* conditionaly? */
		g = p->l;
		if (g->op == op_groupby) {
			list_merge(p->exps, obe, (fdup)NULL);
			p->exps = list_distinct(p->exps, (fcmp)exp_equal, (fdup)NULL);
		}
		if (p->r) {
			p->r = list_merge(sa_list(sql->sa), p->r, (fdup)NULL);
			list_merge(p->r, obe, (fdup)NULL);
		} else {
			p->r = obe;
		}
	}
	/* Frame */
	if (window_specification->h->next->next->data.sym) {
		fbe = new_exp_list(sql->sa);
		fbe = rel_frame(sql, window_specification->h->next->next->data.sym, fbe);
		if (!fbe)
			return NULL;
	}

	if (window_function->token == SQL_RANK) {
		e = p->exps->h->data; 
		e = exp_column(sql->sa, exp_relname(e), exp_name(e), exp_subtype(e), exp_card(e), has_nil(e), is_intern(e));
	} else {
		dnode *n = window_function->data.lval->h->next;

		if (n) {
			int is_last = 0;
			exp_kind ek = {type_value, card_column, FALSE};

			distinct = n->data.i_val;
			e = rel_value_exp2(sql, &p, n->next->data.sym, f, ek, &is_last);
		}
	}
	(void)distinct;

	/* diff for partitions */
	if (gbe) {
		sql_subtype *bt = sql_bind_localtype("bit");

		for( n = gbe->h; n; n = n->next)  {
			sql_subfunc *df;
			sql_exp *e = n->data;
		       
			args = sa_list(sql->sa);
			if (pe) { 
				df = bind_func(sql, s, "diff", bt, exp_subtype(e), F_ANALYTIC);
				append(args, pe);
			} else {
				df = bind_func(sql, s, "diff", exp_subtype(e), NULL, F_ANALYTIC);
			}
			if (!df)
				return sql_error(sql, 02, "SELECT: function '%s' not found", "diff" );
			append(args, e);
			pe = exp_op(sql->sa, args, df);
		}
	} else {
		pe = exp_atom_bool(sql->sa, 0);
	}
	/* diff for orderby */
	if (obe) {
		sql_subtype *bt = sql_bind_localtype("bit");

		for( n = obe->h; n; n = n->next)  {
			sql_exp *e = n->data;
			sql_subfunc *df;
		       
			args = sa_list(sql->sa);
			if (oe) { 
				df = bind_func(sql, s, "diff", bt, exp_subtype(e), F_ANALYTIC);
				append(args, oe);
			} else {
				df = bind_func(sql, s, "diff", exp_subtype(e), NULL, F_ANALYTIC);
			}
			if (!df)
				return sql_error(sql, 02, "SELECT: function '%s' not found", "diff" );
			append(args, e);
			oe = exp_op(sql->sa, args, df);
		}
	} else {
		oe = exp_atom_bool(sql->sa, 0);
	}

	types = sa_list(sql->sa);
	append(types, exp_subtype(e));
	append(types, exp_subtype(pe));
	append(types, exp_subtype(oe));
	wf = bind_func_(sql, s, aname, types, F_ANALYTIC);
	if (!wf)
		return sql_error(sql, 02, "SELECT: function '%s' not found", aname );
	args = sa_list(sql->sa);
	append(args, e);
	append(args, pe);
	append(args, oe);
	e = exp_op(sql->sa, args, wf);

	r->l = p = rel_project(sql->sa, p, rel_projections(sql, p, NULL, 1, 1));
	set_processed(p);
	append(p->exps, e);
	e = rel_lastexp(sql, p);
	if (project_added) {
		append(r->exps, e);
		e = rel_lastexp(sql, r);
	}
	return e;
}

sql_exp *
rel_value_exp2(mvc *sql, sql_rel **rel, symbol *se, int f, exp_kind ek, int *is_last)
{
	if (!se)
		return NULL;

	if (THRhighwater())
		return sql_error(sql, 10, "SELECT: too many nested operators");

	switch (se->token) {
	case SQL_OP:
		return rel_op(sql, se, ek);
	case SQL_UNOP:
		return rel_unop(sql, rel, se, f, ek);
	case SQL_BINOP:
		return rel_binop(sql, rel, se, f, ek);
	case SQL_NOP:
		return rel_nop(sql, rel, se, f, ek);
	case SQL_AGGR:
		return rel_aggr(sql, rel, se, f);
	case SQL_RANK:
		return rel_rankop(sql, rel, se, f);
	case SQL_COLUMN:
		return rel_column_ref(sql, rel, se, f );
	case SQL_NAME:
		return rel_var_ref(sql, se->data.sval, 1);
	case SQL_SELECT: {
		sql_rel *r;

		r = rel_subquery(sql, NULL, se, ek, APPLY_JOIN);
		if (r) {
			sql_exp *e;

			if (ek.card <= card_column && is_project(r->op) && list_length(r->exps) > 1) 
				return sql_error(sql, 02, "SELECT: subquery must return only one column");
			e = rel_lastexp(sql, r);

			/* group by needed ? */
			if (e->card > CARD_ATOM && e->card > ek.card) {
				int processed = is_processed(r);
				sql_subaggr *zero_or_one = sql_bind_aggr(sql->sa, sql->session->schema, "zero_or_one", exp_subtype(e));

				e = exp_aggr1(sql->sa, e, zero_or_one, 0, 0, CARD_ATOM, 0);
				r = rel_groupby(sql, r, NULL);
				e = rel_groupby_add_aggr(sql, r, e);
				if (processed)
					set_processed(r);
			}
			/* single row */
			if (*rel) {
				sql_rel *p = *rel;

				rel_setsubquery(r);
				/* in the selection phase we should have project/groupbys, unless 
				 * this is the value (column) for the aggregation then the 
				 * crossproduct is pushed under the project/groupby.  */ 
				if (f == sql_sel && is_project(p->op) && !is_processed(p)) {
					sql_rel *pp = p;
					if (p->l) 
						pp = p->l;
					if (is_groupby(pp->op)) {
						pp->l = rel_crossproduct(sql->sa, pp->l, r, op_join);
						e = rel_groupby_add_aggr(sql, pp, e);
					} else if (p->l) {
						p->l = rel_crossproduct(sql->sa, p->l, r, op_join);
					} else if (!p->l) {
						p->l = r;
					} else {
						assert(0);
						*rel = rel_crossproduct(sql->sa, p, r, op_join);
					}
				} else {
					*rel = rel_crossproduct(sql->sa, p, r, op_join);
				}
				*is_last = 1;
				return e;
			} else {
				*rel = r;
			}
			*is_last=1;
			return e;
		}
		if (!r && sql->session->status != -ERR_AMBIGUOUS) {
			sql_exp *rs = NULL;
			int card = 0;

			if (!*rel)
				return NULL;

			/* reset error */
			sql->session->status = 0;
			sql->errstr[0] = '\0';

			/* add unique */
			card = exps_card((*rel)->exps);
			*rel = r = rel_subquery(sql, *rel, se, ek, f == sql_sel?APPLY_LOJ:APPLY_JOIN);
			if (r) {
				rs = rel_lastexp(sql, r);
				if (f == sql_sel && card > CARD_ATOM && r->card > CARD_ATOM && r->r) {
					sql_subaggr *zero_or_one = sql_bind_aggr(sql->sa, sql->session->schema, "zero_or_one", exp_subtype(rs));
					rs = exp_aggr1(sql->sa, rs, zero_or_one, 0, 0, CARD_ATOM, 0);

					/* group by the right of the apply */
					r->r = rel_groupby(sql, r->r, NULL);
					rs = rel_groupby_add_aggr(sql, r->r, rs);
					rs = exp_column(sql->sa, exp_relname(rs), exp_name(rs), exp_subtype(rs), exp_card(rs), has_nil(rs), is_intern(rs));
				} else if (f == sql_sel && !r->r) {
					*rel = rel_project(sql->sa, *rel, new_exp_list(sql->sa));
				}
			}
			return rs;
		}
		if (!r)
			return NULL;
		return rel_find_lastexp(*rel);
	}
	case SQL_TABLE: {
		/* turn a subquery into a tabular result */
		*rel = rel_selects(sql, se->data.sym /*, *rel, se->data.sym, ek*/);
		if (*rel)
			return rel_find_lastexp(*rel);
		return NULL;
	}
	case SQL_PARAMETER:{
		if (sql->emode != m_prepare)
			return sql_error(sql, 02, "SELECT: parameters ('?') not allowed in normal queries, use PREPARE");
		assert(se->type == type_int);
		return exp_atom_ref(sql->sa, se->data.i_val, NULL);
	}
	case SQL_NULL:
		return exp_atom(sql->sa, atom_general(sql->sa, sql_bind_localtype("void"), NULL));
	case SQL_ATOM:{
		AtomNode *an = (AtomNode *) se;

		if (!an || !an->a) {
			return exp_atom(sql->sa, atom_general(sql->sa, sql_bind_localtype("void"), NULL));
		} else {
			return exp_atom(sql->sa, atom_dup(sql->sa, an->a));
		}
	}
	case SQL_NEXT:
		return rel_next_value_for(sql, se);
	case SQL_CAST:
		return rel_cast(sql, rel, se, f);
	case SQL_CASE:
	case SQL_COALESCE:
	case SQL_NULLIF:
		return rel_case_exp(sql, rel, se, f);
	case SQL_XMLELEMENT:
	case SQL_XMLFOREST:
	case SQL_XMLCOMMENT:
	case SQL_XMLATTRIBUTE:
	case SQL_XMLCONCAT:
	case SQL_XMLDOCUMENT:
	case SQL_XMLPI:
	case SQL_XMLTEXT:
		return rel_xml(sql, rel, se, f, ek);
	default:
		return rel_logical_value_exp(sql, rel, se, f);
	}
}

sql_exp *
rel_value_exp(mvc *sql, sql_rel **rel, symbol *se, int f, exp_kind ek)
{
	int is_last = 0;
	sql_exp *e;
	if (!se)
		return NULL;

	if (THRhighwater())
		return sql_error(sql, 10, "SELECT: too many nested operators");

	e = rel_value_exp2(sql, rel, se, f, ek, &is_last);
	if (e && (se->token == SQL_SELECT || se->token == SQL_TABLE) && !is_last) {
		assert(*rel);
		return rel_lastexp(sql, *rel);
	}
	return e;
}

static sql_exp *
column_exp(mvc *sql, sql_rel **rel, symbol *column_e, int f)
{
	dlist *l = column_e->data.lval;
	exp_kind ek = {type_value, card_column, FALSE};
	sql_exp *ve = rel_value_exp(sql, rel, l->h->data.sym, f, ek);

	if (!ve)
		return NULL;
	/* AS name */
	if (ve && l->h->next->data.sval)
		exp_setname(sql->sa, ve, NULL, l->h->next->data.sval);
	return ve;
}

static list *
rel_table_exp(mvc *sql, sql_rel **rel, symbol *column_e )
{
	if (column_e->token == SQL_TABLE && column_e->data.lval->h->type == type_symbol) {
		sql_rel *r;


		if (!is_project((*rel)->op))
			return NULL;
		r = rel_named_table_function( sql, (*rel)->l, column_e);
	
		if (!r)
			return NULL;
		*rel = r;
		return sa_list(sql->sa); 
	} else if (column_e->token == SQL_TABLE) {
		char *tname = column_e->data.lval->h->data.sval;
		list *exps;
	
		if ((exps = rel_table_projections(sql, *rel, tname, 0)) != NULL)
			return exps;
		if (!tname)
			return sql_error(sql, 02,
				"Table expression without table name");
		return sql_error(sql, 02,
				"Column expression Table '%s' unknown", tname);
	}
	return NULL;
}

sql_exp *
rel_column_exp(mvc *sql, sql_rel **rel, symbol *column_e, int f)
{
	if (column_e->token == SQL_COLUMN) {
		return column_exp(sql, rel, column_e, f);
	}
	return NULL;
}

static sql_rel *
rel_simple_select(mvc *sql, sql_rel *rel, symbol *where, dlist *selection, int distinct)
{
	dnode *n = 0;
	sql_rel *inner;

	if (!selection)
		return sql_error(sql, 02, "SELECT: the selection or from part is missing");
	if (where) {
		sql_rel *r = rel_logical_exp(sql, rel, where, sql_where);
		if (!r)
			return NULL;
		rel = r;
	}
	if (!rel || rel->op != op_project)
		rel = rel_project(sql->sa, rel, new_exp_list(sql->sa));
	inner = rel;
	for (n = selection->h; n; n = n->next ) {
		/* Here we could get real column expressions (including single
		 * atoms) but also table results. Therefore we try both
		 * rel_column_exp and rel_table_exp.
		 */
		sql_rel *o_inner = inner;
	       	list *te = NULL, *pre_prj = rel_projections(sql, o_inner, NULL, 1, 1);
		sql_exp *ce = rel_column_exp(sql, &inner, n->data.sym, sql_sel);

		if (inner != o_inner) {  /* relation got rewritten */
			if (!inner)
				return NULL;
			rel = inner;
		}

		if (ce && exp_subtype(ce)) {
			/* new relational, we need to rewrite */
			if (!is_project(inner->op)) {
				if (inner != o_inner && pre_prj) 
					inner = rel_project(sql->sa, inner, pre_prj);
				else
					inner = rel_project(sql->sa, inner, new_exp_list(sql->sa));
			}
			rel_project_add_exp(sql, inner, ce);
			rel = inner;
			continue;
		} else if (!ce) {
			te = rel_table_exp(sql, &rel, n->data.sym );
		} else 
			ce = NULL;
		if (!ce && !te)
			return sql_error(sql, 02, "SELECT: subquery result missing");
		/* here we should merge the column expressions we obtained
		 * so far with the table expression, ie t1.* or a subquery
		 */
		list_merge( rel->exps, te, (fdup)NULL);
	}
	if (rel)
		set_processed(rel);

	if (rel && distinct)
		rel = rel_distinct(rel);

	return rel;
}

static sql_rel *
join_on_column_name(mvc *sql, sql_rel *rel, sql_rel *t1, sql_rel *t2, int op, int l_nil, int r_nil)
{
	int nr = ++sql->label, found = 0, full = (op != op_join);
	char name[16], *nme;
	list *exps = rel_projections(sql, t1, NULL, 1, 0);
	list *r_exps = rel_projections(sql, t2, NULL, 1, 0);
	list *outexps = new_exp_list(sql->sa);
	node *n;

	nme = number2name(name, 16, nr);
	if (!exps)
		return NULL;
	for (n = exps->h; n; n = n->next) {
		sql_exp *le = n->data;
		const char *nm = le->name;
		sql_exp *re = exps_bind_column(r_exps, nm, NULL);

		if (re) {
			found = 1;
			rel = rel_compare_exp(sql, rel, le, re, "=", NULL, TRUE);
			if (full) {
				sql_exp *cond;
				cond = rel_unop_(sql, le, NULL, "isnull", card_value);
				le = rel_nop_(sql, cond, re, le, NULL, NULL, "ifthenelse", card_value);
			}
			exp_setname(sql->sa, le, nme, sa_strdup(sql->sa, nm));
			append(outexps, le);
			list_remove_data(r_exps, re);
		} else {
			if (l_nil)
				set_has_nil(le);
			append(outexps, le);
		}
	}
	if (!found) {
		sql_error(sql, 02, "JOIN: no columns of tables '%s' and '%s' match", rel_name(t1)?rel_name(t1):"", rel_name(t2)?rel_name(t2):"");
		rel_destroy(rel);
		return NULL;
	}
	for (n = r_exps->h; n; n = n->next) {
		sql_exp *re = n->data;
		if (r_nil)
			set_has_nil(re);
		append(outexps, re);
	}
	rel = rel_project(sql->sa, rel, outexps);
	set_processed(rel);
	return rel;
}


static int
exp_is_not_intern(sql_exp *e)
{
	return is_intern(e)?-1:0;
}

static void
rel_remove_internal_exp(sql_rel *rel)
{
	if (rel->exps) {
		list *n_exps = list_select(rel->exps, rel, (fcmp)&exp_is_not_intern, (fdup)NULL);

		rel->exps = n_exps;
	}
}

static sql_rel *
rel_select_exp(mvc *sql, sql_rel *rel, SelectNode *sn, exp_kind ek)
{
	dnode *n;
	int aggr = 0;
	sql_rel *inner = NULL;

	assert(sn->s.token == SQL_SELECT);
	if (!sn->selection)
		return sql_error(sql, 02, "SELECT: the selection or from part is missing");

	if (!sn->from)
		return rel_simple_select(sql, rel, sn->where, sn->selection, sn->distinct);

	if (sn->where) {
		sql_rel *r = rel_logical_exp(sql, rel, sn->where, sql_where);
		if (!r) {
			if (sql->errstr[0] == 0)
				return sql_error(sql, 02, "Subquery result missing");
			return NULL;
		}
		rel = r;
	}

	if (rel) {
		if (rel && sn->groupby) {
			list *gbe = rel_group_by(sql, rel, sn->groupby, sn->selection, sql_sel );

			if (!gbe)
				return NULL;
			rel = rel_groupby(sql, rel, gbe);
			aggr = 1;
		}
	}

	if (sn->having) {
		/* having implies group by, ie if not supplied do a group by */
		if (rel->op != op_groupby)
			rel = rel_groupby(sql,  rel, NULL);
		aggr = 1;
	}

	n = sn->selection->h;
	rel = rel_project(sql->sa, rel, new_exp_list(sql->sa));
	inner = rel;
	for (; n; n = n->next) {
		/* Here we could get real column expressions
		 * (including single atoms) but also table results.
		 * Therefor we try both rel_column_exp
		 * and rel_table_exp.

		 * TODO
			the rel_table_exp should simply return a new
			relation
		 */
		sql_rel *o_inner = inner;
	       	list *te = NULL, *pre_prj = rel_projections(sql, o_inner, NULL, 1, 1);
		sql_exp *ce = rel_column_exp(sql, &inner, n->data.sym, sql_sel);

		if (inner != o_inner) {  /* relation got rewritten */
			if (!inner)
				return NULL;
			if (is_groupby(inner->op))
				aggr = 1;
			rel = inner;
		}

		if (ce && exp_subtype(ce)) {
			if (rel->card < ce->card) {
				if (ce->name) {
					return sql_error(sql, 02, "SELECT: cannot use non GROUP BY column '%s' in query results without an aggregate function", ce->name);
				} else {
					return sql_error(sql, 02, "SELECT: cannot use non GROUP BY column in query results without an aggregate function");
				}
			}
			/*
			   because of the selection, the inner
			   relation may change.
			   We try hard to keep a projection
			   around this inner relation.
			*/
			if (!is_project(inner->op)) {
				if (inner != o_inner && pre_prj) 
					inner = rel_project(sql->sa, inner, pre_prj);
				else
					inner = rel_project(sql->sa, inner, new_exp_list(sql->sa));
			}
			rel_project_add_exp(sql, inner, ce);
			rel = inner;
			continue;
		} else if (!ce) {
			te = rel_table_exp(sql, &rel, n->data.sym);
		} else 
			ce = NULL;
		if (!ce && !te) {
			if (sql->errstr[0])
				return NULL;
			return sql_error(sql, 02, "SELECT: subquery result missing");
		}
		/* here we should merge the column expressions we
		 * obtained so far with the table expression, ie
		 * t1.* or a subquery.
		 */
		list_merge( rel->exps, te, (fdup)NULL);
	}

	if (sn->having) {
		inner = rel->l;
		assert(is_project(rel->op) && inner);
	
		inner = rel_logical_exp(sql, inner, sn->having, sql_having);

		if (!inner)
			return NULL;
		if (inner -> exps && exps_card(inner->exps) > CARD_AGGR)
			return sql_error(sql, 02, "SELECT: cannot compare sets with values, probably an aggregate function missing");
		rel -> l = inner;
	}
	if (rel)
		set_processed(rel);
	if (aggr && rel) {
		sql_rel *l = rel;
		while(l && !is_groupby(l->op))
			if (is_project(l->op) || is_select(l->op))
				l = l -> l;
			else
				l = NULL;
		if (l)
			set_processed(l);
	}

	if (rel && sn->distinct)
		rel = rel_distinct(rel);

	if (rel && sn->orderby) {
		list *obe = NULL;

		rel = rel_orderby(sql, rel);
		obe = rel_order_by(sql, &rel, sn->orderby, sql_orderby);
		if (!obe)
			return NULL;
		rel->r = obe;
	}
	if (!rel)
		return NULL;

	if (sn->limit || sn->offset) {
		sql_subtype *wrd = sql_bind_localtype("wrd");
		list *exps = new_exp_list(sql->sa);

		if (sn->limit) {
			sql_exp *l = rel_value_exp( sql, NULL, sn->limit, 0, ek);

			if (!l || !(l=rel_check_type(sql, wrd, l, type_equal)))
				return NULL;
			if ((ek.card != card_relation && sn->limit) &&
				(ek.card == card_value && sn->limit)) {
				sql_subaggr *zero_or_one = sql_bind_aggr(sql->sa, sql->session->schema, "zero_or_one", exp_subtype(l));
	
				l = exp_aggr1(sql->sa, l, zero_or_one, 0, 0, CARD_ATOM, 0);
			}
			append(exps, l);
		} else
			append(exps, NULL);
		if (sn->offset) {
			sql_exp *o = rel_value_exp( sql, NULL, sn->offset, 0, ek);
			if (!o || !(o=rel_check_type(sql, wrd, o, type_equal)))
				return NULL;
			append(exps, o);
		}
		rel = rel_topn(sql->sa, rel, exps);
	}

	if (sn->sample) {
		list *exps = new_exp_list(sql->sa);
		sql_exp *o = rel_value_exp( sql, NULL, sn->sample, 0, ek);
		if (!o)
			return NULL;
		append(exps, o);
		rel = rel_sample(sql->sa, rel, exps);
	}

	return rel;
}


static sql_rel *
rel_query(mvc *sql, sql_rel *rel, symbol *sq, int toplevel, exp_kind ek, int apply)
{
	sql_rel *res = NULL, *outer = NULL;
	list *applyexps = NULL;
	SelectNode *sn = NULL;
	int used = 0;
	int old = sql->use_views;

	if (sq->token != SQL_SELECT)
		return table_ref(sql, rel, sq);

	/* select ... into is currently not handled here ! */
 	sn = (SelectNode *) sq;
	if (sn->into)
		return NULL;

	if (ek.card != card_relation && sn->orderby)
		return sql_error(sql, 01, "SELECT: ORDER BY only allowed on outermost SELECT");


	sql->use_views = 1;
	if (sn->from) {		/* keep variable list with tables and names */
		dlist *fl = sn->from->data.lval;
		dnode *n = NULL;
		sql_rel *fnd = NULL;

		for (n = fl->h; n ; n = n->next) {
			fnd = table_ref(sql, NULL, n->data.sym);
			if (!fnd && rel && sql->session->status != -ERR_AMBIGUOUS) {
				/* reset error */
				sql->session->status = 0;
				sql->errstr[0] = 0;
				if (used)
					rel = rel_dup(rel);
				if (!used) {
					sql_rel *o = rel;

					/* remove the outer (running) project */
					if (!is_processed(o) && is_project(o->op))
						o = rel->l;
					outer = rel;
					/* create dummy single row project */
					rel = rel_project(sql->sa, NULL, applyexps = rel_projections(sql, o, NULL, 1, 1)); 
				}
				fnd = table_ref(sql, rel, n->data.sym);
				used = 1;
			}

			if (!fnd)
				break;
			if (res)
				res = rel_crossproduct(sql->sa, res, fnd, op_join);
			else
				res = fnd;
		}
		if (!fnd) {
			if (res)
				rel_destroy(res);
			return NULL;
		}
		if (rel && !used /*&& !toplevel */) {
			sql_rel *o = rel;

			/* remove the outer (running) project */
			if (!is_processed(o) && is_project(o->op))
				o = rel->l;
			rel_setsubquery(res);
			outer = rel;
			/* create dummy single row project */
			rel = rel_project(sql->sa, NULL, applyexps = rel_projections(sql, o, NULL, 1, 1)); 
			res = rel_crossproduct(sql->sa, rel, res, op_join);
		}
	} else if (toplevel || !res) {	/* only on top level query */
		sql->use_views = old;
		return rel_simple_select(sql, rel, sn->where, sn->selection, sn->distinct);
	}
	sql->use_views = old;
	if (res)
		rel = rel_select_exp(sql, res, sn, ek);
	if (rel && outer) {
		if (apply == APPLY_EXISTS || apply == APPLY_NOTEXISTS) {
			/* remove useless project */
			if (is_project(rel->op))
				rel = rel->l;
		}
		/* remove empty projects */
		if (is_project(outer->op) && (!outer->exps || list_length(outer->exps) == 0)) 
			outer = outer->l;
		/* add all columns to the outer (running) project */
		else if (!is_processed(outer) && is_project(outer->op)) {
			list *exps = rel_projections(sql, outer->l, NULL, 1, 1 );

			list_merge(outer->exps, exps, (fdup)NULL);
			outer->exps = list_distinct(outer->exps, (fcmp)exp_equal, (fdup)NULL);
		}
		rel = rel_crossproduct(sql->sa, outer, rel, op_apply);
		rel->exps = applyexps;
		rel->flag = apply;
	}
	return rel;
}

static sql_rel *
rel_setquery_(mvc *sql, sql_rel *l, sql_rel *r, dlist *cols, int op )
{
	sql_rel *rel;

	if (!cols) {
		node *n, *m;
		int changes = 0;

		list *ls = rel_projections(sql, l, NULL, 0, 1);
		list *rs = rel_projections(sql, r, NULL, 0, 1);
		list *nls = new_exp_list(sql->sa);
		list *nrs = new_exp_list(sql->sa);

		for (n = ls->h, m = rs->h; n && m; n = n->next, m = m->next) {
			sql_exp *le = n->data, *lb = le;
			sql_exp *re = m->data, *rb = re;

			if ((rel_convert_types(sql, &le, &re, 1, type_set) < 0))
				return NULL;
			if (le != lb || re != rb)
				changes = 1;
			append(nls, le);
			append(nrs, re);
		}
		if (changes) {
			l = rel_project(sql->sa, l, nls);
			r = rel_project(sql->sa, r, nrs);
			set_processed(l);
			set_processed(r);
		}
	}
	rel = rel_setop(sql->sa, l, r, (operator_type)op);
	rel->exps = rel_projections(sql, rel, NULL, 0, 1);
	set_processed(rel);
	return rel;
}


static sql_rel *
rel_setquery(mvc *sql, sql_rel *rel, symbol *q)
{
	sql_rel *res = NULL;
	dnode *n = q->data.lval->h;
	symbol *tab_ref1 = n->data.sym;
	int dist = n->next->data.i_val, used = 0;
	dlist *corresponding = n->next->next->data.lval;
	symbol *tab_ref2 = n->next->next->next->data.sym;
	sql_rel *t1, *t2; 

	assert(n->next->type == type_int);
	t1 = table_ref(sql, NULL, tab_ref1);
	if (rel && !t1 && sql->session->status != -ERR_AMBIGUOUS) {
		sql_rel *r = rel;

		r = rel_project( sql->sa, rel, rel_projections(sql, rel, NULL, 1, 1));
		set_processed(r);
		used = 1;

		/* reset error */
		sql->session->status = 0;
		sql->errstr[0] = 0;
		t1 = table_ref(sql, r, tab_ref1);
	}
	if (!t1)
		return NULL;
	t2 = table_ref(sql, NULL, tab_ref2);
	if (rel && !t2 && sql->session->status != -ERR_AMBIGUOUS) {
		sql_rel *r = rel;

		if (used)
			rel = rel_dup(rel);
		r = rel_project( sql->sa, rel, rel_projections(sql, rel, NULL, 1, 1));
		set_processed(r);

		/* reset error */
		sql->session->status = 0;
		sql->errstr[0] = 0;
		t2 = table_ref(sql, r, tab_ref2);
	}
	if (!t2)
		return NULL;

	rel_remove_internal_exp(t1);
	rel_remove_internal_exp(t2);
	if (list_length(t1->exps) != list_length(t2->exps)) {
		int t1nrcols = list_length(t1->exps);
		int t2nrcols = list_length(t2->exps);
		char *op = "UNION";
		if (q->token == SQL_EXCEPT)
			op = "EXCEPT";
		else if (q->token == SQL_INTERSECT)
			op = "INTERSECT";
		rel_destroy(t1);
		rel_destroy(t2);
		return sql_error(sql, 02, "%s: column counts (%d and %d) do not match", op, t1nrcols, t2nrcols);
	}
	if ( q->token == SQL_UNION) {
		/* For EXCEPT/INTERSECT the group by is always done within the implementation */
		if (t1 && dist)
			t1 = rel_distinct(t1);
		if (t2 && dist)
			t2 = rel_distinct(t2);
		res = rel_setquery_(sql, t1, t2, corresponding, op_union );
	}
	if ( q->token == SQL_EXCEPT)
		res = rel_setquery_(sql, t1, t2, corresponding, op_except );
	if ( q->token == SQL_INTERSECT)
		res = rel_setquery_(sql, t1, t2, corresponding, op_inter );
	if (res && dist)
		res = rel_distinct(res);
	return res;
}



static sql_rel *
rel_joinquery_(mvc *sql, sql_rel *rel, symbol *tab1, int natural, jt jointype, symbol *tab2, symbol *js)
{
	operator_type op = op_join;
	sql_rel *t1 = NULL, *t2 = NULL, *inner;
	int l_nil = 0, r_nil = 0;

	t1 = table_ref(sql, rel, tab1);
	if (t1)
		t2 = table_ref(sql, rel, tab2);
	if (!t1 || !t2)
		return NULL;

	if (rel_name(t1) && rel_name(t2) && strcmp(rel_name(t1), rel_name(t2)) == 0) {
		sql_error(sql, 02, "SELECT: '%s' on both sides of the JOIN expression;", rel_name(t1));
		rel_destroy(t1);
		rel_destroy(t2);
		return NULL;
	}

	switch(jointype) {
	case jt_inner: op = op_join;
		break;
	case jt_left: op = op_left;
		r_nil = 1;
		break;
	case jt_right: op = op_right;
		l_nil = 1;
		break;
	case jt_full: op = op_full;
		l_nil = 1;
		r_nil = 1;
		break;
	case jt_union:
		/* fool compiler */
		return NULL;
	}
	inner = rel = rel_crossproduct(sql->sa, t1, t2, op_join);
	inner->op = op;

	if (js && natural) {
		return sql_error(sql, 02, "SELECT: cannot have a NATURAL JOIN with a join specification (ON or USING);");
	}
	if (!js && !natural) {
		return sql_error(sql, 02, "SELECT: must have NATURAL JOIN or a JOIN with a join specification (ON or USING);");
	}

	if (js && js->token != SQL_USING) {	/* On sql_logical_exp */
		rel = rel_logical_exp(sql, rel, js, sql_where);

		if (!rel)
			return rel;
		if (l_nil || r_nil) { /* add projection for correct NOT NULL */
			list *outexps = new_exp_list(sql->sa), *exps;
			node *m;

			exps = rel_projections(sql, t1, rel_get_name(t1), 1, 1);
			for (m = exps->h; m; m = m->next) {
				sql_exp *ls = m->data;
				if (l_nil)
					set_has_nil(ls);
				append(outexps, ls);
			}
			exps = rel_projections(sql, t2, rel_get_name(t2), 1, 1);
			for (m = exps->h; m; m = m->next) {
				sql_exp *rs = m->data;
				if (r_nil)
					set_has_nil(rs);
				append(outexps, rs);
			}
			rel = rel_project(sql->sa, rel, outexps);
		}
	} else if (js) {	/* using */
		char rname[16], *rnme;
		dnode *n = js->data.lval->h;
		list *outexps = new_exp_list(sql->sa), *exps;
		node *m;

		rnme = number2name(rname, 16, ++sql->label);
		for (; n; n = n->next) {
			char *nm = n->data.sval;
			sql_exp *cond;
			sql_exp *ls = rel_bind_column(sql, t1, nm, sql_where);
			sql_exp *rs = rel_bind_column(sql, t2, nm, sql_where);

			if (!ls || !rs) {
				sql_error(sql, 02, "JOIN: tables '%s' and '%s' do not have a matching column '%s'\n", rel_name(t1)?rel_name(t1):"", rel_name(t2)?rel_name(t2):"", nm);
				rel_destroy(rel);
				return NULL;
			}
			rel = rel_compare_exp(sql, rel, ls, rs, "=", NULL, TRUE);
			if (op != op_join) {
				cond = rel_unop_(sql, ls, NULL, "isnull", card_value);
				if (rel_convert_types(sql, &ls, &rs, 1, type_equal) < 0)
					return NULL;
				ls = rel_nop_(sql, cond, rs, ls, NULL, NULL, "ifthenelse", card_value);
			}
			exp_setname(sql->sa, ls, rnme, nm);
			append(outexps, ls);
			if (!rel) 
				return NULL;
		}
		exps = rel_projections(sql, t1, NULL, 1, 1);
		for (m = exps->h; m; m = m->next) {
			const char *nm = exp_name(m->data);
			int fnd = 0;

			for (n = js->data.lval->h; n; n = n->next) {
				if (strcmp(nm, n->data.sval) == 0) {
					fnd = 1;
					break;
				}
			}
			if (!fnd) {
				sql_exp *ls = m->data;
				if (l_nil)
					set_has_nil(ls);
				append(outexps, ls);
			}
		}
		exps = rel_projections(sql, t2, NULL, 1, 1);
		for (m = exps->h; m; m = m->next) {
			const char *nm = exp_name(m->data);
			int fnd = 0;

			for (n = js->data.lval->h; n; n = n->next) {
				if (strcmp(nm, n->data.sval) == 0) {
					fnd = 1;
					break;
				}
			}
			if (!fnd) {
				sql_exp *rs = m->data;
				if (r_nil)
					set_has_nil(rs);
				append(outexps, rs);
			}
		}
		rel = rel_project(sql->sa, rel, outexps);
	} else {		/* ! js -> natural join */
		rel = join_on_column_name(sql, rel, t1, t2, op, l_nil, r_nil);
	}
	if (!rel)
		return NULL;
	if (inner && is_outerjoin(inner->op))
		set_processed(inner);
	set_processed(rel);
	return rel;
}

static sql_rel *
rel_joinquery(mvc *sql, sql_rel *rel, symbol *q)
{

	dnode *n = q->data.lval->h;
	symbol *tab_ref1 = n->data.sym;
	int natural = n->next->data.i_val;
	jt jointype = (jt) n->next->next->data.i_val;
	symbol *tab_ref2 = n->next->next->next->data.sym;
	symbol *joinspec = n->next->next->next->next->data.sym;

	assert(n->next->type == type_int);
	assert(n->next->next->type == type_int);
	return rel_joinquery_(sql, rel, tab_ref1, natural, jointype, tab_ref2, joinspec);
}

static sql_rel *
rel_crossquery(mvc *sql, sql_rel *rel, symbol *q)
{
	dnode *n = q->data.lval->h;
	symbol *tab1 = n->data.sym;
	symbol *tab2 = n->next->data.sym;
	sql_rel *t1 = table_ref(sql, rel, tab1);
	sql_rel *t2 = NULL;
       
	if (t1)
		t2 = table_ref(sql, rel, tab2);
	if (!t1 || !t2)
		return NULL;

	rel = rel_crossproduct(sql->sa, t1, t2, op_join);
	return rel;
}
	
static sql_rel *
rel_unionjoinquery(mvc *sql, sql_rel *rel, symbol *q)
{
	dnode *n = q->data.lval->h;
	sql_rel *lv = table_ref(sql, rel, n->data.sym);
	sql_rel *rv = NULL;
	int all = n->next->data.i_val;
	list *lexps, *rexps;
	node *m;
	int found = 0;

	if (lv)
       		rv = table_ref(sql, rel, n->next->next->data.sym);
	assert(n->next->type == type_int);
	if (!lv || !rv)
		return NULL;

	lexps = rel_projections(sql, lv, NULL, 1, 1);
	/* find the matching columns (all should match?)
	 * union these
	 * if !all do a distinct operation at the end
	 */
	/* join all result columns ie join(lh,rh) on column_name */
	rexps = new_exp_list(sql->sa);
	for (m = lexps->h; m; m = m->next) {
		sql_exp *le = m->data;
		sql_exp *rc = rel_bind_column(sql, rv, le->name, sql_where);
			
		if (!rc && all)
			break;
		if (rc) {
			found = 1;
			append(rexps, rc);
		}
	}
	if (!found) {
		rel_destroy(rel);
		return NULL;
	}
	lv = rel_project(sql->sa, lv, lexps);
	rv = rel_project(sql->sa, rv, rexps);
	set_processed(lv);
	set_processed(rv);
	rel = rel_setop(sql->sa, lv, rv, op_union);
	rel->exps = rel_projections(sql, rel, NULL, 0, 1);
	if (!all)
		rel = rel_distinct(rel);
	return rel;
}

sql_rel *
rel_subquery(mvc *sql, sql_rel *rel, symbol *sq, exp_kind ek, int apply)
{
	int toplevel = 0;

	if (!rel || (rel->op == op_project &&
		(!rel->exps || list_length(rel->exps) == 0)))
		toplevel = 1;

	return rel_query(sql, rel, sq, toplevel, ek, apply);
}

sql_rel *
rel_selects(mvc *sql, symbol *s)
{
	sql_rel *ret = NULL;

	switch (s->token) {
	case SQL_WITH:
		ret = rel_with_query(sql, s);
		sql->type = Q_TABLE;
		break;
	case SQL_SELECT: {
		exp_kind ek = {type_value, card_relation, TRUE};
 		SelectNode *sn = (SelectNode *) s;

		if (sn->into) {
			sql->type = Q_SCHEMA;
			return rel_select_with_into(sql, s);
		}
		ret = rel_subquery(sql, NULL, s, ek, APPLY_JOIN);
		sql->type = Q_TABLE;
	}	break;
	case SQL_JOIN:
		ret = rel_joinquery(sql, NULL, s);
		sql->type = Q_TABLE;
		break;
	case SQL_CROSS:
		ret = rel_crossquery(sql, NULL, s);
		sql->type = Q_TABLE;
		break;
	case SQL_UNION:
	case SQL_EXCEPT:
	case SQL_INTERSECT:
		ret = rel_setquery(sql, NULL, s);
		sql->type = Q_TABLE;
		break;
	default:
		return NULL;
	}
	if (mvc_debug_on(sql,32768)) {
		rel_print(sql, ret, 0);
		printf("\n");
	}
	if (!ret && sql->errstr[0] == 0)
		(void) sql_error(sql, 02, "relational query without result");
	return ret;
}

sql_rel *
schema_selects(mvc *sql, sql_schema *schema, symbol *s)
{
	sql_rel *res;
	sql_schema *os = sql->session->schema;

	sql->session->schema = schema;
	res = rel_selects(sql, s);
	sql->session->schema = os;
	return res;
}
<|MERGE_RESOLUTION|>--- conflicted
+++ resolved
@@ -3138,11 +3138,7 @@
 			}
 			rr = rel_select_copy(sql->sa, rr, sa_list(sql->sa));
 			rr = rel_logical_exp(sql, rr, ro, f);
-<<<<<<< HEAD
-			if (rr) {	
-=======
 			if (rr) {
->>>>>>> fbf16595
 				rexps = rr->exps;
 				rr = rr->l;
 			}
