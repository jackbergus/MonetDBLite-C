/*
 * The contents of this file are subject to the MonetDB Public License
 * Version 1.1 (the "License"); you may not use this file except in
 * compliance with the License. You may obtain a copy of the License at
 * http://www.monetdb.org/Legal/MonetDBLicense
 *
 * Software distributed under the License is distributed on an "AS IS"
 * basis, WITHOUT WARRANTY OF ANY KIND, either express or implied. See the
 * License for the specific language governing rights and limitations
 * under the License.
 *
 * The Original Code is the MonetDB Database System.
 *
 * The Initial Developer of the Original Code is CWI.
 * Portions created by CWI are Copyright (C) 1997-July 2008 CWI.
 * Copyright August 2008-2012 MonetDB B.V.
 * All Rights Reserved.
 */


#include "monetdb_config.h"
#include "rel_trans.h"
#include "rel_select.h"
#include "rel_updates.h"
#include "rel_exp.h"
#include "rel_schema.h"
#include "sql_parser.h"
#include "sql_privileges.h"

#define qname_index(qname) qname_table(qname)
#define qname_func(qname) qname_table(qname)

static sql_table *
_bind_table(sql_table *t, sql_schema *ss, sql_schema *s, char *name)
{
	sql_table *tt = NULL;

	if (t && strcmp(t->base.name, name) == 0)
		tt = t;
	if (!tt && ss) 
		tt = find_sql_table(ss, name);
	if (!tt && s) 
		tt = find_sql_table(s, name);
	return tt;
}

static sql_rel *
rel_table(mvc *sql, int cat_type, char *sname, sql_table *t, int nr)
{
	sql_rel *rel = rel_create(sql->sa);
	list *exps = new_exp_list(sql->sa);

	append(exps, exp_atom_int(sql->sa, nr));
	append(exps, exp_atom_str(sql->sa, sname, sql_bind_localtype("str") ));
	if (t)
		append(exps, exp_atom_ptr(sql->sa, t));
	rel->l = rel_basetable(sql, t, t->base.name);
	rel->r = NULL;
	rel->op = op_ddl;
	rel->flag = cat_type;
	rel->exps = exps;
	rel->card = CARD_MULTI;
	rel->nrcols = 0;
	return rel;
}

sql_rel *
rel_list(sql_allocator *sa, sql_rel *l, sql_rel *r) 
{
	sql_rel *rel = rel_create(sa);

	if (!l)
		return r;
	rel->l = l;
	rel->r = r;
	rel->op = op_ddl;
	rel->flag = DDL_LIST;
	return rel;
}

static sql_rel *
view_rename_columns( mvc *sql, char *name, sql_rel *sq, dlist *column_spec)
{
	dnode *n = column_spec->h;
	node *m = sq->exps->h;
	list *l = new_exp_list(sql->sa);

	for (; n && m; n = n->next, m = m->next) {
		char *cname = n->data.sval;
		sql_exp *e = m->data;
		sql_exp *n;
	       
		if (!exp_is_atom(e) && !e->name)
			exp_setname(sql->sa, e, NULL, cname);
		n = exp_is_atom(e)?e:exp_column(sql->sa, exp_relname(e), e->name, exp_subtype(e), sq->card, has_nil(e), is_intern(e));

		exp_setname(sql->sa, n, NULL, cname);
		list_append(l, n);
	}
	/* skip any intern columns */
	for (; m; m = m->next) {
		sql_exp *e = m->data;
		if (!is_intern(e))
			break;
	}
<<<<<<< HEAD
	if (n || m) 
		return sql_error(sql, 02, "Column lists do not match");
=======
	if (n || m) {
		list_destroy(l);
		return sql_error(sql, 02, "M0M03!Column lists do not match");
	}
>>>>>>> fc0bd716
	(void)name;
	sq = rel_project(sql->sa, sq, l);
	set_processed(sq);
	return sq;
}

static int
as_subquery( mvc *sql, sql_table *t, sql_rel *sq, dlist *column_spec, const char *msg )
{
        sql_rel *r = sq;

	if (!r)
		return 0;

        if (is_topn(r->op) || is_sample(r->op))
                r = sq->l;

	if (column_spec) {
		dnode *n = column_spec->h;
		node *m = r->exps->h;

		for (; n && m; n = n->next, m = m->next) {
			char *cname = n->data.sval;
			sql_exp *e = m->data;
			sql_subtype *tp = exp_subtype(e);

			if (mvc_bind_column(sql, t, cname)) {
				sql_error(sql, 01, "42S21!%s: duplicate column name %s", msg, cname);
				return -1;
			}
			mvc_create_column(sql, t, cname, tp);
		}
		if (n || m) {
			sql_error(sql, 01, "21S02!%s: number of columns does not match", msg);
			return -1;
		}
	} else {
		node *m;

		for (m = r->exps->h; m; m = m->next) {
			sql_exp *e = m->data;
			char *cname = exp_name(e);
			sql_subtype *tp = exp_subtype(e);

			if (!cname)
				cname = "v";
			if (mvc_bind_column(sql, t, cname)) {
				sql_error(sql, 01, "42S21!%s: duplicate column name %s", msg, cname);
				return -1;
			}
			mvc_create_column(sql, t, cname, tp);
		}
	}
	return 0;
}

sql_table *
mvc_create_table_as_subquery( mvc *sql, sql_rel *sq, sql_schema *s, char *tname, dlist *column_spec, int temp, int commit_action )
{
	int tt =(temp == SQL_REMOTE)?tt_remote:
		(temp == SQL_STREAM)?tt_stream:
	        (temp == SQL_MERGE_TABLE)?tt_merge_table:
	        (temp == SQL_REPLICA_TABLE)?tt_replica_table:tt_table;

	sql_table *t = mvc_create_table(sql, s, tname, tt, 0, SQL_DECLARED_TABLE, commit_action, -1);
	if (as_subquery( sql, t, sq, column_spec, "CREATE TABLE") != 0)

		return NULL;
	return t;
}

static char *
table_constraint_name(symbol *s, sql_table *t)
{
	/* create a descriptive name like table_col_pkey */
	char *suffix;		/* stores the type of this constraint */
	dnode *nms = NULL;
	char *buf;
	size_t buflen;
	size_t len;
	size_t slen;

	switch (s->token) {
		case SQL_UNIQUE:
			suffix = "_unique";
			nms = s->data.lval->h;	/* list of columns */
			break;
		case SQL_PRIMARY_KEY:
			suffix = "_pkey";
			nms = s->data.lval->h;	/* list of columns */
			break;
		case SQL_FOREIGN_KEY:
			suffix = "_fkey";
			nms = s->data.lval->h->next->data.lval->h;	/* list of colums */
			break;
		default:
			suffix = "_?";
			nms = NULL;
	}

	/* copy table name */
	len = strlen(t->base.name);
	buflen = BUFSIZ;
	slen = strlen(suffix);
	while (len + slen >= buflen)
		buflen += BUFSIZ;
	buf = malloc(buflen);
	strcpy(buf, t->base.name);

	/* add column name(s) */
	for (; nms; nms = nms->next) {
		slen = strlen(nms->data.sval);
		while (len + slen + 1 >= buflen) {
			buflen += BUFSIZ;
			buf = realloc(buf, buflen);
		}
		snprintf(buf + len, buflen - len, "_%s", nms->data.sval);
		len += slen + 1;
	}

	/* add suffix */
	slen = strlen(suffix);
	while (len + slen >= buflen) {
		buflen += BUFSIZ;
		buf = realloc(buf, buflen);
	}
	snprintf(buf + len, buflen - len, "%s", suffix);

	return buf;
}

static char *
column_constraint_name(symbol *s, sql_column *sc, sql_table *t)
{
	/* create a descriptive name like table_col_pkey */
	char *suffix;		/* stores the type of this constraint */
	static char buf[BUFSIZ];

	switch (s->token) {
		case SQL_UNIQUE:
			suffix = "unique";
			break;
		case SQL_PRIMARY_KEY:
			suffix = "pkey";
			break;
		case SQL_FOREIGN_KEY:
			suffix = "fkey";
			break;
		default:
			suffix = "?";
	}

	snprintf(buf, BUFSIZ, "%s_%s_%s", t->base.name, sc->base.name, suffix);

	return buf;
}

static int
column_constraint_type(mvc *sql, char *name, symbol *s, sql_schema *ss, sql_table *t, sql_column *cs)
{
	int res = SQL_ERR;

	switch (s->token) {
	case SQL_UNIQUE:
	case SQL_PRIMARY_KEY: {
		key_type kt = (s->token == SQL_UNIQUE) ? ukey : pkey;
		sql_key *k;

		if (kt == pkey && t->pkey) {
			(void) sql_error(sql, 02, "42000!CONSTRAINT PRIMARY KEY: a table can have only one PRIMARY KEY\n");
			return res;
		}
		if (name && mvc_bind_key(sql, ss, name)) {
			(void) sql_error(sql, 02, "42000!CONSTRAINT PRIMARY KEY: key %s already exists", name);
			return res;
		}
		k = (sql_key*)mvc_create_ukey(sql, t, name, kt);

		mvc_create_kc(sql, k, cs);
		mvc_create_ukey_done(sql, k);
		res = SQL_OK;
	} 	break;
	case SQL_FOREIGN_KEY: {
		dnode *n = s->data.lval->h;
		char *rtname = qname_table(n->data.lval);
		int ref_actions = n->next->next->next->data.i_val; 
		sql_table *rt;
		sql_fkey *fk;
		list *cols;
		sql_key *rk = NULL;

		assert(n->next->next->next->type == type_int);
/*
		if (isTempTable(t)) {
			(void) sql_error(sql, 02, "42000!CONSTRAINT: constraints on temporary tables are not supported\n");
			return res;
		}
*/
		rt = _bind_table(t, ss, cur_schema(sql), rtname);
		if (!rt) {
			(void) sql_error(sql, 02, "42S02!CONSTRAINT FOREIGN KEY: no such table '%s'\n", rtname);
			return res;
		}
		if (name && mvc_bind_key(sql, ss, name)) {
			(void) sql_error(sql, 02, "42000!CONSTRAINT FOREIGN KEY: key '%s' already exists", name);
			return res;
		}

		/* find unique referenced key */
		if (n->next->data.lval) {	
			char *rcname = n->next->data.lval->h->data.sval;

			cols = list_append(sa_list(sql->sa), rcname);
			rk = mvc_bind_ukey(rt, cols);
		} else if (rt->pkey) {
			/* no columns specified use rt.pkey */
			rk = &rt->pkey->k;
		}
		if (!rk) {
			(void) sql_error(sql, 02, "42000!CONSTRAINT FOREIGN KEY: could not find referenced PRIMARY KEY in table %s\n", rtname);
			return res;
		}
		fk = mvc_create_fkey(sql, t, name, fkey, rk, ref_actions & 255, (ref_actions>>8) & 255);
		mvc_create_fkc(sql, fk, cs);
		res = SQL_OK;
	} 	break;
	case SQL_NOT_NULL:
	case SQL_NULL: {
		int null = (s->token == SQL_NOT_NULL) ? 0 : 1;

		mvc_null(sql, cs, null);
		res = SQL_OK;
	} 	break;
	}
	if (res == SQL_ERR) {
		(void) sql_error(sql, 02, "M0M03!unknown constraint (" PTRFMT ")->token = %s\n", PTRFMTCAST s, token2string(s->token));
	}
	return res;
}

static int
column_option(
		mvc *sql,
		symbol *s,
		sql_schema *ss,
		sql_table *t,
		sql_column *cs)
{
	int res = SQL_ERR;

	assert(cs);
	switch (s->token) {
	case SQL_CONSTRAINT: {
		dlist *l = s->data.lval;
		char *opt_name = l->h->data.sval;
		symbol *sym = l->h->next->data.sym;

		if (!sym) /* For now we only parse CHECK Constraints */
			return SQL_OK;
		if (!opt_name)
			opt_name = column_constraint_name(sym, cs, t);
		res = column_constraint_type(sql, opt_name, sym, ss, t, cs);
	} 	break;
	case SQL_DEFAULT: {
		char *err = NULL, *r = symbol2string(sql, s->data.sym, &err);

		if (!r) {
			(void) sql_error(sql, 02, "42000!incorrect default value '%s'\n", err?err:"");
			if (err) _DELETE(err);
			return SQL_ERR;
		} else {
			mvc_default(sql, cs, r);
			_DELETE(r);
			res = SQL_OK;
		}
	} 	break;
	case SQL_ATOM: {
		AtomNode *an = (AtomNode *) s;

		if (!an || !an->a) {
			mvc_default(sql, cs, NULL);
		} else {
			atom *a = an->a;

			if (a->data.vtype == TYPE_str) {
				mvc_default(sql, cs, a->data.val.sval);
			} else {
				char *r = atom2string(sql->sa, a);

				mvc_default(sql, cs, r);
			}
		}
		res = SQL_OK;
	} 	break;
	case SQL_NOT_NULL:
	case SQL_NULL: {
		int null = (s->token == SQL_NOT_NULL) ? 0 : 1;

		mvc_null(sql, cs, null);
		res = SQL_OK;
	} 	break;
	}
	if (res == SQL_ERR) {
		(void) sql_error(sql, 02, "M0M03!unknown column option (" PTRFMT ")->token = %s\n", PTRFMTCAST s, token2string(s->token));
	}
	return res;
}

static int
column_options(mvc *sql, dlist *opt_list, sql_schema *ss, sql_table *t, sql_column *cs)
{
	assert(cs);

	if (opt_list) {
		dnode *n = NULL;

		for (n = opt_list->h; n; n = n->next) {
			int res = column_option(sql, n->data.sym, ss, t, cs);

			if (res == SQL_ERR)
				return SQL_ERR;
		}
	}
	return SQL_OK;
}

static int 
table_foreign_key(mvc *sql, char *name, symbol *s, sql_schema *ss, sql_table *t)
{
	dnode *n = s->data.lval->h;
	char *rtname = qname_table(n->data.lval);
	sql_table *ft = mvc_bind_table(sql, ss, rtname);

	if (!ft) {
		sql_error(sql, 02, "42S02!CONSTRAINT FOREIGN KEY: no such table '%s'\n", rtname);
		return SQL_ERR;
	} else {
		sql_key *rk = NULL;
		sql_fkey *fk;
		dnode *nms = n->next->data.lval->h;
		node *fnms;
		int ref_actions = n->next->next->next->next->data.i_val;

		assert(n->next->next->next->next->type == type_int);
		if (name && mvc_bind_key(sql, ss, name)) {
			sql_error(sql, 02, "42000!Create Key failed, key '%s' already exists", name);
			return SQL_ERR;
		}
		if (n->next->next->data.lval) {	/* find unique referenced key */
			dnode *rnms = n->next->next->data.lval->h;
			list *cols = sa_list(sql->sa);

			for (; rnms; rnms = rnms->next)
				list_append(cols, rnms->data.sval);

			/* find key in ft->keys */
			rk = mvc_bind_ukey(ft, cols);
		} else if (ft->pkey) {	
			/* no columns specified use ft.pkey */
			rk = &ft->pkey->k;
		}
		if (!rk) {
			sql_error(sql, 02, "42000!CONSTRAINT FOREIGN KEY: could not find referenced PRIMARY KEY in table '%s'\n", ft->base.name);
			return SQL_ERR;
		}
		fk = mvc_create_fkey(sql, t, name, fkey, rk, ref_actions & 255, (ref_actions>>8) & 255);

		for (fnms = rk->columns->h; nms && fnms; nms = nms->next, fnms = fnms->next) {
			char *nm = nms->data.sval;
			sql_column *c = mvc_bind_column(sql, t, nm);

			if (!c) {
				sql_error(sql, 02, "42S22!CONSTRAINT FOREIGN KEY: no such column '%s' in table '%s'\n", nm, t->base.name);
				return SQL_ERR;
			}
			mvc_create_fkc(sql, fk, c);
		}
		if (nms || fnms) {
			sql_error(sql, 02, "42000!CONSTRAINT FOREIGN KEY: not all columns are handled\n");
			return SQL_ERR;
		}
	}
	return SQL_OK;
}

static int 
table_constraint_type(mvc *sql, char *name, symbol *s, sql_schema *ss, sql_table *t)
{
	int res = SQL_OK;

	switch (s->token) {
	case SQL_UNIQUE:
	case SQL_PRIMARY_KEY: {
		key_type kt = (s->token == SQL_PRIMARY_KEY ? pkey : ukey);
		dnode *nms = s->data.lval->h;
		sql_key *k;

		if (kt == pkey && t->pkey) {
			sql_error(sql, 02, "42000!CONSTRAINT PRIMARY KEY: a table can have only one PRIMARY KEY\n");
			return SQL_ERR;
		}
		if (name && mvc_bind_key(sql, ss, name)) {
			sql_error(sql, 02, "42000!CONSTRAINT %s: key '%s' already exists",
					kt == pkey ? "PRIMARY KEY" : "UNIQUE", name);
			return SQL_ERR;
		}
			
 		k = (sql_key*)mvc_create_ukey(sql, t, name, kt);
		for (; nms; nms = nms->next) {
			char *nm = nms->data.sval;
			sql_column *c = mvc_bind_column(sql, t, nm);

			if (!c) {
				sql_error(sql, 02, "42S22!CONSTRAINT %s: no such column '%s' for table '%s'",
						kt == pkey ? "PRIMARY KEY" : "UNIQUE",
						nm, t->base.name);
				return SQL_ERR;
			} 
			(void) mvc_create_kc(sql, k, c);
		}
		mvc_create_ukey_done(sql, k);
	} 	break;
	case SQL_FOREIGN_KEY:
		res = table_foreign_key(sql, name, s, ss, t);
		break;
	}
	if (!res) {
		sql_error(sql, 02, "M0M03!table constraint type: wrong token (" PTRFMT ") = %s\n", PTRFMTCAST s, token2string(s->token));
		return SQL_ERR;
	}
	return res;
}

static int 
table_constraint(mvc *sql, symbol *s, sql_schema *ss, sql_table *t)
{
	int res = SQL_OK;

	if (s->token == SQL_CONSTRAINT) {
		dlist *l = s->data.lval;
		char *opt_name = l->h->data.sval;
		symbol *sym = l->h->next->data.sym;

		if (!opt_name)
			opt_name = table_constraint_name(sym, t);
		res = table_constraint_type(sql, opt_name, sym, ss, t);
		if (opt_name != l->h->data.sval)
			free(opt_name);
	}

	if (!res) {
		sql_error(sql, 02, "M0M03!table constraint: wrong token (" PTRFMT ") = %s\n", PTRFMTCAST s, token2string(s->token));
		return SQL_ERR;
	}
	return res;
}

static int
create_column(mvc *sql, symbol *s, sql_schema *ss, sql_table *t, int alter)
{
	dlist *l = s->data.lval;
	char *cname = l->h->data.sval;
	sql_subtype *ctype = &l->h->next->data.typeval;
	dlist *opt_list = NULL;
	int res = SQL_OK;

(void)ss;
	if (alter && !isTable(t)) {
		sql_error(sql, 02, "42000!ALTER TABLE: cannot add column to VIEW '%s'\n", t->base.name);
		return SQL_ERR;
	}
	if (l->h->next->next)
		opt_list = l->h->next->next->data.lval;

	if (cname && ctype) {
		sql_column *cs = NULL;

		cs = find_sql_column(t, cname);
		if (cs) {
			sql_error(sql, 02, "42S21!%s TABLE: a column named '%s' already exists\n", (alter)?"ALTER":"CREATE", cname);
			return SQL_ERR;
		}
		cs = mvc_create_column(sql, t, cname, ctype);
		if (column_options(sql, opt_list, ss, t, cs) == SQL_ERR)
			return SQL_ERR;
	}

	if (res == SQL_ERR) 
		sql_error(sql, 02, "42000!CREATE: column type or name");
	return res;
}

static int 
table_element(mvc *sql, symbol *s, sql_schema *ss, sql_table *t, int alter)
{
	int res = SQL_OK;

	if (alter && (isView(t) || ((isMergeTable(t) || isReplicaTable(t)) && s->token != SQL_TABLE && s->token != SQL_DROP_TABLE) || (isTable(t) && (s->token == SQL_TABLE || s->token == SQL_DROP_TABLE)) )){
		char *msg = "";

		switch (s->token) {
		case SQL_TABLE: 	
			msg = "add table to"; 
			break;
		case SQL_COLUMN: 	
			msg = "add column to"; 
			break;
		case SQL_CONSTRAINT: 	
			msg = "add constraint to"; 
			break;
		case SQL_COLUMN_OPTIONS:
		case SQL_DEFAULT:
		case SQL_NOT_NULL:
		case SQL_NULL:
			msg = "set column options for"; 
			break;
		case SQL_DROP_DEFAULT:
			msg = "drop default column option from"; 
			break;
		case SQL_DROP_TABLE:
			msg = "drop table from"; 
			break;
		case SQL_DROP_COLUMN:
			msg = "drop column from"; 
			break;
		case SQL_DROP_CONSTRAINT:
			msg = "drop constraint from"; 
			break;
		}
		sql_error(sql, 02, "42000!ALTER TABLE: cannot %s %s '%s'\n",
				msg, 
				isMergeTable(t)?"MERGE TABLE":
				isReplicaTable(t)?"REPLICA TABLE":"VIEW",
				t->base.name);
		return SQL_ERR;
	}

	switch (s->token) {
	case SQL_COLUMN:
		res = create_column(sql, s, ss, t, alter);
		break;
	case SQL_CONSTRAINT:
		res = table_constraint(sql, s, ss, t);
		break;
	case SQL_COLUMN_OPTIONS:
	{
		dnode *n = s->data.lval->h;
		char *cname = n->data.sval;
		sql_column *c = mvc_bind_column(sql, t, cname);
		dlist *olist = n->next->data.lval;

		if (!c) {
			sql_error(sql, 02, "42S22!ALTER TABLE: no such column '%s'\n", cname);
			return SQL_ERR;
		} else {
			return column_options(sql, olist, ss, t, c);
		}
	} 	break;
	case SQL_DEFAULT:
	{
		char *r, *err = NULL;
		dlist *l = s->data.lval;
		char *cname = l->h->data.sval;
		symbol *sym = l->h->next->data.sym;
		sql_column *c = mvc_bind_column(sql, t, cname);

		if (!c) {
			sql_error(sql, 02, "42S22!ALTER TABLE: no such column '%s'\n", cname);
			return SQL_ERR;
		}
		r = symbol2string(sql, sym, &err);
		if (!r) {
			(void) sql_error(sql, 02, "42000!incorrect default value '%s'\n", err?err:"");
			if (err) _DELETE(err);
			return SQL_ERR;
		}
		mvc_default(sql, c, r);
		_DELETE(r);
	}
	break;
	case SQL_NOT_NULL:
	case SQL_NULL:
	{
		dnode *n = s->data.lval->h;
		char *cname = n->data.sval;
		sql_column *c = mvc_bind_column(sql, t, cname);
		int null = (s->token == SQL_NOT_NULL) ? 0 : 1;

		if (!c) {
			sql_error(sql, 02, "42S22!ALTER TABLE: no such column '%s'\n", cname);
			return SQL_ERR;
		}
		mvc_null(sql, c, null);
	} 	break;
	case SQL_DROP_DEFAULT:
	{
		char *cname = s->data.sval;
		sql_column *c = mvc_bind_column(sql, t, cname);
		if (!c) {
			sql_error(sql, 02, "42S22!ALTER TABLE: no such column '%s'\n", cname);
			return SQL_ERR;
		}
		mvc_drop_default(sql,c);
	} 	break;
	case SQL_LIKE:
	{
		char *sname = qname_schema(s->data.lval);
		char *name = qname_table(s->data.lval);
		sql_schema *os = NULL;
		sql_table *ot = NULL;
		node *n;

		if (sname && !(os = mvc_bind_schema(sql, sname))) {
			sql_error(sql, 02, "3F000!CREATE TABLE: no such schema '%s'", sname);
			return SQL_ERR;
		}
		if (!os)
			os = ss;
	       	ot = mvc_bind_table(sql, os, name);
		if (!ot)
			return SQL_ERR;
		for (n = ot->columns.set->h; n; n = n->next) {
			sql_column *oc = n->data;

			(void)mvc_create_column(sql, t, oc->base.name, &oc->type);
		}
	} 	break;
	case SQL_DROP_COLUMN:
	{
		dlist *l = s->data.lval;
		char *cname = l->h->data.sval;
		int drop_action = l->h->next->data.i_val;
		sql_column *col = mvc_bind_column(sql, t, cname);

		assert(l->h->next->type == type_int);
		if (col == NULL) {
			sql_error(sql, 02, "42S22!ALTER TABLE: no such column '%s'\n", cname);
			return SQL_ERR;
		}
		if (cs_size(&t->columns) <= 1) {
			sql_error(sql, 02, "42000!ALTER TABLE: cannot drop column '%s': table needs at least one column\n", cname);
			return SQL_ERR;
		}
		if (t->system) {
			sql_error(sql, 02, "42000!ALTER TABLE: cannot drop column '%s': table is a system table\n", cname);
			return SQL_ERR;
		}
		if (isView(t)) {
			sql_error(sql, 02, "42000!ALTER TABLE: cannot drop column '%s': '%s' is a view\n", cname, t->base.name);
			return SQL_ERR;
		}
		if (!drop_action && mvc_check_dependency(sql, col->base.id, COLUMN_DEPENDENCY, NULL)) {
			sql_error(sql, 02, "2BM37!ALTER TABLE: cannot drop column '%s': there are database objects which depend on it\n", cname);
			return SQL_ERR;
		}
		if (!drop_action  && t->keys.set) {
			node *n, *m;

			for (n = t->keys.set->h; n; n = n->next) {
				sql_key *k = n->data;
				for (m = k->columns->h; m; m = m->next) {
					sql_kc *kc = m->data;
					if (strcmp(kc->c->base.name, cname) == 0) {
						sql_error(sql, 02, "2BM37!ALTER TABLE: cannot drop column '%s': there are constraints which depend on it\n", cname);
						return SQL_ERR;
					}
				}
			}
		}
		mvc_drop_column(sql, t, col, drop_action);
	} 	break;
	case SQL_DROP_CONSTRAINT:
		assert(0);
	}
	if (res == SQL_ERR) {
		sql_error(sql, 02, "M0M03!unknown table element (" PTRFMT ")->token = %s\n", PTRFMTCAST s, token2string(s->token));
		return SQL_ERR;
	}
	return res;
}

sql_rel *
rel_create_table(mvc *sql, sql_schema *ss, int temp, char *sname, char *name, symbol *table_elements_or_subquery, int commit_action, char *loc)
{
	sql_schema *s = NULL;

	int instantiate = (sql->emode == m_instantiate);
	int deps = (sql->emode == m_deps);
	int create = (!instantiate && !deps);
	int tt = (temp == SQL_REMOTE)?tt_remote:
		 (temp == SQL_STREAM)?tt_stream:
	         (temp == SQL_MERGE_TABLE)?tt_merge_table:
	         (temp == SQL_REPLICA_TABLE)?tt_replica_table:tt_table;

	(void)create;
	if (sname && !(s = mvc_bind_schema(sql, sname)))
		return sql_error(sql, 02, "3F000!CREATE TABLE: no such schema '%s'", sname);

	if (temp != SQL_PERSIST && tt == tt_table && 
			commit_action == CA_COMMIT)
		commit_action = CA_DELETE;
	
	if (temp != SQL_DECLARED_TABLE) {
		if (temp != SQL_PERSIST && tt == tt_table) {
			s = mvc_bind_schema(sql, "tmp");
		} else if (s == NULL) {
			s = ss;
		}
	}

	if (temp != SQL_DECLARED_TABLE && s)
		sname = s->base.name;

	if (mvc_bind_table(sql, s, name)) {
		char *cd = (temp == SQL_DECLARED_TABLE)?"DECLARE":"CREATE";
		return sql_error(sql, 02, "42S01!%s TABLE: name '%s' already in use", cd, name);
	} else if (temp != SQL_DECLARED_TABLE && (!schema_privs(sql->role_id, s) && !(isTempSchema(s) && temp == SQL_LOCAL_TEMP))){
		return sql_error(sql, 02, "42000!CREATE TABLE: insufficient privileges for user '%s' in schema '%s'", stack_get_string(sql, "current_user"), s->base.name);
	} else if (table_elements_or_subquery->token == SQL_CREATE_TABLE) { 
		/* table element list */
		sql_table *t = (tt == tt_remote)?
			mvc_create_remote(sql, s, name, SQL_DECLARED_TABLE, loc):
			mvc_create_table(sql, s, name, tt, 0, SQL_DECLARED_TABLE, commit_action, -1);
		dnode *n;
		dlist *columns = table_elements_or_subquery->data.lval;

		for (n = columns->h; n; n = n->next) {
			symbol *sym = n->data.sym;
			int res = table_element(sql, sym, s, t, 0);

			if (res == SQL_ERR) 
				return NULL;
		}
		temp = (tt == tt_table)?temp:SQL_PERSIST;
		return rel_table(sql, DDL_CREATE_TABLE, sname, t, temp);
	} else { /* [col name list] as subquery with or without data */
		sql_rel *sq = NULL, *res = NULL;
		dlist *as_sq = table_elements_or_subquery->data.lval;
		dlist *column_spec = as_sq->h->data.lval;
		symbol *subquery = as_sq->h->next->data.sym;
		int with_data = as_sq->h->next->next->data.i_val;
		sql_table *t = NULL; 

		assert(as_sq->h->next->next->type == type_int);
		sq = rel_selects(sql, subquery);
		if (!sq)
			return NULL;

		/* create table */
		if (create && (t = mvc_create_table_as_subquery( sql, sq, s, name, column_spec, temp, commit_action)) == NULL) { 
			rel_destroy(sq);
			return NULL;
		}

		/* insert query result into this table */
		temp = (tt == tt_table)?temp:SQL_PERSIST;
		res = rel_table(sql, DDL_CREATE_TABLE, sname, t, temp);
		if (with_data) {
			res = rel_insert(sql, res, sq);
		} else {
			rel_destroy(sq);
		}
		return res;
	}
	/*return NULL;*/ /* never reached as all branches of the above if() end with return ... */
}

static sql_rel *
rel_create_view(mvc *sql, sql_schema *ss, dlist *qname, dlist *column_spec, symbol *query, int check, int persistent)
{
	char *name = qname_table(qname);
	char *sname = qname_schema(qname);
	sql_schema *s = NULL;
	sql_table *t = NULL;
	int instantiate = (sql->emode == m_instantiate || !persistent);
	int deps = (sql->emode == m_deps);
	int create = (!instantiate && !deps);

(void)ss;
	(void) check;		/* Stefan: unused!? */
	if (sname && !(s = mvc_bind_schema(sql, sname))) 
		return sql_error(sql, 02, "3F000!CREATE VIEW: no such schema '%s'", sname);
	if (s == NULL)
		s = cur_schema(sql);

	if (create && mvc_bind_table(sql, s, name) != NULL) {
		return sql_error(sql, 02, "42S01!CREATE VIEW: name '%s' already in use", name);
	} else if (create && (!schema_privs(sql->role_id, s) && !(isTempSchema(s) && persistent == SQL_LOCAL_TEMP))) {
		return sql_error(sql, 02, "42000!CREATE VIEW: access denied for %s to schema ;'%s'", stack_get_string(sql, "current_user"), s->base.name);
	} else if (query) {
		sql_rel *sq = NULL;
		char *q = QUERY(sql->scanner);

		if (query->token == SQL_SELECT) {
			SelectNode *sn = (SelectNode *) query;

			if (sn->limit)
				return sql_error(sql, 01, "0A000!42000!CREATE VIEW: LIMIT not supported");
			if (sn->orderby)
				return sql_error(sql, 01, "42000!CREATE VIEW: ORDER BY not supported");
		}

		sq = rel_selects(sql, query);
		if (!sq)
			return NULL;

		if (!create)
			rel_add_intern(sql, sq);

		if (create) {
			t = mvc_create_view(sql, s, name, SQL_DECLARED_TABLE, q, 0);
			if (as_subquery( sql, t, sq, column_spec, "CREATE VIEW") != 0) {
				rel_destroy(sq);
				return NULL;
			}
			return rel_table(sql, DDL_CREATE_VIEW, s->base.name, t, SQL_PERSIST);
		}
		t = mvc_bind_table(sql, s, name);
		if (!persistent && column_spec) 
			sq = view_rename_columns( sql, name, sq, column_spec);
		return sq;
	}
	return NULL;
}

static char *
dlist_get_schema_name(dlist *name_auth)
{
	assert(name_auth && name_auth->h);
	return name_auth->h->data.sval;
}

static char *
schema_auth(dlist *name_auth)
{
	assert(name_auth && name_auth->h && dlist_length(name_auth) == 2);
	return name_auth->h->next->data.sval;
}

static sql_rel *
rel_schema(sql_allocator *sa, int cat_type, char *sname, char *auth, int nr)
{
	sql_rel *rel = rel_create(sa);
	list *exps = new_exp_list(sa);

	append(exps, exp_atom_int(sa, nr));
	append(exps, exp_atom_clob(sa, sname));
	if (auth)
		append(exps, exp_atom_clob(sa, auth));
	rel->l = NULL;
	rel->r = NULL;
	rel->op = op_ddl;
	rel->flag = cat_type;
	rel->exps = exps;
	rel->card = 0;
	rel->nrcols = 0;
	return rel;
}

static sql_rel *
rel_schema2(sql_allocator *sa, int cat_type, char *sname, char *auth, int nr)
{
	sql_rel *rel = rel_create(sa);
	list *exps = new_exp_list(sa);

	append(exps, exp_atom_clob(sa, sname));
	append(exps, exp_atom_clob(sa, auth));
	append(exps, exp_atom_int(sa, nr));
	rel->l = NULL;
	rel->r = NULL;
	rel->op = op_ddl;
	rel->flag = cat_type;
	rel->exps = exps;
	rel->card = 0;
	rel->nrcols = 0;
	return rel;
}


static sql_rel *
rel_create_schema(mvc *sql, dlist *auth_name, dlist *schema_elements)
{
	char *name = dlist_get_schema_name(auth_name);
	char *auth = schema_auth(auth_name);
	int auth_id = sql->role_id;

	if (auth && (auth_id = sql_find_auth(sql, auth)) < 0) {
		sql_error(sql, 02, "28000!CREATE SCHEMA: no such authorization '%s'", auth);
		return NULL;
	}
	if (sql->user_id != USER_MONETDB && sql->role_id != ROLE_SYSADMIN) {
		sql_error(sql, 02, "42000!CREATE SCHEMA: insufficient privileges for user '%s'", stack_get_string(sql, "current_user"));
		return NULL;
	}
	if (mvc_bind_schema(sql, name)) {
		sql_error(sql, 02, "3F000!CREATE SCHEMA: name '%s' already in use", name);
		return NULL;
	} else {
		sql_schema *os = sql->session->schema;
		dnode *n;
		sql_schema *ss = SA_ZNEW(sql->sa, sql_schema);
		sql_rel *ret;

		ret = rel_schema(sql->sa, DDL_CREATE_SCHEMA, 
			   dlist_get_schema_name(auth_name),
			   schema_auth(auth_name), 0);

		ss->base.name = name;
		ss->auth_id = auth_id;
		ss->owner = sql->user_id;

		sql->session->schema = ss;
		n = schema_elements->h;
		while (n) {
			sql_rel *res = rel_semantic(sql, n->data.sym);
			if (!res) {
				rel_destroy(ret);
				return NULL;
			}
			ret = rel_list(sql->sa, ret, res);
			n = n->next;
		}
		sql->session->schema = os;
		return ret;
	}
}

static str
get_schema_name( mvc *sql, char *sname, char *tname)
{
	if (!sname) {
		sql_schema *ss = cur_schema(sql);
		sql_table *t = mvc_bind_table(sql, ss, tname);
		if (!t)
			ss = tmp_schema(sql);
		sname = ss->base.name;
	}
	return sname;
}

static sql_rel *
rel_alter_table(mvc *sql, dlist *qname, symbol *te)
{
	char *sname = qname_schema(qname);
	char *tname = qname_table(qname);
	sql_schema *s = NULL;
	sql_table *t = NULL;

	if (sname && !(s=mvc_bind_schema(sql, sname))) {
		(void) sql_error(sql, 02, "3F000!ALTER TABLE: no such schema '%s'", sname);
		return NULL;
	}
	if (!s)
		s = cur_schema(sql);

	if ((t = mvc_bind_table(sql, s, tname)) == NULL) {
		return sql_error(sql, 02, "42S02!ALTER TABLE: no such table '%s'", tname);
	} else {
		node *n;
		sql_rel *res = NULL, *r;
		sql_table *nt = dup_sql_table(sql->sa, t);
		sql_exp ** updates, *e;

		if (nt && te && te->token == SQL_DROP_CONSTRAINT) {
			dlist *l = te->data.lval;
			char *kname = l->h->data.sval;
			int drop_action = l->h->next->data.i_val;
			
			sname = get_schema_name(sql, sname, tname);
			return rel_schema(sql->sa, DDL_DROP_CONSTRAINT, sname, kname, drop_action);
		}

		if (!nt || (te && table_element(sql, te, s, nt, 1) == SQL_ERR)) 
			return NULL;

		if (t->persistence != SQL_DECLARED_TABLE && s)
			sname = s->base.name;

		if (t->s && !nt->s)
			nt->s = t->s;

		if (!te) /* Set Read only */
			nt = mvc_readonly(sql, nt, 1);
		res = rel_table(sql, DDL_ALTER_TABLE, sname, nt, 0);
		if (!te) /* Set Read only */
			return res;
		/* table add table */
		if (te->token == SQL_TABLE) {
			char *ntname = te->data.lval->h->data.sval;
			sql_table *nnt = mvc_bind_table(sql, s, ntname);

			if (nnt)
				cs_add(&nt->tables, nnt, TR_NEW); 
		}
		/* table drop table */
		if (te->token == SQL_DROP_TABLE) {
			char *ntname = te->data.lval->h->data.sval;
			int drop_action = te->data.lval->h->next->data.i_val;
			node *n = cs_find_name(&nt->tables, ntname);

			if (n) {
				sql_table *ntt = n->data;

				ntt->drop_action = drop_action;
				cs_del(&nt->tables, n, ntt->base.flag); 
			}
		}

		/* new columns need update with default values */
		updates = table_update_array(sql, nt);
		e = exp_column(sql->sa, nt->base.name, "%TID%", sql_bind_localtype("oid"), CARD_MULTI, 0, 1);
		r = rel_project(sql->sa, res, append(new_exp_list(sql->sa),e));
		if (nt->columns.nelm) {
			list *cols = new_exp_list(sql->sa);
			for (n = nt->columns.nelm; n; n = n->next) {
				sql_column *c = n->data;
				if (c->def) {
					char *d = sql_message("select %s;", c->def);
					e = rel_parse_val(sql, d, sql->emode);
					_DELETE(d);
				} else {
					e = exp_atom(sql->sa, atom_general(sql->sa, &c->type, NULL));
				}
				if (!e || (e = rel_check_type(sql, &c->type, e, type_equal)) == NULL) {
					rel_destroy(r);
					return NULL;
				}
				list_append(cols, exp_column(sql->sa, nt->base.name, c->base.name, &c->type, CARD_MULTI, 0, 0));

				assert(!updates[c->colnr]);
				exp_setname(sql->sa, e, c->t->base.name, c->base.name);
				updates[c->colnr] = e;
			}
			res = rel_update(sql, res, r, updates, cols); 
		} else { /* new indices or keys */
			res = rel_update(sql, res, r, updates, NULL); 
		}
		return res;
	}
}

static sql_rel *
rel_role(sql_allocator *sa, char *grantee, char *auth, int type)
{
	sql_rel *rel = rel_create(sa);
	list *exps = new_exp_list(sa);

	assert(type == DDL_GRANT_ROLES || type == DDL_REVOKE_ROLES);
	append(exps, exp_atom_clob(sa, grantee));
	append(exps, exp_atom_clob(sa, auth));
	rel->l = NULL;
	rel->r = NULL;
	rel->op = op_ddl;
	rel->flag = type;
	rel->exps = exps;
	rel->card = 0;
	rel->nrcols = 0;
	return rel;
}

static sql_rel *
rel_grant_roles(mvc *sql, sql_schema *schema, dlist *roles, dlist *grantees, int grant, int grantor)
{
	sql_rel *res = NULL;
	/* grant roles to the grantees */
	dnode *r, *g;

	(void) schema;
	(void) grant;
	(void) grantor;		/* Stefan: unused!? */

	for (r = roles->h; r; r = r->next) {
		char *role = r->data.sval;

		for (g = grantees->h; g; g = g->next) {
			char *grantee = g->data.sval;

			if ((res = rel_list(sql->sa, res, rel_role(sql->sa, grantee, role, DDL_GRANT_ROLES))) == NULL) {
				rel_destroy(res);
				return NULL;
			}
		}
	}
	return res;
}

static sql_rel *
rel_revoke_roles(mvc *sql, sql_schema *schema, dlist *roles, dlist *grantees, int admin, int grantor)
{
	sql_rel *res = NULL;
	/* revoke roles from the grantees */
	dnode *r, *g;

	(void) schema;
	(void) admin;
	(void) grantor;		/* Stefan: unused!? */

	for (r = roles->h; r; r = r->next) {
		char *role = r->data.sval;

		for (g = grantees->h; g; g = g->next) {
			char *grantee = g->data.sval;

			if ((res = rel_list(sql->sa, res, rel_role(sql->sa, grantee, role, DDL_REVOKE_ROLES))) == NULL) {
				rel_destroy(res);
				return NULL;
			}
		}
	}
	return res;
}

static sql_rel *
rel_priv(sql_allocator *sa, char *sname, char *name, char *grantee, int privs, char *cname, int grant, int grantor, int type)
{
	sql_rel *rel = rel_create(sa);
	list *exps = new_exp_list(sa);

	assert(type == DDL_GRANT || type == DDL_REVOKE);
	append(exps, exp_atom_clob(sa, sname));
	append(exps, exp_atom_clob(sa, name));
	append(exps, exp_atom_clob(sa, grantee));
	append(exps, exp_atom_int(sa, privs));
	append(exps, cname?(void*)exp_atom_clob(sa, cname):(void*)cname);
	append(exps, exp_atom_int(sa, grant));
	append(exps, exp_atom_int(sa, grantor));
	rel->l = NULL;
	rel->r = NULL;
	rel->op = op_ddl;
	rel->flag = type;
	rel->exps = exps;
	rel->card = 0;
	rel->nrcols = 0;
	return rel;
}

static sql_rel *
rel_grant_table(mvc *sql, sql_schema *cur, dlist *privs, dlist *qname, dlist *grantees, int grant, int grantor)
{
	sql_rel *res = NULL;
	dnode *gn;
	int all = PRIV_SELECT | PRIV_UPDATE | PRIV_INSERT | PRIV_DELETE;
	char *sname = qname_schema(qname);
	char *tname = qname_table(qname);

	if (!sname)
		sname = cur->base.name;
	for (gn = grantees->h; gn; gn = gn->next) {
		dnode *opn;
		char *grantee = gn->data.sval;

		if (!grantee)
			grantee = "public";

		if (!privs) {
			if ((res = rel_list(sql->sa, res, rel_priv(sql->sa, sname, tname, grantee, all, NULL, grant, grantor, DDL_GRANT))) == NULL) {
				rel_destroy(res);
				return NULL;
			}
			continue;
		}
		for (opn = privs->h; opn; opn = opn->next) {
			symbol *op = opn->data.sym;
			int priv = PRIV_SELECT;
	
			switch (op->token) {
			case SQL_SELECT:
				priv = PRIV_SELECT;
				break;
			case SQL_UPDATE:
				priv = PRIV_UPDATE;
				break;
			case SQL_INSERT:
				priv = PRIV_INSERT;
				break;
			case SQL_DELETE:
				priv = PRIV_DELETE;
				break;
			case SQL_EXECUTE:
			default:
				return sql_error(sql, 02, "42000!Cannot GRANT EXECUTE on table name %s", tname);
			}

			if ((op->token == SQL_SELECT || op->token == SQL_UPDATE) && op->data.lval) {
				dnode *cn;

				for (cn = op->data.lval->h; cn; cn = cn->next) {
					char *cname = cn->data.sval;
					if ((res = rel_list(sql->sa, res, rel_priv(sql->sa, sname, tname, grantee, priv, cname, grant, grantor, DDL_GRANT))) == NULL) {
						rel_destroy(res);
						return NULL;
					}
				}
			} else if ((res = rel_list(sql->sa, res, rel_priv(sql->sa, sname, tname, grantee, priv, NULL, grant, grantor, DDL_GRANT))) == NULL) {
				rel_destroy(res);
				return NULL;
			}
		}
	}
	return res;
}

static sql_rel *
rel_grant_func(mvc *sql, sql_schema *cur, dlist *privs, dlist *qname, dlist *grantees, int grant, int grantor)
{
	char *fname = qname_func(qname);

	/* todo */
	(void) sql;
	(void) cur;
	(void) privs;
	(void) grantees;
	(void) grant;
	(void) grantor;
	return sql_error(sql, 02, "42000!GRANT Table/Function name %s doesn't exist", fname);
}


static sql_rel *
rel_grant_privs(mvc *sql, sql_schema *cur, dlist *privs, dlist *grantees, int grant, int grantor)
{
	dlist *obj_privs = privs->h->data.lval;
	symbol *obj = privs->h->next->data.sym;
	int token = obj->token;

	if (token == SQL_NAME) {
		dlist *qname = obj->data.lval;
		char *sname = qname_schema(qname);
		char *tname = qname_table(qname);
		sql_schema *s = cur;

		if (sname)
			s = mvc_bind_schema(sql, sname);
		if (s && mvc_bind_table(sql, s, tname) != NULL)
			token = SQL_TABLE;
	}

	switch (token) {
	case SQL_TABLE:
		return rel_grant_table(sql, cur, obj_privs, obj->data.lval, grantees, grant, grantor);
	case SQL_NAME:
		return rel_grant_func(sql, cur, obj_privs, obj->data.lval, grantees, grant, grantor);
	default:
		return sql_error(sql, 02, "M0M03!Grant: unknown token %d", token);
	}
}

static sql_rel *
rel_revoke_table(mvc *sql, sql_schema *cur, dlist *privs, dlist *qname, dlist *grantees, int grant, int grantor)
{
	dnode *gn;
	sql_rel *res = NULL;
	int all = PRIV_SELECT | PRIV_UPDATE | PRIV_INSERT | PRIV_DELETE;
	char *sname = qname_schema(qname);
	char *tname = qname_table(qname);

	if (!sname)
		sname = cur->base.name;
	for (gn = grantees->h; gn; gn = gn->next) {
		dnode *opn;
		char *grantee = gn->data.sval;

		if (!grantee)
			grantee = "public";

		if (!privs) {
			if ((res = rel_list(sql->sa, res, rel_priv(sql->sa, sname, tname, grantee, all, NULL, grant, grantor, DDL_REVOKE))) == NULL) {
				rel_destroy(res);
				return NULL;
			}
			continue;
		}
		for (opn = privs->h; opn; opn = opn->next) {
			symbol *op = opn->data.sym;
			int priv = PRIV_SELECT;

			switch (op->token) {
			case SQL_SELECT:
				priv = PRIV_SELECT;
				break;
			case SQL_UPDATE:
				priv = PRIV_UPDATE;
				break;

			case SQL_INSERT:
				priv = PRIV_INSERT;
				break;
			case SQL_DELETE:
				priv = PRIV_DELETE;
				break;

			case SQL_EXECUTE:
			default:
				return sql_error(sql, 02, "42000!Cannot GRANT EXECUTE on table name %s", tname);
			}

			if ((op->token == SQL_SELECT || op->token == SQL_UPDATE) && op->data.lval) {
				dnode *cn;

				for (cn = op->data.lval->h; cn; cn = cn->next) {
					char *cname = cn->data.sval;
					if ((res = rel_list(sql->sa, res, rel_priv(sql->sa, sname, tname, grantee, priv, cname, grant, grantor, DDL_REVOKE))) == NULL) {
						rel_destroy(res);
						return NULL;
					}
				}
			} else if ((res = rel_list(sql->sa, res, rel_priv(sql->sa, sname, tname, grantee, priv, NULL, grant, grantor, DDL_REVOKE))) == NULL) {
				rel_destroy(res);
				return NULL;
			}
		}
	}
	return res;
}

static sql_rel *
rel_revoke_func(mvc *sql, sql_schema *cur, dlist *privs, dlist *qname, dlist *grantees, int grant, int grantor)
{
	char *fname = qname_func(qname);

	/* todo */
	(void) sql;
	(void) cur;
	(void) privs;
	(void) fname;
	(void) grantees;
	(void) grant;
	(void) grantor;
	return NULL;
}

static sql_rel *
rel_revoke_privs(mvc *sql, sql_schema *cur, dlist *privs, dlist *grantees, int grant, int grantor)
{
	dlist *obj_privs = privs->h->data.lval;
	symbol *obj = privs->h->next->data.sym;
	int token = obj->token;

	if (token == SQL_NAME) {
		dlist *qname = obj->data.lval;
		char *sname = qname_schema(qname);
		char *tname = qname_table(qname);
		sql_schema *s = cur;

		if (sname)
			s = mvc_bind_schema(sql, sname);
		if (s && mvc_bind_table(sql, s, tname) != NULL)
			token = SQL_TABLE;
	}

	switch (token) {
	case SQL_TABLE:
		return rel_revoke_table(sql, cur, obj_privs, obj->data.lval, grantees, grant, grantor);
	case SQL_NAME:
		return rel_revoke_func(sql, cur, obj_privs, obj->data.lval, grantees, grant, grantor);
	default:
		return sql_error(sql, 02, "M0M03!Grant: unknown token %d", token);
	}
}

/* iname, itype, sname.tname (col1 .. coln) */
static sql_rel *
rel_create_index(mvc *sql, sql_schema *ss, char *iname, int itype, dlist *qname, dlist *column_list)
{
	sql_allocator *sa = sql->sa;
	sql_rel *rel = rel_create(sa);
	list *exps = new_exp_list(sa);
	char *tname = qname_table(qname);
	char *sname = qname_schema(qname);
	dnode *n = column_list->h;

	if (!sname && ss)
		sname = ss->base.name;

	append(exps, exp_atom_clob(sa, iname));
	append(exps, exp_atom_int(sa, itype));
	append(exps, exp_atom_clob(sa, sname));
	append(exps, exp_atom_clob(sa, tname));

	for (; n; n = n->next) {
		char *cname = n->data.sval;

		append(exps, exp_atom_clob(sa, cname));
	}
	rel->l = NULL;
	rel->r = NULL;
	rel->op = op_ddl;
	rel->flag = DDL_CREATE_INDEX;
	rel->exps = exps;
	rel->card = 0;
	rel->nrcols = 0;
	return rel;
}

static sql_rel *
rel_create_user(sql_allocator *sa, char *user, char *passwd, int enc, char *fullname, char *schema)
{
	sql_rel *rel = rel_create(sa);
	list *exps = new_exp_list(sa);

	append(exps, exp_atom_clob(sa, user));
	append(exps, exp_atom_clob(sa, passwd));
	append(exps, exp_atom_int(sa, enc));
	append(exps, exp_atom_clob(sa, schema));
	append(exps, exp_atom_clob(sa, fullname));
	rel->l = NULL;
	rel->r = NULL;
	rel->op = op_ddl;
	rel->flag = DDL_CREATE_USER;
	rel->exps = exps;
	rel->card = 0;
	rel->nrcols = 0;
	return rel;
}

static sql_rel *
rel_alter_user(sql_allocator *sa, char *user, char *passwd, int enc, char *schema, char *oldpasswd)
{
	sql_rel *rel = rel_create(sa);
	list *exps = new_exp_list(sa);

	append(exps, exp_atom_clob(sa, user));
	append(exps, exp_atom_clob(sa, passwd));
	append(exps, exp_atom_int(sa, enc));
	append(exps, exp_atom_clob(sa, schema));
	append(exps, exp_atom_clob(sa, oldpasswd));
	rel->l = NULL;
	rel->r = NULL;
	rel->op = op_ddl;
	rel->flag = DDL_ALTER_USER;
	rel->exps = exps;
	rel->card = 0;
	rel->nrcols = 0;
	return rel;
}

sql_rel *
rel_schemas(mvc *sql, symbol *s)
{
	sql_rel *ret = NULL;

	if (s->token != SQL_CREATE_TABLE && s->token != SQL_CREATE_VIEW && STORE_READONLY(active_store_type)) 
		return sql_error(sql, 06, "25006!schema statements cannot be executed on a readonly database.");

	switch (s->token) {
	case SQL_CREATE_SCHEMA:
	{
		dlist *l = s->data.lval;

		ret = rel_create_schema(sql, l->h->data.lval,
				l->h->next->next->next->data.lval);
	} 	break;
	case SQL_DROP_SCHEMA:
	{
		dlist *l = s->data.lval;
		dlist *auth_name = l->h->data.lval;

		assert(l->h->next->type == type_int);
		ret = rel_schema(sql->sa, DDL_DROP_SCHEMA, 
			   dlist_get_schema_name(auth_name),
			   NULL,
			   l->h->next->data.i_val);	/* drop_action */
	} 	break;
	case SQL_CREATE_TABLE:
	{
		dlist *l = s->data.lval;
		dlist *qname = l->h->next->data.lval;
		char *sname = qname_schema(qname);
		char *name = qname_table(qname);
		int temp = l->h->data.i_val;

		assert(l->h->type == type_int);
		assert(l->h->next->next->next->type == type_int);
		ret = rel_create_table(sql, cur_schema(sql), temp, sname, name, l->h->next->next->data.sym, l->h->next->next->next->data.i_val, l->h->next->next->next->next->data.sval);
	} 	break;
	case SQL_CREATE_VIEW:
	{
		dlist *l = s->data.lval;

		assert(l->h->next->next->next->type == type_int);
		assert(l->h->next->next->next->next->type == type_int);
		ret = rel_create_view(sql, NULL, l->h->data.lval, l->h->next->data.lval, l->h->next->next->data.sym, l->h->next->next->next->data.i_val, l->h->next->next->next->next->data.i_val);
	} 	break;
	case SQL_DROP_TABLE:
	{
		dlist *l = s->data.lval;
		char *sname = qname_schema(l->h->data.lval);
		char *tname = qname_table(l->h->data.lval);

		assert(l->h->next->type == type_int);
		sname = get_schema_name(sql, sname, tname);
		ret = rel_schema(sql->sa, DDL_DROP_TABLE, sname, tname, l->h->next->data.i_val);
	} 	break;
	case SQL_DROP_VIEW:
	{
		dlist *l = s->data.lval;
		char *sname = qname_schema(l->h->data.lval);
		char *tname = qname_table(l->h->data.lval);

		assert(l->h->next->type == type_int);
		sname = get_schema_name(sql, sname, tname);
		ret = rel_schema(sql->sa, DDL_DROP_VIEW, sname, tname, l->h->next->data.i_val);
	} 	break;
	case SQL_ALTER_TABLE:
	{
		dlist *l = s->data.lval;

		ret = rel_alter_table(sql, 
			l->h->data.lval,	/* table name */
		  	l->h->next->data.sym);/* table element */
	} 	break;
	case SQL_GRANT_ROLES:
	{
		dlist *l = s->data.lval;

		assert(l->h->next->next->type == type_int);
		assert(l->h->next->next->next->type == type_int);
		ret = rel_grant_roles(sql, cur_schema(sql), l->h->data.lval,	/* authids */
				  l->h->next->data.lval,	/* grantees */
				  l->h->next->next->data.i_val,	/* admin? */
				  l->h->next->next->next->data.i_val ? sql->user_id : sql->role_id);
		/* grantor ? */
	} 	break;
	case SQL_REVOKE_ROLES:
	{
		dlist *l = s->data.lval;

		assert(l->h->next->next->type == type_int);
		assert(l->h->next->next->next->type == type_int);
		ret = rel_revoke_roles(sql, cur_schema(sql), l->h->data.lval,	/* authids */
				  l->h->next->data.lval,	/* grantees */
				  l->h->next->next->data.i_val,	/* admin? */
				  l->h->next->next->next->data.i_val ? sql->user_id : sql->role_id);
		/* grantor ? */
	} 	break;
	case SQL_GRANT:
	{
		dlist *l = s->data.lval;

		assert(l->h->next->next->type == type_int);
		assert(l->h->next->next->next->type == type_int);
		ret = rel_grant_privs(sql, cur_schema(sql), l->h->data.lval,	/* privileges */
				  l->h->next->data.lval,	/* grantees */
				  l->h->next->next->data.i_val,	/* grant ? */
				  l->h->next->next->next->data.i_val ? sql->user_id : sql->role_id);
		/* grantor ? */
	} 	break;
	case SQL_REVOKE:
	{
		dlist *l = s->data.lval;

		assert(l->h->next->next->type == type_int);
		assert(l->h->next->next->next->type == type_int);
		ret = rel_revoke_privs(sql, cur_schema(sql), l->h->data.lval,	/* privileges */
				   l->h->next->data.lval,	/* grantees */
				   l->h->next->next->data.i_val,	/* grant ? */
				   l->h->next->next->next->data.i_val ? sql->user_id : sql->role_id);
		/* grantor ? */
	} 	break;
	case SQL_CREATE_ROLE:
	{
		dlist *l = s->data.lval;
		char *rname = l->h->data.sval;
		ret = rel_schema2(sql->sa, DDL_CREATE_ROLE, rname, NULL,
				 l->h->next->data.i_val);
	} 	break;
	case SQL_DROP_ROLE:
	{
		char *rname = s->data.sval;
		ret = rel_schema2(sql->sa, DDL_DROP_ROLE, rname, NULL, 0);
	} 	break;
	case SQL_CREATE_INDEX: {
		dlist *l = s->data.lval;

		assert(l->h->next->type == type_int);
		ret = rel_create_index(sql, cur_schema(sql), l->h->data.sval, l->h->next->data.i_val, l->h->next->next->data.lval, l->h->next->next->next->data.lval);
	} 	break;
	case SQL_DROP_INDEX: {
		dlist *l = s->data.lval;
		char *sname = qname_schema(l);

		if (!sname)
			sname = cur_schema(sql)->base.name;
		ret = rel_schema2(sql->sa, DDL_DROP_INDEX, sname, qname_index(l), 0);
	} 	break;
	case SQL_CREATE_USER: {
		dlist *l = s->data.lval;

		ret = rel_create_user(sql->sa, l->h->data.sval,	/* user name */
				  l->h->next->data.sval,	/* password */
				  l->h->next->next->next->next->data.i_val == SQL_PW_ENCRYPTED, /* encrypted */
				  l->h->next->next->data.sval,	/* fullname */
				  l->h->next->next->next->data.sval);	/* dschema */
	} 	break;
	case SQL_DROP_USER:
		ret = rel_schema2(sql->sa, DDL_DROP_USER, s->data.sval, NULL, 0);
		break;
	case SQL_ALTER_USER: {
		dlist *l = s->data.lval;
		dnode *a = l->h->next->data.lval->h;

		ret = rel_alter_user(sql->sa, l->h->data.sval,	/* user */
				     a->data.sval,	/* passwd */
				     a->next->next->data.i_val == SQL_PW_ENCRYPTED, /* encrypted */
				     a->next->data.sval,	/* schema */
				     a->next->next->next->data.sval /* old passwd */
		    );
	} 	break;
	case SQL_RENAME_USER: {
		dlist *l = s->data.lval;

		ret = rel_schema2(sql->sa, DDL_RENAME_USER, l->h->data.sval, l->h->next->data.sval, 0);
	} 	break;
	case SQL_CREATE_TYPE: {
		dlist *l = s->data.lval;

		ret = rel_schema2(sql->sa, DDL_CREATE_TYPE, 
				l->h->data.sval, l->h->next->data.sval, 0);
	} 	break;
	case SQL_DROP_TYPE: {
		ret = rel_schema2(sql->sa, DDL_DROP_TYPE, s->data.sval, NULL, 0);
	} 	break;
	default:
		return sql_error(sql, 01, "M0M03!schema statement unknown symbol(" PTRFMT ")->token = %s", PTRFMTCAST s, token2string(s->token));
	}

	sql->last = NULL;
	sql->type = Q_SCHEMA;
	return ret;
}<|MERGE_RESOLUTION|>--- conflicted
+++ resolved
@@ -103,15 +103,8 @@
 		if (!is_intern(e))
 			break;
 	}
-<<<<<<< HEAD
 	if (n || m) 
-		return sql_error(sql, 02, "Column lists do not match");
-=======
-	if (n || m) {
-		list_destroy(l);
 		return sql_error(sql, 02, "M0M03!Column lists do not match");
-	}
->>>>>>> fc0bd716
 	(void)name;
 	sq = rel_project(sql->sa, sq, l);
 	set_processed(sq);
