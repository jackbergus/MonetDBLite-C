/*
 * The contents of this file are subject to the MonetDB Public License
 * Version 1.1 (the "License"); you may not use this file except in
 * compliance with the License. You may obtain a copy of the License at
 * http://www.monetdb.org/Legal/MonetDBLicense
 *
 * Software distributed under the License is distributed on an "AS IS"
 * basis, WITHOUT WARRANTY OF ANY KIND, either express or implied. See the
 * License for the specific language governing rights and limitations
 * under the License.
 *
 * The Original Code is the MonetDB Database System.
 *
 * The Initial Developer of the Original Code is CWI.
 * Portions created by CWI are Copyright (C) 1997-July 2008 CWI.
 * Copyright August 2008-2012 MonetDB B.V.
 * All Rights Reserved.
 */

#include "monetdb_config.h"

#include "rel_bin.h"
#include "rel_exp.h"
#include "rel_psm.h"
#include "rel_prop.h"
#include "rel_select.h"
#include "rel_updates.h"
#include "rel_optimizer.h"

static stmt * subrel_bin(mvc *sql, sql_rel *rel, list *refs);

static char *TID = "%TID%";

static stmt *
refs_find_rel(list *refs, sql_rel *rel)
{
	node *n;

	for(n=refs->h; n; n = n->next->next) {
		sql_rel *ref = n->data;
		stmt *s = n->next->data;
		
		if (rel == ref) 
			return s;
	}
	return NULL;
}

static void 
print_stmtlist(sql_allocator *sa, stmt *l)
{
	node *n;
	if (l) {
		for (n = l->op4.lval->h; n; n = n->next) {
			char *rnme = table_name(sa, n->data);
			char *nme = column_name(sa, n->data);

			printf("%s.%s\n", rnme ? rnme : "(null!)", nme ? nme : "(null!)");
		}
	}
}

static stmt *
list_find_column(sql_allocator *sa, list *l, char *rname, char *name ) 
{
	stmt *res = NULL;
	node *n;

	if (l && !l->ht && list_length(l) > HASH_MIN_SIZE) {
		l->ht = hash_new(l->sa, list_length(l), (fkeyvalue)&stmt_key);

		for (n = l->h; n; n = n->next) {
			char *nme = column_name(sa, n->data);
			int key = hash_key(nme);
			
			hash_add(l->ht, key, n->data);
		}
	}
	if (l && l->ht) {
		int key = hash_key(name);
		sql_hash_e *e = l->ht->buckets[key&(l->ht->size-1)]; 

		if (rname) {
			for (; e; e = e->chain) {
				stmt *s = e->value;
				char *rnme = table_name(sa, s);
				char *nme = column_name(sa, s);

				if (rnme && strcmp(rnme, rname) == 0 && 
			 	            strcmp(nme, name) == 0) {
					res = s;
					break;
				}
			}
		} else {
			for (; e; e = e->chain) {
				stmt *s = e->value;
				char *nme = column_name(sa, s);

				if (nme && strcmp(nme, name) == 0) {
					res = s;
					break;
				}
			}
		}
		if (!res)
			return NULL;
		return res;
	}
	if (rname) {
		for (n = l->h; n; n = n->next) {
			char *rnme = table_name(sa, n->data);
			char *nme = column_name(sa, n->data);

			if (rnme && strcmp(rnme, rname) == 0 && 
				    strcmp(nme, name) == 0) {
				res = n->data;
				break;
			}
		}
	} else {
		for (n = l->h; n; n = n->next) {
			char *nme = column_name(sa, n->data);

			if (nme && strcmp(nme, name) == 0) {
				res = n->data;
				break;
			}
		}
	}
	if (!res)
		return NULL;
	return res;
}

static stmt *
bin_find_column( sql_allocator *sa, stmt *sub, char *rname, char *name ) 
{
	return list_find_column( sa, sub->op4.lval, rname, name);
}

static list *
bin_find_columns(mvc *sql, stmt *sub, char *name ) 
{
	node *n;
	list *l = sa_list(sql->sa);

	for (n = sub->op4.lval->h; n; n = n->next) {
		char *nme = column_name(sql->sa, n->data);

		if (strcmp(nme, name) == 0) 
			append(l, n->data);
	}
	if (list_length(l)) 
		return l;
	return NULL;
}

static stmt *column(sql_allocator *sa, stmt *val )
{
	if (val->nrcols == 0)
		return const_column(sa, val);
	return val;
}

static stmt *Column(sql_allocator *sa, stmt *val )
{
	if (val->nrcols == 0)
		val = const_column(sa, val);
	return stmt_append(sa, stmt_temp(sa, tail_type(val)), val);
}

static stmt *
bin_first_column(sql_allocator *sa, stmt *sub ) 
{
	node *n = sub->op4.lval->h;
	stmt *c = n->data;

	if (c->nrcols == 0)
		return const_column(sa, c);
	return c;
}

static stmt *
row2cols(mvc *sql, stmt *sub)
{
	if (sub->nrcols == 0 && sub->key) {
		node *n; 
		list *l = sa_list(sql->sa);

		for (n = sub->op4.lval->h; n; n = n->next) {
			stmt *sc = n->data;
			char *cname = column_name(sql->sa, sc);
			char *tname = table_name(sql->sa, sc);

			sc = column(sql->sa, sc);
			list_append(l, stmt_alias(sql->sa, sc, tname, cname));
		}
		sub = stmt_list(sql->sa, l);
	}
	return sub;
}

/* Here we also recognize 'IN'.
 * We change that into a 
 * mark(reverse(semijoin( reverse(column), bat_of_vals)), 0). 
 */
static int
are_equality_exps( list *exps ) 
{
	if (list_length(exps) == 1) {
		sql_exp *e = exps->h->data, *le = e->l, *re = e->r;

		if (e->type == e_cmp && e->flag == cmp_equal && le->card != CARD_ATOM && re->card == CARD_ATOM)
			return 1;
		if (e->type == e_cmp && e->flag == cmp_or)
			return (are_equality_exps(e->l) && 
				are_equality_exps(e->r));
	}
	return 0;
}

static void 
get_exps( list *n, list *l )
{
	sql_exp *e = l->h->data, *re = e->r;

	if (e->type == e_cmp && e->flag == cmp_equal && re->card == CARD_ATOM)
		list_append(n, e);
	if (e->type == e_cmp && e->flag == cmp_or) {
		get_exps(n, e->l);
		get_exps(n, e->r);
	}
}

static stmt *
handle_in_exps( mvc *sql, sql_exp *ce, list *nl, stmt *left, stmt *right, group *grp, int in, int use_r) 
{
	node *n;
	stmt *s = NULL, *c = exp_bin(sql, ce, left, right, grp, NULL);

	if (c->nrcols == 0) {
		sql_subtype *bt = sql_bind_localtype("bit");
		sql_subfunc *cmp = (in)
			?sql_bind_func(sql->sa, sql->session->schema, "=", tail_type(c), tail_type(c), F_FUNC)
			:sql_bind_func(sql->sa, sql->session->schema, "!=", tail_type(c), tail_type(c), F_FUNC);
		sql_subfunc *a = (in)?sql_bind_func(sql->sa, sql->session->schema, "or", bt, bt, F_FUNC)
				     :sql_bind_func(sql->sa, sql->session->schema, "and", bt, bt, F_FUNC);

		for( n = nl->h; n; n = n->next) {
			sql_exp *e = n->data;
			stmt *i = exp_bin(sql, use_r?e->r:e, left, right, grp, NULL);
			
			i = stmt_binop(sql->sa, c, i, cmp); 
			if (s)
				s = stmt_binop(sql->sa, s, i, a);
			else
				s = i;
		}
	} else {
		/* create bat append values */
		s = stmt_temp(sql->sa, exp_subtype(ce));
		for( n = nl->h; n; n = n->next) {
			sql_exp *e = n->data;
			stmt *i = exp_bin(sql, use_r?e->r:e, left, right, grp, NULL);
			
			s = stmt_append(sql->sa, s, i);
		}
		if (in)
			s = stmt_mark_tail(sql->sa, stmt_reverse(sql->sa, stmt_semijoin(sql->sa, stmt_reverse(sql->sa, c), stmt_reverse(sql->sa, s))), 0);
		else 
			s = stmt_reverse(sql->sa, stmt_diff(sql->sa, stmt_reverse(sql->sa, c), stmt_reverse(sql->sa, stmt_unique(sql->sa, s, NULL))));
		s = stmt_const(sql->sa, s, NULL);
	}
	return s;
}

/* For now this only works if all or's are part of the 'IN' */
static stmt *
handle_equality_exps( mvc *sql, list *l, list *r, stmt *left, stmt *right, group *grp )
{
	node *n;
	sql_exp *ce = NULL;
	list *nl = new_exp_list(sql->sa);

	get_exps(nl, l);
	get_exps(nl, r);

	for( n = nl->h; n; n = n->next) {
		sql_exp *e = n->data;
		if (!ce) {
			ce = e->l;
			if (!is_column(ce->type))
				return NULL;
		}
		if (!exp_match(ce, e->l)) 
			return NULL;
	} 
	return handle_in_exps( sql, ce, nl, left, right, grp, 1, 1);
}

static stmt *
value_list( mvc *sql, list *vals) 
{
	node *n;
	stmt *s;

	/* create bat append values */
	s = stmt_temp(sql->sa, exp_subtype(vals->h->data));
	for( n = vals->h; n; n = n->next) {
		sql_exp *e = n->data;
		stmt *i = exp_bin(sql, e, NULL, NULL, NULL, NULL);
		
		s = stmt_append(sql->sa, s, i);
	}
	return s;
}

static stmt *
exp_list( mvc *sql, list *exps, stmt *l, stmt *r, group *grp, stmt *sel) 
{
	node *n;
	list *nl = sa_list(sql->sa);

	/* create bat append values */
	for( n = exps->h; n; n = n->next) {
		sql_exp *e = n->data;
		stmt *i = exp_bin(sql, e, l, r, grp, sel);
		
		append(nl, i);
	}
	return stmt_list(sql->sa, nl);
}

stmt *
exp_bin(mvc *sql, sql_exp *e, stmt *left, stmt *right, group *grp, stmt *sel) 
{
	stmt *s = NULL;

	if (!e) {
		assert(0);
		return NULL;
	}

	switch(e->type) {
	case e_psm:
		if (e->flag & PSM_SET) {
			stmt *r = exp_bin(sql, e->l, left, right, grp, sel);
			return stmt_assign(sql->sa, e->name, r, GET_PSM_LEVEL(e->flag));
		} else if (e->flag & PSM_VAR) {
			return stmt_var(sql->sa, e->name, &e->tpe, 1, GET_PSM_LEVEL(e->flag));
		} else if (e->flag & PSM_RETURN) {
			sql_exp *l = e->l;
			stmt *r = exp_bin(sql, l, left, right, grp, sel);

			/* handle table returning functions */
			if (l->type == e_psm && l->flag & PSM_REL) {
				stmt *lst = r->op1;
                		if (r->type == st_table && lst->nrcols == 0 && lst->key) {
                        		node *n;
                        		list *l = sa_list(sql->sa);
	
                        		for(n=lst->op4.lval->h; n; n = n->next)
                                		list_append(l, const_column(sql->sa, (stmt*)n->data));
                        		r = stmt_list(sql->sa, l);
				}
				if (r->type == st_list)
					r = stmt_table(sql->sa, r, 1);
			}
			return stmt_return(sql->sa, r, GET_PSM_LEVEL(e->flag));
		} else if (e->flag & PSM_WHILE) {
			stmt *cond = exp_bin(sql, e->l, left, right, grp, sel);
			stmt *stmts = exp_list(sql, e->r, left, right, grp, sel);
			return stmt_while(sql->sa, cond, stmts);
		} else if (e->flag & PSM_IF) {
			stmt *cond = exp_bin(sql, e->l, left, right, grp, sel);
			stmt *stmts = exp_list(sql, e->r, left, right, grp, sel);
			stmt *estmts = NULL;
			if (e->f)
				estmts = exp_list(sql, e->f, left, right, grp, sel);
			return stmt_if(sql->sa, cond, stmts, estmts);
		} else if (e->flag & PSM_REL) {
			sql_rel *rel = e->l;
			stmt *r = rel_bin(sql, rel);

#if 0
                	if (r->type == st_list && r->nrcols == 0 && r->key) {
                        	/* row to columns */
                        	node *n;
                        	list *l = sa_list(sql->sa);
	
                        	for(n=r->op4.lval->h; n; n = n->next)
                               		list_append(l, const_column(sql->sa, (stmt*)n->data));
                        	r = stmt_list(sql->sa, l);
			}
#endif
			if (is_modify(rel->op) || is_ddl(rel->op)) 
				return r;
			return stmt_table(sql->sa, r, 1);
		}
		break;
	case e_atom: {
		if (e->l) { 			/* literals */
			atom *a = e->l;
			s = stmt_atom(sql->sa, atom_dup(sql->sa, a));
		} else if (e->r) { 		/* parameters */
			s = stmt_var(sql->sa, sa_strdup(sql->sa, e->r), e->tpe.type?&e->tpe:NULL, 0, e->flag);
		} else if (e->f) { 		/* values */
			s = value_list(sql, e->f);
		} else { 			/* arguments */
			s = stmt_varnr(sql->sa, e->flag, e->tpe.type?&e->tpe:NULL);
		}
	}	break;
	case e_convert: {
		stmt *l = exp_bin(sql, e->l, left, right, grp, sel);
		list *tps = e->r;
		sql_subtype *from = tps->h->data;
		sql_subtype *to = tps->h->next->data;
		if (!l) 
			return NULL;
		s = stmt_convert(sql->sa, l, from, to);
	} 	break;
	case e_func: {
		node *en;
		list *l = sa_list(sql->sa), *exps = e->l, *obe = e->r;
		sql_subfunc *f = e->f;

		if (!obe && exps) {
			for (en = exps->h; en; en = en->next) {
				stmt *es;

				es = exp_bin(sql, en->data, left, right, grp, sel);
				if (!es) 
					return NULL;
				list_append(l,es);
			}
		}
		/* Window expressions are handled differently.
		   ->l == group by expression list
		   ->r == order by expression list
		   If both lists are empty, we pass a single 
		 	column for the inner relation
		 */
		if (obe) {
			group *g = NULL;
			stmt *orderby = NULL;
		
			if (exps) {
				for (en = exps->h; en; en = en->next) {
					stmt *es;

					es = exp_bin(sql, en->data, left, right, NULL, sel);
					if (!es) 
						return NULL;
					g = grp_create(sql->sa, es, g);
				}
			}
			/* order on the group first */
			grp_done(g);
			if (g) 
				orderby = stmt_order(sql->sa, g->grp, 1);
			for (en = obe->h; en; en = en->next) {
				sql_exp *orderbycole = en->data; 
				stmt *orderbycols = exp_bin(sql, orderbycole, left, right, NULL, sel); 

				if (!orderbycols) 
					return NULL;
				if (orderby)
					orderby = stmt_reorder(sql->sa, orderby, orderbycols, is_ascending(orderbycole));
				else
					orderby = stmt_order(sql->sa, orderbycols, is_ascending(orderbycole));
			}
			if (!orderby && left)
				orderby = stmt_mirror(sql->sa, bin_first_column(sql->sa, left));
			if (!orderby) 
				return NULL;
			list_append(l, orderby);
			if (g) {
				list_append(l, g->grp);
				list_append(l, g->ext);
			}
		}
		if (strcmp(f->func->base.name, "identity") == 0) 
			s = stmt_mirror(sql->sa, l->h->data);
		else
			s = stmt_Nop(sql->sa, stmt_list(sql->sa, l), e->f); 
	} 	break;
	case e_aggr: {
		list *attr = e->l; 
		stmt *as = NULL;
		sql_subaggr *a = e->f;
		group *g = grp;

		assert(sel == NULL);
		if (attr && attr->h) { 
			node *en;
			list *l = sa_list(sql->sa);

			for (en = attr->h; en; en = en->next) {
				sql_exp *at = en->data;

				as = exp_bin(sql, at, left, right, NULL, sel);

				if (as && as->nrcols <= 0 && left) 
					as = stmt_const(sql->sa, bin_first_column(sql->sa, left), as);
				/* insert single value into a column */
				if (as && as->nrcols <= 0 && !left)
					as = const_column(sql->sa, as);

				if (!as) 
					return NULL;	
				/* inconsistent sql requires NULL != NULL, ie unknown
		 		 * but also NULL means no values, which means 'ignore'
		 		 *
		 		 * so here we need to ignore NULLs
		 		 */
				if (need_no_nil(e) && at && has_nil(at) && attr) {
					sql_subtype *t = exp_subtype(at);
					stmt *n = stmt_atom(sql->sa, atom_general(sql->sa, t, NULL));
					as = stmt_select2(sql->sa, as, n, n, 0);
				}
				if (need_distinct(e)){ 
					if (g)
						as = stmt_unique(sql->sa, as, grp);
					else
						as = stmt_unique(sql->sa, as, NULL);
				}
				append(l, as);
			}
			as = stmt_list(sql->sa, l);
		} else {
			/* count(*) may need the default group (relation) and
			   and/or an attribute to count */
			if (g) {
				as = grp->grp;
			} else if (left) {
				as = bin_first_column(sql->sa, left);
			} else {
				/* create dummy single value in a column */
				as = stmt_atom_wrd(sql->sa, 0);
				as = const_column(sql->sa, as);
			}
		}
		s = stmt_aggr(sql->sa, as, g, a, 1 );
		/* HACK: correct cardinality for window functions */
		if (e->card > CARD_AGGR)
			s->nrcols = 2;
	} 	break;
	case e_column: {
		if (right) /* check relation names */
			s = bin_find_column(sql->sa, right, e->l, e->r);
		if (!s && left) 
			s = bin_find_column(sql->sa, left, e->l, e->r);
		if (s && grp)
			s = stmt_join(sql->sa, grp->ext, s, cmp_equal);
		if (!s && right) {
			printf("could not find %s.%s\n", (char*)e->l, (char*)e->r);
			print_stmtlist(sql->sa, left);
			print_stmtlist(sql->sa, right);
		}
		if (s && sel)
			s = stmt_semijoin(sql->sa, s, sel);
	 }	break;
	case e_cmp: {
		stmt *l = NULL, *r = NULL, *r2 = NULL;
		int swapped = 0, is_select = 0;
		sql_exp *re = e->r, *re2 = e->f;
		prop *p;

		if (e->flag == cmp_filter) {
			list *r = e->r;

			re2 = NULL;
			re = r->h->data;
			if (r->h->next)
				re2 = r->h->next->data;
		}
		if (e->flag == cmp_in || e->flag == cmp_notin) {
			return handle_in_exps(sql, e->l, e->r, left, right, grp, (e->flag == cmp_in), 0);
		}
		if (e->flag == cmp_or && (!right || right->nrcols == 1)) {
			list *l = e->l;
			node *n;
			stmt *sel1, *sel2;

			/* Here we also recognize 'IN'.
			 * We change that into a 
			 * reverse(semijoin( reverse(column), bat_of_vals)). 
			 */
			if (are_equality_exps(e->l) && are_equality_exps(e->r))
				if ((s = handle_equality_exps(sql, e->l, e->r, left, right, grp)) != NULL)
					return s;
			sel1 = stmt_relselect_init(sql->sa);
			sel2 = stmt_relselect_init(sql->sa);
			for( n = l->h; n; n = n->next ) {
				s = exp_bin(sql, n->data, left, right, grp, sel); 
				if (!s) 
					return s;
				stmt_relselect_fill(sel1, s);
			}
			l = e->r;
			for( n = l->h; n; n = n->next ) {
				s = exp_bin(sql, n->data, left, right, grp, sel); 
				if (!s) 
					return s;
				stmt_relselect_fill(sel2, s);
			}
			if (sel1->nrcols == 0 && sel2->nrcols == 0) {
				sql_subtype *bt = sql_bind_localtype("bit");
				sql_subfunc *f = sql_bind_func(sql->sa, sql->session->schema, "or", bt, bt, F_FUNC);
				assert(f);
				return stmt_binop(sql->sa, sel1, sel2, f);
			}
			if (sel1->nrcols == 0) {
				stmt *predicate = bin_first_column(sql->sa, left);
				
				predicate = stmt_const(sql->sa, predicate, stmt_bool(sql->sa, 1));
				sel1 = stmt_uselect(sql->sa, predicate, sel1, cmp_equal);
			}
			if (sel2->nrcols == 0) {
				stmt *predicate = bin_first_column(sql->sa, left);
				
				predicate = stmt_const(sql->sa, predicate, stmt_bool(sql->sa, 1));
				sel2 = stmt_uselect(sql->sa, predicate, sel2, cmp_equal);
			}
			sel1 = stmt_mark_tail(sql->sa, sel1, 0); 
			sel2 = stmt_mark_tail(sql->sa, sel2, 0); 
			return stmt_union(sql->sa, sel1, sel2);
		}
		if (e->flag == cmp_or && right)  /* join */
			assert(0);
		/* here we handle join indices */
		if ((p=find_prop(e->p, PROP_JOINIDX)) != NULL) {
			sql_idx *i = p->value;
			sql_exp *el = e->l;
			sql_exp *er = e->r;
			char *iname = sa_strconcat(sql->sa, "%", i->base.name);

			/* find out left and right */
			l = bin_find_column(sql->sa, left, el->l, iname);
			if (!l) {
				swapped = 1;
				l = bin_find_column(sql->sa, right, el->l, iname);
				r = bin_find_column(sql->sa, left, er->l, TID);
			} else {
				r = bin_find_column(sql->sa, right, er->l, TID);
			}
			/* small performance improvement, ie use idx directly */
			if (l->type == st_alias && 
			    l->op1->type == st_idxbat &&
			    r->type == st_alias && 
			    r->op1->type == st_mirror) {
				s = l;
			} else if (swapped)
				s = stmt_join(sql->sa, r, stmt_reverse(sql->sa, l), cmp_equal);
			else
				s = stmt_join(sql->sa, l, stmt_reverse(sql->sa, r), cmp_equal);
			sql->opt_stats[0]++; 
			assert(sel==NULL);
			break;
		}
		if (!l) {
			l = exp_bin(sql, e->l, left, NULL, grp, sel);
			swapped = 0;
		}
		if (!l && right) {
 			l = exp_bin(sql, e->l, right, NULL, grp, sel);
			swapped = 1;
		}
		if (swapped || !right)
 			r = exp_bin(sql, re, left, NULL, grp, sel);
		else
 			r = exp_bin(sql, re, right, NULL, grp, sel);
		if (!r && !swapped) {
 			r = exp_bin(sql, re, left, NULL, grp, sel);
			is_select = 1;
		}
		if (!r && swapped) {
 			r = exp_bin(sql, re, right, NULL, grp, sel);
			is_select = 1;
		}
		if (re2)
 			r2 = exp_bin(sql, re2, left, right, grp, sel);
		if (!l || !r || (re2 && !r2)) {
			assert(0);
			return NULL;
		}

		/* general predicate, select and join */
		if (e->flag == cmp_filter) {
			if (l->nrcols == 0)
				l = stmt_const(sql->sa, bin_first_column(sql->sa, swapped?right:left), l); 

                        if (left && right && re->card > CARD_ATOM && !is_select) {
				/* find predicate function */
                                sql_subfunc *f = e->f;
				stmt *j = stmt_joinN(sql->sa, l, r, r2, f);

                                if (j && is_anti(e))
                                        j->flag |= ANTI;
                                return j;
                        }
			return stmt_genselect(sql->sa, l, r, r2, e->f);
		}
		if (left && right && !is_select &&
		   ((l->nrcols && (r->nrcols || (r2 && r2->nrcols))) || 
		     re->card > CARD_ATOM || 
		    (re2 && re2->card > CARD_ATOM))) {
			if (l->nrcols == 0)
				l = stmt_const(sql->sa, bin_first_column(sql->sa, swapped?right:left), l); 
			if (r->nrcols == 0)
				r = stmt_const(sql->sa, bin_first_column(sql->sa, swapped?left:right), r); 
			if (r2) {
				s = stmt_join2(sql->sa, l, r, r2, (comp_type)e->flag);
				if (swapped) 
					s = stmt_reverse(sql->sa, s);
			} else if (swapped) {
				s = stmt_join(sql->sa, r, stmt_reverse(sql->sa, l), swap_compare((comp_type)e->flag));
			} else {
				s = stmt_join(sql->sa, l, stmt_reverse(sql->sa, r), (comp_type)e->flag);
			}
		} else {
			if (r2) {
				if (l->nrcols == 0 && r->nrcols == 0 && r2->nrcols == 0) {
					sql_subtype *bt = sql_bind_localtype("bit");
					sql_subfunc *lf = sql_bind_func(sql->sa, sql->session->schema,
							compare_func(range2lcompare(e->flag)),
							tail_type(l), tail_type(r), F_FUNC);
					sql_subfunc *rf = sql_bind_func(sql->sa, sql->session->schema,
							compare_func(range2rcompare(e->flag)),
							tail_type(l), tail_type(r), F_FUNC);
					sql_subfunc *a = sql_bind_func(sql->sa, sql->session->schema,
							"and", bt, bt, F_FUNC);
					assert(lf && rf && a);
					s = stmt_binop(sql->sa, 
						stmt_binop(sql->sa, l, r, lf), 
						stmt_binop(sql->sa, l, r2, rf), a);
				} else if (l->nrcols > 0 && r->nrcols > 0 && r2->nrcols > 0) {
					s = stmt_semijoin(sql->sa, 
						stmt_uselect(sql->sa, l, r, range2lcompare(e->flag)),
						stmt_uselect(sql->sa, l, r2, range2rcompare(e->flag)));
				} else {
					s = stmt_uselect2(sql->sa, l, r, r2, (comp_type)e->flag);
				}
			} else {
				/* value compare or select */
				if (l->nrcols == 0 && r->nrcols == 0) {
					sql_subfunc *f = sql_bind_func(sql->sa, sql->session->schema,
							compare_func((comp_type)e->flag),
							tail_type(l), tail_type(r), F_FUNC);
					assert(f);
					s = stmt_binop(sql->sa, l, r, f);
				} else {
					/* this can still be a join (as relationa algebra and single value subquery results still means joins */
					s = stmt_uselect(sql->sa, l, r, (comp_type)e->flag);
					/* so we still need the proper side */
					if (swapped)
						s = stmt_reverse(sql->sa, s);
				}
			}
		}
		if (is_anti(e))
			s->flag |= ANTI;
	 }	break;
	default:
		;
	}
	return s;
}

static stmt *check_types(mvc *sql, sql_subtype *ct, stmt *s, check_type tpe);

static stmt *
check_table_types(mvc *sql, sql_table *ct, stmt *s, check_type tpe)
{
	char *tname;
	stmt *tab = s;
	int temp = 0;

	if (s->type != st_table) {
		char *t = (ct->type==tt_generated)?"table":"unknown";
		return sql_error(
			sql, 03,
			"single value and complex type '%s' are not equal", t);
	}
	tab = s->op1;
	temp = s->flag;
	if (tab->type == st_var) {
		sql_table *tbl = tail_type(tab)->comp_type;
		stmt *base = stmt_basetable(sql->sa, tbl, tab->op1->op4.aval->data.val.sval);
		node *n, *m;
		list *l = sa_list(sql->sa);
		
		stack_find_var(sql, tab->op1->op4.aval->data.val.sval);

		for (n = ct->columns.set->h, m = tbl->columns.set->h; 
			n && m; n = n->next, m = m->next) 
		{
			sql_column *c = n->data;
			sql_column *dtc = m->data;
			stmt *dtcs = stmt_bat(sql->sa, dtc, base, RDONLY);
			stmt *r = check_types(sql, &c->type, dtcs, tpe);
			if (!r) 
				return NULL;
			r = stmt_alias(sql->sa, r, sa_strdup(sql->sa, tbl->base.name), sa_strdup(sql->sa, c->base.name));
			list_append(l, r);
		}
	 	return stmt_table(sql->sa, stmt_list(sql->sa, l), temp);
	} else if (tab->type == st_list) {
		node *n, *m;
		list *l = sa_list(sql->sa);
		for (n = ct->columns.set->h, m = tab->op4.lval->h; 
			n && m; n = n->next, m = m->next) 
		{
			sql_column *c = n->data;
			stmt *r = check_types(sql, &c->type, m->data, tpe);
			if (!r) 
				return NULL;
			tname = table_name(sql->sa, r);
			r = stmt_alias(sql->sa, r, tname, sa_strdup(sql->sa, c->base.name));
			list_append(l, r);
		}
		return stmt_table(sql->sa, stmt_list(sql->sa, l), temp);
	} else { /* single column/value */
		sql_column *c;
		stmt *r;
		sql_subtype *st = tail_type(tab);

		if (list_length(ct->columns.set) != 1) {
			stmt *res = sql_error(
				sql, 03,
				"single value of type %s and complex type '%s' are not equal",
				st->type->sqlname,
				(ct->type==tt_generated)?"table":"unknown"
			);
			return res;
		}
		c = ct->columns.set->h->data;
		r = check_types(sql, &c->type, tab, tpe);
		tname = table_name(sql->sa, r);
		r = stmt_alias(sql->sa, r, tname, sa_strdup(sql->sa, c->base.name));
		return stmt_table(sql->sa, r, temp);
	}
}

static void
sql_convert_arg(mvc *sql, int nr, sql_subtype *rt)
{
	atom *a = sql_bind_arg(sql, nr);

	if (atom_null(a)) {
		if (a->data.vtype != rt->type->localtype) {
			ptr p;

			a->data.vtype = rt->type->localtype;
			p = ATOMnilptr(a->data.vtype);
			VALset(&a->data, a->data.vtype, p);
		}
	}
	a->tpe = *rt;
}

/* try to do an inplace convertion 
 * 
 * inplace conversion is only possible if the s is an variable.
 * This is only done to be able to map more cached queries onto the same 
 * interface.
 */
static stmt *
inplace_convert(mvc *sql, sql_subtype *ct, stmt *s)
{
	atom *a;

	/* exclude named variables */
	if (s->type != st_var || (s->op1 && s->op1->op4.aval->data.val.sval) || 
		(ct->scale && ct->type->eclass != EC_FLT))
		return s;

	a = sql_bind_arg(sql, s->flag);
	if (atom_cast(a, ct)) {
		stmt *r = stmt_varnr(sql->sa, s->flag, ct);
		sql_convert_arg(sql, s->flag, ct);
		return r;
	}
	return s;
}

static int
stmt_set_type_param(mvc *sql, sql_subtype *type, stmt *param)
{
	if (!type || !param || param->type != st_var)
		return -1;

	if (set_type_param(sql, type, param->flag) == 0) {
		param->op4.typeval = *type;
		return 0;
	}
	return -1;
}

/* check_types tries to match the ct type with the type of s if they don't
 * match s is converted. Returns NULL on failure.
 */
static stmt *
check_types(mvc *sql, sql_subtype *ct, stmt *s, check_type tpe)
{
	int c = 0;
	sql_subtype *t = NULL, *st = NULL;

	if (ct->comp_type) 
		return check_table_types(sql, ct->comp_type, s, tpe);

 	st = tail_type(s);
	if ((!st || !st->type) && stmt_set_type_param(sql, ct, s) == 0) {
		return s;
	} else if (!st) {
                return sql_error(sql, 02, "statement has no type information");
	}

	/* first try cheap internal (inplace) convertions ! */
	s = inplace_convert(sql, ct, s);
	t = st = tail_type(s);

	/* check if the types are the same */
	if (t && subtype_cmp(t, ct) != 0) {
		t = NULL;
	}

	if (!t) {	/* try to convert if needed */
		c = sql_type_convert(st->type->eclass, ct->type->eclass);
		if (!c || (c == 2 && tpe == type_set) || 
                   (c == 3 && tpe != type_cast)) { 
			s = NULL;
		} else {
			s = stmt_convert(sql->sa, s, st, ct);
		}
	} 
	if (!s) {
		stmt *res = sql_error(
			sql, 03,
			"types %s(%d,%d) (%s) and %s(%d,%d) (%s) are not equal",
			st->type->sqlname,
			st->digits,
			st->scale,
			st->type->base.name,
			ct->type->sqlname,
			ct->digits,
			ct->scale,
			ct->type->base.name
		);
		return res;
	}
	return s;
}

static stmt *
sql_unop_(mvc *sql, sql_schema *s, char *fname, stmt *rs)
{
	sql_subtype *rt = NULL;
	sql_subfunc *f = NULL;

	if (!s)
		s = sql->session->schema;
	rt = tail_type(rs);
	f = sql_bind_func(sql->sa, s, fname, rt, NULL, F_FUNC);
	/* try to find the function without a type, and convert
	 * the value to the type needed by this function!
	 */
	if (!f && (f = sql_find_func(sql->sa, s, fname, 1, F_FUNC)) != NULL) {
		sql_arg *a = f->func->ops->h->data;

		rs = check_types(sql, &a->type, rs, type_equal);
		if (!rs) 
			f = NULL;
	}
	if (f) {
		if (f->func->res.scale == INOUT) {
			f->res.digits = rt->digits;
			f->res.scale = rt->scale;
		}
		return stmt_unop(sql->sa, rs, f);
	} else if (rs) {
		char *type = tail_type(rs)->type->sqlname;

		return sql_error(sql, 02, "SELECT: no such unary operator '%s(%s)'", fname, type);
	}
	return NULL;
}

static stmt *
sql_Nop_(mvc *sql, char *fname, stmt *a1, stmt *a2, stmt *a3, stmt *a4)
{
	list *sl = sa_list(sql->sa);
	list *tl = sa_list(sql->sa);
	sql_subfunc *f = NULL;

	list_append(sl, a1);
	list_append(tl, tail_type(a1));
	list_append(sl, a2);
	list_append(tl, tail_type(a2));
	list_append(sl, a3);
	list_append(tl, tail_type(a3));
	if (a4) {
		list_append(sl, a4);
		list_append(tl, tail_type(a4));
	}

	f = sql_bind_func_(sql->sa, sql->session->schema, fname, tl, F_FUNC);
	if (f)
		return stmt_Nop(sql->sa, stmt_list(sql->sa, sl), f);
	return sql_error(sql, 02, "SELECT: no such operator '%s'", fname);
}

static stmt *
rel_parse_value(mvc *m, char *query, char emode)
{
	mvc o = *m;
	stmt *s = NULL;
	buffer *b;
	char *n;
	int len = _strlen(query);
	exp_kind ek = {type_value, card_value, FALSE};
	stream *sr;

	m->qc = NULL;

	m->caching = 0;
	m->emode = emode;

	b = (buffer*)GDKmalloc(sizeof(buffer));
	n = GDKmalloc(len + 1 + 1);
	strncpy(n, query, len);
	query = n;
	query[len] = '\n';
	query[len+1] = 0;
	len++;
	buffer_init(b, query, len);
	sr = buffer_rastream(b, "sqlstatement");
	scanner_init(&m->scanner, bstream_create(sr, b->len), NULL);
	m->scanner.mode = LINE_1; 
	bstream_next(m->scanner.rs);

	m->params = NULL;
	/*m->args = NULL;*/
	m->argc = 0;
	m->sym = NULL;
	m->errstr[0] = '\0';
	/* via views we give access to protected objects */
	m->user_id = USER_MONETDB;

	(void) sqlparse(m);	/* blindly ignore errors */
	
	/* get out the single value as we don't want an enclosing projection! */
	if (m->sym->token == SQL_SELECT) {
		SelectNode *sn = (SelectNode *)m->sym;
		if (sn->selection->h->data.sym->token == SQL_COLUMN) {
			int is_last = 0;
			sql_rel *rel = NULL;
			sql_exp *e = rel_value_exp2(m, &rel, sn->selection->h->data.sym->data.lval->h->data.sym, sql_sel, ek, &is_last);

			if (!rel)
				s = exp_bin(m, e, NULL, NULL, NULL, NULL); 
		}
	}
	GDKfree(query);
	GDKfree(b);
	bstream_destroy(m->scanner.rs);

	m->sym = NULL;
	if (m->session->status || m->errstr[0]) {
		int status = m->session->status;
		char errstr[ERRSIZE];

		strcpy(errstr, m->errstr);
		*m = o;
		m->session->status = status;
		strcpy(m->errstr, errstr);
	} else {
		*m = o;
	}
	return s;
}


static stmt *
stmt_rename(mvc *sql, sql_rel *rel, sql_exp *exp, stmt *s )
{
	char *name = exp->name;
	char *rname = exp->rname;

	(void)rel;
	if (!name && exp->type == e_column && exp->r)
		name = exp->r;
	if (!name)
		name = column_name(sql->sa, s);
	else
		name = sa_strdup(sql->sa, name);
	if (!rname && exp->type == e_column && exp->l)
		rname = exp->l;
	if (!rname)
		rname = table_name(sql->sa, s);
	else
		rname = sa_strdup(sql->sa, rname);
	s = stmt_alias(sql->sa, s, rname, name);
	return s;
}

static stmt *
rel2bin_sql_table(mvc *sql, sql_table *t) 
{
	list *l = sa_list(sql->sa);
	node *n;
	stmt *ts;
	char *tname = t->base.name, *rnme;
			
	ts = stmt_basetable(sql->sa, t, t->base.name);
	for (n = t->columns.set->h; n; n = n->next) {
		sql_column *c = n->data;

		stmt *sc = stmt_bat(sql->sa, c, ts, RDONLY);
		list_append(l, sc);
	}
	/* TID column */
	rnme = sa_strdup(sql->sa, tname);
	if (t->columns.set->h) { 
		sql_column *c = t->columns.set->h->data;
		stmt *sc = stmt_bat(sql->sa, c, ts, RDONLY);

		sc = stmt_mirror(sql->sa, sc);
		sc = stmt_alias(sql->sa, sc, rnme, sa_strdup(sql->sa, TID));
		list_append(l, sc);
	}

	if (t->idxs.set) {
		char *rnme = sa_strdup(sql->sa, tname);
		for (n = t->idxs.set->h; n; n = n->next) {
			sql_idx *i = n->data;
			stmt *sc = stmt_idxbat(sql->sa, i, ts, RDONLY);

			/* index names are prefixed, to make them independent */
			sc = stmt_alias(sql->sa, sc, rnme, sa_strconcat(sql->sa, "%", i->base.name));
			list_append(l, sc);
		}
	}
	return stmt_list(sql->sa, l);
}

static stmt *
rel2bin_basetable( mvc *sql, sql_rel *rel, list *refs)
{
	list *l = sa_list(sql->sa);
	stmt *ts, *sub = NULL;
	sql_table *t = rel->l;
	node *n;
			
	(void)refs;
	ts = stmt_basetable(sql->sa, t, t->base.name);
	assert(rel->exps);
	for (n = t->columns.set->h; n; n = n->next) {
		sql_column *c = n->data;

		stmt *sc = stmt_bat(sql->sa, c, ts, RDONLY);
		list_append(l, sc);
	}
	/* TID column */
	if (t->columns.set->h) { 
		sql_column *c = t->columns.set->h->data;
		stmt *sc = stmt_bat(sql->sa, c, ts, RDONLY);
		char *rnme = sa_strdup(sql->sa, t->base.name);

		sc = stmt_mirror(sql->sa, sc);
		sc = stmt_alias(sql->sa, sc, rnme, sa_strdup(sql->sa, TID));
		list_append(l, sc);
	}
	if (t->idxs.set) {
		for (n = t->idxs.set->h; n; n = n->next) {
			sql_idx *i = n->data;
			stmt *sc = stmt_idxbat(sql->sa, i, ts, RDONLY);
			char *rnme = sa_strdup(sql->sa, t->base.name);

			/* index names are prefixed, to make them independent */
			sc = stmt_alias(sql->sa, sc, rnme, sa_strconcat(sql->sa, "%", i->base.name));
			list_append(l, sc);
		}
	}

	sub = stmt_list(sql->sa, l);
	/* add aliases */
	if (rel->exps) {
		node *en;

		l = sa_list(sql->sa);
		for( en = rel->exps->h; en; en = en->next ) {
			sql_exp *exp = en->data;
			stmt *s = bin_find_column(sql->sa, sub, exp->l, exp->r);
			char *rname = exp->rname?exp->rname:exp->l;
	
			if (!s) {
				assert(0);
				return NULL;
			}
			rname = rname?sa_strdup(sql->sa, rname):NULL;
			s = stmt_alias(sql->sa, s, rname, sa_strdup(sql->sa, exp->name));
			list_append(l, s);
		}
		sub = stmt_list(sql->sa, l);
	}
	return sub;
}

static stmt *
rel2bin_table( mvc *sql, sql_rel *rel, list *refs)
{
	list *l; 
	stmt *sub = NULL;
	node *en, *n;
	sql_exp *op = rel->r;

	if (op) {
		int i;
		sql_subfunc *f = op->f;
		sql_table *t = f->res.comp_type;
			
		if (!t)
			t = f->func->res.comp_type;
		sub = exp_bin(sql, op, sub, NULL, NULL, NULL); /* table function */
		if (!t || !sub) { 
			assert(0);
			return NULL;	
		}
		l = sa_list(sql->sa);
		for(i = 0, n = t->columns.set->h; n; n = n->next, i++ ) {
			sql_column *c = n->data;
			stmt *s = stmt_rs_column(sql->sa, sub, i, &c->type); 
			char *nme = c->base.name;
			char *rnme = exp_find_rel_name(op);

			rnme = (rnme)?sa_strdup(sql->sa, rnme):NULL;
			s = stmt_alias(sql->sa, s, rnme, sa_strdup(sql->sa, nme));
			list_append(l, s);
		}
		sub = stmt_list(sql->sa, l);
	} else if (rel->l) {
		int i, argc;
		char name[16], *nme;
		/* handle sub query via function */
		(void)refs;

		nme = number2name(name, 16, ++sql->label);

		/* arguments (todo check which are used) */
		l = sa_list(sql->sa);
		for (argc = 0; argc < sql->argc; argc++) {
			atom *a = sql->args[argc];
			stmt *s = stmt_atom(sql->sa, a);
			char nme[16];

			snprintf(nme, 16, "A%d", argc);
			s = stmt_alias(sql->sa, s, NULL, sa_strdup(sql->sa, nme));
			list_append(l, s);
		}
		sub = stmt_list(sql->sa, l);
		sub = stmt_func(sql->sa, sub, sa_strdup(sql->sa, nme), rel->l);
		l = sa_list(sql->sa);
		for(i = 0, n = rel->exps->h; n; n = n->next, i++ ) {
			sql_exp *c = n->data;
			stmt *s = stmt_rs_column(sql->sa, sub, i, exp_subtype(c)); 
			char *nme = exp_name(c);
			char *rnme = op?exp_find_rel_name(op):NULL;

			rnme = (rnme)?sa_strdup(sql->sa, rnme):NULL;
			s = stmt_alias(sql->sa, s, rnme, sa_strdup(sql->sa, nme));
			list_append(l, s);
		}
		sub = stmt_list(sql->sa, l);
	}
	if (!sub) { 
		assert(0);
		return NULL;	
	}
	l = sa_list(sql->sa);
	for( en = rel->exps->h; en; en = en->next ) {
		sql_exp *exp = en->data;
		char *rnme = exp->rname?exp->rname:exp->l;
		stmt *s;
	       
		/* no relation names */
		if (exp->l)
			exp->l = NULL;
		s = exp_bin(sql, exp, sub, NULL, NULL, NULL);

		if (!s) {
			assert(0);
			return NULL;
		}
		if (sub && sub->nrcols >= 1 && s->nrcols == 0)
			s = stmt_const(sql->sa, bin_first_column(sql->sa, sub), s);
		rnme = (rnme)?sa_strdup(sql->sa, rnme):NULL;
		s = stmt_alias(sql->sa, s, rnme, sa_strdup(sql->sa, exp->name));
		list_append(l, s);
	}
	sub = stmt_list(sql->sa, l);
	return sub;
}

static stmt *
rel2bin_hash_lookup( mvc *sql, sql_rel *rel, stmt *left, stmt *right, sql_idx *i, node *en ) 
{
	node *n;
	sql_subtype *it = sql_bind_localtype("int");
	sql_subtype *wrd = sql_bind_localtype("wrd");
	stmt *h = NULL;
	stmt *bits = stmt_atom_int(sql->sa, 1 + ((sizeof(wrd)*8)-1)/(list_length(i->columns)+1));
	sql_exp *e = en->data;
	sql_exp *l = e->l;
	stmt *idx = bin_find_column(sql->sa, left, l->l, sa_strconcat(sql->sa, "%", i->base.name));
	int swap_exp = 0, swap_rel = 0;

	if (!idx) {
		swap_exp = 1;
		l = e->r;
		idx = bin_find_column(sql->sa, left, l->l, sa_strconcat(sql->sa, "%", i->base.name));
	}
	if (!idx) {
		swap_exp = 0;
		swap_rel = 1;
		l = e->l;
		idx = bin_find_column(sql->sa, right, l->l, sa_strconcat(sql->sa, "%", i->base.name));
	}
	if (!idx) {
		swap_exp = 1;
		swap_rel = 1;
		l = e->r;
		idx = bin_find_column(sql->sa, right, l->l, sa_strconcat(sql->sa, "%", i->base.name));
	}
	if (!idx)
		return NULL;
	/* should be in key order! */
	for( en = rel->exps->h, n = i->columns->h; en && n; en = en->next, n = n->next ) {
		sql_exp *e = en->data;
		stmt *s = NULL;

		if (e->type == e_cmp && e->flag == cmp_equal) {
			sql_exp *ee = (swap_exp)?e->l:e->r;
			if (swap_rel)
				s = exp_bin(sql, ee, left, NULL, NULL, NULL);
			else
				s = exp_bin(sql, ee, right, NULL, NULL, NULL);
		}

		if (!s) 
			return NULL;
		if (h) {
			sql_subfunc *xor = sql_bind_func_result3(sql->sa, sql->session->schema, "rotate_xor_hash", wrd, it, tail_type(s), wrd);

			h = stmt_Nop(sql->sa, stmt_list(sql->sa, list_append( list_append(
				list_append(list_new(sql->sa), h), bits), s)), xor);
		} else {
			sql_subfunc *hf = sql_bind_func_result(sql->sa, sql->session->schema, "hash", tail_type(s), NULL, wrd);

			h = stmt_unop(sql->sa, s, hf);
		}
	}
	if (h->nrcols) {
		if (!swap_rel) {
			h = stmt_reverse(sql->sa, h);
			return stmt_join(sql->sa, idx, h, cmp_equal);
		} else {
			idx = stmt_reverse(sql->sa, idx);
			return stmt_join(sql->sa, h, idx, cmp_equal);
		}
	} else
		return stmt_uselect(sql->sa, idx, h, cmp_equal);
}


static stmt *
rel2bin_join( mvc *sql, sql_rel *rel, list *refs)
{
	list *l; 
	node *en = NULL, *n;
	stmt *left = NULL, *right = NULL, *join = NULL, *jl, *jr;
	stmt *ld = NULL, *rd = NULL;

	if (rel->l) /* first construct the left sub relation */
		left = subrel_bin(sql, rel->l, refs);
	if (rel->r) /* first construct the right sub relation */
		right = subrel_bin(sql, rel->r, refs);
	if (!left || !right) 
		return NULL;	
	left = row2cols(sql, left);
	right = row2cols(sql, right);
	/* 
 	 * split in 2 steps, 
 	 * 	first cheap join(s) (equality or idx) 
 	 * 	second selects/filters 
         */
	if (rel->exps) {
		int use_hash = 0;
		int idx = 0;
		list *jexps = sa_list(sql->sa);
		list *jns = sa_list(sql->sa);

		/* get equi-joins first */
		if (list_length(rel->exps) > 1) {
			for( en = rel->exps->h; en; en = en->next ) {
				sql_exp *e = en->data;
				if (e->type == e_cmp && e->flag == cmp_equal)
					append(jexps, e);
			}
			for( en = rel->exps->h; en; en = en->next ) {
				sql_exp *e = en->data;
				if (e->type != e_cmp || e->flag != cmp_equal)
					append(jexps, e);
			}
			rel->exps = jexps;
		}

		/* generate a relational join */
		for( en = rel->exps->h; en; en = en->next ) {
			int join_idx = sql->opt_stats[0];
			sql_exp *e = en->data;
			stmt *s = NULL;
			prop *p;

			/* only handle simple joins here */		
			if (list_length(jns) && (idx || e->type != e_cmp || e->flag != cmp_equal))
				break;

			/* handle possible index lookups */
			/* expressions are in index order ! */
			if (!join &&
			    (p=find_prop(e->p, PROP_HASHCOL)) != NULL) {
				sql_idx *i = p->value;
			
				join = s = rel2bin_hash_lookup(sql, rel, left, right, i, en);
				assert(s);
				list_append(jns, s);
				use_hash = 1;
			}

			s = exp_bin(sql, e, left, right, NULL, NULL);
			if (!s) {
				assert(0);
				return NULL;
			}
			if (join_idx != sql->opt_stats[0])
				idx = 1;

			if (s->type != st_join && 
			    s->type != st_join2 && 
			    s->type != st_joinN) {
				/* predicate */
				if (!list_length(jns) && s->nrcols == 0) { 
					stmt *l = bin_first_column(sql->sa, left);
					stmt *r = bin_first_column(sql->sa, right);

					l = stmt_uselect(sql->sa, stmt_const(sql->sa, l, stmt_bool(sql->sa, 1)), s, cmp_equal);
					join = stmt_join(sql->sa, l, stmt_reverse(sql->sa, r), cmp_all);
					continue;
				}
				if (!join) {
					stmt *l = bin_first_column(sql->sa, left);
					stmt *r = bin_first_column(sql->sa, right);
					join = stmt_join(sql->sa, l, stmt_reverse(sql->sa, r), cmp_all); 
				}
				break;
			}

			if (!join) 
				join = s;
			list_append(jns, s);
		}
		if (list_length(jns) > 1) {
			join = stmt_releqjoin(sql->sa, jns);
			if (use_hash)
				join->flag = NO_HASH;
		} else if (!join) {
			join = jns->h->data; 
		}
	} else {
		stmt *l = bin_first_column(sql->sa, left);
		stmt *r = bin_first_column(sql->sa, right);
		join = stmt_join(sql->sa, l, stmt_reverse(sql->sa, r), cmp_all); 
	}
	jl = stmt_reverse(sql->sa, stmt_mark_tail(sql->sa, join,0));
	jr = stmt_reverse(sql->sa, stmt_mark_tail(sql->sa, stmt_reverse(sql->sa, join),0));
	if (en) {
		stmt *sub, *sel;
		list *nl;

		/* construct relation */
		nl = sa_list(sql->sa);

		/* first project using equi-joins */
		for( n = left->op4.lval->h; n; n = n->next ) {
			stmt *c = n->data;
			char *rnme = table_name(sql->sa, c);
			char *nme = column_name(sql->sa, c);
			stmt *s = stmt_project(sql->sa, jl, column(sql->sa, c) );
	
			s = stmt_alias(sql->sa, s, rnme, nme);
			list_append(nl, s);
		}
		for( n = right->op4.lval->h; n; n = n->next ) {
			stmt *c = n->data;
			char *rnme = table_name(sql->sa, c);
			char *nme = column_name(sql->sa, c);
			stmt *s = stmt_project(sql->sa, jr, column(sql->sa, c) );

			s = stmt_alias(sql->sa, s, rnme, nme);
			list_append(nl, s);
		}
		sub = stmt_list(sql->sa, nl);

		/* continue with non equi-joins */
		sel = stmt_relselect_init(sql->sa);
		for( ; en; en = en->next ) {
			stmt *s = exp_bin(sql, en->data, sub, NULL, NULL, NULL);

			if (!s) {
				assert(0);
				return NULL;
			}
			stmt_relselect_fill(sel, s);
		}
		/* recreate join output */
		sel = stmt_reverse(sql->sa, stmt_mark_tail(sql->sa, sel, 0));
		jl = stmt_project(sql->sa, sel, jl); 
		jr = stmt_project(sql->sa, sel, jr); 
	}

	/* construct relation */
	l = sa_list(sql->sa);

	if (rel->op == op_left || rel->op == op_full) {
		/* we need to add the missing oid's */
		ld = stmt_diff(sql->sa, bin_first_column(sql->sa, left), stmt_reverse(sql->sa, jl));
		ld = stmt_mark(sql->sa, stmt_reverse(sql->sa, ld), 0);
	}
	if (rel->op == op_right || rel->op == op_full) {
		/* we need to add the missing oid's */
		rd = stmt_diff(sql->sa, bin_first_column(sql->sa, right), stmt_reverse(sql->sa, jr));
		rd = stmt_mark(sql->sa, stmt_reverse(sql->sa, rd), 0);
	}

	for( n = left->op4.lval->h; n; n = n->next ) {
		stmt *c = n->data;
		char *rnme = table_name(sql->sa, c);
		char *nme = column_name(sql->sa, c);
		stmt *s = stmt_project(sql->sa, jl, column(sql->sa, c) );

		/* as append isn't save, we append to a new copy */
		if (rel->op == op_left || rel->op == op_full || rel->op == op_right)
			s = Column(sql->sa, s);
		if (rel->op == op_left || rel->op == op_full)
			s = stmt_append(sql->sa, s, stmt_join(sql->sa, ld, c, cmp_equal));
		if (rel->op == op_right || rel->op == op_full) 
			s = stmt_append(sql->sa, s, stmt_const(sql->sa, rd, stmt_atom(sql->sa, atom_general(sql->sa, tail_type(c), NULL))));

		s = stmt_alias(sql->sa, s, rnme, nme);
		list_append(l, s);
	}
	for( n = right->op4.lval->h; n; n = n->next ) {
		stmt *c = n->data;
		char *rnme = table_name(sql->sa, c);
		char *nme = column_name(sql->sa, c);
		stmt *s = stmt_project(sql->sa, jr, column(sql->sa, c) );

		/* as append isn't save, we append to a new copy */
		if (rel->op == op_left || rel->op == op_full || rel->op == op_right)
			s = Column(sql->sa, s);
		if (rel->op == op_left || rel->op == op_full) 
			s = stmt_append(sql->sa, s, stmt_const(sql->sa, ld, stmt_atom(sql->sa, atom_general(sql->sa, tail_type(c), NULL))));
		if (rel->op == op_right || rel->op == op_full) 
			s = stmt_append(sql->sa, s, stmt_join(sql->sa, rd, c, cmp_equal));

		s = stmt_alias(sql->sa, s, rnme, nme);
		list_append(l, s);
	}
	return stmt_list(sql->sa, l);
}

static stmt *
rel2bin_semijoin( mvc *sql, sql_rel *rel, list *refs)
{
	list *l; 
	node *en = NULL, *n;
	stmt *left = NULL, *right = NULL, *join = NULL, *jl, *jr;

	if (rel->l) /* first construct the left sub relation */
		left = subrel_bin(sql, rel->l, refs);
	if (rel->r) /* first construct the right sub relation */
		right = subrel_bin(sql, rel->r, refs);
	if (!left || !right) 
		return NULL;	
	left = row2cols(sql, left);
	right = row2cols(sql, right);
	/* 
 	 * split in 2 steps, 
 	 * 	first cheap join(s) (equality or idx) 
 	 * 	second selects/filters 
         */
	if (rel->exps) {
		int idx = 0;
		list *jns = sa_list(sql->sa);

		for( en = rel->exps->h; en; en = en->next ) {
			int join_idx = sql->opt_stats[0];
			sql_exp *e = en->data;
			stmt *s = NULL;

			/* only handle simple joins here */		
			if (list_length(jns) && (idx || !e->type == e_cmp || e->flag != cmp_equal))
				break;

			s = exp_bin(sql, en->data, left, right, NULL, NULL);
			if (!s) {
				assert(0);
				return NULL;
			}
			if (join_idx != sql->opt_stats[0])
				idx = 1;
			if (!join) {
				join = s;
			/* stop on first non equality join */
			} else if (s->type != st_join && 
				   s->type != st_join2 && 
				   s->type != st_joinN) {
				if (s->type == st_reverse) {
					stmt *rs = s->op1;

					if (rs->type == st_join || 
				   	    rs->type == st_join2 || 
				   	    rs->type == st_joinN) { 
						list_append(jns, s);
						continue;
					}
				}
				/* handle select expressions */
				/*assert(0);*/
				/* should be handled by join list (reljoin) */
				if (s->h == join->h) {
					join = stmt_semijoin(sql->sa, join,s);
				} else {
					join = stmt_reverse(sql->sa, join);
					join = stmt_semijoin(sql->sa, join,s);
					join = stmt_reverse(sql->sa, join);
				}
				continue;
			}
			list_append(jns, s);
		}
		if (list_length(jns) > 1) {
			join = stmt_releqjoin(sql->sa, jns);
		} else {
			join = jns->h->data; 
		}
	} else {
		/* TODO: this case could use some optimization */
		stmt *l = bin_first_column(sql->sa, left);
		stmt *r = bin_first_column(sql->sa, right);
		join = stmt_join(sql->sa, l, stmt_reverse(sql->sa, r), cmp_all); 
	}
	jl = stmt_reverse(sql->sa, stmt_mark_tail(sql->sa, join,0));
	jr = stmt_reverse(sql->sa, stmt_mark_tail(sql->sa, stmt_reverse(sql->sa, join),0));
	if (en) {
		stmt *sub, *sel;
		list *nl;

		/* construct relation */
		nl = sa_list(sql->sa);

		/* first project using equi-joins */
		for( n = left->op4.lval->h; n; n = n->next ) {
			stmt *c = n->data;
			char *rnme = table_name(sql->sa, c);
			char *nme = column_name(sql->sa, c);
			stmt *s = stmt_project(sql->sa, jl, column(sql->sa, c) );
	
			s = stmt_alias(sql->sa, s, rnme, nme);
			list_append(nl, s);
		}
		for( n = right->op4.lval->h; n; n = n->next ) {
			stmt *c = n->data;
			char *rnme = table_name(sql->sa, c);
			char *nme = column_name(sql->sa, c);
			stmt *s = stmt_project(sql->sa, jr, column(sql->sa, c) );

			s = stmt_alias(sql->sa, s, rnme, nme);
			list_append(nl, s);
		}
		sub = stmt_list(sql->sa, nl);

		/* continue with non equi-joins */
		sel = stmt_relselect_init(sql->sa);
		for( ; en; en = en->next ) {
			stmt *s = exp_bin(sql, en->data, sub, NULL, NULL, NULL);

			if (!s) {
				assert(0);
				return NULL;
			}
			stmt_relselect_fill(sel, s);
		}
		/* recreate join output */
		sel = stmt_reverse(sql->sa, stmt_mark_tail(sql->sa, sel, 0));
		jl = stmt_project(sql->sa, sel, jl); 
		jr = stmt_project(sql->sa, sel, jr); 
	}

	/* construct relation */
	l = sa_list(sql->sa);

	/* We did a full join, thats too much. 
	   Reduce this using difference and semijoin */
	if (rel->op == op_anti) {
		stmt *c = left->op4.lval->h->data;
		join = stmt_diff(sql->sa, c, stmt_reverse(sql->sa, jl));
	} else {
		stmt *c = left->op4.lval->h->data;
		join = stmt_semijoin(sql->sa, c, stmt_reverse(sql->sa, jl));
	}

	join = stmt_reverse(sql->sa, stmt_mark_tail(sql->sa, join,0));

	/* semijoin all the left columns */
	for( n = left->op4.lval->h; n; n = n->next ) {
		stmt *c = n->data;
		char *rnme = table_name(sql->sa, c);
		char *nme = column_name(sql->sa, c);
		stmt *s = stmt_project(sql->sa, join, column(sql->sa, c));

		s = stmt_alias(sql->sa, s, rnme, nme);
		list_append(l, s);
	}
	return stmt_list(sql->sa, l);
}

static stmt *
rel2bin_distinct(mvc *sql, stmt *s)
{
	node *n;
	group *grp = NULL;
	list *rl = sa_list(sql->sa), *tids;

	/* single values are unique */
	if (s->key && s->nrcols == 0)
		return s;

	/* Use 'all' tid columns */
	if ((tids = bin_find_columns(sql, s, TID)) != NULL) {
		for (n = tids->h; n; n = n->next) {
			stmt *t = n->data;

			grp = grp_create(sql->sa, column(sql->sa, t), grp);
		}
	} else {
		for (n = s->op4.lval->h; n; n = n->next) {
			stmt *t = n->data;

			grp = grp_create(sql->sa, column(sql->sa, t), grp);
		}
	}
	grp_done(grp);

	for (n = s->op4.lval->h; n; n = n->next) {
		stmt *t = n->data;

		list_append(rl, stmt_project(sql->sa, grp->ext, t));
	}

	s = stmt_list(sql->sa, rl);
	return s;
}

static stmt *
rel2bin_union( mvc *sql, sql_rel *rel, list *refs)
{
	list *l; 
	node *n, *m;
	stmt *left = NULL, *right = NULL, *sub;

	if (rel->l) /* first construct the left sub relation */
		left = subrel_bin(sql, rel->l, refs);
	if (rel->r) /* first construct the right sub relation */
		right = subrel_bin(sql, rel->r, refs);
	if (!left || !right) 
		return NULL;	

	/* construct relation */
	l = sa_list(sql->sa);
	for( n = left->op4.lval->h, m = right->op4.lval->h; n && m; 
		n = n->next, m = m->next ) {
		stmt *c1 = n->data;
		stmt *c2 = m->data;
		char *rnme = table_name(sql->sa, c1);
		char *nme = column_name(sql->sa, c1);
		stmt *s;

		/* append isn't save, ie use union 
			(also not save loses unique head oids) 

		   so we create append on copies.
			TODO: mark columns non base columns, ie were no
			copy is needed
		*/
		s = stmt_append(sql->sa, Column(sql->sa, c1), c2);
		s = stmt_alias(sql->sa, s, rnme, nme);
		list_append(l, s);
	}
	sub = stmt_list(sql->sa, l);

	/* union exp list is a rename only */
	if (rel->exps) {
		node *en, *n;
		list *l = sa_list(sql->sa);

		for( en = rel->exps->h, n = sub->op4.lval->h; en && n; en = en->next, n = n->next ) {
			sql_exp *exp = en->data;
			stmt *s = n->data;

			if (!s) {
				assert(0);
				return NULL;
			}
			s = stmt_rename(sql, rel, exp, s);
			list_append(l, s);
		}
		sub = stmt_list(sql->sa, l);
	}

	if (need_distinct(rel)) 
		sub = rel2bin_distinct(sql, sub);
	return sub;
}

static stmt *
rel2bin_except( mvc *sql, sql_rel *rel, list *refs)
{
	list *stmts; 
	node *n, *m;
	stmt *left = NULL, *right = NULL, *sub;

	group *lgrp = NULL, *rgrp = NULL;
	stmt *s, *lm, *ls = NULL, *rs = NULL, *ld = NULL;
	sql_subaggr *a;

	if (rel->l) /* first construct the left sub relation */
		left = subrel_bin(sql, rel->l, refs);
	if (rel->r) /* first construct the right sub relation */
		right = subrel_bin(sql, rel->r, refs);
	if (!left || !right) 
		return NULL;	
	left = row2cols(sql, left);

	/* construct relation */
	stmts = sa_list(sql->sa);
	/*
	 * The multi column intersect is handled using group by's and
	 * group size counts on both sides of the intersect. We then
	 * return for each group of A with min(A.count,B.count), 
	 * number of rows.
	 * 
	 * The problem with this approach is that the groups should
	 * have equal group identifiers. So we take the union of all
	 * columns before the group by.
	 */
	for (n = left->op4.lval->h; n; n = n->next) 
		lgrp = grp_create(sql->sa, column(sql->sa, n->data), lgrp);
	for (n = right->op4.lval->h; n; n = n->next) 
		rgrp = grp_create(sql->sa, column(sql->sa, n->data), rgrp);

	if (!lgrp || !rgrp) 
		return NULL;
	grp_done(lgrp);
	grp_done(rgrp);

 	a = sql_bind_aggr(sql->sa, sql->session->schema, "count", NULL);
	ls = stmt_aggr(sql->sa, lgrp->grp, lgrp, a, 1); 
	rs = stmt_aggr(sql->sa, rgrp->grp, rgrp, a, 1); 

	/* now find the matching groups */
	s = stmt_releqjoin_init(sql->sa);
	for (n = left->op4.lval->h, m = right->op4.lval->h; n && m; n = n->next, m = m->next) {
		stmt *l = column(sql->sa, n->data);
		stmt *r = column(sql->sa, m->data);

		l = stmt_join(sql->sa, lgrp->ext, l, cmp_equal);
		r = stmt_join(sql->sa, rgrp->ext, r, cmp_equal);
		stmt_releqjoin_fill(s, l, r);
	}

	/* the join of the groups removed those in A but not in B,
	 * we need these later so keep these in 'ld' */
	ld = stmt_diff(sql->sa, ls, s);
		
	/*if (!distinct) */
	{
		sql_subfunc *sub;

		lm = stmt_reverse(sql->sa, stmt_mark_tail(sql->sa, s,0));
		ls = stmt_join(sql->sa, lm,ls,cmp_equal);
		rs = stmt_join(sql->sa, stmt_mark(sql->sa, s,0),rs,cmp_equal);

 		sub = sql_bind_func(sql->sa, sql->session->schema, "sql_sub", tail_type(ls), tail_type(rs), F_FUNC);
		s = stmt_binop(sql->sa, ls, rs, sub);
		s = stmt_select(sql->sa, s, stmt_atom_wrd(sql->sa, 0), cmp_gt);

		/* A ids */
		s = stmt_join(sql->sa, stmt_reverse(sql->sa, lm), s, cmp_equal);
		/* now we need to add the groups which weren't in B */
		s = stmt_union(sql->sa, ld,s);
		/* now we have gid,cnt, blowup to full groupsizes */
		s = stmt_gen_group(sql->sa, s);
	/*
	} else {
		s = ld;
	*/
	}
	s = stmt_mark_tail(sql->sa, s, 500); 
	/* from gid back to A id's */
	s = stmt_reverse(sql->sa, stmt_join(sql->sa, lgrp->ext, s, cmp_equal));

	/* project columns of left hand expression */
	for (n = left->op4.lval->h; n; n = n->next) {
		stmt *c1 = column(sql->sa, n->data);
		char *rnme = NULL;
		char *nme = column_name(sql->sa, c1);

		/* retain name via the stmt_alias */
		c1 = stmt_join(sql->sa, s, c1, cmp_equal);

		rnme = table_name(sql->sa, c1);
		c1 = stmt_alias(sql->sa, c1, rnme, nme);
		list_append(stmts, c1);
	}
	sub = stmt_list(sql->sa, stmts);

	/* TODO put in sep function !!!, and add to all is_project(op) */
	/* except can be a projection too */
	if (rel->exps) {
		node *en;
		list *l = sa_list(sql->sa);

		for( en = rel->exps->h; en; en = en->next ) {
			sql_exp *exp = en->data;
			stmt *s = exp_bin(sql, exp, sub, NULL, NULL, NULL);

			if (!s) {
				assert(0);
				return NULL;
			}
			s = stmt_rename(sql, rel, exp, s);
			list_append(l, s);
		}
		sub = stmt_list(sql->sa, l);
	}

	if (need_distinct(rel))
		sub = rel2bin_distinct(sql, sub);
	return sub;
}

static stmt *
rel2bin_inter( mvc *sql, sql_rel *rel, list *refs)
{
	list *stmts; 
	node *n, *m;
	stmt *left = NULL, *right = NULL, *sub;

	group *lgrp = NULL, *rgrp = NULL;
	stmt *s, *lm, *ls = NULL, *rs = NULL;
	sql_subaggr *a;

	if (rel->l) /* first construct the left sub relation */
		left = subrel_bin(sql, rel->l, refs);
	if (rel->r) /* first construct the right sub relation */
		right = subrel_bin(sql, rel->r, refs);
	if (!left || !right) 
		return NULL;	
	left = row2cols(sql, left);

	/* construct relation */
	stmts = sa_list(sql->sa);
	/*
	 * The multi column intersect is handled using group by's and
	 * group size counts on both sides of the intersect. We then
	 * return for each group of A with min(A.count,B.count), 
	 * number of rows.
	 * 
	 * The problem with this approach is that the groups should
	 * have equal group identifiers. So we take the union of all
	 * columns before the group by.
	 */
	for (n = left->op4.lval->h; n; n = n->next) 
		lgrp = grp_create(sql->sa, column(sql->sa, n->data), lgrp);
	for (n = right->op4.lval->h; n; n = n->next) 
		rgrp = grp_create(sql->sa, column(sql->sa, n->data), rgrp);

	if (!lgrp || !rgrp) 
		return NULL;
	grp_done(lgrp);
	grp_done(rgrp);

 	a = sql_bind_aggr(sql->sa, sql->session->schema, "count", NULL);
	ls = stmt_aggr(sql->sa, lgrp->grp, lgrp, a, 1); 
	rs = stmt_aggr(sql->sa, rgrp->grp, rgrp, a, 1); 

	/* now find the matching groups */
	s = stmt_releqjoin_init(sql->sa);
	for (n = left->op4.lval->h, m = right->op4.lval->h; n && m; n = n->next, m = m->next) {
		stmt *l = column(sql->sa, n->data);
		stmt *r = column(sql->sa, m->data);

		l = stmt_join(sql->sa, lgrp->ext, l, cmp_equal);
		r = stmt_join(sql->sa, rgrp->ext, r, cmp_equal);
		stmt_releqjoin_fill(s, l, r);
	}
		
	/*if (!distinct) */
	{
		sql_subfunc *min;

		lm = stmt_reverse(sql->sa, stmt_mark_tail(sql->sa, s,0));
		ls = stmt_join(sql->sa, lm,ls,cmp_equal);
		rs = stmt_join(sql->sa, stmt_mark(sql->sa, s,0),rs,cmp_equal);

 		min = sql_bind_func(sql->sa, sql->session->schema, "sql_min", tail_type(ls), tail_type(rs), F_FUNC);
		s = stmt_binop(sql->sa, ls, rs, min);
		/* A ids */
		s = stmt_join(sql->sa, stmt_reverse(sql->sa, lm), s, cmp_equal);
		/* now we have gid,cnt, blowup to full groupsizes */
		s = stmt_gen_group(sql->sa, s);
	}
	s = stmt_mark_tail(sql->sa, s, 500); 
	/* from gid back to A id's */
	s = stmt_reverse(sql->sa, stmt_join(sql->sa, lgrp->ext, s, cmp_equal));

	/* project columns of left hand expression */
	for (n = left->op4.lval->h; n; n = n->next) {
		stmt *c1 = column(sql->sa, n->data);
		char *rnme = NULL;
		char *nme = column_name(sql->sa, c1);

		/* retain name via the stmt_alias */
		c1 = stmt_join(sql->sa, s, c1, cmp_equal);

		rnme = table_name(sql->sa, c1);
		c1 = stmt_alias(sql->sa, c1, rnme, nme);
		list_append(stmts, c1);
	}
	sub = stmt_list(sql->sa, stmts);

	/* TODO put in sep function !!!, and add to all is_project(op) */
	/* intersection can be a projection too */
	if (rel->exps) {
		node *en;
		list *l = sa_list(sql->sa);

		for( en = rel->exps->h; en; en = en->next ) {
			sql_exp *exp = en->data;
			stmt *s = exp_bin(sql, exp, sub, NULL, NULL, NULL);

			if (!s) {
				assert(0);
				return NULL;
			}
			s = stmt_rename(sql, rel, exp, s);
			list_append(l, s);
		}
		sub = stmt_list(sql->sa, l);
	}

	if (need_distinct(rel))
		sub = rel2bin_distinct(sql, sub);
	return sub;
}

static stmt *
sql_reorder(mvc *sql, stmt *order, stmt *s) 
{
	list *l = sa_list(sql->sa);
	node *n;

	/* we need to keep the order by column, to propagate the sort property*/
	order = stmt_mark(sql->sa, stmt_reverse(sql->sa, order), 0);
	for (n = s->op4.lval->h; n; n = n->next) {
		stmt *sc = n->data;
		char *cname = column_name(sql->sa, sc);
		char *tname = table_name(sql->sa, sc);

		sc = stmt_project(sql->sa, order, sc);
		sc = stmt_alias(sql->sa, sc, tname, cname );
		list_append(l, sc);
	}
	return stmt_list(sql->sa, l);
}

static sql_exp*
topn_limit( sql_rel *rel )
{
	if (rel->exps) {
		sql_exp *limit = rel->exps->h->data;

		return limit;
	}
	return NULL;
}

static sql_exp*
topn_offset( sql_rel *rel )
{
	if (rel->exps && list_length(rel->exps) > 1) {
		sql_exp *offset = rel->exps->h->next->data;

		return offset;
	}
	return NULL;
}

static stmt *
rel2bin_project( mvc *sql, sql_rel *rel, list *refs, sql_rel *topn)
{
	list *pl; 
	node *en, *n;
	stmt *sub = NULL, *psub = NULL;
	stmt *l = NULL;

	if (topn) {
		sql_exp *le = topn_limit(topn);
		sql_exp *oe = topn_offset(topn);

		if (!le) { /* for now only handle topn 
				including limit, ie not just offset */
			topn = NULL;
		} else {
			l = exp_bin(sql, le, NULL, NULL, NULL, NULL);
			if (oe) {
				sql_subtype *wrd = sql_bind_localtype("wrd");
				sql_subfunc *add = sql_bind_func_result(sql->sa, sql->session->schema, "sql_add", wrd, wrd, wrd);
				stmt *o = exp_bin(sql, oe, NULL, NULL, NULL, NULL);
				l = stmt_binop(sql->sa, l, o, add);
			}
		}
	}

	if (!rel->exps) 
		return stmt_none(sql->sa);

	if (rel->l) { /* first construct the sub relation */
		sql_rel *l = rel->l;
		if (l->op == op_ddl) {
			sql_table *t = rel_ddl_table_get(l);

			if (t)
				sub = rel2bin_sql_table(sql, t);
		} else {
			sub = subrel_bin(sql, rel->l, refs);
		}
		if (!sub) 
			return NULL;	
		if (sub->type == st_ordered) {
			stmt *n = sql_reorder(sql, sub->op1, sub->op2);
			sub = n;
		}
	}

	pl = sa_list(sql->sa);
	psub = stmt_list(sql->sa, pl);
	for( en = rel->exps->h; en; en = en->next ) {
		sql_exp *exp = en->data;
		stmt *s = exp_bin(sql, exp, sub, NULL, NULL, NULL);

		if (!s)
			s = exp_bin(sql, exp, sub, psub, NULL, NULL);
		if (!s) {
			assert(0);
			return NULL;
		}
		if (sub && sub->nrcols >= 1 && s->nrcols == 0)
			s = stmt_const(sql->sa, bin_first_column(sql->sa, sub), s);
			
		s = stmt_rename(sql, rel, exp, s);
		column_name(sql->sa, s); /* save column name */
		list_append(pl, s);
	}
	stmt_set_nrcols(psub);

	/* In case of a topn 
		if both order by and distinct: then get first order by col early
			do topn on it. Project all again! Then rest
         */
	if (topn && rel->r) {
		list *oexps = rel->r, *npl = sa_list(sql->sa);
		/* including bounds, topn returns atleast N */
		int including = need_including(topn) || need_distinct(rel);
		stmt *limit = NULL; 

		for (n=oexps->h; n; n = n->next) {
			sql_exp *orderbycole = n->data; 
 			int inc = including || n->next;

			stmt *orderbycolstmt = exp_bin(sql, orderbycole, sub, psub, NULL, NULL); 

			if (!orderbycolstmt) 
				return NULL;
			
			if (!limit) {	/* topn based on a single column */
				limit = stmt_limit(sql->sa, orderbycolstmt, stmt_atom_wrd(sql->sa, 0), l, LIMIT_DIRECTION(is_ascending(orderbycole), 1, inc));
			} else { 	/* topn based on 2 columns */
				stmt *obc = stmt_project(sql->sa, stmt_mirror(sql->sa, limit), orderbycolstmt);
				limit = stmt_limit2(sql->sa, limit, obc, stmt_atom_wrd(sql->sa, 0), l, LIMIT_DIRECTION(is_ascending(orderbycole), 1, inc));
			}
			if (!limit) 
				return NULL;
		}

		limit = stmt_mirror(sql->sa, limit);
		for ( n=pl->h ; n; n = n->next) 
			list_append(npl, stmt_project(sql->sa, limit, column(sql->sa, n->data)));
		psub = stmt_list(sql->sa, npl);

		/* also rebuild sub as multiple orderby expressions may use the sub table (ie aren't part of the result columns) */
		pl = sub->op4.lval;
		npl = sa_list(sql->sa);
		for ( n=pl->h ; n; n = n->next) {
			list_append(npl, stmt_project(sql->sa, limit, column(sql->sa, n->data))); 
		}
		sub = stmt_list(sql->sa, npl);
	}
	if (need_distinct(rel)) {
		psub = rel2bin_distinct(sql, psub);
		/* also rebuild sub as multiple orderby expressions may use the sub table (ie aren't part of the result columns) */
		if (sub) {
			list *npl = sa_list(sql->sa);
			stmt *distinct = stmt_mirror(sql->sa, psub->op4.lval->h->data);
			
			pl = sub->op4.lval;
			for ( n=pl->h ; n; n = n->next) 
				list_append(npl, stmt_project(sql->sa, distinct, column(sql->sa, n->data))); 
			sub = stmt_list(sql->sa, npl);
		}
	}
	if ((!topn || need_distinct(rel)) && rel->r) {
		list *oexps = rel->r;
		stmt *orderby = NULL;

		for (en = oexps->h; en; en = en->next) {
			sql_exp *orderbycole = en->data; 
			stmt *orderbycolstmt = exp_bin(sql, orderbycole, sub, psub, NULL, NULL); 

			if (!orderbycolstmt) {
				assert(0);
				return NULL;
			}
			/* single values don't need sorting */
			if (orderbycolstmt->nrcols == 0) {
				orderby = NULL;
				break;
			}
			if (orderby)
				orderby = stmt_reorder(sql->sa, orderby, orderbycolstmt, is_ascending(orderbycole));
			else
				orderby = stmt_order(sql->sa, orderbycolstmt, is_ascending(orderbycole));
		}
		if (orderby)
			/*psub = stmt_ordered(sql->sa, orderby, psub);*/
			psub = sql_reorder(sql, orderby, psub);
	}
	return psub;
}

static stmt *
rel2bin_predicate(mvc *sql) 
{
	return const_column(sql->sa, stmt_bool(sql->sa, 1));
}

static stmt *
<<<<<<< HEAD
rel2bin_hash_lookup( mvc *sql, sql_rel *rel, stmt *sub, sql_idx *i, node *en ) 
{
	node *n;
	sql_subtype *it = sql_bind_localtype("int");
	sql_subtype *wrd = sql_bind_localtype("wrd");
	stmt *h = NULL;
	stmt *bits = stmt_atom_int(sql->sa, 1 + ((sizeof(wrd)*8)-1)/(list_length(i->columns)+1));
	sql_exp *e = en->data;
	sql_exp *l = e->l;
	stmt *idx = bin_find_column(sql->sa, sub, l->l, sa_strconcat(sql->sa, "%", i->base.name));

	/* should be in key order! */
	for( en = rel->exps->h, n = i->columns->h; en && n; en = en->next, n = n->next ) {
		sql_exp *e = en->data;
		stmt *s = NULL;

		if (e->type == e_cmp && e->flag == cmp_equal)
			s = exp_bin(sql, e->r, NULL, NULL, NULL, NULL);

		if (!s) 
			return NULL;
		if (h) {
			sql_subfunc *xor = sql_bind_func_result3(sql->sa, sql->session->schema, "rotate_xor_hash", wrd, it, tail_type(s), wrd);

			h = stmt_Nop(sql->sa, stmt_list(sql->sa, list_append( list_append(
				list_append(sa_list(sql->sa), h), bits), s)), xor);
		} else {
			sql_subfunc *hf = sql_bind_func_result(sql->sa, sql->session->schema, "hash", tail_type(s), NULL, wrd);

			h = stmt_unop(sql->sa, s, hf);
		}
	}
	return stmt_uselect(sql->sa, idx, h, cmp_equal);
}


static stmt *
=======
>>>>>>> f4769c6e
rel2bin_select( mvc *sql, sql_rel *rel, list *refs)
{
	list *l; 
	node *en, *n;
	stmt *sub = NULL, *sel = NULL, *s = NULL;
	stmt *predicate = NULL;

	if (!rel->exps) {
		assert(0);
		return NULL;
	}

	if (rel->l) { /* first construct the sub relation */
		sub = subrel_bin(sql, rel->l, refs);
		if (!sub) 
			return NULL;	
		sub = row2cols(sql, sub);
	} else {
		predicate = rel2bin_predicate(sql);
	}
	if (!rel->exps->h) {
		if (sub)
			return sub;
		return predicate;
	}
	/* handle possible index lookups */
	/* expressions are in index order ! */
	if (sub && (en = rel->exps->h) != NULL) { 
		sql_exp *e = en->data;
		prop *p;

		if ((p=find_prop(e->p, PROP_HASHCOL)) != NULL) {
			sql_idx *i = p->value;
			
			s = rel2bin_hash_lookup(sql, rel, sub, NULL, i, en);
		}
	} 
	sel = stmt_relselect_init(sql->sa);
	if (s)
		stmt_relselect_fill(sel, s);
	for( en = rel->exps->h; en; en = en->next ) {
		/*stmt *s = exp_bin(sql, en->data, sub, NULL, NULL, sel);*/
		stmt *s = exp_bin(sql, en->data, sub, NULL, NULL, NULL);

		if (!s) {
			assert(0);
			return NULL;
		}
		if (s->nrcols == 0){ 
			if (!predicate) 
				predicate = rel2bin_predicate(sql);
			predicate = stmt_select(sql->sa, predicate, s, cmp_equal);
		} else {
			stmt_relselect_fill(sel, s);
		}
	}

	if (predicate && sel) {
		if (list_length(sel->op1->op4.lval) == 0) {
			sel = NULL;
		} else {
			sel = stmt_join(sql->sa, sel, predicate, cmp_all);
			predicate = NULL;
			if (!sub)
				predicate = sel;
		}
	}
	/* construct relation */
	l = sa_list(sql->sa);
	if (sub && sel) {
		sel = stmt_mark(sql->sa, stmt_reverse(sql->sa, sel),0);
		for( n = sub->op4.lval->h; n; n = n->next ) {
			stmt *col = n->data;
	
			if (col->nrcols == 0) /* constant */
				col = stmt_const(sql->sa, sel, col);
			else
				col = stmt_project(sql->sa, sel, col);
			list_append(l, col);
		}
	} else if (sub && predicate) {
		stmt *h = NULL;
		n = sub->op4.lval->h;
		h = stmt_join(sql->sa,  column(sql->sa, n->data), predicate, cmp_all);
		h = stmt_reverse(sql->sa, stmt_mark_tail(sql->sa, h, 0)); 
		for( n = sub->op4.lval->h; n; n = n->next ) {
			stmt *col = n->data;
	
			if (col->nrcols == 0) /* constant */
				col = stmt_const(sql->sa, h, col);
			else
				col = stmt_join(sql->sa, h, col, cmp_equal);
			list_append(l, col);
		}
	} else if (predicate) {
		list_append(l, predicate);
	}
	return stmt_list(sql->sa, l);
}

static stmt *
rel2bin_groupby( mvc *sql, sql_rel *rel, list *refs)
{
	list *l, *aggrs, *gbexps = sa_list(sql->sa);
	node *n, *en;
	stmt *sub = NULL, *cursub;
	group *groupby = NULL;

	if (rel->l) { /* first construct the sub relation */
		sub = subrel_bin(sql, rel->l, refs);
		if (!sub)
			return NULL;	
	}

	if (sub && sub->type == st_list && sub->op4.lval->h && !((stmt*)sub->op4.lval->h->data)->nrcols) {
		list *newl = sa_list(sql->sa);
		node *n;

		for(n=sub->op4.lval->h; n; n = n->next) {
			char *cname = column_name(sql->sa, n->data);
			char *tname = table_name(sql->sa, n->data);
			stmt *s = column(sql->sa, n->data);

			s = stmt_alias(sql->sa, s, tname, cname );
			append(newl, s);
		}
		sub = stmt_list(sql->sa, newl);
	}

	/* groupby columns */

	/* Keep groupby columns, sub that they can be lookup in the aggr list */
	if (rel->r) {
		list *exps = rel->r; 

		for( en = exps->h; en; en = en->next ) {
			sql_exp *e = en->data; 
			stmt *gbcol = exp_bin(sql, e, sub, NULL, NULL, NULL); 
	
			if (!gbcol) {
				assert(0);
				return NULL;
			}
			groupby = grp_create(sql->sa, gbcol, groupby);
			gbcol = stmt_alias(sql->sa, gbcol, exp_find_rel_name(e), exp_name(e));
			list_append(gbexps, gbcol);
		}
	}
	grp_done(groupby);
	/* now aggregate */
	l = sa_list(sql->sa);
	aggrs = rel->exps;
	cursub = stmt_list(sql->sa, l);
	for( n = aggrs->h; n; n = n->next ) {
		sql_exp *aggrexp = n->data;

		stmt *aggrstmt = NULL;

		/* first look in the group by column list */
		if (gbexps && !aggrstmt && aggrexp->type == e_column) {
			aggrstmt = list_find_column(sql->sa, gbexps, aggrexp->l, aggrexp->r);
			if (aggrstmt && groupby)
				aggrstmt = stmt_join(sql->sa, groupby->ext, aggrstmt, cmp_equal);
		}

		if (!aggrstmt)
			aggrstmt = exp_bin(sql, aggrexp, sub, NULL, groupby, NULL); 
		/* maybe the aggr uses intermediate results of this group by,
		   therefore we pass the group by columns too 
		 */
		if (!aggrstmt) 
			aggrstmt = exp_bin(sql, aggrexp, sub, cursub, groupby, NULL); 
		if (!aggrstmt) {
			assert(0);
			return NULL;
		}

		aggrstmt = stmt_rename(sql, rel, aggrexp, aggrstmt);
		list_append(l, aggrstmt);
	}
	stmt_set_nrcols(cursub);
	return cursub;
}

static stmt *
rel2bin_topn( mvc *sql, sql_rel *rel, list *refs)
{
	list *newl;
	sql_exp *oe = NULL, *le = NULL;
	stmt *sub = NULL, *order = NULL, *l = NULL, *o = NULL;
	node *n;

	if (rel->l) { /* first construct the sub relation */
		sql_rel *rl = rel->l;

		if (rl->op == op_project) {
			sub = rel2bin_project(sql, rl, refs, rel);
		} else {
			sub = subrel_bin(sql, rl, refs);
		}
	}
	if (!sub) 
		return NULL;	

	le = topn_limit(rel);
	oe = topn_offset(rel);

	if (sub->type == st_ordered) {
		stmt *s = sub->op2;
		order = column(sql->sa, sub->op1);
		sub = s;
	}
	n = sub->op4.lval->h;
	newl = sa_list(sql->sa);

	if (n) {
		stmt *limit = NULL;
		/*
		sql_rel *rl = rel->l;
		int including = (rl && need_distinct(rl)) || need_including(rel);
		*/
		int including = need_including(rel);

		if (le)
			l = exp_bin(sql, le, NULL, NULL, NULL, NULL);
		if (oe)
			o = exp_bin(sql, oe, NULL, NULL, NULL, NULL);

		if (!l) 
			l = stmt_atom_wrd_nil(sql->sa);
		if (!o)
			o = stmt_atom_wrd(sql->sa, 0);

		if (order) {
		 	limit = stmt_limit(sql->sa, order, o, l, LIMIT_DIRECTION(0,0,including));
		} else {
			stmt *sc = n->data;
			char *cname = column_name(sql->sa, sc);
			char *tname = table_name(sql->sa, sc);

			sc = column(sql->sa, sc);
			limit = stmt_limit(sql->sa, stmt_alias(sql->sa, sc, tname, cname), o, l, LIMIT_DIRECTION(0,0,including));
		}

		limit = stmt_mirror(sql->sa, limit);
		for ( ; n; n = n->next) {
			stmt *sc = n->data;
			char *cname = column_name(sql->sa, sc);
			char *tname = table_name(sql->sa, sc);
		
			sc = column(sql->sa, sc);
			sc = stmt_project(sql->sa, limit, sc);
			list_append(newl, stmt_alias(sql->sa, sc, tname, cname));
		}
		if (order) 
			order = stmt_project(sql->sa, limit, order);
	}
	sub = stmt_list(sql->sa, newl);
	if (order) 
		return stmt_ordered(sql->sa, order, sub);
	return sub;
}

static stmt *
rel2bin_sample( mvc *sql, sql_rel *rel, list *refs)
{
	list *newl;
	stmt *sub = NULL, *s = NULL, *sample = NULL;
	node *n;

	if (rel->l) { /* first construct the sub relation */
		sub = subrel_bin(sql, rel->l, refs);
		if (!sub)
			return NULL;
	}

	n = sub->op4.lval->h;
	newl = sa_list(sql->sa);

	if (n) {
		stmt *sc = n->data;
		char *cname = column_name(sql->sa, sc);
		char *tname = table_name(sql->sa, sc);

		s = exp_bin(sql, rel->exps->h->data, NULL, NULL, NULL, NULL);

		if (!s)
			s = stmt_atom_wrd_nil(sql->sa);

		sc = column(sql->sa, sc);
		sample = stmt_sample(sql->sa, stmt_alias(sql->sa, sc, tname, cname),s);

		sample = stmt_mirror(sql->sa, sample);
		for ( ; n; n = n->next) {
			stmt *sc = n->data;
			char *cname = column_name(sql->sa, sc);
			char *tname = table_name(sql->sa, sc);
		
			sc = column(sql->sa, sc);
			sc = stmt_project(sql->sa, sample, sc);
			list_append(newl, stmt_alias(sql->sa, sc, tname, cname));
		}
	}
	sub = stmt_list(sql->sa, newl);
	return sub;
}

stmt *
sql_parse(mvc *m, sql_allocator *sa, char *query, char mode)
{
	mvc *o = NULL;
	stmt *sq = NULL;
	buffer *b;
	char *n;
	int len = _strlen(query);
	stream *buf;

 	if (THRhighwater())
		return sql_error(m, 10, "SELECT: too many nested operators");

	o = NEW(mvc);
	if (!o)
		return NULL;
	*o = *m;

	m->qc = NULL;
	m->last = NULL;

	m->caching = 0;
	m->emode = mode;

	b = (buffer*)GDKmalloc(sizeof(buffer));
	n = GDKmalloc(len + 1 + 1);
	strncpy(n, query, len);
	query = n;
	query[len] = '\n';
	query[len+1] = 0;
	len++;
	buffer_init(b, query, len);
	buf = buffer_rastream(b, "sqlstatement");
	scanner_init( &m->scanner, bstream_create(buf, b->len), NULL);
	m->scanner.mode = LINE_1; 
	bstream_next(m->scanner.rs);

	m->params = NULL;
	m->argc = 0;
	m->sym = NULL;
	m->errstr[0] = '\0';
	m->errstr[ERRSIZE-1] = '\0';
	/* via views we give access to protected objects */
	m->user_id = USER_MONETDB;

	/* create private allocator */
	m->sa = (sa)?sa:sa_create();

	if (sqlparse(m) || !m->sym) {
		/* oops an error */
		snprintf(m->errstr, ERRSIZE, "An error occurred when executing "
				"internal query: %s", query);
	} else {
		sql_rel *r = rel_semantic(m, m->sym);

		if (r) {
			r = rel_optimizer(m, r);
			sq = rel_bin(m, r);
		}
	}

	GDKfree(query);
	GDKfree(b);
	bstream_destroy(m->scanner.rs);
	if (m->sa && m->sa != sa)
		sa_destroy(m->sa);
	m->sym = NULL;
	{
		char *e = NULL;
		int status = m->session->status;
		int sizevars = m->sizevars, topvars = m->topvars;
		sql_var *vars = m->vars;
		/* cascade list maybe removed */
		list *cascade_action = m->cascade_action;

		if (m->session->status || m->errstr[0]) {
			e = _STRDUP(m->errstr);
			if (!e) {
				_DELETE(o);
				return NULL;
			}
		}
		*m = *o;
		m->sizevars = sizevars;
		m->topvars = topvars;
		m->vars = vars;
		m->session->status = status;
		m->cascade_action = cascade_action;
		if (e) {
			strncpy(m->errstr, e, ERRSIZE);
			m->errstr[ERRSIZE - 1] = '\0';
			_DELETE(e);
		}
	}
	_DELETE(o);
	m->last = NULL;
	return sq;
}

static stmt *
nth( list *l, int n)
{
	int i;
	node *m;

	for (i=0, m = l->h; i<n && m; i++, m = m->next) ; 
	if (m)
		return m->data;
	return NULL;
}

static stmt *
insert_check_ukey(mvc *sql, list *inserts, sql_key *k, stmt *idx_inserts)
{
/* pkey's cannot have NULLs, ukeys however can
   current implementation switches on 'NOT NULL' on primary key columns */

	char *msg = NULL;
	stmt *res;

	sql_subtype *wrd = sql_bind_localtype("wrd");
	sql_subaggr *cnt = sql_bind_aggr(sql->sa, sql->session->schema, "count", NULL);
	sql_subtype *bt = sql_bind_localtype("bit");
	stmt *ts = stmt_basetable(sql->sa, k->t, k->t->base.name);
	sql_subfunc *ne = sql_bind_func_result(sql->sa, sql->session->schema, "<>", wrd, wrd, bt);

	if (list_length(k->columns) > 1) {
		node *m;
		stmt *s = nth(inserts, 0)->op1;
		sql_subaggr *sum;
		stmt *ssum = NULL;
		stmt *col = NULL;

		/* 1st stage: find out if original contains same values */
		if (s->key && s->nrcols == 0) {
			s = stmt_relselect_init(sql->sa);
			if (k->idx && hash_index(k->idx->type))
				stmt_relselect_fill(s, stmt_uselect(sql->sa, stmt_idxbat(sql->sa, k->idx, ts, RDONLY), idx_inserts, cmp_equal));
			for (m = k->columns->h; m; m = m->next) {
				sql_kc *c = m->data;

				col = stmt_bat(sql->sa, c->c, ts, RDONLY);
				if ((k->type == ukey) && stmt_has_null(col)) {
					sql_subtype *t = tail_type(col);
					stmt *n = stmt_atom(sql->sa, atom_general(sql->sa, t, NULL));
					col = stmt_select2(sql->sa, col, n, n, 0);
				}
				stmt_relselect_fill(s, stmt_uselect( sql->sa, col, nth(inserts, c->c->colnr)->op1, cmp_equal));
			}
		} else {
			s = stmt_releqjoin_init(sql->sa);
			s->flag = NO_HASH;
			if (k->idx && hash_index(k->idx->type)) 
				stmt_releqjoin_fill(s, stmt_idxbat(sql->sa, k->idx, ts, RDONLY), idx_inserts);
			for (m = k->columns->h; m; m = m->next) {
				sql_kc *c = m->data;

				col = stmt_bat(sql->sa, c->c, ts, RDONLY);
				if ((k->type == ukey) && stmt_has_null(col)) {
					sql_subtype *t = tail_type(col);
					stmt *n = stmt_atom(sql->sa, atom_general(sql->sa, t, NULL));
					col = stmt_select2(sql->sa, col, n, n, 0);
				}
				stmt_releqjoin_fill(s, col, nth(inserts, c->c->colnr)->op1);
			}
		}
		s = stmt_binop(sql->sa, stmt_aggr(sql->sa, s, NULL, cnt, 1), stmt_atom_wrd(sql->sa, 0), ne);

		/* 2e stage: find out if inserted are unique */
		if ((!idx_inserts && nth(inserts,0)->nrcols) || (idx_inserts && idx_inserts->nrcols)) {	/* insert columns not atoms */
			stmt *ss = NULL;
			sql_subfunc *or = sql_bind_func_result(sql->sa, sql->session->schema, "or", bt, bt, bt);
			/* implementation uses sort,refine, key check */
			for (m = k->columns->h; m; m = m->next) {
				sql_kc *c = m->data;

				if (ss)  
					ss = stmt_reorder(sql->sa, ss, nth(inserts, c->c->colnr)->op1, 1);
				else
					ss = stmt_order(sql->sa, nth(inserts, c->c->colnr)->op1, 1);
			}

			sum = sql_bind_aggr(sql->sa, sql->session->schema, "not_unique", tail_type(ss));
			ssum = stmt_aggr(sql->sa, ss, NULL, sum, 1);
			/* combine results */
			s = stmt_binop(sql->sa, s, ssum, or);
		}

		if (k->type == pkey) {
			msg = sa_message(sql->sa, "INSERT INTO: PRIMARY KEY constraint '%s.%s' violated", k->t->base.name, k->base.name);
		} else {
			msg = sa_message(sql->sa, "INSERT INTO: UNIQUE constraint '%s.%s' violated", k->t->base.name, k->base.name);
		}
		res = stmt_exception(sql->sa, s, msg, 00001);
	} else {		/* single column key */
		sql_kc *c = k->columns->h->data;
		stmt *s, *h = nth(inserts, c->c->colnr)->op1;

		s = stmt_bat(sql->sa, c->c, ts, RDONLY);
		if ((k->type == ukey) && stmt_has_null(s)) {
			sql_subtype *t = tail_type(h);
			stmt *n = stmt_atom(sql->sa, atom_general(sql->sa, t, NULL));
			s = stmt_select2(sql->sa, s, n, n, 0);
		}
		if (h->nrcols) {
			s = stmt_join(sql->sa, s, stmt_reverse(sql->sa, h), cmp_equal);
			/* s should be empty */
			s = stmt_aggr(sql->sa, s, NULL, cnt, 1);
		} else {
			s = stmt_uselect(sql->sa, s, h, cmp_equal);
			/* s should be empty */
			s = stmt_aggr(sql->sa, s, NULL, cnt, 1);
		}
		/* s should be empty */
		s = stmt_binop(sql->sa, s, stmt_atom_wrd(sql->sa, 0), ne);

		/* 2e stage: find out if inserts are unique */
		if (h->nrcols) {	/* insert multiple atoms */
			sql_subaggr *sum;
			stmt *count_sum = NULL;
			sql_subfunc *or = sql_bind_func_result(sql->sa, sql->session->schema, "or", bt, bt, bt);
			stmt *ssum, *ss;

			stmt *ins = nth(inserts, c->c->colnr)->op1;
			group *g = grp_create(sql->sa, ins, NULL);

			grp_done(g);
			ss = stmt_aggr(sql->sa, g->grp, g, cnt, 1);
			/* (count(ss) <> sum(ss)) */
			sum = sql_bind_aggr(sql->sa, sql->session->schema, "sum", tail_type(ss));
			ssum = stmt_aggr(sql->sa, ss, NULL, sum, 1);
			ssum = sql_Nop_(sql, "ifthenelse", sql_unop_(sql, NULL, "isnull", ssum), stmt_atom_wrd(sql->sa, 0), ssum, NULL);
			count_sum = stmt_binop(sql->sa, check_types(sql, tail_type(ssum), stmt_aggr(sql->sa, ss, NULL, cnt, 1), type_equal), ssum, ne);

			/* combine results */
			s = stmt_binop(sql->sa, s, count_sum, or);
		}
		if (k->type == pkey) {
			msg = sa_message( sql->sa,"INSERT INTO: PRIMARY KEY constraint '%s.%s' violated", k->t->base.name, k->base.name);
		} else {
			msg = sa_message(sql->sa, "INSERT INTO: UNIQUE constraint '%s.%s' violated", k->t->base.name, k->base.name);
		}
		res = stmt_exception(sql->sa, s, msg, 00001);
	}
	return res;
}

static stmt *
insert_check_fkey(mvc *sql, list *inserts, sql_key *k, stmt *idx_inserts, stmt *pin)
{
	char *msg = NULL;
	stmt *s = nth(inserts, 0)->op1;
	sql_subtype *wrd = sql_bind_localtype("wrd");
	sql_subaggr *cnt = sql_bind_aggr(sql->sa, sql->session->schema, "count", NULL);
	sql_subtype *bt = sql_bind_localtype("bit");
	sql_subfunc *ne = sql_bind_func_result(sql->sa, sql->session->schema, "<>", wrd, wrd, bt);

	(void) sql;		/* unused! */

	if (pin && list_length(pin->op4.lval)) 
		s = pin->op4.lval->h->data;
	if (s->key && s->nrcols == 0) {
		s = stmt_binop(sql->sa, stmt_aggr(sql->sa, idx_inserts, NULL, cnt, 1), stmt_atom_wrd(sql->sa, 1), ne);
	} else {
		/* releqjoin.count <> inserts[col1].count */
		s = stmt_binop(sql->sa, stmt_aggr(sql->sa, idx_inserts, NULL, cnt, 1), stmt_aggr(sql->sa, s, NULL, cnt, 1), ne);
	}

	/* s should be empty */
	msg = sa_message(sql->sa, "INSERT INTO: FOREIGN KEY constraint '%s.%s' violated", k->t->base.name, k->base.name);
	return stmt_exception(sql->sa, s, msg, 00001);
}

static stmt *
sql_insert_key(mvc *sql, list *inserts, sql_key *k, stmt *idx_inserts, stmt *pin)
{
	/* int insert = 1;
	 * while insert and has u/pkey and not defered then
	 *      if u/pkey values exist then
	 *              insert = 0
	 * while insert and has fkey and not defered then
	 *      find id of corresponding u/pkey  
	 *      if (!found)
	 *              insert = 0
	 * if insert
	 *      insert values
	 *      insert fkey/pkey index
	 */
	if (k->type == pkey || k->type == ukey) {
		return insert_check_ukey(sql, inserts, k, idx_inserts );
	} else {		/* foreign keys */
		return insert_check_fkey(sql, inserts, k, idx_inserts, pin );
	}
}

static void
sql_stack_add_inserted( mvc *sql, char *name, sql_table *t) 
{
	sql_rel *r = rel_basetable(sql, t, name );
		
	stack_push_rel_view(sql, name, r);
}

static int
sql_insert_triggers(mvc *sql, sql_table *t, list *l)
{
	node *n;
	int res = 1;

	if (!t->triggers.set)
		return res;

	for (n = t->triggers.set->h; n; n = n->next) {
		sql_trigger *trigger = n->data;

		stack_push_frame(sql, "OLD-NEW");
		if (trigger->event == 0) { 
			stmt *s = NULL;
			char *n = trigger->new_name;

			/* add name for the 'inserted' to the stack */
			if (!n) n = "new"; 
	
			sql_stack_add_inserted(sql, n, t);
			s = sql_parse(sql, sql->sa, trigger->statement, m_instantiate);
			
			if (!s) 
				return 0;
			if (trigger -> time )
				list_append(l, s);
			else
				list_prepend(l, s);
		}
		stack_pop_frame(sql);
	}
	return res;
}

static void 
sql_insert_check_null(mvc *sql, sql_table *t, list *inserts, list *l) 
{
	node *m, *n;
	sql_subaggr *cnt = sql_bind_aggr(sql->sa, sql->session->schema, "count", NULL);

	for (n = t->columns.set->h, m = inserts->h; n && m; 
		n = n->next, m = m->next) {
		stmt *i = m->data;
		sql_column *c = n->data;

		if (!c->null) {
			stmt *s = i->op1;
			char *msg = NULL;

			if (!(s->key && s->nrcols == 0)) {
				s = stmt_atom(sql->sa, atom_general(sql->sa, &c->type, NULL));
				s = stmt_uselect(sql->sa, i->op1, s, cmp_equal);
				s = stmt_aggr(sql->sa, s, NULL, cnt, 1);
			} else {
				sql_subfunc *isnil = sql_bind_func(sql->sa, sql->session->schema, "isnull", &c->type, NULL, F_FUNC);

				s = stmt_unop(sql->sa, i->op1, isnil);
			}
			msg = sa_message(sql->sa, "INSERT INTO: NOT NULL constraint violated for column %s.%s", c->t->base.name, c->base.name);
			s = stmt_exception(sql->sa, s, msg, 00001);

			list_prepend(l, s);
		}
	}
}

static stmt *
rel2bin_insert( mvc *sql, sql_rel *rel, list *refs)
{
	list *newl, *l;
	stmt *inserts = NULL, *insert = NULL, *s, *ddl = NULL, *pin = NULL;
	int idx_ins = 0;
	node *n, *m;
	sql_rel *tr = rel->l, *prel = rel->r;
	sql_table *t = NULL;

	if ((rel->flag&UPD_COMP)) {  /* special case ! */
		idx_ins = 1;
		prel = rel->l;
		rel = rel->r;
		tr = rel->l;
	}
	if (tr->op == op_basetable) {
		t = tr->l;
	} else {
		ddl = subrel_bin(sql, tr, refs);
		if (!ddl)
			return NULL;
		t = rel_ddl_table_get(tr);
	}

	if (rel->r) /* first construct the inserts relation */
		inserts = subrel_bin(sql, rel->r, refs);

	if (!inserts)  
		return NULL;	

	if (inserts->type == st_ordered) {
		stmt *n = sql_reorder(sql, inserts->op1, inserts->op1);
		inserts = n;
	}

	if (idx_ins)
		pin = refs_find_rel(refs, prel);

	newl = sa_list(sql->sa);
	for (n = t->columns.set->h, m = inserts->op4.lval->h; 
		n && m; n = n->next, m = m->next) {

		stmt *ins = m->data;
		sql_column *c = n->data;

		insert = ins = stmt_append_col(sql->sa, c, ins);
		if (rel->flag&UPD_LOCKED) /* fake append (done in the copy into) */
			ins->flag = 1;
		list_append(newl, ins);
	}
	l = sa_list(sql->sa);

	if (t->idxs.set)
	for (n = t->idxs.set->h; n && m; n = n->next, m = m->next) {
		stmt *is = m->data;
		sql_idx *i = n->data;

		if ((hash_index(i->type) && list_length(i->columns) <= 1) ||
		    i->type == no_idx)
			is = NULL;
		if (i->key) {
			stmt *ckeys = sql_insert_key(sql, newl, i->key, is, pin);

			list_prepend(l, ckeys);
		}
		if (!insert)
			insert = is;
		if (is)
			is = stmt_append_idx(sql->sa, i, is);
		if ((rel->flag&UPD_LOCKED) && is) /* fake append (done in the copy into) */
			is->flag = 1;
		if (is)
			list_append(newl, is);
	}
	if (!insert)
		return NULL;

	l = list_append(l, stmt_list(sql->sa, newl));
	sql_insert_check_null(sql, t, newl, l);
	if (!sql_insert_triggers(sql, t, l)) 
		return sql_error(sql, 02, "INSERT INTO: triggers failed for table '%s'", t->base.name);
	if (insert->op1->nrcols == 0) {
		s = stmt_atom_wrd(sql->sa, 1);
	} else {
		s = stmt_aggr(sql->sa, insert->op1, NULL, sql_bind_aggr(sql->sa, sql->session->schema, "count", NULL), 1);
	}
	if (ddl)
		list_prepend(l, ddl);
	else
		list_append(l, stmt_affected_rows(sql->sa, s));
	return stmt_list(sql->sa, l);
}

static int
is_idx_updated(sql_idx * i, stmt **updates)
{
	int update = 0;
	node *m;

	for (m = i->columns->h; m; m = m->next) {
		sql_kc *ic = m->data;

		if (updates[ic->c->colnr]) {
			update = 1;
			break;
		}
	}
	return update;
}

static int
first_updated_col(stmt **updates, int cnt)
{
	int i;

	for (i = 0; i < cnt; i++) {
		if (updates[i])
			return i;
	}
	return -1;
}

static stmt ** 
table_update_stmts(mvc *sql, sql_table *t, int *Len)
{
	stmt **updates;
	int i, len = list_length(t->columns.set);
	node *m;

	*Len = len;
	updates = SA_NEW_ARRAY(sql->sa, stmt *, len);
	for (m = t->columns.set->h, i = 0; m; m = m->next, i++) {
		sql_column *c = m->data;

		/* update the column number, for correct array access */
		c->colnr = i;
		updates[i] = NULL;
	}
	return updates;
}

static stmt *
update_check_ukey(mvc *sql, stmt **updates, sql_key *k, stmt *idx_updates, int updcol)
{
	char *msg = NULL;
	stmt *res = NULL;

	sql_subtype *wrd = sql_bind_localtype("wrd");
	sql_subaggr *cnt = sql_bind_aggr(sql->sa, sql->session->schema, "count", NULL);
	sql_subtype *bt = sql_bind_localtype("bit");
	sql_subfunc *ne;

	ne = sql_bind_func_result(sql->sa, sql->session->schema, "<>", wrd, wrd, bt);
	if (list_length(k->columns) > 1) {
		stmt *ts = stmt_basetable(sql->sa, k->t, k->t->base.name);
		node *m;
		stmt *s = NULL;

		/* 1st stage: find out if original (without the updated) 
			do not contain the same values as the updated values. 
			This is done using a relation join and a count (which 
			should be zero)
	 	*/
		/* TODO split null removal and join/group (to make mkey save) */
		if (!isNew(k)) {
			s = stmt_releqjoin_init(sql->sa);
			s->flag = NO_HASH;
			if (k->idx && hash_index(k->idx->type))
				stmt_releqjoin_fill(s, stmt_diff(sql->sa, stmt_idxbat(sql->sa, k->idx, ts, RDONLY), idx_updates), idx_updates);
			for (m = k->columns->h; m; m = m->next) {
				sql_kc *c = m->data;
				stmt *upd, *l;

				assert(updates);
				if (updates[c->c->colnr]) {
					upd = updates[c->c->colnr]->op1;
				} else {
					upd = stmt_semijoin(sql->sa, stmt_bat(sql->sa, c->c, ts, RDONLY), updates[updcol]->op1);
				}
				if ((k->type == ukey) && stmt_has_null(upd)) {
					sql_subtype *t = tail_type(upd);
					stmt *n = stmt_atom(sql->sa, atom_general(sql->sa, t, NULL));
					upd = stmt_select2(sql->sa, upd, n, n, 0);
				}

				l = stmt_diff(sql->sa, stmt_bat(sql->sa, c->c, ts, RDONLY), upd);
				stmt_releqjoin_fill(s, l, upd);

			}
			s = stmt_binop(sql->sa, stmt_aggr(sql->sa, s, NULL, cnt, 1), stmt_atom_wrd(sql->sa, 0), ne);
		}

		/* 2e stage: find out if the updated are unique */
		if (!updates || updates[updcol]->op1->nrcols) {	/* update columns not atoms */
			sql_subaggr *sum;
			stmt *count_sum = NULL, *ssum;
			group *g = NULL;
			stmt *ss;
			sql_subfunc *or = sql_bind_func_result(sql->sa, sql->session->schema, "or", bt, bt, bt);

			/* also take the hopefully unique hash keys, to reduce
			   (re)group costs */
			if (k->idx && hash_index(k->idx->type))
				g = grp_create(sql->sa, idx_updates, g);
			for (m = k->columns->h; m; m = m->next) {
				sql_kc *c = m->data;
				stmt *upd;

				if (updates && updates[c->c->colnr]) {
					upd = updates[c->c->colnr]->op1;
				} else if (updates) {
					upd = updates[updcol]->op1;
					upd = stmt_semijoin(sql->sa, stmt_bat(sql->sa, c->c, ts, RDONLY), upd);
				} else {
					upd = stmt_bat(sql->sa, c->c, ts, RDONLY);
				}
				/* remove nulls */
				if ((k->type == ukey) && stmt_has_null(upd)) {
					sql_subtype *t = tail_type(upd);
					stmt *n = stmt_atom(sql->sa, atom_general(sql->sa, t, NULL));
					upd = stmt_select2(sql->sa, upd, n, n, 0);
				}

				g = grp_create(sql->sa, upd, g);
			}
			grp_done(g);
			ss = stmt_aggr(sql->sa, g->grp, g, cnt, 1);
			/* (count(ss) <> sum(ss)) */
			sum = sql_bind_aggr(sql->sa, sql->session->schema, "sum", tail_type(ss));
			ssum = stmt_aggr(sql->sa, ss, NULL, sum, 1);
			ssum = sql_Nop_(sql, "ifthenelse", sql_unop_(sql, NULL, "isnull", ssum), stmt_atom_wrd(sql->sa, 0), ssum, NULL);
			count_sum = stmt_binop(sql->sa, stmt_aggr(sql->sa, ss, NULL, cnt, 1), check_types(sql, wrd, ssum, type_equal), ne);

			/* combine results */
			if (s) 
				s = stmt_binop(sql->sa, s, count_sum, or);
			else
				s = count_sum;
		}

		if (k->type == pkey) {
			msg = sa_message(sql->sa, "UPDATE: PRIMARY KEY constraint '%s.%s' violated", k->t->base.name, k->base.name);
		} else {
			msg = sa_message(sql->sa, "UPDATE: UNIQUE constraint '%s.%s' violated", k->t->base.name, k->base.name);
		}
		res = stmt_exception(sql->sa, s, msg, 00001);
	} else {		/* single column key */
		stmt *ts = stmt_basetable(sql->sa, k->t, k->t->base.name);
		sql_kc *c = k->columns->h->data;
		stmt *s = NULL, *h = NULL, *o;

		/* s should be empty */
		if (!isNew(k)) {
			assert (updates);

			h = updates[c->c->colnr]->op1;
			o = stmt_diff(sql->sa, stmt_bat(sql->sa, c->c, ts, RDONLY), h);
			s = stmt_join(sql->sa, o, stmt_reverse(sql->sa, h), cmp_equal);
			s = stmt_binop(sql->sa, stmt_aggr(sql->sa, s, NULL, cnt, 1), stmt_atom_wrd(sql->sa, 0), ne);
		}

		/* 2e stage: find out if updated are unique */
		if (!h || h->nrcols) {	/* update columns not atoms */
			sql_subaggr *sum;
			stmt *count_sum = NULL;
			sql_subfunc *or = sql_bind_func_result(sql->sa, sql->session->schema, "or", bt, bt, bt);
			stmt *ssum, *ss;
			stmt *upd;
			group *g;

			if (updates) {
 				upd = updates[c->c->colnr]->op1;
			} else {
 				upd = stmt_bat(sql->sa, c->c, ts, RDONLY);
			}
			/* remove nulls */
			if ((k->type == ukey) && stmt_has_null(upd)) {
				sql_subtype *t = tail_type(upd);
				stmt *n = stmt_atom(sql->sa, atom_general(sql->sa, t, NULL));
				upd = stmt_select2(sql->sa, upd, n, n, 0);
			}

			g = grp_create(sql->sa, upd, NULL);
			grp_done(g);
			ss = stmt_aggr(sql->sa, g->grp, g, cnt, 1);

			/* (count(ss) <> sum(ss)) */
			sum = sql_bind_aggr(sql->sa, sql->session->schema, "sum", tail_type(ss));
			ssum = stmt_aggr(sql->sa, ss, NULL, sum, 1);
			ssum = sql_Nop_(sql, "ifthenelse", sql_unop_(sql, NULL, "isnull", ssum), stmt_atom_wrd(sql->sa, 0), ssum, NULL);
			count_sum = stmt_binop(sql->sa, check_types(sql, tail_type(ssum), stmt_aggr(sql->sa, ss, NULL, cnt, 1), type_equal), ssum, ne);

			/* combine results */
			if (s)
				s = stmt_binop(sql->sa, s, count_sum, or);
			else
				s = count_sum;
		}

		if (k->type == pkey) {
			msg = sa_message(sql->sa, "UPDATE: PRIMARY KEY constraint '%s.%s' violated", k->t->base.name, k->base.name);
		} else {
			msg = sa_message(sql->sa, "UPDATE: UNIQUE constraint '%s.%s' violated", k->t->base.name, k->base.name);
		}
		res = stmt_exception(sql->sa, s, msg, 00001);
	}
	return res;
}

static stmt *
update_check_fkey(mvc *sql, stmt **updates, sql_key *k, stmt *idx_updates, int updcol, stmt *pup)
{
	char *msg = NULL;
	stmt *s;
	sql_subtype *wrd = sql_bind_localtype("wrd");
	sql_subaggr *cnt = sql_bind_aggr(sql->sa, sql->session->schema, "count", NULL);
	sql_subtype *bt = sql_bind_localtype("bit");
	sql_subfunc *ne = sql_bind_func_result(sql->sa, sql->session->schema, "<>", wrd, wrd, bt);
	stmt *cur;

	if (!idx_updates)
		return NULL;
	/* releqjoin.count <> updates[updcol].count */
	if (pup && list_length(pup->op4.lval)) {
		cur = pup->op4.lval->h->data;
	} else if (updates) {
		cur = updates[updcol]->op1;
	} else {
		sql_kc *c = k->columns->h->data;
		stmt *ts = stmt_basetable(sql->sa, k->t, k->t->base.name);
		cur = stmt_bat(sql->sa, c->c, ts, RDONLY);
	}
	s = stmt_binop(sql->sa, stmt_aggr(sql->sa, idx_updates, NULL, cnt, 1), stmt_aggr(sql->sa, cur, NULL, cnt, 1), ne);

	/* s should be empty */
	msg = sa_message(sql->sa, "UPDATE: FOREIGN KEY constraint '%s.%s' violated", k->t->base.name, k->base.name);
	return stmt_exception(sql->sa, s, msg, 00001);
}

static stmt *
join_updated_pkey(mvc *sql, sql_key * k, stmt **updates, int updcol)
{
	char *msg = NULL;
	int nulls = 0;
	node *m, *o;
	sql_key *rk = &((sql_fkey*)k)->rkey->k;
	stmt *s = NULL, *ts = stmt_basetable(sql->sa, rk->t, rk->t->base.name), *fts;
	stmt *null = NULL, *rows;
	sql_subtype *wrd = sql_bind_localtype("wrd");
	sql_subtype *bt = sql_bind_localtype("bit");
	sql_subaggr *cnt = sql_bind_aggr(sql->sa, sql->session->schema, "count", NULL);
	sql_subfunc *ne = sql_bind_func_result(sql->sa, sql->session->schema, "<>", wrd, wrd, bt);

	fts = stmt_basetable(sql->sa, k->idx->t, k->idx->t->base.name);
	s = stmt_releqjoin_init(sql->sa);
	s->flag = NO_HASH;

	rows = stmt_idxbat(sql->sa, k->idx, fts, RDONLY);
	rows = stmt_semijoin(sql->sa, stmt_reverse(sql->sa, rows), updates[updcol]->op1);
	rows = stmt_reverse(sql->sa, rows);

	for (m = k->idx->columns->h, o = rk->columns->h; m && o; m = m->next, o = o->next) {
		sql_kc *fc = m->data;
		sql_kc *c = o->data;
		stmt *upd;

		if (updates[c->c->colnr]) {
			upd = updates[c->c->colnr]->op1;
		} else {
			upd = updates[updcol]->op1;
			upd = stmt_semijoin(sql->sa, stmt_bat(sql->sa, c->c, ts, RDONLY), upd);
		}
		if (c->c->null) {	/* new nulls (MATCH SIMPLE) */
			stmt *nn = upd;

			nn = stmt_uselect(sql->sa, nn, stmt_atom(sql->sa, atom_general(sql->sa, &c->c->type, NULL)), cmp_equal);
			if (null)
				null = stmt_semijoin(sql->sa, null, nn);
			else
				null = nn;
			nulls = 1;
		}
		stmt_releqjoin_fill(s, upd, stmt_semijoin(sql->sa, stmt_bat(sql->sa, fc->c, fts, RDONLY), rows ));
	}
	/* add missing nulls */
	if (nulls)
		s = stmt_union(sql->sa, s, stmt_const(sql->sa, null, stmt_atom(sql->sa, atom_general(sql->sa, sql_bind_localtype("oid"), NULL))));

	/* releqjoin.count <> updates[updcol].count */
	s = stmt_binop(sql->sa, stmt_aggr(sql->sa, s, NULL, cnt, 1), stmt_aggr(sql->sa, rows, NULL, cnt, 1), ne);

	/* s should be empty */
	msg = sa_message(sql->sa, "UPDATE: FOREIGN KEY constraint '%s.%s' violated", k->t->base.name, k->base.name);
	return stmt_exception(sql->sa, s, msg, 00001);
}

static list * sql_update(mvc *sql, sql_table *t, stmt **updates);

static stmt*
sql_delete_set_Fkeys(mvc *sql, sql_key *k, stmt *rows, int action)
{
	list *l = NULL;
	int len = 0;
	node *m, *o;
	sql_key *rk = &((sql_fkey*)k)->rkey->k;
	stmt **new_updates;
	sql_table *t = mvc_bind_table(sql, k->t->s, k->t->base.name);

	new_updates = table_update_stmts(sql, t, &len);
	for (m = k->idx->columns->h, o = rk->columns->h; m && o; m = m->next, o = o->next) {
		sql_kc *fc = m->data;
		stmt *upd = NULL;

		if (action == ACT_SET_DEFAULT) {
			if (fc->c->def) {
				stmt *sq;
				char *msg = sa_message(sql->sa, "select %s;", fc->c->def);
				sq = rel_parse_value(sql, msg, sql->emode);
				if (!sq) 
					return NULL;
				upd = sq;
			}  else {
				upd = stmt_atom(sql->sa, atom_general(sql->sa, &fc->c->type, NULL));
			}
		} else {
			upd = stmt_atom(sql->sa, atom_general(sql->sa, &fc->c->type, NULL));
		}
		
		if (!upd || (upd = check_types(sql, &fc->c->type, upd, type_equal)) == NULL) 
			return NULL;

		if (upd->nrcols <= 0) 
			upd = stmt_const(sql->sa, rows, upd);
		
		new_updates[fc->c->colnr] = stmt_update_col(sql->sa, fc->c, upd);
	}

	if ((l = sql_update(sql, t, new_updates)) == NULL) 
		return NULL;
	return stmt_list(sql->sa, l);
}

static stmt*
sql_update_cascade_Fkeys(mvc *sql, sql_key *k, int updcol, stmt **updates, int action)
{
	list *l = NULL;
	int len = 0;
	node *m, *o;
	sql_key *rk = &((sql_fkey*)k)->rkey->k;
	stmt **new_updates;
	stmt *rows;
	sql_table *t = mvc_bind_table(sql, k->t->s, k->t->base.name);

	rows = stmt_idxbat(sql->sa, k->idx, NULL, RDONLY);
	rows = stmt_semijoin(sql->sa, stmt_reverse(sql->sa, rows), updates[updcol]->op1);
	rows = stmt_reverse(sql->sa, rows);
		
	new_updates = table_update_stmts(sql, t, &len);
	for (m = k->idx->columns->h, o = rk->columns->h; m && o; m = m->next, o = o->next) {
		sql_kc *fc = m->data;
		sql_kc *c = o->data;
		stmt *upd = NULL;

		if (!updates[c->c->colnr]) {
			continue;
		} else if (action == ACT_CASCADE) {
			upd = updates[c->c->colnr]->op1;
		} else if (action == ACT_SET_DEFAULT) {
			if (fc->c->def) {
				stmt *sq;
				char *msg = sa_message(sql->sa, "select %s;", fc->c->def);
				sq = rel_parse_value(sql, msg, sql->emode);
				if (!sq) 
					return NULL;
				upd = sq;
			} else {
				upd = stmt_atom(sql->sa, atom_general(sql->sa, &fc->c->type, NULL));
			}
		} else if (action == ACT_SET_NULL) {
			upd = stmt_atom(sql->sa, atom_general(sql->sa, &fc->c->type, NULL));
		}

		if (!upd || (upd = check_types(sql, &fc->c->type, upd, type_equal)) == NULL) 
			return NULL;

		if (upd->nrcols <= 0) 
			upd = stmt_const(sql->sa, rows, upd);
		else
			upd = stmt_join(sql->sa, rows, upd, cmp_equal);
		
		new_updates[fc->c->colnr] = stmt_update_col(sql->sa, fc->c, upd);
	}

	if ((l = sql_update(sql, t, new_updates)) == NULL) 
		return NULL;
	return stmt_list(sql->sa, l);
}


static void 
cascade_ukey(mvc *sql, stmt **updates, sql_key *k, int updcol, list *cascade) 
{
	sql_ukey *uk = (sql_ukey*)k;

	if (uk->keys && list_length(uk->keys) > 0) {
		node *n;
		for(n = uk->keys->h; n; n = n->next) {
			sql_key *fk = n->data;
			stmt *s = NULL;

			/* All rows of the foreign key table which are
			   affected by the primary key update should all
			   match one of the updated primary keys again.
			 */
			switch (((sql_fkey*)fk)->on_update) {
				case ACT_NO_ACTION: 
					break;
				case ACT_SET_NULL: 
				case ACT_SET_DEFAULT: 
				case ACT_CASCADE: 
					s = sql_update_cascade_Fkeys(sql, fk, updcol, updates, ((sql_fkey*)fk)->on_update);
					list_append(cascade, s);
					break;
				default:	/*RESTRICT*/
					s = join_updated_pkey(sql, fk, updates, updcol);
					list_append(cascade, s);
			}
		}
	}
}

static void
sql_update_check_key(mvc *sql, stmt **updates, sql_key *k, stmt *idx_updates, int updcol, list *l, list *cascade, stmt *pup)
{
	stmt *ckeys;

	if (k->type == pkey || k->type == ukey) {
		ckeys = update_check_ukey(sql, updates, k, idx_updates, updcol);
		if (cascade)
			cascade_ukey(sql, updates, k, updcol, cascade);
	} else { /* foreign keys */
		ckeys = update_check_fkey(sql, updates, k, idx_updates, updcol, pup);
	}
	list_append(l, ckeys);
}

static stmt *
hash_update(mvc *sql, sql_idx * i, stmt **updates, int updcol)
{
	/* calculate new value */
	node *m;
	sql_subtype *it, *wrd;
	int bits = 1 + ((sizeof(wrd)*8)-1)/(list_length(i->columns)+1);
	stmt *h = NULL, *ts, *o = NULL;

	if (list_length(i->columns) <= 1)
		return NULL;

	ts = stmt_basetable(sql->sa, i->t, i->t->base.name);
	it = sql_bind_localtype("int");
	wrd = sql_bind_localtype("wrd");
	for (m = i->columns->h; m; m = m->next ) {
		sql_kc *c = m->data;
		stmt *upd;

		if (updates && updates[c->c->colnr]) {
			upd = updates[c->c->colnr]->op1;
		} else if (updates && updcol >= 0) {
			upd = updates[updcol]->op1;
			upd = stmt_semijoin(sql->sa, stmt_bat(sql->sa, c->c, ts, RDONLY), upd);
		} else { /* created idx/key using alter */ 
			upd = stmt_bat(sql->sa, c->c, ts, RDONLY);
		}

		if (h && i->type == hash_idx)  { 
			sql_subfunc *xor = sql_bind_func_result3(sql->sa, sql->session->schema, "rotate_xor_hash", wrd, it, &c->c->type, wrd);

			h = stmt_Nop(sql->sa, stmt_list( sql->sa, list_append( list_append(
				list_append(sa_list(sql->sa), h), 
				stmt_atom_int(sql->sa, bits)), 
				stmt_join(sql->sa, o, upd, cmp_equal))), 
				xor);
		} else if (h)  { 
			stmt *h2;
			sql_subfunc *lsh = sql_bind_func_result(sql->sa, sql->session->schema, "left_shift", wrd, it, wrd);
			sql_subfunc *lor = sql_bind_func_result(sql->sa, sql->session->schema, "bit_or", wrd, wrd, wrd);
			sql_subfunc *hf = sql_bind_func_result(sql->sa, sql->session->schema, "hash", &c->c->type, NULL, wrd);

			h = stmt_binop(sql->sa, h, stmt_atom_int(sql->sa, bits), lsh); 
			h2 = stmt_unop(sql->sa, 
				stmt_join(sql->sa, o, upd, cmp_equal), hf);
			h = stmt_binop(sql->sa, h, h2, lor);
		} else {
			sql_subfunc *hf = sql_bind_func_result(sql->sa, sql->session->schema, "hash", &c->c->type, NULL, wrd);
			o = stmt_mark(sql->sa, stmt_reverse(sql->sa, upd), 40); 
			h = stmt_unop(sql->sa, stmt_mark(sql->sa, upd, 40), hf);
			if (i->type == oph_idx)
				break;
		}
	}
	return stmt_join(sql->sa, stmt_reverse(sql->sa, o), h, cmp_equal);
}

/*
         A referential constraint is satisfied if one of the following con-
         ditions is true, depending on the <match option> specified in the
         <referential constraint definition>:

         -  If no <match type> was specified then, for each row R1 of the
            referencing table, either at least one of the values of the
            referencing columns in R1 shall be a null value, or the value of
            each referencing column in R1 shall be equal to the value of the
            corresponding referenced column in some row of the referenced
            table.

         -  If MATCH FULL was specified then, for each row R1 of the refer-
            encing table, either the value of every referencing column in R1
            shall be a null value, or the value of every referencing column
            in R1 shall not be null and there shall be some row R2 of the
            referenced table such that the value of each referencing col-
            umn in R1 is equal to the value of the corresponding referenced
            column in R2.

         -  If MATCH PARTIAL was specified then, for each row R1 of the
            referencing table, there shall be some row R2 of the refer-
            enced table such that the value of each referencing column in
            R1 is either null or is equal to the value of the corresponding
            referenced column in R2.
*/

static stmt *
join_idx_update(mvc *sql, sql_idx * i, stmt **updates, int updcol)
{
	int nulls = 0, len;
	node *m, *o;
	sql_key *rk = &((sql_fkey *) i->key)->rkey->k;
	stmt *s = NULL, *rts = stmt_basetable(sql->sa, rk->t, rk->t->base.name), *ts;
	stmt *null = NULL, *nnull = NULL;
	stmt **new_updates = table_update_stmts(sql, i->t, &len);
	sql_column *updcolumn = NULL; 

	ts = stmt_basetable(sql->sa, i->t, i->t->base.name);
	for (m = i->columns->h, o = rk->columns->h; m && o; m = m->next, o = o->next) {
		sql_kc *c = m->data;
		stmt *upd;

		if (updates && updates[c->c->colnr]) {
			upd = updates[c->c->colnr]->op1;
		} else if (updates && updcol >= 0) {
			upd = updates[updcol]->op1;
			upd = stmt_semijoin(sql->sa, stmt_bat(sql->sa, c->c, ts, RDONLY), upd);
		} else { /* created idx/key using alter */ 
			upd = stmt_bat(sql->sa, c->c, ts, RDONLY);
			updcolumn = c->c;
		}
		new_updates[c->c->colnr] = upd;

		/* FOR MATCH FULL/SIMPLE/PARTIAL see above */
		/* Currently only the default MATCH SIMPLE is supported */
		if (c->c->null) {
			stmt *nn = upd;

			nn = stmt_uselect(sql->sa, nn, stmt_atom(sql->sa, atom_general(sql->sa, &c->c->type, NULL)), cmp_equal);
			if (null)
				null = stmt_union(sql->sa, null, nn);
			else
				null = nn;
			nulls = 1;
		}

	}

	/* we only need to check non null values */
	if (nulls && updates) 
		/* convert nulls to table ids */
		nnull = stmt_diff(sql->sa, updates[updcol]->op1, null);
	else if (nulls) /* no updates (only new idx/key) */
		nnull = stmt_diff(sql->sa, stmt_bat(sql->sa, updcolumn, ts, RDONLY), null);


	s = stmt_releqjoin_init(sql->sa);
	for (m = i->columns->h, o = rk->columns->h; m && o; m = m->next, o = o->next) {
		sql_kc *c = m->data;
		sql_kc *rc = o->data;
		stmt *upd = new_updates[c->c->colnr];

		if (nulls) /* remove nulls */
			upd = stmt_semijoin(sql->sa, upd, nnull); 
		stmt_releqjoin_fill(s, check_types(sql, &rc->c->type, upd, type_equal), stmt_bat(sql->sa, rc->c, rts, RDONLY));
	}
	/* add missing nulls */
	if (nulls)
		s = stmt_union(sql->sa, s, stmt_const(sql->sa, null, stmt_atom(sql->sa, atom_general(sql->sa, sql_bind_localtype("oid"), NULL))));
	return s;
}

static list *
update_idxs_and_check_keys(mvc *sql, sql_table *t, stmt **updates, list *l, list **cascades)
{
	node *n;
	int updcol;
	list *idx_updates = sa_list(sql->sa);

	if (!t->idxs.set)
		return idx_updates;

	*cascades = sa_list(sql->sa);
	updcol = first_updated_col(updates, list_length(t->columns.set));
	for (n = t->idxs.set->h; n; n = n->next) {
		sql_idx *i = n->data;
		stmt *is = NULL;

		/* check if update is needed, 
		 * ie atleast on of the idx columns is updated 
		 */
		if (is_idx_updated(i, updates) == 0)
			continue;

		if (hash_index(i->type)) {
			is = hash_update(sql, i, updates, updcol);
		} else if (i->type == join_idx) {
			is = join_idx_update(sql, i, updates, updcol);
		}
		if (i->key) {
			if (!(sql->cascade_action && list_find_id(sql->cascade_action, i->key->base.id))) {
				int *local_id = SA_NEW(sql->sa, int);
				if (!sql->cascade_action) 
					sql->cascade_action = sa_list(sql->sa);
				
				*local_id = i->key->base.id;
				list_append(sql->cascade_action, local_id);
				sql_update_check_key(sql, updates, i->key, is, updcol, l, *cascades, NULL);
			}
		}
		if (is) 
			list_append(idx_updates, stmt_update_idx(sql->sa, i, is));
	}
	return idx_updates;
}

static void
sql_stack_add_updated(mvc *sql, char *on, char *nn, sql_table *t)
{
	sql_rel *or = rel_basetable(sql, t, on );
	sql_rel *nr = rel_basetable(sql, t, nn );
		
	stack_push_rel_view(sql, on, or);
	stack_push_rel_view(sql, nn, nr);
}

static int
sql_update_triggers(mvc *sql, sql_table *t, list *l, int time )
{
	node *n;
	int res = 1;

	if (!t->triggers.set)
		return res;

	for (n = t->triggers.set->h; n; n = n->next) {
		sql_trigger *trigger = n->data;

		stack_push_frame(sql, "OLD-NEW");
		if (trigger->event == 2 && trigger->time == time) {
			stmt *s = NULL;
	
			/* add name for the 'inserted' to the stack */
			char *n = trigger->new_name;
			char *o = trigger->old_name;
	
			if (!n) n = "new"; 
			if (!o) o = "old"; 
	
			sql_stack_add_updated(sql, o, n, t);
			s = sql_parse(sql, sql->sa, trigger->statement, m_instantiate);
			if (!s) 
				return 0;
			list_append(l, s);
		}
		stack_pop_frame(sql);
	}
	return res;
}


static void
sql_update_check_null(mvc *sql, sql_table *t, stmt **updates, list *l)
{
	node *n;
	sql_subaggr *cnt = sql_bind_aggr(sql->sa, sql->session->schema, "count", NULL);

	for (n = t->columns.set->h; n; n = n->next) {
		sql_column *c = n->data;

		if (updates[c->colnr] && !c->null) {
			stmt *s = updates[c->colnr]->op1;
			char *msg = NULL;

			if (!(s->key && s->nrcols == 0)) {
				s = stmt_atom(sql->sa, atom_general(sql->sa, &c->type, NULL));
				s = stmt_uselect(sql->sa, updates[c->colnr]->op1, s, cmp_equal);
				s = stmt_aggr(sql->sa, s, NULL, cnt, 1);
			} else {
				sql_subfunc *isnil = sql_bind_func(sql->sa, sql->session->schema, "isnull", &c->type, NULL, F_FUNC);

				s = stmt_unop(sql->sa, updates[c->colnr]->op1, isnil);
			}
			msg = sa_message(sql->sa, "UPDATE: NOT NULL constraint violated for column '%s.%s'", c->t->base.name, c->base.name);
			s = stmt_exception(sql->sa, s, msg, 00001);

			list_append(l, s);
		}
	}
}

static list *
sql_update(mvc *sql, sql_table *t, stmt **updates)
{
	list *idx_updates = NULL, *cascades = NULL;
	int i, nr_cols = list_length(t->columns.set);
	list *l = sa_list(sql->sa);

	sql_update_check_null(sql, t, updates, l);

	/* check keys + get idx */
	idx_updates = update_idxs_and_check_keys(sql, t, updates, l, &cascades);
	if (!idx_updates) {
		return sql_error(sql, 02, "UPDATE: failed to update indexes for table '%s'", t->base.name);
	}

/* before */
	if (!sql_update_triggers(sql, t, l, 0)) 
		return sql_error(sql, 02, "UPDATE: triggers failed for table '%s'", t->base.name);

/* apply updates */
	list_merge(l, idx_updates, NULL);
	for (i = 0; i < nr_cols; i++) 
		if (updates[i])
			list_append(l, updates[i]);

/* after */
	if (!sql_update_triggers(sql, t, l, 1)) 
		return sql_error(sql, 02, "UPDATE: triggers failed for table '%s'", t->base.name);

/* cascade */
	list_merge(l, cascades, NULL);
	return l;
}

/* updates with empty list is alter with create idx or keys */
static stmt *
rel2bin_update( mvc *sql, sql_rel *rel, list *refs)
{
	stmt *update = NULL, **updates = NULL, *tid, *s, *ddl = NULL, *pup = NULL;
	list *l = sa_list(sql->sa), *idx_updates = NULL, *cascades = NULL;
	int nr_cols, updcol, i, idx_ups = 0;
	node *m;
	sql_rel *tr = rel->l, *prel = rel->r;
	sql_table *t = NULL;

	if ((rel->flag&UPD_COMP)) {  /* special case ! */
		idx_ups = 1;
		prel = rel->l;
		rel = rel->r;
		tr = rel->l;
	}
	if (tr->op == op_basetable) {
		t = tr->l;
	} else {
		ddl = subrel_bin(sql, tr, refs);
		if (!ddl)
			return NULL;
		t = rel_ddl_table_get(tr);

		/* no columns to update (probably an new pkey!) */
		if (!rel->exps) 
			return ddl;
	}

	if (rel->r) /* first construct the update relation */
		update = subrel_bin(sql, rel->r, refs);

	if (!update)
		return NULL;

	if (idx_ups)
		pup = refs_find_rel(refs, prel);

	updates = table_update_stmts(sql, t, &nr_cols);
	tid = update->op4.lval->h->data;

	for (m = rel->exps->h; m; m = m->next) {
		sql_exp *ce = m->data;
		sql_column *c = find_sql_column(t, ce->name);

		if (c) {
			stmt *s = bin_find_column(sql->sa, update, ce->l, ce->r);
			s = stmt_join(sql->sa, stmt_reverse(sql->sa, tid), s, cmp_equal);
			updates[c->colnr] = stmt_update_col(sql->sa,  c, s);
		}
	}
	sql_update_check_null(sql, t, updates, l);

	/* check keys + get idx */
	cascades = sa_list(sql->sa);
	updcol = first_updated_col(updates, list_length(t->columns.set));
	for (m = rel->exps->h; m; m = m->next) {
		sql_exp *ce = m->data;
		sql_idx *i = find_sql_idx(t, ce->name+1);

		if (i) {
			stmt *is = bin_find_column(sql->sa, update, ce->l, ce->r);

			is = stmt_join(sql->sa, stmt_reverse(sql->sa, tid), is, cmp_equal);
			if ((hash_index(i->type) && list_length(i->columns) <= 1) || i->type == no_idx)
				is = NULL;
			if (i->key) {
				if (!(sql->cascade_action && list_find_id(sql->cascade_action, i->key->base.id))) {
					int *local_id = SA_NEW(sql->sa, int);
					if (!sql->cascade_action) 
						sql->cascade_action = sa_list(sql->sa);
				
					*local_id = i->key->base.id;
					list_append(sql->cascade_action, local_id);
					sql_update_check_key(sql, (updcol>=0)?updates:NULL, i->key, is, updcol, l, cascades, pup);
				}
			}
			if (is) 
				list_append(l, stmt_update_idx(sql->sa,  i, is));
		}
	}

/* before */
	if (!sql_update_triggers(sql, t, l, 0)) {
		return sql_error(sql, 02, "UPDATE: triggers failed for table '%s'", t->base.name);
	}

/* apply updates */
	list_merge(l, idx_updates, NULL);
	for (i = 0; i < nr_cols; i++) 
		if (updates[i])
			list_append(l, updates[i]);

/* after */
	if (!sql_update_triggers(sql, t, l, 1)) 
		return sql_error(sql, 02, "UPDATE: triggers failed for table '%s'", t->base.name);

/* cascade */
	list_merge(l, cascades, NULL);
	if (ddl) {
		list_prepend(l, ddl);
	} else {
		s = stmt_aggr(sql->sa, tid, NULL, sql_bind_aggr(sql->sa, sql->session->schema, "count", NULL), 1);
		list_append(l, stmt_affected_rows(sql->sa, s));
	}

	if (sql->cascade_action) 
		sql->cascade_action = NULL;
	return stmt_list(sql->sa, l);
}
 
static void
sql_stack_add_deleted(mvc *sql, char *name, sql_table *t)
{
	sql_rel *r = rel_basetable(sql, t, name );
		
	stack_push_rel_view(sql, name, r);
}

static int
sql_delete_triggers(mvc *sql, sql_table *t, list *l)
{
	node *n;
	int res = 1;

	if (!t->triggers.set)
		return res;

	for (n = t->triggers.set->h; n; n = n->next) {
		sql_trigger *trigger = n->data;

		stack_push_frame(sql, "OLD-NEW");
		if (trigger->event == 1) {
			stmt *s = NULL;
	
			/* add name for the 'deleted' to the stack */
			char *o = trigger->old_name;
		
			if (!o) o = "old"; 
		
			sql_stack_add_deleted(sql, o, t);
			s = sql_parse(sql, sql->sa, trigger->statement, m_instantiate);

			if (!s) 
				return 0;
			if (trigger -> time )
				list_append(l, s);
			else
				list_prepend(l, s);
		}
		stack_pop_frame(sql);
	}
	return res;
}

static stmt * sql_delete(mvc *sql, sql_table *t, stmt *delete);

static stmt *
sql_delete_cascade_Fkeys(mvc *sql, stmt *s, sql_key *fk)
{
	sql_table *t = mvc_bind_table(sql, fk->t->s, fk->t->base.name);
	return sql_delete(sql, t, s);
}

static void 
sql_delete_ukey(mvc *sql, stmt *deletes, sql_key *k, list *l) 
{
	sql_ukey *uk = (sql_ukey*)k;

	if (uk->keys && list_length(uk->keys) > 0) {
		sql_subtype *wrd = sql_bind_localtype("wrd");
		sql_subtype *bt = sql_bind_localtype("bit");
		node *n;
		for(n = uk->keys->h; n; n = n->next) {
			char *msg = NULL;
			sql_subaggr *cnt = sql_bind_aggr(sql->sa, sql->session->schema, "count", NULL);
			sql_subfunc *ne = sql_bind_func_result(sql->sa, sql->session->schema, "<>", wrd, wrd, bt);
			sql_key *fk = n->data;
			stmt *s;

			s = stmt_idxbat(sql->sa, fk->idx, NULL, RDONLY);
			s = stmt_semijoin(sql->sa, stmt_reverse(sql->sa, s), deletes);
			switch (((sql_fkey*)fk)->on_delete) {
				case ACT_NO_ACTION: 
					break;
				case ACT_SET_NULL: 
				case ACT_SET_DEFAULT: 
					s = stmt_reverse(sql->sa, s);
					s = sql_delete_set_Fkeys(sql, fk, s, ((sql_fkey*)fk)->on_delete);
            			        list_prepend(l, s);
					break;
				case ACT_CASCADE: 
					s = sql_delete_cascade_Fkeys(sql, s, fk);
            			        list_prepend(l, s);
					break;
				default:	/*RESTRICT*/
					/* The overlap between deleted primaries and foreign should be empty */
		                        s = stmt_binop(sql->sa, stmt_aggr(sql->sa, s, NULL, cnt, 1), stmt_atom_wrd(sql->sa, 0), ne);
					msg = sa_message(sql->sa, "DELETE: FOREIGN KEY constraint '%s.%s' violated", fk->t->base.name, fk->base.name);
		                        s = stmt_exception(sql->sa, s, msg, 00001);
            			        list_prepend(l, s);
			}
		}
	}
}

static int
sql_delete_keys(mvc *sql, sql_table *t, stmt *deletes, list *l)
{
	int res = 1;
	node *n;

	if (!t->keys.set)
		return res;

	for (n = t->keys.set->h; n; n = n->next) {
		sql_key *k = n->data;

		if (k->type == pkey || k->type == ukey) {
			if (!(sql->cascade_action && list_find_id(sql->cascade_action, k->base.id))) {
				int *local_id = SA_NEW(sql->sa, int);
				if (!sql->cascade_action) 
					sql->cascade_action = sa_list(sql->sa);
				
				*local_id = k->base.id;
				list_append(sql->cascade_action, local_id); 
				sql_delete_ukey(sql, deletes, k, l);
			}
		}
	}
	return res;
}

static stmt * 
sql_delete(mvc *sql, sql_table *t, stmt *delete)
{
	stmt *v, *s = NULL;
	list *l = sa_list(sql->sa);

	if (delete) { 
		sql_subtype to;

		sql_find_subtype(&to, "oid", 0, 0);
		v = stmt_const(sql->sa, stmt_reverse(sql->sa, delete), stmt_atom(sql->sa, atom_general(sql->sa, &to, NULL)));
		list_append(l, stmt_delete(sql->sa, t, stmt_reverse(sql->sa, v)));
	} else { /* delete all */
		/* first column */
		v = stmt_mirror(sql->sa, stmt_bat(sql->sa, t->columns.set->h->data, stmt_basetable(sql->sa, t, t->base.name), RDONLY));
		s = stmt_table_clear(sql->sa, t);
		list_append(l, s);
	}

	if (!sql_delete_triggers(sql, t, l)) 
		return sql_error(sql, 02, "DELETE: triggers failed for table '%s'", t->base.name);
	if (!sql_delete_keys(sql, t, v, l)) 
		return sql_error(sql, 02, "DELETE: failed to delete indexes for table '%s'", t->base.name);
	if (delete) 
		s = stmt_aggr(sql->sa, delete, NULL, sql_bind_aggr(sql->sa, sql->session->schema, "count", NULL), 1);
	list_append(l, stmt_affected_rows(sql->sa, s));
	return stmt_list(sql->sa, l);
}

static stmt *
rel2bin_delete( mvc *sql, sql_rel *rel, list *refs)
{
	stmt *delete = NULL;
	sql_rel *tr = rel->l;
	sql_table *t = NULL;

	if (tr->op == op_basetable)
		t = tr->l;
	else
		assert(0/*ddl statement*/);

	if (rel->r) { /* first construct the deletes relation */
		delete = subrel_bin(sql, rel->r, refs);
		if (!delete) 
			return NULL;	
	}
	if (delete && delete->type == st_list) {
		stmt *s = delete;
		delete = s->op4.lval->h->data;
	}
	delete = sql_delete(sql, t, delete); 
	if (sql->cascade_action) 
		sql->cascade_action = NULL;
	return delete;
}

#define E_ATOM_INT(e) ((atom*)((sql_exp*)e)->l)->data.val.lval
#define E_ATOM_STRING(e) ((atom*)((sql_exp*)e)->l)->data.val.sval

static stmt *
rel2bin_output(mvc *sql, sql_rel *rel, list *refs) 
{
	node *n = rel->exps->h;
	char *tsep = sa_strdup(sql->sa, E_ATOM_STRING(n->data));
	char *rsep = sa_strdup(sql->sa, E_ATOM_STRING(n->next->data));
	char *ssep = sa_strdup(sql->sa, E_ATOM_STRING(n->next->next->data));
	char *ns   = sa_strdup(sql->sa, E_ATOM_STRING(n->next->next->next->data));
	char *fn   = NULL;
	stmt *s = NULL, *fns = NULL;
	list *slist = sa_list(sql->sa);

	if (rel->l)  /* first construct the sub relation */
		s = subrel_bin(sql, rel->l, refs);
	if (!s) 
		return NULL;	

	if (n->next->next->next->next) {
		fn = E_ATOM_STRING(n->next->next->next->next->data);
		fns = stmt_atom_string(sql->sa, sa_strdup(sql->sa, fn));
	}
	list_append(slist, stmt_export(sql->sa, s, tsep, rsep, ssep, ns, fns));
	if (s->type == st_list && ((stmt*)s->op4.lval->h->data)->nrcols != 0) {
		stmt *cnt = stmt_aggr(sql->sa, s->op4.lval->h->data, NULL, sql_bind_aggr(sql->sa, sql->session->schema, "count", NULL), 1);
		list_append(slist, stmt_affected_rows(sql->sa, cnt));
	} else {
		list_append(slist, stmt_affected_rows(sql->sa, stmt_atom_wrd(sql->sa, 1)));
	}
	return stmt_list(sql->sa, slist);
}

static stmt *
rel2bin_list(mvc *sql, sql_rel *rel, list *refs) 
{
	stmt *l = NULL, *r = NULL;
	list *slist = sa_list(sql->sa);

	(void)refs;
	if (rel->l)  /* first construct the sub relation */
		l = subrel_bin(sql, rel->l, refs);
	if (rel->r)  /* first construct the sub relation */
		r = subrel_bin(sql, rel->r, refs);
	if (!l || !r)
		return NULL;
	list_append(slist, l);
	list_append(slist, r);
	return stmt_list(sql->sa, slist);
}

static stmt *
rel2bin_psm(mvc *sql, sql_rel *rel) 
{
	node *n;
	list *l = sa_list(sql->sa);
	stmt *sub = NULL;

	for(n = rel->exps->h; n; n = n->next) {
		sql_exp *e = n->data;
		stmt *s = exp_bin(sql, e, sub, NULL, NULL, NULL);

		if (s && s->type == st_table) /* relational statement */
			sub = s->op1;
		else
			append(l, s);
	}
	return stmt_list(sql->sa, l);
}

static stmt *
rel2bin_seq(mvc *sql, sql_rel *rel, list *refs) 
{
	node *en = rel->exps->h;
	stmt *restart, *sname, *seq, *sl = NULL;
	list *l = sa_list(sql->sa);

	if (rel->l)  /* first construct the sub relation */
		sl = subrel_bin(sql, rel->l, refs);

	restart = exp_bin(sql, en->data, sl, NULL, NULL, NULL);
	sname = exp_bin(sql, en->next->data, sl, NULL, NULL, NULL);
	seq = exp_bin(sql, en->next->next->data, sl, NULL, NULL, NULL);

	(void)refs;
	append(l, sname);
	append(l, seq);
	append(l, restart);
	return stmt_catalog(sql->sa, rel->flag, stmt_list(sql->sa, l));
}

static stmt *
rel2bin_trans(mvc *sql, sql_rel *rel, list *refs) 
{
	node *en = rel->exps->h;
	stmt *chain = exp_bin(sql, en->data, NULL, NULL, NULL, NULL);
	stmt *name = NULL;

	(void)refs;
	if (en->next)
		name = exp_bin(sql, en->next->data, NULL, NULL, NULL, NULL);
	return stmt_trans(sql->sa, rel->flag, chain, name);
}

static stmt *
rel2bin_catalog(mvc *sql, sql_rel *rel, list *refs) 
{
	node *en = rel->exps->h;
	stmt *action = exp_bin(sql, en->data, NULL, NULL, NULL, NULL);
	stmt *sname = NULL, *name = NULL;
	list *l = sa_list(sql->sa);

	(void)refs;
	en = en->next;
	sname = exp_bin(sql, en->data, NULL, NULL, NULL, NULL);
	if (en->next) {
		name = exp_bin(sql, en->next->data, NULL, NULL, NULL, NULL);
	} else {
		name = stmt_atom_string_nil(sql->sa);
	}
	append(l, sname);
	append(l, name);
	append(l, action);
	return stmt_catalog(sql->sa, rel->flag, stmt_list(sql->sa, l));
}

static stmt *
rel2bin_catalog_table(mvc *sql, sql_rel *rel, list *refs) 
{
	node *en = rel->exps->h;
	stmt *action = exp_bin(sql, en->data, NULL, NULL, NULL, NULL);
	stmt *table = NULL, *sname;
	list *l = sa_list(sql->sa);

	(void)refs;
	en = en->next;
	sname = exp_bin(sql, en->data, NULL, NULL, NULL, NULL);
	en = en->next;
	if (en) 
		table = exp_bin(sql, en->data, NULL, NULL, NULL, NULL);
	append(l, sname);
	append(l, table);
	append(l, action);
	return stmt_catalog(sql->sa, rel->flag, stmt_list(sql->sa, l));
}

static stmt *
rel2bin_catalog2(mvc *sql, sql_rel *rel, list *refs) 
{
	node *en;
	list *l = sa_list(sql->sa);

	(void)refs;
	for (en = rel->exps->h; en; en = en->next) {
		stmt *es = NULL;

		if (en->data) {
			es = exp_bin(sql, en->data, NULL, NULL, NULL, NULL);
			if (!es) 
				return NULL;
		} else {
			es = stmt_atom_string_nil(sql->sa);
		}
		append(l,es);
	}
	return stmt_catalog(sql->sa, rel->flag, stmt_list(sql->sa, l));
}

static stmt *
rel2bin_ddl(mvc *sql, sql_rel *rel, list *refs) 
{
	stmt *s = NULL;

	if (rel->flag == DDL_OUTPUT) {
		s = rel2bin_output(sql, rel, refs);
		sql->type = Q_TABLE;
	} else if (rel->flag <= DDL_LIST) {
		s = rel2bin_list(sql, rel, refs);
	} else if (rel->flag <= DDL_PSM) {
		s = rel2bin_psm(sql, rel);
	} else if (rel->flag <= DDL_ALTER_SEQ) {
		s = rel2bin_seq(sql, rel, refs);
		sql->type = Q_SCHEMA;
	} else if (rel->flag <= DDL_DROP_SEQ) {
		s = rel2bin_catalog2(sql, rel, refs);
		sql->type = Q_SCHEMA;
	} else if (rel->flag <= DDL_TRANS) {
		s = rel2bin_trans(sql, rel, refs);
		sql->type = Q_TRANS;
	} else if (rel->flag <= DDL_DROP_SCHEMA) {
		s = rel2bin_catalog(sql, rel, refs);
		sql->type = Q_SCHEMA;
	} else if (rel->flag <= DDL_ALTER_TABLE) {
		s = rel2bin_catalog_table(sql, rel, refs);
		sql->type = Q_SCHEMA;
	} else if (rel->flag <= DDL_DROP_ROLE) {
		s = rel2bin_catalog2(sql, rel, refs);
		sql->type = Q_SCHEMA;
	}
	return s;
}

static stmt *
subrel_bin(mvc *sql, sql_rel *rel, list *refs) 
{
	stmt *s = NULL;

	if (THRhighwater())
		return NULL;

	if (!rel)
		return s;
	if (rel_is_ref(rel)) {
		s = refs_find_rel(refs, rel);
		/* needs a proper fix!! */
		if (s)
			return s;
	}
	switch (rel->op) {
	case op_basetable:
		s = rel2bin_basetable(sql, rel, refs);
		sql->type = Q_TABLE;
		break;
	case op_table:
		s = rel2bin_table(sql, rel, refs);
		sql->type = Q_TABLE;
		break;
	case op_join: 
	case op_left: 
	case op_right: 
	case op_full: 
		s = rel2bin_join(sql, rel, refs);
		sql->type = Q_TABLE;
		break;
	case op_semi:
	case op_anti:
		s = rel2bin_semijoin(sql, rel, refs);
		sql->type = Q_TABLE;
		break;
	case op_union: 
		s = rel2bin_union(sql, rel, refs);
		sql->type = Q_TABLE;
		break;
	case op_except: 
		s = rel2bin_except(sql, rel, refs);
		sql->type = Q_TABLE;
		break;
	case op_inter: 
		s = rel2bin_inter(sql, rel, refs);
		sql->type = Q_TABLE;
		break;
	case op_project:
		s = rel2bin_project(sql, rel, refs, NULL);
		sql->type = Q_TABLE;
		break;
	case op_select: 
		s = rel2bin_select(sql, rel, refs);
		sql->type = Q_TABLE;
		break;
	case op_groupby: 
		s = rel2bin_groupby(sql, rel, refs);
		sql->type = Q_TABLE;
		break;
	case op_topn: 
		s = rel2bin_topn(sql, rel, refs);
		sql->type = Q_TABLE;
		break;
	case op_sample:
		s = rel2bin_sample(sql, rel, refs);
		sql->type = Q_TABLE;
		break;
	case op_insert: 
		s = rel2bin_insert(sql, rel, refs);
		if (sql->type == Q_TABLE)
			sql->type = Q_UPDATE;
		break;
	case op_update: 
		s = rel2bin_update(sql, rel, refs);
		if (sql->type == Q_TABLE)
			sql->type = Q_UPDATE;
		break;
	case op_delete: 
		s = rel2bin_delete(sql, rel, refs);
		if (sql->type == Q_TABLE)
			sql->type = Q_UPDATE;
		break;
	case op_ddl:
		s = rel2bin_ddl(sql, rel, refs);
		break;
	}
	if (s && rel_is_ref(rel)) {
		list_append(refs, rel);
		list_append(refs, s);
	}
	return s;
}

stmt *
rel_bin(mvc *sql, sql_rel *rel) 
{
	list *refs = sa_list(sql->sa);
	int sqltype = sql->type;
	stmt *s = subrel_bin( sql, rel, refs);

	if (sqltype == Q_SCHEMA)
		sql->type = sqltype;  /* reset */

	if (s && s->type == st_list && s->op4.lval->t) {
		stmt *cnt = s->op4.lval->t->data;
		if (cnt && cnt->type == st_affected_rows)
			list_remove_data(s->op4.lval, cnt);
	}
	return s;
}

stmt *
output_rel_bin(mvc *sql, sql_rel *rel ) 
{
	list *refs = sa_list(sql->sa);
	int sqltype = sql->type;
	stmt *s = subrel_bin( sql, rel, refs);

	if (sqltype == Q_SCHEMA)
		sql->type = sqltype;  /* reset */

	if (!is_ddl(rel->op) && s && s->type != st_none && sql->type == Q_TABLE)
		s = stmt_output(sql->sa, s);
	return s;
}<|MERGE_RESOLUTION|>--- conflicted
+++ resolved
@@ -1354,7 +1354,7 @@
 			sql_subfunc *xor = sql_bind_func_result3(sql->sa, sql->session->schema, "rotate_xor_hash", wrd, it, tail_type(s), wrd);
 
 			h = stmt_Nop(sql->sa, stmt_list(sql->sa, list_append( list_append(
-				list_append(list_new(sql->sa), h), bits), s)), xor);
+				list_append(sa_list(sql->sa), h), bits), s)), xor);
 		} else {
 			sql_subfunc *hf = sql_bind_func_result(sql->sa, sql->session->schema, "hash", tail_type(s), NULL, wrd);
 
@@ -2278,46 +2278,6 @@
 }
 
 static stmt *
-<<<<<<< HEAD
-rel2bin_hash_lookup( mvc *sql, sql_rel *rel, stmt *sub, sql_idx *i, node *en ) 
-{
-	node *n;
-	sql_subtype *it = sql_bind_localtype("int");
-	sql_subtype *wrd = sql_bind_localtype("wrd");
-	stmt *h = NULL;
-	stmt *bits = stmt_atom_int(sql->sa, 1 + ((sizeof(wrd)*8)-1)/(list_length(i->columns)+1));
-	sql_exp *e = en->data;
-	sql_exp *l = e->l;
-	stmt *idx = bin_find_column(sql->sa, sub, l->l, sa_strconcat(sql->sa, "%", i->base.name));
-
-	/* should be in key order! */
-	for( en = rel->exps->h, n = i->columns->h; en && n; en = en->next, n = n->next ) {
-		sql_exp *e = en->data;
-		stmt *s = NULL;
-
-		if (e->type == e_cmp && e->flag == cmp_equal)
-			s = exp_bin(sql, e->r, NULL, NULL, NULL, NULL);
-
-		if (!s) 
-			return NULL;
-		if (h) {
-			sql_subfunc *xor = sql_bind_func_result3(sql->sa, sql->session->schema, "rotate_xor_hash", wrd, it, tail_type(s), wrd);
-
-			h = stmt_Nop(sql->sa, stmt_list(sql->sa, list_append( list_append(
-				list_append(sa_list(sql->sa), h), bits), s)), xor);
-		} else {
-			sql_subfunc *hf = sql_bind_func_result(sql->sa, sql->session->schema, "hash", tail_type(s), NULL, wrd);
-
-			h = stmt_unop(sql->sa, s, hf);
-		}
-	}
-	return stmt_uselect(sql->sa, idx, h, cmp_equal);
-}
-
-
-static stmt *
-=======
->>>>>>> f4769c6e
 rel2bin_select( mvc *sql, sql_rel *rel, list *refs)
 {
 	list *l; 
