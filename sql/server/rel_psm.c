/*
 * This Source Code Form is subject to the terms of the Mozilla Public
 * License, v. 2.0.  If a copy of the MPL was not distributed with this
 * file, You can obtain one at http://mozilla.org/MPL/2.0/.
 *
 * Copyright 1997 - July 2008 CWI, August 2008 - 2017 MonetDB B.V.
 */

#include "monetdb_config.h"
#include "rel_psm.h"
#include "rel_semantic.h"
#include "rel_schema.h"
#include "rel_select.h"
#include "rel_rel.h"
#include "rel_exp.h"
#include "rel_updates.h"
#include "sql_privileges.h"

static list *sequential_block(mvc *sql, sql_subtype *restype, list *restypelist, dlist *blk, char *opt_name, int is_func);

static sql_rel *
rel_psm_block(sql_allocator *sa, list *l)
{
	if (l) {
		sql_rel *r = rel_create(sa);
		if(!r)
			return NULL;

		r->op = op_ddl;
		r->flag = DDL_PSM;
		r->exps = l;
		return r;
	}
	return NULL;
}

sql_rel *
rel_psm_stmt(sql_allocator *sa, sql_exp *e)
{
	if (e) {
		list *l = sa_list(sa);
		if(!l)
			return NULL;

		list_append(l, e);
		return rel_psm_block(sa, l);
	}
	return NULL;
}

/* SET variable = value and set (variable1, .., variableN) = (query) */
static sql_exp *
psm_set_exp(mvc *sql, dnode *n)
{
	symbol *val = n->next->data.sym;
	sql_exp *e = NULL;
	int level = 0, is_last = 0;
	sql_subtype *tpe = NULL;
	sql_rel *rel = NULL;
	sql_exp *res = NULL;
	int single = (n->type == type_string);


	if (single) {
		exp_kind ek = {type_value, card_value, FALSE};
		const char *name = n->data.sval;
		/* name can be 
			'parameter of the function' (ie in the param list)
			or a local or global variable, declared earlier
		*/

		/* check if variable is known from the stack */
		if (!stack_find_var(sql, name)) {
			sql_arg *a = sql_bind_param(sql, name);

			if (!a) /* not parameter, ie local var ? */
				return sql_error(sql, 01, SQLSTATE(42000) "Variable %s unknown", name);
			tpe = &a->type;
		} else { 
			tpe = stack_find_type(sql, name);
		}

		e = rel_value_exp2(sql, &rel, val, sql_sel, ek, &is_last);
		if (!e || (rel && e->card > CARD_AGGR))
			return NULL;

		level = stack_find_frame(sql, name);
		e = rel_check_type(sql, tpe, e, type_cast); 
		if (!e)
			return NULL;
		if (rel) {
			sql_exp *er = exp_rel(sql, rel);
			list *b = sa_list(sql->sa);

			append(b, er);
			append(b, exp_set(sql->sa, name, e, level));
			res = exp_rel(sql, rel_psm_block(sql->sa, b));
		} else {
			res = exp_set(sql->sa, name, e, level);
		}
	} else { /* multi assignment */
		exp_kind ek = {type_value, (single)?card_column:card_relation, FALSE};
		sql_rel *rel_val = rel_subquery(sql, NULL, val, ek, APPLY_JOIN);
		dlist *vars = n->data.lval;
		dnode *m;
		node *n;
		list *b;

		if (!rel_val || !is_project(rel_val->op) ||
			    dlist_length(vars) != list_length(rel_val->exps)) {
			return sql_error(sql, 02, SQLSTATE(42000) "SET: Number of variables not equal to number of supplied values");
		}

	       	b = sa_list(sql->sa);
		if (rel_val) {
			sql_exp *er = exp_rel(sql, rel_val);

			append(b, er);
		}

		for(m = vars->h, n = rel_val->exps->h; n && m; n = n->next, m = m->next) {
			char *vname = m->data.sval;
			sql_exp *v = n->data;

			if (!stack_find_var(sql, vname)) {
				sql_arg *a = sql_bind_param(sql, vname);

				if (!a) /* not parameter, ie local var ? */
					return sql_error(sql, 01, SQLSTATE(42000) "Variable %s unknown", vname);
				tpe = &a->type;
			} else { 
				tpe = stack_find_type(sql, vname);
			}

			if (!exp_name(v))
				exp_label(sql->sa, v, ++sql->label);
			v = exp_column(sql->sa, exp_relname(v), exp_name(v), exp_subtype(v), v->card, has_nil(v), is_intern(v));

			level = stack_find_frame(sql, vname);
			v = rel_check_type(sql, tpe, v, type_cast); 
			if (!v)
				return NULL;
			if (v->card > CARD_AGGR) {
				sql_subaggr *zero_or_one = sql_bind_aggr(sql->sa, sql->session->schema, "zero_or_one", exp_subtype(v));
				assert(zero_or_one);
				v = exp_aggr1(sql->sa, v, zero_or_one, 0, 0, CARD_ATOM, 0);
			}
			append(b, exp_set(sql->sa, vname, v, level));
		}
		res = exp_rel(sql, rel_psm_block(sql->sa, b));
	}
	return res;
}

static sql_exp*
rel_psm_call(mvc * sql, symbol *se)
{
	sql_subtype *t;
	sql_exp *res = NULL;
	exp_kind ek = {type_value, card_none, FALSE};
	sql_rel *rel = NULL;

	res = rel_value_exp(sql, &rel, se, sql_sel, ek);
	if (!res || rel || ((t=exp_subtype(res)) && t->type))  /* only procedures */
		return sql_error(sql, 01, SQLSTATE(42000) "Function calls are ignored");
	return res;
}

static list *
rel_psm_declare(mvc *sql, dnode *n)
{
	list *l = sa_list(sql->sa);

	while(n) { /* list of 'identfiers with type' */
		dnode *ids = n->data.sym->data.lval->h->data.lval->h;
		sql_subtype *ctype = &n->data.sym->data.lval->h->next->data.typeval;
		while(ids) {
			const char *name = ids->data.sval;
			sql_exp *r = NULL;

			/* check if we overwrite a scope local variable declare x; declare x; */
			if (frame_find_var(sql, name)) {
				return sql_error(sql, 01,
					SQLSTATE(42000) "Variable '%s' already declared", name);
			}
			/* variables are put on stack, 
 			 * TODO make sure on plan/explain etc they only 
 			 * exist during plan phase */
			if(!stack_push_var(sql, name, ctype)) {
				return sql_error(sql, 02, SQLSTATE(HY001) MAL_MALLOC_FAIL);
			}
			r = exp_var(sql->sa, sa_strdup(sql->sa, name), ctype, sql->frame);
			append(l, r);
			ids = ids->next;
		}
		n = n->next;
	}
	return l;
}

static sql_exp *
rel_psm_declare_table(mvc *sql, dnode *n)
{
	sql_rel *rel = NULL;
	dlist *qname = n->next->data.lval;
	const char *name = qname_table(qname);
	const char *sname = qname_schema(qname);
	sql_table *t;

	if (sname)  /* not allowed here */
		return sql_error(sql, 02, SQLSTATE(42000) "DECLARE TABLE: qualified name not allowed");
	if (frame_find_var(sql, name)) 
		return sql_error(sql, 01, SQLSTATE(42000) "Variable '%s' already declared", name);
	
	assert(n->next->next->next->type == type_int);
	
	rel = rel_create_table(sql, cur_schema(sql), SQL_DECLARED_TABLE, NULL, name, n->next->next->data.sym, n->next->next->next->data.i_val, NULL, 0);

	if (!rel || rel->op != op_ddl || rel->flag != DDL_CREATE_TABLE)
		return NULL;

	t = (sql_table*)((atom*)((sql_exp*)rel->exps->t->data)->l)->data.val.pval;
	if(!stack_push_table(sql, name, rel, t))
		return sql_error(sql, 02, SQLSTATE(HY001) MAL_MALLOC_FAIL);
	return exp_table(sql->sa, sa_strdup(sql->sa, name), t, sql->frame);
}

/* [ label: ]
   while (cond) do 
	statement_list
   end [ label ]
   currently we only parse the labels, they cannot be used as there is no

   support for LEAVE and ITERATE (sql multi-level break and continue)
 */
static sql_exp * 
rel_psm_while_do( mvc *sql, sql_subtype *res, list *restypelist, dnode *w, int is_func )
{
	if (!w)
		return NULL;
	if (w->type == type_symbol) { 
		sql_exp *cond;
		list *whilestmts;
		dnode *n = w;
		sql_rel *rel = NULL;

		cond = rel_logical_value_exp(sql, &rel, n->data.sym, sql_sel); 
		n = n->next;
		whilestmts = sequential_block(sql, res, restypelist, n->data.lval, n->next->data.sval, is_func);

		if (sql->session->status || !cond || !whilestmts) 
			return NULL;
		if (rel) {
			sql_exp *er = exp_rel(sql, rel);
			list *b = sa_list(sql->sa);

			append(b, er);
			append(b, exp_while( sql->sa, cond, whilestmts ));
			return exp_rel(sql, rel_psm_block(sql->sa, b));
		}
		return exp_while( sql->sa, cond, whilestmts );
	}
	return NULL;
}


/* if (cond) then statement_list
   [ elseif (cond) then statement_list ]*
   [ else statement_list ]
   end if
 */
static list * 
psm_if_then_else( mvc *sql, sql_subtype *res, list *restypelist, dnode *elseif, int is_func)
{
	if (!elseif)
		return NULL;
	assert(elseif->type == type_symbol); 
	if (elseif->data.sym && elseif->data.sym->token == SQL_IF) {
		sql_exp *cond;
		list *ifstmts, *elsestmts;
		dnode *n = elseif->data.sym->data.lval->h;
		sql_rel *rel = NULL;

		cond = rel_logical_value_exp(sql, &rel, n->data.sym, sql_sel); 
		n = n->next;
		ifstmts = sequential_block(sql, res, restypelist, n->data.lval, NULL, is_func);
		n = n->next;
		elsestmts = psm_if_then_else( sql, res, restypelist, n, is_func);

		if (sql->session->status || !cond || !ifstmts) 
			return NULL;
		if (rel) {
			sql_exp *er = exp_rel(sql, rel);
			list *b = sa_list(sql->sa);

			append(b, er);
			append(b, exp_if(sql->sa, cond, ifstmts, elsestmts));
			return b;
		}
		return append(sa_list(sql->sa), exp_if( sql->sa, cond, ifstmts, elsestmts));
	} else { /* else */
		symbol *e = elseif->data.sym;

		if (e==NULL || (e->token != SQL_ELSE))
			return NULL;
		return sequential_block( sql, res, restypelist, e->data.lval, NULL, is_func);
	}
}

static sql_exp * 
rel_psm_if_then_else( mvc *sql, sql_subtype *res, list *restypelist, dnode *elseif, int is_func)
{
	if (!elseif)
		return NULL;
	if (elseif->next && elseif->type == type_symbol) { /* if or elseif */
		sql_exp *cond;
		list *ifstmts, *elsestmts;
		dnode *n = elseif;
		sql_rel *rel = NULL;

		cond = rel_logical_value_exp(sql, &rel, n->data.sym, sql_sel); 
		n = n->next;
		ifstmts = sequential_block(sql, res, restypelist, n->data.lval, NULL, is_func);
		n = n->next;
		elsestmts = psm_if_then_else( sql, res, restypelist, n, is_func);
		if (sql->session->status || !cond || !ifstmts) 
			return NULL;
		if (rel) {
			sql_exp *er = exp_rel(sql, rel);
			list *b = sa_list(sql->sa);

			append(b, er);
			append(b, exp_if(sql->sa, cond, ifstmts, elsestmts));
			return exp_rel(sql, rel_psm_block(sql->sa, b));
		}
		return exp_if( sql->sa, cond, ifstmts, elsestmts);
	}
	return NULL;
}

/* 	1
	CASE
	WHEN search_condition THEN statements
	[ WHEN search_condition THEN statements ]
	[ ELSE statements ]
	END CASE

	2
	CASE case_value
	WHEN when_value THEN statements
	[ WHEN when_value THEN statements ]
	[ ELSE statements ]
	END CASE
 */
static list * 
rel_psm_case( mvc *sql, sql_subtype *res, list *restypelist, dnode *case_when, int is_func )
{
	list *case_stmts = sa_list(sql->sa);

	if (!case_when)
		return NULL;

	/* case 1 */
	if (case_when->type == type_symbol) {
		dnode *n = case_when;
		symbol *case_value = n->data.sym;
		dlist *when_statements = n->next->data.lval;
		dlist *else_statements = n->next->next->data.lval;
		list *else_stmt = NULL;
		sql_rel *rel = NULL;
		exp_kind ek = {type_value, card_value, FALSE};
		sql_exp *v = rel_value_exp(sql, &rel, case_value, sql_sel, ek);

		if (!v)
			return NULL;
		if (rel)
			return sql_error(sql, 02, SQLSTATE(42000) "CASE: No SELECT statements allowed within the CASE condition");
		if (else_statements) {
			else_stmt = sequential_block( sql, res, restypelist, else_statements, NULL, is_func);
			if (!else_stmt) 
				return NULL;
		}
		n = when_statements->h;
		while(n) {
			dnode *m = n->data.sym->data.lval->h;
			sql_exp *cond=0, *when_value = rel_value_exp(sql, &rel, m->data.sym, sql_sel, ek);
			list *if_stmts = NULL;
			sql_exp *case_stmt = NULL;

			if (!when_value || rel ||
			   (cond = rel_binop_(sql, v, when_value, NULL, "=", card_value)) == NULL || 
			   (if_stmts = sequential_block( sql, res, restypelist, m->next->data.lval, NULL, is_func)) == NULL ) {
				if (rel)
					return sql_error(sql, 02, SQLSTATE(42000) "CASE: No SELECT statements allowed within the CASE condition");
				return NULL;
			}
			case_stmt = exp_if(sql->sa, cond, if_stmts, NULL);
			list_append(case_stmts, case_stmt);
			n = n->next;
		}
		if (else_stmt)
			list_merge(case_stmts, else_stmt, NULL);
		return case_stmts;
	} else { 
		/* case 2 */
		dnode *n = case_when;
		dlist *whenlist = n->data.lval;
		dlist *else_statements = n->next->data.lval;
		list *else_stmt = NULL;

		if (else_statements) {
			else_stmt = sequential_block( sql, res, restypelist, else_statements, NULL, is_func);
			if (!else_stmt) 
				return NULL;
		}
		n = whenlist->h;
		while(n) {
			dnode *m = n->data.sym->data.lval->h;
			sql_rel *rel = NULL;
			sql_exp *cond = rel_logical_value_exp(sql, &rel, m->data.sym, sql_sel);
			list *if_stmts = NULL;
			sql_exp *case_stmt = NULL;

			if (!cond || rel ||
			   (if_stmts = sequential_block( sql, res, restypelist, m->next->data.lval, NULL, is_func)) == NULL ) {
				if (rel)
					return sql_error(sql, 02, SQLSTATE(42000) "CASE: No SELECT statements allowed within the CASE condition");
				return NULL;
			}
			case_stmt = exp_if(sql->sa, cond, if_stmts, NULL);
			list_append(case_stmts, case_stmt);
			n = n->next;
		}
		if (else_stmt)
			list_merge(case_stmts, else_stmt, NULL);
		return case_stmts;
	}
}

/* return val;
 */
static list * 
rel_psm_return( mvc *sql, sql_subtype *restype, list *restypelist, symbol *return_sym )
{
	exp_kind ek = {type_value, card_value, FALSE};
	sql_exp *res;
	sql_rel *rel = NULL;
	int is_last = 0;
	list *l = sa_list(sql->sa);

	if (restypelist)
		ek.card = card_relation;
	res = rel_value_exp2(sql, &rel, return_sym, sql_sel, ek, &is_last);
	if (!res)
		return NULL;
	if (ek.card != card_relation && (!res || !restype ||
           	(res = rel_check_type(sql, restype, res, type_equal)) == NULL))
		return (!restype)?sql_error(sql, 02, SQLSTATE(42000) "RETURN: return type does not match"):NULL;
	else if (ek.card == card_relation && !rel)
		return NULL;
	
	if (rel && ek.card != card_relation)
		append(l, exp_rel(sql, rel));
	else if (rel && !is_ddl(rel->op)) {
		list *exps = sa_list(sql->sa);
		node *n, *m;
		int isproject = (rel->op == op_project);
		list *oexps = rel->exps;
		sql_rel *l = rel->l;

		if (is_topn(rel->op) || is_sample(rel->op))
			oexps = l->exps;
		for (n = oexps->h, m = restypelist->h; n && m; n = n->next, m = m->next) {
			sql_exp *e = n->data;
			sql_arg *ce = m->data;
			const char *cname = exp_name(e);
			char name[16];

			if (!cname)
				cname = sa_strdup(sql->sa, number2name(name, 16, ++sql->label));
			if (!isproject) 
				e = exp_column(sql->sa, exp_relname(e), cname, exp_subtype(e), exp_card(e), has_nil(e), is_intern(e));
			e = rel_check_type(sql, &ce->type, e, type_equal);
			if (!e)
				return NULL;
			append(exps, e);
		}
		if (isproject)
			rel -> exps = exps;
		else
			rel = rel_project(sql->sa, rel, exps);
		res = exp_rel(sql, rel);
	} else if (rel && restypelist){ /* handle return table-var */
		list *exps = sa_list(sql->sa);
		sql_table *t = rel_ddl_table_get(rel);
		node *n, *m;
		const char *tname = t->base.name;

		if (cs_size(&t->columns) != list_length(restypelist))
			return sql_error(sql, 02, SQLSTATE(42000) "RETURN: number of columns do not match");
		for (n = t->columns.set->h, m = restypelist->h; n && m; n = n->next, m = m->next) {
			sql_column *c = n->data;
			sql_arg *ce = m->data;
			sql_exp *e = exp_alias(sql->sa, tname, c->base.name, tname, c->base.name, &c->type, CARD_MULTI, c->null, 0);

			e = rel_check_type(sql, &ce->type, e, type_equal);
			if (!e)
				return NULL;
			append(exps, e);
		}
		rel = rel_project(sql->sa, rel, exps);
		res = exp_rel(sql, rel);
	}
	append(l, exp_return(sql->sa, res, stack_nr_of_declared_tables(sql)));
	return l;
}

static list *
rel_select_into( mvc *sql, symbol *sq, exp_kind ek)
{
	SelectNode *sn = (SelectNode*)sq;
	dlist *into = sn->into;
	node *m;
	dnode *n;
	sql_rel *r;
	list *nl = NULL;

	/* SELECT ... INTO var_list */
	sn->into = NULL;
	r = rel_subquery(sql, NULL, sq, ek, APPLY_JOIN);
	if (!r) 
		return NULL;
	nl = sa_list(sql->sa);
	append(nl, exp_rel(sql, r));
	for (m = r->exps->h, n = into->h; m && n; m = m->next, n = n->next) {
		sql_subtype *tpe = NULL;
		char *nme = n->data.sval;
		sql_exp *v = m->data;
		int level;

		if (!stack_find_var(sql, nme)) 
			return sql_error(sql, 02, SQLSTATE(42000) "SELECT INTO: variable '%s' unknown", nme);
		/* dynamic check for single values */
		if (v->card > CARD_AGGR) {
			sql_subaggr *zero_or_one = sql_bind_aggr(sql->sa, sql->session->schema, "zero_or_one", exp_subtype(v));
			assert(zero_or_one);
			v = exp_aggr1(sql->sa, v, zero_or_one, 0, 0, CARD_ATOM, 0);
		}
		tpe = stack_find_type(sql, nme);
		level = stack_find_frame(sql, nme);
		if (!v || !(v = rel_check_type(sql, tpe, v, type_equal))) 
			return NULL;
		v = exp_set(sql->sa, nme, v, level);
		list_append(nl, v);
	}
	return nl;
}

extern sql_rel *
rel_select_with_into(mvc *sql, symbol *sq)
{
	exp_kind ek = {type_value, card_row, TRUE};
	list *reslist = rel_select_into(sql, sq, ek);
	if (!reslist)
		return NULL;
	return rel_psm_block(sql->sa, reslist);
}

static int has_return( list *l );

static int
exp_has_return(sql_exp *e) 
{
	if (e->type == e_psm) {
		if (e->flag & PSM_RETURN) 
			return 1;
		if (e->flag & PSM_IF) 
			return has_return(e->r) && (!e->f || has_return(e->f));
	}
	return 0;
}

static int
has_return( list *l )
{
	node *n = l->t;
	sql_exp *e = n->data;

	/* last statment of sequential block */
	if (exp_has_return(e)) 
		return 1;
	return 0;
}

static list *
sequential_block (mvc *sql, sql_subtype *restype, list *restypelist, dlist *blk, char *opt_label, int is_func) 
{
	list *l=0;
	dnode *n;

	assert(!restype || !restypelist);

 	if (THRhighwater())
		return sql_error(sql, 10, SQLSTATE(42000) "SELECT: too many nested operators");

	if (blk->h)
 		l = sa_list(sql->sa);
	if(!stack_push_frame(sql, opt_label))
		return sql_error(sql, 02, SQLSTATE(HY001) MAL_MALLOC_FAIL);
	for (n = blk->h; n; n = n->next ) {
		sql_exp *res = NULL;
		list *reslist = NULL;
		symbol *s = n->data.sym;

		switch (s->token) {
		case SQL_SET:
			res = psm_set_exp(sql, s->data.lval->h);
			break;
		case SQL_DECLARE:
			reslist = rel_psm_declare(sql, s->data.lval->h);
			break;
		case SQL_CREATE_TABLE: 
			res = rel_psm_declare_table(sql, s->data.lval->h);
			break;
		case SQL_WHILE:
			res = rel_psm_while_do(sql, restype, restypelist, s->data.lval->h, is_func);
			break;
		case SQL_IF:
			res = rel_psm_if_then_else(sql, restype, restypelist, s->data.lval->h, is_func);
			break;
		case SQL_CASE:
			reslist = rel_psm_case(sql, restype, restypelist, s->data.lval->h, is_func);
			break;
		case SQL_CALL:
			res = rel_psm_call(sql, s->data.sym);
			break;
		case SQL_RETURN:
			/*If it is not a function it cannot have a return statement*/
			if (!is_func)
				res = sql_error(sql, 01, SQLSTATE(42000) "Return statement in the procedure body");
			else {
				/* should be last statement of a sequential_block */
				if (n->next) { 
					res = sql_error(sql, 01, SQLSTATE(42000) "Statement after return");
				} else {
					res = NULL;
					reslist = rel_psm_return(sql, restype, restypelist, s->data.sym);
				}
			}
			break;
		case SQL_SELECT: { /* row selections (into variables) */
			exp_kind ek = {type_value, card_row, TRUE};
			reslist = rel_select_into(sql, s, ek);
		}	break;
		case SQL_COPYFROM:
		case SQL_BINCOPYFROM:
		case SQL_INSERT:
		case SQL_UPDATE:
		case SQL_DELETE: {
			sql_rel *r = rel_updates(sql, s);
			if (!r)
				return NULL;
			res = exp_rel(sql, r);
		}	break;
		default:
			res = sql_error(sql, 01, SQLSTATE(42000) "Statement '%s' is not a valid flow control statement",
			 token2string(s->token));
		}
		if (!res && !reslist) {
			l = NULL;
			break;
		}
		if (res)
			list_append(l, res);
		else
			list_merge(l, reslist, NULL);
	}
	stack_pop_frame(sql);
	return l;
}

static int
arg_cmp(void *A, void *N) 
{
	sql_arg *a = A;
	char *name = N;
	return strcmp(a->name, name);
}

static list *
result_type(mvc *sql, symbol *res) 
{
	if (res->token == SQL_TYPE) {
		sql_subtype *st = &res->data.lval->h->data.typeval;
		sql_arg *a = sql_create_arg(sql->sa, "result", st, ARG_OUT);

		return list_append(sa_list(sql->sa), a);
	} else if (res->token == SQL_TABLE) {
		sql_arg *a;
		dnode *n = res->data.lval->h;
		list *types = sa_list(sql->sa);

		for(;n; n = n->next->next) {
			sql_subtype *ct = &n->next->data.typeval;

			if (list_find(types, n->data.sval, &arg_cmp) != NULL)
				return sql_error(sql, ERR_AMBIGUOUS, SQLSTATE(42000) "CREATE FUNC: identifier '%s' ambiguous", n->data.sval);

		       	a = sql_create_arg(sql->sa, n->data.sval, ct, ARG_OUT);
			list_append(types, a);
		}
		return types;
	}
	return NULL;
}

static list *
create_type_list(mvc *sql, dlist *params, int param)
{
	sql_subtype *par_subtype;
	list * type_list = sa_list(sql->sa);
	dnode * n = NULL;
	
	if (params) {
		for (n = params->h; n; n = n->next) {
			dnode *an = n;
	
			if (param) {
				an = n->data.lval->h;
				par_subtype = &an->next->data.typeval;
				if (par_subtype && !par_subtype->type) /* var arg */
					return type_list;
				list_append(type_list, par_subtype);
			} else { 
				par_subtype = &an->data.typeval;
				list_prepend(type_list, par_subtype);
			}
		}
	}
	return type_list;
}

static sql_rel*
rel_create_function(sql_allocator *sa, const char *sname, sql_func *f)
{
	sql_rel *rel = rel_create(sa);
	list *exps = new_exp_list(sa);
	if(!rel || !exps)
		return NULL;

	append(exps, exp_atom_clob(sa, sname));
	if (f)
		append(exps, exp_atom_clob(sa, f->base.name));
	append(exps, exp_atom_ptr(sa, f));
	rel->l = NULL;
	rel->r = NULL;
	rel->op = op_ddl;
	rel->flag = DDL_CREATE_FUNCTION;
	rel->exps = exps;
	rel->card = 0;
	rel->nrcols = 0;
	return rel;
}

static sql_rel *
rel_create_func(mvc *sql, dlist *qname, dlist *params, symbol *res, dlist *ext_name, dlist *body, int type, int lang, int replace)
{
	const char *fname = qname_table(qname);
	const char *sname = qname_schema(qname);
	sql_schema *s = NULL;
	sql_func *f = NULL;
	sql_subfunc *sf;
	dnode *n;
	list *type_list = NULL, *restype = NULL;
	int instantiate = (sql->emode == m_instantiate);
	int deps = (sql->emode == m_deps);
	int create = (!instantiate && !deps);
	bit vararg = FALSE;

	char is_table = (res && res->token == SQL_TABLE);
	char is_aggr = (type == F_AGGR);
	char is_func = (type != F_PROC);
	char is_loader = (type == F_LOADER);

	char *F = is_loader?"LOADER":(is_aggr?"AGGREGATE":(is_func?"FUNCTION":"PROCEDURE"));
	char *fn = is_loader?"loader":(is_aggr ? "aggregate" : (is_func ? "function" : "procedure"));
	char *KF = type==F_FILT?"FILTER ": type==F_UNION?"UNION ": "";
	char *kf = type == F_FILT ? "filter " : type == F_UNION ? "union " : "";

	assert(res || type == F_PROC || type == F_FILT || type == F_LOADER);

	if (is_table)
		type = F_UNION;

	if (STORE_READONLY && create) 
		return sql_error(sql, 06, SQLSTATE(42000) "Schema statements cannot be executed on a readonly database.");
			
	if (sname && !(s = mvc_bind_schema(sql, sname)))
		return sql_error(sql, 02, SQLSTATE(3F000) "CREATE %s%s: no such schema '%s'", KF, F, sname);
	if (s == NULL)
		s = cur_schema(sql);

	type_list = create_type_list(sql, params, 1);
	if ((sf = sql_bind_func_(sql->sa, s, fname, type_list, type)) != NULL && create) {
		if (replace) {
			sql_func *func = sf->func;
			int action = 0;
			if (!mvc_schema_privs(sql, s)) {
				return sql_error(sql, 02, SQLSTATE(42000) "CREATE OR REPLACE %s%s: access denied for %s to schema ;'%s'", KF, F, stack_get_string(sql, "current_user"), s->base.name);
			}
			if (mvc_check_dependency(sql, func->base.id, !IS_PROC(func) ? FUNC_DEPENDENCY : PROC_DEPENDENCY, NULL))
<<<<<<< HEAD
				return sql_error(sql, 02, SQLSTATE(42000) "CREATE OR REPLACE %s%s: there are database objects dependent on %s%s %s;", KF, F, kf, fn, func->base.name);
=======
				return sql_error(sql, 02, "CREATE OR REPLACE %s%s: there are database objects dependent on %s%s %s;", KF, F, kf, fn, func->base.name);
			if (!func->s) {
				return sql_error(sql, 02, "CREATE OR REPLACE %s%s: not allowed to replace system %s%s %s;", KF, F, kf, fn, func->base.name);
			}
>>>>>>> 11051ad0

			mvc_drop_func(sql, s, func, action);
			sf = NULL;
		} else {
			if (params) {
				char *arg_list = NULL;
				node *n;
				
				for (n = type_list->h; n; n = n->next) {
					char *tpe =  subtype2string((sql_subtype *) n->data);
					
					if (arg_list) {
						char *t = arg_list;
						arg_list = sql_message("%s, %s", arg_list, tpe);
						_DELETE(t);
						_DELETE(tpe);
					} else {
						arg_list = tpe;
					}
				}
				(void)sql_error(sql, 02, SQLSTATE(42000) "CREATE %s%s: name '%s' (%s) already in use", KF, F, fname, arg_list);
				_DELETE(arg_list);
				list_destroy(type_list);
				return NULL;
			} else {
				list_destroy(type_list);
				return sql_error(sql, 02, SQLSTATE(42000) "CREATE %s%s: name '%s' already in use", KF, F, fname);
			}
		}
	}
	list_destroy(type_list);
	if (create && !mvc_schema_privs(sql, s)) {
		return sql_error(sql, 02, SQLSTATE(42000) "CREATE %s%s: insufficient privileges "
				"for user '%s' in schema '%s'", KF, F,
				stack_get_string(sql, "current_user"), s->base.name);
	} else {
		char *q = QUERY(sql->scanner);
		list *l = NULL;

	 	if (params) {
			for (n = params->h; n; n = n->next) {
				dnode *an = n->data.lval->h;
				sql_add_param(sql, an->data.sval, &an->next->data.typeval);
			}
			l = sql->params;
			if (l && list_length(l) == 1) {
				sql_arg *a = l->h->data;

				if (strcmp(a->name, "*") == 0) {
					l = NULL;
					vararg = TRUE;
				}
			}
		}
		if (!l)
			l = sa_list(sql->sa);
		if (res) {
			restype = result_type(sql, res);
			if (!restype)
				return sql_error(sql, 01, SQLSTATE(42000) "CREATE %s%s: failed to get restype", KF, F);
		}
		if (body && lang > FUNC_LANG_SQL) {
			char *lang_body = body->h->data.sval;
			char *mod = 	
					(lang == FUNC_LANG_R)?"rapi":
					(lang == FUNC_LANG_C || lang == FUNC_LANG_CPP)?"capi":
					(lang == FUNC_LANG_J)?"japi":
					(lang == FUNC_LANG_PY)?"pyapi":
 					(lang == FUNC_LANG_MAP_PY)?"pyapimap":"unknown";
			sql->params = NULL;
			if (create) {
				f = mvc_create_func(sql, sql->sa, s, fname, l, restype, type, lang,  mod, fname, lang_body, (type == F_LOADER)?TRUE:FALSE, vararg);
			} else if (!sf) {
				return sql_error(sql, 01, SQLSTATE(42000) "CREATE %s%s: R function %s.%s not bound", KF, F, s->base.name, fname );
			} /*else {
				sql_func *f = sf->func;
				f->mod = _STRDUP("rapi");
				f->imp = _STRDUP("eval");
				if (res && restype)
					f->res = restype;
				f->sql = 0;
				f->lang = FUNC_LANG_INT;
			}*/
		} else if (body) {
			sql_arg *ra = (restype && !is_table)?restype->h->data:NULL;
			list *b = NULL;
			sql_schema *old_schema = cur_schema(sql);

			if (create) { /* needed for recursive functions */
				q = query_cleaned(q);
				sql->forward = f = mvc_create_func(sql, sql->sa, s, fname, l, restype, type, lang, "user", q, q, FALSE, vararg);
				GDKfree(q);
			}
			sql->session->schema = s;
			b = sequential_block(sql, (ra)?&ra->type:NULL, ra?NULL:restype, body, NULL, is_func);
			sql->forward = NULL;
			sql->session->schema = old_schema;
			sql->params = NULL;
			if (!b) 
				return NULL;
		
			/* check if we have a return statement */
			if (is_func && restype && !has_return(b)) {
				return sql_error(sql, 01, SQLSTATE(42000) "CREATE %s%s: missing return statement", KF, F);
			}
			if (!is_func && !restype && has_return(b)) {
				return sql_error(sql, 01, SQLSTATE(42000) "CREATE %s%s: procedures "
						"cannot have return statements", KF, F);
			}

			/* in execute mode we instantiate the function */
			if (instantiate || deps) {
				return rel_psm_block(sql->sa, b);
			}
		} else {
			char *fmod = qname_module(ext_name);
			char *fnme = qname_fname(ext_name);

			if (!fmod || !fnme)
				return NULL;
			sql->params = NULL;
			if (create) {
				q = query_cleaned(q);
				f = mvc_create_func(sql, sql->sa, s, fname, l, restype, type, lang, fmod, fnme, q, FALSE, vararg);
				GDKfree(q);
			} else if (!sf) {
				return sql_error(sql, 01, SQLSTATE(42000) "CREATE %s%s: external name %s.%s not bound (%s.%s)", KF, F, fmod, fnme, s->base.name, fname );
			} else {
				sql_func *f = sf->func;
				if (!f->mod || strcmp(f->mod, fmod))
					f->mod = _STRDUP(fmod);
				if (!f->imp || strcmp(f->imp, fnme)) 
					f->imp = (f->sa)?sa_strdup(f->sa, fnme):_STRDUP(fnme);
				if(!f->mod || !f->imp) {
					_DELETE(f->mod);
					_DELETE(f->imp);
					return sql_error(sql, 02, SQLSTATE(HY001) "CREATE %s%s: could not allocate space", KF, F);
				}
				f->sql = 0; /* native */
				f->lang = FUNC_LANG_INT;
			}
		}
	}
	return rel_create_function(sql->sa, s->base.name, f);
}

static sql_rel*
rel_drop_function(sql_allocator *sa, const char *sname, const char *name, int nr, int type, int action)
{
	sql_rel *rel = rel_create(sa);
	list *exps = new_exp_list(sa);
	if(!rel || !exps)
		return NULL;

	append(exps, exp_atom_clob(sa, sname));
	append(exps, exp_atom_clob(sa, name));
	append(exps, exp_atom_int(sa, nr));
	append(exps, exp_atom_int(sa, type));
	append(exps, exp_atom_int(sa, action));
	rel->l = NULL;
	rel->r = NULL;
	rel->op = op_ddl;
	rel->flag = DDL_DROP_FUNCTION;
	rel->exps = exps;
	rel->card = 0;
	rel->nrcols = 0;
	return rel;
}

sql_func *
resolve_func( mvc *sql, sql_schema *s, const char *name, dlist *typelist, int type, char *op) 
{
	sql_func *func = NULL;
	list *list_func = NULL, *type_list = NULL;
	char is_aggr = (type == F_AGGR);
	char is_func = (type != F_PROC && type != F_LOADER);
	char *F = is_aggr?"AGGREGATE":(is_func?"FUNCTION":"PROCEDURE");
	char *f = is_aggr?"aggregate":(is_func?"function":"procedure");
	char *KF = type==F_FILT?"FILTER ": type==F_UNION?"UNION ": "";
	char *kf = type==F_FILT?"filter ": type==F_UNION?"union ": "";

	if (typelist) {	
		sql_subfunc *sub_func;

		type_list = create_type_list(sql, typelist, 0);
		sub_func = sql_bind_func_(sql->sa, s, name, type_list, type);
		if (!sub_func && type == F_FUNC) {
			sub_func = sql_bind_func_(sql->sa, s, name, type_list, F_UNION);
			type = sub_func?F_UNION:F_FUNC;
		}
		if ( sub_func && sub_func->func->type == type)
			func = sub_func->func;
	} else {
		list_func = schema_bind_func(sql, s, name, type);
		if (!list_func && type == F_FUNC) 
			list_func = schema_bind_func(sql,s,name, F_UNION);
		if (list_func && list_func->cnt > 1) {
			list_destroy(list_func);
			return sql_error(sql, 02, SQLSTATE(42000) "%s %s%s: there are more than one %s%s called '%s', please use the full signature", op, KF, F, kf, f,name);
		}
		if (list_func && list_func->cnt == 1)
			func = (sql_func*) list_func->h->data;
	}

	if (!func) { 
		if (typelist) {
			char *arg_list = NULL;
			node *n;
			
			if (type_list->cnt > 0) {
				void *e;
				for (n = type_list->h; n; n = n->next) {
					char *tpe =  subtype2string((sql_subtype *) n->data);
				
					if (arg_list) {
						char *t = arg_list;
						arg_list = sql_message("%s, %s", arg_list, tpe);
						_DELETE(tpe);
						_DELETE(t);
					} else {
						arg_list = tpe;
					}
				}
				list_destroy(list_func);
				list_destroy(type_list);
				e = sql_error(sql, 02, SQLSTATE(42000) "%s %s%s: no such %s%s '%s' (%s)", op, KF, F, kf, f, name, arg_list);
				_DELETE(arg_list);
				return e;
			}
			list_destroy(list_func);
			list_destroy(type_list);
			return sql_error(sql, 02, SQLSTATE(42000) "%s %s%s: no such %s%s '%s' ()", op, KF, F, kf, f, name);

		} else {
			return sql_error(sql, 02, SQLSTATE(42000) "%s %s%s: no such %s%s '%s'", op, KF, F, kf, f, name);
		}
	} else if (((is_func && type != F_FILT) && !func->res) || 
		   (!is_func && func->res)) {
		list_destroy(list_func);
		list_destroy(type_list);
		return sql_error(sql, 02, SQLSTATE(42000) "%s %s%s: cannot drop %s '%s'", KF, F, is_func?"procedure":"function", op, name);
	}

	list_destroy(list_func);
	list_destroy(type_list);
	return func;
}

static sql_rel* 
rel_drop_func(mvc *sql, dlist *qname, dlist *typelist, int drop_action, int type)
{
	const char *name = qname_table(qname);
	const char *sname = qname_schema(qname);
	sql_schema *s = NULL;
	sql_func *func = NULL;

	char is_aggr = (type == F_AGGR);
	char is_func = (type != F_PROC);
	char *F = is_aggr?"AGGREGATE":(is_func?"FUNCTION":"PROCEDURE");
	char *KF = type==F_FILT?"FILTER ": type==F_UNION?"UNION ": "";

	if (sname && !(s = mvc_bind_schema(sql, sname)))
		return sql_error(sql, 02, SQLSTATE(3F000) "DROP %s%s: no such schema '%s'", KF, F, sname);

	if (s == NULL) 
		s =  cur_schema(sql);
	
	func = resolve_func(sql, s, name, typelist, type, "DROP");
	if (!func && !sname) {
		s = tmp_schema(sql);
		func = resolve_func(sql, s, name, typelist, type, "DROP");
	}
	if (func)
		return rel_drop_function(sql->sa, s->base.name, name, func->base.id, type, drop_action);
	return NULL;
}

static sql_rel* 
rel_drop_all_func(mvc *sql, dlist *qname, int drop_action, int type)
{
	const char *name = qname_table(qname);
	const char *sname = qname_schema(qname);
	sql_schema *s = NULL;
	list * list_func = NULL; 

	char is_aggr = (type == F_AGGR);
	char is_func = (type != F_PROC);
	char *F = is_aggr?"AGGREGATE":(is_func?"FUNCTION":"PROCEDURE");
	char *f = is_aggr?"aggregate":(is_func?"function":"procedure");
	char *KF = type==F_FILT?"FILTER ": type==F_UNION?"UNION ": "";
	char *kf = type==F_FILT?"filter ": type==F_UNION?"union ": "";

	if (sname && !(s = mvc_bind_schema(sql, sname)))
		return sql_error(sql, 02, SQLSTATE(3F000) "DROP %s%s: no such schema '%s'", KF, F, sname);

	if (s == NULL) 
		s =  cur_schema(sql);
	
	list_func = schema_bind_func(sql, s, name, type);
	if (!list_func) 
		return sql_error(sql, 02, SQLSTATE(3F000) "DROP ALL %s%s: no such %s%s '%s'", KF, F, kf, f, name);
	list_destroy(list_func);
	return rel_drop_function(sql->sa, s->base.name, name, -1, type, drop_action);
}

static sql_rel *
rel_create_trigger(mvc *sql, const char *sname, const char *tname, const char *triggername, int time, int orientation, int event, const char *old_name, const char *new_name, symbol *condition, const char *query)
{
	sql_rel *rel = rel_create(sql->sa);
	list *exps = new_exp_list(sql->sa);
	if(!rel || !exps)
		return NULL;

	append(exps, exp_atom_str(sql->sa, sname, sql_bind_localtype("str") ));
	append(exps, exp_atom_str(sql->sa, tname, sql_bind_localtype("str") ));
	append(exps, exp_atom_str(sql->sa, triggername, sql_bind_localtype("str") ));
	append(exps, exp_atom_int(sql->sa, time));
	append(exps, exp_atom_int(sql->sa, orientation));
	append(exps, exp_atom_int(sql->sa, event));
	append(exps, exp_atom_str(sql->sa, old_name, sql_bind_localtype("str") ));
	append(exps, exp_atom_str(sql->sa, new_name, sql_bind_localtype("str") ));
	(void)condition;
	append(exps, exp_atom_str(sql->sa, NULL, sql_bind_localtype("str") ));
	append(exps, exp_atom_str(sql->sa, query, sql_bind_localtype("str") ));
	rel->l = NULL;
	rel->r = NULL;
	rel->op = op_ddl;
	rel->flag = DDL_CREATE_TRIGGER;
	rel->exps = exps;
	rel->card = CARD_MULTI;
	rel->nrcols = 0;
	return rel;
}

static sql_var*
_stack_push_table(mvc *sql, const char *tname, sql_table *t)
{
	sql_rel *r = rel_basetable(sql, t, tname );
	return stack_push_rel_view(sql, tname, r);
}

static sql_rel *
create_trigger(mvc *sql, dlist *qname, int time, symbol *trigger_event, dlist *tqname, dlist *opt_ref, dlist *triggered_action)
{
	const char *triggername = qname_table(qname);
	const char *sname = qname_schema(tqname);
	const char *tname = qname_table(tqname);
	sql_schema *ss = cur_schema(sql);
	sql_table *t = NULL;
	int instantiate = (sql->emode == m_instantiate);
	int create = (!instantiate && sql->emode != m_deps);
	list *sq = NULL;
	sql_rel *r = NULL;

	dlist *columns = trigger_event->data.lval;
	const char *old_name = NULL, *new_name = NULL; 
	dlist *stmts = triggered_action->h->next->next->data.lval;
	symbol *condition = triggered_action->h->next->data.sym;
	
	if (!sname)
		sname = ss->base.name;

	if (sname && !(ss = mvc_bind_schema(sql, sname)))
		return sql_error(sql, 02, SQLSTATE(3F000) "CREATE TRIGGER: no such schema '%s'", sname);

	if (opt_ref) {
		dnode *dl = opt_ref->h;
		for ( ; dl; dl = dl->next) {
			/* list (new(1)/old(0)), char */
			char *n = dl->data.lval->h->next->data.sval;

			assert(dl->data.lval->h->type == type_int);
			if (!dl->data.lval->h->data.i_val) /*?l_val?*/
				old_name = n;
			else
				new_name = n;
		}
	}
	if (create && !mvc_schema_privs(sql, ss)) 
		return sql_error(sql, 02, SQLSTATE(42000) "CREATE TRIGGER: access denied for %s to schema ;'%s'", stack_get_string(sql, "current_user"), ss->base.name);
	if (create && mvc_bind_trigger(sql, ss, triggername) != NULL) 
		return sql_error(sql, 02, SQLSTATE(42000) "CREATE TRIGGER: name '%s' already in use", triggername);
	
	if (create && !(t = mvc_bind_table(sql, ss, tname)))
		return sql_error(sql, 02, SQLSTATE(42000) "CREATE TRIGGER: unknown table '%s'", tname);
	if (create && isView(t)) 
		return sql_error(sql, 02, SQLSTATE(42000) "CREATE TRIGGER: cannot create trigger on view '%s'", tname);
	
	if (create) {
		int event = (trigger_event->token == SQL_INSERT)?0:
			    (trigger_event->token == SQL_DELETE)?1:2;
		int orientation = triggered_action->h->data.i_val;
		char *q = query_cleaned(QUERY(sql->scanner));

		assert(triggered_action->h->type == type_int);
		r = rel_create_trigger(sql, t->s->base.name, t->base.name, triggername, time, orientation, event, old_name, new_name, condition, q);
		GDKfree(q);
		return r;
	}

	if (!instantiate) {
		t = mvc_bind_table(sql, ss, tname);
		if(!stack_push_frame(sql, "OLD-NEW"))
			return sql_error(sql, 02, SQLSTATE(HY001) MAL_MALLOC_FAIL);
		/* we need to add the old and new tables */
		if (!instantiate && new_name) {
			if(!_stack_push_table(sql, new_name, t))
				return sql_error(sql, 02, SQLSTATE(HY001) MAL_MALLOC_FAIL);
		}
		if (!instantiate && old_name) {
			if(!_stack_push_table(sql, old_name, t))
				return sql_error(sql, 02, SQLSTATE(HY001) MAL_MALLOC_FAIL);
		}
	}
	if (condition) {
		sql_rel *rel = NULL;

		if (new_name) /* in case of updates same relations is available via both names */ 
			rel = stack_find_rel_view(sql, new_name);
		if (!rel && old_name)
			rel = stack_find_rel_view(sql, old_name);
		if (rel)
			rel = rel_logical_exp(sql, rel, condition, sql_where);
		if (!rel)
			return NULL;
		/* transition tables */
		/* insert: rel_select(table [new], searchcondition) */
		/* delete: rel_select(table [old], searchcondition) */
		/* update: rel_select(table [old,new]), searchcondition) */
		if (new_name)
			stack_update_rel_view(sql, new_name, rel);
		if (old_name)
			stack_update_rel_view(sql, old_name, new_name?rel_dup(rel):rel);
	}
	sq = sequential_block(sql, NULL, NULL, stmts, NULL, 1);
	r = rel_psm_block(sql->sa, sq);

	/* todo trigger_columns */
	(void)columns;
	return r;
}

static sql_rel *
rel_drop_trigger(mvc *sql, const char *sname, const char *tname)
{
	sql_rel *rel = rel_create(sql->sa);
	list *exps = new_exp_list(sql->sa);
	if(!rel || !exps)
		return NULL;

	append(exps, exp_atom_str(sql->sa, sname, sql_bind_localtype("str") ));
	append(exps, exp_atom_str(sql->sa, tname, sql_bind_localtype("str") ));
	rel->l = NULL;
	rel->r = NULL;
	rel->op = op_ddl;
	rel->flag = DDL_DROP_TRIGGER;
	rel->exps = exps;
	rel->card = CARD_MULTI;
	rel->nrcols = 0;
	return rel;
}

static sql_rel *
drop_trigger(mvc *sql, dlist *qname)
{
	const char *sname = qname_schema(qname);
	const char *tname = qname_table(qname);
	sql_schema *ss = cur_schema(sql);

	if (!sname)
		sname = ss->base.name;

	if (sname && !(ss = mvc_bind_schema(sql, sname)))
		return sql_error(sql, 02, SQLSTATE(3F000) "DROP TRIGGER: no such schema '%s'", sname);

	if (!mvc_schema_privs(sql, ss)) 
		return sql_error(sql, 02, SQLSTATE(3F000) "DROP TRIGGER: access denied for %s to schema ;'%s'", stack_get_string(sql, "current_user"), ss->base.name);
	return rel_drop_trigger(sql, ss->base.name, tname);
}

static sql_rel *
psm_analyze(mvc *sql, char *analyzeType, dlist *qname, dlist *columns, symbol *sample, int minmax )
{
	exp_kind ek = {type_value, card_value, FALSE};
	sql_exp *sample_exp = NULL, *call, *mm_exp = NULL;
	const char *sname = NULL, *tname = NULL;
	list *tl = sa_list(sql->sa);
	list *exps = sa_list(sql->sa), *analyze_calls = sa_list(sql->sa);
	sql_subfunc *f = NULL;

	append(exps, mm_exp = exp_atom_int(sql->sa, minmax));
	append(tl, exp_subtype(mm_exp));
	if (sample) {
		sql_subtype *tpe = sql_bind_localtype("lng");

       		sample_exp = rel_value_exp( sql, NULL, sample, 0, ek);
		if (sample_exp)
			sample_exp = rel_check_type(sql, tpe, sample_exp, type_cast); 
	} else {
		sample_exp = exp_atom_lng(sql->sa, 0);
	}
	append(exps, sample_exp);
	append(tl, exp_subtype(sample_exp));

	if (qname) {
		if (qname->h->next)
			sname = qname_schema(qname);
		else
			sname = qname_table(qname);
		if (!sname)
			sname = cur_schema(sql)->base.name;
		if (qname->h->next)
			tname = qname_table(qname);
	}
	/* call analyze( [schema, [ table ]], opt_sample_size, opt_minmax ) */
	if (sname) {
		sql_exp *sname_exp = exp_atom_clob(sql->sa, sname);

		append(exps, sname_exp);
		append(tl, exp_subtype(sname_exp));
	}
	if (tname) {
		sql_exp *tname_exp = exp_atom_clob(sql->sa, tname);

		append(exps, tname_exp);
		append(tl, exp_subtype(tname_exp));

		if (columns)
			append(tl, exp_subtype(tname_exp));
	}
	if (!columns) {
		f = sql_bind_func_(sql->sa, mvc_bind_schema(sql, "sys"), analyzeType, tl, F_PROC);
		if (!f)
			return sql_error(sql, 01, SQLSTATE(42000) "Analyze procedure missing");
		call = exp_op(sql->sa, exps, f);
		append(analyze_calls, call);
	} else {
		dnode *n;

		f = sql_bind_func_(sql->sa, mvc_bind_schema(sql, "sys"), analyzeType, tl, F_PROC);
		if (!f)
			return sql_error(sql, 01, SQLSTATE(42000) "Analyze procedure missing");
		for( n = columns->h; n; n = n->next) {
			const char *cname = n->data.sval;
			list *nexps = list_dup(exps, NULL);
			sql_exp *cname_exp = exp_atom_clob(sql->sa, cname);

			append(nexps, cname_exp);
			/* call analyze( opt_minmax, opt_sample_size, sname, tname, cname) */
			call = exp_op(sql->sa, nexps, f);
			append(analyze_calls, call);
		}
	}
	return rel_psm_block(sql->sa, analyze_calls);
}

static sql_rel*
create_table_from_loader(mvc *sql, dlist *qname, symbol *fcall) {
	sql_schema *s = NULL;
	char *sname = qname_schema(qname);
	char *tname = qname_table(qname);
	sql_subfunc *loader = NULL;
	sql_rel* rel = NULL;

	if (sname && !(s = mvc_bind_schema(sql, sname)))
		return sql_error(sql, 02, SQLSTATE(3F000) "CREATE TABLE: no such schema '%s'", sname);

	if (mvc_bind_table(sql, s, tname)) {
		return sql_error(sql, 02, SQLSTATE(42S01) "CREATE TABLE: name '%s' already in use", tname);
	} else if (!mvc_schema_privs(sql, s)){
		return sql_error(sql, 02, SQLSTATE(42000) "CREATE TABLE: insufficient privileges for user '%s' in schema '%s'", stack_get_string(sql, "current_user"), s->base.name);
	}

	rel = rel_loader_function(sql, fcall, new_exp_list(sql->sa), &loader);
	if (!rel || !loader) {
		return NULL;
	}
	loader->sname = sname ? sa_zalloc(sql->sa, strlen(sname) + 1) : NULL;
	loader->tname = tname ? sa_zalloc(sql->sa, strlen(tname) + 1) : NULL;

	if (sname) strcpy(loader->sname, sname);
	if (tname) strcpy(loader->tname, tname);

	return rel;
}

sql_rel *
rel_psm(mvc *sql, symbol *s)
{
	sql_rel *ret = NULL;

	switch (s->token) {
	case SQL_CREATE_FUNC:
	{
		dlist *l = s->data.lval;
		int type = l->h->next->next->next->next->next->data.i_val;
		int lang = l->h->next->next->next->next->next->next->data.i_val;
		int repl = l->h->next->next->next->next->next->next->next->data.i_val;

		ret = rel_create_func(sql, l->h->data.lval, l->h->next->data.lval, l->h->next->next->data.sym, l->h->next->next->next->data.lval, l->h->next->next->next->next->data.lval, type, lang, repl);
		sql->type = Q_SCHEMA;
	} 	break;
	case SQL_DROP_FUNC:
	{
		dlist *l = s->data.lval;
		dlist *qname = l->h->data.lval;
		dlist *typelist = l->h->next->data.lval;
		int type = l->h->next->next->data.i_val;
		int all = l->h->next->next->next->data.i_val;
		int drop_action = l->h->next->next->next->next->data.i_val;

		if (STORE_READONLY) 
			return sql_error(sql, 06, SQLSTATE(42000) "Schema statements cannot be executed on a readonly database.");
			
		if (all)
			ret = rel_drop_all_func(sql, qname, drop_action, type);
		else
			ret = rel_drop_func(sql, qname, typelist, drop_action, type);

		sql->type = Q_SCHEMA;
	}	break;
	case SQL_SET:
		ret = rel_psm_stmt(sql->sa, psm_set_exp(sql, s->data.lval->h));
		sql->type = Q_SCHEMA;
		break;
	case SQL_DECLARE:
		ret = rel_psm_block(sql->sa, rel_psm_declare(sql, s->data.lval->h));
		sql->type = Q_SCHEMA;
		break;
	case SQL_CALL:
		ret = rel_psm_stmt(sql->sa, rel_psm_call(sql, s->data.sym));
		sql->type = Q_UPDATE;
		break;
	case SQL_CREATE_TABLE_LOADER:
	{
	    dlist *l = s->data.lval;
	    dlist *qname = l->h->data.lval;
	    symbol *sym = l->h->next->data.sym;

	    ret = rel_psm_stmt(sql->sa, exp_rel(sql, create_table_from_loader(sql, qname, sym)));
	    sql->type = Q_SCHEMA;
	}	break;
	case SQL_CREATE_TRIGGER:
	{
		dlist *l = s->data.lval;

		assert(l->h->next->type == type_int);
		ret = create_trigger(sql, l->h->data.lval, l->h->next->data.i_val, l->h->next->next->data.sym, l->h->next->next->next->data.lval, l->h->next->next->next->next->data.lval, l->h->next->next->next->next->next->data.lval);
		sql->type = Q_SCHEMA;
	}
		break;

	case SQL_DROP_TRIGGER:
	{
		dlist *l = s->data.lval;

		ret = drop_trigger(sql, l);
		sql->type = Q_SCHEMA;
	}
		break;

	case SQL_ANALYZE: {
		dlist *l = s->data.lval;

		ret = psm_analyze(sql, "analyze", l->h->data.lval /* qualified table name */, l->h->next->data.lval /* opt list of column */, l->h->next->next->data.sym /* opt_sample_size */, l->h->next->next->next->data.i_val);
		sql->type = Q_UPDATE;
	} 	break;
	default:
		return sql_error(sql, 01, SQLSTATE(42000) "Schema statement unknown symbol(" PTRFMT ")->token = %s", PTRFMTCAST s, token2string(s->token));
	}
	return ret;
}<|MERGE_RESOLUTION|>--- conflicted
+++ resolved
@@ -809,14 +809,10 @@
 				return sql_error(sql, 02, SQLSTATE(42000) "CREATE OR REPLACE %s%s: access denied for %s to schema ;'%s'", KF, F, stack_get_string(sql, "current_user"), s->base.name);
 			}
 			if (mvc_check_dependency(sql, func->base.id, !IS_PROC(func) ? FUNC_DEPENDENCY : PROC_DEPENDENCY, NULL))
-<<<<<<< HEAD
 				return sql_error(sql, 02, SQLSTATE(42000) "CREATE OR REPLACE %s%s: there are database objects dependent on %s%s %s;", KF, F, kf, fn, func->base.name);
-=======
-				return sql_error(sql, 02, "CREATE OR REPLACE %s%s: there are database objects dependent on %s%s %s;", KF, F, kf, fn, func->base.name);
 			if (!func->s) {
-				return sql_error(sql, 02, "CREATE OR REPLACE %s%s: not allowed to replace system %s%s %s;", KF, F, kf, fn, func->base.name);
-			}
->>>>>>> 11051ad0
+				return sql_error(sql, 02, SQLSTATE(42000) "CREATE OR REPLACE %s%s: not allowed to replace system %s%s %s;", KF, F, kf, fn, func->base.name);
+			}
 
 			mvc_drop_func(sql, s, func, action);
 			sf = NULL;
