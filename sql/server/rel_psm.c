--- conflicted
+++ resolved
@@ -1158,11 +1158,7 @@
 		sname = ss->base.name;
 
 	if (sname && !(ss = mvc_bind_schema(sql, sname)))
-<<<<<<< HEAD
-		return sql_error(sql, 02, "3F000!%s TRIGGER: no such schema '%s'", base, sname);
-=======
-		return sql_error(sql, 02, SQLSTATE(3F000) "CREATE TRIGGER: no such schema '%s'", sname);
->>>>>>> 7a6cac8c
+		return sql_error(sql, 02, SQLSTATE(3F000) "%s TRIGGER: no such schema '%s'", base, sname);
 
 	if (opt_ref) {
 		dnode *dl = opt_ref->h;
@@ -1178,32 +1174,23 @@
 		}
 	}
 
-	if (create && !mvc_schema_privs(sql, ss)) 
-<<<<<<< HEAD
-		return sql_error(sql, 02, "%s TRIGGER: access denied for %s to schema ;'%s'", base, stack_get_string(sql, "current_user"), ss->base.name);
+	if (create && !mvc_schema_privs(sql, ss))
+		return sql_error(sql, 02, SQLSTATE(42000) "%s TRIGGER: access denied for %s to schema ;'%s'", base, stack_get_string(sql, "current_user"), ss->base.name);
+	if (create && mvc_bind_trigger(sql, ss, triggername) != NULL) 
+		return sql_error(sql, 02, SQLSTATE(42000) "CREATE TRIGGER: name '%s' already in use", triggername);
+
 	if (create && !(t = mvc_bind_table(sql, ss, tname)))
-		return sql_error(sql, 02, "%s TRIGGER: unknown table '%s'", base, tname);
+		return sql_error(sql, 02, SQLSTATE(42000) "%s TRIGGER: unknown table '%s'", base, tname);
 	if (create && isView(t))
-		return sql_error(sql, 02, "%s TRIGGER: cannot create trigger on view '%s'", base, tname);
+		return sql_error(sql, 02, SQLSTATE(42000) "%s TRIGGER: cannot create trigger on view '%s'", base, tname);
 	if (create && (st = mvc_bind_trigger(sql, ss, triggername)) != NULL) {
 		if (replace) {
 			mvc_drop_trigger(sql, ss, st);
 		} else {
-			return sql_error(sql, 02, "%s TRIGGER: name '%s' already in use", base, triggername);
-		}
-	}
-
-=======
-		return sql_error(sql, 02, SQLSTATE(42000) "CREATE TRIGGER: access denied for %s to schema ;'%s'", stack_get_string(sql, "current_user"), ss->base.name);
-	if (create && mvc_bind_trigger(sql, ss, triggername) != NULL) 
-		return sql_error(sql, 02, SQLSTATE(42000) "CREATE TRIGGER: name '%s' already in use", triggername);
-	
-	if (create && !(t = mvc_bind_table(sql, ss, tname)))
-		return sql_error(sql, 02, SQLSTATE(42000) "CREATE TRIGGER: unknown table '%s'", tname);
-	if (create && isView(t)) 
-		return sql_error(sql, 02, SQLSTATE(42000) "CREATE TRIGGER: cannot create trigger on view '%s'", tname);
-	
->>>>>>> 7a6cac8c
+			return sql_error(sql, 02, SQLSTATE(42000) "%s TRIGGER: name '%s' already in use", base, triggername);
+		}
+	}
+
 	if (create) {
 		switch (trigger_event->token) {
 			case SQL_INSERT:
