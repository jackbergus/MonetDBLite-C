--- conflicted
+++ resolved
@@ -916,17 +916,10 @@
 		} else {
 			return sql_error(sql, 02, "DROP %s%s: no such %s%s '%s'", KF, F, kf, f, name);
 		}
-<<<<<<< HEAD
 	} else if (((is_func && type != F_FILT) && !func->res) || 
 		   (!is_func && func->res)) {
-		if (list_func)
-			list_destroy(list_func);
-=======
-	} else if (((is_func && type != F_FILT) && !func->res.type) || 
-		   (!is_func && func->res.type)) {
 		list_destroy(list_func);
 		list_destroy(type_list);
->>>>>>> a53cd20e
 		return sql_error(sql, 02, "DROP %s%s: cannot drop %s '%s'", KF, F, is_func?"procedure":"function", name);
 	}
 
