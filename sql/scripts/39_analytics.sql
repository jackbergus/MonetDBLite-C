-- This Source Code Form is subject to the terms of the Mozilla Public
-- License, v. 2.0.  If a copy of the MPL was not distributed with this
-- file, You can obtain one at http://mozilla.org/MPL/2.0/.
--
-- Copyright 1997 - July 2008 CWI, August 2008 - 2016 MonetDB B.V.

create aggregate stddev_samp(val TINYINT) returns DOUBLE
	external name "aggr"."stdev";
GRANT EXECUTE ON AGGREGATE stddev_samp(TINYINT) TO PUBLIC;
create aggregate stddev_samp(val SMALLINT) returns DOUBLE
	external name "aggr"."stdev";
GRANT EXECUTE ON AGGREGATE stddev_samp(SMALLINT) TO PUBLIC;
create aggregate stddev_samp(val INTEGER) returns DOUBLE
	external name "aggr"."stdev";
<<<<<<< HEAD
=======
GRANT EXECUTE ON AGGREGATE stddev_samp(INTEGER) TO PUBLIC;
create aggregate stddev_samp(val WRD) returns DOUBLE
	external name "aggr"."stdev";
GRANT EXECUTE ON AGGREGATE stddev_samp(WRD) TO PUBLIC;
>>>>>>> d2cbf488
create aggregate stddev_samp(val BIGINT) returns DOUBLE
	external name "aggr"."stdev";
GRANT EXECUTE ON AGGREGATE stddev_samp(BIGINT) TO PUBLIC;
create aggregate stddev_samp(val REAL) returns DOUBLE
	external name "aggr"."stdev";
GRANT EXECUTE ON AGGREGATE stddev_samp(REAL) TO PUBLIC;
create aggregate stddev_samp(val DOUBLE) returns DOUBLE
	external name "aggr"."stdev";
GRANT EXECUTE ON AGGREGATE stddev_samp(DOUBLE) TO PUBLIC;

create aggregate stddev_samp(val DATE) returns DOUBLE
	external name "aggr"."stdev";
GRANT EXECUTE ON AGGREGATE stddev_samp(DATE) TO PUBLIC;
create aggregate stddev_samp(val TIME) returns DOUBLE
	external name "aggr"."stdev";
GRANT EXECUTE ON AGGREGATE stddev_samp(TIME) TO PUBLIC;
create aggregate stddev_samp(val TIMESTAMP) returns DOUBLE
	external name "aggr"."stdev";
GRANT EXECUTE ON AGGREGATE stddev_samp(TIMESTAMP) TO PUBLIC;

create aggregate stddev_pop(val TINYINT) returns DOUBLE
	external name "aggr"."stdevp";
GRANT EXECUTE ON AGGREGATE stddev_pop(TINYINT) TO PUBLIC;
create aggregate stddev_pop(val SMALLINT) returns DOUBLE
	external name "aggr"."stdevp";
GRANT EXECUTE ON AGGREGATE stddev_pop(SMALLINT) TO PUBLIC;
create aggregate stddev_pop(val INTEGER) returns DOUBLE
	external name "aggr"."stdevp";
<<<<<<< HEAD
=======
GRANT EXECUTE ON AGGREGATE stddev_pop(INTEGER) TO PUBLIC;
create aggregate stddev_pop(val WRD) returns DOUBLE
	external name "aggr"."stdevp";
GRANT EXECUTE ON AGGREGATE stddev_pop(WRD) TO PUBLIC;
>>>>>>> d2cbf488
create aggregate stddev_pop(val BIGINT) returns DOUBLE
	external name "aggr"."stdevp";
GRANT EXECUTE ON AGGREGATE stddev_pop(BIGINT) TO PUBLIC;
create aggregate stddev_pop(val REAL) returns DOUBLE
	external name "aggr"."stdevp";
GRANT EXECUTE ON AGGREGATE stddev_pop(REAL) TO PUBLIC;
create aggregate stddev_pop(val DOUBLE) returns DOUBLE
	external name "aggr"."stdevp";
GRANT EXECUTE ON AGGREGATE stddev_pop(DOUBLE) TO PUBLIC;

create aggregate stddev_pop(val DATE) returns DOUBLE
	external name "aggr"."stdevp";
GRANT EXECUTE ON AGGREGATE stddev_pop(DATE) TO PUBLIC;
create aggregate stddev_pop(val TIME) returns DOUBLE
	external name "aggr"."stdevp";
GRANT EXECUTE ON AGGREGATE stddev_pop(TIME) TO PUBLIC;
create aggregate stddev_pop(val TIMESTAMP) returns DOUBLE
	external name "aggr"."stdevp";
GRANT EXECUTE ON AGGREGATE stddev_pop(TIMESTAMP) TO PUBLIC;

create aggregate var_samp(val TINYINT) returns DOUBLE
	external name "aggr"."variance";
GRANT EXECUTE ON AGGREGATE var_samp(TINYINT) TO PUBLIC;
create aggregate var_samp(val SMALLINT) returns DOUBLE
	external name "aggr"."variance";
GRANT EXECUTE ON AGGREGATE var_samp(SMALLINT) TO PUBLIC;
create aggregate var_samp(val INTEGER) returns DOUBLE
	external name "aggr"."variance";
<<<<<<< HEAD
=======
GRANT EXECUTE ON AGGREGATE var_samp(INTEGER) TO PUBLIC;
create aggregate var_samp(val WRD) returns DOUBLE
	external name "aggr"."variance";
GRANT EXECUTE ON AGGREGATE var_samp(WRD) TO PUBLIC;
>>>>>>> d2cbf488
create aggregate var_samp(val BIGINT) returns DOUBLE
	external name "aggr"."variance";
GRANT EXECUTE ON AGGREGATE var_samp(BIGINT) TO PUBLIC;
create aggregate var_samp(val REAL) returns DOUBLE
	external name "aggr"."variance";
GRANT EXECUTE ON AGGREGATE var_samp(REAL) TO PUBLIC;
create aggregate var_samp(val DOUBLE) returns DOUBLE
	external name "aggr"."variance";
GRANT EXECUTE ON AGGREGATE var_samp(DOUBLE) TO PUBLIC;

create aggregate var_samp(val DATE) returns DOUBLE
	external name "aggr"."variance";
GRANT EXECUTE ON AGGREGATE var_samp(DATE) TO PUBLIC;
create aggregate var_samp(val TIME) returns DOUBLE
	external name "aggr"."variance";
GRANT EXECUTE ON AGGREGATE var_samp(TIME) TO PUBLIC;
create aggregate var_samp(val TIMESTAMP) returns DOUBLE
	external name "aggr"."variance";
GRANT EXECUTE ON AGGREGATE var_samp(TIMESTAMP) TO PUBLIC;

create aggregate var_pop(val TINYINT) returns DOUBLE
	external name "aggr"."variancep";
GRANT EXECUTE ON AGGREGATE var_pop(TINYINT) TO PUBLIC;
create aggregate var_pop(val SMALLINT) returns DOUBLE
	external name "aggr"."variancep";
GRANT EXECUTE ON AGGREGATE var_pop(SMALLINT) TO PUBLIC;
create aggregate var_pop(val INTEGER) returns DOUBLE
	external name "aggr"."variancep";
<<<<<<< HEAD
=======
GRANT EXECUTE ON AGGREGATE var_pop(INTEGER) TO PUBLIC;
create aggregate var_pop(val WRD) returns DOUBLE
	external name "aggr"."variancep";
GRANT EXECUTE ON AGGREGATE var_pop(WRD) TO PUBLIC;
>>>>>>> d2cbf488
create aggregate var_pop(val BIGINT) returns DOUBLE
	external name "aggr"."variancep";
GRANT EXECUTE ON AGGREGATE var_pop(BIGINT) TO PUBLIC;
create aggregate var_pop(val REAL) returns DOUBLE
	external name "aggr"."variancep";
GRANT EXECUTE ON AGGREGATE var_pop(REAL) TO PUBLIC;
create aggregate var_pop(val DOUBLE) returns DOUBLE
	external name "aggr"."variancep";
GRANT EXECUTE ON AGGREGATE var_pop(DOUBLE) TO PUBLIC;

create aggregate var_pop(val DATE) returns DOUBLE
	external name "aggr"."variancep";
GRANT EXECUTE ON AGGREGATE var_pop(DATE) TO PUBLIC;
create aggregate var_pop(val TIME) returns DOUBLE
	external name "aggr"."variancep";
GRANT EXECUTE ON AGGREGATE var_pop(TIME) TO PUBLIC;
create aggregate var_pop(val TIMESTAMP) returns DOUBLE
	external name "aggr"."variancep";
GRANT EXECUTE ON AGGREGATE var_pop(TIMESTAMP) TO PUBLIC;

create aggregate median(val TINYINT) returns TINYINT
	external name "aggr"."median";
GRANT EXECUTE ON AGGREGATE median(TINYINT) TO PUBLIC;
create aggregate median(val SMALLINT) returns SMALLINT
	external name "aggr"."median";
GRANT EXECUTE ON AGGREGATE median(SMALLINT) TO PUBLIC;
create aggregate median(val INTEGER) returns INTEGER
	external name "aggr"."median";
<<<<<<< HEAD
=======
GRANT EXECUTE ON AGGREGATE median(INTEGER) TO PUBLIC;
create aggregate median(val WRD) returns WRD
	external name "aggr"."median";
GRANT EXECUTE ON AGGREGATE median(WRD) TO PUBLIC;
>>>>>>> d2cbf488
create aggregate median(val BIGINT) returns BIGINT
	external name "aggr"."median";
GRANT EXECUTE ON AGGREGATE median(BIGINT) TO PUBLIC;
create aggregate median(val DECIMAL) returns DECIMAL
	external name "aggr"."median";
GRANT EXECUTE ON AGGREGATE median(DECIMAL) TO PUBLIC;
create aggregate median(val REAL) returns REAL
	external name "aggr"."median";
GRANT EXECUTE ON AGGREGATE median(REAL) TO PUBLIC;
create aggregate median(val DOUBLE) returns DOUBLE
	external name "aggr"."median";
GRANT EXECUTE ON AGGREGATE median(DOUBLE) TO PUBLIC;

create aggregate median(val DATE) returns DATE
	external name "aggr"."median";
GRANT EXECUTE ON AGGREGATE median(DATE) TO PUBLIC;
create aggregate median(val TIME) returns TIME
	external name "aggr"."median";
GRANT EXECUTE ON AGGREGATE median(TIME) TO PUBLIC;
create aggregate median(val TIMESTAMP) returns TIMESTAMP
	external name "aggr"."median";
GRANT EXECUTE ON AGGREGATE median(TIMESTAMP) TO PUBLIC;

create aggregate quantile(val TINYINT, q DOUBLE) returns TINYINT
	external name "aggr"."quantile";
GRANT EXECUTE ON AGGREGATE quantile(TINYINT, DOUBLE) TO PUBLIC;
create aggregate quantile(val SMALLINT, q DOUBLE) returns SMALLINT
	external name "aggr"."quantile";
GRANT EXECUTE ON AGGREGATE quantile(SMALLINT, DOUBLE) TO PUBLIC;
create aggregate quantile(val INTEGER, q DOUBLE) returns INTEGER
	external name "aggr"."quantile";
<<<<<<< HEAD
=======
GRANT EXECUTE ON AGGREGATE quantile(INTEGER, DOUBLE) TO PUBLIC;
create aggregate quantile(val WRD, q DOUBLE) returns WRD
	external name "aggr"."quantile";
GRANT EXECUTE ON AGGREGATE quantile(WRD, DOUBLE) TO PUBLIC;
>>>>>>> d2cbf488
create aggregate quantile(val BIGINT, q DOUBLE) returns BIGINT
	external name "aggr"."quantile";
GRANT EXECUTE ON AGGREGATE quantile(BIGINT, DOUBLE) TO PUBLIC;
create aggregate quantile(val DECIMAL, q DOUBLE) returns DECIMAL
	external name "aggr"."quantile";
GRANT EXECUTE ON AGGREGATE quantile(DECIMAL, DOUBLE) TO PUBLIC;
create aggregate quantile(val REAL, q DOUBLE) returns REAL
	external name "aggr"."quantile";
GRANT EXECUTE ON AGGREGATE quantile(REAL, DOUBLE) TO PUBLIC;
create aggregate quantile(val DOUBLE, q DOUBLE) returns DOUBLE
	external name "aggr"."quantile";
GRANT EXECUTE ON AGGREGATE quantile(DOUBLE, DOUBLE) TO PUBLIC;


create aggregate quantile(val DATE, q DOUBLE) returns DATE
	external name "aggr"."quantile";
GRANT EXECUTE ON AGGREGATE quantile(DATE, DOUBLE) TO PUBLIC;
create aggregate quantile(val TIME, q DOUBLE) returns TIME
	external name "aggr"."quantile";
GRANT EXECUTE ON AGGREGATE quantile(TIME, DOUBLE) TO PUBLIC;
create aggregate quantile(val TIMESTAMP, q DOUBLE) returns TIMESTAMP
	external name "aggr"."quantile";
GRANT EXECUTE ON AGGREGATE quantile(TIMESTAMP, DOUBLE) TO PUBLIC;

create aggregate corr(e1 TINYINT, e2 TINYINT) returns TINYINT
	external name "aggr"."corr";
GRANT EXECUTE ON AGGREGATE corr(TINYINT, TINYINT) TO PUBLIC;
create aggregate corr(e1 SMALLINT, e2 SMALLINT) returns SMALLINT
	external name "aggr"."corr";
GRANT EXECUTE ON AGGREGATE corr(SMALLINT, SMALLINT) TO PUBLIC;
create aggregate corr(e1 INTEGER, e2 INTEGER) returns INTEGER
	external name "aggr"."corr";
<<<<<<< HEAD
=======
GRANT EXECUTE ON AGGREGATE corr(INTEGER, INTEGER) TO PUBLIC;
create aggregate corr(e1 WRD, e2 WRD) returns WRD
	external name "aggr"."corr";
GRANT EXECUTE ON AGGREGATE corr(WRD, WRD) TO PUBLIC;
>>>>>>> d2cbf488
create aggregate corr(e1 BIGINT, e2 BIGINT) returns BIGINT
	external name "aggr"."corr";
GRANT EXECUTE ON AGGREGATE corr(BIGINT, BIGINT) TO PUBLIC;
create aggregate corr(e1 REAL, e2 REAL) returns REAL
	external name "aggr"."corr";
GRANT EXECUTE ON AGGREGATE corr(REAL, REAL) TO PUBLIC;
create aggregate corr(e1 DOUBLE, e2 DOUBLE) returns DOUBLE
	external name "aggr"."corr";
GRANT EXECUTE ON AGGREGATE corr(DOUBLE, DOUBLE) TO PUBLIC;<|MERGE_RESOLUTION|>--- conflicted
+++ resolved
@@ -12,13 +12,7 @@
 GRANT EXECUTE ON AGGREGATE stddev_samp(SMALLINT) TO PUBLIC;
 create aggregate stddev_samp(val INTEGER) returns DOUBLE
 	external name "aggr"."stdev";
-<<<<<<< HEAD
-=======
 GRANT EXECUTE ON AGGREGATE stddev_samp(INTEGER) TO PUBLIC;
-create aggregate stddev_samp(val WRD) returns DOUBLE
-	external name "aggr"."stdev";
-GRANT EXECUTE ON AGGREGATE stddev_samp(WRD) TO PUBLIC;
->>>>>>> d2cbf488
 create aggregate stddev_samp(val BIGINT) returns DOUBLE
 	external name "aggr"."stdev";
 GRANT EXECUTE ON AGGREGATE stddev_samp(BIGINT) TO PUBLIC;
@@ -47,13 +41,7 @@
 GRANT EXECUTE ON AGGREGATE stddev_pop(SMALLINT) TO PUBLIC;
 create aggregate stddev_pop(val INTEGER) returns DOUBLE
 	external name "aggr"."stdevp";
-<<<<<<< HEAD
-=======
 GRANT EXECUTE ON AGGREGATE stddev_pop(INTEGER) TO PUBLIC;
-create aggregate stddev_pop(val WRD) returns DOUBLE
-	external name "aggr"."stdevp";
-GRANT EXECUTE ON AGGREGATE stddev_pop(WRD) TO PUBLIC;
->>>>>>> d2cbf488
 create aggregate stddev_pop(val BIGINT) returns DOUBLE
 	external name "aggr"."stdevp";
 GRANT EXECUTE ON AGGREGATE stddev_pop(BIGINT) TO PUBLIC;
@@ -82,13 +70,7 @@
 GRANT EXECUTE ON AGGREGATE var_samp(SMALLINT) TO PUBLIC;
 create aggregate var_samp(val INTEGER) returns DOUBLE
 	external name "aggr"."variance";
-<<<<<<< HEAD
-=======
 GRANT EXECUTE ON AGGREGATE var_samp(INTEGER) TO PUBLIC;
-create aggregate var_samp(val WRD) returns DOUBLE
-	external name "aggr"."variance";
-GRANT EXECUTE ON AGGREGATE var_samp(WRD) TO PUBLIC;
->>>>>>> d2cbf488
 create aggregate var_samp(val BIGINT) returns DOUBLE
 	external name "aggr"."variance";
 GRANT EXECUTE ON AGGREGATE var_samp(BIGINT) TO PUBLIC;
@@ -117,13 +99,7 @@
 GRANT EXECUTE ON AGGREGATE var_pop(SMALLINT) TO PUBLIC;
 create aggregate var_pop(val INTEGER) returns DOUBLE
 	external name "aggr"."variancep";
-<<<<<<< HEAD
-=======
 GRANT EXECUTE ON AGGREGATE var_pop(INTEGER) TO PUBLIC;
-create aggregate var_pop(val WRD) returns DOUBLE
-	external name "aggr"."variancep";
-GRANT EXECUTE ON AGGREGATE var_pop(WRD) TO PUBLIC;
->>>>>>> d2cbf488
 create aggregate var_pop(val BIGINT) returns DOUBLE
 	external name "aggr"."variancep";
 GRANT EXECUTE ON AGGREGATE var_pop(BIGINT) TO PUBLIC;
@@ -152,13 +128,7 @@
 GRANT EXECUTE ON AGGREGATE median(SMALLINT) TO PUBLIC;
 create aggregate median(val INTEGER) returns INTEGER
 	external name "aggr"."median";
-<<<<<<< HEAD
-=======
 GRANT EXECUTE ON AGGREGATE median(INTEGER) TO PUBLIC;
-create aggregate median(val WRD) returns WRD
-	external name "aggr"."median";
-GRANT EXECUTE ON AGGREGATE median(WRD) TO PUBLIC;
->>>>>>> d2cbf488
 create aggregate median(val BIGINT) returns BIGINT
 	external name "aggr"."median";
 GRANT EXECUTE ON AGGREGATE median(BIGINT) TO PUBLIC;
@@ -190,13 +160,7 @@
 GRANT EXECUTE ON AGGREGATE quantile(SMALLINT, DOUBLE) TO PUBLIC;
 create aggregate quantile(val INTEGER, q DOUBLE) returns INTEGER
 	external name "aggr"."quantile";
-<<<<<<< HEAD
-=======
 GRANT EXECUTE ON AGGREGATE quantile(INTEGER, DOUBLE) TO PUBLIC;
-create aggregate quantile(val WRD, q DOUBLE) returns WRD
-	external name "aggr"."quantile";
-GRANT EXECUTE ON AGGREGATE quantile(WRD, DOUBLE) TO PUBLIC;
->>>>>>> d2cbf488
 create aggregate quantile(val BIGINT, q DOUBLE) returns BIGINT
 	external name "aggr"."quantile";
 GRANT EXECUTE ON AGGREGATE quantile(BIGINT, DOUBLE) TO PUBLIC;
@@ -229,13 +193,7 @@
 GRANT EXECUTE ON AGGREGATE corr(SMALLINT, SMALLINT) TO PUBLIC;
 create aggregate corr(e1 INTEGER, e2 INTEGER) returns INTEGER
 	external name "aggr"."corr";
-<<<<<<< HEAD
-=======
 GRANT EXECUTE ON AGGREGATE corr(INTEGER, INTEGER) TO PUBLIC;
-create aggregate corr(e1 WRD, e2 WRD) returns WRD
-	external name "aggr"."corr";
-GRANT EXECUTE ON AGGREGATE corr(WRD, WRD) TO PUBLIC;
->>>>>>> d2cbf488
 create aggregate corr(e1 BIGINT, e2 BIGINT) returns BIGINT
 	external name "aggr"."corr";
 GRANT EXECUTE ON AGGREGATE corr(BIGINT, BIGINT) TO PUBLIC;
