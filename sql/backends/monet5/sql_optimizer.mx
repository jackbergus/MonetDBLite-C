--- conflicted
+++ resolved
@@ -164,11 +164,7 @@
 #include "sql_scenario.h"
 #include "sql_gencode.h"
 #include "bpm/bpm_storage.h"
-<<<<<<< HEAD
-#include "replication.h"
 #include "opt_pipes.h"
-=======
->>>>>>> 8c1f80f1
 
 #define TOSMALL 10
 
