--- conflicted
+++ resolved
@@ -579,12 +579,6 @@
 comment "BAT implementation of astronomy alpha function";
 
 @= mal_cast
-<<<<<<< HEAD
-=======
-command calc.@1( v:void ) :@1 
-address nil_2_@1
-comment "Cast to @1";
-
 command calc.@1( v:void, digits:int ) :@1 
 address nil_2num_@1
 comment "cast to @1 and check for overflow";
@@ -593,9 +587,6 @@
 address nil_2dec_@1
 comment "cast to dec(@1) and check for overflow";
 
-command batcalc.@1( v:bat[:oid,:void] ) :bat[:oid,:@1] 
-address batnil_2_@1
-comment "Cast to @1";
 command batcalc.@1( v:bat[:oid,:void], digits:int ) :bat[:oid,:@1] 
 address batnil_2num_@1
 comment "cast to @1 and check for overflow";
@@ -603,10 +594,6 @@
 address batnil_2dec_@1
 comment "cast to dec(@1) and check for overflow";
 
-command calc.@1( v:str ) :@1 
-address str_2_@1
-comment "Cast to @1";
->>>>>>> 629f7e8f
 command calc.@1( v:str, digits:int ) :@1 
 address str_2num_@1
 comment "cast to @1 and check for overflow";
@@ -671,7 +658,13 @@
 @:mal_casttime(timestamp)@
 @:mal_casttime(daytime)@
 
-<<<<<<< HEAD
+command calc.date( v:void ) :date 
+address nil_2_date
+comment "cast to date";
+command batcalc.date( v:bat[:oid,:void] ) :bat[:oid,:date] 
+address batnil_2_date
+comment "cast to date";
+
 command calc.date( v:str ) :date 
 address str_2_date
 comment "cast to date";
@@ -691,54 +684,6 @@
 command calc.str( v:sqlblob ) :str 
 address SQLsqlblob_2_str
 comment "cast sqlblob to str";
-=======
-@= mal_castfromstr
-command calc.@1( v:void ) :@1 
-address nil_2_@1
-comment "cast to @1";
-command batcalc.@1( v:bat[:oid,:void] ) :bat[:oid,:@1] 
-address batnil_2_@1
-comment "cast to @1";
-
-command calc.@1( v:str ) :@1 
-address str_2_@1
-comment "cast to @1";
-command batcalc.@1( v:bat[:oid,:str] ) :bat[:oid,:@1] 
-address batstr_2_@1
-comment "cast to @1";
-command calc.str( v:@1 ) :str 
-address SQL@1_2_str
-comment "cast @1 to str";
-@
-@mal
-@:mal_castfromstr(wrd)@
-@:mal_castfromstr(flt)@
-@:mal_castfromstr(dbl)@
-@:mal_castfromstr(date)@
-@:mal_castfromstr(sqlblob)@
-
-command calc.str( v:str) :str 
-address CALCstr2str
-comment "Idempotent cast of strings";
-
-# @+ bit conversion (why?)
-# command calc.str( v:bit) :str
-# address CALCbit2str
-# comment "Idempotent cast of strings";
-#
-# command calc.bte( v:bit) :bte
-# address CALCbit2bte
-# comment "Cast bit to bte ";
-# command calc.sht( v:bit) :sht
-# address CALCbit2sht
-# comment "Cast bit to sht ";
-# command calc.int( v:bit) :int
-# address CALCbit2int
-# comment "Cast bit to int ";
-# command calc.lng( v:bit) :lng
-# address CALCbit2lng
-# comment "Cast bit to lng ";
->>>>>>> 629f7e8f
 
 pattern calc.str( eclass:int, d1:int, s1:int, has_tz:int, v:any_1, digits:int ) :str 
 address SQLstr_cast
@@ -4914,26 +4859,10 @@
 }
 @
 @c
-<<<<<<< HEAD
-@:cast(timestamp,timestamp_tostr,timestamp, *res = *(timestamp*)p,&)@
-@:cast(daytime,daytime_tostr,daytime, *res = *(daytime*)p,&)@
-@:cast(date,date_tostr,date, *res = *(date*)p,&)@
-@:cast(sqlblob,sqlblob_tostr,sqlblob*, *res = (sqlblob*)p,)@
-=======
-@:cast(bit,bitToStr,bit, *res = *(bit*)p,&,bit_nil)@
-@:cast(oid,OIDtoStr,oid, *res = *(oid*)p,&,oid_nil)@
-@:cast(bte,bteToStr,bte, *res = *(bte*)p,&,bte_nil)@
-@:cast(sht,shtToStr,sht, *res = *(sht*)p,&,sht_nil)@
-@:cast(int,intToStr,int, *res = *(int*)p,&,int_nil)@
-@:cast(lng,lngToStr,lng, *res = *(lng*)p,&,lng_nil)@
-@:cast(wrd,wrdToStr,wrd, *res = *(wrd*)p,&,wrd_nil)@
-@:cast(flt,fltToStr,flt, *res = *(flt*)p,&,flt_nil)@
-@:cast(dbl,dblToStr,dbl, *res = *(dbl*)p,&,dbl_nil)@
 @:cast(timestamp,timestamp_tostr,timestamp, *res = *(timestamp*)p,&,*timestamp_nil)@
 @:cast(daytime,daytime_tostr,daytime, *res = *(daytime*)p,&,daytime_nil)@
 @:cast(date,date_tostr,date, *res = *(date*)p,&,date_nil)@
 @:cast(sqlblob,sqlblob_tostr,sqlblob*, *res = (sqlblob*)p,,ATOMnilptr(TYPE_blob))@
->>>>>>> 629f7e8f
 
 static str
 SQLstr_cast_(str *res, mvc *m, int eclass, int d, int s, int has_tz, ptr p, int tpe, int len)
