stdout of test 'limithack` in directory 'sql/backends/monet5` itself:


# 17:27:34 >  
# 17:27:34 >  "mserver5" "--debug=10" "--set" "gdk_nr_threads=0" "--set" "mapi_open=true" "--set" "mapi_port=32494" "--set" "mapi_usock=/var/tmp/mtest-26146/.s.monetdb.32494" "--set" "monet_prompt=" "--forcemito" "--set" "mal_listing=2" "--dbpath=/export/scratch1/mk/default//Linux/var/MonetDB/mTests_sql_backends_monet5" "--set" "mal_listing=0" "--set" "embedded_r=yes"
# 17:27:34 >  

# MonetDB 5 server v11.20.0
# This is an unreleased version
# Serving database 'mTests_sql_backends_monet5', using 8 threads
# Compiled for x86_64-unknown-linux-gnu/64bit with 64bit OIDs and 128bit integers dynamically linked
# Found 15.590 GiB available main-memory.
# Copyright (c) 1993-July 2008 CWI.
# Copyright (c) August 2008-2015 MonetDB B.V., all rights reserved
# Visit http://www.monetdb.org/ for further information
# Listening for connection requests on mapi:monetdb://vienna.ins.cwi.nl:32494/
# Listening for UNIX domain connection requests on mapi:monetdb:///var/tmp/mtest-26146/.s.monetdb.32494
# MonetDB/GIS module loaded
# MonetDB/SQL module loaded
# MonetDB/R   module loaded

Ready.
# SQL catalog created, loading sql scripts once
# loading sql script: 09_like.sql
# loading sql script: 10_math.sql
# loading sql script: 11_times.sql
# loading sql script: 12_url.sql
# loading sql script: 13_date.sql
# loading sql script: 14_inet.sql
# loading sql script: 15_querylog.sql
# loading sql script: 16_tracelog.sql
# loading sql script: 19_cluster.sql
# loading sql script: 20_vacuum.sql
# loading sql script: 21_dependency_functions.sql
# loading sql script: 22_clients.sql
# loading sql script: 23_skyserver.sql
# loading sql script: 24_zorder.sql
# loading sql script: 25_debug.sql
# loading sql script: 26_sysmon.sql
# loading sql script: 39_analytics.sql
# loading sql script: 39_analytics_hge.sql
# loading sql script: 40_geom.sql
# loading sql script: 40_json.sql
# loading sql script: 40_json_hge.sql
# loading sql script: 41_jsonstore.sql
# loading sql script: 45_uuid.sql
# loading sql script: 46_gsl.sql
# loading sql script: 75_storagemodel.sql
# loading sql script: 80_statistics.sql
# loading sql script: 80_udf.sql
# loading sql script: 80_udf_hge.sql
# loading sql script: 89_generator_hge.sql
# loading sql script: 90_generator.sql
# loading sql script: 99_system.sql

# 17:27:34 >  
# 17:27:34 >  "mclient" "-lsql" "-ftest" "-Eutf-8" "-i" "-e" "--host=/var/tmp/mtest-26146" "--port=32494"
# 17:27:34 >  

#CREATE TABLE "sys"."tbls" (
#	"id"            INTEGER,
#	"name"          VARCHAR(1024),
#	"schema_id"     INTEGER,
#	"query"         VARCHAR(2048),
#	"type"          SMALLINT,
#	"system"        BOOLEAN,
#	"commit_action" SMALLINT,
#	"readonly"      BOOLEAN,
#	"temporary"     SMALLINT
#);
#COPY 40 RECORDS INTO "sys"."tbls" FROM stdin USING DELIMITERS '\t','\n','"';
#2001	"schemas"	2000	NULL	0	true	0	false	0
#2007	"types"	2000	NULL	0	true	0	false	0
#2016	"functions"	2000	NULL	0	true	0	false	0
#2027	"args"	2000	NULL	0	true	0	false	0
#2036	"sequences"	2000	NULL	0	true	0	false	0
#2046	"dependencies"	2000	NULL	0	true	0	false	0
#2050	"connections"	2000	NULL	0	true	0	false	0
#2059	"_tables"	2000	NULL	0	true	0	false	0
#2068	"_columns"	2000	NULL	0	true	0	false	0
#2079	"keys"	2000	NULL	0	true	0	false	0
#2086	"idxs"	2000	NULL	0	true	0	false	0
[ 40	]
#create function limited()
#returns table (id integer)
#begin
#	return select id from tables order by id desc limit 1;
#end;
#select * from tbls where id in (select id from limited());
% sys.tbls,	sys.tbls,	sys.tbls,	sys.tbls,	sys.tbls,	sys.tbls,	sys.tbls,	sys.tbls,	sys.tbls # table_name
% id,	name,	schema_id,	query,	type,	system,	commit_action,	readonly,	temporary # name
% int,	varchar,	int,	varchar,	smallint,	boolean,	smallint,	boolean,	smallint # type
% 4,	15,	4,	0,	1,	5,	1,	5,	1 # length
<<<<<<< HEAD
[ 7229,	"systemfunctions",	2000,	NULL,	0,	true,	0,	false,	0	]
=======
[ 6616,	"systemfunctions",	2000,	NULL,	0,	true,	0,	false,	0	]
>>>>>>> bdebbd5a

# 17:27:34 >  
# 17:27:34 >  "Done."
# 17:27:34 >  
<|MERGE_RESOLUTION|>--- conflicted
+++ resolved
@@ -91,11 +91,7 @@
 % id,	name,	schema_id,	query,	type,	system,	commit_action,	readonly,	temporary # name
 % int,	varchar,	int,	varchar,	smallint,	boolean,	smallint,	boolean,	smallint # type
 % 4,	15,	4,	0,	1,	5,	1,	5,	1 # length
-<<<<<<< HEAD
 [ 7229,	"systemfunctions",	2000,	NULL,	0,	true,	0,	false,	0	]
-=======
-[ 6616,	"systemfunctions",	2000,	NULL,	0,	true,	0,	false,	0	]
->>>>>>> bdebbd5a
 
 # 17:27:34 >  
 # 17:27:34 >  "Done."
