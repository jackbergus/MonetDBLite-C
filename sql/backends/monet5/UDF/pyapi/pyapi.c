/*
 * This Source Code Form is subject to the terms of the Mozilla Public
 * License, v. 2.0.  If a copy of the MPL was not distributed with this
 * file, You can obtain one at http://mozilla.org/MPL/2.0/.
 *
 * Copyright 1997 - July 2008 CWI, August 2008 - 2017 MonetDB B.V.
 */

#include "monetdb_config.h"
#include "pyapi.h"
#include "connection.h"

#include "unicode.h"
#include "pytypes.h"
#include "type_conversion.h"
#include "formatinput.h"
#include "conversion.h"
#include "gdk_interprocess.h"

#ifdef HAVE_FORK
// These libraries are used for PYTHON_MAP when forking is enabled [to start new processes and wait on them]
#include <sys/types.h>
#include <sys/wait.h>
#endif

const char* fork_disableflag = "disable_fork";
static bool option_disable_fork = false;

static PyObject *marshal_module = NULL;
PyObject *marshal_loads = NULL;

int PYFUNCNAME(PyAPIEnabled)(void) {
    char* env = GDKgetenv(pyapi_enableflag);
#ifndef IS_PY3K
    return (GDKgetenv_istrue(pyapi_enableflag)
            || GDKgetenv_isyes(pyapi_enableflag) ||
            (env && strncmp(env, "2", 1) == 0));
#else
    return (env && strncmp(env, "3", 1) == 0);
#endif
}

typedef struct _AggrParams{
    PyInput **pyinput_values;
    void ****split_bats;
    size_t **group_counts;
    str **args;
    PyObject **connection;
    PyObject **function;
    PyObject **column_types_dict;
    PyObject **result_objects;
    str *pycall;
    str msg;
    size_t base;
    size_t additional_columns;
    size_t named_columns;
    size_t columns;
    size_t group_count;
    size_t group_start;
    size_t group_end;
    MT_Id thread;
} AggrParams;

static void ComputeParallelAggregation(AggrParams *p);
static void CreateEmptyReturn(MalBlkPtr mb, MalStkPtr stk, InstrPtr pci, size_t retcols, oid seqbase);

static char* FunctionBasePath(void);
static char* FunctionBasePath(void) {
    char *basepath = GDKgetenv("function_basepath");
    if (basepath == NULL) {
        basepath = getenv("HOME");
    }
    if (basepath == NULL) {
        basepath = "";
    }
    return basepath;
}

static MT_Lock pyapiLock;
static MT_Lock queryLock;
static int pyapiInitialized = FALSE;

int PYFUNCNAME(PyAPIInitialized)(void) {
    return pyapiInitialized;
}

#ifdef HAVE_FORK
static bool python_call_active = false;
#endif

#ifdef WIN32
static bool enable_zerocopy_input = true;
static bool enable_zerocopy_output = false;
#else
static bool enable_zerocopy_input = true;
static bool enable_zerocopy_output = true;
#endif

static str
PyAPIeval(Client cntxt, MalBlkPtr mb, MalStkPtr stk, InstrPtr pci, bit grouped, bit mapped);

str
PYFUNCNAME(PyAPIevalStd)(Client cntxt, MalBlkPtr mb, MalStkPtr stk, InstrPtr pci) {
    return PyAPIeval(cntxt, mb, stk, pci, 0, 0);
}

str
PYFUNCNAME(PyAPIevalStdMap)(Client cntxt, MalBlkPtr mb, MalStkPtr stk, InstrPtr pci) {
    return PyAPIeval(cntxt, mb, stk, pci, 0, 1);
}

str
PYFUNCNAME(PyAPIevalAggr)(Client cntxt, MalBlkPtr mb, MalStkPtr stk, InstrPtr pci) {
    return PyAPIeval(cntxt, mb, stk, pci, 1, 0);
}

str
PYFUNCNAME(PyAPIevalAggrMap)(Client cntxt, MalBlkPtr mb, MalStkPtr stk, InstrPtr pci) {
    return PyAPIeval(cntxt, mb, stk, pci, 1, 1);
}

#define NP_SPLIT_BAT(tpe) {                                                       \
    tpe ***ptr = (tpe***)split_bats;                                              \
    size_t *temp_indices;                                                         \
    tpe *batcontent = (tpe*)basevals;                                             \
    /* allocate space for split BAT */                                            \
    for(group_it = 0; group_it < group_count; group_it++) {                       \
        ptr[group_it][i] = GDKzalloc(group_counts[group_it] * sizeof(tpe));       \
    }                                                                             \
    /*iterate over the elements of the current BAT*/                              \
    temp_indices = GDKzalloc(sizeof(lng) * group_count);                          \
    for(element_it = 0; element_it < elements; element_it++) {                    \
        /*group of current element*/                                              \
        oid group = aggr_group_arr[element_it];                                   \
        /*append current element to proper group*/                                \
        ptr[group][i][temp_indices[group]++] = batcontent[element_it];            \
    }                                                                             \
    GDKfree(temp_indices);                                                        \
}


//! The main PyAPI function, this function does everything PyAPI related
//! It takes as argument a bunch of input BATs, a python function, and outputs a number of BATs
//! This function follows the following pipeline
//! [PARSE_CODE] Step 1: It parses the Python source code and corrects any wrong indentation, or converts the source code into a PyCodeObject if the source code is encoded as such
//! [CONVERT_BAT] Step 2: It converts the input BATs into Numpy Arrays
//! [EXECUTE_CODE] Step 3: It executes the Python code using the Numpy arrays as arguments
//! [RETURN_VALUES] Step 4: It collects the return values and converts them back into BATs
//! If 'mapped' is set to True, it will fork a separate process at [FORK_PROCESS] that executes Step 1-3, the process will then write the return values into memory mapped files and exit, then Step 4 is executed by the main process
static str PyAPIeval(Client cntxt, MalBlkPtr mb, MalStkPtr stk, InstrPtr pci, bit grouped, bit mapped) {
    sql_func * sqlfun = NULL;
    str exprStr;

    const int additional_columns = 3;
    int i = 1, ai = 0;
    char* pycall = NULL;
    str *args;
    char *msg = MAL_SUCCEED;
    BAT *b = NULL;
    node * argnode = NULL;
    int seengrp = FALSE;
    PyObject *pArgs = NULL, *pColumns = NULL, *pColumnTypes = NULL, *pConnection, *pResult = NULL; // this is going to be the parameter tuple
    PyObject *code_object = NULL;
    PyReturn *pyreturn_values = NULL;
    PyInput *pyinput_values = NULL;
    oid seqbase = 0;
#ifdef HAVE_FORK
    char *mmap_ptr;
    QueryStruct *query_ptr = NULL;
    int query_sem = -1;
    int mmap_id = -1;
    size_t memory_size = 0;
    bool child_process = false;
    bool holds_gil = !mapped;
    void **mmap_ptrs = NULL;
    size_t *mmap_sizes = NULL;
#endif
    bit varres;
    int retcols;
    bool gstate = 0;
    int unnamedArgs = 0;
    bit parallel_aggregation = grouped && mapped;
    int argcount = pci->argc;

    char * eval_additional_args[] = {"_columns", "_column_types", "_conn"};

    mapped = 0;

#ifndef HAVE_FORK
    (void) mapped;
#endif

<<<<<<< HEAD
    if (!PYFUNCNAME(PyAPIEnabled)()) {
        throw(MAL, "pyapi.eval",
              "Embedded Python has not been enabled. Start server with --set %s=true",
              pyapi_enableflag);
    }

=======
>>>>>>> 4ba6a82b
    if (!pyapiInitialized) {
        throw(MAL, "pyapi.eval",
              "Embedded Python is enabled but an error was thrown during initialization.");
    }
    if (!grouped) {
        sql_subfunc *sqlmorefun = (*(sql_subfunc**) getArgReference(stk, pci, pci->retc));
        if (sqlmorefun) {
            sqlfun = sqlmorefun->func;
        }
    } else {
        sqlfun = *(sql_func**) getArgReference(stk, pci, pci->retc);
    }
    exprStr = *getArgReference_str(stk, pci, pci->retc + 1);
    varres = sqlfun ? sqlfun->varres : 0;
    retcols = !varres ? pci->retc : -1;

    args = (str*) GDKzalloc(pci->argc * sizeof(str));
    pyreturn_values = GDKzalloc(pci->retc * sizeof(PyReturn));
    if (args == NULL || pyreturn_values == NULL) {
        throw(MAL, "pyapi.eval", MAL_MALLOC_FAIL" arguments.");
    }

    if ((pci->argc - (pci->retc + 2)) * sizeof(PyInput) > 0) {
        pyinput_values = GDKzalloc((pci->argc - (pci->retc + 2)) * sizeof(PyInput));

        if (pyinput_values == NULL) {
            GDKfree(args); GDKfree(pyreturn_values);
            throw(MAL, "pyapi.eval", MAL_MALLOC_FAIL" input values.");
        }
    }

    // Analyse the SQL_Func structure to get the parameter names
    if (sqlfun != NULL && sqlfun->ops->cnt > 0) {
        unnamedArgs = pci->retc + 2;
        argnode = sqlfun->ops->h;
        while (argnode) {
            char* argname = ((sql_arg*) argnode->data)->name;
            args[unnamedArgs++] = GDKstrdup(argname);
            argnode = argnode->next;
        }
        if (parallel_aggregation && unnamedArgs < pci->argc) {
            argcount = unnamedArgs;
        } else {
            parallel_aggregation = 0;
        }
    } else {
        parallel_aggregation = 0;
    }

    // We name all the unknown arguments, if grouping is enabled the first unknown argument that is the group variable, we name this 'aggr_group'
    for (i = pci->retc + 2; i < argcount; i++) {
        if (args[i] == NULL) {
            if (!seengrp && grouped) {
                args[i] = GDKstrdup("aggr_group");
                seengrp = TRUE;
            } else {
                char argbuf[64];
                snprintf(argbuf, sizeof(argbuf), "arg%i", i - pci->retc - 1);
                args[i] = GDKstrdup(argbuf);
            }
        }
    }

    // Construct PyInput objects, we do this before any multiprocessing because there is some locking going on in there, and locking + forking = bad idea (a thread can fork while another process is in the lock, which means we can get stuck permanently)
    argnode = sqlfun && sqlfun->ops->cnt > 0 ? sqlfun->ops->h : NULL;
    for (i = pci->retc + 2; i < argcount; i++) {
        PyInput *inp = &pyinput_values[i - (pci->retc + 2)];
        if (!isaBatType(getArgType(mb,pci,i))) {
            inp->scalar = true;
            inp->bat_type = getArgType(mb, pci, i);
            inp->count = 1;
            if (inp->bat_type == TYPE_str) {
                inp->dataptr = getArgReference_str(stk, pci, i);
            }
            else {
                inp->dataptr = getArgReference(stk, pci, i);
            }
        } else {
            b = BATdescriptor(*getArgReference_bat(stk, pci, i));
            if (b == NULL) {
                msg = createException(MAL, "pyapi.eval", "The BAT passed to the function (argument #%d) is NULL.\n", i - (pci->retc + 2) + 1);
                goto wrapup;
            }
            seqbase = b->hseqbase;
            inp->count = BATcount(b);
            inp->bat_type = ATOMstorage(getBatType(getArgType(mb,pci,i)));
            inp->bat = b;
            if (inp->count == 0) {
                // one of the input BATs is empty, don't execute the function at all
                // just return empty BATs
                CreateEmptyReturn(mb, stk, pci, retcols, seqbase);
                goto wrapup;
            }
        }
        if (argnode) {
            inp->sql_subtype = &((sql_arg*)argnode->data)->type;
            argnode = argnode->next;
        }
    }

#ifdef HAVE_FORK
    if (!option_disable_fork) {
        if (!mapped && !parallel_aggregation) {
            MT_lock_set(&pyapiLock);
            if (python_call_active) {
                mapped = true;
                holds_gil = false;
            } else {
                python_call_active = true;
                holds_gil = true;
            }
            MT_lock_unset(&pyapiLock);
        }
    } else {
        mapped = false;
        holds_gil = true;
    }
#endif

#ifdef HAVE_FORK
    /*[FORK_PROCESS]*/
    if (mapped) {
        lng pid;
        //we need 3 + pci->retc * 2 shared memory spaces
        //the first is for the header information
        //the second for query struct information
        //the third is for query results
        //the remaining pci->retc * 2 is one for each return BAT, and one for each return mask array
        int mmap_count = 4 + pci->retc * 2;

        //create initial shared memory
        MT_lock_set(&pyapiLock);
        mmap_id = GDKuniqueid(mmap_count);
        MT_lock_unset(&pyapiLock);

        mmap_ptrs = GDKzalloc(mmap_count * sizeof(void*));
        mmap_sizes = GDKzalloc(mmap_count * sizeof(size_t));
        if (mmap_ptrs == NULL || mmap_sizes == NULL) {
            msg = createException(MAL, "pyapi.eval", MAL_MALLOC_FAIL" mmap values.");
            goto wrapup;
        }

        memory_size = pci->retc * sizeof(ReturnBatDescr); //the memory size for the header files, each process has one per return value


        assert(memory_size > 0);
        //create the shared memory for the header
        MT_lock_set(&pyapiLock);
        GDKinitmmap(mmap_id + 0, memory_size, &mmap_ptrs[0], &mmap_sizes[0], &msg);
        MT_lock_unset(&pyapiLock);
        if (msg != MAL_SUCCEED) {
            goto wrapup;
        }
        mmap_ptr = mmap_ptrs[0];

        //create the cross-process semaphore used for signaling queries
        //we need two semaphores
        //the main process waits on the first one (exiting when a query is requested or the child process is done)
        //the forked process waits for the second one when it requests a query (waiting for the result of the query)
        if (GDKcreatesem(mmap_id, 2, &query_sem, &msg) != GDK_SUCCEED) {
            goto wrapup;
        }

        //create the shared memory space for queries
        MT_lock_set(&pyapiLock);
        GDKinitmmap(mmap_id + 1, sizeof(QueryStruct), &mmap_ptrs[1], &mmap_sizes[1], &msg);
        MT_lock_unset(&pyapiLock);
        if (msg != MAL_SUCCEED) {
            goto wrapup;
        }
        query_ptr = mmap_ptrs[1];
        query_ptr->pending_query = false;
        query_ptr->query[0] = '\0';
        query_ptr->mmapid = -1;
        query_ptr->memsize = 0;

        //fork
        MT_lock_set(&pyapiLock);
        gstate = Python_ObtainGIL(); // we need the GIL before forking, otherwise it can get stuck in the forked child
        if ((pid = fork()) < 0)
        {
            msg = createException(MAL, "pyapi.eval", "Failed to fork process");
            MT_lock_unset(&pyapiLock);

            goto wrapup;
        }
        else if (pid == 0)
        {
            child_process = true;
            query_ptr = NULL;
            if (GDKinitmmap(mmap_id + 1, sizeof(QueryStruct), (void**) &query_ptr, NULL, &msg) != GDK_SUCCEED) {
                goto wrapup;
            }
        } else {
            gstate = Python_ReleaseGIL(gstate);
        }
        if (!child_process) {
            //main process
            int status;
            bool success = true;
            bool sem_success = false;
            pid_t retcode = 0;

            // release the GIL in the main process
            MT_lock_unset(&pyapiLock);

            while (true) {
                //wait for the child to finish
                //note that we use a timeout here in case the child crashes for some reason
                //in this case the semaphore value is never increased, so we would be stuck otherwise
                if (GDKchangesemval_timeout(query_sem, 0, -1, 100, &sem_success, &msg) != GDK_SUCCEED) {
                    goto wrapup;
                }
                if (sem_success)
                {
                    if (query_ptr->pending_query) {
                        // we have to handle a query for the forked process
                        res_table *output = NULL;
                        // we only perform one query at a time, otherwise bad things happen
                        // todo: we might only have to limit this to 'one query per client', rather than 'one query per pyapi'
                        MT_lock_set(&queryLock);
                        // execute the query
                        msg = _connection_query(cntxt, query_ptr->query , &output);
                        if (msg != MAL_SUCCEED) {
                            MT_lock_unset(&queryLock);
                            GDKchangesemval(query_sem, 1, 1, &msg); // free the forked process so it can exit in case of failure
                            goto wrapup;
                        }
                        MT_lock_unset(&queryLock);

                        query_ptr->memsize = 0;
                        query_ptr->nr_cols = 0;
                        query_ptr->mmapid = -1;

                        if (output != NULL && output->nr_cols > 0)
                        {
                            // copy the return values into shared memory if there are any
                            size_t size = 0;
                            size_t position = 0;
                            char *result_ptr;
                            BAT **result_columns = GDKzalloc(sizeof(BAT*) * output->nr_cols);
                            if (!result_columns) {
                                msg = createException(MAL, "pyapi.eval", MAL_MALLOC_FAIL" result column set.");
                                goto wrapup;
                            }

                            for (i = 0; i < output->nr_cols; i++) {
                                res_col col = output->cols[i];
                                BAT *b = BATdescriptor(col.b);
                                sql_subtype *subtype = &col.type;

                                // if the sql type is set, we have to do some conversion
                                // we do this before sending the BATs to the other process
                                if (!IsStandardBATType(b->ttype) || ConvertableSQLType(subtype)) {
                                    BAT *ret_bat = NULL;
                                    int ret_type;
                                    msg = ConvertFromSQLType(b, subtype, &ret_bat, &ret_type);
                                    if (msg != MAL_SUCCEED) {
                                        BBPunfix(b->batCacheid);
                                        _connection_cleanup_result(output);
                                        GDKfree(result_columns);
                                        msg = createException(MAL, "pyapi.eval", "Failed to convert BAT.");
                                        goto wrapup;
                                    }
                                    BBPunfix(b->batCacheid);
                                    result_columns[i] = ret_bat;
                                } else {
                                    result_columns[i] = b;
                                }
                            }

                            // first obtain the total size of the shared memory region
                            // the region is structured as [COLNAME][BAT][DATA]([VHEAP][VHEAPDATA])
                            for (i = 0; i < output->nr_cols; i++) {
                                res_col col = output->cols[i];
                                BAT* b = result_columns[i];
                                size += GDKbatcopysize(b, col.name);
                            }

                            query_ptr->memsize = size;
                            query_ptr->nr_cols = output->nr_cols;

                            // create the actual shared memory region
                            MT_lock_set(&pyapiLock);
                            query_ptr->mmapid = GDKuniqueid(1); 
                            MT_lock_unset(&pyapiLock);

                            if (GDKinitmmap(query_ptr->mmapid + 0, size, (void**) &result_ptr, NULL, &msg) != GDK_SUCCEED) {
                                _connection_cleanup_result(output);
                                GDKchangesemval(query_sem, 1, 1, &msg);
                                msg = createException(MAL, "pyapi.eval", "eval failed");
                                GDKfree(result_columns);
                                goto wrapup;
                            }

                            // copy the data into the shared memory region
                            for (i = 0; i < output->nr_cols; i++) {
                                res_col col = output->cols[i];
                                BAT* b = result_columns[i];
                                result_ptr += GDKbatcopy(result_ptr + position, b, col.name);
                                BBPunfix(b->batCacheid);
                            }
                            GDKfree(result_columns);
                            //detach the main process from this piece of shared memory so the child process can delete it
                            _connection_cleanup_result(output);
                        }
                        //signal that we are finished processing this query
                        query_ptr->pending_query = false;
                        //after putting the return values in shared memory return control to the other process
                        GDKchangesemval(query_sem, 1, 1, &msg);
                        continue;
                    } else {
                        break;
                    }
                }
                retcode = waitpid(pid, &status, WNOHANG);
                if (retcode > 0) break; //we have successfully waited for the child to exit
                if (retcode < 0) {
                    // error message
                    char *err = strerror(errno);
                    sem_success = 0;
                    errno = 0;
                    msg = createException(MAL, "waitpid", "Error calling waitpid(%llu, &status, WNOHANG): %s", pid, err);
                    break;
                }
            }
            if (sem_success)
                waitpid(pid, &status, 0);

            if (status != 0)
                success = false;

            if (!success)
            {
                //a child failed, get the error message from the child
                ReturnBatDescr *descr = &(((ReturnBatDescr*)mmap_ptr)[0]);

                if (descr->bat_size == 0) {
                    msg = createException(MAL, "pyapi.eval", "Failure in child process with unknown error.");
                } else if (GDKinitmmap(mmap_id + 3, descr->bat_size, &mmap_ptrs[3], &mmap_sizes[3], &msg) == GDK_SUCCEED) {
                    msg = createException(MAL, "pyapi.eval", "%s", (char*) mmap_ptrs[3]);
                }
                goto wrapup;
            }

            //collect return values
            for(i = 0; i < pci->retc; i++)
            {
                PyReturn *ret = &pyreturn_values[i];
                ReturnBatDescr *descr = &(((ReturnBatDescr*)mmap_ptr)[i]);
                size_t total_size = 0;
                bool has_mask = false;
                ret->count = 0;
                ret->mmap_id = mmap_id + i + 3;
                ret->memory_size = 0;
                ret->result_type = 0;

                ret->count = descr->bat_count;
                total_size = descr->bat_size;

                ret->memory_size = descr->element_size;
                ret->result_type = descr->npy_type;
                has_mask = has_mask || descr->has_mask;

                //get the shared memory address for this return value
                assert(total_size > 0);
                MT_lock_set(&pyapiLock);
                GDKinitmmap(mmap_id + i + 3, total_size, &mmap_ptrs[i + 3], &mmap_sizes[i + 3], &msg);
                MT_lock_unset(&pyapiLock);
                if (msg != MAL_SUCCEED) {
                    goto wrapup;
                }
                ret->array_data = mmap_ptrs[i + 3];
                ret->mask_data = NULL;
                ret->numpy_array = NULL;
                ret->numpy_mask = NULL;
                ret->multidimensional = FALSE;
                if (has_mask)
                {
                    size_t mask_size = ret->count * sizeof(bool);

                    assert(mask_size > 0);
                    MT_lock_set(&pyapiLock);
                    GDKinitmmap(mmap_id + pci->retc + (i + 3), mask_size, &mmap_ptrs[pci->retc + (i + 3)], &mmap_sizes[pci->retc + (i + 3)], &msg);
                    MT_lock_unset(&pyapiLock);
                    if (msg != MAL_SUCCEED) {
                        goto wrapup;
                    }
                    ret->mask_data = mmap_ptrs[pci->retc + (i + 3)];
                }
            }
            msg = MAL_SUCCEED;

            goto returnvalues;
        }
    }
#endif

    //After this point we will execute Python Code, so we need to acquire the GIL
    if (!mapped) {
        gstate = Python_ObtainGIL();
    }

    if (sqlfun) {
        // Check if exprStr references to a file path or if it contains the Python code itself
        // There is no easy way to check, so the rule is if it starts with '/' it is always a file path,
        // Otherwise it's a (relative) file path only if it ends with '.py'
        size_t length = strlen(exprStr);
        if (exprStr[0] == '/' || (exprStr[length - 3] == '.' && exprStr[length - 2] == 'p' && exprStr[length - 1] == 'y')) {
            FILE *fp;
            char address[1000];
            struct stat buffer;
            size_t length;
            if (exprStr[0] == '/') {
                // absolute path
                snprintf(address, 1000, "%s", exprStr);
            } else {
                // relative path
                snprintf(address, 1000, "%s/%s", FunctionBasePath(), exprStr);
            }
            if (stat(address, &buffer) < 0) {
                msg = createException(MAL, "pyapi.eval", "Could not find Python source file \"%s\".", address);
                goto wrapup;
            }
            fp = fopen(address, "r");
            if (fp == NULL) {
                msg = createException(MAL, "pyapi.eval", "Could not open Python source file \"%s\".", address);
                goto wrapup;
            }
            fseek(fp, 0, SEEK_END);
            length = ftell(fp);
            fseek(fp, 0, SEEK_SET);
            exprStr = GDKzalloc(length + 1);
            if (exprStr == NULL) {
                msg = createException(MAL, "pyapi.eval", MAL_MALLOC_FAIL" function body string.");
                goto wrapup;
            }
            if (fread(exprStr, 1, length, fp) != length) {
                msg = createException(MAL, "pyapi.eval", "Failed to read from file \"%s\".", address);
                goto wrapup;
            }
            fclose(fp);
        }
    }

    /*[PARSE_CODE]*/
    pycall = FormatCode(exprStr, args, argcount, 4, &code_object, &msg, eval_additional_args, additional_columns);
    if (pycall == NULL && code_object == NULL) {
        if (msg == NULL) { msg = createException(MAL, "pyapi.eval", "Error while parsing Python code."); }
        goto wrapup;
    }

    /*[CONVERT_BAT]*/
    // Now we will do the input handling (aka converting the input BATs to numpy arrays)
    // We will put the python arrays in a PyTuple object, we will use this PyTuple object as the set of arguments to call the Python function
    pArgs = PyTuple_New(argcount - (pci->retc + 2) + (code_object == NULL ? additional_columns : 0));
    pColumns = PyDict_New();
    pColumnTypes = PyDict_New();
#ifdef HAVE_FORK
    pConnection = Py_Connection_Create(cntxt, mapped, query_ptr, query_sem);
#else
    pConnection = Py_Connection_Create(cntxt, 0, 0, 0);
#endif

    // Now we will loop over the input BATs and convert them to python objects
    for (i = pci->retc + 2; i < argcount; i++) {
        PyObject *result_array;
         // t_start and t_end hold the part of the BAT we will convert to a Numpy array, by default these hold the entire BAT [0 - BATcount(b)]
        size_t t_start = 0, t_end = pyinput_values[i - (pci->retc + 2)].count;

        // There are two possibilities, either the input is a BAT, or the input is a scalar
        // If the input is a scalar we will convert it to a python scalar
        // If the input is a BAT, we will convert it to a numpy array
        if (pyinput_values[i - (pci->retc + 2)].scalar) {
            result_array = PyArrayObject_FromScalar(&pyinput_values[i - (pci->retc + 2)], &msg);
        } else {
            result_array = PyMaskedArray_FromBAT(&pyinput_values[i - (pci->retc + 2)], t_start, t_end, &msg, !enable_zerocopy_input);
        }
        if (result_array == NULL) {
            if (msg == MAL_SUCCEED) {
                msg = createException(MAL, "pyapi.eval", "Failed to create Numpy Array from BAT.");
            }
            goto wrapup;
        }
        if (code_object == NULL) {
            PyObject *arg_type = PyString_FromString(BatType_Format(pyinput_values[i - (pci->retc + 2)].bat_type));
            PyDict_SetItemString(pColumns, args[i], result_array);
            PyDict_SetItemString(pColumnTypes, args[i], arg_type);
            Py_DECREF(arg_type);
        }
        pyinput_values[i - (pci->retc + 2)].result = result_array;
        PyTuple_SetItem(pArgs, ai++, result_array);
    }
    if (code_object == NULL) {
        PyTuple_SetItem(pArgs, ai++, pColumns);
        PyTuple_SetItem(pArgs, ai++, pColumnTypes);
        PyTuple_SetItem(pArgs, ai++, pConnection);
    }

    /*[EXECUTE_CODE]*/
    // Now it is time to actually execute the python code
    {
        PyObject *pFunc, *pModule, *v, *d;

        // First we will load the main module, this is required
        pModule = PyImport_AddModule("__main__");
        if (!pModule) {
            msg = PyError_CreateException("Failed to load module", NULL);
            goto wrapup;
        }

        // Now we will add the UDF to the main module
        d = PyModule_GetDict(pModule);
        if (code_object == NULL) {
            v = PyRun_StringFlags(pycall, Py_file_input, d, d, NULL);
            if (v == NULL) {
                msg = PyError_CreateException("Could not parse Python code", pycall);
                goto wrapup;
            }
            Py_DECREF(v);

            // Now we need to obtain a pointer to the function, the function is called "pyfun"
            pFunc = PyObject_GetAttrString(pModule, "pyfun");
            if (!pFunc || !PyCallable_Check(pFunc)) {
                msg = PyError_CreateException("Failed to load function", NULL);
                goto wrapup;
            }
        } else {
            pFunc = PyFunction_New(code_object, d);
            if (!pFunc || !PyCallable_Check(pFunc)) {
                msg = PyError_CreateException("Failed to load function", NULL);
                goto wrapup;
            }
        }


        if (parallel_aggregation) {
            // parallel aggregation, we run the function once for every group in parallel
            BAT *aggr_group = NULL, *group_first_occurrence = NULL;
            size_t group_count, elements, element_it, group_it;
            size_t *group_counts = NULL;
            oid *aggr_group_arr = NULL;
            void ***split_bats = NULL;
            int named_columns = unnamedArgs - (pci->retc + 2);
            PyObject *aggr_result;

            // release the GIL
            gstate = Python_ReleaseGIL(gstate);

            // the first unnamed argument has the group numbers for every row
            aggr_group = BATdescriptor(*getArgReference_bat(stk, pci, unnamedArgs));
            // the second unnamed argument has the first occurrence of every group number, we just use this to get the total amount of groups quickly
            group_first_occurrence = BATdescriptor(*getArgReference_bat(stk, pci, unnamedArgs + 1));
            group_count = BATcount(group_first_occurrence);
            BBPunfix(group_first_occurrence->batCacheid);
            elements = BATcount(aggr_group); // get the amount of groups

            // now we count, for every group, how many elements it has
            group_counts = GDKzalloc(group_count * sizeof(size_t));
            if (group_counts == NULL) {
                msg = createException(MAL, "pyapi.eval", MAL_MALLOC_FAIL" group count array.");
                goto aggrwrapup;
            }

            aggr_group_arr = (oid*) aggr_group->theap.base;
            for(element_it = 0; element_it < elements; element_it++) {
                group_counts[aggr_group_arr[element_it]]++;
            }

            //now perform the actual splitting of the data, first construct room for splits for every group
            // elements are structured as follows:
            // split_bats [groupnr] [columnnr] [elementnr]
            split_bats = GDKzalloc(group_count * sizeof(void*));
            for(group_it = 0; group_it < group_count; group_it++) {
                split_bats[group_it] = GDKzalloc(sizeof(void*) * named_columns);
            }

            // now split the columns one by one
            for(i = 0; i < named_columns; i++) {
                PyInput input = pyinput_values[i];
                void *basevals = input.bat->theap.base;

                if (!input.scalar) {
                    switch(input.bat_type) {
                        case TYPE_bit:
                            NP_SPLIT_BAT(bit);
                            break;
                        case TYPE_bte:
                            NP_SPLIT_BAT(bte);
                            break;
                        case TYPE_sht:
                            NP_SPLIT_BAT(sht);
                            break;
                        case TYPE_int:
                            NP_SPLIT_BAT(int);
                            break;
                        case TYPE_oid:
                            NP_SPLIT_BAT(oid);
                            break;
                        case TYPE_lng:
                            NP_SPLIT_BAT(lng);
                            break;
                        case TYPE_flt:
                            NP_SPLIT_BAT(flt);
                            break;
                        case TYPE_dbl:
                            NP_SPLIT_BAT(dbl);
                            break;
                    #ifdef HAVE_HGE
                        case TYPE_hge:
                            basevals = PyArray_BYTES((PyArrayObject*)input.result);
                            NP_SPLIT_BAT(dbl);
                            break;
                    #endif
                        case TYPE_str:
                        {
                            PyObject ****ptr = (PyObject****)split_bats;
                            size_t *temp_indices;
                            PyObject **batcontent = (PyObject**)PyArray_DATA((PyArrayObject*)input.result);
                            // allocate space for split BAT
                            for(group_it = 0; group_it < group_count; group_it++) {
                                ptr[group_it][i] = GDKzalloc(group_counts[group_it] * sizeof(PyObject*));
                            }
                            // iterate over the elements of the current BAT
                            temp_indices = GDKzalloc(sizeof(PyObject*) * group_count);
                            for(element_it = 0; element_it < elements; element_it++) {
                                //group of current element
                                oid group = aggr_group_arr[element_it];
                                //append current element to proper group
                                ptr[group][i][temp_indices[group]++] = batcontent[element_it];
                            }
                            GDKfree(temp_indices);
                            break;
                        }
                        default:
                            msg = createException(MAL, "pyapi.eval", "Unrecognized BAT type %s", BatType_Format(input.bat_type));
                            goto aggrwrapup;
                            break;
                    }
                }
            }

            {
                int res = 0;
                size_t threads = 8; //GDKgetenv("gdk_nr_threads");
                size_t thread_it;
                size_t result_it;
                AggrParams *parameters;
                PyObject **results;
                double current = 0.0;
                double increment;

                // if there are less groups than threads, limit threads to amount of groups
                threads = group_count < threads ? group_count : threads;

                increment = (double) group_count / (double) threads;
                // start running the threads
                parameters = GDKzalloc(threads * sizeof(AggrParams));
                results = GDKzalloc(group_count * sizeof(PyObject*));
                for(thread_it = 0; thread_it < threads; thread_it++) {
                    AggrParams *params = &parameters[thread_it];
                    params->named_columns = named_columns;
                    params->additional_columns = additional_columns;
                    params->group_count = group_count;
                    params->group_counts = &group_counts;
                    params->pyinput_values = &pyinput_values;
                    params->column_types_dict = &pColumnTypes;
                    params->split_bats = &split_bats;
                    params->base = pci->retc + 2;
                    params->function = &pFunc;
                    params->connection = &pConnection;
                    params->pycall = &pycall;
                    params->group_start = (size_t)floor(current);
                    params->group_end = (size_t)floor(current += increment);
                    params->args = &args;
                    params->msg = NULL;
                    params->result_objects = results;
                    res = MT_create_thread(&params->thread, (void (*)(void *))&ComputeParallelAggregation, params, MT_THR_JOINABLE);
                    if (res != 0) {
                        msg = createException(MAL, "pyapi.eval", "Failed to start thread.");
                        goto aggrwrapup;
                    }
                }
                for(thread_it = 0; thread_it < threads; thread_it++) {
                    AggrParams params = parameters[thread_it];
                    int res = MT_join_thread(params.thread);
                    if (res != 0) {
                        msg = createException(MAL, "pyapi.eval", "Failed to join thread.");
                        goto aggrwrapup;
                    }
                }

                for(thread_it = 0; thread_it < threads; thread_it++) {
                    AggrParams params = parameters[thread_it];
                    if (results[thread_it] == NULL || params.msg != NULL) {
                        msg = params.msg;
                        goto wrapup;
                    }
                }

                // we need the GIL again to group the parameters
                gstate = Python_ObtainGIL();

                aggr_result = PyList_New(group_count);
                for(result_it = 0; result_it < group_count; result_it++) {
                    PyList_SetItem(aggr_result, result_it, results[result_it]);
                }
                GDKfree(parameters);
                GDKfree(results);
            }
            pResult = PyList_New(1);
            PyList_SetItem(pResult, 0, aggr_result);

aggrwrapup:
            if (group_counts != NULL) {
                GDKfree(group_counts);
            }
            if (split_bats != NULL) {
                for(group_it = 0; group_it < group_count; group_it++) {
                    if (split_bats[group_it] != NULL) {
                        for(i = 0; i < named_columns; i++) {
                            if (split_bats[group_it][i] != NULL) {
                                GDKfree(split_bats[group_it][i]);
                            }
                        }
                        GDKfree(split_bats[group_it]);
                    }
                }
                GDKfree(split_bats);
            }
            if (aggr_group != NULL) {
                BBPunfix(aggr_group->batCacheid);
            }
            if (msg != MAL_SUCCEED) {
                goto wrapup;
            }
        } else {
            // The function has been successfully created/compiled, all that remains is to actually call the function
            pResult = PyObject_CallObject(pFunc, pArgs);
        }


        Py_DECREF(pFunc);
        Py_DECREF(pArgs);

        if (PyErr_Occurred()) {
            msg = PyError_CreateException("Python exception", pycall);
            if (code_object == NULL) { PyRun_SimpleString("del pyfun"); }
            goto wrapup;
        }

        //if (code_object == NULL) { PyRun_SimpleString("del pyfun"); }

        if (PyDict_Check(pResult)) { // Handle dictionary returns
            // For dictionary returns we need to map each of the (key,value) pairs to the proper return value
            // We first analyze the SQL Function structure for a list of return value names
            char **retnames = NULL;
            if (!varres)
            {
                if (sqlfun != NULL) {
                    retnames = GDKzalloc(sizeof(char*) * sqlfun->res->cnt);
                    argnode = sqlfun->res->h;
                    for(i = 0; i < sqlfun->res->cnt; i++) {
                        retnames[i] = ((sql_arg*)argnode->data)->name;
                        argnode = argnode->next;
                    }
                } else {
                    msg = createException(MAL, "pyapi.eval", "Return value is a dictionary, but there is no sql function object, so we don't know the return value names and mapping cannot be done.");
                    goto wrapup;
                }
            } else {
                // If there are a variable number of return types, we take the column names from the dictionary
                PyObject *keys = PyDict_Keys(pResult);
                retcols = (int)PyList_Size(keys);
                retnames = GDKzalloc(sizeof(char*) * retcols);
                for(i = 0; i < retcols; i++) {
                    PyObject *colname = PyList_GetItem(keys, i);
                    if (!PyString_CheckExact(colname)) {
                        msg = createException(MAL, "pyapi.eval", "Expected a string key in the dictionary, but received an object of type %s", colname->ob_type->tp_name);
                        goto wrapup;
                    }
#ifndef IS_PY3K
                    retnames[i] = ((PyStringObject*)colname)->ob_sval;
#else
                    retnames[i] = PyUnicode_AsUTF8(colname);
#endif
                }
            }
            pResult = PyDict_CheckForConversion(pResult, retcols, retnames, &msg);
            if (retnames != NULL) GDKfree(retnames);
        } else if (varres) {
            msg = createException(MAL, "pyapi.eval", "Expected a variable number return values, but the return type was not a dictionary. We require the return type to be a dictionary for column naming purposes.");
            goto wrapup;
        }
        else {
            // Now we need to do some error checking on the result object, because the result object has to have the correct type/size
            // We will also do some converting of result objects to a common type (such as scalar -> [[scalar]])
            pResult = PyObject_CheckForConversion(pResult, retcols, NULL, &msg);
        }
        if (pResult == NULL) {
            goto wrapup;
        }
    }

    if (varres) {
        GDKfree(pyreturn_values);
        pyreturn_values = GDKzalloc(retcols * sizeof(PyReturn));
    }

    // Now we have executed the Python function, we have to collect the return values and convert them to BATs
    // We will first collect header information about the Python return objects and extract the underlying C arrays
    // We will store this header information in a PyReturn object

    // The reason we are doing this as a separate step is because this preprocessing requires us to call the Python API
    // Whereas the actual returning does not require us to call the Python API
    // This means we can do the actual returning without holding the GIL
    if (!PyObject_PreprocessObject(pResult, pyreturn_values, retcols, &msg)) {
        goto wrapup;
    }


#ifdef HAVE_FORK
    /*[FORKED]*/
    // This is where the child process stops executing
    // We have successfully executed the Python function and converted the result object to a C array
    // Now all that is left is to copy the C array to shared memory so the main process can read it and return it
    if (mapped && child_process) {
        ReturnBatDescr *ptr;

        // First we will fill in the header information, we will need to get a pointer to the header data first
        // The main process has already created the header data for the child process
        if (GDKinitmmap(mmap_id + 0, memory_size, &mmap_ptrs[0], &mmap_sizes[0], &msg) != GDK_SUCCEED) {
            goto wrapup;
        }


        // Now we will write data about our result (memory size, type, number of elements) to the header
        ptr = (ReturnBatDescr*)mmap_ptrs[0];
        for (i = 0; i < retcols; i++)
        {
            PyReturn *ret = &pyreturn_values[i];
            ReturnBatDescr *descr = &ptr[i];

            if (ret->result_type == NPY_OBJECT) {
                // We can't deal with NPY_OBJECT arrays, because these are 'arrays of pointers', so we can't just copy the content of the array into shared memory
                // So if we're dealing with a NPY_OBJECT array, we convert them to a Numpy Array of type NPY_<TYPE> that corresponds with the desired BAT type
                // WARNING: Because we could be converting to a NPY_STRING or NPY_UNICODE array (if the desired type is TYPE_str or TYPE_hge), this means that memory usage can explode
                //   because NPY_STRING/NPY_UNICODE arrays are 2D string arrays with fixed string length (so if there's one very large string the size explodes quickly)
                //   if someone has some problem with memory size exploding when using PYTHON_MAP but it being fine in regular PYTHON this is probably the issue
                int bat_type = getBatType(getArgType(mb,pci,i));
                PyObject *new_array = PyArray_FromAny(ret->numpy_array, PyArray_DescrFromType(BatType_ToPyType(bat_type)), 1, 1, NPY_ARRAY_CARRAY | NPY_ARRAY_FORCECAST, NULL);
                if (new_array == NULL) {
                    msg = createException(MAL, "pyapi.eval", "Could not convert the returned NPY_OBJECT array to the desired array of type %s.\n", BatType_Format(bat_type));
                    goto wrapup;
                }
                Py_DECREF(ret->numpy_array); //do we really care about cleaning this up, considering this only happens in a separate process that will be exited soon anyway?
                ret->numpy_array = new_array;
                ret->result_type = PyArray_DESCR((PyArrayObject*)ret->numpy_array)->type_num;
                ret->memory_size = PyArray_DESCR((PyArrayObject*)ret->numpy_array)->elsize;
                ret->count = PyArray_DIMS((PyArrayObject*)ret->numpy_array)[0];
                ret->array_data = PyArray_DATA((PyArrayObject*)ret->numpy_array);
            }

            descr->npy_type = ret->result_type;
            descr->element_size =   ret->memory_size;
            descr->bat_count = ret->count;
            descr->bat_size = ret->memory_size * ret->count;
            descr->has_mask = ret->mask_data != NULL;

            if (ret->count > 0)
            {
                int memory_size = ret->memory_size * ret->count;
                char *mem_ptr;
                //now create shared memory for the return value and copy the actual values
                assert(memory_size > 0);
                if (GDKinitmmap(mmap_id + i + 3, memory_size, &mmap_ptrs[i + 3], &mmap_sizes[i + 3], &msg) != GDK_SUCCEED) {
                    goto wrapup;
                }
                mem_ptr = mmap_ptrs[i + 3];
                assert(mem_ptr);
                memcpy(mem_ptr, PyArray_DATA((PyArrayObject*)ret->numpy_array), memory_size);

                if (descr->has_mask)
                {
                    bool *mask_ptr;
                    int mask_size = ret->count * sizeof(bool);
                    assert(mask_size > 0);
                    //create a memory space for the mask
                    if (GDKinitmmap(mmap_id + retcols + (i + 3), mask_size, &mmap_ptrs[retcols + (i + 3)], &mmap_sizes[retcols + (i + 3)], &msg) != GDK_SUCCEED) {
                        goto wrapup;
                    }
                    mask_ptr = mmap_ptrs[retcols + i + 3];
                    assert(mask_ptr);
                    memcpy(mask_ptr, ret->mask_data, mask_size);
                }
            }
        }
        //now free the main process from the semaphore
        if (GDKchangesemval(query_sem, 0, 1, &msg) != GDK_SUCCEED) {
            goto wrapup;
        }
        // Exit child process without an error code
        exit(0);
    }
#endif
    // We are done executing Python code (aside from cleanup), so we can release the GIL
    gstate = Python_ReleaseGIL(gstate);

#ifdef HAVE_FORK // This goto is only used for multiprocessing, if HAVE_FORK is set to 0 this is unused
returnvalues:
#endif
    /*[RETURN_VALUES]*/
    argnode = sqlfun && sqlfun->res ? sqlfun->res->h : NULL;
    for (i = 0; i < retcols; i++)
    {
        PyReturn *ret = &pyreturn_values[i];
        int bat_type = TYPE_any;
        sql_subtype *sql_subtype = argnode ? &((sql_arg*)argnode->data)->type : NULL;
        if (!varres) {
            bat_type = getBatType(getArgType(mb,pci,i));

            if (bat_type == TYPE_any || bat_type == TYPE_void) {
                bat_type = PyType_ToBat(ret->result_type);
                getArgType(mb,pci,i) = bat_type;
            }
        } else {
            bat_type = PyType_ToBat(ret->result_type);
        }

        b = PyObject_ConvertToBAT(ret, sql_subtype, bat_type, i, seqbase, &msg, !enable_zerocopy_output);
        if (b == NULL) {
            goto wrapup;
        }

        msg = MAL_SUCCEED;
        if (isaBatType(getArgType(mb,pci,i))) {
            *getArgReference_bat(stk, pci, i) = b->batCacheid;
            BBPkeepref(b->batCacheid);
        }
        else { // single value return, only for non-grouped aggregations
            if (bat_type != TYPE_str) {
                if (VALinit(&stk->stk[pci->argv[i]], bat_type, Tloc(b, 0)) == NULL)
                    msg = createException(MAL, "pyapi.eval", MAL_MALLOC_FAIL);
            } else {
                BATiter li = bat_iterator(b);
                if (VALinit(&stk->stk[pci->argv[i]], bat_type, BUNtail(li, 0)) == NULL)
                    msg = createException(MAL, "pyapi.eval", MAL_MALLOC_FAIL);
            }
        }
        if (argnode) {
            argnode = argnode->next;
        }
    }
wrapup:

#ifdef HAVE_FORK
    if (mapped && child_process)
    {
        // If we get here, something went wrong in a child process
        char *error_mem, *tmp_msg;
        ReturnBatDescr *ptr;

        // Now we exit the program with an error code
        if (GDKchangesemval(query_sem, 0, 1, &tmp_msg) != GDK_SUCCEED) {
            exit(1);
        }

        assert(memory_size > 0);
        if (GDKinitmmap(mmap_id + 0, memory_size, &mmap_ptrs[0], &mmap_sizes[0], &tmp_msg) != GDK_SUCCEED) {
            exit(1);
        }

        // To indicate that we failed, we will write information to our header
        ptr = (ReturnBatDescr*)mmap_ptrs[0];
        for (i = 0; i < retcols; i++) {
            ReturnBatDescr *descr = &ptr[i];
            // We will write descr->npy_type to -1, so other processes can see that we failed
            descr->npy_type = -1;
            // We will write the memory size of our error message to the bat_size, so the main process can access the shared memory
            descr->bat_size = (strlen(msg) + 1) * sizeof(char);
        }

        // Now create the shared memory to write our error message to
        // We can simply use the slot mmap_id + 3, even though this is normally used for query return values
        // This is because, if the process fails, no values will be returned
        if (GDKinitmmap(mmap_id + 3, (strlen(msg) + 1) * sizeof(char), (void**) &error_mem, NULL, &tmp_msg) != GDK_SUCCEED) {
            exit(1);
        }
        strcpy(error_mem, msg);
        exit(1);
    }
#endif

#ifdef HAVE_FORK
    if (holds_gil){
        MT_lock_set(&pyapiLock);
        python_call_active = false;
        MT_lock_unset(&pyapiLock);
    }

    if (mapped) {
        for(i = 0; i < retcols; i++) {
            PyReturn *ret = &pyreturn_values[i];
            if (ret->mmap_id < 0) {
                // if we directly give the mmap file to a BAT, don't delete the MMAP file
                mmap_ptrs[i + 3] = NULL;
            }
        }
        for(i = 0; i < 3 + pci->retc * 2; i++) {
            if (mmap_ptrs[i] != NULL) {
                GDKreleasemmap(mmap_ptrs[i], mmap_sizes[i], mmap_id + i, &msg);
            }
        }
        if (mmap_ptrs) GDKfree(mmap_ptrs);
        if (mmap_sizes) GDKfree(mmap_sizes);
        if (query_sem > 0) {
            GDKreleasesem(query_sem, &msg);
        }
    }
#endif
    // Actual cleanup
    // Cleanup input BATs
    for (i = pci->retc + 2; i < pci->argc; i++)
    {
        PyInput *inp = &pyinput_values[i - (pci->retc + 2)];
        if (inp->bat != NULL) BBPunfix(inp->bat->batCacheid);
    }
    if (pResult != NULL && gstate == 0) {
        //if there is a pResult here, we are running single threaded (LANGUAGE PYTHON),
        //thus we need to free python objects, thus we need to obtain the GIL
        gstate = Python_ObtainGIL();
    }
    for (i = 0; i < retcols; i++) {
        PyReturn *ret = &pyreturn_values[i];
        // First clean up any return values
        if (!ret->multidimensional) {
            // Clean up numpy arrays, if they are there
            if (ret->numpy_array != NULL) {
                Py_DECREF(ret->numpy_array);
            }
            if (ret->numpy_mask != NULL) {
                Py_DECREF(ret->numpy_mask);
            }
        }
    }
    if (pResult != NULL) {
        Py_DECREF(pResult);
    }
    if (gstate != 0) {
        gstate = Python_ReleaseGIL(gstate);
    }

    // Now release some GDK memory we allocated for strings and input values
    GDKfree(pyreturn_values);
    GDKfree(pyinput_values);
    for (i = 0; i < pci->argc; i++)
        if (args[i])
            GDKfree(args[i]);
    GDKfree(args);
    GDKfree(pycall);

    return msg;
}

str
<<<<<<< HEAD
PYFUNCNAME(PyAPIprelude)(void *ret) {
    (void) ret;
    MT_lock_init(&pyapiLock, "pyapi_lock");
    MT_lock_init(&queryLock, "query_lock");
    if (PYFUNCNAME(PyAPIEnabled)()) {
        MT_lock_set(&pyapiLock);
        if (!pyapiInitialized) {
            str msg = MAL_SUCCEED;
            Py_Initialize();
            _import_array();
            msg = _connection_init();
            if (msg != MAL_SUCCEED) {
                MT_lock_unset(&pyapiLock);
                return msg;
            }
            msg = _conversion_init();
            if (msg != MAL_SUCCEED) {
                MT_lock_unset(&pyapiLock);
                return msg;
            }
            _pytypes_init();
            _loader_init();
            marshal_module = PyImport_Import(PyString_FromString("marshal"));
            if (marshal_module == NULL) {
                return createException(MAL, "pyapi.eval", "Failed to load Marshal module.");
            }
            marshal_loads = PyObject_GetAttrString(marshal_module, "loads");
            if (marshal_loads == NULL) {
                return createException(MAL, "pyapi.eval", "Failed to load function \"loads\" from Marshal module.");
            }
            if (PyRun_SimpleString("import numpy") != 0) {
                return PyError_CreateException("Failed to initialize embedded python", NULL);
            }
            PyEval_SaveThread();
            if (msg != MAL_SUCCEED) {
                MT_lock_unset(&pyapiLock);
                return msg;
            }
            pyapiInitialized++;
        }
        MT_lock_unset(&pyapiLock);
        fprintf(stdout, "# MonetDB/Python%d module loaded\n",
#ifdef IS_PY3K
            3
#else
            2
#endif

            );
=======
PyAPIprelude(void *ret) {
    (void) ret;
    MT_lock_init(&pyapiLock, "pyapi_lock");
    MT_lock_init(&queryLock, "query_lock");
    MT_lock_set(&pyapiLock);
    if (!pyapiInitialized) {
        str msg = MAL_SUCCEED;
        Py_Initialize();
        if (PyRun_SimpleString("import numpy") != 0 || _import_array() < 0) {
            return PyError_CreateException("Failed to initialize embedded python", NULL);
        }
        msg = _connection_init();
        if (msg != MAL_SUCCEED) {
            MT_lock_unset(&pyapiLock);
            return msg;
        }
        msg = _conversion_init();
        if (msg != MAL_SUCCEED) {
            MT_lock_unset(&pyapiLock);
            return msg;
        }
        _pytypes_init();
        _loader_init();
        marshal_module = PyImport_Import(PyString_FromString("marshal"));
        if (marshal_module == NULL) {
            return createException(MAL, "pyapi.eval", "Failed to load Marshal module.");
        }
        marshal_loads = PyObject_GetAttrString(marshal_module, "loads");
        if (marshal_loads == NULL) {
            return createException(MAL, "pyapi.eval", "Failed to load function \"loads\" from Marshal module.");
        }
        PyEval_SaveThread();
        if (msg != MAL_SUCCEED) {
            MT_lock_unset(&pyapiLock);
            return msg;
        }
        pyapiInitialized++;
>>>>>>> 4ba6a82b
    }
    MT_lock_unset(&pyapiLock);
    fprintf(stdout, "# MonetDB/Python module loaded\n");
    option_disable_fork = GDKgetenv_istrue(fork_disableflag) || GDKgetenv_isyes(fork_disableflag);
    return MAL_SUCCEED;
}

char *PyError_CreateException(char *error_text, char *pycall)
{
    PyObject *py_error_type = NULL, *py_error_value = NULL, *py_error_traceback = NULL;
    char *py_error_string = NULL;
    lng line_number = -1;

    PyErr_Fetch(&py_error_type, &py_error_value, &py_error_traceback);
    if (py_error_value) {
        PyObject *error;
        PyErr_NormalizeException(&py_error_type, &py_error_value, &py_error_traceback);
        error = PyObject_Str(py_error_value);

        py_error_string = PyString_AS_STRING(error);
        Py_XDECREF(error);
        if (pycall != NULL && strlen(pycall) > 0) {
            if (py_error_traceback == NULL) {
                //no traceback info, this means we are dealing with a parsing error
                //line information should be in the error message
                sscanf(py_error_string, "%*[^0-9]"LLFMT, &line_number);
                if (line_number < 0) goto finally;
            } else {
                line_number = ((PyTracebackObject*)py_error_traceback)->tb_lineno;
            }

            // Now only display the line numbers around the error message, we display 5 lines around the error message
            {
                char linenr[32];
                size_t nrpos, pos, i, j;
                char lineinformation[5000]; //we only support 5000 characters for 5 lines of the program, should be enough
                nrpos = 0; // Current line number
                pos = 0; //Current position in the lineinformation result array
                for(i = 0; i < strlen(pycall); i++) {
                    if (pycall[i] == '\n' || i == 0) {
                        // Check if we have arrived at a new line, if we have increment the line count
                        nrpos++;
                        // Now check if we should display this line
                        if (nrpos >= ((size_t)line_number - 2) && nrpos <= ((size_t)line_number + 2) && pos < 4997) {
                            // We shouldn't put a newline on the first line we encounter, only on subsequent lines
                            if (nrpos > ((size_t)line_number - 2)) lineinformation[pos++] = '\n';
                            if ((size_t)line_number == nrpos) {
                                // If this line is the 'error' line, add an arrow before it, otherwise just add spaces
                                lineinformation[pos++] = '>';
                                lineinformation[pos++] = ' ';
                            } else {
                                lineinformation[pos++] = ' ';
                                lineinformation[pos++] = ' ';
                            }
                            snprintf(linenr, 32, SZFMT, nrpos);
                            for(j = 0; j < strlen(linenr); j++) {
                                lineinformation[pos++] = linenr[j];
                            }
                            lineinformation[pos++] = '.';
                            lineinformation[pos++] = ' ';
                        }
                    }
                    if (pycall[i] != '\n' && nrpos >= (size_t)line_number - 2 && nrpos <= (size_t)line_number + 2 && pos < 4999) {
                        // If we are on a line number that we have to display, copy the text from this line for display
                        lineinformation[pos++] = pycall[i];
                    }
                }
                lineinformation[pos] = '\0';
                return createException(MAL, "pyapi.eval", "%s\n%s\n%s", error_text, lineinformation, py_error_string);
            }
        }
    }
    else {
        py_error_string = "";
    }
finally:
    if (pycall == NULL) return createException(MAL, "pyapi.eval", "%s\n%s", error_text, py_error_string);
    return createException(MAL, "pyapi.eval", "%s\n%s\n%s", error_text, pycall, py_error_string);
}

static void 
ComputeParallelAggregation(AggrParams *p) {
    int i;
    size_t group_it, ai;
    bool gstate = 0;
    //now perform the actual aggregation
    //we perform one aggregation per group

    //we need the GIL to execute the functions
    gstate = Python_ObtainGIL();
    for(group_it = p->group_start; group_it < p->group_end; group_it++) {
        // we first have to construct new
        PyObject *pArgsPartial = PyTuple_New(p->named_columns + p->additional_columns);
        PyObject *pColumnsPartial = PyDict_New();
        PyObject *result;
        size_t group_elements = (*p->group_counts)[group_it];
        ai = 0;
        // iterate over columns
        for(i = 0; i < (int)p->named_columns; i++) {
            PyObject *vararray = NULL;
            PyInput input = (*p->pyinput_values)[i];
            if (input.scalar) {
                // scalar not handled yet
                vararray = input.result;
            } else {
                npy_intp elements[1] = { group_elements };
                switch(input.bat_type) {
                    case TYPE_bte:
                        vararray = PyArray_New(&PyArray_Type, 1,
                            elements,
                            NPY_INT8,
                            NULL, ((bte***)(*p->split_bats))[group_it][i], 0,
                            NPY_ARRAY_CARRAY || !NPY_ARRAY_WRITEABLE, NULL);
                        break;
                    case TYPE_sht:
                        vararray = PyArray_New(&PyArray_Type, 1,
                            elements,
                            NPY_INT16,
                            NULL, ((sht***)(*p->split_bats))[group_it][i], 0,
                            NPY_ARRAY_CARRAY || !NPY_ARRAY_WRITEABLE, NULL);
                        break;
                    case TYPE_int:
                        vararray = PyArray_New(&PyArray_Type, 1,
                            elements,
                            NPY_INT32,
                            NULL, ((int***)(*p->split_bats))[group_it][i], 0,
                            NPY_ARRAY_CARRAY || !NPY_ARRAY_WRITEABLE, NULL);
                        break;
                    case TYPE_lng:
                        vararray = PyArray_New(&PyArray_Type, 1,
                            elements,
                            NPY_INT64,
                            NULL, ((lng***)(*p->split_bats))[group_it][i], 0,
                            NPY_ARRAY_CARRAY || !NPY_ARRAY_WRITEABLE, NULL);
                        break;
                    case TYPE_flt:
                        vararray = PyArray_New(&PyArray_Type, 1,
                            elements,
                            NPY_FLOAT32,
                            NULL, ((flt***)(*p->split_bats))[group_it][i], 0,
                            NPY_ARRAY_CARRAY || !NPY_ARRAY_WRITEABLE, NULL);
                        break;
                #ifdef HAVE_HGE
                    case TYPE_hge:
                #endif
                    case TYPE_dbl:
                        vararray = PyArray_New(&PyArray_Type, 1,
                            elements,
                            NPY_FLOAT64,
                            NULL, ((dbl***)(*p->split_bats))[group_it][i], 0,
                            NPY_ARRAY_CARRAY || !NPY_ARRAY_WRITEABLE, NULL);
                        break;
                    case TYPE_str:
                        vararray = PyArray_New(&PyArray_Type, 1,
                            elements,
                            NPY_OBJECT,
                            NULL, ((PyObject****)(*p->split_bats))[group_it][i], 0,
                            NPY_ARRAY_CARRAY || !NPY_ARRAY_WRITEABLE, NULL);
                        break;
                }

                if (vararray == NULL) {
                    p->msg = createException(MAL, "pyapi.eval", MAL_MALLOC_FAIL" to create NumPy array.");
                    goto wrapup;
                }
            }
            // fill in _columns array
            PyDict_SetItemString(pColumnsPartial, (*p->args)[p->base + i], vararray);

            PyTuple_SetItem(pArgsPartial, ai++, vararray);
        }

        // additional parameters
        PyTuple_SetItem(pArgsPartial, ai++, pColumnsPartial);
        PyTuple_SetItem(pArgsPartial, ai++, *p->column_types_dict); Py_INCREF(*p->column_types_dict);
        PyTuple_SetItem(pArgsPartial, ai++, *p->connection); Py_INCREF(*p->connection);

        // call the aggregation function
        result = PyObject_CallObject(*p->function, pArgsPartial);
        Py_DECREF(pArgsPartial);

        if (result == NULL) {
            p->msg = PyError_CreateException("Python exception", *p->pycall);
            goto wrapup;
        }
        // gather results
        p->result_objects[group_it] = result;
    }
    //release the GIL again
wrapup:
    gstate = Python_ReleaseGIL(gstate);
}

static void CreateEmptyReturn(MalBlkPtr mb, MalStkPtr stk, InstrPtr pci, size_t retcols, oid seqbase) {
    size_t i;
    for (i = 0; i < retcols; i++) {
        int bat_type = getBatType(getArgType(mb,pci,i));
        BAT *b = COLnew(seqbase, bat_type, 0, TRANSIENT);
        if (isaBatType(getArgType(mb,pci,i))) {
            *getArgReference_bat(stk, pci, i) = b->batCacheid;
            BBPkeepref(b->batCacheid);
        } else { // single value return, only for non-grouped aggregations
            VALinit(&stk->stk[pci->argv[i]], bat_type, Tloc(b, 0));
        }
    }
}<|MERGE_RESOLUTION|>--- conflicted
+++ resolved
@@ -190,15 +190,12 @@
     (void) mapped;
 #endif
 
-<<<<<<< HEAD
     if (!PYFUNCNAME(PyAPIEnabled)()) {
         throw(MAL, "pyapi.eval",
               "Embedded Python has not been enabled. Start server with --set %s=true",
               pyapi_enableflag);
     }
 
-=======
->>>>>>> 4ba6a82b
     if (!pyapiInitialized) {
         throw(MAL, "pyapi.eval",
               "Embedded Python is enabled but an error was thrown during initialization.");
@@ -1264,7 +1261,6 @@
 }
 
 str
-<<<<<<< HEAD
 PYFUNCNAME(PyAPIprelude)(void *ret) {
     (void) ret;
     MT_lock_init(&pyapiLock, "pyapi_lock");
@@ -1314,45 +1310,6 @@
 #endif
 
             );
-=======
-PyAPIprelude(void *ret) {
-    (void) ret;
-    MT_lock_init(&pyapiLock, "pyapi_lock");
-    MT_lock_init(&queryLock, "query_lock");
-    MT_lock_set(&pyapiLock);
-    if (!pyapiInitialized) {
-        str msg = MAL_SUCCEED;
-        Py_Initialize();
-        if (PyRun_SimpleString("import numpy") != 0 || _import_array() < 0) {
-            return PyError_CreateException("Failed to initialize embedded python", NULL);
-        }
-        msg = _connection_init();
-        if (msg != MAL_SUCCEED) {
-            MT_lock_unset(&pyapiLock);
-            return msg;
-        }
-        msg = _conversion_init();
-        if (msg != MAL_SUCCEED) {
-            MT_lock_unset(&pyapiLock);
-            return msg;
-        }
-        _pytypes_init();
-        _loader_init();
-        marshal_module = PyImport_Import(PyString_FromString("marshal"));
-        if (marshal_module == NULL) {
-            return createException(MAL, "pyapi.eval", "Failed to load Marshal module.");
-        }
-        marshal_loads = PyObject_GetAttrString(marshal_module, "loads");
-        if (marshal_loads == NULL) {
-            return createException(MAL, "pyapi.eval", "Failed to load function \"loads\" from Marshal module.");
-        }
-        PyEval_SaveThread();
-        if (msg != MAL_SUCCEED) {
-            MT_lock_unset(&pyapiLock);
-            return msg;
-        }
-        pyapiInitialized++;
->>>>>>> 4ba6a82b
     }
     MT_lock_unset(&pyapiLock);
     fprintf(stdout, "# MonetDB/Python module loaded\n");
