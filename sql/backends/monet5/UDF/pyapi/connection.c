
#include "pyapi.h"
#include "conversion.h"
#include "connection.h"
#include "type_conversion.h"
#include "gdk_interprocess.h"

CREATE_SQL_FUNCTION_PTR(void,SQLdestroyResult);
CREATE_SQL_FUNCTION_PTR(str,SQLstatementIntern);
CREATE_SQL_FUNCTION_PTR(str,create_table_from_emit);

static PyObject *
_connection_execute(Py_ConnectionObject *self, PyObject *args)
{
    if (!PyString_CheckExact(args)) {
            PyErr_Format(PyExc_TypeError,
                         "expected a query string, but got an object of type %s", Py_TYPE(args)->tp_name);
            return NULL;
    }
    if (!self->mapped)
    {
        // This is not a mapped process, so we can just directly execute the query here
        PyObject *result;
        res_table* output = NULL;
        char *res = NULL;
        char *query;
#ifndef IS_PY3K
        query = ((PyStringObject*)args)->ob_sval;
#else
        query = PyUnicode_AsUTF8(args);
#endif

        res = _connection_query(self->cntxt, query, &output);
        if (res != MAL_SUCCEED) {
            PyErr_Format(PyExc_Exception, "SQL Query Failed: %s", (res ? res : "<no error>"));
            return NULL;
        }

        result = PyDict_New();
        if (output && output->nr_cols > 0) {
            PyInput input;
            PyObject *numpy_array;
            int i;
            for (i = 0; i < output->nr_cols; i++) {
                res_col col = output->cols[i];
                BAT* b = BATdescriptor(col.b);

                input.bat = b;
                input.count = BATcount(b);
                input.bat_type = getBatType(b->ttype);
                input.scalar = false;
                input.sql_subtype = &col.type;

                numpy_array = PyMaskedArray_FromBAT(&input, 0, input.count, &res, true);
                if (!numpy_array) {
                    _connection_cleanup_result(output);
                    PyErr_Format(PyExc_Exception, "SQL Query Failed: %s", (res ? res : "<no error>"));
                    return NULL;
                }
                PyDict_SetItem(result, PyString_FromString(output->cols[i].name), numpy_array);
                Py_DECREF(numpy_array);
                BBPunfix(input.bat->batCacheid);
            }
            _connection_cleanup_result(output);
            return result;
        } else {
            Py_RETURN_NONE;
        }
    }
    else
#ifdef HAVE_FORK
    {
        str msg;
        char *query;
#ifndef IS_PY3K
        query = ((PyStringObject*)args)->ob_sval;
#else
        query = PyUnicode_AsUTF8(args);
#endif
        // This is a mapped process, we do not want forked processes to touch the database
        // Only the main process may touch the database, so we ship the query back to the main process
        // copy the query into shared memory and tell the main process there is a query to handle
        strncpy(self->query_ptr->query, query, 8192);
        self->query_ptr->pending_query = true;
        //free the main process so it can work on the query
        GDKchangesemval(self->query_sem, 0, 1, &msg);
        //now wait for the main process to finish
        GDKchangesemval(self->query_sem, 1, -1, &msg);
        if (self->query_ptr->pending_query) {
            //the query failed in the main process
            //           life is hopeless
            //there is no reason to continue to live
            //                so we commit sudoku
            exit(0);
        }

        if (self->query_ptr->memsize > 0) // check if there are return values
        {
            char *msg;
            char *ptr;
            PyObject *numpy_array;
            size_t position = 0;
            PyObject *result;
            int i;

            // get a pointer to the shared memory holding the return values
            if (GDKinitmmap(self->query_ptr->mmapid + 0, self->query_ptr->memsize, (void**) &ptr, NULL, &msg) != GDK_SUCCEED) {
                PyErr_Format(PyExc_Exception, "%s", msg);
                return NULL;
            }

            result = PyDict_New();
            for(i = 0; i < self->query_ptr->nr_cols; i++)
            {
                BAT *b;
                str colname;
                PyInput input;
                position += GDKbatread(ptr + position, &b, &colname);
                //initialize the PyInput structure
                input.bat = b;
                input.count = BATcount(b);
                input.bat_type = b->ttype;
                input.scalar = false;
                input.sql_subtype = NULL;

                numpy_array = PyMaskedArray_FromBAT(&input, 0, input.count, &msg, true);
                if (!numpy_array) {
                    PyErr_Format(PyExc_Exception, "SQL Query Failed: %s", (msg ? msg : "<no error>"));
                    GDKreleasemmap(ptr, self->query_ptr->memsize, self->query_ptr->mmapid, &msg);
                    return NULL;
                }
                PyDict_SetItem(result, PyString_FromString(colname), numpy_array);
                Py_DECREF(numpy_array);
            }
            GDKreleasemmap(ptr, self->query_ptr->memsize, self->query_ptr->mmapid, &msg);
            return result;
        }

        Py_RETURN_NONE;
    }
#else
    {
        PyErr_Format(PyExc_Exception, "Mapped is not supported on Windows.");
        return NULL;
    }
#endif
}

static PyMethodDef _connectionObject_methods[] = {
    {"execute", (PyCFunction)_connection_execute, METH_O,"execute(query) -> executes a SQL query on the database in the current client context"},
    {NULL,NULL,0,NULL}  /* Sentinel */
};

<<<<<<< HEAD
PyTypeObject Py_ConnectionType = {  
=======
PyTypeObject Py_ConnectionType = {
>>>>>>> cd759faf
    _PyObject_EXTRA_INIT
// in python3 they use structs within structs to represent this information, and many compilers throw warnings if you don't use separate braces
// to initialize these separate structs. However, in Python2, they use #defines to put this information in, so we have these nice #ifdefs
#ifdef IS_PY3K
    { { 
#endif
        1, NULL 
#ifdef IS_PY3K
    }
#endif 
    , 0
#ifdef IS_PY3K
    }
#endif
<<<<<<< HEAD
    ,
    "monetdb._connection",
=======
    , "monetdb._connection",
>>>>>>> cd759faf
    sizeof(Py_ConnectionObject),
    0,
    0,                                          /* tp_dealloc */
    0,                                          /* tp_print */
    0,                                          /* tp_getattr */
    0,                                          /* tp_setattr */
    0,                                          /* tp_compare */
    0,                                          /* tp_repr */
    0,                                          /* tp_as_number */
    0,                                          /* tp_as_sequence */
    0,                                          /* tp_as_mapping */
    (hashfunc)PyObject_HashNotImplemented,      /* tp_hash */
    0,                                          /* tp_call */
    0,                                          /* tp_str */
    0,                                          /* tp_getattro */
    0,                                          /* tp_setattro */
    0,                                          /* tp_as_buffer */
    Py_TPFLAGS_DEFAULT,                         /* tp_flags */
    "Connection to MonetDB",                    /* tp_doc */
    0,                                          /* tp_traverse */
    0,                                          /* tp_clear */
    0,                                          /* tp_richcompare */
    0,                                          /* tp_weaklistoffset */
    0,                                          /* tp_iter */
    0,                                          /* tp_iternext */
    _connectionObject_methods,                  /* tp_methods */
    0,                                          /* tp_members */
    0,                                          /* tp_getset */
    0,                                          /* tp_base */
    0,                                          /* tp_dict */
    0,                                          /* tp_descr_get */
    0,                                          /* tp_descr_set */
    0,                                          /* tp_dictoffset */
    0,                                          /* tp_init */
    PyType_GenericAlloc,                        /* tp_alloc */
    PyType_GenericNew,                          /* tp_new */
    PyObject_Del,                               /* tp_free */
    0,
    0,
    0,
    0,
    0,
    0,
    0,
    0
#ifdef IS_PY3K
    ,0
#endif
};

void _connection_cleanup_result(void* output) {
    (*SQLdestroyResult_ptr)((res_table*) output);
}

str _connection_query(Client cntxt, char* query, res_table** result) {
    str res = MAL_SUCCEED;
    res = (*SQLstatementIntern_ptr)(cntxt, &query, "name", 1, 0, result);
    return res;
}


str _connection_create_table(Client cntxt, char *sname, char *tname, sql_emit_col *columns, size_t ncols) {
	return (*create_table_from_emit_ptr)(cntxt, sname, tname, columns, ncols);
}


PyObject *Py_Connection_Create(Client cntxt, bit mapped, QueryStruct *query_ptr, int query_sem)
{
    register Py_ConnectionObject *op;

    op = (Py_ConnectionObject *)PyObject_MALLOC(sizeof(Py_ConnectionObject));
    if (op == NULL)
        return PyErr_NoMemory();
    PyObject_Init((PyObject*)op, &Py_ConnectionType);

    op->cntxt = cntxt;
    op->mapped = mapped;
    op->query_ptr = query_ptr;
    op->query_sem = query_sem;

    return (PyObject*) op;
}

<<<<<<< HEAD
static NUMPY_IMPORT_ARRAY_RETTYPE _connection_import_array(void) {
    import_array();
    return NUMPY_IMPORT_ARRAY_RETVAL;
=======
static void _connection_import_array(void) {
    _import_array();
>>>>>>> cd759faf
}

str _connection_init(void)
{
    str msg = MAL_SUCCEED;
    _connection_import_array();

    LOAD_SQL_FUNCTION_PTR(SQLdestroyResult);
    LOAD_SQL_FUNCTION_PTR(SQLstatementIntern);
    LOAD_SQL_FUNCTION_PTR(create_table_from_emit);

    if (msg != MAL_SUCCEED) {
        return msg;
    }

    if (PyType_Ready(&Py_ConnectionType) < 0)
        return createException(MAL, "pyapi.eval", "Failed to initialize connection type.");
    return msg;
}<|MERGE_RESOLUTION|>--- conflicted
+++ resolved
@@ -151,11 +151,7 @@
     {NULL,NULL,0,NULL}  /* Sentinel */
 };
 
-<<<<<<< HEAD
-PyTypeObject Py_ConnectionType = {  
-=======
 PyTypeObject Py_ConnectionType = {
->>>>>>> cd759faf
     _PyObject_EXTRA_INIT
 // in python3 they use structs within structs to represent this information, and many compilers throw warnings if you don't use separate braces
 // to initialize these separate structs. However, in Python2, they use #defines to put this information in, so we have these nice #ifdefs
@@ -170,12 +166,7 @@
 #ifdef IS_PY3K
     }
 #endif
-<<<<<<< HEAD
-    ,
-    "monetdb._connection",
-=======
     , "monetdb._connection",
->>>>>>> cd759faf
     sizeof(Py_ConnectionObject),
     0,
     0,                                          /* tp_dealloc */
@@ -259,14 +250,8 @@
     return (PyObject*) op;
 }
 
-<<<<<<< HEAD
-static NUMPY_IMPORT_ARRAY_RETTYPE _connection_import_array(void) {
-    import_array();
-    return NUMPY_IMPORT_ARRAY_RETVAL;
-=======
 static void _connection_import_array(void) {
     _import_array();
->>>>>>> cd759faf
 }
 
 str _connection_init(void)
