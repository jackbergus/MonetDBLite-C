--- conflicted
+++ resolved
@@ -6,12 +6,9 @@
  * Copyright 1997 - July 2008 CWI, August 2008 - 2017 MonetDB B.V.
  */
 
-<<<<<<< HEAD
+#include "monetdb_config.h"
 #include "pyapi.h"
 #include "conversion.h"
-=======
-#include "monetdb_config.h"
->>>>>>> dc10dbfe
 #include "connection.h"
 #include "type_conversion.h"
 #include "gdk_interprocess.h"
