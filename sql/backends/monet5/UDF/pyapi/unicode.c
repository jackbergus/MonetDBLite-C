/*
 * This Source Code Form is subject to the terms of the Mozilla Public
 * License, v. 2.0.  If a copy of the MPL was not distributed with this
 * file, You can obtain one at http://mozilla.org/MPL/2.0/.
 *
 * Copyright 2008-2015 MonetDB B.V.
 */
 
#include "unicode.h"

#include <string.h>

int utf8_strlen(const char *utf8_str, bool *ascii)
{
    int utf8_char_count = 0;
    int i = 0;
    //we traverse the string and simply count the amount of utf8 characters in the string
    while (true)
    {
        int offset;
        if (utf8_str[i] == '\0') break;
        offset = utf8_length(utf8_str[i]);
        if (offset < 0) return -1; //invalid utf8 character
        i += offset;
        utf8_char_count++;
    }
    if (ascii != NULL) *ascii = i == utf8_char_count;
    return utf8_char_count;
}

int utf32_strlen(const Py_UNICODE *utf32_str)
{
	int i = 0;
	while(utf32_str[i] != 0)
		i++;
	return (i - 1);
}

int utf8_length(unsigned char utf8_char)
{
    //the first byte tells us how many bytes the utf8 character uses
    if      (utf8_char < 0x80) return 1;
    else if (utf8_char < 0xe0) return 2;
    else if (utf8_char < 0xf0) return 3;
    else if (utf8_char < 0xf8) return 4;
    else return -1; //invalid utf8 character, the maximum value of the first byte is 0xf7
}

int utf32_char_to_utf8_char(size_t position, char *utf8_storage, unsigned int utf32_char)
{
    int utf8_size = 4;
    if      (utf32_char < 0x80)        utf8_size = 1;
    else if (utf32_char < 0x800)       utf8_size = 2;
    else if (utf32_char < 0x10000)     utf8_size = 3;
    else if (utf32_char > 0x0010FFFF)  return -1; //utf32 character is out of legal range
    
    switch(utf8_size)
    {
        case 4:
            utf8_storage[position + 3] = ((utf32_char | 0x80) & 0xbf); utf32_char >>= 6;
            utf8_storage[position + 2] = ((utf32_char | 0x80) & 0xbf); utf32_char >>= 6;
            utf8_storage[position + 1] = ((utf32_char | 0x80) & 0xbf); utf32_char >>= 6;
            utf8_storage[position]     =  (utf32_char | 0xf0);
            return utf8_size;
        case 3:
            utf8_storage[position + 2] = ((utf32_char | 0x80) & 0xbf); utf32_char >>= 6;
            utf8_storage[position + 1] = ((utf32_char | 0x80) & 0xbf); utf32_char >>= 6;
            utf8_storage[position]     =  (utf32_char | 0xe0);
            return utf8_size;
        case 2:
            utf8_storage[position + 1] = ((utf32_char | 0x80) & 0xbf); utf32_char >>= 6;
            utf8_storage[position]     =  (utf32_char | 0xc0);
            return utf8_size;
        default:
            utf8_storage[position]     = (char)utf32_char;
            return utf8_size;
    }
}

bool ucs2_to_utf8(size_t offset, size_t size, char *utf8_storage, const Py_UNICODE *ucs2)
{
    size_t i = 0;
    int position = 0;
    int shift;
    for(i = 0; i < size; i++)
    {
        if (ucs2[offset + i] == 0) 
        {
            utf8_storage[position] = '\0';
            return true;
        }
        shift = utf32_char_to_utf8_char(position, utf8_storage, ucs2[offset + i]);
        if (shift < 0) return false;
        position += shift;
    }
    utf8_storage[position] = '\0';
    return true;
}


bool utf32_to_utf8(size_t offset, size_t size, char *utf8_storage, const Py_UNICODE *utf32_input)
{
    size_t i = 0;
    int position = 0;
    int shift;
    unsigned int *utf32 = (unsigned int*) utf32_input;

    for(i = 0; i < size; i++)
    {
        if (utf32[offset + i] == 0) 
        {
            utf8_storage[position] = '\0';
            return true;
        }

        shift = utf32_char_to_utf8_char(position, utf8_storage, utf32[offset + i]);
        if (shift < 0) return false;
        position += shift;
    }
    utf8_storage[position] = '\0';
    return true;
}

bool unicode_to_utf8(size_t offset, size_t size, char *utf8_storage, const Py_UNICODE *unicode) {
#if Py_UNICODE_SIZE == 2
    return ucs2_to_utf8(offset, size, utf8_storage, unicode);
#else
    return utf32_to_utf8(offset, size, utf8_storage, unicode);
#endif
}

int utf8_char_to_utf32_char(size_t position, Py_UNICODE *utf32_storage, int offset, const unsigned char *utf8_char)
{
    unsigned char bytes[4];
    int utf8_size = 4;
    bytes[0] = utf8_char[offset]; bytes[1] = 0xFF; bytes[2] = 0xFF; bytes[3] = 0xFF;
    //the first byte tells us how many bytes the utf8 character uses
    if      (bytes[0] < 0x80) utf8_size = 1;
    else if (bytes[0] < 0xe0) utf8_size = 2;
    else if (bytes[0] < 0xf0) utf8_size = 3;
    else if (bytes[0] < 0xf8) utf8_size = 4;
    else return -1; //invalid utf8 character, the maximum value of the first byte is 0xf7

#if Py_UNICODE_SIZE == 2
    if (utf8_size > 2) {
        //utf-8 character out of range on a UCS2 python compilation
        return -1;
    }
#endif

    switch(utf8_size)
    {
        case 4: 
            bytes[3] = utf8_char[offset + 3];
            if (bytes[3] > 0xc0) return -1; //invalid utf8 character, the maximum value of the second, third and fourth bytes is 0xbf
        case 3: 
            bytes[2] = utf8_char[offset + 2];
            if (bytes[2] > 0xc0) return -1;
        case 2: 
            bytes[1] = utf8_char[offset + 1];
            if (bytes[1] > 0xc0) return -1;
    }

    utf32_storage[position] = 0;

    switch(utf8_size)
    {
        case 4:
            utf32_storage[position] |= (0x3f & bytes[3]);
            utf32_storage[position] |= (0x3f & bytes[2]) << 6;
            utf32_storage[position] |= (0x3f & bytes[1]) << 12;
            utf32_storage[position] |= (0x7 & bytes[0]) << 18;
            return utf8_size;
        case 3:
            utf32_storage[position] |= (0x3f & bytes[2]);
            utf32_storage[position] |= (0x3f & bytes[1]) << 6;
            utf32_storage[position] |= (0xf & bytes[0]) << 12;
            return utf8_size;
        case 2:
            utf32_storage[position] |= (0x3f & bytes[1]);
            utf32_storage[position] |= (0x1f & bytes[0]) << 6;
            return utf8_size;
        default:
            utf32_storage[position] |= 0x7f & bytes[0];
            return utf8_size;
    }
}

bool utf8_to_utf32(size_t offset, size_t size, Py_UNICODE *utf32_storage, const unsigned char *utf8)
{
    size_t i = 0;
    int position = 0;
    int shift;
    for(i = 0; i < size; i++)
    {
        if (utf8[offset + position] == 0) 
        {
            utf32_storage[i] = '\0';
            return true;
        }

        shift = utf8_char_to_utf32_char((int)i, utf32_storage, (int)(offset + position), utf8);
        if (shift < 0) return false;
        position += shift;
    }
    return true;
}

<<<<<<< HEAD
NUMPY_IMPORT_ARRAY_RETTYPE _unicode_init(void) {
    import_array();
    return NUMPY_IMPORT_ARRAY_RETVAL;
=======
void _unicode_init(void) {
    _import_array();
>>>>>>> 8c8d5e3a
}<|MERGE_RESOLUTION|>--- conflicted
+++ resolved
@@ -206,12 +206,6 @@
     return true;
 }
 
-<<<<<<< HEAD
-NUMPY_IMPORT_ARRAY_RETTYPE _unicode_init(void) {
-    import_array();
-    return NUMPY_IMPORT_ARRAY_RETVAL;
-=======
 void _unicode_init(void) {
     _import_array();
->>>>>>> 8c8d5e3a
 }