
/*
 * This Source Code Form is subject to the terms of the Mozilla Public
 * License, v. 2.0.  If a copy of the MPL was not distributed with this
 * file, You can obtain one at http://mozilla.org/MPL/2.0/.
 *
 * Copyright 2008-2015 MonetDB B.V.
 */

/*
 * M.Raasveldt & H. Muehleisen
 * The Python interface
 */

#ifndef _PYPI_LIB_
#define _PYPI_LIB_

<<<<<<< HEAD
#include "monetdb_config.h"
#include "mal.h"
#include "mal_stack.h"
#include "mal_linker.h"
#include "gdk_atoms.h"
#include "gdk_utils.h"
#include "gdk_posix.h"
#include "gdk.h"
#include "sql_catalog.h"
#include "sql_scenario.h"
#include "sql_cast.h"
#include "sql_execute.h"
#include "sql_storage.h"

#include "unspecified_evil.h"

// Python library
#undef _GNU_SOURCE
#undef _XOPEN_SOURCE
#undef _POSIX_C_SOURCE
#ifdef _DEBUG
 #undef _DEBUG
 #include <Python.h>
 #define _DEBUG
#else
 #include <Python.h>
#endif


// Numpy Library
#define NPY_NO_DEPRECATED_API NPY_1_7_API_VERSION
#ifdef __INTEL_COMPILER
// Intel compiler complains about trailing comma's in numpy source code,
#pragma warning(disable:271)
#endif
#include <numpy/arrayobject.h>
#include <numpy/npy_common.h>

// For some presumably very good reason the NumPy function import_array() returns NULL in Python3 and nothing (void type) in Python2
#if PY_VERSION_HEX >= 0x03000000
#define NUMPY_IMPORT_ARRAY_RETTYPE void*
#define PYFUNCNAME(name) PYAPI3##name
#else
#define NUMPY_IMPORT_ARRAY_RETTYPE void
#define PYFUNCNAME(name) PYAPI2##name
#endif

#ifndef NDEBUG
// Enable verbose output, note that this #define must be set and mserver must be started with --set <verbose_enableflag>=true
#define _PYAPI_VERBOSE_
// Enable performance warnings, note that this #define must be set and mserver must be started with --set <warning_enableflag>=true
#define _PYAPI_WARNINGS_
// Enable debug mode, does literally nothing right now, but hey we have this nice #define here anyway
#define _PYAPI_DEBUG_
#endif

#ifdef _PYAPI_VERBOSE_
#define VERBOSE_MESSAGE(...) {              \
    if (option_verbose) {                   \
    printf(__VA_ARGS__);                    \
    fflush(stdout); }                       \
}
#else
#define VERBOSE_MESSAGE(...) ((void) 0)
#endif

#ifdef _PYAPI_WARNINGS_
extern bool option_warning;
#define WARNING_MESSAGE(...) {           \
    if (option_warning) {                \
    fprintf(stderr, __VA_ARGS__);        \
    fflush(stdout);     }                \
}
#else
#define WARNING_MESSAGE(...) ((void) 0)
#endif

#ifdef WIN32
#ifndef LIBPYAPI
#define pyapi_export extern __declspec(dllimport)
#else
#define pyapi_export extern __declspec(dllexport)
#endif
#else
#define pyapi_export extern
#endif

pyapi_export str PYFUNCNAME(PyAPIevalStd)(Client cntxt, MalBlkPtr mb, MalStkPtr stk, InstrPtr pci);
pyapi_export str PYFUNCNAME(PyAPIevalAggr)(Client cntxt, MalBlkPtr mb, MalStkPtr stk, InstrPtr pci);
pyapi_export str PYFUNCNAME(PyAPIevalStdMap)(Client cntxt, MalBlkPtr mb, MalStkPtr stk, InstrPtr pci);
pyapi_export str PYFUNCNAME(PyAPIevalAggrMap)(Client cntxt, MalBlkPtr mb, MalStkPtr stk, InstrPtr pci);

pyapi_export str PYFUNCNAME(PyAPIprelude)(void *ret);
=======
#include "pyheader.h"

pyapi_export str PyAPIevalStd(Client cntxt, MalBlkPtr mb, MalStkPtr stk, InstrPtr pci);
pyapi_export str PyAPIevalAggr(Client cntxt, MalBlkPtr mb, MalStkPtr stk, InstrPtr pci);
pyapi_export str PyAPIevalStdMap(Client cntxt, MalBlkPtr mb, MalStkPtr stk, InstrPtr pci);
pyapi_export str PyAPIevalAggrMap(Client cntxt, MalBlkPtr mb, MalStkPtr stk, InstrPtr pci);
pyapi_export str PyAPIevalLoader(Client cntxt, MalBlkPtr mb, MalStkPtr stk, InstrPtr pci);

pyapi_export str PyAPIprelude(void *ret);

int PyAPIEnabled(void);
int PyAPIInitialized(void);
>>>>>>> 8c8d5e3a

str _loader_init(void);

pyapi_export char *PyError_CreateException(char *error_text, char *pycall);

#define pyapi_enableflag "embedded_py"

#endif /* _PYPI_LIB_ */<|MERGE_RESOLUTION|>--- conflicted
+++ resolved
@@ -15,101 +15,6 @@
 #ifndef _PYPI_LIB_
 #define _PYPI_LIB_
 
-<<<<<<< HEAD
-#include "monetdb_config.h"
-#include "mal.h"
-#include "mal_stack.h"
-#include "mal_linker.h"
-#include "gdk_atoms.h"
-#include "gdk_utils.h"
-#include "gdk_posix.h"
-#include "gdk.h"
-#include "sql_catalog.h"
-#include "sql_scenario.h"
-#include "sql_cast.h"
-#include "sql_execute.h"
-#include "sql_storage.h"
-
-#include "unspecified_evil.h"
-
-// Python library
-#undef _GNU_SOURCE
-#undef _XOPEN_SOURCE
-#undef _POSIX_C_SOURCE
-#ifdef _DEBUG
- #undef _DEBUG
- #include <Python.h>
- #define _DEBUG
-#else
- #include <Python.h>
-#endif
-
-
-// Numpy Library
-#define NPY_NO_DEPRECATED_API NPY_1_7_API_VERSION
-#ifdef __INTEL_COMPILER
-// Intel compiler complains about trailing comma's in numpy source code,
-#pragma warning(disable:271)
-#endif
-#include <numpy/arrayobject.h>
-#include <numpy/npy_common.h>
-
-// For some presumably very good reason the NumPy function import_array() returns NULL in Python3 and nothing (void type) in Python2
-#if PY_VERSION_HEX >= 0x03000000
-#define NUMPY_IMPORT_ARRAY_RETTYPE void*
-#define PYFUNCNAME(name) PYAPI3##name
-#else
-#define NUMPY_IMPORT_ARRAY_RETTYPE void
-#define PYFUNCNAME(name) PYAPI2##name
-#endif
-
-#ifndef NDEBUG
-// Enable verbose output, note that this #define must be set and mserver must be started with --set <verbose_enableflag>=true
-#define _PYAPI_VERBOSE_
-// Enable performance warnings, note that this #define must be set and mserver must be started with --set <warning_enableflag>=true
-#define _PYAPI_WARNINGS_
-// Enable debug mode, does literally nothing right now, but hey we have this nice #define here anyway
-#define _PYAPI_DEBUG_
-#endif
-
-#ifdef _PYAPI_VERBOSE_
-#define VERBOSE_MESSAGE(...) {              \
-    if (option_verbose) {                   \
-    printf(__VA_ARGS__);                    \
-    fflush(stdout); }                       \
-}
-#else
-#define VERBOSE_MESSAGE(...) ((void) 0)
-#endif
-
-#ifdef _PYAPI_WARNINGS_
-extern bool option_warning;
-#define WARNING_MESSAGE(...) {           \
-    if (option_warning) {                \
-    fprintf(stderr, __VA_ARGS__);        \
-    fflush(stdout);     }                \
-}
-#else
-#define WARNING_MESSAGE(...) ((void) 0)
-#endif
-
-#ifdef WIN32
-#ifndef LIBPYAPI
-#define pyapi_export extern __declspec(dllimport)
-#else
-#define pyapi_export extern __declspec(dllexport)
-#endif
-#else
-#define pyapi_export extern
-#endif
-
-pyapi_export str PYFUNCNAME(PyAPIevalStd)(Client cntxt, MalBlkPtr mb, MalStkPtr stk, InstrPtr pci);
-pyapi_export str PYFUNCNAME(PyAPIevalAggr)(Client cntxt, MalBlkPtr mb, MalStkPtr stk, InstrPtr pci);
-pyapi_export str PYFUNCNAME(PyAPIevalStdMap)(Client cntxt, MalBlkPtr mb, MalStkPtr stk, InstrPtr pci);
-pyapi_export str PYFUNCNAME(PyAPIevalAggrMap)(Client cntxt, MalBlkPtr mb, MalStkPtr stk, InstrPtr pci);
-
-pyapi_export str PYFUNCNAME(PyAPIprelude)(void *ret);
-=======
 #include "pyheader.h"
 
 pyapi_export str PyAPIevalStd(Client cntxt, MalBlkPtr mb, MalStkPtr stk, InstrPtr pci);
@@ -122,7 +27,6 @@
 
 int PyAPIEnabled(void);
 int PyAPIInitialized(void);
->>>>>>> 8c8d5e3a
 
 str _loader_init(void);
 
