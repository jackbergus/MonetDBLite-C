/*
 * This Source Code Form is subject to the terms of the Mozilla Public
 * License, v. 2.0.  If a copy of the MPL was not distributed with this
 * file, You can obtain one at http://mozilla.org/MPL/2.0/.
 *
 * Copyright 1997 - July 2008 CWI, August 2008 - 2017 MonetDB B.V.
 */

#include "monetdb_config.h"
#include "pyapi.h"
#include "conversion.h"
#include "connection.h"
#include "emit.h"

#include "unicode.h"
#include "pytypes.h"
#include "gdk_interprocess.h"
#include "type_conversion.h"
#include "formatinput.h"

static void _loader_import_array(void) { _import_array(); }

str _loader_init(void)
{
	str msg = MAL_SUCCEED;
	_loader_import_array();
	msg = _emit_init();
	if (msg != MAL_SUCCEED) {
		return msg;
	}

	if (PyType_Ready(&Py_ConnectionType) < 0)
		return createException(MAL, "pyapi.eval",
							   "SQLSTATE PY000 !""Failed to initialize loader functions.");
	return msg;
}

static int
pyapi_list_length(list *l)
{
	if (l)
		return l->cnt;
	return 0;
}

str 
PYFUNCNAME(PyAPIevalLoader)(Client cntxt, MalBlkPtr mb, MalStkPtr stk, InstrPtr pci) {
    sql_func * sqlfun;
    sql_subfunc * sqlmorefun;
    str exprStr;

	const int additional_columns = 2;
	int i = 1, ai = 0;
	char *pycall = NULL;
	str *args = NULL;
	char *msg = MAL_SUCCEED;
	node *argnode, *n, *n2;
	PyObject *pArgs = NULL, *pEmit = NULL,
			 *pConnection; // this is going to be the parameter tuple
	PyObject *code_object = NULL;
	sql_emit_col *cols = NULL;
	bool gstate = 0;
	int unnamedArgs = 0;
	int argcount = pci->argc;
	bool create_table = false;
	BUN nval = 0;
	int ncols = 0;

	char *loader_additional_args[] = {"_emit", "_conn"};

    if (!PYFUNCNAME(PyAPIInitialized())) {
        throw(MAL, "pyapi.eval",
              "SQLSTATE PY000 !""Embedded Python is enabled but an error was thrown during initialization.");
    }
    sqlmorefun = *(sql_subfunc**) getArgReference(stk, pci, pci->retc);
    sqlfun = sqlmorefun->func;
    exprStr = *getArgReference_str(stk, pci, pci->retc + 1);

	args = (str *)GDKzalloc(pci->argc * sizeof(str));
	if (!args) {
		throw(MAL, "pyapi.eval", "SQLSTATE HY001 !"MAL_MALLOC_FAIL " arguments.");
	}

	// Analyse the SQL_Func structure to get the parameter names
	if (sqlfun != NULL && sqlfun->ops->cnt > 0) {
		unnamedArgs = pci->retc + 2;
		argnode = sqlfun->ops->h;
		while (argnode) {
			char *argname = ((sql_arg *)argnode->data)->name;
			args[unnamedArgs++] = GDKstrdup(argname);
			argnode = argnode->next;
		}
	}

	// We name all the unknown arguments
	for (i = pci->retc + 2; i < argcount; i++) {
		if (!args[i]) {
			char argbuf[64];
			snprintf(argbuf, sizeof(argbuf), "arg%i", i - pci->retc - 1);
			args[i] = GDKstrdup(argbuf);
		}
	}
	gstate = Python_ObtainGIL();

	pArgs = PyTuple_New(argcount - pci->retc - 2 + additional_columns);
	if (!pArgs) {
		msg = createException(MAL, "pyapi.eval_loader",
							  "SQLSTATE HY001 !"MAL_MALLOC_FAIL "python object");
		goto wrapup;
	}

	ai = 0;
	argnode = sqlfun && sqlfun->ops->cnt > 0 ? sqlfun->ops->h : NULL;
	for (i = pci->retc + 2; i < argcount; i++) {
		PyInput inp;
		PyObject *val = NULL;
<<<<<<< HEAD
		if (isaBatType(getArgType(mb, pci, i))) {
			msg = createException(MAL, "pyapi.eval_loader",
								  "SQLSTATE PY000 !""Only scalar arguments are supported.");
			goto wrapup;
		}
		inp.scalar = true;
		inp.bat_type = getArgType(mb, pci, i);
		inp.count = 1;
		if (inp.bat_type == TYPE_str) {
			inp.dataptr = getArgReference_str(stk, pci, i);
=======
		inp.bat = NULL;
		inp.sql_subtype = NULL;

		if (!isaBatType(getArgType(mb, pci, i))) {
			inp.scalar = true;
			inp.bat_type = getArgType(mb, pci, i);
			inp.count = 1;
			if (inp.bat_type == TYPE_str) {
				inp.dataptr = getArgReference_str(stk, pci, i);
			} else {
				inp.dataptr = getArgReference(stk, pci, i);
			}
			val = PyArrayObject_FromScalar(&inp, &msg);
>>>>>>> 5a54d8a5
		} else {
			BAT* b = BATdescriptor(*getArgReference_bat(stk, pci, i));
			if (b == NULL) {
				msg = createException(
					MAL, "pyapi.eval",
					"The BAT passed to the function (argument #%d) is NULL.\n",
					i - (pci->retc + 2) + 1);
				goto wrapup;
			}
			inp.scalar = false;
			inp.count = BATcount(b);
			inp.bat_type = ATOMstorage(getBatType(getArgType(mb, pci, i)));
			inp.bat = b;

			val = PyMaskedArray_FromBAT(
				&inp, 0, inp.count, &msg,
				false);
			BBPunfix(inp.bat->batCacheid);
		}
		if (msg != MAL_SUCCEED) {
			goto wrapup;
		}
		if (PyTuple_SetItem(pArgs, ai++, val) != 0) {
			msg =
				createException(MAL, "pyapi.eval_loader",
								"SQLSTATE PY000 !""Failed to set tuple (this shouldn't happen).");
			goto wrapup;
		}
		// TODO deal with sql types
	}

	getArg(pci, 0) = TYPE_void;
	if (sqlmorefun->colnames) {
		n = sqlmorefun->colnames->h;
		n2 = sqlmorefun->coltypes->h;
		ncols = pyapi_list_length(sqlmorefun->colnames);
		if (ncols == 0) {
			msg = createException(MAL, "pyapi.eval_loader",
								  "No columns supplied.");
			goto wrapup;
		}
		cols = GDKzalloc(sizeof(sql_emit_col) * ncols);
		if (!cols) {
			msg = createException(MAL, "pyapi.eval_loader",
								  "SQLSTATE HY001 !"MAL_MALLOC_FAIL "column list");
			goto wrapup;
		}
		assert(pyapi_list_length(sqlmorefun->colnames) == pyapi_list_length(sqlmorefun->coltypes));
		i = 0;
		while (n) {
			sql_subtype* tpe = (sql_subtype*) n2->data;
			cols[i].name = GDKstrdup(*((char **)n->data));
			n = n->next;
			cols[i].b =
				COLnew(0, tpe->type->localtype, 0, TRANSIENT);
			n2 = n2->next;
			cols[i].b->tnil = 0;
			cols[i].b->tnonil = 0;
			i++;
		}
	} else {
		// set the return value to the correct type to prevent MAL layers from
		// complaining
		cols = NULL;
		ncols = 0;
		create_table = true;
	}

	pConnection = Py_Connection_Create(cntxt, 0, 0, 0);
	pEmit = PyEmit_Create(cols, ncols);
	if (!pConnection || !pEmit) {
		msg = createException(MAL, "pyapi.eval_loader",
							  "SQLSTATE HY001 !"MAL_MALLOC_FAIL "python object");
		goto wrapup;
	}

	PyTuple_SetItem(pArgs, ai++, pEmit);
	PyTuple_SetItem(pArgs, ai++, pConnection);

	pycall = FormatCode(exprStr, args, argcount, 4, &code_object, &msg,
						loader_additional_args, additional_columns);
	if (!pycall && !code_object) {
		if (msg == MAL_SUCCEED) {
			msg = createException(MAL, "pyapi.eval_loader",
								  "SQLSTATE PY000 !""Error while parsing Python code.");
		}
		goto wrapup;
	}

	{
		PyObject *pFunc, *pModule, *v, *d, *ret;

		// First we will load the main module, this is required
		pModule = PyImport_AddModule("__main__");
		if (!pModule) {
			msg = PyError_CreateException("Failed to load module", NULL);
			goto wrapup;
		}

		// Now we will add the UDF to the main module
		d = PyModule_GetDict(pModule);
		if (code_object == NULL) {
			v = PyRun_StringFlags(pycall, Py_file_input, d, d, NULL);
			if (v == NULL) {
				msg = PyError_CreateException("Could not parse Python code",
											  pycall);
				goto wrapup;
			}
			Py_DECREF(v);

			// Now we need to obtain a pointer to the function, the function is
			// called "pyfun"
			pFunc = PyObject_GetAttrString(pModule, "pyfun");
			if (!pFunc || !PyCallable_Check(pFunc)) {
				msg = PyError_CreateException("Failed to load function", NULL);
				goto wrapup;
			}
		} else {
			pFunc = PyFunction_New(code_object, d);
			if (!pFunc || !PyCallable_Check(pFunc)) {
				msg = PyError_CreateException("Failed to load function", NULL);
				goto wrapup;
			}
		}
		ret = PyObject_CallObject(pFunc, pArgs);

		if (PyErr_Occurred()) {
			Py_DECREF(pFunc);
			msg = PyError_CreateException("Python exception", pycall);
			if (code_object == NULL) {
				PyRun_SimpleString("del pyfun");
			}
			goto wrapup;
		}

		if (ret != Py_None) {
			if (PyEmit_Emit((PyEmitObject *)pEmit, ret) == NULL) {
				Py_DECREF(pFunc);
				msg = PyError_CreateException("Python exception", pycall);
				goto wrapup;
			}
		}

		cols = ((PyEmitObject *)pEmit)->cols;
		nval = ((PyEmitObject *)pEmit)->nvals;
		ncols = (int)((PyEmitObject *)pEmit)->ncols;
		Py_DECREF(pFunc);
		Py_DECREF(pArgs);
		pArgs = NULL;

		if (ncols == 0) {
			msg = createException(MAL, "pyapi.eval_loader",
								  "SQLSTATE PY000 !""No elements emitted by the loader.");
			goto wrapup;
		}
	}

	gstate = Python_ReleaseGIL(gstate);

	for (i = 0; i < ncols; i++) {
		BAT *b = cols[i].b;
		BATsetcount(b, nval);
		b->tkey = 0;
		b->tsorted = 0;
		b->trevsorted = 0;
	}
	if (!create_table) {
		msg = _connection_append_to_table(cntxt, sqlmorefun->sname,
									   sqlmorefun->tname, cols, ncols);
		goto wrapup;
	} else {
		msg = _connection_create_table(cntxt, sqlmorefun->sname,
									   sqlmorefun->tname, cols, ncols);
		goto wrapup;
	}

wrapup:
	if (cols) {
		for (i = 0; i < ncols; i++) {
			if (cols[i].b) {
				BBPunfix(cols[i].b->batCacheid);
			}
			if (cols[i].name) {
				GDKfree(cols[i].name);
			}
		}
		GDKfree(cols);
	}
	if (gstate) {
		if (pArgs) {
			Py_DECREF(pArgs);
		}
		gstate = Python_ReleaseGIL(gstate);
	}
	if (pycall)
		GDKfree(pycall);
	if (args) {
		for (i = pci->retc + 2; i < argcount; i++) {
			if (args[i]) {
				GDKfree(args[i]);
			}
		}
		GDKfree(args);
	}
	return (msg);
}<|MERGE_RESOLUTION|>--- conflicted
+++ resolved
@@ -114,18 +114,6 @@
 	for (i = pci->retc + 2; i < argcount; i++) {
 		PyInput inp;
 		PyObject *val = NULL;
-<<<<<<< HEAD
-		if (isaBatType(getArgType(mb, pci, i))) {
-			msg = createException(MAL, "pyapi.eval_loader",
-								  "SQLSTATE PY000 !""Only scalar arguments are supported.");
-			goto wrapup;
-		}
-		inp.scalar = true;
-		inp.bat_type = getArgType(mb, pci, i);
-		inp.count = 1;
-		if (inp.bat_type == TYPE_str) {
-			inp.dataptr = getArgReference_str(stk, pci, i);
-=======
 		inp.bat = NULL;
 		inp.sql_subtype = NULL;
 
@@ -139,13 +127,12 @@
 				inp.dataptr = getArgReference(stk, pci, i);
 			}
 			val = PyArrayObject_FromScalar(&inp, &msg);
->>>>>>> 5a54d8a5
 		} else {
 			BAT* b = BATdescriptor(*getArgReference_bat(stk, pci, i));
 			if (b == NULL) {
 				msg = createException(
-					MAL, "pyapi.eval",
-					"The BAT passed to the function (argument #%d) is NULL.\n",
+					MAL, "pyapi.eval_loader",
+					"SQLSTATE PY000 !""The BAT passed to the function (argument #%d) is NULL.\n",
 					i - (pci->retc + 2) + 1);
 				goto wrapup;
 			}
