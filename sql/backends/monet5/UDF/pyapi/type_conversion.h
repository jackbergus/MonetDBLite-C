--- conflicted
+++ resolved
@@ -44,27 +44,11 @@
 //! string (if *value == NULL) or stored in *value (if *value != NULL)
 str pyobject_to_str(PyObject **ptr, size_t maxsize, str *value);
 
-<<<<<<< HEAD
 //using macros, create a number of str_to_<type>, unicode_to_<type> and pyobject_to_<type> functions (we are Java now)
 #define CONVERSION_FUNCTION_HEADER_FACTORY(tpe)          \
     str str_to_##tpe(char *ptr, size_t maxsize, tpe *value);          \
     str unicode_to_##tpe(Py_UNICODE *ptr, size_t maxsize, tpe *value);                  \
     str pyobject_to_##tpe(PyObject **ptr, size_t maxsize, tpe *value);
-=======
-#ifdef IS_PY3K
-// using macros, create a number of str_to_<type>, unicode_to_<type> and
-// pyobject_to_<type> functions (we are Java now)
-#define CONVERSION_FUNCTION_HEADER_FACTORY(tpe)                                \
-	str str_to_##tpe(char *ptr, size_t maxsize, tpe *value);                   \
-	str unicode_to_##tpe(char *ptr, size_t maxsize, tpe *value);               \
-	str pyobject_to_##tpe(PyObject **ptr, size_t maxsize, tpe *value);
-#else
-#define CONVERSION_FUNCTION_HEADER_FACTORY(tpe)                                \
-	str str_to_##tpe(char *ptr, size_t maxsize, tpe *value);                   \
-	str unicode_to_##tpe(Py_UNICODE *ptr, size_t maxsize, tpe *value);         \
-	str pyobject_to_##tpe(PyObject **ptr, size_t maxsize, tpe *value);
-#endif
->>>>>>> 2bd94216
 
 CONVERSION_FUNCTION_HEADER_FACTORY(bte)
 CONVERSION_FUNCTION_HEADER_FACTORY(oid)
