--- conflicted
+++ resolved
@@ -26,8 +26,7 @@
 
 command reverse(b:bat[:oid,:str]):bat[:oid,:str]
 address UDFBATreverse
-<<<<<<< HEAD
-comment "Reverse a BAT of strings");
+comment "Reverse a BAT of strings";
 
 
 
@@ -58,7 +57,4 @@
 
 command fuse(one:bat[:oid,:int],two:bat[:oid,:int]):bat[:oid,:lng]
 address UDFBATfuse
-comment "fuse two (4-byte) int values into one (8-byte) lng value";
-=======
-comment "Reverse a BAT of strings";
->>>>>>> 25585ef3
+comment "fuse two (4-byte) int values into one (8-byte) lng value";