# The contents of this file are subject to the MonetDB Public License
# Version 1.1 (the "License"); you may not use this file except in
# compliance with the License. You may obtain a copy of the License at
# http://www.monetdb.org/Legal/MonetDBLicense
#
# Software distributed under the License is distributed on an "AS IS"
# basis, WITHOUT WARRANTY OF ANY KIND, either express or implied. See the
# License for the specific language governing rights and limitations
# under the License.
#
# The Original Code is the MonetDB Database System.
#
# The Initial Developer of the Original Code is CWI.
# Portions created by CWI are Copyright (C) 1997-July 2008 CWI.
# Copyright August 2008-2011 MonetDB B.V.
# All Rights Reserved.

INCLUDES = .. \
	 ../../../include \
	../../../common \
	../../../storage \
	../../../server \
	../../../../monetdb5/modules/atoms \
	../../../../monetdb5/modules/kernel \
	../../../../monetdb5/mal \
	../../../../monetdb5/modules/mal \
	../../../../monetdb5/optimizer \
	../../../../clients/mapilib \
	../../../../common/options \
	../../../../common/stream \
<<<<<<< HEAD
	../../../../gdk \
	$(READLINE_INCS) $(MSEED_CFLAGS) $(cfitsio_CFLAGS) $(curl_CFLAGS)
=======
	../../../../gdk
>>>>>>> c8202b26

lib__udf = {
	MODULE
	DIR = libdir/monetdb5
	SOURCES = udf.c
	LIBS = ../../../../monetdb5/tools/libmonetdb5 \
		   ../../../../gdk/libbat
}

headers_mal = {
	HEADERS = mal
	DIR = libdir/monetdb5
	SOURCES = udf.mal
}

headers_sql = {
	HEADERS = sql
	DIR = libdir/monetdb5
	SOURCES = 80_udf.sql
}

headers_autoload = {
	HEADERS = mal
	DIR = libdir/monetdb5/autoload
	SOURCES = 80_udf.mal
}

EXTRA_DIST = udf.h<|MERGE_RESOLUTION|>--- conflicted
+++ resolved
@@ -28,12 +28,7 @@
 	../../../../clients/mapilib \
 	../../../../common/options \
 	../../../../common/stream \
-<<<<<<< HEAD
-	../../../../gdk \
-	$(READLINE_INCS) $(MSEED_CFLAGS) $(cfitsio_CFLAGS) $(curl_CFLAGS)
-=======
 	../../../../gdk
->>>>>>> c8202b26
 
 lib__udf = {
 	MODULE
