--- conflicted
+++ resolved
@@ -107,9 +107,8 @@
 % .explain # table_name
 % mal # name
 % clob # type
-<<<<<<< HEAD
 % 114 # length
-function user.s12_1():void;
+function user.s16_1():void;
     X_1:void := querylog.define("explain select reverse(x) from udf_reverse;":str, "sequential_pipe":str, 22:int);
     X_22:bat[:str] := bat.new(nil:str);
     X_28:bat[:int] := bat.new(nil:int);
@@ -127,52 +126,6 @@
     X_35:bat[:int] := bat.append(X_26:bat[:int], 0:int);
     X_36:bat[:int] := bat.append(X_28:bat[:int], 0:int);
     sql.resultSet(X_29:bat[:str], X_31:bat[:str], X_33:bat[:str], X_35:bat[:int], X_36:bat[:int], X_18:bat[:str]);
-end user.s12_1;
-#inline               actions= 0 time=4 usec 
-#candidates           actions= 1 time=15 usec 
-#remap                actions= 1 time=25 usec 
-#costModel            actions= 1 time=12 usec 
-#coercions            actions= 0 time=2 usec 
-#evaluate             actions= 0 time=3 usec 
-#emptybind            actions= 0 time=4 usec 
-#pushselect           actions= 0 time=4 usec 
-#aliases              actions= 1 time=16 usec 
-#mergetable           actions= 0 time=23 usec 
-#deadcode             actions= 2 time=15 usec 
-#aliases              actions= 0 time=4 usec 
-#constants            actions= 0 time=5 usec 
-#commonTerms          actions= 0 time=5 usec 
-#projectionpath       actions= 0 time=4 usec 
-#reorder              actions= 1 time=25 usec 
-#deadcode             actions= 0 time=5 usec 
-#reduce               actions=26 time=26 usec 
-#matpack              actions= 0 time=4 usec 
-#querylog             actions= 0 time=1 usec 
-#multiplex            actions= 0 time=3 usec 
-#generator            actions= 0 time=2 usec 
-#profiler             actions= 1 time=10 usec 
-#garbageCollector     actions= 1 time=15 usec 
-#total                actions= 1 time=291 usec 
-=======
-% 106 # length
-function user.s16_1():void;
-    X_1:void := querylog.define("explain select reverse(x) from udf_reverse;", "sequential_pipe", 22:int);
-    X_22 := bat.new(nil:str);
-    X_28 := bat.new(nil:int);
-    X_26 := bat.new(nil:int);
-    X_25 := bat.new(nil:str);
-    X_24 := bat.new(nil:str);
-    X_4 := sql.mvc();
-    C_5:bat[:oid] := sql.tid(X_4, "sys", "udf_reverse");
-    X_8:bat[:str] := sql.bind(X_4, "sys", "udf_reverse", "x", 0:int);
-    X_17 := algebra.projection(C_5, X_8);
-    X_18:bat[:str] := batudf.reverse(X_17);
-    X_29 := bat.append(X_22, "sys.L2");
-    X_31 := bat.append(X_24, "L2");
-    X_33 := bat.append(X_25, "clob");
-    X_35 := bat.append(X_26, 0:int);
-    X_36 := bat.append(X_28, 0:int);
-    sql.resultSet(X_29, X_31, X_33, X_35, X_36, X_18);
 end user.s16_1;
 #inline               actions= 0 time=3 usec 
 #remap                actions= 1 time=10 usec 
@@ -196,7 +149,6 @@
 #candidates           actions=1 time=1 usec 
 #garbagecollector     actions= 1 time=52 usec 
 #total                actions=23 time=362 usec 
->>>>>>> 212529f7
 #select reverse(x) from udf_reverse;
 % sys.L2 # table_name
 % L2 # name
