--- conflicted
+++ resolved
@@ -107,20 +107,6 @@
     X_31 := bat.new(nil:oid,nil:int);
     X_40 := bat.append(X_31,0);
     X_1 := sql.mvc();
-<<<<<<< HEAD
-    C_2:bat[:oid,:oid] := sql.tid(X_1,"sys","udf_fuse");
-    X_5:bat[:oid,:bte] := sql.bind(X_1,"sys","udf_fuse","a",0);
-    (C_8,r1_8) := sql.bind(X_1,"sys","udf_fuse","a",2);
-    X_11:bat[:oid,:bte] := sql.bind(X_1,"sys","udf_fuse","a",1);
-    X_13 := sql.delta(X_5,C_8,r1_8,X_11);
-    X_14 := algebra.projection(C_2,X_13);
-    X_15:bat[:oid,:bte] := sql.bind(X_1,"sys","udf_fuse","b",0);
-    (C_17,r1_17) := sql.bind(X_1,"sys","udf_fuse","b",2);
-    X_19:bat[:oid,:bte] := sql.bind(X_1,"sys","udf_fuse","b",1);
-    X_20 := sql.delta(X_15,C_17,r1_17,X_19);
-    X_21 := algebra.projection(C_2,X_20);
-    X_22:bat[:oid,:sht] := batudf.fuse(X_14,X_21);
-=======
     C_2:bat[:oid] := sql.tid(X_1,"sys","udf_fuse");
     X_5:bat[:bte] := sql.bind(X_1,"sys","udf_fuse","a",0);
     (C_8,r1_8) := sql.bind(X_1,"sys","udf_fuse","a",2);
@@ -133,7 +119,6 @@
     X_20 := sql.delta(X_15,C_17,r1_17,X_19);
     X_21 := algebra.projection(C_2,X_20);
     X_22:bat[:sht] := batudf.fuse(X_14,X_21);
->>>>>>> 2f93229e
     sql.resultSet(X_32,X_34,X_36,X_38,X_40,X_22);
 end user.s8_1;
 #explain select fuse(c,d) from udf_fuse;
@@ -154,20 +139,6 @@
     X_31 := bat.new(nil:oid,nil:int);
     X_40 := bat.append(X_31,0);
     X_1 := sql.mvc();
-<<<<<<< HEAD
-    C_2:bat[:oid,:oid] := sql.tid(X_1,"sys","udf_fuse");
-    X_5:bat[:oid,:sht] := sql.bind(X_1,"sys","udf_fuse","c",0);
-    (C_8,r1_8) := sql.bind(X_1,"sys","udf_fuse","c",2);
-    X_11:bat[:oid,:sht] := sql.bind(X_1,"sys","udf_fuse","c",1);
-    X_13 := sql.delta(X_5,C_8,r1_8,X_11);
-    X_14 := algebra.projection(C_2,X_13);
-    X_15:bat[:oid,:sht] := sql.bind(X_1,"sys","udf_fuse","d",0);
-    (C_17,r1_17) := sql.bind(X_1,"sys","udf_fuse","d",2);
-    X_19:bat[:oid,:sht] := sql.bind(X_1,"sys","udf_fuse","d",1);
-    X_20 := sql.delta(X_15,C_17,r1_17,X_19);
-    X_21 := algebra.projection(C_2,X_20);
-    X_22:bat[:oid,:int] := batudf.fuse(X_14,X_21);
-=======
     C_2:bat[:oid] := sql.tid(X_1,"sys","udf_fuse");
     X_5:bat[:sht] := sql.bind(X_1,"sys","udf_fuse","c",0);
     (C_8,r1_8) := sql.bind(X_1,"sys","udf_fuse","c",2);
@@ -180,7 +151,6 @@
     X_20 := sql.delta(X_15,C_17,r1_17,X_19);
     X_21 := algebra.projection(C_2,X_20);
     X_22:bat[:int] := batudf.fuse(X_14,X_21);
->>>>>>> 2f93229e
     sql.resultSet(X_32,X_34,X_36,X_38,X_40,X_22);
 end user.s9_1;
 #explain select fuse(e,f) from udf_fuse;
@@ -201,20 +171,6 @@
     X_31 := bat.new(nil:oid,nil:int);
     X_40 := bat.append(X_31,0);
     X_1 := sql.mvc();
-<<<<<<< HEAD
-    C_2:bat[:oid,:oid] := sql.tid(X_1,"sys","udf_fuse");
-    X_5:bat[:oid,:int] := sql.bind(X_1,"sys","udf_fuse","e",0);
-    (C_8,r1_8) := sql.bind(X_1,"sys","udf_fuse","e",2);
-    X_11:bat[:oid,:int] := sql.bind(X_1,"sys","udf_fuse","e",1);
-    X_13 := sql.delta(X_5,C_8,r1_8,X_11);
-    X_14 := algebra.projection(C_2,X_13);
-    X_15:bat[:oid,:int] := sql.bind(X_1,"sys","udf_fuse","f",0);
-    (C_17,r1_17) := sql.bind(X_1,"sys","udf_fuse","f",2);
-    X_19:bat[:oid,:int] := sql.bind(X_1,"sys","udf_fuse","f",1);
-    X_20 := sql.delta(X_15,C_17,r1_17,X_19);
-    X_21 := algebra.projection(C_2,X_20);
-    X_22:bat[:oid,:lng] := batudf.fuse(X_14,X_21);
-=======
     C_2:bat[:oid] := sql.tid(X_1,"sys","udf_fuse");
     X_5:bat[:int] := sql.bind(X_1,"sys","udf_fuse","e",0);
     (C_8,r1_8) := sql.bind(X_1,"sys","udf_fuse","e",2);
@@ -227,7 +183,6 @@
     X_20 := sql.delta(X_15,C_17,r1_17,X_19);
     X_21 := algebra.projection(C_2,X_20);
     X_22:bat[:lng] := batudf.fuse(X_14,X_21);
->>>>>>> 2f93229e
     sql.resultSet(X_32,X_34,X_36,X_38,X_40,X_22);
 end user.s10_1;
 #select fuse(a,b) from udf_fuse;
