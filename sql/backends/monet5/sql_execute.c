--- conflicted
+++ resolved
@@ -478,15 +478,10 @@
 	if( b == NULL)
 		throw(SQL,"sql.statement", SQLSTATE(HY001) MAL_MALLOC_FAIL);
 	n = GDKmalloc(len + 1 + 1);
-<<<<<<< HEAD
-	if( n == NULL)
-		throw(SQL,"sql.statement", SQLSTATE(HY001) MAL_MALLOC_FAIL);
-=======
 	if( n == NULL) {
 		GDKfree(b);
-		throw(SQL,"sql.statement",MAL_MALLOC_FAIL);
-	}
->>>>>>> 5828589e
+		throw(SQL,"sql.statement", SQLSTATE(HY001) MAL_MALLOC_FAIL);
+	}
 	strncpy(n, *expr, len);
 	n[len] = '\n';
 	n[len + 1] = 0;
