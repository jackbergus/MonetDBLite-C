--- conflicted
+++ resolved
@@ -776,15 +776,6 @@
 				if (b == NULL)
 					sql_error(m, 500, "failed to bind to table column");
 
-<<<<<<< HEAD
-				if (sz > (lng) BATTINY)
-					b = BATextend(b, (BUN) sz);
-
-				if (b == NULL)
-					sql_error(m, 500, "failed to extend space for column");
-
-=======
->>>>>>> 51119bf0
 				HASHdestroy(b);
 
 				fmt[i].c = b;
