/*
 * This Source Code Form is subject to the terms of the Mozilla Public
 * License, v. 2.0.  If a copy of the MPL was not distributed with this
 * file, You can obtain one at http://mozilla.org/MPL/2.0/.
 *
 * Copyright 1997 - July 2008 CWI, August 2008 - 2016 MonetDB B.V.
 */

#include "monetdb_config.h"

#include "rel_bin.h"
#include "rel_rel.h"
#include "rel_exp.h"
#include "rel_psm.h"
#include "rel_prop.h"
#include "rel_select.h"
#include "rel_updates.h"
#include "rel_optimizer.h"
#include "sql_env.h"

#define OUTER_ZERO 64

static stmt * exp_bin(backend *be, sql_exp *e, stmt *left, stmt *right, stmt *grp, stmt *ext, stmt *cnt, stmt *sel);
static stmt * rel_bin(backend *be, sql_rel *rel);
static stmt * subrel_bin(backend *be, sql_rel *rel, list *refs);

static stmt *
refs_find_rel(list *refs, sql_rel *rel)
{
	node *n;

	for(n=refs->h; n; n = n->next->next) {
		sql_rel *ref = n->data;
		stmt *s = n->next->data;
		
		if (rel == ref) 
			return s;
	}
	return NULL;
}

static void 
print_stmtlist(sql_allocator *sa, stmt *l)
{
	node *n;
	if (l) {
		for (n = l->op4.lval->h; n; n = n->next) {
			const char *rnme = table_name(sa, n->data);
			const char *nme = column_name(sa, n->data);

			fprintf(stderr, "%s.%s\n", rnme ? rnme : "(null!)", nme ? nme : "(null!)");
		}
	}
}

static stmt *
list_find_column(backend *be, list *l, const char *rname, const char *name ) 
{
	stmt *res = NULL;
	node *n;

	if (!l)
		return NULL;
	MT_lock_set(&l->ht_lock);
	if (!l->ht && list_length(l) > HASH_MIN_SIZE) {
		l->ht = hash_new(l->sa, MAX(list_length(l), l->expected_cnt), (fkeyvalue)&stmt_key);

		for (n = l->h; n; n = n->next) {
			const char *nme = column_name(be->mvc->sa, n->data);
			int key = hash_key(nme);

			hash_add(l->ht, key, n->data);
		}
	}
	if (l->ht) {
		int key = hash_key(name);
		sql_hash_e *e = l->ht->buckets[key&(l->ht->size-1)];

		if (rname) {
			for (; e; e = e->chain) {
				stmt *s = e->value;
				const char *rnme = table_name(be->mvc->sa, s);
				const char *nme = column_name(be->mvc->sa, s);

				if (rnme && strcmp(rnme, rname) == 0 &&
		 	            strcmp(nme, name) == 0) {
					res = s;
					break;
				}
			}
		} else {
			for (; e; e = e->chain) {
				stmt *s = e->value;
				const char *nme = column_name(be->mvc->sa, s);

				if (nme && strcmp(nme, name) == 0) {
					res = s;
					break;
				}
			}
		}
		MT_lock_unset(&l->ht_lock);
		if (!res)
			return NULL;
		return res;
	}
	MT_lock_unset(&l->ht_lock);
	if (rname) {
		for (n = l->h; n; n = n->next) {
			const char *rnme = table_name(be->mvc->sa, n->data);
			const char *nme = column_name(be->mvc->sa, n->data);

			if (rnme && strcmp(rnme, rname) == 0 && 
				    strcmp(nme, name) == 0) {
				res = n->data;
				break;
			}
		}
	} else {
		for (n = l->h; n; n = n->next) {
			const char *nme = column_name(be->mvc->sa, n->data);

			if (nme && strcmp(nme, name) == 0) {
				res = n->data;
				break;
			}
		}
	}
	if (!res)
		return NULL;
	return res;
}

static stmt *
bin_find_column( backend *be, stmt *sub, const char *rname, const char *name ) 
{
	return list_find_column( be, sub->op4.lval, rname, name);
}

static list *
bin_find_columns( backend *be, stmt *sub, const char *name ) 
{
	node *n;
	list *l = sa_list(be->mvc->sa);

	for (n = sub->op4.lval->h; n; n = n->next) {
		const char *nme = column_name(be->mvc->sa, n->data);

		if (strcmp(nme, name) == 0) 
			append(l, n->data);
	}
	if (list_length(l)) 
		return l;
	return NULL;
}

static stmt *column(backend *be, stmt *val )
{
	if (val->nrcols == 0)
		return const_column(be, val);
	return val;
}

static stmt *Column(backend *be, stmt *val )
{
	if (val->nrcols == 0)
		val = const_column(be, val);
	return stmt_append(be, stmt_temp(be, tail_type(val)), val);
}

static stmt *
bin_first_column(backend *be, stmt *sub ) 
{
	node *n = sub->op4.lval->h;
	stmt *c = n->data;

	if (c->nrcols == 0)
		return const_column(be, c);
	return c;
}

static stmt *
row2cols(backend *be, stmt *sub)
{
	if (sub->nrcols == 0 && sub->key) {
		node *n; 
		list *l = sa_list(be->mvc->sa);

		for (n = sub->op4.lval->h; n; n = n->next) {
			stmt *sc = n->data;
			const char *cname = column_name(be->mvc->sa, sc);
			const char *tname = table_name(be->mvc->sa, sc);

			sc = column(be, sc);
			list_append(l, stmt_alias(be, sc, tname, cname));
		}
		sub = stmt_list(be, l);
	}
	return sub;
}

static stmt *
handle_in_exps(backend *be, sql_exp *ce, list *nl, stmt *left, stmt *right, stmt *grp, stmt *ext, stmt *cnt, stmt *sel, int in, int use_r) 
{
	mvc *sql = be->mvc;
	node *n;
	stmt *s = NULL, *c = exp_bin(be, ce, left, right, grp, ext, cnt, NULL);

	if (c->nrcols == 0) {
		sql_subtype *bt = sql_bind_localtype("bit");
		sql_subfunc *cmp = (in)
			?sql_bind_func(sql->sa, sql->session->schema, "=", tail_type(c), tail_type(c), F_FUNC)
			:sql_bind_func(sql->sa, sql->session->schema, "!=", tail_type(c), tail_type(c), F_FUNC);
		sql_subfunc *a = (in)?sql_bind_func(sql->sa, sql->session->schema, "or", bt, bt, F_FUNC)
				     :sql_bind_func(sql->sa, sql->session->schema, "and", bt, bt, F_FUNC);

		for( n = nl->h; n; n = n->next) {
			sql_exp *e = n->data;
			stmt *i = exp_bin(be, use_r?e->r:e, left, right, grp, ext, cnt, NULL);
			
			i = stmt_binop(be, c, i, cmp); 
			if (s)
				s = stmt_binop(be, s, i, a);
			else
				s = i;

		}
		if (sel) 
			s = stmt_uselect(be, 
				stmt_const(be, bin_first_column(be, left), s), 
				stmt_bool(be, 1), cmp_equal, sel, 0); 
	} else {
		comp_type cmp = (in)?cmp_equal:cmp_notequal;

		if (!in)
			s = sel;
		for( n = nl->h; n; n = n->next) {
			sql_exp *e = n->data;
			stmt *i = exp_bin(be, use_r?e->r:e, left, right, grp, ext, cnt, NULL);
			
			if (in) { 
				i = stmt_uselect(be, c, i, cmp, sel, 0); 
				if (s)
					s = stmt_tunion(be, s, i); 
				else
					s = i;
			} else {
				s = stmt_uselect(be, c, i, cmp, s, 0); 
			}
		}
	}
	return s;
}

static stmt *
value_list(backend *be, list *vals) 
{
	node *n;
	stmt *s;

	/* create bat append values */
	s = stmt_temp(be, exp_subtype(vals->h->data));
	for( n = vals->h; n; n = n->next) {
		sql_exp *e = n->data;
		stmt *i = exp_bin(be, e, NULL, NULL, NULL, NULL, NULL, NULL);

		if (list_length(vals) == 1)
			return i;
		
		s = stmt_append(be, s, i);
	}
	return s;
}

static stmt *
exp_list(backend *be, list *exps, stmt *l, stmt *r, stmt *grp, stmt *ext, stmt *cnt, stmt *sel) 
{
	mvc *sql = be->mvc;
	node *n;
	list *nl = sa_list(sql->sa);

	for( n = exps->h; n; n = n->next) {
		sql_exp *e = n->data;
		stmt *i = exp_bin(be, e, l, r, grp, ext, cnt, sel);
		
		if (n->next && i && i->type == st_table) /* relational statement */
			l = i->op1;
		else
			append(nl, i);
	}
	return stmt_list(be, nl);
}

stmt *
exp_bin(backend *be, sql_exp *e, stmt *left, stmt *right, stmt *grp, stmt *ext, stmt *cnt, stmt *sel) 
{
	mvc *sql = be->mvc;
	stmt *s = NULL;

	if (!e) {
		assert(0);
		return NULL;
	}

	switch(e->type) {
	case e_psm:
		if (e->flag & PSM_SET) {
			stmt *r = exp_bin(be, e->l, left, right, grp, ext, cnt, sel);
			return stmt_assign(be, e->name, r, GET_PSM_LEVEL(e->flag));
		} else if (e->flag & PSM_VAR) {
			if (e->f) /* TODO TABLE */
				return stmt_vars(be, e->name, e->f, 1, GET_PSM_LEVEL(e->flag));
			else
				return stmt_var(be, e->name, &e->tpe, 1, GET_PSM_LEVEL(e->flag));
		} else if (e->flag & PSM_RETURN) {
			sql_exp *l = e->l;
			stmt *r = exp_bin(be, l, left, right, grp, ext, cnt, sel);

			/* handle table returning functions */
			if (l->type == e_psm && l->flag & PSM_REL) {
				stmt *lst = r->op1;
				if (r->type == st_table && lst->nrcols == 0 && lst->key) {
					node *n;
					list *l = sa_list(sql->sa);

					for(n=lst->op4.lval->h; n; n = n->next)
						list_append(l, const_column(be, (stmt*)n->data));
					r = stmt_list(be, l);
				}
				if (r->type == st_list)
					r = stmt_table(be, r, 1);
			}
			return stmt_return(be, r, GET_PSM_LEVEL(e->flag));
		} else if (e->flag & PSM_WHILE) {
			/* while is a if - block true with leave statement
	 		 * needed because the condition needs to be inside this outer block */
			stmt *ifstmt = stmt_cond(be, stmt_bool(be, 1), NULL, 0, 0);
			stmt *cond = exp_bin(be, e->l, left, right, grp, ext, cnt, sel);
			stmt *wstmt = stmt_cond(be, cond, ifstmt, 1, 0);

			(void)exp_list(be, e->r, left, right, grp, ext, cnt, sel);
			(void)stmt_control_end(be, wstmt);
			return stmt_control_end(be, ifstmt);
		} else if (e->flag & PSM_IF) {
			stmt *cond = exp_bin(be, e->l, left, right, grp, cnt, ext, sel);
			stmt *ifstmt = stmt_cond(be, cond, NULL, 0, 0), *res;
			(void)exp_list(be, e->r, left, right, grp, cnt, ext, sel);
			res = stmt_control_end(be, ifstmt);
			if (e->f) {
				stmt *elsestmt = stmt_cond(be, cond, NULL, 0, 1);

				(void) exp_list(be, e->f, left, right, grp, ext, cnt, sel);
				res = stmt_control_end(be, elsestmt);
			}
			return res;
		} else if (e->flag & PSM_REL) {
			sql_rel *rel = e->l;
			stmt *r = rel_bin(be, rel);

#if 0
			if (r->type == st_list && r->nrcols == 0 && r->key) {
				/* row to columns */
				node *n;
				list *l = sa_list(sql->sa);

				for(n=r->op4.lval->h; n; n = n->next)
					list_append(l, const_column(be, (stmt*)n->data));
				r = stmt_list(be, l);
			}
#endif
			if (is_modify(rel->op) || is_ddl(rel->op)) 
				return r;
			return stmt_table(be, r, 1);
		}
		break;
	case e_atom: {
		if (e->l) { 			/* literals */
			atom *a = e->l;
			s = stmt_atom(be, atom_dup(sql->sa, a));
		} else if (e->r) { 		/* parameters */
			s = stmt_var(be, sa_strdup(sql->sa, e->r), e->tpe.type?&e->tpe:NULL, 0, e->flag);
		} else if (e->f) { 		/* values */
			s = value_list(be, e->f);
		} else { 			/* arguments */
			s = stmt_varnr(be, e->flag, e->tpe.type?&e->tpe:NULL);
		}
	}	break;
	case e_convert: {
		/* if input is type any NULL or column of nulls, change type */
		list *tps = e->r;
		sql_subtype *from = tps->h->data;
		sql_subtype *to = tps->h->next->data;
		stmt *l;

		if (from->type->localtype == 0) {
			l = stmt_atom(be, atom_general(sql->sa, to, NULL));
		} else {
	       		l = exp_bin(be, e->l, left, right, grp, ext, cnt, sel);
		}
		if (!l) 
			return NULL;
		s = stmt_convert(be, l, from, to);
	} 	break;
	case e_func: {
		node *en;
		list *l = sa_list(sql->sa), *exps = e->l;
		sql_subfunc *f = e->f;
		stmt *rows = NULL;

		if (f->func->side_effect && left) {
			if (!exps || list_empty(exps))
				append(l, 
				stmt_const(be, 
					bin_first_column(be, left), 
					stmt_atom_int(be, 0)));
			else if (exps_card(exps) < CARD_MULTI) {
				rows = bin_first_column(be, left);
			}
		}
		assert(!e->r);
		if (exps) {
			int nrcols = 0;
			for (en = exps->h; en; en = en->next) {
				sql_exp *e = en->data;
				stmt *es;

				es = exp_bin(be, e, left, right, grp, ext, cnt, sel);

				if (!es) 
					return NULL;

				if (rows && en == exps->h)
					es = stmt_const(be, rows, es);
				if (es->nrcols > nrcols)
					nrcols = es->nrcols;
				list_append(l,es);
			}
			if (sel && strcmp(sql_func_mod(f->func), "calc") == 0 && nrcols && strcmp(sql_func_imp(f->func), "ifthenelse") != 0)
				list_append(l,sel);
		}
		/*
		if (strcmp(f->func->base.name, "identity") == 0) 
			s = stmt_mirror(be, l->h->data);
		else
		*/
		if (f->func->rel) 
			s = stmt_func(be, stmt_list(be, l), sa_strdup(sql->sa, f->func->base.name), f->func->rel, (f->func->type == F_UNION));
		else
			s = stmt_Nop(be, stmt_list(be, l), e->f); 
	} 	break;
	case e_aggr: {
		list *attr = e->l; 
		stmt *as = NULL;
		sql_subaggr *a = e->f;

		assert(sel == NULL);
		if (attr && attr->h) { 
			node *en;
			list *l = sa_list(sql->sa);

			for (en = attr->h; en; en = en->next) {
				sql_exp *at = en->data;

				as = exp_bin(be, at, left, right, NULL, NULL, NULL, sel);

				if (as && as->nrcols <= 0 && left) 
					as = stmt_const(be, bin_first_column(be, left), as);
				/* insert single value into a column */
				if (as && as->nrcols <= 0 && !left)
					as = const_column(be, as);

				if (!as) 
					return NULL;	
				if (need_distinct(e)){ 
					stmt *g = stmt_group(be, as, grp, ext, cnt, 1);
					stmt *next = stmt_result(be, g, 1); 
						
					as = stmt_project(be, next, as);
					if (grp)
						grp = stmt_project(be, next, grp);
				}
				append(l, as);
			}
			as = stmt_list(be, l);
		} else {
			/* count(*) may need the default group (relation) and
			   and/or an attribute to count */
			if (grp) {
				as = grp;
			} else if (left) {
				as = bin_first_column(be, left);
			} else {
				/* create dummy single value in a column */
				as = stmt_atom_lng(be, 0);
				as = const_column(be, as);
			}
		}
		s = stmt_aggr(be, as, grp, ext, a, 1, need_no_nil(e) /* ignore nil*/ );
		if (find_prop(e->p, PROP_COUNT)) /* propagate count == 0 ipv NULL in outer joins */
			s->flag |= OUTER_ZERO;
	} 	break;
	case e_column: {
		if (right) /* check relation names */
			s = bin_find_column(be, right, e->l, e->r);
		if (!s && left) 
			s = bin_find_column(be, left, e->l, e->r);
		if (s && grp)
			s = stmt_project(be, ext, s);
		if (!s && right) {
			fprintf(stderr, "could not find %s.%s\n", (char*)e->l, (char*)e->r);
			print_stmtlist(sql->sa, left);
			print_stmtlist(sql->sa, right);
		}
	 }	break;
	case e_cmp: {
		stmt *l = NULL, *r = NULL, *r2 = NULL;
		int swapped = 0, is_select = 0;
		sql_exp *re = e->r, *re2 = e->f;

		/* general predicate, select and join */
		if (get_cmp(e) == cmp_filter) {
			list *args;
			list *ops;
			node *n;
			int first = 1;

		       	ops = sa_list(sql->sa);
		       	args = e->l;
			for( n = args->h; n; n = n->next ) {
				s = NULL;
				if (!swapped)
					s = exp_bin(be, n->data, left, NULL, grp, ext, cnt, NULL); 
				if (!s && (first || swapped)) {
					s = exp_bin(be, n->data, right, NULL, grp, ext, cnt, NULL); 
					swapped = 1;
				}
				if (!s) 
					return s;
				if (s->nrcols == 0 && first)
					s = stmt_const(be, bin_first_column(be, swapped?right:left), s); 
				list_append(ops, s);
				first = 0;
			}
			l = stmt_list(be, ops);
		       	ops = sa_list(sql->sa);
			args = e->r;
			for( n = args->h; n; n = n->next ) {
				s = exp_bin(be, n->data, (swapped || !right)?left:right, NULL, grp, ext, cnt, NULL); 
				if (!s) 
					return s;
				list_append(ops, s);
			}
			r = stmt_list(be, ops);

			if (left && right && exps_card(e->r) > CARD_ATOM) {
				sql_subfunc *f = e->f;
				return stmt_genjoin(be, l, r, f, is_anti(e), swapped);
			}
			assert(!swapped);
			s = stmt_genselect(be, l, r, e->f, sel, is_anti(e));
			return s;
		}
		if (e->flag == cmp_in || e->flag == cmp_notin) {
			return handle_in_exps(be, e->l, e->r, left, right, grp, ext, cnt, sel, (e->flag == cmp_in), 0);
		}
		if (e->flag == cmp_or && (!right || right->nrcols == 1)) {
			list *l = e->l;
			node *n;
			stmt *sel1 = NULL, *sel2 = NULL;

			sel1 = sel;
			sel2 = sel;
			for( n = l->h; n; n = n->next ) {
				s = exp_bin(be, n->data, left, right, grp, ext, cnt, sel1); 
				if (!s) 
					return s;
				if (sel1 && sel1->nrcols == 0 && s->nrcols == 0) {
					sql_subtype *bt = sql_bind_localtype("bit");
					sql_subfunc *f = sql_bind_func(sql->sa, sql->session->schema, "and", bt, bt, F_FUNC);
					assert(f);
					s = stmt_binop(be, sel1, s, f);
				}
				if (sel1 && sel1->nrcols && s->nrcols == 0) {
					stmt *predicate = bin_first_column(be, left);
				
					predicate = stmt_const(be, predicate, stmt_bool(be, 1));
					s = stmt_uselect(be, predicate, s, cmp_equal, sel1, 0);
				}
				sel1 = s;
			}
			l = e->r;
			for( n = l->h; n; n = n->next ) {
				s = exp_bin(be, n->data, left, right, grp, ext, cnt, sel2); 
				if (!s) 
					return s;
				if (sel2 && sel2->nrcols == 0 && s->nrcols == 0) {
					sql_subtype *bt = sql_bind_localtype("bit");
					sql_subfunc *f = sql_bind_func(sql->sa, sql->session->schema, "and", bt, bt, F_FUNC);
					assert(f);
					s = stmt_binop(be, sel2, s, f);
				}
				if (sel2 && sel2->nrcols && s->nrcols == 0) {
					stmt *predicate = bin_first_column(be, left);
				
					predicate = stmt_const(be, predicate, stmt_bool(be, 1));
					s = stmt_uselect(be, predicate, s, cmp_equal, sel2, 0);
				}
				sel2 = s;
			}
			if (sel1->nrcols == 0 && sel2->nrcols == 0) {
				sql_subtype *bt = sql_bind_localtype("bit");
				sql_subfunc *f = sql_bind_func(sql->sa, sql->session->schema, "or", bt, bt, F_FUNC);
				assert(f);
				return stmt_binop(be, sel1, sel2, f);
			}
			if (sel1->nrcols == 0) {
				stmt *predicate = bin_first_column(be, left);
				
				predicate = stmt_const(be, predicate, stmt_bool(be, 1));
				sel1 = stmt_uselect(be, predicate, sel1, cmp_equal, NULL, 0);
			}
			if (sel2->nrcols == 0) {
				stmt *predicate = bin_first_column(be, left);
				
				predicate = stmt_const(be, predicate, stmt_bool(be, 1));
				sel2 = stmt_uselect(be, predicate, sel2, cmp_equal, NULL, 0);
			}
			return stmt_tunion(be, sel1, sel2);
		}
		if (e->flag == cmp_or && right) {  /* join */
			assert(0);
		}

		/* mark use of join indices */
		if (right && find_prop(e->p, PROP_JOINIDX) != NULL) 
			sql->opt_stats[0]++; 

		if (!l) {
			l = exp_bin(be, e->l, left, NULL, grp, ext, cnt, sel);
			swapped = 0;
		}
		if (!l && right) {
 			l = exp_bin(be, e->l, right, NULL, grp, ext, cnt, sel);
			swapped = 1;
		}
		if (swapped || !right)
 			r = exp_bin(be, re, left, NULL, grp, ext, cnt, sel);
		else
 			r = exp_bin(be, re, right, NULL, grp, ext, cnt, sel);
		if (!r && !swapped) {
 			r = exp_bin(be, re, left, NULL, grp, ext, cnt, sel);
			is_select = 1;
		}
		if (!r && swapped) {
 			r = exp_bin(be, re, right, NULL, grp, ext, cnt, sel);
			is_select = 1;
		}
		if (re2)
 			r2 = exp_bin(be, re2, left, right, grp, ext, cnt, sel);

		if (!l || !r || (re2 && !r2)) {
			assert(0);
			return NULL;
		}

		if (left && right && !is_select &&
		   ((l->nrcols && (r->nrcols || (r2 && r2->nrcols))) || 
		     re->card > CARD_ATOM || 
		    (re2 && re2->card > CARD_ATOM))) {
			if (l->nrcols == 0)
				l = stmt_const(be, bin_first_column(be, swapped?right:left), l); 
			if (r->nrcols == 0)
				r = stmt_const(be, bin_first_column(be, swapped?left:right), r); 
			if (r2) {
				s = stmt_join2(be, l, r, r2, (comp_type)e->flag, is_anti(e), swapped);
			} else if (swapped) {
				s = stmt_join(be, r, l, is_anti(e), swap_compare((comp_type)e->flag));
			} else {
				s = stmt_join(be, l, r, is_anti(e), (comp_type)e->flag);
			}
		} else {
			if (r2) {
				if (l->nrcols == 0 && r->nrcols == 0 && r2->nrcols == 0) {
					sql_subtype *bt = sql_bind_localtype("bit");
					sql_subfunc *lf = sql_bind_func(sql->sa, sql->session->schema,
							compare_func(range2lcompare(e->flag), 0),
							tail_type(l), tail_type(r), F_FUNC);
					sql_subfunc *rf = sql_bind_func(sql->sa, sql->session->schema,
							compare_func(range2rcompare(e->flag), 0),
							tail_type(l), tail_type(r), F_FUNC);
					sql_subfunc *a = sql_bind_func(sql->sa, sql->session->schema,
							"and", bt, bt, F_FUNC);
					assert(lf && rf && a);
					s = stmt_binop(be, 
						stmt_binop(be, l, r, lf), 
						stmt_binop(be, l, r2, rf), a);
					if (is_anti(e)) {
						sql_subfunc *a = sql_bind_func(sql->sa, sql->session->schema, "not", bt, NULL, F_FUNC);
						s = stmt_unop(be, s, a);
					}
				} else if (((e->flag&3) != 3) /* both sides closed use between implementation */ && l->nrcols > 0 && r->nrcols > 0 && r2->nrcols > 0) {
					s = stmt_uselect(be, l, r, range2lcompare(e->flag),
					    stmt_uselect(be, l, r2, range2rcompare(e->flag), sel, is_anti(e)), is_anti(e));
				} else {
					s = stmt_uselect2(be, l, r, r2, (comp_type)e->flag, sel, is_anti(e));
				}
			} else {
				/* value compare or select */
				if (l->nrcols == 0 && r->nrcols == 0) {
					sql_subfunc *f = sql_bind_func(sql->sa, sql->session->schema,
							compare_func((comp_type)e->flag, is_anti(e)),
							tail_type(l), tail_type(l), F_FUNC);
					assert(f);
					s = stmt_binop(be, l, r, f);
				} else {
					/* this can still be a join (as relational algebra and single value subquery results still means joins */
					s = stmt_uselect(be, l, r, (comp_type)e->flag, sel, is_anti(e));
				}
			}
		}
	 }	break;
	default:
		;
	}
	return s;
}

static stmt *check_types(backend *be, sql_subtype *ct, stmt *s, check_type tpe);

static stmt *
stmt_col( backend *be, sql_column *c, stmt *del) 
{ 
	stmt *sc = stmt_bat(be, c, RDONLY, del?del->partition:0);

	if (isTable(c->t) && c->t->access != TABLE_READONLY &&
	   (c->base.flag != TR_NEW || c->t->base.flag != TR_NEW /* alter */) &&
	   (c->t->persistence == SQL_PERSIST || c->t->persistence == SQL_DECLARED_TABLE) && !c->t->commit_action) {
		stmt *i = stmt_bat(be, c, RD_INS, 0);
		stmt *u = stmt_bat(be, c, RD_UPD_ID, del?del->partition:0);
		sc = stmt_project_delta(be, sc, u, i);
		sc = stmt_project(be, del, sc);
	} else if (del) { /* always handle the deletes */
		sc = stmt_project(be, del, sc);
	}
	return sc;
}

static stmt *
stmt_idx( backend *be, sql_idx *i, stmt *del) 
{ 
	stmt *sc = stmt_idxbat(be, i, RDONLY, del?del->partition:0);

	if (isTable(i->t) && i->t->access != TABLE_READONLY &&
	   (i->base.flag != TR_NEW || i->t->base.flag != TR_NEW /* alter */) &&
	   (i->t->persistence == SQL_PERSIST || i->t->persistence == SQL_DECLARED_TABLE) && !i->t->commit_action) {
		stmt *ic = stmt_idxbat(be, i, RD_INS, 0);
		stmt *u = stmt_idxbat(be, i, RD_UPD_ID, del?del->partition:0);
		sc = stmt_project_delta(be, sc, u, ic);
		sc = stmt_project(be, del, sc);
	} else if (del) { /* always handle the deletes */
		sc = stmt_project(be, del, sc);
	}
	return sc;
}

#if 0
static stmt *
check_table_types(backend *be, list *types, stmt *s, check_type tpe)
{
	mvc *sql = be->mvc;
	//const char *tname;
	stmt *tab = s;
	int temp = 0;

	if (s->type != st_table) {
		return sql_error(
			sql, 03,
			"single value and complex type are not equal");
	}
	tab = s->op1;
	temp = s->flag;
	if (tab->type == st_var) {
		sql_table *tbl = NULL;//tail_type(tab)->comp_type;
		stmt *dels = stmt_tid(be, tbl, 0);
		node *n, *m;
		list *l = sa_list(sql->sa);
		
		stack_find_var(sql, tab->op1->op4.aval->data.val.sval);

		for (n = types->h, m = tbl->columns.set->h; 
			n && m; n = n->next, m = m->next) 
		{
			sql_subtype *ct = n->data;
			sql_column *dtc = m->data;
			stmt *dtcs = stmt_col(be, dtc, dels);
			stmt *r = check_types(be, ct, dtcs, tpe);
			if (!r) 
				return NULL;
			//r = stmt_alias(be, r, tbl->base.name, c->base.name);
			list_append(l, r);
		}
	 	return stmt_table(be, stmt_list(be, l), temp);
	} else if (tab->type == st_list) {
		node *n, *m;
		list *l = sa_list(sql->sa);
		for (n = types->h, m = tab->op4.lval->h; 
			n && m; n = n->next, m = m->next) 
		{
			sql_subtype *ct = n->data;
			stmt *r = check_types(be, ct, m->data, tpe);
			if (!r) 
				return NULL;
			//tname = table_name(sql->sa, r);
			//r = stmt_alias(be, r, tname, c->base.name);
			list_append(l, r);
		}
		return stmt_table(be, stmt_list(be, l), temp);
	} else { /* single column/value */
		stmt *r;
		sql_subtype *st = tail_type(tab), *ct;

		if (list_length(types) != 1) {
			stmt *res = sql_error(
				sql, 03,
				"single value of type %s and complex type are not equal",
				st->type->sqlname
			);
			return res;
		}
		ct = types->h->data;
		r = check_types(be, ct, tab, tpe);
		//tname = table_name(sql->sa, r);
		//r = stmt_alias(be, r, tname, c->base.name);
		return stmt_table(be, r, temp);
	}
}
#endif

static void
sql_convert_arg(mvc *sql, int nr, sql_subtype *rt)
{
	atom *a = sql_bind_arg(sql, nr);

	if (atom_null(a)) {
		if (a->data.vtype != rt->type->localtype) {
			a->data.vtype = rt->type->localtype;
			VALset(&a->data, a->data.vtype, (ptr) ATOMnilptr(a->data.vtype));
		}
	}
	a->tpe = *rt;
}

/* try to do an inplace convertion 
 * 
 * inplace conversion is only possible if the s is an variable.
 * This is only done to be able to map more cached queries onto the same 
 * interface.
 */
static stmt *
inplace_convert(backend *be, sql_subtype *ct, stmt *s)
{
	atom *a;

	/* exclude named variables */
	if (s->type != st_var || (s->op1 && s->op1->op4.aval->data.val.sval) || 
		(ct->scale && ct->type->eclass != EC_FLT))
		return s;

<<<<<<< HEAD
	a = sql_bind_arg(be->mvc, s->flag);
	if (atom_cast(a, ct)) {
		stmt *r = stmt_varnr(be, s->flag, ct);
		sql_convert_arg(be->mvc, s->flag, ct);
=======
	a = sql_bind_arg(sql, s->flag);
	if (atom_cast(sql->sa, a, ct)) {
		stmt *r = stmt_varnr(sql->sa, s->flag, ct);
		sql_convert_arg(sql, s->flag, ct);
>>>>>>> a477bab7
		return r;
	}
	return s;
}

static int
stmt_set_type_param(mvc *sql, sql_subtype *type, stmt *param)
{
	if (!type || !param || param->type != st_var)
		return -1;

	if (set_type_param(sql, type, param->flag) == 0) {
		param->op4.typeval = *type;
		return 0;
	}
	return -1;
}

/* check_types tries to match the ct type with the type of s if they don't
 * match s is converted. Returns NULL on failure.
 */
static stmt *
check_types(backend *be, sql_subtype *ct, stmt *s, check_type tpe)
{
	mvc *sql = be->mvc;
	int c = 0;
	sql_subtype *t = NULL, *st = NULL;

	/*
	if (ct->types) 
		return check_table_types(sql, ct->types, s, tpe);
		*/

 	st = tail_type(s);
	if ((!st || !st->type) && stmt_set_type_param(sql, ct, s) == 0) {
		return s;
	} else if (!st) {
		return sql_error(sql, 02, "statement has no type information");
	}

	/* first try cheap internal (inplace) convertions ! */
	s = inplace_convert(be, ct, s);
	t = st = tail_type(s);

	/* check if the types are the same */
	if (t && subtype_cmp(t, ct) != 0) {
		t = NULL;
	}

	if (!t) {	/* try to convert if needed */
		c = sql_type_convert(st->type->eclass, ct->type->eclass);
		if (!c || (c == 2 && tpe == type_set) || 
                   (c == 3 && tpe != type_cast)) { 
			s = NULL;
		} else {
			s = stmt_convert(be, s, st, ct);
		}
	} 
	if (!s) {
		stmt *res = sql_error(
			sql, 03,
			"types %s(%d,%d) (%s) and %s(%d,%d) (%s) are not equal",
			st->type->sqlname,
			st->digits,
			st->scale,
			st->type->base.name,
			ct->type->sqlname,
			ct->digits,
			ct->scale,
			ct->type->base.name
		);
		return res;
	}
	return s;
}

static stmt *
sql_unop_(backend *be, sql_schema *s, const char *fname, stmt *rs)
{
	mvc *sql = be->mvc;
	sql_subtype *rt = NULL;
	sql_subfunc *f = NULL;

	if (!s)
		s = sql->session->schema;
	rt = tail_type(rs);
	f = sql_bind_func(sql->sa, s, fname, rt, NULL, F_FUNC);
	/* try to find the function without a type, and convert
	 * the value to the type needed by this function!
	 */
	if (!f && (f = sql_find_func(sql->sa, s, fname, 1, F_FUNC, NULL)) != NULL) {
		sql_arg *a = f->func->ops->h->data;

		rs = check_types(be, &a->type, rs, type_equal);
		if (!rs) 
			f = NULL;
	}
	if (f) {
		/*
		if (f->func->res.scale == INOUT) {
			f->res.digits = rt->digits;
			f->res.scale = rt->scale;
		}
		*/
		return stmt_unop(be, rs, f);
	} else if (rs) {
		char *type = tail_type(rs)->type->sqlname;

		return sql_error(sql, 02, "SELECT: no such unary operator '%s(%s)'", fname, type);
	}
	return NULL;
}

static stmt *
sql_Nop_(backend *be, const char *fname, stmt *a1, stmt *a2, stmt *a3, stmt *a4)
{
	mvc *sql = be->mvc;
	list *sl = sa_list(sql->sa);
	list *tl = sa_list(sql->sa);
	sql_subfunc *f = NULL;

	list_append(sl, a1);
	list_append(tl, tail_type(a1));
	list_append(sl, a2);
	list_append(tl, tail_type(a2));
	list_append(sl, a3);
	list_append(tl, tail_type(a3));
	if (a4) {
		list_append(sl, a4);
		list_append(tl, tail_type(a4));
	}

	f = sql_bind_func_(sql->sa, sql->session->schema, fname, tl, F_FUNC);
	if (f)
		return stmt_Nop(be, stmt_list(be, sl), f);
	return sql_error(sql, 02, "SELECT: no such operator '%s'", fname);
}

static stmt *
rel_parse_value(backend *be, char *query, char emode)
{
	mvc *m = be->mvc;
	mvc o = *m;
	stmt *s = NULL;
	buffer *b;
	char *n;
	int len = _strlen(query);
	exp_kind ek = {type_value, card_value, FALSE};
	stream *sr;

	m->qc = NULL;

	m->caching = 0;
	m->emode = emode;

	b = (buffer*)GDKmalloc(sizeof(buffer));
	n = GDKmalloc(len + 1 + 1);
	strncpy(n, query, len);
	query = n;
	query[len] = '\n';
	query[len+1] = 0;
	len++;
	buffer_init(b, query, len);
	sr = buffer_rastream(b, "sqlstatement");
	scanner_init(&m->scanner, bstream_create(sr, b->len), NULL);
	m->scanner.mode = LINE_1; 
	bstream_next(m->scanner.rs);

	m->params = NULL;
	/*m->args = NULL;*/
	m->argc = 0;
	m->sym = NULL;
	m->errstr[0] = '\0';

	(void) sqlparse(m);	/* blindly ignore errors */
	
	/* get out the single value as we don't want an enclosing projection! */
	if (m->sym->token == SQL_SELECT) {
		SelectNode *sn = (SelectNode *)m->sym;
		if (sn->selection->h->data.sym->token == SQL_COLUMN) {
			int is_last = 0;
			sql_rel *rel = NULL;
			sql_exp *e = rel_value_exp2(m, &rel, sn->selection->h->data.sym->data.lval->h->data.sym, sql_sel, ek, &is_last);

			if (!rel)
				s = exp_bin(be, e, NULL, NULL, NULL, NULL, NULL, NULL); 
		}
	}
	GDKfree(query);
	GDKfree(b);
	bstream_destroy(m->scanner.rs);

	m->sym = NULL;
	if (m->session->status || m->errstr[0]) {
		int status = m->session->status;
		char errstr[ERRSIZE];

		strcpy(errstr, m->errstr);
		*m = o;
		m->session->status = status;
		strcpy(m->errstr, errstr);
	} else {
		*m = o;
	}
	return s;
}


static stmt *
stmt_rename(backend *be, sql_rel *rel, sql_exp *exp, stmt *s )
{
	const char *name = exp->name;
	const char *rname = exp->rname;
	stmt *o = s;

	(void)rel;
	if (!name && exp->type == e_column && exp->r)
		name = exp->r;
	if (!name)
		name = column_name(be->mvc->sa, s);
	if (!rname && exp->type == e_column && exp->l)
		rname = exp->l;
	if (!rname)
		rname = table_name(be->mvc->sa, s);
	s = stmt_alias(be, s, rname, name);
	if (o->flag & OUTER_ZERO)
		s->flag |= OUTER_ZERO;
	return s;
}

static stmt *
rel2bin_sql_table(backend *be, sql_table *t) 
{
	mvc *sql = be->mvc;
	list *l = sa_list(sql->sa);
	node *n;
	stmt *dels = stmt_tid(be, t, 0);
			
	for (n = t->columns.set->h; n; n = n->next) {
		sql_column *c = n->data;
		stmt *sc = stmt_col(be, c, dels);

		list_append(l, sc);
	}
	/* TID column */
	if (t->columns.set->h) { 
		/* tid function  sql.tid(t) */
		const char *rnme = t->base.name;

		stmt *sc = dels?dels:stmt_tid(be, t, 0);
		sc = stmt_alias(be, sc, rnme, TID);
		list_append(l, sc);
	}
	if (t->idxs.set) {
		for (n = t->idxs.set->h; n; n = n->next) {
			sql_idx *i = n->data;
			stmt *sc = stmt_idx(be, i, dels);
			const char *rnme = t->base.name;

			/* index names are prefixed, to make them independent */
			sc = stmt_alias(be, sc, rnme, sa_strconcat(sql->sa, "%", i->base.name));
			list_append(l, sc);
		}
	}
	return stmt_list(be, l);
}

static stmt *
rel2bin_basetable(backend *be, sql_rel *rel)
{
	mvc *sql = be->mvc;
	sql_table *t = rel->l;
	sql_column *c = rel->r;
	list *l = sa_list(sql->sa);
	stmt *dels;
	node *en;

	if (!t && c)
		t = c->t;
       	dels = stmt_tid(be, t, rel->flag == REL_PARTITION);

	/* add aliases */
	assert(rel->exps);
	for( en = rel->exps->h; en; en = en->next ) {
		sql_exp *exp = en->data;
		const char *rname = exp->rname?exp->rname:exp->l;
		const char *oname = exp->r;
		stmt *s = NULL;

		if (is_func(exp->type)) {
			list *exps = exp->l;
			sql_exp *cexp = exps->h->data;
			const char *cname = cexp->r;
			list *l = sa_list(sql->sa);

		       	c = find_sql_column(t, cname);
			s = stmt_col(be, c, dels);
			append(l, s);
			if (exps->h->next) {
				sql_exp *at = exps->h->next->data;
				stmt *u = exp_bin(be, at, NULL, NULL, NULL, NULL, NULL, NULL);

				append(l, u);
			}
			s = stmt_Nop(be, stmt_list(be, l), exp->f);
		} else if (oname[0] == '%' && strcmp(oname, TID) == 0) {
			/* tid function  sql.tid(t) */
			const char *rnme = t->base.name;

			s = dels?dels:stmt_tid(be, t, 0);
			s = stmt_alias(be, s, rnme, TID);
		} else if (oname[0] == '%') { 
			sql_idx *i = find_sql_idx(t, oname+1);

			/* do not include empty indices in the plan */
			if (hash_index(i->type) && list_length(i->columns) <= 1)
				continue;
			s = stmt_idx(be, i, dels);
		} else {
			sql_column *c = find_sql_column(t, oname);

			s = stmt_col(be, c, dels);
		}
		s->tname = rname;
		s->cname = exp->name;
		list_append(l, s);
	}
	return stmt_list(be, l);
}

static int 
alias_cmp( stmt *s, const char *nme )
{
	return strcmp(s->cname, nme);
}

static list* exps2bin_args(backend *be, list *exps, list *args);

static list *
exp2bin_args(backend *be, sql_exp *e, list *args)
{
	mvc *sql = be->mvc;
	if (!e)
		return args;
	switch(e->type){
	case e_column:
	case e_psm:
		return args;
	case e_cmp:
		if (e->flag == cmp_or || get_cmp(e) == cmp_filter) {
			args = exps2bin_args(be, e->l, args);
			args = exps2bin_args(be, e->r, args);
		} else if (e->flag == cmp_in || e->flag == cmp_notin) {
			args = exp2bin_args(be, e->l, args);
			args = exps2bin_args(be, e->r, args);
		} else {
			args = exp2bin_args(be, e->l, args);
			args = exp2bin_args(be, e->r, args);
			if (e->f)
				args = exp2bin_args(be, e->f, args);
		}
		return args;
	case e_convert:
		if (e->l)
			return exp2bin_args(be, e->l, args);
		break;
	case e_aggr:
	case e_func: 
		if (e->l)
			return exps2bin_args(be, e->l, args);
		break;
	case e_atom:
		if (e->l) {
			return args;
		} else if (e->f) {
			return exps2bin_args(be, e->f, args);
		} else if (e->r) {
			char nme[64];

			snprintf(nme, 64, "A%s", (char*)e->r);
			if (!list_find(args, nme, (fcmp)&alias_cmp)) {
				stmt *s = stmt_var(be, e->r, &e->tpe, 0, 0);

				s = stmt_alias(be, s, NULL, sa_strdup(sql->sa, nme));
				list_append(args, s);
			}
		} else {
			char nme[16];

			snprintf(nme, 16, "A%d", e->flag);
			if (!list_find(args, nme, (fcmp)&alias_cmp)) {
				atom *a = sql->args[e->flag];
				stmt *s = stmt_varnr(be, e->flag, &a->tpe);

				s = stmt_alias(be, s, NULL, sa_strdup(sql->sa, nme));
				list_append(args, s);
			}
		}
	}
	return args;
}

static list *
exps2bin_args(backend *be, list *exps, list *args)
{
	node *n;

	if (!exps)
		return args;
	for (n = exps->h; n; n = n->next)
		args = exp2bin_args(be, n->data, args);
	return args;
}

static list *
rel2bin_args(backend *be, sql_rel *rel, list *args)
{
	if (!rel)
		return args;
	switch(rel->op) {
	case op_basetable:
	case op_table:
		break;
	case op_join: 
	case op_left: 
	case op_right: 
	case op_full: 

	case op_apply: 
	case op_semi: 
	case op_anti: 

	case op_union: 
	case op_inter: 
	case op_except: 
		args = rel2bin_args(be, rel->l, args);
		args = rel2bin_args(be, rel->r, args);
		break;
	case op_groupby: 
		if (rel->r) 
			args = exps2bin_args(be, rel->r, args);
	case op_project:
	case op_select: 
	case op_topn: 
	case op_sample: 
		if (rel->exps)
			args = exps2bin_args(be, rel->exps, args);
		args = rel2bin_args(be, rel->l, args);
		break;
	case op_ddl: 
		args = rel2bin_args(be, rel->l, args);
		if (rel->r)
			args = rel2bin_args(be, rel->r, args);
		break;
	case op_insert:
	case op_update:
	case op_delete:
		args = rel2bin_args(be, rel->r, args);
		break;
	}
	return args;
}

typedef struct trigger_input {
	sql_table *t;
	stmt *tids;
	stmt **updates;
	int type; /* insert 1, update 2, delete 3 */
	const char *on;
	const char *nn;
} trigger_input;

static stmt *
rel2bin_table(backend *be, sql_rel *rel, list *refs)
{
	mvc *sql = be->mvc;
	list *l; 
	stmt *sub = NULL, *osub = NULL;
	node *en, *n;
	sql_exp *op = rel->r;

	if (rel->flag == 2) {
		trigger_input *ti = rel->l;
		l = sa_list(sql->sa);

		for(n = ti->t->columns.set->h; n; n = n->next) {
			sql_column *c = n->data;

			if (ti->type == 2) { /* updates */
				stmt *s = stmt_col(be, c, ti->tids);
				append(l, stmt_alias(be, s, ti->on, c->base.name));
			}
			if (ti->updates[c->colnr]) {
				append(l, stmt_alias(be, ti->updates[c->colnr], ti->nn, c->base.name));
			} else {
				stmt *s = stmt_col(be, c, ti->tids);
				append(l, stmt_alias(be, s, ti->nn, c->base.name));
				assert(ti->type != 1);
			}
		}
		sub = stmt_list(be, l);
		return sub;
	} else if (op) {
		int i;
		sql_subfunc *f = op->f;
		stmt *psub = NULL;
			
		if (rel->l) { /* first construct the sub relation */
			sql_rel *l = rel->l;
			if (l->op == op_ddl) {
				sql_table *t = rel_ddl_table_get(l);

				if (t)
					sub = rel2bin_sql_table(be, t);
			} else {
				sub = subrel_bin(be, rel->l, refs);
			}
			if (!sub) 
				return NULL;
		}

		psub = exp_bin(be, op, sub, NULL, NULL, NULL, NULL, NULL); /* table function */
		if (!f || !psub) { 
			assert(0);
			return NULL;	
		}
		l = sa_list(sql->sa);
		if (f->func->varres) {
			for(i=0, en = rel->exps->h, n = f->res->h; en; en = en->next, n = n->next, i++ ) {
				sql_exp *exp = en->data;
				sql_subtype *st = n->data;
				const char *rnme = exp->rname?exp->rname:exp->l;
				stmt *s = stmt_rs_column(be, psub, i, st); 
		
				s = stmt_alias(be, s, rnme, exp->name);
				list_append(l, s);
			}
		} else {
			for(i = 0, n = f->func->res->h; n; n = n->next, i++ ) {
				sql_arg *a = n->data;
				stmt *s = stmt_rs_column(be, psub, i, &a->type); 
				const char *rnme = exp_find_rel_name(op);
	
				s = stmt_alias(be, s, rnme, a->name);
				list_append(l, s);
			}
			if (list_length(f->res) == list_length(f->func->res) + 1) {
				/* add missing %TID% column */
				sql_subtype *t = f->res->t->data;
				stmt *s = stmt_rs_column(be, psub, i, t); 
				const char *rnme = exp_find_rel_name(op);
	
				s = stmt_alias(be, s, rnme, TID);
				list_append(l, s);
			}
		}
		if (!rel->flag && sub && sub->nrcols) { 
			assert(0);
			list_merge(l, sub->op4.lval, NULL);
			osub = sub;
		}
		sub = stmt_list(be, l);
	} else if (rel->l) { /* handle sub query via function */
		int i;
		char name[16], *nme;

		nme = number2name(name, 16, ++sql->label);

		l = rel2bin_args(be, rel->l, sa_list(sql->sa));
		sub = stmt_list(be, l);
		sub = stmt_func(be, sub, sa_strdup(sql->sa, nme), rel->l, 0);
		l = sa_list(sql->sa);
		for(i = 0, n = rel->exps->h; n; n = n->next, i++ ) {
			sql_exp *c = n->data;
			stmt *s = stmt_rs_column(be, sub, i, exp_subtype(c)); 
			const char *nme = exp_name(c);
			const char *rnme = NULL;

			s = stmt_alias(be, s, rnme, nme);
			list_append(l, s);
		}
		sub = stmt_list(be, l);
	}
	if (!sub) { 
		assert(0);
		return NULL;	
	}
	l = sa_list(sql->sa);
	for( en = rel->exps->h; en; en = en->next ) {
		sql_exp *exp = en->data;
		const char *rnme = exp->rname?exp->rname:exp->l;
		stmt *s;

		/* no relation names */
		if (exp->l)
			exp->l = NULL;
		s = exp_bin(be, exp, sub, NULL, NULL, NULL, NULL, NULL);

		if (!s) {
			assert(0);
			return NULL;
		}
		if (sub && sub->nrcols >= 1 && s->nrcols == 0)
			s = stmt_const(be, bin_first_column(be, sub), s);
		s = stmt_alias(be, s, rnme, exp->name);
		list_append(l, s);
	}
	if (osub && osub->nrcols) 
		list_merge(l, osub->op4.lval, NULL);
	sub = stmt_list(be, l);
	return sub;
}

static stmt *
rel2bin_hash_lookup(backend *be, sql_rel *rel, stmt *left, stmt *right, sql_idx *i, node *en ) 
{
	mvc *sql = be->mvc;
	node *n;
	sql_subtype *it = sql_bind_localtype("int");
	sql_subtype *lng = sql_bind_localtype("lng");
	stmt *h = NULL;
	stmt *bits = stmt_atom_int(be, 1 + ((sizeof(lng)*8)-1)/(list_length(i->columns)+1));
	sql_exp *e = en->data;
	sql_exp *l = e->l;
	stmt *idx = bin_find_column(be, left, l->l, sa_strconcat(sql->sa, "%", i->base.name));
	int swap_exp = 0, swap_rel = 0;

	if (!idx) {
		swap_exp = 1;
		l = e->r;
		idx = bin_find_column(be, left, l->l, sa_strconcat(sql->sa, "%", i->base.name));
	}
	if (!idx && right) {
		swap_exp = 0;
		swap_rel = 1;
		l = e->l;
		idx = bin_find_column(be, right, l->l, sa_strconcat(sql->sa, "%", i->base.name));
	}
	if (!idx && right) {
		swap_exp = 1;
		swap_rel = 1;
		l = e->r;
		idx = bin_find_column(be, right, l->l, sa_strconcat(sql->sa, "%", i->base.name));
	}
	if (!idx)
		return NULL;
	/* should be in key order! */
	for( en = rel->exps->h, n = i->columns->h; en && n; en = en->next, n = n->next ) {
		sql_exp *e = en->data;
		stmt *s = NULL;

		if (e->type == e_cmp && e->flag == cmp_equal) {
			sql_exp *ee = (swap_exp)?e->l:e->r;
			if (swap_rel)
				s = exp_bin(be, ee, left, NULL, NULL, NULL, NULL, NULL);
			else
				s = exp_bin(be, ee, right, NULL, NULL, NULL, NULL, NULL);
		}

		if (!s) 
			return NULL;
		if (h) {
			sql_subfunc *xor = sql_bind_func_result3(sql->sa, sql->session->schema, "rotate_xor_hash", lng, it, tail_type(s), lng);

			h = stmt_Nop(be, stmt_list(be, list_append( list_append(
				list_append(sa_list(sql->sa), h), bits), s)), xor);
		} else {
			sql_subfunc *hf = sql_bind_func_result(sql->sa, sql->session->schema, "hash", tail_type(s), NULL, lng);

			h = stmt_unop(be, s, hf);
		}
	}
	if (h->nrcols) {
		if (!swap_rel) {
			return stmt_join(be, idx, h, 0, cmp_equal);
		} else {
			return stmt_join(be, h, idx, 0, cmp_equal);
		}
	} else {
		return stmt_uselect(be, idx, h, cmp_equal, NULL, 0);
	}
}

static stmt *
join_hash_key( backend *be, list *l ) 
{
	mvc *sql = be->mvc;
	node *m;
	sql_subtype *it, *lng;
	stmt *h = NULL;
	stmt *bits = stmt_atom_int(be, 1 + ((sizeof(lng)*8)-1)/(list_length(l)+1));

	it = sql_bind_localtype("int");
	lng = sql_bind_localtype("lng");
	for (m = l->h; m; m = m->next) {
		stmt *s = m->data;

		if (h) {
			sql_subfunc *xor = sql_bind_func_result3(sql->sa, sql->session->schema, "rotate_xor_hash", lng, it, tail_type(s), lng);

			h = stmt_Nop(be, stmt_list(be, list_append( list_append( list_append(sa_list(sql->sa), h), bits), s )), xor);
		} else {
			sql_subfunc *hf = sql_bind_func_result(sql->sa, sql->session->schema, "hash", tail_type(s), NULL, lng);
			h = stmt_unop(be, s, hf);
		}
	}
	return h;
}

static stmt *
releqjoin( backend *be, list *l1, list *l2, int used_hash, comp_type cmp_op, int need_left )
{
	mvc *sql = be->mvc;
	node *n1 = l1->h, *n2 = l2->h;
	stmt *l, *r, *res;

	if (list_length(l1) <= 1) {
		l = l1->h->data;
		r = l2->h->data;
		r =  stmt_join(be, l, r, 0, cmp_op);
		if (need_left)
			r->flag = cmp_left;
		return r;
	}
	if (used_hash) {
		l = n1->data;
		r = n2->data;
		n1 = n1->next;
		n2 = n2->next;
		res = stmt_join(be, l, r, 0, cmp_op);
	} else { /* need hash */
		l = join_hash_key(be, l1);
		r = join_hash_key(be, l2);
		res = stmt_join(be, l, r, 0, cmp_op);
	}
	if (need_left) 
		res->flag = cmp_left;
	l = stmt_result(be, res, 0);
	r = stmt_result(be, res, 1);
	for (; n1 && n2; n1 = n1->next, n2 = n2->next) {
		stmt *ld = n1->data;
		stmt *rd = n2->data;
		stmt *le = stmt_project(be, l, ld );
		stmt *re = stmt_project(be, r, rd );
		/* intentional both tail_type's of le (as re sometimes is a find for bulk loading */
		sql_subfunc *f = NULL;
		stmt * cmp;

		if (cmp_op == cmp_equal) 
			f = sql_bind_func(sql->sa, sql->session->schema, "=", tail_type(le), tail_type(le), F_FUNC);
		else 
			f = sql_bind_func(sql->sa, sql->session->schema, "=", tail_type(le), tail_type(le), F_FUNC);
		assert(f);

		cmp = stmt_binop(be, le, re, f);
		cmp = stmt_uselect(be, cmp, stmt_bool(be, 1), cmp_equal, NULL, 0);
		l = stmt_project(be, cmp, l );
		r = stmt_project(be, cmp, r );
	}
	res = stmt_join(be, l, r, 0, cmp_joined);
	return res;
}

static stmt *
rel2bin_join(backend *be, sql_rel *rel, list *refs)
{
	mvc *sql = be->mvc;
	list *l; 
	node *en = NULL, *n;
	stmt *left = NULL, *right = NULL, *join = NULL, *jl, *jr;
	stmt *ld = NULL, *rd = NULL;
	int need_left = (rel->flag == LEFT_JOIN);

	if (rel->l) /* first construct the left sub relation */
		left = subrel_bin(be, rel->l, refs);
	if (rel->r) /* first construct the right sub relation */
		right = subrel_bin(be, rel->r, refs);
	if (!left || !right) 
		return NULL;	
	left = row2cols(be, left);
	right = row2cols(be, right);
	/* 
 	 * split in 2 steps, 
 	 * 	first cheap join(s) (equality or idx) 
 	 * 	second selects/filters 
	 */
	if (rel->exps) {
		int used_hash = 0;
		int idx = 0;
		list *jexps = sa_list(sql->sa);
		list *lje = sa_list(sql->sa);
		list *rje = sa_list(sql->sa);

		/* get equi-joins/filters first */
		if (list_length(rel->exps) > 1) {
			for( en = rel->exps->h; en; en = en->next ) {
				sql_exp *e = en->data;
				if (e->type == e_cmp && (e->flag == cmp_equal || e->flag == cmp_filter))
					append(jexps, e);
			}
			for( en = rel->exps->h; en; en = en->next ) {
				sql_exp *e = en->data;
				if (e->type != e_cmp || (e->flag != cmp_equal && e->flag != cmp_filter))
					append(jexps, e);
			}
			rel->exps = jexps;
		}

		/* generate a relational join */
		for( en = rel->exps->h; en; en = en->next ) {
			int join_idx = sql->opt_stats[0];
			sql_exp *e = en->data;
			stmt *s = NULL;
			prop *p;

			/* only handle simple joins here */		
			if (exp_has_func(e) && e->flag != cmp_filter) {
				if (!join && !list_length(lje)) {
					stmt *l = bin_first_column(be, left);
					stmt *r = bin_first_column(be, right);
					join = stmt_join(be, l, r, 0, cmp_all); 
				}
				break;
			}
			if (list_length(lje) && (idx || e->type != e_cmp || (e->flag != cmp_equal && e->flag != cmp_filter) ||
			   (join && e->flag == cmp_filter)))
				break;

			/* handle possible index lookups */
			/* expressions are in index order ! */
			if (!join &&
			    (p=find_prop(e->p, PROP_HASHCOL)) != NULL) {
				sql_idx *i = p->value;
			
				join = s = rel2bin_hash_lookup(be, rel, left, right, i, en);
				if (s) {
					list_append(lje, s->op1);
					list_append(rje, s->op2);
					used_hash = 1;
				}
			}

			s = exp_bin(be, e, left, right, NULL, NULL, NULL, NULL);
			if (!s) {
				assert(0);
				return NULL;
			}
			if (join_idx != sql->opt_stats[0])
				idx = 1;

			if (s->type != st_join && 
			    s->type != st_join2 && 
			    s->type != st_joinN) {
				/* predicate */
				if (!list_length(lje) && s->nrcols == 0) { 
					stmt *l = bin_first_column(be, left);
					stmt *r = bin_first_column(be, right);

					l = stmt_uselect(be, stmt_const(be, l, stmt_bool(be, 1)), s, cmp_equal, NULL, 0);
					join = stmt_join(be, l, r, 0, cmp_all);
					continue;
				}
				if (!join) {
					stmt *l = bin_first_column(be, left);
					stmt *r = bin_first_column(be, right);
					join = stmt_join(be, l, r, 0, cmp_all); 
				}
				break;
			}

			if (!join) 
				join = s;
			list_append(lje, s->op1);
			list_append(rje, s->op2);
		}
		if (list_length(lje) > 1) {
			join = releqjoin(be, lje, rje, used_hash, cmp_equal, need_left);
		} else if (!join) {
			join = stmt_join(be, lje->h->data, rje->h->data, 0, cmp_equal);
			if (need_left)
				join->flag = cmp_left;
		}
	} else {
		stmt *l = bin_first_column(be, left);
		stmt *r = bin_first_column(be, right);
		join = stmt_join(be, l, r, 0, cmp_all); 
	}
	jl = stmt_result(be, join, 0);
	jr = stmt_result(be, join, 1);
	if (en) {
		stmt *sub, *sel = NULL;
		list *nl;

		/* construct relation */
		nl = sa_list(sql->sa);

		/* first project using equi-joins */
		for( n = left->op4.lval->h; n; n = n->next ) {
			stmt *c = n->data;
			const char *rnme = table_name(sql->sa, c);
			const char *nme = column_name(sql->sa, c);
			stmt *s = stmt_project(be, jl, column(be, c) );
	
			s = stmt_alias(be, s, rnme, nme);
			list_append(nl, s);
		}
		for( n = right->op4.lval->h; n; n = n->next ) {
			stmt *c = n->data;
			const char *rnme = table_name(sql->sa, c);
			const char *nme = column_name(sql->sa, c);
			stmt *s = stmt_project(be, jr, column(be, c) );

			s = stmt_alias(be, s, rnme, nme);
			list_append(nl, s);
		}
		sub = stmt_list(be, nl);

		/* continue with non equi-joins */
		for( ; en; en = en->next ) {
			stmt *s = exp_bin(be, en->data, sub, NULL, NULL, NULL, NULL, sel);

			if (!s) {
				assert(0);
				return NULL;
			}
			if (s->nrcols == 0) {
				stmt *l = bin_first_column(be, sub);
				s = stmt_uselect(be, stmt_const(be, l, stmt_bool(be, 1)), s, cmp_equal, sel, 0);
			}
			sel = s;
		}
		/* recreate join output */
		jl = stmt_project(be, sel, jl); 
		jr = stmt_project(be, sel, jr); 
	}

	/* construct relation */
	l = sa_list(sql->sa);

	if (rel->op == op_left || rel->op == op_full) {
		/* we need to add the missing oid's */
		ld = stmt_mirror(be, bin_first_column(be, left));
		ld = stmt_tdiff(be, ld, jl);
	}
	if (rel->op == op_right || rel->op == op_full) {
		/* we need to add the missing oid's */
		rd = stmt_mirror(be, bin_first_column(be, right));
		rd = stmt_tdiff(be, rd, jr);
	}

	for( n = left->op4.lval->h; n; n = n->next ) {
		stmt *c = n->data;
		const char *rnme = table_name(sql->sa, c);
		const char *nme = column_name(sql->sa, c);
		stmt *s = stmt_project(be, jl, column(be, c) );

		/* as append isn't save, we append to a new copy */
		if (rel->op == op_left || rel->op == op_full || rel->op == op_right)
			s = Column(be, s);
		if (rel->op == op_left || rel->op == op_full)
			s = stmt_append(be, s, stmt_project(be, ld, c));
		if (rel->op == op_right || rel->op == op_full) 
			s = stmt_append(be, s, stmt_const(be, rd, (c->flag&OUTER_ZERO)?stmt_atom_lng(be, 0):stmt_atom(be, atom_general(sql->sa, tail_type(c), NULL))));

		s = stmt_alias(be, s, rnme, nme);
		list_append(l, s);
	}
	for( n = right->op4.lval->h; n; n = n->next ) {
		stmt *c = n->data;
		const char *rnme = table_name(sql->sa, c);
		const char *nme = column_name(sql->sa, c);
		stmt *s = stmt_project(be, jr, column(be, c) );

		/* as append isn't save, we append to a new copy */
		if (rel->op == op_left || rel->op == op_full || rel->op == op_right)
			s = Column(be, s);
		if (rel->op == op_left || rel->op == op_full) 
			s = stmt_append(be, s, stmt_const(be, ld, (c->flag&OUTER_ZERO)?stmt_atom_lng(be, 0):stmt_atom(be, atom_general(sql->sa, tail_type(c), NULL))));
		if (rel->op == op_right || rel->op == op_full) 
			s = stmt_append(be, s, stmt_project(be, rd, c));

		s = stmt_alias(be, s, rnme, nme);
		list_append(l, s);
	}
	return stmt_list(be, l);
}

static stmt *
rel2bin_semijoin(backend *be, sql_rel *rel, list *refs)
{
	mvc *sql = be->mvc;
	list *l; 
	node *en = NULL, *n;
	stmt *left = NULL, *right = NULL, *join = NULL, *jl, *jr, *c;

	if (rel->l) /* first construct the left sub relation */
		left = subrel_bin(be, rel->l, refs);
	if (rel->r) /* first construct the right sub relation */
		right = subrel_bin(be, rel->r, refs);
	if (!left || !right) 
		return NULL;	
	left = row2cols(be, left);
	right = row2cols(be, right);
	/* 
 	 * split in 2 steps, 
 	 * 	first cheap join(s) (equality or idx) 
 	 * 	second selects/filters 
	 */
	if (rel->exps) {
		int idx = 0;
		list *lje = sa_list(sql->sa);
		list *rje = sa_list(sql->sa);

		for( en = rel->exps->h; en; en = en->next ) {
			int join_idx = sql->opt_stats[0];
			sql_exp *e = en->data;
			stmt *s = NULL;

			/* only handle simple joins here */		
			if (list_length(lje) && (idx || e->type != e_cmp || e->flag != cmp_equal))
				break;

			s = exp_bin(be, en->data, left, right, NULL, NULL, NULL, NULL);
			if (!s) 
				return NULL;
			if (join_idx != sql->opt_stats[0])
				idx = 1;
			/* stop on first non equality join */
			if (!join) {
				join = s;
			} else if (s->type != st_join && s->type != st_join2 && s->type != st_joinN) {
				/* handle select expressions */
				assert(0);
				return NULL;
			}
			if (s->type == st_join || s->type == st_join2 || s->type == st_joinN) { 
				list_append(lje, s->op1);
				list_append(rje, s->op2);
			}
		}
		if (list_length(lje) > 1) {
			join = releqjoin(be, lje, rje, 0 /* no hash used */, cmp_equal, 0);
		} else if (!join) {
			join = stmt_join(be, lje->h->data, rje->h->data, 0, cmp_equal);
		}
	} else {
		stmt *l = bin_first_column(be, left);
		stmt *r = bin_first_column(be, right);
		join = stmt_join(be, l, r, 0, cmp_all); 
	}
	jl = stmt_result(be, join, 0);
	if (en) {
		stmt *sub, *sel = NULL;
		list *nl;

		jr = stmt_result(be, join, 1);
		/* construct relation */
		nl = sa_list(sql->sa);

		/* first project using equi-joins */
		for( n = left->op4.lval->h; n; n = n->next ) {
			stmt *c = n->data;
			const char *rnme = table_name(sql->sa, c);
			const char *nme = column_name(sql->sa, c);
			stmt *s = stmt_project(be, jl, column(be, c) );
	
			s = stmt_alias(be, s, rnme, nme);
			list_append(nl, s);
		}
		for( n = right->op4.lval->h; n; n = n->next ) {
			stmt *c = n->data;
			const char *rnme = table_name(sql->sa, c);
			const char *nme = column_name(sql->sa, c);
			stmt *s = stmt_project(be, jr, column(be, c) );

			s = stmt_alias(be, s, rnme, nme);
			list_append(nl, s);
		}
		sub = stmt_list(be, nl);

		/* continue with non equi-joins */
		for( ; en; en = en->next ) {
			stmt *s = exp_bin(be, en->data, sub, NULL, NULL, NULL, NULL, sel);

			if (!s) {
				assert(0);
				return NULL;
			}
			sel = s;
		}
		/* recreate join output */
		jl = stmt_project(be, sel, jl); 
	}

	/* construct relation */
	l = sa_list(sql->sa);

	/* We did a full join, thats too much. 
	   Reduce this using difference and intersect */
	c = stmt_mirror(be, left->op4.lval->h->data);
	if (rel->op == op_anti) {
		join = stmt_tdiff(be, c, jl);
	} else {
		join = stmt_tinter(be, c, jl);
	}

	/* project all the left columns */
	for( n = left->op4.lval->h; n; n = n->next ) {
		stmt *c = n->data;
		const char *rnme = table_name(sql->sa, c);
		const char *nme = column_name(sql->sa, c);
		stmt *s = stmt_project(be, join, column(be, c));

		s = stmt_alias(be, s, rnme, nme);
		list_append(l, s);
	}
	return stmt_list(be, l);
}

static stmt *
rel2bin_distinct(backend *be, stmt *s, stmt **distinct)
{
	mvc *sql = be->mvc;
	node *n;
	stmt *g = NULL, *grp = NULL, *ext = NULL, *cnt = NULL;
	list *rl = sa_list(sql->sa), *tids;

	/* single values are unique */
	if (s->key && s->nrcols == 0)
		return s;

	/* Use 'all' tid columns */
	if ((tids = bin_find_columns(be, s, TID)) != NULL) {
		for (n = tids->h; n; n = n->next) {
			stmt *t = n->data;

			g = stmt_group(be, column(be, t), grp, ext, cnt, !n->next);
			grp = stmt_result(be, g, 0); 
			ext = stmt_result(be, g, 1); 
			cnt = stmt_result(be, g, 2); 
		}
	} else {
		for (n = s->op4.lval->h; n; n = n->next) {
			stmt *t = n->data;

			g = stmt_group(be, column(be, t), grp, ext, cnt, !n->next);
			grp = stmt_result(be, g, 0); 
			ext = stmt_result(be, g, 1); 
			cnt = stmt_result(be, g, 2); 
		}
	}
	if (!ext)
		return NULL;

	for (n = s->op4.lval->h; n; n = n->next) {
		stmt *t = n->data;

		list_append(rl, stmt_project(be, ext, t));
	}

	if (distinct)
		*distinct = ext;
	s = stmt_list(be, rl);
	return s;
}

static stmt *
rel_rename(backend *be, sql_rel *rel, stmt *sub)
{
	if (rel->exps) {
		node *en, *n;
		list *l = sa_list(be->mvc->sa);

		for( en = rel->exps->h, n = sub->op4.lval->h; en && n; en = en->next, n = n->next ) {
			sql_exp *exp = en->data;
			stmt *s = n->data;

			if (!s) {
				assert(0);
				return NULL;
			}
			s = stmt_rename(be, rel, exp, s);
			list_append(l, s);
		}
		sub = stmt_list(be, l);
	}
	return sub;
}

static stmt *
rel2bin_union(backend *be, sql_rel *rel, list *refs)
{
	mvc *sql = be->mvc;
	list *l; 
	node *n, *m;
	stmt *left = NULL, *right = NULL, *sub;

	if (rel->l) /* first construct the left sub relation */
		left = subrel_bin(be, rel->l, refs);
	if (rel->r) /* first construct the right sub relation */
		right = subrel_bin(be, rel->r, refs);
	if (!left || !right) 
		return NULL;	

	/* construct relation */
	l = sa_list(sql->sa);
	for( n = left->op4.lval->h, m = right->op4.lval->h; n && m; 
		n = n->next, m = m->next ) {
		stmt *c1 = n->data;
		stmt *c2 = m->data;
		const char *rnme = table_name(sql->sa, c1);
		const char *nme = column_name(sql->sa, c1);
		stmt *s;

		s = stmt_append(be, Column(be, c1), c2);
		s = stmt_alias(be, s, rnme, nme);
		list_append(l, s);
	}
	sub = stmt_list(be, l);

	sub = rel_rename(be, rel, sub);
	if (need_distinct(rel)) 
		sub = rel2bin_distinct(be, sub, NULL);
	return sub;
}

static stmt *
rel2bin_except(backend *be, sql_rel *rel, list *refs)
{
	mvc *sql = be->mvc;
	sql_subtype *lng = sql_bind_localtype("lng");
	list *stmts; 
	node *n, *m;
	stmt *left = NULL, *right = NULL, *sub;
	sql_subfunc *min;

	stmt *lg = NULL, *rg = NULL;
	stmt *lgrp = NULL, *rgrp = NULL;
	stmt *lext = NULL, *rext = NULL, *next = NULL;
	stmt *lcnt = NULL, *rcnt = NULL, *ncnt = NULL, *zero = NULL;
	stmt *s, *lm, *rm;
	list *lje = sa_list(sql->sa);
	list *rje = sa_list(sql->sa);

	if (rel->l) /* first construct the left sub relation */
		left = subrel_bin(be, rel->l, refs);
	if (rel->r) /* first construct the right sub relation */
		right = subrel_bin(be, rel->r, refs);
	if (!left || !right) 
		return NULL;	
	left = row2cols(be, left);
	right = row2cols(be, right);

	/*
	 * The multi column except is handled using group by's and
	 * group size counts on both sides of the intersect. We then
	 * return for each group of L with min(L.count,R.count), 
	 * number of rows.
	 */
	for (n = left->op4.lval->h; n; n = n->next) {
		lg = stmt_group(be, column(be, n->data), lgrp, lext, lcnt, !n->next);
		lgrp = stmt_result(be, lg, 0);
		lext = stmt_result(be, lg, 1);
		lcnt = stmt_result(be, lg, 2);
	}
	for (n = right->op4.lval->h; n; n = n->next) {
		rg = stmt_group(be, column(be, n->data), rgrp, rext, rcnt, !n->next);
		rgrp = stmt_result(be, rg, 0);
		rext = stmt_result(be, rg, 1);
		rcnt = stmt_result(be, rg, 2);
	}

	if (!lg || !rg) 
		return NULL;

	if (need_distinct(rel)) {
		lcnt = stmt_const(be, lcnt, stmt_atom_lng(be, 1));
		rcnt = stmt_const(be, rcnt, stmt_atom_lng(be, 1));
	}

	/* now find the matching groups */
	for (n = left->op4.lval->h, m = right->op4.lval->h; n && m; n = n->next, m = m->next) {
		stmt *l = column(be, n->data);
		stmt *r = column(be, m->data);

		l = stmt_project(be, lext, l);
		r = stmt_project(be, rext, r);
		list_append(lje, l);
		list_append(rje, r);
	}
	s = releqjoin(be, lje, rje, 1 /* cannot use hash */, cmp_equal_nil, 0);
	lm = stmt_result(be, s, 0);
	rm = stmt_result(be, s, 1);

	s = stmt_mirror(be, lext);
	s = stmt_tdiff(be, s, lm);

	/* first we find those missing in R */
	next = stmt_project(be, s, lext);
	ncnt = stmt_project(be, s, lcnt);
	zero = stmt_const(be, s, stmt_atom_lng(be, 0));

	/* ext, lcount, rcount */
	lext = stmt_project(be, lm, lext);
	lcnt = stmt_project(be, lm, lcnt);
	rcnt = stmt_project(be, rm, rcnt);

	/* append those missing in L */
	lext = stmt_append(be, lext, next);
	lcnt = stmt_append(be, lcnt, ncnt);
	rcnt = stmt_append(be, rcnt, zero);

 	min = sql_bind_func(sql->sa, sql->session->schema, "sql_sub", lng, lng, F_FUNC);
	s = stmt_binop(be, lcnt, rcnt, min); /* use count */

	/* now we have gid,cnt, blowup to full groupsizes */
	s = stmt_gen_group(be, lext, s);

	/* project columns of left hand expression */
	stmts = sa_list(sql->sa);
	for (n = left->op4.lval->h; n; n = n->next) {
		stmt *c1 = column(be, n->data);
		const char *rnme = NULL;
		const char *nme = column_name(sql->sa, c1);

		/* retain name via the stmt_alias */
		c1 = stmt_project(be, s, c1);

		rnme = table_name(sql->sa, c1);
		c1 = stmt_alias(be, c1, rnme, nme);
		list_append(stmts, c1);
	}
	sub = stmt_list(be, stmts);
	return rel_rename(be, rel, sub);
}

static stmt *
rel2bin_inter(backend *be, sql_rel *rel, list *refs)
{
	mvc *sql = be->mvc;
	sql_subtype *lng = sql_bind_localtype("lng");
	list *stmts; 
	node *n, *m;
	stmt *left = NULL, *right = NULL, *sub;
 	sql_subfunc *min;

	stmt *lg = NULL, *rg = NULL;
	stmt *lgrp = NULL, *rgrp = NULL;
	stmt *lext = NULL, *rext = NULL;
	stmt *lcnt = NULL, *rcnt = NULL;
	stmt *s, *lm, *rm;
	list *lje = sa_list(sql->sa);
	list *rje = sa_list(sql->sa);

	if (rel->l) /* first construct the left sub relation */
		left = subrel_bin(be, rel->l, refs);
	if (rel->r) /* first construct the right sub relation */
		right = subrel_bin(be, rel->r, refs);
	if (!left || !right) 
		return NULL;	
	left = row2cols(be, left);

	/*
	 * The multi column intersect is handled using group by's and
	 * group size counts on both sides of the intersect. We then
	 * return for each group of L with min(L.count,R.count), 
	 * number of rows.
	 */
	for (n = left->op4.lval->h; n; n = n->next) {
		lg = stmt_group(be, column(be, n->data), lgrp, lext, lcnt, !n->next);
		lgrp = stmt_result(be, lg, 0);
		lext = stmt_result(be, lg, 1);
		lcnt = stmt_result(be, lg, 2);
	}
	for (n = right->op4.lval->h; n; n = n->next) {
		rg = stmt_group(be, column(be, n->data), rgrp, rext, rcnt, !n->next);
		rgrp = stmt_result(be, rg, 0);
		rext = stmt_result(be, rg, 1);
		rcnt = stmt_result(be, rg, 2);
	}

	if (!lg || !rg) 
		return NULL;

	if (need_distinct(rel)) {
		lcnt = stmt_const(be, lcnt, stmt_atom_lng(be, 1));
		rcnt = stmt_const(be, rcnt, stmt_atom_lng(be, 1));
	}

	/* now find the matching groups */
	for (n = left->op4.lval->h, m = right->op4.lval->h; n && m; n = n->next, m = m->next) {
		stmt *l = column(be, n->data);
		stmt *r = column(be, m->data);

		l = stmt_project(be, lext, l);
		r = stmt_project(be, rext, r);
		list_append(lje, l);
		list_append(rje, r);
	}
	s = releqjoin(be, lje, rje, 1 /* cannot use hash */, cmp_equal_nil, 0);
	lm = stmt_result(be, s, 0);
	rm = stmt_result(be, s, 1);
		
	/* ext, lcount, rcount */
	lext = stmt_project(be, lm, lext);
	lcnt = stmt_project(be, lm, lcnt);
	rcnt = stmt_project(be, rm, rcnt);

 	min = sql_bind_func(sql->sa, sql->session->schema, "sql_min", lng, lng, F_FUNC);
	s = stmt_binop(be, lcnt, rcnt, min);

	/* now we have gid,cnt, blowup to full groupsizes */
	s = stmt_gen_group(be, lext, s);

	/* project columns of left hand expression */
	stmts = sa_list(sql->sa);
	for (n = left->op4.lval->h; n; n = n->next) {
		stmt *c1 = column(be, n->data);
		const char *rnme = NULL;
		const char *nme = column_name(sql->sa, c1);

		/* retain name via the stmt_alias */
		c1 = stmt_project(be, s, c1);

		rnme = table_name(sql->sa, c1);
		c1 = stmt_alias(be, c1, rnme, nme);
		list_append(stmts, c1);
	}
	sub = stmt_list(be, stmts);
	return rel_rename(be, rel, sub);
}

static stmt *
sql_reorder(backend *be, stmt *order, stmt *s) 
{
	list *l = sa_list(be->mvc->sa);
	node *n;

	for (n = s->op4.lval->h; n; n = n->next) {
		stmt *sc = n->data;
		const char *cname = column_name(be->mvc->sa, sc);
		const char *tname = table_name(be->mvc->sa, sc);

		sc = stmt_project(be, order, sc);
		sc = stmt_alias(be, sc, tname, cname );
		list_append(l, sc);
	}
	return stmt_list(be, l);
}

static sql_exp*
topn_limit( sql_rel *rel )
{
	if (rel->exps) {
		sql_exp *limit = rel->exps->h->data;

		return limit;
	}
	return NULL;
}

static sql_exp*
topn_offset( sql_rel *rel )
{
	if (rel->exps && list_length(rel->exps) > 1) {
		sql_exp *offset = rel->exps->h->next->data;

		return offset;
	}
	return NULL;
}

static stmt *
rel2bin_project(backend *be, sql_rel *rel, list *refs, sql_rel *topn)
{
	mvc *sql = be->mvc;
	list *pl; 
	node *en, *n;
	stmt *sub = NULL, *psub = NULL;
	stmt *l = NULL;

	if (topn) {
		sql_exp *le = topn_limit(topn);
		sql_exp *oe = topn_offset(topn);

		if (!le) { /* Don't push only offset */
			topn = NULL;
		} else {
			l = exp_bin(be, le, NULL, NULL, NULL, NULL, NULL, NULL);
			if (oe) {
				sql_subtype *lng = sql_bind_localtype("lng");
				sql_subfunc *add = sql_bind_func_result(sql->sa, sql->session->schema, "sql_add", lng, lng, lng);
				stmt *o = exp_bin(be, oe, NULL, NULL, NULL, NULL, NULL, NULL);
				l = stmt_binop(be, l, o, add);
			}
		}
	}

	if (!rel->exps) 
		return stmt_none(be);

	if (rel->l) { /* first construct the sub relation */
		sql_rel *l = rel->l;
		if (l->op == op_ddl) {
			sql_table *t = rel_ddl_table_get(l);

			if (t)
				sub = rel2bin_sql_table(be, t);
		} else {
			sub = subrel_bin(be, rel->l, refs);
		}
		if (!sub) 
			return NULL;
	}

	pl = sa_list(sql->sa);
	if (sub)
		pl->expected_cnt = list_length(sub->op4.lval);
	psub = stmt_list(be, pl);
	for( en = rel->exps->h; en; en = en->next ) {
		sql_exp *exp = en->data;
		stmt *s = exp_bin(be, exp, sub, psub, NULL, NULL, NULL, NULL);

		if (!s) /* error */
			return NULL;
		/* single value with limit */
		if (topn && rel->r && sub && sub->nrcols == 0)
			s = const_column(be, s);
		else if (sub && sub->nrcols >= 1 && s->nrcols == 0)
			s = stmt_const(be, bin_first_column(be, sub), s);
			
		s = stmt_rename(be, rel, exp, s);
		column_name(sql->sa, s); /* save column name */
		list_append(pl, s);
	}
	stmt_set_nrcols(psub);

	/* In case of a topn 
		if both order by and distinct: then get first order by col 
		do topn on it. Project all again! Then rest
	*/
	if (topn && rel->r) {
		list *oexps = rel->r, *npl = sa_list(sql->sa);
		/* distinct, topn returns atleast N (unique groups) */
		int distinct = need_distinct(rel);
		stmt *limit = NULL, *lpiv = NULL, *lgid = NULL; 

		for (n=oexps->h; n; n = n->next) {
			sql_exp *orderbycole = n->data; 
 			int last = (n->next == NULL);

			stmt *orderbycolstmt = exp_bin(be, orderbycole, sub, psub, NULL, NULL, NULL, NULL); 

			if (!orderbycolstmt) 
				return NULL;
			
			/* handle constants */
			orderbycolstmt = column(be, orderbycolstmt);
			if (!limit) {	/* topn based on a single column */
				limit = stmt_limit(be, orderbycolstmt, NULL, NULL, stmt_atom_lng(be, 0), l, distinct, is_ascending(orderbycole), last, 1);
			} else { 	/* topn based on 2 columns */
				limit = stmt_limit(be, orderbycolstmt, lpiv, lgid, stmt_atom_lng(be, 0), l, distinct, is_ascending(orderbycole), last, 1);
			}
			if (!limit) 
				return NULL;
			lpiv = limit;
			if (!last) {
				lpiv = stmt_result(be, limit, 0);
				lgid = stmt_result(be, limit, 1);
			}
		}

		limit = lpiv; 
		for ( n=pl->h ; n; n = n->next) 
			list_append(npl, stmt_project(be, limit, column(be, n->data)));
		psub = stmt_list(be, npl);

		/* also rebuild sub as multiple orderby expressions may use the sub table (ie aren't part of the result columns) */
		pl = sub->op4.lval;
		npl = sa_list(sql->sa);
		for ( n=pl->h ; n; n = n->next) {
			list_append(npl, stmt_project(be, limit, column(be, n->data))); 
		}
		sub = stmt_list(be, npl);
	}
	if (need_distinct(rel)) {
		stmt *distinct = NULL;
		psub = rel2bin_distinct(be, psub, &distinct);
		/* also rebuild sub as multiple orderby expressions may use the sub table (ie aren't part of the result columns) */
		if (sub) {
			list *npl = sa_list(sql->sa);
			
			pl = sub->op4.lval;
			for ( n=pl->h ; n; n = n->next) 
				list_append(npl, stmt_project(be, distinct, column(be, n->data))); 
			sub = stmt_list(be, npl);
		}
	}
	if (/*(!topn || need_distinct(rel)) &&*/ rel->r) {
		list *oexps = rel->r;
		stmt *orderby_ids = NULL, *orderby_grp = NULL;

		for (en = oexps->h; en; en = en->next) {
			stmt *orderby = NULL;
			sql_exp *orderbycole = en->data; 
			stmt *orderbycolstmt = exp_bin(be, orderbycole, sub, psub, NULL, NULL, NULL, NULL); 

			if (!orderbycolstmt) {
				assert(0);
				return NULL;
			}
			/* single values don't need sorting */
			if (orderbycolstmt->nrcols == 0) {
				orderby_ids = NULL;
				break;
			}
			if (orderby_ids)
				orderby = stmt_reorder(be, orderbycolstmt, is_ascending(orderbycole), orderby_ids, orderby_grp);
			else
				orderby = stmt_order(be, orderbycolstmt, is_ascending(orderbycole));
			orderby_ids = stmt_result(be, orderby, 1);
			orderby_grp = stmt_result(be, orderby, 2);
		}
		if (orderby_ids)
			psub = sql_reorder(be, orderby_ids, psub);
	}
	return psub;
}

static stmt *
rel2bin_predicate(backend *be) 
{
	return const_column(be, stmt_bool(be, 1));
}

static stmt *
rel2bin_select(backend *be, sql_rel *rel, list *refs)
{
	mvc *sql = be->mvc;
	list *l; 
	node *en, *n;
	stmt *sub = NULL, *sel = NULL;
	stmt *predicate = NULL;

	if (rel->l) { /* first construct the sub relation */
		sub = subrel_bin(be, rel->l, refs);
		if (!sub) 
			return NULL;	
		sub = row2cols(be, sub);
	}
	if (!sub && !predicate) 
		predicate = rel2bin_predicate(be);
	/*
	else if (!predicate)
		predicate = stmt_const(be, bin_first_column(be, sub), stmt_bool(be, 1));
		*/
	if (!rel->exps || !rel->exps->h) {
		if (sub)
			return sub;
		if (predicate)
			return predicate;
		return stmt_const(be, bin_first_column(be, sub), stmt_bool(be, 1));
	}
	if (!sub && predicate) {
		list *l = sa_list(sql->sa);
		assert(predicate);
		append(l, predicate);
		sub = stmt_list(be, l);
	}
	/* handle possible index lookups */
	/* expressions are in index order ! */
	if (sub && (en = rel->exps->h) != NULL) { 
		sql_exp *e = en->data;
		prop *p;

		if ((p=find_prop(e->p, PROP_HASHCOL)) != NULL) {
			sql_idx *i = p->value;
			
			sel = rel2bin_hash_lookup(be, rel, sub, NULL, i, en);
		}
	} 
	for( en = rel->exps->h; en; en = en->next ) {
		sql_exp *e = en->data;
		stmt *s = exp_bin(be, e, sub, NULL, NULL, NULL, NULL, sel);

		if (!s) {
			assert(0);
			return NULL;
		}
		if (s->nrcols == 0){
			if (!predicate)
				predicate = stmt_const(be, bin_first_column(be, sub), stmt_bool(be, 1));
			sel = stmt_uselect(be, predicate, s, cmp_equal, sel, 0);
		} else if (e->type != e_cmp) {
			sel = stmt_uselect(be, s, stmt_bool(be, 1), cmp_equal, NULL, 0);
		} else {
			sel = s;
		}
	}

	/* construct relation */
	l = sa_list(sql->sa);
	if (sub && sel) {
		for( n = sub->op4.lval->h; n; n = n->next ) {
			stmt *col = n->data;
	
			if (col->nrcols == 0) /* constant */
				col = stmt_const(be, sel, col);
			else
				col = stmt_project(be, sel, col);
			list_append(l, col);
		}
	}
	return stmt_list(be, l);
}

static stmt *
rel2bin_groupby(backend *be, sql_rel *rel, list *refs)
{
	mvc *sql = be->mvc;
	list *l, *aggrs, *gbexps = sa_list(sql->sa);
	node *n, *en;
	stmt *sub = NULL, *cursub;
	stmt *groupby = NULL, *grp = NULL, *ext = NULL, *cnt = NULL;

	if (rel->l) { /* first construct the sub relation */
		sub = subrel_bin(be, rel->l, refs);
		if (!sub)
			return NULL;	
	}

	if (sub && sub->type == st_list && sub->op4.lval->h && !((stmt*)sub->op4.lval->h->data)->nrcols) {
		list *newl = sa_list(sql->sa);
		node *n;

		for(n=sub->op4.lval->h; n; n = n->next) {
			const char *cname = column_name(sql->sa, n->data);
			const char *tname = table_name(sql->sa, n->data);
			stmt *s = column(be, n->data);

			s = stmt_alias(be, s, tname, cname );
			append(newl, s);
		}
		sub = stmt_list(be, newl);
	}

	/* groupby columns */

	/* Keep groupby columns, sub that they can be lookup in the aggr list */
	if (rel->r) {
		list *exps = rel->r; 

		for( en = exps->h; en; en = en->next ) {
			sql_exp *e = en->data; 
			stmt *gbcol = exp_bin(be, e, sub, NULL, NULL, NULL, NULL, NULL); 
	
			if (!gbcol) {
				assert(0);
				return NULL;
			}
			groupby = stmt_group(be, gbcol, grp, ext, cnt, !en->next);
			grp = stmt_result(be, groupby, 0);
			ext = stmt_result(be, groupby, 1);
			cnt = stmt_result(be, groupby, 2);
			gbcol = stmt_alias(be, gbcol, exp_find_rel_name(e), exp_name(e));
			list_append(gbexps, gbcol);
		}
	}
	/* now aggregate */
	l = sa_list(sql->sa);
	aggrs = rel->exps;
	cursub = stmt_list(be, l);
	for( n = aggrs->h; n; n = n->next ) {
		sql_exp *aggrexp = n->data;

		stmt *aggrstmt = NULL;

		/* first look in the current aggr list (l) and group by column list */
		if (l && !aggrstmt && aggrexp->type == e_column) 
			aggrstmt = list_find_column(be, l, aggrexp->l, aggrexp->r);
		if (gbexps && !aggrstmt && aggrexp->type == e_column) {
			aggrstmt = list_find_column(be, gbexps, aggrexp->l, aggrexp->r);
			if (aggrstmt && groupby) {
				aggrstmt = stmt_project(be, ext, aggrstmt);
				if (list_length(gbexps) == 1) 
					aggrstmt->key = 1;
			}
		}

		if (!aggrstmt)
			aggrstmt = exp_bin(be, aggrexp, sub, NULL, grp, ext, cnt, NULL); 
		/* maybe the aggr uses intermediate results of this group by,
		   therefore we pass the group by columns too 
		 */
		if (!aggrstmt) 
			aggrstmt = exp_bin(be, aggrexp, sub, cursub, NULL, NULL, NULL, NULL); 
		if (!aggrstmt) {
			assert(0);
			return NULL;
		}

		aggrstmt = stmt_rename(be, rel, aggrexp, aggrstmt);
		list_append(l, aggrstmt);
	}
	stmt_set_nrcols(cursub);
	return cursub;
}

static stmt *
rel2bin_topn(backend *be, sql_rel *rel, list *refs)
{
	mvc *sql = be->mvc;
	sql_exp *oe = NULL, *le = NULL;
	stmt *sub = NULL, *l = NULL, *o = NULL;
	node *n;

	if (rel->l) { /* first construct the sub relation */
		sql_rel *rl = rel->l;

		if (rl->op == op_project) {
			sub = rel2bin_project(be, rl, refs, rel);
		} else {
			sub = subrel_bin(be, rl, refs);
		}
	}
	if (!sub) 
		return NULL;	

	le = topn_limit(rel);
	oe = topn_offset(rel);

	n = sub->op4.lval->h;
	if (n) {
		stmt *limit = NULL, *sc = n->data;
		const char *cname = column_name(sql->sa, sc);
		const char *tname = table_name(sql->sa, sc);
		list *newl = sa_list(sql->sa);

		if (le)
			l = exp_bin(be, le, NULL, NULL, NULL, NULL, NULL, NULL);
		if (oe)
			o = exp_bin(be, oe, NULL, NULL, NULL, NULL, NULL, NULL);

		if (!l) 
			l = stmt_atom_lng_nil(be);
		if (!o)
			o = stmt_atom_lng(be, 0);

		sc = column(be, sc);
		limit = stmt_limit(be, stmt_alias(be, sc, tname, cname), NULL, NULL, o, l, 0,0,0,0);

		for ( ; n; n = n->next) {
			stmt *sc = n->data;
			const char *cname = column_name(sql->sa, sc);
			const char *tname = table_name(sql->sa, sc);
		
			sc = column(be, sc);
			sc = stmt_project(be, limit, sc);
			list_append(newl, stmt_alias(be, sc, tname, cname));
		}
		sub = stmt_list(be, newl);
	}
	return sub;
}

static stmt *
rel2bin_sample(backend *be, sql_rel *rel, list *refs)
{
	mvc *sql = be->mvc;
	list *newl;
	stmt *sub = NULL, *s = NULL, *sample = NULL;
	node *n;

	if (rel->l) /* first construct the sub relation */
		sub = subrel_bin(be, rel->l, refs);
	if (!sub)
		return NULL;

	n = sub->op4.lval->h;
	newl = sa_list(sql->sa);

	if (n) {
		stmt *sc = n->data;
		const char *cname = column_name(sql->sa, sc);
		const char *tname = table_name(sql->sa, sc);

		s = exp_bin(be, rel->exps->h->data, NULL, NULL, NULL, NULL, NULL, NULL);

		if (!s)
			s = stmt_atom_lng_nil(be);

		sc = column(be, sc);
		sample = stmt_sample(be, stmt_alias(be, sc, tname, cname),s);

		for ( ; n; n = n->next) {
			stmt *sc = n->data;
			const char *cname = column_name(sql->sa, sc);
			const char *tname = table_name(sql->sa, sc);
		
			sc = column(be, sc);
			sc = stmt_project(be, sample, sc);
			list_append(newl, stmt_alias(be, sc, tname, cname));
		}
	}
	sub = stmt_list(be, newl);
	return sub;
}

stmt *
sql_parse(backend *be, sql_allocator *sa, char *query, char mode)
{
	mvc *m = be->mvc;
	mvc *o = NULL;
	stmt *sq = NULL;
	buffer *b;
	char *n;
	int len = _strlen(query);
	stream *buf;

 	if (THRhighwater())
		return sql_error(m, 10, "SELECT: too many nested operators");

	o = MNEW(mvc);
	if (!o)
		return NULL;
	*o = *m;

	m->qc = NULL;

	m->caching = 0;
	m->emode = mode;

	b = (buffer*)GDKmalloc(sizeof(buffer));
	n = GDKmalloc(len + 1 + 1);
	strncpy(n, query, len);
	query = n;
	query[len] = '\n';
	query[len+1] = 0;
	len++;
	buffer_init(b, query, len);
	buf = buffer_rastream(b, "sqlstatement");
	scanner_init( &m->scanner, bstream_create(buf, b->len), NULL);
	m->scanner.mode = LINE_1; 
	bstream_next(m->scanner.rs);

	m->params = NULL;
	m->argc = 0;
	m->sym = NULL;
	m->errstr[0] = '\0';
	m->errstr[ERRSIZE-1] = '\0';

	/* create private allocator */
	m->sa = (sa)?sa:sa_create();

	if (sqlparse(m) || !m->sym) {
		/* oops an error */
		snprintf(m->errstr, ERRSIZE, "An error occurred when executing "
				"internal query: %s", query);
	} else {
		sql_rel *r = rel_semantic(m, m->sym);

		if (r) {
			r = rel_optimizer(m, r);
			sq = rel_bin(be, r);
		}
	}

	GDKfree(query);
	GDKfree(b);
	bstream_destroy(m->scanner.rs);
	if (m->sa && m->sa != sa)
		sa_destroy(m->sa);
	m->sym = NULL;
	{
		char *e = NULL;
		int status = m->session->status;
		int sizevars = m->sizevars, topvars = m->topvars;
		sql_var *vars = m->vars;
		/* cascade list maybe removed */
		list *cascade_action = m->cascade_action;

		if (m->session->status || m->errstr[0]) {
			e = _STRDUP(m->errstr);
			if (!e) {
				_DELETE(o);
				return NULL;
			}
		}
		*m = *o;
		m->sizevars = sizevars;
		m->topvars = topvars;
		m->vars = vars;
		m->session->status = status;
		m->cascade_action = cascade_action;
		if (e) {
			strncpy(m->errstr, e, ERRSIZE);
			m->errstr[ERRSIZE - 1] = '\0';
			_DELETE(e);
		}
	}
	_DELETE(o);
	return sq;
}

static stmt *
stmt_selectnonil( backend *be, stmt *col, stmt *s )
{
	sql_subtype *t = tail_type(col);
	stmt *n = stmt_atom(be, atom_general(be->mvc->sa, t, NULL));
	stmt *nn = stmt_uselect2(be, col, n, n, 3, s, 1);
	return nn;
}

static stmt *
stmt_selectnil( backend *be, stmt *col)
{
	sql_subtype *t = tail_type(col);
	stmt *n = stmt_atom(be, atom_general(be->mvc->sa, t, NULL));
	stmt *nn = stmt_uselect2(be, col, n, n, 3, NULL, 0);
	return nn;
}

static stmt *
insert_check_ukey(backend *be, list *inserts, sql_key *k, stmt *idx_inserts)
{
	mvc *sql = be->mvc;
/* pkey's cannot have NULLs, ukeys however can
   current implementation switches on 'NOT NULL' on primary key columns */

	char *msg = NULL;
	stmt *res;

	sql_subtype *lng = sql_bind_localtype("lng");
	sql_subaggr *cnt = sql_bind_aggr(sql->sa, sql->session->schema, "count", NULL);
	sql_subtype *bt = sql_bind_localtype("bit");
	stmt *dels = stmt_tid(be, k->t, 0);
	sql_subfunc *ne = sql_bind_func_result(sql->sa, sql->session->schema, "<>", lng, lng, bt);

	if (list_length(k->columns) > 1) {
		node *m;
		stmt *s = list_fetch(inserts, 0), *ins = s;
		sql_subaggr *sum;
		stmt *ssum = NULL;
		stmt *col = NULL;

		s = ins;
		/* 1st stage: find out if original contains same values */
		if (s->key && s->nrcols == 0) {
			s = NULL;
			if (k->idx && hash_index(k->idx->type))
				s = stmt_uselect(be, stmt_idx(be, k->idx, dels), idx_inserts, cmp_equal, s, 0);
			for (m = k->columns->h; m; m = m->next) {
				sql_kc *c = m->data;
				stmt *cs = list_fetch(inserts, c->c->colnr); 

				col = stmt_col(be, c->c, dels);
				if ((k->type == ukey) && stmt_has_null(col)) {
					stmt *nn = stmt_selectnonil(be, col, s);
					s = stmt_uselect( be, col, cs, cmp_equal, nn, 0);
				} else {
					s = stmt_uselect( be, col, cs, cmp_equal, s, 0);
				}
			}
		} else {
			list *lje = sa_list(sql->sa);
			list *rje = sa_list(sql->sa);
			if (k->idx && hash_index(k->idx->type)) {
				list_append(lje, stmt_idx(be, k->idx, dels));
				list_append(rje, idx_inserts);
			}
			for (m = k->columns->h; m; m = m->next) {
				sql_kc *c = m->data;
				stmt *cs = list_fetch(inserts, c->c->colnr); 

				col = stmt_col(be, c->c, dels);
				list_append(lje, col);
				list_append(rje, cs);
			}
			s = releqjoin(be, lje, rje, 1 /* hash used */, cmp_equal, 0);
			s = stmt_result(be, s, 0);
		}
		s = stmt_binop(be, stmt_aggr(be, s, NULL, NULL, cnt, 1, 0), stmt_atom_lng(be, 0), ne);

		/* 2e stage: find out if inserted are unique */
		if ((!idx_inserts && ins->nrcols) || (idx_inserts && idx_inserts->nrcols)) {	/* insert columns not atoms */
			sql_subfunc *or = sql_bind_func_result(sql->sa, sql->session->schema, "or", bt, bt, bt);
			stmt *orderby_ids = NULL, *orderby_grp = NULL;

			/* implementation uses subsort key check */
			for (m = k->columns->h; m; m = m->next) {
				sql_kc *c = m->data;
				stmt *orderby;
				stmt *cs = list_fetch(inserts, c->c->colnr); 

				if (orderby_grp)
					orderby = stmt_reorder(be, cs, 1, orderby_ids, orderby_grp);
				else
					orderby = stmt_order(be, cs, 1);
				orderby_ids = stmt_result(be, orderby, 1);
				orderby_grp = stmt_result(be, orderby, 2);
			}

			if (!orderby_grp || !orderby_ids)
				return NULL;

			sum = sql_bind_aggr(sql->sa, sql->session->schema, "not_unique", tail_type(orderby_grp));
			ssum = stmt_aggr(be, orderby_grp, NULL, NULL, sum, 1, 0);
			/* combine results */
			s = stmt_binop(be, s, ssum, or);
		}

		if (k->type == pkey) {
			msg = sa_message(sql->sa, "INSERT INTO: PRIMARY KEY constraint '%s.%s' violated", k->t->base.name, k->base.name);
		} else {
			msg = sa_message(sql->sa, "INSERT INTO: UNIQUE constraint '%s.%s' violated", k->t->base.name, k->base.name);
		}
		res = stmt_exception(be, s, msg, 00001);
	} else {		/* single column key */
		sql_kc *c = k->columns->h->data;
		stmt *s = list_fetch(inserts, c->c->colnr), *h = s;

		s = stmt_col(be, c->c, dels);
		if ((k->type == ukey) && stmt_has_null(s)) {
			stmt *nn = stmt_selectnonil(be, s, NULL);
			s = stmt_project(be, nn, s);
		}
		if (h->nrcols) {
			s = stmt_join(be, s, h, 0, cmp_equal);
			/* s should be empty */
			s = stmt_result(be, s, 0);
			s = stmt_aggr(be, s, NULL, NULL, cnt, 1, 0);
		} else {
			s = stmt_uselect(be, s, h, cmp_equal, NULL, 0);
			/* s should be empty */
			s = stmt_aggr(be, s, NULL, NULL, cnt, 1, 0);
		}
		/* s should be empty */
		s = stmt_binop(be, s, stmt_atom_lng(be, 0), ne);

		/* 2e stage: find out if inserts are unique */
		if (h->nrcols) {	/* insert multiple atoms */
			sql_subaggr *sum;
			stmt *count_sum = NULL;
			sql_subfunc *or = sql_bind_func_result(sql->sa, sql->session->schema, "or", bt, bt, bt);
			stmt *ssum, *ss;

			stmt *g = list_fetch(inserts, c->c->colnr), *ins = g;

			/* inserted vaules may be null */
			if ((k->type == ukey) && stmt_has_null(ins)) {
				stmt *nn = stmt_selectnonil(be, ins, NULL);
				ins = stmt_project(be, nn, ins);
			}
		
			g = stmt_group(be, ins, NULL, NULL, NULL, 1);
			ss = stmt_result(be, g, 2); /* use count */
			/* (count(ss) <> sum(ss)) */
			sum = sql_bind_aggr(sql->sa, sql->session->schema, "sum", lng);
			ssum = stmt_aggr(be, ss, NULL, NULL, sum, 1, 0);
			ssum = sql_Nop_(be, "ifthenelse", sql_unop_(be, NULL, "isnull", ssum), stmt_atom_lng(be, 0), ssum, NULL);
			count_sum = stmt_binop(be, check_types(be, tail_type(ssum), stmt_aggr(be, ss, NULL, NULL, cnt, 1, 0), type_equal), ssum, ne);

			/* combine results */
			s = stmt_binop(be, s, count_sum, or);
		}
		if (k->type == pkey) {
			msg = sa_message( sql->sa,"INSERT INTO: PRIMARY KEY constraint '%s.%s' violated", k->t->base.name, k->base.name);
		} else {
			msg = sa_message(sql->sa, "INSERT INTO: UNIQUE constraint '%s.%s' violated", k->t->base.name, k->base.name);
		}
		res = stmt_exception(be, s, msg, 00001);
	}
	return res;
}

static stmt *
insert_check_fkey(backend *be, list *inserts, sql_key *k, stmt *idx_inserts, stmt *pin)
{
	mvc *sql = be->mvc;
	char *msg = NULL;
	stmt *cs = list_fetch(inserts, 0), *s = cs;
	sql_subtype *lng = sql_bind_localtype("lng");
	sql_subaggr *cnt = sql_bind_aggr(sql->sa, sql->session->schema, "count", NULL);
	sql_subtype *bt = sql_bind_localtype("bit");
	sql_subfunc *ne = sql_bind_func_result(sql->sa, sql->session->schema, "<>", lng, lng, bt);

	(void) sql;		/* unused! */

	if (pin && list_length(pin->op4.lval)) 
		s = pin->op4.lval->h->data;
	if (s->key && s->nrcols == 0) {
		s = stmt_binop(be, stmt_aggr(be, idx_inserts, NULL, NULL, cnt, 1, 0), stmt_atom_lng(be, 1), ne);
	} else {
		/* releqjoin.count <> inserts[col1].count */
		s = stmt_binop(be, stmt_aggr(be, idx_inserts, NULL, NULL, cnt, 1, 0), stmt_aggr(be, s, NULL, NULL, cnt, 1, 0), ne);
	}

	/* s should be empty */
	msg = sa_message(sql->sa, "INSERT INTO: FOREIGN KEY constraint '%s.%s' violated", k->t->base.name, k->base.name);
	return stmt_exception(be, s, msg, 00001);
}

static stmt *
sql_insert_key(backend *be, list *inserts, sql_key *k, stmt *idx_inserts, stmt *pin)
{
	/* int insert = 1;
	 * while insert and has u/pkey and not defered then
	 *      if u/pkey values exist then
	 *              insert = 0
	 * while insert and has fkey and not defered then
	 *      find id of corresponding u/pkey  
	 *      if (!found)
	 *              insert = 0
	 * if insert
	 *      insert values
	 *      insert fkey/pkey index
	 */
	if (k->type == pkey || k->type == ukey) {
		return insert_check_ukey(be, inserts, k, idx_inserts );
	} else {		/* foreign keys */
		return insert_check_fkey(be, inserts, k, idx_inserts, pin );
	}
}

static void
sql_stack_add_inserted( mvc *sql, const char *name, sql_table *t, stmt **updates) 
{
	/* Put single relation of updates and old values on to the stack */
	sql_rel *r = NULL;
	node *n;
	list *exps = sa_list(sql->sa);
	trigger_input *ti = SA_NEW(sql->sa, trigger_input);

	ti->t = t;
	ti->tids = NULL;
	ti->updates = updates;
	ti->type = 1;
	ti->nn = name;
	for (n = t->columns.set->h; n; n = n->next) {
		sql_column *c = n->data;
		sql_exp *ne = exp_column(sql->sa, name, c->base.name, &c->type, CARD_MULTI, c->null, 0);

		append(exps, ne);
	}
	r = rel_table_func(sql->sa, NULL, NULL, exps, 2);
	r->l = ti;

	stack_push_rel_view(sql, name, r);
}

static int
sql_insert_triggers(backend *be, sql_table *t, stmt **updates, int time)
{
	mvc *sql = be->mvc;
	node *n;
	int res = 1;

	if (!t->triggers.set)
		return res;

	for (n = t->triggers.set->h; n; n = n->next) {
		sql_trigger *trigger = n->data;

		stack_push_frame(sql, "OLD-NEW");
		if (trigger->event == 0 && trigger->time == time) { 
			stmt *s = NULL;
			const char *n = trigger->new_name;

			/* add name for the 'inserted' to the stack */
			if (!n) n = "new"; 
	
			sql_stack_add_inserted(sql, n, t, updates);
			s = sql_parse(be, sql->sa, trigger->statement, m_instantiate);
			
			if (!s) 
				return 0;
		}
		stack_pop_frame(sql);
	}
	return res;
}

static void 
sql_insert_check_null(backend *be, sql_table *t, list *inserts) 
{
	mvc *sql = be->mvc;
	node *m, *n;
	sql_subaggr *cnt = sql_bind_aggr(sql->sa, sql->session->schema, "count", NULL);

	for (n = t->columns.set->h, m = inserts->h; n && m; 
		n = n->next, m = m->next) {
		stmt *i = m->data;
		sql_column *c = n->data;

		if (!c->null) {
			stmt *s = i;
			char *msg = NULL;

			if (!(s->key && s->nrcols == 0)) {
				s = stmt_selectnil(be, i);
				s = stmt_aggr(be, s, NULL, NULL, cnt, 1, 0);
			} else {
				sql_subfunc *isnil = sql_bind_func(sql->sa, sql->session->schema, "isnull", &c->type, NULL, F_FUNC);

				s = stmt_unop(be, i, isnil);
			}
			msg = sa_message(sql->sa, "INSERT INTO: NOT NULL constraint violated for column %s.%s", c->t->base.name, c->base.name);
			(void)stmt_exception(be, s, msg, 00001);
		}
	}
}

static stmt ** 
table_update_stmts(mvc *sql, sql_table *t, int *Len)
{
	stmt **updates;
	int i, len = list_length(t->columns.set);
	node *m;

	*Len = len;
	updates = SA_NEW_ARRAY(sql->sa, stmt *, len);
	for (m = t->columns.set->h, i = 0; m; m = m->next, i++) {
		sql_column *c = m->data;

		/* update the column number, for correct array access */
		c->colnr = i;
		updates[i] = NULL;
	}
	return updates;
}

static stmt *
rel2bin_insert(backend *be, sql_rel *rel, list *refs)
{
	mvc *sql = be->mvc;
	list *l;
	stmt *inserts = NULL, *insert = NULL, *s, *ddl = NULL, *pin = NULL, **updates;
	int idx_ins = 0, constraint = 1, len = 0;
	node *n, *m;
	sql_rel *tr = rel->l, *prel = rel->r;
	sql_table *t = NULL;

	if ((rel->flag&UPD_NO_CONSTRAINT)) 
		constraint = 0;
	if ((rel->flag&UPD_COMP)) {  /* special case ! */
		idx_ins = 1;
		prel = rel->l;
		rel = rel->r;
		tr = rel->l;
	}
	if (tr->op == op_basetable) {
		t = tr->l;
	} else {
		ddl = subrel_bin(be, tr, refs);
		if (!ddl)
			return NULL;
		t = rel_ddl_table_get(tr);
	}

	if (rel->r) /* first construct the inserts relation */
		inserts = subrel_bin(be, rel->r, refs);

	if (!inserts)
		return NULL;	

	if (idx_ins)
		pin = refs_find_rel(refs, prel);

	if (constraint)
		sql_insert_check_null(be, t, inserts->op4.lval);

	l = sa_list(sql->sa);

	updates = table_update_stmts(sql, t, &len); 
	for (n = t->columns.set->h, m = inserts->op4.lval->h; n && m; n = n->next, m = m->next) {
		sql_column *c = n->data;

		updates[c->colnr] = m->data;
	}

/* before */
	if (!sql_insert_triggers(be, t, updates, 0)) 
		return sql_error(sql, 02, "INSERT INTO: triggers failed for table '%s'", t->base.name);

	if (t->idxs.set)
	for (n = t->idxs.set->h; n && m; n = n->next, m = m->next) {
		stmt *is = m->data;
		sql_idx *i = n->data;

		if ((hash_index(i->type) && list_length(i->columns) <= 1) ||
		    i->type == no_idx)
			is = NULL;
		if (i->key && constraint) {
			stmt *ckeys = sql_insert_key(be, inserts->op4.lval, i->key, is, pin);

			list_append(l, ckeys);
		}
		if (!insert)
			insert = is;
		if (is)
			is = stmt_append_idx(be, i, is);
	}

	for (n = t->columns.set->h, m = inserts->op4.lval->h; 
		n && m; n = n->next, m = m->next) {

		stmt *ins = m->data;
		sql_column *c = n->data;

		insert = stmt_append_col(be, c, ins, rel->flag&UPD_LOCKED);
		append(l,insert);
	}
	if (!insert)
		return NULL;

	if (!sql_insert_triggers(be, t, updates, 1)) 
		return sql_error(sql, 02, "INSERT INTO: triggers failed for table '%s'", t->base.name);
	if (ddl) {
		list_prepend(l, ddl);
	} else {
		if (insert->op1->nrcols == 0) {
			s = stmt_atom_lng(be, 1);
		} else {
			s = stmt_aggr(be, insert->op1, NULL, NULL, sql_bind_aggr(sql->sa, sql->session->schema, "count", NULL), 1, 0);
		}
		return s;
	}
	return stmt_list(be, l);
}

static int
is_idx_updated(sql_idx * i, stmt **updates)
{
	int update = 0;
	node *m;

	for (m = i->columns->h; m; m = m->next) {
		sql_kc *ic = m->data;

		if (updates[ic->c->colnr]) {
			update = 1;
			break;
		}
	}
	return update;
}

static int
first_updated_col(stmt **updates, int cnt)
{
	int i;

	for (i = 0; i < cnt; i++) {
		if (updates[i])
			return i;
	}
	return -1;
}

static stmt *
update_check_ukey(backend *be, stmt **updates, sql_key *k, stmt *tids, stmt *idx_updates, int updcol)
{
	mvc *sql = be->mvc;
	char *msg = NULL;
	stmt *res = NULL;

	sql_subtype *lng = sql_bind_localtype("lng");
	sql_subaggr *cnt = sql_bind_aggr(sql->sa, sql->session->schema, "count", NULL);
	sql_subtype *bt = sql_bind_localtype("bit");
	sql_subfunc *ne;

	(void)tids;
	ne = sql_bind_func_result(sql->sa, sql->session->schema, "<>", lng, lng, bt);
	if (list_length(k->columns) > 1) {
		stmt *dels = stmt_tid(be, k->t, 0);
		node *m;
		stmt *s = NULL;

		/* 1st stage: find out if original (without the updated) 
			do not contain the same values as the updated values. 
			This is done using a relation join and a count (which 
			should be zero)
	 	*/
		if (!isNew(k)) {
			stmt *nu_tids = stmt_tdiff(be, dels, tids); /* not updated ids */
			list *lje = sa_list(sql->sa);
			list *rje = sa_list(sql->sa);

			if (k->idx && hash_index(k->idx->type)) {
				list_append(lje, stmt_idx(be, k->idx, nu_tids));
				list_append(rje, idx_updates);
			}
			for (m = k->columns->h; m; m = m->next) {
				sql_kc *c = m->data;
				stmt *upd;

				assert(updates);
				if (updates[c->c->colnr]) {
					upd = updates[c->c->colnr];
				} else {
					upd = stmt_project(be, tids, stmt_col(be, c->c, dels));
				}
				list_append(lje, stmt_col(be, c->c, nu_tids));
				list_append(rje, upd);
			}
			s = releqjoin(be, lje, rje, 1 /* hash used */, cmp_equal, 0);
			s = stmt_result(be, s, 0);
			s = stmt_binop(be, stmt_aggr(be, s, NULL, NULL, cnt, 1, 0), stmt_atom_lng(be, 0), ne);
		}

		/* 2e stage: find out if the updated are unique */
		if (!updates || updates[updcol]->nrcols) {	/* update columns not atoms */
			sql_subaggr *sum;
			stmt *count_sum = NULL, *ssum;
			stmt *g = NULL, *grp = NULL, *ext = NULL, *Cnt = NULL;
			stmt *cand = NULL;
			stmt *ss;
			sql_subfunc *or = sql_bind_func_result(sql->sa, sql->session->schema, "or", bt, bt, bt);

			/* also take the hopefully unique hash keys, to reduce
			   (re)group costs */
			if (k->idx && hash_index(k->idx->type)) {
				g = stmt_group(be, idx_updates, grp, ext, Cnt, 0);
				grp = stmt_result(be, g, 0);
				ext = stmt_result(be, g, 1);
				Cnt = stmt_result(be, g, 2);

				/* continue only with groups with a cnt > 1 */
				cand = stmt_uselect(be, Cnt, stmt_atom_lng(be, 1), cmp_gt, NULL, 0);
				/* project cand on ext and Cnt */
				Cnt = stmt_project(be, cand, Cnt);
				ext = stmt_project(be, cand, ext);

				/* join groups with extend to retrieve all oid's of the original
				 * bat that belong to a group with Cnt >1 */
				g = stmt_join(be, grp, ext, 0, cmp_equal);
				cand = stmt_result(be, g, 0);
				grp = stmt_project(be, cand, grp);
			}

			for (m = k->columns->h; m; m = m->next) {
				sql_kc *c = m->data;
				stmt *upd;

				if (updates && updates[c->c->colnr]) {
					upd = updates[c->c->colnr];
					/*
				} else if (updates) {
					//assert(0);
					//upd = updates[updcol]->op1;
					//upd = stmt_project(be, upd, stmt_col(be, c->c, dels));
					upd = stmt_project(be, tids, stmt_col(be, c->c, dels));
					*/
				} else {
					upd = stmt_project(be, tids, stmt_col(be, c->c, dels));
				}

				/* apply cand list first */
				if (cand)
					upd = stmt_project(be, cand, upd);

				/* remove nulls */
				if ((k->type == ukey) && stmt_has_null(upd)) {
					stmt *nn = stmt_selectnonil(be, upd, NULL);
					upd = stmt_project(be, nn, upd);
					if (grp)
						grp = stmt_project(be, nn, grp);
					if (cand)
						cand = stmt_project(be, nn, cand);
				}

				/* apply group by on groups with Cnt > 1 */
				g = stmt_group(be, upd, grp, ext, Cnt, !m->next);
				grp = stmt_result(be, g, 0);
				ext = stmt_result(be, g, 1);
				Cnt = stmt_result(be, g, 2);
			}
			ss = Cnt; /* use count */
			/* (count(ss) <> sum(ss)) */
			sum = sql_bind_aggr(sql->sa, sql->session->schema, "sum", lng);
			ssum = stmt_aggr(be, ss, NULL, NULL, sum, 1, 0);
			ssum = sql_Nop_(be, "ifthenelse", sql_unop_(be, NULL, "isnull", ssum), stmt_atom_lng(be, 0), ssum, NULL);
			count_sum = stmt_binop(be, stmt_aggr(be, ss, NULL, NULL, cnt, 1, 0), check_types(be, lng, ssum, type_equal), ne);

			/* combine results */
			if (s) 
				s = stmt_binop(be, s, count_sum, or);
			else
				s = count_sum;
		}

		if (k->type == pkey) {
			msg = sa_message(sql->sa, "UPDATE: PRIMARY KEY constraint '%s.%s' violated", k->t->base.name, k->base.name);
		} else {
			msg = sa_message(sql->sa, "UPDATE: UNIQUE constraint '%s.%s' violated", k->t->base.name, k->base.name);
		}
		res = stmt_exception(be, s, msg, 00001);
	} else {		/* single column key */
		stmt *dels = stmt_tid(be, k->t, 0);
		sql_kc *c = k->columns->h->data;
		stmt *s = NULL, *h = NULL, *o;

		/* s should be empty */
		if (!isNew(k)) {
			stmt *nu_tids = stmt_tdiff(be, dels, tids); /* not updated ids */
			assert (updates);

			h = updates[c->c->colnr];
			o = stmt_col(be, c->c, nu_tids);
			s = stmt_join(be, o, h, 0, cmp_equal);
			s = stmt_result(be, s, 0);
			s = stmt_binop(be, stmt_aggr(be, s, NULL, NULL, cnt, 1, 0), stmt_atom_lng(be, 0), ne);
		}

		/* 2e stage: find out if updated are unique */
		if (!h || h->nrcols) {	/* update columns not atoms */
			sql_subaggr *sum;
			stmt *count_sum = NULL;
			sql_subfunc *or = sql_bind_func_result(sql->sa, sql->session->schema, "or", bt, bt, bt);
			stmt *ssum, *ss;
			stmt *upd;
			stmt *g;

			if (updates) {
 				upd = updates[c->c->colnr];
			} else {
 				upd = stmt_col(be, c->c, dels);
			}

			/* remove nulls */
			if ((k->type == ukey) && stmt_has_null(upd)) {
				stmt *nn = stmt_selectnonil(be, upd, NULL);
				upd = stmt_project(be, nn, upd);
			}

			g = stmt_group(be, upd, NULL, NULL, NULL, 1);
			ss = stmt_result(be, g, 2); /* use count */

			/* (count(ss) <> sum(ss)) */
			sum = sql_bind_aggr(sql->sa, sql->session->schema, "sum", lng);
			ssum = stmt_aggr(be, ss, NULL, NULL, sum, 1, 0);
			ssum = sql_Nop_(be, "ifthenelse", sql_unop_(be, NULL, "isnull", ssum), stmt_atom_lng(be, 0), ssum, NULL);
			count_sum = stmt_binop(be, check_types(be, tail_type(ssum), stmt_aggr(be, ss, NULL, NULL, cnt, 1, 0), type_equal), ssum, ne);

			/* combine results */
			if (s)
				s = stmt_binop(be, s, count_sum, or);
			else
				s = count_sum;
		}

		if (k->type == pkey) {
			msg = sa_message(sql->sa, "UPDATE: PRIMARY KEY constraint '%s.%s' violated", k->t->base.name, k->base.name);
		} else {
			msg = sa_message(sql->sa, "UPDATE: UNIQUE constraint '%s.%s' violated", k->t->base.name, k->base.name);
		}
		res = stmt_exception(be, s, msg, 00001);
	}
	return res;
}

/*
         A referential constraint is satisfied if one of the following con-
         ditions is true, depending on the <match option> specified in the
         <referential constraint definition>:

         -  If no <match type> was specified then, for each row R1 of the
            referencing table, either at least one of the values of the
            referencing columns in R1 shall be a null value, or the value of
            each referencing column in R1 shall be equal to the value of the
            corresponding referenced column in some row of the referenced
            table.

         -  If MATCH FULL was specified then, for each row R1 of the refer-
            encing table, either the value of every referencing column in R1
            shall be a null value, or the value of every referencing column
            in R1 shall not be null and there shall be some row R2 of the
            referenced table such that the value of each referencing col-
            umn in R1 is equal to the value of the corresponding referenced
            column in R2.

         -  If MATCH PARTIAL was specified then, for each row R1 of the
            referencing table, there shall be some row R2 of the refer-
            enced table such that the value of each referencing column in
            R1 is either null or is equal to the value of the corresponding
            referenced column in R2.
*/

static stmt *
update_check_fkey(backend *be, stmt **updates, sql_key *k, stmt *tids, stmt *idx_updates, int updcol, stmt *pup)
{
	mvc *sql = be->mvc;
	char *msg = NULL;
	stmt *s, *cur, *null = NULL, *cntnulls;
	sql_subtype *lng = sql_bind_localtype("lng"), *bt = sql_bind_localtype("bit");
	sql_subaggr *cnt = sql_bind_aggr(sql->sa, sql->session->schema, "count", NULL);
	sql_subfunc *ne = sql_bind_func_result(sql->sa, sql->session->schema, "<>", lng, lng, bt);
	sql_subfunc *or = sql_bind_func_result(sql->sa, sql->session->schema, "or", bt, bt, bt);
	node *m;

	if (!idx_updates)
		return NULL;
	/* releqjoin.count <> updates[updcol].count */
	if (pup && list_length(pup->op4.lval)) {
		cur = pup->op4.lval->h->data;
	} else if (updates) {
		cur = updates[updcol];
	} else {
		sql_kc *c = k->columns->h->data;
		stmt *dels = stmt_tid(be, k->t, 0);
		assert(0);
		cur = stmt_col(be, c->c, dels);
	}
	s = stmt_binop(be, stmt_aggr(be, idx_updates, NULL, NULL, cnt, 1, 0), stmt_aggr(be, cur, NULL, NULL, cnt, 1, 0), ne);

	for (m = k->columns->h; m; m = m->next) {
		sql_kc *c = m->data;

		/* FOR MATCH FULL/SIMPLE/PARTIAL see above */
		/* Currently only the default MATCH SIMPLE is supported */
		if (c->c->null) {
			stmt *upd, *nn;

			if (updates && updates[c->c->colnr]) {
				upd = updates[c->c->colnr];
			} else if (updates && updcol >= 0) {
				assert(0);
				//upd = updates[updcol]->op1;
				//upd = stmt_project(be, upd, stmt_col(be, c->c, tids));
				upd = stmt_col(be, c->c, tids);
			} else { /* created idx/key using alter */ 
				upd = stmt_col(be, c->c, tids);
			}
			nn = stmt_selectnil(be, upd);
			if (null)
				null = stmt_tunion(be, null, nn);
			else
				null = nn;
		}
	}
	if (null) {
		cntnulls = stmt_aggr(be, null, NULL, NULL, cnt, 1, 0); 
	} else {
		cntnulls = stmt_atom_lng(be, 0);
	}
	s = stmt_binop(be, s, 
		stmt_binop(be, stmt_aggr(be, stmt_selectnil(be, idx_updates), NULL, NULL, cnt, 1, 0), cntnulls , ne), or);

	/* s should be empty */
	msg = sa_message(sql->sa, "UPDATE: FOREIGN KEY constraint '%s.%s' violated", k->t->base.name, k->base.name);
	return stmt_exception(be, s, msg, 00001);
}

static stmt *
join_updated_pkey(backend *be, sql_key * k, stmt *tids, stmt **updates)
{
	mvc *sql = be->mvc;
	char *msg = NULL;
	int nulls = 0;
	node *m, *o;
	sql_key *rk = &((sql_fkey*)k)->rkey->k;
	stmt *s = NULL, *dels = stmt_tid(be, rk->t, 0), *fdels, *cnteqjoin;
	stmt *null = NULL, *rows;
	sql_subtype *lng = sql_bind_localtype("lng");
	sql_subtype *bt = sql_bind_localtype("bit");
	sql_subaggr *cnt = sql_bind_aggr(sql->sa, sql->session->schema, "count", NULL);
	sql_subfunc *ne = sql_bind_func_result(sql->sa, sql->session->schema, "<>", lng, lng, bt);
	list *lje = sa_list(sql->sa);
	list *rje = sa_list(sql->sa);

	fdels = stmt_tid(be, k->idx->t, 0);
	rows = stmt_idx(be, k->idx, fdels);

	rows = stmt_join(be, rows, tids, 0, cmp_equal); /* join over the join index */
	rows = stmt_result(be, rows, 0);

	for (m = k->idx->columns->h, o = rk->columns->h; m && o; m = m->next, o = o->next) {
		sql_kc *fc = m->data;
		sql_kc *c = o->data;
		stmt *upd, *col;

		if (updates[c->c->colnr]) {
			upd = updates[c->c->colnr];
		} else {
			assert(0);
			//upd = updates[updcol]->op1;
			upd = stmt_project(be, tids, stmt_col(be, c->c, dels));
		}
		if (c->c->null) {	/* new nulls (MATCH SIMPLE) */
			stmt *nn = stmt_selectnil(be, upd);
			if (null)
				null = stmt_tunion(be, null, nn);
			else
				null = nn;
			nulls = 1;
		}
		col = stmt_col(be, fc->c, rows);
		list_append(lje, upd);
		list_append(rje, col);
	}
	s = releqjoin(be, lje, rje, 1 /* hash used */, cmp_equal, 0);
	s = stmt_result(be, s, 0);

	/* add missing nulls */
	cnteqjoin = stmt_aggr(be, s, NULL, NULL, cnt, 1, 0);
	if (nulls) {
		sql_subfunc *add = sql_bind_func_result(sql->sa, sql->session->schema, "sql_add", lng, lng, lng);
		cnteqjoin = stmt_binop(be, cnteqjoin, stmt_aggr(be, null, NULL, NULL, cnt, 1, 0), add);
	}

	/* releqjoin.count <> updates[updcol].count */
	s = stmt_binop(be, cnteqjoin, stmt_aggr(be, rows, NULL, NULL, cnt, 1, 0), ne);

	/* s should be empty */
	msg = sa_message(sql->sa, "UPDATE: FOREIGN KEY constraint '%s.%s' violated", k->t->base.name, k->base.name);
	return stmt_exception(be, s, msg, 00001);
}

static list * sql_update(backend *be, sql_table *t, stmt *rows, stmt **updates);

static stmt*
sql_delete_set_Fkeys(backend *be, sql_key *k, stmt *ftids /* to be updated rows of fkey table */, int action)
{
	mvc *sql = be->mvc;
	list *l = NULL;
	int len = 0;
	node *m, *o;
	sql_key *rk = &((sql_fkey*)k)->rkey->k;
	stmt **new_updates;
	sql_table *t = mvc_bind_table(sql, k->t->s, k->t->base.name);

	new_updates = table_update_stmts(sql, t, &len);
	for (m = k->idx->columns->h, o = rk->columns->h; m && o; m = m->next, o = o->next) {
		sql_kc *fc = m->data;
		stmt *upd = NULL;

		if (action == ACT_SET_DEFAULT) {
			if (fc->c->def) {
				stmt *sq;
				char *msg = sa_message(sql->sa, "select %s;", fc->c->def);
				sq = rel_parse_value(be, msg, sql->emode);
				if (!sq) 
					return NULL;
				upd = sq;
			}  else {
				upd = stmt_atom(be, atom_general(sql->sa, &fc->c->type, NULL));
			}
		} else {
			upd = stmt_atom(be, atom_general(sql->sa, &fc->c->type, NULL));
		}
		
		if (!upd || (upd = check_types(be, &fc->c->type, upd, type_equal)) == NULL) 
			return NULL;

		if (upd->nrcols <= 0) 
			upd = stmt_const(be, ftids, upd);
		
		new_updates[fc->c->colnr] = upd;
	}
	if ((l = sql_update(be, t, ftids, new_updates)) == NULL) 
		return NULL;
	return stmt_list(be, l);
}

static stmt*
sql_update_cascade_Fkeys(backend *be, sql_key *k, stmt *utids, stmt **updates, int action)
{
	mvc *sql = be->mvc;
	list *l = NULL;
	int len = 0;
	node *m, *o;
	sql_key *rk = &((sql_fkey*)k)->rkey->k;
	stmt **new_updates;
	stmt *rows;
	sql_table *t = mvc_bind_table(sql, k->t->s, k->t->base.name);
	stmt *ftids, *upd_ids;

	ftids = stmt_tid(be, k->idx->t, 0);
	rows = stmt_idx(be, k->idx, ftids);

	rows = stmt_join(be, rows, utids, 0, cmp_equal); /* join over the join index */
	upd_ids = stmt_result(be, rows, 1);
	rows = stmt_result(be, rows, 0);
	rows = stmt_project(be, rows, ftids);
		
	new_updates = table_update_stmts(sql, t, &len);
	for (m = k->idx->columns->h, o = rk->columns->h; m && o; m = m->next, o = o->next) {
		sql_kc *fc = m->data;
		sql_kc *c = o->data;
		stmt *upd = NULL;

		if (!updates[c->c->colnr]) {
			continue;
		} else if (action == ACT_CASCADE) {
			upd = updates[c->c->colnr];
		} else if (action == ACT_SET_DEFAULT) {
			if (fc->c->def) {
				stmt *sq;
				char *msg = sa_message(sql->sa, "select %s;", fc->c->def);
				sq = rel_parse_value(be, msg, sql->emode);
				if (!sq) 
					return NULL;
				upd = sq;
			} else {
				upd = stmt_atom(be, atom_general(sql->sa, &fc->c->type, NULL));
			}
		} else if (action == ACT_SET_NULL) {
			upd = stmt_atom(be, atom_general(sql->sa, &fc->c->type, NULL));
		}

		if (!upd || (upd = check_types(be, &fc->c->type, upd, type_equal)) == NULL) 
			return NULL;

		if (upd->nrcols <= 0) 
			upd = stmt_const(be, upd_ids, upd);
		else
			upd = stmt_project(be, upd_ids, upd);
		
		new_updates[fc->c->colnr] = upd;
	}

	if ((l = sql_update(be, t, rows, new_updates)) == NULL) 
		return NULL;
	return stmt_list(be, l);
}


static int
cascade_ukey(backend *be, stmt **updates, sql_key *k, stmt *tids) 
{
	sql_ukey *uk = (sql_ukey*)k;

	if (uk->keys && list_length(uk->keys) > 0) {
		node *n;
		for(n = uk->keys->h; n; n = n->next) {
			sql_key *fk = n->data;

			/* All rows of the foreign key table which are
			   affected by the primary key update should all
			   match one of the updated primary keys again.
			 */
			switch (((sql_fkey*)fk)->on_update) {
				case ACT_NO_ACTION: 
					break;
				case ACT_SET_NULL: 
				case ACT_SET_DEFAULT: 
				case ACT_CASCADE: 
					if (!sql_update_cascade_Fkeys(be, fk, tids, updates, ((sql_fkey*)fk)->on_update))
						return -1;
					break;
				default:	/*RESTRICT*/
					if (!join_updated_pkey(be, fk, tids, updates))
						return -1;
			}
		}
	}
	return 0;
}

static void
sql_update_check_key(backend *be, stmt **updates, sql_key *k, stmt *tids, stmt *idx_updates, int updcol, list *l, stmt *pup)
{
	stmt *ckeys;

	if (k->type == pkey || k->type == ukey) {
		ckeys = update_check_ukey(be, updates, k, tids, idx_updates, updcol);
	} else { /* foreign keys */
		ckeys = update_check_fkey(be, updates, k, tids, idx_updates, updcol, pup);
	}
	list_append(l, ckeys);
}

static stmt *
hash_update(backend *be, sql_idx * i, stmt *rows, stmt **updates, int updcol)
{
	mvc *sql = be->mvc;
	/* calculate new value */
	node *m;
	sql_subtype *it, *lng;
	int bits = 1 + ((sizeof(lng)*8)-1)/(list_length(i->columns)+1);
	stmt *h = NULL, *tids;

	if (list_length(i->columns) <= 1)
		return NULL;

	tids = stmt_tid(be, i->t, 0);
	it = sql_bind_localtype("int");
	lng = sql_bind_localtype("lng");
	for (m = i->columns->h; m; m = m->next ) {
		sql_kc *c = m->data;
		stmt *upd;

		if (updates && updates[c->c->colnr]) {
			upd = updates[c->c->colnr];
		} else if (updates && updcol >= 0) {
			assert(0);
			//upd = updates[updcol]->op1;
			//upd = rows;
			//upd = stmt_project(be, upd, stmt_col(be, c->c, tids));
			upd = stmt_col(be, c->c, rows);
		} else { /* created idx/key using alter */ 
			upd = stmt_col(be, c->c, tids);
		}

		if (h && i->type == hash_idx)  { 
			sql_subfunc *xor = sql_bind_func_result3(sql->sa, sql->session->schema, "rotate_xor_hash", lng, it, &c->c->type, lng);

			h = stmt_Nop(be, stmt_list( be, list_append( list_append(
				list_append(sa_list(sql->sa), h), 
				stmt_atom_int(be, bits)),  upd)),
				xor);
		} else if (h)  { 
			stmt *h2;
			sql_subfunc *lsh = sql_bind_func_result(sql->sa, sql->session->schema, "left_shift", lng, it, lng);
			sql_subfunc *lor = sql_bind_func_result(sql->sa, sql->session->schema, "bit_or", lng, lng, lng);
			sql_subfunc *hf = sql_bind_func_result(sql->sa, sql->session->schema, "hash", &c->c->type, NULL, lng);

			h = stmt_binop(be, h, stmt_atom_int(be, bits), lsh); 
			h2 = stmt_unop(be, upd, hf);
			h = stmt_binop(be, h, h2, lor);
		} else {
			sql_subfunc *hf = sql_bind_func_result(sql->sa, sql->session->schema, "hash", &c->c->type, NULL, lng);
			h = stmt_unop(be, upd, hf);
			if (i->type == oph_idx)
				break;
		}
	}
	return h;
}

static stmt *
join_idx_update(backend *be, sql_idx * i, stmt *ftids, stmt **updates, int updcol)
{
	mvc *sql = be->mvc;
	node *m, *o;
	sql_key *rk = &((sql_fkey *) i->key)->rkey->k;
	stmt *s = NULL, *ptids = stmt_tid(be, rk->t, 0), *l, *r;
	list *lje = sa_list(sql->sa);
	list *rje = sa_list(sql->sa);

	for (m = i->columns->h, o = rk->columns->h; m && o; m = m->next, o = o->next) {
		sql_kc *c = m->data;
		sql_kc *rc = o->data;
		stmt *upd;

		if (updates && updates[c->c->colnr]) {
			upd = updates[c->c->colnr];
		} else if (updates && updcol >= 0) {
			assert(0);
			//upd = updates[updcol]->op1;
			//upd = stmt_project(be, upd, stmt_col(be, c->c, ftids));
			upd = stmt_col(be, c->c, ftids);
		} else { /* created idx/key using alter */ 
			upd = stmt_col(be, c->c, ftids);
		}

		list_append(lje, check_types(be, &rc->c->type, upd, type_equal));
		list_append(rje, stmt_col(be, rc->c, ptids));
	}
	s = releqjoin(be, lje, rje, 0 /* use hash */, cmp_equal, 0);
	l = stmt_result(be, s, 0);
	r = stmt_result(be, s, 1);
	r = stmt_project(be, r, ptids);
	return stmt_left_project(be, ftids, l, r);
}

static int
cascade_updates(backend *be, sql_table *t, stmt *rows, stmt **updates)
{
	mvc *sql = be->mvc;
	node *n;

	if (!t->idxs.set)
		return 0;

	for (n = t->idxs.set->h; n; n = n->next) {
		sql_idx *i = n->data;

		/* check if update is needed, 
		 * ie atleast on of the idx columns is updated 
		 */
		if (is_idx_updated(i, updates) == 0)
			continue;

		if (i->key) {
			if (!(sql->cascade_action && list_find_id(sql->cascade_action, i->key->base.id))) {
				sql_key *k = i->key;
				int *local_id = SA_NEW(sql->sa, int);
				if (!sql->cascade_action) 
					sql->cascade_action = sa_list(sql->sa);
				*local_id = i->key->base.id;
				list_append(sql->cascade_action, local_id);
				if (k->type == pkey || k->type == ukey) {
					if (cascade_ukey(be, updates, k, rows))
						return -1;
				}
			}
		}
	}
	return 0;
}

static list *
update_idxs_and_check_keys(backend *be, sql_table *t, stmt *rows, stmt **updates, list *l, stmt *pup)
{
	mvc *sql = be->mvc;
	node *n;
	int updcol;
	list *idx_updates = sa_list(sql->sa);

	if (!t->idxs.set)
		return idx_updates;

	updcol = first_updated_col(updates, list_length(t->columns.set));
	for (n = t->idxs.set->h; n; n = n->next) {
		sql_idx *i = n->data;
		stmt *is = NULL;

		/* check if update is needed, 
		 * ie atleast on of the idx columns is updated 
		 */
		if (is_idx_updated(i, updates) == 0)
			continue;

		if (hash_index(i->type)) {
			is = hash_update(be, i, rows, updates, updcol);
		} else if (i->type == join_idx) {
			if (updcol < 0)
				return NULL;
			is = join_idx_update(be, i, rows, updates, updcol);
		}
		if (i->key) 
			sql_update_check_key(be, updates, i->key, rows, is, updcol, l, pup);
		if (is) 
			list_append(idx_updates, stmt_update_idx(be, i, rows, is));
	}
	return idx_updates;
}

static void
sql_stack_add_updated(mvc *sql, const char *on, const char *nn, sql_table *t, stmt *tids, stmt **updates)
{
	/* Put single relation of updates and old values on to the stack */
	sql_rel *r = NULL;
	node *n;
	list *exps = sa_list(sql->sa);
	trigger_input *ti = SA_NEW(sql->sa, trigger_input);

	ti->t = t;
	ti->tids = tids;
	ti->updates = updates;
	ti->type = 2;
	ti->on = on;
	ti->nn = nn;
	for (n = t->columns.set->h; n; n = n->next) {
		sql_column *c = n->data;

		if (updates[c->colnr]) {
			sql_exp *oe = exp_column(sql->sa, on, c->base.name, &c->type, CARD_MULTI, c->null, 0);
			sql_exp *ne = exp_column(sql->sa, nn, c->base.name, &c->type, CARD_MULTI, c->null, 0);

			append(exps, oe);
			append(exps, ne);
		} else { /* later select correct updated rows only ? */
			sql_exp *oe = exp_column(sql->sa, on, c->base.name, &c->type, CARD_MULTI, c->null, 0);
			sql_exp *ne = exp_column(sql->sa, nn, c->base.name, &c->type, CARD_MULTI, c->null, 0);

			append(exps, oe);
			append(exps, ne);
		}
	}
	r = rel_table_func(sql->sa, NULL, NULL, exps, 2);
	r->l = ti;
		
	/* put single table into the stack with 2 names, needed for the psm code */
	stack_push_rel_view(sql, on, r);
	stack_push_rel_view(sql, nn, rel_dup(r));
}

static int
sql_update_triggers(backend *be, sql_table *t, stmt *tids, stmt **updates, int time )
{
	mvc *sql = be->mvc;
	node *n;
	int res = 1;

	if (!t->triggers.set)
		return res;

	for (n = t->triggers.set->h; n; n = n->next) {
		sql_trigger *trigger = n->data;

		stack_push_frame(sql, "OLD-NEW");
		if (trigger->event == 2 && trigger->time == time) {
			stmt *s = NULL;
	
			/* add name for the 'inserted' to the stack */
			const char *n = trigger->new_name;
			const char *o = trigger->old_name;
	
			if (!n) n = "new"; 
			if (!o) o = "old"; 
	
			sql_stack_add_updated(sql, o, n, t, tids, updates);
			s = sql_parse(be, sql->sa, trigger->statement, m_instantiate);
			if (!s) 
				return 0;
		}
		stack_pop_frame(sql);
	}
	return res;
}


static void
sql_update_check_null(backend *be, sql_table *t, stmt **updates)
{
	mvc *sql = be->mvc;
	node *n;
	sql_subaggr *cnt = sql_bind_aggr(sql->sa, sql->session->schema, "count", NULL);

	for (n = t->columns.set->h; n; n = n->next) {
		sql_column *c = n->data;

		if (updates[c->colnr] && !c->null) {
			stmt *s = updates[c->colnr];
			char *msg = NULL;

			if (!(s->key && s->nrcols == 0)) {
				s = stmt_selectnil(be, updates[c->colnr]);
				s = stmt_aggr(be, s, NULL, NULL, cnt, 1, 0);
			} else {
				sql_subfunc *isnil = sql_bind_func(sql->sa, sql->session->schema, "isnull", &c->type, NULL, F_FUNC);

				s = stmt_unop(be, updates[c->colnr], isnil);
			}
			msg = sa_message(sql->sa, "UPDATE: NOT NULL constraint violated for column '%s.%s'", c->t->base.name, c->base.name);
			(void)stmt_exception(be, s, msg, 00001);
		}
	}
}

/* updates: an array of table width, per column holds the values for the to be updated rows  */
static list *
sql_update(backend *be, sql_table *t, stmt *rows, stmt **updates)
{
	mvc *sql = be->mvc;
	list *idx_updates = NULL;
	int i, nr_cols = list_length(t->columns.set);
	list *l = sa_list(sql->sa);
	node *n;

	sql_update_check_null(be, t, updates);

	/* check keys + get idx */
	idx_updates = update_idxs_and_check_keys(be, t, rows, updates, l, NULL);
	if (!idx_updates) {
		assert(0);
		return sql_error(sql, 02, "UPDATE: failed to update indexes for table '%s'", t->base.name);
	}

/* before */
	if (!sql_update_triggers(be, t, rows, updates, 0)) 
		return sql_error(sql, 02, "UPDATE: triggers failed for table '%s'", t->base.name);

/* apply updates */
	for (i = 0, n = t->columns.set->h; i < nr_cols && n; i++, n = n->next) { 
		sql_column *c = n->data;

		if (updates[i])
	       		append(l, stmt_update_col(be, c, rows, updates[i]));
	}
	if (cascade_updates(be, t, rows, updates))
		return sql_error(sql, 02, "UPDATE: cascade failed for table '%s'", t->base.name);

/* after */
	if (!sql_update_triggers(be, t, rows, updates, 1)) 
		return sql_error(sql, 02, "UPDATE: triggers failed for table '%s'", t->base.name);

/* cascade ?? */
	return l;
}

/* updates with empty list is alter with create idx or keys */
static stmt *
rel2bin_update(backend *be, sql_rel *rel, list *refs)
{
	mvc *sql = be->mvc;
	stmt *update = NULL, **updates = NULL, *tids, *s, *ddl = NULL, *pup = NULL, *cnt;
	list *l = sa_list(sql->sa);
	int nr_cols, updcol, idx_ups = 0;
	node *m;
	sql_rel *tr = rel->l, *prel = rel->r;
	sql_table *t = NULL;

	if ((rel->flag&UPD_COMP)) {  /* special case ! */
		idx_ups = 1;
		prel = rel->l;
		rel = rel->r;
		tr = rel->l;
	}
	if (tr->op == op_basetable) {
		t = tr->l;
	} else {
		ddl = subrel_bin(be, tr, refs);
		if (!ddl)
			return NULL;
		t = rel_ddl_table_get(tr);

		/* no columns to update (probably an new pkey!) */
		if (!rel->exps) 
			return ddl;
	}

	if (rel->r) /* first construct the update relation */
		update = subrel_bin(be, rel->r, refs);

	if (!update)
		return NULL;

	if (idx_ups)
		pup = refs_find_rel(refs, prel);

	updates = table_update_stmts(sql, t, &nr_cols);
	tids = update->op4.lval->h->data;

	/* lookup the updates */
	for (m = rel->exps->h; m; m = m->next) {
		sql_exp *ce = m->data;
		sql_column *c = find_sql_column(t, ce->name);

		if (c) 
			updates[c->colnr] = bin_find_column(be, update, ce->l, ce->r);
	}
	sql_update_check_null(be, t, updates);

	/* check keys + get idx */
	updcol = first_updated_col(updates, list_length(t->columns.set));
	for (m = rel->exps->h; m; m = m->next) {
		sql_exp *ce = m->data;
		sql_idx *i = find_sql_idx(t, ce->name+1);

		if (i) {
			stmt *update_idx = bin_find_column(be, update, ce->l, ce->r), *is = NULL;

			if (update_idx)
				is = update_idx;
			if ((hash_index(i->type) && list_length(i->columns) <= 1) || i->type == no_idx) {
				is = NULL;
				update_idx = NULL;
			}
			if (i->key) 
				sql_update_check_key(be, (updcol>=0)?updates:NULL, i->key, tids, update_idx, updcol, l, pup);
			if (is) 
				list_append(l, stmt_update_idx(be,  i, tids, is));
		}
	}

/* before */
	if (!sql_update_triggers(be, t, tids, updates, 0)) 
		return sql_error(sql, 02, "UPDATE: triggers failed for table '%s'", t->base.name);

/* apply the update */
	for (m = rel->exps->h; m; m = m->next) {
		sql_exp *ce = m->data;
		sql_column *c = find_sql_column(t, ce->name);

		if (c) 
			append(l, stmt_update_col(be,  c, tids, updates[c->colnr]));
	}

	if (cascade_updates(be, t, tids, updates))
		return sql_error(sql, 02, "UPDATE: cascade failed for table '%s'", t->base.name);

/* after */
	if (!sql_update_triggers(be, t, tids, updates, 1)) 
		return sql_error(sql, 02, "UPDATE: triggers failed for table '%s'", t->base.name);

	if (ddl) {
		list_prepend(l, ddl);
		cnt = stmt_list(be, l);
	} else {
		s = stmt_aggr(be, tids, NULL, NULL, sql_bind_aggr(sql->sa, sql->session->schema, "count", NULL), 1, 0);
		cnt = s;
	}

	if (sql->cascade_action) 
		sql->cascade_action = NULL;
	return cnt;
}
 
static void
sql_stack_add_deleted(mvc *sql, const char *name, sql_table *t, stmt *tids)
{
	/* Put single relation of updates and old values on to the stack */
	sql_rel *r = NULL;
	node *n;
	list *exps = sa_list(sql->sa);
	trigger_input *ti = SA_NEW(sql->sa, trigger_input);

	ti->t = t;
	ti->tids = tids;
	ti->updates = NULL;
	ti->type = 3;
	ti->nn = name;
	for (n = t->columns.set->h; n; n = n->next) {
		sql_column *c = n->data;
		sql_exp *ne = exp_column(sql->sa, name, c->base.name, &c->type, CARD_MULTI, c->null, 0);

		append(exps, ne);
	}
	r = rel_table_func(sql->sa, NULL, NULL, exps, 2);
	r->l = ti;

	stack_push_rel_view(sql, name, r);
}

static int
sql_delete_triggers(backend *be, sql_table *t, stmt *tids, int time)
{
	mvc *sql = be->mvc;
	node *n;
	int res = 1;

	if (!t->triggers.set)
		return res;

	for (n = t->triggers.set->h; n; n = n->next) {
		sql_trigger *trigger = n->data;

		stack_push_frame(sql, "OLD-NEW");
		if (trigger->event == 1 && trigger->time == time) {
			stmt *s = NULL;
	
			/* add name for the 'deleted' to the stack */
			const char *o = trigger->old_name;
		
			if (!o) o = "old"; 
		
			sql_stack_add_deleted(sql, o, t, tids);
			s = sql_parse(be, sql->sa, trigger->statement, m_instantiate);

			if (!s) 
				return 0;
		}
		stack_pop_frame(sql);
	}
	return res;
}

static stmt * sql_delete(backend *be, sql_table *t, stmt *rows);

static stmt *
sql_delete_cascade_Fkeys(backend *be, sql_key *fk, stmt *ftids)
{
	sql_table *t = mvc_bind_table(be->mvc, fk->t->s, fk->t->base.name);
	return sql_delete(be, t, ftids);
}

static void 
sql_delete_ukey(backend *be, stmt *utids /* deleted tids from ukey table */, sql_key *k, list *l) 
{
	mvc *sql = be->mvc;
	sql_ukey *uk = (sql_ukey*)k;

	if (uk->keys && list_length(uk->keys) > 0) {
		sql_subtype *lng = sql_bind_localtype("lng");
		sql_subtype *bt = sql_bind_localtype("bit");
		node *n;
		for(n = uk->keys->h; n; n = n->next) {
			char *msg = NULL;
			sql_subaggr *cnt = sql_bind_aggr(sql->sa, sql->session->schema, "count", NULL);
			sql_subfunc *ne = sql_bind_func_result(sql->sa, sql->session->schema, "<>", lng, lng, bt);
			sql_key *fk = n->data;
			stmt *s, *tids;

			tids = stmt_tid(be, fk->idx->t, 0);
			s = stmt_idx(be, fk->idx, tids);
			s = stmt_join(be, s, utids, 0, cmp_equal); /* join over the join index */
			s = stmt_result(be, s, 0);
			tids = stmt_project(be, s, tids);
			switch (((sql_fkey*)fk)->on_delete) {
				case ACT_NO_ACTION: 
					break;
				case ACT_SET_NULL: 
				case ACT_SET_DEFAULT: 
					s = sql_delete_set_Fkeys(be, fk, tids, ((sql_fkey*)fk)->on_delete);
					list_prepend(l, s);
					break;
				case ACT_CASCADE: 
					s = sql_delete_cascade_Fkeys(be, fk, tids);
					list_prepend(l, s);
					break;
				default:	/*RESTRICT*/
					/* The overlap between deleted primaries and foreign should be empty */
					s = stmt_binop(be, stmt_aggr(be, tids, NULL, NULL, cnt, 1, 0), stmt_atom_lng(be, 0), ne);
					msg = sa_message(sql->sa, "DELETE: FOREIGN KEY constraint '%s.%s' violated", fk->t->base.name, fk->base.name);
					s = stmt_exception(be, s, msg, 00001);
					list_prepend(l, s);
			}
		}
	}
}

static int
sql_delete_keys(backend *be, sql_table *t, stmt *rows, list *l)
{
	mvc *sql = be->mvc;
	int res = 1;
	node *n;

	if (!t->keys.set)
		return res;

	for (n = t->keys.set->h; n; n = n->next) {
		sql_key *k = n->data;

		if (k->type == pkey || k->type == ukey) {
			if (!(sql->cascade_action && list_find_id(sql->cascade_action, k->base.id))) {
				int *local_id = SA_NEW(sql->sa, int);
				if (!sql->cascade_action) 
					sql->cascade_action = sa_list(sql->sa);
				
				*local_id = k->base.id;
				list_append(sql->cascade_action, local_id); 
				sql_delete_ukey(be, rows, k, l);
			}
		}
	}
	return res;
}

static stmt * 
sql_delete(backend *be, sql_table *t, stmt *rows)
{
	mvc *sql = be->mvc;
	stmt *v, *s = NULL;
	list *l = sa_list(sql->sa);

	if (rows) {
		v = rows;
	} else { /* delete all */
		v = stmt_tid(be, t, 0);
	}

/* before */
	if (!sql_delete_triggers(be, t, v, 0)) 
		return sql_error(sql, 02, "DELETE: triggers failed for table '%s'", t->base.name);

	if (!sql_delete_keys(be, t, v, l)) 
		return sql_error(sql, 02, "DELETE: failed to delete indexes for table '%s'", t->base.name);

	if (rows) { 
		sql_subtype to;

		sql_find_subtype(&to, "oid", 0, 0);
		list_append(l, stmt_delete(be, t, rows));
	} else { /* delete all */
		/* first column */
		s = stmt_table_clear(be, t);
		list_append(l, s);
	}

/* after */
	if (!sql_delete_triggers(be, t, v, 1)) 
		return sql_error(sql, 02, "DELETE: triggers failed for table '%s'", t->base.name);
	if (rows) 
		s = stmt_aggr(be, rows, NULL, NULL, sql_bind_aggr(sql->sa, sql->session->schema, "count", NULL), 1, 0);
	return s;
}

static stmt *
rel2bin_delete(backend *be, sql_rel *rel, list *refs)
{
	mvc *sql = be->mvc;
	stmt *rows = NULL, *delete;
	sql_rel *tr = rel->l;
	sql_table *t = NULL;

	if (tr->op == op_basetable)
		t = tr->l;
	else
		assert(0/*ddl statement*/);

	if (rel->r) { /* first construct the deletes relation */
		rows = subrel_bin(be, rel->r, refs);
		if (!rows) 
			return NULL;	
	}
	if (rows && rows->type == st_list) {
		stmt *s = rows;
		rows = s->op4.lval->h->data;
	}
	delete = sql_delete(be, t, rows); 
	if (sql->cascade_action) 
		sql->cascade_action = NULL;
	return delete;
}

#define E_ATOM_INT(e) ((atom*)((sql_exp*)e)->l)->data.val.lval
#define E_ATOM_STRING(e) ((atom*)((sql_exp*)e)->l)->data.val.sval

static stmt *
rel2bin_output(backend *be, sql_rel *rel, list *refs) 
{
	mvc *sql = be->mvc;
	node *n;
	const char *tsep, *rsep, *ssep, *ns;
	const char *fn   = NULL;
	stmt *s = NULL, *fns = NULL;
	list *slist = sa_list(sql->sa);

	if (rel->l)  /* first construct the sub relation */
		s = subrel_bin(be, rel->l, refs);
	if (!s) 
		return NULL;	

	if (!rel->exps) 
		return s;
	n = rel->exps->h;
	tsep = sa_strdup(sql->sa, E_ATOM_STRING(n->data));
	rsep = sa_strdup(sql->sa, E_ATOM_STRING(n->next->data));
	ssep = sa_strdup(sql->sa, E_ATOM_STRING(n->next->next->data));
	ns   = sa_strdup(sql->sa, E_ATOM_STRING(n->next->next->next->data));

	if (n->next->next->next->next) {
		fn = E_ATOM_STRING(n->next->next->next->next->data);
		fns = stmt_atom_string(be, sa_strdup(sql->sa, fn));
	}
	list_append(slist, stmt_export(be, s, tsep, rsep, ssep, ns, fns));
	if (s->type == st_list && ((stmt*)s->op4.lval->h->data)->nrcols != 0) {
		stmt *cnt = stmt_aggr(be, s->op4.lval->h->data, NULL, NULL, sql_bind_aggr(sql->sa, sql->session->schema, "count", NULL), 1, 0);
		return cnt;
	} else {
		return stmt_atom_lng(be, 1);
	}
}

static stmt *
rel2bin_list(backend *be, sql_rel *rel, list *refs) 
{
	mvc *sql = be->mvc;
	stmt *l = NULL, *r = NULL;
	list *slist = sa_list(sql->sa);

	(void)refs;
	if (rel->l)  /* first construct the sub relation */
		l = subrel_bin(be, rel->l, refs);
	if (rel->r)  /* first construct the sub relation */
		r = subrel_bin(be, rel->r, refs);
	if (!l || !r)
		return NULL;
	list_append(slist, l);
	list_append(slist, r);
	return stmt_list(be, slist);
}

static stmt *
rel2bin_psm(backend *be, sql_rel *rel) 
{
	mvc *sql = be->mvc;
	node *n;
	list *l = sa_list(sql->sa);
	stmt *sub = NULL;

	for(n = rel->exps->h; n; n = n->next) {
		sql_exp *e = n->data;
		stmt *s = exp_bin(be, e, sub, NULL, NULL, NULL, NULL, NULL);

		if (s && s->type == st_table) /* relational statement */
			sub = s->op1;
		else
			append(l, s);
	}
	return stmt_list(be, l);
}

static stmt *
rel2bin_seq(backend *be, sql_rel *rel, list *refs) 
{
	mvc *sql = be->mvc;
	node *en = rel->exps->h;
	stmt *restart, *sname, *seq, *sl = NULL;
	list *l = sa_list(sql->sa);

	if (rel->l)  /* first construct the sub relation */
		sl = subrel_bin(be, rel->l, refs);

	restart = exp_bin(be, en->data, sl, NULL, NULL, NULL, NULL, NULL);
	sname = exp_bin(be, en->next->data, sl, NULL, NULL, NULL, NULL, NULL);
	seq = exp_bin(be, en->next->next->data, sl, NULL, NULL, NULL, NULL, NULL);

	(void)refs;
	append(l, sname);
	append(l, seq);
	append(l, restart);
	return stmt_catalog(be, rel->flag, stmt_list(be, l));
}

static stmt *
rel2bin_trans(backend *be, sql_rel *rel, list *refs) 
{
	node *en = rel->exps->h;
	stmt *chain = exp_bin(be, en->data, NULL, NULL, NULL, NULL, NULL, NULL);
	stmt *name = NULL;

	(void)refs;
	if (en->next)
		name = exp_bin(be, en->next->data, NULL, NULL, NULL, NULL, NULL, NULL);
	return stmt_trans(be, rel->flag, chain, name);
}

static stmt *
rel2bin_catalog(backend *be, sql_rel *rel, list *refs) 
{
	mvc *sql = be->mvc;
	node *en = rel->exps->h;
	stmt *action = exp_bin(be, en->data, NULL, NULL, NULL, NULL, NULL, NULL);
	stmt *sname = NULL, *name = NULL;
	list *l = sa_list(sql->sa);

	(void)refs;
	en = en->next;
	sname = exp_bin(be, en->data, NULL, NULL, NULL, NULL, NULL, NULL);
	if (en->next) {
		name = exp_bin(be, en->next->data, NULL, NULL, NULL, NULL, NULL, NULL);
	} else {
		name = stmt_atom_string_nil(be);
	}
	append(l, sname);
	append(l, name);
	append(l, action);
	return stmt_catalog(be, rel->flag, stmt_list(be, l));
}

static stmt *
rel2bin_catalog_table(backend *be, sql_rel *rel, list *refs) 
{
	mvc *sql = be->mvc;
	node *en = rel->exps->h;
	stmt *action = exp_bin(be, en->data, NULL, NULL, NULL, NULL, NULL, NULL);
	stmt *table = NULL, *sname;
	list *l = sa_list(sql->sa);

	(void)refs;
	en = en->next;
	sname = exp_bin(be, en->data, NULL, NULL, NULL, NULL, NULL, NULL);
	en = en->next;
	if (en) 
		table = exp_bin(be, en->data, NULL, NULL, NULL, NULL, NULL, NULL);
	append(l, sname);
	append(l, table);
	append(l, action);
	return stmt_catalog(be, rel->flag, stmt_list(be, l));
}

static stmt *
rel2bin_catalog2(backend *be, sql_rel *rel, list *refs) 
{
	mvc *sql = be->mvc;
	node *en;
	list *l = sa_list(sql->sa);

	(void)refs;
	for (en = rel->exps->h; en; en = en->next) {
		stmt *es = NULL;

		if (en->data) {
			es = exp_bin(be, en->data, NULL, NULL, NULL, NULL, NULL, NULL);
			if (!es) 
				return NULL;
		} else {
			es = stmt_atom_string_nil(be);
		}
		append(l,es);
	}
	return stmt_catalog(be, rel->flag, stmt_list(be, l));
}

static stmt *
rel2bin_ddl(backend *be, sql_rel *rel, list *refs) 
{
	mvc *sql = be->mvc;
	stmt *s = NULL;

	if (rel->flag == DDL_OUTPUT) {
		s = rel2bin_output(be, rel, refs);
		sql->type = Q_TABLE;
	} else if (rel->flag <= DDL_LIST) {
		s = rel2bin_list(be, rel, refs);
	} else if (rel->flag <= DDL_PSM) {
		s = rel2bin_psm(be, rel);
	} else if (rel->flag <= DDL_ALTER_SEQ) {
		s = rel2bin_seq(be, rel, refs);
		sql->type = Q_SCHEMA;
	} else if (rel->flag <= DDL_DROP_SEQ) {
		s = rel2bin_catalog2(be, rel, refs);
		sql->type = Q_SCHEMA;
	} else if (rel->flag <= DDL_TRANS) {
		s = rel2bin_trans(be, rel, refs);
		sql->type = Q_TRANS;
	} else if (rel->flag <= DDL_DROP_SCHEMA) {
		s = rel2bin_catalog(be, rel, refs);
		sql->type = Q_SCHEMA;
	} else if (rel->flag <= DDL_ALTER_TABLE) {
		s = rel2bin_catalog_table(be, rel, refs);
		sql->type = Q_SCHEMA;
	} else if (rel->flag <= DDL_ALTER_TABLE_SET_ACCESS) {
		s = rel2bin_catalog2(be, rel, refs);
		sql->type = Q_SCHEMA;
	}
	return s;
}

static stmt *
subrel_bin(backend *be, sql_rel *rel, list *refs) 
{
	mvc *sql = be->mvc;
	stmt *s = NULL;

	if (THRhighwater())
		return NULL;

	if (!rel)
		return s;
	if (rel_is_ref(rel)) {
		s = refs_find_rel(refs, rel);
		/* needs a proper fix!! */
		if (s)
			return s;
	}
	switch (rel->op) {
	case op_basetable:
		s = rel2bin_basetable(be, rel);
		sql->type = Q_TABLE;
		break;
	case op_table:
		s = rel2bin_table(be, rel, refs);
		sql->type = Q_TABLE;
		break;
	case op_join: 
	case op_left: 
	case op_right: 
	case op_full: 
		s = rel2bin_join(be, rel, refs);
		sql->type = Q_TABLE;
		break;
	case op_apply:
		assert(0);
	case op_semi:
	case op_anti:
		s = rel2bin_semijoin(be, rel, refs);
		sql->type = Q_TABLE;
		break;
	case op_union: 
		s = rel2bin_union(be, rel, refs);
		sql->type = Q_TABLE;
		break;
	case op_except: 
		s = rel2bin_except(be, rel, refs);
		sql->type = Q_TABLE;
		break;
	case op_inter: 
		s = rel2bin_inter(be, rel, refs);
		sql->type = Q_TABLE;
		break;
	case op_project:
		s = rel2bin_project(be, rel, refs, NULL);
		sql->type = Q_TABLE;
		break;
	case op_select: 
		s = rel2bin_select(be, rel, refs);
		sql->type = Q_TABLE;
		break;
	case op_groupby: 
		s = rel2bin_groupby(be, rel, refs);
		sql->type = Q_TABLE;
		break;
	case op_topn: 
		s = rel2bin_topn(be, rel, refs);
		sql->type = Q_TABLE;
		break;
	case op_sample:
		s = rel2bin_sample(be, rel, refs);
		sql->type = Q_TABLE;
		break;
	case op_insert: 
		s = rel2bin_insert(be, rel, refs);
		if (sql->type == Q_TABLE)
			sql->type = Q_UPDATE;
		break;
	case op_update: 
		s = rel2bin_update(be, rel, refs);
		if (sql->type == Q_TABLE)
			sql->type = Q_UPDATE;
		break;
	case op_delete: 
		s = rel2bin_delete(be, rel, refs);
		if (sql->type == Q_TABLE)
			sql->type = Q_UPDATE;
		break;
	case op_ddl:
		s = rel2bin_ddl(be, rel, refs);
		break;
	}
	if (s && rel_is_ref(rel)) {
		list_append(refs, rel);
		list_append(refs, s);
	}
	return s;
}

stmt *
rel_bin(backend *be, sql_rel *rel) 
{
	mvc *sql = be->mvc;
	list *refs = sa_list(sql->sa);
	int sqltype = sql->type;
	stmt *s = subrel_bin(be, rel, refs);

	if (sqltype == Q_SCHEMA)
		sql->type = sqltype;  /* reset */

	return s;
}

stmt *
output_rel_bin(backend *be, sql_rel *rel ) 
{
	mvc *sql = be->mvc;
	list *refs = sa_list(sql->sa);
	int sqltype = sql->type;
	stmt *s = subrel_bin(be, rel, refs);

	if (sqltype == Q_SCHEMA)
		sql->type = sqltype;  /* reset */

	if (!is_ddl(rel->op) && s && s->type != st_none && sql->type == Q_TABLE)
		s = stmt_output(be, s);
	if (sqltype == Q_UPDATE && s && s->type != st_list) 
		s = stmt_affected_rows(be, s);
	return s;
}

static int exp_deps(sql_allocator *sa, sql_exp *e, list *refs, list *l);

static int
exps_deps(sql_allocator *sa, list *exps, list *refs, list *l)
{
	node *n;

	for(n = exps->h; n; n = n->next) {
		if (exp_deps(sa, n->data, refs, l) != 0)
			return -1;
	}
	return 0;
}

static int
id_cmp(int *id1, int *id2)
{
	if (*id1 == *id2)
		return 0;
	return -1;
}

static list *
cond_append(list *l, int *id)
{
	if (*id >= 2000 && !list_find(l, id, (fcmp) &id_cmp))
		 list_append(l, id);
	return l;
}

static int rel_deps(sql_allocator *sa, sql_rel *r, list *refs, list *l);

static int
exp_deps(sql_allocator *sa, sql_exp *e, list *refs, list *l)
{
	switch(e->type) {
	case e_psm:
		if (e->flag & PSM_SET || e->flag & PSM_RETURN) {
			return exp_deps(sa, e->l, refs, l);
		} else if (e->flag & PSM_VAR) {
			return 0;
		} else if (e->flag & PSM_WHILE || e->flag & PSM_IF) {
			if (exp_deps(sa, e->l, refs, l) != 0 ||
		            exps_deps(sa, e->r, refs, l) != 0)
				return -1;
			if (e->flag == PSM_IF && e->f)
		            return exps_deps(sa, e->r, refs, l);
		} else if (e->flag & PSM_REL) {
			sql_rel *rel = e->l;
			rel_deps(sa, rel, refs, l);
		}
	case e_atom: 
	case e_column: 
		break;
	case e_convert: 
		return exp_deps(sa, e->l, refs, l);
	case e_func: {
			sql_subfunc *f = e->f;

			if (e->l && exps_deps(sa, e->l, refs, l) != 0)
				return -1;
			cond_append(l, &f->func->base.id);
		} break;
	case e_aggr: {
			sql_subaggr *a = e->f;

			if (e->l &&exps_deps(sa, e->l, refs, l) != 0)
				return -1;
			cond_append(l, &a->aggr->base.id);
		} break;
	case e_cmp: {
			if (e->flag == cmp_or || get_cmp(e) == cmp_filter) {
				if (get_cmp(e) == cmp_filter) {
					sql_subfunc *f = e->f;
					cond_append(l, &f->func->base.id);
				}
				if (exps_deps(sa, e->l, refs, l) != 0 ||
			    	    exps_deps(sa, e->r, refs, l) != 0)
					return -1;
			} else if (e->flag == cmp_in || e->flag == cmp_notin) {
				if (exp_deps(sa, e->l, refs, l) != 0 ||
			            exps_deps(sa, e->r, refs, l) != 0)
					return -1;
			} else {
				if (exp_deps(sa, e->l, refs, l) != 0 ||
				    exp_deps(sa, e->r, refs, l) != 0)
					return -1;
				if (e->f)
					return exp_deps(sa, e->f, refs, l);
			}
		}	break;
	}
	return 0;
}

static int
rel_deps(sql_allocator *sa, sql_rel *r, list *refs, list *l)
{
	if (THRhighwater())
		return -1;
	if (!r)
		return 0;

	if (rel_is_ref(r) && refs_find_rel(refs, r)) /* allready handled */
		return 0;
	switch (r->op) {
	case op_basetable: {
		sql_table *t = r->l;
		sql_column *c = r->r;

		if (!t && c)
			t = c->t;
		cond_append(l, &t->base.id);
		if (isTable(t)) {
			/* find all used columns */
			node *en;
			for( en = r->exps->h; en; en = en->next ) {
				sql_exp *exp = en->data;
				const char *oname = exp->r;

				if (is_func(exp->type)) {
					list *exps = exp->l;
					sql_exp *cexp = exps->h->data;
					const char *cname = cexp->r;

		       			c = find_sql_column(t, cname);
					cond_append(l, &c->base.id);
				} else if (oname[0] == '%' && strcmp(oname, TID) == 0) {
					continue;
				} else if (oname[0] == '%') { 
					sql_idx *i = find_sql_idx(t, oname+1);

					cond_append(l, &i->base.id);
				} else {
					sql_column *c = find_sql_column(t, oname);
					cond_append(l, &c->base.id);
				}
			}
		}
	}	break;
	case op_table:
		/* */ 
		break;
	case op_join: 
	case op_left: 
	case op_right: 
	case op_full: 
	case op_semi:
	case op_anti:
	case op_union: 
	case op_except: 
	case op_inter: 
		if (rel_deps(sa, r->l, refs, l) != 0 ||
		    rel_deps(sa, r->r, refs, l) != 0)
			return -1;
		break;
	case op_apply:
		//assert(0);
		break;
	case op_project:
	case op_select: 
	case op_groupby: 
	case op_topn: 
	case op_sample:
		if (rel_deps(sa, r->l, refs, l) != 0)
			return -1;
		break;
	case op_insert: 
	case op_update: 
	case op_delete: 
		if (rel_deps(sa, r->l, refs, l) != 0 ||
		    rel_deps(sa, r->r, refs, l) != 0)
			return -1;
		break;
	case op_ddl:
		if (r->flag == DDL_OUTPUT) {
			if (r->l)
				return rel_deps(sa, r->l, refs, l);
		} else if (r->flag <= DDL_LIST) {
			if (r->l)
				return rel_deps(sa, r->l, refs, l);
			if (r->r)
				return rel_deps(sa, r->r, refs, l);
		} else if (r->flag <= DDL_PSM) {
			exps_deps(sa, r->exps, refs, l);
		} else if (r->flag <= DDL_ALTER_SEQ) {
			if (r->l)
				return rel_deps(sa, r->l, refs, l);
		} else if (r->flag <= DDL_DROP_SEQ) {
			exps_deps(sa, r->exps, refs, l);
		} else if (r->flag <= DDL_TRANS) {
			exps_deps(sa, r->exps, refs, l);
		} else if (r->flag <= DDL_DROP_SCHEMA) {
			exps_deps(sa, r->exps, refs, l);
		} else if (r->flag <= DDL_ALTER_TABLE) {
			exps_deps(sa, r->exps, refs, l);
		} else if (r->flag <= DDL_ALTER_TABLE_SET_ACCESS) {
			exps_deps(sa, r->exps, refs, l);
		}
		break;
	}
	if (r->exps)
		exps_deps(sa, r->exps, refs, l);
	if (is_groupby(r->op) && r->r)
		exps_deps(sa, r->r, refs, l);
	if (rel_is_ref(r)) {
		list_append(refs, r);
		list_append(refs, l);
	}
	return 0;
}

list *
rel_dependencies(sql_allocator *sa, sql_rel *r)
{
	list *refs = sa_list(sa);
	list *l = sa_list(sa);

	if (rel_deps(sa, r, refs, l) != 0)
		return NULL;
	return l;
}<|MERGE_RESOLUTION|>--- conflicted
+++ resolved
@@ -866,17 +866,10 @@
 		(ct->scale && ct->type->eclass != EC_FLT))
 		return s;
 
-<<<<<<< HEAD
 	a = sql_bind_arg(be->mvc, s->flag);
-	if (atom_cast(a, ct)) {
+	if (atom_cast(be->mvc->sa, a, ct)) {
 		stmt *r = stmt_varnr(be, s->flag, ct);
 		sql_convert_arg(be->mvc, s->flag, ct);
-=======
-	a = sql_bind_arg(sql, s->flag);
-	if (atom_cast(sql->sa, a, ct)) {
-		stmt *r = stmt_varnr(sql->sa, s->flag, ct);
-		sql_convert_arg(sql, s->flag, ct);
->>>>>>> a477bab7
 		return r;
 	}
 	return s;
