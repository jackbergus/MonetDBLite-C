--- conflicted
+++ resolved
@@ -4466,19 +4466,11 @@
 	}
 
 /* before */
-<<<<<<< HEAD
 	if (!sql_delete_triggers(be, t, v, 0, 1, 3))
-		return sql_error(sql, 02, "DELETE: triggers failed for table '%s'", t->base.name);
+		return sql_error(sql, 02, SQLSTATE(42000) "DELETE: triggers failed for table '%s'", t->base.name);
 
 	if (!sql_delete_keys(be, t, v, l, "DELETE", 0))
-		return sql_error(sql, 02, "DELETE: failed to delete indexes for table '%s'", t->base.name);
-=======
-	if (!sql_delete_triggers(be, t, v, 0)) 
-		return sql_error(sql, 02, SQLSTATE(42000) "DELETE: triggers failed for table '%s'", t->base.name);
-
-	if (!sql_delete_keys(be, t, v, l)) 
 		return sql_error(sql, 02, SQLSTATE(42000) "DELETE: failed to delete indexes for table '%s'", t->base.name);
->>>>>>> d214ebf9
 
 	if (rows) { 
 		sql_subtype to;
@@ -4492,13 +4484,8 @@
 	}
 
 /* after */
-<<<<<<< HEAD
 	if (!sql_delete_triggers(be, t, v, 1, 1, 3))
-		return sql_error(sql, 02, "DELETE: triggers failed for table '%s'", t->base.name);
-=======
-	if (!sql_delete_triggers(be, t, v, 1)) 
 		return sql_error(sql, 02, SQLSTATE(42000) "DELETE: triggers failed for table '%s'", t->base.name);
->>>>>>> d214ebf9
 	if (rows) 
 		s = stmt_aggr(be, rows, NULL, NULL, sql_bind_aggr(sql->sa, sql->session->schema, "count", NULL), 1, 0);
 	return s;
@@ -4561,7 +4548,7 @@
 						k = l->data;
 						/* make sure it is not a self referencing key */
 						if (k->t != t && !cascade) {
-							*error = sql_error(sql, 02, "TRUNCATE: FOREIGN KEY %s.%s depends on %s", k->t->base.name, k->base.name, t->base.name);
+							*error = sql_error(sql, 02, SQLSTATE(42000) "TRUNCATE: FOREIGN KEY %s.%s depends on %s", k->t->base.name, k->base.name, t->base.name);
 						} else if(k->t != t) {
 							found = 0;
 							for (node_check = list; node_check; node_check = node_check->next) {
@@ -4634,10 +4621,10 @@
 
 		/* before */
 		if (!sql_delete_triggers(be, next, v, 0, 3, 4))
-			return sql_error(sql, 02, "TRUNCATE: triggers failed for table '%s'", next->base.name);
+			return sql_error(sql, 02, SQLSTATE(42000) "TRUNCATE: triggers failed for table '%s'", next->base.name);
 
 		if (!sql_delete_keys(be, next, v, l, "TRUNCATE", cascade))
-			return sql_error(sql, 02, "TRUNCATE: failed to delete indexes for table '%s'", next->base.name);
+			return sql_error(sql, 02, SQLSTATE(42000) "TRUNCATE: failed to delete indexes for table '%s'", next->base.name);
 
 		other = stmt_table_clear(be, next);
 		list_append(l, other);
@@ -4647,7 +4634,7 @@
 
 		/* after */
 		if (!sql_delete_triggers(be, next, v, 1, 3, 4))
-			return sql_error(sql, 02, "TRUNCATE: triggers failed for table '%s'", next->base.name);
+			return sql_error(sql, 02, SQLSTATE(42000) "TRUNCATE: triggers failed for table '%s'", next->base.name);
 	}
 
 	finalize:
