/*
 * This Source Code Form is subject to the terms of the Mozilla Public
 * License, v. 2.0.  If a copy of the MPL was not distributed with this
 * file, You can obtain one at http://mozilla.org/MPL/2.0/.
 *
 * Copyright 1997 - July 2008 CWI, August 2008 - 2018 MonetDB B.V.
 */

/*
 * SQL upgrade code
 * N. Nes, M.L. Kersten, S. Mullender
 */
#include "monetdb_config.h"
#include "mal_backend.h"
#include "sql_execute.h"
#include "sql_mvc.h"
#include "mtime.h"
#include <unistd.h>
#include "sql_upgrades.h"

#include "rel_remote.h"
#include "mal_authorize.h"

#ifdef HAVE_EMBEDDED
#define printf(fmt,...) ((void) 0)
#endif

/* this function can be used to recreate the system tables (types,
 * functions, args) when internal types and/or functions have changed
 * (i.e. the ones in sql_types.c) */
static str
sql_fix_system_tables(Client c, mvc *sql)
{
	size_t bufsize = 1000000, pos = 0;
	char *buf = GDKmalloc(bufsize), *err = NULL;
	char *schema = stack_get_string(sql, "current_schema");
	node *n;
	sql_schema *s;

	if (buf == NULL)
		throw(SQL, "sql_fix_system_tables", SQLSTATE(HY001) MAL_MALLOC_FAIL);
	s = mvc_bind_schema(sql, "sys");
	pos += snprintf(buf + pos, bufsize - pos, "set schema \"sys\";\n");

	pos += snprintf(buf + pos, bufsize - pos,
			"delete from sys.dependencies where id < 2000;\n");

	/* recreate internal types */
	pos += snprintf(buf + pos, bufsize - pos,
			"delete from sys.types where id < 2000;\n");
	for (n = types->h; n; n = n->next) {
		sql_type *t = n->data;

		if (t->base.id >= 2000)
			continue;

		pos += snprintf(buf + pos, bufsize - pos,
				"insert into sys.types values"
				" (%d, '%s', '%s', %u, %u, %d, %d, %d);\n",
				t->base.id, t->base.name, t->sqlname, t->digits,
				t->scale, t->radix, t->eclass,
				t->s ? t->s->base.id : s->base.id);
	}

	/* recreate internal functions */
	pos += snprintf(buf + pos, bufsize - pos,
			"delete from sys.functions where id < 2000;\n"
			"delete from sys.args where func_id not in"
			" (select id from sys.functions);\n");
	for (n = funcs->h; n; n = n->next) {
		sql_func *func = n->data;
		int number = 0;
		sql_arg *arg;
		node *m;

		if (func->base.id >= 2000)
			continue;

		pos += snprintf(buf + pos, bufsize - pos,
				"insert into sys.functions values"
				" (%d, '%s', '%s', '%s',"
				" %d, %d, %s, %s, %s, %d);\n",
				func->base.id, func->base.name,
				func->imp, func->mod, FUNC_LANG_INT,
				func->type,
				func->side_effect ? "true" : "false",
				func->varres ? "true" : "false",
				func->vararg ? "true" : "false",
				func->s ? func->s->base.id : s->base.id);
		if (func->res) {
			for (m = func->res->h; m; m = m->next, number++) {
				arg = m->data;
				pos += snprintf(buf + pos, bufsize - pos,
						"insert into sys.args"
						" values"
						" (%d, %d, 'res_%d',"
						" '%s', %u, %u, %d,"
						" %d);\n",
						store_next_oid(),
						func->base.id,
						number,
						arg->type.type->sqlname,
						arg->type.digits,
						arg->type.scale,
						arg->inout, number);
			}
		}
		for (m = func->ops->h; m; m = m->next, number++) {
			arg = m->data;
			if (arg->name)
				pos += snprintf(buf + pos, bufsize - pos,
						"insert into sys.args"
						" values"
						" (%d, %d, '%s', '%s',"
						" %u, %u, %d, %d);\n",
						store_next_oid(),
						func->base.id,
						arg->name,
						arg->type.type->sqlname,
						arg->type.digits,
						arg->type.scale,
						arg->inout, number);
			else
				pos += snprintf(buf + pos, bufsize - pos,
						"insert into sys.args"
						" values"
						" (%d, %d, 'arg_%d',"
						" '%s', %u, %u, %d,"
						" %d);\n",
						store_next_oid(),
						func->base.id,
						number,
						arg->type.type->sqlname,
						arg->type.digits,
						arg->type.scale,
						arg->inout, number);
		}
	}
	for (n = aggrs->h; n; n = n->next) {
		sql_func *aggr = n->data;
		sql_arg *arg;

		if (aggr->base.id >= 2000)
			continue;

		pos += snprintf(buf + pos, bufsize - pos,
				"insert into sys.functions values"
				" (%d, '%s', '%s', '%s', %d, %d, false,"
				" %s, %s, %d);\n",
				aggr->base.id, aggr->base.name, aggr->imp,
				aggr->mod, FUNC_LANG_INT, aggr->type,
				aggr->varres ? "true" : "false",
				aggr->vararg ? "true" : "false",
				aggr->s ? aggr->s->base.id : s->base.id);
		arg = aggr->res->h->data;
		pos += snprintf(buf + pos, bufsize - pos,
				"insert into sys.args values"
				" (%d, %d, 'res', '%s', %u, %u, %d, 0);\n",
				store_next_oid(), aggr->base.id,
				arg->type.type->sqlname, arg->type.digits,
				arg->type.scale, arg->inout);
		if (aggr->ops->h) {
			arg = aggr->ops->h->data;
			pos += snprintf(buf + pos, bufsize - pos,
					"insert into sys.args values"
					" (%d, %d, 'arg', '%s', %u,"
					" %u, %d, 1);\n",
					store_next_oid(), aggr->base.id,
					arg->type.type->sqlname,
					arg->type.digits, arg->type.scale,
					arg->inout);
		}
	}
	pos += snprintf(buf + pos, bufsize - pos,
			"delete from sys.systemfunctions where function_id < 2000;\n"
			"insert into sys.systemfunctions"
			" (select id from sys.functions where id < 2000);\n");

	if (schema)
		pos += snprintf(buf + pos, bufsize - pos, "set schema \"%s\";\n", schema);

	assert(pos < bufsize);
	printf("Running database upgrade commands:\n%s\n", buf);
	err = SQLstatementIntern(c, &buf, "update", 1, 0, NULL);
	GDKfree(buf);
	return err;		/* usually MAL_SUCCEED */
}

#ifdef HAVE_HGE
static str
sql_update_hugeint(Client c, mvc *sql)
{
	size_t bufsize = 8192, pos = 0;
	char *buf, *err;
	char *schema;
	sql_schema *s;

	if ((err = sql_fix_system_tables(c, sql)) != NULL)
		return err;

	if ((buf = GDKmalloc(bufsize)) == NULL)
		throw(SQL, "sql_update_hugeint", SQLSTATE(HY001) MAL_MALLOC_FAIL);

	schema = stack_get_string(sql, "current_schema");

	s = mvc_bind_schema(sql, "sys");

	pos += snprintf(buf + pos, bufsize - pos, "set schema \"sys\";\n");

	pos += snprintf(buf + pos, bufsize - pos,
			"create function fuse(one bigint, two bigint)\n"
			"returns hugeint\n"
			"external name udf.fuse;\n");

	pos += snprintf(buf + pos, bufsize - pos,
			"create function sys.generate_series(first hugeint, last hugeint)\n"
			"returns table (value hugeint)\n"
			"external name generator.series;\n");

	pos += snprintf(buf + pos, bufsize - pos,
			"create function sys.generate_series(first hugeint, last hugeint, stepsize hugeint)\n"
			"returns table (value hugeint)\n"
			"external name generator.series;\n");

	/* 39_analytics_hge.sql */
	pos += snprintf(buf + pos, bufsize - pos,
			"create aggregate stddev_samp(val HUGEINT) returns DOUBLE\n"
			"    external name \"aggr\".\"stdev\";\n"
			"create aggregate stddev_pop(val HUGEINT) returns DOUBLE\n"
			"    external name \"aggr\".\"stdevp\";\n"
			"create aggregate var_samp(val HUGEINT) returns DOUBLE\n"
			"    external name \"aggr\".\"variance\";\n"
			"create aggregate var_pop(val HUGEINT) returns DOUBLE\n"
			"    external name \"aggr\".\"variancep\";\n"
			"create aggregate median(val HUGEINT) returns HUGEINT\n"
			"    external name \"aggr\".\"median\";\n"
			"create aggregate quantile(val HUGEINT, q DOUBLE) returns HUGEINT\n"
			"    external name \"aggr\".\"quantile\";\n"
			"create aggregate corr(e1 HUGEINT, e2 HUGEINT) returns DOUBLE\n"
			"    external name \"aggr\".\"corr\";\n");

	/* 40_json_hge.sql */
	pos += snprintf(buf + pos, bufsize - pos,
			"create function json.filter(js json, name hugeint)\n"
			"returns json\n"
			"external name json.filter;\n");

	pos += snprintf(buf + pos, bufsize - pos,
			"drop view sys.tablestoragemodel;\n"
			"create view sys.tablestoragemodel\n"
			"as select \"schema\",\"table\",max(count) as \"count\",\n"
			"  sum(columnsize) as columnsize,\n"
			"  sum(heapsize) as heapsize,\n"
			"  sum(hashes) as hashes,\n"
			"  sum(\"imprints\") as \"imprints\",\n"
			"  sum(case when sorted = false then 8 * count else 0 end) as auxiliary\n"
			"from sys.storagemodel() group by \"schema\",\"table\";\n");

	pos += snprintf(buf + pos, bufsize - pos,
			"insert into sys.systemfunctions (select id from sys.functions where name in ('fuse', 'generate_series', 'stddev_samp', 'stddev_pop', 'var_samp', 'var_pop', 'median', 'quantile', 'corr') and schema_id = (select id from sys.schemas where name = 'sys') and id not in (select function_id from sys.systemfunctions));\n"
			"insert into sys.systemfunctions (select id from sys.functions where name = 'filter' and schema_id = (select id from sys.schemas where name = 'json') and id not in (select function_id from sys.systemfunctions));\n"
			"update sys._tables set system = true where name = 'tablestoragemodel' and schema_id = (select id from sys.schemas where name = 'sys');\n");

	if (s != NULL) {
		sql_table *t;

		if ((t = mvc_bind_table(sql, s, "tablestoragemodel")) != NULL)
			t->system = 0;
	}

	pos += snprintf(buf + pos, bufsize - pos,
			"grant execute on aggregate sys.stddev_samp(hugeint) to public;\n"
			"grant execute on aggregate sys.stddev_pop(hugeint) to public;\n"
			"grant execute on aggregate sys.var_samp(hugeint) to public;\n"
			"grant execute on aggregate sys.var_pop(hugeint) to public;\n"
			"grant execute on aggregate sys.median(hugeint) to public;\n"
			"grant execute on aggregate sys.quantile(hugeint, double) to public;\n"
			"grant execute on aggregate sys.corr(hugeint, hugeint) to public;\n"
			"grant execute on function json.filter(json, hugeint) to public;\n");

	if (schema)
		pos += snprintf(buf + pos, bufsize - pos, "set schema \"%s\";\n", schema);
	pos += snprintf(buf + pos, bufsize - pos, "commit;\n");
	assert(pos < bufsize);

	printf("Running database upgrade commands:\n%s\n", buf);
	err = SQLstatementIntern(c, &buf, "update", 1, 0, NULL);
	GDKfree(buf);
	return err;		/* usually MAL_SUCCEED */
}
#endif

static str
sql_update_geom(Client c, mvc *sql, int olddb)
{
	size_t bufsize, pos = 0;
	char *buf, *err = NULL;
	char *geomupgrade;
	char *schema = stack_get_string(sql, "current_schema");
	geomsqlfix_fptr fixfunc;
	node *n;
	sql_schema *s = mvc_bind_schema(sql, "sys");

	if ((fixfunc = geomsqlfix_get()) == NULL)
		return NULL;

	geomupgrade = (*fixfunc)(olddb);
	if (geomupgrade == NULL)
		throw(SQL, "sql_update_geom", SQLSTATE(HY001) MAL_MALLOC_FAIL);
	bufsize = strlen(geomupgrade) + 512;
	buf = GDKmalloc(bufsize);
	if (buf == NULL) {
		GDKfree(geomupgrade);
		throw(SQL, "sql_update_geom", SQLSTATE(HY001) MAL_MALLOC_FAIL);
	}
	pos += snprintf(buf + pos, bufsize - pos, "set schema \"sys\";\n");
	pos += snprintf(buf + pos, bufsize - pos, "%s", geomupgrade);
	GDKfree(geomupgrade);

	pos += snprintf(buf + pos, bufsize - pos, "delete from sys.types where systemname in ('mbr', 'wkb', 'wkba');\n");
	for (n = types->h; n; n = n->next) {
		sql_type *t = n->data;

		if (t->base.id < 2000 &&
		    (strcmp(t->base.name, "mbr") == 0 ||
		     strcmp(t->base.name, "wkb") == 0 ||
		     strcmp(t->base.name, "wkba") == 0))
			pos += snprintf(buf + pos, bufsize - pos, "insert into sys.types values (%d, '%s', '%s', %u, %u, %d, %d, %d);\n", t->base.id, t->base.name, t->sqlname, t->digits, t->scale, t->radix, t->eclass, t->s ? t->s->base.id : s->base.id);
	}

	if (schema)
		pos += snprintf(buf + pos, bufsize - pos, "set schema \"%s\";\n", schema);
	pos += snprintf(buf + pos, bufsize - pos, "commit;\n");

	assert(pos < bufsize);
	printf("Running database upgrade commands:\n%s\n", buf);
	err = SQLstatementIntern(c, &buf, "update", 1, 0, NULL);
	GDKfree(buf);
	return err;		/* usually MAL_SUCCEED */
}

static str
sql_update_dec2016(Client c, mvc *sql)
{
	size_t bufsize = 10240, pos = 0;
	char *buf = GDKmalloc(bufsize), *err = NULL;
	char *schema = stack_get_string(sql, "current_schema");
	sql_schema *s;

	if (buf == NULL)
		throw(SQL, "sql_update_dec2016", SQLSTATE(HY001) MAL_MALLOC_FAIL);
	s = mvc_bind_schema(sql, "sys");
	pos += snprintf(buf + pos, bufsize - pos, "set schema \"sys\";\n");

	{
		sql_table *t;

		if ((t = mvc_bind_table(sql, s, "storagemodel")) != NULL)
			t->system = 0;
		if ((t = mvc_bind_table(sql, s, "storagemodelinput")) != NULL)
			t->system = 0;
		if ((t = mvc_bind_table(sql, s, "storage")) != NULL)
			t->system = 0;
		if ((t = mvc_bind_table(sql, s, "tablestoragemodel")) != NULL)
			t->system = 0;
	}

	/* 18_index.sql */
	pos += snprintf(buf + pos, bufsize - pos,
			"create procedure sys.createorderindex(sys string, tab string, col string)\n"
			"external name sql.createorderindex;\n"
			"create procedure sys.droporderindex(sys string, tab string, col string)\n"
			"external name sql.droporderindex;\n");

	/* 24_zorder.sql */
	pos += snprintf(buf + pos, bufsize - pos,
			"drop function sys.zorder_decode_y;\n"
			"drop function sys.zorder_decode_x;\n"
			"drop function sys.zorder_encode;\n");

	/* 75_storagemodel.sql */
	pos += snprintf(buf + pos, bufsize - pos,
			"drop view sys.tablestoragemodel;\n"
			"drop view sys.storagemodel;\n"
			"drop function sys.storagemodel();\n"
			"drop procedure sys.storagemodelinit();\n"
			"drop function sys.\"storage\"(string, string, string);\n"
			"drop function sys.\"storage\"(string, string);\n"
			"drop function sys.\"storage\"(string);\n"
			"drop view sys.\"storage\";\n"
			"drop function sys.\"storage\"();\n"
			"alter table sys.storagemodelinput add column \"revsorted\" boolean;\n"
			"alter table sys.storagemodelinput add column \"unique\" boolean;\n"
			"alter table sys.storagemodelinput add column \"orderidx\" bigint;\n"
			"create function sys.\"storage\"()\n"
			"returns table (\n"
			" \"schema\" string,\n"
			" \"table\" string,\n"
			" \"column\" string,\n"
			" \"type\" string,\n"
			" \"mode\" string,\n"
			" location string,\n"
			" \"count\" bigint,\n"
			" typewidth int,\n"
			" columnsize bigint,\n"
			" heapsize bigint,\n"
			" hashes bigint,\n"
			" phash boolean,\n"
			" \"imprints\" bigint,\n"
			" sorted boolean,\n"
			" revsorted boolean,\n"
			" \"unique\" boolean,\n"
			" orderidx bigint\n"
			")\n"
			"external name sql.\"storage\";\n"
			"create view sys.\"storage\" as select * from sys.\"storage\"();\n"
			"create function sys.\"storage\"( sname string)\n"
			"returns table (\n"
			" \"schema\" string,\n"
			" \"table\" string,\n"
			" \"column\" string,\n"
			" \"type\" string,\n"
			" \"mode\" string,\n"
			" location string,\n"
			" \"count\" bigint,\n"
			" typewidth int,\n"
			" columnsize bigint,\n"
			" heapsize bigint,\n"
			" hashes bigint,\n"
			" phash boolean,\n"
			" \"imprints\" bigint,\n"
			" sorted boolean,\n"
			" revsorted boolean,\n"
			" \"unique\" boolean,\n"
			" orderidx bigint\n"
			")\n"
			"external name sql.\"storage\";\n"
			"create function sys.\"storage\"( sname string, tname string)\n"
			"returns table (\n"
			" \"schema\" string,\n"
			" \"table\" string,\n"
			" \"column\" string,\n"
			" \"type\" string,\n"
			" \"mode\" string,\n"
			" location string,\n"
			" \"count\" bigint,\n"
			" typewidth int,\n"
			" columnsize bigint,\n"
			" heapsize bigint,\n"
			" hashes bigint,\n"
			" phash boolean,\n"
			" \"imprints\" bigint,\n"
			" sorted boolean,\n"
			" revsorted boolean,\n"
			" \"unique\" boolean,\n"
			" orderidx bigint\n"
			")\n"
			"external name sql.\"storage\";\n"
			"create function sys.\"storage\"( sname string, tname string, cname string)\n"
			"returns table (\n"
			" \"schema\" string,\n"
			" \"table\" string,\n"
			" \"column\" string,\n"
			" \"type\" string,\n"
			" \"mode\" string,\n"
			" location string,\n"
			" \"count\" bigint,\n"
			" typewidth int,\n"
			" columnsize bigint,\n"
			" heapsize bigint,\n"
			" hashes bigint,\n"
			" phash boolean,\n"
			" \"imprints\" bigint,\n"
			" sorted boolean,\n"
			" revsorted boolean,\n"
			" \"unique\" boolean,\n"
			" orderidx bigint\n"
			")\n"
			"external name sql.\"storage\";\n"
			"create procedure sys.storagemodelinit()\n"
			"begin\n"
			" delete from sys.storagemodelinput;\n"
			" insert into sys.storagemodelinput\n"
			" select X.\"schema\", X.\"table\", X.\"column\", X.\"type\", X.typewidth, X.count, 0, X.typewidth, false, X.sorted, X.revsorted, X.\"unique\", X.orderidx from sys.\"storage\"() X;\n"
			" update sys.storagemodelinput\n"
			" set reference = true\n"
			" where concat(concat(\"schema\",\"table\"), \"column\") in (\n"
			"  SELECT concat( concat(\"fkschema\".\"name\", \"fktable\".\"name\"), \"fkkeycol\".\"name\" )\n"
			"  FROM \"sys\".\"keys\" AS    \"fkkey\",\n"
			"    \"sys\".\"objects\" AS \"fkkeycol\",\n"
			"    \"sys\".\"tables\" AS  \"fktable\",\n"
			"    \"sys\".\"schemas\" AS \"fkschema\"\n"
			"  WHERE   \"fktable\".\"id\" = \"fkkey\".\"table_id\"\n"
			"   AND \"fkkey\".\"id\" = \"fkkeycol\".\"id\"\n"
			"   AND \"fkschema\".\"id\" = \"fktable\".\"schema_id\"\n"
			"   AND \"fkkey\".\"rkey\" > -1);\n"
			" update sys.storagemodelinput\n"
			" set \"distinct\" = \"count\"\n"
			" where \"type\" = 'varchar' or \"type\"='clob';\n"
			"end;\n"
			"create function sys.storagemodel()\n"
			"returns table (\n"
			" \"schema\" string,\n"
			" \"table\" string,\n"
			" \"column\" string,\n"
			" \"type\" string,\n"
			" \"count\" bigint,\n"
			" columnsize bigint,\n"
			" heapsize bigint,\n"
			" hashes bigint,\n"
			" \"imprints\" bigint,\n"
			" sorted boolean,\n"
			" revsorted boolean,\n"
			" \"unique\" boolean,\n"
			" orderidx bigint)\n"
			"begin\n"
			" return select I.\"schema\", I.\"table\", I.\"column\", I.\"type\", I.\"count\",\n"
			" columnsize(I.\"type\", I.count, I.\"distinct\"),\n"
			" heapsize(I.\"type\", I.\"distinct\", I.\"atomwidth\"),\n"
			" hashsize(I.\"reference\", I.\"count\"),\n"
			" imprintsize(I.\"count\",I.\"type\"),\n"
			" I.sorted, I.revsorted, I.\"unique\", I.orderidx\n"
			" from sys.storagemodelinput I;\n"
			"end;\n"
			"create view sys.storagemodel as select * from sys.storagemodel();\n"
			"create view sys.tablestoragemodel\n"
			"as select \"schema\",\"table\",max(count) as \"count\",\n"
			" sum(columnsize) as columnsize,\n"
			" sum(heapsize) as heapsize,\n"
			" sum(hashes) as hashes,\n"
			" sum(\"imprints\") as \"imprints\",\n"
			" sum(case when sorted = false then 8 * count else 0 end) as auxiliary\n"
			"from sys.storagemodel() group by \"schema\",\"table\";\n"
			"update sys._tables set system = true where name in ('storage', 'storagemodel', 'tablestoragemodel') and schema_id = (select id from sys.schemas where name = 'sys');\n");

	/* 80_statistics.sql */
	pos += snprintf(buf + pos, bufsize - pos,
			"alter table sys.statistics add column \"revsorted\" boolean;\n");

	pos += snprintf(buf + pos, bufsize - pos,
			"insert into sys.systemfunctions (select f.id from sys.functions f, sys.schemas s where f.name in ('storage', 'storagemodel') and f.type = %d and f.schema_id = s.id and s.name = 'sys');\n",
			F_UNION);
	pos += snprintf(buf + pos, bufsize - pos,
			"insert into sys.systemfunctions (select f.id from sys.functions f, sys.schemas s where f.name in ('createorderindex', 'droporderindex', 'storagemodelinit') and f.type = %d and f.schema_id = s.id and s.name = 'sys');\n",
			F_PROC);
	pos += snprintf(buf + pos, bufsize - pos,
			"delete from systemfunctions where function_id not in (select id from functions);\n");

	if (schema)
		pos += snprintf(buf + pos, bufsize - pos, "set schema \"%s\";\n", schema);
	pos += snprintf(buf + pos, bufsize - pos, "commit;\n");

	assert(pos < bufsize);
	printf("Running database upgrade commands:\n%s\n", buf);
	err = SQLstatementIntern(c, &buf, "update", 1, 0, NULL);
	GDKfree(buf);
	return err;		/* usually MAL_SUCCEED */
}

static str
sql_update_dec2016_sp2(Client c, mvc *sql)
{
	size_t bufsize = 2048, pos = 0;
	char *buf = GDKmalloc(bufsize), *err = NULL;
	char *schema = stack_get_string(sql, "current_schema");
	res_table *output;
	BAT *b;

	if (buf == NULL)
		throw(SQL, "sql_update_dec2016_sp2", SQLSTATE(HY001) MAL_MALLOC_FAIL);
	pos += snprintf(buf + pos, bufsize - pos, "select id from sys.types where sqlname = 'decimal' and digits = %d;\n",
#ifdef HAVE_HGE
			have_hge ? 39 :
#endif
			19);
	err = SQLstatementIntern(c, &buf, "update", 1, 0, &output);
	if (err) {
		GDKfree(buf);
		return err;
	}
	b = BATdescriptor(output->cols[0].b);
	if (b) {
		if (BATcount(b) > 0) {
			pos = 0;
			pos += snprintf(buf + pos, bufsize - pos, "set schema \"sys\";\n");

#ifdef HAVE_HGE
			if (have_hge) {
				pos += snprintf(buf + pos, bufsize - pos,
						"update sys.types set digits = 38 where sqlname = 'decimal' and digits = 39;\n"
						"update sys.args set type_digits = 38 where type = 'decimal' and type_digits = 39;\n");
			} else
#endif
				pos += snprintf(buf + pos, bufsize - pos,
						"update sys.types set digits = 18 where sqlname = 'decimal' and digits = 19;\n"
						"update sys.args set type_digits = 18 where type = 'decimal' and type_digits = 19;\n");

			if (schema)
				pos += snprintf(buf + pos, bufsize - pos, "set schema \"%s\";\n", schema);
			pos += snprintf(buf + pos, bufsize - pos, "commit;\n");

			assert(pos < bufsize);
			printf("Running database upgrade commands:\n%s\n", buf);
			err = SQLstatementIntern(c, &buf, "update", 1, 0, NULL);
		}
		BBPunfix(b->batCacheid);
	}
	res_tables_destroy(output);
	GDKfree(buf);
	return err;		/* usually MAL_SUCCEED */
}

static str
sql_update_dec2016_sp3(Client c, mvc *sql)
{
	size_t bufsize = 2048, pos = 0;
	char *buf = GDKmalloc(bufsize), *err = NULL;
	char *schema = stack_get_string(sql, "current_schema");

	if (buf == NULL)
		throw(SQL, "sql_update_dec2016_sp3", SQLSTATE(HY001) MAL_MALLOC_FAIL);
	pos += snprintf(buf + pos, bufsize - pos,
			"set schema \"sys\";\n"
			"drop procedure sys.settimeout(bigint);\n"
			"drop procedure sys.settimeout(bigint,bigint);\n"
			"drop procedure sys.setsession(bigint);\n"
			"create procedure sys.settimeout(\"query\" bigint) external name clients.settimeout;\n"
			"create procedure sys.settimeout(\"query\" bigint, \"session\" bigint) external name clients.settimeout;\n"
			"create procedure sys.setsession(\"timeout\" bigint) external name clients.setsession;\n"
			"insert into sys.systemfunctions (select id from sys.functions where name in ('settimeout', 'setsession') and schema_id = (select id from sys.schemas where name = 'sys') and id not in (select function_id from sys.systemfunctions));\n"
			"delete from systemfunctions where function_id not in (select id from functions);\n");
	if (schema)
		pos += snprintf(buf + pos, bufsize - pos, "set schema \"%s\";\n", schema);
	pos += snprintf(buf + pos, bufsize - pos, "commit;\n");
	assert(pos < bufsize);

	printf("Running database upgrade commands:\n%s\n", buf);
	err = SQLstatementIntern(c, &buf, "update", 1, 0, NULL);
	GDKfree(buf);
	return err;		/* usually MAL_SUCCEED */
}

static str
sql_update_jul2017(Client c, mvc *sql)
{
	size_t bufsize = 10000, pos = 0;
	char *buf = GDKmalloc(bufsize), *err = NULL;
	char *schema = stack_get_string(sql, "current_schema");
	char *q1 = "select id from sys.functions where name = 'shpload' and schema_id = (select id from sys.schemas where name = 'sys');\n";
	res_table *output;
	BAT *b;

	if( buf == NULL)
		throw(SQL, "sql_update_jul2017", SQLSTATE(HY001) MAL_MALLOC_FAIL);
	pos += snprintf(buf + pos, bufsize - pos, "set schema \"sys\";\n");

	pos += snprintf(buf + pos, bufsize - pos,
			"delete from sys._columns where table_id = (select id from sys._tables where name = 'connections' and schema_id = (select id from sys.schemas where name = 'sys'));\n"
			"delete from sys._tables where name = 'connections' and schema_id = (select id from sys.schemas where name = 'sys');\n");

	/* 09_like.sql */
	pos += snprintf(buf + pos, bufsize - pos,
			"update sys.functions set side_effect = false where name in ('like', 'ilike') and schema_id = (select id from sys.schemas where name = 'sys');\n");

	/* 25_debug.sql */
	pos += snprintf(buf + pos, bufsize - pos,
			"drop function sys.malfunctions;\n"
			"create function sys.malfunctions() returns table(\"module\" string, \"function\" string, \"signature\" string, \"address\" string, \"comment\" string) external name \"manual\".\"functions\";\n"
			"drop function sys.optimizer_stats();\n"
			"create function sys.optimizer_stats() "
			"returns table (optname string, count int, timing bigint) "
			"external name inspect.optimizer_stats;\n"
			"insert into sys.systemfunctions (select id from sys.functions where name in ('malfunctions', 'optimizer_stats') and schema_id = (select id from sys.schemas where name = 'sys') and id not in (select function_id from sys.systemfunctions));\n");

	/* 46_profiler.sql */
	pos += snprintf(buf + pos, bufsize - pos,
			"create function profiler.getlimit() returns integer external name profiler.getlimit;\n"
			"create procedure profiler.setlimit(lim integer) external name profiler.setlimit;\n"
			"drop procedure profiler.setpoolsize;\n"
			"drop procedure profiler.setstream;\n"
			"insert into sys.systemfunctions (select id from sys.functions where name in ('getlimit', 'setlimit') and schema_id = (select id from sys.schemas where name = 'profiler') and id not in (select function_id from sys.systemfunctions));\n");

	/* 51_sys_schema_extensions.sql */
	pos += snprintf(buf + pos, bufsize - pos,
			"ALTER TABLE sys.keywords SET READ ONLY;\n"
			"ALTER TABLE sys.table_types SET READ ONLY;\n"
			"ALTER TABLE sys.dependency_types SET READ ONLY;\n"

			"CREATE TABLE sys.function_types (\n"
			"function_type_id   SMALLINT NOT NULL PRIMARY KEY,\n"
			"function_type_name VARCHAR(30) NOT NULL UNIQUE);\n"
			"INSERT INTO sys.function_types (function_type_id, function_type_name) VALUES\n"
			"(1, 'Scalar function'), (2, 'Procedure'), (3, 'Aggregate function'), (4, 'Filter function'), (5, 'Function returning a table'),\n"
			"(6, 'Analytic function'), (7, 'Loader function');\n"
			"ALTER TABLE sys.function_types SET READ ONLY;\n"

			"CREATE TABLE sys.function_languages (\n"
			"language_id   SMALLINT NOT NULL PRIMARY KEY,\n"
			"language_name VARCHAR(20) NOT NULL UNIQUE);\n"
			"INSERT INTO sys.function_languages (language_id, language_name) VALUES\n"
			"(0, 'Internal C'), (1, 'MAL'), (2, 'SQL'), (3, 'R'), (6, 'Python'), (7, 'Python Mapped'), (8, 'Python2'), (9, 'Python2 Mapped'), (10, 'Python3'), (11, 'Python3 Mapped');\n"
			"ALTER TABLE sys.function_languages SET READ ONLY;\n"

			"CREATE TABLE sys.key_types (\n"
			"key_type_id   SMALLINT NOT NULL PRIMARY KEY,\n"
			"key_type_name VARCHAR(15) NOT NULL UNIQUE);\n"
			"INSERT INTO sys.key_types (key_type_id, key_type_name) VALUES\n"
			"(0, 'Primary Key'), (1, 'Unique Key'), (2, 'Foreign Key');\n"
			"ALTER TABLE sys.key_types SET READ ONLY;\n"

			"CREATE TABLE sys.index_types (\n"
			"index_type_id   SMALLINT NOT NULL PRIMARY KEY,\n"
			"index_type_name VARCHAR(25) NOT NULL UNIQUE);\n"
			"INSERT INTO sys.index_types (index_type_id, index_type_name) VALUES\n"
			"(0, 'Hash'), (1, 'Join'), (2, 'Order preserving hash'), (3, 'No-index'), (4, 'Imprint'), (5, 'Ordered');\n"
			"ALTER TABLE sys.index_types SET READ ONLY;\n"

			"CREATE TABLE sys.privilege_codes (\n"
			"privilege_code_id   INT NOT NULL PRIMARY KEY,\n"
			"privilege_code_name VARCHAR(30) NOT NULL UNIQUE);\n"
			"INSERT INTO sys.privilege_codes (privilege_code_id, privilege_code_name) VALUES\n"
			"(1, 'SELECT'), (2, 'UPDATE'), (4, 'INSERT'), (8, 'DELETE'), (16, 'EXECUTE'), (32, 'GRANT'),\n"
			"(3, 'SELECT,UPDATE'), (5, 'SELECT,INSERT'), (6, 'INSERT,UPDATE'), (7, 'SELECT,INSERT,UPDATE'),\n"
			"(9, 'SELECT,DELETE'), (10, 'UPDATE,DELETE'), (11, 'SELECT,UPDATE,DELETE'), (12, 'INSERT,DELETE'),\n"
			"(13, 'SELECT,INSERT,DELETE'), (14, 'INSERT,UPDATE,DELETE'), (15, 'SELECT,INSERT,UPDATE,DELETE');\n"
			"ALTER TABLE sys.privilege_codes SET READ ONLY;\n"

			"update sys._tables set system = true where name in ('function_languages', 'function_types', 'index_types', 'key_types', 'privilege_codes') and schema_id = (select id from sys.schemas where name = 'sys');\n");

	/* 75_shp.sql, if shp extension available */
	err = SQLstatementIntern(c, &q1, "update", 1, 0, &output);
	if (err) {
		GDKfree(buf);
		return err;
	}
	b = BATdescriptor(output->cols[0].b);
	if (b) {
		if (BATcount(b) > 0) {
			pos += snprintf(buf + pos, bufsize - pos,
					"drop procedure SHPload(integer);\n"
					"create procedure SHPload(fid integer) external name shp.import;\n"
					"insert into sys.systemfunctions (select id from sys.functions where name = 'shpload' and schema_id = (select id from sys.schemas where name = 'sys') and id not in (select function_id from sys.systemfunctions));\n");
		}
		BBPunfix(b->batCacheid);
	}
	res_tables_destroy(output);

	pos += snprintf(buf + pos, bufsize - pos,
			"delete from sys.systemfunctions where function_id not in (select id from sys.functions);\n");

	if (schema)
		pos += snprintf(buf + pos, bufsize - pos, "set schema \"%s\";\n", schema);
	pos += snprintf(buf + pos, bufsize - pos, "commit;\n");

	assert(pos < bufsize);
	printf("Running database upgrade commands:\n%s\n", buf);
	err = SQLstatementIntern(c, &buf, "update", 1, 0, NULL);
	GDKfree(buf);
	return err;		/* usually MAL_SUCCEED */
}

static str
sql_update_jul2017_sp2(Client c)
{
	char *qry = "select obj_id from sys.privileges where auth_id = 1 and obj_id in (select id from sys._tables where name in ('keywords', 'table_types', 'dependency_types', 'function_types', 'function_languages', 'key_types', 'index_types', 'privilege_codes', 'environment')) and privileges = 1;\n";
	char *err = NULL;
	res_table *output;
	BAT *b;

	err = SQLstatementIntern(c, &qry, "update", 1, 0, &output);
	if (err) {
		return err;
	}

	b = BATdescriptor(output->cols[0].b);
	if (b) {
		if (BATcount(b) < 9) {
			/* we are missing grants on these system tables, add them */
			size_t bufsize = 2048, pos = 0;
			char *buf = GDKmalloc(bufsize);

			if (buf == NULL)
				throw(SQL, "sql_update_jul2017_sp2", SQLSTATE(HY001) MAL_MALLOC_FAIL);

			/* 51_sys_schema_extensions.sql and 25_debug.sql */
			pos += snprintf(buf + pos, bufsize - pos,
				"GRANT SELECT ON sys.keywords TO PUBLIC;\n"
				"GRANT SELECT ON sys.table_types TO PUBLIC;\n"
				"GRANT SELECT ON sys.dependency_types TO PUBLIC;\n"
				"GRANT SELECT ON sys.function_types TO PUBLIC;\n"
				"GRANT SELECT ON sys.function_languages TO PUBLIC;\n"
				"GRANT SELECT ON sys.key_types TO PUBLIC;\n"
				"GRANT SELECT ON sys.index_types TO PUBLIC;\n"
				"GRANT SELECT ON sys.privilege_codes TO PUBLIC;\n"
				"GRANT EXECUTE ON FUNCTION sys.environment() TO PUBLIC;\n"
				"GRANT SELECT ON sys.environment TO PUBLIC;\n"
				);
			pos += snprintf(buf + pos, bufsize - pos, "commit;\n");
			assert(pos < bufsize);
			printf("Running database upgrade commands:\n%s\n", buf);
			err = SQLstatementIntern(c, &buf, "update", 1, 0, NULL);
			GDKfree(buf);
		}
		BBPunfix(b->batCacheid);
	}
	res_tables_destroy(output);

	return err;		/* usually NULL */
}

static str
sql_update_jul2017_sp3(Client c, mvc *sql)
{
	char *err = NULL;
	sql_schema *sys;
	sql_table *tab;
	sql_column *col;
	oid rid;

	/* if there is no value "sys_update_schemas" in
	 * sys.functions.name, we need to update the sys.functions
	 * table */
	sys = find_sql_schema(sql->session->tr, "sys");
	tab = find_sql_table(sys, "functions");
	col = find_sql_column(tab, "name");
	rid = table_funcs.column_find_row(sql->session->tr, col, "sys_update_schemas", NULL);
	if (is_oid_nil(rid)) {
		err = sql_fix_system_tables(c, sql);
		if (err != NULL)
			return err;
	}
	/* if there is no value "system_update_schemas" in
	 * sys.triggers.name, we need to add the triggers */
	tab = find_sql_table(sys, "triggers");
	col = find_sql_column(tab, "name");
	rid = table_funcs.column_find_row(sql->session->tr, col, "system_update_schemas", NULL);
	if (is_oid_nil(rid)) {
		char *schema = stack_get_string(sql, "current_schema");
		size_t bufsize = 1024, pos = 0;
		char *buf = GDKmalloc(bufsize);
		if (buf == NULL)
			throw(SQL, "sql_update_jul2017_sp3", SQLSTATE(HY001) MAL_MALLOC_FAIL);
		pos += snprintf(
			buf + pos,
			bufsize - pos,
			"set schema \"sys\";\n"
			"create trigger system_update_schemas after update on sys.schemas for each statement call sys_update_schemas();\n"
			"create trigger system_update_tables after update on sys._tables for each statement call sys_update_tables();\n");
		if (schema)
			pos += snprintf(buf + pos, bufsize - pos, "set schema \"%s\";\n", schema);
		pos += snprintf(buf + pos, bufsize - pos, "commit;\n");
		assert(pos < bufsize);
		printf("Running database upgrade commands:\n%s\n", buf);
		err = SQLstatementIntern(c, &buf, "update", 1, 0, NULL);
		GDKfree(buf);
	}
	return err;
}

static str
sql_update_mar2018_geom(Client c, mvc *sql, sql_table *t)
{
	size_t bufsize = 10000, pos = 0;
	char *buf = GDKmalloc(bufsize), *err = NULL;
	char *schema = stack_get_string(sql, "current_schema");

	if (buf == NULL)
		throw(SQL, "sql_update_mar2018_geom", SQLSTATE(HY001) MAL_MALLOC_FAIL);
	pos += snprintf(buf + pos, bufsize - pos, "set schema \"sys\";\n");

	t->system = 0;
	pos += snprintf(buf + pos, bufsize - pos,
			"drop view sys.geometry_columns cascade;\n"
			"create view sys.geometry_columns as\n"
			"\tselect cast(null as varchar(1)) as f_table_catalog,\n"
			"\t\ts.name as f_table_schema,\n"
			"\t\tt.name as f_table_name,\n"
			"\t\tc.name as f_geometry_column,\n"
			"\t\tcast(has_z(c.type_digits) + has_m(c.type_digits) +2 as integer) as coord_dimension,\n"
			"\t\tc.type_scale as srid,\n"
			"\t\tget_type(c.type_digits, 0) as type\n"
			"\tfrom sys.columns c, sys.tables t, sys.schemas s\n"
			"\twhere c.table_id = t.id and t.schema_id = s.id\n"
			"\t  and c.type in (select sqlname from sys.types where systemname in ('wkb', 'wkba'));\n"
			"GRANT SELECT ON sys.geometry_columns TO PUBLIC;\n"
			"update sys._tables set system = true where name = 'geometry_columns' and schema_id in (select id from schemas where name = 'sys');\n");

	pos += snprintf(buf + pos, bufsize - pos,
			"delete from sys.systemfunctions where function_id not in (select id from sys.functions);\n");

	if (schema)
		pos += snprintf(buf + pos, bufsize - pos, "set schema \"%s\";\n", schema);
	pos += snprintf(buf + pos, bufsize - pos, "commit;\n");

	assert(pos < bufsize);
	printf("Running database upgrade commands:\n%s\n", buf);
	err = SQLstatementIntern(c, &buf, "update", 1, 0, NULL);
	GDKfree(buf);
	return err;		/* usually MAL_SUCCEED */
}

static str
sql_update_mar2018(Client c, mvc *sql)
{
	size_t bufsize = 30000, pos = 0;
	char *buf, *err;
	char *schema;
	sql_schema *s;
	sql_table *t;
	res_table *output;
	BAT *b;

	buf = "select id from sys.functions where name = 'quarter' and schema_id = (select id from sys.schemas where name = 'sys');\n";
	err = SQLstatementIntern(c, &buf, "update", 1, 0, &output);
	if (err)
		return err;
	b = BATdescriptor(output->cols[0].b);
	if (b) {
		if (BATcount(b) == 0) {
			/* if there is no value "quarter" in
			 * sys.functions.name, we need to update the
			 * sys.functions table */
			err = sql_fix_system_tables(c, sql);
			if (err != NULL)
				return err;
		}
		BBPunfix(b->batCacheid);
	}
	res_tables_destroy(output);

	schema = stack_get_string(sql, "current_schema");
	buf = GDKmalloc(bufsize);
	if (buf == NULL)
		throw(SQL, "sql_update_mar2018", SQLSTATE(HY001) MAL_MALLOC_FAIL);
	s = mvc_bind_schema(sql, "sys");

	t = mvc_create_table(sql, s, "comments", tt_table, 1, SQL_PERSIST, 0, -1);
	sql_column *col = mvc_create_column_(sql, t, "id", "int", 32);
	sql_key *k = sql_trans_create_ukey(sql->session->tr, t, "comments_id_pkey", pkey);
	k = sql_trans_create_kc(sql->session->tr, k, col);
	k = sql_trans_key_done(sql->session->tr, k);
	sql_trans_create_dependency(sql->session->tr, col->base.id, k->idx->base.id, INDEX_DEPENDENCY);
	col = mvc_create_column_(sql, t, "remark", "varchar", 65000);
	sql_trans_alter_null(sql->session->tr, col, 0);

	sql_table *privs = mvc_bind_table(sql, s, "privileges");
	int pub = ROLE_PUBLIC;
	int p = PRIV_SELECT;
	int zero = 0;
	table_funcs.table_insert(sql->session->tr, privs, &t->base.id, &pub, &p, &zero, &zero);

	pos += snprintf(buf + pos, bufsize - pos, "set schema \"sys\";\n");

	/* 21_dependency_views.sql */
	pos += snprintf(buf + pos, bufsize - pos,
"CREATE VIEW sys.ids (id, name, schema_id, table_id, table_name, obj_type, sys_table) AS\n"
"SELECT id, name, cast(null as int) as schema_id, cast(null as int) as table_id, cast(null as varchar(124)) as table_name, 'author' AS obj_type, 'sys.auths' AS sys_table FROM sys.auths UNION ALL\n"
"SELECT id, name, cast(null as int) as schema_id, cast(null as int) as table_id, cast(null as varchar(124)) as table_name, 'schema', 'sys.schemas' FROM sys.schemas UNION ALL\n"
"SELECT id, name, schema_id, id as table_id, name as table_name, case when type = 1 then 'view' else 'table' end, 'sys._tables' FROM sys._tables UNION ALL\n"
"SELECT id, name, schema_id, id as table_id, name as table_name, case when type = 1 then 'view' else 'table' end, 'tmp._tables' FROM tmp._tables UNION ALL\n"
"SELECT c.id, c.name, t.schema_id, c.table_id, t.name as table_name, 'column', 'sys._columns' FROM sys._columns c JOIN sys._tables t ON c.table_id = t.id UNION ALL\n"
"SELECT c.id, c.name, t.schema_id, c.table_id, t.name as table_name, 'column', 'tmp._columns' FROM tmp._columns c JOIN tmp._tables t ON c.table_id = t.id UNION ALL\n"
"SELECT k.id, k.name, t.schema_id, k.table_id, t.name as table_name, 'key', 'sys.keys' FROM sys.keys k JOIN sys._tables t ON k.table_id = t.id UNION ALL\n"
"SELECT k.id, k.name, t.schema_id, k.table_id, t.name as table_name, 'key', 'tmp.keys' FROM tmp.keys k JOIN sys._tables t ON k.table_id = t.id UNION ALL\n"
"SELECT i.id, i.name, t.schema_id, i.table_id, t.name as table_name, 'index', 'sys.idxs' FROM sys.idxs i JOIN sys._tables t ON i.table_id = t.id UNION ALL\n"
"SELECT i.id, i.name, t.schema_id, i.table_id, t.name as table_name, 'index', 'tmp.idxs' FROM tmp.idxs i JOIN sys._tables t ON i.table_id = t.id UNION ALL\n"
"SELECT g.id, g.name, t.schema_id, g.table_id, t.name as table_name, 'trigger', 'sys.triggers' FROM sys.triggers g JOIN sys._tables t ON g.table_id = t.id UNION ALL\n"
"SELECT g.id, g.name, t.schema_id, g.table_id, t.name as table_name, 'trigger', 'tmp.triggers' FROM tmp.triggers g JOIN sys._tables t ON g.table_id = t.id UNION ALL\n"
"SELECT id, name, schema_id, cast(null as int) as table_id, cast(null as varchar(124)) as table_name, case when type = 2 then 'procedure' else 'function' end, 'sys.functions' FROM sys.functions UNION ALL\n"
"SELECT a.id, a.name, f.schema_id, cast(null as int) as table_id, cast(null as varchar(124)) as table_name, case when f.type = 2 then 'procedure arg' else 'function arg' end, 'sys.args' FROM sys.args a JOIN sys.functions f ON a.func_id = f.id UNION ALL\n"
"SELECT id, name, schema_id, cast(null as int) as table_id, cast(null as varchar(124)) as table_name, 'sequence', 'sys.sequences' FROM sys.sequences UNION ALL\n"
"SELECT id, sqlname, schema_id, cast(null as int) as table_id, cast(null as varchar(124)) as table_name, 'type', 'sys.types' FROM sys.types WHERE id > 2000 /* exclude system types to prevent duplicates with auths.id */\n"
" ORDER BY id;\n"
"GRANT SELECT ON sys.ids TO PUBLIC;\n"
"CREATE VIEW sys.dependencies_vw AS\n"
"SELECT d.id, i1.obj_type, i1.name,\n"
"       d.depend_id as used_by_id, i2.obj_type as used_by_obj_type, i2.name as used_by_name,\n"
"       d.depend_type, dt.dependency_type_name\n"
"  FROM sys.dependencies d\n"
"  JOIN sys.ids i1 ON d.id = i1.id\n"
"  JOIN sys.ids i2 ON d.depend_id = i2.id\n"
"  JOIN sys.dependency_types dt ON d.depend_type = dt.dependency_type_id\n"
" ORDER BY id, depend_id;\n"
"GRANT SELECT ON sys.dependencies_vw TO PUBLIC;\n"
"CREATE VIEW sys.dependency_owners_on_schemas AS\n"
"SELECT a.name AS owner_name, s.id AS schema_id, s.name AS schema_name, CAST(1 AS smallint) AS depend_type\n"
"  FROM sys.schemas AS s, sys.auths AS a\n"
" WHERE s.owner = a.id\n"
" ORDER BY a.name, s.name;\n"
"GRANT SELECT ON sys.dependency_owners_on_schemas TO PUBLIC;\n"
"CREATE VIEW sys.dependency_columns_on_keys AS\n"
"SELECT t.schema_id AS table_schema_id, t.id AS table_id, t.name AS table_name, c.id AS column_id, c.name AS column_name, k.id AS key_id, k.name AS key_name, CAST(kc.nr +1 AS int) AS key_col_nr, CAST(k.type AS smallint) AS key_type, CAST(4 AS smallint) AS depend_type\n"
"  FROM sys.columns AS c, sys.objects AS kc, sys.keys AS k, sys.tables AS t\n"
" WHERE k.table_id = c.table_id AND c.table_id = t.id AND kc.id = k.id AND kc.name = c.name\n"
"   AND k.type IN (0, 1)\n"
" ORDER BY t.schema_id, t.name, c.name, k.type, k.name, kc.nr;\n"
"GRANT SELECT ON sys.dependency_columns_on_keys TO PUBLIC;\n"
"CREATE VIEW sys.dependency_tables_on_views AS\n"
"SELECT t.schema_id AS table_schema_id, t.id AS table_id, t.name AS table_name, v.schema_id AS view_schema_id, v.id AS view_id, v.name AS view_name, dep.depend_type AS depend_type\n"
"  FROM sys.tables AS t, sys.tables AS v, sys.dependencies AS dep\n"
" WHERE t.id = dep.id AND v.id = dep.depend_id\n"
"   AND dep.depend_type = 5 AND t.type NOT IN (1, 11) AND v.type IN (1, 11)\n"
" ORDER BY t.schema_id, t.name, v.schema_id, v.name;\n"
"GRANT SELECT ON sys.dependency_tables_on_views TO PUBLIC;\n"
"CREATE VIEW sys.dependency_views_on_views AS\n"
"SELECT v1.schema_id AS view1_schema_id, v1.id AS view1_id, v1.name AS view1_name, v2.schema_id AS view2_schema_id, v2.id AS view2_id, v2.name AS view2_name, dep.depend_type AS depend_type\n"
"  FROM sys.tables AS v1, sys.tables AS v2, sys.dependencies AS dep\n"
" WHERE v1.id = dep.id AND v2.id = dep.depend_id\n"
"   AND dep.depend_type = 5 AND v1.type IN (1, 11) AND v2.type IN (1, 11)\n"
" ORDER BY v1.schema_id, v1.name, v2.schema_id, v2.name;\n"
"GRANT SELECT ON sys.dependency_views_on_views TO PUBLIC;\n"
"CREATE VIEW sys.dependency_columns_on_views AS\n"
"SELECT t.schema_id AS table_schema_id, t.id AS table_id, t.name AS table_name, c.id AS column_id, c.name AS column_name, v.schema_id AS view_schema_id, v.id AS view_id, v.name AS view_name, dep.depend_type AS depend_type\n"
"  FROM sys.columns AS c, sys.tables AS v, sys.tables AS t, sys.dependencies AS dep\n"
" WHERE c.id = dep.id AND v.id = dep.depend_id AND c.table_id = t.id\n"
"   AND dep.depend_type = 5 AND v.type IN (1, 11)\n"
" ORDER BY t.schema_id, t.name, c.name, v.name;\n"
"GRANT SELECT ON sys.dependency_columns_on_views TO PUBLIC;\n"
"CREATE VIEW sys.dependency_functions_on_views AS\n"
"SELECT f.schema_id AS function_schema_id, f.id AS function_id, f.name AS function_name, v.schema_id AS view_schema_id, v.id AS view_id, v.name AS view_name, dep.depend_type AS depend_type\n"
"  FROM sys.functions AS f, sys.tables AS v, sys.dependencies AS dep\n"
" WHERE f.id = dep.id AND v.id = dep.depend_id\n"
"   AND dep.depend_type = 5 AND v.type IN (1, 11)\n"
" ORDER BY f.schema_id, f.name, v.schema_id, v.name;\n"
"GRANT SELECT ON sys.dependency_functions_on_views TO PUBLIC;\n"
"CREATE VIEW sys.dependency_schemas_on_users AS\n"
"SELECT s.id AS schema_id, s.name AS schema_name, u.name AS user_name, CAST(6 AS smallint) AS depend_type\n"
"  FROM sys.users AS u, sys.schemas AS s\n"
" WHERE u.default_schema = s.id\n"
" ORDER BY s.name, u.name;\n"
"GRANT SELECT ON sys.dependency_schemas_on_users TO PUBLIC;\n"
"CREATE VIEW sys.dependency_tables_on_functions AS\n"
"SELECT t.schema_id AS table_schema_id, t.id AS table_id, t.name AS table_name, f.name AS function_name, f.type AS function_type, dep.depend_type AS depend_type\n"
"  FROM sys.functions AS f, sys.tables AS t, sys.dependencies AS dep\n"
" WHERE t.id = dep.id AND f.id = dep.depend_id\n"
"   AND dep.depend_type = 7 AND f.type <> 2 AND t.type NOT IN (1, 11)\n"
" ORDER BY t.name, t.schema_id, f.name, f.id;\n"
"GRANT SELECT ON sys.dependency_tables_on_functions TO PUBLIC;\n"
"CREATE VIEW sys.dependency_views_on_functions AS\n"
"SELECT v.schema_id AS view_schema_id, v.id AS view_id, v.name AS view_name, f.name AS function_name, f.type AS function_type, dep.depend_type AS depend_type\n"
"  FROM sys.functions AS f, sys.tables AS v, sys.dependencies AS dep\n"
" WHERE v.id = dep.id AND f.id = dep.depend_id\n"
"   AND dep.depend_type = 7 AND f.type <> 2 AND v.type IN (1, 11)\n"
" ORDER BY v.name, v.schema_id, f.name, f.id;\n"
"GRANT SELECT ON sys.dependency_views_on_functions TO PUBLIC;\n"
"CREATE VIEW sys.dependency_columns_on_functions AS\n"
"SELECT c.table_id, c.id AS column_id, c.name, f.id AS function_id, f.name AS function_name, f.type AS function_type, dep.depend_type AS depend_type\n"
"  FROM sys.functions AS f, sys.columns AS c, sys.dependencies AS dep\n"
" WHERE c.id = dep.id AND f.id = dep.depend_id\n"
"   AND dep.depend_type = 7 AND f.type <> 2\n"
" ORDER BY c.name, c.table_id, f.name, f.id;\n"
"GRANT SELECT ON sys.dependency_columns_on_functions TO PUBLIC;\n"
"CREATE VIEW sys.dependency_functions_on_functions AS\n"
"SELECT f1.schema_id, f1.id AS function_id, f1.name AS function_name, f1.type AS function_type,\n"
"       f2.schema_id AS used_in_function_schema_id, f2.id AS used_in_function_id, f2.name AS used_in_function_name, f2.type AS used_in_function_type, dep.depend_type AS depend_type\n"
"  FROM sys.functions AS f1, sys.functions AS f2, sys.dependencies AS dep\n"
" WHERE f1.id = dep.id AND f2.id = dep.depend_id\n"
"   AND dep.depend_type = 7 AND f2.type <> 2\n"
" ORDER BY f1.name, f1.id, f2.name, f2.id;\n"
"GRANT SELECT ON sys.dependency_functions_on_functions TO PUBLIC;\n"
"CREATE VIEW sys.dependency_tables_on_triggers AS\n"
"(SELECT t.schema_id AS table_schema_id, t.id AS table_id, t.name AS table_name, tri.id AS trigger_id, tri.name AS trigger_name, CAST(8 AS smallint) AS depend_type\n"
"  FROM sys.tables AS t, sys.triggers AS tri\n"
" WHERE tri.table_id = t.id)\n"
"UNION\n"
"(SELECT t.schema_id AS table_schema_id, t.id AS table_id, t.name AS table_name, tri.id AS trigger_id, tri.name AS trigger_name, dep.depend_type AS depend_type\n"
"  FROM sys.tables AS t, sys.triggers AS tri, sys.dependencies AS dep\n"
" WHERE dep.id = t.id AND dep.depend_id = tri.id\n"
"   AND dep.depend_type = 8)\n"
" ORDER BY table_schema_id, table_name, trigger_name;\n"
"GRANT SELECT ON sys.dependency_tables_on_triggers TO PUBLIC;\n"
"CREATE VIEW sys.dependency_columns_on_triggers AS\n"
"SELECT t.schema_id AS table_schema_id, t.id AS table_id, t.name AS table_name, tri.id AS trigger_id, tri.name AS trigger_name, c.id AS column_id, c.name AS column_name, dep.depend_type AS depend_type\n"
"  FROM sys.tables AS t, sys.columns AS c, sys.triggers AS tri, sys.dependencies AS dep\n"
" WHERE dep.id = c.id AND dep.depend_id = tri.id AND c.table_id = t.id\n"
"   AND dep.depend_type = 8\n"
" ORDER BY t.schema_id, t.name, tri.name, c.name;\n"
"GRANT SELECT ON sys.dependency_columns_on_triggers TO PUBLIC;\n"
"CREATE VIEW sys.dependency_functions_on_triggers AS\n"
"SELECT f.schema_id AS function_schema_id, f.id AS function_id, f.name AS function_name, f.type AS function_type,\n"
"       tri.id AS trigger_id, tri.name AS trigger_name, tri.table_id AS trigger_table_id, dep.depend_type AS depend_type\n"
"  FROM sys.functions AS f, sys.triggers AS tri, sys.dependencies AS dep\n"
" WHERE dep.id = f.id AND dep.depend_id = tri.id\n"
"   AND dep.depend_type = 8\n"
" ORDER BY f.schema_id, f.name, tri.name;\n"
"GRANT SELECT ON sys.dependency_functions_on_triggers TO PUBLIC;\n"
"CREATE VIEW sys.dependency_tables_on_indexes AS\n"
"SELECT t.schema_id AS table_schema_id, t.id AS table_id, t.name AS table_name, i.id AS index_id, i.name AS index_name, i.type AS index_type, CAST(10 AS smallint) AS depend_type\n"
"  FROM sys.tables AS t, sys.idxs AS i\n"
" WHERE i.table_id = t.id\n"
"    -- exclude internal system generated and managed indexes for enforcing declarative PKey and Unique constraints\n"
"   AND (i.table_id, i.name) NOT IN (SELECT k.table_id, k.name FROM sys.keys k)\n"
" ORDER BY t.schema_id, t.name, i.name;\n"
"GRANT SELECT ON sys.dependency_tables_on_indexes TO PUBLIC;\n"
"CREATE VIEW sys.dependency_columns_on_indexes AS\n"
"SELECT c.id AS column_id, c.name AS column_name, t.id AS table_id, t.name AS table_name, t.schema_id, i.id AS index_id, i.name AS index_name, i.type AS index_type, CAST(ic.nr +1 AS INT) AS seq_nr, CAST(10 AS smallint) AS depend_type\n"
"  FROM sys.tables AS t, sys.columns AS c, sys.objects AS ic, sys.idxs AS i\n"
" WHERE ic.name = c.name AND ic.id = i.id AND c.table_id = i.table_id AND c.table_id = t.id\n"
"    -- exclude internal system generated and managed indexes for enforcing declarative PKey and Unique constraints\n"
"   AND (i.table_id, i.name) NOT IN (SELECT k.table_id, k.name FROM sys.keys k)\n"
" ORDER BY c.name, t.name, t.schema_id, i.name, ic.nr;\n"
"GRANT SELECT ON sys.dependency_columns_on_indexes TO PUBLIC;\n"
"CREATE VIEW sys.dependency_tables_on_foreignkeys AS\n"
"SELECT t.schema_id AS table_schema_id, t.id AS table_id, t.name AS table_name, fk.name AS fk_name, CAST(k.type AS smallint) AS key_type, CAST(11 AS smallint) AS depend_type\n"
"  FROM sys.tables AS t, sys.keys AS k, sys.keys AS fk\n"
" WHERE fk.rkey = k.id and k.table_id = t.id\n"
" ORDER BY t.schema_id, t.name, fk.name;\n"
"GRANT SELECT ON sys.dependency_tables_on_foreignkeys TO PUBLIC;\n"
"CREATE VIEW sys.dependency_keys_on_foreignkeys AS\n"
"SELECT k.table_id AS key_table_id, k.id AS key_id, k.name AS key_name, fk.table_id AS fk_table_id, fk.id AS fk_id, fk.name AS fk_name, CAST(k.type AS smallint) AS key_type, CAST(11 AS smallint) AS depend_type\n"
"  FROM sys.keys AS k, sys.keys AS fk\n"
" WHERE k.id = fk.rkey\n"
" ORDER BY k.name, fk.name;\n"
"GRANT SELECT ON sys.dependency_keys_on_foreignkeys TO PUBLIC;\n"
"CREATE VIEW sys.dependency_tables_on_procedures AS\n"
"SELECT t.schema_id AS table_schema_id, t.id AS table_id, t.name AS table_name, p.id AS procedure_id, p.name AS procedure_name, p.type AS procedure_type, dep.depend_type AS depend_type\n"
"  FROM sys.functions AS p, sys.tables AS t, sys.dependencies AS dep\n"
" WHERE t.id = dep.id AND p.id = dep.depend_id\n"
"   AND dep.depend_type = 13 AND p.type = 2 AND t.type NOT IN (1, 11)\n"
" ORDER BY t.name, t.schema_id, p.name, p.id;\n"
"GRANT SELECT ON sys.dependency_tables_on_procedures TO PUBLIC;\n"
"CREATE VIEW sys.dependency_views_on_procedures AS\n"
"SELECT v.schema_id AS view_schema_id, v.id AS view_id, v.name AS view_name, p.id AS procedure_id, p.name AS procedure_name, p.type AS procedure_type, dep.depend_type AS depend_type\n"
"  FROM sys.functions AS p, sys.tables AS v, sys.dependencies AS dep\n"
" WHERE v.id = dep.id AND p.id = dep.depend_id\n"
"   AND dep.depend_type = 13 AND p.type = 2 AND v.type IN (1, 11)\n"
" ORDER BY v.name, v.schema_id, p.name, p.id;\n"
"GRANT SELECT ON sys.dependency_views_on_procedures TO PUBLIC;\n"
"CREATE VIEW sys.dependency_columns_on_procedures AS\n"
"SELECT c.table_id, c.id AS column_id, c.name AS column_name, p.id AS procedure_id, p.name AS procedure_name, p.type AS procedure_type, dep.depend_type AS depend_type\n"
"  FROM sys.functions AS p, sys.columns AS c, sys.dependencies AS dep\n"
" WHERE c.id = dep.id AND p.id = dep.depend_id\n"
"   AND dep.depend_type = 13 AND p.type = 2\n"
" ORDER BY c.name, c.table_id, p.name, p.id;\n"
"GRANT SELECT ON sys.dependency_columns_on_procedures TO PUBLIC;\n"
"CREATE VIEW sys.dependency_functions_on_procedures AS\n"
"SELECT f.schema_id AS function_schema_id, f.id AS function_id, f.name AS function_name, f.type AS function_type,\n"
"       p.schema_id AS procedure_schema_id, p.id AS procedure_id, p.name AS procedure_name, p.type AS procedure_type, dep.depend_type AS depend_type\n"
"  FROM sys.functions AS p, sys.functions AS f, sys.dependencies AS dep\n"
" WHERE f.id = dep.id AND p.id = dep.depend_id\n"
"   AND dep.depend_type = 13 AND p.type = 2\n"
" ORDER BY p.name, p.id, f.name, f.id;\n"
"GRANT SELECT ON sys.dependency_functions_on_procedures TO PUBLIC;\n"
"CREATE VIEW sys.dependency_columns_on_types AS\n"
"SELECT t.schema_id AS table_schema_id, t.id AS table_id, t.name AS table_name, dt.id AS type_id, dt.sqlname AS type_name, c.id AS column_id, c.name AS column_name, dep.depend_type AS depend_type\n"
"  FROM sys.tables AS t, sys.columns AS c, sys.types AS dt, sys.dependencies AS dep\n"
" WHERE dep.id = dt.id AND dep.depend_id = c.id AND c.table_id = t.id\n"
"   AND dep.depend_type = 15\n"
" ORDER BY dt.sqlname, t.name, c.name, c.id;\n"
"GRANT SELECT ON sys.dependency_columns_on_types TO PUBLIC;\n"
"CREATE VIEW sys.dependency_functions_on_types AS\n"
"SELECT dt.id AS type_id, dt.sqlname AS type_name, f.id AS function_id, f.name AS function_name, f.type AS function_type, dep.depend_type AS depend_type\n"
"  FROM sys.functions AS f, sys.types AS dt, sys.dependencies AS dep\n"
" WHERE dep.id = dt.id AND dep.depend_id = f.id\n"
"   AND dep.depend_type = 15\n"
" ORDER BY dt.sqlname, f.name, f.id;\n"
"GRANT SELECT ON sys.dependency_functions_on_types TO PUBLIC;\n"
"CREATE VIEW sys.dependency_args_on_types AS\n"
"SELECT dt.id AS type_id, dt.sqlname AS type_name, f.id AS function_id, f.name AS function_name, a.id AS arg_id, a.name AS arg_name, a.number AS arg_nr, dep.depend_type AS depend_type\n"
"  FROM sys.args AS a, sys.functions AS f, sys.types AS dt, sys.dependencies AS dep\n"
" WHERE dep.id = dt.id AND dep.depend_id = a.id AND a.func_id = f.id\n"
"   AND dep.depend_type = 15\n"
" ORDER BY dt.sqlname, f.name, a.number, a.name;\n"
"GRANT SELECT ON sys.dependency_args_on_types TO PUBLIC;\n"
"UPDATE sys._tables SET system = true\n"
" WHERE name IN ('ids', 'dependencies_vw', 'dependency_owners_on_schemas', 'dependency_columns_on_keys',\n"
" 'dependency_tables_on_views', 'dependency_views_on_views', 'dependency_columns_on_views', 'dependency_functions_on_views',\n"
" 'dependency_schemas_on_users',\n"
" 'dependency_tables_on_functions', 'dependency_views_on_functions', 'dependency_columns_on_functions', 'dependency_functions_on_functions',\n"
" 'dependency_tables_on_triggers', 'dependency_columns_on_triggers', 'dependency_functions_on_triggers',\n"
" 'dependency_tables_on_indexes', 'dependency_columns_on_indexes',\n"
" 'dependency_tables_on_foreignkeys', 'dependency_keys_on_foreignkeys',\n"
" 'dependency_tables_on_procedures', 'dependency_views_on_procedures', 'dependency_columns_on_procedures', 'dependency_functions_on_procedures',\n"
" 'dependency_columns_on_types', 'dependency_functions_on_types', 'dependency_args_on_types')\n"
" AND schema_id IN (SELECT id FROM sys.schemas WHERE name = 'sys');\n"
	);

	/* 25_debug.sql */
	t = mvc_bind_table(sql, s, "environment");
	t->system = 0;
	pos += snprintf(buf + pos, bufsize - pos,
			"drop view sys.environment cascade;\n"
			"drop function sys.environment() cascade;\n"
			"create view sys.environment as select * from sys.env();\n"
			"GRANT SELECT ON sys.environment TO PUBLIC;\n"
			"update sys._tables set system = true where system = false and name = 'environment' and schema_id in (select id from sys.schemas where name = 'sys');\n");

	/* 39_analytics.sql, 39_analytics_hge.sql */
	pos += snprintf(buf + pos, bufsize - pos,
			"drop aggregate corr(tinyint, tinyint);\n"
			"drop aggregate corr(smallint, smallint);\n"
			"drop aggregate corr(integer, integer);\n"
			"drop aggregate corr(bigint, bigint);\n"
			"drop aggregate corr(real, real);\n");
#ifdef HAVE_HGE
	if (have_hge)
		pos += snprintf(buf + pos, bufsize - pos,
				"drop aggregate corr(hugeint, hugeint);\n");
#endif
	pos += snprintf(buf + pos, bufsize - pos,
			"create aggregate corr(e1 TINYINT, e2 TINYINT) returns DOUBLE\n\texternal name \"aggr\".\"corr\";\n"
			"grant execute on aggregate sys.corr(tinyint, tinyint) to public;\n"
			"create aggregate corr(e1 SMALLINT, e2 SMALLINT) returns DOUBLE\n\texternal name \"aggr\".\"corr\";\n"
			"grant execute on aggregate sys.corr(smallint, smallint) to public;\n"
			"create aggregate corr(e1 INTEGER, e2 INTEGER) returns DOUBLE\n\texternal name \"aggr\".\"corr\";\n"
			"grant execute on aggregate sys.corr(integer, integer) to public;\n"
			"create aggregate corr(e1 BIGINT, e2 BIGINT) returns DOUBLE\n\texternal name \"aggr\".\"corr\";\n"
			"grant execute on aggregate sys.corr(bigint, bigint) to public;\n"
			"create aggregate corr(e1 REAL, e2 REAL) returns DOUBLE\n\texternal name \"aggr\".\"corr\";\n"
			"grant execute on aggregate sys.corr(real, real) to public;\n");
#ifdef HAVE_HGE
	if (have_hge)
		pos += snprintf(buf + pos, bufsize - pos,
				"create aggregate corr(e1 HUGEINT, e2 HUGEINT) returns DOUBLE\n\texternal name \"aggr\".\"corr\";\n"
			"grant execute on aggregate sys.corr(hugeint, hugeint) to public;\n");
#endif
	pos += snprintf(buf + pos, bufsize - pos,
			"insert into sys.systemfunctions (select id from sys.functions where name = 'corr' and schema_id = (select id from sys.schemas where name = 'sys') and id not in (select function_id from sys.systemfunctions));\n");

	/* 51_sys_schema_extensions.sql */
	t = mvc_bind_table(sql, s, "privilege_codes");
	t->system = 0;
	pos += snprintf(buf + pos, bufsize - pos,
			"CREATE VIEW sys.roles AS SELECT id, name, grantor FROM sys.auths a WHERE a.name NOT IN (SELECT u.name FROM sys.db_users() u);\n"
			"GRANT SELECT ON sys.roles TO PUBLIC;\n"
			"CREATE VIEW sys.var_values (var_name, value) AS\n"
			"SELECT 'cache' AS var_name, convert(cache, varchar(10)) AS value UNION ALL\n"
			"SELECT 'current_role', current_role UNION ALL\n"
			"SELECT 'current_schema', current_schema UNION ALL\n"
			"SELECT 'current_timezone', current_timezone UNION ALL\n"
			"SELECT 'current_user', current_user UNION ALL\n"
			"SELECT 'debug', debug UNION ALL\n"
			"SELECT 'history', history UNION ALL\n"
			"SELECT 'last_id', last_id UNION ALL\n"
			"SELECT 'optimizer', optimizer UNION ALL\n"
			"SELECT 'pi', pi() UNION ALL\n"
			"SELECT 'rowcnt', rowcnt;\n"
			"GRANT SELECT ON sys.var_values TO PUBLIC;\n"
			"UPDATE sys._tables SET system = true\n"
			" WHERE name IN ('roles', 'var_values') AND schema_id IN (SELECT id FROM sys.schemas WHERE name = 'sys');\n"
			"ALTER TABLE sys.privilege_codes SET READ WRITE;\n"
			"DROP TABLE sys.privilege_codes;\n"
			"CREATE TABLE sys.privilege_codes (\n"
			"    privilege_code_id   INT NOT NULL PRIMARY KEY,\n"
			"    privilege_code_name VARCHAR(40) NOT NULL UNIQUE);\n"
			"INSERT INTO sys.privilege_codes (privilege_code_id, privilege_code_name) VALUES\n"
			"  (1, 'SELECT'),\n"
			"  (2, 'UPDATE'),\n"
			"  (4, 'INSERT'),\n"
			"  (8, 'DELETE'),\n"
			"  (16, 'EXECUTE'),\n"
			"  (32, 'GRANT'),\n"
			"  (64, 'TRUNCATE'),\n"
			"  (3, 'SELECT,UPDATE'),\n"
			"  (5, 'SELECT,INSERT'),\n"
			"  (6, 'INSERT,UPDATE'),\n"
			"  (7, 'SELECT,INSERT,UPDATE'),\n"
			"  (9, 'SELECT,DELETE'),\n"
			"  (10, 'UPDATE,DELETE'),\n"
			"  (11, 'SELECT,UPDATE,DELETE'),\n"
			"  (12, 'INSERT,DELETE'),\n"
			"  (13, 'SELECT,INSERT,DELETE'),\n"
			"  (14, 'INSERT,UPDATE,DELETE'),\n"
			"  (15, 'SELECT,INSERT,UPDATE,DELETE'),\n"
			"  (65, 'SELECT,TRUNCATE'),\n"
			"  (66, 'UPDATE,TRUNCATE'),\n"
			"  (68, 'INSERT,TRUNCATE'),\n"
			"  (72, 'DELETE,TRUNCATE'),\n"
			"  (67, 'SELECT,UPDATE,TRUNCATE'),\n"
			"  (69, 'SELECT,INSERT,TRUNCATE'),\n"
			"  (73, 'SELECT,DELETE,TRUNCATE'),\n"
			"  (70, 'INSERT,UPDATE,TRUNCATE'),\n"
			"  (76, 'INSERT,DELETE,TRUNCATE'),\n"
			"  (74, 'UPDATE,DELETE,TRUNCATE'),\n"
			"  (71, 'SELECT,INSERT,UPDATE,TRUNCATE'),\n"
			"  (75, 'SELECT,UPDATE,DELETE,TRUNCATE'),\n"
			"  (77, 'SELECT,INSERT,DELETE,TRUNCATE'),\n"
			"  (78, 'INSERT,UPDATE,DELETE,TRUNCATE'),\n"
			"  (79, 'SELECT,INSERT,UPDATE,DELETE,TRUNCATE');\n"
			"ALTER TABLE sys.privilege_codes SET READ ONLY;\n"
			"GRANT SELECT ON sys.privilege_codes TO PUBLIC;\n"
			"UPDATE sys._tables "
			"SET system = TRUE "
			"WHERE name = 'privilege_codes' "
			"AND schema_id = (SELECT id FROM sys.schemas WHERE name = 'sys');\n"
			"ALTER TABLE sys.keywords SET READ WRITE;\n"
			"INSERT INTO sys.keywords VALUES ('COMMENT'), ('CONTINUE'), ('START'), ('TRUNCATE');\n"
			"ALTER TABLE sys.function_types SET READ WRITE;\n"
			"ALTER TABLE function_types ADD COLUMN function_type_keyword VARCHAR(30);\n"
			"UPDATE sys.function_types SET function_type_keyword =\n"
			"    (SELECT kw FROM (VALUES\n"
			"        (1, 'FUNCTION'),\n"
			"        (2, 'PROCEDURE'),\n"
			"        (3, 'AGGREGATE'),\n"
			"        (4, 'FILTER FUNCTION'),\n"
			"        (5, 'FUNCTION'),\n"
			"        (6, 'FUNCTION'),\n"
			"        (7, 'LOADER'))\n"
			"    AS ft (id, kw) WHERE function_type_id = id);\n"
			"ALTER TABLE sys.function_types ALTER COLUMN function_type_keyword SET NOT NULL;\n"
			"ALTER TABLE sys.function_languages SET READ WRITE;\n"
			"ALTER TABLE sys.function_languages ADD COLUMN language_keyword VARCHAR(20);\n"
			"UPDATE sys.function_languages SET language_keyword =\n"
			"    (SELECT kw FROM (VALUES\n"
			"        (3, 'R'),\n"
			"        (6, 'PYTHON'),\n"
			"        (7, 'PYTHON_MAP'),\n"
			"        (8, 'PYTHON2'),\n"
			"        (9, 'PYTHON2_MAP'),\n"
			"        (10, 'PYTHON3'),\n"
			"        (11, 'PYTHON3_MAP'))\n"
			"    AS ft (id, kw) WHERE language_id = id);\n"
			"INSERT INTO sys.function_languages VALUES (4, 'C', 'C'), (12, 'C++', 'CPP');\n"
		);

	/* 60_wlcr.sql */
	pos += snprintf(buf + pos, bufsize - pos,
			"create procedure master()\n"
			"external name wlc.master;\n"
			"create procedure master(path string)\n"
			"external name wlc.master;\n"
			"create procedure stopmaster()\n"
			"external name wlc.stopmaster;\n"
			"create procedure masterbeat( duration int)\n"
			"external name wlc.\"setmasterbeat\";\n"
			"create function masterClock() returns string\n"
			"external name wlc.\"getmasterclock\";\n"
			"create function masterTick() returns bigint\n"
			"external name wlc.\"getmastertick\";\n"
			"create procedure replicate()\n"
			"external name wlr.replicate;\n"
			"create procedure replicate(pointintime timestamp)\n"
			"external name wlr.replicate;\n"
			"create procedure replicate(dbname string)\n"
			"external name wlr.replicate;\n"
			"create procedure replicate(dbname string, pointintime timestamp)\n"
			"external name wlr.replicate;\n"
			"create procedure replicate(dbname string, id tinyint)\n"
			"external name wlr.replicate;\n"
			"create procedure replicate(dbname string, id smallint)\n"
			"external name wlr.replicate;\n"
			"create procedure replicate(dbname string, id integer)\n"
			"external name wlr.replicate;\n"
			"create procedure replicate(dbname string, id bigint)\n"
			"external name wlr.replicate;\n"
			"create procedure replicabeat(duration integer)\n"
			"external name wlr.\"setreplicabeat\";\n"
			"create function replicaClock() returns string\n"
			"external name wlr.\"getreplicaclock\";\n"
			"create function replicaTick() returns bigint\n"
			"external name wlr.\"getreplicatick\";\n"
			"insert into sys.systemfunctions (select id from sys.functions where name in ('master', 'stopmaster', 'masterbeat', 'masterclock', 'mastertick', 'replicate', 'replicabeat', 'replicaclock', 'replicatick') and schema_id = (select id from sys.schemas where name = 'sys') and id not in (select function_id from sys.systemfunctions));\n"
		);

	/* comments */
	pos += snprintf(buf + pos, bufsize - pos,
			"UPDATE sys._tables\n"
			"SET system = true\n"
			"WHERE name = 'comments'\n"
			"AND schema_id = (SELECT id FROM sys.schemas WHERE name = 'sys');\n"
			"DELETE FROM sys.systemfunctions WHERE function_id IS NULL;\n"
			"ALTER TABLE sys.systemfunctions ALTER COLUMN function_id SET NOT NULL;\n"
		);
	pos += snprintf(buf + pos, bufsize - pos,
			"delete from sys.systemfunctions where function_id not in (select id from sys.functions);\n");

	if (schema)
		pos += snprintf(buf + pos, bufsize - pos, "set schema \"%s\";\n", schema);
	pos += snprintf(buf + pos, bufsize - pos, "commit;\n");

	assert(pos < bufsize);
	printf("Running database upgrade commands:\n%s\n", buf);
	err = SQLstatementIntern(c, &buf, "update", 1, 0, NULL);
	if (err == MAL_SUCCEED) {
		schema = stack_get_string(sql, "current_schema");
		pos = snprintf(buf, bufsize, "set schema \"sys\";\n"
			       "ALTER TABLE sys.keywords SET READ ONLY;\n"
			       "ALTER TABLE sys.function_types SET READ ONLY;\n"
			       "ALTER TABLE sys.function_languages SET READ ONLY;\n");
		if (schema)
			pos += snprintf(buf + pos, bufsize - pos, "set schema \"%s\";\n", schema);
		pos += snprintf(buf + pos, bufsize - pos, "commit;\n");
		printf("Running database upgrade commands:\n%s\n", buf);
		err = SQLstatementIntern(c, &buf, "update", 1, 0, NULL);
	}
	GDKfree(buf);
	return err;		/* usually MAL_SUCCEED */
}

#ifdef HAVE_NETCDF
static str
sql_update_mar2018_netcdf(Client c, mvc *sql)
{
	size_t bufsize = 1000, pos = 0;
	char *buf, *err;
	char *schema;

	schema = stack_get_string(sql, "current_schema");
	buf = GDKmalloc(bufsize);
	if (buf == NULL)
		throw(SQL, "sql_update_mar2018_netcdf", SQLSTATE(HY001) MAL_MALLOC_FAIL);

	pos += snprintf(buf + pos, bufsize - pos, "set schema sys;\n");

	/* 74_netcdf.sql */
	pos += snprintf(buf + pos, bufsize - pos,
			"grant select on sys.netcdf_files to public;\n"
			"grant select on sys.netcdf_dims to public;\n"
			"grant select on sys.netcdf_vars to public;\n"
			"grant select on sys.netcdf_vardim to public;\n"
			"grant select on sys.netcdf_attrs to public;\n"
			"grant execute on procedure sys.netcdf_attach(varchar(256)) to public;\n"
			"grant execute on procedure sys.netcdf_importvar(integer, varchar(256)) to public;\n");

	if (schema)
		pos += snprintf(buf + pos, bufsize - pos, "set schema \"%s\";\n", schema);
	pos += snprintf(buf + pos, bufsize - pos, "commit;\n");

	assert(pos < bufsize);
	printf("Running database upgrade commands:\n%s\n", buf);
	err = SQLstatementIntern(c, &buf, "update", 1, 0, NULL);
	GDKfree(buf);
	return err;		/* usually MAL_SUCCEED */
}
#endif	/* HAVE_NETCDF */

#ifdef HAVE_SAMTOOLS
static str
sql_update_mar2018_samtools(Client c, mvc *sql)
{
	size_t bufsize = 2000, pos = 0;
	char *buf, *err;
	char *schema;
	sql_schema *s = mvc_bind_schema(sql, "bam");

	if (s == NULL)
		return MAL_SUCCEED;

	schema = stack_get_string(sql, "current_schema");
	buf = GDKmalloc(bufsize);
	if (buf == NULL)
		throw(SQL, "sql_update_mar2018_samtools", SQLSTATE(HY001) MAL_MALLOC_FAIL);

	pos += snprintf(buf + pos, bufsize - pos, "set schema sys;\n");

	/* 85_bam.sql */
	list *l = sa_list(sql->sa);
	sql_subtype tpi, tps;
	sql_find_subtype(&tpi, "int", 0, 0);
	sql_find_subtype(&tps, "clob", 0, 0);
	list_append(l, &tpi);
	list_append(l, &tps);
	list_append(l, &tpi);
	list_append(l, &tps);
	if (sql_bind_func_(sql->sa, s, "seq_char", l, F_FUNC) == NULL) {
		pos += snprintf(buf + pos, bufsize - pos,
				"CREATE FUNCTION bam.seq_char(ref_pos INT, alg_seq STRING, alg_pos INT, alg_cigar STRING)\n"
				"RETURNS CHAR(1) EXTERNAL NAME bam.seq_char;\n"
			"insert into sys.systemfunctions (select id from sys.functions where name in ('seq_char') and schema_id = (select id from sys.schemas where name = 'bam') and id not in (select function_id from sys.systemfunctions));\n");
	}
	sql_find_subtype(&tpi, "smallint", 0, 0);
	if (sql_bind_func3(sql->sa, s, "bam_loader_repos", &tps, &tpi, &tpi, F_PROC) != NULL) {
		pos += snprintf(buf + pos, bufsize - pos,
				"drop procedure bam.bam_loader_repos(string, smallint, smallint);\n"
				"drop procedure bam.bam_loader_files(string, smallint, smallint);\n"
				"delete from systemfunctions where function_id not in (select id from functions);\n");
	}
	if (sql_bind_func(sql->sa, s, "bam_loader_repos", &tps, &tpi, F_PROC) == NULL) {
		pos += snprintf(buf + pos, bufsize - pos,
				"CREATE PROCEDURE bam.bam_loader_repos(bam_repos STRING, dbschema SMALLINT)\n"
				"EXTERNAL NAME bam.bam_loader_repos;\n"
				"CREATE PROCEDURE bam.bam_loader_files(bam_files STRING, dbschema SMALLINT)\n"
				"EXTERNAL NAME bam.bam_loader_files;\n"
			"insert into sys.systemfunctions (select id from sys.functions where name in ('bam_loader_repos', 'bam_loader_files') and schema_id = (select id from sys.schemas where name = 'bam') and id not in (select function_id from sys.systemfunctions));\n");
	}

	pos += snprintf(buf + pos, bufsize - pos,
			"GRANT SELECT ON bam.files TO PUBLIC;\n"
			"GRANT SELECT ON bam.sq TO PUBLIC;\n"
			"GRANT SELECT ON bam.rg TO PUBLIC;\n"
			"GRANT SELECT ON bam.pg TO PUBLIC;\n"
			"GRANT SELECT ON bam.export TO PUBLIC;\n"
			"GRANT EXECUTE ON FUNCTION bam.bam_flag(SMALLINT, STRING) TO PUBLIC;\n"
			"GRANT EXECUTE ON FUNCTION bam.reverse_seq(STRING) TO PUBLIC;\n"
			"GRANT EXECUTE ON FUNCTION bam.reverse_qual(STRING) TO PUBLIC;\n"
			"GRANT EXECUTE ON FUNCTION bam.seq_length(STRING) TO PUBLIC;\n"
			"GRANT EXECUTE ON FUNCTION bam.seq_char(INT, STRING, INT, STRING) TO PUBLIC;\n"
			"GRANT EXECUTE ON PROCEDURE bam.bam_loader_repos(STRING, SMALLINT) TO PUBLIC;\n"
			"GRANT EXECUTE ON PROCEDURE bam.bam_loader_files(STRING, SMALLINT) TO PUBLIC;\n"
			"GRANT EXECUTE ON PROCEDURE bam.bam_loader_file(STRING, SMALLINT) TO PUBLIC;\n"
			"GRANT EXECUTE ON PROCEDURE bam.bam_drop_file(BIGINT, SMALLINT) TO PUBLIC;\n"
			"GRANT EXECUTE ON PROCEDURE bam.sam_export(STRING) TO PUBLIC;\n"
			"GRANT EXECUTE ON PROCEDURE bam.bam_export(STRING) TO PUBLIC;\n");

	if (schema)
		pos += snprintf(buf + pos, bufsize - pos, "set schema \"%s\";\n", schema);
	pos += snprintf(buf + pos, bufsize - pos, "commit;\n");

	assert(pos < bufsize);
	printf("Running database upgrade commands:\n%s\n", buf);
	err = SQLstatementIntern(c, &buf, "update", 1, 0, NULL);
	GDKfree(buf);
	return err;		/* usually MAL_SUCCEED */
}
#endif	/* HAVE_SAMTOOLS */

static str
sql_update_mar2018_sp1(Client c, mvc *sql)
{
	size_t bufsize = 2048, pos = 0;
	char *buf = GDKmalloc(bufsize), *err = NULL;
	char *schema = stack_get_string(sql, "current_schema");

	if (buf == NULL)
		throw(SQL, "sql_update_mar2018_sp1", SQLSTATE(HY001) MAL_MALLOC_FAIL);
	pos += snprintf(buf + pos, bufsize - pos,
			"set schema \"sys\";\n"
			"drop function sys.dependencies_functions_os_triggers();\n"
			"CREATE FUNCTION dependencies_functions_on_triggers()\n"
			"RETURNS TABLE (sch varchar(100), usr varchar(100), dep_type varchar(32))\n"
			"RETURN TABLE (SELECT f.name, tri.name, 'DEP_TRIGGER' from functions as f, triggers as tri, dependencies as dep where dep.id = f.id AND dep.depend_id =tri.id AND dep.depend_type = 8);\n"
			"insert into sys.systemfunctions (select id from sys.functions where name in ('dependencies_functions_on_triggers') and schema_id = (select id from sys.schemas where name = 'sys') and id not in (select function_id from sys.systemfunctions));\n"
			"delete from systemfunctions where function_id not in (select id from functions);\n");
	if (schema)
		pos += snprintf(buf + pos, bufsize - pos, "set schema \"%s\";\n", schema);
	pos += snprintf(buf + pos, bufsize - pos, "commit;\n");
	assert(pos < bufsize);

	printf("Running database upgrade commands:\n%s\n", buf);
	err = SQLstatementIntern(c, &buf, "update", 1, 0, NULL);
	GDKfree(buf);
	return err;		/* usually MAL_SUCCEED */
}

static str
<<<<<<< HEAD
sql_update_remote_tables(Client c, mvc *sql)
{
	res_table *output;
	str err = MAL_SUCCEED;
	size_t bufsize = 1000, pos = 0;
	char *buf;
	char *schema;
	BAT *tbl = NULL;
	BAT *uri = NULL;

	schema = stack_get_string(sql, "current_schema");
	if ((buf = GDKmalloc(bufsize)) == NULL)
		throw(SQL, "sql_update_remote_tables", SQLSTATE(HY001) MAL_MALLOC_FAIL);

	/* Create the SQL function needed to dump the remote table credentials */
	pos += snprintf(buf + pos, bufsize - pos, "set schema sys;\n");
	pos += snprintf(buf + pos, bufsize - pos,
			"create function sys.remote_table_credentials (tablename string)"
			" returns table (\"uri\" string, \"username\" string, \"hash\" string)"
			" external name sql.rt_credentials;\n"
			"insert into sys.systemfunctions (select id from sys.functions where name='remote_table_credentials' and id not in (select function_id from sys.systemfunctions));\n");

	if (schema)
		pos += snprintf(buf + pos, bufsize - pos, "set schema \"%s\";\n", schema);
	pos += snprintf(buf + pos, bufsize - pos, "commit;\n");

	assert(pos < bufsize);
	printf("Running database upgrade commands:\n%s\n", buf);
	err = SQLstatementIntern(c, &buf, "create function", 1, 0, NULL);
	if (err)
		goto bailout;

	pos = 0;
	pos += snprintf(buf + pos, bufsize - pos,
			"SELECT concat(concat(scm.name, '.'), tbl.name), tbl.query"
			" FROM sys._tables AS tbl JOIN sys.schemas AS scm ON"
			" tbl.schema_id=scm.id WHERE tbl.type=5;\n");

	assert(pos < bufsize);

	err = SQLstatementIntern(c, &buf, "get remote table names", 1, 0, &output);
	if (err)
		goto bailout;

	/* We executed the query, now process the results */
	tbl = BATdescriptor(output->cols[0].b);
	uri = BATdescriptor(output->cols[1].b);

	if (tbl && uri) {
		size_t cnt;
		assert(BATcount(tbl) == BATcount(uri));
		if ((cnt = BATcount(tbl)) > 0) {
			BATiter tbl_it = bat_iterator(tbl);
			BATiter uri_it = bat_iterator(uri);
			const void *restrict nil = ATOMnilptr(tbl->ttype);
			int (*cmp)(const void *, const void *) = ATOMcompare(tbl->ttype);
			const char *v;
			const char *u;
			const char *remote_server_uri;

			/* This is probably not correct: offsets? */
			for (BUN i = 0; i < cnt; i++) {
				v = BUNtail(tbl_it, i);
				u = BUNtail(uri_it, i);
				if (v == NULL || (*cmp)(v, nil) == 0 ||
				    u == NULL || (*cmp)(u, nil) == 0) {
					BBPunfix(tbl->batCacheid);
					BBPunfix(uri->batCacheid);
					goto bailout;
				}

				/* Since the loop might fail, it might be a good idea
				 * to update the credentials as a second step
				 */
				remote_server_uri = mapiuri_uri((char *)u, sql->sa);
				AUTHaddRemoteTableCredentials((char *)v, "monetdb", remote_server_uri, "monetdb", "monetdb", false);
			}
		}
		BBPunfix(tbl->batCacheid);
		BBPunfix(uri->batCacheid);
	}
	res_table_destroy(output);

  bailout:
	GDKfree(buf);
	return err;
=======
sql_replace_Mar2018_ids_view(Client c, mvc *sql)
{
	size_t bufsize = 4400, pos = 0;
	char *buf = GDKmalloc(bufsize), *err = NULL;
	char *schema;
	sql_schema *s;
	sql_table *t;

	if (buf == NULL)
		throw(SQL, "sql_replace_Mar2018_ids_view", SQLSTATE(HY001) MAL_MALLOC_FAIL);

	schema = stack_get_string(sql, "current_schema");
	s = mvc_bind_schema(sql, "sys");
	t = mvc_bind_table(sql, s, "ids");
	t->system = 0;	/* make it non-system else the drop view will fail */
	t = mvc_bind_table(sql, s, "dependencies_vw");	/* dependencies_vw uses view sys.ids so must be removed first */
	t->system = 0;

	/* 21_dependency_views.sql */
	pos += snprintf(buf + pos, bufsize - pos,
			"set schema \"sys\";\n"
			"DROP VIEW sys.dependencies_vw;\n"
			"DROP VIEW sys.ids;\n"

			"CREATE VIEW sys.ids (id, name, schema_id, table_id, table_name, obj_type, sys_table) AS\n"
			"SELECT id, name, cast(null as int) as schema_id, cast(null as int) as table_id, cast(null as varchar(124)) as table_name, 'author' AS obj_type, 'sys.auths' AS sys_table FROM sys.auths UNION ALL\n"
			"SELECT id, name, cast(null as int) as schema_id, cast(null as int) as table_id, cast(null as varchar(124)) as table_name, 'schema', 'sys.schemas' FROM sys.schemas UNION ALL\n"
			"SELECT id, name, schema_id, id as table_id, name as table_name, case when type = 1 then 'view' else 'table' end, 'sys._tables' FROM sys._tables UNION ALL\n"
			"SELECT id, name, schema_id, id as table_id, name as table_name, case when type = 1 then 'view' else 'table' end, 'tmp._tables' FROM tmp._tables UNION ALL\n"
			"SELECT c.id, c.name, t.schema_id, c.table_id, t.name as table_name, 'column', 'sys._columns' FROM sys._columns c JOIN sys._tables t ON c.table_id = t.id UNION ALL\n"
			"SELECT c.id, c.name, t.schema_id, c.table_id, t.name as table_name, 'column', 'tmp._columns' FROM tmp._columns c JOIN tmp._tables t ON c.table_id = t.id UNION ALL\n"
			"SELECT k.id, k.name, t.schema_id, k.table_id, t.name as table_name, 'key', 'sys.keys' FROM sys.keys k JOIN sys._tables t ON k.table_id = t.id UNION ALL\n"
			"SELECT k.id, k.name, t.schema_id, k.table_id, t.name as table_name, 'key', 'tmp.keys' FROM tmp.keys k JOIN tmp._tables t ON k.table_id = t.id UNION ALL\n"
			"SELECT i.id, i.name, t.schema_id, i.table_id, t.name as table_name, 'index', 'sys.idxs' FROM sys.idxs i JOIN sys._tables t ON i.table_id = t.id UNION ALL\n"
			"SELECT i.id, i.name, t.schema_id, i.table_id, t.name as table_name, 'index', 'tmp.idxs' FROM tmp.idxs i JOIN tmp._tables t ON i.table_id = t.id UNION ALL\n"
			"SELECT g.id, g.name, t.schema_id, g.table_id, t.name as table_name, 'trigger', 'sys.triggers' FROM sys.triggers g JOIN sys._tables t ON g.table_id = t.id UNION ALL\n"
			"SELECT g.id, g.name, t.schema_id, g.table_id, t.name as table_name, 'trigger', 'tmp.triggers' FROM tmp.triggers g JOIN tmp._tables t ON g.table_id = t.id UNION ALL\n"
			"SELECT id, name, schema_id, cast(null as int) as table_id, cast(null as varchar(124)) as table_name, case when type = 2 then 'procedure' else 'function' end, 'sys.functions' FROM sys.functions UNION ALL\n"
			"SELECT a.id, a.name, f.schema_id, cast(null as int) as table_id, cast(null as varchar(124)) as table_name, case when f.type = 2 then 'procedure arg' else 'function arg' end, 'sys.args' FROM sys.args a JOIN sys.functions f ON a.func_id = f.id UNION ALL\n"
			"SELECT id, name, schema_id, cast(null as int) as table_id, cast(null as varchar(124)) as table_name, 'sequence', 'sys.sequences' FROM sys.sequences UNION ALL\n"
			"SELECT id, sqlname, schema_id, cast(null as int) as table_id, cast(null as varchar(124)) as table_name, 'type', 'sys.types' FROM sys.types WHERE id > 2000 /* exclude system types to prevent duplicates with auths.id */\n"
			" ORDER BY id;\n"
			"GRANT SELECT ON sys.ids TO PUBLIC;\n"

			"CREATE VIEW sys.dependencies_vw AS\n"
			"SELECT d.id, i1.obj_type, i1.name,\n"
			"       d.depend_id as used_by_id, i2.obj_type as used_by_obj_type, i2.name as used_by_name,\n"
			"       d.depend_type, dt.dependency_type_name\n"
			"  FROM sys.dependencies d\n"
			"  JOIN sys.ids i1 ON d.id = i1.id\n"
			"  JOIN sys.ids i2 ON d.depend_id = i2.id\n"
			"  JOIN sys.dependency_types dt ON d.depend_type = dt.dependency_type_id\n"
			" ORDER BY id, depend_id;\n"
			"GRANT SELECT ON sys.dependencies_vw TO PUBLIC;\n"

			"update sys._tables set system = true where name in ('ids', 'dependencies_vw') and schema_id in (select id from sys.schemas where name = 'sys');\n"
			);

	if (schema)
		pos += snprintf(buf + pos, bufsize - pos, "set schema \"%s\";\n", schema);
	pos += snprintf(buf + pos, bufsize - pos, "commit;\n");
	assert(pos < bufsize);

	printf("Running database upgrade commands:\n%s\n", buf);
	err = SQLstatementIntern(c, &buf, "update", 1, 0, NULL);
	GDKfree(buf);
	return err;		/* usually MAL_SUCCEED */
>>>>>>> f854464b
}

static str
sql_update_default(Client c, mvc *sql)
{
	size_t bufsize = 1000, pos = 0;
	char *buf, *err;
	char *schema;

	schema = stack_get_string(sql, "current_schema");
	if ((buf = GDKmalloc(bufsize)) == NULL)
		throw(SQL, "sql_update_default", SQLSTATE(HY001) MAL_MALLOC_FAIL);

	pos += snprintf(buf + pos, bufsize - pos, "set schema sys;\n");
	pos += snprintf(buf + pos, bufsize - pos,
			"create aggregate sys.group_concat(str string) returns string external name \"aggr\".\"str_group_concat\";\n"
			"grant execute on aggregate sys.group_concat(string) to public;\n"
			"create aggregate sys.group_concat(str string, sep string) returns string external name \"aggr\".\"str_group_concat\";\n"
			"grant execute on aggregate sys.group_concat(string, string) to public;\n"
			"insert into sys.systemfunctions (select id from sys.functions where name in ('group_concat') and schema_id = (select id from sys.schemas where name = 'sys') and id not in (select function_id from sys.systemfunctions));\n");

	if (schema)
		pos += snprintf(buf + pos, bufsize - pos, "set schema \"%s\";\n", schema);
	pos += snprintf(buf + pos, bufsize - pos, "commit;\n");

	assert(pos < bufsize);
	printf("Running database upgrade commands:\n%s\n", buf);
	err = SQLstatementIntern(c, &buf, "update", 1, 0, NULL);
	if (err)
		goto bailout;
	err = sql_update_remote_tables(c, sql);

  bailout:
	GDKfree(buf);
	return err;		/* usually MAL_SUCCEED */
}

void
SQLupgrades(Client c, mvc *m)
{
	sql_subtype tp;
	sql_subfunc *f;
	char *err;
	sql_schema *s = mvc_bind_schema(m, "sys");
	sql_table *t;
	sql_column *col;

#ifdef HAVE_HGE
	if (have_hge) {
		sql_find_subtype(&tp, "hugeint", 0, 0);
		if (!sql_bind_aggr(m->sa, s, "var_pop", &tp)) {
			if ((err = sql_update_hugeint(c, m)) != NULL) {
				fprintf(stderr, "!%s\n", err);
				freeException(err);
			}
		}
	}
#endif

	f = sql_bind_func_(m->sa, s, "env", NULL, F_UNION);
	if (f && sql_privilege(m, ROLE_PUBLIC, f->func->base.id, PRIV_EXECUTE, 0) != PRIV_EXECUTE) {
		sql_table *privs = find_sql_table(s, "privileges");
		int pub = ROLE_PUBLIC, p = PRIV_EXECUTE, zero = 0;

		table_funcs.table_insert(m->session->tr, privs, &f->func->base.id, &pub, &p, &zero, &zero);
	}

	/* If the point type exists, but the geometry type does not
	 * exist any more at the "sys" schema (i.e., the first part of
	 * the upgrade has been completed succesfully), then move on
	 * to the second part */
	if (find_sql_type(s, "point") != NULL) {
		/* type sys.point exists: this is an old geom-enabled
		 * database */
		if ((err = sql_update_geom(c, m, 1)) != NULL) {
			fprintf(stderr, "!%s\n", err);
			freeException(err);
		}
	} else if (geomsqlfix_get() != NULL) {
		/* the geom module is loaded... */
		sql_find_subtype(&tp, "clob", 0, 0);
		if (!sql_bind_func(m->sa, s, "st_wkttosql",
				   &tp, NULL, F_FUNC)) {
			/* ... but the database is not geom-enabled */
			if ((err = sql_update_geom(c, m, 0)) != NULL) {
				fprintf(stderr, "!%s\n", err);
				freeException(err);
			}
		}
	}

	sql_find_subtype(&tp, "clob", 0, 0);
	if (!sql_bind_func3(m->sa, s, "createorderindex", &tp, &tp, &tp, F_PROC)) {
		if ((err = sql_update_dec2016(c, m)) != NULL) {
			fprintf(stderr, "!%s\n", err);
			freeException(err);
		}
	}

	if ((err = sql_update_dec2016_sp2(c, m)) != NULL) {
		fprintf(stderr, "!%s\n", err);
		freeException(err);
	}

	sql_find_subtype(&tp, "bigint", 0, 0);
	if ((f = sql_bind_func(m->sa, s, "settimeout", &tp, NULL, F_PROC)) != NULL &&
	     /* The settimeout function used to be in the sql module */
	     f->func->sql && f->func->query && strstr(f->func->query, "sql") != NULL) {
		if ((err = sql_update_dec2016_sp3(c, m)) != NULL) {
			fprintf(stderr, "!%s\n", err);
			freeException(err);
		}
	}

	if (mvc_bind_table(m, s, "function_languages") == NULL) {
		if ((err = sql_update_jul2017(c, m)) != NULL) {
			fprintf(stderr, "!%s\n", err);
			freeException(err);
		}
	}

	if ((err = sql_update_jul2017_sp2(c)) != NULL) {
		fprintf(stderr, "!%s\n", err);
		freeException(err);
	}

	if ((err = sql_update_jul2017_sp3(c, m)) != NULL) {
		fprintf(stderr, "!%s\n", err);
		freeException(err);
	}

	if ((t = mvc_bind_table(m, s, "geometry_columns")) != NULL &&
	    (col = mvc_bind_column(m, t, "coord_dimension")) != NULL &&
	    strcmp(col->type.type->sqlname, "int") != 0) {
		if ((err = sql_update_mar2018_geom(c, m, t)) != NULL) {
			fprintf(stderr, "!%s\n", err);
			freeException(err);
		}
	}

	if (!sql_bind_func(m->sa, s, "master", NULL, NULL, F_PROC)) {
		if ((err = sql_update_mar2018(c, m)) != NULL) {
			fprintf(stderr, "!%s\n", err);
			freeException(err);
		}
#ifdef HAVE_NETCDF
		if (mvc_bind_table(m, s, "netcdf_files") != NULL &&
		    (err = sql_update_mar2018_netcdf(c, m)) != NULL) {
			fprintf(stderr, "!%s\n", err);
			freeException(err);
		}
#endif
#ifdef HAVE_SAMTOOLS
		if ((err = sql_update_mar2018_samtools(c, m)) != NULL) {
			fprintf(stderr, "!%s\n", err);
			freeException(err);
		}
#endif
	}

	if (sql_bind_func(m->sa, s, "dependencies_functions_os_triggers", NULL, NULL, F_UNION)) {
		if ((err = sql_update_mar2018_sp1(c, m)) != NULL) {
			fprintf(stderr, "!%s\n", err);
			freeException(err);
		}
	}

	if (mvc_bind_table(m, s, "ids") != NULL) {
		/* determine if sys.ids needs to be updated (only the version of Mar2018) */
		char * qry = "select id from sys._tables where name = 'ids' and query like '% tmp.keys k join sys._tables% tmp.idxs i join sys._tables% tmp.triggers g join sys._tables% ';";
		res_table *output = NULL;
		err = SQLstatementIntern(c, &qry, "update", 1, 0, &output);
		if (err) {
			fprintf(stderr, "!%s\n", err);
			freeException(err);
		} else {
			BAT *b = BATdescriptor(output->cols[0].b);
			if (b) {
				if (BATcount(b) > 0) {
					/* yes old view definiton exists, it needs to be replaced */
					if ((err = sql_replace_Mar2018_ids_view(c, m)) != NULL) {
						fprintf(stderr, "!%s\n", err);
						freeException(err);
					}
				}
				BBPunfix(b->batCacheid);
			}
		}
		if (output != NULL)
			res_tables_destroy(output);
	}

	sql_find_subtype(&tp, "clob", 0, 0);
	if (sql_bind_aggr(m->sa, s, "group_concat", &tp) == NULL) {
		if ((err = sql_update_default(c, m)) != NULL) {
			fprintf(stderr, "!%s\n", err);
			freeException(err);
		}
	}
}<|MERGE_RESOLUTION|>--- conflicted
+++ resolved
@@ -1533,7 +1533,6 @@
 }
 
 static str
-<<<<<<< HEAD
 sql_update_remote_tables(Client c, mvc *sql)
 {
 	res_table *output;
@@ -1620,7 +1619,9 @@
   bailout:
 	GDKfree(buf);
 	return err;
-=======
+}
+
+static str
 sql_replace_Mar2018_ids_view(Client c, mvc *sql)
 {
 	size_t bufsize = 4400, pos = 0;
@@ -1688,7 +1689,6 @@
 	err = SQLstatementIntern(c, &buf, "update", 1, 0, NULL);
 	GDKfree(buf);
 	return err;		/* usually MAL_SUCCEED */
->>>>>>> f854464b
 }
 
 static str
