--- conflicted
+++ resolved
@@ -1274,7 +1274,6 @@
 }
 
 static str
-<<<<<<< HEAD
 sql_update_default(Client c, mvc *sql)
 {
 	size_t bufsize = 10000, pos = 0;
@@ -1368,7 +1367,13 @@
 		pos += snprintf(buf + pos, bufsize - pos, "set schema \"%s\";\n", schema);
 
 	assert(pos < bufsize);
-=======
+	printf("Running database upgrade commands:\n%s\n", buf);
+	err = SQLstatementIntern(c, &buf, "update", 1, 0, NULL);
+	GDKfree(buf);
+	return err;		/* usually MAL_SUCCEED */
+}
+
+static str
 sql_update_dec2016_sp3(Client c, mvc *sql)
 {
 	size_t bufsize = 2048, pos = 0;
@@ -1387,17 +1392,12 @@
 		pos += snprintf(buf + pos, bufsize - pos, "set schema \"%s\";\n", schema);
 	assert(pos < bufsize);
 
->>>>>>> 4e9ce72a
 	printf("Running database upgrade commands:\n%s\n", buf);
 	err = SQLstatementIntern(c, &buf, "update", 1, 0, NULL);
 	GDKfree(buf);
 	return err;		/* usually MAL_SUCCEED */
 }
 
-<<<<<<< HEAD
-=======
-
->>>>>>> 4e9ce72a
 void
 SQLupgrades(Client c, mvc *m)
 {
@@ -1509,13 +1509,6 @@
 		freeException(err);
 	}
 
-	if (mvc_bind_table(m, s, "function_languages") == NULL) {
-		if ((err = sql_update_default(c, m)) != NULL) {
-			fprintf(stderr, "!%s\n", err);
-			freeException(err);
-		}
-	}
-
 	sql_find_subtype(&tp, "bigint", 0, 0);
 	if ((f = sql_bind_func(m->sa, s, "settimeout", &tp, NULL, F_PROC)) != NULL &&
 	     /* The settimeout function used to be in the sql module */
@@ -1525,4 +1518,11 @@
 			GDKfree(err);
 		}
 	}
+
+	if (mvc_bind_table(m, s, "function_languages") == NULL) {
+		if ((err = sql_update_default(c, m)) != NULL) {
+			fprintf(stderr, "!%s\n", err);
+			freeException(err);
+		}
+	}
 }