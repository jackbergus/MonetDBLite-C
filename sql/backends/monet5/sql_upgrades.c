--- conflicted
+++ resolved
@@ -1530,25 +1530,6 @@
 }
 
 static str
-<<<<<<< HEAD
-sql_update_default(Client c, mvc *sql)
-{
-	size_t bufsize = 1000, pos = 0;
-	char *buf, *err;
-	char *schema;
-
-	schema = stack_get_string(sql, "current_schema");
-	if ((buf = GDKmalloc(bufsize)) == NULL)
-		throw(SQL, "sql_update_default", SQLSTATE(HY001) MAL_MALLOC_FAIL);
-
-	pos += snprintf(buf + pos, bufsize - pos, "set schema sys;\n");
-	pos += snprintf(buf + pos, bufsize - pos,
-			"create aggregate sys.group_concat(str string) returns string external name \"aggr\".\"str_group_concat\";\n"
-			"grant execute on aggregate sys.group_concat(string) to public;\n"
-			"create aggregate sys.group_concat(str string, sep string) returns string external name \"aggr\".\"str_group_concat\";\n"
-			"grant execute on aggregate sys.group_concat(string, string) to public;\n"
-			"insert into sys.systemfunctions (select id from sys.functions where name in ('group_concat') and schema_id = (select id from sys.schemas where name = 'sys') and id not in (select function_id from sys.systemfunctions));\n");
-=======
 sql_replace_Mar2018_ids_view(Client c, mvc *sql)
 {
 	size_t bufsize = 4400, pos = 0;
@@ -1606,18 +1587,42 @@
 
 			"update sys._tables set system = true where name in ('ids', 'dependencies_vw') and schema_id in (select id from sys.schemas where name = 'sys');\n"
 			);
->>>>>>> c5210b88
 
 	if (schema)
 		pos += snprintf(buf + pos, bufsize - pos, "set schema \"%s\";\n", schema);
 	pos += snprintf(buf + pos, bufsize - pos, "commit;\n");
-<<<<<<< HEAD
-
 	assert(pos < bufsize);
-=======
+
+	printf("Running database upgrade commands:\n%s\n", buf);
+	err = SQLstatementIntern(c, &buf, "update", 1, 0, NULL);
+	GDKfree(buf);
+	return err;		/* usually MAL_SUCCEED */
+}
+
+static str
+sql_update_default(Client c, mvc *sql)
+{
+	size_t bufsize = 1000, pos = 0;
+	char *buf, *err;
+	char *schema;
+
+	schema = stack_get_string(sql, "current_schema");
+	if ((buf = GDKmalloc(bufsize)) == NULL)
+		throw(SQL, "sql_update_default", SQLSTATE(HY001) MAL_MALLOC_FAIL);
+
+	pos += snprintf(buf + pos, bufsize - pos, "set schema sys;\n");
+	pos += snprintf(buf + pos, bufsize - pos,
+			"create aggregate sys.group_concat(str string) returns string external name \"aggr\".\"str_group_concat\";\n"
+			"grant execute on aggregate sys.group_concat(string) to public;\n"
+			"create aggregate sys.group_concat(str string, sep string) returns string external name \"aggr\".\"str_group_concat\";\n"
+			"grant execute on aggregate sys.group_concat(string, string) to public;\n"
+			"insert into sys.systemfunctions (select id from sys.functions where name in ('group_concat') and schema_id = (select id from sys.schemas where name = 'sys') and id not in (select function_id from sys.systemfunctions));\n");
+
+	if (schema)
+		pos += snprintf(buf + pos, bufsize - pos, "set schema \"%s\";\n", schema);
+	pos += snprintf(buf + pos, bufsize - pos, "commit;\n");
+
 	assert(pos < bufsize);
-
->>>>>>> c5210b88
 	printf("Running database upgrade commands:\n%s\n", buf);
 	err = SQLstatementIntern(c, &buf, "update", 1, 0, NULL);
 	GDKfree(buf);
@@ -1754,14 +1759,6 @@
 		}
 	}
 
-<<<<<<< HEAD
-	sql_find_subtype(&tp, "clob", 0, 0);
-	if (sql_bind_aggr(m->sa, s, "group_concat", &tp) == NULL) {
-		if ((err = sql_update_default(c, m)) != NULL) {
-			fprintf(stderr, "!%s\n", err);
-			freeException(err);
-		}
-=======
 	if (mvc_bind_table(m, s, "ids") != NULL) {
 		/* determine if sys.ids needs to be updated (only the version of Mar2018) */
 		char * qry = "select id from sys._tables where name = 'ids' and query like '% tmp.keys k join sys._tables% tmp.idxs i join sys._tables% tmp.triggers g join sys._tables% ';";
@@ -1785,6 +1782,13 @@
 		}
 		if (output != NULL)
 			res_tables_destroy(output);
->>>>>>> c5210b88
+	}
+
+	sql_find_subtype(&tp, "clob", 0, 0);
+	if (sql_bind_aggr(m->sa, s, "group_concat", &tp) == NULL) {
+		if ((err = sql_update_default(c, m)) != NULL) {
+			fprintf(stderr, "!%s\n", err);
+			freeException(err);
+		}
 	}
 }