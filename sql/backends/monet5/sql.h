--- conflicted
+++ resolved
@@ -164,137 +164,6 @@
 sql5_export str BATSQLidentity(bat *rid, const bat *bid);
 sql5_export str PBATSQLidentity(Client cntxt, MalBlkPtr mb, MalStkPtr stk, InstrPtr pci);
 
-<<<<<<< HEAD
-sql5_export str bte_dec_round_wrap(bte *res, bte *v, bte *r);
-sql5_export str bte_bat_dec_round_wrap(bat *res, bat *v, bte *r);
-sql5_export str bte_round_wrap(bte *res, bte *v, int *d, int *s, bte *r);
-sql5_export str bte_bat_round_wrap(bat *res, bat *v, int *d, int *s, bte *r);
-sql5_export str str_2dec_bte(bte *res, str *val, int *d, int *sc);
-sql5_export str str_2num_bte(bte *res, str *v, int *len);
-sql5_export str batstr_2dec_bte(bat *res, bat *val, int *d, int *sc);
-sql5_export str batstr_2num_bte(bat *res, bat *v, int *len);
-sql5_export str bte_dec2second_interval(lng *res, int *sc, bte *dec, int *ek, int *sk);
-
-sql5_export str nil_2dec_bte(bte *res, void *val, int *d, int *sc);
-sql5_export str nil_2num_bte(bte *res, void *v, int *len);
-sql5_export str batnil_2dec_bte(bat *res, bat *val, int *d, int *sc);
-sql5_export str batnil_2num_bte(bat *res, bat *v, int *len);
-
-sql5_export str sht_dec_round_wrap(sht *res, sht *v, sht *r);
-sql5_export str sht_bat_dec_round_wrap(bat *res, bat *v, sht *r);
-sql5_export str sht_round_wrap(sht *res, sht *v, int *d, int *s, bte *r);
-sql5_export str sht_bat_round_wrap(bat *res, bat *v, int *d, int *s, bte *r);
-sql5_export str str_2dec_sht(sht *res, str *val, int *d, int *sc);
-sql5_export str str_2num_sht(sht *res, str *v, int *len);
-sql5_export str batstr_2dec_sht(bat *res, bat *val, int *d, int *sc);
-sql5_export str batstr_2num_sht(bat *res, bat *v, int *len);
-sql5_export str sht_dec2second_interval(lng *res, int *sc, sht *dec, int *ek, int *sk);
-
-sql5_export str nil_2dec_sht(sht *res, void *val, int *d, int *sc);
-sql5_export str nil_2num_sht(sht *res, void *v, int *len);
-sql5_export str batnil_2dec_sht(bat *res, bat *val, int *d, int *sc);
-sql5_export str batnil_2num_sht(bat *res, bat *v, int *len);
-
-sql5_export str int_dec_round_wrap(int *res, int *v, int *r);
-sql5_export str int_bat_dec_round_wrap(bat *res, bat *v, int *r);
-sql5_export str int_round_wrap(int *res, int *v, int *d, int *s, bte *r);
-sql5_export str int_bat_round_wrap(bat *res, bat *v, int *d, int *s, bte *r);
-sql5_export str str_2dec_int(int *res, str *val, int *d, int *sc);
-sql5_export str str_2num_int(int *res, str *v, int *len);
-sql5_export str batstr_2dec_int(bat *res, bat *val, int *d, int *sc);
-sql5_export str batstr_2num_int(bat *res, bat *v, int *len);
-sql5_export str int_dec2second_interval(lng *res, int *sc, int *dec, int *ek, int *sk);
-
-sql5_export str nil_2dec_int(int *res, void *val, int *d, int *sc);
-sql5_export str nil_2num_int(int *res, void *v, int *len);
-sql5_export str batnil_2dec_int(bat *res, bat *val, int *d, int *sc);
-sql5_export str batnil_2num_int(bat *res, bat *v, int *len);
-
-sql5_export str wrd_dec_round_wrap(wrd *res, wrd *v, wrd *r);
-sql5_export str wrd_bat_dec_round_wrap(bat *res, bat *v, wrd *r);
-sql5_export str wrd_round_wrap(wrd *res, wrd *v, int *d, int *s, bte *r);
-sql5_export str wrd_bat_round_wrap(bat *res, bat *v, int *d, int *s, bte *r);
-sql5_export str str_2dec_wrd(wrd *res, str *val, int *d, int *sc);
-sql5_export str str_2num_wrd(wrd *res, str *v, int *len);
-sql5_export str batstr_2dec_wrd(bat *res, bat *val, int *d, int *sc);
-sql5_export str batstr_2num_wrd(bat *res, bat *v, int *len);
-sql5_export str wrd_dec2second_interval(lng *res, int *sc, wrd *dec, int *ek, int *sk);
-
-sql5_export str nil_2dec_wrd(wrd *res, void *val, int *d, int *sc);
-sql5_export str nil_2num_wrd(wrd *res, void *v, int *len);
-sql5_export str batnil_2dec_wrd(bat *res, bat *val, int *d, int *sc);
-sql5_export str batnil_2num_wrd(bat *res, bat *v, int *len);
-
-sql5_export str lng_dec_round_wrap(lng *res, lng *v, lng *r);
-sql5_export str lng_bat_dec_round_wrap(bat *res, bat *v, lng *r);
-sql5_export str lng_round_wrap(lng *res, lng *v, int *d, int *s, bte *r);
-sql5_export str lng_bat_round_wrap(bat *res, bat *v, int *d, int *s, bte *r);
-sql5_export str str_2dec_lng(lng *res, str *val, int *d, int *sc);
-sql5_export str str_2num_lng(lng *res, str *v, int *len);
-sql5_export str batstr_2dec_lng(bat *res, bat *val, int *d, int *sc);
-sql5_export str batstr_2num_lng(bat *res, bat *v, int *len);
-sql5_export str lng_dec2second_interval(lng *res, int *sc, lng *dec, int *ek, int *sk);
-
-sql5_export str nil_2dec_lng(lng *res, void *val, int *d, int *sc);
-sql5_export str nil_2num_lng(lng *res, void *v, int *len);
-sql5_export str batnil_2dec_lng(bat *res, bat *val, int *d, int *sc);
-sql5_export str batnil_2num_lng(bat *res, bat *v, int *len);
-
-#ifdef HAVE_HGE
-sql5_export str hge_dec_round_wrap(hge *res, hge *v, hge *r);
-sql5_export str hge_bat_dec_round_wrap(bat *res, bat *v, hge *r);
-sql5_export str hge_round_wrap(hge *res, hge *v, int *d, int *s, bte *r);
-sql5_export str hge_bat_round_wrap(bat *res, bat *v, int *d, int *s, bte *r);
-sql5_export str str_2dec_hge(hge *res, str *val, int *d, int *sc);
-sql5_export str str_2num_hge(hge *res, str *v, int *len);
-sql5_export str batstr_2dec_hge(bat *res, bat *val, int *d, int *sc);
-sql5_export str batstr_2num_hge(bat *res, bat *v, int *len);
-sql5_export str hge_dec2second_interval(lng *res, int *sc, hge *dec, int *ek, int *sk);
-
-sql5_export str nil_2dec_hge(hge *res, void *val, int *d, int *sc);
-sql5_export str nil_2num_hge(hge *res, void *v, int *len);
-sql5_export str batnil_2dec_hge(bat *res, bat *val, int *d, int *sc);
-sql5_export str batnil_2num_hge(bat *res, bat *v, int *len);
-#endif
-
-sql5_export str nil_2time_timestamp(timestamp *res, void *v, int *len);
-sql5_export str batnil_2time_timestamp(bat *res, bat *v, int *len);
-sql5_export str str_2time_timestamp(timestamp *res, str *v, int *len);
-sql5_export str batstr_2time_timestamp(bat *res, bat *v, int *len);
-sql5_export str timestamp_2time_timestamp(timestamp *res, timestamp *v, int *len);
-sql5_export str battimestamp_2time_timestamp(bat *res, bat *v, int *len);
-
-sql5_export str nil_2time_daytime(daytime *res, void *v, int *len);
-sql5_export str batnil_2time_daytime(bat *res, bat *v, int *len);
-sql5_export str str_2time_daytime(daytime *res, str *v, int *len);
-sql5_export str batstr_2time_daytime(bat *res, bat *v, int *len);
-sql5_export str daytime_2time_daytime(daytime *res, daytime *v, int *len);
-sql5_export str batdaytime_2time_daytime(bat *res, bat *v, int *len);
-
-sql5_export str nil_2_timestamp(timestamp *res, void *val);
-sql5_export str batnil_2_timestamp(bat *res, bat *val);
-sql5_export str str_2_timestamp(timestamp *res, str *val);
-sql5_export str batstr_2_timestamp(bat *res, bat *val);
-sql5_export str SQLtimestamp_2_str(str *res, timestamp *val);
-
-sql5_export str nil_2_daytime(daytime *res, void *val);
-sql5_export str batnil_2_daytime(bat *res, bat *val);
-sql5_export str str_2_daytime(daytime *res, str *val);
-sql5_export str batstr_2_daytime(bat *res, bat *val);
-sql5_export str SQLdaytime_2_str(str *res, daytime *val);
-
-sql5_export str nil_2_date(date *res, void *val);
-sql5_export str batnil_2_date(bat *res, bat *val);
-sql5_export str str_2_date(date *res, str *val);
-sql5_export str batstr_2_date(bat *res, bat *val);
-sql5_export str SQLdate_2_str(str *res, date *val);
-
-sql5_export str nil_2_sqlblob(sqlblob * *res, void *val);
-sql5_export str batnil_2_sqlblob(bat *res, bat *val);
-sql5_export str str_2_sqlblob(sqlblob * *res, str *val);
-sql5_export str batstr_2_sqlblob(bat *res, bat *val);
-sql5_export str SQLsqlblob_2_str(str *res, sqlblob * val);
-=======
 sql5_export str bte_dec_round_wrap(bte *res, const bte *v, const bte *r);
 sql5_export str bte_bat_dec_round_wrap(bat *res, const bat *v, const bte *r);
 sql5_export str bte_round_wrap(bte *res, const bte *v, const int *d, const int *s, const bte *r);
@@ -370,6 +239,23 @@
 sql5_export str batnil_2dec_lng(bat *res, const bat *val, const int *d, const int *sc);
 sql5_export str batnil_2num_lng(bat *res, const bat *v, const int *len);
 
+#ifdef HAVE_HGE
+sql5_export str hge_dec_round_wrap(hge *res, const hge *v, const hge *r);
+sql5_export str hge_bat_dec_round_wrap(bat *res, const bat *v, const hge *r);
+sql5_export str hge_round_wrap(hge *res, const hge *v, const int *d, const int *s, const bte *r);
+sql5_export str hge_bat_round_wrap(bat *res, const bat *v, const int *d, const int *s, const bte *r);
+sql5_export str str_2dec_hge(hge *res, const str *val, const int *d, const int *sc);
+sql5_export str str_2num_hge(hge *res, const str *v, const int *len);
+sql5_export str batstr_2dec_hge(bat *res, const bat *val, const int *d, const int *sc);
+sql5_export str batstr_2num_hge(bat *res, const bat *v, const int *len);
+sql5_export str hge_dec2second_interval(lng *res, const int *sc, const hge *dec, const int *ek, const int *sk);
+
+sql5_export str nil_2dec_hge(hge *res, const void *val, const int *d, const int *sc);
+sql5_export str nil_2num_hge(hge *res, const void *v, const int *len);
+sql5_export str batnil_2dec_hge(bat *res, const bat *val, const int *d, const int *sc);
+sql5_export str batnil_2num_hge(bat *res, const bat *v, const int *len);
+#endif
+
 sql5_export str nil_2time_timestamp(timestamp *res, const void *v, const int *len);
 sql5_export str batnil_2time_timestamp(bat *res, const bat *v, const int *len);
 sql5_export str str_2time_timestamp(timestamp *res, const str *v, const int *len);
@@ -407,7 +293,6 @@
 sql5_export str str_2_sqlblob(sqlblob * *res, const str *val);
 sql5_export str batstr_2_sqlblob(bat *res, const bat *val);
 sql5_export str SQLsqlblob_2_str(str *res, const sqlblob * val);
->>>>>>> 8fb2cf05
 
 
 sql5_export str SQLstr_cast(Client cntxt, MalBlkPtr mb, MalStkPtr stk, InstrPtr pci);
