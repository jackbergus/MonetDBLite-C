--- conflicted
+++ resolved
@@ -3589,112 +3589,6 @@
 	return MAL_SUCCEED;
 }
 
-<<<<<<< HEAD
-=======
-/* later we could optimize this to start from current BUN
-   And only search the from the first if second is not found.
-*/
-static inline int
-HASHfndTwice(BAT *b, ptr v)
-{
-	BATiter bi = bat_iterator(b);
-	BUN i = BUN_NONE;
-	int first = 1;
-
-	HASHloop(bi, b->T->hash, i, v) {
-		if (!first)
-			return 1;
-		first = 0;
-	}
-	return 0;
-}
-
-str
-not_unique_oids(bat *ret, const bat *bid)
-{
-	BAT *b, *bn = NULL;
-
-	if ((b = BATdescriptor(*bid)) == NULL) {
-		throw(SQL, "not_uniques", "Cannot access descriptor");
-	}
-	if (b->ttype != TYPE_oid && b->ttype != TYPE_wrd) {
-		throw(SQL, "not_uniques", "Wrong types");
-	}
-
-	assert(b->htype == TYPE_oid);
-	if (BATtkey(b) || BATtdense(b) || BATcount(b) <= 1) {
-		bn = BATnew(TYPE_void, TYPE_void, 0, TRANSIENT);
-		if (bn == NULL) {
-			BBPunfix(b->batCacheid);
-			throw(SQL, "sql.not_uniques", MAL_MALLOC_FAIL);
-		}
-		BATseqbase(bn, 0);
-		BATseqbase(BATmirror(bn), 0);
-	} else if (b->tsorted) {	/* ugh handle both wrd and oid types */
-		oid c = *(oid *) Tloc(b, BUNfirst(b)), *rf, *rh, *rt;
-		oid *h = (oid *) Hloc(b, 0), *vp, *ve;
-		int first = 1;
-
-		bn = BATnew(TYPE_oid, TYPE_oid, BATcount(b), TRANSIENT);
-		if (bn == NULL) {
-			BBPunfix(b->batCacheid);
-			throw(SQL, "sql.not_uniques", MAL_MALLOC_FAIL);
-		}
-		vp = (oid *) Tloc(b, BUNfirst(b));
-		ve = vp + BATcount(b);
-		rf = rh = (oid *) Hloc(bn, BUNfirst(bn));
-		rt = (oid *) Tloc(bn, BUNfirst(bn));
-		*rh++ = *h++;
-		*rt++ = *vp;
-		for (vp++; vp < ve; vp++, h++) {
-			oid v = *vp;
-			if (v == c) {
-				first = 0;
-				*rh++ = *h;
-				*rt++ = v;
-			} else if (!first) {
-				first = 1;
-				*rh++ = *h;
-				*rt++ = v;
-			} else {
-				*rh = *h;
-				*rt = v;
-			}
-			c = v;
-		}
-		if (first)
-			rh--;
-		BATsetcount(bn, (BUN) (rh - rf));
-	} else {
-		oid *rf, *rh, *rt;
-		oid *h = (oid *) Hloc(b, 0), *vp, *ve;
-
-		if (BAThash(b, 0) != GDK_SUCCEED)
-			throw(SQL, "not_uniques", "hash creation failed");
-		bn = BATnew(TYPE_oid, TYPE_oid, BATcount(b), TRANSIENT);
-		if (bn == NULL) {
-			BBPunfix(b->batCacheid);
-			throw(SQL, "sql.unique_oids", MAL_MALLOC_FAIL);
-		}
-		vp = (oid *) Tloc(b, BUNfirst(b));
-		ve = vp + BATcount(b);
-		rf = rh = (oid *) Hloc(bn, BUNfirst(bn));
-		rt = (oid *) Tloc(bn, BUNfirst(bn));
-		for (; vp < ve; vp++, h++) {
-			/* try to find value twice */
-			if (HASHfndTwice(b, vp)) {
-				*rh++ = *h;
-				*rt++ = *vp;
-			}
-		}
-		BATsetcount(bn, (BUN) (rh - rf));
-	}
-	BBPunfix(b->batCacheid);
-	BBPkeepref(*ret = bn->batCacheid);
-	return MAL_SUCCEED;
-}
-
->>>>>>> fe5745f0
 /* row case */
 str
 SQLidentity(oid *ret, const void *i)
