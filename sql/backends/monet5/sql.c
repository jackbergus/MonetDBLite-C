/*
 * The contents of this file are subject to the MonetDB Public License
 * Version 1.1 (the "License"); you may not use this file except in
 * compliance with the License. You may obtain a copy of the License at
 * http://www.monetdb.org/Legal/MonetDBLicense
 *
 * Software distributed under the License is distributed on an "AS IS"
 * basis, WITHOUT WARRANTY OF ANY KIND, either express or implied. See the
 * License for the specific language governing rights and limitations
 * under the License.
 *
 * The Original Code is the MonetDB Database System.
 *
 * The Initial Developer of the Original Code is CWI.
 * Portions created by CWI are Copyright (C) 1997-July 2008 CWI.
 * Copyright August 2008-2014 MonetDB B.V.
 * All Rights Reserved.
 */

/*
 * authors M Kersten, N Nes
 * SQL support implementation
 * This module contains the wrappers around the SQL
 * multi-version-catalog and support routines copied
 * from the Version 4 code base.
 */
#include "monetdb_config.h"
#include "sql.h"
#include "sql_result.h"
#include "sql_gencode.h"
#include <sql_storage.h>
#include <sql_scenario.h>
#include <store_sequence.h>
#include <sql_optimizer.h>
#include <sql_datetime.h>
#include <rel_optimizer.h>
#include <rel_distribute.h>
#include <rel_select.h>
#include <rel_exp.h>
#include <rel_dump.h>
#include <rel_bin.h>
#include <bbp.h>
#include <cluster.h>
#include <opt_pipes.h>
#include "clients.h"
#ifdef HAVE_RAPTOR
# include <rdf.h>
#endif
#include "mal_instruction.h"

static int
rel_is_table(sql_rel *rel)
{
	if (!rel || is_base(rel->op))
		return 1;
	return 0;
}

static int
exp_is_point_select(sql_exp *e)
{
	if (!e)
		return 1;
	if (e->type == e_cmp && !e->f && e->flag == (int) cmp_equal) {
		sql_exp *r = e->r;

		if (r->card <= CARD_AGGR)
			return 1;
	}
	return 0;
}

static int
rel_is_point_query(sql_rel *rel)
{
	int is_point = 0;

	if (!rel)
		return 1;
	if (is_project(rel->op))
		return rel_is_point_query(rel->l);
	if (is_select(rel->op) && rel_is_table(rel->l) && rel->exps) {
/*
		node *n;
		is_point = 1;
		for (n=rel->exps->h; n && is_point; n = n->next) {
			if (!exp_is_point_select(n->data))
				is_point = 0;
		}
*/
		is_point = 0;
		/* just one point expression makes this a point query */
		if (rel->exps->h)
			if (exp_is_point_select(rel->exps->h->data))
				is_point = 1;
	}
	return is_point;
}

static int
rel_need_distinct_query(sql_rel *rel)
{
	int need_distinct = 0;

	while (!need_distinct && rel && is_project(rel->op) && !is_groupby(rel->op))
		rel = rel->l;
	if (!need_distinct && rel && is_groupby(rel->op) && rel->exps) {
		node *n, *m;
		for (n = rel->exps->h; n && !need_distinct; n = n->next) {
			sql_exp *e = n->data;
			if (e->type == e_aggr) {
				list *l = e->l;

				if (l)
					for (m = l->h; m && !need_distinct; m = m->next) {
						sql_exp *a = m->data;

						if (need_distinct(a))
							need_distinct = 1;
					}
			}
		}
	}
	return need_distinct;
}

sql_rel *
sql_symbol2relation(mvc *c, symbol *sym)
{
	sql_rel *r;

	r = rel_semantic(c, sym);
	if (!r)
		return NULL;
	if (r) {
		r = rel_optimizer(c, r);
		r = rel_distribute(c, r);
		if (rel_is_point_query(r) || rel_need_distinct_query(r))
			c->point_query = 1;
	}
	return r;
}

stmt *
sql_relation2stmt(mvc *c, sql_rel *r)
{
	stmt *s = NULL;

	if (!r) {
		return NULL;
	} else {
		if (c->emode == m_plan) {
			rel_print(c, r, 0);
		} else {
			s = output_rel_bin(c, r);
		}
	}
	return s;
}

/*
 * After the SQL statement has been executed, its data structures
 * should be garbage collected. For successful actions we have to finish
 * the transaction as well, e.g. commit or rollback.
 */
int
sqlcleanup(mvc *c, int err)
{
	sql_destroy_params(c);
	sql_destroy_args(c);

	if ((c->emod & mod_locked) == mod_locked) {
		/* here we should commit the transaction */
		if (!err) {
			sql_trans_commit(c->session->tr);
			/* write changes to disk */
			sql_trans_end(c->session);
			store_apply_deltas();
			sql_trans_begin(c->session);
		}
		store_unlock();
		c->emod = 0;
	}
	/* some statements dynamically disable caching */
	c->sym = NULL;
	if (c->sa)
		c->sa = sa_reset(c->sa);
	if (err >0)
		c->session->status = -err;
	if (err <0)
		c->session->status = err;
	c->label = 0;
	c->point_query = 0;
	scanner_query_processed(&(c->scanner));
	return err;
}

/*
 * The internal administration of the SQL compilation and execution state
 * is administered by a state descriptor accessible in each phase.
 * Failure to find the state descriptor aborts the session.
 */

str
checkSQLContext(Client cntxt)
{
	backend *be;

	if (cntxt == NULL)
		throw(SQL, "mvc", "No client record");
	if (cntxt->sqlcontext == NULL)
		throw(SQL, "mvc", "SQL module not initialized");
	be = (backend *) cntxt->sqlcontext;
	if (be->mvc == NULL)
		throw(SQL, "mvc", "SQL module not initialized, mvc struct missing");
	return MAL_SUCCEED;
}

str
getSQLContext(Client cntxt, MalBlkPtr mb, mvc **c, backend **b)
{
	backend *be;
	(void) mb;

	if (cntxt == NULL)
		throw(SQL, "mvc", "No client record");
	if (cntxt->sqlcontext == NULL)
		throw(SQL, "mvc", "SQL module not initialized");
	be = (backend *) cntxt->sqlcontext;
	if (be->mvc == NULL)
		throw(SQL, "mvc", "SQL module not initialized, mvc struct missing");
	if (c)
		*c = be->mvc;
	if (b)
		*b = be;
	return MAL_SUCCEED;
}

str
SQLmvc(Client cntxt, MalBlkPtr mb, MalStkPtr stk, InstrPtr pci)
{
	mvc *sql = NULL;
	str msg;
	int *res = (int *) getArgReference(stk, pci, 0);

	if ((msg = getSQLContext(cntxt, mb, &sql, NULL)) != NULL)
		return msg;
	if ((msg = checkSQLContext(cntxt)) != NULL)
		return msg;
	*res = 0;
	return MAL_SUCCEED;
}

str
SQLtransaction(Client cntxt, MalBlkPtr mb, MalStkPtr stk, InstrPtr pci)
{
	mvc *sql = NULL;
	str msg;
	int type = *(int *) getArgReference(stk, pci, 1);
	int chain = *(int *) getArgReference(stk, pci, 2);
	str name = *(str *) getArgReference(stk, pci, 3);
	char buf[BUFSIZ];
	int ret = 0;

	if ((msg = getSQLContext(cntxt, mb, &sql, NULL)) != NULL)
		return msg;
	if ((msg = checkSQLContext(cntxt)) != NULL)
		return msg;
	if (name && strcmp(name, str_nil) == 0)
		name = NULL;

	switch (type) {
	case DDL_RELEASE:
		if (sql->session->auto_commit == 1)
			throw(SQL, "sql.trans", "3BM30!RELEASE SAVEPOINT: not allowed in auto commit mode");
		ret = mvc_release(sql, name);
		if (ret < 0) {
			snprintf(buf, BUFSIZ, "3B000!RELEASE SAVEPOINT: (%s) failed", name);
			throw(SQL, "sql.trans", "%s", buf);
		}
		break;
	case DDL_COMMIT:
		if (sql->session->auto_commit == 1) {
			if (name)
				throw(SQL, "sql.trans", "3BM30!SAVEPOINT: not allowed in auto commit mode");
			else
				throw(SQL, "sql.trans", "2DM30!COMMIT: not allowed in auto commit mode");
		}
		ret = mvc_commit(sql, chain, name);
		if (ret < 0 && !name)
			throw(SQL, "sql.trans", "2D000!COMMIT: failed");
		if (ret < 0 && name)
			throw(SQL, "sql.trans", "3B000!SAVEPOINT: (%s) failed", name);
		break;
	case DDL_ROLLBACK:
		if (sql->session->auto_commit == 1)
			throw(SQL, "sql.trans", "2DM30!ROLLBACK: not allowed in auto commit mode");
		RECYCLEdrop(cntxt);
		ret = mvc_rollback(sql, chain, name);
		if (ret < 0 && name) {
			snprintf(buf, BUFSIZ, "3B000!ROLLBACK TO SAVEPOINT: (%s) failed", name);
			throw(SQL, "sql.trans", "%s", buf);
		}
		break;
	case DDL_TRANS:
		if (sql->session->auto_commit == 0)
			throw(SQL, "sql.trans", "25001!START TRANSACTION: cannot start a transaction within a transaction");
		if (sql->session->active) {
			RECYCLEdrop(cntxt);
			mvc_rollback(sql, 0, NULL);
		}
		sql->session->auto_commit = 0;
		sql->session->ac_on_commit = 1;
		sql->session->level = chain;
		(void) mvc_trans(sql);
		break;
	default:
		throw(SQL, "sql.trans", "transaction unknown type");
	}
	return MAL_SUCCEED;
}

str
SQLcommit(Client cntxt, MalBlkPtr mb, MalStkPtr stk, InstrPtr pci)
{
	int ret;
	mvc *sql = NULL;
	str msg;
	(void) stk;
	(void) pci;

	if ((msg = getSQLContext(cntxt, mb, &sql, NULL)) != NULL)
		return msg;
	if ((msg = checkSQLContext(cntxt)) != NULL)
		return msg;

	if (sql->session->auto_commit != 0)
		throw(SQL, "sql.trans", "2DM30!COMMIT: not allowed in auto commit mode");
	ret = mvc_commit(sql, 0, 0);
	if (ret < 0)
		throw(SQL, "sql.trans", "2D000!COMMIT: failed");
	return msg;
}

str
SQLabort(Client cntxt, MalBlkPtr mb, MalStkPtr stk, InstrPtr pci)
{
	mvc *sql = NULL;
	str msg;
	(void) stk;
	(void) pci;

	if ((msg = getSQLContext(cntxt, mb, &sql, NULL)) != NULL)
		return msg;
	if ((msg = checkSQLContext(cntxt)) != NULL)
		return msg;

	if (sql->session->active) {
		RECYCLEdrop(cntxt);
		mvc_rollback(sql, 0, NULL);
	}
	return msg;
}

str
SQLshutdown_wrap(Client cntxt, MalBlkPtr mb, MalStkPtr stk, InstrPtr pci)
{
	str answ = *(str *) getArgReference(stk, pci, 0);

	CLTshutdown(cntxt, mb, stk, pci);

	// administer the shutdown
	mnstr_printf(GDKstdout, "#%s\n", answ);
	return MAL_SUCCEED;
}

str
SQLtransaction2(Client cntxt, MalBlkPtr mb, MalStkPtr stk, InstrPtr pci)
{
	mvc *sql = NULL;
	str msg;

	(void) stk;
	(void) pci;

	if ((msg = getSQLContext(cntxt, mb, &sql, NULL)) != NULL)
		return msg;
	if ((msg = checkSQLContext(cntxt)) != NULL)
		return msg;
	if (sql->session->auto_commit == 0)
		throw(SQL, "sql.trans", "25001!START TRANSACTION: cannot start a transaction within a transaction");
	if (sql->session->active) {
		RECYCLEdrop(cntxt);
		mvc_rollback(sql, 0, NULL);
	}
	sql->session->auto_commit = 0;
	sql->session->ac_on_commit = 1;
	sql->session->level = 0;
	(void) mvc_trans(sql);
	return msg;
}

static str
create_table_or_view(mvc *sql, char *sname, sql_table *t, int temp)
{
	sql_allocator *osa;
	sql_schema *s = mvc_bind_schema(sql, sname);
	sql_table *nt = NULL;
	node *n;

	if (STORE_READONLY)
		return sql_error(sql, 06, "25006!schema statements cannot be executed on a readonly database.");

	if (!s)
		return sql_message("3F000!CREATE %s: schema '%s' doesn't exist", (t->query) ? "TABLE" : "VIEW", sname);

	if (mvc_bind_table(sql, s, t->base.name)) {
		char *cd = (temp == SQL_DECLARED_TABLE) ? "DECLARE" : "CREATE";
		return sql_message("42S01!%s TABLE: name '%s' already in use", cd, t->base.name);
	} else if (temp != SQL_DECLARED_TABLE && (!schema_privs(sql->role_id, s) && !(isTempSchema(s) && temp == SQL_LOCAL_TEMP))) {
		return sql_message("42000!CREATE TABLE: insufficient privileges for user '%s' in schema '%s'", stack_get_string(sql, "current_user"), s->base.name);
	} else if (temp == SQL_DECLARED_TABLE && !list_empty(t->keys.set)) {
		return sql_message("42000!DECLARE TABLE: '%s' cannot have constraints", t->base.name);

	}

	osa = sql->sa;
	sql->sa = NULL;
	/* first check default values */
	for (n = t->columns.set->h; n; n = n->next) {
		sql_column *c = n->data;

		if (c->def) {
			char *buf;
			sql_rel *r = NULL;

			sql->sa = sa_create();
			buf = sa_alloc(sql->sa, strlen(c->def) + 8);
			snprintf(buf, BUFSIZ, "select %s;", c->def);
			r = rel_parse(sql, buf, m_deps);
			if (!r || !is_project(r->op) || !r->exps || list_length(r->exps) != 1 || rel_check_type(sql, &c->type, r->exps->h->data, type_equal) == NULL)
				throw(SQL, "sql.catalog", "%s", sql->errstr);
			rel_destroy(r);
			sa_destroy(sql->sa);
			sql->sa = NULL;
		}
	}

	nt = sql_trans_create_table(sql->session->tr, s, t->base.name, t->query, t->type, t->system, temp, t->commit_action, t->sz);

	for (n = t->columns.set->h; n; n = n->next) {
		sql_column *c = n->data;
		mvc_copy_column(sql, nt, c);
	}
	if (t->idxs.set) {
		for (n = t->idxs.set->h; n; n = n->next) {
			sql_idx *i = n->data;
			mvc_copy_idx(sql, nt, i);
		}
	}
	if (t->keys.set) {
		for (n = t->keys.set->h; n; n = n->next) {
			sql_key *k = n->data;

			mvc_copy_key(sql, nt, k);
		}
	}
	/* also create dependencies */
	if (nt->query && isView(nt)) {
		sql_rel *r = NULL;

		sql->sa = sa_create();
		r = rel_parse(sql, nt->query, m_deps);
		if (r)
			r = rel_optimizer(sql, r);
		if (r) {
			stmt *sqs = rel_bin(sql, r);
			list *view_id_l = stmt_list_dependencies(sql->sa, sqs, VIEW_DEPENDENCY);
			list *id_l = stmt_list_dependencies(sql->sa, sqs, COLUMN_DEPENDENCY);
			list *func_id_l = stmt_list_dependencies(sql->sa, sqs, FUNC_DEPENDENCY);

			mvc_create_dependencies(sql, id_l, nt->base.id, VIEW_DEPENDENCY);
			mvc_create_dependencies(sql, view_id_l, nt->base.id, VIEW_DEPENDENCY);
			mvc_create_dependencies(sql, func_id_l, nt->base.id, VIEW_DEPENDENCY);
		}
		sa_destroy(sql->sa);
	}
	sql->sa = osa;
	return MAL_SUCCEED;
}

static int
table_has_updates(sql_trans *tr, sql_table *t)
{
	node *n;
	int cnt = 0;

	for ( n = t->columns.set->h; !cnt && n; n = n->next) {
		sql_column *c = n->data;
		BAT *b = store_funcs.bind_col(tr, c, RD_UPD);
		cnt |= BATcount(b) > 0;
		BBPunfix(b->batCacheid);
	}
	return cnt;
}

static str
alter_table(mvc *sql, char *sname, sql_table *t)
{
	sql_schema *s = mvc_bind_schema(sql, sname);
	sql_table *nt = NULL;
	node *n;

	if (!s)
		return sql_message("3F000!ALTER TABLE: no such schema '%s'", sname);

	if ((nt = mvc_bind_table(sql, s, t->base.name)) == NULL) {
		return sql_message("42S02!ALTER TABLE: no such table '%s'", t->base.name);

	} else if (!schema_privs(sql->role_id, s) && !(isTempSchema(s) && t->persistence == SQL_LOCAL_TEMP)) {
		return sql_message("42000!ALTER TABLE: insufficient privileges for user '%s' in schema '%s'", stack_get_string(sql, "current_user"), s->base.name);
	}

	/* First check if all the changes are allowed */
	if (t->idxs.set) {
		/* only one pkey */
		if (nt->pkey) {
			for (n = t->idxs.nelm; n; n = n->next) {
				sql_idx *i = n->data;
				if (i->key && i->key->type == pkey)
					return sql_message("40000!CONSTRAINT PRIMARY KEY: a table can have only one PRIMARY KEY\n");
			}
		}
	}

	if (t->readonly != nt->readonly) {
		if (t->readonly && table_has_updates(sql->session->tr, nt)) 
			return sql_message("40000!ALTER TABLE: set READONLY not possible with outstanding updates (wait until updates are flushed)\n");
		mvc_readonly(sql, nt, t->readonly);
	}

	/* check for changes */
	if (t->tables.dset)
		for (n = t->tables.dset->h; n; n = n->next) {
			/* propagate alter table .. drop table */
			sql_table *at = n->data;
			sql_table *pt = mvc_bind_table(sql, nt->s, at->base.name);

			sql_trans_del_table(sql->session->tr, nt, pt, at->drop_action);
		}
	for (n = t->tables.nelm; n; n = n->next) {
		/* propagate alter table .. add table */
		sql_table *at = n->data;
		sql_table *pt = mvc_bind_table(sql, nt->s, at->base.name);

		sql_trans_add_table(sql->session->tr, nt, pt);
	}

	/* check for changes */
	if (t->columns.dset)
		for (n = t->columns.dset->h; n; n = n->next) {
			/* propagate alter table .. drop column */
			sql_column *c = n->data;
			sql_column *nc = mvc_bind_column(sql, nt, c->base.name);
			mvc_drop_column(sql, nt, nc, c->drop_action);
		}
	/* check for changes on current cols */
	for (n = t->columns.set->h; n != t->columns.nelm; n = n->next) {

		/* null or default value changes */
		sql_column *c = n->data;
		sql_column *nc = mvc_bind_column(sql, nt, c->base.name);

		if (c->null != nc->null) {
			mvc_null(sql, nc, c->null);
			/* for non empty check for nulls */
			if (c->null == 0) {
				void *nilptr = ATOMnilptr(c->type.type->localtype);
				if (table_funcs.column_find_row(sql->session->tr, nc, nilptr, NULL) != oid_nil)
					return sql_message("40002!ALTER TABLE: NOT NULL constraint violated for column %s.%s", c->t->base.name, c->base.name);
			}
		}
		if (c->def != nc->def)
			mvc_default(sql, nc, c->def);
	}
	for (; n; n = n->next) {
		/* propagate alter table .. add column */
		sql_column *c = n->data;
		mvc_copy_column(sql, nt, c);
	}
	if (t->idxs.set) {
		/* alter drop index */
		if (t->idxs.dset)
			for (n = t->idxs.dset->h; n; n = n->next) {
				sql_idx *i = n->data;
				sql_idx *ni = mvc_bind_idx(sql, s, i->base.name);
				mvc_drop_idx(sql, s, ni);
			}
		/* alter add index */
		for (n = t->idxs.nelm; n; n = n->next) {
			sql_idx *i = n->data;
			mvc_copy_idx(sql, nt, i);
		}
	}
	if (t->keys.set) {
		/* alter drop key */
		if (t->keys.dset)
			for (n = t->keys.dset->h; n; n = n->next) {
				sql_key *k = n->data;
				sql_key *nk = mvc_bind_key(sql, s, k->base.name);
				mvc_drop_key(sql, s, nk, k->drop_action);
			}
		/* alter add key */
		for (n = t->keys.nelm; n; n = n->next) {
			sql_key *k = n->data;
			mvc_copy_key(sql, nt, k);
		}
	}
	return MAL_SUCCEED;
}

static char *
drop_table(mvc *sql, char *sname, char *tname, int drop_action)
{
	sql_schema *s = NULL;
	sql_table *t = NULL;
	node *n;

	if (sname && !(s = mvc_bind_schema(sql, sname)))
		return sql_message("3F000!DROP TABLE: no such schema '%s'", sname);
	if (!s)
		s = cur_schema(sql);
	t = mvc_bind_table(sql, s, tname);
	if (!t && !sname) {
		s = tmp_schema(sql);
		t = mvc_bind_table(sql, s, tname);
	}
	if (!t) {
		return sql_message("42S02!DROP TABLE: no such table '%s'", tname);
	} else if (isView(t)) {
		return sql_message("42000!DROP TABLE: cannot drop VIEW '%s'", tname);
	} else if (t->system) {
		return sql_message("42000!DROP TABLE: cannot drop system table '%s'", tname);
	} else if (!schema_privs(sql->role_id, s) && !(isTempSchema(s) && t->persistence == SQL_LOCAL_TEMP)) {
		return sql_message("42000!DROP TABLE: access denied for %s to schema ;'%s'", stack_get_string(sql, "current_user"), s->base.name);
	}
	if (!drop_action && t->keys.set) {
		for (n = t->keys.set->h; n; n = n->next) {
			sql_key *k = n->data;

			if (k->type == ukey || k->type == pkey) {
				sql_ukey *uk = (sql_ukey *) k;

				if (uk->keys && list_length(uk->keys)) {
					node *l = uk->keys->h;

					for (; l; l = l->next) {
						k = l->data;
						/* make sure it is not a self referencing key */
						if (k->t != t)
							return sql_message("40000!DROP TABLE: FOREIGN KEY %s.%s depends on %s", k->t->base.name, k->base.name, tname);
					}
				}
			}
		}
	}

	if (!drop_action && mvc_check_dependency(sql, t->base.id, TABLE_DEPENDENCY, NULL))
		 return sql_message("42000!DROP TABLE: unable to drop table %s (there are database objects which depend on it)\n", t->base.name);

	mvc_drop_table(sql, s, t, drop_action);
	return MAL_SUCCEED;
}

static char *
drop_view(mvc *sql, char *sname, char *tname, int drop_action)
{
	sql_table *t = NULL;
	sql_schema *ss = NULL;

	if (sname != NULL && (ss = mvc_bind_schema(sql, sname)) == NULL)
		return sql_message("3F000!DROP VIEW: no such schema '%s'", sname);

	if (ss == NULL)
		ss = cur_schema(sql);

	t = mvc_bind_table(sql, ss, tname);

	if (!schema_privs(sql->role_id, ss) && !(isTempSchema(ss) && t && t->persistence == SQL_LOCAL_TEMP)) {
		return sql_message("42000!DROP VIEW: access denied for %s to schema '%s'", stack_get_string(sql, "current_user"), ss->base.name);
	} else if (!t) {
		return sql_message("42S02!DROP VIEW: unknown view '%s'", tname);
	} else if (!isView(t)) {
		return sql_message("42000!DROP VIEW: unable to drop view '%s': is a table", tname);
	} else if (t->system) {
		return sql_message("42000!DROP VIEW: cannot drop system view '%s'", tname);
	} else if (!drop_action && mvc_check_dependency(sql, t->base.id, VIEW_DEPENDENCY, NULL)) {
		return sql_message("42000!DROP VIEW: cannot drop view '%s', there are database objects which depend on it", t->base.name);
	} else {
		mvc_drop_table(sql, ss, t, drop_action);
		return MAL_SUCCEED;
	}
}

static str
drop_key(mvc *sql, char *sname, char *kname, int drop_action)
{
	sql_key *key;
	sql_schema *ss = NULL;

	if (sname != NULL && (ss = mvc_bind_schema(sql, sname)) == NULL)
		return sql_message("3F000!ALTER TABLE: no such schema '%s'", sname);

	if (ss == NULL)
		ss = cur_schema(sql);

	if ((key = mvc_bind_key(sql, ss, kname)) == NULL)
		return sql_message("42000!ALTER TABLE: no such constraint '%s'", kname);
	if (!drop_action && mvc_check_dependency(sql, key->base.id, KEY_DEPENDENCY, NULL))
		 return sql_message("42000!ALTER TABLE: cannot drop constraint '%s': there are database objects which depend on it", key->base.name);
	mvc_drop_key(sql, ss, key, drop_action);
	return MAL_SUCCEED;
}

static str
drop_index(mvc *sql, char *sname, char *iname)
{
	sql_schema *s = NULL;
	sql_idx *i = NULL;

	if (!(s = mvc_bind_schema(sql, sname)))
		return sql_message("3F000!DROP INDEX: no such schema '%s'", sname);
	i = mvc_bind_idx(sql, s, iname);
	if (!i) {
		return sql_message("42S12!DROP INDEX: no such index '%s'", iname);
	} else if (!schema_privs(sql->role_id, s)) {
		return sql_message("42000!DROP INDEX: access denied for %s to schema ;'%s'", stack_get_string(sql, "current_user"), s->base.name);
	} else {
		mvc_drop_idx(sql, s, i);
	}
	return NULL;
}

static str
create_seq(mvc *sql, char *sname, sql_sequence *seq)
{
	sql_schema *s = NULL;

	if (sname && !(s = mvc_bind_schema(sql, sname)))
		return sql_message("3F000!CREATE SEQUENCE: no such schema '%s'", sname);
	if (s == NULL)
		s = cur_schema(sql);
	if (find_sql_sequence(s, seq->base.name)) {
		return sql_message("42000!CREATE SEQUENCE: name '%s' already in use", seq->base.name);
	} else if (!schema_privs(sql->role_id, s)) {
		return sql_message("42000!CREATE SEQUENCE: insufficient privileges for '%s' in schema '%s'", stack_get_string(sql, "current_user"), s->base.name);
	}
	sql_trans_create_sequence(sql->session->tr, s, seq->base.name, seq->start, seq->minvalue, seq->maxvalue, seq->increment, seq->cacheinc, seq->cycle, seq->bedropped);
	return NULL;
}

static str
alter_seq(mvc *sql, char *sname, sql_sequence *seq, lng *val)
{
	sql_schema *s = NULL;
	sql_sequence *nseq = NULL;

	if (sname && !(s = mvc_bind_schema(sql, sname)))
		return sql_message("3F000!ALTER SEQUENCE: no such schema '%s'", sname);
	if (s == NULL)
		s = cur_schema(sql);
	if (!(nseq = find_sql_sequence(s, seq->base.name))) {
		return sql_message("42000!ALTER SEQUENCE: no such sequence '%s'", seq->base.name);
	} else if (!schema_privs(sql->role_id, s)) {
		return sql_message("42000!ALTER SEQUENCE: insufficient privileges for '%s' in schema '%s'", stack_get_string(sql, "current_user"), s->base.name);
	}

	/* first alter the known values */
	sql_trans_alter_sequence(sql->session->tr, nseq, seq->minvalue, seq->maxvalue, seq->increment, seq->cacheinc, seq->cycle);
	if (val)
		sql_trans_sequence_restart(sql->session->tr, nseq, *val);
	return MAL_SUCCEED;
}

static str
drop_seq(mvc *sql, char *sname, char *name)
{
	sql_schema *s = NULL;
	sql_sequence *seq = NULL;

	if (sname && !(s = mvc_bind_schema(sql, sname)))
		return sql_message("3F000!DROP SEQUENCE: no such schema '%s'", sname);
	if (!s)
		s = cur_schema(sql);
	if (!(seq = find_sql_sequence(s, name))) {
		return sql_message("42M35!DROP SEQUENCE: no such sequence '%s'", name);
	} else if (!schema_privs(sql->role_id, s)) {
		return sql_message("42000!DROP SEQUENCE: insufficient privileges for '%s' in schema '%s'", stack_get_string(sql, "current_user"), s->base.name);
	}
	if (mvc_check_dependency(sql, seq->base.id, BEDROPPED_DEPENDENCY, NULL))
		 return sql_message("2B000!DROP SEQUENCE: unable to drop sequence %s (there are database objects which depend on it)\n", seq->base.name);

	sql_trans_drop_sequence(sql->session->tr, s, seq, 0);
	return NULL;
}

static str
drop_func(mvc *sql, char *sname, char *name, int fid, int type, int action)
{
	sql_schema *s = NULL;
	char is_aggr = (type == F_AGGR);
	char is_func = (type != F_PROC);
	char *F = is_aggr ? "AGGREGATE" : (is_func ? "FUNCTION" : "PROCEDURE");
	char *f = is_aggr ? "aggregate" : (is_func ? "function" : "procedure");
	char *KF = type == F_FILT ? "FILTER " : type == F_UNION ? "UNION " : "";
	char *kf = type == F_FILT ? "filter " : type == F_UNION ? "union " : "";

	if (sname && !(s = mvc_bind_schema(sql, sname)))
		return sql_message("3F000!DROP %s%s: no such schema '%s'", KF, F, sname);
	if (!s)
		s = cur_schema(sql);
	if (fid >= 0) {
		node *n = find_sql_func_node(s, fid);
		if (n) {
			sql_func *func = n->data;

			if (!schema_privs(sql->role_id, s)) {
				return sql_message("DROP %s%s: access denied for %s to schema ;'%s'", KF, F, stack_get_string(sql, "current_user"), s->base.name);
			}
			if (!action && mvc_check_dependency(sql, func->base.id, !IS_PROC(func) ? FUNC_DEPENDENCY : PROC_DEPENDENCY, NULL))
				 return sql_message("DROP %s%s: there are database objects dependent on %s%s %s;", KF, F, kf, f, func->base.name);

			mvc_drop_func(sql, s, func, action);
		}
	} else {
		node *n = NULL;
		list *list_func = schema_bind_func(sql, s, name, type);

		if (!schema_privs(sql->role_id, s)) {
			list_destroy(list_func);
			return sql_message("DROP %s%s: access denied for %s to schema ;'%s'", KF, F, stack_get_string(sql, "current_user"), s->base.name);
		}
		for (n = list_func->h; n; n = n->next) {
			sql_func *func = n->data;

			if (!action && mvc_check_dependency(sql, func->base.id, !IS_PROC(func) ? FUNC_DEPENDENCY : PROC_DEPENDENCY, list_func)) {
				list_destroy(list_func);
				return sql_message("DROP %s%s: there are database objects dependent on %s%s %s;", KF, F, kf, f, func->base.name);
			}
		}
		mvc_drop_all_func(sql, s, list_func, action);
		list_destroy(list_func);
	}
	return MAL_SUCCEED;
}

static char *
create_func(mvc *sql, char *sname, sql_func *f)
{
	sql_func *nf;
	sql_schema *s = NULL;
	char is_aggr = (f->type == F_AGGR);
	char is_func = (f->type != F_PROC);
	char *F = is_aggr ? "AGGREGATE" : (is_func ? "FUNCTION" : "PROCEDURE");
	char *KF = f->type == F_FILT ? "FILTER " : f->type == F_UNION ? "UNION " : "";

	if (sname && !(s = mvc_bind_schema(sql, sname)))
		return sql_message("3F000!CREATE %s%s: no such schema '%s'", KF, F, sname);
	if (!s)
		s = cur_schema(sql);
	nf = mvc_create_func(sql, NULL, s, f->base.name, f->ops, f->res, f->type, f->mod, f->imp, f->query, f->varres, f->vararg);
	if (nf && nf->query) {
		char *buf;
		sql_rel *r = NULL;
		sql_allocator *sa = sql->sa;

		sql->sa = sa_create();
		buf = sa_strdup(sql->sa, nf->query);
		r = rel_parse(sql, buf, m_deps);
		if (r)
			r = rel_optimizer(sql, r);
		if (r) {
			stmt *sb = rel_bin(sql, r);
			list *id_col_l = stmt_list_dependencies(sql->sa, sb, COLUMN_DEPENDENCY);
			list *id_func_l = stmt_list_dependencies(sql->sa, sb, FUNC_DEPENDENCY);
			list *view_id_l = stmt_list_dependencies(sql->sa, sb, VIEW_DEPENDENCY);

			mvc_create_dependencies(sql, id_col_l, nf->base.id, !IS_PROC(f) ? FUNC_DEPENDENCY : PROC_DEPENDENCY);
			mvc_create_dependencies(sql, id_func_l, nf->base.id, !IS_PROC(f) ? FUNC_DEPENDENCY : PROC_DEPENDENCY);
			mvc_create_dependencies(sql, view_id_l, nf->base.id, !IS_PROC(f) ? FUNC_DEPENDENCY : PROC_DEPENDENCY);
		}
		sa_destroy(sql->sa);
		sql->sa = sa;
	} else {
		if (!backend_resolve_function(sql, nf))
			return sql_message("3F000!CREATE %s%s: external name %s.%s not bound", KF, F, nf->mod, nf->base.name);
	}
	return MAL_SUCCEED;
}

static char *
create_trigger(mvc *sql, char *sname, char *tname, char *triggername, int time, int orientation, int event, char *old_name, char *new_name, char *condition, char *query)
{
	sql_trigger *tri = NULL;
	sql_schema *s = NULL;
	sql_table *t;

	if (sname && !(s = mvc_bind_schema(sql, sname)))
		return sql_message("3F000!CREATE TRIGGER: no such schema '%s'", sname);
	if (!s)
		s = cur_schema(sql);
	if (!schema_privs(sql->role_id, s))
		return sql_message("3F000!CREATE TRIGGER: access denied for %s to schema ;'%s'", stack_get_string(sql, "current_user"), s->base.name);
	if (mvc_bind_trigger(sql, s, triggername) != NULL)
		return sql_message("3F000!CREATE TRIGGER: name '%s' already in use", triggername);

	if (!(t = mvc_bind_table(sql, s, tname)))
		return sql_message("3F000!CREATE TRIGGER: unknown table '%s'", tname);

	if (isView(t))
		return sql_message("3F000!CREATE TRIGGER: cannot create trigger on view '%s'", tname);

	tri = mvc_create_trigger(sql, t, triggername, time, orientation, event, old_name, new_name, condition, query);
	if (tri) {
		char *buf;
		sql_rel *r = NULL;
		sql_allocator *sa = sql->sa;

		sql->sa = sa_create();
		buf = sa_strdup(sql->sa, query);
		r = rel_parse(sql, buf, m_deps);
		if (r)
			r = rel_optimizer(sql, r);
		/* TODO use relational part to find dependencies */
		if (r) {
			stmt *sqs = rel_bin(sql, r);
			list *col_l = stmt_list_dependencies(sql->sa, sqs, COLUMN_DEPENDENCY);
			list *func_l = stmt_list_dependencies(sql->sa, sqs, FUNC_DEPENDENCY);
			list *view_id_l = stmt_list_dependencies(sql->sa, sqs, VIEW_DEPENDENCY);

			mvc_create_dependencies(sql, col_l, tri->base.id, TRIGGER_DEPENDENCY);
			mvc_create_dependencies(sql, func_l, tri->base.id, TRIGGER_DEPENDENCY);
			mvc_create_dependencies(sql, view_id_l, tri->base.id, TRIGGER_DEPENDENCY);
		}
		sa_destroy(sql->sa);
		sql->sa = sa;
	}
	return MAL_SUCCEED;
}

static char *
drop_trigger(mvc *sql, char *sname, char *tname)
{
	sql_trigger *tri = NULL;
	sql_schema *s = NULL;

	if (sname && !(s = mvc_bind_schema(sql, sname)))
		return sql_message("3F000!DROP TRIGGER: no such schema '%s'", sname);
	if (!s)
		s = cur_schema(sql);
	if (s && !schema_privs(sql->role_id, s))
		return sql_message("3F000!DROP TRIGGER: access denied for %s to schema ;'%s'", stack_get_string(sql, "current_user"), s->base.name);

	if ((tri = mvc_bind_trigger(sql, s, tname)) == NULL)
		return sql_message("3F000!DROP TRIGGER: unknown trigger %s\n", tname);
	mvc_drop_trigger(sql, s, tri);
	return MAL_SUCCEED;
}

static char *
SaveArgReference(MalStkPtr stk, InstrPtr pci, int arg)
{
	char *val = *(str *) getArgReference(stk, pci, arg);

	if (val && strcmp(val, str_nil) == 0)
		val = NULL;
	return val;
}

str
SQLcatalog(Client cntxt, MalBlkPtr mb, MalStkPtr stk, InstrPtr pci)
{
	mvc *sql = NULL;
	str msg;
	int type = *(int *) getArgReference(stk, pci, 1);
	str sname = *(str *) getArgReference(stk, pci, 2);

	if ((msg = getSQLContext(cntxt, mb, &sql, NULL)) != NULL)
		return msg;
	if ((msg = checkSQLContext(cntxt)) != NULL)
		return msg;

	if (STORE_READONLY)
		return sql_message("25006!schema statements cannot be executed on a readonly database.");

	switch (type) {
	case DDL_CREATE_SEQ:
	{
		sql_sequence *s = *(sql_sequence **) getArgReference(stk, pci, 3);
		msg = create_seq(sql, sname, s);
		break;
	}
	case DDL_ALTER_SEQ:
	{
		lng *val = NULL;
		sql_sequence *s = *(sql_sequence **) getArgReference(stk, pci, 3);
		if (getArgType(mb, pci, 4) == TYPE_lng)
			val = getArgReference(stk, pci, 4);
		if (val == NULL || *val == lng_nil)
			msg = sql_message("42M36!ALTER SEQUENCE: cannot (re)start with NULL");
		else
			msg = alter_seq(sql, sname, s, val);
		break;
	}
	case DDL_DROP_SEQ: {
		str name = *(str *) getArgReference(stk, pci, 3);

		msg = drop_seq(sql, sname, name);
		break;
	}
	case DDL_CREATE_SCHEMA:{
		str name = SaveArgReference(stk, pci, 3);
		int auth_id = sql->role_id;

		if (name && (auth_id = sql_find_auth(sql, name)) < 0) {
			msg = sql_message("42M32!CREATE SCHEMA: no such authorization '%s'", name);
		}
		if (sql->user_id != USER_MONETDB && sql->role_id != ROLE_SYSADMIN) {
			msg = sql_message("42000!CREATE SCHEMA: insufficient privileges for user '%s'", stack_get_string(sql, "current_user"));
		}
		if (mvc_bind_schema(sql, sname)) {
			msg = sql_message("3F000!CREATE SCHEMA: name '%s' already in use", sname);
		} else {
			(void) mvc_create_schema(sql, sname, auth_id, sql->user_id);
		}
		break;
	}
	case DDL_DROP_SCHEMA:{
		int action = *(int *) getArgReference(stk, pci, 4);
		sql_schema *s = mvc_bind_schema(sql, sname);

		if (!s) {
			msg = sql_message("3F000!DROP SCHEMA: name %s does not exist", sname);
		} else if (!schema_privs(sql->role_id, s)) {
			msg = sql_message("42000!DROP SCHEMA: access denied for %s to schema ;'%s'", stack_get_string(sql, "current_user"), s->base.name);
		} else if (s == cur_schema(sql)) {
			msg = sql_message("42000!DROP SCHEMA: cannot drop current schema");
		} else if (strcmp(sname, "sys") == 0 || strcmp(sname, "tmp") == 0) {
			msg = sql_message("42000!DROP SCHEMA: access denied for '%s'", sname);
		} else if (sql_schema_has_user(sql, s)) {
			msg = sql_message("2BM37!DROP SCHEMA: unable to drop schema '%s' (there are database objects which depend on it", sname);
		} else {
			mvc_drop_schema(sql, s, action);
		}
		break;
	}
	case DDL_CREATE_TABLE:
	case DDL_CREATE_VIEW:
	{
		sql_table *t = *(sql_table **) getArgReference(stk, pci, 3);
		int temp = *(int *) getArgReference(stk, pci, 4);

		msg = create_table_or_view(sql, sname, t, temp);
		break;
	}
	case DDL_DROP_TABLE:{
		int action = *(int *) getArgReference(stk, pci, 4);
		str name = *(str *) getArgReference(stk, pci, 3);

		msg = drop_table(sql, sname, name, action);
		break;
	}
	case DDL_DROP_VIEW:{
		int action = *(int *) getArgReference(stk, pci, 4);
		str name = *(str *) getArgReference(stk, pci, 3);

		msg = drop_view(sql, sname, name, action);
		break;
	}
	case DDL_DROP_CONSTRAINT:{
		int action = *(int *) getArgReference(stk, pci, 4);
		str name = *(str *) getArgReference(stk, pci, 3);

		msg = drop_key(sql, sname, name, action);
		break;
	}
	case DDL_ALTER_TABLE:{
		sql_table *t = *(sql_table **) getArgReference(stk, pci, 3);
		msg = alter_table(sql, sname, t);
		break;
	}
	case DDL_CREATE_TYPE:{
		char *impl = *(str *) getArgReference(stk, pci, 3);
		if (!mvc_create_type(sql, sql->session->schema, sname, 0, 0, 0, impl))
			msg = sql_message("0D000!CREATE TYPE: unknown external type '%s'", impl);
		break;
	}
	case DDL_DROP_TYPE:{
		msg = sql_message("0A000!DROP TYPE: not implemented ('%s')", sname);
		break;
	}
	case DDL_GRANT_ROLES:{
		char *auth = SaveArgReference(stk, pci, 3);

		msg = sql_grant_role(sql, sname /*grantee */ , auth);
		break;
	}
	case DDL_REVOKE_ROLES:{
		char *auth = SaveArgReference(stk, pci, 3);

		msg = sql_revoke_role(sql, sname /*grantee */ , auth);
		break;
	}
	case DDL_GRANT:{
		char *tname = *(str *) getArgReference(stk, pci, 3);
		char *grantee = *(str *) getArgReference(stk, pci, 4);
		int privs = *(int *) getArgReference(stk, pci, 5);
		char *cname = SaveArgReference(stk, pci, 6);
		int grant = *(int *) getArgReference(stk, pci, 7);
		int grantor = *(int *) getArgReference(stk, pci, 8);
		msg = sql_grant_table_privs(sql, grantee, privs, sname, tname, cname, grant, grantor);
		break;
	}
	case DDL_REVOKE:{
		char *tname = *(str *) getArgReference(stk, pci, 3);
		char *grantee = *(str *) getArgReference(stk, pci, 4);
		int privs = *(int *) getArgReference(stk, pci, 5);
		char *cname = SaveArgReference(stk, pci, 6);
		int grant = *(int *) getArgReference(stk, pci, 7);
		int grantor = *(int *) getArgReference(stk, pci, 8);
		msg = sql_revoke_table_privs(sql, grantee, privs, sname, tname, cname, grant, grantor);
		break;
	}
	case DDL_CREATE_USER:{
		char *passwd = *(str *) getArgReference(stk, pci, 3);
		int enc = *(int *) getArgReference(stk, pci, 4);
		char *schema = SaveArgReference(stk, pci, 5);
		char *fullname = SaveArgReference(stk, pci, 6);
		msg = sql_create_user(sql, sname, passwd, enc, fullname, schema);
		break;
	}
	case DDL_DROP_USER:{
		msg = sql_drop_user(sql, sname);
		break;
	}
	case DDL_ALTER_USER:{
		char *passwd = SaveArgReference(stk, pci, 3);
		int enc = *(int *) getArgReference(stk, pci, 4);
		char *schema = SaveArgReference(stk, pci, 5);
		char *oldpasswd = SaveArgReference(stk, pci, 6);
		msg = sql_alter_user(sql, sname, passwd, enc, schema, oldpasswd);
		break;
	}
	case DDL_RENAME_USER:{
		char *newuser = *(str *) getArgReference(stk, pci, 3);
		msg = sql_rename_user(sql, sname, newuser);
		break;
	}
	case DDL_CREATE_ROLE:{
		char *role = sname;
		int grantor = *(int *) getArgReference(stk, pci, 4);
		msg = sql_create_role(sql, role, grantor);
		break;
	}
	case DDL_DROP_ROLE:{
		char *role = sname;
		msg = sql_drop_role(sql, role);
		break;
	}
	case DDL_DROP_INDEX:{
		char *iname = *(str *) getArgReference(stk, pci, 3);
		msg = drop_index(sql, sname, iname);
		break;
	}
	case DDL_DROP_FUNCTION:{
		char *fname = *(str *) getArgReference(stk, pci, 3);
		int fid = *(int *) getArgReference(stk, pci, 4);
		int type = *(int *) getArgReference(stk, pci, 5);
		int action = *(int *) getArgReference(stk, pci, 6);
		msg = drop_func(sql, sname, fname, fid, type, action);
		break;
	}
	case DDL_CREATE_FUNCTION:{
		sql_func *f = *(sql_func **) getArgReference(stk, pci, 3);
		msg = create_func(sql, sname, f);
		break;
	}
	case DDL_CREATE_TRIGGER:{
		char *tname = *(str *) getArgReference(stk, pci, 3);
		char *triggername = *(str *) getArgReference(stk, pci, 4);
		int time = *(int *) getArgReference(stk, pci, 5);
		int orientation = *(int *) getArgReference(stk, pci, 6);
		int event = *(int *) getArgReference(stk, pci, 7);
		char *old_name = *(str *) getArgReference(stk, pci, 8);
		char *new_name = *(str *) getArgReference(stk, pci, 9);
		char *condition = *(str *) getArgReference(stk, pci, 10);
		char *query = *(str *) getArgReference(stk, pci, 11);

		msg = create_trigger(sql, sname, tname, triggername, time, orientation, event, old_name, new_name, condition, query);
		break;
	}
	case DDL_DROP_TRIGGER:{
		char *triggername = *(str *) getArgReference(stk, pci, 3);

		msg = drop_trigger(sql, sname, triggername);
		break;
	}
	default:
		throw(SQL, "sql.catalog", "catalog unknown type");
	}
	if (msg)
		return msg;
	return MAL_SUCCEED;
}

/* setVariable(int *ret, str *name, any value) */
str
setVariable(Client cntxt, MalBlkPtr mb, MalStkPtr stk, InstrPtr pci)
{
	int *res = (int *) getArgReference(stk, pci, 0);
	mvc *m = NULL;
	str msg;
	str varname = *(str *) getArgReference(stk, pci, 2);
	int mtype = getArgType(mb, pci, 3);
	ValRecord *src;
	char buf[BUFSIZ];

	if ((msg = getSQLContext(cntxt, mb, &m, NULL)) != NULL)
		return msg;
	if ((msg = checkSQLContext(cntxt)) != NULL)
		return msg;

	*res = 0;
	if (mtype < 0 || mtype >= 255)
		throw(SQL, "sql.setVariable", "failed");
	if (strcmp("optimizer", varname) == 0) {
		str newopt = *(str *) getArgReference(stk, pci, 3);
		if (newopt) {
			if (!isOptimizerPipe(newopt) && strchr(newopt, (int) ';') == 0) {
				snprintf(buf, BUFSIZ, "optimizer '%s' unknown", newopt);
				throw(SQL, "sql.setVariable", "%s", buf);
			}
			snprintf(buf, BUFSIZ, "user_%d", cntxt->idx);
			if (!isOptimizerPipe(newopt) || strcmp(buf, newopt) == 0) {
				msg = addPipeDefinition(cntxt, buf, newopt);
				if (msg)
					return msg;
				if (stack_find_var(m, varname))
					stack_set_string(m, varname, buf);
			} else if (stack_find_var(m, varname))
				stack_set_string(m, varname, newopt);
		}
		return MAL_SUCCEED;
	}
	src = &stk->stk[getArg(pci, 3)];
	if (stack_find_var(m, varname)) {
		lng sgn = val_get_number(src);
		if ((msg = sql_update_var(m, varname, src->val.sval, sgn)) != NULL) {
			snprintf(buf, BUFSIZ, "%s", msg);
			_DELETE(msg);
			throw(SQL, "sql.setVariable", "%s", buf);
		}
		stack_set_var(m, varname, src);
	} else {
		snprintf(buf, BUFSIZ, "variable '%s' unknown", varname);
		throw(SQL, "sql.setVariable", "%s", buf);
	}
	return MAL_SUCCEED;
}

/* getVariable(int *ret, str *name) */
str
getVariable(Client cntxt, MalBlkPtr mb, MalStkPtr stk, InstrPtr pci)
{
	int mtype = getArgType(mb, pci, 0);
	mvc *m = NULL;
	str msg;
	str varname = *(str *) getArgReference(stk, pci, 2);
	ValRecord *dst, *src;

	if ((msg = getSQLContext(cntxt, mb, &m, NULL)) != NULL)
		return msg;
	if ((msg = checkSQLContext(cntxt)) != NULL)
		return msg;
	if (mtype < 0 || mtype >= 255)
		throw(SQL, "sql.getVariable", "failed");
	src = stack_get_var(m, varname);
	if (!src) {
		char buf[BUFSIZ];
		snprintf(buf, BUFSIZ, "variable '%s' unknown", varname);
		throw(SQL, "sql.getVariable", "%s", buf);
	}
	dst = &stk->stk[getArg(pci, 0)];
	VALcopy(dst, src);
	return MAL_SUCCEED;
}

str
sql_variables(Client cntxt, MalBlkPtr mb, MalStkPtr stk, InstrPtr pci)
{
	int i;
	mvc *m = NULL;
	BAT *vars;
	str msg;
	int *res = (int *) getArgReference(stk, pci, 0);

	if ((msg = getSQLContext(cntxt, mb, &m, NULL)) != NULL)
		return msg;
	if ((msg = checkSQLContext(cntxt)) != NULL)
		return msg;

	vars = BATnew(TYPE_void, TYPE_str, m->topvars);
	if (vars == NULL)
		throw(SQL, "sql.variables", MAL_MALLOC_FAIL);
	BATseqbase(vars, 0);
	for (i = 0; i < m->topvars && !m->vars[i].frame; i++)
		BUNappend(vars, m->vars[i].name, FALSE);
	*res = vars->batCacheid;
	BBPkeepref(vars->batCacheid);
	return MAL_SUCCEED;
}

/* str mvc_logfile(int *d, str *filename); */
str
mvc_logfile(Client cntxt, MalBlkPtr mb, MalStkPtr stk, InstrPtr pci)
{
	mvc *m = NULL;
	str msg;
	int *res = (int *) getArgReference(stk, pci, 0);
	str filename = *(str *) getArgReference(stk, pci, 1);

	if ((msg = getSQLContext(cntxt, mb, &m, NULL)) != NULL)
		return msg;
	if ((msg = checkSQLContext(cntxt)) != NULL)
		return msg;
	if (m->scanner.log) {
		close_stream(m->scanner.log);
		m->scanner.log = NULL;
	}

	if (strcmp(filename, str_nil))
		m->scanner.log = open_wastream(filename);
	*res = 0;
	return MAL_SUCCEED;
}

/* str mvc_next_value(lng *res, str *sname, str *seqname); */
str
mvc_next_value(Client cntxt, MalBlkPtr mb, MalStkPtr stk, InstrPtr pci)
{
	mvc *m = NULL;
	str msg;
	sql_schema *s;
	lng *res = (lng *) getArgReference(stk, pci, 0);
	str *sname = (str *) getArgReference(stk, pci, 1);
	str *seqname = (str *) getArgReference(stk, pci, 2);

	if ((msg = getSQLContext(cntxt, mb, &m, NULL)) != NULL)
		return msg;
	if ((msg = checkSQLContext(cntxt)) != NULL)
		return msg;
	s = mvc_bind_schema(m, *sname);
	if (s) {
		sql_sequence *seq = find_sql_sequence(s, *seqname);

		if (seq && seq_next_value(seq, res)) {
			m->last_id = *res;
			stack_set_number(m, "last_id", m->last_id);
			return MAL_SUCCEED;
		}
	}
	throw(SQL, "sql.next_value", "error");
}

/* str mvc_bat_next_value(bat *res, int *sid, str *seqname); */
str
mvc_bat_next_value(Client cntxt, MalBlkPtr mb, MalStkPtr stk, InstrPtr pci)
{
	mvc *m = NULL;
	str msg;
	BAT *b, *r;
	BUN p, q;
	sql_schema *s = NULL;
	sql_sequence *seq = NULL;
	seqbulk *sb = NULL;
	BATiter bi;
	bat *res = (bat *) getArgReference(stk, pci, 0);
	int *sid = (int *) getArgReference(stk, pci, 1);
	str *seqname = (str *) getArgReference(stk, pci, 2);

	if ((msg = getSQLContext(cntxt, mb, &m, NULL)) != NULL)
		return msg;
	if ((msg = checkSQLContext(cntxt)) != NULL)
		return msg;

	if ((b = BATdescriptor(*sid)) == NULL)
		throw(SQL, "sql.next_value", "Cannot access descriptor");

	r = BATnew(b->htype, TYPE_lng, BATcount(b));
	if (!r) {
		BBPunfix(b->batCacheid);
		throw(SQL, "sql.next_value", "Cannot create bat");
	}
	BATseqbase(r, b->hseqbase);

	if (!BATcount(b)) {
		BBPunfix(b->batCacheid);
		BBPkeepref(r->batCacheid);
		*res = r->batCacheid;
		return MAL_SUCCEED;
	}

	bi = bat_iterator(b);
	BATloop(b, p, q) {
		str sname = BUNtail(bi, BUNfirst(b));
		lng l;

		if (!s || strcmp(s->base.name, sname) != 0) {
			if (sb)
				seqbulk_destroy(sb);
			s = mvc_bind_schema(m, sname);
			seq = NULL;
			if (!s || (seq = find_sql_sequence(s, *seqname)) == NULL || !(sb = seqbulk_create(seq, BATcount(b)))) {
				BBPunfix(b->batCacheid);
				BBPunfix(r->batCacheid);
				throw(SQL, "sql.next_value", "error");
			}
		}
		if (!seqbulk_next_value(sb, &l)) {
			BBPunfix(b->batCacheid);
			BBPunfix(r->batCacheid);
			seqbulk_destroy(sb);
			throw(SQL, "sql.next_value", "error");
		}
		BUNins(r, BUNhead(bi, p), &l, FALSE);
	}
	if (sb)
		seqbulk_destroy(sb);
	BBPunfix(b->batCacheid);
	BBPkeepref(r->batCacheid);
	*res = r->batCacheid;
	return MAL_SUCCEED;
}

/* str mvc_get_value(lng *res, str *sname, str *seqname); */
str
mvc_get_value(Client cntxt, MalBlkPtr mb, MalStkPtr stk, InstrPtr pci)
{
	mvc *m = NULL;
	str msg;
	sql_schema *s;
	lng *res = (lng *) getArgReference(stk, pci, 0);
	str *sname = (str *) getArgReference(stk, pci, 1);
	str *seqname = (str *) getArgReference(stk, pci, 2);

	if ((msg = getSQLContext(cntxt, mb, &m, NULL)) != NULL)
		return msg;
	if ((msg = checkSQLContext(cntxt)) != NULL)
		return msg;
	s = mvc_bind_schema(m, *sname);
	if (s) {
		sql_sequence *seq = find_sql_sequence(s, *seqname);

		if (seq && seq_get_value(seq, res))
			return MAL_SUCCEED;
	}
	throw(SQL, "sql.get_value", "error");
}

str
mvc_getVersion(lng *version, int *clientid)
{
	mvc *m = NULL;
	Client cntxt = MCgetClient(*clientid);
	str msg;

	if ((msg = getSQLContext(cntxt, NULL, &m, NULL)) != NULL)
		return msg;
	if ((msg = checkSQLContext(cntxt)) != NULL)
		return msg;
	*version = -1;
	if (m->session->tr)
		*version = m->session->tr->stime;
	return MAL_SUCCEED;
}

/* str mvc_restart_seq(lng *res, str *sname, str *seqname, lng *start); */
str
mvc_restart_seq(Client cntxt, MalBlkPtr mb, MalStkPtr stk, InstrPtr pci)
{
	mvc *m = NULL;
	str msg;
	sql_schema *s;
	lng *res = (lng *) getArgReference(stk, pci, 0);
	str *sname = (str *) getArgReference(stk, pci, 1);
	str *seqname = (str *) getArgReference(stk, pci, 2);
	lng *start = (lng *) getArgReference(stk, pci, 3);

	if ((msg = getSQLContext(cntxt, mb, &m, NULL)) != NULL)
		return msg;
	if ((msg = checkSQLContext(cntxt)) != NULL)
		return msg;
	if (*start == lng_nil)
		throw(SQL, "sql.restart", "cannot (re)start with NULL");
	s = mvc_bind_schema(m, *sname);
	if (s) {
		sql_sequence *seq = find_sql_sequence(s, *seqname);

		if (seq) {
			*res = sql_trans_sequence_restart(m->session->tr, seq, *start);
			return MAL_SUCCEED;
		}
	}
	throw(SQL, "sql.restart", "sequence %s not found", *sname);
}

static BAT *
mvc_bind(mvc *m, char *sname, char *tname, char *cname, int access)
{
	sql_trans *tr = m->session->tr;
	BAT *b = NULL;
	sql_schema *s = NULL;
	sql_table *t = NULL;
	sql_column *c = NULL;

	s = mvc_bind_schema(m, sname);
	if (s == NULL)
		return NULL;
	t = mvc_bind_table(m, s, tname);
	if (t == NULL)
		return NULL;
	c = mvc_bind_column(m, t, cname);
	if (c == NULL)
		return NULL;

	b = store_funcs.bind_col(tr, c, access);
	return b;
}

static BAT *
mvc_bind_dbat(mvc *m, char *sname, char *tname, int access)
{
	sql_trans *tr = m->session->tr;
	BAT *b = NULL;
	sql_schema *s = NULL;
	sql_table *t = NULL;

	s = mvc_bind_schema(m, sname);
	if (s == NULL)
		return NULL;
	t = mvc_bind_table(m, s, tname);
	if (t == NULL)
		return NULL;

	b = store_funcs.bind_del(tr, t, access);
	return b;
}

BAT *
mvc_bind_idxbat(mvc *m, char *sname, char *tname, char *iname, int access)
{
	sql_trans *tr = m->session->tr;
	BAT *b = NULL;
	sql_schema *s = NULL;
	sql_idx *i = NULL;

	s = mvc_bind_schema(m, sname);
	if (s == NULL)
		return NULL;
	i = mvc_bind_idx(m, s, iname);
	if (i == NULL)
		return NULL;

	(void) tname;
	b = store_funcs.bind_idx(tr, i, access);
	return b;
}

/* str mvc_bind_wrap(int *bid, str *sname, str *tname, str *cname, int *access); */
str
mvc_bind_wrap(Client cntxt, MalBlkPtr mb, MalStkPtr stk, InstrPtr pci)
{
	int upd = (pci->argc == 7 || pci->argc == 9);
	BAT *b = NULL, *bn;
	int *bid = (int *) getArgReference(stk, pci, 0);
	mvc *m = NULL;
	str msg;
	str *sname = (str *) getArgReference(stk, pci, 2 + upd);
	str *tname = (str *) getArgReference(stk, pci, 3 + upd);
	str *cname = (str *) getArgReference(stk, pci, 4 + upd);
	int *access = (int *) getArgReference(stk, pci, 5 + upd);

	if ((msg = getSQLContext(cntxt, mb, &m, NULL)) != NULL)
		return msg;
	if ((msg = checkSQLContext(cntxt)) != NULL)
		return msg;
	b = mvc_bind(m, *sname, *tname, *cname, *access);
	if (b) {
		if (pci->argc == (8 + upd) && getArgType(mb, pci, 6 + upd) == TYPE_int) {
			BUN cnt = BATcount(b), psz;
			/* partitioned access */
			int part_nr = *(int *) getArgReference(stk, pci, 6 + upd);
			int nr_parts = *(int *) getArgReference(stk, pci, 7 + upd);

			if (*access == 0) {
				psz = cnt ? (cnt / nr_parts) : 0;
				bn = BATslice(b, part_nr * psz, (part_nr + 1 == nr_parts) ? cnt : ((part_nr + 1) * psz));
				BATseqbase(bn, part_nr * psz);
			} else {
				oid l, h;
				BAT *c = mvc_bind(m, *sname, *tname, *cname, 0);
				cnt = BATcount(c);
				psz = cnt ? (cnt / nr_parts) : 0;
				l = part_nr * psz;
				h = (part_nr + 1 == nr_parts) ? cnt : ((part_nr + 1) * psz);
				h--;
				bn = BATmirror(BATselect(BATmirror(b), &l, &h));
				BBPreleaseref(c->batCacheid);
			}
			BBPreleaseref(b->batCacheid);
			b = bn;
		}
		if (upd) {
			int *uvl = (int *) getArgReference(stk, pci, 1);

			if (BATcount(b)) {
				BAT *id = BATmirror(BATmark(b, 0));
				BAT *vl = BATmirror(BATmark(BATmirror(b), 0));
				BBPkeepref(*bid = id->batCacheid);
				BBPkeepref(*uvl = vl->batCacheid);
			} else {
				*bid = e_bat(TYPE_oid);
				*uvl = e_bat(b->T->type);
			}
			BBPreleaseref(b->batCacheid);
		} else {
			BBPkeepref(*bid = b->batCacheid);
		}
		return MAL_SUCCEED;
	}
	if (*sname && strcmp(*sname, str_nil) != 0)
		throw(SQL, "sql.bind", "unable to find %s.%s(%s)", *sname, *tname, *cname);
	throw(SQL, "sql.bind", "unable to find %s(%s)", *tname, *cname);
}

/* str mvc_bind_idxbat_wrap(int *bid, str *sname, str *tname, str *iname, int *access); */
str
mvc_bind_idxbat_wrap(Client cntxt, MalBlkPtr mb, MalStkPtr stk, InstrPtr pci)
{
	int upd = (pci->argc == 7 || pci->argc == 9);
	BAT *b = NULL, *bn;
	int *bid = (int *) getArgReference(stk, pci, 0);
	mvc *m = NULL;
	str msg;
	str *sname = (str *) getArgReference(stk, pci, 2 + upd);
	str *tname = (str *) getArgReference(stk, pci, 3 + upd);
	str *iname = (str *) getArgReference(stk, pci, 4 + upd);
	int *access = (int *) getArgReference(stk, pci, 5 + upd);

	if ((msg = getSQLContext(cntxt, mb, &m, NULL)) != NULL)
		return msg;
	if ((msg = checkSQLContext(cntxt)) != NULL)
		return msg;
	b = mvc_bind_idxbat(m, *sname, *tname, *iname, *access);
	if (b) {
		if (pci->argc == (8 + upd) && getArgType(mb, pci, 6 + upd) == TYPE_int) {
			BUN cnt = BATcount(b), psz;
			/* partitioned access */
			int part_nr = *(int *) getArgReference(stk, pci, 6 + upd);
			int nr_parts = *(int *) getArgReference(stk, pci, 7 + upd);

			if (*access == 0) {
				psz = cnt ? (cnt / nr_parts) : 0;
				bn = BATslice(b, part_nr * psz, (part_nr + 1 == nr_parts) ? cnt : ((part_nr + 1) * psz));
				BATseqbase(bn, part_nr * psz);
			} else {
				oid l, h;
				BAT *c = mvc_bind_idxbat(m, *sname, *tname, *iname, 0);
				cnt = BATcount(c);
				psz = cnt ? (cnt / nr_parts) : 0;
				l = part_nr * psz;
				h = (part_nr + 1 == nr_parts) ? cnt : ((part_nr + 1) * psz);
				h--;
				bn = BATmirror(BATselect(BATmirror(b), &l, &h));
				BBPreleaseref(c->batCacheid);
			}
			BBPreleaseref(b->batCacheid);
			b = bn;
		}
		if (upd) {
			int *uvl = (int *) getArgReference(stk, pci, 1);

			if (BATcount(b)) {
				BAT *id = BATmirror(BATmark(b, 0));
				BAT *vl = BATmirror(BATmark(BATmirror(b), 0));
				BBPkeepref(*bid = id->batCacheid);
				BBPkeepref(*uvl = vl->batCacheid);
			} else {
				*bid = e_bat(TYPE_oid);
				*uvl = e_bat(b->T->type);
			}
			BBPreleaseref(b->batCacheid);
		} else {
			BBPkeepref(*bid = b->batCacheid);
		}
		return MAL_SUCCEED;
	}
	if (*sname)
		throw(SQL, "sql.idxbind", "unable to find index %s for %s.%s", *iname, *sname, *tname);
	throw(SQL, "sql.idxbind", "unable to find index %s for %s", *iname, *tname);
}

/*mvc_append_wrap(int *bid, str *sname, str *tname, str *cname, ptr d) */
str
mvc_append_wrap(Client cntxt, MalBlkPtr mb, MalStkPtr stk, InstrPtr pci)
{
	int *res = (int *) getArgReference(stk, pci, 0);
	mvc *m = NULL;
	str msg;
	str sname = *(str *) getArgReference(stk, pci, 2);
	str tname = *(str *) getArgReference(stk, pci, 3);
	str cname = *(str *) getArgReference(stk, pci, 4);
	ptr ins = (ptr) getArgReference(stk, pci, 5);
	int tpe = getArgType(mb, pci, 5);
	sql_schema *s;
	sql_table *t;
	sql_column *c;

	*res = 0;
	if ((msg = getSQLContext(cntxt, mb, &m, NULL)) != NULL)
		return msg;
	if ((msg = checkSQLContext(cntxt)) != NULL)
		return msg;
	if (tpe > TYPE_any)
		tpe = TYPE_bat;
	if (tpe == TYPE_bat && (ins = BATdescriptor(*(int *) ins)) == NULL)
		throw(SQL, "sql.append", "Cannot access descriptor");
	if (ATOMextern(tpe))
		ins = *(ptr *) ins;
	s = mvc_bind_schema(m, sname);
	if (s == NULL)
		throw(SQL, "sql.append", "Schema missing");
	t = mvc_bind_table(m, s, tname);
	if (t == NULL)
		throw(SQL, "sql.append", "Table missing");
	if (cname[0] != '%' && (c = mvc_bind_column(m, t, cname)) != NULL) {
		store_funcs.append_col(m->session->tr, c, ins, tpe);
	} else if (cname[0] == '%') {
		sql_idx *i = mvc_bind_idx(m, s, cname + 1);
		if (i)
			store_funcs.append_idx(m->session->tr, i, ins, tpe);
	}
	if (tpe == TYPE_bat) {
		BBPunfix(((BAT *) ins)->batCacheid);
	}
	return MAL_SUCCEED;
}

/*mvc_update_wrap(int *bid, str *sname, str *tname, str *cname, ptr d) */
str
mvc_update_wrap(Client cntxt, MalBlkPtr mb, MalStkPtr stk, InstrPtr pci)
{
	int *res = (int *) getArgReference(stk, pci, 0);
	mvc *m = NULL;
	str msg;
	str sname = *(str *) getArgReference(stk, pci, 2);
	str tname = *(str *) getArgReference(stk, pci, 3);
	str cname = *(str *) getArgReference(stk, pci, 4);
	bat Tids = *(bat *) getArgReference(stk, pci, 5);
	bat Upd = *(bat *) getArgReference(stk, pci, 6);
	BAT *tids, *upd;
	int tpe = getArgType(mb, pci, 6);
	sql_schema *s;
	sql_table *t;
	sql_column *c;

	*res = 0;
	if ((msg = getSQLContext(cntxt, mb, &m, NULL)) != NULL)
		return msg;
	if ((msg = checkSQLContext(cntxt)) != NULL)
		return msg;
	if (tpe > TYPE_any)
		tpe = TYPE_bat;
	else
		assert(0);
	if (tpe != TYPE_bat)
		throw(SQL, "sql.update", "bat expected");
	if ((tids = BATdescriptor(Tids)) == NULL)
		throw(SQL, "sql.update", "Cannot access descriptor");
	if ((upd = BATdescriptor(Upd)) == NULL) {
		BBPunfix(tids->batCacheid);
		throw(SQL, "sql.update", "Cannot access descriptor");
	}
	s = mvc_bind_schema(m, sname);
	if (s == NULL) {
		BBPunfix(tids->batCacheid);
		BBPunfix(upd->batCacheid);
		throw(SQL, "sql.update", "Schema missing");
	}
	t = mvc_bind_table(m, s, tname);
	if (t == NULL) {
		BBPunfix(tids->batCacheid);
		BBPunfix(upd->batCacheid);
		throw(SQL, "sql.update", "Table missing");
	}
	if (cname[0] != '%' && (c = mvc_bind_column(m, t, cname)) != NULL) {
		store_funcs.update_col(m->session->tr, c, tids, upd, tpe);
	} else if (cname[0] == '%') {
		sql_idx *i = mvc_bind_idx(m, s, cname + 1);
		if (i)
			store_funcs.update_idx(m->session->tr, i, tids, upd, tpe);
	}
	BBPunfix(tids->batCacheid);
	BBPunfix(upd->batCacheid);
	return MAL_SUCCEED;
}

/* str mvc_clear_table_wrap(wrd *res, str *sname, str *tname); */
str
mvc_clear_table_wrap(Client cntxt, MalBlkPtr mb, MalStkPtr stk, InstrPtr pci)
{
	sql_schema *s;
	sql_table *t;
	mvc *m = NULL;
	str msg;
	wrd *res = (wrd *) getArgReference(stk, pci, 0);
	str *sname = (str *) getArgReference(stk, pci, 1);
	str *tname = (str *) getArgReference(stk, pci, 2);

	if ((msg = getSQLContext(cntxt, mb, &m, NULL)) != NULL)
		return msg;
	if ((msg = checkSQLContext(cntxt)) != NULL)
		return msg;
	s = mvc_bind_schema(m, *sname);
	if (s == NULL)
		throw(SQL, "sql.clear_table", "3F000!Schema missing");
	t = mvc_bind_table(m, s, *tname);
	if (t == NULL)
		throw(SQL, "sql.clear_table", "42S02!Table missing");
	*res = mvc_clear_table(m, t);
	return MAL_SUCCEED;
}

/*mvc_delete_wrap(int *d, str *sname, str *tname, ptr d) */
str
mvc_delete_wrap(Client cntxt, MalBlkPtr mb, MalStkPtr stk, InstrPtr pci)
{
	int *res = (int *) getArgReference(stk, pci, 0);
	mvc *m = NULL;
	str msg;
	str sname = *(str *) getArgReference(stk, pci, 2);
	str tname = *(str *) getArgReference(stk, pci, 3);
	ptr ins = (ptr) getArgReference(stk, pci, 4);
	int tpe = getArgType(mb, pci, 4);
	BAT *b = NULL;

	sql_schema *s;
	sql_table *t;

	*res = 0;
	if ((msg = getSQLContext(cntxt, mb, &m, NULL)) != NULL)
		return msg;
	if ((msg = checkSQLContext(cntxt)) != NULL)
		return msg;
	if (tpe > TYPE_any)
		tpe = TYPE_bat;
	if (tpe == TYPE_bat && (b = BATdescriptor(*(int *) ins)) == NULL)
		throw(SQL, "sql.delete", "Cannot access descriptor");
	if (tpe != TYPE_bat || (b->ttype != TYPE_oid && b->ttype != TYPE_void))
		throw(SQL, "sql.delete", "Cannot access descriptor");
	s = mvc_bind_schema(m, sname);
	if (s == NULL)
		throw(SQL, "sql.delete", "3F000!Schema missing");
	t = mvc_bind_table(m, s, tname);
	if (t == NULL)
		throw(SQL, "sql.delete", "42S02!Table missing");
	store_funcs.delete_tab(m->session->tr, t, b, tpe);
	if (tpe == TYPE_bat)
		BBPunfix(((BAT *) ins)->batCacheid);
	return MAL_SUCCEED;
}

static BAT *
setwritable(BAT *b)
{
	BAT *bn;

	bn = BATsetaccess(b, BAT_WRITE);	/* can return NULL */
	if (b != bn)
		BBPunfix(b->batCacheid);
	return bn;
}

str
DELTAbat2(bat *result, bat *col, bat *uid, bat *uval)
{
	return DELTAbat(result, col, uid, uval, NULL);
}

str
DELTAsub2(bat *result, bat *col, bat *cid, bat *uid, bat *uval)
{
	return DELTAsub(result, col, cid, uid, uval, NULL);
}

str
DELTAproject2(bat *result, bat *sub, bat *col, bat *uid, bat *uval)
{
	return DELTAproject(result, sub, col, uid, uval, NULL);
}

str
DELTAbat(bat *result, bat *col, bat *uid, bat *uval, bat *ins)
{
	BAT *c, *u_id, *u_val, *u, *i = NULL, *res;

	if ((u_id = BBPquickdesc(abs(*uid), 0)) == NULL)
		throw(MAL, "sql.delta", RUNTIME_OBJECT_MISSING);
	if (ins && (i = BBPquickdesc(abs(*ins), 0)) == NULL)
		throw(MAL, "sql.delta", RUNTIME_OBJECT_MISSING);

	/* no updates, no inserts */
	if (BATcount(u_id) == 0 && (!i || BATcount(i) == 0)) {
		BBPincref(*result = *col, TRUE);
		return MAL_SUCCEED;
	}

	if ((c = BBPquickdesc(abs(*col), 0)) == NULL)
		throw(MAL, "sql.delta", RUNTIME_OBJECT_MISSING);

	/* bat may change */
	if (i && BATcount(c) == 0 && BATcount(u_id) == 0) {
		BBPincref(*result = *ins, TRUE);
		return MAL_SUCCEED;
	}

	c = BATdescriptor(*col);
	if ((res = BATcopy(c, TYPE_void, c->ttype, TRUE)) == NULL)
		throw(MAL, "sql.delta", OPERATION_FAILED);
	BBPunfix(c->batCacheid);

	if ((u_val = BATdescriptor(*uval)) == NULL)
		throw(MAL, "sql.delta", RUNTIME_OBJECT_MISSING);
	u_id = BATdescriptor(*uid);
	u = BATleftfetchjoin(BATmirror(u_id), u_val, BATcount(u_val));
	BBPunfix(u_id->batCacheid);
	BBPunfix(u_val->batCacheid);
	if (BATcount(u))
		res = BATreplace(res, u, TRUE);
	BBPunfix(u->batCacheid);

	if (i && BATcount(i)) {
		i = BATdescriptor(*ins);
		res = BATappend(res, i, TRUE);
		BBPunfix(i->batCacheid);
	}

	BBPkeepref(*result = res->batCacheid);
	return MAL_SUCCEED;
}

str
DELTAsub(bat *result, bat *col, bat *cid, bat *uid, bat *uval, bat *ins)
{
	BAT *c, *cminu, *u_id, *u_val, *u, *i = NULL, *res;

	if ((u_id = BBPquickdesc(abs(*uid), 0)) == NULL)
		throw(MAL, "sql.delta", RUNTIME_OBJECT_MISSING);
	if (ins && (i = BBPquickdesc(abs(*ins), 0)) == NULL)
		throw(MAL, "sql.delta", RUNTIME_OBJECT_MISSING);

	/* no updates, no inserts */
	if (BATcount(u_id) == 0 && (!i || BATcount(i) == 0)) {
		BBPincref(*result = *col, TRUE);
		return MAL_SUCCEED;
	}

	if ((c = BBPquickdesc(abs(*col), 0)) == NULL)
		throw(MAL, "sql.delta", RUNTIME_OBJECT_MISSING);

	/* bat may change */
	if (i && BATcount(c) == 0 && BATcount(u_id) == 0) {
		BBPincref(*result = *ins, TRUE);
		return MAL_SUCCEED;
	}

	c = BATdescriptor(*col);
	res = c;
	if (BATcount(u_id)) {
		u_id = BATdescriptor(*uid);
		cminu = BATkdiff(BATmirror(c), BATmirror(u_id));
		BBPunfix(c->batCacheid);
		res = c = BATmirror(BATmark(cminu, 0));
		BBPunfix(cminu->batCacheid);

		if ((u_val = BATdescriptor(*uval)) == NULL) {
			BBPunfix(c->batCacheid);
			BBPunfix(u_id->batCacheid);
			throw(MAL, "sql.delta", RUNTIME_OBJECT_MISSING);
		}
		u = BATleftfetchjoin(u_val, u_id, BATcount(u_val));
		BBPunfix(u_val->batCacheid);
		BBPunfix(u_id->batCacheid);
		if (BATcount(u)) {	/* check selected updated values against candidates */
			BAT *c_ids = BATdescriptor(*cid);

			cminu = BATsemijoin(BATmirror(u), BATmirror(c_ids));
			BBPunfix(c_ids->batCacheid);
			BBPunfix(u->batCacheid);
			u = BATmirror(cminu);
		}
		res = BATappend(c, u, TRUE);
		BBPunfix(u->batCacheid);

		u = BATsort(BATmirror(res));
		BBPunfix(res->batCacheid);
		res = BATmirror(BATmark(u, 0));
		BBPunfix(u->batCacheid);
	}

	if (i) {
		i = BATdescriptor(*ins);
		if (BATcount(u_id)) {
			u_id = BATdescriptor(*uid);
			cminu = BATkdiff(BATmirror(i), BATmirror(u_id));
			BBPunfix(i->batCacheid);
			BBPunfix(u_id->batCacheid);
			i = BATmirror(BATmark(cminu, 0));
			BBPunfix(cminu->batCacheid);
		}
		res = BATappend(res, i, TRUE);
		BBPunfix(i->batCacheid);

		u = BATsort(BATmirror(res));
		BBPunfix(res->batCacheid);
		res = BATmirror(BATmark(u, 0));
		BBPunfix(u->batCacheid);
	}
	BATkey(BATmirror(res), TRUE);
	BBPkeepref(*result = res->batCacheid);
	return MAL_SUCCEED;
}

str
DELTAproject(bat *result, bat *sub, bat *col, bat *uid, bat *uval, bat *ins)
{
	BAT *s, *c, *u_id, *u_val, *u, *i = NULL, *res, *tres;

	if ((s = BATdescriptor(*sub)) == NULL)
		throw(MAL, "sql.delta", RUNTIME_OBJECT_MISSING);

	if (ins && (i = BATdescriptor(*ins)) == NULL) {
		BBPunfix(s->batCacheid);
		throw(MAL, "sql.delta", RUNTIME_OBJECT_MISSING);
	}

	if (i && BATcount(s) == 0) {
		res = BATproject(s, i);
		BBPunfix(s->batCacheid);
		if (i)
			BBPunfix(i->batCacheid);

		BBPkeepref(*result = res->batCacheid);
		return MAL_SUCCEED;
	}

	if ((c = BATdescriptor(*col)) == NULL) {
		BBPunfix(s->batCacheid);
		if (i)
			BBPunfix(i->batCacheid);
		throw(MAL, "sql.delta", RUNTIME_OBJECT_MISSING);
	}

	/* leftfetchjoin(sub,col).union(leftfetchjoin(sub,i)) */
	res = c;
	if (i && BATcount(i)) {
		if (BATcount(c) == 0) {
			res = i;
			i = c;
		} else {
			if ((res = BATcopy(c, TYPE_void, c->ttype, TRUE)) == NULL)
				throw(MAL, "sql.projectdelta", OPERATION_FAILED);
			res = BATappend(res, i, FALSE);
			BBPunfix(c->batCacheid);
		}
	}
	if (i)
		BBPunfix(i->batCacheid);

	tres = BATproject(s, res);
	assert(tres);
	BBPunfix(res->batCacheid);
	res = tres;

	if ((u_id = BATdescriptor(*uid)) == NULL) {
		BBPunfix(res->batCacheid);
		BBPunfix(s->batCacheid);
		throw(MAL, "sql.delta", RUNTIME_OBJECT_MISSING);
	}
	if (!BATcount(u_id)) {
		BBPunfix(u_id->batCacheid);
		BBPunfix(s->batCacheid);
		BBPkeepref(*result = res->batCacheid);
		return MAL_SUCCEED;
	}
	if ((u_val = BATdescriptor(*uval)) == NULL) {
		BBPunfix(u_id->batCacheid);
		BBPunfix(res->batCacheid);
		BBPunfix(s->batCacheid);
		throw(MAL, "sql.delta", RUNTIME_OBJECT_MISSING);
	}

	u = BATleftfetchjoin(BATmirror(u_id), u_val, BATcount(u_val));
	BBPunfix(u_id->batCacheid);
	BBPunfix(u_val->batCacheid);
	if (BATcount(u)) {
		BAT *nu = BATleftjoin(s, u, BATcount(u));
		res = setwritable(res);
		res = BATreplace(res, nu, 0);
		BBPunfix(nu->batCacheid);
	}
	BBPunfix(s->batCacheid);
	BBPunfix(u->batCacheid);

	BBPkeepref(*result = res->batCacheid);
	return MAL_SUCCEED;
}

/* str SQLtid(bat *result, mvc *m, str *sname, str *tname) */
str
SQLtid(Client cntxt, MalBlkPtr mb, MalStkPtr stk, InstrPtr pci)
{
	int *res = (int *) getArgReference(stk, pci, 0);
	mvc *m = NULL;
	str msg;
	sql_trans *tr;
	str sname = *(str *) getArgReference(stk, pci, 2);
	str tname = *(str *) getArgReference(stk, pci, 3);

	sql_schema *s;
	sql_table *t;
	sql_column *c;
	BAT *tids;
	size_t nr, inr = 0;
	oid sb = 0;

	*res = 0;
	if ((msg = getSQLContext(cntxt, mb, &m, NULL)) != NULL)
		return msg;
	tr = m->session->tr;
	if ((msg = checkSQLContext(cntxt)) != NULL)
		return msg;
	s = mvc_bind_schema(m, sname);
	if (s == NULL)
		throw(SQL, "sql.tid", "3F000!Schema missing");
	t = mvc_bind_table(m, s, tname);
	if (t == NULL)
		throw(SQL, "sql.tid", "42S02!Table missing");
	c = t->columns.set->h->data;

	nr = store_funcs.count_col(tr, c, 1);

	if (isTable(t) && !t->readonly && (t->base.flag != TR_NEW /* alter */ ) &&
	    t->persistence == SQL_PERSIST && !t->commit_action)
		inr = store_funcs.count_col(tr, c, 0);
	nr -= inr;
	if (pci->argc == 6) {	/* partitioned version */
		size_t cnt = nr;
		int part_nr = *(int *) getArgReference(stk, pci, 4);
		int nr_parts = *(int *) getArgReference(stk, pci, 5);

		nr /= nr_parts;
		sb = (oid) (part_nr * nr);
		if (nr_parts == (part_nr + 1)) {	/* last part gets the inserts */
			nr = cnt - (part_nr * nr);	/* keep rest */
			nr += inr;
		}
	} else {
		nr += inr;
	}

	/* create void,void bat with length and oid's set */
	tids = BATnew(TYPE_void, TYPE_void, 0);
	tids->H->seq = sb;
	tids->T->seq = sb;
	BATsetcount(tids, (BUN) nr);
	tids->H->revsorted = 0;
	tids->T->revsorted = 0;

	if (store_funcs.count_del(tr, t)) {
		BAT *d = store_funcs.bind_del(tr, t, RD_INS);
		BAT *diff = BATkdiff(tids, BATmirror(d));

		BBPunfix(tids->batCacheid);
		tids = BATmirror(BATmark(diff, sb));
		BBPunfix(diff->batCacheid);
		BBPunfix(d->batCacheid);
	}
	BBPkeepref(*res = tids->batCacheid);
	return MAL_SUCCEED;
}

static int
mvc_result_row(mvc *m, int nr_cols, int qtype)
{
	m->results = res_table_create(m->session->tr, m->result_id++, nr_cols, qtype, m->results, NULL);
	return m->results->id;
}

/* str mvc_result_row_wrap(int *res_id, int *nr_cols, int *qtype, int *o); */
str
mvc_result_row_wrap(Client cntxt, MalBlkPtr mb, MalStkPtr stk, InstrPtr pci)
{
	mvc *m = NULL;
	str msg;
	int *res_id = (int *) getArgReference(stk, pci, 0);
	int *nr_cols = (int *) getArgReference(stk, pci, 1);
	int *qtype = (int *) getArgReference(stk, pci, 2);
	int *o = (int *) getArgReference(stk, pci, 3);

	if ((msg = getSQLContext(cntxt, mb, &m, NULL)) != NULL)
		return msg;
	if ((msg = checkSQLContext(cntxt)) != NULL)
		return msg;
	(void) o;		/* dummy order */
	*res_id = mvc_result_row(m, *nr_cols, *qtype);
	if (*res_id < 0)
		throw(SQL, "sql.resultSet", "failed");
	return MAL_SUCCEED;
}

/* str mvc_result_file_wrap(int *res_id, int *nr_cols, unsigned char* *T, unsigned char* *R, unsigned char* *S, unsigned char* *N, bat *order_bid); */
str
mvc_result_file_wrap(Client cntxt, MalBlkPtr mb, MalStkPtr stk, InstrPtr pci)
{
	str res = MAL_SUCCEED;
	BAT *order = NULL;
	mvc *m = NULL;
	str msg;
	res_table *t = NULL;
	unsigned char *tsep = NULL, *rsep = NULL, *ssep = NULL, *ns = NULL;
	ssize_t len;
	int *res_id = (int *) getArgReference(stk, pci, 0);
	int *nr_cols = (int *) getArgReference(stk, pci, 1);
	unsigned char **T = (unsigned char **) getArgReference(stk, pci, 2);
	unsigned char **R = (unsigned char **) getArgReference(stk, pci, 3);
	unsigned char **S = (unsigned char **) getArgReference(stk, pci, 4);
	unsigned char **N = (unsigned char **) getArgReference(stk, pci, 5);
	int mtype = getArgType(mb, pci, 6);

	if ((msg = getSQLContext(cntxt, mb, &m, NULL)) != NULL)
		return msg;
	if ((msg = checkSQLContext(cntxt)) != NULL)
		return msg;
	if (isaBatType(mtype)) {
		bat *order_bid = (bat *) getArgReference(stk, pci, 6);
		if ((order = BATdescriptor(*order_bid)) == NULL) {
			throw(SQL, "sql.resultSet", "Cannot access descriptor");
		}
	}
	m->results = t = res_table_create(m->session->tr, m->result_id++, *nr_cols, Q_TABLE, m->results, order);
	len = strlen((char *) (*T));
	GDKstrFromStr(tsep = GDKmalloc(len + 1), *T, len);
	len = 0;
	len = strlen((char *) (*R));
	GDKstrFromStr(rsep = GDKmalloc(len + 1), *R, len);
	len = 0;
	len = strlen((char *) (*S));
	GDKstrFromStr(ssep = GDKmalloc(len + 1), *S, len);
	len = 0;
	len = strlen((char *) (*N));
	GDKstrFromStr(ns = GDKmalloc(len + 1), *N, len);
	len = 0;
	t->tsep = (char *) tsep;
	t->rsep = (char *) rsep;
	t->ssep = (char *) ssep;
	t->ns = (char *) ns;
	*res_id = t->id;
	if (*res_id < 0)
		res = createException(SQL, "sql.resultSet", "failed");
	if (order)
		BBPunfix(order->batCacheid);
	return res;
}

/* str mvc_result_table_wrap(int *res_id, int *nr_cols, int *qtype, bat *order_bid); */
str
mvc_result_table_wrap(Client cntxt, MalBlkPtr mb, MalStkPtr stk, InstrPtr pci)
{
	str res = MAL_SUCCEED;
	BAT *order;
	mvc *m = NULL;
	str msg;
	int *res_id = (int *) getArgReference(stk, pci, 0);
	int *nr_cols = (int *) getArgReference(stk, pci, 1);
	int *qtype = (int *) getArgReference(stk, pci, 2);
	bat *order_bid = (bat *) getArgReference(stk, pci, 3);

	if ((msg = getSQLContext(cntxt, mb, &m, NULL)) != NULL)
		return msg;
	if ((msg = checkSQLContext(cntxt)) != NULL)
		return msg;
	if ((order = BATdescriptor(*order_bid)) == NULL) {
		throw(SQL, "sql.resultSet", "Cannot access descriptor");
	}
	*res_id = mvc_result_table(m, *nr_cols, *qtype, order);
	if (*res_id < 0)
		res = createException(SQL, "sql.resultSet", "failed");
	BBPunfix(order->batCacheid);
	return res;
}

/* str mvc_result_column_wrap(int *ret, int *rs, str *tn, str *name, str *type, int *digits, int *scale, bat *bid); */
str
mvc_result_column_wrap(Client cntxt, MalBlkPtr mb, MalStkPtr stk, InstrPtr pci)
{
	str res = MAL_SUCCEED;
	BAT *b;
	mvc *m = NULL;
	str msg;
	int *ret = (int *) getArgReference(stk, pci, 0);
	str *tn = (str *) getArgReference(stk, pci, 2);
	str *name = (str *) getArgReference(stk, pci, 3);
	str *type = (str *) getArgReference(stk, pci, 4);
	int *digits = (int *) getArgReference(stk, pci, 5);
	int *scale = (int *) getArgReference(stk, pci, 6);
	bat *bid = (bat *) getArgReference(stk, pci, 7);

	if ((msg = getSQLContext(cntxt, mb, &m, NULL)) != NULL)
		return msg;
	if ((msg = checkSQLContext(cntxt)) != NULL)
		return msg;
	if ((b = BATdescriptor(*bid)) == NULL)
		throw(SQL, "sql.rsColumn", "cannot access BAT descriptor");
	if (mvc_result_column(m, *tn, *name, *type, *digits, *scale, b))
		res = createException(SQL, "sql.rsColumn", "mvc_result_column failed");
	*ret = 0;
	BBPunfix(b->batCacheid);
	return res;
}

str
/*mvc_result_value_wrap(int *ret, int *rs, str *tn, str *name, str *type, int *digits, int *scale, ptr p, int mtype)*/
mvc_result_value_wrap(Client cntxt, MalBlkPtr mb, MalStkPtr stk, InstrPtr pci)
{
	int *ret = (int *) getArgReference(stk, pci, 0);
	str *tn = (str *) getArgReference(stk, pci, 2);
	str *cn = (str *) getArgReference(stk, pci, 3);
	str *type = (str *) getArgReference(stk, pci, 4);
	int *digits = (int *) getArgReference(stk, pci, 5);
	int *scale = (int *) getArgReference(stk, pci, 6);
	ptr p = (ptr) getArgReference(stk, pci, 7);
	int mtype = getArgType(mb, pci, 7);
	mvc *m = NULL;
	str msg;

	if ((msg = getSQLContext(cntxt, mb, &m, NULL)) != NULL)
		return msg;
	if ((msg = checkSQLContext(cntxt)) != NULL)
		return msg;
	if (ATOMextern(mtype))
		p = *(ptr *) p;
	if (mvc_result_value(m, *tn, *cn, *type, *digits, *scale, p, mtype))
		throw(SQL, "sql.rsColumn", "failed");
	*ret = 0;
	return MAL_SUCCEED;
}

/* str mvc_declared_table_wrap(int *res_id, str *name); */
str
mvc_declared_table_wrap(Client cntxt, MalBlkPtr mb, MalStkPtr stk, InstrPtr pci)
{
	mvc *m = NULL;
	str msg;
	sql_schema *s = NULL;
	int *res_id = (int *) getArgReference(stk, pci, 0);
	str *name = (str *) getArgReference(stk, pci, 1);

	if ((msg = getSQLContext(cntxt, mb, &m, NULL)) != NULL)
		return msg;
	if ((msg = checkSQLContext(cntxt)) != NULL)
		return msg;
	s = mvc_bind_schema(m, dt_schema);
	if (s == NULL)
		throw(SQL, "sql.declared_table", "3F000!Schema missing");
	(void) mvc_create_table(m, s, *name, tt_table, TRUE, SQL_DECLARED_TABLE, CA_DROP, 0);
	*res_id = 0;
	return MAL_SUCCEED;
}

/* str mvc_declared_table_column_wrap(int *ret, int *rs, str *tname, str *name, str *type, int *digits, int *scale); */
str
mvc_declared_table_column_wrap(Client cntxt, MalBlkPtr mb, MalStkPtr stk, InstrPtr pci)
{
	mvc *m = NULL;
	str msg;
	sql_schema *s = NULL;
	sql_table *t = NULL;
	sql_type *type = NULL;
	sql_subtype tpe;
	int *ret = (int *) getArgReference(stk, pci, 0);
	int *rs = (int *) getArgReference(stk, pci, 1);
	str *tname = (str *) getArgReference(stk, pci, 2);
	str *name = (str *) getArgReference(stk, pci, 3);
	str *typename = (str *) getArgReference(stk, pci, 4);
	int *digits = (int *) getArgReference(stk, pci, 5);
	int *scale = (int *) getArgReference(stk, pci, 6);

	if ((msg = getSQLContext(cntxt, mb, &m, NULL)) != NULL)
		return msg;
	if ((msg = checkSQLContext(cntxt)) != NULL)
		return msg;
	if (*rs != 0)
		throw(SQL, "sql.dtColumn", "Cannot access declared table");
	if (!sql_find_subtype(&tpe, *typename, *digits, *scale) && (type = mvc_bind_type(m, *typename)) == NULL)
		throw(SQL, "sql.dtColumn", "Cannot find column type");
	if (type)
		sql_init_subtype(&tpe, type, 0, 0);
	s = mvc_bind_schema(m, dt_schema);
	if (s == NULL)
		throw(SQL, "sql.declared_table_column", "3F000!Schema missing");
	t = mvc_bind_table(m, s, *tname);
	if (t == NULL)
		throw(SQL, "sql.declared_table_column", "42S02!Table missing");
	(void) mvc_create_column(m, t, *name, &tpe);
	*ret = 0;
	return MAL_SUCCEED;
}

str
mvc_drop_declared_table_wrap(Client cntxt, MalBlkPtr mb, MalStkPtr stk, InstrPtr pci)
{
	mvc *m = NULL;
	str *name = (str *) getArgReference(stk, pci, 1);
	str msg;
	sql_schema *s = NULL;
	sql_table *t = NULL;

	if ((msg = getSQLContext(cntxt, mb, &m, NULL)) != NULL)
		return msg;
	if ((msg = checkSQLContext(cntxt)) != NULL)
		return msg;
	s = mvc_bind_schema(m, dt_schema);
	if (s == NULL)
		throw(SQL, "sql.drop", "3F000!Schema missing");
	t = mvc_bind_table(m, s, *name);
	if (t == NULL)
		throw(SQL, "sql.drop", "42S02!Table missing");
	(void) mvc_drop_table(m, s, t, 0);
	return MAL_SUCCEED;
}

str
mvc_drop_declared_tables_wrap(Client cntxt, MalBlkPtr mb, MalStkPtr stk, InstrPtr pci)
{
	mvc *m = NULL;
	int i = *(int *) getArgReference(stk, pci, 1);
	str msg;
	sql_schema *s = NULL;
	sql_table *t = NULL;

	if ((msg = getSQLContext(cntxt, mb, &m, NULL)) != NULL)
		return msg;
	if ((msg = checkSQLContext(cntxt)) != NULL)
		return msg;
	s = mvc_bind_schema(m, dt_schema);
	if (s == NULL)
		throw(SQL, "sql.drop", "3F000!Schema missing");
	while (i && s->tables.set->t) {
		t = s->tables.set->t->data;
		(void) mvc_drop_table(m, s, t, 0);
		i--;
	}
	return MAL_SUCCEED;
}

/* str mvc_affected_rows_wrap(int *m, int m, wrd *nr, str *w); */
str
mvc_affected_rows_wrap(Client cntxt, MalBlkPtr mb, MalStkPtr stk, InstrPtr pci)
{
	backend *b = NULL;
	int *res = (int *) getArgReference(stk, pci, 0);
#ifndef NDEBUG
	int mtype = getArgType(mb, pci, 2);
#endif
	wrd nr;
	str *w = (str *) getArgReference(stk, pci, 3), msg;

	(void) mb;		/* NOT USED */
	if ((msg = checkSQLContext(cntxt)) != NULL)
		return msg;
	*res = 0;
	assert(mtype == TYPE_wrd);
	nr = *(wrd *) getArgReference(stk, pci, 2);
	b = cntxt->sqlcontext;
	if (mvc_export_affrows(b, b->out, nr, *w))
		throw(SQL, "sql.affectedRows", "failed");
	return MAL_SUCCEED;
}

/* str mvc_export_head_wrap(int *ret, stream **s, int *res_id); */
str
mvc_export_head_wrap(Client cntxt, MalBlkPtr mb, MalStkPtr stk, InstrPtr pci)
{
	backend *b = NULL;
	stream **s = (stream **) getArgReference(stk, pci, 1);
	int *res_id = (int *) getArgReference(stk, pci, 2);
	str msg;

	(void) mb;		/* NOT USED */
	if ((msg = checkSQLContext(cntxt)) != NULL)
		return msg;
	b = cntxt->sqlcontext;
	if (mvc_export_head(b, *s, *res_id, FALSE))
		throw(SQL, "sql.exportHead", "failed");
	return MAL_SUCCEED;
}

/* str mvc_export_result_wrap(int *ret, stream **s, int *res_id); */
str
mvc_export_result_wrap(Client cntxt, MalBlkPtr mb, MalStkPtr stk, InstrPtr pci)
{
	backend *b = NULL;
	stream **s = (stream **) getArgReference(stk, pci, 1);
	int *res_id = (int *) getArgReference(stk, pci, 2);
	str msg;

	(void) mb;		/* NOT USED */
	if ((msg = checkSQLContext(cntxt)) != NULL)
		return msg;
	b = cntxt->sqlcontext;
	if (mvc_export_result(b, *s, *res_id))
		throw(SQL, "sql.exportResult", "failed");
	return NULL;
}

/* str mvc_export_chunk_wrap(int *ret, stream **s, int *res_id, str *w); */
str
mvc_export_chunk_wrap(Client cntxt, MalBlkPtr mb, MalStkPtr stk, InstrPtr pci)
{
	backend *b = NULL;
	stream **s = (stream **) getArgReference(stk, pci, 1);
	int *res_id = (int *) getArgReference(stk, pci, 2);
	BUN offset = 0;
	BUN nr = 0;
	str msg;

	(void) mb;		/* NOT USED */
	if (pci->argc == 5) {
		offset = *(BUN *) getArgReference(stk, pci, 3);
		nr = *(BUN *) getArgReference(stk, pci, 4);
	}

	if ((msg = checkSQLContext(cntxt)) != NULL)
		return msg;
	b = cntxt->sqlcontext;
	if (mvc_export_chunk(b, *s, *res_id, offset, nr))
		throw(SQL, "sql.exportChunk", "failed");
	return NULL;
}

/* str mvc_export_operation_wrap(int *ret, str *w); */
str
mvc_export_operation_wrap(Client cntxt, MalBlkPtr mb, MalStkPtr stk, InstrPtr pci)
{
	backend *b = NULL;
	str *w = (str *) getArgReference(stk, pci, 1), msg;

	(void) mb;		/* NOT USED */
	if ((msg = checkSQLContext(cntxt)) != NULL)
		return msg;
	b = cntxt->sqlcontext;
	if (mvc_export_operation(b, b->out, *w))
		throw(SQL, "sql.exportOperation", "failed");
	return NULL;
}

str
/*mvc_export_value_wrap(int *ret, int *qtype, str tn, str name, str type, int *digits, int *scale, int *eclass, ptr p, int mtype)*/
mvc_export_value_wrap(Client cntxt, MalBlkPtr mb, MalStkPtr stk, InstrPtr pci)
{
	int *qtype = (int *) getArgReference(stk, pci, 1);
	str *tn = (str *) getArgReference(stk, pci, 2);
	str *cn = (str *) getArgReference(stk, pci, 3);
	str *type = (str *) getArgReference(stk, pci, 4);
	int *digits = (int *) getArgReference(stk, pci, 5);
	int *scale = (int *) getArgReference(stk, pci, 6);
	int *eclass = (int *) getArgReference(stk, pci, 7);
	ptr p = (ptr) getArgReference(stk, pci, 8);
	int mtype = getArgType(mb, pci, 8);
	str *w = (str *) getArgReference(stk, pci, 9), msg;
	backend *b = NULL;

	(void) mb;		/* NOT USED */
	if ((msg = checkSQLContext(cntxt)) != NULL)
		return msg;
	b = cntxt->sqlcontext;
	if (ATOMextern(mtype))
		p = *(ptr *) p;
	if (b->out == NULL || mvc_export_value(b, b->out, *qtype, *tn, *cn, *type, *digits, *scale, *eclass, p, mtype, *w, "NULL") != SQL_OK)
		throw(SQL, "sql.exportValue", "failed");
	return MAL_SUCCEED;
}

static void
bat2return(MalStkPtr stk, InstrPtr pci, BAT **b)
{
	int i;

	for (i = 0; i < pci->retc; i++) {
		*(int *) getArgReference(stk, pci, i) = b[i]->batCacheid;
		BBPkeepref(b[i]->batCacheid);
	}
}

/* str mvc_import_table_wrap(int *res, str *sname, str *tname, unsigned char* *T, unsigned char* *R, unsigned char* *S, unsigned char* *N, str *fname, lng *sz, lng *offset); */
str
mvc_import_table_wrap(Client cntxt, MalBlkPtr mb, MalStkPtr stk, InstrPtr pci)
{
	backend *be;
	BAT **b = NULL;
	unsigned char *tsep = NULL, *rsep = NULL, *ssep = NULL, *ns = NULL;
	ssize_t len = 0;
	str filename, cs;
	str *sname = (str *) getArgReference(stk, pci, pci->retc + 0);
	str *tname = (str *) getArgReference(stk, pci, pci->retc + 1);
	unsigned char **T = (unsigned char **) getArgReference(stk, pci, pci->retc + 2);
	unsigned char **R = (unsigned char **) getArgReference(stk, pci, pci->retc + 3);
	unsigned char **S = (unsigned char **) getArgReference(stk, pci, pci->retc + 4);
	unsigned char **N = (unsigned char **) getArgReference(stk, pci, pci->retc + 5);
	str *fname = (str *) getArgReference(stk, pci, pci->retc + 6), msg;
	lng *sz = (lng *) getArgReference(stk, pci, pci->retc + 7);
	lng *offset = (lng *) getArgReference(stk, pci, pci->retc + 8);
	int *locked = (int *) getArgReference(stk, pci, pci->retc + 9);
	bstream *s;
	stream *ss;
	str utf8 = "UTF-8";

	(void) mb;		/* NOT USED */
	if ((msg = checkSQLContext(cntxt)) != NULL)
		return msg;
	be = cntxt->sqlcontext;
	len = strlen((char *) (*T));
	GDKstrFromStr(tsep = GDKmalloc(len + 1), *T, len);
	len = 0;
	len = strlen((char *) (*R));
	GDKstrFromStr(rsep = GDKmalloc(len + 1), *R, len);
	len = 0;
	if (*S && strcmp(str_nil, *(char **) S)) {
		len = strlen((char *) (*S));
		GDKstrFromStr(ssep = GDKmalloc(len + 1), *S, len);
		len = 0;
	}

	STRcodeset(&cs);
	STRIconv(&filename, fname, &utf8, &cs);
	GDKfree(cs);
	len = strlen((char *) (*N));
	GDKstrFromStr(ns = GDKmalloc(len + 1), *N, len);
	len = 0;
	ss = open_rastream(filename);
	if (!ss || mnstr_errnr(ss)) {
		int errnr = mnstr_errnr(ss);
		if (ss)
			mnstr_destroy(ss);
		throw(IO, "streams.open", "could not open file '%s': %s", filename, strerror(errnr));
	}
#if SIZEOF_VOID_P == 4
	s = bstream_create(ss, 0x20000);
#else
	s = bstream_create(ss, 0x2000000);
#endif
	if (s != NULL)
		b = mvc_import_table(cntxt, be->mvc, s, *sname, *tname, (char *) tsep, (char *) rsep, (char *) ssep, (char *) ns, *sz, *offset, *locked);
	bstream_destroy(s);
	GDKfree(filename);
	GDKfree(tsep);
	GDKfree(rsep);
	if (ssep)
		GDKfree(ssep);
	GDKfree(ns);
	if (s == NULL)
		throw(IO, "bstreams.create", "failed to create block stream");
	if (b == NULL)
		throw(SQL, "importTable", "%sfailed to import table", be->mvc->errstr);
	bat2return(stk, pci, b);
	GDKfree(b);
	return MAL_SUCCEED;
}

/* str mvc_import_table_stdin(int *res, str *sname, str *tname, unsigned char* *T, unsigned char* *R, unsigned char* *S, unsigned char* *N, lng *sz, lng *offset); */
str
mvc_import_table_stdin(Client cntxt, MalBlkPtr mb, MalStkPtr stk, InstrPtr pci)
{
	BAT **b = NULL;
	mvc *m = NULL;
	str msg;
	unsigned char *tsep = NULL, *rsep = NULL, *ssep = NULL, *ns = NULL;
	ssize_t len = 0;
	str *sname = (str *) getArgReference(stk, pci, pci->retc + 0);
	str *tname = (str *) getArgReference(stk, pci, pci->retc + 1);
	unsigned char **T = (unsigned char **) getArgReference(stk, pci, pci->retc + 2);
	unsigned char **R = (unsigned char **) getArgReference(stk, pci, pci->retc + 3);
	unsigned char **S = (unsigned char **) getArgReference(stk, pci, pci->retc + 4);
	unsigned char **N = (unsigned char **) getArgReference(stk, pci, pci->retc + 5);
	lng *sz = (lng *) getArgReference(stk, pci, pci->retc + 6);
	lng *offset = (lng *) getArgReference(stk, pci, pci->retc + 7);
	int *locked = (int *) getArgReference(stk, pci, pci->retc + 8);

	if ((msg = getSQLContext(cntxt, mb, &m, NULL)) != NULL)
		return msg;
	if ((msg = checkSQLContext(cntxt)) != NULL)
		return msg;
	len = strlen((char *) (*T));
	GDKstrFromStr(tsep = GDKmalloc(len + 1), *T, len);
	len = 0;
	len = strlen((char *) (*R));
	GDKstrFromStr(rsep = GDKmalloc(len + 1), *R, len);
	len = 0;
	if (*S && strcmp(str_nil, *(char **) S)) {
		len = strlen((char *) (*S));
		GDKstrFromStr(ssep = GDKmalloc(len + 1), *S, len);
		len = 0;
	}
	len = strlen((char *) (*N));
	GDKstrFromStr(ns = GDKmalloc(len + 1), *N, len);
	len = 0;
	b = mvc_import_table(cntxt, m, m->scanner.rs, *sname, *tname, (char *) tsep, (char *) rsep, (char *) ssep, (char *) ns, *sz, *offset, *locked);
	GDKfree(tsep);
	GDKfree(rsep);
	if (ssep)
		GDKfree(ssep);
	GDKfree(ns);
	if (!b)
		throw(SQL, "importTable", "%sfailed to import table", m->errstr);
	bat2return(stk, pci, b);
	GDKfree(b);
	return MAL_SUCCEED;
}

/* str mvc_bin_import_table_wrap(.., str *sname, str *tname, str *fname..);
 * binary attachment only works for simple binary types. 
 * Non-simple types require each line to contain a valid ascii representation
 * of the text terminate by a new-line. These strings are passed to the corresponding
 * atom conversion routines to fill the column.
*/
str
mvc_bin_import_table_wrap(Client cntxt, MalBlkPtr mb, MalStkPtr stk, InstrPtr pci)
{
	mvc *m = NULL;
	str msg;
	BUN cnt = 0;
	int i;
	str sname = *(str *) getArgReference(stk, pci, 0 + pci->retc);
	str tname = *(str *) getArgReference(stk, pci, 1 + pci->retc);
	sql_schema *s;
	sql_table *t;
	node *n;
	FILE *f;
	char *buf;
	int bufsiz = 128 * BLOCK;

	if ((msg = getSQLContext(cntxt, mb, &m, NULL)) != NULL)
		return msg;
	if ((msg = checkSQLContext(cntxt)) != NULL)
		return msg;

	if ((s = mvc_bind_schema(m, sname)) == NULL)
		throw(SQL, "sql.drop", "3F000!Schema missing");
	t = mvc_bind_table(m, s, tname);
	if (!t)
		throw(SQL, "sql", "42S02!table %s not found", tname);
	if (list_length(t->columns.set) != (pci->argc - (2 + pci->retc)))
		throw(SQL, "sql", "Not enough columns in found");

	for (i = pci->retc + 2, n = t->columns.set->h; i < pci->argc && n; i++, n = n->next) {
		sql_column *col = n->data;

		if (ATOMvarsized(col->type.type->localtype) && col->type.type->localtype != TYPE_str)
			throw(SQL, "sql", "failed to attach file %s", *(str *) getArgReference(stk, pci, i));
		f = fopen(*(str *) getArgReference(stk, pci, i), "r");
		if (f == NULL)
			throw(SQL, "sql", "failed to open file %s", *(str *) getArgReference(stk, pci, i));
		fclose(f);
	}

	for (i = pci->retc + 2, n = t->columns.set->h; i < pci->argc && n; i++, n = n->next) {
		sql_column *col = n->data;
		BAT *c = NULL;
		int tpe = col->type.type->localtype;

		/* handle the various cases */
		if (tpe < TYPE_str || tpe == TYPE_date || tpe == TYPE_daytime || tpe == TYPE_timestamp) {
			c = BATattach(col->type.type->localtype, *(str *) getArgReference(stk, pci, i));
			if (c == NULL)
				throw(SQL, "sql", "failed to attach file %s", *(str *) getArgReference(stk, pci, i));
			BATsetaccess(c, BAT_READ);
			BATderiveProps(c, 1);
		} else if (tpe == TYPE_str) {
			/* get the BAT and fill it with the strings */
			c = BATnew(TYPE_void, TYPE_str, 0);
			BATseqbase(c, 0);
			/* this code should be extended to deal with larger text strings. */
			f = fopen(*(str *) getArgReference(stk, pci, i), "r");
			if (f == NULL)
				throw(SQL, "sql", "failed to re-open file %s", *(str *) getArgReference(stk, pci, i));

			buf = GDKmalloc(bufsiz);
			while (fgets(buf, bufsiz, f) != NULL) {
				char *t = strrchr(buf, '\n');
				if (t)
					*t = 0;
				BUNappend(c, buf, FALSE);
			}
			fclose(f);
			GDKfree(buf);
		} else {
			throw(SQL, "sql", "failed to attach file %s", *(str *) getArgReference(stk, pci, i));
		}
		if (i != (pci->retc + 2) && cnt != BATcount(c))
			throw(SQL, "sql", "binary files for table '%s' have inconsistent counts", tname);
		cnt = BATcount(c);
		*(int *) getArgReference(stk, pci, i - (2 + pci->retc)) = c->batCacheid;
		BBPkeepref(c->batCacheid);
	}
	return MAL_SUCCEED;
}

str
zero_or_one(ptr ret, int *bid)
{
	BAT *b;
	BUN c, _s;
	ptr p;

	if ((b = BATdescriptor(*bid)) == NULL) {
		throw(SQL, "zero_or_one", "Cannot access descriptor");
	}
	c = BATcount(b);
	if (c == 0) {
		p = ATOMnilptr(b->ttype);
	} else if (c == 1) {
		BATiter bi = bat_iterator(b);
		p = BUNtail(bi, BUNfirst(b));
	} else {
		char buf[BUFSIZ];

		p = NULL;
		snprintf(buf, BUFSIZ, "21000!cardinality violation (" BUNFMT ">1)", c);
		throw(SQL, "zero_or_one", "%s", buf);
	}
	_s = ATOMsize(ATOMtype(b->ttype));
	if (ATOMextern(b->ttype)) {
		_s = ATOMlen(ATOMtype(b->ttype), p);
		memcpy(*(ptr *) ret = GDKmalloc(_s), p, _s);
	} else if (b->ttype == TYPE_bat) {
		bat bid = *(bat *) p;
		*(BAT **) ret = BATdescriptor(bid);
	} else if (_s == 4) {
		*(int *) ret = *(int *) p;
	} else if (_s == 1) {
		*(bte *) ret = *(bte *) p;
	} else if (_s == 2) {
		*(sht *) ret = *(sht *) p;
	} else if (_s == 8) {
		*(lng *) ret = *(lng *) p;
	} else {
		memcpy(ret, p, _s);
	}
	BBPreleaseref(b->batCacheid);
	return MAL_SUCCEED;
}

str
not_unique(bit *ret, int *bid)
{
	BAT *b;

	if ((b = BATdescriptor(*bid)) == NULL) {
		throw(SQL, "not_unique", "Cannot access descriptor");
	}

	*ret = FALSE;
	if (BATtkey(b) || BATtdense(b) || BATcount(b) <= 1) {
		BBPunfix(b->batCacheid);
		return MAL_SUCCEED;
	} else if (b->tsorted) {
		BUN p, q;
		oid c = *(oid *) Tloc(b, BUNfirst(b));

		for (p = BUNfirst(b) + 1, q = BUNlast(b); p < q; p++) {
			oid v = *(oid *) Tloc(b, p);
			if (v <= c) {
				*ret = TRUE;
				break;
			}
			c = v;
		}
	} else {
		BBPunfix(b->batCacheid);
		throw(SQL, "not_unique", "input should be sorted");
	}
	BBPunfix(b->batCacheid);
	return MAL_SUCCEED;
}

/* later we could optimize this to start from current BUN 
   And only search the from the first if second is not found.
 */
static inline int
HASHfndTwice(BAT *b, ptr v)
{
	BATiter bi = bat_iterator(b);
	BUN i = BUN_NONE;
	int first = 1;

	HASHloop(bi, b->H->hash, i, v) {
		if (!first)
			return 1;
		first = 0;
	}
	return 0;
}

str
not_unique_oids(bat *ret, bat *bid)
{
	BAT *b, *bn = NULL;

	if ((b = BATdescriptor(*bid)) == NULL) {
		throw(SQL, "not_uniques", "Cannot access descriptor");
	}
	if (b->ttype != TYPE_oid && b->ttype != TYPE_wrd) {
		throw(SQL, "not_uniques", "Wrong types");
	}

	assert(b->htype == TYPE_oid);
	if (BATtkey(b) || BATtdense(b) || BATcount(b) <= 1) {
		bn = BATnew(TYPE_void, TYPE_void, 0);
		if (bn == NULL) {
			BBPreleaseref(b->batCacheid);
			throw(SQL, "sql.not_uniques", MAL_MALLOC_FAIL);
		}
		BATseqbase(bn, 0);
		BATseqbase(BATmirror(bn), 0);
	} else if (b->tsorted) {	/* ugh handle both wrd and oid types */
		oid c = *(oid *) Tloc(b, BUNfirst(b)), *rf, *rh, *rt;
		oid *h = (oid *) Hloc(b, 0), *vp, *ve;
		int first = 1;

		bn = BATnew(TYPE_oid, TYPE_oid, BATcount(b));
		if (bn == NULL) {
			BBPreleaseref(b->batCacheid);
			throw(SQL, "sql.not_uniques", MAL_MALLOC_FAIL);
		}
		vp = (oid *) Tloc(b, BUNfirst(b));
		ve = vp + BATcount(b);
		rf = rh = (oid *) Hloc(bn, BUNfirst(bn));
		rt = (oid *) Tloc(bn, BUNfirst(bn));
		*rh++ = *h++;
		*rt++ = *vp;
		for (vp++; vp < ve; vp++, h++) {
			oid v = *vp;
			if (v == c) {
				first = 0;
				*rh++ = *h;
				*rt++ = v;
			} else if (!first) {
				first = 1;
				*rh++ = *h;
				*rt++ = v;
			} else {
				*rh = *h;
				*rt = v;
			}
			c = v;
		}
		if (first)
			rh--;
		BATsetcount(bn, (BUN) (rh - rf));
	} else {
		oid *rf, *rh, *rt;
		oid *h = (oid *) Hloc(b, 0), *vp, *ve;
		BAT *bm = BATmirror(b);

		if (BATprepareHash(bm))
			 throw(SQL, "not_uniques", "hash creation failed");
		bn = BATnew(TYPE_oid, TYPE_oid, BATcount(b));
		if (bn == NULL) {
			BBPreleaseref(b->batCacheid);
			throw(SQL, "sql.unique_oids", MAL_MALLOC_FAIL);
		}
		vp = (oid *) Tloc(b, BUNfirst(b));
		ve = vp + BATcount(b);
		rf = rh = (oid *) Hloc(bn, BUNfirst(bn));
		rt = (oid *) Tloc(bn, BUNfirst(bn));
		for (; vp < ve; vp++, h++) {
			/* try to find value twice */
			if (HASHfndTwice(bm, vp)) {
				*rh++ = *h;
				*rt++ = *vp;
			}
		}
		BATsetcount(bn, (BUN) (rh - rf));
	}
	BBPunfix(b->batCacheid);
	BBPkeepref(*ret = bn->batCacheid);
	return MAL_SUCCEED;
}

/* row case */
str
SQLidentity(bat *ret, bat *bid)
{
	BAT *bn, *b;

	if ((b = BATdescriptor(*bid)) == NULL) {
		throw(SQL, "batcalc.identity", "Cannot access descriptor");
	}
	bn = VIEWhead(b);
	BBPunfix(b->batCacheid);
	BBPkeepref(*ret = bn->batCacheid);
	return MAL_SUCCEED;
}

str
BATSQLidentity(bat *ret, bat *bid)
{
	return BKCmirror(ret, bid);
}

str
PBATSQLidentity(Client cntxt, MalBlkPtr mb, MalStkPtr stk, InstrPtr pci)
{
	int *res = (int *) getArgReference(stk, pci, 0);
	oid *ns = (oid *) getArgReference(stk, pci, 1);
	int *bid = (int *) getArgReference(stk, pci, 2);
	oid *s = (oid *) getArgReference(stk, pci, 3);
	BAT *b, *bn = NULL;

	(void) cntxt;
	(void) mb;
	if ((b = BATdescriptor(*bid)) == NULL) {
		throw(MAL, "batcalc.identity", RUNTIME_OBJECT_MISSING);
	}
	bn = BATmark(b, *s);
	if (bn != NULL) {
		*ns = *s + BATcount(b);
		BBPreleaseref(b->batCacheid);
		BBPkeepref(*res = bn->batCacheid);
		return MAL_SUCCEED;
	}
	BBPreleaseref(b->batCacheid);
	throw(MAL, "batcalc.identity", GDK_EXCEPTION);

}

lng scales[20] = {
	LL_CONSTANT(1),
	LL_CONSTANT(10),
	LL_CONSTANT(100),
	LL_CONSTANT(1000),
	LL_CONSTANT(10000),
	LL_CONSTANT(100000),
	LL_CONSTANT(1000000),
	LL_CONSTANT(10000000),
	LL_CONSTANT(100000000),
	LL_CONSTANT(1000000000),
	LL_CONSTANT(10000000000),
	LL_CONSTANT(100000000000),
	LL_CONSTANT(1000000000000),
	LL_CONSTANT(10000000000000),
	LL_CONSTANT(100000000000000),
	LL_CONSTANT(1000000000000000),
	LL_CONSTANT(10000000000000000),
	LL_CONSTANT(100000000000000000),
	LL_CONSTANT(1000000000000000000)
};

/*
 * The core modules of Monet provide just a limited set of
 * mathematical operators. The extensions required to support
 * SQL-99 are shown below. At some point they also should be
 * moved to module code base.
 */

str
daytime_2time_daytime(daytime *res, daytime *v, int *digits)
{
	int d = (*digits) ? *digits - 1 : 0;

	/* correct fraction */
	*res = *v;
	if (!daytime_isnil(*v) && d < 3) {
		*res = (daytime) (*res / scales[3 - d]);
		*res = (daytime) (*res * scales[3 - d]);
	}
	return MAL_SUCCEED;
}

str
second_interval_2_daytime(daytime *res, lng *s, int *digits)
{
	*res = (daytime) *s;
	return daytime_2time_daytime(res, res, digits);
}

str
nil_2time_daytime(daytime *res, void *v, int *digits)
{
	(void) digits;
	(void) v;
	*res = daytime_nil;
	return MAL_SUCCEED;
}

str
str_2time_daytime(daytime *res, str *v, int *digits)
{
	int len = sizeof(daytime), pos;

	if (!*v || strcmp(str_nil, *v) == 0) {
		*res = daytime_nil;
		return MAL_SUCCEED;
	}
	pos = daytime_fromstr(*v, &len, &res);
	if (!pos)
		throw(SQL, "daytime", "22007!daytime (%s) has incorrect format", *v);
	return daytime_2time_daytime(res, res, digits);
}

str
timestamp_2_daytime(daytime *res, timestamp *v, int *digits)
{
	int d = (*digits) ? *digits - 1 : 0;
	int msec = v->msecs;

	/* correct fraction */
	if (d < 3 && msec) {
		msec = (int) (msec / scales[3 - d]);
		msec = (int) (msec * scales[3 - d]);
	}
	*res = msec;
	return MAL_SUCCEED;
}

str
date_2_timestamp(timestamp *res, date *v, int *digits)
{
	(void) digits;		/* no precision needed */
	res->days = *v;
	res->msecs = 0;
	return MAL_SUCCEED;
}

str
timestamp_2time_timestamp(timestamp *res, timestamp *v, int *digits)
{
	int d = (*digits) ? *digits - 1 : 0;

	*res = *v;
	/* correct fraction */
	if (d < 3) {
		int msec = res->msecs;
		if (msec) {
			msec = (int) (msec / scales[3 - d]);
			msec = (int) (msec * scales[3 - d]);
		}
		res->msecs = msec;
	}
	return MAL_SUCCEED;
}

str
nil_2time_timestamp(timestamp *res, void *v, int *digits)
{
	(void) digits;
	(void) v;
	*res = *timestamp_nil;
	return MAL_SUCCEED;
}

str
str_2time_timestamp(timestamp *res, str *v, int *digits)
{
	int len = sizeof(timestamp), pos;

	if (!*v || strcmp(str_nil, *v) == 0) {
		*res = *timestamp_nil;
		return MAL_SUCCEED;
	}
	pos = timestamp_fromstr(*v, &len, &res);
	if (!pos)
		throw(SQL, "timestamp", "22007!timestamp (%s) has incorrect format", *v);
	return timestamp_2time_timestamp(res, res, digits);
}

str
SQLcst_alpha_cst(dbl *res, dbl *decl, dbl *theta)
{
	dbl s, c1, c2;
	char *msg = MAL_SUCCEED;
	if (*decl == dbl_nil || *theta == dbl_nil) {
		*res = dbl_nil;
	} else if (fabs(*decl) + *theta > 89.9) {
		*res = 180.0;
	} else {
		s = sin(radians(*theta));
		c1 = cos(radians(*decl - *theta));
		c2 = cos(radians(*decl + *theta));
		*res = degrees(fabs(atan(s / sqrt(fabs(c1 * c2)))));
	}
	return msg;
}

/*
sql5_export str SQLcst_alpha_cst(dbl *res, dbl *decl, dbl *theta);
sql5_export str SQLbat_alpha_cst(bat *res, bat *decl, dbl *theta);
sql5_export str SQLcst_alpha_bat(bat *res, dbl *decl, bat *theta);
*/
str
SQLbat_alpha_cst(bat *res, bat *decl, dbl *theta)
{
	BAT *b, *bn;
	BATiter bi;
	BUN p, q;
	dbl s, c1, c2, r;
	char *msg = NULL;

	if (*theta == dbl_nil) {
		throw(SQL, "SQLbat_alpha", "Parameter theta should not be nil");
	}
	if ((b = BATdescriptor(*decl)) == NULL) {
		throw(SQL, "alpha", "Cannot access descriptor");
	}
	bi = bat_iterator(b);
	bn = BATnew(b->htype, TYPE_dbl, BATcount(b));
	if (bn == NULL) {
		BBPreleaseref(b->batCacheid);
		throw(SQL, "sql.alpha", MAL_MALLOC_FAIL);
	}
	BATseqbase(bn, b->hseqbase);
	s = sin(radians(*theta));
	BATloop(b, p, q) {
		dbl d = *(dbl *) BUNtail(bi, p);
		if (d == dbl_nil)
			r = dbl_nil;
		else if (fabs(d) + *theta > 89.9)
			r = 180.0;
		else {
			c1 = cos(radians(d - *theta));
			c2 = cos(radians(d + *theta));
			r = degrees(fabs(atan(s / sqrt(fabs(c1 * c2)))));
		}
		BUNins(bn, BUNhead(bi, p), &r, FALSE);
	}
	*res = bn->batCacheid;
	BBPkeepref(bn->batCacheid);
	BBPunfix(b->batCacheid);
	return msg;
}

str
SQLcst_alpha_bat(bat *res, dbl *decl, bat *theta)
{
	BAT *b, *bn;
	BATiter bi;
	BUN p, q;
	dbl s, c1, c2, r;
	char *msg = NULL;

	if ((b = BATdescriptor(*theta)) == NULL) {
		throw(SQL, "alpha", "Cannot access descriptor");
	}
	bi = bat_iterator(b);
	bn = BATnew(b->htype, TYPE_dbl, BATcount(b));
	if (bn == NULL) {
		BBPreleaseref(b->batCacheid);
		throw(SQL, "sql.alpha", MAL_MALLOC_FAIL);
	}
	BATseqbase(bn, b->hseqbase);
	BATloop(b, p, q) {
		dbl d = *decl;
		dbl *theta = (dbl *) BUNtail(bi, p);

		if (d == dbl_nil)
			r = dbl_nil;
		else if (fabs(d) + *theta > 89.9)
			r = (dbl) 180.0;
		else {
			s = sin(radians(*theta));
			c1 = cos(radians(d - *theta));
			c2 = cos(radians(d + *theta));
			r = degrees(fabs(atan(s / sqrt(fabs(c1 * c2)))));
		}
		BUNins(bn, BUNhead(bi, p), &r, FALSE);
	}
	BBPkeepref(*res = bn->batCacheid);
	BBPunfix(b->batCacheid);
	return msg;
}

str
month_interval_str(int *ret, str *s, int *d, int *sk)
{
	lng res;

	if (interval_from_str(*s, *d, *sk, &res) < 0)
		throw(SQL, "calc.month_interval", "wrong format (%s)", *s);
	assert((lng) GDK_int_min <= res && res <= (lng) GDK_int_max);
	*ret = (int) res;
	return MAL_SUCCEED;
}

str
second_interval_str(lng *res, str *s, int *d, int *sk)
{
	if (interval_from_str(*s, *d, *sk, res) < 0)
		throw(SQL, "calc.second_interval", "wrong format (%s)", *s);
	return MAL_SUCCEED;
}

str
month_interval(Client cntxt, MalBlkPtr mb, MalStkPtr stk, InstrPtr pci)
{
	int *ret = (int *) getArgReference(stk, pci, 0);
	int k = digits2ek(*(int *) getArgReference(stk, pci, 2));
	int r;

	(void) cntxt;
	(void) mb;
	switch (getArgType(mb, pci, 1)) {
	case TYPE_bte:
		r = stk->stk[getArg(pci, 1)].val.btval;
		break;
	case TYPE_sht:
		r = stk->stk[getArg(pci, 1)].val.shval;
		break;
	case TYPE_int:
		r = stk->stk[getArg(pci, 1)].val.ival;
		break;
	case TYPE_wrd:
		r = (int) stk->stk[getArg(pci, 1)].val.wval;
		break;
	case TYPE_lng:
		r = (int) stk->stk[getArg(pci, 1)].val.lval;
		break;
	default:
		throw(ILLARG, "calc.month_interval", "illegal argument");
	}
	switch (k) {
	case iyear:
		r *= 12;
		break;
	case imonth:
		break;
	default:
		throw(ILLARG, "calc.month_interval", "illegal argument");
	}
	*ret = r;
	return MAL_SUCCEED;
}

str
second_interval(Client cntxt, MalBlkPtr mb, MalStkPtr stk, InstrPtr pci)
{
	lng *ret = (lng *) getArgReference(stk, pci, 0), r;
	int k = digits2ek(*(int *) getArgReference(stk, pci, 2)), scale = 0;

	(void) cntxt;
	if (pci->argc > 3) 
		scale = *(int*) getArgReference(stk, pci, 3);
	switch (getArgType(mb, pci, 1)) {
	case TYPE_bte:
		r = stk->stk[getArg(pci, 1)].val.btval;
		break;
	case TYPE_sht:
		r = stk->stk[getArg(pci, 1)].val.shval;
		break;
	case TYPE_int:
		r = stk->stk[getArg(pci, 1)].val.ival;
		break;
	case TYPE_wrd:
		r = stk->stk[getArg(pci, 1)].val.wval;
		break;
	case TYPE_lng:
		r = stk->stk[getArg(pci, 1)].val.lval;
		break;
	default:
		throw(ILLARG, "calc.sec_interval", "illegal argument");
	}
	switch (k) {
	case iday:
		r *= 24;
	case ihour:
		r *= 60;
	case imin:
		r *= 60;
	case isec:
		r *= 1000;
		break;
	default:
		throw(ILLARG, "calc.sec_interval", "illegal argument");
	}
	if (scale) 
		r /= scales[scale];
	*ret = r;
	return MAL_SUCCEED;
}

str
second_interval_daytime(lng *res, daytime *s, int *d, int *sk)
{
	int k = digits2sk(*d);
	lng r = *(int *) s;

	(void) sk;
	if (daytime_isnil(*s)) {
		*res = lng_nil;
		return MAL_SUCCEED;
	}
	switch (k) {
	case isec:
		break;
	case imin:
		r /= 60000;
		r *= 60000;
		break;
	case ihour:
		r /= 3600000;
		r *= 3600000;
		break;
	case iday:
		r /= (24 * 3600000);
		r *= (24 * 3600000);
		break;
	default:
		throw(ILLARG, "calc.second_interval", "illegal argument");
	}
	*res = r;
	return MAL_SUCCEED;
}

str
SQLcurrent_daytime(Client cntxt, MalBlkPtr mb, MalStkPtr stk, InstrPtr pci)
{
	mvc *m = NULL;
	str msg;
	daytime t, *res = (daytime *) getArgReference(stk, pci, 0);

	if ((msg = getSQLContext(cntxt, mb, &m, NULL)) != NULL)
		return msg;

	if ((msg = MTIMEcurrent_time(&t)) == MAL_SUCCEED)
		*res = t + m->timezone;
	return msg;
}

str
SQLcurrent_timestamp(Client cntxt, MalBlkPtr mb, MalStkPtr stk, InstrPtr pci)
{
	mvc *m = NULL;
	str msg;
	timestamp t, *res = (timestamp *) getArgReference(stk, pci, 0);

	if ((msg = getSQLContext(cntxt, mb, &m, NULL)) != NULL)
		return msg;

	if ((msg = MTIMEcurrent_timestamp(&t)) == MAL_SUCCEED) {
		lng offset = m->timezone;
		return MTIMEtimestamp_add(res, &t, &offset);
	}
	return msg;
}

/* str dump_cache(int *r); */
str
dump_cache(Client cntxt, MalBlkPtr mb, MalStkPtr stk, InstrPtr pci)
{
	mvc *m = NULL;
	str msg;
	int cnt;
	cq *q = NULL;
	BAT *query, *count;
	int *rquery = (int *) getArgReference(stk, pci, 0);
	int *rcount = (int *) getArgReference(stk, pci, 1);

	if ((msg = getSQLContext(cntxt, mb, &m, NULL)) != NULL)
		return msg;
	if ((msg = checkSQLContext(cntxt)) != NULL)
		return msg;
	cnt = m->qc->id;
	query = BATnew(TYPE_void, TYPE_str, cnt);
	if (query == NULL)
		throw(SQL, "sql.dumpcache", MAL_MALLOC_FAIL);
	BATseqbase(query, 0);
	count = BATnew(TYPE_void, TYPE_int, cnt);
	if (count == NULL) {
		BBPreleaseref(query->batCacheid);
		throw(SQL, "sql.dumpcache", MAL_MALLOC_FAIL);
	}
	BATseqbase(count, 0);

	for (q = m->qc->q; q; q = q->next) {
		if (q->type != Q_PREPARE) {
			BUNappend(query, q->codestring, FALSE);
			BUNappend(count, &q->count, FALSE);
		}
	}
	*rquery = query->batCacheid;
	*rcount = count->batCacheid;
	BBPkeepref(*rquery);
	BBPkeepref(*rcount);
	return MAL_SUCCEED;
}

/* str dump_opt_stats(int *r); */
str
dump_opt_stats(Client cntxt, MalBlkPtr mb, MalStkPtr stk, InstrPtr pci)
{
	mvc *m = NULL;
	str msg;
	int cnt;
	BAT *rewrite, *count;
	int *rrewrite = (int *) getArgReference(stk, pci, 0);
	int *rcount = (int *) getArgReference(stk, pci, 1);

	if ((msg = getSQLContext(cntxt, mb, &m, NULL)) != NULL)
		return msg;
	if ((msg = checkSQLContext(cntxt)) != NULL)
		return msg;
	cnt = m->qc->id;
	rewrite = BATnew(TYPE_void, TYPE_str, cnt);
	if (rewrite == NULL)
		throw(SQL, "sql.optstats", MAL_MALLOC_FAIL);
	BATseqbase(rewrite, 0);
	count = BATnew(TYPE_void, TYPE_int, cnt);
	if (count == NULL)
		throw(SQL, "sql.optstats", MAL_MALLOC_FAIL);
	BATseqbase(count, 0);

	BUNappend(rewrite, "joinidx", FALSE);
	BUNappend(count, &m->opt_stats[0], FALSE);
	/* TODO add other rewrites */

	*rrewrite = rewrite->batCacheid;
	*rcount = count->batCacheid;
	BBPkeepref(*rrewrite);
	BBPkeepref(*rcount);
	return MAL_SUCCEED;
}

/* str dump_opt_stats(int *r); */
str
dump_trace(Client cntxt, MalBlkPtr mb, MalStkPtr stk, InstrPtr pci)
{
	int i;
	BAT *t[12];

	(void) cntxt;
	(void) mb;
	TRACEtable(t);
	for (i = 0; i < 12; i++) {
		int id = t[i]->batCacheid;

		*(int *) getArgReference(stk, pci, i) = id;
		BBPkeepref(id);
	}
	return MAL_SUCCEED;
}

str
sql_sessions_wrap(Client cntxt, MalBlkPtr mb, MalStkPtr stk, InstrPtr pci)
{
	return CLTsessions(cntxt, mb, stk, pci);
}

str
sql_querylog_catalog(Client cntxt, MalBlkPtr mb, MalStkPtr stk, InstrPtr pci)
{
	int i;
	BAT *t[7];

	(void) cntxt;
	(void) mb;
	QLOGcatalog(t);
	for (i = 0; i < 7; i++) {
		int id = t[i]->batCacheid;

		*(int *) getArgReference(stk, pci, i) = id;
		BBPkeepref(id);
	}
	return MAL_SUCCEED;
}

str
sql_querylog_calls(Client cntxt, MalBlkPtr mb, MalStkPtr stk, InstrPtr pci)
{
	int i;
	BAT *t[10];

	(void) cntxt;
	(void) mb;
	QLOGcalls(t);
	for (i = 0; i < 10; i++) {
		int id = t[i]->batCacheid;

		*(int *) getArgReference(stk, pci, i) = id;
		BBPkeepref(id);
	}
	return MAL_SUCCEED;
}

str
sql_querylog_empty(Client cntxt, MalBlkPtr mb, MalStkPtr stk, InstrPtr pci)
{
	int *ret = (int *) getArgReference(stk, pci, 0);
	(void) cntxt;
	(void) mb;
	(void) stk;
	(void) pci;
	QLOGempty(ret);
	return MAL_SUCCEED;
}

/* str sql_rowid(oid *rid, ptr v, str *sname, str *tname); */
str
sql_rowid(Client cntxt, MalBlkPtr mb, MalStkPtr stk, InstrPtr pci)
{
	BAT *b;
	mvc *m = NULL;
	str msg;
	sql_schema *s = NULL;
	sql_table *t = NULL;
	sql_column *c = NULL;
	sql_delta *d;
	oid *rid = (oid *) getArgReference(stk, pci, 0);
	str *sname = (str *) getArgReference(stk, pci, 2);
	str *tname = (str *) getArgReference(stk, pci, 3);

	if ((msg = getSQLContext(cntxt, mb, &m, NULL)) != NULL)
		return msg;
	if ((msg = checkSQLContext(cntxt)) != NULL)
		return msg;
	s = mvc_bind_schema(m, *sname);
	if (s == NULL)
		throw(SQL, "sql.rowid", "3F000!Schema missing");
	t = mvc_bind_table(m, s, *tname);
	if (s == NULL)
		throw(SQL, "sql.rowid", "42S02!Table missing");
	if (!s || !t || !t->columns.set->h)
		throw(SQL, "calc.rowid", "42S22!Cannot find column");
	c = t->columns.set->h->data;
	/* HACK, get insert bat */
	b = store_funcs.bind_col(m->session->tr, c, RD_INS);
	/* UGH (move into storage backends!!) */
	d = c->data;
	*rid = d->ibase + BATcount(b);
	BBPunfix(b->batCacheid);
	return MAL_SUCCEED;
}

static str
do_sql_rank_grp(bat *rid, bat *bid, bat *gid, int nrank, int dense, const char *name)
{
	BAT *r, *b, *g;
	BUN p, q;
	BATiter bi, gi;
	int (*ocmp) (const void *, const void *);
	int (*gcmp) (const void *, const void *);
	const void *oc, *gc, *on, *gn;
	int rank = 1;
	int c;

	if ((b = BATdescriptor(*bid)) == NULL)
		throw(SQL, name, "Cannot access descriptor");
	if ((g = BATdescriptor(*gid)) == NULL) {
		BBPreleaseref(b->batCacheid);
		throw(SQL, name, "Cannot access descriptor");
	}
	bi = bat_iterator(b);
	gi = bat_iterator(g);
	ocmp = BATatoms[b->ttype].atomCmp;
	gcmp = BATatoms[g->ttype].atomCmp;
	oc = BUNtail(bi, BUNfirst(b));
	gc = BUNtail(gi, BUNfirst(g));
	if (!ALIGNsynced(b, g)) {
		BBPreleaseref(b->batCacheid);
		BBPreleaseref(g->batCacheid);
		throw(SQL, name, "bats not aligned");
	}
/*
	if (!BATtordered(b)) {
		BBPreleaseref(b->batCacheid);
		BBPreleaseref(g->batCacheid);
		throw(SQL, name, "bat not sorted");
	}
*/
	r = BATnew(TYPE_oid, TYPE_int, BATcount(b));
	if (r == NULL) {
		BBPreleaseref(b->batCacheid);
		BBPreleaseref(g->batCacheid);
		throw(SQL, name, "cannot allocate result bat");
	}
	BATloop(b, p, q) {
		on = BUNtail(bi, p);
		gn = BUNtail(gi, p);

		if ((c = ocmp(on, oc)) != 0)
			rank = nrank;
		if (gcmp(gn, gc) != 0)
			c = rank = nrank = 1;
		oc = on;
		gc = gn;
		BUNins(r, BUNhead(bi, p), &rank, FALSE);
		nrank += !dense || c;
	}
	BBPunfix(b->batCacheid);
	BBPunfix(g->batCacheid);
	BBPkeepref(*rid = r->batCacheid);
	return MAL_SUCCEED;
}

static str
do_sql_rank(bat *rid, bat *bid, int nrank, int dense, const char *name)
{
	BAT *r, *b;
	BATiter bi;
	int (*cmp) (const void *, const void *);
	const void *cur, *n;
	BUN p, q;
	int rank = 1;
	int c;

	if ((b = BATdescriptor(*bid)) == NULL)
		throw(SQL, name, "Cannot access descriptor");
	if (!BATtordered(b) && !BATtrevordered(b))
		throw(SQL, name, "bat not sorted");

	bi = bat_iterator(b);
	cmp = BATatoms[b->ttype].atomCmp;
	cur = BUNtail(bi, BUNfirst(b));
	r = BATnew(TYPE_oid, TYPE_int, BATcount(b));
	if (r == NULL) {
		BBPreleaseref(b->batCacheid);
		throw(SQL, name, "cannot allocate result bat");
	}
	if (BATtdense(b)) {
		BATloop(b, p, q) {
			BUNins(r, BUNhead(bi, p), &rank, FALSE);
			rank++;
		}
	} else {
		BATloop(b, p, q) {
			n = BUNtail(bi, p);
			if ((c = cmp(n, cur)) != 0)
				rank = nrank;
			cur = n;
			BUNins(r, BUNhead(bi, p), &rank, FALSE);
			nrank += !dense || c;
		}
	}
	BBPunfix(b->batCacheid);
	BBPkeepref(*rid = r->batCacheid);
	return MAL_SUCCEED;
}

str
sql_rank_grp(bat *rid, bat *bid, bat *gid, bat *gpe)
{
	(void) gpe;
	return do_sql_rank_grp(rid, bid, gid, 1, 0, "sql.rank_grp");
}

str
sql_dense_rank_grp(bat *rid, bat *bid, bat *gid, bat *gpe)
{
	(void) gpe;
	return do_sql_rank_grp(rid, bid, gid, 2, 1, "sql.dense_rank_grp");
}

str
sql_rank(bat *rid, bat *bid)
{
	return do_sql_rank(rid, bid, 1, 0, "sql.rank");
}

str
sql_dense_rank(bat *rid, bat *bid)
{
	return do_sql_rank(rid, bid, 2, 1, "sql.dense_rank");
}

str
SQLargRecord(Client cntxt, MalBlkPtr mb, MalStkPtr stk, InstrPtr pci)
{
	str s, t, *ret;

	(void) cntxt;
	ret = (str *) getArgReference(stk, pci, 0);
	s = instruction2str(mb, stk, getInstrPtr(mb, 0), LIST_MAL_DEBUG);
	t = strchr(s, ' ');
	*ret = GDKstrdup(t ? t + 1 : s);
	GDKfree(s);
	return MAL_SUCCEED;
}

/*
 * The table is searched for all columns and they are
 * re-clustered on the hash value over the  primary key.
 * Initially the first column
 */

str
SQLcluster1(Client cntxt, MalBlkPtr mb, MalStkPtr stk, InstrPtr pci)
{
	str *sch = (str *) getArgReference(stk, pci, 1);
	str *tbl = (str *) getArgReference(stk, pci, 2);
	sql_trans *tr;
	sql_schema *s;
	sql_table *t;
	sql_column *c;
	mvc *m = NULL;
	str msg;
	int first = 1;
	bat mid, hid, bid;
	BAT *map = NULL, *b;
	node *o;

	if ((msg = getSQLContext(cntxt, mb, &m, NULL)) != NULL)
		return msg;
	if ((msg = checkSQLContext(cntxt)) != NULL)
		return msg;
	s = mvc_bind_schema(m, *sch);
	if (s == NULL)
		throw(SQL, "sql.cluster", "3F000!Schema missing");
	t = mvc_bind_table(m, s, *tbl);
	if (t == NULL)
		throw(SQL, "sql.cluster", "42S02!Table missing");
	tr = m->session->tr;
	t->base.wtime = s->base.wtime = tr->wtime = tr->wstime;
	t->base.rtime = s->base.rtime = tr->rtime = tr->stime;

	/* actually build the hash on the multi-column primary key */

	for (o = t->columns.set->h; o; o = o->next) {
		sql_delta *d;
		c = o->data;
		if (first) {
			first = 0;
			b = store_funcs.bind_col(tr, c, 0);
			msg = CLUSTER_key(&hid, &b->batCacheid);
			BBPreleaseref(b->batCacheid);
			if (msg)
				return msg;
			msg = CLUSTER_map(&mid, &hid);
			BBPdecref(hid, TRUE);
			if (msg)
				return msg;
			map = BATdescriptor(mid);
			if (map == NULL)
				throw(SQL, "sql.cluster", "Can not access descriptor");
		}

		b = store_funcs.bind_col(tr, c, 0);
		if (b == NULL)
			throw(SQL, "sql.cluster", "Can not access descriptor");
		msg = CLUSTER_apply(&bid, b, map);
		BBPreleaseref(b->batCacheid);
		if (msg) {
			BBPreleaseref(map->batCacheid);
			return msg;
		}
		d = c->data;
		if (d->bid)
			BBPdecref(d->bid, TRUE);
		if (d->ibid)
			BBPdecref(d->ibid, TRUE);
		d->bid = 0;
		d->ibase = 0;
		d->ibid = bid;	/* use the insert bat */
		c->base.wtime = tr->wstime;
		c->base.rtime = tr->stime;
	}
	/* bat was cleared */
	t->cleared = 1;
	if (map) {
		BBPreleaseref(map->batCacheid);
		BBPdecref(mid, TRUE);
	}
	return MAL_SUCCEED;
}

str
SQLcluster2(Client cntxt, MalBlkPtr mb, MalStkPtr stk, InstrPtr pci)
{
	str *sch = (str *) getArgReference(stk, pci, 1);
	str *tbl = (str *) getArgReference(stk, pci, 2);
	sql_trans *tr;
	sql_schema *s;
	sql_table *t;
	sql_column *c;
	mvc *m = NULL;
	str msg;
	int first = 1;
	bat mid, hid, bid;
	BAT *b;
	node *o;

	if ((msg = getSQLContext(cntxt, mb, &m, NULL)) != NULL)
		return msg;
	if ((msg = checkSQLContext(cntxt)) != NULL)
		return msg;
	s = mvc_bind_schema(m, *sch);
	if (s == NULL)
		throw(SQL, "sql.cluster", "3F000!Schema missing");
	t = mvc_bind_table(m, s, *tbl);
	if (t == NULL)
		throw(SQL, "sql.cluster", "42S02!Table missing");
	tr = m->session->tr;

	t->base.wtime = s->base.wtime = tr->wtime = tr->wstime;
	t->base.rtime = s->base.rtime = tr->rtime = tr->stime;
	for (o = t->columns.set->h; o; o = o->next) {
		sql_delta *d;
		c = o->data;
		if (first) {
			bat psum;
			unsigned int bits = 10, off = 0;
			first = 0;
			b = store_funcs.bind_col(tr, c, 0);
			msg = MKEYbathash(&hid, &b->batCacheid);
			BBPreleaseref(b->batCacheid);
			if (msg)
				return msg;
			msg = CLS_create_wrd(&psum, &mid, &hid, &bits, &off);
			BBPdecref(hid, TRUE);
			BBPdecref(psum, TRUE);
			if (msg)
				return msg;
		}

		b = store_funcs.bind_col(tr, c, 0);
		if (b == NULL)
			throw(SQL, "sql.cluster", "Can not access descriptor");
		msg = CLS_map(&bid, &mid, &b->batCacheid);
		BBPreleaseref(b->batCacheid);
		if (msg) {
			BBPreleaseref(bid);
			return msg;
		}

		d = c->data;
		if (d->bid)
			BBPdecref(d->bid, TRUE);
		if (d->ibid)
			BBPdecref(d->ibid, TRUE);
		d->bid = 0;
		d->ibase = 0;
		d->ibid = bid;	/* use the insert bat */

		c->base.wtime = tr->wstime;
		c->base.rtime = tr->stime;
	}
	/* bat was cleared */
	t->cleared = 1;
	return MAL_SUCCEED;
}

/*
 * Vacuum cleaning tables
 * Shrinking and re-using space to vacuum clean the holes in the relations.
 */
static str
vacuum(Client cntxt, MalBlkPtr mb, MalStkPtr stk, InstrPtr pci, str (*func) (int *, int *, int *), const char *name)
{
	str *sch = (str *) getArgReference(stk, pci, 1);
	str *tbl = (str *) getArgReference(stk, pci, 2);
	sql_trans *tr;
	sql_schema *s;
	sql_table *t;
	sql_column *c;
	mvc *m = NULL;
	str msg;
	bat bid;
	BAT *b, *del;
	node *o;
	int i, bids[2049];

	if ((msg = getSQLContext(cntxt, mb, &m, NULL)) != NULL)
		return msg;
	if ((msg = checkSQLContext(cntxt)) != NULL)
		return msg;
	s = mvc_bind_schema(m, *sch);
	if (s == NULL)
		throw(SQL, name, "3F000!Schema missing");
	t = mvc_bind_table(m, s, *tbl);
	if (t == NULL)
		throw(SQL, name, "42S02!Table missing");

	if (m->user_id != USER_MONETDB)
		throw(SQL, name, "42000!insufficient privileges");
	if ((!list_empty(t->idxs.set) || !list_empty(t->keys.set)))
		throw(SQL, name, "%s not allowed on tables with indices", name + 4);
	if (has_snapshots(m->session->tr))
		throw(SQL, name, "%s not allowed on snapshots", name + 4);
	if (!m->session->auto_commit)
		throw(SQL, name, "%s only allowed in auto commit mode", name + 4);

	tr = m->session->tr;

	/* get the deletions BAT */
	del = mvc_bind_dbat(m, *sch, *tbl, RD_INS);

	i = 0;
	bids[i] = 0;
	for (o = t->columns.set->h; o; o = o->next, i++) {
		c = o->data;
		b = store_funcs.bind_col(tr, c, 0);
		if (b == NULL || (msg = (*func) (&bid, &(b->batCacheid), &(del->batCacheid))) != NULL) {
			for (i--; i >= 0; i--)
				BBPdecref(bids[i], TRUE);
			if (b)
				BBPreleaseref(b->batCacheid);
			BBPreleaseref(del->batCacheid);
			if (!msg)
				throw(SQL, name, "Can not access descriptor");
			return msg;
		}
		BBPreleaseref(b->batCacheid);
		if (i < 2048) {
			bids[i] = bid;
			bids[i + 1] = 0;
		}
	}
	if (i >= 2048) {
		for (i--; i >= 0; i--)
			BBPdecref(bids[i], TRUE);
		throw(SQL, name, "Too many columns to handle, use copy instead");
	}

	mvc_clear_table(m, t);
	for (o = t->columns.set->h, i = 0; o; o = o->next, i++) {
		sql_column *c = o->data;
		BAT *ins = BATdescriptor(bids[i]);	/* use the insert bat */

		store_funcs.append_col(tr, c, ins, TYPE_bat);
		BBPreleaseref(ins->batCacheid);
		BBPdecref(bids[i], TRUE);
	}
	/* TODO indices */
	return MAL_SUCCEED;
}

str
SQLshrink(Client cntxt, MalBlkPtr mb, MalStkPtr stk, InstrPtr pci)
{
	return vacuum(cntxt, mb, stk, pci, BKCshrinkBAT, "sql.shrink");
}

str
SQLreuse(Client cntxt, MalBlkPtr mb, MalStkPtr stk, InstrPtr pci)
{
	return vacuum(cntxt, mb, stk, pci, BKCreuseBAT, "sql.reuse");
}

/*
 * The vacuum operation inspects the table for ordered properties and
 * will keep them.  To avoid expensive shuffles, the reorganisation is
 * balanced by the number of outstanding deletions.
 */
str
SQLvacuum(Client cntxt, MalBlkPtr mb, MalStkPtr stk, InstrPtr pci)
{
	str *sch = (str *) getArgReference(stk, pci, 1);
	str *tbl = (str *) getArgReference(stk, pci, 2);
	sql_trans *tr;
	sql_schema *s;
	sql_table *t;
	sql_column *c;
	mvc *m = NULL;
	str msg;
	BAT *b, *del;
	node *o;
	int ordered = 0;
	BUN cnt = 0;

	if ((msg = getSQLContext(cntxt, mb, &m, NULL)) != NULL)
		return msg;
	if ((msg = checkSQLContext(cntxt)) != NULL)
		return msg;
	s = mvc_bind_schema(m, *sch);
	if (s == NULL)
		throw(SQL, "sql.vacuum", "3F000!Schema missing");
	t = mvc_bind_table(m, s, *tbl);
	if (t == NULL)
		throw(SQL, "sql.vacuum", "42S02!Table missing");

	if (m->user_id != USER_MONETDB)
		throw(SQL, "sql.vacuum", "42000!insufficient privileges");
	if ((!list_empty(t->idxs.set) || !list_empty(t->keys.set)))
		throw(SQL, "sql.vacuum", "vacuum not allowed on tables with indices");
	if (has_snapshots(m->session->tr))
		throw(SQL, "sql.vacuum", "vacuum not allowed on snapshots");

	tr = m->session->tr;

	for (o = t->columns.set->h; o && ordered == 0; o = o->next) {
		c = o->data;
		b = store_funcs.bind_col(tr, c, 0);
		if (b == NULL)
			throw(SQL, "sql.vacuum", "Can not access descriptor");
		ordered |= BATtordered(b);
		cnt = BATcount(b);
		BBPreleaseref(b->batCacheid);
	}

	/* get the deletions BAT */
	del = mvc_bind_dbat(m, *sch, *tbl, RD_INS);

	/* now decide on the algorithm */
	if (ordered) {
		if (BATcount(del) > cnt / 20)
			SQLshrink(cntxt, mb, stk, pci);
	} else
		SQLreuse(cntxt, mb, stk, pci);

	BBPreleaseref(del->batCacheid);
	return MAL_SUCCEED;
}

/*
 * The drop_hash operation cleans up any hash indices on any of the tables columns.
 */
str
SQLdrop_hash(Client cntxt, MalBlkPtr mb, MalStkPtr stk, InstrPtr pci)
{
	str *sch = (str *) getArgReference(stk, pci, 1);
	str *tbl = (str *) getArgReference(stk, pci, 2);
	sql_schema *s;
	sql_table *t;
	sql_column *c;
	mvc *m = NULL;
	str msg;
	BAT *b;
	node *o;

	if ((msg = getSQLContext(cntxt, mb, &m, NULL)) != NULL)
		return msg;
	if ((msg = checkSQLContext(cntxt)) != NULL)
		return msg;
	s = mvc_bind_schema(m, *sch);
	if (s == NULL)
		throw(SQL, "sql.drop_hash", "3F000!Schema missing");
	t = mvc_bind_table(m, s, *tbl);
	if (t == NULL)
		throw(SQL, "sql.drop_hash", "42S02!Table missing");

	for (o = t->columns.set->h; o; o = o->next) {
		c = o->data;
		b = store_funcs.bind_col(m->session->tr, c, RDONLY);
		if (b == NULL)
			throw(SQL, "sql.drop_hash", "Can not access descriptor");
		HASHdestroy(b);
		BBPreleaseref(b->batCacheid);
	}
	return MAL_SUCCEED;
}

<<<<<<< HEAD
=======
/*
 * Take a SQL table and compress its columns using the dictionary
 * compression scheme.
 */
static str
compression(Client cntxt, MalBlkPtr mb, MalStkPtr stk, InstrPtr pci, int compr)
{
	str *sch = (str *) getArgReference(stk, pci, 1);
	str *tbl = (str *) getArgReference(stk, pci, 2);
	sql_schema *s;
	sql_table *t;
	mvc *m = NULL;
	str msg;
	sql_trans *tr;
	node *o;
	char buf[BUFSIZ], *nme = buf;
	int ret;

	if ((msg = getSQLContext(cntxt, mb, &m, NULL)) != NULL)
		return msg;
	if ((msg = checkSQLContext(cntxt)) != NULL)
		return msg;
	tr = m->session->tr;
	s = mvc_bind_schema(m, *sch);
	if (s == NULL)
		throw(SQL, "sql.cluster", "3F000!Schema missing");
	t = mvc_bind_table(m, s, *tbl);
	if (t == NULL)
		throw(SQL, "sql.cluster", "42S02!Table missing");

	/* actually build the hash on the multi-column primary key */

	for (o = t->columns.set->h; msg == MAL_SUCCEED && o; o = o->next) {
		BAT *b, *e;
		sql_delta *d;
		sql_column *c = o->data;

		b = store_funcs.bind_col(tr, c, 0);
		if (b == NULL)
			throw(SQL, "sql.compress", "Can not access descriptor");
		e = BATnew(b->htype, b->ttype, 0);
		if (e == NULL) {
			BBPreleaseref(b->batCacheid);
			throw(SQL, "sql.compression", MAL_MALLOC_FAIL);
		}
		BATsetaccess(e, BAT_READ);
		d = c->data;
		if (d->bid)
			BBPdecref(d->bid, TRUE);
		if (d->ibid)
			BBPdecref(d->ibid, TRUE);
		d->bid = 0;
		d->ibase = 0;
		d->ibid = e->batCacheid;	/* use the insert bat */
		c->base.wtime = tr->wstime;
		c->base.rtime = tr->stime;
		snprintf(buf, BUFSIZ, "%s/%s/%s/0", *sch, *tbl, c->base.name);
		if (compr)
			msg = DICTcompress(&ret, &nme, &b->batCacheid);
		else
			msg = DICTdecompress(&ret, &nme);
		BBPkeepref(e->batCacheid);
		BBPreleaseref(b->batCacheid);
	}
	/* bat was cleared */
	t->cleared = 1;
	t->base.wtime = s->base.wtime = tr->wtime = tr->wstime;
	t->base.rtime = s->base.rtime = tr->rtime = tr->stime;
	return msg;
}

str
SQLnewDictionary(Client cntxt, MalBlkPtr mb, MalStkPtr stk, InstrPtr pci)
{
	return compression(cntxt, mb, stk, pci, 1);
}

str
SQLdropDictionary(Client cntxt, MalBlkPtr mb, MalStkPtr stk, InstrPtr pci)
{
	return compression(cntxt, mb, stk, pci, 0);
}

/*
 * LZ compression is inherited from the underlying stream implementation.
 */
static str
gzcompression(Client cntxt, MalBlkPtr mb, MalStkPtr stk, InstrPtr pci, str (*func) (int *, int *, str *), const char *name)
{
	str *sch = (str *) getArgReference(stk, pci, 1);
	str *tbl = (str *) getArgReference(stk, pci, 2);
	sql_schema *s;
	sql_table *t;
	mvc *m = NULL;
	str msg;
	sql_trans *tr;
	node *o;
	int ret, i;
	char buf[PATHLENGTH], *sbuf = buf;

	if ((msg = getSQLContext(cntxt, mb, &m, NULL)) != NULL)
		return msg;
	if ((msg = checkSQLContext(cntxt)) != NULL)
		return msg;
	tr = m->session->tr;
	s = mvc_bind_schema(m, *sch);
	if (s == NULL)
		throw(SQL, name, "3F000!Schema missing");
	t = mvc_bind_table(m, s, *tbl);
	if (t == NULL)
		throw(SQL, name, "42S02!Table missing");

	/* actually build the hash on the multi-column primary key */

	for (o = t->columns.set->h; msg == MAL_SUCCEED && o; o = o->next) {
		BAT *b;
		sql_column *c = o->data;

		for (i = 0; i < 3; i++) {
			b = store_funcs.bind_col(tr, c, i);
			if (b == NULL)
				throw(SQL, name, "Can not access descriptor");
			snprintf(buf, PATHLENGTH, "%s_%s_%s_%d", *sch, *tbl, c->base.name, i);
			msg = (*func) (&ret, &b->batCacheid, &sbuf);
			BBPreleaseref(b->batCacheid);
		}
	}
	return msg;
}

str
SQLgzcompress(Client cntxt, MalBlkPtr mb, MalStkPtr stk, InstrPtr pci)
{
	return gzcompression(cntxt, mb, stk, pci, CMDbbpcompress, "sql.gzcompress");
}

str
SQLgzdecompress(Client cntxt, MalBlkPtr mb, MalStkPtr stk, InstrPtr pci)
{
	return gzcompression(cntxt, mb, stk, pci, CMDbbpdecompress, "sql.gzdecompress");
}

str
SQLtruncate(Client cntxt, MalBlkPtr mb, MalStkPtr stk, InstrPtr pci)
{
	return gzcompression(cntxt, mb, stk, pci, CMDbbptruncate, "sql.truncate");
}

str
SQLexpand(Client cntxt, MalBlkPtr mb, MalStkPtr stk, InstrPtr pci)
{
	return gzcompression(cntxt, mb, stk, pci, CMDbbpexpand, "sql.expand");
}
>>>>>>> 1ca746ad

/* after an update on the optimizer catalog, we have to change
 * the internal optimizer pipe line administration
 * The minimal and default pipelines may not be changed.
*/
str
SQLoptimizersUpdate(Client cntxt, MalBlkPtr mb, MalStkPtr stk, InstrPtr pci)
{
	mvc *m = NULL;
	str msg;

	if ((msg = getSQLContext(cntxt, mb, &m, NULL)) != NULL)
		return msg;
	if ((msg = checkSQLContext(cntxt)) != NULL)
		return msg;
	/* find the optimizer pipeline */
	(void) stk;
	(void) pci;
	throw(SQL, "updateOptimizer", PROGRAM_NYI);
}

/*
 * Inspection of the actual storage footprint is a recurring question of users.
 * This is modelled as a generic SQL table producing function.
 * create function storage()
 * returns table ("schema" string, "table" string, "column" string, "type" string, location string, "count" bigint, width int, columnsize bigint, heapsize bigint indices bigint, sorted int)
 * external name sql.storage;
 */
str
sql_storage(Client cntxt, MalBlkPtr mb, MalStkPtr stk, InstrPtr pci)
{
	BAT *sch, *tab, *col, *type, *loc, *cnt, *atom, *size, *heap, *indices, *sort, *imprints;
	mvc *m = NULL;
	str msg;
	sql_trans *tr;
	node *nsch, *ntab, *ncol;
	int w;
	int *rsch = (int *) getArgReference(stk, pci, 0);
	int *rtab = (int *) getArgReference(stk, pci, 1);
	int *rcol = (int *) getArgReference(stk, pci, 2);
	int *rtype = (int *) getArgReference(stk, pci, 3);
	int *rloc = (int *) getArgReference(stk, pci, 4);
	int *rcnt = (int *) getArgReference(stk, pci, 5);
	int *ratom = (int *) getArgReference(stk, pci, 6);
	int *rsize = (int *) getArgReference(stk, pci, 7);
	int *rheap = (int *) getArgReference(stk, pci, 8);
	int *rindices = (int *) getArgReference(stk, pci, 9);
	int *rimprints = (int *) getArgReference(stk, pci, 10);
	int *rsort = (int *) getArgReference(stk, pci, 11);

	if ((msg = getSQLContext(cntxt, mb, &m, NULL)) != NULL)
		return msg;
	if ((msg = checkSQLContext(cntxt)) != NULL)
		return msg;

	tr = m->session->tr;
	sch = BATnew(TYPE_void, TYPE_str, 0);
	BATseqbase(sch, 0);
	tab = BATnew(TYPE_void, TYPE_str, 0);
	BATseqbase(tab, 0);
	col = BATnew(TYPE_void, TYPE_str, 0);
	BATseqbase(col, 0);
	type = BATnew(TYPE_void, TYPE_str, 0);
	BATseqbase(type, 0);
	loc = BATnew(TYPE_void, TYPE_str, 0);
	BATseqbase(loc, 0);
	cnt = BATnew(TYPE_void, TYPE_lng, 0);
	BATseqbase(cnt, 0);
	atom = BATnew(TYPE_void, TYPE_int, 0);
	BATseqbase(atom, 0);
	size = BATnew(TYPE_void, TYPE_lng, 0);
	BATseqbase(size, 0);
	heap = BATnew(TYPE_void, TYPE_lng, 0);
	BATseqbase(heap, 0);
	indices = BATnew(TYPE_void, TYPE_lng, 0);
	BATseqbase(indices, 0);
	imprints = BATnew(TYPE_void, TYPE_lng, 0);
	BATseqbase(imprints, 0);
	sort = BATnew(TYPE_void, TYPE_bit, 0);
	BATseqbase(sort, 0);
	if (sch == NULL || tab == NULL || col == NULL || type == NULL || loc == NULL || imprints == NULL || sort == NULL || cnt == NULL || atom == NULL || size == NULL || heap == NULL || indices == NULL) {
		if (sch)
			BBPreleaseref(sch->batCacheid);
		if (tab)
			BBPreleaseref(tab->batCacheid);
		if (col)
			BBPreleaseref(col->batCacheid);
		if (loc)
			BBPreleaseref(loc->batCacheid);
		if (cnt)
			BBPreleaseref(cnt->batCacheid);
		if (type)
			BBPreleaseref(type->batCacheid);
		if (atom)
			BBPreleaseref(atom->batCacheid);
		if (size)
			BBPreleaseref(size->batCacheid);
		if (heap)
			BBPreleaseref(heap->batCacheid);
		if (indices)
			BBPreleaseref(indices->batCacheid);
		if (imprints)
			BBPreleaseref(imprints->batCacheid);
		if (sort)
			BBPreleaseref(sort->batCacheid);
		throw(SQL, "sql.storage", MAL_MALLOC_FAIL);
	}
	for (nsch = tr->schemas.set->h; nsch; nsch = nsch->next) {
		sql_base *b = nsch->data;
		sql_schema *s = (sql_schema *) nsch->data;
		if (isalpha((int) b->name[0]))

			if (s->tables.set)
				for (ntab = (s)->tables.set->h; ntab; ntab = ntab->next) {
					sql_base *bt = ntab->data;
					sql_table *t = (sql_table *) bt;
					if (isTable(t))
						if (t->columns.set)
							for (ncol = (t)->columns.set->h; ncol; ncol = ncol->next) {
								sql_base *bc = ncol->data;
								sql_column *c = (sql_column *) ncol->data;
								BAT *bn = store_funcs.bind_col(tr, c, 0);
								lng sz;

								/*printf("schema %s.%s.%s" , b->name, bt->name, bc->name); */
								sch = BUNappend(sch, b->name, FALSE);
								tab = BUNappend(tab, bt->name, FALSE);
								col = BUNappend(col, bc->name, FALSE);
								type = BUNappend(type, c->type.type->sqlname, FALSE);

								/*printf(" cnt "BUNFMT, BATcount(bn)); */
								sz = BATcount(bn);
								cnt = BUNappend(cnt, &sz, FALSE);

								/*printf(" loc %s", BBP_physical(bn->batCacheid)); */
								loc = BUNappend(loc, BBP_physical(bn->batCacheid), FALSE);
								/*printf(" width %d", bn->T->width); */
								w = bn->T->width;
								if (bn->ttype == TYPE_str) {
									BUN p, q;
									double sum = 0;
									BATiter bi = bat_iterator(bn);
									lng cnt1, cnt2 = cnt1 = (lng) BATcount(bn);

									/* just take a sample */
									if (cnt1 > 512)
										cnt1 = cnt2 = 512;
									BATloop(bn, p, q) {
										str s = BUNtail(bi, p);
										if (s != NULL && strcmp(s, str_nil))
											sum += (int) strlen(s);
										if (--cnt1 <= 0)
											break;
									}
									if (cnt2)
										w = (int) (sum / cnt2);
								}
								atom = BUNappend(atom, &w, FALSE);

								sz = tailsize(bn, BATcount(bn));
								sz += headsize(bn, BATcount(bn));
								size = BUNappend(size, &sz, FALSE);

								sz = bn->T->vheap ? bn->T->vheap->size : 0;
								sz += bn->H->vheap ? bn->H->vheap->size : 0;
								heap = BUNappend(heap, &sz, FALSE);

								sz = bn->T->hash ? bn->T->hash->heap->size : 0;
								sz += bn->H->hash ? bn->H->hash->heap->size : 0;
								indices = BUNappend(indices, &sz, FALSE);
								sz = IMPSimprintsize(bn);
								imprints = BUNappend(imprints, &sz, FALSE);
								/*printf(" indices "BUNFMT, bn->T->hash?bn->T->hash->heap->size:0); */
								/*printf("\n"); */

								w = BATtordered(bn);
								sort = BUNappend(sort, &w, FALSE);
								BBPunfix(bn->batCacheid);
							}

					if (isTable(t))
						if (t->idxs.set)
							for (ncol = (t)->idxs.set->h; ncol; ncol = ncol->next) {
								sql_base *bc = ncol->data;
								sql_idx *c = (sql_idx *) ncol->data;
								if (c->type != no_idx) {
									BAT *bn = store_funcs.bind_idx(tr, c, 0);
									lng sz;

									/*printf("schema %s.%s.%s" , b->name, bt->name, bc->name); */
									sch = BUNappend(sch, b->name, FALSE);
									tab = BUNappend(tab, bt->name, FALSE);
									col = BUNappend(col, bc->name, FALSE);
									type = BUNappend(type, "oid", FALSE);

									/*printf(" cnt "BUNFMT, BATcount(bn)); */
									sz = BATcount(bn);
									cnt = BUNappend(cnt, &sz, FALSE);

									/*printf(" loc %s", BBP_physical(bn->batCacheid)); */
									loc = BUNappend(loc, BBP_physical(bn->batCacheid), FALSE);
									/*printf(" width %d", bn->T->width); */
									w = bn->T->width;
									if (bn->ttype == TYPE_str) {
										BUN p, q;
										double sum = 0;
										BATiter bi = bat_iterator(bn);
										lng cnt1, cnt2 = cnt1 = BATcount(bn);

										/* just take a sample */
										if (cnt1 > 512)
											cnt1 = cnt2 = 512;
										BATloop(bn, p, q) {
											str s = BUNtail(bi, p);
											if (s != NULL && strcmp(s, str_nil))
												sum += (int) strlen(s);
											if (--cnt1 <= 0)
												break;
										}
										if (cnt2)
											w = (int) (sum / cnt2);
									}
									atom = BUNappend(atom, &w, FALSE);
									/*printf(" size "BUNFMT, tailsize(bn,BATcount(bn)) + (bn->T->vheap? bn->T->vheap->size:0)); */
									sz = tailsize(bn, BATcount(bn));
									sz += headsize(bn, BATcount(bn));
									size = BUNappend(size, &sz, FALSE);

									sz = bn->T->vheap ? bn->T->vheap->size : 0;
									sz += bn->H->vheap ? bn->H->vheap->size : 0;
									heap = BUNappend(heap, &sz, FALSE);

									sz = bn->T->hash ? bn->T->hash->heap->size : 0;
									sz += bn->H->hash ? bn->H->hash->heap->size : 0;
									indices = BUNappend(indices, &sz, FALSE);
									sz = IMPSimprintsize(bn);
									imprints = BUNappend(imprints, &sz, FALSE);
									/*printf(" indices "BUNFMT, bn->T->hash?bn->T->hash->heap->size:0); */
									/*printf("\n"); */
									w = BATtordered(bn);
									sort = BUNappend(sort, &w, FALSE);
									BBPunfix(bn->batCacheid);
								}
							}

				}
	}

	BBPkeepref(*rsch = sch->batCacheid);
	BBPkeepref(*rtab = tab->batCacheid);
	BBPkeepref(*rcol = col->batCacheid);
	BBPkeepref(*rloc = loc->batCacheid);
	BBPkeepref(*rtype = type->batCacheid);
	BBPkeepref(*rcnt = cnt->batCacheid);
	BBPkeepref(*ratom = atom->batCacheid);
	BBPkeepref(*rsize = size->batCacheid);
	BBPkeepref(*rheap = heap->batCacheid);
	BBPkeepref(*rindices = indices->batCacheid);
	BBPkeepref(*rimprints = imprints->batCacheid);
	BBPkeepref(*rsort = sort->batCacheid);
	return MAL_SUCCEED;
}

str
RAstatement(Client cntxt, MalBlkPtr mb, MalStkPtr stk, InstrPtr pci)
{
	int pos = 0;
	str *expr = (str *) getArgReference(stk, pci, 1);
	bit *opt = (bit *) getArgReference(stk, pci, 2);
	backend *b = NULL;
	mvc *m = NULL;
	str msg;
	sql_rel *rel;
	list *refs;

	if ((msg = getSQLContext(cntxt, mb, &m, &b)) != NULL)
		return msg;
	if ((msg = checkSQLContext(cntxt)) != NULL)
		return msg;
	if (!m->sa)
		m->sa = sa_create();
	refs = sa_list(m->sa);
	rel = rel_read(m, *expr, &pos, refs);
	if (rel) {
		int oldvtop = cntxt->curprg->def->vtop;
		int oldstop = cntxt->curprg->def->stop;
		stmt *s;
		char *msg;
		MalStkPtr oldglb = cntxt->glb;

		if (*opt)
			rel = rel_optimizer(m, rel);
		s = output_rel_bin(m, rel);
		rel_destroy(rel);

		MSinitClientPrg(cntxt, "user", "test");

		/* generate MAL code */
		backend_callinline(b, cntxt, s);
		addQueryToCache(cntxt);

		msg = (str) runMAL(cntxt, cntxt->curprg->def, 0, 0);
		if (!msg) {
			resetMalBlk(cntxt->curprg->def, oldstop);
			freeVariables(cntxt, cntxt->curprg->def, NULL, oldvtop);
		}
		assert(cntxt->glb == 0 || cntxt->glb == oldglb);	/* detect leak */
		cntxt->glb = oldglb;
	}
	return msg;
}

void
freeVariables(Client c, MalBlkPtr mb, MalStkPtr glb, int start)
{
	int i, j;

	for (i = start; i < mb->vtop;) {
		if (glb) {
			if (isVarCleanup(mb, i))
				garbageElement(c, &glb->stk[i]);
			/* clean stack entry */
			glb->stk[i].vtype = TYPE_int;
			glb->stk[i].val.ival = 0;
			glb->stk[i].len = 0;
		}
		clearVariable(mb, i);
		i++;
	}
	mb->vtop = start;
	for (i = j = 0; i < mb->ptop; i++) {
		if (mb->prps[i].var <start) {
			if (i > j)
				mb->prps[j] = mb->prps[i];
			j++;
		}
	}
	mb->ptop = j;
}<|MERGE_RESOLUTION|>--- conflicted
+++ resolved
@@ -4167,162 +4167,6 @@
 	return MAL_SUCCEED;
 }
 
-<<<<<<< HEAD
-=======
-/*
- * Take a SQL table and compress its columns using the dictionary
- * compression scheme.
- */
-static str
-compression(Client cntxt, MalBlkPtr mb, MalStkPtr stk, InstrPtr pci, int compr)
-{
-	str *sch = (str *) getArgReference(stk, pci, 1);
-	str *tbl = (str *) getArgReference(stk, pci, 2);
-	sql_schema *s;
-	sql_table *t;
-	mvc *m = NULL;
-	str msg;
-	sql_trans *tr;
-	node *o;
-	char buf[BUFSIZ], *nme = buf;
-	int ret;
-
-	if ((msg = getSQLContext(cntxt, mb, &m, NULL)) != NULL)
-		return msg;
-	if ((msg = checkSQLContext(cntxt)) != NULL)
-		return msg;
-	tr = m->session->tr;
-	s = mvc_bind_schema(m, *sch);
-	if (s == NULL)
-		throw(SQL, "sql.cluster", "3F000!Schema missing");
-	t = mvc_bind_table(m, s, *tbl);
-	if (t == NULL)
-		throw(SQL, "sql.cluster", "42S02!Table missing");
-
-	/* actually build the hash on the multi-column primary key */
-
-	for (o = t->columns.set->h; msg == MAL_SUCCEED && o; o = o->next) {
-		BAT *b, *e;
-		sql_delta *d;
-		sql_column *c = o->data;
-
-		b = store_funcs.bind_col(tr, c, 0);
-		if (b == NULL)
-			throw(SQL, "sql.compress", "Can not access descriptor");
-		e = BATnew(b->htype, b->ttype, 0);
-		if (e == NULL) {
-			BBPreleaseref(b->batCacheid);
-			throw(SQL, "sql.compression", MAL_MALLOC_FAIL);
-		}
-		BATsetaccess(e, BAT_READ);
-		d = c->data;
-		if (d->bid)
-			BBPdecref(d->bid, TRUE);
-		if (d->ibid)
-			BBPdecref(d->ibid, TRUE);
-		d->bid = 0;
-		d->ibase = 0;
-		d->ibid = e->batCacheid;	/* use the insert bat */
-		c->base.wtime = tr->wstime;
-		c->base.rtime = tr->stime;
-		snprintf(buf, BUFSIZ, "%s/%s/%s/0", *sch, *tbl, c->base.name);
-		if (compr)
-			msg = DICTcompress(&ret, &nme, &b->batCacheid);
-		else
-			msg = DICTdecompress(&ret, &nme);
-		BBPkeepref(e->batCacheid);
-		BBPreleaseref(b->batCacheid);
-	}
-	/* bat was cleared */
-	t->cleared = 1;
-	t->base.wtime = s->base.wtime = tr->wtime = tr->wstime;
-	t->base.rtime = s->base.rtime = tr->rtime = tr->stime;
-	return msg;
-}
-
-str
-SQLnewDictionary(Client cntxt, MalBlkPtr mb, MalStkPtr stk, InstrPtr pci)
-{
-	return compression(cntxt, mb, stk, pci, 1);
-}
-
-str
-SQLdropDictionary(Client cntxt, MalBlkPtr mb, MalStkPtr stk, InstrPtr pci)
-{
-	return compression(cntxt, mb, stk, pci, 0);
-}
-
-/*
- * LZ compression is inherited from the underlying stream implementation.
- */
-static str
-gzcompression(Client cntxt, MalBlkPtr mb, MalStkPtr stk, InstrPtr pci, str (*func) (int *, int *, str *), const char *name)
-{
-	str *sch = (str *) getArgReference(stk, pci, 1);
-	str *tbl = (str *) getArgReference(stk, pci, 2);
-	sql_schema *s;
-	sql_table *t;
-	mvc *m = NULL;
-	str msg;
-	sql_trans *tr;
-	node *o;
-	int ret, i;
-	char buf[PATHLENGTH], *sbuf = buf;
-
-	if ((msg = getSQLContext(cntxt, mb, &m, NULL)) != NULL)
-		return msg;
-	if ((msg = checkSQLContext(cntxt)) != NULL)
-		return msg;
-	tr = m->session->tr;
-	s = mvc_bind_schema(m, *sch);
-	if (s == NULL)
-		throw(SQL, name, "3F000!Schema missing");
-	t = mvc_bind_table(m, s, *tbl);
-	if (t == NULL)
-		throw(SQL, name, "42S02!Table missing");
-
-	/* actually build the hash on the multi-column primary key */
-
-	for (o = t->columns.set->h; msg == MAL_SUCCEED && o; o = o->next) {
-		BAT *b;
-		sql_column *c = o->data;
-
-		for (i = 0; i < 3; i++) {
-			b = store_funcs.bind_col(tr, c, i);
-			if (b == NULL)
-				throw(SQL, name, "Can not access descriptor");
-			snprintf(buf, PATHLENGTH, "%s_%s_%s_%d", *sch, *tbl, c->base.name, i);
-			msg = (*func) (&ret, &b->batCacheid, &sbuf);
-			BBPreleaseref(b->batCacheid);
-		}
-	}
-	return msg;
-}
-
-str
-SQLgzcompress(Client cntxt, MalBlkPtr mb, MalStkPtr stk, InstrPtr pci)
-{
-	return gzcompression(cntxt, mb, stk, pci, CMDbbpcompress, "sql.gzcompress");
-}
-
-str
-SQLgzdecompress(Client cntxt, MalBlkPtr mb, MalStkPtr stk, InstrPtr pci)
-{
-	return gzcompression(cntxt, mb, stk, pci, CMDbbpdecompress, "sql.gzdecompress");
-}
-
-str
-SQLtruncate(Client cntxt, MalBlkPtr mb, MalStkPtr stk, InstrPtr pci)
-{
-	return gzcompression(cntxt, mb, stk, pci, CMDbbptruncate, "sql.truncate");
-}
-
-str
-SQLexpand(Client cntxt, MalBlkPtr mb, MalStkPtr stk, InstrPtr pci)
-{
-	return gzcompression(cntxt, mb, stk, pci, CMDbbpexpand, "sql.expand");
-}
->>>>>>> 1ca746ad
 
 /* after an update on the optimizer catalog, we have to change
  * the internal optimizer pipe line administration
