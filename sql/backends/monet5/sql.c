/*
 * This Source Code Form is subject to the terms of the Mozilla Public
 * License, v. 2.0.  If a copy of the MPL was not distributed with this
 * file, You can obtain one at http://mozilla.org/MPL/2.0/.
 *
 * Copyright 1997 - July 2008 CWI, August 2008 - 2017 MonetDB B.V.
 */

/*
 * authors M Kersten, N Nes
 * SQL support implementation
 * This module contains the wrappers around the SQL
 * multi-version-catalog and support routines copied
 * from the Version 4 code base.
 */
#include "monetdb_config.h"
#include "sql.h"
#include "streams.h"
#include "sql_result.h"
#include "sql_gencode.h"
#include <sql_storage.h>
#include <sql_scenario.h>
#include <store_sequence.h>
#include <sql_optimizer.h>
#include <sql_datetime.h>
#include <rel_optimizer.h>
#include <rel_partition.h>
#include <rel_distribute.h>
#include <rel_select.h>
#include <rel_rel.h>
#include <rel_exp.h>
#include <rel_dump.h>
#include <rel_bin.h>
#include <bbp.h>
#include <opt_pipes.h>
#include <orderidx.h>
#include "clients.h"
#include "mal_instruction.h"
#include "mal_resource.h"

static int
rel_is_table(sql_rel *rel)
{
	if (!rel || is_base(rel->op))
		return 1;
	return 0;
}

static int
exp_is_point_select(sql_exp *e)
{
	if (!e)
		return 1;
	if (e->type == e_cmp && !e->f && e->flag == (int) cmp_equal) {
		sql_exp *r = e->r;
		sql_exp *l = e->l;

		if (!is_func(l->type) && r->card <= CARD_AGGR)
			return 1;
	}
	return 0;
}

static int
rel_no_mitosis(sql_rel *rel)
{
	int is_point = 0;

	if (!rel)
		return 1;
	if (is_project(rel->op))
		return rel_no_mitosis(rel->l);
	if (is_modify(rel->op) && rel->card <= CARD_AGGR)
		return rel_no_mitosis(rel->r);
	if (is_select(rel->op) && rel_is_table(rel->l) && rel->exps) {
		is_point = 0;
		/* just one point expression makes this a point query */
		if (rel->exps->h)
			if (exp_is_point_select(rel->exps->h->data))
				is_point = 1;
	}
	return is_point;
}

static int
rel_need_distinct_query(sql_rel *rel)
{
	int need_distinct = 0;

	while (!need_distinct && rel && is_project(rel->op) && !is_groupby(rel->op))
		rel = rel->l;
	if (!need_distinct && rel && is_groupby(rel->op) && rel->exps) {
		node *n, *m;
		for (n = rel->exps->h; n && !need_distinct; n = n->next) {
			sql_exp *e = n->data;
			if (e->type == e_aggr) {
				list *l = e->l;

				if (l)
					for (m = l->h; m && !need_distinct; m = m->next) {
						sql_exp *a = m->data;

						if (need_distinct(a))
							need_distinct = 1;
					}
			}
		}
	}
	return need_distinct;
}

sql_rel *
sql_symbol2relation(mvc *c, symbol *sym)
{
	sql_rel *r;

	r = rel_semantic(c, sym);
	if (!r)
		return NULL;
	if (r) {
		r = rel_optimizer(c, r);
		r = rel_distribute(c, r);
		r = rel_partition(c, r);
		if (rel_no_mitosis(r) || rel_need_distinct_query(r))
			c->no_mitosis = 1;
	}
	return r;
}

/*
 * After the SQL statement has been executed, its data structures
 * should be garbage collected. For successful actions we have to finish
 * the transaction as well, e.g. commit or rollback.
 */
int
sqlcleanup(mvc *c, int err)
{
	sql_destroy_params(c);
	sql_destroy_args(c);

	if ((c->emod & mod_locked) == mod_locked) {
		/* here we should commit the transaction */
		if (!err) {
			sql_trans_commit(c->session->tr);
			/* write changes to disk */
			sql_trans_end(c->session);
			store_apply_deltas();
			sql_trans_begin(c->session);
		}
		store_unlock();
		c->emod = 0;
	}
	/* some statements dynamically disable caching */
	c->sym = NULL;
	if (c->sa)
		c->sa = sa_reset(c->sa);
	if (err >0)
		c->session->status = -err;
	if (err <0)
		c->session->status = err;
	c->label = 0;
	c->no_mitosis = 0;
	scanner_query_processed(&(c->scanner));
	return err;
}

/*
 * The internal administration of the SQL compilation and execution state
 * is administered by a state descriptor accessible in each phase.
 * Failure to find the state descriptor aborts the session.
 */

str
checkSQLContext(Client cntxt)
{
	backend *be;

	if (cntxt == NULL)
		throw(SQL, "mvc", SQLSTATE(42005) "No client record");
	if (cntxt->sqlcontext == NULL)
		throw(SQL, "mvc", SQLSTATE(42006) "SQL module not initialized");
	be = (backend *) cntxt->sqlcontext;
	if (be->mvc == NULL)
		throw(SQL, "mvc", SQLSTATE(42006) "SQL module not initialized, mvc struct missing");
	return MAL_SUCCEED;
}

str
getSQLContext(Client cntxt, MalBlkPtr mb, mvc **c, backend **b)
{
	backend *be;
	(void) mb;

	if (cntxt == NULL)
		throw(SQL, "mvc", SQLSTATE(42005) "No client record");
	if (cntxt->sqlcontext == NULL)
		throw(SQL, "mvc", SQLSTATE(42006) "SQL module not initialized");
	be = (backend *) cntxt->sqlcontext;
	if (be->mvc == NULL)
		throw(SQL, "mvc", SQLSTATE(42006) "SQL module not initialized, mvc struct missing");
	if (c)
		*c = be->mvc;
	if (b)
		*b = be;
	return MAL_SUCCEED;
}

str
SQLmvc(Client cntxt, MalBlkPtr mb, MalStkPtr stk, InstrPtr pci)
{
	mvc *sql = NULL;
	str msg;
	int *res = getArgReference_int(stk, pci, 0);

	if ((msg = getSQLContext(cntxt, mb, &sql, NULL)) != NULL)
		return msg;
	if ((msg = checkSQLContext(cntxt)) != NULL)
		return msg;
	*res = 0;
	return MAL_SUCCEED;
}


str
SQLcommit(Client cntxt, MalBlkPtr mb, MalStkPtr stk, InstrPtr pci)
{
	int ret;
	mvc *sql = NULL;
	str msg;
	(void) stk;
	(void) pci;

	if ((msg = getSQLContext(cntxt, mb, &sql, NULL)) != NULL)
		return msg;
	if ((msg = checkSQLContext(cntxt)) != NULL)
		return msg;

	if (sql->session->auto_commit != 0)
		throw(SQL, "sql.trans", SQLSTATE(2DM30) "COMMIT not allowed in auto commit mode");
	ret = mvc_commit(sql, 0, 0);
	if (ret < 0) {
		throw(SQL, "sql.trans", SQLSTATE(2D000) "transaction commit failed");
	}
	return msg;
}

str
SQLabort(Client cntxt, MalBlkPtr mb, MalStkPtr stk, InstrPtr pci)
{
	mvc *sql = NULL;
	str msg;
	(void) stk;
	(void) pci;

	if ((msg = getSQLContext(cntxt, mb, &sql, NULL)) != NULL)
		return msg;
	if ((msg = checkSQLContext(cntxt)) != NULL)
		return msg;

	if (sql->session->active) {
		mvc_rollback(sql, 0, NULL);
	}
	return msg;
}

str
SQLshutdown_wrap(Client cntxt, MalBlkPtr mb, MalStkPtr stk, InstrPtr pci)
{
	str msg;

	if ((msg = CLTshutdown(cntxt, mb, stk, pci)) == MAL_SUCCEED) {
		/* administer the shutdown */
		mnstr_printf(GDKstdout, "#%s\n", *getArgReference_str(stk, pci, 0));
	}
	return msg;
}

str
create_table_or_view(mvc *sql, char *sname, char *tname, sql_table *t, int temp)
{
	sql_allocator *osa;
	sql_schema *s = mvc_bind_schema(sql, sname);
	sql_table *nt = NULL;
	node *n;

	(void)tname;
	if (STORE_READONLY)
		return sql_error(sql, 06, "25006!schema statements cannot be executed on a readonly database.");

	if (!s)
		return sql_message(SQLSTATE(3F000) "CREATE %s: schema '%s' doesn't exist", (t->query) ? "TABLE" : "VIEW", sname);

	if (mvc_bind_table(sql, s, t->base.name)) {
		char *cd = (temp == SQL_DECLARED_TABLE) ? "DECLARE" : "CREATE";
		return sql_message(SQLSTATE(42S01) "%s TABLE: name '%s' already in use", cd, t->base.name);
	} else if (temp != SQL_DECLARED_TABLE && (!mvc_schema_privs(sql, s) && !(isTempSchema(s) && temp == SQL_LOCAL_TEMP))) {
		return sql_message(SQLSTATE(42000) "CREATE TABLE: insufficient privileges for user '%s' in schema '%s'", stack_get_string(sql, "current_user"), s->base.name);
	} else if (temp == SQL_DECLARED_TABLE && !list_empty(t->keys.set)) {
		return sql_message(SQLSTATE(42000) "DECLARE TABLE: '%s' cannot have constraints", t->base.name);

	}

	osa = sql->sa;
	sql->sa = NULL;
	/* first check default values */
	for (n = t->columns.set->h; n; n = n->next) {
		sql_column *c = n->data;

		if (c->def) {
			char *buf;
			sql_rel *r = NULL;

			sql->sa = sa_create();
			if(!sql->sa)
				throw(SQL, "sql.catalog",MAL_MALLOC_FAIL);
			buf = sa_alloc(sql->sa, strlen(c->def) + 8);
			if(!buf)
				throw(SQL, "sql.catalog",MAL_MALLOC_FAIL);
			snprintf(buf, BUFSIZ, "select %s;", c->def);
			r = rel_parse(sql, s, buf, m_deps);
			if (!r || !is_project(r->op) || !r->exps || list_length(r->exps) != 1 || rel_check_type(sql, &c->type, r->exps->h->data, type_equal) == NULL)
				throw(SQL, "sql.catalog", SQLSTATE(42000) "%s", sql->errstr);
			rel_destroy(r);
			sa_destroy(sql->sa);
			sql->sa = NULL;
		}
	}

	nt = sql_trans_create_table(sql->session->tr, s, t->base.name, t->query, t->type, t->system, temp, t->commit_action, t->sz);

	for (n = t->columns.set->h; n; n = n->next) {
		sql_column *c = n->data;
		if (mvc_copy_column(sql, nt, c) == NULL)
			throw(SQL, "sql.catalog", SQLSTATE(42000) "CREATE TABLE: %s_%s_%s conflicts", s->base.name, t->base.name, c->base.name);

	}
	if (t->idxs.set) {
		for (n = t->idxs.set->h; n; n = n->next) {
			sql_idx *i = n->data;
			mvc_copy_idx(sql, nt, i);
		}
	}
	if (t->keys.set) {
		for (n = t->keys.set->h; n; n = n->next) {
			sql_key *k = n->data;

			mvc_copy_key(sql, nt, k);
		}
	}
	/* also create dependencies */
	if (nt->query && isView(nt)) {
		sql_rel *r = NULL;

		sql->sa = sa_create();
		if(!sql->sa)
			throw(SQL, "sql.catalog",MAL_MALLOC_FAIL);
		r = rel_parse(sql, s, nt->query, m_deps);
		if (r)
			r = rel_optimizer(sql, r);
		if (r) {
			list *id_l = rel_dependencies(sql->sa, r);

			mvc_create_dependencies(sql, id_l, nt->base.id, VIEW_DEPENDENCY);
		}
		sa_destroy(sql->sa);
	}
	sql->sa = osa;
	return MAL_SUCCEED;
}

str 
create_table_from_emit(Client cntxt, char *sname, char *tname, sql_emit_col *columns, size_t ncols) 
{
	size_t i;
	sql_table *t;
	sql_schema *s;
	mvc *sql = NULL;
	str msg = MAL_SUCCEED;

	if ((msg = getSQLContext(cntxt, NULL, &sql, NULL)) != NULL)
		return msg;
	if ((msg = checkSQLContext(cntxt)) != NULL)
		return msg;

	/* for some reason we don't have an allocator here, so make one */
	sql->sa = sa_create();
	if(!sql->sa)
		throw(SQL, "sql.catalog",MAL_MALLOC_FAIL);

<<<<<<< HEAD
    if (!sname) 
=======
	if (!sname)
>>>>>>> 4b7eb043
		sname = "sys";
	if (!(s = mvc_bind_schema(sql, sname))) {
		msg = sql_error(sql, 02, "3F000!CREATE TABLE: no such schema '%s'", sname);
		goto cleanup;
	}
	if (!(t = mvc_create_table(sql, s, tname, tt_table, 0, SQL_DECLARED_TABLE, CA_COMMIT, -1))) {
		msg = sql_error(sql, 02, "3F000!CREATE TABLE: could not create table '%s'", tname);
		goto cleanup;
	}

	for(i = 0; i < ncols; i++) {
    	BAT *b = columns[i].b;
    	sql_subtype *tpe = sql_bind_localtype(ATOMname(b->ttype));
    	sql_column *col = NULL;

    	if (!tpe) {
			msg = sql_error(sql, 02, "3F000!CREATE TABLE: could not find type for column");
			goto cleanup;
    	}

    	col = mvc_create_column(sql, t, columns[i].name, tpe);
    	if (!col) {
			msg = sql_error(sql, 02, "3F000!CREATE TABLE: could not create column %s", columns[i].name);
			goto cleanup;
    	}
	}
	msg = create_table_or_view(sql, sname, t->base.name, t, 0);
	if (msg != MAL_SUCCEED) {
		goto cleanup;
	}
	t = mvc_bind_table(sql, s, tname);
	if (!t) {
		msg = sql_error(sql, 02, "3F000!CREATE TABLE: could not bind table %s", tname);
		goto cleanup;
	}
	for(i = 0; i < ncols; i++) {
    	BAT *b = columns[i].b;
    	sql_column *col = NULL;

    	col = mvc_bind_column(sql,t, columns[i].name);
    	if (!col) {
			msg = sql_error(sql, 02, "3F000!CREATE TABLE: could not bind column %s", columns[i].name);
			goto cleanup;
    	}
    	msg = mvc_append_column(sql->session->tr, col, b);
    	if (msg != MAL_SUCCEED) {
    		goto cleanup;
    	}
	}

cleanup:
    sa_destroy(sql->sa);
    sql->sa = NULL;
    return msg;
}

str 
append_to_table_from_emit(Client cntxt, char *sname, char *tname, sql_emit_col *columns, size_t ncols) 
{
	size_t i;
	sql_table *t;
	sql_schema *s;
	mvc *sql = NULL;
	str msg = MAL_SUCCEED;

	if ((msg = getSQLContext(cntxt, NULL, &sql, NULL)) != NULL)
		return msg;
	if ((msg = checkSQLContext(cntxt)) != NULL)
		return msg;

	/* for some reason we don't have an allocator here, so make one */
	sql->sa = sa_create();

    if (!sname) 
		sname = "sys";
	if (!(s = mvc_bind_schema(sql, sname))) {
		msg = sql_error(sql, 02, "3F000!CREATE TABLE: no such schema '%s'", sname);
		goto cleanup;
	}
	t = mvc_bind_table(sql, s, tname);
	if (!t) {
		msg = sql_error(sql, 02, "3F000!CREATE TABLE: could not bind table %s", tname);
		goto cleanup;
	}
	for(i = 0; i < ncols; i++) {
    	BAT *b = columns[i].b;
    	sql_column *col = NULL;

    	col = mvc_bind_column(sql,t, columns[i].name);
    	if (!col) {
			msg = sql_error(sql, 02, "3F000!CREATE TABLE: could not bind column %s", columns[i].name);
			goto cleanup;
    	}
    	msg = mvc_append_column(sql->session->tr, col, b);
    	if (msg != MAL_SUCCEED) {
    		goto cleanup;
    	}
	}

cleanup:
    sa_destroy(sql->sa);
    sql->sa = NULL;
    return msg;
}

BAT *
mvc_bind(mvc *m, const char *sname, const char *tname, const char *cname, int access)
{
	sql_trans *tr = m->session->tr;
	BAT *b = NULL;
	sql_schema *s = NULL;
	sql_table *t = NULL;
	sql_column *c = NULL;

	s = mvc_bind_schema(m, sname);
	if (s == NULL)
		return NULL;
	t = mvc_bind_table(m, s, tname);
	if (t == NULL)
		return NULL;
	c = mvc_bind_column(m, t, cname);
	if (c == NULL)
		return NULL;

	b = store_funcs.bind_col(tr, c, access);
	return b;
}

str
SQLcatalog(Client cntxt, MalBlkPtr mb, MalStkPtr stk, InstrPtr pci)
{
	(void) cntxt;
	(void) mb;
	(void) stk;
	(void) pci;
	return sql_message(SQLSTATE(25006) "Deprecated statement");
}

/* setVariable(int *ret, str *name, any value) */
str
setVariable(Client cntxt, MalBlkPtr mb, MalStkPtr stk, InstrPtr pci)
{
	int *res = getArgReference_int(stk, pci, 0);
	mvc *m = NULL;
	str msg;
	str varname = *getArgReference_str(stk, pci, 2);
	int mtype = getArgType(mb, pci, 3);
	ValRecord *src;
	char buf[BUFSIZ];

	if ((msg = getSQLContext(cntxt, mb, &m, NULL)) != NULL)
		return msg;
	if ((msg = checkSQLContext(cntxt)) != NULL)
		return msg;

	*res = 0;
	if (mtype < 0 || mtype >= 255)
		throw(SQL, "sql.setVariable", SQLSTATE(42100) "Variable type error");
	if (strcmp("optimizer", varname) == 0) {
		str newopt = *getArgReference_str(stk, pci, 3);
		if (newopt) {
			if (!isOptimizerPipe(newopt) && strchr(newopt, (int) ';') == 0) {
				throw(SQL, "sql.setVariable", SQLSTATE(42100) "optimizer '%s' unknown", newopt);
			}
			snprintf(buf, BUFSIZ, "user_%d", cntxt->idx);
			if (!isOptimizerPipe(newopt) || strcmp(buf, newopt) == 0) {
				msg = addPipeDefinition(cntxt, buf, newopt);
				if (msg)
					return msg;
				if (stack_find_var(m, varname))
					stack_set_string(m, varname, buf);
			} else if (stack_find_var(m, varname))
				stack_set_string(m, varname, newopt);
		}
		return MAL_SUCCEED;
	}
	src = &stk->stk[getArg(pci, 3)];
	if (stack_find_var(m, varname)) {
		lng sgn = val_get_number(src);
		if ((msg = sql_update_var(m, varname, src->val.sval, sgn)) != NULL) {
			snprintf(buf, BUFSIZ, "%s", msg);
			if (strlen(msg) > 6 && msg[5] == '!')
				return msg;
			_DELETE(msg);
			throw(SQL, "sql.setVariable", SQLSTATE(42100) "%s", buf);
		}
		stack_set_var(m, varname, src);
	} else {
		snprintf(buf, BUFSIZ, "variable '%s' unknown", varname);
		throw(SQL, "sql.setVariable", SQLSTATE(42100) "%s", buf);
	}
	return MAL_SUCCEED;
}

/* getVariable(int *ret, str *name) */
str
getVariable(Client cntxt, MalBlkPtr mb, MalStkPtr stk, InstrPtr pci)
{
	int mtype = getArgType(mb, pci, 0);
	mvc *m = NULL;
	str msg;
	str varname = *getArgReference_str(stk, pci, 2);
	atom *a;
	ValRecord *dst, *src;

	if ((msg = getSQLContext(cntxt, mb, &m, NULL)) != NULL)
		return msg;
	if ((msg = checkSQLContext(cntxt)) != NULL)
		return msg;
	if (mtype < 0 || mtype >= 255)
		throw(SQL, "sql.getVariable", SQLSTATE(42100) "Variable type error");
	a = stack_get_var(m, varname);
	if (!a) {
		char buf[BUFSIZ];
		snprintf(buf, BUFSIZ, "variable '%s' unknown", varname);
		throw(SQL, "sql.getVariable", SQLSTATE(42100) "%s", buf);
	}
	src = &a->data;
	dst = &stk->stk[getArg(pci, 0)];
	if (VALcopy(dst, src) == NULL)
		throw(MAL, "sql.getVariable", SQLSTATE(HY001) MAL_MALLOC_FAIL);
	return MAL_SUCCEED;
}

str
sql_variables(Client cntxt, MalBlkPtr mb, MalStkPtr stk, InstrPtr pci)
{
	int i;
	mvc *m = NULL;
	BAT *vars;
	str msg;
	bat *res = getArgReference_bat(stk, pci, 0);

	if ((msg = getSQLContext(cntxt, mb, &m, NULL)) != NULL)
		return msg;
	if ((msg = checkSQLContext(cntxt)) != NULL)
		return msg;

	vars = COLnew(0, TYPE_str, m->topvars, TRANSIENT);
	if (vars == NULL)
		throw(SQL, "sql.variables", SQLSTATE(HY001) MAL_MALLOC_FAIL);
	for (i = 0; i < m->topvars && !m->vars[i].frame; i++) {
		if (BUNappend(vars, m->vars[i].name, FALSE) != GDK_SUCCEED) {
			BBPreclaim(vars);
			throw(SQL, "sql.variables", SQLSTATE(HY001) MAL_MALLOC_FAIL);
		}
	}
	*res = vars->batCacheid;
	BBPkeepref(vars->batCacheid);
	return MAL_SUCCEED;
}

/* str mvc_logfile(int *d, str *filename); */
str
mvc_logfile(Client cntxt, MalBlkPtr mb, MalStkPtr stk, InstrPtr pci)
{
	mvc *m = NULL;
	str msg;
	str filename = *getArgReference_str(stk, pci, 1);

	if ((msg = getSQLContext(cntxt, mb, &m, NULL)) != NULL)
		return msg;
	if ((msg = checkSQLContext(cntxt)) != NULL)
		return msg;
	if (m->scanner.log) {
		close_stream(m->scanner.log);
		m->scanner.log = NULL;
	}

	if (strcmp(filename, str_nil))
		m->scanner.log = open_wastream(filename);
	return MAL_SUCCEED;
}

/* str mvc_next_value(lng *res, str *sname, str *seqname); */
str
mvc_next_value(Client cntxt, MalBlkPtr mb, MalStkPtr stk, InstrPtr pci)
{
	mvc *m = NULL;
	str msg;
	sql_schema *s;
	lng *res = getArgReference_lng(stk, pci, 0);
	str *sname = getArgReference_str(stk, pci, 1);
	str *seqname = getArgReference_str(stk, pci, 2);

	if ((msg = getSQLContext(cntxt, mb, &m, NULL)) != NULL)
		return msg;
	if ((msg = checkSQLContext(cntxt)) != NULL)
		return msg;
	s = mvc_bind_schema(m, *sname);
	if (s) {
		sql_sequence *seq = find_sql_sequence(s, *seqname);

		if (seq && seq_next_value(seq, res)) {
			m->last_id = *res;
			stack_set_number(m, "last_id", m->last_id);
			return MAL_SUCCEED;
		}
	}
	throw(SQL, "sql.next_value", SQLSTATE(42000) "Error in fetching next value");
}

/* str mvc_bat_next_value(bat *res, int *sid, str *seqname); */
str
mvc_bat_next_value(Client cntxt, MalBlkPtr mb, MalStkPtr stk, InstrPtr pci)
{
	mvc *m = NULL;
	str msg;
	BAT *b, *r;
	BUN p, q;
	sql_schema *s = NULL;
	sql_sequence *seq = NULL;
	seqbulk *sb = NULL;
	BATiter bi;
	bat *res = getArgReference_bat(stk, pci, 0);
	bat *sid = getArgReference_bat(stk, pci, 1);
	str *seqname = getArgReference_str(stk, pci, 2);

	if ((msg = getSQLContext(cntxt, mb, &m, NULL)) != NULL)
		return msg;
	if ((msg = checkSQLContext(cntxt)) != NULL)
		return msg;

	if ((b = BATdescriptor(*sid)) == NULL)
		throw(SQL, "sql.next_value", SQLSTATE(HY005) "Cannot access column descriptor");

	r = COLnew(b->hseqbase, TYPE_lng, BATcount(b), TRANSIENT);
	if (!r) {
		BBPunfix(b->batCacheid);
		throw(SQL, "sql.next_value", SQLSTATE(HY001) MAL_MALLOC_FAIL);
	}

	if (!BATcount(b)) {
		BBPunfix(b->batCacheid);
		BBPkeepref(r->batCacheid);
		*res = r->batCacheid;
		return MAL_SUCCEED;
	}

	bi = bat_iterator(b);
	BATloop(b, p, q) {
		str sname = BUNtail(bi, 0);
		lng l;

		if (!s || strcmp(s->base.name, sname) != 0) {
			if (sb)
				seqbulk_destroy(sb);
			s = mvc_bind_schema(m, sname);
			seq = NULL;
			if (!s || (seq = find_sql_sequence(s, *seqname)) == NULL || !(sb = seqbulk_create(seq, BATcount(b)))) {
				BBPunfix(b->batCacheid);
				BBPunfix(r->batCacheid);
				throw(SQL, "sql.next_value", SQLSTATE(HY050) "Cannot find the sequence %s.%s", sname,*seqname);
			}
		}
		if (!seqbulk_next_value(sb, &l)) {
			BBPunfix(b->batCacheid);
			BBPunfix(r->batCacheid);
			seqbulk_destroy(sb);
			throw(SQL, "sql.next_value", SQLSTATE(HY050) "Cannot generate next seuqnce value %s.%s", sname, *seqname);
		}
		if (BUNappend(r, &l, FALSE) != GDK_SUCCEED) {
			BBPunfix(b->batCacheid);
			BBPunfix(r->batCacheid);
			seqbulk_destroy(sb);
			throw(SQL, "sql.next_value", SQLSTATE(HY001) MAL_MALLOC_FAIL);
		}
	}
	if (sb)
		seqbulk_destroy(sb);
	BBPunfix(b->batCacheid);
	BBPkeepref(r->batCacheid);
	*res = r->batCacheid;
	return MAL_SUCCEED;
}

/* str mvc_get_value(lng *res, str *sname, str *seqname); */
str
mvc_get_value(Client cntxt, MalBlkPtr mb, MalStkPtr stk, InstrPtr pci)
{
	mvc *m = NULL;
	str msg;
	sql_schema *s;
	lng *res = getArgReference_lng(stk, pci, 0);
	str *sname = getArgReference_str(stk, pci, 1);
	str *seqname = getArgReference_str(stk, pci, 2);

	if ((msg = getSQLContext(cntxt, mb, &m, NULL)) != NULL)
		return msg;
	if ((msg = checkSQLContext(cntxt)) != NULL)
		return msg;
	s = mvc_bind_schema(m, *sname);
	if (s) {
		sql_sequence *seq = find_sql_sequence(s, *seqname);

		if (seq && seq_get_value(seq, res))
			return MAL_SUCCEED;
	}
	throw(SQL, "sql.get_value", SQLSTATE(HY050) "Failed to fetch sequence %s.%s", *sname, *seqname);
}

str
mvc_getVersion(lng *version, const int *clientid)
{
	mvc *m = NULL;
	Client cntxt = MCgetClient(*clientid);
	str msg;

	if ((msg = getSQLContext(cntxt, NULL, &m, NULL)) != NULL)
		return msg;
	if ((msg = checkSQLContext(cntxt)) != NULL)
		return msg;
	*version = -1;
	if (m->session->tr)
		*version = m->session->tr->stime;
	return MAL_SUCCEED;
}

/* str mvc_restart_seq(lng *res, str *sname, str *seqname, lng *start); */
str
mvc_restart_seq(Client cntxt, MalBlkPtr mb, MalStkPtr stk, InstrPtr pci)
{
	mvc *m = NULL;
	str msg;
	sql_schema *s;
	lng *res = getArgReference_lng(stk, pci, 0);
	str *sname = getArgReference_str(stk, pci, 1);
	str *seqname = getArgReference_str(stk, pci, 2);
	lng *start = getArgReference_lng(stk, pci, 3);

	if ((msg = getSQLContext(cntxt, mb, &m, NULL)) != NULL)
		return msg;
	if ((msg = checkSQLContext(cntxt)) != NULL)
		return msg;
	if (*start == lng_nil)
		throw(SQL, "sql.restart", SQLSTATE(HY050) "Cannot (re)start sequence %s.%s with NULL",*sname,*seqname);
	s = mvc_bind_schema(m, *sname);
	if (s) {
		sql_sequence *seq = find_sql_sequence(s, *seqname);

		if (seq) {
			*res = sql_trans_sequence_restart(m->session->tr, seq, *start);
			return MAL_SUCCEED;
		}
	}
	throw(SQL, "sql.restart", SQLSTATE(HY050) "Sequence %s.%s not found", *sname, *seqname);
}

static BAT *
mvc_bind_dbat(mvc *m, char *sname, char *tname, int access)
{
	sql_trans *tr = m->session->tr;
	BAT *b = NULL;
	sql_schema *s = NULL;
	sql_table *t = NULL;

	s = mvc_bind_schema(m, sname);
	if (s == NULL)
		return NULL;
	t = mvc_bind_table(m, s, tname);
	if (t == NULL)
		return NULL;

	b = store_funcs.bind_del(tr, t, access);
	return b;
}

BAT *
mvc_bind_idxbat(mvc *m, const char *sname, const char *tname, const char *iname, int access)
{
	sql_trans *tr = m->session->tr;
	BAT *b = NULL;
	sql_schema *s = NULL;
	sql_idx *i = NULL;

	s = mvc_bind_schema(m, sname);
	if (s == NULL)
		return NULL;
	i = mvc_bind_idx(m, s, iname);
	if (i == NULL)
		return NULL;

	(void) tname;
	b = store_funcs.bind_idx(tr, i, access);
	return b;
}

/* str mvc_bind_wrap(int *bid, str *sname, str *tname, str *cname, int *access); */
str
mvc_bind_wrap(Client cntxt, MalBlkPtr mb, MalStkPtr stk, InstrPtr pci)
{
	int upd = (pci->argc == 7 || pci->argc == 9);
	BAT *b = NULL, *bn;
	bat *bid = getArgReference_bat(stk, pci, 0);
	int coltype = getBatType(getArgType(mb, pci, 0));
	mvc *m = NULL;
	str msg;
	str *sname = getArgReference_str(stk, pci, 2 + upd);
	str *tname = getArgReference_str(stk, pci, 3 + upd);
	str *cname = getArgReference_str(stk, pci, 4 + upd);
	int *access = getArgReference_int(stk, pci, 5 + upd);

	if ((msg = getSQLContext(cntxt, mb, &m, NULL)) != NULL)
		return msg;
	if ((msg = checkSQLContext(cntxt)) != NULL)
		return msg;
	b = mvc_bind(m, *sname, *tname, *cname, *access);
	if (b && b->ttype != coltype)
		throw(SQL,"sql.bind",SQLSTATE(42000) "Column type mismatch");
	if (b) {
		if (pci->argc == (8 + upd) && getArgType(mb, pci, 6 + upd) == TYPE_int) {
			BUN cnt = BATcount(b), psz;
			/* partitioned access */
			int part_nr = *getArgReference_int(stk, pci, 6 + upd);
			int nr_parts = *getArgReference_int(stk, pci, 7 + upd);

			if (*access == 0) {
				psz = cnt ? (cnt / nr_parts) : 0;
				bn = BATslice(b, part_nr * psz, (part_nr + 1 == nr_parts) ? cnt : ((part_nr + 1) * psz));
				BAThseqbase(bn, part_nr * psz);
			} else {
				/* BAT b holds the UPD_ID bat */
				oid l, h;
				BAT *c = mvc_bind(m, *sname, *tname, *cname, 0);
				if (c == NULL)
					throw(SQL,"sql.bind",SQLSTATE(HY005) "Cannot access the update column %s.%s.%s",
					*sname,*tname,*cname);

				cnt = BATcount(c);
				psz = cnt ? (cnt / nr_parts) : 0;
				l = part_nr * psz;
				h = (part_nr + 1 == nr_parts) ? cnt : ((part_nr + 1) * psz);
				h--;
				bn = BATselect(b, NULL, &l, &h, 1, 1, 0);
				BBPunfix(c->batCacheid);
			}
			BBPunfix(b->batCacheid);
			b = bn;
		} else if (upd) {
			BAT *uv = mvc_bind(m, *sname, *tname, *cname, RD_UPD_VAL);
			bat *uvl = getArgReference_bat(stk, pci, 1);

			if (uv == NULL)
				throw(SQL,"sql.bind",SQLSTATE(HY005) "Cannot access the update column %s.%s.%s",
					*sname,*tname,*cname);
			BBPkeepref(*bid = b->batCacheid);
			BBPkeepref(*uvl = uv->batCacheid);
			return MAL_SUCCEED;
		}
		if (upd) {
			bat *uvl = getArgReference_bat(stk, pci, 1);

			if (BATcount(b)) {
				BAT *uv = mvc_bind(m, *sname, *tname, *cname, RD_UPD_VAL);
				BAT *ui = mvc_bind(m, *sname, *tname, *cname, RD_UPD_ID);
				BAT *id;
				BAT *vl;
				if (ui == NULL)
					throw(SQL,"sql.bind",SQLSTATE(HY005) "Cannot access the insert column %s.%s.%s",
						*sname, *tname, *cname);
				if (uv == NULL)
					throw(SQL,"sql.bind",SQLSTATE(HY005) "Cannot access the update column %s.%s.%s",
						*sname, *tname, *cname);
				id = BATproject(b, ui);
				vl = BATproject(b, uv);
				bat_destroy(ui);
				bat_destroy(uv);
				if (id == NULL || vl == NULL) {
					bat_destroy(id);
					bat_destroy(vl);
					throw(SQL, "sql.bind", SQLSTATE(HY001) MAL_MALLOC_FAIL);
				}
				assert(BATcount(id) == BATcount(vl));
				BBPkeepref(*bid = id->batCacheid);
				BBPkeepref(*uvl = vl->batCacheid);
			} else {
				sql_schema *s = mvc_bind_schema(m, *sname);
				sql_table *t = mvc_bind_table(m, s, *tname);
				sql_column *c = mvc_bind_column(m, t, *cname);

				*bid = e_bat(TYPE_oid);
				*uvl = e_bat(c->type.type->localtype);
			}
			BBPunfix(b->batCacheid);
		} else {
			BBPkeepref(*bid = b->batCacheid);
		}
		return MAL_SUCCEED;
	}
	if (*sname && strcmp(*sname, str_nil) != 0)
		throw(SQL, "sql.bind", SQLSTATE(42000) "unable to find %s.%s(%s)", *sname, *tname, *cname);
	throw(SQL, "sql.bind", SQLSTATE(42000) "unable to find %s(%s)", *tname, *cname);
}

/* str mvc_bind_idxbat_wrap(int *bid, str *sname, str *tname, str *iname, int *access); */
str
mvc_bind_idxbat_wrap(Client cntxt, MalBlkPtr mb, MalStkPtr stk, InstrPtr pci)
{
	int upd = (pci->argc == 7 || pci->argc == 9);
	BAT *b = NULL, *bn;
	bat *bid = getArgReference_bat(stk, pci, 0);
	int coltype = getBatType(getArgType(mb, pci, 0));
	mvc *m = NULL;
	str msg;
	str *sname = getArgReference_str(stk, pci, 2 + upd);
	str *tname = getArgReference_str(stk, pci, 3 + upd);
	str *iname = getArgReference_str(stk, pci, 4 + upd);
	int *access = getArgReference_int(stk, pci, 5 + upd);

	if ((msg = getSQLContext(cntxt, mb, &m, NULL)) != NULL)
		return msg;
	if ((msg = checkSQLContext(cntxt)) != NULL)
		return msg;
	b = mvc_bind_idxbat(m, *sname, *tname, *iname, *access);
	if (b && b->ttype != coltype)
		throw(SQL,"sql.bind",SQLSTATE(42000) "Column type mismatch %s.%s.%s",*sname,*tname,*iname);
	if (b) {
		if (pci->argc == (8 + upd) && getArgType(mb, pci, 6 + upd) == TYPE_int) {
			BUN cnt = BATcount(b), psz;
			/* partitioned access */
			int part_nr = *getArgReference_int(stk, pci, 6 + upd);
			int nr_parts = *getArgReference_int(stk, pci, 7 + upd);

			if (*access == 0) {
				psz = cnt ? (cnt / nr_parts) : 0;
				bn = BATslice(b, part_nr * psz, (part_nr + 1 == nr_parts) ? cnt : ((part_nr + 1) * psz));
				BAThseqbase(bn, part_nr * psz);
			} else {
				/* BAT b holds the UPD_ID bat */
				oid l, h;
				BAT *c = mvc_bind_idxbat(m, *sname, *tname, *iname, 0);
				if ( c == NULL)
					throw(SQL,"sql.bindidx",SQLSTATE(42000) "Cannot access index column %s.%s.%s",*sname,*tname,*iname);
				cnt = BATcount(c);
				psz = cnt ? (cnt / nr_parts) : 0;
				l = part_nr * psz;
				h = (part_nr + 1 == nr_parts) ? cnt : ((part_nr + 1) * psz);
				h--;
				bn = BATselect(b, NULL, &l, &h, 1, 1, 0);
				BBPunfix(c->batCacheid);
			}
			BBPunfix(b->batCacheid);
			b = bn;
		} else if (upd) {
			BAT *uv = mvc_bind_idxbat(m, *sname, *tname, *iname, RD_UPD_VAL);
			bat *uvl = getArgReference_bat(stk, pci, 1);
			if ( uv == NULL)
				throw(SQL,"sql.bindidx",SQLSTATE(42000) "Cannot access index column %s.%s.%s",*sname,*tname,*iname);
			BBPkeepref(*bid = b->batCacheid);
			BBPkeepref(*uvl = uv->batCacheid);
			return MAL_SUCCEED;
		}
		if (upd) {
			bat *uvl = getArgReference_bat(stk, pci, 1);

			if (BATcount(b)) {
				BAT *uv = mvc_bind_idxbat(m, *sname, *tname, *iname, RD_UPD_VAL);
				BAT *ui = mvc_bind_idxbat(m, *sname, *tname, *iname, RD_UPD_ID);
				BAT *id, *vl;
				if ( ui == NULL)
					throw(SQL,"sql.bindidx",SQLSTATE(42000) "Cannot access index column %s.%s.%s",*sname,*tname,*iname);
				if ( uv == NULL)
					throw(SQL,"sql.bindidx",SQLSTATE(42000) "Cannot access index column %s.%s.%s",*sname,*tname,*iname);
				id = BATproject(b, ui);
				vl = BATproject(b, uv);
				bat_destroy(ui);
				bat_destroy(uv);
				if (id == NULL || vl == NULL) {
					bat_destroy(id);
					bat_destroy(vl);
					throw(SQL, "sql.idxbind", SQLSTATE(HY001) MAL_MALLOC_FAIL);
				}
				assert(BATcount(id) == BATcount(vl));
				BBPkeepref(*bid = id->batCacheid);
				BBPkeepref(*uvl = vl->batCacheid);
			} else {
				sql_schema *s = mvc_bind_schema(m, *sname);
				sql_idx *i = mvc_bind_idx(m, s, *iname);

				*bid = e_bat(TYPE_oid);
				*uvl = e_bat((i->type==join_idx)?TYPE_oid:TYPE_lng);
			}
			BBPunfix(b->batCacheid);
		} else {
			BBPkeepref(*bid = b->batCacheid);
		}
		return MAL_SUCCEED;
	}
	if (*sname)
		throw(SQL, "sql.idxbind", SQLSTATE(HY005) "Cannot access column descriptor %s for %s.%s", *iname, *sname, *tname);
	throw(SQL, "sql.idxbind", SQLSTATE(HY005) "Connot access column descriptor %s for %s", *iname, *tname);
}

str mvc_append_column(sql_trans *t, sql_column *c, BAT *ins) {
	int res = store_funcs.append_col(t, c, ins, TYPE_bat);
	if (res != 0) {
		throw(SQL, "sql.append", SQLSTATE(42000) "Cannot append values");
	}
	return MAL_SUCCEED;
}

/*mvc_append_wrap(int *bid, str *sname, str *tname, str *cname, ptr d) */
str
mvc_append_wrap(Client cntxt, MalBlkPtr mb, MalStkPtr stk, InstrPtr pci)
{
	int *res = getArgReference_int(stk, pci, 0);
	mvc *m = NULL;
	str msg;
	str sname = *getArgReference_str(stk, pci, 2);
	str tname = *getArgReference_str(stk, pci, 3);
	str cname = *getArgReference_str(stk, pci, 4);
	ptr ins = getArgReference(stk, pci, 5);
	int tpe = getArgType(mb, pci, 5);
	sql_schema *s;
	sql_table *t;
	sql_column *c;
	BAT *b = 0;

	*res = 0;
	if ((msg = getSQLContext(cntxt, mb, &m, NULL)) != NULL)
		return msg;
	if ((msg = checkSQLContext(cntxt)) != NULL)
		return msg;
	if (tpe > GDKatomcnt)
		tpe = TYPE_bat;
	if (tpe == TYPE_bat && (ins = BATdescriptor(*(int *) ins)) == NULL)
		throw(SQL, "sql.append", SQLSTATE(HY005) "Cannot access column descriptor %s.%s.%s",
			sname,tname,cname);
	if (ATOMextern(tpe))
		ins = *(ptr *) ins;
	if ( tpe == TYPE_bat)
		b =  (BAT*) ins;
	s = mvc_bind_schema(m, sname);
	if (s == NULL)
		throw(SQL, "sql.append", SQLSTATE(3F000) "Schema missing %s",sname);
	t = mvc_bind_table(m, s, tname);
	if (t == NULL)
		throw(SQL, "sql.append", SQLSTATE(42S02) "Table missing %s",tname);
	if( b && BATcount(b) > 4096 && b->batPersistence == PERSISTENT)
		BATmsync(b);
	if (cname[0] != '%' && (c = mvc_bind_column(m, t, cname)) != NULL) {
		store_funcs.append_col(m->session->tr, c, ins, tpe);
	} else if (cname[0] == '%') {
		sql_idx *i = mvc_bind_idx(m, s, cname + 1);
		if (i)
			store_funcs.append_idx(m->session->tr, i, ins, tpe);
	}
	if (tpe == TYPE_bat) {
		BBPunfix(((BAT *) ins)->batCacheid);
	}
	return MAL_SUCCEED;
}

/*mvc_update_wrap(int *bid, str *sname, str *tname, str *cname, ptr d) */
str
mvc_update_wrap(Client cntxt, MalBlkPtr mb, MalStkPtr stk, InstrPtr pci)
{
	int *res = getArgReference_int(stk, pci, 0);
	mvc *m = NULL;
	str msg;
	str sname = *getArgReference_str(stk, pci, 2);
	str tname = *getArgReference_str(stk, pci, 3);
	str cname = *getArgReference_str(stk, pci, 4);
	bat Tids = *getArgReference_bat(stk, pci, 5);
	bat Upd = *getArgReference_bat(stk, pci, 6);
	BAT *tids, *upd;
	int tpe = getArgType(mb, pci, 6);
	sql_schema *s;
	sql_table *t;
	sql_column *c;

	*res = 0;
	if ((msg = getSQLContext(cntxt, mb, &m, NULL)) != NULL)
		return msg;
	if ((msg = checkSQLContext(cntxt)) != NULL)
		return msg;
	if (tpe > TYPE_any)
		tpe = TYPE_bat;
	else
		assert(0);
	if (tpe != TYPE_bat)
		throw(SQL, "sql.update", SQLSTATE(HY005) "Cannot access column descriotor %s.%s.%s",
		sname,tname,cname);
	if ((tids = BATdescriptor(Tids)) == NULL)
		throw(SQL, "sql.update", SQLSTATE(HY005) "Cannot access column descriptor %s.%s.%s",
			sname,tname,cname);
	if ((upd = BATdescriptor(Upd)) == NULL) {
		BBPunfix(tids->batCacheid);
		throw(SQL, "sql.update", SQLSTATE(HY005) "Cannot access column descriptor %s.%s.%s",
			sname,tname,cname);
	}
	s = mvc_bind_schema(m, sname);
	if (s == NULL) {
		BBPunfix(tids->batCacheid);
		BBPunfix(upd->batCacheid);
		throw(SQL, "sql.update", SQLSTATE(3F000) "Schema missing %s",sname);
	}
	t = mvc_bind_table(m, s, tname);
	if (t == NULL) {
		BBPunfix(tids->batCacheid);
		BBPunfix(upd->batCacheid);
		throw(SQL, "sql.update", SQLSTATE(42S02) "Table missing %s.%s",sname,tname);
	}
	if( upd && BATcount(upd) > 4096 && upd->batPersistence == PERSISTENT)
		BATmsync(upd);
	if( tids && BATcount(tids) > 4096 && tids->batPersistence == PERSISTENT)
		BATmsync(tids);
	if (cname[0] != '%' && (c = mvc_bind_column(m, t, cname)) != NULL) {
		store_funcs.update_col(m->session->tr, c, tids, upd, TYPE_bat);
	} else if (cname[0] == '%') {
		sql_idx *i = mvc_bind_idx(m, s, cname + 1);
		if (i)
			store_funcs.update_idx(m->session->tr, i, tids, upd, TYPE_bat);
	}
	BBPunfix(tids->batCacheid);
	BBPunfix(upd->batCacheid);
	return MAL_SUCCEED;
}

/* str mvc_clear_table_wrap(lng *res, str *sname, str *tname); */
str
mvc_clear_table_wrap(Client cntxt, MalBlkPtr mb, MalStkPtr stk, InstrPtr pci)
{
	sql_schema *s;
	sql_table *t;
	mvc *m = NULL;
	str msg;
	lng *res = getArgReference_lng(stk, pci, 0);
	str *sname = getArgReference_str(stk, pci, 1);
	str *tname = getArgReference_str(stk, pci, 2);

	if ((msg = getSQLContext(cntxt, mb, &m, NULL)) != NULL)
		return msg;
	if ((msg = checkSQLContext(cntxt)) != NULL)
		return msg;
	s = mvc_bind_schema(m, *sname);
	if (s == NULL)
		throw(SQL, "sql.clear_table", "3F000!Schema missing %s", *sname);
	t = mvc_bind_table(m, s, *tname);
	if (t == NULL)
		throw(SQL, "sql.clear_table", "42S02!Table missing %s.%s", *sname,*tname);
	*res = mvc_clear_table(m, t);
	return MAL_SUCCEED;
}

/*mvc_delete_wrap(int *d, str *sname, str *tname, ptr d) */
str
mvc_delete_wrap(Client cntxt, MalBlkPtr mb, MalStkPtr stk, InstrPtr pci)
{
	int *res = getArgReference_int(stk, pci, 0);
	mvc *m = NULL;
	str msg;
	str sname = *getArgReference_str(stk, pci, 2);
	str tname = *getArgReference_str(stk, pci, 3);
	ptr ins = getArgReference(stk, pci, 4);
	int tpe = getArgType(mb, pci, 4);
	BAT *b = NULL;

	sql_schema *s;
	sql_table *t;

	*res = 0;
	if ((msg = getSQLContext(cntxt, mb, &m, NULL)) != NULL)
		return msg;
	if ((msg = checkSQLContext(cntxt)) != NULL)
		return msg;
	if (tpe > TYPE_any)
		tpe = TYPE_bat;
	if (tpe == TYPE_bat && (b = BATdescriptor(*(int *) ins)) == NULL)
		throw(SQL, "sql.delete", SQLSTATE(HY005) "Cannot access column descriptor");
	if (tpe != TYPE_bat || (b->ttype != TYPE_oid && b->ttype != TYPE_void))
		throw(SQL, "sql.delete", SQLSTATE(HY005) "Cannot access column descriptor");
	s = mvc_bind_schema(m, sname);
	if (s == NULL)
		throw(SQL, "sql.delete", SQLSTATE(3F000) "Schema missing %s",sname);
	t = mvc_bind_table(m, s, tname);
	if (t == NULL)
		throw(SQL, "sql.delete", SQLSTATE(42S02) "Table missing %s.%s",sname,tname);
	if( b && BATcount(b) > 4096 && b->batPersistence == PERSISTENT)
		BATmsync(b);
	store_funcs.delete_tab(m->session->tr, t, b, tpe);
	if (tpe == TYPE_bat)
		BBPunfix(((BAT *) ins)->batCacheid);
	return MAL_SUCCEED;
}

static BAT *
setwritable(BAT *b)
{
	BAT *bn = b;

	if (BATsetaccess(b, BAT_WRITE) != GDK_SUCCEED) {
		if (b->batSharecnt) {
			bn = COLcopy(b, b->ttype, TRUE, TRANSIENT);
			if (bn != NULL)
				BATsetaccess(bn, BAT_WRITE);
		} else {
			bn = NULL;
		}
		BBPunfix(b->batCacheid);
	}
	return bn;
}

str
DELTAbat2(bat *result, const bat *col, const bat *uid, const bat *uval)
{
	return DELTAbat(result, col, uid, uval, NULL);
}

str
DELTAsub2(bat *result, const bat *col, const bat *cid, const bat *uid, const bat *uval)
{
	return DELTAsub(result, col, cid, uid, uval, NULL);
}

str
DELTAproject2(bat *result, const bat *sub, const bat *col, const bat *uid, const bat *uval)
{
	return DELTAproject(result, sub, col, uid, uval, NULL);
}

str
DELTAbat(bat *result, const bat *col, const bat *uid, const bat *uval, const bat *ins)
{
	BAT *c, *u_id, *u_val, *i = NULL, *res;

	if ((u_id = BBPquickdesc(*uid, 0)) == NULL)
		throw(MAL, "sql.delta", SQLSTATE(HY002) RUNTIME_OBJECT_MISSING);
	if (ins && (i = BBPquickdesc(*ins, 0)) == NULL)
		throw(MAL, "sql.delta", SQLSTATE(HY002) RUNTIME_OBJECT_MISSING);

	/* no updates, no inserts */
	if (BATcount(u_id) == 0 && (!i || BATcount(i) == 0)) {
		BBPretain(*result = *col);
		return MAL_SUCCEED;
	}

	if ((c = BBPquickdesc(*col, 0)) == NULL)
		throw(MAL, "sql.delta", SQLSTATE(HY002) RUNTIME_OBJECT_MISSING);

	/* bat may change */
	if (i && BATcount(c) == 0 && BATcount(u_id) == 0) {
		BBPretain(*result = *ins);
		return MAL_SUCCEED;
	}

	c = BATdescriptor(*col);
	if (c == NULL)
		throw(MAL, "sql.delta", SQLSTATE(HY002) RUNTIME_OBJECT_MISSING);
	if ((res = COLcopy(c, c->ttype, TRUE, TRANSIENT)) == NULL) {
		BBPunfix(c->batCacheid);
		throw(MAL, "sql.delta", SQLSTATE(45002) "Cannot create copy of delta structure");
	}
	BBPunfix(c->batCacheid);

	if ((u_val = BATdescriptor(*uval)) == NULL)
		throw(MAL, "sql.delta", SQLSTATE(HY002) RUNTIME_OBJECT_MISSING);
	u_id = BATdescriptor(*uid);
	assert(BATcount(u_id) == BATcount(u_val));
	if (BATcount(u_id) &&
	    BATreplace(res, u_id, u_val, TRUE) != GDK_SUCCEED) {
		BBPunfix(u_id->batCacheid);
		BBPunfix(u_val->batCacheid);
		BBPunfix(res->batCacheid);
		throw(MAL, "sql.delta", SQLSTATE(45002) "Cannot access delta structure");
	}
	BBPunfix(u_id->batCacheid);
	BBPunfix(u_val->batCacheid);

	if (i && BATcount(i)) {
		i = BATdescriptor(*ins);
		if (BATappend(res, i, NULL, TRUE) != GDK_SUCCEED) {
			BBPunfix(res->batCacheid);
			BBPunfix(i->batCacheid);
			throw(MAL, "sql.delta", SQLSTATE(45002) "Cannot access delta structuren");
		}
		BBPunfix(i->batCacheid);
	}

	BBPkeepref(*result = res->batCacheid);
	return MAL_SUCCEED;
}

str
DELTAsub(bat *result, const bat *col, const bat *cid, const bat *uid, const bat *uval, const bat *ins)
{
	BAT *c, *cminu = NULL, *u_id, *u_val, *u, *i = NULL, *res;
	gdk_return ret;

	if ((u_id = BBPquickdesc(*uid, 0)) == NULL)
		throw(MAL, "sql.delta", SQLSTATE(HY002) RUNTIME_OBJECT_MISSING);
	if (ins && (i = BBPquickdesc(*ins, 0)) == NULL)
		throw(MAL, "sql.delta", SQLSTATE(HY002) RUNTIME_OBJECT_MISSING);

	/* no updates, no inserts */
	if (BATcount(u_id) == 0 && (!i || BATcount(i) == 0)) {
		BBPretain(*result = *col);
		return MAL_SUCCEED;
	}

	if ((c = BBPquickdesc(*col, 0)) == NULL)
		throw(MAL, "sql.delta", SQLSTATE(HY002) RUNTIME_OBJECT_MISSING);

	/* bat may change */
	if (i && BATcount(c) == 0 && BATcount(u_id) == 0) {
		BBPretain(*result = *ins);
		return MAL_SUCCEED;
	}

	c = BATdescriptor(*col);
	if (c == NULL)
		throw(MAL, "sql.delta", SQLSTATE(HY002) RUNTIME_OBJECT_MISSING);
	res = c;
	if (BATcount(u_id)) {
		u_id = BATdescriptor(*uid);
		if (!u_id) {
			BBPunfix(c->batCacheid);
			throw(MAL, "sql.delta", SQLSTATE(HY002) RUNTIME_OBJECT_MISSING);
		}
		cminu = BATdiff(c, u_id, NULL, NULL, 0, BUN_NONE);
		if (!cminu) {
			BBPunfix(c->batCacheid);
			BBPunfix(u_id->batCacheid);
			throw(MAL, "sql.delta", SQLSTATE(HY001) MAL_MALLOC_FAIL " intermediate");
		}
		res = BATproject(cminu, c);
		BBPunfix(c->batCacheid);
		BBPunfix(cminu->batCacheid);
		cminu = NULL;
		if (!res) {
			BBPunfix(u_id->batCacheid);
			throw(MAL, "sql.delta", SQLSTATE(HY001) MAL_MALLOC_FAIL " intermediate" );
		}
		c = res;

		if ((u_val = BATdescriptor(*uval)) == NULL) {
			BBPunfix(c->batCacheid);
			BBPunfix(u_id->batCacheid);
			throw(MAL, "sql.delta", SQLSTATE(HY002) RUNTIME_OBJECT_MISSING);
		}
		u = BATproject(u_val, u_id);
		BBPunfix(u_val->batCacheid);
		BBPunfix(u_id->batCacheid);
		if (!u) {
			BBPunfix(c->batCacheid);
			throw(MAL, "sql.delta", SQLSTATE(HY002) RUNTIME_OBJECT_MISSING);
		}
		if (BATcount(u)) {	/* check selected updated values against candidates */
			BAT *c_ids = BATdescriptor(*cid);
			gdk_return rc;

			if (!c_ids) {
				BBPunfix(c->batCacheid);
				BBPunfix(u->batCacheid);
				throw(MAL, "sql.delta", SQLSTATE(HY002) RUNTIME_OBJECT_MISSING);
			}
			rc = BATsemijoin(&cminu, NULL, u, c_ids, NULL, NULL, 0, BUN_NONE);
			BBPunfix(c_ids->batCacheid);
			if (rc != GDK_SUCCEED) {
				BBPunfix(c->batCacheid);
				BBPunfix(u->batCacheid);
				throw(MAL, "sql.delta", SQLSTATE(HY002) RUNTIME_OBJECT_MISSING);
			}
		}
		ret = BATappend(res, u, cminu, TRUE);
		BBPunfix(u->batCacheid);
		if (cminu)
			BBPunfix(cminu->batCacheid);
		cminu = NULL;
		if (ret != GDK_SUCCEED) {
			BBPunfix(res->batCacheid);
			throw(MAL, "sql.delta", SQLSTATE(45000) "Internal error in delta processing");
		}

		ret = BATsort(&u, NULL, NULL, res, NULL, NULL, 0, 0);
		BBPunfix(res->batCacheid);
		if (ret != GDK_SUCCEED) {
			throw(MAL, "sql.delta", SQLSTATE(HY002) RUNTIME_OBJECT_MISSING);
		}
		res = u;
	}

	if (i) {
		i = BATdescriptor(*ins);
		if (!i) {
			BBPunfix(res->batCacheid);
			throw(MAL, "sql.delta", SQLSTATE(HY002) RUNTIME_OBJECT_MISSING);
		}
		if (BATcount(u_id)) {
			u_id = BATdescriptor(*uid);
			if (!u_id) {
				BBPunfix(res->batCacheid);
				BBPunfix(i->batCacheid);
				throw(MAL, "sql.delta", SQLSTATE(HY002) RUNTIME_OBJECT_MISSING);
			}
			cminu = BATdiff(i, u_id, NULL, NULL, 0, BUN_NONE);
			BBPunfix(u_id->batCacheid);
			if (!cminu) {
				BBPunfix(res->batCacheid);
				BBPunfix(i->batCacheid);
				throw(MAL, "sql.delta", SQLSTATE(HY002) RUNTIME_OBJECT_MISSING);
			}
		}
		if (isVIEW(res)) {
			BAT *n = COLcopy(res, res->ttype, TRUE, TRANSIENT);
			BBPunfix(res->batCacheid);
			res = n;
			if (res == NULL) {
				BBPunfix(i->batCacheid);
				if (cminu)
					BBPunfix(cminu->batCacheid);
				throw(MAL, "sql.delta", SQLSTATE(45000) "Internal error in delta processing");
			}
		}
		ret = BATappend(res, i, cminu, TRUE);
		BBPunfix(i->batCacheid);
		if (cminu)
			BBPunfix(cminu->batCacheid);
		if (ret != GDK_SUCCEED) {
			BBPunfix(res->batCacheid);
			throw(MAL, "sql.delta", SQLSTATE(45000) "Internal error in delta processing");
		}

		ret = BATsort(&u, NULL, NULL, res, NULL, NULL, 0, 0);
		BBPunfix(res->batCacheid);
		if (ret != GDK_SUCCEED)
			throw(MAL, "sql.delta", SQLSTATE(HY002) RUNTIME_OBJECT_MISSING);
		res = u;
	}
	BATkey(res, TRUE);
	BBPkeepref(*result = res->batCacheid);
	return MAL_SUCCEED;
}

str
DELTAproject(bat *result, const bat *sub, const bat *col, const bat *uid, const bat *uval, const bat *ins)
{
	BAT *s, *c, *u_id, *u_val, *i = NULL, *res, *tres;

	if ((s = BATdescriptor(*sub)) == NULL)
		throw(MAL, "sql.delta", SQLSTATE(HY002) RUNTIME_OBJECT_MISSING);

	if (ins && (i = BATdescriptor(*ins)) == NULL) {
		BBPunfix(s->batCacheid);
		throw(MAL, "sql.delta", SQLSTATE(HY002) RUNTIME_OBJECT_MISSING);
	}

	if (i && BATcount(s) == 0) {
		res = BATproject(s, i);
		BBPunfix(s->batCacheid);
		BBPunfix(i->batCacheid);
		if (res == NULL)
			throw(MAL, "sql.projectdelta", SQLSTATE(45000) "Internal error in delta processing");

		BBPkeepref(*result = res->batCacheid);
		return MAL_SUCCEED;
	}

	if ((c = BATdescriptor(*col)) == NULL) {
		BBPunfix(s->batCacheid);
		if (i)
			BBPunfix(i->batCacheid);
		throw(MAL, "sql.delta", SQLSTATE(HY002) RUNTIME_OBJECT_MISSING);
	}

	/* projection(sub,col).union(projection(sub,i)) */
	res = c;
	if (i && BATcount(i)) {
		if (BATcount(c) == 0) {
			res = i;
			i = c;
		} else {
			if ((res = COLcopy(c, c->ttype, TRUE, TRANSIENT)) == NULL) {
				BBPunfix(s->batCacheid);
				BBPunfix(i->batCacheid);
				BBPunfix(c->batCacheid);
				throw(MAL, "sql.projectdelta", SQLSTATE(45000) "Internal error in delta processing");
			}
			BBPunfix(c->batCacheid);
			if (BATappend(res, i, NULL, FALSE) != GDK_SUCCEED) {
				BBPunfix(s->batCacheid);
				BBPunfix(i->batCacheid);
				throw(MAL, "sql.projectdelta", SQLSTATE(45000) "Internal error in delta processing");
			}
		}
	}
	if (i)
		BBPunfix(i->batCacheid);

	tres = BATproject(s, res);
	BBPunfix(res->batCacheid);
	if (tres == NULL) {
		BBPunfix(s->batCacheid);
		throw(MAL, "sql.projectdelta", SQLSTATE(45000) "Internal error in delta processing");
	}
	res = tres;

	if ((u_id = BATdescriptor(*uid)) == NULL) {
		BBPunfix(res->batCacheid);
		BBPunfix(s->batCacheid);
		throw(MAL, "sql.delta", SQLSTATE(HY002) RUNTIME_OBJECT_MISSING);
	}
	if (!BATcount(u_id)) {
		BBPunfix(u_id->batCacheid);
		BBPunfix(s->batCacheid);
		BBPkeepref(*result = res->batCacheid);
		return MAL_SUCCEED;
	}
	if ((u_val = BATdescriptor(*uval)) == NULL) {
		BBPunfix(u_id->batCacheid);
		BBPunfix(res->batCacheid);
		BBPunfix(s->batCacheid);
		throw(MAL, "sql.delta", SQLSTATE(HY002) RUNTIME_OBJECT_MISSING);
	}

	if (BATcount(u_val)) {
		BAT *o, *nu_id, *nu_val;
		/* create subsets of u_id and u_val where the tail
		 * values of u_id are also in s, and where those tail
		 * values occur as head value in res */
		if (BATsemijoin(&o, NULL, u_id, s, NULL, NULL, 0, BUN_NONE) != GDK_SUCCEED) {
			BBPunfix(s->batCacheid);
			BBPunfix(res->batCacheid);
			BBPunfix(u_id->batCacheid);
			BBPunfix(u_val->batCacheid);
			throw(MAL, "sql.delta", SQLSTATE(HY002) RUNTIME_OBJECT_MISSING);
		}
		nu_id = BATproject(o, u_id);
		nu_val = BATproject(o, u_val);
		BBPunfix(u_id->batCacheid);
		BBPunfix(u_val->batCacheid);
		BBPunfix(o->batCacheid);
		tres = BATdense(res->hseqbase, res->hseqbase, BATcount(res));
		if (nu_id == NULL ||
		    nu_val == NULL ||
		    tres == NULL ||
		    BATsemijoin(&o, NULL, nu_id, tres, NULL, NULL, 0, BUN_NONE) != GDK_SUCCEED) {
			BBPunfix(s->batCacheid);
			BBPunfix(res->batCacheid);
			BBPreclaim(nu_id);
			BBPreclaim(nu_val);
			BBPreclaim(tres);
			throw(MAL, "sql.delta", SQLSTATE(HY001) MAL_MALLOC_FAIL);
		}
		BBPunfix(tres->batCacheid);
		u_id = BATproject(o, nu_id);
		u_val = BATproject(o, nu_val);
		BBPunfix(nu_id->batCacheid);
		BBPunfix(nu_val->batCacheid);
		BBPunfix(o->batCacheid);
		if (u_id == NULL || u_val == NULL) {
			BBPunfix(s->batCacheid);
			BBPunfix(res->batCacheid);
			BBPreclaim(u_id);
			BBPreclaim(u_val);
			throw(MAL, "sql.delta", SQLSTATE(HY001) MAL_MALLOC_FAIL);
		}
		/* now update res with the subset of u_id and u_val we
		 * calculated */
		if ((res = setwritable(res)) == NULL ||
		    BATreplace(res, u_id, u_val, 0) != GDK_SUCCEED) {
			if (res)
				BBPunfix(res->batCacheid);
			BBPunfix(s->batCacheid);
			BBPunfix(u_id->batCacheid);
			BBPunfix(u_val->batCacheid);
			throw(MAL, "sql.delta", SQLSTATE(HY001) MAL_MALLOC_FAIL);
		}
	}
	BBPunfix(s->batCacheid);
	BBPunfix(u_id->batCacheid);
	BBPunfix(u_val->batCacheid);

	BBPkeepref(*result = res->batCacheid);
	return MAL_SUCCEED;
}

str
BATleftproject(bat *Res, const bat *Col, const bat *L, const bat *R)
{
	BAT *c, *l, *r, *res;
	oid *p, *lp, *rp;
	BUN cnt = 0, i;

	c = BATdescriptor(*Col);
	if (c)
		cnt = BATcount(c);
	l = BATdescriptor(*L);
	r = BATdescriptor(*R);
	res = COLnew(0, TYPE_oid, cnt, TRANSIENT);
	if (!c || !l || !r || !res) {
		if (c)
			BBPunfix(c->batCacheid);
		if (l)
			BBPunfix(l->batCacheid);
		if (r)
			BBPunfix(r->batCacheid);
		if (res)
			BBPunfix(res->batCacheid);
		throw(MAL, "sql.delta", SQLSTATE(HY002) RUNTIME_OBJECT_MISSING);
	}
	p = (oid*)Tloc(res,0);
	for(i=0;i<cnt; i++)
		*p++ = oid_nil;
	BATsetcount(res, cnt);

	cnt = BATcount(l);
	p = (oid*)Tloc(res, 0);
	lp = (oid*)Tloc(l, 0);
	rp = (oid*)Tloc(r, 0);
	if (l->ttype == TYPE_void) {
		oid lp = l->tseqbase;
		if (r->ttype == TYPE_void) {
			oid rp = r->tseqbase;
			for(i=0;i<cnt; i++, lp++, rp++) 
				p[lp] = rp;
		} else {
			for(i=0;i<cnt; i++, lp++) 
				p[lp] = rp[i];
		}
	}
	if (r->ttype == TYPE_void) {
		oid rp = r->tseqbase;
		for(i=0;i<cnt; i++, rp++) 
			p[lp[i]] = rp;
	} else {
		for(i=0;i<cnt; i++) 
			p[lp[i]] = rp[i];
	}
	res->tsorted = 0;
	res->trevsorted = 0;
	res->tnil = 0;
	res->tnonil = 0;
	res->tkey = 0;
	BBPunfix(c->batCacheid);
	BBPunfix(l->batCacheid);
	BBPunfix(r->batCacheid);
	BBPkeepref(*Res = res->batCacheid);
	return MAL_SUCCEED;
}

/* str SQLtid(bat *result, mvc *m, str *sname, str *tname) */
str
SQLtid(Client cntxt, MalBlkPtr mb, MalStkPtr stk, InstrPtr pci)
{
	bat *res = getArgReference_bat(stk, pci, 0);
	mvc *m = NULL;
	str msg;
	sql_trans *tr;
	str sname = *getArgReference_str(stk, pci, 2);
	str tname = *getArgReference_str(stk, pci, 3);

	sql_schema *s;
	sql_table *t;
	sql_column *c;
	BAT *tids;
	size_t nr, inr = 0;
	oid sb = 0;

	*res = bat_nil;
	if ((msg = getSQLContext(cntxt, mb, &m, NULL)) != NULL)
		return msg;
	tr = m->session->tr;
	if ((msg = checkSQLContext(cntxt)) != NULL)
		return msg;
	s = mvc_bind_schema(m, sname);
	if (s == NULL)
		throw(SQL, "sql.tid", SQLSTATE(3F000) "Schema missing %s",sname);
	t = mvc_bind_table(m, s, tname);
	if (t == NULL)
		throw(SQL, "sql.tid", SQLSTATE(42S02) "Table missing %s.%s",sname,tname);
	c = t->columns.set->h->data;

	nr = store_funcs.count_col(tr, c, 1);

	if (isTable(t) && t->access == TABLE_WRITABLE && (t->base.flag != TR_NEW /* alter */ ) &&
	    t->persistence == SQL_PERSIST && !t->commit_action)
		inr = store_funcs.count_col(tr, c, 0);
	nr -= inr;
	if (pci->argc == 6) {	/* partitioned version */
		size_t cnt = nr;
		int part_nr = *getArgReference_int(stk, pci, 4);
		int nr_parts = *getArgReference_int(stk, pci, 5);

		nr /= nr_parts;
		sb = (oid) (part_nr * nr);
		if (nr_parts == (part_nr + 1)) {	/* last part gets the inserts */
			nr = cnt - (part_nr * nr);	/* keep rest */
			nr += inr;
		}
	} else {
		nr += inr;
	}

	/* create void,void bat with length and oid's set */
	tids = COLnew(sb, TYPE_void, 0, TRANSIENT);
	if (tids == NULL)
		throw(SQL, "sql.tid", SQLSTATE(HY001) MAL_MALLOC_FAIL);
	BATsetcount(tids, (BUN) nr);
	BATtseqbase(tids, sb);

	if (store_funcs.count_del(tr, t)) {
		BAT *d = store_funcs.bind_del(tr, t, RD_INS);
		BAT *diff;
		if( d == NULL)
			throw(SQL,"sql.tid", SQLSTATE(45002) "Can not bind delete column");

		diff = BATdiff(tids, d, NULL, NULL, 0, BUN_NONE);
		BBPunfix(d->batCacheid);
		BBPunfix(tids->batCacheid);
		BAThseqbase(diff, sb);
		tids = diff;
	}
	BBPkeepref(*res = tids->batCacheid);
	return MAL_SUCCEED;
}

/* unsafe pattern resultSet(tbl:bat[:str], attr:bat[:str], tpe:bat[:str], len:bat[:int],scale:bat[:int], cols:bat[:any]...) :int */
/* New result set rendering infrastructure */

static str
mvc_result_set_wrap( Client cntxt, MalBlkPtr mb, MalStkPtr stk, InstrPtr pci)
{
	int *res_id =getArgReference_int(stk,pci,0);
	bat tblId= *getArgReference_bat(stk, pci,1);
	bat atrId= *getArgReference_bat(stk, pci,2);
	bat tpeId= *getArgReference_bat(stk, pci,3);
	bat lenId= *getArgReference_bat(stk, pci,4);
	bat scaleId= *getArgReference_bat(stk, pci,5);
	bat bid;
	int i,res;
	str tblname, colname, tpename, msg= MAL_SUCCEED;
	int *digits, *scaledigits;
	oid o = 0;
	BATiter itertbl,iteratr,itertpe;
	mvc *m = NULL;
	BAT *b, *tbl, *atr, *tpe,*len,*scale;

	if ((msg = getSQLContext(cntxt, mb, &m, NULL)) != NULL)
		return msg;
	if ((msg = checkSQLContext(cntxt)) != NULL)
		return msg;
	bid = *getArgReference_bat(stk,pci,6);
	b = BATdescriptor(bid);
	if ( b == NULL)
		throw(MAL,"sql.resultset", SQLSTATE(HY005) "Cannot access column descriptor");
	res = *res_id = mvc_result_table(m, mb->tag, pci->argc - (pci->retc + 5), 1, b);
	if (res < 0)
		msg = createException(SQL, "sql.resultSet", SQLSTATE(45000) "Result table construction failed");
	BBPunfix(b->batCacheid);

	tbl = BATdescriptor(tblId);
	atr = BATdescriptor(atrId);
	tpe = BATdescriptor(tpeId);
	len = BATdescriptor(lenId);
	scale = BATdescriptor(scaleId);
	if( msg || tbl == NULL || atr == NULL || tpe == NULL || len == NULL || scale == NULL)
		goto wrapup_result_set;
	/* mimick the old rsColumn approach; */
	itertbl = bat_iterator(tbl);
	iteratr = bat_iterator(atr);
	itertpe = bat_iterator(tpe);
	digits = (int*) Tloc(len,0);
	scaledigits = (int*) Tloc(scale,0);

	for( i = 6; msg == MAL_SUCCEED && i< pci->argc; i++, o++){
		bid = *getArgReference_bat(stk,pci,i);
		tblname = BUNtail(itertbl,o);
		colname = BUNtail(iteratr,o);
		tpename = BUNtail(itertpe,o);
		b = BATdescriptor(bid);
		if ( b == NULL)
			msg= createException(MAL,"sql.resultset",SQLSTATE(HY005) "Cannot access column descriptor ");
		else if (mvc_result_column(m, tblname, colname, tpename, *digits++, *scaledigits++, b))
			msg = createException(SQL, "sql.resultset", SQLSTATE(42000) "Cannot access column descriptor %s.%s",tblname,colname);
		if( b)
			BBPunfix(bid);
	}
	/* now sent it to the channel cntxt->fdout */
	if (mvc_export_result(cntxt->sqlcontext, cntxt->fdout, res))
		msg = createException(SQL, "sql.resultset", SQLSTATE(45000) "Result set construction failed");
  wrapup_result_set:
	if( tbl) BBPunfix(tblId);
	if( atr) BBPunfix(atrId);
	if( tpe) BBPunfix(tpeId);
	if( len) BBPunfix(lenId);
	if( scale) BBPunfix(scaleId);
	return msg;
}







/* Copy the result set into a CSV file */
str
mvc_export_table_wrap( Client cntxt, MalBlkPtr mb, MalStkPtr stk, InstrPtr pci)
{
	int *res_id =getArgReference_int(stk,pci,0);
	str filename = *getArgReference_str(stk,pci,1);
	str format = *getArgReference_str(stk,pci,2);
	unsigned char *tsep = NULL, *rsep = NULL, *ssep = NULL, *ns = NULL;
	unsigned char **T = (unsigned char **) getArgReference_str(stk, pci, 3);
	unsigned char **R = (unsigned char **) getArgReference_str(stk, pci, 4);
	unsigned char **S = (unsigned char **) getArgReference_str(stk, pci, 5);
	unsigned char **N = (unsigned char **) getArgReference_str(stk, pci, 6);

	bat tblId= *getArgReference_bat(stk, pci,7);
	bat atrId= *getArgReference_bat(stk, pci,8);
	bat tpeId= *getArgReference_bat(stk, pci,9);
	bat lenId= *getArgReference_bat(stk, pci,10);
	bat scaleId= *getArgReference_bat(stk, pci,11);
	stream *s;
	bat bid;
	int i,res;
	size_t l;
	str tblname, colname, tpename, msg= MAL_SUCCEED;
	int *digits, *scaledigits;
	oid o = 0;
	BATiter itertbl,iteratr,itertpe;
	mvc *m = NULL;
	BAT *order = NULL, *b = NULL, *tbl = NULL, *atr = NULL, *tpe = NULL,*len = NULL,*scale = NULL;
	res_table *t = NULL;

	(void) format;

	if ((msg = getSQLContext(cntxt, mb, &m, NULL)) != NULL)
		return msg;
	if ((msg = checkSQLContext(cntxt)) != NULL)
		return msg;

	bid = *getArgReference_bat(stk,pci,12);
	order = BATdescriptor(bid);
	if ( order == NULL)
		throw(MAL,"sql.resultset", SQLSTATE(HY005) "Cannot access column descriptor");
	res = *res_id = mvc_result_table(m, mb->tag, pci->argc - (pci->retc + 11), 1, order);
	t = m->results;
	if (res < 0){
		msg = createException(SQL, "sql.resultSet", SQLSTATE(45000) "Result set construction failed");
		goto wrapup_result_set1;
	}

	l = strlen((char *) (*T));
	tsep = GDKmalloc(l + 1);
	if(tsep == 0){
		msg = createException(SQL, "sql.resultSet", SQLSTATE(HY001) MAL_MALLOC_FAIL);
		goto wrapup_result_set1;
	}
	GDKstrFromStr(tsep, *T, l);
	l = 0;
	l = strlen((char *) (*R));
	rsep = GDKmalloc(l + 1);
	if(rsep == 0){
		msg = createException(SQL, "sql.resultSet", SQLSTATE(HY001) MAL_MALLOC_FAIL);
		goto wrapup_result_set1;
	}
	GDKstrFromStr(rsep, *R, l);
	l = 0;
	l = strlen((char *) (*S));
	ssep = GDKmalloc(l + 1);
	if(ssep == 0){
		msg = createException(SQL, "sql.resultSet", SQLSTATE(HY001) MAL_MALLOC_FAIL);
		goto wrapup_result_set1;
	}
	GDKstrFromStr(ssep, *S, l);
	l = 0;
	l = strlen((char *) (*N));
	ns = GDKmalloc(l + 1);
	if(ns == 0){
		msg = createException(SQL, "sql.resultSet", SQLSTATE(HY001) MAL_MALLOC_FAIL);
		goto wrapup_result_set1;
	}
	GDKstrFromStr(ns, *N, l);
	t->tsep = (char *) tsep;
	t->rsep = (char *) rsep;
	t->ssep = (char *) ssep;
	t->ns = (char *) ns;

	tbl = BATdescriptor(tblId);
	atr = BATdescriptor(atrId);
	tpe = BATdescriptor(tpeId);
	len = BATdescriptor(lenId);
	scale = BATdescriptor(scaleId);
	if( msg || tbl == NULL || atr == NULL || tpe == NULL || len == NULL || scale == NULL)
		goto wrapup_result_set1;
	/* mimick the old rsColumn approach; */
	itertbl = bat_iterator(tbl);
	iteratr = bat_iterator(atr);
	itertpe = bat_iterator(tpe);
	digits = (int*) Tloc(len,0);
	scaledigits = (int*) Tloc(scale,0);

	for( i = 12; msg == MAL_SUCCEED && i< pci->argc; i++, o++){
		bid = *getArgReference_bat(stk,pci,i);
		tblname = BUNtail(itertbl,o);
		colname = BUNtail(iteratr,o);
		tpename = BUNtail(itertpe,o);
		b = BATdescriptor(bid);
		if ( b == NULL)
			msg= createException(MAL,"sql.resultset",SQLSTATE(HY005) "Cannot access column descriptor");
		else if (mvc_result_column(m, tblname, colname, tpename, *digits++, *scaledigits++, b))
			msg = createException(SQL, "sql.resultset", SQLSTATE(42000) "Cannot access column descriptor %s.%s",tblname,colname);
		if( b)
			BBPunfix(bid);
	}
	/* now select the file channel */
	if ( strcmp(filename,"stdout") == 0 )
		s= cntxt->fdout;
	else if ( (s = open_wastream(filename)) == NULL || mnstr_errnr(s)) {
		int errnr = mnstr_errnr(s);
		if (s)
			mnstr_destroy(s);
		msg=  createException(IO, "streams.open", SQLSTATE(42000) "could not open file '%s': %s",
				      filename?filename:"stdout", strerror(errnr));
		goto wrapup_result_set1;
	}
	if (mvc_export_result(cntxt->sqlcontext, s, res))
		msg = createException(SQL, "sql.resultset", SQLSTATE(45000) "Result set construction failed");
	if( s != cntxt->fdout)
		close_stream(s);
  wrapup_result_set1:
	BBPunfix(order->batCacheid);
	if( tbl) BBPunfix(tblId);
	if( atr) BBPunfix(atrId);
	if( tpe) BBPunfix(tpeId);
	if( len) BBPunfix(lenId);
	if( scale) BBPunfix(scaleId);
	return msg;
}

/* unsafe pattern resultSet(tbl:bat[:str], attr:bat[:str], tpe:bat[:str], len:bat[:int],scale:bat[:int], cols:any...) :int */
str
mvc_row_result_wrap( Client cntxt, MalBlkPtr mb, MalStkPtr stk, InstrPtr pci)
{
	int *res_id= getArgReference_int(stk, pci,0);
	bat tblId= *getArgReference_bat(stk, pci,1);
	bat atrId= *getArgReference_bat(stk, pci,2);
	bat tpeId= *getArgReference_bat(stk, pci,3);
	bat lenId= *getArgReference_bat(stk, pci,4);
	bat scaleId= *getArgReference_bat(stk, pci,5);
	int i, res;
	str tblname, colname, tpename, msg= MAL_SUCCEED;
	int *digits, *scaledigits;
	oid o = 0;
	BATiter itertbl,iteratr,itertpe;
	mvc *m = NULL;
	ptr v;
	int mtype;
	BAT  *tbl, *atr, *tpe,*len,*scale;

	if ((msg = getSQLContext(cntxt, mb, &m, NULL)) != NULL)
		return msg;
	if ((msg = checkSQLContext(cntxt)) != NULL)
		return msg;
	res = *res_id = mvc_result_table(m, mb->tag, pci->argc - (pci->retc + 5), 1, NULL);

	tbl = BATdescriptor(tblId);
	atr = BATdescriptor(atrId);
	tpe = BATdescriptor(tpeId);
	len = BATdescriptor(lenId);
	scale = BATdescriptor(scaleId);
	if( tbl == NULL || atr == NULL || tpe == NULL || len == NULL || scale == NULL)
		goto wrapup_result_set;
	/* mimick the old rsColumn approach; */
	itertbl = bat_iterator(tbl);
	iteratr = bat_iterator(atr);
	itertpe = bat_iterator(tpe);
	digits = (int*) Tloc(len,0);
	scaledigits = (int*) Tloc(scale,0);

	for( i = 6; msg == MAL_SUCCEED && i< pci->argc; i++, o++){
		tblname = BUNtail(itertbl,o);
		colname = BUNtail(iteratr,o);
		tpename = BUNtail(itertpe,o);

		v = getArgReference(stk, pci, i);
		mtype = getArgType(mb, pci, i);
		if (ATOMextern(mtype))
			v = *(ptr *) v;
		if (mvc_result_value(m, tblname, colname, tpename, *digits++, *scaledigits++, v, mtype))
			throw(SQL, "sql.rsColumn", SQLSTATE(45000) "Result set construction failed");
	}
	if (mvc_export_result(cntxt->sqlcontext, cntxt->fdout, res))
		msg = createException(SQL, "sql.resultset", SQLSTATE(45000) "Result set construction failed");
  wrapup_result_set:
	if( tbl) BBPunfix(tblId);
	if( atr) BBPunfix(atrId);
	if( tpe) BBPunfix(tpeId);
	if( len) BBPunfix(lenId);
	if( scale) BBPunfix(scaleId);
	return msg;
}

str
mvc_export_row_wrap( Client cntxt, MalBlkPtr mb, MalStkPtr stk, InstrPtr pci)
{
	int *res_id= getArgReference_int(stk, pci,0);
	str filename = * getArgReference_str(stk,pci,1);
	str format = *getArgReference_str(stk,pci,2);
	unsigned char *tsep = NULL, *rsep = NULL, *ssep = NULL, *ns = NULL;
	unsigned char **T = (unsigned char **) getArgReference_str(stk, pci, 3);
	unsigned char **R = (unsigned char **) getArgReference_str(stk, pci, 4);
	unsigned char **S = (unsigned char **) getArgReference_str(stk, pci, 5);
	unsigned char **N = (unsigned char **) getArgReference_str(stk, pci, 6);

	bat tblId= *getArgReference_bat(stk, pci,7);
	bat atrId= *getArgReference_bat(stk, pci,8);
	bat tpeId= *getArgReference_bat(stk, pci,9);
	bat lenId= *getArgReference_bat(stk, pci,10);
	bat scaleId= *getArgReference_bat(stk, pci,11);

	size_t l;
	int i, res;
	stream *s;
	str tblname, colname, tpename, msg= MAL_SUCCEED;
	int *digits, *scaledigits;
	oid o = 0;
	BATiter itertbl,iteratr,itertpe;
	mvc *m = NULL;
	res_table *t = NULL;
	ptr v;
	int mtype;
	BAT  *tbl = NULL, *atr = NULL, *tpe = NULL,*len = NULL,*scale = NULL;

	(void) format;
	if ((msg = getSQLContext(cntxt, mb, &m, NULL)) != NULL)
		return msg;
	if ((msg = checkSQLContext(cntxt)) != NULL)
		return msg;
	res = *res_id = mvc_result_table(m, mb->tag, pci->argc - (pci->retc + 11), 1, NULL);

	t = m->results;
	if (res < 0){
		msg = createException(SQL, "sql.resultSet", SQLSTATE(45000) "Result set construction failed");
		goto wrapup_result_set;
	}

	l = strlen((char *) (*T));
	tsep = GDKmalloc(l + 1);
	if(tsep == 0){
		msg = createException(SQL, "sql.resultSet", SQLSTATE(HY001) MAL_MALLOC_FAIL);
		goto wrapup_result_set;
	}
	GDKstrFromStr(tsep, *T, l);
	l = 0;
	l = strlen((char *) (*R));
	rsep = GDKmalloc(l + 1);
	if(rsep == 0){
		msg = createException(SQL, "sql.resultSet", SQLSTATE(HY001) MAL_MALLOC_FAIL);
		goto wrapup_result_set;
	}
	GDKstrFromStr(rsep, *R, l);
	l = 0;
	l = strlen((char *) (*S));
	ssep = GDKmalloc(l + 1);
	if(ssep == 0){
		msg = createException(SQL, "sql.resultSet", SQLSTATE(HY001) MAL_MALLOC_FAIL);
		goto wrapup_result_set;
	}
	GDKstrFromStr(ssep, *S, l);
	l = 0;
	l = strlen((char *) (*N));
	ns = GDKmalloc(l + 1);
	if(ns == 0){
		msg = createException(SQL, "sql.resultSet", SQLSTATE(HY001) MAL_MALLOC_FAIL);
		goto wrapup_result_set;
	}
	GDKstrFromStr(ns, *N, l);
	t->tsep = (char *) tsep;
	t->rsep = (char *) rsep;
	t->ssep = (char *) ssep;
	t->ns = (char *) ns;

	tbl = BATdescriptor(tblId);
	atr = BATdescriptor(atrId);
	tpe = BATdescriptor(tpeId);
	len = BATdescriptor(lenId);
	scale = BATdescriptor(scaleId);
	if( msg || tbl == NULL || atr == NULL || tpe == NULL || len == NULL || scale == NULL)
		goto wrapup_result_set;
	/* mimick the old rsColumn approach; */
	itertbl = bat_iterator(tbl);
	iteratr = bat_iterator(atr);
	itertpe = bat_iterator(tpe);
	digits = (int*) Tloc(len,0);
	scaledigits = (int*) Tloc(scale,0);

	for( i = 12; msg == MAL_SUCCEED && i< pci->argc; i++, o++){
		tblname = BUNtail(itertbl,o);
		colname = BUNtail(iteratr,o);
		tpename = BUNtail(itertpe,o);

		v = getArgReference(stk, pci, i);
		mtype = getArgType(mb, pci, i);
		if (ATOMextern(mtype))
			v = *(ptr *) v;
		if (mvc_result_value(m, tblname, colname, tpename, *digits++, *scaledigits++, v, mtype))
			throw(SQL, "sql.rsColumn", SQLSTATE(45000) "Result set construction failed");
	}
	/* now select the file channel */
	if ( strcmp(filename,"stdout") == 0 )
		s= cntxt->fdout;
	else if ( (s = open_wastream(filename)) == NULL || mnstr_errnr(s)) {
		int errnr = mnstr_errnr(s);
		if (s)
			mnstr_destroy(s);
		msg=  createException(IO, "streams.open", SQLSTATE(42000) "could not open file '%s': %s",
				      filename?filename:"stdout", strerror(errnr));
		goto wrapup_result_set;
	}
	if (mvc_export_result(cntxt->sqlcontext, s, res))
		msg = createException(SQL, "sql.resultset", SQLSTATE(45000) "Result set construction failed");
	if( s != cntxt->fdout)
		mnstr_close(s);
  wrapup_result_set:
	if( tbl) BBPunfix(tblId);
	if( atr) BBPunfix(atrId);
	if( tpe) BBPunfix(tpeId);
	if( len) BBPunfix(lenId);
	if( scale) BBPunfix(scaleId);
	return msg;
}

str
mvc_table_result_wrap(Client cntxt, MalBlkPtr mb, MalStkPtr stk, InstrPtr pci)
{
	str res = MAL_SUCCEED;
	BAT *order;
	mvc *m = NULL;
	str msg;
	int *res_id;
	int *nr_cols;
	int *qtype;
	bat *order_bid;

	if ( pci->argc > 6)
		return mvc_result_set_wrap(cntxt,mb,stk,pci);

	res_id = getArgReference_int(stk, pci, 0);
	nr_cols = getArgReference_int(stk, pci, 1);
	qtype = getArgReference_int(stk, pci, 2);
	order_bid = getArgReference_bat(stk, pci, 3);

	if ((msg = getSQLContext(cntxt, mb, &m, NULL)) != NULL)
		return msg;
	if ((msg = checkSQLContext(cntxt)) != NULL)
		return msg;
	if ((order = BATdescriptor(*order_bid)) == NULL) {
		throw(SQL, "sql.resultSet", SQLSTATE(HY005) "Cannot access column descriptor");
	}
	*res_id = mvc_result_table(m, mb->tag, *nr_cols, *qtype, order);
	if (*res_id < 0)
		res = createException(SQL, "sql.resultSet", SQLSTATE(45000) "Result set construction failed");
	BBPunfix(order->batCacheid);
	return res;
}

/* str mvc_declared_table_wrap(int *res_id, str *name); */
str
mvc_declared_table_wrap(Client cntxt, MalBlkPtr mb, MalStkPtr stk, InstrPtr pci)
{
	mvc *m = NULL;
	str msg;
	sql_schema *s = NULL;
	int *res_id = getArgReference_int(stk, pci, 0);
	str *name = getArgReference_str(stk, pci, 1);

	if ((msg = getSQLContext(cntxt, mb, &m, NULL)) != NULL)
		return msg;
	if ((msg = checkSQLContext(cntxt)) != NULL)
		return msg;
	s = mvc_bind_schema(m, dt_schema);
	if (s == NULL)
		throw(SQL, "sql.declared_table", SQLSTATE(3F000) "Schema missing %s",dt_schema);
	(void) mvc_create_table(m, s, *name, tt_table, TRUE, SQL_DECLARED_TABLE, CA_DROP, 0);
	*res_id = 0;
	return MAL_SUCCEED;
}

/* str mvc_declared_table_column_wrap(int *ret, int *rs, str *tname, str *name, str *type, int *digits, int *scale); */
str
mvc_declared_table_column_wrap(Client cntxt, MalBlkPtr mb, MalStkPtr stk, InstrPtr pci)
{
	mvc *m = NULL;
	str msg;
	sql_schema *s = NULL;
	sql_table *t = NULL;
	sql_type *type = NULL;
	sql_subtype tpe;
	int *rs = getArgReference_int(stk, pci, 1);
	str *tname = getArgReference_str(stk, pci, 2);
	str *name = getArgReference_str(stk, pci, 3);
	str *typename = getArgReference_str(stk, pci, 4);
	int *digits = getArgReference_int(stk, pci, 5);
	int *scale = getArgReference_int(stk, pci, 6);

	if ((msg = getSQLContext(cntxt, mb, &m, NULL)) != NULL)
		return msg;
	if ((msg = checkSQLContext(cntxt)) != NULL)
		return msg;
	if (*rs != 0)
		throw(SQL, "sql.dtColumn", SQLSTATE(HY005) "Cannot access declared table");
	if (!sql_find_subtype(&tpe, *typename, *digits, *scale) && (type = mvc_bind_type(m, *typename)) == NULL)
		throw(SQL, "sql.dtColumn", SQLSTATE(42S22) "Cannot find column type");
	if (type)
		sql_init_subtype(&tpe, type, 0, 0);
	s = mvc_bind_schema(m, dt_schema);
	if (s == NULL)
		throw(SQL, "sql.declared_table_column", SQLSTATE(3F000) "Schema missing %s",dt_schema);
	t = mvc_bind_table(m, s, *tname);
	if (t == NULL)
		throw(SQL, "sql.declared_table_column", SQLSTATE(42S02) "Table missing");
	(void) mvc_create_column(m, t, *name, &tpe);
	return MAL_SUCCEED;
}

str
mvc_drop_declared_table_wrap(Client cntxt, MalBlkPtr mb, MalStkPtr stk, InstrPtr pci)
{
	mvc *m = NULL;
	str *name = getArgReference_str(stk, pci, 1);
	str msg;
	sql_schema *s = NULL;
	sql_table *t = NULL;

	if ((msg = getSQLContext(cntxt, mb, &m, NULL)) != NULL)
		return msg;
	if ((msg = checkSQLContext(cntxt)) != NULL)
		return msg;
	s = mvc_bind_schema(m, dt_schema);
	if (s == NULL)
		throw(SQL, "sql.drop", SQLSTATE(3F000) "Schema missing %s",dt_schema);
	t = mvc_bind_table(m, s, *name);
	if (t == NULL)
		throw(SQL, "sql.drop", SQLSTATE(42S02) "Table missing");
	(void) mvc_drop_table(m, s, t, 0);
	return MAL_SUCCEED;
}

str
mvc_drop_declared_tables_wrap(Client cntxt, MalBlkPtr mb, MalStkPtr stk, InstrPtr pci)
{
	mvc *m = NULL;
	int i = *getArgReference_int(stk, pci, 1);
	str msg;
	sql_schema *s = NULL;
	sql_table *t = NULL;

	if ((msg = getSQLContext(cntxt, mb, &m, NULL)) != NULL)
		return msg;
	if ((msg = checkSQLContext(cntxt)) != NULL)
		return msg;
	s = mvc_bind_schema(m, dt_schema);
	if (s == NULL)
		throw(SQL, "sql.drop", SQLSTATE(3F000) "Schema missing %s",dt_schema);
	while (i && s->tables.set->t) {
		t = s->tables.set->t->data;
		(void) mvc_drop_table(m, s, t, 0);
		i--;
	}
	return MAL_SUCCEED;
}

/* str mvc_affected_rows_wrap(int *m, int m, lng *nr, str *w); */
str
mvc_affected_rows_wrap(Client cntxt, MalBlkPtr mb, MalStkPtr stk, InstrPtr pci)
{
	backend *b = NULL;
	int *res = getArgReference_int(stk, pci, 0), error;
#ifndef NDEBUG
	int mtype = getArgType(mb, pci, 2);
#endif
	lng nr;
	str msg;

	(void) mb;		/* NOT USED */
	if ((msg = checkSQLContext(cntxt)) != NULL)
		return msg;
	*res = 0;
	assert(mtype == TYPE_lng);
	nr = *getArgReference_lng(stk, pci, 2);
	b = cntxt->sqlcontext;
	error = mvc_export_affrows(b, b->out, nr, "", mb->tag);
	if (error)
		throw(SQL, "sql.affectedRows", SQLSTATE(45000) "Result set construction failed");
	return MAL_SUCCEED;
}

/* str mvc_export_head_wrap(int *ret, stream **s, int *res_id); */
str
mvc_export_head_wrap(Client cntxt, MalBlkPtr mb, MalStkPtr stk, InstrPtr pci)
{
	backend *b = NULL;
	stream **s = (stream **) getArgReference(stk, pci, 1);
	int *res_id = getArgReference_int(stk, pci, 2);
	str msg;

	(void) mb;		/* NOT USED */
	if ((msg = checkSQLContext(cntxt)) != NULL)
		return msg;
	b = cntxt->sqlcontext;
	if (mvc_export_head(b, *s, *res_id, FALSE, TRUE))
		throw(SQL, "sql.exportHead", SQLSTATE(45000) "Result set construction failed");
	return MAL_SUCCEED;
}

/* str mvc_export_result_wrap(int *ret, stream **s, int *res_id); */
str
mvc_export_result_wrap(Client cntxt, MalBlkPtr mb, MalStkPtr stk, InstrPtr pci)
{
	backend *b = NULL;
	stream **s = (stream **) getArgReference(stk, pci, 1);
	int *res_id = getArgReference_int(stk, pci, 2);
	str msg;

	(void) mb;		/* NOT USED */
	if ((msg = checkSQLContext(cntxt)) != NULL)
		return msg;
	b = cntxt->sqlcontext;
	if( pci->argc > 5){
		res_id = getArgReference_int(stk, pci, 2);
		if (mvc_export_result(b, cntxt->fdout, *res_id))
			throw(SQL, "sql.exportResult", SQLSTATE(45000) "Result set construction failed");
	} else if (mvc_export_result(b, *s, *res_id))
		throw(SQL, "sql.exportResult", SQLSTATE(45000) "Result set construction failed");
	return MAL_SUCCEED;
}

/* str mvc_export_chunk_wrap(int *ret, stream **s, int *res_id, str *w); */
str
mvc_export_chunk_wrap(Client cntxt, MalBlkPtr mb, MalStkPtr stk, InstrPtr pci)
{
	backend *b = NULL;
	stream **s = (stream **) getArgReference(stk, pci, 1);
	int *res_id = getArgReference_int(stk, pci, 2);
	BUN offset = 0;
	BUN nr = 0;
	str msg;

	(void) mb;		/* NOT USED */
	if (pci->argc == 5) {
		offset = (BUN) *getArgReference_int(stk, pci, 3);
		nr = (BUN) *getArgReference_int(stk, pci, 4);
	}

	if ((msg = checkSQLContext(cntxt)) != NULL)
		return msg;
	b = cntxt->sqlcontext;
	if (mvc_export_chunk(b, *s, *res_id, offset, nr))
		throw(SQL, "sql.exportChunk", SQLSTATE(45000) "Result set construction failed");
	return NULL;
}

/* str mvc_export_operation_wrap(int *ret, str *w); */
str
mvc_export_operation_wrap(Client cntxt, MalBlkPtr mb, MalStkPtr stk, InstrPtr pci)
{
	backend *b = NULL;
	str msg;

	(void) mb;		/* NOT USED */
	(void) stk;		/* NOT USED */
	(void) pci;		/* NOT USED */
	if ((msg = checkSQLContext(cntxt)) != NULL)
		return msg;
	b = cntxt->sqlcontext;
	if (mvc_export_operation(b, b->out, ""))
		throw(SQL, "sql.exportOperation", SQLSTATE(45000) "Result set construction failed");
	return NULL;
}

str
/*mvc_scalar_value_wrap(int *ret, int *qtype, str tn, str name, str type, int *digits, int *scale, int *eclass, ptr p, int mtype)*/
mvc_scalar_value_wrap(Client cntxt, MalBlkPtr mb, MalStkPtr stk, InstrPtr pci)
{
	str *tn = getArgReference_str(stk, pci, 1);
	str *cn = getArgReference_str(stk, pci, 2);
	str *type = getArgReference_str(stk, pci, 3);
	int *digits = getArgReference_int(stk, pci, 4);
	int *scale = getArgReference_int(stk, pci, 5);
	ptr p = getArgReference(stk, pci, 7);
	int mtype = getArgType(mb, pci, 7);
	str msg;
	backend *b = NULL;
	int res_id;
	(void) mb;		/* NOT USED */
	if ((msg = checkSQLContext(cntxt)) != NULL)
		return msg;
	b = cntxt->sqlcontext;
	if (ATOMextern(mtype))
		p = *(ptr *) p;

	// scalar values are single-column result sets
	res_id = mvc_result_table(b->mvc, mb->tag, 1, 1, NULL);
	if (mvc_result_value(b->mvc, *tn, *cn, *type, *digits, *scale, p, mtype))
		throw(SQL, "sql.exportValue", SQLSTATE(45000) "Result set construction failed");
	if (b->output_format == OFMT_NONE) {
		return MAL_SUCCEED;
	}
	if (mvc_export_result(b, b->out, res_id) < 0) {
		throw(SQL, "sql.exportValue", SQLSTATE(45000) "Result set construction failed");
	}
	return MAL_SUCCEED;
}

static void
bat2return(MalStkPtr stk, InstrPtr pci, BAT **b)
{
	int i;

	for (i = 0; i < pci->retc; i++) {
		*getArgReference_bat(stk, pci, i) = b[i]->batCacheid;
		BBPkeepref(b[i]->batCacheid);
	}
}

#ifdef WIN32
static void
fix_windows_newline(unsigned char *s)
{
	char *p = NULL;
	int c = '\r';

	if (s && (p=strchr((char*)s, c)) != NULL && p[1] == '\n') {
		for(; p[1]; p++)
			p[0] = p[1];
		p[0] = 0;
	}
}
#endif

/* str mvc_import_table_wrap(int *res, str *sname, str *tname, unsigned char* *T, unsigned char* *R, unsigned char* *S, unsigned char* *N, str *fname, lng *sz, lng *offset); */
str
mvc_import_table_wrap(Client cntxt, MalBlkPtr mb, MalStkPtr stk, InstrPtr pci)
{
	backend *be;
	BAT **b = NULL;
	unsigned char *tsep = NULL, *rsep = NULL, *ssep = NULL, *ns = NULL, *fn = NULL;
	ssize_t len = 0;
	sql_table *t = *(sql_table **) getArgReference(stk, pci, pci->retc + 0);
	unsigned char **T = (unsigned char **) getArgReference_str(stk, pci, pci->retc + 1);
	unsigned char **R = (unsigned char **) getArgReference_str(stk, pci, pci->retc + 2);
	unsigned char **S = (unsigned char **) getArgReference_str(stk, pci, pci->retc + 3);
	unsigned char **N = (unsigned char **) getArgReference_str(stk, pci, pci->retc + 4);
	str *fname = getArgReference_str(stk, pci, pci->retc + 5);
	lng *sz = getArgReference_lng(stk, pci, pci->retc + 6);
	lng *offset = getArgReference_lng(stk, pci, pci->retc + 7);
	int *locked = getArgReference_int(stk, pci, pci->retc + 8);
	int *besteffort = getArgReference_int(stk, pci, pci->retc + 9);
	char *fixed_widths = *getArgReference_str(stk, pci, pci->retc + 10);
	str msg = MAL_SUCCEED;
	bstream *s = NULL;
	stream *ss;

	(void) mb;		/* NOT USED */
	if ((msg = checkSQLContext(cntxt)) != NULL)
		return msg;
	be = cntxt->sqlcontext;
	len = strlen((char *) (*T));
	if ((tsep = GDKmalloc(len + 1)) == NULL)
		throw(MAL, "sql.copy_from", SQLSTATE(HY001) MAL_MALLOC_FAIL);
	GDKstrFromStr(tsep, *T, len);
	len = 0;
	len = strlen((char *) (*R));
	if ((rsep = GDKmalloc(len + 1)) == NULL) {
		GDKfree(tsep);
		throw(MAL, "sql.copy_from", SQLSTATE(HY001) MAL_MALLOC_FAIL);
	}
	GDKstrFromStr(rsep, *R, len);
	len = 0;
	if (*S && strcmp(str_nil, *(char **) S)) {
		len = strlen((char *) (*S));
		if ((ssep = GDKmalloc(len + 1)) == NULL) {
			GDKfree(tsep);
			GDKfree(rsep);
			throw(MAL, "sql.copy_from", SQLSTATE(HY001) MAL_MALLOC_FAIL);
		}
		GDKstrFromStr(ssep, *S, len);
		len = 0;
	}
	len = strlen((char *) (*N));
	if ((ns = GDKmalloc(len + 1)) == NULL) {
		GDKfree(tsep);
		GDKfree(rsep);
		GDKfree(ssep);
		throw(MAL, "sql.copy_from", SQLSTATE(HY001) MAL_MALLOC_FAIL);
	}
	GDKstrFromStr(ns, *N, len);
	len = 0;

	if (!*fname || strcmp(str_nil, *(char **) fname) == 0)
		fname = NULL;
	if (!fname) {
		msg = mvc_import_table(cntxt, &b, be->mvc, be->mvc->scanner.rs, t, (char *) tsep, (char *) rsep, (char *) ssep, (char *) ns, *sz, *offset, *locked, *besteffort);
	} else {
		len = strlen(*fname);
		if ((fn = GDKmalloc(len + 1)) == NULL) {
			GDKfree(ns);
			GDKfree(tsep);
			GDKfree(rsep);
			GDKfree(ssep);
			throw(MAL, "sql.copy_from", SQLSTATE(HY001) MAL_MALLOC_FAIL);
		}
#if defined(HAVE_EMBEDDED) && defined(WIN32)
		// fix single backslash file separator on windows
		strcpy(fn, *fname);
#else
		GDKstrFromStr(fn, (unsigned char*)*fname, len);
#endif
		ss = open_rastream((const char *) fn);
		if (!ss || mnstr_errnr(ss)) {
			int errnr = mnstr_errnr(ss);
			if (ss)
				mnstr_destroy(ss);
			GDKfree(tsep);
			GDKfree(rsep);
			GDKfree(ssep);
			GDKfree(ns);
			msg = createException(IO, "sql.copy_from", SQLSTATE(42000) "Cannot open file '%s': %s", fn, strerror(errnr));
			GDKfree(fn);
			return msg;
		}
		GDKfree(fn);
		if (fixed_widths && strcmp(fixed_widths, str_nil) != 0) {
			size_t ncol = 0, current_width_entry = 0, i;
			size_t *widths;
			char* val_start = fixed_widths;
			size_t width_len = strlen(fixed_widths);
			for (i = 0; i < width_len; i++) {
				if (fixed_widths[i] == '|') {
					ncol++;
				}
			}
			widths = malloc(sizeof(size_t) * ncol);
			if (!widths) {
				mnstr_destroy(ss);
				GDKfree(tsep);
				GDKfree(rsep);
				GDKfree(ssep);
				GDKfree(ns);
				throw(MAL, "sql.copy_from", SQLSTATE(HY001) MAL_MALLOC_FAIL);
			}
			for (i = 0; i < width_len; i++) {
				if (fixed_widths[i] == STREAM_FWF_FIELD_SEP) {
					fixed_widths[i] = '\0';
					widths[current_width_entry++] = (size_t) strtoll(val_start, NULL, 10);
					val_start = fixed_widths + i + 1;
				}
			}
			/* overwrite other delimiters to the ones the FWF stream uses */
			sprintf((char*) tsep, "%c", STREAM_FWF_FIELD_SEP);
			sprintf((char*) rsep, "%c", STREAM_FWF_RECORD_SEP);
			if (!ssep) {
				ssep = GDKmalloc(2);
				if(ssep == NULL)
					throw(SQL, "sql.copy_from", SQLSTATE(HY001) MAL_MALLOC_FAIL);
			}
			ssep[0] = 0;

			ss = stream_fwf_create(ss, ncol, widths, STREAM_FWF_FILLER);
		}
#if SIZEOF_VOID_P == 4
		s = bstream_create(ss, 0x20000);
#else
		s = bstream_create(ss, 0x200000);
#endif
#ifdef WIN32
		fix_windows_newline(tsep);
		fix_windows_newline(rsep);
		fix_windows_newline(ssep);
#endif
		if (s != NULL) {
			msg = mvc_import_table(cntxt, &b, be->mvc, s, t, (char *) tsep, (char *) rsep, (char *) ssep, (char *) ns, *sz, *offset, *locked, *besteffort);
			bstream_destroy(s);
		}
	}
	GDKfree(tsep);
	GDKfree(rsep);
	if (ssep)
		GDKfree(ssep);
	GDKfree(ns);
	if (fname && s == NULL)
		throw(IO, "bstreams.create", SQLSTATE(42000) "Failed to create block stream");
	if (b == NULL)
		throw(SQL, "importTable", SQLSTATE(42000) "Failed to import table '%s', %s", t->base.name, be->mvc->errstr);
	bat2return(stk, pci, b);
	GDKfree(b);
	return msg;
}

/* str mvc_bin_import_table_wrap(.., str *sname, str *tname, str *fname..);
 * binary attachment only works for simple binary types.
 * Non-simple types require each line to contain a valid ascii representation
 * of the text terminate by a new-line. These strings are passed to the corresponding
 * atom conversion routines to fill the column.
 */
str
mvc_bin_import_table_wrap(Client cntxt, MalBlkPtr mb, MalStkPtr stk, InstrPtr pci)
{
	mvc *m = NULL;
	str msg;
	BUN cnt = 0;
	int init = 0;
	int i;
	str sname = *getArgReference_str(stk, pci, 0 + pci->retc);
	str tname = *getArgReference_str(stk, pci, 1 + pci->retc);
	sql_schema *s;
	sql_table *t;
	node *n;
	FILE *f;
	char *buf;
	int bufsiz = 128 * BLOCK;

	if ((msg = getSQLContext(cntxt, mb, &m, NULL)) != NULL)
		return msg;
	if ((msg = checkSQLContext(cntxt)) != NULL)
		return msg;

	if ((s = mvc_bind_schema(m, sname)) == NULL)
		throw(SQL, "sql.import_table", SQLSTATE(3F000) "Schema missing %s",sname);
	t = mvc_bind_table(m, s, tname);
	if (!t)
		throw(SQL, "sql", SQLSTATE(42S02) "Table missing %s", tname);
	if (list_length(t->columns.set) != (pci->argc - (2 + pci->retc)))
		throw(SQL, "sql", SQLSTATE(42000) "Not enough columns found in input file");

	for (i = pci->retc + 2, n = t->columns.set->h; i < pci->argc && n; i++, n = n->next) {
		sql_column *col = n->data;
		const char *fname = *getArgReference_str(stk, pci, i);
		size_t flen;
		char *fn;

		if (strcmp(fname, str_nil) == 0)  {
			// no file name passed for this column
			continue;
		}
		flen =  strlen(fname);

		if (ATOMvarsized(col->type.type->localtype) && col->type.type->localtype != TYPE_str)
			throw(SQL, "sql", SQLSTATE(42000) "Failed to attach file %s", *getArgReference_str(stk, pci, i));
		fn = GDKmalloc(flen + 1);
		if(fn == NULL)
			throw(SQL, "sql.attach", SQLSTATE(HY001) MAL_MALLOC_FAIL);
		GDKstrFromStr((unsigned char *) fn, (const unsigned char *) fname, flen);
		if (fn == NULL)
			throw(SQL, "sql", SQLSTATE(HY001) MAL_MALLOC_FAIL);
		f = fopen(fn, "r");
		if (f == NULL) {
			msg = createException(SQL, "sql", SQLSTATE(42000) "Failed to open file %s", fn);
			GDKfree(fn);
			return msg;
		}
		GDKfree(fn);
		fclose(f);
	}

	for (i = pci->retc + 2, n = t->columns.set->h; i < pci->argc && n; i++, n = n->next) {
		sql_column *col = n->data;
		BAT *c = NULL;
		int tpe = col->type.type->localtype;
		str fname = *getArgReference_str(stk, pci, i);

		/* handle the various cases */
		if (strcmp(fname, str_nil) == 0) {
			// no filename for this column, skip for now because we potentially don't know the count yet
			continue;
		} else if (tpe < TYPE_str || tpe == TYPE_date || tpe == TYPE_daytime || tpe == TYPE_timestamp) {
			c = BATattach(col->type.type->localtype, fname, TRANSIENT);
			if (c == NULL)
				throw(SQL, "sql", SQLSTATE(42000) "Failed to attach file %s", fname);
			BATsetaccess(c, BAT_READ);
		} else if (tpe == TYPE_str) {
			/* get the BAT and fill it with the strings */
			c = COLnew(0, TYPE_str, 0, TRANSIENT);
			if (c == NULL)
				throw(SQL, "sql", SQLSTATE(HY001) MAL_MALLOC_FAIL);
			/* this code should be extended to deal with larger text strings. */
			f = fopen(*getArgReference_str(stk, pci, i), "r");
			if (f == NULL) {
				BBPreclaim(c);
				throw(SQL, "sql", SQLSTATE(42000) "Failed to re-open file %s", fname);
			}

			buf = GDKmalloc(bufsiz);
			if (!buf) {
				fclose(f);
				BBPreclaim(c);
				throw(SQL, "sql", SQLSTATE(42000) "Failed to create buffer");
			}
			while (fgets(buf, bufsiz, f) != NULL) {
				char *t = strrchr(buf, '\n');
				if (t)
					*t = 0;
				if (BUNappend(c, buf, FALSE) != GDK_SUCCEED) {
					BBPreclaim(c);
					fclose(f);
					throw(SQL, "sql", SQLSTATE(HY001) MAL_MALLOC_FAIL);
				}
			}
			fclose(f);
			GDKfree(buf);
		} else {
			throw(SQL, "sql", SQLSTATE(42000) "Failed to attach file %s", fname);
		}
		if (init && cnt != BATcount(c)) {
			BBPunfix(c->batCacheid);
			throw(SQL, "sql", SQLSTATE(42000) "Binary files for table '%s' have inconsistent counts", tname);
		}
		cnt = BATcount(c);
		init = 1;
		*getArgReference_bat(stk, pci, i - (2 + pci->retc)) = c->batCacheid;
		BBPkeepref(c->batCacheid);
	}
	if (init) {
		for (i = pci->retc + 2, n = t->columns.set->h; i < pci->argc && n; i++, n = n->next) {
			// now that we know the BAT count, we can fill in the columns for which no parameters were passed
			sql_column *col = n->data;
			BAT *c = NULL;
			int tpe = col->type.type->localtype;

			str fname = *getArgReference_str(stk, pci, i);
			if (strcmp(fname, str_nil) == 0) {
				BUN loop = 0;
				const void* nil = ATOMnilptr(tpe);
				// fill the new BAT with NULL values
				c = COLnew(0, tpe, cnt, TRANSIENT);
				if (c == NULL)
					throw(SQL, "sql", SQLSTATE(HY001) MAL_MALLOC_FAIL);
				for(loop = 0; loop < cnt; loop++) {
					if (BUNappend(c, nil, 0) != GDK_SUCCEED) {
						BBPreclaim(c);
						throw(SQL, "sql", SQLSTATE(HY001) MAL_MALLOC_FAIL);
					}
				}
				*getArgReference_bat(stk, pci, i - (2 + pci->retc)) = c->batCacheid;
				BBPkeepref(c->batCacheid);
			}
		}
	} 
	return MAL_SUCCEED;
}

str
zero_or_one(ptr ret, const bat *bid)
{
	BAT *b;
	BUN c, _s;
	const void *p;

	if ((b = BATdescriptor(*bid)) == NULL) {
		throw(SQL, "zero_or_one", SQLSTATE(HY005) "Cannot access column descriptor");
	}
	c = BATcount(b);
	if (c == 0) {
		p = ATOMnilptr(b->ttype);
	} else if (c == 1) {
		BATiter bi = bat_iterator(b);
		p = BUNtail(bi, 0);
	} else {
		p = NULL;
		throw(SQL, "zero_or_one", SQLSTATE(21000) "Cardinality violation, scalar value expected");
	}
	_s = ATOMsize(ATOMtype(b->ttype));
	if (ATOMextern(b->ttype)) {
		_s = ATOMlen(ATOMtype(b->ttype), p);
		memcpy(*(ptr *) ret = GDKmalloc(_s), p, _s);
		if(ret == NULL){
			BBPunfix(b->batCacheid);
			throw(SQL, "zero_or_one", SQLSTATE(HY001) MAL_MALLOC_FAIL);
		}
	} else if (b->ttype == TYPE_bat) {
		bat bid = *(bat *) p;
		*(BAT **) ret = BATdescriptor(bid);
	} else if (_s == 4) {
		*(int *) ret = *(int *) p;
	} else if (_s == 1) {
		*(bte *) ret = *(bte *) p;
	} else if (_s == 2) {
		*(sht *) ret = *(sht *) p;
	} else if (_s == 8) {
		*(lng *) ret = *(lng *) p;
#ifdef HAVE_HGE
	} else if (_s == 16) {
		*(hge *) ret = *(hge *) p;
#endif
	} else {
		memcpy(ret, p, _s);
	}
	BBPunfix(b->batCacheid);
	return MAL_SUCCEED;
}

str
SQLall(ptr ret, const bat *bid)
{
	BAT *b;
	BUN c, _s;
	const void *p;

	if ((b = BATdescriptor(*bid)) == NULL) {
		throw(SQL, "all", SQLSTATE(HY005) "Cannot access column descriptor");
	}
	c = BATcount(b);
	if (c == 0) {
		p = ATOMnilptr(b->ttype);
	} else {
		BUN q, r;
		int (*ocmp) (const void *, const void *);
		BATiter bi = bat_iterator(b);
		q = 0;
		r = BUNlast(b);
		p = BUNtail(bi, q);
		ocmp = ATOMcompare(b->ttype);
		for( ; (q+1) < r; q++) {
			const void *c = BUNtail(bi, q+1);
			if (ocmp(p, c) != 0) {
				p = ATOMnilptr(b->ttype);
				break;
			}
		}
	}
	_s = ATOMsize(ATOMtype(b->ttype));
	if (ATOMextern(b->ttype)) {
		_s = ATOMlen(ATOMtype(b->ttype), p);
		memcpy(*(ptr *) ret = GDKmalloc(_s), p, _s);
		if(ret == NULL){
			BBPunfix(b->batCacheid);
			throw(SQL, "SQLall", SQLSTATE(HY001) MAL_MALLOC_FAIL);
		}
	} else if (b->ttype == TYPE_bat) {
		bat bid = *(bat *) p;
		*(BAT **) ret = BATdescriptor(bid);
	} else if (_s == 4) {
		*(int *) ret = *(int *) p;
	} else if (_s == 1) {
		*(bte *) ret = *(bte *) p;
	} else if (_s == 2) {
		*(sht *) ret = *(sht *) p;
	} else if (_s == 8) {
		*(lng *) ret = *(lng *) p;
#ifdef HAVE_HGE
	} else if (_s == 16) {
		*(hge *) ret = *(hge *) p;
#endif
	} else {
		memcpy(ret, p, _s);
	}
	BBPunfix(b->batCacheid);
	return MAL_SUCCEED;
}

str
not_unique(bit *ret, const bat *bid)
{
	BAT *b;

	if ((b = BATdescriptor(*bid)) == NULL) {
		throw(SQL, "not_unique", SQLSTATE(HY005) "Cannot access column descriptor");
	}

	*ret = FALSE;
	if (BATtkey(b) || BATtdense(b) || BATcount(b) <= 1) {
		BBPunfix(b->batCacheid);
		return MAL_SUCCEED;
	} else if (b->tsorted) {
		BUN p, q;
		oid c = *(oid *) Tloc(b, 0);

		for (p = 1, q = BUNlast(b); p < q; p++) {
			oid v = *(oid *) Tloc(b, p);
			if (v <= c) {
				*ret = TRUE;
				break;
			}
			c = v;
		}
	} else {
		BBPunfix(b->batCacheid);
		throw(SQL, "not_unique", SQLSTATE(42000) "Input column should be sorted");
	}
	BBPunfix(b->batCacheid);
	return MAL_SUCCEED;
}

/* row case */
str
SQLidentity(oid *ret, const void *i)
{
	(void)i;
	*ret = 0;
	return MAL_SUCCEED;
}

str
BATSQLidentity(bat *ret, const bat *bid)
{
	return BKCmirror(ret, bid);
}

str
PBATSQLidentity(Client cntxt, MalBlkPtr mb, MalStkPtr stk, InstrPtr pci)
{
	bat *res = getArgReference_bat(stk, pci, 0);
	oid *ns = getArgReference_oid(stk, pci, 1);
	bat *bid = getArgReference_bat(stk, pci, 2);
	oid *s = getArgReference_oid(stk, pci, 3);
	BAT *b, *bn = NULL;

	(void) cntxt;
	(void) mb;
	if ((b = BATdescriptor(*bid)) == NULL) {
		throw(MAL, "batcalc.identity", SQLSTATE(HY002) RUNTIME_OBJECT_MISSING);
	}
	bn = BATdense(b->hseqbase, *s, BATcount(b));
	if (bn != NULL) {
		*ns = *s + BATcount(b);
		BBPunfix(b->batCacheid);
		BBPkeepref(*res = bn->batCacheid);
		return MAL_SUCCEED;
	}
	BBPunfix(b->batCacheid);
	throw(MAL, "batcalc.identity", SQLSTATE(45001) "Internal error");

}

/*
 * The core modules of Monet provide just a limited set of
 * mathematical operators. The extensions required to support
 * SQL-99 are shown below. At some point they also should be
 * moved to module code base.
 */

str
daytime_2time_daytime(daytime *res, const daytime *v, const int *digits)
{
	int d = (*digits) ? *digits - 1 : 0;

	/* correct fraction */
	*res = *v;
	if (!daytime_isnil(*v) && d < 3) {
		*res = (daytime) (*res / scales[3 - d]);
		*res = (daytime) (*res * scales[3 - d]);
	}
	return MAL_SUCCEED;
}

str
second_interval_2_daytime(daytime *res, const lng *s, const int *digits)
{
	*res = (daytime) *s;
	return daytime_2time_daytime(res, res, digits);
}

str
nil_2time_daytime(daytime *res, const void *v, const int *digits)
{
	(void) digits;
	(void) v;
	*res = daytime_nil;
	return MAL_SUCCEED;
}

str
str_2time_daytimetz(daytime *res, const str *v, const int *digits, int *tz)
{
	int len = sizeof(daytime), pos;

	if (!*v || strcmp(str_nil, *v) == 0) {
		*res = daytime_nil;
		return MAL_SUCCEED;
	}
	if (*tz)
		pos = daytime_tz_fromstr(*v, &len, &res);
	else
		pos = daytime_fromstr(*v, &len, &res);
	if (!pos || pos < (int)strlen(*v))
	if (!pos || pos < (int)strlen(*v) || ATOMcmp(TYPE_daytime, res, ATOMnilptr(TYPE_daytime)) == 0)
		throw(SQL, "daytime", SQLSTATE(22007) "Daytime (%s) has incorrect format", *v);
	return daytime_2time_daytime(res, res, digits);
}

str
str_2time_daytime(daytime *res, const str *v, const int *digits)
{
	int zero = 0;
	return str_2time_daytimetz(res, v, digits, &zero);
}

str
timestamp_2_daytime(daytime *res, const timestamp *v, const int *digits)
{
	int d = (*digits) ? *digits - 1 : 0;
	int msec = v->msecs;

	/* correct fraction */
	if (d < 3 && msec) {
		msec = (int) (msec / scales[3 - d]);
		msec = (int) (msec * scales[3 - d]);
	}
	*res = msec;
	return MAL_SUCCEED;
}

str
date_2_timestamp(timestamp *res, const date *v, const int *digits)
{
	(void) digits;		/* no precision needed */
	res->days = *v;
	res->msecs = 0;
	return MAL_SUCCEED;
}

str
timestamp_2time_timestamp(timestamp *res, const timestamp *v, const int *digits)
{
	int d = (*digits) ? *digits - 1 : 0;

	*res = *v;
	/* correct fraction */
	if (d < 3) {
		int msec = res->msecs;
		if (msec) {
			msec = (int) (msec / scales[3 - d]);
			msec = (int) (msec * scales[3 - d]);
		}
		res->msecs = msec;
	}
	return MAL_SUCCEED;
}

str
nil_2time_timestamp(timestamp *res, const void *v, const int *digits)
{
	(void) digits;
	(void) v;
	*res = *timestamp_nil;
	return MAL_SUCCEED;
}

str
str_2time_timestamptz(timestamp *res, const str *v, const int *digits, int *tz)
{
	int len = sizeof(timestamp), pos;

	if (!*v || strcmp(str_nil, *v) == 0) {
		*res = *timestamp_nil;
		return MAL_SUCCEED;
	}
	if (*tz)
		pos = timestamp_tz_fromstr(*v, &len, &res);
	else
		pos = timestamp_fromstr(*v, &len, &res);
	if (!pos || pos < (int)strlen(*v) || ATOMcmp(TYPE_timestamp, res, ATOMnilptr(TYPE_timestamp)) == 0)
		throw(SQL, "timestamp", SQLSTATE(22007) "Timestamp (%s) has incorrect format", *v);
	return timestamp_2time_timestamp(res, res, digits);
}

str
str_2time_timestamp(timestamp *res, const str *v, const int *digits)
{
	int zero = 0;
	return str_2time_timestamptz(res, v, digits, &zero);
}

str
SQLcst_alpha_cst(dbl *res, const dbl *decl, const dbl *theta)
{
	dbl s, c1, c2;
	char *msg = MAL_SUCCEED;
	if (*decl == dbl_nil || *theta == dbl_nil) {
		*res = dbl_nil;
	} else if (fabs(*decl) + *theta > 89.9) {
		*res = 180.0;
	} else {
		s = sin(radians(*theta));
		c1 = cos(radians(*decl - *theta));
		c2 = cos(radians(*decl + *theta));
		*res = degrees(fabs(atan(s / sqrt(fabs(c1 * c2)))));
	}
	return msg;
}

/*
  sql5_export str SQLcst_alpha_cst(dbl *res, dbl *decl, dbl *theta);
  sql5_export str SQLbat_alpha_cst(bat *res, bat *decl, dbl *theta);
  sql5_export str SQLcst_alpha_bat(bat *res, dbl *decl, bat *theta);
*/
str
SQLbat_alpha_cst(bat *res, const bat *decl, const dbl *theta)
{
	BAT *b, *bn;
	BATiter bi;
	BUN p, q;
	dbl s, c1, c2, r;
	char *msg = NULL;

	if (*theta == dbl_nil) {
		throw(SQL, "SQLbat_alpha", SQLSTATE(42000) "Parameter theta should not be nil");
	}
	if ((b = BATdescriptor(*decl)) == NULL) {
		throw(SQL, "alpha", SQLSTATE(HY005) "Cannot access column descriptor");
	}
	bi = bat_iterator(b);
	bn = COLnew(b->hseqbase, TYPE_dbl, BATcount(b), TRANSIENT);
	if (bn == NULL) {
		BBPunfix(b->batCacheid);
		throw(SQL, "sql.alpha", SQLSTATE(HY001) MAL_MALLOC_FAIL);
	}
	s = sin(radians(*theta));
	BATloop(b, p, q) {
		dbl d = *(dbl *) BUNtail(bi, p);
		if (d == dbl_nil)
			r = dbl_nil;
		else if (fabs(d) + *theta > 89.9)
			r = 180.0;
		else {
			c1 = cos(radians(d - *theta));
			c2 = cos(radians(d + *theta));
			r = degrees(fabs(atan(s / sqrt(fabs(c1 * c2)))));
		}
		if (BUNappend(bn, &r, FALSE) != GDK_SUCCEED) {
			BBPreclaim(bn);
			throw(SQL, "sql.alpha", SQLSTATE(HY001) MAL_MALLOC_FAIL);
		}
	}
	*res = bn->batCacheid;
	BBPkeepref(bn->batCacheid);
	BBPunfix(b->batCacheid);
	return msg;
}

str
SQLcst_alpha_bat(bat *res, const dbl *decl, const bat *theta)
{
	BAT *b, *bn;
	BATiter bi;
	BUN p, q;
	dbl s, c1, c2, r;
	char *msg = NULL;

	if ((b = BATdescriptor(*theta)) == NULL) {
		throw(SQL, "alpha", SQLSTATE(HY005) "Cannot access column descriptor");
	}
	bi = bat_iterator(b);
	bn = COLnew(b->hseqbase, TYPE_dbl, BATcount(b), TRANSIENT);
	if (bn == NULL) {
		BBPunfix(b->batCacheid);
		throw(SQL, "sql.alpha", SQLSTATE(HY001) MAL_MALLOC_FAIL);
	}
	BATloop(b, p, q) {
		dbl d = *decl;
		dbl *theta = (dbl *) BUNtail(bi, p);

		if (d == dbl_nil)
			r = dbl_nil;
		else if (fabs(d) + *theta > 89.9)
			r = (dbl) 180.0;
		else {
			s = sin(radians(*theta));
			c1 = cos(radians(d - *theta));
			c2 = cos(radians(d + *theta));
			r = degrees(fabs(atan(s / sqrt(fabs(c1 * c2)))));
		}
		if (BUNappend(bn, &r, FALSE) != GDK_SUCCEED) {
			BBPreclaim(bn);
			throw(SQL, "sql.alpha", SQLSTATE(HY001) MAL_MALLOC_FAIL);
		}
	}
	BBPkeepref(*res = bn->batCacheid);
	BBPunfix(b->batCacheid);
	return msg;
}

str
month_interval_str(int *ret, const str *s, const int *d, const int *sk)
{
	lng res;

	if (interval_from_str(*s, *d, *sk, &res) < 0)
		throw(SQL, "calc.month_interval", SQLSTATE(42000) "Wrong format (%s)", *s);
	assert((lng) GDK_int_min <= res && res <= (lng) GDK_int_max);
	*ret = (int) res;
	return MAL_SUCCEED;
}

str
second_interval_str(lng *res, const str *s, const int *d, const int *sk)
{
	if (interval_from_str(*s, *d, *sk, res) < 0)
		throw(SQL, "calc.second_interval", SQLSTATE(42000) "Wrong format (%s)", *s);
	return MAL_SUCCEED;
}

str
month_interval(Client cntxt, MalBlkPtr mb, MalStkPtr stk, InstrPtr pci)
{
	int *ret = getArgReference_int(stk, pci, 0);
	int k = digits2ek(*getArgReference_int(stk, pci, 2));
	int r;

	(void) cntxt;
	(void) mb;
	switch (getArgType(mb, pci, 1)) {
	case TYPE_bte:
		r = stk->stk[getArg(pci, 1)].val.btval;
		break;
	case TYPE_sht:
		r = stk->stk[getArg(pci, 1)].val.shval;
		break;
	case TYPE_int:
		r = stk->stk[getArg(pci, 1)].val.ival;
		break;
	case TYPE_lng:
		r = (int) stk->stk[getArg(pci, 1)].val.lval;
		break;
#ifdef HAVE_HGE
	case TYPE_hge:
		r = (int) stk->stk[getArg(pci, 1)].val.hval;
		break;
#endif
	default:
		throw(ILLARG, "calc.month_interval", SQLSTATE(42000) "Illegal argument");
	}
	switch (k) {
	case iyear:
		r *= 12;
		break;
	case imonth:
		break;
	default:
		throw(ILLARG, "calc.month_interval", SQLSTATE(42000) "Illegal argument");
	}
	*ret = r;
	return MAL_SUCCEED;
}

str
second_interval(Client cntxt, MalBlkPtr mb, MalStkPtr stk, InstrPtr pci)
{
	lng *ret = getArgReference_lng(stk, pci, 0), r;
	int k = digits2ek(*getArgReference_int(stk, pci, 2)), scale = 0;

	(void) cntxt;
	if (pci->argc > 3)
		scale = *getArgReference_int(stk, pci, 3);
	switch (getArgType(mb, pci, 1)) {
	case TYPE_bte:
		r = stk->stk[getArg(pci, 1)].val.btval;
		break;
	case TYPE_sht:
		r = stk->stk[getArg(pci, 1)].val.shval;
		break;
	case TYPE_int:
		r = stk->stk[getArg(pci, 1)].val.ival;
		break;
	case TYPE_lng:
		r = stk->stk[getArg(pci, 1)].val.lval;
		break;
#ifdef HAVE_HGE
	case TYPE_hge:
		r = (lng) stk->stk[getArg(pci, 1)].val.hval;
		break;
#endif
	default:
		throw(ILLARG, "calc.sec_interval", SQLSTATE(42000) "Illegal argument in second interval");
	}
	switch (k) {
	case iday:
		r *= 24;
		/* fall through */
	case ihour:
		r *= 60;
		/* fall through */
	case imin:
		r *= 60;
		/* fall through */
	case isec:
		r *= 1000;
		break;
	default:
		throw(ILLARG, "calc.sec_interval", SQLSTATE(42000) "Illegal argument in second interval");
	}
	if (scale)
		r /= scales[scale];
	*ret = r;
	return MAL_SUCCEED;
}

str
second_interval_daytime(lng *res, const daytime *s, const int *d, const int *sk)
{
	int k = digits2sk(*d);
	lng r = *(int *) s;

	(void) sk;
	if (daytime_isnil(*s)) {
		*res = lng_nil;
		return MAL_SUCCEED;
	}
	switch (k) {
	case isec:
		break;
	case imin:
		r /= 60000;
		r *= 60000;
		break;
	case ihour:
		r /= 3600000;
		r *= 3600000;
		break;
	case iday:
		r /= (24 * 3600000);
		r *= (24 * 3600000);
		break;
	default:
		throw(ILLARG, "calc.second_interval", SQLSTATE(42000) "Illegal argument in daytime interval");
	}
	*res = r;
	return MAL_SUCCEED;
}

str
SQLcurrent_daytime(Client cntxt, MalBlkPtr mb, MalStkPtr stk, InstrPtr pci)
{
	mvc *m = NULL;
	str msg;
	daytime t, *res = getArgReference_TYPE(stk, pci, 0, daytime);

	if ((msg = getSQLContext(cntxt, mb, &m, NULL)) != NULL)
		return msg;

	if ((msg = MTIMEcurrent_time(&t)) == MAL_SUCCEED) {
		t += m->timezone;
		while (t < 0)
			t += 24*60*60*1000;
		while (t >= 24*60*60*1000)
			t -= 24*60*60*1000;
		*res = t;
	}
	return msg;
}

str
SQLcurrent_timestamp(Client cntxt, MalBlkPtr mb, MalStkPtr stk, InstrPtr pci)
{
	mvc *m = NULL;
	str msg;
	timestamp t, *res = getArgReference_TYPE(stk, pci, 0, timestamp);

	if ((msg = getSQLContext(cntxt, mb, &m, NULL)) != NULL)
		return msg;

	if ((msg = MTIMEcurrent_timestamp(&t)) == MAL_SUCCEED) {
		lng offset = m->timezone;
		return MTIMEtimestamp_add(res, &t, &offset);
	}
	return msg;
}

/* str dump_cache(int *r); */
str
dump_cache(Client cntxt, MalBlkPtr mb, MalStkPtr stk, InstrPtr pci)
{
	mvc *m = NULL;
	str msg;
	int cnt;
	cq *q = NULL;
	BAT *query, *count;
	bat *rquery = getArgReference_bat(stk, pci, 0);
	bat *rcount = getArgReference_bat(stk, pci, 1);

	if ((msg = getSQLContext(cntxt, mb, &m, NULL)) != NULL)
		return msg;
	if ((msg = checkSQLContext(cntxt)) != NULL)
		return msg;
	cnt = m->qc->id;
	query = COLnew(0, TYPE_str, cnt, TRANSIENT);
	if (query == NULL)
		throw(SQL, "sql.dumpcache", SQLSTATE(HY001) MAL_MALLOC_FAIL);
	count = COLnew(0, TYPE_int, cnt, TRANSIENT);
	if (count == NULL) {
		BBPunfix(query->batCacheid);
		throw(SQL, "sql.dumpcache", SQLSTATE(HY001) MAL_MALLOC_FAIL);
	}

	for (q = m->qc->q; q; q = q->next) {
		if (q->type != Q_PREPARE) {
			if (BUNappend(query, q->codestring, FALSE) != GDK_SUCCEED ||
			    BUNappend(count, &q->count, FALSE) != GDK_SUCCEED) {
				BBPunfix(query->batCacheid);
				BBPunfix(count->batCacheid);
				throw(SQL, "sql.dumpcache", SQLSTATE(HY001) MAL_MALLOC_FAIL);
			}
		}
	}
	*rquery = query->batCacheid;
	*rcount = count->batCacheid;
	BBPkeepref(*rquery);
	BBPkeepref(*rcount);
	return MAL_SUCCEED;
}

/* str dump_opt_stats(int *r); */
str
dump_opt_stats(Client cntxt, MalBlkPtr mb, MalStkPtr stk, InstrPtr pci)
{
	mvc *m = NULL;
	str msg;
	int cnt;
	BAT *rewrite, *count;
	bat *rrewrite = getArgReference_bat(stk, pci, 0);
	bat *rcount = getArgReference_bat(stk, pci, 1);

	if ((msg = getSQLContext(cntxt, mb, &m, NULL)) != NULL ||
	    (msg = checkSQLContext(cntxt)) != NULL)
		return msg;
	cnt = m->qc->id;
	rewrite = COLnew(0, TYPE_str, cnt, TRANSIENT);
	count = COLnew(0, TYPE_int, cnt, TRANSIENT);
	if (rewrite == NULL || count == NULL) {
		BBPreclaim(rewrite);
		BBPreclaim(count);
		throw(SQL, "sql.optstats", SQLSTATE(HY001) MAL_MALLOC_FAIL);
	}

	if (BUNappend(rewrite, "joinidx", FALSE) != GDK_SUCCEED ||
	    BUNappend(count, &m->opt_stats[0], FALSE) != GDK_SUCCEED) {
		BBPreclaim(rewrite);
		BBPreclaim(count);
		throw(SQL, "sql.optstats", SQLSTATE(HY001) MAL_MALLOC_FAIL);
	}
	/* TODO add other rewrites */

	*rrewrite = rewrite->batCacheid;
	*rcount = count->batCacheid;
	BBPkeepref(*rrewrite);
	BBPkeepref(*rcount);
	return MAL_SUCCEED;
}

/* str dump_opt_stats(int *r); */
str
dump_trace(Client cntxt, MalBlkPtr mb, MalStkPtr stk, InstrPtr pci)
{
	int i;
	BAT *t[13];
	bat id;

	(void) cntxt;
	(void) mb;
	if (TRACEtable(t) != 13)
		throw(SQL, "sql.dump_trace", SQLSTATE(3F000) "Profiler not started");
	for(i=0; i< 13; i++)
	if( t[i]){
		id = t[i]->batCacheid;
		*getArgReference_bat(stk, pci, i) = id;
		BBPkeepref(id);
	} else
		throw(SQL,"dump_trace", SQLSTATE(45000) "Missing trace BAT ");
	return MAL_SUCCEED;
}

str
sql_sessions_wrap(Client cntxt, MalBlkPtr mb, MalStkPtr stk, InstrPtr pci)
{
	return CLTsessions(cntxt, mb, stk, pci);
}

str
sql_querylog_catalog(Client cntxt, MalBlkPtr mb, MalStkPtr stk, InstrPtr pci)
{
	int i;
	BAT *t[8];

	(void) cntxt;
	(void) mb;
	QLOGcatalog(t);
	for (i = 0; i < 8; i++) 
	if( t[i]){
		bat id = t[i]->batCacheid;

		*getArgReference_bat(stk, pci, i) = id;
		BBPkeepref(id);
	} else
		throw(SQL,"sql.querylog", SQLSTATE(45000) "Missing query catalog BAT");
	return MAL_SUCCEED;
}

str
sql_querylog_calls(Client cntxt, MalBlkPtr mb, MalStkPtr stk, InstrPtr pci)
{
	int i;
	BAT *t[10];

	(void) cntxt;
	(void) mb;
	QLOGcalls(t);
	for (i = 0; i < 9; i++) 
	if( t[i]){
		bat id = t[i]->batCacheid;

		*getArgReference_bat(stk, pci, i) = id;
		BBPkeepref(id);
	} else
		throw(SQL,"sql.querylog", SQLSTATE(45000) "Missing query call BAT");
	return MAL_SUCCEED;
}

str
sql_querylog_empty(Client cntxt, MalBlkPtr mb, MalStkPtr stk, InstrPtr pci)
{
	(void) cntxt;
	(void) mb;
	(void) stk;
	(void) pci;
	QLOGempty(NULL);
	return MAL_SUCCEED;
}

/* str sql_rowid(oid *rid, ptr v, str *sname, str *tname); */
str
sql_rowid(Client cntxt, MalBlkPtr mb, MalStkPtr stk, InstrPtr pci)
{
	BAT *b;
	mvc *m = NULL;
	str msg;
	sql_schema *s = NULL;
	sql_table *t = NULL;
	sql_column *c = NULL;
	sql_delta *d;
	oid *rid = getArgReference_oid(stk, pci, 0);
	str *sname = getArgReference_str(stk, pci, 2);
	str *tname = getArgReference_str(stk, pci, 3);

	if ((msg = getSQLContext(cntxt, mb, &m, NULL)) != NULL)
		return msg;
	if ((msg = checkSQLContext(cntxt)) != NULL)
		return msg;
	s = mvc_bind_schema(m, *sname);
	if (s == NULL)
		throw(SQL, "sql.rowid", SQLSTATE(3F000) "Schema missing %s", *sname);
	t = mvc_bind_table(m, s, *tname);
	if (t == NULL)
		throw(SQL, "sql.rowid", SQLSTATE(42S02) "Table missing %s.%s",*sname,*tname);
	if (!s || !t || !t->columns.set->h)
		throw(SQL, "calc.rowid", SQLSTATE(42S22) "Column missing %s.%s",*sname,*tname);
	c = t->columns.set->h->data;
	/* HACK, get insert bat */
	b = store_funcs.bind_col(m->session->tr, c, RD_INS);
	if( b == NULL)
		throw(SQL,"sql.rowid", SQLSTATE(HY005) "Canot access column descriptor");
	/* UGH (move into storage backends!!) */
	d = c->data;
	*rid = d->ibase + BATcount(b);
	BBPunfix(b->batCacheid);
	return MAL_SUCCEED;
}

static str
do_sql_rank_grp(bat *rid, const bat *bid, const bat *gid, int nrank, int dense, const char *name)
{
	BAT *r, *b, *g;
	BUN p, q;
	BATiter bi, gi;
	int (*ocmp) (const void *, const void *);
	int (*gcmp) (const void *, const void *);
	const void *oc, *gc, *on, *gn;
	int rank = 1;
	int c;

	if ((b = BATdescriptor(*bid)) == NULL)
		throw(SQL, name, SQLSTATE(HY005) "Cannot access column descriptor");
	if ((g = BATdescriptor(*gid)) == NULL) {
		BBPunfix(b->batCacheid);
		throw(SQL, name, SQLSTATE(HY005) "Cannot access column descriptor");
	}
	bi = bat_iterator(b);
	gi = bat_iterator(g);
	ocmp = ATOMcompare(b->ttype);
	gcmp = ATOMcompare(g->ttype);
	oc = BUNtail(bi, 0);
	gc = BUNtail(gi, 0);
	if (!ALIGNsynced(b, g)) {
		BBPunfix(b->batCacheid);
		BBPunfix(g->batCacheid);
		throw(SQL, name, SQLSTATE(45000) "Internal error, columns not aligned");
	}
/*
  if (!BATtordered(b)) {
  BBPunfix(b->batCacheid);
  BBPunfix(g->batCacheid);
  throw(SQL, name, SQLSTATE(45000) "Internal error, columns not sorted");
  }
*/
	r = COLnew(b->hseqbase, TYPE_int, BATcount(b), TRANSIENT);
	if (r == NULL) {
		BBPunfix(b->batCacheid);
		BBPunfix(g->batCacheid);
		throw(SQL, name, SQLSTATE(HY001) MAL_MALLOC_FAIL);
	}
	BATloop(b, p, q) {
		on = BUNtail(bi, p);
		gn = BUNtail(gi, p);

		if ((c = ocmp(on, oc)) != 0)
			rank = nrank;
		if (gcmp(gn, gc) != 0)
			c = rank = nrank = 1;
		oc = on;
		gc = gn;
		if (BUNappend(r, &rank, FALSE) != GDK_SUCCEED) {
			BBPunfix(b->batCacheid);
			BBPunfix(g->batCacheid);
			BBPunfix(r->batCacheid);
			throw(SQL, name, SQLSTATE(HY001) MAL_MALLOC_FAIL);
		}
		nrank += !dense || c;
	}
	BBPunfix(b->batCacheid);
	BBPunfix(g->batCacheid);
	BBPkeepref(*rid = r->batCacheid);
	return MAL_SUCCEED;
}

static str
do_sql_rank(bat *rid, const bat *bid, int nrank, int dense, const char *name)
{
	BAT *r, *b;
	BATiter bi;
	int (*cmp) (const void *, const void *);
	const void *cur, *n;
	BUN p, q;
	int rank = 1;
	int c;

	if ((b = BATdescriptor(*bid)) == NULL)
		throw(SQL, name, SQLSTATE(HY005) "Cannot access column descriptor");
	if (!BATtordered(b) && !BATtrevordered(b))
		throw(SQL, name, SQLSTATE(45000) "Internal error, columns not sorted");

	bi = bat_iterator(b);
	cmp = ATOMcompare(b->ttype);
	cur = BUNtail(bi, 0);
	r = COLnew(b->hseqbase, TYPE_int, BATcount(b), TRANSIENT);
	if (r == NULL) {
		BBPunfix(b->batCacheid);
		throw(SQL, name, SQLSTATE(HY001) MAL_MALLOC_FAIL);
	}
	if (BATtdense(b)) {
		BATloop(b, p, q) {
			if (BUNappend(r, &rank, FALSE) != GDK_SUCCEED)
				goto bailout;
			rank++;
		}
	} else {
		BATloop(b, p, q) {
			n = BUNtail(bi, p);
			if ((c = cmp(n, cur)) != 0)
				rank = nrank;
			cur = n;
			if (BUNappend(r, &rank, FALSE) != GDK_SUCCEED)
				goto bailout;
			nrank += !dense || c;
		}
	}
	BBPunfix(b->batCacheid);
	BBPkeepref(*rid = r->batCacheid);
	return MAL_SUCCEED;
  bailout:
	BBPunfix(b->batCacheid);
	BBPunfix(r->batCacheid);
	throw(SQL, name, SQLSTATE(HY001) MAL_MALLOC_FAIL);
}

str
sql_rank_grp(bat *rid, const bat *bid, const bat *gid, const bat *gpe)
{
	(void) gpe;
	return do_sql_rank_grp(rid, bid, gid, 1, 0, "sql.rank_grp");
}

str
sql_dense_rank_grp(bat *rid, const bat *bid, const bat *gid, const bat *gpe)
{
	(void) gpe;
	return do_sql_rank_grp(rid, bid, gid, 2, 1, "sql.dense_rank_grp");
}

str
sql_rank(bat *rid, const bat *bid)
{
	return do_sql_rank(rid, bid, 1, 0, "sql.rank");
}

str
sql_dense_rank(bat *rid, const bat *bid)
{
	return do_sql_rank(rid, bid, 2, 1, "sql.dense_rank");
}

str
SQLargRecord(Client cntxt, MalBlkPtr mb, MalStkPtr stk, InstrPtr pci)
{
	str s, t, *ret;

	(void) cntxt;
	ret = getArgReference_str(stk, pci, 0);
	s = instruction2str(mb, stk, getInstrPtr(mb, 0), LIST_MAL_ALL);
	t = strchr(s, ' ');
	*ret = GDKstrdup(t ? t + 1 : s);
	GDKfree(s);
	return MAL_SUCCEED;
}

/*
 * Vacuum cleaning tables
 * Shrinking and re-using space to vacuum clean the holes in the relations.
 */
static str
vacuum(Client cntxt, MalBlkPtr mb, MalStkPtr stk, InstrPtr pci, str (*func) (bat *, const bat *, const bat *), const char *name)
{
	str *sch = getArgReference_str(stk, pci, 1);
	str *tbl = getArgReference_str(stk, pci, 2);
	sql_trans *tr;
	sql_schema *s;
	sql_table *t;
	sql_column *c;
	mvc *m = NULL;
	str msg;
	bat bid;
	BAT *b, *del;
	node *o;
	int i, bids[2049];

	if ((msg = getSQLContext(cntxt, mb, &m, NULL)) != NULL)
		return msg;
	if ((msg = checkSQLContext(cntxt)) != NULL)
		return msg;
	s = mvc_bind_schema(m, *sch);
	if (s == NULL)
		throw(SQL, name, SQLSTATE(3F000) "Schema missing %s",*sch);
	t = mvc_bind_table(m, s, *tbl);
	if (t == NULL)
		throw(SQL, name, SQLSTATE(42S02) "Table missing %s.%s",*sch,*tbl);

	if (m->user_id != USER_MONETDB)
		throw(SQL, name, SQLSTATE(42000) "Insufficient privileges");
	if ((!list_empty(t->idxs.set) || !list_empty(t->keys.set)))
		throw(SQL, name, SQLSTATE(42000) "%s not allowed on tables with indices", name + 4);
	if (t->system)
		throw(SQL, name, SQLSTATE(42000) "%s not allowed on system tables", name + 4);

	if (has_snapshots(m->session->tr))
		throw(SQL, name, SQLSTATE(42000) "%s not allowed on snapshots", name + 4);
	if (!m->session->auto_commit)
		throw(SQL, name, SQLSTATE(42000) "%s only allowed in auto commit mode", name + 4);

	tr = m->session->tr;

	/* get the deletions BAT */
	del = mvc_bind_dbat(m, *sch, *tbl, RD_INS);
	if (BATcount(del) == 0) {
		BBPunfix(del->batCacheid);
		return MAL_SUCCEED;
	}


	i = 0;
	bids[i] = 0;
	for (o = t->columns.set->h; o; o = o->next, i++) {
		c = o->data;
		b = store_funcs.bind_col(tr, c, RDONLY);
		if (b == NULL || (msg = (*func) (&bid, &b->batCacheid, &del->batCacheid)) != NULL) {
			for (i--; i >= 0; i--)
				BBPrelease(bids[i]);
			if (b)
				BBPunfix(b->batCacheid);
			BBPunfix(del->batCacheid);
			if (!msg)
				throw(SQL, name, SQLSTATE(HY005) "Cannot access column descriptor");
			return msg;
		}
		BBPunfix(b->batCacheid);
		if (i < 2048) {
			bids[i] = bid;
			bids[i + 1] = 0;
		}
	}
	if (i >= 2048) {
		for (i--; i >= 0; i--)
			BBPrelease(bids[i]);
		throw(SQL, name, SQLSTATE(42000) "Too many columns to handle, use copy instead");
	}
	BBPunfix(del->batCacheid);

	mvc_clear_table(m, t);
	for (o = t->columns.set->h, i = 0; o; o = o->next, i++) {
		sql_column *c = o->data;
		BAT *ins = BATdescriptor(bids[i]);	/* use the insert bat */

		if( ins){
			store_funcs.append_col(tr, c, ins, TYPE_bat);
			BBPunfix(ins->batCacheid);
		}
		BBPrelease(bids[i]);
	}
	/* TODO indices */
	return MAL_SUCCEED;
}

str
SQLshrink(Client cntxt, MalBlkPtr mb, MalStkPtr stk, InstrPtr pci)
{
	return vacuum(cntxt, mb, stk, pci, BKCshrinkBAT, "sql.shrink");
}

str
SQLreuse(Client cntxt, MalBlkPtr mb, MalStkPtr stk, InstrPtr pci)
{
	return vacuum(cntxt, mb, stk, pci, BKCreuseBAT, "sql.reuse");
}

/*
 * The vacuum operation inspects the table for ordered properties and
 * will keep them.  To avoid expensive shuffles, the reorganisation is
 * balanced by the number of outstanding deletions.
 */
str
SQLvacuum(Client cntxt, MalBlkPtr mb, MalStkPtr stk, InstrPtr pci)
{
	str *sch = getArgReference_str(stk, pci, 1);
	str *tbl = getArgReference_str(stk, pci, 2);
	sql_trans *tr;
	sql_schema *s;
	sql_table *t;
	sql_column *c;
	mvc *m = NULL;
	str msg;
	BAT *b, *del;
	node *o;
	int ordered = 0;
	BUN cnt = 0;
	BUN dcnt;

	if ((msg = getSQLContext(cntxt, mb, &m, NULL)) != NULL)
		return msg;
	if ((msg = checkSQLContext(cntxt)) != NULL)
		return msg;
	s = mvc_bind_schema(m, *sch);
	if (s == NULL)
		throw(SQL, "sql.vacuum", SQLSTATE(3F000) "Schema missing %s",*sch);
	t = mvc_bind_table(m, s, *tbl);
	if (t == NULL)
		throw(SQL, "sql.vacuum", SQLSTATE(42S02) "Table missing %s.%s",*sch,*tbl);

	if (m->user_id != USER_MONETDB)
		throw(SQL, "sql.vacuum", SQLSTATE(42000) "insufficient privileges");
	if ((!list_empty(t->idxs.set) || !list_empty(t->keys.set)))
		throw(SQL, "sql.vacuum", SQLSTATE(42000) "vacuum not allowed on tables with indices");
	if (t->system)
		throw(SQL, "sql.vacuum", SQLSTATE(42000) "vacuum not allowed on system tables");

	if (has_snapshots(m->session->tr))
		throw(SQL, "sql.vacuum", SQLSTATE(42000) "vacuum not allowed on snapshots");

	if (!m->session->auto_commit)
		throw(SQL, "sql.vacuum", SQLSTATE(42000) "vacuum only allowed in auto commit mode");
	tr = m->session->tr;

	for (o = t->columns.set->h; o && ordered == 0; o = o->next) {
		c = o->data;
		b = store_funcs.bind_col(tr, c, RDONLY);
		if (b == NULL)
			throw(SQL, "sql.vacuum", SQLSTATE(HY005) "Cannot access column descriptor");
		ordered |= BATtordered(b);
		cnt = BATcount(b);
		BBPunfix(b->batCacheid);
	}

	/* get the deletions BAT */
	del = mvc_bind_dbat(m, *sch, *tbl, RD_INS);
	if( del == NULL)
		throw(SQL, "sql.vacuum", SQLSTATE(HY005) "Cannot access deletion column");

	dcnt = BATcount(del);
	BBPunfix(del->batCacheid);
	if (dcnt > 0) {
		/* now decide on the algorithm */
		if (ordered) {
			if (dcnt > cnt / 20)
				return SQLshrink(cntxt, mb, stk, pci);
		} else {
			return SQLreuse(cntxt, mb, stk, pci);
		}
	}
	return MAL_SUCCEED;
}

/*
 * The drop_hash operation cleans up any hash indices on any of the tables columns.
 */
str
SQLdrop_hash(Client cntxt, MalBlkPtr mb, MalStkPtr stk, InstrPtr pci)
{
	str *sch = getArgReference_str(stk, pci, 1);
	str *tbl = getArgReference_str(stk, pci, 2);
	sql_schema *s;
	sql_table *t;
	sql_column *c;
	mvc *m = NULL;
	str msg;
	BAT *b;
	node *o;

	if ((msg = getSQLContext(cntxt, mb, &m, NULL)) != NULL)
		return msg;
	if ((msg = checkSQLContext(cntxt)) != NULL)
		return msg;
	s = mvc_bind_schema(m, *sch);
	if (s == NULL)
		throw(SQL, "sql.drop_hash", SQLSTATE(3F000) "Schema missing %s",*sch);
	t = mvc_bind_table(m, s, *tbl);
	if (t == NULL)
		throw(SQL, "sql.drop_hash", SQLSTATE(42S02) "Table missing %s.%s",*sch, *tbl);

	for (o = t->columns.set->h; o; o = o->next) {
		c = o->data;
		b = store_funcs.bind_col(m->session->tr, c, RDONLY);
		if (b == NULL)
			throw(SQL, "sql.drop_hash", SQLSTATE(HY005) "Cannot access column descriptor");
		HASHdestroy(b);
		BBPunfix(b->batCacheid);
	}
	return MAL_SUCCEED;
}


/* after an update on the optimizer catalog, we have to change
 * the internal optimizer pipe line administration
 * The minimal and default pipelines may not be changed.
 */
str
SQLoptimizersUpdate(Client cntxt, MalBlkPtr mb, MalStkPtr stk, InstrPtr pci)
{
	mvc *m = NULL;
	str msg;

	if ((msg = getSQLContext(cntxt, mb, &m, NULL)) != NULL)
		return msg;
	if ((msg = checkSQLContext(cntxt)) != NULL)
		return msg;
	/* find the optimizer pipeline */
	(void) stk;
	(void) pci;
	throw(SQL, "updateOptimizer", SQLSTATE(42000) PROGRAM_NYI);
}

/*
 * Inspection of the actual storage footprint is a recurring question of users.
 * This is modelled as a generic SQL table producing function.
 * create function storage()
 * returns table ("schema" string, "table" string, "column" string, "type" string, "mode" string, location string, "count" bigint, width int, columnsize bigint, heapsize bigint indices bigint, sorted int)
 * external name sql.storage;
 */
str
sql_storage(Client cntxt, MalBlkPtr mb, MalStkPtr stk, InstrPtr pci)
{
	BAT *sch, *tab, *col, *type, *loc, *cnt, *atom, *size, *heap, *indices, *phash, *sort, *imprints, *mode, *revsort, *key, *oidx;
	mvc *m = NULL;
	str msg;
	sql_trans *tr;
	node *nsch, *ntab, *ncol;
	int w;
	bit bitval;
	bat *rsch = getArgReference_bat(stk, pci, 0);
	bat *rtab = getArgReference_bat(stk, pci, 1);
	bat *rcol = getArgReference_bat(stk, pci, 2);
	bat *rtype = getArgReference_bat(stk, pci, 3);
	bat *rmode = getArgReference_bat(stk, pci, 4);
	bat *rloc = getArgReference_bat(stk, pci, 5);
	bat *rcnt = getArgReference_bat(stk, pci, 6);
	bat *ratom = getArgReference_bat(stk, pci, 7);
	bat *rsize = getArgReference_bat(stk, pci, 8);
	bat *rheap = getArgReference_bat(stk, pci, 9);
	bat *rindices = getArgReference_bat(stk, pci, 10);
	bat *rphash = getArgReference_bat(stk, pci, 11);
	bat *rimprints = getArgReference_bat(stk, pci, 12);
	bat *rsort = getArgReference_bat(stk, pci, 13);
	bat *rrevsort = getArgReference_bat(stk, pci, 14);
	bat *rkey = getArgReference_bat(stk, pci, 15);
	bat *roidx = getArgReference_bat(stk, pci, 16);
	str sname = 0;
	str tname = 0;
	str cname = 0;

	if ((msg = getSQLContext(cntxt, mb, &m, NULL)) != NULL)
		return msg;
	if ((msg = checkSQLContext(cntxt)) != NULL)
		return msg;

	tr = m->session->tr;
	sch = COLnew(0, TYPE_str, 0, TRANSIENT);
	tab = COLnew(0, TYPE_str, 0, TRANSIENT);
	col = COLnew(0, TYPE_str, 0, TRANSIENT);
	type = COLnew(0, TYPE_str, 0, TRANSIENT);
	mode = COLnew(0, TYPE_str, 0, TRANSIENT);
	loc = COLnew(0, TYPE_str, 0, TRANSIENT);
	cnt = COLnew(0, TYPE_lng, 0, TRANSIENT);
	atom = COLnew(0, TYPE_int, 0, TRANSIENT);
	size = COLnew(0, TYPE_lng, 0, TRANSIENT);
	heap = COLnew(0, TYPE_lng, 0, TRANSIENT);
	indices = COLnew(0, TYPE_lng, 0, TRANSIENT);
	phash = COLnew(0, TYPE_bit, 0, TRANSIENT);
	imprints = COLnew(0, TYPE_lng, 0, TRANSIENT);
	sort = COLnew(0, TYPE_bit, 0, TRANSIENT);
	revsort = COLnew(0, TYPE_bit, 0, TRANSIENT);
	key = COLnew(0, TYPE_bit, 0, TRANSIENT);
	oidx = COLnew(0, TYPE_lng, 0, TRANSIENT);

	if (sch == NULL || tab == NULL || col == NULL || type == NULL || mode == NULL || loc == NULL || imprints == NULL || 
	    sort == NULL || cnt == NULL || atom == NULL || size == NULL || heap == NULL || indices == NULL || phash == NULL ||
	    revsort == NULL || key == NULL || oidx == NULL) {
		goto bailout;
	}
	if( pci->argc - pci->retc >= 1)
		sname = *getArgReference_str(stk, pci, pci->retc);
	if( pci->argc - pci->retc >= 2)
		tname = *getArgReference_str(stk, pci, pci->retc + 1);
	if( pci->argc - pci->retc >= 3)
		cname = *getArgReference_str(stk, pci, pci->retc + 2);

	/* check for limited storage tables */
	for (nsch = tr->schemas.set->h; nsch; nsch = nsch->next) {
		sql_base *b = nsch->data;
		sql_schema *s = (sql_schema *) nsch->data;
		if( sname && strcmp(b->name, sname) )
			continue;
		if (isalpha((int) b->name[0]))
			if (s->tables.set)
				for (ntab = (s)->tables.set->h; ntab; ntab = ntab->next) {
					sql_base *bt = ntab->data;
					sql_table *t = (sql_table *) bt;
					if( tname && strcmp(bt->name, tname) )
						continue;
					if (isTable(t))
						if (t->columns.set)
							for (ncol = (t)->columns.set->h; ncol; ncol = ncol->next) {
								sql_base *bc = ncol->data;
								sql_column *c = (sql_column *) ncol->data;
								BAT *bn;
								lng sz;

								if( cname && strcmp(bc->name, cname) )
									continue;
								bn = store_funcs.bind_col(tr, c, RDONLY);
								if (bn == NULL)
									throw(SQL, "sql.storage", SQLSTATE(HY005) "Cannot access column descriptor");

								/*printf("schema %s.%s.%s" , b->name, bt->name, bc->name); */
								if (BUNappend(sch, b->name, FALSE) != GDK_SUCCEED ||
								    BUNappend(tab, bt->name, FALSE) != GDK_SUCCEED ||
								    BUNappend(col, bc->name, FALSE) != GDK_SUCCEED)
									goto bailout;
								if (c->t->access == TABLE_WRITABLE) {
									if (BUNappend(mode, "writable", FALSE) != GDK_SUCCEED)
										goto bailout;
								} else if (c->t->access == TABLE_APPENDONLY) {
									if (BUNappend(mode, "appendonly", FALSE) != GDK_SUCCEED)
										goto bailout;
								} else if (c->t->access == TABLE_READONLY) {
									if (BUNappend(mode, "readonly", FALSE) != GDK_SUCCEED)
										goto bailout;
								} else {
									if (BUNappend(mode, 0, FALSE) != GDK_SUCCEED)
										goto bailout;
								}
								if (BUNappend(type, c->type.type->sqlname, FALSE) != GDK_SUCCEED)
									goto bailout;

								/*printf(" cnt "BUNFMT, BATcount(bn)); */
								sz = BATcount(bn);
								if (BUNappend(cnt, &sz, FALSE) != GDK_SUCCEED)
									goto bailout;

								/*printf(" loc %s", BBP_physical(bn->batCacheid)); */
								if (BUNappend(loc, BBP_physical(bn->batCacheid), FALSE) != GDK_SUCCEED)
									goto bailout;
								/*printf(" width %d", bn->twidth); */
								w = bn->twidth;
								if (bn->ttype == TYPE_str) {
									BUN p, q;
									double sum = 0;
									BATiter bi = bat_iterator(bn);
									lng cnt1, cnt2 = cnt1 = (lng) BATcount(bn);

									/* just take a sample */
									if (cnt1 > 512)
										cnt1 = cnt2 = 512;
									BATloop(bn, p, q) {
										str s = BUNtail(bi, p);
										if (s != NULL && strcmp(s, str_nil))
											sum += (int) strlen(s);
										if (--cnt1 <= 0)
											break;
									}
									if (cnt2)
										w = (int) (sum / cnt2);
								}
								if (BUNappend(atom, &w, FALSE) != GDK_SUCCEED)
									goto bailout;

								sz = BATcount(bn) * bn->twidth; 
								if (BUNappend(size, &sz, FALSE) != GDK_SUCCEED)
									goto bailout;

								sz = heapinfo(bn->tvheap, bn->batCacheid);
								if (BUNappend(heap, &sz, FALSE) != GDK_SUCCEED)
									goto bailout;

								sz = hashinfo(bn->thash, bn->batCacheid);
								if (BUNappend(indices, &sz, FALSE) != GDK_SUCCEED)
									goto bailout;

								bitval = 0; /* HASHispersistent(bn); */
								if (BUNappend(phash, &bitval, FALSE) != GDK_SUCCEED)
									goto bailout;

								sz = IMPSimprintsize(bn);
								if (BUNappend(imprints, &sz, FALSE) != GDK_SUCCEED)
									goto bailout;
								/*printf(" indices "BUNFMT, bn->thash?bn->thash->heap->size:0); */
								/*printf("\n"); */

								bitval = BATtordered(bn);
								if (!bitval && bn->tnosorted == 0)
									bitval = bit_nil;
								if (BUNappend(sort, &bitval, FALSE) != GDK_SUCCEED)
									goto bailout;

								bitval = BATtrevordered(bn);
								if (!bitval && bn->tnorevsorted == 0)
									bitval = bit_nil;
								if (BUNappend(revsort, &bitval, FALSE) != GDK_SUCCEED)
									goto bailout;

								bitval = BATtkey(bn);
								if (!bitval && bn->tnokey[0] == 0 && bn->tnokey[1] == 0)
									bitval = bit_nil;
								if (BUNappend(key, &bitval, FALSE) != GDK_SUCCEED)
									goto bailout;

								sz = bn->torderidx && bn->torderidx != (Heap *) 1 ? bn->torderidx->free : 0;
								if (BUNappend(oidx, &sz, FALSE) != GDK_SUCCEED)
									goto bailout;
								BBPunfix(bn->batCacheid);
							}

					if (isTable(t))
						if (t->idxs.set)
							for (ncol = (t)->idxs.set->h; ncol; ncol = ncol->next) {
								sql_base *bc = ncol->data;
								sql_idx *c = (sql_idx *) ncol->data;
								if (idx_has_column(c->type)) {
									BAT *bn = store_funcs.bind_idx(tr, c, RDONLY);
									lng sz;

									if (bn == NULL)
										throw(SQL, "sql.storage", SQLSTATE(HY005) "Cannot access column descriptor");
									if( cname && strcmp(bc->name, cname) )
										continue;
									/*printf("schema %s.%s.%s" , b->name, bt->name, bc->name); */
									if (BUNappend(sch, b->name, FALSE) != GDK_SUCCEED ||
									    BUNappend(tab, bt->name, FALSE) != GDK_SUCCEED ||
									    BUNappend(col, bc->name, FALSE) != GDK_SUCCEED)
										goto bailout;
									if (c->t->access == TABLE_WRITABLE) {
										if (BUNappend(mode, "writable", FALSE) != GDK_SUCCEED)
											goto bailout;
									} else if (c->t->access == TABLE_APPENDONLY) {
										if (BUNappend(mode, "appendonly", FALSE) != GDK_SUCCEED)
											goto bailout;
									} else if (c->t->access == TABLE_READONLY) {
										if (BUNappend(mode, "readonly", FALSE) != GDK_SUCCEED)
											goto bailout;
									} else {
										if (BUNappend(mode, 0, FALSE) != GDK_SUCCEED)
											goto bailout;
									}
									if (BUNappend(type, "oid", FALSE) != GDK_SUCCEED)
										goto bailout;

									/*printf(" cnt "BUNFMT, BATcount(bn)); */
									sz = BATcount(bn);
									if (BUNappend(cnt, &sz, FALSE) != GDK_SUCCEED)
										goto bailout;

									/*printf(" loc %s", BBP_physical(bn->batCacheid)); */
									if (BUNappend(loc, BBP_physical(bn->batCacheid), FALSE) != GDK_SUCCEED)
										goto bailout;
									/*printf(" width %d", bn->twidth); */
									w = bn->twidth;
									if (bn->ttype == TYPE_str) {
										BUN p, q;
										double sum = 0;
										BATiter bi = bat_iterator(bn);
										lng cnt1, cnt2 = cnt1 = BATcount(bn);

										/* just take a sample */
										if (cnt1 > 512)
											cnt1 = cnt2 = 512;
										BATloop(bn, p, q) {
											str s = BUNtail(bi, p);
											if (s != NULL && strcmp(s, str_nil))
												sum += (int) strlen(s);
											if (--cnt1 <= 0)
												break;
										}
										if (cnt2)
											w = (int) (sum / cnt2);
									}
									if (BUNappend(atom, &w, FALSE) != GDK_SUCCEED)
										goto bailout;
									/*printf(" size "BUNFMT, tailsize(bn,BATcount(bn)) + (bn->tvheap? bn->tvheap->size:0)); */
									sz = tailsize(bn, BATcount(bn));
									if (BUNappend(size, &sz, FALSE) != GDK_SUCCEED)
										goto bailout;

									sz = bn->tvheap ? bn->tvheap->size : 0;
									if (BUNappend(heap, &sz, FALSE) != GDK_SUCCEED)
										goto bailout;

									sz = bn->thash && bn->thash != (Hash *) 1 ? bn->thash->heap->size : 0; /* HASHsize() */
									if (BUNappend(indices, &sz, FALSE) != GDK_SUCCEED)
										goto bailout;
									bitval = 0; /* HASHispersistent(bn); */
									if (BUNappend(phash, &bitval, FALSE) != GDK_SUCCEED)
										goto bailout;

									sz = IMPSimprintsize(bn);
									if (BUNappend(imprints, &sz, FALSE) != GDK_SUCCEED)
										goto bailout;
									/*printf(" indices "BUNFMT, bn->thash?bn->thash->heap->size:0); */
									/*printf("\n"); */
									bitval = BATtordered(bn);
									if (!bitval && bn->tnosorted == 0)
										bitval = bit_nil;
									if (BUNappend(sort, &bitval, FALSE) != GDK_SUCCEED)
										goto bailout;
									bitval = BATtrevordered(bn);
									if (!bitval && bn->tnorevsorted == 0)
										bitval = bit_nil;
									if (BUNappend(revsort, &bitval, FALSE) != GDK_SUCCEED)
										goto bailout;
									bitval = BATtkey(bn);
									if (!bitval && bn->tnokey[0] == 0 && bn->tnokey[1] == 0)
										bitval = bit_nil;
									if (BUNappend(key, &bitval, FALSE) != GDK_SUCCEED)
										goto bailout;
									sz = bn->torderidx && bn->torderidx != (Heap *) 1 ? bn->torderidx->free : 0;
									if (BUNappend(oidx, &sz, FALSE) != GDK_SUCCEED)
										goto bailout;
									BBPunfix(bn->batCacheid);
								}
							}

				}
	}

	BBPkeepref(*rsch = sch->batCacheid);
	BBPkeepref(*rtab = tab->batCacheid);
	BBPkeepref(*rcol = col->batCacheid);
	BBPkeepref(*rmode = mode->batCacheid);
	BBPkeepref(*rloc = loc->batCacheid);
	BBPkeepref(*rtype = type->batCacheid);
	BBPkeepref(*rcnt = cnt->batCacheid);
	BBPkeepref(*ratom = atom->batCacheid);
	BBPkeepref(*rsize = size->batCacheid);
	BBPkeepref(*rheap = heap->batCacheid);
	BBPkeepref(*rindices = indices->batCacheid);
	BBPkeepref(*rphash = phash->batCacheid);
	BBPkeepref(*rimprints = imprints->batCacheid);
	BBPkeepref(*rsort = sort->batCacheid);
	BBPkeepref(*rrevsort = revsort->batCacheid);
	BBPkeepref(*rkey = key->batCacheid);
	BBPkeepref(*roidx = oidx->batCacheid);
	return MAL_SUCCEED;

  bailout:
	if (sch)
		BBPunfix(sch->batCacheid);
	if (tab)
		BBPunfix(tab->batCacheid);
	if (col)
		BBPunfix(col->batCacheid);
	if (mode)
		BBPunfix(mode->batCacheid);
	if (loc)
		BBPunfix(loc->batCacheid);
	if (cnt)
		BBPunfix(cnt->batCacheid);
	if (type)
		BBPunfix(type->batCacheid);
	if (atom)
		BBPunfix(atom->batCacheid);
	if (size)
		BBPunfix(size->batCacheid);
	if (heap)
		BBPunfix(heap->batCacheid);
	if (indices)
		BBPunfix(indices->batCacheid);
	if (phash)
		BBPunfix(phash->batCacheid);
	if (imprints)
		BBPunfix(imprints->batCacheid);
	if (sort)
		BBPunfix(sort->batCacheid);
	if (revsort)
		BBPunfix(revsort->batCacheid);
	if (key)
		BBPunfix(key->batCacheid);
	if (oidx)
		BBPunfix(oidx->batCacheid);
	throw(SQL, "sql.storage", SQLSTATE(HY001) MAL_MALLOC_FAIL);
}

void
freeVariables(Client c, MalBlkPtr mb, MalStkPtr glb, int start)
{
	int i;

	for (i = start; i < mb->vtop;) {
		if (glb) {
			if (isVarCleanup(mb, i))
				garbageElement(c, &glb->stk[i]);
			/* clean stack entry */
			glb->stk[i].vtype = TYPE_int;
			glb->stk[i].val.ival = 0;
			glb->stk[i].len = 0;
		}
		clearVariable(mb, i);
		i++;
	}
	mb->vtop = start;
}

/* if at least (2*SIZEOF_BUN), also store length (heaps are then
 * incompatible) */
#define EXTRALEN ((SIZEOF_BUN + GDK_VARALIGN - 1) & ~(GDK_VARALIGN - 1))

str
STRindex_int(int *i, const str *src, const bit *u)
{
	(void)src; (void)u;
	*i = 0;
	return MAL_SUCCEED;
}

str
BATSTRindex_int(bat *res, const bat *src, const bit *u)
{
	BAT *s, *r;

	if ((s = BATdescriptor(*src)) == NULL)
		throw(SQL, "calc.index", SQLSTATE(HY005) "Cannot access column descriptor");

	if (*u) {
		Heap *h = s->tvheap;
		size_t pad, pos;
		const size_t extralen = h->hashash ? EXTRALEN : 0;
		int v;

		r = COLnew(0, TYPE_int, 1024, TRANSIENT);
		if (r == NULL) {
			BBPunfix(s->batCacheid);
			throw(SQL, "calc.index", SQLSTATE(HY001) MAL_MALLOC_FAIL);
		}
		pos = GDK_STRHASHSIZE;
		while (pos < h->free) {
			const char *s;

			pad = GDK_VARALIGN - (pos & (GDK_VARALIGN - 1));
			if (pad < sizeof(stridx_t))
				pad += GDK_VARALIGN;
			pos += pad + extralen;
			s = h->base + pos;
			v = (int) (pos - GDK_STRHASHSIZE);
			if (BUNappend(r, &v, FALSE) != GDK_SUCCEED) {
				BBPreclaim(r);
				throw(SQL, "calc.index", SQLSTATE(HY001) MAL_MALLOC_FAIL);
			}
			pos += GDK_STRLEN(s);
		}
	} else {
		r = VIEWcreate(s->hseqbase, s);
		if (r == NULL) {
			BBPunfix(s->batCacheid);
			throw(SQL, "calc.index", SQLSTATE(HY001) MAL_MALLOC_FAIL);
		}
		r->ttype = TYPE_int;
		r->tvarsized = 0;
		r->tvheap = NULL;
	}
	BBPunfix(s->batCacheid);
	BBPkeepref((*res = r->batCacheid));
	return MAL_SUCCEED;
}

str
STRindex_sht(sht *i, const str *src, const bit *u)
{
	(void)src; (void)u;
	*i = 0;
	return MAL_SUCCEED;
}

str
BATSTRindex_sht(bat *res, const bat *src, const bit *u)
{
	BAT *s, *r;

	if ((s = BATdescriptor(*src)) == NULL)
		throw(SQL, "calc.index", SQLSTATE(HY005) "Cannot access column descriptor");

	if (*u) {
		Heap *h = s->tvheap;
		size_t pad, pos;
		const size_t extralen = h->hashash ? EXTRALEN : 0;
		sht v;

		r = COLnew(0, TYPE_sht, 1024, TRANSIENT);
		if (r == NULL) {
			BBPunfix(s->batCacheid);
			throw(SQL, "calc.index", SQLSTATE(HY001) MAL_MALLOC_FAIL);
		}
		pos = GDK_STRHASHSIZE;
		while (pos < h->free) {
			const char *s;

			pad = GDK_VARALIGN - (pos & (GDK_VARALIGN - 1));
			if (pad < sizeof(stridx_t))
				pad += GDK_VARALIGN;
			pos += pad + extralen;
			s = h->base + pos;
			v = (sht) (pos - GDK_STRHASHSIZE);
			if (BUNappend(r, &v, FALSE) != GDK_SUCCEED) {
				BBPreclaim(r);
				throw(SQL, "calc.index", SQLSTATE(HY001) MAL_MALLOC_FAIL);
			}
			pos += GDK_STRLEN(s);
		}
	} else {
		r = VIEWcreate(s->hseqbase, s);
		if (r == NULL) {
			BBPunfix(s->batCacheid);
			throw(SQL, "calc.index", SQLSTATE(HY001) MAL_MALLOC_FAIL);
		}
		r->ttype = TYPE_sht;
		r->tvarsized = 0;
		r->tvheap = NULL;
	}
	BBPunfix(s->batCacheid);
	BBPkeepref((*res = r->batCacheid));
	return MAL_SUCCEED;
}

str
STRindex_bte(bte *i, const str *src, const bit *u)
{
	(void)src; (void)u;
	*i = 0;
	return MAL_SUCCEED;
}

str
BATSTRindex_bte(bat *res, const bat *src, const bit *u)
{
	BAT *s, *r;

	if ((s = BATdescriptor(*src)) == NULL)
		throw(SQL, "calc.index", SQLSTATE(HY005) "Cannot access column descriptor");

	if (*u) {
		Heap *h = s->tvheap;
		size_t pad, pos;
		const size_t extralen = h->hashash ? EXTRALEN : 0;
		bte v;

		r = COLnew(0, TYPE_bte, 64, TRANSIENT);
		if (r == NULL) {
			BBPunfix(s->batCacheid);
			throw(SQL, "calc.index", SQLSTATE(HY001) MAL_MALLOC_FAIL);
		}
		pos = GDK_STRHASHSIZE;
		while (pos < h->free) {
			const char *s;

			pad = GDK_VARALIGN - (pos & (GDK_VARALIGN - 1));
			if (pad < sizeof(stridx_t))
				pad += GDK_VARALIGN;
			pos += pad + extralen;
			s = h->base + pos;
			v = (bte) (pos - GDK_STRHASHSIZE);
			if (BUNappend(r, &v, FALSE) != GDK_SUCCEED) {
				BBPreclaim(r);
				throw(SQL, "calc.index", SQLSTATE(HY001) MAL_MALLOC_FAIL);
			}
			pos += GDK_STRLEN(s);
		}
	} else {
		r = VIEWcreate(s->hseqbase, s);
		if (r == NULL) {
			BBPunfix(s->batCacheid);
			throw(SQL, "calc.index", SQLSTATE(HY001) MAL_MALLOC_FAIL);
		}
		r->ttype = TYPE_bte;
		r->tvarsized = 0;
		r->tvheap = NULL;
	}
	BBPunfix(s->batCacheid);
	BBPkeepref((*res = r->batCacheid));
	return MAL_SUCCEED;
}

str
STRstrings(str *i, const str *src)
{
	(void)src;
	*i = 0;
	return MAL_SUCCEED;
}

str
BATSTRstrings(bat *res, const bat *src)
{
	BAT *s, *r;
	Heap *h;
	size_t pad, pos;
	size_t extralen;

	if ((s = BATdescriptor(*src)) == NULL)
		throw(SQL, "calc.strings", SQLSTATE(HY005) "Cannot access column descriptor");

	h = s->tvheap;
	extralen = h->hashash ? EXTRALEN : 0;
	r = COLnew(0, TYPE_str, 1024, TRANSIENT);
	if (r == NULL) {
		BBPunfix(s->batCacheid);
		throw(SQL, "calc.strings", SQLSTATE(HY001) MAL_MALLOC_FAIL);
	}
	pos = GDK_STRHASHSIZE;
	while (pos < h->free) {
		const char *s;

		pad = GDK_VARALIGN - (pos & (GDK_VARALIGN - 1));
		if (pad < sizeof(stridx_t))
			pad += GDK_VARALIGN;
		pos += pad + extralen;
		s = h->base + pos;
		if (BUNappend(r, s, FALSE) != GDK_SUCCEED) {
			BBPreclaim(r);
			throw(SQL, "calc.strings", SQLSTATE(HY001) MAL_MALLOC_FAIL);
		}
		pos += GDK_STRLEN(s);
	}
	BBPunfix(s->batCacheid);
	BBPkeepref((*res = r->batCacheid));
	return MAL_SUCCEED;
}

str 
SQLflush_log(void *ret)
{
	(void)ret;
	store_flush_log();
	return MAL_SUCCEED;
}

str
SQLexist_val(Client cntxt, MalBlkPtr mb, MalStkPtr stk, InstrPtr pci)
{
	bit *res = getArgReference_bit(stk, pci, 0);
	ptr v = getArgReference(stk, pci, 1);
	int mtype = getArgType(mb, pci, 1);

	(void)cntxt;
	if (ATOMcmp(mtype, v, ATOMnilptr(mtype)) != 0)
		*res = TRUE;
	else
		*res = FALSE;
	return MAL_SUCCEED;
}

str
SQLexist(bit *res, bat *id)
{
	BAT *b;

	if ((b = BATdescriptor(*id)) == NULL)
		throw(SQL, "aggr.exist", SQLSTATE(HY005) "Cannot access column descriptor");
	*res = BATcount(b) != 0;
	BBPunfix(b->batCacheid);
	return MAL_SUCCEED;
}<|MERGE_RESOLUTION|>--- conflicted
+++ resolved
@@ -387,11 +387,7 @@
 	if(!sql->sa)
 		throw(SQL, "sql.catalog",MAL_MALLOC_FAIL);
 
-<<<<<<< HEAD
-    if (!sname) 
-=======
 	if (!sname)
->>>>>>> 4b7eb043
 		sname = "sys";
 	if (!(s = mvc_bind_schema(sql, sname))) {
 		msg = sql_error(sql, 02, "3F000!CREATE TABLE: no such schema '%s'", sname);
