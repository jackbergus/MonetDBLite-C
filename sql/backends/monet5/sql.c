--- conflicted
+++ resolved
@@ -4210,12 +4210,8 @@
 
 	(void) cntxt;
 	(void) mb;
-<<<<<<< HEAD
-	TRACEtable(t);
-=======
 	if (TRACEtable(t) != 13)
 		throw(SQL, "sql.dump_trace", "3F000!Profiler not started");
->>>>>>> 2f93229e
 	for(i=0; i< 13; i++){
 		id = t[i]->batCacheid;
 		*getArgReference_bat(stk, pci, i) = id;
