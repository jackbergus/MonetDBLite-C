--- conflicted
+++ resolved
@@ -4223,12 +4223,8 @@
 	if ((msg = checkSQLContext(cntxt)) != NULL)
 		return msg;
 
-<<<<<<< HEAD
+	tr = m->session->tr;
 	sch = BATnew(TYPE_void, TYPE_str, 0, TRANSIENT);
-=======
-	tr = m->session->tr;
-	sch = BATnew(TYPE_void, TYPE_str, 0);
->>>>>>> aac7e815
 	BATseqbase(sch, 0);
 	tab = BATnew(TYPE_void, TYPE_str, 0, TRANSIENT);
 	BATseqbase(tab, 0);
