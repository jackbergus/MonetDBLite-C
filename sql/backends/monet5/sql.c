--- conflicted
+++ resolved
@@ -3429,9 +3429,6 @@
 	if (!fname) {
 		msg = mvc_import_table(cntxt, &b, be->mvc, be->mvc->scanner.rs, t, (char *) tsep, (char *) rsep, (char *) ssep, (char *) ns, *sz, *offset, *locked, *besteffort);
 	} else {
-<<<<<<< HEAD
-		ss = open_rastream(*fname);
-=======
 		len = strlen(*fname);
 		if ((fn = GDKmalloc(len + 1)) == NULL) {
 			GDKfree(ns);
@@ -3441,29 +3438,8 @@
 			throw(MAL, "sql.copy_from", MAL_MALLOC_FAIL);
 		}
 		GDKstrFromStr(fn, (unsigned char*)*fname, len);
-		/* convert UTF-8 encoded file name to the character set of our
-	 	 * own locale before passing it on to the system call */
-		if ((msg = STRcodeset(&cs)) != MAL_SUCCEED) {
-			GDKfree(tsep);
-			GDKfree(rsep);
-			GDKfree(ssep);
-			GDKfree(ns);
-			return msg;
-		}
-		msg = STRIconv(&filename, (char**)&fn, &utf8, &cs);
-		GDKfree(cs);
-		if (msg != MAL_SUCCEED) {
-			GDKfree(fn);
-			GDKfree(tsep);
-			GDKfree(rsep);
-			GDKfree(ssep);
-			GDKfree(ns);
-			return msg;
-		}
-
-		ss = open_rastream(filename);
-		GDKfree(filename);
->>>>>>> 98bf3e82
+
+		ss = open_rastream((const char *) fn);
 		if (!ss || mnstr_errnr(ss)) {
 			int errnr = mnstr_errnr(ss);
 			if (ss)
@@ -3472,12 +3448,8 @@
 			GDKfree(rsep);
 			GDKfree(ssep);
 			GDKfree(ns);
-<<<<<<< HEAD
-			msg = createException(IO, "sql.copy_from", "could not open file '%s': %s", *fname, strerror(errnr));
-=======
 			msg = createException(IO, "sql.copy_from", "could not open file '%s': %s", fn, strerror(errnr));
 			GDKfree(fn);
->>>>>>> 98bf3e82
 			return msg;
 		}
 		GDKfree(fn);
