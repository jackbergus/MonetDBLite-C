--- conflicted
+++ resolved
@@ -1803,13 +1803,7 @@
 	/* create void,void bat with length and oid's set */
 	tids = BATdense(sb, sb, (BUN) nr);
 	if (tids == NULL)
-<<<<<<< HEAD
 		throw(SQL, "sql.tid", SQLSTATE(HY001) MAL_MALLOC_FAIL);
-	BATsetcount(tids, (BUN) nr);
-	BATtseqbase(tids, sb);
-=======
-		throw(SQL, "sql.tid", MAL_MALLOC_FAIL);
->>>>>>> 8dcdd947
 
 	if (store_funcs.count_del(tr, t)) {
 		BAT *d = store_funcs.bind_del(tr, t, RD_INS);
