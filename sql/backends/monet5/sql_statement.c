--- conflicted
+++ resolved
@@ -2920,30 +2920,8 @@
 			if (res && list_length(res) == 1)
 				return res->h->data;
 
-<<<<<<< HEAD
-		if (res && list_length(res) == 1)
-			return res->h->data;
-	} break;
-	case st_atom:
-		return atom_type(st->op4.aval);
-	case st_convert:
-	case st_temp:
-	case st_single:
-	case st_rs_column:
-		return &st->op4.typeval;
-	case st_var:
-		if (st->op4.typeval.type)
-			return &st->op4.typeval;
-		/* fall through */
-	case st_exception:
-		return NULL;
-	case st_table:
-		return sql_bind_localtype("bat");
-	default:
-		assert(0);
-		return NULL;
-=======
-		} 	return NULL;
+			return NULL;
+		}
 		case st_Nop: {
 			list *res = st->op4.funcval->res;
 
@@ -2954,7 +2932,6 @@
 		case st_atom:
 			return atom_type(st->op4.aval);
 		case st_convert:
-			return st->op4.lval->t->data;
 		case st_temp:
 		case st_single:
 		case st_rs_column:
@@ -2968,11 +2945,9 @@
 		case st_table:
 			return sql_bind_localtype("bat");
 		default:
-			fprintf(stderr, "missing tail type %u: %s\n", st->type, st_type2string(st->type));
 			assert(0);
 			return NULL;
 		}
->>>>>>> c584253a
 	}
 }
 
