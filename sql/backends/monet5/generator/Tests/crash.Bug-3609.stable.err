--- conflicted
+++ resolved
@@ -30,11 +30,7 @@
 # 22:37:46 >  "mclient" "-lsql" "-ftest" "-Eutf-8" "-i" "-e" "--host=/var/tmp/mtest-5645" "--port=33733"
 # 22:37:46 >  
 
-<<<<<<< HEAD
-MAPI  = (monetdb) /var/tmp/mtest-2737/.s.monetdb.36093
-=======
 MAPI  = (monetdb) /var/tmp/mtest-30092/.s.monetdb.31340
->>>>>>> 40fa0516
 QUERY = select generate_series(0,2,1);
 ERROR = !SELECT: no such operator 'generate_series'
 
