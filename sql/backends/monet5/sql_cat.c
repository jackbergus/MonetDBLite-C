--- conflicted
+++ resolved
@@ -827,13 +827,8 @@
 str
 SQLcreate_schema(Client cntxt, MalBlkPtr mb, MalStkPtr stk, InstrPtr pci) 
 {	mvc *sql = NULL;
-<<<<<<< HEAD
-	str msg;
+	str msg = MAL_SUCCEED;
 	str sname = *getArgReference_str(stk, pci, 1);
-=======
-	str msg = MAL_SUCCEED;
-	str sname = *getArgReference_str(stk, pci, 1); 
->>>>>>> 223c01e4
 	str name = SaveArgReference(stk, pci, 2);
 	int auth_id;
 
