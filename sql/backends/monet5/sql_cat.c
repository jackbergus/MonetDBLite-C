--- conflicted
+++ resolved
@@ -142,13 +142,8 @@
 	if (mt && pt) {
 		node *n = NULL;
 
-<<<<<<< HEAD
-		if (!pt || (n = cs_find_id(&mt->tables, pt->base.id)) == NULL)
+		if (!pt || (n = cs_find_id(&mt->members, pt->base.id)) == NULL)
 			throw(SQL,"sql.alter_table_del_table","SQLSTATE 42S02 !""ALTER TABLE: table '%s.%s' isn't part of the MERGE TABLE '%s.%s'", psname, ptname, msname, mtname);
-=======
-		if (!pt || (n = cs_find_id(&mt->members, pt->base.id)) == NULL)
-			return sql_message("42S02!ALTER TABLE: table '%s.%s' isn't part of the MERGE TABLE '%s.%s'", psname, ptname, msname, mtname);
->>>>>>> 9969eb6d
 
 		sql_trans_del_table(sql->session->tr, mt, pt, drop_action);
 	} else if (mt) {
@@ -317,14 +312,10 @@
 	if (!mvc_schema_privs(sql, ss) && !(isTempSchema(ss) && t && t->persistence == SQL_LOCAL_TEMP)) {
 		throw(SQL,"sql.dropview", "SQLSTATE 42000 !""DROP VIEW: access denied for %s to schema '%s'", stack_get_string(sql, "current_user"), ss->base.name);
 	} else if (!t) {
-<<<<<<< HEAD
-		throw(SQL,"sql.drop_view","SQLSTATE 42S02 !""DROP VIEW: unknown view '%s'", tname);
-=======
 		if(if_exists){
 			return MAL_SUCCEED;
 		}
-		return sql_message("42S02!DROP VIEW: unknown view '%s'", tname);
->>>>>>> 9969eb6d
+		throw(SQL,"sql.drop_view","SQLSTATE 42S02 !""DROP VIEW: unknown view '%s'", tname);
 	} else if (!isView(t)) {
 		throw(SQL,"sql.drop_view", "SQLSTATE 42000 !""DROP VIEW: unable to drop view '%s': is a table", tname);
 	} else if (t->system) {
@@ -835,15 +826,16 @@
 	}
 	if (mvc_bind_schema(sql, sname)) {
 		throw(SQL,"sql.create_schema", "SQLSTATE 3F000 !""CREATE SCHEMA: name '%s' already in use", sname);
-	} 
-	(void) mvc_create_schema(sql, sname, auth_id, sql->user_id);
-	return MAL_SUCCEED;
+	} else {
+		(void) mvc_create_schema(sql, sname, auth_id, sql->user_id);
+	}
+	return msg;
 }
 
 str
 SQLdrop_schema(Client cntxt, MalBlkPtr mb, MalStkPtr stk, InstrPtr pci) 
 {	mvc *sql = NULL;
-	str msg;
+	str msg= MAL_SUCCEED;
 	str sname = *getArgReference_str(stk, pci, 1); 
 	str notused = *getArgReference_str(stk, pci, 2); 
 	int action = *getArgReference_int(stk, pci, 3);
@@ -870,7 +862,7 @@
 	} else {
 		mvc_drop_schema(sql, s, action);
 	}
-	return MAL_SUCCEED;
+	return msg;
 }
 
 str
