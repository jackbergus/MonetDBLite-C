/*
 * This Source Code Form is subject to the terms of the Mozilla Public
 * License, v. 2.0.  If a copy of the MPL was not distributed with this
 * file, You can obtain one at http://mozilla.org/MPL/2.0/.
 *
 * Copyright 2008-2015 MonetDB B.V.
 */

/*
 * @f sql_scenario
 * @t SQL catwalk management
 * @a N. Nes, M.L. Kersten
 * @+ SQL scenario
 * The SQL scenario implementation is a derivative of the MAL session scenario.
 *
 * It is also the first version that uses state records attached to
 * the client record. They are initialized as part of the initialization
 * phase of the scenario.
 *
 */
/*
 * @+ Scenario routines
 * Before we are can process SQL statements the global catalog
 * should be initialized. Thereafter, each time a client enters
 * we update its context descriptor to denote an SQL scenario.
 */
#include "monetdb_config.h"
#include "mal_backend.h"
#include "sql_scenario.h"
#include "sql_result.h"
#include "sql_gencode.h"
#include "sql_optimizer.h"
#include "sql_assert.h"
#include "sql_execute.h"
#include "sql_env.h"
#include "sql_mvc.h"
#include "sql_readline.h"
#include "sql_user.h"
#include "sql_datetime.h"
#include "sql_optimizer.h"
#include "mal_io.h"
#include "mal_parser.h"
#include "mal_builder.h"
#include "mal_namespace.h"
#include "mal_debugger.h"
#include "mal_linker.h"
#include "bat5.h"
#include "msabaoth.h"
#include <mtime.h>
#include "optimizer.h"
#include "opt_statistics.h"
#include "opt_prelude.h"
#include "opt_pipes.h"
#include "opt_mitosis.h"
#include <unistd.h>
#include "sql_upgrades.h"

static int SQLinitialized = 0;
static int SQLnewcatalog = 0;
int SQLdebug = 0;
static char *sqlinit = NULL;
MT_Lock sql_contextLock MT_LOCK_INITIALIZER("sql_contextLock");

static void
monet5_freestack(int clientid, backend_stack stk)
{
	MalStkPtr p = (ptr) stk;

	(void) clientid;
	if (p != NULL)
		freeStack(p);
#ifdef _SQL_SCENARIO_DEBUG
	mnstr_printf(GDKout, "#monet5_freestack\n");
#endif
}

static void
monet5_freecode(int clientid, backend_code code, backend_stack stk, int nr, char *name)
{
	str msg;

	(void) code;
	(void) stk;
	(void) nr;
	(void) clientid;
	msg = SQLCacheRemove(MCgetClient(clientid), name);
	if (msg)
		GDKfree(msg);	/* do something with error? */

#ifdef _SQL_SCENARIO_DEBUG
	mnstr_printf(GDKout, "#monet5_free:%d\n", nr);
#endif
}

str
SQLsession(Client cntxt, MalBlkPtr mb, MalStkPtr stk, InstrPtr pci)
{
	str msg = MAL_SUCCEED;
	str logmsg;
	int cnt=0;

	(void) mb;
	(void) stk;
	(void) pci;
	if (SQLinitialized == 0 && (msg = SQLprelude(NULL)) != MAL_SUCCEED)
		return msg;
	msg = setScenario(cntxt, "sql");
	// Wait for any recovery process to be finished
	do {
		MT_sleep_ms(1000);
		logmsg = GDKgetenv("recovery");
		if( logmsg== NULL && ++cnt  == 5)
			throw(SQL,"SQLinit","#WARNING server not ready, recovery in progress\n");
    }while (logmsg == NULL);
	return msg;
}

str
SQLsession2(Client cntxt, MalBlkPtr mb, MalStkPtr stk, InstrPtr pci)
{
	str msg = MAL_SUCCEED;
	str logmsg;
	int cnt=0;

	(void) mb;
	(void) stk;
	(void) pci;
	if (SQLinitialized == 0 && (msg = SQLprelude(NULL)) != MAL_SUCCEED)
		return msg;
	msg = setScenario(cntxt, "msql");
	// Wait for any recovery process to be finished
	do {
		MT_sleep_ms(1000);
		logmsg = GDKgetenv("recovery");
		if( logmsg== NULL && ++cnt  == 5)
			throw(SQL,"SQLinit","#WARNING server not ready, recovery in progress\n");
    }while (logmsg == NULL);
	return msg;
}

static str SQLinit(void);

str
SQLprelude(void *ret)
{
	str tmp;
	Scenario ms, s = getFreeScenario();

	(void) ret;
	if (!s)
		throw(MAL, "sql.start", "out of scenario slots");
	sqlinit = GDKgetenv("sqlinit");
	s->name = "S_Q_L";
	s->language = "sql";
	s->initSystem = NULL;
	s->exitSystem = "SQLexit";
	s->initClient = "SQLinitClient";
	s->exitClient = "SQLexitClient";
	s->reader = "SQLreader";
	s->parser = "SQLparser";
	s->engine = "SQLengine";

	ms = getFreeScenario();
	if (!ms)
		throw(MAL, "sql.start", "out of scenario slots");

	ms->name = "M_S_Q_L";
	ms->language = "msql";
	ms->initSystem = NULL;
	ms->exitSystem = "SQLexit";
	ms->initClient = "SQLinitClient";
	ms->exitClient = "SQLexitClient";
	ms->reader = "MALreader";
	ms->parser = "MALparser";
	ms->optimizer = "MALoptimizer";
	/* ms->tactics = .. */
	ms->engine = "MALengine";
	tmp = SQLinit();
	if (tmp != MAL_SUCCEED)
		return (tmp);
	mnstr_printf(GDKout, "# MonetDB/SQL module loaded\n");
	mnstr_flush(GDKout);	/* make merovingian see this *now* */

	/* only register availability of scenarios AFTER we are inited! */
	s->name = "sql";
	tmp = msab_marchScenario(s->name);
	if (tmp != MAL_SUCCEED)
		return (tmp);
	ms->name = "msql";
	tmp = msab_marchScenario(ms->name);
	return tmp;
}

str
SQLepilogue(void *ret)
{
	char *s = "sql", *m = "msql";
	str res;

	(void) ret;
	if (SQLinitialized) {
		mvc_exit();
		SQLinitialized = FALSE;
	}
	res = msab_retreatScenario(m);
	if (!res)
		return msab_retreatScenario(s);
	return res;
}

MT_Id sqllogthread, minmaxthread;

static str
SQLinit(void)
{
	char *debug_str = GDKgetenv("sql_debug"), *msg = MAL_SUCCEED;
	int readonly = GDKgetenv_isyes("gdk_readonly");
	int single_user = GDKgetenv_isyes("gdk_single_user");
	const char *gmt = "GMT";
	tzone tz;

#ifdef _SQL_SCENARIO_DEBUG
	mnstr_printf(GDKout, "#SQLinit Monet 5\n");
#endif
	if (SQLinitialized)
		return MAL_SUCCEED;

#ifdef NEED_MT_LOCK_INIT
	MT_lock_init(&sql_contextLock, "sql_contextLock");
#endif

	MT_lock_set(&sql_contextLock);
	memset((char *) &be_funcs, 0, sizeof(backend_functions));
	be_funcs.fstack = &monet5_freestack;
	be_funcs.fcode = &monet5_freecode;
	be_funcs.fresolve_function = &monet5_resolve_function;
	monet5_user_init(&be_funcs);

	msg = MTIMEtimezone(&tz, &gmt);
	if (msg)
		return msg;
	(void) tz;
	if (debug_str)
		SQLdebug = strtol(debug_str, NULL, 10);
	if (single_user)
		SQLdebug |= 64;
	if (readonly)
		SQLdebug |= 32;
	if ((SQLnewcatalog = mvc_init(SQLdebug, store_bat, readonly, single_user, 0)) < 0)
		throw(SQL, "SQLinit", "Catalogue initialization failed");
	SQLinitialized = TRUE;
	MT_lock_unset(&sql_contextLock);
	if (MT_create_thread(&sqllogthread, (void (*)(void *)) mvc_logmanager, NULL, MT_THR_DETACHED) != 0) {
		throw(SQL, "SQLinit", "Starting log manager failed");
	}
#if 0
	if (MT_create_thread(&minmaxthread, (void (*)(void *)) mvc_minmaxmanager, NULL, MT_THR_DETACHED) != 0) {
		throw(SQL, "SQLinit", "Starting minmax manager failed");
	}
#endif
	return MAL_SUCCEED;
}

str
SQLexit(Client c)
{
#ifdef _SQL_SCENARIO_DEBUG
	mnstr_printf(GDKout, "#SQLexit\n");
#endif
	(void) c;		/* not used */
	if (SQLinitialized == FALSE)
		throw(SQL, "SQLexit", "Catalogue not available");
	return MAL_SUCCEED;
}

#define SQLglobal(name, val) \
	stack_push_var(sql, name, &ctype);	   \
	stack_set_var(sql, name, VALset(&src, ctype.type->localtype, val));

#define NR_GLOBAL_VARS 10
/* NR_GLOBAL_VAR should match exactly the number of variables created
   in global_variables */
/* initialize the global variable, ie make mvc point to these */
static int
global_variables(mvc *sql, char *user, char *schema)
{
	sql_subtype ctype;
	char *typename;
	lng sec = 0;
	bit F = FALSE;
	ValRecord src;
	str opt;

	typename = "int";
	sql_find_subtype(&ctype, typename, 0, 0);
	SQLglobal("debug", &sql->debug);
	SQLglobal("cache", &sql->cache);

	typename = "varchar";
	sql_find_subtype(&ctype, typename, 1024, 0);
	SQLglobal("current_schema", schema);
	SQLglobal("current_user", user);
	SQLglobal("current_role", user);

	/* inherit the optimizer from the server */
	opt = GDKgetenv("sql_optimizer");
	if (!opt)
		opt = "default_pipe";
	SQLglobal("optimizer", opt);

	typename = "sec_interval";
	sql_find_subtype(&ctype, typename, inttype2digits(ihour, isec), 0);
	SQLglobal("current_timezone", &sec);

	typename = "boolean";
	sql_find_subtype(&ctype, typename, 0, 0);
	SQLglobal("history", &F);

	typename = "bigint";
	sql_find_subtype(&ctype, typename, 0, 0);
	SQLglobal("last_id", &sql->last_id);
	SQLglobal("rowcnt", &sql->rowcnt);
	return 0;
}

static int
error(stream *out, char *str)
{
	char *p;

	if (!out)
		out = GDKerr;

	if (str == NULL)
		return 0;

	if (mnstr_errnr(out))
		return -1;
	while ((p = strchr(str, '\n')) != NULL) {
		p++;		/* include newline */
		if (*str !='!' && mnstr_write(out, "!", 1, 1) != 1)
			return -1;
		if (mnstr_write(out, str, p - str, 1) != 1)
			 return -1;
		str = p;
	}
	if (str &&*str) {
		if (*str !='!' && mnstr_write(out, "!", 1, 1) != 1)
			return -1;
		if (mnstr_write(out, str, strlen(str), 1) != 1 || mnstr_write(out, "\n", 1, 1) != 1)
			 return -1;
	}
	return 0;
}

#define TRANS_ABORTED "!25005!current transaction is aborted (please ROLLBACK)\n"

int
handle_error(mvc *m, stream *out, int pstatus)
{
	int go = 1;
	char *buf = GDKerrbuf;

	/* transaction already broken */
	if (m->type != Q_TRANS && pstatus < 0) {
		if (mnstr_write(out, TRANS_ABORTED, sizeof(TRANS_ABORTED) - 1, 1) != 1) {
			go = !go;
		}
	} else {
		if (error(out, m->errstr) < 0 || (buf && buf[0] && error(out, buf) < 0)) {
			go = !go;
		}
	}
	/* reset error buffers */
	m->errstr[0] = 0;
	if (buf)
		buf[0] = 0;
	return go;
}

int
SQLautocommit(Client c, mvc *m)
{
	if (m->session->auto_commit && m->session->active) {
		if (mvc_status(m) < 0) {
			RECYCLEdrop(0);
			mvc_rollback(m, 0, NULL);
		} else if (mvc_commit(m, 0, NULL) < 0) {
			return handle_error(m, c->fdout, 0);
		}
	}
	return TRUE;
}

void
SQLtrans(mvc *m)
{
	m->caching = m->cache;
	if (!m->session->active)
		mvc_trans(m);
}

str
SQLinitClient(Client c)
{
	mvc *m;
	str schema;
	str msg = MAL_SUCCEED;
	backend *be;
	bstream *bfd = NULL;
	stream *fd = NULL;
	static int maybeupgrade = 1;

#ifdef _SQL_SCENARIO_DEBUG
	mnstr_printf(GDKout, "#SQLinitClient\n");
#endif
	if (SQLinitialized == 0 && (msg = SQLprelude(NULL)) != MAL_SUCCEED)
		return msg;
	MT_lock_set(&sql_contextLock);
	/*
	 * Based on the initialization return value we can prepare a SQLinit
	 * string with all information needed to initialize the catalog
	 * based on the mandatory scripts to be executed.
	 */
	if (sqlinit) {		/* add sqlinit to the fdin stack */
		buffer *b = (buffer *) GDKmalloc(sizeof(buffer));
		size_t len = strlen(sqlinit);
		bstream *fdin;

		buffer_init(b, _STRDUP(sqlinit), len);
		fdin = bstream_create(buffer_rastream(b, "si"), b->len);
		bstream_next(fdin);
		MCpushClientInput(c, fdin, 0, "");
	}
	if (c->sqlcontext == 0) {
		m = mvc_create(c->idx, 0, SQLdebug, c->fdin, c->fdout);
		global_variables(m, "monetdb", "sys");
		if (isAdministrator(c) || strcmp(c->scenario, "msql") == 0)	/* console should return everything */
			m->reply_size = -1;
		be = (void *) backend_create(m, c);
	} else {
		be = c->sqlcontext;
		m = be->mvc;
		mvc_reset(m, c->fdin, c->fdout, SQLdebug, NR_GLOBAL_VARS);
		backend_reset(be);
	}
	if (m->session->tr)
		reset_functions(m->session->tr);
#ifndef HAVE_EMBEDDED
	/* pass through credentials of the user if not console */
	if (c->user != 0) {
		schema = monet5_user_get_def_schema(m, c->user);
		if (!schema) {
			_DELETE(schema);
			throw(PERMD, "SQLinitClient", "08004!schema authorization error");
		}
		_DELETE(schema);
	}
#endif
	/*expect SQL text first */
	be->language = 'S';
	/* Set state, this indicates an initialized client scenario */
	c->state[MAL_SCENARIO_READER] = c;
	c->state[MAL_SCENARIO_PARSER] = c;
	c->state[MAL_SCENARIO_OPTIMIZE] = c;
	c->sqlcontext = be;

	initSQLreferences();
	/* initialize the database with predefined SQL functions */
	if (SQLnewcatalog == 0) {
		/* check whether table sys.systemfunctions exists: if
		 * it doesn't, this is probably a restart of the
		 * server after an incomplete initialization */
		sql_schema *s = mvc_bind_schema(m, "sys");
		sql_table *t = s ? mvc_bind_table(m, s, "systemfunctions") : NULL;
		if (t == NULL)
			SQLnewcatalog = 1;
	}
	if (SQLnewcatalog > 0) {
		char path[PATHLENGTH];
		str fullname;

		SQLnewcatalog = 0;
		maybeupgrade = 0;
		snprintf(path, PATHLENGTH, "createdb");
		slash_2_dir_sep(path);
		fullname = MSP_locate_sqlscript(path, 1);
		if (fullname) {
			str filename = fullname;
			str p, n;
			mnstr_printf(GDKout, "# SQL catalog created, loading sql scripts once\n");
			do {
				p = strchr(filename, PATH_SEP);
				if (p)
					*p = '\0';
				if ((n = strrchr(filename, DIR_SEP)) == NULL) {
					n = filename;
				} else {
					n++;
				}
				mnstr_printf(GDKout, "# loading sql script: %s\n", n);
				fd = open_rastream(filename);
				if (p)
					filename = p + 1;

				if (fd) {
					size_t sz;
					sz = getFileSize(fd);
					if (sz > (size_t) 1 << 29) {
						mnstr_destroy(fd);
						msg = createException(MAL, "createdb", "file %s too large to process", filename);
					} else {
						bfd = bstream_create(fd, sz == 0 ? (size_t) (128 * BLOCK) : sz);
						if (bfd && bstream_next(bfd) >= 0)
							msg = SQLstatementIntern(c, &bfd->buf, "sql.init", TRUE, FALSE, NULL);
						bstream_destroy(bfd);
					}
					if (m->sa)
						sa_destroy(m->sa);
					m->sa = NULL;
					if (msg)
						p = NULL;
				}
			} while (p);
			GDKfree(fullname);
		} else
			fprintf(stderr, "!could not read createdb.sql\n");
	} else {		/* handle upgrades */
		if (!m->sa)
			m->sa = sa_create();
		if (maybeupgrade)
			SQLupgrades(c,m);
		maybeupgrade = 0;
	}
	MT_lock_unset(&sql_contextLock);
	fflush(stdout);
	fflush(stderr);

	/* send error from create scripts back to the first client */
	if (msg) {
		error(c->fdout, msg);
		handle_error(m, c->fdout, 0);
		sqlcleanup(m, mvc_status(m));
	}
	return msg;
}

str
SQLexitClient(Client c)
{
#ifdef _SQL_SCENARIO_DEBUG
	mnstr_printf(GDKout, "#SQLexitClient\n");
#endif
	if (SQLinitialized == FALSE)
		throw(SQL, "SQLexitClient", "Catalogue not available");
	if (c->sqlcontext) {
		backend *be = NULL;
		mvc *m = NULL;
		if (c->sqlcontext == NULL)
			throw(SQL, "SQLexitClient", "MVC catalogue not available");
		be = (backend *) c->sqlcontext;
		m = be->mvc;

		assert(m->session);
		if (m->session->auto_commit && m->session->active) {
			if (mvc_status(m) >= 0 && mvc_commit(m, 0, NULL) < 0)
				(void) handle_error(m, c->fdout, 0);
		}
		if (m->session->active) {
			RECYCLEdrop(0);
			mvc_rollback(m, 0, NULL);
		}

		res_tables_destroy(m->results);
		m->results = NULL;

		mvc_destroy(m);
		backend_destroy(be);
		c->state[MAL_SCENARIO_OPTIMIZE] = NULL;
		c->state[MAL_SCENARIO_PARSER] = NULL;
		c->sqlcontext = NULL;
	}
	c->state[MAL_SCENARIO_READER] = NULL;
	return MAL_SUCCEED;
}

/*
 * A statement received internally is simply appended for
 * execution
 */
str
SQLinitEnvironment(Client cntxt, MalBlkPtr mb, MalStkPtr stk, InstrPtr pci)
{
	(void) mb;
	(void) stk;
	(void) pci;
	return SQLinitClient(cntxt);
}


str
SQLstatement(Client cntxt, MalBlkPtr mb, MalStkPtr stk, InstrPtr pci)
{
	str *expr = getArgReference_str(stk, pci, 1);
	bit output = TRUE;

	(void) mb;
	if (pci->argc == 3)
		output = *getArgReference_bit(stk, pci, 2);

	return SQLstatementIntern(cntxt, expr, "SQLstatement", TRUE, output, NULL);
}

str
SQLcompile(Client cntxt, MalBlkPtr mb, MalStkPtr stk, InstrPtr pci)
{
	str *ret = getArgReference_str(stk, pci, 0);
	str *expr = getArgReference_str(stk, pci, 1);
	str msg;

	(void) mb;
	*ret = NULL;
	msg = SQLstatementIntern(cntxt, expr, "SQLcompile", FALSE, FALSE, NULL);
	if (msg == MAL_SUCCEED)
		*ret = _STRDUP("SQLcompile");
	return msg;
}

/*
 * Locate a file with SQL commands and execute it. For the time being a 1MB
 * file limit is implicitly imposed. If the file can not be located in the
 * script library, we assume it is sufficiently self descriptive.
 * (Respecting the file system context where the call is executed )
 */
str
SQLinclude(Client cntxt, MalBlkPtr mb, MalStkPtr stk, InstrPtr pci)
{
	stream *fd;
	bstream *bfd;
	str *name = getArgReference_str(stk, pci, 1);
	str msg = MAL_SUCCEED, fullname;
	str *expr;
	mvc *m;
	size_t sz;

	fullname = MSP_locate_sqlscript(*name, 0);
	if (fullname == NULL)
		fullname = *name;
	fd = open_rastream(fullname);
	if (mnstr_errnr(fd) == MNSTR_OPEN_ERROR) {
		mnstr_destroy(fd);
		throw(MAL, "sql.include", "could not open file: %s\n", *name);
	}
	sz = getFileSize(fd);
	if (sz > (size_t) 1 << 29) {
		mnstr_destroy(fd);
		throw(MAL, "sql.include", "file %s too large to process", fullname);
	}
	bfd = bstream_create(fd, sz == 0 ? (size_t) (128 * BLOCK) : sz);
	if (bstream_next(bfd) < 0) {
		bstream_destroy(bfd);
		throw(MAL, "sql.include", "could not read %s\n", *name);
	}

	expr = &bfd->buf;
	msg = SQLstatementIntern(cntxt, expr, "sql.include", TRUE, FALSE, NULL);
	bstream_destroy(bfd);
	m = ((backend *) cntxt->sqlcontext)->mvc;
	if (m->sa)
		sa_destroy(m->sa);
	m->sa = NULL;
	(void) mb;
	return msg;
}

/*
 * The SQL reader collects a (sequence) of statements from the input
 * stream, but only when no unresolved 'nxt' character is visible.
 * In combination with SQLparser this ensures that all statements
 * are handled one by one.
 *
 * The SQLreader is called from two places: the SQL parser and
 * the MAL debugger.
 * The former only occurs during the parsing phase and the
 * second only during execution.
 * This means we can safely change the language setting for
 * the duration of these calls.
 */

/* #define _SQL_READER_DEBUG */
str
SQLreader(Client c)
{
	int go = TRUE;
	int more = TRUE;
	int commit_done = FALSE;
	backend *be = (backend *) c->sqlcontext;
	bstream *in = c->fdin;
	int language = -1;
	mvc *m = NULL;
	int blocked = isa_block_stream(in->s);

	if (SQLinitialized == FALSE) {
		c->mode = FINISHCLIENT;
		return NULL;
	}
	if (!be || c->mode <= FINISHCLIENT) {
#ifdef _SQL_READER_DEBUG
		mnstr_printf(GDKout, "#SQL client finished\n");
#endif
		c->mode = FINISHCLIENT;
		return NULL;
	}
#ifdef _SQL_READER_DEBUG
	mnstr_printf(GDKout, "#SQLparser: start reading SQL %s %s\n", (be->console ? " from console" : ""), (blocked ? "Blocked read" : ""));
#endif
	language = be->language;	/* 'S' for SQL, 'D' from debugger */
	m = be->mvc;
	m->errstr[0] = 0;
	/*
	 * Continue processing any left-over input from the previous round.
	 */

#ifdef _SQL_READER_DEBUG
	mnstr_printf(GDKout, "#pos %d len %d eof %d \n", in->pos, in->len, in->eof);
#endif
	/*
	 * Distinguish between console reading and mclient connections.
	 * The former comes with readline functionality.
	 */
	while (more) {
		more = FALSE;

		/* Different kinds of supported statements sequences
		   A;   -- single line                  s
		   A \n B;      -- multi line                   S
		   A; B;   -- compound single block     s
		   A;   -- many multi line
		   B \n C; -- statements in one block   S
		 */
		/* auto_commit on end of statement */
		if (m->scanner.mode == LINE_N && !commit_done) {
			go = SQLautocommit(c, m);
			commit_done = TRUE;
		}

		if (go && in->pos >= in->len) {
			ssize_t rd;

			if (c->bak) {
#ifdef _SQL_READER_DEBUG
				mnstr_printf(GDKout, "#Switch to backup stream\n");
#endif
				in = c->fdin;
				blocked = isa_block_stream(in->s);
				m->scanner.rs = c->fdin;
				c->fdin->pos += c->yycur;
				c->yycur = 0;
			}
			if (in->eof || !blocked) {
				language = (be->console) ? 'S' : 0;

				/* The rules of auto_commit require us to finish
				   and start a transaction on the start of a new statement (s A;B; case) */
				if (!(m->emod & mod_debug) && !commit_done) {
					go = SQLautocommit(c, m);
					commit_done = TRUE;
				}

				if (go && ((!blocked && mnstr_write(c->fdout, c->prompt, c->promptlength, 1) != 1) || mnstr_flush(c->fdout))) {
					go = FALSE;
					break;
				}
				in->eof = 0;
			}
			if (in->buf == NULL) {
				more = FALSE;
				go = FALSE;
			} else if (go && (rd = bstream_next(in)) <= 0) {
#ifdef _SQL_READER_DEBUG
				mnstr_printf(GDKout, "#rd %d  language %d eof %d\n", rd, language, in->eof);
#endif
				if (be->language == 'D' && in->eof == 0)
					return 0;

				if (rd == 0 && language !=0 && in->eof && !be->console) {
					/* we hadn't seen the EOF before, so just try again
					   (this time with prompt) */
					more = TRUE;
					continue;
				}
				go = FALSE;
				break;
			} else if (go && !be->console && language == 0) {
				if (in->buf[in->pos] == 's' && !in->eof) {
					while ((rd = bstream_next(in)) > 0)
						;
				}
				be->language = in->buf[in->pos++];
				if (be->language == 's') {
					be->language = 'S';
					m->scanner.mode = LINE_1;
				} else if (be->language == 'S') {
					m->scanner.mode = LINE_N;
				}
			}
#ifdef _SQL_READER_DEBUG
			mnstr_printf(GDKout, "#SQL blk:%s\n", in->buf + in->pos);
#endif
		}
	}
	if ( (c->stimeout && (GDKusec() - c->session) > c->stimeout) || !go || (strncmp(CURRENT(c), "\\q", 2) == 0)) {
		in->pos = in->len;	/* skip rest of the input */
		c->mode = FINISHCLIENT;
		return NULL;
	}
	return 0;
}

/*
 * The SQL block is stored in the client input buffer, from which it
 * can be parsed by the SQL parser. The client structure contains
 * a small table of bounded tables. This should be reset before we
 * parse a new statement sequence.
 * Before we parse the sql statement, we look for any variable settings
 * for specific commands.
 * The most important one is to prepare code to be handled by the debugger.
 * The current analysis is simple and fulfills our short-term needs.
 * A future version may analyze the parameter settings in more detail.
 */
static void
SQLsetDebugger(Client c, mvc *m, int onoff)
{
	if (m == 0 || !(m->emod & mod_debug))
		return;
	c->itrace = 'n';
	if (onoff) {
		newStmt(c->curprg->def, "mdb", "start");
		c->debugOptimizer = TRUE;
		c->curprg->def->keephistory = TRUE;
	} else {
		newStmt(c->curprg->def, "mdb", "stop");
		c->debugOptimizer = FALSE;
		c->curprg->def->keephistory = FALSE;
	}
}

/*
 * The trace operation collects the events in the BATs
 * and creates a secondary result set upon termination
 * of the query. 
 */
static void
SQLsetTrace(backend *be, Client cntxt, bit onoff)
{
	InstrPtr q, resultset;
	InstrPtr tbls, cols, types, clen, scale;
	MalBlkPtr mb = cntxt->curprg->def;
	int k;

	(void) be;
	if (onoff) {
		(void) newStmt(mb, "profiler", "start");
<<<<<<< HEAD
=======
		initTrace();
>>>>>>> 36406837
	} else {
		(void) newStmt(mb, "profiler", "stop");
		/* cook a new resultSet instruction */
		resultset = newInstruction(mb,ASSIGNsymbol);
		setModuleId(resultset, sqlRef);
		setFunctionId(resultset, resultSetRef);
	    getArg(resultset,0)= newTmpVariable(mb,TYPE_int);


		/* build table defs */
		tbls = newStmt(mb,batRef, newRef);
		setVarType(mb, getArg(tbls,0), newBatType(TYPE_oid, TYPE_str));
		tbls = pushType(mb, tbls, TYPE_oid);
		tbls = pushType(mb, tbls, TYPE_str);
		resultset= pushArgument(mb,resultset, getArg(tbls,0));

		q= newStmt(mb,batRef,appendRef);
		q= pushArgument(mb,q,getArg(tbls,0));
		q= pushStr(mb,q,".trace");
		k= getArg(q,0);

		q= newStmt(mb,batRef,appendRef);
		q= pushArgument(mb,q,k);
		q= pushStr(mb,q,".trace");

		/* build colum defs */
		cols = newStmt(mb,batRef, newRef);
		setVarType(mb, getArg(cols,0), newBatType(TYPE_oid, TYPE_str));
		cols = pushType(mb, cols, TYPE_oid);
		cols = pushType(mb, cols, TYPE_str);
		resultset= pushArgument(mb,resultset, getArg(cols,0));

		q= newStmt(mb,batRef,appendRef);
		q= pushArgument(mb,q,getArg(cols,0));
		q= pushStr(mb,q,"usec");
		k= getArg(q,0);

		q= newStmt(mb,batRef,appendRef);
		q= pushArgument(mb,q, getArg(cols,0));
		q= pushStr(mb,q,"statement");

		/* build type defs */
		types = newStmt(mb,batRef, newRef);
		setVarType(mb, getArg(types,0), newBatType(TYPE_oid, TYPE_str));
		types = pushType(mb, types, TYPE_oid);
		types = pushType(mb, types, TYPE_str);
		resultset= pushArgument(mb,resultset, getArg(types,0));

		q= newStmt(mb,batRef,appendRef);
		q= pushArgument(mb,q, getArg(types,0));
		q= pushStr(mb,q,"bigint");
		k= getArg(q,0);

		q= newStmt(mb,batRef,appendRef);
		q= pushArgument(mb,q, k);
		q= pushStr(mb,q,"clob");

		/* build scale defs */
		clen = newStmt(mb,batRef, newRef);
		setVarType(mb, getArg(clen,0), newBatType(TYPE_oid, TYPE_int));
		clen = pushType(mb, clen, TYPE_oid);
		clen = pushType(mb, clen, TYPE_int);
		resultset= pushArgument(mb,resultset, getArg(clen,0));

		q= newStmt(mb,batRef,appendRef);
		q= pushArgument(mb,q, getArg(clen,0));
		q= pushInt(mb,q,64);
		k= getArg(q,0);

		q= newStmt(mb,batRef,appendRef);
		q= pushArgument(mb,q, k);
		q= pushInt(mb,q,0);

		/* build scale defs */
		scale = newStmt(mb,batRef, newRef);
		setVarType(mb, getArg(scale,0), newBatType(TYPE_oid, TYPE_int));
		scale = pushType(mb, scale, TYPE_oid);
		scale = pushType(mb, scale, TYPE_int);
		resultset= pushArgument(mb,resultset, getArg(scale,0));

		q= newStmt(mb,batRef,appendRef);
		q= pushArgument(mb,q, getArg(scale,0));
		q= pushInt(mb,q,0);
		k= getArg(q,0);

		q= newStmt(mb,batRef,appendRef);
		q= pushArgument(mb, q, k);
		q= pushInt(mb,q,0);

		/* add the ticks column */

		q = newStmt(mb, profilerRef, "getTrace");
		q = pushStr(mb, q, putName("usec",4));
		resultset= pushArgument(mb,resultset, getArg(q,0));

		/* add the stmt column */
		q = newStmt(mb, profilerRef, "getTrace");
		q = pushStr(mb, q, putName("stmt",4));
		resultset= pushArgument(mb,resultset, getArg(q,0));

		pushInstruction(mb,resultset);
	}
}

#define MAX_QUERY 	(64*1024*1024)

static int
caching(mvc *m)
{
	return m->caching;
}

static int
cachable(mvc *m, stmt *s)
{
	if (m->emode == m_prepare)
		return 1;
	if (m->emode == m_plan || m->type == Q_TRANS ||	/*m->type == Q_SCHEMA || cachable to make sure we have trace on alter statements  */
	    (s && s->type == st_none) || sa_size(m->sa) > MAX_QUERY)
		return 0;
	return 1;
}

/*
 * The core part of the SQL interface, parse the query and
 * prepare the intermediate code.
 */

str
SQLparser(Client c)
{
	bstream *in = c->fdin;
	stream *out = c->fdout;
	str msg = NULL;
	backend *be;
	mvc *m;
	int oldvtop, oldstop;
	int pstatus = 0;
	int err = 0, opt = 0;

	be = (backend *) c->sqlcontext;
	if (be == 0) {
		/* tell the client */
		mnstr_printf(out, "!SQL state descriptor missing, aborting\n");
		mnstr_flush(out);
		/* leave a message in the log */
		fprintf(stderr, "SQL state descriptor missing, cannot handle client!\n");
		/* stop here, instead of printing the exception below to the
		 * client in an endless loop */
		c->mode = FINISHCLIENT;
		throw(SQL, "SQLparser", "State descriptor missing");
	}
	oldvtop = c->curprg->def->vtop;
	oldstop = c->curprg->def->stop;
	be->vtop = oldvtop;
#ifdef _SQL_PARSER_DEBUG
	mnstr_printf(GDKout, "#SQL compilation \n");
	printf("debugger? %d(%d)\n", (int) be->mvc->emode, (int) be->mvc->emod);
#endif
	m = be->mvc;
	m->type = Q_PARSE;
	SQLtrans(m);
	pstatus = m->session->status;

	/* sqlparse needs sql allocator to be available.  It can be NULL at
	 * this point if this is a recursive call. */
	if (!m->sa)
		m->sa = sa_create();

	m->emode = m_normal;
	m->emod = mod_none;
	if (be->language == 'X') {
		int n = 0, v, off, len;

		if (strncmp(in->buf + in->pos, "export ", 7) == 0)
			n = sscanf(in->buf + in->pos + 7, "%d %d %d", &v, &off, &len);

		if (n == 2 || n == 3) {
			mvc_export_chunk(be, out, v, off, n == 3 ? len : m->reply_size);

			in->pos = in->len;	/* HACK: should use parsed length */
			return MAL_SUCCEED;
		}
		if (strncmp(in->buf + in->pos, "close ", 6) == 0) {
			res_table *t;

			v = (int) strtol(in->buf + in->pos + 6, NULL, 0);
			t = res_tables_find(m->results, v);
			if (t)
				m->results = res_tables_remove(m->results, t);
			in->pos = in->len;	/* HACK: should use parsed length */
			return MAL_SUCCEED;
		}
		if (strncmp(in->buf + in->pos, "release ", 8) == 0) {
			cq *q = NULL;

			v = (int) strtol(in->buf + in->pos + 8, NULL, 0);
			if ((q = qc_find(m->qc, v)) != NULL)
				 qc_delete(m->qc, q);
			in->pos = in->len;	/* HACK: should use parsed length */
			return MAL_SUCCEED;
		}
		if (strncmp(in->buf + in->pos, "auto_commit ", 12) == 0) {
			int commit;
			v = (int) strtol(in->buf + in->pos + 12, NULL, 10);
			commit = (!m->session->auto_commit && v);
			m->session->auto_commit = (v) != 0;
			m->session->ac_on_commit = m->session->auto_commit;
			if (m->session->active) {
				if (commit && mvc_commit(m, 0, NULL) < 0) {
					mnstr_printf(out, "!COMMIT: commit failed while " "enabling auto_commit\n");
					msg = createException(SQL, "SQLparser", "Xauto_commit (commit) failed");
				} else if (!commit && mvc_rollback(m, 0, NULL) < 0) {
					RECYCLEdrop(0);
					mnstr_printf(out, "!COMMIT: rollback failed while " "disabling auto_commit\n");
					msg = createException(SQL, "SQLparser", "Xauto_commit (rollback) failed");
				}
			}
			in->pos = in->len;	/* HACK: should use parsed length */
			if (msg != NULL)
				goto finalize;
			return MAL_SUCCEED;
		}
		if (strncmp(in->buf + in->pos, "reply_size ", 11) == 0) {
			v = (int) strtol(in->buf + in->pos + 11, NULL, 10);
			if (v < -1) {
				msg = createException(SQL, "SQLparser", "reply_size cannot be negative");
				goto finalize;
			}
			m->reply_size = v;
			in->pos = in->len;	/* HACK: should use parsed length */
			return MAL_SUCCEED;
		}
		if (strncmp(in->buf + in->pos, "sizeheader", 10) == 0) {
			v = (int) strtol(in->buf + in->pos + 10, NULL, 10);
			m->sizeheader = v != 0;
			in->pos = in->len;	/* HACK: should use parsed length */
			return MAL_SUCCEED;
		}
		if (strncmp(in->buf + in->pos, "quit", 4) == 0) {
			c->mode = FINISHCLIENT;
			return MAL_SUCCEED;
		}
		mnstr_printf(out, "!unrecognized X command: %s\n", in->buf + in->pos);
		msg = createException(SQL, "SQLparser", "unrecognized X command");
		goto finalize;
	}
	if (be->language !='S') {
		mnstr_printf(out, "!unrecognized language prefix: %ci\n", be->language);
		msg = createException(SQL, "SQLparser", "unrecognized language prefix: %c", be->language);
		goto finalize;
	}

	if ((err = sqlparse(m)) ||
	    /* Only forget old errors on transaction boundaries */
	    (mvc_status(m) && m->type != Q_TRANS) || !m->sym) {
		if (!err &&m->scanner.started)	/* repeat old errors, with a parsed query */
			err = mvc_status(m);
		if (err) {
			msg = createException(PARSE, "SQLparser", "%s", m->errstr);
			handle_error(m, c->fdout, pstatus);
		}
		sqlcleanup(m, err);
		goto finalize;
	}
	assert(m->session->schema != NULL);
	/*
	 * We have dealt with the first parsing step and advanced the input reader
	 * to the next statement (if any).
	 * Now is the time to also perform the semantic analysis, optimize and
	 * produce code.
	 */
	be->q = NULL;
	if (m->emode == m_execute) {
		assert(m->sym->data.lval->h->type == type_int);
		be->q = qc_find(m->qc, m->sym->data.lval->h->data.i_val);
		if (!be->q) {
			err = -1;
			mnstr_printf(out, "!07003!EXEC: no prepared statement with id: %d\n", m->sym->data.lval->h->data.i_val);
			msg = createException(SQL, "PREPARE", "no prepared statement with id: %d", m->sym->data.lval->h->data.i_val);
			handle_error(m, c->fdout, pstatus);
			sqlcleanup(m, err);
			goto finalize;
		} else if (be->q->type != Q_PREPARE) {
			err = -1;
			mnstr_printf(out, "!07005!EXEC: given handle id is not for a " "prepared statement: %d\n", m->sym->data.lval->h->data.i_val);
			msg = createException(SQL, "PREPARE", "is not a prepared statement: %d", m->sym->data.lval->h->data.i_val);
			handle_error(m, c->fdout, pstatus);
			sqlcleanup(m, err);
			goto finalize;
		}
		m->emode = m_inplace;
		scanner_query_processed(&(m->scanner));
	} else if (caching(m) && cachable(m, NULL) && m->emode != m_prepare && (be->q = qc_match(m->qc, m->sym, m->args, m->argc, m->scanner.key ^ m->session->schema->base.id)) != NULL) {
		// look for outdated plans
		if ( OPTmitosisPlanOverdue(c, be->q->name) ){
			msg = SQLCacheRemove(c, be->q->name);
			qc_delete(be->mvc->qc, be->q);
			goto recompilequery;
		}

		if (m->emod & mod_debug)
			SQLsetDebugger(c, m, TRUE);
		if (m->emod & mod_trace)
			SQLsetTrace(be, c, TRUE);
		if (!(m->emod & (mod_explain | mod_debug | mod_trace | mod_dot)))
			m->emode = m_inplace;
		scanner_query_processed(&(m->scanner));
	} else {
		sql_rel *r;
		stmt *s;
recompilequery:
		r = sql_symbol2relation(m, m->sym);
		s = sql_relation2stmt(m, r);

		if (s == 0 || (err = mvc_status(m) && m->type != Q_TRANS)) {
			msg = createException(PARSE, "SQLparser", "%s", m->errstr);
			handle_error(m, c->fdout, pstatus);
			sqlcleanup(m, err);
			goto finalize;
		}
		assert(s);

		/* generate the MAL code */
		if (m->emod & mod_trace)
			SQLsetTrace(be, c, TRUE);
		if (m->emod & mod_debug)
			SQLsetDebugger(c, m, TRUE);
		if (!caching(m) || !cachable(m, s)) {
			scanner_query_processed(&(m->scanner));
			if (backend_callinline(be, c, s, 0) == 0) {
				opt = 1;
			} else {
				err = 1;
			}
		} else {
			/* generate a factory instantiation */
			be->q = qc_insert(m->qc, m->sa,	/* the allocator */
					  r,	/* keep relational query */
					  m->sym,	/* the sql symbol tree */
					  m->args,	/* the argument list */
					  m->argc, m->scanner.key ^ m->session->schema->base.id,	/* the statement hash key */
					  m->emode == m_prepare ? Q_PREPARE : m->type,	/* the type of the statement */
					  sql_escape_str(QUERY(m->scanner)));
			scanner_query_processed(&(m->scanner));
			be->q->code = (backend_code) backend_dumpproc(be, c, be->q, s);
			if (!be->q->code)
				err = 1;
			be->q->stk = 0;

			/* passed over to query cache, used during dumpproc */
			m->sa = NULL;
			m->sym = NULL;

			/* register name in the namespace */
			be->q->name = putName(be->q->name, strlen(be->q->name));
			if (m->emode == m_normal && m->emod == mod_none)
				m->emode = m_inplace;
		}
	}
	if (err)
		m->session->status = -10;
	if (err == 0) {
		if (be->q) {
			if (m->emode == m_prepare)
				err = mvc_export_prepare(m, c->fdout, be->q, "");
			else if (m->emode == m_inplace) {
				/* everything ready for a fast call */
			} else {	/* call procedure generation (only in cache mode) */
				backend_call(be, c, be->q);
			}
		}

		/* In the final phase we add any debugging control */
		if (m->emod & mod_trace)
			SQLsetTrace(be, c, FALSE);
		if (m->emod & mod_debug)
			SQLsetDebugger(c, m, FALSE);

		/*
		 * During the execution of the query exceptions can be raised.
		 * The default action is to print them out at the end of the
		 * query block.
		 */
		pushEndInstruction(c->curprg->def);

		chkTypes(c->fdout, c->nspace, c->curprg->def, TRUE);	/* resolve types */
		if (opt) {
			MalBlkPtr mb = c->curprg->def;

			trimMalBlk(mb);
			chkProgram(c->fdout, c->nspace, mb);
			addOptimizers(c, mb, "default_pipe");
			msg = optimizeMALBlock(c, mb);
			if (msg != MAL_SUCCEED) {
				sqlcleanup(m, err);
				goto finalize;
			}
			c->curprg->def = mb;
		}
		//printFunction(c->fdout, c->curprg->def, 0, LIST_MAL_ALL);
		/* we know more in this case than chkProgram(c->fdout, c->nspace, c->curprg->def); */
		if (c->curprg->def->errors) {
			showErrors(c);
			/* restore the state */
			MSresetInstructions(c->curprg->def, oldstop);
			freeVariables(c, c->curprg->def, c->glb, oldvtop);
			c->curprg->def->errors = 0;
			msg = createException(PARSE, "SQLparser", "Semantic errors");
		}
	}
      finalize:
	if (msg)
		sqlcleanup(m, 0);
	return msg;
}


str
SQLrecompile(Client c, backend *be)
{
	stmt *s;
	mvc *m = be->mvc;
	int oldvtop = c->curprg->def->vtop;
	int oldstop = c->curprg->def->stop;
	str msg;

	msg = SQLCacheRemove(c, be->q->name);
	if( msg )
		GDKfree(msg);
	s = sql_relation2stmt(m, be->q->rel);
	be->q->code = (backend_code) backend_dumpproc(be, c, be->q, s);
	be->q->stk = 0;

	pushEndInstruction(c->curprg->def);

	chkTypes(c->fdout, c->nspace, c->curprg->def, TRUE);	/* resolve types */
	if (!be->q->code || c->curprg->def->errors) {
		showErrors(c);
		/* restore the state */
		MSresetInstructions(c->curprg->def, oldstop);
		freeVariables(c, c->curprg->def, c->glb, oldvtop);
		c->curprg->def->errors = 0;
		throw(SQL, "SQLrecompile", "M0M27!semantic errors");
	}
	return SQLengineIntern(c, be);
}

str
SQLengine(Client c)
{
	backend *be = (backend *) c->sqlcontext;
	return SQLengineIntern(c, be);
}

str
SQLCacheRemove(Client c, str nme)
{
	Symbol s;

#ifdef _SQL_CACHE_DEBUG
	mnstr_printf(GDKout, "#SQLCacheRemove %s\n", nme);
#endif

	s = findSymbolInModule(c->nspace, nme);
	if (s == NULL)
		throw(MAL, "cache.remove", "internal error, symbol missing\n");
	if (getInstrPtr(s->def, 0)->token == FACTORYsymbol)
		shutdownFactoryByName(c, c->nspace, nme);
	else
		deleteSymbol(c->nspace, s);
	return MAL_SUCCEED;
}<|MERGE_RESOLUTION|>--- conflicted
+++ resolved
@@ -861,10 +861,7 @@
 	(void) be;
 	if (onoff) {
 		(void) newStmt(mb, "profiler", "start");
-<<<<<<< HEAD
-=======
 		initTrace();
->>>>>>> 36406837
 	} else {
 		(void) newStmt(mb, "profiler", "stop");
 		/* cook a new resultSet instruction */
