--- conflicted
+++ resolved
@@ -363,184 +363,6 @@
 }
 
 static str
-<<<<<<< HEAD
-sql_update_dec2011(Client c, mvc *m)
-{
-	node *nsch, *ntab, *ncol;
-	sql_trans *tr;
-	char *buf = GDKmalloc(1024), *err = NULL;
-	size_t bufsize = 1024, pos = 0;
-
-	buf[0] = 0;
-	tr = m->session->tr;
-	for (nsch = tr->schemas.set->h; nsch; nsch = nsch->next) {
-		sql_schema *s = nsch->data;
-
-		if (isalpha((int) s->base.name[0])) {
-			if (!s->tables.set)
-				continue;
-			for (ntab = (s)->tables.set->h; ntab; ntab = ntab->next) {
-				sql_table *t = ntab->data;
-
-				if (!isTable(t) || !t->columns.set)
-					continue;
-				for (ncol = (t)->columns.set->h; ncol; ncol = ncol->next) {
-					sql_column *c = (sql_column *) ncol->data;
-
-					if (c->type.type->eclass == EC_INTERVAL &&
-					    strcmp(c->type.type->sqlname, "sec_interval") == 0) {
-						while (bufsize < pos + 100 + strlen(s->base.name) + strlen(t->base.name) + 3 * strlen(c->base.name))
-							buf = GDKrealloc(buf, bufsize += 1024);
-						pos += snprintf(buf + pos, bufsize - pos, "update \"%s\".\"%s\" set \"%s\"=1000*\"%s\" where \"%s\" is not null;\n",
-								s->base.name, t->base.name, c->base.name, c->base.name, c->base.name);
-					}
-				}
-			}
-		}
-	}
-	if (bufsize < pos + 400)
-		buf = GDKrealloc(buf, bufsize += 1024);
-	pos += snprintf(buf + pos, bufsize - pos, "create filter function sys.\"like\"(val string, pat string, esc string) external name pcre.like_filter;\n");
-	pos += snprintf(buf + pos, bufsize - pos, "create filter function sys.\"ilike\"(val string, pat string, esc string) external name pcre.ilike_filter;\n");
-	pos += snprintf(buf + pos, bufsize - pos, "insert into sys.systemfunctions (select f.id from sys.functions f, sys.schemas s where f.name in ('ilike', 'like') and f.type = %d and f.schema_id = s.id and s.name = 'sys');\n", F_FILT);
-	printf("Running database upgrade commands:\n%s\n", buf);
-	err = SQLstatementIntern(c, &buf, "update", 1, 0);
-	GDKfree(buf);
-	return err;		/* usually MAL_SUCCEED */
-}
-
-static str
-sql_update_apr2012(Client c)
-{
-	char *buf = GDKmalloc(2048), *err = NULL;
-	size_t bufsize = 2048, pos = 0;
-
-	/* sys.median and sys.corr functions */
-	pos += snprintf(buf + pos, bufsize - pos, "create aggregate sys.median(val TINYINT) returns TINYINT external name \"aggr\".\"median\";\n");
-	pos += snprintf(buf + pos, bufsize - pos, "create aggregate sys.median(val SMALLINT) returns SMALLINT external name \"aggr\".\"median\";\n");
-	pos += snprintf(buf + pos, bufsize - pos, "create aggregate sys.median(val INTEGER) returns INTEGER external name \"aggr\".\"median\";\n");
-	pos += snprintf(buf + pos, bufsize - pos, "create aggregate sys.median(val BIGINT) returns BIGINT external name \"aggr\".\"median\";\n");
-#ifdef HAVE_HGE
-	pos += snprintf(buf + pos, bufsize - pos, "create aggregate sys.median(val HUGEINT) returns HUGEINT external name \"aggr\".\"median\";\n");
-#endif
-	pos += snprintf(buf + pos, bufsize - pos, "create aggregate sys.median(val REAL) returns REAL external name \"aggr\".\"median\";\n");
-	pos += snprintf(buf + pos, bufsize - pos, "create aggregate sys.median(val DOUBLE) returns DOUBLE external name \"aggr\".\"median\";\n");
-	pos += snprintf(buf + pos, bufsize - pos, "create aggregate sys.corr(e1 TINYINT, e2 TINYINT) returns TINYINT external name \"aggr\".\"corr\";\n");
-	pos += snprintf(buf + pos, bufsize - pos, "create aggregate sys.corr(e1 SMALLINT, e2 SMALLINT) returns SMALLINT external name \"aggr\".\"corr\";\n");
-	pos += snprintf(buf + pos, bufsize - pos, "create aggregate sys.corr(e1 INTEGER, e2 INTEGER) returns INTEGER external name \"aggr\".\"corr\";\n");
-	pos += snprintf(buf + pos, bufsize - pos, "create aggregate sys.corr(e1 BIGINT, e2 BIGINT) returns BIGINT external name \"aggr\".\"corr\";\n");
-#ifdef HAVE_HGE
-	pos += snprintf(buf + pos, bufsize - pos, "create aggregate sys.corr(e1 HUGEINT, e2 HUGEINT) returns HUGEINT external name \"aggr\".\"corr\";\n");
-#endif
-	pos += snprintf(buf + pos, bufsize - pos, "create aggregate sys.corr(e1 REAL, e2 REAL) returns REAL external name \"aggr\".\"corr\";\n");
-	pos += snprintf(buf + pos, bufsize - pos, "create aggregate sys.corr(e1 DOUBLE, e2 DOUBLE) returns DOUBLE external name \"aggr\".\"corr\";\n");
-
-	pos += snprintf(buf + pos, bufsize - pos, "insert into sys.systemfunctions (select f.id from sys.functions f, sys.schemas s where f.name in ('median', 'corr') and f.type = %d and f.schema_id = s.id and s.name = 'sys');\n", F_AGGR);
-
-	assert(pos < 2048);
-
-	printf("Running database upgrade commands:\n%s\n", buf);
-	err = SQLstatementIntern(c, &buf, "update", 1, 0);
-	GDKfree(buf);
-	return err;		/* usually MAL_SUCCEED */
-}
-
-static str
-sql_update_apr2012_sp1(Client c)
-{
-	char *buf = GDKmalloc(2048), *err = NULL;
-	size_t bufsize = 2048, pos = 0;
-
-	/* changes in createdb/25_debug.sql */
-	pos += snprintf(buf + pos, bufsize - pos, "update sys.functions set type = %d, side_effect = false where type = %d and id not in (select func_id from sys.args where number = 0 and name = 'result');\n", F_PROC, F_FUNC);
-	pos += snprintf(buf + pos, bufsize - pos, "drop function sys.storage;\n");
-	pos += snprintf(buf + pos, bufsize - pos,
-			"create function sys.storage() returns table (\"schema\" string, \"table\" string, \"column\" string, location string, \"count\" bigint, capacity bigint, width int, size bigint, hashsize bigint, sorted boolean) external name sql.storage;\n");
-	pos += snprintf(buf + pos, bufsize - pos, "create function sys.optimizers() returns table (name string, def string, status string) external name sql.optimizers;\n");
-	pos += snprintf(buf + pos, bufsize - pos, "drop procedure sys.ra;\n");
-	pos += snprintf(buf + pos, bufsize - pos, "create procedure sys.evalAlgebra( ra_stmt string, opt bool) external name sql.\"evalAlgebra\";\n");
-
-	pos += snprintf(buf + pos, bufsize - pos, "insert into sys.systemfunctions (select f.id from sys.functions f, sys.schemas s where f.name in ('storage', 'optimizers') and f.type = %d and f.schema_id = s.id and s.name = 'sys');\n", F_FUNC);
-	pos += snprintf(buf + pos, bufsize - pos, "insert into sys.systemfunctions (select f.id from sys.functions f, sys.schemas s where f.name in ('evalalgebra') and f.type = %d and f.schema_id = s.id and s.name = 'sys');\n", F_PROC);
-
-	assert(pos < 2048);
-
-	printf("Running database upgrade commands:\n%s\n", buf);
-	err = SQLstatementIntern(c, &buf, "update", 1, 0);
-	GDKfree(buf);
-	return err;		/* usually MAL_SUCCEED */
-}
-
-static str
-sql_update_jul2012(Client c)
-{
-	char *buf = GDKmalloc(2048), *err = NULL;
-	size_t bufsize = 2048, pos = 0;
-
-	/* new function sys.alpha */
-	pos += snprintf(buf + pos, bufsize - pos, "create function sys.alpha(pdec double, pradius double) returns double external name sql.alpha;\n");
-
-	pos += snprintf(buf + pos, bufsize - pos, "insert into sys.systemfunctions (select f.id from sys.functions f, sys.schemas s where f.name = 'alpha' and f.type = %d and f.schema_id = s.id and s.name = 'sys');\n", F_FUNC);
-
-	assert(pos < 2048);
-
-	printf("Running database upgrade commands:\n%s\n", buf);
-	err = SQLstatementIntern(c, &buf, "update", 1, 0);
-	GDKfree(buf);
-	return err;		/* usually MAL_SUCCEED */
-}
-
-static str
-sql_update_oct2012(Client c)
-{
-	char *buf = GDKmalloc(2048), *err = NULL;
-	size_t bufsize = 2048, pos = 0;
-
-	/* new function sys.alpha */
-	pos += snprintf(buf + pos, bufsize - pos, "drop function sys.zorder_slice;\n");
-
-	assert(pos < 2048);
-
-	printf("Running database upgrade commands:\n%s\n", buf);
-	err = SQLstatementIntern(c, &buf, "update", 1, 0);
-	GDKfree(buf);
-	return err;		/* usually MAL_SUCCEED */
-}
-
-static str
-sql_update_oct2012_sp1(Client c)
-{
-	char *buf = GDKmalloc(2048), *err = NULL;
-	size_t bufsize = 2048, pos = 0;
-
-	/* sys.stddev functions */
-	pos += snprintf(buf + pos, bufsize - pos, "drop aggregate sys.stddev(TINYINT);\n");
-	pos += snprintf(buf + pos, bufsize - pos, "drop aggregate sys.stddev(SMALLINT);\n");
-	pos += snprintf(buf + pos, bufsize - pos, "drop aggregate sys.stddev(INTEGER);\n");
-	pos += snprintf(buf + pos, bufsize - pos, "drop aggregate sys.stddev(BIGINT);\n");
-#ifdef HAVE_HGE
-	pos += snprintf(buf + pos, bufsize - pos, "drop aggregate sys.stddev(HUGEINT);\n");
-#endif
-	pos += snprintf(buf + pos, bufsize - pos, "drop aggregate sys.stddev(REAL);\n");
-	pos += snprintf(buf + pos, bufsize - pos, "drop aggregate sys.stddev(DOUBLE);\n");
-
-	pos += snprintf(buf + pos, bufsize - pos, "drop aggregate sys.stddev(DATE);\n");
-	pos += snprintf(buf + pos, bufsize - pos, "drop aggregate sys.stddev(TIME);\n");
-	pos += snprintf(buf + pos, bufsize - pos, "drop aggregate sys.stddev(TIMESTAMP);\n");
-
-	pos += snprintf(buf + pos, bufsize - pos, "delete from sys.systemfunctions where function_id in (select f.id from sys.functions f, sys.schemas s where f.name = 'stddev' and f.type = %d and f.schema_id = s.id and s.name = 'sys');\n", F_AGGR);
-
-	assert(pos < 2048);
-
-	printf("Running database upgrade commands:\n%s\n", buf);
-	err = SQLstatementIntern(c, &buf, "update", 1, 0);
-	GDKfree(buf);
-	return err;		/* usually MAL_SUCCEED */
-}
-
-static str
-=======
->>>>>>> b93a8e56
 sql_update_feb2013(Client c)
 {
 	char *buf = GDKmalloc(4096), *err = NULL;
