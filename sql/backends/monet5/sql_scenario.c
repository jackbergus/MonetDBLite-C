/*
 * The contents of this file are subject to the MonetDB Public License
 * Version 1.1 (the "License"); you may not use this file except in
 * compliance with the License. You may obtain a copy of the License at
 * http://www.monetdb.org/Legal/MonetDBLicense
 *
 * Software distributed under the License is distributed on an "AS IS"
 * basis, WITHOUT WARRANTY OF ANY KIND, either express or implied. See the
 * License for the specific language governing rights and limitations
 * under the License.
 *
 * The Original Code is the MonetDB Database System.
 *
 * The Initial Developer of the Original Code is CWI.
 * Portions created by CWI are Copyright (C) 1997-July 2008 CWI.
 * Copyright August 2008-2011 MonetDB B.V.
 * All Rights Reserved.
 */

/*
 * @f sql_scenario
 * @t SQL catwalk management
 * @a N. Nes, M.L. Kersten
 * @+ SQL scenario
 * The SQL scenario implementation is a derivative of the MAL session scenario.
 *
 * It is also the first version that uses state records attached to
 * the client record. They are initialized as part of the initialization
 * phase of the scenario.
 *
 */
/*
 * @+ Scenario routines
 * Before we are can process SQL statements the global catalog
 * should be initialized. Thereafter, each time a client enters
 * we update its context descriptor to denote an SQL scenario.
 */
#include "monetdb_config.h"
#include "sql_scenario.h"
#include "sql_result.h"
#include "sql_gencode.h"
#include "sql_optimizer.h"
#include "sql_env.h"
#include "sql_mvc.h"
#include "sql_readline.h"
#include "sql_user.h"
#include "sql_datetime.h"
#include "mal_io.h"
#include "mal_parser.h"
#include "mal_builder.h"
#include "mal_namespace.h"
#include "mal_sabaoth.h"
#include "mal_debugger.h"
#include "mal_linker.h"
#include "bat5.h"
#include <mtime.h>
#include "optimizer.h"
#include "opt_statistics.h"
#include "opt_prelude.h"
#include <unistd.h>

static int SQLinitialized = 0;
static int SQLnewcatalog = 0;
static int SQLdebug = 0;
static char *sqlinit = NULL;
MT_Lock sql_contextLock;

static void
monet5_freestack(int clientid, backend_stack stk)
{
	MalStkPtr p = (ptr)stk;

	(void)clientid;
	if (p != NULL)
		freeStack(p);
#ifdef _SQL_SCENARIO_DEBUG
	mnstr_printf(GDKout, "#monet5_freestack\n");
#endif
}

static void
monet5_freecode(int clientid, backend_code code, backend_stack stk, int nr, char *name)
{
	(void) code;
	(void) stk;
	(void) nr;
	(void)clientid;
	SQLCacheRemove(MCgetClient(clientid), name);

#ifdef _SQL_SCENARIO_DEBUG
	mnstr_printf(GDKout, "#monet5_free:%d\n", nr);
#endif
}

str
SQLsession(Client cntxt, MalBlkPtr mb, MalStkPtr stk, InstrPtr pci)
{
	str *ret = (str*) getArgReference(stk, pci, 0);
	str msg = MAL_SUCCEED;

	(void)mb;
	if (SQLinitialized == 0 )
		SQLprelude();
	msg = setScenario(cntxt, "sql");
	*ret = 0;
	return msg;
}

str
SQLsession2(Client cntxt, MalBlkPtr mb, MalStkPtr stk, InstrPtr pci)
{
	str *ret = (str*) getArgReference(stk, pci, 0);
	str msg = MAL_SUCCEED;

	(void)mb;
	if (SQLinitialized == 0 )
		SQLprelude();
	msg = setScenario(cntxt, "msql");
	*ret = 0;
	return msg;
}

static str SQLinit(void);

str
SQLprelude(void)
{
	int res = 0;
	str tmp;
	Scenario ms, s = getFreeScenario();
	if (!s)
		throw(MAL, "sql.start", "out of scenario slots");
	sqlinit = GDKgetenv("sqlinit");
	s->name = "S_Q_L";
	s->language = "sql";
	s->initSystem = NULL;
	s->exitSystem = "SQLexit";
	s->initClient = "SQLinitClient";
	s->exitClient = "SQLexitClient";
	s->reader = "SQLreader";
	s->parser = "SQLparser";
	s->engine = "SQLengine";
	if (GDKembedded) {
		tmp = SQLinit();
		if (tmp == MAL_SUCCEED)
			s->name = "sql";
		return tmp;
	}

	ms = getFreeScenario();
	if (!ms)
		throw(MAL, "sql.start", "out of scenario slots");

	ms->name = "M_S_Q_L";
	ms->language = "msql";
	ms->initSystem = NULL;
	ms->exitSystem = "SQLexit";
	ms->initClient = "SQLinitClient";
	ms->exitClient = "SQLexitClient";
	ms->reader = "MALreader";
	ms->parser = "MALparser";
	ms->optimizer = "MALoptimizer";
	/* ms->tactics = .. */
	ms->engine = "MALengine";
	fprintf(stdout, "# MonetDB/SQL module loaded\n");
	fflush(stdout); /* make merovingian see this *now* */
	tmp = SQLinit();
	if (tmp != MAL_SUCCEED)
		return(tmp);

	/* only register availability of scenarios AFTER we are inited! */
	s->name = "sql";
	tmp = SABAOTHmarchScenario(&res, &s->name);
	if (tmp != MAL_SUCCEED)
		return(tmp);
	ms->name = "msql";
	tmp = SABAOTHmarchScenario(&res, &ms->name);
	return tmp;
}

str
SQLepilogue(void)
{
	int res = 0;
	char *s = "sql";

	if( SQLinitialized){
		/*
		mvc_exit();
		SQLinitialized= FALSE;
		*/
	}
	/* this function is never called, but for the style of it, we clean
	 * up our own mess */
	if (!GDKembedded)
		return SABAOTHretreatScenario(&res, &s);
	return MAL_SUCCEED;
}

MT_Id sqllogthread, minmaxthread;

static str
SQLinit(void)
{
	char *debug_str = GDKgetenv("sql_debug");
	int readonly  = GDKgetenv_isyes("gdk_readonly");
	int single_user = GDKgetenv_isyes("gdk_single_user");
	char *gmt = "GMT", *dbname = NULL;
	tzone tz;

#ifdef _SQL_SCENARIO_DEBUG
	mnstr_printf(GDKout, "#SQLinit Monet 5\n");
#endif
	if (SQLinitialized)
		return MAL_SUCCEED;

	MT_lock_init( &sql_contextLock, "sql_contextLock");

	mal_set_lock(sql_contextLock,"SQL init");
	memset((char*)&be_funcs, 0, sizeof(backend_functions));
	be_funcs.fstack		= &monet5_freestack;
	be_funcs.fcode		= &monet5_freecode;
	be_funcs.fcreate_table_function	= &monet5_create_table_function;
	be_funcs.fresolve_function	= &monet5_resolve_function;
	monet5_user_init(&be_funcs);

	MTIMEtimezone(&tz, &gmt);
	(void) tz;
	if (debug_str)
		SQLdebug = strtol(debug_str,NULL,10);
	if (single_user)
		SQLdebug |= 64;
	if (readonly)
		SQLdebug |= 32;
	dbname = GDKgetenv("gdk_dbname");
	if (((SQLdebug&96)==96 && (SQLnewcatalog = mvc_init(dbname, FALSE, store_suro, 0)) < 0) ||
			((SQLdebug&96)==64 && (SQLnewcatalog = mvc_init(dbname, FALSE, store_su, 0)) < 0) ||
			((SQLdebug&96)==32 && (SQLnewcatalog = mvc_init(dbname, FALSE, store_ro, 0)) < 0) ||
			((SQLdebug&112)==0 && (SQLnewcatalog = mvc_init(dbname, FALSE, store_bat, 0)) < 0))
		throw(SQL, "SQLinit", "Catalogue initialization failed");
	SQLinitialized = TRUE;
	mal_unset_lock(sql_contextLock,"SQL init");
	if (!GDKembedded && MT_create_thread(&sqllogthread, (void (*)(void *)) mvc_logmanager, NULL, MT_THR_DETACHED) != 0) {
		mal_unset_lock(sql_contextLock,"SQL init");
		throw(SQL, "SQLinit", "Starting log manager failed");
	}
	if (0 && !GDKembedded && MT_create_thread(&minmaxthread, (void (*)(void *)) mvc_minmaxmanager, NULL, MT_THR_DETACHED) != 0) {
		mal_unset_lock(sql_contextLock,"SQL init");
		throw(SQL, "SQLinit", "Starting minmax manager failed");
	}
	return MAL_SUCCEED;
}

str
SQLexit(Client c)
{
#ifdef _SQL_SCENARIO_DEBUG
	mnstr_printf(GDKout, "#SQLexit\n");
#endif
	(void) c;		/* not used */
	if( SQLinitialized == FALSE)
		throw(SQL, "SQLexit", "Catalogue not available");
	return MAL_SUCCEED;
}

#define SQLglobal(name, val) \
	stack_push_var(sql, name, &ctype);	   \
	stack_set_var(sql, name, VALset(&src, ctype.type->localtype, val));

#define NR_GLOBAL_VARS 9
/* NR_GLOBAL_VAR should match exactly the number of variables created
   in global_variables */
/* initialize the global variable, ie make mvc point to these */
static int
global_variables(mvc *sql, char *user, char *schema)
{
	sql_subtype ctype;
	char *typename;
	lng sec = 0;
	bit T = TRUE;
	bit F = FALSE;
	ValRecord src;
	str optimizer;

 	typename = "int";
	sql_find_subtype(&ctype, typename, 0, 0);
	SQLglobal("debug", &sql->debug);

	typename = "varchar";
	sql_find_subtype(&ctype, typename, 1024, 0);
	SQLglobal("current_schema", schema);
	SQLglobal("current_user", user);
	SQLglobal("current_role", user);
	/* inherit the optimizer from the server */
	if (optimizerpipe )
		optimizer= optimizerpipe;
	else
		optimizer= GDKgetenv("sql_optimizer");
	if (optimizer == NULL)
		optimizer= "default_pipe";
	SQLglobal("optimizer", setOptimizers(optimizer));
	SQLglobal("trace","show,ticks,stmt");

	typename = "sec_interval";
	sql_find_subtype(&ctype, typename, inttype2digits(ihour, isec), 0);
	SQLglobal("current_timezone", &sec);

	typename = "boolean";
	sql_find_subtype(&ctype, typename, 0, 0);
	SQLglobal("cache", &T);
	SQLglobal("history", &F);

	return 0;
}

static int
error(stream *out, char *str)
{
	char *p;

	if (!out)
		out = GDKerr;

	if (str == NULL)
		return 0;

	if (mnstr_errnr(out))
		return -1;
	while ((p = strchr(str, '\n')) != NULL) {
		p++;        /* include newline */
		if (*str != '!' && mnstr_write(out, "!", 1, 1) != 1)
			return -1;
		if (mnstr_write(out, str, p - str, 1) != 1)
			return -1;
		str = p;
	}
	if (str && *str) {
		if (*str != '!' && mnstr_write(out, "!", 1, 1) != 1)
			return -1;
		if (mnstr_write(out, str, strlen(str), 1) != 1 || mnstr_write(out, "\n", 1, 1) != 1)
			return -1;
	}
	return 0;
}

#define TRANS_ABORTED "!current transaction is aborted (please ROLLBACK)\n"

static int
handle_error(mvc *m, stream *out, int pstatus)
{
	int go = 1;
	char *buf = GDKerrbuf;

	/* transaction already broken */
	if (m->type != Q_TRANS && pstatus < 0) {
		if (mnstr_write(out, TRANS_ABORTED, sizeof(TRANS_ABORTED) - 1, 1) != 1) {
			go = !go;
		}
	} else {
		if (error(out, m->errstr) < 0 || (buf && buf[0] && error(out, buf) < 0)) {
			go = !go;
		}
	}
	/* reset error buffers */
	m->errstr[0] = 0;
	if (buf)
		buf[0] = 0;
	return go;
}


str
SQLinitClient(Client c)
{
	mvc *m;
	str schema;
	str msg = MAL_SUCCEED;
	backend *be;
	bstream *bfd = NULL;
	stream *fd = NULL;

#ifdef _SQL_SCENARIO_DEBUG
	mnstr_printf(GDKout, "#SQLinitClient\n");
#endif
	if (SQLinitialized == 0 )
		SQLprelude();
	/*
	 * @-
	 * Based on the initialization retun value we can prepare a SQLinit string with all information needed
	 * to initialize the catalog based on the mandatory scripts to be executed.
	 */
	if (sqlinit) { /* add sqlinit to the fdin stack */
		buffer *b = (buffer*)GDKmalloc(sizeof(buffer));
		size_t len = strlen(sqlinit);
		bstream *fdin;

		buffer_init(b, _strdup(sqlinit), len);
		fdin = bstream_create(buffer_rastream(b, "si"), b->len);
		bstream_next(fdin);
		MCpushClientInput(c, fdin, 0, "");
	}
	if (c->state[MAL_SCENARIO_PARSER] == 0) {
		m = mvc_create(c->idx, 0, SQLdebug, c->fdin, c->fdout);
		global_variables(m, "monetdb", "sys");
		if (isAdministrator(c))  /* console should return everything */
			m->reply_size = -1;
		be = (void *) backend_create(m, c);
	} else {
		m = c->state[MAL_SCENARIO_OPTIMIZE];
		be = c->state[MAL_SCENARIO_PARSER];
		mvc_reset(m, c->fdin, c->fdout, SQLdebug, NR_GLOBAL_VARS);
		backend_reset(be);
	}
<<<<<<< HEAD
	if (m->session->tr)
		reset_functions(m->session->tr);
=======
	if (m->session->tr) {
		node *n = ((sql_schema *) m->session->tr->schemas.set->h->data)->funcs.set->h;
		sql_func *f;
		Symbol s;
		while (n) {
			f = (sql_func *) n->data;
			if (f->sql > 1) {
				s = c->nspace->subscope[((unsigned char *) f->base.name)[0]];
				while (s) {
					if (strcmp(s->name, f->base.name) == 0)
						break;
					s = s->skip;
				}
				if (s == 0)
					f->sql = 1;
			}
			n = n->next;
		}
	}
>>>>>>> 6f387c31
	/* pass through credentials of the user if not console */
	schema = monet5_user_get_def_schema(m, c->user);
	if (!schema) {
		_DELETE(schema);
		throw(PERMD, "SQLinitClient", "schema authorization error");
	}
	_DELETE(schema);

	/*expect SQL text first */
	be->language = 'S';
	/* Set state, this indicates an initialized client scenario */
	c->state[MAL_SCENARIO_READER] = c;
	c->state[MAL_SCENARIO_PARSER] = be;
	c->state[MAL_SCENARIO_OPTIMIZE] = m;

	initSQLreferences();
	/* initialize the database with predefined SQL functions */
	if (SQLnewcatalog > 0) {
		char path[PATHLENGTH];
		str fullname;

		SQLnewcatalog = 0;
		snprintf(path, PATHLENGTH, "createdb");
		slash_2_dir_sep(path);
		fullname = MSP_locate_sqlscript(path, 1);
		if (fullname) {
			str filename = fullname;
			str p, n;
			fprintf(stdout, "# SQL catalog created, loading sql scripts once\n");
			do {
				p = strchr(filename, PATH_SEP);
				if (p)
					*p = '\0';
				if ((n = strrchr(filename, DIR_SEP)) == NULL) {
					n = filename;
				} else {
					n++;
				}
				fprintf(stdout, "# loading sql script: %s\n", n);
				fd = open_rastream(filename);
				if (p)
					filename = p + 1;

				if (fd) {
					bfd = bstream_create(fd, 128 * BLOCK);
					if (bfd && bstream_next(bfd) >= 0)
						msg = SQLstatementIntern(c, &bfd->buf, "sql.init", TRUE, FALSE);
					bstream_destroy(bfd);
					if (m->sa)
						sa_destroy(m->sa);
					m->sa = NULL;
					if (msg)
						p = NULL;
				}
			} while (p);
			GDKfree(fullname);
		} else
			fprintf(stderr, "!could not read createdb.sql\n");
	}
	fflush(stdout);
	fflush(stderr);

	/* send error from create scripts back to the first client */
	if (msg) {
		error(c->fdout, msg);
		handle_error(m, c->fdout, 0);
		sqlcleanup(m, mvc_status(m));
	}
	return msg;
}

str
SQLexitClient(Client c)
{
#ifdef _SQL_SCENARIO_DEBUG
	mnstr_printf(GDKout, "#SQLexitClient\n");
#endif
	if (SQLinitialized == FALSE)
		throw(SQL, "SQLexitClient", "Catalogue not available");
	if (c->state[MAL_SCENARIO_PARSER] && c->state[MAL_SCENARIO_OPTIMIZE]) {
		mvc *m = (mvc *) c->state[MAL_SCENARIO_OPTIMIZE];
		if ( m == NULL)
			throw(SQL, "SQLexitClient", "MVC catalogue not available");

		assert(m->session);
		if (m->session->auto_commit && m->session->active) {
			if (mvc_status(m) >= 0 && mvc_commit(m, 0, NULL) < 0)
				(void) handle_error(m, c->fdout, 0);
		}
		if (m->session->active)
			mvc_rollback(m, 0, NULL);

		res_tables_destroy(m->results);
		m->results= NULL;

		{
			backend *be = c->state[MAL_SCENARIO_PARSER];

			mvc_destroy(m);
			backend_destroy(be);
			c->state[MAL_SCENARIO_OPTIMIZE] = NULL;
			c->state[MAL_SCENARIO_PARSER] = NULL;
		}
	}
	c->state[MAL_SCENARIO_READER] = NULL;
	return MAL_SUCCEED;
}

/*
 * @-
 * A statement received internally is simply appended for
 * execution
 */
str
SQLinitEnvironment(Client cntxt)
{
	return SQLinitClient(cntxt);
}
static void
SQLtrans(mvc *m)
{
	m->caching = m->cache;
	if (m && !m->session->active)
		mvc_trans(m);
}
/*
 * @-
 * The SQLcompile operation can be used by separate
 * front-ends to benefit from the SQL functionality.
 * It expects a string and returns the name of the
 * corresponding MAL block as it is known in the
 * SQL_cache, where it can be picked up.
 * The SQLstatement operation also executes the instruction upon request.
 *
 * In both cases the SQL string is handled like an ordinary
 * user query, following the same optimization paths and
 * caching.
 */

/* #define _SQL_COMPILE */

/*
BEWARE: SQLstatementIntern only commits after all statements found
in expr are executed, when autocommit mode is enabled.
*/
str
SQLstatementIntern(Client c, str *expr, str nme, int execute, bit output)
{
	int status = 0;
	int err = 0;
	mvc *o, *m;
	int ac, sizevars, topvars;
	sql_var *vars;
	buffer *b;
	char *n;
	stream *buf;
	str msg = MAL_SUCCEED;
	backend *be, *sql = ((backend *) c->state[MAL_SCENARIO_PARSER]);
	size_t len = strlen(*expr);

#ifdef _SQL_COMPILE
	mnstr_printf(c->fdout, "#SQLstatement:%s\n", *expr);
#endif
	if (!sql) {
		msg = SQLinitEnvironment(c);
		sql = ((backend *) c->state[MAL_SCENARIO_PARSER]);
	}
	if (msg)
		throw(SQL, "SQLstatement", "Catalogue not available");

	initSQLreferences();
	m = sql->mvc;
 	ac = m->session->auto_commit;
	o = NEW(mvc);
	if (!o)
		throw(SQL, "SQLstatement", "Out of memory");
	*o = *m;

	/* create private allocator */
	m->sa = NULL;
	SQLtrans(m);
	status = m->session->status;

	m->type= Q_PARSE;
	be = sql;
	sql = backend_create(m, c);
	m->qc = NULL;
	m->caching = 0;
	m->user_id = m->role_id = USER_MONETDB;

	b = (buffer*)GDKmalloc(sizeof(buffer));
	n = GDKmalloc(len + 1 + 1);
	strncpy(n, *expr, len);
	n[len] = '\n';
	n[len+1] = 0;
	len++;
	buffer_init(b, n, len);
	buf = buffer_rastream(b, "sqlstatement");
	scanner_init( &m->scanner, bstream_create(buf , b->len), NULL);
	m->scanner.mode = LINE_N;
	bstream_next(m->scanner.rs);

	m->params = NULL;
	m->argc = 0;
	m->session->auto_commit = 0;

	if (!m->sa)
		m->sa = sa_create();
	/*
	 * @-
	 * System has been prepared to parse it and generate code.
	 * Scan the complete string for SQL statements, stop at the first error.
	 */
	c->state[MAL_SCENARIO_PARSER] = sql;
	while( m->scanner.rs->pos < m->scanner.rs->len ){
		stmt *s;
		int oldvtop, oldstop;

		if (!m->sa)
			m->sa = sa_create();
		m->sym = NULL;
		if ( (err = sqlparse(m)) ||
			/* Only forget old errors on transaction boundaries */
			(mvc_status(m) && m->type != Q_TRANS) || !m->sym) {
			if (!err)
				err = mvc_status(m);
			if (m->errstr && *m->errstr)
				msg = createException(PARSE, "SQLparser", "%s", m->errstr);
			*m->errstr = 0;
			sqlcleanup(m, err);
			execute = 0;
			if (!err)
				continue;
			goto endofcompile;
		}

		/*
		 * @-
		 * We have dealt with the first parsing step and advanced the input reader
		 * to the next statement (if any).
		 * Now is the time to also perform the semantic analysis,
		 * optimize and produce code.
		 * We don;t search the cache for a previous incarnation yet.
		 */
		MSinitClientPrg(c,"user",nme);
		oldvtop = c->curprg->def->vtop;
		oldstop = c->curprg->def->stop;
		s = sql_symbol2stmt(m, m->sym);
#ifdef _SQL_COMPILE
		mnstr_printf(c->fdout,"#SQLstatement:\n");
#endif
		scanner_query_processed(&(m->scanner));
		if (s==0 || (err = mvc_status(m))) {
			msg = createException(PARSE, "SQLparser", "%s", m->errstr);
			handle_error(m, c->fdout, status);
			sqlcleanup(m, err);
			/* restore the state */
			resetMalBlk(c->curprg->def, oldstop);
			freeVariables(c,c->curprg->def, c->glb, oldvtop);
			c->curprg->def->errors = 0;
			goto endofcompile;
		}
		/* generate MAL code */
		backend_callinline(sql, c, s );
		addQueryToCache(c);

		if( c->curprg->def->errors){
			/* restore the state */
			resetMalBlk(c->curprg->def, oldstop);
			freeVariables(c,c->curprg->def, c->glb, oldvtop);
			c->curprg->def->errors = 0;
			goto endofcompile;
		}

#ifdef _SQL_COMPILE
		mnstr_printf(c->fdout,"#result of sql.eval()\n");
		printFunction(c->fdout, c->curprg->def, 0, c->listing);
#endif

		if ( execute) {
			if (!output)
				sql->out = NULL; /* no output */
			msg = (str) runMAL(c, c->curprg->def, 1, 0, 0, 0);
			/*MSresetInstructions(c->curprg->def, 1);*/
			resetMalBlk(c->curprg->def, oldstop);
			/*freeVariables(c,c->curprg->def, 0, 0);*/
			freeVariables(c,c->curprg->def, c->glb, oldvtop);
		}
		sqlcleanup(m, 0);
		if (!execute)
			goto endofcompile;
#ifdef _SQL_COMPILE
	mnstr_printf(c->fdout, "#parse/execute result %d\n", err);
#endif
	}
/*
 * @-
 * We are done; a MAL procedure recides in the cache.
 */
endofcompile:
	if (execute)
		MSresetInstructions(c->curprg->def, 1);

	c->state[MAL_SCENARIO_PARSER] = be;
	backend_destroy(sql);
	GDKfree(n);
	GDKfree(b);
	bstream_destroy(m->scanner.rs);
	if (m->sa)
		sa_destroy(m->sa);
	m->sym = NULL;
	/* variable stack maybe resized, ie we need to keep the new stack */
	status = m->session->status;
	sizevars = m->sizevars;
	topvars = m->topvars;
	vars = m->vars;
	*m = *o;
	_DELETE(o);
	m->sizevars = sizevars;
	m->topvars = topvars;
	m->vars = vars;
	m->session->status = status;
	m->session->auto_commit = ac;
	m->last = NULL;
	return msg;
}

str
SQLstatement(Client cntxt, MalBlkPtr mb, MalStkPtr stk, InstrPtr pci)
{
	str *expr = (str*) getArgReference(stk, pci, 1);
	bit output = TRUE;

	(void)mb;
	if (pci->argc == 3)
 		output = *(bit*) getArgReference(stk, pci, 2);

	return SQLstatementIntern(cntxt, expr, "SQLstatement", TRUE, output);
}

str
SQLcompile(Client cntxt, MalBlkPtr mb, MalStkPtr stk, InstrPtr pci)
{
	str *ret = (str*) getArgReference(stk, pci, 0);
	str *expr = (str*) getArgReference(stk, pci, 1);
	str msg;

	(void)mb;
	*ret = NULL;
	msg = SQLstatementIntern(cntxt, expr, "SQLcompile", FALSE, FALSE);
	if( msg == MAL_SUCCEED)
		*ret= _strdup("SQLcompile");
	return msg;
}
/*
 * @-
 * Locate a file with SQL commands and execute it. For the time being a 1MB
 * file limit is implicitly imposed. If the file can not be located in the
 * script library, we assume it is sufficiently self descriptive.
 * (Respecting the file system context where the call is executed )
 */
str
SQLinclude(Client cntxt, MalBlkPtr mb, MalStkPtr stk, InstrPtr pci)
{
    	stream *fd;
	bstream *bfd;
	str *name = (str *) getArgReference(stk,pci,1);
	str msg = MAL_SUCCEED, fullname;
	str *expr;
	mvc *m;

    	fullname= MSP_locate_sqlscript(*name, 0);
	if ( fullname == NULL)
		fullname= *name;
	fd = open_rastream(fullname);
    	if (mnstr_errnr(fd) == MNSTR_OPEN_ERROR) {
        	mnstr_destroy(fd);
        	throw(MAL, "sql.include", "could not open file: %s\n", *name);
    	}
    	bfd = bstream_create(fd, 128 * BLOCK);
    	if( bstream_next(bfd) < 0)
        	throw(MAL,"sql.include","could not read %s\n", *name);

	expr = &bfd->buf;
	msg = SQLstatementIntern(cntxt, expr, "sql.include", TRUE, FALSE);
	bstream_destroy(bfd);
	m = cntxt->state[MAL_SCENARIO_OPTIMIZE];
	if (m->sa)
		sa_destroy(m->sa);
	m->sa = NULL;
	(void) mb;
	return msg;
}

/*
 * @-
 * The SQL reader collects a (sequence) of statements from the input
 * stream, but only when no unresolved 'nxt' character is visible.
 * In combination with SQLparser this ensures that all statements
 * are handled one by one.
 *
 * The SQLreader is called from two places: the SQL parser and
 * the MAL debugger.
 * The former only occurs during the parsing phase and the
 * second only during exection.
 * This means we can safely change the language setting for
 * the duration of these calls.
 */

static int SQLautocommit(Client c, mvc *m){
	if (m->session->auto_commit && m->session->active) {
		if (mvc_status(m) < 0) {
			mvc_rollback(m, 0, NULL);
		} else if (mvc_commit(m, 0, NULL) < 0) {
		 	return handle_error(m, c->fdout, 0);
		}
	}
	return TRUE;
}

/* #define _SQL_READER_DEBUG */
str
SQLreader(Client c)
{
	int go = TRUE;
	int more = TRUE;
	backend *be = ((backend *) c->state[MAL_SCENARIO_PARSER]);
	bstream *in = c->fdin;
	int language = -1;
	mvc *m = NULL;
	int blocked = isa_block_stream(in->s);

	if( SQLinitialized == FALSE){
		c->mode = FINISHING;
		return NULL;
	}
	if (!be || c->mode <= FINISHING) {
#ifdef _SQL_READER_DEBUG
	mnstr_printf(GDKout, "SQL client finished\n");
#endif
		c->mode = FINISHING;
		return NULL;
	}
#ifdef _SQL_READER_DEBUG
	mnstr_printf(GDKout, "#SQLparser: start reading SQL %s %s\n",
		(be->console?" from console":""),
		(blocked? "Blocked read":""));
#endif
	language = be->language;	/* 'S' for SQL, 'D' from debugger */
	m = be->mvc;
	m->errstr[0] = 0;
	/*
	 * @-
	 * Continue processing any left-over input from the previous round.
	 */

#ifdef _SQL_READER_DEBUG
	mnstr_printf(GDKout, "#pos %d len %d eof %d \n",
		in->pos, in->len, in->eof);
#endif
	/*
	 * @-
	 * Distinguish between console reading and mclient connections.
	 * The former comes with readline functionality.
	 */
	while(more) {
		more = FALSE;

		/* Different kinds of supported statements sequences
			A;	-- single line			s
			A \n B;	-- multi line			S
			A; B;   -- compound single block	s
			A;	-- many multi line
			B \n C; -- statements in one block	S
		*/
		/* auto_commit on end of statement */
		if (m->scanner.mode == LINE_N)
			go = SQLautocommit(c,m);

		if (go && in->pos >= in->len) {
		ssize_t rd;

		if (c->bak) {
#ifdef _SQL_READER_DEBUG
			mnstr_printf(GDKout, "Switch to backup stream\n");
#endif
			in = c->fdin;
			blocked = isa_block_stream(in->s);
			m->scanner.rs = c->fdin;
			c->fdin->pos += c->yycur;
			c->yycur = 0;
		}
		if (in->eof || !blocked) {
			language = (be->console) ? 'S' : 0;

			/* The rules of auto_commit require us to finish
			   and start a transaction on the start of a new statement (s A;B; case) */
			if (!(m->emod & mod_debug))
				go = SQLautocommit(c,m);

			if (go && ((!blocked && mnstr_write(c->fdout, c->prompt, c->promptlength, 1) != 1) || mnstr_flush(c->fdout))) {
				go = FALSE;
				break;
			}
			in->eof = 0;
		}
		if (in->buf == NULL) {
			more = FALSE;
			go = FALSE;
		} else if (go && (rd = bstream_next(in)) <= 0) {
#ifdef _SQL_READER_DEBUG
			mnstr_printf(GDKout, "#rd %d  language %d eof %d\n", rd, language, in->eof);
#endif
			if (be->language == 'D' && in->eof == 0)
				return 0;

			if (rd == 0 && language != 0 && in->eof && !be->console) {
				/* we hadn't seen the EOF before, so just try again
				   (this time with prompt) */
				more = TRUE;
				continue;
			}
			go = FALSE;
			break;
		} else if (go && !be->console && language == 0) {
			be->language = in->buf[in->pos++];
			if (be->language == 's') {
				be->language = 'S';
				m->scanner.mode = LINE_1;
			} else if (be->language == 'S') {
				m->scanner.mode = LINE_N;
			}
		}
#ifdef _SQL_READER_DEBUG
		mnstr_printf(GDKout, "#SQL blk:%s\n", in->buf + in->pos);
#endif
		}
	}
	if (!go || (strncmp(CURRENT(c), "\\q", 2) == 0)) {
		in->pos = in->len;	/* skip rest of the input */
		c->mode = FINISHING;
		return NULL;
	}
	return 0;
}

/*
 * @-
 * The SQL block is stored in the client input buffer, from which it
 * can be parsed by the SQL parser. The client structure contains
 * a small table of bounded tables. This should be reset before we
 * parse a new statement sequence.
 * @-
 * Before we parse the sql statement, we look for any variable settings
 * for specific commands.
 * The most important one is to prepare code to be handled by the debugger.
 * The current analysis is simple and fulfills our short-term needs.
 * A future version may analyze the parameter settings in more detail.
 */
static void
SQLsetDebugger(Client c, mvc *m, int onoff)
{
	if (m == 0 || !(m->emod & mod_debug))
		return;
	c->itrace='n';
	if( onoff){
		newStmt(c->curprg->def,"mdb","start");
		c->debugOptimizer = TRUE;
		c->curprg->def->keephistory = TRUE;
	} else {
		newStmt(c->curprg->def,"mdb","stop");
		c->debugOptimizer = FALSE;
		c->curprg->def->keephistory = FALSE;
	}
}

/*
 * @-
 * The trace operation collects the events in the BATs
 * and creates a secondary result set upon termination
 * of the query. This feature is extended with
 * a SQL variable to identify which trace flags are needed.
 * The control term 'keep' avoids clearing the performance tables,
 * which makes it possible to inspect the results later using
 * SQL itself. (Script needed to bind the BATs to a SQL table.)
 */
static void
SQLsetTrace(backend *be, Client c, bit onoff)
{
	int i = 0, j = 0;
	InstrPtr q;
	int n, r;
#define MAXCOLS 24
	int rs[MAXCOLS];
	str colname[MAXCOLS];
	int coltype[MAXCOLS];
	MalBlkPtr mb = c->curprg->def;
	str traceFlag, t,s, def= GDKstrdup("show,ticks,stmt");

	traceFlag = stack_get_string(be->mvc, "trace");
	if ( traceFlag && *traceFlag){
		GDKfree(def);
		def= GDKstrdup(traceFlag);
	}
	t= def;

	if (onoff){
		if ( strstr(def,"keep") == 0)
			(void) newStmt(mb,"profiler","reset");
		q = newStmt(mb,"profiler","setFilter");
		q = pushStr(mb,q, "*");
		q = pushStr(mb,q, "*");
		(void) newStmt(mb,"profiler","start");
	} else if (def && strstr(def, "show")) {
		(void) newStmt(mb, "profiler", "stop");

		do {
			s = t;
			t = strchr(t + 1, ',');
			if (t)
				*t = 0;
			if (strcmp("keep", s) && strcmp("show", s)) {
				q = newStmt(mb, profilerRef, "getTrace");
				q = pushStr(mb, q, s);
				n = getDestVar(q);
				q = newStmt(mb, algebraRef, "markH");
				q = pushArgument(mb, q, n);
				rs[i] = getDestVar(q);
				colname[i] = s;
				/* FIXME: type for name should come from
				 * mal_profiler.mx, second FIXME: check the user
				 * supplied values */
				if (
						strcmp(s, "time") == 0 ||
						strcmp(s, "pc") == 0 ||
						strcmp(s, "stmt") == 0
				) {
					coltype[i] = TYPE_str;
				} else if (
						strcmp(s, "ticks") == 0 ||
						strcmp(s, "rbytes") == 0 ||
						strcmp(s, "wbytes") == 0 ||
						strcmp(s, "reads") == 0 ||
						strcmp(s, "writes") == 0
				) {
					coltype[i] = TYPE_lng;
				} else if (
						strcmp(s, "thread") == 0
				) {
					coltype[i] = TYPE_int;
				}
				i++;
				if (i == MAXCOLS) /* just ignore the rest */
					break;
			}
		} while (t++);

		if (i > 0) {
			q = newStmt(mb, sqlRef, "resultSet");
			q = pushInt(mb, q, i);
			q = pushInt(mb, q, 1);
			q = pushArgument(mb, q, rs[0]);
			r = getDestVar(q);

			for (j = 0; j < i; j++) {
				q = newStmt(mb, sqlRef, "rsColumn");
				q = pushArgument(mb, q, r);
				q = pushStr(mb, q, ".trace");
				q = pushStr(mb, q, colname[j]);
				if (coltype[j] == TYPE_str) {
					q = pushStr(mb, q, "varchar");
					q = pushInt(mb, q, 1024);
				} else if (coltype[j] == TYPE_lng) {
					q = pushStr(mb, q, "bigint");
					q = pushInt(mb, q, 64);
				} else if (coltype[j] == TYPE_int) {
					q = pushStr(mb, q, "int");
					q = pushInt(mb, q, 32);
				}
				q = pushInt(mb, q, 0);
				(void) pushArgument(mb, q, rs[j]);
			}

			q = newStmt(mb, ioRef, "stdout");
			n = getDestVar(q);
			q = newStmt(mb, sqlRef, "exportResult");
			q = pushArgument(mb, q, n);
			(void) pushArgument(mb, q, r);
		}
	}
	GDKfree(def);
}

static void
SQLshowPlan(Client c)
{
	/* we should determine rendering requirements first */
	/* FIXME: unify this with direct printFunction() calls as used below */
	newStmt(c->curprg->def, "mdb", "listMapi");
}

/*
 * @-
 * The core part of the SQL interface, parse the query and
 * prepare the intermediate code.
 */

str
SQLparser(Client c)
{
	bstream *in = c->fdin;
	stream *out = c->fdout;
	str msg = NULL;
	backend *be;
	mvc *m;
	int oldvtop,oldstop;
	int pstatus = 0;
	int err = 0;

	be = ((backend *) c->state[MAL_SCENARIO_PARSER]);
	if (be == 0) {
		showException(SQL,"sql","SQL state descriptor missing\n");
		throw(SQL, "SQLparser", "State descriptor missing");
	}
	oldvtop = c->curprg->def->vtop;
	oldstop = c->curprg->def->stop;
	be->vtop = oldvtop;
#ifdef _SQL_PARSER_DEBUG
	mnstr_printf(GDKout, "#SQL compilation \n");
	printf("debugger? %d(%d)\n", (int)be->mvc->emode, (int)be->mvc->emod);
#endif
	m = be->mvc;
	m->type = Q_PARSE;
	SQLtrans(m);
	pstatus = m->session->status;

	/* sqlparse needs sql allocator to be available.  It can be NULL at
	 * this point if this is a recursive call. */
	if (!m->sa)
		m->sa = sa_create();

	if (m->history)
		be->mvc->Tparse = GDKusec();
	m->emode = m_normal;
	m->emod = mod_none;
	if (be->language == 'X') {
		int n = 0, v, off, len;

		if( strncmp(in->buf + in->pos,"export ",7)==0 )
			n = sscanf(in->buf + in->pos+7, "%d %d %d", &v, &off, &len);

		if (n == 2 || n == 3) {
			mvc_export_chunk(m, out, v, off, n == 3 ? len : m->reply_size);

			in->pos = in->len;	/* HACK: should use parsed lenght */
			return NULL;
		}
		if( strncmp(in->buf+in->pos,"close ",6)==0 ){
			res_table *t;

			v = (int) strtol(in->buf+in->pos+6,NULL,0);
 			t = res_tables_find(m->results, v);
			if (t)
				m->results = res_tables_remove(m->results, t);
			in->pos = in->len;	/* HACK: should use parsed lenght */
			return NULL;
		}
		if( strncmp(in->buf+in->pos,"release ", 8)==0 ){
			cq *q = NULL;

			v = (int) strtol(in->buf+in->pos+ 8,NULL,0);
			if ((q = qc_find(m->qc, v)) != NULL)
					qc_delete(m->qc, q);
			in->pos = in->len;	/* HACK: should use parsed lenght */
			return NULL;
		}
		if( strncmp(in->buf+in->pos,"auto_commit ", 12)==0 ){
			int commit;
			v= (int) strtol(in->buf+in->pos+12,NULL,10);
			commit = (!m->session->auto_commit && v);
			m->session->auto_commit = (v)?1:0;
			m->session->ac_on_commit = m->session->auto_commit;
			if (m->session->active) {
				if (commit && mvc_commit(m, 0, NULL)< 0)
					throw(SQL, "SQLparser", "Xauto_commit (commit) failed");
				else if (!commit && mvc_rollback(m, 0, NULL) < 0)
					throw(SQL, "SQLparser", "Xauto_commit (rollback) failed");
			}
			in->pos = in->len;	/* HACK: should use parsed lenght */
			return NULL;
		}
		if( strncmp(in->buf+in->pos,"reply_size ", 11)==0 ){
			v= (int) strtol(in->buf+in->pos+11,NULL,10);
			m->reply_size = v;
			in->pos = in->len;	/* HACK: should use parsed lenght */
			return NULL;
		}
		if (strncmp(in->buf + in->pos, "sizeheader", 10) == 0) {
			v = (int) strtol(in->buf + in->pos + 10, NULL, 10);
			m->sizeheader = v != 0;
			in->pos = in->len;	/* HACK: should use parsed lenght */
			return NULL;
		}
		if( strncmp(in->buf + in->pos,"quit",4)==0 ) {
			c->mode = FINISHING;
			return NULL;
		}
		throw(SQL, "SQLparser", "Unrecognized X command");
	}
	if (be->language != 'S' ) {
		throw(SQL, "SQLparser", "Unrecognized language prefix");
	}

	if ((err = sqlparse(m)) && m->debug&1){
		/* switch to different language mode */
		char oldlang= be->language;
		be->language= 'D';
		runMALDebugger(c,c->curprg);
		be->language= oldlang;
	}
	if( err ||
	    /* Only forget old errors on transaction boundaries */
	    (mvc_status(m) && m->type != Q_TRANS) || !m->sym) {
		if (!err && m->scanner.started) /* repeat old errors, with a parsed query */
			err = mvc_status(m);
		if (err) {
			msg = createException(PARSE, "SQLparser", "%s", m->errstr);
			handle_error(m, c->fdout, pstatus);
		}
		sqlcleanup(m, err);
		goto finalize;
	}
	/*
	 * @-
	 * We have dealt with the first parsing step and advanced the input reader
	 * to the next statement (if any).
	 * Now is the time to also perform the semantic analysis, optimize and
	 * produce code.
	 */
	be->q = NULL;
	if (m->emode == m_execute) {
		assert(m->sym->data.lval->h->type == type_int);
		be->q = qc_find(m->qc, m->sym->data.lval->h->data.i_val);
		if (!be->q) {
			err = -1;
			sql_error(m, 2, "no prepared statement with the given id\n");
			sqlcleanup(m, err);
			goto finalize;
		}
		m->emode = m_inplace;
		scanner_query_processed(&(m->scanner));
	} else if ((be->q = qc_match(m->qc, m->sym, m->args, m->argc, m->scanner.key ^ m->session->schema->base.id))) {
		if (m->emod & mod_debug)
			SQLsetDebugger(c, m, TRUE);
		if (m->emod & mod_trace)
			SQLsetTrace(be, c, TRUE);
		if (m->emode != m_explain && !(m->emod & (mod_debug|mod_trace)))
			m->emode = m_inplace;
		scanner_query_processed(&(m->scanner));
	} else {
		stmt *s = sql_symbol2stmt(m, m->sym);

		if (s==0 || (err = mvc_status(m) && m->type != Q_TRANS)) {
			msg = createException(PARSE, "SQLparser", "%s", m->errstr);
			handle_error(m, c->fdout, pstatus);
			sqlcleanup(m, err);
			goto finalize;
		}
		assert(s);
		/* generate and call the MAL code */
		if (m->emode == m_explain)
			SQLshowPlan(c);
		if (m->emod & mod_trace)
			SQLsetTrace(be, c, TRUE);
		if (m->emod & mod_debug)
			SQLsetDebugger(c, m, TRUE);
		if ((m->emode != m_inplace && m->emode != m_prepare && !m->caching && m->emode != m_explain) || s->type == st_none || m->type == Q_TRANS) {
			InstrPtr p;
			MalBlkPtr curBlk;

			scanner_query_processed(&(m->scanner));
			backend_callinline(be, c, s );

			curBlk = c->curprg->def;
			p = newFcnCall(curBlk, "optimizer", "remap");
			typeChecker(c->nspace, curBlk, p, FALSE);
			p = newFcnCall(curBlk, "optimizer", "multiplex");
			typeChecker(c->nspace, curBlk, p, FALSE);
			optimizeMALBlock(c, curBlk);
			c->curprg->def = curBlk;

			if( m->emode == m_inplace)
				m->emode = m_normal;
		} else {
			/* generate a factory instantiation */
			be->q = qc_insert(m->qc,
					  m->sa,      /* the allocator */
					  m->sym,     /* the sql symbol tree */
					  m->args,    /* the argument list */
					  m->argc,
					  m->scanner.key ^ m->session->schema->base.id,/* the statement hash key */
					  (m->emode == m_prepare)?Q_PREPARE:
					  m->type,/* the type of the statement */
					  sql_escape_str(QUERY(m->scanner)));
			scanner_query_processed(&(m->scanner));
			be->q->code =
				(backend_code)backend_dumpproc(be, c, be->q, s);
			be->q->stk = 0;

			/* passed over to query cache, used during dumpproc */
			m->sa = NULL;
			m->sym = NULL;

			/* register name in the namespace */
			be->q->name = putName(be->q->name, strlen(be->q->name));
			if (m->emode == m_normal && m->emod == mod_none)
				m->emode = m_inplace;
		}
	}
	if (be->q){
		if (m->emode == m_prepare)
			err = mvc_export_prepare(m, c->fdout, be->q, "");
		else if (m->emode == m_inplace ){
			/* everything ready for a fast call */
		} else /* call procedure generation (only in cache mode) */
			backend_call(be, c, be->q);
	}

	/*
	 * @-
	 * In the final phase we add any debugging control
	 */
	if (m->emod & mod_trace)
		SQLsetTrace(be, c, FALSE);
	if (m->emod & mod_debug)
		SQLsetDebugger(c, m, FALSE);

	/*
	 * @-
	 * During the execution of the query exceptions can be raised.
	 * The default action is to print them out at the end of the
	 * query block.
	 */
	if (err == 0) {
		pushEndInstruction(c->curprg->def);

		chkTypes(c->nspace, c->curprg->def, TRUE); /* resolve types */
		/* we know more in this case then
			chkProgram(c->nspace, c->curprg->def); */
		if (c->curprg->def->errors) {
			if (m->emod & mod_debug) {
				/* switch to differnt language mode */
				char oldlang= be->language;
				be->language= 'D';
				runMALDebugger(c,c->curprg);
				be->language= oldlang;
			}
			showErrors(c);
			/* restore the state */
			resetMalBlk(c->curprg->def, oldstop);
			freeVariables(c,c->curprg->def, c->glb, oldvtop);
			c->curprg->def->errors = 0;
			msg = createException(PARSE, "SQLparser", "Semantic errors");
		}
	}
/*
 * @-
 * Inspect the variables for post code-generation actions.
 */
finalize:
	if (m->emode == m_explain  && be->q && be->q->code)
		printFunction(GDKout, ((Symbol)(be->q->code))->def, 0, LIST_MAL_STMT  | LIST_MAL_UDF | LIST_MAPI);
	/*
	 * @-
	 * Gather the statistics for post analysis. It should preferably
	 * be stored in an SQL table
	 */
	if (msg)
		sqlcleanup(m, 0);
	return msg;
}

/*
 * @-
 * Execution of the SQL program is delegated to the MALengine.
 * Different cases should be distinguished. The default is to
 * hand over the MAL block derived by the parser for execution.
 * However, when we received an Execute call, we make a shortcut
 * and prepare the stack for immediate execution
 */
static str
SQLexecutePrepared(Client c, backend *be, cq *q )
{
	mvc *m = be->mvc;
	int argc, parc;
	ValPtr *argv, argvbuffer[MAXARG], v;
	ValRecord *argrec, argrecbuffer[MAXARG];
	MalBlkPtr mb;
	MalStkPtr glb;
	InstrPtr pci;
	int i;
	str ret;

#ifdef DEBUG_CALLMAL
	mnstr_printf(GDKout,"SQLexecute\n");
	printFunction(GDKout, ((Symbol)q->code)->def, 0, LIST_MAL_ALL);
#endif
	mb = ((Symbol)q->code)->def;
	if ( mb->errors )
		throw(SQL, "SQLengine", "Program contains errors");
	pci = getInstrPtr(mb,0);
	if( pci->argc >= MAXARG)
		argv = (ValPtr *) GDKmalloc(sizeof(ValPtr) * pci->argc);
	else
		argv = argvbuffer;

	if( pci->retc >= MAXARG)
		argrec = (ValRecord *)GDKmalloc(sizeof(ValRecord) * pci->retc);
	else
		argrec = argrecbuffer;

	/* prepare the target variables */
	for(i=0; i<pci->retc; i++){
		argv[i] = argrec+i;
		argv[i]->vtype= getVarGDKType(mb,i);
	}

	argc = m->argc;
	parc = q->paramlen;

	if (argc != parc) {
		if( pci->argc >= MAXARG)
			GDKfree(argv);
		if( pci->retc >= MAXARG)
			GDKfree(argrec);
		throw(SQL, "sql.prepare", "wrong number of arguments for prepared statement: %d, expected %d", argc, parc);
	} else {
		for (i = 0; i < m->argc; i++) {
			atom *arg = m->args[i];
			sql_subtype *pt = q->params + i;

			if (!atom_cast(arg, pt)) {
				/*sql_error(c, 003, buf); */
				if (pci->argc >= MAXARG)
					GDKfree(argv);
				if (pci->retc >= MAXARG)
					GDKfree(argrec);
				throw(SQL, "sql.prepare", "wrong type for argument %d of "
						"prepared statement: %s, expected %s",
						i + 1, atom_type(arg)->type->sqlname,
						pt->type->sqlname);
			}
			argv[pci->retc + i] = &arg->data;
		}
	}
	glb = (MalStkPtr)(q->stk);
	ret= callMAL(c, mb, &glb, argv, (m->emod & mod_debug?'n':0));
	if (ret && SQLdebug&16)
		printFunction(c->fdout, mb, 0, LIST_MAL_STMT | LIST_MAPI );
	/* cleanup the arguments */
	for(i=pci->retc; i<pci->argc; i++) {
		garbageElement(c,v= &glb->stk[pci->argv[i]]);
		v->vtype= TYPE_int;
		v->val.ival= int_nil;
	}
	q->stk = (backend_stack)glb;
	if (glb && SQLdebug&1)
		printStack(GDKstdout, mb, glb);
	if( pci->argc >= MAXARG)
		GDKfree(argv);
	if( pci->retc >= MAXARG)
		GDKfree(argrec);
	return ret;
}

str SQLrecompile(Client c, backend *be);

static str
SQLengineIntern(Client c, backend *be)
{
	str msg = MAL_SUCCEED;
	MalStkPtr oldglb = c->glb;
	char oldlang= be->language;
	mvc *m = be->mvc;
	InstrPtr p;
	MalBlkPtr mb;

	if ( oldlang == 'X'){ 	/* return directly from X-commands */
		sqlcleanup(be->mvc, 0);
		return MAL_SUCCEED;
	}

	if (m->emode == m_explain) {
		sqlcleanup(be->mvc, 0);
		goto cleanup_engine;
	}
	if (c->curprg->def->errors){
		sqlcleanup(be->mvc, 0);
		throw(SQL, "SQLengine", "Program contains errors");
	}
#ifdef SQL_SCENARIO_DEBUG
	mnstr_printf(GDKout, "#Ready to execute SQL statement\n");
#endif

	if( c->curprg->def->stop == 1 ){
		sqlcleanup(be->mvc, 0);
		return MAL_SUCCEED;
	}
	if (m->emode == m_inplace) {
		msg = SQLexecutePrepared(c, be, be->q );
		goto cleanup_engine;
	}
	if( m->emode == m_prepare){
		goto cleanup_engine;
	} else if( m->emode == m_explain ){
		/*
		 * @-
		 * If you want to see the detailed code, we have to pick it up from
		 * the cache as well. This calls for finding the call to the
		 * cached routine, which may be hidden . For now we take a shortcut.
		 */
		if( be->q) {
			InstrPtr p;
			p = getInstrPtr(c->curprg->def,1);
			if (p->blk)
				printFunction(c->fdout, p->blk, 0, c->listing | LIST_MAPI );
		}
		c->curprg->def->errors = -1; /* don;t execute */
	}
	c->glb = 0;
	be->language= 'D';
	/*
	 * @-
	 * The code below is copied from MALengine, which handles execution
	 * in the context of a user global environment. We have a private
	 * environment.
	 */
	if( MALcommentsOnly(c->curprg->def)) {
		msg = MAL_SUCCEED;
	} else {
		msg = (str) runMAL(c, c->curprg->def, 1, 0, 0, 0);
	}

cleanup_engine:
	if (msg) {
		if (getExceptionType(msg) == OPTIMIZER) {
			resetMalBlk( c->curprg->def, 1);
			/* resetInstructions(c->curprg->def, 1);*/
			freeVariables(c,c->curprg->def, c->glb, be->vtop);
			be->language = oldlang;
			c->glb = oldglb;
			return SQLrecompile(c, be);
		} else {
			str p = getExceptionPlace(msg);
			showException(getExceptionType(msg), p, "%s", getExceptionMessage(msg));
			GDKfree(p);
		}
		showErrors(c);
		m->session->status = -10;
	}
/*
 * @-
 * If we are dealing with a {runonce} plan, the query cache should
 * be adjusted too.
 */
/* postpone */

	mb= c->curprg->def;
	if (be->q && mb &&
	    varGetProp(mb, getArg(p = getInstrPtr(mb,0), 0), runonceProp)){
		SQLCacheRemove(c, getFunctionId(p));
		/* this should invalidate any match */
		be->q->key= -1;
		be->q->paramlen = -1;
		/* qc_delete(be->q) */
	}
	be->q = NULL;
	sqlcleanup(be->mvc, 0);
	resetMalBlk( c->curprg->def, 1);
	/* resetInstructions(c->curprg->def, 1);*/
	freeVariables(c,c->curprg->def, c->glb, be->vtop);
	be->language = oldlang;
	/*
	 * @-
	 * Any error encountered during execution should block further processing
	 * unless auto_commit has been set.
	 */
	c->glb = oldglb;
	return msg;
}

str
SQLrecompile(Client c, backend *be)
{
	stmt *s;
	mvc *m = be->mvc;
	int oldvtop = c->curprg->def->vtop;
	int oldstop = c->curprg->def->stop;

	SQLCacheRemove(c, be->q->name);
	s = sql_symbol2stmt(m, be->q->s);
	be->q->code = (backend_code)backend_dumpproc(be, c, be->q, s);
	be->q->stk = 0;

	pushEndInstruction(c->curprg->def);

	chkTypes(c->nspace, c->curprg->def, TRUE); /* resolve types */
	if (c->curprg->def->errors) {
		showErrors(c);
		/* restore the state */
		resetMalBlk(c->curprg->def, oldstop);
		freeVariables(c,c->curprg->def, c->glb, oldvtop);
		c->curprg->def->errors = 0;
		throw(SQL, "SQLrecompile", "Semantic errors");
	}
	return SQLengineIntern(c, be);
}

str
SQLengine(Client c)
{
	backend *be = ((backend *) c->state[MAL_SCENARIO_PARSER]);
	return SQLengineIntern(c, be);
}

/*
 * @-
 * Assertion errors detected during the execution of a code block
 * raises an exception. An debugger dump is generated upon request
 * to ease debugging.
 */
str
SQLassert(Client cntxt, MalBlkPtr mb, MalStkPtr stk, InstrPtr pci){
	bit *flg = (bit*) getArgReference(stk,pci, 1);
	str *msg = (str*) getArgReference(stk,pci, 2);
	(void) cntxt;
	(void)mb;
	if (*flg){
		/* mdbDump(mb,stk,pci);*/
		throw(SQL, "assert", "%s", *msg);
	}
	return MAL_SUCCEED;
}

str
SQLassertInt(Client cntxt, MalBlkPtr mb, MalStkPtr stk, InstrPtr pci){
	int *flg = (int*) getArgReference(stk,pci, 1);
	str *msg = (str*) getArgReference(stk,pci, 2);
	(void) cntxt;
	(void)mb;
	if (*flg){
		/* mdbDump(mb,stk,pci);*/
		throw(SQL, "assert", "%s", *msg);
	}
	return MAL_SUCCEED;
}

str
SQLassertWrd(Client cntxt, MalBlkPtr mb, MalStkPtr stk, InstrPtr pci){
	wrd *flg = (wrd*) getArgReference(stk,pci, 1);
	str *msg = (str*) getArgReference(stk,pci, 2);
	(void) cntxt;
	(void)mb;
	if (*flg){
		/* mdbDump(mb,stk,pci);*/
		throw(SQL, "assert", "%s", *msg);
	}
	return MAL_SUCCEED;
}

str
SQLassertLng(Client cntxt, MalBlkPtr mb, MalStkPtr stk, InstrPtr pci){
	lng *flg = (lng*) getArgReference(stk,pci, 1);
	str *msg = (str*) getArgReference(stk,pci, 2);
	(void) cntxt;
	(void)mb;
	if (*flg){
		/* mdbDump(mb,stk,pci);*/
		throw(SQL, "assert", "%s", *msg);
	}
	return MAL_SUCCEED;
}

str
SQLCacheRemove(Client c, str nme)
{
	Symbol s;

#ifdef _SQL_CACHE_DEBUG
	mnstr_printf(GDKout, "SQLCacheRemove %s\n", nme);
#endif

	s= findSymbolInModule(c->nspace, nme);
	if (s == NULL)
		throw(MAL, "cache.remove", "internal error, symbol missing\n");
	if( getInstrPtr(s->def,0)->token == FACTORYsymbol)
		shutdownFactoryByName(c,c->nspace, nme);
	else
		deleteSymbol(c->nspace,s);
	return MAL_SUCCEED;
}<|MERGE_RESOLUTION|>--- conflicted
+++ resolved
@@ -411,10 +411,6 @@
 		mvc_reset(m, c->fdin, c->fdout, SQLdebug, NR_GLOBAL_VARS);
 		backend_reset(be);
 	}
-<<<<<<< HEAD
-	if (m->session->tr)
-		reset_functions(m->session->tr);
-=======
 	if (m->session->tr) {
 		node *n = ((sql_schema *) m->session->tr->schemas.set->h->data)->funcs.set->h;
 		sql_func *f;
@@ -434,7 +430,6 @@
 			n = n->next;
 		}
 	}
->>>>>>> 6f387c31
 	/* pass through credentials of the user if not console */
 	schema = monet5_user_get_def_schema(m, c->user);
 	if (!schema) {
