/*
 * This Source Code Form is subject to the terms of the Mozilla Public
 * License, v. 2.0.  If a copy of the MPL was not distributed with this
 * file, You can obtain one at http://mozilla.org/MPL/2.0/.
 *
 * Copyright 1997 - July 2008 CWI, August 2008 - 2017 MonetDB B.V.
 */

/*
 * (authors) N. Nes, M.L. Kersten
 * The SQL scenario implementation is a derivative of the MAL session scenario.
 *
 */
/*
 * Before we are can process SQL statements the global catalog
 * should be initialized. Thereafter, each time a client enters
 * we update its context descriptor to denote an SQL scenario.
 */
#include "monetdb_config.h"
#include "mal_backend.h"
#include "sql_scenario.h"
#include "sql_result.h"
#include "sql_gencode.h"
#include "sql_optimizer.h"
#include "sql_assert.h"
#include "sql_execute.h"
#include "sql_env.h"
#include "sql_mvc.h"
#include "sql_user.h"
#include "sql_datetime.h"
#include "mal_io.h"
#include "mal_parser.h"
#include "mal_builder.h"
#include "mal_namespace.h"
#include "mal_debugger.h"
#include "mal_linker.h"
#include "bat5.h"
#include "wlc.h"
#include "wlr.h"
#include "msabaoth.h"
#include <mtime.h>
#include "optimizer.h"
#include "opt_prelude.h"
#include "opt_pipes.h"
#include "opt_mitosis.h"
#include <unistd.h>
#include "sql_upgrades.h"

static int SQLinitialized = 0;
static int SQLnewcatalog = 0;
int SQLdebug = 0;
static char *sqlinit = NULL;
MT_Lock sql_contextLock MT_LOCK_INITIALIZER("sql_contextLock");

static void
monet5_freestack(int clientid, backend_stack stk)
{
	MalStkPtr p = (ptr) stk;

	(void) clientid;
	if (p != NULL)
		freeStack(p);
#ifdef _SQL_SCENARIO_DEBUG
	fprintf(stderr, "#monet5_freestack\n");
#endif
}

static void
monet5_freecode(int clientid, backend_code code, backend_stack stk, int nr, char *name)
{
	str msg;

	(void) code;
	(void) stk;
	(void) nr;
	(void) clientid;
	msg = SQLCacheRemove(MCgetClient(clientid), name);
	if (msg)
		freeException(msg);	/* do something with error? */

#ifdef _SQL_SCENARIO_DEBUG
	fprintf(stderr, "#monet5_free:%d\n", nr);
#endif
}

str
SQLsession(Client cntxt, MalBlkPtr mb, MalStkPtr stk, InstrPtr pci)
{
	str msg = MAL_SUCCEED;
	str logmsg;
	int cnt=0;

	(void) mb;
	(void) stk;
	(void) pci;
	if (SQLinitialized == 0 && (msg = SQLprelude(NULL)) != MAL_SUCCEED)
		return msg;
	msg = setScenario(cntxt, "sql");
	// Wait for any recovery process to be finished
	do {
		MT_sleep_ms(1000);
		logmsg = GDKgetenv("recovery");
		if( logmsg== NULL && ++cnt  == 5)
			throw(SQL,"SQLinit", "#WARNING server not ready, recovery in progress\n");
    }while (logmsg == NULL);
	return msg;
}

str
SQLsession2(Client cntxt, MalBlkPtr mb, MalStkPtr stk, InstrPtr pci)
{
	str msg = MAL_SUCCEED;
	str logmsg;
	int cnt=0;

	(void) mb;
	(void) stk;
	(void) pci;
	if (SQLinitialized == 0 && (msg = SQLprelude(NULL)) != MAL_SUCCEED)
		return msg;
	msg = setScenario(cntxt, "msql");
	// Wait for any recovery process to be finished
	do {
		MT_sleep_ms(1000);
		logmsg = GDKgetenv("recovery");
		if( logmsg== NULL && ++cnt  == 5)
			throw(SQL,"SQLinit","#WARNING server not ready, recovery in progress\n");
    }while (logmsg == NULL);
	return msg;
}

static str SQLinit(void);

str
SQLprelude(void *ret)
{
	str tmp;
	Scenario ms, s = getFreeScenario();

	(void) ret;
	if (!s)
		throw(MAL, "sql.start", SQLSTATE(42000) "out of scenario slots");
	sqlinit = GDKgetenv("sqlinit");
	s->name = "S_Q_L";
	s->language = "sql";
	s->initSystem = NULL;
	s->exitSystem = "SQLexit";
	s->initClient = "SQLinitClient";
	s->exitClient = "SQLexitClient";
	s->reader = "SQLreader";
	s->parser = "SQLparser";
	s->engine = "SQLengine";
	s->callback = "SQLcallback";

	ms = getFreeScenario();
	if (!ms)
		throw(MAL, "sql.start", SQLSTATE(42000) "out of scenario slots");

	ms->name = "M_S_Q_L";
	ms->language = "msql";
	ms->initSystem = NULL;
	ms->exitSystem = "SQLexit";
	ms->initClient = "SQLinitClient";
	ms->exitClient = "SQLexitClient";
	ms->reader = "MALreader";
	ms->parser = "MALparser";
	ms->optimizer = "MALoptimizer";
	/* ms->tactics = .. */
	ms->engine = "MALengine";
	ms->callback = "MALcallback";
	tmp = SQLinit();
	if (tmp != MAL_SUCCEED) {
		fprintf(stderr, "Fatal error during initialization:\n%s\n", tmp);
		freeException(tmp);
		if ((tmp = GDKerrbuf) && *tmp)
			fprintf(stderr, SQLSTATE(42000) "GDK reported: %s\n", tmp);
		fflush(stderr);
		exit(1);
	}
#ifndef HAVE_EMBEDDED
	fprintf(stdout, "# MonetDB/SQL module loaded\n");
	fflush(stdout);		/* make merovingian see this *now* */
#endif
	/* only register availability of scenarios AFTER we are inited! */
	s->name = "sql";
	tmp = msab_marchScenario(s->name);
	if (tmp != MAL_SUCCEED)
		return (tmp);
	ms->name = "msql";
	tmp = msab_marchScenario(ms->name);
	return tmp;
}

str
SQLexit(Client c)
{
#ifdef _SQL_SCENARIO_DEBUG
	fprintf(stderr, "#SQLexit\n");
#endif
	(void) c;		/* not used */
	MT_lock_set(&sql_contextLock);
	if (SQLinitialized) {
		mvc_exit();
		SQLinitialized = FALSE;
	}
	MT_lock_unset(&sql_contextLock);
	return MAL_SUCCEED;
}

str
SQLepilogue(void *ret)
{
	char *s = "sql", *m = "msql";
	str res;

	(void) ret;
	SQLexit(NULL);
	/* this function is never called, but for the style of it, we clean
	 * up our own mess */
	res = msab_retreatScenario(m);
	if (!res)
		return msab_retreatScenario(s);
	return res;
}

MT_Id sqllogthread, idlethread;

static str
SQLinit(void)
{
	char *debug_str = GDKgetenv("sql_debug"), *msg = MAL_SUCCEED;
	int readonly = GDKgetenv_isyes("gdk_readonly");
	int single_user = GDKgetenv_isyes("gdk_single_user");
	const char *gmt = "GMT";
	tzone tz;

#ifdef _SQL_SCENARIO_DEBUG
	fprintf(stderr, "#SQLinit Monet 5\n");
#endif
	if (SQLinitialized)
		return MAL_SUCCEED;

#ifdef NEED_MT_LOCK_INIT
	MT_lock_init(&sql_contextLock, "sql_contextLock");
#endif

	MT_lock_set(&sql_contextLock);
	memset((char *) &be_funcs, 0, sizeof(backend_functions));
	be_funcs.fstack = &monet5_freestack;
	be_funcs.fcode = &monet5_freecode;
	be_funcs.fresolve_function = &monet5_resolve_function;
	monet5_user_init(&be_funcs);

	msg = MTIMEtimezone(&tz, &gmt);
	if (msg)
		return msg;
	(void) tz;
	if (debug_str)
		SQLdebug = strtol(debug_str, NULL, 10);
	if (single_user)
		SQLdebug |= 64;
	if (readonly)
		SQLdebug |= 32;
	if ((SQLnewcatalog = mvc_init(SQLdebug, store_bat, readonly, single_user, 0)) < 0) {
		MT_lock_unset(&sql_contextLock);
		throw(SQL, "SQLinit", SQLSTATE(42000) "Catalogue initialization failed");
	}
	SQLinitialized = TRUE;
	MT_lock_unset(&sql_contextLock);
	if (MT_create_thread(&sqllogthread, (void (*)(void *)) mvc_logmanager, NULL, MT_THR_JOINABLE) != 0) {
		throw(SQL, "SQLinit", SQLSTATE(42000) "Starting log manager failed");
	}
	GDKregister(sqllogthread);
	if (!(SQLdebug&1024)) {
		if (MT_create_thread(&idlethread, (void (*)(void *)) mvc_idlemanager, NULL, MT_THR_JOINABLE) != 0) {
			throw(SQL, "SQLinit", SQLSTATE(42000) "Starting idle manager failed");
		}
		GDKregister(idlethread);
	}
	return WLCinit();
}

#define SQLglobal(name, val, failure)                                                                             \
	if(!stack_push_var(sql, name, &ctype) || !stack_set_var(sql, name, VALset(&src, ctype.type->localtype, val))) \
		failure--;

#define NR_GLOBAL_VARS 10
/* NR_GLOBAL_VAR should match exactly the number of variables created
   in global_variables */
/* initialize the global variable, ie make mvc point to these */
static int
global_variables(mvc *sql, char *user, char *schema)
{
	sql_subtype ctype;
	char *typename;
	lng sec = 0;
	bit F = FALSE;
	ValRecord src;
	str opt;
	int failure = 0;

	typename = "int";
	sql_find_subtype(&ctype, typename, 0, 0);
	SQLglobal("debug", &sql->debug, failure);
	SQLglobal("cache", &sql->cache, failure);

	typename = "varchar";
	sql_find_subtype(&ctype, typename, 1024, 0);
	SQLglobal("current_schema", schema, failure);
	SQLglobal("current_user", user, failure);
	SQLglobal("current_role", user, failure);

	/* inherit the optimizer from the server */
	opt = GDKgetenv("sql_optimizer");
	if (!opt)
		opt = "default_pipe";
	SQLglobal("optimizer", opt, failure);

	typename = "sec_interval";
	sql_find_subtype(&ctype, typename, inttype2digits(ihour, isec), 0);
	SQLglobal("current_timezone", &sec, failure);

	typename = "boolean";
	sql_find_subtype(&ctype, typename, 0, 0);
	SQLglobal("history", &F, failure);

	typename = "bigint";
	sql_find_subtype(&ctype, typename, 0, 0);
	SQLglobal("last_id", &sql->last_id, failure);
	SQLglobal("rowcnt", &sql->rowcnt, failure);
	return failure;
}

#define TRANS_ABORTED SQLSTATE(25005) "Current transaction is aborted (please ROLLBACK)\n"

str
handle_error(mvc *m, int pstatus, str msg)
{
	str new = 0, newmsg= MAL_SUCCEED;

	/* transaction already broken */
	if (m->type != Q_TRANS && pstatus < 0) {
		new = createException(SQL,"sql.execute",TRANS_ABORTED);
	} else if( GDKerrbuf && GDKerrbuf[0]){
		new = GDKstrdup(GDKerrbuf);
		GDKerrbuf[0] = 0;
	} else if( *m->errstr){
		new = GDKstrdup(m->errstr);
		m->errstr[0] = 0;
	}
	if( new && msg){
		newmsg = GDKzalloc( strlen(msg) + strlen(new) + 64);
		strcpy(newmsg, msg);
		/* strcat(newmsg,"!"); */
		strcat(newmsg,new);
		GDKfree(new);
		GDKfree(msg);
	} else
	if( msg)
		newmsg = msg;
	else
	if( new)
		newmsg = new;
	return newmsg;
}

str
SQLautocommit(mvc *m)
{
	str msg = MAL_SUCCEED;

	if (m->session->auto_commit && m->session->active) {
		if (mvc_status(m) < 0) {
			mvc_rollback(m, 0, NULL);
		} else if (mvc_commit(m, 0, NULL) < 0) {
			msg = handle_error(m, 0, 0);
			m->errstr[0] = 0;
		}
	}
	return msg;
}

void
SQLtrans(mvc *m)
{
	m->caching = m->cache;
	if (!m->session->active) {
		sql_session *s;

		if(mvc_trans(m) < 0) {
			(void) sql_error(m, 02, SQLSTATE(HY001) "Allocation failure while starting the transaction");
			return;
		}
		s = m->session;
		if (!s->schema) {
			if (s->schema_name)
				GDKfree(s->schema_name);
			s->schema_name = monet5_user_get_def_schema(m, m->user_id);
			if(!s->schema_name) {
				mvc_cancel_session(m);
				(void) sql_error(m, 02, SQLSTATE(HY001) "Allocation failure while starting the transaction");
				return;
			}
			assert(s->schema_name);
			s->schema = find_sql_schema(s->tr, s->schema_name);
			assert(s->schema);
		}
	}
}

#ifdef HAVE_EMBEDDED
extern char* createdb_inline;
#endif

str
SQLinitClient(Client c)
{
	mvc *m;
	str schema;
	str msg = MAL_SUCCEED;
	backend *be;
	bstream *bfd = NULL;
	stream *fd = NULL;
	static int maybeupgrade = 1;

#ifdef _SQL_SCENARIO_DEBUG
	fprintf(stderr, "#SQLinitClient\n");
#endif
	if (SQLinitialized == 0 && (msg = SQLprelude(NULL)) != MAL_SUCCEED)
		return msg;
	MT_lock_set(&sql_contextLock);
	if ((msg = WLRinit()) != MAL_SUCCEED) {
		MT_lock_unset(&sql_contextLock);
		return msg;
	}
	/*
	 * Based on the initialization return value we can prepare a SQLinit
	 * string with all information needed to initialize the catalog
	 * based on the mandatory scripts to be executed.
	 */
	if (sqlinit) {		/* add sqlinit to the fdin stack */
		buffer *b = (buffer *) GDKmalloc(sizeof(buffer));
		size_t len = strlen(sqlinit);
		char* cbuf = _STRDUP(sqlinit);
		stream *buf;
		bstream *fdin;

		if( b == NULL || cbuf == NULL) {
			MT_lock_unset(&sql_contextLock);
			GDKfree(b);
			GDKfree(cbuf);
			throw(SQL,"sql.initClient",SQLSTATE(HY001) MAL_MALLOC_FAIL);
		}

		buffer_init(b, cbuf, len);
		buf = buffer_rastream(b, "si");
		if( buf == NULL) {
			MT_lock_unset(&sql_contextLock);
			buffer_destroy(b);
			throw(SQL,"sql.initClient",SQLSTATE(HY001) MAL_MALLOC_FAIL);
		}

		fdin = bstream_create(buf, b->len);
		if( fdin == NULL) {
			MT_lock_unset(&sql_contextLock);
			buffer_destroy(b);
			throw(SQL,"sql.initClient",SQLSTATE(HY001) MAL_MALLOC_FAIL);
		}

		bstream_next(fdin);
		if( MCpushClientInput(c, fdin, 0, "") < 0)
			fprintf(stderr, "SQLinitClient:Could not switch client input stream");
	}
	if (c->sqlcontext == 0) {
		m = mvc_create(c->idx, 0, SQLdebug, c->fdin, c->fdout);
		if( m == NULL) {
			MT_lock_unset(&sql_contextLock);
			throw(SQL,"sql.initClient",SQLSTATE(HY001) MAL_MALLOC_FAIL);
		}
		if(global_variables(m, "monetdb", "sys") < 0) {
			MT_lock_unset(&sql_contextLock);
			mvc_destroy(m);
			throw(SQL,"sql.initClient",SQLSTATE(HY001) MAL_MALLOC_FAIL);
		}
		if (isAdministrator(c) || strcmp(c->scenario, "msql") == 0)	/* console should return everything */
			m->reply_size = -1;
		be = (void *) backend_create(m, c);
		if( be == NULL) {
			MT_lock_unset(&sql_contextLock);
			mvc_destroy(m);
			throw(SQL,"sql.initClient", SQLSTATE(HY001) MAL_MALLOC_FAIL);
		}
	} else {
		be = c->sqlcontext;
		m = be->mvc;
		if(mvc_reset(m, c->fdin, c->fdout, SQLdebug, NR_GLOBAL_VARS) < 0) {
			MT_lock_unset(&sql_contextLock);
			throw(SQL,"sql.initClient", SQLSTATE(HY001) MAL_MALLOC_FAIL);
		}
		backend_reset(be);
	}
	if (m->session->tr)
		reset_functions(m->session->tr);
#ifndef HAVE_EMBEDDED
	/* pass through credentials of the user if not console */
	schema = monet5_user_set_def_schema(m, c->user);
	if (!schema) {
		_DELETE(schema);
		MT_lock_unset(&sql_contextLock);
		throw(PERMD, "SQLinitClient", SQLSTATE(08004) "schema authorization error");
	}
	_DELETE(schema);
#else
	(void) schema;
#endif

	/*expect SQL text first */
	be->language = 'S';
	/* Set state, this indicates an initialized client scenario */
	c->state[MAL_SCENARIO_READER] = c;
	c->state[MAL_SCENARIO_PARSER] = c;
	c->state[MAL_SCENARIO_OPTIMIZE] = c;
	c->sqlcontext = be;

	initSQLreferences();
	/* initialize the database with predefined SQL functions */
	if (SQLnewcatalog == 0) {
		/* check whether table sys.systemfunctions exists: if
		 * it doesn't, this is probably a restart of the
		 * server after an incomplete initialization */
		sql_schema *s = mvc_bind_schema(m, "sys");
		sql_table *t = s ? mvc_bind_table(m, s, "systemfunctions") : NULL;
		if (t == NULL)
			SQLnewcatalog = 1;
	}
	if (SQLnewcatalog > 0) {
#ifdef HAVE_EMBEDDED
		(void) bfd;
		(void) fd;
		SQLnewcatalog = 0;
		maybeupgrade = 0;
		{
			size_t createdb_len = strlen(createdb_inline);
			buffer* createdb_buf;
			stream* createdb_stream;
			bstream* createdb_bstream;
			if ((createdb_buf = GDKmalloc(sizeof(buffer))) == NULL)
				throw(MAL, "createdb", SQLSTATE(HY001) MAL_MALLOC_FAIL);
			buffer_init(createdb_buf, createdb_inline, createdb_len);
			if ((createdb_stream = buffer_rastream(createdb_buf, "createdb.sql")) == NULL) {
				GDKfree(createdb_buf);
				throw(MAL, "createdb", SQLSTATE(HY001) MAL_MALLOC_FAIL);
			}
			if ((createdb_bstream = bstream_create(createdb_stream, createdb_len)) == NULL) {
				mnstr_destroy(createdb_stream);
				GDKfree(createdb_buf);
				throw(MAL, "createdb", SQLSTATE(HY001) MAL_MALLOC_FAIL);
			}
			if (bstream_next(createdb_bstream) >= 0)
				msg = SQLstatementIntern(c, &createdb_bstream->buf, "sql.init", TRUE, FALSE, NULL);
			else
				msg = createException(MAL, "createdb", SQLSTATE(42000) "Could not load inlined createdb script");

			bstream_destroy(createdb_bstream);
			GDKfree(createdb_buf);
			if (m->sa)
				sa_destroy(m->sa);
			m->sa = NULL;
			m->sqs = NULL;
		}

#else
		char path[FILENAME_MAX];
		str fullname;

		SQLnewcatalog = 0;
		maybeupgrade = 0;
		snprintf(path, FILENAME_MAX, "createdb");
		slash_2_dir_sep(path);
		fullname = MSP_locate_sqlscript(path, 1);
		if (fullname) {
			str filename = fullname;
			str p, n, newmsg= MAL_SUCCEED;
			fprintf(stdout, "# SQL catalog created, loading sql scripts once\n");
			do {
				p = strchr(filename, PATH_SEP);
				if (p)
					*p = '\0';
				if ((n = strrchr(filename, DIR_SEP)) == NULL) {
					n = filename;
				} else {
					n++;
				}
				fprintf(stdout, "# loading sql script: %s\n", n);
				fd = open_rastream(filename);
				if (p)
					filename = p + 1;

				if (fd) {
					size_t sz;
					sz = getFileSize(fd);
					if (sz > (size_t) 1 << 29) {
						mnstr_destroy(fd);
						newmsg = createException(MAL, "createdb", SQLSTATE(42000) "File %s too large to process", filename);
					} else {
						bfd = bstream_create(fd, sz == 0 ? (size_t) (128 * BLOCK) : sz);
						if (bfd && bstream_next(bfd) >= 0)
							newmsg = SQLstatementIntern(c, &bfd->buf, "sql.init", TRUE, FALSE, NULL);
						bstream_destroy(bfd);
					}
					if (m->sa)
						sa_destroy(m->sa);
					m->sa = NULL;
<<<<<<< HEAD
					if (newmsg){
						fprintf(stderr,"%s",newmsg);
						GDKfree(newmsg);
					}
=======
					m->sqs = NULL;
					if (msg)
						p = NULL;
>>>>>>> f92c0943
				}
			} while (p);
			GDKfree(fullname);
		} else
			fprintf(stderr, "!could not read createdb.sql\n");
#endif
	} else {		/* handle upgrades */
		m->sqs = NULL;
		if (!m->sa)
			m->sa = sa_create();
		if (!m->sa) {
			msg = createException(MAL, "createdb", SQLSTATE(HY001) MAL_MALLOC_FAIL);
		} else if (maybeupgrade) {
			SQLupgrades(c,m);
		}
		maybeupgrade = 0;
	}
	MT_lock_unset(&sql_contextLock);
	fflush(stdout);
	fflush(stderr);

	/* send error from create scripts back to the first client */
	if (msg) {
		msg = handle_error(m, 0, msg);
		*m->errstr = 0;
		sqlcleanup(m, mvc_status(m));
	}
	return msg;
}

str
SQLresetClient(Client c)
{
	str msg = MAL_SUCCEED;

	if (c->sqlcontext == NULL)
		throw(SQL, "SQLexitClient", SQLSTATE(42000) "MVC catalogue not available");
	if (c->sqlcontext) {
		backend *be = c->sqlcontext;
		mvc *m = be->mvc;

		assert(m->session);
		if (m->session->auto_commit && m->session->active) {
			if (mvc_status(m) >= 0 && mvc_commit(m, 0, NULL) < 0)
				msg = handle_error(m, 0, 0);
		}
		if (m->session->active) {
			mvc_rollback(m, 0, NULL);
		}

		res_tables_destroy(m->results);
		m->results = NULL;

		mvc_destroy(m);
		backend_destroy(be);
		c->state[MAL_SCENARIO_OPTIMIZE] = NULL;
		c->state[MAL_SCENARIO_PARSER] = NULL;
		c->sqlcontext = NULL;
	}
	c->state[MAL_SCENARIO_READER] = NULL;
	return msg;
}

str
SQLexitClient(Client c)
{
	str err;
#ifdef _SQL_SCENARIO_DEBUG
	fprintf(stderr, "#SQLexitClient\n");
#endif
	if (SQLinitialized == FALSE)
		throw(SQL, "SQLexitClient", SQLSTATE(42000) "Catalogue not available");
	if ((err = SQLresetClient(c)) != MAL_SUCCEED)
		return err;
	MALexitClient(c);
	return MAL_SUCCEED;
}

/*
 * A statement received internally is simply appended for
 * execution
 */
str
SQLinitEnvironment(Client cntxt, MalBlkPtr mb, MalStkPtr stk, InstrPtr pci)
{
	str err;

	(void) mb;
	(void) stk;
	(void) pci;
	if ((err = SQLinitClient(cntxt)) == MAL_SUCCEED)
		cntxt->phase[MAL_SCENARIO_EXITCLIENT] = SQLexitClient;
	return err;
}


str
SQLstatement(Client cntxt, MalBlkPtr mb, MalStkPtr stk, InstrPtr pci)
{
	str *expr = getArgReference_str(stk, pci, 1);
	bit output = TRUE;

	(void) mb;
	if (pci->argc == 3)
		output = *getArgReference_bit(stk, pci, 2);

	return SQLstatementIntern(cntxt, expr, "SQLstatement", TRUE, output, NULL);
}

str
SQLcompile(Client cntxt, MalBlkPtr mb, MalStkPtr stk, InstrPtr pci)
{
	str *ret = getArgReference_str(stk, pci, 0);
	str *expr = getArgReference_str(stk, pci, 1);
	str msg;

	(void) mb;
	*ret = NULL;
	msg = SQLstatementIntern(cntxt, expr, "SQLcompile", FALSE, FALSE, NULL);
	if (msg == MAL_SUCCEED)
		*ret = _STRDUP("SQLcompile");
	if(*ret == NULL)
		throw(SQL,"sql.compile",SQLSTATE(HY001) MAL_MALLOC_FAIL);
	return msg;
}

/*
 * Locate a file with SQL commands and execute it. For the time being a 1MB
 * file limit is implicitly imposed. If the file can not be located in the
 * script library, we assume it is sufficiently self descriptive.
 * (Respecting the file system context where the call is executed )
 */
str
SQLinclude(Client cntxt, MalBlkPtr mb, MalStkPtr stk, InstrPtr pci)
{
	stream *fd;
	bstream *bfd;
	str *name = getArgReference_str(stk, pci, 1);
	str msg = MAL_SUCCEED, fullname;
	str *expr;
	mvc *m;
	size_t sz;

	fullname = MSP_locate_sqlscript(*name, 0);
	if (fullname == NULL)
		fullname = *name;
	fd = open_rastream(fullname);
	if (mnstr_errnr(fd) == MNSTR_OPEN_ERROR) {
		mnstr_destroy(fd);
		throw(MAL, "sql.include", SQLSTATE(42000) "could not open file: %s\n", *name);
	}
	sz = getFileSize(fd);
	if (sz > (size_t) 1 << 29) {
		mnstr_destroy(fd);
		throw(MAL, "sql.include", SQLSTATE(42000) "file %s too large to process", fullname);
	}
	bfd = bstream_create(fd, sz == 0 ? (size_t) (128 * BLOCK) : sz);
	if (bstream_next(bfd) < 0) {
		bstream_destroy(bfd);
		throw(MAL, "sql.include", SQLSTATE(42000) "could not read %s\n", *name);
	}

	expr = &bfd->buf;
	msg = SQLstatementIntern(cntxt, expr, "sql.include", TRUE, FALSE, NULL);
	bstream_destroy(bfd);
	m = ((backend *) cntxt->sqlcontext)->mvc;
	if (m->sa)
		sa_destroy(m->sa);
	m->sa = NULL;
	m->sqs = NULL;
	(void) mb;
	return msg;
}

/*
 * The SQL reader collects a (sequence) of statements from the input
 * stream, but only when no unresolved 'nxt' character is visible.
 * In combination with SQLparser this ensures that all statements
 * are handled one by one.
 *
 * The SQLreader is called from two places: the SQL parser and
 * the MAL debugger.
 * The former only occurs during the parsing phase and the
 * second only during exection.
 * This means we can safely change the language setting for
 * the duration of these calls.
 */

/* #define _SQL_READER_DEBUG */
str
SQLreader(Client c)
{
	int go = TRUE;
	str msg = MAL_SUCCEED;
	int more = TRUE;
	int commit_done = FALSE;
	backend *be = (backend *) c->sqlcontext;
	bstream *in = c->fdin;
	int language = -1;
	mvc *m = NULL;
	int blocked = isa_block_stream(in->s);

	if (SQLinitialized == FALSE) {
		c->mode = FINISHCLIENT;
		return MAL_SUCCEED;
	}
	if (!be || c->mode <= FINISHCLIENT) {
#ifdef _SQL_READER_DEBUG
		fprintf(stderr, "#SQL client finished\n");
#endif
		c->mode = FINISHCLIENT;
		return MAL_SUCCEED;
	}
#ifdef _SQL_READER_DEBUG
	fprintf(stderr, "#SQLparser: start reading SQL %s %s\n", (be->console ? " from console" : ""), (blocked ? "Blocked read" : ""));
#endif
	language = be->language;	/* 'S' for SQL, 'D' from debugger */
	m = be->mvc;
	m->errstr[0] = 0;
	/*
	 * Continue processing any left-over input from the previous round.
	 */

#ifdef _SQL_READER_DEBUG
	fprintf(stderr, "#pos %d len %d eof %d \n", in->pos, in->len, in->eof);
#endif
	/*
	 * Distinguish between console reading and mclient connections.
	 */
	while (more) {
		more = FALSE;

		/* Different kinds of supported statements sequences
		   A;   -- single line                  s
		   A \n B;      -- multi line                   S
		   A; B;   -- compound single block     s
		   A;   -- many multi line
		   B \n C; -- statements in one block   S
		 */
		/* auto_commit on end of statement */
		if (m->scanner.mode == LINE_N && !commit_done) {
			msg = SQLautocommit(m);
			go = msg == MAL_SUCCEED;
			commit_done = TRUE;
		}

		if (go && in->pos >= in->len) {
			ssize_t rd;

			if (c->bak) {
#ifdef _SQL_READER_DEBUG
				fprintf(stderr, "#Switch to backup stream\n");
#endif
				in = c->fdin;
				blocked = isa_block_stream(in->s);
				m->scanner.rs = c->fdin;
				c->fdin->pos += c->yycur;
				c->yycur = 0;
			}
			if (in->eof || !blocked) {
				language = (be->console) ? 'S' : 0;

				/* The rules of auto_commit require us to finish
				   and start a transaction on the start of a new statement (s A;B; case) */
				if (!(m->emod & mod_debug) && !commit_done) {
					msg = SQLautocommit(m);
					go = msg == MAL_SUCCEED;
					commit_done = TRUE;
				}

				if (go && ((!blocked && mnstr_write(c->fdout, c->prompt, c->promptlength, 1) != 1) || mnstr_flush(c->fdout))) {
					go = FALSE;
					break;
				}
				in->eof = 0;
			}
			if (in->buf == NULL) {
				more = FALSE;
				go = FALSE;
			} else if (go && (rd = bstream_next(in)) <= 0) {
#ifdef _SQL_READER_DEBUG
				fprintf(stderr, "#rd %d  language %d eof %d\n", rd, language, in->eof);
#endif
				if (be->language == 'D' && in->eof == 0)
					return msg;

				if (rd == 0 && language !=0 && in->eof && !be->console) {
					/* we hadn't seen the EOF before, so just try again
					   (this time with prompt) */
					more = TRUE;
					continue;
				}
				go = FALSE;
				break;
			} else if (go && !be->console && language == 0) {
				if (in->buf[in->pos] == 's' && !in->eof) {
					while ((rd = bstream_next(in)) > 0)
						;
				}
				be->language = in->buf[in->pos++];
				if (be->language == 's') {
					be->language = 'S';
					m->scanner.mode = LINE_1;
				} else if (be->language == 'S') {
					m->scanner.mode = LINE_N;
				}
			}
#ifdef _SQL_READER_DEBUG
			fprintf(stderr, "#SQL blk:%s\n", in->buf + in->pos);
#endif
		}
	}
	if ( (c->stimeout && (GDKusec() - c->session) > c->stimeout) || !go || (strncmp(CURRENT(c), "\\q", 2) == 0)) {
		in->pos = in->len;	/* skip rest of the input */
		c->mode = FINISHCLIENT;
		return msg;
	}
	return msg;
}

/*
 * The SQL block is stored in the client input buffer, from which it
 * can be parsed by the SQL parser. The client structure contains
 * a small table of bounded tables. This should be reset before we
 * parse a new statement sequence.
 * Before we parse the sql statement, we look for any variable settings
 * for specific commands.
 * The most important one is to prepare code to be handled by the debugger.
 * The current analysis is simple and fulfills our short-term needs.
 * A future version may analyze the parameter settings in more detail.
 */

#define MAX_QUERY 	(64*1024*1024)

static int
caching(mvc *m)
{
	return m->caching;
}

static int
cachable(mvc *m, sql_rel *r)
{
	if (m->emode == m_prepare)	/* prepared plans are always cached */
		return 1;
	if (m->emode == m_plan)		/* we plan to display without execution */
		return 0;
	if (m->type == Q_TRANS )	/* m->type == Q_SCHEMA || cachable to make sure we have trace on alter statements  */
		return 0;
	/* we don't store queries with a large footprint */
	if(r && sa_size(m->sa) > MAX_QUERY) 
		return 0;
	return 1;
}

/*
 * The core part of the SQL interface, parse the query and
 * store away the template (non)optimized code in the query cache
 * and the MAL module
 */

str
SQLparser(Client c)
{
	bstream *in = c->fdin;
	stream *out = c->fdout;
	str msg = NULL;
	backend *be;
	mvc *m;
	int oldvtop, oldstop;
	int pstatus = 0;
	int err = 0, opt = 0;

	be = (backend *) c->sqlcontext;
	if (be == 0) {
		/* leave a message in the log */
		fprintf(stderr, "SQL state descriptor missing, cannot handle client!\n");
		/* stop here, instead of printing the exception below to the
		 * client in an endless loop */
		c->mode = FINISHCLIENT;
		throw(SQL, "SQLparser", SQLSTATE(42000) "State descriptor missing, aborting");
	}
	oldvtop = c->curprg->def->vtop;
	oldstop = c->curprg->def->stop;
	be->vtop = oldvtop;
#ifdef _SQL_PARSER_DEBUG
	fprintf(stderr, "#SQL compilation \n");
	fprintf(stderr,"debugger? %d(%d)\n", (int) be->mvc->emode, (int) be->mvc->emod);
#endif
	m = be->mvc;
	m->type = Q_PARSE;
	if (be->language != 'X')
		SQLtrans(m);
	if(*m->errstr) {
		if (strlen(m->errstr) > 6 && m->errstr[5] == '!')
			msg = createException(PARSE, "SQLparser", "%s", m->errstr);
		else
			msg = createException(PARSE, "SQLparser", SQLSTATE(42000) "%s", m->errstr);
		*m->errstr=0;
		c->mode = FINISHCLIENT;
		return msg;
	}
	pstatus = m->session->status;

	/* sqlparse needs sql allocator to be available.  It can be NULL at
	 * this point if this is a recursive call. */
	m->sqs = NULL;
	if (!m->sa) 
		m->sa = sa_create();
	if (!m->sa) {
		c->mode = FINISHCLIENT;
		throw(SQL, "SQLparser", SQLSTATE(HY001) MAL_MALLOC_FAIL " for SQL allocator");
	}

	m->emode = m_normal;
	m->emod = mod_none;
	if (be->language == 'X') {
		int n = 0, v, off, len;

		if (strncmp(in->buf + in->pos, "export ", 7) == 0)
			n = sscanf(in->buf + in->pos + 7, "%d %d %d", &v, &off, &len);

		if (n == 2 || n == 3) {
			mvc_export_chunk(be, out, v, off, n == 3 ? len : m->reply_size);

			in->pos = in->len;	/* HACK: should use parsed length */
			return MAL_SUCCEED;
		}
		if (strncmp(in->buf + in->pos, "close ", 6) == 0) {
			res_table *t;

			v = (int) strtol(in->buf + in->pos + 6, NULL, 0);
			t = res_tables_find(m->results, v);
			if (t)
				m->results = res_tables_remove(m->results, t);
			in->pos = in->len;	/* HACK: should use parsed length */
			return MAL_SUCCEED;
		}
		if (strncmp(in->buf + in->pos, "release ", 8) == 0) {
			cq *q = NULL;

			v = (int) strtol(in->buf + in->pos + 8, NULL, 0);
			if ((q = qc_find(m->qc, v)) != NULL)
				 qc_delete(m->qc, q);
			in->pos = in->len;	/* HACK: should use parsed length */
			return MAL_SUCCEED;
		}
		if (strncmp(in->buf + in->pos, "auto_commit ", 12) == 0) {
			int commit;
			v = (int) strtol(in->buf + in->pos + 12, NULL, 10);
			commit = (!m->session->auto_commit && v);
			m->session->auto_commit = (v) != 0;
			m->session->ac_on_commit = m->session->auto_commit;
			if (m->session->active) {
				if (commit && mvc_commit(m, 0, NULL) < 0) {
					msg = createException(SQL, "COMMIT", SQLSTATE(42000) "Commit failed while enabling auto_commit");
				} else if (!commit && mvc_rollback(m, 0, NULL) < 0) {
					mnstr_printf(out, "!COMMIT: rollback failed while " "disabling auto_commit\n");
					msg = createException(SQL, "COMMIT", SQLSTATE(42000) "rollback failed while " "disabling auto_commit");
				}
			}
			in->pos = in->len;	/* HACK: should use parsed length */
			if (msg != NULL)
				goto finalize;
			return MAL_SUCCEED;
		}
		if (strncmp(in->buf + in->pos, "reply_size ", 11) == 0) {
			v = (int) strtol(in->buf + in->pos + 11, NULL, 10);
			if (v < -1) {
				msg = createException(SQL, "SQLparser", SQLSTATE(42000) "Reply_size cannot be negative");
				goto finalize;
			}
			m->reply_size = v;
			in->pos = in->len;	/* HACK: should use parsed length */
			return MAL_SUCCEED;
		}
		if (strncmp(in->buf + in->pos, "sizeheader", 10) == 0) {
			v = (int) strtol(in->buf + in->pos + 10, NULL, 10);
			m->sizeheader = v != 0;
			in->pos = in->len;	/* HACK: should use parsed length */
			return MAL_SUCCEED;
		}
		if (strncmp(in->buf + in->pos, "quit", 4) == 0) {
			c->mode = FINISHCLIENT;
			return MAL_SUCCEED;
		}
		msg = createException(SQL, "SQLparser", SQLSTATE(42000) "Unrecognized X command: %s\n", in->buf + in->pos);
		goto finalize;
	}
	if (be->language !='S') {
		msg = createException(SQL, "SQLparser", SQLSTATE(42000) "Unrecognized language prefix: %ci\n", be->language);
		goto finalize;
	}

	if ((err = sqlparse(m)) ||
	    /* Only forget old errors on transaction boundaries */
	    (mvc_status(m) && m->type != Q_TRANS) || !m->sym) {
		if (!err &&m->scanner.started)	/* repeat old errors, with a parsed query */
			err = mvc_status(m);
		if (err && *m->errstr) {
			if (strlen(m->errstr) > 6 && m->errstr[5] == '!')
				msg = createException(PARSE, "SQLparser", "%s", m->errstr);
			else
				msg = createException(PARSE, "SQLparser", SQLSTATE(42000) "%s", m->errstr);
			*m->errstr = 0;
		}
		if (m->sym)
			msg = handle_error(m, pstatus, msg);
		sqlcleanup(m, err);
		goto finalize;
	}
	assert(m->session->schema != NULL);
	/*
	 * We have dealt with the first parsing step and advanced the input reader
	 * to the next statement (if any).
	 * Now is the time to also perform the semantic analysis, optimize and
	 * produce code.
	 */
	be->q = NULL;
	if (m->emode == m_execute) {
		assert(m->sym->data.lval->h->type == type_int);
		be->q = qc_find(m->qc, m->sym->data.lval->h->data.i_val);
		if (!be->q) {
			err = -1;
			msg = createException(SQL, "EXEC", SQLSTATE(07003) "No prepared statement with id: %d\n", m->sym->data.lval->h->data.i_val);
			*m->errstr = 0;
			msg = handle_error(m, pstatus, msg);
			sqlcleanup(m, err);
			goto finalize;
		} else if (be->q->type != Q_PREPARE) {
			err = -1;
			msg = createException(SQL, "EXEC", SQLSTATE(07005) "Given handle id is not for a " "prepared statement: %d\n", m->sym->data.lval->h->data.i_val);
			*m->errstr = 0;
			msg = handle_error(m, pstatus, msg);
			sqlcleanup(m, err);
			goto finalize;
		}
		scanner_query_processed(&(m->scanner));
	} else if (caching(m) && cachable(m, NULL) && m->emode != m_prepare && (be->q = qc_match(m->qc, m->sym, m->args, m->argc, m->scanner.key ^ m->session->schema->base.id)) != NULL) {
		/* query template was found in the query cache */
		scanner_query_processed(&(m->scanner));
	} else {
		sql_rel *r;

		r = sql_symbol2relation(m, m->sym);

		if (!r || (err = mvc_status(m) && m->type != Q_TRANS && *m->errstr)) {
			if (strlen(m->errstr) > 6 && m->errstr[5] == '!')
				msg = createException(PARSE, "SQLparser", "%s", m->errstr);
			else
				msg = createException(PARSE, "SQLparser", SQLSTATE(42000) "%s", m->errstr);
			*m->errstr = 0;
			msg = handle_error(m, pstatus, msg);
			sqlcleanup(m, err);
			goto finalize;
		}

		if ((!caching(m) || !cachable(m, r)) && m->emode != m_prepare) {
			char *q = query_cleaned(QUERY(m->scanner));
			if(!q) {
				err = 1;
				msg = createException(PARSE, "SQLparser", SQLSTATE(HY001) MAL_MALLOC_FAIL);
			} else {
				/* Query template should not be cached */
				scanner_query_processed(&(m->scanner));

				err = 0;
				if (backend_callinline(be, c) < 0 ||
					backend_dumpstmt(be, c->curprg->def, r, 1, 0, q) < 0)
					err = 1;
				else opt = 1;
				GDKfree(q);
			}
		} else {
			/* Add the query tree to the SQL query cache
			 * and bake a MAL program for it.
			 */
			char *q = query_cleaned(QUERY(m->scanner)), *escaped_q;
			char qname[IDLENGTH];
			be->q = NULL;
			if(!q) {
				err = 1;
				msg = createException(PARSE, "SQLparser", SQLSTATE(HY001) MAL_MALLOC_FAIL);
			}
			(void) snprintf(qname, IDLENGTH, "%c%d_%d", (m->emode == m_prepare?'p':'s'), m->qc->id++, m->qc->clientid);
			escaped_q = sql_escape_str(q);
			if(!escaped_q) {
				err = 1;
				msg = createException(PARSE, "SQLparser", SQLSTATE(HY001) MAL_MALLOC_FAIL);
			} else {
				be->q = qc_insert(m->qc, m->sa,	/* the allocator */
						  r,	/* keep relational query */
						  qname, /* its MAL name) */
						  m->sym,	/* the sql symbol tree */
						  m->args,	/* the argument list */
						  m->argc, m->scanner.key ^ m->session->schema->base.id,	/* the statement hash key */
						  m->emode == m_prepare ? Q_PREPARE : m->type,	/* the type of the statement */
						  escaped_q);
			}
			if(!be->q) {
				err = 1;
				msg = createException(PARSE, "SQLparser", SQLSTATE(HY001) MAL_MALLOC_FAIL);
			}
			GDKfree(q);
			scanner_query_processed(&(m->scanner));
			be->q->code = (backend_code) backend_dumpproc(be, c, be->q, r);
			if (!be->q->code)
				err = 1;
			be->q->stk = 0;

			/* passed over to query cache, used during dumpproc */
			m->sa = NULL;
			m->sym = NULL;
			/* register name in the namespace */
			be->q->name = putName(be->q->name);
			if(!be->q->name) {
				err = 1;
				msg = createException(PARSE, "SQLparser", SQLSTATE(HY001) MAL_MALLOC_FAIL);
			}
		}
	}
	if (err)
		m->session->status = -10;
	if (err == 0) {
		/* no parsing error encountered, finalize the code of the query wrapper */
		if (be->q) {
			if (m->emode == m_prepare){
				/* For prepared queries, return a table with result set structure*/
				/* optimize the code block and rename it */
				err = mvc_export_prepare(m, c->fdout, be->q, "");
			} else if( m->emode == m_execute || m->emode == m_normal || m->emode == m_plan){
				/* call procedure generation (only in cache mode) */
				backend_call(be, c, be->q);
			}
		}

		pushEndInstruction(c->curprg->def);
		/* check the query wrapper for errors */
		chkTypes(c->usermodule, c->curprg->def, TRUE);

		/* in case we had produced a non-cachable plan, the optimizer should be called */
		if (opt ) {
			msg = SQLoptimizeQuery(c, c->curprg->def);

			if (msg != MAL_SUCCEED) {
				sqlcleanup(m, err);
				goto finalize;
			}
		}
		//printFunction(c->fdout, c->curprg->def, 0, LIST_MAL_ALL);
		/* we know more in this case than chkProgram(c->fdout, c->usermodule, c->curprg->def); */
		if (c->curprg->def->errors) {
			msg = c->curprg->def->errors;
			c->curprg->def->errors = 0;
			/* restore the state */
			MSresetInstructions(c->curprg->def, oldstop);
			freeVariables(c, c->curprg->def, NULL, oldvtop);
			if (msg == NULL && *m->errstr){
				if (strlen(m->errstr) > 6 && m->errstr[5] == '!')
					msg = createException(PARSE, "SQLparser", "%s", m->errstr);
				else
					msg = createException(PARSE, "SQLparser", SQLSTATE(M0M27) "Semantic errors %s", m->errstr);
				*m->errstr = 0;
			} else if(msg) {
				str newmsg;
				newmsg = createException(PARSE, "SQLparser", SQLSTATE(M0M27) "Semantic errors %s", msg);
				GDKfree(msg);
				msg = newmsg;
			}
		}
	}
finalize:
	if (msg)
		sqlcleanup(m, 0);
	return msg;
}

str
SQLengine(Client c)
{
	backend *be = (backend *) c->sqlcontext;
	return SQLengineIntern(c, be);
}

str
SQLCacheRemove(Client c, str nme)
{
	Symbol s;

#ifdef _SQL_CACHE_DEBUG
	fprintf(stderr, "#SQLCacheRemove %s\n", nme);
#endif

	s = findSymbolInModule(c->usermodule, nme);
	if (s == NULL)
		throw(MAL, "cache.remove", SQLSTATE(42000) "internal error, symbol missing\n");
	deleteSymbol(c->usermodule, s);
	return MAL_SUCCEED;
}

str
SQLcallback(Client c, str msg){
	if(msg &&  (strstr(msg, "MALexception") || strstr(msg,"GDKexception"))) {
		// massage the error to comply with SQL
		char *s;
		s= strchr(msg,(int)':');
		if (s ) 
			s= strchr(msg,(int)':');
		if( s){
			char newerr[1024];
			s++;
			strncpy(newerr, msg, s - msg);
			newerr[s-msg] = 0;
			snprintf(newerr + (s-msg), 1024 -(s-msg), SQLSTATE(HY020) "%s",s);
			GDKfree(msg);
			msg = GDKstrdup(newerr);
		}
	}
	if (msg) {
		/* remove exception decoration */
		char *m, *n, *p, *s;
		size_t l;

		m = p = msg;
		while (m && *m) {
			n = strchr(m, '\n');
			if (n)
				*n = 0;
			s = getExceptionMessageAndState(m);
			if (n) {
				*n++ = '\n';
				l = n - s;
			} else {
				l = strlen(s);
			}
			memmove(p, s, l);
			p += l;
			m = n;
		}
		*p = 0;
	}
	return MALcallback(c,msg);
}

str
SYSupdate_tables(Client cntxt, MalBlkPtr mb, MalStkPtr stk, InstrPtr pci)
{
	mvc *m = ((backend *) cntxt->sqlcontext)->mvc;

	(void) mb;
	(void) stk;
	(void) pci;

	sql_trans_update_tables(m->session->tr, mvc_bind_schema(m, "sys"));
	return MAL_SUCCEED;
}

str
SYSupdate_schemas(Client cntxt, MalBlkPtr mb, MalStkPtr stk, InstrPtr pci)
{
	mvc *m = ((backend *) cntxt->sqlcontext)->mvc;

	(void) mb;
	(void) stk;
	(void) pci;

	sql_trans_update_schemas(m->session->tr);
	return MAL_SUCCEED;
}<|MERGE_RESOLUTION|>--- conflicted
+++ resolved
@@ -611,16 +611,11 @@
 					if (m->sa)
 						sa_destroy(m->sa);
 					m->sa = NULL;
-<<<<<<< HEAD
+					m->sqs = NULL;
 					if (newmsg){
 						fprintf(stderr,"%s",newmsg);
 						GDKfree(newmsg);
 					}
-=======
-					m->sqs = NULL;
-					if (msg)
-						p = NULL;
->>>>>>> f92c0943
 				}
 			} while (p);
 			GDKfree(fullname);
