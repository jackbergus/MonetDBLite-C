--- conflicted
+++ resolved
@@ -1399,11 +1399,7 @@
 			SQLsetTrace(be, c, TRUE);
 		if (m->emod & mod_debug)
 			SQLsetDebugger(c, m, TRUE);
-<<<<<<< HEAD
-		if ((m->emode != m_inplace && m->emode != m_prepare && m->emode != m_prepareresult && !m->caching && m->emode != m_explain ) || s->type == st_none || m->type == Q_TRANS) {
-=======
-		if ((m->emode != m_inplace && m->emode != m_prepare && !m->caching && m->emode != m_explain) || s->type == st_none || m->type == Q_TRANS) {
->>>>>>> 141728e4
+		if ((m->emode != m_inplace && m->emode != m_prepare && !m->caching && m->emode != m_explain ) || s->type == st_none || m->type == Q_TRANS) {
 			InstrPtr p;
 			MalBlkPtr curBlk;
 
