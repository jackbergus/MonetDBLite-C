--- conflicted
+++ resolved
@@ -260,11 +260,7 @@
 address DELTAsub2
 comment "Return a single bat of subselected delta.";
 
-<<<<<<< HEAD
-command project( col:bat[:oid,:oid], l:bat[:oid,:oid], r:bat[:oid,:oid]) :bat[:oid,:oid]
-=======
 command project( col:bat[:oid], l:bat[:oid], r:bat[:oid]) :bat[:oid]
->>>>>>> 2f93229e
 address BATleftproject
 comment "Last step of a left outer join, ie project the inner join (l,r) over the left input side (col)"
 
@@ -284,17 +280,10 @@
 address mvc_clear_table_wrap
 comment "Clear table";
 
-<<<<<<< HEAD
-pattern tid( mvc:int, sname:str, tname:str):bat[:oid,:oid] 
-address SQLtid
-comment "Return the tables tid column.";
-pattern tid( mvc:int, sname:str, tname:str, part_nr:int, nr_parts:int ):bat[:oid,:oid] 
-=======
 pattern tid( mvc:int, sname:str, tname:str):bat[:oid] 
 address SQLtid
 comment "Return the tables tid column.";
 pattern tid( mvc:int, sname:str, tname:str, part_nr:int, nr_parts:int ):bat[:oid] 
->>>>>>> 2f93229e
 address SQLtid
 comment "Return the tables tid column.";
 
@@ -306,20 +295,6 @@
 address mvc_scalar_value_wrap
 comment "Prepare a table result set";
 
-<<<<<<< HEAD
-unsafe pattern resultSet(tbl:bat[:oid,:str], attr:bat[:oid,:str], tpe:bat[:oid,:str], len:bat[:oid,:int],scale:bat[:oid,:int], cols:any...) :int 
-address mvc_row_result_wrap
-comment "Prepare a table result set";
-
-unsafe pattern resultSet(tbl:bat[:oid,:str], attr:bat[:oid,:str], tpe:bat[:oid,:str], len:bat[:oid,:int],scale:bat[:oid,:int], cols:bat[:oid,:any]...) :int 
-address mvc_table_result_wrap
-comment "Prepare a table result set for the client in default CSV format";
-
-unsafe pattern export_table(fname:str, fmt:str, colsep:str, recsep:str, qout:str, nullrep:str, tbl:bat[:oid,:str], attr:bat[:oid,:str], tpe:bat[:oid,:str], len:bat[:oid,:int],scale:bat[:oid,:int], cols:any...) :int 
-address mvc_export_row_wrap
-comment "Prepare a table result set for the COPY INTO stream";
-unsafe pattern export_table(fname:str, fmt:str, colsep:str, recsep:str, qout:str, nullrep:str, tbl:bat[:oid,:str], attr:bat[:oid,:str], tpe:bat[:oid,:str], len:bat[:oid,:int],scale:bat[:oid,:int], cols:bat[:oid,:any]...) :int 
-=======
 unsafe pattern resultSet(tbl:bat[:str], attr:bat[:str], tpe:bat[:str], len:bat[:int],scale:bat[:int], cols:any...) :int 
 address mvc_row_result_wrap
 comment "Prepare a table result set";
@@ -332,7 +307,6 @@
 address mvc_export_row_wrap
 comment "Prepare a table result set for the COPY INTO stream";
 unsafe pattern export_table(fname:str, fmt:str, colsep:str, recsep:str, qout:str, nullrep:str, tbl:bat[:str], attr:bat[:str], tpe:bat[:str], len:bat[:int],scale:bat[:int], cols:bat[:any]...) :int 
->>>>>>> 2f93229e
 address mvc_export_table_wrap
 comment "Prepare a table result set for the COPY INTO stream";
 
@@ -388,11 +362,7 @@
 comment "export the number of affected rows by the current query";
 
 unsafe pattern copy_from( t:ptr, 
-<<<<<<< HEAD
-	sep:str, rsep:str, ssep:str, ns:str, fname:str, nr:lng, offset:lng, locked:int, best:int) (:bat[:oid,:any]...)
-=======
 	sep:str, rsep:str, ssep:str, ns:str, fname:str, nr:lng, offset:lng, locked:int, best:int) (:bat[:any]...)
->>>>>>> 2f93229e
 address mvc_import_table_wrap
 comment "Import a table from bstream s with the 
 	given tuple and seperators (sep/rsep)";
@@ -404,11 +374,7 @@
 pattern single(x:any_2):bat[:any_2]
 address CMDBATsingle;
 
-<<<<<<< HEAD
-unsafe pattern importTable( sname:str, tname:str, fname:str... )(:bat[:oid,:any]...)
-=======
 unsafe pattern importTable( sname:str, tname:str, fname:str... )(:bat[:any]...)
->>>>>>> 2f93229e
 address mvc_bin_import_table_wrap
 comment "Import a table from the files (fname)";
 
@@ -416,11 +382,7 @@
 address zero_or_one
 comment "if col contains exactly one value return this. Incase of more raise an exception else return nil";
 
-<<<<<<< HEAD
-inline function sql.subzero_or_one( b:bat[:oid,:any_1], gp:bat[:oid,:oid], gpe:bat[:oid,:oid], no_nil:bit) :bat[:oid,:any_1];
-=======
 inline function sql.subzero_or_one( b:bat[:any_1], gp:bat[:oid], gpe:bat[:oid], no_nil:bit) :bat[:any_1];
->>>>>>> 2f93229e
 	(g,e,h) := group.subgroup(gp);
 	m := aggr.max(h);
 	c0 := calc.isnil(m);
@@ -434,19 +396,11 @@
 	return zero_or_one := b;
 end sql.subzero_or_one;
 
-<<<<<<< HEAD
-command not_unique( b:bat[:oid,:oid]) :bit 
-address not_unique 
-comment "check if the tail sorted bat b doesn't have unique tail values" ;
-
-command optimizers()(:bat[:oid,:str],:bat[:oid,:str],:bat[:oid,:str])
-=======
 command not_unique( b:bat[:oid]) :bit 
 address not_unique 
 comment "check if the tail sorted bat b doesn't have unique tail values" ;
 
 command optimizers()(:bat[:str],:bat[:str],:bat[:str])
->>>>>>> 2f93229e
 address getPipeCatalog;
 
 pattern optimizer_updates()
