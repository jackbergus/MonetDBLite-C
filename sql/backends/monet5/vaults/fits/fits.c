--- conflicted
+++ resolved
@@ -205,12 +205,8 @@
  
 	tbl = mvc_bind_table(m, sch, tname);
 	if (tbl == NULL) {
-<<<<<<< HEAD
 		msg = createException (MAL, "fits.exporttable", "SQLSTATE FI000 !""Table %s is missing.\n", tname);
 		return msg;
-=======
-		throw(MAL, "fits.exporttable", "Table %s is missing.\n", tname);
->>>>>>> 9969eb6d
 	}
 
 	set = (*tbl).columns.set;
