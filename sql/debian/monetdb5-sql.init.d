#! /bin/sh
### BEGIN INIT INFO
# Provides:          mserver5-sql
# Required-Start:    $remote_fs $syslog
# Required-Stop:     $remote_fs $syslog
# Default-Start:     2 3 4 5
# Default-Stop:      0 1 6
# Short-Description: MonetDB SQL service
# Description:       MonetDB SQL service "merovingian".
### END INIT INFO

PATH=/sbin:/usr/sbin:/bin:/usr/bin
DAEMON=/usr/bin/merovingian
NAME=merovingian
DESC="MonetDB SQL server"

test -x $DAEMON || exit 0

umask 022

LOGDIR=/var/log/MonetDB
<<<<<<< HEAD
PIDFILE=/var/run/MonetDB/$NAME.pid

# Include monetdb5-sql defaults if available
if [ -f /etc/default/monetdb5-sql ] ; then
    . /etc/default/monetdb5-sql
fi

set -e

init() {
    if [ ! -d /var/run/MonetDB ]; then
        mkdir /var/run/MonetDB
    fi
    chown -R monetdb.monetdb /var/run/MonetDB
    chmod 775 /var/run/MonetDB
    rm -f /var/run/MonetDB/*
}

running_pid() {
=======
PIDFILE=/var/run/MonetDB/merovingian.pid
DODTIME=1                   # Time to wait for the server to die, in seconds
                            # If this value is set too low you might not
                            # let some servers to die gracefully and
                            # 'restart' will not work

# Include mserver5-sql defaults if available
if [ -f /etc/default/$NAME ] ; then
    . /etc/default/$NAME
fi

running_pid()
{
>>>>>>> 5cef94d9
    # Check if a given process pid's cmdline matches a given name
    pid=$1
    name=$2
    [ -z "$pid" ] && return 1
    [ ! -d /proc/$pid ] &&  return 1
    cmd=`cat /proc/$pid/cmdline | tr "\000" "\n"|head -n 1 |cut -d : -f 1`
    # Is this the expected child?
    [ "$cmd" != "$name" ] &&  return 1
    return 0
}

running() {
    [ ! -f "$PIDFILE" ] && return 1
    # Obtain the pid and check it against the binary name
    pid=`cat $PIDFILE`
    running_pid $pid $DAEMON || return 1
    return 0
}

<<<<<<< HEAD
=======
force_stop() {
# Forcefully kill the process
    [ ! -f "$PIDFILE" ] && return
    if running ; then
        kill -15 $pid
        # Is it really dead?
        [ -n "$DODTIME" ] && sleep "$DODTIME"s
        if running ; then
            kill -9 $pid
            [ -n "$DODTIME" ] && sleep "$DODTIME"s
            if running ; then
                echo "Cannot kill $NAME (pid=$pid)!"
                exit 1
            fi
        fi
    fi
    rm -f $PIDFILE
    return 0
}

>>>>>>> 5cef94d9
case "$1" in
  start)
        if [ "$STARTUP" != "yes" ]; then
            echo "can't start, should be enabled first by change STARTUP to yes in /etc/default/monetdb5-sql"
            exit 1
        fi

        if running; then
            echo "$NAME is already running"
            exit 1
        fi

        init

        echo -n "Starting $DESC: "
        start-stop-daemon --start --exec $DAEMON -c monetdb:monetdb -- $DAEMON_OPTS
        if running ; then
            echo "$NAME."
        else
            echo " ERROR, $NAME didn't start"
        fi

        # TODO: this can be removed when fabian fixes the socket permission bug
        sleep 3
        chmod g+rw /var/MonetDB5/dbfarm/.merovingian_*
        chmod g+rx /var/MonetDB5/dbfarm

        if [ "$START_ALL_DBS" = "yes" ]; then
             /bin/su -c "/usr/bin/monetdb start -a" -s /bin/bash monetdb
        fi
        ;;
  stop)
        echo -n "Stopping $DESC: "
        start-stop-daemon --stop --pidfile $PIDFILE --exec $DAEMON
        echo "$NAME."
        ;;
<<<<<<< HEAD
  restart)
        $0 stop
        sleep 5
        $0 start
=======
  force-stop)
        echo -n "Forcefully stopping $DESC: "
        force_stop
        if ! running ; then
            echo "$NAME."
        else
            echo " ERROR."
        fi
        ;;
  #reload)
        #
        # If the daemon can reload its config files on the fly
        # for example by sending it SIGHUP, do it here.
        #
        # If the daemon responds to changes in its config file
        # directly anyway, make this a do-nothing entry.
        #
        # echo "Reloading $DESC configuration files."
        # start-stop-daemon --stop --signal 1 --quiet --pidfile \
        #       $PIDFILE --exec $DAEMON
  #;;
  force-reload)
        #
        # If the "reload" option is implemented, move the "force-reload"
        # option to the "reload" entry above. If not, "force-reload" is
        # just the same as "restart" except that it does nothing if the
        # daemon isn't already running.
        # check wether $DAEMON is running. If so, restart
        start-stop-daemon --stop --test --quiet --pidfile \
            $PIDFILE --exec $DAEMON \
            && $0 restart \
            || exit 0
        ;;
  restart)
    echo -n "Restarting $DESC: "
        start-stop-daemon --stop --quiet --pidfile \
            $PIDFILE --exec $DAEMON
        [ -n "$DODTIME" ] && sleep $DODTIME
        start-stop-daemon --start --quiet --pidfile \
            $PIDFILE --exec $DAEMON -- $DAEMON_OPTS
        echo "$NAME."
>>>>>>> 5cef94d9
        ;;
  status)
    echo -n "$NAME is "
    if running ;  then
        echo "running"
    else
        echo "not running."
        exit 1
    fi
    ;;
  *)
    echo "Usage: $0 {start|stop|restart|status}" >&2
    exit 1
    ;;
esac

exit 0<|MERGE_RESOLUTION|>--- conflicted
+++ resolved
@@ -19,7 +19,6 @@
 umask 022
 
 LOGDIR=/var/log/MonetDB
-<<<<<<< HEAD
 PIDFILE=/var/run/MonetDB/$NAME.pid
 
 # Include monetdb5-sql defaults if available
@@ -39,21 +38,6 @@
 }
 
 running_pid() {
-=======
-PIDFILE=/var/run/MonetDB/merovingian.pid
-DODTIME=1                   # Time to wait for the server to die, in seconds
-                            # If this value is set too low you might not
-                            # let some servers to die gracefully and
-                            # 'restart' will not work
-
-# Include mserver5-sql defaults if available
-if [ -f /etc/default/$NAME ] ; then
-    . /etc/default/$NAME
-fi
-
-running_pid()
-{
->>>>>>> 5cef94d9
     # Check if a given process pid's cmdline matches a given name
     pid=$1
     name=$2
@@ -73,29 +57,6 @@
     return 0
 }
 
-<<<<<<< HEAD
-=======
-force_stop() {
-# Forcefully kill the process
-    [ ! -f "$PIDFILE" ] && return
-    if running ; then
-        kill -15 $pid
-        # Is it really dead?
-        [ -n "$DODTIME" ] && sleep "$DODTIME"s
-        if running ; then
-            kill -9 $pid
-            [ -n "$DODTIME" ] && sleep "$DODTIME"s
-            if running ; then
-                echo "Cannot kill $NAME (pid=$pid)!"
-                exit 1
-            fi
-        fi
-    fi
-    rm -f $PIDFILE
-    return 0
-}
-
->>>>>>> 5cef94d9
 case "$1" in
   start)
         if [ "$STARTUP" != "yes" ]; then
@@ -132,54 +93,10 @@
         start-stop-daemon --stop --pidfile $PIDFILE --exec $DAEMON
         echo "$NAME."
         ;;
-<<<<<<< HEAD
   restart)
         $0 stop
         sleep 5
         $0 start
-=======
-  force-stop)
-        echo -n "Forcefully stopping $DESC: "
-        force_stop
-        if ! running ; then
-            echo "$NAME."
-        else
-            echo " ERROR."
-        fi
-        ;;
-  #reload)
-        #
-        # If the daemon can reload its config files on the fly
-        # for example by sending it SIGHUP, do it here.
-        #
-        # If the daemon responds to changes in its config file
-        # directly anyway, make this a do-nothing entry.
-        #
-        # echo "Reloading $DESC configuration files."
-        # start-stop-daemon --stop --signal 1 --quiet --pidfile \
-        #       $PIDFILE --exec $DAEMON
-  #;;
-  force-reload)
-        #
-        # If the "reload" option is implemented, move the "force-reload"
-        # option to the "reload" entry above. If not, "force-reload" is
-        # just the same as "restart" except that it does nothing if the
-        # daemon isn't already running.
-        # check wether $DAEMON is running. If so, restart
-        start-stop-daemon --stop --test --quiet --pidfile \
-            $PIDFILE --exec $DAEMON \
-            && $0 restart \
-            || exit 0
-        ;;
-  restart)
-    echo -n "Restarting $DESC: "
-        start-stop-daemon --stop --quiet --pidfile \
-            $PIDFILE --exec $DAEMON
-        [ -n "$DODTIME" ] && sleep $DODTIME
-        start-stop-daemon --start --quiet --pidfile \
-            $PIDFILE --exec $DAEMON -- $DAEMON_OPTS
-        echo "$NAME."
->>>>>>> 5cef94d9
         ;;
   status)
     echo -n "$NAME is "
