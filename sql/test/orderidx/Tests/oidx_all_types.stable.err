stderr of test 'oidx_all_types` in directory 'sql/test/orderidx` itself:


# 15:05:53 >  
# 15:05:53 >  "mserver5" "--debug=10" "--set" "gdk_nr_threads=0" "--set" "mapi_open=true" "--set" "mapi_port=31953" "--set" "mapi_usock=/var/tmp/mtest-13546/.s.monetdb.31953" "--set" "monet_prompt=" "--forcemito" "--dbpath=/export/scratch2/dinther/INSTALL/var/MonetDB/mTests_sql_test_orderidx" "--set" "embedded_r=yes" "--set" "embedded_py=true"
# 15:05:53 >  

# builtin opt 	gdk_dbpath = /export/scratch2/dinther/INSTALL/var/monetdb5/dbfarm/demo
# builtin opt 	gdk_debug = 0
# builtin opt 	gdk_vmtrim = no
# builtin opt 	monet_prompt = >
# builtin opt 	monet_daemon = no
# builtin opt 	mapi_port = 50000
# builtin opt 	mapi_open = false
# builtin opt 	mapi_autosense = false
# builtin opt 	sql_optimizer = default_pipe
# builtin opt 	sql_debug = 0
# cmdline opt 	gdk_nr_threads = 0
# cmdline opt 	mapi_open = true
# cmdline opt 	mapi_port = 31953
# cmdline opt 	mapi_usock = /var/tmp/mtest-13546/.s.monetdb.31953
# cmdline opt 	monet_prompt = 
# cmdline opt 	gdk_dbpath = /export/scratch2/dinther/INSTALL/var/MonetDB/mTests_sql_test_orderidx
# cmdline opt 	embedded_r = yes
# cmdline opt 	embedded_py = true
# cmdline opt 	gdk_debug = 536870922



<<<<<<< HEAD

# 15:05:54 >  
# 15:05:54 >  "mclient" "-lsql" "-ftest" "-Eutf-8" "-i" "-e" "--host=/var/tmp/mtest-13546" "--port=31953"
# 15:05:54 >  

MAPI  = (monetdb) /var/tmp/mtest-13546/.s.monetdb.31953
QUERY = create ordered index "oidx_blob" on all_types ("blob");
ERROR = !CREATE ORDERED INDEX: MALException:bat.orderidx:Type is not supported
CODE  = 40002
MAPI  = (monetdb) /var/tmp/mtest-30274/.s.monetdb.37685
QUERY = create ordered index "oidx_blob100" on all_types ("blob100");
ERROR = !CREATE ORDERED INDEX: MALException:bat.orderidx:Type is not supported
CODE  = 40002
MAPI  = (monetdb) /var/tmp/mtest-30274/.s.monetdb.37685
QUERY = create ordered index "oidx_clob" on all_types ("clob");
ERROR = !CREATE ORDERED INDEX: MALException:bat.orderidx:Type is not supported
CODE  = 40002
MAPI  = (monetdb) /var/tmp/mtest-30274/.s.monetdb.37685
QUERY = create ordered index "oidx_clob100" on all_types ("clob100");
ERROR = !CREATE ORDERED INDEX: MALException:bat.orderidx:Type is not supported
CODE  = 40002
MAPI  = (monetdb) /var/tmp/mtest-30274/.s.monetdb.37685
QUERY = create ordered index "oidx_character" on all_types ("character");
ERROR = !CREATE ORDERED INDEX: MALException:bat.orderidx:Type is not supported
CODE  = 40002
MAPI  = (monetdb) /var/tmp/mtest-30274/.s.monetdb.37685
QUERY = create ordered index "oidx_varchar100" on all_types ("varchar100");
ERROR = !CREATE ORDERED INDEX: MALException:bat.orderidx:Type is not supported
CODE  = 40002
MAPI  = (monetdb) /var/tmp/mtest-30274/.s.monetdb.37685
QUERY = create ordered index "oidx_character10" on all_types ("character10");
ERROR = !CREATE ORDERED INDEX: MALException:bat.orderidx:Type is not supported
CODE  = 40002
MAPI  = (monetdb) /var/tmp/mtest-30274/.s.monetdb.37685
QUERY = create ordered index "oidx_inet" on all_types ("inet");
ERROR = !CREATE ORDERED INDEX: MALException:bat.orderidx:Type is not supported
CODE  = 40002
MAPI  = (monetdb) /var/tmp/mtest-30274/.s.monetdb.37685
QUERY = create ordered index "oidx_inet9" on all_types ("inet9");
ERROR = !CREATE ORDERED INDEX: MALException:bat.orderidx:Type is not supported
CODE  = 40002
MAPI  = (monetdb) /var/tmp/mtest-30274/.s.monetdb.37685
QUERY = create ordered index "oidx_json" on all_types ("json");
ERROR = !CREATE ORDERED INDEX: MALException:bat.orderidx:Type is not supported
CODE  = 40002
MAPI  = (monetdb) /var/tmp/mtest-30274/.s.monetdb.37685
QUERY = create ordered index "oidx_json10" on all_types ("json10");
ERROR = !CREATE ORDERED INDEX: MALException:bat.orderidx:Type is not supported
CODE  = 40002
MAPI  = (monetdb) /var/tmp/mtest-30274/.s.monetdb.37685
QUERY = create ordered index "oidx_url" on all_types ("url");
ERROR = !CREATE ORDERED INDEX: MALException:bat.orderidx:Type is not supported
CODE  = 40002
MAPI  = (monetdb) /var/tmp/mtest-30274/.s.monetdb.37685
QUERY = create ordered index "oidx_url55" on all_types ("url55");
ERROR = !CREATE ORDERED INDEX: MALException:bat.orderidx:Type is not supported
CODE  = 40002
MAPI  = (monetdb) /var/tmp/mtest-30274/.s.monetdb.37685
QUERY = create ordered index "oidx_uuid" on all_types ("uuid");
ERROR = !CREATE ORDERED INDEX: MALException:bat.orderidx:Type is not supported
CODE  = 40002

# 15:05:55 >  
# 15:05:55 >  "Done."
# 15:05:55 >  
=======
# 16:00:30 >  
# 16:00:30 >  "Done."
# 16:00:30 >  
>>>>>>> 8c960133
<|MERGE_RESOLUTION|>--- conflicted
+++ resolved
@@ -27,74 +27,6 @@
 
 
 
-<<<<<<< HEAD
-
-# 15:05:54 >  
-# 15:05:54 >  "mclient" "-lsql" "-ftest" "-Eutf-8" "-i" "-e" "--host=/var/tmp/mtest-13546" "--port=31953"
-# 15:05:54 >  
-
-MAPI  = (monetdb) /var/tmp/mtest-13546/.s.monetdb.31953
-QUERY = create ordered index "oidx_blob" on all_types ("blob");
-ERROR = !CREATE ORDERED INDEX: MALException:bat.orderidx:Type is not supported
-CODE  = 40002
-MAPI  = (monetdb) /var/tmp/mtest-30274/.s.monetdb.37685
-QUERY = create ordered index "oidx_blob100" on all_types ("blob100");
-ERROR = !CREATE ORDERED INDEX: MALException:bat.orderidx:Type is not supported
-CODE  = 40002
-MAPI  = (monetdb) /var/tmp/mtest-30274/.s.monetdb.37685
-QUERY = create ordered index "oidx_clob" on all_types ("clob");
-ERROR = !CREATE ORDERED INDEX: MALException:bat.orderidx:Type is not supported
-CODE  = 40002
-MAPI  = (monetdb) /var/tmp/mtest-30274/.s.monetdb.37685
-QUERY = create ordered index "oidx_clob100" on all_types ("clob100");
-ERROR = !CREATE ORDERED INDEX: MALException:bat.orderidx:Type is not supported
-CODE  = 40002
-MAPI  = (monetdb) /var/tmp/mtest-30274/.s.monetdb.37685
-QUERY = create ordered index "oidx_character" on all_types ("character");
-ERROR = !CREATE ORDERED INDEX: MALException:bat.orderidx:Type is not supported
-CODE  = 40002
-MAPI  = (monetdb) /var/tmp/mtest-30274/.s.monetdb.37685
-QUERY = create ordered index "oidx_varchar100" on all_types ("varchar100");
-ERROR = !CREATE ORDERED INDEX: MALException:bat.orderidx:Type is not supported
-CODE  = 40002
-MAPI  = (monetdb) /var/tmp/mtest-30274/.s.monetdb.37685
-QUERY = create ordered index "oidx_character10" on all_types ("character10");
-ERROR = !CREATE ORDERED INDEX: MALException:bat.orderidx:Type is not supported
-CODE  = 40002
-MAPI  = (monetdb) /var/tmp/mtest-30274/.s.monetdb.37685
-QUERY = create ordered index "oidx_inet" on all_types ("inet");
-ERROR = !CREATE ORDERED INDEX: MALException:bat.orderidx:Type is not supported
-CODE  = 40002
-MAPI  = (monetdb) /var/tmp/mtest-30274/.s.monetdb.37685
-QUERY = create ordered index "oidx_inet9" on all_types ("inet9");
-ERROR = !CREATE ORDERED INDEX: MALException:bat.orderidx:Type is not supported
-CODE  = 40002
-MAPI  = (monetdb) /var/tmp/mtest-30274/.s.monetdb.37685
-QUERY = create ordered index "oidx_json" on all_types ("json");
-ERROR = !CREATE ORDERED INDEX: MALException:bat.orderidx:Type is not supported
-CODE  = 40002
-MAPI  = (monetdb) /var/tmp/mtest-30274/.s.monetdb.37685
-QUERY = create ordered index "oidx_json10" on all_types ("json10");
-ERROR = !CREATE ORDERED INDEX: MALException:bat.orderidx:Type is not supported
-CODE  = 40002
-MAPI  = (monetdb) /var/tmp/mtest-30274/.s.monetdb.37685
-QUERY = create ordered index "oidx_url" on all_types ("url");
-ERROR = !CREATE ORDERED INDEX: MALException:bat.orderidx:Type is not supported
-CODE  = 40002
-MAPI  = (monetdb) /var/tmp/mtest-30274/.s.monetdb.37685
-QUERY = create ordered index "oidx_url55" on all_types ("url55");
-ERROR = !CREATE ORDERED INDEX: MALException:bat.orderidx:Type is not supported
-CODE  = 40002
-MAPI  = (monetdb) /var/tmp/mtest-30274/.s.monetdb.37685
-QUERY = create ordered index "oidx_uuid" on all_types ("uuid");
-ERROR = !CREATE ORDERED INDEX: MALException:bat.orderidx:Type is not supported
-CODE  = 40002
-
-# 15:05:55 >  
-# 15:05:55 >  "Done."
-# 15:05:55 >  
-=======
 # 16:00:30 >  
 # 16:00:30 >  "Done."
 # 16:00:30 >  
->>>>>>> 8c960133
