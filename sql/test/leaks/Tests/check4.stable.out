stdout of test 'check4` in directory 'sql/test/leaks` itself:


# 22:02:16 >  
# 22:02:16 >   mserver5 "--config=/ufs/niels/scratch/rc/Linux-x86_64/etc/monetdb5.conf" --debug=10 --set gdk_nr_threads=0 --set "monet_mod_path=/ufs/niels/scratch/rc/Linux-x86_64/lib/MonetDB5:/ufs/niels/scratch/rc/Linux-x86_64/lib/MonetDB5/lib:/ufs/niels/scratch/rc/Linux-x86_64/lib/MonetDB5/bin" --set "gdk_dbfarm=/ufs/niels/scratch/rc/Linux-x86_64/var/MonetDB5/dbfarm" --set "sql_logdir=/ufs/niels/scratch/rc/Linux-x86_64/var/MonetDB5/sql_logs"  --set mapi_open=true --set xrpc_open=true --set mapi_port=35700 --set xrpc_port=46587 --set monet_prompt= --trace  "--dbname=mTests_src_test_leaks" --set mal_listing=0 "--dbinit= include sql;" ; echo ; echo Over..
# 22:02:16 >  

# MonetDB server v5.8.0, based on kernel v1.26.0
# Serving database 'mTests_src_test_leaks', using 4 threads
# Compiled for x86_64-unknown-linux-gnu/64bit with 64bit OIDs dynamically linked
# Copyright (c) 1993-July 2008 CWI.
# Copyright (c) August 2008- MonetDB B.V., all rights reserved
# Visit http://monetdb.cwi.nl/ for further information
# Listening for connection requests on mapi:monetdb://alf.ins.cwi.nl:35700/
# MonetDB/SQL module v2.26.0 loaded

Ready.
#function user.main():void;
#    clients.quit();
#end main;


# 22:02:17 >  
# 22:02:17 >  mclient -lsql -umonetdb -Pmonetdb --host=alf --port=35700 
# 22:02:17 >  

% .bbp,	.bbp,	.bbp # table_name
% htype,	ttype,	count # name
% clob,	clob,	bigint # type
% 3,	9,	4 # length
[ "oid",	"bit",	0	]
[ "oid",	"bit",	0	]
[ "oid",	"bit",	0	]
[ "oid",	"bit",	0	]
[ "oid",	"bit",	74	]
[ "oid",	"bit",	74	]
[ "oid",	"bit",	422	]
<<<<<<< HEAD
[ "oid",	"bit",	1428	]
[ "oid",	"bit",	1428	]
=======
[ "oid",	"bit",	1255	]
[ "oid",	"bit",	1255	]
>>>>>>> 15f148f6
[ "oid",	"int",	0	]
[ "oid",	"int",	0	]
[ "oid",	"int",	0	]
[ "oid",	"int",	0	]
[ "oid",	"int",	0	]
[ "oid",	"int",	0	]
[ "oid",	"int",	0	]
[ "oid",	"int",	0	]
[ "oid",	"int",	0	]
[ "oid",	"int",	0	]
[ "oid",	"int",	0	]
[ "oid",	"int",	0	]
[ "oid",	"int",	0	]
[ "oid",	"int",	0	]
[ "oid",	"int",	0	]
[ "oid",	"int",	0	]
[ "oid",	"int",	0	]
[ "oid",	"int",	0	]
[ "oid",	"int",	0	]
[ "oid",	"int",	0	]
[ "oid",	"int",	0	]
[ "oid",	"int",	0	]
[ "oid",	"int",	0	]
[ "oid",	"int",	1	]
[ "oid",	"int",	1	]
[ "oid",	"int",	1	]
[ "oid",	"int",	2	]
[ "oid",	"int",	2	]
[ "oid",	"int",	2	]
[ "oid",	"int",	2	]
[ "oid",	"int",	3	]
[ "oid",	"int",	3	]
[ "oid",	"int",	19	]
[ "oid",	"int",	19	]
[ "oid",	"int",	19	]
[ "oid",	"int",	19	]
[ "oid",	"int",	19	]
<<<<<<< HEAD
[ "oid",	"int",	46	]
[ "oid",	"int",	46	]
[ "oid",	"int",	46	]
[ "oid",	"int",	46	]
[ "oid",	"int",	46	]
[ "oid",	"int",	46	]
=======
[ "oid",	"int",	42	]
[ "oid",	"int",	42	]
[ "oid",	"int",	42	]
[ "oid",	"int",	42	]
[ "oid",	"int",	42	]
[ "oid",	"int",	42	]
>>>>>>> 15f148f6
[ "oid",	"int",	74	]
[ "oid",	"int",	74	]
[ "oid",	"int",	149	]
[ "oid",	"int",	201	]
[ "oid",	"int",	201	]
[ "oid",	"int",	422	]
[ "oid",	"int",	422	]
[ "oid",	"int",	422	]
[ "oid",	"int",	422	]
[ "oid",	"int",	422	]
<<<<<<< HEAD
[ "oid",	"int",	1428	]
[ "oid",	"int",	1428	]
[ "oid",	"int",	1428	]
[ "oid",	"int",	1428	]
[ "oid",	"int",	3892	]
[ "oid",	"int",	3892	]
[ "oid",	"int",	3892	]
[ "oid",	"int",	3892	]
[ "oid",	"int",	3892	]
=======
[ "oid",	"int",	1255	]
[ "oid",	"int",	1255	]
[ "oid",	"int",	1255	]
[ "oid",	"int",	1255	]
[ "oid",	"int",	3398	]
[ "oid",	"int",	3398	]
[ "oid",	"int",	3398	]
[ "oid",	"int",	3398	]
[ "oid",	"int",	3398	]
>>>>>>> 15f148f6
[ "oid",	"lng",	0	]
[ "oid",	"lng",	0	]
[ "oid",	"lng",	0	]
[ "oid",	"lng",	0	]
[ "oid",	"lng",	0	]
[ "oid",	"lng",	0	]
[ "oid",	"lng",	0	]
[ "oid",	"lng",	0	]
[ "oid",	"lng",	0	]
[ "oid",	"lng",	0	]
[ "oid",	"lng",	0	]
[ "oid",	"lng",	1	]
[ "oid",	"lng",	2	]
[ "oid",	"oid",	0	]
[ "oid",	"oid",	0	]
[ "oid",	"oid",	0	]
[ "oid",	"oid",	0	]
[ "oid",	"oid",	0	]
[ "oid",	"oid",	0	]
[ "oid",	"oid",	0	]
[ "oid",	"oid",	0	]
[ "oid",	"oid",	0	]
[ "oid",	"oid",	0	]
[ "oid",	"oid",	0	]
[ "oid",	"oid",	0	]
[ "oid",	"oid",	0	]
[ "oid",	"oid",	0	]
[ "oid",	"oid",	0	]
[ "oid",	"oid",	0	]
[ "oid",	"oid",	0	]
[ "oid",	"oid",	0	]
[ "oid",	"oid",	2	]
[ "oid",	"oid",	4	]
[ "oid",	"sht",	0	]
[ "oid",	"sht",	0	]
[ "oid",	"sht",	0	]
[ "oid",	"sht",	74	]
[ "oid",	"sht",	74	]
[ "oid",	"sht",	201	]
[ "oid",	"str",	0	]
[ "oid",	"str",	0	]
[ "oid",	"str",	0	]
[ "oid",	"str",	0	]
[ "oid",	"str",	0	]
[ "oid",	"str",	0	]
[ "oid",	"str",	0	]
[ "oid",	"str",	0	]
[ "oid",	"str",	0	]
[ "oid",	"str",	0	]
[ "oid",	"str",	0	]
[ "oid",	"str",	0	]
[ "oid",	"str",	0	]
[ "oid",	"str",	0	]
[ "oid",	"str",	0	]
[ "oid",	"str",	0	]
[ "oid",	"str",	0	]
[ "oid",	"str",	0	]
[ "oid",	"str",	0	]
[ "oid",	"str",	0	]
[ "oid",	"str",	0	]
[ "oid",	"str",	0	]
[ "oid",	"str",	0	]
[ "oid",	"str",	0	]
[ "oid",	"str",	0	]
[ "oid",	"str",	1	]
[ "oid",	"str",	1	]
[ "oid",	"str",	1	]
[ "oid",	"str",	1	]
[ "oid",	"str",	1	]
[ "oid",	"str",	2	]
[ "oid",	"str",	3	]
<<<<<<< HEAD
[ "oid",	"str",	46	]
[ "oid",	"str",	46	]
=======
[ "oid",	"str",	42	]
[ "oid",	"str",	42	]
>>>>>>> 15f148f6
[ "oid",	"str",	74	]
[ "oid",	"str",	74	]
[ "oid",	"str",	149	]
[ "oid",	"str",	422	]
[ "oid",	"str",	422	]
[ "oid",	"str",	422	]
[ "oid",	"str",	422	]
<<<<<<< HEAD
[ "oid",	"str",	1428	]
[ "oid",	"str",	1428	]
[ "oid",	"str",	1428	]
[ "oid",	"str",	3892	]
[ "oid",	"str",	3892	]
=======
[ "oid",	"str",	1255	]
[ "oid",	"str",	1255	]
[ "oid",	"str",	1255	]
[ "oid",	"str",	3398	]
[ "oid",	"str",	3398	]
>>>>>>> 15f148f6
[ "oid",	"timestamp",	0	]
#select 'transient', count(*) from bbp() as bbp where kind like 'tran%';
% .L1,	.L2 # table_name
% L1,	L2 # name
% char,	wrd # type
% 9,	3 # length
<<<<<<< HEAD
[ "transient",	178	]
=======
[ "transient",	189	]
>>>>>>> 15f148f6
#select 'persistent', count(*) from bbp() as bbp where kind like 'pers%';
% .L1,	.L2 # table_name
% L1,	L2 # name
% char,	wrd # type
% 10,	3 # length
[ "persistent",	157	]

# 22:02:17 >  
# 22:02:17 >  Done.
# 22:02:17 >  
<|MERGE_RESOLUTION|>--- conflicted
+++ resolved
@@ -35,13 +35,13 @@
 [ "oid",	"bit",	74	]
 [ "oid",	"bit",	74	]
 [ "oid",	"bit",	422	]
-<<<<<<< HEAD
+!<<<<<<< /net/rome.ins.cwi.nl/export/scratch2/manegold/.rig./scratch0/Monet/HG/Feb128/source/int128/sql/test/leaks/Tests/check4.stable.out
 [ "oid",	"bit",	1428	]
 [ "oid",	"bit",	1428	]
-=======
+!=======
 [ "oid",	"bit",	1255	]
 [ "oid",	"bit",	1255	]
->>>>>>> 15f148f6
+!>>>>>>> /tmp/check4.stable.out~other.LnaiRB
 [ "oid",	"int",	0	]
 [ "oid",	"int",	0	]
 [ "oid",	"int",	0	]
@@ -79,21 +79,21 @@
 [ "oid",	"int",	19	]
 [ "oid",	"int",	19	]
 [ "oid",	"int",	19	]
-<<<<<<< HEAD
-[ "oid",	"int",	46	]
-[ "oid",	"int",	46	]
-[ "oid",	"int",	46	]
-[ "oid",	"int",	46	]
-[ "oid",	"int",	46	]
-[ "oid",	"int",	46	]
-=======
-[ "oid",	"int",	42	]
-[ "oid",	"int",	42	]
-[ "oid",	"int",	42	]
-[ "oid",	"int",	42	]
-[ "oid",	"int",	42	]
-[ "oid",	"int",	42	]
->>>>>>> 15f148f6
+!<<<<<<< /net/rome.ins.cwi.nl/export/scratch2/manegold/.rig./scratch0/Monet/HG/Feb128/source/int128/sql/test/leaks/Tests/check4.stable.out
+[ "oid",	"int",	46	]
+[ "oid",	"int",	46	]
+[ "oid",	"int",	46	]
+[ "oid",	"int",	46	]
+[ "oid",	"int",	46	]
+[ "oid",	"int",	46	]
+!=======
+[ "oid",	"int",	42	]
+[ "oid",	"int",	42	]
+[ "oid",	"int",	42	]
+[ "oid",	"int",	42	]
+[ "oid",	"int",	42	]
+[ "oid",	"int",	42	]
+!>>>>>>> /tmp/check4.stable.out~other.LnaiRB
 [ "oid",	"int",	74	]
 [ "oid",	"int",	74	]
 [ "oid",	"int",	149	]
@@ -104,27 +104,27 @@
 [ "oid",	"int",	422	]
 [ "oid",	"int",	422	]
 [ "oid",	"int",	422	]
-<<<<<<< HEAD
-[ "oid",	"int",	1428	]
-[ "oid",	"int",	1428	]
-[ "oid",	"int",	1428	]
-[ "oid",	"int",	1428	]
-[ "oid",	"int",	3892	]
-[ "oid",	"int",	3892	]
-[ "oid",	"int",	3892	]
-[ "oid",	"int",	3892	]
-[ "oid",	"int",	3892	]
-=======
-[ "oid",	"int",	1255	]
-[ "oid",	"int",	1255	]
-[ "oid",	"int",	1255	]
-[ "oid",	"int",	1255	]
-[ "oid",	"int",	3398	]
-[ "oid",	"int",	3398	]
-[ "oid",	"int",	3398	]
-[ "oid",	"int",	3398	]
-[ "oid",	"int",	3398	]
->>>>>>> 15f148f6
+!<<<<<<< /net/rome.ins.cwi.nl/export/scratch2/manegold/.rig./scratch0/Monet/HG/Feb128/source/int128/sql/test/leaks/Tests/check4.stable.out
+[ "oid",	"int",	1428	]
+[ "oid",	"int",	1428	]
+[ "oid",	"int",	1428	]
+[ "oid",	"int",	1428	]
+[ "oid",	"int",	3892	]
+[ "oid",	"int",	3892	]
+[ "oid",	"int",	3892	]
+[ "oid",	"int",	3892	]
+[ "oid",	"int",	3892	]
+!=======
+[ "oid",	"int",	1255	]
+[ "oid",	"int",	1255	]
+[ "oid",	"int",	1255	]
+[ "oid",	"int",	1255	]
+[ "oid",	"int",	3398	]
+[ "oid",	"int",	3398	]
+[ "oid",	"int",	3398	]
+[ "oid",	"int",	3398	]
+[ "oid",	"int",	3398	]
+!>>>>>>> /tmp/check4.stable.out~other.LnaiRB
 [ "oid",	"lng",	0	]
 [ "oid",	"lng",	0	]
 [ "oid",	"lng",	0	]
@@ -196,13 +196,13 @@
 [ "oid",	"str",	1	]
 [ "oid",	"str",	2	]
 [ "oid",	"str",	3	]
-<<<<<<< HEAD
+!<<<<<<< /net/rome.ins.cwi.nl/export/scratch2/manegold/.rig./scratch0/Monet/HG/Feb128/source/int128/sql/test/leaks/Tests/check4.stable.out
 [ "oid",	"str",	46	]
 [ "oid",	"str",	46	]
-=======
+!=======
 [ "oid",	"str",	42	]
 [ "oid",	"str",	42	]
->>>>>>> 15f148f6
+!>>>>>>> /tmp/check4.stable.out~other.LnaiRB
 [ "oid",	"str",	74	]
 [ "oid",	"str",	74	]
 [ "oid",	"str",	149	]
@@ -210,30 +210,30 @@
 [ "oid",	"str",	422	]
 [ "oid",	"str",	422	]
 [ "oid",	"str",	422	]
-<<<<<<< HEAD
+!<<<<<<< /net/rome.ins.cwi.nl/export/scratch2/manegold/.rig./scratch0/Monet/HG/Feb128/source/int128/sql/test/leaks/Tests/check4.stable.out
 [ "oid",	"str",	1428	]
 [ "oid",	"str",	1428	]
 [ "oid",	"str",	1428	]
 [ "oid",	"str",	3892	]
 [ "oid",	"str",	3892	]
-=======
+!=======
 [ "oid",	"str",	1255	]
 [ "oid",	"str",	1255	]
 [ "oid",	"str",	1255	]
 [ "oid",	"str",	3398	]
 [ "oid",	"str",	3398	]
->>>>>>> 15f148f6
+!>>>>>>> /tmp/check4.stable.out~other.LnaiRB
 [ "oid",	"timestamp",	0	]
 #select 'transient', count(*) from bbp() as bbp where kind like 'tran%';
 % .L1,	.L2 # table_name
 % L1,	L2 # name
 % char,	wrd # type
 % 9,	3 # length
-<<<<<<< HEAD
+!<<<<<<< /net/rome.ins.cwi.nl/export/scratch2/manegold/.rig./scratch0/Monet/HG/Feb128/source/int128/sql/test/leaks/Tests/check4.stable.out
 [ "transient",	178	]
-=======
+!=======
 [ "transient",	189	]
->>>>>>> 15f148f6
+!>>>>>>> /tmp/check4.stable.out~other.LnaiRB
 #select 'persistent', count(*) from bbp() as bbp where kind like 'pers%';
 % .L1,	.L2 # table_name
 % L1,	L2 # name
