stdout of test 'temp2_nogeom` in directory 'sql/test/leaks` itself:


# 22:02:41 >  
# 22:02:41 >   mserver5 "--config=/ufs/niels/scratch/rc/Linux-x86_64/etc/monetdb5.conf" --debug=10 --set gdk_nr_threads=0 --set "monet_mod_path=/ufs/niels/scratch/rc/Linux-x86_64/lib/MonetDB5:/ufs/niels/scratch/rc/Linux-x86_64/lib/MonetDB5/lib:/ufs/niels/scratch/rc/Linux-x86_64/lib/MonetDB5/bin" --set "gdk_dbfarm=/ufs/niels/scratch/rc/Linux-x86_64/var/MonetDB5/dbfarm" --set "sql_logdir=/ufs/niels/scratch/rc/Linux-x86_64/var/MonetDB5/sql_logs"  --set mapi_open=true --set xrpc_open=true --set mapi_port=32566 --set xrpc_port=44418 --set monet_prompt= --trace  "--dbname=mTests_src_test_leaks" --set mal_listing=0 "--dbinit= include sql;" ; echo ; echo Over..
# 22:02:41 >  

# MonetDB server v5.8.0, based on kernel v1.26.0
# Serving database 'mTests_src_test_leaks', using 4 threads
# Compiled for x86_64-unknown-linux-gnu/64bit with 64bit OIDs dynamically linked
# Copyright (c) 1993-July 2008 CWI.
# Copyright (c) August 2008- MonetDB B.V., all rights reserved
# Visit http://monetdb.cwi.nl/ for further information
# Listening for connection requests on mapi:monetdb://alf.ins.cwi.nl:32566/
# MonetDB/SQL module v2.26.0 loaded

Ready.
#function user.main():void;
#    clients.quit();
#end main;


# 22:02:41 >  
# 22:02:41 >  mclient -lsql -umonetdb -Pmonetdb --host=alf --port=32566 
# 22:02:41 >  

# 23:13:32 >  
# 23:13:32 >  "mclient" "-lsql" "-ftest" "-Eutf-8" "-i" "-e" "--host=/var/tmp/mtest-31224" "--port=38593"
# 23:13:32 >  

#set optimizer='minimal_pipe';
#create table x  ( i int, j int );
#drop table x;
#select 'transient', count(*) from bbp() as bbp where kind like 'tran%';
% .L1,	.L2 # table_name
% L1,	L2 # name
% char,	wrd # type
% 9,	3 # length
<<<<<<< HEAD
[ "transient",	170	]
=======
[ "transient",	163	]
>>>>>>> cb50725f
#select 'persistent', count(*) from bbp() as bbp where kind like 'pers%';
% .L1,	.L2 # table_name
% L1,	L2 # name
% char,	wrd # type
% 10,	3 # length
[ "persistent",	143	]

# 22:02:41 >  
# 22:02:41 >  Done.
# 22:02:41 >  
<|MERGE_RESOLUTION|>--- conflicted
+++ resolved
@@ -36,11 +36,7 @@
 % L1,	L2 # name
 % char,	wrd # type
 % 9,	3 # length
-<<<<<<< HEAD
-[ "transient",	170	]
-=======
-[ "transient",	163	]
->>>>>>> cb50725f
+[ "transient",	172	]
 #select 'persistent', count(*) from bbp() as bbp where kind like 'pers%';
 % .L1,	.L2 # table_name
 % L1,	L2 # name
