stdout of test 'check0` in directory 'test/leaks` itself:


# 22:02:15 >  
# 22:02:15 >   mserver5 "--config=/ufs/niels/scratch/rc/Linux-x86_64/etc/monetdb5.conf" --debug=10 --set gdk_nr_threads=0 --set "monet_mod_path=/ufs/niels/scratch/rc/Linux-x86_64/lib/MonetDB5:/ufs/niels/scratch/rc/Linux-x86_64/lib/MonetDB5/lib:/ufs/niels/scratch/rc/Linux-x86_64/lib/MonetDB5/bin" --set "gdk_dbfarm=/ufs/niels/scratch/rc/Linux-x86_64/var/MonetDB5/dbfarm" --set "sql_logdir=/ufs/niels/scratch/rc/Linux-x86_64/var/MonetDB5/sql_logs"  --set mapi_open=true --set xrpc_open=true --set mapi_port=35700 --set xrpc_port=46587 --set monet_prompt= --trace  "--dbname=mTests_src_test_leaks" --set mal_listing=0 "--dbinit= include sql;" ; echo ; echo Over..
# 22:02:15 >  

# MonetDB server v5.8.0, based on kernel v1.26.0
# Serving database 'mTests_src_test_leaks', using 4 threads
# Compiled for x86_64-unknown-linux-gnu/64bit with 64bit OIDs dynamically linked
# Copyright (c) 1993-July 2008 CWI.
# Copyright (c) August 2008- MonetDB B.V., all rights reserved
# Visit http://monetdb.cwi.nl/ for further information
# Listening for connection requests on mapi:monetdb://alf.ins.cwi.nl:35700/
# MonetDB/SQL module v2.26.0 loaded

Ready.
# SQL catalog created, loading sql scripts once
# loading sql script: 09_like.sql
# loading sql script: 10_math.sql
# loading sql script: 11_times.sql
# loading sql script: 12_url.sql
# loading sql script: 13_date.sql
# loading sql script: 14_inet.sql
# loading sql script: 15_history.sql
# loading sql script: 16_tracelog.sql
# loading sql script: 17_compress.sql
# loading sql script: 18_dictionary.sql
# loading sql script: 19_cluster.sql
# loading sql script: 20_vacuum.sql
# loading sql script: 21_dependency_functions.sql
# loading sql script: 22_clients.sql
# loading sql script: 23_skyserver.sql
# loading sql script: 24_zorder.sql
# loading sql script: 25_debug.sql
# loading sql script: 40_geom.sql
# loading sql script: 80_udf.sql
# loading sql script: 99_system.sql

# 22:06:31 >  
# 22:06:31 >  "mclient" "-lsql" "-ftest" "-Eutf-8" "-i" "-e" "--host=niels" "--port=33453"
# 22:06:31 >  

#select htype, ttype, count from bbp() as bbp 
#where kind like 'pers%'
#order by htype, ttype, count;
% .bbp,	.bbp,	.bbp # table_name
% htype,	ttype,	count # name
% clob,	clob,	bigint # type
% 3,	3,	4 # length
<<<<<<< HEAD
[ "oid",	"int",	1	]
[ "oid",	"int",	1	]
[ "oid",	"int",	2	]
[ "oid",	"int",	8	]
[ "oid",	"int",	8	]
[ "oid",	"int",	155	]
[ "oid",	"int",	1158	]
[ "oid",	"int",	3200	]
[ "oid",	"int",	3200	]
[ "oid",	"int",	3200	]
[ "oid",	"int",	3200	]
[ "oid",	"int",	3200	]
[ "oid",	"lng",	1	]
[ "oid",	"lng",	2	]
[ "oid",	"str",	1	]
[ "oid",	"str",	1	]
[ "oid",	"str",	1	]
[ "oid",	"str",	155	]
[ "oid",	"str",	3200	]
[ "oid",	"str",	3200	]
=======
[ "int",	"int",	8	]
[ "int",	"lng",	2	]
[ "int",	"str",	142	]
[ "oid",	"int",	20	]
[ "oid",	"int",	20	]
[ "oid",	"int",	1158	]
[ "oid",	"int",	3186	]
[ "oid",	"int",	3186	]
[ "oid",	"int",	3186	]
[ "oid",	"int",	3186	]
[ "oid",	"int",	3186	]
[ "oid",	"lng",	20	]
[ "oid",	"str",	1	]
[ "oid",	"str",	1	]
[ "oid",	"str",	20	]
[ "oid",	"str",	3186	]
[ "oid",	"str",	3186	]
>>>>>>> 4aa4c81f
#select 'transient', count(*) from bbp() as bbp where kind like 'tran%';
% .L1,	.bbp # table_name
% L1,	L2 # name
% char,	wrd # type
% 9,	3 # length
[ "transient",	574	]
#select 'persistent', count(*) from bbp() as bbp where kind like 'pers%';
% .L1,	.bbp # table_name
% L1,	L2 # name
% char,	wrd # type
% 10,	2 # length
[ "persistent",	20	]

# 22:02:15 >  
# 22:02:15 >  Done.
# 22:02:15 >  
<|MERGE_RESOLUTION|>--- conflicted
+++ resolved
@@ -48,52 +48,32 @@
 % htype,	ttype,	count # name
 % clob,	clob,	bigint # type
 % 3,	3,	4 # length
-<<<<<<< HEAD
 [ "oid",	"int",	1	]
 [ "oid",	"int",	1	]
 [ "oid",	"int",	2	]
 [ "oid",	"int",	8	]
 [ "oid",	"int",	8	]
 [ "oid",	"int",	155	]
-[ "oid",	"int",	1158	]
-[ "oid",	"int",	3200	]
-[ "oid",	"int",	3200	]
-[ "oid",	"int",	3200	]
-[ "oid",	"int",	3200	]
-[ "oid",	"int",	3200	]
+[ "oid",	"int",	1167	]
+[ "oid",	"int",	3218	]
+[ "oid",	"int",	3218	]
+[ "oid",	"int",	3218	]
+[ "oid",	"int",	3218	]
+[ "oid",	"int",	3218	]
 [ "oid",	"lng",	1	]
 [ "oid",	"lng",	2	]
 [ "oid",	"str",	1	]
 [ "oid",	"str",	1	]
 [ "oid",	"str",	1	]
 [ "oid",	"str",	155	]
-[ "oid",	"str",	3200	]
-[ "oid",	"str",	3200	]
-=======
-[ "int",	"int",	8	]
-[ "int",	"lng",	2	]
-[ "int",	"str",	142	]
-[ "oid",	"int",	20	]
-[ "oid",	"int",	20	]
-[ "oid",	"int",	1158	]
-[ "oid",	"int",	3186	]
-[ "oid",	"int",	3186	]
-[ "oid",	"int",	3186	]
-[ "oid",	"int",	3186	]
-[ "oid",	"int",	3186	]
-[ "oid",	"lng",	20	]
-[ "oid",	"str",	1	]
-[ "oid",	"str",	1	]
-[ "oid",	"str",	20	]
-[ "oid",	"str",	3186	]
-[ "oid",	"str",	3186	]
->>>>>>> 4aa4c81f
+[ "oid",	"str",	3218	]
+[ "oid",	"str",	3218	]
 #select 'transient', count(*) from bbp() as bbp where kind like 'tran%';
 % .L1,	.bbp # table_name
 % L1,	L2 # name
 % char,	wrd # type
 % 9,	3 # length
-[ "transient",	574	]
+[ "transient",	602	]
 #select 'persistent', count(*) from bbp() as bbp where kind like 'pers%';
 % .L1,	.bbp # table_name
 % L1,	L2 # name
