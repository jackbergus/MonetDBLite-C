--- conflicted
+++ resolved
@@ -73,11 +73,7 @@
 % L1,	L2 # name
 % varchar,	wrd # type
 % 9,	3 # length
-<<<<<<< HEAD
-[ "transient",	555	]
-=======
-[ "transient",	488	]
->>>>>>> 10763f6f
+[ "transient",	509	]
 #select 'persistent', count(*) from bbp() as bbp where kind like 'pers%';
 % .L1,	.bbp # table_name
 % L1,	L2 # name
