stdout of test 'check0` in directory 'sql/test/leaks` itself:


# 16:21:15 >  
# 16:21:15 >  "mserver5" "--debug=10" "--set" "gdk_nr_threads=0" "--set" "mapi_open=true" "--set" "mapi_port=30577" "--set" "mapi_usock=/var/tmp/mtest-27819/.s.monetdb.30577" "--set" "monet_prompt=" "--forcemito" "--set" "mal_listing=2" "--dbpath=/ufs/sjoerd/Monet-candidate/var/MonetDB/mTests_sql_test_leaks" "--set" "mal_listing=0"
# 16:21:15 >  

# MonetDB 5 server v11.17.0 (hg id: d91089635868)
# This is an unreleased version
# Serving database 'mTests_sql_test_leaks', using 8 threads
# Compiled for x86_64-unknown-linux-gnu/64bit with 64bit OIDs dynamically linked
# Found 15.591 GiB available main-memory.
# Copyright (c) 1993-July 2008 CWI.
# Copyright (c) August 2008-2015 MonetDB B.V., all rights reserved
# Visit http://www.monetdb.org/ for further information
# Listening for connection requests on mapi:monetdb://madrid.ins.cwi.nl:30577/
# Listening for UNIX domain connection requests on mapi:monetdb:///var/tmp/mtest-27819/.s.monetdb.30577
# MonetDB/GIS module loaded
# MonetDB/JAQL module loaded
# MonetDB/SQL module loaded

Ready.
# SQL catalog created, loading sql scripts once
# loading sql script: 09_like.sql
# loading sql script: 10_math.sql
# loading sql script: 11_times.sql
# loading sql script: 12_url.sql
# loading sql script: 13_date.sql
# loading sql script: 14_inet.sql
# loading sql script: 15_querylog.sql
# loading sql script: 16_tracelog.sql
# loading sql script: 17_compress.sql
# loading sql script: 18_dictionary.sql
# loading sql script: 19_cluster.sql
# loading sql script: 20_vacuum.sql
# loading sql script: 21_dependency_functions.sql
# loading sql script: 22_clients.sql
# loading sql script: 23_skyserver.sql
# loading sql script: 24_zorder.sql
# loading sql script: 25_debug.sql
# loading sql script: 26_sysmon.sql
# loading sql script: 39_analytics.sql
# loading sql script: 40_geom.sql
# loading sql script: 40_json.sql
# loading sql script: 41_md5sum.sql
# loading sql script: 45_uuid.sql
# loading sql script: 46_gsl.sql
# loading sql script: 75_storagemodel.sql
# loading sql script: 80_statistics.sql
# loading sql script: 80_udf.sql
# loading sql script: 99_system.sql

# 16:21:15 >  
# 16:21:15 >  "mclient" "-lsql" "-ftest" "-Eutf-8" "-i" "-e" "--host=/var/tmp/mtest-27819" "--port=30577"
# 16:21:15 >  

#set optimizer='minimal_pipe';
#select htype, ttype, count from bbp() as bbp 
#where kind like 'pers%'
#order by ttype, count;
% .bbp,	.bbp # table_name
% ttype,	count # name
% clob,	bigint # type
% 3,	3 # length
[ "int",	0	]
[ "int",	0	]
[ "int",	1	]
[ "int",	1	]
[ "int",	246	]
[ "lng",	1	]
[ "oid",	0	]
[ "oid",	0	]
[ "oid",	0	]
[ "str",	1	]
[ "str",	1	]
[ "str",	1	]
[ "str",	246	]
#select 'transient', count(*) from bbp() as bbp where kind like 'tran%';
% .L1,	.L2 # table_name
% L1,	L2 # name
% char,	wrd # type
% 9,	3 # length
<<<<<<< HEAD
[ "transient",	391	]
=======
[ "transient",	529	]
>>>>>>> 6ad70f14
#select 'persistent', count(*) from bbp() as bbp where kind like 'pers%';
% .L1,	.L2 # table_name
% L1,	L2 # name
% char,	wrd # type
% 10,	2 # length
[ "persistent",	13	]

# 16:21:16 >  
# 16:21:16 >  "Done."
# 16:21:16 >  
<|MERGE_RESOLUTION|>--- conflicted
+++ resolved
@@ -80,11 +80,7 @@
 % L1,	L2 # name
 % char,	wrd # type
 % 9,	3 # length
-<<<<<<< HEAD
-[ "transient",	391	]
-=======
-[ "transient",	529	]
->>>>>>> 6ad70f14
+[ "transient",	531	]
 #select 'persistent', count(*) from bbp() as bbp where kind like 'pers%';
 % .L1,	.L2 # table_name
 % L1,	L2 # name
