--- conflicted
+++ resolved
@@ -66,7 +66,7 @@
 [ "int",	0	]
 [ "int",	1	]
 [ "int",	1	]
-[ "int",	252	]
+[ "int",	245	]
 [ "lng",	1	]
 [ "oid",	0	]
 [ "oid",	0	]
@@ -74,17 +74,13 @@
 [ "str",	1	]
 [ "str",	1	]
 [ "str",	1	]
-[ "str",	252	]
+[ "str",	245	]
 #select 'transient', count(*) from bbp() as bbp where kind like 'tran%';
 % .L1,	.L2 # table_name
 % L1,	L2 # name
 % char,	wrd # type
 % 9,	3 # length
-<<<<<<< HEAD
-[ "transient",	547	]
-=======
 [ "transient",	527	]
->>>>>>> d57dca47
 #select 'persistent', count(*) from bbp() as bbp where kind like 'pers%';
 % .L1,	.L2 # table_name
 % L1,	L2 # name
