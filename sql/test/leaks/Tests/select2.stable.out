--- conflicted
+++ resolved
@@ -36,11 +36,7 @@
 % L1 # name
 % wrd # type
 % 3 # length
-<<<<<<< HEAD
-[ 337	]
-=======
-[ 328	]
->>>>>>> a2f7b3a0
+[ 336	]
 #select 1; 
 % .L # table_name
 % single_value # name
@@ -52,11 +48,7 @@
 % L1 # name
 % wrd # type
 % 3 # length
-<<<<<<< HEAD
-[ 337	]
-=======
-[ 328	]
->>>>>>> a2f7b3a0
+[ 336	]
 
 # 22:03:05 >  
 # 22:03:05 >  Done.
