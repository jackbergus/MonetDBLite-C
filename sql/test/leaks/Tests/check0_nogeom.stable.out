--- conflicted
+++ resolved
@@ -53,43 +53,27 @@
 [ "oid",	"int",	2	]
 [ "oid",	"int",	8	]
 [ "oid",	"int",	8	]
-<<<<<<< HEAD
 [ "oid",	"int",	155	]
-[ "oid",	"int",	1118	]
-[ "oid",	"int",	3093	]
-[ "oid",	"int",	3093	]
-[ "oid",	"int",	3093	]
-[ "oid",	"int",	3093	]
-[ "oid",	"int",	3093	]
-=======
-[ "oid",	"int",	144	]
-[ "oid",	"int",	1117	]
-[ "oid",	"int",	3074	]
-[ "oid",	"int",	3074	]
-[ "oid",	"int",	3074	]
-[ "oid",	"int",	3074	]
-[ "oid",	"int",	3074	]
->>>>>>> 22a8e0e4
+[ "oid",	"int",	1127	]
+[ "oid",	"int",	3111	]
+[ "oid",	"int",	3111	]
+[ "oid",	"int",	3111	]
+[ "oid",	"int",	3111	]
+[ "oid",	"int",	3111	]
 [ "oid",	"lng",	1	]
 [ "oid",	"lng",	2	]
 [ "oid",	"str",	1	]
 [ "oid",	"str",	1	]
 [ "oid",	"str",	1	]
-<<<<<<< HEAD
 [ "oid",	"str",	155	]
-[ "oid",	"str",	3093	]
-[ "oid",	"str",	3093	]
-=======
-[ "oid",	"str",	144	]
-[ "oid",	"str",	3074	]
-[ "oid",	"str",	3074	]
->>>>>>> 22a8e0e4
+[ "oid",	"str",	3111	]
+[ "oid",	"str",	3111	]
 #select 'transient', count(*) from bbp() as bbp where kind like 'tran%';
 % .L1,	.bbp # table_name
 % L1,	L2 # name
 % char,	wrd # type
 % 9,	3 # length
-[ "transient",	549	]
+[ "transient",	598	]
 #select 'persistent', count(*) from bbp() as bbp where kind like 'pers%';
 % .L1,	.bbp # table_name
 % L1,	L2 # name
