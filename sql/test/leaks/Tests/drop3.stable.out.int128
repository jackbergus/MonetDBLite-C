stdout of test 'drop3` in directory 'sql/test/leaks` itself:


# 16:21:18 >  
# 16:21:18 >  "mserver5" "--debug=10" "--set" "gdk_nr_threads=0" "--set" "mapi_open=true" "--set" "mapi_port=30577" "--set" "mapi_usock=/var/tmp/mtest-27819/.s.monetdb.30577" "--set" "monet_prompt=" "--forcemito" "--set" "mal_listing=2" "--dbpath=/ufs/sjoerd/Monet-candidate/var/MonetDB/mTests_sql_test_leaks" "--set" "mal_listing=0"
# 16:21:18 >  

# MonetDB 5 server v11.17.0 (hg id: d91089635868)
# This is an unreleased version
# Serving database 'mTests_sql_test_leaks', using 8 threads
# Compiled for x86_64-unknown-linux-gnu/64bit with 64bit OIDs dynamically linked
# Found 15.591 GiB available main-memory.
# Copyright (c) 1993-July 2008 CWI.
# Copyright (c) August 2008-2015 MonetDB B.V., all rights reserved
# Visit http://www.monetdb.org/ for further information
# Listening for connection requests on mapi:monetdb://madrid.ins.cwi.nl:30577/
# Listening for UNIX domain connection requests on mapi:monetdb:///var/tmp/mtest-27819/.s.monetdb.30577
# MonetDB/GIS module loaded
# MonetDB/JAQL module loaded
# MonetDB/SQL module loaded

Ready.

# 16:21:18 >  
# 16:21:18 >  "mclient" "-lsql" "-ftest" "-Eutf-8" "-i" "-e" "--host=/var/tmp/mtest-27819" "--port=30577"
# 16:21:18 >  

#set optimizer='minimal_pipe';
#drop table x;
#select 'transient', count(*) from bbp() as bbp where kind like 'tran%';
% .L1,	.L2 # table_name
% L1,	L2 # name
% char,	wrd # type
% 9,	3 # length
[ "transient",	160	]
#select 'persistent', count(*) from bbp() as bbp where kind like 'pers%';
% .L1,	.L2 # table_name
% L1,	L2 # name
% char,	wrd # type
% 10,	3 # length
<<<<<<< HEAD
[ "persistent",	259	]
=======
[ "persistent",	265	]
>>>>>>> 81f255bd

# 16:21:18 >  
# 16:21:18 >  "Done."
# 16:21:18 >  
<|MERGE_RESOLUTION|>--- conflicted
+++ resolved
@@ -38,11 +38,7 @@
 % L1,	L2 # name
 % char,	wrd # type
 % 10,	3 # length
-<<<<<<< HEAD
-[ "persistent",	259	]
-=======
-[ "persistent",	265	]
->>>>>>> 81f255bd
+[ "persistent",	266	]
 
 # 16:21:18 >  
 # 16:21:18 >  "Done."
