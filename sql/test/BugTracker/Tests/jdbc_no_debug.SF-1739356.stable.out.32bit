stdout of test 'jdbc_no_debug.SF-1739356` in directory 'sql/test/BugTracker` itself:


# 13:44:44 >  
# 13:44:44 >   mserver5 "--config=/ufs/niels/scratch/rc/Linux-x86_64/etc/monetdb5.conf" --debug=10 --set gdk_nr_threads=0 --set "monet_mod_path=/ufs/niels/scratch/rc/Linux-x86_64/lib/MonetDB5:/ufs/niels/scratch/rc/Linux-x86_64/lib/MonetDB5/lib:/ufs/niels/scratch/rc/Linux-x86_64/lib/MonetDB5/bin" --set "gdk_dbfarm=/ufs/niels/scratch/rc/Linux-x86_64/var/MonetDB5/dbfarm"    --set mapi_open=true --set xrpc_open=true --set mapi_port=36629 --set xrpc_port=45999 --set monet_prompt= --trace  "--dbname=mTests_src_test_BugTracker" --set mal_listing=0 "--dbinit= include sql;" ; echo ; echo Over..
# 13:44:44 >  

# MonetDB server v5.12.0, based on kernel v1.30.0
# Serving database 'mTests_src_test_BugTracker', using 4 threads
# Compiled for x86_64-unknown-linux-gnu/64bit with 64bit OIDs dynamically linked
# Copyright (c) 1993-July 2008 CWI.
# Copyright (c) August 2008-2009 MonetDB B.V., all rights reserved
# Visit http://monetdb.cwi.nl/ for further information
# Listening for connection requests on mapi:monetdb://alf.ins.cwi.nl:36629/
# MonetDB/SQL module v2.30.0 loaded

Ready.




+--------------------------------------------------------------------------------------+
| rel                                                                                                                                                                                                                                                                       |
+======================================================================================+
| project (                                                                                                                                                                                                                                                                 |
| | group by (                                                                                                                                                                                                                                                              |
| | | union (                                                                                                      |
| | | | group by (                                                                                                 |
| | | | | project (                                                                                                                                                                                                                                                         |
| | | | | | select (                                                                                                                                                                                                                                                        |
| | | | | | | table(sys._tables) [ _tables.id as p.id, _tables.type as p.type ] COUNT  |
| | | | | | ) [ p.type != smallint[tinyint "2"] ]                                      |
| | | | | ) [ p.id as tables.id ]                                                                                  |
| | | | ) [  ] [ sys.count() NOT NULL as L1.L1 ],                                      |
| | | | group by (                                                                                                 |
| | | | | project (                                                                                                                                                                                                                                                         |
| | | | | | select (                                                                                                                                                                                                                                                        |
| | | | | | | table(tmp._tables) [ _tables.id as t.id, _tables.type as t.type ] COUNT  |
| | | | | | ) [ t.type != smallint[tinyint "2"] ]                                      |
| | | | | ) [ t.id as tables.id ]                                                                                  |
| | | | ) [  ] [ sys.count() NOT NULL as L1.L1 ]                                       |
| | | ) [ L1.L1 ]                                                                      |
| | ) [  ] [ sys.sum no nil (L1.L1) as L1.L1 ]                                         |
| ) [ L1 NOT NULL as L1.L1 ]                                                                                                                                                                                                                                                                                        |
+--------------------------------------------------------------------------------------+
20 rows

Operation successful

+--------------------------------------------------------------------------+
| mal                                                                 |
+==========================================================================+
| function user.s3_1{autoCommit=true}():void;                              |
|     X_3:bat[:oid,:wrd]  := bat.new(nil:oid,nil:wrd);                |
|     X_2 := sql.mvc();                                               |
|     X_9 := sql.bind(X_2,"sys","_tables","type",0);          |
|     X_6:bat[:oid,:oid]  := sql.tid(X_2,"sys","_tables");    |
<<<<<<< HEAD
|     X_67 := algebra.subselect(X_9,X_6,2:sht,2:sht,true,true,true);       |
|     (X_12,r1_12) := sql.bind(X_2,"sys","_tables","type",2); |
|     X_68 := algebra.subselect(r1_12,2:sht,2:sht,true,true,true);         |
|     X_15 := sql.bind(X_2,"sys","_tables","type",1);         |
|     X_69 := algebra.subselect(X_15,X_6,2:sht,2:sht,true,true,true);      |
|     X_17 := sql.subdelta(X_67,X_6,X_12,X_68,X_69);                       |
=======
|     X_61 := algebra.subselect(X_9,X_6,2:sht,2:sht,true,true,true);   |
|     (X_12,r1_12) := sql.bind(X_2,"sys","_tables","type",2); |
|     X_62 := algebra.subselect(r1_12,2:sht,2:sht,true,true,true);     |
|     X_15 := sql.bind(X_2,"sys","_tables","type",1);         |
|     X_63 := algebra.subselect(X_15,X_6,2:sht,2:sht,true,true,true);  |
|     X_17 := sql.subdelta(X_61,X_6,X_12,X_62,X_63);                   |
>>>>>>> 7129228b
|     X_18 := sql.bind(X_2,"sys","_tables","id",0);                    |
|     (X_20,r1_25) := sql.bind(X_2,"sys","_tables","id",2);            |
|     X_22 := sql.bind(X_2,"sys","_tables","id",1);                    |
|     X_23 := sql.projectdelta(X_17,X_18,X_20,r1_25,X_22);             |
|     X_24 := aggr.count(X_23);                                        |
|     X_25 := sql.single(X_24);                                        |
|     X_26 := bat.append(X_3,X_25,true);                               |
|     X_30 := sql.bind(X_2,"tmp","_tables","type",0);                  |
|     X_31 := X_30;                                                    |
|     X_28:bat[:oid,:oid]  := sql.tid(X_2,"tmp","_tables");            |
<<<<<<< HEAD
|     X_35 := algebra.subselect(X_34,X_28,2:sht,2:sht,true,true,true); |
|     X_36 := sql.bind(X_2,"tmp","_tables","id",0);                    |
|     X_38 := X_36;                                                    |
|     X_39 := algebra.leftfetchjoin(X_35,X_38);                        |
|     X_40 := aggr.count(X_39);                                        |
|     X_41 := bat.append(X_26,X_40,true);                              |
|     X_43 := algebra.selectNotNil(X_41);                              |
|     X_44:wrd  := aggr.sum(X_43);                                     |
|     sql.exportValue(1,".L1","L1","wrd",32,0,6,X_44,"");              |
| end s3_1;                                                                |
| # querylog.define("explain select count(*) from tables;","default_pipe") |
+--------------------------------------------------------------------------+
32 rows
=======
|     X_32 := algebra.subselect(X_31,X_28,2:sht,2:sht,true,true,true); |
|     X_33 := sql.bind(X_2,"tmp","_tables","id",0);                    |
|     X_36 := X_33;                                                    |
|     X_37 := algebra.leftfetchjoin(X_32,X_36);                        |
|     X_38 := aggr.count(X_37);                                        |
|     X_39 := bat.append(X_26,X_38,true);                              |
|     X_40 := algebra.selectNotNil(X_39);                              |
|     X_41:wrd  := aggr.sum(X_40);                                     |
|     sql.exportValue(1,".L1","L1","wrd",32,0,6,X_41,"");              |
| end s1_1;                                                           |
+----------------------------------------------------------------------+
31 rows
>>>>>>> 7129228b


# 19:39:11 >  
# 19:39:11 >  "Done."
# 19:39:11 >  
<|MERGE_RESOLUTION|>--- conflicted
+++ resolved
@@ -47,29 +47,20 @@
 
 Operation successful
 
-+--------------------------------------------------------------------------+
++-----------------------------------------------------------------------------+
 | mal                                                                 |
-+==========================================================================+
++=============================================================================+
 | function user.s3_1{autoCommit=true}():void;                              |
 |     X_3:bat[:oid,:wrd]  := bat.new(nil:oid,nil:wrd);                |
 |     X_2 := sql.mvc();                                               |
 |     X_9 := sql.bind(X_2,"sys","_tables","type",0);          |
 |     X_6:bat[:oid,:oid]  := sql.tid(X_2,"sys","_tables");    |
-<<<<<<< HEAD
-|     X_67 := algebra.subselect(X_9,X_6,2:sht,2:sht,true,true,true);       |
+|     X_64 := algebra.subselect(X_9,X_6,2:sht,2:sht,true,true,true);          |
 |     (X_12,r1_12) := sql.bind(X_2,"sys","_tables","type",2); |
-|     X_68 := algebra.subselect(r1_12,2:sht,2:sht,true,true,true);         |
+|     X_65 := algebra.subselect(r1_12,2:sht,2:sht,true,true,true);            |
 |     X_15 := sql.bind(X_2,"sys","_tables","type",1);         |
-|     X_69 := algebra.subselect(X_15,X_6,2:sht,2:sht,true,true,true);      |
-|     X_17 := sql.subdelta(X_67,X_6,X_12,X_68,X_69);                       |
-=======
-|     X_61 := algebra.subselect(X_9,X_6,2:sht,2:sht,true,true,true);   |
-|     (X_12,r1_12) := sql.bind(X_2,"sys","_tables","type",2); |
-|     X_62 := algebra.subselect(r1_12,2:sht,2:sht,true,true,true);     |
-|     X_15 := sql.bind(X_2,"sys","_tables","type",1);         |
-|     X_63 := algebra.subselect(X_15,X_6,2:sht,2:sht,true,true,true);  |
-|     X_17 := sql.subdelta(X_61,X_6,X_12,X_62,X_63);                   |
->>>>>>> 7129228b
+|     X_66 := algebra.subselect(X_15,X_6,2:sht,2:sht,true,true,true);         |
+|     X_17 := sql.subdelta(X_64,X_6,X_12,X_65,X_66);                          |
 |     X_18 := sql.bind(X_2,"sys","_tables","id",0);                    |
 |     (X_20,r1_25) := sql.bind(X_2,"sys","_tables","id",2);            |
 |     X_22 := sql.bind(X_2,"sys","_tables","id",1);                    |
@@ -80,21 +71,6 @@
 |     X_30 := sql.bind(X_2,"tmp","_tables","type",0);                  |
 |     X_31 := X_30;                                                    |
 |     X_28:bat[:oid,:oid]  := sql.tid(X_2,"tmp","_tables");            |
-<<<<<<< HEAD
-|     X_35 := algebra.subselect(X_34,X_28,2:sht,2:sht,true,true,true); |
-|     X_36 := sql.bind(X_2,"tmp","_tables","id",0);                    |
-|     X_38 := X_36;                                                    |
-|     X_39 := algebra.leftfetchjoin(X_35,X_38);                        |
-|     X_40 := aggr.count(X_39);                                        |
-|     X_41 := bat.append(X_26,X_40,true);                              |
-|     X_43 := algebra.selectNotNil(X_41);                              |
-|     X_44:wrd  := aggr.sum(X_43);                                     |
-|     sql.exportValue(1,".L1","L1","wrd",32,0,6,X_44,"");              |
-| end s3_1;                                                                |
-| # querylog.define("explain select count(*) from tables;","default_pipe") |
-+--------------------------------------------------------------------------+
-32 rows
-=======
 |     X_32 := algebra.subselect(X_31,X_28,2:sht,2:sht,true,true,true); |
 |     X_33 := sql.bind(X_2,"tmp","_tables","id",0);                    |
 |     X_36 := X_33;                                                    |
@@ -104,10 +80,10 @@
 |     X_40 := algebra.selectNotNil(X_39);                              |
 |     X_41:wrd  := aggr.sum(X_40);                                     |
 |     sql.exportValue(1,".L1","L1","wrd",32,0,6,X_41,"");              |
-| end s1_1;                                                           |
-+----------------------------------------------------------------------+
-31 rows
->>>>>>> 7129228b
+| end s3_1;                                                                   |
+| # querylog.define("explain select count(*) from tables;","sequential_pipe") |
++-----------------------------------------------------------------------------+
+32 rows
 
 
 # 19:39:11 >  
