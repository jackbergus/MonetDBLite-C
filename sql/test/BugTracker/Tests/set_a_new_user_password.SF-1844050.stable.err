stderr of test 'set_a_new_user_password.SF-1844050` in directory 'sql/test/BugTracker` itself:


# 16:29:32 >  
# 16:29:32 >  /usr/bin/python set_a_new_user_password.SF-1844050.py set_a_new_user_password.SF-1844050 
# 16:29:32 >  

#mserver: "Mtimeout -timeout 60  mserver5 "--config=/ufs/goncalve/scratch/MonetDB/stable/optimized/MonetDB5/etc/monetdb5.conf" --debug=10 --set "monet_mod_path=/ufs/goncalve/scratch/MonetDB/stable/optimized/MonetDB5//lib/MonetDB5:/ufs/goncalve/scratch/MonetDB/stable/optimized/MonetDB5//lib/MonetDB5/lib:/ufs/goncalve/scratch/MonetDB/stable/optimized/MonetDB5//lib/MonetDB5/bin" --set "gdk_dbfarm=/ufs/goncalve/scratch/MonetDB/stable/optimized/MonetDB5//var/MonetDB5/dbfarm" --set "sql_logdir=/ufs/goncalve/scratch/MonetDB/stable/optimized/MonetDB5//var/MonetDB5/sql_logs"  --set mapi_open=true --set xrpc_open=true --set mapi_port=30700 --set xrpc_port=43497 --set monet_prompt= --trace  --dbfarm "/ufs/goncalve/scratch/MonetDB/stable/optimized/MonetDB5//var/MonetDB5/dbfarm" --dbname "mTests_src_test_BugTracker" --dbinit="include sql;""
#warning: please don't forget to set your vault key!
#(see /ufs/goncalve/scratch/MonetDB/stable/optimized/MonetDB5/etc/monetdb5.conf)
#client: "Mtimeout -timeout 60 mclient -lsql -umonetdb -Pmonetdb --host=alviss --port=30700 "
#mserver: "Mtimeout -timeout 60  mserver5 "--config=/ufs/goncalve/scratch/MonetDB/stable/optimized/MonetDB5/etc/monetdb5.conf" --debug=10 --set "monet_mod_path=/ufs/goncalve/scratch/MonetDB/stable/optimized/MonetDB5//lib/MonetDB5:/ufs/goncalve/scratch/MonetDB/stable/optimized/MonetDB5//lib/MonetDB5/lib:/ufs/goncalve/scratch/MonetDB/stable/optimized/MonetDB5//lib/MonetDB5/bin" --set "gdk_dbfarm=/ufs/goncalve/scratch/MonetDB/stable/optimized/MonetDB5//var/MonetDB5/dbfarm" --set "sql_logdir=/ufs/goncalve/scratch/MonetDB/stable/optimized/MonetDB5//var/MonetDB5/sql_logs"  --set mapi_open=true --set xrpc_open=true --set mapi_port=30700 --set xrpc_port=43497 --set monet_prompt= --trace  --dbfarm "/ufs/goncalve/scratch/MonetDB/stable/optimized/MonetDB5//var/MonetDB5/dbfarm" --dbname "mTests_src_test_BugTracker" --dbinit="include sql;""
#warning: please don't forget to set your vault key!
#(see /ufs/goncalve/scratch/MonetDB/stable/optimized/MonetDB5/etc/monetdb5.conf)
#client: "Mtimeout -timeout 60 mclient -lsql -uvoc -Pnew --host=alviss --port=30700 "
#mserver: "Mtimeout -timeout 60  mserver5 "--config=/ufs/goncalve/scratch/MonetDB/stable/optimized/MonetDB5/etc/monetdb5.conf" --debug=10 --set "monet_mod_path=/ufs/goncalve/scratch/MonetDB/stable/optimized/MonetDB5//lib/MonetDB5:/ufs/goncalve/scratch/MonetDB/stable/optimized/MonetDB5//lib/MonetDB5/lib:/ufs/goncalve/scratch/MonetDB/stable/optimized/MonetDB5//lib/MonetDB5/bin" --set "gdk_dbfarm=/ufs/goncalve/scratch/MonetDB/stable/optimized/MonetDB5//var/MonetDB5/dbfarm" --set "sql_logdir=/ufs/goncalve/scratch/MonetDB/stable/optimized/MonetDB5//var/MonetDB5/sql_logs"  --set mapi_open=true --set xrpc_open=true --set mapi_port=30700 --set xrpc_port=43497 --set monet_prompt= --trace  --dbfarm "/ufs/goncalve/scratch/MonetDB/stable/optimized/MonetDB5//var/MonetDB5/dbfarm" --dbname "mTests_src_test_BugTracker" --dbinit="include sql;""
#warning: please don't forget to set your vault key!
#(see /home/niels/scratch/monetdb/Linux-i686/etc/monetdb5.conf)
#client
# builtin opt 	gdk_dbname = demo
# builtin opt 	gdk_dbfarm = /ufs/fabian/scratch/ssd/monetdb/Dec2011/program-x86_64/var/lib/monetdb5/dbfarm
# builtin opt 	gdk_debug = 0
# builtin opt 	gdk_alloc_map = no
# builtin opt 	gdk_vmtrim = yes
# builtin opt 	monet_prompt = >
# builtin opt 	monet_daemon = no
# builtin opt 	mapi_port = 50000
# builtin opt 	mapi_open = false
# builtin opt 	mapi_autosense = false
# builtin opt 	sql_optimizer = default_pipe
# builtin opt 	sql_debug = 0
# cmdline opt 	gdk_nr_threads = 0
# cmdline opt 	gdk_dbfarm = /net/sofia.ins.cwi.nl/export/scratch1/fabian/tmp/mtest-Dec2011-sofia.ins.cwi.nl/sql/dbfarm
# cmdline opt 	mapi_open = true
# cmdline opt 	mapi_port = 38256
# cmdline opt 	monet_prompt = 
# cmdline opt 	mal_listing = 2
# cmdline opt 	gdk_dbname = mTests_test_BugTracker
#mserver
#client
# builtin opt 	gdk_dbname = demo
# builtin opt 	gdk_dbfarm = /ufs/fabian/scratch/ssd/monetdb/Dec2011/program-x86_64/var/lib/monetdb5/dbfarm
# builtin opt 	gdk_debug = 0
# builtin opt 	gdk_alloc_map = no
# builtin opt 	gdk_vmtrim = yes
# builtin opt 	monet_prompt = >
# builtin opt 	monet_daemon = no
# builtin opt 	mapi_port = 50000
# builtin opt 	mapi_open = false
# builtin opt 	mapi_autosense = false
# builtin opt 	sql_optimizer = default_pipe
# builtin opt 	sql_debug = 0
# cmdline opt 	gdk_nr_threads = 0
# cmdline opt 	gdk_dbfarm = /net/sofia.ins.cwi.nl/export/scratch1/fabian/tmp/mtest-Dec2011-sofia.ins.cwi.nl/sql/dbfarm
# cmdline opt 	mapi_open = true
# cmdline opt 	mapi_port = 38256
# cmdline opt 	monet_prompt = 
# cmdline opt 	mal_listing = 2
# cmdline opt 	gdk_dbname = mTests_test_BugTracker
#mserver
#client
MAPI  = (monetdb) /var/tmp/mtest-27483/.s.monetdb.35395
QUERY = DROP SCHEMA "voc2";
<<<<<<< HEAD
ERROR = !DROP SCHEMA: unable to drop schema 'voc2' (there are database objects which depend on it
CODE  = 2BM37
# builtin opt 	gdk_dbpath = /ufs/sjoerd/@Monet-candidate/var/monetdb5/dbfarm/demo
=======
ERROR = !DROP SCHEMA: unable to drop schema 'voc2' (there are database objects which depend on it)
# builtin opt 	gdk_dbpath = /home/niels/scratch/rc-monetdb/Linux-x86_64/var/monetdb5/dbfarm/demo
>>>>>>> 3ee324bf
# builtin opt 	gdk_debug = 0
# builtin opt 	gdk_alloc_map = no
# builtin opt 	gdk_vmtrim = yes
# builtin opt 	monet_prompt = >
# builtin opt 	monet_daemon = no
# builtin opt 	mapi_port = 50000
# builtin opt 	mapi_open = false
# builtin opt 	mapi_autosense = false
# builtin opt 	sql_optimizer = default_pipe
# builtin opt 	sql_debug = 0
# cmdline opt 	gdk_nr_threads = 0
# cmdline opt 	gdk_dbfarm = /net/sofia.ins.cwi.nl/export/scratch1/fabian/tmp/mtest-Dec2011-sofia.ins.cwi.nl/sql/dbfarm
# cmdline opt 	mapi_open = true
# cmdline opt 	mapi_port = 38256
# cmdline opt 	monet_prompt = 
# cmdline opt 	mal_listing = 2
# cmdline opt 	gdk_dbname = mTests_test_BugTracker

# 16:29:47 >  
# 16:29:47 >  Done.
# 16:29:47 >  
<|MERGE_RESOLUTION|>--- conflicted
+++ resolved
@@ -61,14 +61,9 @@
 #client
 MAPI  = (monetdb) /var/tmp/mtest-27483/.s.monetdb.35395
 QUERY = DROP SCHEMA "voc2";
-<<<<<<< HEAD
-ERROR = !DROP SCHEMA: unable to drop schema 'voc2' (there are database objects which depend on it
+ERROR = !DROP SCHEMA: unable to drop schema 'voc2' (there are database objects which depend on it)
 CODE  = 2BM37
 # builtin opt 	gdk_dbpath = /ufs/sjoerd/@Monet-candidate/var/monetdb5/dbfarm/demo
-=======
-ERROR = !DROP SCHEMA: unable to drop schema 'voc2' (there are database objects which depend on it)
-# builtin opt 	gdk_dbpath = /home/niels/scratch/rc-monetdb/Linux-x86_64/var/monetdb5/dbfarm/demo
->>>>>>> 3ee324bf
 # builtin opt 	gdk_debug = 0
 # builtin opt 	gdk_alloc_map = no
 # builtin opt 	gdk_vmtrim = yes
