stdout of test 'rand_not_executed_for_every_row.SF-1723791` in directory 'sql/test/BugTracker` itself:


# 23:56:26 >  
# 23:56:26 >  Mtimeout -timeout 180 mserver5 "--config=/ufs/niels/scratch/monetdb/Linux-x86_64/etc/monetdb5.conf" --debug=10 --set "monet_mod_path=/ufs/niels/scratch/monetdb/Linux-x86_64/lib/MonetDB5:/ufs/niels/scratch/monetdb/Linux-x86_64/lib/MonetDB5/lib:/ufs/niels/scratch/monetdb/Linux-x86_64/lib/MonetDB5/bin" --set "gdk_dbfarm=/ufs/niels/scratch/monetdb/Linux-x86_64/var/MonetDB5/dbfarm" --set "sql_logdir=/ufs/niels/scratch/monetdb/Linux-x86_64/var/MonetDB5/sql_logs" --set "xquery_logdir=/ufs/niels/scratch/monetdb/Linux-x86_64/var/MonetDB5/xquery_logs" --set mapi_port=35185 --set xrpc_port=44020 --set monet_prompt= --trace "--dbname=mTests_src_test_BugTracker" --dbinit=' include sql;' ; echo ; echo Over..
# 23:56:26 >  

# MonetDB Server v5.0.0_beta2_1
# Copyright (c) 1993-2007 CWI, all rights reserved
# Compiled for x86_64-redhat-linux-gnu/64bit with 64bit OIDs dynamically linked
# dbname:mTests_src_test_BugTracker
# Visit http://monetdb.cwi.nl/ for further information

Ready.


# 23:24:26 >  
# 23:24:26 >  Mtimeout -timeout 60 MapiClient -lsql -umonetdb -Pmonetdb --host=localhost --port=35962 
# 23:24:26 >  

[ 1	]
[ 1	]
[ 1	]
[ 1	]
[ 1	]
[ 1	]
[ 1	]
[ 1	]
[ 1	]
[ 1	]
#select count (*) from 
#	(select rand() as r, nr from nr) a,
#	(select rand() as r, nr from nr) b
#	where a.r = b.r;
<<<<<<< HEAD
% .L1 # table_name
% L1 # name
% bigint # type
=======
% .L4 # table_name
% L3 # name
% wrd # type
>>>>>>> abd42f00
% 1 # length
[ 0	]

# 23:24:26 >  
# 23:24:26 >  Done.
# 23:24:26 >  
<|MERGE_RESOLUTION|>--- conflicted
+++ resolved
@@ -32,15 +32,9 @@
 #	(select rand() as r, nr from nr) a,
 #	(select rand() as r, nr from nr) b
 #	where a.r = b.r;
-<<<<<<< HEAD
-% .L1 # table_name
-% L1 # name
-% bigint # type
-=======
 % .L4 # table_name
 % L3 # name
-% wrd # type
->>>>>>> abd42f00
+% bigint # type
 % 1 # length
 [ 0	]
 
