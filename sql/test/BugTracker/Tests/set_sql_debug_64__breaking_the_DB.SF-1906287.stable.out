stdout of test 'set_sql_debug_64__breaking_the_DB.SF-1906287` in directory 'sql/test/BugTracker` itself:


# 16:27:54 >  
# 16:27:54 >  /usr/bin/python set_sql_debug_64__breaking_the_DB.SF-1906287.py set_sql_debug_64__breaking_the_DB.SF-1906287 
# 16:27:54 >  



# MonetDB server v5.6.0, based on kernel v1.24.0
# Serving database 'mTests_src_test_BugTracker'
# Compiled for x86_64-unknown-linux-gnu/64bit with 64bit OIDs dynamically linked
# Found 15.591 GiB available main-memory.
# Copyright (c) 1993-July 2008 CWI.
# Copyright (c) August 2008-2013 MonetDB B.V., all rights reserved
# Visit http://www.monetdb.org/ for further information
# Listening for connection requests on mapi:monetdb://madrid.ins.cwi.nl:35816/
# Listening for UNIX domain connection requests on mapi:monetdb:///var/tmp/mtest-3515/.s.monetdb.35816
# MonetDB/GIS module loaded
# MonetDB/JAQL module loaded
# MonetDB/SQL module loaded
# SQL catalog created, loading sql scripts once
# loading sql script: 09_like.sql
# loading sql script: 10_math.sql
# loading sql script: 11_times.sql
# loading sql script: 12_url.sql
# loading sql script: 13_date.sql
# loading sql script: 14_inet.sql
# loading sql script: 15_history.sql
# loading sql script: 16_tracelog.sql
# loading sql script: 17_compress.sql
# loading sql script: 18_dictionary.sql
# loading sql script: 19_cluster.sql
# loading sql script: 20_vacuum.sql
# loading sql script: 21_dependency_functions.sql
# loading sql script: 22_clients.sql
# loading sql script: 23_skyserver.sql
# loading sql script: 24_zorder.sql
# loading sql script: 25_debug.sql
# loading sql script: 39_analytics.sql
# loading sql script: 40_geom.sql
# loading sql script: 75_storagemodel.sql
# loading sql script: 80_udf.sql
# loading sql script: 99_system.sql
#select u.name, u.fullname, s.name as default_schema from sys.users u, sys.schemas s where u.default_schema = s.id and u.name like '%skyserver%';
% .u,	.u,	sys.L # table_name
% name,	fullname,	default_schema # name
<<<<<<< HEAD
% varchar,	varchar,	int # type
% 9,	10,	4 # length
[ "skyserver",	"sky server",	7893	]
#alter user "skyserver" set schema "sys";
#drop schema sky;
#drop user skyserver;
# MonetDB 5 server v11.16.0
# This is an unreleased version
# Serving database 'mTests_sql_test_BugTracker', using 4 threads
# Compiled for x86_64-unknown-linux-gnu/64bit with 64bit OIDs dynamically linked
# Found 3.778 GiB available main-memory.
# Copyright (c) 1993-July 2008 CWI.
# Copyright (c) August 2008-2013 MonetDB B.V., all rights reserved
# Visit http://www.monetdb.org/ for further information
# Listening for connection requests on mapi:monetdb://niels.nesco.mine.nu:38269/
# Listening for UNIX domain connection requests on mapi:monetdb:///var/tmp/mtest-31748/.s.monetdb.38269
=======
% varchar,	varchar,	varchar # type
% 9,	10,	3 # length
[ "skyserver",	"sky server",	"sys"	]
#alter user "skyserver" set schema "sys";
#drop schema sky;
#drop user skyserver;
# MonetDB 5 server v11.15.20 (hg id: 8b230663af61+)
# This is an unreleased version
# Serving database 'mTests_sql_test_BugTracker', using 8 threads
# Compiled for x86_64-unknown-linux-gnu/64bit with 64bit OIDs dynamically linked
# Found 15.591 GiB available main-memory.
# Copyright (c) 1993-July 2008 CWI.
# Copyright (c) August 2008-2013 MonetDB B.V., all rights reserved
# Visit http://www.monetdb.org/ for further information
# Listening for connection requests on mapi:monetdb://madrid.ins.cwi.nl:35816/
# Listening for UNIX domain connection requests on mapi:monetdb:///var/tmp/mtest-3515/.s.monetdb.35816
>>>>>>> bc22c9d1
# MonetDB/GIS module loaded
# MonetDB/JAQL module loaded
# MonetDB/SQL module loaded

# 16:28:05 >  
# 16:28:05 >  Done.
# 16:28:05 >  
<|MERGE_RESOLUTION|>--- conflicted
+++ resolved
@@ -45,27 +45,9 @@
 #select u.name, u.fullname, s.name as default_schema from sys.users u, sys.schemas s where u.default_schema = s.id and u.name like '%skyserver%';
 % .u,	.u,	sys.L # table_name
 % name,	fullname,	default_schema # name
-<<<<<<< HEAD
-% varchar,	varchar,	int # type
-% 9,	10,	4 # length
-[ "skyserver",	"sky server",	7893	]
-#alter user "skyserver" set schema "sys";
-#drop schema sky;
-#drop user skyserver;
-# MonetDB 5 server v11.16.0
-# This is an unreleased version
-# Serving database 'mTests_sql_test_BugTracker', using 4 threads
-# Compiled for x86_64-unknown-linux-gnu/64bit with 64bit OIDs dynamically linked
-# Found 3.778 GiB available main-memory.
-# Copyright (c) 1993-July 2008 CWI.
-# Copyright (c) August 2008-2013 MonetDB B.V., all rights reserved
-# Visit http://www.monetdb.org/ for further information
-# Listening for connection requests on mapi:monetdb://niels.nesco.mine.nu:38269/
-# Listening for UNIX domain connection requests on mapi:monetdb:///var/tmp/mtest-31748/.s.monetdb.38269
-=======
 % varchar,	varchar,	varchar # type
 % 9,	10,	3 # length
-[ "skyserver",	"sky server",	"sys"	]
+[ "skyserver",	"sky server",	"sky"	]
 #alter user "skyserver" set schema "sys";
 #drop schema sky;
 #drop user skyserver;
@@ -79,7 +61,6 @@
 # Visit http://www.monetdb.org/ for further information
 # Listening for connection requests on mapi:monetdb://madrid.ins.cwi.nl:35816/
 # Listening for UNIX domain connection requests on mapi:monetdb:///var/tmp/mtest-3515/.s.monetdb.35816
->>>>>>> bc22c9d1
 # MonetDB/GIS module loaded
 # MonetDB/JAQL module loaded
 # MonetDB/SQL module loaded
