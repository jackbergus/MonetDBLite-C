--- conflicted
+++ resolved
@@ -31,44 +31,17 @@
 |     X_2 := sql.mvc(); |
 |     X_9 := sql.bind(X_2,"sys","_tables","type",0);             |
 |     X_6:bat[:oid,:oid]  := sql.tid(X_2,"sys","_tables");       |
-<<<<<<< HEAD
-|     X_61 := algebra.subselect(X_9,X_6,2:sht,2:sht,true,true,true);           |
-|     (X_12,r1_12) := sql.bind(X_2,"sys","_tables","type",2);    |
-|     X_62 := algebra.subselect(r1_12,2:sht,2:sht,true,true,true);             |
-|     X_15 := sql.bind(X_2,"sys","_tables","type",1);            |
-|     X_63 := algebra.subselect(X_15,X_6,2:sht,2:sht,true,true,true);          |
-|     X_17 := sql.subdelta(X_61,X_6,X_12,X_62,X_63);                           |
-=======
 |     X_55 := algebra.subselect(X_9,X_6,2:sht,2:sht,true,true,true);   |
 |     (X_12,r1_12) := sql.bind(X_2,"sys","_tables","type",2);    |
 |     X_56 := algebra.subselect(r1_12,2:sht,2:sht,true,true,true);     |
 |     X_15 := sql.bind(X_2,"sys","_tables","type",1);            |
 |     X_57 := algebra.subselect(X_15,X_6,2:sht,2:sht,true,true,true);  |
 |     X_17 := sql.subdelta(X_55,X_6,X_12,X_56,X_57);                   |
->>>>>>> d463130a
 |     X_18 := sql.bind(X_2,"sys","_tables","name",0);                  |
 |     (X_20,r1_25) := sql.bind(X_2,"sys","_tables","name",2);          |
 |     X_22 := sql.bind(X_2,"sys","_tables","name",1);                  |
 |     X_23 := sql.projectdelta(X_17,X_18,X_20,r1_25,X_22);             |
 |     X_24 := bat.append(X_3,X_23,true);                               |
-<<<<<<< HEAD
-|     X_29 := sql.bind(X_2,"tmp","_tables","type",0);                  |
-|     X_32 := X_29;                                                    |
-|     X_26:bat[:oid,:oid]  := sql.tid(X_2,"tmp","_tables");            |
-|     X_33 := algebra.subselect(X_32,X_26,2:sht,2:sht,true,true,true); |
-|     X_34 := sql.bind(X_2,"tmp","_tables","name",0);                  |
-|     X_35 := X_34;                                                    |
-|     X_36 := algebra.leftfetchjoin(X_33,X_35);                        |
-|     X_38 := bat.append(X_24,X_36,true);                              |
-|     X_39 := sql.resultSet(1,1,X_38);                                 |
-|     sql.rsColumn(X_39,".tables","name","varchar",1024,0,X_38);       |
-|     X_45 := io.stdout();                                             |
-|     sql.exportResult(X_45,X_39);                                     |
-| end s2_1;                                                                    |
-| # querylog.define("explain select \"name\" from \"tables\";","sequential_pipe") |
-+---------------------------------------------------------------------------------+
-30 rows
-=======
 |     X_27 := sql.bind(X_2,"tmp","_tables","type",0);                  |
 |     X_28 := X_27;                                                    |
 |     X_25:bat[:oid,:oid]  := sql.tid(X_2,"tmp","_tables");            |
@@ -84,7 +57,6 @@
 | end s0_1;                                                           |
 +----------------------------------------------------------------------+
 29 rows
->>>>>>> d463130a
 
 
 # 15:15:37 >  
