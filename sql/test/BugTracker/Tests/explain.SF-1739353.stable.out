--- conflicted
+++ resolved
@@ -89,53 +89,26 @@
 | mal    |
 +===========================================================================================================+
 | function user.s4_1():void;                                                                           |
-<<<<<<< HEAD
 |     X_1:void := querylog.define("explain select \"name\" from \"tables\"\n;", "sequential_pipe", 36:int); |
-|     X_36:bat[:str] := bat.new(nil:str);                                                                   |
+|     X_35:bat[:str] := bat.new(nil:str);                                                                   |
 |     X_4 := sql.mvc();                                                                                     |
 |     X_18:bat[:sht] := sql.bind(X_4, "sys", "_tables", "type", 0:int);                                     |
 |     C_5:bat[:oid] := sql.tid(X_4, "sys", "_tables");                                                      |
-|     C_89 := algebra.select(X_18, C_5, 2:sht, 2:sht, true, true, true);                                    |
+|     C_89 := algebra.thetaselect(X_18, C_5, 2:sht, "!=");                                                  |
 |     (C_21:bat[:oid], X_22:bat[:sht]) := sql.bind(X_4, "sys", "_tables", "type", 2:int);                   |
-|     C_90 := algebra.select(X_22, nil:bat[:oid], 2:sht, 2:sht, true, true, true);                          |
+|     C_90 := algebra.thetaselect(X_22, nil:bat[:oid], 2:sht, "!=");                                        |
 |     X_20:bat[:sht] := sql.bind(X_4, "sys", "_tables", "type", 1:int);                                     |
-|     C_92 := algebra.select(X_20, C_5, 2:sht, 2:sht, true, true, true);                                    |
+|     C_92 := algebra.thetaselect(X_20, C_5, 2:sht, "!=");                                                  |
 |     C_27 := sql.subdelta(C_89, C_5, C_21, C_90, C_92);                                                    |
 |     X_8:bat[:str] := sql.bind(X_4, "sys", "_tables", "name", 0:int);                                      |
 |     (C_13:bat[:oid], X_14:bat[:str]) := sql.bind(X_4, "sys", "_tables", "name", 2:int);                   |
 |     X_11:bat[:str] := sql.bind(X_4, "sys", "_tables", "name", 1:int);                                     |
-|     X_30 := sql.projectdelta(C_27, X_8, C_13, X_14, X_11);                                                |
-|     C_32:bat[:oid] := sql.tid(X_4, "tmp", "_tables");                                                     |
-|     X_34:bat[:str] := sql.bind(X_4, "tmp", "_tables", "name", 0:int);                                     |
-|     X_35 := algebra.projection(C_32, X_34);                                                               |
-|     X_38 := bat.append(X_36, X_30, true);                                                                 |
-|     X_39 := bat.append(X_38, X_35, true);                                                                 |
-=======
-|     X_0:void := querylog.define("explain select \"name\" from \"tables\"\n;","sequential_pipe",16:int); |
-|     X_4:bat[:str] := bat.new(nil:str);                                                              |
-|     X_3 := sql.mvc();                                                                               |
-|     X_9:bat[:sht] := sql.bind(X_3,"sys","_tables","type",0:int);                                        |
-|     C_6:bat[:oid] := sql.tid(X_3,"sys","_tables");                                                  |
-|     C_63 := algebra.thetasubselect(X_9,C_6,2:sht,"!=");                                                 |
-|     (C_12:bat[:oid],r1_13:bat[:sht]) := sql.bind(X_3,"sys","_tables","type",2:int);                     |
-|     C_64 := algebra.thetasubselect(r1_13,nil:bat[:oid],2:sht,"!=");                                     |
-|     X_15:bat[:sht] := sql.bind(X_3,"sys","_tables","type",1:int);                                       |
-|     C_66 := algebra.thetasubselect(X_15,C_6,2:sht,"!=");                                                |
-|     C_21 := sql.subdelta(C_63,C_6,C_12,C_64,C_66);                                                  |
-|     X_23:bat[:str] := sql.bind(X_3,"sys","_tables","name",0:int);                                       |
-|     (C_25:bat[:oid],r1_26:bat[:str]) := sql.bind(X_3,"sys","_tables","name",2:int);                     |
-|     X_27:bat[:str] := sql.bind(X_3,"sys","_tables","name",1:int);                                       |
-|     X_30 := sql.projectdelta(C_21,X_23,C_25,r1_26,X_27);                                                |
-|     X_31 := bat.append(X_4,X_30,true);                                                                  |
-|     C_33:bat[:oid] := sql.tid(X_3,"tmp","_tables");                                                 |
-|     X_35:bat[:str] := sql.bind(X_3,"tmp","_tables","name",0:int);                                       |
-|     X_36 := algebra.projection(C_33,X_35);                                                          |
-|     X_37 := bat.append(X_31,X_36,true);                                                                 |
-|     X_39 := bat.new(nil:str);                                                                           |
-|     X_45 := bat.new(nil:int);                                                                           |
-|     X_43 := bat.new(nil:int);                                                                           |
-|     X_42 := bat.new(nil:str);                                                                           |
->>>>>>> f7f1c6d4
+|     X_29 := sql.projectdelta(C_27, X_8, C_13, X_14, X_11);                                                |
+|     C_31:bat[:oid] := sql.tid(X_4, "tmp", "_tables");                                                     |
+|     X_33:bat[:str] := sql.bind(X_4, "tmp", "_tables", "name", 0:int);                                     |
+|     X_34 := algebra.projection(C_31, X_33);                                                               |
+|     X_37 := bat.append(X_35, X_29, true);                                                                 |
+|     X_39 := bat.append(X_37, X_34, true);                                                                 |
 |     X_41 := bat.new(nil:str);                                                                           |
 |     X_46 := bat.new(nil:int);                                                                             |
 |     X_44 := bat.new(nil:int);                                                                             |
@@ -148,59 +121,31 @@
 |     X_55 := bat.append(X_46, 0:int);                                                                      |
 |     sql.resultSet(X_47, X_49, X_51, X_53, X_55, X_39);                                                    |
 | end user.s4_1;                                                                                       |
-<<<<<<< HEAD
-| #inline               actions= 0 time=0 usec                                                              |
-| #remap                actions= 0 time=4 usec                                                              |
-| #costmodel            actions= 1 time=5 usec                                                              |
-| #coercion             actions= 1 time=5 usec                                                              |
-| #evaluate             actions= 0 time=3 usec                                                            |
-| #emptybind            actions= 0 time=1 usec                                                              |
-| #pushselect           actions= 5 time=26 usec                                                             |
-| #aliases              actions= 2 time=8 usec                                                            |
-| #mergetable           actions= 0 time=28 usec                                                             |
-| #deadcode             actions= 3 time=8 usec                                                              |
-| #aliases              actions= 0 time=0 usec                                                              |
-| #constants            actions= 3 time=7 usec                                                              |
-| #commonTerms          actions= 0 time=5 usec                                                              |
-| #projectionpath       actions= 0 time=3 usec                                                              |
-| #reorder              actions= 1 time=23 usec                                                             |
-| #deadcode             actions= 0 time=5 usec                                                              |
-| #matpack              actions= 0 time=0 usec                                                              |
-| #multiplex            actions= 0 time=1 usec                                                              |
-| #profiler             actions= 1 time=1 usec                                                              |
-| #candidates           actions= 1 time=2 usec                                                            |
-| #garbagecollector     actions= 1 time=38 usec                                                             |
-| #total                actions=23 time=269 usec                                                            |
-+-----------------------------------------------------------------------------------------------------------+
-55 rows
-=======
 | #inline               actions= 0 time=1 usec                                                            |
 | #remap                actions= 0 time=2 usec                                                            |
 | #costmodel            actions= 1 time=2 usec                                                            |
 | #coercion             actions= 1 time=6 usec                                                            |
 | #evaluate             actions= 0 time=3 usec                                                            |
-| #emptybind            actions= 0 time=7 usec                                                            |
-| #pushselect           actions= 4 time=26 usec                                                           |
-| #aliases              actions= 2 time=9 usec                                                            |
-| #mergetable           actions= 0 time=33 usec                                                           |
-| #deadcode             actions= 2 time=7 usec                                                            |
-| #aliases              actions= 0 time=5 usec                                                            |
-| #constants            actions= 2 time=6 usec                                                            |
-| #commonTerms          actions= 0 time=5 usec                                                            |
-| #projectionpath       actions= 0 time=3 usec                                                            |
-| #reorder              actions= 1 time=25 usec                                                           |
-| #deadcode             actions= 0 time=6 usec                                                            |
-| #reduce               actions=26 time=9 usec                                                            |
-| #matpack              actions= 0 time=2 usec                                                            |
-| #multiplex            actions= 0 time=3 usec                                                            |
-| #profiler             actions= 1 time=3 usec                                                            |
+| #emptybind            actions= 0 time=0 usec                                                              |
+| #pushselect           actions= 5 time=26 usec                                                             |
+| #aliases              actions= 2 time=8 usec                                                              |
+| #mergetable           actions= 0 time=30 usec                                                             |
+| #deadcode             actions= 3 time=7 usec                                                              |
+| #aliases              actions= 0 time=0 usec                                                              |
+| #constants            actions= 2 time=7 usec                                                              |
+| #commonTerms          actions= 0 time=6 usec                                                              |
+| #projectionpath       actions= 0 time=4 usec                                                              |
+| #reorder              actions= 1 time=24 usec                                                             |
+| #deadcode             actions= 0 time=5 usec                                                              |
+| #matpack              actions= 0 time=0 usec                                                              |
+| #multiplex            actions= 0 time=1 usec                                                              |
+| #profiler             actions= 1 time=1 usec                                                              |
 | #candidates           actions= 1 time=1 usec                                                            |
-| #garbagecollector     actions= 1 time=18 usec                                                           |
-| #total                actions= 1 time=290 usec                                                          |
-+---------------------------------------------------------------------------------------------------------+
-56 rows
->>>>>>> f7f1c6d4
+| #garbagecollector     actions= 1 time=41 usec                                                             |
+| #total                actions=23 time=259 usec                                                            |
++-----------------------------------------------------------------------------------------------------------+
+55 rows
 
-# 17:54:03 >  
-# 17:54:03 >  "Done."
-# 17:54:03 >  
+# 10:24:50 >  
+# 10:24:50 >  "Done."
+# 10:24:50 >  
