--- conflicted
+++ resolved
@@ -51,32 +51,17 @@
 | mal                                                                 |
 +==================================================================================================+
 | function user.s3_1{autoCommit=true}():void;                              |
-|     X_47:void := querylog.define("explain select count(*) from tables\n;","sequential_pipe",31); |
+|     X_48:void := querylog.define("explain select count(*) from tables\n;","sequential_pipe",31); |
 |     X_3:bat[:oid,:wrd]  := bat.new(nil:oid,nil:wrd);                |
 |     X_2 := sql.mvc();                                               |
 |     X_9:bat[:oid,:sht]  := sql.bind(X_2,"sys","_tables","type",0);          |
 |     X_6:bat[:oid,:oid]  := sql.tid(X_2,"sys","_tables");    |
-<<<<<<< HEAD
-|     X_62 := algebra.subselect(X_9,X_6,2:sht,2:sht,true,true,true);                               |
+|     X_60 := algebra.subselect(X_9,X_6,2,2,true,true,true);                                       |
 |     (X_12,r1_12) := sql.bind(X_2,"sys","_tables","type",2); |
-|     X_63 := algebra.subselect(r1_12,nil:bat[:oid,:oid],2:sht,2:sht,true,true,true);              |
+|     X_61 := algebra.subselect(r1_12,nil:bat[:oid,:oid],2,2,true,true,true);                      |
 |     X_15:bat[:oid,:sht]  := sql.bind(X_2,"sys","_tables","type",1);                 |
-|     X_65 := algebra.subselect(X_15,X_6,2:sht,2:sht,true,true,true);                              |
-|     X_17 := sql.subdelta(X_62,X_6,X_12,X_63,X_65);                                               |
-|     X_18:bat[:oid,:int]  := sql.bind(X_2,"sys","_tables","id",0);                   |
-|     (X_20,r1_25) := sql.bind(X_2,"sys","_tables","id",2);            |
-|     X_22:bat[:oid,:int]  := sql.bind(X_2,"sys","_tables","id",1);           |
-|     X_23 := sql.projectdelta(X_17,X_18,X_20,r1_25,X_22);             |
-|     X_24 := aggr.count(X_23);                                        |
-|     X_25 := sql.single(X_24);                                        |
-|     X_26 := bat.append(X_3,X_25,true);                               |
-=======
-|     X_63 := algebra.subselect(X_9,X_6,2,2,true,true,true);                                       |
-|     (X_12,r1_12) := sql.bind(X_2,"sys","_tables","type",2); |
-|     X_64 := algebra.subselect(r1_12,nil:bat[:oid,:oid],2,2,true,true,true);                      |
-|     X_15:bat[:oid,:sht]  := sql.bind(X_2,"sys","_tables","type",1);                 |
-|     X_66 := algebra.subselect(X_15,X_6,2,2,true,true,true);                                      |
-|     X_18 := sql.subdelta(X_63,X_6,X_12,X_64,X_66);                                               |
+|     X_63 := algebra.subselect(X_15,X_6,2,2,true,true,true);                                      |
+|     X_18 := sql.subdelta(X_60,X_6,X_12,X_61,X_63);                                               |
 |     X_19:bat[:oid,:int] := sql.bind(X_2,"sys","_tables","id",0);                                 |
 |     (X_21,r1_24) := sql.bind(X_2,"sys","_tables","id",2);                                        |
 |     X_23:bat[:oid,:int] := sql.bind(X_2,"sys","_tables","id",1);                                 |
@@ -84,7 +69,6 @@
 |     X_25 := aggr.count(X_24);                                                                    |
 |     X_26 := sql.single(X_25);                                                                    |
 |     X_27 := bat.append(X_3,X_26,true);                                                           |
->>>>>>> 187dd7be
 |     X_30:bat[:oid,:sht]  := sql.bind(X_2,"tmp","_tables","type",0);         |
 |     X_31 := X_30;                                                    |
 |     X_28:bat[:oid,:oid]  := sql.tid(X_2,"tmp","_tables");            |
