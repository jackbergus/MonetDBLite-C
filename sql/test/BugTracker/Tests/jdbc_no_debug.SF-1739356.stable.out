stdout of test 'jdbc_no_debug.SF-1739356` in directory 'sql/test/BugTracker` itself:


# 13:44:44 >  
# 13:44:44 >   mserver5 "--config=/ufs/niels/scratch/rc/Linux-x86_64/etc/monetdb5.conf" --debug=10 --set gdk_nr_threads=0 --set "monet_mod_path=/ufs/niels/scratch/rc/Linux-x86_64/lib/MonetDB5:/ufs/niels/scratch/rc/Linux-x86_64/lib/MonetDB5/lib:/ufs/niels/scratch/rc/Linux-x86_64/lib/MonetDB5/bin" --set "gdk_dbfarm=/ufs/niels/scratch/rc/Linux-x86_64/var/MonetDB5/dbfarm"    --set mapi_open=true --set xrpc_open=true --set mapi_port=36629 --set xrpc_port=45999 --set monet_prompt= --trace  "--dbname=mTests_src_test_BugTracker" --set mal_listing=0 "--dbinit= include sql;" ; echo ; echo Over..
# 13:44:44 >  

# MonetDB server v5.12.0, based on kernel v1.30.0
# Serving database 'mTests_src_test_BugTracker', using 4 threads
# Compiled for x86_64-unknown-linux-gnu/64bit with 64bit OIDs dynamically linked
# Copyright (c) 1993-July 2008 CWI.
# Copyright (c) August 2008-2009 MonetDB B.V., all rights reserved
# Visit http://monetdb.cwi.nl/ for further information
# Listening for connection requests on mapi:monetdb://alf.ins.cwi.nl:36629/
# MonetDB/SQL module v2.30.0 loaded

Ready.




+--------------------------------------------------------------------------------------+
| rel                                                                                                                                                                                                                                                                       |
+======================================================================================+
| project (                                                                                                                                                                                                                                                                 |
| | group by (                                                                                                                                                                                                                                                              |
| | | union (                                                                                                      |
| | | | group by (                                                                                                 |
| | | | | project (                                                                                                                                                                                                                                                         |
| | | | | | select (                                                                                                                                                                                                                                                        |
<<<<<<< HEAD
| | | | | | | table(sys._tables) [ _tables.id as p.id, _tables.type as p.type ] COUNT  |
| | | | | | ) [ p.type < smallint[tinyint "2"] ]                                                                   |
=======
| | | | | | | table(sys._tables) [ _tables.id as p.id, _tables.name as p.name, _tables.schema_id as p.schema_id, _tables.query as p.query, _tables.type as p.type, _tables.system as p.system, _tables.commit_action as p.commit_action, _tables.readonly as p.readonly, _tables.%TID% NOT NULL as p.%TID% ] COUNT  |
| | | | | | ) [ p.type != smallint[tinyint "2"] ]                                                                                                                                                                                                                                                                   |
>>>>>>> 9c79118d
| | | | | ) [ p.id as tables.id ]                                                                                  |
| | | | ) [  ] [ sys.count() NOT NULL as L1 ],                                                                     |
| | | | group by (                                                                                                 |
| | | | | project (                                                                                                                                                                                                                                                         |
| | | | | | select (                                                                                                                                                                                                                                                        |
<<<<<<< HEAD
| | | | | | | table(tmp._tables) [ _tables.id as t.id, _tables.type as t.type ] COUNT  |
| | | | | | ) [ t.type < smallint[tinyint "2"] ]                                                                   |
=======
| | | | | | | table(tmp._tables) [ _tables.id as t.id, _tables.name as t.name, _tables.schema_id as t.schema_id, _tables.query as t.query, _tables.type as t.type, _tables.system as t.system, _tables.commit_action as t.commit_action, _tables.readonly as t.readonly, _tables.%TID% NOT NULL as t.%TID% ] COUNT  |
| | | | | | ) [ t.type != smallint[tinyint "2"] ]                                                                                                                                                                                                                                                                   |
>>>>>>> 9c79118d
| | | | | ) [ t.id as tables.id ]                                                                                  |
| | | | ) [  ] [ sys.count() NOT NULL as L1 ]                                                                      |
| | | ) [ L1 ]                                                                                                     |
| | ) [  ] [ sys.sum no nil (L1) as L1 ]                                                                           |
| ) [ L1 NOT NULL ]                                                                                                                                                                                                                                                         |
+--------------------------------------------------------------------------------------+
20 rows

Operation successful

+----------------------------------------------------------------------+
| mal                                                                 |
+======================================================================+
| function user.s1_1{autoCommit=true}():void;                         |
|     X_3:bat[:oid,:wrd]  := bat.new(nil:oid,nil:wrd);                |
|     X_2 := sql.mvc();                                               |
|     X_9 := sql.bind(X_2,"sys","_tables","type",0);          |
|     X_6:bat[:oid,:oid]  := sql.tid(X_2,"sys","_tables");    |
|     X_63 := algebra.subselect(X_9,X_6,2:sht,2:sht,true,true,true);   |
|     (X_12,r1_12) := sql.bind(X_2,"sys","_tables","type",2); |
|     X_64 := algebra.subselect(r1_12,2:sht,2:sht,true,true,true);     |
|     X_15 := sql.bind(X_2,"sys","_tables","type",1);         |
|     X_65 := algebra.subselect(X_15,X_6,2:sht,2:sht,true,true,true);  |
|     X_17 := sql.subdelta(X_63,X_12,X_64,X_65);                       |
|     X_18 := sql.bind(X_2,"sys","_tables","id",0);                    |
|     (X_20,r1_28) := sql.bind(X_2,"sys","_tables","id",2);            |
|     X_22 := sql.bind(X_2,"sys","_tables","id",1);                    |
|     X_23 := sql.projectdelta(X_17,X_18,X_20,r1_28,X_22);             |
|     X_24 := aggr.count(X_23);                                        |
|     X_25 := sql.single(X_24);                                        |
|     X_26 := bat.append(X_3,X_25,true);                               |
|     X_31 := sql.bind(X_2,"tmp","_tables","type",0);                  |
|     X_34 := X_31;                                                    |
|     X_28:bat[:oid,:oid]  := sql.tid(X_2,"tmp","_tables");            |
|     X_35 := algebra.subselect(X_34,X_28,2:sht,2:sht,true,true,true); |
|     X_36 := sql.bind(X_2,"tmp","_tables","id",0);                    |
|     X_38 := X_36;                                                    |
|     X_39 := algebra.leftfetchjoin(X_35,X_38);                        |
|     X_40 := aggr.count(X_39);                                        |
|     X_41 := bat.append(X_26,X_40,true);                              |
|     X_43 := algebra.selectNotNil(X_41);                              |
|     X_44:wrd  := aggr.sum(X_43);                                     |
|     sql.exportValue(1,".tables","L1","wrd",64,0,6,X_44,"");          |
| end s1_1;                                                           |
+----------------------------------------------------------------------+
31 rows


# 19:39:11 >  
# 19:39:11 >  "Done."
# 19:39:11 >  
<|MERGE_RESOLUTION|>--- conflicted
+++ resolved
@@ -28,25 +28,15 @@
 | | | | group by (                                                                                                 |
 | | | | | project (                                                                                                                                                                                                                                                         |
 | | | | | | select (                                                                                                                                                                                                                                                        |
-<<<<<<< HEAD
 | | | | | | | table(sys._tables) [ _tables.id as p.id, _tables.type as p.type ] COUNT  |
-| | | | | | ) [ p.type < smallint[tinyint "2"] ]                                                                   |
-=======
-| | | | | | | table(sys._tables) [ _tables.id as p.id, _tables.name as p.name, _tables.schema_id as p.schema_id, _tables.query as p.query, _tables.type as p.type, _tables.system as p.system, _tables.commit_action as p.commit_action, _tables.readonly as p.readonly, _tables.%TID% NOT NULL as p.%TID% ] COUNT  |
-| | | | | | ) [ p.type != smallint[tinyint "2"] ]                                                                                                                                                                                                                                                                   |
->>>>>>> 9c79118d
+| | | | | | ) [ p.type != smallint[tinyint "2"] ]                                      |
 | | | | | ) [ p.id as tables.id ]                                                                                  |
 | | | | ) [  ] [ sys.count() NOT NULL as L1 ],                                                                     |
 | | | | group by (                                                                                                 |
 | | | | | project (                                                                                                                                                                                                                                                         |
 | | | | | | select (                                                                                                                                                                                                                                                        |
-<<<<<<< HEAD
 | | | | | | | table(tmp._tables) [ _tables.id as t.id, _tables.type as t.type ] COUNT  |
-| | | | | | ) [ t.type < smallint[tinyint "2"] ]                                                                   |
-=======
-| | | | | | | table(tmp._tables) [ _tables.id as t.id, _tables.name as t.name, _tables.schema_id as t.schema_id, _tables.query as t.query, _tables.type as t.type, _tables.system as t.system, _tables.commit_action as t.commit_action, _tables.readonly as t.readonly, _tables.%TID% NOT NULL as t.%TID% ] COUNT  |
-| | | | | | ) [ t.type != smallint[tinyint "2"] ]                                                                                                                                                                                                                                                                   |
->>>>>>> 9c79118d
+| | | | | | ) [ t.type != smallint[tinyint "2"] ]                                      |
 | | | | | ) [ t.id as tables.id ]                                                                                  |
 | | | | ) [  ] [ sys.count() NOT NULL as L1 ]                                                                      |
 | | | ) [ L1 ]                                                                                                     |
