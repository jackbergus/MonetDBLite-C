stdout of test 'mergequery` in directory 'sql/test/mergetables` itself:


# 16:20:23 >  
# 16:20:23 >  "mserver5" "--debug=10" "--set" "gdk_nr_threads=0" "--set" "mapi_open=true" "--set" "mapi_port=30678" "--set" "mapi_usock=/var/tmp/mtest-11019/.s.monetdb.30678" "--set" "monet_prompt=" "--forcemito" "--set" "mal_listing=2" "--dbpath=/export/scratch1/mk/current//Linux/var/MonetDB/mTests_sql_test_mergetables" "--set" "mal_listing=0" "--set" "embedded_r=yes"
# 16:20:23 >  

# MonetDB 5 server v11.20.0
# This is an unreleased version
# Serving database 'mTests_sql_test_mergetables', using 8 threads
# Compiled for x86_64-unknown-linux-gnu/64bit with 64bit OIDs and 128bit integers dynamically linked
# Found 15.590 GiB available main-memory.
# Copyright (c) 1993-July 2008 CWI.
# Copyright (c) August 2008-2015 MonetDB B.V., all rights reserved
# Visit http://www.monetdb.org/ for further information
# Listening for connection requests on mapi:monetdb://vienna.ins.cwi.nl:30678/
# Listening for UNIX domain connection requests on mapi:monetdb:///var/tmp/mtest-11019/.s.monetdb.30678
# MonetDB/GIS module loaded
# MonetDB/SQL module loaded
# MonetDB/R   module loaded

Ready.

# 16:20:23 >  
# 16:20:23 >  "mclient" "-lsql" "-ftest" "-Eutf-8" "-i" "-e" "--host=/var/tmp/mtest-11019" "--port=30678"
# 16:20:23 >  

#CREATE TABLE part1 ( x double, y double, z double);
#COPY 4 RECORDS INTO part1 FROM stdin USING DELIMITERS ' ','\n';
#0.0 0.0 0.0
#1.0 0.0 0.0 
#0.0 1.0 0.0 
#1.0 1.0 0.0 
[ 4	]
#CREATE TABLE part2 ( x double, y double, z double);
#COPY 4 RECORDS INTO part2 FROM stdin USING DELIMITERS ' ','\n';
#2.0 0.0 0.0
#3.0 0.0 0.0 
#2.0 1.0 0.0 
#3.0 1.0 0.0 
[ 4	]
#CREATE MERGE TABLE complete ( x double, y double, z double);
#ALTER TABLE complete ADD TABLE part1;
#ALTER TABLE complete ADD TABLE part2;
#SELECT * FROM COMPLETE;
% .complete,	.complete,	.complete # table_name
% x,	y,	z # name
% double,	double,	double # type
% 24,	24,	24 # length
[ 0,	0,	0	]
[ 1,	0,	0	]
[ 0,	1,	0	]
[ 1,	1,	0	]
[ 2,	0,	0	]
[ 3,	0,	0	]
[ 2,	1,	0	]
[ 3,	1,	0	]
#SELECT * FROM complete where x>=0.0 AND x <=1.0;
% .complete,	.complete,	.complete # table_name
% x,	y,	z # name
% double,	double,	double # type
% 24,	24,	24 # length
[ 0,	0,	0	]
[ 1,	0,	0	]
[ 0,	1,	0	]
[ 1,	1,	0	]
#SELECT * FROM complete where x>=2.0 AND x <=3.0;
% .complete,	.complete,	.complete # table_name
% x,	y,	z # name
% double,	double,	double # type
% 24,	24,	24 # length
[ 2,	0,	0	]
[ 3,	0,	0	]
[ 2,	1,	0	]
[ 3,	1,	0	]
#SELECT * FROM complete where x>=1.0 AND x <=2.0;
% .complete,	.complete,	.complete # table_name
% x,	y,	z # name
% double,	double,	double # type
% 24,	24,	24 # length
[ 1,	0,	0	]
[ 1,	1,	0	]
[ 2,	0,	0	]
[ 2,	1,	0	]
#CREATE TABLE answ( LIKE complete);
#EXPLAIN INSERT INTO answ
#SELECT * FROM complete where x>=1.0 AND x <=2.0;
% .explain # table_name
% mal # name
% clob # type
% 129 # length
function user.s26_1():void;
    X_87:void := querylog.define("explain insert into answ\nselect * from complete where x>=1.0 and x <=2.0;","default_pipe",42);
barrier X_126 := language.dataflow();
    X_0 := sql.mvc();
    X_1:bat[:dbl] := bat.new(nil:dbl);
    X_6:bat[:dbl] := sql.bind(X_0,"sys","part1","x",0);
<<<<<<< HEAD
    X_3:bat[:oid] := sql.tid(X_0,"sys","part1");
    X_18 := algebra.subselect(X_6,X_3,1,2,true,true,false);
    X_22 := algebra.projection(X_18,X_6);
    X_23 := bat.append(X_1,X_22,true);
    X_26:bat[:dbl] := sql.bind(X_0,"sys","part2","x",0);
    X_24:bat[:oid] := sql.tid(X_0,"sys","part2");
    X_34 := algebra.subselect(X_26,X_24,1,2,true,true,false);
    X_35 := algebra.projection(X_34,X_26);
    X_36 := bat.append(X_23,X_35,true);
    language.pass(X_6);
    language.pass(X_26);
exit X_126;
=======
    C_3:bat[:oid] := sql.tid(X_0,"sys","part1");
    C_101 := algebra.subselect(X_6,C_3,A0,A1,true,true,false);
    (C_9,r1_12) := sql.bind(X_0,"sys","part1","x",2);
    C_102 := algebra.subselect(r1_12,nil:bat[:oid],A0,A1,true,true,false);
    X_12:bat[:dbl] := sql.bind(X_0,"sys","part1","x",1);
    C_104 := algebra.subselect(X_12,C_3,A0,A1,true,true,false);
    C_18 := sql.subdelta(C_101,C_3,C_9,C_102,C_104);
    X_22 := sql.projectdelta(C_18,X_6,C_9,r1_12,X_12);
    X_23 := bat.append(X_1,X_22,true);
    X_26:bat[:dbl] := sql.bind(X_0,"sys","part2","x",0);
    C_24:bat[:oid] := sql.tid(X_0,"sys","part2");
    C_105 := algebra.subselect(X_26,C_24,A0,A1,true,true,false);
    (C_27,r1_30) := sql.bind(X_0,"sys","part2","x",2);
    C_106 := algebra.subselect(r1_30,nil:bat[:oid],A0,A1,true,true,false);
    X_29:bat[:dbl] := sql.bind(X_0,"sys","part2","x",1);
    C_108 := algebra.subselect(X_29,C_24,A0,A1,true,true,false);
    C_34 := sql.subdelta(C_105,C_24,C_27,C_106,C_108);
    X_35 := sql.projectdelta(C_34,X_26,C_27,r1_30,X_29);
    X_36 := bat.append(X_23,X_35,true);
    language.pass(C_3);
    language.pass(X_6);
    language.pass(C_9);
    language.pass(r1_12);
    language.pass(X_12);
    language.pass(nil:bat[:oid]);
    language.pass(C_24);
    language.pass(X_26);
    language.pass(C_27);
    language.pass(r1_30);
    language.pass(X_29);
exit X_132;
>>>>>>> 33b721b0
    X_38 := sql.append(X_0,"sys","answ","x",X_36);
barrier X_129 := language.dataflow();
    X_41:bat[:dbl] := bat.new(nil:dbl);
    X_43:bat[:dbl] := sql.bind(X_38,"sys","part1","y",0);
<<<<<<< HEAD
    X_50 := algebra.projection(X_18,X_43);
    X_51 := bat.append(X_41,X_50,true);
    X_52:bat[:dbl] := sql.bind(X_38,"sys","part2","y",0);
    X_58 := algebra.projection(X_34,X_52);
=======
    (C_45,r1_48) := sql.bind(X_38,"sys","part1","y",2);
    X_47:bat[:dbl] := sql.bind(X_38,"sys","part1","y",1);
    X_50 := sql.projectdelta(C_18,X_43,C_45,r1_48,X_47);
    X_51 := bat.append(X_41,X_50,true);
    X_52:bat[:dbl] := sql.bind(X_38,"sys","part2","y",0);
    (C_53,r1_56) := sql.bind(X_38,"sys","part2","y",2);
    X_55:bat[:dbl] := sql.bind(X_38,"sys","part2","y",1);
    X_58 := sql.projectdelta(C_34,X_52,C_53,r1_56,X_55);
>>>>>>> 33b721b0
    X_59 := bat.append(X_51,X_58,true);
exit X_129;
    X_62 := sql.append(X_38,"sys","answ","y",X_59);
barrier X_132 := language.dataflow();
    X_63:bat[:dbl] := bat.new(nil:dbl);
    X_64:bat[:dbl] := sql.bind(X_62,"sys","part1","z",0);
<<<<<<< HEAD
    X_71 := algebra.projection(X_18,X_64);
    X_72 := bat.append(X_63,X_71,true);
    X_73:bat[:dbl] := sql.bind(X_62,"sys","part2","z",0);
    X_79 := algebra.projection(X_34,X_73);
=======
    (C_66,r1_69) := sql.bind(X_62,"sys","part1","z",2);
    X_68:bat[:dbl] := sql.bind(X_62,"sys","part1","z",1);
    X_71 := sql.projectdelta(C_18,X_64,C_66,r1_69,X_68);
    X_72 := bat.append(X_63,X_71,true);
    X_73:bat[:dbl] := sql.bind(X_62,"sys","part2","z",0);
    (C_74,r1_77) := sql.bind(X_62,"sys","part2","z",2);
    X_76:bat[:dbl] := sql.bind(X_62,"sys","part2","z",1);
    X_79 := sql.projectdelta(C_34,X_73,C_74,r1_77,X_76);
>>>>>>> 33b721b0
    X_80 := bat.append(X_72,X_79,true);
exit X_132;
    X_82 := sql.append(X_62,"sys","answ","z",X_80);
    X_84 := aggr.count(X_80);
    sql.affectedRows(X_82,X_84);
end user.s26_1;
#inline               actions= 0 time=2 usec 
#candidates           actions= 1 time=31 usec 
#remap                actions= 0 time=4 usec 
#costModel            actions= 1 time=28 usec 
#coercions            actions= 0 time=3 usec 
#evaluate             actions= 4 time=45 usec 
#emptybind            actions= 0 time=4 usec 
#pushselect           actions= 8 time=41 usec 
#aliases              actions=16 time=30 usec 
#mitosis              actions= 0 time=5 usec 
#mergetable           actions= 0 time=34 usec 
#deadcode             actions=12 time=24 usec 
#aliases              actions= 0 time=6 usec 
#constants            actions= 9 time=22 usec 
#commonTerms          actions= 0 time=7 usec 
#projectionpath       actions= 0 time=6 usec 
#deadcode             actions= 0 time=6 usec 
#reorder              actions= 1 time=37 usec 
#reduce               actions=74 time=39 usec 
#matpack              actions= 0 time=5 usec 
#dataflow             actions=31 time=36 usec 
#querylog             actions= 0 time=1 usec 
#multiplex            actions= 0 time=3 usec 
#generator            actions= 0 time=1 usec 
#profiler             actions= 1 time=20 usec 
#garbageCollector     actions= 1 time=27 usec 
#total                actions= 1 time=526 usec 
#INSERT INTO answ
#SELECT * FROM complete where x>=1.0 AND x <=2.0;
[ 4	]
#EXPLAIN INSERT INTO answ
#SELECT * FROM complete
#WHERE x BETWEEN 0 AND 2 AND Y BETWEEN 0 AND 2;
% .explain # table_name
% mal # name
% clob # type
% 151 # length
function user.s28_1():void;
    X_93:void := querylog.define("explain insert into answ\nselect * from complete\nwhere x between 0 and 2 and y between 0 and 2;","default_pipe",44);
barrier X_132 := language.dataflow();
    X_0 := sql.mvc();
    X_1:bat[:dbl] := bat.new(nil:dbl);
    X_6:bat[:dbl] := sql.bind(X_0,"sys","part1","x",0);
    X_18:bat[:dbl] := sql.bind(X_0,"sys","part1","y",0);
<<<<<<< HEAD
    X_3:bat[:oid] := sql.tid(X_0,"sys","part1");
    X_27 := algebra.subselect(X_18,X_3,0,2,true,true,false);
    X_31 := algebra.subselect(X_6,X_27,0,2,true,true,false);
    X_32 := algebra.projection(X_31,X_6);
    X_33 := bat.append(X_1,X_32,true);
    X_36:bat[:dbl] := sql.bind(X_0,"sys","part2","x",0);
    X_44:bat[:dbl] := sql.bind(X_0,"sys","part2","y",0);
    X_34:bat[:oid] := sql.tid(X_0,"sys","part2");
    X_52 := algebra.subselect(X_44,X_34,0,2,true,true,false);
    X_53 := algebra.subselect(X_36,X_52,0,2,true,true,false);
    X_54 := algebra.projection(X_53,X_36);
    X_55 := bat.append(X_33,X_54,true);
    language.pass(X_6);
    language.pass(X_36);
exit X_132;
=======
    C_3:bat[:oid] := sql.tid(X_0,"sys","part1");
    C_107 := algebra.subselect(X_18,C_3,A2,A3,true,true,false);
    (C_20,r1_25) := sql.bind(X_0,"sys","part1","y",2);
    C_108 := algebra.subselect(r1_25,nil:bat[:oid],A2,A3,true,true,false);
    X_22:bat[:dbl] := sql.bind(X_0,"sys","part1","y",1);
    C_110 := algebra.subselect(X_22,C_3,A2,A3,true,true,false);
    C_27 := sql.subdelta(C_107,C_3,C_20,C_108,C_110);
    C_111 := algebra.subselect(X_6,C_27,A0,A1,true,true,false);
    (C_9,r1_14) := sql.bind(X_0,"sys","part1","x",2);
    C_112 := algebra.subselect(r1_14,nil:bat[:oid],A0,A1,true,true,false);
    X_12:bat[:dbl] := sql.bind(X_0,"sys","part1","x",1);
    C_114 := algebra.subselect(X_12,C_27,A0,A1,true,true,false);
    C_31 := sql.subdelta(C_111,C_27,C_9,C_112,C_114);
    X_32 := sql.projectdelta(C_31,X_6,C_9,r1_14,X_12);
    X_33 := bat.append(X_1,X_32,true);
    X_36:bat[:dbl] := sql.bind(X_0,"sys","part2","x",0);
    X_44:bat[:dbl] := sql.bind(X_0,"sys","part2","y",0);
    C_34:bat[:oid] := sql.tid(X_0,"sys","part2");
    C_115 := algebra.subselect(X_44,C_34,A2,A3,true,true,false);
    (C_45,r1_50) := sql.bind(X_0,"sys","part2","y",2);
    C_116 := algebra.subselect(r1_50,nil:bat[:oid],A2,A3,true,true,false);
    X_47:bat[:dbl] := sql.bind(X_0,"sys","part2","y",1);
    C_118 := algebra.subselect(X_47,C_34,A2,A3,true,true,false);
    C_52 := sql.subdelta(C_115,C_34,C_45,C_116,C_118);
    C_119 := algebra.subselect(X_36,C_52,A0,A1,true,true,false);
    (C_37,r1_42) := sql.bind(X_0,"sys","part2","x",2);
    C_120 := algebra.subselect(r1_42,nil:bat[:oid],A0,A1,true,true,false);
    X_39:bat[:dbl] := sql.bind(X_0,"sys","part2","x",1);
    C_122 := algebra.subselect(X_39,C_52,A0,A1,true,true,false);
    C_53 := sql.subdelta(C_119,C_52,C_37,C_120,C_122);
    X_54 := sql.projectdelta(C_53,X_36,C_37,r1_42,X_39);
    X_55 := bat.append(X_33,X_54,true);
    language.pass(C_3);
    language.pass(C_27);
    language.pass(X_6);
    language.pass(C_9);
    language.pass(r1_14);
    language.pass(X_12);
    language.pass(C_34);
    language.pass(nil:bat[:oid]);
    language.pass(C_52);
    language.pass(X_36);
    language.pass(C_37);
    language.pass(r1_42);
    language.pass(X_39);
exit X_148;
>>>>>>> 33b721b0
    X_57 := sql.append(X_0,"sys","answ","x",X_55);
barrier X_135 := language.dataflow();
    X_60:bat[:dbl] := bat.new(nil:dbl);
<<<<<<< HEAD
    X_62 := algebra.projection(X_31,X_18);
    X_63 := bat.append(X_60,X_62,true);
    X_65 := algebra.projection(X_53,X_44);
=======
    X_62 := sql.projectdelta(C_31,X_18,C_20,r1_25,X_22);
    X_63 := bat.append(X_60,X_62,true);
    X_65 := sql.projectdelta(C_53,X_44,C_45,r1_50,X_47);
>>>>>>> 33b721b0
    X_66 := bat.append(X_63,X_65,true);
exit X_135;
    X_68 := sql.append(X_57,"sys","answ","y",X_66);
barrier X_138 := language.dataflow();
    X_70:bat[:dbl] := bat.new(nil:dbl);
    X_71:bat[:dbl] := sql.bind(X_68,"sys","part1","z",0);
<<<<<<< HEAD
    X_78 := algebra.projection(X_31,X_71);
    X_79 := bat.append(X_70,X_78,true);
    X_80:bat[:dbl] := sql.bind(X_68,"sys","part2","z",0);
    X_86 := algebra.projection(X_53,X_80);
=======
    (C_73,r1_78) := sql.bind(X_68,"sys","part1","z",2);
    X_75:bat[:dbl] := sql.bind(X_68,"sys","part1","z",1);
    X_78 := sql.projectdelta(C_31,X_71,C_73,r1_78,X_75);
    X_79 := bat.append(X_70,X_78,true);
    X_80:bat[:dbl] := sql.bind(X_68,"sys","part2","z",0);
    (C_81,r1_86) := sql.bind(X_68,"sys","part2","z",2);
    X_83:bat[:dbl] := sql.bind(X_68,"sys","part2","z",1);
    X_86 := sql.projectdelta(C_53,X_80,C_81,r1_86,X_83);
>>>>>>> 33b721b0
    X_87 := bat.append(X_79,X_86,true);
exit X_138;
    X_89 := sql.append(X_68,"sys","answ","z",X_87);
    X_90 := aggr.count(X_87);
    sql.affectedRows(X_89,X_90);
end user.s28_1;
#inline               actions= 0 time=3 usec 
#candidates           actions= 1 time=32 usec 
#remap                actions= 0 time=4 usec 
#costModel            actions= 1 time=29 usec 
#coercions            actions= 0 time=2 usec 
#evaluate             actions= 8 time=50 usec 
#emptybind            actions= 0 time=4 usec 
#pushselect           actions= 8 time=37 usec 
#aliases              actions=20 time=36 usec 
#mitosis              actions= 0 time=4 usec 
#mergetable           actions= 0 time=52 usec 
#deadcode             actions=12 time=25 usec 
#aliases              actions= 0 time=7 usec 
#constants            actions=12 time=23 usec 
#commonTerms          actions= 0 time=8 usec 
#projectionpath       actions= 0 time=6 usec 
#deadcode             actions= 0 time=7 usec 
#reorder              actions= 1 time=38 usec 
#reduce               actions=81 time=44 usec 
#matpack              actions= 0 time=5 usec 
#dataflow             actions=31 time=38 usec 
#querylog             actions= 0 time=1 usec 
#multiplex            actions= 0 time=3 usec 
#generator            actions= 0 time=2 usec 
#profiler             actions= 1 time=21 usec 
#garbageCollector     actions= 1 time=29 usec 
#total                actions= 1 time=573 usec 
#INSERT INTO answ
#SELECT * FROM complete
#WHERE x BETWEEN 0 AND 2 AND Y BETWEEN 0 AND 2;
[ 6	]
#DROP TABLE complete;
#DROP TABLE part1;
#DROP TABLE part2;

# 16:20:24 >  
# 16:20:24 >  "Done."
# 16:20:24 >  
<|MERGE_RESOLUTION|>--- conflicted
+++ resolved
@@ -95,92 +95,36 @@
     X_0 := sql.mvc();
     X_1:bat[:dbl] := bat.new(nil:dbl);
     X_6:bat[:dbl] := sql.bind(X_0,"sys","part1","x",0);
-<<<<<<< HEAD
-    X_3:bat[:oid] := sql.tid(X_0,"sys","part1");
-    X_18 := algebra.subselect(X_6,X_3,1,2,true,true,false);
-    X_22 := algebra.projection(X_18,X_6);
+    C_3:bat[:oid] := sql.tid(X_0,"sys","part1");
+    C_18 := algebra.subselect(X_6,C_3,1,2,true,true,false);
+    X_22 := algebra.projection(C_18,X_6);
     X_23 := bat.append(X_1,X_22,true);
     X_26:bat[:dbl] := sql.bind(X_0,"sys","part2","x",0);
-    X_24:bat[:oid] := sql.tid(X_0,"sys","part2");
-    X_34 := algebra.subselect(X_26,X_24,1,2,true,true,false);
-    X_35 := algebra.projection(X_34,X_26);
+    C_24:bat[:oid] := sql.tid(X_0,"sys","part2");
+    C_34 := algebra.subselect(X_26,C_24,1,2,true,true,false);
+    X_35 := algebra.projection(C_34,X_26);
     X_36 := bat.append(X_23,X_35,true);
     language.pass(X_6);
     language.pass(X_26);
 exit X_126;
-=======
-    C_3:bat[:oid] := sql.tid(X_0,"sys","part1");
-    C_101 := algebra.subselect(X_6,C_3,A0,A1,true,true,false);
-    (C_9,r1_12) := sql.bind(X_0,"sys","part1","x",2);
-    C_102 := algebra.subselect(r1_12,nil:bat[:oid],A0,A1,true,true,false);
-    X_12:bat[:dbl] := sql.bind(X_0,"sys","part1","x",1);
-    C_104 := algebra.subselect(X_12,C_3,A0,A1,true,true,false);
-    C_18 := sql.subdelta(C_101,C_3,C_9,C_102,C_104);
-    X_22 := sql.projectdelta(C_18,X_6,C_9,r1_12,X_12);
-    X_23 := bat.append(X_1,X_22,true);
-    X_26:bat[:dbl] := sql.bind(X_0,"sys","part2","x",0);
-    C_24:bat[:oid] := sql.tid(X_0,"sys","part2");
-    C_105 := algebra.subselect(X_26,C_24,A0,A1,true,true,false);
-    (C_27,r1_30) := sql.bind(X_0,"sys","part2","x",2);
-    C_106 := algebra.subselect(r1_30,nil:bat[:oid],A0,A1,true,true,false);
-    X_29:bat[:dbl] := sql.bind(X_0,"sys","part2","x",1);
-    C_108 := algebra.subselect(X_29,C_24,A0,A1,true,true,false);
-    C_34 := sql.subdelta(C_105,C_24,C_27,C_106,C_108);
-    X_35 := sql.projectdelta(C_34,X_26,C_27,r1_30,X_29);
-    X_36 := bat.append(X_23,X_35,true);
-    language.pass(C_3);
-    language.pass(X_6);
-    language.pass(C_9);
-    language.pass(r1_12);
-    language.pass(X_12);
-    language.pass(nil:bat[:oid]);
-    language.pass(C_24);
-    language.pass(X_26);
-    language.pass(C_27);
-    language.pass(r1_30);
-    language.pass(X_29);
-exit X_132;
->>>>>>> 33b721b0
     X_38 := sql.append(X_0,"sys","answ","x",X_36);
 barrier X_129 := language.dataflow();
     X_41:bat[:dbl] := bat.new(nil:dbl);
     X_43:bat[:dbl] := sql.bind(X_38,"sys","part1","y",0);
-<<<<<<< HEAD
-    X_50 := algebra.projection(X_18,X_43);
+    X_50 := algebra.projection(C_18,X_43);
     X_51 := bat.append(X_41,X_50,true);
     X_52:bat[:dbl] := sql.bind(X_38,"sys","part2","y",0);
-    X_58 := algebra.projection(X_34,X_52);
-=======
-    (C_45,r1_48) := sql.bind(X_38,"sys","part1","y",2);
-    X_47:bat[:dbl] := sql.bind(X_38,"sys","part1","y",1);
-    X_50 := sql.projectdelta(C_18,X_43,C_45,r1_48,X_47);
-    X_51 := bat.append(X_41,X_50,true);
-    X_52:bat[:dbl] := sql.bind(X_38,"sys","part2","y",0);
-    (C_53,r1_56) := sql.bind(X_38,"sys","part2","y",2);
-    X_55:bat[:dbl] := sql.bind(X_38,"sys","part2","y",1);
-    X_58 := sql.projectdelta(C_34,X_52,C_53,r1_56,X_55);
->>>>>>> 33b721b0
+    X_58 := algebra.projection(C_34,X_52);
     X_59 := bat.append(X_51,X_58,true);
 exit X_129;
     X_62 := sql.append(X_38,"sys","answ","y",X_59);
 barrier X_132 := language.dataflow();
     X_63:bat[:dbl] := bat.new(nil:dbl);
     X_64:bat[:dbl] := sql.bind(X_62,"sys","part1","z",0);
-<<<<<<< HEAD
-    X_71 := algebra.projection(X_18,X_64);
+    X_71 := algebra.projection(C_18,X_64);
     X_72 := bat.append(X_63,X_71,true);
     X_73:bat[:dbl] := sql.bind(X_62,"sys","part2","z",0);
-    X_79 := algebra.projection(X_34,X_73);
-=======
-    (C_66,r1_69) := sql.bind(X_62,"sys","part1","z",2);
-    X_68:bat[:dbl] := sql.bind(X_62,"sys","part1","z",1);
-    X_71 := sql.projectdelta(C_18,X_64,C_66,r1_69,X_68);
-    X_72 := bat.append(X_63,X_71,true);
-    X_73:bat[:dbl] := sql.bind(X_62,"sys","part2","z",0);
-    (C_74,r1_77) := sql.bind(X_62,"sys","part2","z",2);
-    X_76:bat[:dbl] := sql.bind(X_62,"sys","part2","z",1);
-    X_79 := sql.projectdelta(C_34,X_73,C_74,r1_77,X_76);
->>>>>>> 33b721b0
+    X_79 := algebra.projection(C_34,X_73);
     X_80 := bat.append(X_72,X_79,true);
 exit X_132;
     X_82 := sql.append(X_62,"sys","answ","z",X_80);
@@ -231,103 +175,37 @@
     X_1:bat[:dbl] := bat.new(nil:dbl);
     X_6:bat[:dbl] := sql.bind(X_0,"sys","part1","x",0);
     X_18:bat[:dbl] := sql.bind(X_0,"sys","part1","y",0);
-<<<<<<< HEAD
-    X_3:bat[:oid] := sql.tid(X_0,"sys","part1");
-    X_27 := algebra.subselect(X_18,X_3,0,2,true,true,false);
-    X_31 := algebra.subselect(X_6,X_27,0,2,true,true,false);
-    X_32 := algebra.projection(X_31,X_6);
+    C_3:bat[:oid] := sql.tid(X_0,"sys","part1");
+    C_27 := algebra.subselect(X_18,C_3,0,2,true,true,false);
+    C_31 := algebra.subselect(X_6,C_27,0,2,true,true,false);
+    X_32 := algebra.projection(C_31,X_6);
     X_33 := bat.append(X_1,X_32,true);
     X_36:bat[:dbl] := sql.bind(X_0,"sys","part2","x",0);
     X_44:bat[:dbl] := sql.bind(X_0,"sys","part2","y",0);
-    X_34:bat[:oid] := sql.tid(X_0,"sys","part2");
-    X_52 := algebra.subselect(X_44,X_34,0,2,true,true,false);
-    X_53 := algebra.subselect(X_36,X_52,0,2,true,true,false);
-    X_54 := algebra.projection(X_53,X_36);
+    C_34:bat[:oid] := sql.tid(X_0,"sys","part2");
+    C_52 := algebra.subselect(X_44,C_34,0,2,true,true,false);
+    C_53 := algebra.subselect(X_36,C_52,0,2,true,true,false);
+    X_54 := algebra.projection(C_53,X_36);
     X_55 := bat.append(X_33,X_54,true);
     language.pass(X_6);
     language.pass(X_36);
 exit X_132;
-=======
-    C_3:bat[:oid] := sql.tid(X_0,"sys","part1");
-    C_107 := algebra.subselect(X_18,C_3,A2,A3,true,true,false);
-    (C_20,r1_25) := sql.bind(X_0,"sys","part1","y",2);
-    C_108 := algebra.subselect(r1_25,nil:bat[:oid],A2,A3,true,true,false);
-    X_22:bat[:dbl] := sql.bind(X_0,"sys","part1","y",1);
-    C_110 := algebra.subselect(X_22,C_3,A2,A3,true,true,false);
-    C_27 := sql.subdelta(C_107,C_3,C_20,C_108,C_110);
-    C_111 := algebra.subselect(X_6,C_27,A0,A1,true,true,false);
-    (C_9,r1_14) := sql.bind(X_0,"sys","part1","x",2);
-    C_112 := algebra.subselect(r1_14,nil:bat[:oid],A0,A1,true,true,false);
-    X_12:bat[:dbl] := sql.bind(X_0,"sys","part1","x",1);
-    C_114 := algebra.subselect(X_12,C_27,A0,A1,true,true,false);
-    C_31 := sql.subdelta(C_111,C_27,C_9,C_112,C_114);
-    X_32 := sql.projectdelta(C_31,X_6,C_9,r1_14,X_12);
-    X_33 := bat.append(X_1,X_32,true);
-    X_36:bat[:dbl] := sql.bind(X_0,"sys","part2","x",0);
-    X_44:bat[:dbl] := sql.bind(X_0,"sys","part2","y",0);
-    C_34:bat[:oid] := sql.tid(X_0,"sys","part2");
-    C_115 := algebra.subselect(X_44,C_34,A2,A3,true,true,false);
-    (C_45,r1_50) := sql.bind(X_0,"sys","part2","y",2);
-    C_116 := algebra.subselect(r1_50,nil:bat[:oid],A2,A3,true,true,false);
-    X_47:bat[:dbl] := sql.bind(X_0,"sys","part2","y",1);
-    C_118 := algebra.subselect(X_47,C_34,A2,A3,true,true,false);
-    C_52 := sql.subdelta(C_115,C_34,C_45,C_116,C_118);
-    C_119 := algebra.subselect(X_36,C_52,A0,A1,true,true,false);
-    (C_37,r1_42) := sql.bind(X_0,"sys","part2","x",2);
-    C_120 := algebra.subselect(r1_42,nil:bat[:oid],A0,A1,true,true,false);
-    X_39:bat[:dbl] := sql.bind(X_0,"sys","part2","x",1);
-    C_122 := algebra.subselect(X_39,C_52,A0,A1,true,true,false);
-    C_53 := sql.subdelta(C_119,C_52,C_37,C_120,C_122);
-    X_54 := sql.projectdelta(C_53,X_36,C_37,r1_42,X_39);
-    X_55 := bat.append(X_33,X_54,true);
-    language.pass(C_3);
-    language.pass(C_27);
-    language.pass(X_6);
-    language.pass(C_9);
-    language.pass(r1_14);
-    language.pass(X_12);
-    language.pass(C_34);
-    language.pass(nil:bat[:oid]);
-    language.pass(C_52);
-    language.pass(X_36);
-    language.pass(C_37);
-    language.pass(r1_42);
-    language.pass(X_39);
-exit X_148;
->>>>>>> 33b721b0
     X_57 := sql.append(X_0,"sys","answ","x",X_55);
 barrier X_135 := language.dataflow();
     X_60:bat[:dbl] := bat.new(nil:dbl);
-<<<<<<< HEAD
-    X_62 := algebra.projection(X_31,X_18);
+    X_62 := algebra.projection(C_31,X_18);
     X_63 := bat.append(X_60,X_62,true);
-    X_65 := algebra.projection(X_53,X_44);
-=======
-    X_62 := sql.projectdelta(C_31,X_18,C_20,r1_25,X_22);
-    X_63 := bat.append(X_60,X_62,true);
-    X_65 := sql.projectdelta(C_53,X_44,C_45,r1_50,X_47);
->>>>>>> 33b721b0
+    X_65 := algebra.projection(C_53,X_44);
     X_66 := bat.append(X_63,X_65,true);
 exit X_135;
     X_68 := sql.append(X_57,"sys","answ","y",X_66);
 barrier X_138 := language.dataflow();
     X_70:bat[:dbl] := bat.new(nil:dbl);
     X_71:bat[:dbl] := sql.bind(X_68,"sys","part1","z",0);
-<<<<<<< HEAD
-    X_78 := algebra.projection(X_31,X_71);
+    X_78 := algebra.projection(C_31,X_71);
     X_79 := bat.append(X_70,X_78,true);
     X_80:bat[:dbl] := sql.bind(X_68,"sys","part2","z",0);
-    X_86 := algebra.projection(X_53,X_80);
-=======
-    (C_73,r1_78) := sql.bind(X_68,"sys","part1","z",2);
-    X_75:bat[:dbl] := sql.bind(X_68,"sys","part1","z",1);
-    X_78 := sql.projectdelta(C_31,X_71,C_73,r1_78,X_75);
-    X_79 := bat.append(X_70,X_78,true);
-    X_80:bat[:dbl] := sql.bind(X_68,"sys","part2","z",0);
-    (C_81,r1_86) := sql.bind(X_68,"sys","part2","z",2);
-    X_83:bat[:dbl] := sql.bind(X_68,"sys","part2","z",1);
-    X_86 := sql.projectdelta(C_53,X_80,C_81,r1_86,X_83);
->>>>>>> 33b721b0
+    X_86 := algebra.projection(C_53,X_80);
     X_87 := bat.append(X_79,X_86,true);
 exit X_138;
     X_89 := sql.append(X_68,"sys","answ","z",X_87);
