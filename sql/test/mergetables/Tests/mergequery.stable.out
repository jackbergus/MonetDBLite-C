stdout of test 'mergequery` in directory 'sql/test/mergetables` itself:


# 16:20:23 >  
# 16:20:23 >  "mserver5" "--debug=10" "--set" "gdk_nr_threads=0" "--set" "mapi_open=true" "--set" "mapi_port=30678" "--set" "mapi_usock=/var/tmp/mtest-11019/.s.monetdb.30678" "--set" "monet_prompt=" "--forcemito" "--set" "mal_listing=2" "--dbpath=/export/scratch1/mk/current//Linux/var/MonetDB/mTests_sql_test_mergetables" "--set" "mal_listing=0" "--set" "embedded_r=yes"
# 16:20:23 >  

# MonetDB 5 server v11.20.0
# This is an unreleased version
# Serving database 'mTests_sql_test_mergetables', using 8 threads
# Compiled for x86_64-unknown-linux-gnu/64bit with 64bit OIDs and 128bit integers dynamically linked
# Found 15.590 GiB available main-memory.
# Copyright (c) 1993-July 2008 CWI.
# Copyright (c) August 2008-2015 MonetDB B.V., all rights reserved
# Visit http://www.monetdb.org/ for further information
# Listening for connection requests on mapi:monetdb://vienna.ins.cwi.nl:30678/
# Listening for UNIX domain connection requests on mapi:monetdb:///var/tmp/mtest-11019/.s.monetdb.30678
# MonetDB/GIS module loaded
# MonetDB/SQL module loaded
# MonetDB/R   module loaded

Ready.

# 16:20:23 >  
# 16:20:23 >  "mclient" "-lsql" "-ftest" "-Eutf-8" "-i" "-e" "--host=/var/tmp/mtest-11019" "--port=30678"
# 16:20:23 >  

#CREATE TABLE part1 ( x double, y double, z double);
#COPY 4 RECORDS INTO part1 FROM stdin USING DELIMITERS ' ','\n';
#0.0 0.0 0.0
#1.0 0.0 0.0 
#0.0 1.0 0.0 
#1.0 1.0 0.0 
[ 4	]
#CREATE TABLE part2 ( x double, y double, z double);
#COPY 4 RECORDS INTO part2 FROM stdin USING DELIMITERS ' ','\n';
#2.0 0.0 0.0
#3.0 0.0 0.0 
#2.0 1.0 0.0 
#3.0 1.0 0.0 
[ 4	]
#CREATE MERGE TABLE complete ( x double, y double, z double);
#ALTER TABLE complete ADD TABLE part1;
#ALTER TABLE complete ADD TABLE part2;
#SELECT * FROM COMPLETE;
% .complete,	.complete,	.complete # table_name
% x,	y,	z # name
% double,	double,	double # type
% 24,	24,	24 # length
[ 0,	0,	0	]
[ 1,	0,	0	]
[ 0,	1,	0	]
[ 1,	1,	0	]
[ 2,	0,	0	]
[ 3,	0,	0	]
[ 2,	1,	0	]
[ 3,	1,	0	]
#SELECT * FROM complete where x>=0.0 AND x <=1.0;
% .complete,	.complete,	.complete # table_name
% x,	y,	z # name
% double,	double,	double # type
% 24,	24,	24 # length
[ 0,	0,	0	]
[ 1,	0,	0	]
[ 0,	1,	0	]
[ 1,	1,	0	]
#SELECT * FROM complete where x>=2.0 AND x <=3.0;
% .complete,	.complete,	.complete # table_name
% x,	y,	z # name
% double,	double,	double # type
% 24,	24,	24 # length
[ 2,	0,	0	]
[ 3,	0,	0	]
[ 2,	1,	0	]
[ 3,	1,	0	]
#SELECT * FROM complete where x>=1.0 AND x <=2.0;
% .complete,	.complete,	.complete # table_name
% x,	y,	z # name
% double,	double,	double # type
% 24,	24,	24 # length
[ 1,	0,	0	]
[ 1,	1,	0	]
[ 2,	0,	0	]
[ 2,	1,	0	]
#CREATE TABLE answ( LIKE complete);
#EXPLAIN INSERT INTO answ
#SELECT * FROM complete where x>=1.0 AND x <=2.0;
% .explain # table_name
% mal # name
% clob # type
% 129 # length
<<<<<<< HEAD
function user.s26_1():void;
    X_66:void := querylog.define("explain insert into answ\nselect * from complete where x>=1.0 and x <=2.0;","default_pipe",69);
barrier X_113 := language.dataflow();
    X_3 := sql.mvc();
    X_4:bat[:dbl] := bat.new(nil:oid,nil:dbl);
    X_10:bat[:dbl] := sql.bind(X_3,"sys","part1","x",0);
    C_7:bat[:oid] := sql.tid(X_3,"sys","part1");
    C_83 := algebra.subselect(X_10,C_7,1,2,true,true,false);
    (C_13,r1_13) := sql.bind(X_3,"sys","part1","x",2);
    C_84 := algebra.subselect(r1_13,nil:bat[:oid],1,2,true,true,false);
    X_16:bat[:dbl] := sql.bind(X_3,"sys","part1","x",1);
    C_86 := algebra.subselect(X_16,C_7,1,2,true,true,false);
    C_18 := sql.subdelta(C_83,C_7,C_13,C_84,C_86);
    X_21 := sql.projectdelta(C_18,X_10,C_13,r1_13,X_16);
    X_22 := bat.append(X_4,X_21,true);
    X_25:bat[:dbl] := sql.bind(X_3,"sys","part2","x",0);
    C_23:bat[:oid] := sql.tid(X_3,"sys","part2");
    C_87 := algebra.subselect(X_25,C_23,1,2,true,true,false);
    (C_26,r1_31) := sql.bind(X_3,"sys","part2","x",2);
    C_88 := algebra.subselect(r1_31,nil:bat[:oid],1,2,true,true,false);
    X_28:bat[:dbl] := sql.bind(X_3,"sys","part2","x",1);
    C_89 := algebra.subselect(X_28,C_23,1,2,true,true,false);
    C_29 := sql.subdelta(C_87,C_23,C_26,C_88,C_89);
    X_30 := sql.projectdelta(C_29,X_25,C_26,r1_31,X_28);
    X_31 := bat.append(X_22,X_30,true);
    language.pass(C_7);
    language.pass(X_10);
    language.pass(C_13);
    language.pass(r1_13);
    language.pass(X_16);
    language.pass(nil:bat[:oid]);
    language.pass(C_23);
    language.pass(X_25);
    language.pass(C_26);
    language.pass(r1_31);
    language.pass(X_28);
exit X_113;
    X_32 := sql.append(X_3,"sys","answ","x",X_31);
barrier X_116 := language.dataflow();
    X_34:bat[:dbl] := bat.new(nil:oid,nil:dbl);
    X_35:bat[:dbl] := sql.bind(X_32,"sys","part1","y",0);
    (C_37,r1_50) := sql.bind(X_32,"sys","part1","y",2);
    X_39:bat[:dbl] := sql.bind(X_32,"sys","part1","y",1);
    X_40 := sql.projectdelta(C_18,X_35,C_37,r1_50,X_39);
    X_41 := bat.append(X_34,X_40,true);
    X_42:bat[:dbl] := sql.bind(X_32,"sys","part2","y",0);
    (C_43,r1_59) := sql.bind(X_32,"sys","part2","y",2);
    X_45:bat[:dbl] := sql.bind(X_32,"sys","part2","y",1);
    X_46 := sql.projectdelta(C_29,X_42,C_43,r1_59,X_45);
    X_47 := bat.append(X_41,X_46,true);
exit X_116;
    X_48 := sql.append(X_32,"sys","answ","y",X_47);
barrier X_119 := language.dataflow();
    X_49:bat[:dbl] := bat.new(nil:oid,nil:dbl);
    X_50:bat[:dbl] := sql.bind(X_48,"sys","part1","z",0);
    (C_52,r1_71) := sql.bind(X_48,"sys","part1","z",2);
    X_54:bat[:dbl] := sql.bind(X_48,"sys","part1","z",1);
    X_55 := sql.projectdelta(C_18,X_50,C_52,r1_71,X_54);
    X_56 := bat.append(X_49,X_55,true);
    X_57:bat[:dbl] := sql.bind(X_48,"sys","part2","z",0);
    (C_58,r1_79) := sql.bind(X_48,"sys","part2","z",2);
    X_60:bat[:dbl] := sql.bind(X_48,"sys","part2","z",1);
    X_61 := sql.projectdelta(C_29,X_57,C_58,r1_79,X_60);
    X_62 := bat.append(X_56,X_61,true);
exit X_119;
    X_63 := sql.append(X_48,"sys","answ","z",X_62);
    X_64 := aggr.count(X_62);
    sql.affectedRows(X_63,X_64);
end user.s26_1;
#inline               actions= 0 time=2 usec 
#candidates           actions= 1 time=31 usec 
#remap                actions= 0 time=4 usec 
#costModel            actions= 1 time=28 usec 
#coercions            actions= 0 time=3 usec 
#evaluate             actions= 4 time=45 usec 
#emptybind            actions= 0 time=4 usec 
#pushselect           actions= 8 time=41 usec 
#aliases              actions=16 time=30 usec 
#mitosis              actions= 0 time=5 usec 
#mergetable           actions= 0 time=34 usec 
#deadcode             actions=12 time=24 usec 
#aliases              actions= 0 time=6 usec 
#constants            actions= 9 time=22 usec 
#commonTerms          actions= 0 time=7 usec 
#projectionpath       actions= 0 time=6 usec 
#deadcode             actions= 0 time=6 usec 
#reorder              actions= 1 time=37 usec 
#reduce               actions=74 time=39 usec 
#matpack              actions= 0 time=5 usec 
#dataflow             actions=31 time=36 usec 
#querylog             actions= 0 time=1 usec 
#multiplex            actions= 0 time=3 usec 
#generator            actions= 0 time=1 usec 
#profiler             actions= 1 time=20 usec 
#garbageCollector     actions= 1 time=27 usec 
#total                actions= 1 time=526 usec 
=======
function user.s13_1(A0:dbl,A1:dbl):void;
    X_65:void := querylog.define("explain insert into answ\nselect * from complete where x>=1.0 and x <=2.0;","default_pipe",69);
barrier X_111 := language.dataflow();
    X_3 := sql.mvc();
    X_4:bat[:dbl] := bat.new(nil:dbl);
    X_9:bat[:dbl] := sql.bind(X_3,"sys","part1","x",0);
    C_6:bat[:oid] := sql.tid(X_3,"sys","part1");
    C_81 := algebra.subselect(X_9,C_6,A0,A1,true,true,false);
    (C_12,r1_12) := sql.bind(X_3,"sys","part1","x",2);
    C_82 := algebra.subselect(r1_12,nil:bat[:oid],A0,A1,true,true,false);
    X_15:bat[:dbl] := sql.bind(X_3,"sys","part1","x",1);
    C_84 := algebra.subselect(X_15,C_6,A0,A1,true,true,false);
    C_17 := sql.subdelta(C_81,C_6,C_12,C_82,C_84);
    X_20 := sql.projectdelta(C_17,X_9,C_12,r1_12,X_15);
    X_21 := bat.append(X_4,X_20,true);
    X_24:bat[:dbl] := sql.bind(X_3,"sys","part2","x",0);
    C_22:bat[:oid] := sql.tid(X_3,"sys","part2");
    C_85 := algebra.subselect(X_24,C_22,A0,A1,true,true,false);
    (C_25,r1_30) := sql.bind(X_3,"sys","part2","x",2);
    C_86 := algebra.subselect(r1_30,nil:bat[:oid],A0,A1,true,true,false);
    X_27:bat[:dbl] := sql.bind(X_3,"sys","part2","x",1);
    C_87 := algebra.subselect(X_27,C_22,A0,A1,true,true,false);
    C_28 := sql.subdelta(C_85,C_22,C_25,C_86,C_87);
    X_29 := sql.projectdelta(C_28,X_24,C_25,r1_30,X_27);
    X_30 := bat.append(X_21,X_29,true);
    language.pass(C_6);
    language.pass(X_9);
    language.pass(C_12);
    language.pass(r1_12);
    language.pass(X_15);
    language.pass(nil:bat[:oid]);
    language.pass(C_22);
    language.pass(X_24);
    language.pass(C_25);
    language.pass(r1_30);
    language.pass(X_27);
exit X_111;
    X_31 := sql.append(X_3,"sys","answ","x",X_30);
barrier X_114 := language.dataflow();
    X_33:bat[:dbl] := bat.new(nil:dbl);
    X_34:bat[:dbl] := sql.bind(X_31,"sys","part1","y",0);
    (C_36,r1_48) := sql.bind(X_31,"sys","part1","y",2);
    X_38:bat[:dbl] := sql.bind(X_31,"sys","part1","y",1);
    X_39 := sql.projectdelta(C_17,X_34,C_36,r1_48,X_38);
    X_40 := bat.append(X_33,X_39,true);
    X_41:bat[:dbl] := sql.bind(X_31,"sys","part2","y",0);
    (C_42,r1_56) := sql.bind(X_31,"sys","part2","y",2);
    X_44:bat[:dbl] := sql.bind(X_31,"sys","part2","y",1);
    X_45 := sql.projectdelta(C_28,X_41,C_42,r1_56,X_44);
    X_46 := bat.append(X_40,X_45,true);
exit X_114;
    X_47 := sql.append(X_31,"sys","answ","y",X_46);
barrier X_117 := language.dataflow();
    X_48:bat[:dbl] := bat.new(nil:dbl);
    X_49:bat[:dbl] := sql.bind(X_47,"sys","part1","z",0);
    (C_51,r1_69) := sql.bind(X_47,"sys","part1","z",2);
    X_53:bat[:dbl] := sql.bind(X_47,"sys","part1","z",1);
    X_54 := sql.projectdelta(C_17,X_49,C_51,r1_69,X_53);
    X_55 := bat.append(X_48,X_54,true);
    X_56:bat[:dbl] := sql.bind(X_47,"sys","part2","z",0);
    (C_57,r1_77) := sql.bind(X_47,"sys","part2","z",2);
    X_59:bat[:dbl] := sql.bind(X_47,"sys","part2","z",1);
    X_60 := sql.projectdelta(C_28,X_56,C_57,r1_77,X_59);
    X_61 := bat.append(X_55,X_60,true);
exit X_117;
    X_62 := sql.append(X_47,"sys","answ","z",X_61);
    X_63 := aggr.count(X_61);
    sql.affectedRows(X_62,X_63);
end user.s13_1;
>>>>>>> a1af0890
#INSERT INTO answ
#SELECT * FROM complete where x>=1.0 AND x <=2.0;
[ 4	]
#EXPLAIN INSERT INTO answ
#SELECT * FROM complete
#WHERE x BETWEEN 0 AND 2 AND Y BETWEEN 0 AND 2;
% .explain # table_name
% mal # name
% clob # type
% 151 # length
<<<<<<< HEAD
function user.s28_1():void;
    X_68:void := querylog.define("explain insert into answ\nselect * from complete\nwhere x between 0 and 2 and y between 0 and 2;","default_pipe",79);
barrier X_123 := language.dataflow();
    X_3 := sql.mvc();
    X_4:bat[:dbl] := bat.new(nil:oid,nil:dbl);
    X_10:bat[:dbl] := sql.bind(X_3,"sys","part1","x",0);
    X_18:bat[:dbl] := sql.bind(X_3,"sys","part1","y",0);
    C_7:bat[:oid] := sql.tid(X_3,"sys","part1");
    C_85 := algebra.subselect(X_18,C_7,0,2,true,true,false);
    (C_20,r1_26) := sql.bind(X_3,"sys","part1","y",2);
    C_86 := algebra.subselect(r1_26,nil:bat[:oid],0,2,true,true,false);
    X_22:bat[:dbl] := sql.bind(X_3,"sys","part1","y",1);
    C_88 := algebra.subselect(X_22,C_7,0,2,true,true,false);
    C_23 := sql.subdelta(C_85,C_7,C_20,C_86,C_88);
    C_89 := algebra.subselect(X_10,C_23,0,2,true,true,false);
    (C_13,r1_15) := sql.bind(X_3,"sys","part1","x",2);
    C_90 := algebra.subselect(r1_15,nil:bat[:oid],0,2,true,true,false);
    X_16:bat[:dbl] := sql.bind(X_3,"sys","part1","x",1);
    C_91 := algebra.subselect(X_16,C_23,0,2,true,true,false);
    C_26 := sql.subdelta(C_89,C_23,C_13,C_90,C_91);
    X_27 := sql.projectdelta(C_26,X_10,C_13,r1_15,X_16);
    X_28 := bat.append(X_4,X_27,true);
    X_31:bat[:dbl] := sql.bind(X_3,"sys","part2","x",0);
    X_35:bat[:dbl] := sql.bind(X_3,"sys","part2","y",0);
    C_29:bat[:oid] := sql.tid(X_3,"sys","part2");
    C_92 := algebra.subselect(X_35,C_29,0,2,true,true,false);
    (C_36,r1_51) := sql.bind(X_3,"sys","part2","y",2);
    C_93 := algebra.subselect(r1_51,nil:bat[:oid],0,2,true,true,false);
    X_38:bat[:dbl] := sql.bind(X_3,"sys","part2","y",1);
    C_94 := algebra.subselect(X_38,C_29,0,2,true,true,false);
    C_39 := sql.subdelta(C_92,C_29,C_36,C_93,C_94);
    C_95 := algebra.subselect(X_31,C_39,0,2,true,true,false);
    (C_32,r1_43) := sql.bind(X_3,"sys","part2","x",2);
    C_96 := algebra.subselect(r1_43,nil:bat[:oid],0,2,true,true,false);
    X_34:bat[:dbl] := sql.bind(X_3,"sys","part2","x",1);
    C_97 := algebra.subselect(X_34,C_39,0,2,true,true,false);
    C_40 := sql.subdelta(C_95,C_39,C_32,C_96,C_97);
    X_41 := sql.projectdelta(C_40,X_31,C_32,r1_43,X_34);
    X_42 := bat.append(X_28,X_41,true);
    language.pass(C_7);
    language.pass(C_23);
    language.pass(X_10);
    language.pass(C_13);
    language.pass(r1_15);
    language.pass(X_16);
    language.pass(C_29);
    language.pass(nil:bat[:oid]);
    language.pass(C_39);
    language.pass(X_31);
    language.pass(C_32);
    language.pass(r1_43);
    language.pass(X_34);
exit X_123;
    X_43 := sql.append(X_3,"sys","answ","x",X_42);
barrier X_126 := language.dataflow();
    X_45:bat[:dbl] := bat.new(nil:oid,nil:dbl);
    X_46 := sql.projectdelta(C_26,X_18,C_20,r1_26,X_22);
    X_47 := bat.append(X_45,X_46,true);
    X_48 := sql.projectdelta(C_40,X_35,C_36,r1_51,X_38);
    X_49 := bat.append(X_47,X_48,true);
exit X_126;
    X_50 := sql.append(X_43,"sys","answ","y",X_49);
barrier X_129 := language.dataflow();
    X_51:bat[:dbl] := bat.new(nil:oid,nil:dbl);
    X_52:bat[:dbl] := sql.bind(X_50,"sys","part1","z",0);
    (C_54,r1_80) := sql.bind(X_50,"sys","part1","z",2);
    X_56:bat[:dbl] := sql.bind(X_50,"sys","part1","z",1);
    X_57 := sql.projectdelta(C_26,X_52,C_54,r1_80,X_56);
    X_58 := bat.append(X_51,X_57,true);
    X_59:bat[:dbl] := sql.bind(X_50,"sys","part2","z",0);
    (C_60,r1_88) := sql.bind(X_50,"sys","part2","z",2);
    X_62:bat[:dbl] := sql.bind(X_50,"sys","part2","z",1);
    X_63 := sql.projectdelta(C_40,X_59,C_60,r1_88,X_62);
    X_64 := bat.append(X_58,X_63,true);
exit X_129;
    X_65 := sql.append(X_50,"sys","answ","z",X_64);
    X_66 := aggr.count(X_64);
    sql.affectedRows(X_65,X_66);
end user.s28_1;
#inline               actions= 0 time=3 usec 
#candidates           actions= 1 time=32 usec 
#remap                actions= 0 time=4 usec 
#costModel            actions= 1 time=29 usec 
#coercions            actions= 0 time=2 usec 
#evaluate             actions= 8 time=50 usec 
#emptybind            actions= 0 time=4 usec 
#pushselect           actions= 8 time=37 usec 
#aliases              actions=20 time=36 usec 
#mitosis              actions= 0 time=4 usec 
#mergetable           actions= 0 time=52 usec 
#deadcode             actions=12 time=25 usec 
#aliases              actions= 0 time=7 usec 
#constants            actions=12 time=23 usec 
#commonTerms          actions= 0 time=8 usec 
#projectionpath       actions= 0 time=6 usec 
#deadcode             actions= 0 time=7 usec 
#reorder              actions= 1 time=38 usec 
#reduce               actions=81 time=44 usec 
#matpack              actions= 0 time=5 usec 
#dataflow             actions=31 time=38 usec 
#querylog             actions= 0 time=1 usec 
#multiplex            actions= 0 time=3 usec 
#generator            actions= 0 time=2 usec 
#profiler             actions= 1 time=21 usec 
#garbageCollector     actions= 1 time=29 usec 
#total                actions= 1 time=573 usec 
=======
function user.s14_1(A0:dbl,A1:dbl,A2:dbl,A3:dbl):void;
    X_69:void := querylog.define("explain insert into answ\nselect * from complete\nwhere x between 0 and 2 and y between 0 and 2;","default_pipe",79);
barrier X_123 := language.dataflow();
    X_5 := sql.mvc();
    X_6:bat[:dbl] := bat.new(nil:dbl);
    X_11:bat[:dbl] := sql.bind(X_5,"sys","part1","x",0);
    X_19:bat[:dbl] := sql.bind(X_5,"sys","part1","y",0);
    C_8:bat[:oid] := sql.tid(X_5,"sys","part1");
    C_85 := algebra.subselect(X_19,C_8,A2,A3,true,true,false);
    (C_21,r1_25) := sql.bind(X_5,"sys","part1","y",2);
    C_86 := algebra.subselect(r1_25,nil:bat[:oid],A2,A3,true,true,false);
    X_23:bat[:dbl] := sql.bind(X_5,"sys","part1","y",1);
    C_88 := algebra.subselect(X_23,C_8,A2,A3,true,true,false);
    C_24 := sql.subdelta(C_85,C_8,C_21,C_86,C_88);
    C_89 := algebra.subselect(X_11,C_24,A0,A1,true,true,false);
    (C_14,r1_14) := sql.bind(X_5,"sys","part1","x",2);
    C_90 := algebra.subselect(r1_14,nil:bat[:oid],A0,A1,true,true,false);
    X_17:bat[:dbl] := sql.bind(X_5,"sys","part1","x",1);
    C_91 := algebra.subselect(X_17,C_24,A0,A1,true,true,false);
    C_27 := sql.subdelta(C_89,C_24,C_14,C_90,C_91);
    X_28 := sql.projectdelta(C_27,X_11,C_14,r1_14,X_17);
    X_29 := bat.append(X_6,X_28,true);
    X_32:bat[:dbl] := sql.bind(X_5,"sys","part2","x",0);
    X_36:bat[:dbl] := sql.bind(X_5,"sys","part2","y",0);
    C_30:bat[:oid] := sql.tid(X_5,"sys","part2");
    C_92 := algebra.subselect(X_36,C_30,A2,A3,true,true,false);
    (C_37,r1_50) := sql.bind(X_5,"sys","part2","y",2);
    C_93 := algebra.subselect(r1_50,nil:bat[:oid],A2,A3,true,true,false);
    X_39:bat[:dbl] := sql.bind(X_5,"sys","part2","y",1);
    C_94 := algebra.subselect(X_39,C_30,A2,A3,true,true,false);
    C_40 := sql.subdelta(C_92,C_30,C_37,C_93,C_94);
    C_95 := algebra.subselect(X_32,C_40,A0,A1,true,true,false);
    (C_33,r1_42) := sql.bind(X_5,"sys","part2","x",2);
    C_96 := algebra.subselect(r1_42,nil:bat[:oid],A0,A1,true,true,false);
    X_35:bat[:dbl] := sql.bind(X_5,"sys","part2","x",1);
    C_97 := algebra.subselect(X_35,C_40,A0,A1,true,true,false);
    C_41 := sql.subdelta(C_95,C_40,C_33,C_96,C_97);
    X_42 := sql.projectdelta(C_41,X_32,C_33,r1_42,X_35);
    X_43 := bat.append(X_29,X_42,true);
    language.pass(C_8);
    language.pass(C_24);
    language.pass(X_11);
    language.pass(C_14);
    language.pass(r1_14);
    language.pass(X_17);
    language.pass(C_30);
    language.pass(nil:bat[:oid]);
    language.pass(C_40);
    language.pass(X_32);
    language.pass(C_33);
    language.pass(r1_42);
    language.pass(X_35);
exit X_123;
    X_44 := sql.append(X_5,"sys","answ","x",X_43);
barrier X_126 := language.dataflow();
    X_46:bat[:dbl] := bat.new(nil:dbl);
    X_47 := sql.projectdelta(C_27,X_19,C_21,r1_25,X_23);
    X_48 := bat.append(X_46,X_47,true);
    X_49 := sql.projectdelta(C_41,X_36,C_37,r1_50,X_39);
    X_50 := bat.append(X_48,X_49,true);
exit X_126;
    X_51 := sql.append(X_44,"sys","answ","y",X_50);
barrier X_129 := language.dataflow();
    X_52:bat[:dbl] := bat.new(nil:dbl);
    X_53:bat[:dbl] := sql.bind(X_51,"sys","part1","z",0);
    (C_55,r1_78) := sql.bind(X_51,"sys","part1","z",2);
    X_57:bat[:dbl] := sql.bind(X_51,"sys","part1","z",1);
    X_58 := sql.projectdelta(C_27,X_53,C_55,r1_78,X_57);
    X_59 := bat.append(X_52,X_58,true);
    X_60:bat[:dbl] := sql.bind(X_51,"sys","part2","z",0);
    (C_61,r1_86) := sql.bind(X_51,"sys","part2","z",2);
    X_63:bat[:dbl] := sql.bind(X_51,"sys","part2","z",1);
    X_64 := sql.projectdelta(C_41,X_60,C_61,r1_86,X_63);
    X_65 := bat.append(X_59,X_64,true);
exit X_129;
    X_66 := sql.append(X_51,"sys","answ","z",X_65);
    X_67 := aggr.count(X_65);
    sql.affectedRows(X_66,X_67);
end user.s14_1;
>>>>>>> a1af0890
#INSERT INTO answ
#SELECT * FROM complete
#WHERE x BETWEEN 0 AND 2 AND Y BETWEEN 0 AND 2;
[ 6	]
#DROP TABLE complete;
#DROP TABLE part1;
#DROP TABLE part2;

# 16:20:24 >  
# 16:20:24 >  "Done."
# 16:20:24 >  
<|MERGE_RESOLUTION|>--- conflicted
+++ resolved
@@ -89,75 +89,74 @@
 % mal # name
 % clob # type
 % 129 # length
-<<<<<<< HEAD
 function user.s26_1():void;
-    X_66:void := querylog.define("explain insert into answ\nselect * from complete where x>=1.0 and x <=2.0;","default_pipe",69);
-barrier X_113 := language.dataflow();
+    X_65:void := querylog.define("explain insert into answ\nselect * from complete where x>=1.0 and x <=2.0;","default_pipe",69);
+barrier X_112 := language.dataflow();
     X_3 := sql.mvc();
-    X_4:bat[:dbl] := bat.new(nil:oid,nil:dbl);
-    X_10:bat[:dbl] := sql.bind(X_3,"sys","part1","x",0);
-    C_7:bat[:oid] := sql.tid(X_3,"sys","part1");
-    C_83 := algebra.subselect(X_10,C_7,1,2,true,true,false);
-    (C_13,r1_13) := sql.bind(X_3,"sys","part1","x",2);
-    C_84 := algebra.subselect(r1_13,nil:bat[:oid],1,2,true,true,false);
-    X_16:bat[:dbl] := sql.bind(X_3,"sys","part1","x",1);
-    C_86 := algebra.subselect(X_16,C_7,1,2,true,true,false);
-    C_18 := sql.subdelta(C_83,C_7,C_13,C_84,C_86);
-    X_21 := sql.projectdelta(C_18,X_10,C_13,r1_13,X_16);
-    X_22 := bat.append(X_4,X_21,true);
-    X_25:bat[:dbl] := sql.bind(X_3,"sys","part2","x",0);
-    C_23:bat[:oid] := sql.tid(X_3,"sys","part2");
-    C_87 := algebra.subselect(X_25,C_23,1,2,true,true,false);
-    (C_26,r1_31) := sql.bind(X_3,"sys","part2","x",2);
-    C_88 := algebra.subselect(r1_31,nil:bat[:oid],1,2,true,true,false);
-    X_28:bat[:dbl] := sql.bind(X_3,"sys","part2","x",1);
-    C_89 := algebra.subselect(X_28,C_23,1,2,true,true,false);
-    C_29 := sql.subdelta(C_87,C_23,C_26,C_88,C_89);
-    X_30 := sql.projectdelta(C_29,X_25,C_26,r1_31,X_28);
-    X_31 := bat.append(X_22,X_30,true);
-    language.pass(C_7);
-    language.pass(X_10);
-    language.pass(C_13);
-    language.pass(r1_13);
-    language.pass(X_16);
+    X_4:bat[:dbl] := bat.new(nil:dbl);
+    X_9:bat[:dbl] := sql.bind(X_3,"sys","part1","x",0);
+    C_6:bat[:oid] := sql.tid(X_3,"sys","part1");
+    C_82 := algebra.subselect(X_9,C_6,1,2,true,true,false);
+    (C_12,r1_12) := sql.bind(X_3,"sys","part1","x",2);
+    C_83 := algebra.subselect(r1_12,nil:bat[:oid],1,2,true,true,false);
+    X_15:bat[:dbl] := sql.bind(X_3,"sys","part1","x",1);
+    C_85 := algebra.subselect(X_15,C_6,1,2,true,true,false);
+    C_17 := sql.subdelta(C_82,C_6,C_12,C_83,C_85);
+    X_20 := sql.projectdelta(C_17,X_9,C_12,r1_12,X_15);
+    X_21 := bat.append(X_4,X_20,true);
+    X_24:bat[:dbl] := sql.bind(X_3,"sys","part2","x",0);
+    C_22:bat[:oid] := sql.tid(X_3,"sys","part2");
+    C_86 := algebra.subselect(X_24,C_22,1,2,true,true,false);
+    (C_25,r1_30) := sql.bind(X_3,"sys","part2","x",2);
+    C_87 := algebra.subselect(r1_30,nil:bat[:oid],1,2,true,true,false);
+    X_27:bat[:dbl] := sql.bind(X_3,"sys","part2","x",1);
+    C_88 := algebra.subselect(X_27,C_22,1,2,true,true,false);
+    C_28 := sql.subdelta(C_86,C_22,C_25,C_87,C_88);
+    X_29 := sql.projectdelta(C_28,X_24,C_25,r1_30,X_27);
+    X_30 := bat.append(X_21,X_29,true);
+    language.pass(C_6);
+    language.pass(X_9);
+    language.pass(C_12);
+    language.pass(r1_12);
+    language.pass(X_15);
     language.pass(nil:bat[:oid]);
-    language.pass(C_23);
-    language.pass(X_25);
-    language.pass(C_26);
-    language.pass(r1_31);
-    language.pass(X_28);
-exit X_113;
-    X_32 := sql.append(X_3,"sys","answ","x",X_31);
-barrier X_116 := language.dataflow();
-    X_34:bat[:dbl] := bat.new(nil:oid,nil:dbl);
-    X_35:bat[:dbl] := sql.bind(X_32,"sys","part1","y",0);
-    (C_37,r1_50) := sql.bind(X_32,"sys","part1","y",2);
-    X_39:bat[:dbl] := sql.bind(X_32,"sys","part1","y",1);
-    X_40 := sql.projectdelta(C_18,X_35,C_37,r1_50,X_39);
-    X_41 := bat.append(X_34,X_40,true);
-    X_42:bat[:dbl] := sql.bind(X_32,"sys","part2","y",0);
-    (C_43,r1_59) := sql.bind(X_32,"sys","part2","y",2);
-    X_45:bat[:dbl] := sql.bind(X_32,"sys","part2","y",1);
-    X_46 := sql.projectdelta(C_29,X_42,C_43,r1_59,X_45);
-    X_47 := bat.append(X_41,X_46,true);
-exit X_116;
-    X_48 := sql.append(X_32,"sys","answ","y",X_47);
-barrier X_119 := language.dataflow();
-    X_49:bat[:dbl] := bat.new(nil:oid,nil:dbl);
-    X_50:bat[:dbl] := sql.bind(X_48,"sys","part1","z",0);
-    (C_52,r1_71) := sql.bind(X_48,"sys","part1","z",2);
-    X_54:bat[:dbl] := sql.bind(X_48,"sys","part1","z",1);
-    X_55 := sql.projectdelta(C_18,X_50,C_52,r1_71,X_54);
-    X_56 := bat.append(X_49,X_55,true);
-    X_57:bat[:dbl] := sql.bind(X_48,"sys","part2","z",0);
-    (C_58,r1_79) := sql.bind(X_48,"sys","part2","z",2);
-    X_60:bat[:dbl] := sql.bind(X_48,"sys","part2","z",1);
-    X_61 := sql.projectdelta(C_29,X_57,C_58,r1_79,X_60);
-    X_62 := bat.append(X_56,X_61,true);
-exit X_119;
-    X_63 := sql.append(X_48,"sys","answ","z",X_62);
-    X_64 := aggr.count(X_62);
-    sql.affectedRows(X_63,X_64);
+    language.pass(C_22);
+    language.pass(X_24);
+    language.pass(C_25);
+    language.pass(r1_30);
+    language.pass(X_27);
+exit X_112;
+    X_31 := sql.append(X_3,"sys","answ","x",X_30);
+barrier X_115 := language.dataflow();
+    X_33:bat[:dbl] := bat.new(nil:dbl);
+    X_34:bat[:dbl] := sql.bind(X_31,"sys","part1","y",0);
+    (C_36,r1_48) := sql.bind(X_31,"sys","part1","y",2);
+    X_38:bat[:dbl] := sql.bind(X_31,"sys","part1","y",1);
+    X_39 := sql.projectdelta(C_17,X_34,C_36,r1_48,X_38);
+    X_40 := bat.append(X_33,X_39,true);
+    X_41:bat[:dbl] := sql.bind(X_31,"sys","part2","y",0);
+    (C_42,r1_56) := sql.bind(X_31,"sys","part2","y",2);
+    X_44:bat[:dbl] := sql.bind(X_31,"sys","part2","y",1);
+    X_45 := sql.projectdelta(C_28,X_41,C_42,r1_56,X_44);
+    X_46 := bat.append(X_40,X_45,true);
+exit X_115;
+    X_47 := sql.append(X_31,"sys","answ","y",X_46);
+barrier X_118 := language.dataflow();
+    X_48:bat[:dbl] := bat.new(nil:dbl);
+    X_49:bat[:dbl] := sql.bind(X_47,"sys","part1","z",0);
+    (C_51,r1_69) := sql.bind(X_47,"sys","part1","z",2);
+    X_53:bat[:dbl] := sql.bind(X_47,"sys","part1","z",1);
+    X_54 := sql.projectdelta(C_17,X_49,C_51,r1_69,X_53);
+    X_55 := bat.append(X_48,X_54,true);
+    X_56:bat[:dbl] := sql.bind(X_47,"sys","part2","z",0);
+    (C_57,r1_77) := sql.bind(X_47,"sys","part2","z",2);
+    X_59:bat[:dbl] := sql.bind(X_47,"sys","part2","z",1);
+    X_60 := sql.projectdelta(C_28,X_56,C_57,r1_77,X_59);
+    X_61 := bat.append(X_55,X_60,true);
+exit X_118;
+    X_62 := sql.append(X_47,"sys","answ","z",X_61);
+    X_63 := aggr.count(X_61);
+    sql.affectedRows(X_62,X_63);
 end user.s26_1;
 #inline               actions= 0 time=2 usec 
 #candidates           actions= 1 time=31 usec 
@@ -186,77 +185,6 @@
 #profiler             actions= 1 time=20 usec 
 #garbageCollector     actions= 1 time=27 usec 
 #total                actions= 1 time=526 usec 
-=======
-function user.s13_1(A0:dbl,A1:dbl):void;
-    X_65:void := querylog.define("explain insert into answ\nselect * from complete where x>=1.0 and x <=2.0;","default_pipe",69);
-barrier X_111 := language.dataflow();
-    X_3 := sql.mvc();
-    X_4:bat[:dbl] := bat.new(nil:dbl);
-    X_9:bat[:dbl] := sql.bind(X_3,"sys","part1","x",0);
-    C_6:bat[:oid] := sql.tid(X_3,"sys","part1");
-    C_81 := algebra.subselect(X_9,C_6,A0,A1,true,true,false);
-    (C_12,r1_12) := sql.bind(X_3,"sys","part1","x",2);
-    C_82 := algebra.subselect(r1_12,nil:bat[:oid],A0,A1,true,true,false);
-    X_15:bat[:dbl] := sql.bind(X_3,"sys","part1","x",1);
-    C_84 := algebra.subselect(X_15,C_6,A0,A1,true,true,false);
-    C_17 := sql.subdelta(C_81,C_6,C_12,C_82,C_84);
-    X_20 := sql.projectdelta(C_17,X_9,C_12,r1_12,X_15);
-    X_21 := bat.append(X_4,X_20,true);
-    X_24:bat[:dbl] := sql.bind(X_3,"sys","part2","x",0);
-    C_22:bat[:oid] := sql.tid(X_3,"sys","part2");
-    C_85 := algebra.subselect(X_24,C_22,A0,A1,true,true,false);
-    (C_25,r1_30) := sql.bind(X_3,"sys","part2","x",2);
-    C_86 := algebra.subselect(r1_30,nil:bat[:oid],A0,A1,true,true,false);
-    X_27:bat[:dbl] := sql.bind(X_3,"sys","part2","x",1);
-    C_87 := algebra.subselect(X_27,C_22,A0,A1,true,true,false);
-    C_28 := sql.subdelta(C_85,C_22,C_25,C_86,C_87);
-    X_29 := sql.projectdelta(C_28,X_24,C_25,r1_30,X_27);
-    X_30 := bat.append(X_21,X_29,true);
-    language.pass(C_6);
-    language.pass(X_9);
-    language.pass(C_12);
-    language.pass(r1_12);
-    language.pass(X_15);
-    language.pass(nil:bat[:oid]);
-    language.pass(C_22);
-    language.pass(X_24);
-    language.pass(C_25);
-    language.pass(r1_30);
-    language.pass(X_27);
-exit X_111;
-    X_31 := sql.append(X_3,"sys","answ","x",X_30);
-barrier X_114 := language.dataflow();
-    X_33:bat[:dbl] := bat.new(nil:dbl);
-    X_34:bat[:dbl] := sql.bind(X_31,"sys","part1","y",0);
-    (C_36,r1_48) := sql.bind(X_31,"sys","part1","y",2);
-    X_38:bat[:dbl] := sql.bind(X_31,"sys","part1","y",1);
-    X_39 := sql.projectdelta(C_17,X_34,C_36,r1_48,X_38);
-    X_40 := bat.append(X_33,X_39,true);
-    X_41:bat[:dbl] := sql.bind(X_31,"sys","part2","y",0);
-    (C_42,r1_56) := sql.bind(X_31,"sys","part2","y",2);
-    X_44:bat[:dbl] := sql.bind(X_31,"sys","part2","y",1);
-    X_45 := sql.projectdelta(C_28,X_41,C_42,r1_56,X_44);
-    X_46 := bat.append(X_40,X_45,true);
-exit X_114;
-    X_47 := sql.append(X_31,"sys","answ","y",X_46);
-barrier X_117 := language.dataflow();
-    X_48:bat[:dbl] := bat.new(nil:dbl);
-    X_49:bat[:dbl] := sql.bind(X_47,"sys","part1","z",0);
-    (C_51,r1_69) := sql.bind(X_47,"sys","part1","z",2);
-    X_53:bat[:dbl] := sql.bind(X_47,"sys","part1","z",1);
-    X_54 := sql.projectdelta(C_17,X_49,C_51,r1_69,X_53);
-    X_55 := bat.append(X_48,X_54,true);
-    X_56:bat[:dbl] := sql.bind(X_47,"sys","part2","z",0);
-    (C_57,r1_77) := sql.bind(X_47,"sys","part2","z",2);
-    X_59:bat[:dbl] := sql.bind(X_47,"sys","part2","z",1);
-    X_60 := sql.projectdelta(C_28,X_56,C_57,r1_77,X_59);
-    X_61 := bat.append(X_55,X_60,true);
-exit X_117;
-    X_62 := sql.append(X_47,"sys","answ","z",X_61);
-    X_63 := aggr.count(X_61);
-    sql.affectedRows(X_62,X_63);
-end user.s13_1;
->>>>>>> a1af0890
 #INSERT INTO answ
 #SELECT * FROM complete where x>=1.0 AND x <=2.0;
 [ 4	]
@@ -267,85 +195,84 @@
 % mal # name
 % clob # type
 % 151 # length
-<<<<<<< HEAD
 function user.s28_1():void;
-    X_68:void := querylog.define("explain insert into answ\nselect * from complete\nwhere x between 0 and 2 and y between 0 and 2;","default_pipe",79);
-barrier X_123 := language.dataflow();
+    X_67:void := querylog.define("explain insert into answ\nselect * from complete\nwhere x between 0 and 2 and y between 0 and 2;","default_pipe",79);
+barrier X_122 := language.dataflow();
     X_3 := sql.mvc();
-    X_4:bat[:dbl] := bat.new(nil:oid,nil:dbl);
-    X_10:bat[:dbl] := sql.bind(X_3,"sys","part1","x",0);
-    X_18:bat[:dbl] := sql.bind(X_3,"sys","part1","y",0);
-    C_7:bat[:oid] := sql.tid(X_3,"sys","part1");
-    C_85 := algebra.subselect(X_18,C_7,0,2,true,true,false);
-    (C_20,r1_26) := sql.bind(X_3,"sys","part1","y",2);
-    C_86 := algebra.subselect(r1_26,nil:bat[:oid],0,2,true,true,false);
-    X_22:bat[:dbl] := sql.bind(X_3,"sys","part1","y",1);
-    C_88 := algebra.subselect(X_22,C_7,0,2,true,true,false);
-    C_23 := sql.subdelta(C_85,C_7,C_20,C_86,C_88);
-    C_89 := algebra.subselect(X_10,C_23,0,2,true,true,false);
-    (C_13,r1_15) := sql.bind(X_3,"sys","part1","x",2);
-    C_90 := algebra.subselect(r1_15,nil:bat[:oid],0,2,true,true,false);
-    X_16:bat[:dbl] := sql.bind(X_3,"sys","part1","x",1);
-    C_91 := algebra.subselect(X_16,C_23,0,2,true,true,false);
-    C_26 := sql.subdelta(C_89,C_23,C_13,C_90,C_91);
-    X_27 := sql.projectdelta(C_26,X_10,C_13,r1_15,X_16);
-    X_28 := bat.append(X_4,X_27,true);
-    X_31:bat[:dbl] := sql.bind(X_3,"sys","part2","x",0);
-    X_35:bat[:dbl] := sql.bind(X_3,"sys","part2","y",0);
-    C_29:bat[:oid] := sql.tid(X_3,"sys","part2");
-    C_92 := algebra.subselect(X_35,C_29,0,2,true,true,false);
-    (C_36,r1_51) := sql.bind(X_3,"sys","part2","y",2);
-    C_93 := algebra.subselect(r1_51,nil:bat[:oid],0,2,true,true,false);
-    X_38:bat[:dbl] := sql.bind(X_3,"sys","part2","y",1);
-    C_94 := algebra.subselect(X_38,C_29,0,2,true,true,false);
-    C_39 := sql.subdelta(C_92,C_29,C_36,C_93,C_94);
-    C_95 := algebra.subselect(X_31,C_39,0,2,true,true,false);
-    (C_32,r1_43) := sql.bind(X_3,"sys","part2","x",2);
-    C_96 := algebra.subselect(r1_43,nil:bat[:oid],0,2,true,true,false);
-    X_34:bat[:dbl] := sql.bind(X_3,"sys","part2","x",1);
-    C_97 := algebra.subselect(X_34,C_39,0,2,true,true,false);
-    C_40 := sql.subdelta(C_95,C_39,C_32,C_96,C_97);
-    X_41 := sql.projectdelta(C_40,X_31,C_32,r1_43,X_34);
-    X_42 := bat.append(X_28,X_41,true);
-    language.pass(C_7);
-    language.pass(C_23);
-    language.pass(X_10);
-    language.pass(C_13);
-    language.pass(r1_15);
-    language.pass(X_16);
-    language.pass(C_29);
+    X_4:bat[:dbl] := bat.new(nil:dbl);
+    X_9:bat[:dbl] := sql.bind(X_3,"sys","part1","x",0);
+    X_17:bat[:dbl] := sql.bind(X_3,"sys","part1","y",0);
+    C_6:bat[:oid] := sql.tid(X_3,"sys","part1");
+    C_84 := algebra.subselect(X_17,C_6,0,2,true,true,false);
+    (C_19,r1_25) := sql.bind(X_3,"sys","part1","y",2);
+    C_85 := algebra.subselect(r1_25,nil:bat[:oid],0,2,true,true,false);
+    X_21:bat[:dbl] := sql.bind(X_3,"sys","part1","y",1);
+    C_87 := algebra.subselect(X_21,C_6,0,2,true,true,false);
+    C_22 := sql.subdelta(C_84,C_6,C_19,C_85,C_87);
+    C_88 := algebra.subselect(X_9,C_22,0,2,true,true,false);
+    (C_12,r1_14) := sql.bind(X_3,"sys","part1","x",2);
+    C_89 := algebra.subselect(r1_14,nil:bat[:oid],0,2,true,true,false);
+    X_15:bat[:dbl] := sql.bind(X_3,"sys","part1","x",1);
+    C_90 := algebra.subselect(X_15,C_22,0,2,true,true,false);
+    C_25 := sql.subdelta(C_88,C_22,C_12,C_89,C_90);
+    X_26 := sql.projectdelta(C_25,X_9,C_12,r1_14,X_15);
+    X_27 := bat.append(X_4,X_26,true);
+    X_30:bat[:dbl] := sql.bind(X_3,"sys","part2","x",0);
+    X_34:bat[:dbl] := sql.bind(X_3,"sys","part2","y",0);
+    C_28:bat[:oid] := sql.tid(X_3,"sys","part2");
+    C_91 := algebra.subselect(X_34,C_28,0,2,true,true,false);
+    (C_35,r1_50) := sql.bind(X_3,"sys","part2","y",2);
+    C_92 := algebra.subselect(r1_50,nil:bat[:oid],0,2,true,true,false);
+    X_37:bat[:dbl] := sql.bind(X_3,"sys","part2","y",1);
+    C_93 := algebra.subselect(X_37,C_28,0,2,true,true,false);
+    C_38 := sql.subdelta(C_91,C_28,C_35,C_92,C_93);
+    C_94 := algebra.subselect(X_30,C_38,0,2,true,true,false);
+    (C_31,r1_42) := sql.bind(X_3,"sys","part2","x",2);
+    C_95 := algebra.subselect(r1_42,nil:bat[:oid],0,2,true,true,false);
+    X_33:bat[:dbl] := sql.bind(X_3,"sys","part2","x",1);
+    C_96 := algebra.subselect(X_33,C_38,0,2,true,true,false);
+    C_39 := sql.subdelta(C_94,C_38,C_31,C_95,C_96);
+    X_40 := sql.projectdelta(C_39,X_30,C_31,r1_42,X_33);
+    X_41 := bat.append(X_27,X_40,true);
+    language.pass(C_6);
+    language.pass(C_22);
+    language.pass(X_9);
+    language.pass(C_12);
+    language.pass(r1_14);
+    language.pass(X_15);
+    language.pass(C_28);
     language.pass(nil:bat[:oid]);
-    language.pass(C_39);
-    language.pass(X_31);
-    language.pass(C_32);
-    language.pass(r1_43);
-    language.pass(X_34);
-exit X_123;
-    X_43 := sql.append(X_3,"sys","answ","x",X_42);
-barrier X_126 := language.dataflow();
-    X_45:bat[:dbl] := bat.new(nil:oid,nil:dbl);
-    X_46 := sql.projectdelta(C_26,X_18,C_20,r1_26,X_22);
-    X_47 := bat.append(X_45,X_46,true);
-    X_48 := sql.projectdelta(C_40,X_35,C_36,r1_51,X_38);
-    X_49 := bat.append(X_47,X_48,true);
-exit X_126;
-    X_50 := sql.append(X_43,"sys","answ","y",X_49);
-barrier X_129 := language.dataflow();
-    X_51:bat[:dbl] := bat.new(nil:oid,nil:dbl);
-    X_52:bat[:dbl] := sql.bind(X_50,"sys","part1","z",0);
-    (C_54,r1_80) := sql.bind(X_50,"sys","part1","z",2);
-    X_56:bat[:dbl] := sql.bind(X_50,"sys","part1","z",1);
-    X_57 := sql.projectdelta(C_26,X_52,C_54,r1_80,X_56);
-    X_58 := bat.append(X_51,X_57,true);
-    X_59:bat[:dbl] := sql.bind(X_50,"sys","part2","z",0);
-    (C_60,r1_88) := sql.bind(X_50,"sys","part2","z",2);
-    X_62:bat[:dbl] := sql.bind(X_50,"sys","part2","z",1);
-    X_63 := sql.projectdelta(C_40,X_59,C_60,r1_88,X_62);
-    X_64 := bat.append(X_58,X_63,true);
-exit X_129;
-    X_65 := sql.append(X_50,"sys","answ","z",X_64);
-    X_66 := aggr.count(X_64);
-    sql.affectedRows(X_65,X_66);
+    language.pass(C_38);
+    language.pass(X_30);
+    language.pass(C_31);
+    language.pass(r1_42);
+    language.pass(X_33);
+exit X_122;
+    X_42 := sql.append(X_3,"sys","answ","x",X_41);
+barrier X_125 := language.dataflow();
+    X_44:bat[:dbl] := bat.new(nil:dbl);
+    X_45 := sql.projectdelta(C_25,X_17,C_19,r1_25,X_21);
+    X_46 := bat.append(X_44,X_45,true);
+    X_47 := sql.projectdelta(C_39,X_34,C_35,r1_50,X_37);
+    X_48 := bat.append(X_46,X_47,true);
+exit X_125;
+    X_49 := sql.append(X_42,"sys","answ","y",X_48);
+barrier X_128 := language.dataflow();
+    X_50:bat[:dbl] := bat.new(nil:dbl);
+    X_51:bat[:dbl] := sql.bind(X_49,"sys","part1","z",0);
+    (C_53,r1_78) := sql.bind(X_49,"sys","part1","z",2);
+    X_55:bat[:dbl] := sql.bind(X_49,"sys","part1","z",1);
+    X_56 := sql.projectdelta(C_25,X_51,C_53,r1_78,X_55);
+    X_57 := bat.append(X_50,X_56,true);
+    X_58:bat[:dbl] := sql.bind(X_49,"sys","part2","z",0);
+    (C_59,r1_86) := sql.bind(X_49,"sys","part2","z",2);
+    X_61:bat[:dbl] := sql.bind(X_49,"sys","part2","z",1);
+    X_62 := sql.projectdelta(C_39,X_58,C_59,r1_86,X_61);
+    X_63 := bat.append(X_57,X_62,true);
+exit X_128;
+    X_64 := sql.append(X_49,"sys","answ","z",X_63);
+    X_65 := aggr.count(X_63);
+    sql.affectedRows(X_64,X_65);
 end user.s28_1;
 #inline               actions= 0 time=3 usec 
 #candidates           actions= 1 time=32 usec 
@@ -374,87 +301,6 @@
 #profiler             actions= 1 time=21 usec 
 #garbageCollector     actions= 1 time=29 usec 
 #total                actions= 1 time=573 usec 
-=======
-function user.s14_1(A0:dbl,A1:dbl,A2:dbl,A3:dbl):void;
-    X_69:void := querylog.define("explain insert into answ\nselect * from complete\nwhere x between 0 and 2 and y between 0 and 2;","default_pipe",79);
-barrier X_123 := language.dataflow();
-    X_5 := sql.mvc();
-    X_6:bat[:dbl] := bat.new(nil:dbl);
-    X_11:bat[:dbl] := sql.bind(X_5,"sys","part1","x",0);
-    X_19:bat[:dbl] := sql.bind(X_5,"sys","part1","y",0);
-    C_8:bat[:oid] := sql.tid(X_5,"sys","part1");
-    C_85 := algebra.subselect(X_19,C_8,A2,A3,true,true,false);
-    (C_21,r1_25) := sql.bind(X_5,"sys","part1","y",2);
-    C_86 := algebra.subselect(r1_25,nil:bat[:oid],A2,A3,true,true,false);
-    X_23:bat[:dbl] := sql.bind(X_5,"sys","part1","y",1);
-    C_88 := algebra.subselect(X_23,C_8,A2,A3,true,true,false);
-    C_24 := sql.subdelta(C_85,C_8,C_21,C_86,C_88);
-    C_89 := algebra.subselect(X_11,C_24,A0,A1,true,true,false);
-    (C_14,r1_14) := sql.bind(X_5,"sys","part1","x",2);
-    C_90 := algebra.subselect(r1_14,nil:bat[:oid],A0,A1,true,true,false);
-    X_17:bat[:dbl] := sql.bind(X_5,"sys","part1","x",1);
-    C_91 := algebra.subselect(X_17,C_24,A0,A1,true,true,false);
-    C_27 := sql.subdelta(C_89,C_24,C_14,C_90,C_91);
-    X_28 := sql.projectdelta(C_27,X_11,C_14,r1_14,X_17);
-    X_29 := bat.append(X_6,X_28,true);
-    X_32:bat[:dbl] := sql.bind(X_5,"sys","part2","x",0);
-    X_36:bat[:dbl] := sql.bind(X_5,"sys","part2","y",0);
-    C_30:bat[:oid] := sql.tid(X_5,"sys","part2");
-    C_92 := algebra.subselect(X_36,C_30,A2,A3,true,true,false);
-    (C_37,r1_50) := sql.bind(X_5,"sys","part2","y",2);
-    C_93 := algebra.subselect(r1_50,nil:bat[:oid],A2,A3,true,true,false);
-    X_39:bat[:dbl] := sql.bind(X_5,"sys","part2","y",1);
-    C_94 := algebra.subselect(X_39,C_30,A2,A3,true,true,false);
-    C_40 := sql.subdelta(C_92,C_30,C_37,C_93,C_94);
-    C_95 := algebra.subselect(X_32,C_40,A0,A1,true,true,false);
-    (C_33,r1_42) := sql.bind(X_5,"sys","part2","x",2);
-    C_96 := algebra.subselect(r1_42,nil:bat[:oid],A0,A1,true,true,false);
-    X_35:bat[:dbl] := sql.bind(X_5,"sys","part2","x",1);
-    C_97 := algebra.subselect(X_35,C_40,A0,A1,true,true,false);
-    C_41 := sql.subdelta(C_95,C_40,C_33,C_96,C_97);
-    X_42 := sql.projectdelta(C_41,X_32,C_33,r1_42,X_35);
-    X_43 := bat.append(X_29,X_42,true);
-    language.pass(C_8);
-    language.pass(C_24);
-    language.pass(X_11);
-    language.pass(C_14);
-    language.pass(r1_14);
-    language.pass(X_17);
-    language.pass(C_30);
-    language.pass(nil:bat[:oid]);
-    language.pass(C_40);
-    language.pass(X_32);
-    language.pass(C_33);
-    language.pass(r1_42);
-    language.pass(X_35);
-exit X_123;
-    X_44 := sql.append(X_5,"sys","answ","x",X_43);
-barrier X_126 := language.dataflow();
-    X_46:bat[:dbl] := bat.new(nil:dbl);
-    X_47 := sql.projectdelta(C_27,X_19,C_21,r1_25,X_23);
-    X_48 := bat.append(X_46,X_47,true);
-    X_49 := sql.projectdelta(C_41,X_36,C_37,r1_50,X_39);
-    X_50 := bat.append(X_48,X_49,true);
-exit X_126;
-    X_51 := sql.append(X_44,"sys","answ","y",X_50);
-barrier X_129 := language.dataflow();
-    X_52:bat[:dbl] := bat.new(nil:dbl);
-    X_53:bat[:dbl] := sql.bind(X_51,"sys","part1","z",0);
-    (C_55,r1_78) := sql.bind(X_51,"sys","part1","z",2);
-    X_57:bat[:dbl] := sql.bind(X_51,"sys","part1","z",1);
-    X_58 := sql.projectdelta(C_27,X_53,C_55,r1_78,X_57);
-    X_59 := bat.append(X_52,X_58,true);
-    X_60:bat[:dbl] := sql.bind(X_51,"sys","part2","z",0);
-    (C_61,r1_86) := sql.bind(X_51,"sys","part2","z",2);
-    X_63:bat[:dbl] := sql.bind(X_51,"sys","part2","z",1);
-    X_64 := sql.projectdelta(C_41,X_60,C_61,r1_86,X_63);
-    X_65 := bat.append(X_59,X_64,true);
-exit X_129;
-    X_66 := sql.append(X_51,"sys","answ","z",X_65);
-    X_67 := aggr.count(X_65);
-    sql.affectedRows(X_66,X_67);
-end user.s14_1;
->>>>>>> a1af0890
 #INSERT INTO answ
 #SELECT * FROM complete
 #WHERE x BETWEEN 0 AND 2 AND Y BETWEEN 0 AND 2;
