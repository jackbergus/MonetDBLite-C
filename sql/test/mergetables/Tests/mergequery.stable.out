--- conflicted
+++ resolved
@@ -88,95 +88,49 @@
 % .explain # table_name
 % mal # name
 % clob # type
-<<<<<<< HEAD
 % 142 # length
-function user.s26_1():void;
-    X_3:void := querylog.define("explain insert into answ\nselect * from complete where x>=1.0 and x <=2.0;":str, "default_pipe":str, 64:int);
-barrier X_150:bit := language.dataflow();
-    X_71:bat[:dbl] := bat.new(nil:dbl);
+function user.s22_1():void;
+    X_3:void := querylog.define("explain insert into answ\nselect * from complete where x>=1.0 and x <=2.0;":str, "default_pipe":str, 68:int);
+barrier X_157:bit := language.dataflow();
+    X_76:bat[:dbl] := bat.new(nil:dbl);
     X_6:int := sql.mvc();
     X_10:bat[:dbl] := sql.bind(X_6:int, "sys":str, "part1":str, "x":str, 0:int);
     C_7:bat[:oid] := sql.tid(X_6:int, "sys":str, "part1":str);
-    C_36:bat[:oid] := algebra.select(X_10:bat[:dbl], C_7:bat[:oid], 1:dbl, 2:dbl, true:bit, true:bit, false:bit);
-    X_40:bat[:dbl] := algebra.projection(C_36:bat[:oid], X_10:bat[:dbl]);
-    X_46:bat[:dbl] := sql.bind(X_6:int, "sys":str, "part2":str, "x":str, 0:int);
-    C_44:bat[:oid] := sql.tid(X_6:int, "sys":str, "part2":str);
-    C_66:bat[:oid] := algebra.select(X_46:bat[:dbl], C_44:bat[:oid], 1:dbl, 2:dbl, true:bit, true:bit, false:bit);
-    X_58:bat[:dbl] := sql.bind(X_6:int, "sys":str, "part2":str, "z":str, 0:int);
-    X_69:bat[:dbl] := algebra.projection(C_66:bat[:oid], X_58:bat[:dbl]);
-    X_52:bat[:dbl] := sql.bind(X_6:int, "sys":str, "part2":str, "y":str, 0:int);
-    X_68:bat[:dbl] := algebra.projection(C_66:bat[:oid], X_52:bat[:dbl]);
-    X_67:bat[:dbl] := algebra.projection(C_66:bat[:oid], X_46:bat[:dbl]);
+    C_38:bat[:oid] := algebra.select(X_10:bat[:dbl], C_7:bat[:oid], 1:dbl, 2:dbl, true:bit, true:bit, false:bit);
+    X_42:bat[:dbl] := algebra.projection(C_38:bat[:oid], X_10:bat[:dbl]);
+    X_48:bat[:dbl] := sql.bind(X_6:int, "sys":str, "part2":str, "x":str, 0:int);
+    C_46:bat[:oid] := sql.tid(X_6:int, "sys":str, "part2":str);
+    C_71:bat[:oid] := algebra.select(X_48:bat[:dbl], C_46:bat[:oid], 1:dbl, 2:dbl, true:bit, true:bit, false:bit);
+    X_60:bat[:dbl] := sql.bind(X_6:int, "sys":str, "part2":str, "z":str, 0:int);
+    X_74:bat[:dbl] := algebra.projection(C_71:bat[:oid], X_60:bat[:dbl]);
+    X_54:bat[:dbl] := sql.bind(X_6:int, "sys":str, "part2":str, "y":str, 0:int);
+    X_73:bat[:dbl] := algebra.projection(C_71:bat[:oid], X_54:bat[:dbl]);
+    X_72:bat[:dbl] := algebra.projection(C_71:bat[:oid], X_48:bat[:dbl]);
     X_27:bat[:dbl] := sql.bind(X_6:int, "sys":str, "part1":str, "z":str, 0:int);
-    X_42:bat[:dbl] := algebra.projection(C_36:bat[:oid], X_27:bat[:dbl]);
+    X_44:bat[:dbl] := algebra.projection(C_38:bat[:oid], X_27:bat[:dbl]);
     X_20:bat[:dbl] := sql.bind(X_6:int, "sys":str, "part1":str, "y":str, 0:int);
-    X_41:bat[:dbl] := algebra.projection(C_36:bat[:oid], X_20:bat[:dbl]);
-    X_73:bat[:dbl] := bat.append(X_71:bat[:dbl], X_40:bat[:dbl], true:bit);
-    X_75:bat[:dbl] := bat.append(X_73:bat[:dbl], X_67:bat[:dbl], true:bit);
-    X_76:bat[:dbl] := bat.new(nil:dbl);
-    X_77:bat[:dbl] := bat.append(X_76:bat[:dbl], X_41:bat[:dbl], true:bit);
-    X_78:bat[:dbl] := bat.append(X_77:bat[:dbl], X_68:bat[:dbl], true:bit);
-    X_79:bat[:dbl] := bat.new(nil:dbl);
-    X_80:bat[:dbl] := bat.append(X_79:bat[:dbl], X_42:bat[:dbl], true:bit);
-    X_81:bat[:dbl] := bat.append(X_80:bat[:dbl], X_69:bat[:dbl], true:bit);
+    X_43:bat[:dbl] := algebra.projection(C_38:bat[:oid], X_20:bat[:dbl]);
+    X_78:bat[:dbl] := bat.append(X_76:bat[:dbl], X_42:bat[:dbl], true:bit);
+    X_80:bat[:dbl] := bat.append(X_78:bat[:dbl], X_72:bat[:dbl], true:bit);
+    X_81:bat[:dbl] := bat.new(nil:dbl);
+    X_82:bat[:dbl] := bat.append(X_81:bat[:dbl], X_43:bat[:dbl], true:bit);
+    X_83:bat[:dbl] := bat.append(X_82:bat[:dbl], X_73:bat[:dbl], true:bit);
+    X_84:bat[:dbl] := bat.new(nil:dbl);
+    X_85:bat[:dbl] := bat.append(X_84:bat[:dbl], X_44:bat[:dbl], true:bit);
+    X_86:bat[:dbl] := bat.append(X_85:bat[:dbl], X_74:bat[:dbl], true:bit);
     language.pass(X_10:bat[:dbl]);
-    language.pass(C_66:bat[:oid]);
-    language.pass(X_46:bat[:dbl]);
-    language.pass(C_36:bat[:oid]);
-exit X_150:bit;
-    X_83:int := sql.append(X_6:int, "sys":str, "answ":str, "x":str, X_75:bat[:dbl]);
-barrier X_157:bit := language.dataflow();
-    X_87:int := sql.append(X_83:int, "sys":str, "answ":str, "y":str, X_78:bat[:dbl]);
-    X_90:int := sql.append(X_87:int, "sys":str, "answ":str, "z":str, X_81:bat[:dbl]);
-    X_92:lng := aggr.count(X_81:bat[:dbl]);
+    language.pass(C_71:bat[:oid]);
+    language.pass(X_48:bat[:dbl]);
+    language.pass(C_38:bat[:oid]);
 exit X_157:bit;
-    sql.affectedRows(X_90:int, X_92:lng);
-end user.s26_1;
-=======
-% 134 # length
-function user.s22_1():void;
-    X_3:void := querylog.define("explain insert into answ\nselect * from complete where x>=1.0 and x <=2.0;", "default_pipe", 68:int);
-barrier X_160 := language.dataflow();
-    X_76:bat[:dbl] := bat.new(nil:dbl);
-    X_6 := sql.mvc();
-    X_10:bat[:dbl] := sql.bind(X_6, "sys", "part1", "x", 0:int);
-    C_7:bat[:oid] := sql.tid(X_6, "sys", "part1");
-    C_38 := algebra.select(X_10, C_7, 1:dbl, 2:dbl, true, true, false);
-    X_42 := algebra.projection(C_38, X_10);
-    X_48:bat[:dbl] := sql.bind(X_6, "sys", "part2", "x", 0:int);
-    C_46:bat[:oid] := sql.tid(X_6, "sys", "part2");
-    C_71 := algebra.select(X_48, C_46, 1:dbl, 2:dbl, true, true, false);
-    X_60:bat[:dbl] := sql.bind(X_6, "sys", "part2", "z", 0:int);
-    X_74 := algebra.projection(C_71, X_60);
-    X_54:bat[:dbl] := sql.bind(X_6, "sys", "part2", "y", 0:int);
-    X_73 := algebra.projection(C_71, X_54);
-    X_72 := algebra.projection(C_71, X_48);
-    X_27:bat[:dbl] := sql.bind(X_6, "sys", "part1", "z", 0:int);
-    X_44 := algebra.projection(C_38, X_27);
-    X_20:bat[:dbl] := sql.bind(X_6, "sys", "part1", "y", 0:int);
-    X_43 := algebra.projection(C_38, X_20);
-    X_78 := bat.append(X_76, X_42, true);
-    X_80 := bat.append(X_78, X_72, true);
-    X_81:bat[:dbl] := bat.new(nil:dbl);
-    X_82 := bat.append(X_81, X_43, true);
-    X_83 := bat.append(X_82, X_73, true);
-    X_84:bat[:dbl] := bat.new(nil:dbl);
-    X_85 := bat.append(X_84, X_44, true);
-    X_86 := bat.append(X_85, X_74, true);
-    language.pass(X_10);
-    language.pass(C_71);
-    language.pass(X_48);
-    language.pass(C_38);
-exit X_160;
-    X_88 := sql.append(X_6, "sys", "answ", "x", X_80);
-barrier X_167 := language.dataflow();
-    X_92 := sql.append(X_88, "sys", "answ", "y", X_83);
-    X_95 := sql.append(X_92, "sys", "answ", "z", X_86);
-    X_97 := aggr.count(X_86);
-exit X_167;
-    sql.affectedRows(X_95, X_97);
+    X_88:int := sql.append(X_6:int, "sys":str, "answ":str, "x":str, X_80:bat[:dbl]);
+barrier X_164:bit := language.dataflow();
+    X_92:int := sql.append(X_88:int, "sys":str, "answ":str, "y":str, X_83:bat[:dbl]);
+    X_95:int := sql.append(X_92:int, "sys":str, "answ":str, "z":str, X_86:bat[:dbl]);
+    X_97:lng := aggr.count(X_86:bat[:dbl]);
+exit X_164:bit;
+    sql.affectedRows(X_95:int, X_97:lng);
 end user.s22_1;
->>>>>>> 212529f7
 #inline               actions= 0 time=2 usec 
 #candidates           actions= 1 time=31 usec 
 #remap                actions= 0 time=4 usec 
@@ -213,106 +167,54 @@
 % .explain # table_name
 % mal # name
 % clob # type
-<<<<<<< HEAD
 % 164 # length
-function user.s28_1():void;
-    X_5:void := querylog.define("explain insert into answ\nselect * from complete\nwhere x between 0 and 2 and y between 0 and 2;":str, "default_pipe":str, 70:int);
-barrier X_160:bit := language.dataflow();
-    X_82:bat[:dbl] := bat.new(nil:dbl);
+function user.s24_1():void;
+    X_5:void := querylog.define("explain insert into answ\nselect * from complete\nwhere x between 0 and 2 and y between 0 and 2;":str, "default_pipe":str, 78:int);
+barrier X_170:bit := language.dataflow();
+    X_90:bat[:dbl] := bat.new(nil:dbl);
     X_8:int := sql.mvc();
     X_12:bat[:dbl] := sql.bind(X_8:int, "sys":str, "part1":str, "x":str, 0:int);
     X_22:bat[:dbl] := sql.bind(X_8:int, "sys":str, "part1":str, "y":str, 0:int);
     C_9:bat[:oid] := sql.tid(X_8:int, "sys":str, "part1":str);
-    C_38:bat[:oid] := algebra.select(X_22:bat[:dbl], C_9:bat[:oid], 0:dbl, 2:dbl, true:bit, true:bit, false:bit);
-    C_44:bat[:oid] := algebra.select(X_12:bat[:dbl], C_38:bat[:oid], 0:dbl, 2:dbl, true:bit, true:bit, false:bit);
-    X_45:bat[:dbl] := algebra.projection(C_44:bat[:oid], X_12:bat[:dbl]);
-    X_51:bat[:dbl] := sql.bind(X_8:int, "sys":str, "part2":str, "x":str, 0:int);
-    X_57:bat[:dbl] := sql.bind(X_8:int, "sys":str, "part2":str, "y":str, 0:int);
-    C_49:bat[:oid] := sql.tid(X_8:int, "sys":str, "part2":str);
-    C_71:bat[:oid] := algebra.select(X_57:bat[:dbl], C_49:bat[:oid], 0:dbl, 2:dbl, true:bit, true:bit, false:bit);
-    C_74:bat[:oid] := algebra.select(X_51:bat[:dbl], C_71:bat[:oid], 0:dbl, 2:dbl, true:bit, true:bit, false:bit);
-    X_63:bat[:dbl] := sql.bind(X_8:int, "sys":str, "part2":str, "z":str, 0:int);
-    X_80:bat[:dbl] := algebra.projection(C_74:bat[:oid], X_63:bat[:dbl]);
-    X_79:bat[:dbl] := algebra.projection(C_74:bat[:oid], X_57:bat[:dbl]);
-    X_78:bat[:dbl] := algebra.projection(C_74:bat[:oid], X_51:bat[:dbl]);
+    C_40:bat[:oid] := algebra.select(X_22:bat[:dbl], C_9:bat[:oid], 0:dbl, 2:dbl, true:bit, true:bit, false:bit);
+    C_48:bat[:oid] := algebra.select(X_12:bat[:dbl], C_40:bat[:oid], 0:dbl, 2:dbl, true:bit, true:bit, false:bit);
+    X_49:bat[:dbl] := algebra.projection(C_48:bat[:oid], X_12:bat[:dbl]);
+    X_55:bat[:dbl] := sql.bind(X_8:int, "sys":str, "part2":str, "x":str, 0:int);
+    X_61:bat[:dbl] := sql.bind(X_8:int, "sys":str, "part2":str, "y":str, 0:int);
+    C_53:bat[:oid] := sql.tid(X_8:int, "sys":str, "part2":str);
+    C_77:bat[:oid] := algebra.select(X_61:bat[:dbl], C_53:bat[:oid], 0:dbl, 2:dbl, true:bit, true:bit, false:bit);
+    C_85:bat[:oid] := algebra.select(X_55:bat[:dbl], C_77:bat[:oid], 0:dbl, 2:dbl, true:bit, true:bit, false:bit);
+    X_67:bat[:dbl] := sql.bind(X_8:int, "sys":str, "part2":str, "z":str, 0:int);
+    X_88:bat[:dbl] := algebra.projection(C_85:bat[:oid], X_67:bat[:dbl]);
+    X_87:bat[:dbl] := algebra.projection(C_85:bat[:oid], X_61:bat[:dbl]);
+    X_86:bat[:dbl] := algebra.projection(C_85:bat[:oid], X_55:bat[:dbl]);
     X_29:bat[:dbl] := sql.bind(X_8:int, "sys":str, "part1":str, "z":str, 0:int);
-    X_47:bat[:dbl] := algebra.projection(C_44:bat[:oid], X_29:bat[:dbl]);
-    X_46:bat[:dbl] := algebra.projection(C_44:bat[:oid], X_22:bat[:dbl]);
-    X_84:bat[:dbl] := bat.append(X_82:bat[:dbl], X_45:bat[:dbl], true:bit);
-    X_85:bat[:dbl] := bat.append(X_84:bat[:dbl], X_78:bat[:dbl], true:bit);
-    X_86:bat[:dbl] := bat.new(nil:dbl);
-    X_87:bat[:dbl] := bat.append(X_86:bat[:dbl], X_46:bat[:dbl], true:bit);
-    X_88:bat[:dbl] := bat.append(X_87:bat[:dbl], X_79:bat[:dbl], true:bit);
-    X_89:bat[:dbl] := bat.new(nil:dbl);
-    X_90:bat[:dbl] := bat.append(X_89:bat[:dbl], X_47:bat[:dbl], true:bit);
-    X_91:bat[:dbl] := bat.append(X_90:bat[:dbl], X_80:bat[:dbl], true:bit);
+    X_51:bat[:dbl] := algebra.projection(C_48:bat[:oid], X_29:bat[:dbl]);
+    X_50:bat[:dbl] := algebra.projection(C_48:bat[:oid], X_22:bat[:dbl]);
+    X_92:bat[:dbl] := bat.append(X_90:bat[:dbl], X_49:bat[:dbl], true:bit);
+    X_93:bat[:dbl] := bat.append(X_92:bat[:dbl], X_86:bat[:dbl], true:bit);
+    X_94:bat[:dbl] := bat.new(nil:dbl);
+    X_95:bat[:dbl] := bat.append(X_94:bat[:dbl], X_50:bat[:dbl], true:bit);
+    X_96:bat[:dbl] := bat.append(X_95:bat[:dbl], X_87:bat[:dbl], true:bit);
+    X_97:bat[:dbl] := bat.new(nil:dbl);
+    X_98:bat[:dbl] := bat.append(X_97:bat[:dbl], X_51:bat[:dbl], true:bit);
+    X_99:bat[:dbl] := bat.append(X_98:bat[:dbl], X_88:bat[:dbl], true:bit);
     language.pass(X_12:bat[:dbl]);
-    language.pass(X_57:bat[:dbl]);
-    language.pass(C_74:bat[:oid]);
-    language.pass(X_51:bat[:dbl]);
-    language.pass(C_44:bat[:oid]);
+    language.pass(X_61:bat[:dbl]);
+    language.pass(C_85:bat[:oid]);
+    language.pass(X_55:bat[:dbl]);
+    language.pass(C_48:bat[:oid]);
     language.pass(X_22:bat[:dbl]);
-exit X_160:bit;
-    X_93:int := sql.append(X_8:int, "sys":str, "answ":str, "x":str, X_85:bat[:dbl]);
-barrier X_169:bit := language.dataflow();
-    X_97:int := sql.append(X_93:int, "sys":str, "answ":str, "y":str, X_88:bat[:dbl]);
-    X_100:int := sql.append(X_97:int, "sys":str, "answ":str, "z":str, X_91:bat[:dbl]);
-    X_102:lng := aggr.count(X_91:bat[:dbl]);
-exit X_169:bit;
-    sql.affectedRows(X_100:int, X_102:lng);
-end user.s28_1;
-#inline               actions= 0 time=3 usec 
-#candidates           actions= 1 time=32 usec 
-=======
-% 156 # length
-function user.s24_1():void;
-    X_5:void := querylog.define("explain insert into answ\nselect * from complete\nwhere x between 0 and 2 and y between 0 and 2;", "default_pipe", 78:int);
-barrier X_173 := language.dataflow();
-    X_90:bat[:dbl] := bat.new(nil:dbl);
-    X_8 := sql.mvc();
-    X_12:bat[:dbl] := sql.bind(X_8, "sys", "part1", "x", 0:int);
-    X_22:bat[:dbl] := sql.bind(X_8, "sys", "part1", "y", 0:int);
-    C_9:bat[:oid] := sql.tid(X_8, "sys", "part1");
-    C_40 := algebra.select(X_22, C_9, 0:dbl, 2:dbl, true, true, false);
-    C_48 := algebra.select(X_12, C_40, 0:dbl, 2:dbl, true, true, false);
-    X_49 := algebra.projection(C_48, X_12);
-    X_55:bat[:dbl] := sql.bind(X_8, "sys", "part2", "x", 0:int);
-    X_61:bat[:dbl] := sql.bind(X_8, "sys", "part2", "y", 0:int);
-    C_53:bat[:oid] := sql.tid(X_8, "sys", "part2");
-    C_77 := algebra.select(X_61, C_53, 0:dbl, 2:dbl, true, true, false);
-    C_85 := algebra.select(X_55, C_77, 0:dbl, 2:dbl, true, true, false);
-    X_67:bat[:dbl] := sql.bind(X_8, "sys", "part2", "z", 0:int);
-    X_88 := algebra.projection(C_85, X_67);
-    X_87 := algebra.projection(C_85, X_61);
-    X_86 := algebra.projection(C_85, X_55);
-    X_29:bat[:dbl] := sql.bind(X_8, "sys", "part1", "z", 0:int);
-    X_51 := algebra.projection(C_48, X_29);
-    X_50 := algebra.projection(C_48, X_22);
-    X_92 := bat.append(X_90, X_49, true);
-    X_93 := bat.append(X_92, X_86, true);
-    X_94:bat[:dbl] := bat.new(nil:dbl);
-    X_95 := bat.append(X_94, X_50, true);
-    X_96 := bat.append(X_95, X_87, true);
-    X_97:bat[:dbl] := bat.new(nil:dbl);
-    X_98 := bat.append(X_97, X_51, true);
-    X_99 := bat.append(X_98, X_88, true);
-    language.pass(X_12);
-    language.pass(X_61);
-    language.pass(C_85);
-    language.pass(X_55);
-    language.pass(C_48);
-    language.pass(X_22);
-exit X_173;
-    X_101 := sql.append(X_8, "sys", "answ", "x", X_93);
-barrier X_182 := language.dataflow();
-    X_105 := sql.append(X_101, "sys", "answ", "y", X_96);
-    X_108 := sql.append(X_105, "sys", "answ", "z", X_99);
-    X_110 := aggr.count(X_99);
-exit X_182;
-    sql.affectedRows(X_108, X_110);
+exit X_170:bit;
+    X_101:int := sql.append(X_8:int, "sys":str, "answ":str, "x":str, X_93:bat[:dbl]);
+barrier X_179:bit := language.dataflow();
+    X_105:int := sql.append(X_101:int, "sys":str, "answ":str, "y":str, X_96:bat[:dbl]);
+    X_108:int := sql.append(X_105:int, "sys":str, "answ":str, "z":str, X_99:bat[:dbl]);
+    X_110:lng := aggr.count(X_99:bat[:dbl]);
+exit X_179:bit;
+    sql.affectedRows(X_108:int, X_110:lng);
 end user.s24_1;
 #inline               actions= 0 time=2 usec 
->>>>>>> 212529f7
 #remap                actions= 0 time=4 usec 
 #costModel            actions= 1 time=29 usec 
 #coercions            actions= 0 time=2 usec 
