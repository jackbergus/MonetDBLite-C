--- conflicted
+++ resolved
@@ -84,46 +84,26 @@
 % .L1 # table_name
 % L1 # name
 % wrd # type
-<<<<<<< HEAD
-% 2 # length
-[ 42	]
-=======
 % 1 # length
 [ 1	]
->>>>>>> e9fa6a97
 #SELECT count(*) FROM leaf1();
 % .L1 # table_name
 % L1 # name
 % wrd # type
-<<<<<<< HEAD
-% 2 # length
-[ 36	]
-=======
 % 1 # length
 [ 1	]
->>>>>>> e9fa6a97
 #SELECT count(*) FROM leaf2();
 % .L1 # table_name
 % L1 # name
 % wrd # type
-<<<<<<< HEAD
-% 2 # length
-[ 36	]
-=======
 % 1 # length
 [ 1	]
->>>>>>> e9fa6a97
 #SELECT count(*) FROM leaf3();
 % .L1 # table_name
 % L1 # name
 % wrd # type
-<<<<<<< HEAD
-% 2 # length
-[ 36	]
-=======
 % 1 # length
 [ 1	]
->>>>>>> e9fa6a97
 #DROP FUNCTION leaf3;
 #DROP FUNCTION leaf2;
 #DROP FUNCTION leaf1;
