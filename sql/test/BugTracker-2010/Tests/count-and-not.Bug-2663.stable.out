stdout of test 'count-and-not.Bug-2663` in directory 'sql/test/BugTracker-2010` itself:


# 17:35:13 >  
# 17:35:13 >   mserver5 "--config=/ufs/sjoerd/Monet-stable/etc/monetdb5.conf" --debug=10 --set gdk_nr_threads=0 --set "monet_mod_path=/ufs/sjoerd/Monet-stable/lib64/MonetDB5:/ufs/sjoerd/Monet-stable/lib64/MonetDB5/lib:/ufs/sjoerd/Monet-stable/lib64/MonetDB5/bin" --set "gdk_dbfarm=/ufs/sjoerd/Monet-stable/var/MonetDB5/dbfarm"  --set mapi_open=true --set xrpc_open=true --set mapi_port=35150 --set xrpc_port=41611 --set monet_prompt= --set mal_listing=2 --trace  "--dbname=mTests_src_test_BugTracker-2010" --set mal_listing=0 ; echo ; echo Over..
# 17:35:13 >  

# MonetDB server v5.20.5, based on kernel v1.38.5
# Not released
# Serving database 'mTests_src_test_BugTracker-2010', using 4 threads
# Compiled for x86_64-unknown-linux-gnu/64bit with 64bit OIDs dynamically linked
# Found 7.751 GiB available main-memory.
# Copyright (c) 1993-July 2008 CWI.
# Copyright (c) August 2008-2015 MonetDB B.V., all rights reserved
# Visit http://monetdb.cwi.nl/ for further information
# Listening for connection requests on mapi:monetdb://ottar.ins.cwi.nl:35150/
# MonetDB/SQL module v2.38.5 loaded
# MonetDB/GIS module v0.18.4 loaded

Ready.


# 17:35:13 >  
# 17:35:13 >  mclient -lsql -ftest -i -e --host=ottar --port=35150 
# 17:35:13 >  

#SELECT COUNT (*) > 0 as res
#  FROM (SELECT id, COUNT (*) AS cnt
#          FROM tables
#         GROUP BY id) as i
# WHERE NOT (1 < i.cnt);
<<<<<<< HEAD
% .L4 # table_name
=======
% .L12 # table_name
>>>>>>> 9108e336
% res # name
% boolean # type
% 5 # length
[ true	]
#SELECT COUNT (*) > 0 as res
#  FROM (SELECT id, COUNT (*) AS cnt
#          FROM tables
#         GROUP BY id) as i
# WHERE NOT (i.cnt > 1);
<<<<<<< HEAD
% .L4 # table_name
=======
% .L12 # table_name
>>>>>>> 9108e336
% res # name
% boolean # type
% 5 # length
[ true	]
#SELECT COUNT (*) > 0 as res
#  FROM (SELECT id, 1 AS cnt
#          FROM tables
#         GROUP BY id) as i
# WHERE NOT (1 < i.cnt);
<<<<<<< HEAD
% .L3 # table_name
=======
% .L11 # table_name
>>>>>>> 9108e336
% res # name
% boolean # type
% 5 # length
[ true	]
#SELECT COUNT (*) > 0 as res
#  FROM (SELECT id, COUNT (*) AS cnt
#          FROM tables
#         GROUP BY id) as i
# WHERE 1 >= i.cnt;
<<<<<<< HEAD
% .L4 # table_name
=======
% .L12 # table_name
>>>>>>> 9108e336
% res # name
% boolean # type
% 5 # length
[ true	]
#SELECT COUNT (*) > 0 as res
#  FROM (SELECT id, COUNT (*) AS cnt
#          FROM tables
#         GROUP BY id) as i
# WHERE i.cnt <= 1;
<<<<<<< HEAD
% .L4 # table_name
=======
% .L12 # table_name
>>>>>>> 9108e336
% res # name
% boolean # type
% 5 # length
[ true	]
#SELECT COUNT (*) = 0 as res
#  FROM (SELECT id, COUNT (*) AS cnt
#          FROM tables
#         GROUP BY id) as i
# WHERE 1 < i.cnt;
<<<<<<< HEAD
% .L4 # table_name
=======
% .L12 # table_name
>>>>>>> 9108e336
% res # name
% boolean # type
% 5 # length
[ true	]

# 17:35:13 >  
# 17:35:13 >  Done.
# 17:35:13 >  
<|MERGE_RESOLUTION|>--- conflicted
+++ resolved
@@ -29,11 +29,7 @@
 #          FROM tables
 #         GROUP BY id) as i
 # WHERE NOT (1 < i.cnt);
-<<<<<<< HEAD
-% .L4 # table_name
-=======
 % .L12 # table_name
->>>>>>> 9108e336
 % res # name
 % boolean # type
 % 5 # length
@@ -43,11 +39,7 @@
 #          FROM tables
 #         GROUP BY id) as i
 # WHERE NOT (i.cnt > 1);
-<<<<<<< HEAD
-% .L4 # table_name
-=======
 % .L12 # table_name
->>>>>>> 9108e336
 % res # name
 % boolean # type
 % 5 # length
@@ -57,11 +49,7 @@
 #          FROM tables
 #         GROUP BY id) as i
 # WHERE NOT (1 < i.cnt);
-<<<<<<< HEAD
-% .L3 # table_name
-=======
 % .L11 # table_name
->>>>>>> 9108e336
 % res # name
 % boolean # type
 % 5 # length
@@ -71,11 +59,7 @@
 #          FROM tables
 #         GROUP BY id) as i
 # WHERE 1 >= i.cnt;
-<<<<<<< HEAD
-% .L4 # table_name
-=======
 % .L12 # table_name
->>>>>>> 9108e336
 % res # name
 % boolean # type
 % 5 # length
@@ -85,11 +69,7 @@
 #          FROM tables
 #         GROUP BY id) as i
 # WHERE i.cnt <= 1;
-<<<<<<< HEAD
-% .L4 # table_name
-=======
 % .L12 # table_name
->>>>>>> 9108e336
 % res # name
 % boolean # type
 % 5 # length
@@ -99,11 +79,7 @@
 #          FROM tables
 #         GROUP BY id) as i
 # WHERE 1 < i.cnt;
-<<<<<<< HEAD
-% .L4 # table_name
-=======
 % .L12 # table_name
->>>>>>> 9108e336
 % res # name
 % boolean # type
 % 5 # length
