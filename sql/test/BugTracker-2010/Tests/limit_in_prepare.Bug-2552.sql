--- conflicted
+++ resolved
@@ -1,10 +1,6 @@
 create table rr (id int);
 insert into rr values (1),(2),(3);
 prepare select * from rr limit ?;
-<<<<<<< HEAD
-exec 1 (1);
-=======
 exec ** (1);
->>>>>>> 3539375e
 
 drop table rr;