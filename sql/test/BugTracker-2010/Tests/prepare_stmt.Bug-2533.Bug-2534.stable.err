--- conflicted
+++ resolved
@@ -71,13 +71,8 @@
 # 09:32:45 >  mclient -lsql -ftest -i -e --host=rig --port=33580 
 # 09:32:45 >  
 
-<<<<<<< HEAD
 MAPI  = monetdb@localhost:34941
-QUERY = exec 0(2.3);
-=======
-MAPI  = monetdb@madrid:39379
-QUERY = exec  1(2.3);
->>>>>>> 0c0c5bd9
+QUERY = exec  0(2.3);
 ERROR = !EXEC: wrong type for argument 1 of prepared statement: decimal, expected wrd
 
 # 09:32:45 >  
