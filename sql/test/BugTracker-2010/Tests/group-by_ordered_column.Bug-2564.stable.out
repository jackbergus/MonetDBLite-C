stdout of test 'group-by_ordered_column.Bug-2564` in directory 'sql/test/BugTracker-2010` itself:


# 19:36:51 >  
# 19:36:51 >   mserver5 "--config=/ufs/manegold/_/scratch0/Monet/HG/Jun2010/prefix.--enable-strict_--disable-optimize_--enable-debug_--enable-assert/etc/monetdb5.conf" --debug=10 --set gdk_nr_threads=0 --set "monet_mod_path=/ufs/manegold/_/scratch0/Monet/HG/Jun2010/prefix.--enable-strict_--disable-optimize_--enable-debug_--enable-assert/lib64/MonetDB5:/ufs/manegold/_/scratch0/Monet/HG/Jun2010/prefix.--enable-strict_--disable-optimize_--enable-debug_--enable-assert/lib64/MonetDB5/lib:/ufs/manegold/_/scratch0/Monet/HG/Jun2010/prefix.--enable-strict_--disable-optimize_--enable-debug_--enable-assert/lib64/MonetDB5/bin" --set "gdk_dbfarm=/ufs/manegold/_/scratch0/Monet/HG/Jun2010/prefix.--enable-strict_--disable-optimize_--enable-debug_--enable-assert/var/MonetDB5/dbfarm"  --set mapi_open=true --set xrpc_open=true --set mapi_port=30272 --set xrpc_port=42483 --set monet_prompt= --set mal_listing=2 --trace  "--dbname=mTests_src_test_BugTracker-2010" --set mal_listing=0 ; echo ; echo Over..
# 19:36:51 >  

# MonetDB server v5.20.3, based on kernel v1.38.2
# Serving database 'mTests_src_test_BugTracker-2010', using 4 threads
# Compiled for x86_64-unknown-linux-gnu/64bit with 64bit OIDs dynamically linked
# Found 7.751 GiB available main-memory.
# Copyright (c) 1993-July 2008 CWI.
# Copyright (c) August 2008-2015 MonetDB B.V., all rights reserved
# Visit http://monetdb.cwi.nl/ for further information
# Listening for connection requests on mapi:monetdb://rig.ins.cwi.nl:30272/
# MonetDB/SQL module v2.38.3 loaded
# MonetDB/GIS module v0.18.1 loaded

Ready.


# 19:36:51 >  
# 19:36:51 >  mclient -lsql -ftest -i -e --host=rig --port=30272 
# 19:36:51 >  

[ 1	]
[ 1	]
[ 1	]
#select * from t2564;
% sys.t2564,	sys.t2564,	sys.t2564 # table_name
% c1,	c2,	c3 # name
% int,	int,	int # type
% 1,	1,	1 # length
[ 3,	1,	2	]
[ 1,	2,	1	]
[ 2,	3,	3	]
#explain select count(*) from t2564 group by c1, c2, c3;
% .explain # table_name
% mal # name
% clob # type
% 112 # length
function user.s10_1():void;
<<<<<<< HEAD
    X_60:void := querylog.define("explain select count(*) from t2564 group by c1, c2, c3;","sequential_pipe",26);
=======
    X_0:void := querylog.define("explain select count(*) from t2564 group by c1, c2, c3;","sequential_pipe",24);
>>>>>>> c18e27fe
    X_43 := bat.new(nil:str);
    X_50 := bat.append(X_43,"sys.L3");
    X_45 := bat.new(nil:str);
    X_52 := bat.append(X_45,"L2");
    X_46 := bat.new(nil:str);
    X_54 := bat.append(X_46,"bigint");
    X_47 := bat.new(nil:int);
    X_56 := bat.append(X_47,64);
    X_49 := bat.new(nil:int);
    X_58 := bat.append(X_49,0);
<<<<<<< HEAD
    X_0 := sql.mvc();
    C_1:bat[:oid] := sql.tid(X_0,"sys","t2564");
    X_21:bat[:int] := sql.bind(X_0,"sys","t2564","c3",0);
    X_27 := algebra.projection(C_1,X_21);
    X_4:bat[:int] := sql.bind(X_0,"sys","t2564","c1",0);
    X_13 := algebra.projection(C_1,X_4);
    X_14:bat[:int] := sql.bind(X_0,"sys","t2564","c2",0);
    X_20 := algebra.projection(C_1,X_14);
    (X_28,X_29,X_30) := group.subgroup(X_20);
    (X_31,X_32,X_33) := group.subgroup(X_13,X_28);
    (X_34,X_35,X_36) := group.subgroupdone(X_27,X_31);
    X_40:bat[:lng] := aggr.subcount(X_34,X_34,X_35,false);
=======
    X_3 := sql.mvc();
    C_4:bat[:oid] := sql.tid(X_3,"sys","t2564");
    X_7:bat[:int] := sql.bind(X_3,"sys","t2564","c3",0);
    X_16 := algebra.projection(C_4,X_7);
    X_17:bat[:int] := sql.bind(X_3,"sys","t2564","c1",0);
    X_23 := algebra.projection(C_4,X_17);
    X_24:bat[:int] := sql.bind(X_3,"sys","t2564","c2",0);
    X_30 := algebra.projection(C_4,X_24);
    (X_31,r1_32,r2_32) := group.subgroup(X_30);
    (X_34,r1_35,r2_35) := group.subgroup(X_23,X_31);
    (X_37,r1_38,r2_38) := group.subgroupdone(X_16,X_34);
    X_40:bat[:lng] := aggr.subcount(X_37,X_37,r1_38,false);
>>>>>>> c18e27fe
    sql.resultSet(X_50,X_52,X_54,X_56,X_58,X_40);
end user.s10_1;
#inline               actions= 0 time=2 usec 
#candidates           actions= 1 time=19 usec 
#remap                actions= 0 time=3 usec 
#costModel            actions= 1 time=18 usec 
#coercions            actions= 0 time=2 usec 
#evaluate             actions= 0 time=4 usec 
#emptybind            actions= 0 time=6 usec 
#pushselect           actions= 0 time=4 usec 
#aliases              actions= 3 time=24 usec 
#mergetable           actions= 0 time=43 usec 
#deadcode             actions= 6 time=44 usec 
#aliases              actions= 0 time=6 usec 
#constants            actions= 1 time=17 usec 
#commonTerms          actions= 0 time=6 usec 
#projectionpath       actions= 0 time=5 usec 
#reorder              actions= 1 time=30 usec 
#deadcode             actions= 0 time=6 usec 
#reduce               actions=33 time=31 usec 
#matpack              actions= 0 time=4 usec 
#querylog             actions= 0 time=1 usec 
#multiplex            actions= 0 time=2 usec 
#generator            actions= 0 time=2 usec 
#profiler             actions= 1 time=13 usec 
#garbageCollector     actions= 1 time=23 usec 
#total                actions= 1 time=370 usec 
#select count(*) from t2564 group by c1, c2, c3;
% sys.L3 # table_name
% L2 # name
% bigint # type
% 1 # length
[ 1	]
[ 1	]
[ 1	]

# 19:36:51 >  
# 19:36:51 >  Done.
# 19:36:51 >  
<|MERGE_RESOLUTION|>--- conflicted
+++ resolved
@@ -38,51 +38,33 @@
 % .explain # table_name
 % mal # name
 % clob # type
-% 112 # length
+% 113 # length
 function user.s10_1():void;
-<<<<<<< HEAD
-    X_60:void := querylog.define("explain select count(*) from t2564 group by c1, c2, c3;","sequential_pipe",26);
-=======
-    X_0:void := querylog.define("explain select count(*) from t2564 group by c1, c2, c3;","sequential_pipe",24);
->>>>>>> c18e27fe
-    X_43 := bat.new(nil:str);
-    X_50 := bat.append(X_43,"sys.L3");
-    X_45 := bat.new(nil:str);
-    X_52 := bat.append(X_45,"L2");
+    X_63:void := querylog.define("explain select count(*) from t2564 group by c1, c2, c3;","sequential_pipe",27);
     X_46 := bat.new(nil:str);
-    X_54 := bat.append(X_46,"bigint");
-    X_47 := bat.new(nil:int);
-    X_56 := bat.append(X_47,64);
-    X_49 := bat.new(nil:int);
-    X_58 := bat.append(X_49,0);
-<<<<<<< HEAD
-    X_0 := sql.mvc();
-    C_1:bat[:oid] := sql.tid(X_0,"sys","t2564");
-    X_21:bat[:int] := sql.bind(X_0,"sys","t2564","c3",0);
-    X_27 := algebra.projection(C_1,X_21);
-    X_4:bat[:int] := sql.bind(X_0,"sys","t2564","c1",0);
-    X_13 := algebra.projection(C_1,X_4);
-    X_14:bat[:int] := sql.bind(X_0,"sys","t2564","c2",0);
-    X_20 := algebra.projection(C_1,X_14);
-    (X_28,X_29,X_30) := group.subgroup(X_20);
-    (X_31,X_32,X_33) := group.subgroup(X_13,X_28);
-    (X_34,X_35,X_36) := group.subgroupdone(X_27,X_31);
-    X_40:bat[:lng] := aggr.subcount(X_34,X_34,X_35,false);
-=======
+    X_53 := bat.append(X_46,"sys.L3");
+    X_48 := bat.new(nil:str);
+    X_55 := bat.append(X_48,"L2");
+    X_49 := bat.new(nil:str);
+    X_57 := bat.append(X_49,"bigint");
+    X_50 := bat.new(nil:int);
+    X_59 := bat.append(X_50,64);
+    X_52 := bat.new(nil:int);
+    X_61 := bat.append(X_52,0);
     X_3 := sql.mvc();
     C_4:bat[:oid] := sql.tid(X_3,"sys","t2564");
-    X_7:bat[:int] := sql.bind(X_3,"sys","t2564","c3",0);
+    X_24:bat[:int] := sql.bind(X_3,"sys","t2564","c3",0);
+    X_30 := algebra.projection(C_4,X_24);
+    X_7:bat[:int] := sql.bind(X_3,"sys","t2564","c1",0);
     X_16 := algebra.projection(C_4,X_7);
-    X_17:bat[:int] := sql.bind(X_3,"sys","t2564","c1",0);
+    X_17:bat[:int] := sql.bind(X_3,"sys","t2564","c2",0);
     X_23 := algebra.projection(C_4,X_17);
-    X_24:bat[:int] := sql.bind(X_3,"sys","t2564","c2",0);
-    X_30 := algebra.projection(C_4,X_24);
-    (X_31,r1_32,r2_32) := group.subgroup(X_30);
-    (X_34,r1_35,r2_35) := group.subgroup(X_23,X_31);
-    (X_37,r1_38,r2_38) := group.subgroupdone(X_16,X_34);
-    X_40:bat[:lng] := aggr.subcount(X_37,X_37,r1_38,false);
->>>>>>> c18e27fe
-    sql.resultSet(X_50,X_52,X_54,X_56,X_58,X_40);
+    (X_31,X_32,X_33) := group.subgroup(X_23);
+    (X_34,X_35,X_36) := group.subgroup(X_16,X_31);
+    (X_37,X_38,X_39) := group.subgroupdone(X_30,X_34);
+    X_43:bat[:lng] := aggr.subcount(X_37,X_37,X_38,false);
+# querylog.define("explain select count(*) from t2564 group by c1, c2, c3;","sequential_pipe")
+    sql.resultSet(X_53,X_55,X_57,X_59,X_61,X_43);
 end user.s10_1;
 #inline               actions= 0 time=2 usec 
 #candidates           actions= 1 time=19 usec 
