stdout of test 'group-by_ordered_column.Bug-2564` in directory 'sql/test/BugTracker-2010` itself:


# 19:36:51 >  
# 19:36:51 >   mserver5 "--config=/ufs/manegold/_/scratch0/Monet/HG/Jun2010/prefix.--enable-strict_--disable-optimize_--enable-debug_--enable-assert/etc/monetdb5.conf" --debug=10 --set gdk_nr_threads=0 --set "monet_mod_path=/ufs/manegold/_/scratch0/Monet/HG/Jun2010/prefix.--enable-strict_--disable-optimize_--enable-debug_--enable-assert/lib64/MonetDB5:/ufs/manegold/_/scratch0/Monet/HG/Jun2010/prefix.--enable-strict_--disable-optimize_--enable-debug_--enable-assert/lib64/MonetDB5/lib:/ufs/manegold/_/scratch0/Monet/HG/Jun2010/prefix.--enable-strict_--disable-optimize_--enable-debug_--enable-assert/lib64/MonetDB5/bin" --set "gdk_dbfarm=/ufs/manegold/_/scratch0/Monet/HG/Jun2010/prefix.--enable-strict_--disable-optimize_--enable-debug_--enable-assert/var/MonetDB5/dbfarm"  --set mapi_open=true --set xrpc_open=true --set mapi_port=30272 --set xrpc_port=42483 --set monet_prompt= --set mal_listing=2 --trace  "--dbname=mTests_src_test_BugTracker-2010" --set mal_listing=0 ; echo ; echo Over..
# 19:36:51 >  

# MonetDB server v5.20.3, based on kernel v1.38.2
# Serving database 'mTests_src_test_BugTracker-2010', using 4 threads
# Compiled for x86_64-unknown-linux-gnu/64bit with 64bit OIDs dynamically linked
# Found 7.751 GiB available main-memory.
# Copyright (c) 1993-July 2008 CWI.
# Copyright (c) August 2008-2015 MonetDB B.V., all rights reserved
# Visit http://monetdb.cwi.nl/ for further information
# Listening for connection requests on mapi:monetdb://rig.ins.cwi.nl:30272/
# MonetDB/SQL module v2.38.3 loaded
# MonetDB/GIS module v0.18.1 loaded

Ready.


# 19:36:51 >  
# 19:36:51 >  mclient -lsql -ftest -i -e --host=rig --port=30272 
# 19:36:51 >  

[ 1	]
[ 1	]
[ 1	]
#select * from t2564;
% sys.t2564,	sys.t2564,	sys.t2564 # table_name
% c1,	c2,	c3 # name
% int,	int,	int # type
% 1,	1,	1 # length
[ 3,	1,	2	]
[ 1,	2,	1	]
[ 2,	3,	3	]
#explain select count(*) from t2564 group by c1, c2, c3;
% .explain # table_name
% mal # name
% clob # type
% 113 # length
function user.s10_1():void;
    X_57:void := querylog.define("explain select count(*) from t2564 group by c1, c2, c3;","sequential_pipe",26);
    X_40 := bat.new(nil:str);
    X_47 := bat.append(X_40,"sys.L1");
    X_42 := bat.new(nil:str);
    X_49 := bat.append(X_42,"L1");
    X_43 := bat.new(nil:str);
    X_51 := bat.append(X_43,"bigint");
    X_44 := bat.new(nil:int);
    X_53 := bat.append(X_44,64);
    X_46 := bat.new(nil:int);
    X_55 := bat.append(X_46,0);
    X_0 := sql.mvc();
    C_1:bat[:oid] := sql.tid(X_0,"sys","t2564");
    X_4:bat[:int] := sql.bind(X_0,"sys","t2564","c3",0);
<<<<<<< HEAD
    X_13 := algebra.projection(X_1,X_4);
    X_14:bat[:int] := sql.bind(X_0,"sys","t2564","c1",0);
    X_20 := algebra.projection(X_1,X_14);
    X_21:bat[:int] := sql.bind(X_0,"sys","t2564","c2",0);
    X_27 := algebra.projection(X_1,X_21);
=======
    (C_7,r1_8) := sql.bind(X_0,"sys","t2564","c3",2);
    X_10:bat[:int] := sql.bind(X_0,"sys","t2564","c3",1);
    X_12 := sql.delta(X_4,C_7,r1_8,X_10);
    X_13 := algebra.projection(C_1,X_12);
    X_14:bat[:int] := sql.bind(X_0,"sys","t2564","c1",0);
    (C_16,r1_17) := sql.bind(X_0,"sys","t2564","c1",2);
    X_18:bat[:int] := sql.bind(X_0,"sys","t2564","c1",1);
    X_19 := sql.delta(X_14,C_16,r1_17,X_18);
    X_20 := algebra.projection(C_1,X_19);
    X_21:bat[:int] := sql.bind(X_0,"sys","t2564","c2",0);
    (C_23,r1_24) := sql.bind(X_0,"sys","t2564","c2",2);
    X_25:bat[:int] := sql.bind(X_0,"sys","t2564","c2",1);
    X_26 := sql.delta(X_21,C_23,r1_24,X_25);
    X_27 := algebra.projection(C_1,X_26);
>>>>>>> 33b721b0
    (X_28,r1_29,r2_29) := group.subgroup(X_27);
    (X_31,r1_32,r2_32) := group.subgroup(X_20,X_28);
    (X_34,r1_35,r2_35) := group.subgroupdone(X_13,X_31);
    X_37:bat[:lng] := aggr.subcount(X_34,X_34,r1_35,false);
    sql.resultSet(X_47,X_49,X_51,X_53,X_55,X_37);
end user.s10_1;
#inline               actions= 0 time=2 usec 
#candidates           actions= 1 time=19 usec 
#remap                actions= 0 time=3 usec 
#costModel            actions= 1 time=18 usec 
#coercions            actions= 0 time=2 usec 
#evaluate             actions= 0 time=4 usec 
#emptybind            actions= 0 time=6 usec 
#pushselect           actions= 0 time=4 usec 
#aliases              actions= 3 time=24 usec 
#mergetable           actions= 0 time=43 usec 
#deadcode             actions= 6 time=44 usec 
#aliases              actions= 0 time=6 usec 
#constants            actions= 1 time=17 usec 
#commonTerms          actions= 0 time=6 usec 
#projectionpath       actions= 0 time=5 usec 
#reorder              actions= 1 time=30 usec 
#deadcode             actions= 0 time=6 usec 
#reduce               actions=33 time=31 usec 
#matpack              actions= 0 time=4 usec 
#querylog             actions= 0 time=1 usec 
#multiplex            actions= 0 time=2 usec 
#generator            actions= 0 time=2 usec 
#profiler             actions= 1 time=13 usec 
#garbageCollector     actions= 1 time=23 usec 
#total                actions= 1 time=370 usec 
#select count(*) from t2564 group by c1, c2, c3;
% sys.L1 # table_name
% L1 # name
% bigint # type
% 1 # length
[ 1	]
[ 1	]
[ 1	]

# 19:36:51 >  
# 19:36:51 >  Done.
# 19:36:51 >  
<|MERGE_RESOLUTION|>--- conflicted
+++ resolved
@@ -54,28 +54,11 @@
     X_0 := sql.mvc();
     C_1:bat[:oid] := sql.tid(X_0,"sys","t2564");
     X_4:bat[:int] := sql.bind(X_0,"sys","t2564","c3",0);
-<<<<<<< HEAD
-    X_13 := algebra.projection(X_1,X_4);
+    X_13 := algebra.projection(C_1,X_4);
     X_14:bat[:int] := sql.bind(X_0,"sys","t2564","c1",0);
-    X_20 := algebra.projection(X_1,X_14);
+    X_20 := algebra.projection(C_1,X_14);
     X_21:bat[:int] := sql.bind(X_0,"sys","t2564","c2",0);
-    X_27 := algebra.projection(X_1,X_21);
-=======
-    (C_7,r1_8) := sql.bind(X_0,"sys","t2564","c3",2);
-    X_10:bat[:int] := sql.bind(X_0,"sys","t2564","c3",1);
-    X_12 := sql.delta(X_4,C_7,r1_8,X_10);
-    X_13 := algebra.projection(C_1,X_12);
-    X_14:bat[:int] := sql.bind(X_0,"sys","t2564","c1",0);
-    (C_16,r1_17) := sql.bind(X_0,"sys","t2564","c1",2);
-    X_18:bat[:int] := sql.bind(X_0,"sys","t2564","c1",1);
-    X_19 := sql.delta(X_14,C_16,r1_17,X_18);
-    X_20 := algebra.projection(C_1,X_19);
-    X_21:bat[:int] := sql.bind(X_0,"sys","t2564","c2",0);
-    (C_23,r1_24) := sql.bind(X_0,"sys","t2564","c2",2);
-    X_25:bat[:int] := sql.bind(X_0,"sys","t2564","c2",1);
-    X_26 := sql.delta(X_21,C_23,r1_24,X_25);
-    X_27 := algebra.projection(C_1,X_26);
->>>>>>> 33b721b0
+    X_27 := algebra.projection(C_1,X_21);
     (X_28,r1_29,r2_29) := group.subgroup(X_27);
     (X_31,r1_32,r2_32) := group.subgroup(X_20,X_28);
     (X_34,r1_35,r2_35) := group.subgroupdone(X_13,X_31);
