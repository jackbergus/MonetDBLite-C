stdout of test 'LIMIT_OFFSET_big-endian.Bug-2622` in directory 'sql/test/BugTracker-2010` itself:


# 21:05:24 >  
# 21:05:24 >   mserver5 "--config=/ufs/manegold/_/scratch0/Monet/HG/Jun2010/prefix.--enable-strict_--disable-debug_--enable-optimize_--enable-assert/etc/monetdb5.conf" --debug=10 --set gdk_nr_threads=0 --set "monet_mod_path=/ufs/manegold/_/scratch0/Monet/HG/Jun2010/prefix.--enable-strict_--disable-debug_--enable-optimize_--enable-assert/lib64/MonetDB5:/ufs/manegold/_/scratch0/Monet/HG/Jun2010/prefix.--enable-strict_--disable-debug_--enable-optimize_--enable-assert/lib64/MonetDB5/lib:/ufs/manegold/_/scratch0/Monet/HG/Jun2010/prefix.--enable-strict_--disable-debug_--enable-optimize_--enable-assert/lib64/MonetDB5/bin" --set "gdk_dbfarm=/ufs/manegold/_/scratch0/Monet/HG/Jun2010/prefix.--enable-strict_--disable-debug_--enable-optimize_--enable-assert/var/MonetDB5/dbfarm"  --set mapi_open=true --set xrpc_open=true --set mapi_port=38140 --set xrpc_port=48203 --set monet_prompt= --set mal_listing=2 --trace  "--dbname=mTests_src_test_BugTracker-2010" --set mal_listing=0 ; echo ; echo Over..
# 21:05:24 >  

# MonetDB server v5.20.3, based on kernel v1.38.3
# Serving database 'mTests_src_test_BugTracker-2010', using 4 threads
# Compiled for x86_64-unknown-linux-gnu/64bit with 64bit OIDs dynamically linked
# Found 7.751 GiB available main-memory.
# Copyright (c) 1993-July 2008 CWI.
# Copyright (c) August 2008-2015 MonetDB B.V., all rights reserved
# Visit http://monetdb.cwi.nl/ for further information
# Listening for connection requests on mapi:monetdb://rig.ins.cwi.nl:38140/
# MonetDB/SQL module v2.38.3 loaded
# MonetDB/GIS module v0.18.3 loaded

Ready.


# 21:05:24 >  
# 21:05:24 >  mclient -lsql -ftest -i -e --host=rig --port=38140 
# 21:05:24 >  

[ 1	]
[ 1	]
[ 1	]
[ 1	]

#PLAN select * from oblo;
% .plan # table_name
% rel # name
% clob # type
% 39 # length
project (
| table(sys.oblo) [ "oblo"."a" ] COUNT 
) [ "oblo"."a" ]
#PLAN select * from oblo OFFSET 2;
% .plan # table_name
% rel # name
% clob # type
% 41 # length
top N (
| project (
| | table(sys.oblo) [ "oblo"."a" ] COUNT 
| ) [ "oblo"."a" ]
) [ bigint "2" ]
#PLAN select * from oblo LIMIT 2;
% .plan # table_name
% rel # name
% clob # type
% 41 # length
top N (
| project (
| | table(sys.oblo) [ "oblo"."a" ] COUNT 
| ) [ "oblo"."a" ]
) [ bigint "2" ]
#PLAN select * from oblo LIMIT 1 OFFSET 2;
% .plan # table_name
% rel # name
% clob # type
% 41 # length
top N (
| project (
| | table(sys.oblo) [ "oblo"."a" ] COUNT 
| ) [ "oblo"."a" ]
) [ bigint "1", bigint "2" ]
#PLAN select * from oblo LIMIT 2 OFFSET 1;
% .plan # table_name
% rel # name
% clob # type
% 41 # length
top N (
| project (
| | table(sys.oblo) [ "oblo"."a" ] COUNT 
| ) [ "oblo"."a" ]
) [ bigint "2", bigint "1" ]
#PLAN select * from oblo ORDER BY a;
% .plan # table_name
% rel # name
% clob # type
% 39 # length
project (
| table(sys.oblo) [ "oblo"."a" ] COUNT 
) [ "oblo"."a" ] [ "oblo"."a" ASC ]
#PLAN select * from oblo ORDER BY a OFFSET 2;
% .plan # table_name
% rel # name
% clob # type
% 41 # length
top N (
| project (
| | table(sys.oblo) [ "oblo"."a" ] COUNT 
| ) [ "oblo"."a" ] [ "oblo"."a" ASC ]
) [ bigint "2" ]
#PLAN select * from oblo ORDER BY a LIMIT 2;
% .plan # table_name
% rel # name
% clob # type
% 41 # length
top N (
| project (
| | table(sys.oblo) [ "oblo"."a" ] COUNT 
| ) [ "oblo"."a" ] [ "oblo"."a" ASC ]
) [ bigint "2" ]
#PLAN select * from oblo ORDER BY a LIMIT 2 OFFSET 1;
% .plan # table_name
% rel # name
% clob # type
% 41 # length
top N (
| project (
| | table(sys.oblo) [ "oblo"."a" ] COUNT 
| ) [ "oblo"."a" ] [ "oblo"."a" ASC ]
) [ bigint "2", bigint "1" ]
#PLAN select * from oblo ORDER BY a LIMIT 1 OFFSET 2;
% .plan # table_name
% rel # name
% clob # type
% 41 # length
top N (
| project (
| | table(sys.oblo) [ "oblo"."a" ] COUNT 
| ) [ "oblo"."a" ] [ "oblo"."a" ASC ]
) [ bigint "1", bigint "2" ]
#EXPLAIN select * from oblo;
% .explain # table_name
% mal # name
% clob # type
% 114 # length
function user.s8_1():void;
    X_1:void := querylog.define("explain select * from oblo;":str, "minimal_pipe":str, 21:int);
    X_4:int := sql.mvc();
    C_5:bat[:oid] := sql.tid(X_4:int, "sys":str, "oblo":str);
    X_8:bat[:int] := sql.bind(X_4:int, "sys":str, "oblo":str, "a":str, 0:int);
    X_11:bat[:int] := sql.emptybind(X_4:int, "sys":str, "oblo":str, "a":str, 1:int);
    (C_13:bat[:oid], X_14:bat[:int]) := sql.emptybind(X_4:int, "sys":str, "oblo":str, "a":str, 2:int);
    X_16:bat[:int] := sql.delta(X_8:bat[:int], C_13:bat[:oid], X_14:bat[:int], X_11:bat[:int]);
    X_17:bat[:int] := algebra.projection(C_5:bat[:oid], X_16:bat[:int]);
    X_19:bat[:str] := bat.new(nil:str);
    X_21:bat[:str] := bat.new(nil:str);
    X_22:bat[:str] := bat.new(nil:str);
    X_23:bat[:int] := bat.new(nil:int);
    X_25:bat[:int] := bat.new(nil:int);
    X_26:bat[:str] := bat.append(X_19:bat[:str], "sys.oblo":str);
    X_28:bat[:str] := bat.append(X_21:bat[:str], "a":str);
    X_29:bat[:str] := bat.append(X_22:bat[:str], "int":str);
    X_31:bat[:int] := bat.append(X_23:bat[:int], 32:int);
    X_33:bat[:int] := bat.append(X_25:bat[:int], 0:int);
    sql.resultSet(X_26:bat[:str], X_28:bat[:str], X_29:bat[:str], X_31:bat[:int], X_33:bat[:int], X_17:bat[:int]);
end user.s8_1;
#inline               actions= 0 time=3 usec 
#candidates           actions= 1 time=22 usec 
#remap                actions= 0 time=5 usec 
#deadcode             actions= 0 time=9 usec 
#multiplex            actions= 0 time=4 usec 
#generator            actions= 0 time=3 usec 
#profiler             actions= 1 time=20 usec 
#garbageCollector     actions= 1 time=27 usec 
#total                actions= 1 time=128 usec 
#EXPLAIN select * from oblo OFFSET 2;
% .explain # table_name
% mal # name
% clob # type
% 114 # length
function user.s10_1():void;
<<<<<<< HEAD
    X_1:void := querylog.define("explain select * from oblo offset 2;":str, "minimal_pipe":str, 27:int);
    X_4:int := sql.mvc();
    C_5:bat[:oid] := sql.tid(X_4:int, "sys":str, "oblo":str);
    X_8:bat[:int] := sql.bind(X_4:int, "sys":str, "oblo":str, "a":str, 0:int);
    X_11:bat[:int] := sql.emptybind(X_4:int, "sys":str, "oblo":str, "a":str, 1:int);
    (C_13:bat[:oid], X_14:bat[:int]) := sql.emptybind(X_4:int, "sys":str, "oblo":str, "a":str, 2:int);
    X_16:bat[:int] := sql.delta(X_8:bat[:int], C_13:bat[:oid], X_14:bat[:int], X_11:bat[:int]);
    X_17:bat[:int] := algebra.projection(C_5:bat[:oid], X_16:bat[:int]);
    X_18:lng := calc.lng(2:lng);
    X_20:lng := calc.lng(nil:lng);
    X_22:lng := calc.+(X_18:lng, X_20:lng);
    X_23:lng := calc.-(X_22:lng, 1:int);
    X_24:bat[:oid] := algebra.subslice(X_17:bat[:int], X_18:lng, X_23:lng);
    X_25:bat[:int] := algebra.projection(X_24:bat[:oid], X_17:bat[:int]);
    X_27:bat[:str] := bat.new(nil:str);
    X_29:bat[:str] := bat.new(nil:str);
    X_30:bat[:str] := bat.new(nil:str);
    X_31:bat[:int] := bat.new(nil:int);
    X_33:bat[:int] := bat.new(nil:int);
    X_34:bat[:str] := bat.append(X_27:bat[:str], "sys.oblo":str);
    X_36:bat[:str] := bat.append(X_29:bat[:str], "a":str);
    X_37:bat[:str] := bat.append(X_30:bat[:str], "int":str);
    X_39:bat[:int] := bat.append(X_31:bat[:int], 32:int);
    X_41:bat[:int] := bat.append(X_33:bat[:int], 0:int);
    sql.resultSet(X_34:bat[:str], X_36:bat[:str], X_37:bat[:str], X_39:bat[:int], X_41:bat[:int], X_25:bat[:int]);
=======
    X_1:void := querylog.define("explain select * from oblo offset 2;", "minimal_pipe", 27:int);
    X_4 := sql.mvc();
    C_5:bat[:oid] := sql.tid(X_4, "sys", "oblo");
    X_8:bat[:int] := sql.bind(X_4, "sys", "oblo", "a", 0:int);
    X_11:bat[:int] := sql.emptybind(X_4, "sys", "oblo", "a", 1:int);
    (C_13:bat[:oid], X_14:bat[:int]) := sql.emptybind(X_4, "sys", "oblo", "a", 2:int);
    X_16 := sql.delta(X_8, C_13, X_14, X_11);
    X_17 := algebra.projection(C_5, X_16);
    X_18 := calc.lng(2:lng);
    X_20 := calc.lng(nil:lng);
    X_22 := calc.+(X_18, X_20);
    X_23 := calc.-(X_22, 1:int);
    C_24 := algebra.subslice(X_17, X_18, X_23);
    X_25 := algebra.projection(C_24, X_17);
    X_27 := bat.new(nil:str);
    X_29 := bat.new(nil:str);
    X_30 := bat.new(nil:str);
    X_31 := bat.new(nil:int);
    X_33 := bat.new(nil:int);
    X_34 := bat.append(X_27, "sys.oblo");
    X_36 := bat.append(X_29, "a");
    X_37 := bat.append(X_30, "int");
    X_39 := bat.append(X_31, 32:int);
    X_41 := bat.append(X_33, 0:int);
    sql.resultSet(X_34, X_36, X_37, X_39, X_41, X_25);
>>>>>>> d29dea40
end user.s10_1;
#inline               actions= 0 time=1 usec 
#remap                actions= 0 time=2 usec 
#deadcode             actions= 0 time=5 usec 
#multiplex            actions= 0 time=1 usec 
#profiler             actions= 1 time=1 usec 
#candidates           actions= 1 time=0 usec 
#garbagecollector     actions= 1 time=24 usec 
#total                actions= 8 time=68 usec 
#EXPLAIN select * from oblo LIMIT 2;
% .explain # table_name
% mal # name
% clob # type
% 114 # length
function user.s12_1():void;
<<<<<<< HEAD
    X_1:void := querylog.define("explain select * from oblo limit 2;":str, "minimal_pipe":str, 28:int);
    X_4:int := sql.mvc();
    C_7:bat[:oid] := sql.tid(X_4:int, "sys":str, "oblo":str);
    X_10:bat[:int] := sql.bind(X_4:int, "sys":str, "oblo":str, "a":str, 0:int);
    X_13:bat[:int] := sql.emptybind(X_4:int, "sys":str, "oblo":str, "a":str, 1:int);
    (C_15:bat[:oid], X_16:bat[:int]) := sql.emptybind(X_4:int, "sys":str, "oblo":str, "a":str, 2:int);
    X_18:bat[:int] := sql.delta(X_10:bat[:int], C_15:bat[:oid], X_16:bat[:int], X_13:bat[:int]);
    X_19:bat[:int] := algebra.projection(C_7:bat[:oid], X_18:bat[:int]);
    X_20:lng := calc.lng(2:lng);
    X_21:lng := calc.lng(0:lng);
    X_23:lng := calc.+(X_21:lng, X_20:lng);
    X_24:lng := calc.-(X_23:lng, 1:int);
    X_25:bat[:oid] := algebra.subslice(X_19:bat[:int], X_21:lng, X_24:lng);
    X_26:bat[:int] := algebra.projection(X_25:bat[:oid], X_19:bat[:int]);
    X_28:bat[:str] := bat.new(nil:str);
    X_30:bat[:str] := bat.new(nil:str);
    X_31:bat[:str] := bat.new(nil:str);
    X_32:bat[:int] := bat.new(nil:int);
    X_34:bat[:int] := bat.new(nil:int);
    X_35:bat[:str] := bat.append(X_28:bat[:str], "sys.oblo":str);
    X_37:bat[:str] := bat.append(X_30:bat[:str], "a":str);
    X_38:bat[:str] := bat.append(X_31:bat[:str], "int":str);
    X_40:bat[:int] := bat.append(X_32:bat[:int], 32:int);
    X_42:bat[:int] := bat.append(X_34:bat[:int], 0:int);
    sql.resultSet(X_35:bat[:str], X_37:bat[:str], X_38:bat[:str], X_40:bat[:int], X_42:bat[:int], X_26:bat[:int]);
=======
    X_1:void := querylog.define("explain select * from oblo limit 2;", "minimal_pipe", 28:int);
    X_4 := sql.mvc();
    C_7:bat[:oid] := sql.tid(X_4, "sys", "oblo");
    X_10:bat[:int] := sql.bind(X_4, "sys", "oblo", "a", 0:int);
    X_13:bat[:int] := sql.emptybind(X_4, "sys", "oblo", "a", 1:int);
    (C_15:bat[:oid], X_16:bat[:int]) := sql.emptybind(X_4, "sys", "oblo", "a", 2:int);
    X_18 := sql.delta(X_10, C_15, X_16, X_13);
    X_19 := algebra.projection(C_7, X_18);
    X_20 := calc.lng(2:lng);
    X_21 := calc.lng(0:lng);
    X_23 := calc.+(X_21, X_20);
    X_24 := calc.-(X_23, 1:int);
    C_25 := algebra.subslice(X_19, X_21, X_24);
    X_26 := algebra.projection(C_25, X_19);
    X_28 := bat.new(nil:str);
    X_30 := bat.new(nil:str);
    X_31 := bat.new(nil:str);
    X_32 := bat.new(nil:int);
    X_34 := bat.new(nil:int);
    X_35 := bat.append(X_28, "sys.oblo");
    X_37 := bat.append(X_30, "a");
    X_38 := bat.append(X_31, "int");
    X_40 := bat.append(X_32, 32:int);
    X_42 := bat.append(X_34, 0:int);
    sql.resultSet(X_35, X_37, X_38, X_40, X_42, X_26);
>>>>>>> d29dea40
end user.s12_1;
#inline               actions= 0 time=2 usec 
#candidates           actions= 1 time=27 usec 
#remap                actions= 0 time=5 usec 
#deadcode             actions= 0 time=10 usec 
#multiplex            actions= 0 time=4 usec 
#generator            actions= 0 time=2 usec 
#profiler             actions= 1 time=26 usec 
#garbageCollector     actions= 1 time=35 usec 
#total                actions= 1 time=149 usec 
#EXPLAIN select * from oblo LIMIT 1 OFFSET 2;
% .explain # table_name
% mal # name
% clob # type
% 114 # length
function user.s14_1():void;
<<<<<<< HEAD
    X_1:void := querylog.define("explain select * from oblo limit 1 offset 2;":str, "minimal_pipe":str, 30:int);
    X_4:int := sql.mvc();
    C_10:bat[:oid] := sql.tid(X_4:int, "sys":str, "oblo":str);
    X_13:bat[:int] := sql.bind(X_4:int, "sys":str, "oblo":str, "a":str, 0:int);
    X_16:bat[:int] := sql.emptybind(X_4:int, "sys":str, "oblo":str, "a":str, 1:int);
    (C_18:bat[:oid], X_19:bat[:int]) := sql.emptybind(X_4:int, "sys":str, "oblo":str, "a":str, 2:int);
    X_21:bat[:int] := sql.delta(X_13:bat[:int], C_18:bat[:oid], X_19:bat[:int], X_16:bat[:int]);
    X_22:bat[:int] := algebra.projection(C_10:bat[:oid], X_21:bat[:int]);
    X_23:lng := calc.lng(1:lng);
    X_24:lng := calc.lng(2:lng);
    X_25:lng := calc.+(X_24:lng, X_23:lng);
    X_26:lng := calc.-(X_25:lng, 1:int);
    X_27:bat[:oid] := algebra.subslice(X_22:bat[:int], X_24:lng, X_26:lng);
    X_28:bat[:int] := algebra.projection(X_27:bat[:oid], X_22:bat[:int]);
    X_30:bat[:str] := bat.new(nil:str);
    X_32:bat[:str] := bat.new(nil:str);
    X_33:bat[:str] := bat.new(nil:str);
    X_34:bat[:int] := bat.new(nil:int);
    X_36:bat[:int] := bat.new(nil:int);
    X_37:bat[:str] := bat.append(X_30:bat[:str], "sys.oblo":str);
    X_39:bat[:str] := bat.append(X_32:bat[:str], "a":str);
    X_40:bat[:str] := bat.append(X_33:bat[:str], "int":str);
    X_42:bat[:int] := bat.append(X_34:bat[:int], 32:int);
    X_44:bat[:int] := bat.append(X_36:bat[:int], 0:int);
    sql.resultSet(X_37:bat[:str], X_39:bat[:str], X_40:bat[:str], X_42:bat[:int], X_44:bat[:int], X_28:bat[:int]);
=======
    X_1:void := querylog.define("explain select * from oblo limit 1 offset 2;", "minimal_pipe", 30:int);
    X_4 := sql.mvc();
    C_10:bat[:oid] := sql.tid(X_4, "sys", "oblo");
    X_13:bat[:int] := sql.bind(X_4, "sys", "oblo", "a", 0:int);
    X_16:bat[:int] := sql.emptybind(X_4, "sys", "oblo", "a", 1:int);
    (C_18:bat[:oid], X_19:bat[:int]) := sql.emptybind(X_4, "sys", "oblo", "a", 2:int);
    X_21 := sql.delta(X_13, C_18, X_19, X_16);
    X_22 := algebra.projection(C_10, X_21);
    X_23 := calc.lng(1:lng);
    X_24 := calc.lng(2:lng);
    X_25 := calc.+(X_24, X_23);
    X_26 := calc.-(X_25, 1:int);
    C_27 := algebra.subslice(X_22, X_24, X_26);
    X_28 := algebra.projection(C_27, X_22);
    X_30 := bat.new(nil:str);
    X_32 := bat.new(nil:str);
    X_33 := bat.new(nil:str);
    X_34 := bat.new(nil:int);
    X_36 := bat.new(nil:int);
    X_37 := bat.append(X_30, "sys.oblo");
    X_39 := bat.append(X_32, "a");
    X_40 := bat.append(X_33, "int");
    X_42 := bat.append(X_34, 32:int);
    X_44 := bat.append(X_36, 0:int);
    sql.resultSet(X_37, X_39, X_40, X_42, X_44, X_28);
>>>>>>> d29dea40
end user.s14_1;
#inline               actions= 0 time=3 usec 
#candidates           actions= 1 time=27 usec 
#remap                actions= 0 time=5 usec 
#deadcode             actions= 0 time=9 usec 
#multiplex            actions= 0 time=4 usec 
#generator            actions= 0 time=3 usec 
#profiler             actions= 1 time=26 usec 
#garbageCollector     actions= 1 time=45 usec 
#total                actions= 1 time=160 usec 
#EXPLAIN select * from oblo LIMIT 2 OFFSET 1;
% .explain # table_name
% mal # name
% clob # type
% 114 # length
function user.s16_1():void;
<<<<<<< HEAD
    X_1:void := querylog.define("explain select * from oblo limit 2 offset 1;":str, "minimal_pipe":str, 30:int);
    X_4:int := sql.mvc();
    C_10:bat[:oid] := sql.tid(X_4:int, "sys":str, "oblo":str);
    X_13:bat[:int] := sql.bind(X_4:int, "sys":str, "oblo":str, "a":str, 0:int);
    X_16:bat[:int] := sql.emptybind(X_4:int, "sys":str, "oblo":str, "a":str, 1:int);
    (C_18:bat[:oid], X_19:bat[:int]) := sql.emptybind(X_4:int, "sys":str, "oblo":str, "a":str, 2:int);
    X_21:bat[:int] := sql.delta(X_13:bat[:int], C_18:bat[:oid], X_19:bat[:int], X_16:bat[:int]);
    X_22:bat[:int] := algebra.projection(C_10:bat[:oid], X_21:bat[:int]);
    X_23:lng := calc.lng(2:lng);
    X_24:lng := calc.lng(1:lng);
    X_25:lng := calc.+(X_24:lng, X_23:lng);
    X_26:lng := calc.-(X_25:lng, 1:int);
    X_27:bat[:oid] := algebra.subslice(X_22:bat[:int], X_24:lng, X_26:lng);
    X_28:bat[:int] := algebra.projection(X_27:bat[:oid], X_22:bat[:int]);
    X_30:bat[:str] := bat.new(nil:str);
    X_32:bat[:str] := bat.new(nil:str);
    X_33:bat[:str] := bat.new(nil:str);
    X_34:bat[:int] := bat.new(nil:int);
    X_36:bat[:int] := bat.new(nil:int);
    X_37:bat[:str] := bat.append(X_30:bat[:str], "sys.oblo":str);
    X_39:bat[:str] := bat.append(X_32:bat[:str], "a":str);
    X_40:bat[:str] := bat.append(X_33:bat[:str], "int":str);
    X_42:bat[:int] := bat.append(X_34:bat[:int], 32:int);
    X_44:bat[:int] := bat.append(X_36:bat[:int], 0:int);
    sql.resultSet(X_37:bat[:str], X_39:bat[:str], X_40:bat[:str], X_42:bat[:int], X_44:bat[:int], X_28:bat[:int]);
=======
    X_1:void := querylog.define("explain select * from oblo limit 2 offset 1;", "minimal_pipe", 30:int);
    X_4 := sql.mvc();
    C_10:bat[:oid] := sql.tid(X_4, "sys", "oblo");
    X_13:bat[:int] := sql.bind(X_4, "sys", "oblo", "a", 0:int);
    X_16:bat[:int] := sql.emptybind(X_4, "sys", "oblo", "a", 1:int);
    (C_18:bat[:oid], X_19:bat[:int]) := sql.emptybind(X_4, "sys", "oblo", "a", 2:int);
    X_21 := sql.delta(X_13, C_18, X_19, X_16);
    X_22 := algebra.projection(C_10, X_21);
    X_23 := calc.lng(2:lng);
    X_24 := calc.lng(1:lng);
    X_25 := calc.+(X_24, X_23);
    X_26 := calc.-(X_25, 1:int);
    C_27 := algebra.subslice(X_22, X_24, X_26);
    X_28 := algebra.projection(C_27, X_22);
    X_30 := bat.new(nil:str);
    X_32 := bat.new(nil:str);
    X_33 := bat.new(nil:str);
    X_34 := bat.new(nil:int);
    X_36 := bat.new(nil:int);
    X_37 := bat.append(X_30, "sys.oblo");
    X_39 := bat.append(X_32, "a");
    X_40 := bat.append(X_33, "int");
    X_42 := bat.append(X_34, 32:int);
    X_44 := bat.append(X_36, 0:int);
    sql.resultSet(X_37, X_39, X_40, X_42, X_44, X_28);
>>>>>>> d29dea40
end user.s16_1;
#inline               actions= 0 time=3 usec 
#candidates           actions= 1 time=27 usec 
#remap                actions= 0 time=5 usec 
#deadcode             actions= 0 time=9 usec 
#multiplex            actions= 0 time=4 usec 
#generator            actions= 0 time=2 usec 
#profiler             actions= 1 time=25 usec 
#garbageCollector     actions= 1 time=34 usec 
#total                actions= 1 time=144 usec 
#EXPLAIN select * from oblo ORDER BY a;
% .explain # table_name
% mal # name
% clob # type
% 114 # length
function user.s18_1():void;
    X_1:void := querylog.define("explain select * from oblo order by a;":str, "minimal_pipe":str, 23:int);
    X_4:int := sql.mvc();
    C_5:bat[:oid] := sql.tid(X_4:int, "sys":str, "oblo":str);
    X_8:bat[:int] := sql.bind(X_4:int, "sys":str, "oblo":str, "a":str, 0:int);
    X_11:bat[:int] := sql.emptybind(X_4:int, "sys":str, "oblo":str, "a":str, 1:int);
    (C_13:bat[:oid], X_14:bat[:int]) := sql.emptybind(X_4:int, "sys":str, "oblo":str, "a":str, 2:int);
    X_16:bat[:int] := sql.delta(X_8:bat[:int], C_13:bat[:oid], X_14:bat[:int], X_11:bat[:int]);
    X_17:bat[:int] := algebra.projection(C_5:bat[:oid], X_16:bat[:int]);
    (X_18:bat[:int], X_19:bat[:oid], X_20:bat[:oid]) := algebra.sort(X_17:bat[:int], false:bit, false:bit);
    X_23:bat[:int] := algebra.projection(X_19:bat[:oid], X_17:bat[:int]);
    X_25:bat[:str] := bat.new(nil:str);
    X_27:bat[:str] := bat.new(nil:str);
    X_28:bat[:str] := bat.new(nil:str);
    X_29:bat[:int] := bat.new(nil:int);
    X_31:bat[:int] := bat.new(nil:int);
    X_32:bat[:str] := bat.append(X_25:bat[:str], "sys.oblo":str);
    X_34:bat[:str] := bat.append(X_27:bat[:str], "a":str);
    X_35:bat[:str] := bat.append(X_28:bat[:str], "int":str);
    X_37:bat[:int] := bat.append(X_29:bat[:int], 32:int);
    X_39:bat[:int] := bat.append(X_31:bat[:int], 0:int);
    sql.resultSet(X_32:bat[:str], X_34:bat[:str], X_35:bat[:str], X_37:bat[:int], X_39:bat[:int], X_23:bat[:int]);
end user.s18_1;
#inline               actions= 0 time=2 usec 
#candidates           actions= 1 time=20 usec 
#remap                actions= 0 time=4 usec 
#deadcode             actions= 0 time=9 usec 
#multiplex            actions= 0 time=4 usec 
#generator            actions= 0 time=3 usec 
#profiler             actions= 1 time=19 usec 
#garbageCollector     actions= 1 time=29 usec 
#total                actions= 1 time=126 usec 
#EXPLAIN select * from oblo ORDER BY a OFFSET 2;
% .explain # table_name
% mal # name
% clob # type
% 115 # length
function user.s20_1():void;
<<<<<<< HEAD
    X_1:void := querylog.define("explain select * from oblo order by a offset 2;":str, "minimal_pipe":str, 29:int);
    X_4:int := sql.mvc();
    C_5:bat[:oid] := sql.tid(X_4:int, "sys":str, "oblo":str);
    X_8:bat[:int] := sql.bind(X_4:int, "sys":str, "oblo":str, "a":str, 0:int);
    X_11:bat[:int] := sql.emptybind(X_4:int, "sys":str, "oblo":str, "a":str, 1:int);
    (C_13:bat[:oid], X_14:bat[:int]) := sql.emptybind(X_4:int, "sys":str, "oblo":str, "a":str, 2:int);
    X_16:bat[:int] := sql.delta(X_8:bat[:int], C_13:bat[:oid], X_14:bat[:int], X_11:bat[:int]);
    X_17:bat[:int] := algebra.projection(C_5:bat[:oid], X_16:bat[:int]);
    (X_18:bat[:int], X_19:bat[:oid], X_20:bat[:oid]) := algebra.sort(X_17:bat[:int], false:bit, false:bit);
    X_23:bat[:int] := algebra.projection(X_19:bat[:oid], X_17:bat[:int]);
    X_24:lng := calc.lng(2:lng);
    X_26:lng := calc.lng(nil:lng);
    X_28:lng := calc.+(X_24:lng, X_26:lng);
    X_29:lng := calc.-(X_28:lng, 1:int);
    X_30:bat[:oid] := algebra.subslice(X_23:bat[:int], X_24:lng, X_29:lng);
    X_31:bat[:int] := algebra.projection(X_30:bat[:oid], X_23:bat[:int]);
    X_33:bat[:str] := bat.new(nil:str);
    X_35:bat[:str] := bat.new(nil:str);
    X_36:bat[:str] := bat.new(nil:str);
    X_37:bat[:int] := bat.new(nil:int);
    X_39:bat[:int] := bat.new(nil:int);
    X_40:bat[:str] := bat.append(X_33:bat[:str], "sys.oblo":str);
    X_42:bat[:str] := bat.append(X_35:bat[:str], "a":str);
    X_44:bat[:str] := bat.append(X_36:bat[:str], "int":str);
    X_46:bat[:int] := bat.append(X_37:bat[:int], 32:int);
    X_48:bat[:int] := bat.append(X_39:bat[:int], 0:int);
    sql.resultSet(X_40:bat[:str], X_42:bat[:str], X_44:bat[:str], X_46:bat[:int], X_48:bat[:int], X_31:bat[:int]);
=======
    X_1:void := querylog.define("explain select * from oblo order by a offset 2;", "minimal_pipe", 29:int);
    X_4 := sql.mvc();
    C_5:bat[:oid] := sql.tid(X_4, "sys", "oblo");
    X_8:bat[:int] := sql.bind(X_4, "sys", "oblo", "a", 0:int);
    X_11:bat[:int] := sql.emptybind(X_4, "sys", "oblo", "a", 1:int);
    (C_13:bat[:oid], X_14:bat[:int]) := sql.emptybind(X_4, "sys", "oblo", "a", 2:int);
    X_16 := sql.delta(X_8, C_13, X_14, X_11);
    X_17 := algebra.projection(C_5, X_16);
    (X_18, X_19, X_20) := algebra.sort(X_17, false, false);
    X_23 := algebra.projection(X_19, X_17);
    X_24 := calc.lng(2:lng);
    X_26 := calc.lng(nil:lng);
    X_28 := calc.+(X_24, X_26);
    X_29 := calc.-(X_28, 1:int);
    C_30 := algebra.subslice(X_23, X_24, X_29);
    X_31 := algebra.projection(C_30, X_23);
    X_33 := bat.new(nil:str);
    X_35 := bat.new(nil:str);
    X_36 := bat.new(nil:str);
    X_37 := bat.new(nil:int);
    X_39 := bat.new(nil:int);
    X_40 := bat.append(X_33, "sys.oblo");
    X_42 := bat.append(X_35, "a");
    X_44 := bat.append(X_36, "int");
    X_46 := bat.append(X_37, 32:int);
    X_48 := bat.append(X_39, 0:int);
    sql.resultSet(X_40, X_42, X_44, X_46, X_48, X_31);
>>>>>>> d29dea40
end user.s20_1;
#inline               actions= 0 time=3 usec 
#candidates           actions= 1 time=32 usec 
#remap                actions= 0 time=5 usec 
#deadcode             actions= 0 time=10 usec 
#multiplex            actions= 0 time=5 usec 
#generator            actions= 0 time=2 usec 
#profiler             actions= 1 time=29 usec 
#garbageCollector     actions= 1 time=39 usec 
#total                actions= 1 time=162 usec 
#EXPLAIN select * from oblo ORDER BY a LIMIT 2;
% .explain # table_name
% mal # name
% clob # type
% 114 # length
function user.s22_1():void;
<<<<<<< HEAD
    X_1:void := querylog.define("explain select * from oblo order by a limit 2;":str, "minimal_pipe":str, 35:int);
    X_4:int := sql.mvc();
    X_5:lng := calc.lng(2:lng);
    C_7:bat[:oid] := sql.tid(X_4:int, "sys":str, "oblo":str);
    X_10:bat[:int] := sql.bind(X_4:int, "sys":str, "oblo":str, "a":str, 0:int);
    X_13:bat[:int] := sql.emptybind(X_4:int, "sys":str, "oblo":str, "a":str, 1:int);
    (C_15:bat[:oid], X_16:bat[:int]) := sql.emptybind(X_4:int, "sys":str, "oblo":str, "a":str, 2:int);
    X_18:bat[:int] := sql.delta(X_10:bat[:int], C_15:bat[:oid], X_16:bat[:int], X_13:bat[:int]);
    X_19:bat[:int] := algebra.projection(C_7:bat[:oid], X_18:bat[:int]);
    X_20:lng := calc.lng(0:lng);
    X_22:lng := calc.+(X_20:lng, X_5:lng);
    C_23:bat[:oid] := algebra.firstn(X_19:bat[:int], X_22:lng, true:bit, false:bit);
    X_26:bat[:int] := algebra.projection(C_23:bat[:oid], X_19:bat[:int]);
    (X_28:bat[:int], X_29:bat[:oid], X_30:bat[:oid]) := algebra.sort(X_26:bat[:int], false:bit, false:bit);
    X_31:bat[:int] := algebra.projection(X_29:bat[:oid], X_26:bat[:int]);
    X_32:lng := calc.lng(2:lng);
    X_33:lng := calc.lng(0:lng);
    X_34:lng := calc.+(X_33:lng, X_32:lng);
    X_35:lng := calc.-(X_34:lng, 1:int);
    X_36:bat[:oid] := algebra.subslice(X_31:bat[:int], X_33:lng, X_35:lng);
    X_37:bat[:int] := algebra.projection(X_36:bat[:oid], X_31:bat[:int]);
    X_39:bat[:str] := bat.new(nil:str);
    X_41:bat[:str] := bat.new(nil:str);
    X_42:bat[:str] := bat.new(nil:str);
    X_43:bat[:int] := bat.new(nil:int);
    X_45:bat[:int] := bat.new(nil:int);
    X_46:bat[:str] := bat.append(X_39:bat[:str], "sys.oblo":str);
    X_48:bat[:str] := bat.append(X_41:bat[:str], "a":str);
    X_50:bat[:str] := bat.append(X_42:bat[:str], "int":str);
    X_52:bat[:int] := bat.append(X_43:bat[:int], 32:int);
    X_54:bat[:int] := bat.append(X_45:bat[:int], 0:int);
    sql.resultSet(X_46:bat[:str], X_48:bat[:str], X_50:bat[:str], X_52:bat[:int], X_54:bat[:int], X_37:bat[:int]);
=======
    X_1:void := querylog.define("explain select * from oblo order by a limit 2;", "minimal_pipe", 35:int);
    X_4 := sql.mvc();
    X_5 := calc.lng(2:lng);
    C_7:bat[:oid] := sql.tid(X_4, "sys", "oblo");
    X_10:bat[:int] := sql.bind(X_4, "sys", "oblo", "a", 0:int);
    X_13:bat[:int] := sql.emptybind(X_4, "sys", "oblo", "a", 1:int);
    (C_15:bat[:oid], X_16:bat[:int]) := sql.emptybind(X_4, "sys", "oblo", "a", 2:int);
    X_18 := sql.delta(X_10, C_15, X_16, X_13);
    X_19 := algebra.projection(C_7, X_18);
    X_20 := calc.lng(0:lng);
    X_22 := calc.+(X_20, X_5);
    C_23 := algebra.firstn(X_19, X_22, true, false);
    X_26 := algebra.projection(C_23, X_19);
    (X_28, X_29, X_30) := algebra.sort(X_26, false, false);
    X_31 := algebra.projection(X_29, X_26);
    X_32 := calc.lng(2:lng);
    X_33 := calc.lng(0:lng);
    X_34 := calc.+(X_33, X_32);
    X_35 := calc.-(X_34, 1:int);
    C_36 := algebra.subslice(X_31, X_33, X_35);
    X_37 := algebra.projection(C_36, X_31);
    X_39 := bat.new(nil:str);
    X_41 := bat.new(nil:str);
    X_42 := bat.new(nil:str);
    X_43 := bat.new(nil:int);
    X_45 := bat.new(nil:int);
    X_46 := bat.append(X_39, "sys.oblo");
    X_48 := bat.append(X_41, "a");
    X_50 := bat.append(X_42, "int");
    X_52 := bat.append(X_43, 32:int);
    X_54 := bat.append(X_45, 0:int);
    sql.resultSet(X_46, X_48, X_50, X_52, X_54, X_37);
>>>>>>> d29dea40
end user.s22_1;
#inline               actions= 0 time=1 usec 
#remap                actions= 0 time=3 usec 
#deadcode             actions= 1 time=5 usec 
#multiplex            actions= 0 time=1 usec 
#profiler             actions= 1 time=1 usec 
#candidates           actions= 1 time=0 usec 
#garbagecollector     actions= 1 time=8 usec 
#EXPLAIN select * from oblo ORDER BY a LIMIT 2 OFFSET 1;
% .explain # table_name
% mal # name
% clob # type
% 123 # length
function user.s24_1():void;
<<<<<<< HEAD
    X_1:void := querylog.define("explain select * from oblo order by a limit 2 offset 1;":str, "minimal_pipe":str, 37:int);
    X_4:int := sql.mvc();
    X_5:lng := calc.lng(2:lng);
    X_7:lng := calc.lng(1:lng);
    X_9:lng := calc.+(X_5:lng, X_7:lng);
    C_10:bat[:oid] := sql.tid(X_4:int, "sys":str, "oblo":str);
    X_13:bat[:int] := sql.bind(X_4:int, "sys":str, "oblo":str, "a":str, 0:int);
    X_16:bat[:int] := sql.emptybind(X_4:int, "sys":str, "oblo":str, "a":str, 1:int);
    (C_18:bat[:oid], X_19:bat[:int]) := sql.emptybind(X_4:int, "sys":str, "oblo":str, "a":str, 2:int);
    X_21:bat[:int] := sql.delta(X_13:bat[:int], C_18:bat[:oid], X_19:bat[:int], X_16:bat[:int]);
    X_22:bat[:int] := algebra.projection(C_10:bat[:oid], X_21:bat[:int]);
    X_23:lng := calc.lng(0:lng);
    X_25:lng := calc.+(X_23:lng, X_9:lng);
    C_26:bat[:oid] := algebra.firstn(X_22:bat[:int], X_25:lng, true:bit, false:bit);
    X_29:bat[:int] := algebra.projection(C_26:bat[:oid], X_22:bat[:int]);
    (X_31:bat[:int], X_32:bat[:oid], X_33:bat[:oid]) := algebra.sort(X_29:bat[:int], false:bit, false:bit);
    X_34:bat[:int] := algebra.projection(X_32:bat[:oid], X_29:bat[:int]);
    X_35:lng := calc.lng(2:lng);
    X_36:lng := calc.lng(1:lng);
    X_37:lng := calc.+(X_36:lng, X_35:lng);
    X_38:lng := calc.-(X_37:lng, 1:int);
    X_39:bat[:oid] := algebra.subslice(X_34:bat[:int], X_36:lng, X_38:lng);
    X_40:bat[:int] := algebra.projection(X_39:bat[:oid], X_34:bat[:int]);
    X_42:bat[:str] := bat.new(nil:str);
    X_44:bat[:str] := bat.new(nil:str);
    X_45:bat[:str] := bat.new(nil:str);
    X_46:bat[:int] := bat.new(nil:int);
    X_48:bat[:int] := bat.new(nil:int);
    X_49:bat[:str] := bat.append(X_42:bat[:str], "sys.oblo":str);
    X_51:bat[:str] := bat.append(X_44:bat[:str], "a":str);
    X_53:bat[:str] := bat.append(X_45:bat[:str], "int":str);
    X_55:bat[:int] := bat.append(X_46:bat[:int], 32:int);
    X_57:bat[:int] := bat.append(X_48:bat[:int], 0:int);
    sql.resultSet(X_49:bat[:str], X_51:bat[:str], X_53:bat[:str], X_55:bat[:int], X_57:bat[:int], X_40:bat[:int]);
=======
    X_1:void := querylog.define("explain select * from oblo order by a limit 2 offset 1;", "minimal_pipe", 37:int);
    X_4 := sql.mvc();
    X_5 := calc.lng(2:lng);
    X_7 := calc.lng(1:lng);
    X_9:lng := calc.+(X_5, X_7);
    C_10:bat[:oid] := sql.tid(X_4, "sys", "oblo");
    X_13:bat[:int] := sql.bind(X_4, "sys", "oblo", "a", 0:int);
    X_16:bat[:int] := sql.emptybind(X_4, "sys", "oblo", "a", 1:int);
    (C_18:bat[:oid], X_19:bat[:int]) := sql.emptybind(X_4, "sys", "oblo", "a", 2:int);
    X_21 := sql.delta(X_13, C_18, X_19, X_16);
    X_22 := algebra.projection(C_10, X_21);
    X_23 := calc.lng(0:lng);
    X_25 := calc.+(X_23, X_9);
    C_26 := algebra.firstn(X_22, X_25, true, false);
    X_29 := algebra.projection(C_26, X_22);
    (X_31, X_32, X_33) := algebra.sort(X_29, false, false);
    X_34 := algebra.projection(X_32, X_29);
    X_35 := calc.lng(2:lng);
    X_36 := calc.lng(1:lng);
    X_37 := calc.+(X_36, X_35);
    X_38 := calc.-(X_37, 1:int);
    C_39 := algebra.subslice(X_34, X_36, X_38);
    X_40 := algebra.projection(C_39, X_34);
    X_42 := bat.new(nil:str);
    X_44 := bat.new(nil:str);
    X_45 := bat.new(nil:str);
    X_46 := bat.new(nil:int);
    X_48 := bat.new(nil:int);
    X_49 := bat.append(X_42, "sys.oblo");
    X_51 := bat.append(X_44, "a");
    X_53 := bat.append(X_45, "int");
    X_55 := bat.append(X_46, 32:int);
    X_57 := bat.append(X_48, 0:int);
    sql.resultSet(X_49, X_51, X_53, X_55, X_57, X_40);
>>>>>>> d29dea40
end user.s24_1;
#inline               actions= 0 time=3 usec 
#candidates           actions= 1 time=37 usec 
#remap                actions= 0 time=5 usec 
#deadcode             actions= 0 time=11 usec 
#multiplex            actions= 0 time=5 usec 
#generator            actions= 0 time=3 usec 
#profiler             actions= 1 time=34 usec 
#garbageCollector     actions= 1 time=43 usec 
#total                actions= 1 time=178 usec 
#EXPLAIN select * from oblo ORDER BY a LIMIT 1 OFFSET 2;
% .explain # table_name
% mal # name
% clob # type
% 123 # length
function user.s26_1():void;
<<<<<<< HEAD
    X_1:void := querylog.define("explain select * from oblo order by a limit 1 offset 2;":str, "minimal_pipe":str, 37:int);
    X_4:int := sql.mvc();
    X_5:lng := calc.lng(1:lng);
    X_7:lng := calc.lng(2:lng);
    X_9:lng := calc.+(X_5:lng, X_7:lng);
    C_10:bat[:oid] := sql.tid(X_4:int, "sys":str, "oblo":str);
    X_13:bat[:int] := sql.bind(X_4:int, "sys":str, "oblo":str, "a":str, 0:int);
    X_16:bat[:int] := sql.emptybind(X_4:int, "sys":str, "oblo":str, "a":str, 1:int);
    (C_18:bat[:oid], X_19:bat[:int]) := sql.emptybind(X_4:int, "sys":str, "oblo":str, "a":str, 2:int);
    X_21:bat[:int] := sql.delta(X_13:bat[:int], C_18:bat[:oid], X_19:bat[:int], X_16:bat[:int]);
    X_22:bat[:int] := algebra.projection(C_10:bat[:oid], X_21:bat[:int]);
    X_23:lng := calc.lng(0:lng);
    X_25:lng := calc.+(X_23:lng, X_9:lng);
    C_26:bat[:oid] := algebra.firstn(X_22:bat[:int], X_25:lng, true:bit, false:bit);
    X_29:bat[:int] := algebra.projection(C_26:bat[:oid], X_22:bat[:int]);
    (X_31:bat[:int], X_32:bat[:oid], X_33:bat[:oid]) := algebra.sort(X_29:bat[:int], false:bit, false:bit);
    X_34:bat[:int] := algebra.projection(X_32:bat[:oid], X_29:bat[:int]);
    X_35:lng := calc.lng(1:lng);
    X_36:lng := calc.lng(2:lng);
    X_37:lng := calc.+(X_36:lng, X_35:lng);
    X_38:lng := calc.-(X_37:lng, 1:int);
    X_39:bat[:oid] := algebra.subslice(X_34:bat[:int], X_36:lng, X_38:lng);
    X_40:bat[:int] := algebra.projection(X_39:bat[:oid], X_34:bat[:int]);
    X_42:bat[:str] := bat.new(nil:str);
    X_44:bat[:str] := bat.new(nil:str);
    X_45:bat[:str] := bat.new(nil:str);
    X_46:bat[:int] := bat.new(nil:int);
    X_48:bat[:int] := bat.new(nil:int);
    X_49:bat[:str] := bat.append(X_42:bat[:str], "sys.oblo":str);
    X_51:bat[:str] := bat.append(X_44:bat[:str], "a":str);
    X_53:bat[:str] := bat.append(X_45:bat[:str], "int":str);
    X_55:bat[:int] := bat.append(X_46:bat[:int], 32:int);
    X_57:bat[:int] := bat.append(X_48:bat[:int], 0:int);
    sql.resultSet(X_49:bat[:str], X_51:bat[:str], X_53:bat[:str], X_55:bat[:int], X_57:bat[:int], X_40:bat[:int]);
=======
    X_1:void := querylog.define("explain select * from oblo order by a limit 1 offset 2;", "minimal_pipe", 37:int);
    X_4 := sql.mvc();
    X_5 := calc.lng(1:lng);
    X_7 := calc.lng(2:lng);
    X_9:lng := calc.+(X_5, X_7);
    C_10:bat[:oid] := sql.tid(X_4, "sys", "oblo");
    X_13:bat[:int] := sql.bind(X_4, "sys", "oblo", "a", 0:int);
    X_16:bat[:int] := sql.emptybind(X_4, "sys", "oblo", "a", 1:int);
    (C_18:bat[:oid], X_19:bat[:int]) := sql.emptybind(X_4, "sys", "oblo", "a", 2:int);
    X_21 := sql.delta(X_13, C_18, X_19, X_16);
    X_22 := algebra.projection(C_10, X_21);
    X_23 := calc.lng(0:lng);
    X_25 := calc.+(X_23, X_9);
    C_26 := algebra.firstn(X_22, X_25, true, false);
    X_29 := algebra.projection(C_26, X_22);
    (X_31, X_32, X_33) := algebra.sort(X_29, false, false);
    X_34 := algebra.projection(X_32, X_29);
    X_35 := calc.lng(1:lng);
    X_36 := calc.lng(2:lng);
    X_37 := calc.+(X_36, X_35);
    X_38 := calc.-(X_37, 1:int);
    C_39 := algebra.subslice(X_34, X_36, X_38);
    X_40 := algebra.projection(C_39, X_34);
    X_42 := bat.new(nil:str);
    X_44 := bat.new(nil:str);
    X_45 := bat.new(nil:str);
    X_46 := bat.new(nil:int);
    X_48 := bat.new(nil:int);
    X_49 := bat.append(X_42, "sys.oblo");
    X_51 := bat.append(X_44, "a");
    X_53 := bat.append(X_45, "int");
    X_55 := bat.append(X_46, 32:int);
    X_57 := bat.append(X_48, 0:int);
    sql.resultSet(X_49, X_51, X_53, X_55, X_57, X_40);
>>>>>>> d29dea40
end user.s26_1;
#inline               actions= 0 time=3 usec 
#candidates           actions= 1 time=48 usec 
#remap                actions= 0 time=5 usec 
#deadcode             actions= 0 time=12 usec 
#multiplex            actions= 0 time=4 usec 
#generator            actions= 0 time=2 usec 
#profiler             actions= 1 time=35 usec 
#garbageCollector     actions= 1 time=44 usec 
#total                actions= 1 time=192 usec 
#select * from oblo;
% sys.oblo # table_name
% a # name
% int # type
% 1 # length
[ 4	]
[ 3	]
[ 2	]
[ 1	]
#select * from oblo OFFSET 2;
% sys.oblo # table_name
% a # name
% int # type
% 1 # length
[ 2	]
[ 1	]
#select * from oblo LIMIT 2;
% sys.oblo # table_name
% a # name
% int # type
% 1 # length
[ 4	]
[ 3	]
#select * from oblo LIMIT 1 OFFSET 2;
% sys.oblo # table_name
% a # name
% int # type
% 1 # length
[ 2	]
#select * from oblo LIMIT 2 OFFSET 1;
% sys.oblo # table_name
% a # name
% int # type
% 1 # length
[ 3	]
[ 2	]
#select * from oblo ORDER BY a;
% sys.oblo # table_name
% a # name
% int # type
% 1 # length
[ 1	]
[ 2	]
[ 3	]
[ 4	]
#select * from oblo ORDER BY a OFFSET 2;
% sys.oblo # table_name
% a # name
% int # type
% 1 # length
[ 3	]
[ 4	]
#select * from oblo ORDER BY a LIMIT 2;
% sys.oblo # table_name
% a # name
% int # type
% 1 # length
[ 1	]
[ 2	]
#select * from oblo ORDER BY a LIMIT 2 OFFSET 1;
% sys.oblo # table_name
% a # name
% int # type
% 1 # length
[ 2	]
[ 3	]
#select * from oblo ORDER BY a LIMIT 1 OFFSET 2;
% sys.oblo # table_name
% a # name
% int # type
% 1 # length
[ 3	]

# 21:05:24 >  
# 21:05:24 >  Done.
# 21:05:24 >  
<|MERGE_RESOLUTION|>--- conflicted
+++ resolved
@@ -165,7 +165,6 @@
 % clob # type
 % 114 # length
 function user.s10_1():void;
-<<<<<<< HEAD
     X_1:void := querylog.define("explain select * from oblo offset 2;":str, "minimal_pipe":str, 27:int);
     X_4:int := sql.mvc();
     C_5:bat[:oid] := sql.tid(X_4:int, "sys":str, "oblo":str);
@@ -178,8 +177,8 @@
     X_20:lng := calc.lng(nil:lng);
     X_22:lng := calc.+(X_18:lng, X_20:lng);
     X_23:lng := calc.-(X_22:lng, 1:int);
-    X_24:bat[:oid] := algebra.subslice(X_17:bat[:int], X_18:lng, X_23:lng);
-    X_25:bat[:int] := algebra.projection(X_24:bat[:oid], X_17:bat[:int]);
+    C_24:bat[:oid] := algebra.subslice(X_17:bat[:int], X_18:lng, X_23:lng);
+    X_25:bat[:int] := algebra.projection(C_24:bat[:oid], X_17:bat[:int]);
     X_27:bat[:str] := bat.new(nil:str);
     X_29:bat[:str] := bat.new(nil:str);
     X_30:bat[:str] := bat.new(nil:str);
@@ -191,33 +190,6 @@
     X_39:bat[:int] := bat.append(X_31:bat[:int], 32:int);
     X_41:bat[:int] := bat.append(X_33:bat[:int], 0:int);
     sql.resultSet(X_34:bat[:str], X_36:bat[:str], X_37:bat[:str], X_39:bat[:int], X_41:bat[:int], X_25:bat[:int]);
-=======
-    X_1:void := querylog.define("explain select * from oblo offset 2;", "minimal_pipe", 27:int);
-    X_4 := sql.mvc();
-    C_5:bat[:oid] := sql.tid(X_4, "sys", "oblo");
-    X_8:bat[:int] := sql.bind(X_4, "sys", "oblo", "a", 0:int);
-    X_11:bat[:int] := sql.emptybind(X_4, "sys", "oblo", "a", 1:int);
-    (C_13:bat[:oid], X_14:bat[:int]) := sql.emptybind(X_4, "sys", "oblo", "a", 2:int);
-    X_16 := sql.delta(X_8, C_13, X_14, X_11);
-    X_17 := algebra.projection(C_5, X_16);
-    X_18 := calc.lng(2:lng);
-    X_20 := calc.lng(nil:lng);
-    X_22 := calc.+(X_18, X_20);
-    X_23 := calc.-(X_22, 1:int);
-    C_24 := algebra.subslice(X_17, X_18, X_23);
-    X_25 := algebra.projection(C_24, X_17);
-    X_27 := bat.new(nil:str);
-    X_29 := bat.new(nil:str);
-    X_30 := bat.new(nil:str);
-    X_31 := bat.new(nil:int);
-    X_33 := bat.new(nil:int);
-    X_34 := bat.append(X_27, "sys.oblo");
-    X_36 := bat.append(X_29, "a");
-    X_37 := bat.append(X_30, "int");
-    X_39 := bat.append(X_31, 32:int);
-    X_41 := bat.append(X_33, 0:int);
-    sql.resultSet(X_34, X_36, X_37, X_39, X_41, X_25);
->>>>>>> d29dea40
 end user.s10_1;
 #inline               actions= 0 time=1 usec 
 #remap                actions= 0 time=2 usec 
@@ -233,7 +205,6 @@
 % clob # type
 % 114 # length
 function user.s12_1():void;
-<<<<<<< HEAD
     X_1:void := querylog.define("explain select * from oblo limit 2;":str, "minimal_pipe":str, 28:int);
     X_4:int := sql.mvc();
     C_7:bat[:oid] := sql.tid(X_4:int, "sys":str, "oblo":str);
@@ -246,8 +217,8 @@
     X_21:lng := calc.lng(0:lng);
     X_23:lng := calc.+(X_21:lng, X_20:lng);
     X_24:lng := calc.-(X_23:lng, 1:int);
-    X_25:bat[:oid] := algebra.subslice(X_19:bat[:int], X_21:lng, X_24:lng);
-    X_26:bat[:int] := algebra.projection(X_25:bat[:oid], X_19:bat[:int]);
+    C_25:bat[:oid] := algebra.subslice(X_19:bat[:int], X_21:lng, X_24:lng);
+    X_26:bat[:int] := algebra.projection(C_25:bat[:oid], X_19:bat[:int]);
     X_28:bat[:str] := bat.new(nil:str);
     X_30:bat[:str] := bat.new(nil:str);
     X_31:bat[:str] := bat.new(nil:str);
@@ -259,33 +230,6 @@
     X_40:bat[:int] := bat.append(X_32:bat[:int], 32:int);
     X_42:bat[:int] := bat.append(X_34:bat[:int], 0:int);
     sql.resultSet(X_35:bat[:str], X_37:bat[:str], X_38:bat[:str], X_40:bat[:int], X_42:bat[:int], X_26:bat[:int]);
-=======
-    X_1:void := querylog.define("explain select * from oblo limit 2;", "minimal_pipe", 28:int);
-    X_4 := sql.mvc();
-    C_7:bat[:oid] := sql.tid(X_4, "sys", "oblo");
-    X_10:bat[:int] := sql.bind(X_4, "sys", "oblo", "a", 0:int);
-    X_13:bat[:int] := sql.emptybind(X_4, "sys", "oblo", "a", 1:int);
-    (C_15:bat[:oid], X_16:bat[:int]) := sql.emptybind(X_4, "sys", "oblo", "a", 2:int);
-    X_18 := sql.delta(X_10, C_15, X_16, X_13);
-    X_19 := algebra.projection(C_7, X_18);
-    X_20 := calc.lng(2:lng);
-    X_21 := calc.lng(0:lng);
-    X_23 := calc.+(X_21, X_20);
-    X_24 := calc.-(X_23, 1:int);
-    C_25 := algebra.subslice(X_19, X_21, X_24);
-    X_26 := algebra.projection(C_25, X_19);
-    X_28 := bat.new(nil:str);
-    X_30 := bat.new(nil:str);
-    X_31 := bat.new(nil:str);
-    X_32 := bat.new(nil:int);
-    X_34 := bat.new(nil:int);
-    X_35 := bat.append(X_28, "sys.oblo");
-    X_37 := bat.append(X_30, "a");
-    X_38 := bat.append(X_31, "int");
-    X_40 := bat.append(X_32, 32:int);
-    X_42 := bat.append(X_34, 0:int);
-    sql.resultSet(X_35, X_37, X_38, X_40, X_42, X_26);
->>>>>>> d29dea40
 end user.s12_1;
 #inline               actions= 0 time=2 usec 
 #candidates           actions= 1 time=27 usec 
@@ -302,7 +246,6 @@
 % clob # type
 % 114 # length
 function user.s14_1():void;
-<<<<<<< HEAD
     X_1:void := querylog.define("explain select * from oblo limit 1 offset 2;":str, "minimal_pipe":str, 30:int);
     X_4:int := sql.mvc();
     C_10:bat[:oid] := sql.tid(X_4:int, "sys":str, "oblo":str);
@@ -315,8 +258,8 @@
     X_24:lng := calc.lng(2:lng);
     X_25:lng := calc.+(X_24:lng, X_23:lng);
     X_26:lng := calc.-(X_25:lng, 1:int);
-    X_27:bat[:oid] := algebra.subslice(X_22:bat[:int], X_24:lng, X_26:lng);
-    X_28:bat[:int] := algebra.projection(X_27:bat[:oid], X_22:bat[:int]);
+    C_27:bat[:oid] := algebra.subslice(X_22:bat[:int], X_24:lng, X_26:lng);
+    X_28:bat[:int] := algebra.projection(C_27:bat[:oid], X_22:bat[:int]);
     X_30:bat[:str] := bat.new(nil:str);
     X_32:bat[:str] := bat.new(nil:str);
     X_33:bat[:str] := bat.new(nil:str);
@@ -328,33 +271,6 @@
     X_42:bat[:int] := bat.append(X_34:bat[:int], 32:int);
     X_44:bat[:int] := bat.append(X_36:bat[:int], 0:int);
     sql.resultSet(X_37:bat[:str], X_39:bat[:str], X_40:bat[:str], X_42:bat[:int], X_44:bat[:int], X_28:bat[:int]);
-=======
-    X_1:void := querylog.define("explain select * from oblo limit 1 offset 2;", "minimal_pipe", 30:int);
-    X_4 := sql.mvc();
-    C_10:bat[:oid] := sql.tid(X_4, "sys", "oblo");
-    X_13:bat[:int] := sql.bind(X_4, "sys", "oblo", "a", 0:int);
-    X_16:bat[:int] := sql.emptybind(X_4, "sys", "oblo", "a", 1:int);
-    (C_18:bat[:oid], X_19:bat[:int]) := sql.emptybind(X_4, "sys", "oblo", "a", 2:int);
-    X_21 := sql.delta(X_13, C_18, X_19, X_16);
-    X_22 := algebra.projection(C_10, X_21);
-    X_23 := calc.lng(1:lng);
-    X_24 := calc.lng(2:lng);
-    X_25 := calc.+(X_24, X_23);
-    X_26 := calc.-(X_25, 1:int);
-    C_27 := algebra.subslice(X_22, X_24, X_26);
-    X_28 := algebra.projection(C_27, X_22);
-    X_30 := bat.new(nil:str);
-    X_32 := bat.new(nil:str);
-    X_33 := bat.new(nil:str);
-    X_34 := bat.new(nil:int);
-    X_36 := bat.new(nil:int);
-    X_37 := bat.append(X_30, "sys.oblo");
-    X_39 := bat.append(X_32, "a");
-    X_40 := bat.append(X_33, "int");
-    X_42 := bat.append(X_34, 32:int);
-    X_44 := bat.append(X_36, 0:int);
-    sql.resultSet(X_37, X_39, X_40, X_42, X_44, X_28);
->>>>>>> d29dea40
 end user.s14_1;
 #inline               actions= 0 time=3 usec 
 #candidates           actions= 1 time=27 usec 
@@ -371,7 +287,6 @@
 % clob # type
 % 114 # length
 function user.s16_1():void;
-<<<<<<< HEAD
     X_1:void := querylog.define("explain select * from oblo limit 2 offset 1;":str, "minimal_pipe":str, 30:int);
     X_4:int := sql.mvc();
     C_10:bat[:oid] := sql.tid(X_4:int, "sys":str, "oblo":str);
@@ -384,8 +299,8 @@
     X_24:lng := calc.lng(1:lng);
     X_25:lng := calc.+(X_24:lng, X_23:lng);
     X_26:lng := calc.-(X_25:lng, 1:int);
-    X_27:bat[:oid] := algebra.subslice(X_22:bat[:int], X_24:lng, X_26:lng);
-    X_28:bat[:int] := algebra.projection(X_27:bat[:oid], X_22:bat[:int]);
+    C_27:bat[:oid] := algebra.subslice(X_22:bat[:int], X_24:lng, X_26:lng);
+    X_28:bat[:int] := algebra.projection(C_27:bat[:oid], X_22:bat[:int]);
     X_30:bat[:str] := bat.new(nil:str);
     X_32:bat[:str] := bat.new(nil:str);
     X_33:bat[:str] := bat.new(nil:str);
@@ -397,33 +312,6 @@
     X_42:bat[:int] := bat.append(X_34:bat[:int], 32:int);
     X_44:bat[:int] := bat.append(X_36:bat[:int], 0:int);
     sql.resultSet(X_37:bat[:str], X_39:bat[:str], X_40:bat[:str], X_42:bat[:int], X_44:bat[:int], X_28:bat[:int]);
-=======
-    X_1:void := querylog.define("explain select * from oblo limit 2 offset 1;", "minimal_pipe", 30:int);
-    X_4 := sql.mvc();
-    C_10:bat[:oid] := sql.tid(X_4, "sys", "oblo");
-    X_13:bat[:int] := sql.bind(X_4, "sys", "oblo", "a", 0:int);
-    X_16:bat[:int] := sql.emptybind(X_4, "sys", "oblo", "a", 1:int);
-    (C_18:bat[:oid], X_19:bat[:int]) := sql.emptybind(X_4, "sys", "oblo", "a", 2:int);
-    X_21 := sql.delta(X_13, C_18, X_19, X_16);
-    X_22 := algebra.projection(C_10, X_21);
-    X_23 := calc.lng(2:lng);
-    X_24 := calc.lng(1:lng);
-    X_25 := calc.+(X_24, X_23);
-    X_26 := calc.-(X_25, 1:int);
-    C_27 := algebra.subslice(X_22, X_24, X_26);
-    X_28 := algebra.projection(C_27, X_22);
-    X_30 := bat.new(nil:str);
-    X_32 := bat.new(nil:str);
-    X_33 := bat.new(nil:str);
-    X_34 := bat.new(nil:int);
-    X_36 := bat.new(nil:int);
-    X_37 := bat.append(X_30, "sys.oblo");
-    X_39 := bat.append(X_32, "a");
-    X_40 := bat.append(X_33, "int");
-    X_42 := bat.append(X_34, 32:int);
-    X_44 := bat.append(X_36, 0:int);
-    sql.resultSet(X_37, X_39, X_40, X_42, X_44, X_28);
->>>>>>> d29dea40
 end user.s16_1;
 #inline               actions= 0 time=3 usec 
 #candidates           actions= 1 time=27 usec 
@@ -477,7 +365,6 @@
 % clob # type
 % 115 # length
 function user.s20_1():void;
-<<<<<<< HEAD
     X_1:void := querylog.define("explain select * from oblo order by a offset 2;":str, "minimal_pipe":str, 29:int);
     X_4:int := sql.mvc();
     C_5:bat[:oid] := sql.tid(X_4:int, "sys":str, "oblo":str);
@@ -492,8 +379,8 @@
     X_26:lng := calc.lng(nil:lng);
     X_28:lng := calc.+(X_24:lng, X_26:lng);
     X_29:lng := calc.-(X_28:lng, 1:int);
-    X_30:bat[:oid] := algebra.subslice(X_23:bat[:int], X_24:lng, X_29:lng);
-    X_31:bat[:int] := algebra.projection(X_30:bat[:oid], X_23:bat[:int]);
+    C_30:bat[:oid] := algebra.subslice(X_23:bat[:int], X_24:lng, X_29:lng);
+    X_31:bat[:int] := algebra.projection(C_30:bat[:oid], X_23:bat[:int]);
     X_33:bat[:str] := bat.new(nil:str);
     X_35:bat[:str] := bat.new(nil:str);
     X_36:bat[:str] := bat.new(nil:str);
@@ -505,35 +392,6 @@
     X_46:bat[:int] := bat.append(X_37:bat[:int], 32:int);
     X_48:bat[:int] := bat.append(X_39:bat[:int], 0:int);
     sql.resultSet(X_40:bat[:str], X_42:bat[:str], X_44:bat[:str], X_46:bat[:int], X_48:bat[:int], X_31:bat[:int]);
-=======
-    X_1:void := querylog.define("explain select * from oblo order by a offset 2;", "minimal_pipe", 29:int);
-    X_4 := sql.mvc();
-    C_5:bat[:oid] := sql.tid(X_4, "sys", "oblo");
-    X_8:bat[:int] := sql.bind(X_4, "sys", "oblo", "a", 0:int);
-    X_11:bat[:int] := sql.emptybind(X_4, "sys", "oblo", "a", 1:int);
-    (C_13:bat[:oid], X_14:bat[:int]) := sql.emptybind(X_4, "sys", "oblo", "a", 2:int);
-    X_16 := sql.delta(X_8, C_13, X_14, X_11);
-    X_17 := algebra.projection(C_5, X_16);
-    (X_18, X_19, X_20) := algebra.sort(X_17, false, false);
-    X_23 := algebra.projection(X_19, X_17);
-    X_24 := calc.lng(2:lng);
-    X_26 := calc.lng(nil:lng);
-    X_28 := calc.+(X_24, X_26);
-    X_29 := calc.-(X_28, 1:int);
-    C_30 := algebra.subslice(X_23, X_24, X_29);
-    X_31 := algebra.projection(C_30, X_23);
-    X_33 := bat.new(nil:str);
-    X_35 := bat.new(nil:str);
-    X_36 := bat.new(nil:str);
-    X_37 := bat.new(nil:int);
-    X_39 := bat.new(nil:int);
-    X_40 := bat.append(X_33, "sys.oblo");
-    X_42 := bat.append(X_35, "a");
-    X_44 := bat.append(X_36, "int");
-    X_46 := bat.append(X_37, 32:int);
-    X_48 := bat.append(X_39, 0:int);
-    sql.resultSet(X_40, X_42, X_44, X_46, X_48, X_31);
->>>>>>> d29dea40
 end user.s20_1;
 #inline               actions= 0 time=3 usec 
 #candidates           actions= 1 time=32 usec 
@@ -550,7 +408,6 @@
 % clob # type
 % 114 # length
 function user.s22_1():void;
-<<<<<<< HEAD
     X_1:void := querylog.define("explain select * from oblo order by a limit 2;":str, "minimal_pipe":str, 35:int);
     X_4:int := sql.mvc();
     X_5:lng := calc.lng(2:lng);
@@ -570,8 +427,8 @@
     X_33:lng := calc.lng(0:lng);
     X_34:lng := calc.+(X_33:lng, X_32:lng);
     X_35:lng := calc.-(X_34:lng, 1:int);
-    X_36:bat[:oid] := algebra.subslice(X_31:bat[:int], X_33:lng, X_35:lng);
-    X_37:bat[:int] := algebra.projection(X_36:bat[:oid], X_31:bat[:int]);
+    C_36:bat[:oid] := algebra.subslice(X_31:bat[:int], X_33:lng, X_35:lng);
+    X_37:bat[:int] := algebra.projection(C_36:bat[:oid], X_31:bat[:int]);
     X_39:bat[:str] := bat.new(nil:str);
     X_41:bat[:str] := bat.new(nil:str);
     X_42:bat[:str] := bat.new(nil:str);
@@ -583,40 +440,6 @@
     X_52:bat[:int] := bat.append(X_43:bat[:int], 32:int);
     X_54:bat[:int] := bat.append(X_45:bat[:int], 0:int);
     sql.resultSet(X_46:bat[:str], X_48:bat[:str], X_50:bat[:str], X_52:bat[:int], X_54:bat[:int], X_37:bat[:int]);
-=======
-    X_1:void := querylog.define("explain select * from oblo order by a limit 2;", "minimal_pipe", 35:int);
-    X_4 := sql.mvc();
-    X_5 := calc.lng(2:lng);
-    C_7:bat[:oid] := sql.tid(X_4, "sys", "oblo");
-    X_10:bat[:int] := sql.bind(X_4, "sys", "oblo", "a", 0:int);
-    X_13:bat[:int] := sql.emptybind(X_4, "sys", "oblo", "a", 1:int);
-    (C_15:bat[:oid], X_16:bat[:int]) := sql.emptybind(X_4, "sys", "oblo", "a", 2:int);
-    X_18 := sql.delta(X_10, C_15, X_16, X_13);
-    X_19 := algebra.projection(C_7, X_18);
-    X_20 := calc.lng(0:lng);
-    X_22 := calc.+(X_20, X_5);
-    C_23 := algebra.firstn(X_19, X_22, true, false);
-    X_26 := algebra.projection(C_23, X_19);
-    (X_28, X_29, X_30) := algebra.sort(X_26, false, false);
-    X_31 := algebra.projection(X_29, X_26);
-    X_32 := calc.lng(2:lng);
-    X_33 := calc.lng(0:lng);
-    X_34 := calc.+(X_33, X_32);
-    X_35 := calc.-(X_34, 1:int);
-    C_36 := algebra.subslice(X_31, X_33, X_35);
-    X_37 := algebra.projection(C_36, X_31);
-    X_39 := bat.new(nil:str);
-    X_41 := bat.new(nil:str);
-    X_42 := bat.new(nil:str);
-    X_43 := bat.new(nil:int);
-    X_45 := bat.new(nil:int);
-    X_46 := bat.append(X_39, "sys.oblo");
-    X_48 := bat.append(X_41, "a");
-    X_50 := bat.append(X_42, "int");
-    X_52 := bat.append(X_43, 32:int);
-    X_54 := bat.append(X_45, 0:int);
-    sql.resultSet(X_46, X_48, X_50, X_52, X_54, X_37);
->>>>>>> d29dea40
 end user.s22_1;
 #inline               actions= 0 time=1 usec 
 #remap                actions= 0 time=3 usec 
@@ -631,7 +454,6 @@
 % clob # type
 % 123 # length
 function user.s24_1():void;
-<<<<<<< HEAD
     X_1:void := querylog.define("explain select * from oblo order by a limit 2 offset 1;":str, "minimal_pipe":str, 37:int);
     X_4:int := sql.mvc();
     X_5:lng := calc.lng(2:lng);
@@ -653,8 +475,8 @@
     X_36:lng := calc.lng(1:lng);
     X_37:lng := calc.+(X_36:lng, X_35:lng);
     X_38:lng := calc.-(X_37:lng, 1:int);
-    X_39:bat[:oid] := algebra.subslice(X_34:bat[:int], X_36:lng, X_38:lng);
-    X_40:bat[:int] := algebra.projection(X_39:bat[:oid], X_34:bat[:int]);
+    C_39:bat[:oid] := algebra.subslice(X_34:bat[:int], X_36:lng, X_38:lng);
+    X_40:bat[:int] := algebra.projection(C_39:bat[:oid], X_34:bat[:int]);
     X_42:bat[:str] := bat.new(nil:str);
     X_44:bat[:str] := bat.new(nil:str);
     X_45:bat[:str] := bat.new(nil:str);
@@ -666,42 +488,6 @@
     X_55:bat[:int] := bat.append(X_46:bat[:int], 32:int);
     X_57:bat[:int] := bat.append(X_48:bat[:int], 0:int);
     sql.resultSet(X_49:bat[:str], X_51:bat[:str], X_53:bat[:str], X_55:bat[:int], X_57:bat[:int], X_40:bat[:int]);
-=======
-    X_1:void := querylog.define("explain select * from oblo order by a limit 2 offset 1;", "minimal_pipe", 37:int);
-    X_4 := sql.mvc();
-    X_5 := calc.lng(2:lng);
-    X_7 := calc.lng(1:lng);
-    X_9:lng := calc.+(X_5, X_7);
-    C_10:bat[:oid] := sql.tid(X_4, "sys", "oblo");
-    X_13:bat[:int] := sql.bind(X_4, "sys", "oblo", "a", 0:int);
-    X_16:bat[:int] := sql.emptybind(X_4, "sys", "oblo", "a", 1:int);
-    (C_18:bat[:oid], X_19:bat[:int]) := sql.emptybind(X_4, "sys", "oblo", "a", 2:int);
-    X_21 := sql.delta(X_13, C_18, X_19, X_16);
-    X_22 := algebra.projection(C_10, X_21);
-    X_23 := calc.lng(0:lng);
-    X_25 := calc.+(X_23, X_9);
-    C_26 := algebra.firstn(X_22, X_25, true, false);
-    X_29 := algebra.projection(C_26, X_22);
-    (X_31, X_32, X_33) := algebra.sort(X_29, false, false);
-    X_34 := algebra.projection(X_32, X_29);
-    X_35 := calc.lng(2:lng);
-    X_36 := calc.lng(1:lng);
-    X_37 := calc.+(X_36, X_35);
-    X_38 := calc.-(X_37, 1:int);
-    C_39 := algebra.subslice(X_34, X_36, X_38);
-    X_40 := algebra.projection(C_39, X_34);
-    X_42 := bat.new(nil:str);
-    X_44 := bat.new(nil:str);
-    X_45 := bat.new(nil:str);
-    X_46 := bat.new(nil:int);
-    X_48 := bat.new(nil:int);
-    X_49 := bat.append(X_42, "sys.oblo");
-    X_51 := bat.append(X_44, "a");
-    X_53 := bat.append(X_45, "int");
-    X_55 := bat.append(X_46, 32:int);
-    X_57 := bat.append(X_48, 0:int);
-    sql.resultSet(X_49, X_51, X_53, X_55, X_57, X_40);
->>>>>>> d29dea40
 end user.s24_1;
 #inline               actions= 0 time=3 usec 
 #candidates           actions= 1 time=37 usec 
@@ -718,7 +504,6 @@
 % clob # type
 % 123 # length
 function user.s26_1():void;
-<<<<<<< HEAD
     X_1:void := querylog.define("explain select * from oblo order by a limit 1 offset 2;":str, "minimal_pipe":str, 37:int);
     X_4:int := sql.mvc();
     X_5:lng := calc.lng(1:lng);
@@ -740,8 +525,8 @@
     X_36:lng := calc.lng(2:lng);
     X_37:lng := calc.+(X_36:lng, X_35:lng);
     X_38:lng := calc.-(X_37:lng, 1:int);
-    X_39:bat[:oid] := algebra.subslice(X_34:bat[:int], X_36:lng, X_38:lng);
-    X_40:bat[:int] := algebra.projection(X_39:bat[:oid], X_34:bat[:int]);
+    C_39:bat[:oid] := algebra.subslice(X_34:bat[:int], X_36:lng, X_38:lng);
+    X_40:bat[:int] := algebra.projection(C_39:bat[:oid], X_34:bat[:int]);
     X_42:bat[:str] := bat.new(nil:str);
     X_44:bat[:str] := bat.new(nil:str);
     X_45:bat[:str] := bat.new(nil:str);
@@ -753,42 +538,6 @@
     X_55:bat[:int] := bat.append(X_46:bat[:int], 32:int);
     X_57:bat[:int] := bat.append(X_48:bat[:int], 0:int);
     sql.resultSet(X_49:bat[:str], X_51:bat[:str], X_53:bat[:str], X_55:bat[:int], X_57:bat[:int], X_40:bat[:int]);
-=======
-    X_1:void := querylog.define("explain select * from oblo order by a limit 1 offset 2;", "minimal_pipe", 37:int);
-    X_4 := sql.mvc();
-    X_5 := calc.lng(1:lng);
-    X_7 := calc.lng(2:lng);
-    X_9:lng := calc.+(X_5, X_7);
-    C_10:bat[:oid] := sql.tid(X_4, "sys", "oblo");
-    X_13:bat[:int] := sql.bind(X_4, "sys", "oblo", "a", 0:int);
-    X_16:bat[:int] := sql.emptybind(X_4, "sys", "oblo", "a", 1:int);
-    (C_18:bat[:oid], X_19:bat[:int]) := sql.emptybind(X_4, "sys", "oblo", "a", 2:int);
-    X_21 := sql.delta(X_13, C_18, X_19, X_16);
-    X_22 := algebra.projection(C_10, X_21);
-    X_23 := calc.lng(0:lng);
-    X_25 := calc.+(X_23, X_9);
-    C_26 := algebra.firstn(X_22, X_25, true, false);
-    X_29 := algebra.projection(C_26, X_22);
-    (X_31, X_32, X_33) := algebra.sort(X_29, false, false);
-    X_34 := algebra.projection(X_32, X_29);
-    X_35 := calc.lng(1:lng);
-    X_36 := calc.lng(2:lng);
-    X_37 := calc.+(X_36, X_35);
-    X_38 := calc.-(X_37, 1:int);
-    C_39 := algebra.subslice(X_34, X_36, X_38);
-    X_40 := algebra.projection(C_39, X_34);
-    X_42 := bat.new(nil:str);
-    X_44 := bat.new(nil:str);
-    X_45 := bat.new(nil:str);
-    X_46 := bat.new(nil:int);
-    X_48 := bat.new(nil:int);
-    X_49 := bat.append(X_42, "sys.oblo");
-    X_51 := bat.append(X_44, "a");
-    X_53 := bat.append(X_45, "int");
-    X_55 := bat.append(X_46, 32:int);
-    X_57 := bat.append(X_48, 0:int);
-    sql.resultSet(X_49, X_51, X_53, X_55, X_57, X_40);
->>>>>>> d29dea40
 end user.s26_1;
 #inline               actions= 0 time=3 usec 
 #candidates           actions= 1 time=48 usec 
