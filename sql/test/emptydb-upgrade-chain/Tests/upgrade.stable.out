stdout of test 'upgrade` in directory 'sql/test/emptydb-upgrade-chain` itself:


# 16:53:35 >  
# 16:53:35 >  "mserver5" "--debug=10" "--set" "gdk_nr_threads=0" "--set" "mapi_open=true" "--set" "mapi_port=39660" "--set" "mapi_usock=/var/tmp/mtest-30908/.s.monetdb.39660" "--set" "monet_prompt=" "--forcemito" "--set" "mal_listing=2" "--dbpath=/ufs/sjoerd/Monet-stable/var/MonetDB/mTests_sql_test_emptydb-upgrade-chain" "--set" "mal_listing=0" "--set" "embedded_r=yes"
# 16:53:35 >  

# MonetDB 5 server v11.21.16 (hg id: c20b591c1c70+)
# This is an unreleased version
# Serving database 'mTests_sql_test_emptydb-upgrade-chain', using 8 threads
# Compiled for x86_64-unknown-linux-gnu/64bit with 64bit OIDs and 128bit integers dynamically linked
# Found 15.589 GiB available main-memory.
# Copyright (c) 1993-July 2008 CWI.
# Copyright (c) August 2008-2015 MonetDB B.V., all rights reserved
# Visit http://www.monetdb.org/ for further information
# Listening for connection requests on mapi:monetdb://madrid.da.cwi.nl:39660/
# Listening for UNIX domain connection requests on mapi:monetdb:///var/tmp/mtest-30908/.s.monetdb.39660
# MonetDB/GIS module loaded
# Start processing logs sql/sql_logs version 52200
# Start reading the write-ahead log 'sql_logs/sql/log.31'
# Finished reading the write-ahead log 'sql_logs/sql/log.31'
# Finished processing logs sql/sql_logs
# MonetDB/SQL module loaded
# MonetDB/R   module loaded

Ready.
<<<<<<< HEAD
Running database upgrade commands:
set schema "sys";
create procedure sys.createorderindex(sys string, tab string, col string)
external name sql.createorderindex;
create procedure sys.droporderindex(sys string, tab string, col string)
external name sql.droporderindex;
drop function sys.zorder_decode_y;
drop function sys.zorder_decode_x;
drop function sys.zorder_encode;
create function profiler.getprofilerlimit() returns integer external name profiler.getprofilerlimit;
create procedure  profiler.setprofilerlimit(lim integer) external name profiler.setprofilerlimit;
drop view sys.tablestoragemodel;
drop view sys.storagemodel;
drop function sys.storagemodel();
drop procedure sys.storagemodelinit();
drop function sys."storage"(string, string, string);
drop function sys."storage"(string, string);
drop function sys."storage"(string);
drop view sys."storage";
drop function sys."storage"();
alter table sys.storagemodelinput add column "revsorted" boolean;
alter table sys.storagemodelinput add column "unique" boolean;
alter table sys.storagemodelinput add column "orderidx" bigint;
create function sys."storage"()
returns table (
 "schema" string,
 "table" string,
 "column" string,
 "type" string,
 "mode" string,
 location string,
 "count" bigint,
 typewidth int,
 columnsize bigint,
 heapsize bigint,
 hashes bigint,
 phash boolean,
 "imprints" bigint,
 sorted boolean,
 revsorted boolean,
 "unique" boolean,
 orderidx bigint
)
external name sql."storage";
create view sys."storage" as select * from sys."storage"();
create function sys."storage"( sname string)
returns table (
 "schema" string,
 "table" string,
 "column" string,
 "type" string,
 "mode" string,
 location string,
 "count" bigint,
 typewidth int,
 columnsize bigint,
 heapsize bigint,
 hashes bigint,
 phash boolean,
 "imprints" bigint,
 sorted boolean,
 revsorted boolean,
 "unique" boolean,
 orderidx bigint
)
external name sql."storage";
create function sys."storage"( sname string, tname string)
returns table (
 "schema" string,
 "table" string,
 "column" string,
 "type" string,
 "mode" string,
 location string,
 "count" bigint,
 typewidth int,
 columnsize bigint,
 heapsize bigint,
 hashes bigint,
 phash boolean,
 "imprints" bigint,
 sorted boolean,
 revsorted boolean,
 "unique" boolean,
 orderidx bigint
)
external name sql."storage";
create function sys."storage"( sname string, tname string, cname string)
returns table (
 "schema" string,
 "table" string,
 "column" string,
 "type" string,
 "mode" string,
 location string,
 "count" bigint,
 typewidth int,
 columnsize bigint,
 heapsize bigint,
 hashes bigint,
 phash boolean,
 "imprints" bigint,
 sorted boolean,
 revsorted boolean,
 "unique" boolean,
 orderidx bigint
)
external name sql."storage";
create procedure sys.storagemodelinit()
begin
 delete from sys.storagemodelinput;
 insert into sys.storagemodelinput
 select X."schema", X."table", X."column", X."type", X.typewidth, X.count, 0, X.typewidth, false, X.sorted, X.revsorted, X."unique", X.orderidx from sys."storage"() X;
 update sys.storagemodelinput
 set reference = true
 where concat(concat("schema","table"), "column") in (
  SELECT concat( concat("fkschema"."name", "fktable"."name"), "fkkeycol"."name" )
  FROM "sys"."keys" AS    "fkkey",
    "sys"."objects" AS "fkkeycol",
    "sys"."tables" AS  "fktable",
    "sys"."schemas" AS "fkschema"
  WHERE   "fktable"."id" = "fkkey"."table_id"
   AND "fkkey"."id" = "fkkeycol"."id"
   AND "fkschema"."id" = "fktable"."schema_id"
   AND "fkkey"."rkey" > -1);
 update sys.storagemodelinput
 set "distinct" = "count"
 where "type" = 'varchar' or "type"='clob';
end;
create function sys.storagemodel()
returns table (
 "schema" string,
 "table" string,
 "column" string,
 "type" string,
 "count" bigint,
 columnsize bigint,
 heapsize bigint,
 hashes bigint,
 "imprints" bigint,
 sorted boolean,
 revsorted boolean,
 "unique" boolean,
 orderidx bigint)
begin
 return select I."schema", I."table", I."column", I."type", I."count",
 columnsize(I."type", I.count, I."distinct"),
 heapsize(I."type", I."distinct", I."atomwidth"),
 hashsize(I."reference", I."count"),
 imprintsize(I."count",I."type"),
 I.sorted, I.revsorted, I."unique", I.orderidx
 from sys.storagemodelinput I;
end;
create view sys.storagemodel as select * from sys.storagemodel();
create view sys.tablestoragemodel
as select "schema","table",max(count) as "count",
 sum(columnsize) as columnsize,
 sum(heapsize) as heapsize,
 sum(hashes) as hashes,
 sum("imprints") as "imprints",
 sum(case when sorted = false then 8 * count else 0 end) as auxiliary
from sys.storagemodel() group by "schema","table";
update sys._tables set system = true where name in ('storage', 'storagemodel', 'tablestoragemodel') and schema_id = (select id from sys.schemas where name = 'sys');
alter table sys.statistics add column "revsorted" boolean;
insert into sys.systemfunctions (select f.id from sys.functions f, sys.schemas s where f.name in ('storage', 'storagemodel') and f.type = 5 and f.schema_id = s.id and s.name = 'sys');
insert into sys.systemfunctions (select f.id from sys.functions f, sys.schemas s where f.name in ('createorderindex', 'droporderindex', 'storagemodelinit') and f.type = 2 and f.schema_id = s.id and s.name = 'sys');
insert into sys.systemfunctions (select f.id from sys.functions f, sys.schemas s where f.name in ('getprofilerlimit') and f.type = 1 and f.schema_id = s.id and s.name = 'profiler');
insert into sys.systemfunctions (select f.id from sys.functions f, sys.schemas s where f.name in ('setprofilerlimit') and f.type = 2 and f.schema_id = s.id and s.name = 'profiler');
delete from systemfunctions where function_id not in (select id from functions);
set schema "sys";
=======
>>>>>>> c8e94ea6

# 15:41:19 >  
# 15:41:19 >  "mclient" "-lsql" "-ftest" "-Eutf-8" "-i" "-e" "--host=/var/tmp/mtest-7576" "--port=32696"
# 15:41:19 >  

#select 1;
% .L2 # table_name
% L2 # name
% tinyint # type
% 1 # length
[ 1	]

# 16:53:35 >  
# 16:53:35 >  "Done."
# 16:53:35 >  
<|MERGE_RESOLUTION|>--- conflicted
+++ resolved
@@ -24,179 +24,6 @@
 # MonetDB/R   module loaded
 
 Ready.
-<<<<<<< HEAD
-Running database upgrade commands:
-set schema "sys";
-create procedure sys.createorderindex(sys string, tab string, col string)
-external name sql.createorderindex;
-create procedure sys.droporderindex(sys string, tab string, col string)
-external name sql.droporderindex;
-drop function sys.zorder_decode_y;
-drop function sys.zorder_decode_x;
-drop function sys.zorder_encode;
-create function profiler.getprofilerlimit() returns integer external name profiler.getprofilerlimit;
-create procedure  profiler.setprofilerlimit(lim integer) external name profiler.setprofilerlimit;
-drop view sys.tablestoragemodel;
-drop view sys.storagemodel;
-drop function sys.storagemodel();
-drop procedure sys.storagemodelinit();
-drop function sys."storage"(string, string, string);
-drop function sys."storage"(string, string);
-drop function sys."storage"(string);
-drop view sys."storage";
-drop function sys."storage"();
-alter table sys.storagemodelinput add column "revsorted" boolean;
-alter table sys.storagemodelinput add column "unique" boolean;
-alter table sys.storagemodelinput add column "orderidx" bigint;
-create function sys."storage"()
-returns table (
- "schema" string,
- "table" string,
- "column" string,
- "type" string,
- "mode" string,
- location string,
- "count" bigint,
- typewidth int,
- columnsize bigint,
- heapsize bigint,
- hashes bigint,
- phash boolean,
- "imprints" bigint,
- sorted boolean,
- revsorted boolean,
- "unique" boolean,
- orderidx bigint
-)
-external name sql."storage";
-create view sys."storage" as select * from sys."storage"();
-create function sys."storage"( sname string)
-returns table (
- "schema" string,
- "table" string,
- "column" string,
- "type" string,
- "mode" string,
- location string,
- "count" bigint,
- typewidth int,
- columnsize bigint,
- heapsize bigint,
- hashes bigint,
- phash boolean,
- "imprints" bigint,
- sorted boolean,
- revsorted boolean,
- "unique" boolean,
- orderidx bigint
-)
-external name sql."storage";
-create function sys."storage"( sname string, tname string)
-returns table (
- "schema" string,
- "table" string,
- "column" string,
- "type" string,
- "mode" string,
- location string,
- "count" bigint,
- typewidth int,
- columnsize bigint,
- heapsize bigint,
- hashes bigint,
- phash boolean,
- "imprints" bigint,
- sorted boolean,
- revsorted boolean,
- "unique" boolean,
- orderidx bigint
-)
-external name sql."storage";
-create function sys."storage"( sname string, tname string, cname string)
-returns table (
- "schema" string,
- "table" string,
- "column" string,
- "type" string,
- "mode" string,
- location string,
- "count" bigint,
- typewidth int,
- columnsize bigint,
- heapsize bigint,
- hashes bigint,
- phash boolean,
- "imprints" bigint,
- sorted boolean,
- revsorted boolean,
- "unique" boolean,
- orderidx bigint
-)
-external name sql."storage";
-create procedure sys.storagemodelinit()
-begin
- delete from sys.storagemodelinput;
- insert into sys.storagemodelinput
- select X."schema", X."table", X."column", X."type", X.typewidth, X.count, 0, X.typewidth, false, X.sorted, X.revsorted, X."unique", X.orderidx from sys."storage"() X;
- update sys.storagemodelinput
- set reference = true
- where concat(concat("schema","table"), "column") in (
-  SELECT concat( concat("fkschema"."name", "fktable"."name"), "fkkeycol"."name" )
-  FROM "sys"."keys" AS    "fkkey",
-    "sys"."objects" AS "fkkeycol",
-    "sys"."tables" AS  "fktable",
-    "sys"."schemas" AS "fkschema"
-  WHERE   "fktable"."id" = "fkkey"."table_id"
-   AND "fkkey"."id" = "fkkeycol"."id"
-   AND "fkschema"."id" = "fktable"."schema_id"
-   AND "fkkey"."rkey" > -1);
- update sys.storagemodelinput
- set "distinct" = "count"
- where "type" = 'varchar' or "type"='clob';
-end;
-create function sys.storagemodel()
-returns table (
- "schema" string,
- "table" string,
- "column" string,
- "type" string,
- "count" bigint,
- columnsize bigint,
- heapsize bigint,
- hashes bigint,
- "imprints" bigint,
- sorted boolean,
- revsorted boolean,
- "unique" boolean,
- orderidx bigint)
-begin
- return select I."schema", I."table", I."column", I."type", I."count",
- columnsize(I."type", I.count, I."distinct"),
- heapsize(I."type", I."distinct", I."atomwidth"),
- hashsize(I."reference", I."count"),
- imprintsize(I."count",I."type"),
- I.sorted, I.revsorted, I."unique", I.orderidx
- from sys.storagemodelinput I;
-end;
-create view sys.storagemodel as select * from sys.storagemodel();
-create view sys.tablestoragemodel
-as select "schema","table",max(count) as "count",
- sum(columnsize) as columnsize,
- sum(heapsize) as heapsize,
- sum(hashes) as hashes,
- sum("imprints") as "imprints",
- sum(case when sorted = false then 8 * count else 0 end) as auxiliary
-from sys.storagemodel() group by "schema","table";
-update sys._tables set system = true where name in ('storage', 'storagemodel', 'tablestoragemodel') and schema_id = (select id from sys.schemas where name = 'sys');
-alter table sys.statistics add column "revsorted" boolean;
-insert into sys.systemfunctions (select f.id from sys.functions f, sys.schemas s where f.name in ('storage', 'storagemodel') and f.type = 5 and f.schema_id = s.id and s.name = 'sys');
-insert into sys.systemfunctions (select f.id from sys.functions f, sys.schemas s where f.name in ('createorderindex', 'droporderindex', 'storagemodelinit') and f.type = 2 and f.schema_id = s.id and s.name = 'sys');
-insert into sys.systemfunctions (select f.id from sys.functions f, sys.schemas s where f.name in ('getprofilerlimit') and f.type = 1 and f.schema_id = s.id and s.name = 'profiler');
-insert into sys.systemfunctions (select f.id from sys.functions f, sys.schemas s where f.name in ('setprofilerlimit') and f.type = 2 and f.schema_id = s.id and s.name = 'profiler');
-delete from systemfunctions where function_id not in (select id from functions);
-set schema "sys";
-=======
->>>>>>> c8e94ea6
 
 # 15:41:19 >  
 # 15:41:19 >  "mclient" "-lsql" "-ftest" "-Eutf-8" "-i" "-e" "--host=/var/tmp/mtest-7576" "--port=32696"
