stdout of test 'upgrade` in directory 'sql/test/testdb-upgrade` itself:


# 21:49:40 >  
# 21:49:40 >  "mserver5" "--debug=10" "--set" "gdk_nr_threads=0" "--set" "mapi_open=true" "--set" "mapi_port=30515" "--set" "mapi_usock=/var/tmp/mtest-14642/.s.monetdb.30515" "--set" "monet_prompt=" "--forcemito" "--set" "mal_listing=2" "--dbpath=/ufs/sjoerd/Monet-devel/var/MonetDB/mTests_sql_test_testdb-upgrade" "--set" "mal_listing=0"
# 21:49:40 >  

# MonetDB 5 server v11.16.0 (hg id: fd9db07674cf+)
# This is an unreleased version
# Serving database 'mTests_sql_test_testdb-upgrade', using 8 threads
# Compiled for x86_64-unknown-linux-gnu/64bit with 64bit OIDs dynamically linked
# Found 15.591 GiB available main-memory.
# Copyright (c) 1993-July 2008 CWI.
# Copyright (c) August 2008-2015 MonetDB B.V., all rights reserved
# Visit http://www.monetdb.org/ for further information
# Listening for connection requests on mapi:monetdb://madrid.da.cwi.nl:34708/
# Listening for UNIX domain connection requests on mapi:monetdb:///var/tmp/mtest-11915/.s.monetdb.34708
# MonetDB/GIS module loaded
# MonetDB/SQL module loaded

Ready.
<<<<<<< HEAD
Running database upgrade commands:
set schema "sys";
delete from sys.dependencies where id < 2000;
delete from sys.types where id < 2000;
insert into sys.types values (0, 'void', 'any', 0, 0, 0, 0, 2000);
insert into sys.types values (1, 'bat', 'table', 0, 0, 0, 1, 2000);
insert into sys.types values (2, 'ptr', 'ptr', 0, 0, 0, 1, 2000);
insert into sys.types values (3, 'bit', 'boolean', 1, 0, 2, 2, 2000);
insert into sys.types values (4, 'str', 'char', 0, 0, 0, 3, 2000);
insert into sys.types values (5, 'str', 'varchar', 0, 0, 0, 4, 2000);
insert into sys.types values (6, 'str', 'clob', 0, 0, 0, 4, 2000);
insert into sys.types values (7, 'oid', 'oid', 63, 0, 2, 6, 2000);
insert into sys.types values (8, 'bte', 'tinyint', 8, 1, 2, 7, 2000);
insert into sys.types values (9, 'sht', 'smallint', 16, 1, 2, 7, 2000);
insert into sys.types values (10, 'int', 'int', 32, 1, 2, 7, 2000);
insert into sys.types values (11, 'lng', 'bigint', 64, 1, 2, 7, 2000);
insert into sys.types values (12, 'bte', 'decimal', 2, 1, 10, 10, 2000);
insert into sys.types values (13, 'sht', 'decimal', 4, 1, 10, 10, 2000);
insert into sys.types values (14, 'int', 'decimal', 9, 1, 10, 10, 2000);
insert into sys.types values (15, 'lng', 'decimal', 18, 1, 10, 10, 2000);
insert into sys.types values (16, 'flt', 'real', 24, 2, 2, 11, 2000);
insert into sys.types values (17, 'dbl', 'double', 53, 2, 2, 11, 2000);
insert into sys.types values (18, 'int', 'month_interval', 32, 0, 2, 8, 2000);
insert into sys.types values (19, 'lng', 'sec_interval', 13, 1, 10, 9, 2000);
insert into sys.types values (20, 'daytime', 'time', 7, 0, 0, 12, 2000);
insert into sys.types values (21, 'daytime', 'timetz', 7, 1, 0, 12, 2000);
insert into sys.types values (22, 'date', 'date', 0, 0, 0, 13, 2000);
insert into sys.types values (23, 'timestamp', 'timestamp', 7, 0, 0, 14, 2000);
insert into sys.types values (24, 'timestamp', 'timestamptz', 7, 1, 0, 14, 2000);
insert into sys.types values (25, 'sqlblob', 'blob', 0, 0, 0, 5, 2000);
insert into sys.types values (26, 'wkb', 'geometry', 0, 0, 0, 15, 2000);
insert into sys.types values (27, 'wkba', 'geometrya', 0, 0, 0, 16, 2000);
insert into sys.types values (28, 'mbr', 'mbr', 0, 0, 0, 16, 2000);
delete from sys.functions where id < 2000;
delete from sys.args where func_id not in (select id from sys.functions);
insert into sys.functions values (29, 'mbr_overlap', 'mbrOverlaps', 'geom', 0, 1, false, false, false, 2000);
insert into sys.args values (7824, 29, 'res_0', 'boolean', 1, 0, 0, 0);
insert into sys.args values (7825, 29, 'arg_1', 'geometry', 0, 0, 1, 1);
insert into sys.args values (7826, 29, 'arg_2', 'geometry', 0, 0, 1, 2);
insert into sys.functions values (30, 'mbr_overlap', 'mbrOverlaps', 'geom', 0, 1, false, false, false, 2000);
insert into sys.args values (7827, 30, 'res_0', 'boolean', 1, 0, 0, 0);
insert into sys.args values (7828, 30, 'arg_1', 'mbr', 0, 0, 1, 1);
insert into sys.args values (7829, 30, 'arg_2', 'mbr', 0, 0, 1, 2);
insert into sys.functions values (31, 'mbr_above', 'mbrAbove', 'geom', 0, 1, false, false, false, 2000);
insert into sys.args values (7830, 31, 'res_0', 'boolean', 1, 0, 0, 0);
insert into sys.args values (7831, 31, 'arg_1', 'geometry', 0, 0, 1, 1);
insert into sys.args values (7832, 31, 'arg_2', 'geometry', 0, 0, 1, 2);
insert into sys.functions values (32, 'mbr_above', 'mbrAbove', 'geom', 0, 1, false, false, false, 2000);
insert into sys.args values (7833, 32, 'res_0', 'boolean', 1, 0, 0, 0);
insert into sys.args values (7834, 32, 'arg_1', 'mbr', 0, 0, 1, 1);
insert into sys.args values (7835, 32, 'arg_2', 'mbr', 0, 0, 1, 2);
insert into sys.functions values (33, 'mbr_below', 'mbrBelow', 'geom', 0, 1, false, false, false, 2000);
insert into sys.args values (7836, 33, 'res_0', 'boolean', 1, 0, 0, 0);
insert into sys.args values (7837, 33, 'arg_1', 'geometry', 0, 0, 1, 1);
insert into sys.args values (7838, 33, 'arg_2', 'geometry', 0, 0, 1, 2);
insert into sys.functions values (34, 'mbr_below', 'mbrBelow', 'geom', 0, 1, false, false, false, 2000);
insert into sys.args values (7839, 34, 'res_0', 'boolean', 1, 0, 0, 0);
insert into sys.args values (7840, 34, 'arg_1', 'mbr', 0, 0, 1, 1);
insert into sys.args values (7841, 34, 'arg_2', 'mbr', 0, 0, 1, 2);
insert into sys.functions values (35, 'mbr_right', 'mbrRight', 'geom', 0, 1, false, false, false, 2000);
insert into sys.args values (7842, 35, 'res_0', 'boolean', 1, 0, 0, 0);
insert into sys.args values (7843, 35, 'arg_1', 'geometry', 0, 0, 1, 1);
insert into sys.args values (7844, 35, 'arg_2', 'geometry', 0, 0, 1, 2);
insert into sys.functions values (36, 'mbr_right', 'mbrRight', 'geom', 0, 1, false, false, false, 2000);
insert into sys.args values (7845, 36, 'res_0', 'boolean', 1, 0, 0, 0);
insert into sys.args values (7846, 36, 'arg_1', 'mbr', 0, 0, 1, 1);
insert into sys.args values (7847, 36, 'arg_2', 'mbr', 0, 0, 1, 2);
insert into sys.functions values (37, 'mbr_left', 'mbrLeft', 'geom', 0, 1, false, false, false, 2000);
insert into sys.args values (7848, 37, 'res_0', 'boolean', 1, 0, 0, 0);
insert into sys.args values (7849, 37, 'arg_1', 'geometry', 0, 0, 1, 1);
insert into sys.args values (7850, 37, 'arg_2', 'geometry', 0, 0, 1, 2);
insert into sys.functions values (38, 'mbr_left', 'mbrLeft', 'geom', 0, 1, false, false, false, 2000);
insert into sys.args values (7851, 38, 'res_0', 'boolean', 1, 0, 0, 0);
insert into sys.args values (7852, 38, 'arg_1', 'mbr', 0, 0, 1, 1);
insert into sys.args values (7853, 38, 'arg_2', 'mbr', 0, 0, 1, 2);
insert into sys.functions values (39, 'mbr_overlap_or_above', 'mbrOverlapOrAbove', 'geom', 0, 1, false, false, false, 2000);
insert into sys.args values (7854, 39, 'res_0', 'boolean', 1, 0, 0, 0);
insert into sys.args values (7855, 39, 'arg_1', 'geometry', 0, 0, 1, 1);
insert into sys.args values (7856, 39, 'arg_2', 'geometry', 0, 0, 1, 2);
insert into sys.functions values (40, 'mbr_overlap_or_above', 'mbrOverlapOrAbove', 'geom', 0, 1, false, false, false, 2000);
insert into sys.args values (7857, 40, 'res_0', 'boolean', 1, 0, 0, 0);
insert into sys.args values (7858, 40, 'arg_1', 'mbr', 0, 0, 1, 1);
insert into sys.args values (7859, 40, 'arg_2', 'mbr', 0, 0, 1, 2);
insert into sys.functions values (41, 'mbr_overlap_or_below', 'mbrOverlapOrBelow', 'geom', 0, 1, false, false, false, 2000);
insert into sys.args values (7860, 41, 'res_0', 'boolean', 1, 0, 0, 0);
insert into sys.args values (7861, 41, 'arg_1', 'geometry', 0, 0, 1, 1);
insert into sys.args values (7862, 41, 'arg_2', 'geometry', 0, 0, 1, 2);
insert into sys.functions values (42, 'mbr_overlap_or_below', 'mbrOverlapOrBelow', 'geom', 0, 1, false, false, false, 2000);
insert into sys.args values (7863, 42, 'res_0', 'boolean', 1, 0, 0, 0);
insert into sys.args values (7864, 42, 'arg_1', 'mbr', 0, 0, 1, 1);
insert into sys.args values (7865, 42, 'arg_2', 'mbr', 0, 0, 1, 2);
insert into sys.functions values (43, 'mbr_overlap_or_right', 'mbrOverlapOrRight', 'geom', 0, 1, false, false, false, 2000);
insert into sys.args values (7866, 43, 'res_0', 'boolean', 1, 0, 0, 0);
insert into sys.args values (7867, 43, 'arg_1', 'geometry', 0, 0, 1, 1);
insert into sys.args values (7868, 43, 'arg_2', 'geometry', 0, 0, 1, 2);
insert into sys.functions values (44, 'mbr_overlap_or_right', 'mbrOverlapOrRight', 'geom', 0, 1, false, false, false, 2000);
insert into sys.args values (7869, 44, 'res_0', 'boolean', 1, 0, 0, 0);
insert into sys.args values (7870, 44, 'arg_1', 'mbr', 0, 0, 1, 1);
insert into sys.args values (7871, 44, 'arg_2', 'mbr', 0, 0, 1, 2);
insert into sys.functions values (45, 'mbr_overlap_or_left', 'mbrOverlapOrLeft', 'geom', 0, 1, false, false, false, 2000);
insert into sys.args values (7872, 45, 'res_0', 'boolean', 1, 0, 0, 0);
insert into sys.args values (7873, 45, 'arg_1', 'geometry', 0, 0, 1, 1);
insert into sys.args values (7874, 45, 'arg_2', 'geometry', 0, 0, 1, 2);
insert into sys.functions values (46, 'mbr_overlap_or_left', 'mbrOverlapOrLeft', 'geom', 0, 1, false, false, false, 2000);
insert into sys.args values (7875, 46, 'res_0', 'boolean', 1, 0, 0, 0);
insert into sys.args values (7876, 46, 'arg_1', 'mbr', 0, 0, 1, 1);
insert into sys.args values (7877, 46, 'arg_2', 'mbr', 0, 0, 1, 2);
insert into sys.functions values (47, 'mbr_contains', 'mbrContains', 'geom', 0, 1, false, false, false, 2000);
insert into sys.args values (7878, 47, 'res_0', 'boolean', 1, 0, 0, 0);
insert into sys.args values (7879, 47, 'arg_1', 'geometry', 0, 0, 1, 1);
insert into sys.args values (7880, 47, 'arg_2', 'geometry', 0, 0, 1, 2);
insert into sys.functions values (48, 'mbr_contains', 'mbrContains', 'geom', 0, 1, false, false, false, 2000);
insert into sys.args values (7881, 48, 'res_0', 'boolean', 1, 0, 0, 0);
insert into sys.args values (7882, 48, 'arg_1', 'mbr', 0, 0, 1, 1);
insert into sys.args values (7883, 48, 'arg_2', 'mbr', 0, 0, 1, 2);
insert into sys.functions values (49, 'mbr_contained', 'mbrContained', 'geom', 0, 1, false, false, false, 2000);
insert into sys.args values (7884, 49, 'res_0', 'boolean', 1, 0, 0, 0);
insert into sys.args values (7885, 49, 'arg_1', 'geometry', 0, 0, 1, 1);
insert into sys.args values (7886, 49, 'arg_2', 'geometry', 0, 0, 1, 2);
insert into sys.functions values (50, 'mbr_contained', 'mbrContained', 'geom', 0, 1, false, false, false, 2000);
insert into sys.args values (7887, 50, 'res_0', 'boolean', 1, 0, 0, 0);
insert into sys.args values (7888, 50, 'arg_1', 'mbr', 0, 0, 1, 1);
insert into sys.args values (7889, 50, 'arg_2', 'mbr', 0, 0, 1, 2);
insert into sys.functions values (51, 'mbr_equal', 'mbrEqual', 'geom', 0, 1, false, false, false, 2000);
insert into sys.args values (7890, 51, 'res_0', 'boolean', 1, 0, 0, 0);
insert into sys.args values (7891, 51, 'arg_1', 'geometry', 0, 0, 1, 1);
insert into sys.args values (7892, 51, 'arg_2', 'geometry', 0, 0, 1, 2);
insert into sys.functions values (52, 'mbr_equal', 'mbrEqual', 'geom', 0, 1, false, false, false, 2000);
insert into sys.args values (7893, 52, 'res_0', 'boolean', 1, 0, 0, 0);
insert into sys.args values (7894, 52, 'arg_1', 'mbr', 0, 0, 1, 1);
insert into sys.args values (7895, 52, 'arg_2', 'mbr', 0, 0, 1, 2);
insert into sys.functions values (53, 'mbr_distance', 'mbrDistance', 'geom', 0, 1, false, false, false, 2000);
insert into sys.args values (7896, 53, 'res_0', 'double', 53, 0, 0, 0);
insert into sys.args values (7897, 53, 'arg_1', 'geometry', 0, 0, 1, 1);
insert into sys.args values (7898, 53, 'arg_2', 'geometry', 0, 0, 1, 2);
insert into sys.functions values (54, 'mbr_distance', 'mbrDistance', 'geom', 0, 1, false, false, false, 2000);
insert into sys.args values (7899, 54, 'res_0', 'double', 53, 0, 0, 0);
insert into sys.args values (7900, 54, 'arg_1', 'mbr', 0, 0, 1, 1);
insert into sys.args values (7901, 54, 'arg_2', 'mbr', 0, 0, 1, 2);
insert into sys.functions values (55, 'left_shift', 'mbrLeft', 'geom', 0, 1, false, false, false, 2000);
insert into sys.args values (7902, 55, 'res_0', 'boolean', 1, 0, 0, 0);
insert into sys.args values (7903, 55, 'arg_1', 'geometry', 0, 0, 1, 1);
insert into sys.args values (7904, 55, 'arg_2', 'geometry', 0, 0, 1, 2);
insert into sys.functions values (56, 'left_shift', 'mbrLeft', 'geom', 0, 1, false, false, false, 2000);
insert into sys.args values (7905, 56, 'res_0', 'boolean', 1, 0, 0, 0);
insert into sys.args values (7906, 56, 'arg_1', 'mbr', 0, 0, 1, 1);
insert into sys.args values (7907, 56, 'arg_2', 'mbr', 0, 0, 1, 2);
insert into sys.functions values (57, 'right_shift', 'mbrRight', 'geom', 0, 1, false, false, false, 2000);
insert into sys.args values (7908, 57, 'res_0', 'boolean', 1, 0, 0, 0);
insert into sys.args values (7909, 57, 'arg_1', 'geometry', 0, 0, 1, 1);
insert into sys.args values (7910, 57, 'arg_2', 'geometry', 0, 0, 1, 2);
insert into sys.functions values (58, 'right_shift', 'mbrRight', 'geom', 0, 1, false, false, false, 2000);
insert into sys.args values (7911, 58, 'res_0', 'boolean', 1, 0, 0, 0);
insert into sys.args values (7912, 58, 'arg_1', 'mbr', 0, 0, 1, 1);
insert into sys.args values (7913, 58, 'arg_2', 'mbr', 0, 0, 1, 2);
insert into sys.functions values (60, 'not_uniques', 'not_uniques', 'sql', 0, 1, false, false, false, 2000);
insert into sys.args values (7914, 60, 'res_0', 'oid', 63, 0, 0, 0);
insert into sys.args values (7915, 60, 'arg_1', 'bigint', 64, 0, 1, 1);
insert into sys.functions values (61, 'not_uniques', 'not_uniques', 'sql', 0, 1, false, false, false, 2000);
insert into sys.args values (7916, 61, 'res_0', 'oid', 63, 0, 0, 0);
insert into sys.args values (7917, 61, 'arg_1', 'oid', 63, 0, 1, 1);
insert into sys.functions values (62, 'hash', 'hash', 'mkey', 0, 1, false, false, false, 2000);
insert into sys.args values (7918, 62, 'res_0', 'bigint', 64, 0, 0, 0);
insert into sys.args values (7919, 62, 'arg_1', 'any', 0, 0, 1, 1);
insert into sys.functions values (63, 'rotate_xor_hash', 'rotate_xor_hash', 'calc', 0, 1, false, false, false, 2000);
insert into sys.args values (7920, 63, 'res_0', 'bigint', 64, 0, 0, 0);
insert into sys.args values (7921, 63, 'arg_1', 'bigint', 64, 0, 1, 1);
insert into sys.args values (7922, 63, 'arg_2', 'int', 32, 0, 1, 2);
insert into sys.args values (7923, 63, 'arg_3', 'any', 0, 0, 1, 3);
insert into sys.functions values (64, '=', '=', 'calc', 0, 1, false, false, false, 2000);
insert into sys.args values (7924, 64, 'res_0', 'boolean', 1, 0, 0, 0);
insert into sys.args values (7925, 64, 'arg_1', 'any', 0, 0, 1, 1);
insert into sys.args values (7926, 64, 'arg_2', 'any', 0, 0, 1, 2);
insert into sys.functions values (65, '<>', '!=', 'calc', 0, 1, false, false, false, 2000);
insert into sys.args values (7927, 65, 'res_0', 'boolean', 1, 0, 0, 0);
insert into sys.args values (7928, 65, 'arg_1', 'any', 0, 0, 1, 1);
insert into sys.args values (7929, 65, 'arg_2', 'any', 0, 0, 1, 2);
insert into sys.functions values (66, 'isnull', 'isnil', 'calc', 0, 1, false, false, false, 2000);
insert into sys.args values (7930, 66, 'res_0', 'boolean', 1, 0, 0, 0);
insert into sys.args values (7931, 66, 'arg_1', 'any', 0, 0, 1, 1);
insert into sys.functions values (67, '>', '>', 'calc', 0, 1, false, false, false, 2000);
insert into sys.args values (7932, 67, 'res_0', 'boolean', 1, 0, 0, 0);
insert into sys.args values (7933, 67, 'arg_1', 'any', 0, 0, 1, 1);
insert into sys.args values (7934, 67, 'arg_2', 'any', 0, 0, 1, 2);
insert into sys.functions values (68, '>=', '>=', 'calc', 0, 1, false, false, false, 2000);
insert into sys.args values (7935, 68, 'res_0', 'boolean', 1, 0, 0, 0);
insert into sys.args values (7936, 68, 'arg_1', 'any', 0, 0, 1, 1);
insert into sys.args values (7937, 68, 'arg_2', 'any', 0, 0, 1, 2);
insert into sys.functions values (69, '<', '<', 'calc', 0, 1, false, false, false, 2000);
insert into sys.args values (7938, 69, 'res_0', 'boolean', 1, 0, 0, 0);
insert into sys.args values (7939, 69, 'arg_1', 'any', 0, 0, 1, 1);
insert into sys.args values (7940, 69, 'arg_2', 'any', 0, 0, 1, 2);
insert into sys.functions values (70, '<=', '<=', 'calc', 0, 1, false, false, false, 2000);
insert into sys.args values (7941, 70, 'res_0', 'boolean', 1, 0, 0, 0);
insert into sys.args values (7942, 70, 'arg_1', 'any', 0, 0, 1, 1);
insert into sys.args values (7943, 70, 'arg_2', 'any', 0, 0, 1, 2);
insert into sys.functions values (75, 'sql_exists', 'exist', 'aggr', 0, 1, false, false, false, 2000);
insert into sys.args values (7944, 75, 'res_0', 'boolean', 1, 0, 0, 0);
insert into sys.args values (7945, 75, 'arg_1', 'any', 0, 0, 1, 1);
insert into sys.functions values (76, 'sql_not_exists', 'not_exist', 'aggr', 0, 1, false, false, false, 2000);
insert into sys.args values (7946, 76, 'res_0', 'boolean', 1, 0, 0, 0);
insert into sys.args values (7947, 76, 'arg_1', 'any', 0, 0, 1, 1);
insert into sys.functions values (77, 'in', 'in', 'calc', 0, 1, false, false, false, 2000);
insert into sys.args values (7948, 77, 'res_0', 'boolean', 1, 0, 0, 0);
insert into sys.args values (7949, 77, 'arg_1', 'any', 0, 0, 1, 1);
insert into sys.args values (7950, 77, 'arg_2', 'any', 0, 0, 1, 2);
insert into sys.functions values (78, 'identity', 'identity', 'calc', 0, 1, false, false, false, 2000);
insert into sys.args values (7951, 78, 'res_0', 'oid', 63, 0, 0, 0);
insert into sys.args values (7952, 78, 'arg_1', 'any', 0, 0, 1, 1);
insert into sys.functions values (79, 'rowid', 'identity', 'calc', 0, 1, false, false, false, 2000);
insert into sys.args values (7953, 79, 'res_0', 'int', 32, 0, 0, 0);
insert into sys.args values (7954, 79, 'arg_1', 'any', 0, 0, 1, 1);
insert into sys.functions values (80, 'rowid', 'rowid', 'calc', 0, 1, false, false, false, 2000);
insert into sys.args values (7955, 80, 'res_0', 'oid', 63, 0, 0, 0);
insert into sys.args values (7956, 80, 'arg_1', 'any', 0, 0, 1, 1);
insert into sys.args values (7957, 80, 'arg_2', 'varchar', 0, 0, 1, 2);
insert into sys.args values (7958, 80, 'arg_3', 'varchar', 0, 0, 1, 3);
insert into sys.functions values (83, 'sql_min', 'min', 'calc', 0, 1, false, false, false, 2000);
insert into sys.args values (7959, 83, 'res_0', 'any', 0, 0, 0, 0);
insert into sys.args values (7960, 83, 'arg_1', 'any', 0, 0, 1, 1);
insert into sys.args values (7961, 83, 'arg_2', 'any', 0, 0, 1, 2);
insert into sys.functions values (84, 'sql_max', 'max', 'calc', 0, 1, false, false, false, 2000);
insert into sys.args values (7962, 84, 'res_0', 'any', 0, 0, 0, 0);
insert into sys.args values (7963, 84, 'arg_1', 'any', 0, 0, 1, 1);
insert into sys.args values (7964, 84, 'arg_2', 'any', 0, 0, 1, 2);
insert into sys.functions values (85, 'ifthenelse', 'ifthenelse', 'calc', 0, 1, false, false, false, 2000);
insert into sys.args values (7965, 85, 'res_0', 'any', 0, 0, 0, 0);
insert into sys.args values (7966, 85, 'arg_1', 'boolean', 1, 0, 1, 1);
insert into sys.args values (7967, 85, 'arg_2', 'any', 0, 0, 1, 2);
insert into sys.args values (7968, 85, 'arg_3', 'any', 0, 0, 1, 3);
insert into sys.functions values (102, 'mod', '%', 'calc', 0, 1, false, false, false, 2000);
insert into sys.args values (7969, 102, 'res_0', 'oid', 63, 0, 0, 0);
insert into sys.args values (7970, 102, 'arg_1', 'oid', 63, 0, 1, 1);
insert into sys.args values (7971, 102, 'arg_2', 'oid', 63, 0, 1, 2);
insert into sys.functions values (103, 'mod', '%', 'calc', 0, 1, false, false, false, 2000);
insert into sys.args values (7972, 103, 'res_0', 'tinyint', 8, 0, 0, 0);
insert into sys.args values (7973, 103, 'arg_1', 'tinyint', 8, 0, 1, 1);
insert into sys.args values (7974, 103, 'arg_2', 'tinyint', 8, 0, 1, 2);
insert into sys.functions values (104, 'mod', '%', 'calc', 0, 1, false, false, false, 2000);
insert into sys.args values (7975, 104, 'res_0', 'smallint', 16, 0, 0, 0);
insert into sys.args values (7976, 104, 'arg_1', 'smallint', 16, 0, 1, 1);
insert into sys.args values (7977, 104, 'arg_2', 'smallint', 16, 0, 1, 2);
insert into sys.functions values (105, 'mod', '%', 'calc', 0, 1, false, false, false, 2000);
insert into sys.args values (7978, 105, 'res_0', 'int', 32, 0, 0, 0);
insert into sys.args values (7979, 105, 'arg_1', 'int', 32, 0, 1, 1);
insert into sys.args values (7980, 105, 'arg_2', 'int', 32, 0, 1, 2);
insert into sys.functions values (106, 'mod', '%', 'calc', 0, 1, false, false, false, 2000);
insert into sys.args values (7981, 106, 'res_0', 'bigint', 64, 0, 0, 0);
insert into sys.args values (7982, 106, 'arg_1', 'bigint', 64, 0, 1, 1);
insert into sys.args values (7983, 106, 'arg_2', 'bigint', 64, 0, 1, 2);
insert into sys.functions values (107, 'mod', '%', 'calc', 0, 1, false, false, false, 2000);
insert into sys.args values (7984, 107, 'res_0', 'decimal', 2, 0, 0, 0);
insert into sys.args values (7985, 107, 'arg_1', 'decimal', 2, 0, 1, 1);
insert into sys.args values (7986, 107, 'arg_2', 'decimal', 2, 0, 1, 2);
insert into sys.functions values (108, 'mod', '%', 'calc', 0, 1, false, false, false, 2000);
insert into sys.args values (7987, 108, 'res_0', 'decimal', 4, 0, 0, 0);
insert into sys.args values (7988, 108, 'arg_1', 'decimal', 4, 0, 1, 1);
insert into sys.args values (7989, 108, 'arg_2', 'decimal', 4, 0, 1, 2);
insert into sys.functions values (109, 'mod', '%', 'calc', 0, 1, false, false, false, 2000);
insert into sys.args values (7990, 109, 'res_0', 'decimal', 9, 0, 0, 0);
insert into sys.args values (7991, 109, 'arg_1', 'decimal', 9, 0, 1, 1);
insert into sys.args values (7992, 109, 'arg_2', 'decimal', 9, 0, 1, 2);
insert into sys.functions values (110, 'mod', '%', 'calc', 0, 1, false, false, false, 2000);
insert into sys.args values (7993, 110, 'res_0', 'decimal', 18, 0, 0, 0);
insert into sys.args values (7994, 110, 'arg_1', 'decimal', 18, 0, 1, 1);
insert into sys.args values (7995, 110, 'arg_2', 'decimal', 18, 0, 1, 2);
insert into sys.functions values (111, 'mod', '%', 'calc', 0, 1, false, false, false, 2000);
insert into sys.args values (7996, 111, 'res_0', 'real', 24, 0, 0, 0);
insert into sys.args values (7997, 111, 'arg_1', 'real', 24, 0, 1, 1);
insert into sys.args values (7998, 111, 'arg_2', 'real', 24, 0, 1, 2);
insert into sys.functions values (112, 'mod', '%', 'calc', 0, 1, false, false, false, 2000);
insert into sys.args values (7999, 112, 'res_0', 'double', 53, 0, 0, 0);
insert into sys.args values (8000, 112, 'arg_1', 'double', 53, 0, 1, 1);
insert into sys.args values (8001, 112, 'arg_2', 'double', 53, 0, 1, 2);
insert into sys.functions values (127, 'diff', 'diff', 'sql', 0, 6, false, false, false, 2000);
insert into sys.args values (8002, 127, 'res_0', 'boolean', 1, 0, 0, 0);
insert into sys.args values (8003, 127, 'arg_1', 'any', 0, 0, 1, 1);
insert into sys.functions values (128, 'diff', 'diff', 'sql', 0, 6, false, false, false, 2000);
insert into sys.args values (8004, 128, 'res_0', 'boolean', 1, 0, 0, 0);
insert into sys.args values (8005, 128, 'arg_1', 'boolean', 1, 0, 1, 1);
insert into sys.args values (8006, 128, 'arg_2', 'any', 0, 0, 1, 2);
insert into sys.functions values (129, 'rank', 'rank', 'sql', 0, 6, false, false, false, 2000);
insert into sys.args values (8007, 129, 'res_0', 'int', 32, 0, 0, 0);
insert into sys.args values (8008, 129, 'arg_1', 'any', 0, 0, 1, 1);
insert into sys.args values (8009, 129, 'arg_2', 'boolean', 1, 0, 1, 2);
insert into sys.args values (8010, 129, 'arg_3', 'boolean', 1, 0, 1, 3);
insert into sys.functions values (130, 'dense_rank', 'dense_rank', 'sql', 0, 6, false, false, false, 2000);
insert into sys.args values (8011, 130, 'res_0', 'int', 32, 0, 0, 0);
insert into sys.args values (8012, 130, 'arg_1', 'any', 0, 0, 1, 1);
insert into sys.args values (8013, 130, 'arg_2', 'boolean', 1, 0, 1, 2);
insert into sys.args values (8014, 130, 'arg_3', 'boolean', 1, 0, 1, 3);
insert into sys.functions values (131, 'row_number', 'row_number', 'sql', 0, 6, false, false, false, 2000);
insert into sys.args values (8015, 131, 'res_0', 'int', 32, 0, 0, 0);
insert into sys.args values (8016, 131, 'arg_1', 'any', 0, 0, 1, 1);
insert into sys.args values (8017, 131, 'arg_2', 'boolean', 1, 0, 1, 2);
insert into sys.args values (8018, 131, 'arg_3', 'boolean', 1, 0, 1, 3);
insert into sys.functions values (132, 'and', 'and', 'calc', 0, 1, false, false, false, 2000);
insert into sys.args values (8019, 132, 'res_0', 'boolean', 1, 0, 0, 0);
insert into sys.args values (8020, 132, 'arg_1', 'boolean', 1, 0, 1, 1);
insert into sys.args values (8021, 132, 'arg_2', 'boolean', 1, 0, 1, 2);
insert into sys.functions values (133, 'or', 'or', 'calc', 0, 1, false, false, false, 2000);
insert into sys.args values (8022, 133, 'res_0', 'boolean', 1, 0, 0, 0);
insert into sys.args values (8023, 133, 'arg_1', 'boolean', 1, 0, 1, 1);
insert into sys.args values (8024, 133, 'arg_2', 'boolean', 1, 0, 1, 2);
insert into sys.functions values (134, 'xor', 'xor', 'calc', 0, 1, false, false, false, 2000);
insert into sys.args values (8025, 134, 'res_0', 'boolean', 1, 0, 0, 0);
insert into sys.args values (8026, 134, 'arg_1', 'boolean', 1, 0, 1, 1);
insert into sys.args values (8027, 134, 'arg_2', 'boolean', 1, 0, 1, 2);
insert into sys.functions values (135, 'not', 'not', 'calc', 0, 1, false, false, false, 2000);
insert into sys.args values (8028, 135, 'res_0', 'boolean', 1, 0, 0, 0);
insert into sys.args values (8029, 135, 'arg_1', 'boolean', 1, 0, 1, 1);
insert into sys.functions values (136, 'sql_mul', '*', 'calc', 0, 1, false, false, false, 2000);
insert into sys.args values (8030, 136, 'res_0', 'smallint', 16, 0, 0, 0);
insert into sys.args values (8031, 136, 'arg_1', 'smallint', 16, 0, 1, 1);
insert into sys.args values (8032, 136, 'arg_2', 'tinyint', 8, 0, 1, 2);
insert into sys.functions values (137, 'sql_mul', '*', 'calc', 0, 1, false, false, false, 2000);
insert into sys.args values (8033, 137, 'res_0', 'smallint', 16, 0, 0, 0);
insert into sys.args values (8034, 137, 'arg_1', 'tinyint', 8, 0, 1, 1);
insert into sys.args values (8035, 137, 'arg_2', 'smallint', 16, 0, 1, 2);
insert into sys.functions values (138, 'sql_div', '/', 'calc', 0, 1, false, false, false, 2000);
insert into sys.args values (8036, 138, 'res_0', 'smallint', 16, 0, 0, 0);
insert into sys.args values (8037, 138, 'arg_1', 'smallint', 16, 0, 1, 1);
insert into sys.args values (8038, 138, 'arg_2', 'tinyint', 8, 0, 1, 2);
insert into sys.functions values (139, 'sql_mul', '*', 'calc', 0, 1, false, false, false, 2000);
insert into sys.args values (8039, 139, 'res_0', 'int', 32, 0, 0, 0);
insert into sys.args values (8040, 139, 'arg_1', 'int', 32, 0, 1, 1);
insert into sys.args values (8041, 139, 'arg_2', 'tinyint', 8, 0, 1, 2);
insert into sys.functions values (140, 'sql_mul', '*', 'calc', 0, 1, false, false, false, 2000);
insert into sys.args values (8042, 140, 'res_0', 'int', 32, 0, 0, 0);
insert into sys.args values (8043, 140, 'arg_1', 'tinyint', 8, 0, 1, 1);
insert into sys.args values (8044, 140, 'arg_2', 'int', 32, 0, 1, 2);
insert into sys.functions values (141, 'sql_div', '/', 'calc', 0, 1, false, false, false, 2000);
insert into sys.args values (8045, 141, 'res_0', 'int', 32, 0, 0, 0);
insert into sys.args values (8046, 141, 'arg_1', 'int', 32, 0, 1, 1);
insert into sys.args values (8047, 141, 'arg_2', 'tinyint', 8, 0, 1, 2);
insert into sys.functions values (142, 'sql_mul', '*', 'calc', 0, 1, false, false, false, 2000);
insert into sys.args values (8048, 142, 'res_0', 'int', 32, 0, 0, 0);
insert into sys.args values (8049, 142, 'arg_1', 'int', 32, 0, 1, 1);
insert into sys.args values (8050, 142, 'arg_2', 'smallint', 16, 0, 1, 2);
insert into sys.functions values (143, 'sql_mul', '*', 'calc', 0, 1, false, false, false, 2000);
insert into sys.args values (8051, 143, 'res_0', 'int', 32, 0, 0, 0);
insert into sys.args values (8052, 143, 'arg_1', 'smallint', 16, 0, 1, 1);
insert into sys.args values (8053, 143, 'arg_2', 'int', 32, 0, 1, 2);
insert into sys.functions values (144, 'sql_div', '/', 'calc', 0, 1, false, false, false, 2000);
insert into sys.args values (8054, 144, 'res_0', 'int', 32, 0, 0, 0);
insert into sys.args values (8055, 144, 'arg_1', 'int', 32, 0, 1, 1);
insert into sys.args values (8056, 144, 'arg_2', 'smallint', 16, 0, 1, 2);
insert into sys.functions values (145, 'sql_mul', '*', 'calc', 0, 1, false, false, false, 2000);
insert into sys.args values (8057, 145, 'res_0', 'bigint', 64, 0, 0, 0);
insert into sys.args values (8058, 145, 'arg_1', 'bigint', 64, 0, 1, 1);
insert into sys.args values (8059, 145, 'arg_2', 'tinyint', 8, 0, 1, 2);
insert into sys.functions values (146, 'sql_mul', '*', 'calc', 0, 1, false, false, false, 2000);
insert into sys.args values (8060, 146, 'res_0', 'bigint', 64, 0, 0, 0);
insert into sys.args values (8061, 146, 'arg_1', 'tinyint', 8, 0, 1, 1);
insert into sys.args values (8062, 146, 'arg_2', 'bigint', 64, 0, 1, 2);
insert into sys.functions values (147, 'sql_div', '/', 'calc', 0, 1, false, false, false, 2000);
insert into sys.args values (8063, 147, 'res_0', 'bigint', 64, 0, 0, 0);
insert into sys.args values (8064, 147, 'arg_1', 'bigint', 64, 0, 1, 1);
insert into sys.args values (8065, 147, 'arg_2', 'tinyint', 8, 0, 1, 2);
insert into sys.functions values (148, 'sql_mul', '*', 'calc', 0, 1, false, false, false, 2000);
insert into sys.args values (8066, 148, 'res_0', 'bigint', 64, 0, 0, 0);
insert into sys.args values (8067, 148, 'arg_1', 'bigint', 64, 0, 1, 1);
insert into sys.args values (8068, 148, 'arg_2', 'smallint', 16, 0, 1, 2);
insert into sys.functions values (149, 'sql_mul', '*', 'calc', 0, 1, false, false, false, 2000);
insert into sys.args values (8069, 149, 'res_0', 'bigint', 64, 0, 0, 0);
insert into sys.args values (8070, 149, 'arg_1', 'smallint', 16, 0, 1, 1);
insert into sys.args values (8071, 149, 'arg_2', 'bigint', 64, 0, 1, 2);
insert into sys.functions values (150, 'sql_div', '/', 'calc', 0, 1, false, false, false, 2000);
insert into sys.args values (8072, 150, 'res_0', 'bigint', 64, 0, 0, 0);
insert into sys.args values (8073, 150, 'arg_1', 'bigint', 64, 0, 1, 1);
insert into sys.args values (8074, 150, 'arg_2', 'smallint', 16, 0, 1, 2);
insert into sys.functions values (151, 'sql_mul', '*', 'calc', 0, 1, false, false, false, 2000);
insert into sys.args values (8075, 151, 'res_0', 'bigint', 64, 0, 0, 0);
insert into sys.args values (8076, 151, 'arg_1', 'bigint', 64, 0, 1, 1);
insert into sys.args values (8077, 151, 'arg_2', 'int', 32, 0, 1, 2);
insert into sys.functions values (152, 'sql_mul', '*', 'calc', 0, 1, false, false, false, 2000);
insert into sys.args values (8078, 152, 'res_0', 'bigint', 64, 0, 0, 0);
insert into sys.args values (8079, 152, 'arg_1', 'int', 32, 0, 1, 1);
insert into sys.args values (8080, 152, 'arg_2', 'bigint', 64, 0, 1, 2);
insert into sys.functions values (153, 'sql_div', '/', 'calc', 0, 1, false, false, false, 2000);
insert into sys.args values (8081, 153, 'res_0', 'bigint', 64, 0, 0, 0);
insert into sys.args values (8082, 153, 'arg_1', 'bigint', 64, 0, 1, 1);
insert into sys.args values (8083, 153, 'arg_2', 'int', 32, 0, 1, 2);
insert into sys.functions values (154, 'sql_mul', '*', 'calc', 0, 1, false, false, false, 2000);
insert into sys.args values (8084, 154, 'res_0', 'decimal', 9, 0, 0, 0);
insert into sys.args values (8085, 154, 'arg_1', 'decimal', 9, 0, 1, 1);
insert into sys.args values (8086, 154, 'arg_2', 'decimal', 4, 0, 1, 2);
insert into sys.functions values (155, 'sql_div', '/', 'calc', 0, 1, false, false, false, 2000);
insert into sys.args values (8087, 155, 'res_0', 'decimal', 9, 0, 0, 0);
insert into sys.args values (8088, 155, 'arg_1', 'decimal', 9, 0, 1, 1);
insert into sys.args values (8089, 155, 'arg_2', 'decimal', 4, 0, 1, 2);
insert into sys.functions values (156, 'sql_mul', '*', 'calc', 0, 1, false, false, false, 2000);
insert into sys.args values (8090, 156, 'res_0', 'decimal', 18, 0, 0, 0);
insert into sys.args values (8091, 156, 'arg_1', 'decimal', 18, 0, 1, 1);
insert into sys.args values (8092, 156, 'arg_2', 'decimal', 4, 0, 1, 2);
insert into sys.functions values (157, 'sql_div', '/', 'calc', 0, 1, false, false, false, 2000);
insert into sys.args values (8093, 157, 'res_0', 'decimal', 18, 0, 0, 0);
insert into sys.args values (8094, 157, 'arg_1', 'decimal', 18, 0, 1, 1);
insert into sys.args values (8095, 157, 'arg_2', 'decimal', 4, 0, 1, 2);
insert into sys.functions values (158, 'sql_mul', '*', 'calc', 0, 1, false, false, false, 2000);
insert into sys.args values (8096, 158, 'res_0', 'decimal', 18, 0, 0, 0);
insert into sys.args values (8097, 158, 'arg_1', 'decimal', 18, 0, 1, 1);
insert into sys.args values (8098, 158, 'arg_2', 'decimal', 9, 0, 1, 2);
insert into sys.functions values (159, 'sql_div', '/', 'calc', 0, 1, false, false, false, 2000);
insert into sys.args values (8099, 159, 'res_0', 'decimal', 18, 0, 0, 0);
insert into sys.args values (8100, 159, 'arg_1', 'decimal', 18, 0, 1, 1);
insert into sys.args values (8101, 159, 'arg_2', 'decimal', 9, 0, 1, 2);
insert into sys.functions values (160, 'sql_sub', '-', 'calc', 0, 1, false, false, false, 2000);
insert into sys.args values (8102, 160, 'res_0', 'oid', 63, 0, 0, 0);
insert into sys.args values (8103, 160, 'arg_1', 'oid', 63, 0, 1, 1);
insert into sys.args values (8104, 160, 'arg_2', 'oid', 63, 0, 1, 2);
insert into sys.functions values (161, 'sql_add', '+', 'calc', 0, 1, false, false, false, 2000);
insert into sys.args values (8105, 161, 'res_0', 'oid', 63, 0, 0, 0);
insert into sys.args values (8106, 161, 'arg_1', 'oid', 63, 0, 1, 1);
insert into sys.args values (8107, 161, 'arg_2', 'oid', 63, 0, 1, 2);
insert into sys.functions values (162, 'sql_mul', '*', 'calc', 0, 1, false, false, false, 2000);
insert into sys.args values (8108, 162, 'res_0', 'oid', 63, 0, 0, 0);
insert into sys.args values (8109, 162, 'arg_1', 'oid', 63, 0, 1, 1);
insert into sys.args values (8110, 162, 'arg_2', 'oid', 63, 0, 1, 2);
insert into sys.functions values (163, 'sql_div', '/', 'calc', 0, 1, false, false, false, 2000);
insert into sys.args values (8111, 163, 'res_0', 'oid', 63, 0, 0, 0);
insert into sys.args values (8112, 163, 'arg_1', 'oid', 63, 0, 1, 1);
insert into sys.args values (8113, 163, 'arg_2', 'oid', 63, 0, 1, 2);
insert into sys.functions values (164, 'bit_and', 'and', 'calc', 0, 1, false, false, false, 2000);
insert into sys.args values (8114, 164, 'res_0', 'oid', 63, 0, 0, 0);
insert into sys.args values (8115, 164, 'arg_1', 'oid', 63, 0, 1, 1);
insert into sys.args values (8116, 164, 'arg_2', 'oid', 63, 0, 1, 2);
insert into sys.functions values (165, 'bit_or', 'or', 'calc', 0, 1, false, false, false, 2000);
insert into sys.args values (8117, 165, 'res_0', 'oid', 63, 0, 0, 0);
insert into sys.args values (8118, 165, 'arg_1', 'oid', 63, 0, 1, 1);
insert into sys.args values (8119, 165, 'arg_2', 'oid', 63, 0, 1, 2);
insert into sys.functions values (166, 'bit_xor', 'xor', 'calc', 0, 1, false, false, false, 2000);
insert into sys.args values (8120, 166, 'res_0', 'oid', 63, 0, 0, 0);
insert into sys.args values (8121, 166, 'arg_1', 'oid', 63, 0, 1, 1);
insert into sys.args values (8122, 166, 'arg_2', 'oid', 63, 0, 1, 2);
insert into sys.functions values (167, 'bit_not', 'not', 'calc', 0, 1, false, false, false, 2000);
insert into sys.args values (8123, 167, 'res_0', 'oid', 63, 0, 0, 0);
insert into sys.args values (8124, 167, 'arg_1', 'oid', 63, 0, 1, 1);
insert into sys.functions values (168, 'left_shift', '<<', 'calc', 0, 1, false, false, false, 2000);
insert into sys.args values (8125, 168, 'res_0', 'oid', 63, 0, 0, 0);
insert into sys.args values (8126, 168, 'arg_1', 'oid', 63, 0, 1, 1);
insert into sys.args values (8127, 168, 'arg_2', 'int', 32, 0, 1, 2);
insert into sys.functions values (169, 'right_shift', '>>', 'calc', 0, 1, false, false, false, 2000);
insert into sys.args values (8128, 169, 'res_0', 'oid', 63, 0, 0, 0);
insert into sys.args values (8129, 169, 'arg_1', 'oid', 63, 0, 1, 1);
insert into sys.args values (8130, 169, 'arg_2', 'int', 32, 0, 1, 2);
insert into sys.functions values (170, 'sql_neg', '-', 'calc', 0, 1, false, false, false, 2000);
insert into sys.args values (8131, 170, 'res_0', 'oid', 63, 0, 0, 0);
insert into sys.args values (8132, 170, 'arg_1', 'oid', 63, 0, 1, 1);
insert into sys.functions values (171, 'abs', 'abs', 'calc', 0, 1, false, false, false, 2000);
insert into sys.args values (8133, 171, 'res_0', 'oid', 63, 0, 0, 0);
insert into sys.args values (8134, 171, 'arg_1', 'oid', 63, 0, 1, 1);
insert into sys.functions values (172, 'sign', 'sign', 'calc', 0, 1, false, false, false, 2000);
insert into sys.args values (8135, 172, 'res_0', 'tinyint', 8, 0, 0, 0);
insert into sys.args values (8136, 172, 'arg_1', 'oid', 63, 0, 1, 1);
insert into sys.functions values (173, 'scale_up', '*', 'calc', 0, 1, false, false, false, 2000);
insert into sys.args values (8137, 173, 'res_0', 'oid', 63, 0, 0, 0);
insert into sys.args values (8138, 173, 'arg_1', 'oid', 63, 0, 1, 1);
insert into sys.args values (8139, 173, 'arg_2', 'oid', 63, 0, 1, 2);
insert into sys.functions values (174, 'scale_down', 'dec_round', 'sql', 0, 1, false, false, false, 2000);
insert into sys.args values (8140, 174, 'res_0', 'oid', 63, 0, 0, 0);
insert into sys.args values (8141, 174, 'arg_1', 'oid', 63, 0, 1, 1);
insert into sys.args values (8142, 174, 'arg_2', 'oid', 63, 0, 1, 2);
insert into sys.functions values (175, 'sql_sub', '-', 'calc', 0, 1, false, false, false, 2000);
insert into sys.args values (8143, 175, 'res_0', 'month_interval', 32, 0, 0, 0);
insert into sys.args values (8144, 175, 'arg_1', 'month_interval', 32, 0, 1, 1);
insert into sys.args values (8145, 175, 'arg_2', 'oid', 63, 0, 1, 2);
insert into sys.functions values (176, 'sql_add', '+', 'calc', 0, 1, false, false, false, 2000);
insert into sys.args values (8146, 176, 'res_0', 'month_interval', 32, 0, 0, 0);
insert into sys.args values (8147, 176, 'arg_1', 'month_interval', 32, 0, 1, 1);
insert into sys.args values (8148, 176, 'arg_2', 'oid', 63, 0, 1, 2);
insert into sys.functions values (177, 'sql_mul', '*', 'calc', 0, 1, false, false, false, 2000);
insert into sys.args values (8149, 177, 'res_0', 'month_interval', 32, 0, 0, 0);
insert into sys.args values (8150, 177, 'arg_1', 'month_interval', 32, 0, 1, 1);
insert into sys.args values (8151, 177, 'arg_2', 'oid', 63, 0, 1, 2);
insert into sys.functions values (178, 'sql_div', '/', 'calc', 0, 1, false, false, false, 2000);
insert into sys.args values (8152, 178, 'res_0', 'month_interval', 32, 0, 0, 0);
insert into sys.args values (8153, 178, 'arg_1', 'month_interval', 32, 0, 1, 1);
insert into sys.args values (8154, 178, 'arg_2', 'oid', 63, 0, 1, 2);
insert into sys.functions values (179, 'sql_sub', '-', 'calc', 0, 1, false, false, false, 2000);
insert into sys.args values (8155, 179, 'res_0', 'sec_interval', 13, 0, 0, 0);
insert into sys.args values (8156, 179, 'arg_1', 'sec_interval', 13, 0, 1, 1);
insert into sys.args values (8157, 179, 'arg_2', 'oid', 63, 0, 1, 2);
insert into sys.functions values (180, 'sql_add', '+', 'calc', 0, 1, false, false, false, 2000);
insert into sys.args values (8158, 180, 'res_0', 'sec_interval', 13, 0, 0, 0);
insert into sys.args values (8159, 180, 'arg_1', 'sec_interval', 13, 0, 1, 1);
insert into sys.args values (8160, 180, 'arg_2', 'oid', 63, 0, 1, 2);
insert into sys.functions values (181, 'sql_mul', '*', 'calc', 0, 1, false, false, false, 2000);
insert into sys.args values (8161, 181, 'res_0', 'sec_interval', 13, 0, 0, 0);
insert into sys.args values (8162, 181, 'arg_1', 'sec_interval', 13, 0, 1, 1);
insert into sys.args values (8163, 181, 'arg_2', 'oid', 63, 0, 1, 2);
insert into sys.functions values (182, 'sql_div', '/', 'calc', 0, 1, false, false, false, 2000);
insert into sys.args values (8164, 182, 'res_0', 'sec_interval', 13, 0, 0, 0);
insert into sys.args values (8165, 182, 'arg_1', 'sec_interval', 13, 0, 1, 1);
insert into sys.args values (8166, 182, 'arg_2', 'oid', 63, 0, 1, 2);
insert into sys.functions values (183, 'sql_sub', '-', 'calc', 0, 1, false, false, false, 2000);
insert into sys.args values (8167, 183, 'res_0', 'tinyint', 8, 0, 0, 0);
insert into sys.args values (8168, 183, 'arg_1', 'tinyint', 8, 0, 1, 1);
insert into sys.args values (8169, 183, 'arg_2', 'tinyint', 8, 0, 1, 2);
insert into sys.functions values (184, 'sql_add', '+', 'calc', 0, 1, false, false, false, 2000);
insert into sys.args values (8170, 184, 'res_0', 'tinyint', 8, 0, 0, 0);
insert into sys.args values (8171, 184, 'arg_1', 'tinyint', 8, 0, 1, 1);
insert into sys.args values (8172, 184, 'arg_2', 'tinyint', 8, 0, 1, 2);
insert into sys.functions values (185, 'sql_mul', '*', 'calc', 0, 1, false, false, false, 2000);
insert into sys.args values (8173, 185, 'res_0', 'tinyint', 8, 0, 0, 0);
insert into sys.args values (8174, 185, 'arg_1', 'tinyint', 8, 0, 1, 1);
insert into sys.args values (8175, 185, 'arg_2', 'tinyint', 8, 0, 1, 2);
insert into sys.functions values (186, 'sql_div', '/', 'calc', 0, 1, false, false, false, 2000);
insert into sys.args values (8176, 186, 'res_0', 'tinyint', 8, 0, 0, 0);
insert into sys.args values (8177, 186, 'arg_1', 'tinyint', 8, 0, 1, 1);
insert into sys.args values (8178, 186, 'arg_2', 'tinyint', 8, 0, 1, 2);
insert into sys.functions values (187, 'bit_and', 'and', 'calc', 0, 1, false, false, false, 2000);
insert into sys.args values (8179, 187, 'res_0', 'tinyint', 8, 0, 0, 0);
insert into sys.args values (8180, 187, 'arg_1', 'tinyint', 8, 0, 1, 1);
insert into sys.args values (8181, 187, 'arg_2', 'tinyint', 8, 0, 1, 2);
insert into sys.functions values (188, 'bit_or', 'or', 'calc', 0, 1, false, false, false, 2000);
insert into sys.args values (8182, 188, 'res_0', 'tinyint', 8, 0, 0, 0);
insert into sys.args values (8183, 188, 'arg_1', 'tinyint', 8, 0, 1, 1);
insert into sys.args values (8184, 188, 'arg_2', 'tinyint', 8, 0, 1, 2);
insert into sys.functions values (189, 'bit_xor', 'xor', 'calc', 0, 1, false, false, false, 2000);
insert into sys.args values (8185, 189, 'res_0', 'tinyint', 8, 0, 0, 0);
insert into sys.args values (8186, 189, 'arg_1', 'tinyint', 8, 0, 1, 1);
insert into sys.args values (8187, 189, 'arg_2', 'tinyint', 8, 0, 1, 2);
insert into sys.functions values (190, 'bit_not', 'not', 'calc', 0, 1, false, false, false, 2000);
insert into sys.args values (8188, 190, 'res_0', 'tinyint', 8, 0, 0, 0);
insert into sys.args values (8189, 190, 'arg_1', 'tinyint', 8, 0, 1, 1);
insert into sys.functions values (191, 'left_shift', '<<', 'calc', 0, 1, false, false, false, 2000);
insert into sys.args values (8190, 191, 'res_0', 'tinyint', 8, 0, 0, 0);
insert into sys.args values (8191, 191, 'arg_1', 'tinyint', 8, 0, 1, 1);
insert into sys.args values (8192, 191, 'arg_2', 'int', 32, 0, 1, 2);
insert into sys.functions values (192, 'right_shift', '>>', 'calc', 0, 1, false, false, false, 2000);
insert into sys.args values (8193, 192, 'res_0', 'tinyint', 8, 0, 0, 0);
insert into sys.args values (8194, 192, 'arg_1', 'tinyint', 8, 0, 1, 1);
insert into sys.args values (8195, 192, 'arg_2', 'int', 32, 0, 1, 2);
insert into sys.functions values (193, 'sql_neg', '-', 'calc', 0, 1, false, false, false, 2000);
insert into sys.args values (8196, 193, 'res_0', 'tinyint', 8, 0, 0, 0);
insert into sys.args values (8197, 193, 'arg_1', 'tinyint', 8, 0, 1, 1);
insert into sys.functions values (194, 'abs', 'abs', 'calc', 0, 1, false, false, false, 2000);
insert into sys.args values (8198, 194, 'res_0', 'tinyint', 8, 0, 0, 0);
insert into sys.args values (8199, 194, 'arg_1', 'tinyint', 8, 0, 1, 1);
insert into sys.functions values (195, 'sign', 'sign', 'calc', 0, 1, false, false, false, 2000);
insert into sys.args values (8200, 195, 'res_0', 'tinyint', 8, 0, 0, 0);
insert into sys.args values (8201, 195, 'arg_1', 'tinyint', 8, 0, 1, 1);
insert into sys.functions values (196, 'scale_up', '*', 'calc', 0, 1, false, false, false, 2000);
insert into sys.args values (8202, 196, 'res_0', 'tinyint', 8, 0, 0, 0);
insert into sys.args values (8203, 196, 'arg_1', 'tinyint', 8, 0, 1, 1);
insert into sys.args values (8204, 196, 'arg_2', 'tinyint', 8, 0, 1, 2);
insert into sys.functions values (197, 'scale_down', 'dec_round', 'sql', 0, 1, false, false, false, 2000);
insert into sys.args values (8205, 197, 'res_0', 'tinyint', 8, 0, 0, 0);
insert into sys.args values (8206, 197, 'arg_1', 'tinyint', 8, 0, 1, 1);
insert into sys.args values (8207, 197, 'arg_2', 'tinyint', 8, 0, 1, 2);
insert into sys.functions values (198, 'sql_sub', '-', 'calc', 0, 1, false, false, false, 2000);
insert into sys.args values (8208, 198, 'res_0', 'month_interval', 32, 0, 0, 0);
insert into sys.args values (8209, 198, 'arg_1', 'month_interval', 32, 0, 1, 1);
insert into sys.args values (8210, 198, 'arg_2', 'tinyint', 8, 0, 1, 2);
insert into sys.functions values (199, 'sql_add', '+', 'calc', 0, 1, false, false, false, 2000);
insert into sys.args values (8211, 199, 'res_0', 'month_interval', 32, 0, 0, 0);
insert into sys.args values (8212, 199, 'arg_1', 'month_interval', 32, 0, 1, 1);
insert into sys.args values (8213, 199, 'arg_2', 'tinyint', 8, 0, 1, 2);
insert into sys.functions values (200, 'sql_mul', '*', 'calc', 0, 1, false, false, false, 2000);
insert into sys.args values (8214, 200, 'res_0', 'month_interval', 32, 0, 0, 0);
insert into sys.args values (8215, 200, 'arg_1', 'month_interval', 32, 0, 1, 1);
insert into sys.args values (8216, 200, 'arg_2', 'tinyint', 8, 0, 1, 2);
insert into sys.functions values (201, 'sql_div', '/', 'calc', 0, 1, false, false, false, 2000);
insert into sys.args values (8217, 201, 'res_0', 'month_interval', 32, 0, 0, 0);
insert into sys.args values (8218, 201, 'arg_1', 'month_interval', 32, 0, 1, 1);
insert into sys.args values (8219, 201, 'arg_2', 'tinyint', 8, 0, 1, 2);
insert into sys.functions values (202, 'sql_sub', '-', 'calc', 0, 1, false, false, false, 2000);
insert into sys.args values (8220, 202, 'res_0', 'sec_interval', 13, 0, 0, 0);
insert into sys.args values (8221, 202, 'arg_1', 'sec_interval', 13, 0, 1, 1);
insert into sys.args values (8222, 202, 'arg_2', 'tinyint', 8, 0, 1, 2);
insert into sys.functions values (203, 'sql_add', '+', 'calc', 0, 1, false, false, false, 2000);
insert into sys.args values (8223, 203, 'res_0', 'sec_interval', 13, 0, 0, 0);
insert into sys.args values (8224, 203, 'arg_1', 'sec_interval', 13, 0, 1, 1);
insert into sys.args values (8225, 203, 'arg_2', 'tinyint', 8, 0, 1, 2);
insert into sys.functions values (204, 'sql_mul', '*', 'calc', 0, 1, false, false, false, 2000);
insert into sys.args values (8226, 204, 'res_0', 'sec_interval', 13, 0, 0, 0);
insert into sys.args values (8227, 204, 'arg_1', 'sec_interval', 13, 0, 1, 1);
insert into sys.args values (8228, 204, 'arg_2', 'tinyint', 8, 0, 1, 2);
insert into sys.functions values (205, 'sql_div', '/', 'calc', 0, 1, false, false, false, 2000);
insert into sys.args values (8229, 205, 'res_0', 'sec_interval', 13, 0, 0, 0);
insert into sys.args values (8230, 205, 'arg_1', 'sec_interval', 13, 0, 1, 1);
insert into sys.args values (8231, 205, 'arg_2', 'tinyint', 8, 0, 1, 2);
insert into sys.functions values (206, 'sql_sub', '-', 'calc', 0, 1, false, false, false, 2000);
insert into sys.args values (8232, 206, 'res_0', 'smallint', 16, 0, 0, 0);
insert into sys.args values (8233, 206, 'arg_1', 'smallint', 16, 0, 1, 1);
insert into sys.args values (8234, 206, 'arg_2', 'smallint', 16, 0, 1, 2);
insert into sys.functions values (207, 'sql_add', '+', 'calc', 0, 1, false, false, false, 2000);
insert into sys.args values (8235, 207, 'res_0', 'smallint', 16, 0, 0, 0);
insert into sys.args values (8236, 207, 'arg_1', 'smallint', 16, 0, 1, 1);
insert into sys.args values (8237, 207, 'arg_2', 'smallint', 16, 0, 1, 2);
insert into sys.functions values (208, 'sql_mul', '*', 'calc', 0, 1, false, false, false, 2000);
insert into sys.args values (8238, 208, 'res_0', 'smallint', 16, 0, 0, 0);
insert into sys.args values (8239, 208, 'arg_1', 'smallint', 16, 0, 1, 1);
insert into sys.args values (8240, 208, 'arg_2', 'smallint', 16, 0, 1, 2);
insert into sys.functions values (209, 'sql_div', '/', 'calc', 0, 1, false, false, false, 2000);
insert into sys.args values (8241, 209, 'res_0', 'smallint', 16, 0, 0, 0);
insert into sys.args values (8242, 209, 'arg_1', 'smallint', 16, 0, 1, 1);
insert into sys.args values (8243, 209, 'arg_2', 'smallint', 16, 0, 1, 2);
insert into sys.functions values (210, 'bit_and', 'and', 'calc', 0, 1, false, false, false, 2000);
insert into sys.args values (8244, 210, 'res_0', 'smallint', 16, 0, 0, 0);
insert into sys.args values (8245, 210, 'arg_1', 'smallint', 16, 0, 1, 1);
insert into sys.args values (8246, 210, 'arg_2', 'smallint', 16, 0, 1, 2);
insert into sys.functions values (211, 'bit_or', 'or', 'calc', 0, 1, false, false, false, 2000);
insert into sys.args values (8247, 211, 'res_0', 'smallint', 16, 0, 0, 0);
insert into sys.args values (8248, 211, 'arg_1', 'smallint', 16, 0, 1, 1);
insert into sys.args values (8249, 211, 'arg_2', 'smallint', 16, 0, 1, 2);
insert into sys.functions values (212, 'bit_xor', 'xor', 'calc', 0, 1, false, false, false, 2000);
insert into sys.args values (8250, 212, 'res_0', 'smallint', 16, 0, 0, 0);
insert into sys.args values (8251, 212, 'arg_1', 'smallint', 16, 0, 1, 1);
insert into sys.args values (8252, 212, 'arg_2', 'smallint', 16, 0, 1, 2);
insert into sys.functions values (213, 'bit_not', 'not', 'calc', 0, 1, false, false, false, 2000);
insert into sys.args values (8253, 213, 'res_0', 'smallint', 16, 0, 0, 0);
insert into sys.args values (8254, 213, 'arg_1', 'smallint', 16, 0, 1, 1);
insert into sys.functions values (214, 'left_shift', '<<', 'calc', 0, 1, false, false, false, 2000);
insert into sys.args values (8255, 214, 'res_0', 'smallint', 16, 0, 0, 0);
insert into sys.args values (8256, 214, 'arg_1', 'smallint', 16, 0, 1, 1);
insert into sys.args values (8257, 214, 'arg_2', 'int', 32, 0, 1, 2);
insert into sys.functions values (215, 'right_shift', '>>', 'calc', 0, 1, false, false, false, 2000);
insert into sys.args values (8258, 215, 'res_0', 'smallint', 16, 0, 0, 0);
insert into sys.args values (8259, 215, 'arg_1', 'smallint', 16, 0, 1, 1);
insert into sys.args values (8260, 215, 'arg_2', 'int', 32, 0, 1, 2);
insert into sys.functions values (216, 'sql_neg', '-', 'calc', 0, 1, false, false, false, 2000);
insert into sys.args values (8261, 216, 'res_0', 'smallint', 16, 0, 0, 0);
insert into sys.args values (8262, 216, 'arg_1', 'smallint', 16, 0, 1, 1);
insert into sys.functions values (217, 'abs', 'abs', 'calc', 0, 1, false, false, false, 2000);
insert into sys.args values (8263, 217, 'res_0', 'smallint', 16, 0, 0, 0);
insert into sys.args values (8264, 217, 'arg_1', 'smallint', 16, 0, 1, 1);
insert into sys.functions values (218, 'sign', 'sign', 'calc', 0, 1, false, false, false, 2000);
insert into sys.args values (8265, 218, 'res_0', 'tinyint', 8, 0, 0, 0);
insert into sys.args values (8266, 218, 'arg_1', 'smallint', 16, 0, 1, 1);
insert into sys.functions values (219, 'scale_up', '*', 'calc', 0, 1, false, false, false, 2000);
insert into sys.args values (8267, 219, 'res_0', 'smallint', 16, 0, 0, 0);
insert into sys.args values (8268, 219, 'arg_1', 'smallint', 16, 0, 1, 1);
insert into sys.args values (8269, 219, 'arg_2', 'smallint', 16, 0, 1, 2);
insert into sys.functions values (220, 'scale_down', 'dec_round', 'sql', 0, 1, false, false, false, 2000);
insert into sys.args values (8270, 220, 'res_0', 'smallint', 16, 0, 0, 0);
insert into sys.args values (8271, 220, 'arg_1', 'smallint', 16, 0, 1, 1);
insert into sys.args values (8272, 220, 'arg_2', 'smallint', 16, 0, 1, 2);
insert into sys.functions values (221, 'sql_sub', '-', 'calc', 0, 1, false, false, false, 2000);
insert into sys.args values (8273, 221, 'res_0', 'month_interval', 32, 0, 0, 0);
insert into sys.args values (8274, 221, 'arg_1', 'month_interval', 32, 0, 1, 1);
insert into sys.args values (8275, 221, 'arg_2', 'smallint', 16, 0, 1, 2);
insert into sys.functions values (222, 'sql_add', '+', 'calc', 0, 1, false, false, false, 2000);
insert into sys.args values (8276, 222, 'res_0', 'month_interval', 32, 0, 0, 0);
insert into sys.args values (8277, 222, 'arg_1', 'month_interval', 32, 0, 1, 1);
insert into sys.args values (8278, 222, 'arg_2', 'smallint', 16, 0, 1, 2);
insert into sys.functions values (223, 'sql_mul', '*', 'calc', 0, 1, false, false, false, 2000);
insert into sys.args values (8279, 223, 'res_0', 'month_interval', 32, 0, 0, 0);
insert into sys.args values (8280, 223, 'arg_1', 'month_interval', 32, 0, 1, 1);
insert into sys.args values (8281, 223, 'arg_2', 'smallint', 16, 0, 1, 2);
insert into sys.functions values (224, 'sql_div', '/', 'calc', 0, 1, false, false, false, 2000);
insert into sys.args values (8282, 224, 'res_0', 'month_interval', 32, 0, 0, 0);
insert into sys.args values (8283, 224, 'arg_1', 'month_interval', 32, 0, 1, 1);
insert into sys.args values (8284, 224, 'arg_2', 'smallint', 16, 0, 1, 2);
insert into sys.functions values (225, 'sql_sub', '-', 'calc', 0, 1, false, false, false, 2000);
insert into sys.args values (8285, 225, 'res_0', 'sec_interval', 13, 0, 0, 0);
insert into sys.args values (8286, 225, 'arg_1', 'sec_interval', 13, 0, 1, 1);
insert into sys.args values (8287, 225, 'arg_2', 'smallint', 16, 0, 1, 2);
insert into sys.functions values (226, 'sql_add', '+', 'calc', 0, 1, false, false, false, 2000);
insert into sys.args values (8288, 226, 'res_0', 'sec_interval', 13, 0, 0, 0);
insert into sys.args values (8289, 226, 'arg_1', 'sec_interval', 13, 0, 1, 1);
insert into sys.args values (8290, 226, 'arg_2', 'smallint', 16, 0, 1, 2);
insert into sys.functions values (227, 'sql_mul', '*', 'calc', 0, 1, false, false, false, 2000);
insert into sys.args values (8291, 227, 'res_0', 'sec_interval', 13, 0, 0, 0);
insert into sys.args values (8292, 227, 'arg_1', 'sec_interval', 13, 0, 1, 1);
insert into sys.args values (8293, 227, 'arg_2', 'smallint', 16, 0, 1, 2);
insert into sys.functions values (228, 'sql_div', '/', 'calc', 0, 1, false, false, false, 2000);
insert into sys.args values (8294, 228, 'res_0', 'sec_interval', 13, 0, 0, 0);
insert into sys.args values (8295, 228, 'arg_1', 'sec_interval', 13, 0, 1, 1);
insert into sys.args values (8296, 228, 'arg_2', 'smallint', 16, 0, 1, 2);
insert into sys.functions values (229, 'sql_sub', '-', 'calc', 0, 1, false, false, false, 2000);
insert into sys.args values (8297, 229, 'res_0', 'int', 32, 0, 0, 0);
insert into sys.args values (8298, 229, 'arg_1', 'int', 32, 0, 1, 1);
insert into sys.args values (8299, 229, 'arg_2', 'int', 32, 0, 1, 2);
insert into sys.functions values (230, 'sql_add', '+', 'calc', 0, 1, false, false, false, 2000);
insert into sys.args values (8300, 230, 'res_0', 'int', 32, 0, 0, 0);
insert into sys.args values (8301, 230, 'arg_1', 'int', 32, 0, 1, 1);
insert into sys.args values (8302, 230, 'arg_2', 'int', 32, 0, 1, 2);
insert into sys.functions values (231, 'sql_mul', '*', 'calc', 0, 1, false, false, false, 2000);
insert into sys.args values (8303, 231, 'res_0', 'int', 32, 0, 0, 0);
insert into sys.args values (8304, 231, 'arg_1', 'int', 32, 0, 1, 1);
insert into sys.args values (8305, 231, 'arg_2', 'int', 32, 0, 1, 2);
insert into sys.functions values (232, 'sql_div', '/', 'calc', 0, 1, false, false, false, 2000);
insert into sys.args values (8306, 232, 'res_0', 'int', 32, 0, 0, 0);
insert into sys.args values (8307, 232, 'arg_1', 'int', 32, 0, 1, 1);
insert into sys.args values (8308, 232, 'arg_2', 'int', 32, 0, 1, 2);
insert into sys.functions values (233, 'bit_and', 'and', 'calc', 0, 1, false, false, false, 2000);
insert into sys.args values (8309, 233, 'res_0', 'int', 32, 0, 0, 0);
insert into sys.args values (8310, 233, 'arg_1', 'int', 32, 0, 1, 1);
insert into sys.args values (8311, 233, 'arg_2', 'int', 32, 0, 1, 2);
insert into sys.functions values (234, 'bit_or', 'or', 'calc', 0, 1, false, false, false, 2000);
insert into sys.args values (8312, 234, 'res_0', 'int', 32, 0, 0, 0);
insert into sys.args values (8313, 234, 'arg_1', 'int', 32, 0, 1, 1);
insert into sys.args values (8314, 234, 'arg_2', 'int', 32, 0, 1, 2);
insert into sys.functions values (235, 'bit_xor', 'xor', 'calc', 0, 1, false, false, false, 2000);
insert into sys.args values (8315, 235, 'res_0', 'int', 32, 0, 0, 0);
insert into sys.args values (8316, 235, 'arg_1', 'int', 32, 0, 1, 1);
insert into sys.args values (8317, 235, 'arg_2', 'int', 32, 0, 1, 2);
insert into sys.functions values (236, 'bit_not', 'not', 'calc', 0, 1, false, false, false, 2000);
insert into sys.args values (8318, 236, 'res_0', 'int', 32, 0, 0, 0);
insert into sys.args values (8319, 236, 'arg_1', 'int', 32, 0, 1, 1);
insert into sys.functions values (237, 'left_shift', '<<', 'calc', 0, 1, false, false, false, 2000);
insert into sys.args values (8320, 237, 'res_0', 'int', 32, 0, 0, 0);
insert into sys.args values (8321, 237, 'arg_1', 'int', 32, 0, 1, 1);
insert into sys.args values (8322, 237, 'arg_2', 'int', 32, 0, 1, 2);
insert into sys.functions values (238, 'right_shift', '>>', 'calc', 0, 1, false, false, false, 2000);
insert into sys.args values (8323, 238, 'res_0', 'int', 32, 0, 0, 0);
insert into sys.args values (8324, 238, 'arg_1', 'int', 32, 0, 1, 1);
insert into sys.args values (8325, 238, 'arg_2', 'int', 32, 0, 1, 2);
insert into sys.functions values (239, 'sql_neg', '-', 'calc', 0, 1, false, false, false, 2000);
insert into sys.args values (8326, 239, 'res_0', 'int', 32, 0, 0, 0);
insert into sys.args values (8327, 239, 'arg_1', 'int', 32, 0, 1, 1);
insert into sys.functions values (240, 'abs', 'abs', 'calc', 0, 1, false, false, false, 2000);
insert into sys.args values (8328, 240, 'res_0', 'int', 32, 0, 0, 0);
insert into sys.args values (8329, 240, 'arg_1', 'int', 32, 0, 1, 1);
insert into sys.functions values (241, 'sign', 'sign', 'calc', 0, 1, false, false, false, 2000);
insert into sys.args values (8330, 241, 'res_0', 'tinyint', 8, 0, 0, 0);
insert into sys.args values (8331, 241, 'arg_1', 'int', 32, 0, 1, 1);
insert into sys.functions values (242, 'scale_up', '*', 'calc', 0, 1, false, false, false, 2000);
insert into sys.args values (8332, 242, 'res_0', 'int', 32, 0, 0, 0);
insert into sys.args values (8333, 242, 'arg_1', 'int', 32, 0, 1, 1);
insert into sys.args values (8334, 242, 'arg_2', 'int', 32, 0, 1, 2);
insert into sys.functions values (243, 'scale_down', 'dec_round', 'sql', 0, 1, false, false, false, 2000);
insert into sys.args values (8335, 243, 'res_0', 'int', 32, 0, 0, 0);
insert into sys.args values (8336, 243, 'arg_1', 'int', 32, 0, 1, 1);
insert into sys.args values (8337, 243, 'arg_2', 'int', 32, 0, 1, 2);
insert into sys.functions values (244, 'sql_sub', '-', 'calc', 0, 1, false, false, false, 2000);
insert into sys.args values (8338, 244, 'res_0', 'month_interval', 32, 0, 0, 0);
insert into sys.args values (8339, 244, 'arg_1', 'month_interval', 32, 0, 1, 1);
insert into sys.args values (8340, 244, 'arg_2', 'int', 32, 0, 1, 2);
insert into sys.functions values (245, 'sql_add', '+', 'calc', 0, 1, false, false, false, 2000);
insert into sys.args values (8341, 245, 'res_0', 'month_interval', 32, 0, 0, 0);
insert into sys.args values (8342, 245, 'arg_1', 'month_interval', 32, 0, 1, 1);
insert into sys.args values (8343, 245, 'arg_2', 'int', 32, 0, 1, 2);
insert into sys.functions values (246, 'sql_mul', '*', 'calc', 0, 1, false, false, false, 2000);
insert into sys.args values (8344, 246, 'res_0', 'month_interval', 32, 0, 0, 0);
insert into sys.args values (8345, 246, 'arg_1', 'month_interval', 32, 0, 1, 1);
insert into sys.args values (8346, 246, 'arg_2', 'int', 32, 0, 1, 2);
insert into sys.functions values (247, 'sql_div', '/', 'calc', 0, 1, false, false, false, 2000);
insert into sys.args values (8347, 247, 'res_0', 'month_interval', 32, 0, 0, 0);
insert into sys.args values (8348, 247, 'arg_1', 'month_interval', 32, 0, 1, 1);
insert into sys.args values (8349, 247, 'arg_2', 'int', 32, 0, 1, 2);
insert into sys.functions values (248, 'sql_sub', '-', 'calc', 0, 1, false, false, false, 2000);
insert into sys.args values (8350, 248, 'res_0', 'sec_interval', 13, 0, 0, 0);
insert into sys.args values (8351, 248, 'arg_1', 'sec_interval', 13, 0, 1, 1);
insert into sys.args values (8352, 248, 'arg_2', 'int', 32, 0, 1, 2);
insert into sys.functions values (249, 'sql_add', '+', 'calc', 0, 1, false, false, false, 2000);
insert into sys.args values (8353, 249, 'res_0', 'sec_interval', 13, 0, 0, 0);
insert into sys.args values (8354, 249, 'arg_1', 'sec_interval', 13, 0, 1, 1);
insert into sys.args values (8355, 249, 'arg_2', 'int', 32, 0, 1, 2);
insert into sys.functions values (250, 'sql_mul', '*', 'calc', 0, 1, false, false, false, 2000);
insert into sys.args values (8356, 250, 'res_0', 'sec_interval', 13, 0, 0, 0);
insert into sys.args values (8357, 250, 'arg_1', 'sec_interval', 13, 0, 1, 1);
insert into sys.args values (8358, 250, 'arg_2', 'int', 32, 0, 1, 2);
insert into sys.functions values (251, 'sql_div', '/', 'calc', 0, 1, false, false, false, 2000);
insert into sys.args values (8359, 251, 'res_0', 'sec_interval', 13, 0, 0, 0);
insert into sys.args values (8360, 251, 'arg_1', 'sec_interval', 13, 0, 1, 1);
insert into sys.args values (8361, 251, 'arg_2', 'int', 32, 0, 1, 2);
insert into sys.functions values (252, 'sql_sub', '-', 'calc', 0, 1, false, false, false, 2000);
insert into sys.args values (8362, 252, 'res_0', 'bigint', 64, 0, 0, 0);
insert into sys.args values (8363, 252, 'arg_1', 'bigint', 64, 0, 1, 1);
insert into sys.args values (8364, 252, 'arg_2', 'bigint', 64, 0, 1, 2);
insert into sys.functions values (253, 'sql_add', '+', 'calc', 0, 1, false, false, false, 2000);
insert into sys.args values (8365, 253, 'res_0', 'bigint', 64, 0, 0, 0);
insert into sys.args values (8366, 253, 'arg_1', 'bigint', 64, 0, 1, 1);
insert into sys.args values (8367, 253, 'arg_2', 'bigint', 64, 0, 1, 2);
insert into sys.functions values (254, 'sql_mul', '*', 'calc', 0, 1, false, false, false, 2000);
insert into sys.args values (8368, 254, 'res_0', 'bigint', 64, 0, 0, 0);
insert into sys.args values (8369, 254, 'arg_1', 'bigint', 64, 0, 1, 1);
insert into sys.args values (8370, 254, 'arg_2', 'bigint', 64, 0, 1, 2);
insert into sys.functions values (255, 'sql_div', '/', 'calc', 0, 1, false, false, false, 2000);
insert into sys.args values (8371, 255, 'res_0', 'bigint', 64, 0, 0, 0);
insert into sys.args values (8372, 255, 'arg_1', 'bigint', 64, 0, 1, 1);
insert into sys.args values (8373, 255, 'arg_2', 'bigint', 64, 0, 1, 2);
insert into sys.functions values (256, 'bit_and', 'and', 'calc', 0, 1, false, false, false, 2000);
insert into sys.args values (8374, 256, 'res_0', 'bigint', 64, 0, 0, 0);
insert into sys.args values (8375, 256, 'arg_1', 'bigint', 64, 0, 1, 1);
insert into sys.args values (8376, 256, 'arg_2', 'bigint', 64, 0, 1, 2);
insert into sys.functions values (257, 'bit_or', 'or', 'calc', 0, 1, false, false, false, 2000);
insert into sys.args values (8377, 257, 'res_0', 'bigint', 64, 0, 0, 0);
insert into sys.args values (8378, 257, 'arg_1', 'bigint', 64, 0, 1, 1);
insert into sys.args values (8379, 257, 'arg_2', 'bigint', 64, 0, 1, 2);
insert into sys.functions values (258, 'bit_xor', 'xor', 'calc', 0, 1, false, false, false, 2000);
insert into sys.args values (8380, 258, 'res_0', 'bigint', 64, 0, 0, 0);
insert into sys.args values (8381, 258, 'arg_1', 'bigint', 64, 0, 1, 1);
insert into sys.args values (8382, 258, 'arg_2', 'bigint', 64, 0, 1, 2);
insert into sys.functions values (259, 'bit_not', 'not', 'calc', 0, 1, false, false, false, 2000);
insert into sys.args values (8383, 259, 'res_0', 'bigint', 64, 0, 0, 0);
insert into sys.args values (8384, 259, 'arg_1', 'bigint', 64, 0, 1, 1);
insert into sys.functions values (260, 'left_shift', '<<', 'calc', 0, 1, false, false, false, 2000);
insert into sys.args values (8385, 260, 'res_0', 'bigint', 64, 0, 0, 0);
insert into sys.args values (8386, 260, 'arg_1', 'bigint', 64, 0, 1, 1);
insert into sys.args values (8387, 260, 'arg_2', 'int', 32, 0, 1, 2);
insert into sys.functions values (261, 'right_shift', '>>', 'calc', 0, 1, false, false, false, 2000);
insert into sys.args values (8388, 261, 'res_0', 'bigint', 64, 0, 0, 0);
insert into sys.args values (8389, 261, 'arg_1', 'bigint', 64, 0, 1, 1);
insert into sys.args values (8390, 261, 'arg_2', 'int', 32, 0, 1, 2);
insert into sys.functions values (262, 'sql_neg', '-', 'calc', 0, 1, false, false, false, 2000);
insert into sys.args values (8391, 262, 'res_0', 'bigint', 64, 0, 0, 0);
insert into sys.args values (8392, 262, 'arg_1', 'bigint', 64, 0, 1, 1);
insert into sys.functions values (263, 'abs', 'abs', 'calc', 0, 1, false, false, false, 2000);
insert into sys.args values (8393, 263, 'res_0', 'bigint', 64, 0, 0, 0);
insert into sys.args values (8394, 263, 'arg_1', 'bigint', 64, 0, 1, 1);
insert into sys.functions values (264, 'sign', 'sign', 'calc', 0, 1, false, false, false, 2000);
insert into sys.args values (8395, 264, 'res_0', 'tinyint', 8, 0, 0, 0);
insert into sys.args values (8396, 264, 'arg_1', 'bigint', 64, 0, 1, 1);
insert into sys.functions values (265, 'scale_up', '*', 'calc', 0, 1, false, false, false, 2000);
insert into sys.args values (8397, 265, 'res_0', 'bigint', 64, 0, 0, 0);
insert into sys.args values (8398, 265, 'arg_1', 'bigint', 64, 0, 1, 1);
insert into sys.args values (8399, 265, 'arg_2', 'bigint', 64, 0, 1, 2);
insert into sys.functions values (266, 'scale_down', 'dec_round', 'sql', 0, 1, false, false, false, 2000);
insert into sys.args values (8400, 266, 'res_0', 'bigint', 64, 0, 0, 0);
insert into sys.args values (8401, 266, 'arg_1', 'bigint', 64, 0, 1, 1);
insert into sys.args values (8402, 266, 'arg_2', 'bigint', 64, 0, 1, 2);
insert into sys.functions values (267, 'sql_sub', '-', 'calc', 0, 1, false, false, false, 2000);
insert into sys.args values (8403, 267, 'res_0', 'month_interval', 32, 0, 0, 0);
insert into sys.args values (8404, 267, 'arg_1', 'month_interval', 32, 0, 1, 1);
insert into sys.args values (8405, 267, 'arg_2', 'bigint', 64, 0, 1, 2);
insert into sys.functions values (268, 'sql_add', '+', 'calc', 0, 1, false, false, false, 2000);
insert into sys.args values (8406, 268, 'res_0', 'month_interval', 32, 0, 0, 0);
insert into sys.args values (8407, 268, 'arg_1', 'month_interval', 32, 0, 1, 1);
insert into sys.args values (8408, 268, 'arg_2', 'bigint', 64, 0, 1, 2);
insert into sys.functions values (269, 'sql_mul', '*', 'calc', 0, 1, false, false, false, 2000);
insert into sys.args values (8409, 269, 'res_0', 'month_interval', 32, 0, 0, 0);
insert into sys.args values (8410, 269, 'arg_1', 'month_interval', 32, 0, 1, 1);
insert into sys.args values (8411, 269, 'arg_2', 'bigint', 64, 0, 1, 2);
insert into sys.functions values (270, 'sql_div', '/', 'calc', 0, 1, false, false, false, 2000);
insert into sys.args values (8412, 270, 'res_0', 'month_interval', 32, 0, 0, 0);
insert into sys.args values (8413, 270, 'arg_1', 'month_interval', 32, 0, 1, 1);
insert into sys.args values (8414, 270, 'arg_2', 'bigint', 64, 0, 1, 2);
insert into sys.functions values (271, 'sql_sub', '-', 'calc', 0, 1, false, false, false, 2000);
insert into sys.args values (8415, 271, 'res_0', 'sec_interval', 13, 0, 0, 0);
insert into sys.args values (8416, 271, 'arg_1', 'sec_interval', 13, 0, 1, 1);
insert into sys.args values (8417, 271, 'arg_2', 'bigint', 64, 0, 1, 2);
insert into sys.functions values (272, 'sql_add', '+', 'calc', 0, 1, false, false, false, 2000);
insert into sys.args values (8418, 272, 'res_0', 'sec_interval', 13, 0, 0, 0);
insert into sys.args values (8419, 272, 'arg_1', 'sec_interval', 13, 0, 1, 1);
insert into sys.args values (8420, 272, 'arg_2', 'bigint', 64, 0, 1, 2);
insert into sys.functions values (273, 'sql_mul', '*', 'calc', 0, 1, false, false, false, 2000);
insert into sys.args values (8421, 273, 'res_0', 'sec_interval', 13, 0, 0, 0);
insert into sys.args values (8422, 273, 'arg_1', 'sec_interval', 13, 0, 1, 1);
insert into sys.args values (8423, 273, 'arg_2', 'bigint', 64, 0, 1, 2);
insert into sys.functions values (274, 'sql_div', '/', 'calc', 0, 1, false, false, false, 2000);
insert into sys.args values (8424, 274, 'res_0', 'sec_interval', 13, 0, 0, 0);
insert into sys.args values (8425, 274, 'arg_1', 'sec_interval', 13, 0, 1, 1);
insert into sys.args values (8426, 274, 'arg_2', 'bigint', 64, 0, 1, 2);
insert into sys.functions values (275, 'sql_sub', '-', 'calc', 0, 1, false, false, false, 2000);
insert into sys.args values (8427, 275, 'res_0', 'decimal', 2, 0, 0, 0);
insert into sys.args values (8428, 275, 'arg_1', 'decimal', 2, 0, 1, 1);
insert into sys.args values (8429, 275, 'arg_2', 'decimal', 2, 0, 1, 2);
insert into sys.functions values (276, 'sql_add', '+', 'calc', 0, 1, false, false, false, 2000);
insert into sys.args values (8430, 276, 'res_0', 'decimal', 2, 0, 0, 0);
insert into sys.args values (8431, 276, 'arg_1', 'decimal', 2, 0, 1, 1);
insert into sys.args values (8432, 276, 'arg_2', 'decimal', 2, 0, 1, 2);
insert into sys.functions values (277, 'sql_mul', '*', 'calc', 0, 1, false, false, false, 2000);
insert into sys.args values (8433, 277, 'res_0', 'decimal', 2, 0, 0, 0);
insert into sys.args values (8434, 277, 'arg_1', 'decimal', 2, 0, 1, 1);
insert into sys.args values (8435, 277, 'arg_2', 'decimal', 2, 0, 1, 2);
insert into sys.functions values (278, 'sql_div', '/', 'calc', 0, 1, false, false, false, 2000);
insert into sys.args values (8436, 278, 'res_0', 'decimal', 2, 0, 0, 0);
insert into sys.args values (8437, 278, 'arg_1', 'decimal', 2, 0, 1, 1);
insert into sys.args values (8438, 278, 'arg_2', 'decimal', 2, 0, 1, 2);
insert into sys.functions values (279, 'bit_and', 'and', 'calc', 0, 1, false, false, false, 2000);
insert into sys.args values (8439, 279, 'res_0', 'decimal', 2, 0, 0, 0);
insert into sys.args values (8440, 279, 'arg_1', 'decimal', 2, 0, 1, 1);
insert into sys.args values (8441, 279, 'arg_2', 'decimal', 2, 0, 1, 2);
insert into sys.functions values (280, 'bit_or', 'or', 'calc', 0, 1, false, false, false, 2000);
insert into sys.args values (8442, 280, 'res_0', 'decimal', 2, 0, 0, 0);
insert into sys.args values (8443, 280, 'arg_1', 'decimal', 2, 0, 1, 1);
insert into sys.args values (8444, 280, 'arg_2', 'decimal', 2, 0, 1, 2);
insert into sys.functions values (281, 'bit_xor', 'xor', 'calc', 0, 1, false, false, false, 2000);
insert into sys.args values (8445, 281, 'res_0', 'decimal', 2, 0, 0, 0);
insert into sys.args values (8446, 281, 'arg_1', 'decimal', 2, 0, 1, 1);
insert into sys.args values (8447, 281, 'arg_2', 'decimal', 2, 0, 1, 2);
insert into sys.functions values (282, 'bit_not', 'not', 'calc', 0, 1, false, false, false, 2000);
insert into sys.args values (8448, 282, 'res_0', 'decimal', 2, 0, 0, 0);
insert into sys.args values (8449, 282, 'arg_1', 'decimal', 2, 0, 1, 1);
insert into sys.functions values (283, 'left_shift', '<<', 'calc', 0, 1, false, false, false, 2000);
insert into sys.args values (8450, 283, 'res_0', 'decimal', 2, 0, 0, 0);
insert into sys.args values (8451, 283, 'arg_1', 'decimal', 2, 0, 1, 1);
insert into sys.args values (8452, 283, 'arg_2', 'int', 32, 0, 1, 2);
insert into sys.functions values (284, 'right_shift', '>>', 'calc', 0, 1, false, false, false, 2000);
insert into sys.args values (8453, 284, 'res_0', 'decimal', 2, 0, 0, 0);
insert into sys.args values (8454, 284, 'arg_1', 'decimal', 2, 0, 1, 1);
insert into sys.args values (8455, 284, 'arg_2', 'int', 32, 0, 1, 2);
insert into sys.functions values (285, 'sql_neg', '-', 'calc', 0, 1, false, false, false, 2000);
insert into sys.args values (8456, 285, 'res_0', 'decimal', 2, 0, 0, 0);
insert into sys.args values (8457, 285, 'arg_1', 'decimal', 2, 0, 1, 1);
insert into sys.functions values (286, 'abs', 'abs', 'calc', 0, 1, false, false, false, 2000);
insert into sys.args values (8458, 286, 'res_0', 'decimal', 2, 0, 0, 0);
insert into sys.args values (8459, 286, 'arg_1', 'decimal', 2, 0, 1, 1);
insert into sys.functions values (287, 'sign', 'sign', 'calc', 0, 1, false, false, false, 2000);
insert into sys.args values (8460, 287, 'res_0', 'tinyint', 8, 0, 0, 0);
insert into sys.args values (8461, 287, 'arg_1', 'decimal', 2, 0, 1, 1);
insert into sys.functions values (288, 'scale_up', '*', 'calc', 0, 1, false, false, false, 2000);
insert into sys.args values (8462, 288, 'res_0', 'decimal', 2, 0, 0, 0);
insert into sys.args values (8463, 288, 'arg_1', 'decimal', 2, 0, 1, 1);
insert into sys.args values (8464, 288, 'arg_2', 'tinyint', 8, 0, 1, 2);
insert into sys.functions values (289, 'scale_down', 'dec_round', 'sql', 0, 1, false, false, false, 2000);
insert into sys.args values (8465, 289, 'res_0', 'decimal', 2, 0, 0, 0);
insert into sys.args values (8466, 289, 'arg_1', 'decimal', 2, 0, 1, 1);
insert into sys.args values (8467, 289, 'arg_2', 'tinyint', 8, 0, 1, 2);
insert into sys.functions values (290, 'sql_sub', '-', 'calc', 0, 1, false, false, false, 2000);
insert into sys.args values (8468, 290, 'res_0', 'month_interval', 32, 0, 0, 0);
insert into sys.args values (8469, 290, 'arg_1', 'month_interval', 32, 0, 1, 1);
insert into sys.args values (8470, 290, 'arg_2', 'decimal', 2, 0, 1, 2);
insert into sys.functions values (291, 'sql_add', '+', 'calc', 0, 1, false, false, false, 2000);
insert into sys.args values (8471, 291, 'res_0', 'month_interval', 32, 0, 0, 0);
insert into sys.args values (8472, 291, 'arg_1', 'month_interval', 32, 0, 1, 1);
insert into sys.args values (8473, 291, 'arg_2', 'decimal', 2, 0, 1, 2);
insert into sys.functions values (292, 'sql_mul', '*', 'calc', 0, 1, false, false, false, 2000);
insert into sys.args values (8474, 292, 'res_0', 'month_interval', 32, 0, 0, 0);
insert into sys.args values (8475, 292, 'arg_1', 'month_interval', 32, 0, 1, 1);
insert into sys.args values (8476, 292, 'arg_2', 'decimal', 2, 0, 1, 2);
insert into sys.functions values (293, 'sql_div', '/', 'calc', 0, 1, false, false, false, 2000);
insert into sys.args values (8477, 293, 'res_0', 'month_interval', 32, 0, 0, 0);
insert into sys.args values (8478, 293, 'arg_1', 'month_interval', 32, 0, 1, 1);
insert into sys.args values (8479, 293, 'arg_2', 'decimal', 2, 0, 1, 2);
insert into sys.functions values (294, 'sql_sub', '-', 'calc', 0, 1, false, false, false, 2000);
insert into sys.args values (8480, 294, 'res_0', 'sec_interval', 13, 0, 0, 0);
insert into sys.args values (8481, 294, 'arg_1', 'sec_interval', 13, 0, 1, 1);
insert into sys.args values (8482, 294, 'arg_2', 'decimal', 2, 0, 1, 2);
insert into sys.functions values (295, 'sql_add', '+', 'calc', 0, 1, false, false, false, 2000);
insert into sys.args values (8483, 295, 'res_0', 'sec_interval', 13, 0, 0, 0);
insert into sys.args values (8484, 295, 'arg_1', 'sec_interval', 13, 0, 1, 1);
insert into sys.args values (8485, 295, 'arg_2', 'decimal', 2, 0, 1, 2);
insert into sys.functions values (296, 'sql_mul', '*', 'calc', 0, 1, false, false, false, 2000);
insert into sys.args values (8486, 296, 'res_0', 'sec_interval', 13, 0, 0, 0);
insert into sys.args values (8487, 296, 'arg_1', 'sec_interval', 13, 0, 1, 1);
insert into sys.args values (8488, 296, 'arg_2', 'decimal', 2, 0, 1, 2);
insert into sys.functions values (297, 'sql_div', '/', 'calc', 0, 1, false, false, false, 2000);
insert into sys.args values (8489, 297, 'res_0', 'sec_interval', 13, 0, 0, 0);
insert into sys.args values (8490, 297, 'arg_1', 'sec_interval', 13, 0, 1, 1);
insert into sys.args values (8491, 297, 'arg_2', 'decimal', 2, 0, 1, 2);
insert into sys.functions values (298, 'sql_sub', '-', 'calc', 0, 1, false, false, false, 2000);
insert into sys.args values (8492, 298, 'res_0', 'decimal', 4, 0, 0, 0);
insert into sys.args values (8493, 298, 'arg_1', 'decimal', 4, 0, 1, 1);
insert into sys.args values (8494, 298, 'arg_2', 'decimal', 4, 0, 1, 2);
insert into sys.functions values (299, 'sql_add', '+', 'calc', 0, 1, false, false, false, 2000);
insert into sys.args values (8495, 299, 'res_0', 'decimal', 4, 0, 0, 0);
insert into sys.args values (8496, 299, 'arg_1', 'decimal', 4, 0, 1, 1);
insert into sys.args values (8497, 299, 'arg_2', 'decimal', 4, 0, 1, 2);
insert into sys.functions values (300, 'sql_mul', '*', 'calc', 0, 1, false, false, false, 2000);
insert into sys.args values (8498, 300, 'res_0', 'decimal', 4, 0, 0, 0);
insert into sys.args values (8499, 300, 'arg_1', 'decimal', 4, 0, 1, 1);
insert into sys.args values (8500, 300, 'arg_2', 'decimal', 4, 0, 1, 2);
insert into sys.functions values (301, 'sql_div', '/', 'calc', 0, 1, false, false, false, 2000);
insert into sys.args values (8501, 301, 'res_0', 'decimal', 4, 0, 0, 0);
insert into sys.args values (8502, 301, 'arg_1', 'decimal', 4, 0, 1, 1);
insert into sys.args values (8503, 301, 'arg_2', 'decimal', 4, 0, 1, 2);
insert into sys.functions values (302, 'bit_and', 'and', 'calc', 0, 1, false, false, false, 2000);
insert into sys.args values (8504, 302, 'res_0', 'decimal', 4, 0, 0, 0);
insert into sys.args values (8505, 302, 'arg_1', 'decimal', 4, 0, 1, 1);
insert into sys.args values (8506, 302, 'arg_2', 'decimal', 4, 0, 1, 2);
insert into sys.functions values (303, 'bit_or', 'or', 'calc', 0, 1, false, false, false, 2000);
insert into sys.args values (8507, 303, 'res_0', 'decimal', 4, 0, 0, 0);
insert into sys.args values (8508, 303, 'arg_1', 'decimal', 4, 0, 1, 1);
insert into sys.args values (8509, 303, 'arg_2', 'decimal', 4, 0, 1, 2);
insert into sys.functions values (304, 'bit_xor', 'xor', 'calc', 0, 1, false, false, false, 2000);
insert into sys.args values (8510, 304, 'res_0', 'decimal', 4, 0, 0, 0);
insert into sys.args values (8511, 304, 'arg_1', 'decimal', 4, 0, 1, 1);
insert into sys.args values (8512, 304, 'arg_2', 'decimal', 4, 0, 1, 2);
insert into sys.functions values (305, 'bit_not', 'not', 'calc', 0, 1, false, false, false, 2000);
insert into sys.args values (8513, 305, 'res_0', 'decimal', 4, 0, 0, 0);
insert into sys.args values (8514, 305, 'arg_1', 'decimal', 4, 0, 1, 1);
insert into sys.functions values (306, 'left_shift', '<<', 'calc', 0, 1, false, false, false, 2000);
insert into sys.args values (8515, 306, 'res_0', 'decimal', 4, 0, 0, 0);
insert into sys.args values (8516, 306, 'arg_1', 'decimal', 4, 0, 1, 1);
insert into sys.args values (8517, 306, 'arg_2', 'int', 32, 0, 1, 2);
insert into sys.functions values (307, 'right_shift', '>>', 'calc', 0, 1, false, false, false, 2000);
insert into sys.args values (8518, 307, 'res_0', 'decimal', 4, 0, 0, 0);
insert into sys.args values (8519, 307, 'arg_1', 'decimal', 4, 0, 1, 1);
insert into sys.args values (8520, 307, 'arg_2', 'int', 32, 0, 1, 2);
insert into sys.functions values (308, 'sql_neg', '-', 'calc', 0, 1, false, false, false, 2000);
insert into sys.args values (8521, 308, 'res_0', 'decimal', 4, 0, 0, 0);
insert into sys.args values (8522, 308, 'arg_1', 'decimal', 4, 0, 1, 1);
insert into sys.functions values (309, 'abs', 'abs', 'calc', 0, 1, false, false, false, 2000);
insert into sys.args values (8523, 309, 'res_0', 'decimal', 4, 0, 0, 0);
insert into sys.args values (8524, 309, 'arg_1', 'decimal', 4, 0, 1, 1);
insert into sys.functions values (310, 'sign', 'sign', 'calc', 0, 1, false, false, false, 2000);
insert into sys.args values (8525, 310, 'res_0', 'tinyint', 8, 0, 0, 0);
insert into sys.args values (8526, 310, 'arg_1', 'decimal', 4, 0, 1, 1);
insert into sys.functions values (311, 'scale_up', '*', 'calc', 0, 1, false, false, false, 2000);
insert into sys.args values (8527, 311, 'res_0', 'decimal', 4, 0, 0, 0);
insert into sys.args values (8528, 311, 'arg_1', 'decimal', 4, 0, 1, 1);
insert into sys.args values (8529, 311, 'arg_2', 'smallint', 16, 0, 1, 2);
insert into sys.functions values (312, 'scale_down', 'dec_round', 'sql', 0, 1, false, false, false, 2000);
insert into sys.args values (8530, 312, 'res_0', 'decimal', 4, 0, 0, 0);
insert into sys.args values (8531, 312, 'arg_1', 'decimal', 4, 0, 1, 1);
insert into sys.args values (8532, 312, 'arg_2', 'smallint', 16, 0, 1, 2);
insert into sys.functions values (313, 'sql_sub', '-', 'calc', 0, 1, false, false, false, 2000);
insert into sys.args values (8533, 313, 'res_0', 'month_interval', 32, 0, 0, 0);
insert into sys.args values (8534, 313, 'arg_1', 'month_interval', 32, 0, 1, 1);
insert into sys.args values (8535, 313, 'arg_2', 'decimal', 4, 0, 1, 2);
insert into sys.functions values (314, 'sql_add', '+', 'calc', 0, 1, false, false, false, 2000);
insert into sys.args values (8536, 314, 'res_0', 'month_interval', 32, 0, 0, 0);
insert into sys.args values (8537, 314, 'arg_1', 'month_interval', 32, 0, 1, 1);
insert into sys.args values (8538, 314, 'arg_2', 'decimal', 4, 0, 1, 2);
insert into sys.functions values (315, 'sql_mul', '*', 'calc', 0, 1, false, false, false, 2000);
insert into sys.args values (8539, 315, 'res_0', 'month_interval', 32, 0, 0, 0);
insert into sys.args values (8540, 315, 'arg_1', 'month_interval', 32, 0, 1, 1);
insert into sys.args values (8541, 315, 'arg_2', 'decimal', 4, 0, 1, 2);
insert into sys.functions values (316, 'sql_div', '/', 'calc', 0, 1, false, false, false, 2000);
insert into sys.args values (8542, 316, 'res_0', 'month_interval', 32, 0, 0, 0);
insert into sys.args values (8543, 316, 'arg_1', 'month_interval', 32, 0, 1, 1);
insert into sys.args values (8544, 316, 'arg_2', 'decimal', 4, 0, 1, 2);
insert into sys.functions values (317, 'sql_sub', '-', 'calc', 0, 1, false, false, false, 2000);
insert into sys.args values (8545, 317, 'res_0', 'sec_interval', 13, 0, 0, 0);
insert into sys.args values (8546, 317, 'arg_1', 'sec_interval', 13, 0, 1, 1);
insert into sys.args values (8547, 317, 'arg_2', 'decimal', 4, 0, 1, 2);
insert into sys.functions values (318, 'sql_add', '+', 'calc', 0, 1, false, false, false, 2000);
insert into sys.args values (8548, 318, 'res_0', 'sec_interval', 13, 0, 0, 0);
insert into sys.args values (8549, 318, 'arg_1', 'sec_interval', 13, 0, 1, 1);
insert into sys.args values (8550, 318, 'arg_2', 'decimal', 4, 0, 1, 2);
insert into sys.functions values (319, 'sql_mul', '*', 'calc', 0, 1, false, false, false, 2000);
insert into sys.args values (8551, 319, 'res_0', 'sec_interval', 13, 0, 0, 0);
insert into sys.args values (8552, 319, 'arg_1', 'sec_interval', 13, 0, 1, 1);
insert into sys.args values (8553, 319, 'arg_2', 'decimal', 4, 0, 1, 2);
insert into sys.functions values (320, 'sql_div', '/', 'calc', 0, 1, false, false, false, 2000);
insert into sys.args values (8554, 320, 'res_0', 'sec_interval', 13, 0, 0, 0);
insert into sys.args values (8555, 320, 'arg_1', 'sec_interval', 13, 0, 1, 1);
insert into sys.args values (8556, 320, 'arg_2', 'decimal', 4, 0, 1, 2);
insert into sys.functions values (321, 'sql_sub', '-', 'calc', 0, 1, false, false, false, 2000);
insert into sys.args values (8557, 321, 'res_0', 'decimal', 9, 0, 0, 0);
insert into sys.args values (8558, 321, 'arg_1', 'decimal', 9, 0, 1, 1);
insert into sys.args values (8559, 321, 'arg_2', 'decimal', 9, 0, 1, 2);
insert into sys.functions values (322, 'sql_add', '+', 'calc', 0, 1, false, false, false, 2000);
insert into sys.args values (8560, 322, 'res_0', 'decimal', 9, 0, 0, 0);
insert into sys.args values (8561, 322, 'arg_1', 'decimal', 9, 0, 1, 1);
insert into sys.args values (8562, 322, 'arg_2', 'decimal', 9, 0, 1, 2);
insert into sys.functions values (323, 'sql_mul', '*', 'calc', 0, 1, false, false, false, 2000);
insert into sys.args values (8563, 323, 'res_0', 'decimal', 9, 0, 0, 0);
insert into sys.args values (8564, 323, 'arg_1', 'decimal', 9, 0, 1, 1);
insert into sys.args values (8565, 323, 'arg_2', 'decimal', 9, 0, 1, 2);
insert into sys.functions values (324, 'sql_div', '/', 'calc', 0, 1, false, false, false, 2000);
insert into sys.args values (8566, 324, 'res_0', 'decimal', 9, 0, 0, 0);
insert into sys.args values (8567, 324, 'arg_1', 'decimal', 9, 0, 1, 1);
insert into sys.args values (8568, 324, 'arg_2', 'decimal', 9, 0, 1, 2);
insert into sys.functions values (325, 'bit_and', 'and', 'calc', 0, 1, false, false, false, 2000);
insert into sys.args values (8569, 325, 'res_0', 'decimal', 9, 0, 0, 0);
insert into sys.args values (8570, 325, 'arg_1', 'decimal', 9, 0, 1, 1);
insert into sys.args values (8571, 325, 'arg_2', 'decimal', 9, 0, 1, 2);
insert into sys.functions values (326, 'bit_or', 'or', 'calc', 0, 1, false, false, false, 2000);
insert into sys.args values (8572, 326, 'res_0', 'decimal', 9, 0, 0, 0);
insert into sys.args values (8573, 326, 'arg_1', 'decimal', 9, 0, 1, 1);
insert into sys.args values (8574, 326, 'arg_2', 'decimal', 9, 0, 1, 2);
insert into sys.functions values (327, 'bit_xor', 'xor', 'calc', 0, 1, false, false, false, 2000);
insert into sys.args values (8575, 327, 'res_0', 'decimal', 9, 0, 0, 0);
insert into sys.args values (8576, 327, 'arg_1', 'decimal', 9, 0, 1, 1);
insert into sys.args values (8577, 327, 'arg_2', 'decimal', 9, 0, 1, 2);
insert into sys.functions values (328, 'bit_not', 'not', 'calc', 0, 1, false, false, false, 2000);
insert into sys.args values (8578, 328, 'res_0', 'decimal', 9, 0, 0, 0);
insert into sys.args values (8579, 328, 'arg_1', 'decimal', 9, 0, 1, 1);
insert into sys.functions values (329, 'left_shift', '<<', 'calc', 0, 1, false, false, false, 2000);
insert into sys.args values (8580, 329, 'res_0', 'decimal', 9, 0, 0, 0);
insert into sys.args values (8581, 329, 'arg_1', 'decimal', 9, 0, 1, 1);
insert into sys.args values (8582, 329, 'arg_2', 'int', 32, 0, 1, 2);
insert into sys.functions values (330, 'right_shift', '>>', 'calc', 0, 1, false, false, false, 2000);
insert into sys.args values (8583, 330, 'res_0', 'decimal', 9, 0, 0, 0);
insert into sys.args values (8584, 330, 'arg_1', 'decimal', 9, 0, 1, 1);
insert into sys.args values (8585, 330, 'arg_2', 'int', 32, 0, 1, 2);
insert into sys.functions values (331, 'sql_neg', '-', 'calc', 0, 1, false, false, false, 2000);
insert into sys.args values (8586, 331, 'res_0', 'decimal', 9, 0, 0, 0);
insert into sys.args values (8587, 331, 'arg_1', 'decimal', 9, 0, 1, 1);
insert into sys.functions values (332, 'abs', 'abs', 'calc', 0, 1, false, false, false, 2000);
insert into sys.args values (8588, 332, 'res_0', 'decimal', 9, 0, 0, 0);
insert into sys.args values (8589, 332, 'arg_1', 'decimal', 9, 0, 1, 1);
insert into sys.functions values (333, 'sign', 'sign', 'calc', 0, 1, false, false, false, 2000);
insert into sys.args values (8590, 333, 'res_0', 'tinyint', 8, 0, 0, 0);
insert into sys.args values (8591, 333, 'arg_1', 'decimal', 9, 0, 1, 1);
insert into sys.functions values (334, 'scale_up', '*', 'calc', 0, 1, false, false, false, 2000);
insert into sys.args values (8592, 334, 'res_0', 'decimal', 9, 0, 0, 0);
insert into sys.args values (8593, 334, 'arg_1', 'decimal', 9, 0, 1, 1);
insert into sys.args values (8594, 334, 'arg_2', 'int', 32, 0, 1, 2);
insert into sys.functions values (335, 'scale_down', 'dec_round', 'sql', 0, 1, false, false, false, 2000);
insert into sys.args values (8595, 335, 'res_0', 'decimal', 9, 0, 0, 0);
insert into sys.args values (8596, 335, 'arg_1', 'decimal', 9, 0, 1, 1);
insert into sys.args values (8597, 335, 'arg_2', 'int', 32, 0, 1, 2);
insert into sys.functions values (336, 'sql_sub', '-', 'calc', 0, 1, false, false, false, 2000);
insert into sys.args values (8598, 336, 'res_0', 'month_interval', 32, 0, 0, 0);
insert into sys.args values (8599, 336, 'arg_1', 'month_interval', 32, 0, 1, 1);
insert into sys.args values (8600, 336, 'arg_2', 'decimal', 9, 0, 1, 2);
insert into sys.functions values (337, 'sql_add', '+', 'calc', 0, 1, false, false, false, 2000);
insert into sys.args values (8601, 337, 'res_0', 'month_interval', 32, 0, 0, 0);
insert into sys.args values (8602, 337, 'arg_1', 'month_interval', 32, 0, 1, 1);
insert into sys.args values (8603, 337, 'arg_2', 'decimal', 9, 0, 1, 2);
insert into sys.functions values (338, 'sql_mul', '*', 'calc', 0, 1, false, false, false, 2000);
insert into sys.args values (8604, 338, 'res_0', 'month_interval', 32, 0, 0, 0);
insert into sys.args values (8605, 338, 'arg_1', 'month_interval', 32, 0, 1, 1);
insert into sys.args values (8606, 338, 'arg_2', 'decimal', 9, 0, 1, 2);
insert into sys.functions values (339, 'sql_div', '/', 'calc', 0, 1, false, false, false, 2000);
insert into sys.args values (8607, 339, 'res_0', 'month_interval', 32, 0, 0, 0);
insert into sys.args values (8608, 339, 'arg_1', 'month_interval', 32, 0, 1, 1);
insert into sys.args values (8609, 339, 'arg_2', 'decimal', 9, 0, 1, 2);
insert into sys.functions values (340, 'sql_sub', '-', 'calc', 0, 1, false, false, false, 2000);
insert into sys.args values (8610, 340, 'res_0', 'sec_interval', 13, 0, 0, 0);
insert into sys.args values (8611, 340, 'arg_1', 'sec_interval', 13, 0, 1, 1);
insert into sys.args values (8612, 340, 'arg_2', 'decimal', 9, 0, 1, 2);
insert into sys.functions values (341, 'sql_add', '+', 'calc', 0, 1, false, false, false, 2000);
insert into sys.args values (8613, 341, 'res_0', 'sec_interval', 13, 0, 0, 0);
insert into sys.args values (8614, 341, 'arg_1', 'sec_interval', 13, 0, 1, 1);
insert into sys.args values (8615, 341, 'arg_2', 'decimal', 9, 0, 1, 2);
insert into sys.functions values (342, 'sql_mul', '*', 'calc', 0, 1, false, false, false, 2000);
insert into sys.args values (8616, 342, 'res_0', 'sec_interval', 13, 0, 0, 0);
insert into sys.args values (8617, 342, 'arg_1', 'sec_interval', 13, 0, 1, 1);
insert into sys.args values (8618, 342, 'arg_2', 'decimal', 9, 0, 1, 2);
insert into sys.functions values (343, 'sql_div', '/', 'calc', 0, 1, false, false, false, 2000);
insert into sys.args values (8619, 343, 'res_0', 'sec_interval', 13, 0, 0, 0);
insert into sys.args values (8620, 343, 'arg_1', 'sec_interval', 13, 0, 1, 1);
insert into sys.args values (8621, 343, 'arg_2', 'decimal', 9, 0, 1, 2);
insert into sys.functions values (344, 'sql_sub', '-', 'calc', 0, 1, false, false, false, 2000);
insert into sys.args values (8622, 344, 'res_0', 'decimal', 18, 0, 0, 0);
insert into sys.args values (8623, 344, 'arg_1', 'decimal', 18, 0, 1, 1);
insert into sys.args values (8624, 344, 'arg_2', 'decimal', 18, 0, 1, 2);
insert into sys.functions values (345, 'sql_add', '+', 'calc', 0, 1, false, false, false, 2000);
insert into sys.args values (8625, 345, 'res_0', 'decimal', 18, 0, 0, 0);
insert into sys.args values (8626, 345, 'arg_1', 'decimal', 18, 0, 1, 1);
insert into sys.args values (8627, 345, 'arg_2', 'decimal', 18, 0, 1, 2);
insert into sys.functions values (346, 'sql_mul', '*', 'calc', 0, 1, false, false, false, 2000);
insert into sys.args values (8628, 346, 'res_0', 'decimal', 18, 0, 0, 0);
insert into sys.args values (8629, 346, 'arg_1', 'decimal', 18, 0, 1, 1);
insert into sys.args values (8630, 346, 'arg_2', 'decimal', 18, 0, 1, 2);
insert into sys.functions values (347, 'sql_div', '/', 'calc', 0, 1, false, false, false, 2000);
insert into sys.args values (8631, 347, 'res_0', 'decimal', 18, 0, 0, 0);
insert into sys.args values (8632, 347, 'arg_1', 'decimal', 18, 0, 1, 1);
insert into sys.args values (8633, 347, 'arg_2', 'decimal', 18, 0, 1, 2);
insert into sys.functions values (348, 'bit_and', 'and', 'calc', 0, 1, false, false, false, 2000);
insert into sys.args values (8634, 348, 'res_0', 'decimal', 18, 0, 0, 0);
insert into sys.args values (8635, 348, 'arg_1', 'decimal', 18, 0, 1, 1);
insert into sys.args values (8636, 348, 'arg_2', 'decimal', 18, 0, 1, 2);
insert into sys.functions values (349, 'bit_or', 'or', 'calc', 0, 1, false, false, false, 2000);
insert into sys.args values (8637, 349, 'res_0', 'decimal', 18, 0, 0, 0);
insert into sys.args values (8638, 349, 'arg_1', 'decimal', 18, 0, 1, 1);
insert into sys.args values (8639, 349, 'arg_2', 'decimal', 18, 0, 1, 2);
insert into sys.functions values (350, 'bit_xor', 'xor', 'calc', 0, 1, false, false, false, 2000);
insert into sys.args values (8640, 350, 'res_0', 'decimal', 18, 0, 0, 0);
insert into sys.args values (8641, 350, 'arg_1', 'decimal', 18, 0, 1, 1);
insert into sys.args values (8642, 350, 'arg_2', 'decimal', 18, 0, 1, 2);
insert into sys.functions values (351, 'bit_not', 'not', 'calc', 0, 1, false, false, false, 2000);
insert into sys.args values (8643, 351, 'res_0', 'decimal', 18, 0, 0, 0);
insert into sys.args values (8644, 351, 'arg_1', 'decimal', 18, 0, 1, 1);
insert into sys.functions values (352, 'left_shift', '<<', 'calc', 0, 1, false, false, false, 2000);
insert into sys.args values (8645, 352, 'res_0', 'decimal', 18, 0, 0, 0);
insert into sys.args values (8646, 352, 'arg_1', 'decimal', 18, 0, 1, 1);
insert into sys.args values (8647, 352, 'arg_2', 'int', 32, 0, 1, 2);
insert into sys.functions values (353, 'right_shift', '>>', 'calc', 0, 1, false, false, false, 2000);
insert into sys.args values (8648, 353, 'res_0', 'decimal', 18, 0, 0, 0);
insert into sys.args values (8649, 353, 'arg_1', 'decimal', 18, 0, 1, 1);
insert into sys.args values (8650, 353, 'arg_2', 'int', 32, 0, 1, 2);
insert into sys.functions values (354, 'sql_neg', '-', 'calc', 0, 1, false, false, false, 2000);
insert into sys.args values (8651, 354, 'res_0', 'decimal', 18, 0, 0, 0);
insert into sys.args values (8652, 354, 'arg_1', 'decimal', 18, 0, 1, 1);
insert into sys.functions values (355, 'abs', 'abs', 'calc', 0, 1, false, false, false, 2000);
insert into sys.args values (8653, 355, 'res_0', 'decimal', 18, 0, 0, 0);
insert into sys.args values (8654, 355, 'arg_1', 'decimal', 18, 0, 1, 1);
insert into sys.functions values (356, 'sign', 'sign', 'calc', 0, 1, false, false, false, 2000);
insert into sys.args values (8655, 356, 'res_0', 'tinyint', 8, 0, 0, 0);
insert into sys.args values (8656, 356, 'arg_1', 'decimal', 18, 0, 1, 1);
insert into sys.functions values (357, 'scale_up', '*', 'calc', 0, 1, false, false, false, 2000);
insert into sys.args values (8657, 357, 'res_0', 'decimal', 18, 0, 0, 0);
insert into sys.args values (8658, 357, 'arg_1', 'decimal', 18, 0, 1, 1);
insert into sys.args values (8659, 357, 'arg_2', 'bigint', 64, 0, 1, 2);
insert into sys.functions values (358, 'scale_down', 'dec_round', 'sql', 0, 1, false, false, false, 2000);
insert into sys.args values (8660, 358, 'res_0', 'decimal', 18, 0, 0, 0);
insert into sys.args values (8661, 358, 'arg_1', 'decimal', 18, 0, 1, 1);
insert into sys.args values (8662, 358, 'arg_2', 'bigint', 64, 0, 1, 2);
insert into sys.functions values (359, 'sql_sub', '-', 'calc', 0, 1, false, false, false, 2000);
insert into sys.args values (8663, 359, 'res_0', 'month_interval', 32, 0, 0, 0);
insert into sys.args values (8664, 359, 'arg_1', 'month_interval', 32, 0, 1, 1);
insert into sys.args values (8665, 359, 'arg_2', 'decimal', 18, 0, 1, 2);
insert into sys.functions values (360, 'sql_add', '+', 'calc', 0, 1, false, false, false, 2000);
insert into sys.args values (8666, 360, 'res_0', 'month_interval', 32, 0, 0, 0);
insert into sys.args values (8667, 360, 'arg_1', 'month_interval', 32, 0, 1, 1);
insert into sys.args values (8668, 360, 'arg_2', 'decimal', 18, 0, 1, 2);
insert into sys.functions values (361, 'sql_mul', '*', 'calc', 0, 1, false, false, false, 2000);
insert into sys.args values (8669, 361, 'res_0', 'month_interval', 32, 0, 0, 0);
insert into sys.args values (8670, 361, 'arg_1', 'month_interval', 32, 0, 1, 1);
insert into sys.args values (8671, 361, 'arg_2', 'decimal', 18, 0, 1, 2);
insert into sys.functions values (362, 'sql_div', '/', 'calc', 0, 1, false, false, false, 2000);
insert into sys.args values (8672, 362, 'res_0', 'month_interval', 32, 0, 0, 0);
insert into sys.args values (8673, 362, 'arg_1', 'month_interval', 32, 0, 1, 1);
insert into sys.args values (8674, 362, 'arg_2', 'decimal', 18, 0, 1, 2);
insert into sys.functions values (363, 'sql_sub', '-', 'calc', 0, 1, false, false, false, 2000);
insert into sys.args values (8675, 363, 'res_0', 'sec_interval', 13, 0, 0, 0);
insert into sys.args values (8676, 363, 'arg_1', 'sec_interval', 13, 0, 1, 1);
insert into sys.args values (8677, 363, 'arg_2', 'decimal', 18, 0, 1, 2);
insert into sys.functions values (364, 'sql_add', '+', 'calc', 0, 1, false, false, false, 2000);
insert into sys.args values (8678, 364, 'res_0', 'sec_interval', 13, 0, 0, 0);
insert into sys.args values (8679, 364, 'arg_1', 'sec_interval', 13, 0, 1, 1);
insert into sys.args values (8680, 364, 'arg_2', 'decimal', 18, 0, 1, 2);
insert into sys.functions values (365, 'sql_mul', '*', 'calc', 0, 1, false, false, false, 2000);
insert into sys.args values (8681, 365, 'res_0', 'sec_interval', 13, 0, 0, 0);
insert into sys.args values (8682, 365, 'arg_1', 'sec_interval', 13, 0, 1, 1);
insert into sys.args values (8683, 365, 'arg_2', 'decimal', 18, 0, 1, 2);
insert into sys.functions values (366, 'sql_div', '/', 'calc', 0, 1, false, false, false, 2000);
insert into sys.args values (8684, 366, 'res_0', 'sec_interval', 13, 0, 0, 0);
insert into sys.args values (8685, 366, 'arg_1', 'sec_interval', 13, 0, 1, 1);
insert into sys.args values (8686, 366, 'arg_2', 'decimal', 18, 0, 1, 2);
insert into sys.functions values (367, 'sql_sub', '-', 'calc', 0, 1, false, false, false, 2000);
insert into sys.args values (8687, 367, 'res_0', 'real', 24, 0, 0, 0);
insert into sys.args values (8688, 367, 'arg_1', 'real', 24, 0, 1, 1);
insert into sys.args values (8689, 367, 'arg_2', 'real', 24, 0, 1, 2);
insert into sys.functions values (368, 'sql_add', '+', 'calc', 0, 1, false, false, false, 2000);
insert into sys.args values (8690, 368, 'res_0', 'real', 24, 0, 0, 0);
insert into sys.args values (8691, 368, 'arg_1', 'real', 24, 0, 1, 1);
insert into sys.args values (8692, 368, 'arg_2', 'real', 24, 0, 1, 2);
insert into sys.functions values (369, 'sql_mul', '*', 'calc', 0, 1, false, false, false, 2000);
insert into sys.args values (8693, 369, 'res_0', 'real', 24, 0, 0, 0);
insert into sys.args values (8694, 369, 'arg_1', 'real', 24, 0, 1, 1);
insert into sys.args values (8695, 369, 'arg_2', 'real', 24, 0, 1, 2);
insert into sys.functions values (370, 'sql_div', '/', 'calc', 0, 1, false, false, false, 2000);
insert into sys.args values (8696, 370, 'res_0', 'real', 24, 0, 0, 0);
insert into sys.args values (8697, 370, 'arg_1', 'real', 24, 0, 1, 1);
insert into sys.args values (8698, 370, 'arg_2', 'real', 24, 0, 1, 2);
insert into sys.functions values (371, 'sql_neg', '-', 'calc', 0, 1, false, false, false, 2000);
insert into sys.args values (8699, 371, 'res_0', 'real', 24, 0, 0, 0);
insert into sys.args values (8700, 371, 'arg_1', 'real', 24, 0, 1, 1);
insert into sys.functions values (372, 'abs', 'abs', 'calc', 0, 1, false, false, false, 2000);
insert into sys.args values (8701, 372, 'res_0', 'real', 24, 0, 0, 0);
insert into sys.args values (8702, 372, 'arg_1', 'real', 24, 0, 1, 1);
insert into sys.functions values (373, 'sign', 'sign', 'calc', 0, 1, false, false, false, 2000);
insert into sys.args values (8703, 373, 'res_0', 'tinyint', 8, 0, 0, 0);
insert into sys.args values (8704, 373, 'arg_1', 'real', 24, 0, 1, 1);
insert into sys.functions values (374, 'scale_up', '*', 'calc', 0, 1, false, false, false, 2000);
insert into sys.args values (8705, 374, 'res_0', 'real', 24, 0, 0, 0);
insert into sys.args values (8706, 374, 'arg_1', 'real', 24, 0, 1, 1);
insert into sys.args values (8707, 374, 'arg_2', 'real', 24, 0, 1, 2);
insert into sys.functions values (375, 'scale_down', 'dec_round', 'sql', 0, 1, false, false, false, 2000);
insert into sys.args values (8708, 375, 'res_0', 'real', 24, 0, 0, 0);
insert into sys.args values (8709, 375, 'arg_1', 'real', 24, 0, 1, 1);
insert into sys.args values (8710, 375, 'arg_2', 'real', 24, 0, 1, 2);
insert into sys.functions values (376, 'sql_sub', '-', 'calc', 0, 1, false, false, false, 2000);
insert into sys.args values (8711, 376, 'res_0', 'month_interval', 32, 0, 0, 0);
insert into sys.args values (8712, 376, 'arg_1', 'month_interval', 32, 0, 1, 1);
insert into sys.args values (8713, 376, 'arg_2', 'real', 24, 0, 1, 2);
insert into sys.functions values (377, 'sql_add', '+', 'calc', 0, 1, false, false, false, 2000);
insert into sys.args values (8714, 377, 'res_0', 'month_interval', 32, 0, 0, 0);
insert into sys.args values (8715, 377, 'arg_1', 'month_interval', 32, 0, 1, 1);
insert into sys.args values (8716, 377, 'arg_2', 'real', 24, 0, 1, 2);
insert into sys.functions values (378, 'sql_mul', '*', 'calc', 0, 1, false, false, false, 2000);
insert into sys.args values (8717, 378, 'res_0', 'month_interval', 32, 0, 0, 0);
insert into sys.args values (8718, 378, 'arg_1', 'month_interval', 32, 0, 1, 1);
insert into sys.args values (8719, 378, 'arg_2', 'real', 24, 0, 1, 2);
insert into sys.functions values (379, 'sql_div', '/', 'calc', 0, 1, false, false, false, 2000);
insert into sys.args values (8720, 379, 'res_0', 'month_interval', 32, 0, 0, 0);
insert into sys.args values (8721, 379, 'arg_1', 'month_interval', 32, 0, 1, 1);
insert into sys.args values (8722, 379, 'arg_2', 'real', 24, 0, 1, 2);
insert into sys.functions values (380, 'sql_sub', '-', 'calc', 0, 1, false, false, false, 2000);
insert into sys.args values (8723, 380, 'res_0', 'sec_interval', 13, 0, 0, 0);
insert into sys.args values (8724, 380, 'arg_1', 'sec_interval', 13, 0, 1, 1);
insert into sys.args values (8725, 380, 'arg_2', 'real', 24, 0, 1, 2);
insert into sys.functions values (381, 'sql_add', '+', 'calc', 0, 1, false, false, false, 2000);
insert into sys.args values (8726, 381, 'res_0', 'sec_interval', 13, 0, 0, 0);
insert into sys.args values (8727, 381, 'arg_1', 'sec_interval', 13, 0, 1, 1);
insert into sys.args values (8728, 381, 'arg_2', 'real', 24, 0, 1, 2);
insert into sys.functions values (382, 'sql_mul', '*', 'calc', 0, 1, false, false, false, 2000);
insert into sys.args values (8729, 382, 'res_0', 'sec_interval', 13, 0, 0, 0);
insert into sys.args values (8730, 382, 'arg_1', 'sec_interval', 13, 0, 1, 1);
insert into sys.args values (8731, 382, 'arg_2', 'real', 24, 0, 1, 2);
insert into sys.functions values (383, 'sql_div', '/', 'calc', 0, 1, false, false, false, 2000);
insert into sys.args values (8732, 383, 'res_0', 'sec_interval', 13, 0, 0, 0);
insert into sys.args values (8733, 383, 'arg_1', 'sec_interval', 13, 0, 1, 1);
insert into sys.args values (8734, 383, 'arg_2', 'real', 24, 0, 1, 2);
insert into sys.functions values (384, 'sql_sub', '-', 'calc', 0, 1, false, false, false, 2000);
insert into sys.args values (8735, 384, 'res_0', 'double', 53, 0, 0, 0);
insert into sys.args values (8736, 384, 'arg_1', 'double', 53, 0, 1, 1);
insert into sys.args values (8737, 384, 'arg_2', 'double', 53, 0, 1, 2);
insert into sys.functions values (385, 'sql_add', '+', 'calc', 0, 1, false, false, false, 2000);
insert into sys.args values (8738, 385, 'res_0', 'double', 53, 0, 0, 0);
insert into sys.args values (8739, 385, 'arg_1', 'double', 53, 0, 1, 1);
insert into sys.args values (8740, 385, 'arg_2', 'double', 53, 0, 1, 2);
insert into sys.functions values (386, 'sql_mul', '*', 'calc', 0, 1, false, false, false, 2000);
insert into sys.args values (8741, 386, 'res_0', 'double', 53, 0, 0, 0);
insert into sys.args values (8742, 386, 'arg_1', 'double', 53, 0, 1, 1);
insert into sys.args values (8743, 386, 'arg_2', 'double', 53, 0, 1, 2);
insert into sys.functions values (387, 'sql_div', '/', 'calc', 0, 1, false, false, false, 2000);
insert into sys.args values (8744, 387, 'res_0', 'double', 53, 0, 0, 0);
insert into sys.args values (8745, 387, 'arg_1', 'double', 53, 0, 1, 1);
insert into sys.args values (8746, 387, 'arg_2', 'double', 53, 0, 1, 2);
insert into sys.functions values (388, 'sql_neg', '-', 'calc', 0, 1, false, false, false, 2000);
insert into sys.args values (8747, 388, 'res_0', 'double', 53, 0, 0, 0);
insert into sys.args values (8748, 388, 'arg_1', 'double', 53, 0, 1, 1);
insert into sys.functions values (389, 'abs', 'abs', 'calc', 0, 1, false, false, false, 2000);
insert into sys.args values (8749, 389, 'res_0', 'double', 53, 0, 0, 0);
insert into sys.args values (8750, 389, 'arg_1', 'double', 53, 0, 1, 1);
insert into sys.functions values (390, 'sign', 'sign', 'calc', 0, 1, false, false, false, 2000);
insert into sys.args values (8751, 390, 'res_0', 'tinyint', 8, 0, 0, 0);
insert into sys.args values (8752, 390, 'arg_1', 'double', 53, 0, 1, 1);
insert into sys.functions values (391, 'scale_up', '*', 'calc', 0, 1, false, false, false, 2000);
insert into sys.args values (8753, 391, 'res_0', 'double', 53, 0, 0, 0);
insert into sys.args values (8754, 391, 'arg_1', 'double', 53, 0, 1, 1);
insert into sys.args values (8755, 391, 'arg_2', 'double', 53, 0, 1, 2);
insert into sys.functions values (392, 'scale_down', 'dec_round', 'sql', 0, 1, false, false, false, 2000);
insert into sys.args values (8756, 392, 'res_0', 'double', 53, 0, 0, 0);
insert into sys.args values (8757, 392, 'arg_1', 'double', 53, 0, 1, 1);
insert into sys.args values (8758, 392, 'arg_2', 'double', 53, 0, 1, 2);
insert into sys.functions values (393, 'sql_sub', '-', 'calc', 0, 1, false, false, false, 2000);
insert into sys.args values (8759, 393, 'res_0', 'month_interval', 32, 0, 0, 0);
insert into sys.args values (8760, 393, 'arg_1', 'month_interval', 32, 0, 1, 1);
insert into sys.args values (8761, 393, 'arg_2', 'double', 53, 0, 1, 2);
insert into sys.functions values (394, 'sql_add', '+', 'calc', 0, 1, false, false, false, 2000);
insert into sys.args values (8762, 394, 'res_0', 'month_interval', 32, 0, 0, 0);
insert into sys.args values (8763, 394, 'arg_1', 'month_interval', 32, 0, 1, 1);
insert into sys.args values (8764, 394, 'arg_2', 'double', 53, 0, 1, 2);
insert into sys.functions values (395, 'sql_mul', '*', 'calc', 0, 1, false, false, false, 2000);
insert into sys.args values (8765, 395, 'res_0', 'month_interval', 32, 0, 0, 0);
insert into sys.args values (8766, 395, 'arg_1', 'month_interval', 32, 0, 1, 1);
insert into sys.args values (8767, 395, 'arg_2', 'double', 53, 0, 1, 2);
insert into sys.functions values (396, 'sql_div', '/', 'calc', 0, 1, false, false, false, 2000);
insert into sys.args values (8768, 396, 'res_0', 'month_interval', 32, 0, 0, 0);
insert into sys.args values (8769, 396, 'arg_1', 'month_interval', 32, 0, 1, 1);
insert into sys.args values (8770, 396, 'arg_2', 'double', 53, 0, 1, 2);
insert into sys.functions values (397, 'sql_sub', '-', 'calc', 0, 1, false, false, false, 2000);
insert into sys.args values (8771, 397, 'res_0', 'sec_interval', 13, 0, 0, 0);
insert into sys.args values (8772, 397, 'arg_1', 'sec_interval', 13, 0, 1, 1);
insert into sys.args values (8773, 397, 'arg_2', 'double', 53, 0, 1, 2);
insert into sys.functions values (398, 'sql_add', '+', 'calc', 0, 1, false, false, false, 2000);
insert into sys.args values (8774, 398, 'res_0', 'sec_interval', 13, 0, 0, 0);
insert into sys.args values (8775, 398, 'arg_1', 'sec_interval', 13, 0, 1, 1);
insert into sys.args values (8776, 398, 'arg_2', 'double', 53, 0, 1, 2);
insert into sys.functions values (399, 'sql_mul', '*', 'calc', 0, 1, false, false, false, 2000);
insert into sys.args values (8777, 399, 'res_0', 'sec_interval', 13, 0, 0, 0);
insert into sys.args values (8778, 399, 'arg_1', 'sec_interval', 13, 0, 1, 1);
insert into sys.args values (8779, 399, 'arg_2', 'double', 53, 0, 1, 2);
insert into sys.functions values (400, 'sql_div', '/', 'calc', 0, 1, false, false, false, 2000);
insert into sys.args values (8780, 400, 'res_0', 'sec_interval', 13, 0, 0, 0);
insert into sys.args values (8781, 400, 'arg_1', 'sec_interval', 13, 0, 1, 1);
insert into sys.args values (8782, 400, 'arg_2', 'double', 53, 0, 1, 2);
insert into sys.functions values (401, 'sql_sub', '-', 'calc', 0, 1, false, false, false, 2000);
insert into sys.args values (8783, 401, 'res_0', 'month_interval', 32, 0, 0, 0);
insert into sys.args values (8784, 401, 'arg_1', 'month_interval', 32, 0, 1, 1);
insert into sys.args values (8785, 401, 'arg_2', 'month_interval', 32, 0, 1, 2);
insert into sys.functions values (402, 'sql_add', '+', 'calc', 0, 1, false, false, false, 2000);
insert into sys.args values (8786, 402, 'res_0', 'month_interval', 32, 0, 0, 0);
insert into sys.args values (8787, 402, 'arg_1', 'month_interval', 32, 0, 1, 1);
insert into sys.args values (8788, 402, 'arg_2', 'month_interval', 32, 0, 1, 2);
insert into sys.functions values (403, 'sql_mul', '*', 'calc', 0, 1, false, false, false, 2000);
insert into sys.args values (8789, 403, 'res_0', 'month_interval', 32, 0, 0, 0);
insert into sys.args values (8790, 403, 'arg_1', 'month_interval', 32, 0, 1, 1);
insert into sys.args values (8791, 403, 'arg_2', 'month_interval', 32, 0, 1, 2);
insert into sys.functions values (404, 'sql_div', '/', 'calc', 0, 1, false, false, false, 2000);
insert into sys.args values (8792, 404, 'res_0', 'month_interval', 32, 0, 0, 0);
insert into sys.args values (8793, 404, 'arg_1', 'month_interval', 32, 0, 1, 1);
insert into sys.args values (8794, 404, 'arg_2', 'month_interval', 32, 0, 1, 2);
insert into sys.functions values (405, 'sql_neg', '-', 'calc', 0, 1, false, false, false, 2000);
insert into sys.args values (8795, 405, 'res_0', 'month_interval', 32, 0, 0, 0);
insert into sys.args values (8796, 405, 'arg_1', 'month_interval', 32, 0, 1, 1);
insert into sys.functions values (406, 'abs', 'abs', 'calc', 0, 1, false, false, false, 2000);
insert into sys.args values (8797, 406, 'res_0', 'month_interval', 32, 0, 0, 0);
insert into sys.args values (8798, 406, 'arg_1', 'month_interval', 32, 0, 1, 1);
insert into sys.functions values (407, 'sign', 'sign', 'calc', 0, 1, false, false, false, 2000);
insert into sys.args values (8799, 407, 'res_0', 'tinyint', 8, 0, 0, 0);
insert into sys.args values (8800, 407, 'arg_1', 'month_interval', 32, 0, 1, 1);
insert into sys.functions values (408, 'scale_up', '*', 'calc', 0, 1, false, false, false, 2000);
insert into sys.args values (8801, 408, 'res_0', 'month_interval', 32, 0, 0, 0);
insert into sys.args values (8802, 408, 'arg_1', 'month_interval', 32, 0, 1, 1);
insert into sys.args values (8803, 408, 'arg_2', 'int', 32, 0, 1, 2);
insert into sys.functions values (409, 'scale_down', 'dec_round', 'sql', 0, 1, false, false, false, 2000);
insert into sys.args values (8804, 409, 'res_0', 'month_interval', 32, 0, 0, 0);
insert into sys.args values (8805, 409, 'arg_1', 'month_interval', 32, 0, 1, 1);
insert into sys.args values (8806, 409, 'arg_2', 'int', 32, 0, 1, 2);
insert into sys.functions values (410, 'sql_sub', '-', 'calc', 0, 1, false, false, false, 2000);
insert into sys.args values (8807, 410, 'res_0', 'sec_interval', 13, 0, 0, 0);
insert into sys.args values (8808, 410, 'arg_1', 'sec_interval', 13, 0, 1, 1);
insert into sys.args values (8809, 410, 'arg_2', 'sec_interval', 13, 0, 1, 2);
insert into sys.functions values (411, 'sql_add', '+', 'calc', 0, 1, false, false, false, 2000);
insert into sys.args values (8810, 411, 'res_0', 'sec_interval', 13, 0, 0, 0);
insert into sys.args values (8811, 411, 'arg_1', 'sec_interval', 13, 0, 1, 1);
insert into sys.args values (8812, 411, 'arg_2', 'sec_interval', 13, 0, 1, 2);
insert into sys.functions values (412, 'sql_mul', '*', 'calc', 0, 1, false, false, false, 2000);
insert into sys.args values (8813, 412, 'res_0', 'sec_interval', 13, 0, 0, 0);
insert into sys.args values (8814, 412, 'arg_1', 'sec_interval', 13, 0, 1, 1);
insert into sys.args values (8815, 412, 'arg_2', 'sec_interval', 13, 0, 1, 2);
insert into sys.functions values (413, 'sql_div', '/', 'calc', 0, 1, false, false, false, 2000);
insert into sys.args values (8816, 413, 'res_0', 'sec_interval', 13, 0, 0, 0);
insert into sys.args values (8817, 413, 'arg_1', 'sec_interval', 13, 0, 1, 1);
insert into sys.args values (8818, 413, 'arg_2', 'sec_interval', 13, 0, 1, 2);
insert into sys.functions values (414, 'sql_neg', '-', 'calc', 0, 1, false, false, false, 2000);
insert into sys.args values (8819, 414, 'res_0', 'sec_interval', 13, 0, 0, 0);
insert into sys.args values (8820, 414, 'arg_1', 'sec_interval', 13, 0, 1, 1);
insert into sys.functions values (415, 'abs', 'abs', 'calc', 0, 1, false, false, false, 2000);
insert into sys.args values (8821, 415, 'res_0', 'sec_interval', 13, 0, 0, 0);
insert into sys.args values (8822, 415, 'arg_1', 'sec_interval', 13, 0, 1, 1);
insert into sys.functions values (416, 'sign', 'sign', 'calc', 0, 1, false, false, false, 2000);
insert into sys.args values (8823, 416, 'res_0', 'tinyint', 8, 0, 0, 0);
insert into sys.args values (8824, 416, 'arg_1', 'sec_interval', 13, 0, 1, 1);
insert into sys.functions values (417, 'scale_up', '*', 'calc', 0, 1, false, false, false, 2000);
insert into sys.args values (8825, 417, 'res_0', 'sec_interval', 13, 0, 0, 0);
insert into sys.args values (8826, 417, 'arg_1', 'sec_interval', 13, 0, 1, 1);
insert into sys.args values (8827, 417, 'arg_2', 'bigint', 64, 0, 1, 2);
insert into sys.functions values (418, 'scale_down', 'dec_round', 'sql', 0, 1, false, false, false, 2000);
insert into sys.args values (8828, 418, 'res_0', 'sec_interval', 13, 0, 0, 0);
insert into sys.args values (8829, 418, 'arg_1', 'sec_interval', 13, 0, 1, 1);
insert into sys.args values (8830, 418, 'arg_2', 'bigint', 64, 0, 1, 2);
insert into sys.functions values (419, 'sql_mul', '*', 'calc', 0, 1, false, false, false, 2000);
insert into sys.args values (8831, 419, 'res_0', 'decimal', 4, 0, 0, 0);
insert into sys.args values (8832, 419, 'arg_1', 'decimal', 4, 0, 1, 1);
insert into sys.args values (8833, 419, 'arg_2', 'tinyint', 8, 0, 1, 2);
insert into sys.functions values (420, 'sql_mul', '*', 'calc', 0, 1, false, false, false, 2000);
insert into sys.args values (8834, 420, 'res_0', 'decimal', 4, 0, 0, 0);
insert into sys.args values (8835, 420, 'arg_1', 'tinyint', 8, 0, 1, 1);
insert into sys.args values (8836, 420, 'arg_2', 'decimal', 4, 0, 1, 2);
insert into sys.functions values (421, 'sql_mul', '*', 'calc', 0, 1, false, false, false, 2000);
insert into sys.args values (8837, 421, 'res_0', 'decimal', 4, 0, 0, 0);
insert into sys.args values (8838, 421, 'arg_1', 'decimal', 4, 0, 1, 1);
insert into sys.args values (8839, 421, 'arg_2', 'decimal', 2, 0, 1, 2);
insert into sys.functions values (422, 'sql_mul', '*', 'calc', 0, 1, false, false, false, 2000);
insert into sys.args values (8840, 422, 'res_0', 'decimal', 4, 0, 0, 0);
insert into sys.args values (8841, 422, 'arg_1', 'decimal', 2, 0, 1, 1);
insert into sys.args values (8842, 422, 'arg_2', 'decimal', 4, 0, 1, 2);
insert into sys.functions values (423, 'sql_mul', '*', 'calc', 0, 1, false, false, false, 2000);
insert into sys.args values (8843, 423, 'res_0', 'decimal', 9, 0, 0, 0);
insert into sys.args values (8844, 423, 'arg_1', 'decimal', 9, 0, 1, 1);
insert into sys.args values (8845, 423, 'arg_2', 'tinyint', 8, 0, 1, 2);
insert into sys.functions values (424, 'sql_mul', '*', 'calc', 0, 1, false, false, false, 2000);
insert into sys.args values (8846, 424, 'res_0', 'decimal', 9, 0, 0, 0);
insert into sys.args values (8847, 424, 'arg_1', 'tinyint', 8, 0, 1, 1);
insert into sys.args values (8848, 424, 'arg_2', 'decimal', 9, 0, 1, 2);
insert into sys.functions values (425, 'sql_mul', '*', 'calc', 0, 1, false, false, false, 2000);
insert into sys.args values (8849, 425, 'res_0', 'decimal', 9, 0, 0, 0);
insert into sys.args values (8850, 425, 'arg_1', 'decimal', 9, 0, 1, 1);
insert into sys.args values (8851, 425, 'arg_2', 'smallint', 16, 0, 1, 2);
insert into sys.functions values (426, 'sql_mul', '*', 'calc', 0, 1, false, false, false, 2000);
insert into sys.args values (8852, 426, 'res_0', 'decimal', 9, 0, 0, 0);
insert into sys.args values (8853, 426, 'arg_1', 'smallint', 16, 0, 1, 1);
insert into sys.args values (8854, 426, 'arg_2', 'decimal', 9, 0, 1, 2);
insert into sys.functions values (427, 'sql_mul', '*', 'calc', 0, 1, false, false, false, 2000);
insert into sys.args values (8855, 427, 'res_0', 'decimal', 9, 0, 0, 0);
insert into sys.args values (8856, 427, 'arg_1', 'decimal', 9, 0, 1, 1);
insert into sys.args values (8857, 427, 'arg_2', 'decimal', 2, 0, 1, 2);
insert into sys.functions values (428, 'sql_mul', '*', 'calc', 0, 1, false, false, false, 2000);
insert into sys.args values (8858, 428, 'res_0', 'decimal', 9, 0, 0, 0);
insert into sys.args values (8859, 428, 'arg_1', 'decimal', 2, 0, 1, 1);
insert into sys.args values (8860, 428, 'arg_2', 'decimal', 9, 0, 1, 2);
insert into sys.functions values (429, 'sql_mul', '*', 'calc', 0, 1, false, false, false, 2000);
insert into sys.args values (8861, 429, 'res_0', 'decimal', 9, 0, 0, 0);
insert into sys.args values (8862, 429, 'arg_1', 'decimal', 9, 0, 1, 1);
insert into sys.args values (8863, 429, 'arg_2', 'decimal', 4, 0, 1, 2);
insert into sys.functions values (430, 'sql_mul', '*', 'calc', 0, 1, false, false, false, 2000);
insert into sys.args values (8864, 430, 'res_0', 'decimal', 9, 0, 0, 0);
insert into sys.args values (8865, 430, 'arg_1', 'decimal', 4, 0, 1, 1);
insert into sys.args values (8866, 430, 'arg_2', 'decimal', 9, 0, 1, 2);
insert into sys.functions values (431, 'sql_mul', '*', 'calc', 0, 1, false, false, false, 2000);
insert into sys.args values (8867, 431, 'res_0', 'decimal', 18, 0, 0, 0);
insert into sys.args values (8868, 431, 'arg_1', 'decimal', 18, 0, 1, 1);
insert into sys.args values (8869, 431, 'arg_2', 'tinyint', 8, 0, 1, 2);
insert into sys.functions values (432, 'sql_mul', '*', 'calc', 0, 1, false, false, false, 2000);
insert into sys.args values (8870, 432, 'res_0', 'decimal', 18, 0, 0, 0);
insert into sys.args values (8871, 432, 'arg_1', 'tinyint', 8, 0, 1, 1);
insert into sys.args values (8872, 432, 'arg_2', 'decimal', 18, 0, 1, 2);
insert into sys.functions values (433, 'sql_mul', '*', 'calc', 0, 1, false, false, false, 2000);
insert into sys.args values (8873, 433, 'res_0', 'decimal', 18, 0, 0, 0);
insert into sys.args values (8874, 433, 'arg_1', 'decimal', 18, 0, 1, 1);
insert into sys.args values (8875, 433, 'arg_2', 'smallint', 16, 0, 1, 2);
insert into sys.functions values (434, 'sql_mul', '*', 'calc', 0, 1, false, false, false, 2000);
insert into sys.args values (8876, 434, 'res_0', 'decimal', 18, 0, 0, 0);
insert into sys.args values (8877, 434, 'arg_1', 'smallint', 16, 0, 1, 1);
insert into sys.args values (8878, 434, 'arg_2', 'decimal', 18, 0, 1, 2);
insert into sys.functions values (435, 'sql_mul', '*', 'calc', 0, 1, false, false, false, 2000);
insert into sys.args values (8879, 435, 'res_0', 'decimal', 18, 0, 0, 0);
insert into sys.args values (8880, 435, 'arg_1', 'decimal', 18, 0, 1, 1);
insert into sys.args values (8881, 435, 'arg_2', 'int', 32, 0, 1, 2);
insert into sys.functions values (436, 'sql_mul', '*', 'calc', 0, 1, false, false, false, 2000);
insert into sys.args values (8882, 436, 'res_0', 'decimal', 18, 0, 0, 0);
insert into sys.args values (8883, 436, 'arg_1', 'int', 32, 0, 1, 1);
insert into sys.args values (8884, 436, 'arg_2', 'decimal', 18, 0, 1, 2);
insert into sys.functions values (437, 'sql_mul', '*', 'calc', 0, 1, false, false, false, 2000);
insert into sys.args values (8885, 437, 'res_0', 'decimal', 18, 0, 0, 0);
insert into sys.args values (8886, 437, 'arg_1', 'decimal', 18, 0, 1, 1);
insert into sys.args values (8887, 437, 'arg_2', 'decimal', 2, 0, 1, 2);
insert into sys.functions values (438, 'sql_mul', '*', 'calc', 0, 1, false, false, false, 2000);
insert into sys.args values (8888, 438, 'res_0', 'decimal', 18, 0, 0, 0);
insert into sys.args values (8889, 438, 'arg_1', 'decimal', 2, 0, 1, 1);
insert into sys.args values (8890, 438, 'arg_2', 'decimal', 18, 0, 1, 2);
insert into sys.functions values (439, 'sql_mul', '*', 'calc', 0, 1, false, false, false, 2000);
insert into sys.args values (8891, 439, 'res_0', 'decimal', 18, 0, 0, 0);
insert into sys.args values (8892, 439, 'arg_1', 'decimal', 18, 0, 1, 1);
insert into sys.args values (8893, 439, 'arg_2', 'decimal', 4, 0, 1, 2);
insert into sys.functions values (440, 'sql_mul', '*', 'calc', 0, 1, false, false, false, 2000);
insert into sys.args values (8894, 440, 'res_0', 'decimal', 18, 0, 0, 0);
insert into sys.args values (8895, 440, 'arg_1', 'decimal', 4, 0, 1, 1);
insert into sys.args values (8896, 440, 'arg_2', 'decimal', 18, 0, 1, 2);
insert into sys.functions values (441, 'sql_mul', '*', 'calc', 0, 1, false, false, false, 2000);
insert into sys.args values (8897, 441, 'res_0', 'decimal', 18, 0, 0, 0);
insert into sys.args values (8898, 441, 'arg_1', 'decimal', 18, 0, 1, 1);
insert into sys.args values (8899, 441, 'arg_2', 'decimal', 9, 0, 1, 2);
insert into sys.functions values (442, 'sql_mul', '*', 'calc', 0, 1, false, false, false, 2000);
insert into sys.args values (8900, 442, 'res_0', 'decimal', 18, 0, 0, 0);
insert into sys.args values (8901, 442, 'arg_1', 'decimal', 9, 0, 1, 1);
insert into sys.args values (8902, 442, 'arg_2', 'decimal', 18, 0, 1, 2);
insert into sys.functions values (443, 'round', 'round', 'sql', 0, 1, false, false, false, 2000);
insert into sys.args values (8903, 443, 'res_0', 'decimal', 2, 0, 0, 0);
insert into sys.args values (8904, 443, 'arg_1', 'decimal', 2, 0, 1, 1);
insert into sys.args values (8905, 443, 'arg_2', 'tinyint', 8, 0, 1, 2);
insert into sys.functions values (444, 'round', 'round', 'sql', 0, 1, false, false, false, 2000);
insert into sys.args values (8906, 444, 'res_0', 'decimal', 4, 0, 0, 0);
insert into sys.args values (8907, 444, 'arg_1', 'decimal', 4, 0, 1, 1);
insert into sys.args values (8908, 444, 'arg_2', 'tinyint', 8, 0, 1, 2);
insert into sys.functions values (445, 'round', 'round', 'sql', 0, 1, false, false, false, 2000);
insert into sys.args values (8909, 445, 'res_0', 'decimal', 9, 0, 0, 0);
insert into sys.args values (8910, 445, 'arg_1', 'decimal', 9, 0, 1, 1);
insert into sys.args values (8911, 445, 'arg_2', 'tinyint', 8, 0, 1, 2);
insert into sys.functions values (446, 'round', 'round', 'sql', 0, 1, false, false, false, 2000);
insert into sys.args values (8912, 446, 'res_0', 'decimal', 18, 0, 0, 0);
insert into sys.args values (8913, 446, 'arg_1', 'decimal', 18, 0, 1, 1);
insert into sys.args values (8914, 446, 'arg_2', 'tinyint', 8, 0, 1, 2);
insert into sys.functions values (447, 'round', 'round', 'sql', 0, 1, false, false, false, 2000);
insert into sys.args values (8915, 447, 'res_0', 'real', 24, 0, 0, 0);
insert into sys.args values (8916, 447, 'arg_1', 'real', 24, 0, 1, 1);
insert into sys.args values (8917, 447, 'arg_2', 'tinyint', 8, 0, 1, 2);
insert into sys.functions values (448, 'round', 'round', 'sql', 0, 1, false, false, false, 2000);
insert into sys.args values (8918, 448, 'res_0', 'double', 53, 0, 0, 0);
insert into sys.args values (8919, 448, 'arg_1', 'double', 53, 0, 1, 1);
insert into sys.args values (8920, 448, 'arg_2', 'tinyint', 8, 0, 1, 2);
insert into sys.functions values (449, 'scale_up', '*', 'calc', 0, 1, false, false, false, 2000);
insert into sys.args values (8921, 449, 'res_0', 'oid', 63, 0, 0, 0);
insert into sys.args values (8922, 449, 'arg_1', 'oid', 63, 0, 1, 1);
insert into sys.args values (8923, 449, 'arg_2', 'oid', 63, 0, 1, 2);
insert into sys.functions values (450, 'scale_up', '*', 'calc', 0, 1, false, false, false, 2000);
insert into sys.args values (8924, 450, 'res_0', 'oid', 63, 0, 0, 0);
insert into sys.args values (8925, 450, 'arg_1', 'tinyint', 8, 0, 1, 1);
insert into sys.args values (8926, 450, 'arg_2', 'oid', 63, 0, 1, 2);
insert into sys.functions values (451, 'scale_up', '*', 'calc', 0, 1, false, false, false, 2000);
insert into sys.args values (8927, 451, 'res_0', 'oid', 63, 0, 0, 0);
insert into sys.args values (8928, 451, 'arg_1', 'smallint', 16, 0, 1, 1);
insert into sys.args values (8929, 451, 'arg_2', 'oid', 63, 0, 1, 2);
insert into sys.functions values (452, 'scale_up', '*', 'calc', 0, 1, false, false, false, 2000);
insert into sys.args values (8930, 452, 'res_0', 'oid', 63, 0, 0, 0);
insert into sys.args values (8931, 452, 'arg_1', 'int', 32, 0, 1, 1);
insert into sys.args values (8932, 452, 'arg_2', 'oid', 63, 0, 1, 2);
insert into sys.functions values (453, 'scale_up', '*', 'calc', 0, 1, false, false, false, 2000);
insert into sys.args values (8933, 453, 'res_0', 'oid', 63, 0, 0, 0);
insert into sys.args values (8934, 453, 'arg_1', 'bigint', 64, 0, 1, 1);
insert into sys.args values (8935, 453, 'arg_2', 'oid', 63, 0, 1, 2);
insert into sys.functions values (454, 'scale_up', '*', 'calc', 0, 1, false, false, false, 2000);
insert into sys.args values (8936, 454, 'res_0', 'oid', 63, 0, 0, 0);
insert into sys.args values (8937, 454, 'arg_1', 'decimal', 2, 0, 1, 1);
insert into sys.args values (8938, 454, 'arg_2', 'oid', 63, 0, 1, 2);
insert into sys.functions values (455, 'scale_up', '*', 'calc', 0, 1, false, false, false, 2000);
insert into sys.args values (8939, 455, 'res_0', 'oid', 63, 0, 0, 0);
insert into sys.args values (8940, 455, 'arg_1', 'decimal', 4, 0, 1, 1);
insert into sys.args values (8941, 455, 'arg_2', 'oid', 63, 0, 1, 2);
insert into sys.functions values (456, 'scale_up', '*', 'calc', 0, 1, false, false, false, 2000);
insert into sys.args values (8942, 456, 'res_0', 'oid', 63, 0, 0, 0);
insert into sys.args values (8943, 456, 'arg_1', 'decimal', 9, 0, 1, 1);
insert into sys.args values (8944, 456, 'arg_2', 'oid', 63, 0, 1, 2);
insert into sys.functions values (457, 'scale_up', '*', 'calc', 0, 1, false, false, false, 2000);
insert into sys.args values (8945, 457, 'res_0', 'oid', 63, 0, 0, 0);
insert into sys.args values (8946, 457, 'arg_1', 'decimal', 18, 0, 1, 1);
insert into sys.args values (8947, 457, 'arg_2', 'oid', 63, 0, 1, 2);
insert into sys.functions values (458, 'scale_up', '*', 'calc', 0, 1, false, false, false, 2000);
insert into sys.args values (8948, 458, 'res_0', 'oid', 63, 0, 0, 0);
insert into sys.args values (8949, 458, 'arg_1', 'real', 24, 0, 1, 1);
insert into sys.args values (8950, 458, 'arg_2', 'oid', 63, 0, 1, 2);
insert into sys.functions values (459, 'scale_up', '*', 'calc', 0, 1, false, false, false, 2000);
insert into sys.args values (8951, 459, 'res_0', 'oid', 63, 0, 0, 0);
insert into sys.args values (8952, 459, 'arg_1', 'double', 53, 0, 1, 1);
insert into sys.args values (8953, 459, 'arg_2', 'oid', 63, 0, 1, 2);
insert into sys.functions values (460, 'scale_up', '*', 'calc', 0, 1, false, false, false, 2000);
insert into sys.args values (8954, 460, 'res_0', 'oid', 63, 0, 0, 0);
insert into sys.args values (8955, 460, 'arg_1', 'month_interval', 32, 0, 1, 1);
insert into sys.args values (8956, 460, 'arg_2', 'oid', 63, 0, 1, 2);
insert into sys.functions values (461, 'scale_up', '*', 'calc', 0, 1, false, false, false, 2000);
insert into sys.args values (8957, 461, 'res_0', 'oid', 63, 0, 0, 0);
insert into sys.args values (8958, 461, 'arg_1', 'sec_interval', 13, 0, 1, 1);
insert into sys.args values (8959, 461, 'arg_2', 'oid', 63, 0, 1, 2);
insert into sys.functions values (462, 'scale_up', '*', 'calc', 0, 1, false, false, false, 2000);
insert into sys.args values (8960, 462, 'res_0', 'oid', 63, 0, 0, 0);
insert into sys.args values (8961, 462, 'arg_1', 'time', 7, 0, 1, 1);
insert into sys.args values (8962, 462, 'arg_2', 'oid', 63, 0, 1, 2);
insert into sys.functions values (463, 'scale_up', '*', 'calc', 0, 1, false, false, false, 2000);
insert into sys.args values (8963, 463, 'res_0', 'oid', 63, 0, 0, 0);
insert into sys.args values (8964, 463, 'arg_1', 'timetz', 7, 0, 1, 1);
insert into sys.args values (8965, 463, 'arg_2', 'oid', 63, 0, 1, 2);
insert into sys.functions values (464, 'scale_up', '*', 'calc', 0, 1, false, false, false, 2000);
insert into sys.args values (8966, 464, 'res_0', 'oid', 63, 0, 0, 0);
insert into sys.args values (8967, 464, 'arg_1', 'date', 0, 0, 1, 1);
insert into sys.args values (8968, 464, 'arg_2', 'oid', 63, 0, 1, 2);
insert into sys.functions values (465, 'scale_up', '*', 'calc', 0, 1, false, false, false, 2000);
insert into sys.args values (8969, 465, 'res_0', 'oid', 63, 0, 0, 0);
insert into sys.args values (8970, 465, 'arg_1', 'timestamp', 7, 0, 1, 1);
insert into sys.args values (8971, 465, 'arg_2', 'oid', 63, 0, 1, 2);
insert into sys.functions values (466, 'scale_up', '*', 'calc', 0, 1, false, false, false, 2000);
insert into sys.args values (8972, 466, 'res_0', 'oid', 63, 0, 0, 0);
insert into sys.args values (8973, 466, 'arg_1', 'timestamptz', 7, 0, 1, 1);
insert into sys.args values (8974, 466, 'arg_2', 'oid', 63, 0, 1, 2);
insert into sys.functions values (467, 'scale_up', '*', 'calc', 0, 1, false, false, false, 2000);
insert into sys.args values (8975, 467, 'res_0', 'oid', 63, 0, 0, 0);
insert into sys.args values (8976, 467, 'arg_1', 'blob', 0, 0, 1, 1);
insert into sys.args values (8977, 467, 'arg_2', 'oid', 63, 0, 1, 2);
insert into sys.functions values (468, 'scale_up', '*', 'calc', 0, 1, false, false, false, 2000);
insert into sys.args values (8978, 468, 'res_0', 'oid', 63, 0, 0, 0);
insert into sys.args values (8979, 468, 'arg_1', 'geometry', 0, 0, 1, 1);
insert into sys.args values (8980, 468, 'arg_2', 'oid', 63, 0, 1, 2);
insert into sys.functions values (469, 'scale_up', '*', 'calc', 0, 1, false, false, false, 2000);
insert into sys.args values (8981, 469, 'res_0', 'oid', 63, 0, 0, 0);
insert into sys.args values (8982, 469, 'arg_1', 'geometrya', 0, 0, 1, 1);
insert into sys.args values (8983, 469, 'arg_2', 'oid', 63, 0, 1, 2);
insert into sys.functions values (470, 'scale_up', '*', 'calc', 0, 1, false, false, false, 2000);
insert into sys.args values (8984, 470, 'res_0', 'oid', 63, 0, 0, 0);
insert into sys.args values (8985, 470, 'arg_1', 'mbr', 0, 0, 1, 1);
insert into sys.args values (8986, 470, 'arg_2', 'oid', 63, 0, 1, 2);
insert into sys.functions values (471, 'scale_up', '*', 'calc', 0, 1, false, false, false, 2000);
insert into sys.args values (8987, 471, 'res_0', 'tinyint', 8, 0, 0, 0);
insert into sys.args values (8988, 471, 'arg_1', 'oid', 63, 0, 1, 1);
insert into sys.args values (8989, 471, 'arg_2', 'tinyint', 8, 0, 1, 2);
insert into sys.functions values (472, 'scale_up', '*', 'calc', 0, 1, false, false, false, 2000);
insert into sys.args values (8990, 472, 'res_0', 'tinyint', 8, 0, 0, 0);
insert into sys.args values (8991, 472, 'arg_1', 'tinyint', 8, 0, 1, 1);
insert into sys.args values (8992, 472, 'arg_2', 'tinyint', 8, 0, 1, 2);
insert into sys.functions values (473, 'scale_up', '*', 'calc', 0, 1, false, false, false, 2000);
insert into sys.args values (8993, 473, 'res_0', 'tinyint', 8, 0, 0, 0);
insert into sys.args values (8994, 473, 'arg_1', 'smallint', 16, 0, 1, 1);
insert into sys.args values (8995, 473, 'arg_2', 'tinyint', 8, 0, 1, 2);
insert into sys.functions values (474, 'scale_up', '*', 'calc', 0, 1, false, false, false, 2000);
insert into sys.args values (8996, 474, 'res_0', 'tinyint', 8, 0, 0, 0);
insert into sys.args values (8997, 474, 'arg_1', 'int', 32, 0, 1, 1);
insert into sys.args values (8998, 474, 'arg_2', 'tinyint', 8, 0, 1, 2);
insert into sys.functions values (475, 'scale_up', '*', 'calc', 0, 1, false, false, false, 2000);
insert into sys.args values (8999, 475, 'res_0', 'tinyint', 8, 0, 0, 0);
insert into sys.args values (9000, 475, 'arg_1', 'bigint', 64, 0, 1, 1);
insert into sys.args values (9001, 475, 'arg_2', 'tinyint', 8, 0, 1, 2);
insert into sys.functions values (476, 'scale_up', '*', 'calc', 0, 1, false, false, false, 2000);
insert into sys.args values (9002, 476, 'res_0', 'tinyint', 8, 0, 0, 0);
insert into sys.args values (9003, 476, 'arg_1', 'decimal', 2, 0, 1, 1);
insert into sys.args values (9004, 476, 'arg_2', 'tinyint', 8, 0, 1, 2);
insert into sys.functions values (477, 'scale_up', '*', 'calc', 0, 1, false, false, false, 2000);
insert into sys.args values (9005, 477, 'res_0', 'tinyint', 8, 0, 0, 0);
insert into sys.args values (9006, 477, 'arg_1', 'decimal', 4, 0, 1, 1);
insert into sys.args values (9007, 477, 'arg_2', 'tinyint', 8, 0, 1, 2);
insert into sys.functions values (478, 'scale_up', '*', 'calc', 0, 1, false, false, false, 2000);
insert into sys.args values (9008, 478, 'res_0', 'tinyint', 8, 0, 0, 0);
insert into sys.args values (9009, 478, 'arg_1', 'decimal', 9, 0, 1, 1);
insert into sys.args values (9010, 478, 'arg_2', 'tinyint', 8, 0, 1, 2);
insert into sys.functions values (479, 'scale_up', '*', 'calc', 0, 1, false, false, false, 2000);
insert into sys.args values (9011, 479, 'res_0', 'tinyint', 8, 0, 0, 0);
insert into sys.args values (9012, 479, 'arg_1', 'decimal', 18, 0, 1, 1);
insert into sys.args values (9013, 479, 'arg_2', 'tinyint', 8, 0, 1, 2);
insert into sys.functions values (480, 'scale_up', '*', 'calc', 0, 1, false, false, false, 2000);
insert into sys.args values (9014, 480, 'res_0', 'tinyint', 8, 0, 0, 0);
insert into sys.args values (9015, 480, 'arg_1', 'real', 24, 0, 1, 1);
insert into sys.args values (9016, 480, 'arg_2', 'tinyint', 8, 0, 1, 2);
insert into sys.functions values (481, 'scale_up', '*', 'calc', 0, 1, false, false, false, 2000);
insert into sys.args values (9017, 481, 'res_0', 'tinyint', 8, 0, 0, 0);
insert into sys.args values (9018, 481, 'arg_1', 'double', 53, 0, 1, 1);
insert into sys.args values (9019, 481, 'arg_2', 'tinyint', 8, 0, 1, 2);
insert into sys.functions values (482, 'scale_up', '*', 'calc', 0, 1, false, false, false, 2000);
insert into sys.args values (9020, 482, 'res_0', 'tinyint', 8, 0, 0, 0);
insert into sys.args values (9021, 482, 'arg_1', 'month_interval', 32, 0, 1, 1);
insert into sys.args values (9022, 482, 'arg_2', 'tinyint', 8, 0, 1, 2);
insert into sys.functions values (483, 'scale_up', '*', 'calc', 0, 1, false, false, false, 2000);
insert into sys.args values (9023, 483, 'res_0', 'tinyint', 8, 0, 0, 0);
insert into sys.args values (9024, 483, 'arg_1', 'sec_interval', 13, 0, 1, 1);
insert into sys.args values (9025, 483, 'arg_2', 'tinyint', 8, 0, 1, 2);
insert into sys.functions values (484, 'scale_up', '*', 'calc', 0, 1, false, false, false, 2000);
insert into sys.args values (9026, 484, 'res_0', 'tinyint', 8, 0, 0, 0);
insert into sys.args values (9027, 484, 'arg_1', 'time', 7, 0, 1, 1);
insert into sys.args values (9028, 484, 'arg_2', 'tinyint', 8, 0, 1, 2);
insert into sys.functions values (485, 'scale_up', '*', 'calc', 0, 1, false, false, false, 2000);
insert into sys.args values (9029, 485, 'res_0', 'tinyint', 8, 0, 0, 0);
insert into sys.args values (9030, 485, 'arg_1', 'timetz', 7, 0, 1, 1);
insert into sys.args values (9031, 485, 'arg_2', 'tinyint', 8, 0, 1, 2);
insert into sys.functions values (486, 'scale_up', '*', 'calc', 0, 1, false, false, false, 2000);
insert into sys.args values (9032, 486, 'res_0', 'tinyint', 8, 0, 0, 0);
insert into sys.args values (9033, 486, 'arg_1', 'date', 0, 0, 1, 1);
insert into sys.args values (9034, 486, 'arg_2', 'tinyint', 8, 0, 1, 2);
insert into sys.functions values (487, 'scale_up', '*', 'calc', 0, 1, false, false, false, 2000);
insert into sys.args values (9035, 487, 'res_0', 'tinyint', 8, 0, 0, 0);
insert into sys.args values (9036, 487, 'arg_1', 'timestamp', 7, 0, 1, 1);
insert into sys.args values (9037, 487, 'arg_2', 'tinyint', 8, 0, 1, 2);
insert into sys.functions values (488, 'scale_up', '*', 'calc', 0, 1, false, false, false, 2000);
insert into sys.args values (9038, 488, 'res_0', 'tinyint', 8, 0, 0, 0);
insert into sys.args values (9039, 488, 'arg_1', 'timestamptz', 7, 0, 1, 1);
insert into sys.args values (9040, 488, 'arg_2', 'tinyint', 8, 0, 1, 2);
insert into sys.functions values (489, 'scale_up', '*', 'calc', 0, 1, false, false, false, 2000);
insert into sys.args values (9041, 489, 'res_0', 'tinyint', 8, 0, 0, 0);
insert into sys.args values (9042, 489, 'arg_1', 'blob', 0, 0, 1, 1);
insert into sys.args values (9043, 489, 'arg_2', 'tinyint', 8, 0, 1, 2);
insert into sys.functions values (490, 'scale_up', '*', 'calc', 0, 1, false, false, false, 2000);
insert into sys.args values (9044, 490, 'res_0', 'tinyint', 8, 0, 0, 0);
insert into sys.args values (9045, 490, 'arg_1', 'geometry', 0, 0, 1, 1);
insert into sys.args values (9046, 490, 'arg_2', 'tinyint', 8, 0, 1, 2);
insert into sys.functions values (491, 'scale_up', '*', 'calc', 0, 1, false, false, false, 2000);
insert into sys.args values (9047, 491, 'res_0', 'tinyint', 8, 0, 0, 0);
insert into sys.args values (9048, 491, 'arg_1', 'geometrya', 0, 0, 1, 1);
insert into sys.args values (9049, 491, 'arg_2', 'tinyint', 8, 0, 1, 2);
insert into sys.functions values (492, 'scale_up', '*', 'calc', 0, 1, false, false, false, 2000);
insert into sys.args values (9050, 492, 'res_0', 'tinyint', 8, 0, 0, 0);
insert into sys.args values (9051, 492, 'arg_1', 'mbr', 0, 0, 1, 1);
insert into sys.args values (9052, 492, 'arg_2', 'tinyint', 8, 0, 1, 2);
insert into sys.functions values (493, 'scale_up', '*', 'calc', 0, 1, false, false, false, 2000);
insert into sys.args values (9053, 493, 'res_0', 'smallint', 16, 0, 0, 0);
insert into sys.args values (9054, 493, 'arg_1', 'oid', 63, 0, 1, 1);
insert into sys.args values (9055, 493, 'arg_2', 'smallint', 16, 0, 1, 2);
insert into sys.functions values (494, 'scale_up', '*', 'calc', 0, 1, false, false, false, 2000);
insert into sys.args values (9056, 494, 'res_0', 'smallint', 16, 0, 0, 0);
insert into sys.args values (9057, 494, 'arg_1', 'tinyint', 8, 0, 1, 1);
insert into sys.args values (9058, 494, 'arg_2', 'smallint', 16, 0, 1, 2);
insert into sys.functions values (495, 'scale_up', '*', 'calc', 0, 1, false, false, false, 2000);
insert into sys.args values (9059, 495, 'res_0', 'smallint', 16, 0, 0, 0);
insert into sys.args values (9060, 495, 'arg_1', 'smallint', 16, 0, 1, 1);
insert into sys.args values (9061, 495, 'arg_2', 'smallint', 16, 0, 1, 2);
insert into sys.functions values (496, 'scale_up', '*', 'calc', 0, 1, false, false, false, 2000);
insert into sys.args values (9062, 496, 'res_0', 'smallint', 16, 0, 0, 0);
insert into sys.args values (9063, 496, 'arg_1', 'int', 32, 0, 1, 1);
insert into sys.args values (9064, 496, 'arg_2', 'smallint', 16, 0, 1, 2);
insert into sys.functions values (497, 'scale_up', '*', 'calc', 0, 1, false, false, false, 2000);
insert into sys.args values (9065, 497, 'res_0', 'smallint', 16, 0, 0, 0);
insert into sys.args values (9066, 497, 'arg_1', 'bigint', 64, 0, 1, 1);
insert into sys.args values (9067, 497, 'arg_2', 'smallint', 16, 0, 1, 2);
insert into sys.functions values (498, 'scale_up', '*', 'calc', 0, 1, false, false, false, 2000);
insert into sys.args values (9068, 498, 'res_0', 'smallint', 16, 0, 0, 0);
insert into sys.args values (9069, 498, 'arg_1', 'decimal', 2, 0, 1, 1);
insert into sys.args values (9070, 498, 'arg_2', 'smallint', 16, 0, 1, 2);
insert into sys.functions values (499, 'scale_up', '*', 'calc', 0, 1, false, false, false, 2000);
insert into sys.args values (9071, 499, 'res_0', 'smallint', 16, 0, 0, 0);
insert into sys.args values (9072, 499, 'arg_1', 'decimal', 4, 0, 1, 1);
insert into sys.args values (9073, 499, 'arg_2', 'smallint', 16, 0, 1, 2);
insert into sys.functions values (500, 'scale_up', '*', 'calc', 0, 1, false, false, false, 2000);
insert into sys.args values (9074, 500, 'res_0', 'smallint', 16, 0, 0, 0);
insert into sys.args values (9075, 500, 'arg_1', 'decimal', 9, 0, 1, 1);
insert into sys.args values (9076, 500, 'arg_2', 'smallint', 16, 0, 1, 2);
insert into sys.functions values (501, 'scale_up', '*', 'calc', 0, 1, false, false, false, 2000);
insert into sys.args values (9077, 501, 'res_0', 'smallint', 16, 0, 0, 0);
insert into sys.args values (9078, 501, 'arg_1', 'decimal', 18, 0, 1, 1);
insert into sys.args values (9079, 501, 'arg_2', 'smallint', 16, 0, 1, 2);
insert into sys.functions values (502, 'scale_up', '*', 'calc', 0, 1, false, false, false, 2000);
insert into sys.args values (9080, 502, 'res_0', 'smallint', 16, 0, 0, 0);
insert into sys.args values (9081, 502, 'arg_1', 'real', 24, 0, 1, 1);
insert into sys.args values (9082, 502, 'arg_2', 'smallint', 16, 0, 1, 2);
insert into sys.functions values (503, 'scale_up', '*', 'calc', 0, 1, false, false, false, 2000);
insert into sys.args values (9083, 503, 'res_0', 'smallint', 16, 0, 0, 0);
insert into sys.args values (9084, 503, 'arg_1', 'double', 53, 0, 1, 1);
insert into sys.args values (9085, 503, 'arg_2', 'smallint', 16, 0, 1, 2);
insert into sys.functions values (504, 'scale_up', '*', 'calc', 0, 1, false, false, false, 2000);
insert into sys.args values (9086, 504, 'res_0', 'smallint', 16, 0, 0, 0);
insert into sys.args values (9087, 504, 'arg_1', 'month_interval', 32, 0, 1, 1);
insert into sys.args values (9088, 504, 'arg_2', 'smallint', 16, 0, 1, 2);
insert into sys.functions values (505, 'scale_up', '*', 'calc', 0, 1, false, false, false, 2000);
insert into sys.args values (9089, 505, 'res_0', 'smallint', 16, 0, 0, 0);
insert into sys.args values (9090, 505, 'arg_1', 'sec_interval', 13, 0, 1, 1);
insert into sys.args values (9091, 505, 'arg_2', 'smallint', 16, 0, 1, 2);
insert into sys.functions values (506, 'scale_up', '*', 'calc', 0, 1, false, false, false, 2000);
insert into sys.args values (9092, 506, 'res_0', 'smallint', 16, 0, 0, 0);
insert into sys.args values (9093, 506, 'arg_1', 'time', 7, 0, 1, 1);
insert into sys.args values (9094, 506, 'arg_2', 'smallint', 16, 0, 1, 2);
insert into sys.functions values (507, 'scale_up', '*', 'calc', 0, 1, false, false, false, 2000);
insert into sys.args values (9095, 507, 'res_0', 'smallint', 16, 0, 0, 0);
insert into sys.args values (9096, 507, 'arg_1', 'timetz', 7, 0, 1, 1);
insert into sys.args values (9097, 507, 'arg_2', 'smallint', 16, 0, 1, 2);
insert into sys.functions values (508, 'scale_up', '*', 'calc', 0, 1, false, false, false, 2000);
insert into sys.args values (9098, 508, 'res_0', 'smallint', 16, 0, 0, 0);
insert into sys.args values (9099, 508, 'arg_1', 'date', 0, 0, 1, 1);
insert into sys.args values (9100, 508, 'arg_2', 'smallint', 16, 0, 1, 2);
insert into sys.functions values (509, 'scale_up', '*', 'calc', 0, 1, false, false, false, 2000);
insert into sys.args values (9101, 509, 'res_0', 'smallint', 16, 0, 0, 0);
insert into sys.args values (9102, 509, 'arg_1', 'timestamp', 7, 0, 1, 1);
insert into sys.args values (9103, 509, 'arg_2', 'smallint', 16, 0, 1, 2);
insert into sys.functions values (510, 'scale_up', '*', 'calc', 0, 1, false, false, false, 2000);
insert into sys.args values (9104, 510, 'res_0', 'smallint', 16, 0, 0, 0);
insert into sys.args values (9105, 510, 'arg_1', 'timestamptz', 7, 0, 1, 1);
insert into sys.args values (9106, 510, 'arg_2', 'smallint', 16, 0, 1, 2);
insert into sys.functions values (511, 'scale_up', '*', 'calc', 0, 1, false, false, false, 2000);
insert into sys.args values (9107, 511, 'res_0', 'smallint', 16, 0, 0, 0);
insert into sys.args values (9108, 511, 'arg_1', 'blob', 0, 0, 1, 1);
insert into sys.args values (9109, 511, 'arg_2', 'smallint', 16, 0, 1, 2);
insert into sys.functions values (512, 'scale_up', '*', 'calc', 0, 1, false, false, false, 2000);
insert into sys.args values (9110, 512, 'res_0', 'smallint', 16, 0, 0, 0);
insert into sys.args values (9111, 512, 'arg_1', 'geometry', 0, 0, 1, 1);
insert into sys.args values (9112, 512, 'arg_2', 'smallint', 16, 0, 1, 2);
insert into sys.functions values (513, 'scale_up', '*', 'calc', 0, 1, false, false, false, 2000);
insert into sys.args values (9113, 513, 'res_0', 'smallint', 16, 0, 0, 0);
insert into sys.args values (9114, 513, 'arg_1', 'geometrya', 0, 0, 1, 1);
insert into sys.args values (9115, 513, 'arg_2', 'smallint', 16, 0, 1, 2);
insert into sys.functions values (514, 'scale_up', '*', 'calc', 0, 1, false, false, false, 2000);
insert into sys.args values (9116, 514, 'res_0', 'smallint', 16, 0, 0, 0);
insert into sys.args values (9117, 514, 'arg_1', 'mbr', 0, 0, 1, 1);
insert into sys.args values (9118, 514, 'arg_2', 'smallint', 16, 0, 1, 2);
insert into sys.functions values (515, 'scale_up', '*', 'calc', 0, 1, false, false, false, 2000);
insert into sys.args values (9119, 515, 'res_0', 'int', 32, 0, 0, 0);
insert into sys.args values (9120, 515, 'arg_1', 'oid', 63, 0, 1, 1);
insert into sys.args values (9121, 515, 'arg_2', 'int', 32, 0, 1, 2);
insert into sys.functions values (516, 'scale_up', '*', 'calc', 0, 1, false, false, false, 2000);
insert into sys.args values (9122, 516, 'res_0', 'int', 32, 0, 0, 0);
insert into sys.args values (9123, 516, 'arg_1', 'tinyint', 8, 0, 1, 1);
insert into sys.args values (9124, 516, 'arg_2', 'int', 32, 0, 1, 2);
insert into sys.functions values (517, 'scale_up', '*', 'calc', 0, 1, false, false, false, 2000);
insert into sys.args values (9125, 517, 'res_0', 'int', 32, 0, 0, 0);
insert into sys.args values (9126, 517, 'arg_1', 'smallint', 16, 0, 1, 1);
insert into sys.args values (9127, 517, 'arg_2', 'int', 32, 0, 1, 2);
insert into sys.functions values (518, 'scale_up', '*', 'calc', 0, 1, false, false, false, 2000);
insert into sys.args values (9128, 518, 'res_0', 'int', 32, 0, 0, 0);
insert into sys.args values (9129, 518, 'arg_1', 'int', 32, 0, 1, 1);
insert into sys.args values (9130, 518, 'arg_2', 'int', 32, 0, 1, 2);
insert into sys.functions values (519, 'scale_up', '*', 'calc', 0, 1, false, false, false, 2000);
insert into sys.args values (9131, 519, 'res_0', 'int', 32, 0, 0, 0);
insert into sys.args values (9132, 519, 'arg_1', 'bigint', 64, 0, 1, 1);
insert into sys.args values (9133, 519, 'arg_2', 'int', 32, 0, 1, 2);
insert into sys.functions values (520, 'scale_up', '*', 'calc', 0, 1, false, false, false, 2000);
insert into sys.args values (9134, 520, 'res_0', 'int', 32, 0, 0, 0);
insert into sys.args values (9135, 520, 'arg_1', 'decimal', 2, 0, 1, 1);
insert into sys.args values (9136, 520, 'arg_2', 'int', 32, 0, 1, 2);
insert into sys.functions values (521, 'scale_up', '*', 'calc', 0, 1, false, false, false, 2000);
insert into sys.args values (9137, 521, 'res_0', 'int', 32, 0, 0, 0);
insert into sys.args values (9138, 521, 'arg_1', 'decimal', 4, 0, 1, 1);
insert into sys.args values (9139, 521, 'arg_2', 'int', 32, 0, 1, 2);
insert into sys.functions values (522, 'scale_up', '*', 'calc', 0, 1, false, false, false, 2000);
insert into sys.args values (9140, 522, 'res_0', 'int', 32, 0, 0, 0);
insert into sys.args values (9141, 522, 'arg_1', 'decimal', 9, 0, 1, 1);
insert into sys.args values (9142, 522, 'arg_2', 'int', 32, 0, 1, 2);
insert into sys.functions values (523, 'scale_up', '*', 'calc', 0, 1, false, false, false, 2000);
insert into sys.args values (9143, 523, 'res_0', 'int', 32, 0, 0, 0);
insert into sys.args values (9144, 523, 'arg_1', 'decimal', 18, 0, 1, 1);
insert into sys.args values (9145, 523, 'arg_2', 'int', 32, 0, 1, 2);
insert into sys.functions values (524, 'scale_up', '*', 'calc', 0, 1, false, false, false, 2000);
insert into sys.args values (9146, 524, 'res_0', 'int', 32, 0, 0, 0);
insert into sys.args values (9147, 524, 'arg_1', 'real', 24, 0, 1, 1);
insert into sys.args values (9148, 524, 'arg_2', 'int', 32, 0, 1, 2);
insert into sys.functions values (525, 'scale_up', '*', 'calc', 0, 1, false, false, false, 2000);
insert into sys.args values (9149, 525, 'res_0', 'int', 32, 0, 0, 0);
insert into sys.args values (9150, 525, 'arg_1', 'double', 53, 0, 1, 1);
insert into sys.args values (9151, 525, 'arg_2', 'int', 32, 0, 1, 2);
insert into sys.functions values (526, 'scale_up', '*', 'calc', 0, 1, false, false, false, 2000);
insert into sys.args values (9152, 526, 'res_0', 'int', 32, 0, 0, 0);
insert into sys.args values (9153, 526, 'arg_1', 'month_interval', 32, 0, 1, 1);
insert into sys.args values (9154, 526, 'arg_2', 'int', 32, 0, 1, 2);
insert into sys.functions values (527, 'scale_up', '*', 'calc', 0, 1, false, false, false, 2000);
insert into sys.args values (9155, 527, 'res_0', 'int', 32, 0, 0, 0);
insert into sys.args values (9156, 527, 'arg_1', 'sec_interval', 13, 0, 1, 1);
insert into sys.args values (9157, 527, 'arg_2', 'int', 32, 0, 1, 2);
insert into sys.functions values (528, 'scale_up', '*', 'calc', 0, 1, false, false, false, 2000);
insert into sys.args values (9158, 528, 'res_0', 'int', 32, 0, 0, 0);
insert into sys.args values (9159, 528, 'arg_1', 'time', 7, 0, 1, 1);
insert into sys.args values (9160, 528, 'arg_2', 'int', 32, 0, 1, 2);
insert into sys.functions values (529, 'scale_up', '*', 'calc', 0, 1, false, false, false, 2000);
insert into sys.args values (9161, 529, 'res_0', 'int', 32, 0, 0, 0);
insert into sys.args values (9162, 529, 'arg_1', 'timetz', 7, 0, 1, 1);
insert into sys.args values (9163, 529, 'arg_2', 'int', 32, 0, 1, 2);
insert into sys.functions values (530, 'scale_up', '*', 'calc', 0, 1, false, false, false, 2000);
insert into sys.args values (9164, 530, 'res_0', 'int', 32, 0, 0, 0);
insert into sys.args values (9165, 530, 'arg_1', 'date', 0, 0, 1, 1);
insert into sys.args values (9166, 530, 'arg_2', 'int', 32, 0, 1, 2);
insert into sys.functions values (531, 'scale_up', '*', 'calc', 0, 1, false, false, false, 2000);
insert into sys.args values (9167, 531, 'res_0', 'int', 32, 0, 0, 0);
insert into sys.args values (9168, 531, 'arg_1', 'timestamp', 7, 0, 1, 1);
insert into sys.args values (9169, 531, 'arg_2', 'int', 32, 0, 1, 2);
insert into sys.functions values (532, 'scale_up', '*', 'calc', 0, 1, false, false, false, 2000);
insert into sys.args values (9170, 532, 'res_0', 'int', 32, 0, 0, 0);
insert into sys.args values (9171, 532, 'arg_1', 'timestamptz', 7, 0, 1, 1);
insert into sys.args values (9172, 532, 'arg_2', 'int', 32, 0, 1, 2);
insert into sys.functions values (533, 'scale_up', '*', 'calc', 0, 1, false, false, false, 2000);
insert into sys.args values (9173, 533, 'res_0', 'int', 32, 0, 0, 0);
insert into sys.args values (9174, 533, 'arg_1', 'blob', 0, 0, 1, 1);
insert into sys.args values (9175, 533, 'arg_2', 'int', 32, 0, 1, 2);
insert into sys.functions values (534, 'scale_up', '*', 'calc', 0, 1, false, false, false, 2000);
insert into sys.args values (9176, 534, 'res_0', 'int', 32, 0, 0, 0);
insert into sys.args values (9177, 534, 'arg_1', 'geometry', 0, 0, 1, 1);
insert into sys.args values (9178, 534, 'arg_2', 'int', 32, 0, 1, 2);
insert into sys.functions values (535, 'scale_up', '*', 'calc', 0, 1, false, false, false, 2000);
insert into sys.args values (9179, 535, 'res_0', 'int', 32, 0, 0, 0);
insert into sys.args values (9180, 535, 'arg_1', 'geometrya', 0, 0, 1, 1);
insert into sys.args values (9181, 535, 'arg_2', 'int', 32, 0, 1, 2);
insert into sys.functions values (536, 'scale_up', '*', 'calc', 0, 1, false, false, false, 2000);
insert into sys.args values (9182, 536, 'res_0', 'int', 32, 0, 0, 0);
insert into sys.args values (9183, 536, 'arg_1', 'mbr', 0, 0, 1, 1);
insert into sys.args values (9184, 536, 'arg_2', 'int', 32, 0, 1, 2);
insert into sys.functions values (537, 'scale_up', '*', 'calc', 0, 1, false, false, false, 2000);
insert into sys.args values (9185, 537, 'res_0', 'bigint', 64, 0, 0, 0);
insert into sys.args values (9186, 537, 'arg_1', 'oid', 63, 0, 1, 1);
insert into sys.args values (9187, 537, 'arg_2', 'bigint', 64, 0, 1, 2);
insert into sys.functions values (538, 'scale_up', '*', 'calc', 0, 1, false, false, false, 2000);
insert into sys.args values (9188, 538, 'res_0', 'bigint', 64, 0, 0, 0);
insert into sys.args values (9189, 538, 'arg_1', 'tinyint', 8, 0, 1, 1);
insert into sys.args values (9190, 538, 'arg_2', 'bigint', 64, 0, 1, 2);
insert into sys.functions values (539, 'scale_up', '*', 'calc', 0, 1, false, false, false, 2000);
insert into sys.args values (9191, 539, 'res_0', 'bigint', 64, 0, 0, 0);
insert into sys.args values (9192, 539, 'arg_1', 'smallint', 16, 0, 1, 1);
insert into sys.args values (9193, 539, 'arg_2', 'bigint', 64, 0, 1, 2);
insert into sys.functions values (540, 'scale_up', '*', 'calc', 0, 1, false, false, false, 2000);
insert into sys.args values (9194, 540, 'res_0', 'bigint', 64, 0, 0, 0);
insert into sys.args values (9195, 540, 'arg_1', 'int', 32, 0, 1, 1);
insert into sys.args values (9196, 540, 'arg_2', 'bigint', 64, 0, 1, 2);
insert into sys.functions values (541, 'scale_up', '*', 'calc', 0, 1, false, false, false, 2000);
insert into sys.args values (9197, 541, 'res_0', 'bigint', 64, 0, 0, 0);
insert into sys.args values (9198, 541, 'arg_1', 'bigint', 64, 0, 1, 1);
insert into sys.args values (9199, 541, 'arg_2', 'bigint', 64, 0, 1, 2);
insert into sys.functions values (542, 'scale_up', '*', 'calc', 0, 1, false, false, false, 2000);
insert into sys.args values (9200, 542, 'res_0', 'bigint', 64, 0, 0, 0);
insert into sys.args values (9201, 542, 'arg_1', 'decimal', 2, 0, 1, 1);
insert into sys.args values (9202, 542, 'arg_2', 'bigint', 64, 0, 1, 2);
insert into sys.functions values (543, 'scale_up', '*', 'calc', 0, 1, false, false, false, 2000);
insert into sys.args values (9203, 543, 'res_0', 'bigint', 64, 0, 0, 0);
insert into sys.args values (9204, 543, 'arg_1', 'decimal', 4, 0, 1, 1);
insert into sys.args values (9205, 543, 'arg_2', 'bigint', 64, 0, 1, 2);
insert into sys.functions values (544, 'scale_up', '*', 'calc', 0, 1, false, false, false, 2000);
insert into sys.args values (9206, 544, 'res_0', 'bigint', 64, 0, 0, 0);
insert into sys.args values (9207, 544, 'arg_1', 'decimal', 9, 0, 1, 1);
insert into sys.args values (9208, 544, 'arg_2', 'bigint', 64, 0, 1, 2);
insert into sys.functions values (545, 'scale_up', '*', 'calc', 0, 1, false, false, false, 2000);
insert into sys.args values (9209, 545, 'res_0', 'bigint', 64, 0, 0, 0);
insert into sys.args values (9210, 545, 'arg_1', 'decimal', 18, 0, 1, 1);
insert into sys.args values (9211, 545, 'arg_2', 'bigint', 64, 0, 1, 2);
insert into sys.functions values (546, 'scale_up', '*', 'calc', 0, 1, false, false, false, 2000);
insert into sys.args values (9212, 546, 'res_0', 'bigint', 64, 0, 0, 0);
insert into sys.args values (9213, 546, 'arg_1', 'real', 24, 0, 1, 1);
insert into sys.args values (9214, 546, 'arg_2', 'bigint', 64, 0, 1, 2);
insert into sys.functions values (547, 'scale_up', '*', 'calc', 0, 1, false, false, false, 2000);
insert into sys.args values (9215, 547, 'res_0', 'bigint', 64, 0, 0, 0);
insert into sys.args values (9216, 547, 'arg_1', 'double', 53, 0, 1, 1);
insert into sys.args values (9217, 547, 'arg_2', 'bigint', 64, 0, 1, 2);
insert into sys.functions values (548, 'scale_up', '*', 'calc', 0, 1, false, false, false, 2000);
insert into sys.args values (9218, 548, 'res_0', 'bigint', 64, 0, 0, 0);
insert into sys.args values (9219, 548, 'arg_1', 'month_interval', 32, 0, 1, 1);
insert into sys.args values (9220, 548, 'arg_2', 'bigint', 64, 0, 1, 2);
insert into sys.functions values (549, 'scale_up', '*', 'calc', 0, 1, false, false, false, 2000);
insert into sys.args values (9221, 549, 'res_0', 'bigint', 64, 0, 0, 0);
insert into sys.args values (9222, 549, 'arg_1', 'sec_interval', 13, 0, 1, 1);
insert into sys.args values (9223, 549, 'arg_2', 'bigint', 64, 0, 1, 2);
insert into sys.functions values (550, 'scale_up', '*', 'calc', 0, 1, false, false, false, 2000);
insert into sys.args values (9224, 550, 'res_0', 'bigint', 64, 0, 0, 0);
insert into sys.args values (9225, 550, 'arg_1', 'time', 7, 0, 1, 1);
insert into sys.args values (9226, 550, 'arg_2', 'bigint', 64, 0, 1, 2);
insert into sys.functions values (551, 'scale_up', '*', 'calc', 0, 1, false, false, false, 2000);
insert into sys.args values (9227, 551, 'res_0', 'bigint', 64, 0, 0, 0);
insert into sys.args values (9228, 551, 'arg_1', 'timetz', 7, 0, 1, 1);
insert into sys.args values (9229, 551, 'arg_2', 'bigint', 64, 0, 1, 2);
insert into sys.functions values (552, 'scale_up', '*', 'calc', 0, 1, false, false, false, 2000);
insert into sys.args values (9230, 552, 'res_0', 'bigint', 64, 0, 0, 0);
insert into sys.args values (9231, 552, 'arg_1', 'date', 0, 0, 1, 1);
insert into sys.args values (9232, 552, 'arg_2', 'bigint', 64, 0, 1, 2);
insert into sys.functions values (553, 'scale_up', '*', 'calc', 0, 1, false, false, false, 2000);
insert into sys.args values (9233, 553, 'res_0', 'bigint', 64, 0, 0, 0);
insert into sys.args values (9234, 553, 'arg_1', 'timestamp', 7, 0, 1, 1);
insert into sys.args values (9235, 553, 'arg_2', 'bigint', 64, 0, 1, 2);
insert into sys.functions values (554, 'scale_up', '*', 'calc', 0, 1, false, false, false, 2000);
insert into sys.args values (9236, 554, 'res_0', 'bigint', 64, 0, 0, 0);
insert into sys.args values (9237, 554, 'arg_1', 'timestamptz', 7, 0, 1, 1);
insert into sys.args values (9238, 554, 'arg_2', 'bigint', 64, 0, 1, 2);
insert into sys.functions values (555, 'scale_up', '*', 'calc', 0, 1, false, false, false, 2000);
insert into sys.args values (9239, 555, 'res_0', 'bigint', 64, 0, 0, 0);
insert into sys.args values (9240, 555, 'arg_1', 'blob', 0, 0, 1, 1);
insert into sys.args values (9241, 555, 'arg_2', 'bigint', 64, 0, 1, 2);
insert into sys.functions values (556, 'scale_up', '*', 'calc', 0, 1, false, false, false, 2000);
insert into sys.args values (9242, 556, 'res_0', 'bigint', 64, 0, 0, 0);
insert into sys.args values (9243, 556, 'arg_1', 'geometry', 0, 0, 1, 1);
insert into sys.args values (9244, 556, 'arg_2', 'bigint', 64, 0, 1, 2);
insert into sys.functions values (557, 'scale_up', '*', 'calc', 0, 1, false, false, false, 2000);
insert into sys.args values (9245, 557, 'res_0', 'bigint', 64, 0, 0, 0);
insert into sys.args values (9246, 557, 'arg_1', 'geometrya', 0, 0, 1, 1);
insert into sys.args values (9247, 557, 'arg_2', 'bigint', 64, 0, 1, 2);
insert into sys.functions values (558, 'scale_up', '*', 'calc', 0, 1, false, false, false, 2000);
insert into sys.args values (9248, 558, 'res_0', 'bigint', 64, 0, 0, 0);
insert into sys.args values (9249, 558, 'arg_1', 'mbr', 0, 0, 1, 1);
insert into sys.args values (9250, 558, 'arg_2', 'bigint', 64, 0, 1, 2);
insert into sys.functions values (559, 'scale_up', '*', 'calc', 0, 1, false, false, false, 2000);
insert into sys.args values (9251, 559, 'res_0', 'decimal', 2, 0, 0, 0);
insert into sys.args values (9252, 559, 'arg_1', 'oid', 63, 0, 1, 1);
insert into sys.args values (9253, 559, 'arg_2', 'decimal', 2, 0, 1, 2);
insert into sys.functions values (560, 'scale_up', '*', 'calc', 0, 1, false, false, false, 2000);
insert into sys.args values (9254, 560, 'res_0', 'decimal', 2, 0, 0, 0);
insert into sys.args values (9255, 560, 'arg_1', 'tinyint', 8, 0, 1, 1);
insert into sys.args values (9256, 560, 'arg_2', 'decimal', 2, 0, 1, 2);
insert into sys.functions values (561, 'scale_up', '*', 'calc', 0, 1, false, false, false, 2000);
insert into sys.args values (9257, 561, 'res_0', 'decimal', 2, 0, 0, 0);
insert into sys.args values (9258, 561, 'arg_1', 'smallint', 16, 0, 1, 1);
insert into sys.args values (9259, 561, 'arg_2', 'decimal', 2, 0, 1, 2);
insert into sys.functions values (562, 'scale_up', '*', 'calc', 0, 1, false, false, false, 2000);
insert into sys.args values (9260, 562, 'res_0', 'decimal', 2, 0, 0, 0);
insert into sys.args values (9261, 562, 'arg_1', 'int', 32, 0, 1, 1);
insert into sys.args values (9262, 562, 'arg_2', 'decimal', 2, 0, 1, 2);
insert into sys.functions values (563, 'scale_up', '*', 'calc', 0, 1, false, false, false, 2000);
insert into sys.args values (9263, 563, 'res_0', 'decimal', 2, 0, 0, 0);
insert into sys.args values (9264, 563, 'arg_1', 'bigint', 64, 0, 1, 1);
insert into sys.args values (9265, 563, 'arg_2', 'decimal', 2, 0, 1, 2);
insert into sys.functions values (564, 'scale_up', '*', 'calc', 0, 1, false, false, false, 2000);
insert into sys.args values (9266, 564, 'res_0', 'decimal', 2, 0, 0, 0);
insert into sys.args values (9267, 564, 'arg_1', 'decimal', 2, 0, 1, 1);
insert into sys.args values (9268, 564, 'arg_2', 'decimal', 2, 0, 1, 2);
insert into sys.functions values (565, 'scale_up', '*', 'calc', 0, 1, false, false, false, 2000);
insert into sys.args values (9269, 565, 'res_0', 'decimal', 2, 0, 0, 0);
insert into sys.args values (9270, 565, 'arg_1', 'decimal', 4, 0, 1, 1);
insert into sys.args values (9271, 565, 'arg_2', 'decimal', 2, 0, 1, 2);
insert into sys.functions values (566, 'scale_up', '*', 'calc', 0, 1, false, false, false, 2000);
insert into sys.args values (9272, 566, 'res_0', 'decimal', 2, 0, 0, 0);
insert into sys.args values (9273, 566, 'arg_1', 'decimal', 9, 0, 1, 1);
insert into sys.args values (9274, 566, 'arg_2', 'decimal', 2, 0, 1, 2);
insert into sys.functions values (567, 'scale_up', '*', 'calc', 0, 1, false, false, false, 2000);
insert into sys.args values (9275, 567, 'res_0', 'decimal', 2, 0, 0, 0);
insert into sys.args values (9276, 567, 'arg_1', 'decimal', 18, 0, 1, 1);
insert into sys.args values (9277, 567, 'arg_2', 'decimal', 2, 0, 1, 2);
insert into sys.functions values (568, 'scale_up', '*', 'calc', 0, 1, false, false, false, 2000);
insert into sys.args values (9278, 568, 'res_0', 'decimal', 2, 0, 0, 0);
insert into sys.args values (9279, 568, 'arg_1', 'real', 24, 0, 1, 1);
insert into sys.args values (9280, 568, 'arg_2', 'decimal', 2, 0, 1, 2);
insert into sys.functions values (569, 'scale_up', '*', 'calc', 0, 1, false, false, false, 2000);
insert into sys.args values (9281, 569, 'res_0', 'decimal', 2, 0, 0, 0);
insert into sys.args values (9282, 569, 'arg_1', 'double', 53, 0, 1, 1);
insert into sys.args values (9283, 569, 'arg_2', 'decimal', 2, 0, 1, 2);
insert into sys.functions values (570, 'scale_up', '*', 'calc', 0, 1, false, false, false, 2000);
insert into sys.args values (9284, 570, 'res_0', 'decimal', 2, 0, 0, 0);
insert into sys.args values (9285, 570, 'arg_1', 'month_interval', 32, 0, 1, 1);
insert into sys.args values (9286, 570, 'arg_2', 'decimal', 2, 0, 1, 2);
insert into sys.functions values (571, 'scale_up', '*', 'calc', 0, 1, false, false, false, 2000);
insert into sys.args values (9287, 571, 'res_0', 'decimal', 2, 0, 0, 0);
insert into sys.args values (9288, 571, 'arg_1', 'sec_interval', 13, 0, 1, 1);
insert into sys.args values (9289, 571, 'arg_2', 'decimal', 2, 0, 1, 2);
insert into sys.functions values (572, 'scale_up', '*', 'calc', 0, 1, false, false, false, 2000);
insert into sys.args values (9290, 572, 'res_0', 'decimal', 2, 0, 0, 0);
insert into sys.args values (9291, 572, 'arg_1', 'time', 7, 0, 1, 1);
insert into sys.args values (9292, 572, 'arg_2', 'decimal', 2, 0, 1, 2);
insert into sys.functions values (573, 'scale_up', '*', 'calc', 0, 1, false, false, false, 2000);
insert into sys.args values (9293, 573, 'res_0', 'decimal', 2, 0, 0, 0);
insert into sys.args values (9294, 573, 'arg_1', 'timetz', 7, 0, 1, 1);
insert into sys.args values (9295, 573, 'arg_2', 'decimal', 2, 0, 1, 2);
insert into sys.functions values (574, 'scale_up', '*', 'calc', 0, 1, false, false, false, 2000);
insert into sys.args values (9296, 574, 'res_0', 'decimal', 2, 0, 0, 0);
insert into sys.args values (9297, 574, 'arg_1', 'date', 0, 0, 1, 1);
insert into sys.args values (9298, 574, 'arg_2', 'decimal', 2, 0, 1, 2);
insert into sys.functions values (575, 'scale_up', '*', 'calc', 0, 1, false, false, false, 2000);
insert into sys.args values (9299, 575, 'res_0', 'decimal', 2, 0, 0, 0);
insert into sys.args values (9300, 575, 'arg_1', 'timestamp', 7, 0, 1, 1);
insert into sys.args values (9301, 575, 'arg_2', 'decimal', 2, 0, 1, 2);
insert into sys.functions values (576, 'scale_up', '*', 'calc', 0, 1, false, false, false, 2000);
insert into sys.args values (9302, 576, 'res_0', 'decimal', 2, 0, 0, 0);
insert into sys.args values (9303, 576, 'arg_1', 'timestamptz', 7, 0, 1, 1);
insert into sys.args values (9304, 576, 'arg_2', 'decimal', 2, 0, 1, 2);
insert into sys.functions values (577, 'scale_up', '*', 'calc', 0, 1, false, false, false, 2000);
insert into sys.args values (9305, 577, 'res_0', 'decimal', 2, 0, 0, 0);
insert into sys.args values (9306, 577, 'arg_1', 'blob', 0, 0, 1, 1);
insert into sys.args values (9307, 577, 'arg_2', 'decimal', 2, 0, 1, 2);
insert into sys.functions values (578, 'scale_up', '*', 'calc', 0, 1, false, false, false, 2000);
insert into sys.args values (9308, 578, 'res_0', 'decimal', 2, 0, 0, 0);
insert into sys.args values (9309, 578, 'arg_1', 'geometry', 0, 0, 1, 1);
insert into sys.args values (9310, 578, 'arg_2', 'decimal', 2, 0, 1, 2);
insert into sys.functions values (579, 'scale_up', '*', 'calc', 0, 1, false, false, false, 2000);
insert into sys.args values (9311, 579, 'res_0', 'decimal', 2, 0, 0, 0);
insert into sys.args values (9312, 579, 'arg_1', 'geometrya', 0, 0, 1, 1);
insert into sys.args values (9313, 579, 'arg_2', 'decimal', 2, 0, 1, 2);
insert into sys.functions values (580, 'scale_up', '*', 'calc', 0, 1, false, false, false, 2000);
insert into sys.args values (9314, 580, 'res_0', 'decimal', 2, 0, 0, 0);
insert into sys.args values (9315, 580, 'arg_1', 'mbr', 0, 0, 1, 1);
insert into sys.args values (9316, 580, 'arg_2', 'decimal', 2, 0, 1, 2);
insert into sys.functions values (581, 'scale_up', '*', 'calc', 0, 1, false, false, false, 2000);
insert into sys.args values (9317, 581, 'res_0', 'decimal', 4, 0, 0, 0);
insert into sys.args values (9318, 581, 'arg_1', 'oid', 63, 0, 1, 1);
insert into sys.args values (9319, 581, 'arg_2', 'decimal', 4, 0, 1, 2);
insert into sys.functions values (582, 'scale_up', '*', 'calc', 0, 1, false, false, false, 2000);
insert into sys.args values (9320, 582, 'res_0', 'decimal', 4, 0, 0, 0);
insert into sys.args values (9321, 582, 'arg_1', 'tinyint', 8, 0, 1, 1);
insert into sys.args values (9322, 582, 'arg_2', 'decimal', 4, 0, 1, 2);
insert into sys.functions values (583, 'scale_up', '*', 'calc', 0, 1, false, false, false, 2000);
insert into sys.args values (9323, 583, 'res_0', 'decimal', 4, 0, 0, 0);
insert into sys.args values (9324, 583, 'arg_1', 'smallint', 16, 0, 1, 1);
insert into sys.args values (9325, 583, 'arg_2', 'decimal', 4, 0, 1, 2);
insert into sys.functions values (584, 'scale_up', '*', 'calc', 0, 1, false, false, false, 2000);
insert into sys.args values (9326, 584, 'res_0', 'decimal', 4, 0, 0, 0);
insert into sys.args values (9327, 584, 'arg_1', 'int', 32, 0, 1, 1);
insert into sys.args values (9328, 584, 'arg_2', 'decimal', 4, 0, 1, 2);
insert into sys.functions values (585, 'scale_up', '*', 'calc', 0, 1, false, false, false, 2000);
insert into sys.args values (9329, 585, 'res_0', 'decimal', 4, 0, 0, 0);
insert into sys.args values (9330, 585, 'arg_1', 'bigint', 64, 0, 1, 1);
insert into sys.args values (9331, 585, 'arg_2', 'decimal', 4, 0, 1, 2);
insert into sys.functions values (586, 'scale_up', '*', 'calc', 0, 1, false, false, false, 2000);
insert into sys.args values (9332, 586, 'res_0', 'decimal', 4, 0, 0, 0);
insert into sys.args values (9333, 586, 'arg_1', 'decimal', 2, 0, 1, 1);
insert into sys.args values (9334, 586, 'arg_2', 'decimal', 4, 0, 1, 2);
insert into sys.functions values (587, 'scale_up', '*', 'calc', 0, 1, false, false, false, 2000);
insert into sys.args values (9335, 587, 'res_0', 'decimal', 4, 0, 0, 0);
insert into sys.args values (9336, 587, 'arg_1', 'decimal', 4, 0, 1, 1);
insert into sys.args values (9337, 587, 'arg_2', 'decimal', 4, 0, 1, 2);
insert into sys.functions values (588, 'scale_up', '*', 'calc', 0, 1, false, false, false, 2000);
insert into sys.args values (9338, 588, 'res_0', 'decimal', 4, 0, 0, 0);
insert into sys.args values (9339, 588, 'arg_1', 'decimal', 9, 0, 1, 1);
insert into sys.args values (9340, 588, 'arg_2', 'decimal', 4, 0, 1, 2);
insert into sys.functions values (589, 'scale_up', '*', 'calc', 0, 1, false, false, false, 2000);
insert into sys.args values (9341, 589, 'res_0', 'decimal', 4, 0, 0, 0);
insert into sys.args values (9342, 589, 'arg_1', 'decimal', 18, 0, 1, 1);
insert into sys.args values (9343, 589, 'arg_2', 'decimal', 4, 0, 1, 2);
insert into sys.functions values (590, 'scale_up', '*', 'calc', 0, 1, false, false, false, 2000);
insert into sys.args values (9344, 590, 'res_0', 'decimal', 4, 0, 0, 0);
insert into sys.args values (9345, 590, 'arg_1', 'real', 24, 0, 1, 1);
insert into sys.args values (9346, 590, 'arg_2', 'decimal', 4, 0, 1, 2);
insert into sys.functions values (591, 'scale_up', '*', 'calc', 0, 1, false, false, false, 2000);
insert into sys.args values (9347, 591, 'res_0', 'decimal', 4, 0, 0, 0);
insert into sys.args values (9348, 591, 'arg_1', 'double', 53, 0, 1, 1);
insert into sys.args values (9349, 591, 'arg_2', 'decimal', 4, 0, 1, 2);
insert into sys.functions values (592, 'scale_up', '*', 'calc', 0, 1, false, false, false, 2000);
insert into sys.args values (9350, 592, 'res_0', 'decimal', 4, 0, 0, 0);
insert into sys.args values (9351, 592, 'arg_1', 'month_interval', 32, 0, 1, 1);
insert into sys.args values (9352, 592, 'arg_2', 'decimal', 4, 0, 1, 2);
insert into sys.functions values (593, 'scale_up', '*', 'calc', 0, 1, false, false, false, 2000);
insert into sys.args values (9353, 593, 'res_0', 'decimal', 4, 0, 0, 0);
insert into sys.args values (9354, 593, 'arg_1', 'sec_interval', 13, 0, 1, 1);
insert into sys.args values (9355, 593, 'arg_2', 'decimal', 4, 0, 1, 2);
insert into sys.functions values (594, 'scale_up', '*', 'calc', 0, 1, false, false, false, 2000);
insert into sys.args values (9356, 594, 'res_0', 'decimal', 4, 0, 0, 0);
insert into sys.args values (9357, 594, 'arg_1', 'time', 7, 0, 1, 1);
insert into sys.args values (9358, 594, 'arg_2', 'decimal', 4, 0, 1, 2);
insert into sys.functions values (595, 'scale_up', '*', 'calc', 0, 1, false, false, false, 2000);
insert into sys.args values (9359, 595, 'res_0', 'decimal', 4, 0, 0, 0);
insert into sys.args values (9360, 595, 'arg_1', 'timetz', 7, 0, 1, 1);
insert into sys.args values (9361, 595, 'arg_2', 'decimal', 4, 0, 1, 2);
insert into sys.functions values (596, 'scale_up', '*', 'calc', 0, 1, false, false, false, 2000);
insert into sys.args values (9362, 596, 'res_0', 'decimal', 4, 0, 0, 0);
insert into sys.args values (9363, 596, 'arg_1', 'date', 0, 0, 1, 1);
insert into sys.args values (9364, 596, 'arg_2', 'decimal', 4, 0, 1, 2);
insert into sys.functions values (597, 'scale_up', '*', 'calc', 0, 1, false, false, false, 2000);
insert into sys.args values (9365, 597, 'res_0', 'decimal', 4, 0, 0, 0);
insert into sys.args values (9366, 597, 'arg_1', 'timestamp', 7, 0, 1, 1);
insert into sys.args values (9367, 597, 'arg_2', 'decimal', 4, 0, 1, 2);
insert into sys.functions values (598, 'scale_up', '*', 'calc', 0, 1, false, false, false, 2000);
insert into sys.args values (9368, 598, 'res_0', 'decimal', 4, 0, 0, 0);
insert into sys.args values (9369, 598, 'arg_1', 'timestamptz', 7, 0, 1, 1);
insert into sys.args values (9370, 598, 'arg_2', 'decimal', 4, 0, 1, 2);
insert into sys.functions values (599, 'scale_up', '*', 'calc', 0, 1, false, false, false, 2000);
insert into sys.args values (9371, 599, 'res_0', 'decimal', 4, 0, 0, 0);
insert into sys.args values (9372, 599, 'arg_1', 'blob', 0, 0, 1, 1);
insert into sys.args values (9373, 599, 'arg_2', 'decimal', 4, 0, 1, 2);
insert into sys.functions values (600, 'scale_up', '*', 'calc', 0, 1, false, false, false, 2000);
insert into sys.args values (9374, 600, 'res_0', 'decimal', 4, 0, 0, 0);
insert into sys.args values (9375, 600, 'arg_1', 'geometry', 0, 0, 1, 1);
insert into sys.args values (9376, 600, 'arg_2', 'decimal', 4, 0, 1, 2);
insert into sys.functions values (601, 'scale_up', '*', 'calc', 0, 1, false, false, false, 2000);
insert into sys.args values (9377, 601, 'res_0', 'decimal', 4, 0, 0, 0);
insert into sys.args values (9378, 601, 'arg_1', 'geometrya', 0, 0, 1, 1);
insert into sys.args values (9379, 601, 'arg_2', 'decimal', 4, 0, 1, 2);
insert into sys.functions values (602, 'scale_up', '*', 'calc', 0, 1, false, false, false, 2000);
insert into sys.args values (9380, 602, 'res_0', 'decimal', 4, 0, 0, 0);
insert into sys.args values (9381, 602, 'arg_1', 'mbr', 0, 0, 1, 1);
insert into sys.args values (9382, 602, 'arg_2', 'decimal', 4, 0, 1, 2);
insert into sys.functions values (603, 'scale_up', '*', 'calc', 0, 1, false, false, false, 2000);
insert into sys.args values (9383, 603, 'res_0', 'decimal', 9, 0, 0, 0);
insert into sys.args values (9384, 603, 'arg_1', 'oid', 63, 0, 1, 1);
insert into sys.args values (9385, 603, 'arg_2', 'decimal', 9, 0, 1, 2);
insert into sys.functions values (604, 'scale_up', '*', 'calc', 0, 1, false, false, false, 2000);
insert into sys.args values (9386, 604, 'res_0', 'decimal', 9, 0, 0, 0);
insert into sys.args values (9387, 604, 'arg_1', 'tinyint', 8, 0, 1, 1);
insert into sys.args values (9388, 604, 'arg_2', 'decimal', 9, 0, 1, 2);
insert into sys.functions values (605, 'scale_up', '*', 'calc', 0, 1, false, false, false, 2000);
insert into sys.args values (9389, 605, 'res_0', 'decimal', 9, 0, 0, 0);
insert into sys.args values (9390, 605, 'arg_1', 'smallint', 16, 0, 1, 1);
insert into sys.args values (9391, 605, 'arg_2', 'decimal', 9, 0, 1, 2);
insert into sys.functions values (606, 'scale_up', '*', 'calc', 0, 1, false, false, false, 2000);
insert into sys.args values (9392, 606, 'res_0', 'decimal', 9, 0, 0, 0);
insert into sys.args values (9393, 606, 'arg_1', 'int', 32, 0, 1, 1);
insert into sys.args values (9394, 606, 'arg_2', 'decimal', 9, 0, 1, 2);
insert into sys.functions values (607, 'scale_up', '*', 'calc', 0, 1, false, false, false, 2000);
insert into sys.args values (9395, 607, 'res_0', 'decimal', 9, 0, 0, 0);
insert into sys.args values (9396, 607, 'arg_1', 'bigint', 64, 0, 1, 1);
insert into sys.args values (9397, 607, 'arg_2', 'decimal', 9, 0, 1, 2);
insert into sys.functions values (608, 'scale_up', '*', 'calc', 0, 1, false, false, false, 2000);
insert into sys.args values (9398, 608, 'res_0', 'decimal', 9, 0, 0, 0);
insert into sys.args values (9399, 608, 'arg_1', 'decimal', 2, 0, 1, 1);
insert into sys.args values (9400, 608, 'arg_2', 'decimal', 9, 0, 1, 2);
insert into sys.functions values (609, 'scale_up', '*', 'calc', 0, 1, false, false, false, 2000);
insert into sys.args values (9401, 609, 'res_0', 'decimal', 9, 0, 0, 0);
insert into sys.args values (9402, 609, 'arg_1', 'decimal', 4, 0, 1, 1);
insert into sys.args values (9403, 609, 'arg_2', 'decimal', 9, 0, 1, 2);
insert into sys.functions values (610, 'scale_up', '*', 'calc', 0, 1, false, false, false, 2000);
insert into sys.args values (9404, 610, 'res_0', 'decimal', 9, 0, 0, 0);
insert into sys.args values (9405, 610, 'arg_1', 'decimal', 9, 0, 1, 1);
insert into sys.args values (9406, 610, 'arg_2', 'decimal', 9, 0, 1, 2);
insert into sys.functions values (611, 'scale_up', '*', 'calc', 0, 1, false, false, false, 2000);
insert into sys.args values (9407, 611, 'res_0', 'decimal', 9, 0, 0, 0);
insert into sys.args values (9408, 611, 'arg_1', 'decimal', 18, 0, 1, 1);
insert into sys.args values (9409, 611, 'arg_2', 'decimal', 9, 0, 1, 2);
insert into sys.functions values (612, 'scale_up', '*', 'calc', 0, 1, false, false, false, 2000);
insert into sys.args values (9410, 612, 'res_0', 'decimal', 9, 0, 0, 0);
insert into sys.args values (9411, 612, 'arg_1', 'real', 24, 0, 1, 1);
insert into sys.args values (9412, 612, 'arg_2', 'decimal', 9, 0, 1, 2);
insert into sys.functions values (613, 'scale_up', '*', 'calc', 0, 1, false, false, false, 2000);
insert into sys.args values (9413, 613, 'res_0', 'decimal', 9, 0, 0, 0);
insert into sys.args values (9414, 613, 'arg_1', 'double', 53, 0, 1, 1);
insert into sys.args values (9415, 613, 'arg_2', 'decimal', 9, 0, 1, 2);
insert into sys.functions values (614, 'scale_up', '*', 'calc', 0, 1, false, false, false, 2000);
insert into sys.args values (9416, 614, 'res_0', 'decimal', 9, 0, 0, 0);
insert into sys.args values (9417, 614, 'arg_1', 'month_interval', 32, 0, 1, 1);
insert into sys.args values (9418, 614, 'arg_2', 'decimal', 9, 0, 1, 2);
insert into sys.functions values (615, 'scale_up', '*', 'calc', 0, 1, false, false, false, 2000);
insert into sys.args values (9419, 615, 'res_0', 'decimal', 9, 0, 0, 0);
insert into sys.args values (9420, 615, 'arg_1', 'sec_interval', 13, 0, 1, 1);
insert into sys.args values (9421, 615, 'arg_2', 'decimal', 9, 0, 1, 2);
insert into sys.functions values (616, 'scale_up', '*', 'calc', 0, 1, false, false, false, 2000);
insert into sys.args values (9422, 616, 'res_0', 'decimal', 9, 0, 0, 0);
insert into sys.args values (9423, 616, 'arg_1', 'time', 7, 0, 1, 1);
insert into sys.args values (9424, 616, 'arg_2', 'decimal', 9, 0, 1, 2);
insert into sys.functions values (617, 'scale_up', '*', 'calc', 0, 1, false, false, false, 2000);
insert into sys.args values (9425, 617, 'res_0', 'decimal', 9, 0, 0, 0);
insert into sys.args values (9426, 617, 'arg_1', 'timetz', 7, 0, 1, 1);
insert into sys.args values (9427, 617, 'arg_2', 'decimal', 9, 0, 1, 2);
insert into sys.functions values (618, 'scale_up', '*', 'calc', 0, 1, false, false, false, 2000);
insert into sys.args values (9428, 618, 'res_0', 'decimal', 9, 0, 0, 0);
insert into sys.args values (9429, 618, 'arg_1', 'date', 0, 0, 1, 1);
insert into sys.args values (9430, 618, 'arg_2', 'decimal', 9, 0, 1, 2);
insert into sys.functions values (619, 'scale_up', '*', 'calc', 0, 1, false, false, false, 2000);
insert into sys.args values (9431, 619, 'res_0', 'decimal', 9, 0, 0, 0);
insert into sys.args values (9432, 619, 'arg_1', 'timestamp', 7, 0, 1, 1);
insert into sys.args values (9433, 619, 'arg_2', 'decimal', 9, 0, 1, 2);
insert into sys.functions values (620, 'scale_up', '*', 'calc', 0, 1, false, false, false, 2000);
insert into sys.args values (9434, 620, 'res_0', 'decimal', 9, 0, 0, 0);
insert into sys.args values (9435, 620, 'arg_1', 'timestamptz', 7, 0, 1, 1);
insert into sys.args values (9436, 620, 'arg_2', 'decimal', 9, 0, 1, 2);
insert into sys.functions values (621, 'scale_up', '*', 'calc', 0, 1, false, false, false, 2000);
insert into sys.args values (9437, 621, 'res_0', 'decimal', 9, 0, 0, 0);
insert into sys.args values (9438, 621, 'arg_1', 'blob', 0, 0, 1, 1);
insert into sys.args values (9439, 621, 'arg_2', 'decimal', 9, 0, 1, 2);
insert into sys.functions values (622, 'scale_up', '*', 'calc', 0, 1, false, false, false, 2000);
insert into sys.args values (9440, 622, 'res_0', 'decimal', 9, 0, 0, 0);
insert into sys.args values (9441, 622, 'arg_1', 'geometry', 0, 0, 1, 1);
insert into sys.args values (9442, 622, 'arg_2', 'decimal', 9, 0, 1, 2);
insert into sys.functions values (623, 'scale_up', '*', 'calc', 0, 1, false, false, false, 2000);
insert into sys.args values (9443, 623, 'res_0', 'decimal', 9, 0, 0, 0);
insert into sys.args values (9444, 623, 'arg_1', 'geometrya', 0, 0, 1, 1);
insert into sys.args values (9445, 623, 'arg_2', 'decimal', 9, 0, 1, 2);
insert into sys.functions values (624, 'scale_up', '*', 'calc', 0, 1, false, false, false, 2000);
insert into sys.args values (9446, 624, 'res_0', 'decimal', 9, 0, 0, 0);
insert into sys.args values (9447, 624, 'arg_1', 'mbr', 0, 0, 1, 1);
insert into sys.args values (9448, 624, 'arg_2', 'decimal', 9, 0, 1, 2);
insert into sys.functions values (625, 'scale_up', '*', 'calc', 0, 1, false, false, false, 2000);
insert into sys.args values (9449, 625, 'res_0', 'decimal', 18, 0, 0, 0);
insert into sys.args values (9450, 625, 'arg_1', 'oid', 63, 0, 1, 1);
insert into sys.args values (9451, 625, 'arg_2', 'decimal', 18, 0, 1, 2);
insert into sys.functions values (626, 'scale_up', '*', 'calc', 0, 1, false, false, false, 2000);
insert into sys.args values (9452, 626, 'res_0', 'decimal', 18, 0, 0, 0);
insert into sys.args values (9453, 626, 'arg_1', 'tinyint', 8, 0, 1, 1);
insert into sys.args values (9454, 626, 'arg_2', 'decimal', 18, 0, 1, 2);
insert into sys.functions values (627, 'scale_up', '*', 'calc', 0, 1, false, false, false, 2000);
insert into sys.args values (9455, 627, 'res_0', 'decimal', 18, 0, 0, 0);
insert into sys.args values (9456, 627, 'arg_1', 'smallint', 16, 0, 1, 1);
insert into sys.args values (9457, 627, 'arg_2', 'decimal', 18, 0, 1, 2);
insert into sys.functions values (628, 'scale_up', '*', 'calc', 0, 1, false, false, false, 2000);
insert into sys.args values (9458, 628, 'res_0', 'decimal', 18, 0, 0, 0);
insert into sys.args values (9459, 628, 'arg_1', 'int', 32, 0, 1, 1);
insert into sys.args values (9460, 628, 'arg_2', 'decimal', 18, 0, 1, 2);
insert into sys.functions values (629, 'scale_up', '*', 'calc', 0, 1, false, false, false, 2000);
insert into sys.args values (9461, 629, 'res_0', 'decimal', 18, 0, 0, 0);
insert into sys.args values (9462, 629, 'arg_1', 'bigint', 64, 0, 1, 1);
insert into sys.args values (9463, 629, 'arg_2', 'decimal', 18, 0, 1, 2);
insert into sys.functions values (630, 'scale_up', '*', 'calc', 0, 1, false, false, false, 2000);
insert into sys.args values (9464, 630, 'res_0', 'decimal', 18, 0, 0, 0);
insert into sys.args values (9465, 630, 'arg_1', 'decimal', 2, 0, 1, 1);
insert into sys.args values (9466, 630, 'arg_2', 'decimal', 18, 0, 1, 2);
insert into sys.functions values (631, 'scale_up', '*', 'calc', 0, 1, false, false, false, 2000);
insert into sys.args values (9467, 631, 'res_0', 'decimal', 18, 0, 0, 0);
insert into sys.args values (9468, 631, 'arg_1', 'decimal', 4, 0, 1, 1);
insert into sys.args values (9469, 631, 'arg_2', 'decimal', 18, 0, 1, 2);
insert into sys.functions values (632, 'scale_up', '*', 'calc', 0, 1, false, false, false, 2000);
insert into sys.args values (9470, 632, 'res_0', 'decimal', 18, 0, 0, 0);
insert into sys.args values (9471, 632, 'arg_1', 'decimal', 9, 0, 1, 1);
insert into sys.args values (9472, 632, 'arg_2', 'decimal', 18, 0, 1, 2);
insert into sys.functions values (633, 'scale_up', '*', 'calc', 0, 1, false, false, false, 2000);
insert into sys.args values (9473, 633, 'res_0', 'decimal', 18, 0, 0, 0);
insert into sys.args values (9474, 633, 'arg_1', 'decimal', 18, 0, 1, 1);
insert into sys.args values (9475, 633, 'arg_2', 'decimal', 18, 0, 1, 2);
insert into sys.functions values (634, 'scale_up', '*', 'calc', 0, 1, false, false, false, 2000);
insert into sys.args values (9476, 634, 'res_0', 'decimal', 18, 0, 0, 0);
insert into sys.args values (9477, 634, 'arg_1', 'real', 24, 0, 1, 1);
insert into sys.args values (9478, 634, 'arg_2', 'decimal', 18, 0, 1, 2);
insert into sys.functions values (635, 'scale_up', '*', 'calc', 0, 1, false, false, false, 2000);
insert into sys.args values (9479, 635, 'res_0', 'decimal', 18, 0, 0, 0);
insert into sys.args values (9480, 635, 'arg_1', 'double', 53, 0, 1, 1);
insert into sys.args values (9481, 635, 'arg_2', 'decimal', 18, 0, 1, 2);
insert into sys.functions values (636, 'scale_up', '*', 'calc', 0, 1, false, false, false, 2000);
insert into sys.args values (9482, 636, 'res_0', 'decimal', 18, 0, 0, 0);
insert into sys.args values (9483, 636, 'arg_1', 'month_interval', 32, 0, 1, 1);
insert into sys.args values (9484, 636, 'arg_2', 'decimal', 18, 0, 1, 2);
insert into sys.functions values (637, 'scale_up', '*', 'calc', 0, 1, false, false, false, 2000);
insert into sys.args values (9485, 637, 'res_0', 'decimal', 18, 0, 0, 0);
insert into sys.args values (9486, 637, 'arg_1', 'sec_interval', 13, 0, 1, 1);
insert into sys.args values (9487, 637, 'arg_2', 'decimal', 18, 0, 1, 2);
insert into sys.functions values (638, 'scale_up', '*', 'calc', 0, 1, false, false, false, 2000);
insert into sys.args values (9488, 638, 'res_0', 'decimal', 18, 0, 0, 0);
insert into sys.args values (9489, 638, 'arg_1', 'time', 7, 0, 1, 1);
insert into sys.args values (9490, 638, 'arg_2', 'decimal', 18, 0, 1, 2);
insert into sys.functions values (639, 'scale_up', '*', 'calc', 0, 1, false, false, false, 2000);
insert into sys.args values (9491, 639, 'res_0', 'decimal', 18, 0, 0, 0);
insert into sys.args values (9492, 639, 'arg_1', 'timetz', 7, 0, 1, 1);
insert into sys.args values (9493, 639, 'arg_2', 'decimal', 18, 0, 1, 2);
insert into sys.functions values (640, 'scale_up', '*', 'calc', 0, 1, false, false, false, 2000);
insert into sys.args values (9494, 640, 'res_0', 'decimal', 18, 0, 0, 0);
insert into sys.args values (9495, 640, 'arg_1', 'date', 0, 0, 1, 1);
insert into sys.args values (9496, 640, 'arg_2', 'decimal', 18, 0, 1, 2);
insert into sys.functions values (641, 'scale_up', '*', 'calc', 0, 1, false, false, false, 2000);
insert into sys.args values (9497, 641, 'res_0', 'decimal', 18, 0, 0, 0);
insert into sys.args values (9498, 641, 'arg_1', 'timestamp', 7, 0, 1, 1);
insert into sys.args values (9499, 641, 'arg_2', 'decimal', 18, 0, 1, 2);
insert into sys.functions values (642, 'scale_up', '*', 'calc', 0, 1, false, false, false, 2000);
insert into sys.args values (9500, 642, 'res_0', 'decimal', 18, 0, 0, 0);
insert into sys.args values (9501, 642, 'arg_1', 'timestamptz', 7, 0, 1, 1);
insert into sys.args values (9502, 642, 'arg_2', 'decimal', 18, 0, 1, 2);
insert into sys.functions values (643, 'scale_up', '*', 'calc', 0, 1, false, false, false, 2000);
insert into sys.args values (9503, 643, 'res_0', 'decimal', 18, 0, 0, 0);
insert into sys.args values (9504, 643, 'arg_1', 'blob', 0, 0, 1, 1);
insert into sys.args values (9505, 643, 'arg_2', 'decimal', 18, 0, 1, 2);
insert into sys.functions values (644, 'scale_up', '*', 'calc', 0, 1, false, false, false, 2000);
insert into sys.args values (9506, 644, 'res_0', 'decimal', 18, 0, 0, 0);
insert into sys.args values (9507, 644, 'arg_1', 'geometry', 0, 0, 1, 1);
insert into sys.args values (9508, 644, 'arg_2', 'decimal', 18, 0, 1, 2);
insert into sys.functions values (645, 'scale_up', '*', 'calc', 0, 1, false, false, false, 2000);
insert into sys.args values (9509, 645, 'res_0', 'decimal', 18, 0, 0, 0);
insert into sys.args values (9510, 645, 'arg_1', 'geometrya', 0, 0, 1, 1);
insert into sys.args values (9511, 645, 'arg_2', 'decimal', 18, 0, 1, 2);
insert into sys.functions values (646, 'scale_up', '*', 'calc', 0, 1, false, false, false, 2000);
insert into sys.args values (9512, 646, 'res_0', 'decimal', 18, 0, 0, 0);
insert into sys.args values (9513, 646, 'arg_1', 'mbr', 0, 0, 1, 1);
insert into sys.args values (9514, 646, 'arg_2', 'decimal', 18, 0, 1, 2);
insert into sys.functions values (647, 'scale_up', '*', 'calc', 0, 1, false, false, false, 2000);
insert into sys.args values (9515, 647, 'res_0', 'real', 24, 0, 0, 0);
insert into sys.args values (9516, 647, 'arg_1', 'oid', 63, 0, 1, 1);
insert into sys.args values (9517, 647, 'arg_2', 'real', 24, 0, 1, 2);
insert into sys.functions values (648, 'scale_up', '*', 'calc', 0, 1, false, false, false, 2000);
insert into sys.args values (9518, 648, 'res_0', 'real', 24, 0, 0, 0);
insert into sys.args values (9519, 648, 'arg_1', 'tinyint', 8, 0, 1, 1);
insert into sys.args values (9520, 648, 'arg_2', 'real', 24, 0, 1, 2);
insert into sys.functions values (649, 'scale_up', '*', 'calc', 0, 1, false, false, false, 2000);
insert into sys.args values (9521, 649, 'res_0', 'real', 24, 0, 0, 0);
insert into sys.args values (9522, 649, 'arg_1', 'smallint', 16, 0, 1, 1);
insert into sys.args values (9523, 649, 'arg_2', 'real', 24, 0, 1, 2);
insert into sys.functions values (650, 'scale_up', '*', 'calc', 0, 1, false, false, false, 2000);
insert into sys.args values (9524, 650, 'res_0', 'real', 24, 0, 0, 0);
insert into sys.args values (9525, 650, 'arg_1', 'int', 32, 0, 1, 1);
insert into sys.args values (9526, 650, 'arg_2', 'real', 24, 0, 1, 2);
insert into sys.functions values (651, 'scale_up', '*', 'calc', 0, 1, false, false, false, 2000);
insert into sys.args values (9527, 651, 'res_0', 'real', 24, 0, 0, 0);
insert into sys.args values (9528, 651, 'arg_1', 'bigint', 64, 0, 1, 1);
insert into sys.args values (9529, 651, 'arg_2', 'real', 24, 0, 1, 2);
insert into sys.functions values (652, 'scale_up', '*', 'calc', 0, 1, false, false, false, 2000);
insert into sys.args values (9530, 652, 'res_0', 'real', 24, 0, 0, 0);
insert into sys.args values (9531, 652, 'arg_1', 'decimal', 2, 0, 1, 1);
insert into sys.args values (9532, 652, 'arg_2', 'real', 24, 0, 1, 2);
insert into sys.functions values (653, 'scale_up', '*', 'calc', 0, 1, false, false, false, 2000);
insert into sys.args values (9533, 653, 'res_0', 'real', 24, 0, 0, 0);
insert into sys.args values (9534, 653, 'arg_1', 'decimal', 4, 0, 1, 1);
insert into sys.args values (9535, 653, 'arg_2', 'real', 24, 0, 1, 2);
insert into sys.functions values (654, 'scale_up', '*', 'calc', 0, 1, false, false, false, 2000);
insert into sys.args values (9536, 654, 'res_0', 'real', 24, 0, 0, 0);
insert into sys.args values (9537, 654, 'arg_1', 'decimal', 9, 0, 1, 1);
insert into sys.args values (9538, 654, 'arg_2', 'real', 24, 0, 1, 2);
insert into sys.functions values (655, 'scale_up', '*', 'calc', 0, 1, false, false, false, 2000);
insert into sys.args values (9539, 655, 'res_0', 'real', 24, 0, 0, 0);
insert into sys.args values (9540, 655, 'arg_1', 'decimal', 18, 0, 1, 1);
insert into sys.args values (9541, 655, 'arg_2', 'real', 24, 0, 1, 2);
insert into sys.functions values (656, 'scale_up', '*', 'calc', 0, 1, false, false, false, 2000);
insert into sys.args values (9542, 656, 'res_0', 'real', 24, 0, 0, 0);
insert into sys.args values (9543, 656, 'arg_1', 'real', 24, 0, 1, 1);
insert into sys.args values (9544, 656, 'arg_2', 'real', 24, 0, 1, 2);
insert into sys.functions values (657, 'scale_up', '*', 'calc', 0, 1, false, false, false, 2000);
insert into sys.args values (9545, 657, 'res_0', 'real', 24, 0, 0, 0);
insert into sys.args values (9546, 657, 'arg_1', 'double', 53, 0, 1, 1);
insert into sys.args values (9547, 657, 'arg_2', 'real', 24, 0, 1, 2);
insert into sys.functions values (658, 'scale_up', '*', 'calc', 0, 1, false, false, false, 2000);
insert into sys.args values (9548, 658, 'res_0', 'real', 24, 0, 0, 0);
insert into sys.args values (9549, 658, 'arg_1', 'month_interval', 32, 0, 1, 1);
insert into sys.args values (9550, 658, 'arg_2', 'real', 24, 0, 1, 2);
insert into sys.functions values (659, 'scale_up', '*', 'calc', 0, 1, false, false, false, 2000);
insert into sys.args values (9551, 659, 'res_0', 'real', 24, 0, 0, 0);
insert into sys.args values (9552, 659, 'arg_1', 'sec_interval', 13, 0, 1, 1);
insert into sys.args values (9553, 659, 'arg_2', 'real', 24, 0, 1, 2);
insert into sys.functions values (660, 'scale_up', '*', 'calc', 0, 1, false, false, false, 2000);
insert into sys.args values (9554, 660, 'res_0', 'real', 24, 0, 0, 0);
insert into sys.args values (9555, 660, 'arg_1', 'time', 7, 0, 1, 1);
insert into sys.args values (9556, 660, 'arg_2', 'real', 24, 0, 1, 2);
insert into sys.functions values (661, 'scale_up', '*', 'calc', 0, 1, false, false, false, 2000);
insert into sys.args values (9557, 661, 'res_0', 'real', 24, 0, 0, 0);
insert into sys.args values (9558, 661, 'arg_1', 'timetz', 7, 0, 1, 1);
insert into sys.args values (9559, 661, 'arg_2', 'real', 24, 0, 1, 2);
insert into sys.functions values (662, 'scale_up', '*', 'calc', 0, 1, false, false, false, 2000);
insert into sys.args values (9560, 662, 'res_0', 'real', 24, 0, 0, 0);
insert into sys.args values (9561, 662, 'arg_1', 'date', 0, 0, 1, 1);
insert into sys.args values (9562, 662, 'arg_2', 'real', 24, 0, 1, 2);
insert into sys.functions values (663, 'scale_up', '*', 'calc', 0, 1, false, false, false, 2000);
insert into sys.args values (9563, 663, 'res_0', 'real', 24, 0, 0, 0);
insert into sys.args values (9564, 663, 'arg_1', 'timestamp', 7, 0, 1, 1);
insert into sys.args values (9565, 663, 'arg_2', 'real', 24, 0, 1, 2);
insert into sys.functions values (664, 'scale_up', '*', 'calc', 0, 1, false, false, false, 2000);
insert into sys.args values (9566, 664, 'res_0', 'real', 24, 0, 0, 0);
insert into sys.args values (9567, 664, 'arg_1', 'timestamptz', 7, 0, 1, 1);
insert into sys.args values (9568, 664, 'arg_2', 'real', 24, 0, 1, 2);
insert into sys.functions values (665, 'scale_up', '*', 'calc', 0, 1, false, false, false, 2000);
insert into sys.args values (9569, 665, 'res_0', 'real', 24, 0, 0, 0);
insert into sys.args values (9570, 665, 'arg_1', 'blob', 0, 0, 1, 1);
insert into sys.args values (9571, 665, 'arg_2', 'real', 24, 0, 1, 2);
insert into sys.functions values (666, 'scale_up', '*', 'calc', 0, 1, false, false, false, 2000);
insert into sys.args values (9572, 666, 'res_0', 'real', 24, 0, 0, 0);
insert into sys.args values (9573, 666, 'arg_1', 'geometry', 0, 0, 1, 1);
insert into sys.args values (9574, 666, 'arg_2', 'real', 24, 0, 1, 2);
insert into sys.functions values (667, 'scale_up', '*', 'calc', 0, 1, false, false, false, 2000);
insert into sys.args values (9575, 667, 'res_0', 'real', 24, 0, 0, 0);
insert into sys.args values (9576, 667, 'arg_1', 'geometrya', 0, 0, 1, 1);
insert into sys.args values (9577, 667, 'arg_2', 'real', 24, 0, 1, 2);
insert into sys.functions values (668, 'scale_up', '*', 'calc', 0, 1, false, false, false, 2000);
insert into sys.args values (9578, 668, 'res_0', 'real', 24, 0, 0, 0);
insert into sys.args values (9579, 668, 'arg_1', 'mbr', 0, 0, 1, 1);
insert into sys.args values (9580, 668, 'arg_2', 'real', 24, 0, 1, 2);
insert into sys.functions values (669, 'scale_up', '*', 'calc', 0, 1, false, false, false, 2000);
insert into sys.args values (9581, 669, 'res_0', 'double', 53, 0, 0, 0);
insert into sys.args values (9582, 669, 'arg_1', 'oid', 63, 0, 1, 1);
insert into sys.args values (9583, 669, 'arg_2', 'double', 53, 0, 1, 2);
insert into sys.functions values (670, 'scale_up', '*', 'calc', 0, 1, false, false, false, 2000);
insert into sys.args values (9584, 670, 'res_0', 'double', 53, 0, 0, 0);
insert into sys.args values (9585, 670, 'arg_1', 'tinyint', 8, 0, 1, 1);
insert into sys.args values (9586, 670, 'arg_2', 'double', 53, 0, 1, 2);
insert into sys.functions values (671, 'scale_up', '*', 'calc', 0, 1, false, false, false, 2000);
insert into sys.args values (9587, 671, 'res_0', 'double', 53, 0, 0, 0);
insert into sys.args values (9588, 671, 'arg_1', 'smallint', 16, 0, 1, 1);
insert into sys.args values (9589, 671, 'arg_2', 'double', 53, 0, 1, 2);
insert into sys.functions values (672, 'scale_up', '*', 'calc', 0, 1, false, false, false, 2000);
insert into sys.args values (9590, 672, 'res_0', 'double', 53, 0, 0, 0);
insert into sys.args values (9591, 672, 'arg_1', 'int', 32, 0, 1, 1);
insert into sys.args values (9592, 672, 'arg_2', 'double', 53, 0, 1, 2);
insert into sys.functions values (673, 'scale_up', '*', 'calc', 0, 1, false, false, false, 2000);
insert into sys.args values (9593, 673, 'res_0', 'double', 53, 0, 0, 0);
insert into sys.args values (9594, 673, 'arg_1', 'bigint', 64, 0, 1, 1);
insert into sys.args values (9595, 673, 'arg_2', 'double', 53, 0, 1, 2);
insert into sys.functions values (674, 'scale_up', '*', 'calc', 0, 1, false, false, false, 2000);
insert into sys.args values (9596, 674, 'res_0', 'double', 53, 0, 0, 0);
insert into sys.args values (9597, 674, 'arg_1', 'decimal', 2, 0, 1, 1);
insert into sys.args values (9598, 674, 'arg_2', 'double', 53, 0, 1, 2);
insert into sys.functions values (675, 'scale_up', '*', 'calc', 0, 1, false, false, false, 2000);
insert into sys.args values (9599, 675, 'res_0', 'double', 53, 0, 0, 0);
insert into sys.args values (9600, 675, 'arg_1', 'decimal', 4, 0, 1, 1);
insert into sys.args values (9601, 675, 'arg_2', 'double', 53, 0, 1, 2);
insert into sys.functions values (676, 'scale_up', '*', 'calc', 0, 1, false, false, false, 2000);
insert into sys.args values (9602, 676, 'res_0', 'double', 53, 0, 0, 0);
insert into sys.args values (9603, 676, 'arg_1', 'decimal', 9, 0, 1, 1);
insert into sys.args values (9604, 676, 'arg_2', 'double', 53, 0, 1, 2);
insert into sys.functions values (677, 'scale_up', '*', 'calc', 0, 1, false, false, false, 2000);
insert into sys.args values (9605, 677, 'res_0', 'double', 53, 0, 0, 0);
insert into sys.args values (9606, 677, 'arg_1', 'decimal', 18, 0, 1, 1);
insert into sys.args values (9607, 677, 'arg_2', 'double', 53, 0, 1, 2);
insert into sys.functions values (678, 'scale_up', '*', 'calc', 0, 1, false, false, false, 2000);
insert into sys.args values (9608, 678, 'res_0', 'double', 53, 0, 0, 0);
insert into sys.args values (9609, 678, 'arg_1', 'real', 24, 0, 1, 1);
insert into sys.args values (9610, 678, 'arg_2', 'double', 53, 0, 1, 2);
insert into sys.functions values (679, 'scale_up', '*', 'calc', 0, 1, false, false, false, 2000);
insert into sys.args values (9611, 679, 'res_0', 'double', 53, 0, 0, 0);
insert into sys.args values (9612, 679, 'arg_1', 'double', 53, 0, 1, 1);
insert into sys.args values (9613, 679, 'arg_2', 'double', 53, 0, 1, 2);
insert into sys.functions values (680, 'scale_up', '*', 'calc', 0, 1, false, false, false, 2000);
insert into sys.args values (9614, 680, 'res_0', 'double', 53, 0, 0, 0);
insert into sys.args values (9615, 680, 'arg_1', 'month_interval', 32, 0, 1, 1);
insert into sys.args values (9616, 680, 'arg_2', 'double', 53, 0, 1, 2);
insert into sys.functions values (681, 'scale_up', '*', 'calc', 0, 1, false, false, false, 2000);
insert into sys.args values (9617, 681, 'res_0', 'double', 53, 0, 0, 0);
insert into sys.args values (9618, 681, 'arg_1', 'sec_interval', 13, 0, 1, 1);
insert into sys.args values (9619, 681, 'arg_2', 'double', 53, 0, 1, 2);
insert into sys.functions values (682, 'scale_up', '*', 'calc', 0, 1, false, false, false, 2000);
insert into sys.args values (9620, 682, 'res_0', 'double', 53, 0, 0, 0);
insert into sys.args values (9621, 682, 'arg_1', 'time', 7, 0, 1, 1);
insert into sys.args values (9622, 682, 'arg_2', 'double', 53, 0, 1, 2);
insert into sys.functions values (683, 'scale_up', '*', 'calc', 0, 1, false, false, false, 2000);
insert into sys.args values (9623, 683, 'res_0', 'double', 53, 0, 0, 0);
insert into sys.args values (9624, 683, 'arg_1', 'timetz', 7, 0, 1, 1);
insert into sys.args values (9625, 683, 'arg_2', 'double', 53, 0, 1, 2);
insert into sys.functions values (684, 'scale_up', '*', 'calc', 0, 1, false, false, false, 2000);
insert into sys.args values (9626, 684, 'res_0', 'double', 53, 0, 0, 0);
insert into sys.args values (9627, 684, 'arg_1', 'date', 0, 0, 1, 1);
insert into sys.args values (9628, 684, 'arg_2', 'double', 53, 0, 1, 2);
insert into sys.functions values (685, 'scale_up', '*', 'calc', 0, 1, false, false, false, 2000);
insert into sys.args values (9629, 685, 'res_0', 'double', 53, 0, 0, 0);
insert into sys.args values (9630, 685, 'arg_1', 'timestamp', 7, 0, 1, 1);
insert into sys.args values (9631, 685, 'arg_2', 'double', 53, 0, 1, 2);
insert into sys.functions values (686, 'scale_up', '*', 'calc', 0, 1, false, false, false, 2000);
insert into sys.args values (9632, 686, 'res_0', 'double', 53, 0, 0, 0);
insert into sys.args values (9633, 686, 'arg_1', 'timestamptz', 7, 0, 1, 1);
insert into sys.args values (9634, 686, 'arg_2', 'double', 53, 0, 1, 2);
insert into sys.functions values (687, 'scale_up', '*', 'calc', 0, 1, false, false, false, 2000);
insert into sys.args values (9635, 687, 'res_0', 'double', 53, 0, 0, 0);
insert into sys.args values (9636, 687, 'arg_1', 'blob', 0, 0, 1, 1);
insert into sys.args values (9637, 687, 'arg_2', 'double', 53, 0, 1, 2);
insert into sys.functions values (688, 'scale_up', '*', 'calc', 0, 1, false, false, false, 2000);
insert into sys.args values (9638, 688, 'res_0', 'double', 53, 0, 0, 0);
insert into sys.args values (9639, 688, 'arg_1', 'geometry', 0, 0, 1, 1);
insert into sys.args values (9640, 688, 'arg_2', 'double', 53, 0, 1, 2);
insert into sys.functions values (689, 'scale_up', '*', 'calc', 0, 1, false, false, false, 2000);
insert into sys.args values (9641, 689, 'res_0', 'double', 53, 0, 0, 0);
insert into sys.args values (9642, 689, 'arg_1', 'geometrya', 0, 0, 1, 1);
insert into sys.args values (9643, 689, 'arg_2', 'double', 53, 0, 1, 2);
insert into sys.functions values (690, 'scale_up', '*', 'calc', 0, 1, false, false, false, 2000);
insert into sys.args values (9644, 690, 'res_0', 'double', 53, 0, 0, 0);
insert into sys.args values (9645, 690, 'arg_1', 'mbr', 0, 0, 1, 1);
insert into sys.args values (9646, 690, 'arg_2', 'double', 53, 0, 1, 2);
insert into sys.functions values (691, 'scale_up', '*', 'calc', 0, 1, false, false, false, 2000);
insert into sys.args values (9647, 691, 'res_0', 'month_interval', 32, 0, 0, 0);
insert into sys.args values (9648, 691, 'arg_1', 'oid', 63, 0, 1, 1);
insert into sys.args values (9649, 691, 'arg_2', 'month_interval', 32, 0, 1, 2);
insert into sys.functions values (692, 'scale_up', '*', 'calc', 0, 1, false, false, false, 2000);
insert into sys.args values (9650, 692, 'res_0', 'month_interval', 32, 0, 0, 0);
insert into sys.args values (9651, 692, 'arg_1', 'tinyint', 8, 0, 1, 1);
insert into sys.args values (9652, 692, 'arg_2', 'month_interval', 32, 0, 1, 2);
insert into sys.functions values (693, 'scale_up', '*', 'calc', 0, 1, false, false, false, 2000);
insert into sys.args values (9653, 693, 'res_0', 'month_interval', 32, 0, 0, 0);
insert into sys.args values (9654, 693, 'arg_1', 'smallint', 16, 0, 1, 1);
insert into sys.args values (9655, 693, 'arg_2', 'month_interval', 32, 0, 1, 2);
insert into sys.functions values (694, 'scale_up', '*', 'calc', 0, 1, false, false, false, 2000);
insert into sys.args values (9656, 694, 'res_0', 'month_interval', 32, 0, 0, 0);
insert into sys.args values (9657, 694, 'arg_1', 'int', 32, 0, 1, 1);
insert into sys.args values (9658, 694, 'arg_2', 'month_interval', 32, 0, 1, 2);
insert into sys.functions values (695, 'scale_up', '*', 'calc', 0, 1, false, false, false, 2000);
insert into sys.args values (9659, 695, 'res_0', 'month_interval', 32, 0, 0, 0);
insert into sys.args values (9660, 695, 'arg_1', 'bigint', 64, 0, 1, 1);
insert into sys.args values (9661, 695, 'arg_2', 'month_interval', 32, 0, 1, 2);
insert into sys.functions values (696, 'scale_up', '*', 'calc', 0, 1, false, false, false, 2000);
insert into sys.args values (9662, 696, 'res_0', 'month_interval', 32, 0, 0, 0);
insert into sys.args values (9663, 696, 'arg_1', 'decimal', 2, 0, 1, 1);
insert into sys.args values (9664, 696, 'arg_2', 'month_interval', 32, 0, 1, 2);
insert into sys.functions values (697, 'scale_up', '*', 'calc', 0, 1, false, false, false, 2000);
insert into sys.args values (9665, 697, 'res_0', 'month_interval', 32, 0, 0, 0);
insert into sys.args values (9666, 697, 'arg_1', 'decimal', 4, 0, 1, 1);
insert into sys.args values (9667, 697, 'arg_2', 'month_interval', 32, 0, 1, 2);
insert into sys.functions values (698, 'scale_up', '*', 'calc', 0, 1, false, false, false, 2000);
insert into sys.args values (9668, 698, 'res_0', 'month_interval', 32, 0, 0, 0);
insert into sys.args values (9669, 698, 'arg_1', 'decimal', 9, 0, 1, 1);
insert into sys.args values (9670, 698, 'arg_2', 'month_interval', 32, 0, 1, 2);
insert into sys.functions values (699, 'scale_up', '*', 'calc', 0, 1, false, false, false, 2000);
insert into sys.args values (9671, 699, 'res_0', 'month_interval', 32, 0, 0, 0);
insert into sys.args values (9672, 699, 'arg_1', 'decimal', 18, 0, 1, 1);
insert into sys.args values (9673, 699, 'arg_2', 'month_interval', 32, 0, 1, 2);
insert into sys.functions values (700, 'scale_up', '*', 'calc', 0, 1, false, false, false, 2000);
insert into sys.args values (9674, 700, 'res_0', 'month_interval', 32, 0, 0, 0);
insert into sys.args values (9675, 700, 'arg_1', 'real', 24, 0, 1, 1);
insert into sys.args values (9676, 700, 'arg_2', 'month_interval', 32, 0, 1, 2);
insert into sys.functions values (701, 'scale_up', '*', 'calc', 0, 1, false, false, false, 2000);
insert into sys.args values (9677, 701, 'res_0', 'month_interval', 32, 0, 0, 0);
insert into sys.args values (9678, 701, 'arg_1', 'double', 53, 0, 1, 1);
insert into sys.args values (9679, 701, 'arg_2', 'month_interval', 32, 0, 1, 2);
insert into sys.functions values (702, 'scale_up', '*', 'calc', 0, 1, false, false, false, 2000);
insert into sys.args values (9680, 702, 'res_0', 'month_interval', 32, 0, 0, 0);
insert into sys.args values (9681, 702, 'arg_1', 'month_interval', 32, 0, 1, 1);
insert into sys.args values (9682, 702, 'arg_2', 'month_interval', 32, 0, 1, 2);
insert into sys.functions values (703, 'scale_up', '*', 'calc', 0, 1, false, false, false, 2000);
insert into sys.args values (9683, 703, 'res_0', 'month_interval', 32, 0, 0, 0);
insert into sys.args values (9684, 703, 'arg_1', 'sec_interval', 13, 0, 1, 1);
insert into sys.args values (9685, 703, 'arg_2', 'month_interval', 32, 0, 1, 2);
insert into sys.functions values (704, 'scale_up', '*', 'calc', 0, 1, false, false, false, 2000);
insert into sys.args values (9686, 704, 'res_0', 'month_interval', 32, 0, 0, 0);
insert into sys.args values (9687, 704, 'arg_1', 'time', 7, 0, 1, 1);
insert into sys.args values (9688, 704, 'arg_2', 'month_interval', 32, 0, 1, 2);
insert into sys.functions values (705, 'scale_up', '*', 'calc', 0, 1, false, false, false, 2000);
insert into sys.args values (9689, 705, 'res_0', 'month_interval', 32, 0, 0, 0);
insert into sys.args values (9690, 705, 'arg_1', 'timetz', 7, 0, 1, 1);
insert into sys.args values (9691, 705, 'arg_2', 'month_interval', 32, 0, 1, 2);
insert into sys.functions values (706, 'scale_up', '*', 'calc', 0, 1, false, false, false, 2000);
insert into sys.args values (9692, 706, 'res_0', 'month_interval', 32, 0, 0, 0);
insert into sys.args values (9693, 706, 'arg_1', 'date', 0, 0, 1, 1);
insert into sys.args values (9694, 706, 'arg_2', 'month_interval', 32, 0, 1, 2);
insert into sys.functions values (707, 'scale_up', '*', 'calc', 0, 1, false, false, false, 2000);
insert into sys.args values (9695, 707, 'res_0', 'month_interval', 32, 0, 0, 0);
insert into sys.args values (9696, 707, 'arg_1', 'timestamp', 7, 0, 1, 1);
insert into sys.args values (9697, 707, 'arg_2', 'month_interval', 32, 0, 1, 2);
insert into sys.functions values (708, 'scale_up', '*', 'calc', 0, 1, false, false, false, 2000);
insert into sys.args values (9698, 708, 'res_0', 'month_interval', 32, 0, 0, 0);
insert into sys.args values (9699, 708, 'arg_1', 'timestamptz', 7, 0, 1, 1);
insert into sys.args values (9700, 708, 'arg_2', 'month_interval', 32, 0, 1, 2);
insert into sys.functions values (709, 'scale_up', '*', 'calc', 0, 1, false, false, false, 2000);
insert into sys.args values (9701, 709, 'res_0', 'month_interval', 32, 0, 0, 0);
insert into sys.args values (9702, 709, 'arg_1', 'blob', 0, 0, 1, 1);
insert into sys.args values (9703, 709, 'arg_2', 'month_interval', 32, 0, 1, 2);
insert into sys.functions values (710, 'scale_up', '*', 'calc', 0, 1, false, false, false, 2000);
insert into sys.args values (9704, 710, 'res_0', 'month_interval', 32, 0, 0, 0);
insert into sys.args values (9705, 710, 'arg_1', 'geometry', 0, 0, 1, 1);
insert into sys.args values (9706, 710, 'arg_2', 'month_interval', 32, 0, 1, 2);
insert into sys.functions values (711, 'scale_up', '*', 'calc', 0, 1, false, false, false, 2000);
insert into sys.args values (9707, 711, 'res_0', 'month_interval', 32, 0, 0, 0);
insert into sys.args values (9708, 711, 'arg_1', 'geometrya', 0, 0, 1, 1);
insert into sys.args values (9709, 711, 'arg_2', 'month_interval', 32, 0, 1, 2);
insert into sys.functions values (712, 'scale_up', '*', 'calc', 0, 1, false, false, false, 2000);
insert into sys.args values (9710, 712, 'res_0', 'month_interval', 32, 0, 0, 0);
insert into sys.args values (9711, 712, 'arg_1', 'mbr', 0, 0, 1, 1);
insert into sys.args values (9712, 712, 'arg_2', 'month_interval', 32, 0, 1, 2);
insert into sys.functions values (713, 'scale_up', '*', 'calc', 0, 1, false, false, false, 2000);
insert into sys.args values (9713, 713, 'res_0', 'sec_interval', 13, 0, 0, 0);
insert into sys.args values (9714, 713, 'arg_1', 'oid', 63, 0, 1, 1);
insert into sys.args values (9715, 713, 'arg_2', 'sec_interval', 13, 0, 1, 2);
insert into sys.functions values (714, 'scale_up', '*', 'calc', 0, 1, false, false, false, 2000);
insert into sys.args values (9716, 714, 'res_0', 'sec_interval', 13, 0, 0, 0);
insert into sys.args values (9717, 714, 'arg_1', 'tinyint', 8, 0, 1, 1);
insert into sys.args values (9718, 714, 'arg_2', 'sec_interval', 13, 0, 1, 2);
insert into sys.functions values (715, 'scale_up', '*', 'calc', 0, 1, false, false, false, 2000);
insert into sys.args values (9719, 715, 'res_0', 'sec_interval', 13, 0, 0, 0);
insert into sys.args values (9720, 715, 'arg_1', 'smallint', 16, 0, 1, 1);
insert into sys.args values (9721, 715, 'arg_2', 'sec_interval', 13, 0, 1, 2);
insert into sys.functions values (716, 'scale_up', '*', 'calc', 0, 1, false, false, false, 2000);
insert into sys.args values (9722, 716, 'res_0', 'sec_interval', 13, 0, 0, 0);
insert into sys.args values (9723, 716, 'arg_1', 'int', 32, 0, 1, 1);
insert into sys.args values (9724, 716, 'arg_2', 'sec_interval', 13, 0, 1, 2);
insert into sys.functions values (717, 'scale_up', '*', 'calc', 0, 1, false, false, false, 2000);
insert into sys.args values (9725, 717, 'res_0', 'sec_interval', 13, 0, 0, 0);
insert into sys.args values (9726, 717, 'arg_1', 'bigint', 64, 0, 1, 1);
insert into sys.args values (9727, 717, 'arg_2', 'sec_interval', 13, 0, 1, 2);
insert into sys.functions values (718, 'scale_up', '*', 'calc', 0, 1, false, false, false, 2000);
insert into sys.args values (9728, 718, 'res_0', 'sec_interval', 13, 0, 0, 0);
insert into sys.args values (9729, 718, 'arg_1', 'decimal', 2, 0, 1, 1);
insert into sys.args values (9730, 718, 'arg_2', 'sec_interval', 13, 0, 1, 2);
insert into sys.functions values (719, 'scale_up', '*', 'calc', 0, 1, false, false, false, 2000);
insert into sys.args values (9731, 719, 'res_0', 'sec_interval', 13, 0, 0, 0);
insert into sys.args values (9732, 719, 'arg_1', 'decimal', 4, 0, 1, 1);
insert into sys.args values (9733, 719, 'arg_2', 'sec_interval', 13, 0, 1, 2);
insert into sys.functions values (720, 'scale_up', '*', 'calc', 0, 1, false, false, false, 2000);
insert into sys.args values (9734, 720, 'res_0', 'sec_interval', 13, 0, 0, 0);
insert into sys.args values (9735, 720, 'arg_1', 'decimal', 9, 0, 1, 1);
insert into sys.args values (9736, 720, 'arg_2', 'sec_interval', 13, 0, 1, 2);
insert into sys.functions values (721, 'scale_up', '*', 'calc', 0, 1, false, false, false, 2000);
insert into sys.args values (9737, 721, 'res_0', 'sec_interval', 13, 0, 0, 0);
insert into sys.args values (9738, 721, 'arg_1', 'decimal', 18, 0, 1, 1);
insert into sys.args values (9739, 721, 'arg_2', 'sec_interval', 13, 0, 1, 2);
insert into sys.functions values (722, 'scale_up', '*', 'calc', 0, 1, false, false, false, 2000);
insert into sys.args values (9740, 722, 'res_0', 'sec_interval', 13, 0, 0, 0);
insert into sys.args values (9741, 722, 'arg_1', 'real', 24, 0, 1, 1);
insert into sys.args values (9742, 722, 'arg_2', 'sec_interval', 13, 0, 1, 2);
insert into sys.functions values (723, 'scale_up', '*', 'calc', 0, 1, false, false, false, 2000);
insert into sys.args values (9743, 723, 'res_0', 'sec_interval', 13, 0, 0, 0);
insert into sys.args values (9744, 723, 'arg_1', 'double', 53, 0, 1, 1);
insert into sys.args values (9745, 723, 'arg_2', 'sec_interval', 13, 0, 1, 2);
insert into sys.functions values (724, 'scale_up', '*', 'calc', 0, 1, false, false, false, 2000);
insert into sys.args values (9746, 724, 'res_0', 'sec_interval', 13, 0, 0, 0);
insert into sys.args values (9747, 724, 'arg_1', 'month_interval', 32, 0, 1, 1);
insert into sys.args values (9748, 724, 'arg_2', 'sec_interval', 13, 0, 1, 2);
insert into sys.functions values (725, 'scale_up', '*', 'calc', 0, 1, false, false, false, 2000);
insert into sys.args values (9749, 725, 'res_0', 'sec_interval', 13, 0, 0, 0);
insert into sys.args values (9750, 725, 'arg_1', 'sec_interval', 13, 0, 1, 1);
insert into sys.args values (9751, 725, 'arg_2', 'sec_interval', 13, 0, 1, 2);
insert into sys.functions values (726, 'scale_up', '*', 'calc', 0, 1, false, false, false, 2000);
insert into sys.args values (9752, 726, 'res_0', 'sec_interval', 13, 0, 0, 0);
insert into sys.args values (9753, 726, 'arg_1', 'time', 7, 0, 1, 1);
insert into sys.args values (9754, 726, 'arg_2', 'sec_interval', 13, 0, 1, 2);
insert into sys.functions values (727, 'scale_up', '*', 'calc', 0, 1, false, false, false, 2000);
insert into sys.args values (9755, 727, 'res_0', 'sec_interval', 13, 0, 0, 0);
insert into sys.args values (9756, 727, 'arg_1', 'timetz', 7, 0, 1, 1);
insert into sys.args values (9757, 727, 'arg_2', 'sec_interval', 13, 0, 1, 2);
insert into sys.functions values (728, 'scale_up', '*', 'calc', 0, 1, false, false, false, 2000);
insert into sys.args values (9758, 728, 'res_0', 'sec_interval', 13, 0, 0, 0);
insert into sys.args values (9759, 728, 'arg_1', 'date', 0, 0, 1, 1);
insert into sys.args values (9760, 728, 'arg_2', 'sec_interval', 13, 0, 1, 2);
insert into sys.functions values (729, 'scale_up', '*', 'calc', 0, 1, false, false, false, 2000);
insert into sys.args values (9761, 729, 'res_0', 'sec_interval', 13, 0, 0, 0);
insert into sys.args values (9762, 729, 'arg_1', 'timestamp', 7, 0, 1, 1);
insert into sys.args values (9763, 729, 'arg_2', 'sec_interval', 13, 0, 1, 2);
insert into sys.functions values (730, 'scale_up', '*', 'calc', 0, 1, false, false, false, 2000);
insert into sys.args values (9764, 730, 'res_0', 'sec_interval', 13, 0, 0, 0);
insert into sys.args values (9765, 730, 'arg_1', 'timestamptz', 7, 0, 1, 1);
insert into sys.args values (9766, 730, 'arg_2', 'sec_interval', 13, 0, 1, 2);
insert into sys.functions values (731, 'scale_up', '*', 'calc', 0, 1, false, false, false, 2000);
insert into sys.args values (9767, 731, 'res_0', 'sec_interval', 13, 0, 0, 0);
insert into sys.args values (9768, 731, 'arg_1', 'blob', 0, 0, 1, 1);
insert into sys.args values (9769, 731, 'arg_2', 'sec_interval', 13, 0, 1, 2);
insert into sys.functions values (732, 'scale_up', '*', 'calc', 0, 1, false, false, false, 2000);
insert into sys.args values (9770, 732, 'res_0', 'sec_interval', 13, 0, 0, 0);
insert into sys.args values (9771, 732, 'arg_1', 'geometry', 0, 0, 1, 1);
insert into sys.args values (9772, 732, 'arg_2', 'sec_interval', 13, 0, 1, 2);
insert into sys.functions values (733, 'scale_up', '*', 'calc', 0, 1, false, false, false, 2000);
insert into sys.args values (9773, 733, 'res_0', 'sec_interval', 13, 0, 0, 0);
insert into sys.args values (9774, 733, 'arg_1', 'geometrya', 0, 0, 1, 1);
insert into sys.args values (9775, 733, 'arg_2', 'sec_interval', 13, 0, 1, 2);
insert into sys.functions values (734, 'scale_up', '*', 'calc', 0, 1, false, false, false, 2000);
insert into sys.args values (9776, 734, 'res_0', 'sec_interval', 13, 0, 0, 0);
insert into sys.args values (9777, 734, 'arg_1', 'mbr', 0, 0, 1, 1);
insert into sys.args values (9778, 734, 'arg_2', 'sec_interval', 13, 0, 1, 2);
insert into sys.functions values (735, 'scale_up', '*', 'calc', 0, 1, false, false, false, 2000);
insert into sys.args values (9779, 735, 'res_0', 'time', 7, 0, 0, 0);
insert into sys.args values (9780, 735, 'arg_1', 'oid', 63, 0, 1, 1);
insert into sys.args values (9781, 735, 'arg_2', 'time', 7, 0, 1, 2);
insert into sys.functions values (736, 'scale_up', '*', 'calc', 0, 1, false, false, false, 2000);
insert into sys.args values (9782, 736, 'res_0', 'time', 7, 0, 0, 0);
insert into sys.args values (9783, 736, 'arg_1', 'tinyint', 8, 0, 1, 1);
insert into sys.args values (9784, 736, 'arg_2', 'time', 7, 0, 1, 2);
insert into sys.functions values (737, 'scale_up', '*', 'calc', 0, 1, false, false, false, 2000);
insert into sys.args values (9785, 737, 'res_0', 'time', 7, 0, 0, 0);
insert into sys.args values (9786, 737, 'arg_1', 'smallint', 16, 0, 1, 1);
insert into sys.args values (9787, 737, 'arg_2', 'time', 7, 0, 1, 2);
insert into sys.functions values (738, 'scale_up', '*', 'calc', 0, 1, false, false, false, 2000);
insert into sys.args values (9788, 738, 'res_0', 'time', 7, 0, 0, 0);
insert into sys.args values (9789, 738, 'arg_1', 'int', 32, 0, 1, 1);
insert into sys.args values (9790, 738, 'arg_2', 'time', 7, 0, 1, 2);
insert into sys.functions values (739, 'scale_up', '*', 'calc', 0, 1, false, false, false, 2000);
insert into sys.args values (9791, 739, 'res_0', 'time', 7, 0, 0, 0);
insert into sys.args values (9792, 739, 'arg_1', 'bigint', 64, 0, 1, 1);
insert into sys.args values (9793, 739, 'arg_2', 'time', 7, 0, 1, 2);
insert into sys.functions values (740, 'scale_up', '*', 'calc', 0, 1, false, false, false, 2000);
insert into sys.args values (9794, 740, 'res_0', 'time', 7, 0, 0, 0);
insert into sys.args values (9795, 740, 'arg_1', 'decimal', 2, 0, 1, 1);
insert into sys.args values (9796, 740, 'arg_2', 'time', 7, 0, 1, 2);
insert into sys.functions values (741, 'scale_up', '*', 'calc', 0, 1, false, false, false, 2000);
insert into sys.args values (9797, 741, 'res_0', 'time', 7, 0, 0, 0);
insert into sys.args values (9798, 741, 'arg_1', 'decimal', 4, 0, 1, 1);
insert into sys.args values (9799, 741, 'arg_2', 'time', 7, 0, 1, 2);
insert into sys.functions values (742, 'scale_up', '*', 'calc', 0, 1, false, false, false, 2000);
insert into sys.args values (9800, 742, 'res_0', 'time', 7, 0, 0, 0);
insert into sys.args values (9801, 742, 'arg_1', 'decimal', 9, 0, 1, 1);
insert into sys.args values (9802, 742, 'arg_2', 'time', 7, 0, 1, 2);
insert into sys.functions values (743, 'scale_up', '*', 'calc', 0, 1, false, false, false, 2000);
insert into sys.args values (9803, 743, 'res_0', 'time', 7, 0, 0, 0);
insert into sys.args values (9804, 743, 'arg_1', 'decimal', 18, 0, 1, 1);
insert into sys.args values (9805, 743, 'arg_2', 'time', 7, 0, 1, 2);
insert into sys.functions values (744, 'scale_up', '*', 'calc', 0, 1, false, false, false, 2000);
insert into sys.args values (9806, 744, 'res_0', 'time', 7, 0, 0, 0);
insert into sys.args values (9807, 744, 'arg_1', 'real', 24, 0, 1, 1);
insert into sys.args values (9808, 744, 'arg_2', 'time', 7, 0, 1, 2);
insert into sys.functions values (745, 'scale_up', '*', 'calc', 0, 1, false, false, false, 2000);
insert into sys.args values (9809, 745, 'res_0', 'time', 7, 0, 0, 0);
insert into sys.args values (9810, 745, 'arg_1', 'double', 53, 0, 1, 1);
insert into sys.args values (9811, 745, 'arg_2', 'time', 7, 0, 1, 2);
insert into sys.functions values (746, 'scale_up', '*', 'calc', 0, 1, false, false, false, 2000);
insert into sys.args values (9812, 746, 'res_0', 'time', 7, 0, 0, 0);
insert into sys.args values (9813, 746, 'arg_1', 'month_interval', 32, 0, 1, 1);
insert into sys.args values (9814, 746, 'arg_2', 'time', 7, 0, 1, 2);
insert into sys.functions values (747, 'scale_up', '*', 'calc', 0, 1, false, false, false, 2000);
insert into sys.args values (9815, 747, 'res_0', 'time', 7, 0, 0, 0);
insert into sys.args values (9816, 747, 'arg_1', 'sec_interval', 13, 0, 1, 1);
insert into sys.args values (9817, 747, 'arg_2', 'time', 7, 0, 1, 2);
insert into sys.functions values (748, 'scale_up', '*', 'calc', 0, 1, false, false, false, 2000);
insert into sys.args values (9818, 748, 'res_0', 'time', 7, 0, 0, 0);
insert into sys.args values (9819, 748, 'arg_1', 'time', 7, 0, 1, 1);
insert into sys.args values (9820, 748, 'arg_2', 'time', 7, 0, 1, 2);
insert into sys.functions values (749, 'scale_up', '*', 'calc', 0, 1, false, false, false, 2000);
insert into sys.args values (9821, 749, 'res_0', 'time', 7, 0, 0, 0);
insert into sys.args values (9822, 749, 'arg_1', 'timetz', 7, 0, 1, 1);
insert into sys.args values (9823, 749, 'arg_2', 'time', 7, 0, 1, 2);
insert into sys.functions values (750, 'scale_up', '*', 'calc', 0, 1, false, false, false, 2000);
insert into sys.args values (9824, 750, 'res_0', 'time', 7, 0, 0, 0);
insert into sys.args values (9825, 750, 'arg_1', 'date', 0, 0, 1, 1);
insert into sys.args values (9826, 750, 'arg_2', 'time', 7, 0, 1, 2);
insert into sys.functions values (751, 'scale_up', '*', 'calc', 0, 1, false, false, false, 2000);
insert into sys.args values (9827, 751, 'res_0', 'time', 7, 0, 0, 0);
insert into sys.args values (9828, 751, 'arg_1', 'timestamp', 7, 0, 1, 1);
insert into sys.args values (9829, 751, 'arg_2', 'time', 7, 0, 1, 2);
insert into sys.functions values (752, 'scale_up', '*', 'calc', 0, 1, false, false, false, 2000);
insert into sys.args values (9830, 752, 'res_0', 'time', 7, 0, 0, 0);
insert into sys.args values (9831, 752, 'arg_1', 'timestamptz', 7, 0, 1, 1);
insert into sys.args values (9832, 752, 'arg_2', 'time', 7, 0, 1, 2);
insert into sys.functions values (753, 'scale_up', '*', 'calc', 0, 1, false, false, false, 2000);
insert into sys.args values (9833, 753, 'res_0', 'time', 7, 0, 0, 0);
insert into sys.args values (9834, 753, 'arg_1', 'blob', 0, 0, 1, 1);
insert into sys.args values (9835, 753, 'arg_2', 'time', 7, 0, 1, 2);
insert into sys.functions values (754, 'scale_up', '*', 'calc', 0, 1, false, false, false, 2000);
insert into sys.args values (9836, 754, 'res_0', 'time', 7, 0, 0, 0);
insert into sys.args values (9837, 754, 'arg_1', 'geometry', 0, 0, 1, 1);
insert into sys.args values (9838, 754, 'arg_2', 'time', 7, 0, 1, 2);
insert into sys.functions values (755, 'scale_up', '*', 'calc', 0, 1, false, false, false, 2000);
insert into sys.args values (9839, 755, 'res_0', 'time', 7, 0, 0, 0);
insert into sys.args values (9840, 755, 'arg_1', 'geometrya', 0, 0, 1, 1);
insert into sys.args values (9841, 755, 'arg_2', 'time', 7, 0, 1, 2);
insert into sys.functions values (756, 'scale_up', '*', 'calc', 0, 1, false, false, false, 2000);
insert into sys.args values (9842, 756, 'res_0', 'time', 7, 0, 0, 0);
insert into sys.args values (9843, 756, 'arg_1', 'mbr', 0, 0, 1, 1);
insert into sys.args values (9844, 756, 'arg_2', 'time', 7, 0, 1, 2);
insert into sys.functions values (757, 'scale_up', '*', 'calc', 0, 1, false, false, false, 2000);
insert into sys.args values (9845, 757, 'res_0', 'timetz', 7, 0, 0, 0);
insert into sys.args values (9846, 757, 'arg_1', 'oid', 63, 0, 1, 1);
insert into sys.args values (9847, 757, 'arg_2', 'timetz', 7, 0, 1, 2);
insert into sys.functions values (758, 'scale_up', '*', 'calc', 0, 1, false, false, false, 2000);
insert into sys.args values (9848, 758, 'res_0', 'timetz', 7, 0, 0, 0);
insert into sys.args values (9849, 758, 'arg_1', 'tinyint', 8, 0, 1, 1);
insert into sys.args values (9850, 758, 'arg_2', 'timetz', 7, 0, 1, 2);
insert into sys.functions values (759, 'scale_up', '*', 'calc', 0, 1, false, false, false, 2000);
insert into sys.args values (9851, 759, 'res_0', 'timetz', 7, 0, 0, 0);
insert into sys.args values (9852, 759, 'arg_1', 'smallint', 16, 0, 1, 1);
insert into sys.args values (9853, 759, 'arg_2', 'timetz', 7, 0, 1, 2);
insert into sys.functions values (760, 'scale_up', '*', 'calc', 0, 1, false, false, false, 2000);
insert into sys.args values (9854, 760, 'res_0', 'timetz', 7, 0, 0, 0);
insert into sys.args values (9855, 760, 'arg_1', 'int', 32, 0, 1, 1);
insert into sys.args values (9856, 760, 'arg_2', 'timetz', 7, 0, 1, 2);
insert into sys.functions values (761, 'scale_up', '*', 'calc', 0, 1, false, false, false, 2000);
insert into sys.args values (9857, 761, 'res_0', 'timetz', 7, 0, 0, 0);
insert into sys.args values (9858, 761, 'arg_1', 'bigint', 64, 0, 1, 1);
insert into sys.args values (9859, 761, 'arg_2', 'timetz', 7, 0, 1, 2);
insert into sys.functions values (762, 'scale_up', '*', 'calc', 0, 1, false, false, false, 2000);
insert into sys.args values (9860, 762, 'res_0', 'timetz', 7, 0, 0, 0);
insert into sys.args values (9861, 762, 'arg_1', 'decimal', 2, 0, 1, 1);
insert into sys.args values (9862, 762, 'arg_2', 'timetz', 7, 0, 1, 2);
insert into sys.functions values (763, 'scale_up', '*', 'calc', 0, 1, false, false, false, 2000);
insert into sys.args values (9863, 763, 'res_0', 'timetz', 7, 0, 0, 0);
insert into sys.args values (9864, 763, 'arg_1', 'decimal', 4, 0, 1, 1);
insert into sys.args values (9865, 763, 'arg_2', 'timetz', 7, 0, 1, 2);
insert into sys.functions values (764, 'scale_up', '*', 'calc', 0, 1, false, false, false, 2000);
insert into sys.args values (9866, 764, 'res_0', 'timetz', 7, 0, 0, 0);
insert into sys.args values (9867, 764, 'arg_1', 'decimal', 9, 0, 1, 1);
insert into sys.args values (9868, 764, 'arg_2', 'timetz', 7, 0, 1, 2);
insert into sys.functions values (765, 'scale_up', '*', 'calc', 0, 1, false, false, false, 2000);
insert into sys.args values (9869, 765, 'res_0', 'timetz', 7, 0, 0, 0);
insert into sys.args values (9870, 765, 'arg_1', 'decimal', 18, 0, 1, 1);
insert into sys.args values (9871, 765, 'arg_2', 'timetz', 7, 0, 1, 2);
insert into sys.functions values (766, 'scale_up', '*', 'calc', 0, 1, false, false, false, 2000);
insert into sys.args values (9872, 766, 'res_0', 'timetz', 7, 0, 0, 0);
insert into sys.args values (9873, 766, 'arg_1', 'real', 24, 0, 1, 1);
insert into sys.args values (9874, 766, 'arg_2', 'timetz', 7, 0, 1, 2);
insert into sys.functions values (767, 'scale_up', '*', 'calc', 0, 1, false, false, false, 2000);
insert into sys.args values (9875, 767, 'res_0', 'timetz', 7, 0, 0, 0);
insert into sys.args values (9876, 767, 'arg_1', 'double', 53, 0, 1, 1);
insert into sys.args values (9877, 767, 'arg_2', 'timetz', 7, 0, 1, 2);
insert into sys.functions values (768, 'scale_up', '*', 'calc', 0, 1, false, false, false, 2000);
insert into sys.args values (9878, 768, 'res_0', 'timetz', 7, 0, 0, 0);
insert into sys.args values (9879, 768, 'arg_1', 'month_interval', 32, 0, 1, 1);
insert into sys.args values (9880, 768, 'arg_2', 'timetz', 7, 0, 1, 2);
insert into sys.functions values (769, 'scale_up', '*', 'calc', 0, 1, false, false, false, 2000);
insert into sys.args values (9881, 769, 'res_0', 'timetz', 7, 0, 0, 0);
insert into sys.args values (9882, 769, 'arg_1', 'sec_interval', 13, 0, 1, 1);
insert into sys.args values (9883, 769, 'arg_2', 'timetz', 7, 0, 1, 2);
insert into sys.functions values (770, 'scale_up', '*', 'calc', 0, 1, false, false, false, 2000);
insert into sys.args values (9884, 770, 'res_0', 'timetz', 7, 0, 0, 0);
insert into sys.args values (9885, 770, 'arg_1', 'time', 7, 0, 1, 1);
insert into sys.args values (9886, 770, 'arg_2', 'timetz', 7, 0, 1, 2);
insert into sys.functions values (771, 'scale_up', '*', 'calc', 0, 1, false, false, false, 2000);
insert into sys.args values (9887, 771, 'res_0', 'timetz', 7, 0, 0, 0);
insert into sys.args values (9888, 771, 'arg_1', 'timetz', 7, 0, 1, 1);
insert into sys.args values (9889, 771, 'arg_2', 'timetz', 7, 0, 1, 2);
insert into sys.functions values (772, 'scale_up', '*', 'calc', 0, 1, false, false, false, 2000);
insert into sys.args values (9890, 772, 'res_0', 'timetz', 7, 0, 0, 0);
insert into sys.args values (9891, 772, 'arg_1', 'date', 0, 0, 1, 1);
insert into sys.args values (9892, 772, 'arg_2', 'timetz', 7, 0, 1, 2);
insert into sys.functions values (773, 'scale_up', '*', 'calc', 0, 1, false, false, false, 2000);
insert into sys.args values (9893, 773, 'res_0', 'timetz', 7, 0, 0, 0);
insert into sys.args values (9894, 773, 'arg_1', 'timestamp', 7, 0, 1, 1);
insert into sys.args values (9895, 773, 'arg_2', 'timetz', 7, 0, 1, 2);
insert into sys.functions values (774, 'scale_up', '*', 'calc', 0, 1, false, false, false, 2000);
insert into sys.args values (9896, 774, 'res_0', 'timetz', 7, 0, 0, 0);
insert into sys.args values (9897, 774, 'arg_1', 'timestamptz', 7, 0, 1, 1);
insert into sys.args values (9898, 774, 'arg_2', 'timetz', 7, 0, 1, 2);
insert into sys.functions values (775, 'scale_up', '*', 'calc', 0, 1, false, false, false, 2000);
insert into sys.args values (9899, 775, 'res_0', 'timetz', 7, 0, 0, 0);
insert into sys.args values (9900, 775, 'arg_1', 'blob', 0, 0, 1, 1);
insert into sys.args values (9901, 775, 'arg_2', 'timetz', 7, 0, 1, 2);
insert into sys.functions values (776, 'scale_up', '*', 'calc', 0, 1, false, false, false, 2000);
insert into sys.args values (9902, 776, 'res_0', 'timetz', 7, 0, 0, 0);
insert into sys.args values (9903, 776, 'arg_1', 'geometry', 0, 0, 1, 1);
insert into sys.args values (9904, 776, 'arg_2', 'timetz', 7, 0, 1, 2);
insert into sys.functions values (777, 'scale_up', '*', 'calc', 0, 1, false, false, false, 2000);
insert into sys.args values (9905, 777, 'res_0', 'timetz', 7, 0, 0, 0);
insert into sys.args values (9906, 777, 'arg_1', 'geometrya', 0, 0, 1, 1);
insert into sys.args values (9907, 777, 'arg_2', 'timetz', 7, 0, 1, 2);
insert into sys.functions values (778, 'scale_up', '*', 'calc', 0, 1, false, false, false, 2000);
insert into sys.args values (9908, 778, 'res_0', 'timetz', 7, 0, 0, 0);
insert into sys.args values (9909, 778, 'arg_1', 'mbr', 0, 0, 1, 1);
insert into sys.args values (9910, 778, 'arg_2', 'timetz', 7, 0, 1, 2);
insert into sys.functions values (779, 'scale_up', '*', 'calc', 0, 1, false, false, false, 2000);
insert into sys.args values (9911, 779, 'res_0', 'date', 0, 0, 0, 0);
insert into sys.args values (9912, 779, 'arg_1', 'oid', 63, 0, 1, 1);
insert into sys.args values (9913, 779, 'arg_2', 'date', 0, 0, 1, 2);
insert into sys.functions values (780, 'scale_up', '*', 'calc', 0, 1, false, false, false, 2000);
insert into sys.args values (9914, 780, 'res_0', 'date', 0, 0, 0, 0);
insert into sys.args values (9915, 780, 'arg_1', 'tinyint', 8, 0, 1, 1);
insert into sys.args values (9916, 780, 'arg_2', 'date', 0, 0, 1, 2);
insert into sys.functions values (781, 'scale_up', '*', 'calc', 0, 1, false, false, false, 2000);
insert into sys.args values (9917, 781, 'res_0', 'date', 0, 0, 0, 0);
insert into sys.args values (9918, 781, 'arg_1', 'smallint', 16, 0, 1, 1);
insert into sys.args values (9919, 781, 'arg_2', 'date', 0, 0, 1, 2);
insert into sys.functions values (782, 'scale_up', '*', 'calc', 0, 1, false, false, false, 2000);
insert into sys.args values (9920, 782, 'res_0', 'date', 0, 0, 0, 0);
insert into sys.args values (9921, 782, 'arg_1', 'int', 32, 0, 1, 1);
insert into sys.args values (9922, 782, 'arg_2', 'date', 0, 0, 1, 2);
insert into sys.functions values (783, 'scale_up', '*', 'calc', 0, 1, false, false, false, 2000);
insert into sys.args values (9923, 783, 'res_0', 'date', 0, 0, 0, 0);
insert into sys.args values (9924, 783, 'arg_1', 'bigint', 64, 0, 1, 1);
insert into sys.args values (9925, 783, 'arg_2', 'date', 0, 0, 1, 2);
insert into sys.functions values (784, 'scale_up', '*', 'calc', 0, 1, false, false, false, 2000);
insert into sys.args values (9926, 784, 'res_0', 'date', 0, 0, 0, 0);
insert into sys.args values (9927, 784, 'arg_1', 'decimal', 2, 0, 1, 1);
insert into sys.args values (9928, 784, 'arg_2', 'date', 0, 0, 1, 2);
insert into sys.functions values (785, 'scale_up', '*', 'calc', 0, 1, false, false, false, 2000);
insert into sys.args values (9929, 785, 'res_0', 'date', 0, 0, 0, 0);
insert into sys.args values (9930, 785, 'arg_1', 'decimal', 4, 0, 1, 1);
insert into sys.args values (9931, 785, 'arg_2', 'date', 0, 0, 1, 2);
insert into sys.functions values (786, 'scale_up', '*', 'calc', 0, 1, false, false, false, 2000);
insert into sys.args values (9932, 786, 'res_0', 'date', 0, 0, 0, 0);
insert into sys.args values (9933, 786, 'arg_1', 'decimal', 9, 0, 1, 1);
insert into sys.args values (9934, 786, 'arg_2', 'date', 0, 0, 1, 2);
insert into sys.functions values (787, 'scale_up', '*', 'calc', 0, 1, false, false, false, 2000);
insert into sys.args values (9935, 787, 'res_0', 'date', 0, 0, 0, 0);
insert into sys.args values (9936, 787, 'arg_1', 'decimal', 18, 0, 1, 1);
insert into sys.args values (9937, 787, 'arg_2', 'date', 0, 0, 1, 2);
insert into sys.functions values (788, 'scale_up', '*', 'calc', 0, 1, false, false, false, 2000);
insert into sys.args values (9938, 788, 'res_0', 'date', 0, 0, 0, 0);
insert into sys.args values (9939, 788, 'arg_1', 'real', 24, 0, 1, 1);
insert into sys.args values (9940, 788, 'arg_2', 'date', 0, 0, 1, 2);
insert into sys.functions values (789, 'scale_up', '*', 'calc', 0, 1, false, false, false, 2000);
insert into sys.args values (9941, 789, 'res_0', 'date', 0, 0, 0, 0);
insert into sys.args values (9942, 789, 'arg_1', 'double', 53, 0, 1, 1);
insert into sys.args values (9943, 789, 'arg_2', 'date', 0, 0, 1, 2);
insert into sys.functions values (790, 'scale_up', '*', 'calc', 0, 1, false, false, false, 2000);
insert into sys.args values (9944, 790, 'res_0', 'date', 0, 0, 0, 0);
insert into sys.args values (9945, 790, 'arg_1', 'month_interval', 32, 0, 1, 1);
insert into sys.args values (9946, 790, 'arg_2', 'date', 0, 0, 1, 2);
insert into sys.functions values (791, 'scale_up', '*', 'calc', 0, 1, false, false, false, 2000);
insert into sys.args values (9947, 791, 'res_0', 'date', 0, 0, 0, 0);
insert into sys.args values (9948, 791, 'arg_1', 'sec_interval', 13, 0, 1, 1);
insert into sys.args values (9949, 791, 'arg_2', 'date', 0, 0, 1, 2);
insert into sys.functions values (792, 'scale_up', '*', 'calc', 0, 1, false, false, false, 2000);
insert into sys.args values (9950, 792, 'res_0', 'date', 0, 0, 0, 0);
insert into sys.args values (9951, 792, 'arg_1', 'time', 7, 0, 1, 1);
insert into sys.args values (9952, 792, 'arg_2', 'date', 0, 0, 1, 2);
insert into sys.functions values (793, 'scale_up', '*', 'calc', 0, 1, false, false, false, 2000);
insert into sys.args values (9953, 793, 'res_0', 'date', 0, 0, 0, 0);
insert into sys.args values (9954, 793, 'arg_1', 'timetz', 7, 0, 1, 1);
insert into sys.args values (9955, 793, 'arg_2', 'date', 0, 0, 1, 2);
insert into sys.functions values (794, 'scale_up', '*', 'calc', 0, 1, false, false, false, 2000);
insert into sys.args values (9956, 794, 'res_0', 'date', 0, 0, 0, 0);
insert into sys.args values (9957, 794, 'arg_1', 'date', 0, 0, 1, 1);
insert into sys.args values (9958, 794, 'arg_2', 'date', 0, 0, 1, 2);
insert into sys.functions values (795, 'scale_up', '*', 'calc', 0, 1, false, false, false, 2000);
insert into sys.args values (9959, 795, 'res_0', 'date', 0, 0, 0, 0);
insert into sys.args values (9960, 795, 'arg_1', 'timestamp', 7, 0, 1, 1);
insert into sys.args values (9961, 795, 'arg_2', 'date', 0, 0, 1, 2);
insert into sys.functions values (796, 'scale_up', '*', 'calc', 0, 1, false, false, false, 2000);
insert into sys.args values (9962, 796, 'res_0', 'date', 0, 0, 0, 0);
insert into sys.args values (9963, 796, 'arg_1', 'timestamptz', 7, 0, 1, 1);
insert into sys.args values (9964, 796, 'arg_2', 'date', 0, 0, 1, 2);
insert into sys.functions values (797, 'scale_up', '*', 'calc', 0, 1, false, false, false, 2000);
insert into sys.args values (9965, 797, 'res_0', 'date', 0, 0, 0, 0);
insert into sys.args values (9966, 797, 'arg_1', 'blob', 0, 0, 1, 1);
insert into sys.args values (9967, 797, 'arg_2', 'date', 0, 0, 1, 2);
insert into sys.functions values (798, 'scale_up', '*', 'calc', 0, 1, false, false, false, 2000);
insert into sys.args values (9968, 798, 'res_0', 'date', 0, 0, 0, 0);
insert into sys.args values (9969, 798, 'arg_1', 'geometry', 0, 0, 1, 1);
insert into sys.args values (9970, 798, 'arg_2', 'date', 0, 0, 1, 2);
insert into sys.functions values (799, 'scale_up', '*', 'calc', 0, 1, false, false, false, 2000);
insert into sys.args values (9971, 799, 'res_0', 'date', 0, 0, 0, 0);
insert into sys.args values (9972, 799, 'arg_1', 'geometrya', 0, 0, 1, 1);
insert into sys.args values (9973, 799, 'arg_2', 'date', 0, 0, 1, 2);
insert into sys.functions values (800, 'scale_up', '*', 'calc', 0, 1, false, false, false, 2000);
insert into sys.args values (9974, 800, 'res_0', 'date', 0, 0, 0, 0);
insert into sys.args values (9975, 800, 'arg_1', 'mbr', 0, 0, 1, 1);
insert into sys.args values (9976, 800, 'arg_2', 'date', 0, 0, 1, 2);
insert into sys.functions values (801, 'scale_up', '*', 'calc', 0, 1, false, false, false, 2000);
insert into sys.args values (9977, 801, 'res_0', 'timestamp', 7, 0, 0, 0);
insert into sys.args values (9978, 801, 'arg_1', 'oid', 63, 0, 1, 1);
insert into sys.args values (9979, 801, 'arg_2', 'timestamp', 7, 0, 1, 2);
insert into sys.functions values (802, 'scale_up', '*', 'calc', 0, 1, false, false, false, 2000);
insert into sys.args values (9980, 802, 'res_0', 'timestamp', 7, 0, 0, 0);
insert into sys.args values (9981, 802, 'arg_1', 'tinyint', 8, 0, 1, 1);
insert into sys.args values (9982, 802, 'arg_2', 'timestamp', 7, 0, 1, 2);
insert into sys.functions values (803, 'scale_up', '*', 'calc', 0, 1, false, false, false, 2000);
insert into sys.args values (9983, 803, 'res_0', 'timestamp', 7, 0, 0, 0);
insert into sys.args values (9984, 803, 'arg_1', 'smallint', 16, 0, 1, 1);
insert into sys.args values (9985, 803, 'arg_2', 'timestamp', 7, 0, 1, 2);
insert into sys.functions values (804, 'scale_up', '*', 'calc', 0, 1, false, false, false, 2000);
insert into sys.args values (9986, 804, 'res_0', 'timestamp', 7, 0, 0, 0);
insert into sys.args values (9987, 804, 'arg_1', 'int', 32, 0, 1, 1);
insert into sys.args values (9988, 804, 'arg_2', 'timestamp', 7, 0, 1, 2);
insert into sys.functions values (805, 'scale_up', '*', 'calc', 0, 1, false, false, false, 2000);
insert into sys.args values (9989, 805, 'res_0', 'timestamp', 7, 0, 0, 0);
insert into sys.args values (9990, 805, 'arg_1', 'bigint', 64, 0, 1, 1);
insert into sys.args values (9991, 805, 'arg_2', 'timestamp', 7, 0, 1, 2);
insert into sys.functions values (806, 'scale_up', '*', 'calc', 0, 1, false, false, false, 2000);
insert into sys.args values (9992, 806, 'res_0', 'timestamp', 7, 0, 0, 0);
insert into sys.args values (9993, 806, 'arg_1', 'decimal', 2, 0, 1, 1);
insert into sys.args values (9994, 806, 'arg_2', 'timestamp', 7, 0, 1, 2);
insert into sys.functions values (807, 'scale_up', '*', 'calc', 0, 1, false, false, false, 2000);
insert into sys.args values (9995, 807, 'res_0', 'timestamp', 7, 0, 0, 0);
insert into sys.args values (9996, 807, 'arg_1', 'decimal', 4, 0, 1, 1);
insert into sys.args values (9997, 807, 'arg_2', 'timestamp', 7, 0, 1, 2);
insert into sys.functions values (808, 'scale_up', '*', 'calc', 0, 1, false, false, false, 2000);
insert into sys.args values (9998, 808, 'res_0', 'timestamp', 7, 0, 0, 0);
insert into sys.args values (9999, 808, 'arg_1', 'decimal', 9, 0, 1, 1);
insert into sys.args values (10000, 808, 'arg_2', 'timestamp', 7, 0, 1, 2);
insert into sys.functions values (809, 'scale_up', '*', 'calc', 0, 1, false, false, false, 2000);
insert into sys.args values (10001, 809, 'res_0', 'timestamp', 7, 0, 0, 0);
insert into sys.args values (10002, 809, 'arg_1', 'decimal', 18, 0, 1, 1);
insert into sys.args values (10003, 809, 'arg_2', 'timestamp', 7, 0, 1, 2);
insert into sys.functions values (810, 'scale_up', '*', 'calc', 0, 1, false, false, false, 2000);
insert into sys.args values (10004, 810, 'res_0', 'timestamp', 7, 0, 0, 0);
insert into sys.args values (10005, 810, 'arg_1', 'real', 24, 0, 1, 1);
insert into sys.args values (10006, 810, 'arg_2', 'timestamp', 7, 0, 1, 2);
insert into sys.functions values (811, 'scale_up', '*', 'calc', 0, 1, false, false, false, 2000);
insert into sys.args values (10007, 811, 'res_0', 'timestamp', 7, 0, 0, 0);
insert into sys.args values (10008, 811, 'arg_1', 'double', 53, 0, 1, 1);
insert into sys.args values (10009, 811, 'arg_2', 'timestamp', 7, 0, 1, 2);
insert into sys.functions values (812, 'scale_up', '*', 'calc', 0, 1, false, false, false, 2000);
insert into sys.args values (10010, 812, 'res_0', 'timestamp', 7, 0, 0, 0);
insert into sys.args values (10011, 812, 'arg_1', 'month_interval', 32, 0, 1, 1);
insert into sys.args values (10012, 812, 'arg_2', 'timestamp', 7, 0, 1, 2);
insert into sys.functions values (813, 'scale_up', '*', 'calc', 0, 1, false, false, false, 2000);
insert into sys.args values (10013, 813, 'res_0', 'timestamp', 7, 0, 0, 0);
insert into sys.args values (10014, 813, 'arg_1', 'sec_interval', 13, 0, 1, 1);
insert into sys.args values (10015, 813, 'arg_2', 'timestamp', 7, 0, 1, 2);
insert into sys.functions values (814, 'scale_up', '*', 'calc', 0, 1, false, false, false, 2000);
insert into sys.args values (10016, 814, 'res_0', 'timestamp', 7, 0, 0, 0);
insert into sys.args values (10017, 814, 'arg_1', 'time', 7, 0, 1, 1);
insert into sys.args values (10018, 814, 'arg_2', 'timestamp', 7, 0, 1, 2);
insert into sys.functions values (815, 'scale_up', '*', 'calc', 0, 1, false, false, false, 2000);
insert into sys.args values (10019, 815, 'res_0', 'timestamp', 7, 0, 0, 0);
insert into sys.args values (10020, 815, 'arg_1', 'timetz', 7, 0, 1, 1);
insert into sys.args values (10021, 815, 'arg_2', 'timestamp', 7, 0, 1, 2);
insert into sys.functions values (816, 'scale_up', '*', 'calc', 0, 1, false, false, false, 2000);
insert into sys.args values (10022, 816, 'res_0', 'timestamp', 7, 0, 0, 0);
insert into sys.args values (10023, 816, 'arg_1', 'date', 0, 0, 1, 1);
insert into sys.args values (10024, 816, 'arg_2', 'timestamp', 7, 0, 1, 2);
insert into sys.functions values (817, 'scale_up', '*', 'calc', 0, 1, false, false, false, 2000);
insert into sys.args values (10025, 817, 'res_0', 'timestamp', 7, 0, 0, 0);
insert into sys.args values (10026, 817, 'arg_1', 'timestamp', 7, 0, 1, 1);
insert into sys.args values (10027, 817, 'arg_2', 'timestamp', 7, 0, 1, 2);
insert into sys.functions values (818, 'scale_up', '*', 'calc', 0, 1, false, false, false, 2000);
insert into sys.args values (10028, 818, 'res_0', 'timestamp', 7, 0, 0, 0);
insert into sys.args values (10029, 818, 'arg_1', 'timestamptz', 7, 0, 1, 1);
insert into sys.args values (10030, 818, 'arg_2', 'timestamp', 7, 0, 1, 2);
insert into sys.functions values (819, 'scale_up', '*', 'calc', 0, 1, false, false, false, 2000);
insert into sys.args values (10031, 819, 'res_0', 'timestamp', 7, 0, 0, 0);
insert into sys.args values (10032, 819, 'arg_1', 'blob', 0, 0, 1, 1);
insert into sys.args values (10033, 819, 'arg_2', 'timestamp', 7, 0, 1, 2);
insert into sys.functions values (820, 'scale_up', '*', 'calc', 0, 1, false, false, false, 2000);
insert into sys.args values (10034, 820, 'res_0', 'timestamp', 7, 0, 0, 0);
insert into sys.args values (10035, 820, 'arg_1', 'geometry', 0, 0, 1, 1);
insert into sys.args values (10036, 820, 'arg_2', 'timestamp', 7, 0, 1, 2);
insert into sys.functions values (821, 'scale_up', '*', 'calc', 0, 1, false, false, false, 2000);
insert into sys.args values (10037, 821, 'res_0', 'timestamp', 7, 0, 0, 0);
insert into sys.args values (10038, 821, 'arg_1', 'geometrya', 0, 0, 1, 1);
insert into sys.args values (10039, 821, 'arg_2', 'timestamp', 7, 0, 1, 2);
insert into sys.functions values (822, 'scale_up', '*', 'calc', 0, 1, false, false, false, 2000);
insert into sys.args values (10040, 822, 'res_0', 'timestamp', 7, 0, 0, 0);
insert into sys.args values (10041, 822, 'arg_1', 'mbr', 0, 0, 1, 1);
insert into sys.args values (10042, 822, 'arg_2', 'timestamp', 7, 0, 1, 2);
insert into sys.functions values (823, 'scale_up', '*', 'calc', 0, 1, false, false, false, 2000);
insert into sys.args values (10043, 823, 'res_0', 'timestamptz', 7, 0, 0, 0);
insert into sys.args values (10044, 823, 'arg_1', 'oid', 63, 0, 1, 1);
insert into sys.args values (10045, 823, 'arg_2', 'timestamptz', 7, 0, 1, 2);
insert into sys.functions values (824, 'scale_up', '*', 'calc', 0, 1, false, false, false, 2000);
insert into sys.args values (10046, 824, 'res_0', 'timestamptz', 7, 0, 0, 0);
insert into sys.args values (10047, 824, 'arg_1', 'tinyint', 8, 0, 1, 1);
insert into sys.args values (10048, 824, 'arg_2', 'timestamptz', 7, 0, 1, 2);
insert into sys.functions values (825, 'scale_up', '*', 'calc', 0, 1, false, false, false, 2000);
insert into sys.args values (10049, 825, 'res_0', 'timestamptz', 7, 0, 0, 0);
insert into sys.args values (10050, 825, 'arg_1', 'smallint', 16, 0, 1, 1);
insert into sys.args values (10051, 825, 'arg_2', 'timestamptz', 7, 0, 1, 2);
insert into sys.functions values (826, 'scale_up', '*', 'calc', 0, 1, false, false, false, 2000);
insert into sys.args values (10052, 826, 'res_0', 'timestamptz', 7, 0, 0, 0);
insert into sys.args values (10053, 826, 'arg_1', 'int', 32, 0, 1, 1);
insert into sys.args values (10054, 826, 'arg_2', 'timestamptz', 7, 0, 1, 2);
insert into sys.functions values (827, 'scale_up', '*', 'calc', 0, 1, false, false, false, 2000);
insert into sys.args values (10055, 827, 'res_0', 'timestamptz', 7, 0, 0, 0);
insert into sys.args values (10056, 827, 'arg_1', 'bigint', 64, 0, 1, 1);
insert into sys.args values (10057, 827, 'arg_2', 'timestamptz', 7, 0, 1, 2);
insert into sys.functions values (828, 'scale_up', '*', 'calc', 0, 1, false, false, false, 2000);
insert into sys.args values (10058, 828, 'res_0', 'timestamptz', 7, 0, 0, 0);
insert into sys.args values (10059, 828, 'arg_1', 'decimal', 2, 0, 1, 1);
insert into sys.args values (10060, 828, 'arg_2', 'timestamptz', 7, 0, 1, 2);
insert into sys.functions values (829, 'scale_up', '*', 'calc', 0, 1, false, false, false, 2000);
insert into sys.args values (10061, 829, 'res_0', 'timestamptz', 7, 0, 0, 0);
insert into sys.args values (10062, 829, 'arg_1', 'decimal', 4, 0, 1, 1);
insert into sys.args values (10063, 829, 'arg_2', 'timestamptz', 7, 0, 1, 2);
insert into sys.functions values (830, 'scale_up', '*', 'calc', 0, 1, false, false, false, 2000);
insert into sys.args values (10064, 830, 'res_0', 'timestamptz', 7, 0, 0, 0);
insert into sys.args values (10065, 830, 'arg_1', 'decimal', 9, 0, 1, 1);
insert into sys.args values (10066, 830, 'arg_2', 'timestamptz', 7, 0, 1, 2);
insert into sys.functions values (831, 'scale_up', '*', 'calc', 0, 1, false, false, false, 2000);
insert into sys.args values (10067, 831, 'res_0', 'timestamptz', 7, 0, 0, 0);
insert into sys.args values (10068, 831, 'arg_1', 'decimal', 18, 0, 1, 1);
insert into sys.args values (10069, 831, 'arg_2', 'timestamptz', 7, 0, 1, 2);
insert into sys.functions values (832, 'scale_up', '*', 'calc', 0, 1, false, false, false, 2000);
insert into sys.args values (10070, 832, 'res_0', 'timestamptz', 7, 0, 0, 0);
insert into sys.args values (10071, 832, 'arg_1', 'real', 24, 0, 1, 1);
insert into sys.args values (10072, 832, 'arg_2', 'timestamptz', 7, 0, 1, 2);
insert into sys.functions values (833, 'scale_up', '*', 'calc', 0, 1, false, false, false, 2000);
insert into sys.args values (10073, 833, 'res_0', 'timestamptz', 7, 0, 0, 0);
insert into sys.args values (10074, 833, 'arg_1', 'double', 53, 0, 1, 1);
insert into sys.args values (10075, 833, 'arg_2', 'timestamptz', 7, 0, 1, 2);
insert into sys.functions values (834, 'scale_up', '*', 'calc', 0, 1, false, false, false, 2000);
insert into sys.args values (10076, 834, 'res_0', 'timestamptz', 7, 0, 0, 0);
insert into sys.args values (10077, 834, 'arg_1', 'month_interval', 32, 0, 1, 1);
insert into sys.args values (10078, 834, 'arg_2', 'timestamptz', 7, 0, 1, 2);
insert into sys.functions values (835, 'scale_up', '*', 'calc', 0, 1, false, false, false, 2000);
insert into sys.args values (10079, 835, 'res_0', 'timestamptz', 7, 0, 0, 0);
insert into sys.args values (10080, 835, 'arg_1', 'sec_interval', 13, 0, 1, 1);
insert into sys.args values (10081, 835, 'arg_2', 'timestamptz', 7, 0, 1, 2);
insert into sys.functions values (836, 'scale_up', '*', 'calc', 0, 1, false, false, false, 2000);
insert into sys.args values (10082, 836, 'res_0', 'timestamptz', 7, 0, 0, 0);
insert into sys.args values (10083, 836, 'arg_1', 'time', 7, 0, 1, 1);
insert into sys.args values (10084, 836, 'arg_2', 'timestamptz', 7, 0, 1, 2);
insert into sys.functions values (837, 'scale_up', '*', 'calc', 0, 1, false, false, false, 2000);
insert into sys.args values (10085, 837, 'res_0', 'timestamptz', 7, 0, 0, 0);
insert into sys.args values (10086, 837, 'arg_1', 'timetz', 7, 0, 1, 1);
insert into sys.args values (10087, 837, 'arg_2', 'timestamptz', 7, 0, 1, 2);
insert into sys.functions values (838, 'scale_up', '*', 'calc', 0, 1, false, false, false, 2000);
insert into sys.args values (10088, 838, 'res_0', 'timestamptz', 7, 0, 0, 0);
insert into sys.args values (10089, 838, 'arg_1', 'date', 0, 0, 1, 1);
insert into sys.args values (10090, 838, 'arg_2', 'timestamptz', 7, 0, 1, 2);
insert into sys.functions values (839, 'scale_up', '*', 'calc', 0, 1, false, false, false, 2000);
insert into sys.args values (10091, 839, 'res_0', 'timestamptz', 7, 0, 0, 0);
insert into sys.args values (10092, 839, 'arg_1', 'timestamp', 7, 0, 1, 1);
insert into sys.args values (10093, 839, 'arg_2', 'timestamptz', 7, 0, 1, 2);
insert into sys.functions values (840, 'scale_up', '*', 'calc', 0, 1, false, false, false, 2000);
insert into sys.args values (10094, 840, 'res_0', 'timestamptz', 7, 0, 0, 0);
insert into sys.args values (10095, 840, 'arg_1', 'timestamptz', 7, 0, 1, 1);
insert into sys.args values (10096, 840, 'arg_2', 'timestamptz', 7, 0, 1, 2);
insert into sys.functions values (841, 'scale_up', '*', 'calc', 0, 1, false, false, false, 2000);
insert into sys.args values (10097, 841, 'res_0', 'timestamptz', 7, 0, 0, 0);
insert into sys.args values (10098, 841, 'arg_1', 'blob', 0, 0, 1, 1);
insert into sys.args values (10099, 841, 'arg_2', 'timestamptz', 7, 0, 1, 2);
insert into sys.functions values (842, 'scale_up', '*', 'calc', 0, 1, false, false, false, 2000);
insert into sys.args values (10100, 842, 'res_0', 'timestamptz', 7, 0, 0, 0);
insert into sys.args values (10101, 842, 'arg_1', 'geometry', 0, 0, 1, 1);
insert into sys.args values (10102, 842, 'arg_2', 'timestamptz', 7, 0, 1, 2);
insert into sys.functions values (843, 'scale_up', '*', 'calc', 0, 1, false, false, false, 2000);
insert into sys.args values (10103, 843, 'res_0', 'timestamptz', 7, 0, 0, 0);
insert into sys.args values (10104, 843, 'arg_1', 'geometrya', 0, 0, 1, 1);
insert into sys.args values (10105, 843, 'arg_2', 'timestamptz', 7, 0, 1, 2);
insert into sys.functions values (844, 'scale_up', '*', 'calc', 0, 1, false, false, false, 2000);
insert into sys.args values (10106, 844, 'res_0', 'timestamptz', 7, 0, 0, 0);
insert into sys.args values (10107, 844, 'arg_1', 'mbr', 0, 0, 1, 1);
insert into sys.args values (10108, 844, 'arg_2', 'timestamptz', 7, 0, 1, 2);
insert into sys.functions values (845, 'scale_up', '*', 'calc', 0, 1, false, false, false, 2000);
insert into sys.args values (10109, 845, 'res_0', 'blob', 0, 0, 0, 0);
insert into sys.args values (10110, 845, 'arg_1', 'oid', 63, 0, 1, 1);
insert into sys.args values (10111, 845, 'arg_2', 'blob', 0, 0, 1, 2);
insert into sys.functions values (846, 'scale_up', '*', 'calc', 0, 1, false, false, false, 2000);
insert into sys.args values (10112, 846, 'res_0', 'blob', 0, 0, 0, 0);
insert into sys.args values (10113, 846, 'arg_1', 'tinyint', 8, 0, 1, 1);
insert into sys.args values (10114, 846, 'arg_2', 'blob', 0, 0, 1, 2);
insert into sys.functions values (847, 'scale_up', '*', 'calc', 0, 1, false, false, false, 2000);
insert into sys.args values (10115, 847, 'res_0', 'blob', 0, 0, 0, 0);
insert into sys.args values (10116, 847, 'arg_1', 'smallint', 16, 0, 1, 1);
insert into sys.args values (10117, 847, 'arg_2', 'blob', 0, 0, 1, 2);
insert into sys.functions values (848, 'scale_up', '*', 'calc', 0, 1, false, false, false, 2000);
insert into sys.args values (10118, 848, 'res_0', 'blob', 0, 0, 0, 0);
insert into sys.args values (10119, 848, 'arg_1', 'int', 32, 0, 1, 1);
insert into sys.args values (10120, 848, 'arg_2', 'blob', 0, 0, 1, 2);
insert into sys.functions values (849, 'scale_up', '*', 'calc', 0, 1, false, false, false, 2000);
insert into sys.args values (10121, 849, 'res_0', 'blob', 0, 0, 0, 0);
insert into sys.args values (10122, 849, 'arg_1', 'bigint', 64, 0, 1, 1);
insert into sys.args values (10123, 849, 'arg_2', 'blob', 0, 0, 1, 2);
insert into sys.functions values (850, 'scale_up', '*', 'calc', 0, 1, false, false, false, 2000);
insert into sys.args values (10124, 850, 'res_0', 'blob', 0, 0, 0, 0);
insert into sys.args values (10125, 850, 'arg_1', 'decimal', 2, 0, 1, 1);
insert into sys.args values (10126, 850, 'arg_2', 'blob', 0, 0, 1, 2);
insert into sys.functions values (851, 'scale_up', '*', 'calc', 0, 1, false, false, false, 2000);
insert into sys.args values (10127, 851, 'res_0', 'blob', 0, 0, 0, 0);
insert into sys.args values (10128, 851, 'arg_1', 'decimal', 4, 0, 1, 1);
insert into sys.args values (10129, 851, 'arg_2', 'blob', 0, 0, 1, 2);
insert into sys.functions values (852, 'scale_up', '*', 'calc', 0, 1, false, false, false, 2000);
insert into sys.args values (10130, 852, 'res_0', 'blob', 0, 0, 0, 0);
insert into sys.args values (10131, 852, 'arg_1', 'decimal', 9, 0, 1, 1);
insert into sys.args values (10132, 852, 'arg_2', 'blob', 0, 0, 1, 2);
insert into sys.functions values (853, 'scale_up', '*', 'calc', 0, 1, false, false, false, 2000);
insert into sys.args values (10133, 853, 'res_0', 'blob', 0, 0, 0, 0);
insert into sys.args values (10134, 853, 'arg_1', 'decimal', 18, 0, 1, 1);
insert into sys.args values (10135, 853, 'arg_2', 'blob', 0, 0, 1, 2);
insert into sys.functions values (854, 'scale_up', '*', 'calc', 0, 1, false, false, false, 2000);
insert into sys.args values (10136, 854, 'res_0', 'blob', 0, 0, 0, 0);
insert into sys.args values (10137, 854, 'arg_1', 'real', 24, 0, 1, 1);
insert into sys.args values (10138, 854, 'arg_2', 'blob', 0, 0, 1, 2);
insert into sys.functions values (855, 'scale_up', '*', 'calc', 0, 1, false, false, false, 2000);
insert into sys.args values (10139, 855, 'res_0', 'blob', 0, 0, 0, 0);
insert into sys.args values (10140, 855, 'arg_1', 'double', 53, 0, 1, 1);
insert into sys.args values (10141, 855, 'arg_2', 'blob', 0, 0, 1, 2);
insert into sys.functions values (856, 'scale_up', '*', 'calc', 0, 1, false, false, false, 2000);
insert into sys.args values (10142, 856, 'res_0', 'blob', 0, 0, 0, 0);
insert into sys.args values (10143, 856, 'arg_1', 'month_interval', 32, 0, 1, 1);
insert into sys.args values (10144, 856, 'arg_2', 'blob', 0, 0, 1, 2);
insert into sys.functions values (857, 'scale_up', '*', 'calc', 0, 1, false, false, false, 2000);
insert into sys.args values (10145, 857, 'res_0', 'blob', 0, 0, 0, 0);
insert into sys.args values (10146, 857, 'arg_1', 'sec_interval', 13, 0, 1, 1);
insert into sys.args values (10147, 857, 'arg_2', 'blob', 0, 0, 1, 2);
insert into sys.functions values (858, 'scale_up', '*', 'calc', 0, 1, false, false, false, 2000);
insert into sys.args values (10148, 858, 'res_0', 'blob', 0, 0, 0, 0);
insert into sys.args values (10149, 858, 'arg_1', 'time', 7, 0, 1, 1);
insert into sys.args values (10150, 858, 'arg_2', 'blob', 0, 0, 1, 2);
insert into sys.functions values (859, 'scale_up', '*', 'calc', 0, 1, false, false, false, 2000);
insert into sys.args values (10151, 859, 'res_0', 'blob', 0, 0, 0, 0);
insert into sys.args values (10152, 859, 'arg_1', 'timetz', 7, 0, 1, 1);
insert into sys.args values (10153, 859, 'arg_2', 'blob', 0, 0, 1, 2);
insert into sys.functions values (860, 'scale_up', '*', 'calc', 0, 1, false, false, false, 2000);
insert into sys.args values (10154, 860, 'res_0', 'blob', 0, 0, 0, 0);
insert into sys.args values (10155, 860, 'arg_1', 'date', 0, 0, 1, 1);
insert into sys.args values (10156, 860, 'arg_2', 'blob', 0, 0, 1, 2);
insert into sys.functions values (861, 'scale_up', '*', 'calc', 0, 1, false, false, false, 2000);
insert into sys.args values (10157, 861, 'res_0', 'blob', 0, 0, 0, 0);
insert into sys.args values (10158, 861, 'arg_1', 'timestamp', 7, 0, 1, 1);
insert into sys.args values (10159, 861, 'arg_2', 'blob', 0, 0, 1, 2);
insert into sys.functions values (862, 'scale_up', '*', 'calc', 0, 1, false, false, false, 2000);
insert into sys.args values (10160, 862, 'res_0', 'blob', 0, 0, 0, 0);
insert into sys.args values (10161, 862, 'arg_1', 'timestamptz', 7, 0, 1, 1);
insert into sys.args values (10162, 862, 'arg_2', 'blob', 0, 0, 1, 2);
insert into sys.functions values (863, 'scale_up', '*', 'calc', 0, 1, false, false, false, 2000);
insert into sys.args values (10163, 863, 'res_0', 'blob', 0, 0, 0, 0);
insert into sys.args values (10164, 863, 'arg_1', 'blob', 0, 0, 1, 1);
insert into sys.args values (10165, 863, 'arg_2', 'blob', 0, 0, 1, 2);
insert into sys.functions values (864, 'scale_up', '*', 'calc', 0, 1, false, false, false, 2000);
insert into sys.args values (10166, 864, 'res_0', 'blob', 0, 0, 0, 0);
insert into sys.args values (10167, 864, 'arg_1', 'geometry', 0, 0, 1, 1);
insert into sys.args values (10168, 864, 'arg_2', 'blob', 0, 0, 1, 2);
insert into sys.functions values (865, 'scale_up', '*', 'calc', 0, 1, false, false, false, 2000);
insert into sys.args values (10169, 865, 'res_0', 'blob', 0, 0, 0, 0);
insert into sys.args values (10170, 865, 'arg_1', 'geometrya', 0, 0, 1, 1);
insert into sys.args values (10171, 865, 'arg_2', 'blob', 0, 0, 1, 2);
insert into sys.functions values (866, 'scale_up', '*', 'calc', 0, 1, false, false, false, 2000);
insert into sys.args values (10172, 866, 'res_0', 'blob', 0, 0, 0, 0);
insert into sys.args values (10173, 866, 'arg_1', 'mbr', 0, 0, 1, 1);
insert into sys.args values (10174, 866, 'arg_2', 'blob', 0, 0, 1, 2);
insert into sys.functions values (867, 'scale_up', '*', 'calc', 0, 1, false, false, false, 2000);
insert into sys.args values (10175, 867, 'res_0', 'geometry', 0, 0, 0, 0);
insert into sys.args values (10176, 867, 'arg_1', 'oid', 63, 0, 1, 1);
insert into sys.args values (10177, 867, 'arg_2', 'geometry', 0, 0, 1, 2);
insert into sys.functions values (868, 'scale_up', '*', 'calc', 0, 1, false, false, false, 2000);
insert into sys.args values (10178, 868, 'res_0', 'geometry', 0, 0, 0, 0);
insert into sys.args values (10179, 868, 'arg_1', 'tinyint', 8, 0, 1, 1);
insert into sys.args values (10180, 868, 'arg_2', 'geometry', 0, 0, 1, 2);
insert into sys.functions values (869, 'scale_up', '*', 'calc', 0, 1, false, false, false, 2000);
insert into sys.args values (10181, 869, 'res_0', 'geometry', 0, 0, 0, 0);
insert into sys.args values (10182, 869, 'arg_1', 'smallint', 16, 0, 1, 1);
insert into sys.args values (10183, 869, 'arg_2', 'geometry', 0, 0, 1, 2);
insert into sys.functions values (870, 'scale_up', '*', 'calc', 0, 1, false, false, false, 2000);
insert into sys.args values (10184, 870, 'res_0', 'geometry', 0, 0, 0, 0);
insert into sys.args values (10185, 870, 'arg_1', 'int', 32, 0, 1, 1);
insert into sys.args values (10186, 870, 'arg_2', 'geometry', 0, 0, 1, 2);
insert into sys.functions values (871, 'scale_up', '*', 'calc', 0, 1, false, false, false, 2000);
insert into sys.args values (10187, 871, 'res_0', 'geometry', 0, 0, 0, 0);
insert into sys.args values (10188, 871, 'arg_1', 'bigint', 64, 0, 1, 1);
insert into sys.args values (10189, 871, 'arg_2', 'geometry', 0, 0, 1, 2);
insert into sys.functions values (872, 'scale_up', '*', 'calc', 0, 1, false, false, false, 2000);
insert into sys.args values (10190, 872, 'res_0', 'geometry', 0, 0, 0, 0);
insert into sys.args values (10191, 872, 'arg_1', 'decimal', 2, 0, 1, 1);
insert into sys.args values (10192, 872, 'arg_2', 'geometry', 0, 0, 1, 2);
insert into sys.functions values (873, 'scale_up', '*', 'calc', 0, 1, false, false, false, 2000);
insert into sys.args values (10193, 873, 'res_0', 'geometry', 0, 0, 0, 0);
insert into sys.args values (10194, 873, 'arg_1', 'decimal', 4, 0, 1, 1);
insert into sys.args values (10195, 873, 'arg_2', 'geometry', 0, 0, 1, 2);
insert into sys.functions values (874, 'scale_up', '*', 'calc', 0, 1, false, false, false, 2000);
insert into sys.args values (10196, 874, 'res_0', 'geometry', 0, 0, 0, 0);
insert into sys.args values (10197, 874, 'arg_1', 'decimal', 9, 0, 1, 1);
insert into sys.args values (10198, 874, 'arg_2', 'geometry', 0, 0, 1, 2);
insert into sys.functions values (875, 'scale_up', '*', 'calc', 0, 1, false, false, false, 2000);
insert into sys.args values (10199, 875, 'res_0', 'geometry', 0, 0, 0, 0);
insert into sys.args values (10200, 875, 'arg_1', 'decimal', 18, 0, 1, 1);
insert into sys.args values (10201, 875, 'arg_2', 'geometry', 0, 0, 1, 2);
insert into sys.functions values (876, 'scale_up', '*', 'calc', 0, 1, false, false, false, 2000);
insert into sys.args values (10202, 876, 'res_0', 'geometry', 0, 0, 0, 0);
insert into sys.args values (10203, 876, 'arg_1', 'real', 24, 0, 1, 1);
insert into sys.args values (10204, 876, 'arg_2', 'geometry', 0, 0, 1, 2);
insert into sys.functions values (877, 'scale_up', '*', 'calc', 0, 1, false, false, false, 2000);
insert into sys.args values (10205, 877, 'res_0', 'geometry', 0, 0, 0, 0);
insert into sys.args values (10206, 877, 'arg_1', 'double', 53, 0, 1, 1);
insert into sys.args values (10207, 877, 'arg_2', 'geometry', 0, 0, 1, 2);
insert into sys.functions values (878, 'scale_up', '*', 'calc', 0, 1, false, false, false, 2000);
insert into sys.args values (10208, 878, 'res_0', 'geometry', 0, 0, 0, 0);
insert into sys.args values (10209, 878, 'arg_1', 'month_interval', 32, 0, 1, 1);
insert into sys.args values (10210, 878, 'arg_2', 'geometry', 0, 0, 1, 2);
insert into sys.functions values (879, 'scale_up', '*', 'calc', 0, 1, false, false, false, 2000);
insert into sys.args values (10211, 879, 'res_0', 'geometry', 0, 0, 0, 0);
insert into sys.args values (10212, 879, 'arg_1', 'sec_interval', 13, 0, 1, 1);
insert into sys.args values (10213, 879, 'arg_2', 'geometry', 0, 0, 1, 2);
insert into sys.functions values (880, 'scale_up', '*', 'calc', 0, 1, false, false, false, 2000);
insert into sys.args values (10214, 880, 'res_0', 'geometry', 0, 0, 0, 0);
insert into sys.args values (10215, 880, 'arg_1', 'time', 7, 0, 1, 1);
insert into sys.args values (10216, 880, 'arg_2', 'geometry', 0, 0, 1, 2);
insert into sys.functions values (881, 'scale_up', '*', 'calc', 0, 1, false, false, false, 2000);
insert into sys.args values (10217, 881, 'res_0', 'geometry', 0, 0, 0, 0);
insert into sys.args values (10218, 881, 'arg_1', 'timetz', 7, 0, 1, 1);
insert into sys.args values (10219, 881, 'arg_2', 'geometry', 0, 0, 1, 2);
insert into sys.functions values (882, 'scale_up', '*', 'calc', 0, 1, false, false, false, 2000);
insert into sys.args values (10220, 882, 'res_0', 'geometry', 0, 0, 0, 0);
insert into sys.args values (10221, 882, 'arg_1', 'date', 0, 0, 1, 1);
insert into sys.args values (10222, 882, 'arg_2', 'geometry', 0, 0, 1, 2);
insert into sys.functions values (883, 'scale_up', '*', 'calc', 0, 1, false, false, false, 2000);
insert into sys.args values (10223, 883, 'res_0', 'geometry', 0, 0, 0, 0);
insert into sys.args values (10224, 883, 'arg_1', 'timestamp', 7, 0, 1, 1);
insert into sys.args values (10225, 883, 'arg_2', 'geometry', 0, 0, 1, 2);
insert into sys.functions values (884, 'scale_up', '*', 'calc', 0, 1, false, false, false, 2000);
insert into sys.args values (10226, 884, 'res_0', 'geometry', 0, 0, 0, 0);
insert into sys.args values (10227, 884, 'arg_1', 'timestamptz', 7, 0, 1, 1);
insert into sys.args values (10228, 884, 'arg_2', 'geometry', 0, 0, 1, 2);
insert into sys.functions values (885, 'scale_up', '*', 'calc', 0, 1, false, false, false, 2000);
insert into sys.args values (10229, 885, 'res_0', 'geometry', 0, 0, 0, 0);
insert into sys.args values (10230, 885, 'arg_1', 'blob', 0, 0, 1, 1);
insert into sys.args values (10231, 885, 'arg_2', 'geometry', 0, 0, 1, 2);
insert into sys.functions values (886, 'scale_up', '*', 'calc', 0, 1, false, false, false, 2000);
insert into sys.args values (10232, 886, 'res_0', 'geometry', 0, 0, 0, 0);
insert into sys.args values (10233, 886, 'arg_1', 'geometry', 0, 0, 1, 1);
insert into sys.args values (10234, 886, 'arg_2', 'geometry', 0, 0, 1, 2);
insert into sys.functions values (887, 'scale_up', '*', 'calc', 0, 1, false, false, false, 2000);
insert into sys.args values (10235, 887, 'res_0', 'geometry', 0, 0, 0, 0);
insert into sys.args values (10236, 887, 'arg_1', 'geometrya', 0, 0, 1, 1);
insert into sys.args values (10237, 887, 'arg_2', 'geometry', 0, 0, 1, 2);
insert into sys.functions values (888, 'scale_up', '*', 'calc', 0, 1, false, false, false, 2000);
insert into sys.args values (10238, 888, 'res_0', 'geometry', 0, 0, 0, 0);
insert into sys.args values (10239, 888, 'arg_1', 'mbr', 0, 0, 1, 1);
insert into sys.args values (10240, 888, 'arg_2', 'geometry', 0, 0, 1, 2);
insert into sys.functions values (889, 'scale_up', '*', 'calc', 0, 1, false, false, false, 2000);
insert into sys.args values (10241, 889, 'res_0', 'geometrya', 0, 0, 0, 0);
insert into sys.args values (10242, 889, 'arg_1', 'oid', 63, 0, 1, 1);
insert into sys.args values (10243, 889, 'arg_2', 'geometrya', 0, 0, 1, 2);
insert into sys.functions values (890, 'scale_up', '*', 'calc', 0, 1, false, false, false, 2000);
insert into sys.args values (10244, 890, 'res_0', 'geometrya', 0, 0, 0, 0);
insert into sys.args values (10245, 890, 'arg_1', 'tinyint', 8, 0, 1, 1);
insert into sys.args values (10246, 890, 'arg_2', 'geometrya', 0, 0, 1, 2);
insert into sys.functions values (891, 'scale_up', '*', 'calc', 0, 1, false, false, false, 2000);
insert into sys.args values (10247, 891, 'res_0', 'geometrya', 0, 0, 0, 0);
insert into sys.args values (10248, 891, 'arg_1', 'smallint', 16, 0, 1, 1);
insert into sys.args values (10249, 891, 'arg_2', 'geometrya', 0, 0, 1, 2);
insert into sys.functions values (892, 'scale_up', '*', 'calc', 0, 1, false, false, false, 2000);
insert into sys.args values (10250, 892, 'res_0', 'geometrya', 0, 0, 0, 0);
insert into sys.args values (10251, 892, 'arg_1', 'int', 32, 0, 1, 1);
insert into sys.args values (10252, 892, 'arg_2', 'geometrya', 0, 0, 1, 2);
insert into sys.functions values (893, 'scale_up', '*', 'calc', 0, 1, false, false, false, 2000);
insert into sys.args values (10253, 893, 'res_0', 'geometrya', 0, 0, 0, 0);
insert into sys.args values (10254, 893, 'arg_1', 'bigint', 64, 0, 1, 1);
insert into sys.args values (10255, 893, 'arg_2', 'geometrya', 0, 0, 1, 2);
insert into sys.functions values (894, 'scale_up', '*', 'calc', 0, 1, false, false, false, 2000);
insert into sys.args values (10256, 894, 'res_0', 'geometrya', 0, 0, 0, 0);
insert into sys.args values (10257, 894, 'arg_1', 'decimal', 2, 0, 1, 1);
insert into sys.args values (10258, 894, 'arg_2', 'geometrya', 0, 0, 1, 2);
insert into sys.functions values (895, 'scale_up', '*', 'calc', 0, 1, false, false, false, 2000);
insert into sys.args values (10259, 895, 'res_0', 'geometrya', 0, 0, 0, 0);
insert into sys.args values (10260, 895, 'arg_1', 'decimal', 4, 0, 1, 1);
insert into sys.args values (10261, 895, 'arg_2', 'geometrya', 0, 0, 1, 2);
insert into sys.functions values (896, 'scale_up', '*', 'calc', 0, 1, false, false, false, 2000);
insert into sys.args values (10262, 896, 'res_0', 'geometrya', 0, 0, 0, 0);
insert into sys.args values (10263, 896, 'arg_1', 'decimal', 9, 0, 1, 1);
insert into sys.args values (10264, 896, 'arg_2', 'geometrya', 0, 0, 1, 2);
insert into sys.functions values (897, 'scale_up', '*', 'calc', 0, 1, false, false, false, 2000);
insert into sys.args values (10265, 897, 'res_0', 'geometrya', 0, 0, 0, 0);
insert into sys.args values (10266, 897, 'arg_1', 'decimal', 18, 0, 1, 1);
insert into sys.args values (10267, 897, 'arg_2', 'geometrya', 0, 0, 1, 2);
insert into sys.functions values (898, 'scale_up', '*', 'calc', 0, 1, false, false, false, 2000);
insert into sys.args values (10268, 898, 'res_0', 'geometrya', 0, 0, 0, 0);
insert into sys.args values (10269, 898, 'arg_1', 'real', 24, 0, 1, 1);
insert into sys.args values (10270, 898, 'arg_2', 'geometrya', 0, 0, 1, 2);
insert into sys.functions values (899, 'scale_up', '*', 'calc', 0, 1, false, false, false, 2000);
insert into sys.args values (10271, 899, 'res_0', 'geometrya', 0, 0, 0, 0);
insert into sys.args values (10272, 899, 'arg_1', 'double', 53, 0, 1, 1);
insert into sys.args values (10273, 899, 'arg_2', 'geometrya', 0, 0, 1, 2);
insert into sys.functions values (900, 'scale_up', '*', 'calc', 0, 1, false, false, false, 2000);
insert into sys.args values (10274, 900, 'res_0', 'geometrya', 0, 0, 0, 0);
insert into sys.args values (10275, 900, 'arg_1', 'month_interval', 32, 0, 1, 1);
insert into sys.args values (10276, 900, 'arg_2', 'geometrya', 0, 0, 1, 2);
insert into sys.functions values (901, 'scale_up', '*', 'calc', 0, 1, false, false, false, 2000);
insert into sys.args values (10277, 901, 'res_0', 'geometrya', 0, 0, 0, 0);
insert into sys.args values (10278, 901, 'arg_1', 'sec_interval', 13, 0, 1, 1);
insert into sys.args values (10279, 901, 'arg_2', 'geometrya', 0, 0, 1, 2);
insert into sys.functions values (902, 'scale_up', '*', 'calc', 0, 1, false, false, false, 2000);
insert into sys.args values (10280, 902, 'res_0', 'geometrya', 0, 0, 0, 0);
insert into sys.args values (10281, 902, 'arg_1', 'time', 7, 0, 1, 1);
insert into sys.args values (10282, 902, 'arg_2', 'geometrya', 0, 0, 1, 2);
insert into sys.functions values (903, 'scale_up', '*', 'calc', 0, 1, false, false, false, 2000);
insert into sys.args values (10283, 903, 'res_0', 'geometrya', 0, 0, 0, 0);
insert into sys.args values (10284, 903, 'arg_1', 'timetz', 7, 0, 1, 1);
insert into sys.args values (10285, 903, 'arg_2', 'geometrya', 0, 0, 1, 2);
insert into sys.functions values (904, 'scale_up', '*', 'calc', 0, 1, false, false, false, 2000);
insert into sys.args values (10286, 904, 'res_0', 'geometrya', 0, 0, 0, 0);
insert into sys.args values (10287, 904, 'arg_1', 'date', 0, 0, 1, 1);
insert into sys.args values (10288, 904, 'arg_2', 'geometrya', 0, 0, 1, 2);
insert into sys.functions values (905, 'scale_up', '*', 'calc', 0, 1, false, false, false, 2000);
insert into sys.args values (10289, 905, 'res_0', 'geometrya', 0, 0, 0, 0);
insert into sys.args values (10290, 905, 'arg_1', 'timestamp', 7, 0, 1, 1);
insert into sys.args values (10291, 905, 'arg_2', 'geometrya', 0, 0, 1, 2);
insert into sys.functions values (906, 'scale_up', '*', 'calc', 0, 1, false, false, false, 2000);
insert into sys.args values (10292, 906, 'res_0', 'geometrya', 0, 0, 0, 0);
insert into sys.args values (10293, 906, 'arg_1', 'timestamptz', 7, 0, 1, 1);
insert into sys.args values (10294, 906, 'arg_2', 'geometrya', 0, 0, 1, 2);
insert into sys.functions values (907, 'scale_up', '*', 'calc', 0, 1, false, false, false, 2000);
insert into sys.args values (10295, 907, 'res_0', 'geometrya', 0, 0, 0, 0);
insert into sys.args values (10296, 907, 'arg_1', 'blob', 0, 0, 1, 1);
insert into sys.args values (10297, 907, 'arg_2', 'geometrya', 0, 0, 1, 2);
insert into sys.functions values (908, 'scale_up', '*', 'calc', 0, 1, false, false, false, 2000);
insert into sys.args values (10298, 908, 'res_0', 'geometrya', 0, 0, 0, 0);
insert into sys.args values (10299, 908, 'arg_1', 'geometry', 0, 0, 1, 1);
insert into sys.args values (10300, 908, 'arg_2', 'geometrya', 0, 0, 1, 2);
insert into sys.functions values (909, 'scale_up', '*', 'calc', 0, 1, false, false, false, 2000);
insert into sys.args values (10301, 909, 'res_0', 'geometrya', 0, 0, 0, 0);
insert into sys.args values (10302, 909, 'arg_1', 'geometrya', 0, 0, 1, 1);
insert into sys.args values (10303, 909, 'arg_2', 'geometrya', 0, 0, 1, 2);
insert into sys.functions values (910, 'scale_up', '*', 'calc', 0, 1, false, false, false, 2000);
insert into sys.args values (10304, 910, 'res_0', 'geometrya', 0, 0, 0, 0);
insert into sys.args values (10305, 910, 'arg_1', 'mbr', 0, 0, 1, 1);
insert into sys.args values (10306, 910, 'arg_2', 'geometrya', 0, 0, 1, 2);
insert into sys.functions values (911, 'scale_up', '*', 'calc', 0, 1, false, false, false, 2000);
insert into sys.args values (10307, 911, 'res_0', 'mbr', 0, 0, 0, 0);
insert into sys.args values (10308, 911, 'arg_1', 'oid', 63, 0, 1, 1);
insert into sys.args values (10309, 911, 'arg_2', 'mbr', 0, 0, 1, 2);
insert into sys.functions values (912, 'scale_up', '*', 'calc', 0, 1, false, false, false, 2000);
insert into sys.args values (10310, 912, 'res_0', 'mbr', 0, 0, 0, 0);
insert into sys.args values (10311, 912, 'arg_1', 'tinyint', 8, 0, 1, 1);
insert into sys.args values (10312, 912, 'arg_2', 'mbr', 0, 0, 1, 2);
insert into sys.functions values (913, 'scale_up', '*', 'calc', 0, 1, false, false, false, 2000);
insert into sys.args values (10313, 913, 'res_0', 'mbr', 0, 0, 0, 0);
insert into sys.args values (10314, 913, 'arg_1', 'smallint', 16, 0, 1, 1);
insert into sys.args values (10315, 913, 'arg_2', 'mbr', 0, 0, 1, 2);
insert into sys.functions values (914, 'scale_up', '*', 'calc', 0, 1, false, false, false, 2000);
insert into sys.args values (10316, 914, 'res_0', 'mbr', 0, 0, 0, 0);
insert into sys.args values (10317, 914, 'arg_1', 'int', 32, 0, 1, 1);
insert into sys.args values (10318, 914, 'arg_2', 'mbr', 0, 0, 1, 2);
insert into sys.functions values (915, 'scale_up', '*', 'calc', 0, 1, false, false, false, 2000);
insert into sys.args values (10319, 915, 'res_0', 'mbr', 0, 0, 0, 0);
insert into sys.args values (10320, 915, 'arg_1', 'bigint', 64, 0, 1, 1);
insert into sys.args values (10321, 915, 'arg_2', 'mbr', 0, 0, 1, 2);
insert into sys.functions values (916, 'scale_up', '*', 'calc', 0, 1, false, false, false, 2000);
insert into sys.args values (10322, 916, 'res_0', 'mbr', 0, 0, 0, 0);
insert into sys.args values (10323, 916, 'arg_1', 'decimal', 2, 0, 1, 1);
insert into sys.args values (10324, 916, 'arg_2', 'mbr', 0, 0, 1, 2);
insert into sys.functions values (917, 'scale_up', '*', 'calc', 0, 1, false, false, false, 2000);
insert into sys.args values (10325, 917, 'res_0', 'mbr', 0, 0, 0, 0);
insert into sys.args values (10326, 917, 'arg_1', 'decimal', 4, 0, 1, 1);
insert into sys.args values (10327, 917, 'arg_2', 'mbr', 0, 0, 1, 2);
insert into sys.functions values (918, 'scale_up', '*', 'calc', 0, 1, false, false, false, 2000);
insert into sys.args values (10328, 918, 'res_0', 'mbr', 0, 0, 0, 0);
insert into sys.args values (10329, 918, 'arg_1', 'decimal', 9, 0, 1, 1);
insert into sys.args values (10330, 918, 'arg_2', 'mbr', 0, 0, 1, 2);
insert into sys.functions values (919, 'scale_up', '*', 'calc', 0, 1, false, false, false, 2000);
insert into sys.args values (10331, 919, 'res_0', 'mbr', 0, 0, 0, 0);
insert into sys.args values (10332, 919, 'arg_1', 'decimal', 18, 0, 1, 1);
insert into sys.args values (10333, 919, 'arg_2', 'mbr', 0, 0, 1, 2);
insert into sys.functions values (920, 'scale_up', '*', 'calc', 0, 1, false, false, false, 2000);
insert into sys.args values (10334, 920, 'res_0', 'mbr', 0, 0, 0, 0);
insert into sys.args values (10335, 920, 'arg_1', 'real', 24, 0, 1, 1);
insert into sys.args values (10336, 920, 'arg_2', 'mbr', 0, 0, 1, 2);
insert into sys.functions values (921, 'scale_up', '*', 'calc', 0, 1, false, false, false, 2000);
insert into sys.args values (10337, 921, 'res_0', 'mbr', 0, 0, 0, 0);
insert into sys.args values (10338, 921, 'arg_1', 'double', 53, 0, 1, 1);
insert into sys.args values (10339, 921, 'arg_2', 'mbr', 0, 0, 1, 2);
insert into sys.functions values (922, 'scale_up', '*', 'calc', 0, 1, false, false, false, 2000);
insert into sys.args values (10340, 922, 'res_0', 'mbr', 0, 0, 0, 0);
insert into sys.args values (10341, 922, 'arg_1', 'month_interval', 32, 0, 1, 1);
insert into sys.args values (10342, 922, 'arg_2', 'mbr', 0, 0, 1, 2);
insert into sys.functions values (923, 'scale_up', '*', 'calc', 0, 1, false, false, false, 2000);
insert into sys.args values (10343, 923, 'res_0', 'mbr', 0, 0, 0, 0);
insert into sys.args values (10344, 923, 'arg_1', 'sec_interval', 13, 0, 1, 1);
insert into sys.args values (10345, 923, 'arg_2', 'mbr', 0, 0, 1, 2);
insert into sys.functions values (924, 'scale_up', '*', 'calc', 0, 1, false, false, false, 2000);
insert into sys.args values (10346, 924, 'res_0', 'mbr', 0, 0, 0, 0);
insert into sys.args values (10347, 924, 'arg_1', 'time', 7, 0, 1, 1);
insert into sys.args values (10348, 924, 'arg_2', 'mbr', 0, 0, 1, 2);
insert into sys.functions values (925, 'scale_up', '*', 'calc', 0, 1, false, false, false, 2000);
insert into sys.args values (10349, 925, 'res_0', 'mbr', 0, 0, 0, 0);
insert into sys.args values (10350, 925, 'arg_1', 'timetz', 7, 0, 1, 1);
insert into sys.args values (10351, 925, 'arg_2', 'mbr', 0, 0, 1, 2);
insert into sys.functions values (926, 'scale_up', '*', 'calc', 0, 1, false, false, false, 2000);
insert into sys.args values (10352, 926, 'res_0', 'mbr', 0, 0, 0, 0);
insert into sys.args values (10353, 926, 'arg_1', 'date', 0, 0, 1, 1);
insert into sys.args values (10354, 926, 'arg_2', 'mbr', 0, 0, 1, 2);
insert into sys.functions values (927, 'scale_up', '*', 'calc', 0, 1, false, false, false, 2000);
insert into sys.args values (10355, 927, 'res_0', 'mbr', 0, 0, 0, 0);
insert into sys.args values (10356, 927, 'arg_1', 'timestamp', 7, 0, 1, 1);
insert into sys.args values (10357, 927, 'arg_2', 'mbr', 0, 0, 1, 2);
insert into sys.functions values (928, 'scale_up', '*', 'calc', 0, 1, false, false, false, 2000);
insert into sys.args values (10358, 928, 'res_0', 'mbr', 0, 0, 0, 0);
insert into sys.args values (10359, 928, 'arg_1', 'timestamptz', 7, 0, 1, 1);
insert into sys.args values (10360, 928, 'arg_2', 'mbr', 0, 0, 1, 2);
insert into sys.functions values (929, 'scale_up', '*', 'calc', 0, 1, false, false, false, 2000);
insert into sys.args values (10361, 929, 'res_0', 'mbr', 0, 0, 0, 0);
insert into sys.args values (10362, 929, 'arg_1', 'blob', 0, 0, 1, 1);
insert into sys.args values (10363, 929, 'arg_2', 'mbr', 0, 0, 1, 2);
insert into sys.functions values (930, 'scale_up', '*', 'calc', 0, 1, false, false, false, 2000);
insert into sys.args values (10364, 930, 'res_0', 'mbr', 0, 0, 0, 0);
insert into sys.args values (10365, 930, 'arg_1', 'geometry', 0, 0, 1, 1);
insert into sys.args values (10366, 930, 'arg_2', 'mbr', 0, 0, 1, 2);
insert into sys.functions values (931, 'scale_up', '*', 'calc', 0, 1, false, false, false, 2000);
insert into sys.args values (10367, 931, 'res_0', 'mbr', 0, 0, 0, 0);
insert into sys.args values (10368, 931, 'arg_1', 'geometrya', 0, 0, 1, 1);
insert into sys.args values (10369, 931, 'arg_2', 'mbr', 0, 0, 1, 2);
insert into sys.functions values (932, 'scale_up', '*', 'calc', 0, 1, false, false, false, 2000);
insert into sys.args values (10370, 932, 'res_0', 'mbr', 0, 0, 0, 0);
insert into sys.args values (10371, 932, 'arg_1', 'mbr', 0, 0, 1, 1);
insert into sys.args values (10372, 932, 'arg_2', 'mbr', 0, 0, 1, 2);
insert into sys.functions values (933, 'power', 'pow', 'mmath', 0, 1, false, false, false, 2000);
insert into sys.args values (10373, 933, 'res_0', 'real', 24, 0, 0, 0);
insert into sys.args values (10374, 933, 'arg_1', 'real', 24, 0, 1, 1);
insert into sys.args values (10375, 933, 'arg_2', 'real', 24, 0, 1, 2);
insert into sys.functions values (934, 'floor', 'floor', 'mmath', 0, 1, false, false, false, 2000);
insert into sys.args values (10376, 934, 'res_0', 'real', 24, 0, 0, 0);
insert into sys.args values (10377, 934, 'arg_1', 'real', 24, 0, 1, 1);
insert into sys.functions values (935, 'ceil', 'ceil', 'mmath', 0, 1, false, false, false, 2000);
insert into sys.args values (10378, 935, 'res_0', 'real', 24, 0, 0, 0);
insert into sys.args values (10379, 935, 'arg_1', 'real', 24, 0, 1, 1);
insert into sys.functions values (936, 'ceiling', 'ceil', 'mmath', 0, 1, false, false, false, 2000);
insert into sys.args values (10380, 936, 'res_0', 'real', 24, 0, 0, 0);
insert into sys.args values (10381, 936, 'arg_1', 'real', 24, 0, 1, 1);
insert into sys.functions values (937, 'sin', 'sin', 'mmath', 0, 1, false, false, false, 2000);
insert into sys.args values (10382, 937, 'res_0', 'real', 24, 0, 0, 0);
insert into sys.args values (10383, 937, 'arg_1', 'real', 24, 0, 1, 1);
insert into sys.functions values (938, 'cos', 'cos', 'mmath', 0, 1, false, false, false, 2000);
insert into sys.args values (10384, 938, 'res_0', 'real', 24, 0, 0, 0);
insert into sys.args values (10385, 938, 'arg_1', 'real', 24, 0, 1, 1);
insert into sys.functions values (939, 'tan', 'tan', 'mmath', 0, 1, false, false, false, 2000);
insert into sys.args values (10386, 939, 'res_0', 'real', 24, 0, 0, 0);
insert into sys.args values (10387, 939, 'arg_1', 'real', 24, 0, 1, 1);
insert into sys.functions values (940, 'asin', 'asin', 'mmath', 0, 1, false, false, false, 2000);
insert into sys.args values (10388, 940, 'res_0', 'real', 24, 0, 0, 0);
insert into sys.args values (10389, 940, 'arg_1', 'real', 24, 0, 1, 1);
insert into sys.functions values (941, 'acos', 'acos', 'mmath', 0, 1, false, false, false, 2000);
insert into sys.args values (10390, 941, 'res_0', 'real', 24, 0, 0, 0);
insert into sys.args values (10391, 941, 'arg_1', 'real', 24, 0, 1, 1);
insert into sys.functions values (942, 'atan', 'atan', 'mmath', 0, 1, false, false, false, 2000);
insert into sys.args values (10392, 942, 'res_0', 'real', 24, 0, 0, 0);
insert into sys.args values (10393, 942, 'arg_1', 'real', 24, 0, 1, 1);
insert into sys.functions values (943, 'atan', 'atan2', 'mmath', 0, 1, false, false, false, 2000);
insert into sys.args values (10394, 943, 'res_0', 'real', 24, 0, 0, 0);
insert into sys.args values (10395, 943, 'arg_1', 'real', 24, 0, 1, 1);
insert into sys.args values (10396, 943, 'arg_2', 'real', 24, 0, 1, 2);
insert into sys.functions values (944, 'sinh', 'sinh', 'mmath', 0, 1, false, false, false, 2000);
insert into sys.args values (10397, 944, 'res_0', 'real', 24, 0, 0, 0);
insert into sys.args values (10398, 944, 'arg_1', 'real', 24, 0, 1, 1);
insert into sys.functions values (945, 'cot', 'cot', 'mmath', 0, 1, false, false, false, 2000);
insert into sys.args values (10399, 945, 'res_0', 'real', 24, 0, 0, 0);
insert into sys.args values (10400, 945, 'arg_1', 'real', 24, 0, 1, 1);
insert into sys.functions values (946, 'cosh', 'cosh', 'mmath', 0, 1, false, false, false, 2000);
insert into sys.args values (10401, 946, 'res_0', 'real', 24, 0, 0, 0);
insert into sys.args values (10402, 946, 'arg_1', 'real', 24, 0, 1, 1);
insert into sys.functions values (947, 'tanh', 'tanh', 'mmath', 0, 1, false, false, false, 2000);
insert into sys.args values (10403, 947, 'res_0', 'real', 24, 0, 0, 0);
insert into sys.args values (10404, 947, 'arg_1', 'real', 24, 0, 1, 1);
insert into sys.functions values (948, 'sqrt', 'sqrt', 'mmath', 0, 1, false, false, false, 2000);
insert into sys.args values (10405, 948, 'res_0', 'real', 24, 0, 0, 0);
insert into sys.args values (10406, 948, 'arg_1', 'real', 24, 0, 1, 1);
insert into sys.functions values (949, 'exp', 'exp', 'mmath', 0, 1, false, false, false, 2000);
insert into sys.args values (10407, 949, 'res_0', 'real', 24, 0, 0, 0);
insert into sys.args values (10408, 949, 'arg_1', 'real', 24, 0, 1, 1);
insert into sys.functions values (950, 'log', 'log', 'mmath', 0, 1, false, false, false, 2000);
insert into sys.args values (10409, 950, 'res_0', 'real', 24, 0, 0, 0);
insert into sys.args values (10410, 950, 'arg_1', 'real', 24, 0, 1, 1);
insert into sys.functions values (951, 'log10', 'log10', 'mmath', 0, 1, false, false, false, 2000);
insert into sys.args values (10411, 951, 'res_0', 'real', 24, 0, 0, 0);
insert into sys.args values (10412, 951, 'arg_1', 'real', 24, 0, 1, 1);
insert into sys.functions values (952, 'power', 'pow', 'mmath', 0, 1, false, false, false, 2000);
insert into sys.args values (10413, 952, 'res_0', 'double', 53, 0, 0, 0);
insert into sys.args values (10414, 952, 'arg_1', 'double', 53, 0, 1, 1);
insert into sys.args values (10415, 952, 'arg_2', 'double', 53, 0, 1, 2);
insert into sys.functions values (953, 'floor', 'floor', 'mmath', 0, 1, false, false, false, 2000);
insert into sys.args values (10416, 953, 'res_0', 'double', 53, 0, 0, 0);
insert into sys.args values (10417, 953, 'arg_1', 'double', 53, 0, 1, 1);
insert into sys.functions values (954, 'ceil', 'ceil', 'mmath', 0, 1, false, false, false, 2000);
insert into sys.args values (10418, 954, 'res_0', 'double', 53, 0, 0, 0);
insert into sys.args values (10419, 954, 'arg_1', 'double', 53, 0, 1, 1);
insert into sys.functions values (955, 'ceiling', 'ceil', 'mmath', 0, 1, false, false, false, 2000);
insert into sys.args values (10420, 955, 'res_0', 'double', 53, 0, 0, 0);
insert into sys.args values (10421, 955, 'arg_1', 'double', 53, 0, 1, 1);
insert into sys.functions values (956, 'sin', 'sin', 'mmath', 0, 1, false, false, false, 2000);
insert into sys.args values (10422, 956, 'res_0', 'double', 53, 0, 0, 0);
insert into sys.args values (10423, 956, 'arg_1', 'double', 53, 0, 1, 1);
insert into sys.functions values (957, 'cos', 'cos', 'mmath', 0, 1, false, false, false, 2000);
insert into sys.args values (10424, 957, 'res_0', 'double', 53, 0, 0, 0);
insert into sys.args values (10425, 957, 'arg_1', 'double', 53, 0, 1, 1);
insert into sys.functions values (958, 'tan', 'tan', 'mmath', 0, 1, false, false, false, 2000);
insert into sys.args values (10426, 958, 'res_0', 'double', 53, 0, 0, 0);
insert into sys.args values (10427, 958, 'arg_1', 'double', 53, 0, 1, 1);
insert into sys.functions values (959, 'asin', 'asin', 'mmath', 0, 1, false, false, false, 2000);
insert into sys.args values (10428, 959, 'res_0', 'double', 53, 0, 0, 0);
insert into sys.args values (10429, 959, 'arg_1', 'double', 53, 0, 1, 1);
insert into sys.functions values (960, 'acos', 'acos', 'mmath', 0, 1, false, false, false, 2000);
insert into sys.args values (10430, 960, 'res_0', 'double', 53, 0, 0, 0);
insert into sys.args values (10431, 960, 'arg_1', 'double', 53, 0, 1, 1);
insert into sys.functions values (961, 'atan', 'atan', 'mmath', 0, 1, false, false, false, 2000);
insert into sys.args values (10432, 961, 'res_0', 'double', 53, 0, 0, 0);
insert into sys.args values (10433, 961, 'arg_1', 'double', 53, 0, 1, 1);
insert into sys.functions values (962, 'atan', 'atan2', 'mmath', 0, 1, false, false, false, 2000);
insert into sys.args values (10434, 962, 'res_0', 'double', 53, 0, 0, 0);
insert into sys.args values (10435, 962, 'arg_1', 'double', 53, 0, 1, 1);
insert into sys.args values (10436, 962, 'arg_2', 'double', 53, 0, 1, 2);
insert into sys.functions values (963, 'sinh', 'sinh', 'mmath', 0, 1, false, false, false, 2000);
insert into sys.args values (10437, 963, 'res_0', 'double', 53, 0, 0, 0);
insert into sys.args values (10438, 963, 'arg_1', 'double', 53, 0, 1, 1);
insert into sys.functions values (964, 'cot', 'cot', 'mmath', 0, 1, false, false, false, 2000);
insert into sys.args values (10439, 964, 'res_0', 'double', 53, 0, 0, 0);
insert into sys.args values (10440, 964, 'arg_1', 'double', 53, 0, 1, 1);
insert into sys.functions values (965, 'cosh', 'cosh', 'mmath', 0, 1, false, false, false, 2000);
insert into sys.args values (10441, 965, 'res_0', 'double', 53, 0, 0, 0);
insert into sys.args values (10442, 965, 'arg_1', 'double', 53, 0, 1, 1);
insert into sys.functions values (966, 'tanh', 'tanh', 'mmath', 0, 1, false, false, false, 2000);
insert into sys.args values (10443, 966, 'res_0', 'double', 53, 0, 0, 0);
insert into sys.args values (10444, 966, 'arg_1', 'double', 53, 0, 1, 1);
insert into sys.functions values (967, 'sqrt', 'sqrt', 'mmath', 0, 1, false, false, false, 2000);
insert into sys.args values (10445, 967, 'res_0', 'double', 53, 0, 0, 0);
insert into sys.args values (10446, 967, 'arg_1', 'double', 53, 0, 1, 1);
insert into sys.functions values (968, 'exp', 'exp', 'mmath', 0, 1, false, false, false, 2000);
insert into sys.args values (10447, 968, 'res_0', 'double', 53, 0, 0, 0);
insert into sys.args values (10448, 968, 'arg_1', 'double', 53, 0, 1, 1);
insert into sys.functions values (969, 'log', 'log', 'mmath', 0, 1, false, false, false, 2000);
insert into sys.args values (10449, 969, 'res_0', 'double', 53, 0, 0, 0);
insert into sys.args values (10450, 969, 'arg_1', 'double', 53, 0, 1, 1);
insert into sys.functions values (970, 'log10', 'log10', 'mmath', 0, 1, false, false, false, 2000);
insert into sys.args values (10451, 970, 'res_0', 'double', 53, 0, 0, 0);
insert into sys.args values (10452, 970, 'arg_1', 'double', 53, 0, 1, 1);
insert into sys.functions values (971, 'pi', 'pi', 'mmath', 0, 1, false, false, false, 2000);
insert into sys.args values (10453, 971, 'res_0', 'double', 53, 0, 0, 0);
insert into sys.functions values (972, 'rand', 'rand', 'mmath', 0, 1, true, false, false, 2000);
insert into sys.args values (10454, 972, 'res_0', 'int', 32, 0, 0, 0);
insert into sys.functions values (973, 'rand', 'sqlrand', 'mmath', 0, 1, true, false, false, 2000);
insert into sys.args values (10455, 973, 'res_0', 'int', 32, 0, 0, 0);
insert into sys.args values (10456, 973, 'arg_1', 'int', 32, 0, 1, 1);
insert into sys.functions values (974, 'curdate', 'current_date', 'mtime', 0, 1, false, false, false, 2000);
insert into sys.args values (10457, 974, 'res_0', 'date', 0, 0, 0, 0);
insert into sys.functions values (975, 'current_date', 'current_date', 'mtime', 0, 1, false, false, false, 2000);
insert into sys.args values (10458, 975, 'res_0', 'date', 0, 0, 0, 0);
insert into sys.functions values (976, 'curtime', 'current_time', 'mtime', 0, 1, false, false, false, 2000);
insert into sys.args values (10459, 976, 'res_0', 'timetz', 7, 0, 0, 0);
insert into sys.functions values (977, 'current_time', 'current_time', 'mtime', 0, 1, false, false, false, 2000);
insert into sys.args values (10460, 977, 'res_0', 'timetz', 7, 0, 0, 0);
insert into sys.functions values (978, 'current_timestamp', 'current_timestamp', 'mtime', 0, 1, false, false, false, 2000);
insert into sys.args values (10461, 978, 'res_0', 'timestamptz', 7, 0, 0, 0);
insert into sys.functions values (979, 'localtime', 'current_time', 'sql', 0, 1, false, false, false, 2000);
insert into sys.args values (10462, 979, 'res_0', 'time', 7, 0, 0, 0);
insert into sys.functions values (980, 'localtimestamp', 'current_timestamp', 'sql', 0, 1, false, false, false, 2000);
insert into sys.args values (10463, 980, 'res_0', 'timestamp', 7, 0, 0, 0);
insert into sys.functions values (981, 'sql_sub', 'diff', 'mtime', 0, 1, false, false, false, 2000);
insert into sys.args values (10464, 981, 'res_0', 'int', 32, 0, 0, 0);
insert into sys.args values (10465, 981, 'arg_1', 'date', 0, 0, 1, 1);
insert into sys.args values (10466, 981, 'arg_2', 'date', 0, 0, 1, 2);
insert into sys.functions values (982, 'sql_sub', 'diff', 'mtime', 0, 1, false, false, false, 2000);
insert into sys.args values (10467, 982, 'res_0', 'sec_interval', 13, 0, 0, 0);
insert into sys.args values (10468, 982, 'arg_1', 'timetz', 7, 0, 1, 1);
insert into sys.args values (10469, 982, 'arg_2', 'timetz', 7, 0, 1, 2);
insert into sys.functions values (983, 'sql_sub', 'diff', 'mtime', 0, 1, false, false, false, 2000);
insert into sys.args values (10470, 983, 'res_0', 'sec_interval', 13, 0, 0, 0);
insert into sys.args values (10471, 983, 'arg_1', 'time', 7, 0, 1, 1);
insert into sys.args values (10472, 983, 'arg_2', 'time', 7, 0, 1, 2);
insert into sys.functions values (984, 'sql_sub', 'diff', 'mtime', 0, 1, false, false, false, 2000);
insert into sys.args values (10473, 984, 'res_0', 'sec_interval', 13, 0, 0, 0);
insert into sys.args values (10474, 984, 'arg_1', 'timestamptz', 7, 0, 1, 1);
insert into sys.args values (10475, 984, 'arg_2', 'timestamptz', 7, 0, 1, 2);
insert into sys.functions values (985, 'sql_sub', 'diff', 'mtime', 0, 1, false, false, false, 2000);
insert into sys.args values (10476, 985, 'res_0', 'sec_interval', 13, 0, 0, 0);
insert into sys.args values (10477, 985, 'arg_1', 'timestamp', 7, 0, 1, 1);
insert into sys.args values (10478, 985, 'arg_2', 'timestamp', 7, 0, 1, 2);
insert into sys.functions values (986, 'sql_sub', 'date_sub_msec_interval', 'mtime', 0, 1, false, false, false, 2000);
insert into sys.args values (10479, 986, 'res_0', 'date', 0, 0, 0, 0);
insert into sys.args values (10480, 986, 'arg_1', 'date', 0, 0, 1, 1);
insert into sys.args values (10481, 986, 'arg_2', 'sec_interval', 13, 0, 1, 2);
insert into sys.functions values (987, 'sql_sub', 'date_sub_month_interval', 'mtime', 0, 1, false, false, false, 2000);
insert into sys.args values (10482, 987, 'res_0', 'date', 0, 0, 0, 0);
insert into sys.args values (10483, 987, 'arg_1', 'date', 0, 0, 1, 1);
insert into sys.args values (10484, 987, 'arg_2', 'month_interval', 32, 0, 1, 2);
insert into sys.functions values (988, 'sql_sub', 'time_sub_msec_interval', 'mtime', 0, 1, false, false, false, 2000);
insert into sys.args values (10485, 988, 'res_0', 'time', 7, 0, 0, 0);
insert into sys.args values (10486, 988, 'arg_1', 'time', 7, 0, 1, 1);
insert into sys.args values (10487, 988, 'arg_2', 'sec_interval', 13, 0, 1, 2);
insert into sys.functions values (989, 'sql_sub', 'time_sub_msec_interval', 'mtime', 0, 1, false, false, false, 2000);
insert into sys.args values (10488, 989, 'res_0', 'timetz', 7, 0, 0, 0);
insert into sys.args values (10489, 989, 'arg_1', 'timetz', 7, 0, 1, 1);
insert into sys.args values (10490, 989, 'arg_2', 'sec_interval', 13, 0, 1, 2);
insert into sys.functions values (990, 'sql_sub', 'timestamp_sub_msec_interval', 'mtime', 0, 1, false, false, false, 2000);
insert into sys.args values (10491, 990, 'res_0', 'timestamp', 7, 0, 0, 0);
insert into sys.args values (10492, 990, 'arg_1', 'timestamp', 7, 0, 1, 1);
insert into sys.args values (10493, 990, 'arg_2', 'sec_interval', 13, 0, 1, 2);
insert into sys.functions values (991, 'sql_sub', 'timestamp_sub_month_interval', 'mtime', 0, 1, false, false, false, 2000);
insert into sys.args values (10494, 991, 'res_0', 'timestamp', 7, 0, 0, 0);
insert into sys.args values (10495, 991, 'arg_1', 'timestamp', 7, 0, 1, 1);
insert into sys.args values (10496, 991, 'arg_2', 'month_interval', 32, 0, 1, 2);
insert into sys.functions values (992, 'sql_sub', 'timestamp_sub_msec_interval', 'mtime', 0, 1, false, false, false, 2000);
insert into sys.args values (10497, 992, 'res_0', 'timestamptz', 7, 0, 0, 0);
insert into sys.args values (10498, 992, 'arg_1', 'timestamptz', 7, 0, 1, 1);
insert into sys.args values (10499, 992, 'arg_2', 'sec_interval', 13, 0, 1, 2);
insert into sys.functions values (993, 'sql_sub', 'timestamp_sub_month_interval', 'mtime', 0, 1, false, false, false, 2000);
insert into sys.args values (10500, 993, 'res_0', 'timestamptz', 7, 0, 0, 0);
insert into sys.args values (10501, 993, 'arg_1', 'timestamptz', 7, 0, 1, 1);
insert into sys.args values (10502, 993, 'arg_2', 'month_interval', 32, 0, 1, 2);
insert into sys.functions values (994, 'sql_add', 'date_add_msec_interval', 'mtime', 0, 1, false, false, false, 2000);
insert into sys.args values (10503, 994, 'res_0', 'date', 0, 0, 0, 0);
insert into sys.args values (10504, 994, 'arg_1', 'date', 0, 0, 1, 1);
insert into sys.args values (10505, 994, 'arg_2', 'sec_interval', 13, 0, 1, 2);
insert into sys.functions values (995, 'sql_add', 'addmonths', 'mtime', 0, 1, false, false, false, 2000);
insert into sys.args values (10506, 995, 'res_0', 'date', 0, 0, 0, 0);
insert into sys.args values (10507, 995, 'arg_1', 'date', 0, 0, 1, 1);
insert into sys.args values (10508, 995, 'arg_2', 'month_interval', 32, 0, 1, 2);
insert into sys.functions values (996, 'sql_add', 'timestamp_add_msec_interval', 'mtime', 0, 1, false, false, false, 2000);
insert into sys.args values (10509, 996, 'res_0', 'timestamp', 7, 0, 0, 0);
insert into sys.args values (10510, 996, 'arg_1', 'timestamp', 7, 0, 1, 1);
insert into sys.args values (10511, 996, 'arg_2', 'sec_interval', 13, 0, 1, 2);
insert into sys.functions values (997, 'sql_add', 'timestamp_add_month_interval', 'mtime', 0, 1, false, false, false, 2000);
insert into sys.args values (10512, 997, 'res_0', 'timestamp', 7, 0, 0, 0);
insert into sys.args values (10513, 997, 'arg_1', 'timestamp', 7, 0, 1, 1);
insert into sys.args values (10514, 997, 'arg_2', 'month_interval', 32, 0, 1, 2);
insert into sys.functions values (998, 'sql_add', 'timestamp_add_msec_interval', 'mtime', 0, 1, false, false, false, 2000);
insert into sys.args values (10515, 998, 'res_0', 'timestamptz', 7, 0, 0, 0);
insert into sys.args values (10516, 998, 'arg_1', 'timestamptz', 7, 0, 1, 1);
insert into sys.args values (10517, 998, 'arg_2', 'sec_interval', 13, 0, 1, 2);
insert into sys.functions values (999, 'sql_add', 'timestamp_add_month_interval', 'mtime', 0, 1, false, false, false, 2000);
insert into sys.args values (10518, 999, 'res_0', 'timestamptz', 7, 0, 0, 0);
insert into sys.args values (10519, 999, 'arg_1', 'timestamptz', 7, 0, 1, 1);
insert into sys.args values (10520, 999, 'arg_2', 'month_interval', 32, 0, 1, 2);
insert into sys.functions values (1000, 'sql_add', 'time_add_msec_interval', 'mtime', 0, 1, false, false, false, 2000);
insert into sys.args values (10521, 1000, 'res_0', 'time', 7, 0, 0, 0);
insert into sys.args values (10522, 1000, 'arg_1', 'time', 7, 0, 1, 1);
insert into sys.args values (10523, 1000, 'arg_2', 'sec_interval', 13, 0, 1, 2);
insert into sys.functions values (1001, 'sql_add', 'time_add_msec_interval', 'mtime', 0, 1, false, false, false, 2000);
insert into sys.args values (10524, 1001, 'res_0', 'timetz', 7, 0, 0, 0);
insert into sys.args values (10525, 1001, 'arg_1', 'timetz', 7, 0, 1, 1);
insert into sys.args values (10526, 1001, 'arg_2', 'sec_interval', 13, 0, 1, 2);
insert into sys.functions values (1002, 'local_timezone', 'local_timezone', 'mtime', 0, 1, false, false, false, 2000);
insert into sys.args values (10527, 1002, 'res_0', 'sec_interval', 13, 0, 0, 0);
insert into sys.functions values (1003, 'year', 'year', 'mtime', 0, 1, false, false, false, 2000);
insert into sys.args values (10528, 1003, 'res_0', 'int', 32, 0, 0, 0);
insert into sys.args values (10529, 1003, 'arg_1', 'date', 0, 0, 1, 1);
insert into sys.functions values (1004, 'quarter', 'quarter', 'mtime', 0, 1, false, false, false, 2000);
insert into sys.args values (10530, 1004, 'res_0', 'int', 32, 0, 0, 0);
insert into sys.args values (10531, 1004, 'arg_1', 'date', 0, 0, 1, 1);
insert into sys.functions values (1005, 'month', 'month', 'mtime', 0, 1, false, false, false, 2000);
insert into sys.args values (10532, 1005, 'res_0', 'int', 32, 0, 0, 0);
insert into sys.args values (10533, 1005, 'arg_1', 'date', 0, 0, 1, 1);
insert into sys.functions values (1006, 'day', 'day', 'mtime', 0, 1, false, false, false, 2000);
insert into sys.args values (10534, 1006, 'res_0', 'int', 32, 0, 0, 0);
insert into sys.args values (10535, 1006, 'arg_1', 'date', 0, 0, 1, 1);
insert into sys.functions values (1007, 'hour', 'hours', 'mtime', 0, 1, false, false, false, 2000);
insert into sys.args values (10536, 1007, 'res_0', 'int', 32, 0, 0, 0);
insert into sys.args values (10537, 1007, 'arg_1', 'time', 7, 0, 1, 1);
insert into sys.functions values (1008, 'minute', 'minutes', 'mtime', 0, 1, false, false, false, 2000);
insert into sys.args values (10538, 1008, 'res_0', 'int', 32, 0, 0, 0);
insert into sys.args values (10539, 1008, 'arg_1', 'time', 7, 0, 1, 1);
insert into sys.functions values (1009, 'second', 'sql_seconds', 'mtime', 0, 1, false, false, false, 2000);
insert into sys.args values (10540, 1009, 'res_0', 'decimal', 9, 3, 0, 0);
insert into sys.args values (10541, 1009, 'arg_1', 'time', 7, 0, 1, 1);
insert into sys.functions values (1010, 'hour', 'hours', 'mtime', 0, 1, false, false, false, 2000);
insert into sys.args values (10542, 1010, 'res_0', 'int', 32, 0, 0, 0);
insert into sys.args values (10543, 1010, 'arg_1', 'timetz', 7, 0, 1, 1);
insert into sys.functions values (1011, 'minute', 'minutes', 'mtime', 0, 1, false, false, false, 2000);
insert into sys.args values (10544, 1011, 'res_0', 'int', 32, 0, 0, 0);
insert into sys.args values (10545, 1011, 'arg_1', 'timetz', 7, 0, 1, 1);
insert into sys.functions values (1012, 'second', 'sql_seconds', 'mtime', 0, 1, false, false, false, 2000);
insert into sys.args values (10546, 1012, 'res_0', 'decimal', 9, 3, 0, 0);
insert into sys.args values (10547, 1012, 'arg_1', 'timetz', 7, 0, 1, 1);
insert into sys.functions values (1013, 'year', 'year', 'mtime', 0, 1, false, false, false, 2000);
insert into sys.args values (10548, 1013, 'res_0', 'int', 32, 0, 0, 0);
insert into sys.args values (10549, 1013, 'arg_1', 'timestamp', 7, 0, 1, 1);
insert into sys.functions values (1014, 'quarter', 'quarter', 'mtime', 0, 1, false, false, false, 2000);
insert into sys.args values (10550, 1014, 'res_0', 'int', 32, 0, 0, 0);
insert into sys.args values (10551, 1014, 'arg_1', 'timestamp', 7, 0, 1, 1);
insert into sys.functions values (1015, 'month', 'month', 'mtime', 0, 1, false, false, false, 2000);
insert into sys.args values (10552, 1015, 'res_0', 'int', 32, 0, 0, 0);
insert into sys.args values (10553, 1015, 'arg_1', 'timestamp', 7, 0, 1, 1);
insert into sys.functions values (1016, 'day', 'day', 'mtime', 0, 1, false, false, false, 2000);
insert into sys.args values (10554, 1016, 'res_0', 'int', 32, 0, 0, 0);
insert into sys.args values (10555, 1016, 'arg_1', 'timestamp', 7, 0, 1, 1);
insert into sys.functions values (1017, 'hour', 'hours', 'mtime', 0, 1, false, false, false, 2000);
insert into sys.args values (10556, 1017, 'res_0', 'int', 32, 0, 0, 0);
insert into sys.args values (10557, 1017, 'arg_1', 'timestamp', 7, 0, 1, 1);
insert into sys.functions values (1018, 'minute', 'minutes', 'mtime', 0, 1, false, false, false, 2000);
insert into sys.args values (10558, 1018, 'res_0', 'int', 32, 0, 0, 0);
insert into sys.args values (10559, 1018, 'arg_1', 'timestamp', 7, 0, 1, 1);
insert into sys.functions values (1019, 'second', 'sql_seconds', 'mtime', 0, 1, false, false, false, 2000);
insert into sys.args values (10560, 1019, 'res_0', 'decimal', 9, 3, 0, 0);
insert into sys.args values (10561, 1019, 'arg_1', 'timestamp', 7, 0, 1, 1);
insert into sys.functions values (1020, 'year', 'year', 'mtime', 0, 1, false, false, false, 2000);
insert into sys.args values (10562, 1020, 'res_0', 'int', 32, 0, 0, 0);
insert into sys.args values (10563, 1020, 'arg_1', 'timestamptz', 7, 0, 1, 1);
insert into sys.functions values (1021, 'quarter', 'quarter', 'mtime', 0, 1, false, false, false, 2000);
insert into sys.args values (10564, 1021, 'res_0', 'int', 32, 0, 0, 0);
insert into sys.args values (10565, 1021, 'arg_1', 'timestamptz', 7, 0, 1, 1);
insert into sys.functions values (1022, 'month', 'month', 'mtime', 0, 1, false, false, false, 2000);
insert into sys.args values (10566, 1022, 'res_0', 'int', 32, 0, 0, 0);
insert into sys.args values (10567, 1022, 'arg_1', 'timestamptz', 7, 0, 1, 1);
insert into sys.functions values (1023, 'day', 'day', 'mtime', 0, 1, false, false, false, 2000);
insert into sys.args values (10568, 1023, 'res_0', 'int', 32, 0, 0, 0);
insert into sys.args values (10569, 1023, 'arg_1', 'timestamptz', 7, 0, 1, 1);
insert into sys.functions values (1024, 'hour', 'hours', 'mtime', 0, 1, false, false, false, 2000);
insert into sys.args values (10570, 1024, 'res_0', 'int', 32, 0, 0, 0);
insert into sys.args values (10571, 1024, 'arg_1', 'timestamptz', 7, 0, 1, 1);
insert into sys.functions values (1025, 'minute', 'minutes', 'mtime', 0, 1, false, false, false, 2000);
insert into sys.args values (10572, 1025, 'res_0', 'int', 32, 0, 0, 0);
insert into sys.args values (10573, 1025, 'arg_1', 'timestamptz', 7, 0, 1, 1);
insert into sys.functions values (1026, 'second', 'sql_seconds', 'mtime', 0, 1, false, false, false, 2000);
insert into sys.args values (10574, 1026, 'res_0', 'decimal', 9, 3, 0, 0);
insert into sys.args values (10575, 1026, 'arg_1', 'timestamptz', 7, 0, 1, 1);
insert into sys.functions values (1027, 'year', 'year', 'mtime', 0, 1, false, false, false, 2000);
insert into sys.args values (10576, 1027, 'res_0', 'int', 32, 0, 0, 0);
insert into sys.args values (10577, 1027, 'arg_1', 'month_interval', 32, 0, 1, 1);
insert into sys.functions values (1028, 'month', 'month', 'mtime', 0, 1, false, false, false, 2000);
insert into sys.args values (10578, 1028, 'res_0', 'int', 32, 0, 0, 0);
insert into sys.args values (10579, 1028, 'arg_1', 'month_interval', 32, 0, 1, 1);
insert into sys.functions values (1029, 'day', 'day', 'mtime', 0, 1, false, false, false, 2000);
insert into sys.args values (10580, 1029, 'res_0', 'bigint', 64, 0, 0, 0);
insert into sys.args values (10581, 1029, 'arg_1', 'sec_interval', 13, 0, 1, 1);
insert into sys.functions values (1030, 'hour', 'hours', 'mtime', 0, 1, false, false, false, 2000);
insert into sys.args values (10582, 1030, 'res_0', 'int', 32, 0, 0, 0);
insert into sys.args values (10583, 1030, 'arg_1', 'sec_interval', 13, 0, 1, 1);
insert into sys.functions values (1031, 'minute', 'minutes', 'mtime', 0, 1, false, false, false, 2000);
insert into sys.args values (10584, 1031, 'res_0', 'int', 32, 0, 0, 0);
insert into sys.args values (10585, 1031, 'arg_1', 'sec_interval', 13, 0, 1, 1);
insert into sys.functions values (1032, 'second', 'seconds', 'mtime', 0, 1, false, false, false, 2000);
insert into sys.args values (10586, 1032, 'res_0', 'int', 32, 0, 0, 0);
insert into sys.args values (10587, 1032, 'arg_1', 'sec_interval', 13, 0, 1, 1);
insert into sys.functions values (1033, 'dayofyear', 'dayofyear', 'mtime', 0, 1, false, false, false, 2000);
insert into sys.args values (10588, 1033, 'res_0', 'int', 32, 0, 0, 0);
insert into sys.args values (10589, 1033, 'arg_1', 'date', 0, 0, 1, 1);
insert into sys.functions values (1034, 'weekofyear', 'weekofyear', 'mtime', 0, 1, false, false, false, 2000);
insert into sys.args values (10590, 1034, 'res_0', 'int', 32, 0, 0, 0);
insert into sys.args values (10591, 1034, 'arg_1', 'date', 0, 0, 1, 1);
insert into sys.functions values (1035, 'dayofweek', 'dayofweek', 'mtime', 0, 1, false, false, false, 2000);
insert into sys.args values (10592, 1035, 'res_0', 'int', 32, 0, 0, 0);
insert into sys.args values (10593, 1035, 'arg_1', 'date', 0, 0, 1, 1);
insert into sys.functions values (1036, 'dayofmonth', 'day', 'mtime', 0, 1, false, false, false, 2000);
insert into sys.args values (10594, 1036, 'res_0', 'int', 32, 0, 0, 0);
insert into sys.args values (10595, 1036, 'arg_1', 'date', 0, 0, 1, 1);
insert into sys.functions values (1037, 'week', 'weekofyear', 'mtime', 0, 1, false, false, false, 2000);
insert into sys.args values (10596, 1037, 'res_0', 'int', 32, 0, 0, 0);
insert into sys.args values (10597, 1037, 'arg_1', 'date', 0, 0, 1, 1);
insert into sys.functions values (1038, 'next_value_for', 'next_value', 'sql', 0, 1, true, false, false, 2000);
insert into sys.args values (10598, 1038, 'res_0', 'bigint', 64, 0, 0, 0);
insert into sys.args values (10599, 1038, 'arg_1', 'varchar', 0, 0, 1, 1);
insert into sys.args values (10600, 1038, 'arg_2', 'varchar', 0, 0, 1, 2);
insert into sys.functions values (1039, 'get_value_for', 'get_value', 'sql', 0, 1, false, false, false, 2000);
insert into sys.args values (10601, 1039, 'res_0', 'bigint', 64, 0, 0, 0);
insert into sys.args values (10602, 1039, 'arg_1', 'varchar', 0, 0, 1, 1);
insert into sys.args values (10603, 1039, 'arg_2', 'varchar', 0, 0, 1, 2);
insert into sys.functions values (1040, 'restart', 'restart', 'sql', 0, 1, false, false, false, 2000);
insert into sys.args values (10604, 1040, 'res_0', 'bigint', 64, 0, 0, 0);
insert into sys.args values (10605, 1040, 'arg_1', 'varchar', 0, 0, 1, 1);
insert into sys.args values (10606, 1040, 'arg_2', 'varchar', 0, 0, 1, 2);
insert into sys.args values (10607, 1040, 'arg_3', 'bigint', 64, 0, 1, 3);
insert into sys.functions values (1041, 'index', 'index', 'calc', 0, 1, false, false, false, 2000);
insert into sys.args values (10608, 1041, 'res_0', 'tinyint', 8, 0, 0, 0);
insert into sys.args values (10609, 1041, 'arg_1', 'char', 0, 0, 1, 1);
insert into sys.args values (10610, 1041, 'arg_2', 'boolean', 1, 0, 1, 2);
insert into sys.functions values (1042, 'index', 'index', 'calc', 0, 1, false, false, false, 2000);
insert into sys.args values (10611, 1042, 'res_0', 'smallint', 16, 0, 0, 0);
insert into sys.args values (10612, 1042, 'arg_1', 'char', 0, 0, 1, 1);
insert into sys.args values (10613, 1042, 'arg_2', 'boolean', 1, 0, 1, 2);
insert into sys.functions values (1043, 'index', 'index', 'calc', 0, 1, false, false, false, 2000);
insert into sys.args values (10614, 1043, 'res_0', 'int', 32, 0, 0, 0);
insert into sys.args values (10615, 1043, 'arg_1', 'char', 0, 0, 1, 1);
insert into sys.args values (10616, 1043, 'arg_2', 'boolean', 1, 0, 1, 2);
insert into sys.functions values (1044, 'strings', 'strings', 'calc', 0, 1, false, false, false, 2000);
insert into sys.args values (10617, 1044, 'res_0', 'char', 0, 0, 0, 0);
insert into sys.args values (10618, 1044, 'arg_1', 'char', 0, 0, 1, 1);
insert into sys.functions values (1045, 'locate', 'locate', 'str', 0, 1, false, false, false, 2000);
insert into sys.args values (10619, 1045, 'res_0', 'int', 32, 0, 0, 0);
insert into sys.args values (10620, 1045, 'arg_1', 'char', 0, 0, 1, 1);
insert into sys.args values (10621, 1045, 'arg_2', 'char', 0, 0, 1, 2);
insert into sys.functions values (1046, 'locate', 'locate', 'str', 0, 1, false, false, false, 2000);
insert into sys.args values (10622, 1046, 'res_0', 'int', 32, 0, 0, 0);
insert into sys.args values (10623, 1046, 'arg_1', 'char', 0, 0, 1, 1);
insert into sys.args values (10624, 1046, 'arg_2', 'char', 0, 0, 1, 2);
insert into sys.args values (10625, 1046, 'arg_3', 'int', 32, 0, 1, 3);
insert into sys.functions values (1047, 'charindex', 'locate', 'str', 0, 1, false, false, false, 2000);
insert into sys.args values (10626, 1047, 'res_0', 'int', 32, 0, 0, 0);
insert into sys.args values (10627, 1047, 'arg_1', 'char', 0, 0, 1, 1);
insert into sys.args values (10628, 1047, 'arg_2', 'char', 0, 0, 1, 2);
insert into sys.functions values (1048, 'charindex', 'locate', 'str', 0, 1, false, false, false, 2000);
insert into sys.args values (10629, 1048, 'res_0', 'int', 32, 0, 0, 0);
insert into sys.args values (10630, 1048, 'arg_1', 'char', 0, 0, 1, 1);
insert into sys.args values (10631, 1048, 'arg_2', 'char', 0, 0, 1, 2);
insert into sys.args values (10632, 1048, 'arg_3', 'int', 32, 0, 1, 3);
insert into sys.functions values (1049, 'splitpart', 'splitpart', 'str', 0, 1, false, false, false, 2000);
insert into sys.args values (10633, 1049, 'res_0', 'char', 0, 0, 0, 0);
insert into sys.args values (10634, 1049, 'arg_1', 'char', 0, 0, 1, 1);
insert into sys.args values (10635, 1049, 'arg_2', 'char', 0, 0, 1, 2);
insert into sys.args values (10636, 1049, 'arg_3', 'int', 32, 0, 1, 3);
insert into sys.functions values (1050, 'substring', 'substring', 'str', 0, 1, false, false, false, 2000);
insert into sys.args values (10637, 1050, 'res_0', 'char', 0, 0, 0, 0);
insert into sys.args values (10638, 1050, 'arg_1', 'char', 0, 0, 1, 1);
insert into sys.args values (10639, 1050, 'arg_2', 'int', 32, 0, 1, 2);
insert into sys.functions values (1051, 'substring', 'substring', 'str', 0, 1, false, false, false, 2000);
insert into sys.args values (10640, 1051, 'res_0', 'char', 0, 0, 0, 0);
insert into sys.args values (10641, 1051, 'arg_1', 'char', 0, 0, 1, 1);
insert into sys.args values (10642, 1051, 'arg_2', 'int', 32, 0, 1, 2);
insert into sys.args values (10643, 1051, 'arg_3', 'int', 32, 0, 1, 3);
insert into sys.functions values (1052, 'substr', 'substring', 'str', 0, 1, false, false, false, 2000);
insert into sys.args values (10644, 1052, 'res_0', 'char', 0, 0, 0, 0);
insert into sys.args values (10645, 1052, 'arg_1', 'char', 0, 0, 1, 1);
insert into sys.args values (10646, 1052, 'arg_2', 'int', 32, 0, 1, 2);
insert into sys.functions values (1053, 'substr', 'substring', 'str', 0, 1, false, false, false, 2000);
insert into sys.args values (10647, 1053, 'res_0', 'char', 0, 0, 0, 0);
insert into sys.args values (10648, 1053, 'arg_1', 'char', 0, 0, 1, 1);
insert into sys.args values (10649, 1053, 'arg_2', 'int', 32, 0, 1, 2);
insert into sys.args values (10650, 1053, 'arg_3', 'int', 32, 0, 1, 3);
insert into sys.functions values (1054, 'not_like', 'not_like', 'algebra', 0, 1, false, false, false, 2000);
insert into sys.args values (10651, 1054, 'res_0', 'boolean', 1, 0, 0, 0);
insert into sys.args values (10652, 1054, 'arg_1', 'char', 0, 0, 1, 1);
insert into sys.args values (10653, 1054, 'arg_2', 'char', 0, 0, 1, 2);
insert into sys.functions values (1055, 'not_like', 'not_like', 'algebra', 0, 1, false, false, false, 2000);
insert into sys.args values (10654, 1055, 'res_0', 'boolean', 1, 0, 0, 0);
insert into sys.args values (10655, 1055, 'arg_1', 'char', 0, 0, 1, 1);
insert into sys.args values (10656, 1055, 'arg_2', 'char', 0, 0, 1, 2);
insert into sys.args values (10657, 1055, 'arg_3', 'char', 0, 0, 1, 3);
insert into sys.functions values (1056, 'not_ilike', 'not_ilike', 'algebra', 0, 1, false, false, false, 2000);
insert into sys.args values (10658, 1056, 'res_0', 'boolean', 1, 0, 0, 0);
insert into sys.args values (10659, 1056, 'arg_1', 'char', 0, 0, 1, 1);
insert into sys.args values (10660, 1056, 'arg_2', 'char', 0, 0, 1, 2);
insert into sys.functions values (1057, 'not_ilike', 'not_ilike', 'algebra', 0, 1, false, false, false, 2000);
insert into sys.args values (10661, 1057, 'res_0', 'boolean', 1, 0, 0, 0);
insert into sys.args values (10662, 1057, 'arg_1', 'char', 0, 0, 1, 1);
insert into sys.args values (10663, 1057, 'arg_2', 'char', 0, 0, 1, 2);
insert into sys.args values (10664, 1057, 'arg_3', 'char', 0, 0, 1, 3);
insert into sys.functions values (1058, 'patindex', 'patindex', 'pcre', 0, 1, false, false, false, 2000);
insert into sys.args values (10665, 1058, 'res_0', 'int', 32, 0, 0, 0);
insert into sys.args values (10666, 1058, 'arg_1', 'char', 0, 0, 1, 1);
insert into sys.args values (10667, 1058, 'arg_2', 'char', 0, 0, 1, 2);
insert into sys.functions values (1059, 'truncate', 'stringleft', 'str', 0, 1, false, false, false, 2000);
insert into sys.args values (10668, 1059, 'res_0', 'char', 0, 0, 0, 0);
insert into sys.args values (10669, 1059, 'arg_1', 'char', 0, 0, 1, 1);
insert into sys.args values (10670, 1059, 'arg_2', 'int', 32, 0, 1, 2);
insert into sys.functions values (1060, 'concat', '+', 'calc', 0, 1, false, false, false, 2000);
insert into sys.args values (10671, 1060, 'res_0', 'char', 0, 0, 0, 0);
insert into sys.args values (10672, 1060, 'arg_1', 'char', 0, 0, 1, 1);
insert into sys.args values (10673, 1060, 'arg_2', 'char', 0, 0, 1, 2);
insert into sys.functions values (1061, 'ascii', 'ascii', 'str', 0, 1, false, false, false, 2000);
insert into sys.args values (10674, 1061, 'res_0', 'int', 32, 0, 0, 0);
insert into sys.args values (10675, 1061, 'arg_1', 'char', 0, 0, 1, 1);
insert into sys.functions values (1062, 'code', 'unicode', 'str', 0, 1, false, false, false, 2000);
insert into sys.args values (10676, 1062, 'res_0', 'char', 0, 0, 0, 0);
insert into sys.args values (10677, 1062, 'arg_1', 'int', 32, 0, 1, 1);
insert into sys.functions values (1063, 'length', 'length', 'str', 0, 1, false, false, false, 2000);
insert into sys.args values (10678, 1063, 'res_0', 'int', 32, 0, 0, 0);
insert into sys.args values (10679, 1063, 'arg_1', 'char', 0, 0, 1, 1);
insert into sys.functions values (1064, 'right', 'stringright', 'str', 0, 1, false, false, false, 2000);
insert into sys.args values (10680, 1064, 'res_0', 'char', 0, 0, 0, 0);
insert into sys.args values (10681, 1064, 'arg_1', 'char', 0, 0, 1, 1);
insert into sys.args values (10682, 1064, 'arg_2', 'int', 32, 0, 1, 2);
insert into sys.functions values (1065, 'left', 'stringleft', 'str', 0, 1, false, false, false, 2000);
insert into sys.args values (10683, 1065, 'res_0', 'char', 0, 0, 0, 0);
insert into sys.args values (10684, 1065, 'arg_1', 'char', 0, 0, 1, 1);
insert into sys.args values (10685, 1065, 'arg_2', 'int', 32, 0, 1, 2);
insert into sys.functions values (1066, 'upper', 'toUpper', 'str', 0, 1, false, false, false, 2000);
insert into sys.args values (10686, 1066, 'res_0', 'char', 0, 0, 0, 0);
insert into sys.args values (10687, 1066, 'arg_1', 'char', 0, 0, 1, 1);
insert into sys.functions values (1067, 'ucase', 'toUpper', 'str', 0, 1, false, false, false, 2000);
insert into sys.args values (10688, 1067, 'res_0', 'char', 0, 0, 0, 0);
insert into sys.args values (10689, 1067, 'arg_1', 'char', 0, 0, 1, 1);
insert into sys.functions values (1068, 'lower', 'toLower', 'str', 0, 1, false, false, false, 2000);
insert into sys.args values (10690, 1068, 'res_0', 'char', 0, 0, 0, 0);
insert into sys.args values (10691, 1068, 'arg_1', 'char', 0, 0, 1, 1);
insert into sys.functions values (1069, 'lcase', 'toLower', 'str', 0, 1, false, false, false, 2000);
insert into sys.args values (10692, 1069, 'res_0', 'char', 0, 0, 0, 0);
insert into sys.args values (10693, 1069, 'arg_1', 'char', 0, 0, 1, 1);
insert into sys.functions values (1070, 'trim', 'trim', 'str', 0, 1, false, false, false, 2000);
insert into sys.args values (10694, 1070, 'res_0', 'char', 0, 0, 0, 0);
insert into sys.args values (10695, 1070, 'arg_1', 'char', 0, 0, 1, 1);
insert into sys.functions values (1071, 'trim', 'trim', 'str', 0, 1, false, false, false, 2000);
insert into sys.args values (10696, 1071, 'res_0', 'char', 0, 0, 0, 0);
insert into sys.args values (10697, 1071, 'arg_1', 'char', 0, 0, 1, 1);
insert into sys.args values (10698, 1071, 'arg_2', 'char', 0, 0, 1, 2);
insert into sys.functions values (1072, 'ltrim', 'ltrim', 'str', 0, 1, false, false, false, 2000);
insert into sys.args values (10699, 1072, 'res_0', 'char', 0, 0, 0, 0);
insert into sys.args values (10700, 1072, 'arg_1', 'char', 0, 0, 1, 1);
insert into sys.functions values (1073, 'ltrim', 'ltrim', 'str', 0, 1, false, false, false, 2000);
insert into sys.args values (10701, 1073, 'res_0', 'char', 0, 0, 0, 0);
insert into sys.args values (10702, 1073, 'arg_1', 'char', 0, 0, 1, 1);
insert into sys.args values (10703, 1073, 'arg_2', 'char', 0, 0, 1, 2);
insert into sys.functions values (1074, 'rtrim', 'rtrim', 'str', 0, 1, false, false, false, 2000);
insert into sys.args values (10704, 1074, 'res_0', 'char', 0, 0, 0, 0);
insert into sys.args values (10705, 1074, 'arg_1', 'char', 0, 0, 1, 1);
insert into sys.functions values (1075, 'rtrim', 'rtrim', 'str', 0, 1, false, false, false, 2000);
insert into sys.args values (10706, 1075, 'res_0', 'char', 0, 0, 0, 0);
insert into sys.args values (10707, 1075, 'arg_1', 'char', 0, 0, 1, 1);
insert into sys.args values (10708, 1075, 'arg_2', 'char', 0, 0, 1, 2);
insert into sys.functions values (1076, 'lpad', 'lpad', 'str', 0, 1, false, false, false, 2000);
insert into sys.args values (10709, 1076, 'res_0', 'char', 0, 0, 0, 0);
insert into sys.args values (10710, 1076, 'arg_1', 'char', 0, 0, 1, 1);
insert into sys.args values (10711, 1076, 'arg_2', 'int', 32, 0, 1, 2);
insert into sys.functions values (1077, 'lpad', 'lpad', 'str', 0, 1, false, false, false, 2000);
insert into sys.args values (10712, 1077, 'res_0', 'char', 0, 0, 0, 0);
insert into sys.args values (10713, 1077, 'arg_1', 'char', 0, 0, 1, 1);
insert into sys.args values (10714, 1077, 'arg_2', 'int', 32, 0, 1, 2);
insert into sys.args values (10715, 1077, 'arg_3', 'char', 0, 0, 1, 3);
insert into sys.functions values (1078, 'rpad', 'rpad', 'str', 0, 1, false, false, false, 2000);
insert into sys.args values (10716, 1078, 'res_0', 'char', 0, 0, 0, 0);
insert into sys.args values (10717, 1078, 'arg_1', 'char', 0, 0, 1, 1);
insert into sys.args values (10718, 1078, 'arg_2', 'int', 32, 0, 1, 2);
insert into sys.functions values (1079, 'rpad', 'rpad', 'str', 0, 1, false, false, false, 2000);
insert into sys.args values (10719, 1079, 'res_0', 'char', 0, 0, 0, 0);
insert into sys.args values (10720, 1079, 'arg_1', 'char', 0, 0, 1, 1);
insert into sys.args values (10721, 1079, 'arg_2', 'int', 32, 0, 1, 2);
insert into sys.args values (10722, 1079, 'arg_3', 'char', 0, 0, 1, 3);
insert into sys.functions values (1080, 'insert', 'insert', 'str', 0, 1, false, false, false, 2000);
insert into sys.args values (10723, 1080, 'res_0', 'char', 0, 0, 0, 0);
insert into sys.args values (10724, 1080, 'arg_1', 'char', 0, 0, 1, 1);
insert into sys.args values (10725, 1080, 'arg_2', 'int', 32, 0, 1, 2);
insert into sys.args values (10726, 1080, 'arg_3', 'int', 32, 0, 1, 3);
insert into sys.args values (10727, 1080, 'arg_4', 'char', 0, 0, 1, 4);
insert into sys.functions values (1081, 'replace', 'replace', 'str', 0, 1, false, false, false, 2000);
insert into sys.args values (10728, 1081, 'res_0', 'char', 0, 0, 0, 0);
insert into sys.args values (10729, 1081, 'arg_1', 'char', 0, 0, 1, 1);
insert into sys.args values (10730, 1081, 'arg_2', 'char', 0, 0, 1, 2);
insert into sys.args values (10731, 1081, 'arg_3', 'char', 0, 0, 1, 3);
insert into sys.functions values (1082, 'repeat', 'repeat', 'str', 0, 1, false, false, false, 2000);
insert into sys.args values (10732, 1082, 'res_0', 'char', 0, 0, 0, 0);
insert into sys.args values (10733, 1082, 'arg_1', 'char', 0, 0, 1, 1);
insert into sys.args values (10734, 1082, 'arg_2', 'int', 32, 0, 1, 2);
insert into sys.functions values (1083, 'space', 'space', 'str', 0, 1, false, false, false, 2000);
insert into sys.args values (10735, 1083, 'res_0', 'char', 0, 0, 0, 0);
insert into sys.args values (10736, 1083, 'arg_1', 'int', 32, 0, 1, 1);
insert into sys.functions values (1084, 'char_length', 'length', 'str', 0, 1, false, false, false, 2000);
insert into sys.args values (10737, 1084, 'res_0', 'int', 32, 0, 0, 0);
insert into sys.args values (10738, 1084, 'arg_1', 'char', 0, 0, 1, 1);
insert into sys.functions values (1085, 'character_length', 'length', 'str', 0, 1, false, false, false, 2000);
insert into sys.args values (10739, 1085, 'res_0', 'int', 32, 0, 0, 0);
insert into sys.args values (10740, 1085, 'arg_1', 'char', 0, 0, 1, 1);
insert into sys.functions values (1086, 'octet_length', 'nbytes', 'str', 0, 1, false, false, false, 2000);
insert into sys.args values (10741, 1086, 'res_0', 'int', 32, 0, 0, 0);
insert into sys.args values (10742, 1086, 'arg_1', 'char', 0, 0, 1, 1);
insert into sys.functions values (1087, 'soundex', 'soundex', 'txtsim', 0, 1, false, false, false, 2000);
insert into sys.args values (10743, 1087, 'res_0', 'char', 0, 0, 0, 0);
insert into sys.args values (10744, 1087, 'arg_1', 'char', 0, 0, 1, 1);
insert into sys.functions values (1088, 'difference', 'stringdiff', 'txtsim', 0, 1, false, false, false, 2000);
insert into sys.args values (10745, 1088, 'res_0', 'int', 32, 0, 0, 0);
insert into sys.args values (10746, 1088, 'arg_1', 'char', 0, 0, 1, 1);
insert into sys.args values (10747, 1088, 'arg_2', 'char', 0, 0, 1, 2);
insert into sys.functions values (1089, 'editdistance', 'editdistance', 'txtsim', 0, 1, false, false, false, 2000);
insert into sys.args values (10748, 1089, 'res_0', 'int', 32, 0, 0, 0);
insert into sys.args values (10749, 1089, 'arg_1', 'char', 0, 0, 1, 1);
insert into sys.args values (10750, 1089, 'arg_2', 'char', 0, 0, 1, 2);
insert into sys.functions values (1090, 'editdistance2', 'editdistance2', 'txtsim', 0, 1, false, false, false, 2000);
insert into sys.args values (10751, 1090, 'res_0', 'int', 32, 0, 0, 0);
insert into sys.args values (10752, 1090, 'arg_1', 'char', 0, 0, 1, 1);
insert into sys.args values (10753, 1090, 'arg_2', 'char', 0, 0, 1, 2);
insert into sys.functions values (1091, 'similarity', 'similarity', 'txtsim', 0, 1, false, false, false, 2000);
insert into sys.args values (10754, 1091, 'res_0', 'double', 53, 0, 0, 0);
insert into sys.args values (10755, 1091, 'arg_1', 'char', 0, 0, 1, 1);
insert into sys.args values (10756, 1091, 'arg_2', 'char', 0, 0, 1, 2);
insert into sys.functions values (1092, 'qgramnormalize', 'qgramnormalize', 'txtsim', 0, 1, false, false, false, 2000);
insert into sys.args values (10757, 1092, 'res_0', 'char', 0, 0, 0, 0);
insert into sys.args values (10758, 1092, 'arg_1', 'char', 0, 0, 1, 1);
insert into sys.functions values (1093, 'levenshtein', 'levenshtein', 'txtsim', 0, 1, false, false, false, 2000);
insert into sys.args values (10759, 1093, 'res_0', 'int', 32, 0, 0, 0);
insert into sys.args values (10760, 1093, 'arg_1', 'char', 0, 0, 1, 1);
insert into sys.args values (10761, 1093, 'arg_2', 'char', 0, 0, 1, 2);
insert into sys.functions values (1094, 'levenshtein', 'levenshtein', 'txtsim', 0, 1, false, false, false, 2000);
insert into sys.args values (10762, 1094, 'res_0', 'int', 32, 0, 0, 0);
insert into sys.args values (10763, 1094, 'arg_1', 'char', 0, 0, 1, 1);
insert into sys.args values (10764, 1094, 'arg_2', 'char', 0, 0, 1, 2);
insert into sys.args values (10765, 1094, 'arg_3', 'int', 32, 0, 1, 3);
insert into sys.args values (10766, 1094, 'arg_4', 'int', 32, 0, 1, 4);
insert into sys.args values (10767, 1094, 'arg_5', 'int', 32, 0, 1, 5);
insert into sys.functions values (1095, 'index', 'index', 'calc', 0, 1, false, false, false, 2000);
insert into sys.args values (10768, 1095, 'res_0', 'tinyint', 8, 0, 0, 0);
insert into sys.args values (10769, 1095, 'arg_1', 'varchar', 0, 0, 1, 1);
insert into sys.args values (10770, 1095, 'arg_2', 'boolean', 1, 0, 1, 2);
insert into sys.functions values (1096, 'index', 'index', 'calc', 0, 1, false, false, false, 2000);
insert into sys.args values (10771, 1096, 'res_0', 'smallint', 16, 0, 0, 0);
insert into sys.args values (10772, 1096, 'arg_1', 'varchar', 0, 0, 1, 1);
insert into sys.args values (10773, 1096, 'arg_2', 'boolean', 1, 0, 1, 2);
insert into sys.functions values (1097, 'index', 'index', 'calc', 0, 1, false, false, false, 2000);
insert into sys.args values (10774, 1097, 'res_0', 'int', 32, 0, 0, 0);
insert into sys.args values (10775, 1097, 'arg_1', 'varchar', 0, 0, 1, 1);
insert into sys.args values (10776, 1097, 'arg_2', 'boolean', 1, 0, 1, 2);
insert into sys.functions values (1098, 'strings', 'strings', 'calc', 0, 1, false, false, false, 2000);
insert into sys.args values (10777, 1098, 'res_0', 'varchar', 0, 0, 0, 0);
insert into sys.args values (10778, 1098, 'arg_1', 'varchar', 0, 0, 1, 1);
insert into sys.functions values (1099, 'locate', 'locate', 'str', 0, 1, false, false, false, 2000);
insert into sys.args values (10779, 1099, 'res_0', 'int', 32, 0, 0, 0);
insert into sys.args values (10780, 1099, 'arg_1', 'varchar', 0, 0, 1, 1);
insert into sys.args values (10781, 1099, 'arg_2', 'varchar', 0, 0, 1, 2);
insert into sys.functions values (1100, 'locate', 'locate', 'str', 0, 1, false, false, false, 2000);
insert into sys.args values (10782, 1100, 'res_0', 'int', 32, 0, 0, 0);
insert into sys.args values (10783, 1100, 'arg_1', 'varchar', 0, 0, 1, 1);
insert into sys.args values (10784, 1100, 'arg_2', 'varchar', 0, 0, 1, 2);
insert into sys.args values (10785, 1100, 'arg_3', 'int', 32, 0, 1, 3);
insert into sys.functions values (1101, 'charindex', 'locate', 'str', 0, 1, false, false, false, 2000);
insert into sys.args values (10786, 1101, 'res_0', 'int', 32, 0, 0, 0);
insert into sys.args values (10787, 1101, 'arg_1', 'varchar', 0, 0, 1, 1);
insert into sys.args values (10788, 1101, 'arg_2', 'varchar', 0, 0, 1, 2);
insert into sys.functions values (1102, 'charindex', 'locate', 'str', 0, 1, false, false, false, 2000);
insert into sys.args values (10789, 1102, 'res_0', 'int', 32, 0, 0, 0);
insert into sys.args values (10790, 1102, 'arg_1', 'varchar', 0, 0, 1, 1);
insert into sys.args values (10791, 1102, 'arg_2', 'varchar', 0, 0, 1, 2);
insert into sys.args values (10792, 1102, 'arg_3', 'int', 32, 0, 1, 3);
insert into sys.functions values (1103, 'splitpart', 'splitpart', 'str', 0, 1, false, false, false, 2000);
insert into sys.args values (10793, 1103, 'res_0', 'varchar', 0, 0, 0, 0);
insert into sys.args values (10794, 1103, 'arg_1', 'varchar', 0, 0, 1, 1);
insert into sys.args values (10795, 1103, 'arg_2', 'varchar', 0, 0, 1, 2);
insert into sys.args values (10796, 1103, 'arg_3', 'int', 32, 0, 1, 3);
insert into sys.functions values (1104, 'substring', 'substring', 'str', 0, 1, false, false, false, 2000);
insert into sys.args values (10797, 1104, 'res_0', 'varchar', 0, 0, 0, 0);
insert into sys.args values (10798, 1104, 'arg_1', 'varchar', 0, 0, 1, 1);
insert into sys.args values (10799, 1104, 'arg_2', 'int', 32, 0, 1, 2);
insert into sys.functions values (1105, 'substring', 'substring', 'str', 0, 1, false, false, false, 2000);
insert into sys.args values (10800, 1105, 'res_0', 'varchar', 0, 0, 0, 0);
insert into sys.args values (10801, 1105, 'arg_1', 'varchar', 0, 0, 1, 1);
insert into sys.args values (10802, 1105, 'arg_2', 'int', 32, 0, 1, 2);
insert into sys.args values (10803, 1105, 'arg_3', 'int', 32, 0, 1, 3);
insert into sys.functions values (1106, 'substr', 'substring', 'str', 0, 1, false, false, false, 2000);
insert into sys.args values (10804, 1106, 'res_0', 'varchar', 0, 0, 0, 0);
insert into sys.args values (10805, 1106, 'arg_1', 'varchar', 0, 0, 1, 1);
insert into sys.args values (10806, 1106, 'arg_2', 'int', 32, 0, 1, 2);
insert into sys.functions values (1107, 'substr', 'substring', 'str', 0, 1, false, false, false, 2000);
insert into sys.args values (10807, 1107, 'res_0', 'varchar', 0, 0, 0, 0);
insert into sys.args values (10808, 1107, 'arg_1', 'varchar', 0, 0, 1, 1);
insert into sys.args values (10809, 1107, 'arg_2', 'int', 32, 0, 1, 2);
insert into sys.args values (10810, 1107, 'arg_3', 'int', 32, 0, 1, 3);
insert into sys.functions values (1108, 'not_like', 'not_like', 'algebra', 0, 1, false, false, false, 2000);
insert into sys.args values (10811, 1108, 'res_0', 'boolean', 1, 0, 0, 0);
insert into sys.args values (10812, 1108, 'arg_1', 'varchar', 0, 0, 1, 1);
insert into sys.args values (10813, 1108, 'arg_2', 'varchar', 0, 0, 1, 2);
insert into sys.functions values (1109, 'not_like', 'not_like', 'algebra', 0, 1, false, false, false, 2000);
insert into sys.args values (10814, 1109, 'res_0', 'boolean', 1, 0, 0, 0);
insert into sys.args values (10815, 1109, 'arg_1', 'varchar', 0, 0, 1, 1);
insert into sys.args values (10816, 1109, 'arg_2', 'varchar', 0, 0, 1, 2);
insert into sys.args values (10817, 1109, 'arg_3', 'varchar', 0, 0, 1, 3);
insert into sys.functions values (1110, 'not_ilike', 'not_ilike', 'algebra', 0, 1, false, false, false, 2000);
insert into sys.args values (10818, 1110, 'res_0', 'boolean', 1, 0, 0, 0);
insert into sys.args values (10819, 1110, 'arg_1', 'varchar', 0, 0, 1, 1);
insert into sys.args values (10820, 1110, 'arg_2', 'varchar', 0, 0, 1, 2);
insert into sys.functions values (1111, 'not_ilike', 'not_ilike', 'algebra', 0, 1, false, false, false, 2000);
insert into sys.args values (10821, 1111, 'res_0', 'boolean', 1, 0, 0, 0);
insert into sys.args values (10822, 1111, 'arg_1', 'varchar', 0, 0, 1, 1);
insert into sys.args values (10823, 1111, 'arg_2', 'varchar', 0, 0, 1, 2);
insert into sys.args values (10824, 1111, 'arg_3', 'varchar', 0, 0, 1, 3);
insert into sys.functions values (1112, 'patindex', 'patindex', 'pcre', 0, 1, false, false, false, 2000);
insert into sys.args values (10825, 1112, 'res_0', 'int', 32, 0, 0, 0);
insert into sys.args values (10826, 1112, 'arg_1', 'varchar', 0, 0, 1, 1);
insert into sys.args values (10827, 1112, 'arg_2', 'varchar', 0, 0, 1, 2);
insert into sys.functions values (1113, 'truncate', 'stringleft', 'str', 0, 1, false, false, false, 2000);
insert into sys.args values (10828, 1113, 'res_0', 'varchar', 0, 0, 0, 0);
insert into sys.args values (10829, 1113, 'arg_1', 'varchar', 0, 0, 1, 1);
insert into sys.args values (10830, 1113, 'arg_2', 'int', 32, 0, 1, 2);
insert into sys.functions values (1114, 'concat', '+', 'calc', 0, 1, false, false, false, 2000);
insert into sys.args values (10831, 1114, 'res_0', 'varchar', 0, 0, 0, 0);
insert into sys.args values (10832, 1114, 'arg_1', 'varchar', 0, 0, 1, 1);
insert into sys.args values (10833, 1114, 'arg_2', 'varchar', 0, 0, 1, 2);
insert into sys.functions values (1115, 'ascii', 'ascii', 'str', 0, 1, false, false, false, 2000);
insert into sys.args values (10834, 1115, 'res_0', 'int', 32, 0, 0, 0);
insert into sys.args values (10835, 1115, 'arg_1', 'varchar', 0, 0, 1, 1);
insert into sys.functions values (1116, 'code', 'unicode', 'str', 0, 1, false, false, false, 2000);
insert into sys.args values (10836, 1116, 'res_0', 'varchar', 0, 0, 0, 0);
insert into sys.args values (10837, 1116, 'arg_1', 'int', 32, 0, 1, 1);
insert into sys.functions values (1117, 'length', 'length', 'str', 0, 1, false, false, false, 2000);
insert into sys.args values (10838, 1117, 'res_0', 'int', 32, 0, 0, 0);
insert into sys.args values (10839, 1117, 'arg_1', 'varchar', 0, 0, 1, 1);
insert into sys.functions values (1118, 'right', 'stringright', 'str', 0, 1, false, false, false, 2000);
insert into sys.args values (10840, 1118, 'res_0', 'varchar', 0, 0, 0, 0);
insert into sys.args values (10841, 1118, 'arg_1', 'varchar', 0, 0, 1, 1);
insert into sys.args values (10842, 1118, 'arg_2', 'int', 32, 0, 1, 2);
insert into sys.functions values (1119, 'left', 'stringleft', 'str', 0, 1, false, false, false, 2000);
insert into sys.args values (10843, 1119, 'res_0', 'varchar', 0, 0, 0, 0);
insert into sys.args values (10844, 1119, 'arg_1', 'varchar', 0, 0, 1, 1);
insert into sys.args values (10845, 1119, 'arg_2', 'int', 32, 0, 1, 2);
insert into sys.functions values (1120, 'upper', 'toUpper', 'str', 0, 1, false, false, false, 2000);
insert into sys.args values (10846, 1120, 'res_0', 'varchar', 0, 0, 0, 0);
insert into sys.args values (10847, 1120, 'arg_1', 'varchar', 0, 0, 1, 1);
insert into sys.functions values (1121, 'ucase', 'toUpper', 'str', 0, 1, false, false, false, 2000);
insert into sys.args values (10848, 1121, 'res_0', 'varchar', 0, 0, 0, 0);
insert into sys.args values (10849, 1121, 'arg_1', 'varchar', 0, 0, 1, 1);
insert into sys.functions values (1122, 'lower', 'toLower', 'str', 0, 1, false, false, false, 2000);
insert into sys.args values (10850, 1122, 'res_0', 'varchar', 0, 0, 0, 0);
insert into sys.args values (10851, 1122, 'arg_1', 'varchar', 0, 0, 1, 1);
insert into sys.functions values (1123, 'lcase', 'toLower', 'str', 0, 1, false, false, false, 2000);
insert into sys.args values (10852, 1123, 'res_0', 'varchar', 0, 0, 0, 0);
insert into sys.args values (10853, 1123, 'arg_1', 'varchar', 0, 0, 1, 1);
insert into sys.functions values (1124, 'trim', 'trim', 'str', 0, 1, false, false, false, 2000);
insert into sys.args values (10854, 1124, 'res_0', 'varchar', 0, 0, 0, 0);
insert into sys.args values (10855, 1124, 'arg_1', 'varchar', 0, 0, 1, 1);
insert into sys.functions values (1125, 'trim', 'trim', 'str', 0, 1, false, false, false, 2000);
insert into sys.args values (10856, 1125, 'res_0', 'varchar', 0, 0, 0, 0);
insert into sys.args values (10857, 1125, 'arg_1', 'varchar', 0, 0, 1, 1);
insert into sys.args values (10858, 1125, 'arg_2', 'varchar', 0, 0, 1, 2);
insert into sys.functions values (1126, 'ltrim', 'ltrim', 'str', 0, 1, false, false, false, 2000);
insert into sys.args values (10859, 1126, 'res_0', 'varchar', 0, 0, 0, 0);
insert into sys.args values (10860, 1126, 'arg_1', 'varchar', 0, 0, 1, 1);
insert into sys.functions values (1127, 'ltrim', 'ltrim', 'str', 0, 1, false, false, false, 2000);
insert into sys.args values (10861, 1127, 'res_0', 'varchar', 0, 0, 0, 0);
insert into sys.args values (10862, 1127, 'arg_1', 'varchar', 0, 0, 1, 1);
insert into sys.args values (10863, 1127, 'arg_2', 'varchar', 0, 0, 1, 2);
insert into sys.functions values (1128, 'rtrim', 'rtrim', 'str', 0, 1, false, false, false, 2000);
insert into sys.args values (10864, 1128, 'res_0', 'varchar', 0, 0, 0, 0);
insert into sys.args values (10865, 1128, 'arg_1', 'varchar', 0, 0, 1, 1);
insert into sys.functions values (1129, 'rtrim', 'rtrim', 'str', 0, 1, false, false, false, 2000);
insert into sys.args values (10866, 1129, 'res_0', 'varchar', 0, 0, 0, 0);
insert into sys.args values (10867, 1129, 'arg_1', 'varchar', 0, 0, 1, 1);
insert into sys.args values (10868, 1129, 'arg_2', 'varchar', 0, 0, 1, 2);
insert into sys.functions values (1130, 'lpad', 'lpad', 'str', 0, 1, false, false, false, 2000);
insert into sys.args values (10869, 1130, 'res_0', 'varchar', 0, 0, 0, 0);
insert into sys.args values (10870, 1130, 'arg_1', 'varchar', 0, 0, 1, 1);
insert into sys.args values (10871, 1130, 'arg_2', 'int', 32, 0, 1, 2);
insert into sys.functions values (1131, 'lpad', 'lpad', 'str', 0, 1, false, false, false, 2000);
insert into sys.args values (10872, 1131, 'res_0', 'varchar', 0, 0, 0, 0);
insert into sys.args values (10873, 1131, 'arg_1', 'varchar', 0, 0, 1, 1);
insert into sys.args values (10874, 1131, 'arg_2', 'int', 32, 0, 1, 2);
insert into sys.args values (10875, 1131, 'arg_3', 'varchar', 0, 0, 1, 3);
insert into sys.functions values (1132, 'rpad', 'rpad', 'str', 0, 1, false, false, false, 2000);
insert into sys.args values (10876, 1132, 'res_0', 'varchar', 0, 0, 0, 0);
insert into sys.args values (10877, 1132, 'arg_1', 'varchar', 0, 0, 1, 1);
insert into sys.args values (10878, 1132, 'arg_2', 'int', 32, 0, 1, 2);
insert into sys.functions values (1133, 'rpad', 'rpad', 'str', 0, 1, false, false, false, 2000);
insert into sys.args values (10879, 1133, 'res_0', 'varchar', 0, 0, 0, 0);
insert into sys.args values (10880, 1133, 'arg_1', 'varchar', 0, 0, 1, 1);
insert into sys.args values (10881, 1133, 'arg_2', 'int', 32, 0, 1, 2);
insert into sys.args values (10882, 1133, 'arg_3', 'varchar', 0, 0, 1, 3);
insert into sys.functions values (1134, 'insert', 'insert', 'str', 0, 1, false, false, false, 2000);
insert into sys.args values (10883, 1134, 'res_0', 'varchar', 0, 0, 0, 0);
insert into sys.args values (10884, 1134, 'arg_1', 'varchar', 0, 0, 1, 1);
insert into sys.args values (10885, 1134, 'arg_2', 'int', 32, 0, 1, 2);
insert into sys.args values (10886, 1134, 'arg_3', 'int', 32, 0, 1, 3);
insert into sys.args values (10887, 1134, 'arg_4', 'varchar', 0, 0, 1, 4);
insert into sys.functions values (1135, 'replace', 'replace', 'str', 0, 1, false, false, false, 2000);
insert into sys.args values (10888, 1135, 'res_0', 'varchar', 0, 0, 0, 0);
insert into sys.args values (10889, 1135, 'arg_1', 'varchar', 0, 0, 1, 1);
insert into sys.args values (10890, 1135, 'arg_2', 'varchar', 0, 0, 1, 2);
insert into sys.args values (10891, 1135, 'arg_3', 'varchar', 0, 0, 1, 3);
insert into sys.functions values (1136, 'repeat', 'repeat', 'str', 0, 1, false, false, false, 2000);
insert into sys.args values (10892, 1136, 'res_0', 'varchar', 0, 0, 0, 0);
insert into sys.args values (10893, 1136, 'arg_1', 'varchar', 0, 0, 1, 1);
insert into sys.args values (10894, 1136, 'arg_2', 'int', 32, 0, 1, 2);
insert into sys.functions values (1137, 'space', 'space', 'str', 0, 1, false, false, false, 2000);
insert into sys.args values (10895, 1137, 'res_0', 'varchar', 0, 0, 0, 0);
insert into sys.args values (10896, 1137, 'arg_1', 'int', 32, 0, 1, 1);
insert into sys.functions values (1138, 'char_length', 'length', 'str', 0, 1, false, false, false, 2000);
insert into sys.args values (10897, 1138, 'res_0', 'int', 32, 0, 0, 0);
insert into sys.args values (10898, 1138, 'arg_1', 'varchar', 0, 0, 1, 1);
insert into sys.functions values (1139, 'character_length', 'length', 'str', 0, 1, false, false, false, 2000);
insert into sys.args values (10899, 1139, 'res_0', 'int', 32, 0, 0, 0);
insert into sys.args values (10900, 1139, 'arg_1', 'varchar', 0, 0, 1, 1);
insert into sys.functions values (1140, 'octet_length', 'nbytes', 'str', 0, 1, false, false, false, 2000);
insert into sys.args values (10901, 1140, 'res_0', 'int', 32, 0, 0, 0);
insert into sys.args values (10902, 1140, 'arg_1', 'varchar', 0, 0, 1, 1);
insert into sys.functions values (1141, 'soundex', 'soundex', 'txtsim', 0, 1, false, false, false, 2000);
insert into sys.args values (10903, 1141, 'res_0', 'varchar', 0, 0, 0, 0);
insert into sys.args values (10904, 1141, 'arg_1', 'varchar', 0, 0, 1, 1);
insert into sys.functions values (1142, 'difference', 'stringdiff', 'txtsim', 0, 1, false, false, false, 2000);
insert into sys.args values (10905, 1142, 'res_0', 'int', 32, 0, 0, 0);
insert into sys.args values (10906, 1142, 'arg_1', 'varchar', 0, 0, 1, 1);
insert into sys.args values (10907, 1142, 'arg_2', 'varchar', 0, 0, 1, 2);
insert into sys.functions values (1143, 'editdistance', 'editdistance', 'txtsim', 0, 1, false, false, false, 2000);
insert into sys.args values (10908, 1143, 'res_0', 'int', 32, 0, 0, 0);
insert into sys.args values (10909, 1143, 'arg_1', 'varchar', 0, 0, 1, 1);
insert into sys.args values (10910, 1143, 'arg_2', 'varchar', 0, 0, 1, 2);
insert into sys.functions values (1144, 'editdistance2', 'editdistance2', 'txtsim', 0, 1, false, false, false, 2000);
insert into sys.args values (10911, 1144, 'res_0', 'int', 32, 0, 0, 0);
insert into sys.args values (10912, 1144, 'arg_1', 'varchar', 0, 0, 1, 1);
insert into sys.args values (10913, 1144, 'arg_2', 'varchar', 0, 0, 1, 2);
insert into sys.functions values (1145, 'similarity', 'similarity', 'txtsim', 0, 1, false, false, false, 2000);
insert into sys.args values (10914, 1145, 'res_0', 'double', 53, 0, 0, 0);
insert into sys.args values (10915, 1145, 'arg_1', 'varchar', 0, 0, 1, 1);
insert into sys.args values (10916, 1145, 'arg_2', 'varchar', 0, 0, 1, 2);
insert into sys.functions values (1146, 'qgramnormalize', 'qgramnormalize', 'txtsim', 0, 1, false, false, false, 2000);
insert into sys.args values (10917, 1146, 'res_0', 'varchar', 0, 0, 0, 0);
insert into sys.args values (10918, 1146, 'arg_1', 'varchar', 0, 0, 1, 1);
insert into sys.functions values (1147, 'levenshtein', 'levenshtein', 'txtsim', 0, 1, false, false, false, 2000);
insert into sys.args values (10919, 1147, 'res_0', 'int', 32, 0, 0, 0);
insert into sys.args values (10920, 1147, 'arg_1', 'varchar', 0, 0, 1, 1);
insert into sys.args values (10921, 1147, 'arg_2', 'varchar', 0, 0, 1, 2);
insert into sys.functions values (1148, 'levenshtein', 'levenshtein', 'txtsim', 0, 1, false, false, false, 2000);
insert into sys.args values (10922, 1148, 'res_0', 'int', 32, 0, 0, 0);
insert into sys.args values (10923, 1148, 'arg_1', 'varchar', 0, 0, 1, 1);
insert into sys.args values (10924, 1148, 'arg_2', 'varchar', 0, 0, 1, 2);
insert into sys.args values (10925, 1148, 'arg_3', 'int', 32, 0, 1, 3);
insert into sys.args values (10926, 1148, 'arg_4', 'int', 32, 0, 1, 4);
insert into sys.args values (10927, 1148, 'arg_5', 'int', 32, 0, 1, 5);
insert into sys.functions values (1149, 'index', 'index', 'calc', 0, 1, false, false, false, 2000);
insert into sys.args values (10928, 1149, 'res_0', 'tinyint', 8, 0, 0, 0);
insert into sys.args values (10929, 1149, 'arg_1', 'clob', 0, 0, 1, 1);
insert into sys.args values (10930, 1149, 'arg_2', 'boolean', 1, 0, 1, 2);
insert into sys.functions values (1150, 'index', 'index', 'calc', 0, 1, false, false, false, 2000);
insert into sys.args values (10931, 1150, 'res_0', 'smallint', 16, 0, 0, 0);
insert into sys.args values (10932, 1150, 'arg_1', 'clob', 0, 0, 1, 1);
insert into sys.args values (10933, 1150, 'arg_2', 'boolean', 1, 0, 1, 2);
insert into sys.functions values (1151, 'index', 'index', 'calc', 0, 1, false, false, false, 2000);
insert into sys.args values (10934, 1151, 'res_0', 'int', 32, 0, 0, 0);
insert into sys.args values (10935, 1151, 'arg_1', 'clob', 0, 0, 1, 1);
insert into sys.args values (10936, 1151, 'arg_2', 'boolean', 1, 0, 1, 2);
insert into sys.functions values (1152, 'strings', 'strings', 'calc', 0, 1, false, false, false, 2000);
insert into sys.args values (10937, 1152, 'res_0', 'clob', 0, 0, 0, 0);
insert into sys.args values (10938, 1152, 'arg_1', 'clob', 0, 0, 1, 1);
insert into sys.functions values (1153, 'locate', 'locate', 'str', 0, 1, false, false, false, 2000);
insert into sys.args values (10939, 1153, 'res_0', 'int', 32, 0, 0, 0);
insert into sys.args values (10940, 1153, 'arg_1', 'clob', 0, 0, 1, 1);
insert into sys.args values (10941, 1153, 'arg_2', 'clob', 0, 0, 1, 2);
insert into sys.functions values (1154, 'locate', 'locate', 'str', 0, 1, false, false, false, 2000);
insert into sys.args values (10942, 1154, 'res_0', 'int', 32, 0, 0, 0);
insert into sys.args values (10943, 1154, 'arg_1', 'clob', 0, 0, 1, 1);
insert into sys.args values (10944, 1154, 'arg_2', 'clob', 0, 0, 1, 2);
insert into sys.args values (10945, 1154, 'arg_3', 'int', 32, 0, 1, 3);
insert into sys.functions values (1155, 'charindex', 'locate', 'str', 0, 1, false, false, false, 2000);
insert into sys.args values (10946, 1155, 'res_0', 'int', 32, 0, 0, 0);
insert into sys.args values (10947, 1155, 'arg_1', 'clob', 0, 0, 1, 1);
insert into sys.args values (10948, 1155, 'arg_2', 'clob', 0, 0, 1, 2);
insert into sys.functions values (1156, 'charindex', 'locate', 'str', 0, 1, false, false, false, 2000);
insert into sys.args values (10949, 1156, 'res_0', 'int', 32, 0, 0, 0);
insert into sys.args values (10950, 1156, 'arg_1', 'clob', 0, 0, 1, 1);
insert into sys.args values (10951, 1156, 'arg_2', 'clob', 0, 0, 1, 2);
insert into sys.args values (10952, 1156, 'arg_3', 'int', 32, 0, 1, 3);
insert into sys.functions values (1157, 'splitpart', 'splitpart', 'str', 0, 1, false, false, false, 2000);
insert into sys.args values (10953, 1157, 'res_0', 'clob', 0, 0, 0, 0);
insert into sys.args values (10954, 1157, 'arg_1', 'clob', 0, 0, 1, 1);
insert into sys.args values (10955, 1157, 'arg_2', 'clob', 0, 0, 1, 2);
insert into sys.args values (10956, 1157, 'arg_3', 'int', 32, 0, 1, 3);
insert into sys.functions values (1158, 'substring', 'substring', 'str', 0, 1, false, false, false, 2000);
insert into sys.args values (10957, 1158, 'res_0', 'clob', 0, 0, 0, 0);
insert into sys.args values (10958, 1158, 'arg_1', 'clob', 0, 0, 1, 1);
insert into sys.args values (10959, 1158, 'arg_2', 'int', 32, 0, 1, 2);
insert into sys.functions values (1159, 'substring', 'substring', 'str', 0, 1, false, false, false, 2000);
insert into sys.args values (10960, 1159, 'res_0', 'clob', 0, 0, 0, 0);
insert into sys.args values (10961, 1159, 'arg_1', 'clob', 0, 0, 1, 1);
insert into sys.args values (10962, 1159, 'arg_2', 'int', 32, 0, 1, 2);
insert into sys.args values (10963, 1159, 'arg_3', 'int', 32, 0, 1, 3);
insert into sys.functions values (1160, 'substr', 'substring', 'str', 0, 1, false, false, false, 2000);
insert into sys.args values (10964, 1160, 'res_0', 'clob', 0, 0, 0, 0);
insert into sys.args values (10965, 1160, 'arg_1', 'clob', 0, 0, 1, 1);
insert into sys.args values (10966, 1160, 'arg_2', 'int', 32, 0, 1, 2);
insert into sys.functions values (1161, 'substr', 'substring', 'str', 0, 1, false, false, false, 2000);
insert into sys.args values (10967, 1161, 'res_0', 'clob', 0, 0, 0, 0);
insert into sys.args values (10968, 1161, 'arg_1', 'clob', 0, 0, 1, 1);
insert into sys.args values (10969, 1161, 'arg_2', 'int', 32, 0, 1, 2);
insert into sys.args values (10970, 1161, 'arg_3', 'int', 32, 0, 1, 3);
insert into sys.functions values (1162, 'not_like', 'not_like', 'algebra', 0, 1, false, false, false, 2000);
insert into sys.args values (10971, 1162, 'res_0', 'boolean', 1, 0, 0, 0);
insert into sys.args values (10972, 1162, 'arg_1', 'clob', 0, 0, 1, 1);
insert into sys.args values (10973, 1162, 'arg_2', 'clob', 0, 0, 1, 2);
insert into sys.functions values (1163, 'not_like', 'not_like', 'algebra', 0, 1, false, false, false, 2000);
insert into sys.args values (10974, 1163, 'res_0', 'boolean', 1, 0, 0, 0);
insert into sys.args values (10975, 1163, 'arg_1', 'clob', 0, 0, 1, 1);
insert into sys.args values (10976, 1163, 'arg_2', 'clob', 0, 0, 1, 2);
insert into sys.args values (10977, 1163, 'arg_3', 'clob', 0, 0, 1, 3);
insert into sys.functions values (1164, 'not_ilike', 'not_ilike', 'algebra', 0, 1, false, false, false, 2000);
insert into sys.args values (10978, 1164, 'res_0', 'boolean', 1, 0, 0, 0);
insert into sys.args values (10979, 1164, 'arg_1', 'clob', 0, 0, 1, 1);
insert into sys.args values (10980, 1164, 'arg_2', 'clob', 0, 0, 1, 2);
insert into sys.functions values (1165, 'not_ilike', 'not_ilike', 'algebra', 0, 1, false, false, false, 2000);
insert into sys.args values (10981, 1165, 'res_0', 'boolean', 1, 0, 0, 0);
insert into sys.args values (10982, 1165, 'arg_1', 'clob', 0, 0, 1, 1);
insert into sys.args values (10983, 1165, 'arg_2', 'clob', 0, 0, 1, 2);
insert into sys.args values (10984, 1165, 'arg_3', 'clob', 0, 0, 1, 3);
insert into sys.functions values (1166, 'patindex', 'patindex', 'pcre', 0, 1, false, false, false, 2000);
insert into sys.args values (10985, 1166, 'res_0', 'int', 32, 0, 0, 0);
insert into sys.args values (10986, 1166, 'arg_1', 'clob', 0, 0, 1, 1);
insert into sys.args values (10987, 1166, 'arg_2', 'clob', 0, 0, 1, 2);
insert into sys.functions values (1167, 'truncate', 'stringleft', 'str', 0, 1, false, false, false, 2000);
insert into sys.args values (10988, 1167, 'res_0', 'clob', 0, 0, 0, 0);
insert into sys.args values (10989, 1167, 'arg_1', 'clob', 0, 0, 1, 1);
insert into sys.args values (10990, 1167, 'arg_2', 'int', 32, 0, 1, 2);
insert into sys.functions values (1168, 'concat', '+', 'calc', 0, 1, false, false, false, 2000);
insert into sys.args values (10991, 1168, 'res_0', 'clob', 0, 0, 0, 0);
insert into sys.args values (10992, 1168, 'arg_1', 'clob', 0, 0, 1, 1);
insert into sys.args values (10993, 1168, 'arg_2', 'clob', 0, 0, 1, 2);
insert into sys.functions values (1169, 'ascii', 'ascii', 'str', 0, 1, false, false, false, 2000);
insert into sys.args values (10994, 1169, 'res_0', 'int', 32, 0, 0, 0);
insert into sys.args values (10995, 1169, 'arg_1', 'clob', 0, 0, 1, 1);
insert into sys.functions values (1170, 'code', 'unicode', 'str', 0, 1, false, false, false, 2000);
insert into sys.args values (10996, 1170, 'res_0', 'clob', 0, 0, 0, 0);
insert into sys.args values (10997, 1170, 'arg_1', 'int', 32, 0, 1, 1);
insert into sys.functions values (1171, 'length', 'length', 'str', 0, 1, false, false, false, 2000);
insert into sys.args values (10998, 1171, 'res_0', 'int', 32, 0, 0, 0);
insert into sys.args values (10999, 1171, 'arg_1', 'clob', 0, 0, 1, 1);
insert into sys.functions values (1172, 'right', 'stringright', 'str', 0, 1, false, false, false, 2000);
insert into sys.args values (11000, 1172, 'res_0', 'clob', 0, 0, 0, 0);
insert into sys.args values (11001, 1172, 'arg_1', 'clob', 0, 0, 1, 1);
insert into sys.args values (11002, 1172, 'arg_2', 'int', 32, 0, 1, 2);
insert into sys.functions values (1173, 'left', 'stringleft', 'str', 0, 1, false, false, false, 2000);
insert into sys.args values (11003, 1173, 'res_0', 'clob', 0, 0, 0, 0);
insert into sys.args values (11004, 1173, 'arg_1', 'clob', 0, 0, 1, 1);
insert into sys.args values (11005, 1173, 'arg_2', 'int', 32, 0, 1, 2);
insert into sys.functions values (1174, 'upper', 'toUpper', 'str', 0, 1, false, false, false, 2000);
insert into sys.args values (11006, 1174, 'res_0', 'clob', 0, 0, 0, 0);
insert into sys.args values (11007, 1174, 'arg_1', 'clob', 0, 0, 1, 1);
insert into sys.functions values (1175, 'ucase', 'toUpper', 'str', 0, 1, false, false, false, 2000);
insert into sys.args values (11008, 1175, 'res_0', 'clob', 0, 0, 0, 0);
insert into sys.args values (11009, 1175, 'arg_1', 'clob', 0, 0, 1, 1);
insert into sys.functions values (1176, 'lower', 'toLower', 'str', 0, 1, false, false, false, 2000);
insert into sys.args values (11010, 1176, 'res_0', 'clob', 0, 0, 0, 0);
insert into sys.args values (11011, 1176, 'arg_1', 'clob', 0, 0, 1, 1);
insert into sys.functions values (1177, 'lcase', 'toLower', 'str', 0, 1, false, false, false, 2000);
insert into sys.args values (11012, 1177, 'res_0', 'clob', 0, 0, 0, 0);
insert into sys.args values (11013, 1177, 'arg_1', 'clob', 0, 0, 1, 1);
insert into sys.functions values (1178, 'trim', 'trim', 'str', 0, 1, false, false, false, 2000);
insert into sys.args values (11014, 1178, 'res_0', 'clob', 0, 0, 0, 0);
insert into sys.args values (11015, 1178, 'arg_1', 'clob', 0, 0, 1, 1);
insert into sys.functions values (1179, 'trim', 'trim', 'str', 0, 1, false, false, false, 2000);
insert into sys.args values (11016, 1179, 'res_0', 'clob', 0, 0, 0, 0);
insert into sys.args values (11017, 1179, 'arg_1', 'clob', 0, 0, 1, 1);
insert into sys.args values (11018, 1179, 'arg_2', 'clob', 0, 0, 1, 2);
insert into sys.functions values (1180, 'ltrim', 'ltrim', 'str', 0, 1, false, false, false, 2000);
insert into sys.args values (11019, 1180, 'res_0', 'clob', 0, 0, 0, 0);
insert into sys.args values (11020, 1180, 'arg_1', 'clob', 0, 0, 1, 1);
insert into sys.functions values (1181, 'ltrim', 'ltrim', 'str', 0, 1, false, false, false, 2000);
insert into sys.args values (11021, 1181, 'res_0', 'clob', 0, 0, 0, 0);
insert into sys.args values (11022, 1181, 'arg_1', 'clob', 0, 0, 1, 1);
insert into sys.args values (11023, 1181, 'arg_2', 'clob', 0, 0, 1, 2);
insert into sys.functions values (1182, 'rtrim', 'rtrim', 'str', 0, 1, false, false, false, 2000);
insert into sys.args values (11024, 1182, 'res_0', 'clob', 0, 0, 0, 0);
insert into sys.args values (11025, 1182, 'arg_1', 'clob', 0, 0, 1, 1);
insert into sys.functions values (1183, 'rtrim', 'rtrim', 'str', 0, 1, false, false, false, 2000);
insert into sys.args values (11026, 1183, 'res_0', 'clob', 0, 0, 0, 0);
insert into sys.args values (11027, 1183, 'arg_1', 'clob', 0, 0, 1, 1);
insert into sys.args values (11028, 1183, 'arg_2', 'clob', 0, 0, 1, 2);
insert into sys.functions values (1184, 'lpad', 'lpad', 'str', 0, 1, false, false, false, 2000);
insert into sys.args values (11029, 1184, 'res_0', 'clob', 0, 0, 0, 0);
insert into sys.args values (11030, 1184, 'arg_1', 'clob', 0, 0, 1, 1);
insert into sys.args values (11031, 1184, 'arg_2', 'int', 32, 0, 1, 2);
insert into sys.functions values (1185, 'lpad', 'lpad', 'str', 0, 1, false, false, false, 2000);
insert into sys.args values (11032, 1185, 'res_0', 'clob', 0, 0, 0, 0);
insert into sys.args values (11033, 1185, 'arg_1', 'clob', 0, 0, 1, 1);
insert into sys.args values (11034, 1185, 'arg_2', 'int', 32, 0, 1, 2);
insert into sys.args values (11035, 1185, 'arg_3', 'clob', 0, 0, 1, 3);
insert into sys.functions values (1186, 'rpad', 'rpad', 'str', 0, 1, false, false, false, 2000);
insert into sys.args values (11036, 1186, 'res_0', 'clob', 0, 0, 0, 0);
insert into sys.args values (11037, 1186, 'arg_1', 'clob', 0, 0, 1, 1);
insert into sys.args values (11038, 1186, 'arg_2', 'int', 32, 0, 1, 2);
insert into sys.functions values (1187, 'rpad', 'rpad', 'str', 0, 1, false, false, false, 2000);
insert into sys.args values (11039, 1187, 'res_0', 'clob', 0, 0, 0, 0);
insert into sys.args values (11040, 1187, 'arg_1', 'clob', 0, 0, 1, 1);
insert into sys.args values (11041, 1187, 'arg_2', 'int', 32, 0, 1, 2);
insert into sys.args values (11042, 1187, 'arg_3', 'clob', 0, 0, 1, 3);
insert into sys.functions values (1188, 'insert', 'insert', 'str', 0, 1, false, false, false, 2000);
insert into sys.args values (11043, 1188, 'res_0', 'clob', 0, 0, 0, 0);
insert into sys.args values (11044, 1188, 'arg_1', 'clob', 0, 0, 1, 1);
insert into sys.args values (11045, 1188, 'arg_2', 'int', 32, 0, 1, 2);
insert into sys.args values (11046, 1188, 'arg_3', 'int', 32, 0, 1, 3);
insert into sys.args values (11047, 1188, 'arg_4', 'clob', 0, 0, 1, 4);
insert into sys.functions values (1189, 'replace', 'replace', 'str', 0, 1, false, false, false, 2000);
insert into sys.args values (11048, 1189, 'res_0', 'clob', 0, 0, 0, 0);
insert into sys.args values (11049, 1189, 'arg_1', 'clob', 0, 0, 1, 1);
insert into sys.args values (11050, 1189, 'arg_2', 'clob', 0, 0, 1, 2);
insert into sys.args values (11051, 1189, 'arg_3', 'clob', 0, 0, 1, 3);
insert into sys.functions values (1190, 'repeat', 'repeat', 'str', 0, 1, false, false, false, 2000);
insert into sys.args values (11052, 1190, 'res_0', 'clob', 0, 0, 0, 0);
insert into sys.args values (11053, 1190, 'arg_1', 'clob', 0, 0, 1, 1);
insert into sys.args values (11054, 1190, 'arg_2', 'int', 32, 0, 1, 2);
insert into sys.functions values (1191, 'space', 'space', 'str', 0, 1, false, false, false, 2000);
insert into sys.args values (11055, 1191, 'res_0', 'clob', 0, 0, 0, 0);
insert into sys.args values (11056, 1191, 'arg_1', 'int', 32, 0, 1, 1);
insert into sys.functions values (1192, 'char_length', 'length', 'str', 0, 1, false, false, false, 2000);
insert into sys.args values (11057, 1192, 'res_0', 'int', 32, 0, 0, 0);
insert into sys.args values (11058, 1192, 'arg_1', 'clob', 0, 0, 1, 1);
insert into sys.functions values (1193, 'character_length', 'length', 'str', 0, 1, false, false, false, 2000);
insert into sys.args values (11059, 1193, 'res_0', 'int', 32, 0, 0, 0);
insert into sys.args values (11060, 1193, 'arg_1', 'clob', 0, 0, 1, 1);
insert into sys.functions values (1194, 'octet_length', 'nbytes', 'str', 0, 1, false, false, false, 2000);
insert into sys.args values (11061, 1194, 'res_0', 'int', 32, 0, 0, 0);
insert into sys.args values (11062, 1194, 'arg_1', 'clob', 0, 0, 1, 1);
insert into sys.functions values (1195, 'soundex', 'soundex', 'txtsim', 0, 1, false, false, false, 2000);
insert into sys.args values (11063, 1195, 'res_0', 'clob', 0, 0, 0, 0);
insert into sys.args values (11064, 1195, 'arg_1', 'clob', 0, 0, 1, 1);
insert into sys.functions values (1196, 'difference', 'stringdiff', 'txtsim', 0, 1, false, false, false, 2000);
insert into sys.args values (11065, 1196, 'res_0', 'int', 32, 0, 0, 0);
insert into sys.args values (11066, 1196, 'arg_1', 'clob', 0, 0, 1, 1);
insert into sys.args values (11067, 1196, 'arg_2', 'clob', 0, 0, 1, 2);
insert into sys.functions values (1197, 'editdistance', 'editdistance', 'txtsim', 0, 1, false, false, false, 2000);
insert into sys.args values (11068, 1197, 'res_0', 'int', 32, 0, 0, 0);
insert into sys.args values (11069, 1197, 'arg_1', 'clob', 0, 0, 1, 1);
insert into sys.args values (11070, 1197, 'arg_2', 'clob', 0, 0, 1, 2);
insert into sys.functions values (1198, 'editdistance2', 'editdistance2', 'txtsim', 0, 1, false, false, false, 2000);
insert into sys.args values (11071, 1198, 'res_0', 'int', 32, 0, 0, 0);
insert into sys.args values (11072, 1198, 'arg_1', 'clob', 0, 0, 1, 1);
insert into sys.args values (11073, 1198, 'arg_2', 'clob', 0, 0, 1, 2);
insert into sys.functions values (1199, 'similarity', 'similarity', 'txtsim', 0, 1, false, false, false, 2000);
insert into sys.args values (11074, 1199, 'res_0', 'double', 53, 0, 0, 0);
insert into sys.args values (11075, 1199, 'arg_1', 'clob', 0, 0, 1, 1);
insert into sys.args values (11076, 1199, 'arg_2', 'clob', 0, 0, 1, 2);
insert into sys.functions values (1200, 'qgramnormalize', 'qgramnormalize', 'txtsim', 0, 1, false, false, false, 2000);
insert into sys.args values (11077, 1200, 'res_0', 'clob', 0, 0, 0, 0);
insert into sys.args values (11078, 1200, 'arg_1', 'clob', 0, 0, 1, 1);
insert into sys.functions values (1201, 'levenshtein', 'levenshtein', 'txtsim', 0, 1, false, false, false, 2000);
insert into sys.args values (11079, 1201, 'res_0', 'int', 32, 0, 0, 0);
insert into sys.args values (11080, 1201, 'arg_1', 'clob', 0, 0, 1, 1);
insert into sys.args values (11081, 1201, 'arg_2', 'clob', 0, 0, 1, 2);
insert into sys.functions values (1202, 'levenshtein', 'levenshtein', 'txtsim', 0, 1, false, false, false, 2000);
insert into sys.args values (11082, 1202, 'res_0', 'int', 32, 0, 0, 0);
insert into sys.args values (11083, 1202, 'arg_1', 'clob', 0, 0, 1, 1);
insert into sys.args values (11084, 1202, 'arg_2', 'clob', 0, 0, 1, 2);
insert into sys.args values (11085, 1202, 'arg_3', 'int', 32, 0, 1, 3);
insert into sys.args values (11086, 1202, 'arg_4', 'int', 32, 0, 1, 4);
insert into sys.args values (11087, 1202, 'arg_5', 'int', 32, 0, 1, 5);
insert into sys.functions values (1203, 'copyfrom', 'copy_from', 'sql', 0, 5, false, true, false, 2000);
insert into sys.args values (11088, 1203, 'res_0', 'table', 0, 0, 0, 0);
insert into sys.args values (11089, 1203, 'arg_1', 'varchar', 0, 0, 1, 1);
insert into sys.args values (11090, 1203, 'arg_2', 'varchar', 0, 0, 1, 2);
insert into sys.args values (11091, 1203, 'arg_3', 'varchar', 0, 0, 1, 3);
insert into sys.args values (11092, 1203, 'arg_4', 'varchar', 0, 0, 1, 4);
insert into sys.args values (11093, 1203, 'arg_5', 'varchar', 0, 0, 1, 5);
insert into sys.args values (11094, 1203, 'arg_6', 'varchar', 0, 0, 1, 6);
insert into sys.args values (11095, 1203, 'arg_7', 'bigint', 64, 0, 1, 7);
insert into sys.args values (11096, 1203, 'arg_8', 'bigint', 64, 0, 1, 8);
insert into sys.args values (11097, 1203, 'arg_9', 'int', 32, 0, 1, 9);
insert into sys.args values (11098, 1203, 'arg_10', 'int', 32, 0, 1, 10);
insert into sys.args values (11099, 1203, 'arg_11', 'varchar', 0, 0, 1, 11);
insert into sys.functions values (1204, 'copyfrom', 'importTable', 'sql', 0, 5, false, true, false, 2000);
insert into sys.args values (11100, 1204, 'res_0', 'table', 0, 0, 0, 0);
insert into sys.args values (11101, 1204, 'arg_1', 'varchar', 0, 0, 1, 1);
insert into sys.args values (11102, 1204, 'arg_2', 'varchar', 0, 0, 1, 2);
insert into sys.functions values (1205, 'sys_update_schemas', 'update_schemas', 'sql', 0, 2, false, false, false, 2000);
insert into sys.functions values (1206, 'sys_update_tables', 'update_tables', 'sql', 0, 2, false, false, false, 2000);
insert into sys.functions values (59, 'not_unique', 'not_unique', 'sql', 0, 3, false, false, false, 2000);
insert into sys.args values (11103, 59, 'res', 'boolean', 1, 0, 0, 0);
insert into sys.args values (11104, 59, 'arg', 'oid', 63, 0, 1, 1);
insert into sys.functions values (71, 'zero_or_one', 'zero_or_one', 'sql', 0, 3, false, false, false, 2000);
insert into sys.args values (11105, 71, 'res', 'any', 0, 0, 0, 0);
insert into sys.args values (11106, 71, 'arg', 'any', 0, 0, 1, 1);
insert into sys.functions values (72, 'all', 'all', 'sql', 0, 3, false, false, false, 2000);
insert into sys.args values (11107, 72, 'res', 'any', 0, 0, 0, 0);
insert into sys.args values (11108, 72, 'arg', 'any', 0, 0, 1, 1);
insert into sys.functions values (73, 'exist', 'exist', 'aggr', 0, 3, false, false, false, 2000);
insert into sys.args values (11109, 73, 'res', 'boolean', 1, 0, 0, 0);
insert into sys.args values (11110, 73, 'arg', 'any', 0, 0, 1, 1);
insert into sys.functions values (74, 'not_exist', 'not_exist', 'aggr', 0, 3, false, false, false, 2000);
insert into sys.args values (11111, 74, 'res', 'boolean', 1, 0, 0, 0);
insert into sys.args values (11112, 74, 'arg', 'any', 0, 0, 1, 1);
insert into sys.functions values (81, 'min', 'min', 'aggr', 0, 3, false, false, false, 2000);
insert into sys.args values (11113, 81, 'res', 'any', 0, 0, 0, 0);
insert into sys.args values (11114, 81, 'arg', 'any', 0, 0, 1, 1);
insert into sys.functions values (82, 'max', 'max', 'aggr', 0, 3, false, false, false, 2000);
insert into sys.args values (11115, 82, 'res', 'any', 0, 0, 0, 0);
insert into sys.args values (11116, 82, 'arg', 'any', 0, 0, 1, 1);
insert into sys.functions values (86, 'sum', 'sum', 'aggr', 0, 3, false, false, false, 2000);
insert into sys.args values (11117, 86, 'res', 'bigint', 64, 0, 0, 0);
insert into sys.args values (11118, 86, 'arg', 'tinyint', 8, 0, 1, 1);
insert into sys.functions values (87, 'sum', 'sum', 'aggr', 0, 3, false, false, false, 2000);
insert into sys.args values (11119, 87, 'res', 'bigint', 64, 0, 0, 0);
insert into sys.args values (11120, 87, 'arg', 'smallint', 16, 0, 1, 1);
insert into sys.functions values (88, 'sum', 'sum', 'aggr', 0, 3, false, false, false, 2000);
insert into sys.args values (11121, 88, 'res', 'bigint', 64, 0, 0, 0);
insert into sys.args values (11122, 88, 'arg', 'int', 32, 0, 1, 1);
insert into sys.functions values (89, 'sum', 'sum', 'aggr', 0, 3, false, false, false, 2000);
insert into sys.args values (11123, 89, 'res', 'bigint', 64, 0, 0, 0);
insert into sys.args values (11124, 89, 'arg', 'bigint', 64, 0, 1, 1);
insert into sys.functions values (90, 'sum', 'sum', 'aggr', 0, 3, false, false, false, 2000);
insert into sys.args values (11125, 90, 'res', 'decimal', 18, 0, 0, 0);
insert into sys.args values (11126, 90, 'arg', 'decimal', 2, 0, 1, 1);
insert into sys.functions values (91, 'sum', 'sum', 'aggr', 0, 3, false, false, false, 2000);
insert into sys.args values (11127, 91, 'res', 'decimal', 18, 0, 0, 0);
insert into sys.args values (11128, 91, 'arg', 'decimal', 4, 0, 1, 1);
insert into sys.functions values (92, 'sum', 'sum', 'aggr', 0, 3, false, false, false, 2000);
insert into sys.args values (11129, 92, 'res', 'decimal', 18, 0, 0, 0);
insert into sys.args values (11130, 92, 'arg', 'decimal', 9, 0, 1, 1);
insert into sys.functions values (93, 'sum', 'sum', 'aggr', 0, 3, false, false, false, 2000);
insert into sys.args values (11131, 93, 'res', 'decimal', 18, 0, 0, 0);
insert into sys.args values (11132, 93, 'arg', 'decimal', 18, 0, 1, 1);
insert into sys.functions values (94, 'prod', 'prod', 'aggr', 0, 3, false, false, false, 2000);
insert into sys.args values (11133, 94, 'res', 'bigint', 64, 0, 0, 0);
insert into sys.args values (11134, 94, 'arg', 'tinyint', 8, 0, 1, 1);
insert into sys.functions values (95, 'prod', 'prod', 'aggr', 0, 3, false, false, false, 2000);
insert into sys.args values (11135, 95, 'res', 'bigint', 64, 0, 0, 0);
insert into sys.args values (11136, 95, 'arg', 'smallint', 16, 0, 1, 1);
insert into sys.functions values (96, 'prod', 'prod', 'aggr', 0, 3, false, false, false, 2000);
insert into sys.args values (11137, 96, 'res', 'bigint', 64, 0, 0, 0);
insert into sys.args values (11138, 96, 'arg', 'int', 32, 0, 1, 1);
insert into sys.functions values (97, 'prod', 'prod', 'aggr', 0, 3, false, false, false, 2000);
insert into sys.args values (11139, 97, 'res', 'bigint', 64, 0, 0, 0);
insert into sys.args values (11140, 97, 'arg', 'bigint', 64, 0, 1, 1);
insert into sys.functions values (98, 'prod', 'prod', 'aggr', 0, 3, false, false, false, 2000);
insert into sys.args values (11141, 98, 'res', 'decimal', 18, 0, 0, 0);
insert into sys.args values (11142, 98, 'arg', 'decimal', 2, 0, 1, 1);
insert into sys.functions values (99, 'prod', 'prod', 'aggr', 0, 3, false, false, false, 2000);
insert into sys.args values (11143, 99, 'res', 'decimal', 18, 0, 0, 0);
insert into sys.args values (11144, 99, 'arg', 'decimal', 4, 0, 1, 1);
insert into sys.functions values (100, 'prod', 'prod', 'aggr', 0, 3, false, false, false, 2000);
insert into sys.args values (11145, 100, 'res', 'decimal', 18, 0, 0, 0);
insert into sys.args values (11146, 100, 'arg', 'decimal', 9, 0, 1, 1);
insert into sys.functions values (101, 'prod', 'prod', 'aggr', 0, 3, false, false, false, 2000);
insert into sys.args values (11147, 101, 'res', 'decimal', 18, 0, 0, 0);
insert into sys.args values (11148, 101, 'arg', 'decimal', 18, 0, 1, 1);
insert into sys.functions values (113, 'sum', 'sum', 'aggr', 0, 3, false, false, false, 2000);
insert into sys.args values (11149, 113, 'res', 'real', 24, 0, 0, 0);
insert into sys.args values (11150, 113, 'arg', 'real', 24, 0, 1, 1);
insert into sys.functions values (114, 'prod', 'prod', 'aggr', 0, 3, false, false, false, 2000);
insert into sys.args values (11151, 114, 'res', 'real', 24, 0, 0, 0);
insert into sys.args values (11152, 114, 'arg', 'real', 24, 0, 1, 1);
insert into sys.functions values (115, 'sum', 'sum', 'aggr', 0, 3, false, false, false, 2000);
insert into sys.args values (11153, 115, 'res', 'double', 53, 0, 0, 0);
insert into sys.args values (11154, 115, 'arg', 'double', 53, 0, 1, 1);
insert into sys.functions values (116, 'prod', 'prod', 'aggr', 0, 3, false, false, false, 2000);
insert into sys.args values (11155, 116, 'res', 'double', 53, 0, 0, 0);
insert into sys.args values (11156, 116, 'arg', 'double', 53, 0, 1, 1);
insert into sys.functions values (117, 'sum', 'sum', 'aggr', 0, 3, false, false, false, 2000);
insert into sys.args values (11157, 117, 'res', 'month_interval', 32, 0, 0, 0);
insert into sys.args values (11158, 117, 'arg', 'month_interval', 32, 0, 1, 1);
insert into sys.functions values (118, 'sum', 'sum', 'aggr', 0, 3, false, false, false, 2000);
insert into sys.args values (11159, 118, 'res', 'sec_interval', 13, 0, 0, 0);
insert into sys.args values (11160, 118, 'arg', 'sec_interval', 13, 0, 1, 1);
insert into sys.functions values (119, 'avg', 'avg', 'aggr', 0, 3, false, false, false, 2000);
insert into sys.args values (11161, 119, 'res', 'double', 53, 0, 0, 0);
insert into sys.args values (11162, 119, 'arg', 'double', 53, 0, 1, 1);
insert into sys.functions values (120, 'avg', 'avg', 'aggr', 0, 3, false, false, false, 2000);
insert into sys.args values (11163, 120, 'res', 'double', 53, 0, 0, 0);
insert into sys.args values (11164, 120, 'arg', 'tinyint', 8, 0, 1, 1);
insert into sys.functions values (121, 'avg', 'avg', 'aggr', 0, 3, false, false, false, 2000);
insert into sys.args values (11165, 121, 'res', 'double', 53, 0, 0, 0);
insert into sys.args values (11166, 121, 'arg', 'smallint', 16, 0, 1, 1);
insert into sys.functions values (122, 'avg', 'avg', 'aggr', 0, 3, false, false, false, 2000);
insert into sys.args values (11167, 122, 'res', 'double', 53, 0, 0, 0);
insert into sys.args values (11168, 122, 'arg', 'int', 32, 0, 1, 1);
insert into sys.functions values (123, 'avg', 'avg', 'aggr', 0, 3, false, false, false, 2000);
insert into sys.args values (11169, 123, 'res', 'double', 53, 0, 0, 0);
insert into sys.args values (11170, 123, 'arg', 'bigint', 64, 0, 1, 1);
insert into sys.functions values (124, 'avg', 'avg', 'aggr', 0, 3, false, false, false, 2000);
insert into sys.args values (11171, 124, 'res', 'double', 53, 0, 0, 0);
insert into sys.args values (11172, 124, 'arg', 'real', 24, 0, 1, 1);
insert into sys.functions values (125, 'count_no_nil', 'count_no_nil', 'aggr', 0, 3, false, false, false, 2000);
insert into sys.args values (11173, 125, 'res', 'bigint', 64, 0, 0, 0);
insert into sys.functions values (126, 'count', 'count', 'aggr', 0, 3, false, false, false, 2000);
insert into sys.args values (11174, 126, 'res', 'bigint', 64, 0, 0, 0);
delete from sys.systemfunctions where function_id < 2000;
insert into sys.systemfunctions (select id from sys.functions where id < 2000);
set schema "testschema";

Running database upgrade commands:
set schema "sys";
create trigger system_update_schemas after update on sys.schemas for each statement call sys_update_schemas();
create trigger system_update_tables after update on sys._tables for each statement call sys_update_tables();
set schema "testschema";
=======
>>>>>>> 6f8a1d6f

Running database upgrade commands:
set schema "sys";
drop aggregate corr(tinyint, tinyint);
drop aggregate corr(smallint, smallint);
drop aggregate corr(integer, integer);
drop aggregate corr(bigint, bigint);
drop aggregate corr(real, real);
create aggregate corr(e1 TINYINT, e2 TINYINT) returns DOUBLE
	external name "aggr"."corr";
grant execute on aggregate sys.corr(tinyint, tinyint) to public;
create aggregate corr(e1 SMALLINT, e2 SMALLINT) returns DOUBLE
	external name "aggr"."corr";
grant execute on aggregate sys.corr(smallint, smallint) to public;
create aggregate corr(e1 INTEGER, e2 INTEGER) returns DOUBLE
	external name "aggr"."corr";
grant execute on aggregate sys.corr(integer, integer) to public;
create aggregate corr(e1 BIGINT, e2 BIGINT) returns DOUBLE
	external name "aggr"."corr";
grant execute on aggregate sys.corr(bigint, bigint) to public;
create aggregate corr(e1 REAL, e2 REAL) returns DOUBLE
	external name "aggr"."corr";
grant execute on aggregate sys.corr(real, real) to public;
insert into sys.systemfunctions (select id from sys.functions where name = 'corr' and schema_id = (select id from sys.schemas where name = 'sys') and id not in (select function_id from sys.systemfunctions));
create procedure master()
external name wlc.master;
create procedure master(path string)
external name wlc.master;
create procedure stopmaster()
external name wlc.stopmaster;
create procedure masterbeat( duration int)
external name wlc."setmasterbeat";
create function masterClock() returns string
external name wlc."getmasterclock";
create function masterTick() returns bigint
external name wlc."getmastertick";
create procedure replicate()
external name wlr.replicate;
create procedure replicate(pointintime timestamp)
external name wlr.replicate;
create procedure replicate(dbname string)
external name wlr.replicate;
create procedure replicate(dbname string, pointintime timestamp)
external name wlr.replicate;
create procedure replicate(dbname string, id tinyint)
external name wlr.replicate;
create procedure replicate(dbname string, id smallint)
external name wlr.replicate;
create procedure replicate(dbname string, id integer)
external name wlr.replicate;
create procedure replicate(dbname string, id bigint)
external name wlr.replicate;
create procedure replicabeat(duration integer)
external name wlr."setreplicabeat";
create function replicaClock() returns string
external name wlr."getreplicaclock";
create function replicaTick() returns bigint
external name wlr."getreplicatick";
insert into sys.systemfunctions (select id from sys.functions where name in ('master', 'stopmaster', 'masterbeat', 'masterclock', 'mastertick', 'replicate', 'replicabeat', 'replicaclock', 'replicatick') and schema_id = (select id from sys.schemas where name = 'sys') and id not in (select function_id from sys.systemfunctions));
delete from sys.systemfunctions where function_id not in (select id from sys.functions);
set schema "testschema";

Running database upgrade commands:
set schema "sys";
drop view sys.geometry_columns cascade;
create view sys.geometry_columns as
	select cast(null as varchar(1)) as f_table_catalog,
		s.name as f_table_schema,
			t.name as f_table_name,
		c.name as f_geometry_column,
		cast(has_z(c.type_digits) + has_m(c.type_digits) +2 as integer) as coord_dimension,
		c.type_scale as srid,
		get_type(c.type_digits, 0) as type
	from sys.columns c, sys.tables t, sys.schemas s
	where c.table_id = t.id and t.schema_id = s.id
	  and c.type in (select sqlname from sys.types where systemname in ('wkb', 'wkba'));
GRANT SELECT ON sys.geometry_columns TO PUBLIC;
update sys._tables set system = true where name = 'geometry_columns' and schema_id in (select id from schemas where name = 'sys');
delete from sys.systemfunctions where function_id not in (select id from sys.functions);
set schema "testschema";


# 14:06:26 >  
# 14:06:26 >  "/usr/bin/python2" "upgrade.SQL.py" "upgrade"
# 14:06:26 >  

#select count(*) from testschema.smallstring;
% testschema.L4 # table_name
% L3 # name
% bigint # type
% 2 # length
[ 66	]

# 21:49:42 >  
# 21:49:42 >  "Done."
# 21:49:42 >  
<|MERGE_RESOLUTION|>--- conflicted
+++ resolved
@@ -19,4583 +19,6 @@
 # MonetDB/SQL module loaded
 
 Ready.
-<<<<<<< HEAD
-Running database upgrade commands:
-set schema "sys";
-delete from sys.dependencies where id < 2000;
-delete from sys.types where id < 2000;
-insert into sys.types values (0, 'void', 'any', 0, 0, 0, 0, 2000);
-insert into sys.types values (1, 'bat', 'table', 0, 0, 0, 1, 2000);
-insert into sys.types values (2, 'ptr', 'ptr', 0, 0, 0, 1, 2000);
-insert into sys.types values (3, 'bit', 'boolean', 1, 0, 2, 2, 2000);
-insert into sys.types values (4, 'str', 'char', 0, 0, 0, 3, 2000);
-insert into sys.types values (5, 'str', 'varchar', 0, 0, 0, 4, 2000);
-insert into sys.types values (6, 'str', 'clob', 0, 0, 0, 4, 2000);
-insert into sys.types values (7, 'oid', 'oid', 63, 0, 2, 6, 2000);
-insert into sys.types values (8, 'bte', 'tinyint', 8, 1, 2, 7, 2000);
-insert into sys.types values (9, 'sht', 'smallint', 16, 1, 2, 7, 2000);
-insert into sys.types values (10, 'int', 'int', 32, 1, 2, 7, 2000);
-insert into sys.types values (11, 'lng', 'bigint', 64, 1, 2, 7, 2000);
-insert into sys.types values (12, 'bte', 'decimal', 2, 1, 10, 10, 2000);
-insert into sys.types values (13, 'sht', 'decimal', 4, 1, 10, 10, 2000);
-insert into sys.types values (14, 'int', 'decimal', 9, 1, 10, 10, 2000);
-insert into sys.types values (15, 'lng', 'decimal', 18, 1, 10, 10, 2000);
-insert into sys.types values (16, 'flt', 'real', 24, 2, 2, 11, 2000);
-insert into sys.types values (17, 'dbl', 'double', 53, 2, 2, 11, 2000);
-insert into sys.types values (18, 'int', 'month_interval', 32, 0, 2, 8, 2000);
-insert into sys.types values (19, 'lng', 'sec_interval', 13, 1, 10, 9, 2000);
-insert into sys.types values (20, 'daytime', 'time', 7, 0, 0, 12, 2000);
-insert into sys.types values (21, 'daytime', 'timetz', 7, 1, 0, 12, 2000);
-insert into sys.types values (22, 'date', 'date', 0, 0, 0, 13, 2000);
-insert into sys.types values (23, 'timestamp', 'timestamp', 7, 0, 0, 14, 2000);
-insert into sys.types values (24, 'timestamp', 'timestamptz', 7, 1, 0, 14, 2000);
-insert into sys.types values (25, 'sqlblob', 'blob', 0, 0, 0, 5, 2000);
-insert into sys.types values (26, 'wkb', 'geometry', 0, 0, 0, 15, 2000);
-insert into sys.types values (27, 'wkba', 'geometrya', 0, 0, 0, 16, 2000);
-insert into sys.types values (28, 'mbr', 'mbr', 0, 0, 0, 16, 2000);
-delete from sys.functions where id < 2000;
-delete from sys.args where func_id not in (select id from sys.functions);
-insert into sys.functions values (29, 'mbr_overlap', 'mbrOverlaps', 'geom', 0, 1, false, false, false, 2000);
-insert into sys.args values (7824, 29, 'res_0', 'boolean', 1, 0, 0, 0);
-insert into sys.args values (7825, 29, 'arg_1', 'geometry', 0, 0, 1, 1);
-insert into sys.args values (7826, 29, 'arg_2', 'geometry', 0, 0, 1, 2);
-insert into sys.functions values (30, 'mbr_overlap', 'mbrOverlaps', 'geom', 0, 1, false, false, false, 2000);
-insert into sys.args values (7827, 30, 'res_0', 'boolean', 1, 0, 0, 0);
-insert into sys.args values (7828, 30, 'arg_1', 'mbr', 0, 0, 1, 1);
-insert into sys.args values (7829, 30, 'arg_2', 'mbr', 0, 0, 1, 2);
-insert into sys.functions values (31, 'mbr_above', 'mbrAbove', 'geom', 0, 1, false, false, false, 2000);
-insert into sys.args values (7830, 31, 'res_0', 'boolean', 1, 0, 0, 0);
-insert into sys.args values (7831, 31, 'arg_1', 'geometry', 0, 0, 1, 1);
-insert into sys.args values (7832, 31, 'arg_2', 'geometry', 0, 0, 1, 2);
-insert into sys.functions values (32, 'mbr_above', 'mbrAbove', 'geom', 0, 1, false, false, false, 2000);
-insert into sys.args values (7833, 32, 'res_0', 'boolean', 1, 0, 0, 0);
-insert into sys.args values (7834, 32, 'arg_1', 'mbr', 0, 0, 1, 1);
-insert into sys.args values (7835, 32, 'arg_2', 'mbr', 0, 0, 1, 2);
-insert into sys.functions values (33, 'mbr_below', 'mbrBelow', 'geom', 0, 1, false, false, false, 2000);
-insert into sys.args values (7836, 33, 'res_0', 'boolean', 1, 0, 0, 0);
-insert into sys.args values (7837, 33, 'arg_1', 'geometry', 0, 0, 1, 1);
-insert into sys.args values (7838, 33, 'arg_2', 'geometry', 0, 0, 1, 2);
-insert into sys.functions values (34, 'mbr_below', 'mbrBelow', 'geom', 0, 1, false, false, false, 2000);
-insert into sys.args values (7839, 34, 'res_0', 'boolean', 1, 0, 0, 0);
-insert into sys.args values (7840, 34, 'arg_1', 'mbr', 0, 0, 1, 1);
-insert into sys.args values (7841, 34, 'arg_2', 'mbr', 0, 0, 1, 2);
-insert into sys.functions values (35, 'mbr_right', 'mbrRight', 'geom', 0, 1, false, false, false, 2000);
-insert into sys.args values (7842, 35, 'res_0', 'boolean', 1, 0, 0, 0);
-insert into sys.args values (7843, 35, 'arg_1', 'geometry', 0, 0, 1, 1);
-insert into sys.args values (7844, 35, 'arg_2', 'geometry', 0, 0, 1, 2);
-insert into sys.functions values (36, 'mbr_right', 'mbrRight', 'geom', 0, 1, false, false, false, 2000);
-insert into sys.args values (7845, 36, 'res_0', 'boolean', 1, 0, 0, 0);
-insert into sys.args values (7846, 36, 'arg_1', 'mbr', 0, 0, 1, 1);
-insert into sys.args values (7847, 36, 'arg_2', 'mbr', 0, 0, 1, 2);
-insert into sys.functions values (37, 'mbr_left', 'mbrLeft', 'geom', 0, 1, false, false, false, 2000);
-insert into sys.args values (7848, 37, 'res_0', 'boolean', 1, 0, 0, 0);
-insert into sys.args values (7849, 37, 'arg_1', 'geometry', 0, 0, 1, 1);
-insert into sys.args values (7850, 37, 'arg_2', 'geometry', 0, 0, 1, 2);
-insert into sys.functions values (38, 'mbr_left', 'mbrLeft', 'geom', 0, 1, false, false, false, 2000);
-insert into sys.args values (7851, 38, 'res_0', 'boolean', 1, 0, 0, 0);
-insert into sys.args values (7852, 38, 'arg_1', 'mbr', 0, 0, 1, 1);
-insert into sys.args values (7853, 38, 'arg_2', 'mbr', 0, 0, 1, 2);
-insert into sys.functions values (39, 'mbr_overlap_or_above', 'mbrOverlapOrAbove', 'geom', 0, 1, false, false, false, 2000);
-insert into sys.args values (7854, 39, 'res_0', 'boolean', 1, 0, 0, 0);
-insert into sys.args values (7855, 39, 'arg_1', 'geometry', 0, 0, 1, 1);
-insert into sys.args values (7856, 39, 'arg_2', 'geometry', 0, 0, 1, 2);
-insert into sys.functions values (40, 'mbr_overlap_or_above', 'mbrOverlapOrAbove', 'geom', 0, 1, false, false, false, 2000);
-insert into sys.args values (7857, 40, 'res_0', 'boolean', 1, 0, 0, 0);
-insert into sys.args values (7858, 40, 'arg_1', 'mbr', 0, 0, 1, 1);
-insert into sys.args values (7859, 40, 'arg_2', 'mbr', 0, 0, 1, 2);
-insert into sys.functions values (41, 'mbr_overlap_or_below', 'mbrOverlapOrBelow', 'geom', 0, 1, false, false, false, 2000);
-insert into sys.args values (7860, 41, 'res_0', 'boolean', 1, 0, 0, 0);
-insert into sys.args values (7861, 41, 'arg_1', 'geometry', 0, 0, 1, 1);
-insert into sys.args values (7862, 41, 'arg_2', 'geometry', 0, 0, 1, 2);
-insert into sys.functions values (42, 'mbr_overlap_or_below', 'mbrOverlapOrBelow', 'geom', 0, 1, false, false, false, 2000);
-insert into sys.args values (7863, 42, 'res_0', 'boolean', 1, 0, 0, 0);
-insert into sys.args values (7864, 42, 'arg_1', 'mbr', 0, 0, 1, 1);
-insert into sys.args values (7865, 42, 'arg_2', 'mbr', 0, 0, 1, 2);
-insert into sys.functions values (43, 'mbr_overlap_or_right', 'mbrOverlapOrRight', 'geom', 0, 1, false, false, false, 2000);
-insert into sys.args values (7866, 43, 'res_0', 'boolean', 1, 0, 0, 0);
-insert into sys.args values (7867, 43, 'arg_1', 'geometry', 0, 0, 1, 1);
-insert into sys.args values (7868, 43, 'arg_2', 'geometry', 0, 0, 1, 2);
-insert into sys.functions values (44, 'mbr_overlap_or_right', 'mbrOverlapOrRight', 'geom', 0, 1, false, false, false, 2000);
-insert into sys.args values (7869, 44, 'res_0', 'boolean', 1, 0, 0, 0);
-insert into sys.args values (7870, 44, 'arg_1', 'mbr', 0, 0, 1, 1);
-insert into sys.args values (7871, 44, 'arg_2', 'mbr', 0, 0, 1, 2);
-insert into sys.functions values (45, 'mbr_overlap_or_left', 'mbrOverlapOrLeft', 'geom', 0, 1, false, false, false, 2000);
-insert into sys.args values (7872, 45, 'res_0', 'boolean', 1, 0, 0, 0);
-insert into sys.args values (7873, 45, 'arg_1', 'geometry', 0, 0, 1, 1);
-insert into sys.args values (7874, 45, 'arg_2', 'geometry', 0, 0, 1, 2);
-insert into sys.functions values (46, 'mbr_overlap_or_left', 'mbrOverlapOrLeft', 'geom', 0, 1, false, false, false, 2000);
-insert into sys.args values (7875, 46, 'res_0', 'boolean', 1, 0, 0, 0);
-insert into sys.args values (7876, 46, 'arg_1', 'mbr', 0, 0, 1, 1);
-insert into sys.args values (7877, 46, 'arg_2', 'mbr', 0, 0, 1, 2);
-insert into sys.functions values (47, 'mbr_contains', 'mbrContains', 'geom', 0, 1, false, false, false, 2000);
-insert into sys.args values (7878, 47, 'res_0', 'boolean', 1, 0, 0, 0);
-insert into sys.args values (7879, 47, 'arg_1', 'geometry', 0, 0, 1, 1);
-insert into sys.args values (7880, 47, 'arg_2', 'geometry', 0, 0, 1, 2);
-insert into sys.functions values (48, 'mbr_contains', 'mbrContains', 'geom', 0, 1, false, false, false, 2000);
-insert into sys.args values (7881, 48, 'res_0', 'boolean', 1, 0, 0, 0);
-insert into sys.args values (7882, 48, 'arg_1', 'mbr', 0, 0, 1, 1);
-insert into sys.args values (7883, 48, 'arg_2', 'mbr', 0, 0, 1, 2);
-insert into sys.functions values (49, 'mbr_contained', 'mbrContained', 'geom', 0, 1, false, false, false, 2000);
-insert into sys.args values (7884, 49, 'res_0', 'boolean', 1, 0, 0, 0);
-insert into sys.args values (7885, 49, 'arg_1', 'geometry', 0, 0, 1, 1);
-insert into sys.args values (7886, 49, 'arg_2', 'geometry', 0, 0, 1, 2);
-insert into sys.functions values (50, 'mbr_contained', 'mbrContained', 'geom', 0, 1, false, false, false, 2000);
-insert into sys.args values (7887, 50, 'res_0', 'boolean', 1, 0, 0, 0);
-insert into sys.args values (7888, 50, 'arg_1', 'mbr', 0, 0, 1, 1);
-insert into sys.args values (7889, 50, 'arg_2', 'mbr', 0, 0, 1, 2);
-insert into sys.functions values (51, 'mbr_equal', 'mbrEqual', 'geom', 0, 1, false, false, false, 2000);
-insert into sys.args values (7890, 51, 'res_0', 'boolean', 1, 0, 0, 0);
-insert into sys.args values (7891, 51, 'arg_1', 'geometry', 0, 0, 1, 1);
-insert into sys.args values (7892, 51, 'arg_2', 'geometry', 0, 0, 1, 2);
-insert into sys.functions values (52, 'mbr_equal', 'mbrEqual', 'geom', 0, 1, false, false, false, 2000);
-insert into sys.args values (7893, 52, 'res_0', 'boolean', 1, 0, 0, 0);
-insert into sys.args values (7894, 52, 'arg_1', 'mbr', 0, 0, 1, 1);
-insert into sys.args values (7895, 52, 'arg_2', 'mbr', 0, 0, 1, 2);
-insert into sys.functions values (53, 'mbr_distance', 'mbrDistance', 'geom', 0, 1, false, false, false, 2000);
-insert into sys.args values (7896, 53, 'res_0', 'double', 53, 0, 0, 0);
-insert into sys.args values (7897, 53, 'arg_1', 'geometry', 0, 0, 1, 1);
-insert into sys.args values (7898, 53, 'arg_2', 'geometry', 0, 0, 1, 2);
-insert into sys.functions values (54, 'mbr_distance', 'mbrDistance', 'geom', 0, 1, false, false, false, 2000);
-insert into sys.args values (7899, 54, 'res_0', 'double', 53, 0, 0, 0);
-insert into sys.args values (7900, 54, 'arg_1', 'mbr', 0, 0, 1, 1);
-insert into sys.args values (7901, 54, 'arg_2', 'mbr', 0, 0, 1, 2);
-insert into sys.functions values (55, 'left_shift', 'mbrLeft', 'geom', 0, 1, false, false, false, 2000);
-insert into sys.args values (7902, 55, 'res_0', 'boolean', 1, 0, 0, 0);
-insert into sys.args values (7903, 55, 'arg_1', 'geometry', 0, 0, 1, 1);
-insert into sys.args values (7904, 55, 'arg_2', 'geometry', 0, 0, 1, 2);
-insert into sys.functions values (56, 'left_shift', 'mbrLeft', 'geom', 0, 1, false, false, false, 2000);
-insert into sys.args values (7905, 56, 'res_0', 'boolean', 1, 0, 0, 0);
-insert into sys.args values (7906, 56, 'arg_1', 'mbr', 0, 0, 1, 1);
-insert into sys.args values (7907, 56, 'arg_2', 'mbr', 0, 0, 1, 2);
-insert into sys.functions values (57, 'right_shift', 'mbrRight', 'geom', 0, 1, false, false, false, 2000);
-insert into sys.args values (7908, 57, 'res_0', 'boolean', 1, 0, 0, 0);
-insert into sys.args values (7909, 57, 'arg_1', 'geometry', 0, 0, 1, 1);
-insert into sys.args values (7910, 57, 'arg_2', 'geometry', 0, 0, 1, 2);
-insert into sys.functions values (58, 'right_shift', 'mbrRight', 'geom', 0, 1, false, false, false, 2000);
-insert into sys.args values (7911, 58, 'res_0', 'boolean', 1, 0, 0, 0);
-insert into sys.args values (7912, 58, 'arg_1', 'mbr', 0, 0, 1, 1);
-insert into sys.args values (7913, 58, 'arg_2', 'mbr', 0, 0, 1, 2);
-insert into sys.functions values (60, 'not_uniques', 'not_uniques', 'sql', 0, 1, false, false, false, 2000);
-insert into sys.args values (7914, 60, 'res_0', 'oid', 63, 0, 0, 0);
-insert into sys.args values (7915, 60, 'arg_1', 'bigint', 64, 0, 1, 1);
-insert into sys.functions values (61, 'not_uniques', 'not_uniques', 'sql', 0, 1, false, false, false, 2000);
-insert into sys.args values (7916, 61, 'res_0', 'oid', 63, 0, 0, 0);
-insert into sys.args values (7917, 61, 'arg_1', 'oid', 63, 0, 1, 1);
-insert into sys.functions values (62, 'hash', 'hash', 'mkey', 0, 1, false, false, false, 2000);
-insert into sys.args values (7918, 62, 'res_0', 'bigint', 64, 0, 0, 0);
-insert into sys.args values (7919, 62, 'arg_1', 'any', 0, 0, 1, 1);
-insert into sys.functions values (63, 'rotate_xor_hash', 'rotate_xor_hash', 'calc', 0, 1, false, false, false, 2000);
-insert into sys.args values (7920, 63, 'res_0', 'bigint', 64, 0, 0, 0);
-insert into sys.args values (7921, 63, 'arg_1', 'bigint', 64, 0, 1, 1);
-insert into sys.args values (7922, 63, 'arg_2', 'int', 32, 0, 1, 2);
-insert into sys.args values (7923, 63, 'arg_3', 'any', 0, 0, 1, 3);
-insert into sys.functions values (64, '=', '=', 'calc', 0, 1, false, false, false, 2000);
-insert into sys.args values (7924, 64, 'res_0', 'boolean', 1, 0, 0, 0);
-insert into sys.args values (7925, 64, 'arg_1', 'any', 0, 0, 1, 1);
-insert into sys.args values (7926, 64, 'arg_2', 'any', 0, 0, 1, 2);
-insert into sys.functions values (65, '<>', '!=', 'calc', 0, 1, false, false, false, 2000);
-insert into sys.args values (7927, 65, 'res_0', 'boolean', 1, 0, 0, 0);
-insert into sys.args values (7928, 65, 'arg_1', 'any', 0, 0, 1, 1);
-insert into sys.args values (7929, 65, 'arg_2', 'any', 0, 0, 1, 2);
-insert into sys.functions values (66, 'isnull', 'isnil', 'calc', 0, 1, false, false, false, 2000);
-insert into sys.args values (7930, 66, 'res_0', 'boolean', 1, 0, 0, 0);
-insert into sys.args values (7931, 66, 'arg_1', 'any', 0, 0, 1, 1);
-insert into sys.functions values (67, '>', '>', 'calc', 0, 1, false, false, false, 2000);
-insert into sys.args values (7932, 67, 'res_0', 'boolean', 1, 0, 0, 0);
-insert into sys.args values (7933, 67, 'arg_1', 'any', 0, 0, 1, 1);
-insert into sys.args values (7934, 67, 'arg_2', 'any', 0, 0, 1, 2);
-insert into sys.functions values (68, '>=', '>=', 'calc', 0, 1, false, false, false, 2000);
-insert into sys.args values (7935, 68, 'res_0', 'boolean', 1, 0, 0, 0);
-insert into sys.args values (7936, 68, 'arg_1', 'any', 0, 0, 1, 1);
-insert into sys.args values (7937, 68, 'arg_2', 'any', 0, 0, 1, 2);
-insert into sys.functions values (69, '<', '<', 'calc', 0, 1, false, false, false, 2000);
-insert into sys.args values (7938, 69, 'res_0', 'boolean', 1, 0, 0, 0);
-insert into sys.args values (7939, 69, 'arg_1', 'any', 0, 0, 1, 1);
-insert into sys.args values (7940, 69, 'arg_2', 'any', 0, 0, 1, 2);
-insert into sys.functions values (70, '<=', '<=', 'calc', 0, 1, false, false, false, 2000);
-insert into sys.args values (7941, 70, 'res_0', 'boolean', 1, 0, 0, 0);
-insert into sys.args values (7942, 70, 'arg_1', 'any', 0, 0, 1, 1);
-insert into sys.args values (7943, 70, 'arg_2', 'any', 0, 0, 1, 2);
-insert into sys.functions values (75, 'sql_exists', 'exist', 'aggr', 0, 1, false, false, false, 2000);
-insert into sys.args values (7944, 75, 'res_0', 'boolean', 1, 0, 0, 0);
-insert into sys.args values (7945, 75, 'arg_1', 'any', 0, 0, 1, 1);
-insert into sys.functions values (76, 'sql_not_exists', 'not_exist', 'aggr', 0, 1, false, false, false, 2000);
-insert into sys.args values (7946, 76, 'res_0', 'boolean', 1, 0, 0, 0);
-insert into sys.args values (7947, 76, 'arg_1', 'any', 0, 0, 1, 1);
-insert into sys.functions values (77, 'in', 'in', 'calc', 0, 1, false, false, false, 2000);
-insert into sys.args values (7948, 77, 'res_0', 'boolean', 1, 0, 0, 0);
-insert into sys.args values (7949, 77, 'arg_1', 'any', 0, 0, 1, 1);
-insert into sys.args values (7950, 77, 'arg_2', 'any', 0, 0, 1, 2);
-insert into sys.functions values (78, 'identity', 'identity', 'calc', 0, 1, false, false, false, 2000);
-insert into sys.args values (7951, 78, 'res_0', 'oid', 63, 0, 0, 0);
-insert into sys.args values (7952, 78, 'arg_1', 'any', 0, 0, 1, 1);
-insert into sys.functions values (79, 'rowid', 'identity', 'calc', 0, 1, false, false, false, 2000);
-insert into sys.args values (7953, 79, 'res_0', 'int', 32, 0, 0, 0);
-insert into sys.args values (7954, 79, 'arg_1', 'any', 0, 0, 1, 1);
-insert into sys.functions values (80, 'rowid', 'rowid', 'calc', 0, 1, false, false, false, 2000);
-insert into sys.args values (7955, 80, 'res_0', 'oid', 63, 0, 0, 0);
-insert into sys.args values (7956, 80, 'arg_1', 'any', 0, 0, 1, 1);
-insert into sys.args values (7957, 80, 'arg_2', 'varchar', 0, 0, 1, 2);
-insert into sys.args values (7958, 80, 'arg_3', 'varchar', 0, 0, 1, 3);
-insert into sys.functions values (83, 'sql_min', 'min', 'calc', 0, 1, false, false, false, 2000);
-insert into sys.args values (7959, 83, 'res_0', 'any', 0, 0, 0, 0);
-insert into sys.args values (7960, 83, 'arg_1', 'any', 0, 0, 1, 1);
-insert into sys.args values (7961, 83, 'arg_2', 'any', 0, 0, 1, 2);
-insert into sys.functions values (84, 'sql_max', 'max', 'calc', 0, 1, false, false, false, 2000);
-insert into sys.args values (7962, 84, 'res_0', 'any', 0, 0, 0, 0);
-insert into sys.args values (7963, 84, 'arg_1', 'any', 0, 0, 1, 1);
-insert into sys.args values (7964, 84, 'arg_2', 'any', 0, 0, 1, 2);
-insert into sys.functions values (85, 'ifthenelse', 'ifthenelse', 'calc', 0, 1, false, false, false, 2000);
-insert into sys.args values (7965, 85, 'res_0', 'any', 0, 0, 0, 0);
-insert into sys.args values (7966, 85, 'arg_1', 'boolean', 1, 0, 1, 1);
-insert into sys.args values (7967, 85, 'arg_2', 'any', 0, 0, 1, 2);
-insert into sys.args values (7968, 85, 'arg_3', 'any', 0, 0, 1, 3);
-insert into sys.functions values (102, 'mod', '%', 'calc', 0, 1, false, false, false, 2000);
-insert into sys.args values (7969, 102, 'res_0', 'oid', 63, 0, 0, 0);
-insert into sys.args values (7970, 102, 'arg_1', 'oid', 63, 0, 1, 1);
-insert into sys.args values (7971, 102, 'arg_2', 'oid', 63, 0, 1, 2);
-insert into sys.functions values (103, 'mod', '%', 'calc', 0, 1, false, false, false, 2000);
-insert into sys.args values (7972, 103, 'res_0', 'tinyint', 8, 0, 0, 0);
-insert into sys.args values (7973, 103, 'arg_1', 'tinyint', 8, 0, 1, 1);
-insert into sys.args values (7974, 103, 'arg_2', 'tinyint', 8, 0, 1, 2);
-insert into sys.functions values (104, 'mod', '%', 'calc', 0, 1, false, false, false, 2000);
-insert into sys.args values (7975, 104, 'res_0', 'smallint', 16, 0, 0, 0);
-insert into sys.args values (7976, 104, 'arg_1', 'smallint', 16, 0, 1, 1);
-insert into sys.args values (7977, 104, 'arg_2', 'smallint', 16, 0, 1, 2);
-insert into sys.functions values (105, 'mod', '%', 'calc', 0, 1, false, false, false, 2000);
-insert into sys.args values (7978, 105, 'res_0', 'int', 32, 0, 0, 0);
-insert into sys.args values (7979, 105, 'arg_1', 'int', 32, 0, 1, 1);
-insert into sys.args values (7980, 105, 'arg_2', 'int', 32, 0, 1, 2);
-insert into sys.functions values (106, 'mod', '%', 'calc', 0, 1, false, false, false, 2000);
-insert into sys.args values (7981, 106, 'res_0', 'bigint', 64, 0, 0, 0);
-insert into sys.args values (7982, 106, 'arg_1', 'bigint', 64, 0, 1, 1);
-insert into sys.args values (7983, 106, 'arg_2', 'bigint', 64, 0, 1, 2);
-insert into sys.functions values (107, 'mod', '%', 'calc', 0, 1, false, false, false, 2000);
-insert into sys.args values (7984, 107, 'res_0', 'decimal', 2, 0, 0, 0);
-insert into sys.args values (7985, 107, 'arg_1', 'decimal', 2, 0, 1, 1);
-insert into sys.args values (7986, 107, 'arg_2', 'decimal', 2, 0, 1, 2);
-insert into sys.functions values (108, 'mod', '%', 'calc', 0, 1, false, false, false, 2000);
-insert into sys.args values (7987, 108, 'res_0', 'decimal', 4, 0, 0, 0);
-insert into sys.args values (7988, 108, 'arg_1', 'decimal', 4, 0, 1, 1);
-insert into sys.args values (7989, 108, 'arg_2', 'decimal', 4, 0, 1, 2);
-insert into sys.functions values (109, 'mod', '%', 'calc', 0, 1, false, false, false, 2000);
-insert into sys.args values (7990, 109, 'res_0', 'decimal', 9, 0, 0, 0);
-insert into sys.args values (7991, 109, 'arg_1', 'decimal', 9, 0, 1, 1);
-insert into sys.args values (7992, 109, 'arg_2', 'decimal', 9, 0, 1, 2);
-insert into sys.functions values (110, 'mod', '%', 'calc', 0, 1, false, false, false, 2000);
-insert into sys.args values (7993, 110, 'res_0', 'decimal', 18, 0, 0, 0);
-insert into sys.args values (7994, 110, 'arg_1', 'decimal', 18, 0, 1, 1);
-insert into sys.args values (7995, 110, 'arg_2', 'decimal', 18, 0, 1, 2);
-insert into sys.functions values (111, 'mod', '%', 'calc', 0, 1, false, false, false, 2000);
-insert into sys.args values (7996, 111, 'res_0', 'real', 24, 0, 0, 0);
-insert into sys.args values (7997, 111, 'arg_1', 'real', 24, 0, 1, 1);
-insert into sys.args values (7998, 111, 'arg_2', 'real', 24, 0, 1, 2);
-insert into sys.functions values (112, 'mod', '%', 'calc', 0, 1, false, false, false, 2000);
-insert into sys.args values (7999, 112, 'res_0', 'double', 53, 0, 0, 0);
-insert into sys.args values (8000, 112, 'arg_1', 'double', 53, 0, 1, 1);
-insert into sys.args values (8001, 112, 'arg_2', 'double', 53, 0, 1, 2);
-insert into sys.functions values (127, 'diff', 'diff', 'sql', 0, 6, false, false, false, 2000);
-insert into sys.args values (8002, 127, 'res_0', 'boolean', 1, 0, 0, 0);
-insert into sys.args values (8003, 127, 'arg_1', 'any', 0, 0, 1, 1);
-insert into sys.functions values (128, 'diff', 'diff', 'sql', 0, 6, false, false, false, 2000);
-insert into sys.args values (8004, 128, 'res_0', 'boolean', 1, 0, 0, 0);
-insert into sys.args values (8005, 128, 'arg_1', 'boolean', 1, 0, 1, 1);
-insert into sys.args values (8006, 128, 'arg_2', 'any', 0, 0, 1, 2);
-insert into sys.functions values (129, 'rank', 'rank', 'sql', 0, 6, false, false, false, 2000);
-insert into sys.args values (8007, 129, 'res_0', 'int', 32, 0, 0, 0);
-insert into sys.args values (8008, 129, 'arg_1', 'any', 0, 0, 1, 1);
-insert into sys.args values (8009, 129, 'arg_2', 'boolean', 1, 0, 1, 2);
-insert into sys.args values (8010, 129, 'arg_3', 'boolean', 1, 0, 1, 3);
-insert into sys.functions values (130, 'dense_rank', 'dense_rank', 'sql', 0, 6, false, false, false, 2000);
-insert into sys.args values (8011, 130, 'res_0', 'int', 32, 0, 0, 0);
-insert into sys.args values (8012, 130, 'arg_1', 'any', 0, 0, 1, 1);
-insert into sys.args values (8013, 130, 'arg_2', 'boolean', 1, 0, 1, 2);
-insert into sys.args values (8014, 130, 'arg_3', 'boolean', 1, 0, 1, 3);
-insert into sys.functions values (131, 'row_number', 'row_number', 'sql', 0, 6, false, false, false, 2000);
-insert into sys.args values (8015, 131, 'res_0', 'int', 32, 0, 0, 0);
-insert into sys.args values (8016, 131, 'arg_1', 'any', 0, 0, 1, 1);
-insert into sys.args values (8017, 131, 'arg_2', 'boolean', 1, 0, 1, 2);
-insert into sys.args values (8018, 131, 'arg_3', 'boolean', 1, 0, 1, 3);
-insert into sys.functions values (132, 'and', 'and', 'calc', 0, 1, false, false, false, 2000);
-insert into sys.args values (8019, 132, 'res_0', 'boolean', 1, 0, 0, 0);
-insert into sys.args values (8020, 132, 'arg_1', 'boolean', 1, 0, 1, 1);
-insert into sys.args values (8021, 132, 'arg_2', 'boolean', 1, 0, 1, 2);
-insert into sys.functions values (133, 'or', 'or', 'calc', 0, 1, false, false, false, 2000);
-insert into sys.args values (8022, 133, 'res_0', 'boolean', 1, 0, 0, 0);
-insert into sys.args values (8023, 133, 'arg_1', 'boolean', 1, 0, 1, 1);
-insert into sys.args values (8024, 133, 'arg_2', 'boolean', 1, 0, 1, 2);
-insert into sys.functions values (134, 'xor', 'xor', 'calc', 0, 1, false, false, false, 2000);
-insert into sys.args values (8025, 134, 'res_0', 'boolean', 1, 0, 0, 0);
-insert into sys.args values (8026, 134, 'arg_1', 'boolean', 1, 0, 1, 1);
-insert into sys.args values (8027, 134, 'arg_2', 'boolean', 1, 0, 1, 2);
-insert into sys.functions values (135, 'not', 'not', 'calc', 0, 1, false, false, false, 2000);
-insert into sys.args values (8028, 135, 'res_0', 'boolean', 1, 0, 0, 0);
-insert into sys.args values (8029, 135, 'arg_1', 'boolean', 1, 0, 1, 1);
-insert into sys.functions values (136, 'sql_mul', '*', 'calc', 0, 1, false, false, false, 2000);
-insert into sys.args values (8030, 136, 'res_0', 'smallint', 16, 0, 0, 0);
-insert into sys.args values (8031, 136, 'arg_1', 'smallint', 16, 0, 1, 1);
-insert into sys.args values (8032, 136, 'arg_2', 'tinyint', 8, 0, 1, 2);
-insert into sys.functions values (137, 'sql_mul', '*', 'calc', 0, 1, false, false, false, 2000);
-insert into sys.args values (8033, 137, 'res_0', 'smallint', 16, 0, 0, 0);
-insert into sys.args values (8034, 137, 'arg_1', 'tinyint', 8, 0, 1, 1);
-insert into sys.args values (8035, 137, 'arg_2', 'smallint', 16, 0, 1, 2);
-insert into sys.functions values (138, 'sql_div', '/', 'calc', 0, 1, false, false, false, 2000);
-insert into sys.args values (8036, 138, 'res_0', 'smallint', 16, 0, 0, 0);
-insert into sys.args values (8037, 138, 'arg_1', 'smallint', 16, 0, 1, 1);
-insert into sys.args values (8038, 138, 'arg_2', 'tinyint', 8, 0, 1, 2);
-insert into sys.functions values (139, 'sql_mul', '*', 'calc', 0, 1, false, false, false, 2000);
-insert into sys.args values (8039, 139, 'res_0', 'int', 32, 0, 0, 0);
-insert into sys.args values (8040, 139, 'arg_1', 'int', 32, 0, 1, 1);
-insert into sys.args values (8041, 139, 'arg_2', 'tinyint', 8, 0, 1, 2);
-insert into sys.functions values (140, 'sql_mul', '*', 'calc', 0, 1, false, false, false, 2000);
-insert into sys.args values (8042, 140, 'res_0', 'int', 32, 0, 0, 0);
-insert into sys.args values (8043, 140, 'arg_1', 'tinyint', 8, 0, 1, 1);
-insert into sys.args values (8044, 140, 'arg_2', 'int', 32, 0, 1, 2);
-insert into sys.functions values (141, 'sql_div', '/', 'calc', 0, 1, false, false, false, 2000);
-insert into sys.args values (8045, 141, 'res_0', 'int', 32, 0, 0, 0);
-insert into sys.args values (8046, 141, 'arg_1', 'int', 32, 0, 1, 1);
-insert into sys.args values (8047, 141, 'arg_2', 'tinyint', 8, 0, 1, 2);
-insert into sys.functions values (142, 'sql_mul', '*', 'calc', 0, 1, false, false, false, 2000);
-insert into sys.args values (8048, 142, 'res_0', 'int', 32, 0, 0, 0);
-insert into sys.args values (8049, 142, 'arg_1', 'int', 32, 0, 1, 1);
-insert into sys.args values (8050, 142, 'arg_2', 'smallint', 16, 0, 1, 2);
-insert into sys.functions values (143, 'sql_mul', '*', 'calc', 0, 1, false, false, false, 2000);
-insert into sys.args values (8051, 143, 'res_0', 'int', 32, 0, 0, 0);
-insert into sys.args values (8052, 143, 'arg_1', 'smallint', 16, 0, 1, 1);
-insert into sys.args values (8053, 143, 'arg_2', 'int', 32, 0, 1, 2);
-insert into sys.functions values (144, 'sql_div', '/', 'calc', 0, 1, false, false, false, 2000);
-insert into sys.args values (8054, 144, 'res_0', 'int', 32, 0, 0, 0);
-insert into sys.args values (8055, 144, 'arg_1', 'int', 32, 0, 1, 1);
-insert into sys.args values (8056, 144, 'arg_2', 'smallint', 16, 0, 1, 2);
-insert into sys.functions values (145, 'sql_mul', '*', 'calc', 0, 1, false, false, false, 2000);
-insert into sys.args values (8057, 145, 'res_0', 'bigint', 64, 0, 0, 0);
-insert into sys.args values (8058, 145, 'arg_1', 'bigint', 64, 0, 1, 1);
-insert into sys.args values (8059, 145, 'arg_2', 'tinyint', 8, 0, 1, 2);
-insert into sys.functions values (146, 'sql_mul', '*', 'calc', 0, 1, false, false, false, 2000);
-insert into sys.args values (8060, 146, 'res_0', 'bigint', 64, 0, 0, 0);
-insert into sys.args values (8061, 146, 'arg_1', 'tinyint', 8, 0, 1, 1);
-insert into sys.args values (8062, 146, 'arg_2', 'bigint', 64, 0, 1, 2);
-insert into sys.functions values (147, 'sql_div', '/', 'calc', 0, 1, false, false, false, 2000);
-insert into sys.args values (8063, 147, 'res_0', 'bigint', 64, 0, 0, 0);
-insert into sys.args values (8064, 147, 'arg_1', 'bigint', 64, 0, 1, 1);
-insert into sys.args values (8065, 147, 'arg_2', 'tinyint', 8, 0, 1, 2);
-insert into sys.functions values (148, 'sql_mul', '*', 'calc', 0, 1, false, false, false, 2000);
-insert into sys.args values (8066, 148, 'res_0', 'bigint', 64, 0, 0, 0);
-insert into sys.args values (8067, 148, 'arg_1', 'bigint', 64, 0, 1, 1);
-insert into sys.args values (8068, 148, 'arg_2', 'smallint', 16, 0, 1, 2);
-insert into sys.functions values (149, 'sql_mul', '*', 'calc', 0, 1, false, false, false, 2000);
-insert into sys.args values (8069, 149, 'res_0', 'bigint', 64, 0, 0, 0);
-insert into sys.args values (8070, 149, 'arg_1', 'smallint', 16, 0, 1, 1);
-insert into sys.args values (8071, 149, 'arg_2', 'bigint', 64, 0, 1, 2);
-insert into sys.functions values (150, 'sql_div', '/', 'calc', 0, 1, false, false, false, 2000);
-insert into sys.args values (8072, 150, 'res_0', 'bigint', 64, 0, 0, 0);
-insert into sys.args values (8073, 150, 'arg_1', 'bigint', 64, 0, 1, 1);
-insert into sys.args values (8074, 150, 'arg_2', 'smallint', 16, 0, 1, 2);
-insert into sys.functions values (151, 'sql_mul', '*', 'calc', 0, 1, false, false, false, 2000);
-insert into sys.args values (8075, 151, 'res_0', 'bigint', 64, 0, 0, 0);
-insert into sys.args values (8076, 151, 'arg_1', 'bigint', 64, 0, 1, 1);
-insert into sys.args values (8077, 151, 'arg_2', 'int', 32, 0, 1, 2);
-insert into sys.functions values (152, 'sql_mul', '*', 'calc', 0, 1, false, false, false, 2000);
-insert into sys.args values (8078, 152, 'res_0', 'bigint', 64, 0, 0, 0);
-insert into sys.args values (8079, 152, 'arg_1', 'int', 32, 0, 1, 1);
-insert into sys.args values (8080, 152, 'arg_2', 'bigint', 64, 0, 1, 2);
-insert into sys.functions values (153, 'sql_div', '/', 'calc', 0, 1, false, false, false, 2000);
-insert into sys.args values (8081, 153, 'res_0', 'bigint', 64, 0, 0, 0);
-insert into sys.args values (8082, 153, 'arg_1', 'bigint', 64, 0, 1, 1);
-insert into sys.args values (8083, 153, 'arg_2', 'int', 32, 0, 1, 2);
-insert into sys.functions values (154, 'sql_mul', '*', 'calc', 0, 1, false, false, false, 2000);
-insert into sys.args values (8084, 154, 'res_0', 'decimal', 9, 0, 0, 0);
-insert into sys.args values (8085, 154, 'arg_1', 'decimal', 9, 0, 1, 1);
-insert into sys.args values (8086, 154, 'arg_2', 'decimal', 4, 0, 1, 2);
-insert into sys.functions values (155, 'sql_div', '/', 'calc', 0, 1, false, false, false, 2000);
-insert into sys.args values (8087, 155, 'res_0', 'decimal', 9, 0, 0, 0);
-insert into sys.args values (8088, 155, 'arg_1', 'decimal', 9, 0, 1, 1);
-insert into sys.args values (8089, 155, 'arg_2', 'decimal', 4, 0, 1, 2);
-insert into sys.functions values (156, 'sql_mul', '*', 'calc', 0, 1, false, false, false, 2000);
-insert into sys.args values (8090, 156, 'res_0', 'decimal', 18, 0, 0, 0);
-insert into sys.args values (8091, 156, 'arg_1', 'decimal', 18, 0, 1, 1);
-insert into sys.args values (8092, 156, 'arg_2', 'decimal', 4, 0, 1, 2);
-insert into sys.functions values (157, 'sql_div', '/', 'calc', 0, 1, false, false, false, 2000);
-insert into sys.args values (8093, 157, 'res_0', 'decimal', 18, 0, 0, 0);
-insert into sys.args values (8094, 157, 'arg_1', 'decimal', 18, 0, 1, 1);
-insert into sys.args values (8095, 157, 'arg_2', 'decimal', 4, 0, 1, 2);
-insert into sys.functions values (158, 'sql_mul', '*', 'calc', 0, 1, false, false, false, 2000);
-insert into sys.args values (8096, 158, 'res_0', 'decimal', 18, 0, 0, 0);
-insert into sys.args values (8097, 158, 'arg_1', 'decimal', 18, 0, 1, 1);
-insert into sys.args values (8098, 158, 'arg_2', 'decimal', 9, 0, 1, 2);
-insert into sys.functions values (159, 'sql_div', '/', 'calc', 0, 1, false, false, false, 2000);
-insert into sys.args values (8099, 159, 'res_0', 'decimal', 18, 0, 0, 0);
-insert into sys.args values (8100, 159, 'arg_1', 'decimal', 18, 0, 1, 1);
-insert into sys.args values (8101, 159, 'arg_2', 'decimal', 9, 0, 1, 2);
-insert into sys.functions values (160, 'sql_sub', '-', 'calc', 0, 1, false, false, false, 2000);
-insert into sys.args values (8102, 160, 'res_0', 'oid', 63, 0, 0, 0);
-insert into sys.args values (8103, 160, 'arg_1', 'oid', 63, 0, 1, 1);
-insert into sys.args values (8104, 160, 'arg_2', 'oid', 63, 0, 1, 2);
-insert into sys.functions values (161, 'sql_add', '+', 'calc', 0, 1, false, false, false, 2000);
-insert into sys.args values (8105, 161, 'res_0', 'oid', 63, 0, 0, 0);
-insert into sys.args values (8106, 161, 'arg_1', 'oid', 63, 0, 1, 1);
-insert into sys.args values (8107, 161, 'arg_2', 'oid', 63, 0, 1, 2);
-insert into sys.functions values (162, 'sql_mul', '*', 'calc', 0, 1, false, false, false, 2000);
-insert into sys.args values (8108, 162, 'res_0', 'oid', 63, 0, 0, 0);
-insert into sys.args values (8109, 162, 'arg_1', 'oid', 63, 0, 1, 1);
-insert into sys.args values (8110, 162, 'arg_2', 'oid', 63, 0, 1, 2);
-insert into sys.functions values (163, 'sql_div', '/', 'calc', 0, 1, false, false, false, 2000);
-insert into sys.args values (8111, 163, 'res_0', 'oid', 63, 0, 0, 0);
-insert into sys.args values (8112, 163, 'arg_1', 'oid', 63, 0, 1, 1);
-insert into sys.args values (8113, 163, 'arg_2', 'oid', 63, 0, 1, 2);
-insert into sys.functions values (164, 'bit_and', 'and', 'calc', 0, 1, false, false, false, 2000);
-insert into sys.args values (8114, 164, 'res_0', 'oid', 63, 0, 0, 0);
-insert into sys.args values (8115, 164, 'arg_1', 'oid', 63, 0, 1, 1);
-insert into sys.args values (8116, 164, 'arg_2', 'oid', 63, 0, 1, 2);
-insert into sys.functions values (165, 'bit_or', 'or', 'calc', 0, 1, false, false, false, 2000);
-insert into sys.args values (8117, 165, 'res_0', 'oid', 63, 0, 0, 0);
-insert into sys.args values (8118, 165, 'arg_1', 'oid', 63, 0, 1, 1);
-insert into sys.args values (8119, 165, 'arg_2', 'oid', 63, 0, 1, 2);
-insert into sys.functions values (166, 'bit_xor', 'xor', 'calc', 0, 1, false, false, false, 2000);
-insert into sys.args values (8120, 166, 'res_0', 'oid', 63, 0, 0, 0);
-insert into sys.args values (8121, 166, 'arg_1', 'oid', 63, 0, 1, 1);
-insert into sys.args values (8122, 166, 'arg_2', 'oid', 63, 0, 1, 2);
-insert into sys.functions values (167, 'bit_not', 'not', 'calc', 0, 1, false, false, false, 2000);
-insert into sys.args values (8123, 167, 'res_0', 'oid', 63, 0, 0, 0);
-insert into sys.args values (8124, 167, 'arg_1', 'oid', 63, 0, 1, 1);
-insert into sys.functions values (168, 'left_shift', '<<', 'calc', 0, 1, false, false, false, 2000);
-insert into sys.args values (8125, 168, 'res_0', 'oid', 63, 0, 0, 0);
-insert into sys.args values (8126, 168, 'arg_1', 'oid', 63, 0, 1, 1);
-insert into sys.args values (8127, 168, 'arg_2', 'int', 32, 0, 1, 2);
-insert into sys.functions values (169, 'right_shift', '>>', 'calc', 0, 1, false, false, false, 2000);
-insert into sys.args values (8128, 169, 'res_0', 'oid', 63, 0, 0, 0);
-insert into sys.args values (8129, 169, 'arg_1', 'oid', 63, 0, 1, 1);
-insert into sys.args values (8130, 169, 'arg_2', 'int', 32, 0, 1, 2);
-insert into sys.functions values (170, 'sql_neg', '-', 'calc', 0, 1, false, false, false, 2000);
-insert into sys.args values (8131, 170, 'res_0', 'oid', 63, 0, 0, 0);
-insert into sys.args values (8132, 170, 'arg_1', 'oid', 63, 0, 1, 1);
-insert into sys.functions values (171, 'abs', 'abs', 'calc', 0, 1, false, false, false, 2000);
-insert into sys.args values (8133, 171, 'res_0', 'oid', 63, 0, 0, 0);
-insert into sys.args values (8134, 171, 'arg_1', 'oid', 63, 0, 1, 1);
-insert into sys.functions values (172, 'sign', 'sign', 'calc', 0, 1, false, false, false, 2000);
-insert into sys.args values (8135, 172, 'res_0', 'tinyint', 8, 0, 0, 0);
-insert into sys.args values (8136, 172, 'arg_1', 'oid', 63, 0, 1, 1);
-insert into sys.functions values (173, 'scale_up', '*', 'calc', 0, 1, false, false, false, 2000);
-insert into sys.args values (8137, 173, 'res_0', 'oid', 63, 0, 0, 0);
-insert into sys.args values (8138, 173, 'arg_1', 'oid', 63, 0, 1, 1);
-insert into sys.args values (8139, 173, 'arg_2', 'oid', 63, 0, 1, 2);
-insert into sys.functions values (174, 'scale_down', 'dec_round', 'sql', 0, 1, false, false, false, 2000);
-insert into sys.args values (8140, 174, 'res_0', 'oid', 63, 0, 0, 0);
-insert into sys.args values (8141, 174, 'arg_1', 'oid', 63, 0, 1, 1);
-insert into sys.args values (8142, 174, 'arg_2', 'oid', 63, 0, 1, 2);
-insert into sys.functions values (175, 'sql_sub', '-', 'calc', 0, 1, false, false, false, 2000);
-insert into sys.args values (8143, 175, 'res_0', 'month_interval', 32, 0, 0, 0);
-insert into sys.args values (8144, 175, 'arg_1', 'month_interval', 32, 0, 1, 1);
-insert into sys.args values (8145, 175, 'arg_2', 'oid', 63, 0, 1, 2);
-insert into sys.functions values (176, 'sql_add', '+', 'calc', 0, 1, false, false, false, 2000);
-insert into sys.args values (8146, 176, 'res_0', 'month_interval', 32, 0, 0, 0);
-insert into sys.args values (8147, 176, 'arg_1', 'month_interval', 32, 0, 1, 1);
-insert into sys.args values (8148, 176, 'arg_2', 'oid', 63, 0, 1, 2);
-insert into sys.functions values (177, 'sql_mul', '*', 'calc', 0, 1, false, false, false, 2000);
-insert into sys.args values (8149, 177, 'res_0', 'month_interval', 32, 0, 0, 0);
-insert into sys.args values (8150, 177, 'arg_1', 'month_interval', 32, 0, 1, 1);
-insert into sys.args values (8151, 177, 'arg_2', 'oid', 63, 0, 1, 2);
-insert into sys.functions values (178, 'sql_div', '/', 'calc', 0, 1, false, false, false, 2000);
-insert into sys.args values (8152, 178, 'res_0', 'month_interval', 32, 0, 0, 0);
-insert into sys.args values (8153, 178, 'arg_1', 'month_interval', 32, 0, 1, 1);
-insert into sys.args values (8154, 178, 'arg_2', 'oid', 63, 0, 1, 2);
-insert into sys.functions values (179, 'sql_sub', '-', 'calc', 0, 1, false, false, false, 2000);
-insert into sys.args values (8155, 179, 'res_0', 'sec_interval', 13, 0, 0, 0);
-insert into sys.args values (8156, 179, 'arg_1', 'sec_interval', 13, 0, 1, 1);
-insert into sys.args values (8157, 179, 'arg_2', 'oid', 63, 0, 1, 2);
-insert into sys.functions values (180, 'sql_add', '+', 'calc', 0, 1, false, false, false, 2000);
-insert into sys.args values (8158, 180, 'res_0', 'sec_interval', 13, 0, 0, 0);
-insert into sys.args values (8159, 180, 'arg_1', 'sec_interval', 13, 0, 1, 1);
-insert into sys.args values (8160, 180, 'arg_2', 'oid', 63, 0, 1, 2);
-insert into sys.functions values (181, 'sql_mul', '*', 'calc', 0, 1, false, false, false, 2000);
-insert into sys.args values (8161, 181, 'res_0', 'sec_interval', 13, 0, 0, 0);
-insert into sys.args values (8162, 181, 'arg_1', 'sec_interval', 13, 0, 1, 1);
-insert into sys.args values (8163, 181, 'arg_2', 'oid', 63, 0, 1, 2);
-insert into sys.functions values (182, 'sql_div', '/', 'calc', 0, 1, false, false, false, 2000);
-insert into sys.args values (8164, 182, 'res_0', 'sec_interval', 13, 0, 0, 0);
-insert into sys.args values (8165, 182, 'arg_1', 'sec_interval', 13, 0, 1, 1);
-insert into sys.args values (8166, 182, 'arg_2', 'oid', 63, 0, 1, 2);
-insert into sys.functions values (183, 'sql_sub', '-', 'calc', 0, 1, false, false, false, 2000);
-insert into sys.args values (8167, 183, 'res_0', 'tinyint', 8, 0, 0, 0);
-insert into sys.args values (8168, 183, 'arg_1', 'tinyint', 8, 0, 1, 1);
-insert into sys.args values (8169, 183, 'arg_2', 'tinyint', 8, 0, 1, 2);
-insert into sys.functions values (184, 'sql_add', '+', 'calc', 0, 1, false, false, false, 2000);
-insert into sys.args values (8170, 184, 'res_0', 'tinyint', 8, 0, 0, 0);
-insert into sys.args values (8171, 184, 'arg_1', 'tinyint', 8, 0, 1, 1);
-insert into sys.args values (8172, 184, 'arg_2', 'tinyint', 8, 0, 1, 2);
-insert into sys.functions values (185, 'sql_mul', '*', 'calc', 0, 1, false, false, false, 2000);
-insert into sys.args values (8173, 185, 'res_0', 'tinyint', 8, 0, 0, 0);
-insert into sys.args values (8174, 185, 'arg_1', 'tinyint', 8, 0, 1, 1);
-insert into sys.args values (8175, 185, 'arg_2', 'tinyint', 8, 0, 1, 2);
-insert into sys.functions values (186, 'sql_div', '/', 'calc', 0, 1, false, false, false, 2000);
-insert into sys.args values (8176, 186, 'res_0', 'tinyint', 8, 0, 0, 0);
-insert into sys.args values (8177, 186, 'arg_1', 'tinyint', 8, 0, 1, 1);
-insert into sys.args values (8178, 186, 'arg_2', 'tinyint', 8, 0, 1, 2);
-insert into sys.functions values (187, 'bit_and', 'and', 'calc', 0, 1, false, false, false, 2000);
-insert into sys.args values (8179, 187, 'res_0', 'tinyint', 8, 0, 0, 0);
-insert into sys.args values (8180, 187, 'arg_1', 'tinyint', 8, 0, 1, 1);
-insert into sys.args values (8181, 187, 'arg_2', 'tinyint', 8, 0, 1, 2);
-insert into sys.functions values (188, 'bit_or', 'or', 'calc', 0, 1, false, false, false, 2000);
-insert into sys.args values (8182, 188, 'res_0', 'tinyint', 8, 0, 0, 0);
-insert into sys.args values (8183, 188, 'arg_1', 'tinyint', 8, 0, 1, 1);
-insert into sys.args values (8184, 188, 'arg_2', 'tinyint', 8, 0, 1, 2);
-insert into sys.functions values (189, 'bit_xor', 'xor', 'calc', 0, 1, false, false, false, 2000);
-insert into sys.args values (8185, 189, 'res_0', 'tinyint', 8, 0, 0, 0);
-insert into sys.args values (8186, 189, 'arg_1', 'tinyint', 8, 0, 1, 1);
-insert into sys.args values (8187, 189, 'arg_2', 'tinyint', 8, 0, 1, 2);
-insert into sys.functions values (190, 'bit_not', 'not', 'calc', 0, 1, false, false, false, 2000);
-insert into sys.args values (8188, 190, 'res_0', 'tinyint', 8, 0, 0, 0);
-insert into sys.args values (8189, 190, 'arg_1', 'tinyint', 8, 0, 1, 1);
-insert into sys.functions values (191, 'left_shift', '<<', 'calc', 0, 1, false, false, false, 2000);
-insert into sys.args values (8190, 191, 'res_0', 'tinyint', 8, 0, 0, 0);
-insert into sys.args values (8191, 191, 'arg_1', 'tinyint', 8, 0, 1, 1);
-insert into sys.args values (8192, 191, 'arg_2', 'int', 32, 0, 1, 2);
-insert into sys.functions values (192, 'right_shift', '>>', 'calc', 0, 1, false, false, false, 2000);
-insert into sys.args values (8193, 192, 'res_0', 'tinyint', 8, 0, 0, 0);
-insert into sys.args values (8194, 192, 'arg_1', 'tinyint', 8, 0, 1, 1);
-insert into sys.args values (8195, 192, 'arg_2', 'int', 32, 0, 1, 2);
-insert into sys.functions values (193, 'sql_neg', '-', 'calc', 0, 1, false, false, false, 2000);
-insert into sys.args values (8196, 193, 'res_0', 'tinyint', 8, 0, 0, 0);
-insert into sys.args values (8197, 193, 'arg_1', 'tinyint', 8, 0, 1, 1);
-insert into sys.functions values (194, 'abs', 'abs', 'calc', 0, 1, false, false, false, 2000);
-insert into sys.args values (8198, 194, 'res_0', 'tinyint', 8, 0, 0, 0);
-insert into sys.args values (8199, 194, 'arg_1', 'tinyint', 8, 0, 1, 1);
-insert into sys.functions values (195, 'sign', 'sign', 'calc', 0, 1, false, false, false, 2000);
-insert into sys.args values (8200, 195, 'res_0', 'tinyint', 8, 0, 0, 0);
-insert into sys.args values (8201, 195, 'arg_1', 'tinyint', 8, 0, 1, 1);
-insert into sys.functions values (196, 'scale_up', '*', 'calc', 0, 1, false, false, false, 2000);
-insert into sys.args values (8202, 196, 'res_0', 'tinyint', 8, 0, 0, 0);
-insert into sys.args values (8203, 196, 'arg_1', 'tinyint', 8, 0, 1, 1);
-insert into sys.args values (8204, 196, 'arg_2', 'tinyint', 8, 0, 1, 2);
-insert into sys.functions values (197, 'scale_down', 'dec_round', 'sql', 0, 1, false, false, false, 2000);
-insert into sys.args values (8205, 197, 'res_0', 'tinyint', 8, 0, 0, 0);
-insert into sys.args values (8206, 197, 'arg_1', 'tinyint', 8, 0, 1, 1);
-insert into sys.args values (8207, 197, 'arg_2', 'tinyint', 8, 0, 1, 2);
-insert into sys.functions values (198, 'sql_sub', '-', 'calc', 0, 1, false, false, false, 2000);
-insert into sys.args values (8208, 198, 'res_0', 'month_interval', 32, 0, 0, 0);
-insert into sys.args values (8209, 198, 'arg_1', 'month_interval', 32, 0, 1, 1);
-insert into sys.args values (8210, 198, 'arg_2', 'tinyint', 8, 0, 1, 2);
-insert into sys.functions values (199, 'sql_add', '+', 'calc', 0, 1, false, false, false, 2000);
-insert into sys.args values (8211, 199, 'res_0', 'month_interval', 32, 0, 0, 0);
-insert into sys.args values (8212, 199, 'arg_1', 'month_interval', 32, 0, 1, 1);
-insert into sys.args values (8213, 199, 'arg_2', 'tinyint', 8, 0, 1, 2);
-insert into sys.functions values (200, 'sql_mul', '*', 'calc', 0, 1, false, false, false, 2000);
-insert into sys.args values (8214, 200, 'res_0', 'month_interval', 32, 0, 0, 0);
-insert into sys.args values (8215, 200, 'arg_1', 'month_interval', 32, 0, 1, 1);
-insert into sys.args values (8216, 200, 'arg_2', 'tinyint', 8, 0, 1, 2);
-insert into sys.functions values (201, 'sql_div', '/', 'calc', 0, 1, false, false, false, 2000);
-insert into sys.args values (8217, 201, 'res_0', 'month_interval', 32, 0, 0, 0);
-insert into sys.args values (8218, 201, 'arg_1', 'month_interval', 32, 0, 1, 1);
-insert into sys.args values (8219, 201, 'arg_2', 'tinyint', 8, 0, 1, 2);
-insert into sys.functions values (202, 'sql_sub', '-', 'calc', 0, 1, false, false, false, 2000);
-insert into sys.args values (8220, 202, 'res_0', 'sec_interval', 13, 0, 0, 0);
-insert into sys.args values (8221, 202, 'arg_1', 'sec_interval', 13, 0, 1, 1);
-insert into sys.args values (8222, 202, 'arg_2', 'tinyint', 8, 0, 1, 2);
-insert into sys.functions values (203, 'sql_add', '+', 'calc', 0, 1, false, false, false, 2000);
-insert into sys.args values (8223, 203, 'res_0', 'sec_interval', 13, 0, 0, 0);
-insert into sys.args values (8224, 203, 'arg_1', 'sec_interval', 13, 0, 1, 1);
-insert into sys.args values (8225, 203, 'arg_2', 'tinyint', 8, 0, 1, 2);
-insert into sys.functions values (204, 'sql_mul', '*', 'calc', 0, 1, false, false, false, 2000);
-insert into sys.args values (8226, 204, 'res_0', 'sec_interval', 13, 0, 0, 0);
-insert into sys.args values (8227, 204, 'arg_1', 'sec_interval', 13, 0, 1, 1);
-insert into sys.args values (8228, 204, 'arg_2', 'tinyint', 8, 0, 1, 2);
-insert into sys.functions values (205, 'sql_div', '/', 'calc', 0, 1, false, false, false, 2000);
-insert into sys.args values (8229, 205, 'res_0', 'sec_interval', 13, 0, 0, 0);
-insert into sys.args values (8230, 205, 'arg_1', 'sec_interval', 13, 0, 1, 1);
-insert into sys.args values (8231, 205, 'arg_2', 'tinyint', 8, 0, 1, 2);
-insert into sys.functions values (206, 'sql_sub', '-', 'calc', 0, 1, false, false, false, 2000);
-insert into sys.args values (8232, 206, 'res_0', 'smallint', 16, 0, 0, 0);
-insert into sys.args values (8233, 206, 'arg_1', 'smallint', 16, 0, 1, 1);
-insert into sys.args values (8234, 206, 'arg_2', 'smallint', 16, 0, 1, 2);
-insert into sys.functions values (207, 'sql_add', '+', 'calc', 0, 1, false, false, false, 2000);
-insert into sys.args values (8235, 207, 'res_0', 'smallint', 16, 0, 0, 0);
-insert into sys.args values (8236, 207, 'arg_1', 'smallint', 16, 0, 1, 1);
-insert into sys.args values (8237, 207, 'arg_2', 'smallint', 16, 0, 1, 2);
-insert into sys.functions values (208, 'sql_mul', '*', 'calc', 0, 1, false, false, false, 2000);
-insert into sys.args values (8238, 208, 'res_0', 'smallint', 16, 0, 0, 0);
-insert into sys.args values (8239, 208, 'arg_1', 'smallint', 16, 0, 1, 1);
-insert into sys.args values (8240, 208, 'arg_2', 'smallint', 16, 0, 1, 2);
-insert into sys.functions values (209, 'sql_div', '/', 'calc', 0, 1, false, false, false, 2000);
-insert into sys.args values (8241, 209, 'res_0', 'smallint', 16, 0, 0, 0);
-insert into sys.args values (8242, 209, 'arg_1', 'smallint', 16, 0, 1, 1);
-insert into sys.args values (8243, 209, 'arg_2', 'smallint', 16, 0, 1, 2);
-insert into sys.functions values (210, 'bit_and', 'and', 'calc', 0, 1, false, false, false, 2000);
-insert into sys.args values (8244, 210, 'res_0', 'smallint', 16, 0, 0, 0);
-insert into sys.args values (8245, 210, 'arg_1', 'smallint', 16, 0, 1, 1);
-insert into sys.args values (8246, 210, 'arg_2', 'smallint', 16, 0, 1, 2);
-insert into sys.functions values (211, 'bit_or', 'or', 'calc', 0, 1, false, false, false, 2000);
-insert into sys.args values (8247, 211, 'res_0', 'smallint', 16, 0, 0, 0);
-insert into sys.args values (8248, 211, 'arg_1', 'smallint', 16, 0, 1, 1);
-insert into sys.args values (8249, 211, 'arg_2', 'smallint', 16, 0, 1, 2);
-insert into sys.functions values (212, 'bit_xor', 'xor', 'calc', 0, 1, false, false, false, 2000);
-insert into sys.args values (8250, 212, 'res_0', 'smallint', 16, 0, 0, 0);
-insert into sys.args values (8251, 212, 'arg_1', 'smallint', 16, 0, 1, 1);
-insert into sys.args values (8252, 212, 'arg_2', 'smallint', 16, 0, 1, 2);
-insert into sys.functions values (213, 'bit_not', 'not', 'calc', 0, 1, false, false, false, 2000);
-insert into sys.args values (8253, 213, 'res_0', 'smallint', 16, 0, 0, 0);
-insert into sys.args values (8254, 213, 'arg_1', 'smallint', 16, 0, 1, 1);
-insert into sys.functions values (214, 'left_shift', '<<', 'calc', 0, 1, false, false, false, 2000);
-insert into sys.args values (8255, 214, 'res_0', 'smallint', 16, 0, 0, 0);
-insert into sys.args values (8256, 214, 'arg_1', 'smallint', 16, 0, 1, 1);
-insert into sys.args values (8257, 214, 'arg_2', 'int', 32, 0, 1, 2);
-insert into sys.functions values (215, 'right_shift', '>>', 'calc', 0, 1, false, false, false, 2000);
-insert into sys.args values (8258, 215, 'res_0', 'smallint', 16, 0, 0, 0);
-insert into sys.args values (8259, 215, 'arg_1', 'smallint', 16, 0, 1, 1);
-insert into sys.args values (8260, 215, 'arg_2', 'int', 32, 0, 1, 2);
-insert into sys.functions values (216, 'sql_neg', '-', 'calc', 0, 1, false, false, false, 2000);
-insert into sys.args values (8261, 216, 'res_0', 'smallint', 16, 0, 0, 0);
-insert into sys.args values (8262, 216, 'arg_1', 'smallint', 16, 0, 1, 1);
-insert into sys.functions values (217, 'abs', 'abs', 'calc', 0, 1, false, false, false, 2000);
-insert into sys.args values (8263, 217, 'res_0', 'smallint', 16, 0, 0, 0);
-insert into sys.args values (8264, 217, 'arg_1', 'smallint', 16, 0, 1, 1);
-insert into sys.functions values (218, 'sign', 'sign', 'calc', 0, 1, false, false, false, 2000);
-insert into sys.args values (8265, 218, 'res_0', 'tinyint', 8, 0, 0, 0);
-insert into sys.args values (8266, 218, 'arg_1', 'smallint', 16, 0, 1, 1);
-insert into sys.functions values (219, 'scale_up', '*', 'calc', 0, 1, false, false, false, 2000);
-insert into sys.args values (8267, 219, 'res_0', 'smallint', 16, 0, 0, 0);
-insert into sys.args values (8268, 219, 'arg_1', 'smallint', 16, 0, 1, 1);
-insert into sys.args values (8269, 219, 'arg_2', 'smallint', 16, 0, 1, 2);
-insert into sys.functions values (220, 'scale_down', 'dec_round', 'sql', 0, 1, false, false, false, 2000);
-insert into sys.args values (8270, 220, 'res_0', 'smallint', 16, 0, 0, 0);
-insert into sys.args values (8271, 220, 'arg_1', 'smallint', 16, 0, 1, 1);
-insert into sys.args values (8272, 220, 'arg_2', 'smallint', 16, 0, 1, 2);
-insert into sys.functions values (221, 'sql_sub', '-', 'calc', 0, 1, false, false, false, 2000);
-insert into sys.args values (8273, 221, 'res_0', 'month_interval', 32, 0, 0, 0);
-insert into sys.args values (8274, 221, 'arg_1', 'month_interval', 32, 0, 1, 1);
-insert into sys.args values (8275, 221, 'arg_2', 'smallint', 16, 0, 1, 2);
-insert into sys.functions values (222, 'sql_add', '+', 'calc', 0, 1, false, false, false, 2000);
-insert into sys.args values (8276, 222, 'res_0', 'month_interval', 32, 0, 0, 0);
-insert into sys.args values (8277, 222, 'arg_1', 'month_interval', 32, 0, 1, 1);
-insert into sys.args values (8278, 222, 'arg_2', 'smallint', 16, 0, 1, 2);
-insert into sys.functions values (223, 'sql_mul', '*', 'calc', 0, 1, false, false, false, 2000);
-insert into sys.args values (8279, 223, 'res_0', 'month_interval', 32, 0, 0, 0);
-insert into sys.args values (8280, 223, 'arg_1', 'month_interval', 32, 0, 1, 1);
-insert into sys.args values (8281, 223, 'arg_2', 'smallint', 16, 0, 1, 2);
-insert into sys.functions values (224, 'sql_div', '/', 'calc', 0, 1, false, false, false, 2000);
-insert into sys.args values (8282, 224, 'res_0', 'month_interval', 32, 0, 0, 0);
-insert into sys.args values (8283, 224, 'arg_1', 'month_interval', 32, 0, 1, 1);
-insert into sys.args values (8284, 224, 'arg_2', 'smallint', 16, 0, 1, 2);
-insert into sys.functions values (225, 'sql_sub', '-', 'calc', 0, 1, false, false, false, 2000);
-insert into sys.args values (8285, 225, 'res_0', 'sec_interval', 13, 0, 0, 0);
-insert into sys.args values (8286, 225, 'arg_1', 'sec_interval', 13, 0, 1, 1);
-insert into sys.args values (8287, 225, 'arg_2', 'smallint', 16, 0, 1, 2);
-insert into sys.functions values (226, 'sql_add', '+', 'calc', 0, 1, false, false, false, 2000);
-insert into sys.args values (8288, 226, 'res_0', 'sec_interval', 13, 0, 0, 0);
-insert into sys.args values (8289, 226, 'arg_1', 'sec_interval', 13, 0, 1, 1);
-insert into sys.args values (8290, 226, 'arg_2', 'smallint', 16, 0, 1, 2);
-insert into sys.functions values (227, 'sql_mul', '*', 'calc', 0, 1, false, false, false, 2000);
-insert into sys.args values (8291, 227, 'res_0', 'sec_interval', 13, 0, 0, 0);
-insert into sys.args values (8292, 227, 'arg_1', 'sec_interval', 13, 0, 1, 1);
-insert into sys.args values (8293, 227, 'arg_2', 'smallint', 16, 0, 1, 2);
-insert into sys.functions values (228, 'sql_div', '/', 'calc', 0, 1, false, false, false, 2000);
-insert into sys.args values (8294, 228, 'res_0', 'sec_interval', 13, 0, 0, 0);
-insert into sys.args values (8295, 228, 'arg_1', 'sec_interval', 13, 0, 1, 1);
-insert into sys.args values (8296, 228, 'arg_2', 'smallint', 16, 0, 1, 2);
-insert into sys.functions values (229, 'sql_sub', '-', 'calc', 0, 1, false, false, false, 2000);
-insert into sys.args values (8297, 229, 'res_0', 'int', 32, 0, 0, 0);
-insert into sys.args values (8298, 229, 'arg_1', 'int', 32, 0, 1, 1);
-insert into sys.args values (8299, 229, 'arg_2', 'int', 32, 0, 1, 2);
-insert into sys.functions values (230, 'sql_add', '+', 'calc', 0, 1, false, false, false, 2000);
-insert into sys.args values (8300, 230, 'res_0', 'int', 32, 0, 0, 0);
-insert into sys.args values (8301, 230, 'arg_1', 'int', 32, 0, 1, 1);
-insert into sys.args values (8302, 230, 'arg_2', 'int', 32, 0, 1, 2);
-insert into sys.functions values (231, 'sql_mul', '*', 'calc', 0, 1, false, false, false, 2000);
-insert into sys.args values (8303, 231, 'res_0', 'int', 32, 0, 0, 0);
-insert into sys.args values (8304, 231, 'arg_1', 'int', 32, 0, 1, 1);
-insert into sys.args values (8305, 231, 'arg_2', 'int', 32, 0, 1, 2);
-insert into sys.functions values (232, 'sql_div', '/', 'calc', 0, 1, false, false, false, 2000);
-insert into sys.args values (8306, 232, 'res_0', 'int', 32, 0, 0, 0);
-insert into sys.args values (8307, 232, 'arg_1', 'int', 32, 0, 1, 1);
-insert into sys.args values (8308, 232, 'arg_2', 'int', 32, 0, 1, 2);
-insert into sys.functions values (233, 'bit_and', 'and', 'calc', 0, 1, false, false, false, 2000);
-insert into sys.args values (8309, 233, 'res_0', 'int', 32, 0, 0, 0);
-insert into sys.args values (8310, 233, 'arg_1', 'int', 32, 0, 1, 1);
-insert into sys.args values (8311, 233, 'arg_2', 'int', 32, 0, 1, 2);
-insert into sys.functions values (234, 'bit_or', 'or', 'calc', 0, 1, false, false, false, 2000);
-insert into sys.args values (8312, 234, 'res_0', 'int', 32, 0, 0, 0);
-insert into sys.args values (8313, 234, 'arg_1', 'int', 32, 0, 1, 1);
-insert into sys.args values (8314, 234, 'arg_2', 'int', 32, 0, 1, 2);
-insert into sys.functions values (235, 'bit_xor', 'xor', 'calc', 0, 1, false, false, false, 2000);
-insert into sys.args values (8315, 235, 'res_0', 'int', 32, 0, 0, 0);
-insert into sys.args values (8316, 235, 'arg_1', 'int', 32, 0, 1, 1);
-insert into sys.args values (8317, 235, 'arg_2', 'int', 32, 0, 1, 2);
-insert into sys.functions values (236, 'bit_not', 'not', 'calc', 0, 1, false, false, false, 2000);
-insert into sys.args values (8318, 236, 'res_0', 'int', 32, 0, 0, 0);
-insert into sys.args values (8319, 236, 'arg_1', 'int', 32, 0, 1, 1);
-insert into sys.functions values (237, 'left_shift', '<<', 'calc', 0, 1, false, false, false, 2000);
-insert into sys.args values (8320, 237, 'res_0', 'int', 32, 0, 0, 0);
-insert into sys.args values (8321, 237, 'arg_1', 'int', 32, 0, 1, 1);
-insert into sys.args values (8322, 237, 'arg_2', 'int', 32, 0, 1, 2);
-insert into sys.functions values (238, 'right_shift', '>>', 'calc', 0, 1, false, false, false, 2000);
-insert into sys.args values (8323, 238, 'res_0', 'int', 32, 0, 0, 0);
-insert into sys.args values (8324, 238, 'arg_1', 'int', 32, 0, 1, 1);
-insert into sys.args values (8325, 238, 'arg_2', 'int', 32, 0, 1, 2);
-insert into sys.functions values (239, 'sql_neg', '-', 'calc', 0, 1, false, false, false, 2000);
-insert into sys.args values (8326, 239, 'res_0', 'int', 32, 0, 0, 0);
-insert into sys.args values (8327, 239, 'arg_1', 'int', 32, 0, 1, 1);
-insert into sys.functions values (240, 'abs', 'abs', 'calc', 0, 1, false, false, false, 2000);
-insert into sys.args values (8328, 240, 'res_0', 'int', 32, 0, 0, 0);
-insert into sys.args values (8329, 240, 'arg_1', 'int', 32, 0, 1, 1);
-insert into sys.functions values (241, 'sign', 'sign', 'calc', 0, 1, false, false, false, 2000);
-insert into sys.args values (8330, 241, 'res_0', 'tinyint', 8, 0, 0, 0);
-insert into sys.args values (8331, 241, 'arg_1', 'int', 32, 0, 1, 1);
-insert into sys.functions values (242, 'scale_up', '*', 'calc', 0, 1, false, false, false, 2000);
-insert into sys.args values (8332, 242, 'res_0', 'int', 32, 0, 0, 0);
-insert into sys.args values (8333, 242, 'arg_1', 'int', 32, 0, 1, 1);
-insert into sys.args values (8334, 242, 'arg_2', 'int', 32, 0, 1, 2);
-insert into sys.functions values (243, 'scale_down', 'dec_round', 'sql', 0, 1, false, false, false, 2000);
-insert into sys.args values (8335, 243, 'res_0', 'int', 32, 0, 0, 0);
-insert into sys.args values (8336, 243, 'arg_1', 'int', 32, 0, 1, 1);
-insert into sys.args values (8337, 243, 'arg_2', 'int', 32, 0, 1, 2);
-insert into sys.functions values (244, 'sql_sub', '-', 'calc', 0, 1, false, false, false, 2000);
-insert into sys.args values (8338, 244, 'res_0', 'month_interval', 32, 0, 0, 0);
-insert into sys.args values (8339, 244, 'arg_1', 'month_interval', 32, 0, 1, 1);
-insert into sys.args values (8340, 244, 'arg_2', 'int', 32, 0, 1, 2);
-insert into sys.functions values (245, 'sql_add', '+', 'calc', 0, 1, false, false, false, 2000);
-insert into sys.args values (8341, 245, 'res_0', 'month_interval', 32, 0, 0, 0);
-insert into sys.args values (8342, 245, 'arg_1', 'month_interval', 32, 0, 1, 1);
-insert into sys.args values (8343, 245, 'arg_2', 'int', 32, 0, 1, 2);
-insert into sys.functions values (246, 'sql_mul', '*', 'calc', 0, 1, false, false, false, 2000);
-insert into sys.args values (8344, 246, 'res_0', 'month_interval', 32, 0, 0, 0);
-insert into sys.args values (8345, 246, 'arg_1', 'month_interval', 32, 0, 1, 1);
-insert into sys.args values (8346, 246, 'arg_2', 'int', 32, 0, 1, 2);
-insert into sys.functions values (247, 'sql_div', '/', 'calc', 0, 1, false, false, false, 2000);
-insert into sys.args values (8347, 247, 'res_0', 'month_interval', 32, 0, 0, 0);
-insert into sys.args values (8348, 247, 'arg_1', 'month_interval', 32, 0, 1, 1);
-insert into sys.args values (8349, 247, 'arg_2', 'int', 32, 0, 1, 2);
-insert into sys.functions values (248, 'sql_sub', '-', 'calc', 0, 1, false, false, false, 2000);
-insert into sys.args values (8350, 248, 'res_0', 'sec_interval', 13, 0, 0, 0);
-insert into sys.args values (8351, 248, 'arg_1', 'sec_interval', 13, 0, 1, 1);
-insert into sys.args values (8352, 248, 'arg_2', 'int', 32, 0, 1, 2);
-insert into sys.functions values (249, 'sql_add', '+', 'calc', 0, 1, false, false, false, 2000);
-insert into sys.args values (8353, 249, 'res_0', 'sec_interval', 13, 0, 0, 0);
-insert into sys.args values (8354, 249, 'arg_1', 'sec_interval', 13, 0, 1, 1);
-insert into sys.args values (8355, 249, 'arg_2', 'int', 32, 0, 1, 2);
-insert into sys.functions values (250, 'sql_mul', '*', 'calc', 0, 1, false, false, false, 2000);
-insert into sys.args values (8356, 250, 'res_0', 'sec_interval', 13, 0, 0, 0);
-insert into sys.args values (8357, 250, 'arg_1', 'sec_interval', 13, 0, 1, 1);
-insert into sys.args values (8358, 250, 'arg_2', 'int', 32, 0, 1, 2);
-insert into sys.functions values (251, 'sql_div', '/', 'calc', 0, 1, false, false, false, 2000);
-insert into sys.args values (8359, 251, 'res_0', 'sec_interval', 13, 0, 0, 0);
-insert into sys.args values (8360, 251, 'arg_1', 'sec_interval', 13, 0, 1, 1);
-insert into sys.args values (8361, 251, 'arg_2', 'int', 32, 0, 1, 2);
-insert into sys.functions values (252, 'sql_sub', '-', 'calc', 0, 1, false, false, false, 2000);
-insert into sys.args values (8362, 252, 'res_0', 'bigint', 64, 0, 0, 0);
-insert into sys.args values (8363, 252, 'arg_1', 'bigint', 64, 0, 1, 1);
-insert into sys.args values (8364, 252, 'arg_2', 'bigint', 64, 0, 1, 2);
-insert into sys.functions values (253, 'sql_add', '+', 'calc', 0, 1, false, false, false, 2000);
-insert into sys.args values (8365, 253, 'res_0', 'bigint', 64, 0, 0, 0);
-insert into sys.args values (8366, 253, 'arg_1', 'bigint', 64, 0, 1, 1);
-insert into sys.args values (8367, 253, 'arg_2', 'bigint', 64, 0, 1, 2);
-insert into sys.functions values (254, 'sql_mul', '*', 'calc', 0, 1, false, false, false, 2000);
-insert into sys.args values (8368, 254, 'res_0', 'bigint', 64, 0, 0, 0);
-insert into sys.args values (8369, 254, 'arg_1', 'bigint', 64, 0, 1, 1);
-insert into sys.args values (8370, 254, 'arg_2', 'bigint', 64, 0, 1, 2);
-insert into sys.functions values (255, 'sql_div', '/', 'calc', 0, 1, false, false, false, 2000);
-insert into sys.args values (8371, 255, 'res_0', 'bigint', 64, 0, 0, 0);
-insert into sys.args values (8372, 255, 'arg_1', 'bigint', 64, 0, 1, 1);
-insert into sys.args values (8373, 255, 'arg_2', 'bigint', 64, 0, 1, 2);
-insert into sys.functions values (256, 'bit_and', 'and', 'calc', 0, 1, false, false, false, 2000);
-insert into sys.args values (8374, 256, 'res_0', 'bigint', 64, 0, 0, 0);
-insert into sys.args values (8375, 256, 'arg_1', 'bigint', 64, 0, 1, 1);
-insert into sys.args values (8376, 256, 'arg_2', 'bigint', 64, 0, 1, 2);
-insert into sys.functions values (257, 'bit_or', 'or', 'calc', 0, 1, false, false, false, 2000);
-insert into sys.args values (8377, 257, 'res_0', 'bigint', 64, 0, 0, 0);
-insert into sys.args values (8378, 257, 'arg_1', 'bigint', 64, 0, 1, 1);
-insert into sys.args values (8379, 257, 'arg_2', 'bigint', 64, 0, 1, 2);
-insert into sys.functions values (258, 'bit_xor', 'xor', 'calc', 0, 1, false, false, false, 2000);
-insert into sys.args values (8380, 258, 'res_0', 'bigint', 64, 0, 0, 0);
-insert into sys.args values (8381, 258, 'arg_1', 'bigint', 64, 0, 1, 1);
-insert into sys.args values (8382, 258, 'arg_2', 'bigint', 64, 0, 1, 2);
-insert into sys.functions values (259, 'bit_not', 'not', 'calc', 0, 1, false, false, false, 2000);
-insert into sys.args values (8383, 259, 'res_0', 'bigint', 64, 0, 0, 0);
-insert into sys.args values (8384, 259, 'arg_1', 'bigint', 64, 0, 1, 1);
-insert into sys.functions values (260, 'left_shift', '<<', 'calc', 0, 1, false, false, false, 2000);
-insert into sys.args values (8385, 260, 'res_0', 'bigint', 64, 0, 0, 0);
-insert into sys.args values (8386, 260, 'arg_1', 'bigint', 64, 0, 1, 1);
-insert into sys.args values (8387, 260, 'arg_2', 'int', 32, 0, 1, 2);
-insert into sys.functions values (261, 'right_shift', '>>', 'calc', 0, 1, false, false, false, 2000);
-insert into sys.args values (8388, 261, 'res_0', 'bigint', 64, 0, 0, 0);
-insert into sys.args values (8389, 261, 'arg_1', 'bigint', 64, 0, 1, 1);
-insert into sys.args values (8390, 261, 'arg_2', 'int', 32, 0, 1, 2);
-insert into sys.functions values (262, 'sql_neg', '-', 'calc', 0, 1, false, false, false, 2000);
-insert into sys.args values (8391, 262, 'res_0', 'bigint', 64, 0, 0, 0);
-insert into sys.args values (8392, 262, 'arg_1', 'bigint', 64, 0, 1, 1);
-insert into sys.functions values (263, 'abs', 'abs', 'calc', 0, 1, false, false, false, 2000);
-insert into sys.args values (8393, 263, 'res_0', 'bigint', 64, 0, 0, 0);
-insert into sys.args values (8394, 263, 'arg_1', 'bigint', 64, 0, 1, 1);
-insert into sys.functions values (264, 'sign', 'sign', 'calc', 0, 1, false, false, false, 2000);
-insert into sys.args values (8395, 264, 'res_0', 'tinyint', 8, 0, 0, 0);
-insert into sys.args values (8396, 264, 'arg_1', 'bigint', 64, 0, 1, 1);
-insert into sys.functions values (265, 'scale_up', '*', 'calc', 0, 1, false, false, false, 2000);
-insert into sys.args values (8397, 265, 'res_0', 'bigint', 64, 0, 0, 0);
-insert into sys.args values (8398, 265, 'arg_1', 'bigint', 64, 0, 1, 1);
-insert into sys.args values (8399, 265, 'arg_2', 'bigint', 64, 0, 1, 2);
-insert into sys.functions values (266, 'scale_down', 'dec_round', 'sql', 0, 1, false, false, false, 2000);
-insert into sys.args values (8400, 266, 'res_0', 'bigint', 64, 0, 0, 0);
-insert into sys.args values (8401, 266, 'arg_1', 'bigint', 64, 0, 1, 1);
-insert into sys.args values (8402, 266, 'arg_2', 'bigint', 64, 0, 1, 2);
-insert into sys.functions values (267, 'sql_sub', '-', 'calc', 0, 1, false, false, false, 2000);
-insert into sys.args values (8403, 267, 'res_0', 'month_interval', 32, 0, 0, 0);
-insert into sys.args values (8404, 267, 'arg_1', 'month_interval', 32, 0, 1, 1);
-insert into sys.args values (8405, 267, 'arg_2', 'bigint', 64, 0, 1, 2);
-insert into sys.functions values (268, 'sql_add', '+', 'calc', 0, 1, false, false, false, 2000);
-insert into sys.args values (8406, 268, 'res_0', 'month_interval', 32, 0, 0, 0);
-insert into sys.args values (8407, 268, 'arg_1', 'month_interval', 32, 0, 1, 1);
-insert into sys.args values (8408, 268, 'arg_2', 'bigint', 64, 0, 1, 2);
-insert into sys.functions values (269, 'sql_mul', '*', 'calc', 0, 1, false, false, false, 2000);
-insert into sys.args values (8409, 269, 'res_0', 'month_interval', 32, 0, 0, 0);
-insert into sys.args values (8410, 269, 'arg_1', 'month_interval', 32, 0, 1, 1);
-insert into sys.args values (8411, 269, 'arg_2', 'bigint', 64, 0, 1, 2);
-insert into sys.functions values (270, 'sql_div', '/', 'calc', 0, 1, false, false, false, 2000);
-insert into sys.args values (8412, 270, 'res_0', 'month_interval', 32, 0, 0, 0);
-insert into sys.args values (8413, 270, 'arg_1', 'month_interval', 32, 0, 1, 1);
-insert into sys.args values (8414, 270, 'arg_2', 'bigint', 64, 0, 1, 2);
-insert into sys.functions values (271, 'sql_sub', '-', 'calc', 0, 1, false, false, false, 2000);
-insert into sys.args values (8415, 271, 'res_0', 'sec_interval', 13, 0, 0, 0);
-insert into sys.args values (8416, 271, 'arg_1', 'sec_interval', 13, 0, 1, 1);
-insert into sys.args values (8417, 271, 'arg_2', 'bigint', 64, 0, 1, 2);
-insert into sys.functions values (272, 'sql_add', '+', 'calc', 0, 1, false, false, false, 2000);
-insert into sys.args values (8418, 272, 'res_0', 'sec_interval', 13, 0, 0, 0);
-insert into sys.args values (8419, 272, 'arg_1', 'sec_interval', 13, 0, 1, 1);
-insert into sys.args values (8420, 272, 'arg_2', 'bigint', 64, 0, 1, 2);
-insert into sys.functions values (273, 'sql_mul', '*', 'calc', 0, 1, false, false, false, 2000);
-insert into sys.args values (8421, 273, 'res_0', 'sec_interval', 13, 0, 0, 0);
-insert into sys.args values (8422, 273, 'arg_1', 'sec_interval', 13, 0, 1, 1);
-insert into sys.args values (8423, 273, 'arg_2', 'bigint', 64, 0, 1, 2);
-insert into sys.functions values (274, 'sql_div', '/', 'calc', 0, 1, false, false, false, 2000);
-insert into sys.args values (8424, 274, 'res_0', 'sec_interval', 13, 0, 0, 0);
-insert into sys.args values (8425, 274, 'arg_1', 'sec_interval', 13, 0, 1, 1);
-insert into sys.args values (8426, 274, 'arg_2', 'bigint', 64, 0, 1, 2);
-insert into sys.functions values (275, 'sql_sub', '-', 'calc', 0, 1, false, false, false, 2000);
-insert into sys.args values (8427, 275, 'res_0', 'decimal', 2, 0, 0, 0);
-insert into sys.args values (8428, 275, 'arg_1', 'decimal', 2, 0, 1, 1);
-insert into sys.args values (8429, 275, 'arg_2', 'decimal', 2, 0, 1, 2);
-insert into sys.functions values (276, 'sql_add', '+', 'calc', 0, 1, false, false, false, 2000);
-insert into sys.args values (8430, 276, 'res_0', 'decimal', 2, 0, 0, 0);
-insert into sys.args values (8431, 276, 'arg_1', 'decimal', 2, 0, 1, 1);
-insert into sys.args values (8432, 276, 'arg_2', 'decimal', 2, 0, 1, 2);
-insert into sys.functions values (277, 'sql_mul', '*', 'calc', 0, 1, false, false, false, 2000);
-insert into sys.args values (8433, 277, 'res_0', 'decimal', 2, 0, 0, 0);
-insert into sys.args values (8434, 277, 'arg_1', 'decimal', 2, 0, 1, 1);
-insert into sys.args values (8435, 277, 'arg_2', 'decimal', 2, 0, 1, 2);
-insert into sys.functions values (278, 'sql_div', '/', 'calc', 0, 1, false, false, false, 2000);
-insert into sys.args values (8436, 278, 'res_0', 'decimal', 2, 0, 0, 0);
-insert into sys.args values (8437, 278, 'arg_1', 'decimal', 2, 0, 1, 1);
-insert into sys.args values (8438, 278, 'arg_2', 'decimal', 2, 0, 1, 2);
-insert into sys.functions values (279, 'bit_and', 'and', 'calc', 0, 1, false, false, false, 2000);
-insert into sys.args values (8439, 279, 'res_0', 'decimal', 2, 0, 0, 0);
-insert into sys.args values (8440, 279, 'arg_1', 'decimal', 2, 0, 1, 1);
-insert into sys.args values (8441, 279, 'arg_2', 'decimal', 2, 0, 1, 2);
-insert into sys.functions values (280, 'bit_or', 'or', 'calc', 0, 1, false, false, false, 2000);
-insert into sys.args values (8442, 280, 'res_0', 'decimal', 2, 0, 0, 0);
-insert into sys.args values (8443, 280, 'arg_1', 'decimal', 2, 0, 1, 1);
-insert into sys.args values (8444, 280, 'arg_2', 'decimal', 2, 0, 1, 2);
-insert into sys.functions values (281, 'bit_xor', 'xor', 'calc', 0, 1, false, false, false, 2000);
-insert into sys.args values (8445, 281, 'res_0', 'decimal', 2, 0, 0, 0);
-insert into sys.args values (8446, 281, 'arg_1', 'decimal', 2, 0, 1, 1);
-insert into sys.args values (8447, 281, 'arg_2', 'decimal', 2, 0, 1, 2);
-insert into sys.functions values (282, 'bit_not', 'not', 'calc', 0, 1, false, false, false, 2000);
-insert into sys.args values (8448, 282, 'res_0', 'decimal', 2, 0, 0, 0);
-insert into sys.args values (8449, 282, 'arg_1', 'decimal', 2, 0, 1, 1);
-insert into sys.functions values (283, 'left_shift', '<<', 'calc', 0, 1, false, false, false, 2000);
-insert into sys.args values (8450, 283, 'res_0', 'decimal', 2, 0, 0, 0);
-insert into sys.args values (8451, 283, 'arg_1', 'decimal', 2, 0, 1, 1);
-insert into sys.args values (8452, 283, 'arg_2', 'int', 32, 0, 1, 2);
-insert into sys.functions values (284, 'right_shift', '>>', 'calc', 0, 1, false, false, false, 2000);
-insert into sys.args values (8453, 284, 'res_0', 'decimal', 2, 0, 0, 0);
-insert into sys.args values (8454, 284, 'arg_1', 'decimal', 2, 0, 1, 1);
-insert into sys.args values (8455, 284, 'arg_2', 'int', 32, 0, 1, 2);
-insert into sys.functions values (285, 'sql_neg', '-', 'calc', 0, 1, false, false, false, 2000);
-insert into sys.args values (8456, 285, 'res_0', 'decimal', 2, 0, 0, 0);
-insert into sys.args values (8457, 285, 'arg_1', 'decimal', 2, 0, 1, 1);
-insert into sys.functions values (286, 'abs', 'abs', 'calc', 0, 1, false, false, false, 2000);
-insert into sys.args values (8458, 286, 'res_0', 'decimal', 2, 0, 0, 0);
-insert into sys.args values (8459, 286, 'arg_1', 'decimal', 2, 0, 1, 1);
-insert into sys.functions values (287, 'sign', 'sign', 'calc', 0, 1, false, false, false, 2000);
-insert into sys.args values (8460, 287, 'res_0', 'tinyint', 8, 0, 0, 0);
-insert into sys.args values (8461, 287, 'arg_1', 'decimal', 2, 0, 1, 1);
-insert into sys.functions values (288, 'scale_up', '*', 'calc', 0, 1, false, false, false, 2000);
-insert into sys.args values (8462, 288, 'res_0', 'decimal', 2, 0, 0, 0);
-insert into sys.args values (8463, 288, 'arg_1', 'decimal', 2, 0, 1, 1);
-insert into sys.args values (8464, 288, 'arg_2', 'tinyint', 8, 0, 1, 2);
-insert into sys.functions values (289, 'scale_down', 'dec_round', 'sql', 0, 1, false, false, false, 2000);
-insert into sys.args values (8465, 289, 'res_0', 'decimal', 2, 0, 0, 0);
-insert into sys.args values (8466, 289, 'arg_1', 'decimal', 2, 0, 1, 1);
-insert into sys.args values (8467, 289, 'arg_2', 'tinyint', 8, 0, 1, 2);
-insert into sys.functions values (290, 'sql_sub', '-', 'calc', 0, 1, false, false, false, 2000);
-insert into sys.args values (8468, 290, 'res_0', 'month_interval', 32, 0, 0, 0);
-insert into sys.args values (8469, 290, 'arg_1', 'month_interval', 32, 0, 1, 1);
-insert into sys.args values (8470, 290, 'arg_2', 'decimal', 2, 0, 1, 2);
-insert into sys.functions values (291, 'sql_add', '+', 'calc', 0, 1, false, false, false, 2000);
-insert into sys.args values (8471, 291, 'res_0', 'month_interval', 32, 0, 0, 0);
-insert into sys.args values (8472, 291, 'arg_1', 'month_interval', 32, 0, 1, 1);
-insert into sys.args values (8473, 291, 'arg_2', 'decimal', 2, 0, 1, 2);
-insert into sys.functions values (292, 'sql_mul', '*', 'calc', 0, 1, false, false, false, 2000);
-insert into sys.args values (8474, 292, 'res_0', 'month_interval', 32, 0, 0, 0);
-insert into sys.args values (8475, 292, 'arg_1', 'month_interval', 32, 0, 1, 1);
-insert into sys.args values (8476, 292, 'arg_2', 'decimal', 2, 0, 1, 2);
-insert into sys.functions values (293, 'sql_div', '/', 'calc', 0, 1, false, false, false, 2000);
-insert into sys.args values (8477, 293, 'res_0', 'month_interval', 32, 0, 0, 0);
-insert into sys.args values (8478, 293, 'arg_1', 'month_interval', 32, 0, 1, 1);
-insert into sys.args values (8479, 293, 'arg_2', 'decimal', 2, 0, 1, 2);
-insert into sys.functions values (294, 'sql_sub', '-', 'calc', 0, 1, false, false, false, 2000);
-insert into sys.args values (8480, 294, 'res_0', 'sec_interval', 13, 0, 0, 0);
-insert into sys.args values (8481, 294, 'arg_1', 'sec_interval', 13, 0, 1, 1);
-insert into sys.args values (8482, 294, 'arg_2', 'decimal', 2, 0, 1, 2);
-insert into sys.functions values (295, 'sql_add', '+', 'calc', 0, 1, false, false, false, 2000);
-insert into sys.args values (8483, 295, 'res_0', 'sec_interval', 13, 0, 0, 0);
-insert into sys.args values (8484, 295, 'arg_1', 'sec_interval', 13, 0, 1, 1);
-insert into sys.args values (8485, 295, 'arg_2', 'decimal', 2, 0, 1, 2);
-insert into sys.functions values (296, 'sql_mul', '*', 'calc', 0, 1, false, false, false, 2000);
-insert into sys.args values (8486, 296, 'res_0', 'sec_interval', 13, 0, 0, 0);
-insert into sys.args values (8487, 296, 'arg_1', 'sec_interval', 13, 0, 1, 1);
-insert into sys.args values (8488, 296, 'arg_2', 'decimal', 2, 0, 1, 2);
-insert into sys.functions values (297, 'sql_div', '/', 'calc', 0, 1, false, false, false, 2000);
-insert into sys.args values (8489, 297, 'res_0', 'sec_interval', 13, 0, 0, 0);
-insert into sys.args values (8490, 297, 'arg_1', 'sec_interval', 13, 0, 1, 1);
-insert into sys.args values (8491, 297, 'arg_2', 'decimal', 2, 0, 1, 2);
-insert into sys.functions values (298, 'sql_sub', '-', 'calc', 0, 1, false, false, false, 2000);
-insert into sys.args values (8492, 298, 'res_0', 'decimal', 4, 0, 0, 0);
-insert into sys.args values (8493, 298, 'arg_1', 'decimal', 4, 0, 1, 1);
-insert into sys.args values (8494, 298, 'arg_2', 'decimal', 4, 0, 1, 2);
-insert into sys.functions values (299, 'sql_add', '+', 'calc', 0, 1, false, false, false, 2000);
-insert into sys.args values (8495, 299, 'res_0', 'decimal', 4, 0, 0, 0);
-insert into sys.args values (8496, 299, 'arg_1', 'decimal', 4, 0, 1, 1);
-insert into sys.args values (8497, 299, 'arg_2', 'decimal', 4, 0, 1, 2);
-insert into sys.functions values (300, 'sql_mul', '*', 'calc', 0, 1, false, false, false, 2000);
-insert into sys.args values (8498, 300, 'res_0', 'decimal', 4, 0, 0, 0);
-insert into sys.args values (8499, 300, 'arg_1', 'decimal', 4, 0, 1, 1);
-insert into sys.args values (8500, 300, 'arg_2', 'decimal', 4, 0, 1, 2);
-insert into sys.functions values (301, 'sql_div', '/', 'calc', 0, 1, false, false, false, 2000);
-insert into sys.args values (8501, 301, 'res_0', 'decimal', 4, 0, 0, 0);
-insert into sys.args values (8502, 301, 'arg_1', 'decimal', 4, 0, 1, 1);
-insert into sys.args values (8503, 301, 'arg_2', 'decimal', 4, 0, 1, 2);
-insert into sys.functions values (302, 'bit_and', 'and', 'calc', 0, 1, false, false, false, 2000);
-insert into sys.args values (8504, 302, 'res_0', 'decimal', 4, 0, 0, 0);
-insert into sys.args values (8505, 302, 'arg_1', 'decimal', 4, 0, 1, 1);
-insert into sys.args values (8506, 302, 'arg_2', 'decimal', 4, 0, 1, 2);
-insert into sys.functions values (303, 'bit_or', 'or', 'calc', 0, 1, false, false, false, 2000);
-insert into sys.args values (8507, 303, 'res_0', 'decimal', 4, 0, 0, 0);
-insert into sys.args values (8508, 303, 'arg_1', 'decimal', 4, 0, 1, 1);
-insert into sys.args values (8509, 303, 'arg_2', 'decimal', 4, 0, 1, 2);
-insert into sys.functions values (304, 'bit_xor', 'xor', 'calc', 0, 1, false, false, false, 2000);
-insert into sys.args values (8510, 304, 'res_0', 'decimal', 4, 0, 0, 0);
-insert into sys.args values (8511, 304, 'arg_1', 'decimal', 4, 0, 1, 1);
-insert into sys.args values (8512, 304, 'arg_2', 'decimal', 4, 0, 1, 2);
-insert into sys.functions values (305, 'bit_not', 'not', 'calc', 0, 1, false, false, false, 2000);
-insert into sys.args values (8513, 305, 'res_0', 'decimal', 4, 0, 0, 0);
-insert into sys.args values (8514, 305, 'arg_1', 'decimal', 4, 0, 1, 1);
-insert into sys.functions values (306, 'left_shift', '<<', 'calc', 0, 1, false, false, false, 2000);
-insert into sys.args values (8515, 306, 'res_0', 'decimal', 4, 0, 0, 0);
-insert into sys.args values (8516, 306, 'arg_1', 'decimal', 4, 0, 1, 1);
-insert into sys.args values (8517, 306, 'arg_2', 'int', 32, 0, 1, 2);
-insert into sys.functions values (307, 'right_shift', '>>', 'calc', 0, 1, false, false, false, 2000);
-insert into sys.args values (8518, 307, 'res_0', 'decimal', 4, 0, 0, 0);
-insert into sys.args values (8519, 307, 'arg_1', 'decimal', 4, 0, 1, 1);
-insert into sys.args values (8520, 307, 'arg_2', 'int', 32, 0, 1, 2);
-insert into sys.functions values (308, 'sql_neg', '-', 'calc', 0, 1, false, false, false, 2000);
-insert into sys.args values (8521, 308, 'res_0', 'decimal', 4, 0, 0, 0);
-insert into sys.args values (8522, 308, 'arg_1', 'decimal', 4, 0, 1, 1);
-insert into sys.functions values (309, 'abs', 'abs', 'calc', 0, 1, false, false, false, 2000);
-insert into sys.args values (8523, 309, 'res_0', 'decimal', 4, 0, 0, 0);
-insert into sys.args values (8524, 309, 'arg_1', 'decimal', 4, 0, 1, 1);
-insert into sys.functions values (310, 'sign', 'sign', 'calc', 0, 1, false, false, false, 2000);
-insert into sys.args values (8525, 310, 'res_0', 'tinyint', 8, 0, 0, 0);
-insert into sys.args values (8526, 310, 'arg_1', 'decimal', 4, 0, 1, 1);
-insert into sys.functions values (311, 'scale_up', '*', 'calc', 0, 1, false, false, false, 2000);
-insert into sys.args values (8527, 311, 'res_0', 'decimal', 4, 0, 0, 0);
-insert into sys.args values (8528, 311, 'arg_1', 'decimal', 4, 0, 1, 1);
-insert into sys.args values (8529, 311, 'arg_2', 'smallint', 16, 0, 1, 2);
-insert into sys.functions values (312, 'scale_down', 'dec_round', 'sql', 0, 1, false, false, false, 2000);
-insert into sys.args values (8530, 312, 'res_0', 'decimal', 4, 0, 0, 0);
-insert into sys.args values (8531, 312, 'arg_1', 'decimal', 4, 0, 1, 1);
-insert into sys.args values (8532, 312, 'arg_2', 'smallint', 16, 0, 1, 2);
-insert into sys.functions values (313, 'sql_sub', '-', 'calc', 0, 1, false, false, false, 2000);
-insert into sys.args values (8533, 313, 'res_0', 'month_interval', 32, 0, 0, 0);
-insert into sys.args values (8534, 313, 'arg_1', 'month_interval', 32, 0, 1, 1);
-insert into sys.args values (8535, 313, 'arg_2', 'decimal', 4, 0, 1, 2);
-insert into sys.functions values (314, 'sql_add', '+', 'calc', 0, 1, false, false, false, 2000);
-insert into sys.args values (8536, 314, 'res_0', 'month_interval', 32, 0, 0, 0);
-insert into sys.args values (8537, 314, 'arg_1', 'month_interval', 32, 0, 1, 1);
-insert into sys.args values (8538, 314, 'arg_2', 'decimal', 4, 0, 1, 2);
-insert into sys.functions values (315, 'sql_mul', '*', 'calc', 0, 1, false, false, false, 2000);
-insert into sys.args values (8539, 315, 'res_0', 'month_interval', 32, 0, 0, 0);
-insert into sys.args values (8540, 315, 'arg_1', 'month_interval', 32, 0, 1, 1);
-insert into sys.args values (8541, 315, 'arg_2', 'decimal', 4, 0, 1, 2);
-insert into sys.functions values (316, 'sql_div', '/', 'calc', 0, 1, false, false, false, 2000);
-insert into sys.args values (8542, 316, 'res_0', 'month_interval', 32, 0, 0, 0);
-insert into sys.args values (8543, 316, 'arg_1', 'month_interval', 32, 0, 1, 1);
-insert into sys.args values (8544, 316, 'arg_2', 'decimal', 4, 0, 1, 2);
-insert into sys.functions values (317, 'sql_sub', '-', 'calc', 0, 1, false, false, false, 2000);
-insert into sys.args values (8545, 317, 'res_0', 'sec_interval', 13, 0, 0, 0);
-insert into sys.args values (8546, 317, 'arg_1', 'sec_interval', 13, 0, 1, 1);
-insert into sys.args values (8547, 317, 'arg_2', 'decimal', 4, 0, 1, 2);
-insert into sys.functions values (318, 'sql_add', '+', 'calc', 0, 1, false, false, false, 2000);
-insert into sys.args values (8548, 318, 'res_0', 'sec_interval', 13, 0, 0, 0);
-insert into sys.args values (8549, 318, 'arg_1', 'sec_interval', 13, 0, 1, 1);
-insert into sys.args values (8550, 318, 'arg_2', 'decimal', 4, 0, 1, 2);
-insert into sys.functions values (319, 'sql_mul', '*', 'calc', 0, 1, false, false, false, 2000);
-insert into sys.args values (8551, 319, 'res_0', 'sec_interval', 13, 0, 0, 0);
-insert into sys.args values (8552, 319, 'arg_1', 'sec_interval', 13, 0, 1, 1);
-insert into sys.args values (8553, 319, 'arg_2', 'decimal', 4, 0, 1, 2);
-insert into sys.functions values (320, 'sql_div', '/', 'calc', 0, 1, false, false, false, 2000);
-insert into sys.args values (8554, 320, 'res_0', 'sec_interval', 13, 0, 0, 0);
-insert into sys.args values (8555, 320, 'arg_1', 'sec_interval', 13, 0, 1, 1);
-insert into sys.args values (8556, 320, 'arg_2', 'decimal', 4, 0, 1, 2);
-insert into sys.functions values (321, 'sql_sub', '-', 'calc', 0, 1, false, false, false, 2000);
-insert into sys.args values (8557, 321, 'res_0', 'decimal', 9, 0, 0, 0);
-insert into sys.args values (8558, 321, 'arg_1', 'decimal', 9, 0, 1, 1);
-insert into sys.args values (8559, 321, 'arg_2', 'decimal', 9, 0, 1, 2);
-insert into sys.functions values (322, 'sql_add', '+', 'calc', 0, 1, false, false, false, 2000);
-insert into sys.args values (8560, 322, 'res_0', 'decimal', 9, 0, 0, 0);
-insert into sys.args values (8561, 322, 'arg_1', 'decimal', 9, 0, 1, 1);
-insert into sys.args values (8562, 322, 'arg_2', 'decimal', 9, 0, 1, 2);
-insert into sys.functions values (323, 'sql_mul', '*', 'calc', 0, 1, false, false, false, 2000);
-insert into sys.args values (8563, 323, 'res_0', 'decimal', 9, 0, 0, 0);
-insert into sys.args values (8564, 323, 'arg_1', 'decimal', 9, 0, 1, 1);
-insert into sys.args values (8565, 323, 'arg_2', 'decimal', 9, 0, 1, 2);
-insert into sys.functions values (324, 'sql_div', '/', 'calc', 0, 1, false, false, false, 2000);
-insert into sys.args values (8566, 324, 'res_0', 'decimal', 9, 0, 0, 0);
-insert into sys.args values (8567, 324, 'arg_1', 'decimal', 9, 0, 1, 1);
-insert into sys.args values (8568, 324, 'arg_2', 'decimal', 9, 0, 1, 2);
-insert into sys.functions values (325, 'bit_and', 'and', 'calc', 0, 1, false, false, false, 2000);
-insert into sys.args values (8569, 325, 'res_0', 'decimal', 9, 0, 0, 0);
-insert into sys.args values (8570, 325, 'arg_1', 'decimal', 9, 0, 1, 1);
-insert into sys.args values (8571, 325, 'arg_2', 'decimal', 9, 0, 1, 2);
-insert into sys.functions values (326, 'bit_or', 'or', 'calc', 0, 1, false, false, false, 2000);
-insert into sys.args values (8572, 326, 'res_0', 'decimal', 9, 0, 0, 0);
-insert into sys.args values (8573, 326, 'arg_1', 'decimal', 9, 0, 1, 1);
-insert into sys.args values (8574, 326, 'arg_2', 'decimal', 9, 0, 1, 2);
-insert into sys.functions values (327, 'bit_xor', 'xor', 'calc', 0, 1, false, false, false, 2000);
-insert into sys.args values (8575, 327, 'res_0', 'decimal', 9, 0, 0, 0);
-insert into sys.args values (8576, 327, 'arg_1', 'decimal', 9, 0, 1, 1);
-insert into sys.args values (8577, 327, 'arg_2', 'decimal', 9, 0, 1, 2);
-insert into sys.functions values (328, 'bit_not', 'not', 'calc', 0, 1, false, false, false, 2000);
-insert into sys.args values (8578, 328, 'res_0', 'decimal', 9, 0, 0, 0);
-insert into sys.args values (8579, 328, 'arg_1', 'decimal', 9, 0, 1, 1);
-insert into sys.functions values (329, 'left_shift', '<<', 'calc', 0, 1, false, false, false, 2000);
-insert into sys.args values (8580, 329, 'res_0', 'decimal', 9, 0, 0, 0);
-insert into sys.args values (8581, 329, 'arg_1', 'decimal', 9, 0, 1, 1);
-insert into sys.args values (8582, 329, 'arg_2', 'int', 32, 0, 1, 2);
-insert into sys.functions values (330, 'right_shift', '>>', 'calc', 0, 1, false, false, false, 2000);
-insert into sys.args values (8583, 330, 'res_0', 'decimal', 9, 0, 0, 0);
-insert into sys.args values (8584, 330, 'arg_1', 'decimal', 9, 0, 1, 1);
-insert into sys.args values (8585, 330, 'arg_2', 'int', 32, 0, 1, 2);
-insert into sys.functions values (331, 'sql_neg', '-', 'calc', 0, 1, false, false, false, 2000);
-insert into sys.args values (8586, 331, 'res_0', 'decimal', 9, 0, 0, 0);
-insert into sys.args values (8587, 331, 'arg_1', 'decimal', 9, 0, 1, 1);
-insert into sys.functions values (332, 'abs', 'abs', 'calc', 0, 1, false, false, false, 2000);
-insert into sys.args values (8588, 332, 'res_0', 'decimal', 9, 0, 0, 0);
-insert into sys.args values (8589, 332, 'arg_1', 'decimal', 9, 0, 1, 1);
-insert into sys.functions values (333, 'sign', 'sign', 'calc', 0, 1, false, false, false, 2000);
-insert into sys.args values (8590, 333, 'res_0', 'tinyint', 8, 0, 0, 0);
-insert into sys.args values (8591, 333, 'arg_1', 'decimal', 9, 0, 1, 1);
-insert into sys.functions values (334, 'scale_up', '*', 'calc', 0, 1, false, false, false, 2000);
-insert into sys.args values (8592, 334, 'res_0', 'decimal', 9, 0, 0, 0);
-insert into sys.args values (8593, 334, 'arg_1', 'decimal', 9, 0, 1, 1);
-insert into sys.args values (8594, 334, 'arg_2', 'int', 32, 0, 1, 2);
-insert into sys.functions values (335, 'scale_down', 'dec_round', 'sql', 0, 1, false, false, false, 2000);
-insert into sys.args values (8595, 335, 'res_0', 'decimal', 9, 0, 0, 0);
-insert into sys.args values (8596, 335, 'arg_1', 'decimal', 9, 0, 1, 1);
-insert into sys.args values (8597, 335, 'arg_2', 'int', 32, 0, 1, 2);
-insert into sys.functions values (336, 'sql_sub', '-', 'calc', 0, 1, false, false, false, 2000);
-insert into sys.args values (8598, 336, 'res_0', 'month_interval', 32, 0, 0, 0);
-insert into sys.args values (8599, 336, 'arg_1', 'month_interval', 32, 0, 1, 1);
-insert into sys.args values (8600, 336, 'arg_2', 'decimal', 9, 0, 1, 2);
-insert into sys.functions values (337, 'sql_add', '+', 'calc', 0, 1, false, false, false, 2000);
-insert into sys.args values (8601, 337, 'res_0', 'month_interval', 32, 0, 0, 0);
-insert into sys.args values (8602, 337, 'arg_1', 'month_interval', 32, 0, 1, 1);
-insert into sys.args values (8603, 337, 'arg_2', 'decimal', 9, 0, 1, 2);
-insert into sys.functions values (338, 'sql_mul', '*', 'calc', 0, 1, false, false, false, 2000);
-insert into sys.args values (8604, 338, 'res_0', 'month_interval', 32, 0, 0, 0);
-insert into sys.args values (8605, 338, 'arg_1', 'month_interval', 32, 0, 1, 1);
-insert into sys.args values (8606, 338, 'arg_2', 'decimal', 9, 0, 1, 2);
-insert into sys.functions values (339, 'sql_div', '/', 'calc', 0, 1, false, false, false, 2000);
-insert into sys.args values (8607, 339, 'res_0', 'month_interval', 32, 0, 0, 0);
-insert into sys.args values (8608, 339, 'arg_1', 'month_interval', 32, 0, 1, 1);
-insert into sys.args values (8609, 339, 'arg_2', 'decimal', 9, 0, 1, 2);
-insert into sys.functions values (340, 'sql_sub', '-', 'calc', 0, 1, false, false, false, 2000);
-insert into sys.args values (8610, 340, 'res_0', 'sec_interval', 13, 0, 0, 0);
-insert into sys.args values (8611, 340, 'arg_1', 'sec_interval', 13, 0, 1, 1);
-insert into sys.args values (8612, 340, 'arg_2', 'decimal', 9, 0, 1, 2);
-insert into sys.functions values (341, 'sql_add', '+', 'calc', 0, 1, false, false, false, 2000);
-insert into sys.args values (8613, 341, 'res_0', 'sec_interval', 13, 0, 0, 0);
-insert into sys.args values (8614, 341, 'arg_1', 'sec_interval', 13, 0, 1, 1);
-insert into sys.args values (8615, 341, 'arg_2', 'decimal', 9, 0, 1, 2);
-insert into sys.functions values (342, 'sql_mul', '*', 'calc', 0, 1, false, false, false, 2000);
-insert into sys.args values (8616, 342, 'res_0', 'sec_interval', 13, 0, 0, 0);
-insert into sys.args values (8617, 342, 'arg_1', 'sec_interval', 13, 0, 1, 1);
-insert into sys.args values (8618, 342, 'arg_2', 'decimal', 9, 0, 1, 2);
-insert into sys.functions values (343, 'sql_div', '/', 'calc', 0, 1, false, false, false, 2000);
-insert into sys.args values (8619, 343, 'res_0', 'sec_interval', 13, 0, 0, 0);
-insert into sys.args values (8620, 343, 'arg_1', 'sec_interval', 13, 0, 1, 1);
-insert into sys.args values (8621, 343, 'arg_2', 'decimal', 9, 0, 1, 2);
-insert into sys.functions values (344, 'sql_sub', '-', 'calc', 0, 1, false, false, false, 2000);
-insert into sys.args values (8622, 344, 'res_0', 'decimal', 18, 0, 0, 0);
-insert into sys.args values (8623, 344, 'arg_1', 'decimal', 18, 0, 1, 1);
-insert into sys.args values (8624, 344, 'arg_2', 'decimal', 18, 0, 1, 2);
-insert into sys.functions values (345, 'sql_add', '+', 'calc', 0, 1, false, false, false, 2000);
-insert into sys.args values (8625, 345, 'res_0', 'decimal', 18, 0, 0, 0);
-insert into sys.args values (8626, 345, 'arg_1', 'decimal', 18, 0, 1, 1);
-insert into sys.args values (8627, 345, 'arg_2', 'decimal', 18, 0, 1, 2);
-insert into sys.functions values (346, 'sql_mul', '*', 'calc', 0, 1, false, false, false, 2000);
-insert into sys.args values (8628, 346, 'res_0', 'decimal', 18, 0, 0, 0);
-insert into sys.args values (8629, 346, 'arg_1', 'decimal', 18, 0, 1, 1);
-insert into sys.args values (8630, 346, 'arg_2', 'decimal', 18, 0, 1, 2);
-insert into sys.functions values (347, 'sql_div', '/', 'calc', 0, 1, false, false, false, 2000);
-insert into sys.args values (8631, 347, 'res_0', 'decimal', 18, 0, 0, 0);
-insert into sys.args values (8632, 347, 'arg_1', 'decimal', 18, 0, 1, 1);
-insert into sys.args values (8633, 347, 'arg_2', 'decimal', 18, 0, 1, 2);
-insert into sys.functions values (348, 'bit_and', 'and', 'calc', 0, 1, false, false, false, 2000);
-insert into sys.args values (8634, 348, 'res_0', 'decimal', 18, 0, 0, 0);
-insert into sys.args values (8635, 348, 'arg_1', 'decimal', 18, 0, 1, 1);
-insert into sys.args values (8636, 348, 'arg_2', 'decimal', 18, 0, 1, 2);
-insert into sys.functions values (349, 'bit_or', 'or', 'calc', 0, 1, false, false, false, 2000);
-insert into sys.args values (8637, 349, 'res_0', 'decimal', 18, 0, 0, 0);
-insert into sys.args values (8638, 349, 'arg_1', 'decimal', 18, 0, 1, 1);
-insert into sys.args values (8639, 349, 'arg_2', 'decimal', 18, 0, 1, 2);
-insert into sys.functions values (350, 'bit_xor', 'xor', 'calc', 0, 1, false, false, false, 2000);
-insert into sys.args values (8640, 350, 'res_0', 'decimal', 18, 0, 0, 0);
-insert into sys.args values (8641, 350, 'arg_1', 'decimal', 18, 0, 1, 1);
-insert into sys.args values (8642, 350, 'arg_2', 'decimal', 18, 0, 1, 2);
-insert into sys.functions values (351, 'bit_not', 'not', 'calc', 0, 1, false, false, false, 2000);
-insert into sys.args values (8643, 351, 'res_0', 'decimal', 18, 0, 0, 0);
-insert into sys.args values (8644, 351, 'arg_1', 'decimal', 18, 0, 1, 1);
-insert into sys.functions values (352, 'left_shift', '<<', 'calc', 0, 1, false, false, false, 2000);
-insert into sys.args values (8645, 352, 'res_0', 'decimal', 18, 0, 0, 0);
-insert into sys.args values (8646, 352, 'arg_1', 'decimal', 18, 0, 1, 1);
-insert into sys.args values (8647, 352, 'arg_2', 'int', 32, 0, 1, 2);
-insert into sys.functions values (353, 'right_shift', '>>', 'calc', 0, 1, false, false, false, 2000);
-insert into sys.args values (8648, 353, 'res_0', 'decimal', 18, 0, 0, 0);
-insert into sys.args values (8649, 353, 'arg_1', 'decimal', 18, 0, 1, 1);
-insert into sys.args values (8650, 353, 'arg_2', 'int', 32, 0, 1, 2);
-insert into sys.functions values (354, 'sql_neg', '-', 'calc', 0, 1, false, false, false, 2000);
-insert into sys.args values (8651, 354, 'res_0', 'decimal', 18, 0, 0, 0);
-insert into sys.args values (8652, 354, 'arg_1', 'decimal', 18, 0, 1, 1);
-insert into sys.functions values (355, 'abs', 'abs', 'calc', 0, 1, false, false, false, 2000);
-insert into sys.args values (8653, 355, 'res_0', 'decimal', 18, 0, 0, 0);
-insert into sys.args values (8654, 355, 'arg_1', 'decimal', 18, 0, 1, 1);
-insert into sys.functions values (356, 'sign', 'sign', 'calc', 0, 1, false, false, false, 2000);
-insert into sys.args values (8655, 356, 'res_0', 'tinyint', 8, 0, 0, 0);
-insert into sys.args values (8656, 356, 'arg_1', 'decimal', 18, 0, 1, 1);
-insert into sys.functions values (357, 'scale_up', '*', 'calc', 0, 1, false, false, false, 2000);
-insert into sys.args values (8657, 357, 'res_0', 'decimal', 18, 0, 0, 0);
-insert into sys.args values (8658, 357, 'arg_1', 'decimal', 18, 0, 1, 1);
-insert into sys.args values (8659, 357, 'arg_2', 'bigint', 64, 0, 1, 2);
-insert into sys.functions values (358, 'scale_down', 'dec_round', 'sql', 0, 1, false, false, false, 2000);
-insert into sys.args values (8660, 358, 'res_0', 'decimal', 18, 0, 0, 0);
-insert into sys.args values (8661, 358, 'arg_1', 'decimal', 18, 0, 1, 1);
-insert into sys.args values (8662, 358, 'arg_2', 'bigint', 64, 0, 1, 2);
-insert into sys.functions values (359, 'sql_sub', '-', 'calc', 0, 1, false, false, false, 2000);
-insert into sys.args values (8663, 359, 'res_0', 'month_interval', 32, 0, 0, 0);
-insert into sys.args values (8664, 359, 'arg_1', 'month_interval', 32, 0, 1, 1);
-insert into sys.args values (8665, 359, 'arg_2', 'decimal', 18, 0, 1, 2);
-insert into sys.functions values (360, 'sql_add', '+', 'calc', 0, 1, false, false, false, 2000);
-insert into sys.args values (8666, 360, 'res_0', 'month_interval', 32, 0, 0, 0);
-insert into sys.args values (8667, 360, 'arg_1', 'month_interval', 32, 0, 1, 1);
-insert into sys.args values (8668, 360, 'arg_2', 'decimal', 18, 0, 1, 2);
-insert into sys.functions values (361, 'sql_mul', '*', 'calc', 0, 1, false, false, false, 2000);
-insert into sys.args values (8669, 361, 'res_0', 'month_interval', 32, 0, 0, 0);
-insert into sys.args values (8670, 361, 'arg_1', 'month_interval', 32, 0, 1, 1);
-insert into sys.args values (8671, 361, 'arg_2', 'decimal', 18, 0, 1, 2);
-insert into sys.functions values (362, 'sql_div', '/', 'calc', 0, 1, false, false, false, 2000);
-insert into sys.args values (8672, 362, 'res_0', 'month_interval', 32, 0, 0, 0);
-insert into sys.args values (8673, 362, 'arg_1', 'month_interval', 32, 0, 1, 1);
-insert into sys.args values (8674, 362, 'arg_2', 'decimal', 18, 0, 1, 2);
-insert into sys.functions values (363, 'sql_sub', '-', 'calc', 0, 1, false, false, false, 2000);
-insert into sys.args values (8675, 363, 'res_0', 'sec_interval', 13, 0, 0, 0);
-insert into sys.args values (8676, 363, 'arg_1', 'sec_interval', 13, 0, 1, 1);
-insert into sys.args values (8677, 363, 'arg_2', 'decimal', 18, 0, 1, 2);
-insert into sys.functions values (364, 'sql_add', '+', 'calc', 0, 1, false, false, false, 2000);
-insert into sys.args values (8678, 364, 'res_0', 'sec_interval', 13, 0, 0, 0);
-insert into sys.args values (8679, 364, 'arg_1', 'sec_interval', 13, 0, 1, 1);
-insert into sys.args values (8680, 364, 'arg_2', 'decimal', 18, 0, 1, 2);
-insert into sys.functions values (365, 'sql_mul', '*', 'calc', 0, 1, false, false, false, 2000);
-insert into sys.args values (8681, 365, 'res_0', 'sec_interval', 13, 0, 0, 0);
-insert into sys.args values (8682, 365, 'arg_1', 'sec_interval', 13, 0, 1, 1);
-insert into sys.args values (8683, 365, 'arg_2', 'decimal', 18, 0, 1, 2);
-insert into sys.functions values (366, 'sql_div', '/', 'calc', 0, 1, false, false, false, 2000);
-insert into sys.args values (8684, 366, 'res_0', 'sec_interval', 13, 0, 0, 0);
-insert into sys.args values (8685, 366, 'arg_1', 'sec_interval', 13, 0, 1, 1);
-insert into sys.args values (8686, 366, 'arg_2', 'decimal', 18, 0, 1, 2);
-insert into sys.functions values (367, 'sql_sub', '-', 'calc', 0, 1, false, false, false, 2000);
-insert into sys.args values (8687, 367, 'res_0', 'real', 24, 0, 0, 0);
-insert into sys.args values (8688, 367, 'arg_1', 'real', 24, 0, 1, 1);
-insert into sys.args values (8689, 367, 'arg_2', 'real', 24, 0, 1, 2);
-insert into sys.functions values (368, 'sql_add', '+', 'calc', 0, 1, false, false, false, 2000);
-insert into sys.args values (8690, 368, 'res_0', 'real', 24, 0, 0, 0);
-insert into sys.args values (8691, 368, 'arg_1', 'real', 24, 0, 1, 1);
-insert into sys.args values (8692, 368, 'arg_2', 'real', 24, 0, 1, 2);
-insert into sys.functions values (369, 'sql_mul', '*', 'calc', 0, 1, false, false, false, 2000);
-insert into sys.args values (8693, 369, 'res_0', 'real', 24, 0, 0, 0);
-insert into sys.args values (8694, 369, 'arg_1', 'real', 24, 0, 1, 1);
-insert into sys.args values (8695, 369, 'arg_2', 'real', 24, 0, 1, 2);
-insert into sys.functions values (370, 'sql_div', '/', 'calc', 0, 1, false, false, false, 2000);
-insert into sys.args values (8696, 370, 'res_0', 'real', 24, 0, 0, 0);
-insert into sys.args values (8697, 370, 'arg_1', 'real', 24, 0, 1, 1);
-insert into sys.args values (8698, 370, 'arg_2', 'real', 24, 0, 1, 2);
-insert into sys.functions values (371, 'sql_neg', '-', 'calc', 0, 1, false, false, false, 2000);
-insert into sys.args values (8699, 371, 'res_0', 'real', 24, 0, 0, 0);
-insert into sys.args values (8700, 371, 'arg_1', 'real', 24, 0, 1, 1);
-insert into sys.functions values (372, 'abs', 'abs', 'calc', 0, 1, false, false, false, 2000);
-insert into sys.args values (8701, 372, 'res_0', 'real', 24, 0, 0, 0);
-insert into sys.args values (8702, 372, 'arg_1', 'real', 24, 0, 1, 1);
-insert into sys.functions values (373, 'sign', 'sign', 'calc', 0, 1, false, false, false, 2000);
-insert into sys.args values (8703, 373, 'res_0', 'tinyint', 8, 0, 0, 0);
-insert into sys.args values (8704, 373, 'arg_1', 'real', 24, 0, 1, 1);
-insert into sys.functions values (374, 'scale_up', '*', 'calc', 0, 1, false, false, false, 2000);
-insert into sys.args values (8705, 374, 'res_0', 'real', 24, 0, 0, 0);
-insert into sys.args values (8706, 374, 'arg_1', 'real', 24, 0, 1, 1);
-insert into sys.args values (8707, 374, 'arg_2', 'real', 24, 0, 1, 2);
-insert into sys.functions values (375, 'scale_down', 'dec_round', 'sql', 0, 1, false, false, false, 2000);
-insert into sys.args values (8708, 375, 'res_0', 'real', 24, 0, 0, 0);
-insert into sys.args values (8709, 375, 'arg_1', 'real', 24, 0, 1, 1);
-insert into sys.args values (8710, 375, 'arg_2', 'real', 24, 0, 1, 2);
-insert into sys.functions values (376, 'sql_sub', '-', 'calc', 0, 1, false, false, false, 2000);
-insert into sys.args values (8711, 376, 'res_0', 'month_interval', 32, 0, 0, 0);
-insert into sys.args values (8712, 376, 'arg_1', 'month_interval', 32, 0, 1, 1);
-insert into sys.args values (8713, 376, 'arg_2', 'real', 24, 0, 1, 2);
-insert into sys.functions values (377, 'sql_add', '+', 'calc', 0, 1, false, false, false, 2000);
-insert into sys.args values (8714, 377, 'res_0', 'month_interval', 32, 0, 0, 0);
-insert into sys.args values (8715, 377, 'arg_1', 'month_interval', 32, 0, 1, 1);
-insert into sys.args values (8716, 377, 'arg_2', 'real', 24, 0, 1, 2);
-insert into sys.functions values (378, 'sql_mul', '*', 'calc', 0, 1, false, false, false, 2000);
-insert into sys.args values (8717, 378, 'res_0', 'month_interval', 32, 0, 0, 0);
-insert into sys.args values (8718, 378, 'arg_1', 'month_interval', 32, 0, 1, 1);
-insert into sys.args values (8719, 378, 'arg_2', 'real', 24, 0, 1, 2);
-insert into sys.functions values (379, 'sql_div', '/', 'calc', 0, 1, false, false, false, 2000);
-insert into sys.args values (8720, 379, 'res_0', 'month_interval', 32, 0, 0, 0);
-insert into sys.args values (8721, 379, 'arg_1', 'month_interval', 32, 0, 1, 1);
-insert into sys.args values (8722, 379, 'arg_2', 'real', 24, 0, 1, 2);
-insert into sys.functions values (380, 'sql_sub', '-', 'calc', 0, 1, false, false, false, 2000);
-insert into sys.args values (8723, 380, 'res_0', 'sec_interval', 13, 0, 0, 0);
-insert into sys.args values (8724, 380, 'arg_1', 'sec_interval', 13, 0, 1, 1);
-insert into sys.args values (8725, 380, 'arg_2', 'real', 24, 0, 1, 2);
-insert into sys.functions values (381, 'sql_add', '+', 'calc', 0, 1, false, false, false, 2000);
-insert into sys.args values (8726, 381, 'res_0', 'sec_interval', 13, 0, 0, 0);
-insert into sys.args values (8727, 381, 'arg_1', 'sec_interval', 13, 0, 1, 1);
-insert into sys.args values (8728, 381, 'arg_2', 'real', 24, 0, 1, 2);
-insert into sys.functions values (382, 'sql_mul', '*', 'calc', 0, 1, false, false, false, 2000);
-insert into sys.args values (8729, 382, 'res_0', 'sec_interval', 13, 0, 0, 0);
-insert into sys.args values (8730, 382, 'arg_1', 'sec_interval', 13, 0, 1, 1);
-insert into sys.args values (8731, 382, 'arg_2', 'real', 24, 0, 1, 2);
-insert into sys.functions values (383, 'sql_div', '/', 'calc', 0, 1, false, false, false, 2000);
-insert into sys.args values (8732, 383, 'res_0', 'sec_interval', 13, 0, 0, 0);
-insert into sys.args values (8733, 383, 'arg_1', 'sec_interval', 13, 0, 1, 1);
-insert into sys.args values (8734, 383, 'arg_2', 'real', 24, 0, 1, 2);
-insert into sys.functions values (384, 'sql_sub', '-', 'calc', 0, 1, false, false, false, 2000);
-insert into sys.args values (8735, 384, 'res_0', 'double', 53, 0, 0, 0);
-insert into sys.args values (8736, 384, 'arg_1', 'double', 53, 0, 1, 1);
-insert into sys.args values (8737, 384, 'arg_2', 'double', 53, 0, 1, 2);
-insert into sys.functions values (385, 'sql_add', '+', 'calc', 0, 1, false, false, false, 2000);
-insert into sys.args values (8738, 385, 'res_0', 'double', 53, 0, 0, 0);
-insert into sys.args values (8739, 385, 'arg_1', 'double', 53, 0, 1, 1);
-insert into sys.args values (8740, 385, 'arg_2', 'double', 53, 0, 1, 2);
-insert into sys.functions values (386, 'sql_mul', '*', 'calc', 0, 1, false, false, false, 2000);
-insert into sys.args values (8741, 386, 'res_0', 'double', 53, 0, 0, 0);
-insert into sys.args values (8742, 386, 'arg_1', 'double', 53, 0, 1, 1);
-insert into sys.args values (8743, 386, 'arg_2', 'double', 53, 0, 1, 2);
-insert into sys.functions values (387, 'sql_div', '/', 'calc', 0, 1, false, false, false, 2000);
-insert into sys.args values (8744, 387, 'res_0', 'double', 53, 0, 0, 0);
-insert into sys.args values (8745, 387, 'arg_1', 'double', 53, 0, 1, 1);
-insert into sys.args values (8746, 387, 'arg_2', 'double', 53, 0, 1, 2);
-insert into sys.functions values (388, 'sql_neg', '-', 'calc', 0, 1, false, false, false, 2000);
-insert into sys.args values (8747, 388, 'res_0', 'double', 53, 0, 0, 0);
-insert into sys.args values (8748, 388, 'arg_1', 'double', 53, 0, 1, 1);
-insert into sys.functions values (389, 'abs', 'abs', 'calc', 0, 1, false, false, false, 2000);
-insert into sys.args values (8749, 389, 'res_0', 'double', 53, 0, 0, 0);
-insert into sys.args values (8750, 389, 'arg_1', 'double', 53, 0, 1, 1);
-insert into sys.functions values (390, 'sign', 'sign', 'calc', 0, 1, false, false, false, 2000);
-insert into sys.args values (8751, 390, 'res_0', 'tinyint', 8, 0, 0, 0);
-insert into sys.args values (8752, 390, 'arg_1', 'double', 53, 0, 1, 1);
-insert into sys.functions values (391, 'scale_up', '*', 'calc', 0, 1, false, false, false, 2000);
-insert into sys.args values (8753, 391, 'res_0', 'double', 53, 0, 0, 0);
-insert into sys.args values (8754, 391, 'arg_1', 'double', 53, 0, 1, 1);
-insert into sys.args values (8755, 391, 'arg_2', 'double', 53, 0, 1, 2);
-insert into sys.functions values (392, 'scale_down', 'dec_round', 'sql', 0, 1, false, false, false, 2000);
-insert into sys.args values (8756, 392, 'res_0', 'double', 53, 0, 0, 0);
-insert into sys.args values (8757, 392, 'arg_1', 'double', 53, 0, 1, 1);
-insert into sys.args values (8758, 392, 'arg_2', 'double', 53, 0, 1, 2);
-insert into sys.functions values (393, 'sql_sub', '-', 'calc', 0, 1, false, false, false, 2000);
-insert into sys.args values (8759, 393, 'res_0', 'month_interval', 32, 0, 0, 0);
-insert into sys.args values (8760, 393, 'arg_1', 'month_interval', 32, 0, 1, 1);
-insert into sys.args values (8761, 393, 'arg_2', 'double', 53, 0, 1, 2);
-insert into sys.functions values (394, 'sql_add', '+', 'calc', 0, 1, false, false, false, 2000);
-insert into sys.args values (8762, 394, 'res_0', 'month_interval', 32, 0, 0, 0);
-insert into sys.args values (8763, 394, 'arg_1', 'month_interval', 32, 0, 1, 1);
-insert into sys.args values (8764, 394, 'arg_2', 'double', 53, 0, 1, 2);
-insert into sys.functions values (395, 'sql_mul', '*', 'calc', 0, 1, false, false, false, 2000);
-insert into sys.args values (8765, 395, 'res_0', 'month_interval', 32, 0, 0, 0);
-insert into sys.args values (8766, 395, 'arg_1', 'month_interval', 32, 0, 1, 1);
-insert into sys.args values (8767, 395, 'arg_2', 'double', 53, 0, 1, 2);
-insert into sys.functions values (396, 'sql_div', '/', 'calc', 0, 1, false, false, false, 2000);
-insert into sys.args values (8768, 396, 'res_0', 'month_interval', 32, 0, 0, 0);
-insert into sys.args values (8769, 396, 'arg_1', 'month_interval', 32, 0, 1, 1);
-insert into sys.args values (8770, 396, 'arg_2', 'double', 53, 0, 1, 2);
-insert into sys.functions values (397, 'sql_sub', '-', 'calc', 0, 1, false, false, false, 2000);
-insert into sys.args values (8771, 397, 'res_0', 'sec_interval', 13, 0, 0, 0);
-insert into sys.args values (8772, 397, 'arg_1', 'sec_interval', 13, 0, 1, 1);
-insert into sys.args values (8773, 397, 'arg_2', 'double', 53, 0, 1, 2);
-insert into sys.functions values (398, 'sql_add', '+', 'calc', 0, 1, false, false, false, 2000);
-insert into sys.args values (8774, 398, 'res_0', 'sec_interval', 13, 0, 0, 0);
-insert into sys.args values (8775, 398, 'arg_1', 'sec_interval', 13, 0, 1, 1);
-insert into sys.args values (8776, 398, 'arg_2', 'double', 53, 0, 1, 2);
-insert into sys.functions values (399, 'sql_mul', '*', 'calc', 0, 1, false, false, false, 2000);
-insert into sys.args values (8777, 399, 'res_0', 'sec_interval', 13, 0, 0, 0);
-insert into sys.args values (8778, 399, 'arg_1', 'sec_interval', 13, 0, 1, 1);
-insert into sys.args values (8779, 399, 'arg_2', 'double', 53, 0, 1, 2);
-insert into sys.functions values (400, 'sql_div', '/', 'calc', 0, 1, false, false, false, 2000);
-insert into sys.args values (8780, 400, 'res_0', 'sec_interval', 13, 0, 0, 0);
-insert into sys.args values (8781, 400, 'arg_1', 'sec_interval', 13, 0, 1, 1);
-insert into sys.args values (8782, 400, 'arg_2', 'double', 53, 0, 1, 2);
-insert into sys.functions values (401, 'sql_sub', '-', 'calc', 0, 1, false, false, false, 2000);
-insert into sys.args values (8783, 401, 'res_0', 'month_interval', 32, 0, 0, 0);
-insert into sys.args values (8784, 401, 'arg_1', 'month_interval', 32, 0, 1, 1);
-insert into sys.args values (8785, 401, 'arg_2', 'month_interval', 32, 0, 1, 2);
-insert into sys.functions values (402, 'sql_add', '+', 'calc', 0, 1, false, false, false, 2000);
-insert into sys.args values (8786, 402, 'res_0', 'month_interval', 32, 0, 0, 0);
-insert into sys.args values (8787, 402, 'arg_1', 'month_interval', 32, 0, 1, 1);
-insert into sys.args values (8788, 402, 'arg_2', 'month_interval', 32, 0, 1, 2);
-insert into sys.functions values (403, 'sql_mul', '*', 'calc', 0, 1, false, false, false, 2000);
-insert into sys.args values (8789, 403, 'res_0', 'month_interval', 32, 0, 0, 0);
-insert into sys.args values (8790, 403, 'arg_1', 'month_interval', 32, 0, 1, 1);
-insert into sys.args values (8791, 403, 'arg_2', 'month_interval', 32, 0, 1, 2);
-insert into sys.functions values (404, 'sql_div', '/', 'calc', 0, 1, false, false, false, 2000);
-insert into sys.args values (8792, 404, 'res_0', 'month_interval', 32, 0, 0, 0);
-insert into sys.args values (8793, 404, 'arg_1', 'month_interval', 32, 0, 1, 1);
-insert into sys.args values (8794, 404, 'arg_2', 'month_interval', 32, 0, 1, 2);
-insert into sys.functions values (405, 'sql_neg', '-', 'calc', 0, 1, false, false, false, 2000);
-insert into sys.args values (8795, 405, 'res_0', 'month_interval', 32, 0, 0, 0);
-insert into sys.args values (8796, 405, 'arg_1', 'month_interval', 32, 0, 1, 1);
-insert into sys.functions values (406, 'abs', 'abs', 'calc', 0, 1, false, false, false, 2000);
-insert into sys.args values (8797, 406, 'res_0', 'month_interval', 32, 0, 0, 0);
-insert into sys.args values (8798, 406, 'arg_1', 'month_interval', 32, 0, 1, 1);
-insert into sys.functions values (407, 'sign', 'sign', 'calc', 0, 1, false, false, false, 2000);
-insert into sys.args values (8799, 407, 'res_0', 'tinyint', 8, 0, 0, 0);
-insert into sys.args values (8800, 407, 'arg_1', 'month_interval', 32, 0, 1, 1);
-insert into sys.functions values (408, 'scale_up', '*', 'calc', 0, 1, false, false, false, 2000);
-insert into sys.args values (8801, 408, 'res_0', 'month_interval', 32, 0, 0, 0);
-insert into sys.args values (8802, 408, 'arg_1', 'month_interval', 32, 0, 1, 1);
-insert into sys.args values (8803, 408, 'arg_2', 'int', 32, 0, 1, 2);
-insert into sys.functions values (409, 'scale_down', 'dec_round', 'sql', 0, 1, false, false, false, 2000);
-insert into sys.args values (8804, 409, 'res_0', 'month_interval', 32, 0, 0, 0);
-insert into sys.args values (8805, 409, 'arg_1', 'month_interval', 32, 0, 1, 1);
-insert into sys.args values (8806, 409, 'arg_2', 'int', 32, 0, 1, 2);
-insert into sys.functions values (410, 'sql_sub', '-', 'calc', 0, 1, false, false, false, 2000);
-insert into sys.args values (8807, 410, 'res_0', 'sec_interval', 13, 0, 0, 0);
-insert into sys.args values (8808, 410, 'arg_1', 'sec_interval', 13, 0, 1, 1);
-insert into sys.args values (8809, 410, 'arg_2', 'sec_interval', 13, 0, 1, 2);
-insert into sys.functions values (411, 'sql_add', '+', 'calc', 0, 1, false, false, false, 2000);
-insert into sys.args values (8810, 411, 'res_0', 'sec_interval', 13, 0, 0, 0);
-insert into sys.args values (8811, 411, 'arg_1', 'sec_interval', 13, 0, 1, 1);
-insert into sys.args values (8812, 411, 'arg_2', 'sec_interval', 13, 0, 1, 2);
-insert into sys.functions values (412, 'sql_mul', '*', 'calc', 0, 1, false, false, false, 2000);
-insert into sys.args values (8813, 412, 'res_0', 'sec_interval', 13, 0, 0, 0);
-insert into sys.args values (8814, 412, 'arg_1', 'sec_interval', 13, 0, 1, 1);
-insert into sys.args values (8815, 412, 'arg_2', 'sec_interval', 13, 0, 1, 2);
-insert into sys.functions values (413, 'sql_div', '/', 'calc', 0, 1, false, false, false, 2000);
-insert into sys.args values (8816, 413, 'res_0', 'sec_interval', 13, 0, 0, 0);
-insert into sys.args values (8817, 413, 'arg_1', 'sec_interval', 13, 0, 1, 1);
-insert into sys.args values (8818, 413, 'arg_2', 'sec_interval', 13, 0, 1, 2);
-insert into sys.functions values (414, 'sql_neg', '-', 'calc', 0, 1, false, false, false, 2000);
-insert into sys.args values (8819, 414, 'res_0', 'sec_interval', 13, 0, 0, 0);
-insert into sys.args values (8820, 414, 'arg_1', 'sec_interval', 13, 0, 1, 1);
-insert into sys.functions values (415, 'abs', 'abs', 'calc', 0, 1, false, false, false, 2000);
-insert into sys.args values (8821, 415, 'res_0', 'sec_interval', 13, 0, 0, 0);
-insert into sys.args values (8822, 415, 'arg_1', 'sec_interval', 13, 0, 1, 1);
-insert into sys.functions values (416, 'sign', 'sign', 'calc', 0, 1, false, false, false, 2000);
-insert into sys.args values (8823, 416, 'res_0', 'tinyint', 8, 0, 0, 0);
-insert into sys.args values (8824, 416, 'arg_1', 'sec_interval', 13, 0, 1, 1);
-insert into sys.functions values (417, 'scale_up', '*', 'calc', 0, 1, false, false, false, 2000);
-insert into sys.args values (8825, 417, 'res_0', 'sec_interval', 13, 0, 0, 0);
-insert into sys.args values (8826, 417, 'arg_1', 'sec_interval', 13, 0, 1, 1);
-insert into sys.args values (8827, 417, 'arg_2', 'bigint', 64, 0, 1, 2);
-insert into sys.functions values (418, 'scale_down', 'dec_round', 'sql', 0, 1, false, false, false, 2000);
-insert into sys.args values (8828, 418, 'res_0', 'sec_interval', 13, 0, 0, 0);
-insert into sys.args values (8829, 418, 'arg_1', 'sec_interval', 13, 0, 1, 1);
-insert into sys.args values (8830, 418, 'arg_2', 'bigint', 64, 0, 1, 2);
-insert into sys.functions values (419, 'sql_mul', '*', 'calc', 0, 1, false, false, false, 2000);
-insert into sys.args values (8831, 419, 'res_0', 'decimal', 4, 0, 0, 0);
-insert into sys.args values (8832, 419, 'arg_1', 'decimal', 4, 0, 1, 1);
-insert into sys.args values (8833, 419, 'arg_2', 'tinyint', 8, 0, 1, 2);
-insert into sys.functions values (420, 'sql_mul', '*', 'calc', 0, 1, false, false, false, 2000);
-insert into sys.args values (8834, 420, 'res_0', 'decimal', 4, 0, 0, 0);
-insert into sys.args values (8835, 420, 'arg_1', 'tinyint', 8, 0, 1, 1);
-insert into sys.args values (8836, 420, 'arg_2', 'decimal', 4, 0, 1, 2);
-insert into sys.functions values (421, 'sql_mul', '*', 'calc', 0, 1, false, false, false, 2000);
-insert into sys.args values (8837, 421, 'res_0', 'decimal', 4, 0, 0, 0);
-insert into sys.args values (8838, 421, 'arg_1', 'decimal', 4, 0, 1, 1);
-insert into sys.args values (8839, 421, 'arg_2', 'decimal', 2, 0, 1, 2);
-insert into sys.functions values (422, 'sql_mul', '*', 'calc', 0, 1, false, false, false, 2000);
-insert into sys.args values (8840, 422, 'res_0', 'decimal', 4, 0, 0, 0);
-insert into sys.args values (8841, 422, 'arg_1', 'decimal', 2, 0, 1, 1);
-insert into sys.args values (8842, 422, 'arg_2', 'decimal', 4, 0, 1, 2);
-insert into sys.functions values (423, 'sql_mul', '*', 'calc', 0, 1, false, false, false, 2000);
-insert into sys.args values (8843, 423, 'res_0', 'decimal', 9, 0, 0, 0);
-insert into sys.args values (8844, 423, 'arg_1', 'decimal', 9, 0, 1, 1);
-insert into sys.args values (8845, 423, 'arg_2', 'tinyint', 8, 0, 1, 2);
-insert into sys.functions values (424, 'sql_mul', '*', 'calc', 0, 1, false, false, false, 2000);
-insert into sys.args values (8846, 424, 'res_0', 'decimal', 9, 0, 0, 0);
-insert into sys.args values (8847, 424, 'arg_1', 'tinyint', 8, 0, 1, 1);
-insert into sys.args values (8848, 424, 'arg_2', 'decimal', 9, 0, 1, 2);
-insert into sys.functions values (425, 'sql_mul', '*', 'calc', 0, 1, false, false, false, 2000);
-insert into sys.args values (8849, 425, 'res_0', 'decimal', 9, 0, 0, 0);
-insert into sys.args values (8850, 425, 'arg_1', 'decimal', 9, 0, 1, 1);
-insert into sys.args values (8851, 425, 'arg_2', 'smallint', 16, 0, 1, 2);
-insert into sys.functions values (426, 'sql_mul', '*', 'calc', 0, 1, false, false, false, 2000);
-insert into sys.args values (8852, 426, 'res_0', 'decimal', 9, 0, 0, 0);
-insert into sys.args values (8853, 426, 'arg_1', 'smallint', 16, 0, 1, 1);
-insert into sys.args values (8854, 426, 'arg_2', 'decimal', 9, 0, 1, 2);
-insert into sys.functions values (427, 'sql_mul', '*', 'calc', 0, 1, false, false, false, 2000);
-insert into sys.args values (8855, 427, 'res_0', 'decimal', 9, 0, 0, 0);
-insert into sys.args values (8856, 427, 'arg_1', 'decimal', 9, 0, 1, 1);
-insert into sys.args values (8857, 427, 'arg_2', 'decimal', 2, 0, 1, 2);
-insert into sys.functions values (428, 'sql_mul', '*', 'calc', 0, 1, false, false, false, 2000);
-insert into sys.args values (8858, 428, 'res_0', 'decimal', 9, 0, 0, 0);
-insert into sys.args values (8859, 428, 'arg_1', 'decimal', 2, 0, 1, 1);
-insert into sys.args values (8860, 428, 'arg_2', 'decimal', 9, 0, 1, 2);
-insert into sys.functions values (429, 'sql_mul', '*', 'calc', 0, 1, false, false, false, 2000);
-insert into sys.args values (8861, 429, 'res_0', 'decimal', 9, 0, 0, 0);
-insert into sys.args values (8862, 429, 'arg_1', 'decimal', 9, 0, 1, 1);
-insert into sys.args values (8863, 429, 'arg_2', 'decimal', 4, 0, 1, 2);
-insert into sys.functions values (430, 'sql_mul', '*', 'calc', 0, 1, false, false, false, 2000);
-insert into sys.args values (8864, 430, 'res_0', 'decimal', 9, 0, 0, 0);
-insert into sys.args values (8865, 430, 'arg_1', 'decimal', 4, 0, 1, 1);
-insert into sys.args values (8866, 430, 'arg_2', 'decimal', 9, 0, 1, 2);
-insert into sys.functions values (431, 'sql_mul', '*', 'calc', 0, 1, false, false, false, 2000);
-insert into sys.args values (8867, 431, 'res_0', 'decimal', 18, 0, 0, 0);
-insert into sys.args values (8868, 431, 'arg_1', 'decimal', 18, 0, 1, 1);
-insert into sys.args values (8869, 431, 'arg_2', 'tinyint', 8, 0, 1, 2);
-insert into sys.functions values (432, 'sql_mul', '*', 'calc', 0, 1, false, false, false, 2000);
-insert into sys.args values (8870, 432, 'res_0', 'decimal', 18, 0, 0, 0);
-insert into sys.args values (8871, 432, 'arg_1', 'tinyint', 8, 0, 1, 1);
-insert into sys.args values (8872, 432, 'arg_2', 'decimal', 18, 0, 1, 2);
-insert into sys.functions values (433, 'sql_mul', '*', 'calc', 0, 1, false, false, false, 2000);
-insert into sys.args values (8873, 433, 'res_0', 'decimal', 18, 0, 0, 0);
-insert into sys.args values (8874, 433, 'arg_1', 'decimal', 18, 0, 1, 1);
-insert into sys.args values (8875, 433, 'arg_2', 'smallint', 16, 0, 1, 2);
-insert into sys.functions values (434, 'sql_mul', '*', 'calc', 0, 1, false, false, false, 2000);
-insert into sys.args values (8876, 434, 'res_0', 'decimal', 18, 0, 0, 0);
-insert into sys.args values (8877, 434, 'arg_1', 'smallint', 16, 0, 1, 1);
-insert into sys.args values (8878, 434, 'arg_2', 'decimal', 18, 0, 1, 2);
-insert into sys.functions values (435, 'sql_mul', '*', 'calc', 0, 1, false, false, false, 2000);
-insert into sys.args values (8879, 435, 'res_0', 'decimal', 18, 0, 0, 0);
-insert into sys.args values (8880, 435, 'arg_1', 'decimal', 18, 0, 1, 1);
-insert into sys.args values (8881, 435, 'arg_2', 'int', 32, 0, 1, 2);
-insert into sys.functions values (436, 'sql_mul', '*', 'calc', 0, 1, false, false, false, 2000);
-insert into sys.args values (8882, 436, 'res_0', 'decimal', 18, 0, 0, 0);
-insert into sys.args values (8883, 436, 'arg_1', 'int', 32, 0, 1, 1);
-insert into sys.args values (8884, 436, 'arg_2', 'decimal', 18, 0, 1, 2);
-insert into sys.functions values (437, 'sql_mul', '*', 'calc', 0, 1, false, false, false, 2000);
-insert into sys.args values (8885, 437, 'res_0', 'decimal', 18, 0, 0, 0);
-insert into sys.args values (8886, 437, 'arg_1', 'decimal', 18, 0, 1, 1);
-insert into sys.args values (8887, 437, 'arg_2', 'decimal', 2, 0, 1, 2);
-insert into sys.functions values (438, 'sql_mul', '*', 'calc', 0, 1, false, false, false, 2000);
-insert into sys.args values (8888, 438, 'res_0', 'decimal', 18, 0, 0, 0);
-insert into sys.args values (8889, 438, 'arg_1', 'decimal', 2, 0, 1, 1);
-insert into sys.args values (8890, 438, 'arg_2', 'decimal', 18, 0, 1, 2);
-insert into sys.functions values (439, 'sql_mul', '*', 'calc', 0, 1, false, false, false, 2000);
-insert into sys.args values (8891, 439, 'res_0', 'decimal', 18, 0, 0, 0);
-insert into sys.args values (8892, 439, 'arg_1', 'decimal', 18, 0, 1, 1);
-insert into sys.args values (8893, 439, 'arg_2', 'decimal', 4, 0, 1, 2);
-insert into sys.functions values (440, 'sql_mul', '*', 'calc', 0, 1, false, false, false, 2000);
-insert into sys.args values (8894, 440, 'res_0', 'decimal', 18, 0, 0, 0);
-insert into sys.args values (8895, 440, 'arg_1', 'decimal', 4, 0, 1, 1);
-insert into sys.args values (8896, 440, 'arg_2', 'decimal', 18, 0, 1, 2);
-insert into sys.functions values (441, 'sql_mul', '*', 'calc', 0, 1, false, false, false, 2000);
-insert into sys.args values (8897, 441, 'res_0', 'decimal', 18, 0, 0, 0);
-insert into sys.args values (8898, 441, 'arg_1', 'decimal', 18, 0, 1, 1);
-insert into sys.args values (8899, 441, 'arg_2', 'decimal', 9, 0, 1, 2);
-insert into sys.functions values (442, 'sql_mul', '*', 'calc', 0, 1, false, false, false, 2000);
-insert into sys.args values (8900, 442, 'res_0', 'decimal', 18, 0, 0, 0);
-insert into sys.args values (8901, 442, 'arg_1', 'decimal', 9, 0, 1, 1);
-insert into sys.args values (8902, 442, 'arg_2', 'decimal', 18, 0, 1, 2);
-insert into sys.functions values (443, 'round', 'round', 'sql', 0, 1, false, false, false, 2000);
-insert into sys.args values (8903, 443, 'res_0', 'decimal', 2, 0, 0, 0);
-insert into sys.args values (8904, 443, 'arg_1', 'decimal', 2, 0, 1, 1);
-insert into sys.args values (8905, 443, 'arg_2', 'tinyint', 8, 0, 1, 2);
-insert into sys.functions values (444, 'round', 'round', 'sql', 0, 1, false, false, false, 2000);
-insert into sys.args values (8906, 444, 'res_0', 'decimal', 4, 0, 0, 0);
-insert into sys.args values (8907, 444, 'arg_1', 'decimal', 4, 0, 1, 1);
-insert into sys.args values (8908, 444, 'arg_2', 'tinyint', 8, 0, 1, 2);
-insert into sys.functions values (445, 'round', 'round', 'sql', 0, 1, false, false, false, 2000);
-insert into sys.args values (8909, 445, 'res_0', 'decimal', 9, 0, 0, 0);
-insert into sys.args values (8910, 445, 'arg_1', 'decimal', 9, 0, 1, 1);
-insert into sys.args values (8911, 445, 'arg_2', 'tinyint', 8, 0, 1, 2);
-insert into sys.functions values (446, 'round', 'round', 'sql', 0, 1, false, false, false, 2000);
-insert into sys.args values (8912, 446, 'res_0', 'decimal', 18, 0, 0, 0);
-insert into sys.args values (8913, 446, 'arg_1', 'decimal', 18, 0, 1, 1);
-insert into sys.args values (8914, 446, 'arg_2', 'tinyint', 8, 0, 1, 2);
-insert into sys.functions values (447, 'round', 'round', 'sql', 0, 1, false, false, false, 2000);
-insert into sys.args values (8915, 447, 'res_0', 'real', 24, 0, 0, 0);
-insert into sys.args values (8916, 447, 'arg_1', 'real', 24, 0, 1, 1);
-insert into sys.args values (8917, 447, 'arg_2', 'tinyint', 8, 0, 1, 2);
-insert into sys.functions values (448, 'round', 'round', 'sql', 0, 1, false, false, false, 2000);
-insert into sys.args values (8918, 448, 'res_0', 'double', 53, 0, 0, 0);
-insert into sys.args values (8919, 448, 'arg_1', 'double', 53, 0, 1, 1);
-insert into sys.args values (8920, 448, 'arg_2', 'tinyint', 8, 0, 1, 2);
-insert into sys.functions values (449, 'scale_up', '*', 'calc', 0, 1, false, false, false, 2000);
-insert into sys.args values (8921, 449, 'res_0', 'oid', 63, 0, 0, 0);
-insert into sys.args values (8922, 449, 'arg_1', 'oid', 63, 0, 1, 1);
-insert into sys.args values (8923, 449, 'arg_2', 'oid', 63, 0, 1, 2);
-insert into sys.functions values (450, 'scale_up', '*', 'calc', 0, 1, false, false, false, 2000);
-insert into sys.args values (8924, 450, 'res_0', 'oid', 63, 0, 0, 0);
-insert into sys.args values (8925, 450, 'arg_1', 'tinyint', 8, 0, 1, 1);
-insert into sys.args values (8926, 450, 'arg_2', 'oid', 63, 0, 1, 2);
-insert into sys.functions values (451, 'scale_up', '*', 'calc', 0, 1, false, false, false, 2000);
-insert into sys.args values (8927, 451, 'res_0', 'oid', 63, 0, 0, 0);
-insert into sys.args values (8928, 451, 'arg_1', 'smallint', 16, 0, 1, 1);
-insert into sys.args values (8929, 451, 'arg_2', 'oid', 63, 0, 1, 2);
-insert into sys.functions values (452, 'scale_up', '*', 'calc', 0, 1, false, false, false, 2000);
-insert into sys.args values (8930, 452, 'res_0', 'oid', 63, 0, 0, 0);
-insert into sys.args values (8931, 452, 'arg_1', 'int', 32, 0, 1, 1);
-insert into sys.args values (8932, 452, 'arg_2', 'oid', 63, 0, 1, 2);
-insert into sys.functions values (453, 'scale_up', '*', 'calc', 0, 1, false, false, false, 2000);
-insert into sys.args values (8933, 453, 'res_0', 'oid', 63, 0, 0, 0);
-insert into sys.args values (8934, 453, 'arg_1', 'bigint', 64, 0, 1, 1);
-insert into sys.args values (8935, 453, 'arg_2', 'oid', 63, 0, 1, 2);
-insert into sys.functions values (454, 'scale_up', '*', 'calc', 0, 1, false, false, false, 2000);
-insert into sys.args values (8936, 454, 'res_0', 'oid', 63, 0, 0, 0);
-insert into sys.args values (8937, 454, 'arg_1', 'decimal', 2, 0, 1, 1);
-insert into sys.args values (8938, 454, 'arg_2', 'oid', 63, 0, 1, 2);
-insert into sys.functions values (455, 'scale_up', '*', 'calc', 0, 1, false, false, false, 2000);
-insert into sys.args values (8939, 455, 'res_0', 'oid', 63, 0, 0, 0);
-insert into sys.args values (8940, 455, 'arg_1', 'decimal', 4, 0, 1, 1);
-insert into sys.args values (8941, 455, 'arg_2', 'oid', 63, 0, 1, 2);
-insert into sys.functions values (456, 'scale_up', '*', 'calc', 0, 1, false, false, false, 2000);
-insert into sys.args values (8942, 456, 'res_0', 'oid', 63, 0, 0, 0);
-insert into sys.args values (8943, 456, 'arg_1', 'decimal', 9, 0, 1, 1);
-insert into sys.args values (8944, 456, 'arg_2', 'oid', 63, 0, 1, 2);
-insert into sys.functions values (457, 'scale_up', '*', 'calc', 0, 1, false, false, false, 2000);
-insert into sys.args values (8945, 457, 'res_0', 'oid', 63, 0, 0, 0);
-insert into sys.args values (8946, 457, 'arg_1', 'decimal', 18, 0, 1, 1);
-insert into sys.args values (8947, 457, 'arg_2', 'oid', 63, 0, 1, 2);
-insert into sys.functions values (458, 'scale_up', '*', 'calc', 0, 1, false, false, false, 2000);
-insert into sys.args values (8948, 458, 'res_0', 'oid', 63, 0, 0, 0);
-insert into sys.args values (8949, 458, 'arg_1', 'real', 24, 0, 1, 1);
-insert into sys.args values (8950, 458, 'arg_2', 'oid', 63, 0, 1, 2);
-insert into sys.functions values (459, 'scale_up', '*', 'calc', 0, 1, false, false, false, 2000);
-insert into sys.args values (8951, 459, 'res_0', 'oid', 63, 0, 0, 0);
-insert into sys.args values (8952, 459, 'arg_1', 'double', 53, 0, 1, 1);
-insert into sys.args values (8953, 459, 'arg_2', 'oid', 63, 0, 1, 2);
-insert into sys.functions values (460, 'scale_up', '*', 'calc', 0, 1, false, false, false, 2000);
-insert into sys.args values (8954, 460, 'res_0', 'oid', 63, 0, 0, 0);
-insert into sys.args values (8955, 460, 'arg_1', 'month_interval', 32, 0, 1, 1);
-insert into sys.args values (8956, 460, 'arg_2', 'oid', 63, 0, 1, 2);
-insert into sys.functions values (461, 'scale_up', '*', 'calc', 0, 1, false, false, false, 2000);
-insert into sys.args values (8957, 461, 'res_0', 'oid', 63, 0, 0, 0);
-insert into sys.args values (8958, 461, 'arg_1', 'sec_interval', 13, 0, 1, 1);
-insert into sys.args values (8959, 461, 'arg_2', 'oid', 63, 0, 1, 2);
-insert into sys.functions values (462, 'scale_up', '*', 'calc', 0, 1, false, false, false, 2000);
-insert into sys.args values (8960, 462, 'res_0', 'oid', 63, 0, 0, 0);
-insert into sys.args values (8961, 462, 'arg_1', 'time', 7, 0, 1, 1);
-insert into sys.args values (8962, 462, 'arg_2', 'oid', 63, 0, 1, 2);
-insert into sys.functions values (463, 'scale_up', '*', 'calc', 0, 1, false, false, false, 2000);
-insert into sys.args values (8963, 463, 'res_0', 'oid', 63, 0, 0, 0);
-insert into sys.args values (8964, 463, 'arg_1', 'timetz', 7, 0, 1, 1);
-insert into sys.args values (8965, 463, 'arg_2', 'oid', 63, 0, 1, 2);
-insert into sys.functions values (464, 'scale_up', '*', 'calc', 0, 1, false, false, false, 2000);
-insert into sys.args values (8966, 464, 'res_0', 'oid', 63, 0, 0, 0);
-insert into sys.args values (8967, 464, 'arg_1', 'date', 0, 0, 1, 1);
-insert into sys.args values (8968, 464, 'arg_2', 'oid', 63, 0, 1, 2);
-insert into sys.functions values (465, 'scale_up', '*', 'calc', 0, 1, false, false, false, 2000);
-insert into sys.args values (8969, 465, 'res_0', 'oid', 63, 0, 0, 0);
-insert into sys.args values (8970, 465, 'arg_1', 'timestamp', 7, 0, 1, 1);
-insert into sys.args values (8971, 465, 'arg_2', 'oid', 63, 0, 1, 2);
-insert into sys.functions values (466, 'scale_up', '*', 'calc', 0, 1, false, false, false, 2000);
-insert into sys.args values (8972, 466, 'res_0', 'oid', 63, 0, 0, 0);
-insert into sys.args values (8973, 466, 'arg_1', 'timestamptz', 7, 0, 1, 1);
-insert into sys.args values (8974, 466, 'arg_2', 'oid', 63, 0, 1, 2);
-insert into sys.functions values (467, 'scale_up', '*', 'calc', 0, 1, false, false, false, 2000);
-insert into sys.args values (8975, 467, 'res_0', 'oid', 63, 0, 0, 0);
-insert into sys.args values (8976, 467, 'arg_1', 'blob', 0, 0, 1, 1);
-insert into sys.args values (8977, 467, 'arg_2', 'oid', 63, 0, 1, 2);
-insert into sys.functions values (468, 'scale_up', '*', 'calc', 0, 1, false, false, false, 2000);
-insert into sys.args values (8978, 468, 'res_0', 'oid', 63, 0, 0, 0);
-insert into sys.args values (8979, 468, 'arg_1', 'geometry', 0, 0, 1, 1);
-insert into sys.args values (8980, 468, 'arg_2', 'oid', 63, 0, 1, 2);
-insert into sys.functions values (469, 'scale_up', '*', 'calc', 0, 1, false, false, false, 2000);
-insert into sys.args values (8981, 469, 'res_0', 'oid', 63, 0, 0, 0);
-insert into sys.args values (8982, 469, 'arg_1', 'geometrya', 0, 0, 1, 1);
-insert into sys.args values (8983, 469, 'arg_2', 'oid', 63, 0, 1, 2);
-insert into sys.functions values (470, 'scale_up', '*', 'calc', 0, 1, false, false, false, 2000);
-insert into sys.args values (8984, 470, 'res_0', 'oid', 63, 0, 0, 0);
-insert into sys.args values (8985, 470, 'arg_1', 'mbr', 0, 0, 1, 1);
-insert into sys.args values (8986, 470, 'arg_2', 'oid', 63, 0, 1, 2);
-insert into sys.functions values (471, 'scale_up', '*', 'calc', 0, 1, false, false, false, 2000);
-insert into sys.args values (8987, 471, 'res_0', 'tinyint', 8, 0, 0, 0);
-insert into sys.args values (8988, 471, 'arg_1', 'oid', 63, 0, 1, 1);
-insert into sys.args values (8989, 471, 'arg_2', 'tinyint', 8, 0, 1, 2);
-insert into sys.functions values (472, 'scale_up', '*', 'calc', 0, 1, false, false, false, 2000);
-insert into sys.args values (8990, 472, 'res_0', 'tinyint', 8, 0, 0, 0);
-insert into sys.args values (8991, 472, 'arg_1', 'tinyint', 8, 0, 1, 1);
-insert into sys.args values (8992, 472, 'arg_2', 'tinyint', 8, 0, 1, 2);
-insert into sys.functions values (473, 'scale_up', '*', 'calc', 0, 1, false, false, false, 2000);
-insert into sys.args values (8993, 473, 'res_0', 'tinyint', 8, 0, 0, 0);
-insert into sys.args values (8994, 473, 'arg_1', 'smallint', 16, 0, 1, 1);
-insert into sys.args values (8995, 473, 'arg_2', 'tinyint', 8, 0, 1, 2);
-insert into sys.functions values (474, 'scale_up', '*', 'calc', 0, 1, false, false, false, 2000);
-insert into sys.args values (8996, 474, 'res_0', 'tinyint', 8, 0, 0, 0);
-insert into sys.args values (8997, 474, 'arg_1', 'int', 32, 0, 1, 1);
-insert into sys.args values (8998, 474, 'arg_2', 'tinyint', 8, 0, 1, 2);
-insert into sys.functions values (475, 'scale_up', '*', 'calc', 0, 1, false, false, false, 2000);
-insert into sys.args values (8999, 475, 'res_0', 'tinyint', 8, 0, 0, 0);
-insert into sys.args values (9000, 475, 'arg_1', 'bigint', 64, 0, 1, 1);
-insert into sys.args values (9001, 475, 'arg_2', 'tinyint', 8, 0, 1, 2);
-insert into sys.functions values (476, 'scale_up', '*', 'calc', 0, 1, false, false, false, 2000);
-insert into sys.args values (9002, 476, 'res_0', 'tinyint', 8, 0, 0, 0);
-insert into sys.args values (9003, 476, 'arg_1', 'decimal', 2, 0, 1, 1);
-insert into sys.args values (9004, 476, 'arg_2', 'tinyint', 8, 0, 1, 2);
-insert into sys.functions values (477, 'scale_up', '*', 'calc', 0, 1, false, false, false, 2000);
-insert into sys.args values (9005, 477, 'res_0', 'tinyint', 8, 0, 0, 0);
-insert into sys.args values (9006, 477, 'arg_1', 'decimal', 4, 0, 1, 1);
-insert into sys.args values (9007, 477, 'arg_2', 'tinyint', 8, 0, 1, 2);
-insert into sys.functions values (478, 'scale_up', '*', 'calc', 0, 1, false, false, false, 2000);
-insert into sys.args values (9008, 478, 'res_0', 'tinyint', 8, 0, 0, 0);
-insert into sys.args values (9009, 478, 'arg_1', 'decimal', 9, 0, 1, 1);
-insert into sys.args values (9010, 478, 'arg_2', 'tinyint', 8, 0, 1, 2);
-insert into sys.functions values (479, 'scale_up', '*', 'calc', 0, 1, false, false, false, 2000);
-insert into sys.args values (9011, 479, 'res_0', 'tinyint', 8, 0, 0, 0);
-insert into sys.args values (9012, 479, 'arg_1', 'decimal', 18, 0, 1, 1);
-insert into sys.args values (9013, 479, 'arg_2', 'tinyint', 8, 0, 1, 2);
-insert into sys.functions values (480, 'scale_up', '*', 'calc', 0, 1, false, false, false, 2000);
-insert into sys.args values (9014, 480, 'res_0', 'tinyint', 8, 0, 0, 0);
-insert into sys.args values (9015, 480, 'arg_1', 'real', 24, 0, 1, 1);
-insert into sys.args values (9016, 480, 'arg_2', 'tinyint', 8, 0, 1, 2);
-insert into sys.functions values (481, 'scale_up', '*', 'calc', 0, 1, false, false, false, 2000);
-insert into sys.args values (9017, 481, 'res_0', 'tinyint', 8, 0, 0, 0);
-insert into sys.args values (9018, 481, 'arg_1', 'double', 53, 0, 1, 1);
-insert into sys.args values (9019, 481, 'arg_2', 'tinyint', 8, 0, 1, 2);
-insert into sys.functions values (482, 'scale_up', '*', 'calc', 0, 1, false, false, false, 2000);
-insert into sys.args values (9020, 482, 'res_0', 'tinyint', 8, 0, 0, 0);
-insert into sys.args values (9021, 482, 'arg_1', 'month_interval', 32, 0, 1, 1);
-insert into sys.args values (9022, 482, 'arg_2', 'tinyint', 8, 0, 1, 2);
-insert into sys.functions values (483, 'scale_up', '*', 'calc', 0, 1, false, false, false, 2000);
-insert into sys.args values (9023, 483, 'res_0', 'tinyint', 8, 0, 0, 0);
-insert into sys.args values (9024, 483, 'arg_1', 'sec_interval', 13, 0, 1, 1);
-insert into sys.args values (9025, 483, 'arg_2', 'tinyint', 8, 0, 1, 2);
-insert into sys.functions values (484, 'scale_up', '*', 'calc', 0, 1, false, false, false, 2000);
-insert into sys.args values (9026, 484, 'res_0', 'tinyint', 8, 0, 0, 0);
-insert into sys.args values (9027, 484, 'arg_1', 'time', 7, 0, 1, 1);
-insert into sys.args values (9028, 484, 'arg_2', 'tinyint', 8, 0, 1, 2);
-insert into sys.functions values (485, 'scale_up', '*', 'calc', 0, 1, false, false, false, 2000);
-insert into sys.args values (9029, 485, 'res_0', 'tinyint', 8, 0, 0, 0);
-insert into sys.args values (9030, 485, 'arg_1', 'timetz', 7, 0, 1, 1);
-insert into sys.args values (9031, 485, 'arg_2', 'tinyint', 8, 0, 1, 2);
-insert into sys.functions values (486, 'scale_up', '*', 'calc', 0, 1, false, false, false, 2000);
-insert into sys.args values (9032, 486, 'res_0', 'tinyint', 8, 0, 0, 0);
-insert into sys.args values (9033, 486, 'arg_1', 'date', 0, 0, 1, 1);
-insert into sys.args values (9034, 486, 'arg_2', 'tinyint', 8, 0, 1, 2);
-insert into sys.functions values (487, 'scale_up', '*', 'calc', 0, 1, false, false, false, 2000);
-insert into sys.args values (9035, 487, 'res_0', 'tinyint', 8, 0, 0, 0);
-insert into sys.args values (9036, 487, 'arg_1', 'timestamp', 7, 0, 1, 1);
-insert into sys.args values (9037, 487, 'arg_2', 'tinyint', 8, 0, 1, 2);
-insert into sys.functions values (488, 'scale_up', '*', 'calc', 0, 1, false, false, false, 2000);
-insert into sys.args values (9038, 488, 'res_0', 'tinyint', 8, 0, 0, 0);
-insert into sys.args values (9039, 488, 'arg_1', 'timestamptz', 7, 0, 1, 1);
-insert into sys.args values (9040, 488, 'arg_2', 'tinyint', 8, 0, 1, 2);
-insert into sys.functions values (489, 'scale_up', '*', 'calc', 0, 1, false, false, false, 2000);
-insert into sys.args values (9041, 489, 'res_0', 'tinyint', 8, 0, 0, 0);
-insert into sys.args values (9042, 489, 'arg_1', 'blob', 0, 0, 1, 1);
-insert into sys.args values (9043, 489, 'arg_2', 'tinyint', 8, 0, 1, 2);
-insert into sys.functions values (490, 'scale_up', '*', 'calc', 0, 1, false, false, false, 2000);
-insert into sys.args values (9044, 490, 'res_0', 'tinyint', 8, 0, 0, 0);
-insert into sys.args values (9045, 490, 'arg_1', 'geometry', 0, 0, 1, 1);
-insert into sys.args values (9046, 490, 'arg_2', 'tinyint', 8, 0, 1, 2);
-insert into sys.functions values (491, 'scale_up', '*', 'calc', 0, 1, false, false, false, 2000);
-insert into sys.args values (9047, 491, 'res_0', 'tinyint', 8, 0, 0, 0);
-insert into sys.args values (9048, 491, 'arg_1', 'geometrya', 0, 0, 1, 1);
-insert into sys.args values (9049, 491, 'arg_2', 'tinyint', 8, 0, 1, 2);
-insert into sys.functions values (492, 'scale_up', '*', 'calc', 0, 1, false, false, false, 2000);
-insert into sys.args values (9050, 492, 'res_0', 'tinyint', 8, 0, 0, 0);
-insert into sys.args values (9051, 492, 'arg_1', 'mbr', 0, 0, 1, 1);
-insert into sys.args values (9052, 492, 'arg_2', 'tinyint', 8, 0, 1, 2);
-insert into sys.functions values (493, 'scale_up', '*', 'calc', 0, 1, false, false, false, 2000);
-insert into sys.args values (9053, 493, 'res_0', 'smallint', 16, 0, 0, 0);
-insert into sys.args values (9054, 493, 'arg_1', 'oid', 63, 0, 1, 1);
-insert into sys.args values (9055, 493, 'arg_2', 'smallint', 16, 0, 1, 2);
-insert into sys.functions values (494, 'scale_up', '*', 'calc', 0, 1, false, false, false, 2000);
-insert into sys.args values (9056, 494, 'res_0', 'smallint', 16, 0, 0, 0);
-insert into sys.args values (9057, 494, 'arg_1', 'tinyint', 8, 0, 1, 1);
-insert into sys.args values (9058, 494, 'arg_2', 'smallint', 16, 0, 1, 2);
-insert into sys.functions values (495, 'scale_up', '*', 'calc', 0, 1, false, false, false, 2000);
-insert into sys.args values (9059, 495, 'res_0', 'smallint', 16, 0, 0, 0);
-insert into sys.args values (9060, 495, 'arg_1', 'smallint', 16, 0, 1, 1);
-insert into sys.args values (9061, 495, 'arg_2', 'smallint', 16, 0, 1, 2);
-insert into sys.functions values (496, 'scale_up', '*', 'calc', 0, 1, false, false, false, 2000);
-insert into sys.args values (9062, 496, 'res_0', 'smallint', 16, 0, 0, 0);
-insert into sys.args values (9063, 496, 'arg_1', 'int', 32, 0, 1, 1);
-insert into sys.args values (9064, 496, 'arg_2', 'smallint', 16, 0, 1, 2);
-insert into sys.functions values (497, 'scale_up', '*', 'calc', 0, 1, false, false, false, 2000);
-insert into sys.args values (9065, 497, 'res_0', 'smallint', 16, 0, 0, 0);
-insert into sys.args values (9066, 497, 'arg_1', 'bigint', 64, 0, 1, 1);
-insert into sys.args values (9067, 497, 'arg_2', 'smallint', 16, 0, 1, 2);
-insert into sys.functions values (498, 'scale_up', '*', 'calc', 0, 1, false, false, false, 2000);
-insert into sys.args values (9068, 498, 'res_0', 'smallint', 16, 0, 0, 0);
-insert into sys.args values (9069, 498, 'arg_1', 'decimal', 2, 0, 1, 1);
-insert into sys.args values (9070, 498, 'arg_2', 'smallint', 16, 0, 1, 2);
-insert into sys.functions values (499, 'scale_up', '*', 'calc', 0, 1, false, false, false, 2000);
-insert into sys.args values (9071, 499, 'res_0', 'smallint', 16, 0, 0, 0);
-insert into sys.args values (9072, 499, 'arg_1', 'decimal', 4, 0, 1, 1);
-insert into sys.args values (9073, 499, 'arg_2', 'smallint', 16, 0, 1, 2);
-insert into sys.functions values (500, 'scale_up', '*', 'calc', 0, 1, false, false, false, 2000);
-insert into sys.args values (9074, 500, 'res_0', 'smallint', 16, 0, 0, 0);
-insert into sys.args values (9075, 500, 'arg_1', 'decimal', 9, 0, 1, 1);
-insert into sys.args values (9076, 500, 'arg_2', 'smallint', 16, 0, 1, 2);
-insert into sys.functions values (501, 'scale_up', '*', 'calc', 0, 1, false, false, false, 2000);
-insert into sys.args values (9077, 501, 'res_0', 'smallint', 16, 0, 0, 0);
-insert into sys.args values (9078, 501, 'arg_1', 'decimal', 18, 0, 1, 1);
-insert into sys.args values (9079, 501, 'arg_2', 'smallint', 16, 0, 1, 2);
-insert into sys.functions values (502, 'scale_up', '*', 'calc', 0, 1, false, false, false, 2000);
-insert into sys.args values (9080, 502, 'res_0', 'smallint', 16, 0, 0, 0);
-insert into sys.args values (9081, 502, 'arg_1', 'real', 24, 0, 1, 1);
-insert into sys.args values (9082, 502, 'arg_2', 'smallint', 16, 0, 1, 2);
-insert into sys.functions values (503, 'scale_up', '*', 'calc', 0, 1, false, false, false, 2000);
-insert into sys.args values (9083, 503, 'res_0', 'smallint', 16, 0, 0, 0);
-insert into sys.args values (9084, 503, 'arg_1', 'double', 53, 0, 1, 1);
-insert into sys.args values (9085, 503, 'arg_2', 'smallint', 16, 0, 1, 2);
-insert into sys.functions values (504, 'scale_up', '*', 'calc', 0, 1, false, false, false, 2000);
-insert into sys.args values (9086, 504, 'res_0', 'smallint', 16, 0, 0, 0);
-insert into sys.args values (9087, 504, 'arg_1', 'month_interval', 32, 0, 1, 1);
-insert into sys.args values (9088, 504, 'arg_2', 'smallint', 16, 0, 1, 2);
-insert into sys.functions values (505, 'scale_up', '*', 'calc', 0, 1, false, false, false, 2000);
-insert into sys.args values (9089, 505, 'res_0', 'smallint', 16, 0, 0, 0);
-insert into sys.args values (9090, 505, 'arg_1', 'sec_interval', 13, 0, 1, 1);
-insert into sys.args values (9091, 505, 'arg_2', 'smallint', 16, 0, 1, 2);
-insert into sys.functions values (506, 'scale_up', '*', 'calc', 0, 1, false, false, false, 2000);
-insert into sys.args values (9092, 506, 'res_0', 'smallint', 16, 0, 0, 0);
-insert into sys.args values (9093, 506, 'arg_1', 'time', 7, 0, 1, 1);
-insert into sys.args values (9094, 506, 'arg_2', 'smallint', 16, 0, 1, 2);
-insert into sys.functions values (507, 'scale_up', '*', 'calc', 0, 1, false, false, false, 2000);
-insert into sys.args values (9095, 507, 'res_0', 'smallint', 16, 0, 0, 0);
-insert into sys.args values (9096, 507, 'arg_1', 'timetz', 7, 0, 1, 1);
-insert into sys.args values (9097, 507, 'arg_2', 'smallint', 16, 0, 1, 2);
-insert into sys.functions values (508, 'scale_up', '*', 'calc', 0, 1, false, false, false, 2000);
-insert into sys.args values (9098, 508, 'res_0', 'smallint', 16, 0, 0, 0);
-insert into sys.args values (9099, 508, 'arg_1', 'date', 0, 0, 1, 1);
-insert into sys.args values (9100, 508, 'arg_2', 'smallint', 16, 0, 1, 2);
-insert into sys.functions values (509, 'scale_up', '*', 'calc', 0, 1, false, false, false, 2000);
-insert into sys.args values (9101, 509, 'res_0', 'smallint', 16, 0, 0, 0);
-insert into sys.args values (9102, 509, 'arg_1', 'timestamp', 7, 0, 1, 1);
-insert into sys.args values (9103, 509, 'arg_2', 'smallint', 16, 0, 1, 2);
-insert into sys.functions values (510, 'scale_up', '*', 'calc', 0, 1, false, false, false, 2000);
-insert into sys.args values (9104, 510, 'res_0', 'smallint', 16, 0, 0, 0);
-insert into sys.args values (9105, 510, 'arg_1', 'timestamptz', 7, 0, 1, 1);
-insert into sys.args values (9106, 510, 'arg_2', 'smallint', 16, 0, 1, 2);
-insert into sys.functions values (511, 'scale_up', '*', 'calc', 0, 1, false, false, false, 2000);
-insert into sys.args values (9107, 511, 'res_0', 'smallint', 16, 0, 0, 0);
-insert into sys.args values (9108, 511, 'arg_1', 'blob', 0, 0, 1, 1);
-insert into sys.args values (9109, 511, 'arg_2', 'smallint', 16, 0, 1, 2);
-insert into sys.functions values (512, 'scale_up', '*', 'calc', 0, 1, false, false, false, 2000);
-insert into sys.args values (9110, 512, 'res_0', 'smallint', 16, 0, 0, 0);
-insert into sys.args values (9111, 512, 'arg_1', 'geometry', 0, 0, 1, 1);
-insert into sys.args values (9112, 512, 'arg_2', 'smallint', 16, 0, 1, 2);
-insert into sys.functions values (513, 'scale_up', '*', 'calc', 0, 1, false, false, false, 2000);
-insert into sys.args values (9113, 513, 'res_0', 'smallint', 16, 0, 0, 0);
-insert into sys.args values (9114, 513, 'arg_1', 'geometrya', 0, 0, 1, 1);
-insert into sys.args values (9115, 513, 'arg_2', 'smallint', 16, 0, 1, 2);
-insert into sys.functions values (514, 'scale_up', '*', 'calc', 0, 1, false, false, false, 2000);
-insert into sys.args values (9116, 514, 'res_0', 'smallint', 16, 0, 0, 0);
-insert into sys.args values (9117, 514, 'arg_1', 'mbr', 0, 0, 1, 1);
-insert into sys.args values (9118, 514, 'arg_2', 'smallint', 16, 0, 1, 2);
-insert into sys.functions values (515, 'scale_up', '*', 'calc', 0, 1, false, false, false, 2000);
-insert into sys.args values (9119, 515, 'res_0', 'int', 32, 0, 0, 0);
-insert into sys.args values (9120, 515, 'arg_1', 'oid', 63, 0, 1, 1);
-insert into sys.args values (9121, 515, 'arg_2', 'int', 32, 0, 1, 2);
-insert into sys.functions values (516, 'scale_up', '*', 'calc', 0, 1, false, false, false, 2000);
-insert into sys.args values (9122, 516, 'res_0', 'int', 32, 0, 0, 0);
-insert into sys.args values (9123, 516, 'arg_1', 'tinyint', 8, 0, 1, 1);
-insert into sys.args values (9124, 516, 'arg_2', 'int', 32, 0, 1, 2);
-insert into sys.functions values (517, 'scale_up', '*', 'calc', 0, 1, false, false, false, 2000);
-insert into sys.args values (9125, 517, 'res_0', 'int', 32, 0, 0, 0);
-insert into sys.args values (9126, 517, 'arg_1', 'smallint', 16, 0, 1, 1);
-insert into sys.args values (9127, 517, 'arg_2', 'int', 32, 0, 1, 2);
-insert into sys.functions values (518, 'scale_up', '*', 'calc', 0, 1, false, false, false, 2000);
-insert into sys.args values (9128, 518, 'res_0', 'int', 32, 0, 0, 0);
-insert into sys.args values (9129, 518, 'arg_1', 'int', 32, 0, 1, 1);
-insert into sys.args values (9130, 518, 'arg_2', 'int', 32, 0, 1, 2);
-insert into sys.functions values (519, 'scale_up', '*', 'calc', 0, 1, false, false, false, 2000);
-insert into sys.args values (9131, 519, 'res_0', 'int', 32, 0, 0, 0);
-insert into sys.args values (9132, 519, 'arg_1', 'bigint', 64, 0, 1, 1);
-insert into sys.args values (9133, 519, 'arg_2', 'int', 32, 0, 1, 2);
-insert into sys.functions values (520, 'scale_up', '*', 'calc', 0, 1, false, false, false, 2000);
-insert into sys.args values (9134, 520, 'res_0', 'int', 32, 0, 0, 0);
-insert into sys.args values (9135, 520, 'arg_1', 'decimal', 2, 0, 1, 1);
-insert into sys.args values (9136, 520, 'arg_2', 'int', 32, 0, 1, 2);
-insert into sys.functions values (521, 'scale_up', '*', 'calc', 0, 1, false, false, false, 2000);
-insert into sys.args values (9137, 521, 'res_0', 'int', 32, 0, 0, 0);
-insert into sys.args values (9138, 521, 'arg_1', 'decimal', 4, 0, 1, 1);
-insert into sys.args values (9139, 521, 'arg_2', 'int', 32, 0, 1, 2);
-insert into sys.functions values (522, 'scale_up', '*', 'calc', 0, 1, false, false, false, 2000);
-insert into sys.args values (9140, 522, 'res_0', 'int', 32, 0, 0, 0);
-insert into sys.args values (9141, 522, 'arg_1', 'decimal', 9, 0, 1, 1);
-insert into sys.args values (9142, 522, 'arg_2', 'int', 32, 0, 1, 2);
-insert into sys.functions values (523, 'scale_up', '*', 'calc', 0, 1, false, false, false, 2000);
-insert into sys.args values (9143, 523, 'res_0', 'int', 32, 0, 0, 0);
-insert into sys.args values (9144, 523, 'arg_1', 'decimal', 18, 0, 1, 1);
-insert into sys.args values (9145, 523, 'arg_2', 'int', 32, 0, 1, 2);
-insert into sys.functions values (524, 'scale_up', '*', 'calc', 0, 1, false, false, false, 2000);
-insert into sys.args values (9146, 524, 'res_0', 'int', 32, 0, 0, 0);
-insert into sys.args values (9147, 524, 'arg_1', 'real', 24, 0, 1, 1);
-insert into sys.args values (9148, 524, 'arg_2', 'int', 32, 0, 1, 2);
-insert into sys.functions values (525, 'scale_up', '*', 'calc', 0, 1, false, false, false, 2000);
-insert into sys.args values (9149, 525, 'res_0', 'int', 32, 0, 0, 0);
-insert into sys.args values (9150, 525, 'arg_1', 'double', 53, 0, 1, 1);
-insert into sys.args values (9151, 525, 'arg_2', 'int', 32, 0, 1, 2);
-insert into sys.functions values (526, 'scale_up', '*', 'calc', 0, 1, false, false, false, 2000);
-insert into sys.args values (9152, 526, 'res_0', 'int', 32, 0, 0, 0);
-insert into sys.args values (9153, 526, 'arg_1', 'month_interval', 32, 0, 1, 1);
-insert into sys.args values (9154, 526, 'arg_2', 'int', 32, 0, 1, 2);
-insert into sys.functions values (527, 'scale_up', '*', 'calc', 0, 1, false, false, false, 2000);
-insert into sys.args values (9155, 527, 'res_0', 'int', 32, 0, 0, 0);
-insert into sys.args values (9156, 527, 'arg_1', 'sec_interval', 13, 0, 1, 1);
-insert into sys.args values (9157, 527, 'arg_2', 'int', 32, 0, 1, 2);
-insert into sys.functions values (528, 'scale_up', '*', 'calc', 0, 1, false, false, false, 2000);
-insert into sys.args values (9158, 528, 'res_0', 'int', 32, 0, 0, 0);
-insert into sys.args values (9159, 528, 'arg_1', 'time', 7, 0, 1, 1);
-insert into sys.args values (9160, 528, 'arg_2', 'int', 32, 0, 1, 2);
-insert into sys.functions values (529, 'scale_up', '*', 'calc', 0, 1, false, false, false, 2000);
-insert into sys.args values (9161, 529, 'res_0', 'int', 32, 0, 0, 0);
-insert into sys.args values (9162, 529, 'arg_1', 'timetz', 7, 0, 1, 1);
-insert into sys.args values (9163, 529, 'arg_2', 'int', 32, 0, 1, 2);
-insert into sys.functions values (530, 'scale_up', '*', 'calc', 0, 1, false, false, false, 2000);
-insert into sys.args values (9164, 530, 'res_0', 'int', 32, 0, 0, 0);
-insert into sys.args values (9165, 530, 'arg_1', 'date', 0, 0, 1, 1);
-insert into sys.args values (9166, 530, 'arg_2', 'int', 32, 0, 1, 2);
-insert into sys.functions values (531, 'scale_up', '*', 'calc', 0, 1, false, false, false, 2000);
-insert into sys.args values (9167, 531, 'res_0', 'int', 32, 0, 0, 0);
-insert into sys.args values (9168, 531, 'arg_1', 'timestamp', 7, 0, 1, 1);
-insert into sys.args values (9169, 531, 'arg_2', 'int', 32, 0, 1, 2);
-insert into sys.functions values (532, 'scale_up', '*', 'calc', 0, 1, false, false, false, 2000);
-insert into sys.args values (9170, 532, 'res_0', 'int', 32, 0, 0, 0);
-insert into sys.args values (9171, 532, 'arg_1', 'timestamptz', 7, 0, 1, 1);
-insert into sys.args values (9172, 532, 'arg_2', 'int', 32, 0, 1, 2);
-insert into sys.functions values (533, 'scale_up', '*', 'calc', 0, 1, false, false, false, 2000);
-insert into sys.args values (9173, 533, 'res_0', 'int', 32, 0, 0, 0);
-insert into sys.args values (9174, 533, 'arg_1', 'blob', 0, 0, 1, 1);
-insert into sys.args values (9175, 533, 'arg_2', 'int', 32, 0, 1, 2);
-insert into sys.functions values (534, 'scale_up', '*', 'calc', 0, 1, false, false, false, 2000);
-insert into sys.args values (9176, 534, 'res_0', 'int', 32, 0, 0, 0);
-insert into sys.args values (9177, 534, 'arg_1', 'geometry', 0, 0, 1, 1);
-insert into sys.args values (9178, 534, 'arg_2', 'int', 32, 0, 1, 2);
-insert into sys.functions values (535, 'scale_up', '*', 'calc', 0, 1, false, false, false, 2000);
-insert into sys.args values (9179, 535, 'res_0', 'int', 32, 0, 0, 0);
-insert into sys.args values (9180, 535, 'arg_1', 'geometrya', 0, 0, 1, 1);
-insert into sys.args values (9181, 535, 'arg_2', 'int', 32, 0, 1, 2);
-insert into sys.functions values (536, 'scale_up', '*', 'calc', 0, 1, false, false, false, 2000);
-insert into sys.args values (9182, 536, 'res_0', 'int', 32, 0, 0, 0);
-insert into sys.args values (9183, 536, 'arg_1', 'mbr', 0, 0, 1, 1);
-insert into sys.args values (9184, 536, 'arg_2', 'int', 32, 0, 1, 2);
-insert into sys.functions values (537, 'scale_up', '*', 'calc', 0, 1, false, false, false, 2000);
-insert into sys.args values (9185, 537, 'res_0', 'bigint', 64, 0, 0, 0);
-insert into sys.args values (9186, 537, 'arg_1', 'oid', 63, 0, 1, 1);
-insert into sys.args values (9187, 537, 'arg_2', 'bigint', 64, 0, 1, 2);
-insert into sys.functions values (538, 'scale_up', '*', 'calc', 0, 1, false, false, false, 2000);
-insert into sys.args values (9188, 538, 'res_0', 'bigint', 64, 0, 0, 0);
-insert into sys.args values (9189, 538, 'arg_1', 'tinyint', 8, 0, 1, 1);
-insert into sys.args values (9190, 538, 'arg_2', 'bigint', 64, 0, 1, 2);
-insert into sys.functions values (539, 'scale_up', '*', 'calc', 0, 1, false, false, false, 2000);
-insert into sys.args values (9191, 539, 'res_0', 'bigint', 64, 0, 0, 0);
-insert into sys.args values (9192, 539, 'arg_1', 'smallint', 16, 0, 1, 1);
-insert into sys.args values (9193, 539, 'arg_2', 'bigint', 64, 0, 1, 2);
-insert into sys.functions values (540, 'scale_up', '*', 'calc', 0, 1, false, false, false, 2000);
-insert into sys.args values (9194, 540, 'res_0', 'bigint', 64, 0, 0, 0);
-insert into sys.args values (9195, 540, 'arg_1', 'int', 32, 0, 1, 1);
-insert into sys.args values (9196, 540, 'arg_2', 'bigint', 64, 0, 1, 2);
-insert into sys.functions values (541, 'scale_up', '*', 'calc', 0, 1, false, false, false, 2000);
-insert into sys.args values (9197, 541, 'res_0', 'bigint', 64, 0, 0, 0);
-insert into sys.args values (9198, 541, 'arg_1', 'bigint', 64, 0, 1, 1);
-insert into sys.args values (9199, 541, 'arg_2', 'bigint', 64, 0, 1, 2);
-insert into sys.functions values (542, 'scale_up', '*', 'calc', 0, 1, false, false, false, 2000);
-insert into sys.args values (9200, 542, 'res_0', 'bigint', 64, 0, 0, 0);
-insert into sys.args values (9201, 542, 'arg_1', 'decimal', 2, 0, 1, 1);
-insert into sys.args values (9202, 542, 'arg_2', 'bigint', 64, 0, 1, 2);
-insert into sys.functions values (543, 'scale_up', '*', 'calc', 0, 1, false, false, false, 2000);
-insert into sys.args values (9203, 543, 'res_0', 'bigint', 64, 0, 0, 0);
-insert into sys.args values (9204, 543, 'arg_1', 'decimal', 4, 0, 1, 1);
-insert into sys.args values (9205, 543, 'arg_2', 'bigint', 64, 0, 1, 2);
-insert into sys.functions values (544, 'scale_up', '*', 'calc', 0, 1, false, false, false, 2000);
-insert into sys.args values (9206, 544, 'res_0', 'bigint', 64, 0, 0, 0);
-insert into sys.args values (9207, 544, 'arg_1', 'decimal', 9, 0, 1, 1);
-insert into sys.args values (9208, 544, 'arg_2', 'bigint', 64, 0, 1, 2);
-insert into sys.functions values (545, 'scale_up', '*', 'calc', 0, 1, false, false, false, 2000);
-insert into sys.args values (9209, 545, 'res_0', 'bigint', 64, 0, 0, 0);
-insert into sys.args values (9210, 545, 'arg_1', 'decimal', 18, 0, 1, 1);
-insert into sys.args values (9211, 545, 'arg_2', 'bigint', 64, 0, 1, 2);
-insert into sys.functions values (546, 'scale_up', '*', 'calc', 0, 1, false, false, false, 2000);
-insert into sys.args values (9212, 546, 'res_0', 'bigint', 64, 0, 0, 0);
-insert into sys.args values (9213, 546, 'arg_1', 'real', 24, 0, 1, 1);
-insert into sys.args values (9214, 546, 'arg_2', 'bigint', 64, 0, 1, 2);
-insert into sys.functions values (547, 'scale_up', '*', 'calc', 0, 1, false, false, false, 2000);
-insert into sys.args values (9215, 547, 'res_0', 'bigint', 64, 0, 0, 0);
-insert into sys.args values (9216, 547, 'arg_1', 'double', 53, 0, 1, 1);
-insert into sys.args values (9217, 547, 'arg_2', 'bigint', 64, 0, 1, 2);
-insert into sys.functions values (548, 'scale_up', '*', 'calc', 0, 1, false, false, false, 2000);
-insert into sys.args values (9218, 548, 'res_0', 'bigint', 64, 0, 0, 0);
-insert into sys.args values (9219, 548, 'arg_1', 'month_interval', 32, 0, 1, 1);
-insert into sys.args values (9220, 548, 'arg_2', 'bigint', 64, 0, 1, 2);
-insert into sys.functions values (549, 'scale_up', '*', 'calc', 0, 1, false, false, false, 2000);
-insert into sys.args values (9221, 549, 'res_0', 'bigint', 64, 0, 0, 0);
-insert into sys.args values (9222, 549, 'arg_1', 'sec_interval', 13, 0, 1, 1);
-insert into sys.args values (9223, 549, 'arg_2', 'bigint', 64, 0, 1, 2);
-insert into sys.functions values (550, 'scale_up', '*', 'calc', 0, 1, false, false, false, 2000);
-insert into sys.args values (9224, 550, 'res_0', 'bigint', 64, 0, 0, 0);
-insert into sys.args values (9225, 550, 'arg_1', 'time', 7, 0, 1, 1);
-insert into sys.args values (9226, 550, 'arg_2', 'bigint', 64, 0, 1, 2);
-insert into sys.functions values (551, 'scale_up', '*', 'calc', 0, 1, false, false, false, 2000);
-insert into sys.args values (9227, 551, 'res_0', 'bigint', 64, 0, 0, 0);
-insert into sys.args values (9228, 551, 'arg_1', 'timetz', 7, 0, 1, 1);
-insert into sys.args values (9229, 551, 'arg_2', 'bigint', 64, 0, 1, 2);
-insert into sys.functions values (552, 'scale_up', '*', 'calc', 0, 1, false, false, false, 2000);
-insert into sys.args values (9230, 552, 'res_0', 'bigint', 64, 0, 0, 0);
-insert into sys.args values (9231, 552, 'arg_1', 'date', 0, 0, 1, 1);
-insert into sys.args values (9232, 552, 'arg_2', 'bigint', 64, 0, 1, 2);
-insert into sys.functions values (553, 'scale_up', '*', 'calc', 0, 1, false, false, false, 2000);
-insert into sys.args values (9233, 553, 'res_0', 'bigint', 64, 0, 0, 0);
-insert into sys.args values (9234, 553, 'arg_1', 'timestamp', 7, 0, 1, 1);
-insert into sys.args values (9235, 553, 'arg_2', 'bigint', 64, 0, 1, 2);
-insert into sys.functions values (554, 'scale_up', '*', 'calc', 0, 1, false, false, false, 2000);
-insert into sys.args values (9236, 554, 'res_0', 'bigint', 64, 0, 0, 0);
-insert into sys.args values (9237, 554, 'arg_1', 'timestamptz', 7, 0, 1, 1);
-insert into sys.args values (9238, 554, 'arg_2', 'bigint', 64, 0, 1, 2);
-insert into sys.functions values (555, 'scale_up', '*', 'calc', 0, 1, false, false, false, 2000);
-insert into sys.args values (9239, 555, 'res_0', 'bigint', 64, 0, 0, 0);
-insert into sys.args values (9240, 555, 'arg_1', 'blob', 0, 0, 1, 1);
-insert into sys.args values (9241, 555, 'arg_2', 'bigint', 64, 0, 1, 2);
-insert into sys.functions values (556, 'scale_up', '*', 'calc', 0, 1, false, false, false, 2000);
-insert into sys.args values (9242, 556, 'res_0', 'bigint', 64, 0, 0, 0);
-insert into sys.args values (9243, 556, 'arg_1', 'geometry', 0, 0, 1, 1);
-insert into sys.args values (9244, 556, 'arg_2', 'bigint', 64, 0, 1, 2);
-insert into sys.functions values (557, 'scale_up', '*', 'calc', 0, 1, false, false, false, 2000);
-insert into sys.args values (9245, 557, 'res_0', 'bigint', 64, 0, 0, 0);
-insert into sys.args values (9246, 557, 'arg_1', 'geometrya', 0, 0, 1, 1);
-insert into sys.args values (9247, 557, 'arg_2', 'bigint', 64, 0, 1, 2);
-insert into sys.functions values (558, 'scale_up', '*', 'calc', 0, 1, false, false, false, 2000);
-insert into sys.args values (9248, 558, 'res_0', 'bigint', 64, 0, 0, 0);
-insert into sys.args values (9249, 558, 'arg_1', 'mbr', 0, 0, 1, 1);
-insert into sys.args values (9250, 558, 'arg_2', 'bigint', 64, 0, 1, 2);
-insert into sys.functions values (559, 'scale_up', '*', 'calc', 0, 1, false, false, false, 2000);
-insert into sys.args values (9251, 559, 'res_0', 'decimal', 2, 0, 0, 0);
-insert into sys.args values (9252, 559, 'arg_1', 'oid', 63, 0, 1, 1);
-insert into sys.args values (9253, 559, 'arg_2', 'decimal', 2, 0, 1, 2);
-insert into sys.functions values (560, 'scale_up', '*', 'calc', 0, 1, false, false, false, 2000);
-insert into sys.args values (9254, 560, 'res_0', 'decimal', 2, 0, 0, 0);
-insert into sys.args values (9255, 560, 'arg_1', 'tinyint', 8, 0, 1, 1);
-insert into sys.args values (9256, 560, 'arg_2', 'decimal', 2, 0, 1, 2);
-insert into sys.functions values (561, 'scale_up', '*', 'calc', 0, 1, false, false, false, 2000);
-insert into sys.args values (9257, 561, 'res_0', 'decimal', 2, 0, 0, 0);
-insert into sys.args values (9258, 561, 'arg_1', 'smallint', 16, 0, 1, 1);
-insert into sys.args values (9259, 561, 'arg_2', 'decimal', 2, 0, 1, 2);
-insert into sys.functions values (562, 'scale_up', '*', 'calc', 0, 1, false, false, false, 2000);
-insert into sys.args values (9260, 562, 'res_0', 'decimal', 2, 0, 0, 0);
-insert into sys.args values (9261, 562, 'arg_1', 'int', 32, 0, 1, 1);
-insert into sys.args values (9262, 562, 'arg_2', 'decimal', 2, 0, 1, 2);
-insert into sys.functions values (563, 'scale_up', '*', 'calc', 0, 1, false, false, false, 2000);
-insert into sys.args values (9263, 563, 'res_0', 'decimal', 2, 0, 0, 0);
-insert into sys.args values (9264, 563, 'arg_1', 'bigint', 64, 0, 1, 1);
-insert into sys.args values (9265, 563, 'arg_2', 'decimal', 2, 0, 1, 2);
-insert into sys.functions values (564, 'scale_up', '*', 'calc', 0, 1, false, false, false, 2000);
-insert into sys.args values (9266, 564, 'res_0', 'decimal', 2, 0, 0, 0);
-insert into sys.args values (9267, 564, 'arg_1', 'decimal', 2, 0, 1, 1);
-insert into sys.args values (9268, 564, 'arg_2', 'decimal', 2, 0, 1, 2);
-insert into sys.functions values (565, 'scale_up', '*', 'calc', 0, 1, false, false, false, 2000);
-insert into sys.args values (9269, 565, 'res_0', 'decimal', 2, 0, 0, 0);
-insert into sys.args values (9270, 565, 'arg_1', 'decimal', 4, 0, 1, 1);
-insert into sys.args values (9271, 565, 'arg_2', 'decimal', 2, 0, 1, 2);
-insert into sys.functions values (566, 'scale_up', '*', 'calc', 0, 1, false, false, false, 2000);
-insert into sys.args values (9272, 566, 'res_0', 'decimal', 2, 0, 0, 0);
-insert into sys.args values (9273, 566, 'arg_1', 'decimal', 9, 0, 1, 1);
-insert into sys.args values (9274, 566, 'arg_2', 'decimal', 2, 0, 1, 2);
-insert into sys.functions values (567, 'scale_up', '*', 'calc', 0, 1, false, false, false, 2000);
-insert into sys.args values (9275, 567, 'res_0', 'decimal', 2, 0, 0, 0);
-insert into sys.args values (9276, 567, 'arg_1', 'decimal', 18, 0, 1, 1);
-insert into sys.args values (9277, 567, 'arg_2', 'decimal', 2, 0, 1, 2);
-insert into sys.functions values (568, 'scale_up', '*', 'calc', 0, 1, false, false, false, 2000);
-insert into sys.args values (9278, 568, 'res_0', 'decimal', 2, 0, 0, 0);
-insert into sys.args values (9279, 568, 'arg_1', 'real', 24, 0, 1, 1);
-insert into sys.args values (9280, 568, 'arg_2', 'decimal', 2, 0, 1, 2);
-insert into sys.functions values (569, 'scale_up', '*', 'calc', 0, 1, false, false, false, 2000);
-insert into sys.args values (9281, 569, 'res_0', 'decimal', 2, 0, 0, 0);
-insert into sys.args values (9282, 569, 'arg_1', 'double', 53, 0, 1, 1);
-insert into sys.args values (9283, 569, 'arg_2', 'decimal', 2, 0, 1, 2);
-insert into sys.functions values (570, 'scale_up', '*', 'calc', 0, 1, false, false, false, 2000);
-insert into sys.args values (9284, 570, 'res_0', 'decimal', 2, 0, 0, 0);
-insert into sys.args values (9285, 570, 'arg_1', 'month_interval', 32, 0, 1, 1);
-insert into sys.args values (9286, 570, 'arg_2', 'decimal', 2, 0, 1, 2);
-insert into sys.functions values (571, 'scale_up', '*', 'calc', 0, 1, false, false, false, 2000);
-insert into sys.args values (9287, 571, 'res_0', 'decimal', 2, 0, 0, 0);
-insert into sys.args values (9288, 571, 'arg_1', 'sec_interval', 13, 0, 1, 1);
-insert into sys.args values (9289, 571, 'arg_2', 'decimal', 2, 0, 1, 2);
-insert into sys.functions values (572, 'scale_up', '*', 'calc', 0, 1, false, false, false, 2000);
-insert into sys.args values (9290, 572, 'res_0', 'decimal', 2, 0, 0, 0);
-insert into sys.args values (9291, 572, 'arg_1', 'time', 7, 0, 1, 1);
-insert into sys.args values (9292, 572, 'arg_2', 'decimal', 2, 0, 1, 2);
-insert into sys.functions values (573, 'scale_up', '*', 'calc', 0, 1, false, false, false, 2000);
-insert into sys.args values (9293, 573, 'res_0', 'decimal', 2, 0, 0, 0);
-insert into sys.args values (9294, 573, 'arg_1', 'timetz', 7, 0, 1, 1);
-insert into sys.args values (9295, 573, 'arg_2', 'decimal', 2, 0, 1, 2);
-insert into sys.functions values (574, 'scale_up', '*', 'calc', 0, 1, false, false, false, 2000);
-insert into sys.args values (9296, 574, 'res_0', 'decimal', 2, 0, 0, 0);
-insert into sys.args values (9297, 574, 'arg_1', 'date', 0, 0, 1, 1);
-insert into sys.args values (9298, 574, 'arg_2', 'decimal', 2, 0, 1, 2);
-insert into sys.functions values (575, 'scale_up', '*', 'calc', 0, 1, false, false, false, 2000);
-insert into sys.args values (9299, 575, 'res_0', 'decimal', 2, 0, 0, 0);
-insert into sys.args values (9300, 575, 'arg_1', 'timestamp', 7, 0, 1, 1);
-insert into sys.args values (9301, 575, 'arg_2', 'decimal', 2, 0, 1, 2);
-insert into sys.functions values (576, 'scale_up', '*', 'calc', 0, 1, false, false, false, 2000);
-insert into sys.args values (9302, 576, 'res_0', 'decimal', 2, 0, 0, 0);
-insert into sys.args values (9303, 576, 'arg_1', 'timestamptz', 7, 0, 1, 1);
-insert into sys.args values (9304, 576, 'arg_2', 'decimal', 2, 0, 1, 2);
-insert into sys.functions values (577, 'scale_up', '*', 'calc', 0, 1, false, false, false, 2000);
-insert into sys.args values (9305, 577, 'res_0', 'decimal', 2, 0, 0, 0);
-insert into sys.args values (9306, 577, 'arg_1', 'blob', 0, 0, 1, 1);
-insert into sys.args values (9307, 577, 'arg_2', 'decimal', 2, 0, 1, 2);
-insert into sys.functions values (578, 'scale_up', '*', 'calc', 0, 1, false, false, false, 2000);
-insert into sys.args values (9308, 578, 'res_0', 'decimal', 2, 0, 0, 0);
-insert into sys.args values (9309, 578, 'arg_1', 'geometry', 0, 0, 1, 1);
-insert into sys.args values (9310, 578, 'arg_2', 'decimal', 2, 0, 1, 2);
-insert into sys.functions values (579, 'scale_up', '*', 'calc', 0, 1, false, false, false, 2000);
-insert into sys.args values (9311, 579, 'res_0', 'decimal', 2, 0, 0, 0);
-insert into sys.args values (9312, 579, 'arg_1', 'geometrya', 0, 0, 1, 1);
-insert into sys.args values (9313, 579, 'arg_2', 'decimal', 2, 0, 1, 2);
-insert into sys.functions values (580, 'scale_up', '*', 'calc', 0, 1, false, false, false, 2000);
-insert into sys.args values (9314, 580, 'res_0', 'decimal', 2, 0, 0, 0);
-insert into sys.args values (9315, 580, 'arg_1', 'mbr', 0, 0, 1, 1);
-insert into sys.args values (9316, 580, 'arg_2', 'decimal', 2, 0, 1, 2);
-insert into sys.functions values (581, 'scale_up', '*', 'calc', 0, 1, false, false, false, 2000);
-insert into sys.args values (9317, 581, 'res_0', 'decimal', 4, 0, 0, 0);
-insert into sys.args values (9318, 581, 'arg_1', 'oid', 63, 0, 1, 1);
-insert into sys.args values (9319, 581, 'arg_2', 'decimal', 4, 0, 1, 2);
-insert into sys.functions values (582, 'scale_up', '*', 'calc', 0, 1, false, false, false, 2000);
-insert into sys.args values (9320, 582, 'res_0', 'decimal', 4, 0, 0, 0);
-insert into sys.args values (9321, 582, 'arg_1', 'tinyint', 8, 0, 1, 1);
-insert into sys.args values (9322, 582, 'arg_2', 'decimal', 4, 0, 1, 2);
-insert into sys.functions values (583, 'scale_up', '*', 'calc', 0, 1, false, false, false, 2000);
-insert into sys.args values (9323, 583, 'res_0', 'decimal', 4, 0, 0, 0);
-insert into sys.args values (9324, 583, 'arg_1', 'smallint', 16, 0, 1, 1);
-insert into sys.args values (9325, 583, 'arg_2', 'decimal', 4, 0, 1, 2);
-insert into sys.functions values (584, 'scale_up', '*', 'calc', 0, 1, false, false, false, 2000);
-insert into sys.args values (9326, 584, 'res_0', 'decimal', 4, 0, 0, 0);
-insert into sys.args values (9327, 584, 'arg_1', 'int', 32, 0, 1, 1);
-insert into sys.args values (9328, 584, 'arg_2', 'decimal', 4, 0, 1, 2);
-insert into sys.functions values (585, 'scale_up', '*', 'calc', 0, 1, false, false, false, 2000);
-insert into sys.args values (9329, 585, 'res_0', 'decimal', 4, 0, 0, 0);
-insert into sys.args values (9330, 585, 'arg_1', 'bigint', 64, 0, 1, 1);
-insert into sys.args values (9331, 585, 'arg_2', 'decimal', 4, 0, 1, 2);
-insert into sys.functions values (586, 'scale_up', '*', 'calc', 0, 1, false, false, false, 2000);
-insert into sys.args values (9332, 586, 'res_0', 'decimal', 4, 0, 0, 0);
-insert into sys.args values (9333, 586, 'arg_1', 'decimal', 2, 0, 1, 1);
-insert into sys.args values (9334, 586, 'arg_2', 'decimal', 4, 0, 1, 2);
-insert into sys.functions values (587, 'scale_up', '*', 'calc', 0, 1, false, false, false, 2000);
-insert into sys.args values (9335, 587, 'res_0', 'decimal', 4, 0, 0, 0);
-insert into sys.args values (9336, 587, 'arg_1', 'decimal', 4, 0, 1, 1);
-insert into sys.args values (9337, 587, 'arg_2', 'decimal', 4, 0, 1, 2);
-insert into sys.functions values (588, 'scale_up', '*', 'calc', 0, 1, false, false, false, 2000);
-insert into sys.args values (9338, 588, 'res_0', 'decimal', 4, 0, 0, 0);
-insert into sys.args values (9339, 588, 'arg_1', 'decimal', 9, 0, 1, 1);
-insert into sys.args values (9340, 588, 'arg_2', 'decimal', 4, 0, 1, 2);
-insert into sys.functions values (589, 'scale_up', '*', 'calc', 0, 1, false, false, false, 2000);
-insert into sys.args values (9341, 589, 'res_0', 'decimal', 4, 0, 0, 0);
-insert into sys.args values (9342, 589, 'arg_1', 'decimal', 18, 0, 1, 1);
-insert into sys.args values (9343, 589, 'arg_2', 'decimal', 4, 0, 1, 2);
-insert into sys.functions values (590, 'scale_up', '*', 'calc', 0, 1, false, false, false, 2000);
-insert into sys.args values (9344, 590, 'res_0', 'decimal', 4, 0, 0, 0);
-insert into sys.args values (9345, 590, 'arg_1', 'real', 24, 0, 1, 1);
-insert into sys.args values (9346, 590, 'arg_2', 'decimal', 4, 0, 1, 2);
-insert into sys.functions values (591, 'scale_up', '*', 'calc', 0, 1, false, false, false, 2000);
-insert into sys.args values (9347, 591, 'res_0', 'decimal', 4, 0, 0, 0);
-insert into sys.args values (9348, 591, 'arg_1', 'double', 53, 0, 1, 1);
-insert into sys.args values (9349, 591, 'arg_2', 'decimal', 4, 0, 1, 2);
-insert into sys.functions values (592, 'scale_up', '*', 'calc', 0, 1, false, false, false, 2000);
-insert into sys.args values (9350, 592, 'res_0', 'decimal', 4, 0, 0, 0);
-insert into sys.args values (9351, 592, 'arg_1', 'month_interval', 32, 0, 1, 1);
-insert into sys.args values (9352, 592, 'arg_2', 'decimal', 4, 0, 1, 2);
-insert into sys.functions values (593, 'scale_up', '*', 'calc', 0, 1, false, false, false, 2000);
-insert into sys.args values (9353, 593, 'res_0', 'decimal', 4, 0, 0, 0);
-insert into sys.args values (9354, 593, 'arg_1', 'sec_interval', 13, 0, 1, 1);
-insert into sys.args values (9355, 593, 'arg_2', 'decimal', 4, 0, 1, 2);
-insert into sys.functions values (594, 'scale_up', '*', 'calc', 0, 1, false, false, false, 2000);
-insert into sys.args values (9356, 594, 'res_0', 'decimal', 4, 0, 0, 0);
-insert into sys.args values (9357, 594, 'arg_1', 'time', 7, 0, 1, 1);
-insert into sys.args values (9358, 594, 'arg_2', 'decimal', 4, 0, 1, 2);
-insert into sys.functions values (595, 'scale_up', '*', 'calc', 0, 1, false, false, false, 2000);
-insert into sys.args values (9359, 595, 'res_0', 'decimal', 4, 0, 0, 0);
-insert into sys.args values (9360, 595, 'arg_1', 'timetz', 7, 0, 1, 1);
-insert into sys.args values (9361, 595, 'arg_2', 'decimal', 4, 0, 1, 2);
-insert into sys.functions values (596, 'scale_up', '*', 'calc', 0, 1, false, false, false, 2000);
-insert into sys.args values (9362, 596, 'res_0', 'decimal', 4, 0, 0, 0);
-insert into sys.args values (9363, 596, 'arg_1', 'date', 0, 0, 1, 1);
-insert into sys.args values (9364, 596, 'arg_2', 'decimal', 4, 0, 1, 2);
-insert into sys.functions values (597, 'scale_up', '*', 'calc', 0, 1, false, false, false, 2000);
-insert into sys.args values (9365, 597, 'res_0', 'decimal', 4, 0, 0, 0);
-insert into sys.args values (9366, 597, 'arg_1', 'timestamp', 7, 0, 1, 1);
-insert into sys.args values (9367, 597, 'arg_2', 'decimal', 4, 0, 1, 2);
-insert into sys.functions values (598, 'scale_up', '*', 'calc', 0, 1, false, false, false, 2000);
-insert into sys.args values (9368, 598, 'res_0', 'decimal', 4, 0, 0, 0);
-insert into sys.args values (9369, 598, 'arg_1', 'timestamptz', 7, 0, 1, 1);
-insert into sys.args values (9370, 598, 'arg_2', 'decimal', 4, 0, 1, 2);
-insert into sys.functions values (599, 'scale_up', '*', 'calc', 0, 1, false, false, false, 2000);
-insert into sys.args values (9371, 599, 'res_0', 'decimal', 4, 0, 0, 0);
-insert into sys.args values (9372, 599, 'arg_1', 'blob', 0, 0, 1, 1);
-insert into sys.args values (9373, 599, 'arg_2', 'decimal', 4, 0, 1, 2);
-insert into sys.functions values (600, 'scale_up', '*', 'calc', 0, 1, false, false, false, 2000);
-insert into sys.args values (9374, 600, 'res_0', 'decimal', 4, 0, 0, 0);
-insert into sys.args values (9375, 600, 'arg_1', 'geometry', 0, 0, 1, 1);
-insert into sys.args values (9376, 600, 'arg_2', 'decimal', 4, 0, 1, 2);
-insert into sys.functions values (601, 'scale_up', '*', 'calc', 0, 1, false, false, false, 2000);
-insert into sys.args values (9377, 601, 'res_0', 'decimal', 4, 0, 0, 0);
-insert into sys.args values (9378, 601, 'arg_1', 'geometrya', 0, 0, 1, 1);
-insert into sys.args values (9379, 601, 'arg_2', 'decimal', 4, 0, 1, 2);
-insert into sys.functions values (602, 'scale_up', '*', 'calc', 0, 1, false, false, false, 2000);
-insert into sys.args values (9380, 602, 'res_0', 'decimal', 4, 0, 0, 0);
-insert into sys.args values (9381, 602, 'arg_1', 'mbr', 0, 0, 1, 1);
-insert into sys.args values (9382, 602, 'arg_2', 'decimal', 4, 0, 1, 2);
-insert into sys.functions values (603, 'scale_up', '*', 'calc', 0, 1, false, false, false, 2000);
-insert into sys.args values (9383, 603, 'res_0', 'decimal', 9, 0, 0, 0);
-insert into sys.args values (9384, 603, 'arg_1', 'oid', 63, 0, 1, 1);
-insert into sys.args values (9385, 603, 'arg_2', 'decimal', 9, 0, 1, 2);
-insert into sys.functions values (604, 'scale_up', '*', 'calc', 0, 1, false, false, false, 2000);
-insert into sys.args values (9386, 604, 'res_0', 'decimal', 9, 0, 0, 0);
-insert into sys.args values (9387, 604, 'arg_1', 'tinyint', 8, 0, 1, 1);
-insert into sys.args values (9388, 604, 'arg_2', 'decimal', 9, 0, 1, 2);
-insert into sys.functions values (605, 'scale_up', '*', 'calc', 0, 1, false, false, false, 2000);
-insert into sys.args values (9389, 605, 'res_0', 'decimal', 9, 0, 0, 0);
-insert into sys.args values (9390, 605, 'arg_1', 'smallint', 16, 0, 1, 1);
-insert into sys.args values (9391, 605, 'arg_2', 'decimal', 9, 0, 1, 2);
-insert into sys.functions values (606, 'scale_up', '*', 'calc', 0, 1, false, false, false, 2000);
-insert into sys.args values (9392, 606, 'res_0', 'decimal', 9, 0, 0, 0);
-insert into sys.args values (9393, 606, 'arg_1', 'int', 32, 0, 1, 1);
-insert into sys.args values (9394, 606, 'arg_2', 'decimal', 9, 0, 1, 2);
-insert into sys.functions values (607, 'scale_up', '*', 'calc', 0, 1, false, false, false, 2000);
-insert into sys.args values (9395, 607, 'res_0', 'decimal', 9, 0, 0, 0);
-insert into sys.args values (9396, 607, 'arg_1', 'bigint', 64, 0, 1, 1);
-insert into sys.args values (9397, 607, 'arg_2', 'decimal', 9, 0, 1, 2);
-insert into sys.functions values (608, 'scale_up', '*', 'calc', 0, 1, false, false, false, 2000);
-insert into sys.args values (9398, 608, 'res_0', 'decimal', 9, 0, 0, 0);
-insert into sys.args values (9399, 608, 'arg_1', 'decimal', 2, 0, 1, 1);
-insert into sys.args values (9400, 608, 'arg_2', 'decimal', 9, 0, 1, 2);
-insert into sys.functions values (609, 'scale_up', '*', 'calc', 0, 1, false, false, false, 2000);
-insert into sys.args values (9401, 609, 'res_0', 'decimal', 9, 0, 0, 0);
-insert into sys.args values (9402, 609, 'arg_1', 'decimal', 4, 0, 1, 1);
-insert into sys.args values (9403, 609, 'arg_2', 'decimal', 9, 0, 1, 2);
-insert into sys.functions values (610, 'scale_up', '*', 'calc', 0, 1, false, false, false, 2000);
-insert into sys.args values (9404, 610, 'res_0', 'decimal', 9, 0, 0, 0);
-insert into sys.args values (9405, 610, 'arg_1', 'decimal', 9, 0, 1, 1);
-insert into sys.args values (9406, 610, 'arg_2', 'decimal', 9, 0, 1, 2);
-insert into sys.functions values (611, 'scale_up', '*', 'calc', 0, 1, false, false, false, 2000);
-insert into sys.args values (9407, 611, 'res_0', 'decimal', 9, 0, 0, 0);
-insert into sys.args values (9408, 611, 'arg_1', 'decimal', 18, 0, 1, 1);
-insert into sys.args values (9409, 611, 'arg_2', 'decimal', 9, 0, 1, 2);
-insert into sys.functions values (612, 'scale_up', '*', 'calc', 0, 1, false, false, false, 2000);
-insert into sys.args values (9410, 612, 'res_0', 'decimal', 9, 0, 0, 0);
-insert into sys.args values (9411, 612, 'arg_1', 'real', 24, 0, 1, 1);
-insert into sys.args values (9412, 612, 'arg_2', 'decimal', 9, 0, 1, 2);
-insert into sys.functions values (613, 'scale_up', '*', 'calc', 0, 1, false, false, false, 2000);
-insert into sys.args values (9413, 613, 'res_0', 'decimal', 9, 0, 0, 0);
-insert into sys.args values (9414, 613, 'arg_1', 'double', 53, 0, 1, 1);
-insert into sys.args values (9415, 613, 'arg_2', 'decimal', 9, 0, 1, 2);
-insert into sys.functions values (614, 'scale_up', '*', 'calc', 0, 1, false, false, false, 2000);
-insert into sys.args values (9416, 614, 'res_0', 'decimal', 9, 0, 0, 0);
-insert into sys.args values (9417, 614, 'arg_1', 'month_interval', 32, 0, 1, 1);
-insert into sys.args values (9418, 614, 'arg_2', 'decimal', 9, 0, 1, 2);
-insert into sys.functions values (615, 'scale_up', '*', 'calc', 0, 1, false, false, false, 2000);
-insert into sys.args values (9419, 615, 'res_0', 'decimal', 9, 0, 0, 0);
-insert into sys.args values (9420, 615, 'arg_1', 'sec_interval', 13, 0, 1, 1);
-insert into sys.args values (9421, 615, 'arg_2', 'decimal', 9, 0, 1, 2);
-insert into sys.functions values (616, 'scale_up', '*', 'calc', 0, 1, false, false, false, 2000);
-insert into sys.args values (9422, 616, 'res_0', 'decimal', 9, 0, 0, 0);
-insert into sys.args values (9423, 616, 'arg_1', 'time', 7, 0, 1, 1);
-insert into sys.args values (9424, 616, 'arg_2', 'decimal', 9, 0, 1, 2);
-insert into sys.functions values (617, 'scale_up', '*', 'calc', 0, 1, false, false, false, 2000);
-insert into sys.args values (9425, 617, 'res_0', 'decimal', 9, 0, 0, 0);
-insert into sys.args values (9426, 617, 'arg_1', 'timetz', 7, 0, 1, 1);
-insert into sys.args values (9427, 617, 'arg_2', 'decimal', 9, 0, 1, 2);
-insert into sys.functions values (618, 'scale_up', '*', 'calc', 0, 1, false, false, false, 2000);
-insert into sys.args values (9428, 618, 'res_0', 'decimal', 9, 0, 0, 0);
-insert into sys.args values (9429, 618, 'arg_1', 'date', 0, 0, 1, 1);
-insert into sys.args values (9430, 618, 'arg_2', 'decimal', 9, 0, 1, 2);
-insert into sys.functions values (619, 'scale_up', '*', 'calc', 0, 1, false, false, false, 2000);
-insert into sys.args values (9431, 619, 'res_0', 'decimal', 9, 0, 0, 0);
-insert into sys.args values (9432, 619, 'arg_1', 'timestamp', 7, 0, 1, 1);
-insert into sys.args values (9433, 619, 'arg_2', 'decimal', 9, 0, 1, 2);
-insert into sys.functions values (620, 'scale_up', '*', 'calc', 0, 1, false, false, false, 2000);
-insert into sys.args values (9434, 620, 'res_0', 'decimal', 9, 0, 0, 0);
-insert into sys.args values (9435, 620, 'arg_1', 'timestamptz', 7, 0, 1, 1);
-insert into sys.args values (9436, 620, 'arg_2', 'decimal', 9, 0, 1, 2);
-insert into sys.functions values (621, 'scale_up', '*', 'calc', 0, 1, false, false, false, 2000);
-insert into sys.args values (9437, 621, 'res_0', 'decimal', 9, 0, 0, 0);
-insert into sys.args values (9438, 621, 'arg_1', 'blob', 0, 0, 1, 1);
-insert into sys.args values (9439, 621, 'arg_2', 'decimal', 9, 0, 1, 2);
-insert into sys.functions values (622, 'scale_up', '*', 'calc', 0, 1, false, false, false, 2000);
-insert into sys.args values (9440, 622, 'res_0', 'decimal', 9, 0, 0, 0);
-insert into sys.args values (9441, 622, 'arg_1', 'geometry', 0, 0, 1, 1);
-insert into sys.args values (9442, 622, 'arg_2', 'decimal', 9, 0, 1, 2);
-insert into sys.functions values (623, 'scale_up', '*', 'calc', 0, 1, false, false, false, 2000);
-insert into sys.args values (9443, 623, 'res_0', 'decimal', 9, 0, 0, 0);
-insert into sys.args values (9444, 623, 'arg_1', 'geometrya', 0, 0, 1, 1);
-insert into sys.args values (9445, 623, 'arg_2', 'decimal', 9, 0, 1, 2);
-insert into sys.functions values (624, 'scale_up', '*', 'calc', 0, 1, false, false, false, 2000);
-insert into sys.args values (9446, 624, 'res_0', 'decimal', 9, 0, 0, 0);
-insert into sys.args values (9447, 624, 'arg_1', 'mbr', 0, 0, 1, 1);
-insert into sys.args values (9448, 624, 'arg_2', 'decimal', 9, 0, 1, 2);
-insert into sys.functions values (625, 'scale_up', '*', 'calc', 0, 1, false, false, false, 2000);
-insert into sys.args values (9449, 625, 'res_0', 'decimal', 18, 0, 0, 0);
-insert into sys.args values (9450, 625, 'arg_1', 'oid', 63, 0, 1, 1);
-insert into sys.args values (9451, 625, 'arg_2', 'decimal', 18, 0, 1, 2);
-insert into sys.functions values (626, 'scale_up', '*', 'calc', 0, 1, false, false, false, 2000);
-insert into sys.args values (9452, 626, 'res_0', 'decimal', 18, 0, 0, 0);
-insert into sys.args values (9453, 626, 'arg_1', 'tinyint', 8, 0, 1, 1);
-insert into sys.args values (9454, 626, 'arg_2', 'decimal', 18, 0, 1, 2);
-insert into sys.functions values (627, 'scale_up', '*', 'calc', 0, 1, false, false, false, 2000);
-insert into sys.args values (9455, 627, 'res_0', 'decimal', 18, 0, 0, 0);
-insert into sys.args values (9456, 627, 'arg_1', 'smallint', 16, 0, 1, 1);
-insert into sys.args values (9457, 627, 'arg_2', 'decimal', 18, 0, 1, 2);
-insert into sys.functions values (628, 'scale_up', '*', 'calc', 0, 1, false, false, false, 2000);
-insert into sys.args values (9458, 628, 'res_0', 'decimal', 18, 0, 0, 0);
-insert into sys.args values (9459, 628, 'arg_1', 'int', 32, 0, 1, 1);
-insert into sys.args values (9460, 628, 'arg_2', 'decimal', 18, 0, 1, 2);
-insert into sys.functions values (629, 'scale_up', '*', 'calc', 0, 1, false, false, false, 2000);
-insert into sys.args values (9461, 629, 'res_0', 'decimal', 18, 0, 0, 0);
-insert into sys.args values (9462, 629, 'arg_1', 'bigint', 64, 0, 1, 1);
-insert into sys.args values (9463, 629, 'arg_2', 'decimal', 18, 0, 1, 2);
-insert into sys.functions values (630, 'scale_up', '*', 'calc', 0, 1, false, false, false, 2000);
-insert into sys.args values (9464, 630, 'res_0', 'decimal', 18, 0, 0, 0);
-insert into sys.args values (9465, 630, 'arg_1', 'decimal', 2, 0, 1, 1);
-insert into sys.args values (9466, 630, 'arg_2', 'decimal', 18, 0, 1, 2);
-insert into sys.functions values (631, 'scale_up', '*', 'calc', 0, 1, false, false, false, 2000);
-insert into sys.args values (9467, 631, 'res_0', 'decimal', 18, 0, 0, 0);
-insert into sys.args values (9468, 631, 'arg_1', 'decimal', 4, 0, 1, 1);
-insert into sys.args values (9469, 631, 'arg_2', 'decimal', 18, 0, 1, 2);
-insert into sys.functions values (632, 'scale_up', '*', 'calc', 0, 1, false, false, false, 2000);
-insert into sys.args values (9470, 632, 'res_0', 'decimal', 18, 0, 0, 0);
-insert into sys.args values (9471, 632, 'arg_1', 'decimal', 9, 0, 1, 1);
-insert into sys.args values (9472, 632, 'arg_2', 'decimal', 18, 0, 1, 2);
-insert into sys.functions values (633, 'scale_up', '*', 'calc', 0, 1, false, false, false, 2000);
-insert into sys.args values (9473, 633, 'res_0', 'decimal', 18, 0, 0, 0);
-insert into sys.args values (9474, 633, 'arg_1', 'decimal', 18, 0, 1, 1);
-insert into sys.args values (9475, 633, 'arg_2', 'decimal', 18, 0, 1, 2);
-insert into sys.functions values (634, 'scale_up', '*', 'calc', 0, 1, false, false, false, 2000);
-insert into sys.args values (9476, 634, 'res_0', 'decimal', 18, 0, 0, 0);
-insert into sys.args values (9477, 634, 'arg_1', 'real', 24, 0, 1, 1);
-insert into sys.args values (9478, 634, 'arg_2', 'decimal', 18, 0, 1, 2);
-insert into sys.functions values (635, 'scale_up', '*', 'calc', 0, 1, false, false, false, 2000);
-insert into sys.args values (9479, 635, 'res_0', 'decimal', 18, 0, 0, 0);
-insert into sys.args values (9480, 635, 'arg_1', 'double', 53, 0, 1, 1);
-insert into sys.args values (9481, 635, 'arg_2', 'decimal', 18, 0, 1, 2);
-insert into sys.functions values (636, 'scale_up', '*', 'calc', 0, 1, false, false, false, 2000);
-insert into sys.args values (9482, 636, 'res_0', 'decimal', 18, 0, 0, 0);
-insert into sys.args values (9483, 636, 'arg_1', 'month_interval', 32, 0, 1, 1);
-insert into sys.args values (9484, 636, 'arg_2', 'decimal', 18, 0, 1, 2);
-insert into sys.functions values (637, 'scale_up', '*', 'calc', 0, 1, false, false, false, 2000);
-insert into sys.args values (9485, 637, 'res_0', 'decimal', 18, 0, 0, 0);
-insert into sys.args values (9486, 637, 'arg_1', 'sec_interval', 13, 0, 1, 1);
-insert into sys.args values (9487, 637, 'arg_2', 'decimal', 18, 0, 1, 2);
-insert into sys.functions values (638, 'scale_up', '*', 'calc', 0, 1, false, false, false, 2000);
-insert into sys.args values (9488, 638, 'res_0', 'decimal', 18, 0, 0, 0);
-insert into sys.args values (9489, 638, 'arg_1', 'time', 7, 0, 1, 1);
-insert into sys.args values (9490, 638, 'arg_2', 'decimal', 18, 0, 1, 2);
-insert into sys.functions values (639, 'scale_up', '*', 'calc', 0, 1, false, false, false, 2000);
-insert into sys.args values (9491, 639, 'res_0', 'decimal', 18, 0, 0, 0);
-insert into sys.args values (9492, 639, 'arg_1', 'timetz', 7, 0, 1, 1);
-insert into sys.args values (9493, 639, 'arg_2', 'decimal', 18, 0, 1, 2);
-insert into sys.functions values (640, 'scale_up', '*', 'calc', 0, 1, false, false, false, 2000);
-insert into sys.args values (9494, 640, 'res_0', 'decimal', 18, 0, 0, 0);
-insert into sys.args values (9495, 640, 'arg_1', 'date', 0, 0, 1, 1);
-insert into sys.args values (9496, 640, 'arg_2', 'decimal', 18, 0, 1, 2);
-insert into sys.functions values (641, 'scale_up', '*', 'calc', 0, 1, false, false, false, 2000);
-insert into sys.args values (9497, 641, 'res_0', 'decimal', 18, 0, 0, 0);
-insert into sys.args values (9498, 641, 'arg_1', 'timestamp', 7, 0, 1, 1);
-insert into sys.args values (9499, 641, 'arg_2', 'decimal', 18, 0, 1, 2);
-insert into sys.functions values (642, 'scale_up', '*', 'calc', 0, 1, false, false, false, 2000);
-insert into sys.args values (9500, 642, 'res_0', 'decimal', 18, 0, 0, 0);
-insert into sys.args values (9501, 642, 'arg_1', 'timestamptz', 7, 0, 1, 1);
-insert into sys.args values (9502, 642, 'arg_2', 'decimal', 18, 0, 1, 2);
-insert into sys.functions values (643, 'scale_up', '*', 'calc', 0, 1, false, false, false, 2000);
-insert into sys.args values (9503, 643, 'res_0', 'decimal', 18, 0, 0, 0);
-insert into sys.args values (9504, 643, 'arg_1', 'blob', 0, 0, 1, 1);
-insert into sys.args values (9505, 643, 'arg_2', 'decimal', 18, 0, 1, 2);
-insert into sys.functions values (644, 'scale_up', '*', 'calc', 0, 1, false, false, false, 2000);
-insert into sys.args values (9506, 644, 'res_0', 'decimal', 18, 0, 0, 0);
-insert into sys.args values (9507, 644, 'arg_1', 'geometry', 0, 0, 1, 1);
-insert into sys.args values (9508, 644, 'arg_2', 'decimal', 18, 0, 1, 2);
-insert into sys.functions values (645, 'scale_up', '*', 'calc', 0, 1, false, false, false, 2000);
-insert into sys.args values (9509, 645, 'res_0', 'decimal', 18, 0, 0, 0);
-insert into sys.args values (9510, 645, 'arg_1', 'geometrya', 0, 0, 1, 1);
-insert into sys.args values (9511, 645, 'arg_2', 'decimal', 18, 0, 1, 2);
-insert into sys.functions values (646, 'scale_up', '*', 'calc', 0, 1, false, false, false, 2000);
-insert into sys.args values (9512, 646, 'res_0', 'decimal', 18, 0, 0, 0);
-insert into sys.args values (9513, 646, 'arg_1', 'mbr', 0, 0, 1, 1);
-insert into sys.args values (9514, 646, 'arg_2', 'decimal', 18, 0, 1, 2);
-insert into sys.functions values (647, 'scale_up', '*', 'calc', 0, 1, false, false, false, 2000);
-insert into sys.args values (9515, 647, 'res_0', 'real', 24, 0, 0, 0);
-insert into sys.args values (9516, 647, 'arg_1', 'oid', 63, 0, 1, 1);
-insert into sys.args values (9517, 647, 'arg_2', 'real', 24, 0, 1, 2);
-insert into sys.functions values (648, 'scale_up', '*', 'calc', 0, 1, false, false, false, 2000);
-insert into sys.args values (9518, 648, 'res_0', 'real', 24, 0, 0, 0);
-insert into sys.args values (9519, 648, 'arg_1', 'tinyint', 8, 0, 1, 1);
-insert into sys.args values (9520, 648, 'arg_2', 'real', 24, 0, 1, 2);
-insert into sys.functions values (649, 'scale_up', '*', 'calc', 0, 1, false, false, false, 2000);
-insert into sys.args values (9521, 649, 'res_0', 'real', 24, 0, 0, 0);
-insert into sys.args values (9522, 649, 'arg_1', 'smallint', 16, 0, 1, 1);
-insert into sys.args values (9523, 649, 'arg_2', 'real', 24, 0, 1, 2);
-insert into sys.functions values (650, 'scale_up', '*', 'calc', 0, 1, false, false, false, 2000);
-insert into sys.args values (9524, 650, 'res_0', 'real', 24, 0, 0, 0);
-insert into sys.args values (9525, 650, 'arg_1', 'int', 32, 0, 1, 1);
-insert into sys.args values (9526, 650, 'arg_2', 'real', 24, 0, 1, 2);
-insert into sys.functions values (651, 'scale_up', '*', 'calc', 0, 1, false, false, false, 2000);
-insert into sys.args values (9527, 651, 'res_0', 'real', 24, 0, 0, 0);
-insert into sys.args values (9528, 651, 'arg_1', 'bigint', 64, 0, 1, 1);
-insert into sys.args values (9529, 651, 'arg_2', 'real', 24, 0, 1, 2);
-insert into sys.functions values (652, 'scale_up', '*', 'calc', 0, 1, false, false, false, 2000);
-insert into sys.args values (9530, 652, 'res_0', 'real', 24, 0, 0, 0);
-insert into sys.args values (9531, 652, 'arg_1', 'decimal', 2, 0, 1, 1);
-insert into sys.args values (9532, 652, 'arg_2', 'real', 24, 0, 1, 2);
-insert into sys.functions values (653, 'scale_up', '*', 'calc', 0, 1, false, false, false, 2000);
-insert into sys.args values (9533, 653, 'res_0', 'real', 24, 0, 0, 0);
-insert into sys.args values (9534, 653, 'arg_1', 'decimal', 4, 0, 1, 1);
-insert into sys.args values (9535, 653, 'arg_2', 'real', 24, 0, 1, 2);
-insert into sys.functions values (654, 'scale_up', '*', 'calc', 0, 1, false, false, false, 2000);
-insert into sys.args values (9536, 654, 'res_0', 'real', 24, 0, 0, 0);
-insert into sys.args values (9537, 654, 'arg_1', 'decimal', 9, 0, 1, 1);
-insert into sys.args values (9538, 654, 'arg_2', 'real', 24, 0, 1, 2);
-insert into sys.functions values (655, 'scale_up', '*', 'calc', 0, 1, false, false, false, 2000);
-insert into sys.args values (9539, 655, 'res_0', 'real', 24, 0, 0, 0);
-insert into sys.args values (9540, 655, 'arg_1', 'decimal', 18, 0, 1, 1);
-insert into sys.args values (9541, 655, 'arg_2', 'real', 24, 0, 1, 2);
-insert into sys.functions values (656, 'scale_up', '*', 'calc', 0, 1, false, false, false, 2000);
-insert into sys.args values (9542, 656, 'res_0', 'real', 24, 0, 0, 0);
-insert into sys.args values (9543, 656, 'arg_1', 'real', 24, 0, 1, 1);
-insert into sys.args values (9544, 656, 'arg_2', 'real', 24, 0, 1, 2);
-insert into sys.functions values (657, 'scale_up', '*', 'calc', 0, 1, false, false, false, 2000);
-insert into sys.args values (9545, 657, 'res_0', 'real', 24, 0, 0, 0);
-insert into sys.args values (9546, 657, 'arg_1', 'double', 53, 0, 1, 1);
-insert into sys.args values (9547, 657, 'arg_2', 'real', 24, 0, 1, 2);
-insert into sys.functions values (658, 'scale_up', '*', 'calc', 0, 1, false, false, false, 2000);
-insert into sys.args values (9548, 658, 'res_0', 'real', 24, 0, 0, 0);
-insert into sys.args values (9549, 658, 'arg_1', 'month_interval', 32, 0, 1, 1);
-insert into sys.args values (9550, 658, 'arg_2', 'real', 24, 0, 1, 2);
-insert into sys.functions values (659, 'scale_up', '*', 'calc', 0, 1, false, false, false, 2000);
-insert into sys.args values (9551, 659, 'res_0', 'real', 24, 0, 0, 0);
-insert into sys.args values (9552, 659, 'arg_1', 'sec_interval', 13, 0, 1, 1);
-insert into sys.args values (9553, 659, 'arg_2', 'real', 24, 0, 1, 2);
-insert into sys.functions values (660, 'scale_up', '*', 'calc', 0, 1, false, false, false, 2000);
-insert into sys.args values (9554, 660, 'res_0', 'real', 24, 0, 0, 0);
-insert into sys.args values (9555, 660, 'arg_1', 'time', 7, 0, 1, 1);
-insert into sys.args values (9556, 660, 'arg_2', 'real', 24, 0, 1, 2);
-insert into sys.functions values (661, 'scale_up', '*', 'calc', 0, 1, false, false, false, 2000);
-insert into sys.args values (9557, 661, 'res_0', 'real', 24, 0, 0, 0);
-insert into sys.args values (9558, 661, 'arg_1', 'timetz', 7, 0, 1, 1);
-insert into sys.args values (9559, 661, 'arg_2', 'real', 24, 0, 1, 2);
-insert into sys.functions values (662, 'scale_up', '*', 'calc', 0, 1, false, false, false, 2000);
-insert into sys.args values (9560, 662, 'res_0', 'real', 24, 0, 0, 0);
-insert into sys.args values (9561, 662, 'arg_1', 'date', 0, 0, 1, 1);
-insert into sys.args values (9562, 662, 'arg_2', 'real', 24, 0, 1, 2);
-insert into sys.functions values (663, 'scale_up', '*', 'calc', 0, 1, false, false, false, 2000);
-insert into sys.args values (9563, 663, 'res_0', 'real', 24, 0, 0, 0);
-insert into sys.args values (9564, 663, 'arg_1', 'timestamp', 7, 0, 1, 1);
-insert into sys.args values (9565, 663, 'arg_2', 'real', 24, 0, 1, 2);
-insert into sys.functions values (664, 'scale_up', '*', 'calc', 0, 1, false, false, false, 2000);
-insert into sys.args values (9566, 664, 'res_0', 'real', 24, 0, 0, 0);
-insert into sys.args values (9567, 664, 'arg_1', 'timestamptz', 7, 0, 1, 1);
-insert into sys.args values (9568, 664, 'arg_2', 'real', 24, 0, 1, 2);
-insert into sys.functions values (665, 'scale_up', '*', 'calc', 0, 1, false, false, false, 2000);
-insert into sys.args values (9569, 665, 'res_0', 'real', 24, 0, 0, 0);
-insert into sys.args values (9570, 665, 'arg_1', 'blob', 0, 0, 1, 1);
-insert into sys.args values (9571, 665, 'arg_2', 'real', 24, 0, 1, 2);
-insert into sys.functions values (666, 'scale_up', '*', 'calc', 0, 1, false, false, false, 2000);
-insert into sys.args values (9572, 666, 'res_0', 'real', 24, 0, 0, 0);
-insert into sys.args values (9573, 666, 'arg_1', 'geometry', 0, 0, 1, 1);
-insert into sys.args values (9574, 666, 'arg_2', 'real', 24, 0, 1, 2);
-insert into sys.functions values (667, 'scale_up', '*', 'calc', 0, 1, false, false, false, 2000);
-insert into sys.args values (9575, 667, 'res_0', 'real', 24, 0, 0, 0);
-insert into sys.args values (9576, 667, 'arg_1', 'geometrya', 0, 0, 1, 1);
-insert into sys.args values (9577, 667, 'arg_2', 'real', 24, 0, 1, 2);
-insert into sys.functions values (668, 'scale_up', '*', 'calc', 0, 1, false, false, false, 2000);
-insert into sys.args values (9578, 668, 'res_0', 'real', 24, 0, 0, 0);
-insert into sys.args values (9579, 668, 'arg_1', 'mbr', 0, 0, 1, 1);
-insert into sys.args values (9580, 668, 'arg_2', 'real', 24, 0, 1, 2);
-insert into sys.functions values (669, 'scale_up', '*', 'calc', 0, 1, false, false, false, 2000);
-insert into sys.args values (9581, 669, 'res_0', 'double', 53, 0, 0, 0);
-insert into sys.args values (9582, 669, 'arg_1', 'oid', 63, 0, 1, 1);
-insert into sys.args values (9583, 669, 'arg_2', 'double', 53, 0, 1, 2);
-insert into sys.functions values (670, 'scale_up', '*', 'calc', 0, 1, false, false, false, 2000);
-insert into sys.args values (9584, 670, 'res_0', 'double', 53, 0, 0, 0);
-insert into sys.args values (9585, 670, 'arg_1', 'tinyint', 8, 0, 1, 1);
-insert into sys.args values (9586, 670, 'arg_2', 'double', 53, 0, 1, 2);
-insert into sys.functions values (671, 'scale_up', '*', 'calc', 0, 1, false, false, false, 2000);
-insert into sys.args values (9587, 671, 'res_0', 'double', 53, 0, 0, 0);
-insert into sys.args values (9588, 671, 'arg_1', 'smallint', 16, 0, 1, 1);
-insert into sys.args values (9589, 671, 'arg_2', 'double', 53, 0, 1, 2);
-insert into sys.functions values (672, 'scale_up', '*', 'calc', 0, 1, false, false, false, 2000);
-insert into sys.args values (9590, 672, 'res_0', 'double', 53, 0, 0, 0);
-insert into sys.args values (9591, 672, 'arg_1', 'int', 32, 0, 1, 1);
-insert into sys.args values (9592, 672, 'arg_2', 'double', 53, 0, 1, 2);
-insert into sys.functions values (673, 'scale_up', '*', 'calc', 0, 1, false, false, false, 2000);
-insert into sys.args values (9593, 673, 'res_0', 'double', 53, 0, 0, 0);
-insert into sys.args values (9594, 673, 'arg_1', 'bigint', 64, 0, 1, 1);
-insert into sys.args values (9595, 673, 'arg_2', 'double', 53, 0, 1, 2);
-insert into sys.functions values (674, 'scale_up', '*', 'calc', 0, 1, false, false, false, 2000);
-insert into sys.args values (9596, 674, 'res_0', 'double', 53, 0, 0, 0);
-insert into sys.args values (9597, 674, 'arg_1', 'decimal', 2, 0, 1, 1);
-insert into sys.args values (9598, 674, 'arg_2', 'double', 53, 0, 1, 2);
-insert into sys.functions values (675, 'scale_up', '*', 'calc', 0, 1, false, false, false, 2000);
-insert into sys.args values (9599, 675, 'res_0', 'double', 53, 0, 0, 0);
-insert into sys.args values (9600, 675, 'arg_1', 'decimal', 4, 0, 1, 1);
-insert into sys.args values (9601, 675, 'arg_2', 'double', 53, 0, 1, 2);
-insert into sys.functions values (676, 'scale_up', '*', 'calc', 0, 1, false, false, false, 2000);
-insert into sys.args values (9602, 676, 'res_0', 'double', 53, 0, 0, 0);
-insert into sys.args values (9603, 676, 'arg_1', 'decimal', 9, 0, 1, 1);
-insert into sys.args values (9604, 676, 'arg_2', 'double', 53, 0, 1, 2);
-insert into sys.functions values (677, 'scale_up', '*', 'calc', 0, 1, false, false, false, 2000);
-insert into sys.args values (9605, 677, 'res_0', 'double', 53, 0, 0, 0);
-insert into sys.args values (9606, 677, 'arg_1', 'decimal', 18, 0, 1, 1);
-insert into sys.args values (9607, 677, 'arg_2', 'double', 53, 0, 1, 2);
-insert into sys.functions values (678, 'scale_up', '*', 'calc', 0, 1, false, false, false, 2000);
-insert into sys.args values (9608, 678, 'res_0', 'double', 53, 0, 0, 0);
-insert into sys.args values (9609, 678, 'arg_1', 'real', 24, 0, 1, 1);
-insert into sys.args values (9610, 678, 'arg_2', 'double', 53, 0, 1, 2);
-insert into sys.functions values (679, 'scale_up', '*', 'calc', 0, 1, false, false, false, 2000);
-insert into sys.args values (9611, 679, 'res_0', 'double', 53, 0, 0, 0);
-insert into sys.args values (9612, 679, 'arg_1', 'double', 53, 0, 1, 1);
-insert into sys.args values (9613, 679, 'arg_2', 'double', 53, 0, 1, 2);
-insert into sys.functions values (680, 'scale_up', '*', 'calc', 0, 1, false, false, false, 2000);
-insert into sys.args values (9614, 680, 'res_0', 'double', 53, 0, 0, 0);
-insert into sys.args values (9615, 680, 'arg_1', 'month_interval', 32, 0, 1, 1);
-insert into sys.args values (9616, 680, 'arg_2', 'double', 53, 0, 1, 2);
-insert into sys.functions values (681, 'scale_up', '*', 'calc', 0, 1, false, false, false, 2000);
-insert into sys.args values (9617, 681, 'res_0', 'double', 53, 0, 0, 0);
-insert into sys.args values (9618, 681, 'arg_1', 'sec_interval', 13, 0, 1, 1);
-insert into sys.args values (9619, 681, 'arg_2', 'double', 53, 0, 1, 2);
-insert into sys.functions values (682, 'scale_up', '*', 'calc', 0, 1, false, false, false, 2000);
-insert into sys.args values (9620, 682, 'res_0', 'double', 53, 0, 0, 0);
-insert into sys.args values (9621, 682, 'arg_1', 'time', 7, 0, 1, 1);
-insert into sys.args values (9622, 682, 'arg_2', 'double', 53, 0, 1, 2);
-insert into sys.functions values (683, 'scale_up', '*', 'calc', 0, 1, false, false, false, 2000);
-insert into sys.args values (9623, 683, 'res_0', 'double', 53, 0, 0, 0);
-insert into sys.args values (9624, 683, 'arg_1', 'timetz', 7, 0, 1, 1);
-insert into sys.args values (9625, 683, 'arg_2', 'double', 53, 0, 1, 2);
-insert into sys.functions values (684, 'scale_up', '*', 'calc', 0, 1, false, false, false, 2000);
-insert into sys.args values (9626, 684, 'res_0', 'double', 53, 0, 0, 0);
-insert into sys.args values (9627, 684, 'arg_1', 'date', 0, 0, 1, 1);
-insert into sys.args values (9628, 684, 'arg_2', 'double', 53, 0, 1, 2);
-insert into sys.functions values (685, 'scale_up', '*', 'calc', 0, 1, false, false, false, 2000);
-insert into sys.args values (9629, 685, 'res_0', 'double', 53, 0, 0, 0);
-insert into sys.args values (9630, 685, 'arg_1', 'timestamp', 7, 0, 1, 1);
-insert into sys.args values (9631, 685, 'arg_2', 'double', 53, 0, 1, 2);
-insert into sys.functions values (686, 'scale_up', '*', 'calc', 0, 1, false, false, false, 2000);
-insert into sys.args values (9632, 686, 'res_0', 'double', 53, 0, 0, 0);
-insert into sys.args values (9633, 686, 'arg_1', 'timestamptz', 7, 0, 1, 1);
-insert into sys.args values (9634, 686, 'arg_2', 'double', 53, 0, 1, 2);
-insert into sys.functions values (687, 'scale_up', '*', 'calc', 0, 1, false, false, false, 2000);
-insert into sys.args values (9635, 687, 'res_0', 'double', 53, 0, 0, 0);
-insert into sys.args values (9636, 687, 'arg_1', 'blob', 0, 0, 1, 1);
-insert into sys.args values (9637, 687, 'arg_2', 'double', 53, 0, 1, 2);
-insert into sys.functions values (688, 'scale_up', '*', 'calc', 0, 1, false, false, false, 2000);
-insert into sys.args values (9638, 688, 'res_0', 'double', 53, 0, 0, 0);
-insert into sys.args values (9639, 688, 'arg_1', 'geometry', 0, 0, 1, 1);
-insert into sys.args values (9640, 688, 'arg_2', 'double', 53, 0, 1, 2);
-insert into sys.functions values (689, 'scale_up', '*', 'calc', 0, 1, false, false, false, 2000);
-insert into sys.args values (9641, 689, 'res_0', 'double', 53, 0, 0, 0);
-insert into sys.args values (9642, 689, 'arg_1', 'geometrya', 0, 0, 1, 1);
-insert into sys.args values (9643, 689, 'arg_2', 'double', 53, 0, 1, 2);
-insert into sys.functions values (690, 'scale_up', '*', 'calc', 0, 1, false, false, false, 2000);
-insert into sys.args values (9644, 690, 'res_0', 'double', 53, 0, 0, 0);
-insert into sys.args values (9645, 690, 'arg_1', 'mbr', 0, 0, 1, 1);
-insert into sys.args values (9646, 690, 'arg_2', 'double', 53, 0, 1, 2);
-insert into sys.functions values (691, 'scale_up', '*', 'calc', 0, 1, false, false, false, 2000);
-insert into sys.args values (9647, 691, 'res_0', 'month_interval', 32, 0, 0, 0);
-insert into sys.args values (9648, 691, 'arg_1', 'oid', 63, 0, 1, 1);
-insert into sys.args values (9649, 691, 'arg_2', 'month_interval', 32, 0, 1, 2);
-insert into sys.functions values (692, 'scale_up', '*', 'calc', 0, 1, false, false, false, 2000);
-insert into sys.args values (9650, 692, 'res_0', 'month_interval', 32, 0, 0, 0);
-insert into sys.args values (9651, 692, 'arg_1', 'tinyint', 8, 0, 1, 1);
-insert into sys.args values (9652, 692, 'arg_2', 'month_interval', 32, 0, 1, 2);
-insert into sys.functions values (693, 'scale_up', '*', 'calc', 0, 1, false, false, false, 2000);
-insert into sys.args values (9653, 693, 'res_0', 'month_interval', 32, 0, 0, 0);
-insert into sys.args values (9654, 693, 'arg_1', 'smallint', 16, 0, 1, 1);
-insert into sys.args values (9655, 693, 'arg_2', 'month_interval', 32, 0, 1, 2);
-insert into sys.functions values (694, 'scale_up', '*', 'calc', 0, 1, false, false, false, 2000);
-insert into sys.args values (9656, 694, 'res_0', 'month_interval', 32, 0, 0, 0);
-insert into sys.args values (9657, 694, 'arg_1', 'int', 32, 0, 1, 1);
-insert into sys.args values (9658, 694, 'arg_2', 'month_interval', 32, 0, 1, 2);
-insert into sys.functions values (695, 'scale_up', '*', 'calc', 0, 1, false, false, false, 2000);
-insert into sys.args values (9659, 695, 'res_0', 'month_interval', 32, 0, 0, 0);
-insert into sys.args values (9660, 695, 'arg_1', 'bigint', 64, 0, 1, 1);
-insert into sys.args values (9661, 695, 'arg_2', 'month_interval', 32, 0, 1, 2);
-insert into sys.functions values (696, 'scale_up', '*', 'calc', 0, 1, false, false, false, 2000);
-insert into sys.args values (9662, 696, 'res_0', 'month_interval', 32, 0, 0, 0);
-insert into sys.args values (9663, 696, 'arg_1', 'decimal', 2, 0, 1, 1);
-insert into sys.args values (9664, 696, 'arg_2', 'month_interval', 32, 0, 1, 2);
-insert into sys.functions values (697, 'scale_up', '*', 'calc', 0, 1, false, false, false, 2000);
-insert into sys.args values (9665, 697, 'res_0', 'month_interval', 32, 0, 0, 0);
-insert into sys.args values (9666, 697, 'arg_1', 'decimal', 4, 0, 1, 1);
-insert into sys.args values (9667, 697, 'arg_2', 'month_interval', 32, 0, 1, 2);
-insert into sys.functions values (698, 'scale_up', '*', 'calc', 0, 1, false, false, false, 2000);
-insert into sys.args values (9668, 698, 'res_0', 'month_interval', 32, 0, 0, 0);
-insert into sys.args values (9669, 698, 'arg_1', 'decimal', 9, 0, 1, 1);
-insert into sys.args values (9670, 698, 'arg_2', 'month_interval', 32, 0, 1, 2);
-insert into sys.functions values (699, 'scale_up', '*', 'calc', 0, 1, false, false, false, 2000);
-insert into sys.args values (9671, 699, 'res_0', 'month_interval', 32, 0, 0, 0);
-insert into sys.args values (9672, 699, 'arg_1', 'decimal', 18, 0, 1, 1);
-insert into sys.args values (9673, 699, 'arg_2', 'month_interval', 32, 0, 1, 2);
-insert into sys.functions values (700, 'scale_up', '*', 'calc', 0, 1, false, false, false, 2000);
-insert into sys.args values (9674, 700, 'res_0', 'month_interval', 32, 0, 0, 0);
-insert into sys.args values (9675, 700, 'arg_1', 'real', 24, 0, 1, 1);
-insert into sys.args values (9676, 700, 'arg_2', 'month_interval', 32, 0, 1, 2);
-insert into sys.functions values (701, 'scale_up', '*', 'calc', 0, 1, false, false, false, 2000);
-insert into sys.args values (9677, 701, 'res_0', 'month_interval', 32, 0, 0, 0);
-insert into sys.args values (9678, 701, 'arg_1', 'double', 53, 0, 1, 1);
-insert into sys.args values (9679, 701, 'arg_2', 'month_interval', 32, 0, 1, 2);
-insert into sys.functions values (702, 'scale_up', '*', 'calc', 0, 1, false, false, false, 2000);
-insert into sys.args values (9680, 702, 'res_0', 'month_interval', 32, 0, 0, 0);
-insert into sys.args values (9681, 702, 'arg_1', 'month_interval', 32, 0, 1, 1);
-insert into sys.args values (9682, 702, 'arg_2', 'month_interval', 32, 0, 1, 2);
-insert into sys.functions values (703, 'scale_up', '*', 'calc', 0, 1, false, false, false, 2000);
-insert into sys.args values (9683, 703, 'res_0', 'month_interval', 32, 0, 0, 0);
-insert into sys.args values (9684, 703, 'arg_1', 'sec_interval', 13, 0, 1, 1);
-insert into sys.args values (9685, 703, 'arg_2', 'month_interval', 32, 0, 1, 2);
-insert into sys.functions values (704, 'scale_up', '*', 'calc', 0, 1, false, false, false, 2000);
-insert into sys.args values (9686, 704, 'res_0', 'month_interval', 32, 0, 0, 0);
-insert into sys.args values (9687, 704, 'arg_1', 'time', 7, 0, 1, 1);
-insert into sys.args values (9688, 704, 'arg_2', 'month_interval', 32, 0, 1, 2);
-insert into sys.functions values (705, 'scale_up', '*', 'calc', 0, 1, false, false, false, 2000);
-insert into sys.args values (9689, 705, 'res_0', 'month_interval', 32, 0, 0, 0);
-insert into sys.args values (9690, 705, 'arg_1', 'timetz', 7, 0, 1, 1);
-insert into sys.args values (9691, 705, 'arg_2', 'month_interval', 32, 0, 1, 2);
-insert into sys.functions values (706, 'scale_up', '*', 'calc', 0, 1, false, false, false, 2000);
-insert into sys.args values (9692, 706, 'res_0', 'month_interval', 32, 0, 0, 0);
-insert into sys.args values (9693, 706, 'arg_1', 'date', 0, 0, 1, 1);
-insert into sys.args values (9694, 706, 'arg_2', 'month_interval', 32, 0, 1, 2);
-insert into sys.functions values (707, 'scale_up', '*', 'calc', 0, 1, false, false, false, 2000);
-insert into sys.args values (9695, 707, 'res_0', 'month_interval', 32, 0, 0, 0);
-insert into sys.args values (9696, 707, 'arg_1', 'timestamp', 7, 0, 1, 1);
-insert into sys.args values (9697, 707, 'arg_2', 'month_interval', 32, 0, 1, 2);
-insert into sys.functions values (708, 'scale_up', '*', 'calc', 0, 1, false, false, false, 2000);
-insert into sys.args values (9698, 708, 'res_0', 'month_interval', 32, 0, 0, 0);
-insert into sys.args values (9699, 708, 'arg_1', 'timestamptz', 7, 0, 1, 1);
-insert into sys.args values (9700, 708, 'arg_2', 'month_interval', 32, 0, 1, 2);
-insert into sys.functions values (709, 'scale_up', '*', 'calc', 0, 1, false, false, false, 2000);
-insert into sys.args values (9701, 709, 'res_0', 'month_interval', 32, 0, 0, 0);
-insert into sys.args values (9702, 709, 'arg_1', 'blob', 0, 0, 1, 1);
-insert into sys.args values (9703, 709, 'arg_2', 'month_interval', 32, 0, 1, 2);
-insert into sys.functions values (710, 'scale_up', '*', 'calc', 0, 1, false, false, false, 2000);
-insert into sys.args values (9704, 710, 'res_0', 'month_interval', 32, 0, 0, 0);
-insert into sys.args values (9705, 710, 'arg_1', 'geometry', 0, 0, 1, 1);
-insert into sys.args values (9706, 710, 'arg_2', 'month_interval', 32, 0, 1, 2);
-insert into sys.functions values (711, 'scale_up', '*', 'calc', 0, 1, false, false, false, 2000);
-insert into sys.args values (9707, 711, 'res_0', 'month_interval', 32, 0, 0, 0);
-insert into sys.args values (9708, 711, 'arg_1', 'geometrya', 0, 0, 1, 1);
-insert into sys.args values (9709, 711, 'arg_2', 'month_interval', 32, 0, 1, 2);
-insert into sys.functions values (712, 'scale_up', '*', 'calc', 0, 1, false, false, false, 2000);
-insert into sys.args values (9710, 712, 'res_0', 'month_interval', 32, 0, 0, 0);
-insert into sys.args values (9711, 712, 'arg_1', 'mbr', 0, 0, 1, 1);
-insert into sys.args values (9712, 712, 'arg_2', 'month_interval', 32, 0, 1, 2);
-insert into sys.functions values (713, 'scale_up', '*', 'calc', 0, 1, false, false, false, 2000);
-insert into sys.args values (9713, 713, 'res_0', 'sec_interval', 13, 0, 0, 0);
-insert into sys.args values (9714, 713, 'arg_1', 'oid', 63, 0, 1, 1);
-insert into sys.args values (9715, 713, 'arg_2', 'sec_interval', 13, 0, 1, 2);
-insert into sys.functions values (714, 'scale_up', '*', 'calc', 0, 1, false, false, false, 2000);
-insert into sys.args values (9716, 714, 'res_0', 'sec_interval', 13, 0, 0, 0);
-insert into sys.args values (9717, 714, 'arg_1', 'tinyint', 8, 0, 1, 1);
-insert into sys.args values (9718, 714, 'arg_2', 'sec_interval', 13, 0, 1, 2);
-insert into sys.functions values (715, 'scale_up', '*', 'calc', 0, 1, false, false, false, 2000);
-insert into sys.args values (9719, 715, 'res_0', 'sec_interval', 13, 0, 0, 0);
-insert into sys.args values (9720, 715, 'arg_1', 'smallint', 16, 0, 1, 1);
-insert into sys.args values (9721, 715, 'arg_2', 'sec_interval', 13, 0, 1, 2);
-insert into sys.functions values (716, 'scale_up', '*', 'calc', 0, 1, false, false, false, 2000);
-insert into sys.args values (9722, 716, 'res_0', 'sec_interval', 13, 0, 0, 0);
-insert into sys.args values (9723, 716, 'arg_1', 'int', 32, 0, 1, 1);
-insert into sys.args values (9724, 716, 'arg_2', 'sec_interval', 13, 0, 1, 2);
-insert into sys.functions values (717, 'scale_up', '*', 'calc', 0, 1, false, false, false, 2000);
-insert into sys.args values (9725, 717, 'res_0', 'sec_interval', 13, 0, 0, 0);
-insert into sys.args values (9726, 717, 'arg_1', 'bigint', 64, 0, 1, 1);
-insert into sys.args values (9727, 717, 'arg_2', 'sec_interval', 13, 0, 1, 2);
-insert into sys.functions values (718, 'scale_up', '*', 'calc', 0, 1, false, false, false, 2000);
-insert into sys.args values (9728, 718, 'res_0', 'sec_interval', 13, 0, 0, 0);
-insert into sys.args values (9729, 718, 'arg_1', 'decimal', 2, 0, 1, 1);
-insert into sys.args values (9730, 718, 'arg_2', 'sec_interval', 13, 0, 1, 2);
-insert into sys.functions values (719, 'scale_up', '*', 'calc', 0, 1, false, false, false, 2000);
-insert into sys.args values (9731, 719, 'res_0', 'sec_interval', 13, 0, 0, 0);
-insert into sys.args values (9732, 719, 'arg_1', 'decimal', 4, 0, 1, 1);
-insert into sys.args values (9733, 719, 'arg_2', 'sec_interval', 13, 0, 1, 2);
-insert into sys.functions values (720, 'scale_up', '*', 'calc', 0, 1, false, false, false, 2000);
-insert into sys.args values (9734, 720, 'res_0', 'sec_interval', 13, 0, 0, 0);
-insert into sys.args values (9735, 720, 'arg_1', 'decimal', 9, 0, 1, 1);
-insert into sys.args values (9736, 720, 'arg_2', 'sec_interval', 13, 0, 1, 2);
-insert into sys.functions values (721, 'scale_up', '*', 'calc', 0, 1, false, false, false, 2000);
-insert into sys.args values (9737, 721, 'res_0', 'sec_interval', 13, 0, 0, 0);
-insert into sys.args values (9738, 721, 'arg_1', 'decimal', 18, 0, 1, 1);
-insert into sys.args values (9739, 721, 'arg_2', 'sec_interval', 13, 0, 1, 2);
-insert into sys.functions values (722, 'scale_up', '*', 'calc', 0, 1, false, false, false, 2000);
-insert into sys.args values (9740, 722, 'res_0', 'sec_interval', 13, 0, 0, 0);
-insert into sys.args values (9741, 722, 'arg_1', 'real', 24, 0, 1, 1);
-insert into sys.args values (9742, 722, 'arg_2', 'sec_interval', 13, 0, 1, 2);
-insert into sys.functions values (723, 'scale_up', '*', 'calc', 0, 1, false, false, false, 2000);
-insert into sys.args values (9743, 723, 'res_0', 'sec_interval', 13, 0, 0, 0);
-insert into sys.args values (9744, 723, 'arg_1', 'double', 53, 0, 1, 1);
-insert into sys.args values (9745, 723, 'arg_2', 'sec_interval', 13, 0, 1, 2);
-insert into sys.functions values (724, 'scale_up', '*', 'calc', 0, 1, false, false, false, 2000);
-insert into sys.args values (9746, 724, 'res_0', 'sec_interval', 13, 0, 0, 0);
-insert into sys.args values (9747, 724, 'arg_1', 'month_interval', 32, 0, 1, 1);
-insert into sys.args values (9748, 724, 'arg_2', 'sec_interval', 13, 0, 1, 2);
-insert into sys.functions values (725, 'scale_up', '*', 'calc', 0, 1, false, false, false, 2000);
-insert into sys.args values (9749, 725, 'res_0', 'sec_interval', 13, 0, 0, 0);
-insert into sys.args values (9750, 725, 'arg_1', 'sec_interval', 13, 0, 1, 1);
-insert into sys.args values (9751, 725, 'arg_2', 'sec_interval', 13, 0, 1, 2);
-insert into sys.functions values (726, 'scale_up', '*', 'calc', 0, 1, false, false, false, 2000);
-insert into sys.args values (9752, 726, 'res_0', 'sec_interval', 13, 0, 0, 0);
-insert into sys.args values (9753, 726, 'arg_1', 'time', 7, 0, 1, 1);
-insert into sys.args values (9754, 726, 'arg_2', 'sec_interval', 13, 0, 1, 2);
-insert into sys.functions values (727, 'scale_up', '*', 'calc', 0, 1, false, false, false, 2000);
-insert into sys.args values (9755, 727, 'res_0', 'sec_interval', 13, 0, 0, 0);
-insert into sys.args values (9756, 727, 'arg_1', 'timetz', 7, 0, 1, 1);
-insert into sys.args values (9757, 727, 'arg_2', 'sec_interval', 13, 0, 1, 2);
-insert into sys.functions values (728, 'scale_up', '*', 'calc', 0, 1, false, false, false, 2000);
-insert into sys.args values (9758, 728, 'res_0', 'sec_interval', 13, 0, 0, 0);
-insert into sys.args values (9759, 728, 'arg_1', 'date', 0, 0, 1, 1);
-insert into sys.args values (9760, 728, 'arg_2', 'sec_interval', 13, 0, 1, 2);
-insert into sys.functions values (729, 'scale_up', '*', 'calc', 0, 1, false, false, false, 2000);
-insert into sys.args values (9761, 729, 'res_0', 'sec_interval', 13, 0, 0, 0);
-insert into sys.args values (9762, 729, 'arg_1', 'timestamp', 7, 0, 1, 1);
-insert into sys.args values (9763, 729, 'arg_2', 'sec_interval', 13, 0, 1, 2);
-insert into sys.functions values (730, 'scale_up', '*', 'calc', 0, 1, false, false, false, 2000);
-insert into sys.args values (9764, 730, 'res_0', 'sec_interval', 13, 0, 0, 0);
-insert into sys.args values (9765, 730, 'arg_1', 'timestamptz', 7, 0, 1, 1);
-insert into sys.args values (9766, 730, 'arg_2', 'sec_interval', 13, 0, 1, 2);
-insert into sys.functions values (731, 'scale_up', '*', 'calc', 0, 1, false, false, false, 2000);
-insert into sys.args values (9767, 731, 'res_0', 'sec_interval', 13, 0, 0, 0);
-insert into sys.args values (9768, 731, 'arg_1', 'blob', 0, 0, 1, 1);
-insert into sys.args values (9769, 731, 'arg_2', 'sec_interval', 13, 0, 1, 2);
-insert into sys.functions values (732, 'scale_up', '*', 'calc', 0, 1, false, false, false, 2000);
-insert into sys.args values (9770, 732, 'res_0', 'sec_interval', 13, 0, 0, 0);
-insert into sys.args values (9771, 732, 'arg_1', 'geometry', 0, 0, 1, 1);
-insert into sys.args values (9772, 732, 'arg_2', 'sec_interval', 13, 0, 1, 2);
-insert into sys.functions values (733, 'scale_up', '*', 'calc', 0, 1, false, false, false, 2000);
-insert into sys.args values (9773, 733, 'res_0', 'sec_interval', 13, 0, 0, 0);
-insert into sys.args values (9774, 733, 'arg_1', 'geometrya', 0, 0, 1, 1);
-insert into sys.args values (9775, 733, 'arg_2', 'sec_interval', 13, 0, 1, 2);
-insert into sys.functions values (734, 'scale_up', '*', 'calc', 0, 1, false, false, false, 2000);
-insert into sys.args values (9776, 734, 'res_0', 'sec_interval', 13, 0, 0, 0);
-insert into sys.args values (9777, 734, 'arg_1', 'mbr', 0, 0, 1, 1);
-insert into sys.args values (9778, 734, 'arg_2', 'sec_interval', 13, 0, 1, 2);
-insert into sys.functions values (735, 'scale_up', '*', 'calc', 0, 1, false, false, false, 2000);
-insert into sys.args values (9779, 735, 'res_0', 'time', 7, 0, 0, 0);
-insert into sys.args values (9780, 735, 'arg_1', 'oid', 63, 0, 1, 1);
-insert into sys.args values (9781, 735, 'arg_2', 'time', 7, 0, 1, 2);
-insert into sys.functions values (736, 'scale_up', '*', 'calc', 0, 1, false, false, false, 2000);
-insert into sys.args values (9782, 736, 'res_0', 'time', 7, 0, 0, 0);
-insert into sys.args values (9783, 736, 'arg_1', 'tinyint', 8, 0, 1, 1);
-insert into sys.args values (9784, 736, 'arg_2', 'time', 7, 0, 1, 2);
-insert into sys.functions values (737, 'scale_up', '*', 'calc', 0, 1, false, false, false, 2000);
-insert into sys.args values (9785, 737, 'res_0', 'time', 7, 0, 0, 0);
-insert into sys.args values (9786, 737, 'arg_1', 'smallint', 16, 0, 1, 1);
-insert into sys.args values (9787, 737, 'arg_2', 'time', 7, 0, 1, 2);
-insert into sys.functions values (738, 'scale_up', '*', 'calc', 0, 1, false, false, false, 2000);
-insert into sys.args values (9788, 738, 'res_0', 'time', 7, 0, 0, 0);
-insert into sys.args values (9789, 738, 'arg_1', 'int', 32, 0, 1, 1);
-insert into sys.args values (9790, 738, 'arg_2', 'time', 7, 0, 1, 2);
-insert into sys.functions values (739, 'scale_up', '*', 'calc', 0, 1, false, false, false, 2000);
-insert into sys.args values (9791, 739, 'res_0', 'time', 7, 0, 0, 0);
-insert into sys.args values (9792, 739, 'arg_1', 'bigint', 64, 0, 1, 1);
-insert into sys.args values (9793, 739, 'arg_2', 'time', 7, 0, 1, 2);
-insert into sys.functions values (740, 'scale_up', '*', 'calc', 0, 1, false, false, false, 2000);
-insert into sys.args values (9794, 740, 'res_0', 'time', 7, 0, 0, 0);
-insert into sys.args values (9795, 740, 'arg_1', 'decimal', 2, 0, 1, 1);
-insert into sys.args values (9796, 740, 'arg_2', 'time', 7, 0, 1, 2);
-insert into sys.functions values (741, 'scale_up', '*', 'calc', 0, 1, false, false, false, 2000);
-insert into sys.args values (9797, 741, 'res_0', 'time', 7, 0, 0, 0);
-insert into sys.args values (9798, 741, 'arg_1', 'decimal', 4, 0, 1, 1);
-insert into sys.args values (9799, 741, 'arg_2', 'time', 7, 0, 1, 2);
-insert into sys.functions values (742, 'scale_up', '*', 'calc', 0, 1, false, false, false, 2000);
-insert into sys.args values (9800, 742, 'res_0', 'time', 7, 0, 0, 0);
-insert into sys.args values (9801, 742, 'arg_1', 'decimal', 9, 0, 1, 1);
-insert into sys.args values (9802, 742, 'arg_2', 'time', 7, 0, 1, 2);
-insert into sys.functions values (743, 'scale_up', '*', 'calc', 0, 1, false, false, false, 2000);
-insert into sys.args values (9803, 743, 'res_0', 'time', 7, 0, 0, 0);
-insert into sys.args values (9804, 743, 'arg_1', 'decimal', 18, 0, 1, 1);
-insert into sys.args values (9805, 743, 'arg_2', 'time', 7, 0, 1, 2);
-insert into sys.functions values (744, 'scale_up', '*', 'calc', 0, 1, false, false, false, 2000);
-insert into sys.args values (9806, 744, 'res_0', 'time', 7, 0, 0, 0);
-insert into sys.args values (9807, 744, 'arg_1', 'real', 24, 0, 1, 1);
-insert into sys.args values (9808, 744, 'arg_2', 'time', 7, 0, 1, 2);
-insert into sys.functions values (745, 'scale_up', '*', 'calc', 0, 1, false, false, false, 2000);
-insert into sys.args values (9809, 745, 'res_0', 'time', 7, 0, 0, 0);
-insert into sys.args values (9810, 745, 'arg_1', 'double', 53, 0, 1, 1);
-insert into sys.args values (9811, 745, 'arg_2', 'time', 7, 0, 1, 2);
-insert into sys.functions values (746, 'scale_up', '*', 'calc', 0, 1, false, false, false, 2000);
-insert into sys.args values (9812, 746, 'res_0', 'time', 7, 0, 0, 0);
-insert into sys.args values (9813, 746, 'arg_1', 'month_interval', 32, 0, 1, 1);
-insert into sys.args values (9814, 746, 'arg_2', 'time', 7, 0, 1, 2);
-insert into sys.functions values (747, 'scale_up', '*', 'calc', 0, 1, false, false, false, 2000);
-insert into sys.args values (9815, 747, 'res_0', 'time', 7, 0, 0, 0);
-insert into sys.args values (9816, 747, 'arg_1', 'sec_interval', 13, 0, 1, 1);
-insert into sys.args values (9817, 747, 'arg_2', 'time', 7, 0, 1, 2);
-insert into sys.functions values (748, 'scale_up', '*', 'calc', 0, 1, false, false, false, 2000);
-insert into sys.args values (9818, 748, 'res_0', 'time', 7, 0, 0, 0);
-insert into sys.args values (9819, 748, 'arg_1', 'time', 7, 0, 1, 1);
-insert into sys.args values (9820, 748, 'arg_2', 'time', 7, 0, 1, 2);
-insert into sys.functions values (749, 'scale_up', '*', 'calc', 0, 1, false, false, false, 2000);
-insert into sys.args values (9821, 749, 'res_0', 'time', 7, 0, 0, 0);
-insert into sys.args values (9822, 749, 'arg_1', 'timetz', 7, 0, 1, 1);
-insert into sys.args values (9823, 749, 'arg_2', 'time', 7, 0, 1, 2);
-insert into sys.functions values (750, 'scale_up', '*', 'calc', 0, 1, false, false, false, 2000);
-insert into sys.args values (9824, 750, 'res_0', 'time', 7, 0, 0, 0);
-insert into sys.args values (9825, 750, 'arg_1', 'date', 0, 0, 1, 1);
-insert into sys.args values (9826, 750, 'arg_2', 'time', 7, 0, 1, 2);
-insert into sys.functions values (751, 'scale_up', '*', 'calc', 0, 1, false, false, false, 2000);
-insert into sys.args values (9827, 751, 'res_0', 'time', 7, 0, 0, 0);
-insert into sys.args values (9828, 751, 'arg_1', 'timestamp', 7, 0, 1, 1);
-insert into sys.args values (9829, 751, 'arg_2', 'time', 7, 0, 1, 2);
-insert into sys.functions values (752, 'scale_up', '*', 'calc', 0, 1, false, false, false, 2000);
-insert into sys.args values (9830, 752, 'res_0', 'time', 7, 0, 0, 0);
-insert into sys.args values (9831, 752, 'arg_1', 'timestamptz', 7, 0, 1, 1);
-insert into sys.args values (9832, 752, 'arg_2', 'time', 7, 0, 1, 2);
-insert into sys.functions values (753, 'scale_up', '*', 'calc', 0, 1, false, false, false, 2000);
-insert into sys.args values (9833, 753, 'res_0', 'time', 7, 0, 0, 0);
-insert into sys.args values (9834, 753, 'arg_1', 'blob', 0, 0, 1, 1);
-insert into sys.args values (9835, 753, 'arg_2', 'time', 7, 0, 1, 2);
-insert into sys.functions values (754, 'scale_up', '*', 'calc', 0, 1, false, false, false, 2000);
-insert into sys.args values (9836, 754, 'res_0', 'time', 7, 0, 0, 0);
-insert into sys.args values (9837, 754, 'arg_1', 'geometry', 0, 0, 1, 1);
-insert into sys.args values (9838, 754, 'arg_2', 'time', 7, 0, 1, 2);
-insert into sys.functions values (755, 'scale_up', '*', 'calc', 0, 1, false, false, false, 2000);
-insert into sys.args values (9839, 755, 'res_0', 'time', 7, 0, 0, 0);
-insert into sys.args values (9840, 755, 'arg_1', 'geometrya', 0, 0, 1, 1);
-insert into sys.args values (9841, 755, 'arg_2', 'time', 7, 0, 1, 2);
-insert into sys.functions values (756, 'scale_up', '*', 'calc', 0, 1, false, false, false, 2000);
-insert into sys.args values (9842, 756, 'res_0', 'time', 7, 0, 0, 0);
-insert into sys.args values (9843, 756, 'arg_1', 'mbr', 0, 0, 1, 1);
-insert into sys.args values (9844, 756, 'arg_2', 'time', 7, 0, 1, 2);
-insert into sys.functions values (757, 'scale_up', '*', 'calc', 0, 1, false, false, false, 2000);
-insert into sys.args values (9845, 757, 'res_0', 'timetz', 7, 0, 0, 0);
-insert into sys.args values (9846, 757, 'arg_1', 'oid', 63, 0, 1, 1);
-insert into sys.args values (9847, 757, 'arg_2', 'timetz', 7, 0, 1, 2);
-insert into sys.functions values (758, 'scale_up', '*', 'calc', 0, 1, false, false, false, 2000);
-insert into sys.args values (9848, 758, 'res_0', 'timetz', 7, 0, 0, 0);
-insert into sys.args values (9849, 758, 'arg_1', 'tinyint', 8, 0, 1, 1);
-insert into sys.args values (9850, 758, 'arg_2', 'timetz', 7, 0, 1, 2);
-insert into sys.functions values (759, 'scale_up', '*', 'calc', 0, 1, false, false, false, 2000);
-insert into sys.args values (9851, 759, 'res_0', 'timetz', 7, 0, 0, 0);
-insert into sys.args values (9852, 759, 'arg_1', 'smallint', 16, 0, 1, 1);
-insert into sys.args values (9853, 759, 'arg_2', 'timetz', 7, 0, 1, 2);
-insert into sys.functions values (760, 'scale_up', '*', 'calc', 0, 1, false, false, false, 2000);
-insert into sys.args values (9854, 760, 'res_0', 'timetz', 7, 0, 0, 0);
-insert into sys.args values (9855, 760, 'arg_1', 'int', 32, 0, 1, 1);
-insert into sys.args values (9856, 760, 'arg_2', 'timetz', 7, 0, 1, 2);
-insert into sys.functions values (761, 'scale_up', '*', 'calc', 0, 1, false, false, false, 2000);
-insert into sys.args values (9857, 761, 'res_0', 'timetz', 7, 0, 0, 0);
-insert into sys.args values (9858, 761, 'arg_1', 'bigint', 64, 0, 1, 1);
-insert into sys.args values (9859, 761, 'arg_2', 'timetz', 7, 0, 1, 2);
-insert into sys.functions values (762, 'scale_up', '*', 'calc', 0, 1, false, false, false, 2000);
-insert into sys.args values (9860, 762, 'res_0', 'timetz', 7, 0, 0, 0);
-insert into sys.args values (9861, 762, 'arg_1', 'decimal', 2, 0, 1, 1);
-insert into sys.args values (9862, 762, 'arg_2', 'timetz', 7, 0, 1, 2);
-insert into sys.functions values (763, 'scale_up', '*', 'calc', 0, 1, false, false, false, 2000);
-insert into sys.args values (9863, 763, 'res_0', 'timetz', 7, 0, 0, 0);
-insert into sys.args values (9864, 763, 'arg_1', 'decimal', 4, 0, 1, 1);
-insert into sys.args values (9865, 763, 'arg_2', 'timetz', 7, 0, 1, 2);
-insert into sys.functions values (764, 'scale_up', '*', 'calc', 0, 1, false, false, false, 2000);
-insert into sys.args values (9866, 764, 'res_0', 'timetz', 7, 0, 0, 0);
-insert into sys.args values (9867, 764, 'arg_1', 'decimal', 9, 0, 1, 1);
-insert into sys.args values (9868, 764, 'arg_2', 'timetz', 7, 0, 1, 2);
-insert into sys.functions values (765, 'scale_up', '*', 'calc', 0, 1, false, false, false, 2000);
-insert into sys.args values (9869, 765, 'res_0', 'timetz', 7, 0, 0, 0);
-insert into sys.args values (9870, 765, 'arg_1', 'decimal', 18, 0, 1, 1);
-insert into sys.args values (9871, 765, 'arg_2', 'timetz', 7, 0, 1, 2);
-insert into sys.functions values (766, 'scale_up', '*', 'calc', 0, 1, false, false, false, 2000);
-insert into sys.args values (9872, 766, 'res_0', 'timetz', 7, 0, 0, 0);
-insert into sys.args values (9873, 766, 'arg_1', 'real', 24, 0, 1, 1);
-insert into sys.args values (9874, 766, 'arg_2', 'timetz', 7, 0, 1, 2);
-insert into sys.functions values (767, 'scale_up', '*', 'calc', 0, 1, false, false, false, 2000);
-insert into sys.args values (9875, 767, 'res_0', 'timetz', 7, 0, 0, 0);
-insert into sys.args values (9876, 767, 'arg_1', 'double', 53, 0, 1, 1);
-insert into sys.args values (9877, 767, 'arg_2', 'timetz', 7, 0, 1, 2);
-insert into sys.functions values (768, 'scale_up', '*', 'calc', 0, 1, false, false, false, 2000);
-insert into sys.args values (9878, 768, 'res_0', 'timetz', 7, 0, 0, 0);
-insert into sys.args values (9879, 768, 'arg_1', 'month_interval', 32, 0, 1, 1);
-insert into sys.args values (9880, 768, 'arg_2', 'timetz', 7, 0, 1, 2);
-insert into sys.functions values (769, 'scale_up', '*', 'calc', 0, 1, false, false, false, 2000);
-insert into sys.args values (9881, 769, 'res_0', 'timetz', 7, 0, 0, 0);
-insert into sys.args values (9882, 769, 'arg_1', 'sec_interval', 13, 0, 1, 1);
-insert into sys.args values (9883, 769, 'arg_2', 'timetz', 7, 0, 1, 2);
-insert into sys.functions values (770, 'scale_up', '*', 'calc', 0, 1, false, false, false, 2000);
-insert into sys.args values (9884, 770, 'res_0', 'timetz', 7, 0, 0, 0);
-insert into sys.args values (9885, 770, 'arg_1', 'time', 7, 0, 1, 1);
-insert into sys.args values (9886, 770, 'arg_2', 'timetz', 7, 0, 1, 2);
-insert into sys.functions values (771, 'scale_up', '*', 'calc', 0, 1, false, false, false, 2000);
-insert into sys.args values (9887, 771, 'res_0', 'timetz', 7, 0, 0, 0);
-insert into sys.args values (9888, 771, 'arg_1', 'timetz', 7, 0, 1, 1);
-insert into sys.args values (9889, 771, 'arg_2', 'timetz', 7, 0, 1, 2);
-insert into sys.functions values (772, 'scale_up', '*', 'calc', 0, 1, false, false, false, 2000);
-insert into sys.args values (9890, 772, 'res_0', 'timetz', 7, 0, 0, 0);
-insert into sys.args values (9891, 772, 'arg_1', 'date', 0, 0, 1, 1);
-insert into sys.args values (9892, 772, 'arg_2', 'timetz', 7, 0, 1, 2);
-insert into sys.functions values (773, 'scale_up', '*', 'calc', 0, 1, false, false, false, 2000);
-insert into sys.args values (9893, 773, 'res_0', 'timetz', 7, 0, 0, 0);
-insert into sys.args values (9894, 773, 'arg_1', 'timestamp', 7, 0, 1, 1);
-insert into sys.args values (9895, 773, 'arg_2', 'timetz', 7, 0, 1, 2);
-insert into sys.functions values (774, 'scale_up', '*', 'calc', 0, 1, false, false, false, 2000);
-insert into sys.args values (9896, 774, 'res_0', 'timetz', 7, 0, 0, 0);
-insert into sys.args values (9897, 774, 'arg_1', 'timestamptz', 7, 0, 1, 1);
-insert into sys.args values (9898, 774, 'arg_2', 'timetz', 7, 0, 1, 2);
-insert into sys.functions values (775, 'scale_up', '*', 'calc', 0, 1, false, false, false, 2000);
-insert into sys.args values (9899, 775, 'res_0', 'timetz', 7, 0, 0, 0);
-insert into sys.args values (9900, 775, 'arg_1', 'blob', 0, 0, 1, 1);
-insert into sys.args values (9901, 775, 'arg_2', 'timetz', 7, 0, 1, 2);
-insert into sys.functions values (776, 'scale_up', '*', 'calc', 0, 1, false, false, false, 2000);
-insert into sys.args values (9902, 776, 'res_0', 'timetz', 7, 0, 0, 0);
-insert into sys.args values (9903, 776, 'arg_1', 'geometry', 0, 0, 1, 1);
-insert into sys.args values (9904, 776, 'arg_2', 'timetz', 7, 0, 1, 2);
-insert into sys.functions values (777, 'scale_up', '*', 'calc', 0, 1, false, false, false, 2000);
-insert into sys.args values (9905, 777, 'res_0', 'timetz', 7, 0, 0, 0);
-insert into sys.args values (9906, 777, 'arg_1', 'geometrya', 0, 0, 1, 1);
-insert into sys.args values (9907, 777, 'arg_2', 'timetz', 7, 0, 1, 2);
-insert into sys.functions values (778, 'scale_up', '*', 'calc', 0, 1, false, false, false, 2000);
-insert into sys.args values (9908, 778, 'res_0', 'timetz', 7, 0, 0, 0);
-insert into sys.args values (9909, 778, 'arg_1', 'mbr', 0, 0, 1, 1);
-insert into sys.args values (9910, 778, 'arg_2', 'timetz', 7, 0, 1, 2);
-insert into sys.functions values (779, 'scale_up', '*', 'calc', 0, 1, false, false, false, 2000);
-insert into sys.args values (9911, 779, 'res_0', 'date', 0, 0, 0, 0);
-insert into sys.args values (9912, 779, 'arg_1', 'oid', 63, 0, 1, 1);
-insert into sys.args values (9913, 779, 'arg_2', 'date', 0, 0, 1, 2);
-insert into sys.functions values (780, 'scale_up', '*', 'calc', 0, 1, false, false, false, 2000);
-insert into sys.args values (9914, 780, 'res_0', 'date', 0, 0, 0, 0);
-insert into sys.args values (9915, 780, 'arg_1', 'tinyint', 8, 0, 1, 1);
-insert into sys.args values (9916, 780, 'arg_2', 'date', 0, 0, 1, 2);
-insert into sys.functions values (781, 'scale_up', '*', 'calc', 0, 1, false, false, false, 2000);
-insert into sys.args values (9917, 781, 'res_0', 'date', 0, 0, 0, 0);
-insert into sys.args values (9918, 781, 'arg_1', 'smallint', 16, 0, 1, 1);
-insert into sys.args values (9919, 781, 'arg_2', 'date', 0, 0, 1, 2);
-insert into sys.functions values (782, 'scale_up', '*', 'calc', 0, 1, false, false, false, 2000);
-insert into sys.args values (9920, 782, 'res_0', 'date', 0, 0, 0, 0);
-insert into sys.args values (9921, 782, 'arg_1', 'int', 32, 0, 1, 1);
-insert into sys.args values (9922, 782, 'arg_2', 'date', 0, 0, 1, 2);
-insert into sys.functions values (783, 'scale_up', '*', 'calc', 0, 1, false, false, false, 2000);
-insert into sys.args values (9923, 783, 'res_0', 'date', 0, 0, 0, 0);
-insert into sys.args values (9924, 783, 'arg_1', 'bigint', 64, 0, 1, 1);
-insert into sys.args values (9925, 783, 'arg_2', 'date', 0, 0, 1, 2);
-insert into sys.functions values (784, 'scale_up', '*', 'calc', 0, 1, false, false, false, 2000);
-insert into sys.args values (9926, 784, 'res_0', 'date', 0, 0, 0, 0);
-insert into sys.args values (9927, 784, 'arg_1', 'decimal', 2, 0, 1, 1);
-insert into sys.args values (9928, 784, 'arg_2', 'date', 0, 0, 1, 2);
-insert into sys.functions values (785, 'scale_up', '*', 'calc', 0, 1, false, false, false, 2000);
-insert into sys.args values (9929, 785, 'res_0', 'date', 0, 0, 0, 0);
-insert into sys.args values (9930, 785, 'arg_1', 'decimal', 4, 0, 1, 1);
-insert into sys.args values (9931, 785, 'arg_2', 'date', 0, 0, 1, 2);
-insert into sys.functions values (786, 'scale_up', '*', 'calc', 0, 1, false, false, false, 2000);
-insert into sys.args values (9932, 786, 'res_0', 'date', 0, 0, 0, 0);
-insert into sys.args values (9933, 786, 'arg_1', 'decimal', 9, 0, 1, 1);
-insert into sys.args values (9934, 786, 'arg_2', 'date', 0, 0, 1, 2);
-insert into sys.functions values (787, 'scale_up', '*', 'calc', 0, 1, false, false, false, 2000);
-insert into sys.args values (9935, 787, 'res_0', 'date', 0, 0, 0, 0);
-insert into sys.args values (9936, 787, 'arg_1', 'decimal', 18, 0, 1, 1);
-insert into sys.args values (9937, 787, 'arg_2', 'date', 0, 0, 1, 2);
-insert into sys.functions values (788, 'scale_up', '*', 'calc', 0, 1, false, false, false, 2000);
-insert into sys.args values (9938, 788, 'res_0', 'date', 0, 0, 0, 0);
-insert into sys.args values (9939, 788, 'arg_1', 'real', 24, 0, 1, 1);
-insert into sys.args values (9940, 788, 'arg_2', 'date', 0, 0, 1, 2);
-insert into sys.functions values (789, 'scale_up', '*', 'calc', 0, 1, false, false, false, 2000);
-insert into sys.args values (9941, 789, 'res_0', 'date', 0, 0, 0, 0);
-insert into sys.args values (9942, 789, 'arg_1', 'double', 53, 0, 1, 1);
-insert into sys.args values (9943, 789, 'arg_2', 'date', 0, 0, 1, 2);
-insert into sys.functions values (790, 'scale_up', '*', 'calc', 0, 1, false, false, false, 2000);
-insert into sys.args values (9944, 790, 'res_0', 'date', 0, 0, 0, 0);
-insert into sys.args values (9945, 790, 'arg_1', 'month_interval', 32, 0, 1, 1);
-insert into sys.args values (9946, 790, 'arg_2', 'date', 0, 0, 1, 2);
-insert into sys.functions values (791, 'scale_up', '*', 'calc', 0, 1, false, false, false, 2000);
-insert into sys.args values (9947, 791, 'res_0', 'date', 0, 0, 0, 0);
-insert into sys.args values (9948, 791, 'arg_1', 'sec_interval', 13, 0, 1, 1);
-insert into sys.args values (9949, 791, 'arg_2', 'date', 0, 0, 1, 2);
-insert into sys.functions values (792, 'scale_up', '*', 'calc', 0, 1, false, false, false, 2000);
-insert into sys.args values (9950, 792, 'res_0', 'date', 0, 0, 0, 0);
-insert into sys.args values (9951, 792, 'arg_1', 'time', 7, 0, 1, 1);
-insert into sys.args values (9952, 792, 'arg_2', 'date', 0, 0, 1, 2);
-insert into sys.functions values (793, 'scale_up', '*', 'calc', 0, 1, false, false, false, 2000);
-insert into sys.args values (9953, 793, 'res_0', 'date', 0, 0, 0, 0);
-insert into sys.args values (9954, 793, 'arg_1', 'timetz', 7, 0, 1, 1);
-insert into sys.args values (9955, 793, 'arg_2', 'date', 0, 0, 1, 2);
-insert into sys.functions values (794, 'scale_up', '*', 'calc', 0, 1, false, false, false, 2000);
-insert into sys.args values (9956, 794, 'res_0', 'date', 0, 0, 0, 0);
-insert into sys.args values (9957, 794, 'arg_1', 'date', 0, 0, 1, 1);
-insert into sys.args values (9958, 794, 'arg_2', 'date', 0, 0, 1, 2);
-insert into sys.functions values (795, 'scale_up', '*', 'calc', 0, 1, false, false, false, 2000);
-insert into sys.args values (9959, 795, 'res_0', 'date', 0, 0, 0, 0);
-insert into sys.args values (9960, 795, 'arg_1', 'timestamp', 7, 0, 1, 1);
-insert into sys.args values (9961, 795, 'arg_2', 'date', 0, 0, 1, 2);
-insert into sys.functions values (796, 'scale_up', '*', 'calc', 0, 1, false, false, false, 2000);
-insert into sys.args values (9962, 796, 'res_0', 'date', 0, 0, 0, 0);
-insert into sys.args values (9963, 796, 'arg_1', 'timestamptz', 7, 0, 1, 1);
-insert into sys.args values (9964, 796, 'arg_2', 'date', 0, 0, 1, 2);
-insert into sys.functions values (797, 'scale_up', '*', 'calc', 0, 1, false, false, false, 2000);
-insert into sys.args values (9965, 797, 'res_0', 'date', 0, 0, 0, 0);
-insert into sys.args values (9966, 797, 'arg_1', 'blob', 0, 0, 1, 1);
-insert into sys.args values (9967, 797, 'arg_2', 'date', 0, 0, 1, 2);
-insert into sys.functions values (798, 'scale_up', '*', 'calc', 0, 1, false, false, false, 2000);
-insert into sys.args values (9968, 798, 'res_0', 'date', 0, 0, 0, 0);
-insert into sys.args values (9969, 798, 'arg_1', 'geometry', 0, 0, 1, 1);
-insert into sys.args values (9970, 798, 'arg_2', 'date', 0, 0, 1, 2);
-insert into sys.functions values (799, 'scale_up', '*', 'calc', 0, 1, false, false, false, 2000);
-insert into sys.args values (9971, 799, 'res_0', 'date', 0, 0, 0, 0);
-insert into sys.args values (9972, 799, 'arg_1', 'geometrya', 0, 0, 1, 1);
-insert into sys.args values (9973, 799, 'arg_2', 'date', 0, 0, 1, 2);
-insert into sys.functions values (800, 'scale_up', '*', 'calc', 0, 1, false, false, false, 2000);
-insert into sys.args values (9974, 800, 'res_0', 'date', 0, 0, 0, 0);
-insert into sys.args values (9975, 800, 'arg_1', 'mbr', 0, 0, 1, 1);
-insert into sys.args values (9976, 800, 'arg_2', 'date', 0, 0, 1, 2);
-insert into sys.functions values (801, 'scale_up', '*', 'calc', 0, 1, false, false, false, 2000);
-insert into sys.args values (9977, 801, 'res_0', 'timestamp', 7, 0, 0, 0);
-insert into sys.args values (9978, 801, 'arg_1', 'oid', 63, 0, 1, 1);
-insert into sys.args values (9979, 801, 'arg_2', 'timestamp', 7, 0, 1, 2);
-insert into sys.functions values (802, 'scale_up', '*', 'calc', 0, 1, false, false, false, 2000);
-insert into sys.args values (9980, 802, 'res_0', 'timestamp', 7, 0, 0, 0);
-insert into sys.args values (9981, 802, 'arg_1', 'tinyint', 8, 0, 1, 1);
-insert into sys.args values (9982, 802, 'arg_2', 'timestamp', 7, 0, 1, 2);
-insert into sys.functions values (803, 'scale_up', '*', 'calc', 0, 1, false, false, false, 2000);
-insert into sys.args values (9983, 803, 'res_0', 'timestamp', 7, 0, 0, 0);
-insert into sys.args values (9984, 803, 'arg_1', 'smallint', 16, 0, 1, 1);
-insert into sys.args values (9985, 803, 'arg_2', 'timestamp', 7, 0, 1, 2);
-insert into sys.functions values (804, 'scale_up', '*', 'calc', 0, 1, false, false, false, 2000);
-insert into sys.args values (9986, 804, 'res_0', 'timestamp', 7, 0, 0, 0);
-insert into sys.args values (9987, 804, 'arg_1', 'int', 32, 0, 1, 1);
-insert into sys.args values (9988, 804, 'arg_2', 'timestamp', 7, 0, 1, 2);
-insert into sys.functions values (805, 'scale_up', '*', 'calc', 0, 1, false, false, false, 2000);
-insert into sys.args values (9989, 805, 'res_0', 'timestamp', 7, 0, 0, 0);
-insert into sys.args values (9990, 805, 'arg_1', 'bigint', 64, 0, 1, 1);
-insert into sys.args values (9991, 805, 'arg_2', 'timestamp', 7, 0, 1, 2);
-insert into sys.functions values (806, 'scale_up', '*', 'calc', 0, 1, false, false, false, 2000);
-insert into sys.args values (9992, 806, 'res_0', 'timestamp', 7, 0, 0, 0);
-insert into sys.args values (9993, 806, 'arg_1', 'decimal', 2, 0, 1, 1);
-insert into sys.args values (9994, 806, 'arg_2', 'timestamp', 7, 0, 1, 2);
-insert into sys.functions values (807, 'scale_up', '*', 'calc', 0, 1, false, false, false, 2000);
-insert into sys.args values (9995, 807, 'res_0', 'timestamp', 7, 0, 0, 0);
-insert into sys.args values (9996, 807, 'arg_1', 'decimal', 4, 0, 1, 1);
-insert into sys.args values (9997, 807, 'arg_2', 'timestamp', 7, 0, 1, 2);
-insert into sys.functions values (808, 'scale_up', '*', 'calc', 0, 1, false, false, false, 2000);
-insert into sys.args values (9998, 808, 'res_0', 'timestamp', 7, 0, 0, 0);
-insert into sys.args values (9999, 808, 'arg_1', 'decimal', 9, 0, 1, 1);
-insert into sys.args values (10000, 808, 'arg_2', 'timestamp', 7, 0, 1, 2);
-insert into sys.functions values (809, 'scale_up', '*', 'calc', 0, 1, false, false, false, 2000);
-insert into sys.args values (10001, 809, 'res_0', 'timestamp', 7, 0, 0, 0);
-insert into sys.args values (10002, 809, 'arg_1', 'decimal', 18, 0, 1, 1);
-insert into sys.args values (10003, 809, 'arg_2', 'timestamp', 7, 0, 1, 2);
-insert into sys.functions values (810, 'scale_up', '*', 'calc', 0, 1, false, false, false, 2000);
-insert into sys.args values (10004, 810, 'res_0', 'timestamp', 7, 0, 0, 0);
-insert into sys.args values (10005, 810, 'arg_1', 'real', 24, 0, 1, 1);
-insert into sys.args values (10006, 810, 'arg_2', 'timestamp', 7, 0, 1, 2);
-insert into sys.functions values (811, 'scale_up', '*', 'calc', 0, 1, false, false, false, 2000);
-insert into sys.args values (10007, 811, 'res_0', 'timestamp', 7, 0, 0, 0);
-insert into sys.args values (10008, 811, 'arg_1', 'double', 53, 0, 1, 1);
-insert into sys.args values (10009, 811, 'arg_2', 'timestamp', 7, 0, 1, 2);
-insert into sys.functions values (812, 'scale_up', '*', 'calc', 0, 1, false, false, false, 2000);
-insert into sys.args values (10010, 812, 'res_0', 'timestamp', 7, 0, 0, 0);
-insert into sys.args values (10011, 812, 'arg_1', 'month_interval', 32, 0, 1, 1);
-insert into sys.args values (10012, 812, 'arg_2', 'timestamp', 7, 0, 1, 2);
-insert into sys.functions values (813, 'scale_up', '*', 'calc', 0, 1, false, false, false, 2000);
-insert into sys.args values (10013, 813, 'res_0', 'timestamp', 7, 0, 0, 0);
-insert into sys.args values (10014, 813, 'arg_1', 'sec_interval', 13, 0, 1, 1);
-insert into sys.args values (10015, 813, 'arg_2', 'timestamp', 7, 0, 1, 2);
-insert into sys.functions values (814, 'scale_up', '*', 'calc', 0, 1, false, false, false, 2000);
-insert into sys.args values (10016, 814, 'res_0', 'timestamp', 7, 0, 0, 0);
-insert into sys.args values (10017, 814, 'arg_1', 'time', 7, 0, 1, 1);
-insert into sys.args values (10018, 814, 'arg_2', 'timestamp', 7, 0, 1, 2);
-insert into sys.functions values (815, 'scale_up', '*', 'calc', 0, 1, false, false, false, 2000);
-insert into sys.args values (10019, 815, 'res_0', 'timestamp', 7, 0, 0, 0);
-insert into sys.args values (10020, 815, 'arg_1', 'timetz', 7, 0, 1, 1);
-insert into sys.args values (10021, 815, 'arg_2', 'timestamp', 7, 0, 1, 2);
-insert into sys.functions values (816, 'scale_up', '*', 'calc', 0, 1, false, false, false, 2000);
-insert into sys.args values (10022, 816, 'res_0', 'timestamp', 7, 0, 0, 0);
-insert into sys.args values (10023, 816, 'arg_1', 'date', 0, 0, 1, 1);
-insert into sys.args values (10024, 816, 'arg_2', 'timestamp', 7, 0, 1, 2);
-insert into sys.functions values (817, 'scale_up', '*', 'calc', 0, 1, false, false, false, 2000);
-insert into sys.args values (10025, 817, 'res_0', 'timestamp', 7, 0, 0, 0);
-insert into sys.args values (10026, 817, 'arg_1', 'timestamp', 7, 0, 1, 1);
-insert into sys.args values (10027, 817, 'arg_2', 'timestamp', 7, 0, 1, 2);
-insert into sys.functions values (818, 'scale_up', '*', 'calc', 0, 1, false, false, false, 2000);
-insert into sys.args values (10028, 818, 'res_0', 'timestamp', 7, 0, 0, 0);
-insert into sys.args values (10029, 818, 'arg_1', 'timestamptz', 7, 0, 1, 1);
-insert into sys.args values (10030, 818, 'arg_2', 'timestamp', 7, 0, 1, 2);
-insert into sys.functions values (819, 'scale_up', '*', 'calc', 0, 1, false, false, false, 2000);
-insert into sys.args values (10031, 819, 'res_0', 'timestamp', 7, 0, 0, 0);
-insert into sys.args values (10032, 819, 'arg_1', 'blob', 0, 0, 1, 1);
-insert into sys.args values (10033, 819, 'arg_2', 'timestamp', 7, 0, 1, 2);
-insert into sys.functions values (820, 'scale_up', '*', 'calc', 0, 1, false, false, false, 2000);
-insert into sys.args values (10034, 820, 'res_0', 'timestamp', 7, 0, 0, 0);
-insert into sys.args values (10035, 820, 'arg_1', 'geometry', 0, 0, 1, 1);
-insert into sys.args values (10036, 820, 'arg_2', 'timestamp', 7, 0, 1, 2);
-insert into sys.functions values (821, 'scale_up', '*', 'calc', 0, 1, false, false, false, 2000);
-insert into sys.args values (10037, 821, 'res_0', 'timestamp', 7, 0, 0, 0);
-insert into sys.args values (10038, 821, 'arg_1', 'geometrya', 0, 0, 1, 1);
-insert into sys.args values (10039, 821, 'arg_2', 'timestamp', 7, 0, 1, 2);
-insert into sys.functions values (822, 'scale_up', '*', 'calc', 0, 1, false, false, false, 2000);
-insert into sys.args values (10040, 822, 'res_0', 'timestamp', 7, 0, 0, 0);
-insert into sys.args values (10041, 822, 'arg_1', 'mbr', 0, 0, 1, 1);
-insert into sys.args values (10042, 822, 'arg_2', 'timestamp', 7, 0, 1, 2);
-insert into sys.functions values (823, 'scale_up', '*', 'calc', 0, 1, false, false, false, 2000);
-insert into sys.args values (10043, 823, 'res_0', 'timestamptz', 7, 0, 0, 0);
-insert into sys.args values (10044, 823, 'arg_1', 'oid', 63, 0, 1, 1);
-insert into sys.args values (10045, 823, 'arg_2', 'timestamptz', 7, 0, 1, 2);
-insert into sys.functions values (824, 'scale_up', '*', 'calc', 0, 1, false, false, false, 2000);
-insert into sys.args values (10046, 824, 'res_0', 'timestamptz', 7, 0, 0, 0);
-insert into sys.args values (10047, 824, 'arg_1', 'tinyint', 8, 0, 1, 1);
-insert into sys.args values (10048, 824, 'arg_2', 'timestamptz', 7, 0, 1, 2);
-insert into sys.functions values (825, 'scale_up', '*', 'calc', 0, 1, false, false, false, 2000);
-insert into sys.args values (10049, 825, 'res_0', 'timestamptz', 7, 0, 0, 0);
-insert into sys.args values (10050, 825, 'arg_1', 'smallint', 16, 0, 1, 1);
-insert into sys.args values (10051, 825, 'arg_2', 'timestamptz', 7, 0, 1, 2);
-insert into sys.functions values (826, 'scale_up', '*', 'calc', 0, 1, false, false, false, 2000);
-insert into sys.args values (10052, 826, 'res_0', 'timestamptz', 7, 0, 0, 0);
-insert into sys.args values (10053, 826, 'arg_1', 'int', 32, 0, 1, 1);
-insert into sys.args values (10054, 826, 'arg_2', 'timestamptz', 7, 0, 1, 2);
-insert into sys.functions values (827, 'scale_up', '*', 'calc', 0, 1, false, false, false, 2000);
-insert into sys.args values (10055, 827, 'res_0', 'timestamptz', 7, 0, 0, 0);
-insert into sys.args values (10056, 827, 'arg_1', 'bigint', 64, 0, 1, 1);
-insert into sys.args values (10057, 827, 'arg_2', 'timestamptz', 7, 0, 1, 2);
-insert into sys.functions values (828, 'scale_up', '*', 'calc', 0, 1, false, false, false, 2000);
-insert into sys.args values (10058, 828, 'res_0', 'timestamptz', 7, 0, 0, 0);
-insert into sys.args values (10059, 828, 'arg_1', 'decimal', 2, 0, 1, 1);
-insert into sys.args values (10060, 828, 'arg_2', 'timestamptz', 7, 0, 1, 2);
-insert into sys.functions values (829, 'scale_up', '*', 'calc', 0, 1, false, false, false, 2000);
-insert into sys.args values (10061, 829, 'res_0', 'timestamptz', 7, 0, 0, 0);
-insert into sys.args values (10062, 829, 'arg_1', 'decimal', 4, 0, 1, 1);
-insert into sys.args values (10063, 829, 'arg_2', 'timestamptz', 7, 0, 1, 2);
-insert into sys.functions values (830, 'scale_up', '*', 'calc', 0, 1, false, false, false, 2000);
-insert into sys.args values (10064, 830, 'res_0', 'timestamptz', 7, 0, 0, 0);
-insert into sys.args values (10065, 830, 'arg_1', 'decimal', 9, 0, 1, 1);
-insert into sys.args values (10066, 830, 'arg_2', 'timestamptz', 7, 0, 1, 2);
-insert into sys.functions values (831, 'scale_up', '*', 'calc', 0, 1, false, false, false, 2000);
-insert into sys.args values (10067, 831, 'res_0', 'timestamptz', 7, 0, 0, 0);
-insert into sys.args values (10068, 831, 'arg_1', 'decimal', 18, 0, 1, 1);
-insert into sys.args values (10069, 831, 'arg_2', 'timestamptz', 7, 0, 1, 2);
-insert into sys.functions values (832, 'scale_up', '*', 'calc', 0, 1, false, false, false, 2000);
-insert into sys.args values (10070, 832, 'res_0', 'timestamptz', 7, 0, 0, 0);
-insert into sys.args values (10071, 832, 'arg_1', 'real', 24, 0, 1, 1);
-insert into sys.args values (10072, 832, 'arg_2', 'timestamptz', 7, 0, 1, 2);
-insert into sys.functions values (833, 'scale_up', '*', 'calc', 0, 1, false, false, false, 2000);
-insert into sys.args values (10073, 833, 'res_0', 'timestamptz', 7, 0, 0, 0);
-insert into sys.args values (10074, 833, 'arg_1', 'double', 53, 0, 1, 1);
-insert into sys.args values (10075, 833, 'arg_2', 'timestamptz', 7, 0, 1, 2);
-insert into sys.functions values (834, 'scale_up', '*', 'calc', 0, 1, false, false, false, 2000);
-insert into sys.args values (10076, 834, 'res_0', 'timestamptz', 7, 0, 0, 0);
-insert into sys.args values (10077, 834, 'arg_1', 'month_interval', 32, 0, 1, 1);
-insert into sys.args values (10078, 834, 'arg_2', 'timestamptz', 7, 0, 1, 2);
-insert into sys.functions values (835, 'scale_up', '*', 'calc', 0, 1, false, false, false, 2000);
-insert into sys.args values (10079, 835, 'res_0', 'timestamptz', 7, 0, 0, 0);
-insert into sys.args values (10080, 835, 'arg_1', 'sec_interval', 13, 0, 1, 1);
-insert into sys.args values (10081, 835, 'arg_2', 'timestamptz', 7, 0, 1, 2);
-insert into sys.functions values (836, 'scale_up', '*', 'calc', 0, 1, false, false, false, 2000);
-insert into sys.args values (10082, 836, 'res_0', 'timestamptz', 7, 0, 0, 0);
-insert into sys.args values (10083, 836, 'arg_1', 'time', 7, 0, 1, 1);
-insert into sys.args values (10084, 836, 'arg_2', 'timestamptz', 7, 0, 1, 2);
-insert into sys.functions values (837, 'scale_up', '*', 'calc', 0, 1, false, false, false, 2000);
-insert into sys.args values (10085, 837, 'res_0', 'timestamptz', 7, 0, 0, 0);
-insert into sys.args values (10086, 837, 'arg_1', 'timetz', 7, 0, 1, 1);
-insert into sys.args values (10087, 837, 'arg_2', 'timestamptz', 7, 0, 1, 2);
-insert into sys.functions values (838, 'scale_up', '*', 'calc', 0, 1, false, false, false, 2000);
-insert into sys.args values (10088, 838, 'res_0', 'timestamptz', 7, 0, 0, 0);
-insert into sys.args values (10089, 838, 'arg_1', 'date', 0, 0, 1, 1);
-insert into sys.args values (10090, 838, 'arg_2', 'timestamptz', 7, 0, 1, 2);
-insert into sys.functions values (839, 'scale_up', '*', 'calc', 0, 1, false, false, false, 2000);
-insert into sys.args values (10091, 839, 'res_0', 'timestamptz', 7, 0, 0, 0);
-insert into sys.args values (10092, 839, 'arg_1', 'timestamp', 7, 0, 1, 1);
-insert into sys.args values (10093, 839, 'arg_2', 'timestamptz', 7, 0, 1, 2);
-insert into sys.functions values (840, 'scale_up', '*', 'calc', 0, 1, false, false, false, 2000);
-insert into sys.args values (10094, 840, 'res_0', 'timestamptz', 7, 0, 0, 0);
-insert into sys.args values (10095, 840, 'arg_1', 'timestamptz', 7, 0, 1, 1);
-insert into sys.args values (10096, 840, 'arg_2', 'timestamptz', 7, 0, 1, 2);
-insert into sys.functions values (841, 'scale_up', '*', 'calc', 0, 1, false, false, false, 2000);
-insert into sys.args values (10097, 841, 'res_0', 'timestamptz', 7, 0, 0, 0);
-insert into sys.args values (10098, 841, 'arg_1', 'blob', 0, 0, 1, 1);
-insert into sys.args values (10099, 841, 'arg_2', 'timestamptz', 7, 0, 1, 2);
-insert into sys.functions values (842, 'scale_up', '*', 'calc', 0, 1, false, false, false, 2000);
-insert into sys.args values (10100, 842, 'res_0', 'timestamptz', 7, 0, 0, 0);
-insert into sys.args values (10101, 842, 'arg_1', 'geometry', 0, 0, 1, 1);
-insert into sys.args values (10102, 842, 'arg_2', 'timestamptz', 7, 0, 1, 2);
-insert into sys.functions values (843, 'scale_up', '*', 'calc', 0, 1, false, false, false, 2000);
-insert into sys.args values (10103, 843, 'res_0', 'timestamptz', 7, 0, 0, 0);
-insert into sys.args values (10104, 843, 'arg_1', 'geometrya', 0, 0, 1, 1);
-insert into sys.args values (10105, 843, 'arg_2', 'timestamptz', 7, 0, 1, 2);
-insert into sys.functions values (844, 'scale_up', '*', 'calc', 0, 1, false, false, false, 2000);
-insert into sys.args values (10106, 844, 'res_0', 'timestamptz', 7, 0, 0, 0);
-insert into sys.args values (10107, 844, 'arg_1', 'mbr', 0, 0, 1, 1);
-insert into sys.args values (10108, 844, 'arg_2', 'timestamptz', 7, 0, 1, 2);
-insert into sys.functions values (845, 'scale_up', '*', 'calc', 0, 1, false, false, false, 2000);
-insert into sys.args values (10109, 845, 'res_0', 'blob', 0, 0, 0, 0);
-insert into sys.args values (10110, 845, 'arg_1', 'oid', 63, 0, 1, 1);
-insert into sys.args values (10111, 845, 'arg_2', 'blob', 0, 0, 1, 2);
-insert into sys.functions values (846, 'scale_up', '*', 'calc', 0, 1, false, false, false, 2000);
-insert into sys.args values (10112, 846, 'res_0', 'blob', 0, 0, 0, 0);
-insert into sys.args values (10113, 846, 'arg_1', 'tinyint', 8, 0, 1, 1);
-insert into sys.args values (10114, 846, 'arg_2', 'blob', 0, 0, 1, 2);
-insert into sys.functions values (847, 'scale_up', '*', 'calc', 0, 1, false, false, false, 2000);
-insert into sys.args values (10115, 847, 'res_0', 'blob', 0, 0, 0, 0);
-insert into sys.args values (10116, 847, 'arg_1', 'smallint', 16, 0, 1, 1);
-insert into sys.args values (10117, 847, 'arg_2', 'blob', 0, 0, 1, 2);
-insert into sys.functions values (848, 'scale_up', '*', 'calc', 0, 1, false, false, false, 2000);
-insert into sys.args values (10118, 848, 'res_0', 'blob', 0, 0, 0, 0);
-insert into sys.args values (10119, 848, 'arg_1', 'int', 32, 0, 1, 1);
-insert into sys.args values (10120, 848, 'arg_2', 'blob', 0, 0, 1, 2);
-insert into sys.functions values (849, 'scale_up', '*', 'calc', 0, 1, false, false, false, 2000);
-insert into sys.args values (10121, 849, 'res_0', 'blob', 0, 0, 0, 0);
-insert into sys.args values (10122, 849, 'arg_1', 'bigint', 64, 0, 1, 1);
-insert into sys.args values (10123, 849, 'arg_2', 'blob', 0, 0, 1, 2);
-insert into sys.functions values (850, 'scale_up', '*', 'calc', 0, 1, false, false, false, 2000);
-insert into sys.args values (10124, 850, 'res_0', 'blob', 0, 0, 0, 0);
-insert into sys.args values (10125, 850, 'arg_1', 'decimal', 2, 0, 1, 1);
-insert into sys.args values (10126, 850, 'arg_2', 'blob', 0, 0, 1, 2);
-insert into sys.functions values (851, 'scale_up', '*', 'calc', 0, 1, false, false, false, 2000);
-insert into sys.args values (10127, 851, 'res_0', 'blob', 0, 0, 0, 0);
-insert into sys.args values (10128, 851, 'arg_1', 'decimal', 4, 0, 1, 1);
-insert into sys.args values (10129, 851, 'arg_2', 'blob', 0, 0, 1, 2);
-insert into sys.functions values (852, 'scale_up', '*', 'calc', 0, 1, false, false, false, 2000);
-insert into sys.args values (10130, 852, 'res_0', 'blob', 0, 0, 0, 0);
-insert into sys.args values (10131, 852, 'arg_1', 'decimal', 9, 0, 1, 1);
-insert into sys.args values (10132, 852, 'arg_2', 'blob', 0, 0, 1, 2);
-insert into sys.functions values (853, 'scale_up', '*', 'calc', 0, 1, false, false, false, 2000);
-insert into sys.args values (10133, 853, 'res_0', 'blob', 0, 0, 0, 0);
-insert into sys.args values (10134, 853, 'arg_1', 'decimal', 18, 0, 1, 1);
-insert into sys.args values (10135, 853, 'arg_2', 'blob', 0, 0, 1, 2);
-insert into sys.functions values (854, 'scale_up', '*', 'calc', 0, 1, false, false, false, 2000);
-insert into sys.args values (10136, 854, 'res_0', 'blob', 0, 0, 0, 0);
-insert into sys.args values (10137, 854, 'arg_1', 'real', 24, 0, 1, 1);
-insert into sys.args values (10138, 854, 'arg_2', 'blob', 0, 0, 1, 2);
-insert into sys.functions values (855, 'scale_up', '*', 'calc', 0, 1, false, false, false, 2000);
-insert into sys.args values (10139, 855, 'res_0', 'blob', 0, 0, 0, 0);
-insert into sys.args values (10140, 855, 'arg_1', 'double', 53, 0, 1, 1);
-insert into sys.args values (10141, 855, 'arg_2', 'blob', 0, 0, 1, 2);
-insert into sys.functions values (856, 'scale_up', '*', 'calc', 0, 1, false, false, false, 2000);
-insert into sys.args values (10142, 856, 'res_0', 'blob', 0, 0, 0, 0);
-insert into sys.args values (10143, 856, 'arg_1', 'month_interval', 32, 0, 1, 1);
-insert into sys.args values (10144, 856, 'arg_2', 'blob', 0, 0, 1, 2);
-insert into sys.functions values (857, 'scale_up', '*', 'calc', 0, 1, false, false, false, 2000);
-insert into sys.args values (10145, 857, 'res_0', 'blob', 0, 0, 0, 0);
-insert into sys.args values (10146, 857, 'arg_1', 'sec_interval', 13, 0, 1, 1);
-insert into sys.args values (10147, 857, 'arg_2', 'blob', 0, 0, 1, 2);
-insert into sys.functions values (858, 'scale_up', '*', 'calc', 0, 1, false, false, false, 2000);
-insert into sys.args values (10148, 858, 'res_0', 'blob', 0, 0, 0, 0);
-insert into sys.args values (10149, 858, 'arg_1', 'time', 7, 0, 1, 1);
-insert into sys.args values (10150, 858, 'arg_2', 'blob', 0, 0, 1, 2);
-insert into sys.functions values (859, 'scale_up', '*', 'calc', 0, 1, false, false, false, 2000);
-insert into sys.args values (10151, 859, 'res_0', 'blob', 0, 0, 0, 0);
-insert into sys.args values (10152, 859, 'arg_1', 'timetz', 7, 0, 1, 1);
-insert into sys.args values (10153, 859, 'arg_2', 'blob', 0, 0, 1, 2);
-insert into sys.functions values (860, 'scale_up', '*', 'calc', 0, 1, false, false, false, 2000);
-insert into sys.args values (10154, 860, 'res_0', 'blob', 0, 0, 0, 0);
-insert into sys.args values (10155, 860, 'arg_1', 'date', 0, 0, 1, 1);
-insert into sys.args values (10156, 860, 'arg_2', 'blob', 0, 0, 1, 2);
-insert into sys.functions values (861, 'scale_up', '*', 'calc', 0, 1, false, false, false, 2000);
-insert into sys.args values (10157, 861, 'res_0', 'blob', 0, 0, 0, 0);
-insert into sys.args values (10158, 861, 'arg_1', 'timestamp', 7, 0, 1, 1);
-insert into sys.args values (10159, 861, 'arg_2', 'blob', 0, 0, 1, 2);
-insert into sys.functions values (862, 'scale_up', '*', 'calc', 0, 1, false, false, false, 2000);
-insert into sys.args values (10160, 862, 'res_0', 'blob', 0, 0, 0, 0);
-insert into sys.args values (10161, 862, 'arg_1', 'timestamptz', 7, 0, 1, 1);
-insert into sys.args values (10162, 862, 'arg_2', 'blob', 0, 0, 1, 2);
-insert into sys.functions values (863, 'scale_up', '*', 'calc', 0, 1, false, false, false, 2000);
-insert into sys.args values (10163, 863, 'res_0', 'blob', 0, 0, 0, 0);
-insert into sys.args values (10164, 863, 'arg_1', 'blob', 0, 0, 1, 1);
-insert into sys.args values (10165, 863, 'arg_2', 'blob', 0, 0, 1, 2);
-insert into sys.functions values (864, 'scale_up', '*', 'calc', 0, 1, false, false, false, 2000);
-insert into sys.args values (10166, 864, 'res_0', 'blob', 0, 0, 0, 0);
-insert into sys.args values (10167, 864, 'arg_1', 'geometry', 0, 0, 1, 1);
-insert into sys.args values (10168, 864, 'arg_2', 'blob', 0, 0, 1, 2);
-insert into sys.functions values (865, 'scale_up', '*', 'calc', 0, 1, false, false, false, 2000);
-insert into sys.args values (10169, 865, 'res_0', 'blob', 0, 0, 0, 0);
-insert into sys.args values (10170, 865, 'arg_1', 'geometrya', 0, 0, 1, 1);
-insert into sys.args values (10171, 865, 'arg_2', 'blob', 0, 0, 1, 2);
-insert into sys.functions values (866, 'scale_up', '*', 'calc', 0, 1, false, false, false, 2000);
-insert into sys.args values (10172, 866, 'res_0', 'blob', 0, 0, 0, 0);
-insert into sys.args values (10173, 866, 'arg_1', 'mbr', 0, 0, 1, 1);
-insert into sys.args values (10174, 866, 'arg_2', 'blob', 0, 0, 1, 2);
-insert into sys.functions values (867, 'scale_up', '*', 'calc', 0, 1, false, false, false, 2000);
-insert into sys.args values (10175, 867, 'res_0', 'geometry', 0, 0, 0, 0);
-insert into sys.args values (10176, 867, 'arg_1', 'oid', 63, 0, 1, 1);
-insert into sys.args values (10177, 867, 'arg_2', 'geometry', 0, 0, 1, 2);
-insert into sys.functions values (868, 'scale_up', '*', 'calc', 0, 1, false, false, false, 2000);
-insert into sys.args values (10178, 868, 'res_0', 'geometry', 0, 0, 0, 0);
-insert into sys.args values (10179, 868, 'arg_1', 'tinyint', 8, 0, 1, 1);
-insert into sys.args values (10180, 868, 'arg_2', 'geometry', 0, 0, 1, 2);
-insert into sys.functions values (869, 'scale_up', '*', 'calc', 0, 1, false, false, false, 2000);
-insert into sys.args values (10181, 869, 'res_0', 'geometry', 0, 0, 0, 0);
-insert into sys.args values (10182, 869, 'arg_1', 'smallint', 16, 0, 1, 1);
-insert into sys.args values (10183, 869, 'arg_2', 'geometry', 0, 0, 1, 2);
-insert into sys.functions values (870, 'scale_up', '*', 'calc', 0, 1, false, false, false, 2000);
-insert into sys.args values (10184, 870, 'res_0', 'geometry', 0, 0, 0, 0);
-insert into sys.args values (10185, 870, 'arg_1', 'int', 32, 0, 1, 1);
-insert into sys.args values (10186, 870, 'arg_2', 'geometry', 0, 0, 1, 2);
-insert into sys.functions values (871, 'scale_up', '*', 'calc', 0, 1, false, false, false, 2000);
-insert into sys.args values (10187, 871, 'res_0', 'geometry', 0, 0, 0, 0);
-insert into sys.args values (10188, 871, 'arg_1', 'bigint', 64, 0, 1, 1);
-insert into sys.args values (10189, 871, 'arg_2', 'geometry', 0, 0, 1, 2);
-insert into sys.functions values (872, 'scale_up', '*', 'calc', 0, 1, false, false, false, 2000);
-insert into sys.args values (10190, 872, 'res_0', 'geometry', 0, 0, 0, 0);
-insert into sys.args values (10191, 872, 'arg_1', 'decimal', 2, 0, 1, 1);
-insert into sys.args values (10192, 872, 'arg_2', 'geometry', 0, 0, 1, 2);
-insert into sys.functions values (873, 'scale_up', '*', 'calc', 0, 1, false, false, false, 2000);
-insert into sys.args values (10193, 873, 'res_0', 'geometry', 0, 0, 0, 0);
-insert into sys.args values (10194, 873, 'arg_1', 'decimal', 4, 0, 1, 1);
-insert into sys.args values (10195, 873, 'arg_2', 'geometry', 0, 0, 1, 2);
-insert into sys.functions values (874, 'scale_up', '*', 'calc', 0, 1, false, false, false, 2000);
-insert into sys.args values (10196, 874, 'res_0', 'geometry', 0, 0, 0, 0);
-insert into sys.args values (10197, 874, 'arg_1', 'decimal', 9, 0, 1, 1);
-insert into sys.args values (10198, 874, 'arg_2', 'geometry', 0, 0, 1, 2);
-insert into sys.functions values (875, 'scale_up', '*', 'calc', 0, 1, false, false, false, 2000);
-insert into sys.args values (10199, 875, 'res_0', 'geometry', 0, 0, 0, 0);
-insert into sys.args values (10200, 875, 'arg_1', 'decimal', 18, 0, 1, 1);
-insert into sys.args values (10201, 875, 'arg_2', 'geometry', 0, 0, 1, 2);
-insert into sys.functions values (876, 'scale_up', '*', 'calc', 0, 1, false, false, false, 2000);
-insert into sys.args values (10202, 876, 'res_0', 'geometry', 0, 0, 0, 0);
-insert into sys.args values (10203, 876, 'arg_1', 'real', 24, 0, 1, 1);
-insert into sys.args values (10204, 876, 'arg_2', 'geometry', 0, 0, 1, 2);
-insert into sys.functions values (877, 'scale_up', '*', 'calc', 0, 1, false, false, false, 2000);
-insert into sys.args values (10205, 877, 'res_0', 'geometry', 0, 0, 0, 0);
-insert into sys.args values (10206, 877, 'arg_1', 'double', 53, 0, 1, 1);
-insert into sys.args values (10207, 877, 'arg_2', 'geometry', 0, 0, 1, 2);
-insert into sys.functions values (878, 'scale_up', '*', 'calc', 0, 1, false, false, false, 2000);
-insert into sys.args values (10208, 878, 'res_0', 'geometry', 0, 0, 0, 0);
-insert into sys.args values (10209, 878, 'arg_1', 'month_interval', 32, 0, 1, 1);
-insert into sys.args values (10210, 878, 'arg_2', 'geometry', 0, 0, 1, 2);
-insert into sys.functions values (879, 'scale_up', '*', 'calc', 0, 1, false, false, false, 2000);
-insert into sys.args values (10211, 879, 'res_0', 'geometry', 0, 0, 0, 0);
-insert into sys.args values (10212, 879, 'arg_1', 'sec_interval', 13, 0, 1, 1);
-insert into sys.args values (10213, 879, 'arg_2', 'geometry', 0, 0, 1, 2);
-insert into sys.functions values (880, 'scale_up', '*', 'calc', 0, 1, false, false, false, 2000);
-insert into sys.args values (10214, 880, 'res_0', 'geometry', 0, 0, 0, 0);
-insert into sys.args values (10215, 880, 'arg_1', 'time', 7, 0, 1, 1);
-insert into sys.args values (10216, 880, 'arg_2', 'geometry', 0, 0, 1, 2);
-insert into sys.functions values (881, 'scale_up', '*', 'calc', 0, 1, false, false, false, 2000);
-insert into sys.args values (10217, 881, 'res_0', 'geometry', 0, 0, 0, 0);
-insert into sys.args values (10218, 881, 'arg_1', 'timetz', 7, 0, 1, 1);
-insert into sys.args values (10219, 881, 'arg_2', 'geometry', 0, 0, 1, 2);
-insert into sys.functions values (882, 'scale_up', '*', 'calc', 0, 1, false, false, false, 2000);
-insert into sys.args values (10220, 882, 'res_0', 'geometry', 0, 0, 0, 0);
-insert into sys.args values (10221, 882, 'arg_1', 'date', 0, 0, 1, 1);
-insert into sys.args values (10222, 882, 'arg_2', 'geometry', 0, 0, 1, 2);
-insert into sys.functions values (883, 'scale_up', '*', 'calc', 0, 1, false, false, false, 2000);
-insert into sys.args values (10223, 883, 'res_0', 'geometry', 0, 0, 0, 0);
-insert into sys.args values (10224, 883, 'arg_1', 'timestamp', 7, 0, 1, 1);
-insert into sys.args values (10225, 883, 'arg_2', 'geometry', 0, 0, 1, 2);
-insert into sys.functions values (884, 'scale_up', '*', 'calc', 0, 1, false, false, false, 2000);
-insert into sys.args values (10226, 884, 'res_0', 'geometry', 0, 0, 0, 0);
-insert into sys.args values (10227, 884, 'arg_1', 'timestamptz', 7, 0, 1, 1);
-insert into sys.args values (10228, 884, 'arg_2', 'geometry', 0, 0, 1, 2);
-insert into sys.functions values (885, 'scale_up', '*', 'calc', 0, 1, false, false, false, 2000);
-insert into sys.args values (10229, 885, 'res_0', 'geometry', 0, 0, 0, 0);
-insert into sys.args values (10230, 885, 'arg_1', 'blob', 0, 0, 1, 1);
-insert into sys.args values (10231, 885, 'arg_2', 'geometry', 0, 0, 1, 2);
-insert into sys.functions values (886, 'scale_up', '*', 'calc', 0, 1, false, false, false, 2000);
-insert into sys.args values (10232, 886, 'res_0', 'geometry', 0, 0, 0, 0);
-insert into sys.args values (10233, 886, 'arg_1', 'geometry', 0, 0, 1, 1);
-insert into sys.args values (10234, 886, 'arg_2', 'geometry', 0, 0, 1, 2);
-insert into sys.functions values (887, 'scale_up', '*', 'calc', 0, 1, false, false, false, 2000);
-insert into sys.args values (10235, 887, 'res_0', 'geometry', 0, 0, 0, 0);
-insert into sys.args values (10236, 887, 'arg_1', 'geometrya', 0, 0, 1, 1);
-insert into sys.args values (10237, 887, 'arg_2', 'geometry', 0, 0, 1, 2);
-insert into sys.functions values (888, 'scale_up', '*', 'calc', 0, 1, false, false, false, 2000);
-insert into sys.args values (10238, 888, 'res_0', 'geometry', 0, 0, 0, 0);
-insert into sys.args values (10239, 888, 'arg_1', 'mbr', 0, 0, 1, 1);
-insert into sys.args values (10240, 888, 'arg_2', 'geometry', 0, 0, 1, 2);
-insert into sys.functions values (889, 'scale_up', '*', 'calc', 0, 1, false, false, false, 2000);
-insert into sys.args values (10241, 889, 'res_0', 'geometrya', 0, 0, 0, 0);
-insert into sys.args values (10242, 889, 'arg_1', 'oid', 63, 0, 1, 1);
-insert into sys.args values (10243, 889, 'arg_2', 'geometrya', 0, 0, 1, 2);
-insert into sys.functions values (890, 'scale_up', '*', 'calc', 0, 1, false, false, false, 2000);
-insert into sys.args values (10244, 890, 'res_0', 'geometrya', 0, 0, 0, 0);
-insert into sys.args values (10245, 890, 'arg_1', 'tinyint', 8, 0, 1, 1);
-insert into sys.args values (10246, 890, 'arg_2', 'geometrya', 0, 0, 1, 2);
-insert into sys.functions values (891, 'scale_up', '*', 'calc', 0, 1, false, false, false, 2000);
-insert into sys.args values (10247, 891, 'res_0', 'geometrya', 0, 0, 0, 0);
-insert into sys.args values (10248, 891, 'arg_1', 'smallint', 16, 0, 1, 1);
-insert into sys.args values (10249, 891, 'arg_2', 'geometrya', 0, 0, 1, 2);
-insert into sys.functions values (892, 'scale_up', '*', 'calc', 0, 1, false, false, false, 2000);
-insert into sys.args values (10250, 892, 'res_0', 'geometrya', 0, 0, 0, 0);
-insert into sys.args values (10251, 892, 'arg_1', 'int', 32, 0, 1, 1);
-insert into sys.args values (10252, 892, 'arg_2', 'geometrya', 0, 0, 1, 2);
-insert into sys.functions values (893, 'scale_up', '*', 'calc', 0, 1, false, false, false, 2000);
-insert into sys.args values (10253, 893, 'res_0', 'geometrya', 0, 0, 0, 0);
-insert into sys.args values (10254, 893, 'arg_1', 'bigint', 64, 0, 1, 1);
-insert into sys.args values (10255, 893, 'arg_2', 'geometrya', 0, 0, 1, 2);
-insert into sys.functions values (894, 'scale_up', '*', 'calc', 0, 1, false, false, false, 2000);
-insert into sys.args values (10256, 894, 'res_0', 'geometrya', 0, 0, 0, 0);
-insert into sys.args values (10257, 894, 'arg_1', 'decimal', 2, 0, 1, 1);
-insert into sys.args values (10258, 894, 'arg_2', 'geometrya', 0, 0, 1, 2);
-insert into sys.functions values (895, 'scale_up', '*', 'calc', 0, 1, false, false, false, 2000);
-insert into sys.args values (10259, 895, 'res_0', 'geometrya', 0, 0, 0, 0);
-insert into sys.args values (10260, 895, 'arg_1', 'decimal', 4, 0, 1, 1);
-insert into sys.args values (10261, 895, 'arg_2', 'geometrya', 0, 0, 1, 2);
-insert into sys.functions values (896, 'scale_up', '*', 'calc', 0, 1, false, false, false, 2000);
-insert into sys.args values (10262, 896, 'res_0', 'geometrya', 0, 0, 0, 0);
-insert into sys.args values (10263, 896, 'arg_1', 'decimal', 9, 0, 1, 1);
-insert into sys.args values (10264, 896, 'arg_2', 'geometrya', 0, 0, 1, 2);
-insert into sys.functions values (897, 'scale_up', '*', 'calc', 0, 1, false, false, false, 2000);
-insert into sys.args values (10265, 897, 'res_0', 'geometrya', 0, 0, 0, 0);
-insert into sys.args values (10266, 897, 'arg_1', 'decimal', 18, 0, 1, 1);
-insert into sys.args values (10267, 897, 'arg_2', 'geometrya', 0, 0, 1, 2);
-insert into sys.functions values (898, 'scale_up', '*', 'calc', 0, 1, false, false, false, 2000);
-insert into sys.args values (10268, 898, 'res_0', 'geometrya', 0, 0, 0, 0);
-insert into sys.args values (10269, 898, 'arg_1', 'real', 24, 0, 1, 1);
-insert into sys.args values (10270, 898, 'arg_2', 'geometrya', 0, 0, 1, 2);
-insert into sys.functions values (899, 'scale_up', '*', 'calc', 0, 1, false, false, false, 2000);
-insert into sys.args values (10271, 899, 'res_0', 'geometrya', 0, 0, 0, 0);
-insert into sys.args values (10272, 899, 'arg_1', 'double', 53, 0, 1, 1);
-insert into sys.args values (10273, 899, 'arg_2', 'geometrya', 0, 0, 1, 2);
-insert into sys.functions values (900, 'scale_up', '*', 'calc', 0, 1, false, false, false, 2000);
-insert into sys.args values (10274, 900, 'res_0', 'geometrya', 0, 0, 0, 0);
-insert into sys.args values (10275, 900, 'arg_1', 'month_interval', 32, 0, 1, 1);
-insert into sys.args values (10276, 900, 'arg_2', 'geometrya', 0, 0, 1, 2);
-insert into sys.functions values (901, 'scale_up', '*', 'calc', 0, 1, false, false, false, 2000);
-insert into sys.args values (10277, 901, 'res_0', 'geometrya', 0, 0, 0, 0);
-insert into sys.args values (10278, 901, 'arg_1', 'sec_interval', 13, 0, 1, 1);
-insert into sys.args values (10279, 901, 'arg_2', 'geometrya', 0, 0, 1, 2);
-insert into sys.functions values (902, 'scale_up', '*', 'calc', 0, 1, false, false, false, 2000);
-insert into sys.args values (10280, 902, 'res_0', 'geometrya', 0, 0, 0, 0);
-insert into sys.args values (10281, 902, 'arg_1', 'time', 7, 0, 1, 1);
-insert into sys.args values (10282, 902, 'arg_2', 'geometrya', 0, 0, 1, 2);
-insert into sys.functions values (903, 'scale_up', '*', 'calc', 0, 1, false, false, false, 2000);
-insert into sys.args values (10283, 903, 'res_0', 'geometrya', 0, 0, 0, 0);
-insert into sys.args values (10284, 903, 'arg_1', 'timetz', 7, 0, 1, 1);
-insert into sys.args values (10285, 903, 'arg_2', 'geometrya', 0, 0, 1, 2);
-insert into sys.functions values (904, 'scale_up', '*', 'calc', 0, 1, false, false, false, 2000);
-insert into sys.args values (10286, 904, 'res_0', 'geometrya', 0, 0, 0, 0);
-insert into sys.args values (10287, 904, 'arg_1', 'date', 0, 0, 1, 1);
-insert into sys.args values (10288, 904, 'arg_2', 'geometrya', 0, 0, 1, 2);
-insert into sys.functions values (905, 'scale_up', '*', 'calc', 0, 1, false, false, false, 2000);
-insert into sys.args values (10289, 905, 'res_0', 'geometrya', 0, 0, 0, 0);
-insert into sys.args values (10290, 905, 'arg_1', 'timestamp', 7, 0, 1, 1);
-insert into sys.args values (10291, 905, 'arg_2', 'geometrya', 0, 0, 1, 2);
-insert into sys.functions values (906, 'scale_up', '*', 'calc', 0, 1, false, false, false, 2000);
-insert into sys.args values (10292, 906, 'res_0', 'geometrya', 0, 0, 0, 0);
-insert into sys.args values (10293, 906, 'arg_1', 'timestamptz', 7, 0, 1, 1);
-insert into sys.args values (10294, 906, 'arg_2', 'geometrya', 0, 0, 1, 2);
-insert into sys.functions values (907, 'scale_up', '*', 'calc', 0, 1, false, false, false, 2000);
-insert into sys.args values (10295, 907, 'res_0', 'geometrya', 0, 0, 0, 0);
-insert into sys.args values (10296, 907, 'arg_1', 'blob', 0, 0, 1, 1);
-insert into sys.args values (10297, 907, 'arg_2', 'geometrya', 0, 0, 1, 2);
-insert into sys.functions values (908, 'scale_up', '*', 'calc', 0, 1, false, false, false, 2000);
-insert into sys.args values (10298, 908, 'res_0', 'geometrya', 0, 0, 0, 0);
-insert into sys.args values (10299, 908, 'arg_1', 'geometry', 0, 0, 1, 1);
-insert into sys.args values (10300, 908, 'arg_2', 'geometrya', 0, 0, 1, 2);
-insert into sys.functions values (909, 'scale_up', '*', 'calc', 0, 1, false, false, false, 2000);
-insert into sys.args values (10301, 909, 'res_0', 'geometrya', 0, 0, 0, 0);
-insert into sys.args values (10302, 909, 'arg_1', 'geometrya', 0, 0, 1, 1);
-insert into sys.args values (10303, 909, 'arg_2', 'geometrya', 0, 0, 1, 2);
-insert into sys.functions values (910, 'scale_up', '*', 'calc', 0, 1, false, false, false, 2000);
-insert into sys.args values (10304, 910, 'res_0', 'geometrya', 0, 0, 0, 0);
-insert into sys.args values (10305, 910, 'arg_1', 'mbr', 0, 0, 1, 1);
-insert into sys.args values (10306, 910, 'arg_2', 'geometrya', 0, 0, 1, 2);
-insert into sys.functions values (911, 'scale_up', '*', 'calc', 0, 1, false, false, false, 2000);
-insert into sys.args values (10307, 911, 'res_0', 'mbr', 0, 0, 0, 0);
-insert into sys.args values (10308, 911, 'arg_1', 'oid', 63, 0, 1, 1);
-insert into sys.args values (10309, 911, 'arg_2', 'mbr', 0, 0, 1, 2);
-insert into sys.functions values (912, 'scale_up', '*', 'calc', 0, 1, false, false, false, 2000);
-insert into sys.args values (10310, 912, 'res_0', 'mbr', 0, 0, 0, 0);
-insert into sys.args values (10311, 912, 'arg_1', 'tinyint', 8, 0, 1, 1);
-insert into sys.args values (10312, 912, 'arg_2', 'mbr', 0, 0, 1, 2);
-insert into sys.functions values (913, 'scale_up', '*', 'calc', 0, 1, false, false, false, 2000);
-insert into sys.args values (10313, 913, 'res_0', 'mbr', 0, 0, 0, 0);
-insert into sys.args values (10314, 913, 'arg_1', 'smallint', 16, 0, 1, 1);
-insert into sys.args values (10315, 913, 'arg_2', 'mbr', 0, 0, 1, 2);
-insert into sys.functions values (914, 'scale_up', '*', 'calc', 0, 1, false, false, false, 2000);
-insert into sys.args values (10316, 914, 'res_0', 'mbr', 0, 0, 0, 0);
-insert into sys.args values (10317, 914, 'arg_1', 'int', 32, 0, 1, 1);
-insert into sys.args values (10318, 914, 'arg_2', 'mbr', 0, 0, 1, 2);
-insert into sys.functions values (915, 'scale_up', '*', 'calc', 0, 1, false, false, false, 2000);
-insert into sys.args values (10319, 915, 'res_0', 'mbr', 0, 0, 0, 0);
-insert into sys.args values (10320, 915, 'arg_1', 'bigint', 64, 0, 1, 1);
-insert into sys.args values (10321, 915, 'arg_2', 'mbr', 0, 0, 1, 2);
-insert into sys.functions values (916, 'scale_up', '*', 'calc', 0, 1, false, false, false, 2000);
-insert into sys.args values (10322, 916, 'res_0', 'mbr', 0, 0, 0, 0);
-insert into sys.args values (10323, 916, 'arg_1', 'decimal', 2, 0, 1, 1);
-insert into sys.args values (10324, 916, 'arg_2', 'mbr', 0, 0, 1, 2);
-insert into sys.functions values (917, 'scale_up', '*', 'calc', 0, 1, false, false, false, 2000);
-insert into sys.args values (10325, 917, 'res_0', 'mbr', 0, 0, 0, 0);
-insert into sys.args values (10326, 917, 'arg_1', 'decimal', 4, 0, 1, 1);
-insert into sys.args values (10327, 917, 'arg_2', 'mbr', 0, 0, 1, 2);
-insert into sys.functions values (918, 'scale_up', '*', 'calc', 0, 1, false, false, false, 2000);
-insert into sys.args values (10328, 918, 'res_0', 'mbr', 0, 0, 0, 0);
-insert into sys.args values (10329, 918, 'arg_1', 'decimal', 9, 0, 1, 1);
-insert into sys.args values (10330, 918, 'arg_2', 'mbr', 0, 0, 1, 2);
-insert into sys.functions values (919, 'scale_up', '*', 'calc', 0, 1, false, false, false, 2000);
-insert into sys.args values (10331, 919, 'res_0', 'mbr', 0, 0, 0, 0);
-insert into sys.args values (10332, 919, 'arg_1', 'decimal', 18, 0, 1, 1);
-insert into sys.args values (10333, 919, 'arg_2', 'mbr', 0, 0, 1, 2);
-insert into sys.functions values (920, 'scale_up', '*', 'calc', 0, 1, false, false, false, 2000);
-insert into sys.args values (10334, 920, 'res_0', 'mbr', 0, 0, 0, 0);
-insert into sys.args values (10335, 920, 'arg_1', 'real', 24, 0, 1, 1);
-insert into sys.args values (10336, 920, 'arg_2', 'mbr', 0, 0, 1, 2);
-insert into sys.functions values (921, 'scale_up', '*', 'calc', 0, 1, false, false, false, 2000);
-insert into sys.args values (10337, 921, 'res_0', 'mbr', 0, 0, 0, 0);
-insert into sys.args values (10338, 921, 'arg_1', 'double', 53, 0, 1, 1);
-insert into sys.args values (10339, 921, 'arg_2', 'mbr', 0, 0, 1, 2);
-insert into sys.functions values (922, 'scale_up', '*', 'calc', 0, 1, false, false, false, 2000);
-insert into sys.args values (10340, 922, 'res_0', 'mbr', 0, 0, 0, 0);
-insert into sys.args values (10341, 922, 'arg_1', 'month_interval', 32, 0, 1, 1);
-insert into sys.args values (10342, 922, 'arg_2', 'mbr', 0, 0, 1, 2);
-insert into sys.functions values (923, 'scale_up', '*', 'calc', 0, 1, false, false, false, 2000);
-insert into sys.args values (10343, 923, 'res_0', 'mbr', 0, 0, 0, 0);
-insert into sys.args values (10344, 923, 'arg_1', 'sec_interval', 13, 0, 1, 1);
-insert into sys.args values (10345, 923, 'arg_2', 'mbr', 0, 0, 1, 2);
-insert into sys.functions values (924, 'scale_up', '*', 'calc', 0, 1, false, false, false, 2000);
-insert into sys.args values (10346, 924, 'res_0', 'mbr', 0, 0, 0, 0);
-insert into sys.args values (10347, 924, 'arg_1', 'time', 7, 0, 1, 1);
-insert into sys.args values (10348, 924, 'arg_2', 'mbr', 0, 0, 1, 2);
-insert into sys.functions values (925, 'scale_up', '*', 'calc', 0, 1, false, false, false, 2000);
-insert into sys.args values (10349, 925, 'res_0', 'mbr', 0, 0, 0, 0);
-insert into sys.args values (10350, 925, 'arg_1', 'timetz', 7, 0, 1, 1);
-insert into sys.args values (10351, 925, 'arg_2', 'mbr', 0, 0, 1, 2);
-insert into sys.functions values (926, 'scale_up', '*', 'calc', 0, 1, false, false, false, 2000);
-insert into sys.args values (10352, 926, 'res_0', 'mbr', 0, 0, 0, 0);
-insert into sys.args values (10353, 926, 'arg_1', 'date', 0, 0, 1, 1);
-insert into sys.args values (10354, 926, 'arg_2', 'mbr', 0, 0, 1, 2);
-insert into sys.functions values (927, 'scale_up', '*', 'calc', 0, 1, false, false, false, 2000);
-insert into sys.args values (10355, 927, 'res_0', 'mbr', 0, 0, 0, 0);
-insert into sys.args values (10356, 927, 'arg_1', 'timestamp', 7, 0, 1, 1);
-insert into sys.args values (10357, 927, 'arg_2', 'mbr', 0, 0, 1, 2);
-insert into sys.functions values (928, 'scale_up', '*', 'calc', 0, 1, false, false, false, 2000);
-insert into sys.args values (10358, 928, 'res_0', 'mbr', 0, 0, 0, 0);
-insert into sys.args values (10359, 928, 'arg_1', 'timestamptz', 7, 0, 1, 1);
-insert into sys.args values (10360, 928, 'arg_2', 'mbr', 0, 0, 1, 2);
-insert into sys.functions values (929, 'scale_up', '*', 'calc', 0, 1, false, false, false, 2000);
-insert into sys.args values (10361, 929, 'res_0', 'mbr', 0, 0, 0, 0);
-insert into sys.args values (10362, 929, 'arg_1', 'blob', 0, 0, 1, 1);
-insert into sys.args values (10363, 929, 'arg_2', 'mbr', 0, 0, 1, 2);
-insert into sys.functions values (930, 'scale_up', '*', 'calc', 0, 1, false, false, false, 2000);
-insert into sys.args values (10364, 930, 'res_0', 'mbr', 0, 0, 0, 0);
-insert into sys.args values (10365, 930, 'arg_1', 'geometry', 0, 0, 1, 1);
-insert into sys.args values (10366, 930, 'arg_2', 'mbr', 0, 0, 1, 2);
-insert into sys.functions values (931, 'scale_up', '*', 'calc', 0, 1, false, false, false, 2000);
-insert into sys.args values (10367, 931, 'res_0', 'mbr', 0, 0, 0, 0);
-insert into sys.args values (10368, 931, 'arg_1', 'geometrya', 0, 0, 1, 1);
-insert into sys.args values (10369, 931, 'arg_2', 'mbr', 0, 0, 1, 2);
-insert into sys.functions values (932, 'scale_up', '*', 'calc', 0, 1, false, false, false, 2000);
-insert into sys.args values (10370, 932, 'res_0', 'mbr', 0, 0, 0, 0);
-insert into sys.args values (10371, 932, 'arg_1', 'mbr', 0, 0, 1, 1);
-insert into sys.args values (10372, 932, 'arg_2', 'mbr', 0, 0, 1, 2);
-insert into sys.functions values (933, 'power', 'pow', 'mmath', 0, 1, false, false, false, 2000);
-insert into sys.args values (10373, 933, 'res_0', 'real', 24, 0, 0, 0);
-insert into sys.args values (10374, 933, 'arg_1', 'real', 24, 0, 1, 1);
-insert into sys.args values (10375, 933, 'arg_2', 'real', 24, 0, 1, 2);
-insert into sys.functions values (934, 'floor', 'floor', 'mmath', 0, 1, false, false, false, 2000);
-insert into sys.args values (10376, 934, 'res_0', 'real', 24, 0, 0, 0);
-insert into sys.args values (10377, 934, 'arg_1', 'real', 24, 0, 1, 1);
-insert into sys.functions values (935, 'ceil', 'ceil', 'mmath', 0, 1, false, false, false, 2000);
-insert into sys.args values (10378, 935, 'res_0', 'real', 24, 0, 0, 0);
-insert into sys.args values (10379, 935, 'arg_1', 'real', 24, 0, 1, 1);
-insert into sys.functions values (936, 'ceiling', 'ceil', 'mmath', 0, 1, false, false, false, 2000);
-insert into sys.args values (10380, 936, 'res_0', 'real', 24, 0, 0, 0);
-insert into sys.args values (10381, 936, 'arg_1', 'real', 24, 0, 1, 1);
-insert into sys.functions values (937, 'sin', 'sin', 'mmath', 0, 1, false, false, false, 2000);
-insert into sys.args values (10382, 937, 'res_0', 'real', 24, 0, 0, 0);
-insert into sys.args values (10383, 937, 'arg_1', 'real', 24, 0, 1, 1);
-insert into sys.functions values (938, 'cos', 'cos', 'mmath', 0, 1, false, false, false, 2000);
-insert into sys.args values (10384, 938, 'res_0', 'real', 24, 0, 0, 0);
-insert into sys.args values (10385, 938, 'arg_1', 'real', 24, 0, 1, 1);
-insert into sys.functions values (939, 'tan', 'tan', 'mmath', 0, 1, false, false, false, 2000);
-insert into sys.args values (10386, 939, 'res_0', 'real', 24, 0, 0, 0);
-insert into sys.args values (10387, 939, 'arg_1', 'real', 24, 0, 1, 1);
-insert into sys.functions values (940, 'asin', 'asin', 'mmath', 0, 1, false, false, false, 2000);
-insert into sys.args values (10388, 940, 'res_0', 'real', 24, 0, 0, 0);
-insert into sys.args values (10389, 940, 'arg_1', 'real', 24, 0, 1, 1);
-insert into sys.functions values (941, 'acos', 'acos', 'mmath', 0, 1, false, false, false, 2000);
-insert into sys.args values (10390, 941, 'res_0', 'real', 24, 0, 0, 0);
-insert into sys.args values (10391, 941, 'arg_1', 'real', 24, 0, 1, 1);
-insert into sys.functions values (942, 'atan', 'atan', 'mmath', 0, 1, false, false, false, 2000);
-insert into sys.args values (10392, 942, 'res_0', 'real', 24, 0, 0, 0);
-insert into sys.args values (10393, 942, 'arg_1', 'real', 24, 0, 1, 1);
-insert into sys.functions values (943, 'atan', 'atan2', 'mmath', 0, 1, false, false, false, 2000);
-insert into sys.args values (10394, 943, 'res_0', 'real', 24, 0, 0, 0);
-insert into sys.args values (10395, 943, 'arg_1', 'real', 24, 0, 1, 1);
-insert into sys.args values (10396, 943, 'arg_2', 'real', 24, 0, 1, 2);
-insert into sys.functions values (944, 'sinh', 'sinh', 'mmath', 0, 1, false, false, false, 2000);
-insert into sys.args values (10397, 944, 'res_0', 'real', 24, 0, 0, 0);
-insert into sys.args values (10398, 944, 'arg_1', 'real', 24, 0, 1, 1);
-insert into sys.functions values (945, 'cot', 'cot', 'mmath', 0, 1, false, false, false, 2000);
-insert into sys.args values (10399, 945, 'res_0', 'real', 24, 0, 0, 0);
-insert into sys.args values (10400, 945, 'arg_1', 'real', 24, 0, 1, 1);
-insert into sys.functions values (946, 'cosh', 'cosh', 'mmath', 0, 1, false, false, false, 2000);
-insert into sys.args values (10401, 946, 'res_0', 'real', 24, 0, 0, 0);
-insert into sys.args values (10402, 946, 'arg_1', 'real', 24, 0, 1, 1);
-insert into sys.functions values (947, 'tanh', 'tanh', 'mmath', 0, 1, false, false, false, 2000);
-insert into sys.args values (10403, 947, 'res_0', 'real', 24, 0, 0, 0);
-insert into sys.args values (10404, 947, 'arg_1', 'real', 24, 0, 1, 1);
-insert into sys.functions values (948, 'sqrt', 'sqrt', 'mmath', 0, 1, false, false, false, 2000);
-insert into sys.args values (10405, 948, 'res_0', 'real', 24, 0, 0, 0);
-insert into sys.args values (10406, 948, 'arg_1', 'real', 24, 0, 1, 1);
-insert into sys.functions values (949, 'exp', 'exp', 'mmath', 0, 1, false, false, false, 2000);
-insert into sys.args values (10407, 949, 'res_0', 'real', 24, 0, 0, 0);
-insert into sys.args values (10408, 949, 'arg_1', 'real', 24, 0, 1, 1);
-insert into sys.functions values (950, 'log', 'log', 'mmath', 0, 1, false, false, false, 2000);
-insert into sys.args values (10409, 950, 'res_0', 'real', 24, 0, 0, 0);
-insert into sys.args values (10410, 950, 'arg_1', 'real', 24, 0, 1, 1);
-insert into sys.functions values (951, 'log10', 'log10', 'mmath', 0, 1, false, false, false, 2000);
-insert into sys.args values (10411, 951, 'res_0', 'real', 24, 0, 0, 0);
-insert into sys.args values (10412, 951, 'arg_1', 'real', 24, 0, 1, 1);
-insert into sys.functions values (952, 'power', 'pow', 'mmath', 0, 1, false, false, false, 2000);
-insert into sys.args values (10413, 952, 'res_0', 'double', 53, 0, 0, 0);
-insert into sys.args values (10414, 952, 'arg_1', 'double', 53, 0, 1, 1);
-insert into sys.args values (10415, 952, 'arg_2', 'double', 53, 0, 1, 2);
-insert into sys.functions values (953, 'floor', 'floor', 'mmath', 0, 1, false, false, false, 2000);
-insert into sys.args values (10416, 953, 'res_0', 'double', 53, 0, 0, 0);
-insert into sys.args values (10417, 953, 'arg_1', 'double', 53, 0, 1, 1);
-insert into sys.functions values (954, 'ceil', 'ceil', 'mmath', 0, 1, false, false, false, 2000);
-insert into sys.args values (10418, 954, 'res_0', 'double', 53, 0, 0, 0);
-insert into sys.args values (10419, 954, 'arg_1', 'double', 53, 0, 1, 1);
-insert into sys.functions values (955, 'ceiling', 'ceil', 'mmath', 0, 1, false, false, false, 2000);
-insert into sys.args values (10420, 955, 'res_0', 'double', 53, 0, 0, 0);
-insert into sys.args values (10421, 955, 'arg_1', 'double', 53, 0, 1, 1);
-insert into sys.functions values (956, 'sin', 'sin', 'mmath', 0, 1, false, false, false, 2000);
-insert into sys.args values (10422, 956, 'res_0', 'double', 53, 0, 0, 0);
-insert into sys.args values (10423, 956, 'arg_1', 'double', 53, 0, 1, 1);
-insert into sys.functions values (957, 'cos', 'cos', 'mmath', 0, 1, false, false, false, 2000);
-insert into sys.args values (10424, 957, 'res_0', 'double', 53, 0, 0, 0);
-insert into sys.args values (10425, 957, 'arg_1', 'double', 53, 0, 1, 1);
-insert into sys.functions values (958, 'tan', 'tan', 'mmath', 0, 1, false, false, false, 2000);
-insert into sys.args values (10426, 958, 'res_0', 'double', 53, 0, 0, 0);
-insert into sys.args values (10427, 958, 'arg_1', 'double', 53, 0, 1, 1);
-insert into sys.functions values (959, 'asin', 'asin', 'mmath', 0, 1, false, false, false, 2000);
-insert into sys.args values (10428, 959, 'res_0', 'double', 53, 0, 0, 0);
-insert into sys.args values (10429, 959, 'arg_1', 'double', 53, 0, 1, 1);
-insert into sys.functions values (960, 'acos', 'acos', 'mmath', 0, 1, false, false, false, 2000);
-insert into sys.args values (10430, 960, 'res_0', 'double', 53, 0, 0, 0);
-insert into sys.args values (10431, 960, 'arg_1', 'double', 53, 0, 1, 1);
-insert into sys.functions values (961, 'atan', 'atan', 'mmath', 0, 1, false, false, false, 2000);
-insert into sys.args values (10432, 961, 'res_0', 'double', 53, 0, 0, 0);
-insert into sys.args values (10433, 961, 'arg_1', 'double', 53, 0, 1, 1);
-insert into sys.functions values (962, 'atan', 'atan2', 'mmath', 0, 1, false, false, false, 2000);
-insert into sys.args values (10434, 962, 'res_0', 'double', 53, 0, 0, 0);
-insert into sys.args values (10435, 962, 'arg_1', 'double', 53, 0, 1, 1);
-insert into sys.args values (10436, 962, 'arg_2', 'double', 53, 0, 1, 2);
-insert into sys.functions values (963, 'sinh', 'sinh', 'mmath', 0, 1, false, false, false, 2000);
-insert into sys.args values (10437, 963, 'res_0', 'double', 53, 0, 0, 0);
-insert into sys.args values (10438, 963, 'arg_1', 'double', 53, 0, 1, 1);
-insert into sys.functions values (964, 'cot', 'cot', 'mmath', 0, 1, false, false, false, 2000);
-insert into sys.args values (10439, 964, 'res_0', 'double', 53, 0, 0, 0);
-insert into sys.args values (10440, 964, 'arg_1', 'double', 53, 0, 1, 1);
-insert into sys.functions values (965, 'cosh', 'cosh', 'mmath', 0, 1, false, false, false, 2000);
-insert into sys.args values (10441, 965, 'res_0', 'double', 53, 0, 0, 0);
-insert into sys.args values (10442, 965, 'arg_1', 'double', 53, 0, 1, 1);
-insert into sys.functions values (966, 'tanh', 'tanh', 'mmath', 0, 1, false, false, false, 2000);
-insert into sys.args values (10443, 966, 'res_0', 'double', 53, 0, 0, 0);
-insert into sys.args values (10444, 966, 'arg_1', 'double', 53, 0, 1, 1);
-insert into sys.functions values (967, 'sqrt', 'sqrt', 'mmath', 0, 1, false, false, false, 2000);
-insert into sys.args values (10445, 967, 'res_0', 'double', 53, 0, 0, 0);
-insert into sys.args values (10446, 967, 'arg_1', 'double', 53, 0, 1, 1);
-insert into sys.functions values (968, 'exp', 'exp', 'mmath', 0, 1, false, false, false, 2000);
-insert into sys.args values (10447, 968, 'res_0', 'double', 53, 0, 0, 0);
-insert into sys.args values (10448, 968, 'arg_1', 'double', 53, 0, 1, 1);
-insert into sys.functions values (969, 'log', 'log', 'mmath', 0, 1, false, false, false, 2000);
-insert into sys.args values (10449, 969, 'res_0', 'double', 53, 0, 0, 0);
-insert into sys.args values (10450, 969, 'arg_1', 'double', 53, 0, 1, 1);
-insert into sys.functions values (970, 'log10', 'log10', 'mmath', 0, 1, false, false, false, 2000);
-insert into sys.args values (10451, 970, 'res_0', 'double', 53, 0, 0, 0);
-insert into sys.args values (10452, 970, 'arg_1', 'double', 53, 0, 1, 1);
-insert into sys.functions values (971, 'pi', 'pi', 'mmath', 0, 1, false, false, false, 2000);
-insert into sys.args values (10453, 971, 'res_0', 'double', 53, 0, 0, 0);
-insert into sys.functions values (972, 'rand', 'rand', 'mmath', 0, 1, true, false, false, 2000);
-insert into sys.args values (10454, 972, 'res_0', 'int', 32, 0, 0, 0);
-insert into sys.functions values (973, 'rand', 'sqlrand', 'mmath', 0, 1, true, false, false, 2000);
-insert into sys.args values (10455, 973, 'res_0', 'int', 32, 0, 0, 0);
-insert into sys.args values (10456, 973, 'arg_1', 'int', 32, 0, 1, 1);
-insert into sys.functions values (974, 'curdate', 'current_date', 'mtime', 0, 1, false, false, false, 2000);
-insert into sys.args values (10457, 974, 'res_0', 'date', 0, 0, 0, 0);
-insert into sys.functions values (975, 'current_date', 'current_date', 'mtime', 0, 1, false, false, false, 2000);
-insert into sys.args values (10458, 975, 'res_0', 'date', 0, 0, 0, 0);
-insert into sys.functions values (976, 'curtime', 'current_time', 'mtime', 0, 1, false, false, false, 2000);
-insert into sys.args values (10459, 976, 'res_0', 'timetz', 7, 0, 0, 0);
-insert into sys.functions values (977, 'current_time', 'current_time', 'mtime', 0, 1, false, false, false, 2000);
-insert into sys.args values (10460, 977, 'res_0', 'timetz', 7, 0, 0, 0);
-insert into sys.functions values (978, 'current_timestamp', 'current_timestamp', 'mtime', 0, 1, false, false, false, 2000);
-insert into sys.args values (10461, 978, 'res_0', 'timestamptz', 7, 0, 0, 0);
-insert into sys.functions values (979, 'localtime', 'current_time', 'sql', 0, 1, false, false, false, 2000);
-insert into sys.args values (10462, 979, 'res_0', 'time', 7, 0, 0, 0);
-insert into sys.functions values (980, 'localtimestamp', 'current_timestamp', 'sql', 0, 1, false, false, false, 2000);
-insert into sys.args values (10463, 980, 'res_0', 'timestamp', 7, 0, 0, 0);
-insert into sys.functions values (981, 'sql_sub', 'diff', 'mtime', 0, 1, false, false, false, 2000);
-insert into sys.args values (10464, 981, 'res_0', 'int', 32, 0, 0, 0);
-insert into sys.args values (10465, 981, 'arg_1', 'date', 0, 0, 1, 1);
-insert into sys.args values (10466, 981, 'arg_2', 'date', 0, 0, 1, 2);
-insert into sys.functions values (982, 'sql_sub', 'diff', 'mtime', 0, 1, false, false, false, 2000);
-insert into sys.args values (10467, 982, 'res_0', 'sec_interval', 13, 0, 0, 0);
-insert into sys.args values (10468, 982, 'arg_1', 'timetz', 7, 0, 1, 1);
-insert into sys.args values (10469, 982, 'arg_2', 'timetz', 7, 0, 1, 2);
-insert into sys.functions values (983, 'sql_sub', 'diff', 'mtime', 0, 1, false, false, false, 2000);
-insert into sys.args values (10470, 983, 'res_0', 'sec_interval', 13, 0, 0, 0);
-insert into sys.args values (10471, 983, 'arg_1', 'time', 7, 0, 1, 1);
-insert into sys.args values (10472, 983, 'arg_2', 'time', 7, 0, 1, 2);
-insert into sys.functions values (984, 'sql_sub', 'diff', 'mtime', 0, 1, false, false, false, 2000);
-insert into sys.args values (10473, 984, 'res_0', 'sec_interval', 13, 0, 0, 0);
-insert into sys.args values (10474, 984, 'arg_1', 'timestamptz', 7, 0, 1, 1);
-insert into sys.args values (10475, 984, 'arg_2', 'timestamptz', 7, 0, 1, 2);
-insert into sys.functions values (985, 'sql_sub', 'diff', 'mtime', 0, 1, false, false, false, 2000);
-insert into sys.args values (10476, 985, 'res_0', 'sec_interval', 13, 0, 0, 0);
-insert into sys.args values (10477, 985, 'arg_1', 'timestamp', 7, 0, 1, 1);
-insert into sys.args values (10478, 985, 'arg_2', 'timestamp', 7, 0, 1, 2);
-insert into sys.functions values (986, 'sql_sub', 'date_sub_msec_interval', 'mtime', 0, 1, false, false, false, 2000);
-insert into sys.args values (10479, 986, 'res_0', 'date', 0, 0, 0, 0);
-insert into sys.args values (10480, 986, 'arg_1', 'date', 0, 0, 1, 1);
-insert into sys.args values (10481, 986, 'arg_2', 'sec_interval', 13, 0, 1, 2);
-insert into sys.functions values (987, 'sql_sub', 'date_sub_month_interval', 'mtime', 0, 1, false, false, false, 2000);
-insert into sys.args values (10482, 987, 'res_0', 'date', 0, 0, 0, 0);
-insert into sys.args values (10483, 987, 'arg_1', 'date', 0, 0, 1, 1);
-insert into sys.args values (10484, 987, 'arg_2', 'month_interval', 32, 0, 1, 2);
-insert into sys.functions values (988, 'sql_sub', 'time_sub_msec_interval', 'mtime', 0, 1, false, false, false, 2000);
-insert into sys.args values (10485, 988, 'res_0', 'time', 7, 0, 0, 0);
-insert into sys.args values (10486, 988, 'arg_1', 'time', 7, 0, 1, 1);
-insert into sys.args values (10487, 988, 'arg_2', 'sec_interval', 13, 0, 1, 2);
-insert into sys.functions values (989, 'sql_sub', 'time_sub_msec_interval', 'mtime', 0, 1, false, false, false, 2000);
-insert into sys.args values (10488, 989, 'res_0', 'timetz', 7, 0, 0, 0);
-insert into sys.args values (10489, 989, 'arg_1', 'timetz', 7, 0, 1, 1);
-insert into sys.args values (10490, 989, 'arg_2', 'sec_interval', 13, 0, 1, 2);
-insert into sys.functions values (990, 'sql_sub', 'timestamp_sub_msec_interval', 'mtime', 0, 1, false, false, false, 2000);
-insert into sys.args values (10491, 990, 'res_0', 'timestamp', 7, 0, 0, 0);
-insert into sys.args values (10492, 990, 'arg_1', 'timestamp', 7, 0, 1, 1);
-insert into sys.args values (10493, 990, 'arg_2', 'sec_interval', 13, 0, 1, 2);
-insert into sys.functions values (991, 'sql_sub', 'timestamp_sub_month_interval', 'mtime', 0, 1, false, false, false, 2000);
-insert into sys.args values (10494, 991, 'res_0', 'timestamp', 7, 0, 0, 0);
-insert into sys.args values (10495, 991, 'arg_1', 'timestamp', 7, 0, 1, 1);
-insert into sys.args values (10496, 991, 'arg_2', 'month_interval', 32, 0, 1, 2);
-insert into sys.functions values (992, 'sql_sub', 'timestamp_sub_msec_interval', 'mtime', 0, 1, false, false, false, 2000);
-insert into sys.args values (10497, 992, 'res_0', 'timestamptz', 7, 0, 0, 0);
-insert into sys.args values (10498, 992, 'arg_1', 'timestamptz', 7, 0, 1, 1);
-insert into sys.args values (10499, 992, 'arg_2', 'sec_interval', 13, 0, 1, 2);
-insert into sys.functions values (993, 'sql_sub', 'timestamp_sub_month_interval', 'mtime', 0, 1, false, false, false, 2000);
-insert into sys.args values (10500, 993, 'res_0', 'timestamptz', 7, 0, 0, 0);
-insert into sys.args values (10501, 993, 'arg_1', 'timestamptz', 7, 0, 1, 1);
-insert into sys.args values (10502, 993, 'arg_2', 'month_interval', 32, 0, 1, 2);
-insert into sys.functions values (994, 'sql_add', 'date_add_msec_interval', 'mtime', 0, 1, false, false, false, 2000);
-insert into sys.args values (10503, 994, 'res_0', 'date', 0, 0, 0, 0);
-insert into sys.args values (10504, 994, 'arg_1', 'date', 0, 0, 1, 1);
-insert into sys.args values (10505, 994, 'arg_2', 'sec_interval', 13, 0, 1, 2);
-insert into sys.functions values (995, 'sql_add', 'addmonths', 'mtime', 0, 1, false, false, false, 2000);
-insert into sys.args values (10506, 995, 'res_0', 'date', 0, 0, 0, 0);
-insert into sys.args values (10507, 995, 'arg_1', 'date', 0, 0, 1, 1);
-insert into sys.args values (10508, 995, 'arg_2', 'month_interval', 32, 0, 1, 2);
-insert into sys.functions values (996, 'sql_add', 'timestamp_add_msec_interval', 'mtime', 0, 1, false, false, false, 2000);
-insert into sys.args values (10509, 996, 'res_0', 'timestamp', 7, 0, 0, 0);
-insert into sys.args values (10510, 996, 'arg_1', 'timestamp', 7, 0, 1, 1);
-insert into sys.args values (10511, 996, 'arg_2', 'sec_interval', 13, 0, 1, 2);
-insert into sys.functions values (997, 'sql_add', 'timestamp_add_month_interval', 'mtime', 0, 1, false, false, false, 2000);
-insert into sys.args values (10512, 997, 'res_0', 'timestamp', 7, 0, 0, 0);
-insert into sys.args values (10513, 997, 'arg_1', 'timestamp', 7, 0, 1, 1);
-insert into sys.args values (10514, 997, 'arg_2', 'month_interval', 32, 0, 1, 2);
-insert into sys.functions values (998, 'sql_add', 'timestamp_add_msec_interval', 'mtime', 0, 1, false, false, false, 2000);
-insert into sys.args values (10515, 998, 'res_0', 'timestamptz', 7, 0, 0, 0);
-insert into sys.args values (10516, 998, 'arg_1', 'timestamptz', 7, 0, 1, 1);
-insert into sys.args values (10517, 998, 'arg_2', 'sec_interval', 13, 0, 1, 2);
-insert into sys.functions values (999, 'sql_add', 'timestamp_add_month_interval', 'mtime', 0, 1, false, false, false, 2000);
-insert into sys.args values (10518, 999, 'res_0', 'timestamptz', 7, 0, 0, 0);
-insert into sys.args values (10519, 999, 'arg_1', 'timestamptz', 7, 0, 1, 1);
-insert into sys.args values (10520, 999, 'arg_2', 'month_interval', 32, 0, 1, 2);
-insert into sys.functions values (1000, 'sql_add', 'time_add_msec_interval', 'mtime', 0, 1, false, false, false, 2000);
-insert into sys.args values (10521, 1000, 'res_0', 'time', 7, 0, 0, 0);
-insert into sys.args values (10522, 1000, 'arg_1', 'time', 7, 0, 1, 1);
-insert into sys.args values (10523, 1000, 'arg_2', 'sec_interval', 13, 0, 1, 2);
-insert into sys.functions values (1001, 'sql_add', 'time_add_msec_interval', 'mtime', 0, 1, false, false, false, 2000);
-insert into sys.args values (10524, 1001, 'res_0', 'timetz', 7, 0, 0, 0);
-insert into sys.args values (10525, 1001, 'arg_1', 'timetz', 7, 0, 1, 1);
-insert into sys.args values (10526, 1001, 'arg_2', 'sec_interval', 13, 0, 1, 2);
-insert into sys.functions values (1002, 'local_timezone', 'local_timezone', 'mtime', 0, 1, false, false, false, 2000);
-insert into sys.args values (10527, 1002, 'res_0', 'sec_interval', 13, 0, 0, 0);
-insert into sys.functions values (1003, 'year', 'year', 'mtime', 0, 1, false, false, false, 2000);
-insert into sys.args values (10528, 1003, 'res_0', 'int', 32, 0, 0, 0);
-insert into sys.args values (10529, 1003, 'arg_1', 'date', 0, 0, 1, 1);
-insert into sys.functions values (1004, 'quarter', 'quarter', 'mtime', 0, 1, false, false, false, 2000);
-insert into sys.args values (10530, 1004, 'res_0', 'int', 32, 0, 0, 0);
-insert into sys.args values (10531, 1004, 'arg_1', 'date', 0, 0, 1, 1);
-insert into sys.functions values (1005, 'month', 'month', 'mtime', 0, 1, false, false, false, 2000);
-insert into sys.args values (10532, 1005, 'res_0', 'int', 32, 0, 0, 0);
-insert into sys.args values (10533, 1005, 'arg_1', 'date', 0, 0, 1, 1);
-insert into sys.functions values (1006, 'day', 'day', 'mtime', 0, 1, false, false, false, 2000);
-insert into sys.args values (10534, 1006, 'res_0', 'int', 32, 0, 0, 0);
-insert into sys.args values (10535, 1006, 'arg_1', 'date', 0, 0, 1, 1);
-insert into sys.functions values (1007, 'hour', 'hours', 'mtime', 0, 1, false, false, false, 2000);
-insert into sys.args values (10536, 1007, 'res_0', 'int', 32, 0, 0, 0);
-insert into sys.args values (10537, 1007, 'arg_1', 'time', 7, 0, 1, 1);
-insert into sys.functions values (1008, 'minute', 'minutes', 'mtime', 0, 1, false, false, false, 2000);
-insert into sys.args values (10538, 1008, 'res_0', 'int', 32, 0, 0, 0);
-insert into sys.args values (10539, 1008, 'arg_1', 'time', 7, 0, 1, 1);
-insert into sys.functions values (1009, 'second', 'sql_seconds', 'mtime', 0, 1, false, false, false, 2000);
-insert into sys.args values (10540, 1009, 'res_0', 'decimal', 9, 3, 0, 0);
-insert into sys.args values (10541, 1009, 'arg_1', 'time', 7, 0, 1, 1);
-insert into sys.functions values (1010, 'hour', 'hours', 'mtime', 0, 1, false, false, false, 2000);
-insert into sys.args values (10542, 1010, 'res_0', 'int', 32, 0, 0, 0);
-insert into sys.args values (10543, 1010, 'arg_1', 'timetz', 7, 0, 1, 1);
-insert into sys.functions values (1011, 'minute', 'minutes', 'mtime', 0, 1, false, false, false, 2000);
-insert into sys.args values (10544, 1011, 'res_0', 'int', 32, 0, 0, 0);
-insert into sys.args values (10545, 1011, 'arg_1', 'timetz', 7, 0, 1, 1);
-insert into sys.functions values (1012, 'second', 'sql_seconds', 'mtime', 0, 1, false, false, false, 2000);
-insert into sys.args values (10546, 1012, 'res_0', 'decimal', 9, 3, 0, 0);
-insert into sys.args values (10547, 1012, 'arg_1', 'timetz', 7, 0, 1, 1);
-insert into sys.functions values (1013, 'year', 'year', 'mtime', 0, 1, false, false, false, 2000);
-insert into sys.args values (10548, 1013, 'res_0', 'int', 32, 0, 0, 0);
-insert into sys.args values (10549, 1013, 'arg_1', 'timestamp', 7, 0, 1, 1);
-insert into sys.functions values (1014, 'quarter', 'quarter', 'mtime', 0, 1, false, false, false, 2000);
-insert into sys.args values (10550, 1014, 'res_0', 'int', 32, 0, 0, 0);
-insert into sys.args values (10551, 1014, 'arg_1', 'timestamp', 7, 0, 1, 1);
-insert into sys.functions values (1015, 'month', 'month', 'mtime', 0, 1, false, false, false, 2000);
-insert into sys.args values (10552, 1015, 'res_0', 'int', 32, 0, 0, 0);
-insert into sys.args values (10553, 1015, 'arg_1', 'timestamp', 7, 0, 1, 1);
-insert into sys.functions values (1016, 'day', 'day', 'mtime', 0, 1, false, false, false, 2000);
-insert into sys.args values (10554, 1016, 'res_0', 'int', 32, 0, 0, 0);
-insert into sys.args values (10555, 1016, 'arg_1', 'timestamp', 7, 0, 1, 1);
-insert into sys.functions values (1017, 'hour', 'hours', 'mtime', 0, 1, false, false, false, 2000);
-insert into sys.args values (10556, 1017, 'res_0', 'int', 32, 0, 0, 0);
-insert into sys.args values (10557, 1017, 'arg_1', 'timestamp', 7, 0, 1, 1);
-insert into sys.functions values (1018, 'minute', 'minutes', 'mtime', 0, 1, false, false, false, 2000);
-insert into sys.args values (10558, 1018, 'res_0', 'int', 32, 0, 0, 0);
-insert into sys.args values (10559, 1018, 'arg_1', 'timestamp', 7, 0, 1, 1);
-insert into sys.functions values (1019, 'second', 'sql_seconds', 'mtime', 0, 1, false, false, false, 2000);
-insert into sys.args values (10560, 1019, 'res_0', 'decimal', 9, 3, 0, 0);
-insert into sys.args values (10561, 1019, 'arg_1', 'timestamp', 7, 0, 1, 1);
-insert into sys.functions values (1020, 'year', 'year', 'mtime', 0, 1, false, false, false, 2000);
-insert into sys.args values (10562, 1020, 'res_0', 'int', 32, 0, 0, 0);
-insert into sys.args values (10563, 1020, 'arg_1', 'timestamptz', 7, 0, 1, 1);
-insert into sys.functions values (1021, 'quarter', 'quarter', 'mtime', 0, 1, false, false, false, 2000);
-insert into sys.args values (10564, 1021, 'res_0', 'int', 32, 0, 0, 0);
-insert into sys.args values (10565, 1021, 'arg_1', 'timestamptz', 7, 0, 1, 1);
-insert into sys.functions values (1022, 'month', 'month', 'mtime', 0, 1, false, false, false, 2000);
-insert into sys.args values (10566, 1022, 'res_0', 'int', 32, 0, 0, 0);
-insert into sys.args values (10567, 1022, 'arg_1', 'timestamptz', 7, 0, 1, 1);
-insert into sys.functions values (1023, 'day', 'day', 'mtime', 0, 1, false, false, false, 2000);
-insert into sys.args values (10568, 1023, 'res_0', 'int', 32, 0, 0, 0);
-insert into sys.args values (10569, 1023, 'arg_1', 'timestamptz', 7, 0, 1, 1);
-insert into sys.functions values (1024, 'hour', 'hours', 'mtime', 0, 1, false, false, false, 2000);
-insert into sys.args values (10570, 1024, 'res_0', 'int', 32, 0, 0, 0);
-insert into sys.args values (10571, 1024, 'arg_1', 'timestamptz', 7, 0, 1, 1);
-insert into sys.functions values (1025, 'minute', 'minutes', 'mtime', 0, 1, false, false, false, 2000);
-insert into sys.args values (10572, 1025, 'res_0', 'int', 32, 0, 0, 0);
-insert into sys.args values (10573, 1025, 'arg_1', 'timestamptz', 7, 0, 1, 1);
-insert into sys.functions values (1026, 'second', 'sql_seconds', 'mtime', 0, 1, false, false, false, 2000);
-insert into sys.args values (10574, 1026, 'res_0', 'decimal', 9, 3, 0, 0);
-insert into sys.args values (10575, 1026, 'arg_1', 'timestamptz', 7, 0, 1, 1);
-insert into sys.functions values (1027, 'year', 'year', 'mtime', 0, 1, false, false, false, 2000);
-insert into sys.args values (10576, 1027, 'res_0', 'int', 32, 0, 0, 0);
-insert into sys.args values (10577, 1027, 'arg_1', 'month_interval', 32, 0, 1, 1);
-insert into sys.functions values (1028, 'month', 'month', 'mtime', 0, 1, false, false, false, 2000);
-insert into sys.args values (10578, 1028, 'res_0', 'int', 32, 0, 0, 0);
-insert into sys.args values (10579, 1028, 'arg_1', 'month_interval', 32, 0, 1, 1);
-insert into sys.functions values (1029, 'day', 'day', 'mtime', 0, 1, false, false, false, 2000);
-insert into sys.args values (10580, 1029, 'res_0', 'bigint', 64, 0, 0, 0);
-insert into sys.args values (10581, 1029, 'arg_1', 'sec_interval', 13, 0, 1, 1);
-insert into sys.functions values (1030, 'hour', 'hours', 'mtime', 0, 1, false, false, false, 2000);
-insert into sys.args values (10582, 1030, 'res_0', 'int', 32, 0, 0, 0);
-insert into sys.args values (10583, 1030, 'arg_1', 'sec_interval', 13, 0, 1, 1);
-insert into sys.functions values (1031, 'minute', 'minutes', 'mtime', 0, 1, false, false, false, 2000);
-insert into sys.args values (10584, 1031, 'res_0', 'int', 32, 0, 0, 0);
-insert into sys.args values (10585, 1031, 'arg_1', 'sec_interval', 13, 0, 1, 1);
-insert into sys.functions values (1032, 'second', 'seconds', 'mtime', 0, 1, false, false, false, 2000);
-insert into sys.args values (10586, 1032, 'res_0', 'int', 32, 0, 0, 0);
-insert into sys.args values (10587, 1032, 'arg_1', 'sec_interval', 13, 0, 1, 1);
-insert into sys.functions values (1033, 'dayofyear', 'dayofyear', 'mtime', 0, 1, false, false, false, 2000);
-insert into sys.args values (10588, 1033, 'res_0', 'int', 32, 0, 0, 0);
-insert into sys.args values (10589, 1033, 'arg_1', 'date', 0, 0, 1, 1);
-insert into sys.functions values (1034, 'weekofyear', 'weekofyear', 'mtime', 0, 1, false, false, false, 2000);
-insert into sys.args values (10590, 1034, 'res_0', 'int', 32, 0, 0, 0);
-insert into sys.args values (10591, 1034, 'arg_1', 'date', 0, 0, 1, 1);
-insert into sys.functions values (1035, 'dayofweek', 'dayofweek', 'mtime', 0, 1, false, false, false, 2000);
-insert into sys.args values (10592, 1035, 'res_0', 'int', 32, 0, 0, 0);
-insert into sys.args values (10593, 1035, 'arg_1', 'date', 0, 0, 1, 1);
-insert into sys.functions values (1036, 'dayofmonth', 'day', 'mtime', 0, 1, false, false, false, 2000);
-insert into sys.args values (10594, 1036, 'res_0', 'int', 32, 0, 0, 0);
-insert into sys.args values (10595, 1036, 'arg_1', 'date', 0, 0, 1, 1);
-insert into sys.functions values (1037, 'week', 'weekofyear', 'mtime', 0, 1, false, false, false, 2000);
-insert into sys.args values (10596, 1037, 'res_0', 'int', 32, 0, 0, 0);
-insert into sys.args values (10597, 1037, 'arg_1', 'date', 0, 0, 1, 1);
-insert into sys.functions values (1038, 'next_value_for', 'next_value', 'sql', 0, 1, true, false, false, 2000);
-insert into sys.args values (10598, 1038, 'res_0', 'bigint', 64, 0, 0, 0);
-insert into sys.args values (10599, 1038, 'arg_1', 'varchar', 0, 0, 1, 1);
-insert into sys.args values (10600, 1038, 'arg_2', 'varchar', 0, 0, 1, 2);
-insert into sys.functions values (1039, 'get_value_for', 'get_value', 'sql', 0, 1, false, false, false, 2000);
-insert into sys.args values (10601, 1039, 'res_0', 'bigint', 64, 0, 0, 0);
-insert into sys.args values (10602, 1039, 'arg_1', 'varchar', 0, 0, 1, 1);
-insert into sys.args values (10603, 1039, 'arg_2', 'varchar', 0, 0, 1, 2);
-insert into sys.functions values (1040, 'restart', 'restart', 'sql', 0, 1, false, false, false, 2000);
-insert into sys.args values (10604, 1040, 'res_0', 'bigint', 64, 0, 0, 0);
-insert into sys.args values (10605, 1040, 'arg_1', 'varchar', 0, 0, 1, 1);
-insert into sys.args values (10606, 1040, 'arg_2', 'varchar', 0, 0, 1, 2);
-insert into sys.args values (10607, 1040, 'arg_3', 'bigint', 64, 0, 1, 3);
-insert into sys.functions values (1041, 'index', 'index', 'calc', 0, 1, false, false, false, 2000);
-insert into sys.args values (10608, 1041, 'res_0', 'tinyint', 8, 0, 0, 0);
-insert into sys.args values (10609, 1041, 'arg_1', 'char', 0, 0, 1, 1);
-insert into sys.args values (10610, 1041, 'arg_2', 'boolean', 1, 0, 1, 2);
-insert into sys.functions values (1042, 'index', 'index', 'calc', 0, 1, false, false, false, 2000);
-insert into sys.args values (10611, 1042, 'res_0', 'smallint', 16, 0, 0, 0);
-insert into sys.args values (10612, 1042, 'arg_1', 'char', 0, 0, 1, 1);
-insert into sys.args values (10613, 1042, 'arg_2', 'boolean', 1, 0, 1, 2);
-insert into sys.functions values (1043, 'index', 'index', 'calc', 0, 1, false, false, false, 2000);
-insert into sys.args values (10614, 1043, 'res_0', 'int', 32, 0, 0, 0);
-insert into sys.args values (10615, 1043, 'arg_1', 'char', 0, 0, 1, 1);
-insert into sys.args values (10616, 1043, 'arg_2', 'boolean', 1, 0, 1, 2);
-insert into sys.functions values (1044, 'strings', 'strings', 'calc', 0, 1, false, false, false, 2000);
-insert into sys.args values (10617, 1044, 'res_0', 'char', 0, 0, 0, 0);
-insert into sys.args values (10618, 1044, 'arg_1', 'char', 0, 0, 1, 1);
-insert into sys.functions values (1045, 'locate', 'locate', 'str', 0, 1, false, false, false, 2000);
-insert into sys.args values (10619, 1045, 'res_0', 'int', 32, 0, 0, 0);
-insert into sys.args values (10620, 1045, 'arg_1', 'char', 0, 0, 1, 1);
-insert into sys.args values (10621, 1045, 'arg_2', 'char', 0, 0, 1, 2);
-insert into sys.functions values (1046, 'locate', 'locate', 'str', 0, 1, false, false, false, 2000);
-insert into sys.args values (10622, 1046, 'res_0', 'int', 32, 0, 0, 0);
-insert into sys.args values (10623, 1046, 'arg_1', 'char', 0, 0, 1, 1);
-insert into sys.args values (10624, 1046, 'arg_2', 'char', 0, 0, 1, 2);
-insert into sys.args values (10625, 1046, 'arg_3', 'int', 32, 0, 1, 3);
-insert into sys.functions values (1047, 'charindex', 'locate', 'str', 0, 1, false, false, false, 2000);
-insert into sys.args values (10626, 1047, 'res_0', 'int', 32, 0, 0, 0);
-insert into sys.args values (10627, 1047, 'arg_1', 'char', 0, 0, 1, 1);
-insert into sys.args values (10628, 1047, 'arg_2', 'char', 0, 0, 1, 2);
-insert into sys.functions values (1048, 'charindex', 'locate', 'str', 0, 1, false, false, false, 2000);
-insert into sys.args values (10629, 1048, 'res_0', 'int', 32, 0, 0, 0);
-insert into sys.args values (10630, 1048, 'arg_1', 'char', 0, 0, 1, 1);
-insert into sys.args values (10631, 1048, 'arg_2', 'char', 0, 0, 1, 2);
-insert into sys.args values (10632, 1048, 'arg_3', 'int', 32, 0, 1, 3);
-insert into sys.functions values (1049, 'splitpart', 'splitpart', 'str', 0, 1, false, false, false, 2000);
-insert into sys.args values (10633, 1049, 'res_0', 'char', 0, 0, 0, 0);
-insert into sys.args values (10634, 1049, 'arg_1', 'char', 0, 0, 1, 1);
-insert into sys.args values (10635, 1049, 'arg_2', 'char', 0, 0, 1, 2);
-insert into sys.args values (10636, 1049, 'arg_3', 'int', 32, 0, 1, 3);
-insert into sys.functions values (1050, 'substring', 'substring', 'str', 0, 1, false, false, false, 2000);
-insert into sys.args values (10637, 1050, 'res_0', 'char', 0, 0, 0, 0);
-insert into sys.args values (10638, 1050, 'arg_1', 'char', 0, 0, 1, 1);
-insert into sys.args values (10639, 1050, 'arg_2', 'int', 32, 0, 1, 2);
-insert into sys.functions values (1051, 'substring', 'substring', 'str', 0, 1, false, false, false, 2000);
-insert into sys.args values (10640, 1051, 'res_0', 'char', 0, 0, 0, 0);
-insert into sys.args values (10641, 1051, 'arg_1', 'char', 0, 0, 1, 1);
-insert into sys.args values (10642, 1051, 'arg_2', 'int', 32, 0, 1, 2);
-insert into sys.args values (10643, 1051, 'arg_3', 'int', 32, 0, 1, 3);
-insert into sys.functions values (1052, 'substr', 'substring', 'str', 0, 1, false, false, false, 2000);
-insert into sys.args values (10644, 1052, 'res_0', 'char', 0, 0, 0, 0);
-insert into sys.args values (10645, 1052, 'arg_1', 'char', 0, 0, 1, 1);
-insert into sys.args values (10646, 1052, 'arg_2', 'int', 32, 0, 1, 2);
-insert into sys.functions values (1053, 'substr', 'substring', 'str', 0, 1, false, false, false, 2000);
-insert into sys.args values (10647, 1053, 'res_0', 'char', 0, 0, 0, 0);
-insert into sys.args values (10648, 1053, 'arg_1', 'char', 0, 0, 1, 1);
-insert into sys.args values (10649, 1053, 'arg_2', 'int', 32, 0, 1, 2);
-insert into sys.args values (10650, 1053, 'arg_3', 'int', 32, 0, 1, 3);
-insert into sys.functions values (1054, 'not_like', 'not_like', 'algebra', 0, 1, false, false, false, 2000);
-insert into sys.args values (10651, 1054, 'res_0', 'boolean', 1, 0, 0, 0);
-insert into sys.args values (10652, 1054, 'arg_1', 'char', 0, 0, 1, 1);
-insert into sys.args values (10653, 1054, 'arg_2', 'char', 0, 0, 1, 2);
-insert into sys.functions values (1055, 'not_like', 'not_like', 'algebra', 0, 1, false, false, false, 2000);
-insert into sys.args values (10654, 1055, 'res_0', 'boolean', 1, 0, 0, 0);
-insert into sys.args values (10655, 1055, 'arg_1', 'char', 0, 0, 1, 1);
-insert into sys.args values (10656, 1055, 'arg_2', 'char', 0, 0, 1, 2);
-insert into sys.args values (10657, 1055, 'arg_3', 'char', 0, 0, 1, 3);
-insert into sys.functions values (1056, 'not_ilike', 'not_ilike', 'algebra', 0, 1, false, false, false, 2000);
-insert into sys.args values (10658, 1056, 'res_0', 'boolean', 1, 0, 0, 0);
-insert into sys.args values (10659, 1056, 'arg_1', 'char', 0, 0, 1, 1);
-insert into sys.args values (10660, 1056, 'arg_2', 'char', 0, 0, 1, 2);
-insert into sys.functions values (1057, 'not_ilike', 'not_ilike', 'algebra', 0, 1, false, false, false, 2000);
-insert into sys.args values (10661, 1057, 'res_0', 'boolean', 1, 0, 0, 0);
-insert into sys.args values (10662, 1057, 'arg_1', 'char', 0, 0, 1, 1);
-insert into sys.args values (10663, 1057, 'arg_2', 'char', 0, 0, 1, 2);
-insert into sys.args values (10664, 1057, 'arg_3', 'char', 0, 0, 1, 3);
-insert into sys.functions values (1058, 'patindex', 'patindex', 'pcre', 0, 1, false, false, false, 2000);
-insert into sys.args values (10665, 1058, 'res_0', 'int', 32, 0, 0, 0);
-insert into sys.args values (10666, 1058, 'arg_1', 'char', 0, 0, 1, 1);
-insert into sys.args values (10667, 1058, 'arg_2', 'char', 0, 0, 1, 2);
-insert into sys.functions values (1059, 'truncate', 'stringleft', 'str', 0, 1, false, false, false, 2000);
-insert into sys.args values (10668, 1059, 'res_0', 'char', 0, 0, 0, 0);
-insert into sys.args values (10669, 1059, 'arg_1', 'char', 0, 0, 1, 1);
-insert into sys.args values (10670, 1059, 'arg_2', 'int', 32, 0, 1, 2);
-insert into sys.functions values (1060, 'concat', '+', 'calc', 0, 1, false, false, false, 2000);
-insert into sys.args values (10671, 1060, 'res_0', 'char', 0, 0, 0, 0);
-insert into sys.args values (10672, 1060, 'arg_1', 'char', 0, 0, 1, 1);
-insert into sys.args values (10673, 1060, 'arg_2', 'char', 0, 0, 1, 2);
-insert into sys.functions values (1061, 'ascii', 'ascii', 'str', 0, 1, false, false, false, 2000);
-insert into sys.args values (10674, 1061, 'res_0', 'int', 32, 0, 0, 0);
-insert into sys.args values (10675, 1061, 'arg_1', 'char', 0, 0, 1, 1);
-insert into sys.functions values (1062, 'code', 'unicode', 'str', 0, 1, false, false, false, 2000);
-insert into sys.args values (10676, 1062, 'res_0', 'char', 0, 0, 0, 0);
-insert into sys.args values (10677, 1062, 'arg_1', 'int', 32, 0, 1, 1);
-insert into sys.functions values (1063, 'length', 'length', 'str', 0, 1, false, false, false, 2000);
-insert into sys.args values (10678, 1063, 'res_0', 'int', 32, 0, 0, 0);
-insert into sys.args values (10679, 1063, 'arg_1', 'char', 0, 0, 1, 1);
-insert into sys.functions values (1064, 'right', 'stringright', 'str', 0, 1, false, false, false, 2000);
-insert into sys.args values (10680, 1064, 'res_0', 'char', 0, 0, 0, 0);
-insert into sys.args values (10681, 1064, 'arg_1', 'char', 0, 0, 1, 1);
-insert into sys.args values (10682, 1064, 'arg_2', 'int', 32, 0, 1, 2);
-insert into sys.functions values (1065, 'left', 'stringleft', 'str', 0, 1, false, false, false, 2000);
-insert into sys.args values (10683, 1065, 'res_0', 'char', 0, 0, 0, 0);
-insert into sys.args values (10684, 1065, 'arg_1', 'char', 0, 0, 1, 1);
-insert into sys.args values (10685, 1065, 'arg_2', 'int', 32, 0, 1, 2);
-insert into sys.functions values (1066, 'upper', 'toUpper', 'str', 0, 1, false, false, false, 2000);
-insert into sys.args values (10686, 1066, 'res_0', 'char', 0, 0, 0, 0);
-insert into sys.args values (10687, 1066, 'arg_1', 'char', 0, 0, 1, 1);
-insert into sys.functions values (1067, 'ucase', 'toUpper', 'str', 0, 1, false, false, false, 2000);
-insert into sys.args values (10688, 1067, 'res_0', 'char', 0, 0, 0, 0);
-insert into sys.args values (10689, 1067, 'arg_1', 'char', 0, 0, 1, 1);
-insert into sys.functions values (1068, 'lower', 'toLower', 'str', 0, 1, false, false, false, 2000);
-insert into sys.args values (10690, 1068, 'res_0', 'char', 0, 0, 0, 0);
-insert into sys.args values (10691, 1068, 'arg_1', 'char', 0, 0, 1, 1);
-insert into sys.functions values (1069, 'lcase', 'toLower', 'str', 0, 1, false, false, false, 2000);
-insert into sys.args values (10692, 1069, 'res_0', 'char', 0, 0, 0, 0);
-insert into sys.args values (10693, 1069, 'arg_1', 'char', 0, 0, 1, 1);
-insert into sys.functions values (1070, 'trim', 'trim', 'str', 0, 1, false, false, false, 2000);
-insert into sys.args values (10694, 1070, 'res_0', 'char', 0, 0, 0, 0);
-insert into sys.args values (10695, 1070, 'arg_1', 'char', 0, 0, 1, 1);
-insert into sys.functions values (1071, 'trim', 'trim', 'str', 0, 1, false, false, false, 2000);
-insert into sys.args values (10696, 1071, 'res_0', 'char', 0, 0, 0, 0);
-insert into sys.args values (10697, 1071, 'arg_1', 'char', 0, 0, 1, 1);
-insert into sys.args values (10698, 1071, 'arg_2', 'char', 0, 0, 1, 2);
-insert into sys.functions values (1072, 'ltrim', 'ltrim', 'str', 0, 1, false, false, false, 2000);
-insert into sys.args values (10699, 1072, 'res_0', 'char', 0, 0, 0, 0);
-insert into sys.args values (10700, 1072, 'arg_1', 'char', 0, 0, 1, 1);
-insert into sys.functions values (1073, 'ltrim', 'ltrim', 'str', 0, 1, false, false, false, 2000);
-insert into sys.args values (10701, 1073, 'res_0', 'char', 0, 0, 0, 0);
-insert into sys.args values (10702, 1073, 'arg_1', 'char', 0, 0, 1, 1);
-insert into sys.args values (10703, 1073, 'arg_2', 'char', 0, 0, 1, 2);
-insert into sys.functions values (1074, 'rtrim', 'rtrim', 'str', 0, 1, false, false, false, 2000);
-insert into sys.args values (10704, 1074, 'res_0', 'char', 0, 0, 0, 0);
-insert into sys.args values (10705, 1074, 'arg_1', 'char', 0, 0, 1, 1);
-insert into sys.functions values (1075, 'rtrim', 'rtrim', 'str', 0, 1, false, false, false, 2000);
-insert into sys.args values (10706, 1075, 'res_0', 'char', 0, 0, 0, 0);
-insert into sys.args values (10707, 1075, 'arg_1', 'char', 0, 0, 1, 1);
-insert into sys.args values (10708, 1075, 'arg_2', 'char', 0, 0, 1, 2);
-insert into sys.functions values (1076, 'lpad', 'lpad', 'str', 0, 1, false, false, false, 2000);
-insert into sys.args values (10709, 1076, 'res_0', 'char', 0, 0, 0, 0);
-insert into sys.args values (10710, 1076, 'arg_1', 'char', 0, 0, 1, 1);
-insert into sys.args values (10711, 1076, 'arg_2', 'int', 32, 0, 1, 2);
-insert into sys.functions values (1077, 'lpad', 'lpad', 'str', 0, 1, false, false, false, 2000);
-insert into sys.args values (10712, 1077, 'res_0', 'char', 0, 0, 0, 0);
-insert into sys.args values (10713, 1077, 'arg_1', 'char', 0, 0, 1, 1);
-insert into sys.args values (10714, 1077, 'arg_2', 'int', 32, 0, 1, 2);
-insert into sys.args values (10715, 1077, 'arg_3', 'char', 0, 0, 1, 3);
-insert into sys.functions values (1078, 'rpad', 'rpad', 'str', 0, 1, false, false, false, 2000);
-insert into sys.args values (10716, 1078, 'res_0', 'char', 0, 0, 0, 0);
-insert into sys.args values (10717, 1078, 'arg_1', 'char', 0, 0, 1, 1);
-insert into sys.args values (10718, 1078, 'arg_2', 'int', 32, 0, 1, 2);
-insert into sys.functions values (1079, 'rpad', 'rpad', 'str', 0, 1, false, false, false, 2000);
-insert into sys.args values (10719, 1079, 'res_0', 'char', 0, 0, 0, 0);
-insert into sys.args values (10720, 1079, 'arg_1', 'char', 0, 0, 1, 1);
-insert into sys.args values (10721, 1079, 'arg_2', 'int', 32, 0, 1, 2);
-insert into sys.args values (10722, 1079, 'arg_3', 'char', 0, 0, 1, 3);
-insert into sys.functions values (1080, 'insert', 'insert', 'str', 0, 1, false, false, false, 2000);
-insert into sys.args values (10723, 1080, 'res_0', 'char', 0, 0, 0, 0);
-insert into sys.args values (10724, 1080, 'arg_1', 'char', 0, 0, 1, 1);
-insert into sys.args values (10725, 1080, 'arg_2', 'int', 32, 0, 1, 2);
-insert into sys.args values (10726, 1080, 'arg_3', 'int', 32, 0, 1, 3);
-insert into sys.args values (10727, 1080, 'arg_4', 'char', 0, 0, 1, 4);
-insert into sys.functions values (1081, 'replace', 'replace', 'str', 0, 1, false, false, false, 2000);
-insert into sys.args values (10728, 1081, 'res_0', 'char', 0, 0, 0, 0);
-insert into sys.args values (10729, 1081, 'arg_1', 'char', 0, 0, 1, 1);
-insert into sys.args values (10730, 1081, 'arg_2', 'char', 0, 0, 1, 2);
-insert into sys.args values (10731, 1081, 'arg_3', 'char', 0, 0, 1, 3);
-insert into sys.functions values (1082, 'repeat', 'repeat', 'str', 0, 1, false, false, false, 2000);
-insert into sys.args values (10732, 1082, 'res_0', 'char', 0, 0, 0, 0);
-insert into sys.args values (10733, 1082, 'arg_1', 'char', 0, 0, 1, 1);
-insert into sys.args values (10734, 1082, 'arg_2', 'int', 32, 0, 1, 2);
-insert into sys.functions values (1083, 'space', 'space', 'str', 0, 1, false, false, false, 2000);
-insert into sys.args values (10735, 1083, 'res_0', 'char', 0, 0, 0, 0);
-insert into sys.args values (10736, 1083, 'arg_1', 'int', 32, 0, 1, 1);
-insert into sys.functions values (1084, 'char_length', 'length', 'str', 0, 1, false, false, false, 2000);
-insert into sys.args values (10737, 1084, 'res_0', 'int', 32, 0, 0, 0);
-insert into sys.args values (10738, 1084, 'arg_1', 'char', 0, 0, 1, 1);
-insert into sys.functions values (1085, 'character_length', 'length', 'str', 0, 1, false, false, false, 2000);
-insert into sys.args values (10739, 1085, 'res_0', 'int', 32, 0, 0, 0);
-insert into sys.args values (10740, 1085, 'arg_1', 'char', 0, 0, 1, 1);
-insert into sys.functions values (1086, 'octet_length', 'nbytes', 'str', 0, 1, false, false, false, 2000);
-insert into sys.args values (10741, 1086, 'res_0', 'int', 32, 0, 0, 0);
-insert into sys.args values (10742, 1086, 'arg_1', 'char', 0, 0, 1, 1);
-insert into sys.functions values (1087, 'soundex', 'soundex', 'txtsim', 0, 1, false, false, false, 2000);
-insert into sys.args values (10743, 1087, 'res_0', 'char', 0, 0, 0, 0);
-insert into sys.args values (10744, 1087, 'arg_1', 'char', 0, 0, 1, 1);
-insert into sys.functions values (1088, 'difference', 'stringdiff', 'txtsim', 0, 1, false, false, false, 2000);
-insert into sys.args values (10745, 1088, 'res_0', 'int', 32, 0, 0, 0);
-insert into sys.args values (10746, 1088, 'arg_1', 'char', 0, 0, 1, 1);
-insert into sys.args values (10747, 1088, 'arg_2', 'char', 0, 0, 1, 2);
-insert into sys.functions values (1089, 'editdistance', 'editdistance', 'txtsim', 0, 1, false, false, false, 2000);
-insert into sys.args values (10748, 1089, 'res_0', 'int', 32, 0, 0, 0);
-insert into sys.args values (10749, 1089, 'arg_1', 'char', 0, 0, 1, 1);
-insert into sys.args values (10750, 1089, 'arg_2', 'char', 0, 0, 1, 2);
-insert into sys.functions values (1090, 'editdistance2', 'editdistance2', 'txtsim', 0, 1, false, false, false, 2000);
-insert into sys.args values (10751, 1090, 'res_0', 'int', 32, 0, 0, 0);
-insert into sys.args values (10752, 1090, 'arg_1', 'char', 0, 0, 1, 1);
-insert into sys.args values (10753, 1090, 'arg_2', 'char', 0, 0, 1, 2);
-insert into sys.functions values (1091, 'similarity', 'similarity', 'txtsim', 0, 1, false, false, false, 2000);
-insert into sys.args values (10754, 1091, 'res_0', 'double', 53, 0, 0, 0);
-insert into sys.args values (10755, 1091, 'arg_1', 'char', 0, 0, 1, 1);
-insert into sys.args values (10756, 1091, 'arg_2', 'char', 0, 0, 1, 2);
-insert into sys.functions values (1092, 'qgramnormalize', 'qgramnormalize', 'txtsim', 0, 1, false, false, false, 2000);
-insert into sys.args values (10757, 1092, 'res_0', 'char', 0, 0, 0, 0);
-insert into sys.args values (10758, 1092, 'arg_1', 'char', 0, 0, 1, 1);
-insert into sys.functions values (1093, 'levenshtein', 'levenshtein', 'txtsim', 0, 1, false, false, false, 2000);
-insert into sys.args values (10759, 1093, 'res_0', 'int', 32, 0, 0, 0);
-insert into sys.args values (10760, 1093, 'arg_1', 'char', 0, 0, 1, 1);
-insert into sys.args values (10761, 1093, 'arg_2', 'char', 0, 0, 1, 2);
-insert into sys.functions values (1094, 'levenshtein', 'levenshtein', 'txtsim', 0, 1, false, false, false, 2000);
-insert into sys.args values (10762, 1094, 'res_0', 'int', 32, 0, 0, 0);
-insert into sys.args values (10763, 1094, 'arg_1', 'char', 0, 0, 1, 1);
-insert into sys.args values (10764, 1094, 'arg_2', 'char', 0, 0, 1, 2);
-insert into sys.args values (10765, 1094, 'arg_3', 'int', 32, 0, 1, 3);
-insert into sys.args values (10766, 1094, 'arg_4', 'int', 32, 0, 1, 4);
-insert into sys.args values (10767, 1094, 'arg_5', 'int', 32, 0, 1, 5);
-insert into sys.functions values (1095, 'index', 'index', 'calc', 0, 1, false, false, false, 2000);
-insert into sys.args values (10768, 1095, 'res_0', 'tinyint', 8, 0, 0, 0);
-insert into sys.args values (10769, 1095, 'arg_1', 'varchar', 0, 0, 1, 1);
-insert into sys.args values (10770, 1095, 'arg_2', 'boolean', 1, 0, 1, 2);
-insert into sys.functions values (1096, 'index', 'index', 'calc', 0, 1, false, false, false, 2000);
-insert into sys.args values (10771, 1096, 'res_0', 'smallint', 16, 0, 0, 0);
-insert into sys.args values (10772, 1096, 'arg_1', 'varchar', 0, 0, 1, 1);
-insert into sys.args values (10773, 1096, 'arg_2', 'boolean', 1, 0, 1, 2);
-insert into sys.functions values (1097, 'index', 'index', 'calc', 0, 1, false, false, false, 2000);
-insert into sys.args values (10774, 1097, 'res_0', 'int', 32, 0, 0, 0);
-insert into sys.args values (10775, 1097, 'arg_1', 'varchar', 0, 0, 1, 1);
-insert into sys.args values (10776, 1097, 'arg_2', 'boolean', 1, 0, 1, 2);
-insert into sys.functions values (1098, 'strings', 'strings', 'calc', 0, 1, false, false, false, 2000);
-insert into sys.args values (10777, 1098, 'res_0', 'varchar', 0, 0, 0, 0);
-insert into sys.args values (10778, 1098, 'arg_1', 'varchar', 0, 0, 1, 1);
-insert into sys.functions values (1099, 'locate', 'locate', 'str', 0, 1, false, false, false, 2000);
-insert into sys.args values (10779, 1099, 'res_0', 'int', 32, 0, 0, 0);
-insert into sys.args values (10780, 1099, 'arg_1', 'varchar', 0, 0, 1, 1);
-insert into sys.args values (10781, 1099, 'arg_2', 'varchar', 0, 0, 1, 2);
-insert into sys.functions values (1100, 'locate', 'locate', 'str', 0, 1, false, false, false, 2000);
-insert into sys.args values (10782, 1100, 'res_0', 'int', 32, 0, 0, 0);
-insert into sys.args values (10783, 1100, 'arg_1', 'varchar', 0, 0, 1, 1);
-insert into sys.args values (10784, 1100, 'arg_2', 'varchar', 0, 0, 1, 2);
-insert into sys.args values (10785, 1100, 'arg_3', 'int', 32, 0, 1, 3);
-insert into sys.functions values (1101, 'charindex', 'locate', 'str', 0, 1, false, false, false, 2000);
-insert into sys.args values (10786, 1101, 'res_0', 'int', 32, 0, 0, 0);
-insert into sys.args values (10787, 1101, 'arg_1', 'varchar', 0, 0, 1, 1);
-insert into sys.args values (10788, 1101, 'arg_2', 'varchar', 0, 0, 1, 2);
-insert into sys.functions values (1102, 'charindex', 'locate', 'str', 0, 1, false, false, false, 2000);
-insert into sys.args values (10789, 1102, 'res_0', 'int', 32, 0, 0, 0);
-insert into sys.args values (10790, 1102, 'arg_1', 'varchar', 0, 0, 1, 1);
-insert into sys.args values (10791, 1102, 'arg_2', 'varchar', 0, 0, 1, 2);
-insert into sys.args values (10792, 1102, 'arg_3', 'int', 32, 0, 1, 3);
-insert into sys.functions values (1103, 'splitpart', 'splitpart', 'str', 0, 1, false, false, false, 2000);
-insert into sys.args values (10793, 1103, 'res_0', 'varchar', 0, 0, 0, 0);
-insert into sys.args values (10794, 1103, 'arg_1', 'varchar', 0, 0, 1, 1);
-insert into sys.args values (10795, 1103, 'arg_2', 'varchar', 0, 0, 1, 2);
-insert into sys.args values (10796, 1103, 'arg_3', 'int', 32, 0, 1, 3);
-insert into sys.functions values (1104, 'substring', 'substring', 'str', 0, 1, false, false, false, 2000);
-insert into sys.args values (10797, 1104, 'res_0', 'varchar', 0, 0, 0, 0);
-insert into sys.args values (10798, 1104, 'arg_1', 'varchar', 0, 0, 1, 1);
-insert into sys.args values (10799, 1104, 'arg_2', 'int', 32, 0, 1, 2);
-insert into sys.functions values (1105, 'substring', 'substring', 'str', 0, 1, false, false, false, 2000);
-insert into sys.args values (10800, 1105, 'res_0', 'varchar', 0, 0, 0, 0);
-insert into sys.args values (10801, 1105, 'arg_1', 'varchar', 0, 0, 1, 1);
-insert into sys.args values (10802, 1105, 'arg_2', 'int', 32, 0, 1, 2);
-insert into sys.args values (10803, 1105, 'arg_3', 'int', 32, 0, 1, 3);
-insert into sys.functions values (1106, 'substr', 'substring', 'str', 0, 1, false, false, false, 2000);
-insert into sys.args values (10804, 1106, 'res_0', 'varchar', 0, 0, 0, 0);
-insert into sys.args values (10805, 1106, 'arg_1', 'varchar', 0, 0, 1, 1);
-insert into sys.args values (10806, 1106, 'arg_2', 'int', 32, 0, 1, 2);
-insert into sys.functions values (1107, 'substr', 'substring', 'str', 0, 1, false, false, false, 2000);
-insert into sys.args values (10807, 1107, 'res_0', 'varchar', 0, 0, 0, 0);
-insert into sys.args values (10808, 1107, 'arg_1', 'varchar', 0, 0, 1, 1);
-insert into sys.args values (10809, 1107, 'arg_2', 'int', 32, 0, 1, 2);
-insert into sys.args values (10810, 1107, 'arg_3', 'int', 32, 0, 1, 3);
-insert into sys.functions values (1108, 'not_like', 'not_like', 'algebra', 0, 1, false, false, false, 2000);
-insert into sys.args values (10811, 1108, 'res_0', 'boolean', 1, 0, 0, 0);
-insert into sys.args values (10812, 1108, 'arg_1', 'varchar', 0, 0, 1, 1);
-insert into sys.args values (10813, 1108, 'arg_2', 'varchar', 0, 0, 1, 2);
-insert into sys.functions values (1109, 'not_like', 'not_like', 'algebra', 0, 1, false, false, false, 2000);
-insert into sys.args values (10814, 1109, 'res_0', 'boolean', 1, 0, 0, 0);
-insert into sys.args values (10815, 1109, 'arg_1', 'varchar', 0, 0, 1, 1);
-insert into sys.args values (10816, 1109, 'arg_2', 'varchar', 0, 0, 1, 2);
-insert into sys.args values (10817, 1109, 'arg_3', 'varchar', 0, 0, 1, 3);
-insert into sys.functions values (1110, 'not_ilike', 'not_ilike', 'algebra', 0, 1, false, false, false, 2000);
-insert into sys.args values (10818, 1110, 'res_0', 'boolean', 1, 0, 0, 0);
-insert into sys.args values (10819, 1110, 'arg_1', 'varchar', 0, 0, 1, 1);
-insert into sys.args values (10820, 1110, 'arg_2', 'varchar', 0, 0, 1, 2);
-insert into sys.functions values (1111, 'not_ilike', 'not_ilike', 'algebra', 0, 1, false, false, false, 2000);
-insert into sys.args values (10821, 1111, 'res_0', 'boolean', 1, 0, 0, 0);
-insert into sys.args values (10822, 1111, 'arg_1', 'varchar', 0, 0, 1, 1);
-insert into sys.args values (10823, 1111, 'arg_2', 'varchar', 0, 0, 1, 2);
-insert into sys.args values (10824, 1111, 'arg_3', 'varchar', 0, 0, 1, 3);
-insert into sys.functions values (1112, 'patindex', 'patindex', 'pcre', 0, 1, false, false, false, 2000);
-insert into sys.args values (10825, 1112, 'res_0', 'int', 32, 0, 0, 0);
-insert into sys.args values (10826, 1112, 'arg_1', 'varchar', 0, 0, 1, 1);
-insert into sys.args values (10827, 1112, 'arg_2', 'varchar', 0, 0, 1, 2);
-insert into sys.functions values (1113, 'truncate', 'stringleft', 'str', 0, 1, false, false, false, 2000);
-insert into sys.args values (10828, 1113, 'res_0', 'varchar', 0, 0, 0, 0);
-insert into sys.args values (10829, 1113, 'arg_1', 'varchar', 0, 0, 1, 1);
-insert into sys.args values (10830, 1113, 'arg_2', 'int', 32, 0, 1, 2);
-insert into sys.functions values (1114, 'concat', '+', 'calc', 0, 1, false, false, false, 2000);
-insert into sys.args values (10831, 1114, 'res_0', 'varchar', 0, 0, 0, 0);
-insert into sys.args values (10832, 1114, 'arg_1', 'varchar', 0, 0, 1, 1);
-insert into sys.args values (10833, 1114, 'arg_2', 'varchar', 0, 0, 1, 2);
-insert into sys.functions values (1115, 'ascii', 'ascii', 'str', 0, 1, false, false, false, 2000);
-insert into sys.args values (10834, 1115, 'res_0', 'int', 32, 0, 0, 0);
-insert into sys.args values (10835, 1115, 'arg_1', 'varchar', 0, 0, 1, 1);
-insert into sys.functions values (1116, 'code', 'unicode', 'str', 0, 1, false, false, false, 2000);
-insert into sys.args values (10836, 1116, 'res_0', 'varchar', 0, 0, 0, 0);
-insert into sys.args values (10837, 1116, 'arg_1', 'int', 32, 0, 1, 1);
-insert into sys.functions values (1117, 'length', 'length', 'str', 0, 1, false, false, false, 2000);
-insert into sys.args values (10838, 1117, 'res_0', 'int', 32, 0, 0, 0);
-insert into sys.args values (10839, 1117, 'arg_1', 'varchar', 0, 0, 1, 1);
-insert into sys.functions values (1118, 'right', 'stringright', 'str', 0, 1, false, false, false, 2000);
-insert into sys.args values (10840, 1118, 'res_0', 'varchar', 0, 0, 0, 0);
-insert into sys.args values (10841, 1118, 'arg_1', 'varchar', 0, 0, 1, 1);
-insert into sys.args values (10842, 1118, 'arg_2', 'int', 32, 0, 1, 2);
-insert into sys.functions values (1119, 'left', 'stringleft', 'str', 0, 1, false, false, false, 2000);
-insert into sys.args values (10843, 1119, 'res_0', 'varchar', 0, 0, 0, 0);
-insert into sys.args values (10844, 1119, 'arg_1', 'varchar', 0, 0, 1, 1);
-insert into sys.args values (10845, 1119, 'arg_2', 'int', 32, 0, 1, 2);
-insert into sys.functions values (1120, 'upper', 'toUpper', 'str', 0, 1, false, false, false, 2000);
-insert into sys.args values (10846, 1120, 'res_0', 'varchar', 0, 0, 0, 0);
-insert into sys.args values (10847, 1120, 'arg_1', 'varchar', 0, 0, 1, 1);
-insert into sys.functions values (1121, 'ucase', 'toUpper', 'str', 0, 1, false, false, false, 2000);
-insert into sys.args values (10848, 1121, 'res_0', 'varchar', 0, 0, 0, 0);
-insert into sys.args values (10849, 1121, 'arg_1', 'varchar', 0, 0, 1, 1);
-insert into sys.functions values (1122, 'lower', 'toLower', 'str', 0, 1, false, false, false, 2000);
-insert into sys.args values (10850, 1122, 'res_0', 'varchar', 0, 0, 0, 0);
-insert into sys.args values (10851, 1122, 'arg_1', 'varchar', 0, 0, 1, 1);
-insert into sys.functions values (1123, 'lcase', 'toLower', 'str', 0, 1, false, false, false, 2000);
-insert into sys.args values (10852, 1123, 'res_0', 'varchar', 0, 0, 0, 0);
-insert into sys.args values (10853, 1123, 'arg_1', 'varchar', 0, 0, 1, 1);
-insert into sys.functions values (1124, 'trim', 'trim', 'str', 0, 1, false, false, false, 2000);
-insert into sys.args values (10854, 1124, 'res_0', 'varchar', 0, 0, 0, 0);
-insert into sys.args values (10855, 1124, 'arg_1', 'varchar', 0, 0, 1, 1);
-insert into sys.functions values (1125, 'trim', 'trim', 'str', 0, 1, false, false, false, 2000);
-insert into sys.args values (10856, 1125, 'res_0', 'varchar', 0, 0, 0, 0);
-insert into sys.args values (10857, 1125, 'arg_1', 'varchar', 0, 0, 1, 1);
-insert into sys.args values (10858, 1125, 'arg_2', 'varchar', 0, 0, 1, 2);
-insert into sys.functions values (1126, 'ltrim', 'ltrim', 'str', 0, 1, false, false, false, 2000);
-insert into sys.args values (10859, 1126, 'res_0', 'varchar', 0, 0, 0, 0);
-insert into sys.args values (10860, 1126, 'arg_1', 'varchar', 0, 0, 1, 1);
-insert into sys.functions values (1127, 'ltrim', 'ltrim', 'str', 0, 1, false, false, false, 2000);
-insert into sys.args values (10861, 1127, 'res_0', 'varchar', 0, 0, 0, 0);
-insert into sys.args values (10862, 1127, 'arg_1', 'varchar', 0, 0, 1, 1);
-insert into sys.args values (10863, 1127, 'arg_2', 'varchar', 0, 0, 1, 2);
-insert into sys.functions values (1128, 'rtrim', 'rtrim', 'str', 0, 1, false, false, false, 2000);
-insert into sys.args values (10864, 1128, 'res_0', 'varchar', 0, 0, 0, 0);
-insert into sys.args values (10865, 1128, 'arg_1', 'varchar', 0, 0, 1, 1);
-insert into sys.functions values (1129, 'rtrim', 'rtrim', 'str', 0, 1, false, false, false, 2000);
-insert into sys.args values (10866, 1129, 'res_0', 'varchar', 0, 0, 0, 0);
-insert into sys.args values (10867, 1129, 'arg_1', 'varchar', 0, 0, 1, 1);
-insert into sys.args values (10868, 1129, 'arg_2', 'varchar', 0, 0, 1, 2);
-insert into sys.functions values (1130, 'lpad', 'lpad', 'str', 0, 1, false, false, false, 2000);
-insert into sys.args values (10869, 1130, 'res_0', 'varchar', 0, 0, 0, 0);
-insert into sys.args values (10870, 1130, 'arg_1', 'varchar', 0, 0, 1, 1);
-insert into sys.args values (10871, 1130, 'arg_2', 'int', 32, 0, 1, 2);
-insert into sys.functions values (1131, 'lpad', 'lpad', 'str', 0, 1, false, false, false, 2000);
-insert into sys.args values (10872, 1131, 'res_0', 'varchar', 0, 0, 0, 0);
-insert into sys.args values (10873, 1131, 'arg_1', 'varchar', 0, 0, 1, 1);
-insert into sys.args values (10874, 1131, 'arg_2', 'int', 32, 0, 1, 2);
-insert into sys.args values (10875, 1131, 'arg_3', 'varchar', 0, 0, 1, 3);
-insert into sys.functions values (1132, 'rpad', 'rpad', 'str', 0, 1, false, false, false, 2000);
-insert into sys.args values (10876, 1132, 'res_0', 'varchar', 0, 0, 0, 0);
-insert into sys.args values (10877, 1132, 'arg_1', 'varchar', 0, 0, 1, 1);
-insert into sys.args values (10878, 1132, 'arg_2', 'int', 32, 0, 1, 2);
-insert into sys.functions values (1133, 'rpad', 'rpad', 'str', 0, 1, false, false, false, 2000);
-insert into sys.args values (10879, 1133, 'res_0', 'varchar', 0, 0, 0, 0);
-insert into sys.args values (10880, 1133, 'arg_1', 'varchar', 0, 0, 1, 1);
-insert into sys.args values (10881, 1133, 'arg_2', 'int', 32, 0, 1, 2);
-insert into sys.args values (10882, 1133, 'arg_3', 'varchar', 0, 0, 1, 3);
-insert into sys.functions values (1134, 'insert', 'insert', 'str', 0, 1, false, false, false, 2000);
-insert into sys.args values (10883, 1134, 'res_0', 'varchar', 0, 0, 0, 0);
-insert into sys.args values (10884, 1134, 'arg_1', 'varchar', 0, 0, 1, 1);
-insert into sys.args values (10885, 1134, 'arg_2', 'int', 32, 0, 1, 2);
-insert into sys.args values (10886, 1134, 'arg_3', 'int', 32, 0, 1, 3);
-insert into sys.args values (10887, 1134, 'arg_4', 'varchar', 0, 0, 1, 4);
-insert into sys.functions values (1135, 'replace', 'replace', 'str', 0, 1, false, false, false, 2000);
-insert into sys.args values (10888, 1135, 'res_0', 'varchar', 0, 0, 0, 0);
-insert into sys.args values (10889, 1135, 'arg_1', 'varchar', 0, 0, 1, 1);
-insert into sys.args values (10890, 1135, 'arg_2', 'varchar', 0, 0, 1, 2);
-insert into sys.args values (10891, 1135, 'arg_3', 'varchar', 0, 0, 1, 3);
-insert into sys.functions values (1136, 'repeat', 'repeat', 'str', 0, 1, false, false, false, 2000);
-insert into sys.args values (10892, 1136, 'res_0', 'varchar', 0, 0, 0, 0);
-insert into sys.args values (10893, 1136, 'arg_1', 'varchar', 0, 0, 1, 1);
-insert into sys.args values (10894, 1136, 'arg_2', 'int', 32, 0, 1, 2);
-insert into sys.functions values (1137, 'space', 'space', 'str', 0, 1, false, false, false, 2000);
-insert into sys.args values (10895, 1137, 'res_0', 'varchar', 0, 0, 0, 0);
-insert into sys.args values (10896, 1137, 'arg_1', 'int', 32, 0, 1, 1);
-insert into sys.functions values (1138, 'char_length', 'length', 'str', 0, 1, false, false, false, 2000);
-insert into sys.args values (10897, 1138, 'res_0', 'int', 32, 0, 0, 0);
-insert into sys.args values (10898, 1138, 'arg_1', 'varchar', 0, 0, 1, 1);
-insert into sys.functions values (1139, 'character_length', 'length', 'str', 0, 1, false, false, false, 2000);
-insert into sys.args values (10899, 1139, 'res_0', 'int', 32, 0, 0, 0);
-insert into sys.args values (10900, 1139, 'arg_1', 'varchar', 0, 0, 1, 1);
-insert into sys.functions values (1140, 'octet_length', 'nbytes', 'str', 0, 1, false, false, false, 2000);
-insert into sys.args values (10901, 1140, 'res_0', 'int', 32, 0, 0, 0);
-insert into sys.args values (10902, 1140, 'arg_1', 'varchar', 0, 0, 1, 1);
-insert into sys.functions values (1141, 'soundex', 'soundex', 'txtsim', 0, 1, false, false, false, 2000);
-insert into sys.args values (10903, 1141, 'res_0', 'varchar', 0, 0, 0, 0);
-insert into sys.args values (10904, 1141, 'arg_1', 'varchar', 0, 0, 1, 1);
-insert into sys.functions values (1142, 'difference', 'stringdiff', 'txtsim', 0, 1, false, false, false, 2000);
-insert into sys.args values (10905, 1142, 'res_0', 'int', 32, 0, 0, 0);
-insert into sys.args values (10906, 1142, 'arg_1', 'varchar', 0, 0, 1, 1);
-insert into sys.args values (10907, 1142, 'arg_2', 'varchar', 0, 0, 1, 2);
-insert into sys.functions values (1143, 'editdistance', 'editdistance', 'txtsim', 0, 1, false, false, false, 2000);
-insert into sys.args values (10908, 1143, 'res_0', 'int', 32, 0, 0, 0);
-insert into sys.args values (10909, 1143, 'arg_1', 'varchar', 0, 0, 1, 1);
-insert into sys.args values (10910, 1143, 'arg_2', 'varchar', 0, 0, 1, 2);
-insert into sys.functions values (1144, 'editdistance2', 'editdistance2', 'txtsim', 0, 1, false, false, false, 2000);
-insert into sys.args values (10911, 1144, 'res_0', 'int', 32, 0, 0, 0);
-insert into sys.args values (10912, 1144, 'arg_1', 'varchar', 0, 0, 1, 1);
-insert into sys.args values (10913, 1144, 'arg_2', 'varchar', 0, 0, 1, 2);
-insert into sys.functions values (1145, 'similarity', 'similarity', 'txtsim', 0, 1, false, false, false, 2000);
-insert into sys.args values (10914, 1145, 'res_0', 'double', 53, 0, 0, 0);
-insert into sys.args values (10915, 1145, 'arg_1', 'varchar', 0, 0, 1, 1);
-insert into sys.args values (10916, 1145, 'arg_2', 'varchar', 0, 0, 1, 2);
-insert into sys.functions values (1146, 'qgramnormalize', 'qgramnormalize', 'txtsim', 0, 1, false, false, false, 2000);
-insert into sys.args values (10917, 1146, 'res_0', 'varchar', 0, 0, 0, 0);
-insert into sys.args values (10918, 1146, 'arg_1', 'varchar', 0, 0, 1, 1);
-insert into sys.functions values (1147, 'levenshtein', 'levenshtein', 'txtsim', 0, 1, false, false, false, 2000);
-insert into sys.args values (10919, 1147, 'res_0', 'int', 32, 0, 0, 0);
-insert into sys.args values (10920, 1147, 'arg_1', 'varchar', 0, 0, 1, 1);
-insert into sys.args values (10921, 1147, 'arg_2', 'varchar', 0, 0, 1, 2);
-insert into sys.functions values (1148, 'levenshtein', 'levenshtein', 'txtsim', 0, 1, false, false, false, 2000);
-insert into sys.args values (10922, 1148, 'res_0', 'int', 32, 0, 0, 0);
-insert into sys.args values (10923, 1148, 'arg_1', 'varchar', 0, 0, 1, 1);
-insert into sys.args values (10924, 1148, 'arg_2', 'varchar', 0, 0, 1, 2);
-insert into sys.args values (10925, 1148, 'arg_3', 'int', 32, 0, 1, 3);
-insert into sys.args values (10926, 1148, 'arg_4', 'int', 32, 0, 1, 4);
-insert into sys.args values (10927, 1148, 'arg_5', 'int', 32, 0, 1, 5);
-insert into sys.functions values (1149, 'index', 'index', 'calc', 0, 1, false, false, false, 2000);
-insert into sys.args values (10928, 1149, 'res_0', 'tinyint', 8, 0, 0, 0);
-insert into sys.args values (10929, 1149, 'arg_1', 'clob', 0, 0, 1, 1);
-insert into sys.args values (10930, 1149, 'arg_2', 'boolean', 1, 0, 1, 2);
-insert into sys.functions values (1150, 'index', 'index', 'calc', 0, 1, false, false, false, 2000);
-insert into sys.args values (10931, 1150, 'res_0', 'smallint', 16, 0, 0, 0);
-insert into sys.args values (10932, 1150, 'arg_1', 'clob', 0, 0, 1, 1);
-insert into sys.args values (10933, 1150, 'arg_2', 'boolean', 1, 0, 1, 2);
-insert into sys.functions values (1151, 'index', 'index', 'calc', 0, 1, false, false, false, 2000);
-insert into sys.args values (10934, 1151, 'res_0', 'int', 32, 0, 0, 0);
-insert into sys.args values (10935, 1151, 'arg_1', 'clob', 0, 0, 1, 1);
-insert into sys.args values (10936, 1151, 'arg_2', 'boolean', 1, 0, 1, 2);
-insert into sys.functions values (1152, 'strings', 'strings', 'calc', 0, 1, false, false, false, 2000);
-insert into sys.args values (10937, 1152, 'res_0', 'clob', 0, 0, 0, 0);
-insert into sys.args values (10938, 1152, 'arg_1', 'clob', 0, 0, 1, 1);
-insert into sys.functions values (1153, 'locate', 'locate', 'str', 0, 1, false, false, false, 2000);
-insert into sys.args values (10939, 1153, 'res_0', 'int', 32, 0, 0, 0);
-insert into sys.args values (10940, 1153, 'arg_1', 'clob', 0, 0, 1, 1);
-insert into sys.args values (10941, 1153, 'arg_2', 'clob', 0, 0, 1, 2);
-insert into sys.functions values (1154, 'locate', 'locate', 'str', 0, 1, false, false, false, 2000);
-insert into sys.args values (10942, 1154, 'res_0', 'int', 32, 0, 0, 0);
-insert into sys.args values (10943, 1154, 'arg_1', 'clob', 0, 0, 1, 1);
-insert into sys.args values (10944, 1154, 'arg_2', 'clob', 0, 0, 1, 2);
-insert into sys.args values (10945, 1154, 'arg_3', 'int', 32, 0, 1, 3);
-insert into sys.functions values (1155, 'charindex', 'locate', 'str', 0, 1, false, false, false, 2000);
-insert into sys.args values (10946, 1155, 'res_0', 'int', 32, 0, 0, 0);
-insert into sys.args values (10947, 1155, 'arg_1', 'clob', 0, 0, 1, 1);
-insert into sys.args values (10948, 1155, 'arg_2', 'clob', 0, 0, 1, 2);
-insert into sys.functions values (1156, 'charindex', 'locate', 'str', 0, 1, false, false, false, 2000);
-insert into sys.args values (10949, 1156, 'res_0', 'int', 32, 0, 0, 0);
-insert into sys.args values (10950, 1156, 'arg_1', 'clob', 0, 0, 1, 1);
-insert into sys.args values (10951, 1156, 'arg_2', 'clob', 0, 0, 1, 2);
-insert into sys.args values (10952, 1156, 'arg_3', 'int', 32, 0, 1, 3);
-insert into sys.functions values (1157, 'splitpart', 'splitpart', 'str', 0, 1, false, false, false, 2000);
-insert into sys.args values (10953, 1157, 'res_0', 'clob', 0, 0, 0, 0);
-insert into sys.args values (10954, 1157, 'arg_1', 'clob', 0, 0, 1, 1);
-insert into sys.args values (10955, 1157, 'arg_2', 'clob', 0, 0, 1, 2);
-insert into sys.args values (10956, 1157, 'arg_3', 'int', 32, 0, 1, 3);
-insert into sys.functions values (1158, 'substring', 'substring', 'str', 0, 1, false, false, false, 2000);
-insert into sys.args values (10957, 1158, 'res_0', 'clob', 0, 0, 0, 0);
-insert into sys.args values (10958, 1158, 'arg_1', 'clob', 0, 0, 1, 1);
-insert into sys.args values (10959, 1158, 'arg_2', 'int', 32, 0, 1, 2);
-insert into sys.functions values (1159, 'substring', 'substring', 'str', 0, 1, false, false, false, 2000);
-insert into sys.args values (10960, 1159, 'res_0', 'clob', 0, 0, 0, 0);
-insert into sys.args values (10961, 1159, 'arg_1', 'clob', 0, 0, 1, 1);
-insert into sys.args values (10962, 1159, 'arg_2', 'int', 32, 0, 1, 2);
-insert into sys.args values (10963, 1159, 'arg_3', 'int', 32, 0, 1, 3);
-insert into sys.functions values (1160, 'substr', 'substring', 'str', 0, 1, false, false, false, 2000);
-insert into sys.args values (10964, 1160, 'res_0', 'clob', 0, 0, 0, 0);
-insert into sys.args values (10965, 1160, 'arg_1', 'clob', 0, 0, 1, 1);
-insert into sys.args values (10966, 1160, 'arg_2', 'int', 32, 0, 1, 2);
-insert into sys.functions values (1161, 'substr', 'substring', 'str', 0, 1, false, false, false, 2000);
-insert into sys.args values (10967, 1161, 'res_0', 'clob', 0, 0, 0, 0);
-insert into sys.args values (10968, 1161, 'arg_1', 'clob', 0, 0, 1, 1);
-insert into sys.args values (10969, 1161, 'arg_2', 'int', 32, 0, 1, 2);
-insert into sys.args values (10970, 1161, 'arg_3', 'int', 32, 0, 1, 3);
-insert into sys.functions values (1162, 'not_like', 'not_like', 'algebra', 0, 1, false, false, false, 2000);
-insert into sys.args values (10971, 1162, 'res_0', 'boolean', 1, 0, 0, 0);
-insert into sys.args values (10972, 1162, 'arg_1', 'clob', 0, 0, 1, 1);
-insert into sys.args values (10973, 1162, 'arg_2', 'clob', 0, 0, 1, 2);
-insert into sys.functions values (1163, 'not_like', 'not_like', 'algebra', 0, 1, false, false, false, 2000);
-insert into sys.args values (10974, 1163, 'res_0', 'boolean', 1, 0, 0, 0);
-insert into sys.args values (10975, 1163, 'arg_1', 'clob', 0, 0, 1, 1);
-insert into sys.args values (10976, 1163, 'arg_2', 'clob', 0, 0, 1, 2);
-insert into sys.args values (10977, 1163, 'arg_3', 'clob', 0, 0, 1, 3);
-insert into sys.functions values (1164, 'not_ilike', 'not_ilike', 'algebra', 0, 1, false, false, false, 2000);
-insert into sys.args values (10978, 1164, 'res_0', 'boolean', 1, 0, 0, 0);
-insert into sys.args values (10979, 1164, 'arg_1', 'clob', 0, 0, 1, 1);
-insert into sys.args values (10980, 1164, 'arg_2', 'clob', 0, 0, 1, 2);
-insert into sys.functions values (1165, 'not_ilike', 'not_ilike', 'algebra', 0, 1, false, false, false, 2000);
-insert into sys.args values (10981, 1165, 'res_0', 'boolean', 1, 0, 0, 0);
-insert into sys.args values (10982, 1165, 'arg_1', 'clob', 0, 0, 1, 1);
-insert into sys.args values (10983, 1165, 'arg_2', 'clob', 0, 0, 1, 2);
-insert into sys.args values (10984, 1165, 'arg_3', 'clob', 0, 0, 1, 3);
-insert into sys.functions values (1166, 'patindex', 'patindex', 'pcre', 0, 1, false, false, false, 2000);
-insert into sys.args values (10985, 1166, 'res_0', 'int', 32, 0, 0, 0);
-insert into sys.args values (10986, 1166, 'arg_1', 'clob', 0, 0, 1, 1);
-insert into sys.args values (10987, 1166, 'arg_2', 'clob', 0, 0, 1, 2);
-insert into sys.functions values (1167, 'truncate', 'stringleft', 'str', 0, 1, false, false, false, 2000);
-insert into sys.args values (10988, 1167, 'res_0', 'clob', 0, 0, 0, 0);
-insert into sys.args values (10989, 1167, 'arg_1', 'clob', 0, 0, 1, 1);
-insert into sys.args values (10990, 1167, 'arg_2', 'int', 32, 0, 1, 2);
-insert into sys.functions values (1168, 'concat', '+', 'calc', 0, 1, false, false, false, 2000);
-insert into sys.args values (10991, 1168, 'res_0', 'clob', 0, 0, 0, 0);
-insert into sys.args values (10992, 1168, 'arg_1', 'clob', 0, 0, 1, 1);
-insert into sys.args values (10993, 1168, 'arg_2', 'clob', 0, 0, 1, 2);
-insert into sys.functions values (1169, 'ascii', 'ascii', 'str', 0, 1, false, false, false, 2000);
-insert into sys.args values (10994, 1169, 'res_0', 'int', 32, 0, 0, 0);
-insert into sys.args values (10995, 1169, 'arg_1', 'clob', 0, 0, 1, 1);
-insert into sys.functions values (1170, 'code', 'unicode', 'str', 0, 1, false, false, false, 2000);
-insert into sys.args values (10996, 1170, 'res_0', 'clob', 0, 0, 0, 0);
-insert into sys.args values (10997, 1170, 'arg_1', 'int', 32, 0, 1, 1);
-insert into sys.functions values (1171, 'length', 'length', 'str', 0, 1, false, false, false, 2000);
-insert into sys.args values (10998, 1171, 'res_0', 'int', 32, 0, 0, 0);
-insert into sys.args values (10999, 1171, 'arg_1', 'clob', 0, 0, 1, 1);
-insert into sys.functions values (1172, 'right', 'stringright', 'str', 0, 1, false, false, false, 2000);
-insert into sys.args values (11000, 1172, 'res_0', 'clob', 0, 0, 0, 0);
-insert into sys.args values (11001, 1172, 'arg_1', 'clob', 0, 0, 1, 1);
-insert into sys.args values (11002, 1172, 'arg_2', 'int', 32, 0, 1, 2);
-insert into sys.functions values (1173, 'left', 'stringleft', 'str', 0, 1, false, false, false, 2000);
-insert into sys.args values (11003, 1173, 'res_0', 'clob', 0, 0, 0, 0);
-insert into sys.args values (11004, 1173, 'arg_1', 'clob', 0, 0, 1, 1);
-insert into sys.args values (11005, 1173, 'arg_2', 'int', 32, 0, 1, 2);
-insert into sys.functions values (1174, 'upper', 'toUpper', 'str', 0, 1, false, false, false, 2000);
-insert into sys.args values (11006, 1174, 'res_0', 'clob', 0, 0, 0, 0);
-insert into sys.args values (11007, 1174, 'arg_1', 'clob', 0, 0, 1, 1);
-insert into sys.functions values (1175, 'ucase', 'toUpper', 'str', 0, 1, false, false, false, 2000);
-insert into sys.args values (11008, 1175, 'res_0', 'clob', 0, 0, 0, 0);
-insert into sys.args values (11009, 1175, 'arg_1', 'clob', 0, 0, 1, 1);
-insert into sys.functions values (1176, 'lower', 'toLower', 'str', 0, 1, false, false, false, 2000);
-insert into sys.args values (11010, 1176, 'res_0', 'clob', 0, 0, 0, 0);
-insert into sys.args values (11011, 1176, 'arg_1', 'clob', 0, 0, 1, 1);
-insert into sys.functions values (1177, 'lcase', 'toLower', 'str', 0, 1, false, false, false, 2000);
-insert into sys.args values (11012, 1177, 'res_0', 'clob', 0, 0, 0, 0);
-insert into sys.args values (11013, 1177, 'arg_1', 'clob', 0, 0, 1, 1);
-insert into sys.functions values (1178, 'trim', 'trim', 'str', 0, 1, false, false, false, 2000);
-insert into sys.args values (11014, 1178, 'res_0', 'clob', 0, 0, 0, 0);
-insert into sys.args values (11015, 1178, 'arg_1', 'clob', 0, 0, 1, 1);
-insert into sys.functions values (1179, 'trim', 'trim', 'str', 0, 1, false, false, false, 2000);
-insert into sys.args values (11016, 1179, 'res_0', 'clob', 0, 0, 0, 0);
-insert into sys.args values (11017, 1179, 'arg_1', 'clob', 0, 0, 1, 1);
-insert into sys.args values (11018, 1179, 'arg_2', 'clob', 0, 0, 1, 2);
-insert into sys.functions values (1180, 'ltrim', 'ltrim', 'str', 0, 1, false, false, false, 2000);
-insert into sys.args values (11019, 1180, 'res_0', 'clob', 0, 0, 0, 0);
-insert into sys.args values (11020, 1180, 'arg_1', 'clob', 0, 0, 1, 1);
-insert into sys.functions values (1181, 'ltrim', 'ltrim', 'str', 0, 1, false, false, false, 2000);
-insert into sys.args values (11021, 1181, 'res_0', 'clob', 0, 0, 0, 0);
-insert into sys.args values (11022, 1181, 'arg_1', 'clob', 0, 0, 1, 1);
-insert into sys.args values (11023, 1181, 'arg_2', 'clob', 0, 0, 1, 2);
-insert into sys.functions values (1182, 'rtrim', 'rtrim', 'str', 0, 1, false, false, false, 2000);
-insert into sys.args values (11024, 1182, 'res_0', 'clob', 0, 0, 0, 0);
-insert into sys.args values (11025, 1182, 'arg_1', 'clob', 0, 0, 1, 1);
-insert into sys.functions values (1183, 'rtrim', 'rtrim', 'str', 0, 1, false, false, false, 2000);
-insert into sys.args values (11026, 1183, 'res_0', 'clob', 0, 0, 0, 0);
-insert into sys.args values (11027, 1183, 'arg_1', 'clob', 0, 0, 1, 1);
-insert into sys.args values (11028, 1183, 'arg_2', 'clob', 0, 0, 1, 2);
-insert into sys.functions values (1184, 'lpad', 'lpad', 'str', 0, 1, false, false, false, 2000);
-insert into sys.args values (11029, 1184, 'res_0', 'clob', 0, 0, 0, 0);
-insert into sys.args values (11030, 1184, 'arg_1', 'clob', 0, 0, 1, 1);
-insert into sys.args values (11031, 1184, 'arg_2', 'int', 32, 0, 1, 2);
-insert into sys.functions values (1185, 'lpad', 'lpad', 'str', 0, 1, false, false, false, 2000);
-insert into sys.args values (11032, 1185, 'res_0', 'clob', 0, 0, 0, 0);
-insert into sys.args values (11033, 1185, 'arg_1', 'clob', 0, 0, 1, 1);
-insert into sys.args values (11034, 1185, 'arg_2', 'int', 32, 0, 1, 2);
-insert into sys.args values (11035, 1185, 'arg_3', 'clob', 0, 0, 1, 3);
-insert into sys.functions values (1186, 'rpad', 'rpad', 'str', 0, 1, false, false, false, 2000);
-insert into sys.args values (11036, 1186, 'res_0', 'clob', 0, 0, 0, 0);
-insert into sys.args values (11037, 1186, 'arg_1', 'clob', 0, 0, 1, 1);
-insert into sys.args values (11038, 1186, 'arg_2', 'int', 32, 0, 1, 2);
-insert into sys.functions values (1187, 'rpad', 'rpad', 'str', 0, 1, false, false, false, 2000);
-insert into sys.args values (11039, 1187, 'res_0', 'clob', 0, 0, 0, 0);
-insert into sys.args values (11040, 1187, 'arg_1', 'clob', 0, 0, 1, 1);
-insert into sys.args values (11041, 1187, 'arg_2', 'int', 32, 0, 1, 2);
-insert into sys.args values (11042, 1187, 'arg_3', 'clob', 0, 0, 1, 3);
-insert into sys.functions values (1188, 'insert', 'insert', 'str', 0, 1, false, false, false, 2000);
-insert into sys.args values (11043, 1188, 'res_0', 'clob', 0, 0, 0, 0);
-insert into sys.args values (11044, 1188, 'arg_1', 'clob', 0, 0, 1, 1);
-insert into sys.args values (11045, 1188, 'arg_2', 'int', 32, 0, 1, 2);
-insert into sys.args values (11046, 1188, 'arg_3', 'int', 32, 0, 1, 3);
-insert into sys.args values (11047, 1188, 'arg_4', 'clob', 0, 0, 1, 4);
-insert into sys.functions values (1189, 'replace', 'replace', 'str', 0, 1, false, false, false, 2000);
-insert into sys.args values (11048, 1189, 'res_0', 'clob', 0, 0, 0, 0);
-insert into sys.args values (11049, 1189, 'arg_1', 'clob', 0, 0, 1, 1);
-insert into sys.args values (11050, 1189, 'arg_2', 'clob', 0, 0, 1, 2);
-insert into sys.args values (11051, 1189, 'arg_3', 'clob', 0, 0, 1, 3);
-insert into sys.functions values (1190, 'repeat', 'repeat', 'str', 0, 1, false, false, false, 2000);
-insert into sys.args values (11052, 1190, 'res_0', 'clob', 0, 0, 0, 0);
-insert into sys.args values (11053, 1190, 'arg_1', 'clob', 0, 0, 1, 1);
-insert into sys.args values (11054, 1190, 'arg_2', 'int', 32, 0, 1, 2);
-insert into sys.functions values (1191, 'space', 'space', 'str', 0, 1, false, false, false, 2000);
-insert into sys.args values (11055, 1191, 'res_0', 'clob', 0, 0, 0, 0);
-insert into sys.args values (11056, 1191, 'arg_1', 'int', 32, 0, 1, 1);
-insert into sys.functions values (1192, 'char_length', 'length', 'str', 0, 1, false, false, false, 2000);
-insert into sys.args values (11057, 1192, 'res_0', 'int', 32, 0, 0, 0);
-insert into sys.args values (11058, 1192, 'arg_1', 'clob', 0, 0, 1, 1);
-insert into sys.functions values (1193, 'character_length', 'length', 'str', 0, 1, false, false, false, 2000);
-insert into sys.args values (11059, 1193, 'res_0', 'int', 32, 0, 0, 0);
-insert into sys.args values (11060, 1193, 'arg_1', 'clob', 0, 0, 1, 1);
-insert into sys.functions values (1194, 'octet_length', 'nbytes', 'str', 0, 1, false, false, false, 2000);
-insert into sys.args values (11061, 1194, 'res_0', 'int', 32, 0, 0, 0);
-insert into sys.args values (11062, 1194, 'arg_1', 'clob', 0, 0, 1, 1);
-insert into sys.functions values (1195, 'soundex', 'soundex', 'txtsim', 0, 1, false, false, false, 2000);
-insert into sys.args values (11063, 1195, 'res_0', 'clob', 0, 0, 0, 0);
-insert into sys.args values (11064, 1195, 'arg_1', 'clob', 0, 0, 1, 1);
-insert into sys.functions values (1196, 'difference', 'stringdiff', 'txtsim', 0, 1, false, false, false, 2000);
-insert into sys.args values (11065, 1196, 'res_0', 'int', 32, 0, 0, 0);
-insert into sys.args values (11066, 1196, 'arg_1', 'clob', 0, 0, 1, 1);
-insert into sys.args values (11067, 1196, 'arg_2', 'clob', 0, 0, 1, 2);
-insert into sys.functions values (1197, 'editdistance', 'editdistance', 'txtsim', 0, 1, false, false, false, 2000);
-insert into sys.args values (11068, 1197, 'res_0', 'int', 32, 0, 0, 0);
-insert into sys.args values (11069, 1197, 'arg_1', 'clob', 0, 0, 1, 1);
-insert into sys.args values (11070, 1197, 'arg_2', 'clob', 0, 0, 1, 2);
-insert into sys.functions values (1198, 'editdistance2', 'editdistance2', 'txtsim', 0, 1, false, false, false, 2000);
-insert into sys.args values (11071, 1198, 'res_0', 'int', 32, 0, 0, 0);
-insert into sys.args values (11072, 1198, 'arg_1', 'clob', 0, 0, 1, 1);
-insert into sys.args values (11073, 1198, 'arg_2', 'clob', 0, 0, 1, 2);
-insert into sys.functions values (1199, 'similarity', 'similarity', 'txtsim', 0, 1, false, false, false, 2000);
-insert into sys.args values (11074, 1199, 'res_0', 'double', 53, 0, 0, 0);
-insert into sys.args values (11075, 1199, 'arg_1', 'clob', 0, 0, 1, 1);
-insert into sys.args values (11076, 1199, 'arg_2', 'clob', 0, 0, 1, 2);
-insert into sys.functions values (1200, 'qgramnormalize', 'qgramnormalize', 'txtsim', 0, 1, false, false, false, 2000);
-insert into sys.args values (11077, 1200, 'res_0', 'clob', 0, 0, 0, 0);
-insert into sys.args values (11078, 1200, 'arg_1', 'clob', 0, 0, 1, 1);
-insert into sys.functions values (1201, 'levenshtein', 'levenshtein', 'txtsim', 0, 1, false, false, false, 2000);
-insert into sys.args values (11079, 1201, 'res_0', 'int', 32, 0, 0, 0);
-insert into sys.args values (11080, 1201, 'arg_1', 'clob', 0, 0, 1, 1);
-insert into sys.args values (11081, 1201, 'arg_2', 'clob', 0, 0, 1, 2);
-insert into sys.functions values (1202, 'levenshtein', 'levenshtein', 'txtsim', 0, 1, false, false, false, 2000);
-insert into sys.args values (11082, 1202, 'res_0', 'int', 32, 0, 0, 0);
-insert into sys.args values (11083, 1202, 'arg_1', 'clob', 0, 0, 1, 1);
-insert into sys.args values (11084, 1202, 'arg_2', 'clob', 0, 0, 1, 2);
-insert into sys.args values (11085, 1202, 'arg_3', 'int', 32, 0, 1, 3);
-insert into sys.args values (11086, 1202, 'arg_4', 'int', 32, 0, 1, 4);
-insert into sys.args values (11087, 1202, 'arg_5', 'int', 32, 0, 1, 5);
-insert into sys.functions values (1203, 'copyfrom', 'copy_from', 'sql', 0, 5, false, true, false, 2000);
-insert into sys.args values (11088, 1203, 'res_0', 'table', 0, 0, 0, 0);
-insert into sys.args values (11089, 1203, 'arg_1', 'varchar', 0, 0, 1, 1);
-insert into sys.args values (11090, 1203, 'arg_2', 'varchar', 0, 0, 1, 2);
-insert into sys.args values (11091, 1203, 'arg_3', 'varchar', 0, 0, 1, 3);
-insert into sys.args values (11092, 1203, 'arg_4', 'varchar', 0, 0, 1, 4);
-insert into sys.args values (11093, 1203, 'arg_5', 'varchar', 0, 0, 1, 5);
-insert into sys.args values (11094, 1203, 'arg_6', 'varchar', 0, 0, 1, 6);
-insert into sys.args values (11095, 1203, 'arg_7', 'bigint', 64, 0, 1, 7);
-insert into sys.args values (11096, 1203, 'arg_8', 'bigint', 64, 0, 1, 8);
-insert into sys.args values (11097, 1203, 'arg_9', 'int', 32, 0, 1, 9);
-insert into sys.args values (11098, 1203, 'arg_10', 'int', 32, 0, 1, 10);
-insert into sys.args values (11099, 1203, 'arg_11', 'varchar', 0, 0, 1, 11);
-insert into sys.functions values (1204, 'copyfrom', 'importTable', 'sql', 0, 5, false, true, false, 2000);
-insert into sys.args values (11100, 1204, 'res_0', 'table', 0, 0, 0, 0);
-insert into sys.args values (11101, 1204, 'arg_1', 'varchar', 0, 0, 1, 1);
-insert into sys.args values (11102, 1204, 'arg_2', 'varchar', 0, 0, 1, 2);
-insert into sys.functions values (1205, 'sys_update_schemas', 'update_schemas', 'sql', 0, 2, false, false, false, 2000);
-insert into sys.functions values (1206, 'sys_update_tables', 'update_tables', 'sql', 0, 2, false, false, false, 2000);
-insert into sys.functions values (59, 'not_unique', 'not_unique', 'sql', 0, 3, false, false, false, 2000);
-insert into sys.args values (11103, 59, 'res', 'boolean', 1, 0, 0, 0);
-insert into sys.args values (11104, 59, 'arg', 'oid', 63, 0, 1, 1);
-insert into sys.functions values (71, 'zero_or_one', 'zero_or_one', 'sql', 0, 3, false, false, false, 2000);
-insert into sys.args values (11105, 71, 'res', 'any', 0, 0, 0, 0);
-insert into sys.args values (11106, 71, 'arg', 'any', 0, 0, 1, 1);
-insert into sys.functions values (72, 'all', 'all', 'sql', 0, 3, false, false, false, 2000);
-insert into sys.args values (11107, 72, 'res', 'any', 0, 0, 0, 0);
-insert into sys.args values (11108, 72, 'arg', 'any', 0, 0, 1, 1);
-insert into sys.functions values (73, 'exist', 'exist', 'aggr', 0, 3, false, false, false, 2000);
-insert into sys.args values (11109, 73, 'res', 'boolean', 1, 0, 0, 0);
-insert into sys.args values (11110, 73, 'arg', 'any', 0, 0, 1, 1);
-insert into sys.functions values (74, 'not_exist', 'not_exist', 'aggr', 0, 3, false, false, false, 2000);
-insert into sys.args values (11111, 74, 'res', 'boolean', 1, 0, 0, 0);
-insert into sys.args values (11112, 74, 'arg', 'any', 0, 0, 1, 1);
-insert into sys.functions values (81, 'min', 'min', 'aggr', 0, 3, false, false, false, 2000);
-insert into sys.args values (11113, 81, 'res', 'any', 0, 0, 0, 0);
-insert into sys.args values (11114, 81, 'arg', 'any', 0, 0, 1, 1);
-insert into sys.functions values (82, 'max', 'max', 'aggr', 0, 3, false, false, false, 2000);
-insert into sys.args values (11115, 82, 'res', 'any', 0, 0, 0, 0);
-insert into sys.args values (11116, 82, 'arg', 'any', 0, 0, 1, 1);
-insert into sys.functions values (86, 'sum', 'sum', 'aggr', 0, 3, false, false, false, 2000);
-insert into sys.args values (11117, 86, 'res', 'bigint', 64, 0, 0, 0);
-insert into sys.args values (11118, 86, 'arg', 'tinyint', 8, 0, 1, 1);
-insert into sys.functions values (87, 'sum', 'sum', 'aggr', 0, 3, false, false, false, 2000);
-insert into sys.args values (11119, 87, 'res', 'bigint', 64, 0, 0, 0);
-insert into sys.args values (11120, 87, 'arg', 'smallint', 16, 0, 1, 1);
-insert into sys.functions values (88, 'sum', 'sum', 'aggr', 0, 3, false, false, false, 2000);
-insert into sys.args values (11121, 88, 'res', 'bigint', 64, 0, 0, 0);
-insert into sys.args values (11122, 88, 'arg', 'int', 32, 0, 1, 1);
-insert into sys.functions values (89, 'sum', 'sum', 'aggr', 0, 3, false, false, false, 2000);
-insert into sys.args values (11123, 89, 'res', 'bigint', 64, 0, 0, 0);
-insert into sys.args values (11124, 89, 'arg', 'bigint', 64, 0, 1, 1);
-insert into sys.functions values (90, 'sum', 'sum', 'aggr', 0, 3, false, false, false, 2000);
-insert into sys.args values (11125, 90, 'res', 'decimal', 18, 0, 0, 0);
-insert into sys.args values (11126, 90, 'arg', 'decimal', 2, 0, 1, 1);
-insert into sys.functions values (91, 'sum', 'sum', 'aggr', 0, 3, false, false, false, 2000);
-insert into sys.args values (11127, 91, 'res', 'decimal', 18, 0, 0, 0);
-insert into sys.args values (11128, 91, 'arg', 'decimal', 4, 0, 1, 1);
-insert into sys.functions values (92, 'sum', 'sum', 'aggr', 0, 3, false, false, false, 2000);
-insert into sys.args values (11129, 92, 'res', 'decimal', 18, 0, 0, 0);
-insert into sys.args values (11130, 92, 'arg', 'decimal', 9, 0, 1, 1);
-insert into sys.functions values (93, 'sum', 'sum', 'aggr', 0, 3, false, false, false, 2000);
-insert into sys.args values (11131, 93, 'res', 'decimal', 18, 0, 0, 0);
-insert into sys.args values (11132, 93, 'arg', 'decimal', 18, 0, 1, 1);
-insert into sys.functions values (94, 'prod', 'prod', 'aggr', 0, 3, false, false, false, 2000);
-insert into sys.args values (11133, 94, 'res', 'bigint', 64, 0, 0, 0);
-insert into sys.args values (11134, 94, 'arg', 'tinyint', 8, 0, 1, 1);
-insert into sys.functions values (95, 'prod', 'prod', 'aggr', 0, 3, false, false, false, 2000);
-insert into sys.args values (11135, 95, 'res', 'bigint', 64, 0, 0, 0);
-insert into sys.args values (11136, 95, 'arg', 'smallint', 16, 0, 1, 1);
-insert into sys.functions values (96, 'prod', 'prod', 'aggr', 0, 3, false, false, false, 2000);
-insert into sys.args values (11137, 96, 'res', 'bigint', 64, 0, 0, 0);
-insert into sys.args values (11138, 96, 'arg', 'int', 32, 0, 1, 1);
-insert into sys.functions values (97, 'prod', 'prod', 'aggr', 0, 3, false, false, false, 2000);
-insert into sys.args values (11139, 97, 'res', 'bigint', 64, 0, 0, 0);
-insert into sys.args values (11140, 97, 'arg', 'bigint', 64, 0, 1, 1);
-insert into sys.functions values (98, 'prod', 'prod', 'aggr', 0, 3, false, false, false, 2000);
-insert into sys.args values (11141, 98, 'res', 'decimal', 18, 0, 0, 0);
-insert into sys.args values (11142, 98, 'arg', 'decimal', 2, 0, 1, 1);
-insert into sys.functions values (99, 'prod', 'prod', 'aggr', 0, 3, false, false, false, 2000);
-insert into sys.args values (11143, 99, 'res', 'decimal', 18, 0, 0, 0);
-insert into sys.args values (11144, 99, 'arg', 'decimal', 4, 0, 1, 1);
-insert into sys.functions values (100, 'prod', 'prod', 'aggr', 0, 3, false, false, false, 2000);
-insert into sys.args values (11145, 100, 'res', 'decimal', 18, 0, 0, 0);
-insert into sys.args values (11146, 100, 'arg', 'decimal', 9, 0, 1, 1);
-insert into sys.functions values (101, 'prod', 'prod', 'aggr', 0, 3, false, false, false, 2000);
-insert into sys.args values (11147, 101, 'res', 'decimal', 18, 0, 0, 0);
-insert into sys.args values (11148, 101, 'arg', 'decimal', 18, 0, 1, 1);
-insert into sys.functions values (113, 'sum', 'sum', 'aggr', 0, 3, false, false, false, 2000);
-insert into sys.args values (11149, 113, 'res', 'real', 24, 0, 0, 0);
-insert into sys.args values (11150, 113, 'arg', 'real', 24, 0, 1, 1);
-insert into sys.functions values (114, 'prod', 'prod', 'aggr', 0, 3, false, false, false, 2000);
-insert into sys.args values (11151, 114, 'res', 'real', 24, 0, 0, 0);
-insert into sys.args values (11152, 114, 'arg', 'real', 24, 0, 1, 1);
-insert into sys.functions values (115, 'sum', 'sum', 'aggr', 0, 3, false, false, false, 2000);
-insert into sys.args values (11153, 115, 'res', 'double', 53, 0, 0, 0);
-insert into sys.args values (11154, 115, 'arg', 'double', 53, 0, 1, 1);
-insert into sys.functions values (116, 'prod', 'prod', 'aggr', 0, 3, false, false, false, 2000);
-insert into sys.args values (11155, 116, 'res', 'double', 53, 0, 0, 0);
-insert into sys.args values (11156, 116, 'arg', 'double', 53, 0, 1, 1);
-insert into sys.functions values (117, 'sum', 'sum', 'aggr', 0, 3, false, false, false, 2000);
-insert into sys.args values (11157, 117, 'res', 'month_interval', 32, 0, 0, 0);
-insert into sys.args values (11158, 117, 'arg', 'month_interval', 32, 0, 1, 1);
-insert into sys.functions values (118, 'sum', 'sum', 'aggr', 0, 3, false, false, false, 2000);
-insert into sys.args values (11159, 118, 'res', 'sec_interval', 13, 0, 0, 0);
-insert into sys.args values (11160, 118, 'arg', 'sec_interval', 13, 0, 1, 1);
-insert into sys.functions values (119, 'avg', 'avg', 'aggr', 0, 3, false, false, false, 2000);
-insert into sys.args values (11161, 119, 'res', 'double', 53, 0, 0, 0);
-insert into sys.args values (11162, 119, 'arg', 'double', 53, 0, 1, 1);
-insert into sys.functions values (120, 'avg', 'avg', 'aggr', 0, 3, false, false, false, 2000);
-insert into sys.args values (11163, 120, 'res', 'double', 53, 0, 0, 0);
-insert into sys.args values (11164, 120, 'arg', 'tinyint', 8, 0, 1, 1);
-insert into sys.functions values (121, 'avg', 'avg', 'aggr', 0, 3, false, false, false, 2000);
-insert into sys.args values (11165, 121, 'res', 'double', 53, 0, 0, 0);
-insert into sys.args values (11166, 121, 'arg', 'smallint', 16, 0, 1, 1);
-insert into sys.functions values (122, 'avg', 'avg', 'aggr', 0, 3, false, false, false, 2000);
-insert into sys.args values (11167, 122, 'res', 'double', 53, 0, 0, 0);
-insert into sys.args values (11168, 122, 'arg', 'int', 32, 0, 1, 1);
-insert into sys.functions values (123, 'avg', 'avg', 'aggr', 0, 3, false, false, false, 2000);
-insert into sys.args values (11169, 123, 'res', 'double', 53, 0, 0, 0);
-insert into sys.args values (11170, 123, 'arg', 'bigint', 64, 0, 1, 1);
-insert into sys.functions values (124, 'avg', 'avg', 'aggr', 0, 3, false, false, false, 2000);
-insert into sys.args values (11171, 124, 'res', 'double', 53, 0, 0, 0);
-insert into sys.args values (11172, 124, 'arg', 'real', 24, 0, 1, 1);
-insert into sys.functions values (125, 'count_no_nil', 'count_no_nil', 'aggr', 0, 3, false, false, false, 2000);
-insert into sys.args values (11173, 125, 'res', 'bigint', 64, 0, 0, 0);
-insert into sys.functions values (126, 'count', 'count', 'aggr', 0, 3, false, false, false, 2000);
-insert into sys.args values (11174, 126, 'res', 'bigint', 64, 0, 0, 0);
-delete from sys.systemfunctions where function_id < 2000;
-insert into sys.systemfunctions (select id from sys.functions where id < 2000);
-set schema "testschema";
-
-Running database upgrade commands:
-set schema "sys";
-create trigger system_update_schemas after update on sys.schemas for each statement call sys_update_schemas();
-create trigger system_update_tables after update on sys._tables for each statement call sys_update_tables();
-set schema "testschema";
-=======
->>>>>>> 6f8a1d6f
-
 Running database upgrade commands:
 set schema "sys";
 drop aggregate corr(tinyint, tinyint);
