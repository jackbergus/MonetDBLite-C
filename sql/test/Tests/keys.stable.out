--- conflicted
+++ resolved
@@ -60,17 +60,12 @@
 % .idxs,	.idxs,	.keys,	.keys # table_name
 % name,	type,	name,	type # name
 % varchar,	int,	varchar,	int # type
-<<<<<<< HEAD
-% 27,	1,	25,	1 # length
-[ "spatial_ref_sys_srid_pkey",	0,	"spatial_ref_sys_srid_pkey",	0	]
-=======
 % 44,	1,	44,	1 # length
 [ "keywords_keyword_pkey",	0,	"keywords_keyword_pkey",	0	]
 [ "table_types_table_type_id_pkey",	0,	"table_types_table_type_id_pkey",	0	]
 [ "table_types_table_type_name_unique",	0,	"table_types_table_type_name_unique",	1	]
 [ "dependency_types_dependency_type_id_pkey",	0,	"dependency_types_dependency_type_id_pkey",	0	]
 [ "dependency_types_dependency_type_name_unique",	0,	"dependency_types_dependency_type_name_unique",	1	]
->>>>>>> 06e8fa32
 [ "files_pkey_file_id",	0,	"files_pkey_file_id",	0	]
 [ "sq_pkey_sn_file_id",	0,	"sq_pkey_sn_file_id",	0	]
 [ "sq_fkey_file_id",	1,	"sq_fkey_file_id",	2	]
@@ -87,17 +82,12 @@
 % sys.idxs,	sys.idxs,	sys.keys,	sys.keys # table_name
 % name,	type,	name,	type # name
 % varchar,	int,	varchar,	int # type
-<<<<<<< HEAD
-% 25,	1,	25,	1 # length
-[ "spatial_ref_sys_srid_pkey",	0,	"spatial_ref_sys_srid_pkey",	0	]
-=======
 % 44,	1,	44,	1 # length
 [ "keywords_keyword_pkey",	0,	"keywords_keyword_pkey",	0	]
 [ "table_types_table_type_id_pkey",	0,	"table_types_table_type_id_pkey",	0	]
 [ "table_types_table_type_name_unique",	0,	"table_types_table_type_name_unique",	1	]
 [ "dependency_types_dependency_type_id_pkey",	0,	"dependency_types_dependency_type_id_pkey",	0	]
 [ "dependency_types_dependency_type_name_unique",	0,	"dependency_types_dependency_type_name_unique",	1	]
->>>>>>> 06e8fa32
 [ "files_pkey_file_id",	0,	"files_pkey_file_id",	0	]
 [ "sq_pkey_sn_file_id",	0,	"sq_pkey_sn_file_id",	0	]
 [ "sq_fkey_file_id",	1,	"sq_fkey_file_id",	2	]
