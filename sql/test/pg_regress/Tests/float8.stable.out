stdout of test 'float8` in directory 'sql/test/pg_regress` itself:


# 17:11:18 >  
# 17:11:18 >  "mserver5" "--debug=10" "--set" "gdk_nr_threads=0" "--set" "mapi_open=true" "--set" "mapi_port=38959" "--set" "mapi_usock=/var/tmp/mtest-1142/.s.monetdb.38959" "--set" "monet_prompt=" "--forcemito" "--set" "mal_listing=2" "--dbpath=/ufs/dinther/INSTALL/var/MonetDB/mTests_sql_test_pg_regress" "--set" "mal_listing=0"
# 17:11:18 >  

# MonetDB 5 server v11.18.0
# This is an unreleased version
# Serving database 'mTests_sql_test_pg_regress', using 8 threads
# Compiled for x86_64-unknown-linux-gnu/64bit with 64bit OIDs dynamically linked
# Found 15.356 GiB available main-memory.
# Copyright (c) 1993-July 2008 CWI.
# Copyright (c) August 2008-2015 MonetDB B.V., all rights reserved
# Visit http://www.monetdb.org/ for further information
# Listening for connection requests on mapi:monetdb://uwakai.da.cwi.nl:38959/
# Listening for UNIX domain connection requests on mapi:monetdb:///var/tmp/mtest-1142/.s.monetdb.38959
# MonetDB/GIS module loaded
# MonetDB/SQL module loaded

Ready.

# 17:11:19 >  
# 17:11:19 >  "mclient" "-lsql" "-ftest" "-Eutf-8" "-i" "-e" "--host=/var/tmp/mtest-1142" "--port=38959"
# 17:11:19 >  

#--
#-- double
#--
#CREATE TABLE FLOAT8_TBL(f1 double);
#INSERT INTO FLOAT8_TBL(f1) VALUES ('    0.0   ');
[ 1 ]
#INSERT INTO FLOAT8_TBL(f1) VALUES ('1004.30  ');
[ 1 ]
#INSERT INTO FLOAT8_TBL(f1) VALUES ('   -34.84');
[ 1 ]
#INSERT INTO FLOAT8_TBL(f1) VALUES ('1.2345678901234e+200');
[ 1 ]
#INSERT INTO FLOAT8_TBL(f1) VALUES ('1.2345678901234e-200');
[ 1 ]
#SELECT cast('10e-400' as double);
% .L1 # table_name
% L1 # name
% double # type
% 24 # length
[ 0	]
#SELECT cast('-10e-400' as double);
% .L1 # table_name
% L1 # name
% double # type
% 24 # length
[ -0	]
#SELECT '' AS five, FLOAT8_TBL.* FROM FLOAT8_TBL;
% .L,	sys.float8_tbl # table_name
% five,	f1 # name
% char,	double # type
% 0,	24 # length
[ "",	0	]
[ "",	1004.3	]
[ "",	-34.84	]
[ "",	1.23456789e+200	]
[ "",	1.23456789e-200	]
#SELECT '' AS four, f.* FROM FLOAT8_TBL f WHERE f.f1 <> '1004.3';
% .L,	sys.f # table_name
% four,	f1 # name
% char,	double # type
% 0,	24 # length
[ "",	0	]
[ "",	-34.84	]
[ "",	1.23456789e+200	]
[ "",	1.23456789e-200	]
#SELECT '' AS one, f.* FROM FLOAT8_TBL f WHERE f.f1 = '1004.3';
% .L,	sys.f # table_name
% one,	f1 # name
% char,	double # type
% 0,	24 # length
[ "",	1004.3	]
#SELECT '' AS three, f.* FROM FLOAT8_TBL f WHERE '1004.3' > f.f1;
% .L,	sys.f # table_name
% three,	f1 # name
% char,	double # type
% 0,	24 # length
[ "",	0	]
[ "",	-34.84	]
[ "",	1.23456789e-200	]
#SELECT '' AS three, f.* FROM FLOAT8_TBL f WHERE  f.f1 < '1004.3';
% .L,	sys.f # table_name
% three,	f1 # name
% char,	double # type
% 0,	24 # length
[ "",	0	]
[ "",	-34.84	]
[ "",	1.23456789e-200	]
#SELECT '' AS four, f.* FROM FLOAT8_TBL f WHERE '1004.3' >= f.f1;
% .L,	sys.f # table_name
% four,	f1 # name
% char,	double # type
% 0,	24 # length
[ "",	0	]
[ "",	1004.3	]
[ "",	-34.84	]
[ "",	1.23456789e-200	]
#SELECT '' AS four, f.* FROM FLOAT8_TBL f WHERE  f.f1 <= '1004.3';
% .L,	sys.f # table_name
% four,	f1 # name
% char,	double # type
% 0,	24 # length
[ "",	0	]
[ "",	1004.3	]
[ "",	-34.84	]
[ "",	1.23456789e-200	]
#SELECT '' AS three, f.f1, f.f1 * '-10' AS x 
#   FROM FLOAT8_TBL f
#   WHERE f.f1 > '0.0';
% .L,	sys.f,	sys.L # table_name
% three,	f1,	x # name
% char,	double,	double # type
% 0,	24,	24 # length
[ "",	1004.3,	-10043	]
[ "",	1.23456789e+200,	-1.23456789e+201	]
[ "",	1.23456789e-200,	-1.23456789e-199	]
#SELECT '' AS three, f.f1, f.f1 + '-10' AS x
#   FROM FLOAT8_TBL f
#   WHERE f.f1 > '0.0';
% .L,	sys.f,	sys.L # table_name
% three,	f1,	x # name
% char,	double,	double # type
% 0,	24,	24 # length
[ "",	1004.3,	994.3	]
[ "",	1.23456789e+200,	1.23456789e+200	]
[ "",	1.23456789e-200,	-10	]
#SELECT '' AS three, f.f1, f.f1 / '-10' AS x
#   FROM FLOAT8_TBL f
#   WHERE f.f1 > '0.0';
% .L,	sys.f,	sys.L # table_name
% three,	f1,	x # name
% char,	double,	double # type
% 0,	24,	24 # length
[ "",	1004.3,	-100.43	]
[ "",	1.23456789e+200,	-1.23456789e+199	]
[ "",	1.23456789e-200,	-1.23456789e-201	]
#SELECT '' AS three, f.f1, f.f1 - '-10' AS x
#   FROM FLOAT8_TBL f
#   WHERE f.f1 > '0.0';
% .L,	sys.f,	sys.L # table_name
% three,	f1,	x # name
% char,	double,	double # type
% 0,	24,	24 # length
[ "",	1004.3,	1014.3	]
[ "",	1.23456789e+200,	1.23456789e+200	]
[ "",	1.23456789e-200,	10	]
#SELECT '' AS five, f.f1, abs(f1) AS abs_f1 
#   FROM FLOAT8_TBL f;
% .L,	sys.f,	sys.L # table_name
% five,	f1,	abs_f1 # name
% char,	double,	double # type
% 0,	24,	24 # length
[ "",	0,	0	]
[ "",	1004.3,	1004.3	]
[ "",	-34.84,	34.84	]
[ "",	1.23456789e+200,	1.23456789e+200	]
[ "",	1.23456789e-200,	1.23456789e-200	]
#SELECT '' AS five, f.f1, round(f.f1, 0) AS round_f1
#   FROM FLOAT8_TBL f;
% .L,	sys.f,	sys.L # table_name
% five,	f1,	round_f1 # name
% char,	double,	double # type
% 0,	24,	24 # length
[ "",	0,	0	]
[ "",	1004.3,	1004	]
[ "",	-34.84,	-35	]
[ "",	1.23456789e+200,	1.23456789e+200	]
[ "",	1.23456789e-200,	0	]
#select ceil(f1) as ceil_f1 from float8_tbl f;
% sys.L # table_name
% ceil_f1 # name
% double # type
% 24 # length
[ 0	]
[ 1005	]
[ -34 ]
[ 1.23456789e+200	]
[ 1	]
#select ceiling(f1) as ceiling_f1 from float8_tbl f;
% sys.L # table_name
% ceiling_f1 # name
% double # type
% 24 # length
[ 0	]
[ 1005	]
[ -34 ]
[ 1.23456789e+200	]
[ 1	]
#select floor(f1) as floor_f1 from float8_tbl f;
% sys.L # table_name
% floor_f1 # name
% double # type
% 24 # length
[ 0	]
[ 1004	]
[ -35 ]
[ 1.23456789e+200	]
[ 0 ]
#select sign(f1) as sign_f1 from float8_tbl f;
% sys.L # table_name
% sign_f1 # name
% tinyint # type
% 2 # length
[ 0	]
[ 1	]
[ -1 ]
[ 1 ]
[ 1 ]
#SELECT sqrt(cast('64' as double)) AS eight;
% .L1 # table_name
% eight # name
% double # type
% 24 # length
[ 8	]
#SELECT '' AS three, f.f1, sqrt(f.f1) AS sqrt_f1
#   FROM FLOAT8_TBL f
#   WHERE f.f1 > '0.0';
% .L,	sys.f,	sys.L # table_name
% three,	f1,	sqrt_f1 # name
% char,	double,	double # type
% 0,	24,	24 # length
[ "",	1004.3,	31.69069264	]
[ "",	1.23456789e+200,	1.111111106e+100	]
[ "",	1.23456789e-200,	1.111111106e-100	]
#SELECT power(cast('144' as double), cast('0.5' as double));
% .L2 # table_name
% power_single_value # name
% double # type
% 24 # length
[ 12	]
#SELECT '' AS three, f.f1, exp(log(f.f1)) AS exp_ln_f1
#   FROM FLOAT8_TBL f
#   WHERE f.f1 > '0.0';
% .L,	sys.f,	sys.L # table_name
% three,	f1,	exp_ln_f1 # name
% char,	double,	double # type
% 0,	24,	24 # length
[ "",	1004.3,	1004.3	]
[ "",	1.23456789e+200,	1.23456789e+200	]
[ "",	1.23456789e-200,	1.23456789e-200	]
#SELECT '' AS five, * FROM FLOAT8_TBL;
% .L,	sys.float8_tbl # table_name
% five,	f1 # name
% char,	double # type
% 0,	24 # length
[ "",	0	]
[ "",	1004.3	]
[ "",	-34.84	]
[ "",	1.23456789e+200	]
[ "",	1.23456789e-200	]
#UPDATE FLOAT8_TBL
#   SET f1 = FLOAT8_TBL.f1 * '-1'
#   WHERE FLOAT8_TBL.f1 > '0.0';
[ 3	]
#SELECT '' AS bad, log(-f.f1) from FLOAT8_TBL f where f.f1 < '0.0' ;
% .,    sys. # table_name
# .L,   sys.L # table_name
% bad,  log_sql_neg_f1 # name
% char, double # type
% 0,    24 # length
[ "",   6.91204606      ]
[ "",   3.550766152     ]
[ "",   460.7277396     ]
[ "",   -460.3062976    ]
<<<<<<< HEAD
#SELECT '' AS bad, exp(-f.f1) from FLOAT8_TBL f where f.f1 > '-1000.0' ;
=======
#SELECT '' AS bad, exp(-f.f1) from FLOAT8_TBL f where f.f1 > '-1000.0';
>>>>>>> 281f66a6
% .,    sys. # table_name
# .L,   sys.L # table_name
% bad,  exp_sql_neg_f1 # name
% char, double # type
% 0,    24 # length
[ "",   1       ]
[ "",   1.351511513e+15 ]
[ "",   1       ]
#SELECT '' AS five, * FROM FLOAT8_TBL;
% .L,	sys.float8_tbl # table_name
% five,	f1 # name
% char,	double # type
% 0,	24 # length
[ "",	0	]
[ "",	-1004.3	]
[ "",	-34.84	]
[ "",	-1.23456789e+200	]
[ "",	-1.23456789e-200	]
#INSERT INTO FLOAT8_TBL(f1) VALUES ('10e-400');
[ 1	]
#INSERT INTO FLOAT8_TBL(f1) VALUES ('-10e-400');
[ 1	]
#DELETE FROM FLOAT8_TBL;
[ 7	]
#INSERT INTO FLOAT8_TBL(f1) VALUES ('0.0');
[ 1 ]
#INSERT INTO FLOAT8_TBL(f1) VALUES ('-34.84');
[ 1 ]
#INSERT INTO FLOAT8_TBL(f1) VALUES ('-1004.30');
[ 1 ]
#INSERT INTO FLOAT8_TBL(f1) VALUES ('-1.2345678901234e+200');
[ 1 ]
#INSERT INTO FLOAT8_TBL(f1) VALUES ('-1.2345678901234e-200');
[ 1 ]
#SELECT '' AS five, * FROM FLOAT8_TBL;
% .L,	sys.float8_tbl # table_name
% five,	f1 # name
% char,	double # type
% 0,	24 # length
[ "",	0 ]
[ "",	-34.84	]
[ "",	-1004.3	]
[ "",	-1.23456789e+200	]
[ "",	-1.23456789e-200	]
#DROP TABLE FLOAT8_TBL;

# 18:12:46 >  
# 18:12:46 >  "Done."
# 18:12:46 >  
<|MERGE_RESOLUTION|>--- conflicted
+++ resolved
@@ -267,11 +267,7 @@
 [ "",   3.550766152     ]
 [ "",   460.7277396     ]
 [ "",   -460.3062976    ]
-<<<<<<< HEAD
-#SELECT '' AS bad, exp(-f.f1) from FLOAT8_TBL f where f.f1 > '-1000.0' ;
-=======
 #SELECT '' AS bad, exp(-f.f1) from FLOAT8_TBL f where f.f1 > '-1000.0';
->>>>>>> 281f66a6
 % .,    sys. # table_name
 # .L,   sys.L # table_name
 % bad,  exp_sql_neg_f1 # name
