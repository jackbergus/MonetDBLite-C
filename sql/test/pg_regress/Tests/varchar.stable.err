stderr of test 'varchar` in directory 'sql/test/pg_regress` itself:


# 22:22:59 >  
# 22:22:59 >   mserver5 "--config=/export/scratch/stripe/fabian/monetdb/current/program-i86pc/etc/monetdb5.conf" --debug=10 --set gdk_nr_threads=0 --set "monet_mod_path=/export/scratch/stripe/fabian/monetdb/current/program-i86pc/lib/MonetDB5:/export/scratch/stripe/fabian/monetdb/current/program-i86pc/lib/MonetDB5/lib:/export/scratch/stripe/fabian/monetdb/current/program-i86pc/lib/MonetDB5/bin" --set "gdk_dbfarm=/export/scratch/stripe/fabian/monetdb/current/mtest-pegasus.ins.cwi.nl/sql/dbfarm"    --set mapi_open=true --set xrpc_open=true --set mapi_port=30462 --set xrpc_port=40583 --set monet_prompt= --trace  "--dbname=mTests_src_test_pg_regress" --set mal_listing=0 "--dbinit= include sql;" ; echo ; echo Over..
# 22:22:59 >  

# builtin opt 	gdk_arch = 64bitx86_64-pc-solaris2.11
# builtin opt 	gdk_version = 1.31.0
# builtin opt 	prefix = /export/scratch/stripe/fabian/monetdb/current/program-i86pc
# builtin opt 	exec_prefix = ${prefix}
# builtin opt 	gdk_dbname = tst
# builtin opt 	gdk_dbfarm = ${prefix}/var/MonetDB
# builtin opt 	gdk_debug = 8
# builtin opt 	gdk_alloc_map = yes
# builtin opt 	gdk_vmtrim = yes
# builtin opt 	monet_admin = adm
# builtin opt 	monet_prompt = >
# builtin opt 	monet_welcome = yes
# builtin opt 	monet_mod_path = /export/scratch/stripe/fabian/monetdb/current/program-i86pc/lib/MonetDB
# builtin opt 	monet_daemon = yes
# builtin opt 	host = localhost
# builtin opt 	mapi_port = 50000
# builtin opt 	mapi_noheaders = no
# builtin opt 	mapi_debug = 0
# builtin opt 	mapi_clients = 2
# builtin opt 	sql_debug = 0
# builtin opt 	sql_logdir = sql_logs
# builtin opt 	xquery_logdir = xquery_logs
# builtin opt 	standoff_ns = http://monetdb.cwi.nl/standoff
# builtin opt 	standoff_start = start
# builtin opt 	standoff_end = end
# config opt 	prefix = /export/scratch/stripe/fabian/monetdb/current/program-i86pc
# config opt 	config = ${prefix}/etc/monetdb5.conf
# config opt 	prefix = /export/scratch/stripe/fabian/monetdb/current/program-i86pc
# config opt 	exec_prefix = ${prefix}
# config opt 	gdk_dbfarm = ${prefix}/var/MonetDB5/dbfarm
# config opt 	gdk_dbname = demo
# config opt 	gdk_alloc_map = no
# config opt 	gdk_embedded = no
# config opt 	gdk_debug = 0
# config opt 	monet_mod_path = /export/scratch/stripe/fabian/monetdb/current/program-i86pc/lib/MonetDB5:/export/scratch/stripe/fabian/monetdb/current/program-i86pc/lib/MonetDB5/lib:/export/scratch/stripe/fabian/monetdb/current/program-i86pc/lib/MonetDB5/bin
# config opt 	monet_daemon = no
# config opt 	monet_welcome = yes
# config opt 	mero_msglog = ${prefix}/var/log/MonetDB/merovingian.log
# config opt 	mero_errlog = ${prefix}/var/log/MonetDB/merovingian.log
# config opt 	mero_pidfile = ${prefix}/var/run/MonetDB/merovingian.pid
# config opt 	mal_init = /export/scratch/stripe/fabian/monetdb/current/program-i86pc/lib/MonetDB5/mal_init.mal
# config opt 	mal_listing = 2
# config opt 	mapi_port = 50000
# config opt 	mapi_autosense = false
# config opt 	mapi_open = false
# config opt 	sql_optimizer = inline,remap,evaluate,costModel,coercions,emptySet,cluster,aliases,mergetable,deadcode,constants,commonTerms,joinPath,deadcode,reduce,garbageCollector,dataflow,history,multiplex
# cmdline opt 	config = /export/scratch/stripe/fabian/monetdb/current/program-i86pc/etc/monetdb5.conf
# cmdline opt 	gdk_nr_threads = 0
# cmdline opt 	monet_mod_path = /export/scratch/stripe/fabian/monetdb/current/program-i86pc/lib/MonetDB5:/export/scratch/stripe/fabian/monetdb/current/program-i86pc/lib/MonetDB5/lib:/export/scratch/stripe/fabian/monetdb/current/program-i86pc/lib/MonetDB5/bin
# cmdline opt 	gdk_dbfarm = /export/scratch/stripe/fabian/monetdb/current/mtest-pegasus.ins.cwi.nl/sql/dbfarm
# cmdline opt 	mapi_open = true
# cmdline opt 	xrpc_open = true
# cmdline opt 	mapi_port = 30462
# cmdline opt 	xrpc_port = 40583
# cmdline opt 	monet_prompt = 
# cmdline opt 	gdk_dbname = mTests_src_test_pg_regress
# cmdline opt 	mal_listing = 0
#warning: please don't forget to set your vault key!
#(see /export/scratch/stripe/fabian/monetdb/current/program-i86pc/etc/monetdb5.conf)

# 17:12:08 >  
# 17:12:08 >  "./varchar.SQL.sh" "varchar"
# 17:12:08 >  


# 17:12:08 >  
# 17:12:08 >  Mtimeout -timeout 60 mclient -lsql -ftest -Eutf-8 -i -e --host=/var/tmp/mtest-1142 --port=38959 -e < /ufs/dinther/dev/dev/sql/test/pg_regress/Tests/../monetdb/varchar.sql
# 17:12:08 >  

<<<<<<< HEAD
/ufs/dinther/INSTALL/bin/Mlog: line 31: /ufs/dinther/dev/dev/sql/test/pg_regress/Tests/../monetdb/varchar.sql: No such file or directory
=======
>>>>>>> 6e0f24db

# 17:12:08 >  
# 17:12:08 >  "Done."
# 17:12:08 >  
<|MERGE_RESOLUTION|>--- conflicted
+++ resolved
@@ -74,10 +74,6 @@
 # 17:12:08 >  Mtimeout -timeout 60 mclient -lsql -ftest -Eutf-8 -i -e --host=/var/tmp/mtest-1142 --port=38959 -e < /ufs/dinther/dev/dev/sql/test/pg_regress/Tests/../monetdb/varchar.sql
 # 17:12:08 >  
 
-<<<<<<< HEAD
-/ufs/dinther/INSTALL/bin/Mlog: line 31: /ufs/dinther/dev/dev/sql/test/pg_regress/Tests/../monetdb/varchar.sql: No such file or directory
-=======
->>>>>>> 6e0f24db
 
 # 17:12:08 >  
 # 17:12:08 >  "Done."
