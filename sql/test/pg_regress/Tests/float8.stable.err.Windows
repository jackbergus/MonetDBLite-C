stderr of test 'float8` in directory 'sql/test/pg_regress` itself:


# 17:11:18 >  
# 17:11:18 >  "mserver5" "--debug=10" "--set" "gdk_nr_threads=0" "--set" "mapi_open=true" "--set" "mapi_port=38959" "--set" "mapi_usock=/var/tmp/mtest-1142/.s.monetdb.38959" "--set" "monet_prompt=" "--forcemito" "--set" "mal_listing=2" "--dbpath=/ufs/dinther/INSTALL/var/MonetDB/mTests_sql_test_pg_regress" "--set" "mal_listing=0"
# 17:11:18 >  

# builtin opt 	gdk_dbpath = /ufs/dinther/INSTALL/var/monetdb5/dbfarm/demo
# builtin opt 	gdk_debug = 0
# builtin opt 	gdk_vmtrim = no
# builtin opt 	monet_prompt = >
# builtin opt 	monet_daemon = no
# builtin opt 	mapi_port = 50000
# builtin opt 	mapi_open = false
# builtin opt 	mapi_autosense = false
# builtin opt 	sql_optimizer = default_pipe
# builtin opt 	sql_debug = 0
# cmdline opt 	gdk_nr_threads = 0
# cmdline opt 	mapi_open = true
# cmdline opt 	mapi_port = 38959
# cmdline opt 	mapi_usock = /var/tmp/mtest-1142/.s.monetdb.38959
# cmdline opt 	monet_prompt = 
# cmdline opt 	mal_listing = 2
# cmdline opt 	gdk_dbpath = /ufs/dinther/INSTALL/var/MonetDB/mTests_sql_test_pg_regress
# cmdline opt 	mal_listing = 0
# cmdline opt 	gdk_debug = 536870922

# 17:11:19 >  
# 17:11:19 >  "mclient" "-lsql" "-ftest" "-Eutf-8" "-i" "-e" "--host=/var/tmp/mtest-1142" "--port=38959"
# 17:11:19 >  

MAPI  = (monetdb) /var/tmp/mtest-30808/.s.monetdb.35989
QUERY = SELECT cast('10e400' as double);
ERROR = !conversion of string '10e400' to type dbl failed.
MAPI  = (monetdb) /var/tmp/mtest-30808/.s.monetdb.35989
QUERY = SELECT cast('-10e400' as double);
ERROR = !conversion of string '-10e400' to type dbl failed.
MAPI  = (monetdb) /var/tmp/mtest-30808/.s.monetdb.35989
QUERY = INSERT INTO FLOAT8_TBL(f1) VALUES ('     ');
ERROR = !conversion of string '     ' to type dbl failed.
MAPI  = (monetdb) /var/tmp/mtest-30808/.s.monetdb.35989
QUERY = INSERT INTO FLOAT8_TBL(f1) VALUES ('xyz');
ERROR = !conversion of string 'xyz' to type dbl failed.
MAPI  = (monetdb) /var/tmp/mtest-30808/.s.monetdb.35989
QUERY = INSERT INTO FLOAT8_TBL(f1) VALUES ('5.0.0');
ERROR = !conversion of string '5.0.0' to type dbl failed.
MAPI  = (monetdb) /var/tmp/mtest-30808/.s.monetdb.35989
QUERY = INSERT INTO FLOAT8_TBL(f1) VALUES ('5 . 0');
ERROR = !conversion of string '5 . 0' to type dbl failed.
MAPI  = (monetdb) /var/tmp/mtest-30808/.s.monetdb.35989
QUERY = INSERT INTO FLOAT8_TBL(f1) VALUES ('5.   0');
ERROR = !conversion of string '5.   0' to type dbl failed.
MAPI  = (monetdb) /var/tmp/mtest-30808/.s.monetdb.35989
QUERY = INSERT INTO FLOAT8_TBL(f1) VALUES ('    - 3');
ERROR = !conversion of string '    - 3' to type dbl failed.
MAPI  = (monetdb) /var/tmp/mtest-30808/.s.monetdb.35989
QUERY = INSERT INTO FLOAT8_TBL(f1) VALUES ('123           5');
ERROR = !conversion of string '123           5' to type dbl failed.
MAPI  = (monetdb) /var/tmp/mtest-30808/.s.monetdb.35989
QUERY = SELECT cast('NaN' as double);
ERROR = !conversion of string 'NaN' to type dbl failed.
MAPI  = (monetdb) /var/tmp/mtest-30808/.s.monetdb.35989
QUERY = SELECT cast('nan' as double);
ERROR = !conversion of string 'nan' to type dbl failed.
MAPI  = (monetdb) /var/tmp/mtest-30808/.s.monetdb.35989
QUERY = SELECT cast('   NAN  ' as double);
ERROR = !conversion of string '   NAN  ' to type dbl failed.
MAPI  = (monetdb) /var/tmp/mtest-30808/.s.monetdb.35989
QUERY = SELECT cast('infinity' as double);
ERROR = !conversion of string 'infinity' to type dbl failed.
MAPI  = (monetdb) /var/tmp/mtest-30808/.s.monetdb.35989
QUERY = SELECT cast('          -INFINiTY   ' as double);
ERROR = !conversion of string '          -INFINiTY   ' to type dbl failed.
MAPI  = (monetdb) /var/tmp/mtest-30808/.s.monetdb.35989
QUERY = SELECT cast('N A N' as double);
ERROR = !conversion of string 'N A N' to type dbl failed.
MAPI  = (monetdb) /var/tmp/mtest-30808/.s.monetdb.35989
QUERY = SELECT cast('NaN x' as double);
ERROR = !conversion of string 'NaN x' to type dbl failed.
MAPI  = (monetdb) /var/tmp/mtest-30808/.s.monetdb.35989
QUERY = SELECT cast(' INFINITY    x' as double);
ERROR = !conversion of string ' INFINITY    x' to type dbl failed.
MAPI  = (monetdb) /var/tmp/mtest-30808/.s.monetdb.35989
QUERY = SELECT cast('Infinity' as double) + 100.0;
ERROR = !conversion of string 'Infinity' to type dbl failed.
MAPI  = (monetdb) /var/tmp/mtest-30808/.s.monetdb.35989
QUERY = SELECT cast('Infinity' as double) / cast('Infinity' as double);
ERROR = !conversion of string 'Infinity' to type dbl failed.
MAPI  = (monetdb) /var/tmp/mtest-30808/.s.monetdb.35989
QUERY = SELECT cast('nan' as double) / cast('nan' as double);
ERROR = !conversion of string 'nan' to type dbl failed.
MAPI  = (monetdb) /var/tmp/mtest-30808/.s.monetdb.35989
QUERY = SELECT '' AS five, f.f1, truncate(f1) AS trunc_f1
           FROM FLOAT8_TBL f;
ERROR = !SELECT: no such unary operator 'truncate(double)'
MAPI  = (monetdb) /var/tmp/mtest-30808/.s.monetdb.35989
QUERY = SELECT |/ cast('64' as double) AS eight;
ERROR = !syntax error, unexpected '|' in: "select |"
MAPI  = (monetdb) /var/tmp/mtest-30808/.s.monetdb.35989
QUERY = SELECT '' AS three, f.f1, |/f.f1 AS sqrt_f1
           FROM FLOAT8_TBL f
           WHERE f.f1 > '0.0';
ERROR = !syntax error, unexpected '|' in: "select '' as three, f.f1, |"
MAPI  = (monetdb) /var/tmp/mtest-30808/.s.monetdb.35989
QUERY = SELECT ||/ cast('27' as double) AS three;
ERROR = !syntax error, unexpected CONCATSTRING in: "select ||"
MAPI  = (monetdb) /var/tmp/mtest-30808/.s.monetdb.35989
QUERY = SELECT '' AS five, f.f1, ||/f.f1 AS cbrt_f1 FROM FLOAT8_TBL f;
ERROR = !syntax error, unexpected CONCATSTRING in: "select '' as five, f.f1, ||"
MAPI  = (monetdb) /var/tmp/mtest-30808/.s.monetdb.35989
QUERY = SELECT '' AS bad, f.f1 * '1e200' from FLOAT8_TBL f;
ERROR = !overflow in calculation -1.2345678901234e+200*9.9999999999999997e+199.
MAPI  = (monetdb) /var/tmp/mtest-30808/.s.monetdb.35989
QUERY = SELECT '' AS bad, f.f1 ^ '1e200' from FLOAT8_TBL f;
ERROR = !decimal (1e20) doesn't have format (19.0)
MAPI  = (monetdb) /var/tmp/mtest-30808/.s.monetdb.35989
<<<<<<< HEAD
=======
QUERY = SELECT '' AS bad, f.f1 / '0.0' from FLOAT8_TBL f;
ERROR = !division by zero.
MAPI  = (monetdb) /var/tmp/mtest-30808/.s.monetdb.35989
>>>>>>> 281f66a6
QUERY = INSERT INTO FLOAT8_TBL(f1) VALUES ('10e400');
ERROR = !conversion of string '10e400' to type dbl failed.
MAPI  = (monetdb) /var/tmp/mtest-30808/.s.monetdb.35989
QUERY = INSERT INTO FLOAT8_TBL(f1) VALUES ('-10e400');
ERROR = !conversion of string '-10e400' to type dbl failed.

# 17:11:19 >  
# 17:11:19 >  "Done."
# 17:11:19 >  
<|MERGE_RESOLUTION|>--- conflicted
+++ resolved
@@ -114,12 +114,9 @@
 QUERY = SELECT '' AS bad, f.f1 ^ '1e200' from FLOAT8_TBL f;
 ERROR = !decimal (1e20) doesn't have format (19.0)
 MAPI  = (monetdb) /var/tmp/mtest-30808/.s.monetdb.35989
-<<<<<<< HEAD
-=======
 QUERY = SELECT '' AS bad, f.f1 / '0.0' from FLOAT8_TBL f;
 ERROR = !division by zero.
 MAPI  = (monetdb) /var/tmp/mtest-30808/.s.monetdb.35989
->>>>>>> 281f66a6
 QUERY = INSERT INTO FLOAT8_TBL(f1) VALUES ('10e400');
 ERROR = !conversion of string '10e400' to type dbl failed.
 MAPI  = (monetdb) /var/tmp/mtest-30808/.s.monetdb.35989
