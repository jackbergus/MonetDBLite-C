--- conflicted
+++ resolved
@@ -22,100 +22,74 @@
 # Note: when bug 3520 has been implemented, remove the substitution rule:  -e 's/LN(/LOG(/ig' \
 
 sed -r \
-<<<<<<< HEAD
-	-e 's/\bAS true/AS "true"/ig' \
-	-e 's/\bAS false/AS "false"/ig' \
-	-e 's/\bIS TRUE/= TRUE/ig' \
-	-e 's/\bIS FALSE/= FALSE/ig' \
-	-e 's/\bIS NOT TRUE/= NOT TRUE/ig' \
-	-e 's/\bIS NOT FALSE/= NOT FALSE/ig' \
-	-e 's/\bbool '*'\b/cast('\1' as boolean)/ig' \
-	-e 's/\char 'c'/cast('c' as char)/ig' \
-	-e 's/\bint2 '0'/cast('0' as smallint)/ig' \
-	-e 's/\bint2 '1'/cast('1' as smallint)/ig' \
-	-e 's/\bint2 '2'/cast('2' as smallint)/ig' \
-	-e 's/\bint2 '4'/cast('4' as smallint)/ig' \
-	-e 's/\bint2 '16'/cast('16' as smallint)/ig' \
-	-e 's/\bint4 '0'/cast('0' as integer)/ig' \
-	-e 's/\bint4 '1'/cast('1' as integer)/ig' \
-	-e 's/\bint4 '2'/cast('2' as integer)/ig' \
-	-e 's/\bint4 '4'/cast('4' as integer)/ig' \
-	-e 's/\bint4 '16'/cast('16' as integer)/ig' \
-	-e 's/\bint4 '999'/cast('999' as integer)/ig' \
-	-e 's/\bint4 '1000'/cast('1000' as integer)/ig' \
-	-e 's/\bint8 '0'/cast('0' as bigint)/ig' \
-	-e 's/\bint2\b/smallint/ig' \
-	-e 's/\bint4\b/integer/ig' \
-	-e 's/\bint8\b/bigint/ig' \
-	-e 's/\bfloat4\b/real/ig' \
-	-e 's/\bfloat8\b/double/ig' \
-	-e 's/\bnumeric(210,10)\b/numeric(18,10)/ig' \
-	-e 's/\bfloat8 (*)/cast(\1 as double)/ig' \
-	-e 's/\bbytea\b/blob/ig' \
-	-e 's/\bpath\b/string/ig' \
-	-e 's/\bpoint\b/string/ig' \
-	-e 's/\bbox\b/string/ig' \
-	-e 's/\bpolygon\b/string/ig' \
-	-e 's/\bcity_budget\b/decimal(7,2)/ig' \
-	-e 's/\bdate 'yesterday'/sql_sub(current_date, 24*60*60.0)/ig' \
-	-e 's/\bdate 'today'/current_date/ig' \
-	-e 's/\bdate 'tomorrow'/sql_add((current_date, 24*60*60.0)/ig' \
-	-e 's/\bname,/string,/ig' \
-	-e 's/\bname$/string/ig' \
-	-e 's/LOG(numeric '10',/LOG10(/ig' \
-	-e 's/LOG(/LOG10(/ig' \
-	-e 's/LN(/LOG(/ig' \
-	-e 's/substr(/substring(/ig' \
-	-e 's/strpos(*,*)/locate(\2,\1)/ig' \
-	-e 's/TRIM(BOTH FROM *)/TRIM(\1)/ig' \
-	-e 's/TRIM(LEADING FROM *)/LTRIM(\1)/ig' \
-	-e 's/TRIM(TRAILING FROM *)/RTRIM(\1)/ig' \
-	-e 's/TRIM(BOTH * FROM *)/TRIM(replace(\2,\1,' '))/ig' \
-	-e 's/\bnumeric '10'/cast('10.0' as numeric(2,0))/ig' \
-	-e 's/\btext 'text'/cast('text' as text)/ig' \
-	-e 's/\bchar(20) 'characters'/cast('characters' as char(20))/ig' \
-	-e 's/\b!= /<> /ig' \
-	-e 's/(.*)\bFROM ONLY (.*)/\1 FROM \2/ig' \
-	-e 's/BEGIN TRANSACTION;/START TRANSACTION;/ig' \
-	-e 's/BEGIN;/START TRANSACTION;/ig' \
-	-e 's/END;/COMMIT;/ig' \
-	-e 's/COMMIT TRANSACTION;/COMMIT;/ig' \
-	-e 's/^COMMENT.*;$//ig' \
-	-e 's/\) (INHERITS.*);/\); -- \1/ig' \
-	-e 's/VACUUM ANALYZE *;/\/* VACUUM ANALYZE \1; *\//ig' \
-	-e 's/alter table * alter column * set storage external;/\/* alter table \1 alter column \2 set storage external; *\//ig' \
-	-e 's/SET geqo TO *;/\/* SET geqo TO \1; *\//ig' \
-	-e 's/RESET geqo;/\/* RESET geqo; *\//ig' \
-	-e 's/\s+([^\s]+)::float[248]\b/ cast(\1 as double)/ig' \
-	-e 's/\s+([^\s]+)::int2\b/ cast(\1 as smallint)/ig' \
-	-e 's/\s+([^\s]+)::int4\b/ cast(\1 as integer)/ig' \
-	-e 's/\s+([^\s]+)::int8\b/ cast(\1 as bigint)/ig' \
-	-e 's/\s+([^\s]+)::float4\b/ cast(\1 as real)/ig' \
-	-e 's/\s+([^\s]+)::float8\b/ cast(\1 as double)/ig' \
-	-e 's/\s+([^\s]+)::text\b/ cast(\1 as string)/ig' \
-	-e 's/\s+([^\s]+)::(\w+(\([0-9]+(,[0-9]+))\)?)\b/ cast(\1 as \2)/ig'
-=======
+	-e 's/\bAS true/AS "true"/Ig' \
+	-e 's/\bAS false/AS "false"/Ig' \
+	-e 's/\bIS TRUE/= TRUE/Ig' \
+	-e 's/\bIS FALSE/= FALSE/Ig' \
+	-e 's/\bIS NOT TRUE/= NOT TRUE/Ig' \
+	-e 's/\bIS NOT FALSE/= NOT FALSE/Ig' \
+	-e 's/\bbool '*'\b/cast('\1' as boolean)/Ig' \
+	-e 's/\char 'c'/cast('c' as char)/Ig' \
+	-e 's/\bint2 '0'/cast('0' as smallint)/Ig' \
+	-e 's/\bint2 '1'/cast('1' as smallint)/Ig' \
+	-e 's/\bint2 '2'/cast('2' as smallint)/Ig' \
+	-e 's/\bint2 '4'/cast('4' as smallint)/Ig' \
+	-e 's/\bint2 '16'/cast('16' as smallint)/Ig' \
+	-e 's/\bint4 '0'/cast('0' as integer)/Ig' \
+	-e 's/\bint4 '1'/cast('1' as integer)/Ig' \
+	-e 's/\bint4 '2'/cast('2' as integer)/Ig' \
+	-e 's/\bint4 '4'/cast('4' as integer)/Ig' \
+	-e 's/\bint4 '16'/cast('16' as integer)/Ig' \
+	-e 's/\bint4 '999'/cast('999' as integer)/Ig' \
+	-e 's/\bint4 '1000'/cast('1000' as integer)/Ig' \
+	-e 's/\bint8 '0'/cast('0' as bigint)/Ig' \
+	-e 's/\bint2\b/smallint/Ig' \
+	-e 's/\bint4\b/integer/Ig' \
 	-e 's/\bint8\b/bigint/Ig' \
-	-e 's/\bint4\b/integer/Ig' \
-	-e 's/\bint2\b/smallint/Ig' \
-	-e 's/\bfloat4\b/float/Ig' \
+	-e 's/\bfloat4\b/real/Ig' \
 	-e 's/\bfloat8\b/double/Ig' \
+	-e 's/\bnumeric(210,10)\b/numeric(18,10)/Ig' \
+	-e 's/\bfloat8 (*)/cast(\1 as double)/Ig' \
+	-e 's/\bbytea\b/blob/Ig' \
 	-e 's/\bpath\b/string/Ig' \
 	-e 's/\bpoint\b/string/Ig' \
 	-e 's/\bbox\b/string/Ig' \
 	-e 's/\bpolygon\b/string/Ig' \
 	-e 's/\bcity_budget\b/decimal(7,2)/Ig' \
+	-e 's/\bdate 'yesterday'/sql_sub(current_date, 24*60*60.0)/Ig' \
+	-e 's/\bdate 'today'/current_date/Ig' \
+	-e 's/\bdate 'tomorrow'/sql_add((current_date, 24*60*60.0)/Ig' \
 	-e 's/\bname,/string,/Ig' \
 	-e 's/\bname$/string/Ig' \
+	-e 's/LOG(numeric '10',/LOG10(/Ig' \
+	-e 's/LOG(/LOG10(/Ig' \
+	-e 's/LN(/LOG(/Ig' \
+	-e 's/substr(/substring(/Ig' \
+	-e 's/strpos(*,*)/locate(\2,\1)/Ig' \
+	-e 's/TRIM(BOTH FROM *)/TRIM(\1)/Ig' \
+	-e 's/TRIM(LEADING FROM *)/LTRIM(\1)/Ig' \
+	-e 's/TRIM(TRAILING FROM *)/RTRIM(\1)/Ig' \
+	-e 's/TRIM(BOTH * FROM *)/TRIM(replace(\2,\1,' '))/Ig' \
+	-e 's/\bnumeric '10'/cast('10.0' as numeric(2,0))/Ig' \
+	-e 's/\btext 'text'/cast('text' as text)/Ig' \
+	-e 's/\bchar(20) 'characters'/cast('characters' as char(20))/Ig' \
+	-e 's/\b!= /<> /Ig' \
 	-e 's/(.*)\bFROM ONLY (.*)/\1 FROM \2/Ig' \
+	-e 's/BEGIN TRANSACTION;/START TRANSACTION;/Ig' \
 	-e 's/BEGIN;/START TRANSACTION;/Ig' \
 	-e 's/END;/COMMIT;/Ig' \
-	-e 's/COMMENT.*;//Ig' \
-	-e '/CREATE TABLE.*INHERITS.*;/s/INHERITS (.*)//' \
-	-e 's/\) INHERITS.*;/\);/Ig' \
+	-e 's/COMMIT TRANSACTION;/COMMIT;/Ig' \
+	-e 's/^COMMENT.*;$//Ig' \
+	-e 's/\) (INHERITS.*);/\); -- \1/Ig' \
+	-e 's/VACUUM ANALYZE *;/\/* VACUUM ANALYZE \1; *\//Ig' \
+	-e 's/alter table * alter column * set storage external;/\/* alter table \1 alter column \2 set storage external; *\//Ig' \
+	-e 's/SET geqo TO *;/\/* SET geqo TO \1; *\//Ig' \
+	-e 's/RESET geqo;/\/* RESET geqo; *\//Ig' \
 	-e 's/\s+([^\s]+)::float[248]\b/ cast(\1 as double)/Ig' \
 	-e 's/\s+([^\s]+)::int2\b/ cast(\1 as smallint)/Ig' \
 	-e 's/\s+([^\s]+)::int4\b/ cast(\1 as integer)/Ig' \
 	-e 's/\s+([^\s]+)::int8\b/ cast(\1 as bigint)/Ig' \
-	-e 's/\s+([^\s]+)::(\w+(\([0-9]+(,[0-9]+))\)?)\b/ cast(\1 as \2)/Ig'
->>>>>>> 988bdee0
+	-e 's/\s+([^\s]+)::float4\b/ cast(\1 as real)/Ig' \
+	-e 's/\s+([^\s]+)::float8\b/ cast(\1 as double)/Ig' \
+	-e 's/\s+([^\s]+)::text\b/ cast(\1 as string)/Ig' \
+	-e 's/\s+([^\s]+)::(\w+(\([0-9]+(,[0-9]+))\)?)\b/ cast(\1 as \2)/Ig'