stdout of test 'POWER_vs_prod.SF-2596114` in directory 'sql/test/BugTracker-2009` itself:


# 23:02:29 >  
# 23:02:29 >   mserver5 "--config=/ufs/manegold/_/scratch0/Monet/Testing/Stable/prefix.--enable-strict_--disable-optimize_--enable-debug_--enable-assert/etc/monetdb5.conf" --debug=10 --set gdk_nr_threads=0 --set "monet_mod_path=/ufs/manegold/_/scratch0/Monet/Testing/Stable/prefix.--enable-strict_--disable-optimize_--enable-debug_--enable-assert/lib64/MonetDB5:/ufs/manegold/_/scratch0/Monet/Testing/Stable/prefix.--enable-strict_--disable-optimize_--enable-debug_--enable-assert/lib64/MonetDB5/lib:/ufs/manegold/_/scratch0/Monet/Testing/Stable/prefix.--enable-strict_--disable-optimize_--enable-debug_--enable-assert/lib64/MonetDB5/bin" --set "gdk_dbfarm=/ufs/manegold/_/scratch0/Monet/Testing/Stable/prefix.--enable-strict_--disable-optimize_--enable-debug_--enable-assert/var/MonetDB5/dbfarm" --set "sql_logdir=/ufs/manegold/_/scratch0/Monet/Testing/Stable/prefix.--enable-strict_--disable-optimize_--enable-debug_--enable-assert/var/MonetDB5/sql_logs"   --set mapi_open=true --set xrpc_open=true --set mapi_port=33742 --set xrpc_port=44239 --set monet_prompt= --trace  "--dbname=mTests_src_test_BugTracker-2009" --set mal_listing=0 "--dbinit= include sql;" ; echo ; echo Over..
# 23:02:29 >  

# MonetDB server v5.10.3, based on kernel v1.28.3
# Serving database 'mTests_src_test_BugTracker-2009', using 4 threads
# Compiled for x86_64-unknown-linux-gnu/64bit with 64bit OIDs dynamically linked
# Copyright (c) 1993-July 2008 CWI.
# Copyright (c) August 2008-2009 MonetDB B.V., all rights reserved
# Visit http://monetdb.cwi.nl/ for further information
# Listening for connection requests on mapi:monetdb://rig.ins.cwi.nl:33742/
# MonetDB/SQL module v2.28.1 loaded

Ready.
#function user.main():void;
#    clients.quit();
#end main;


# 15:46:08 >  
# 15:46:08 >  mclient -lsql -i -umonetdb -Pmonetdb --host=rig --port=35464 
# 15:46:08 >  

% .explain # table_name
% mal # name
% clob # type
% 100 # length
<<<<<<< HEAD
function user.s6_1():void;
    X_22:void := querylog.define("explain select power(x,2) from sf_2596114;","sequential_pipe",16);
    X_6 := bat.new(nil:str);
    X_13 := bat.append(X_6,"sys.L");
    X_8 := bat.new(nil:str);
    X_15 := bat.append(X_8,"power_x");
    X_9 := bat.new(nil:str);
    X_17 := bat.append(X_9,"double");
    X_10 := bat.new(nil:int);
    X_19 := bat.append(X_10,53);
    X_12 := bat.new(nil:int);
    X_21 := bat.append(X_12,0);
    X_3 := bat.new(nil:dbl);
    X_4:bat[:dbl] := batmmath.pow(X_3,2);
    sql.resultSet(X_13,X_15,X_17,X_19,X_21,X_4);
end user.s6_1;
#inline               actions= 0 time=4 usec 
#candidates           actions= 1 time=17 usec 
#remap                actions= 1 time=34 usec 
#costModel            actions= 1 time=14 usec 
#coercions            actions= 0 time=2 usec 
#evaluate             actions= 1 time=41 usec 
#emptybind            actions= 0 time=4 usec 
#pushselect           actions= 0 time=3 usec 
#aliases              actions= 2 time=24 usec 
#mergetable           actions= 0 time=21 usec 
#deadcode             actions= 2 time=17 usec 
#aliases              actions= 0 time=4 usec 
#constants            actions= 1 time=16 usec 
#commonTerms          actions= 0 time=5 usec 
#projectionpath       actions= 0 time=4 usec 
#reorder              actions= 1 time=25 usec 
#deadcode             actions= 0 time=5 usec 
#reduce               actions=28 time=27 usec 
#matpack              actions= 0 time=4 usec 
#querylog             actions= 0 time=1 usec 
#multiplex            actions= 0 time=3 usec 
#generator            actions= 0 time=2 usec 
#profiler             actions= 1 time=10 usec 
#garbageCollector     actions= 1 time=15 usec 
#total                actions= 1 time=360 usec 
=======
function user.s3_1(A0:dbl):void;
    X_35:void := querylog.define("explain select power(x,2) from sf_2596114;","sequential_pipe",22);
    X_19 := bat.new(nil:str);
    X_26 := bat.append(X_19,"sys.L");
    X_21 := bat.new(nil:str);
    X_28 := bat.append(X_21,"power_x");
    X_22 := bat.new(nil:str);
    X_30 := bat.append(X_22,"double");
    X_23 := bat.new(nil:int);
    X_32 := bat.append(X_23,53);
    X_25 := bat.new(nil:int);
    X_34 := bat.append(X_25,0);
    X_0 := sql.mvc();
    X_1:bat[:oid] := sql.tid(X_0,"sys","sf_2596114");
    X_4:bat[:dbl] := sql.bind(X_0,"sys","sf_2596114","x",0);
    (X_7,r1_9) := sql.bind(X_0,"sys","sf_2596114","x",2);
    X_10:bat[:dbl] := sql.bind(X_0,"sys","sf_2596114","x",1);
    X_12 := sql.delta(X_4,X_7,r1_9,X_10);
    X_13 := algebra.projection(X_1,X_12);
    X_15:bat[:dbl] := batmmath.pow(X_13,A0);
    sql.resultSet(X_26,X_28,X_30,X_32,X_34,X_15);
end user.s3_1;
>>>>>>> fe73b1fb
#explain select x*x from SF_2596114;
% .explain # table_name
% mal # name
% clob # type
% 93 # length
<<<<<<< HEAD
function user.s8_1():void;
    X_21:void := querylog.define("explain select x*x from sf_2596114;","sequential_pipe",16);
    X_5 := bat.new(nil:str);
    X_12 := bat.append(X_5,"sys.L");
    X_7 := bat.new(nil:str);
    X_14 := bat.append(X_7,"sql_mul_x");
    X_8 := bat.new(nil:str);
    X_16 := bat.append(X_8,"double");
    X_9 := bat.new(nil:int);
    X_18 := bat.append(X_9,53);
    X_11 := bat.new(nil:int);
    X_20 := bat.append(X_11,0);
    X_2 := bat.new(nil:dbl);
    X_3:bat[:dbl] := batcalc.*(X_2,X_2);
    sql.resultSet(X_12,X_14,X_16,X_18,X_20,X_3);
end user.s8_1;
#inline               actions= 0 time=3 usec 
#candidates           actions= 1 time=16 usec 
#remap                actions= 1 time=27 usec 
#costModel            actions= 1 time=13 usec 
#coercions            actions= 0 time=2 usec 
#evaluate             actions= 0 time=3 usec 
#emptybind            actions= 0 time=4 usec 
#pushselect           actions= 0 time=3 usec 
#aliases              actions= 1 time=16 usec 
#mergetable           actions= 0 time=21 usec 
#deadcode             actions= 2 time=15 usec 
#aliases              actions= 0 time=4 usec 
#constants            actions= 0 time=6 usec 
#commonTerms          actions= 0 time=4 usec 
#projectionpath       actions= 0 time=4 usec 
#reorder              actions= 1 time=24 usec 
#deadcode             actions= 0 time=5 usec 
#reduce               actions=26 time=27 usec 
#matpack              actions= 0 time=11 usec 
#querylog             actions= 0 time=1 usec 
#multiplex            actions= 0 time=3 usec 
#generator            actions= 0 time=1 usec 
#profiler             actions= 1 time=10 usec 
#garbageCollector     actions= 1 time=19 usec 
#total                actions= 1 time=304 usec 
=======
function user.s4_1():void;
    X_34:void := querylog.define("explain select x*x from sf_2596114;","sequential_pipe",22);
    X_18 := bat.new(nil:str);
    X_25 := bat.append(X_18,"sys.L");
    X_20 := bat.new(nil:str);
    X_27 := bat.append(X_20,"sql_mul_x");
    X_21 := bat.new(nil:str);
    X_29 := bat.append(X_21,"double");
    X_22 := bat.new(nil:int);
    X_31 := bat.append(X_22,53);
    X_24 := bat.new(nil:int);
    X_33 := bat.append(X_24,0);
    X_0 := sql.mvc();
    X_1:bat[:oid] := sql.tid(X_0,"sys","sf_2596114");
    X_4:bat[:dbl] := sql.bind(X_0,"sys","sf_2596114","x",0);
    (X_7,r1_8) := sql.bind(X_0,"sys","sf_2596114","x",2);
    X_10:bat[:dbl] := sql.bind(X_0,"sys","sf_2596114","x",1);
    X_12 := sql.delta(X_4,X_7,r1_8,X_10);
    X_13 := algebra.projection(X_1,X_12);
    X_14:bat[:dbl] := batcalc.*(X_13,X_13);
    sql.resultSet(X_25,X_27,X_29,X_31,X_33,X_14);
end user.s4_1;
>>>>>>> fe73b1fb
#drop table SF_2596114;

# 23:02:30 >  
# 23:02:30 >  Done.
# 23:02:30 >  
<|MERGE_RESOLUTION|>--- conflicted
+++ resolved
@@ -28,22 +28,21 @@
 % mal # name
 % clob # type
 % 100 # length
-<<<<<<< HEAD
 function user.s6_1():void;
-    X_22:void := querylog.define("explain select power(x,2) from sf_2596114;","sequential_pipe",16);
-    X_6 := bat.new(nil:str);
-    X_13 := bat.append(X_6,"sys.L");
-    X_8 := bat.new(nil:str);
-    X_15 := bat.append(X_8,"power_x");
-    X_9 := bat.new(nil:str);
-    X_17 := bat.append(X_9,"double");
-    X_10 := bat.new(nil:int);
-    X_19 := bat.append(X_10,53);
-    X_12 := bat.new(nil:int);
-    X_21 := bat.append(X_12,0);
-    X_3 := bat.new(nil:dbl);
-    X_4:bat[:dbl] := batmmath.pow(X_3,2);
-    sql.resultSet(X_13,X_15,X_17,X_19,X_21,X_4);
+    X_35:void := querylog.define("explain select power(x,2) from sf_2596114;","sequential_pipe",16);
+    X_19 := bat.new(nil:str);
+    X_26 := bat.append(X_19,"sys.L");
+    X_21 := bat.new(nil:str);
+    X_28 := bat.append(X_21,"power_x");
+    X_22 := bat.new(nil:str);
+    X_30 := bat.append(X_22,"double");
+    X_23 := bat.new(nil:int);
+    X_32 := bat.append(X_23,53);
+    X_25 := bat.new(nil:int);
+    X_34 := bat.append(X_25,0);
+    X_13 := bat.new(nil:dbl);
+    X_15:bat[:dbl] := batmmath.pow(X_13,2);
+    sql.resultSet(X_26,X_28,X_30,X_32,X_34,X_15);
 end user.s6_1;
 #inline               actions= 0 time=4 usec 
 #candidates           actions= 1 time=17 usec 
@@ -70,51 +69,26 @@
 #profiler             actions= 1 time=10 usec 
 #garbageCollector     actions= 1 time=15 usec 
 #total                actions= 1 time=360 usec 
-=======
-function user.s3_1(A0:dbl):void;
-    X_35:void := querylog.define("explain select power(x,2) from sf_2596114;","sequential_pipe",22);
-    X_19 := bat.new(nil:str);
-    X_26 := bat.append(X_19,"sys.L");
-    X_21 := bat.new(nil:str);
-    X_28 := bat.append(X_21,"power_x");
-    X_22 := bat.new(nil:str);
-    X_30 := bat.append(X_22,"double");
-    X_23 := bat.new(nil:int);
-    X_32 := bat.append(X_23,53);
-    X_25 := bat.new(nil:int);
-    X_34 := bat.append(X_25,0);
-    X_0 := sql.mvc();
-    X_1:bat[:oid] := sql.tid(X_0,"sys","sf_2596114");
-    X_4:bat[:dbl] := sql.bind(X_0,"sys","sf_2596114","x",0);
-    (X_7,r1_9) := sql.bind(X_0,"sys","sf_2596114","x",2);
-    X_10:bat[:dbl] := sql.bind(X_0,"sys","sf_2596114","x",1);
-    X_12 := sql.delta(X_4,X_7,r1_9,X_10);
-    X_13 := algebra.projection(X_1,X_12);
-    X_15:bat[:dbl] := batmmath.pow(X_13,A0);
-    sql.resultSet(X_26,X_28,X_30,X_32,X_34,X_15);
-end user.s3_1;
->>>>>>> fe73b1fb
 #explain select x*x from SF_2596114;
 % .explain # table_name
 % mal # name
 % clob # type
 % 93 # length
-<<<<<<< HEAD
 function user.s8_1():void;
-    X_21:void := querylog.define("explain select x*x from sf_2596114;","sequential_pipe",16);
-    X_5 := bat.new(nil:str);
-    X_12 := bat.append(X_5,"sys.L");
-    X_7 := bat.new(nil:str);
-    X_14 := bat.append(X_7,"sql_mul_x");
-    X_8 := bat.new(nil:str);
-    X_16 := bat.append(X_8,"double");
-    X_9 := bat.new(nil:int);
-    X_18 := bat.append(X_9,53);
-    X_11 := bat.new(nil:int);
-    X_20 := bat.append(X_11,0);
-    X_2 := bat.new(nil:dbl);
-    X_3:bat[:dbl] := batcalc.*(X_2,X_2);
-    sql.resultSet(X_12,X_14,X_16,X_18,X_20,X_3);
+    X_34:void := querylog.define("explain select x*x from sf_2596114;","sequential_pipe",16);
+    X_18 := bat.new(nil:str);
+    X_25 := bat.append(X_18,"sys.L");
+    X_20 := bat.new(nil:str);
+    X_27 := bat.append(X_20,"sql_mul_x");
+    X_21 := bat.new(nil:str);
+    X_29 := bat.append(X_21,"double");
+    X_22 := bat.new(nil:int);
+    X_31 := bat.append(X_22,53);
+    X_24 := bat.new(nil:int);
+    X_33 := bat.append(X_24,0);
+    X_13 := bat.new(nil:dbl);
+    X_14:bat[:dbl] := batcalc.*(X_13,X_13);
+    sql.resultSet(X_25,X_27,X_29,X_31,X_33,X_14);
 end user.s8_1;
 #inline               actions= 0 time=3 usec 
 #candidates           actions= 1 time=16 usec 
@@ -141,30 +115,6 @@
 #profiler             actions= 1 time=10 usec 
 #garbageCollector     actions= 1 time=19 usec 
 #total                actions= 1 time=304 usec 
-=======
-function user.s4_1():void;
-    X_34:void := querylog.define("explain select x*x from sf_2596114;","sequential_pipe",22);
-    X_18 := bat.new(nil:str);
-    X_25 := bat.append(X_18,"sys.L");
-    X_20 := bat.new(nil:str);
-    X_27 := bat.append(X_20,"sql_mul_x");
-    X_21 := bat.new(nil:str);
-    X_29 := bat.append(X_21,"double");
-    X_22 := bat.new(nil:int);
-    X_31 := bat.append(X_22,53);
-    X_24 := bat.new(nil:int);
-    X_33 := bat.append(X_24,0);
-    X_0 := sql.mvc();
-    X_1:bat[:oid] := sql.tid(X_0,"sys","sf_2596114");
-    X_4:bat[:dbl] := sql.bind(X_0,"sys","sf_2596114","x",0);
-    (X_7,r1_8) := sql.bind(X_0,"sys","sf_2596114","x",2);
-    X_10:bat[:dbl] := sql.bind(X_0,"sys","sf_2596114","x",1);
-    X_12 := sql.delta(X_4,X_7,r1_8,X_10);
-    X_13 := algebra.projection(X_1,X_12);
-    X_14:bat[:dbl] := batcalc.*(X_13,X_13);
-    sql.resultSet(X_25,X_27,X_29,X_31,X_33,X_14);
-end user.s4_1;
->>>>>>> fe73b1fb
 #drop table SF_2596114;
 
 # 23:02:30 >  
