--- conflicted
+++ resolved
@@ -21,13 +21,8 @@
 # 16:24:01 >  
 
 #debug select * from tables;
-<<<<<<< HEAD
-mdb>#X_149=0@0:void := querylog.define("debug select * from tables;","default_pipe",621);
-mdb>#barrier X_768=false := language.dataflow();
-=======
-mdb>#X_0=0@0:void := user.s1_1();
-mdb>#X_271=0@0:void := querylog.define("debug select * from tables;","default_pipe",576);
->>>>>>> e4ccccd3
+mdb>#X_271=0@0:void := querylog.define("debug select * from tables;","default_pipe",566);
+mdb>#barrier X_994=false := language.dataflow();
 
 # 16:24:01 >  
 # 16:24:01 >  "Done."
