stdout of test 'segfault_when_quitting_debugger.SF-2538837` in directory 'sql/test/BugTracker-2009` itself:


# 12:13:20 >  
# 12:13:20 >   mserver5 "--config=/ufs/manegold/_/scratch0/Monet/Testing/Stable/prefix.--enable-strict_--disable-debug_--enable-optimize_--enable-assert/etc/monetdb5.conf" --debug=10 --set gdk_nr_threads=0 --set "monet_mod_path=/ufs/manegold/_/scratch0/Monet/Testing/Stable/prefix.--enable-strict_--disable-debug_--enable-optimize_--enable-assert/lib64/MonetDB5:/ufs/manegold/_/scratch0/Monet/Testing/Stable/prefix.--enable-strict_--disable-debug_--enable-optimize_--enable-assert/lib64/MonetDB5/lib:/ufs/manegold/_/scratch0/Monet/Testing/Stable/prefix.--enable-strict_--disable-debug_--enable-optimize_--enable-assert/lib64/MonetDB5/bin" --set "gdk_dbfarm=/ufs/manegold/_/scratch0/Monet/Testing/Stable/prefix.--enable-strict_--disable-debug_--enable-optimize_--enable-assert/var/MonetDB5/dbfarm" --set "sql_logdir=/ufs/manegold/_/scratch0/Monet/Testing/Stable/prefix.--enable-strict_--disable-debug_--enable-optimize_--enable-assert/var/MonetDB5/sql_logs"   --set mapi_open=true --set xrpc_open=true --set mapi_port=36460 --set xrpc_port=43926 --set xrpc_docroot=/net/rig.ins.cwi.nl/export/scratch0/manegold/Monet/Testing/Stable/source/sql --set monet_prompt= --trace  "--dbname=mTests_src_test_BugTracker-2009" --set mal_listing=0 "--dbinit= include sql;" ; echo ; echo Over..
# 12:13:20 >  

# MonetDB server v5.10.0, based on kernel v1.28.0
# Serving database 'mTests_src_test_BugTracker-2009', using 4 threads
# Compiled for x86_64-unknown-linux-gnu/64bit with 64bit OIDs dynamically linked
# Copyright (c) 1993-July 2008 CWI.
# Copyright (c) August 2008- MonetDB B.V., all rights reserved
# Visit http://monetdb.cwi.nl/ for further information
# Listening for connection requests on mapi:monetdb://rig.ins.cwi.nl:36460/
# MonetDB/SQL module v2.28.0 loaded

Ready.

# 16:24:01 >  
# 16:24:01 >  "mclient" "-lsql" "-ftest" "-Eutf-8" "-i" "-e" "--host=/var/tmp/mtest-17200" "--port=32363"
# 16:24:01 >  

#debug select * from tables;
<<<<<<< HEAD
mdb>#X_256=0@0:void := querylog.define("debug select * from tables;","default_pipe",158);
mdb>#X_181=nil:bat[:str] := bat.new(nil:str);
=======
mdb>#X_0=0@0:void := querylog.define("debug select * from tables;","default_pipe",156);
mdb>#X_190=nil:bat[:str] := bat.new(nil:str);
>>>>>>> 923f8de9

# 16:24:01 >  
# 16:24:01 >  "Done."
# 16:24:01 >  
<|MERGE_RESOLUTION|>--- conflicted
+++ resolved
@@ -21,13 +21,8 @@
 # 16:24:01 >  
 
 #debug select * from tables;
-<<<<<<< HEAD
-mdb>#X_256=0@0:void := querylog.define("debug select * from tables;","default_pipe",158);
-mdb>#X_181=nil:bat[:str] := bat.new(nil:str);
-=======
-mdb>#X_0=0@0:void := querylog.define("debug select * from tables;","default_pipe",156);
-mdb>#X_190=nil:bat[:str] := bat.new(nil:str);
->>>>>>> 923f8de9
+mdb>#X_259=0@0:void := querylog.define("debug select * from tables;","default_pipe",159);
+mdb>#X_184=nil:bat[:str] := bat.new(nil:str);
 
 # 16:24:01 >  
 # 16:24:01 >  "Done."
