--- conflicted
+++ resolved
@@ -4,10 +4,6 @@
         "value2" DECIMAL (5, 5)
 );
 prepare insert into "test2831994"("id","value","value2") values (?, ?, ?);
-<<<<<<< HEAD
-exec 0 (3,0.0,2.34);
-=======
 exec ** (3,0.0,2.34);
->>>>>>> 0c0c5bd9
 select * from test2831994;
 drop table test2831994;