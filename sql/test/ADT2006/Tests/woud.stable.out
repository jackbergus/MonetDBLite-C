stdout of test 'woud` in directory 'sql/test/ADT2006` itself:


# 18:31:50 >  
# 18:31:50 >   mserver5 "--config=/ufs/niels/scratch/monetdb/Linux-x86_64/etc/monetdb5.conf" --debug=10 --set gdk_nr_threads=4 --set "monet_mod_path=/ufs/niels/scratch/monetdb/Linux-x86_64/lib/MonetDB5:/ufs/niels/scratch/monetdb/Linux-x86_64/lib/MonetDB5/lib:/ufs/niels/scratch/monetdb/Linux-x86_64/lib/MonetDB5/bin" --set "gdk_dbfarm=/ufs/niels/scratch/monetdb/Linux-x86_64/var/MonetDB5/dbfarm" --set "sql_logdir=/ufs/niels/scratch/monetdb/Linux-x86_64/var/MonetDB5/sql_logs"  --set mapi_open=true --set xrpc_open=true --set mapi_port=38592 --set xrpc_port=45862 --set monet_prompt= --trace  "--dbname=mTests_src_test_ADT2006" --set mal_listing=0 "--dbinit= include sql;" ; echo ; echo Over..
# 18:31:50 >  

# MonetDB server v5.9.0, based on kernel v1.27.0
# Serving database 'mTests_src_test_ADT2006', using 4 threads
# Compiled for x86_64-unknown-linux-gnu/64bit with 64bit OIDs dynamically linked
# Copyright (c) 1993-July 2008 CWI.
# Copyright (c) August 2008- MonetDB B.V., all rights reserved
# Visit http://monetdb.cwi.nl/ for further information
# Listening for connection requests on mapi:monetdb://alf.ins.cwi.nl:38592/
# MonetDB/SQL module v2.27.0 loaded

Ready.
# falling back to direct mode 
# falling back to direct mode 
# falling back to direct mode 
# falling back to direct mode 
# falling back to direct mode 
# falling back to direct mode 
# falling back to direct mode 
# falling back to direct mode 
# falling back to direct mode 
# falling back to direct mode 
# falling back to direct mode 
# falling back to direct mode 
# falling back to direct mode 
# falling back to direct mode 
# falling back to direct mode 
# falling back to direct mode 
# falling back to direct mode 
# falling back to direct mode 
# falling back to direct mode 
# falling back to direct mode 
# falling back to direct mode 
# falling back to direct mode 
# falling back to direct mode 
# falling back to direct mode 
# falling back to direct mode 
# falling back to direct mode 
# falling back to direct mode 
# falling back to direct mode 
#function user.main():void;
#    clients.quit();
#end main;


# 17:57:17 >  
# 17:57:17 >  Mtimeout -timeout 60 MapiClient -lsql -umonetdb -Pmonetdb --host=localhost --port=31795  < woud.sql
# 17:57:17 >  

% sys.sceneinspectors,	sys.sceneinspectors # table_name
% victim,	inspector # name
% varchar,	varchar # type
% 0,	0 # length
% sys.inspector,	sys.victim # table_name
% name,	name # name
% varchar,	varchar # type
% 0,	0 # length
#SELECT CAST(substring(murderdate,1,4) AS integer) - CAST(substring(dateofbirth,1,4) AS integer) 
#    FROM victim 
#    WHERE murderdate LIKE '1___%' 
#        AND dateofbirth LIKE '1___%';
<<<<<<< HEAD
% sys.L2 # table_name
% substring_murderdate # name
=======
% sys.L3 # table_name
% L3 # name
>>>>>>> 9108e336
% bigint # type
% 1 # length
#SELECT AVG(num) 
#    FROM (SELECT COUNT(victim) AS num 
#            FROM sceneinspectors 
#            GROUP BY victim 
#          UNION ALL
#          SELECT 0 AS num 
#            FROM victim 
#            WHERE name NOT IN 
#                (SELECT victim FROM sceneinspectors)
#         ) AS numbers;
% .L11 # table_name
% L10 # name
% double # type
% 24 # length
[ NULL	]
% sys.victim,	sys.victim # table_name
% name,	features # name
% varchar,	varchar # type
% 0,	0 # length
#SELECT MIN(murderdate),MAX(murderdate) 
#    FROM victim 
#    WHERE murderdate LIKE '1%';
% sys.L2,	sys.L4 # table_name
% L1,	L3 # name
% varchar,	varchar # type
% 0,	0 # length
[ NULL,	NULL	]
% sys.scenedoctors # table_name
% doctor # name
% varchar # type
% 0 # length
% .allnames # table_name
% name # name
% varchar # type
% 0 # length

# 17:57:17 >  
# 17:57:17 >  Done.
# 17:57:17 >  
<|MERGE_RESOLUTION|>--- conflicted
+++ resolved
@@ -64,13 +64,8 @@
 #    FROM victim 
 #    WHERE murderdate LIKE '1___%' 
 #        AND dateofbirth LIKE '1___%';
-<<<<<<< HEAD
-% sys.L2 # table_name
-% substring_murderdate # name
-=======
 % sys.L3 # table_name
 % L3 # name
->>>>>>> 9108e336
 % bigint # type
 % 1 # length
 #SELECT AVG(num) 
