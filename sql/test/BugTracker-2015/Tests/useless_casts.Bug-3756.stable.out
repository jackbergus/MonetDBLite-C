stdout of test 'useless_casts.Bug-3756` in directory 'sql/test/BugTracker-2015` itself:


# 21:57:13 >  
# 21:57:13 >  "mserver5" "--debug=10" "--set" "gdk_nr_threads=0" "--set" "mapi_open=true" "--set" "mapi_port=33119" "--set" "mapi_usock=/var/tmp/mtest-22263/.s.monetdb.33119" "--set" "monet_prompt=" "--forcemito" "--set" "mal_listing=2" "--dbpath=/home/niels/scratch/rc-monetdb/Linux-x86_64/var/MonetDB/mTests_sql_test_BugTracker-2015" "--set" "mal_listing=0" "--set" "embedded_r=yes"
# 21:57:13 >  

# MonetDB 5 server v11.21.0
# This is an unreleased version
# Serving database 'mTests_sql_test_BugTracker-2015', using 4 threads
# Compiled for x86_64-unknown-linux-gnu/64bit with 64bit OIDs and 128bit integers dynamically linked
# Found 7.333 GiB available main-memory.
# Copyright (c) 1993-July 2008 CWI.
# Copyright (c) August 2008-2015 MonetDB B.V., all rights reserved
# Visit http://www.monetdb.org/ for further information
# Listening for connection requests on mapi:monetdb://localhost.nes.nl:33119/
# Listening for UNIX domain connection requests on mapi:monetdb:///var/tmp/mtest-22263/.s.monetdb.33119
# MonetDB/GIS module loaded
# Start processing logs sql/sql_logs version 52200
# Start reading the write-ahead log 'sql_logs/sql/log.34'
# Finished reading the write-ahead log 'sql_logs/sql/log.34'
# Finished processing logs sql/sql_logs
# MonetDB/SQL module loaded
# MonetDB/R   module loaded

Ready.

# 21:57:14 >  
# 21:57:14 >  "mclient" "-lsql" "-ftest" "-Eutf-8" "-i" "-e" "--host=/var/tmp/mtest-22263" "--port=33119"
# 21:57:14 >  

#create table test(value int);
#insert into test values (1), (2), (3);
[ 3	]
#select * from test where value = 12345678900; # value > INT_MAX
% sys.test # table_name
% value # name
% int # type
% 1 # length
#explain select * from test where value = 1; # value < INT_MAX
% .explain # table_name
% mal # name
% clob # type
% 98 # length
<<<<<<< HEAD
function user.s6_1():void;
    X_33:void := querylog.define("explain select * from test where value = 1;","default_pipe",24);
    X_18 := bat.new(nil:str);
    X_25 := bat.append(X_18,"sys.test");
    X_20 := bat.new(nil:str);
    X_27 := bat.append(X_20,"value");
    X_21 := bat.new(nil:str);
    X_28 := bat.append(X_21,"int");
    X_22 := bat.new(nil:int);
    X_30 := bat.append(X_22,32);
    X_24 := bat.new(nil:int);
    X_32 := bat.append(X_24,0);
    X_2 := sql.mvc();
    X_6:bat[:int] := sql.bind(X_2,"sys","test","value",0);
    C_3:bat[:oid] := sql.tid(X_2,"sys","test");
    C_51 := algebra.subselect(X_6,C_3,1,1,true,false,false);
    (C_9,r1_9) := sql.bind(X_2,"sys","test","value",2);
    C_52 := algebra.subselect(r1_9,nil:bat[:oid],1,1,true,false,false);
    X_12:bat[:int] := sql.bind(X_2,"sys","test","value",1);
    C_54 := algebra.subselect(X_12,C_3,1,1,true,false,false);
    C_13 := sql.subdelta(C_51,C_3,C_9,C_52,C_54);
    X_16 := sql.projectdelta(C_13,X_6,C_9,r1_9,X_12);
    sql.resultSet(X_25,X_27,X_28,X_30,X_32,X_16);
end user.s6_1;
=======
function user.s3_1(A0:int):void;
    X_36:void := querylog.define("explain select * from test where value = 1;","default_pipe",24);
    X_21 := bat.new(nil:str);
    X_28 := bat.append(X_21,"sys.test");
    X_23 := bat.new(nil:str);
    X_30 := bat.append(X_23,"value");
    X_24 := bat.new(nil:str);
    X_31 := bat.append(X_24,"int");
    X_25 := bat.new(nil:int);
    X_33 := bat.append(X_25,32);
    X_27 := bat.new(nil:int);
    X_35 := bat.append(X_27,0);
    X_0 := sql.mvc();
    X_4:bat[:int] := sql.bind(X_0,"sys","test","value",0);
    X_1:bat[:oid] := sql.tid(X_0,"sys","test");
    X_45 := algebra.subselect(X_4,X_1,A0,A0,true,false,false);
    (X_7,r1_9) := sql.bind(X_0,"sys","test","value",2);
    X_46 := algebra.subselect(r1_9,nil:bat[:oid],A0,A0,true,false,false);
    X_10:bat[:int] := sql.bind(X_0,"sys","test","value",1);
    X_48 := algebra.subselect(X_10,X_1,A0,A0,true,false,false);
    X_15 := sql.subdelta(X_45,X_1,X_7,X_46,X_48);
    X_19 := sql.projectdelta(X_15,X_4,X_7,r1_9,X_10);
    sql.resultSet(X_28,X_30,X_31,X_33,X_35,X_19);
end user.s3_1;
>>>>>>> fe73b1fb
# optimizer.mitosis()
# optimizer.dataflow()
#select * from test where value > 12345678900; # value > INT_MAX
% sys.test # table_name
% value # name
% int # type
% 1 # length
#explain select * from test where value > 1; # value < INT_MAX
% .explain # table_name
% mal # name
% clob # type
% 98 # length
<<<<<<< HEAD
function user.s8_1():void;
    X_27:void := querylog.define("explain select * from test where value > 1;","default_pipe",57);
barrier X_102 := language.dataflow();
    X_12 := bat.new(nil:str);
    X_19 := bat.append(X_12,"sys.test");
    X_14 := bat.new(nil:str);
    X_21 := bat.append(X_14,"value");
    X_15 := bat.new(nil:str);
    X_22 := bat.append(X_15,"int");
    X_16 := bat.new(nil:int);
    X_24 := bat.append(X_16,32);
    X_18 := bat.new(nil:int);
    X_26 := bat.append(X_18,0);
    X_2 := sql.mvc();
    X_52:bat[:int] := sql.bind(X_2,"sys","test","value",0,0,3);
    C_49:bat[:oid] := sql.tid(X_2,"sys","test",0,3);
    C_62 := algebra.thetasubselect(X_52,C_49,1,">");
    (C_55:bat[:oid],X_56:bat[:int]) := sql.bind(X_2,"sys","test","value",2,0,3);
    C_65 := algebra.thetasubselect(X_56,nil:bat[:oid],1,">");
    C_68 := sql.subdelta(C_62,C_49,C_55,C_65);
    X_71 := sql.projectdelta(C_68,X_52,C_55,X_56);
    X_53:bat[:int] := sql.bind(X_2,"sys","test","value",0,1,3);
    C_50:bat[:oid] := sql.tid(X_2,"sys","test",1,3);
    C_63 := algebra.thetasubselect(X_53,C_50,1,">");
    (C_57:bat[:oid],X_58:bat[:int]) := sql.bind(X_2,"sys","test","value",2,1,3);
    C_66 := algebra.thetasubselect(X_58,nil:bat[:oid],1,">");
    C_69 := sql.subdelta(C_63,C_50,C_57,C_66);
    X_72 := sql.projectdelta(C_69,X_53,C_57,X_58);
    X_54:bat[:int] := sql.bind(X_2,"sys","test","value",0,2,3);
    C_51:bat[:oid] := sql.tid(X_2,"sys","test",2,3);
    C_64 := algebra.thetasubselect(X_54,C_51,1,">");
    (C_59:bat[:oid],X_60:bat[:int]) := sql.bind(X_2,"sys","test","value",2,2,3);
    C_67 := algebra.thetasubselect(X_60,nil:bat[:oid],1,">");
    X_8:bat[:int] := sql.bind(X_2,"sys","test","value",1);
    C_45 := algebra.thetasubselect(X_8,C_51,1,">");
    C_70 := sql.subdelta(C_64,C_51,C_59,C_67,C_45);
    X_73 := sql.projectdelta(C_70,X_54,C_59,X_60,X_8);
    X_83 := mat.packIncrement(X_71,3);
    X_85 := mat.packIncrement(X_83,X_72);
    X_10 := mat.packIncrement(X_85,X_73);
    language.pass(C_49);
    language.pass(X_52);
    language.pass(C_55);
=======
function user.s4_1(A0:int):void;
    X_34:void := querylog.define("explain select * from test where value > 1;","default_pipe",57);
barrier X_109 := language.dataflow();
    X_19 := bat.new(nil:str);
    X_26 := bat.append(X_19,"sys.test");
    X_21 := bat.new(nil:str);
    X_28 := bat.append(X_21,"value");
    X_22 := bat.new(nil:str);
    X_29 := bat.append(X_22,"int");
    X_23 := bat.new(nil:int);
    X_31 := bat.append(X_23,32);
    X_25 := bat.new(nil:int);
    X_33 := bat.append(X_25,0);
    X_0 := sql.mvc();
    X_56:bat[:int] := sql.bind(X_0,"sys","test","value",0,0,3);
    X_51:bat[:oid] := sql.tid(X_0,"sys","test",0,3);
    X_69 := algebra.thetasubselect(X_56,X_51,A0,">");
    (X_59:bat[:oid],X_60:bat[:int]) := sql.bind(X_0,"sys","test","value",2,0,3);
    X_72 := algebra.thetasubselect(X_60,nil:bat[:oid],A0,">");
    X_75 := sql.subdelta(X_69,X_51,X_59,X_72);
    X_78 := sql.projectdelta(X_75,X_56,X_59,X_60);
    X_57:bat[:int] := sql.bind(X_0,"sys","test","value",0,1,3);
    X_53:bat[:oid] := sql.tid(X_0,"sys","test",1,3);
    X_70 := algebra.thetasubselect(X_57,X_53,A0,">");
    (X_61:bat[:oid],X_62:bat[:int]) := sql.bind(X_0,"sys","test","value",2,1,3);
    X_73 := algebra.thetasubselect(X_62,nil:bat[:oid],A0,">");
    X_76 := sql.subdelta(X_70,X_53,X_61,X_73);
    X_79 := sql.projectdelta(X_76,X_57,X_61,X_62);
    X_58:bat[:int] := sql.bind(X_0,"sys","test","value",0,2,3);
    X_55:bat[:oid] := sql.tid(X_0,"sys","test",2,3);
    X_71 := algebra.thetasubselect(X_58,X_55,A0,">");
    (X_63:bat[:oid],X_64:bat[:int]) := sql.bind(X_0,"sys","test","value",2,2,3);
    X_74 := algebra.thetasubselect(X_64,nil:bat[:oid],A0,">");
    X_10:bat[:int] := sql.bind(X_0,"sys","test","value",1);
    X_46 := algebra.thetasubselect(X_10,X_55,A0,">");
    X_77 := sql.subdelta(X_71,X_55,X_63,X_74,X_46);
    X_80 := sql.projectdelta(X_77,X_58,X_63,X_64,X_10);
    X_90 := mat.packIncrement(X_78,3);
    X_92 := mat.packIncrement(X_90,X_79);
    X_17 := mat.packIncrement(X_92,X_80);
    language.pass(X_51);
>>>>>>> fe73b1fb
    language.pass(X_56);
    language.pass(X_59);
    language.pass(X_60);
    language.pass(X_53);
    language.pass(X_57);
    language.pass(X_61);
    language.pass(X_62);
    language.pass(nil:bat[:oid]);
<<<<<<< HEAD
    language.pass(C_51);
    language.pass(X_54);
    language.pass(C_59);
    language.pass(X_60);
    language.pass(X_8);
exit X_102;
    sql.resultSet(X_19,X_21,X_22,X_24,X_26,X_10);
end user.s8_1;
#inline               actions= 0 time=2 usec 
#candidates           actions= 1 time=20 usec 
#remap                actions= 0 time=5 usec 
#costModel            actions= 1 time=18 usec 
#coercions            actions= 0 time=3 usec 
#evaluate             actions= 1 time=34 usec 
#emptybind            actions= 0 time=5 usec 
#pushselect           actions= 2 time=24 usec 
#aliases              actions= 3 time=21 usec 
#mitosis              actions= 1 time=40 usec 
#mergetable           actions= 2 time=81 usec 
#deadcode             actions= 7 time=27 usec 
#aliases              actions= 0 time=8 usec 
#constants            actions= 4 time=32 usec 
#commonTerms          actions= 0 time=8 usec 
#projectionpath       actions= 0 time=6 usec 
#deadcode             actions= 0 time=16 usec 
#reorder              actions= 1 time=42 usec 
#reduce               actions=39 time=46 usec 
#matpack              actions= 1 time=23 usec 
#dataflow             actions=28 time=39 usec 
#querylog             actions= 0 time=1 usec 
#multiplex            actions= 0 time=4 usec 
#generator            actions= 0 time=2 usec 
#profiler             actions= 1 time=22 usec 
#garbageCollector     actions= 1 time=29 usec 
#total                actions= 1 time=646 usec 
=======
    language.pass(X_55);
    language.pass(X_58);
    language.pass(X_63);
    language.pass(X_64);
    language.pass(X_10);
exit X_109;
    sql.resultSet(X_26,X_28,X_29,X_31,X_33,X_17);
end user.s4_1;
>>>>>>> fe73b1fb
#select * from test where value >= 12345678900; # value > INT_MAX
% sys.test # table_name
% value # name
% int # type
% 1 # length
#explain select * from test where value >= 1; # value < INT_MAX
% .explain # table_name
% mal # name
% clob # type
% 99 # length
<<<<<<< HEAD
function user.s10_1():void;
    X_27:void := querylog.define("explain select * from test where value >= 1;","default_pipe",57);
barrier X_102 := language.dataflow();
    X_12 := bat.new(nil:str);
    X_19 := bat.append(X_12,"sys.test");
    X_14 := bat.new(nil:str);
    X_21 := bat.append(X_14,"value");
    X_15 := bat.new(nil:str);
    X_22 := bat.append(X_15,"int");
    X_16 := bat.new(nil:int);
    X_24 := bat.append(X_16,32);
    X_18 := bat.new(nil:int);
    X_26 := bat.append(X_18,0);
    X_2 := sql.mvc();
    X_52:bat[:int] := sql.bind(X_2,"sys","test","value",0,0,3);
    C_49:bat[:oid] := sql.tid(X_2,"sys","test",0,3);
    C_62 := algebra.thetasubselect(X_52,C_49,1,">=");
    (C_55:bat[:oid],X_56:bat[:int]) := sql.bind(X_2,"sys","test","value",2,0,3);
    C_65 := algebra.thetasubselect(X_56,nil:bat[:oid],1,">=");
    C_68 := sql.subdelta(C_62,C_49,C_55,C_65);
    X_71 := sql.projectdelta(C_68,X_52,C_55,X_56);
    X_53:bat[:int] := sql.bind(X_2,"sys","test","value",0,1,3);
    C_50:bat[:oid] := sql.tid(X_2,"sys","test",1,3);
    C_63 := algebra.thetasubselect(X_53,C_50,1,">=");
    (C_57:bat[:oid],X_58:bat[:int]) := sql.bind(X_2,"sys","test","value",2,1,3);
    C_66 := algebra.thetasubselect(X_58,nil:bat[:oid],1,">=");
    C_69 := sql.subdelta(C_63,C_50,C_57,C_66);
    X_72 := sql.projectdelta(C_69,X_53,C_57,X_58);
    X_54:bat[:int] := sql.bind(X_2,"sys","test","value",0,2,3);
    C_51:bat[:oid] := sql.tid(X_2,"sys","test",2,3);
    C_64 := algebra.thetasubselect(X_54,C_51,1,">=");
    (C_59:bat[:oid],X_60:bat[:int]) := sql.bind(X_2,"sys","test","value",2,2,3);
    C_67 := algebra.thetasubselect(X_60,nil:bat[:oid],1,">=");
    X_8:bat[:int] := sql.bind(X_2,"sys","test","value",1);
    C_45 := algebra.thetasubselect(X_8,C_51,1,">=");
    C_70 := sql.subdelta(C_64,C_51,C_59,C_67,C_45);
    X_73 := sql.projectdelta(C_70,X_54,C_59,X_60,X_8);
    X_83 := mat.packIncrement(X_71,3);
    X_85 := mat.packIncrement(X_83,X_72);
    X_10 := mat.packIncrement(X_85,X_73);
    language.pass(C_49);
    language.pass(X_52);
    language.pass(C_55);
=======
function user.s5_1(A0:int):void;
    X_34:void := querylog.define("explain select * from test where value >= 1;","default_pipe",57);
barrier X_109 := language.dataflow();
    X_19 := bat.new(nil:str);
    X_26 := bat.append(X_19,"sys.test");
    X_21 := bat.new(nil:str);
    X_28 := bat.append(X_21,"value");
    X_22 := bat.new(nil:str);
    X_29 := bat.append(X_22,"int");
    X_23 := bat.new(nil:int);
    X_31 := bat.append(X_23,32);
    X_25 := bat.new(nil:int);
    X_33 := bat.append(X_25,0);
    X_0 := sql.mvc();
    X_56:bat[:int] := sql.bind(X_0,"sys","test","value",0,0,3);
    X_51:bat[:oid] := sql.tid(X_0,"sys","test",0,3);
    X_69 := algebra.thetasubselect(X_56,X_51,A0,">=");
    (X_59:bat[:oid],X_60:bat[:int]) := sql.bind(X_0,"sys","test","value",2,0,3);
    X_72 := algebra.thetasubselect(X_60,nil:bat[:oid],A0,">=");
    X_75 := sql.subdelta(X_69,X_51,X_59,X_72);
    X_78 := sql.projectdelta(X_75,X_56,X_59,X_60);
    X_57:bat[:int] := sql.bind(X_0,"sys","test","value",0,1,3);
    X_53:bat[:oid] := sql.tid(X_0,"sys","test",1,3);
    X_70 := algebra.thetasubselect(X_57,X_53,A0,">=");
    (X_61:bat[:oid],X_62:bat[:int]) := sql.bind(X_0,"sys","test","value",2,1,3);
    X_73 := algebra.thetasubselect(X_62,nil:bat[:oid],A0,">=");
    X_76 := sql.subdelta(X_70,X_53,X_61,X_73);
    X_79 := sql.projectdelta(X_76,X_57,X_61,X_62);
    X_58:bat[:int] := sql.bind(X_0,"sys","test","value",0,2,3);
    X_55:bat[:oid] := sql.tid(X_0,"sys","test",2,3);
    X_71 := algebra.thetasubselect(X_58,X_55,A0,">=");
    (X_63:bat[:oid],X_64:bat[:int]) := sql.bind(X_0,"sys","test","value",2,2,3);
    X_74 := algebra.thetasubselect(X_64,nil:bat[:oid],A0,">=");
    X_10:bat[:int] := sql.bind(X_0,"sys","test","value",1);
    X_46 := algebra.thetasubselect(X_10,X_55,A0,">=");
    X_77 := sql.subdelta(X_71,X_55,X_63,X_74,X_46);
    X_80 := sql.projectdelta(X_77,X_58,X_63,X_64,X_10);
    X_90 := mat.packIncrement(X_78,3);
    X_92 := mat.packIncrement(X_90,X_79);
    X_17 := mat.packIncrement(X_92,X_80);
    language.pass(X_51);
>>>>>>> fe73b1fb
    language.pass(X_56);
    language.pass(X_59);
    language.pass(X_60);
    language.pass(X_53);
    language.pass(X_57);
    language.pass(X_61);
    language.pass(X_62);
    language.pass(nil:bat[:oid]);
<<<<<<< HEAD
    language.pass(C_51);
    language.pass(X_54);
    language.pass(C_59);
    language.pass(X_60);
    language.pass(X_8);
exit X_102;
    sql.resultSet(X_19,X_21,X_22,X_24,X_26,X_10);
end user.s10_1;
#inline               actions= 0 time=2 usec 
#candidates           actions= 1 time=20 usec 
#remap                actions= 0 time=4 usec 
#costModel            actions= 1 time=18 usec 
#coercions            actions= 0 time=2 usec 
#evaluate             actions= 1 time=31 usec 
#emptybind            actions= 0 time=5 usec 
#pushselect           actions= 2 time=23 usec 
#aliases              actions= 3 time=21 usec 
#mitosis              actions= 1 time=41 usec 
#mergetable           actions= 2 time=63 usec 
#deadcode             actions= 7 time=26 usec 
#aliases              actions= 0 time=8 usec 
#constants            actions= 4 time=23 usec 
#commonTerms          actions= 0 time=8 usec 
#projectionpath       actions= 0 time=6 usec 
#deadcode             actions= 0 time=8 usec 
#reorder              actions= 1 time=63 usec 
#reduce               actions=39 time=45 usec 
#matpack              actions= 1 time=23 usec 
#dataflow             actions=28 time=41 usec 
#querylog             actions= 0 time=1 usec 
#multiplex            actions= 0 time=5 usec 
#generator            actions= 0 time=2 usec 
#profiler             actions= 1 time=21 usec 
#garbageCollector     actions= 1 time=28 usec 
#total                actions= 1 time=620 usec 
=======
    language.pass(X_55);
    language.pass(X_58);
    language.pass(X_63);
    language.pass(X_64);
    language.pass(X_10);
exit X_109;
    sql.resultSet(X_26,X_28,X_29,X_31,X_33,X_17);
end user.s5_1;
>>>>>>> fe73b1fb
#select * from test where value < 12345678900; # value > INT_MAX
% sys.test # table_name
% value # name
% int # type
% 1 # length
[ 1	]
[ 2	]
[ 3	]
#explain select * from test where value < 1; # value < INT_MAX
% .explain # table_name
% mal # name
% clob # type
% 98 # length
<<<<<<< HEAD
function user.s12_1():void;
    X_27:void := querylog.define("explain select * from test where value < 1;","default_pipe",57);
barrier X_102 := language.dataflow();
    X_12 := bat.new(nil:str);
    X_19 := bat.append(X_12,"sys.test");
    X_14 := bat.new(nil:str);
    X_21 := bat.append(X_14,"value");
    X_15 := bat.new(nil:str);
    X_22 := bat.append(X_15,"int");
    X_16 := bat.new(nil:int);
    X_24 := bat.append(X_16,32);
    X_18 := bat.new(nil:int);
    X_26 := bat.append(X_18,0);
    X_2 := sql.mvc();
    X_52:bat[:int] := sql.bind(X_2,"sys","test","value",0,0,3);
    C_49:bat[:oid] := sql.tid(X_2,"sys","test",0,3);
    C_62 := algebra.thetasubselect(X_52,C_49,1,"<");
    (C_55:bat[:oid],X_56:bat[:int]) := sql.bind(X_2,"sys","test","value",2,0,3);
    C_65 := algebra.thetasubselect(X_56,nil:bat[:oid],1,"<");
    C_68 := sql.subdelta(C_62,C_49,C_55,C_65);
    X_71 := sql.projectdelta(C_68,X_52,C_55,X_56);
    X_53:bat[:int] := sql.bind(X_2,"sys","test","value",0,1,3);
    C_50:bat[:oid] := sql.tid(X_2,"sys","test",1,3);
    C_63 := algebra.thetasubselect(X_53,C_50,1,"<");
    (C_57:bat[:oid],X_58:bat[:int]) := sql.bind(X_2,"sys","test","value",2,1,3);
    C_66 := algebra.thetasubselect(X_58,nil:bat[:oid],1,"<");
    C_69 := sql.subdelta(C_63,C_50,C_57,C_66);
    X_72 := sql.projectdelta(C_69,X_53,C_57,X_58);
    X_54:bat[:int] := sql.bind(X_2,"sys","test","value",0,2,3);
    C_51:bat[:oid] := sql.tid(X_2,"sys","test",2,3);
    C_64 := algebra.thetasubselect(X_54,C_51,1,"<");
    (C_59:bat[:oid],X_60:bat[:int]) := sql.bind(X_2,"sys","test","value",2,2,3);
    C_67 := algebra.thetasubselect(X_60,nil:bat[:oid],1,"<");
    X_8:bat[:int] := sql.bind(X_2,"sys","test","value",1);
    C_45 := algebra.thetasubselect(X_8,C_51,1,"<");
    C_70 := sql.subdelta(C_64,C_51,C_59,C_67,C_45);
    X_73 := sql.projectdelta(C_70,X_54,C_59,X_60,X_8);
    X_83 := mat.packIncrement(X_71,3);
    X_85 := mat.packIncrement(X_83,X_72);
    X_10 := mat.packIncrement(X_85,X_73);
    language.pass(C_49);
    language.pass(X_52);
    language.pass(C_55);
=======
function user.s6_1(A0:int):void;
    X_34:void := querylog.define("explain select * from test where value < 1;","default_pipe",57);
barrier X_109 := language.dataflow();
    X_19 := bat.new(nil:str);
    X_26 := bat.append(X_19,"sys.test");
    X_21 := bat.new(nil:str);
    X_28 := bat.append(X_21,"value");
    X_22 := bat.new(nil:str);
    X_29 := bat.append(X_22,"int");
    X_23 := bat.new(nil:int);
    X_31 := bat.append(X_23,32);
    X_25 := bat.new(nil:int);
    X_33 := bat.append(X_25,0);
    X_0 := sql.mvc();
    X_56:bat[:int] := sql.bind(X_0,"sys","test","value",0,0,3);
    X_51:bat[:oid] := sql.tid(X_0,"sys","test",0,3);
    X_69 := algebra.thetasubselect(X_56,X_51,A0,"<");
    (X_59:bat[:oid],X_60:bat[:int]) := sql.bind(X_0,"sys","test","value",2,0,3);
    X_72 := algebra.thetasubselect(X_60,nil:bat[:oid],A0,"<");
    X_75 := sql.subdelta(X_69,X_51,X_59,X_72);
    X_78 := sql.projectdelta(X_75,X_56,X_59,X_60);
    X_57:bat[:int] := sql.bind(X_0,"sys","test","value",0,1,3);
    X_53:bat[:oid] := sql.tid(X_0,"sys","test",1,3);
    X_70 := algebra.thetasubselect(X_57,X_53,A0,"<");
    (X_61:bat[:oid],X_62:bat[:int]) := sql.bind(X_0,"sys","test","value",2,1,3);
    X_73 := algebra.thetasubselect(X_62,nil:bat[:oid],A0,"<");
    X_76 := sql.subdelta(X_70,X_53,X_61,X_73);
    X_79 := sql.projectdelta(X_76,X_57,X_61,X_62);
    X_58:bat[:int] := sql.bind(X_0,"sys","test","value",0,2,3);
    X_55:bat[:oid] := sql.tid(X_0,"sys","test",2,3);
    X_71 := algebra.thetasubselect(X_58,X_55,A0,"<");
    (X_63:bat[:oid],X_64:bat[:int]) := sql.bind(X_0,"sys","test","value",2,2,3);
    X_74 := algebra.thetasubselect(X_64,nil:bat[:oid],A0,"<");
    X_10:bat[:int] := sql.bind(X_0,"sys","test","value",1);
    X_46 := algebra.thetasubselect(X_10,X_55,A0,"<");
    X_77 := sql.subdelta(X_71,X_55,X_63,X_74,X_46);
    X_80 := sql.projectdelta(X_77,X_58,X_63,X_64,X_10);
    X_90 := mat.packIncrement(X_78,3);
    X_92 := mat.packIncrement(X_90,X_79);
    X_17 := mat.packIncrement(X_92,X_80);
    language.pass(X_51);
>>>>>>> fe73b1fb
    language.pass(X_56);
    language.pass(X_59);
    language.pass(X_60);
    language.pass(X_53);
    language.pass(X_57);
    language.pass(X_61);
    language.pass(X_62);
    language.pass(nil:bat[:oid]);
<<<<<<< HEAD
    language.pass(C_51);
    language.pass(X_54);
    language.pass(C_59);
    language.pass(X_60);
    language.pass(X_8);
exit X_102;
    sql.resultSet(X_19,X_21,X_22,X_24,X_26,X_10);
end user.s12_1;
#inline               actions= 0 time=3 usec 
#candidates           actions= 1 time=20 usec 
#remap                actions= 0 time=4 usec 
#costModel            actions= 1 time=19 usec 
#coercions            actions= 0 time=2 usec 
#evaluate             actions= 1 time=33 usec 
#emptybind            actions= 0 time=4 usec 
#pushselect           actions= 2 time=24 usec 
#aliases              actions= 3 time=20 usec 
#mitosis              actions= 1 time=41 usec 
#mergetable           actions= 2 time=64 usec 
#deadcode             actions= 7 time=27 usec 
#aliases              actions= 0 time=8 usec 
#constants            actions= 4 time=24 usec 
#commonTerms          actions= 0 time=8 usec 
#projectionpath       actions= 0 time=6 usec 
#deadcode             actions= 0 time=8 usec 
#reorder              actions= 1 time=42 usec 
#reduce               actions=39 time=46 usec 
#matpack              actions= 1 time=23 usec 
#dataflow             actions=28 time=39 usec 
#querylog             actions= 0 time=1 usec 
#multiplex            actions= 0 time=4 usec 
#generator            actions= 0 time=2 usec 
#profiler             actions= 1 time=21 usec 
#garbageCollector     actions= 1 time=29 usec 
#total                actions= 1 time=600 usec 
=======
    language.pass(X_55);
    language.pass(X_58);
    language.pass(X_63);
    language.pass(X_64);
    language.pass(X_10);
exit X_109;
    sql.resultSet(X_26,X_28,X_29,X_31,X_33,X_17);
end user.s6_1;
>>>>>>> fe73b1fb
#select * from test where value <= 12345678900; # value > INT_MAX
% sys.test # table_name
% value # name
% int # type
% 1 # length
[ 1	]
[ 2	]
[ 3	]
#explain select * from test where value <= 1; # value < INT_MAX
% .explain # table_name
% mal # name
% clob # type
% 99 # length
<<<<<<< HEAD
function user.s14_1():void;
    X_27:void := querylog.define("explain select * from test where value <= 1;","default_pipe",57);
barrier X_102 := language.dataflow();
    X_12 := bat.new(nil:str);
    X_19 := bat.append(X_12,"sys.test");
    X_14 := bat.new(nil:str);
    X_21 := bat.append(X_14,"value");
    X_15 := bat.new(nil:str);
    X_22 := bat.append(X_15,"int");
    X_16 := bat.new(nil:int);
    X_24 := bat.append(X_16,32);
    X_18 := bat.new(nil:int);
    X_26 := bat.append(X_18,0);
    X_2 := sql.mvc();
    X_52:bat[:int] := sql.bind(X_2,"sys","test","value",0,0,3);
    C_49:bat[:oid] := sql.tid(X_2,"sys","test",0,3);
    C_62 := algebra.thetasubselect(X_52,C_49,1,"<=");
    (C_55:bat[:oid],X_56:bat[:int]) := sql.bind(X_2,"sys","test","value",2,0,3);
    C_65 := algebra.thetasubselect(X_56,nil:bat[:oid],1,"<=");
    C_68 := sql.subdelta(C_62,C_49,C_55,C_65);
    X_71 := sql.projectdelta(C_68,X_52,C_55,X_56);
    X_53:bat[:int] := sql.bind(X_2,"sys","test","value",0,1,3);
    C_50:bat[:oid] := sql.tid(X_2,"sys","test",1,3);
    C_63 := algebra.thetasubselect(X_53,C_50,1,"<=");
    (C_57:bat[:oid],X_58:bat[:int]) := sql.bind(X_2,"sys","test","value",2,1,3);
    C_66 := algebra.thetasubselect(X_58,nil:bat[:oid],1,"<=");
    C_69 := sql.subdelta(C_63,C_50,C_57,C_66);
    X_72 := sql.projectdelta(C_69,X_53,C_57,X_58);
    X_54:bat[:int] := sql.bind(X_2,"sys","test","value",0,2,3);
    C_51:bat[:oid] := sql.tid(X_2,"sys","test",2,3);
    C_64 := algebra.thetasubselect(X_54,C_51,1,"<=");
    (C_59:bat[:oid],X_60:bat[:int]) := sql.bind(X_2,"sys","test","value",2,2,3);
    C_67 := algebra.thetasubselect(X_60,nil:bat[:oid],1,"<=");
    X_8:bat[:int] := sql.bind(X_2,"sys","test","value",1);
    C_45 := algebra.thetasubselect(X_8,C_51,1,"<=");
    C_70 := sql.subdelta(C_64,C_51,C_59,C_67,C_45);
    X_73 := sql.projectdelta(C_70,X_54,C_59,X_60,X_8);
    X_83 := mat.packIncrement(X_71,3);
    X_85 := mat.packIncrement(X_83,X_72);
    X_10 := mat.packIncrement(X_85,X_73);
    language.pass(C_49);
    language.pass(X_52);
    language.pass(C_55);
=======
function user.s7_1(A0:int):void;
    X_34:void := querylog.define("explain select * from test where value <= 1;","default_pipe",57);
barrier X_109 := language.dataflow();
    X_19 := bat.new(nil:str);
    X_26 := bat.append(X_19,"sys.test");
    X_21 := bat.new(nil:str);
    X_28 := bat.append(X_21,"value");
    X_22 := bat.new(nil:str);
    X_29 := bat.append(X_22,"int");
    X_23 := bat.new(nil:int);
    X_31 := bat.append(X_23,32);
    X_25 := bat.new(nil:int);
    X_33 := bat.append(X_25,0);
    X_0 := sql.mvc();
    X_56:bat[:int] := sql.bind(X_0,"sys","test","value",0,0,3);
    X_51:bat[:oid] := sql.tid(X_0,"sys","test",0,3);
    X_69 := algebra.thetasubselect(X_56,X_51,A0,"<=");
    (X_59:bat[:oid],X_60:bat[:int]) := sql.bind(X_0,"sys","test","value",2,0,3);
    X_72 := algebra.thetasubselect(X_60,nil:bat[:oid],A0,"<=");
    X_75 := sql.subdelta(X_69,X_51,X_59,X_72);
    X_78 := sql.projectdelta(X_75,X_56,X_59,X_60);
    X_57:bat[:int] := sql.bind(X_0,"sys","test","value",0,1,3);
    X_53:bat[:oid] := sql.tid(X_0,"sys","test",1,3);
    X_70 := algebra.thetasubselect(X_57,X_53,A0,"<=");
    (X_61:bat[:oid],X_62:bat[:int]) := sql.bind(X_0,"sys","test","value",2,1,3);
    X_73 := algebra.thetasubselect(X_62,nil:bat[:oid],A0,"<=");
    X_76 := sql.subdelta(X_70,X_53,X_61,X_73);
    X_79 := sql.projectdelta(X_76,X_57,X_61,X_62);
    X_58:bat[:int] := sql.bind(X_0,"sys","test","value",0,2,3);
    X_55:bat[:oid] := sql.tid(X_0,"sys","test",2,3);
    X_71 := algebra.thetasubselect(X_58,X_55,A0,"<=");
    (X_63:bat[:oid],X_64:bat[:int]) := sql.bind(X_0,"sys","test","value",2,2,3);
    X_74 := algebra.thetasubselect(X_64,nil:bat[:oid],A0,"<=");
    X_10:bat[:int] := sql.bind(X_0,"sys","test","value",1);
    X_46 := algebra.thetasubselect(X_10,X_55,A0,"<=");
    X_77 := sql.subdelta(X_71,X_55,X_63,X_74,X_46);
    X_80 := sql.projectdelta(X_77,X_58,X_63,X_64,X_10);
    X_90 := mat.packIncrement(X_78,3);
    X_92 := mat.packIncrement(X_90,X_79);
    X_17 := mat.packIncrement(X_92,X_80);
    language.pass(X_51);
>>>>>>> fe73b1fb
    language.pass(X_56);
    language.pass(X_59);
    language.pass(X_60);
    language.pass(X_53);
    language.pass(X_57);
    language.pass(X_61);
    language.pass(X_62);
    language.pass(nil:bat[:oid]);
<<<<<<< HEAD
    language.pass(C_51);
    language.pass(X_54);
    language.pass(C_59);
    language.pass(X_60);
    language.pass(X_8);
exit X_102;
    sql.resultSet(X_19,X_21,X_22,X_24,X_26,X_10);
end user.s14_1;
#inline               actions= 0 time=3 usec 
#candidates           actions= 1 time=18 usec 
#remap                actions= 0 time=4 usec 
#costModel            actions= 1 time=17 usec 
#coercions            actions= 0 time=2 usec 
#evaluate             actions= 1 time=31 usec 
#emptybind            actions= 0 time=4 usec 
#pushselect           actions= 2 time=39 usec 
#aliases              actions= 3 time=20 usec 
#mitosis              actions= 1 time=38 usec 
#mergetable           actions= 2 time=71 usec 
#deadcode             actions= 7 time=25 usec 
#aliases              actions= 0 time=8 usec 
#constants            actions= 4 time=22 usec 
#commonTerms          actions= 0 time=8 usec 
#projectionpath       actions= 0 time=6 usec 
#deadcode             actions= 0 time=7 usec 
#reorder              actions= 1 time=40 usec 
#reduce               actions=39 time=44 usec 
#matpack              actions= 1 time=22 usec 
#dataflow             actions=28 time=38 usec 
#querylog             actions= 0 time=1 usec 
#multiplex            actions= 0 time=4 usec 
#generator            actions= 0 time=2 usec 
#profiler             actions= 1 time=20 usec 
#garbageCollector     actions= 1 time=28 usec 
#total                actions= 1 time=600 usec 
=======
    language.pass(X_55);
    language.pass(X_58);
    language.pass(X_63);
    language.pass(X_64);
    language.pass(X_10);
exit X_109;
    sql.resultSet(X_26,X_28,X_29,X_31,X_33,X_17);
end user.s7_1;
>>>>>>> fe73b1fb
#select * from test where value <> 12345678900; # value > INT_MAX
% sys.test # table_name
% value # name
% int # type
% 1 # length
[ 1	]
[ 2	]
[ 3	]
#explain select * from test where value <> 1; # value < INT_MAX
% .explain # table_name
% mal # name
% clob # type
% 99 # length
<<<<<<< HEAD
function user.s16_1():void;
    X_27:void := querylog.define("explain select * from test where value <> 1;","default_pipe",57);
barrier X_102 := language.dataflow();
    X_12 := bat.new(nil:str);
    X_19 := bat.append(X_12,"sys.test");
    X_14 := bat.new(nil:str);
    X_21 := bat.append(X_14,"value");
    X_15 := bat.new(nil:str);
    X_22 := bat.append(X_15,"int");
    X_16 := bat.new(nil:int);
    X_24 := bat.append(X_16,32);
    X_18 := bat.new(nil:int);
    X_26 := bat.append(X_18,0);
    X_2 := sql.mvc();
    X_52:bat[:int] := sql.bind(X_2,"sys","test","value",0,0,3);
    C_49:bat[:oid] := sql.tid(X_2,"sys","test",0,3);
    C_62 := algebra.subselect(X_52,C_49,1,1,true,true,true);
    (C_55:bat[:oid],X_56:bat[:int]) := sql.bind(X_2,"sys","test","value",2,0,3);
    C_65 := algebra.subselect(X_56,nil:bat[:oid],1,1,true,true,true);
    C_68 := sql.subdelta(C_62,C_49,C_55,C_65);
    X_71 := sql.projectdelta(C_68,X_52,C_55,X_56);
    X_53:bat[:int] := sql.bind(X_2,"sys","test","value",0,1,3);
    C_50:bat[:oid] := sql.tid(X_2,"sys","test",1,3);
    C_63 := algebra.subselect(X_53,C_50,1,1,true,true,true);
    (C_57:bat[:oid],X_58:bat[:int]) := sql.bind(X_2,"sys","test","value",2,1,3);
    C_66 := algebra.subselect(X_58,nil:bat[:oid],1,1,true,true,true);
    C_69 := sql.subdelta(C_63,C_50,C_57,C_66);
    X_72 := sql.projectdelta(C_69,X_53,C_57,X_58);
    X_54:bat[:int] := sql.bind(X_2,"sys","test","value",0,2,3);
    C_51:bat[:oid] := sql.tid(X_2,"sys","test",2,3);
    C_64 := algebra.subselect(X_54,C_51,1,1,true,true,true);
    (C_59:bat[:oid],X_60:bat[:int]) := sql.bind(X_2,"sys","test","value",2,2,3);
    C_67 := algebra.subselect(X_60,nil:bat[:oid],1,1,true,true,true);
    X_8:bat[:int] := sql.bind(X_2,"sys","test","value",1);
    C_45 := algebra.subselect(X_8,C_51,1,1,true,true,true);
    C_70 := sql.subdelta(C_64,C_51,C_59,C_67,C_45);
    X_73 := sql.projectdelta(C_70,X_54,C_59,X_60,X_8);
    X_83 := mat.packIncrement(X_71,3);
    X_85 := mat.packIncrement(X_83,X_72);
    X_10 := mat.packIncrement(X_85,X_73);
    language.pass(C_49);
=======
function user.s8_1(A0:int):void;
    X_35:void := querylog.define("explain select * from test where value <> 1;","default_pipe",57);
barrier X_110 := language.dataflow();
    X_20 := bat.new(nil:str);
    X_27 := bat.append(X_20,"sys.test");
    X_22 := bat.new(nil:str);
    X_29 := bat.append(X_22,"value");
    X_23 := bat.new(nil:str);
    X_30 := bat.append(X_23,"int");
    X_24 := bat.new(nil:int);
    X_32 := bat.append(X_24,32);
    X_26 := bat.new(nil:int);
    X_34 := bat.append(X_26,0);
    X_0 := sql.mvc();
    X_57:bat[:int] := sql.bind(X_0,"sys","test","value",0,0,3);
    X_52:bat[:oid] := sql.tid(X_0,"sys","test",0,3);
    X_70 := algebra.subselect(X_57,X_52,A0,A0,true,true,true);
    (X_60:bat[:oid],X_61:bat[:int]) := sql.bind(X_0,"sys","test","value",2,0,3);
    X_73 := algebra.subselect(X_61,nil:bat[:oid],A0,A0,true,true,true);
    X_76 := sql.subdelta(X_70,X_52,X_60,X_73);
    X_79 := sql.projectdelta(X_76,X_57,X_60,X_61);
    X_58:bat[:int] := sql.bind(X_0,"sys","test","value",0,1,3);
    X_54:bat[:oid] := sql.tid(X_0,"sys","test",1,3);
    X_71 := algebra.subselect(X_58,X_54,A0,A0,true,true,true);
    (X_62:bat[:oid],X_63:bat[:int]) := sql.bind(X_0,"sys","test","value",2,1,3);
    X_74 := algebra.subselect(X_63,nil:bat[:oid],A0,A0,true,true,true);
    X_77 := sql.subdelta(X_71,X_54,X_62,X_74);
    X_80 := sql.projectdelta(X_77,X_58,X_62,X_63);
    X_59:bat[:int] := sql.bind(X_0,"sys","test","value",0,2,3);
    X_56:bat[:oid] := sql.tid(X_0,"sys","test",2,3);
    X_72 := algebra.subselect(X_59,X_56,A0,A0,true,true,true);
    (X_64:bat[:oid],X_65:bat[:int]) := sql.bind(X_0,"sys","test","value",2,2,3);
    X_75 := algebra.subselect(X_65,nil:bat[:oid],A0,A0,true,true,true);
    X_10:bat[:int] := sql.bind(X_0,"sys","test","value",1);
    X_47 := algebra.subselect(X_10,X_56,A0,A0,true,true,true);
    X_78 := sql.subdelta(X_72,X_56,X_64,X_75,X_47);
    X_81 := sql.projectdelta(X_78,X_59,X_64,X_65,X_10);
    X_91 := mat.packIncrement(X_79,3);
    X_93 := mat.packIncrement(X_91,X_80);
    X_18 := mat.packIncrement(X_93,X_81);
>>>>>>> fe73b1fb
    language.pass(X_52);
    language.pass(X_57);
    language.pass(X_60);
    language.pass(X_61);
    language.pass(X_54);
    language.pass(X_58);
    language.pass(X_62);
    language.pass(X_63);
    language.pass(nil:bat[:oid]);
<<<<<<< HEAD
    language.pass(C_51);
    language.pass(X_54);
    language.pass(C_59);
    language.pass(X_60);
    language.pass(X_8);
exit X_102;
    sql.resultSet(X_19,X_21,X_22,X_24,X_26,X_10);
end user.s16_1;
#inline               actions= 0 time=2 usec 
#candidates           actions= 1 time=20 usec 
#remap                actions= 0 time=4 usec 
#costModel            actions= 1 time=18 usec 
#coercions            actions= 0 time=2 usec 
#evaluate             actions= 1 time=31 usec 
#emptybind            actions= 0 time=5 usec 
#pushselect           actions= 2 time=25 usec 
#aliases              actions= 3 time=20 usec 
#mitosis              actions= 1 time=39 usec 
#mergetable           actions= 2 time=63 usec 
#deadcode             actions= 7 time=26 usec 
#aliases              actions= 0 time=7 usec 
#constants            actions= 5 time=23 usec 
#commonTerms          actions= 0 time=8 usec 
#projectionpath       actions= 0 time=6 usec 
#deadcode             actions= 0 time=8 usec 
#reorder              actions= 1 time=41 usec 
#reduce               actions=40 time=46 usec 
#matpack              actions= 1 time=23 usec 
#dataflow             actions=28 time=40 usec 
#querylog             actions= 0 time=1 usec 
#multiplex            actions= 0 time=4 usec 
#generator            actions= 0 time=2 usec 
#profiler             actions= 1 time=21 usec 
#garbageCollector     actions= 1 time=29 usec 
#total                actions= 1 time=585 usec 
=======
    language.pass(X_56);
    language.pass(X_59);
    language.pass(X_64);
    language.pass(X_65);
    language.pass(X_10);
exit X_110;
    sql.resultSet(X_27,X_29,X_30,X_32,X_34,X_18);
end user.s8_1;
>>>>>>> fe73b1fb
#drop table test;

# 21:57:14 >  
# 21:57:14 >  "Done."
# 21:57:14 >  
<|MERGE_RESOLUTION|>--- conflicted
+++ resolved
@@ -42,33 +42,7 @@
 % mal # name
 % clob # type
 % 98 # length
-<<<<<<< HEAD
 function user.s6_1():void;
-    X_33:void := querylog.define("explain select * from test where value = 1;","default_pipe",24);
-    X_18 := bat.new(nil:str);
-    X_25 := bat.append(X_18,"sys.test");
-    X_20 := bat.new(nil:str);
-    X_27 := bat.append(X_20,"value");
-    X_21 := bat.new(nil:str);
-    X_28 := bat.append(X_21,"int");
-    X_22 := bat.new(nil:int);
-    X_30 := bat.append(X_22,32);
-    X_24 := bat.new(nil:int);
-    X_32 := bat.append(X_24,0);
-    X_2 := sql.mvc();
-    X_6:bat[:int] := sql.bind(X_2,"sys","test","value",0);
-    C_3:bat[:oid] := sql.tid(X_2,"sys","test");
-    C_51 := algebra.subselect(X_6,C_3,1,1,true,false,false);
-    (C_9,r1_9) := sql.bind(X_2,"sys","test","value",2);
-    C_52 := algebra.subselect(r1_9,nil:bat[:oid],1,1,true,false,false);
-    X_12:bat[:int] := sql.bind(X_2,"sys","test","value",1);
-    C_54 := algebra.subselect(X_12,C_3,1,1,true,false,false);
-    C_13 := sql.subdelta(C_51,C_3,C_9,C_52,C_54);
-    X_16 := sql.projectdelta(C_13,X_6,C_9,r1_9,X_12);
-    sql.resultSet(X_25,X_27,X_28,X_30,X_32,X_16);
-end user.s6_1;
-=======
-function user.s3_1(A0:int):void;
     X_36:void := querylog.define("explain select * from test where value = 1;","default_pipe",24);
     X_21 := bat.new(nil:str);
     X_28 := bat.append(X_21,"sys.test");
@@ -83,16 +57,15 @@
     X_0 := sql.mvc();
     X_4:bat[:int] := sql.bind(X_0,"sys","test","value",0);
     X_1:bat[:oid] := sql.tid(X_0,"sys","test");
-    X_45 := algebra.subselect(X_4,X_1,A0,A0,true,false,false);
+    X_47 := algebra.subselect(X_4,X_1,1,1,true,false,false);
     (X_7,r1_9) := sql.bind(X_0,"sys","test","value",2);
-    X_46 := algebra.subselect(r1_9,nil:bat[:oid],A0,A0,true,false,false);
+    X_48 := algebra.subselect(r1_9,nil:bat[:oid],1,1,true,false,false);
     X_10:bat[:int] := sql.bind(X_0,"sys","test","value",1);
-    X_48 := algebra.subselect(X_10,X_1,A0,A0,true,false,false);
-    X_15 := sql.subdelta(X_45,X_1,X_7,X_46,X_48);
+    X_50 := algebra.subselect(X_10,X_1,1,1,true,false,false);
+    X_15 := sql.subdelta(X_47,X_1,X_7,X_48,X_50);
     X_19 := sql.projectdelta(X_15,X_4,X_7,r1_9,X_10);
     sql.resultSet(X_28,X_30,X_31,X_33,X_35,X_19);
-end user.s3_1;
->>>>>>> fe73b1fb
+end user.s6_1;
 # optimizer.mitosis()
 # optimizer.dataflow()
 #select * from test where value > 12345678900; # value > INT_MAX
@@ -105,54 +78,9 @@
 % mal # name
 % clob # type
 % 98 # length
-<<<<<<< HEAD
 function user.s8_1():void;
-    X_27:void := querylog.define("explain select * from test where value > 1;","default_pipe",57);
-barrier X_102 := language.dataflow();
-    X_12 := bat.new(nil:str);
-    X_19 := bat.append(X_12,"sys.test");
-    X_14 := bat.new(nil:str);
-    X_21 := bat.append(X_14,"value");
-    X_15 := bat.new(nil:str);
-    X_22 := bat.append(X_15,"int");
-    X_16 := bat.new(nil:int);
-    X_24 := bat.append(X_16,32);
-    X_18 := bat.new(nil:int);
-    X_26 := bat.append(X_18,0);
-    X_2 := sql.mvc();
-    X_52:bat[:int] := sql.bind(X_2,"sys","test","value",0,0,3);
-    C_49:bat[:oid] := sql.tid(X_2,"sys","test",0,3);
-    C_62 := algebra.thetasubselect(X_52,C_49,1,">");
-    (C_55:bat[:oid],X_56:bat[:int]) := sql.bind(X_2,"sys","test","value",2,0,3);
-    C_65 := algebra.thetasubselect(X_56,nil:bat[:oid],1,">");
-    C_68 := sql.subdelta(C_62,C_49,C_55,C_65);
-    X_71 := sql.projectdelta(C_68,X_52,C_55,X_56);
-    X_53:bat[:int] := sql.bind(X_2,"sys","test","value",0,1,3);
-    C_50:bat[:oid] := sql.tid(X_2,"sys","test",1,3);
-    C_63 := algebra.thetasubselect(X_53,C_50,1,">");
-    (C_57:bat[:oid],X_58:bat[:int]) := sql.bind(X_2,"sys","test","value",2,1,3);
-    C_66 := algebra.thetasubselect(X_58,nil:bat[:oid],1,">");
-    C_69 := sql.subdelta(C_63,C_50,C_57,C_66);
-    X_72 := sql.projectdelta(C_69,X_53,C_57,X_58);
-    X_54:bat[:int] := sql.bind(X_2,"sys","test","value",0,2,3);
-    C_51:bat[:oid] := sql.tid(X_2,"sys","test",2,3);
-    C_64 := algebra.thetasubselect(X_54,C_51,1,">");
-    (C_59:bat[:oid],X_60:bat[:int]) := sql.bind(X_2,"sys","test","value",2,2,3);
-    C_67 := algebra.thetasubselect(X_60,nil:bat[:oid],1,">");
-    X_8:bat[:int] := sql.bind(X_2,"sys","test","value",1);
-    C_45 := algebra.thetasubselect(X_8,C_51,1,">");
-    C_70 := sql.subdelta(C_64,C_51,C_59,C_67,C_45);
-    X_73 := sql.projectdelta(C_70,X_54,C_59,X_60,X_8);
-    X_83 := mat.packIncrement(X_71,3);
-    X_85 := mat.packIncrement(X_83,X_72);
-    X_10 := mat.packIncrement(X_85,X_73);
-    language.pass(C_49);
-    language.pass(X_52);
-    language.pass(C_55);
-=======
-function user.s4_1(A0:int):void;
     X_34:void := querylog.define("explain select * from test where value > 1;","default_pipe",57);
-barrier X_109 := language.dataflow();
+barrier X_110 := language.dataflow();
     X_19 := bat.new(nil:str);
     X_26 := bat.append(X_19,"sys.test");
     X_21 := bat.new(nil:str);
@@ -164,50 +92,48 @@
     X_25 := bat.new(nil:int);
     X_33 := bat.append(X_25,0);
     X_0 := sql.mvc();
-    X_56:bat[:int] := sql.bind(X_0,"sys","test","value",0,0,3);
-    X_51:bat[:oid] := sql.tid(X_0,"sys","test",0,3);
-    X_69 := algebra.thetasubselect(X_56,X_51,A0,">");
-    (X_59:bat[:oid],X_60:bat[:int]) := sql.bind(X_0,"sys","test","value",2,0,3);
-    X_72 := algebra.thetasubselect(X_60,nil:bat[:oid],A0,">");
-    X_75 := sql.subdelta(X_69,X_51,X_59,X_72);
-    X_78 := sql.projectdelta(X_75,X_56,X_59,X_60);
-    X_57:bat[:int] := sql.bind(X_0,"sys","test","value",0,1,3);
-    X_53:bat[:oid] := sql.tid(X_0,"sys","test",1,3);
-    X_70 := algebra.thetasubselect(X_57,X_53,A0,">");
-    (X_61:bat[:oid],X_62:bat[:int]) := sql.bind(X_0,"sys","test","value",2,1,3);
-    X_73 := algebra.thetasubselect(X_62,nil:bat[:oid],A0,">");
-    X_76 := sql.subdelta(X_70,X_53,X_61,X_73);
-    X_79 := sql.projectdelta(X_76,X_57,X_61,X_62);
-    X_58:bat[:int] := sql.bind(X_0,"sys","test","value",0,2,3);
-    X_55:bat[:oid] := sql.tid(X_0,"sys","test",2,3);
-    X_71 := algebra.thetasubselect(X_58,X_55,A0,">");
-    (X_63:bat[:oid],X_64:bat[:int]) := sql.bind(X_0,"sys","test","value",2,2,3);
-    X_74 := algebra.thetasubselect(X_64,nil:bat[:oid],A0,">");
+    X_57:bat[:int] := sql.bind(X_0,"sys","test","value",0,0,3);
+    X_53:bat[:oid] := sql.tid(X_0,"sys","test",0,3);
+    X_70 := algebra.thetasubselect(X_57,X_53,1,">");
+    (X_60:bat[:oid],X_61:bat[:int]) := sql.bind(X_0,"sys","test","value",2,0,3);
+    X_73 := algebra.thetasubselect(X_61,nil:bat[:oid],1,">");
+    X_76 := sql.subdelta(X_70,X_53,X_60,X_73);
+    X_79 := sql.projectdelta(X_76,X_57,X_60,X_61);
+    X_58:bat[:int] := sql.bind(X_0,"sys","test","value",0,1,3);
+    X_54:bat[:oid] := sql.tid(X_0,"sys","test",1,3);
+    X_71 := algebra.thetasubselect(X_58,X_54,1,">");
+    (X_62:bat[:oid],X_63:bat[:int]) := sql.bind(X_0,"sys","test","value",2,1,3);
+    X_74 := algebra.thetasubselect(X_63,nil:bat[:oid],1,">");
+    X_77 := sql.subdelta(X_71,X_54,X_62,X_74);
+    X_80 := sql.projectdelta(X_77,X_58,X_62,X_63);
+    X_59:bat[:int] := sql.bind(X_0,"sys","test","value",0,2,3);
+    X_56:bat[:oid] := sql.tid(X_0,"sys","test",2,3);
+    X_72 := algebra.thetasubselect(X_59,X_56,1,">");
+    (X_64:bat[:oid],X_65:bat[:int]) := sql.bind(X_0,"sys","test","value",2,2,3);
+    X_75 := algebra.thetasubselect(X_65,nil:bat[:oid],1,">");
     X_10:bat[:int] := sql.bind(X_0,"sys","test","value",1);
-    X_46 := algebra.thetasubselect(X_10,X_55,A0,">");
-    X_77 := sql.subdelta(X_71,X_55,X_63,X_74,X_46);
-    X_80 := sql.projectdelta(X_77,X_58,X_63,X_64,X_10);
-    X_90 := mat.packIncrement(X_78,3);
-    X_92 := mat.packIncrement(X_90,X_79);
-    X_17 := mat.packIncrement(X_92,X_80);
-    language.pass(X_51);
->>>>>>> fe73b1fb
+    X_48 := algebra.thetasubselect(X_10,X_56,1,">");
+    X_78 := sql.subdelta(X_72,X_56,X_64,X_75,X_48);
+    X_81 := sql.projectdelta(X_78,X_59,X_64,X_65,X_10);
+    X_91 := mat.packIncrement(X_79,3);
+    X_93 := mat.packIncrement(X_91,X_80);
+    X_17 := mat.packIncrement(X_93,X_81);
+    language.pass(X_53);
+    language.pass(X_57);
+    language.pass(X_60);
+    language.pass(X_61);
+    language.pass(X_54);
+    language.pass(X_58);
+    language.pass(X_62);
+    language.pass(X_63);
+    language.pass(nil:bat[:oid]);
     language.pass(X_56);
     language.pass(X_59);
-    language.pass(X_60);
-    language.pass(X_53);
-    language.pass(X_57);
-    language.pass(X_61);
-    language.pass(X_62);
-    language.pass(nil:bat[:oid]);
-<<<<<<< HEAD
-    language.pass(C_51);
-    language.pass(X_54);
-    language.pass(C_59);
-    language.pass(X_60);
-    language.pass(X_8);
-exit X_102;
-    sql.resultSet(X_19,X_21,X_22,X_24,X_26,X_10);
+    language.pass(X_64);
+    language.pass(X_65);
+    language.pass(X_10);
+exit X_110;
+    sql.resultSet(X_26,X_28,X_29,X_31,X_33,X_17);
 end user.s8_1;
 #inline               actions= 0 time=2 usec 
 #candidates           actions= 1 time=20 usec 
@@ -236,16 +162,6 @@
 #profiler             actions= 1 time=22 usec 
 #garbageCollector     actions= 1 time=29 usec 
 #total                actions= 1 time=646 usec 
-=======
-    language.pass(X_55);
-    language.pass(X_58);
-    language.pass(X_63);
-    language.pass(X_64);
-    language.pass(X_10);
-exit X_109;
-    sql.resultSet(X_26,X_28,X_29,X_31,X_33,X_17);
-end user.s4_1;
->>>>>>> fe73b1fb
 #select * from test where value >= 12345678900; # value > INT_MAX
 % sys.test # table_name
 % value # name
@@ -256,54 +172,9 @@
 % mal # name
 % clob # type
 % 99 # length
-<<<<<<< HEAD
 function user.s10_1():void;
-    X_27:void := querylog.define("explain select * from test where value >= 1;","default_pipe",57);
-barrier X_102 := language.dataflow();
-    X_12 := bat.new(nil:str);
-    X_19 := bat.append(X_12,"sys.test");
-    X_14 := bat.new(nil:str);
-    X_21 := bat.append(X_14,"value");
-    X_15 := bat.new(nil:str);
-    X_22 := bat.append(X_15,"int");
-    X_16 := bat.new(nil:int);
-    X_24 := bat.append(X_16,32);
-    X_18 := bat.new(nil:int);
-    X_26 := bat.append(X_18,0);
-    X_2 := sql.mvc();
-    X_52:bat[:int] := sql.bind(X_2,"sys","test","value",0,0,3);
-    C_49:bat[:oid] := sql.tid(X_2,"sys","test",0,3);
-    C_62 := algebra.thetasubselect(X_52,C_49,1,">=");
-    (C_55:bat[:oid],X_56:bat[:int]) := sql.bind(X_2,"sys","test","value",2,0,3);
-    C_65 := algebra.thetasubselect(X_56,nil:bat[:oid],1,">=");
-    C_68 := sql.subdelta(C_62,C_49,C_55,C_65);
-    X_71 := sql.projectdelta(C_68,X_52,C_55,X_56);
-    X_53:bat[:int] := sql.bind(X_2,"sys","test","value",0,1,3);
-    C_50:bat[:oid] := sql.tid(X_2,"sys","test",1,3);
-    C_63 := algebra.thetasubselect(X_53,C_50,1,">=");
-    (C_57:bat[:oid],X_58:bat[:int]) := sql.bind(X_2,"sys","test","value",2,1,3);
-    C_66 := algebra.thetasubselect(X_58,nil:bat[:oid],1,">=");
-    C_69 := sql.subdelta(C_63,C_50,C_57,C_66);
-    X_72 := sql.projectdelta(C_69,X_53,C_57,X_58);
-    X_54:bat[:int] := sql.bind(X_2,"sys","test","value",0,2,3);
-    C_51:bat[:oid] := sql.tid(X_2,"sys","test",2,3);
-    C_64 := algebra.thetasubselect(X_54,C_51,1,">=");
-    (C_59:bat[:oid],X_60:bat[:int]) := sql.bind(X_2,"sys","test","value",2,2,3);
-    C_67 := algebra.thetasubselect(X_60,nil:bat[:oid],1,">=");
-    X_8:bat[:int] := sql.bind(X_2,"sys","test","value",1);
-    C_45 := algebra.thetasubselect(X_8,C_51,1,">=");
-    C_70 := sql.subdelta(C_64,C_51,C_59,C_67,C_45);
-    X_73 := sql.projectdelta(C_70,X_54,C_59,X_60,X_8);
-    X_83 := mat.packIncrement(X_71,3);
-    X_85 := mat.packIncrement(X_83,X_72);
-    X_10 := mat.packIncrement(X_85,X_73);
-    language.pass(C_49);
-    language.pass(X_52);
-    language.pass(C_55);
-=======
-function user.s5_1(A0:int):void;
     X_34:void := querylog.define("explain select * from test where value >= 1;","default_pipe",57);
-barrier X_109 := language.dataflow();
+barrier X_110 := language.dataflow();
     X_19 := bat.new(nil:str);
     X_26 := bat.append(X_19,"sys.test");
     X_21 := bat.new(nil:str);
@@ -315,50 +186,48 @@
     X_25 := bat.new(nil:int);
     X_33 := bat.append(X_25,0);
     X_0 := sql.mvc();
-    X_56:bat[:int] := sql.bind(X_0,"sys","test","value",0,0,3);
-    X_51:bat[:oid] := sql.tid(X_0,"sys","test",0,3);
-    X_69 := algebra.thetasubselect(X_56,X_51,A0,">=");
-    (X_59:bat[:oid],X_60:bat[:int]) := sql.bind(X_0,"sys","test","value",2,0,3);
-    X_72 := algebra.thetasubselect(X_60,nil:bat[:oid],A0,">=");
-    X_75 := sql.subdelta(X_69,X_51,X_59,X_72);
-    X_78 := sql.projectdelta(X_75,X_56,X_59,X_60);
-    X_57:bat[:int] := sql.bind(X_0,"sys","test","value",0,1,3);
-    X_53:bat[:oid] := sql.tid(X_0,"sys","test",1,3);
-    X_70 := algebra.thetasubselect(X_57,X_53,A0,">=");
-    (X_61:bat[:oid],X_62:bat[:int]) := sql.bind(X_0,"sys","test","value",2,1,3);
-    X_73 := algebra.thetasubselect(X_62,nil:bat[:oid],A0,">=");
-    X_76 := sql.subdelta(X_70,X_53,X_61,X_73);
-    X_79 := sql.projectdelta(X_76,X_57,X_61,X_62);
-    X_58:bat[:int] := sql.bind(X_0,"sys","test","value",0,2,3);
-    X_55:bat[:oid] := sql.tid(X_0,"sys","test",2,3);
-    X_71 := algebra.thetasubselect(X_58,X_55,A0,">=");
-    (X_63:bat[:oid],X_64:bat[:int]) := sql.bind(X_0,"sys","test","value",2,2,3);
-    X_74 := algebra.thetasubselect(X_64,nil:bat[:oid],A0,">=");
+    X_57:bat[:int] := sql.bind(X_0,"sys","test","value",0,0,3);
+    X_53:bat[:oid] := sql.tid(X_0,"sys","test",0,3);
+    X_70 := algebra.thetasubselect(X_57,X_53,1,">=");
+    (X_60:bat[:oid],X_61:bat[:int]) := sql.bind(X_0,"sys","test","value",2,0,3);
+    X_73 := algebra.thetasubselect(X_61,nil:bat[:oid],1,">=");
+    X_76 := sql.subdelta(X_70,X_53,X_60,X_73);
+    X_79 := sql.projectdelta(X_76,X_57,X_60,X_61);
+    X_58:bat[:int] := sql.bind(X_0,"sys","test","value",0,1,3);
+    X_54:bat[:oid] := sql.tid(X_0,"sys","test",1,3);
+    X_71 := algebra.thetasubselect(X_58,X_54,1,">=");
+    (X_62:bat[:oid],X_63:bat[:int]) := sql.bind(X_0,"sys","test","value",2,1,3);
+    X_74 := algebra.thetasubselect(X_63,nil:bat[:oid],1,">=");
+    X_77 := sql.subdelta(X_71,X_54,X_62,X_74);
+    X_80 := sql.projectdelta(X_77,X_58,X_62,X_63);
+    X_59:bat[:int] := sql.bind(X_0,"sys","test","value",0,2,3);
+    X_56:bat[:oid] := sql.tid(X_0,"sys","test",2,3);
+    X_72 := algebra.thetasubselect(X_59,X_56,1,">=");
+    (X_64:bat[:oid],X_65:bat[:int]) := sql.bind(X_0,"sys","test","value",2,2,3);
+    X_75 := algebra.thetasubselect(X_65,nil:bat[:oid],1,">=");
     X_10:bat[:int] := sql.bind(X_0,"sys","test","value",1);
-    X_46 := algebra.thetasubselect(X_10,X_55,A0,">=");
-    X_77 := sql.subdelta(X_71,X_55,X_63,X_74,X_46);
-    X_80 := sql.projectdelta(X_77,X_58,X_63,X_64,X_10);
-    X_90 := mat.packIncrement(X_78,3);
-    X_92 := mat.packIncrement(X_90,X_79);
-    X_17 := mat.packIncrement(X_92,X_80);
-    language.pass(X_51);
->>>>>>> fe73b1fb
+    X_48 := algebra.thetasubselect(X_10,X_56,1,">=");
+    X_78 := sql.subdelta(X_72,X_56,X_64,X_75,X_48);
+    X_81 := sql.projectdelta(X_78,X_59,X_64,X_65,X_10);
+    X_91 := mat.packIncrement(X_79,3);
+    X_93 := mat.packIncrement(X_91,X_80);
+    X_17 := mat.packIncrement(X_93,X_81);
+    language.pass(X_53);
+    language.pass(X_57);
+    language.pass(X_60);
+    language.pass(X_61);
+    language.pass(X_54);
+    language.pass(X_58);
+    language.pass(X_62);
+    language.pass(X_63);
+    language.pass(nil:bat[:oid]);
     language.pass(X_56);
     language.pass(X_59);
-    language.pass(X_60);
-    language.pass(X_53);
-    language.pass(X_57);
-    language.pass(X_61);
-    language.pass(X_62);
-    language.pass(nil:bat[:oid]);
-<<<<<<< HEAD
-    language.pass(C_51);
-    language.pass(X_54);
-    language.pass(C_59);
-    language.pass(X_60);
-    language.pass(X_8);
-exit X_102;
-    sql.resultSet(X_19,X_21,X_22,X_24,X_26,X_10);
+    language.pass(X_64);
+    language.pass(X_65);
+    language.pass(X_10);
+exit X_110;
+    sql.resultSet(X_26,X_28,X_29,X_31,X_33,X_17);
 end user.s10_1;
 #inline               actions= 0 time=2 usec 
 #candidates           actions= 1 time=20 usec 
@@ -387,16 +256,6 @@
 #profiler             actions= 1 time=21 usec 
 #garbageCollector     actions= 1 time=28 usec 
 #total                actions= 1 time=620 usec 
-=======
-    language.pass(X_55);
-    language.pass(X_58);
-    language.pass(X_63);
-    language.pass(X_64);
-    language.pass(X_10);
-exit X_109;
-    sql.resultSet(X_26,X_28,X_29,X_31,X_33,X_17);
-end user.s5_1;
->>>>>>> fe73b1fb
 #select * from test where value < 12345678900; # value > INT_MAX
 % sys.test # table_name
 % value # name
@@ -410,54 +269,9 @@
 % mal # name
 % clob # type
 % 98 # length
-<<<<<<< HEAD
 function user.s12_1():void;
-    X_27:void := querylog.define("explain select * from test where value < 1;","default_pipe",57);
-barrier X_102 := language.dataflow();
-    X_12 := bat.new(nil:str);
-    X_19 := bat.append(X_12,"sys.test");
-    X_14 := bat.new(nil:str);
-    X_21 := bat.append(X_14,"value");
-    X_15 := bat.new(nil:str);
-    X_22 := bat.append(X_15,"int");
-    X_16 := bat.new(nil:int);
-    X_24 := bat.append(X_16,32);
-    X_18 := bat.new(nil:int);
-    X_26 := bat.append(X_18,0);
-    X_2 := sql.mvc();
-    X_52:bat[:int] := sql.bind(X_2,"sys","test","value",0,0,3);
-    C_49:bat[:oid] := sql.tid(X_2,"sys","test",0,3);
-    C_62 := algebra.thetasubselect(X_52,C_49,1,"<");
-    (C_55:bat[:oid],X_56:bat[:int]) := sql.bind(X_2,"sys","test","value",2,0,3);
-    C_65 := algebra.thetasubselect(X_56,nil:bat[:oid],1,"<");
-    C_68 := sql.subdelta(C_62,C_49,C_55,C_65);
-    X_71 := sql.projectdelta(C_68,X_52,C_55,X_56);
-    X_53:bat[:int] := sql.bind(X_2,"sys","test","value",0,1,3);
-    C_50:bat[:oid] := sql.tid(X_2,"sys","test",1,3);
-    C_63 := algebra.thetasubselect(X_53,C_50,1,"<");
-    (C_57:bat[:oid],X_58:bat[:int]) := sql.bind(X_2,"sys","test","value",2,1,3);
-    C_66 := algebra.thetasubselect(X_58,nil:bat[:oid],1,"<");
-    C_69 := sql.subdelta(C_63,C_50,C_57,C_66);
-    X_72 := sql.projectdelta(C_69,X_53,C_57,X_58);
-    X_54:bat[:int] := sql.bind(X_2,"sys","test","value",0,2,3);
-    C_51:bat[:oid] := sql.tid(X_2,"sys","test",2,3);
-    C_64 := algebra.thetasubselect(X_54,C_51,1,"<");
-    (C_59:bat[:oid],X_60:bat[:int]) := sql.bind(X_2,"sys","test","value",2,2,3);
-    C_67 := algebra.thetasubselect(X_60,nil:bat[:oid],1,"<");
-    X_8:bat[:int] := sql.bind(X_2,"sys","test","value",1);
-    C_45 := algebra.thetasubselect(X_8,C_51,1,"<");
-    C_70 := sql.subdelta(C_64,C_51,C_59,C_67,C_45);
-    X_73 := sql.projectdelta(C_70,X_54,C_59,X_60,X_8);
-    X_83 := mat.packIncrement(X_71,3);
-    X_85 := mat.packIncrement(X_83,X_72);
-    X_10 := mat.packIncrement(X_85,X_73);
-    language.pass(C_49);
-    language.pass(X_52);
-    language.pass(C_55);
-=======
-function user.s6_1(A0:int):void;
     X_34:void := querylog.define("explain select * from test where value < 1;","default_pipe",57);
-barrier X_109 := language.dataflow();
+barrier X_110 := language.dataflow();
     X_19 := bat.new(nil:str);
     X_26 := bat.append(X_19,"sys.test");
     X_21 := bat.new(nil:str);
@@ -469,50 +283,48 @@
     X_25 := bat.new(nil:int);
     X_33 := bat.append(X_25,0);
     X_0 := sql.mvc();
-    X_56:bat[:int] := sql.bind(X_0,"sys","test","value",0,0,3);
-    X_51:bat[:oid] := sql.tid(X_0,"sys","test",0,3);
-    X_69 := algebra.thetasubselect(X_56,X_51,A0,"<");
-    (X_59:bat[:oid],X_60:bat[:int]) := sql.bind(X_0,"sys","test","value",2,0,3);
-    X_72 := algebra.thetasubselect(X_60,nil:bat[:oid],A0,"<");
-    X_75 := sql.subdelta(X_69,X_51,X_59,X_72);
-    X_78 := sql.projectdelta(X_75,X_56,X_59,X_60);
-    X_57:bat[:int] := sql.bind(X_0,"sys","test","value",0,1,3);
-    X_53:bat[:oid] := sql.tid(X_0,"sys","test",1,3);
-    X_70 := algebra.thetasubselect(X_57,X_53,A0,"<");
-    (X_61:bat[:oid],X_62:bat[:int]) := sql.bind(X_0,"sys","test","value",2,1,3);
-    X_73 := algebra.thetasubselect(X_62,nil:bat[:oid],A0,"<");
-    X_76 := sql.subdelta(X_70,X_53,X_61,X_73);
-    X_79 := sql.projectdelta(X_76,X_57,X_61,X_62);
-    X_58:bat[:int] := sql.bind(X_0,"sys","test","value",0,2,3);
-    X_55:bat[:oid] := sql.tid(X_0,"sys","test",2,3);
-    X_71 := algebra.thetasubselect(X_58,X_55,A0,"<");
-    (X_63:bat[:oid],X_64:bat[:int]) := sql.bind(X_0,"sys","test","value",2,2,3);
-    X_74 := algebra.thetasubselect(X_64,nil:bat[:oid],A0,"<");
+    X_57:bat[:int] := sql.bind(X_0,"sys","test","value",0,0,3);
+    X_53:bat[:oid] := sql.tid(X_0,"sys","test",0,3);
+    X_70 := algebra.thetasubselect(X_57,X_53,1,"<");
+    (X_60:bat[:oid],X_61:bat[:int]) := sql.bind(X_0,"sys","test","value",2,0,3);
+    X_73 := algebra.thetasubselect(X_61,nil:bat[:oid],1,"<");
+    X_76 := sql.subdelta(X_70,X_53,X_60,X_73);
+    X_79 := sql.projectdelta(X_76,X_57,X_60,X_61);
+    X_58:bat[:int] := sql.bind(X_0,"sys","test","value",0,1,3);
+    X_54:bat[:oid] := sql.tid(X_0,"sys","test",1,3);
+    X_71 := algebra.thetasubselect(X_58,X_54,1,"<");
+    (X_62:bat[:oid],X_63:bat[:int]) := sql.bind(X_0,"sys","test","value",2,1,3);
+    X_74 := algebra.thetasubselect(X_63,nil:bat[:oid],1,"<");
+    X_77 := sql.subdelta(X_71,X_54,X_62,X_74);
+    X_80 := sql.projectdelta(X_77,X_58,X_62,X_63);
+    X_59:bat[:int] := sql.bind(X_0,"sys","test","value",0,2,3);
+    X_56:bat[:oid] := sql.tid(X_0,"sys","test",2,3);
+    X_72 := algebra.thetasubselect(X_59,X_56,1,"<");
+    (X_64:bat[:oid],X_65:bat[:int]) := sql.bind(X_0,"sys","test","value",2,2,3);
+    X_75 := algebra.thetasubselect(X_65,nil:bat[:oid],1,"<");
     X_10:bat[:int] := sql.bind(X_0,"sys","test","value",1);
-    X_46 := algebra.thetasubselect(X_10,X_55,A0,"<");
-    X_77 := sql.subdelta(X_71,X_55,X_63,X_74,X_46);
-    X_80 := sql.projectdelta(X_77,X_58,X_63,X_64,X_10);
-    X_90 := mat.packIncrement(X_78,3);
-    X_92 := mat.packIncrement(X_90,X_79);
-    X_17 := mat.packIncrement(X_92,X_80);
-    language.pass(X_51);
->>>>>>> fe73b1fb
+    X_48 := algebra.thetasubselect(X_10,X_56,1,"<");
+    X_78 := sql.subdelta(X_72,X_56,X_64,X_75,X_48);
+    X_81 := sql.projectdelta(X_78,X_59,X_64,X_65,X_10);
+    X_91 := mat.packIncrement(X_79,3);
+    X_93 := mat.packIncrement(X_91,X_80);
+    X_17 := mat.packIncrement(X_93,X_81);
+    language.pass(X_53);
+    language.pass(X_57);
+    language.pass(X_60);
+    language.pass(X_61);
+    language.pass(X_54);
+    language.pass(X_58);
+    language.pass(X_62);
+    language.pass(X_63);
+    language.pass(nil:bat[:oid]);
     language.pass(X_56);
     language.pass(X_59);
-    language.pass(X_60);
-    language.pass(X_53);
-    language.pass(X_57);
-    language.pass(X_61);
-    language.pass(X_62);
-    language.pass(nil:bat[:oid]);
-<<<<<<< HEAD
-    language.pass(C_51);
-    language.pass(X_54);
-    language.pass(C_59);
-    language.pass(X_60);
-    language.pass(X_8);
-exit X_102;
-    sql.resultSet(X_19,X_21,X_22,X_24,X_26,X_10);
+    language.pass(X_64);
+    language.pass(X_65);
+    language.pass(X_10);
+exit X_110;
+    sql.resultSet(X_26,X_28,X_29,X_31,X_33,X_17);
 end user.s12_1;
 #inline               actions= 0 time=3 usec 
 #candidates           actions= 1 time=20 usec 
@@ -541,16 +353,6 @@
 #profiler             actions= 1 time=21 usec 
 #garbageCollector     actions= 1 time=29 usec 
 #total                actions= 1 time=600 usec 
-=======
-    language.pass(X_55);
-    language.pass(X_58);
-    language.pass(X_63);
-    language.pass(X_64);
-    language.pass(X_10);
-exit X_109;
-    sql.resultSet(X_26,X_28,X_29,X_31,X_33,X_17);
-end user.s6_1;
->>>>>>> fe73b1fb
 #select * from test where value <= 12345678900; # value > INT_MAX
 % sys.test # table_name
 % value # name
@@ -564,54 +366,9 @@
 % mal # name
 % clob # type
 % 99 # length
-<<<<<<< HEAD
 function user.s14_1():void;
-    X_27:void := querylog.define("explain select * from test where value <= 1;","default_pipe",57);
-barrier X_102 := language.dataflow();
-    X_12 := bat.new(nil:str);
-    X_19 := bat.append(X_12,"sys.test");
-    X_14 := bat.new(nil:str);
-    X_21 := bat.append(X_14,"value");
-    X_15 := bat.new(nil:str);
-    X_22 := bat.append(X_15,"int");
-    X_16 := bat.new(nil:int);
-    X_24 := bat.append(X_16,32);
-    X_18 := bat.new(nil:int);
-    X_26 := bat.append(X_18,0);
-    X_2 := sql.mvc();
-    X_52:bat[:int] := sql.bind(X_2,"sys","test","value",0,0,3);
-    C_49:bat[:oid] := sql.tid(X_2,"sys","test",0,3);
-    C_62 := algebra.thetasubselect(X_52,C_49,1,"<=");
-    (C_55:bat[:oid],X_56:bat[:int]) := sql.bind(X_2,"sys","test","value",2,0,3);
-    C_65 := algebra.thetasubselect(X_56,nil:bat[:oid],1,"<=");
-    C_68 := sql.subdelta(C_62,C_49,C_55,C_65);
-    X_71 := sql.projectdelta(C_68,X_52,C_55,X_56);
-    X_53:bat[:int] := sql.bind(X_2,"sys","test","value",0,1,3);
-    C_50:bat[:oid] := sql.tid(X_2,"sys","test",1,3);
-    C_63 := algebra.thetasubselect(X_53,C_50,1,"<=");
-    (C_57:bat[:oid],X_58:bat[:int]) := sql.bind(X_2,"sys","test","value",2,1,3);
-    C_66 := algebra.thetasubselect(X_58,nil:bat[:oid],1,"<=");
-    C_69 := sql.subdelta(C_63,C_50,C_57,C_66);
-    X_72 := sql.projectdelta(C_69,X_53,C_57,X_58);
-    X_54:bat[:int] := sql.bind(X_2,"sys","test","value",0,2,3);
-    C_51:bat[:oid] := sql.tid(X_2,"sys","test",2,3);
-    C_64 := algebra.thetasubselect(X_54,C_51,1,"<=");
-    (C_59:bat[:oid],X_60:bat[:int]) := sql.bind(X_2,"sys","test","value",2,2,3);
-    C_67 := algebra.thetasubselect(X_60,nil:bat[:oid],1,"<=");
-    X_8:bat[:int] := sql.bind(X_2,"sys","test","value",1);
-    C_45 := algebra.thetasubselect(X_8,C_51,1,"<=");
-    C_70 := sql.subdelta(C_64,C_51,C_59,C_67,C_45);
-    X_73 := sql.projectdelta(C_70,X_54,C_59,X_60,X_8);
-    X_83 := mat.packIncrement(X_71,3);
-    X_85 := mat.packIncrement(X_83,X_72);
-    X_10 := mat.packIncrement(X_85,X_73);
-    language.pass(C_49);
-    language.pass(X_52);
-    language.pass(C_55);
-=======
-function user.s7_1(A0:int):void;
     X_34:void := querylog.define("explain select * from test where value <= 1;","default_pipe",57);
-barrier X_109 := language.dataflow();
+barrier X_110 := language.dataflow();
     X_19 := bat.new(nil:str);
     X_26 := bat.append(X_19,"sys.test");
     X_21 := bat.new(nil:str);
@@ -623,50 +380,48 @@
     X_25 := bat.new(nil:int);
     X_33 := bat.append(X_25,0);
     X_0 := sql.mvc();
-    X_56:bat[:int] := sql.bind(X_0,"sys","test","value",0,0,3);
-    X_51:bat[:oid] := sql.tid(X_0,"sys","test",0,3);
-    X_69 := algebra.thetasubselect(X_56,X_51,A0,"<=");
-    (X_59:bat[:oid],X_60:bat[:int]) := sql.bind(X_0,"sys","test","value",2,0,3);
-    X_72 := algebra.thetasubselect(X_60,nil:bat[:oid],A0,"<=");
-    X_75 := sql.subdelta(X_69,X_51,X_59,X_72);
-    X_78 := sql.projectdelta(X_75,X_56,X_59,X_60);
-    X_57:bat[:int] := sql.bind(X_0,"sys","test","value",0,1,3);
-    X_53:bat[:oid] := sql.tid(X_0,"sys","test",1,3);
-    X_70 := algebra.thetasubselect(X_57,X_53,A0,"<=");
-    (X_61:bat[:oid],X_62:bat[:int]) := sql.bind(X_0,"sys","test","value",2,1,3);
-    X_73 := algebra.thetasubselect(X_62,nil:bat[:oid],A0,"<=");
-    X_76 := sql.subdelta(X_70,X_53,X_61,X_73);
-    X_79 := sql.projectdelta(X_76,X_57,X_61,X_62);
-    X_58:bat[:int] := sql.bind(X_0,"sys","test","value",0,2,3);
-    X_55:bat[:oid] := sql.tid(X_0,"sys","test",2,3);
-    X_71 := algebra.thetasubselect(X_58,X_55,A0,"<=");
-    (X_63:bat[:oid],X_64:bat[:int]) := sql.bind(X_0,"sys","test","value",2,2,3);
-    X_74 := algebra.thetasubselect(X_64,nil:bat[:oid],A0,"<=");
+    X_57:bat[:int] := sql.bind(X_0,"sys","test","value",0,0,3);
+    X_53:bat[:oid] := sql.tid(X_0,"sys","test",0,3);
+    X_70 := algebra.thetasubselect(X_57,X_53,1,"<=");
+    (X_60:bat[:oid],X_61:bat[:int]) := sql.bind(X_0,"sys","test","value",2,0,3);
+    X_73 := algebra.thetasubselect(X_61,nil:bat[:oid],1,"<=");
+    X_76 := sql.subdelta(X_70,X_53,X_60,X_73);
+    X_79 := sql.projectdelta(X_76,X_57,X_60,X_61);
+    X_58:bat[:int] := sql.bind(X_0,"sys","test","value",0,1,3);
+    X_54:bat[:oid] := sql.tid(X_0,"sys","test",1,3);
+    X_71 := algebra.thetasubselect(X_58,X_54,1,"<=");
+    (X_62:bat[:oid],X_63:bat[:int]) := sql.bind(X_0,"sys","test","value",2,1,3);
+    X_74 := algebra.thetasubselect(X_63,nil:bat[:oid],1,"<=");
+    X_77 := sql.subdelta(X_71,X_54,X_62,X_74);
+    X_80 := sql.projectdelta(X_77,X_58,X_62,X_63);
+    X_59:bat[:int] := sql.bind(X_0,"sys","test","value",0,2,3);
+    X_56:bat[:oid] := sql.tid(X_0,"sys","test",2,3);
+    X_72 := algebra.thetasubselect(X_59,X_56,1,"<=");
+    (X_64:bat[:oid],X_65:bat[:int]) := sql.bind(X_0,"sys","test","value",2,2,3);
+    X_75 := algebra.thetasubselect(X_65,nil:bat[:oid],1,"<=");
     X_10:bat[:int] := sql.bind(X_0,"sys","test","value",1);
-    X_46 := algebra.thetasubselect(X_10,X_55,A0,"<=");
-    X_77 := sql.subdelta(X_71,X_55,X_63,X_74,X_46);
-    X_80 := sql.projectdelta(X_77,X_58,X_63,X_64,X_10);
-    X_90 := mat.packIncrement(X_78,3);
-    X_92 := mat.packIncrement(X_90,X_79);
-    X_17 := mat.packIncrement(X_92,X_80);
-    language.pass(X_51);
->>>>>>> fe73b1fb
+    X_48 := algebra.thetasubselect(X_10,X_56,1,"<=");
+    X_78 := sql.subdelta(X_72,X_56,X_64,X_75,X_48);
+    X_81 := sql.projectdelta(X_78,X_59,X_64,X_65,X_10);
+    X_91 := mat.packIncrement(X_79,3);
+    X_93 := mat.packIncrement(X_91,X_80);
+    X_17 := mat.packIncrement(X_93,X_81);
+    language.pass(X_53);
+    language.pass(X_57);
+    language.pass(X_60);
+    language.pass(X_61);
+    language.pass(X_54);
+    language.pass(X_58);
+    language.pass(X_62);
+    language.pass(X_63);
+    language.pass(nil:bat[:oid]);
     language.pass(X_56);
     language.pass(X_59);
-    language.pass(X_60);
-    language.pass(X_53);
-    language.pass(X_57);
-    language.pass(X_61);
-    language.pass(X_62);
-    language.pass(nil:bat[:oid]);
-<<<<<<< HEAD
-    language.pass(C_51);
-    language.pass(X_54);
-    language.pass(C_59);
-    language.pass(X_60);
-    language.pass(X_8);
-exit X_102;
-    sql.resultSet(X_19,X_21,X_22,X_24,X_26,X_10);
+    language.pass(X_64);
+    language.pass(X_65);
+    language.pass(X_10);
+exit X_110;
+    sql.resultSet(X_26,X_28,X_29,X_31,X_33,X_17);
 end user.s14_1;
 #inline               actions= 0 time=3 usec 
 #candidates           actions= 1 time=18 usec 
@@ -695,16 +450,6 @@
 #profiler             actions= 1 time=20 usec 
 #garbageCollector     actions= 1 time=28 usec 
 #total                actions= 1 time=600 usec 
-=======
-    language.pass(X_55);
-    language.pass(X_58);
-    language.pass(X_63);
-    language.pass(X_64);
-    language.pass(X_10);
-exit X_109;
-    sql.resultSet(X_26,X_28,X_29,X_31,X_33,X_17);
-end user.s7_1;
->>>>>>> fe73b1fb
 #select * from test where value <> 12345678900; # value > INT_MAX
 % sys.test # table_name
 % value # name
@@ -718,52 +463,9 @@
 % mal # name
 % clob # type
 % 99 # length
-<<<<<<< HEAD
 function user.s16_1():void;
-    X_27:void := querylog.define("explain select * from test where value <> 1;","default_pipe",57);
-barrier X_102 := language.dataflow();
-    X_12 := bat.new(nil:str);
-    X_19 := bat.append(X_12,"sys.test");
-    X_14 := bat.new(nil:str);
-    X_21 := bat.append(X_14,"value");
-    X_15 := bat.new(nil:str);
-    X_22 := bat.append(X_15,"int");
-    X_16 := bat.new(nil:int);
-    X_24 := bat.append(X_16,32);
-    X_18 := bat.new(nil:int);
-    X_26 := bat.append(X_18,0);
-    X_2 := sql.mvc();
-    X_52:bat[:int] := sql.bind(X_2,"sys","test","value",0,0,3);
-    C_49:bat[:oid] := sql.tid(X_2,"sys","test",0,3);
-    C_62 := algebra.subselect(X_52,C_49,1,1,true,true,true);
-    (C_55:bat[:oid],X_56:bat[:int]) := sql.bind(X_2,"sys","test","value",2,0,3);
-    C_65 := algebra.subselect(X_56,nil:bat[:oid],1,1,true,true,true);
-    C_68 := sql.subdelta(C_62,C_49,C_55,C_65);
-    X_71 := sql.projectdelta(C_68,X_52,C_55,X_56);
-    X_53:bat[:int] := sql.bind(X_2,"sys","test","value",0,1,3);
-    C_50:bat[:oid] := sql.tid(X_2,"sys","test",1,3);
-    C_63 := algebra.subselect(X_53,C_50,1,1,true,true,true);
-    (C_57:bat[:oid],X_58:bat[:int]) := sql.bind(X_2,"sys","test","value",2,1,3);
-    C_66 := algebra.subselect(X_58,nil:bat[:oid],1,1,true,true,true);
-    C_69 := sql.subdelta(C_63,C_50,C_57,C_66);
-    X_72 := sql.projectdelta(C_69,X_53,C_57,X_58);
-    X_54:bat[:int] := sql.bind(X_2,"sys","test","value",0,2,3);
-    C_51:bat[:oid] := sql.tid(X_2,"sys","test",2,3);
-    C_64 := algebra.subselect(X_54,C_51,1,1,true,true,true);
-    (C_59:bat[:oid],X_60:bat[:int]) := sql.bind(X_2,"sys","test","value",2,2,3);
-    C_67 := algebra.subselect(X_60,nil:bat[:oid],1,1,true,true,true);
-    X_8:bat[:int] := sql.bind(X_2,"sys","test","value",1);
-    C_45 := algebra.subselect(X_8,C_51,1,1,true,true,true);
-    C_70 := sql.subdelta(C_64,C_51,C_59,C_67,C_45);
-    X_73 := sql.projectdelta(C_70,X_54,C_59,X_60,X_8);
-    X_83 := mat.packIncrement(X_71,3);
-    X_85 := mat.packIncrement(X_83,X_72);
-    X_10 := mat.packIncrement(X_85,X_73);
-    language.pass(C_49);
-=======
-function user.s8_1(A0:int):void;
     X_35:void := querylog.define("explain select * from test where value <> 1;","default_pipe",57);
-barrier X_110 := language.dataflow();
+barrier X_111 := language.dataflow();
     X_20 := bat.new(nil:str);
     X_27 := bat.append(X_20,"sys.test");
     X_22 := bat.new(nil:str);
@@ -775,50 +477,48 @@
     X_26 := bat.new(nil:int);
     X_34 := bat.append(X_26,0);
     X_0 := sql.mvc();
-    X_57:bat[:int] := sql.bind(X_0,"sys","test","value",0,0,3);
-    X_52:bat[:oid] := sql.tid(X_0,"sys","test",0,3);
-    X_70 := algebra.subselect(X_57,X_52,A0,A0,true,true,true);
-    (X_60:bat[:oid],X_61:bat[:int]) := sql.bind(X_0,"sys","test","value",2,0,3);
-    X_73 := algebra.subselect(X_61,nil:bat[:oid],A0,A0,true,true,true);
-    X_76 := sql.subdelta(X_70,X_52,X_60,X_73);
-    X_79 := sql.projectdelta(X_76,X_57,X_60,X_61);
-    X_58:bat[:int] := sql.bind(X_0,"sys","test","value",0,1,3);
-    X_54:bat[:oid] := sql.tid(X_0,"sys","test",1,3);
-    X_71 := algebra.subselect(X_58,X_54,A0,A0,true,true,true);
-    (X_62:bat[:oid],X_63:bat[:int]) := sql.bind(X_0,"sys","test","value",2,1,3);
-    X_74 := algebra.subselect(X_63,nil:bat[:oid],A0,A0,true,true,true);
-    X_77 := sql.subdelta(X_71,X_54,X_62,X_74);
-    X_80 := sql.projectdelta(X_77,X_58,X_62,X_63);
-    X_59:bat[:int] := sql.bind(X_0,"sys","test","value",0,2,3);
-    X_56:bat[:oid] := sql.tid(X_0,"sys","test",2,3);
-    X_72 := algebra.subselect(X_59,X_56,A0,A0,true,true,true);
-    (X_64:bat[:oid],X_65:bat[:int]) := sql.bind(X_0,"sys","test","value",2,2,3);
-    X_75 := algebra.subselect(X_65,nil:bat[:oid],A0,A0,true,true,true);
+    X_58:bat[:int] := sql.bind(X_0,"sys","test","value",0,0,3);
+    X_54:bat[:oid] := sql.tid(X_0,"sys","test",0,3);
+    X_71 := algebra.subselect(X_58,X_54,1,1,true,true,true);
+    (X_61:bat[:oid],X_62:bat[:int]) := sql.bind(X_0,"sys","test","value",2,0,3);
+    X_74 := algebra.subselect(X_62,nil:bat[:oid],1,1,true,true,true);
+    X_77 := sql.subdelta(X_71,X_54,X_61,X_74);
+    X_80 := sql.projectdelta(X_77,X_58,X_61,X_62);
+    X_59:bat[:int] := sql.bind(X_0,"sys","test","value",0,1,3);
+    X_55:bat[:oid] := sql.tid(X_0,"sys","test",1,3);
+    X_72 := algebra.subselect(X_59,X_55,1,1,true,true,true);
+    (X_63:bat[:oid],X_64:bat[:int]) := sql.bind(X_0,"sys","test","value",2,1,3);
+    X_75 := algebra.subselect(X_64,nil:bat[:oid],1,1,true,true,true);
+    X_78 := sql.subdelta(X_72,X_55,X_63,X_75);
+    X_81 := sql.projectdelta(X_78,X_59,X_63,X_64);
+    X_60:bat[:int] := sql.bind(X_0,"sys","test","value",0,2,3);
+    X_57:bat[:oid] := sql.tid(X_0,"sys","test",2,3);
+    X_73 := algebra.subselect(X_60,X_57,1,1,true,true,true);
+    (X_65:bat[:oid],X_66:bat[:int]) := sql.bind(X_0,"sys","test","value",2,2,3);
+    X_76 := algebra.subselect(X_66,nil:bat[:oid],1,1,true,true,true);
     X_10:bat[:int] := sql.bind(X_0,"sys","test","value",1);
-    X_47 := algebra.subselect(X_10,X_56,A0,A0,true,true,true);
-    X_78 := sql.subdelta(X_72,X_56,X_64,X_75,X_47);
-    X_81 := sql.projectdelta(X_78,X_59,X_64,X_65,X_10);
-    X_91 := mat.packIncrement(X_79,3);
-    X_93 := mat.packIncrement(X_91,X_80);
-    X_18 := mat.packIncrement(X_93,X_81);
->>>>>>> fe73b1fb
-    language.pass(X_52);
+    X_49 := algebra.subselect(X_10,X_57,1,1,true,true,true);
+    X_79 := sql.subdelta(X_73,X_57,X_65,X_76,X_49);
+    X_82 := sql.projectdelta(X_79,X_60,X_65,X_66,X_10);
+    X_92 := mat.packIncrement(X_80,3);
+    X_94 := mat.packIncrement(X_92,X_81);
+    X_18 := mat.packIncrement(X_94,X_82);
+    language.pass(X_54);
+    language.pass(X_58);
+    language.pass(X_61);
+    language.pass(X_62);
+    language.pass(X_55);
+    language.pass(X_59);
+    language.pass(X_63);
+    language.pass(X_64);
+    language.pass(nil:bat[:oid]);
     language.pass(X_57);
     language.pass(X_60);
-    language.pass(X_61);
-    language.pass(X_54);
-    language.pass(X_58);
-    language.pass(X_62);
-    language.pass(X_63);
-    language.pass(nil:bat[:oid]);
-<<<<<<< HEAD
-    language.pass(C_51);
-    language.pass(X_54);
-    language.pass(C_59);
-    language.pass(X_60);
-    language.pass(X_8);
-exit X_102;
-    sql.resultSet(X_19,X_21,X_22,X_24,X_26,X_10);
+    language.pass(X_65);
+    language.pass(X_66);
+    language.pass(X_10);
+exit X_111;
+    sql.resultSet(X_27,X_29,X_30,X_32,X_34,X_18);
 end user.s16_1;
 #inline               actions= 0 time=2 usec 
 #candidates           actions= 1 time=20 usec 
@@ -847,16 +547,6 @@
 #profiler             actions= 1 time=21 usec 
 #garbageCollector     actions= 1 time=29 usec 
 #total                actions= 1 time=585 usec 
-=======
-    language.pass(X_56);
-    language.pass(X_59);
-    language.pass(X_64);
-    language.pass(X_65);
-    language.pass(X_10);
-exit X_110;
-    sql.resultSet(X_27,X_29,X_30,X_32,X_34,X_18);
-end user.s8_1;
->>>>>>> fe73b1fb
 #drop table test;
 
 # 21:57:14 >  
