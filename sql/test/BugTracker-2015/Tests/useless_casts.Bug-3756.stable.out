stdout of test 'useless_casts.Bug-3756` in directory 'sql/test/BugTracker-2015` itself:


# 21:57:13 >  
# 21:57:13 >  "mserver5" "--debug=10" "--set" "gdk_nr_threads=0" "--set" "mapi_open=true" "--set" "mapi_port=33119" "--set" "mapi_usock=/var/tmp/mtest-22263/.s.monetdb.33119" "--set" "monet_prompt=" "--forcemito" "--set" "mal_listing=2" "--dbpath=/home/niels/scratch/rc-monetdb/Linux-x86_64/var/MonetDB/mTests_sql_test_BugTracker-2015" "--set" "mal_listing=0" "--set" "embedded_r=yes"
# 21:57:13 >  

# MonetDB 5 server v11.21.0
# This is an unreleased version
# Serving database 'mTests_sql_test_BugTracker-2015', using 4 threads
# Compiled for x86_64-unknown-linux-gnu/64bit with 64bit OIDs and 128bit integers dynamically linked
# Found 7.333 GiB available main-memory.
# Copyright (c) 1993-July 2008 CWI.
# Copyright (c) August 2008-2015 MonetDB B.V., all rights reserved
# Visit http://www.monetdb.org/ for further information
# Listening for connection requests on mapi:monetdb://localhost.nes.nl:33119/
# Listening for UNIX domain connection requests on mapi:monetdb:///var/tmp/mtest-22263/.s.monetdb.33119
# MonetDB/GIS module loaded
# Start processing logs sql/sql_logs version 52200
# Start reading the write-ahead log 'sql_logs/sql/log.34'
# Finished reading the write-ahead log 'sql_logs/sql/log.34'
# Finished processing logs sql/sql_logs
# MonetDB/SQL module loaded
# MonetDB/R   module loaded

Ready.

# 21:57:14 >  
# 21:57:14 >  "mclient" "-lsql" "-ftest" "-Eutf-8" "-i" "-e" "--host=/var/tmp/mtest-22263" "--port=33119"
# 21:57:14 >  

#create table test(value int);
#insert into test values (1), (2), (3);
[ 3	]
#select * from test where value = 12345678900; # value > INT_MAX
% sys.test # table_name
% value # name
% int # type
% 1 # length
#explain select * from test where value = 1; # value < INT_MAX
% .explain # table_name
% mal # name
% clob # type
% 98 # length
<<<<<<< HEAD
function user.s6_1():void;
    X_34:void := querylog.define("explain select * from test where value = 1;","default_pipe",24);
    X_18 := bat.new(nil:oid,nil:str);
    X_26 := bat.append(X_18,"sys.test");
    X_21 := bat.new(nil:oid,nil:str);
    X_28 := bat.append(X_21,"value");
    X_22 := bat.new(nil:oid,nil:str);
    X_29 := bat.append(X_22,"int");
    X_23 := bat.new(nil:oid,nil:int);
    X_31 := bat.append(X_23,32);
    X_25 := bat.new(nil:oid,nil:int);
=======
function user.s3_1(A0:int):void;
    X_34:void := querylog.define("explain select * from test where value = 1;","default_pipe",24);
    X_19 := bat.new(nil:str);
    X_26 := bat.append(X_19,"sys.test");
    X_21 := bat.new(nil:str);
    X_28 := bat.append(X_21,"value");
    X_22 := bat.new(nil:str);
    X_29 := bat.append(X_22,"int");
    X_23 := bat.new(nil:int);
    X_31 := bat.append(X_23,32);
    X_25 := bat.new(nil:int);
>>>>>>> a1af0890
    X_33 := bat.append(X_25,0);
    X_2 := sql.mvc();
    X_6:bat[:int] := sql.bind(X_2,"sys","test","value",0);
    C_3:bat[:oid] := sql.tid(X_2,"sys","test");
<<<<<<< HEAD
    C_52 := algebra.subselect(X_6,C_3,1,1,true,false,false);
    (C_9,r1_9) := sql.bind(X_2,"sys","test","value",2);
    C_53 := algebra.subselect(r1_9,nil:bat[:oid],1,1,true,false,false);
    X_12:bat[:int] := sql.bind(X_2,"sys","test","value",1);
    C_55 := algebra.subselect(X_12,C_3,1,1,true,false,false);
    C_13 := sql.subdelta(C_52,C_3,C_9,C_53,C_55);
    X_16 := sql.projectdelta(C_13,X_6,C_9,r1_9,X_12);
    sql.resultSet(X_26,X_28,X_29,X_31,X_33,X_16);
end user.s6_1;
=======
    C_51 := algebra.subselect(X_6,C_3,A0,A0,true,false,false);
    (C_9,r1_9) := sql.bind(X_2,"sys","test","value",2);
    C_52 := algebra.subselect(r1_9,nil:bat[:oid],A0,A0,true,false,false);
    X_12:bat[:int] := sql.bind(X_2,"sys","test","value",1);
    C_54 := algebra.subselect(X_12,C_3,A0,A0,true,false,false);
    C_14 := sql.subdelta(C_51,C_3,C_9,C_52,C_54);
    X_17 := sql.projectdelta(C_14,X_6,C_9,r1_9,X_12);
    sql.resultSet(X_26,X_28,X_29,X_31,X_33,X_17);
end user.s3_1;
>>>>>>> a1af0890
# optimizer.mitosis()
# optimizer.dataflow()
#select * from test where value > 12345678900; # value > INT_MAX
% sys.test # table_name
% value # name
% int # type
% 1 # length
#explain select * from test where value > 1; # value < INT_MAX
% .explain # table_name
% mal # name
% clob # type
% 98 # length
<<<<<<< HEAD
function user.s8_1():void;
    X_28:void := querylog.define("explain select * from test where value > 1;","default_pipe",57);
barrier X_103 := language.dataflow();
    X_12 := bat.new(nil:oid,nil:str);
    X_20 := bat.append(X_12,"sys.test");
    X_15 := bat.new(nil:oid,nil:str);
    X_22 := bat.append(X_15,"value");
    X_16 := bat.new(nil:oid,nil:str);
    X_23 := bat.append(X_16,"int");
    X_17 := bat.new(nil:oid,nil:int);
    X_25 := bat.append(X_17,32);
    X_19 := bat.new(nil:oid,nil:int);
    X_27 := bat.append(X_19,0);
    X_2 := sql.mvc();
    X_53:bat[:int] := sql.bind(X_2,"sys","test","value",0,0,3);
    C_50:bat[:oid] := sql.tid(X_2,"sys","test",0,3);
    C_63 := algebra.thetasubselect(X_53,C_50,1,">");
    (C_56:bat[:oid],X_57:bat[:int]) := sql.bind(X_2,"sys","test","value",2,0,3);
    C_66 := algebra.thetasubselect(X_57,nil:bat[:oid],1,">");
    C_69 := sql.subdelta(C_63,C_50,C_56,C_66);
    X_72 := sql.projectdelta(C_69,X_53,C_56,X_57);
    X_54:bat[:int] := sql.bind(X_2,"sys","test","value",0,1,3);
    C_51:bat[:oid] := sql.tid(X_2,"sys","test",1,3);
    C_64 := algebra.thetasubselect(X_54,C_51,1,">");
    (C_58:bat[:oid],X_59:bat[:int]) := sql.bind(X_2,"sys","test","value",2,1,3);
    C_67 := algebra.thetasubselect(X_59,nil:bat[:oid],1,">");
    C_70 := sql.subdelta(C_64,C_51,C_58,C_67);
    X_73 := sql.projectdelta(C_70,X_54,C_58,X_59);
    X_55:bat[:int] := sql.bind(X_2,"sys","test","value",0,2,3);
    C_52:bat[:oid] := sql.tid(X_2,"sys","test",2,3);
    C_65 := algebra.thetasubselect(X_55,C_52,1,">");
    (C_60:bat[:oid],X_61:bat[:int]) := sql.bind(X_2,"sys","test","value",2,2,3);
    C_68 := algebra.thetasubselect(X_61,nil:bat[:oid],1,">");
    X_8:bat[:int] := sql.bind(X_2,"sys","test","value",1);
    C_46 := algebra.thetasubselect(X_8,C_52,1,">");
    C_71 := sql.subdelta(C_65,C_52,C_60,C_68,C_46);
    X_74 := sql.projectdelta(C_71,X_55,C_60,X_61,X_8);
    X_84 := mat.packIncrement(X_72,3);
    X_86 := mat.packIncrement(X_84,X_73);
    X_10 := mat.packIncrement(X_86,X_74);
=======
function user.s4_1(A0:int):void;
    X_28:void := querylog.define("explain select * from test where value > 1;","default_pipe",57);
barrier X_102 := language.dataflow();
    X_13 := bat.new(nil:str);
    X_20 := bat.append(X_13,"sys.test");
    X_15 := bat.new(nil:str);
    X_22 := bat.append(X_15,"value");
    X_16 := bat.new(nil:str);
    X_23 := bat.append(X_16,"int");
    X_17 := bat.new(nil:int);
    X_25 := bat.append(X_17,32);
    X_19 := bat.new(nil:int);
    X_27 := bat.append(X_19,0);
    X_2 := sql.mvc();
    X_52:bat[:int] := sql.bind(X_2,"sys","test","value",0,0,3);
    C_49:bat[:oid] := sql.tid(X_2,"sys","test",0,3);
    C_62 := algebra.thetasubselect(X_52,C_49,A0,">");
    (C_55:bat[:oid],X_56:bat[:int]) := sql.bind(X_2,"sys","test","value",2,0,3);
    C_65 := algebra.thetasubselect(X_56,nil:bat[:oid],A0,">");
    C_68 := sql.subdelta(C_62,C_49,C_55,C_65);
    X_71 := sql.projectdelta(C_68,X_52,C_55,X_56);
    X_53:bat[:int] := sql.bind(X_2,"sys","test","value",0,1,3);
    C_50:bat[:oid] := sql.tid(X_2,"sys","test",1,3);
    C_63 := algebra.thetasubselect(X_53,C_50,A0,">");
    (C_57:bat[:oid],X_58:bat[:int]) := sql.bind(X_2,"sys","test","value",2,1,3);
    C_66 := algebra.thetasubselect(X_58,nil:bat[:oid],A0,">");
    C_69 := sql.subdelta(C_63,C_50,C_57,C_66);
    X_72 := sql.projectdelta(C_69,X_53,C_57,X_58);
    X_54:bat[:int] := sql.bind(X_2,"sys","test","value",0,2,3);
    C_51:bat[:oid] := sql.tid(X_2,"sys","test",2,3);
    C_64 := algebra.thetasubselect(X_54,C_51,A0,">");
    (C_59:bat[:oid],X_60:bat[:int]) := sql.bind(X_2,"sys","test","value",2,2,3);
    C_67 := algebra.thetasubselect(X_60,nil:bat[:oid],A0,">");
    X_8:bat[:int] := sql.bind(X_2,"sys","test","value",1);
    C_45 := algebra.thetasubselect(X_8,C_51,A0,">");
    C_70 := sql.subdelta(C_64,C_51,C_59,C_67,C_45);
    X_73 := sql.projectdelta(C_70,X_54,C_59,X_60,X_8);
    X_83 := mat.packIncrement(X_71,3);
    X_85 := mat.packIncrement(X_83,X_72);
    X_11 := mat.packIncrement(X_85,X_73);
    language.pass(C_49);
    language.pass(X_52);
    language.pass(C_55);
    language.pass(X_56);
>>>>>>> a1af0890
    language.pass(C_50);
    language.pass(X_53);
    language.pass(C_57);
    language.pass(X_58);
    language.pass(nil:bat[:oid]);
    language.pass(C_51);
    language.pass(X_54);
    language.pass(C_59);
    language.pass(X_60);
    language.pass(X_8);
<<<<<<< HEAD
exit X_103;
    sql.resultSet(X_20,X_22,X_23,X_25,X_27,X_10);
end user.s8_1;
#inline               actions= 0 time=2 usec 
#candidates           actions= 1 time=20 usec 
#remap                actions= 0 time=5 usec 
#costModel            actions= 1 time=18 usec 
#coercions            actions= 0 time=3 usec 
#evaluate             actions= 1 time=34 usec 
#emptybind            actions= 0 time=5 usec 
#pushselect           actions= 2 time=24 usec 
#aliases              actions= 3 time=21 usec 
#mitosis              actions= 1 time=40 usec 
#mergetable           actions= 2 time=81 usec 
#deadcode             actions= 7 time=27 usec 
#aliases              actions= 0 time=8 usec 
#constants            actions= 4 time=32 usec 
#commonTerms          actions= 0 time=8 usec 
#projectionpath       actions= 0 time=6 usec 
#deadcode             actions= 0 time=16 usec 
#reorder              actions= 1 time=42 usec 
#reduce               actions=39 time=46 usec 
#matpack              actions= 1 time=23 usec 
#dataflow             actions=28 time=39 usec 
#querylog             actions= 0 time=1 usec 
#multiplex            actions= 0 time=4 usec 
#generator            actions= 0 time=2 usec 
#profiler             actions= 1 time=22 usec 
#garbageCollector     actions= 1 time=29 usec 
#total                actions= 1 time=646 usec 
=======
exit X_102;
    sql.resultSet(X_20,X_22,X_23,X_25,X_27,X_11);
end user.s4_1;
>>>>>>> a1af0890
#select * from test where value >= 12345678900; # value > INT_MAX
% sys.test # table_name
% value # name
% int # type
% 1 # length
#explain select * from test where value >= 1; # value < INT_MAX
% .explain # table_name
% mal # name
% clob # type
% 99 # length
<<<<<<< HEAD
function user.s10_1():void;
    X_28:void := querylog.define("explain select * from test where value >= 1;","default_pipe",57);
barrier X_103 := language.dataflow();
    X_12 := bat.new(nil:oid,nil:str);
    X_20 := bat.append(X_12,"sys.test");
    X_15 := bat.new(nil:oid,nil:str);
    X_22 := bat.append(X_15,"value");
    X_16 := bat.new(nil:oid,nil:str);
    X_23 := bat.append(X_16,"int");
    X_17 := bat.new(nil:oid,nil:int);
    X_25 := bat.append(X_17,32);
    X_19 := bat.new(nil:oid,nil:int);
    X_27 := bat.append(X_19,0);
    X_2 := sql.mvc();
    X_53:bat[:int] := sql.bind(X_2,"sys","test","value",0,0,3);
    C_50:bat[:oid] := sql.tid(X_2,"sys","test",0,3);
    C_63 := algebra.thetasubselect(X_53,C_50,1,">=");
    (C_56:bat[:oid],X_57:bat[:int]) := sql.bind(X_2,"sys","test","value",2,0,3);
    C_66 := algebra.thetasubselect(X_57,nil:bat[:oid],1,">=");
    C_69 := sql.subdelta(C_63,C_50,C_56,C_66);
    X_72 := sql.projectdelta(C_69,X_53,C_56,X_57);
    X_54:bat[:int] := sql.bind(X_2,"sys","test","value",0,1,3);
    C_51:bat[:oid] := sql.tid(X_2,"sys","test",1,3);
    C_64 := algebra.thetasubselect(X_54,C_51,1,">=");
    (C_58:bat[:oid],X_59:bat[:int]) := sql.bind(X_2,"sys","test","value",2,1,3);
    C_67 := algebra.thetasubselect(X_59,nil:bat[:oid],1,">=");
    C_70 := sql.subdelta(C_64,C_51,C_58,C_67);
    X_73 := sql.projectdelta(C_70,X_54,C_58,X_59);
    X_55:bat[:int] := sql.bind(X_2,"sys","test","value",0,2,3);
    C_52:bat[:oid] := sql.tid(X_2,"sys","test",2,3);
    C_65 := algebra.thetasubselect(X_55,C_52,1,">=");
    (C_60:bat[:oid],X_61:bat[:int]) := sql.bind(X_2,"sys","test","value",2,2,3);
    C_68 := algebra.thetasubselect(X_61,nil:bat[:oid],1,">=");
    X_8:bat[:int] := sql.bind(X_2,"sys","test","value",1);
    C_46 := algebra.thetasubselect(X_8,C_52,1,">=");
    C_71 := sql.subdelta(C_65,C_52,C_60,C_68,C_46);
    X_74 := sql.projectdelta(C_71,X_55,C_60,X_61,X_8);
    X_84 := mat.packIncrement(X_72,3);
    X_86 := mat.packIncrement(X_84,X_73);
    X_10 := mat.packIncrement(X_86,X_74);
=======
function user.s5_1(A0:int):void;
    X_28:void := querylog.define("explain select * from test where value >= 1;","default_pipe",57);
barrier X_102 := language.dataflow();
    X_13 := bat.new(nil:str);
    X_20 := bat.append(X_13,"sys.test");
    X_15 := bat.new(nil:str);
    X_22 := bat.append(X_15,"value");
    X_16 := bat.new(nil:str);
    X_23 := bat.append(X_16,"int");
    X_17 := bat.new(nil:int);
    X_25 := bat.append(X_17,32);
    X_19 := bat.new(nil:int);
    X_27 := bat.append(X_19,0);
    X_2 := sql.mvc();
    X_52:bat[:int] := sql.bind(X_2,"sys","test","value",0,0,3);
    C_49:bat[:oid] := sql.tid(X_2,"sys","test",0,3);
    C_62 := algebra.thetasubselect(X_52,C_49,A0,">=");
    (C_55:bat[:oid],X_56:bat[:int]) := sql.bind(X_2,"sys","test","value",2,0,3);
    C_65 := algebra.thetasubselect(X_56,nil:bat[:oid],A0,">=");
    C_68 := sql.subdelta(C_62,C_49,C_55,C_65);
    X_71 := sql.projectdelta(C_68,X_52,C_55,X_56);
    X_53:bat[:int] := sql.bind(X_2,"sys","test","value",0,1,3);
    C_50:bat[:oid] := sql.tid(X_2,"sys","test",1,3);
    C_63 := algebra.thetasubselect(X_53,C_50,A0,">=");
    (C_57:bat[:oid],X_58:bat[:int]) := sql.bind(X_2,"sys","test","value",2,1,3);
    C_66 := algebra.thetasubselect(X_58,nil:bat[:oid],A0,">=");
    C_69 := sql.subdelta(C_63,C_50,C_57,C_66);
    X_72 := sql.projectdelta(C_69,X_53,C_57,X_58);
    X_54:bat[:int] := sql.bind(X_2,"sys","test","value",0,2,3);
    C_51:bat[:oid] := sql.tid(X_2,"sys","test",2,3);
    C_64 := algebra.thetasubselect(X_54,C_51,A0,">=");
    (C_59:bat[:oid],X_60:bat[:int]) := sql.bind(X_2,"sys","test","value",2,2,3);
    C_67 := algebra.thetasubselect(X_60,nil:bat[:oid],A0,">=");
    X_8:bat[:int] := sql.bind(X_2,"sys","test","value",1);
    C_45 := algebra.thetasubselect(X_8,C_51,A0,">=");
    C_70 := sql.subdelta(C_64,C_51,C_59,C_67,C_45);
    X_73 := sql.projectdelta(C_70,X_54,C_59,X_60,X_8);
    X_83 := mat.packIncrement(X_71,3);
    X_85 := mat.packIncrement(X_83,X_72);
    X_11 := mat.packIncrement(X_85,X_73);
    language.pass(C_49);
    language.pass(X_52);
    language.pass(C_55);
    language.pass(X_56);
>>>>>>> a1af0890
    language.pass(C_50);
    language.pass(X_53);
    language.pass(C_57);
    language.pass(X_58);
    language.pass(nil:bat[:oid]);
    language.pass(C_51);
    language.pass(X_54);
    language.pass(C_59);
    language.pass(X_60);
    language.pass(X_8);
<<<<<<< HEAD
exit X_103;
    sql.resultSet(X_20,X_22,X_23,X_25,X_27,X_10);
end user.s10_1;
#inline               actions= 0 time=2 usec 
#candidates           actions= 1 time=20 usec 
#remap                actions= 0 time=4 usec 
#costModel            actions= 1 time=18 usec 
#coercions            actions= 0 time=2 usec 
#evaluate             actions= 1 time=31 usec 
#emptybind            actions= 0 time=5 usec 
#pushselect           actions= 2 time=23 usec 
#aliases              actions= 3 time=21 usec 
#mitosis              actions= 1 time=41 usec 
#mergetable           actions= 2 time=63 usec 
#deadcode             actions= 7 time=26 usec 
#aliases              actions= 0 time=8 usec 
#constants            actions= 4 time=23 usec 
#commonTerms          actions= 0 time=8 usec 
#projectionpath       actions= 0 time=6 usec 
#deadcode             actions= 0 time=8 usec 
#reorder              actions= 1 time=63 usec 
#reduce               actions=39 time=45 usec 
#matpack              actions= 1 time=23 usec 
#dataflow             actions=28 time=41 usec 
#querylog             actions= 0 time=1 usec 
#multiplex            actions= 0 time=5 usec 
#generator            actions= 0 time=2 usec 
#profiler             actions= 1 time=21 usec 
#garbageCollector     actions= 1 time=28 usec 
#total                actions= 1 time=620 usec 
=======
exit X_102;
    sql.resultSet(X_20,X_22,X_23,X_25,X_27,X_11);
end user.s5_1;
>>>>>>> a1af0890
#select * from test where value < 12345678900; # value > INT_MAX
% sys.test # table_name
% value # name
% int # type
% 1 # length
[ 1	]
[ 2	]
[ 3	]
#explain select * from test where value < 1; # value < INT_MAX
% .explain # table_name
% mal # name
% clob # type
% 98 # length
<<<<<<< HEAD
function user.s12_1():void;
    X_28:void := querylog.define("explain select * from test where value < 1;","default_pipe",57);
barrier X_103 := language.dataflow();
    X_12 := bat.new(nil:oid,nil:str);
    X_20 := bat.append(X_12,"sys.test");
    X_15 := bat.new(nil:oid,nil:str);
    X_22 := bat.append(X_15,"value");
    X_16 := bat.new(nil:oid,nil:str);
    X_23 := bat.append(X_16,"int");
    X_17 := bat.new(nil:oid,nil:int);
    X_25 := bat.append(X_17,32);
    X_19 := bat.new(nil:oid,nil:int);
    X_27 := bat.append(X_19,0);
    X_2 := sql.mvc();
    X_53:bat[:int] := sql.bind(X_2,"sys","test","value",0,0,3);
    C_50:bat[:oid] := sql.tid(X_2,"sys","test",0,3);
    C_63 := algebra.thetasubselect(X_53,C_50,1,"<");
    (C_56:bat[:oid],X_57:bat[:int]) := sql.bind(X_2,"sys","test","value",2,0,3);
    C_66 := algebra.thetasubselect(X_57,nil:bat[:oid],1,"<");
    C_69 := sql.subdelta(C_63,C_50,C_56,C_66);
    X_72 := sql.projectdelta(C_69,X_53,C_56,X_57);
    X_54:bat[:int] := sql.bind(X_2,"sys","test","value",0,1,3);
    C_51:bat[:oid] := sql.tid(X_2,"sys","test",1,3);
    C_64 := algebra.thetasubselect(X_54,C_51,1,"<");
    (C_58:bat[:oid],X_59:bat[:int]) := sql.bind(X_2,"sys","test","value",2,1,3);
    C_67 := algebra.thetasubselect(X_59,nil:bat[:oid],1,"<");
    C_70 := sql.subdelta(C_64,C_51,C_58,C_67);
    X_73 := sql.projectdelta(C_70,X_54,C_58,X_59);
    X_55:bat[:int] := sql.bind(X_2,"sys","test","value",0,2,3);
    C_52:bat[:oid] := sql.tid(X_2,"sys","test",2,3);
    C_65 := algebra.thetasubselect(X_55,C_52,1,"<");
    (C_60:bat[:oid],X_61:bat[:int]) := sql.bind(X_2,"sys","test","value",2,2,3);
    C_68 := algebra.thetasubselect(X_61,nil:bat[:oid],1,"<");
    X_8:bat[:int] := sql.bind(X_2,"sys","test","value",1);
    C_46 := algebra.thetasubselect(X_8,C_52,1,"<");
    C_71 := sql.subdelta(C_65,C_52,C_60,C_68,C_46);
    X_74 := sql.projectdelta(C_71,X_55,C_60,X_61,X_8);
    X_84 := mat.packIncrement(X_72,3);
    X_86 := mat.packIncrement(X_84,X_73);
    X_10 := mat.packIncrement(X_86,X_74);
=======
function user.s6_1(A0:int):void;
    X_28:void := querylog.define("explain select * from test where value < 1;","default_pipe",57);
barrier X_102 := language.dataflow();
    X_13 := bat.new(nil:str);
    X_20 := bat.append(X_13,"sys.test");
    X_15 := bat.new(nil:str);
    X_22 := bat.append(X_15,"value");
    X_16 := bat.new(nil:str);
    X_23 := bat.append(X_16,"int");
    X_17 := bat.new(nil:int);
    X_25 := bat.append(X_17,32);
    X_19 := bat.new(nil:int);
    X_27 := bat.append(X_19,0);
    X_2 := sql.mvc();
    X_52:bat[:int] := sql.bind(X_2,"sys","test","value",0,0,3);
    C_49:bat[:oid] := sql.tid(X_2,"sys","test",0,3);
    C_62 := algebra.thetasubselect(X_52,C_49,A0,"<");
    (C_55:bat[:oid],X_56:bat[:int]) := sql.bind(X_2,"sys","test","value",2,0,3);
    C_65 := algebra.thetasubselect(X_56,nil:bat[:oid],A0,"<");
    C_68 := sql.subdelta(C_62,C_49,C_55,C_65);
    X_71 := sql.projectdelta(C_68,X_52,C_55,X_56);
    X_53:bat[:int] := sql.bind(X_2,"sys","test","value",0,1,3);
    C_50:bat[:oid] := sql.tid(X_2,"sys","test",1,3);
    C_63 := algebra.thetasubselect(X_53,C_50,A0,"<");
    (C_57:bat[:oid],X_58:bat[:int]) := sql.bind(X_2,"sys","test","value",2,1,3);
    C_66 := algebra.thetasubselect(X_58,nil:bat[:oid],A0,"<");
    C_69 := sql.subdelta(C_63,C_50,C_57,C_66);
    X_72 := sql.projectdelta(C_69,X_53,C_57,X_58);
    X_54:bat[:int] := sql.bind(X_2,"sys","test","value",0,2,3);
    C_51:bat[:oid] := sql.tid(X_2,"sys","test",2,3);
    C_64 := algebra.thetasubselect(X_54,C_51,A0,"<");
    (C_59:bat[:oid],X_60:bat[:int]) := sql.bind(X_2,"sys","test","value",2,2,3);
    C_67 := algebra.thetasubselect(X_60,nil:bat[:oid],A0,"<");
    X_8:bat[:int] := sql.bind(X_2,"sys","test","value",1);
    C_45 := algebra.thetasubselect(X_8,C_51,A0,"<");
    C_70 := sql.subdelta(C_64,C_51,C_59,C_67,C_45);
    X_73 := sql.projectdelta(C_70,X_54,C_59,X_60,X_8);
    X_83 := mat.packIncrement(X_71,3);
    X_85 := mat.packIncrement(X_83,X_72);
    X_11 := mat.packIncrement(X_85,X_73);
    language.pass(C_49);
    language.pass(X_52);
    language.pass(C_55);
    language.pass(X_56);
>>>>>>> a1af0890
    language.pass(C_50);
    language.pass(X_53);
    language.pass(C_57);
    language.pass(X_58);
    language.pass(nil:bat[:oid]);
    language.pass(C_51);
    language.pass(X_54);
    language.pass(C_59);
    language.pass(X_60);
    language.pass(X_8);
<<<<<<< HEAD
exit X_103;
    sql.resultSet(X_20,X_22,X_23,X_25,X_27,X_10);
end user.s12_1;
#inline               actions= 0 time=3 usec 
#candidates           actions= 1 time=20 usec 
#remap                actions= 0 time=4 usec 
#costModel            actions= 1 time=19 usec 
#coercions            actions= 0 time=2 usec 
#evaluate             actions= 1 time=33 usec 
#emptybind            actions= 0 time=4 usec 
#pushselect           actions= 2 time=24 usec 
#aliases              actions= 3 time=20 usec 
#mitosis              actions= 1 time=41 usec 
#mergetable           actions= 2 time=64 usec 
#deadcode             actions= 7 time=27 usec 
#aliases              actions= 0 time=8 usec 
#constants            actions= 4 time=24 usec 
#commonTerms          actions= 0 time=8 usec 
#projectionpath       actions= 0 time=6 usec 
#deadcode             actions= 0 time=8 usec 
#reorder              actions= 1 time=42 usec 
#reduce               actions=39 time=46 usec 
#matpack              actions= 1 time=23 usec 
#dataflow             actions=28 time=39 usec 
#querylog             actions= 0 time=1 usec 
#multiplex            actions= 0 time=4 usec 
#generator            actions= 0 time=2 usec 
#profiler             actions= 1 time=21 usec 
#garbageCollector     actions= 1 time=29 usec 
#total                actions= 1 time=600 usec 
=======
exit X_102;
    sql.resultSet(X_20,X_22,X_23,X_25,X_27,X_11);
end user.s6_1;
>>>>>>> a1af0890
#select * from test where value <= 12345678900; # value > INT_MAX
% sys.test # table_name
% value # name
% int # type
% 1 # length
[ 1	]
[ 2	]
[ 3	]
#explain select * from test where value <= 1; # value < INT_MAX
% .explain # table_name
% mal # name
% clob # type
% 99 # length
<<<<<<< HEAD
function user.s14_1():void;
    X_28:void := querylog.define("explain select * from test where value <= 1;","default_pipe",57);
barrier X_103 := language.dataflow();
    X_12 := bat.new(nil:oid,nil:str);
    X_20 := bat.append(X_12,"sys.test");
    X_15 := bat.new(nil:oid,nil:str);
    X_22 := bat.append(X_15,"value");
    X_16 := bat.new(nil:oid,nil:str);
    X_23 := bat.append(X_16,"int");
    X_17 := bat.new(nil:oid,nil:int);
    X_25 := bat.append(X_17,32);
    X_19 := bat.new(nil:oid,nil:int);
    X_27 := bat.append(X_19,0);
    X_2 := sql.mvc();
    X_53:bat[:int] := sql.bind(X_2,"sys","test","value",0,0,3);
    C_50:bat[:oid] := sql.tid(X_2,"sys","test",0,3);
    C_63 := algebra.thetasubselect(X_53,C_50,1,"<=");
    (C_56:bat[:oid],X_57:bat[:int]) := sql.bind(X_2,"sys","test","value",2,0,3);
    C_66 := algebra.thetasubselect(X_57,nil:bat[:oid],1,"<=");
    C_69 := sql.subdelta(C_63,C_50,C_56,C_66);
    X_72 := sql.projectdelta(C_69,X_53,C_56,X_57);
    X_54:bat[:int] := sql.bind(X_2,"sys","test","value",0,1,3);
    C_51:bat[:oid] := sql.tid(X_2,"sys","test",1,3);
    C_64 := algebra.thetasubselect(X_54,C_51,1,"<=");
    (C_58:bat[:oid],X_59:bat[:int]) := sql.bind(X_2,"sys","test","value",2,1,3);
    C_67 := algebra.thetasubselect(X_59,nil:bat[:oid],1,"<=");
    C_70 := sql.subdelta(C_64,C_51,C_58,C_67);
    X_73 := sql.projectdelta(C_70,X_54,C_58,X_59);
    X_55:bat[:int] := sql.bind(X_2,"sys","test","value",0,2,3);
    C_52:bat[:oid] := sql.tid(X_2,"sys","test",2,3);
    C_65 := algebra.thetasubselect(X_55,C_52,1,"<=");
    (C_60:bat[:oid],X_61:bat[:int]) := sql.bind(X_2,"sys","test","value",2,2,3);
    C_68 := algebra.thetasubselect(X_61,nil:bat[:oid],1,"<=");
    X_8:bat[:int] := sql.bind(X_2,"sys","test","value",1);
    C_46 := algebra.thetasubselect(X_8,C_52,1,"<=");
    C_71 := sql.subdelta(C_65,C_52,C_60,C_68,C_46);
    X_74 := sql.projectdelta(C_71,X_55,C_60,X_61,X_8);
    X_84 := mat.packIncrement(X_72,3);
    X_86 := mat.packIncrement(X_84,X_73);
    X_10 := mat.packIncrement(X_86,X_74);
=======
function user.s7_1(A0:int):void;
    X_28:void := querylog.define("explain select * from test where value <= 1;","default_pipe",57);
barrier X_102 := language.dataflow();
    X_13 := bat.new(nil:str);
    X_20 := bat.append(X_13,"sys.test");
    X_15 := bat.new(nil:str);
    X_22 := bat.append(X_15,"value");
    X_16 := bat.new(nil:str);
    X_23 := bat.append(X_16,"int");
    X_17 := bat.new(nil:int);
    X_25 := bat.append(X_17,32);
    X_19 := bat.new(nil:int);
    X_27 := bat.append(X_19,0);
    X_2 := sql.mvc();
    X_52:bat[:int] := sql.bind(X_2,"sys","test","value",0,0,3);
    C_49:bat[:oid] := sql.tid(X_2,"sys","test",0,3);
    C_62 := algebra.thetasubselect(X_52,C_49,A0,"<=");
    (C_55:bat[:oid],X_56:bat[:int]) := sql.bind(X_2,"sys","test","value",2,0,3);
    C_65 := algebra.thetasubselect(X_56,nil:bat[:oid],A0,"<=");
    C_68 := sql.subdelta(C_62,C_49,C_55,C_65);
    X_71 := sql.projectdelta(C_68,X_52,C_55,X_56);
    X_53:bat[:int] := sql.bind(X_2,"sys","test","value",0,1,3);
    C_50:bat[:oid] := sql.tid(X_2,"sys","test",1,3);
    C_63 := algebra.thetasubselect(X_53,C_50,A0,"<=");
    (C_57:bat[:oid],X_58:bat[:int]) := sql.bind(X_2,"sys","test","value",2,1,3);
    C_66 := algebra.thetasubselect(X_58,nil:bat[:oid],A0,"<=");
    C_69 := sql.subdelta(C_63,C_50,C_57,C_66);
    X_72 := sql.projectdelta(C_69,X_53,C_57,X_58);
    X_54:bat[:int] := sql.bind(X_2,"sys","test","value",0,2,3);
    C_51:bat[:oid] := sql.tid(X_2,"sys","test",2,3);
    C_64 := algebra.thetasubselect(X_54,C_51,A0,"<=");
    (C_59:bat[:oid],X_60:bat[:int]) := sql.bind(X_2,"sys","test","value",2,2,3);
    C_67 := algebra.thetasubselect(X_60,nil:bat[:oid],A0,"<=");
    X_8:bat[:int] := sql.bind(X_2,"sys","test","value",1);
    C_45 := algebra.thetasubselect(X_8,C_51,A0,"<=");
    C_70 := sql.subdelta(C_64,C_51,C_59,C_67,C_45);
    X_73 := sql.projectdelta(C_70,X_54,C_59,X_60,X_8);
    X_83 := mat.packIncrement(X_71,3);
    X_85 := mat.packIncrement(X_83,X_72);
    X_11 := mat.packIncrement(X_85,X_73);
    language.pass(C_49);
    language.pass(X_52);
    language.pass(C_55);
    language.pass(X_56);
>>>>>>> a1af0890
    language.pass(C_50);
    language.pass(X_53);
    language.pass(C_57);
    language.pass(X_58);
    language.pass(nil:bat[:oid]);
    language.pass(C_51);
    language.pass(X_54);
    language.pass(C_59);
    language.pass(X_60);
    language.pass(X_8);
<<<<<<< HEAD
exit X_103;
    sql.resultSet(X_20,X_22,X_23,X_25,X_27,X_10);
end user.s14_1;
#inline               actions= 0 time=3 usec 
#candidates           actions= 1 time=18 usec 
#remap                actions= 0 time=4 usec 
#costModel            actions= 1 time=17 usec 
#coercions            actions= 0 time=2 usec 
#evaluate             actions= 1 time=31 usec 
#emptybind            actions= 0 time=4 usec 
#pushselect           actions= 2 time=39 usec 
#aliases              actions= 3 time=20 usec 
#mitosis              actions= 1 time=38 usec 
#mergetable           actions= 2 time=71 usec 
#deadcode             actions= 7 time=25 usec 
#aliases              actions= 0 time=8 usec 
#constants            actions= 4 time=22 usec 
#commonTerms          actions= 0 time=8 usec 
#projectionpath       actions= 0 time=6 usec 
#deadcode             actions= 0 time=7 usec 
#reorder              actions= 1 time=40 usec 
#reduce               actions=39 time=44 usec 
#matpack              actions= 1 time=22 usec 
#dataflow             actions=28 time=38 usec 
#querylog             actions= 0 time=1 usec 
#multiplex            actions= 0 time=4 usec 
#generator            actions= 0 time=2 usec 
#profiler             actions= 1 time=20 usec 
#garbageCollector     actions= 1 time=28 usec 
#total                actions= 1 time=600 usec 
=======
exit X_102;
    sql.resultSet(X_20,X_22,X_23,X_25,X_27,X_11);
end user.s7_1;
>>>>>>> a1af0890
#select * from test where value <> 12345678900; # value > INT_MAX
% sys.test # table_name
% value # name
% int # type
% 1 # length
[ 1	]
[ 2	]
[ 3	]
#explain select * from test where value <> 1; # value < INT_MAX
% .explain # table_name
% mal # name
% clob # type
% 99 # length
<<<<<<< HEAD
function user.s16_1():void;
    X_28:void := querylog.define("explain select * from test where value <> 1;","default_pipe",57);
barrier X_103 := language.dataflow();
    X_12 := bat.new(nil:oid,nil:str);
    X_20 := bat.append(X_12,"sys.test");
    X_15 := bat.new(nil:oid,nil:str);
    X_22 := bat.append(X_15,"value");
    X_16 := bat.new(nil:oid,nil:str);
    X_23 := bat.append(X_16,"int");
    X_17 := bat.new(nil:oid,nil:int);
    X_25 := bat.append(X_17,32);
    X_19 := bat.new(nil:oid,nil:int);
    X_27 := bat.append(X_19,0);
    X_2 := sql.mvc();
    X_53:bat[:int] := sql.bind(X_2,"sys","test","value",0,0,3);
    C_50:bat[:oid] := sql.tid(X_2,"sys","test",0,3);
    C_63 := algebra.subselect(X_53,C_50,1,1,true,true,true);
    (C_56:bat[:oid],X_57:bat[:int]) := sql.bind(X_2,"sys","test","value",2,0,3);
    C_66 := algebra.subselect(X_57,nil:bat[:oid],1,1,true,true,true);
    C_69 := sql.subdelta(C_63,C_50,C_56,C_66);
    X_72 := sql.projectdelta(C_69,X_53,C_56,X_57);
    X_54:bat[:int] := sql.bind(X_2,"sys","test","value",0,1,3);
    C_51:bat[:oid] := sql.tid(X_2,"sys","test",1,3);
    C_64 := algebra.subselect(X_54,C_51,1,1,true,true,true);
    (C_58:bat[:oid],X_59:bat[:int]) := sql.bind(X_2,"sys","test","value",2,1,3);
    C_67 := algebra.subselect(X_59,nil:bat[:oid],1,1,true,true,true);
    C_70 := sql.subdelta(C_64,C_51,C_58,C_67);
    X_73 := sql.projectdelta(C_70,X_54,C_58,X_59);
    X_55:bat[:int] := sql.bind(X_2,"sys","test","value",0,2,3);
    C_52:bat[:oid] := sql.tid(X_2,"sys","test",2,3);
    C_65 := algebra.subselect(X_55,C_52,1,1,true,true,true);
    (C_60:bat[:oid],X_61:bat[:int]) := sql.bind(X_2,"sys","test","value",2,2,3);
    C_68 := algebra.subselect(X_61,nil:bat[:oid],1,1,true,true,true);
    X_8:bat[:int] := sql.bind(X_2,"sys","test","value",1);
    C_46 := algebra.subselect(X_8,C_52,1,1,true,true,true);
    C_71 := sql.subdelta(C_65,C_52,C_60,C_68,C_46);
    X_74 := sql.projectdelta(C_71,X_55,C_60,X_61,X_8);
    X_84 := mat.packIncrement(X_72,3);
    X_86 := mat.packIncrement(X_84,X_73);
    X_10 := mat.packIncrement(X_86,X_74);
=======
function user.s8_1(A0:int):void;
    X_28:void := querylog.define("explain select * from test where value <> 1;","default_pipe",57);
barrier X_102 := language.dataflow();
    X_13 := bat.new(nil:str);
    X_20 := bat.append(X_13,"sys.test");
    X_15 := bat.new(nil:str);
    X_22 := bat.append(X_15,"value");
    X_16 := bat.new(nil:str);
    X_23 := bat.append(X_16,"int");
    X_17 := bat.new(nil:int);
    X_25 := bat.append(X_17,32);
    X_19 := bat.new(nil:int);
    X_27 := bat.append(X_19,0);
    X_2 := sql.mvc();
    X_52:bat[:int] := sql.bind(X_2,"sys","test","value",0,0,3);
    C_49:bat[:oid] := sql.tid(X_2,"sys","test",0,3);
    C_62 := algebra.subselect(X_52,C_49,A0,A0,true,true,true);
    (C_55:bat[:oid],X_56:bat[:int]) := sql.bind(X_2,"sys","test","value",2,0,3);
    C_65 := algebra.subselect(X_56,nil:bat[:oid],A0,A0,true,true,true);
    C_68 := sql.subdelta(C_62,C_49,C_55,C_65);
    X_71 := sql.projectdelta(C_68,X_52,C_55,X_56);
    X_53:bat[:int] := sql.bind(X_2,"sys","test","value",0,1,3);
    C_50:bat[:oid] := sql.tid(X_2,"sys","test",1,3);
    C_63 := algebra.subselect(X_53,C_50,A0,A0,true,true,true);
    (C_57:bat[:oid],X_58:bat[:int]) := sql.bind(X_2,"sys","test","value",2,1,3);
    C_66 := algebra.subselect(X_58,nil:bat[:oid],A0,A0,true,true,true);
    C_69 := sql.subdelta(C_63,C_50,C_57,C_66);
    X_72 := sql.projectdelta(C_69,X_53,C_57,X_58);
    X_54:bat[:int] := sql.bind(X_2,"sys","test","value",0,2,3);
    C_51:bat[:oid] := sql.tid(X_2,"sys","test",2,3);
    C_64 := algebra.subselect(X_54,C_51,A0,A0,true,true,true);
    (C_59:bat[:oid],X_60:bat[:int]) := sql.bind(X_2,"sys","test","value",2,2,3);
    C_67 := algebra.subselect(X_60,nil:bat[:oid],A0,A0,true,true,true);
    X_8:bat[:int] := sql.bind(X_2,"sys","test","value",1);
    C_45 := algebra.subselect(X_8,C_51,A0,A0,true,true,true);
    C_70 := sql.subdelta(C_64,C_51,C_59,C_67,C_45);
    X_73 := sql.projectdelta(C_70,X_54,C_59,X_60,X_8);
    X_83 := mat.packIncrement(X_71,3);
    X_85 := mat.packIncrement(X_83,X_72);
    X_11 := mat.packIncrement(X_85,X_73);
    language.pass(C_49);
    language.pass(X_52);
    language.pass(C_55);
    language.pass(X_56);
>>>>>>> a1af0890
    language.pass(C_50);
    language.pass(X_53);
    language.pass(C_57);
    language.pass(X_58);
    language.pass(nil:bat[:oid]);
    language.pass(C_51);
    language.pass(X_54);
    language.pass(C_59);
    language.pass(X_60);
    language.pass(X_8);
<<<<<<< HEAD
exit X_103;
    sql.resultSet(X_20,X_22,X_23,X_25,X_27,X_10);
end user.s16_1;
#inline               actions= 0 time=2 usec 
#candidates           actions= 1 time=20 usec 
#remap                actions= 0 time=4 usec 
#costModel            actions= 1 time=18 usec 
#coercions            actions= 0 time=2 usec 
#evaluate             actions= 1 time=31 usec 
#emptybind            actions= 0 time=5 usec 
#pushselect           actions= 2 time=25 usec 
#aliases              actions= 3 time=20 usec 
#mitosis              actions= 1 time=39 usec 
#mergetable           actions= 2 time=63 usec 
#deadcode             actions= 7 time=26 usec 
#aliases              actions= 0 time=7 usec 
#constants            actions= 5 time=23 usec 
#commonTerms          actions= 0 time=8 usec 
#projectionpath       actions= 0 time=6 usec 
#deadcode             actions= 0 time=8 usec 
#reorder              actions= 1 time=41 usec 
#reduce               actions=40 time=46 usec 
#matpack              actions= 1 time=23 usec 
#dataflow             actions=28 time=40 usec 
#querylog             actions= 0 time=1 usec 
#multiplex            actions= 0 time=4 usec 
#generator            actions= 0 time=2 usec 
#profiler             actions= 1 time=21 usec 
#garbageCollector     actions= 1 time=29 usec 
#total                actions= 1 time=585 usec 
=======
exit X_102;
    sql.resultSet(X_20,X_22,X_23,X_25,X_27,X_11);
end user.s8_1;
>>>>>>> a1af0890
#drop table test;

# 21:57:14 >  
# 21:57:14 >  "Done."
# 21:57:14 >  
<|MERGE_RESOLUTION|>--- conflicted
+++ resolved
@@ -42,56 +42,30 @@
 % mal # name
 % clob # type
 % 98 # length
-<<<<<<< HEAD
 function user.s6_1():void;
-    X_34:void := querylog.define("explain select * from test where value = 1;","default_pipe",24);
-    X_18 := bat.new(nil:oid,nil:str);
-    X_26 := bat.append(X_18,"sys.test");
-    X_21 := bat.new(nil:oid,nil:str);
-    X_28 := bat.append(X_21,"value");
-    X_22 := bat.new(nil:oid,nil:str);
-    X_29 := bat.append(X_22,"int");
-    X_23 := bat.new(nil:oid,nil:int);
-    X_31 := bat.append(X_23,32);
-    X_25 := bat.new(nil:oid,nil:int);
-=======
-function user.s3_1(A0:int):void;
-    X_34:void := querylog.define("explain select * from test where value = 1;","default_pipe",24);
-    X_19 := bat.new(nil:str);
-    X_26 := bat.append(X_19,"sys.test");
+    X_33:void := querylog.define("explain select * from test where value = 1;","default_pipe",24);
+    X_18 := bat.new(nil:str);
+    X_25 := bat.append(X_18,"sys.test");
+    X_20 := bat.new(nil:str);
+    X_27 := bat.append(X_20,"value");
     X_21 := bat.new(nil:str);
-    X_28 := bat.append(X_21,"value");
-    X_22 := bat.new(nil:str);
-    X_29 := bat.append(X_22,"int");
-    X_23 := bat.new(nil:int);
-    X_31 := bat.append(X_23,32);
-    X_25 := bat.new(nil:int);
->>>>>>> a1af0890
-    X_33 := bat.append(X_25,0);
+    X_28 := bat.append(X_21,"int");
+    X_22 := bat.new(nil:int);
+    X_30 := bat.append(X_22,32);
+    X_24 := bat.new(nil:int);
+    X_32 := bat.append(X_24,0);
     X_2 := sql.mvc();
     X_6:bat[:int] := sql.bind(X_2,"sys","test","value",0);
     C_3:bat[:oid] := sql.tid(X_2,"sys","test");
-<<<<<<< HEAD
-    C_52 := algebra.subselect(X_6,C_3,1,1,true,false,false);
+    C_51 := algebra.subselect(X_6,C_3,1,1,true,false,false);
     (C_9,r1_9) := sql.bind(X_2,"sys","test","value",2);
-    C_53 := algebra.subselect(r1_9,nil:bat[:oid],1,1,true,false,false);
+    C_52 := algebra.subselect(r1_9,nil:bat[:oid],1,1,true,false,false);
     X_12:bat[:int] := sql.bind(X_2,"sys","test","value",1);
-    C_55 := algebra.subselect(X_12,C_3,1,1,true,false,false);
-    C_13 := sql.subdelta(C_52,C_3,C_9,C_53,C_55);
+    C_54 := algebra.subselect(X_12,C_3,1,1,true,false,false);
+    C_13 := sql.subdelta(C_51,C_3,C_9,C_52,C_54);
     X_16 := sql.projectdelta(C_13,X_6,C_9,r1_9,X_12);
-    sql.resultSet(X_26,X_28,X_29,X_31,X_33,X_16);
+    sql.resultSet(X_25,X_27,X_28,X_30,X_32,X_16);
 end user.s6_1;
-=======
-    C_51 := algebra.subselect(X_6,C_3,A0,A0,true,false,false);
-    (C_9,r1_9) := sql.bind(X_2,"sys","test","value",2);
-    C_52 := algebra.subselect(r1_9,nil:bat[:oid],A0,A0,true,false,false);
-    X_12:bat[:int] := sql.bind(X_2,"sys","test","value",1);
-    C_54 := algebra.subselect(X_12,C_3,A0,A0,true,false,false);
-    C_14 := sql.subdelta(C_51,C_3,C_9,C_52,C_54);
-    X_17 := sql.projectdelta(C_14,X_6,C_9,r1_9,X_12);
-    sql.resultSet(X_26,X_28,X_29,X_31,X_33,X_17);
-end user.s3_1;
->>>>>>> a1af0890
 # optimizer.mitosis()
 # optimizer.dataflow()
 #select * from test where value > 12345678900; # value > INT_MAX
@@ -104,93 +78,50 @@
 % mal # name
 % clob # type
 % 98 # length
-<<<<<<< HEAD
 function user.s8_1():void;
-    X_28:void := querylog.define("explain select * from test where value > 1;","default_pipe",57);
-barrier X_103 := language.dataflow();
-    X_12 := bat.new(nil:oid,nil:str);
-    X_20 := bat.append(X_12,"sys.test");
-    X_15 := bat.new(nil:oid,nil:str);
-    X_22 := bat.append(X_15,"value");
-    X_16 := bat.new(nil:oid,nil:str);
-    X_23 := bat.append(X_16,"int");
-    X_17 := bat.new(nil:oid,nil:int);
-    X_25 := bat.append(X_17,32);
-    X_19 := bat.new(nil:oid,nil:int);
-    X_27 := bat.append(X_19,0);
-    X_2 := sql.mvc();
-    X_53:bat[:int] := sql.bind(X_2,"sys","test","value",0,0,3);
-    C_50:bat[:oid] := sql.tid(X_2,"sys","test",0,3);
-    C_63 := algebra.thetasubselect(X_53,C_50,1,">");
-    (C_56:bat[:oid],X_57:bat[:int]) := sql.bind(X_2,"sys","test","value",2,0,3);
-    C_66 := algebra.thetasubselect(X_57,nil:bat[:oid],1,">");
-    C_69 := sql.subdelta(C_63,C_50,C_56,C_66);
-    X_72 := sql.projectdelta(C_69,X_53,C_56,X_57);
-    X_54:bat[:int] := sql.bind(X_2,"sys","test","value",0,1,3);
-    C_51:bat[:oid] := sql.tid(X_2,"sys","test",1,3);
-    C_64 := algebra.thetasubselect(X_54,C_51,1,">");
-    (C_58:bat[:oid],X_59:bat[:int]) := sql.bind(X_2,"sys","test","value",2,1,3);
-    C_67 := algebra.thetasubselect(X_59,nil:bat[:oid],1,">");
-    C_70 := sql.subdelta(C_64,C_51,C_58,C_67);
-    X_73 := sql.projectdelta(C_70,X_54,C_58,X_59);
-    X_55:bat[:int] := sql.bind(X_2,"sys","test","value",0,2,3);
-    C_52:bat[:oid] := sql.tid(X_2,"sys","test",2,3);
-    C_65 := algebra.thetasubselect(X_55,C_52,1,">");
-    (C_60:bat[:oid],X_61:bat[:int]) := sql.bind(X_2,"sys","test","value",2,2,3);
-    C_68 := algebra.thetasubselect(X_61,nil:bat[:oid],1,">");
-    X_8:bat[:int] := sql.bind(X_2,"sys","test","value",1);
-    C_46 := algebra.thetasubselect(X_8,C_52,1,">");
-    C_71 := sql.subdelta(C_65,C_52,C_60,C_68,C_46);
-    X_74 := sql.projectdelta(C_71,X_55,C_60,X_61,X_8);
-    X_84 := mat.packIncrement(X_72,3);
-    X_86 := mat.packIncrement(X_84,X_73);
-    X_10 := mat.packIncrement(X_86,X_74);
-=======
-function user.s4_1(A0:int):void;
-    X_28:void := querylog.define("explain select * from test where value > 1;","default_pipe",57);
+    X_27:void := querylog.define("explain select * from test where value > 1;","default_pipe",57);
 barrier X_102 := language.dataflow();
-    X_13 := bat.new(nil:str);
-    X_20 := bat.append(X_13,"sys.test");
+    X_12 := bat.new(nil:str);
+    X_19 := bat.append(X_12,"sys.test");
+    X_14 := bat.new(nil:str);
+    X_21 := bat.append(X_14,"value");
     X_15 := bat.new(nil:str);
-    X_22 := bat.append(X_15,"value");
-    X_16 := bat.new(nil:str);
-    X_23 := bat.append(X_16,"int");
-    X_17 := bat.new(nil:int);
-    X_25 := bat.append(X_17,32);
-    X_19 := bat.new(nil:int);
-    X_27 := bat.append(X_19,0);
+    X_22 := bat.append(X_15,"int");
+    X_16 := bat.new(nil:int);
+    X_24 := bat.append(X_16,32);
+    X_18 := bat.new(nil:int);
+    X_26 := bat.append(X_18,0);
     X_2 := sql.mvc();
     X_52:bat[:int] := sql.bind(X_2,"sys","test","value",0,0,3);
     C_49:bat[:oid] := sql.tid(X_2,"sys","test",0,3);
-    C_62 := algebra.thetasubselect(X_52,C_49,A0,">");
+    C_62 := algebra.thetasubselect(X_52,C_49,1,">");
     (C_55:bat[:oid],X_56:bat[:int]) := sql.bind(X_2,"sys","test","value",2,0,3);
-    C_65 := algebra.thetasubselect(X_56,nil:bat[:oid],A0,">");
+    C_65 := algebra.thetasubselect(X_56,nil:bat[:oid],1,">");
     C_68 := sql.subdelta(C_62,C_49,C_55,C_65);
     X_71 := sql.projectdelta(C_68,X_52,C_55,X_56);
     X_53:bat[:int] := sql.bind(X_2,"sys","test","value",0,1,3);
     C_50:bat[:oid] := sql.tid(X_2,"sys","test",1,3);
-    C_63 := algebra.thetasubselect(X_53,C_50,A0,">");
+    C_63 := algebra.thetasubselect(X_53,C_50,1,">");
     (C_57:bat[:oid],X_58:bat[:int]) := sql.bind(X_2,"sys","test","value",2,1,3);
-    C_66 := algebra.thetasubselect(X_58,nil:bat[:oid],A0,">");
+    C_66 := algebra.thetasubselect(X_58,nil:bat[:oid],1,">");
     C_69 := sql.subdelta(C_63,C_50,C_57,C_66);
     X_72 := sql.projectdelta(C_69,X_53,C_57,X_58);
     X_54:bat[:int] := sql.bind(X_2,"sys","test","value",0,2,3);
     C_51:bat[:oid] := sql.tid(X_2,"sys","test",2,3);
-    C_64 := algebra.thetasubselect(X_54,C_51,A0,">");
+    C_64 := algebra.thetasubselect(X_54,C_51,1,">");
     (C_59:bat[:oid],X_60:bat[:int]) := sql.bind(X_2,"sys","test","value",2,2,3);
-    C_67 := algebra.thetasubselect(X_60,nil:bat[:oid],A0,">");
+    C_67 := algebra.thetasubselect(X_60,nil:bat[:oid],1,">");
     X_8:bat[:int] := sql.bind(X_2,"sys","test","value",1);
-    C_45 := algebra.thetasubselect(X_8,C_51,A0,">");
+    C_45 := algebra.thetasubselect(X_8,C_51,1,">");
     C_70 := sql.subdelta(C_64,C_51,C_59,C_67,C_45);
     X_73 := sql.projectdelta(C_70,X_54,C_59,X_60,X_8);
     X_83 := mat.packIncrement(X_71,3);
     X_85 := mat.packIncrement(X_83,X_72);
-    X_11 := mat.packIncrement(X_85,X_73);
+    X_10 := mat.packIncrement(X_85,X_73);
     language.pass(C_49);
     language.pass(X_52);
     language.pass(C_55);
     language.pass(X_56);
->>>>>>> a1af0890
     language.pass(C_50);
     language.pass(X_53);
     language.pass(C_57);
@@ -201,9 +132,8 @@
     language.pass(C_59);
     language.pass(X_60);
     language.pass(X_8);
-<<<<<<< HEAD
-exit X_103;
-    sql.resultSet(X_20,X_22,X_23,X_25,X_27,X_10);
+exit X_102;
+    sql.resultSet(X_19,X_21,X_22,X_24,X_26,X_10);
 end user.s8_1;
 #inline               actions= 0 time=2 usec 
 #candidates           actions= 1 time=20 usec 
@@ -232,11 +162,6 @@
 #profiler             actions= 1 time=22 usec 
 #garbageCollector     actions= 1 time=29 usec 
 #total                actions= 1 time=646 usec 
-=======
-exit X_102;
-    sql.resultSet(X_20,X_22,X_23,X_25,X_27,X_11);
-end user.s4_1;
->>>>>>> a1af0890
 #select * from test where value >= 12345678900; # value > INT_MAX
 % sys.test # table_name
 % value # name
@@ -247,93 +172,50 @@
 % mal # name
 % clob # type
 % 99 # length
-<<<<<<< HEAD
 function user.s10_1():void;
-    X_28:void := querylog.define("explain select * from test where value >= 1;","default_pipe",57);
-barrier X_103 := language.dataflow();
-    X_12 := bat.new(nil:oid,nil:str);
-    X_20 := bat.append(X_12,"sys.test");
-    X_15 := bat.new(nil:oid,nil:str);
-    X_22 := bat.append(X_15,"value");
-    X_16 := bat.new(nil:oid,nil:str);
-    X_23 := bat.append(X_16,"int");
-    X_17 := bat.new(nil:oid,nil:int);
-    X_25 := bat.append(X_17,32);
-    X_19 := bat.new(nil:oid,nil:int);
-    X_27 := bat.append(X_19,0);
-    X_2 := sql.mvc();
-    X_53:bat[:int] := sql.bind(X_2,"sys","test","value",0,0,3);
-    C_50:bat[:oid] := sql.tid(X_2,"sys","test",0,3);
-    C_63 := algebra.thetasubselect(X_53,C_50,1,">=");
-    (C_56:bat[:oid],X_57:bat[:int]) := sql.bind(X_2,"sys","test","value",2,0,3);
-    C_66 := algebra.thetasubselect(X_57,nil:bat[:oid],1,">=");
-    C_69 := sql.subdelta(C_63,C_50,C_56,C_66);
-    X_72 := sql.projectdelta(C_69,X_53,C_56,X_57);
-    X_54:bat[:int] := sql.bind(X_2,"sys","test","value",0,1,3);
-    C_51:bat[:oid] := sql.tid(X_2,"sys","test",1,3);
-    C_64 := algebra.thetasubselect(X_54,C_51,1,">=");
-    (C_58:bat[:oid],X_59:bat[:int]) := sql.bind(X_2,"sys","test","value",2,1,3);
-    C_67 := algebra.thetasubselect(X_59,nil:bat[:oid],1,">=");
-    C_70 := sql.subdelta(C_64,C_51,C_58,C_67);
-    X_73 := sql.projectdelta(C_70,X_54,C_58,X_59);
-    X_55:bat[:int] := sql.bind(X_2,"sys","test","value",0,2,3);
-    C_52:bat[:oid] := sql.tid(X_2,"sys","test",2,3);
-    C_65 := algebra.thetasubselect(X_55,C_52,1,">=");
-    (C_60:bat[:oid],X_61:bat[:int]) := sql.bind(X_2,"sys","test","value",2,2,3);
-    C_68 := algebra.thetasubselect(X_61,nil:bat[:oid],1,">=");
-    X_8:bat[:int] := sql.bind(X_2,"sys","test","value",1);
-    C_46 := algebra.thetasubselect(X_8,C_52,1,">=");
-    C_71 := sql.subdelta(C_65,C_52,C_60,C_68,C_46);
-    X_74 := sql.projectdelta(C_71,X_55,C_60,X_61,X_8);
-    X_84 := mat.packIncrement(X_72,3);
-    X_86 := mat.packIncrement(X_84,X_73);
-    X_10 := mat.packIncrement(X_86,X_74);
-=======
-function user.s5_1(A0:int):void;
-    X_28:void := querylog.define("explain select * from test where value >= 1;","default_pipe",57);
+    X_27:void := querylog.define("explain select * from test where value >= 1;","default_pipe",57);
 barrier X_102 := language.dataflow();
-    X_13 := bat.new(nil:str);
-    X_20 := bat.append(X_13,"sys.test");
+    X_12 := bat.new(nil:str);
+    X_19 := bat.append(X_12,"sys.test");
+    X_14 := bat.new(nil:str);
+    X_21 := bat.append(X_14,"value");
     X_15 := bat.new(nil:str);
-    X_22 := bat.append(X_15,"value");
-    X_16 := bat.new(nil:str);
-    X_23 := bat.append(X_16,"int");
-    X_17 := bat.new(nil:int);
-    X_25 := bat.append(X_17,32);
-    X_19 := bat.new(nil:int);
-    X_27 := bat.append(X_19,0);
+    X_22 := bat.append(X_15,"int");
+    X_16 := bat.new(nil:int);
+    X_24 := bat.append(X_16,32);
+    X_18 := bat.new(nil:int);
+    X_26 := bat.append(X_18,0);
     X_2 := sql.mvc();
     X_52:bat[:int] := sql.bind(X_2,"sys","test","value",0,0,3);
     C_49:bat[:oid] := sql.tid(X_2,"sys","test",0,3);
-    C_62 := algebra.thetasubselect(X_52,C_49,A0,">=");
+    C_62 := algebra.thetasubselect(X_52,C_49,1,">=");
     (C_55:bat[:oid],X_56:bat[:int]) := sql.bind(X_2,"sys","test","value",2,0,3);
-    C_65 := algebra.thetasubselect(X_56,nil:bat[:oid],A0,">=");
+    C_65 := algebra.thetasubselect(X_56,nil:bat[:oid],1,">=");
     C_68 := sql.subdelta(C_62,C_49,C_55,C_65);
     X_71 := sql.projectdelta(C_68,X_52,C_55,X_56);
     X_53:bat[:int] := sql.bind(X_2,"sys","test","value",0,1,3);
     C_50:bat[:oid] := sql.tid(X_2,"sys","test",1,3);
-    C_63 := algebra.thetasubselect(X_53,C_50,A0,">=");
+    C_63 := algebra.thetasubselect(X_53,C_50,1,">=");
     (C_57:bat[:oid],X_58:bat[:int]) := sql.bind(X_2,"sys","test","value",2,1,3);
-    C_66 := algebra.thetasubselect(X_58,nil:bat[:oid],A0,">=");
+    C_66 := algebra.thetasubselect(X_58,nil:bat[:oid],1,">=");
     C_69 := sql.subdelta(C_63,C_50,C_57,C_66);
     X_72 := sql.projectdelta(C_69,X_53,C_57,X_58);
     X_54:bat[:int] := sql.bind(X_2,"sys","test","value",0,2,3);
     C_51:bat[:oid] := sql.tid(X_2,"sys","test",2,3);
-    C_64 := algebra.thetasubselect(X_54,C_51,A0,">=");
+    C_64 := algebra.thetasubselect(X_54,C_51,1,">=");
     (C_59:bat[:oid],X_60:bat[:int]) := sql.bind(X_2,"sys","test","value",2,2,3);
-    C_67 := algebra.thetasubselect(X_60,nil:bat[:oid],A0,">=");
+    C_67 := algebra.thetasubselect(X_60,nil:bat[:oid],1,">=");
     X_8:bat[:int] := sql.bind(X_2,"sys","test","value",1);
-    C_45 := algebra.thetasubselect(X_8,C_51,A0,">=");
+    C_45 := algebra.thetasubselect(X_8,C_51,1,">=");
     C_70 := sql.subdelta(C_64,C_51,C_59,C_67,C_45);
     X_73 := sql.projectdelta(C_70,X_54,C_59,X_60,X_8);
     X_83 := mat.packIncrement(X_71,3);
     X_85 := mat.packIncrement(X_83,X_72);
-    X_11 := mat.packIncrement(X_85,X_73);
+    X_10 := mat.packIncrement(X_85,X_73);
     language.pass(C_49);
     language.pass(X_52);
     language.pass(C_55);
     language.pass(X_56);
->>>>>>> a1af0890
     language.pass(C_50);
     language.pass(X_53);
     language.pass(C_57);
@@ -344,9 +226,8 @@
     language.pass(C_59);
     language.pass(X_60);
     language.pass(X_8);
-<<<<<<< HEAD
-exit X_103;
-    sql.resultSet(X_20,X_22,X_23,X_25,X_27,X_10);
+exit X_102;
+    sql.resultSet(X_19,X_21,X_22,X_24,X_26,X_10);
 end user.s10_1;
 #inline               actions= 0 time=2 usec 
 #candidates           actions= 1 time=20 usec 
@@ -375,11 +256,6 @@
 #profiler             actions= 1 time=21 usec 
 #garbageCollector     actions= 1 time=28 usec 
 #total                actions= 1 time=620 usec 
-=======
-exit X_102;
-    sql.resultSet(X_20,X_22,X_23,X_25,X_27,X_11);
-end user.s5_1;
->>>>>>> a1af0890
 #select * from test where value < 12345678900; # value > INT_MAX
 % sys.test # table_name
 % value # name
@@ -393,93 +269,50 @@
 % mal # name
 % clob # type
 % 98 # length
-<<<<<<< HEAD
 function user.s12_1():void;
-    X_28:void := querylog.define("explain select * from test where value < 1;","default_pipe",57);
-barrier X_103 := language.dataflow();
-    X_12 := bat.new(nil:oid,nil:str);
-    X_20 := bat.append(X_12,"sys.test");
-    X_15 := bat.new(nil:oid,nil:str);
-    X_22 := bat.append(X_15,"value");
-    X_16 := bat.new(nil:oid,nil:str);
-    X_23 := bat.append(X_16,"int");
-    X_17 := bat.new(nil:oid,nil:int);
-    X_25 := bat.append(X_17,32);
-    X_19 := bat.new(nil:oid,nil:int);
-    X_27 := bat.append(X_19,0);
-    X_2 := sql.mvc();
-    X_53:bat[:int] := sql.bind(X_2,"sys","test","value",0,0,3);
-    C_50:bat[:oid] := sql.tid(X_2,"sys","test",0,3);
-    C_63 := algebra.thetasubselect(X_53,C_50,1,"<");
-    (C_56:bat[:oid],X_57:bat[:int]) := sql.bind(X_2,"sys","test","value",2,0,3);
-    C_66 := algebra.thetasubselect(X_57,nil:bat[:oid],1,"<");
-    C_69 := sql.subdelta(C_63,C_50,C_56,C_66);
-    X_72 := sql.projectdelta(C_69,X_53,C_56,X_57);
-    X_54:bat[:int] := sql.bind(X_2,"sys","test","value",0,1,3);
-    C_51:bat[:oid] := sql.tid(X_2,"sys","test",1,3);
-    C_64 := algebra.thetasubselect(X_54,C_51,1,"<");
-    (C_58:bat[:oid],X_59:bat[:int]) := sql.bind(X_2,"sys","test","value",2,1,3);
-    C_67 := algebra.thetasubselect(X_59,nil:bat[:oid],1,"<");
-    C_70 := sql.subdelta(C_64,C_51,C_58,C_67);
-    X_73 := sql.projectdelta(C_70,X_54,C_58,X_59);
-    X_55:bat[:int] := sql.bind(X_2,"sys","test","value",0,2,3);
-    C_52:bat[:oid] := sql.tid(X_2,"sys","test",2,3);
-    C_65 := algebra.thetasubselect(X_55,C_52,1,"<");
-    (C_60:bat[:oid],X_61:bat[:int]) := sql.bind(X_2,"sys","test","value",2,2,3);
-    C_68 := algebra.thetasubselect(X_61,nil:bat[:oid],1,"<");
-    X_8:bat[:int] := sql.bind(X_2,"sys","test","value",1);
-    C_46 := algebra.thetasubselect(X_8,C_52,1,"<");
-    C_71 := sql.subdelta(C_65,C_52,C_60,C_68,C_46);
-    X_74 := sql.projectdelta(C_71,X_55,C_60,X_61,X_8);
-    X_84 := mat.packIncrement(X_72,3);
-    X_86 := mat.packIncrement(X_84,X_73);
-    X_10 := mat.packIncrement(X_86,X_74);
-=======
-function user.s6_1(A0:int):void;
-    X_28:void := querylog.define("explain select * from test where value < 1;","default_pipe",57);
+    X_27:void := querylog.define("explain select * from test where value < 1;","default_pipe",57);
 barrier X_102 := language.dataflow();
-    X_13 := bat.new(nil:str);
-    X_20 := bat.append(X_13,"sys.test");
+    X_12 := bat.new(nil:str);
+    X_19 := bat.append(X_12,"sys.test");
+    X_14 := bat.new(nil:str);
+    X_21 := bat.append(X_14,"value");
     X_15 := bat.new(nil:str);
-    X_22 := bat.append(X_15,"value");
-    X_16 := bat.new(nil:str);
-    X_23 := bat.append(X_16,"int");
-    X_17 := bat.new(nil:int);
-    X_25 := bat.append(X_17,32);
-    X_19 := bat.new(nil:int);
-    X_27 := bat.append(X_19,0);
+    X_22 := bat.append(X_15,"int");
+    X_16 := bat.new(nil:int);
+    X_24 := bat.append(X_16,32);
+    X_18 := bat.new(nil:int);
+    X_26 := bat.append(X_18,0);
     X_2 := sql.mvc();
     X_52:bat[:int] := sql.bind(X_2,"sys","test","value",0,0,3);
     C_49:bat[:oid] := sql.tid(X_2,"sys","test",0,3);
-    C_62 := algebra.thetasubselect(X_52,C_49,A0,"<");
+    C_62 := algebra.thetasubselect(X_52,C_49,1,"<");
     (C_55:bat[:oid],X_56:bat[:int]) := sql.bind(X_2,"sys","test","value",2,0,3);
-    C_65 := algebra.thetasubselect(X_56,nil:bat[:oid],A0,"<");
+    C_65 := algebra.thetasubselect(X_56,nil:bat[:oid],1,"<");
     C_68 := sql.subdelta(C_62,C_49,C_55,C_65);
     X_71 := sql.projectdelta(C_68,X_52,C_55,X_56);
     X_53:bat[:int] := sql.bind(X_2,"sys","test","value",0,1,3);
     C_50:bat[:oid] := sql.tid(X_2,"sys","test",1,3);
-    C_63 := algebra.thetasubselect(X_53,C_50,A0,"<");
+    C_63 := algebra.thetasubselect(X_53,C_50,1,"<");
     (C_57:bat[:oid],X_58:bat[:int]) := sql.bind(X_2,"sys","test","value",2,1,3);
-    C_66 := algebra.thetasubselect(X_58,nil:bat[:oid],A0,"<");
+    C_66 := algebra.thetasubselect(X_58,nil:bat[:oid],1,"<");
     C_69 := sql.subdelta(C_63,C_50,C_57,C_66);
     X_72 := sql.projectdelta(C_69,X_53,C_57,X_58);
     X_54:bat[:int] := sql.bind(X_2,"sys","test","value",0,2,3);
     C_51:bat[:oid] := sql.tid(X_2,"sys","test",2,3);
-    C_64 := algebra.thetasubselect(X_54,C_51,A0,"<");
+    C_64 := algebra.thetasubselect(X_54,C_51,1,"<");
     (C_59:bat[:oid],X_60:bat[:int]) := sql.bind(X_2,"sys","test","value",2,2,3);
-    C_67 := algebra.thetasubselect(X_60,nil:bat[:oid],A0,"<");
+    C_67 := algebra.thetasubselect(X_60,nil:bat[:oid],1,"<");
     X_8:bat[:int] := sql.bind(X_2,"sys","test","value",1);
-    C_45 := algebra.thetasubselect(X_8,C_51,A0,"<");
+    C_45 := algebra.thetasubselect(X_8,C_51,1,"<");
     C_70 := sql.subdelta(C_64,C_51,C_59,C_67,C_45);
     X_73 := sql.projectdelta(C_70,X_54,C_59,X_60,X_8);
     X_83 := mat.packIncrement(X_71,3);
     X_85 := mat.packIncrement(X_83,X_72);
-    X_11 := mat.packIncrement(X_85,X_73);
+    X_10 := mat.packIncrement(X_85,X_73);
     language.pass(C_49);
     language.pass(X_52);
     language.pass(C_55);
     language.pass(X_56);
->>>>>>> a1af0890
     language.pass(C_50);
     language.pass(X_53);
     language.pass(C_57);
@@ -490,9 +323,8 @@
     language.pass(C_59);
     language.pass(X_60);
     language.pass(X_8);
-<<<<<<< HEAD
-exit X_103;
-    sql.resultSet(X_20,X_22,X_23,X_25,X_27,X_10);
+exit X_102;
+    sql.resultSet(X_19,X_21,X_22,X_24,X_26,X_10);
 end user.s12_1;
 #inline               actions= 0 time=3 usec 
 #candidates           actions= 1 time=20 usec 
@@ -521,11 +353,6 @@
 #profiler             actions= 1 time=21 usec 
 #garbageCollector     actions= 1 time=29 usec 
 #total                actions= 1 time=600 usec 
-=======
-exit X_102;
-    sql.resultSet(X_20,X_22,X_23,X_25,X_27,X_11);
-end user.s6_1;
->>>>>>> a1af0890
 #select * from test where value <= 12345678900; # value > INT_MAX
 % sys.test # table_name
 % value # name
@@ -539,93 +366,50 @@
 % mal # name
 % clob # type
 % 99 # length
-<<<<<<< HEAD
 function user.s14_1():void;
-    X_28:void := querylog.define("explain select * from test where value <= 1;","default_pipe",57);
-barrier X_103 := language.dataflow();
-    X_12 := bat.new(nil:oid,nil:str);
-    X_20 := bat.append(X_12,"sys.test");
-    X_15 := bat.new(nil:oid,nil:str);
-    X_22 := bat.append(X_15,"value");
-    X_16 := bat.new(nil:oid,nil:str);
-    X_23 := bat.append(X_16,"int");
-    X_17 := bat.new(nil:oid,nil:int);
-    X_25 := bat.append(X_17,32);
-    X_19 := bat.new(nil:oid,nil:int);
-    X_27 := bat.append(X_19,0);
-    X_2 := sql.mvc();
-    X_53:bat[:int] := sql.bind(X_2,"sys","test","value",0,0,3);
-    C_50:bat[:oid] := sql.tid(X_2,"sys","test",0,3);
-    C_63 := algebra.thetasubselect(X_53,C_50,1,"<=");
-    (C_56:bat[:oid],X_57:bat[:int]) := sql.bind(X_2,"sys","test","value",2,0,3);
-    C_66 := algebra.thetasubselect(X_57,nil:bat[:oid],1,"<=");
-    C_69 := sql.subdelta(C_63,C_50,C_56,C_66);
-    X_72 := sql.projectdelta(C_69,X_53,C_56,X_57);
-    X_54:bat[:int] := sql.bind(X_2,"sys","test","value",0,1,3);
-    C_51:bat[:oid] := sql.tid(X_2,"sys","test",1,3);
-    C_64 := algebra.thetasubselect(X_54,C_51,1,"<=");
-    (C_58:bat[:oid],X_59:bat[:int]) := sql.bind(X_2,"sys","test","value",2,1,3);
-    C_67 := algebra.thetasubselect(X_59,nil:bat[:oid],1,"<=");
-    C_70 := sql.subdelta(C_64,C_51,C_58,C_67);
-    X_73 := sql.projectdelta(C_70,X_54,C_58,X_59);
-    X_55:bat[:int] := sql.bind(X_2,"sys","test","value",0,2,3);
-    C_52:bat[:oid] := sql.tid(X_2,"sys","test",2,3);
-    C_65 := algebra.thetasubselect(X_55,C_52,1,"<=");
-    (C_60:bat[:oid],X_61:bat[:int]) := sql.bind(X_2,"sys","test","value",2,2,3);
-    C_68 := algebra.thetasubselect(X_61,nil:bat[:oid],1,"<=");
-    X_8:bat[:int] := sql.bind(X_2,"sys","test","value",1);
-    C_46 := algebra.thetasubselect(X_8,C_52,1,"<=");
-    C_71 := sql.subdelta(C_65,C_52,C_60,C_68,C_46);
-    X_74 := sql.projectdelta(C_71,X_55,C_60,X_61,X_8);
-    X_84 := mat.packIncrement(X_72,3);
-    X_86 := mat.packIncrement(X_84,X_73);
-    X_10 := mat.packIncrement(X_86,X_74);
-=======
-function user.s7_1(A0:int):void;
-    X_28:void := querylog.define("explain select * from test where value <= 1;","default_pipe",57);
+    X_27:void := querylog.define("explain select * from test where value <= 1;","default_pipe",57);
 barrier X_102 := language.dataflow();
-    X_13 := bat.new(nil:str);
-    X_20 := bat.append(X_13,"sys.test");
+    X_12 := bat.new(nil:str);
+    X_19 := bat.append(X_12,"sys.test");
+    X_14 := bat.new(nil:str);
+    X_21 := bat.append(X_14,"value");
     X_15 := bat.new(nil:str);
-    X_22 := bat.append(X_15,"value");
-    X_16 := bat.new(nil:str);
-    X_23 := bat.append(X_16,"int");
-    X_17 := bat.new(nil:int);
-    X_25 := bat.append(X_17,32);
-    X_19 := bat.new(nil:int);
-    X_27 := bat.append(X_19,0);
+    X_22 := bat.append(X_15,"int");
+    X_16 := bat.new(nil:int);
+    X_24 := bat.append(X_16,32);
+    X_18 := bat.new(nil:int);
+    X_26 := bat.append(X_18,0);
     X_2 := sql.mvc();
     X_52:bat[:int] := sql.bind(X_2,"sys","test","value",0,0,3);
     C_49:bat[:oid] := sql.tid(X_2,"sys","test",0,3);
-    C_62 := algebra.thetasubselect(X_52,C_49,A0,"<=");
+    C_62 := algebra.thetasubselect(X_52,C_49,1,"<=");
     (C_55:bat[:oid],X_56:bat[:int]) := sql.bind(X_2,"sys","test","value",2,0,3);
-    C_65 := algebra.thetasubselect(X_56,nil:bat[:oid],A0,"<=");
+    C_65 := algebra.thetasubselect(X_56,nil:bat[:oid],1,"<=");
     C_68 := sql.subdelta(C_62,C_49,C_55,C_65);
     X_71 := sql.projectdelta(C_68,X_52,C_55,X_56);
     X_53:bat[:int] := sql.bind(X_2,"sys","test","value",0,1,3);
     C_50:bat[:oid] := sql.tid(X_2,"sys","test",1,3);
-    C_63 := algebra.thetasubselect(X_53,C_50,A0,"<=");
+    C_63 := algebra.thetasubselect(X_53,C_50,1,"<=");
     (C_57:bat[:oid],X_58:bat[:int]) := sql.bind(X_2,"sys","test","value",2,1,3);
-    C_66 := algebra.thetasubselect(X_58,nil:bat[:oid],A0,"<=");
+    C_66 := algebra.thetasubselect(X_58,nil:bat[:oid],1,"<=");
     C_69 := sql.subdelta(C_63,C_50,C_57,C_66);
     X_72 := sql.projectdelta(C_69,X_53,C_57,X_58);
     X_54:bat[:int] := sql.bind(X_2,"sys","test","value",0,2,3);
     C_51:bat[:oid] := sql.tid(X_2,"sys","test",2,3);
-    C_64 := algebra.thetasubselect(X_54,C_51,A0,"<=");
+    C_64 := algebra.thetasubselect(X_54,C_51,1,"<=");
     (C_59:bat[:oid],X_60:bat[:int]) := sql.bind(X_2,"sys","test","value",2,2,3);
-    C_67 := algebra.thetasubselect(X_60,nil:bat[:oid],A0,"<=");
+    C_67 := algebra.thetasubselect(X_60,nil:bat[:oid],1,"<=");
     X_8:bat[:int] := sql.bind(X_2,"sys","test","value",1);
-    C_45 := algebra.thetasubselect(X_8,C_51,A0,"<=");
+    C_45 := algebra.thetasubselect(X_8,C_51,1,"<=");
     C_70 := sql.subdelta(C_64,C_51,C_59,C_67,C_45);
     X_73 := sql.projectdelta(C_70,X_54,C_59,X_60,X_8);
     X_83 := mat.packIncrement(X_71,3);
     X_85 := mat.packIncrement(X_83,X_72);
-    X_11 := mat.packIncrement(X_85,X_73);
+    X_10 := mat.packIncrement(X_85,X_73);
     language.pass(C_49);
     language.pass(X_52);
     language.pass(C_55);
     language.pass(X_56);
->>>>>>> a1af0890
     language.pass(C_50);
     language.pass(X_53);
     language.pass(C_57);
@@ -636,9 +420,8 @@
     language.pass(C_59);
     language.pass(X_60);
     language.pass(X_8);
-<<<<<<< HEAD
-exit X_103;
-    sql.resultSet(X_20,X_22,X_23,X_25,X_27,X_10);
+exit X_102;
+    sql.resultSet(X_19,X_21,X_22,X_24,X_26,X_10);
 end user.s14_1;
 #inline               actions= 0 time=3 usec 
 #candidates           actions= 1 time=18 usec 
@@ -667,11 +450,6 @@
 #profiler             actions= 1 time=20 usec 
 #garbageCollector     actions= 1 time=28 usec 
 #total                actions= 1 time=600 usec 
-=======
-exit X_102;
-    sql.resultSet(X_20,X_22,X_23,X_25,X_27,X_11);
-end user.s7_1;
->>>>>>> a1af0890
 #select * from test where value <> 12345678900; # value > INT_MAX
 % sys.test # table_name
 % value # name
@@ -685,93 +463,50 @@
 % mal # name
 % clob # type
 % 99 # length
-<<<<<<< HEAD
 function user.s16_1():void;
-    X_28:void := querylog.define("explain select * from test where value <> 1;","default_pipe",57);
-barrier X_103 := language.dataflow();
-    X_12 := bat.new(nil:oid,nil:str);
-    X_20 := bat.append(X_12,"sys.test");
-    X_15 := bat.new(nil:oid,nil:str);
-    X_22 := bat.append(X_15,"value");
-    X_16 := bat.new(nil:oid,nil:str);
-    X_23 := bat.append(X_16,"int");
-    X_17 := bat.new(nil:oid,nil:int);
-    X_25 := bat.append(X_17,32);
-    X_19 := bat.new(nil:oid,nil:int);
-    X_27 := bat.append(X_19,0);
-    X_2 := sql.mvc();
-    X_53:bat[:int] := sql.bind(X_2,"sys","test","value",0,0,3);
-    C_50:bat[:oid] := sql.tid(X_2,"sys","test",0,3);
-    C_63 := algebra.subselect(X_53,C_50,1,1,true,true,true);
-    (C_56:bat[:oid],X_57:bat[:int]) := sql.bind(X_2,"sys","test","value",2,0,3);
-    C_66 := algebra.subselect(X_57,nil:bat[:oid],1,1,true,true,true);
-    C_69 := sql.subdelta(C_63,C_50,C_56,C_66);
-    X_72 := sql.projectdelta(C_69,X_53,C_56,X_57);
-    X_54:bat[:int] := sql.bind(X_2,"sys","test","value",0,1,3);
-    C_51:bat[:oid] := sql.tid(X_2,"sys","test",1,3);
-    C_64 := algebra.subselect(X_54,C_51,1,1,true,true,true);
-    (C_58:bat[:oid],X_59:bat[:int]) := sql.bind(X_2,"sys","test","value",2,1,3);
-    C_67 := algebra.subselect(X_59,nil:bat[:oid],1,1,true,true,true);
-    C_70 := sql.subdelta(C_64,C_51,C_58,C_67);
-    X_73 := sql.projectdelta(C_70,X_54,C_58,X_59);
-    X_55:bat[:int] := sql.bind(X_2,"sys","test","value",0,2,3);
-    C_52:bat[:oid] := sql.tid(X_2,"sys","test",2,3);
-    C_65 := algebra.subselect(X_55,C_52,1,1,true,true,true);
-    (C_60:bat[:oid],X_61:bat[:int]) := sql.bind(X_2,"sys","test","value",2,2,3);
-    C_68 := algebra.subselect(X_61,nil:bat[:oid],1,1,true,true,true);
-    X_8:bat[:int] := sql.bind(X_2,"sys","test","value",1);
-    C_46 := algebra.subselect(X_8,C_52,1,1,true,true,true);
-    C_71 := sql.subdelta(C_65,C_52,C_60,C_68,C_46);
-    X_74 := sql.projectdelta(C_71,X_55,C_60,X_61,X_8);
-    X_84 := mat.packIncrement(X_72,3);
-    X_86 := mat.packIncrement(X_84,X_73);
-    X_10 := mat.packIncrement(X_86,X_74);
-=======
-function user.s8_1(A0:int):void;
-    X_28:void := querylog.define("explain select * from test where value <> 1;","default_pipe",57);
+    X_27:void := querylog.define("explain select * from test where value <> 1;","default_pipe",57);
 barrier X_102 := language.dataflow();
-    X_13 := bat.new(nil:str);
-    X_20 := bat.append(X_13,"sys.test");
+    X_12 := bat.new(nil:str);
+    X_19 := bat.append(X_12,"sys.test");
+    X_14 := bat.new(nil:str);
+    X_21 := bat.append(X_14,"value");
     X_15 := bat.new(nil:str);
-    X_22 := bat.append(X_15,"value");
-    X_16 := bat.new(nil:str);
-    X_23 := bat.append(X_16,"int");
-    X_17 := bat.new(nil:int);
-    X_25 := bat.append(X_17,32);
-    X_19 := bat.new(nil:int);
-    X_27 := bat.append(X_19,0);
+    X_22 := bat.append(X_15,"int");
+    X_16 := bat.new(nil:int);
+    X_24 := bat.append(X_16,32);
+    X_18 := bat.new(nil:int);
+    X_26 := bat.append(X_18,0);
     X_2 := sql.mvc();
     X_52:bat[:int] := sql.bind(X_2,"sys","test","value",0,0,3);
     C_49:bat[:oid] := sql.tid(X_2,"sys","test",0,3);
-    C_62 := algebra.subselect(X_52,C_49,A0,A0,true,true,true);
+    C_62 := algebra.subselect(X_52,C_49,1,1,true,true,true);
     (C_55:bat[:oid],X_56:bat[:int]) := sql.bind(X_2,"sys","test","value",2,0,3);
-    C_65 := algebra.subselect(X_56,nil:bat[:oid],A0,A0,true,true,true);
+    C_65 := algebra.subselect(X_56,nil:bat[:oid],1,1,true,true,true);
     C_68 := sql.subdelta(C_62,C_49,C_55,C_65);
     X_71 := sql.projectdelta(C_68,X_52,C_55,X_56);
     X_53:bat[:int] := sql.bind(X_2,"sys","test","value",0,1,3);
     C_50:bat[:oid] := sql.tid(X_2,"sys","test",1,3);
-    C_63 := algebra.subselect(X_53,C_50,A0,A0,true,true,true);
+    C_63 := algebra.subselect(X_53,C_50,1,1,true,true,true);
     (C_57:bat[:oid],X_58:bat[:int]) := sql.bind(X_2,"sys","test","value",2,1,3);
-    C_66 := algebra.subselect(X_58,nil:bat[:oid],A0,A0,true,true,true);
+    C_66 := algebra.subselect(X_58,nil:bat[:oid],1,1,true,true,true);
     C_69 := sql.subdelta(C_63,C_50,C_57,C_66);
     X_72 := sql.projectdelta(C_69,X_53,C_57,X_58);
     X_54:bat[:int] := sql.bind(X_2,"sys","test","value",0,2,3);
     C_51:bat[:oid] := sql.tid(X_2,"sys","test",2,3);
-    C_64 := algebra.subselect(X_54,C_51,A0,A0,true,true,true);
+    C_64 := algebra.subselect(X_54,C_51,1,1,true,true,true);
     (C_59:bat[:oid],X_60:bat[:int]) := sql.bind(X_2,"sys","test","value",2,2,3);
-    C_67 := algebra.subselect(X_60,nil:bat[:oid],A0,A0,true,true,true);
+    C_67 := algebra.subselect(X_60,nil:bat[:oid],1,1,true,true,true);
     X_8:bat[:int] := sql.bind(X_2,"sys","test","value",1);
-    C_45 := algebra.subselect(X_8,C_51,A0,A0,true,true,true);
+    C_45 := algebra.subselect(X_8,C_51,1,1,true,true,true);
     C_70 := sql.subdelta(C_64,C_51,C_59,C_67,C_45);
     X_73 := sql.projectdelta(C_70,X_54,C_59,X_60,X_8);
     X_83 := mat.packIncrement(X_71,3);
     X_85 := mat.packIncrement(X_83,X_72);
-    X_11 := mat.packIncrement(X_85,X_73);
+    X_10 := mat.packIncrement(X_85,X_73);
     language.pass(C_49);
     language.pass(X_52);
     language.pass(C_55);
     language.pass(X_56);
->>>>>>> a1af0890
     language.pass(C_50);
     language.pass(X_53);
     language.pass(C_57);
@@ -782,9 +517,8 @@
     language.pass(C_59);
     language.pass(X_60);
     language.pass(X_8);
-<<<<<<< HEAD
-exit X_103;
-    sql.resultSet(X_20,X_22,X_23,X_25,X_27,X_10);
+exit X_102;
+    sql.resultSet(X_19,X_21,X_22,X_24,X_26,X_10);
 end user.s16_1;
 #inline               actions= 0 time=2 usec 
 #candidates           actions= 1 time=20 usec 
@@ -813,11 +547,6 @@
 #profiler             actions= 1 time=21 usec 
 #garbageCollector     actions= 1 time=29 usec 
 #total                actions= 1 time=585 usec 
-=======
-exit X_102;
-    sql.resultSet(X_20,X_22,X_23,X_25,X_27,X_11);
-end user.s8_1;
->>>>>>> a1af0890
 #drop table test;
 
 # 21:57:14 >  
