--- conflicted
+++ resolved
@@ -29,264 +29,6 @@
 # 18:58:09 >  "mclient" "-lsql" "-ftest" "-Eutf-8" "-i" "-e" "--host=/var/tmp/mtest-21543" "--port=39106"
 # 18:58:09 >  
 
-<<<<<<< HEAD
-#SELECT 'SELECT DISTINCT '||C.name||' FROM '||S.name||'.'||T.name||' WHERE '||C.name||' IS NOT NULL ORDER BY '||C.name||';' as SQL_query
-#  FROM sys.columns C join sys.tables T on C.table_id = T.id join sys.schemas S on T.schema_id = S.id
-# WHERE lower(C.name) in ('action', 'as', 'authorization', 'column', 'cycle', 'distinct', 'increment', 'maxvalue', 'minvalue', 'plan', 'sample', 'schema', 'start', 'statement', 'table')
-# ORDER BY C.name, S.name, T.name;
-% .L # table_name
-% sql_query # name
-% varchar # type
-% 102 # length
-[ "SELECT DISTINCT action FROM sys.keys WHERE action IS NOT NULL ORDER BY action;"	]
-[ "SELECT DISTINCT action FROM tmp.keys WHERE action IS NOT NULL ORDER BY action;"	]
-[ "SELECT DISTINCT as FROM bam.sq WHERE as IS NOT NULL ORDER BY as;"	]
-[ "SELECT DISTINCT authorization FROM sys.schemas WHERE authorization IS NOT NULL ORDER BY authorization;"	]
-[ "SELECT DISTINCT column FROM sys.storage WHERE column IS NOT NULL ORDER BY column;"	]
-[ "SELECT DISTINCT column FROM sys.storagemodel WHERE column IS NOT NULL ORDER BY column;"	]
-[ "SELECT DISTINCT column FROM sys.storagemodelinput WHERE column IS NOT NULL ORDER BY column;"	]
-[ "SELECT DISTINCT cycle FROM sys.sequences WHERE cycle IS NOT NULL ORDER BY cycle;"	]
-[ "SELECT DISTINCT distinct FROM sys.storagemodelinput WHERE distinct IS NOT NULL ORDER BY distinct;"	]
-[ "SELECT DISTINCT increment FROM sys.sequences WHERE increment IS NOT NULL ORDER BY increment;"	]
-[ "SELECT DISTINCT maxvalue FROM sys.sequences WHERE maxvalue IS NOT NULL ORDER BY maxvalue;"	]
-[ "SELECT DISTINCT minvalue FROM sys.sequences WHERE minvalue IS NOT NULL ORDER BY minvalue;"	]
-[ "SELECT DISTINCT plan FROM sys.querylog_catalog WHERE plan IS NOT NULL ORDER BY plan;"	]
-[ "SELECT DISTINCT plan FROM sys.querylog_history WHERE plan IS NOT NULL ORDER BY plan;"	]
-[ "SELECT DISTINCT schema FROM sys.storage WHERE schema IS NOT NULL ORDER BY schema;"	]
-[ "SELECT DISTINCT schema FROM sys.storagemodel WHERE schema IS NOT NULL ORDER BY schema;"	]
-[ "SELECT DISTINCT schema FROM sys.storagemodelinput WHERE schema IS NOT NULL ORDER BY schema;"	]
-[ "SELECT DISTINCT schema FROM sys.tablestoragemodel WHERE schema IS NOT NULL ORDER BY schema;"	]
-[ "SELECT DISTINCT start FROM sys.querylog_calls WHERE start IS NOT NULL ORDER BY start;"	]
-[ "SELECT DISTINCT start FROM sys.querylog_history WHERE start IS NOT NULL ORDER BY start;"	]
-[ "SELECT DISTINCT start FROM sys.sequences WHERE start IS NOT NULL ORDER BY start;"	]
-[ "SELECT DISTINCT statement FROM sys.triggers WHERE statement IS NOT NULL ORDER BY statement;"	]
-[ "SELECT DISTINCT statement FROM tmp.triggers WHERE statement IS NOT NULL ORDER BY statement;"	]
-[ "SELECT DISTINCT table FROM sys.storage WHERE table IS NOT NULL ORDER BY table;"	]
-[ "SELECT DISTINCT table FROM sys.storagemodel WHERE table IS NOT NULL ORDER BY table;"	]
-[ "SELECT DISTINCT table FROM sys.storagemodelinput WHERE table IS NOT NULL ORDER BY table;"	]
-[ "SELECT DISTINCT table FROM sys.tablestoragemodel WHERE table IS NOT NULL ORDER BY table;"	]
-#SELECT DISTINCT action FROM sys.keys WHERE action IS NOT NULL ORDER BY action;
-% sys.keys # table_name
-% action # name
-% int # type
-% 3 # length
-[ -1	]
-[ 514	]
-#SELECT distinct action FROM tmp.keys;
-% tmp.keys # table_name
-% action # name
-% int # type
-% 1 # length
-#SELECT distinct as FROM bam.sq;
-% bam.sq # table_name
-% as # name
-% int # type
-% 1 # length
-#SELECT distinct authorization FROM sys.schemas;
-% sys.schemas # table_name
-% authorization # name
-% int # type
-% 1 # length
-[ 2	]
-[ 3	]
-#SELECT distinct column FROM sys.storage;
-% .storage # table_name
-% column # name
-% clob # type
-% 18 # length
-[ "access"	]
-[ "action"	]
-[ "as"	]
-[ "atomwidth"	]
-[ "auth_id"	]
-[ "authorization"	]
-[ "cacheinc"	]
-[ "cigar"	]
-[ "cl"	]
-[ "cn"	]
-[ "column"	]
-[ "column_id"	]
-[ "comments"	]
-[ "commit_action"	]
-[ "condition"	]
-[ "count"	]
-[ "cycle"	]
-[ "db"	]
-[ "db_alias"	]
-[ "dbschema"	]
-[ "default"	]
-[ "default_schema"	]
-[ "depend_id"	]
-[ "depend_type"	]
-[ "digits"	]
-[ "distinct"	]
-[ "ds"	]
-[ "dt"	]
-[ "eclass"	]
-[ "event"	]
-[ "file_id"	]
-[ "file_location"	]
-[ "files_pkey_file_id"	]
-[ "flag"	]
-[ "fo"	]
-[ "format_version"	]
-[ "fullname"	]
-[ "func"	]
-[ "func_id"	]
-[ "function_id"	]
-[ "grantable"	]
-[ "grantor"	]
-[ "id"	]
-[ "increment"	]
-[ "inout"	]
-[ "ks"	]
-[ "language"	]
-[ "lb"	]
-[ "ln"	]
-[ "login_id"	]
-[ "m5"	]
-[ "mapq"	]
-[ "maxval"	]
-[ "maxvalue"	]
-[ "minval"	]
-[ "minvalue"	]
-[ "mod"	]
-[ "name"	]
-[ "new_name"	]
-[ "nils"	]
-[ "nr"	]
-[ "null"	]
-[ "number"	]
-[ "obj_id"	]
-[ "old_name"	]
-[ "orientation"	]
-[ "owner"	]
-[ "password"	]
-[ "pg"	]
-[ "pg_fkey_file_id"	]
-[ "pg_pkey_id_file_id"	]
-[ "pi"	]
-[ "pl"	]
-[ "pn"	]
-[ "pnext"	]
-[ "port"	]
-[ "pos"	]
-[ "pp"	]
-[ "privileges"	]
-[ "pu"	]
-[ "qname"	]
-[ "qual"	]
-[ "query"	]
-[ "radix"	]
-[ "reference"	]
-[ "rg_fkey_file_id"	]
-[ "rg_pkey_id_file_id"	]
-[ "rkey"	]
-[ "rname"	]
-[ "rnext"	]
-[ "role_id"	]
-[ "sample"	]
-[ "scale"	]
-[ "schema"	]
-[ "schema_id"	]
-[ "seq"	]
-[ "server"	]
-[ "side_effect"	]
-[ "sm"	]
-[ "sn"	]
-[ "sorted"	]
-[ "sorting_order"	]
-[ "sp"	]
-[ "sq_fkey_file_id"	]
-[ "sq_pkey_sn_file_id"	]
-[ "sqlname"	]
-[ "stamp"	]
-[ "start"	]
-[ "statement"	]
-[ "storage"	]
-[ "system"	]
-[ "systemname"	]
-[ "table"	]
-[ "table_id"	]
-[ "time"	]
-[ "tlen"	]
-[ "type"	]
-[ "type_digits"	]
-[ "type_scale"	]
-[ "typewidth"	]
-[ "unique"	]
-[ "ur"	]
-[ "user"	]
-[ "vararg"	]
-[ "varres"	]
-[ "vn"	]
-[ "width"	]
-#SELECT DISTINCT column FROM sys.storagemodel WHERE column IS NOT NULL ORDER BY column;
-% .storagemodel # table_name
-% column # name
-% clob # type
-% 0 # length
-#SELECT distinct column FROM sys.storagemodelinput;
-% sys.storagemodelinput # table_name
-% column # name
-% clob # type
-% 0 # length
-#SELECT distinct cycle FROM sys.sequences;
-% sys.sequences # table_name
-% cycle # name
-% boolean # type
-% 5 # length
-#SELECT distinct distinct FROM sys.storagemodelinput;
-% sys.storagemodelinput # table_name
-% distinct # name
-% bigint # type
-% 1 # length
-#SELECT distinct increment FROM sys.sequences;
-% sys.sequences # table_name
-% increment # name
-% bigint # type
-% 1 # length
-#SELECT distinct maxvalue FROM sys.sequences;
-% sys.sequences # table_name
-% maxvalue # name
-% bigint # type
-% 1 # length
-#SELECT distinct minvalue FROM sys.sequences;
-% sys.sequences # table_name
-% minvalue # name
-% bigint # type
-% 1 # length
-#SELECT DISTINCT plan FROM sys.querylog_catalog WHERE plan IS NOT NULL ORDER BY plan;
-% .querylog_catalog # table_name
-% plan # name
-% clob # type
-% 0 # length
-#SELECT DISTINCT plan FROM sys.querylog_history WHERE plan IS NOT NULL ORDER BY plan;
-% .querylog_history # table_name
-% plan # name
-% clob # type
-% 0 # length
-#SELECT DISTINCT schema FROM sys.storage WHERE schema IS NOT NULL ORDER BY schema;
-% .storage # table_name
-% schema # name
-% clob # type
-% 3 # length
-[ "bam"	]
-[ "sys"	]
-[ "tmp"	]
-#SELECT DISTINCT schema FROM sys.storagemodel WHERE schema IS NOT NULL ORDER BY schema;
-% .storagemodel # table_name
-% schema # name
-% clob # type
-% 0 # length
-#SELECT schema FROM sys.storagemodelinput;
-% sys.storagemodelinput # table_name
-% schema # name
-% clob # type
-% 0 # length
-#SELECT schema FROM sys.tablestoragemodel;
-% .tablestoragemodel # table_name
-=======
 #create table keywords (
 #	"action" integer,
 #	"default" integer,
@@ -297,124 +39,91 @@
 #);
 #insert into keywords values (1, 2, 3, 4, 5, 6);
 [ 1	]
-#SELECT tbl.action FROM sys.keywords tbl;
-% sys.tbl # table_name
+#select distinct action from sys.keywords;
+% sys.keywords # table_name
 % action # name
 % int # type
 % 1 # length
 [ 1	]
-#SELECT tbl.default FROM sys.keywords tbl;
-% sys.tbl # table_name
-% default # name
+#select distinct as from sys.keywords;
+% sys.keywords # table_name
+% as # name
 % int # type
 % 1 # length
 [ 2	]
-#SELECT tbl.schema FROM sys.keywords tbl;
-% sys.tbl # table_name
-% schema # name
+#select distinct authorization from sys.keywords;
+% sys.keywords # table_name
+% authorization # name
 % int # type
 % 1 # length
 [ 3	]
-#SELECT tbl.start FROM sys.keywords tbl;
-% sys.tbl # table_name
-% start # name
+#select distinct column from sys.keywords;
+% sys.keywords # table_name
+% column # name
 % int # type
 % 1 # length
 [ 4	]
-#SELECT tbl.statement FROM sys.keywords tbl;
-% sys.tbl # table_name
-% statement # name
+#select distinct cycle from sys.keywords;
+% sys.keywords # table_name
+% cycle # name
 % int # type
 % 1 # length
 [ 5	]
-#SELECT tbl.user FROM sys.keywords tbl;
-% sys.tbl # table_name
-% user # name
+#select distinct distinct from sys.keywords;
+% sys.keywords # table_name
+% distinct # name
 % int # type
 % 1 # length
 [ 6	]
 #SELECT action FROM sys.keywords;
 % sys.keywords # table_name
-% action # name
+% increment # name
 % int # type
 % 1 # length
-[ 1	]
-#SELECT default FROM sys.keywords;
+[ 7	]
+#select distinct maxvalue from sys.keywords;
 % sys.keywords # table_name
-% default # name
+% maxvalue # name
 % int # type
 % 1 # length
-[ 2	]
-#SELECT schema FROM sys.keywords;
+[ 8	]
+#select distinct minvalue from sys.keywords;
 % sys.keywords # table_name
->>>>>>> de1fb077
+% minvalue # name
+% int # type
+% 1 # length
+[ 9	]
+#select distinct plan from sys.keywords;
+% sys.keywords # table_name
+% plan # name
+% int # type
+% 2 # length
+[ 10	]
+#select distinct schema from sys.keywords;
+% sys.keywords # table_name
 % schema # name
 % int # type
-% 1 # length
-[ 3	]
-#SELECT start FROM sys.keywords;
+% 2 # length
+[ 11	]
+#select distinct start from sys.keywords;
 % sys.keywords # table_name
 % start # name
 % int # type
-% 1 # length
-[ 4	]
-#SELECT statement FROM sys.keywords;
+% 2 # length
+[ 12	]
+#select distinct statement from sys.keywords;
 % sys.keywords # table_name
 % statement # name
-<<<<<<< HEAD
-% varchar # type
-% 0 # length
-#SELECT distinct table FROM sys.storage;
-% .storage # table_name
+% int # type
+% 2 # length
+[ 13	]
+#select distinct table from sys.keywords;
+% sys.keywords # table_name
 % table # name
-% clob # type
-% 17 # length
-[ "_columns"	]
-[ "_tables"	]
-[ "args"	]
-[ "auths"	]
-[ "connections"	]
-[ "db_user_info"	]
-[ "dependencies"	]
-[ "export"	]
-[ "files"	]
-[ "functions"	]
-[ "idxs"	]
-[ "keys"	]
-[ "objects"	]
-[ "pg"	]
-[ "privileges"	]
-[ "rg"	]
-[ "schemas"	]
-[ "sequences"	]
-[ "sq"	]
-[ "statistics"	]
-[ "storagemodelinput"	]
-[ "systemfunctions"	]
-[ "triggers"	]
-[ "types"	]
-[ "user_role"	]
-#SELECT DISTINCT table FROM sys.storagemodel WHERE table IS NOT NULL ORDER BY table;
-% .storagemodel # table_name
-% table # name
-% clob # type
-% 0 # length
-#SELECT distinct table FROM sys.storagemodelinput;
-% sys.storagemodelinput # table_name
-% table # name
-% clob # type
-% 0 # length
-#SELECT distinct table FROM sys.tablestoragemodel;
-% .tablestoragemodel # table_name
-% table # name
-% clob # type
-% 0 # length
-=======
 % int # type
-% 1 # length
-[ 5	]
+% 2 # length
+[ 14	]
 #drop table keywords;
->>>>>>> de1fb077
 
 # 18:58:09 >  
 # 18:58:09 >  "Done."
