stdout of test 'crash.Bug-3736` in directory 'sql/test/BugTracker-2015` itself:


# 10:50:37 >  
# 10:50:37 >  "mserver5" "--debug=10" "--set" "gdk_nr_threads=0" "--set" "mapi_open=true" "--set" "mapi_port=38510" "--set" "mapi_usock=/var/tmp/mtest-30636/.s.monetdb.38510" "--set" "monet_prompt=" "--forcemito" "--set" "mal_listing=2" "--dbpath=/home/niels/scratch/rc-clean/Linux-x86_64/var/MonetDB/mTests_sql_test_BugTracker-2015" "--set" "mal_listing=0" "--set" "embedded_r=yes"
# 10:50:37 >  

# MonetDB 5 server v11.19.12
# This is an unreleased version
# Serving database 'mTests_sql_test_BugTracker-2015', using 4 threads
# Compiled for x86_64-unknown-linux-gnu/64bit with 64bit OIDs dynamically linked
# Found 7.333 GiB available main-memory.
# Copyright (c) 1993-July 2008 CWI.
# Copyright (c) August 2008-2015 MonetDB B.V., all rights reserved
# Visit http://www.monetdb.org/ for further information
# Listening for connection requests on mapi:monetdb://localhost.nes.nl:38510/
# Listening for UNIX domain connection requests on mapi:monetdb:///var/tmp/mtest-30636/.s.monetdb.38510
# MonetDB/GIS module loaded
# MonetDB/SQL module loaded
# MonetDB/R   module loaded

Ready.

# 10:50:37 >  
# 10:50:37 >  "mclient" "-lsql" "-ftest" "-Eutf-8" "-i" "-e" "--host=/var/tmp/mtest-30636" "--port=38510"
# 10:50:37 >  

#CREATE TABLE open_auctions (
#	  id int NOT NULL AUTO_INCREMENT,
#	  open_auction_id varchar(255) NOT NULL,
#	  initial double NOT NULL,
#	  reserve double NOT NULL,
#	  aktuell double NOT NULL,
#	  privacy varchar(255) NOT NULL,
#	  itemref varchar(255) NOT NULL,
#	  seller varchar(255) NOT NULL,
#	  quantity double NOT NULL,
#	  type varchar(255) NOT NULL,
#	  start varchar(255) NOT NULL,
#	  ende varchar(255) NOT NULL,
#	  PRIMARY KEY (id)
#);
#INSERT INTO "open_auctions" ("id", "open_auction_id", "initial", "reserve", "aktuell", "privacy", "itemref", "seller", "quantity", "type", "start", "ende") VALUES
#(1, 'open_auction0', 210.62, 1540.75, 263.12, 'No', 'item0', 'person11', 1, 'Regular', '02/27/1998', '03/09/1999'),
#(2, 'open_auction1', 69.64, 398.65, 168.64, '', 'item2', 'person10', 1, 'Featured', '06/14/1998', '02/27/1999'),
#(3, 'open_auction2', 13.9, 0, 16.9, 'No', 'item3', 'person11', 1, 'Featured', '07/16/2000', '10/22/2000'),
#(4, 'open_auction3', 17.12, 0, 179.12, '', 'item5', 'person13', 1, 'Featured', '02/01/2001', '07/22/1999'),
[ 12	]
#CREATE TABLE bidder (
#	  id int NOT NULL AUTO_INCREMENT,
#	  open_auction_id varchar(255) NOT NULL,
#	  date varchar(255) NOT NULL,
#	  time varchar(255) NOT NULL,
#	  personref varchar(255) NOT NULL,
#	  increase double NOT NULL,
#	  PRIMARY KEY (id)
#);
#INSERT INTO "bidder" ("id", "open_auction_id", "date", "time", "personref", "increase") VALUES
#(1, 'open_auction0', '06/13/2001', '13:16:15', 'person0', 18),
#(2, 'open_auction0', '09/18/2000', '11:29:44', 'person23', 12),
#(3, 'open_auction0', '01/07/1998', '10:23:59', 'person14', 18),
#(4, 'open_auction0', '07/10/2001', '14:00:39', 'person16', 4.5),
#(5, 'open_auction1', '11/12/1998', '11:23:38', 'person20', 4.5),
#(6, 'open_auction1', '10/02/2000', '22:48:00', 'person4', 15),
#(7, 'open_auction1', '12/04/1998', '22:29:38', 'person23', 1.5),
[ 60	]
#plan Select b.* FROM open_auctions o, bidder b WHERE (select b3.INCREASE from bidder b3 where b3.id = (select min (b3a.id) from bidder b3a where b3a.open_auction_id = o.open_auction_id)) * 2 <= (Select b2.INCREASE from bidder b2 where b2.id = (SELECT MAX (b2a.id) from bidder b2a where b2a.open_auction_id = o.open_auction_id)) AND o.open_auction_id = b.open_auction_id;
% .plan # table_name
% rel # name
% clob # type
% 376 # length
REF 1 (2)
table(sys.bidder) [ bidder.id NOT NULL HASHCOL  as b3.id, bidder.increase NOT NULL as b3.increase ] COUNT 
REF 2 (3)
table(sys.bidder) [ bidder.id NOT NULL HASHCOL  as b3a.id, bidder.open_auction_id NOT NULL as b3a.open_auction_id ] COUNT 
REF 3 (2)
table(sys.bidder) [ bidder.id NOT NULL HASHCOL  as b2.id, bidder.increase NOT NULL as b2.increase, bidder.%TID% NOT NULL as L33.%TID%, bidder.%bidder_id_pkey NOT NULL HASHIDX  as L34.%bidder_id_pkey ] COUNT 
REF 4 (3)
table(sys.bidder) [ bidder.id NOT NULL HASHCOL  as b2a.id, bidder.open_auction_id NOT NULL as b2a.open_auction_id, bidder.%TID% NOT NULL as L33.%TID%, bidder.%bidder_id_pkey NOT NULL HASHIDX  as L34.%bidder_id_pkey ] COUNT 
project (
| select (
| | project (
| | | select (
| | | | group by (
<<<<<<< HEAD
| | | | | join (
| | | | | | table(sys.bidder) [ bidder.id NOT NULL HASHCOL  as b2a.id, bidder.open_auction_id NOT NULL as b2a.open_auction_id, bidder.%TID% NOT NULL as L32.%TID% ] COUNT ,
| | | | | | project (
| | | | | | | crossproduct (
| | | | | | | | project (
=======
| | | | | project (
| | | | | | join (
| | | | | | | & REF 4 ,
| | | | | | | project (
| | | | | | | | crossproduct (
>>>>>>> 4e9ce72a
| | | | | | | | | project (
| | | | | | | | | | project (
| | | | | | | | | | | select (
| | | | | | | | | | | | group by (
| | | | | | | | | | | | | project (
| | | | | | | | | | | | | | join (
| | | | | | | | | | | | | | | project (
<<<<<<< HEAD
| | | | | | | | | | | | | | | | join (
| | | | | | | | | | | | | | | | | table(sys.open_auctions) [ open_auctions.id NOT NULL HASHCOL  as o.id, open_auctions.open_auction_id NOT NULL as o.open_auction_id ] COUNT ,
| | | | | | | | | | | | | | | | | table(sys.bidder) [ bidder.id NOT NULL HASHCOL  as b.id, bidder.open_auction_id NOT NULL as b.open_auction_id, bidder.date NOT NULL as b.date, bidder.time NOT NULL as b.time, bidder.personref NOT NULL as b.personref, bidder.increase NOT NULL as b.increase ] COUNT 
| | | | | | | | | | | | | | | | ) [ o.open_auction_id NOT NULL = b.open_auction_id NOT NULL ]
| | | | | | | | | | | | | | | ) [ o.id NOT NULL HASHCOL , o.open_auction_id NOT NULL, b.id NOT NULL HASHCOL , b.open_auction_id NOT NULL, b.date NOT NULL, b.time NOT NULL, b.personref NOT NULL, b.increase NOT NULL, sys.identity(o.id NOT NULL) HASHCOL  as L55.L55 ],
| | | | | | | | | | | | | | | table(sys.bidder) [ bidder.id NOT NULL HASHCOL  as b3.id, bidder.increase NOT NULL as b3.increase ] COUNT 
| | | | | | | | | | | | | | ) [  ]
| | | | | | | | | | | | | ) [ L55.L55 HASHCOL , o.id NOT NULL HASHCOL , o.open_auction_id NOT NULL, b.id NOT NULL HASHCOL , b.open_auction_id NOT NULL, b.date NOT NULL, b.time NOT NULL, b.personref NOT NULL, b.increase NOT NULL, b3.id NOT NULL HASHCOL , b3.increase NOT NULL, sys.identity(o.id NOT NULL) HASHCOL  as L41.L41 ],
| | | | | | | | | | | | | table(sys.bidder) [ bidder.id NOT NULL HASHCOL  as b3a.id, bidder.open_auction_id NOT NULL as b3a.open_auction_id ] COUNT 
| | | | | | | | | | | | ) [ b3a.open_auction_id NOT NULL = o.open_auction_id NOT NULL ]
| | | | | | | | | | | ) [ L41.L41, L55.L55 ] [ L55.L55 HASHCOL , o.id NOT NULL HASHCOL , o.open_auction_id NOT NULL, b.id NOT NULL HASHCOL , b.open_auction_id NOT NULL, b.date NOT NULL, b.time NOT NULL, b.personref NOT NULL, b.increase NOT NULL, b3.id NOT NULL HASHCOL , b3.increase NOT NULL, L41.L41 HASHCOL , sys.min no nil (b3a.id NOT NULL HASHCOL ) NOT NULL as L10.L10 ]
| | | | | | | | | | ) [ b3.id NOT NULL HASHCOL  = L10 NOT NULL ]
| | | | | | | | | ) [ o.id NOT NULL HASHCOL , o.open_auction_id NOT NULL, b.id NOT NULL HASHCOL , b.open_auction_id NOT NULL, b.date NOT NULL, b.time NOT NULL, b.personref NOT NULL, b.increase NOT NULL, b3.increase NOT NULL as L13.L13 ]
| | | | | | | | ) [ o.id NOT NULL HASHCOL , o.open_auction_id NOT NULL, b.id NOT NULL HASHCOL , b.open_auction_id NOT NULL, b.date NOT NULL, b.time NOT NULL, b.personref NOT NULL, b.increase NOT NULL, L13.L13 NOT NULL, sys.identity(o.id NOT NULL) HASHCOL  as L100.L100 ],
| | | | | | | | table(sys.bidder) [ bidder.id NOT NULL HASHCOL  as b2.id, bidder.increase NOT NULL as b2.increase, bidder.%TID% NOT NULL as L32.%TID% ] COUNT 
| | | | | | | ) [  ]
| | | | | | ) [ L100.L100 HASHCOL , o.id NOT NULL HASHCOL , o.open_auction_id NOT NULL, b.id NOT NULL HASHCOL , b.open_auction_id NOT NULL, b.date NOT NULL, b.time NOT NULL, b.personref NOT NULL, b.increase NOT NULL, L13.L13 NOT NULL, b2.id NOT NULL HASHCOL , b2.increase NOT NULL, sys.identity(o.id NOT NULL) HASHCOL  as L70.L70 ]
| | | | | ) [ b2a.open_auction_id NOT NULL = o.open_auction_id NOT NULL ]
| | | | ) [ L70.L70, L100.L100 ] [ L100.L100 HASHCOL , b.id NOT NULL HASHCOL , b.open_auction_id NOT NULL, b.date NOT NULL, b.time NOT NULL, b.personref NOT NULL, b.increase NOT NULL, L13.L13 NOT NULL, b2.id NOT NULL HASHCOL , b2.increase NOT NULL, L70.L70 HASHCOL , sys.max no nil (b2a.id NOT NULL HASHCOL ) NOT NULL as L24.L24 ]
| | | ) [ b2.id NOT NULL HASHCOL  = L24.L24 NOT NULL ]
| | ) [ L100.L100 HASHCOL , b.id NOT NULL HASHCOL , b.open_auction_id NOT NULL, b.date NOT NULL, b.time NOT NULL, b.personref NOT NULL, b.increase NOT NULL, L13.L13 NOT NULL, b2.id NOT NULL HASHCOL , b2.increase NOT NULL, L70.L70 HASHCOL , L24.L24 NOT NULL, sys.sql_mul(L13.L13 NOT NULL, double "2.000000") as L107.L107, b2.increase NOT NULL as L110.L110 ]
| ) [ L107.L107 <= L110.L110 NOT NULL ]
=======
| | | | | | | | | | | | | | | | crossproduct (
| | | | | | | | | | | | | | | | | project (
| | | | | | | | | | | | | | | | | | join (
| | | | | | | | | | | | | | | | | | | table(sys.open_auctions) [ open_auctions.id NOT NULL HASHCOL  as o.id, open_auctions.open_auction_id NOT NULL as o.open_auction_id ] COUNT ,
| | | | | | | | | | | | | | | | | | | table(sys.bidder) [ bidder.id NOT NULL HASHCOL  as b.id, bidder.open_auction_id NOT NULL as b.open_auction_id, bidder.date NOT NULL as b.date, bidder.time NOT NULL as b.time, bidder.personref NOT NULL as b.personref, bidder.increase NOT NULL as b.increase ] COUNT 
| | | | | | | | | | | | | | | | | | ) [ o.open_auction_id NOT NULL = b.open_auction_id NOT NULL ]
| | | | | | | | | | | | | | | | | ) [ o.id NOT NULL HASHCOL , o.open_auction_id NOT NULL, b.id NOT NULL HASHCOL , b.open_auction_id NOT NULL, b.date NOT NULL, b.time NOT NULL, b.personref NOT NULL, b.increase NOT NULL, sys.identity(o.id NOT NULL) HASHCOL  as L63.L63 ],
| | | | | | | | | | | | | | | | | & REF 1  
| | | | | | | | | | | | | | | | ) [  ]
| | | | | | | | | | | | | | | ) [ L63.L63 HASHCOL , o.id NOT NULL HASHCOL , o.open_auction_id NOT NULL, b.id NOT NULL HASHCOL , b.open_auction_id NOT NULL, b.date NOT NULL, b.time NOT NULL, b.personref NOT NULL, b.increase NOT NULL, b3.id NOT NULL HASHCOL , b3.increase NOT NULL, sys.identity(o.id NOT NULL) HASHCOL  as L43.L43 ],
| | | | | | | | | | | | | | | & REF 2  
| | | | | | | | | | | | | | ) [ b3a.open_auction_id NOT NULL = o.open_auction_id NOT NULL ]
| | | | | | | | | | | | | ) [ L63.L63 HASHCOL , L43.L43 HASHCOL , o.id NOT NULL HASHCOL , o.open_auction_id NOT NULL, b.id NOT NULL HASHCOL , b.open_auction_id NOT NULL, b.date NOT NULL, b.time NOT NULL, b.personref NOT NULL, b.increase NOT NULL, b3.id NOT NULL HASHCOL , b3.increase NOT NULL, b3a.id NOT NULL HASHCOL  ]
| | | | | | | | | | | | ) [ L43.L43, L63.L63 ] [ L63.L63 HASHCOL , o.id NOT NULL HASHCOL , o.open_auction_id NOT NULL, b.id NOT NULL HASHCOL , b.open_auction_id NOT NULL, b.date NOT NULL, b.time NOT NULL, b.personref NOT NULL, b.increase NOT NULL, b3.id NOT NULL HASHCOL , b3.increase NOT NULL, L43.L43 HASHCOL , sys.min no nil (b3a.id NOT NULL HASHCOL ) NOT NULL as L10.L10 ]
| | | | | | | | | | | ) [ b3.id NOT NULL HASHCOL  = L10 NOT NULL ]
| | | | | | | | | | ) [ o.id NOT NULL HASHCOL , o.open_auction_id NOT NULL, b.id NOT NULL HASHCOL , b.open_auction_id NOT NULL, b.date NOT NULL, b.time NOT NULL, b.personref NOT NULL, b.increase NOT NULL, b3.increase NOT NULL as L13.L13 ]
| | | | | | | | | ) [ o.id NOT NULL HASHCOL , o.open_auction_id NOT NULL, b.id NOT NULL HASHCOL , b.open_auction_id NOT NULL, b.date NOT NULL, b.time NOT NULL, b.personref NOT NULL, b.increase NOT NULL, L13.L13 NOT NULL, sys.identity(o.id NOT NULL) HASHCOL  as L111.L111 ],
| | | | | | | | | & REF 3  
| | | | | | | | ) [  ]
| | | | | | | ) [ L111.L111 HASHCOL , o.id NOT NULL HASHCOL , o.open_auction_id NOT NULL, b.id NOT NULL HASHCOL , b.open_auction_id NOT NULL, b.date NOT NULL, b.time NOT NULL, b.personref NOT NULL, b.increase NOT NULL, L13.L13 NOT NULL, b2.id NOT NULL HASHCOL , b2.increase NOT NULL, sys.identity(o.id NOT NULL) HASHCOL  as L75.L75 ]
| | | | | | ) [ b2a.open_auction_id NOT NULL = o.open_auction_id NOT NULL ]
| | | | | ) [ L111.L111 HASHCOL , L75.L75 HASHCOL , b.id NOT NULL HASHCOL , b.open_auction_id NOT NULL, b.date NOT NULL, b.time NOT NULL, b.personref NOT NULL, b.increase NOT NULL, L13.L13 NOT NULL, b2.id NOT NULL HASHCOL , b2.increase NOT NULL, b2a.id NOT NULL HASHCOL  ]
| | | | ) [ L75.L75, L111.L111 ] [ L111.L111 HASHCOL , b.id NOT NULL HASHCOL , b.open_auction_id NOT NULL, b.date NOT NULL, b.time NOT NULL, b.personref NOT NULL, b.increase NOT NULL, L13.L13 NOT NULL, b2.id NOT NULL HASHCOL , b2.increase NOT NULL, L75.L75 HASHCOL , sys.max no nil (b2a.id NOT NULL HASHCOL ) NOT NULL as L24.L24 ]
| | | ) [ b2.id NOT NULL HASHCOL  = L24.L24 NOT NULL ]
| | ) [ L111.L111 HASHCOL , b.id NOT NULL HASHCOL , b.open_auction_id NOT NULL, b.date NOT NULL, b.time NOT NULL, b.personref NOT NULL, b.increase NOT NULL, L13.L13 NOT NULL, b2.id NOT NULL HASHCOL , b2.increase NOT NULL, L75.L75 HASHCOL , L24.L24 NOT NULL, sys.sql_mul(L13.L13 NOT NULL, double "2.000000") as L117.L117, b2.increase NOT NULL as L120.L120 ]
| ) [ L117.L117 <= L120.L120 NOT NULL ]
>>>>>>> 4e9ce72a
) [ b.id NOT NULL HASHCOL , b.open_auction_id NOT NULL, b.date NOT NULL, b.time NOT NULL, b.personref NOT NULL, b.increase NOT NULL ]
#Select b.* FROM open_auctions o, bidder b WHERE (select b3.INCREASE from bidder b3 where b3.id = (select min (b3a.id) from bidder b3a where b3a.open_auction_id = o.open_auction_id)) * 2 <= (Select b2.INCREASE from bidder b2 where b2.id = (SELECT MAX (b2a.id) from bidder b2a where b2a.open_auction_id = o.open_auction_id)) AND o.open_auction_id = b.open_auction_id;
% sys.b,	sys.b,	sys.b,	sys.b,	sys.b,	sys.b # table_name
% id,	open_auction_id,	date,	time,	personref,	increase # name
% int,	varchar,	varchar,	varchar,	varchar,	double # type
% 2,	13,	10,	8,	8,	24 # length
[ 11,	"open_auction1",	"05/21/2001",	"08:02:16",	"person5",	12	]
[ 8,	"open_auction1",	"06/22/1999",	"12:43:47",	"person19",	15	]
[ 29,	"open_auction5",	"07/07/2000",	"08:53:00",	"person15",	6	]
[ 30,	"open_auction5",	"08/06/2001",	"10:16:15",	"person13",	4.5	]
[ 31,	"open_auction5",	"08/23/1999",	"08:26:06",	"person17",	30	]
[ 6,	"open_auction1",	"10/02/2000",	"22:48:00",	"person4",	15	]
[ 5,	"open_auction1",	"11/12/1998",	"11:23:38",	"person20",	4.5	]
[ 10,	"open_auction1",	"11/12/2001",	"04:50:27",	"person9",	6	]
[ 9,	"open_auction1",	"12/02/2001",	"13:38:51",	"person15",	45	]
[ 7,	"open_auction1",	"12/04/1998",	"22:29:38",	"person23",	1.5	]
#drop table bidder;
#drop table open_auctions;

# 10:50:38 >  
# 10:50:38 >  "Done."
# 10:50:38 >  
<|MERGE_RESOLUTION|>--- conflicted
+++ resolved
@@ -74,27 +74,19 @@
 REF 2 (3)
 table(sys.bidder) [ bidder.id NOT NULL HASHCOL  as b3a.id, bidder.open_auction_id NOT NULL as b3a.open_auction_id ] COUNT 
 REF 3 (2)
-table(sys.bidder) [ bidder.id NOT NULL HASHCOL  as b2.id, bidder.increase NOT NULL as b2.increase, bidder.%TID% NOT NULL as L33.%TID%, bidder.%bidder_id_pkey NOT NULL HASHIDX  as L34.%bidder_id_pkey ] COUNT 
+table(sys.bidder) [ bidder.id NOT NULL HASHCOL  as b2.id, bidder.increase NOT NULL as b2.increase, bidder.%TID% NOT NULL as L32.%TID% ] COUNT 
 REF 4 (3)
-table(sys.bidder) [ bidder.id NOT NULL HASHCOL  as b2a.id, bidder.open_auction_id NOT NULL as b2a.open_auction_id, bidder.%TID% NOT NULL as L33.%TID%, bidder.%bidder_id_pkey NOT NULL HASHIDX  as L34.%bidder_id_pkey ] COUNT 
+table(sys.bidder) [ bidder.id NOT NULL HASHCOL  as b2a.id, bidder.open_auction_id NOT NULL as b2a.open_auction_id, bidder.%TID% NOT NULL as L32.%TID% ] COUNT 
 project (
 | select (
 | | project (
 | | | select (
 | | | | group by (
-<<<<<<< HEAD
-| | | | | join (
-| | | | | | table(sys.bidder) [ bidder.id NOT NULL HASHCOL  as b2a.id, bidder.open_auction_id NOT NULL as b2a.open_auction_id, bidder.%TID% NOT NULL as L32.%TID% ] COUNT ,
-| | | | | | project (
-| | | | | | | crossproduct (
-| | | | | | | | project (
-=======
 | | | | | project (
 | | | | | | join (
 | | | | | | | & REF 4 ,
 | | | | | | | project (
 | | | | | | | | crossproduct (
->>>>>>> 4e9ce72a
 | | | | | | | | | project (
 | | | | | | | | | | project (
 | | | | | | | | | | | select (
@@ -102,57 +94,32 @@
 | | | | | | | | | | | | | project (
 | | | | | | | | | | | | | | join (
 | | | | | | | | | | | | | | | project (
-<<<<<<< HEAD
-| | | | | | | | | | | | | | | | join (
-| | | | | | | | | | | | | | | | | table(sys.open_auctions) [ open_auctions.id NOT NULL HASHCOL  as o.id, open_auctions.open_auction_id NOT NULL as o.open_auction_id ] COUNT ,
-| | | | | | | | | | | | | | | | | table(sys.bidder) [ bidder.id NOT NULL HASHCOL  as b.id, bidder.open_auction_id NOT NULL as b.open_auction_id, bidder.date NOT NULL as b.date, bidder.time NOT NULL as b.time, bidder.personref NOT NULL as b.personref, bidder.increase NOT NULL as b.increase ] COUNT 
-| | | | | | | | | | | | | | | | ) [ o.open_auction_id NOT NULL = b.open_auction_id NOT NULL ]
-| | | | | | | | | | | | | | | ) [ o.id NOT NULL HASHCOL , o.open_auction_id NOT NULL, b.id NOT NULL HASHCOL , b.open_auction_id NOT NULL, b.date NOT NULL, b.time NOT NULL, b.personref NOT NULL, b.increase NOT NULL, sys.identity(o.id NOT NULL) HASHCOL  as L55.L55 ],
-| | | | | | | | | | | | | | | table(sys.bidder) [ bidder.id NOT NULL HASHCOL  as b3.id, bidder.increase NOT NULL as b3.increase ] COUNT 
-| | | | | | | | | | | | | | ) [  ]
-| | | | | | | | | | | | | ) [ L55.L55 HASHCOL , o.id NOT NULL HASHCOL , o.open_auction_id NOT NULL, b.id NOT NULL HASHCOL , b.open_auction_id NOT NULL, b.date NOT NULL, b.time NOT NULL, b.personref NOT NULL, b.increase NOT NULL, b3.id NOT NULL HASHCOL , b3.increase NOT NULL, sys.identity(o.id NOT NULL) HASHCOL  as L41.L41 ],
-| | | | | | | | | | | | | table(sys.bidder) [ bidder.id NOT NULL HASHCOL  as b3a.id, bidder.open_auction_id NOT NULL as b3a.open_auction_id ] COUNT 
-| | | | | | | | | | | | ) [ b3a.open_auction_id NOT NULL = o.open_auction_id NOT NULL ]
-| | | | | | | | | | | ) [ L41.L41, L55.L55 ] [ L55.L55 HASHCOL , o.id NOT NULL HASHCOL , o.open_auction_id NOT NULL, b.id NOT NULL HASHCOL , b.open_auction_id NOT NULL, b.date NOT NULL, b.time NOT NULL, b.personref NOT NULL, b.increase NOT NULL, b3.id NOT NULL HASHCOL , b3.increase NOT NULL, L41.L41 HASHCOL , sys.min no nil (b3a.id NOT NULL HASHCOL ) NOT NULL as L10.L10 ]
-| | | | | | | | | | ) [ b3.id NOT NULL HASHCOL  = L10 NOT NULL ]
-| | | | | | | | | ) [ o.id NOT NULL HASHCOL , o.open_auction_id NOT NULL, b.id NOT NULL HASHCOL , b.open_auction_id NOT NULL, b.date NOT NULL, b.time NOT NULL, b.personref NOT NULL, b.increase NOT NULL, b3.increase NOT NULL as L13.L13 ]
-| | | | | | | | ) [ o.id NOT NULL HASHCOL , o.open_auction_id NOT NULL, b.id NOT NULL HASHCOL , b.open_auction_id NOT NULL, b.date NOT NULL, b.time NOT NULL, b.personref NOT NULL, b.increase NOT NULL, L13.L13 NOT NULL, sys.identity(o.id NOT NULL) HASHCOL  as L100.L100 ],
-| | | | | | | | table(sys.bidder) [ bidder.id NOT NULL HASHCOL  as b2.id, bidder.increase NOT NULL as b2.increase, bidder.%TID% NOT NULL as L32.%TID% ] COUNT 
-| | | | | | | ) [  ]
-| | | | | | ) [ L100.L100 HASHCOL , o.id NOT NULL HASHCOL , o.open_auction_id NOT NULL, b.id NOT NULL HASHCOL , b.open_auction_id NOT NULL, b.date NOT NULL, b.time NOT NULL, b.personref NOT NULL, b.increase NOT NULL, L13.L13 NOT NULL, b2.id NOT NULL HASHCOL , b2.increase NOT NULL, sys.identity(o.id NOT NULL) HASHCOL  as L70.L70 ]
-| | | | | ) [ b2a.open_auction_id NOT NULL = o.open_auction_id NOT NULL ]
-| | | | ) [ L70.L70, L100.L100 ] [ L100.L100 HASHCOL , b.id NOT NULL HASHCOL , b.open_auction_id NOT NULL, b.date NOT NULL, b.time NOT NULL, b.personref NOT NULL, b.increase NOT NULL, L13.L13 NOT NULL, b2.id NOT NULL HASHCOL , b2.increase NOT NULL, L70.L70 HASHCOL , sys.max no nil (b2a.id NOT NULL HASHCOL ) NOT NULL as L24.L24 ]
-| | | ) [ b2.id NOT NULL HASHCOL  = L24.L24 NOT NULL ]
-| | ) [ L100.L100 HASHCOL , b.id NOT NULL HASHCOL , b.open_auction_id NOT NULL, b.date NOT NULL, b.time NOT NULL, b.personref NOT NULL, b.increase NOT NULL, L13.L13 NOT NULL, b2.id NOT NULL HASHCOL , b2.increase NOT NULL, L70.L70 HASHCOL , L24.L24 NOT NULL, sys.sql_mul(L13.L13 NOT NULL, double "2.000000") as L107.L107, b2.increase NOT NULL as L110.L110 ]
-| ) [ L107.L107 <= L110.L110 NOT NULL ]
-=======
 | | | | | | | | | | | | | | | | crossproduct (
 | | | | | | | | | | | | | | | | | project (
 | | | | | | | | | | | | | | | | | | join (
 | | | | | | | | | | | | | | | | | | | table(sys.open_auctions) [ open_auctions.id NOT NULL HASHCOL  as o.id, open_auctions.open_auction_id NOT NULL as o.open_auction_id ] COUNT ,
 | | | | | | | | | | | | | | | | | | | table(sys.bidder) [ bidder.id NOT NULL HASHCOL  as b.id, bidder.open_auction_id NOT NULL as b.open_auction_id, bidder.date NOT NULL as b.date, bidder.time NOT NULL as b.time, bidder.personref NOT NULL as b.personref, bidder.increase NOT NULL as b.increase ] COUNT 
 | | | | | | | | | | | | | | | | | | ) [ o.open_auction_id NOT NULL = b.open_auction_id NOT NULL ]
-| | | | | | | | | | | | | | | | | ) [ o.id NOT NULL HASHCOL , o.open_auction_id NOT NULL, b.id NOT NULL HASHCOL , b.open_auction_id NOT NULL, b.date NOT NULL, b.time NOT NULL, b.personref NOT NULL, b.increase NOT NULL, sys.identity(o.id NOT NULL) HASHCOL  as L63.L63 ],
+| | | | | | | | | | | | | | | | | ) [ o.id NOT NULL HASHCOL , o.open_auction_id NOT NULL, b.id NOT NULL HASHCOL , b.open_auction_id NOT NULL, b.date NOT NULL, b.time NOT NULL, b.personref NOT NULL, b.increase NOT NULL, sys.identity(o.id NOT NULL) HASHCOL  as L61.L61 ],
 | | | | | | | | | | | | | | | | | & REF 1  
 | | | | | | | | | | | | | | | | ) [  ]
-| | | | | | | | | | | | | | | ) [ L63.L63 HASHCOL , o.id NOT NULL HASHCOL , o.open_auction_id NOT NULL, b.id NOT NULL HASHCOL , b.open_auction_id NOT NULL, b.date NOT NULL, b.time NOT NULL, b.personref NOT NULL, b.increase NOT NULL, b3.id NOT NULL HASHCOL , b3.increase NOT NULL, sys.identity(o.id NOT NULL) HASHCOL  as L43.L43 ],
+| | | | | | | | | | | | | | | ) [ L61.L61 HASHCOL , o.id NOT NULL HASHCOL , o.open_auction_id NOT NULL, b.id NOT NULL HASHCOL , b.open_auction_id NOT NULL, b.date NOT NULL, b.time NOT NULL, b.personref NOT NULL, b.increase NOT NULL, b3.id NOT NULL HASHCOL , b3.increase NOT NULL, sys.identity(o.id NOT NULL) HASHCOL  as L41.L41 ],
 | | | | | | | | | | | | | | | & REF 2  
 | | | | | | | | | | | | | | ) [ b3a.open_auction_id NOT NULL = o.open_auction_id NOT NULL ]
-| | | | | | | | | | | | | ) [ L63.L63 HASHCOL , L43.L43 HASHCOL , o.id NOT NULL HASHCOL , o.open_auction_id NOT NULL, b.id NOT NULL HASHCOL , b.open_auction_id NOT NULL, b.date NOT NULL, b.time NOT NULL, b.personref NOT NULL, b.increase NOT NULL, b3.id NOT NULL HASHCOL , b3.increase NOT NULL, b3a.id NOT NULL HASHCOL  ]
-| | | | | | | | | | | | ) [ L43.L43, L63.L63 ] [ L63.L63 HASHCOL , o.id NOT NULL HASHCOL , o.open_auction_id NOT NULL, b.id NOT NULL HASHCOL , b.open_auction_id NOT NULL, b.date NOT NULL, b.time NOT NULL, b.personref NOT NULL, b.increase NOT NULL, b3.id NOT NULL HASHCOL , b3.increase NOT NULL, L43.L43 HASHCOL , sys.min no nil (b3a.id NOT NULL HASHCOL ) NOT NULL as L10.L10 ]
+| | | | | | | | | | | | | ) [ L61.L61 HASHCOL , L41.L41 HASHCOL , o.id NOT NULL HASHCOL , o.open_auction_id NOT NULL, b.id NOT NULL HASHCOL , b.open_auction_id NOT NULL, b.date NOT NULL, b.time NOT NULL, b.personref NOT NULL, b.increase NOT NULL, b3.id NOT NULL HASHCOL , b3.increase NOT NULL, b3a.id NOT NULL HASHCOL  ]
+| | | | | | | | | | | | ) [ L41.L41, L61.L61 ] [ L61.L61 HASHCOL , o.id NOT NULL HASHCOL , o.open_auction_id NOT NULL, b.id NOT NULL HASHCOL , b.open_auction_id NOT NULL, b.date NOT NULL, b.time NOT NULL, b.personref NOT NULL, b.increase NOT NULL, b3.id NOT NULL HASHCOL , b3.increase NOT NULL, L41.L41 HASHCOL , sys.min no nil (b3a.id NOT NULL HASHCOL ) NOT NULL as L10.L10 ]
 | | | | | | | | | | | ) [ b3.id NOT NULL HASHCOL  = L10 NOT NULL ]
 | | | | | | | | | | ) [ o.id NOT NULL HASHCOL , o.open_auction_id NOT NULL, b.id NOT NULL HASHCOL , b.open_auction_id NOT NULL, b.date NOT NULL, b.time NOT NULL, b.personref NOT NULL, b.increase NOT NULL, b3.increase NOT NULL as L13.L13 ]
-| | | | | | | | | ) [ o.id NOT NULL HASHCOL , o.open_auction_id NOT NULL, b.id NOT NULL HASHCOL , b.open_auction_id NOT NULL, b.date NOT NULL, b.time NOT NULL, b.personref NOT NULL, b.increase NOT NULL, L13.L13 NOT NULL, sys.identity(o.id NOT NULL) HASHCOL  as L111.L111 ],
+| | | | | | | | | ) [ o.id NOT NULL HASHCOL , o.open_auction_id NOT NULL, b.id NOT NULL HASHCOL , b.open_auction_id NOT NULL, b.date NOT NULL, b.time NOT NULL, b.personref NOT NULL, b.increase NOT NULL, L13.L13 NOT NULL, sys.identity(o.id NOT NULL) HASHCOL  as L107.L107 ],
 | | | | | | | | | & REF 3  
 | | | | | | | | ) [  ]
-| | | | | | | ) [ L111.L111 HASHCOL , o.id NOT NULL HASHCOL , o.open_auction_id NOT NULL, b.id NOT NULL HASHCOL , b.open_auction_id NOT NULL, b.date NOT NULL, b.time NOT NULL, b.personref NOT NULL, b.increase NOT NULL, L13.L13 NOT NULL, b2.id NOT NULL HASHCOL , b2.increase NOT NULL, sys.identity(o.id NOT NULL) HASHCOL  as L75.L75 ]
+| | | | | | | ) [ L107.L107 HASHCOL , o.id NOT NULL HASHCOL , o.open_auction_id NOT NULL, b.id NOT NULL HASHCOL , b.open_auction_id NOT NULL, b.date NOT NULL, b.time NOT NULL, b.personref NOT NULL, b.increase NOT NULL, L13.L13 NOT NULL, b2.id NOT NULL HASHCOL , b2.increase NOT NULL, sys.identity(o.id NOT NULL) HASHCOL  as L73.L73 ]
 | | | | | | ) [ b2a.open_auction_id NOT NULL = o.open_auction_id NOT NULL ]
-| | | | | ) [ L111.L111 HASHCOL , L75.L75 HASHCOL , b.id NOT NULL HASHCOL , b.open_auction_id NOT NULL, b.date NOT NULL, b.time NOT NULL, b.personref NOT NULL, b.increase NOT NULL, L13.L13 NOT NULL, b2.id NOT NULL HASHCOL , b2.increase NOT NULL, b2a.id NOT NULL HASHCOL  ]
-| | | | ) [ L75.L75, L111.L111 ] [ L111.L111 HASHCOL , b.id NOT NULL HASHCOL , b.open_auction_id NOT NULL, b.date NOT NULL, b.time NOT NULL, b.personref NOT NULL, b.increase NOT NULL, L13.L13 NOT NULL, b2.id NOT NULL HASHCOL , b2.increase NOT NULL, L75.L75 HASHCOL , sys.max no nil (b2a.id NOT NULL HASHCOL ) NOT NULL as L24.L24 ]
+| | | | | ) [ L107.L107 HASHCOL , L73.L73 HASHCOL , b.id NOT NULL HASHCOL , b.open_auction_id NOT NULL, b.date NOT NULL, b.time NOT NULL, b.personref NOT NULL, b.increase NOT NULL, L13.L13 NOT NULL, b2.id NOT NULL HASHCOL , b2.increase NOT NULL, b2a.id NOT NULL HASHCOL  ]
+| | | | ) [ L73.L73, L107.L107 ] [ L107.L107 HASHCOL , b.id NOT NULL HASHCOL , b.open_auction_id NOT NULL, b.date NOT NULL, b.time NOT NULL, b.personref NOT NULL, b.increase NOT NULL, L13.L13 NOT NULL, b2.id NOT NULL HASHCOL , b2.increase NOT NULL, L73.L73 HASHCOL , sys.max no nil (b2a.id NOT NULL HASHCOL ) NOT NULL as L24.L24 ]
 | | | ) [ b2.id NOT NULL HASHCOL  = L24.L24 NOT NULL ]
-| | ) [ L111.L111 HASHCOL , b.id NOT NULL HASHCOL , b.open_auction_id NOT NULL, b.date NOT NULL, b.time NOT NULL, b.personref NOT NULL, b.increase NOT NULL, L13.L13 NOT NULL, b2.id NOT NULL HASHCOL , b2.increase NOT NULL, L75.L75 HASHCOL , L24.L24 NOT NULL, sys.sql_mul(L13.L13 NOT NULL, double "2.000000") as L117.L117, b2.increase NOT NULL as L120.L120 ]
-| ) [ L117.L117 <= L120.L120 NOT NULL ]
->>>>>>> 4e9ce72a
+| | ) [ L107.L107 HASHCOL , b.id NOT NULL HASHCOL , b.open_auction_id NOT NULL, b.date NOT NULL, b.time NOT NULL, b.personref NOT NULL, b.increase NOT NULL, L13.L13 NOT NULL, b2.id NOT NULL HASHCOL , b2.increase NOT NULL, L73.L73 HASHCOL , L24.L24 NOT NULL, sys.sql_mul(L13.L13 NOT NULL, double "2.000000") as L115.L115, b2.increase NOT NULL as L116.L116 ]
+| ) [ L115.L115 <= L116.L116 NOT NULL ]
 ) [ b.id NOT NULL HASHCOL , b.open_auction_id NOT NULL, b.date NOT NULL, b.time NOT NULL, b.personref NOT NULL, b.increase NOT NULL ]
 #Select b.* FROM open_auctions o, bidder b WHERE (select b3.INCREASE from bidder b3 where b3.id = (select min (b3a.id) from bidder b3a where b3a.open_auction_id = o.open_auction_id)) * 2 <= (Select b2.INCREASE from bidder b2 where b2.id = (SELECT MAX (b2a.id) from bidder b2a where b2a.open_auction_id = o.open_auction_id)) AND o.open_auction_id = b.open_auction_id;
 % sys.b,	sys.b,	sys.b,	sys.b,	sys.b,	sys.b # table_name
