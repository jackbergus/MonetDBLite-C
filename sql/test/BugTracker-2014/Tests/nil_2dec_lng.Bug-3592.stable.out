--- conflicted
+++ resolved
@@ -64,80 +64,34 @@
     X_75 := bat.append(X_67,9);
     X_1:bat[:lng] := bat.new(nil:lng);
     X_0 := sql.mvc();
-<<<<<<< HEAD
-    X_96:bat[:oid] := sql.tid(X_0,"sys","foo_nil_2dec",0,2);
+    C_96:bat[:oid] := sql.tid(X_0,"sys","foo_nil_2dec",0,2);
     X_99:bat[:timestamp] := sql.bind(X_0,"sys","foo_nil_2dec","t",0,0,2);
-    X_104 := algebra.projection(X_96,X_99);
+    X_104 := algebra.projection(C_96,X_99);
     X_106 := mal.manifold("mtime","diff",X_104,"1970-01-01 00:00:00.000");
-    X_98:bat[:oid] := sql.tid(X_0,"sys","foo_nil_2dec",1,2);
+    C_98:bat[:oid] := sql.tid(X_0,"sys","foo_nil_2dec",1,2);
     X_100:bat[:timestamp] := sql.bind(X_0,"sys","foo_nil_2dec","t",0,1,2);
-    X_105 := algebra.projection(X_98,X_100);
+    X_105 := algebra.projection(C_98,X_100);
     X_107 := mal.manifold("mtime","diff",X_105,"1970-01-01 00:00:00.000");
     X_119 := mat.packIncrement(X_106,2);
     X_19:bat[:lng] := mat.packIncrement(X_119,X_107);
-=======
-    C_88:bat[:oid] := sql.tid(X_0,"sys","foo_nil_2dec",0,2);
-    X_91:bat[:timestamp] := sql.bind(X_0,"sys","foo_nil_2dec","t",0,0,2);
-    (C_93:bat[:oid],X_94:bat[:timestamp]) := sql.bind(X_0,"sys","foo_nil_2dec","t",2,0,2);
-    X_104 := sql.delta(X_91,C_93,X_94);
-    X_106 := algebra.projection(C_88,X_104);
-    X_17 := calc.timestamp(A0,7);
-    X_108 := mal.manifold("mtime","diff",X_106,X_17);
-    C_90:bat[:oid] := sql.tid(X_0,"sys","foo_nil_2dec",1,2);
-    X_92:bat[:timestamp] := sql.bind(X_0,"sys","foo_nil_2dec","t",0,1,2);
-    (C_95:bat[:oid],X_96:bat[:timestamp]) := sql.bind(X_0,"sys","foo_nil_2dec","t",2,1,2);
-    X_12:bat[:timestamp] := sql.bind(X_0,"sys","foo_nil_2dec","t",1);
-    X_105 := sql.delta(X_92,C_95,X_96,X_12);
-    X_107 := algebra.projection(C_90,X_105);
-    X_109 := mal.manifold("mtime","diff",X_107,X_17);
-    X_123 := mat.packIncrement(X_108,2);
-    X_19:bat[:lng] := mat.packIncrement(X_123,X_109);
->>>>>>> 33b721b0
     X_22 := bat.append(X_1,X_19,true);
     C_24:bat[:oid] := sql.tid(X_0,"sys","foo_nil_2dec");
     X_25:bat[:timestamp] := sql.bind(X_0,"sys","foo_nil_2dec","t",0);
-<<<<<<< HEAD
-    X_30 := algebra.projection(X_24,X_25);
+    X_30 := algebra.projection(C_24,X_25);
     X_33:bat[:lng] := mal.manifold("mtime","diff",X_30,"1970-01-01 00:00:00.000");
     X_34 := bat.append(X_22,X_33,true);
     X_35:bat[:lng] := bat.new(nil:lng);
     X_101:bat[:lng] := sql.bind(X_0,"sys","foo_nil_2dec","v",0,0,2);
-    X_108 := algebra.projection(X_96,X_101);
+    X_108 := algebra.projection(C_96,X_101);
     X_102:bat[:lng] := sql.bind(X_0,"sys","foo_nil_2dec","v",0,1,2);
-    X_109 := algebra.projection(X_98,X_102);
+    X_109 := algebra.projection(C_98,X_102);
     X_122 := mat.packIncrement(X_108,2);
     X_43 := mat.packIncrement(X_122,X_109);
     X_44 := bat.append(X_35,X_43,true);
     X_49 := algebra.project(X_33,nil:lng);
     X_50 := bat.append(X_44,X_49,true);
-    language.pass(X_96);
-    language.pass(X_98);
-=======
-    (C_26,r1_30) := sql.bind(X_0,"sys","foo_nil_2dec","t",2);
-    X_29 := sql.delta(X_25,C_26,r1_30,X_12);
-    X_30 := algebra.projection(C_24,X_29);
-    X_32 := calc.timestamp(A1,7);
-    X_33:bat[:lng] := mal.manifold("mtime","diff",X_30,X_32);
-    X_34 := bat.append(X_22,X_33,true);
-    X_35:bat[:lng] := bat.new(nil:lng);
-    X_97:bat[:lng] := sql.bind(X_0,"sys","foo_nil_2dec","v",0,0,2);
-    (C_99:bat[:oid],X_100:bat[:lng]) := sql.bind(X_0,"sys","foo_nil_2dec","v",2,0,2);
-    X_110 := sql.delta(X_97,C_99,X_100);
-    X_112 := algebra.projection(C_88,X_110);
-    X_98:bat[:lng] := sql.bind(X_0,"sys","foo_nil_2dec","v",0,1,2);
-    (C_101:bat[:oid],X_102:bat[:lng]) := sql.bind(X_0,"sys","foo_nil_2dec","v",2,1,2);
-    X_41:bat[:lng] := sql.bind(X_0,"sys","foo_nil_2dec","v",1);
-    X_111 := sql.delta(X_98,C_101,X_102,X_41);
-    X_113 := algebra.projection(C_90,X_111);
-    X_126 := mat.packIncrement(X_112,2);
-    X_43 := mat.packIncrement(X_126,X_113);
-    X_44 := bat.append(X_35,X_43,true);
-    X_49 := algebra.project(X_33,nil:lng);
-    X_50 := bat.append(X_44,X_49,true);
-    language.pass(X_12);
-    language.pass(C_88);
-    language.pass(C_90);
->>>>>>> 33b721b0
+    language.pass(C_96);
+    language.pass(C_98);
     language.pass(X_33);
 exit X_128;
     sql.resultSet(X_69,X_70,X_72,X_74,X_75,X_34,X_50);
