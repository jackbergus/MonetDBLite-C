stdout of test 'nil_2dec_lng.Bug-3592` in directory 'sql/test/BugTracker-2014` itself:


# 23:28:04 >  
# 23:28:04 >  "mserver5" "--debug=10" "--set" "gdk_nr_threads=0" "--set" "mapi_open=true" "--set" "mapi_port=38459" "--set" "mapi_usock=/var/tmp/mtest-19113/.s.monetdb.38459" "--set" "monet_prompt=" "--forcemito" "--set" "mal_listing=2" "--dbpath=/export/scratch1/mk/Oct2014//Linux/var/MonetDB/mTests_sql_test_BugTracker-2014" "--set" "mal_listing=0" "--set" "embedded_r=yes"
# 23:28:04 >  

# MonetDB 5 server v11.19.0
# This is an unreleased version
# Serving database 'mTests_sql_test_BugTracker-2014', using 8 threads
# Compiled for x86_64-unknown-linux-gnu/64bit with 64bit OIDs dynamically linked
# Found 15.590 GiB available main-memory.
# Copyright (c) 1993-July 2008 CWI.
# Copyright (c) August 2008-2015 MonetDB B.V., all rights reserved
# Visit http://www.monetdb.org/ for further information
# Listening for connection requests on mapi:monetdb://vienna.ins.cwi.nl:38459/
# Listening for UNIX domain connection requests on mapi:monetdb:///var/tmp/mtest-19113/.s.monetdb.38459
# MonetDB/GIS module loaded
# MonetDB/SQL module loaded
# MonetDB/R   module loaded

Ready.

# 23:28:04 >  
# 23:28:04 >  "mclient" "-lsql" "-ftest" "-Eutf-8" "-i" "-e" "--host=/var/tmp/mtest-19113" "--port=38459"
# 23:28:04 >  

#create table foo_nil_2dec (t timestamp,v decimal(18,9));
#insert into foo_nil_2dec values (now(),42);
[ 1	]
#insert into foo_nil_2dec values (now(),43);
[ 1	]
#select (t-(select timestamp '1970-1-1')),v from foo_nil_2dec union all select (t-(select timestamp '1970-1-1')),null from foo_nil_2dec;
% .L5,	.L5 # table_name
% L2,	v # name
% sec_interval,	decimal # type
% 14,	20 # length
[ 1412467200.000,	42.000000000	]
[ 1412467200.000,	43.000000000	]
[ 1412467200.000,	NULL	]
[ 1412467200.000,	NULL	]
#explain select (t-(select timestamp '1970-1-1')),v from foo_nil_2dec union all select (t-(select timestamp '1970-1-1')),null from foo_nil_2dec;
% .explain # table_name
% mal # name
% clob # type
% 206 # length
function user.s5_1(A0:timestamp,A1:timestamp,A2:void):void;
    X_55:void := querylog.define("explain select (t-(select timestamp \\'1970-1-1\\')),v from foo_nil_2dec union all select (t-(select timestamp \\'1970-1-1\\')),null from foo_nil_2dec;","default_pipe",74);
barrier X_112 := language.dataflow();
    X_33 := bat.new(nil:oid,nil:str);
    X_40 := bat.append(X_33,".L5");
    X_49 := bat.append(X_40,".L5");
    X_35 := bat.new(nil:oid,nil:str);
    X_42 := bat.append(X_35,"L2");
    X_50 := bat.append(X_42,"v");
    X_36 := bat.new(nil:oid,nil:str);
    X_44 := bat.append(X_36,"sec_interval");
    X_51 := bat.append(X_44,"decimal");
    X_37 := bat.new(nil:oid,nil:int);
    X_46 := bat.append(X_37,13);
    X_53 := bat.append(X_46,18);
    X_39 := bat.new(nil:oid,nil:int);
    X_48 := bat.append(X_39,0);
    X_54 := bat.append(X_48,9);
<<<<<<< HEAD
    X_5:bat[:oid,:lng] := bat.new(nil:oid,nil:lng);
    X_4 := sql.mvc();
    X_65:bat[:oid,:oid] := sql.tid(X_4,"sys","foo_nil_2dec",0,2);
    X_67:bat[:oid,:timestamp] := sql.bind(X_4,"sys","foo_nil_2dec","t",0,0,2);
    (X_69:bat[:oid,:oid],X_70:bat[:oid,:timestamp]) := sql.bind(X_4,"sys","foo_nil_2dec","t",2,0,2);
=======
    X_5:bat[:lng] := bat.new(nil:oid,nil:lng);
    X_4 := sql.mvc();
    X_65:bat[:oid] := sql.tid(X_4,"sys","foo_nil_2dec",0,2);
    X_67:bat[:timestamp] := sql.bind(X_4,"sys","foo_nil_2dec","t",0,0,2);
    (X_69:bat[:oid],X_70:bat[:timestamp]) := sql.bind(X_4,"sys","foo_nil_2dec","t",2,0,2);
>>>>>>> 2f93229e
    X_79 := sql.delta(X_67,X_69,X_70);
    X_81 := algebra.projection(X_65,X_79);
    X_15 := calc.timestamp(A0,7);
    X_83 := algebra.project(X_81,X_15);
    X_85 := batmtime.diff(X_81,X_83);
<<<<<<< HEAD
    X_66:bat[:oid,:oid] := sql.tid(X_4,"sys","foo_nil_2dec",1,2);
    X_68:bat[:oid,:timestamp] := sql.bind(X_4,"sys","foo_nil_2dec","t",0,1,2);
    (X_71:bat[:oid,:oid],X_72:bat[:oid,:timestamp]) := sql.bind(X_4,"sys","foo_nil_2dec","t",2,1,2);
    X_13:bat[:oid,:timestamp] := sql.bind(X_4,"sys","foo_nil_2dec","t",1);
=======
    X_66:bat[:oid] := sql.tid(X_4,"sys","foo_nil_2dec",1,2);
    X_68:bat[:timestamp] := sql.bind(X_4,"sys","foo_nil_2dec","t",0,1,2);
    (X_71:bat[:oid],X_72:bat[:timestamp]) := sql.bind(X_4,"sys","foo_nil_2dec","t",2,1,2);
    X_13:bat[:timestamp] := sql.bind(X_4,"sys","foo_nil_2dec","t",1);
>>>>>>> 2f93229e
    X_80 := sql.delta(X_68,X_71,X_72,X_13);
    X_82 := algebra.projection(X_66,X_80);
    X_84 := algebra.project(X_82,X_15);
    X_86 := batmtime.diff(X_82,X_84);
    X_97 := mat.packIncrement(X_85,2);
<<<<<<< HEAD
    X_17:bat[:oid,:lng] := mat.packIncrement(X_97,X_86);
=======
    X_17:bat[:lng] := mat.packIncrement(X_97,X_86);
>>>>>>> 2f93229e
    X_18 := bat.append(X_5,X_17,true);
    X_20 := calc.timestamp(A1,7);
    X_87 := algebra.project(X_81,X_20);
    X_89 := batmtime.diff(X_81,X_87);
    X_88 := algebra.project(X_82,X_20);
    X_90 := batmtime.diff(X_82,X_88);
    X_100 := mat.packIncrement(X_89,2);
<<<<<<< HEAD
    X_21:bat[:oid,:lng] := mat.packIncrement(X_100,X_90);
    X_22 := bat.append(X_18,X_21,true);
    X_23:bat[:oid,:lng] := bat.new(nil:oid,nil:lng);
    X_73:bat[:oid,:lng] := sql.bind(X_4,"sys","foo_nil_2dec","v",0,0,2);
    (X_75:bat[:oid,:oid],X_76:bat[:oid,:lng]) := sql.bind(X_4,"sys","foo_nil_2dec","v",2,0,2);
    X_91 := sql.delta(X_73,X_75,X_76);
    X_93 := algebra.projection(X_65,X_91);
    X_74:bat[:oid,:lng] := sql.bind(X_4,"sys","foo_nil_2dec","v",0,1,2);
    (X_77:bat[:oid,:oid],X_78:bat[:oid,:lng]) := sql.bind(X_4,"sys","foo_nil_2dec","v",2,1,2);
    X_25:bat[:oid,:lng] := sql.bind(X_4,"sys","foo_nil_2dec","v",1);
=======
    X_21:bat[:lng] := mat.packIncrement(X_100,X_90);
    X_22 := bat.append(X_18,X_21,true);
    X_23:bat[:lng] := bat.new(nil:oid,nil:lng);
    X_73:bat[:lng] := sql.bind(X_4,"sys","foo_nil_2dec","v",0,0,2);
    (X_75:bat[:oid],X_76:bat[:lng]) := sql.bind(X_4,"sys","foo_nil_2dec","v",2,0,2);
    X_91 := sql.delta(X_73,X_75,X_76);
    X_93 := algebra.projection(X_65,X_91);
    X_74:bat[:lng] := sql.bind(X_4,"sys","foo_nil_2dec","v",0,1,2);
    (X_77:bat[:oid],X_78:bat[:lng]) := sql.bind(X_4,"sys","foo_nil_2dec","v",2,1,2);
    X_25:bat[:lng] := sql.bind(X_4,"sys","foo_nil_2dec","v",1);
>>>>>>> 2f93229e
    X_92 := sql.delta(X_74,X_77,X_78,X_25);
    X_94 := algebra.projection(X_66,X_92);
    X_102 := mat.packIncrement(X_93,2);
    X_26 := mat.packIncrement(X_102,X_94);
    X_27 := bat.append(X_23,X_26,true);
    X_95 := algebra.project(X_89,nil:lng);
    X_96 := algebra.project(X_90,nil:lng);
    X_104 := mat.packIncrement(X_95,2);
    X_30 := mat.packIncrement(X_104,X_96);
    X_31 := bat.append(X_27,X_30,true);
    language.pass(X_81);
    language.pass(X_82);
    language.pass(X_65);
    language.pass(X_66);
    language.pass(X_89);
    language.pass(X_90);
exit X_112;
    sql.resultSet(X_49,X_50,X_51,X_53,X_54,X_22,X_31);
end user.s5_1;

# 23:28:04 >  
# 23:28:04 >  "Done."
# 23:28:04 >  
<|MERGE_RESOLUTION|>--- conflicted
+++ resolved
@@ -62,45 +62,26 @@
     X_39 := bat.new(nil:oid,nil:int);
     X_48 := bat.append(X_39,0);
     X_54 := bat.append(X_48,9);
-<<<<<<< HEAD
-    X_5:bat[:oid,:lng] := bat.new(nil:oid,nil:lng);
-    X_4 := sql.mvc();
-    X_65:bat[:oid,:oid] := sql.tid(X_4,"sys","foo_nil_2dec",0,2);
-    X_67:bat[:oid,:timestamp] := sql.bind(X_4,"sys","foo_nil_2dec","t",0,0,2);
-    (X_69:bat[:oid,:oid],X_70:bat[:oid,:timestamp]) := sql.bind(X_4,"sys","foo_nil_2dec","t",2,0,2);
-=======
     X_5:bat[:lng] := bat.new(nil:oid,nil:lng);
     X_4 := sql.mvc();
     X_65:bat[:oid] := sql.tid(X_4,"sys","foo_nil_2dec",0,2);
     X_67:bat[:timestamp] := sql.bind(X_4,"sys","foo_nil_2dec","t",0,0,2);
     (X_69:bat[:oid],X_70:bat[:timestamp]) := sql.bind(X_4,"sys","foo_nil_2dec","t",2,0,2);
->>>>>>> 2f93229e
     X_79 := sql.delta(X_67,X_69,X_70);
     X_81 := algebra.projection(X_65,X_79);
     X_15 := calc.timestamp(A0,7);
     X_83 := algebra.project(X_81,X_15);
     X_85 := batmtime.diff(X_81,X_83);
-<<<<<<< HEAD
-    X_66:bat[:oid,:oid] := sql.tid(X_4,"sys","foo_nil_2dec",1,2);
-    X_68:bat[:oid,:timestamp] := sql.bind(X_4,"sys","foo_nil_2dec","t",0,1,2);
-    (X_71:bat[:oid,:oid],X_72:bat[:oid,:timestamp]) := sql.bind(X_4,"sys","foo_nil_2dec","t",2,1,2);
-    X_13:bat[:oid,:timestamp] := sql.bind(X_4,"sys","foo_nil_2dec","t",1);
-=======
     X_66:bat[:oid] := sql.tid(X_4,"sys","foo_nil_2dec",1,2);
     X_68:bat[:timestamp] := sql.bind(X_4,"sys","foo_nil_2dec","t",0,1,2);
     (X_71:bat[:oid],X_72:bat[:timestamp]) := sql.bind(X_4,"sys","foo_nil_2dec","t",2,1,2);
     X_13:bat[:timestamp] := sql.bind(X_4,"sys","foo_nil_2dec","t",1);
->>>>>>> 2f93229e
     X_80 := sql.delta(X_68,X_71,X_72,X_13);
     X_82 := algebra.projection(X_66,X_80);
     X_84 := algebra.project(X_82,X_15);
     X_86 := batmtime.diff(X_82,X_84);
     X_97 := mat.packIncrement(X_85,2);
-<<<<<<< HEAD
-    X_17:bat[:oid,:lng] := mat.packIncrement(X_97,X_86);
-=======
     X_17:bat[:lng] := mat.packIncrement(X_97,X_86);
->>>>>>> 2f93229e
     X_18 := bat.append(X_5,X_17,true);
     X_20 := calc.timestamp(A1,7);
     X_87 := algebra.project(X_81,X_20);
@@ -108,18 +89,6 @@
     X_88 := algebra.project(X_82,X_20);
     X_90 := batmtime.diff(X_82,X_88);
     X_100 := mat.packIncrement(X_89,2);
-<<<<<<< HEAD
-    X_21:bat[:oid,:lng] := mat.packIncrement(X_100,X_90);
-    X_22 := bat.append(X_18,X_21,true);
-    X_23:bat[:oid,:lng] := bat.new(nil:oid,nil:lng);
-    X_73:bat[:oid,:lng] := sql.bind(X_4,"sys","foo_nil_2dec","v",0,0,2);
-    (X_75:bat[:oid,:oid],X_76:bat[:oid,:lng]) := sql.bind(X_4,"sys","foo_nil_2dec","v",2,0,2);
-    X_91 := sql.delta(X_73,X_75,X_76);
-    X_93 := algebra.projection(X_65,X_91);
-    X_74:bat[:oid,:lng] := sql.bind(X_4,"sys","foo_nil_2dec","v",0,1,2);
-    (X_77:bat[:oid,:oid],X_78:bat[:oid,:lng]) := sql.bind(X_4,"sys","foo_nil_2dec","v",2,1,2);
-    X_25:bat[:oid,:lng] := sql.bind(X_4,"sys","foo_nil_2dec","v",1);
-=======
     X_21:bat[:lng] := mat.packIncrement(X_100,X_90);
     X_22 := bat.append(X_18,X_21,true);
     X_23:bat[:lng] := bat.new(nil:oid,nil:lng);
@@ -130,7 +99,6 @@
     X_74:bat[:lng] := sql.bind(X_4,"sys","foo_nil_2dec","v",0,1,2);
     (X_77:bat[:oid],X_78:bat[:lng]) := sql.bind(X_4,"sys","foo_nil_2dec","v",2,1,2);
     X_25:bat[:lng] := sql.bind(X_4,"sys","foo_nil_2dec","v",1);
->>>>>>> 2f93229e
     X_92 := sql.delta(X_74,X_77,X_78,X_25);
     X_94 := algebra.projection(X_66,X_92);
     X_102 := mat.packIncrement(X_93,2);
