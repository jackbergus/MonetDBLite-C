stderr of test 'hexadecimal_literals.Bug-3621` in directory 'sql/test/BugTracker-2014` itself:


# 17:24:30 >  
# 17:24:30 >  "mserver5" "--debug=10" "--set" "gdk_nr_threads=0" "--set" "mapi_open=true" "--set" "mapi_port=33525" "--set" "mapi_usock=/var/tmp/mtest-30147/.s.monetdb.33525" "--set" "monet_prompt=" "--forcemito" "--set" "mal_listing=2" "--dbpath=/ufs/manegold/_/Monet/HG/Oct2014/prefix/_/var/MonetDB/mTests_sql_test_BugTracker-2014" "--set" "mal_listing=0" "--set" "embedded_r=yes"
# 17:24:30 >  

# builtin opt 	gdk_dbpath = /ufs/manegold/_/Monet/HG/Oct2014/prefix/_/var/monetdb5/dbfarm/demo
# builtin opt 	gdk_debug = 0
# builtin opt 	gdk_vmtrim = no
# builtin opt 	monet_prompt = >
# builtin opt 	monet_daemon = no
# builtin opt 	mapi_port = 50000
# builtin opt 	mapi_open = false
# builtin opt 	mapi_autosense = false
# builtin opt 	sql_optimizer = default_pipe
# builtin opt 	sql_debug = 0
# cmdline opt 	gdk_nr_threads = 0
# cmdline opt 	mapi_open = true
# cmdline opt 	mapi_port = 33525
# cmdline opt 	mapi_usock = /var/tmp/mtest-30147/.s.monetdb.33525
# cmdline opt 	monet_prompt = 
# cmdline opt 	mal_listing = 2
# cmdline opt 	gdk_dbpath = /ufs/manegold/_/Monet/HG/Oct2014/prefix/_/var/MonetDB/mTests_sql_test_BugTracker-2014
# cmdline opt 	mal_listing = 0
# cmdline opt 	embedded_r = yes
# cmdline opt 	gdk_debug = 536870922

# 17:24:30 >  
# 17:24:30 >  "mclient" "-lsql" "-ftest" "-Eutf-8" "-i" "-e" "--host=/var/tmp/mtest-30147" "--port=33525"
# 17:24:30 >  

<<<<<<< HEAD
MAPI  = (monetdb) /var/tmp/mtest-27483/.s.monetdb.35395
QUERY = select 0xg;
ERROR = !syntax error, unexpected IDENT, expecting SCOLON in: "select 0xg"
CODE  = 42000
MAPI  = (monetdb) /var/tmp/mtest-30274/.s.monetdb.37685
QUERY = select 0xG;
ERROR = !syntax error, unexpected IDENT, expecting SCOLON in: "select 0xg"
CODE  = 42000
MAPI  = (monetdb) /var/tmp/mtest-30274/.s.monetdb.37685
=======
MAPI  = (monetdb) /var/tmp/mtest-15050/.s.monetdb.37163
>>>>>>> 6e304bb6
QUERY = select 0x80000000000000000000000000000000;
ERROR = !Invalid hexadecimal number or hexadecimal too large (0x80000000000000000000000000000000) in: "select 0x80000000000000000000000000000000"
CODE  = 22003
MAPI  = (monetdb) /var/tmp/mtest-30274/.s.monetdb.37685
QUERY = select 0x80000000000000000000000000000001;
ERROR = !Invalid hexadecimal number or hexadecimal too large (0x80000000000000000000000000000001) in: "select 0x80000000000000000000000000000001"
CODE  = 22003
MAPI  = (monetdb) /var/tmp/mtest-30274/.s.monetdb.37685
QUERY = select 0xffffffffffffffffffffffffffffffff;
ERROR = !Invalid hexadecimal number or hexadecimal too large (0xffffffffffffffffffffffffffffffff) in: "select 0xffffffffffffffffffffffffffffffff"
CODE  = 22003
MAPI  = (monetdb) /var/tmp/mtest-30274/.s.monetdb.37685
QUERY = select 0x123456789abcdef0123456789abcdef01;
<<<<<<< HEAD
ERROR = !Invalid hexadecimal number or hexadecimal too large (0x123456789abcdef0123456789abcdef01) in: "select 0x123456789abcdef0123456789abcdef01"
CODE  = 22003
MAPI  = (monetdb) /var/tmp/mtest-30274/.s.monetdb.37685
QUERY = select -0xg;
ERROR = !syntax error, unexpected IDENT, expecting SCOLON in: "select -0xg"
CODE  = 42000
MAPI  = (monetdb) /var/tmp/mtest-30274/.s.monetdb.37685
QUERY = select -0xG;
ERROR = !syntax error, unexpected IDENT, expecting SCOLON in: "select -0xg"
CODE  = 42000
MAPI  = (monetdb) /var/tmp/mtest-30274/.s.monetdb.37685
=======
ERROR = !invalid hexadecimal number or hexadecimal too large (0x123456789abcdef0123456789abcdef01) in: "select 0x123456789abcdef0123456789abcdef01"
MAPI  = (monetdb) /var/tmp/mtest-15050/.s.monetdb.37163
>>>>>>> 6e304bb6
QUERY = select -0x80000000000000000000000000000000;
ERROR = !Invalid hexadecimal number or hexadecimal too large (0x80000000000000000000000000000000) in: "select -0x80000000000000000000000000000000"
CODE  = 22003
MAPI  = (monetdb) /var/tmp/mtest-30274/.s.monetdb.37685
QUERY = select -0x80000000000000000000000000000001;
ERROR = !Invalid hexadecimal number or hexadecimal too large (0x80000000000000000000000000000001) in: "select -0x80000000000000000000000000000001"
CODE  = 22003
MAPI  = (monetdb) /var/tmp/mtest-30274/.s.monetdb.37685
QUERY = select -0xffffffffffffffffffffffffffffffff;
ERROR = !Invalid hexadecimal number or hexadecimal too large (0xffffffffffffffffffffffffffffffff) in: "select -0xffffffffffffffffffffffffffffffff"
CODE  = 22003
MAPI  = (monetdb) /var/tmp/mtest-30274/.s.monetdb.37685
QUERY = select -0x123456789abcdef0123456789abcdef01;
ERROR = !Invalid hexadecimal number or hexadecimal too large (0x123456789abcdef0123456789abcdef01) in: "select -0x123456789abcdef0123456789abcdef01"
CODE  = 22003

# 17:24:30 >  
# 17:24:30 >  "Done."
# 17:24:30 >  
<|MERGE_RESOLUTION|>--- conflicted
+++ resolved
@@ -30,19 +30,7 @@
 # 17:24:30 >  "mclient" "-lsql" "-ftest" "-Eutf-8" "-i" "-e" "--host=/var/tmp/mtest-30147" "--port=33525"
 # 17:24:30 >  
 
-<<<<<<< HEAD
-MAPI  = (monetdb) /var/tmp/mtest-27483/.s.monetdb.35395
-QUERY = select 0xg;
-ERROR = !syntax error, unexpected IDENT, expecting SCOLON in: "select 0xg"
-CODE  = 42000
-MAPI  = (monetdb) /var/tmp/mtest-30274/.s.monetdb.37685
-QUERY = select 0xG;
-ERROR = !syntax error, unexpected IDENT, expecting SCOLON in: "select 0xg"
-CODE  = 42000
-MAPI  = (monetdb) /var/tmp/mtest-30274/.s.monetdb.37685
-=======
-MAPI  = (monetdb) /var/tmp/mtest-15050/.s.monetdb.37163
->>>>>>> 6e304bb6
+MAPI  = (monetdb) /var/tmp/mtest-19106/.s.monetdb.36358
 QUERY = select 0x80000000000000000000000000000000;
 ERROR = !Invalid hexadecimal number or hexadecimal too large (0x80000000000000000000000000000000) in: "select 0x80000000000000000000000000000000"
 CODE  = 22003
@@ -56,22 +44,9 @@
 CODE  = 22003
 MAPI  = (monetdb) /var/tmp/mtest-30274/.s.monetdb.37685
 QUERY = select 0x123456789abcdef0123456789abcdef01;
-<<<<<<< HEAD
 ERROR = !Invalid hexadecimal number or hexadecimal too large (0x123456789abcdef0123456789abcdef01) in: "select 0x123456789abcdef0123456789abcdef01"
 CODE  = 22003
-MAPI  = (monetdb) /var/tmp/mtest-30274/.s.monetdb.37685
-QUERY = select -0xg;
-ERROR = !syntax error, unexpected IDENT, expecting SCOLON in: "select -0xg"
-CODE  = 42000
-MAPI  = (monetdb) /var/tmp/mtest-30274/.s.monetdb.37685
-QUERY = select -0xG;
-ERROR = !syntax error, unexpected IDENT, expecting SCOLON in: "select -0xg"
-CODE  = 42000
-MAPI  = (monetdb) /var/tmp/mtest-30274/.s.monetdb.37685
-=======
-ERROR = !invalid hexadecimal number or hexadecimal too large (0x123456789abcdef0123456789abcdef01) in: "select 0x123456789abcdef0123456789abcdef01"
-MAPI  = (monetdb) /var/tmp/mtest-15050/.s.monetdb.37163
->>>>>>> 6e304bb6
+MAPI  = (monetdb) /var/tmp/mtest-19106/.s.monetdb.36358
 QUERY = select -0x80000000000000000000000000000000;
 ERROR = !Invalid hexadecimal number or hexadecimal too large (0x80000000000000000000000000000000) in: "select -0x80000000000000000000000000000000"
 CODE  = 22003
