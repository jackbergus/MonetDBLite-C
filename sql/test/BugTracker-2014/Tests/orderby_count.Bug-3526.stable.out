stdout of test 'orderby_count.Bug-3526` in directory 'sql/test/BugTracker-2014` itself:


# 17:12:12 >  
# 17:12:12 >  "mserver5" "--debug=10" "--set" "gdk_nr_threads=0" "--set" "mapi_open=true" "--set" "mapi_port=33631" "--set" "mapi_usock=/var/tmp/mtest-917/.s.monetdb.33631" "--set" "monet_prompt=" "--forcemito" "--set" "mal_listing=2" "--dbpath=/home/niels/scratch/rc-clean/Linux-x86_64/var/MonetDB/mTests_sql_test_BugTracker-2014" "--set" "mal_listing=0"
# 17:12:12 >  

# MonetDB 5 server v11.17.22
# This is an unreleased version
# Serving database 'mTests_sql_test_BugTracker-2014', using 4 threads
# Compiled for x86_64-unknown-linux-gnu/64bit with 64bit OIDs dynamically linked
# Found 7.334 GiB available main-memory.
# Copyright (c) 1993-July 2008 CWI.
# Copyright (c) August 2008-2015 MonetDB B.V., all rights reserved
# Visit http://www.monetdb.org/ for further information
# Listening for connection requests on mapi:monetdb://localhost.nes.nl:33631/
# Listening for UNIX domain connection requests on mapi:monetdb:///var/tmp/mtest-917/.s.monetdb.33631
# MonetDB/GIS module loaded
# MonetDB/JAQL module loaded
# MonetDB/SQL module loaded

Ready.

# 17:12:12 >  
# 17:12:12 >  "mclient" "-lsql" "-ftest" "-Eutf-8" "-i" "-e" "--host=/var/tmp/mtest-917" "--port=33631"
# 17:12:12 >  

#start transaction;
#create table a (k varchar(64),v boolean);
#insert into a values ('one',true),('two',false),('one',false);
[ 3	]
#create table b (k varchar(64));
#insert into b values ('two'),('two'),('two');
[ 3	]
#select * from a;
% sys.a,	sys.a # table_name
% k,	v # name
% varchar,	boolean # type
% 3,	5 # length
[ "one",	true	]
[ "two",	false	]
[ "one",	false	]
#select * from b;
% sys.b # table_name
% k # name
% varchar # type
% 3 # length
[ "two"	]
[ "two"	]
[ "two"	]
#select k, v from a union all select k,NULL from b;
% .L1,	.L1 # table_name
% k,	v # name
% varchar,	boolean # type
% 3,	5 # length
[ "one",	true	]
[ "two",	false	]
[ "one",	false	]
[ "two",	NULL	]
[ "two",	NULL	]
[ "two",	NULL	]
#select k,count(*),count(v) from (select k,v from a union all select k,null from b) as t(k,v) group by k order by count(*) desc;
<<<<<<< HEAD
% .t,	.L2,	.L3 # table_name
% k,	L2,	L3 # name
% varchar,	bigint,	bigint # type
=======
% .t,	.L3,	.L5 # table_name
% k,	L2,	L4 # name
% varchar,	wrd,	wrd # type
>>>>>>> 9108e336
% 3,	1,	1 # length
[ "two",	4,	1	]
[ "one",	2,	2	]

# 17:12:13 >  
# 17:12:13 >  "Done."
# 17:12:13 >  
<|MERGE_RESOLUTION|>--- conflicted
+++ resolved
@@ -60,15 +60,9 @@
 [ "two",	NULL	]
 [ "two",	NULL	]
 #select k,count(*),count(v) from (select k,v from a union all select k,null from b) as t(k,v) group by k order by count(*) desc;
-<<<<<<< HEAD
-% .t,	.L2,	.L3 # table_name
-% k,	L2,	L3 # name
-% varchar,	bigint,	bigint # type
-=======
 % .t,	.L3,	.L5 # table_name
 % k,	L2,	L4 # name
-% varchar,	wrd,	wrd # type
->>>>>>> 9108e336
+% varchar,	bigint,	bigint # type
 % 3,	1,	1 # length
 [ "two",	4,	1	]
 [ "one",	2,	2	]
