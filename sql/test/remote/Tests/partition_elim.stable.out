--- conflicted
+++ resolved
@@ -154,81 +154,42 @@
     X_44 := bat.append(X_39,0);
     X_4:bat[:oid,:dbl] := bat.new(nil:oid,nil:dbl);
     X_3 := sql.mvc();
-<<<<<<< HEAD
     X_56:bat[:oid,:dbl] := sql.bind(X_3,"sys","test2","x",0,0,2);
     X_53:bat[:oid,:oid] := sql.tid(X_3,"sys","test2",0,2);
     X_66 := algebra.subselect(X_56,X_53,4,6,true,true,false);
-    X_68 := algebra.leftfetchjoin(X_66,X_56);
+    X_68 := algebra.projection(X_66,X_56);
     X_57:bat[:oid,:dbl] := sql.bind(X_3,"sys","test2","x",0,1,2);
     X_55:bat[:oid,:oid] := sql.tid(X_3,"sys","test2",1,2);
     X_67 := algebra.subselect(X_57,X_55,4,6,true,true,false);
-    X_69 := algebra.leftfetchjoin(X_67,X_57);
+    X_69 := algebra.projection(X_67,X_57);
     X_78 := mat.packIncrement(X_68,2);
     X_13 := mat.packIncrement(X_78,X_69);
     X_14 := bat.append(X_4,X_13,true);
     X_60:bat[:oid,:dbl] := sql.bind(X_3,"sys","test3","x",0,0,2);
     X_58:bat[:oid,:oid] := sql.tid(X_3,"sys","test3",0,2);
     X_70 := algebra.subselect(X_60,X_58,4,6,true,true,false);
-    X_72 := algebra.leftfetchjoin(X_70,X_60);
+    X_72 := algebra.projection(X_70,X_60);
     X_61:bat[:oid,:dbl] := sql.bind(X_3,"sys","test3","x",0,1,2);
     X_59:bat[:oid,:oid] := sql.tid(X_3,"sys","test3",1,2);
     X_71 := algebra.subselect(X_61,X_59,4,6,true,true,false);
-    X_73 := algebra.leftfetchjoin(X_71,X_61);
+    X_73 := algebra.projection(X_71,X_61);
     X_80 := mat.packIncrement(X_72,2);
     X_16 := mat.packIncrement(X_80,X_73);
     X_17 := bat.append(X_14,X_16,true);
     X_18:bat[:oid,:dbl] := bat.new(nil:oid,nil:dbl);
     X_62:bat[:oid,:dbl] := sql.bind(X_3,"sys","test2","y",0,0,2);
-    X_74 := algebra.leftfetchjoin(X_66,X_62);
+    X_74 := algebra.projection(X_66,X_62);
     X_63:bat[:oid,:dbl] := sql.bind(X_3,"sys","test2","y",0,1,2);
-    X_75 := algebra.leftfetchjoin(X_67,X_63);
+    X_75 := algebra.projection(X_67,X_63);
     X_82 := mat.packIncrement(X_74,2);
     X_20 := mat.packIncrement(X_82,X_75);
     X_21 := bat.append(X_18,X_20,true);
     X_64:bat[:oid,:dbl] := sql.bind(X_3,"sys","test3","y",0,0,2);
-    X_76 := algebra.leftfetchjoin(X_70,X_64);
+    X_76 := algebra.projection(X_70,X_64);
     X_65:bat[:oid,:dbl] := sql.bind(X_3,"sys","test3","y",0,1,2);
-    X_77 := algebra.leftfetchjoin(X_71,X_65);
+    X_77 := algebra.projection(X_71,X_65);
     X_84 := mat.packIncrement(X_76,2);
     X_22 := mat.packIncrement(X_84,X_77);
-=======
-    X_55:bat[:oid,:dbl] := sql.bind(X_3,"sys","test2","x",0,0,2);
-    X_52:bat[:oid,:oid] := sql.tid(X_3,"sys","test2",0,2);
-    X_65 := algebra.subselect(X_55,X_52,4,6,true,true,false);
-    X_67 := algebra.projection(X_65,X_55);
-    X_56:bat[:oid,:dbl] := sql.bind(X_3,"sys","test2","x",0,1,2);
-    X_54:bat[:oid,:oid] := sql.tid(X_3,"sys","test2",1,2);
-    X_66 := algebra.subselect(X_56,X_54,4,6,true,true,false);
-    X_68 := algebra.projection(X_66,X_56);
-    X_77 := mat.packIncrement(X_67,2);
-    X_13 := mat.packIncrement(X_77,X_68);
-    X_14 := bat.append(X_4,X_13,true);
-    X_59:bat[:oid,:dbl] := sql.bind(X_3,"sys","test3","x",0,0,2);
-    X_57:bat[:oid,:oid] := sql.tid(X_3,"sys","test3",0,2);
-    X_69 := algebra.subselect(X_59,X_57,4,6,true,true,false);
-    X_71 := algebra.projection(X_69,X_59);
-    X_60:bat[:oid,:dbl] := sql.bind(X_3,"sys","test3","x",0,1,2);
-    X_58:bat[:oid,:oid] := sql.tid(X_3,"sys","test3",1,2);
-    X_70 := algebra.subselect(X_60,X_58,4,6,true,true,false);
-    X_72 := algebra.projection(X_70,X_60);
-    X_79 := mat.packIncrement(X_71,2);
-    X_16 := mat.packIncrement(X_79,X_72);
-    X_17 := bat.append(X_14,X_16,true);
-    X_18:bat[:oid,:dbl] := bat.new(nil:oid,nil:dbl);
-    X_61:bat[:oid,:dbl] := sql.bind(X_3,"sys","test2","y",0,0,2);
-    X_73 := algebra.projection(X_65,X_61);
-    X_62:bat[:oid,:dbl] := sql.bind(X_3,"sys","test2","y",0,1,2);
-    X_74 := algebra.projection(X_66,X_62);
-    X_81 := mat.packIncrement(X_73,2);
-    X_20 := mat.packIncrement(X_81,X_74);
-    X_21 := bat.append(X_18,X_20,true);
-    X_63:bat[:oid,:dbl] := sql.bind(X_3,"sys","test3","y",0,0,2);
-    X_75 := algebra.projection(X_69,X_63);
-    X_64:bat[:oid,:dbl] := sql.bind(X_3,"sys","test3","y",0,1,2);
-    X_76 := algebra.projection(X_70,X_64);
-    X_83 := mat.packIncrement(X_75,2);
-    X_22 := mat.packIncrement(X_83,X_76);
->>>>>>> 49ec8af3
     X_23 := bat.append(X_21,X_22,true);
     language.pass(X_56);
     language.pass(X_57);
@@ -265,81 +226,42 @@
     X_42 := bat.append(X_37,0);
     X_2:bat[:oid,:dbl] := bat.new(nil:oid,nil:dbl);
     X_1 := sql.mvc();
-<<<<<<< HEAD
     X_56:bat[:oid,:dbl] := sql.bind(X_1,"sys","test2","x",0,0,2);
     X_53:bat[:oid,:oid] := sql.tid(X_1,"sys","test2",0,2);
     X_66 := algebra.subselect(X_56,X_53,4:dbl,6:dbl,true,true,false);
-    X_68 := algebra.leftfetchjoin(X_66,X_56);
+    X_68 := algebra.projection(X_66,X_56);
     X_57:bat[:oid,:dbl] := sql.bind(X_1,"sys","test2","x",0,1,2);
     X_55:bat[:oid,:oid] := sql.tid(X_1,"sys","test2",1,2);
     X_67 := algebra.subselect(X_57,X_55,4:dbl,6:dbl,true,true,false);
-    X_69 := algebra.leftfetchjoin(X_67,X_57);
+    X_69 := algebra.projection(X_67,X_57);
     X_78 := mat.packIncrement(X_68,2);
     X_11 := mat.packIncrement(X_78,X_69);
     X_12 := bat.append(X_2,X_11,true);
     X_60:bat[:oid,:dbl] := sql.bind(X_1,"sys","test3","x",0,0,2);
     X_58:bat[:oid,:oid] := sql.tid(X_1,"sys","test3",0,2);
     X_70 := algebra.subselect(X_60,X_58,4:dbl,6:dbl,true,true,false);
-    X_72 := algebra.leftfetchjoin(X_70,X_60);
+    X_72 := algebra.projection(X_70,X_60);
     X_61:bat[:oid,:dbl] := sql.bind(X_1,"sys","test3","x",0,1,2);
     X_59:bat[:oid,:oid] := sql.tid(X_1,"sys","test3",1,2);
     X_71 := algebra.subselect(X_61,X_59,4:dbl,6:dbl,true,true,false);
-    X_73 := algebra.leftfetchjoin(X_71,X_61);
+    X_73 := algebra.projection(X_71,X_61);
     X_80 := mat.packIncrement(X_72,2);
     X_14 := mat.packIncrement(X_80,X_73);
     X_15 := bat.append(X_12,X_14,true);
     X_16:bat[:oid,:dbl] := bat.new(nil:oid,nil:dbl);
     X_62:bat[:oid,:dbl] := sql.bind(X_1,"sys","test2","y",0,0,2);
-    X_74 := algebra.leftfetchjoin(X_66,X_62);
+    X_74 := algebra.projection(X_66,X_62);
     X_63:bat[:oid,:dbl] := sql.bind(X_1,"sys","test2","y",0,1,2);
-    X_75 := algebra.leftfetchjoin(X_67,X_63);
+    X_75 := algebra.projection(X_67,X_63);
     X_82 := mat.packIncrement(X_74,2);
     X_18 := mat.packIncrement(X_82,X_75);
     X_19 := bat.append(X_16,X_18,true);
     X_64:bat[:oid,:dbl] := sql.bind(X_1,"sys","test3","y",0,0,2);
-    X_76 := algebra.leftfetchjoin(X_70,X_64);
+    X_76 := algebra.projection(X_70,X_64);
     X_65:bat[:oid,:dbl] := sql.bind(X_1,"sys","test3","y",0,1,2);
-    X_77 := algebra.leftfetchjoin(X_71,X_65);
+    X_77 := algebra.projection(X_71,X_65);
     X_84 := mat.packIncrement(X_76,2);
     X_20 := mat.packIncrement(X_84,X_77);
-=======
-    X_55:bat[:oid,:dbl] := sql.bind(X_1,"sys","test2","x",0,0,2);
-    X_52:bat[:oid,:oid] := sql.tid(X_1,"sys","test2",0,2);
-    X_65 := algebra.subselect(X_55,X_52,4:dbl,6:dbl,true,true,false);
-    X_67 := algebra.projection(X_65,X_55);
-    X_56:bat[:oid,:dbl] := sql.bind(X_1,"sys","test2","x",0,1,2);
-    X_54:bat[:oid,:oid] := sql.tid(X_1,"sys","test2",1,2);
-    X_66 := algebra.subselect(X_56,X_54,4:dbl,6:dbl,true,true,false);
-    X_68 := algebra.projection(X_66,X_56);
-    X_77 := mat.packIncrement(X_67,2);
-    X_11 := mat.packIncrement(X_77,X_68);
-    X_12 := bat.append(X_2,X_11,true);
-    X_59:bat[:oid,:dbl] := sql.bind(X_1,"sys","test3","x",0,0,2);
-    X_57:bat[:oid,:oid] := sql.tid(X_1,"sys","test3",0,2);
-    X_69 := algebra.subselect(X_59,X_57,4:dbl,6:dbl,true,true,false);
-    X_71 := algebra.projection(X_69,X_59);
-    X_60:bat[:oid,:dbl] := sql.bind(X_1,"sys","test3","x",0,1,2);
-    X_58:bat[:oid,:oid] := sql.tid(X_1,"sys","test3",1,2);
-    X_70 := algebra.subselect(X_60,X_58,4:dbl,6:dbl,true,true,false);
-    X_72 := algebra.projection(X_70,X_60);
-    X_79 := mat.packIncrement(X_71,2);
-    X_14 := mat.packIncrement(X_79,X_72);
-    X_15 := bat.append(X_12,X_14,true);
-    X_16:bat[:oid,:dbl] := bat.new(nil:oid,nil:dbl);
-    X_61:bat[:oid,:dbl] := sql.bind(X_1,"sys","test2","y",0,0,2);
-    X_73 := algebra.projection(X_65,X_61);
-    X_62:bat[:oid,:dbl] := sql.bind(X_1,"sys","test2","y",0,1,2);
-    X_74 := algebra.projection(X_66,X_62);
-    X_81 := mat.packIncrement(X_73,2);
-    X_18 := mat.packIncrement(X_81,X_74);
-    X_19 := bat.append(X_16,X_18,true);
-    X_63:bat[:oid,:dbl] := sql.bind(X_1,"sys","test3","y",0,0,2);
-    X_75 := algebra.projection(X_69,X_63);
-    X_64:bat[:oid,:dbl] := sql.bind(X_1,"sys","test3","y",0,1,2);
-    X_76 := algebra.projection(X_70,X_64);
-    X_83 := mat.packIncrement(X_75,2);
-    X_20 := mat.packIncrement(X_83,X_76);
->>>>>>> 49ec8af3
     X_21 := bat.append(X_19,X_20,true);
     language.pass(X_56);
     language.pass(X_57);
@@ -375,46 +297,24 @@
     X_31 := bat.append(X_23,0);
     X_36 := bat.append(X_31,0);
     X_5 := sql.mvc();
-<<<<<<< HEAD
     X_48:bat[:oid,:dbl] := sql.bind(X_5,"sys","test3","y",0,0,2);
     X_50:bat[:oid,:dbl] := sql.bind(X_5,"sys","test3","x",0,0,2);
     X_45:bat[:oid,:oid] := sql.tid(X_5,"sys","test3",0,2);
     X_52 := algebra.subselect(X_50,X_45,4,6,true,true,false);
     X_54 := algebra.subselect(X_48,X_52,0,2,true,true,false);
-    X_56 := algebra.leftfetchjoin(X_54,X_50);
+    X_56 := algebra.projection(X_54,X_50);
     X_49:bat[:oid,:dbl] := sql.bind(X_5,"sys","test3","y",0,1,2);
     X_51:bat[:oid,:dbl] := sql.bind(X_5,"sys","test3","x",0,1,2);
     X_47:bat[:oid,:oid] := sql.tid(X_5,"sys","test3",1,2);
     X_53 := algebra.subselect(X_51,X_47,4,6,true,true,false);
     X_55 := algebra.subselect(X_49,X_53,0,2,true,true,false);
-    X_57 := algebra.leftfetchjoin(X_55,X_51);
+    X_57 := algebra.projection(X_55,X_51);
     X_60 := mat.packIncrement(X_56,2);
     X_13 := mat.packIncrement(X_60,X_57);
-    X_58 := algebra.leftfetchjoin(X_54,X_48);
-    X_59 := algebra.leftfetchjoin(X_55,X_49);
+    X_58 := algebra.projection(X_54,X_48);
+    X_59 := algebra.projection(X_55,X_49);
     X_62 := mat.packIncrement(X_58,2);
     X_14 := mat.packIncrement(X_62,X_59);
-=======
-    X_47:bat[:oid,:dbl] := sql.bind(X_5,"sys","test3","y",0,0,2);
-    X_49:bat[:oid,:dbl] := sql.bind(X_5,"sys","test3","x",0,0,2);
-    X_44:bat[:oid,:oid] := sql.tid(X_5,"sys","test3",0,2);
-    X_51 := algebra.subselect(X_49,X_44,4,6,true,true,false);
-    X_53 := algebra.subselect(X_47,X_51,0,2,true,true,false);
-    X_55 := algebra.projection(X_53,X_49);
-    X_48:bat[:oid,:dbl] := sql.bind(X_5,"sys","test3","y",0,1,2);
-    X_50:bat[:oid,:dbl] := sql.bind(X_5,"sys","test3","x",0,1,2);
-    X_46:bat[:oid,:oid] := sql.tid(X_5,"sys","test3",1,2);
-    X_52 := algebra.subselect(X_50,X_46,4,6,true,true,false);
-    X_54 := algebra.subselect(X_48,X_52,0,2,true,true,false);
-    X_56 := algebra.projection(X_54,X_50);
-    X_59 := mat.packIncrement(X_55,2);
-    X_13 := mat.packIncrement(X_59,X_56);
-    X_57 := algebra.projection(X_53,X_47);
-    X_58 := algebra.projection(X_54,X_48);
-    X_61 := mat.packIncrement(X_57,2);
-    X_14 := mat.packIncrement(X_61,X_58);
-    language.pass(X_49);
->>>>>>> 49ec8af3
     language.pass(X_50);
     language.pass(X_51);
     language.pass(X_54);
@@ -447,46 +347,24 @@
     X_30 := bat.append(X_22,0);
     X_35 := bat.append(X_30,0);
     X_3 := sql.mvc();
-<<<<<<< HEAD
     X_48:bat[:oid,:dbl] := sql.bind(X_3,"sys","test3","y",0,0,2);
     X_50:bat[:oid,:dbl] := sql.bind(X_3,"sys","test3","x",0,0,2);
     X_46:bat[:oid,:oid] := sql.tid(X_3,"sys","test3",0,2);
     X_52 := algebra.subselect(X_50,X_46,4,6,true,true,false);
     X_54 := algebra.subselect(X_48,X_52,0:dbl,2:dbl,true,true,false);
-    X_56 := algebra.leftfetchjoin(X_54,X_50);
+    X_56 := algebra.projection(X_54,X_50);
     X_49:bat[:oid,:dbl] := sql.bind(X_3,"sys","test3","y",0,1,2);
     X_51:bat[:oid,:dbl] := sql.bind(X_3,"sys","test3","x",0,1,2);
     X_47:bat[:oid,:oid] := sql.tid(X_3,"sys","test3",1,2);
     X_53 := algebra.subselect(X_51,X_47,4,6,true,true,false);
     X_55 := algebra.subselect(X_49,X_53,0:dbl,2:dbl,true,true,false);
-    X_57 := algebra.leftfetchjoin(X_55,X_51);
+    X_57 := algebra.projection(X_55,X_51);
     X_60 := mat.packIncrement(X_56,2);
     X_12 := mat.packIncrement(X_60,X_57);
-    X_58 := algebra.leftfetchjoin(X_54,X_48);
-    X_59 := algebra.leftfetchjoin(X_55,X_49);
+    X_58 := algebra.projection(X_54,X_48);
+    X_59 := algebra.projection(X_55,X_49);
     X_62 := mat.packIncrement(X_58,2);
     X_13 := mat.packIncrement(X_62,X_59);
-=======
-    X_47:bat[:oid,:dbl] := sql.bind(X_3,"sys","test3","y",0,0,2);
-    X_49:bat[:oid,:dbl] := sql.bind(X_3,"sys","test3","x",0,0,2);
-    X_45:bat[:oid,:oid] := sql.tid(X_3,"sys","test3",0,2);
-    X_51 := algebra.subselect(X_49,X_45,4,6,true,true,false);
-    X_53 := algebra.subselect(X_47,X_51,0:dbl,2:dbl,true,true,false);
-    X_55 := algebra.projection(X_53,X_49);
-    X_48:bat[:oid,:dbl] := sql.bind(X_3,"sys","test3","y",0,1,2);
-    X_50:bat[:oid,:dbl] := sql.bind(X_3,"sys","test3","x",0,1,2);
-    X_46:bat[:oid,:oid] := sql.tid(X_3,"sys","test3",1,2);
-    X_52 := algebra.subselect(X_50,X_46,4,6,true,true,false);
-    X_54 := algebra.subselect(X_48,X_52,0:dbl,2:dbl,true,true,false);
-    X_56 := algebra.projection(X_54,X_50);
-    X_59 := mat.packIncrement(X_55,2);
-    X_12 := mat.packIncrement(X_59,X_56);
-    X_57 := algebra.projection(X_53,X_47);
-    X_58 := algebra.projection(X_54,X_48);
-    X_61 := mat.packIncrement(X_57,2);
-    X_13 := mat.packIncrement(X_61,X_58);
-    language.pass(X_49);
->>>>>>> 49ec8af3
     language.pass(X_50);
     language.pass(X_51);
     language.pass(X_54);
@@ -519,46 +397,24 @@
     X_28 := bat.append(X_20,0);
     X_33 := bat.append(X_28,0);
     X_1 := sql.mvc();
-<<<<<<< HEAD
     X_48:bat[:oid,:dbl] := sql.bind(X_1,"sys","test3","y",0,0,2);
     X_50:bat[:oid,:dbl] := sql.bind(X_1,"sys","test3","x",0,0,2);
     X_46:bat[:oid,:oid] := sql.tid(X_1,"sys","test3",0,2);
     X_52 := algebra.subselect(X_50,X_46,4:dbl,6:dbl,true,true,false);
     X_54 := algebra.subselect(X_48,X_52,0:dbl,2:dbl,true,true,false);
-    X_56 := algebra.leftfetchjoin(X_54,X_50);
+    X_56 := algebra.projection(X_54,X_50);
     X_49:bat[:oid,:dbl] := sql.bind(X_1,"sys","test3","y",0,1,2);
     X_51:bat[:oid,:dbl] := sql.bind(X_1,"sys","test3","x",0,1,2);
     X_47:bat[:oid,:oid] := sql.tid(X_1,"sys","test3",1,2);
     X_53 := algebra.subselect(X_51,X_47,4:dbl,6:dbl,true,true,false);
     X_55 := algebra.subselect(X_49,X_53,0:dbl,2:dbl,true,true,false);
-    X_57 := algebra.leftfetchjoin(X_55,X_51);
+    X_57 := algebra.projection(X_55,X_51);
     X_60 := mat.packIncrement(X_56,2);
     X_10 := mat.packIncrement(X_60,X_57);
-    X_58 := algebra.leftfetchjoin(X_54,X_48);
-    X_59 := algebra.leftfetchjoin(X_55,X_49);
+    X_58 := algebra.projection(X_54,X_48);
+    X_59 := algebra.projection(X_55,X_49);
     X_62 := mat.packIncrement(X_58,2);
     X_11 := mat.packIncrement(X_62,X_59);
-=======
-    X_47:bat[:oid,:dbl] := sql.bind(X_1,"sys","test3","y",0,0,2);
-    X_49:bat[:oid,:dbl] := sql.bind(X_1,"sys","test3","x",0,0,2);
-    X_45:bat[:oid,:oid] := sql.tid(X_1,"sys","test3",0,2);
-    X_51 := algebra.subselect(X_49,X_45,4:dbl,6:dbl,true,true,false);
-    X_53 := algebra.subselect(X_47,X_51,0:dbl,2:dbl,true,true,false);
-    X_55 := algebra.projection(X_53,X_49);
-    X_48:bat[:oid,:dbl] := sql.bind(X_1,"sys","test3","y",0,1,2);
-    X_50:bat[:oid,:dbl] := sql.bind(X_1,"sys","test3","x",0,1,2);
-    X_46:bat[:oid,:oid] := sql.tid(X_1,"sys","test3",1,2);
-    X_52 := algebra.subselect(X_50,X_46,4:dbl,6:dbl,true,true,false);
-    X_54 := algebra.subselect(X_48,X_52,0:dbl,2:dbl,true,true,false);
-    X_56 := algebra.projection(X_54,X_50);
-    X_59 := mat.packIncrement(X_55,2);
-    X_10 := mat.packIncrement(X_59,X_56);
-    X_57 := algebra.projection(X_53,X_47);
-    X_58 := algebra.projection(X_54,X_48);
-    X_61 := mat.packIncrement(X_57,2);
-    X_11 := mat.packIncrement(X_61,X_58);
-    language.pass(X_49);
->>>>>>> 49ec8af3
     language.pass(X_50);
     language.pass(X_51);
     language.pass(X_54);
