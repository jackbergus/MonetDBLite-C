stderr of test 'grantMonetdb` in directory 'sql/test/Users` itself:


# 10:44:50 >  
# 10:44:50 >  "mserver5" "--debug=10" "--set" "gdk_nr_threads=0" "--set" "mapi_open=true" "--set" "mapi_port=32584" "--set" "mapi_usock=/var/tmp/mtest-30723/.s.monetdb.32584" "--set" "monet_prompt=" "--forcemito" "--set" "mal_listing=2" "--dbpath=/home/vera/Desktop/MonetDB/BUILD/var/MonetDB/mTests_sql_test_Users" "--set" "mal_listing=0" "--set" "embedded_r=yes"
# 10:44:50 >  

# builtin opt 	gdk_dbpath = /home/vera/Desktop/MonetDB/BUILD/var/monetdb5/dbfarm/demo
# builtin opt 	gdk_debug = 0
# builtin opt 	gdk_vmtrim = no
# builtin opt 	monet_prompt = >
# builtin opt 	monet_daemon = no
# builtin opt 	mapi_port = 50000
# builtin opt 	mapi_open = false
# builtin opt 	mapi_autosense = false
# builtin opt 	sql_optimizer = default_pipe
# builtin opt 	sql_debug = 0
# cmdline opt 	gdk_nr_threads = 0
# cmdline opt 	mapi_open = true
# cmdline opt 	mapi_port = 32584
# cmdline opt 	mapi_usock = /var/tmp/mtest-30723/.s.monetdb.32584
# cmdline opt 	monet_prompt = 
# cmdline opt 	mal_listing = 2
# cmdline opt 	gdk_dbpath = /home/vera/Desktop/MonetDB/BUILD/var/MonetDB/mTests_sql_test_Users
# cmdline opt 	mal_listing = 0
# cmdline opt 	embedded_r = yes
# cmdline opt 	gdk_debug = 536870922

# 10:44:51 >  
# 10:44:51 >  "/usr/bin/python2" "grantMonetdb.SQL.py" "grantMonetdb"
# 10:44:51 >  

<<<<<<< HEAD
MAPI  = (alice) /var/tmp/mtest-8728/.s.monetdb.34092
QUERY = CREATE USER may WITH PASSWORD 'may' NAME 'May' SCHEMA library;
ERROR = !CREATE USER: access denied for user 'alice'
MAPI  = (alice) /var/tmp/mtest-8728/.s.monetdb.34092
=======
MAPI  = (alice) /var/tmp/mtest-8540/.s.monetdb.34898
QUERY = CREATE USER may WITH PASSWORD 'may' NAME 'May' SCHEMA library;
ERROR = !CREATE USER: access denied for user 'alice'
MAPI  = (alice) /var/tmp/mtest-8540/.s.monetdb.34898
>>>>>>> c7d47ad5
QUERY = GRANT sysadmin TO april;
ERROR = !GRANT: insufficient privileges to grant ROLE 'sysadmin'

# 10:44:51 >  
# 10:44:51 >  "Done."
# 10:44:51 >  
<|MERGE_RESOLUTION|>--- conflicted
+++ resolved
@@ -30,17 +30,10 @@
 # 10:44:51 >  "/usr/bin/python2" "grantMonetdb.SQL.py" "grantMonetdb"
 # 10:44:51 >  
 
-<<<<<<< HEAD
-MAPI  = (alice) /var/tmp/mtest-8728/.s.monetdb.34092
-QUERY = CREATE USER may WITH PASSWORD 'may' NAME 'May' SCHEMA library;
-ERROR = !CREATE USER: access denied for user 'alice'
-MAPI  = (alice) /var/tmp/mtest-8728/.s.monetdb.34092
-=======
 MAPI  = (alice) /var/tmp/mtest-8540/.s.monetdb.34898
 QUERY = CREATE USER may WITH PASSWORD 'may' NAME 'May' SCHEMA library;
 ERROR = !CREATE USER: access denied for user 'alice'
 MAPI  = (alice) /var/tmp/mtest-8540/.s.monetdb.34898
->>>>>>> c7d47ad5
 QUERY = GRANT sysadmin TO april;
 ERROR = !GRANT: insufficient privileges to grant ROLE 'sysadmin'
 
