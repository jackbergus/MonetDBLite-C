stdout of test 'crash_on_alias.Bug-2798` in directory 'sql/test/BugTracker-2011` itself:


# 14:09:56 >  
# 14:09:56 >   mserver5  --debug=10 --set gdk_nr_threads=0  --set "gdk_dbfarm=/net/volund.ins.cwi.nl/export/scratch0/fabian/vtmp/mtest-Apr2011-volund.ins.cwi.nl/sql/dbfarm" --set mapi_open=true --set mapi_port=31436 --set monet_prompt= --trace --forcemito --set mal_listing=2  "--dbname=mTests_test_BugTracker-2011" --set mal_listing=0 ; echo ; echo Over..
# 14:09:56 >  

# MonetDB 5 server v11.3.1 "Apr2011-f9a21e4aaff7"
# Serving database 'mTests_test_BugTracker-2011', using 4 threads
# Compiled for x86_64-pc-linux-gnu/64bit with 64bit OIDs dynamically linked
# Found 7.749 GiB available main-memory.
# Copyright (c) 1993-July 2008 CWI.
# Copyright (c) August 2008-2015 MonetDB B.V., all rights reserved
# Visit http://monetdb.cwi.nl/ for further information
# Listening for connection requests on mapi:monetdb://volund.ins.cwi.nl:31436/
# MonetDB/GIS module loaded
# MonetDB/SQL module loaded

Ready.


# 14:09:56 >  
# 14:09:56 >  mclient -lsql -ftest -i -e --host=volund --port=31436 
# 14:09:56 >  

#START TRANSACTION;
#CREATE TABLE dbg (a INT, b INT);
#INSERT INTO dbg (a,b) VALUES (10,10);
[ 1	]
#plan SELECT a as d, SUM(b), (2 * (SUM(b) / (SELECT 2))) as f FROM dbg GROUP BY d;
% .plan # table_name
% rel # name
% clob # type
% 84 # length
project (
| group by (
| | project (
| | | table(sys.dbg) [ dbg.a, dbg.b ] COUNT 
| | ) [ dbg.a, dbg.b, tinyint "2" as L3.L3 ]
| ) [ dbg.a as d ] [ dbg.d, sys.sum no nil (dbg.b) as L1.L1, L1.L1 as L2.L2, L3.L3 ]
) [ dbg.d, L1 as L1.L1, sys.sql_mul(sys.sql_div(L2, L3.L3), tinyint "2") as L3.f ]
#set optimizer = 'sequential_pipe';
#explain SELECT a as d, SUM(b), (2 * (SUM(b) / (SELECT 2))) as f FROM dbg GROUP BY d;
% .explain # table_name
% mal # name
% clob # type
% 142 # length
<<<<<<< HEAD
function user.s4_1(A0:bte,A1:bte):void;
    X_58:void := querylog.define("explain select a as d, sum(b), (2 * (sum(b) / (select 2))) as f from dbg group by d;","sequential_pipe",37);
    X_25 := bat.new(nil:oid,nil:str);
    X_33 := bat.append(X_25,"sys.dbg");
    X_42 := bat.append(X_33,"sys.L1");
    X_51 := bat.append(X_42,"sys.L3");
    X_28 := bat.new(nil:oid,nil:str);
    X_35 := bat.append(X_28,"d");
    X_44 := bat.append(X_35,"L1");
    X_53 := bat.append(X_44,"f");
    X_29 := bat.new(nil:oid,nil:str);
    X_37 := bat.append(X_29,"int");
    X_46 := bat.append(X_37,"bigint");
    X_55 := bat.append(X_46,"bigint");
    X_30 := bat.new(nil:oid,nil:int);
    X_39 := bat.append(X_30,32);
    X_48 := bat.append(X_39,64);
    X_56 := bat.append(X_48,64);
    X_32 := bat.new(nil:oid,nil:int);
    X_41 := bat.append(X_32,0);
    X_50 := bat.append(X_41,0);
    X_57 := bat.append(X_50,0);
=======
function user.s4_1(A0:lng,A1:bte):void;
    X_61:void := querylog.define("explain select a as d, sum(b), (2 * (sum(b) / (select 2))) as f from dbg group by d;","sequential_pipe",39);
    X_27 := bat.new(nil:oid,nil:str);
    X_35 := bat.append(X_27,"sys.dbg");
    X_45 := bat.append(X_35,"sys.L1");
    X_54 := bat.append(X_45,".L3");
    X_30 := bat.new(nil:oid,nil:str);
    X_37 := bat.append(X_30,"d");
    X_47 := bat.append(X_37,"L1");
    X_56 := bat.append(X_47,"f");
    X_31 := bat.new(nil:oid,nil:str);
    X_39 := bat.append(X_31,"int");
    X_49 := bat.append(X_39,"bigint");
    X_58 := bat.append(X_49,"bigint");
    X_32 := bat.new(nil:oid,nil:int);
    X_41 := bat.append(X_32,32);
    X_51 := bat.append(X_41,64);
    X_59 := bat.append(X_51,64);
    X_34 := bat.new(nil:oid,nil:int);
    X_43 := bat.append(X_34,0);
    X_53 := bat.append(X_43,0);
    X_60 := bat.append(X_53,0);
>>>>>>> a6471f04
    X_3 := sql.mvc();
    C_4:bat[:oid] := sql.tid(X_3,"sys","dbg");
    X_7:bat[:int] := sql.bind(X_3,"sys","dbg","a",0);
    X_10 := algebra.projection(C_4,X_7);
    (X_11,r1_11,r2_11) := group.subgroupdone(X_10);
<<<<<<< HEAD
    X_14 := algebra.projection(r1_11,X_10);
    X_15:bat[:int] := sql.bind(X_3,"sys","dbg","b",0);
    X_17 := algebra.projection(C_4,X_15);
    X_18:bat[:lng] := aggr.subsum(X_17,X_11,r1_11,true,true);
    X_20 := algebra.project(X_10,A1);
    X_21 := algebra.projection(r1_11,X_20);
    X_22:bat[:lng] := batcalc./(X_18,X_21);
    X_23:bat[:lng] := batcalc.*(X_22,A0);
    sql.resultSet(X_51,X_53,X_55,X_56,X_57,X_14,X_18,X_23);
=======
    X_14 := algebra.leftfetchjoin(r1_11,X_10);
    X_17:bat[:oid,:int] := sql.bind(X_3,"sys","dbg","b",0);
    X_19 := algebra.leftfetchjoin(X_4,X_17);
    X_20:bat[:oid,:lng] := aggr.subsum(X_19,X_11,r1_11,true,true);
    X_21 := algebra.project(X_10,A1);
    X_22 := algebra.leftfetchjoin(r1_11,X_21);
    X_15 := bat.setKey(X_14,true);
    X_23 := batcalc.lng(X_22);
    X_24:bat[:oid,:lng] := batcalc./(X_20,X_23);
    X_25:bat[:oid,:lng] := batcalc.*(A0,X_24);
    sql.resultSet(X_54,X_56,X_58,X_59,X_60,X_15,X_20,X_25);
>>>>>>> a6471f04
end user.s4_1;
#set optimizer = 'default_pipe';
#SELECT a as d, SUM(b), (2 * (SUM(b) / (SELECT 2))) as f FROM dbg GROUP BY d;
% sys.dbg,	sys.L1,	sys.L3 # table_name
% d,	L1,	f # name
% int,	bigint,	bigint # type
% 2,	2,	2 # length
[ 10,	10,	10	]
#ROLLBACK;
#START TRANSACTION;
#CREATE TABLE dbg (a INT, b INT);
#INSERT INTO dbg (a,b) VALUES (10,10);
[ 1	]
#plan SELECT a as d, SUM(b) as e, (2 * (SUM(b) / (SELECT 2))) as f FROM dbg GROUP BY d;
% .plan # table_name
% rel # name
% clob # type
% 84 # length
project (
| group by (
| | project (
| | | table(sys.dbg) [ dbg.a, dbg.b ] COUNT 
| | ) [ dbg.a, dbg.b, tinyint "2" as L3.L3 ]
| ) [ dbg.a as d ] [ dbg.d, sys.sum no nil (dbg.b) as L1.L1, L1.L1 as L2.L2, L3.L3 ]
) [ dbg.d, L1 as L1.e, sys.sql_mul(sys.sql_div(L2, L3.L3), tinyint "2") as L3.f ]
#set optimizer = 'sequential_pipe';
#explain SELECT a as d, SUM(b) as e, (2 * (SUM(b) / (SELECT 2))) as f FROM dbg GROUP BY d;
% .explain # table_name
% mal # name
% clob # type
% 147 # length
<<<<<<< HEAD
function user.s10_1(A0:bte,A1:bte):void;
    X_58:void := querylog.define("explain select a as d, sum(b) as e, (2 * (sum(b) / (select 2))) as f from dbg group by d;","sequential_pipe",37);
    X_25 := bat.new(nil:oid,nil:str);
    X_33 := bat.append(X_25,"sys.dbg");
    X_42 := bat.append(X_33,"sys.L1");
    X_51 := bat.append(X_42,"sys.L3");
    X_28 := bat.new(nil:oid,nil:str);
    X_35 := bat.append(X_28,"d");
    X_44 := bat.append(X_35,"e");
    X_53 := bat.append(X_44,"f");
    X_29 := bat.new(nil:oid,nil:str);
    X_37 := bat.append(X_29,"int");
    X_46 := bat.append(X_37,"bigint");
    X_55 := bat.append(X_46,"bigint");
    X_30 := bat.new(nil:oid,nil:int);
    X_39 := bat.append(X_30,32);
    X_48 := bat.append(X_39,64);
    X_56 := bat.append(X_48,64);
    X_32 := bat.new(nil:oid,nil:int);
    X_41 := bat.append(X_32,0);
    X_50 := bat.append(X_41,0);
    X_57 := bat.append(X_50,0);
=======
function user.s10_1(A0:lng,A1:bte):void;
    X_61:void := querylog.define("explain select a as d, sum(b) as e, (2 * (sum(b) / (select 2))) as f from dbg group by d;","sequential_pipe",39);
    X_27 := bat.new(nil:oid,nil:str);
    X_35 := bat.append(X_27,"sys.dbg");
    X_45 := bat.append(X_35,"sys.L1");
    X_54 := bat.append(X_45,".L3");
    X_30 := bat.new(nil:oid,nil:str);
    X_37 := bat.append(X_30,"d");
    X_47 := bat.append(X_37,"e");
    X_56 := bat.append(X_47,"f");
    X_31 := bat.new(nil:oid,nil:str);
    X_39 := bat.append(X_31,"int");
    X_49 := bat.append(X_39,"bigint");
    X_58 := bat.append(X_49,"bigint");
    X_32 := bat.new(nil:oid,nil:int);
    X_41 := bat.append(X_32,32);
    X_51 := bat.append(X_41,64);
    X_59 := bat.append(X_51,64);
    X_34 := bat.new(nil:oid,nil:int);
    X_43 := bat.append(X_34,0);
    X_53 := bat.append(X_43,0);
    X_60 := bat.append(X_53,0);
>>>>>>> a6471f04
    X_3 := sql.mvc();
    C_4:bat[:oid] := sql.tid(X_3,"sys","dbg");
    X_7:bat[:int] := sql.bind(X_3,"sys","dbg","a",0);
    X_10 := algebra.projection(C_4,X_7);
    (X_11,r1_11,r2_11) := group.subgroupdone(X_10);
<<<<<<< HEAD
    X_14 := algebra.projection(r1_11,X_10);
    X_15:bat[:int] := sql.bind(X_3,"sys","dbg","b",0);
    X_17 := algebra.projection(C_4,X_15);
    X_18:bat[:lng] := aggr.subsum(X_17,X_11,r1_11,true,true);
    X_20 := algebra.project(X_10,A1);
    X_21 := algebra.projection(r1_11,X_20);
    X_22:bat[:lng] := batcalc./(X_18,X_21);
    X_23:bat[:lng] := batcalc.*(X_22,A0);
    sql.resultSet(X_51,X_53,X_55,X_56,X_57,X_14,X_18,X_23);
=======
    X_14 := algebra.leftfetchjoin(r1_11,X_10);
    X_17:bat[:oid,:int] := sql.bind(X_3,"sys","dbg","b",0);
    X_19 := algebra.leftfetchjoin(X_4,X_17);
    X_20:bat[:oid,:lng] := aggr.subsum(X_19,X_11,r1_11,true,true);
    X_21 := algebra.project(X_10,A1);
    X_22 := algebra.leftfetchjoin(r1_11,X_21);
    X_15 := bat.setKey(X_14,true);
    X_23 := batcalc.lng(X_22);
    X_24:bat[:oid,:lng] := batcalc./(X_20,X_23);
    X_25:bat[:oid,:lng] := batcalc.*(A0,X_24);
    sql.resultSet(X_54,X_56,X_58,X_59,X_60,X_15,X_20,X_25);
>>>>>>> a6471f04
end user.s10_1;
#set optimizer = 'default_pipe';
#SELECT a as d, SUM(b) as e, (2 * (SUM(b) / (SELECT 2))) as f FROM dbg GROUP
#BY d;
% sys.dbg,	sys.L1,	sys.L3 # table_name
% d,	e,	f # name
% int,	bigint,	bigint # type
% 2,	2,	2 # length
[ 10,	10,	10	]

# 14:09:56 >  
# 14:09:56 >  Done.
# 14:09:56 >  
<|MERGE_RESOLUTION|>--- conflicted
+++ resolved
@@ -45,81 +45,43 @@
 % mal # name
 % clob # type
 % 142 # length
-<<<<<<< HEAD
 function user.s4_1(A0:bte,A1:bte):void;
-    X_58:void := querylog.define("explain select a as d, sum(b), (2 * (sum(b) / (select 2))) as f from dbg group by d;","sequential_pipe",37);
-    X_25 := bat.new(nil:oid,nil:str);
-    X_33 := bat.append(X_25,"sys.dbg");
-    X_42 := bat.append(X_33,"sys.L1");
-    X_51 := bat.append(X_42,"sys.L3");
-    X_28 := bat.new(nil:oid,nil:str);
-    X_35 := bat.append(X_28,"d");
-    X_44 := bat.append(X_35,"L1");
-    X_53 := bat.append(X_44,"f");
+    X_59:void := querylog.define("explain select a as d, sum(b), (2 * (sum(b) / (select 2))) as f from dbg group by d;","sequential_pipe",38);
+    X_26 := bat.new(nil:oid,nil:str);
+    X_34 := bat.append(X_26,"sys.dbg");
+    X_43 := bat.append(X_34,"sys.L1");
+    X_52 := bat.append(X_43,"sys.L3");
     X_29 := bat.new(nil:oid,nil:str);
-    X_37 := bat.append(X_29,"int");
-    X_46 := bat.append(X_37,"bigint");
-    X_55 := bat.append(X_46,"bigint");
-    X_30 := bat.new(nil:oid,nil:int);
-    X_39 := bat.append(X_30,32);
-    X_48 := bat.append(X_39,64);
-    X_56 := bat.append(X_48,64);
-    X_32 := bat.new(nil:oid,nil:int);
-    X_41 := bat.append(X_32,0);
-    X_50 := bat.append(X_41,0);
-    X_57 := bat.append(X_50,0);
-=======
-function user.s4_1(A0:lng,A1:bte):void;
-    X_61:void := querylog.define("explain select a as d, sum(b), (2 * (sum(b) / (select 2))) as f from dbg group by d;","sequential_pipe",39);
-    X_27 := bat.new(nil:oid,nil:str);
-    X_35 := bat.append(X_27,"sys.dbg");
-    X_45 := bat.append(X_35,"sys.L1");
-    X_54 := bat.append(X_45,".L3");
+    X_36 := bat.append(X_29,"d");
+    X_45 := bat.append(X_36,"L1");
+    X_54 := bat.append(X_45,"f");
     X_30 := bat.new(nil:oid,nil:str);
-    X_37 := bat.append(X_30,"d");
-    X_47 := bat.append(X_37,"L1");
-    X_56 := bat.append(X_47,"f");
-    X_31 := bat.new(nil:oid,nil:str);
-    X_39 := bat.append(X_31,"int");
-    X_49 := bat.append(X_39,"bigint");
-    X_58 := bat.append(X_49,"bigint");
-    X_32 := bat.new(nil:oid,nil:int);
-    X_41 := bat.append(X_32,32);
-    X_51 := bat.append(X_41,64);
-    X_59 := bat.append(X_51,64);
-    X_34 := bat.new(nil:oid,nil:int);
-    X_43 := bat.append(X_34,0);
-    X_53 := bat.append(X_43,0);
-    X_60 := bat.append(X_53,0);
->>>>>>> a6471f04
+    X_38 := bat.append(X_30,"int");
+    X_47 := bat.append(X_38,"bigint");
+    X_56 := bat.append(X_47,"bigint");
+    X_31 := bat.new(nil:oid,nil:int);
+    X_40 := bat.append(X_31,32);
+    X_49 := bat.append(X_40,64);
+    X_57 := bat.append(X_49,64);
+    X_33 := bat.new(nil:oid,nil:int);
+    X_42 := bat.append(X_33,0);
+    X_51 := bat.append(X_42,0);
+    X_58 := bat.append(X_51,0);
     X_3 := sql.mvc();
     C_4:bat[:oid] := sql.tid(X_3,"sys","dbg");
     X_7:bat[:int] := sql.bind(X_3,"sys","dbg","a",0);
     X_10 := algebra.projection(C_4,X_7);
     (X_11,r1_11,r2_11) := group.subgroupdone(X_10);
-<<<<<<< HEAD
     X_14 := algebra.projection(r1_11,X_10);
-    X_15:bat[:int] := sql.bind(X_3,"sys","dbg","b",0);
-    X_17 := algebra.projection(C_4,X_15);
-    X_18:bat[:lng] := aggr.subsum(X_17,X_11,r1_11,true,true);
-    X_20 := algebra.project(X_10,A1);
-    X_21 := algebra.projection(r1_11,X_20);
-    X_22:bat[:lng] := batcalc./(X_18,X_21);
-    X_23:bat[:lng] := batcalc.*(X_22,A0);
-    sql.resultSet(X_51,X_53,X_55,X_56,X_57,X_14,X_18,X_23);
-=======
-    X_14 := algebra.leftfetchjoin(r1_11,X_10);
-    X_17:bat[:oid,:int] := sql.bind(X_3,"sys","dbg","b",0);
-    X_19 := algebra.leftfetchjoin(X_4,X_17);
-    X_20:bat[:oid,:lng] := aggr.subsum(X_19,X_11,r1_11,true,true);
+    X_17:bat[:int] := sql.bind(X_3,"sys","dbg","b",0);
+    X_19 := algebra.projection(C_4,X_17);
+    X_20:bat[:lng] := aggr.subsum(X_19,X_11,r1_11,true,true);
     X_21 := algebra.project(X_10,A1);
-    X_22 := algebra.leftfetchjoin(r1_11,X_21);
+    X_22 := algebra.projection(r1_11,X_21);
     X_15 := bat.setKey(X_14,true);
-    X_23 := batcalc.lng(X_22);
-    X_24:bat[:oid,:lng] := batcalc./(X_20,X_23);
-    X_25:bat[:oid,:lng] := batcalc.*(A0,X_24);
-    sql.resultSet(X_54,X_56,X_58,X_59,X_60,X_15,X_20,X_25);
->>>>>>> a6471f04
+    X_23:bat[:lng] := batcalc./(X_20,X_22);
+    X_24:bat[:lng] := batcalc.*(X_23,A0);
+    sql.resultSet(X_52,X_54,X_56,X_57,X_58,X_15,X_20,X_24);
 end user.s4_1;
 #set optimizer = 'default_pipe';
 #SELECT a as d, SUM(b), (2 * (SUM(b) / (SELECT 2))) as f FROM dbg GROUP BY d;
@@ -151,81 +113,43 @@
 % mal # name
 % clob # type
 % 147 # length
-<<<<<<< HEAD
 function user.s10_1(A0:bte,A1:bte):void;
-    X_58:void := querylog.define("explain select a as d, sum(b) as e, (2 * (sum(b) / (select 2))) as f from dbg group by d;","sequential_pipe",37);
-    X_25 := bat.new(nil:oid,nil:str);
-    X_33 := bat.append(X_25,"sys.dbg");
-    X_42 := bat.append(X_33,"sys.L1");
-    X_51 := bat.append(X_42,"sys.L3");
-    X_28 := bat.new(nil:oid,nil:str);
-    X_35 := bat.append(X_28,"d");
-    X_44 := bat.append(X_35,"e");
-    X_53 := bat.append(X_44,"f");
+    X_59:void := querylog.define("explain select a as d, sum(b) as e, (2 * (sum(b) / (select 2))) as f from dbg group by d;","sequential_pipe",38);
+    X_26 := bat.new(nil:oid,nil:str);
+    X_34 := bat.append(X_26,"sys.dbg");
+    X_43 := bat.append(X_34,"sys.L1");
+    X_52 := bat.append(X_43,"sys.L3");
     X_29 := bat.new(nil:oid,nil:str);
-    X_37 := bat.append(X_29,"int");
-    X_46 := bat.append(X_37,"bigint");
-    X_55 := bat.append(X_46,"bigint");
-    X_30 := bat.new(nil:oid,nil:int);
-    X_39 := bat.append(X_30,32);
-    X_48 := bat.append(X_39,64);
-    X_56 := bat.append(X_48,64);
-    X_32 := bat.new(nil:oid,nil:int);
-    X_41 := bat.append(X_32,0);
-    X_50 := bat.append(X_41,0);
-    X_57 := bat.append(X_50,0);
-=======
-function user.s10_1(A0:lng,A1:bte):void;
-    X_61:void := querylog.define("explain select a as d, sum(b) as e, (2 * (sum(b) / (select 2))) as f from dbg group by d;","sequential_pipe",39);
-    X_27 := bat.new(nil:oid,nil:str);
-    X_35 := bat.append(X_27,"sys.dbg");
-    X_45 := bat.append(X_35,"sys.L1");
-    X_54 := bat.append(X_45,".L3");
+    X_36 := bat.append(X_29,"d");
+    X_45 := bat.append(X_36,"e");
+    X_54 := bat.append(X_45,"f");
     X_30 := bat.new(nil:oid,nil:str);
-    X_37 := bat.append(X_30,"d");
-    X_47 := bat.append(X_37,"e");
-    X_56 := bat.append(X_47,"f");
-    X_31 := bat.new(nil:oid,nil:str);
-    X_39 := bat.append(X_31,"int");
-    X_49 := bat.append(X_39,"bigint");
-    X_58 := bat.append(X_49,"bigint");
-    X_32 := bat.new(nil:oid,nil:int);
-    X_41 := bat.append(X_32,32);
-    X_51 := bat.append(X_41,64);
-    X_59 := bat.append(X_51,64);
-    X_34 := bat.new(nil:oid,nil:int);
-    X_43 := bat.append(X_34,0);
-    X_53 := bat.append(X_43,0);
-    X_60 := bat.append(X_53,0);
->>>>>>> a6471f04
+    X_38 := bat.append(X_30,"int");
+    X_47 := bat.append(X_38,"bigint");
+    X_56 := bat.append(X_47,"bigint");
+    X_31 := bat.new(nil:oid,nil:int);
+    X_40 := bat.append(X_31,32);
+    X_49 := bat.append(X_40,64);
+    X_57 := bat.append(X_49,64);
+    X_33 := bat.new(nil:oid,nil:int);
+    X_42 := bat.append(X_33,0);
+    X_51 := bat.append(X_42,0);
+    X_58 := bat.append(X_51,0);
     X_3 := sql.mvc();
     C_4:bat[:oid] := sql.tid(X_3,"sys","dbg");
     X_7:bat[:int] := sql.bind(X_3,"sys","dbg","a",0);
     X_10 := algebra.projection(C_4,X_7);
     (X_11,r1_11,r2_11) := group.subgroupdone(X_10);
-<<<<<<< HEAD
     X_14 := algebra.projection(r1_11,X_10);
-    X_15:bat[:int] := sql.bind(X_3,"sys","dbg","b",0);
-    X_17 := algebra.projection(C_4,X_15);
-    X_18:bat[:lng] := aggr.subsum(X_17,X_11,r1_11,true,true);
-    X_20 := algebra.project(X_10,A1);
-    X_21 := algebra.projection(r1_11,X_20);
-    X_22:bat[:lng] := batcalc./(X_18,X_21);
-    X_23:bat[:lng] := batcalc.*(X_22,A0);
-    sql.resultSet(X_51,X_53,X_55,X_56,X_57,X_14,X_18,X_23);
-=======
-    X_14 := algebra.leftfetchjoin(r1_11,X_10);
-    X_17:bat[:oid,:int] := sql.bind(X_3,"sys","dbg","b",0);
-    X_19 := algebra.leftfetchjoin(X_4,X_17);
-    X_20:bat[:oid,:lng] := aggr.subsum(X_19,X_11,r1_11,true,true);
+    X_17:bat[:int] := sql.bind(X_3,"sys","dbg","b",0);
+    X_19 := algebra.projection(C_4,X_17);
+    X_20:bat[:lng] := aggr.subsum(X_19,X_11,r1_11,true,true);
     X_21 := algebra.project(X_10,A1);
-    X_22 := algebra.leftfetchjoin(r1_11,X_21);
+    X_22 := algebra.projection(r1_11,X_21);
     X_15 := bat.setKey(X_14,true);
-    X_23 := batcalc.lng(X_22);
-    X_24:bat[:oid,:lng] := batcalc./(X_20,X_23);
-    X_25:bat[:oid,:lng] := batcalc.*(A0,X_24);
-    sql.resultSet(X_54,X_56,X_58,X_59,X_60,X_15,X_20,X_25);
->>>>>>> a6471f04
+    X_23:bat[:lng] := batcalc./(X_20,X_22);
+    X_24:bat[:lng] := batcalc.*(X_23,A0);
+    sql.resultSet(X_52,X_54,X_56,X_57,X_58,X_15,X_20,X_24);
 end user.s10_1;
 #set optimizer = 'default_pipe';
 #SELECT a as d, SUM(b) as e, (2 * (SUM(b) / (SELECT 2))) as f FROM dbg GROUP
