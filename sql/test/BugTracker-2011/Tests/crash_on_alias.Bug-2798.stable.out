stdout of test 'crash_on_alias.Bug-2798` in directory 'sql/test/BugTracker-2011` itself:


# 14:09:56 >  
# 14:09:56 >   mserver5  --debug=10 --set gdk_nr_threads=0  --set "gdk_dbfarm=/net/volund.ins.cwi.nl/export/scratch0/fabian/vtmp/mtest-Apr2011-volund.ins.cwi.nl/sql/dbfarm" --set mapi_open=true --set mapi_port=31436 --set monet_prompt= --trace --forcemito --set mal_listing=2  "--dbname=mTests_test_BugTracker-2011" --set mal_listing=0 ; echo ; echo Over..
# 14:09:56 >  

# MonetDB 5 server v11.3.1 "Apr2011-f9a21e4aaff7"
# Serving database 'mTests_test_BugTracker-2011', using 4 threads
# Compiled for x86_64-pc-linux-gnu/64bit with 64bit OIDs dynamically linked
# Found 7.749 GiB available main-memory.
# Copyright (c) 1993-July 2008 CWI.
# Copyright (c) August 2008-2015 MonetDB B.V., all rights reserved
# Visit http://monetdb.cwi.nl/ for further information
# Listening for connection requests on mapi:monetdb://volund.ins.cwi.nl:31436/
# MonetDB/GIS module loaded
# MonetDB/SQL module loaded

Ready.


# 14:09:56 >  
# 14:09:56 >  mclient -lsql -ftest -i -e --host=volund --port=31436 
# 14:09:56 >  

#START TRANSACTION;
#CREATE TABLE dbg (a INT, b INT);
#INSERT INTO dbg (a,b) VALUES (10,10);
[ 1	]
#plan SELECT a as d, SUM(b), (2 * (SUM(b) / (SELECT 2))) as f FROM dbg GROUP BY d;
% .plan # table_name
% rel # name
% clob # type
% 84 # length
project (
| group by (
| | project (
| | | table(sys.dbg) [ dbg.a, dbg.b ] COUNT 
| | ) [ dbg.a, dbg.b, tinyint "2" as L3.L3 ]
| ) [ dbg.a as d ] [ dbg.d, sys.sum no nil (dbg.b) as L1.L1, L1.L1 as L2.L2, L3.L3 ]
) [ dbg.d, L1 as L1.L1, sys.sql_mul(sys.sql_div(L2, L3.L3), tinyint "2") as L3.f ]
#set optimizer = 'sequential_pipe';
#explain SELECT a as d, SUM(b), (2 * (SUM(b) / (SELECT 2))) as f FROM dbg GROUP BY d;
% .explain # table_name
% mal # name
% clob # type
% 142 # length
<<<<<<< HEAD
function user.s4_1(A0:lng,A1:bte):void;
    X_59:void := querylog.define("explain select a as d, sum(b), (2 * (sum(b) / (select 2))) as f from dbg group by d;","sequential_pipe",38);
    X_26 := bat.new(nil:oid,nil:str);
    X_34 := bat.append(X_26,"sys.dbg");
    X_43 := bat.append(X_34,"sys.L1");
    X_52 := bat.append(X_43,".L3");
    X_29 := bat.new(nil:oid,nil:str);
    X_36 := bat.append(X_29,"d");
    X_45 := bat.append(X_36,"L1");
    X_54 := bat.append(X_45,"f");
    X_30 := bat.new(nil:oid,nil:str);
    X_38 := bat.append(X_30,"int");
    X_47 := bat.append(X_38,"bigint");
    X_56 := bat.append(X_47,"bigint");
    X_31 := bat.new(nil:oid,nil:int);
    X_40 := bat.append(X_31,32);
    X_49 := bat.append(X_40,64);
    X_57 := bat.append(X_49,64);
    X_33 := bat.new(nil:oid,nil:int);
    X_42 := bat.append(X_33,0);
    X_51 := bat.append(X_42,0);
    X_58 := bat.append(X_51,0);
=======
function user.s4_1(A0:bte,A1:bte):void;
    X_58:void := querylog.define("explain select a as d, sum(b), (2 * (sum(b) / (select 2))) as f from dbg group by d;","sequential_pipe",37);
    X_25 := bat.new(nil:oid,nil:str);
    X_33 := bat.append(X_25,"sys.dbg");
    X_42 := bat.append(X_33,"sys.L1");
    X_51 := bat.append(X_42,"sys.L3");
    X_28 := bat.new(nil:oid,nil:str);
    X_35 := bat.append(X_28,"d");
    X_44 := bat.append(X_35,"L1");
    X_53 := bat.append(X_44,"f");
    X_29 := bat.new(nil:oid,nil:str);
    X_37 := bat.append(X_29,"int");
    X_46 := bat.append(X_37,"bigint");
    X_55 := bat.append(X_46,"bigint");
    X_30 := bat.new(nil:oid,nil:int);
    X_39 := bat.append(X_30,32);
    X_48 := bat.append(X_39,64);
    X_56 := bat.append(X_48,64);
    X_32 := bat.new(nil:oid,nil:int);
    X_41 := bat.append(X_32,0);
    X_50 := bat.append(X_41,0);
    X_57 := bat.append(X_50,0);
>>>>>>> 2f93229e
    X_3 := sql.mvc();
    C_4:bat[:oid,:oid] := sql.tid(X_3,"sys","dbg");
    X_7:bat[:oid,:int]  := sql.bind(X_3,"sys","dbg","a",0);
    X_10 := algebra.projection(C_4,X_7);
    (X_11,r1_11,r2_11) := group.subgroupdone(X_10);
    X_14 := algebra.projection(r1_11,X_10);
    X_15:bat[:oid,:int]  := sql.bind(X_3,"sys","dbg","b",0);
    X_17 := algebra.projection(C_4,X_15);
    X_18:bat[:oid,:lng]  := aggr.subsum(X_17,X_11,r1_11,true,true);
    X_20 := algebra.project(X_10,A1);
    X_21 := algebra.projection(r1_11,X_20);
<<<<<<< HEAD
    X_22 := batcalc.lng(X_21);
    X_23:bat[:oid,:lng]  := batcalc./(X_18,X_22);
    X_24:bat[:oid,:lng]  := batcalc.*(A0,X_23);
    sql.resultSet(X_52,X_54,X_56,X_57,X_58,X_14,X_18,X_24);
=======
    X_22:bat[:oid,:lng] := batcalc./(X_18,X_21);
    X_23:bat[:oid,:lng] := batcalc.*(X_22,A0);
    sql.resultSet(X_51,X_53,X_55,X_56,X_57,X_14,X_18,X_23);
>>>>>>> 2f93229e
end user.s4_1;
#set optimizer = 'default_pipe';
#SELECT a as d, SUM(b), (2 * (SUM(b) / (SELECT 2))) as f FROM dbg GROUP BY d;
% sys.dbg,	sys.L1,	sys.L3 # table_name
% d,	L1,	f # name
% int,	bigint,	bigint # type
% 2,	2,	2 # length
[ 10,	10,	10	]
#ROLLBACK;
#START TRANSACTION;
#CREATE TABLE dbg (a INT, b INT);
#INSERT INTO dbg (a,b) VALUES (10,10);
[ 1	]
#plan SELECT a as d, SUM(b) as e, (2 * (SUM(b) / (SELECT 2))) as f FROM dbg GROUP BY d;
% .plan # table_name
% rel # name
% clob # type
% 84 # length
project (
| group by (
| | project (
| | | table(sys.dbg) [ dbg.a, dbg.b ] COUNT 
| | ) [ dbg.a, dbg.b, tinyint "2" as L3.L3 ]
| ) [ dbg.a as d ] [ dbg.d, sys.sum no nil (dbg.b) as L1.L1, L1.L1 as L2.L2, L3.L3 ]
) [ dbg.d, L1 as L1.e, sys.sql_mul(sys.sql_div(L2, L3.L3), tinyint "2") as L3.f ]
#set optimizer = 'sequential_pipe';
#explain SELECT a as d, SUM(b) as e, (2 * (SUM(b) / (SELECT 2))) as f FROM dbg GROUP BY d;
% .explain # table_name
% mal # name
% clob # type
% 147 # length
<<<<<<< HEAD
function user.s10_1(A0:lng,A1:bte):void;
    X_59:void := querylog.define("explain select a as d, sum(b) as e, (2 * (sum(b) / (select 2))) as f from dbg group by d;","sequential_pipe",38);
    X_26 := bat.new(nil:oid,nil:str);
    X_34 := bat.append(X_26,"sys.dbg");
    X_43 := bat.append(X_34,"sys.L1");
    X_52 := bat.append(X_43,".L3");
    X_29 := bat.new(nil:oid,nil:str);
    X_36 := bat.append(X_29,"d");
    X_45 := bat.append(X_36,"e");
    X_54 := bat.append(X_45,"f");
    X_30 := bat.new(nil:oid,nil:str);
    X_38 := bat.append(X_30,"int");
    X_47 := bat.append(X_38,"bigint");
    X_56 := bat.append(X_47,"bigint");
    X_31 := bat.new(nil:oid,nil:int);
    X_40 := bat.append(X_31,32);
    X_49 := bat.append(X_40,64);
    X_57 := bat.append(X_49,64);
    X_33 := bat.new(nil:oid,nil:int);
    X_42 := bat.append(X_33,0);
    X_51 := bat.append(X_42,0);
    X_58 := bat.append(X_51,0);
=======
function user.s10_1(A0:bte,A1:bte):void;
    X_58:void := querylog.define("explain select a as d, sum(b) as e, (2 * (sum(b) / (select 2))) as f from dbg group by d;","sequential_pipe",37);
    X_25 := bat.new(nil:oid,nil:str);
    X_33 := bat.append(X_25,"sys.dbg");
    X_42 := bat.append(X_33,"sys.L1");
    X_51 := bat.append(X_42,"sys.L3");
    X_28 := bat.new(nil:oid,nil:str);
    X_35 := bat.append(X_28,"d");
    X_44 := bat.append(X_35,"e");
    X_53 := bat.append(X_44,"f");
    X_29 := bat.new(nil:oid,nil:str);
    X_37 := bat.append(X_29,"int");
    X_46 := bat.append(X_37,"bigint");
    X_55 := bat.append(X_46,"bigint");
    X_30 := bat.new(nil:oid,nil:int);
    X_39 := bat.append(X_30,32);
    X_48 := bat.append(X_39,64);
    X_56 := bat.append(X_48,64);
    X_32 := bat.new(nil:oid,nil:int);
    X_41 := bat.append(X_32,0);
    X_50 := bat.append(X_41,0);
    X_57 := bat.append(X_50,0);
>>>>>>> 2f93229e
    X_3 := sql.mvc();
    C_4:bat[:oid,:oid] := sql.tid(X_3,"sys","dbg");
    X_7:bat[:oid,:int]  := sql.bind(X_3,"sys","dbg","a",0);
    X_10 := algebra.projection(C_4,X_7);
    (X_11,r1_11,r2_11) := group.subgroupdone(X_10);
    X_14 := algebra.projection(r1_11,X_10);
    X_15:bat[:oid,:int]  := sql.bind(X_3,"sys","dbg","b",0);
    X_17 := algebra.projection(C_4,X_15);
    X_18:bat[:oid,:lng]  := aggr.subsum(X_17,X_11,r1_11,true,true);
    X_20 := algebra.project(X_10,A1);
    X_21 := algebra.projection(r1_11,X_20);
<<<<<<< HEAD
    X_22 := batcalc.lng(X_21);
    X_23:bat[:oid,:lng]  := batcalc./(X_18,X_22);
    X_24:bat[:oid,:lng]  := batcalc.*(A0,X_23);
    sql.resultSet(X_52,X_54,X_56,X_57,X_58,X_14,X_18,X_24);
=======
    X_22:bat[:oid,:lng] := batcalc./(X_18,X_21);
    X_23:bat[:oid,:lng] := batcalc.*(X_22,A0);
    sql.resultSet(X_51,X_53,X_55,X_56,X_57,X_14,X_18,X_23);
>>>>>>> 2f93229e
end user.s10_1;
#set optimizer = 'default_pipe';
#SELECT a as d, SUM(b) as e, (2 * (SUM(b) / (SELECT 2))) as f FROM dbg GROUP
#BY d;
% sys.dbg,	sys.L1,	sys.L3 # table_name
% d,	e,	f # name
% int,	bigint,	bigint # type
% 2,	2,	2 # length
[ 10,	10,	10	]

# 14:09:56 >  
# 14:09:56 >  Done.
# 14:09:56 >  
<|MERGE_RESOLUTION|>--- conflicted
+++ resolved
@@ -45,30 +45,6 @@
 % mal # name
 % clob # type
 % 142 # length
-<<<<<<< HEAD
-function user.s4_1(A0:lng,A1:bte):void;
-    X_59:void := querylog.define("explain select a as d, sum(b), (2 * (sum(b) / (select 2))) as f from dbg group by d;","sequential_pipe",38);
-    X_26 := bat.new(nil:oid,nil:str);
-    X_34 := bat.append(X_26,"sys.dbg");
-    X_43 := bat.append(X_34,"sys.L1");
-    X_52 := bat.append(X_43,".L3");
-    X_29 := bat.new(nil:oid,nil:str);
-    X_36 := bat.append(X_29,"d");
-    X_45 := bat.append(X_36,"L1");
-    X_54 := bat.append(X_45,"f");
-    X_30 := bat.new(nil:oid,nil:str);
-    X_38 := bat.append(X_30,"int");
-    X_47 := bat.append(X_38,"bigint");
-    X_56 := bat.append(X_47,"bigint");
-    X_31 := bat.new(nil:oid,nil:int);
-    X_40 := bat.append(X_31,32);
-    X_49 := bat.append(X_40,64);
-    X_57 := bat.append(X_49,64);
-    X_33 := bat.new(nil:oid,nil:int);
-    X_42 := bat.append(X_33,0);
-    X_51 := bat.append(X_42,0);
-    X_58 := bat.append(X_51,0);
-=======
 function user.s4_1(A0:bte,A1:bte):void;
     X_58:void := querylog.define("explain select a as d, sum(b), (2 * (sum(b) / (select 2))) as f from dbg group by d;","sequential_pipe",37);
     X_25 := bat.new(nil:oid,nil:str);
@@ -91,7 +67,6 @@
     X_41 := bat.append(X_32,0);
     X_50 := bat.append(X_41,0);
     X_57 := bat.append(X_50,0);
->>>>>>> 2f93229e
     X_3 := sql.mvc();
     C_4:bat[:oid,:oid] := sql.tid(X_3,"sys","dbg");
     X_7:bat[:oid,:int]  := sql.bind(X_3,"sys","dbg","a",0);
@@ -103,16 +78,9 @@
     X_18:bat[:oid,:lng]  := aggr.subsum(X_17,X_11,r1_11,true,true);
     X_20 := algebra.project(X_10,A1);
     X_21 := algebra.projection(r1_11,X_20);
-<<<<<<< HEAD
-    X_22 := batcalc.lng(X_21);
-    X_23:bat[:oid,:lng]  := batcalc./(X_18,X_22);
-    X_24:bat[:oid,:lng]  := batcalc.*(A0,X_23);
-    sql.resultSet(X_52,X_54,X_56,X_57,X_58,X_14,X_18,X_24);
-=======
     X_22:bat[:oid,:lng] := batcalc./(X_18,X_21);
     X_23:bat[:oid,:lng] := batcalc.*(X_22,A0);
     sql.resultSet(X_51,X_53,X_55,X_56,X_57,X_14,X_18,X_23);
->>>>>>> 2f93229e
 end user.s4_1;
 #set optimizer = 'default_pipe';
 #SELECT a as d, SUM(b), (2 * (SUM(b) / (SELECT 2))) as f FROM dbg GROUP BY d;
@@ -144,30 +112,6 @@
 % mal # name
 % clob # type
 % 147 # length
-<<<<<<< HEAD
-function user.s10_1(A0:lng,A1:bte):void;
-    X_59:void := querylog.define("explain select a as d, sum(b) as e, (2 * (sum(b) / (select 2))) as f from dbg group by d;","sequential_pipe",38);
-    X_26 := bat.new(nil:oid,nil:str);
-    X_34 := bat.append(X_26,"sys.dbg");
-    X_43 := bat.append(X_34,"sys.L1");
-    X_52 := bat.append(X_43,".L3");
-    X_29 := bat.new(nil:oid,nil:str);
-    X_36 := bat.append(X_29,"d");
-    X_45 := bat.append(X_36,"e");
-    X_54 := bat.append(X_45,"f");
-    X_30 := bat.new(nil:oid,nil:str);
-    X_38 := bat.append(X_30,"int");
-    X_47 := bat.append(X_38,"bigint");
-    X_56 := bat.append(X_47,"bigint");
-    X_31 := bat.new(nil:oid,nil:int);
-    X_40 := bat.append(X_31,32);
-    X_49 := bat.append(X_40,64);
-    X_57 := bat.append(X_49,64);
-    X_33 := bat.new(nil:oid,nil:int);
-    X_42 := bat.append(X_33,0);
-    X_51 := bat.append(X_42,0);
-    X_58 := bat.append(X_51,0);
-=======
 function user.s10_1(A0:bte,A1:bte):void;
     X_58:void := querylog.define("explain select a as d, sum(b) as e, (2 * (sum(b) / (select 2))) as f from dbg group by d;","sequential_pipe",37);
     X_25 := bat.new(nil:oid,nil:str);
@@ -190,7 +134,6 @@
     X_41 := bat.append(X_32,0);
     X_50 := bat.append(X_41,0);
     X_57 := bat.append(X_50,0);
->>>>>>> 2f93229e
     X_3 := sql.mvc();
     C_4:bat[:oid,:oid] := sql.tid(X_3,"sys","dbg");
     X_7:bat[:oid,:int]  := sql.bind(X_3,"sys","dbg","a",0);
@@ -202,16 +145,9 @@
     X_18:bat[:oid,:lng]  := aggr.subsum(X_17,X_11,r1_11,true,true);
     X_20 := algebra.project(X_10,A1);
     X_21 := algebra.projection(r1_11,X_20);
-<<<<<<< HEAD
-    X_22 := batcalc.lng(X_21);
-    X_23:bat[:oid,:lng]  := batcalc./(X_18,X_22);
-    X_24:bat[:oid,:lng]  := batcalc.*(A0,X_23);
-    sql.resultSet(X_52,X_54,X_56,X_57,X_58,X_14,X_18,X_24);
-=======
     X_22:bat[:oid,:lng] := batcalc./(X_18,X_21);
     X_23:bat[:oid,:lng] := batcalc.*(X_22,A0);
     sql.resultSet(X_51,X_53,X_55,X_56,X_57,X_14,X_18,X_23);
->>>>>>> 2f93229e
 end user.s10_1;
 #set optimizer = 'default_pipe';
 #SELECT a as d, SUM(b) as e, (2 * (SUM(b) / (SELECT 2))) as f FROM dbg GROUP
