--- conflicted
+++ resolved
@@ -33,26 +33,10 @@
 % .explain # table_name
 % mal # name
 % clob # type
-% 111 # length
+% 112 # length
 function user.s10_1():void;
-    X_0:void := querylog.define("explain select * from tab_2826 where func_2826(d) > 1;","sequential_pipe",20);
+    X_41:void := querylog.define("explain select * from tab_2826 where func_2826(d) > 1;","sequential_pipe",23);
     X_26 := bat.new(nil:str);
-<<<<<<< HEAD
-    X_33 := bat.append(X_26,"double");
-    X_27 := bat.new(nil:int);
-    X_35 := bat.append(X_27,53);
-    X_29 := bat.new(nil:int);
-    X_37 := bat.append(X_29,0);
-    X_0 := sql.mvc();
-    C_1:bat[:oid] := sql.tid(X_0,"sys","tab_2826");
-    X_4:bat[:dbl] := sql.bind(X_0,"sys","tab_2826","d",0);
-    X_13 := algebra.projection(C_1,X_4);
-    X_14 := batcalc.flt(X_13);
-    X_46:bat[:flt] := batmmath.log10(X_14);
-    C_19 := algebra.thetasubselect(X_46,1,">");
-    X_21 := algebra.projection(C_19,X_13);
-    sql.resultSet(X_30,X_32,X_33,X_35,X_37,X_21);
-=======
     X_33 := bat.append(X_26,"sys.tab_2826");
     X_28 := bat.new(nil:str);
     X_35 := bat.append(X_28,"d");
@@ -67,11 +51,11 @@
     X_7:bat[:dbl] := sql.bind(X_3,"sys","tab_2826","d",0);
     X_16 := algebra.projection(C_4,X_7);
     X_17 := batcalc.flt(X_16);
-    X_48:bat[:flt] := batmmath.log10(X_17);
-    C_22 := algebra.thetasubselect(X_48,1,">");
+    X_49:bat[:flt] := batmmath.log10(X_17);
+    C_22 := algebra.thetasubselect(X_49,1,">");
     X_24 := algebra.projection(C_22,X_16);
+# querylog.define("explain select * from tab_2826 where func_2826(d) > 1;","sequential_pipe")
     sql.resultSet(X_33,X_35,X_36,X_38,X_40,X_24);
->>>>>>> c18e27fe
 end user.s10_1;
 #inline               actions= 0 time=4 usec 
 #candidates           actions= 1 time=18 usec 
