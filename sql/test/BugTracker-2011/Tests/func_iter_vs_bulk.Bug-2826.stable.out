stdout of test 'func_iter_vs_bulk.Bug-2826` in directory 'sql/test/BugTracker-2011` itself:


# 15:25:53 >  
# 15:25:53 >   mserver5  --debug=10 --set gdk_nr_threads=0  --set "gdk_dbfarm=/ufs/manegold/_/scratch0/Monet/HG/Apr2011/prefix/_/var/MonetDB" --set mapi_open=true --set mapi_port=36720 --set monet_prompt= --trace --forcemito --set mal_listing=2  "--dbname=mTests_test_BugTracker-2011" --set mal_listing=0 ; echo ; echo Over..
# 15:25:53 >  

# MonetDB 5 server v11.3.4
# This is an unreleased version
# Serving database 'mTests_test_BugTracker-2011', using 4 threads
# Compiled for x86_64-unknown-linux-gnu/64bit with 64bit OIDs dynamically linked
# Found 7.749 GiB available main-memory.
# Copyright (c) 1993-July 2008 CWI.
# Copyright (c) August 2008-2015 MonetDB B.V., all rights reserved
# Visit http://monetdb.cwi.nl/ for further information
# Listening for connection requests on mapi:monetdb://rig.ins.cwi.nl:36720/
# MonetDB/GIS module loaded
# MonetDB/SQL module loaded

Ready.
# SQL catalog created, loading sql scripts once


# 15:25:53 >  
# 15:25:53 >  mclient -lsql -ftest -i -e --host=rig --port=36720 
# 15:25:53 >  

#create table tab_2826 (d double);
#insert into tab_2826 values (1.0),(2.0),(3.0),(4.0),(5.0);
[ 5	]
#create function func_2826(f real) returns real begin return log10(f); end;
#explain select * from tab_2826 where func_2826(d) > 1;
% .explain # table_name
% mal # name
% clob # type
% 112 # length
function user.s10_1():void;
    X_38:void := querylog.define("explain select * from tab_2826 where func_2826(d) > 1;","sequential_pipe",22);
    X_23 := bat.new(nil:str);
    X_30 := bat.append(X_23,"sys.tab_2826");
    X_25 := bat.new(nil:str);
    X_32 := bat.append(X_25,"d");
    X_26 := bat.new(nil:str);
    X_33 := bat.append(X_26,"double");
    X_27 := bat.new(nil:int);
    X_35 := bat.append(X_27,53);
    X_29 := bat.new(nil:int);
    X_37 := bat.append(X_29,0);
    X_0 := sql.mvc();
    X_1:bat[:oid] := sql.tid(X_0,"sys","tab_2826");
    X_4:bat[:dbl] := sql.bind(X_0,"sys","tab_2826","d",0);
<<<<<<< HEAD
    X_13 := algebra.projection(X_1,X_4);
    X_14 := batcalc.flt(X_13);
    X_48:bat[:flt] := batmmath.log10(X_14);
    X_19 := algebra.thetasubselect(X_48,1,">");
    X_21 := algebra.projection(X_19,X_13);
=======
    (C_7,r1_9) := sql.bind(X_0,"sys","tab_2826","d",2);
    X_10:bat[:dbl] := sql.bind(X_0,"sys","tab_2826","d",1);
    X_12 := sql.delta(X_4,C_7,r1_9,X_10);
    X_14 := batcalc.flt(X_12);
    X_48:bat[:flt] := batmmath.log10(X_14);
    C_1:bat[:oid] := sql.tid(X_0,"sys","tab_2826");
    C_19 := algebra.thetasubselect(X_48,C_1,A0,">");
    X_21 := sql.projectdelta(C_19,X_4,C_7,r1_9,X_10);
>>>>>>> 33b721b0
    sql.resultSet(X_30,X_32,X_33,X_35,X_37,X_21);
end user.s10_1;
#inline               actions= 0 time=4 usec 
#candidates           actions= 1 time=18 usec 
#remap                actions= 1 time=62 usec 
#costModel            actions= 1 time=15 usec 
#coercions            actions= 1 time=16 usec 
#evaluate             actions= 1 time=45 usec 
#emptybind            actions= 0 time=5 usec 
#pushselect           actions= 0 time=4 usec 
#aliases              actions= 4 time=19 usec 
#mergetable           actions= 0 time=24 usec 
#deadcode             actions= 3 time=18 usec 
#aliases              actions= 0 time=5 usec 
#constants            actions= 2 time=16 usec 
#commonTerms          actions= 0 time=6 usec 
#projectionpath       actions= 0 time=5 usec 
#reorder              actions= 1 time=28 usec 
#deadcode             actions= 0 time=6 usec 
#reduce               actions=60 time=30 usec 
#matpack              actions= 0 time=6 usec 
#querylog             actions= 0 time=0 usec 
#multiplex            actions= 0 time=3 usec 
#generator            actions= 0 time=2 usec 
#profiler             actions= 1 time=10 usec 
#garbageCollector     actions= 1 time=17 usec 
#total                actions= 1 time=425 usec 
#select * from tab_2826 where func_2826(d) > 1;   
% sys.tab_2826 # table_name
% d # name
% double # type
% 24 # length
#drop function func_2826;
#drop table tab_2826;

# 15:25:53 >  
# 15:25:53 >  Done.
# 15:25:53 >  
<|MERGE_RESOLUTION|>--- conflicted
+++ resolved
@@ -47,24 +47,13 @@
     X_29 := bat.new(nil:int);
     X_37 := bat.append(X_29,0);
     X_0 := sql.mvc();
-    X_1:bat[:oid] := sql.tid(X_0,"sys","tab_2826");
+    C_1:bat[:oid] := sql.tid(X_0,"sys","tab_2826");
     X_4:bat[:dbl] := sql.bind(X_0,"sys","tab_2826","d",0);
-<<<<<<< HEAD
-    X_13 := algebra.projection(X_1,X_4);
+    X_13 := algebra.projection(C_1,X_4);
     X_14 := batcalc.flt(X_13);
     X_48:bat[:flt] := batmmath.log10(X_14);
-    X_19 := algebra.thetasubselect(X_48,1,">");
-    X_21 := algebra.projection(X_19,X_13);
-=======
-    (C_7,r1_9) := sql.bind(X_0,"sys","tab_2826","d",2);
-    X_10:bat[:dbl] := sql.bind(X_0,"sys","tab_2826","d",1);
-    X_12 := sql.delta(X_4,C_7,r1_9,X_10);
-    X_14 := batcalc.flt(X_12);
-    X_48:bat[:flt] := batmmath.log10(X_14);
-    C_1:bat[:oid] := sql.tid(X_0,"sys","tab_2826");
-    C_19 := algebra.thetasubselect(X_48,C_1,A0,">");
-    X_21 := sql.projectdelta(C_19,X_4,C_7,r1_9,X_10);
->>>>>>> 33b721b0
+    C_19 := algebra.thetasubselect(X_48,1,">");
+    X_21 := algebra.projection(C_19,X_13);
     sql.resultSet(X_30,X_32,X_33,X_35,X_37,X_21);
 end user.s10_1;
 #inline               actions= 0 time=4 usec 
