stderr of test 'oidx-on-strings.Bug-6202` in directory 'sql/test/BugTracker-2017` itself:


# 17:01:34 >  
# 17:01:34 >  "mserver5" "--debug=10" "--set" "gdk_nr_threads=0" "--set" "mapi_open=true" "--set" "mapi_port=34473" "--set" "mapi_usock=/var/tmp/mtest-19864/.s.monetdb.34473" "--set" "monet_prompt=" "--forcemito" "--dbpath=/home/sjoerd/Monet-stable/var/MonetDB/mTests_sql_test_BugTracker-2017" "--set" "embedded_r=yes" "--set" "embedded_py=true"
# 17:01:34 >  

# builtin opt 	gdk_dbpath = /home/sjoerd/Monet-stable/var/monetdb5/dbfarm/demo
# builtin opt 	gdk_debug = 0
# builtin opt 	gdk_vmtrim = no
# builtin opt 	monet_prompt = >
# builtin opt 	monet_daemon = no
# builtin opt 	mapi_port = 50000
# builtin opt 	mapi_open = false
# builtin opt 	mapi_autosense = false
# builtin opt 	sql_optimizer = default_pipe
# builtin opt 	sql_debug = 0
# cmdline opt 	gdk_nr_threads = 0
# cmdline opt 	mapi_open = true
# cmdline opt 	mapi_port = 34473
# cmdline opt 	mapi_usock = /var/tmp/mtest-19864/.s.monetdb.34473
# cmdline opt 	monet_prompt = 
# cmdline opt 	gdk_dbpath = /home/sjoerd/Monet-stable/var/MonetDB/mTests_sql_test_BugTracker-2017
# cmdline opt 	embedded_r = yes
# cmdline opt 	embedded_py = true
# cmdline opt 	gdk_debug = 536870922

# 17:01:35 >  
# 17:01:35 >  "mclient" "-lsql" "-ftest" "-Eutf-8" "-i" "-e" "--host=/var/tmp/mtest-19864" "--port=34473"
# 17:01:35 >  

<<<<<<< HEAD
MAPI  = (monetdb) /var/tmp/mtest-19864/.s.monetdb.34473
QUERY = create ordered index test_oidx1 on test_oidx (c2);
ERROR = !CREATE ORDERED INDEX: MALException:bat.orderidx:Type is not supported
CODE  = 40002
MAPI  = (monetdb) /var/tmp/mtest-30274/.s.monetdb.37685
QUERY = drop index test_oidx1;
ERROR = !DROP INDEX: no such index 'test_oidx1'
CODE  = 42S12
MAPI  = (monetdb) /var/tmp/mtest-30274/.s.monetdb.37685
QUERY = create ordered index test_oidx1 on test_oidx (c2);
ERROR = !CREATE ORDERED INDEX: MALException:bat.orderidx:Type is not supported
CODE  = 40002
MAPI  = (monetdb) /var/tmp/mtest-30274/.s.monetdb.37685
QUERY = drop index test_oidx1;
ERROR = !DROP INDEX: no such index 'test_oidx1'
CODE  = 42S12
MAPI  = (monetdb) /var/tmp/mtest-30274/.s.monetdb.37685
QUERY = create ordered index test_oidx1 on test_oidx (c2);
ERROR = !CREATE ORDERED INDEX: MALException:bat.orderidx:Type is not supported
CODE  = 40002
MAPI  = (monetdb) /var/tmp/mtest-30274/.s.monetdb.37685
QUERY = drop index test_oidx1;
ERROR = !DROP INDEX: no such index 'test_oidx1'
CODE  = 42S12
MAPI  = (monetdb) /var/tmp/mtest-30274/.s.monetdb.37685
QUERY = create ordered index test_oidx1 on test_oidx (c2);
ERROR = !CREATE ORDERED INDEX: MALException:bat.orderidx:Type is not supported
CODE  = 40002
MAPI  = (monetdb) /var/tmp/mtest-30274/.s.monetdb.37685
QUERY = drop index test_oidx1;
ERROR = !DROP INDEX: no such index 'test_oidx1'
CODE  = 42S12

# 17:01:36 >  
# 17:01:36 >  "Done."
# 17:01:36 >  
=======

# 15:46:55 >  
# 15:46:55 >  "Done."
# 15:46:55 >  
>>>>>>> f7f3e02a
<|MERGE_RESOLUTION|>--- conflicted
+++ resolved
@@ -29,46 +29,7 @@
 # 17:01:35 >  "mclient" "-lsql" "-ftest" "-Eutf-8" "-i" "-e" "--host=/var/tmp/mtest-19864" "--port=34473"
 # 17:01:35 >  
 
-<<<<<<< HEAD
-MAPI  = (monetdb) /var/tmp/mtest-19864/.s.monetdb.34473
-QUERY = create ordered index test_oidx1 on test_oidx (c2);
-ERROR = !CREATE ORDERED INDEX: MALException:bat.orderidx:Type is not supported
-CODE  = 40002
-MAPI  = (monetdb) /var/tmp/mtest-30274/.s.monetdb.37685
-QUERY = drop index test_oidx1;
-ERROR = !DROP INDEX: no such index 'test_oidx1'
-CODE  = 42S12
-MAPI  = (monetdb) /var/tmp/mtest-30274/.s.monetdb.37685
-QUERY = create ordered index test_oidx1 on test_oidx (c2);
-ERROR = !CREATE ORDERED INDEX: MALException:bat.orderidx:Type is not supported
-CODE  = 40002
-MAPI  = (monetdb) /var/tmp/mtest-30274/.s.monetdb.37685
-QUERY = drop index test_oidx1;
-ERROR = !DROP INDEX: no such index 'test_oidx1'
-CODE  = 42S12
-MAPI  = (monetdb) /var/tmp/mtest-30274/.s.monetdb.37685
-QUERY = create ordered index test_oidx1 on test_oidx (c2);
-ERROR = !CREATE ORDERED INDEX: MALException:bat.orderidx:Type is not supported
-CODE  = 40002
-MAPI  = (monetdb) /var/tmp/mtest-30274/.s.monetdb.37685
-QUERY = drop index test_oidx1;
-ERROR = !DROP INDEX: no such index 'test_oidx1'
-CODE  = 42S12
-MAPI  = (monetdb) /var/tmp/mtest-30274/.s.monetdb.37685
-QUERY = create ordered index test_oidx1 on test_oidx (c2);
-ERROR = !CREATE ORDERED INDEX: MALException:bat.orderidx:Type is not supported
-CODE  = 40002
-MAPI  = (monetdb) /var/tmp/mtest-30274/.s.monetdb.37685
-QUERY = drop index test_oidx1;
-ERROR = !DROP INDEX: no such index 'test_oidx1'
-CODE  = 42S12
-
-# 17:01:36 >  
-# 17:01:36 >  "Done."
-# 17:01:36 >  
-=======
 
 # 15:46:55 >  
 # 15:46:55 >  "Done."
 # 15:46:55 >  
->>>>>>> f7f3e02a
