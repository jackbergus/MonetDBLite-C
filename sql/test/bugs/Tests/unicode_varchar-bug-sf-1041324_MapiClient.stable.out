--- conflicted
+++ resolved
@@ -35,11 +35,7 @@
 % .L # table_name
 % single_value # name
 % char # type
-<<<<<<< HEAD
-% 22 # length
-=======
-% 126 # length
->>>>>>> 02fb2ecc
+% 21 # length
 [ "SAVE 25¢ ON ICE CREAM"	]
 
 # 12:55:03 >  
