stdout of test 'storagemodel.Bug-3923` in directory 'sql/test/BugTracker-2016` itself:


# 23:38:43 >  
# 23:38:43 >  "mserver5" "--debug=10" "--set" "gdk_nr_threads=0" "--set" "mapi_open=true" "--set" "mapi_port=30783" "--set" "mapi_usock=/var/tmp/mtest-21747/.s.monetdb.30783" "--set" "monet_prompt=" "--forcemito" "--dbpath=/export/scratch1/mk/default//Linux/var/MonetDB/mTests_sql_test_BugTracker-2016" "--set" "embedded_r=yes"
# 23:38:43 >  

# MonetDB 5 server v11.22.0
# This is an unreleased version
# Serving database 'mTests_sql_test_BugTracker-2016', using 8 threads
# Compiled for x86_64-unknown-linux-gnu/64bit with 64bit OIDs and 128bit integers dynamically linked
# Found 15.589 GiB available main-memory.
# Copyright (c) 1993-July 2008 CWI.
# Copyright (c) August 2008-2015 MonetDB B.V., all rights reserved
# Visit http://www.monetdb.org/ for further information
# Listening for connection requests on mapi:monetdb://vienna.da.cwi.nl:30783/
# Listening for UNIX domain connection requests on mapi:monetdb:///var/tmp/mtest-21747/.s.monetdb.30783
# MonetDB/GIS module loaded
# Start processing logs sql/sql_logs version 52200
# Finished processing logs sql/sql_logs
# MonetDB/SQL module loaded
# MonetDB/R   module loaded

Ready.
# SQL catalog created, loading sql scripts once
# loading sql script: 09_like.sql
# loading sql script: 10_math.sql
# loading sql script: 11_times.sql
# loading sql script: 12_url.sql
# loading sql script: 13_date.sql
# loading sql script: 14_inet.sql
# loading sql script: 15_querylog.sql
# loading sql script: 16_tracelog.sql
# loading sql script: 17_temporal.sql
# loading sql script: 20_vacuum.sql
# loading sql script: 21_dependency_functions.sql
# loading sql script: 22_clients.sql
# loading sql script: 23_skyserver.sql
# loading sql script: 24_zorder.sql
# loading sql script: 25_debug.sql
# loading sql script: 26_sysmon.sql
# loading sql script: 27_rejects.sql
# loading sql script: 39_analytics.sql
# loading sql script: 39_analytics_hge.sql
# loading sql script: 40_geom.sql
# loading sql script: 40_json.sql
# loading sql script: 40_json_hge.sql
# loading sql script: 41_md5sum.sql
# loading sql script: 45_uuid.sql
# loading sql script: 46_gsl.sql
# loading sql script: 46_profiler.sql
# loading sql script: 51_sys_schema_extension.sql
# loading sql script: 72_fits.sql
# loading sql script: 74_netcdf.sql
# loading sql script: 75_storagemodel.sql
# loading sql script: 80_statistics.sql
# loading sql script: 80_udf.sql
# loading sql script: 80_udf_hge.sql
# loading sql script: 85_bam.sql
# loading sql script: 90_generator.sql
# loading sql script: 90_generator_hge.sql
# loading sql script: 99_system.sql

# 23:38:44 >  
# 23:38:44 >  "mclient" "-lsql" "-ftest" "-Eutf-8" "-i" "-e" "--host=/var/tmp/mtest-21747" "--port=30783"
# 23:38:44 >  

#create table bug3923(i integer);
#select "schema", "table", "column", "type", "mode", typewidth, heapsize, hashes, phash, imprints, sorted from storage() where "table"= '_tables';
% .L,	.L,	.L,	.L,	.L,	.L,	.L,	.L,	.L,	.L,	.L # table_name
% schema,	table,	column,	type,	mode,	typewidth,	heapsize,	hashes,	phash,	imprints,	sorted # name
% clob,	clob,	clob,	clob,	clob,	int,	bigint,	bigint,	boolean,	bigint,	boolean # type
% 3,	7,	13,	8,	8,	2,	5,	1,	5,	1,	5 # length
[ "sys",	"_tables",	"id",	"int",	"writable",	4,	0,	0,	false,	0,	true	]
[ "sys",	"_tables",	"name",	"varchar",	"writable",	8,	9712,	0,	false,	0,	false	]
[ "sys",	"_tables",	"schema_id",	"int",	"writable",	4,	0,	0,	false,	0,	false	]
[ "sys",	"_tables",	"query",	"varchar",	"writable",	45,	11161,	0,	false,	0,	false	]
[ "sys",	"_tables",	"type",	"smallint",	"writable",	2,	0,	0,	false,	0,	false	]
[ "sys",	"_tables",	"system",	"boolean",	"writable",	1,	0,	0,	false,	0,	false	]
[ "sys",	"_tables",	"commit_action",	"smallint",	"writable",	2,	0,	0,	false,	0,	false	]
[ "sys",	"_tables",	"access",	"smallint",	"writable",	2,	0,	0,	false,	0,	true	]
[ "tmp",	"_tables",	"id",	"int",	"writable",	4,	0,	0,	false,	0,	true	]
[ "tmp",	"_tables",	"name",	"varchar",	"writable",	1,	8192,	0,	false,	0,	true	]
[ "tmp",	"_tables",	"schema_id",	"int",	"writable",	4,	0,	0,	false,	0,	true	]
[ "tmp",	"_tables",	"query",	"varchar",	"writable",	1,	8192,	0,	false,	0,	true	]
[ "tmp",	"_tables",	"type",	"smallint",	"writable",	2,	0,	0,	false,	0,	true	]
[ "tmp",	"_tables",	"system",	"boolean",	"writable",	1,	0,	0,	false,	0,	true	]
[ "tmp",	"_tables",	"commit_action",	"smallint",	"writable",	2,	0,	0,	false,	0,	true	]
[ "tmp",	"_tables",	"access",	"smallint",	"writable",	2,	0,	0,	false,	0,	true	]
#update storagemodelinput set "count" =10000 where "table" ='bug3923';
[ 1	]
#update storagemodelinput set "distinct" =10 where "table" ='bug3923' and "column" ='i';
[ 1	]
#select * from storagemodel() where "table" = 'bug3923';
% .,	.,	.,	.,	.,	.,	.,	.,	.,	.,	. # table_name
% schema,	table,	column,	type,	count,	columnsize,	heapsize,	hashes,	imprints,	sorted,	orderidx # name
% clob,	clob,	clob,	clob,	bigint,	bigint,	bigint,	bigint,	bigint,	boolean,	bigint # type
% 3,	7,	1,	3,	5,	5,	1,	1,	4,	5,	1 # length
[ "sys",	"bug3923",	"i",	"int",	10000,	40000,	0,	0,	1200,	true,	0	]
#drop table bug3923;
#create table bug3923(i integer);
#select * from storage() where "table"= '_tables';
% .,	.,	.,	.,	.,	.,	.,	.,	.,	.,	.,	.,	.,	.,	. # table_name
% schema,	table,	column,	type,	mode,	location,	count,	typewidth,	columnsize,	heapsize,	hashes,	phash,	imprints,	sorted,	orderidx # name
% clob,	clob,	clob,	clob,	clob,	clob,	bigint,	int,	bigint,	bigint,	bigint,	boolean,	bigint,	boolean,	bigint # type
% 3,	7,	13,	8,	8,	6,	2,	2,	3,	5,	4,	5,	1,	5,	1 # length
<<<<<<< HEAD
[ "sys",	"_tables",	"id",	"int",	"writable",	"01/156",	58,	4,	232,	0,	2600,	false,	0,	false,	0	]
[ "sys",	"_tables",	"name",	"varchar",	"writable",	"01/157",	58,	8,	116,	9712,	0,	false,	0,	false,	0	]
[ "sys",	"_tables",	"schema_id",	"int",	"writable",	"01/160",	58,	4,	232,	0,	0,	false,	0,	false,	0	]
[ "sys",	"_tables",	"query",	"varchar",	"writable",	"01/161",	58,	45,	116,	11157,	0,	false,	0,	false,	0	]
[ "sys",	"_tables",	"type",	"smallint",	"writable",	"01/162",	58,	2,	116,	0,	0,	false,	0,	false,	0	]
[ "sys",	"_tables",	"system",	"boolean",	"writable",	"01/163",	58,	1,	58,	0,	0,	false,	0,	false,	0	]
[ "sys",	"_tables",	"commit_action",	"smallint",	"writable",	"01/164",	58,	2,	116,	0,	0,	false,	0,	false,	0	]
[ "sys",	"_tables",	"access",	"smallint",	"writable",	"01/165",	58,	2,	116,	0,	0,	false,	0,	true,	0	]
[ "tmp",	"_tables",	"id",	"int",	"writable",	"02/235",	0,	4,	0,	0,	0,	false,	0,	true,	0	]
[ "tmp",	"_tables",	"name",	"varchar",	"writable",	"02/236",	0,	1,	0,	8192,	0,	false,	0,	true,	0	]
[ "tmp",	"_tables",	"schema_id",	"int",	"writable",	"02/237",	0,	4,	0,	0,	0,	false,	0,	true,	0	]
[ "tmp",	"_tables",	"query",	"varchar",	"writable",	"02/240",	0,	1,	0,	8192,	0,	false,	0,	true,	0	]
[ "tmp",	"_tables",	"type",	"smallint",	"writable",	"02/241",	0,	2,	0,	0,	0,	false,	0,	true,	0	]
[ "tmp",	"_tables",	"system",	"boolean",	"writable",	"02/242",	0,	1,	0,	0,	0,	false,	0,	true,	0	]
[ "tmp",	"_tables",	"commit_action",	"smallint",	"writable",	"02/243",	0,	2,	0,	0,	0,	false,	0,	true,	0	]
[ "tmp",	"_tables",	"access",	"smallint",	"writable",	"02/244",	0,	2,	0,	0,	0,	false,	0,	true,	0	]
=======
[ "sys",	"_tables",	"id",	"int",	"writable",	"01/157",	58,	4,	232,	0,	2600,	false,	0,	false,	0	]
[ "sys",	"_tables",	"name",	"varchar",	"writable",	"01/160",	58,	8,	116,	9712,	0,	false,	0,	false,	0	]
[ "sys",	"_tables",	"schema_id",	"int",	"writable",	"01/161",	58,	4,	232,	0,	0,	false,	0,	false,	0	]
[ "sys",	"_tables",	"query",	"varchar",	"writable",	"01/162",	58,	45,	116,	11161,	0,	false,	0,	false,	0	]
[ "sys",	"_tables",	"type",	"smallint",	"writable",	"01/163",	58,	2,	116,	0,	0,	false,	0,	false,	0	]
[ "sys",	"_tables",	"system",	"boolean",	"writable",	"01/164",	58,	1,	58,	0,	0,	false,	0,	false,	0	]
[ "sys",	"_tables",	"commit_action",	"smallint",	"writable",	"01/165",	58,	2,	116,	0,	0,	false,	0,	false,	0	]
[ "sys",	"_tables",	"access",	"smallint",	"writable",	"01/166",	58,	2,	116,	0,	0,	false,	0,	true,	0	]
[ "tmp",	"_tables",	"id",	"int",	"writable",	"02/236",	0,	4,	0,	0,	0,	false,	0,	true,	0	]
[ "tmp",	"_tables",	"name",	"varchar",	"writable",	"02/237",	0,	1,	0,	8192,	0,	false,	0,	true,	0	]
[ "tmp",	"_tables",	"schema_id",	"int",	"writable",	"02/240",	0,	4,	0,	0,	0,	false,	0,	true,	0	]
[ "tmp",	"_tables",	"query",	"varchar",	"writable",	"02/241",	0,	1,	0,	8192,	0,	false,	0,	true,	0	]
[ "tmp",	"_tables",	"type",	"smallint",	"writable",	"02/242",	0,	2,	0,	0,	0,	false,	0,	true,	0	]
[ "tmp",	"_tables",	"system",	"boolean",	"writable",	"02/243",	0,	1,	0,	0,	0,	false,	0,	true,	0	]
[ "tmp",	"_tables",	"commit_action",	"smallint",	"writable",	"02/244",	0,	2,	0,	0,	0,	false,	0,	true,	0	]
[ "tmp",	"_tables",	"access",	"smallint",	"writable",	"02/245",	0,	2,	0,	0,	0,	false,	0,	true,	0	]
>>>>>>> 9017f022
#update storagemodelinput set "count" =10000 where "table" ='bug3923';
[ 1	]
#update storagemodelinput set "distinct" =10 where "table" ='bug3923' and "column" ='i';
[ 1	]
#select * from storagemodel() where "table" = 'bug3923';
% .,	.,	.,	.,	.,	.,	.,	.,	.,	.,	. # table_name
% schema,	table,	column,	type,	count,	columnsize,	heapsize,	hashes,	imprints,	sorted,	orderidx # name
% clob,	clob,	clob,	clob,	bigint,	bigint,	bigint,	bigint,	bigint,	boolean,	bigint # type
% 3,	7,	1,	3,	5,	5,	1,	1,	4,	5,	1 # length
[ "sys",	"bug3923",	"i",	"int",	10000,	40000,	0,	0,	1200,	true,	0	]
#drop table bug3923;

# 23:38:44 >  
# 23:38:44 >  "Done."
# 23:38:44 >  
<|MERGE_RESOLUTION|>--- conflicted
+++ resolved
@@ -104,11 +104,10 @@
 % schema,	table,	column,	type,	mode,	location,	count,	typewidth,	columnsize,	heapsize,	hashes,	phash,	imprints,	sorted,	orderidx # name
 % clob,	clob,	clob,	clob,	clob,	clob,	bigint,	int,	bigint,	bigint,	bigint,	boolean,	bigint,	boolean,	bigint # type
 % 3,	7,	13,	8,	8,	6,	2,	2,	3,	5,	4,	5,	1,	5,	1 # length
-<<<<<<< HEAD
 [ "sys",	"_tables",	"id",	"int",	"writable",	"01/156",	58,	4,	232,	0,	2600,	false,	0,	false,	0	]
 [ "sys",	"_tables",	"name",	"varchar",	"writable",	"01/157",	58,	8,	116,	9712,	0,	false,	0,	false,	0	]
 [ "sys",	"_tables",	"schema_id",	"int",	"writable",	"01/160",	58,	4,	232,	0,	0,	false,	0,	false,	0	]
-[ "sys",	"_tables",	"query",	"varchar",	"writable",	"01/161",	58,	45,	116,	11157,	0,	false,	0,	false,	0	]
+[ "sys",	"_tables",	"query",	"varchar",	"writable",	"01/161",	58,	45,	116,	11161,	0,	false,	0,	false,	0	]
 [ "sys",	"_tables",	"type",	"smallint",	"writable",	"01/162",	58,	2,	116,	0,	0,	false,	0,	false,	0	]
 [ "sys",	"_tables",	"system",	"boolean",	"writable",	"01/163",	58,	1,	58,	0,	0,	false,	0,	false,	0	]
 [ "sys",	"_tables",	"commit_action",	"smallint",	"writable",	"01/164",	58,	2,	116,	0,	0,	false,	0,	false,	0	]
@@ -121,24 +120,6 @@
 [ "tmp",	"_tables",	"system",	"boolean",	"writable",	"02/242",	0,	1,	0,	0,	0,	false,	0,	true,	0	]
 [ "tmp",	"_tables",	"commit_action",	"smallint",	"writable",	"02/243",	0,	2,	0,	0,	0,	false,	0,	true,	0	]
 [ "tmp",	"_tables",	"access",	"smallint",	"writable",	"02/244",	0,	2,	0,	0,	0,	false,	0,	true,	0	]
-=======
-[ "sys",	"_tables",	"id",	"int",	"writable",	"01/157",	58,	4,	232,	0,	2600,	false,	0,	false,	0	]
-[ "sys",	"_tables",	"name",	"varchar",	"writable",	"01/160",	58,	8,	116,	9712,	0,	false,	0,	false,	0	]
-[ "sys",	"_tables",	"schema_id",	"int",	"writable",	"01/161",	58,	4,	232,	0,	0,	false,	0,	false,	0	]
-[ "sys",	"_tables",	"query",	"varchar",	"writable",	"01/162",	58,	45,	116,	11161,	0,	false,	0,	false,	0	]
-[ "sys",	"_tables",	"type",	"smallint",	"writable",	"01/163",	58,	2,	116,	0,	0,	false,	0,	false,	0	]
-[ "sys",	"_tables",	"system",	"boolean",	"writable",	"01/164",	58,	1,	58,	0,	0,	false,	0,	false,	0	]
-[ "sys",	"_tables",	"commit_action",	"smallint",	"writable",	"01/165",	58,	2,	116,	0,	0,	false,	0,	false,	0	]
-[ "sys",	"_tables",	"access",	"smallint",	"writable",	"01/166",	58,	2,	116,	0,	0,	false,	0,	true,	0	]
-[ "tmp",	"_tables",	"id",	"int",	"writable",	"02/236",	0,	4,	0,	0,	0,	false,	0,	true,	0	]
-[ "tmp",	"_tables",	"name",	"varchar",	"writable",	"02/237",	0,	1,	0,	8192,	0,	false,	0,	true,	0	]
-[ "tmp",	"_tables",	"schema_id",	"int",	"writable",	"02/240",	0,	4,	0,	0,	0,	false,	0,	true,	0	]
-[ "tmp",	"_tables",	"query",	"varchar",	"writable",	"02/241",	0,	1,	0,	8192,	0,	false,	0,	true,	0	]
-[ "tmp",	"_tables",	"type",	"smallint",	"writable",	"02/242",	0,	2,	0,	0,	0,	false,	0,	true,	0	]
-[ "tmp",	"_tables",	"system",	"boolean",	"writable",	"02/243",	0,	1,	0,	0,	0,	false,	0,	true,	0	]
-[ "tmp",	"_tables",	"commit_action",	"smallint",	"writable",	"02/244",	0,	2,	0,	0,	0,	false,	0,	true,	0	]
-[ "tmp",	"_tables",	"access",	"smallint",	"writable",	"02/245",	0,	2,	0,	0,	0,	false,	0,	true,	0	]
->>>>>>> 9017f022
 #update storagemodelinput set "count" =10000 where "table" ='bug3923';
 [ 1	]
 #update storagemodelinput set "distinct" =10 where "table" ='bug3923' and "column" ='i';
