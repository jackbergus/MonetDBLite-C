stdout of test 'rewrite_like_into_likesubselect.Bug-3179` in directory 'sql/test/BugTracker-2012` itself:


# 13:28:50 >  
# 13:28:50 >  "mserver5" "--debug=10" "--set" "gdk_nr_threads=4" "--set" "mapi_open=true" "--set" "mapi_port=31819" "--set" "monet_prompt=" "--trace" "--forcemito" "--set" "mal_listing=2" "--dbpath=/home/niels/scratch/monetdb/Linux-x86_64/var/MonetDB/mTests_test_BugTracker-2012" "--set" "mal_listing=0"
# 13:28:50 >  

# MonetDB 5 server v11.14.0
# This is an unreleased version
# Serving database 'mTests_test_BugTracker-2012', using 4 threads
# Compiled for x86_64-unknown-linux-gnu/64bit with 64bit OIDs dynamically linked
# Found 3.778 GiB available main-memory.
# Copyright (c) 1993-July 2008 CWI.
# Copyright (c) August 2008-2015 MonetDB B.V., all rights reserved
# Visit http://www.monetdb.org/ for further information
# Listening for connection requests on mapi:monetdb://niels.nesco.mine.nu:31819/
# MonetDB/GIS module loaded
# MonetDB/JAQL module loaded
# MonetDB/SQL module loaded

Ready.

# 13:28:50 >  
# 13:28:50 >  "mclient" "-lsql" "-ftest" "-Eutf-8" "-i" "-e" "--host=niels" "--port=31819"
# 13:28:50 >  

#start transaction;
#explain select name,func from functions where name like '%optimizers%';
% .explain # table_name
% mal # name
% clob # type
% 132 # length
function user.s4_1():void;
<<<<<<< HEAD
    X_54:void := querylog.define("explain select name,func from functions where name like \\'%optimizers%\\';","sequential_pipe",33);
    X_30 := bat.new(nil:str);
    X_37 := bat.append(X_30,"sys.functions");
    X_47 := bat.append(X_37,"sys.functions");
    X_32 := bat.new(nil:str);
    X_39 := bat.append(X_32,"name");
    X_48 := bat.append(X_39,"func");
    X_33 := bat.new(nil:str);
    X_41 := bat.append(X_33,"varchar");
    X_50 := bat.append(X_41,"varchar");
    X_34 := bat.new(nil:int);
    X_43 := bat.append(X_34,256);
    X_51 := bat.append(X_43,8196);
    X_36 := bat.new(nil:int);
    X_45 := bat.append(X_36,0);
    X_53 := bat.append(X_45,0);
    X_0 := sql.mvc();
    X_4:bat[:str] := sql.bind(X_0,"sys","functions","name",0);
    C_1:bat[:oid] := sql.tid(X_0,"sys","functions");
    C_66 := algebra.likesubselect(X_4,C_1,"%optimizers%","",false);
    (C_9:bat[:oid],X_10:bat[:str]) := sql.bind(X_0,"sys","functions","name",2);
    C_67 := algebra.likesubselect(X_10,nil:bat[:oid],"%optimizers%","",false);
    X_7:bat[:str] := sql.bind(X_0,"sys","functions","name",1);
    C_69 := algebra.likesubselect(X_7,C_1,"%optimizers%","",false);
    C_24 := sql.subdelta(C_66,C_1,C_9,C_67,C_69);
    X_27 := sql.projectdelta(C_24,X_4,C_9,X_10,X_7);
    X_14:bat[:str] := sql.bind(X_0,"sys","functions","func",0);
    (C_17:bat[:oid],X_18:bat[:str]) := sql.bind(X_0,"sys","functions","func",2);
    X_16:bat[:str] := sql.bind(X_0,"sys","functions","func",1);
    X_28 := sql.projectdelta(C_24,X_14,C_17,X_18,X_16);
    sql.resultSet(X_47,X_48,X_50,X_51,X_53,X_27,X_28);
end user.s4_1;
#inline               actions= 0 time=2 usec 
#candidates           actions= 1 time=21 usec 
#remap                actions= 0 time=3 usec 
#costModel            actions= 1 time=17 usec 
#coercions            actions= 1 time=17 usec 
#evaluate             actions= 1 time=29 usec 
#emptybind            actions= 0 time=4 usec 
#pushselect           actions= 3 time=23 usec 
#aliases              actions= 5 time=18 usec 
#mergetable           actions= 0 time=24 usec 
#deadcode             actions= 4 time=17 usec 
#aliases              actions= 0 time=5 usec 
#constants            actions= 3 time=17 usec 
#commonTerms          actions= 0 time=6 usec 
#projectionpath       actions= 0 time=4 usec 
#reorder              actions= 1 time=27 usec 
#deadcode             actions= 0 time=5 usec 
#reduce               actions=38 time=30 usec 
#matpack              actions= 0 time=4 usec 
#querylog             actions= 0 time=1 usec 
#multiplex            actions= 0 time=2 usec 
#generator            actions= 0 time=2 usec 
#profiler             actions= 1 time=12 usec 
#garbageCollector     actions= 1 time=17 usec 
#total                actions= 1 time=362 usec 
#explain select name,func from functions where name not like '%optimizers%';
% .explain # table_name
% mal # name
% clob # type
% 137 # length
function user.s6_1():void;
    X_54:void := querylog.define("explain select name,func from functions where name not like \\'%optimizers%\\';","sequential_pipe",33);
    X_30 := bat.new(nil:str);
    X_37 := bat.append(X_30,"sys.functions");
    X_47 := bat.append(X_37,"sys.functions");
    X_32 := bat.new(nil:str);
    X_39 := bat.append(X_32,"name");
    X_48 := bat.append(X_39,"func");
    X_33 := bat.new(nil:str);
    X_41 := bat.append(X_33,"varchar");
    X_50 := bat.append(X_41,"varchar");
    X_34 := bat.new(nil:int);
    X_43 := bat.append(X_34,256);
    X_51 := bat.append(X_43,8196);
    X_36 := bat.new(nil:int);
    X_45 := bat.append(X_36,0);
    X_53 := bat.append(X_45,0);
    X_0 := sql.mvc();
    X_4:bat[:str] := sql.bind(X_0,"sys","functions","name",0);
    C_1:bat[:oid] := sql.tid(X_0,"sys","functions");
    C_66 := algebra.likesubselect(X_4,C_1,"%optimizers%","",true);
    (C_9:bat[:oid],X_10:bat[:str]) := sql.bind(X_0,"sys","functions","name",2);
    C_67 := algebra.likesubselect(X_10,nil:bat[:oid],"%optimizers%","",true);
    X_7:bat[:str] := sql.bind(X_0,"sys","functions","name",1);
    C_69 := algebra.likesubselect(X_7,C_1,"%optimizers%","",true);
    C_24 := sql.subdelta(C_66,C_1,C_9,C_67,C_69);
    X_27 := sql.projectdelta(C_24,X_4,C_9,X_10,X_7);
    X_14:bat[:str] := sql.bind(X_0,"sys","functions","func",0);
    (C_17:bat[:oid],X_18:bat[:str]) := sql.bind(X_0,"sys","functions","func",2);
    X_16:bat[:str] := sql.bind(X_0,"sys","functions","func",1);
    X_28 := sql.projectdelta(C_24,X_14,C_17,X_18,X_16);
    sql.resultSet(X_47,X_48,X_50,X_51,X_53,X_27,X_28);
end user.s6_1;
#inline               actions= 0 time=2 usec 
#candidates           actions= 1 time=18 usec 
#remap                actions= 0 time=3 usec 
#costModel            actions= 1 time=17 usec 
#coercions            actions= 1 time=16 usec 
#evaluate             actions= 1 time=28 usec 
#emptybind            actions= 0 time=4 usec 
#pushselect           actions= 3 time=21 usec 
#aliases              actions= 5 time=18 usec 
#mergetable           actions= 0 time=23 usec 
#deadcode             actions= 4 time=16 usec 
#aliases              actions= 0 time=5 usec 
#constants            actions= 3 time=18 usec 
#commonTerms          actions= 0 time=5 usec 
#projectionpath       actions= 0 time=4 usec 
#reorder              actions= 1 time=27 usec 
#deadcode             actions= 0 time=5 usec 
#reduce               actions=38 time=29 usec 
#matpack              actions= 0 time=4 usec 
#querylog             actions= 0 time=1 usec 
#multiplex            actions= 0 time=3 usec 
#generator            actions= 0 time=2 usec 
#profiler             actions= 1 time=13 usec 
#garbageCollector     actions= 1 time=18 usec 
#total                actions= 1 time=368 usec 
#explain select name,func from functions where name ilike '%optimizers%';
% .explain # table_name
% mal # name
% clob # type
% 134 # length
function user.s8_1():void;
    X_54:void := querylog.define("explain select name,func from functions where name ilike \\'%optimizers%\\';","sequential_pipe",33);
    X_30 := bat.new(nil:str);
    X_37 := bat.append(X_30,"sys.functions");
    X_47 := bat.append(X_37,"sys.functions");
    X_32 := bat.new(nil:str);
    X_39 := bat.append(X_32,"name");
    X_48 := bat.append(X_39,"func");
    X_33 := bat.new(nil:str);
    X_41 := bat.append(X_33,"varchar");
    X_50 := bat.append(X_41,"varchar");
    X_34 := bat.new(nil:int);
    X_43 := bat.append(X_34,256);
    X_51 := bat.append(X_43,8196);
    X_36 := bat.new(nil:int);
    X_45 := bat.append(X_36,0);
    X_53 := bat.append(X_45,0);
    X_0 := sql.mvc();
    X_4:bat[:str] := sql.bind(X_0,"sys","functions","name",0);
    C_1:bat[:oid] := sql.tid(X_0,"sys","functions");
    C_66 := algebra.ilikesubselect(X_4,C_1,"%optimizers%","",false);
    (C_9:bat[:oid],X_10:bat[:str]) := sql.bind(X_0,"sys","functions","name",2);
    C_67 := algebra.ilikesubselect(X_10,nil:bat[:oid],"%optimizers%","",false);
    X_7:bat[:str] := sql.bind(X_0,"sys","functions","name",1);
    C_69 := algebra.ilikesubselect(X_7,C_1,"%optimizers%","",false);
    C_24 := sql.subdelta(C_66,C_1,C_9,C_67,C_69);
    X_27 := sql.projectdelta(C_24,X_4,C_9,X_10,X_7);
    X_14:bat[:str] := sql.bind(X_0,"sys","functions","func",0);
    (C_17:bat[:oid],X_18:bat[:str]) := sql.bind(X_0,"sys","functions","func",2);
    X_16:bat[:str] := sql.bind(X_0,"sys","functions","func",1);
    X_28 := sql.projectdelta(C_24,X_14,C_17,X_18,X_16);
    sql.resultSet(X_47,X_48,X_50,X_51,X_53,X_27,X_28);
end user.s8_1;
#inline               actions= 0 time=2 usec 
#candidates           actions= 1 time=18 usec 
#remap                actions= 0 time=3 usec 
#costModel            actions= 1 time=16 usec 
#coercions            actions= 1 time=16 usec 
#evaluate             actions= 1 time=27 usec 
#emptybind            actions= 0 time=4 usec 
#pushselect           actions= 3 time=21 usec 
#aliases              actions= 5 time=18 usec 
#mergetable           actions= 0 time=22 usec 
#deadcode             actions= 4 time=16 usec 
#aliases              actions= 0 time=5 usec 
#constants            actions= 3 time=16 usec 
#commonTerms          actions= 0 time=6 usec 
#projectionpath       actions= 0 time=4 usec 
#reorder              actions= 1 time=27 usec 
#deadcode             actions= 0 time=5 usec 
#reduce               actions=38 time=30 usec 
#matpack              actions= 0 time=3 usec 
#querylog             actions= 0 time=1 usec 
#multiplex            actions= 0 time=3 usec 
#generator            actions= 0 time=2 usec 
#profiler             actions= 1 time=12 usec 
#garbageCollector     actions= 1 time=17 usec 
#total                actions= 1 time=348 usec 
#explain select name,func from functions where name not ilike '%optimizers%';
% .explain # table_name
% mal # name
% clob # type
% 138 # length
function user.s10_1():void;
    X_54:void := querylog.define("explain select name,func from functions where name not ilike \\'%optimizers%\\';","sequential_pipe",33);
    X_30 := bat.new(nil:str);
    X_37 := bat.append(X_30,"sys.functions");
    X_47 := bat.append(X_37,"sys.functions");
    X_32 := bat.new(nil:str);
    X_39 := bat.append(X_32,"name");
    X_48 := bat.append(X_39,"func");
    X_33 := bat.new(nil:str);
    X_41 := bat.append(X_33,"varchar");
    X_50 := bat.append(X_41,"varchar");
    X_34 := bat.new(nil:int);
    X_43 := bat.append(X_34,256);
    X_51 := bat.append(X_43,8196);
    X_36 := bat.new(nil:int);
    X_45 := bat.append(X_36,0);
    X_53 := bat.append(X_45,0);
    X_0 := sql.mvc();
    X_4:bat[:str] := sql.bind(X_0,"sys","functions","name",0);
    C_1:bat[:oid] := sql.tid(X_0,"sys","functions");
    C_66 := algebra.ilikesubselect(X_4,C_1,"%optimizers%","",true);
    (C_9:bat[:oid],X_10:bat[:str]) := sql.bind(X_0,"sys","functions","name",2);
    C_67 := algebra.ilikesubselect(X_10,nil:bat[:oid],"%optimizers%","",true);
    X_7:bat[:str] := sql.bind(X_0,"sys","functions","name",1);
    C_69 := algebra.ilikesubselect(X_7,C_1,"%optimizers%","",true);
    C_24 := sql.subdelta(C_66,C_1,C_9,C_67,C_69);
    X_27 := sql.projectdelta(C_24,X_4,C_9,X_10,X_7);
    X_14:bat[:str] := sql.bind(X_0,"sys","functions","func",0);
    (C_17:bat[:oid],X_18:bat[:str]) := sql.bind(X_0,"sys","functions","func",2);
    X_16:bat[:str] := sql.bind(X_0,"sys","functions","func",1);
    X_28 := sql.projectdelta(C_24,X_14,C_17,X_18,X_16);
    sql.resultSet(X_47,X_48,X_50,X_51,X_53,X_27,X_28);
end user.s10_1;
#inline               actions= 0 time=2 usec 
#candidates           actions= 1 time=17 usec 
#remap                actions= 0 time=3 usec 
#costModel            actions= 1 time=16 usec 
#coercions            actions= 1 time=16 usec 
#evaluate             actions= 1 time=27 usec 
#emptybind            actions= 0 time=4 usec 
#pushselect           actions= 3 time=21 usec 
#aliases              actions= 5 time=17 usec 
#mergetable           actions= 0 time=23 usec 
#deadcode             actions= 4 time=17 usec 
#aliases              actions= 0 time=5 usec 
#constants            actions= 3 time=17 usec 
#commonTerms          actions= 0 time=5 usec 
#projectionpath       actions= 0 time=4 usec 
#reorder              actions= 1 time=28 usec 
#deadcode             actions= 0 time=6 usec 
#reduce               actions=38 time=30 usec 
#matpack              actions= 0 time=4 usec 
#querylog             actions= 0 time=0 usec 
#multiplex            actions= 0 time=3 usec 
#generator            actions= 0 time=1 usec 
#profiler             actions= 1 time=12 usec 
#garbageCollector     actions= 1 time=16 usec 
#total                actions= 1 time=349 usec 
#create function contains(str string, substr string)
#returns boolean
#begin
#	  return str like '%'||substr||'%';
#end; 
#create function not_contains(str string, substr string)
#returns boolean
#begin
#	  return str not like '%'||substr||'%';
#end; 
#create function icontains(str string, substr string)
#returns boolean
#begin
#	  return str ilike '%'||substr||'%';
#end; 
#create function not_icontains(str string, substr string)
#returns boolean
#begin
#	  return str not ilike '%'||substr||'%';
#end; 
#explain select name,func from functions where contains(name, 'optimizers');
% .explain # table_name
% mal # name
% clob # type
% 137 # length
function user.s20_1():void;
    X_57:void := querylog.define("explain select name,func from functions where contains(name, \\'optimizers\\');","sequential_pipe",33);
=======
    X_0:void := querylog.define("explain select name,func from functions where name like \\'%optimizers%\\';","sequential_pipe",31);
>>>>>>> 923f8de9
    X_33 := bat.new(nil:str);
    X_40 := bat.append(X_33,"sys.functions");
    X_50 := bat.append(X_40,"sys.functions");
    X_35 := bat.new(nil:str);
    X_42 := bat.append(X_35,"name");
    X_51 := bat.append(X_42,"func");
    X_36 := bat.new(nil:str);
    X_44 := bat.append(X_36,"varchar");
    X_53 := bat.append(X_44,"varchar");
    X_37 := bat.new(nil:int);
    X_46 := bat.append(X_37,256);
    X_54 := bat.append(X_46,8196);
    X_39 := bat.new(nil:int);
    X_48 := bat.append(X_39,0);
<<<<<<< HEAD
    X_56 := bat.append(X_48,0);
    X_0 := sql.mvc();
    C_1:bat[:oid] := sql.tid(X_0,"sys","functions");
    X_4:bat[:str] := sql.bind(X_0,"sys","functions","name",0);
    (C_9:bat[:oid],X_10:bat[:str]) := sql.bind(X_0,"sys","functions","name",2);
    X_7:bat[:str] := sql.bind(X_0,"sys","functions","name",1);
    X_13 := sql.projectdelta(C_1,X_4,C_9,X_10,X_7);
    X_72:bat[:bit] := batalgebra.like(X_13,"%optimizers%":str);
    C_27 := algebra.subselect(X_72,true,true,true,false,false);
    X_30 := algebra.projection(C_27,X_13);
    X_14:bat[:str] := sql.bind(X_0,"sys","functions","func",0);
    (C_17:bat[:oid],X_18:bat[:str]) := sql.bind(X_0,"sys","functions","func",2);
    X_16:bat[:str] := sql.bind(X_0,"sys","functions","func",1);
    X_20 := sql.projectdelta(C_1,X_14,C_17,X_18,X_16);
    X_31 := algebra.projection(C_27,X_20);
    sql.resultSet(X_50,X_51,X_53,X_54,X_56,X_30,X_31);
end user.s20_1;
#inline               actions= 0 time=5 usec 
#candidates           actions= 1 time=27 usec 
#remap                actions= 1 time=88 usec 
#costModel            actions= 1 time=20 usec 
#coercions            actions= 5 time=22 usec 
#evaluate             actions= 4 time=44 usec 
#emptybind            actions= 0 time=5 usec 
#pushselect           actions= 2 time=40 usec 
#aliases              actions= 6 time=23 usec 
#mergetable           actions= 0 time=26 usec 
#deadcode             actions= 3 time=19 usec 
#aliases              actions= 0 time=7 usec 
#constants            actions= 5 time=24 usec 
#commonTerms          actions= 0 time=5 usec 
=======
    X_55 := bat.append(X_48,0);
    X_3 := sql.mvc();
    X_7:bat[:str] := sql.bind(X_3,"sys","functions","name",0);
    C_4:bat[:oid] := sql.tid(X_3,"sys","functions");
    C_65 := algebra.likesubselect(X_7,C_4,"%optimizers%","",false);
    (C_10:bat[:oid],r1_12:bat[:str]) := sql.bind(X_3,"sys","functions","name",2);
    C_66 := algebra.likesubselect(r1_12,nil:bat[:oid],"%optimizers%","",false);
    X_13:bat[:str] := sql.bind(X_3,"sys","functions","name",1);
    C_68 := algebra.likesubselect(X_13,C_4,"%optimizers%","",false);
    C_20 := sql.subdelta(C_65,C_4,C_10,C_66,C_68);
    X_23 := sql.projectdelta(C_20,X_7,C_10,r1_12,X_13);
    X_24:bat[:str] := sql.bind(X_3,"sys","functions","func",0);
    (C_26:bat[:oid],r1_28:bat[:str]) := sql.bind(X_3,"sys","functions","func",2);
    X_28:bat[:str] := sql.bind(X_3,"sys","functions","func",1);
    X_31 := sql.projectdelta(C_20,X_24,C_26,r1_28,X_28);
    sql.resultSet(X_50,X_51,X_52,X_53,X_55,X_23,X_31);
end user.s4_1;
#inline               actions= 0 time=1 usec 
#remap                actions= 0 time=4 usec 
#costmodel            actions= 1 time=3 usec 
#coercion             actions= 1 time=10 usec 
#evaluate             actions= 1 time=21 usec 
#emptybind            actions= 0 time=13 usec 
#pushselect           actions= 5 time=44 usec 
#aliases              actions= 3 time=14 usec 
#mergetable           actions= 0 time=66 usec 
#deadcode             actions= 2 time=10 usec 
#aliases              actions= 0 time=9 usec 
#constants            actions= 3 time=14 usec 
#commonTerms          actions= 0 time=9 usec 
>>>>>>> 923f8de9
#projectionpath       actions= 0 time=4 usec 
#reorder              actions= 1 time=32 usec 
#deadcode             actions= 0 time=5 usec 
#reduce               actions=71 time=40 usec 
#matpack              actions= 0 time=4 usec 
#querylog             actions= 0 time=1 usec 
#multiplex            actions= 0 time=2 usec 
#generator            actions= 0 time=2 usec 
#profiler             actions= 1 time=15 usec 
#garbageCollector     actions= 1 time=20 usec 
#total                actions= 1 time=549 usec 
#explain select name,func from functions where not_contains(name, 'optimizers');
% .explain # table_name
% mal # name
% clob # type
<<<<<<< HEAD
% 141 # length
function user.s22_1():void;
    X_57:void := querylog.define("explain select name,func from functions where not_contains(name, \\'optimizers\\');","sequential_pipe",33);
=======
% 136 # length
function user.s6_1():void;
    X_0:void := querylog.define("explain select name,func from functions where name not like \\'%optimizers%\\';","sequential_pipe",31);
>>>>>>> 923f8de9
    X_33 := bat.new(nil:str);
    X_40 := bat.append(X_33,"sys.functions");
    X_50 := bat.append(X_40,"sys.functions");
    X_35 := bat.new(nil:str);
    X_42 := bat.append(X_35,"name");
    X_51 := bat.append(X_42,"func");
    X_36 := bat.new(nil:str);
    X_44 := bat.append(X_36,"varchar");
    X_53 := bat.append(X_44,"varchar");
    X_37 := bat.new(nil:int);
    X_46 := bat.append(X_37,256);
    X_54 := bat.append(X_46,8196);
    X_39 := bat.new(nil:int);
    X_48 := bat.append(X_39,0);
<<<<<<< HEAD
    X_56 := bat.append(X_48,0);
    X_0 := sql.mvc();
    C_1:bat[:oid] := sql.tid(X_0,"sys","functions");
    X_4:bat[:str] := sql.bind(X_0,"sys","functions","name",0);
    (C_9:bat[:oid],X_10:bat[:str]) := sql.bind(X_0,"sys","functions","name",2);
    X_7:bat[:str] := sql.bind(X_0,"sys","functions","name",1);
    X_13 := sql.projectdelta(C_1,X_4,C_9,X_10,X_7);
    X_72:bat[:bit] := batalgebra.not_like(X_13,"%optimizers%":str);
    C_27 := algebra.subselect(X_72,true,true,true,false,false);
    X_30 := algebra.projection(C_27,X_13);
    X_14:bat[:str] := sql.bind(X_0,"sys","functions","func",0);
    (C_17:bat[:oid],X_18:bat[:str]) := sql.bind(X_0,"sys","functions","func",2);
    X_16:bat[:str] := sql.bind(X_0,"sys","functions","func",1);
    X_20 := sql.projectdelta(C_1,X_14,C_17,X_18,X_16);
    X_31 := algebra.projection(C_27,X_20);
    sql.resultSet(X_50,X_51,X_53,X_54,X_56,X_30,X_31);
end user.s22_1;
#inline               actions= 0 time=2 usec 
#candidates           actions= 1 time=20 usec 
#remap                actions= 1 time=65 usec 
#costModel            actions= 1 time=19 usec 
#coercions            actions= 5 time=23 usec 
#evaluate             actions= 4 time=39 usec 
#emptybind            actions= 0 time=5 usec 
#pushselect           actions= 2 time=31 usec 
#aliases              actions= 6 time=22 usec 
#mergetable           actions= 0 time=27 usec 
#deadcode             actions= 3 time=19 usec 
#aliases              actions= 0 time=6 usec 
#constants            actions= 5 time=25 usec 
#commonTerms          actions= 0 time=6 usec 
#projectionpath       actions= 0 time=4 usec 
#reorder              actions= 1 time=33 usec 
#deadcode             actions= 0 time=6 usec 
#reduce               actions=71 time=40 usec 
=======
    X_55 := bat.append(X_48,0);
    X_3 := sql.mvc();
    X_7:bat[:str] := sql.bind(X_3,"sys","functions","name",0);
    C_4:bat[:oid] := sql.tid(X_3,"sys","functions");
    C_65 := algebra.likesubselect(X_7,C_4,"%optimizers%","",true);
    (C_10:bat[:oid],r1_12:bat[:str]) := sql.bind(X_3,"sys","functions","name",2);
    C_66 := algebra.likesubselect(r1_12,nil:bat[:oid],"%optimizers%","",true);
    X_13:bat[:str] := sql.bind(X_3,"sys","functions","name",1);
    C_68 := algebra.likesubselect(X_13,C_4,"%optimizers%","",true);
    C_20 := sql.subdelta(C_65,C_4,C_10,C_66,C_68);
    X_23 := sql.projectdelta(C_20,X_7,C_10,r1_12,X_13);
    X_24:bat[:str] := sql.bind(X_3,"sys","functions","func",0);
    (C_26:bat[:oid],r1_28:bat[:str]) := sql.bind(X_3,"sys","functions","func",2);
    X_28:bat[:str] := sql.bind(X_3,"sys","functions","func",1);
    X_31 := sql.projectdelta(C_20,X_24,C_26,r1_28,X_28);
    sql.resultSet(X_50,X_51,X_52,X_53,X_55,X_23,X_31);
end user.s6_1;
#inline               actions= 0 time=1 usec 
#remap                actions= 0 time=3 usec 
#costmodel            actions= 1 time=2 usec 
#coercion             actions= 1 time=10 usec 
#evaluate             actions= 1 time=20 usec 
#emptybind            actions= 0 time=12 usec 
#pushselect           actions= 5 time=39 usec 
#aliases              actions= 3 time=13 usec 
#mergetable           actions= 0 time=49 usec 
#deadcode             actions= 2 time=11 usec 
#aliases              actions= 0 time=9 usec 
#constants            actions= 3 time=14 usec 
#commonTerms          actions= 0 time=8 usec 
#projectionpath       actions= 0 time=5 usec 
#reorder              actions= 1 time=42 usec 
#deadcode             actions= 0 time=9 usec 
#reduce               actions=29 time=14 usec 
>>>>>>> 923f8de9
#matpack              actions= 0 time=3 usec 
#querylog             actions= 0 time=1 usec 
#multiplex            actions= 0 time=3 usec 
#generator            actions= 0 time=2 usec 
#profiler             actions= 1 time=17 usec 
#garbageCollector     actions= 1 time=21 usec 
#total                actions= 1 time=499 usec 
#explain select name,func from functions where icontains(name, 'optimizers');
% .explain # table_name
% mal # name
% clob # type
<<<<<<< HEAD
% 138 # length
function user.s24_1():void;
    X_57:void := querylog.define("explain select name,func from functions where icontains(name, \\'optimizers\\');","sequential_pipe",33);
=======
% 133 # length
function user.s8_1():void;
    X_0:void := querylog.define("explain select name,func from functions where name ilike \\'%optimizers%\\';","sequential_pipe",31);
>>>>>>> 923f8de9
    X_33 := bat.new(nil:str);
    X_40 := bat.append(X_33,"sys.functions");
    X_50 := bat.append(X_40,"sys.functions");
    X_35 := bat.new(nil:str);
    X_42 := bat.append(X_35,"name");
    X_51 := bat.append(X_42,"func");
    X_36 := bat.new(nil:str);
    X_44 := bat.append(X_36,"varchar");
    X_53 := bat.append(X_44,"varchar");
    X_37 := bat.new(nil:int);
    X_46 := bat.append(X_37,256);
    X_54 := bat.append(X_46,8196);
    X_39 := bat.new(nil:int);
    X_48 := bat.append(X_39,0);
<<<<<<< HEAD
    X_56 := bat.append(X_48,0);
    X_0 := sql.mvc();
    C_1:bat[:oid] := sql.tid(X_0,"sys","functions");
    X_4:bat[:str] := sql.bind(X_0,"sys","functions","name",0);
    (C_9:bat[:oid],X_10:bat[:str]) := sql.bind(X_0,"sys","functions","name",2);
    X_7:bat[:str] := sql.bind(X_0,"sys","functions","name",1);
    X_13 := sql.projectdelta(C_1,X_4,C_9,X_10,X_7);
    X_72:bat[:bit] := batalgebra.ilike(X_13,"%optimizers%":str);
    C_27 := algebra.subselect(X_72,true,true,true,false,false);
    X_30 := algebra.projection(C_27,X_13);
    X_14:bat[:str] := sql.bind(X_0,"sys","functions","func",0);
    (C_17:bat[:oid],X_18:bat[:str]) := sql.bind(X_0,"sys","functions","func",2);
    X_16:bat[:str] := sql.bind(X_0,"sys","functions","func",1);
    X_20 := sql.projectdelta(C_1,X_14,C_17,X_18,X_16);
    X_31 := algebra.projection(C_27,X_20);
    sql.resultSet(X_50,X_51,X_53,X_54,X_56,X_30,X_31);
end user.s24_1;
#inline               actions= 0 time=3 usec 
#candidates           actions= 1 time=19 usec 
#remap                actions= 1 time=72 usec 
#costModel            actions= 1 time=20 usec 
#coercions            actions= 5 time=23 usec 
#evaluate             actions= 4 time=47 usec 
#emptybind            actions= 0 time=6 usec 
#pushselect           actions= 2 time=31 usec 
#aliases              actions= 6 time=23 usec 
#mergetable           actions= 0 time=34 usec 
#deadcode             actions= 3 time=19 usec 
#aliases              actions= 0 time=7 usec 
#constants            actions= 5 time=24 usec 
#commonTerms          actions= 0 time=5 usec 
=======
    X_55 := bat.append(X_48,0);
    X_3 := sql.mvc();
    X_7:bat[:str] := sql.bind(X_3,"sys","functions","name",0);
    C_4:bat[:oid] := sql.tid(X_3,"sys","functions");
    C_65 := algebra.ilikesubselect(X_7,C_4,"%optimizers%","",false);
    (C_10:bat[:oid],r1_12:bat[:str]) := sql.bind(X_3,"sys","functions","name",2);
    C_66 := algebra.ilikesubselect(r1_12,nil:bat[:oid],"%optimizers%","",false);
    X_13:bat[:str] := sql.bind(X_3,"sys","functions","name",1);
    C_68 := algebra.ilikesubselect(X_13,C_4,"%optimizers%","",false);
    C_20 := sql.subdelta(C_65,C_4,C_10,C_66,C_68);
    X_23 := sql.projectdelta(C_20,X_7,C_10,r1_12,X_13);
    X_24:bat[:str] := sql.bind(X_3,"sys","functions","func",0);
    (C_26:bat[:oid],r1_28:bat[:str]) := sql.bind(X_3,"sys","functions","func",2);
    X_28:bat[:str] := sql.bind(X_3,"sys","functions","func",1);
    X_31 := sql.projectdelta(C_20,X_24,C_26,r1_28,X_28);
    sql.resultSet(X_50,X_51,X_52,X_53,X_55,X_23,X_31);
end user.s8_1;
#inline               actions= 0 time=1 usec 
#remap                actions= 0 time=3 usec 
#costmodel            actions= 1 time=2 usec 
#coercion             actions= 1 time=10 usec 
#evaluate             actions= 1 time=20 usec 
#emptybind            actions= 0 time=12 usec 
#pushselect           actions= 5 time=39 usec 
#aliases              actions= 3 time=14 usec 
#mergetable           actions= 0 time=47 usec 
#deadcode             actions= 2 time=11 usec 
#aliases              actions= 0 time=8 usec 
#constants            actions= 3 time=14 usec 
#commonTerms          actions= 0 time=8 usec 
>>>>>>> 923f8de9
#projectionpath       actions= 0 time=4 usec 
#reorder              actions= 1 time=32 usec 
#deadcode             actions= 0 time=5 usec 
#reduce               actions=71 time=46 usec 
#matpack              actions= 0 time=3 usec 
#querylog             actions= 0 time=1 usec 
#multiplex            actions= 0 time=3 usec 
#generator            actions= 0 time=1 usec 
#profiler             actions= 1 time=24 usec 
#garbageCollector     actions= 1 time=20 usec 
#total                actions= 1 time=528 usec 
#explain select name,func from functions where not_icontains(name, 'optimizers');
% .explain # table_name
% mal # name
% clob # type
<<<<<<< HEAD
% 142 # length
function user.s26_1():void;
    X_57:void := querylog.define("explain select name,func from functions where not_icontains(name, \\'optimizers\\');","sequential_pipe",33);
=======
% 137 # length
function user.s10_1():void;
    X_0:void := querylog.define("explain select name,func from functions where name not ilike \\'%optimizers%\\';","sequential_pipe",31);
>>>>>>> 923f8de9
    X_33 := bat.new(nil:str);
    X_40 := bat.append(X_33,"sys.functions");
    X_50 := bat.append(X_40,"sys.functions");
    X_35 := bat.new(nil:str);
    X_42 := bat.append(X_35,"name");
    X_51 := bat.append(X_42,"func");
    X_36 := bat.new(nil:str);
    X_44 := bat.append(X_36,"varchar");
    X_53 := bat.append(X_44,"varchar");
    X_37 := bat.new(nil:int);
    X_46 := bat.append(X_37,256);
    X_54 := bat.append(X_46,8196);
    X_39 := bat.new(nil:int);
    X_48 := bat.append(X_39,0);
<<<<<<< HEAD
    X_56 := bat.append(X_48,0);
    X_0 := sql.mvc();
    C_1:bat[:oid] := sql.tid(X_0,"sys","functions");
    X_4:bat[:str] := sql.bind(X_0,"sys","functions","name",0);
    (C_9:bat[:oid],X_10:bat[:str]) := sql.bind(X_0,"sys","functions","name",2);
    X_7:bat[:str] := sql.bind(X_0,"sys","functions","name",1);
    X_13 := sql.projectdelta(C_1,X_4,C_9,X_10,X_7);
    X_72:bat[:bit] := batalgebra.not_ilike(X_13,"%optimizers%":str);
    C_27 := algebra.subselect(X_72,true,true,true,false,false);
    X_30 := algebra.projection(C_27,X_13);
    X_14:bat[:str] := sql.bind(X_0,"sys","functions","func",0);
    (C_17:bat[:oid],X_18:bat[:str]) := sql.bind(X_0,"sys","functions","func",2);
    X_16:bat[:str] := sql.bind(X_0,"sys","functions","func",1);
    X_20 := sql.projectdelta(C_1,X_14,C_17,X_18,X_16);
    X_31 := algebra.projection(C_27,X_20);
    sql.resultSet(X_50,X_51,X_53,X_54,X_56,X_30,X_31);
end user.s26_1;
#inline               actions= 0 time=3 usec 
#candidates           actions= 1 time=18 usec 
#remap                actions= 1 time=74 usec 
#costModel            actions= 1 time=19 usec 
#coercions            actions= 5 time=22 usec 
#evaluate             actions= 4 time=45 usec 
#emptybind            actions= 0 time=5 usec 
#pushselect           actions= 2 time=29 usec 
#aliases              actions= 6 time=21 usec 
#mergetable           actions= 0 time=25 usec 
#deadcode             actions= 3 time=19 usec 
#aliases              actions= 0 time=6 usec 
#constants            actions= 5 time=24 usec 
#commonTerms          actions= 0 time=5 usec 
#projectionpath       actions= 0 time=4 usec 
#reorder              actions= 1 time=37 usec 
#deadcode             actions= 0 time=5 usec 
#reduce               actions=71 time=39 usec 
=======
    X_55 := bat.append(X_48,0);
    X_3 := sql.mvc();
    X_7:bat[:str] := sql.bind(X_3,"sys","functions","name",0);
    C_4:bat[:oid] := sql.tid(X_3,"sys","functions");
    C_65 := algebra.ilikesubselect(X_7,C_4,"%optimizers%","",true);
    (C_10:bat[:oid],r1_12:bat[:str]) := sql.bind(X_3,"sys","functions","name",2);
    C_66 := algebra.ilikesubselect(r1_12,nil:bat[:oid],"%optimizers%","",true);
    X_13:bat[:str] := sql.bind(X_3,"sys","functions","name",1);
    C_68 := algebra.ilikesubselect(X_13,C_4,"%optimizers%","",true);
    C_20 := sql.subdelta(C_65,C_4,C_10,C_66,C_68);
    X_23 := sql.projectdelta(C_20,X_7,C_10,r1_12,X_13);
    X_24:bat[:str] := sql.bind(X_3,"sys","functions","func",0);
    (C_26:bat[:oid],r1_28:bat[:str]) := sql.bind(X_3,"sys","functions","func",2);
    X_28:bat[:str] := sql.bind(X_3,"sys","functions","func",1);
    X_31 := sql.projectdelta(C_20,X_24,C_26,r1_28,X_28);
    sql.resultSet(X_50,X_51,X_52,X_53,X_55,X_23,X_31);
end user.s10_1;
#inline               actions= 0 time=1 usec 
#remap                actions= 0 time=4 usec 
#costmodel            actions= 1 time=2 usec 
#coercion             actions= 1 time=10 usec 
#evaluate             actions= 1 time=19 usec 
#emptybind            actions= 0 time=11 usec 
#pushselect           actions= 5 time=39 usec 
#aliases              actions= 3 time=13 usec 
#mergetable           actions= 0 time=48 usec 
#deadcode             actions= 2 time=11 usec 
#aliases              actions= 0 time=8 usec 
#constants            actions= 3 time=13 usec 
#commonTerms          actions= 0 time=9 usec 
#projectionpath       actions= 0 time=5 usec 
#reorder              actions= 1 time=42 usec 
#deadcode             actions= 0 time=9 usec 
#reduce               actions=29 time=15 usec 
>>>>>>> 923f8de9
#matpack              actions= 0 time=3 usec 
#querylog             actions= 0 time=0 usec 
#multiplex            actions= 0 time=3 usec 
#profiler             actions= 1 time=5 usec 
#candidates           actions= 1 time=2 usec 
#garbagecollector     actions= 1 time=26 usec 
#total                actions= 1 time=457 usec 
#create function contains(str string, substr string)
#returns boolean
#begin
#	  return str like '%'||substr||'%';
#end; 
#create function not_contains(str string, substr string)
#returns boolean
#begin
#	  return str not like '%'||substr||'%';
#end; 
#create function icontains(str string, substr string)
#returns boolean
#begin
#	  return str ilike '%'||substr||'%';
#end; 
#create function not_icontains(str string, substr string)
#returns boolean
#begin
#	  return str not ilike '%'||substr||'%';
#end; 
#explain select name,func from functions where contains(name, 'optimizers');
% .explain # table_name
% mal # name
% clob # type
% 136 # length
function user.s20_1():void;
    X_0:void := querylog.define("explain select name,func from functions where contains(name, \\'optimizers\\');","sequential_pipe",31);
    X_36 := bat.new(nil:str);
    X_43 := bat.append(X_36,"sys.functions");
    X_53 := bat.append(X_43,"sys.functions");
    X_38 := bat.new(nil:str);
    X_45 := bat.append(X_38,"name");
    X_54 := bat.append(X_45,"func");
    X_39 := bat.new(nil:str);
    X_47 := bat.append(X_39,"varchar");
    X_55 := bat.append(X_47,"varchar");
    X_40 := bat.new(nil:int);
    X_49 := bat.append(X_40,256);
    X_56 := bat.append(X_49,8196);
    X_42 := bat.new(nil:int);
    X_51 := bat.append(X_42,0);
    X_58 := bat.append(X_51,0);
    X_3 := sql.mvc();
    C_4:bat[:oid] := sql.tid(X_3,"sys","functions");
    X_7:bat[:str] := sql.bind(X_3,"sys","functions","name",0);
    (C_10:bat[:oid],r1_12:bat[:str]) := sql.bind(X_3,"sys","functions","name",2);
    X_13:bat[:str] := sql.bind(X_3,"sys","functions","name",1);
    X_16 := sql.projectdelta(C_4,X_7,C_10,r1_12,X_13);
    X_75:bat[:bit] := batalgebra.like(X_16,"%optimizers%":str);
    C_23 := algebra.subselect(X_75,true,true,true,false,false);
    X_26 := algebra.projection(C_23,X_16);
    X_27:bat[:str] := sql.bind(X_3,"sys","functions","func",0);
    (C_29:bat[:oid],r1_31:bat[:str]) := sql.bind(X_3,"sys","functions","func",2);
    X_31:bat[:str] := sql.bind(X_3,"sys","functions","func",1);
    X_33 := sql.projectdelta(C_4,X_27,C_29,r1_31,X_31);
    X_34 := algebra.projection(C_23,X_33);
    sql.resultSet(X_53,X_54,X_55,X_56,X_58,X_26,X_34);
end user.s20_1;
#inline               actions= 0 time=12 usec 
#remap                actions= 1 time=100 usec 
#costmodel            actions= 1 time=3 usec 
#coercion             actions= 5 time=18 usec 
#evaluate             actions= 4 time=35 usec 
#emptybind            actions= 0 time=16 usec 
#pushselect           actions= 2 time=45 usec 
#aliases              actions= 6 time=16 usec 
#mergetable           actions= 0 time=53 usec 
#deadcode             actions= 3 time=11 usec 
#aliases              actions= 0 time=9 usec 
#constants            actions= 5 time=23 usec 
#commonTerms          actions= 0 time=9 usec 
#projectionpath       actions= 0 time=6 usec 
#reorder              actions= 1 time=42 usec 
#deadcode             actions= 0 time=9 usec 
#reduce               actions=72 time=22 usec 
#matpack              actions= 0 time=4 usec 
#multiplex            actions= 0 time=4 usec 
#profiler             actions= 1 time=5 usec 
#candidates           actions= 1 time=2 usec 
#garbagecollector     actions= 1 time=26 usec 
#total                actions= 1 time=621 usec 
#explain select name,func from functions where not_contains(name, 'optimizers');
% .explain # table_name
% mal # name
% clob # type
% 140 # length
function user.s22_1():void;
    X_0:void := querylog.define("explain select name,func from functions where not_contains(name, \\'optimizers\\');","sequential_pipe",31);
    X_36 := bat.new(nil:str);
    X_43 := bat.append(X_36,"sys.functions");
    X_53 := bat.append(X_43,"sys.functions");
    X_38 := bat.new(nil:str);
    X_45 := bat.append(X_38,"name");
    X_54 := bat.append(X_45,"func");
    X_39 := bat.new(nil:str);
    X_47 := bat.append(X_39,"varchar");
    X_55 := bat.append(X_47,"varchar");
    X_40 := bat.new(nil:int);
    X_49 := bat.append(X_40,256);
    X_56 := bat.append(X_49,8196);
    X_42 := bat.new(nil:int);
    X_51 := bat.append(X_42,0);
    X_58 := bat.append(X_51,0);
    X_3 := sql.mvc();
    C_4:bat[:oid] := sql.tid(X_3,"sys","functions");
    X_7:bat[:str] := sql.bind(X_3,"sys","functions","name",0);
    (C_10:bat[:oid],r1_12:bat[:str]) := sql.bind(X_3,"sys","functions","name",2);
    X_13:bat[:str] := sql.bind(X_3,"sys","functions","name",1);
    X_16 := sql.projectdelta(C_4,X_7,C_10,r1_12,X_13);
    X_75:bat[:bit] := batalgebra.not_like(X_16,"%optimizers%":str);
    C_23 := algebra.subselect(X_75,true,true,true,false,false);
    X_26 := algebra.projection(C_23,X_16);
    X_27:bat[:str] := sql.bind(X_3,"sys","functions","func",0);
    (C_29:bat[:oid],r1_31:bat[:str]) := sql.bind(X_3,"sys","functions","func",2);
    X_31:bat[:str] := sql.bind(X_3,"sys","functions","func",1);
    X_33 := sql.projectdelta(C_4,X_27,C_29,r1_31,X_31);
    X_34 := algebra.projection(C_23,X_33);
    sql.resultSet(X_53,X_54,X_55,X_56,X_58,X_26,X_34);
end user.s22_1;
#inline               actions= 0 time=7 usec 
#remap                actions= 1 time=92 usec 
#costmodel            actions= 1 time=2 usec 
#coercion             actions= 5 time=18 usec 
#evaluate             actions= 4 time=33 usec 
#emptybind            actions= 0 time=16 usec 
#pushselect           actions= 2 time=34 usec 
#aliases              actions= 6 time=16 usec 
#mergetable           actions= 0 time=51 usec 
#deadcode             actions= 3 time=12 usec 
#aliases              actions= 0 time=9 usec 
#constants            actions= 5 time=23 usec 
#commonTerms          actions= 0 time=8 usec 
#projectionpath       actions= 0 time=5 usec 
#reorder              actions= 1 time=43 usec 
#deadcode             actions= 0 time=10 usec 
#reduce               actions=72 time=22 usec 
#matpack              actions= 0 time=4 usec 
#multiplex            actions= 0 time=4 usec 
#profiler             actions= 1 time=6 usec 
#candidates           actions= 1 time=2 usec 
#garbagecollector     actions= 1 time=27 usec 
#total                actions= 1 time=600 usec 
#explain select name,func from functions where icontains(name, 'optimizers');
% .explain # table_name
% mal # name
% clob # type
% 137 # length
function user.s24_1():void;
    X_0:void := querylog.define("explain select name,func from functions where icontains(name, \\'optimizers\\');","sequential_pipe",31);
    X_36 := bat.new(nil:str);
    X_43 := bat.append(X_36,"sys.functions");
    X_53 := bat.append(X_43,"sys.functions");
    X_38 := bat.new(nil:str);
    X_45 := bat.append(X_38,"name");
    X_54 := bat.append(X_45,"func");
    X_39 := bat.new(nil:str);
    X_47 := bat.append(X_39,"varchar");
    X_55 := bat.append(X_47,"varchar");
    X_40 := bat.new(nil:int);
    X_49 := bat.append(X_40,256);
    X_56 := bat.append(X_49,8196);
    X_42 := bat.new(nil:int);
    X_51 := bat.append(X_42,0);
    X_58 := bat.append(X_51,0);
    X_3 := sql.mvc();
    C_4:bat[:oid] := sql.tid(X_3,"sys","functions");
    X_7:bat[:str] := sql.bind(X_3,"sys","functions","name",0);
    (C_10:bat[:oid],r1_12:bat[:str]) := sql.bind(X_3,"sys","functions","name",2);
    X_13:bat[:str] := sql.bind(X_3,"sys","functions","name",1);
    X_16 := sql.projectdelta(C_4,X_7,C_10,r1_12,X_13);
    X_75:bat[:bit] := batalgebra.ilike(X_16,"%optimizers%":str);
    C_23 := algebra.subselect(X_75,true,true,true,false,false);
    X_26 := algebra.projection(C_23,X_16);
    X_27:bat[:str] := sql.bind(X_3,"sys","functions","func",0);
    (C_29:bat[:oid],r1_31:bat[:str]) := sql.bind(X_3,"sys","functions","func",2);
    X_31:bat[:str] := sql.bind(X_3,"sys","functions","func",1);
    X_33 := sql.projectdelta(C_4,X_27,C_29,r1_31,X_31);
    X_34 := algebra.projection(C_23,X_33);
    sql.resultSet(X_53,X_54,X_55,X_56,X_58,X_26,X_34);
end user.s24_1;
#inline               actions= 0 time=7 usec 
#remap                actions= 1 time=91 usec 
#costmodel            actions= 1 time=2 usec 
#coercion             actions= 5 time=18 usec 
#evaluate             actions= 4 time=33 usec 
#emptybind            actions= 0 time=16 usec 
#pushselect           actions= 2 time=33 usec 
#aliases              actions= 6 time=16 usec 
#mergetable           actions= 0 time=50 usec 
#deadcode             actions= 3 time=11 usec 
#aliases              actions= 0 time=9 usec 
#constants            actions= 5 time=22 usec 
#commonTerms          actions= 0 time=7 usec 
#projectionpath       actions= 0 time=6 usec 
#reorder              actions= 1 time=49 usec 
#deadcode             actions= 0 time=9 usec 
#reduce               actions=72 time=22 usec 
#matpack              actions= 0 time=4 usec 
#multiplex            actions= 0 time=3 usec 
#profiler             actions= 1 time=5 usec 
#candidates           actions= 1 time=2 usec 
#garbagecollector     actions= 1 time=26 usec 
#total                actions= 1 time=587 usec 
#explain select name,func from functions where not_icontains(name, 'optimizers');
% .explain # table_name
% mal # name
% clob # type
% 141 # length
function user.s26_1():void;
    X_0:void := querylog.define("explain select name,func from functions where not_icontains(name, \\'optimizers\\');","sequential_pipe",31);
    X_36 := bat.new(nil:str);
    X_43 := bat.append(X_36,"sys.functions");
    X_53 := bat.append(X_43,"sys.functions");
    X_38 := bat.new(nil:str);
    X_45 := bat.append(X_38,"name");
    X_54 := bat.append(X_45,"func");
    X_39 := bat.new(nil:str);
    X_47 := bat.append(X_39,"varchar");
    X_55 := bat.append(X_47,"varchar");
    X_40 := bat.new(nil:int);
    X_49 := bat.append(X_40,256);
    X_56 := bat.append(X_49,8196);
    X_42 := bat.new(nil:int);
    X_51 := bat.append(X_42,0);
    X_58 := bat.append(X_51,0);
    X_3 := sql.mvc();
    C_4:bat[:oid] := sql.tid(X_3,"sys","functions");
    X_7:bat[:str] := sql.bind(X_3,"sys","functions","name",0);
    (C_10:bat[:oid],r1_12:bat[:str]) := sql.bind(X_3,"sys","functions","name",2);
    X_13:bat[:str] := sql.bind(X_3,"sys","functions","name",1);
    X_16 := sql.projectdelta(C_4,X_7,C_10,r1_12,X_13);
    X_75:bat[:bit] := batalgebra.not_ilike(X_16,"%optimizers%":str);
    C_23 := algebra.subselect(X_75,true,true,true,false,false);
    X_26 := algebra.projection(C_23,X_16);
    X_27:bat[:str] := sql.bind(X_3,"sys","functions","func",0);
    (C_29:bat[:oid],r1_31:bat[:str]) := sql.bind(X_3,"sys","functions","func",2);
    X_31:bat[:str] := sql.bind(X_3,"sys","functions","func",1);
    X_33 := sql.projectdelta(C_4,X_27,C_29,r1_31,X_31);
    X_34 := algebra.projection(C_23,X_33);
    sql.resultSet(X_53,X_54,X_55,X_56,X_58,X_26,X_34);
end user.s26_1;
#inline               actions= 0 time=7 usec 
#remap                actions= 1 time=117 usec 
#costmodel            actions= 1 time=3 usec 
#coercion             actions= 5 time=19 usec 
#evaluate             actions= 4 time=35 usec 
#emptybind            actions= 0 time=17 usec 
#pushselect           actions= 2 time=34 usec 
#aliases              actions= 6 time=17 usec 
#mergetable           actions= 0 time=54 usec 
#deadcode             actions= 3 time=12 usec 
#aliases              actions= 0 time=10 usec 
#constants            actions= 5 time=23 usec 
#commonTerms          actions= 0 time=9 usec 
#projectionpath       actions= 0 time=5 usec 
#reorder              actions= 1 time=44 usec 
#deadcode             actions= 0 time=9 usec 
#reduce               actions=72 time=22 usec 
#matpack              actions= 0 time=11 usec 
#multiplex            actions= 0 time=4 usec 
#profiler             actions= 1 time=5 usec 
#candidates           actions= 1 time=2 usec 
#garbagecollector     actions= 1 time=27 usec 
#total                actions= 1 time=639 usec 
#rollback;

# 13:28:51 >  
# 13:28:51 >  "Done."
# 13:28:51 >  
<|MERGE_RESOLUTION|>--- conflicted
+++ resolved
@@ -29,285 +29,9 @@
 % .explain # table_name
 % mal # name
 % clob # type
-% 132 # length
+% 133 # length
 function user.s4_1():void;
-<<<<<<< HEAD
-    X_54:void := querylog.define("explain select name,func from functions where name like \\'%optimizers%\\';","sequential_pipe",33);
-    X_30 := bat.new(nil:str);
-    X_37 := bat.append(X_30,"sys.functions");
-    X_47 := bat.append(X_37,"sys.functions");
-    X_32 := bat.new(nil:str);
-    X_39 := bat.append(X_32,"name");
-    X_48 := bat.append(X_39,"func");
-    X_33 := bat.new(nil:str);
-    X_41 := bat.append(X_33,"varchar");
-    X_50 := bat.append(X_41,"varchar");
-    X_34 := bat.new(nil:int);
-    X_43 := bat.append(X_34,256);
-    X_51 := bat.append(X_43,8196);
-    X_36 := bat.new(nil:int);
-    X_45 := bat.append(X_36,0);
-    X_53 := bat.append(X_45,0);
-    X_0 := sql.mvc();
-    X_4:bat[:str] := sql.bind(X_0,"sys","functions","name",0);
-    C_1:bat[:oid] := sql.tid(X_0,"sys","functions");
-    C_66 := algebra.likesubselect(X_4,C_1,"%optimizers%","",false);
-    (C_9:bat[:oid],X_10:bat[:str]) := sql.bind(X_0,"sys","functions","name",2);
-    C_67 := algebra.likesubselect(X_10,nil:bat[:oid],"%optimizers%","",false);
-    X_7:bat[:str] := sql.bind(X_0,"sys","functions","name",1);
-    C_69 := algebra.likesubselect(X_7,C_1,"%optimizers%","",false);
-    C_24 := sql.subdelta(C_66,C_1,C_9,C_67,C_69);
-    X_27 := sql.projectdelta(C_24,X_4,C_9,X_10,X_7);
-    X_14:bat[:str] := sql.bind(X_0,"sys","functions","func",0);
-    (C_17:bat[:oid],X_18:bat[:str]) := sql.bind(X_0,"sys","functions","func",2);
-    X_16:bat[:str] := sql.bind(X_0,"sys","functions","func",1);
-    X_28 := sql.projectdelta(C_24,X_14,C_17,X_18,X_16);
-    sql.resultSet(X_47,X_48,X_50,X_51,X_53,X_27,X_28);
-end user.s4_1;
-#inline               actions= 0 time=2 usec 
-#candidates           actions= 1 time=21 usec 
-#remap                actions= 0 time=3 usec 
-#costModel            actions= 1 time=17 usec 
-#coercions            actions= 1 time=17 usec 
-#evaluate             actions= 1 time=29 usec 
-#emptybind            actions= 0 time=4 usec 
-#pushselect           actions= 3 time=23 usec 
-#aliases              actions= 5 time=18 usec 
-#mergetable           actions= 0 time=24 usec 
-#deadcode             actions= 4 time=17 usec 
-#aliases              actions= 0 time=5 usec 
-#constants            actions= 3 time=17 usec 
-#commonTerms          actions= 0 time=6 usec 
-#projectionpath       actions= 0 time=4 usec 
-#reorder              actions= 1 time=27 usec 
-#deadcode             actions= 0 time=5 usec 
-#reduce               actions=38 time=30 usec 
-#matpack              actions= 0 time=4 usec 
-#querylog             actions= 0 time=1 usec 
-#multiplex            actions= 0 time=2 usec 
-#generator            actions= 0 time=2 usec 
-#profiler             actions= 1 time=12 usec 
-#garbageCollector     actions= 1 time=17 usec 
-#total                actions= 1 time=362 usec 
-#explain select name,func from functions where name not like '%optimizers%';
-% .explain # table_name
-% mal # name
-% clob # type
-% 137 # length
-function user.s6_1():void;
-    X_54:void := querylog.define("explain select name,func from functions where name not like \\'%optimizers%\\';","sequential_pipe",33);
-    X_30 := bat.new(nil:str);
-    X_37 := bat.append(X_30,"sys.functions");
-    X_47 := bat.append(X_37,"sys.functions");
-    X_32 := bat.new(nil:str);
-    X_39 := bat.append(X_32,"name");
-    X_48 := bat.append(X_39,"func");
-    X_33 := bat.new(nil:str);
-    X_41 := bat.append(X_33,"varchar");
-    X_50 := bat.append(X_41,"varchar");
-    X_34 := bat.new(nil:int);
-    X_43 := bat.append(X_34,256);
-    X_51 := bat.append(X_43,8196);
-    X_36 := bat.new(nil:int);
-    X_45 := bat.append(X_36,0);
-    X_53 := bat.append(X_45,0);
-    X_0 := sql.mvc();
-    X_4:bat[:str] := sql.bind(X_0,"sys","functions","name",0);
-    C_1:bat[:oid] := sql.tid(X_0,"sys","functions");
-    C_66 := algebra.likesubselect(X_4,C_1,"%optimizers%","",true);
-    (C_9:bat[:oid],X_10:bat[:str]) := sql.bind(X_0,"sys","functions","name",2);
-    C_67 := algebra.likesubselect(X_10,nil:bat[:oid],"%optimizers%","",true);
-    X_7:bat[:str] := sql.bind(X_0,"sys","functions","name",1);
-    C_69 := algebra.likesubselect(X_7,C_1,"%optimizers%","",true);
-    C_24 := sql.subdelta(C_66,C_1,C_9,C_67,C_69);
-    X_27 := sql.projectdelta(C_24,X_4,C_9,X_10,X_7);
-    X_14:bat[:str] := sql.bind(X_0,"sys","functions","func",0);
-    (C_17:bat[:oid],X_18:bat[:str]) := sql.bind(X_0,"sys","functions","func",2);
-    X_16:bat[:str] := sql.bind(X_0,"sys","functions","func",1);
-    X_28 := sql.projectdelta(C_24,X_14,C_17,X_18,X_16);
-    sql.resultSet(X_47,X_48,X_50,X_51,X_53,X_27,X_28);
-end user.s6_1;
-#inline               actions= 0 time=2 usec 
-#candidates           actions= 1 time=18 usec 
-#remap                actions= 0 time=3 usec 
-#costModel            actions= 1 time=17 usec 
-#coercions            actions= 1 time=16 usec 
-#evaluate             actions= 1 time=28 usec 
-#emptybind            actions= 0 time=4 usec 
-#pushselect           actions= 3 time=21 usec 
-#aliases              actions= 5 time=18 usec 
-#mergetable           actions= 0 time=23 usec 
-#deadcode             actions= 4 time=16 usec 
-#aliases              actions= 0 time=5 usec 
-#constants            actions= 3 time=18 usec 
-#commonTerms          actions= 0 time=5 usec 
-#projectionpath       actions= 0 time=4 usec 
-#reorder              actions= 1 time=27 usec 
-#deadcode             actions= 0 time=5 usec 
-#reduce               actions=38 time=29 usec 
-#matpack              actions= 0 time=4 usec 
-#querylog             actions= 0 time=1 usec 
-#multiplex            actions= 0 time=3 usec 
-#generator            actions= 0 time=2 usec 
-#profiler             actions= 1 time=13 usec 
-#garbageCollector     actions= 1 time=18 usec 
-#total                actions= 1 time=368 usec 
-#explain select name,func from functions where name ilike '%optimizers%';
-% .explain # table_name
-% mal # name
-% clob # type
-% 134 # length
-function user.s8_1():void;
-    X_54:void := querylog.define("explain select name,func from functions where name ilike \\'%optimizers%\\';","sequential_pipe",33);
-    X_30 := bat.new(nil:str);
-    X_37 := bat.append(X_30,"sys.functions");
-    X_47 := bat.append(X_37,"sys.functions");
-    X_32 := bat.new(nil:str);
-    X_39 := bat.append(X_32,"name");
-    X_48 := bat.append(X_39,"func");
-    X_33 := bat.new(nil:str);
-    X_41 := bat.append(X_33,"varchar");
-    X_50 := bat.append(X_41,"varchar");
-    X_34 := bat.new(nil:int);
-    X_43 := bat.append(X_34,256);
-    X_51 := bat.append(X_43,8196);
-    X_36 := bat.new(nil:int);
-    X_45 := bat.append(X_36,0);
-    X_53 := bat.append(X_45,0);
-    X_0 := sql.mvc();
-    X_4:bat[:str] := sql.bind(X_0,"sys","functions","name",0);
-    C_1:bat[:oid] := sql.tid(X_0,"sys","functions");
-    C_66 := algebra.ilikesubselect(X_4,C_1,"%optimizers%","",false);
-    (C_9:bat[:oid],X_10:bat[:str]) := sql.bind(X_0,"sys","functions","name",2);
-    C_67 := algebra.ilikesubselect(X_10,nil:bat[:oid],"%optimizers%","",false);
-    X_7:bat[:str] := sql.bind(X_0,"sys","functions","name",1);
-    C_69 := algebra.ilikesubselect(X_7,C_1,"%optimizers%","",false);
-    C_24 := sql.subdelta(C_66,C_1,C_9,C_67,C_69);
-    X_27 := sql.projectdelta(C_24,X_4,C_9,X_10,X_7);
-    X_14:bat[:str] := sql.bind(X_0,"sys","functions","func",0);
-    (C_17:bat[:oid],X_18:bat[:str]) := sql.bind(X_0,"sys","functions","func",2);
-    X_16:bat[:str] := sql.bind(X_0,"sys","functions","func",1);
-    X_28 := sql.projectdelta(C_24,X_14,C_17,X_18,X_16);
-    sql.resultSet(X_47,X_48,X_50,X_51,X_53,X_27,X_28);
-end user.s8_1;
-#inline               actions= 0 time=2 usec 
-#candidates           actions= 1 time=18 usec 
-#remap                actions= 0 time=3 usec 
-#costModel            actions= 1 time=16 usec 
-#coercions            actions= 1 time=16 usec 
-#evaluate             actions= 1 time=27 usec 
-#emptybind            actions= 0 time=4 usec 
-#pushselect           actions= 3 time=21 usec 
-#aliases              actions= 5 time=18 usec 
-#mergetable           actions= 0 time=22 usec 
-#deadcode             actions= 4 time=16 usec 
-#aliases              actions= 0 time=5 usec 
-#constants            actions= 3 time=16 usec 
-#commonTerms          actions= 0 time=6 usec 
-#projectionpath       actions= 0 time=4 usec 
-#reorder              actions= 1 time=27 usec 
-#deadcode             actions= 0 time=5 usec 
-#reduce               actions=38 time=30 usec 
-#matpack              actions= 0 time=3 usec 
-#querylog             actions= 0 time=1 usec 
-#multiplex            actions= 0 time=3 usec 
-#generator            actions= 0 time=2 usec 
-#profiler             actions= 1 time=12 usec 
-#garbageCollector     actions= 1 time=17 usec 
-#total                actions= 1 time=348 usec 
-#explain select name,func from functions where name not ilike '%optimizers%';
-% .explain # table_name
-% mal # name
-% clob # type
-% 138 # length
-function user.s10_1():void;
-    X_54:void := querylog.define("explain select name,func from functions where name not ilike \\'%optimizers%\\';","sequential_pipe",33);
-    X_30 := bat.new(nil:str);
-    X_37 := bat.append(X_30,"sys.functions");
-    X_47 := bat.append(X_37,"sys.functions");
-    X_32 := bat.new(nil:str);
-    X_39 := bat.append(X_32,"name");
-    X_48 := bat.append(X_39,"func");
-    X_33 := bat.new(nil:str);
-    X_41 := bat.append(X_33,"varchar");
-    X_50 := bat.append(X_41,"varchar");
-    X_34 := bat.new(nil:int);
-    X_43 := bat.append(X_34,256);
-    X_51 := bat.append(X_43,8196);
-    X_36 := bat.new(nil:int);
-    X_45 := bat.append(X_36,0);
-    X_53 := bat.append(X_45,0);
-    X_0 := sql.mvc();
-    X_4:bat[:str] := sql.bind(X_0,"sys","functions","name",0);
-    C_1:bat[:oid] := sql.tid(X_0,"sys","functions");
-    C_66 := algebra.ilikesubselect(X_4,C_1,"%optimizers%","",true);
-    (C_9:bat[:oid],X_10:bat[:str]) := sql.bind(X_0,"sys","functions","name",2);
-    C_67 := algebra.ilikesubselect(X_10,nil:bat[:oid],"%optimizers%","",true);
-    X_7:bat[:str] := sql.bind(X_0,"sys","functions","name",1);
-    C_69 := algebra.ilikesubselect(X_7,C_1,"%optimizers%","",true);
-    C_24 := sql.subdelta(C_66,C_1,C_9,C_67,C_69);
-    X_27 := sql.projectdelta(C_24,X_4,C_9,X_10,X_7);
-    X_14:bat[:str] := sql.bind(X_0,"sys","functions","func",0);
-    (C_17:bat[:oid],X_18:bat[:str]) := sql.bind(X_0,"sys","functions","func",2);
-    X_16:bat[:str] := sql.bind(X_0,"sys","functions","func",1);
-    X_28 := sql.projectdelta(C_24,X_14,C_17,X_18,X_16);
-    sql.resultSet(X_47,X_48,X_50,X_51,X_53,X_27,X_28);
-end user.s10_1;
-#inline               actions= 0 time=2 usec 
-#candidates           actions= 1 time=17 usec 
-#remap                actions= 0 time=3 usec 
-#costModel            actions= 1 time=16 usec 
-#coercions            actions= 1 time=16 usec 
-#evaluate             actions= 1 time=27 usec 
-#emptybind            actions= 0 time=4 usec 
-#pushselect           actions= 3 time=21 usec 
-#aliases              actions= 5 time=17 usec 
-#mergetable           actions= 0 time=23 usec 
-#deadcode             actions= 4 time=17 usec 
-#aliases              actions= 0 time=5 usec 
-#constants            actions= 3 time=17 usec 
-#commonTerms          actions= 0 time=5 usec 
-#projectionpath       actions= 0 time=4 usec 
-#reorder              actions= 1 time=28 usec 
-#deadcode             actions= 0 time=6 usec 
-#reduce               actions=38 time=30 usec 
-#matpack              actions= 0 time=4 usec 
-#querylog             actions= 0 time=0 usec 
-#multiplex            actions= 0 time=3 usec 
-#generator            actions= 0 time=1 usec 
-#profiler             actions= 1 time=12 usec 
-#garbageCollector     actions= 1 time=16 usec 
-#total                actions= 1 time=349 usec 
-#create function contains(str string, substr string)
-#returns boolean
-#begin
-#	  return str like '%'||substr||'%';
-#end; 
-#create function not_contains(str string, substr string)
-#returns boolean
-#begin
-#	  return str not like '%'||substr||'%';
-#end; 
-#create function icontains(str string, substr string)
-#returns boolean
-#begin
-#	  return str ilike '%'||substr||'%';
-#end; 
-#create function not_icontains(str string, substr string)
-#returns boolean
-#begin
-#	  return str not ilike '%'||substr||'%';
-#end; 
-#explain select name,func from functions where contains(name, 'optimizers');
-% .explain # table_name
-% mal # name
-% clob # type
-% 137 # length
-function user.s20_1():void;
-    X_57:void := querylog.define("explain select name,func from functions where contains(name, \\'optimizers\\');","sequential_pipe",33);
-=======
-    X_0:void := querylog.define("explain select name,func from functions where name like \\'%optimizers%\\';","sequential_pipe",31);
->>>>>>> 923f8de9
+    X_57:void := querylog.define("explain select name,func from functions where name like \\'%optimizers%\\';","sequential_pipe",34);
     X_33 := bat.new(nil:str);
     X_40 := bat.append(X_33,"sys.functions");
     X_50 := bat.append(X_40,"sys.functions");
@@ -322,76 +46,42 @@
     X_54 := bat.append(X_46,8196);
     X_39 := bat.new(nil:int);
     X_48 := bat.append(X_39,0);
-<<<<<<< HEAD
     X_56 := bat.append(X_48,0);
-    X_0 := sql.mvc();
-    C_1:bat[:oid] := sql.tid(X_0,"sys","functions");
-    X_4:bat[:str] := sql.bind(X_0,"sys","functions","name",0);
-    (C_9:bat[:oid],X_10:bat[:str]) := sql.bind(X_0,"sys","functions","name",2);
-    X_7:bat[:str] := sql.bind(X_0,"sys","functions","name",1);
-    X_13 := sql.projectdelta(C_1,X_4,C_9,X_10,X_7);
-    X_72:bat[:bit] := batalgebra.like(X_13,"%optimizers%":str);
-    C_27 := algebra.subselect(X_72,true,true,true,false,false);
-    X_30 := algebra.projection(C_27,X_13);
-    X_14:bat[:str] := sql.bind(X_0,"sys","functions","func",0);
-    (C_17:bat[:oid],X_18:bat[:str]) := sql.bind(X_0,"sys","functions","func",2);
-    X_16:bat[:str] := sql.bind(X_0,"sys","functions","func",1);
-    X_20 := sql.projectdelta(C_1,X_14,C_17,X_18,X_16);
-    X_31 := algebra.projection(C_27,X_20);
+    X_3 := sql.mvc();
+    X_7:bat[:str] := sql.bind(X_3,"sys","functions","name",0);
+    C_4:bat[:oid] := sql.tid(X_3,"sys","functions");
+    C_69 := algebra.likesubselect(X_7,C_4,"%optimizers%","",false);
+    (C_12:bat[:oid],X_13:bat[:str]) := sql.bind(X_3,"sys","functions","name",2);
+    C_70 := algebra.likesubselect(X_13,nil:bat[:oid],"%optimizers%","",false);
+    X_10:bat[:str] := sql.bind(X_3,"sys","functions","name",1);
+    C_72 := algebra.likesubselect(X_10,C_4,"%optimizers%","",false);
+    C_27 := sql.subdelta(C_69,C_4,C_12,C_70,C_72);
+    X_30 := sql.projectdelta(C_27,X_7,C_12,X_13,X_10);
+    X_17:bat[:str] := sql.bind(X_3,"sys","functions","func",0);
+    (C_20:bat[:oid],X_21:bat[:str]) := sql.bind(X_3,"sys","functions","func",2);
+    X_19:bat[:str] := sql.bind(X_3,"sys","functions","func",1);
+    X_31 := sql.projectdelta(C_27,X_17,C_20,X_21,X_19);
+# querylog.define("explain select name,func from functions where name like \\'%optimizers%\\';","sequential_pipe")
     sql.resultSet(X_50,X_51,X_53,X_54,X_56,X_30,X_31);
-end user.s20_1;
-#inline               actions= 0 time=5 usec 
-#candidates           actions= 1 time=27 usec 
-#remap                actions= 1 time=88 usec 
-#costModel            actions= 1 time=20 usec 
-#coercions            actions= 5 time=22 usec 
-#evaluate             actions= 4 time=44 usec 
-#emptybind            actions= 0 time=5 usec 
-#pushselect           actions= 2 time=40 usec 
-#aliases              actions= 6 time=23 usec 
-#mergetable           actions= 0 time=26 usec 
-#deadcode             actions= 3 time=19 usec 
-#aliases              actions= 0 time=7 usec 
-#constants            actions= 5 time=24 usec 
-#commonTerms          actions= 0 time=5 usec 
-=======
-    X_55 := bat.append(X_48,0);
-    X_3 := sql.mvc();
-    X_7:bat[:str] := sql.bind(X_3,"sys","functions","name",0);
-    C_4:bat[:oid] := sql.tid(X_3,"sys","functions");
-    C_65 := algebra.likesubselect(X_7,C_4,"%optimizers%","",false);
-    (C_10:bat[:oid],r1_12:bat[:str]) := sql.bind(X_3,"sys","functions","name",2);
-    C_66 := algebra.likesubselect(r1_12,nil:bat[:oid],"%optimizers%","",false);
-    X_13:bat[:str] := sql.bind(X_3,"sys","functions","name",1);
-    C_68 := algebra.likesubselect(X_13,C_4,"%optimizers%","",false);
-    C_20 := sql.subdelta(C_65,C_4,C_10,C_66,C_68);
-    X_23 := sql.projectdelta(C_20,X_7,C_10,r1_12,X_13);
-    X_24:bat[:str] := sql.bind(X_3,"sys","functions","func",0);
-    (C_26:bat[:oid],r1_28:bat[:str]) := sql.bind(X_3,"sys","functions","func",2);
-    X_28:bat[:str] := sql.bind(X_3,"sys","functions","func",1);
-    X_31 := sql.projectdelta(C_20,X_24,C_26,r1_28,X_28);
-    sql.resultSet(X_50,X_51,X_52,X_53,X_55,X_23,X_31);
 end user.s4_1;
 #inline               actions= 0 time=1 usec 
-#remap                actions= 0 time=4 usec 
-#costmodel            actions= 1 time=3 usec 
-#coercion             actions= 1 time=10 usec 
-#evaluate             actions= 1 time=21 usec 
-#emptybind            actions= 0 time=13 usec 
-#pushselect           actions= 5 time=44 usec 
-#aliases              actions= 3 time=14 usec 
-#mergetable           actions= 0 time=66 usec 
-#deadcode             actions= 2 time=10 usec 
-#aliases              actions= 0 time=9 usec 
-#constants            actions= 3 time=14 usec 
-#commonTerms          actions= 0 time=9 usec 
->>>>>>> 923f8de9
-#projectionpath       actions= 0 time=4 usec 
-#reorder              actions= 1 time=32 usec 
-#deadcode             actions= 0 time=5 usec 
-#reduce               actions=71 time=40 usec 
-#matpack              actions= 0 time=4 usec 
-#querylog             actions= 0 time=1 usec 
+#remap                actions= 0 time=2 usec 
+#costmodel            actions= 1 time=1 usec 
+#coercion             actions= 1 time=2 usec 
+#evaluate             actions= 1 time=12 usec 
+#emptybind            actions= 0 time=4 usec 
+#pushselect           actions= 5 time=20 usec 
+#aliases              actions= 3 time=4 usec 
+#mergetable           actions= 0 time=17 usec 
+#deadcode             actions= 2 time=4 usec 
+#aliases              actions= 0 time=3 usec 
+#constants            actions= 6 time=5 usec 
+#commonTerms          actions= 0 time=3 usec 
+#projectionpath       actions= 0 time=2 usec 
+#reorder              actions= 1 time=16 usec 
+#deadcode             actions= 0 time=4 usec 
+#reduce               actions=32 time=7 usec 
+#matpack              actions= 0 time=1 usec 
 #multiplex            actions= 0 time=2 usec 
 #generator            actions= 0 time=2 usec 
 #profiler             actions= 1 time=15 usec 
@@ -401,15 +91,9 @@
 % .explain # table_name
 % mal # name
 % clob # type
-<<<<<<< HEAD
-% 141 # length
-function user.s22_1():void;
-    X_57:void := querylog.define("explain select name,func from functions where not_contains(name, \\'optimizers\\');","sequential_pipe",33);
-=======
-% 136 # length
+% 137 # length
 function user.s6_1():void;
-    X_0:void := querylog.define("explain select name,func from functions where name not like \\'%optimizers%\\';","sequential_pipe",31);
->>>>>>> 923f8de9
+    X_57:void := querylog.define("explain select name,func from functions where name not like \\'%optimizers%\\';","sequential_pipe",34);
     X_33 := bat.new(nil:str);
     X_40 := bat.append(X_33,"sys.functions");
     X_50 := bat.append(X_40,"sys.functions");
@@ -424,30 +108,29 @@
     X_54 := bat.append(X_46,8196);
     X_39 := bat.new(nil:int);
     X_48 := bat.append(X_39,0);
-<<<<<<< HEAD
     X_56 := bat.append(X_48,0);
-    X_0 := sql.mvc();
-    C_1:bat[:oid] := sql.tid(X_0,"sys","functions");
-    X_4:bat[:str] := sql.bind(X_0,"sys","functions","name",0);
-    (C_9:bat[:oid],X_10:bat[:str]) := sql.bind(X_0,"sys","functions","name",2);
-    X_7:bat[:str] := sql.bind(X_0,"sys","functions","name",1);
-    X_13 := sql.projectdelta(C_1,X_4,C_9,X_10,X_7);
-    X_72:bat[:bit] := batalgebra.not_like(X_13,"%optimizers%":str);
-    C_27 := algebra.subselect(X_72,true,true,true,false,false);
-    X_30 := algebra.projection(C_27,X_13);
-    X_14:bat[:str] := sql.bind(X_0,"sys","functions","func",0);
-    (C_17:bat[:oid],X_18:bat[:str]) := sql.bind(X_0,"sys","functions","func",2);
-    X_16:bat[:str] := sql.bind(X_0,"sys","functions","func",1);
-    X_20 := sql.projectdelta(C_1,X_14,C_17,X_18,X_16);
-    X_31 := algebra.projection(C_27,X_20);
+    X_3 := sql.mvc();
+    X_7:bat[:str] := sql.bind(X_3,"sys","functions","name",0);
+    C_4:bat[:oid] := sql.tid(X_3,"sys","functions");
+    C_69 := algebra.likesubselect(X_7,C_4,"%optimizers%","",true);
+    (C_12:bat[:oid],X_13:bat[:str]) := sql.bind(X_3,"sys","functions","name",2);
+    C_70 := algebra.likesubselect(X_13,nil:bat[:oid],"%optimizers%","",true);
+    X_10:bat[:str] := sql.bind(X_3,"sys","functions","name",1);
+    C_72 := algebra.likesubselect(X_10,C_4,"%optimizers%","",true);
+    C_27 := sql.subdelta(C_69,C_4,C_12,C_70,C_72);
+    X_30 := sql.projectdelta(C_27,X_7,C_12,X_13,X_10);
+    X_17:bat[:str] := sql.bind(X_3,"sys","functions","func",0);
+    (C_20:bat[:oid],X_21:bat[:str]) := sql.bind(X_3,"sys","functions","func",2);
+    X_19:bat[:str] := sql.bind(X_3,"sys","functions","func",1);
+    X_31 := sql.projectdelta(C_27,X_17,C_20,X_21,X_19);
+# querylog.define("explain select name,func from functions where name not like \\'%optimizers%\\';","sequential_pipe")
     sql.resultSet(X_50,X_51,X_53,X_54,X_56,X_30,X_31);
-end user.s22_1;
-#inline               actions= 0 time=2 usec 
-#candidates           actions= 1 time=20 usec 
-#remap                actions= 1 time=65 usec 
-#costModel            actions= 1 time=19 usec 
-#coercions            actions= 5 time=23 usec 
-#evaluate             actions= 4 time=39 usec 
+end user.s6_1;
+#inline               actions= 0 time=1 usec 
+#remap                actions= 0 time=1 usec 
+#costmodel            actions= 1 time=1 usec 
+#coercion             actions= 1 time=3 usec 
+#evaluate             actions= 1 time=16 usec 
 #emptybind            actions= 0 time=5 usec 
 #pushselect           actions= 2 time=31 usec 
 #aliases              actions= 6 time=22 usec 
@@ -460,42 +143,6 @@
 #reorder              actions= 1 time=33 usec 
 #deadcode             actions= 0 time=6 usec 
 #reduce               actions=71 time=40 usec 
-=======
-    X_55 := bat.append(X_48,0);
-    X_3 := sql.mvc();
-    X_7:bat[:str] := sql.bind(X_3,"sys","functions","name",0);
-    C_4:bat[:oid] := sql.tid(X_3,"sys","functions");
-    C_65 := algebra.likesubselect(X_7,C_4,"%optimizers%","",true);
-    (C_10:bat[:oid],r1_12:bat[:str]) := sql.bind(X_3,"sys","functions","name",2);
-    C_66 := algebra.likesubselect(r1_12,nil:bat[:oid],"%optimizers%","",true);
-    X_13:bat[:str] := sql.bind(X_3,"sys","functions","name",1);
-    C_68 := algebra.likesubselect(X_13,C_4,"%optimizers%","",true);
-    C_20 := sql.subdelta(C_65,C_4,C_10,C_66,C_68);
-    X_23 := sql.projectdelta(C_20,X_7,C_10,r1_12,X_13);
-    X_24:bat[:str] := sql.bind(X_3,"sys","functions","func",0);
-    (C_26:bat[:oid],r1_28:bat[:str]) := sql.bind(X_3,"sys","functions","func",2);
-    X_28:bat[:str] := sql.bind(X_3,"sys","functions","func",1);
-    X_31 := sql.projectdelta(C_20,X_24,C_26,r1_28,X_28);
-    sql.resultSet(X_50,X_51,X_52,X_53,X_55,X_23,X_31);
-end user.s6_1;
-#inline               actions= 0 time=1 usec 
-#remap                actions= 0 time=3 usec 
-#costmodel            actions= 1 time=2 usec 
-#coercion             actions= 1 time=10 usec 
-#evaluate             actions= 1 time=20 usec 
-#emptybind            actions= 0 time=12 usec 
-#pushselect           actions= 5 time=39 usec 
-#aliases              actions= 3 time=13 usec 
-#mergetable           actions= 0 time=49 usec 
-#deadcode             actions= 2 time=11 usec 
-#aliases              actions= 0 time=9 usec 
-#constants            actions= 3 time=14 usec 
-#commonTerms          actions= 0 time=8 usec 
-#projectionpath       actions= 0 time=5 usec 
-#reorder              actions= 1 time=42 usec 
-#deadcode             actions= 0 time=9 usec 
-#reduce               actions=29 time=14 usec 
->>>>>>> 923f8de9
 #matpack              actions= 0 time=3 usec 
 #querylog             actions= 0 time=1 usec 
 #multiplex            actions= 0 time=3 usec 
@@ -507,15 +154,9 @@
 % .explain # table_name
 % mal # name
 % clob # type
-<<<<<<< HEAD
-% 138 # length
-function user.s24_1():void;
-    X_57:void := querylog.define("explain select name,func from functions where icontains(name, \\'optimizers\\');","sequential_pipe",33);
-=======
-% 133 # length
+% 134 # length
 function user.s8_1():void;
-    X_0:void := querylog.define("explain select name,func from functions where name ilike \\'%optimizers%\\';","sequential_pipe",31);
->>>>>>> 923f8de9
+    X_57:void := querylog.define("explain select name,func from functions where name ilike \\'%optimizers%\\';","sequential_pipe",34);
     X_33 := bat.new(nil:str);
     X_40 := bat.append(X_33,"sys.functions");
     X_50 := bat.append(X_40,"sys.functions");
@@ -530,94 +171,53 @@
     X_54 := bat.append(X_46,8196);
     X_39 := bat.new(nil:int);
     X_48 := bat.append(X_39,0);
-<<<<<<< HEAD
     X_56 := bat.append(X_48,0);
-    X_0 := sql.mvc();
-    C_1:bat[:oid] := sql.tid(X_0,"sys","functions");
-    X_4:bat[:str] := sql.bind(X_0,"sys","functions","name",0);
-    (C_9:bat[:oid],X_10:bat[:str]) := sql.bind(X_0,"sys","functions","name",2);
-    X_7:bat[:str] := sql.bind(X_0,"sys","functions","name",1);
-    X_13 := sql.projectdelta(C_1,X_4,C_9,X_10,X_7);
-    X_72:bat[:bit] := batalgebra.ilike(X_13,"%optimizers%":str);
-    C_27 := algebra.subselect(X_72,true,true,true,false,false);
-    X_30 := algebra.projection(C_27,X_13);
-    X_14:bat[:str] := sql.bind(X_0,"sys","functions","func",0);
-    (C_17:bat[:oid],X_18:bat[:str]) := sql.bind(X_0,"sys","functions","func",2);
-    X_16:bat[:str] := sql.bind(X_0,"sys","functions","func",1);
-    X_20 := sql.projectdelta(C_1,X_14,C_17,X_18,X_16);
-    X_31 := algebra.projection(C_27,X_20);
+    X_3 := sql.mvc();
+    X_7:bat[:str] := sql.bind(X_3,"sys","functions","name",0);
+    C_4:bat[:oid] := sql.tid(X_3,"sys","functions");
+    C_69 := algebra.ilikesubselect(X_7,C_4,"%optimizers%","",false);
+    (C_12:bat[:oid],X_13:bat[:str]) := sql.bind(X_3,"sys","functions","name",2);
+    C_70 := algebra.ilikesubselect(X_13,nil:bat[:oid],"%optimizers%","",false);
+    X_10:bat[:str] := sql.bind(X_3,"sys","functions","name",1);
+    C_72 := algebra.ilikesubselect(X_10,C_4,"%optimizers%","",false);
+    C_27 := sql.subdelta(C_69,C_4,C_12,C_70,C_72);
+    X_30 := sql.projectdelta(C_27,X_7,C_12,X_13,X_10);
+    X_17:bat[:str] := sql.bind(X_3,"sys","functions","func",0);
+    (C_20:bat[:oid],X_21:bat[:str]) := sql.bind(X_3,"sys","functions","func",2);
+    X_19:bat[:str] := sql.bind(X_3,"sys","functions","func",1);
+    X_31 := sql.projectdelta(C_27,X_17,C_20,X_21,X_19);
+# querylog.define("explain select name,func from functions where name ilike \\'%optimizers%\\';","sequential_pipe")
     sql.resultSet(X_50,X_51,X_53,X_54,X_56,X_30,X_31);
-end user.s24_1;
-#inline               actions= 0 time=3 usec 
-#candidates           actions= 1 time=19 usec 
-#remap                actions= 1 time=72 usec 
-#costModel            actions= 1 time=20 usec 
-#coercions            actions= 5 time=23 usec 
-#evaluate             actions= 4 time=47 usec 
-#emptybind            actions= 0 time=6 usec 
-#pushselect           actions= 2 time=31 usec 
-#aliases              actions= 6 time=23 usec 
-#mergetable           actions= 0 time=34 usec 
-#deadcode             actions= 3 time=19 usec 
-#aliases              actions= 0 time=7 usec 
-#constants            actions= 5 time=24 usec 
-#commonTerms          actions= 0 time=5 usec 
-=======
-    X_55 := bat.append(X_48,0);
-    X_3 := sql.mvc();
-    X_7:bat[:str] := sql.bind(X_3,"sys","functions","name",0);
-    C_4:bat[:oid] := sql.tid(X_3,"sys","functions");
-    C_65 := algebra.ilikesubselect(X_7,C_4,"%optimizers%","",false);
-    (C_10:bat[:oid],r1_12:bat[:str]) := sql.bind(X_3,"sys","functions","name",2);
-    C_66 := algebra.ilikesubselect(r1_12,nil:bat[:oid],"%optimizers%","",false);
-    X_13:bat[:str] := sql.bind(X_3,"sys","functions","name",1);
-    C_68 := algebra.ilikesubselect(X_13,C_4,"%optimizers%","",false);
-    C_20 := sql.subdelta(C_65,C_4,C_10,C_66,C_68);
-    X_23 := sql.projectdelta(C_20,X_7,C_10,r1_12,X_13);
-    X_24:bat[:str] := sql.bind(X_3,"sys","functions","func",0);
-    (C_26:bat[:oid],r1_28:bat[:str]) := sql.bind(X_3,"sys","functions","func",2);
-    X_28:bat[:str] := sql.bind(X_3,"sys","functions","func",1);
-    X_31 := sql.projectdelta(C_20,X_24,C_26,r1_28,X_28);
-    sql.resultSet(X_50,X_51,X_52,X_53,X_55,X_23,X_31);
 end user.s8_1;
-#inline               actions= 0 time=1 usec 
-#remap                actions= 0 time=3 usec 
-#costmodel            actions= 1 time=2 usec 
-#coercion             actions= 1 time=10 usec 
-#evaluate             actions= 1 time=20 usec 
-#emptybind            actions= 0 time=12 usec 
-#pushselect           actions= 5 time=39 usec 
-#aliases              actions= 3 time=14 usec 
-#mergetable           actions= 0 time=47 usec 
-#deadcode             actions= 2 time=11 usec 
-#aliases              actions= 0 time=8 usec 
-#constants            actions= 3 time=14 usec 
-#commonTerms          actions= 0 time=8 usec 
->>>>>>> 923f8de9
-#projectionpath       actions= 0 time=4 usec 
-#reorder              actions= 1 time=32 usec 
-#deadcode             actions= 0 time=5 usec 
-#reduce               actions=71 time=46 usec 
-#matpack              actions= 0 time=3 usec 
-#querylog             actions= 0 time=1 usec 
-#multiplex            actions= 0 time=3 usec 
-#generator            actions= 0 time=1 usec 
-#profiler             actions= 1 time=24 usec 
-#garbageCollector     actions= 1 time=20 usec 
-#total                actions= 1 time=528 usec 
-#explain select name,func from functions where not_icontains(name, 'optimizers');
-% .explain # table_name
-% mal # name
-% clob # type
-<<<<<<< HEAD
-% 142 # length
-function user.s26_1():void;
-    X_57:void := querylog.define("explain select name,func from functions where not_icontains(name, \\'optimizers\\');","sequential_pipe",33);
-=======
-% 137 # length
+#inline               actions= 0 time=0 usec 
+#remap                actions= 0 time=1 usec 
+#costmodel            actions= 1 time=1 usec 
+#coercion             actions= 1 time=3 usec 
+#evaluate             actions= 1 time=16 usec 
+#emptybind            actions= 0 time=4 usec 
+#pushselect           actions= 5 time=16 usec 
+#aliases              actions= 3 time=4 usec 
+#mergetable           actions= 0 time=18 usec 
+#deadcode             actions= 2 time=4 usec 
+#aliases              actions= 0 time=2 usec 
+#constants            actions= 6 time=5 usec 
+#commonTerms          actions= 0 time=4 usec 
+#projectionpath       actions= 0 time=2 usec 
+#reorder              actions= 1 time=15 usec 
+#deadcode             actions= 0 time=3 usec 
+#reduce               actions=32 time=6 usec 
+#matpack              actions= 0 time=2 usec 
+#multiplex            actions= 0 time=2 usec 
+#profiler             actions= 1 time=2 usec 
+#candidates           actions= 1 time=1 usec 
+#garbagecollector     actions= 1 time=8 usec 
+#explain select name,func from functions where name not ilike '%optimizers%';
+% .explain # table_name
+% mal # name
+% clob # type
+% 138 # length
 function user.s10_1():void;
-    X_0:void := querylog.define("explain select name,func from functions where name not ilike \\'%optimizers%\\';","sequential_pipe",31);
->>>>>>> 923f8de9
+    X_57:void := querylog.define("explain select name,func from functions where name not ilike \\'%optimizers%\\';","sequential_pipe",34);
     X_33 := bat.new(nil:str);
     X_40 := bat.append(X_33,"sys.functions");
     X_50 := bat.append(X_40,"sys.functions");
@@ -632,30 +232,29 @@
     X_54 := bat.append(X_46,8196);
     X_39 := bat.new(nil:int);
     X_48 := bat.append(X_39,0);
-<<<<<<< HEAD
     X_56 := bat.append(X_48,0);
-    X_0 := sql.mvc();
-    C_1:bat[:oid] := sql.tid(X_0,"sys","functions");
-    X_4:bat[:str] := sql.bind(X_0,"sys","functions","name",0);
-    (C_9:bat[:oid],X_10:bat[:str]) := sql.bind(X_0,"sys","functions","name",2);
-    X_7:bat[:str] := sql.bind(X_0,"sys","functions","name",1);
-    X_13 := sql.projectdelta(C_1,X_4,C_9,X_10,X_7);
-    X_72:bat[:bit] := batalgebra.not_ilike(X_13,"%optimizers%":str);
-    C_27 := algebra.subselect(X_72,true,true,true,false,false);
-    X_30 := algebra.projection(C_27,X_13);
-    X_14:bat[:str] := sql.bind(X_0,"sys","functions","func",0);
-    (C_17:bat[:oid],X_18:bat[:str]) := sql.bind(X_0,"sys","functions","func",2);
-    X_16:bat[:str] := sql.bind(X_0,"sys","functions","func",1);
-    X_20 := sql.projectdelta(C_1,X_14,C_17,X_18,X_16);
-    X_31 := algebra.projection(C_27,X_20);
+    X_3 := sql.mvc();
+    X_7:bat[:str] := sql.bind(X_3,"sys","functions","name",0);
+    C_4:bat[:oid] := sql.tid(X_3,"sys","functions");
+    C_69 := algebra.ilikesubselect(X_7,C_4,"%optimizers%","",true);
+    (C_12:bat[:oid],X_13:bat[:str]) := sql.bind(X_3,"sys","functions","name",2);
+    C_70 := algebra.ilikesubselect(X_13,nil:bat[:oid],"%optimizers%","",true);
+    X_10:bat[:str] := sql.bind(X_3,"sys","functions","name",1);
+    C_72 := algebra.ilikesubselect(X_10,C_4,"%optimizers%","",true);
+    C_27 := sql.subdelta(C_69,C_4,C_12,C_70,C_72);
+    X_30 := sql.projectdelta(C_27,X_7,C_12,X_13,X_10);
+    X_17:bat[:str] := sql.bind(X_3,"sys","functions","func",0);
+    (C_20:bat[:oid],X_21:bat[:str]) := sql.bind(X_3,"sys","functions","func",2);
+    X_19:bat[:str] := sql.bind(X_3,"sys","functions","func",1);
+    X_31 := sql.projectdelta(C_27,X_17,C_20,X_21,X_19);
+# querylog.define("explain select name,func from functions where name not ilike \\'%optimizers%\\';","sequential_pipe")
     sql.resultSet(X_50,X_51,X_53,X_54,X_56,X_30,X_31);
-end user.s26_1;
-#inline               actions= 0 time=3 usec 
-#candidates           actions= 1 time=18 usec 
-#remap                actions= 1 time=74 usec 
-#costModel            actions= 1 time=19 usec 
-#coercions            actions= 5 time=22 usec 
-#evaluate             actions= 4 time=45 usec 
+end user.s10_1;
+#inline               actions= 0 time=1 usec 
+#remap                actions= 0 time=1 usec 
+#costmodel            actions= 1 time=1 usec 
+#coercion             actions= 1 time=3 usec 
+#evaluate             actions= 1 time=16 usec 
 #emptybind            actions= 0 time=5 usec 
 #pushselect           actions= 2 time=29 usec 
 #aliases              actions= 6 time=21 usec 
@@ -668,42 +267,6 @@
 #reorder              actions= 1 time=37 usec 
 #deadcode             actions= 0 time=5 usec 
 #reduce               actions=71 time=39 usec 
-=======
-    X_55 := bat.append(X_48,0);
-    X_3 := sql.mvc();
-    X_7:bat[:str] := sql.bind(X_3,"sys","functions","name",0);
-    C_4:bat[:oid] := sql.tid(X_3,"sys","functions");
-    C_65 := algebra.ilikesubselect(X_7,C_4,"%optimizers%","",true);
-    (C_10:bat[:oid],r1_12:bat[:str]) := sql.bind(X_3,"sys","functions","name",2);
-    C_66 := algebra.ilikesubselect(r1_12,nil:bat[:oid],"%optimizers%","",true);
-    X_13:bat[:str] := sql.bind(X_3,"sys","functions","name",1);
-    C_68 := algebra.ilikesubselect(X_13,C_4,"%optimizers%","",true);
-    C_20 := sql.subdelta(C_65,C_4,C_10,C_66,C_68);
-    X_23 := sql.projectdelta(C_20,X_7,C_10,r1_12,X_13);
-    X_24:bat[:str] := sql.bind(X_3,"sys","functions","func",0);
-    (C_26:bat[:oid],r1_28:bat[:str]) := sql.bind(X_3,"sys","functions","func",2);
-    X_28:bat[:str] := sql.bind(X_3,"sys","functions","func",1);
-    X_31 := sql.projectdelta(C_20,X_24,C_26,r1_28,X_28);
-    sql.resultSet(X_50,X_51,X_52,X_53,X_55,X_23,X_31);
-end user.s10_1;
-#inline               actions= 0 time=1 usec 
-#remap                actions= 0 time=4 usec 
-#costmodel            actions= 1 time=2 usec 
-#coercion             actions= 1 time=10 usec 
-#evaluate             actions= 1 time=19 usec 
-#emptybind            actions= 0 time=11 usec 
-#pushselect           actions= 5 time=39 usec 
-#aliases              actions= 3 time=13 usec 
-#mergetable           actions= 0 time=48 usec 
-#deadcode             actions= 2 time=11 usec 
-#aliases              actions= 0 time=8 usec 
-#constants            actions= 3 time=13 usec 
-#commonTerms          actions= 0 time=9 usec 
-#projectionpath       actions= 0 time=5 usec 
-#reorder              actions= 1 time=42 usec 
-#deadcode             actions= 0 time=9 usec 
-#reduce               actions=29 time=15 usec 
->>>>>>> 923f8de9
 #matpack              actions= 0 time=3 usec 
 #querylog             actions= 0 time=0 usec 
 #multiplex            actions= 0 time=3 usec 
@@ -735,9 +298,9 @@
 % .explain # table_name
 % mal # name
 % clob # type
-% 136 # length
+% 137 # length
 function user.s20_1():void;
-    X_0:void := querylog.define("explain select name,func from functions where contains(name, \\'optimizers\\');","sequential_pipe",31);
+    X_60:void := querylog.define("explain select name,func from functions where contains(name, \\'optimizers\\');","sequential_pipe",34);
     X_36 := bat.new(nil:str);
     X_43 := bat.append(X_36,"sys.functions");
     X_53 := bat.append(X_43,"sys.functions");
@@ -746,28 +309,29 @@
     X_54 := bat.append(X_45,"func");
     X_39 := bat.new(nil:str);
     X_47 := bat.append(X_39,"varchar");
-    X_55 := bat.append(X_47,"varchar");
+    X_56 := bat.append(X_47,"varchar");
     X_40 := bat.new(nil:int);
     X_49 := bat.append(X_40,256);
-    X_56 := bat.append(X_49,8196);
+    X_57 := bat.append(X_49,8196);
     X_42 := bat.new(nil:int);
     X_51 := bat.append(X_42,0);
-    X_58 := bat.append(X_51,0);
-    X_3 := sql.mvc();
-    C_4:bat[:oid] := sql.tid(X_3,"sys","functions");
-    X_7:bat[:str] := sql.bind(X_3,"sys","functions","name",0);
-    (C_10:bat[:oid],r1_12:bat[:str]) := sql.bind(X_3,"sys","functions","name",2);
-    X_13:bat[:str] := sql.bind(X_3,"sys","functions","name",1);
-    X_16 := sql.projectdelta(C_4,X_7,C_10,r1_12,X_13);
+    X_59 := bat.append(X_51,0);
+    X_3 := sql.mvc();
+    C_4:bat[:oid] := sql.tid(X_3,"sys","functions");
+    X_7:bat[:str] := sql.bind(X_3,"sys","functions","name",0);
+    (C_12:bat[:oid],X_13:bat[:str]) := sql.bind(X_3,"sys","functions","name",2);
+    X_10:bat[:str] := sql.bind(X_3,"sys","functions","name",1);
+    X_16 := sql.projectdelta(C_4,X_7,C_12,X_13,X_10);
     X_75:bat[:bit] := batalgebra.like(X_16,"%optimizers%":str);
-    C_23 := algebra.subselect(X_75,true,true,true,false,false);
-    X_26 := algebra.projection(C_23,X_16);
-    X_27:bat[:str] := sql.bind(X_3,"sys","functions","func",0);
-    (C_29:bat[:oid],r1_31:bat[:str]) := sql.bind(X_3,"sys","functions","func",2);
-    X_31:bat[:str] := sql.bind(X_3,"sys","functions","func",1);
-    X_33 := sql.projectdelta(C_4,X_27,C_29,r1_31,X_31);
-    X_34 := algebra.projection(C_23,X_33);
-    sql.resultSet(X_53,X_54,X_55,X_56,X_58,X_26,X_34);
+    C_30 := algebra.subselect(X_75,true,true,true,false,false);
+    X_33 := algebra.projection(C_30,X_16);
+    X_17:bat[:str] := sql.bind(X_3,"sys","functions","func",0);
+    (C_20:bat[:oid],X_21:bat[:str]) := sql.bind(X_3,"sys","functions","func",2);
+    X_19:bat[:str] := sql.bind(X_3,"sys","functions","func",1);
+    X_23 := sql.projectdelta(C_4,X_17,C_20,X_21,X_19);
+    X_34 := algebra.projection(C_30,X_23);
+# querylog.define("explain select name,func from functions where contains(name, \\'optimizers\\');","sequential_pipe")
+    sql.resultSet(X_53,X_54,X_56,X_57,X_59,X_33,X_34);
 end user.s20_1;
 #inline               actions= 0 time=12 usec 
 #remap                actions= 1 time=100 usec 
@@ -796,9 +360,9 @@
 % .explain # table_name
 % mal # name
 % clob # type
-% 140 # length
+% 141 # length
 function user.s22_1():void;
-    X_0:void := querylog.define("explain select name,func from functions where not_contains(name, \\'optimizers\\');","sequential_pipe",31);
+    X_60:void := querylog.define("explain select name,func from functions where not_contains(name, \\'optimizers\\');","sequential_pipe",34);
     X_36 := bat.new(nil:str);
     X_43 := bat.append(X_36,"sys.functions");
     X_53 := bat.append(X_43,"sys.functions");
@@ -807,28 +371,29 @@
     X_54 := bat.append(X_45,"func");
     X_39 := bat.new(nil:str);
     X_47 := bat.append(X_39,"varchar");
-    X_55 := bat.append(X_47,"varchar");
+    X_56 := bat.append(X_47,"varchar");
     X_40 := bat.new(nil:int);
     X_49 := bat.append(X_40,256);
-    X_56 := bat.append(X_49,8196);
+    X_57 := bat.append(X_49,8196);
     X_42 := bat.new(nil:int);
     X_51 := bat.append(X_42,0);
-    X_58 := bat.append(X_51,0);
-    X_3 := sql.mvc();
-    C_4:bat[:oid] := sql.tid(X_3,"sys","functions");
-    X_7:bat[:str] := sql.bind(X_3,"sys","functions","name",0);
-    (C_10:bat[:oid],r1_12:bat[:str]) := sql.bind(X_3,"sys","functions","name",2);
-    X_13:bat[:str] := sql.bind(X_3,"sys","functions","name",1);
-    X_16 := sql.projectdelta(C_4,X_7,C_10,r1_12,X_13);
+    X_59 := bat.append(X_51,0);
+    X_3 := sql.mvc();
+    C_4:bat[:oid] := sql.tid(X_3,"sys","functions");
+    X_7:bat[:str] := sql.bind(X_3,"sys","functions","name",0);
+    (C_12:bat[:oid],X_13:bat[:str]) := sql.bind(X_3,"sys","functions","name",2);
+    X_10:bat[:str] := sql.bind(X_3,"sys","functions","name",1);
+    X_16 := sql.projectdelta(C_4,X_7,C_12,X_13,X_10);
     X_75:bat[:bit] := batalgebra.not_like(X_16,"%optimizers%":str);
-    C_23 := algebra.subselect(X_75,true,true,true,false,false);
-    X_26 := algebra.projection(C_23,X_16);
-    X_27:bat[:str] := sql.bind(X_3,"sys","functions","func",0);
-    (C_29:bat[:oid],r1_31:bat[:str]) := sql.bind(X_3,"sys","functions","func",2);
-    X_31:bat[:str] := sql.bind(X_3,"sys","functions","func",1);
-    X_33 := sql.projectdelta(C_4,X_27,C_29,r1_31,X_31);
-    X_34 := algebra.projection(C_23,X_33);
-    sql.resultSet(X_53,X_54,X_55,X_56,X_58,X_26,X_34);
+    C_30 := algebra.subselect(X_75,true,true,true,false,false);
+    X_33 := algebra.projection(C_30,X_16);
+    X_17:bat[:str] := sql.bind(X_3,"sys","functions","func",0);
+    (C_20:bat[:oid],X_21:bat[:str]) := sql.bind(X_3,"sys","functions","func",2);
+    X_19:bat[:str] := sql.bind(X_3,"sys","functions","func",1);
+    X_23 := sql.projectdelta(C_4,X_17,C_20,X_21,X_19);
+    X_34 := algebra.projection(C_30,X_23);
+# querylog.define("explain select name,func from functions where not_contains(name, \\'optimizers\\');","sequential_pipe")
+    sql.resultSet(X_53,X_54,X_56,X_57,X_59,X_33,X_34);
 end user.s22_1;
 #inline               actions= 0 time=7 usec 
 #remap                actions= 1 time=92 usec 
@@ -857,9 +422,9 @@
 % .explain # table_name
 % mal # name
 % clob # type
-% 137 # length
+% 138 # length
 function user.s24_1():void;
-    X_0:void := querylog.define("explain select name,func from functions where icontains(name, \\'optimizers\\');","sequential_pipe",31);
+    X_60:void := querylog.define("explain select name,func from functions where icontains(name, \\'optimizers\\');","sequential_pipe",34);
     X_36 := bat.new(nil:str);
     X_43 := bat.append(X_36,"sys.functions");
     X_53 := bat.append(X_43,"sys.functions");
@@ -868,28 +433,29 @@
     X_54 := bat.append(X_45,"func");
     X_39 := bat.new(nil:str);
     X_47 := bat.append(X_39,"varchar");
-    X_55 := bat.append(X_47,"varchar");
+    X_56 := bat.append(X_47,"varchar");
     X_40 := bat.new(nil:int);
     X_49 := bat.append(X_40,256);
-    X_56 := bat.append(X_49,8196);
+    X_57 := bat.append(X_49,8196);
     X_42 := bat.new(nil:int);
     X_51 := bat.append(X_42,0);
-    X_58 := bat.append(X_51,0);
-    X_3 := sql.mvc();
-    C_4:bat[:oid] := sql.tid(X_3,"sys","functions");
-    X_7:bat[:str] := sql.bind(X_3,"sys","functions","name",0);
-    (C_10:bat[:oid],r1_12:bat[:str]) := sql.bind(X_3,"sys","functions","name",2);
-    X_13:bat[:str] := sql.bind(X_3,"sys","functions","name",1);
-    X_16 := sql.projectdelta(C_4,X_7,C_10,r1_12,X_13);
+    X_59 := bat.append(X_51,0);
+    X_3 := sql.mvc();
+    C_4:bat[:oid] := sql.tid(X_3,"sys","functions");
+    X_7:bat[:str] := sql.bind(X_3,"sys","functions","name",0);
+    (C_12:bat[:oid],X_13:bat[:str]) := sql.bind(X_3,"sys","functions","name",2);
+    X_10:bat[:str] := sql.bind(X_3,"sys","functions","name",1);
+    X_16 := sql.projectdelta(C_4,X_7,C_12,X_13,X_10);
     X_75:bat[:bit] := batalgebra.ilike(X_16,"%optimizers%":str);
-    C_23 := algebra.subselect(X_75,true,true,true,false,false);
-    X_26 := algebra.projection(C_23,X_16);
-    X_27:bat[:str] := sql.bind(X_3,"sys","functions","func",0);
-    (C_29:bat[:oid],r1_31:bat[:str]) := sql.bind(X_3,"sys","functions","func",2);
-    X_31:bat[:str] := sql.bind(X_3,"sys","functions","func",1);
-    X_33 := sql.projectdelta(C_4,X_27,C_29,r1_31,X_31);
-    X_34 := algebra.projection(C_23,X_33);
-    sql.resultSet(X_53,X_54,X_55,X_56,X_58,X_26,X_34);
+    C_30 := algebra.subselect(X_75,true,true,true,false,false);
+    X_33 := algebra.projection(C_30,X_16);
+    X_17:bat[:str] := sql.bind(X_3,"sys","functions","func",0);
+    (C_20:bat[:oid],X_21:bat[:str]) := sql.bind(X_3,"sys","functions","func",2);
+    X_19:bat[:str] := sql.bind(X_3,"sys","functions","func",1);
+    X_23 := sql.projectdelta(C_4,X_17,C_20,X_21,X_19);
+    X_34 := algebra.projection(C_30,X_23);
+# querylog.define("explain select name,func from functions where icontains(name, \\'optimizers\\');","sequential_pipe")
+    sql.resultSet(X_53,X_54,X_56,X_57,X_59,X_33,X_34);
 end user.s24_1;
 #inline               actions= 0 time=7 usec 
 #remap                actions= 1 time=91 usec 
@@ -918,9 +484,9 @@
 % .explain # table_name
 % mal # name
 % clob # type
-% 141 # length
+% 142 # length
 function user.s26_1():void;
-    X_0:void := querylog.define("explain select name,func from functions where not_icontains(name, \\'optimizers\\');","sequential_pipe",31);
+    X_60:void := querylog.define("explain select name,func from functions where not_icontains(name, \\'optimizers\\');","sequential_pipe",34);
     X_36 := bat.new(nil:str);
     X_43 := bat.append(X_36,"sys.functions");
     X_53 := bat.append(X_43,"sys.functions");
@@ -929,28 +495,29 @@
     X_54 := bat.append(X_45,"func");
     X_39 := bat.new(nil:str);
     X_47 := bat.append(X_39,"varchar");
-    X_55 := bat.append(X_47,"varchar");
+    X_56 := bat.append(X_47,"varchar");
     X_40 := bat.new(nil:int);
     X_49 := bat.append(X_40,256);
-    X_56 := bat.append(X_49,8196);
+    X_57 := bat.append(X_49,8196);
     X_42 := bat.new(nil:int);
     X_51 := bat.append(X_42,0);
-    X_58 := bat.append(X_51,0);
-    X_3 := sql.mvc();
-    C_4:bat[:oid] := sql.tid(X_3,"sys","functions");
-    X_7:bat[:str] := sql.bind(X_3,"sys","functions","name",0);
-    (C_10:bat[:oid],r1_12:bat[:str]) := sql.bind(X_3,"sys","functions","name",2);
-    X_13:bat[:str] := sql.bind(X_3,"sys","functions","name",1);
-    X_16 := sql.projectdelta(C_4,X_7,C_10,r1_12,X_13);
+    X_59 := bat.append(X_51,0);
+    X_3 := sql.mvc();
+    C_4:bat[:oid] := sql.tid(X_3,"sys","functions");
+    X_7:bat[:str] := sql.bind(X_3,"sys","functions","name",0);
+    (C_12:bat[:oid],X_13:bat[:str]) := sql.bind(X_3,"sys","functions","name",2);
+    X_10:bat[:str] := sql.bind(X_3,"sys","functions","name",1);
+    X_16 := sql.projectdelta(C_4,X_7,C_12,X_13,X_10);
     X_75:bat[:bit] := batalgebra.not_ilike(X_16,"%optimizers%":str);
-    C_23 := algebra.subselect(X_75,true,true,true,false,false);
-    X_26 := algebra.projection(C_23,X_16);
-    X_27:bat[:str] := sql.bind(X_3,"sys","functions","func",0);
-    (C_29:bat[:oid],r1_31:bat[:str]) := sql.bind(X_3,"sys","functions","func",2);
-    X_31:bat[:str] := sql.bind(X_3,"sys","functions","func",1);
-    X_33 := sql.projectdelta(C_4,X_27,C_29,r1_31,X_31);
-    X_34 := algebra.projection(C_23,X_33);
-    sql.resultSet(X_53,X_54,X_55,X_56,X_58,X_26,X_34);
+    C_30 := algebra.subselect(X_75,true,true,true,false,false);
+    X_33 := algebra.projection(C_30,X_16);
+    X_17:bat[:str] := sql.bind(X_3,"sys","functions","func",0);
+    (C_20:bat[:oid],X_21:bat[:str]) := sql.bind(X_3,"sys","functions","func",2);
+    X_19:bat[:str] := sql.bind(X_3,"sys","functions","func",1);
+    X_23 := sql.projectdelta(C_4,X_17,C_20,X_21,X_19);
+    X_34 := algebra.projection(C_30,X_23);
+# querylog.define("explain select name,func from functions where not_icontains(name, \\'optimizers\\');","sequential_pipe")
+    sql.resultSet(X_53,X_54,X_56,X_57,X_59,X_33,X_34);
 end user.s26_1;
 #inline               actions= 0 time=7 usec 
 #remap                actions= 1 time=117 usec 
