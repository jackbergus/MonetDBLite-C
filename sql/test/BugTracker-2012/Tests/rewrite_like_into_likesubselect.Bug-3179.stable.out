stdout of test 'rewrite_like_into_likesubselect.Bug-3179` in directory 'sql/test/BugTracker-2012` itself:


# 13:28:50 >  
# 13:28:50 >  "mserver5" "--debug=10" "--set" "gdk_nr_threads=4" "--set" "mapi_open=true" "--set" "mapi_port=31819" "--set" "monet_prompt=" "--trace" "--forcemito" "--set" "mal_listing=2" "--dbpath=/home/niels/scratch/monetdb/Linux-x86_64/var/MonetDB/mTests_test_BugTracker-2012" "--set" "mal_listing=0"
# 13:28:50 >  

# MonetDB 5 server v11.14.0
# This is an unreleased version
# Serving database 'mTests_test_BugTracker-2012', using 4 threads
# Compiled for x86_64-unknown-linux-gnu/64bit with 64bit OIDs dynamically linked
# Found 3.778 GiB available main-memory.
# Copyright (c) 1993-July 2008 CWI.
# Copyright (c) August 2008-2015 MonetDB B.V., all rights reserved
# Visit http://www.monetdb.org/ for further information
# Listening for connection requests on mapi:monetdb://niels.nesco.mine.nu:31819/
# MonetDB/GIS module loaded
# MonetDB/JAQL module loaded
# MonetDB/SQL module loaded

Ready.

# 13:28:50 >  
# 13:28:50 >  "mclient" "-lsql" "-ftest" "-Eutf-8" "-i" "-e" "--host=niels" "--port=31819"
# 13:28:50 >  

#start transaction;
#explain select name,func from functions where name like '%optimizers%';
% .explain # table_name
% mal # name
% clob # type
% 133 # length
function user.s4_1():void;
    X_53:void := querylog.define("explain select name,func from functions where name like \\'%optimizers%\\';","sequential_pipe",26);
    X_30 := bat.new(nil:str);
    X_37 := bat.append(X_30,"sys.functions");
    X_47 := bat.append(X_37,"sys.functions");
    X_32 := bat.new(nil:str);
    X_39 := bat.append(X_32,"name");
    X_48 := bat.append(X_39,"func");
    X_33 := bat.new(nil:str);
    X_41 := bat.append(X_33,"varchar");
    X_49 := bat.append(X_41,"varchar");
    X_34 := bat.new(nil:int);
    X_43 := bat.append(X_34,256);
    X_50 := bat.append(X_43,8196);
    X_36 := bat.new(nil:int);
    X_45 := bat.append(X_36,0);
    X_52 := bat.append(X_45,0);
    X_0 := sql.mvc();
    X_4:bat[:str] := sql.bind(X_0,"sys","functions","name",0);
    C_1:bat[:oid] := sql.tid(X_0,"sys","functions");
<<<<<<< HEAD
    C_17 := algebra.likesubselect(X_4,C_1,"%optimizers%","",false);
    X_20 := algebra.projection(C_17,X_4);
    X_21:bat[:str] := sql.bind(X_0,"sys","functions","func",0);
    X_28 := algebra.projection(C_17,X_21);
=======
    C_64 := algebra.likesubselect(X_4,C_1,A0,"",false);
    (C_7:bat[:oid],r1_9:bat[:str]) := sql.bind(X_0,"sys","functions","name",2);
    C_65 := algebra.likesubselect(r1_9,nil:bat[:oid],A0,"",false);
    X_10:bat[:str] := sql.bind(X_0,"sys","functions","name",1);
    C_67 := algebra.likesubselect(X_10,C_1,A0,"",false);
    C_17 := sql.subdelta(C_64,C_1,C_7,C_65,C_67);
    X_20 := sql.projectdelta(C_17,X_4,C_7,r1_9,X_10);
    X_21:bat[:str] := sql.bind(X_0,"sys","functions","func",0);
    (C_23:bat[:oid],r1_25:bat[:str]) := sql.bind(X_0,"sys","functions","func",2);
    X_25:bat[:str] := sql.bind(X_0,"sys","functions","func",1);
    X_28 := sql.projectdelta(C_17,X_21,C_23,r1_25,X_25);
>>>>>>> 1b131ea1
    sql.resultSet(X_47,X_48,X_49,X_50,X_52,X_20,X_28);
end user.s4_1;
#inline               actions= 0 time=2 usec 
#candidates           actions= 1 time=21 usec 
#remap                actions= 0 time=3 usec 
#costModel            actions= 1 time=17 usec 
#coercions            actions= 1 time=17 usec 
#evaluate             actions= 1 time=29 usec 
#emptybind            actions= 0 time=4 usec 
#pushselect           actions= 3 time=23 usec 
#aliases              actions= 5 time=18 usec 
#mergetable           actions= 0 time=24 usec 
#deadcode             actions= 4 time=17 usec 
#aliases              actions= 0 time=5 usec 
#constants            actions= 3 time=17 usec 
#commonTerms          actions= 0 time=6 usec 
#projectionpath       actions= 0 time=4 usec 
#reorder              actions= 1 time=27 usec 
#deadcode             actions= 0 time=5 usec 
#reduce               actions=38 time=30 usec 
#matpack              actions= 0 time=4 usec 
#querylog             actions= 0 time=1 usec 
#multiplex            actions= 0 time=2 usec 
#generator            actions= 0 time=2 usec 
#profiler             actions= 1 time=12 usec 
#garbageCollector     actions= 1 time=17 usec 
#total                actions= 1 time=362 usec 
#explain select name,func from functions where name not like '%optimizers%';
% .explain # table_name
% mal # name
% clob # type
% 137 # length
function user.s6_1():void;
    X_53:void := querylog.define("explain select name,func from functions where name not like \\'%optimizers%\\';","sequential_pipe",26);
    X_30 := bat.new(nil:str);
    X_37 := bat.append(X_30,"sys.functions");
    X_47 := bat.append(X_37,"sys.functions");
    X_32 := bat.new(nil:str);
    X_39 := bat.append(X_32,"name");
    X_48 := bat.append(X_39,"func");
    X_33 := bat.new(nil:str);
    X_41 := bat.append(X_33,"varchar");
    X_49 := bat.append(X_41,"varchar");
    X_34 := bat.new(nil:int);
    X_43 := bat.append(X_34,256);
    X_50 := bat.append(X_43,8196);
    X_36 := bat.new(nil:int);
    X_45 := bat.append(X_36,0);
    X_52 := bat.append(X_45,0);
    X_0 := sql.mvc();
    X_4:bat[:str] := sql.bind(X_0,"sys","functions","name",0);
    C_1:bat[:oid] := sql.tid(X_0,"sys","functions");
<<<<<<< HEAD
    C_17 := algebra.likesubselect(X_4,C_1,"%optimizers%","",true);
    X_20 := algebra.projection(C_17,X_4);
    X_21:bat[:str] := sql.bind(X_0,"sys","functions","func",0);
    X_28 := algebra.projection(C_17,X_21);
=======
    C_64 := algebra.likesubselect(X_4,C_1,A0,"",true);
    (C_7:bat[:oid],r1_9:bat[:str]) := sql.bind(X_0,"sys","functions","name",2);
    C_65 := algebra.likesubselect(r1_9,nil:bat[:oid],A0,"",true);
    X_10:bat[:str] := sql.bind(X_0,"sys","functions","name",1);
    C_67 := algebra.likesubselect(X_10,C_1,A0,"",true);
    C_17 := sql.subdelta(C_64,C_1,C_7,C_65,C_67);
    X_20 := sql.projectdelta(C_17,X_4,C_7,r1_9,X_10);
    X_21:bat[:str] := sql.bind(X_0,"sys","functions","func",0);
    (C_23:bat[:oid],r1_25:bat[:str]) := sql.bind(X_0,"sys","functions","func",2);
    X_25:bat[:str] := sql.bind(X_0,"sys","functions","func",1);
    X_28 := sql.projectdelta(C_17,X_21,C_23,r1_25,X_25);
>>>>>>> 1b131ea1
    sql.resultSet(X_47,X_48,X_49,X_50,X_52,X_20,X_28);
end user.s6_1;
#inline               actions= 0 time=2 usec 
#candidates           actions= 1 time=18 usec 
#remap                actions= 0 time=3 usec 
#costModel            actions= 1 time=17 usec 
#coercions            actions= 1 time=16 usec 
#evaluate             actions= 1 time=28 usec 
#emptybind            actions= 0 time=4 usec 
#pushselect           actions= 3 time=21 usec 
#aliases              actions= 5 time=18 usec 
#mergetable           actions= 0 time=23 usec 
#deadcode             actions= 4 time=16 usec 
#aliases              actions= 0 time=5 usec 
#constants            actions= 3 time=18 usec 
#commonTerms          actions= 0 time=5 usec 
#projectionpath       actions= 0 time=4 usec 
#reorder              actions= 1 time=27 usec 
#deadcode             actions= 0 time=5 usec 
#reduce               actions=38 time=29 usec 
#matpack              actions= 0 time=4 usec 
#querylog             actions= 0 time=1 usec 
#multiplex            actions= 0 time=3 usec 
#generator            actions= 0 time=2 usec 
#profiler             actions= 1 time=13 usec 
#garbageCollector     actions= 1 time=18 usec 
#total                actions= 1 time=368 usec 
#explain select name,func from functions where name ilike '%optimizers%';
% .explain # table_name
% mal # name
% clob # type
% 134 # length
function user.s8_1():void;
    X_53:void := querylog.define("explain select name,func from functions where name ilike \\'%optimizers%\\';","sequential_pipe",26);
    X_30 := bat.new(nil:str);
    X_37 := bat.append(X_30,"sys.functions");
    X_47 := bat.append(X_37,"sys.functions");
    X_32 := bat.new(nil:str);
    X_39 := bat.append(X_32,"name");
    X_48 := bat.append(X_39,"func");
    X_33 := bat.new(nil:str);
    X_41 := bat.append(X_33,"varchar");
    X_49 := bat.append(X_41,"varchar");
    X_34 := bat.new(nil:int);
    X_43 := bat.append(X_34,256);
    X_50 := bat.append(X_43,8196);
    X_36 := bat.new(nil:int);
    X_45 := bat.append(X_36,0);
    X_52 := bat.append(X_45,0);
    X_0 := sql.mvc();
    X_4:bat[:str] := sql.bind(X_0,"sys","functions","name",0);
    C_1:bat[:oid] := sql.tid(X_0,"sys","functions");
<<<<<<< HEAD
    X_17 := algebra.ilikesubselect(X_4,C_1,"%optimizers%","",false);
    X_20 := algebra.projection(X_17,X_4);
    X_21:bat[:str] := sql.bind(X_0,"sys","functions","func",0);
    X_28 := algebra.projection(X_17,X_21);
=======
    C_64 := algebra.ilikesubselect(X_4,C_1,A0,"",false);
    (C_7:bat[:oid],r1_9:bat[:str]) := sql.bind(X_0,"sys","functions","name",2);
    C_65 := algebra.ilikesubselect(r1_9,nil:bat[:oid],A0,"",false);
    X_10:bat[:str] := sql.bind(X_0,"sys","functions","name",1);
    C_67 := algebra.ilikesubselect(X_10,C_1,A0,"",false);
    C_17 := sql.subdelta(C_64,C_1,C_7,C_65,C_67);
    X_20 := sql.projectdelta(C_17,X_4,C_7,r1_9,X_10);
    X_21:bat[:str] := sql.bind(X_0,"sys","functions","func",0);
    (C_23:bat[:oid],r1_25:bat[:str]) := sql.bind(X_0,"sys","functions","func",2);
    X_25:bat[:str] := sql.bind(X_0,"sys","functions","func",1);
    X_28 := sql.projectdelta(C_17,X_21,C_23,r1_25,X_25);
>>>>>>> 1b131ea1
    sql.resultSet(X_47,X_48,X_49,X_50,X_52,X_20,X_28);
end user.s8_1;
#inline               actions= 0 time=2 usec 
#candidates           actions= 1 time=18 usec 
#remap                actions= 0 time=3 usec 
#costModel            actions= 1 time=16 usec 
#coercions            actions= 1 time=16 usec 
#evaluate             actions= 1 time=27 usec 
#emptybind            actions= 0 time=4 usec 
#pushselect           actions= 3 time=21 usec 
#aliases              actions= 5 time=18 usec 
#mergetable           actions= 0 time=22 usec 
#deadcode             actions= 4 time=16 usec 
#aliases              actions= 0 time=5 usec 
#constants            actions= 3 time=16 usec 
#commonTerms          actions= 0 time=6 usec 
#projectionpath       actions= 0 time=4 usec 
#reorder              actions= 1 time=27 usec 
#deadcode             actions= 0 time=5 usec 
#reduce               actions=38 time=30 usec 
#matpack              actions= 0 time=3 usec 
#querylog             actions= 0 time=1 usec 
#multiplex            actions= 0 time=3 usec 
#generator            actions= 0 time=2 usec 
#profiler             actions= 1 time=12 usec 
#garbageCollector     actions= 1 time=17 usec 
#total                actions= 1 time=348 usec 
#explain select name,func from functions where name not ilike '%optimizers%';
% .explain # table_name
% mal # name
% clob # type
% 138 # length
function user.s10_1():void;
    X_53:void := querylog.define("explain select name,func from functions where name not ilike \\'%optimizers%\\';","sequential_pipe",26);
    X_30 := bat.new(nil:str);
    X_37 := bat.append(X_30,"sys.functions");
    X_47 := bat.append(X_37,"sys.functions");
    X_32 := bat.new(nil:str);
    X_39 := bat.append(X_32,"name");
    X_48 := bat.append(X_39,"func");
    X_33 := bat.new(nil:str);
    X_41 := bat.append(X_33,"varchar");
    X_49 := bat.append(X_41,"varchar");
    X_34 := bat.new(nil:int);
    X_43 := bat.append(X_34,256);
    X_50 := bat.append(X_43,8196);
    X_36 := bat.new(nil:int);
    X_45 := bat.append(X_36,0);
    X_52 := bat.append(X_45,0);
    X_0 := sql.mvc();
    X_4:bat[:str] := sql.bind(X_0,"sys","functions","name",0);
    C_1:bat[:oid] := sql.tid(X_0,"sys","functions");
<<<<<<< HEAD
    X_17 := algebra.ilikesubselect(X_4,C_1,"%optimizers%","",true);
    X_20 := algebra.projection(X_17,X_4);
    X_21:bat[:str] := sql.bind(X_0,"sys","functions","func",0);
    X_28 := algebra.projection(X_17,X_21);
=======
    C_64 := algebra.ilikesubselect(X_4,C_1,A0,"",true);
    (C_7:bat[:oid],r1_9:bat[:str]) := sql.bind(X_0,"sys","functions","name",2);
    C_65 := algebra.ilikesubselect(r1_9,nil:bat[:oid],A0,"",true);
    X_10:bat[:str] := sql.bind(X_0,"sys","functions","name",1);
    C_67 := algebra.ilikesubselect(X_10,C_1,A0,"",true);
    C_17 := sql.subdelta(C_64,C_1,C_7,C_65,C_67);
    X_20 := sql.projectdelta(C_17,X_4,C_7,r1_9,X_10);
    X_21:bat[:str] := sql.bind(X_0,"sys","functions","func",0);
    (C_23:bat[:oid],r1_25:bat[:str]) := sql.bind(X_0,"sys","functions","func",2);
    X_25:bat[:str] := sql.bind(X_0,"sys","functions","func",1);
    X_28 := sql.projectdelta(C_17,X_21,C_23,r1_25,X_25);
>>>>>>> 1b131ea1
    sql.resultSet(X_47,X_48,X_49,X_50,X_52,X_20,X_28);
end user.s10_1;
#inline               actions= 0 time=2 usec 
#candidates           actions= 1 time=17 usec 
#remap                actions= 0 time=3 usec 
#costModel            actions= 1 time=16 usec 
#coercions            actions= 1 time=16 usec 
#evaluate             actions= 1 time=27 usec 
#emptybind            actions= 0 time=4 usec 
#pushselect           actions= 3 time=21 usec 
#aliases              actions= 5 time=17 usec 
#mergetable           actions= 0 time=23 usec 
#deadcode             actions= 4 time=17 usec 
#aliases              actions= 0 time=5 usec 
#constants            actions= 3 time=17 usec 
#commonTerms          actions= 0 time=5 usec 
#projectionpath       actions= 0 time=4 usec 
#reorder              actions= 1 time=28 usec 
#deadcode             actions= 0 time=6 usec 
#reduce               actions=38 time=30 usec 
#matpack              actions= 0 time=4 usec 
#querylog             actions= 0 time=0 usec 
#multiplex            actions= 0 time=3 usec 
#generator            actions= 0 time=1 usec 
#profiler             actions= 1 time=12 usec 
#garbageCollector     actions= 1 time=16 usec 
#total                actions= 1 time=349 usec 
#create function contains(str string, substr string)
#returns boolean
#begin
#	  return str like '%'||substr||'%';
#end; 
#create function not_contains(str string, substr string)
#returns boolean
#begin
#	  return str not like '%'||substr||'%';
#end; 
#create function icontains(str string, substr string)
#returns boolean
#begin
#	  return str ilike '%'||substr||'%';
#end; 
#create function not_icontains(str string, substr string)
#returns boolean
#begin
#	  return str not ilike '%'||substr||'%';
#end; 
#explain select name,func from functions where contains(name, 'optimizers');
% .explain # table_name
% mal # name
% clob # type
% 137 # length
function user.s20_1():void;
    X_56:void := querylog.define("explain select name,func from functions where contains(name, \\'optimizers\\');","sequential_pipe",35);
    X_33 := bat.new(nil:str);
    X_40 := bat.append(X_33,"sys.functions");
    X_50 := bat.append(X_40,"sys.functions");
    X_35 := bat.new(nil:str);
    X_42 := bat.append(X_35,"name");
    X_51 := bat.append(X_42,"func");
    X_36 := bat.new(nil:str);
    X_44 := bat.append(X_36,"varchar");
    X_52 := bat.append(X_44,"varchar");
    X_37 := bat.new(nil:int);
    X_46 := bat.append(X_37,256);
    X_53 := bat.append(X_46,8196);
    X_39 := bat.new(nil:int);
    X_48 := bat.append(X_39,0);
    X_55 := bat.append(X_48,0);
    X_0 := sql.mvc();
    C_1:bat[:oid] := sql.tid(X_0,"sys","functions");
<<<<<<< HEAD
    X_4:bat[:str] := sql.bind(X_0,"sys","functions","name",0);
    X_7 := bat.new(nil:oid);
    r1_9 := bat.new(nil:str);
=======
    X_72:str := calc.+("%",A0);
    X_74:str := calc.+(X_72,"%");
    C_110 := algebra.likesubselect(X_4,C_1,X_74,"",false,false);
    (C_7:bat[:oid],r1_9:bat[:str]) := sql.bind(X_0,"sys","functions","name",2);
    C_111 := algebra.likesubselect(r1_9,nil:bat[:oid],X_74,"",false,false);
>>>>>>> 1b131ea1
    X_10:bat[:str] := sql.bind(X_0,"sys","functions","name",1);
    X_13 := sql.projectdelta(C_1,X_4,X_7,r1_9,X_10);
    X_75:bat[:bit] := batalgebra.like(X_13,"%optimizers%":str);
    C_20 := algebra.subselect(X_75,true,true,true,false,false);
    X_23 := algebra.projection(C_20,X_13);
    X_24:bat[:str] := sql.bind(X_0,"sys","functions","func",0);
<<<<<<< HEAD
    X_26 := bat.new(nil:oid);
    r1_28 := bat.new(nil:str);
=======
    (C_26:bat[:oid],r1_28:bat[:str]) := sql.bind(X_0,"sys","functions","func",2);
>>>>>>> 1b131ea1
    X_28:bat[:str] := sql.bind(X_0,"sys","functions","func",1);
    X_30 := sql.projectdelta(C_1,X_24,X_26,r1_28,X_28);
    X_31 := algebra.projection(C_20,X_30);
    sql.resultSet(X_50,X_51,X_52,X_53,X_55,X_23,X_31);
end user.s20_1;
#inline               actions= 0 time=5 usec 
#candidates           actions= 1 time=27 usec 
#remap                actions= 1 time=88 usec 
#costModel            actions= 1 time=20 usec 
#coercions            actions= 5 time=22 usec 
#evaluate             actions= 4 time=44 usec 
#emptybind            actions= 0 time=5 usec 
#pushselect           actions= 2 time=40 usec 
#aliases              actions= 6 time=23 usec 
#mergetable           actions= 0 time=26 usec 
#deadcode             actions= 3 time=19 usec 
#aliases              actions= 0 time=7 usec 
#constants            actions= 5 time=24 usec 
#commonTerms          actions= 0 time=5 usec 
#projectionpath       actions= 0 time=4 usec 
#reorder              actions= 1 time=32 usec 
#deadcode             actions= 0 time=5 usec 
#reduce               actions=71 time=40 usec 
#matpack              actions= 0 time=4 usec 
#querylog             actions= 0 time=1 usec 
#multiplex            actions= 0 time=2 usec 
#generator            actions= 0 time=2 usec 
#profiler             actions= 1 time=15 usec 
#garbageCollector     actions= 1 time=20 usec 
#total                actions= 1 time=549 usec 
#explain select name,func from functions where not_contains(name, 'optimizers');
% .explain # table_name
% mal # name
% clob # type
% 141 # length
function user.s22_1():void;
    X_56:void := querylog.define("explain select name,func from functions where not_contains(name, \\'optimizers\\');","sequential_pipe",35);
    X_33 := bat.new(nil:str);
    X_40 := bat.append(X_33,"sys.functions");
    X_50 := bat.append(X_40,"sys.functions");
    X_35 := bat.new(nil:str);
    X_42 := bat.append(X_35,"name");
    X_51 := bat.append(X_42,"func");
    X_36 := bat.new(nil:str);
    X_44 := bat.append(X_36,"varchar");
    X_52 := bat.append(X_44,"varchar");
    X_37 := bat.new(nil:int);
    X_46 := bat.append(X_37,256);
    X_53 := bat.append(X_46,8196);
    X_39 := bat.new(nil:int);
    X_48 := bat.append(X_39,0);
    X_55 := bat.append(X_48,0);
    X_0 := sql.mvc();
    C_1:bat[:oid] := sql.tid(X_0,"sys","functions");
<<<<<<< HEAD
    X_4:bat[:str] := sql.bind(X_0,"sys","functions","name",0);
    X_7 := bat.new(nil:oid);
    r1_9 := bat.new(nil:str);
=======
    X_72:str := calc.+("%",A0);
    X_74:str := calc.+(X_72,"%");
    C_110 := algebra.likesubselect(X_4,C_1,X_74,"",false,true);
    (C_7:bat[:oid],r1_9:bat[:str]) := sql.bind(X_0,"sys","functions","name",2);
    C_111 := algebra.likesubselect(r1_9,nil:bat[:oid],X_74,"",false,true);
>>>>>>> 1b131ea1
    X_10:bat[:str] := sql.bind(X_0,"sys","functions","name",1);
    X_13 := sql.projectdelta(C_1,X_4,X_7,r1_9,X_10);
    X_75:bat[:bit] := batalgebra.not_like(X_13,"%optimizers%":str);
    C_20 := algebra.subselect(X_75,true,true,true,false,false);
    X_23 := algebra.projection(C_20,X_13);
    X_24:bat[:str] := sql.bind(X_0,"sys","functions","func",0);
<<<<<<< HEAD
    X_26 := bat.new(nil:oid);
    r1_28 := bat.new(nil:str);
=======
    (C_26:bat[:oid],r1_28:bat[:str]) := sql.bind(X_0,"sys","functions","func",2);
>>>>>>> 1b131ea1
    X_28:bat[:str] := sql.bind(X_0,"sys","functions","func",1);
    X_30 := sql.projectdelta(C_1,X_24,X_26,r1_28,X_28);
    X_31 := algebra.projection(C_20,X_30);
    sql.resultSet(X_50,X_51,X_52,X_53,X_55,X_23,X_31);
end user.s22_1;
#inline               actions= 0 time=2 usec 
#candidates           actions= 1 time=20 usec 
#remap                actions= 1 time=65 usec 
#costModel            actions= 1 time=19 usec 
#coercions            actions= 5 time=23 usec 
#evaluate             actions= 4 time=39 usec 
#emptybind            actions= 0 time=5 usec 
#pushselect           actions= 2 time=31 usec 
#aliases              actions= 6 time=22 usec 
#mergetable           actions= 0 time=27 usec 
#deadcode             actions= 3 time=19 usec 
#aliases              actions= 0 time=6 usec 
#constants            actions= 5 time=25 usec 
#commonTerms          actions= 0 time=6 usec 
#projectionpath       actions= 0 time=4 usec 
#reorder              actions= 1 time=33 usec 
#deadcode             actions= 0 time=6 usec 
#reduce               actions=71 time=40 usec 
#matpack              actions= 0 time=3 usec 
#querylog             actions= 0 time=1 usec 
#multiplex            actions= 0 time=3 usec 
#generator            actions= 0 time=2 usec 
#profiler             actions= 1 time=17 usec 
#garbageCollector     actions= 1 time=21 usec 
#total                actions= 1 time=499 usec 
#explain select name,func from functions where icontains(name, 'optimizers');
% .explain # table_name
% mal # name
% clob # type
% 138 # length
function user.s24_1():void;
    X_56:void := querylog.define("explain select name,func from functions where icontains(name, \\'optimizers\\');","sequential_pipe",35);
    X_33 := bat.new(nil:str);
    X_40 := bat.append(X_33,"sys.functions");
    X_50 := bat.append(X_40,"sys.functions");
    X_35 := bat.new(nil:str);
    X_42 := bat.append(X_35,"name");
    X_51 := bat.append(X_42,"func");
    X_36 := bat.new(nil:str);
    X_44 := bat.append(X_36,"varchar");
    X_52 := bat.append(X_44,"varchar");
    X_37 := bat.new(nil:int);
    X_46 := bat.append(X_37,256);
    X_53 := bat.append(X_46,8196);
    X_39 := bat.new(nil:int);
    X_48 := bat.append(X_39,0);
    X_55 := bat.append(X_48,0);
    X_0 := sql.mvc();
    C_1:bat[:oid] := sql.tid(X_0,"sys","functions");
<<<<<<< HEAD
    X_4:bat[:str] := sql.bind(X_0,"sys","functions","name",0);
    X_7 := bat.new(nil:oid);
    r1_9 := bat.new(nil:str);
=======
    X_72:str := calc.+("%",A0);
    X_74:str := calc.+(X_72,"%");
    C_110 := algebra.likesubselect(X_4,C_1,X_74,"",true,false);
    (C_7:bat[:oid],r1_9:bat[:str]) := sql.bind(X_0,"sys","functions","name",2);
    C_111 := algebra.likesubselect(r1_9,nil:bat[:oid],X_74,"",true,false);
>>>>>>> 1b131ea1
    X_10:bat[:str] := sql.bind(X_0,"sys","functions","name",1);
    X_13 := sql.projectdelta(C_1,X_4,X_7,r1_9,X_10);
    X_75:bat[:bit] := batalgebra.ilike(X_13,"%optimizers%":str);
    C_20 := algebra.subselect(X_75,true,true,true,false,false);
    X_23 := algebra.projection(C_20,X_13);
    X_24:bat[:str] := sql.bind(X_0,"sys","functions","func",0);
<<<<<<< HEAD
    X_26 := bat.new(nil:oid);
    r1_28 := bat.new(nil:str);
=======
    (C_26:bat[:oid],r1_28:bat[:str]) := sql.bind(X_0,"sys","functions","func",2);
>>>>>>> 1b131ea1
    X_28:bat[:str] := sql.bind(X_0,"sys","functions","func",1);
    X_30 := sql.projectdelta(C_1,X_24,X_26,r1_28,X_28);
    X_31 := algebra.projection(C_20,X_30);
    sql.resultSet(X_50,X_51,X_52,X_53,X_55,X_23,X_31);
end user.s24_1;
#inline               actions= 0 time=3 usec 
#candidates           actions= 1 time=19 usec 
#remap                actions= 1 time=72 usec 
#costModel            actions= 1 time=20 usec 
#coercions            actions= 5 time=23 usec 
#evaluate             actions= 4 time=47 usec 
#emptybind            actions= 0 time=6 usec 
#pushselect           actions= 2 time=31 usec 
#aliases              actions= 6 time=23 usec 
#mergetable           actions= 0 time=34 usec 
#deadcode             actions= 3 time=19 usec 
#aliases              actions= 0 time=7 usec 
#constants            actions= 5 time=24 usec 
#commonTerms          actions= 0 time=5 usec 
#projectionpath       actions= 0 time=4 usec 
#reorder              actions= 1 time=32 usec 
#deadcode             actions= 0 time=5 usec 
#reduce               actions=71 time=46 usec 
#matpack              actions= 0 time=3 usec 
#querylog             actions= 0 time=1 usec 
#multiplex            actions= 0 time=3 usec 
#generator            actions= 0 time=1 usec 
#profiler             actions= 1 time=24 usec 
#garbageCollector     actions= 1 time=20 usec 
#total                actions= 1 time=528 usec 
#explain select name,func from functions where not_icontains(name, 'optimizers');
% .explain # table_name
% mal # name
% clob # type
% 142 # length
function user.s26_1():void;
    X_56:void := querylog.define("explain select name,func from functions where not_icontains(name, \\'optimizers\\');","sequential_pipe",35);
    X_33 := bat.new(nil:str);
    X_40 := bat.append(X_33,"sys.functions");
    X_50 := bat.append(X_40,"sys.functions");
    X_35 := bat.new(nil:str);
    X_42 := bat.append(X_35,"name");
    X_51 := bat.append(X_42,"func");
    X_36 := bat.new(nil:str);
    X_44 := bat.append(X_36,"varchar");
    X_52 := bat.append(X_44,"varchar");
    X_37 := bat.new(nil:int);
    X_46 := bat.append(X_37,256);
    X_53 := bat.append(X_46,8196);
    X_39 := bat.new(nil:int);
    X_48 := bat.append(X_39,0);
    X_55 := bat.append(X_48,0);
    X_0 := sql.mvc();
    C_1:bat[:oid] := sql.tid(X_0,"sys","functions");
<<<<<<< HEAD
    X_4:bat[:str] := sql.bind(X_0,"sys","functions","name",0);
    X_7 := bat.new(nil:oid);
    r1_9 := bat.new(nil:str);
=======
    X_72:str := calc.+("%",A0);
    X_74:str := calc.+(X_72,"%");
    C_110 := algebra.likesubselect(X_4,C_1,X_74,"",true,true);
    (C_7:bat[:oid],r1_9:bat[:str]) := sql.bind(X_0,"sys","functions","name",2);
    C_111 := algebra.likesubselect(r1_9,nil:bat[:oid],X_74,"",true,true);
>>>>>>> 1b131ea1
    X_10:bat[:str] := sql.bind(X_0,"sys","functions","name",1);
    X_13 := sql.projectdelta(C_1,X_4,X_7,r1_9,X_10);
    X_75:bat[:bit] := batalgebra.not_ilike(X_13,"%optimizers%":str);
    C_20 := algebra.subselect(X_75,true,true,true,false,false);
    X_23 := algebra.projection(C_20,X_13);
    X_24:bat[:str] := sql.bind(X_0,"sys","functions","func",0);
<<<<<<< HEAD
    X_26 := bat.new(nil:oid);
    r1_28 := bat.new(nil:str);
=======
    (C_26:bat[:oid],r1_28:bat[:str]) := sql.bind(X_0,"sys","functions","func",2);
>>>>>>> 1b131ea1
    X_28:bat[:str] := sql.bind(X_0,"sys","functions","func",1);
    X_30 := sql.projectdelta(C_1,X_24,X_26,r1_28,X_28);
    X_31 := algebra.projection(C_20,X_30);
    sql.resultSet(X_50,X_51,X_52,X_53,X_55,X_23,X_31);
end user.s26_1;
#inline               actions= 0 time=3 usec 
#candidates           actions= 1 time=18 usec 
#remap                actions= 1 time=74 usec 
#costModel            actions= 1 time=19 usec 
#coercions            actions= 5 time=22 usec 
#evaluate             actions= 4 time=45 usec 
#emptybind            actions= 0 time=5 usec 
#pushselect           actions= 2 time=29 usec 
#aliases              actions= 6 time=21 usec 
#mergetable           actions= 0 time=25 usec 
#deadcode             actions= 3 time=19 usec 
#aliases              actions= 0 time=6 usec 
#constants            actions= 5 time=24 usec 
#commonTerms          actions= 0 time=5 usec 
#projectionpath       actions= 0 time=4 usec 
#reorder              actions= 1 time=37 usec 
#deadcode             actions= 0 time=5 usec 
#reduce               actions=71 time=39 usec 
#matpack              actions= 0 time=3 usec 
#querylog             actions= 0 time=0 usec 
#multiplex            actions= 0 time=3 usec 
#generator            actions= 0 time=2 usec 
#profiler             actions= 1 time=16 usec 
#garbageCollector     actions= 1 time=19 usec 
#total                actions= 1 time=500 usec 
#rollback;

# 13:28:51 >  
# 13:28:51 >  "Done."
# 13:28:51 >  
<|MERGE_RESOLUTION|>--- conflicted
+++ resolved
@@ -31,7 +31,7 @@
 % clob # type
 % 133 # length
 function user.s4_1():void;
-    X_53:void := querylog.define("explain select name,func from functions where name like \\'%optimizers%\\';","sequential_pipe",26);
+    X_53:void := querylog.define("explain select name,func from functions where name like \\'%optimizers%\\';","sequential_pipe",33);
     X_30 := bat.new(nil:str);
     X_37 := bat.append(X_30,"sys.functions");
     X_47 := bat.append(X_37,"sys.functions");
@@ -50,24 +50,17 @@
     X_0 := sql.mvc();
     X_4:bat[:str] := sql.bind(X_0,"sys","functions","name",0);
     C_1:bat[:oid] := sql.tid(X_0,"sys","functions");
-<<<<<<< HEAD
-    C_17 := algebra.likesubselect(X_4,C_1,"%optimizers%","",false);
-    X_20 := algebra.projection(C_17,X_4);
-    X_21:bat[:str] := sql.bind(X_0,"sys","functions","func",0);
-    X_28 := algebra.projection(C_17,X_21);
-=======
-    C_64 := algebra.likesubselect(X_4,C_1,A0,"",false);
-    (C_7:bat[:oid],r1_9:bat[:str]) := sql.bind(X_0,"sys","functions","name",2);
-    C_65 := algebra.likesubselect(r1_9,nil:bat[:oid],A0,"",false);
-    X_10:bat[:str] := sql.bind(X_0,"sys","functions","name",1);
-    C_67 := algebra.likesubselect(X_10,C_1,A0,"",false);
-    C_17 := sql.subdelta(C_64,C_1,C_7,C_65,C_67);
+    C_65 := algebra.likesubselect(X_4,C_1,"%optimizers%","",false);
+    (C_7:bat[:oid],r1_9:bat[:str]) := sql.bind(X_0,"sys","functions","name",2);
+    C_66 := algebra.likesubselect(r1_9,nil:bat[:oid],"%optimizers%","",false);
+    X_10:bat[:str] := sql.bind(X_0,"sys","functions","name",1);
+    C_68 := algebra.likesubselect(X_10,C_1,"%optimizers%","",false);
+    C_17 := sql.subdelta(C_65,C_1,C_7,C_66,C_68);
     X_20 := sql.projectdelta(C_17,X_4,C_7,r1_9,X_10);
     X_21:bat[:str] := sql.bind(X_0,"sys","functions","func",0);
     (C_23:bat[:oid],r1_25:bat[:str]) := sql.bind(X_0,"sys","functions","func",2);
     X_25:bat[:str] := sql.bind(X_0,"sys","functions","func",1);
     X_28 := sql.projectdelta(C_17,X_21,C_23,r1_25,X_25);
->>>>>>> 1b131ea1
     sql.resultSet(X_47,X_48,X_49,X_50,X_52,X_20,X_28);
 end user.s4_1;
 #inline               actions= 0 time=2 usec 
@@ -101,7 +94,7 @@
 % clob # type
 % 137 # length
 function user.s6_1():void;
-    X_53:void := querylog.define("explain select name,func from functions where name not like \\'%optimizers%\\';","sequential_pipe",26);
+    X_53:void := querylog.define("explain select name,func from functions where name not like \\'%optimizers%\\';","sequential_pipe",33);
     X_30 := bat.new(nil:str);
     X_37 := bat.append(X_30,"sys.functions");
     X_47 := bat.append(X_37,"sys.functions");
@@ -120,24 +113,17 @@
     X_0 := sql.mvc();
     X_4:bat[:str] := sql.bind(X_0,"sys","functions","name",0);
     C_1:bat[:oid] := sql.tid(X_0,"sys","functions");
-<<<<<<< HEAD
-    C_17 := algebra.likesubselect(X_4,C_1,"%optimizers%","",true);
-    X_20 := algebra.projection(C_17,X_4);
-    X_21:bat[:str] := sql.bind(X_0,"sys","functions","func",0);
-    X_28 := algebra.projection(C_17,X_21);
-=======
-    C_64 := algebra.likesubselect(X_4,C_1,A0,"",true);
-    (C_7:bat[:oid],r1_9:bat[:str]) := sql.bind(X_0,"sys","functions","name",2);
-    C_65 := algebra.likesubselect(r1_9,nil:bat[:oid],A0,"",true);
-    X_10:bat[:str] := sql.bind(X_0,"sys","functions","name",1);
-    C_67 := algebra.likesubselect(X_10,C_1,A0,"",true);
-    C_17 := sql.subdelta(C_64,C_1,C_7,C_65,C_67);
+    C_65 := algebra.likesubselect(X_4,C_1,"%optimizers%","",true);
+    (C_7:bat[:oid],r1_9:bat[:str]) := sql.bind(X_0,"sys","functions","name",2);
+    C_66 := algebra.likesubselect(r1_9,nil:bat[:oid],"%optimizers%","",true);
+    X_10:bat[:str] := sql.bind(X_0,"sys","functions","name",1);
+    C_68 := algebra.likesubselect(X_10,C_1,"%optimizers%","",true);
+    C_17 := sql.subdelta(C_65,C_1,C_7,C_66,C_68);
     X_20 := sql.projectdelta(C_17,X_4,C_7,r1_9,X_10);
     X_21:bat[:str] := sql.bind(X_0,"sys","functions","func",0);
     (C_23:bat[:oid],r1_25:bat[:str]) := sql.bind(X_0,"sys","functions","func",2);
     X_25:bat[:str] := sql.bind(X_0,"sys","functions","func",1);
     X_28 := sql.projectdelta(C_17,X_21,C_23,r1_25,X_25);
->>>>>>> 1b131ea1
     sql.resultSet(X_47,X_48,X_49,X_50,X_52,X_20,X_28);
 end user.s6_1;
 #inline               actions= 0 time=2 usec 
@@ -171,7 +157,7 @@
 % clob # type
 % 134 # length
 function user.s8_1():void;
-    X_53:void := querylog.define("explain select name,func from functions where name ilike \\'%optimizers%\\';","sequential_pipe",26);
+    X_53:void := querylog.define("explain select name,func from functions where name ilike \\'%optimizers%\\';","sequential_pipe",33);
     X_30 := bat.new(nil:str);
     X_37 := bat.append(X_30,"sys.functions");
     X_47 := bat.append(X_37,"sys.functions");
@@ -190,24 +176,17 @@
     X_0 := sql.mvc();
     X_4:bat[:str] := sql.bind(X_0,"sys","functions","name",0);
     C_1:bat[:oid] := sql.tid(X_0,"sys","functions");
-<<<<<<< HEAD
-    X_17 := algebra.ilikesubselect(X_4,C_1,"%optimizers%","",false);
-    X_20 := algebra.projection(X_17,X_4);
-    X_21:bat[:str] := sql.bind(X_0,"sys","functions","func",0);
-    X_28 := algebra.projection(X_17,X_21);
-=======
-    C_64 := algebra.ilikesubselect(X_4,C_1,A0,"",false);
-    (C_7:bat[:oid],r1_9:bat[:str]) := sql.bind(X_0,"sys","functions","name",2);
-    C_65 := algebra.ilikesubselect(r1_9,nil:bat[:oid],A0,"",false);
-    X_10:bat[:str] := sql.bind(X_0,"sys","functions","name",1);
-    C_67 := algebra.ilikesubselect(X_10,C_1,A0,"",false);
-    C_17 := sql.subdelta(C_64,C_1,C_7,C_65,C_67);
+    C_65 := algebra.ilikesubselect(X_4,C_1,"%optimizers%","",false);
+    (C_7:bat[:oid],r1_9:bat[:str]) := sql.bind(X_0,"sys","functions","name",2);
+    C_66 := algebra.ilikesubselect(r1_9,nil:bat[:oid],"%optimizers%","",false);
+    X_10:bat[:str] := sql.bind(X_0,"sys","functions","name",1);
+    C_68 := algebra.ilikesubselect(X_10,C_1,"%optimizers%","",false);
+    C_17 := sql.subdelta(C_65,C_1,C_7,C_66,C_68);
     X_20 := sql.projectdelta(C_17,X_4,C_7,r1_9,X_10);
     X_21:bat[:str] := sql.bind(X_0,"sys","functions","func",0);
     (C_23:bat[:oid],r1_25:bat[:str]) := sql.bind(X_0,"sys","functions","func",2);
     X_25:bat[:str] := sql.bind(X_0,"sys","functions","func",1);
     X_28 := sql.projectdelta(C_17,X_21,C_23,r1_25,X_25);
->>>>>>> 1b131ea1
     sql.resultSet(X_47,X_48,X_49,X_50,X_52,X_20,X_28);
 end user.s8_1;
 #inline               actions= 0 time=2 usec 
@@ -241,7 +220,7 @@
 % clob # type
 % 138 # length
 function user.s10_1():void;
-    X_53:void := querylog.define("explain select name,func from functions where name not ilike \\'%optimizers%\\';","sequential_pipe",26);
+    X_53:void := querylog.define("explain select name,func from functions where name not ilike \\'%optimizers%\\';","sequential_pipe",33);
     X_30 := bat.new(nil:str);
     X_37 := bat.append(X_30,"sys.functions");
     X_47 := bat.append(X_37,"sys.functions");
@@ -260,24 +239,17 @@
     X_0 := sql.mvc();
     X_4:bat[:str] := sql.bind(X_0,"sys","functions","name",0);
     C_1:bat[:oid] := sql.tid(X_0,"sys","functions");
-<<<<<<< HEAD
-    X_17 := algebra.ilikesubselect(X_4,C_1,"%optimizers%","",true);
-    X_20 := algebra.projection(X_17,X_4);
-    X_21:bat[:str] := sql.bind(X_0,"sys","functions","func",0);
-    X_28 := algebra.projection(X_17,X_21);
-=======
-    C_64 := algebra.ilikesubselect(X_4,C_1,A0,"",true);
-    (C_7:bat[:oid],r1_9:bat[:str]) := sql.bind(X_0,"sys","functions","name",2);
-    C_65 := algebra.ilikesubselect(r1_9,nil:bat[:oid],A0,"",true);
-    X_10:bat[:str] := sql.bind(X_0,"sys","functions","name",1);
-    C_67 := algebra.ilikesubselect(X_10,C_1,A0,"",true);
-    C_17 := sql.subdelta(C_64,C_1,C_7,C_65,C_67);
+    C_65 := algebra.ilikesubselect(X_4,C_1,"%optimizers%","",true);
+    (C_7:bat[:oid],r1_9:bat[:str]) := sql.bind(X_0,"sys","functions","name",2);
+    C_66 := algebra.ilikesubselect(r1_9,nil:bat[:oid],"%optimizers%","",true);
+    X_10:bat[:str] := sql.bind(X_0,"sys","functions","name",1);
+    C_68 := algebra.ilikesubselect(X_10,C_1,"%optimizers%","",true);
+    C_17 := sql.subdelta(C_65,C_1,C_7,C_66,C_68);
     X_20 := sql.projectdelta(C_17,X_4,C_7,r1_9,X_10);
     X_21:bat[:str] := sql.bind(X_0,"sys","functions","func",0);
     (C_23:bat[:oid],r1_25:bat[:str]) := sql.bind(X_0,"sys","functions","func",2);
     X_25:bat[:str] := sql.bind(X_0,"sys","functions","func",1);
     X_28 := sql.projectdelta(C_17,X_21,C_23,r1_25,X_25);
->>>>>>> 1b131ea1
     sql.resultSet(X_47,X_48,X_49,X_50,X_52,X_20,X_28);
 end user.s10_1;
 #inline               actions= 0 time=2 usec 
@@ -331,7 +303,7 @@
 % clob # type
 % 137 # length
 function user.s20_1():void;
-    X_56:void := querylog.define("explain select name,func from functions where contains(name, \\'optimizers\\');","sequential_pipe",35);
+    X_56:void := querylog.define("explain select name,func from functions where contains(name, \\'optimizers\\');","sequential_pipe",33);
     X_33 := bat.new(nil:str);
     X_40 := bat.append(X_33,"sys.functions");
     X_50 := bat.append(X_40,"sys.functions");
@@ -349,31 +321,17 @@
     X_55 := bat.append(X_48,0);
     X_0 := sql.mvc();
     C_1:bat[:oid] := sql.tid(X_0,"sys","functions");
-<<<<<<< HEAD
-    X_4:bat[:str] := sql.bind(X_0,"sys","functions","name",0);
-    X_7 := bat.new(nil:oid);
-    r1_9 := bat.new(nil:str);
-=======
-    X_72:str := calc.+("%",A0);
-    X_74:str := calc.+(X_72,"%");
-    C_110 := algebra.likesubselect(X_4,C_1,X_74,"",false,false);
-    (C_7:bat[:oid],r1_9:bat[:str]) := sql.bind(X_0,"sys","functions","name",2);
-    C_111 := algebra.likesubselect(r1_9,nil:bat[:oid],X_74,"",false,false);
->>>>>>> 1b131ea1
-    X_10:bat[:str] := sql.bind(X_0,"sys","functions","name",1);
-    X_13 := sql.projectdelta(C_1,X_4,X_7,r1_9,X_10);
+    X_4:bat[:str] := sql.bind(X_0,"sys","functions","name",0);
+    (C_7:bat[:oid],r1_9:bat[:str]) := sql.bind(X_0,"sys","functions","name",2);
+    X_10:bat[:str] := sql.bind(X_0,"sys","functions","name",1);
+    X_13 := sql.projectdelta(C_1,X_4,C_7,r1_9,X_10);
     X_75:bat[:bit] := batalgebra.like(X_13,"%optimizers%":str);
     C_20 := algebra.subselect(X_75,true,true,true,false,false);
     X_23 := algebra.projection(C_20,X_13);
     X_24:bat[:str] := sql.bind(X_0,"sys","functions","func",0);
-<<<<<<< HEAD
-    X_26 := bat.new(nil:oid);
-    r1_28 := bat.new(nil:str);
-=======
     (C_26:bat[:oid],r1_28:bat[:str]) := sql.bind(X_0,"sys","functions","func",2);
->>>>>>> 1b131ea1
     X_28:bat[:str] := sql.bind(X_0,"sys","functions","func",1);
-    X_30 := sql.projectdelta(C_1,X_24,X_26,r1_28,X_28);
+    X_30 := sql.projectdelta(C_1,X_24,C_26,r1_28,X_28);
     X_31 := algebra.projection(C_20,X_30);
     sql.resultSet(X_50,X_51,X_52,X_53,X_55,X_23,X_31);
 end user.s20_1;
@@ -408,7 +366,7 @@
 % clob # type
 % 141 # length
 function user.s22_1():void;
-    X_56:void := querylog.define("explain select name,func from functions where not_contains(name, \\'optimizers\\');","sequential_pipe",35);
+    X_56:void := querylog.define("explain select name,func from functions where not_contains(name, \\'optimizers\\');","sequential_pipe",33);
     X_33 := bat.new(nil:str);
     X_40 := bat.append(X_33,"sys.functions");
     X_50 := bat.append(X_40,"sys.functions");
@@ -426,31 +384,17 @@
     X_55 := bat.append(X_48,0);
     X_0 := sql.mvc();
     C_1:bat[:oid] := sql.tid(X_0,"sys","functions");
-<<<<<<< HEAD
-    X_4:bat[:str] := sql.bind(X_0,"sys","functions","name",0);
-    X_7 := bat.new(nil:oid);
-    r1_9 := bat.new(nil:str);
-=======
-    X_72:str := calc.+("%",A0);
-    X_74:str := calc.+(X_72,"%");
-    C_110 := algebra.likesubselect(X_4,C_1,X_74,"",false,true);
-    (C_7:bat[:oid],r1_9:bat[:str]) := sql.bind(X_0,"sys","functions","name",2);
-    C_111 := algebra.likesubselect(r1_9,nil:bat[:oid],X_74,"",false,true);
->>>>>>> 1b131ea1
-    X_10:bat[:str] := sql.bind(X_0,"sys","functions","name",1);
-    X_13 := sql.projectdelta(C_1,X_4,X_7,r1_9,X_10);
+    X_4:bat[:str] := sql.bind(X_0,"sys","functions","name",0);
+    (C_7:bat[:oid],r1_9:bat[:str]) := sql.bind(X_0,"sys","functions","name",2);
+    X_10:bat[:str] := sql.bind(X_0,"sys","functions","name",1);
+    X_13 := sql.projectdelta(C_1,X_4,C_7,r1_9,X_10);
     X_75:bat[:bit] := batalgebra.not_like(X_13,"%optimizers%":str);
     C_20 := algebra.subselect(X_75,true,true,true,false,false);
     X_23 := algebra.projection(C_20,X_13);
     X_24:bat[:str] := sql.bind(X_0,"sys","functions","func",0);
-<<<<<<< HEAD
-    X_26 := bat.new(nil:oid);
-    r1_28 := bat.new(nil:str);
-=======
     (C_26:bat[:oid],r1_28:bat[:str]) := sql.bind(X_0,"sys","functions","func",2);
->>>>>>> 1b131ea1
     X_28:bat[:str] := sql.bind(X_0,"sys","functions","func",1);
-    X_30 := sql.projectdelta(C_1,X_24,X_26,r1_28,X_28);
+    X_30 := sql.projectdelta(C_1,X_24,C_26,r1_28,X_28);
     X_31 := algebra.projection(C_20,X_30);
     sql.resultSet(X_50,X_51,X_52,X_53,X_55,X_23,X_31);
 end user.s22_1;
@@ -485,7 +429,7 @@
 % clob # type
 % 138 # length
 function user.s24_1():void;
-    X_56:void := querylog.define("explain select name,func from functions where icontains(name, \\'optimizers\\');","sequential_pipe",35);
+    X_56:void := querylog.define("explain select name,func from functions where icontains(name, \\'optimizers\\');","sequential_pipe",33);
     X_33 := bat.new(nil:str);
     X_40 := bat.append(X_33,"sys.functions");
     X_50 := bat.append(X_40,"sys.functions");
@@ -503,31 +447,17 @@
     X_55 := bat.append(X_48,0);
     X_0 := sql.mvc();
     C_1:bat[:oid] := sql.tid(X_0,"sys","functions");
-<<<<<<< HEAD
-    X_4:bat[:str] := sql.bind(X_0,"sys","functions","name",0);
-    X_7 := bat.new(nil:oid);
-    r1_9 := bat.new(nil:str);
-=======
-    X_72:str := calc.+("%",A0);
-    X_74:str := calc.+(X_72,"%");
-    C_110 := algebra.likesubselect(X_4,C_1,X_74,"",true,false);
-    (C_7:bat[:oid],r1_9:bat[:str]) := sql.bind(X_0,"sys","functions","name",2);
-    C_111 := algebra.likesubselect(r1_9,nil:bat[:oid],X_74,"",true,false);
->>>>>>> 1b131ea1
-    X_10:bat[:str] := sql.bind(X_0,"sys","functions","name",1);
-    X_13 := sql.projectdelta(C_1,X_4,X_7,r1_9,X_10);
+    X_4:bat[:str] := sql.bind(X_0,"sys","functions","name",0);
+    (C_7:bat[:oid],r1_9:bat[:str]) := sql.bind(X_0,"sys","functions","name",2);
+    X_10:bat[:str] := sql.bind(X_0,"sys","functions","name",1);
+    X_13 := sql.projectdelta(C_1,X_4,C_7,r1_9,X_10);
     X_75:bat[:bit] := batalgebra.ilike(X_13,"%optimizers%":str);
     C_20 := algebra.subselect(X_75,true,true,true,false,false);
     X_23 := algebra.projection(C_20,X_13);
     X_24:bat[:str] := sql.bind(X_0,"sys","functions","func",0);
-<<<<<<< HEAD
-    X_26 := bat.new(nil:oid);
-    r1_28 := bat.new(nil:str);
-=======
     (C_26:bat[:oid],r1_28:bat[:str]) := sql.bind(X_0,"sys","functions","func",2);
->>>>>>> 1b131ea1
     X_28:bat[:str] := sql.bind(X_0,"sys","functions","func",1);
-    X_30 := sql.projectdelta(C_1,X_24,X_26,r1_28,X_28);
+    X_30 := sql.projectdelta(C_1,X_24,C_26,r1_28,X_28);
     X_31 := algebra.projection(C_20,X_30);
     sql.resultSet(X_50,X_51,X_52,X_53,X_55,X_23,X_31);
 end user.s24_1;
@@ -562,7 +492,7 @@
 % clob # type
 % 142 # length
 function user.s26_1():void;
-    X_56:void := querylog.define("explain select name,func from functions where not_icontains(name, \\'optimizers\\');","sequential_pipe",35);
+    X_56:void := querylog.define("explain select name,func from functions where not_icontains(name, \\'optimizers\\');","sequential_pipe",33);
     X_33 := bat.new(nil:str);
     X_40 := bat.append(X_33,"sys.functions");
     X_50 := bat.append(X_40,"sys.functions");
@@ -580,31 +510,17 @@
     X_55 := bat.append(X_48,0);
     X_0 := sql.mvc();
     C_1:bat[:oid] := sql.tid(X_0,"sys","functions");
-<<<<<<< HEAD
-    X_4:bat[:str] := sql.bind(X_0,"sys","functions","name",0);
-    X_7 := bat.new(nil:oid);
-    r1_9 := bat.new(nil:str);
-=======
-    X_72:str := calc.+("%",A0);
-    X_74:str := calc.+(X_72,"%");
-    C_110 := algebra.likesubselect(X_4,C_1,X_74,"",true,true);
-    (C_7:bat[:oid],r1_9:bat[:str]) := sql.bind(X_0,"sys","functions","name",2);
-    C_111 := algebra.likesubselect(r1_9,nil:bat[:oid],X_74,"",true,true);
->>>>>>> 1b131ea1
-    X_10:bat[:str] := sql.bind(X_0,"sys","functions","name",1);
-    X_13 := sql.projectdelta(C_1,X_4,X_7,r1_9,X_10);
+    X_4:bat[:str] := sql.bind(X_0,"sys","functions","name",0);
+    (C_7:bat[:oid],r1_9:bat[:str]) := sql.bind(X_0,"sys","functions","name",2);
+    X_10:bat[:str] := sql.bind(X_0,"sys","functions","name",1);
+    X_13 := sql.projectdelta(C_1,X_4,C_7,r1_9,X_10);
     X_75:bat[:bit] := batalgebra.not_ilike(X_13,"%optimizers%":str);
     C_20 := algebra.subselect(X_75,true,true,true,false,false);
     X_23 := algebra.projection(C_20,X_13);
     X_24:bat[:str] := sql.bind(X_0,"sys","functions","func",0);
-<<<<<<< HEAD
-    X_26 := bat.new(nil:oid);
-    r1_28 := bat.new(nil:str);
-=======
     (C_26:bat[:oid],r1_28:bat[:str]) := sql.bind(X_0,"sys","functions","func",2);
->>>>>>> 1b131ea1
     X_28:bat[:str] := sql.bind(X_0,"sys","functions","func",1);
-    X_30 := sql.projectdelta(C_1,X_24,X_26,r1_28,X_28);
+    X_30 := sql.projectdelta(C_1,X_24,C_26,r1_28,X_28);
     X_31 := algebra.projection(C_20,X_30);
     sql.resultSet(X_50,X_51,X_52,X_53,X_55,X_23,X_31);
 end user.s26_1;
