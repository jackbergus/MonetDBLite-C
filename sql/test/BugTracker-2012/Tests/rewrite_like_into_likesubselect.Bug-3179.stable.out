stdout of test 'rewrite_like_into_likesubselect.Bug-3179` in directory 'sql/test/BugTracker-2012` itself:


# 13:28:50 >  
# 13:28:50 >  "mserver5" "--debug=10" "--set" "gdk_nr_threads=4" "--set" "mapi_open=true" "--set" "mapi_port=31819" "--set" "monet_prompt=" "--trace" "--forcemito" "--set" "mal_listing=2" "--dbpath=/home/niels/scratch/monetdb/Linux-x86_64/var/MonetDB/mTests_test_BugTracker-2012" "--set" "mal_listing=0"
# 13:28:50 >  

# MonetDB 5 server v11.14.0
# This is an unreleased version
# Serving database 'mTests_test_BugTracker-2012', using 4 threads
# Compiled for x86_64-unknown-linux-gnu/64bit with 64bit OIDs dynamically linked
# Found 3.778 GiB available main-memory.
# Copyright (c) 1993-July 2008 CWI.
# Copyright (c) August 2008-2015 MonetDB B.V., all rights reserved
# Visit http://www.monetdb.org/ for further information
# Listening for connection requests on mapi:monetdb://niels.nesco.mine.nu:31819/
# MonetDB/GIS module loaded
# MonetDB/JAQL module loaded
# MonetDB/SQL module loaded

Ready.

# 13:28:50 >  
# 13:28:50 >  "mclient" "-lsql" "-ftest" "-Eutf-8" "-i" "-e" "--host=niels" "--port=31819"
# 13:28:50 >  

#start transaction;
#explain select name,func from functions where name like '%optimizers%';
% .explain # table_name
% mal # name
% clob # type
% 133 # length
function user.s4_1():void;
    X_53:void := querylog.define("explain select name,func from functions where name like \\'%optimizers%\\';","sequential_pipe",26);
    X_30 := bat.new(nil:str);
    X_37 := bat.append(X_30,"sys.functions");
    X_47 := bat.append(X_37,"sys.functions");
    X_32 := bat.new(nil:str);
    X_39 := bat.append(X_32,"name");
    X_48 := bat.append(X_39,"func");
    X_33 := bat.new(nil:str);
    X_41 := bat.append(X_33,"varchar");
    X_49 := bat.append(X_41,"varchar");
    X_34 := bat.new(nil:int);
    X_43 := bat.append(X_34,256);
    X_50 := bat.append(X_43,8196);
    X_36 := bat.new(nil:int);
    X_45 := bat.append(X_36,0);
    X_52 := bat.append(X_45,0);
    X_0 := sql.mvc();
    X_4:bat[:str] := sql.bind(X_0,"sys","functions","name",0);
<<<<<<< HEAD
    X_1:bat[:oid] := sql.tid(X_0,"sys","functions");
    X_17 := algebra.likesubselect(X_4,X_1,"%optimizers%","",false);
    X_20 := algebra.projection(X_17,X_4);
    X_21:bat[:str] := sql.bind(X_0,"sys","functions","func",0);
    X_28 := algebra.projection(X_17,X_21);
=======
    C_1:bat[:oid] := sql.tid(X_0,"sys","functions");
    C_64 := algebra.likesubselect(X_4,C_1,A0,"",false);
    (C_7,r1_9) := sql.bind(X_0,"sys","functions","name",2);
    C_65 := algebra.likesubselect(r1_9,nil:bat[:oid],A0,"",false);
    X_10:bat[:str] := sql.bind(X_0,"sys","functions","name",1);
    C_67 := algebra.likesubselect(X_10,C_1,A0,"",false);
    C_17 := sql.subdelta(C_64,C_1,C_7,C_65,C_67);
    X_20 := sql.projectdelta(C_17,X_4,C_7,r1_9,X_10);
    X_21:bat[:str] := sql.bind(X_0,"sys","functions","func",0);
    (C_23,r1_25) := sql.bind(X_0,"sys","functions","func",2);
    X_25:bat[:str] := sql.bind(X_0,"sys","functions","func",1);
    X_28 := sql.projectdelta(C_17,X_21,C_23,r1_25,X_25);
>>>>>>> abf195f9
    sql.resultSet(X_47,X_48,X_49,X_50,X_52,X_20,X_28);
end user.s4_1;
#inline               actions= 0 time=2 usec 
#candidates           actions= 1 time=21 usec 
#remap                actions= 0 time=3 usec 
#costModel            actions= 1 time=17 usec 
#coercions            actions= 1 time=17 usec 
#evaluate             actions= 1 time=29 usec 
#emptybind            actions= 0 time=4 usec 
#pushselect           actions= 3 time=23 usec 
#aliases              actions= 5 time=18 usec 
#mergetable           actions= 0 time=24 usec 
#deadcode             actions= 4 time=17 usec 
#aliases              actions= 0 time=5 usec 
#constants            actions= 3 time=17 usec 
#commonTerms          actions= 0 time=6 usec 
#projectionpath       actions= 0 time=4 usec 
#reorder              actions= 1 time=27 usec 
#deadcode             actions= 0 time=5 usec 
#reduce               actions=38 time=30 usec 
#matpack              actions= 0 time=4 usec 
#querylog             actions= 0 time=1 usec 
#multiplex            actions= 0 time=2 usec 
#generator            actions= 0 time=2 usec 
#profiler             actions= 1 time=12 usec 
#garbageCollector     actions= 1 time=17 usec 
#total                actions= 1 time=362 usec 
#explain select name,func from functions where name not like '%optimizers%';
% .explain # table_name
% mal # name
% clob # type
% 137 # length
function user.s6_1():void;
    X_53:void := querylog.define("explain select name,func from functions where name not like \\'%optimizers%\\';","sequential_pipe",26);
    X_30 := bat.new(nil:str);
    X_37 := bat.append(X_30,"sys.functions");
    X_47 := bat.append(X_37,"sys.functions");
    X_32 := bat.new(nil:str);
    X_39 := bat.append(X_32,"name");
    X_48 := bat.append(X_39,"func");
    X_33 := bat.new(nil:str);
    X_41 := bat.append(X_33,"varchar");
    X_49 := bat.append(X_41,"varchar");
    X_34 := bat.new(nil:int);
    X_43 := bat.append(X_34,256);
    X_50 := bat.append(X_43,8196);
    X_36 := bat.new(nil:int);
    X_45 := bat.append(X_36,0);
    X_52 := bat.append(X_45,0);
    X_0 := sql.mvc();
    X_4:bat[:str] := sql.bind(X_0,"sys","functions","name",0);
<<<<<<< HEAD
    X_1:bat[:oid] := sql.tid(X_0,"sys","functions");
    X_17 := algebra.likesubselect(X_4,X_1,"%optimizers%","",true);
    X_20 := algebra.projection(X_17,X_4);
    X_21:bat[:str] := sql.bind(X_0,"sys","functions","func",0);
    X_28 := algebra.projection(X_17,X_21);
=======
    C_1:bat[:oid] := sql.tid(X_0,"sys","functions");
    C_64 := algebra.likesubselect(X_4,C_1,A0,"",true);
    (C_7,r1_9) := sql.bind(X_0,"sys","functions","name",2);
    C_65 := algebra.likesubselect(r1_9,nil:bat[:oid],A0,"",true);
    X_10:bat[:str] := sql.bind(X_0,"sys","functions","name",1);
    C_67 := algebra.likesubselect(X_10,C_1,A0,"",true);
    C_17 := sql.subdelta(C_64,C_1,C_7,C_65,C_67);
    X_20 := sql.projectdelta(C_17,X_4,C_7,r1_9,X_10);
    X_21:bat[:str] := sql.bind(X_0,"sys","functions","func",0);
    (C_23,r1_25) := sql.bind(X_0,"sys","functions","func",2);
    X_25:bat[:str] := sql.bind(X_0,"sys","functions","func",1);
    X_28 := sql.projectdelta(C_17,X_21,C_23,r1_25,X_25);
>>>>>>> abf195f9
    sql.resultSet(X_47,X_48,X_49,X_50,X_52,X_20,X_28);
end user.s6_1;
#inline               actions= 0 time=2 usec 
#candidates           actions= 1 time=18 usec 
#remap                actions= 0 time=3 usec 
#costModel            actions= 1 time=17 usec 
#coercions            actions= 1 time=16 usec 
#evaluate             actions= 1 time=28 usec 
#emptybind            actions= 0 time=4 usec 
#pushselect           actions= 3 time=21 usec 
#aliases              actions= 5 time=18 usec 
#mergetable           actions= 0 time=23 usec 
#deadcode             actions= 4 time=16 usec 
#aliases              actions= 0 time=5 usec 
#constants            actions= 3 time=18 usec 
#commonTerms          actions= 0 time=5 usec 
#projectionpath       actions= 0 time=4 usec 
#reorder              actions= 1 time=27 usec 
#deadcode             actions= 0 time=5 usec 
#reduce               actions=38 time=29 usec 
#matpack              actions= 0 time=4 usec 
#querylog             actions= 0 time=1 usec 
#multiplex            actions= 0 time=3 usec 
#generator            actions= 0 time=2 usec 
#profiler             actions= 1 time=13 usec 
#garbageCollector     actions= 1 time=18 usec 
#total                actions= 1 time=368 usec 
#explain select name,func from functions where name ilike '%optimizers%';
% .explain # table_name
% mal # name
% clob # type
% 134 # length
function user.s8_1():void;
    X_53:void := querylog.define("explain select name,func from functions where name ilike \\'%optimizers%\\';","sequential_pipe",26);
    X_30 := bat.new(nil:str);
    X_37 := bat.append(X_30,"sys.functions");
    X_47 := bat.append(X_37,"sys.functions");
    X_32 := bat.new(nil:str);
    X_39 := bat.append(X_32,"name");
    X_48 := bat.append(X_39,"func");
    X_33 := bat.new(nil:str);
    X_41 := bat.append(X_33,"varchar");
    X_49 := bat.append(X_41,"varchar");
    X_34 := bat.new(nil:int);
    X_43 := bat.append(X_34,256);
    X_50 := bat.append(X_43,8196);
    X_36 := bat.new(nil:int);
    X_45 := bat.append(X_36,0);
    X_52 := bat.append(X_45,0);
    X_0 := sql.mvc();
    X_4:bat[:str] := sql.bind(X_0,"sys","functions","name",0);
<<<<<<< HEAD
    X_1:bat[:oid] := sql.tid(X_0,"sys","functions");
    X_17 := algebra.ilikesubselect(X_4,X_1,"%optimizers%","",false);
    X_20 := algebra.projection(X_17,X_4);
    X_21:bat[:str] := sql.bind(X_0,"sys","functions","func",0);
    X_28 := algebra.projection(X_17,X_21);
=======
    C_1:bat[:oid] := sql.tid(X_0,"sys","functions");
    C_64 := algebra.ilikesubselect(X_4,C_1,A0,"",false);
    (C_7,r1_9) := sql.bind(X_0,"sys","functions","name",2);
    C_65 := algebra.ilikesubselect(r1_9,nil:bat[:oid],A0,"",false);
    X_10:bat[:str] := sql.bind(X_0,"sys","functions","name",1);
    C_67 := algebra.ilikesubselect(X_10,C_1,A0,"",false);
    C_17 := sql.subdelta(C_64,C_1,C_7,C_65,C_67);
    X_20 := sql.projectdelta(C_17,X_4,C_7,r1_9,X_10);
    X_21:bat[:str] := sql.bind(X_0,"sys","functions","func",0);
    (C_23,r1_25) := sql.bind(X_0,"sys","functions","func",2);
    X_25:bat[:str] := sql.bind(X_0,"sys","functions","func",1);
    X_28 := sql.projectdelta(C_17,X_21,C_23,r1_25,X_25);
>>>>>>> abf195f9
    sql.resultSet(X_47,X_48,X_49,X_50,X_52,X_20,X_28);
end user.s8_1;
#inline               actions= 0 time=2 usec 
#candidates           actions= 1 time=18 usec 
#remap                actions= 0 time=3 usec 
#costModel            actions= 1 time=16 usec 
#coercions            actions= 1 time=16 usec 
#evaluate             actions= 1 time=27 usec 
#emptybind            actions= 0 time=4 usec 
#pushselect           actions= 3 time=21 usec 
#aliases              actions= 5 time=18 usec 
#mergetable           actions= 0 time=22 usec 
#deadcode             actions= 4 time=16 usec 
#aliases              actions= 0 time=5 usec 
#constants            actions= 3 time=16 usec 
#commonTerms          actions= 0 time=6 usec 
#projectionpath       actions= 0 time=4 usec 
#reorder              actions= 1 time=27 usec 
#deadcode             actions= 0 time=5 usec 
#reduce               actions=38 time=30 usec 
#matpack              actions= 0 time=3 usec 
#querylog             actions= 0 time=1 usec 
#multiplex            actions= 0 time=3 usec 
#generator            actions= 0 time=2 usec 
#profiler             actions= 1 time=12 usec 
#garbageCollector     actions= 1 time=17 usec 
#total                actions= 1 time=348 usec 
#explain select name,func from functions where name not ilike '%optimizers%';
% .explain # table_name
% mal # name
% clob # type
% 138 # length
function user.s10_1():void;
    X_53:void := querylog.define("explain select name,func from functions where name not ilike \\'%optimizers%\\';","sequential_pipe",26);
    X_30 := bat.new(nil:str);
    X_37 := bat.append(X_30,"sys.functions");
    X_47 := bat.append(X_37,"sys.functions");
    X_32 := bat.new(nil:str);
    X_39 := bat.append(X_32,"name");
    X_48 := bat.append(X_39,"func");
    X_33 := bat.new(nil:str);
    X_41 := bat.append(X_33,"varchar");
    X_49 := bat.append(X_41,"varchar");
    X_34 := bat.new(nil:int);
    X_43 := bat.append(X_34,256);
    X_50 := bat.append(X_43,8196);
    X_36 := bat.new(nil:int);
    X_45 := bat.append(X_36,0);
    X_52 := bat.append(X_45,0);
    X_0 := sql.mvc();
    X_4:bat[:str] := sql.bind(X_0,"sys","functions","name",0);
<<<<<<< HEAD
    X_1:bat[:oid] := sql.tid(X_0,"sys","functions");
    X_17 := algebra.ilikesubselect(X_4,X_1,"%optimizers%","",true);
    X_20 := algebra.projection(X_17,X_4);
    X_21:bat[:str] := sql.bind(X_0,"sys","functions","func",0);
    X_28 := algebra.projection(X_17,X_21);
=======
    C_1:bat[:oid] := sql.tid(X_0,"sys","functions");
    C_64 := algebra.ilikesubselect(X_4,C_1,A0,"",true);
    (C_7,r1_9) := sql.bind(X_0,"sys","functions","name",2);
    C_65 := algebra.ilikesubselect(r1_9,nil:bat[:oid],A0,"",true);
    X_10:bat[:str] := sql.bind(X_0,"sys","functions","name",1);
    C_67 := algebra.ilikesubselect(X_10,C_1,A0,"",true);
    C_17 := sql.subdelta(C_64,C_1,C_7,C_65,C_67);
    X_20 := sql.projectdelta(C_17,X_4,C_7,r1_9,X_10);
    X_21:bat[:str] := sql.bind(X_0,"sys","functions","func",0);
    (C_23,r1_25) := sql.bind(X_0,"sys","functions","func",2);
    X_25:bat[:str] := sql.bind(X_0,"sys","functions","func",1);
    X_28 := sql.projectdelta(C_17,X_21,C_23,r1_25,X_25);
>>>>>>> abf195f9
    sql.resultSet(X_47,X_48,X_49,X_50,X_52,X_20,X_28);
end user.s10_1;
#inline               actions= 0 time=2 usec 
#candidates           actions= 1 time=17 usec 
#remap                actions= 0 time=3 usec 
#costModel            actions= 1 time=16 usec 
#coercions            actions= 1 time=16 usec 
#evaluate             actions= 1 time=27 usec 
#emptybind            actions= 0 time=4 usec 
#pushselect           actions= 3 time=21 usec 
#aliases              actions= 5 time=17 usec 
#mergetable           actions= 0 time=23 usec 
#deadcode             actions= 4 time=17 usec 
#aliases              actions= 0 time=5 usec 
#constants            actions= 3 time=17 usec 
#commonTerms          actions= 0 time=5 usec 
#projectionpath       actions= 0 time=4 usec 
#reorder              actions= 1 time=28 usec 
#deadcode             actions= 0 time=6 usec 
#reduce               actions=38 time=30 usec 
#matpack              actions= 0 time=4 usec 
#querylog             actions= 0 time=0 usec 
#multiplex            actions= 0 time=3 usec 
#generator            actions= 0 time=1 usec 
#profiler             actions= 1 time=12 usec 
#garbageCollector     actions= 1 time=16 usec 
#total                actions= 1 time=349 usec 
#create function contains(str string, substr string)
#returns boolean
#begin
#	  return str like '%'||substr||'%';
#end; 
#create function not_contains(str string, substr string)
#returns boolean
#begin
#	  return str not like '%'||substr||'%';
#end; 
#create function icontains(str string, substr string)
#returns boolean
#begin
#	  return str ilike '%'||substr||'%';
#end; 
#create function not_icontains(str string, substr string)
#returns boolean
#begin
#	  return str not ilike '%'||substr||'%';
#end; 
#explain select name,func from functions where contains(name, 'optimizers');
% .explain # table_name
% mal # name
% clob # type
% 137 # length
function user.s20_1():void;
    X_56:void := querylog.define("explain select name,func from functions where contains(name, \\'optimizers\\');","sequential_pipe",35);
    X_33 := bat.new(nil:str);
    X_40 := bat.append(X_33,"sys.functions");
    X_50 := bat.append(X_40,"sys.functions");
    X_35 := bat.new(nil:str);
    X_42 := bat.append(X_35,"name");
    X_51 := bat.append(X_42,"func");
    X_36 := bat.new(nil:str);
    X_44 := bat.append(X_36,"varchar");
    X_52 := bat.append(X_44,"varchar");
    X_37 := bat.new(nil:int);
    X_46 := bat.append(X_37,256);
    X_53 := bat.append(X_46,8196);
    X_39 := bat.new(nil:int);
    X_48 := bat.append(X_39,0);
    X_55 := bat.append(X_48,0);
    X_0 := sql.mvc();
<<<<<<< HEAD
    X_1:bat[:oid] := sql.tid(X_0,"sys","functions");
    X_4:bat[:str] := sql.bind(X_0,"sys","functions","name",0);
    X_7 := bat.new(nil:oid);
    r1_9 := bat.new(nil:str);
    X_10:bat[:str] := sql.bind(X_0,"sys","functions","name",1);
    X_13 := sql.projectdelta(X_1,X_4,X_7,r1_9,X_10);
    X_75:bat[:bit] := batalgebra.like(X_13,"%optimizers%":str);
    X_20 := algebra.subselect(X_75,true,true,true,false,false);
    X_23 := algebra.projection(X_20,X_13);
    X_24:bat[:str] := sql.bind(X_0,"sys","functions","func",0);
    X_26 := bat.new(nil:oid);
    r1_28 := bat.new(nil:str);
    X_28:bat[:str] := sql.bind(X_0,"sys","functions","func",1);
    X_30 := sql.projectdelta(X_1,X_24,X_26,r1_28,X_28);
    X_31 := algebra.projection(X_20,X_30);
=======
    X_4:bat[:str] := sql.bind(X_0,"sys","functions","name",0);
    C_1:bat[:oid] := sql.tid(X_0,"sys","functions");
    X_72:str := calc.+("%",A0);
    X_74:str := calc.+(X_72,"%");
    C_110 := algebra.likesubselect(X_4,C_1,X_74,"",false,false);
    (C_7,r1_9) := sql.bind(X_0,"sys","functions","name",2);
    C_111 := algebra.likesubselect(r1_9,nil:bat[:oid],X_74,"",false,false);
    X_10:bat[:str] := sql.bind(X_0,"sys","functions","name",1);
    C_113 := algebra.likesubselect(X_10,C_1,X_74,"",false,false);
    C_20 := sql.subdelta(C_110,C_1,C_7,C_111,C_113);
    X_23 := sql.projectdelta(C_20,X_4,C_7,r1_9,X_10);
    X_24:bat[:str] := sql.bind(X_0,"sys","functions","func",0);
    (C_26,r1_28) := sql.bind(X_0,"sys","functions","func",2);
    X_28:bat[:str] := sql.bind(X_0,"sys","functions","func",1);
    X_31 := sql.projectdelta(C_20,X_24,C_26,r1_28,X_28);
>>>>>>> abf195f9
    sql.resultSet(X_50,X_51,X_52,X_53,X_55,X_23,X_31);
end user.s20_1;
#inline               actions= 0 time=5 usec 
#candidates           actions= 1 time=27 usec 
#remap                actions= 1 time=88 usec 
#costModel            actions= 1 time=20 usec 
#coercions            actions= 5 time=22 usec 
#evaluate             actions= 4 time=44 usec 
#emptybind            actions= 0 time=5 usec 
#pushselect           actions= 2 time=40 usec 
#aliases              actions= 6 time=23 usec 
#mergetable           actions= 0 time=26 usec 
#deadcode             actions= 3 time=19 usec 
#aliases              actions= 0 time=7 usec 
#constants            actions= 5 time=24 usec 
#commonTerms          actions= 0 time=5 usec 
#projectionpath       actions= 0 time=4 usec 
#reorder              actions= 1 time=32 usec 
#deadcode             actions= 0 time=5 usec 
#reduce               actions=71 time=40 usec 
#matpack              actions= 0 time=4 usec 
#querylog             actions= 0 time=1 usec 
#multiplex            actions= 0 time=2 usec 
#generator            actions= 0 time=2 usec 
#profiler             actions= 1 time=15 usec 
#garbageCollector     actions= 1 time=20 usec 
#total                actions= 1 time=549 usec 
#explain select name,func from functions where not_contains(name, 'optimizers');
% .explain # table_name
% mal # name
% clob # type
% 141 # length
function user.s22_1():void;
    X_56:void := querylog.define("explain select name,func from functions where not_contains(name, \\'optimizers\\');","sequential_pipe",35);
    X_33 := bat.new(nil:str);
    X_40 := bat.append(X_33,"sys.functions");
    X_50 := bat.append(X_40,"sys.functions");
    X_35 := bat.new(nil:str);
    X_42 := bat.append(X_35,"name");
    X_51 := bat.append(X_42,"func");
    X_36 := bat.new(nil:str);
    X_44 := bat.append(X_36,"varchar");
    X_52 := bat.append(X_44,"varchar");
    X_37 := bat.new(nil:int);
    X_46 := bat.append(X_37,256);
    X_53 := bat.append(X_46,8196);
    X_39 := bat.new(nil:int);
    X_48 := bat.append(X_39,0);
    X_55 := bat.append(X_48,0);
    X_0 := sql.mvc();
<<<<<<< HEAD
    X_1:bat[:oid] := sql.tid(X_0,"sys","functions");
    X_4:bat[:str] := sql.bind(X_0,"sys","functions","name",0);
    X_7 := bat.new(nil:oid);
    r1_9 := bat.new(nil:str);
    X_10:bat[:str] := sql.bind(X_0,"sys","functions","name",1);
    X_13 := sql.projectdelta(X_1,X_4,X_7,r1_9,X_10);
    X_75:bat[:bit] := batalgebra.not_like(X_13,"%optimizers%":str);
    X_20 := algebra.subselect(X_75,true,true,true,false,false);
    X_23 := algebra.projection(X_20,X_13);
    X_24:bat[:str] := sql.bind(X_0,"sys","functions","func",0);
    X_26 := bat.new(nil:oid);
    r1_28 := bat.new(nil:str);
    X_28:bat[:str] := sql.bind(X_0,"sys","functions","func",1);
    X_30 := sql.projectdelta(X_1,X_24,X_26,r1_28,X_28);
    X_31 := algebra.projection(X_20,X_30);
=======
    X_4:bat[:str] := sql.bind(X_0,"sys","functions","name",0);
    C_1:bat[:oid] := sql.tid(X_0,"sys","functions");
    X_72:str := calc.+("%",A0);
    X_74:str := calc.+(X_72,"%");
    C_110 := algebra.likesubselect(X_4,C_1,X_74,"",false,true);
    (C_7,r1_9) := sql.bind(X_0,"sys","functions","name",2);
    C_111 := algebra.likesubselect(r1_9,nil:bat[:oid],X_74,"",false,true);
    X_10:bat[:str] := sql.bind(X_0,"sys","functions","name",1);
    C_113 := algebra.likesubselect(X_10,C_1,X_74,"",false,true);
    C_20 := sql.subdelta(C_110,C_1,C_7,C_111,C_113);
    X_23 := sql.projectdelta(C_20,X_4,C_7,r1_9,X_10);
    X_24:bat[:str] := sql.bind(X_0,"sys","functions","func",0);
    (C_26,r1_28) := sql.bind(X_0,"sys","functions","func",2);
    X_28:bat[:str] := sql.bind(X_0,"sys","functions","func",1);
    X_31 := sql.projectdelta(C_20,X_24,C_26,r1_28,X_28);
>>>>>>> abf195f9
    sql.resultSet(X_50,X_51,X_52,X_53,X_55,X_23,X_31);
end user.s22_1;
#inline               actions= 0 time=2 usec 
#candidates           actions= 1 time=20 usec 
#remap                actions= 1 time=65 usec 
#costModel            actions= 1 time=19 usec 
#coercions            actions= 5 time=23 usec 
#evaluate             actions= 4 time=39 usec 
#emptybind            actions= 0 time=5 usec 
#pushselect           actions= 2 time=31 usec 
#aliases              actions= 6 time=22 usec 
#mergetable           actions= 0 time=27 usec 
#deadcode             actions= 3 time=19 usec 
#aliases              actions= 0 time=6 usec 
#constants            actions= 5 time=25 usec 
#commonTerms          actions= 0 time=6 usec 
#projectionpath       actions= 0 time=4 usec 
#reorder              actions= 1 time=33 usec 
#deadcode             actions= 0 time=6 usec 
#reduce               actions=71 time=40 usec 
#matpack              actions= 0 time=3 usec 
#querylog             actions= 0 time=1 usec 
#multiplex            actions= 0 time=3 usec 
#generator            actions= 0 time=2 usec 
#profiler             actions= 1 time=17 usec 
#garbageCollector     actions= 1 time=21 usec 
#total                actions= 1 time=499 usec 
#explain select name,func from functions where icontains(name, 'optimizers');
% .explain # table_name
% mal # name
% clob # type
% 138 # length
function user.s24_1():void;
    X_56:void := querylog.define("explain select name,func from functions where icontains(name, \\'optimizers\\');","sequential_pipe",35);
    X_33 := bat.new(nil:str);
    X_40 := bat.append(X_33,"sys.functions");
    X_50 := bat.append(X_40,"sys.functions");
    X_35 := bat.new(nil:str);
    X_42 := bat.append(X_35,"name");
    X_51 := bat.append(X_42,"func");
    X_36 := bat.new(nil:str);
    X_44 := bat.append(X_36,"varchar");
    X_52 := bat.append(X_44,"varchar");
    X_37 := bat.new(nil:int);
    X_46 := bat.append(X_37,256);
    X_53 := bat.append(X_46,8196);
    X_39 := bat.new(nil:int);
    X_48 := bat.append(X_39,0);
    X_55 := bat.append(X_48,0);
    X_0 := sql.mvc();
<<<<<<< HEAD
    X_1:bat[:oid] := sql.tid(X_0,"sys","functions");
    X_4:bat[:str] := sql.bind(X_0,"sys","functions","name",0);
    X_7 := bat.new(nil:oid);
    r1_9 := bat.new(nil:str);
    X_10:bat[:str] := sql.bind(X_0,"sys","functions","name",1);
    X_13 := sql.projectdelta(X_1,X_4,X_7,r1_9,X_10);
    X_75:bat[:bit] := batalgebra.ilike(X_13,"%optimizers%":str);
    X_20 := algebra.subselect(X_75,true,true,true,false,false);
    X_23 := algebra.projection(X_20,X_13);
    X_24:bat[:str] := sql.bind(X_0,"sys","functions","func",0);
    X_26 := bat.new(nil:oid);
    r1_28 := bat.new(nil:str);
    X_28:bat[:str] := sql.bind(X_0,"sys","functions","func",1);
    X_30 := sql.projectdelta(X_1,X_24,X_26,r1_28,X_28);
    X_31 := algebra.projection(X_20,X_30);
=======
    X_4:bat[:str] := sql.bind(X_0,"sys","functions","name",0);
    C_1:bat[:oid] := sql.tid(X_0,"sys","functions");
    X_72:str := calc.+("%",A0);
    X_74:str := calc.+(X_72,"%");
    C_110 := algebra.likesubselect(X_4,C_1,X_74,"",true,false);
    (C_7,r1_9) := sql.bind(X_0,"sys","functions","name",2);
    C_111 := algebra.likesubselect(r1_9,nil:bat[:oid],X_74,"",true,false);
    X_10:bat[:str] := sql.bind(X_0,"sys","functions","name",1);
    C_113 := algebra.likesubselect(X_10,C_1,X_74,"",true,false);
    C_20 := sql.subdelta(C_110,C_1,C_7,C_111,C_113);
    X_23 := sql.projectdelta(C_20,X_4,C_7,r1_9,X_10);
    X_24:bat[:str] := sql.bind(X_0,"sys","functions","func",0);
    (C_26,r1_28) := sql.bind(X_0,"sys","functions","func",2);
    X_28:bat[:str] := sql.bind(X_0,"sys","functions","func",1);
    X_31 := sql.projectdelta(C_20,X_24,C_26,r1_28,X_28);
>>>>>>> abf195f9
    sql.resultSet(X_50,X_51,X_52,X_53,X_55,X_23,X_31);
end user.s24_1;
#inline               actions= 0 time=3 usec 
#candidates           actions= 1 time=19 usec 
#remap                actions= 1 time=72 usec 
#costModel            actions= 1 time=20 usec 
#coercions            actions= 5 time=23 usec 
#evaluate             actions= 4 time=47 usec 
#emptybind            actions= 0 time=6 usec 
#pushselect           actions= 2 time=31 usec 
#aliases              actions= 6 time=23 usec 
#mergetable           actions= 0 time=34 usec 
#deadcode             actions= 3 time=19 usec 
#aliases              actions= 0 time=7 usec 
#constants            actions= 5 time=24 usec 
#commonTerms          actions= 0 time=5 usec 
#projectionpath       actions= 0 time=4 usec 
#reorder              actions= 1 time=32 usec 
#deadcode             actions= 0 time=5 usec 
#reduce               actions=71 time=46 usec 
#matpack              actions= 0 time=3 usec 
#querylog             actions= 0 time=1 usec 
#multiplex            actions= 0 time=3 usec 
#generator            actions= 0 time=1 usec 
#profiler             actions= 1 time=24 usec 
#garbageCollector     actions= 1 time=20 usec 
#total                actions= 1 time=528 usec 
#explain select name,func from functions where not_icontains(name, 'optimizers');
% .explain # table_name
% mal # name
% clob # type
% 142 # length
function user.s26_1():void;
    X_56:void := querylog.define("explain select name,func from functions where not_icontains(name, \\'optimizers\\');","sequential_pipe",35);
    X_33 := bat.new(nil:str);
    X_40 := bat.append(X_33,"sys.functions");
    X_50 := bat.append(X_40,"sys.functions");
    X_35 := bat.new(nil:str);
    X_42 := bat.append(X_35,"name");
    X_51 := bat.append(X_42,"func");
    X_36 := bat.new(nil:str);
    X_44 := bat.append(X_36,"varchar");
    X_52 := bat.append(X_44,"varchar");
    X_37 := bat.new(nil:int);
    X_46 := bat.append(X_37,256);
    X_53 := bat.append(X_46,8196);
    X_39 := bat.new(nil:int);
    X_48 := bat.append(X_39,0);
    X_55 := bat.append(X_48,0);
    X_0 := sql.mvc();
<<<<<<< HEAD
    X_1:bat[:oid] := sql.tid(X_0,"sys","functions");
    X_4:bat[:str] := sql.bind(X_0,"sys","functions","name",0);
    X_7 := bat.new(nil:oid);
    r1_9 := bat.new(nil:str);
    X_10:bat[:str] := sql.bind(X_0,"sys","functions","name",1);
    X_13 := sql.projectdelta(X_1,X_4,X_7,r1_9,X_10);
    X_75:bat[:bit] := batalgebra.not_ilike(X_13,"%optimizers%":str);
    X_20 := algebra.subselect(X_75,true,true,true,false,false);
    X_23 := algebra.projection(X_20,X_13);
    X_24:bat[:str] := sql.bind(X_0,"sys","functions","func",0);
    X_26 := bat.new(nil:oid);
    r1_28 := bat.new(nil:str);
    X_28:bat[:str] := sql.bind(X_0,"sys","functions","func",1);
    X_30 := sql.projectdelta(X_1,X_24,X_26,r1_28,X_28);
    X_31 := algebra.projection(X_20,X_30);
=======
    X_4:bat[:str] := sql.bind(X_0,"sys","functions","name",0);
    C_1:bat[:oid] := sql.tid(X_0,"sys","functions");
    X_72:str := calc.+("%",A0);
    X_74:str := calc.+(X_72,"%");
    C_110 := algebra.likesubselect(X_4,C_1,X_74,"",true,true);
    (C_7,r1_9) := sql.bind(X_0,"sys","functions","name",2);
    C_111 := algebra.likesubselect(r1_9,nil:bat[:oid],X_74,"",true,true);
    X_10:bat[:str] := sql.bind(X_0,"sys","functions","name",1);
    C_113 := algebra.likesubselect(X_10,C_1,X_74,"",true,true);
    C_20 := sql.subdelta(C_110,C_1,C_7,C_111,C_113);
    X_23 := sql.projectdelta(C_20,X_4,C_7,r1_9,X_10);
    X_24:bat[:str] := sql.bind(X_0,"sys","functions","func",0);
    (C_26,r1_28) := sql.bind(X_0,"sys","functions","func",2);
    X_28:bat[:str] := sql.bind(X_0,"sys","functions","func",1);
    X_31 := sql.projectdelta(C_20,X_24,C_26,r1_28,X_28);
>>>>>>> abf195f9
    sql.resultSet(X_50,X_51,X_52,X_53,X_55,X_23,X_31);
end user.s26_1;
#inline               actions= 0 time=3 usec 
#candidates           actions= 1 time=18 usec 
#remap                actions= 1 time=74 usec 
#costModel            actions= 1 time=19 usec 
#coercions            actions= 5 time=22 usec 
#evaluate             actions= 4 time=45 usec 
#emptybind            actions= 0 time=5 usec 
#pushselect           actions= 2 time=29 usec 
#aliases              actions= 6 time=21 usec 
#mergetable           actions= 0 time=25 usec 
#deadcode             actions= 3 time=19 usec 
#aliases              actions= 0 time=6 usec 
#constants            actions= 5 time=24 usec 
#commonTerms          actions= 0 time=5 usec 
#projectionpath       actions= 0 time=4 usec 
#reorder              actions= 1 time=37 usec 
#deadcode             actions= 0 time=5 usec 
#reduce               actions=71 time=39 usec 
#matpack              actions= 0 time=3 usec 
#querylog             actions= 0 time=0 usec 
#multiplex            actions= 0 time=3 usec 
#generator            actions= 0 time=2 usec 
#profiler             actions= 1 time=16 usec 
#garbageCollector     actions= 1 time=19 usec 
#total                actions= 1 time=500 usec 
#rollback;

# 13:28:51 >  
# 13:28:51 >  "Done."
# 13:28:51 >  
<|MERGE_RESOLUTION|>--- conflicted
+++ resolved
@@ -49,26 +49,11 @@
     X_52 := bat.append(X_45,0);
     X_0 := sql.mvc();
     X_4:bat[:str] := sql.bind(X_0,"sys","functions","name",0);
-<<<<<<< HEAD
-    X_1:bat[:oid] := sql.tid(X_0,"sys","functions");
-    X_17 := algebra.likesubselect(X_4,X_1,"%optimizers%","",false);
-    X_20 := algebra.projection(X_17,X_4);
+    C_1:bat[:oid] := sql.tid(X_0,"sys","functions");
+    C_17 := algebra.likesubselect(X_4,C_1,"%optimizers%","",false);
+    X_20 := algebra.projection(C_17,X_4);
     X_21:bat[:str] := sql.bind(X_0,"sys","functions","func",0);
-    X_28 := algebra.projection(X_17,X_21);
-=======
-    C_1:bat[:oid] := sql.tid(X_0,"sys","functions");
-    C_64 := algebra.likesubselect(X_4,C_1,A0,"",false);
-    (C_7,r1_9) := sql.bind(X_0,"sys","functions","name",2);
-    C_65 := algebra.likesubselect(r1_9,nil:bat[:oid],A0,"",false);
-    X_10:bat[:str] := sql.bind(X_0,"sys","functions","name",1);
-    C_67 := algebra.likesubselect(X_10,C_1,A0,"",false);
-    C_17 := sql.subdelta(C_64,C_1,C_7,C_65,C_67);
-    X_20 := sql.projectdelta(C_17,X_4,C_7,r1_9,X_10);
-    X_21:bat[:str] := sql.bind(X_0,"sys","functions","func",0);
-    (C_23,r1_25) := sql.bind(X_0,"sys","functions","func",2);
-    X_25:bat[:str] := sql.bind(X_0,"sys","functions","func",1);
-    X_28 := sql.projectdelta(C_17,X_21,C_23,r1_25,X_25);
->>>>>>> abf195f9
+    X_28 := algebra.projection(C_17,X_21);
     sql.resultSet(X_47,X_48,X_49,X_50,X_52,X_20,X_28);
 end user.s4_1;
 #inline               actions= 0 time=2 usec 
@@ -120,26 +105,11 @@
     X_52 := bat.append(X_45,0);
     X_0 := sql.mvc();
     X_4:bat[:str] := sql.bind(X_0,"sys","functions","name",0);
-<<<<<<< HEAD
-    X_1:bat[:oid] := sql.tid(X_0,"sys","functions");
-    X_17 := algebra.likesubselect(X_4,X_1,"%optimizers%","",true);
-    X_20 := algebra.projection(X_17,X_4);
+    C_1:bat[:oid] := sql.tid(X_0,"sys","functions");
+    C_17 := algebra.likesubselect(X_4,C_1,"%optimizers%","",true);
+    X_20 := algebra.projection(C_17,X_4);
     X_21:bat[:str] := sql.bind(X_0,"sys","functions","func",0);
-    X_28 := algebra.projection(X_17,X_21);
-=======
-    C_1:bat[:oid] := sql.tid(X_0,"sys","functions");
-    C_64 := algebra.likesubselect(X_4,C_1,A0,"",true);
-    (C_7,r1_9) := sql.bind(X_0,"sys","functions","name",2);
-    C_65 := algebra.likesubselect(r1_9,nil:bat[:oid],A0,"",true);
-    X_10:bat[:str] := sql.bind(X_0,"sys","functions","name",1);
-    C_67 := algebra.likesubselect(X_10,C_1,A0,"",true);
-    C_17 := sql.subdelta(C_64,C_1,C_7,C_65,C_67);
-    X_20 := sql.projectdelta(C_17,X_4,C_7,r1_9,X_10);
-    X_21:bat[:str] := sql.bind(X_0,"sys","functions","func",0);
-    (C_23,r1_25) := sql.bind(X_0,"sys","functions","func",2);
-    X_25:bat[:str] := sql.bind(X_0,"sys","functions","func",1);
-    X_28 := sql.projectdelta(C_17,X_21,C_23,r1_25,X_25);
->>>>>>> abf195f9
+    X_28 := algebra.projection(C_17,X_21);
     sql.resultSet(X_47,X_48,X_49,X_50,X_52,X_20,X_28);
 end user.s6_1;
 #inline               actions= 0 time=2 usec 
@@ -191,26 +161,11 @@
     X_52 := bat.append(X_45,0);
     X_0 := sql.mvc();
     X_4:bat[:str] := sql.bind(X_0,"sys","functions","name",0);
-<<<<<<< HEAD
-    X_1:bat[:oid] := sql.tid(X_0,"sys","functions");
-    X_17 := algebra.ilikesubselect(X_4,X_1,"%optimizers%","",false);
+    C_1:bat[:oid] := sql.tid(X_0,"sys","functions");
+    X_17 := algebra.ilikesubselect(X_4,C_1,"%optimizers%","",false);
     X_20 := algebra.projection(X_17,X_4);
     X_21:bat[:str] := sql.bind(X_0,"sys","functions","func",0);
     X_28 := algebra.projection(X_17,X_21);
-=======
-    C_1:bat[:oid] := sql.tid(X_0,"sys","functions");
-    C_64 := algebra.ilikesubselect(X_4,C_1,A0,"",false);
-    (C_7,r1_9) := sql.bind(X_0,"sys","functions","name",2);
-    C_65 := algebra.ilikesubselect(r1_9,nil:bat[:oid],A0,"",false);
-    X_10:bat[:str] := sql.bind(X_0,"sys","functions","name",1);
-    C_67 := algebra.ilikesubselect(X_10,C_1,A0,"",false);
-    C_17 := sql.subdelta(C_64,C_1,C_7,C_65,C_67);
-    X_20 := sql.projectdelta(C_17,X_4,C_7,r1_9,X_10);
-    X_21:bat[:str] := sql.bind(X_0,"sys","functions","func",0);
-    (C_23,r1_25) := sql.bind(X_0,"sys","functions","func",2);
-    X_25:bat[:str] := sql.bind(X_0,"sys","functions","func",1);
-    X_28 := sql.projectdelta(C_17,X_21,C_23,r1_25,X_25);
->>>>>>> abf195f9
     sql.resultSet(X_47,X_48,X_49,X_50,X_52,X_20,X_28);
 end user.s8_1;
 #inline               actions= 0 time=2 usec 
@@ -262,26 +217,11 @@
     X_52 := bat.append(X_45,0);
     X_0 := sql.mvc();
     X_4:bat[:str] := sql.bind(X_0,"sys","functions","name",0);
-<<<<<<< HEAD
-    X_1:bat[:oid] := sql.tid(X_0,"sys","functions");
-    X_17 := algebra.ilikesubselect(X_4,X_1,"%optimizers%","",true);
+    C_1:bat[:oid] := sql.tid(X_0,"sys","functions");
+    X_17 := algebra.ilikesubselect(X_4,C_1,"%optimizers%","",true);
     X_20 := algebra.projection(X_17,X_4);
     X_21:bat[:str] := sql.bind(X_0,"sys","functions","func",0);
     X_28 := algebra.projection(X_17,X_21);
-=======
-    C_1:bat[:oid] := sql.tid(X_0,"sys","functions");
-    C_64 := algebra.ilikesubselect(X_4,C_1,A0,"",true);
-    (C_7,r1_9) := sql.bind(X_0,"sys","functions","name",2);
-    C_65 := algebra.ilikesubselect(r1_9,nil:bat[:oid],A0,"",true);
-    X_10:bat[:str] := sql.bind(X_0,"sys","functions","name",1);
-    C_67 := algebra.ilikesubselect(X_10,C_1,A0,"",true);
-    C_17 := sql.subdelta(C_64,C_1,C_7,C_65,C_67);
-    X_20 := sql.projectdelta(C_17,X_4,C_7,r1_9,X_10);
-    X_21:bat[:str] := sql.bind(X_0,"sys","functions","func",0);
-    (C_23,r1_25) := sql.bind(X_0,"sys","functions","func",2);
-    X_25:bat[:str] := sql.bind(X_0,"sys","functions","func",1);
-    X_28 := sql.projectdelta(C_17,X_21,C_23,r1_25,X_25);
->>>>>>> abf195f9
     sql.resultSet(X_47,X_48,X_49,X_50,X_52,X_20,X_28);
 end user.s10_1;
 #inline               actions= 0 time=2 usec 
@@ -352,39 +292,21 @@
     X_48 := bat.append(X_39,0);
     X_55 := bat.append(X_48,0);
     X_0 := sql.mvc();
-<<<<<<< HEAD
-    X_1:bat[:oid] := sql.tid(X_0,"sys","functions");
+    C_1:bat[:oid] := sql.tid(X_0,"sys","functions");
     X_4:bat[:str] := sql.bind(X_0,"sys","functions","name",0);
     X_7 := bat.new(nil:oid);
     r1_9 := bat.new(nil:str);
     X_10:bat[:str] := sql.bind(X_0,"sys","functions","name",1);
-    X_13 := sql.projectdelta(X_1,X_4,X_7,r1_9,X_10);
+    X_13 := sql.projectdelta(C_1,X_4,X_7,r1_9,X_10);
     X_75:bat[:bit] := batalgebra.like(X_13,"%optimizers%":str);
-    X_20 := algebra.subselect(X_75,true,true,true,false,false);
-    X_23 := algebra.projection(X_20,X_13);
+    C_20 := algebra.subselect(X_75,true,true,true,false,false);
+    X_23 := algebra.projection(C_20,X_13);
     X_24:bat[:str] := sql.bind(X_0,"sys","functions","func",0);
     X_26 := bat.new(nil:oid);
     r1_28 := bat.new(nil:str);
     X_28:bat[:str] := sql.bind(X_0,"sys","functions","func",1);
-    X_30 := sql.projectdelta(X_1,X_24,X_26,r1_28,X_28);
-    X_31 := algebra.projection(X_20,X_30);
-=======
-    X_4:bat[:str] := sql.bind(X_0,"sys","functions","name",0);
-    C_1:bat[:oid] := sql.tid(X_0,"sys","functions");
-    X_72:str := calc.+("%",A0);
-    X_74:str := calc.+(X_72,"%");
-    C_110 := algebra.likesubselect(X_4,C_1,X_74,"",false,false);
-    (C_7,r1_9) := sql.bind(X_0,"sys","functions","name",2);
-    C_111 := algebra.likesubselect(r1_9,nil:bat[:oid],X_74,"",false,false);
-    X_10:bat[:str] := sql.bind(X_0,"sys","functions","name",1);
-    C_113 := algebra.likesubselect(X_10,C_1,X_74,"",false,false);
-    C_20 := sql.subdelta(C_110,C_1,C_7,C_111,C_113);
-    X_23 := sql.projectdelta(C_20,X_4,C_7,r1_9,X_10);
-    X_24:bat[:str] := sql.bind(X_0,"sys","functions","func",0);
-    (C_26,r1_28) := sql.bind(X_0,"sys","functions","func",2);
-    X_28:bat[:str] := sql.bind(X_0,"sys","functions","func",1);
-    X_31 := sql.projectdelta(C_20,X_24,C_26,r1_28,X_28);
->>>>>>> abf195f9
+    X_30 := sql.projectdelta(C_1,X_24,X_26,r1_28,X_28);
+    X_31 := algebra.projection(C_20,X_30);
     sql.resultSet(X_50,X_51,X_52,X_53,X_55,X_23,X_31);
 end user.s20_1;
 #inline               actions= 0 time=5 usec 
@@ -435,39 +357,21 @@
     X_48 := bat.append(X_39,0);
     X_55 := bat.append(X_48,0);
     X_0 := sql.mvc();
-<<<<<<< HEAD
-    X_1:bat[:oid] := sql.tid(X_0,"sys","functions");
+    C_1:bat[:oid] := sql.tid(X_0,"sys","functions");
     X_4:bat[:str] := sql.bind(X_0,"sys","functions","name",0);
     X_7 := bat.new(nil:oid);
     r1_9 := bat.new(nil:str);
     X_10:bat[:str] := sql.bind(X_0,"sys","functions","name",1);
-    X_13 := sql.projectdelta(X_1,X_4,X_7,r1_9,X_10);
+    X_13 := sql.projectdelta(C_1,X_4,X_7,r1_9,X_10);
     X_75:bat[:bit] := batalgebra.not_like(X_13,"%optimizers%":str);
-    X_20 := algebra.subselect(X_75,true,true,true,false,false);
-    X_23 := algebra.projection(X_20,X_13);
+    C_20 := algebra.subselect(X_75,true,true,true,false,false);
+    X_23 := algebra.projection(C_20,X_13);
     X_24:bat[:str] := sql.bind(X_0,"sys","functions","func",0);
     X_26 := bat.new(nil:oid);
     r1_28 := bat.new(nil:str);
     X_28:bat[:str] := sql.bind(X_0,"sys","functions","func",1);
-    X_30 := sql.projectdelta(X_1,X_24,X_26,r1_28,X_28);
-    X_31 := algebra.projection(X_20,X_30);
-=======
-    X_4:bat[:str] := sql.bind(X_0,"sys","functions","name",0);
-    C_1:bat[:oid] := sql.tid(X_0,"sys","functions");
-    X_72:str := calc.+("%",A0);
-    X_74:str := calc.+(X_72,"%");
-    C_110 := algebra.likesubselect(X_4,C_1,X_74,"",false,true);
-    (C_7,r1_9) := sql.bind(X_0,"sys","functions","name",2);
-    C_111 := algebra.likesubselect(r1_9,nil:bat[:oid],X_74,"",false,true);
-    X_10:bat[:str] := sql.bind(X_0,"sys","functions","name",1);
-    C_113 := algebra.likesubselect(X_10,C_1,X_74,"",false,true);
-    C_20 := sql.subdelta(C_110,C_1,C_7,C_111,C_113);
-    X_23 := sql.projectdelta(C_20,X_4,C_7,r1_9,X_10);
-    X_24:bat[:str] := sql.bind(X_0,"sys","functions","func",0);
-    (C_26,r1_28) := sql.bind(X_0,"sys","functions","func",2);
-    X_28:bat[:str] := sql.bind(X_0,"sys","functions","func",1);
-    X_31 := sql.projectdelta(C_20,X_24,C_26,r1_28,X_28);
->>>>>>> abf195f9
+    X_30 := sql.projectdelta(C_1,X_24,X_26,r1_28,X_28);
+    X_31 := algebra.projection(C_20,X_30);
     sql.resultSet(X_50,X_51,X_52,X_53,X_55,X_23,X_31);
 end user.s22_1;
 #inline               actions= 0 time=2 usec 
@@ -518,39 +422,21 @@
     X_48 := bat.append(X_39,0);
     X_55 := bat.append(X_48,0);
     X_0 := sql.mvc();
-<<<<<<< HEAD
-    X_1:bat[:oid] := sql.tid(X_0,"sys","functions");
+    C_1:bat[:oid] := sql.tid(X_0,"sys","functions");
     X_4:bat[:str] := sql.bind(X_0,"sys","functions","name",0);
     X_7 := bat.new(nil:oid);
     r1_9 := bat.new(nil:str);
     X_10:bat[:str] := sql.bind(X_0,"sys","functions","name",1);
-    X_13 := sql.projectdelta(X_1,X_4,X_7,r1_9,X_10);
+    X_13 := sql.projectdelta(C_1,X_4,X_7,r1_9,X_10);
     X_75:bat[:bit] := batalgebra.ilike(X_13,"%optimizers%":str);
-    X_20 := algebra.subselect(X_75,true,true,true,false,false);
-    X_23 := algebra.projection(X_20,X_13);
+    C_20 := algebra.subselect(X_75,true,true,true,false,false);
+    X_23 := algebra.projection(C_20,X_13);
     X_24:bat[:str] := sql.bind(X_0,"sys","functions","func",0);
     X_26 := bat.new(nil:oid);
     r1_28 := bat.new(nil:str);
     X_28:bat[:str] := sql.bind(X_0,"sys","functions","func",1);
-    X_30 := sql.projectdelta(X_1,X_24,X_26,r1_28,X_28);
-    X_31 := algebra.projection(X_20,X_30);
-=======
-    X_4:bat[:str] := sql.bind(X_0,"sys","functions","name",0);
-    C_1:bat[:oid] := sql.tid(X_0,"sys","functions");
-    X_72:str := calc.+("%",A0);
-    X_74:str := calc.+(X_72,"%");
-    C_110 := algebra.likesubselect(X_4,C_1,X_74,"",true,false);
-    (C_7,r1_9) := sql.bind(X_0,"sys","functions","name",2);
-    C_111 := algebra.likesubselect(r1_9,nil:bat[:oid],X_74,"",true,false);
-    X_10:bat[:str] := sql.bind(X_0,"sys","functions","name",1);
-    C_113 := algebra.likesubselect(X_10,C_1,X_74,"",true,false);
-    C_20 := sql.subdelta(C_110,C_1,C_7,C_111,C_113);
-    X_23 := sql.projectdelta(C_20,X_4,C_7,r1_9,X_10);
-    X_24:bat[:str] := sql.bind(X_0,"sys","functions","func",0);
-    (C_26,r1_28) := sql.bind(X_0,"sys","functions","func",2);
-    X_28:bat[:str] := sql.bind(X_0,"sys","functions","func",1);
-    X_31 := sql.projectdelta(C_20,X_24,C_26,r1_28,X_28);
->>>>>>> abf195f9
+    X_30 := sql.projectdelta(C_1,X_24,X_26,r1_28,X_28);
+    X_31 := algebra.projection(C_20,X_30);
     sql.resultSet(X_50,X_51,X_52,X_53,X_55,X_23,X_31);
 end user.s24_1;
 #inline               actions= 0 time=3 usec 
@@ -601,39 +487,21 @@
     X_48 := bat.append(X_39,0);
     X_55 := bat.append(X_48,0);
     X_0 := sql.mvc();
-<<<<<<< HEAD
-    X_1:bat[:oid] := sql.tid(X_0,"sys","functions");
+    C_1:bat[:oid] := sql.tid(X_0,"sys","functions");
     X_4:bat[:str] := sql.bind(X_0,"sys","functions","name",0);
     X_7 := bat.new(nil:oid);
     r1_9 := bat.new(nil:str);
     X_10:bat[:str] := sql.bind(X_0,"sys","functions","name",1);
-    X_13 := sql.projectdelta(X_1,X_4,X_7,r1_9,X_10);
+    X_13 := sql.projectdelta(C_1,X_4,X_7,r1_9,X_10);
     X_75:bat[:bit] := batalgebra.not_ilike(X_13,"%optimizers%":str);
-    X_20 := algebra.subselect(X_75,true,true,true,false,false);
-    X_23 := algebra.projection(X_20,X_13);
+    C_20 := algebra.subselect(X_75,true,true,true,false,false);
+    X_23 := algebra.projection(C_20,X_13);
     X_24:bat[:str] := sql.bind(X_0,"sys","functions","func",0);
     X_26 := bat.new(nil:oid);
     r1_28 := bat.new(nil:str);
     X_28:bat[:str] := sql.bind(X_0,"sys","functions","func",1);
-    X_30 := sql.projectdelta(X_1,X_24,X_26,r1_28,X_28);
-    X_31 := algebra.projection(X_20,X_30);
-=======
-    X_4:bat[:str] := sql.bind(X_0,"sys","functions","name",0);
-    C_1:bat[:oid] := sql.tid(X_0,"sys","functions");
-    X_72:str := calc.+("%",A0);
-    X_74:str := calc.+(X_72,"%");
-    C_110 := algebra.likesubselect(X_4,C_1,X_74,"",true,true);
-    (C_7,r1_9) := sql.bind(X_0,"sys","functions","name",2);
-    C_111 := algebra.likesubselect(r1_9,nil:bat[:oid],X_74,"",true,true);
-    X_10:bat[:str] := sql.bind(X_0,"sys","functions","name",1);
-    C_113 := algebra.likesubselect(X_10,C_1,X_74,"",true,true);
-    C_20 := sql.subdelta(C_110,C_1,C_7,C_111,C_113);
-    X_23 := sql.projectdelta(C_20,X_4,C_7,r1_9,X_10);
-    X_24:bat[:str] := sql.bind(X_0,"sys","functions","func",0);
-    (C_26,r1_28) := sql.bind(X_0,"sys","functions","func",2);
-    X_28:bat[:str] := sql.bind(X_0,"sys","functions","func",1);
-    X_31 := sql.projectdelta(C_20,X_24,C_26,r1_28,X_28);
->>>>>>> abf195f9
+    X_30 := sql.projectdelta(C_1,X_24,X_26,r1_28,X_28);
+    X_31 := algebra.projection(C_20,X_30);
     sql.resultSet(X_50,X_51,X_52,X_53,X_55,X_23,X_31);
 end user.s26_1;
 #inline               actions= 0 time=3 usec 
