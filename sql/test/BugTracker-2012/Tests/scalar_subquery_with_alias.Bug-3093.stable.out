--- conflicted
+++ resolved
@@ -70,34 +70,22 @@
 #       )
 #  FROM test1 a
 #;
-<<<<<<< HEAD
-% .L2,	.L4 # table_name
-% L2,	L4 # name
-% bigint,	bigint # type
-=======
 % .L3,	.L6 # table_name
 % L3,	L6 # name
-% wrd,	wrd # type
->>>>>>> 9108e336
-% 1,	1 # length
-#SELECT (SELECT COUNT(id) AS cnt1 
-#          FROM test1 
-#       )
-#      ,(SELECT COUNT(b.id) AS cnt2 
-#          FROM test2 b 
-#         WHERE a.id = b.id
-#       ) AS c2
-#  FROM test1 a
-#;
-<<<<<<< HEAD
-% .L2,	.L4 # table_name
-% L2,	c2 # name
-% bigint,	bigint # type
-=======
+% bigint,	bigint # type
+% 1,	1 # length
+#SELECT (SELECT COUNT(id) AS cnt1 
+#          FROM test1 
+#       )
+#      ,(SELECT COUNT(b.id) AS cnt2 
+#          FROM test2 b 
+#         WHERE a.id = b.id
+#       ) AS c2
+#  FROM test1 a
+#;
 % .L3,	.L7 # table_name
 % L3,	c2 # name
-% wrd,	wrd # type
->>>>>>> 9108e336
+% bigint,	bigint # type
 % 1,	1 # length
 #SELECT (SELECT COUNT(b.id) AS cnt2 
 #          FROM test2 b 
@@ -158,37 +146,25 @@
 #       )
 #  FROM test1 a
 #;
-<<<<<<< HEAD
-% .L2,	.L4 # table_name
-% L2,	L4 # name
-% bigint,	bigint # type
-=======
 % .L3,	.L6 # table_name
 % L3,	L6 # name
-% wrd,	wrd # type
->>>>>>> 9108e336
-% 1,	1 # length
-[ 3,	1	]
-[ 3,	0	]
-[ 3,	0	]
-#SELECT (SELECT COUNT(id) AS cnt1 
-#          FROM test1 
-#       )
-#      ,(SELECT COUNT(b.id) AS cnt2 
-#          FROM test2 b 
-#         WHERE a.id = b.id
-#       ) AS c2
-#  FROM test1 a
-#;
-<<<<<<< HEAD
-% .L2,	.L4 # table_name
-% L2,	c2 # name
-% bigint,	bigint # type
-=======
+% bigint,	bigint # type
+% 1,	1 # length
+[ 3,	1	]
+[ 3,	0	]
+[ 3,	0	]
+#SELECT (SELECT COUNT(id) AS cnt1 
+#          FROM test1 
+#       )
+#      ,(SELECT COUNT(b.id) AS cnt2 
+#          FROM test2 b 
+#         WHERE a.id = b.id
+#       ) AS c2
+#  FROM test1 a
+#;
 % .L3,	.L7 # table_name
 % L3,	c2 # name
-% wrd,	wrd # type
->>>>>>> 9108e336
+% bigint,	bigint # type
 % 1,	1 # length
 [ 3,	1	]
 [ 3,	0	]
