stdout of test 'aggregate_vs_positional_column_crash.Bug-3085` in directory 'sql/test/BugTracker-2012` itself:


# 21:48:51 >  
# 21:48:51 >  "mserver5" "--debug=10" "--set" "gdk_nr_threads=0" "--set" "gdk_dbfarm=/home/niels/scratch/rc-clean/Linux-x86_64/var/MonetDB" "--set" "mapi_open=true" "--set" "mapi_port=39026" "--set" "monet_prompt=" "--trace" "--forcemito" "--set" "mal_listing=2" "--dbname=mTests_test_BugTracker-2012" "--set" "mal_listing=0"
# 21:48:51 >  

# MonetDB 5 server v11.9.2
# This is an unreleased version
# Serving database 'mTests_test_BugTracker-2012', using 4 threads
# Compiled for x86_64-unknown-linux-gnu/64bit with 64bit OIDs dynamically linked
# Found 3.778 GiB available main-memory.
# Copyright (c) 1993-July 2008 CWI.
# Copyright (c) August 2008-2015 MonetDB B.V., all rights reserved
# Visit http://www.monetdb.org/ for further information
# Listening for connection requests on mapi:monetdb://niels.nesco.mine.nu:39026/
# MonetDB/GIS module loaded
# MonetDB/SQL module loaded

Ready.

# 21:48:51 >  
# 21:48:51 >  "mclient" "-lsql" "-ftest" "-Eutf-8" "-i" "-e" "--host=niels" "--port=39026"
# 21:48:51 >  

#CREATE TABLE "sys"."tbls" (
#	"id"            INTEGER,
#	"name"          VARCHAR(1024),
#	"schema_id"     INTEGER,
#	"query"         VARCHAR(2048),
#	"type"          SMALLINT,
#	"system"        BOOLEAN,
#	"commit_action" SMALLINT,
#	"readonly"      BOOLEAN,
#	"temporary"     SMALLINT
#);
#COPY 40 RECORDS INTO "sys"."tbls" FROM stdin USING DELIMITERS '\t','\n','"';
#2001	"schemas"	2000	NULL	0	true	0	false	0
#2007	"types"	2000	NULL	0	true	0	false	0
#2016	"functions"	2000	NULL	0	true	0	false	0
#2027	"args"	2000	NULL	0	true	0	false	0
#2036	"sequences"	2000	NULL	0	true	0	false	0
#2046	"dependencies"	2000	NULL	0	true	0	false	0
#2050	"connections"	2000	NULL	0	true	0	false	0
#2059	"_tables"	2000	NULL	0	true	0	false	0
#2068	"_columns"	2000	NULL	0	true	0	false	0
#2079	"keys"	2000	NULL	0	true	0	false	0
#2086	"idxs"	2000	NULL	0	true	0	false	0
[ 40	]
#SELECT 1, (SELECT count(*) FROM tbls);
% .L1,	sys.L3 # table_name
% L1,	L2 # name
% tinyint,	bigint # type
% 1,	2 # length
[ 1,	40	]
#SELECT (SELECT count(*) FROM tbls), 1;
<<<<<<< HEAD
% sys.L1,	.L1 # table_name
% L1,	single_value # name
% bigint,	tinyint # type
=======
% sys.L2,	.L3 # table_name
% L1,	L3 # name
% wrd,	tinyint # type
>>>>>>> abd42f00
% 2,	1 # length
[ 40,	1	]

# 21:48:51 >  
# 21:48:51 >  "Done."
# 21:48:51 >  
<|MERGE_RESOLUTION|>--- conflicted
+++ resolved
@@ -54,15 +54,9 @@
 % 1,	2 # length
 [ 1,	40	]
 #SELECT (SELECT count(*) FROM tbls), 1;
-<<<<<<< HEAD
-% sys.L1,	.L1 # table_name
-% L1,	single_value # name
-% bigint,	tinyint # type
-=======
 % sys.L2,	.L3 # table_name
 % L1,	L3 # name
-% wrd,	tinyint # type
->>>>>>> abd42f00
+% bigint,	tinyint # type
 % 2,	1 # length
 [ 40,	1	]
 
