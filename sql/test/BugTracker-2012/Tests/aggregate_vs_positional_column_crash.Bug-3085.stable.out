stdout of test 'aggregate_vs_positional_column_crash.Bug-3085` in directory 'sql/test/BugTracker-2012` itself:


# 21:48:51 >  
# 21:48:51 >  "mserver5" "--debug=10" "--set" "gdk_nr_threads=0" "--set" "gdk_dbfarm=/home/niels/scratch/rc-clean/Linux-x86_64/var/MonetDB" "--set" "mapi_open=true" "--set" "mapi_port=39026" "--set" "monet_prompt=" "--trace" "--forcemito" "--set" "mal_listing=2" "--dbname=mTests_test_BugTracker-2012" "--set" "mal_listing=0"
# 21:48:51 >  

# MonetDB 5 server v11.9.2
# This is an unreleased version
# Serving database 'mTests_test_BugTracker-2012', using 4 threads
# Compiled for x86_64-unknown-linux-gnu/64bit with 64bit OIDs dynamically linked
# Found 3.778 GiB available main-memory.
# Copyright (c) 1993-July 2008 CWI.
# Copyright (c) August 2008-2013 MonetDB B.V., all rights reserved
# Visit http://www.monetdb.org/ for further information
# Listening for connection requests on mapi:monetdb://niels.nesco.mine.nu:39026/
# MonetDB/GIS module loaded
# MonetDB/SQL module loaded

Ready.

# 21:48:51 >  
# 21:48:51 >  "mclient" "-lsql" "-ftest" "-Eutf-8" "-i" "-e" "--host=niels" "--port=39026"
# 21:48:51 >  

#SELECT 1, (SELECT count(*) FROM tables);
% .L2,	.L1 # table_name
% L2,	L1 # name
% tinyint,	wrd # type
% 1,	2 # length
<<<<<<< HEAD
[ 1,	39	]
=======
[ 1,	32	]
>>>>>>> bbc675a3
#SELECT (SELECT count(*) FROM tables), 1;
% .L1,	.L1 # table_name
% L1,	single_value # name
% wrd,	tinyint # type
% 2,	1 # length
<<<<<<< HEAD
[ 39,	1	]
=======
[ 32,	1	]
>>>>>>> bbc675a3

# 21:48:51 >  
# 21:48:51 >  "Done."
# 21:48:51 >  
<|MERGE_RESOLUTION|>--- conflicted
+++ resolved
@@ -28,21 +28,13 @@
 % L2,	L1 # name
 % tinyint,	wrd # type
 % 1,	2 # length
-<<<<<<< HEAD
-[ 1,	39	]
-=======
-[ 1,	32	]
->>>>>>> bbc675a3
+[ 1,	38	]
 #SELECT (SELECT count(*) FROM tables), 1;
 % .L1,	.L1 # table_name
 % L1,	single_value # name
 % wrd,	tinyint # type
 % 2,	1 # length
-<<<<<<< HEAD
-[ 39,	1	]
-=======
-[ 32,	1	]
->>>>>>> bbc675a3
+[ 38,	1	]
 
 # 21:48:51 >  
 # 21:48:51 >  "Done."
