--- conflicted
+++ resolved
@@ -30,15 +30,9 @@
 # 18:53:13 >  "mclient" "-lsql" "-ftest" "-Eutf-8" "-i" "-e" "--host=niels" "--port=32323"
 # 18:53:13 >  
 
-<<<<<<< HEAD
-MAPI  = (monetdb) /var/tmp/mtest-5096/.s.monetdb.39165
+MAPI  = (monetdb) /var/tmp/mtest-9592/.s.monetdb.31508
 QUERY = select name,   schema_id,      query,  type,   system, commit_action,  readonly,       temporary  from tables where name;
-ERROR = !conversion of string 'systemfunctions' to type bit failed.
-=======
-MAPI  = (monetdb) /var/tmp/mtest-4932/.s.monetdb.34449
-QUERY = select * from tables where name;
-ERROR = !conversion of string 'storagemodelinput' to type bit failed.
->>>>>>> b973c425
+ERROR = !conversion of string 'querylog_history' to type bit failed.
 
 # 18:53:13 >  
 # 18:53:13 >  "Done."
