--- conflicted
+++ resolved
@@ -19,17 +19,6 @@
 # MonetDB/SQL module loaded
 
 Ready.
-<<<<<<< HEAD
-#WARNING To speedup user.columnsize a bulk operator implementation is needed
-#    X_113:bat[:lng] := mal.multiplex("user":str, "columnsize":str, X_49:bat[:str], X_63:bat[:lng], X_70:bat[:lng]);
-#WARNING To speedup user.heapsize a bulk operator implementation is needed
-#    X_116:bat[:lng] := mal.multiplex("user":str, "heapsize":str, X_49:bat[:str], X_70:bat[:lng], X_77:bat[:int]);
-#WARNING To speedup user.hashsize a bulk operator implementation is needed
-#    X_118:bat[:lng] := mal.multiplex("user":str, "hashsize":str, X_84:bat[:bit], X_63:bat[:lng]);
-#WARNING To speedup user.imprintsize a bulk operator implementation is needed
-#    X_120:bat[:lng] := mal.multiplex("user":str, "imprintsize":str, X_63:bat[:lng], X_49:bat[:str]);
-=======
->>>>>>> e127783d
 
 # 12:34:37 >  
 # 12:34:37 >  "mclient" "-lsql" "-ftest" "-Eutf-8" "-i" "-e" "--host=/var/tmp/mtest-4387" "--port=31305"
