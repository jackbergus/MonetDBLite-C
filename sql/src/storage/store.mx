--- conflicted
+++ resolved
@@ -1154,14 +1154,10 @@
 	col->colnr = c->colnr;
 	col->t = t;
 	col->unique = c->unique;
-<<<<<<< HEAD
-	col->storage_type = c->storage_type;
-	col->sorted = sql_trans_is_sorted(NULL, c);
-=======
 	col->storage_type = NULL;
 	if (c->storage_type)
 		col->storage_type = sa_strdup(sa, c->storage_type);
->>>>>>> 707559ae
+	col->sorted = sql_trans_is_sorted(NULL, c);
 	cs_add(&t->columns, col, TR_NEW);
 	return col;
 }
