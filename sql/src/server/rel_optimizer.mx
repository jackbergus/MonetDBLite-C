@' The contents of this file are subject to the MonetDB Public License
@' Version 1.1 (the "License"); you may not use this file except in
@' compliance with the License. You may obtain a copy of the License at
@' http://monetdb.cwi.nl/Legal/MonetDBLicense-1.1.html
@'
@' Software distributed under the License is distributed on an "AS IS"
@' basis, WITHOUT WARRANTY OF ANY KIND, either express or implied. See the
@' License for the specific language governing rights and limitations
@' under the License.
@'
@' The Original Code is the MonetDB Database System.
@'
@' The Initial Developer of the Original Code is CWI.
@' Portions created by CWI are Copyright (C) 1997-July 2008 CWI.
@' Copyright August 2008-2009 MonetDB B.V.
@' All Rights Reserved.

@f rel_optimizer
@a N.J. Nes
@* 

@h
#ifndef _REL_OPTIMIZER_H_
#define _REL_OPTIMIZER_H_

#include "rel_semantic.h"

extern sql_rel * rel_optimizer(mvc *sql, sql_rel *rel);
extern sql_rel * rel_groupby(sql_rel *l, list *groupbyexps );
extern sql_exp * rel_groupby_add_aggr(mvc *sql, sql_rel *rel, sql_exp *e);

#endif /*_REL_OPTIMIZER_H_*/
@c

/*#define DEBUG*/

#include "sql_config.h"
#include "rel_optimizer.h"
#include "rel_select.h"
#include "rel_prop.h"
#include "rel_exp.h"
#include "rel_dump.h"

typedef struct global_props {
	int cnt[MAXOPS];
} global_props;

typedef sql_rel *(*rewrite_fptr)(int *changes, mvc *sql, sql_rel *rel);
typedef int (*find_prop_fptr)(mvc *sql, sql_rel *rel);

static sql_subfunc *find_func( mvc *sql, char *name, list *exps );

/* The important task of the relational optimizer is to optimize the
   join order. 

   The current implementation chooses the join order based on 
   select counts, ie if one of the join sides has been reduced using
   a select this join is choosen over one without such selections. 
 */

/* currently we only find simple column expressions */
static sql_column *
name_find_column( sql_rel *rel, char *rname, char *name ) 
{
	sql_exp *alias = NULL;
	sql_column *c = NULL;

	switch (rel->op) {
	case op_basetable: {
		node *cn;
		sql_table *t = rel->l;

		if (rel->exps) {
			sql_exp *rename = exps_bind_column(rel->exps, name, NULL);
			if (!rename ||
			     rename->type != e_column ||
			    (rename->l && strcmp(t->base.name, rename->l) != 0))
				return NULL;
			name = rename->r;
		}
		for (cn = t->columns.set->h; cn; cn = cn->next) {
			sql_column *c = cn->data;
			if (strcmp(c->base.name, name) == 0) {
				return c;
			}
		}
	}
	case op_table:
		if (rel->exps)
			alias = exps_bind_column(rel->exps, name, NULL);
		/* table func */
		return NULL;
	case op_join: 
	case op_left: 
	case op_right: 
	case op_full: 
	case op_semi: 
	case op_anti: 
		/* first right (possible subquery) */
		c = name_find_column( rel->r, rname, name);
		if (!c) 
			c = name_find_column( rel->l, rname, name);
		return c;
	case op_select: 
	case op_union: 
	case op_inter: 
	case op_except: 
	case op_topn: 
	case op_output:
		return name_find_column( rel->l, rname, name);
	case op_project:
	case op_groupby: 
		if (!rel->exps)
			break;
		alias = exps_bind_column(rel->exps, name, NULL);
		break;
	case op_insert:
	case op_update:
	case op_delete:
		break;
	}
	if (alias) { /* we found an expression with the correct name, but
			we need sql_columns */
		if (alias->type == e_column) /* real alias */
			return name_find_column( rel->l, alias->l, alias->r );
	}
	return NULL;
}

static sql_column *
exp_find_column( sql_rel *rel, sql_exp *exp )
{
	(void)rel;
	if (exp->type == e_column) { 
		return name_find_column(rel, exp->l, exp->r);
	}
	return NULL;
}

static int
join_properties(sql_rel *rel) 
{
	if (rel->exps) {
		list *join_cols = list_create(NULL);
		node *en;

		/* simply using the expressions should also work ! */
		for ( en = rel->exps->h; en; en = en->next ) {
			sql_exp *e = en->data;

			if (e->type == e_cmp && e->flag == cmp_equal) {
				sql_column *lc = exp_find_column(rel, e->l); 
				sql_column *rc = exp_find_column(rel, e->r); 

				if (lc && rc) {
					append(join_cols, lc);
					append(join_cols, rc);
				}
			}
		}
		list_destroy(join_cols);
	}
	return 0;
}

static void
rel_properties(mvc *sql, global_props *gp, sql_rel *rel) 
{
	gp->cnt[(int)rel->op]++;
	switch (rel->op) {
	case op_basetable:
	case op_table:
		break;
	case op_join: 
	case op_left: 
	case op_right: 
	case op_full: 

	case op_semi: 
	case op_anti: 

	case op_union: 
	case op_inter: 
	case op_except: 
		rel_properties(sql, gp, rel->l);
		rel_properties(sql, gp, rel->r);
		break;
	case op_project:
	case op_select: 
	case op_groupby: 
	case op_topn: 
	case op_output:
		if (rel->l) 
			rel_properties(sql, gp, rel->l);
		break;
	case op_insert:
	case op_update:
	case op_delete:
		if (rel->r) 
			rel_properties(sql, gp, rel->r);
		break;
	}

	switch (rel->op) {
	case op_basetable:
	case op_table:
		rel->p = prop_create(PROP_COUNT, rel->p);
		break;
	case op_join: 
		join_properties(rel);
		break;
	case op_left: 
	case op_right: 
	case op_full: 

	case op_semi: 
	case op_anti: 

	case op_union: 
	case op_inter: 
	case op_except: 
		break;

	case op_project:
	case op_groupby: 
	case op_topn: 
	case op_select: 
		break;

	case op_insert:
	case op_update:
	case op_delete:
	case op_output:
		break;
	}
}

static void
get_relations(sql_rel *rel, list *rels)
{
	if (!rel_is_ref(rel) && rel->op == op_join && rel->exps == NULL) {
		sql_rel *l = rel->l;
		sql_rel *r = rel->r;
		
		get_relations(l, rels);
		get_relations(r, rels);
		rel->l = NULL;
		rel->r = NULL;
		rel_destroy(rel);
	} else {
		append(rels, rel);
	}
}

static int
exp_count(int *cnt, int seqnr, sql_exp *e) 
{
	(void)seqnr;
	if (!e)
		return 0;
	if (find_prop(e->p, PROP_JOINIDX))
		*cnt += 100;
	if (find_prop(e->p, PROP_HASHIDX)) 
		*cnt += 100;
	switch(e->type) {
	case e_cmp:
		if (e->flag != cmp_or) {
			exp_count(cnt, seqnr, e->l); 
			exp_count(cnt, seqnr, e->r);
		}
		switch (e->flag) {
		case cmp_equal:
			*cnt += 10;
			return 10;
		case cmp_notequal:
			*cnt += 7;
			return 7;
		case cmp_gt:
		case cmp_gte:
		case cmp_lt:
		case cmp_lte:
			*cnt += 6;
			if (e->f){ /* range */
				*cnt += 6;
				return 12;
			}
			return 6;
		case cmp_like:
		case cmp_notlike:
		case cmp_ilike:
		case cmp_notilike:
			*cnt += 2;
			return 2;
		case cmp_or: /* prefer union over like */
			*cnt += 3;
			return 3;
		default:
			return 0;
		}
	case e_column:
		*cnt += 1;
		return 1;
	case e_atom:
		*cnt += 10;
		return 10;
	default:
		*cnt -= 5;
		return -5;
	}
}

static int
exp_keyvalue(sql_exp *e) 
{
	int cnt = 0;
	exp_count(&cnt, 0, e);
	return cnt;
}

static int
rel_has_exp(sql_rel *rel, sql_exp *e) 
{
	if (rel_find_exp(rel, e) != NULL) 
		return 0;
	return -1;
}

static sql_rel *
find_rel(list *rels, sql_exp *e)
{
	node *n = list_find(rels, e, (fcmp)&rel_has_exp);
	if (n) 
		return n->data;
	return NULL;
}

static sql_rel *
find_one_rel(list *rels, sql_exp *e)
{
	node *n;
	sql_rel *fnd = NULL;

	for(n = rels->h; n; n = n->next) {
		if (rel_has_exp(n->data, e) == 0) {
			if (fnd)
				return NULL;
			fnd = n->data;
		}
	}
	return fnd;
}

static int
joinexp_cmp(list *rels, sql_exp *h, sql_exp *key)
{
	sql_rel *h_l = find_rel(rels, h->l);
	sql_rel *h_r = find_rel(rels, h->r);
	sql_rel *key_l = find_rel(rels, key->l);
	sql_rel *key_r  = find_rel(rels, key->r);

	assert (h->type == e_cmp && key->type == e_cmp);
	assert (h_l && h_r && key_l && key_r);
	if (h_l == key_l && h_r == key_r)
		return 0;
	if (h_r == key_l && h_l == key_r)
		return 0;
        return -1;
}

static sql_exp *
joinexp_col(sql_exp *e, sql_rel *r)
{
	if (e->type == e_cmp) {
		if (rel_has_exp(r, e->l) >= 0) 
			return exp_dup(e->l);
		return exp_dup(e->r);
	}
	assert(0);
	return NULL;
}

static sql_column *
table_colexp(sql_exp *e, sql_rel *r)
{
	sql_table *t = r->l;

	if (e->type == e_column) {
		char *name = e->name;
		node *cn;

		if (r->exps) { /* use alias */
			for (cn = r->exps->h; cn; cn = cn->next) {
				sql_exp *ce = cn->data;
				if (strcmp(ce->name, name) == 0) {
					name = ce->r;
					break;
				}
			}
		}
		for (cn = t->columns.set->h; cn; cn = cn->next) {
			sql_column *c = cn->data;
			if (strcmp(c->base.name, name) == 0) 
				return c;
		}
	}
	return NULL;
}

static int
exp_joins_rels(sql_exp *e, list *rels)
{
	sql_rel *l, *r;

	assert (e->type == e_cmp);
		
	l = find_rel(rels, e->l);
	r = find_rel(rels, e->r);
	if (l && r)
		return 0;
	return -1;
}

static list *
matching_joins(list *rels, list *exps, sql_exp *je) 
{
	sql_rel *l, *r;

	assert (je->type == e_cmp);
		
	l = find_rel(rels, je->l);
	r = find_rel(rels, je->r);
	if (l && r) {
		list *res;
		list *n_rels = list_create(NULL);	

		append(n_rels, l);
		append(n_rels, r);
		res = list_select(exps, n_rels, (fcmp) &exp_joins_rels, (fdup)exp_dup);
		list_destroy(n_rels);
		return res; 
	}
	return list_create(NULL);
}

static int
sql_column_kc_cmp(sql_column *c, sql_kc *kc)
{
	/* return on equality */
	return (c->colnr - kc->c->colnr);
}

static sql_idx *
find_fk_index(sql_table *l, list *lcols, sql_table *r, list *rcols)
{
	if (l->idxs.set) {
		node *in;
	   	for(in = l->idxs.set->h; in; in = in->next){
	    		sql_idx *li = in->data;
			if (li->type == join_idx) {
		        	sql_key *rk = &((sql_fkey*)li->key)->rkey->k;
				fcmp cmp = (fcmp)&sql_column_kc_cmp;

              			if (rk->t == r && 
				    list_match(lcols, li->columns, cmp) == 0 &&
				    list_match(rcols, rk->columns, cmp) == 0) {
					return li;
				}
			}
		}
	}
	return NULL;
}

static sql_rel *
find_basetable( sql_rel *r)
{
	if (!r)
		return NULL;
	switch(r->op) {
	case op_basetable:	
		return r;
	case op_select:
		return find_basetable(r->l);
	default:
		return NULL;
	}
}

list *
order_join_expressions(list *dje, list *rels)
{
	list *res = list_create(dje->destroy);
	node *n = NULL;
	int i, j, *keys, *pos, cnt = list_length(dje);

	keys = (int*)alloca(cnt*sizeof(int));
	pos = (int*)alloca(cnt*sizeof(int));
	for (n = dje->h, i = 0; n; n = n->next, i++) {
		sql_exp *e = n->data;

		keys[i] = exp_keyvalue(e);
		/* add some weigth for the selections */
		if (e->type == e_cmp) {
			sql_rel *l = find_rel(rels, e->l);
			sql_rel *r = find_rel(rels, e->r);

			if (l && is_select(l->op))
				keys[i] += list_length(l->exps)*10;
			if (r && is_select(r->op))
				keys[i] += list_length(r->exps)*10;
		}
		pos[i] = i;
	}
	/* sort descending */
	GDKqsort_rev(keys, pos, NULL, cnt, sizeof(int), sizeof(int), TYPE_int);
	for(j=0; j<cnt; j++) {
		for(n = dje->h, i = 0; i != pos[j]; n = n->next, i++) 
			;
		list_append(res, exp_dup(n->data));
	}
	return res;
}

static list *
find_fk(list *rels, list *exps) 
{
	node *djn;
	list *sdje, *aje, *dje;

	/* first find the distinct join expressions */
	aje = list_select(exps, (void*)1, (fcmp) &exp_is_join, (fdup)exp_dup);
	dje = list_distinct2(aje, rels, (fcmp2) &joinexp_cmp, (fdup)exp_dup);
	for(djn=dje->h; djn; djn = djn->next) {
		/* equal join expressions */
		sql_idx *idx = NULL;
		sql_exp *je = djn->data, *le = je->l, *re = je->r; 

		if (!find_prop(je->p, PROP_JOINIDX)) {
			int swapped = 0;
			list *aaje = matching_joins(rels, aje, je);
			list *eje = list_select(aaje, (void*)1, (fcmp) &exp_is_eqjoin, (fdup) &exp_dup);
			sql_rel *lr = find_rel(rels, le);
			sql_rel *rr = find_rel(rels, re);

			sql_table *l, *r;
			list *lexps = list_map(eje, lr, (fmap) &joinexp_col);
			list *rexps = list_map(eje, rr, (fmap) &joinexp_col);
			list *lcols, *rcols;

			lr = find_basetable(lr);
			rr = find_basetable(rr);
			if (!lr || !rr) {
				list_destroy(lexps);
				list_destroy(rexps);
				list_destroy(eje);
				list_destroy(aaje);
				continue;
			}
			l = lr->l;
			r = rr->l;
			lcols = list_map(lexps, lr, (fmap) &table_colexp);
			rcols = list_map(rexps, rr, (fmap) &table_colexp);
			list_destroy(lexps);
			list_destroy(rexps);
			if (list_length(lcols) != list_length(rcols)) {
				lcols->destroy = NULL;
				rcols->destroy = NULL;
				list_destroy(lcols);
				list_destroy(rcols);
				list_destroy(eje);
				list_destroy(aaje);
				continue;
			}

			idx = find_fk_index(l, lcols, r, rcols); 
			if (!idx) {
				idx = find_fk_index(r, rcols, l, lcols); 
				swapped = 1;
			} 

			if (idx) { 	
				prop *p;
				node *n;
	
				/* Remove all other join expressions */
				for (n = eje->h; n; n = n->next) {
					if (je != n->data)
						list_remove_data(exps, n->data);
				}
				/* Add the join index using PROP_JOINIDX  */
				if (swapped) {
					sql_exp *s = je->l;
					je->l = je->r;
					je->r = s;
				}
				je->p = p = prop_create(PROP_JOINIDX, je->p);
				p->value = idx;
			}
			lcols->destroy = NULL;
			rcols->destroy = NULL;
			list_destroy(lcols);
			list_destroy(rcols);
			list_destroy(eje);
			list_destroy(aaje);
		}
	}
	list_destroy(aje);

	/* sort expressions on weighted number of reducing operators */
	sdje = order_join_expressions(dje, rels);
	list_destroy(dje);

	return sdje;
}

static sql_rel *
order_joins(list *rels, list *exps)
{
	sql_rel *top = NULL, *l = NULL, *r = NULL;
	sql_exp *cje;
	node *djn;
	list *sdje, *n_rels = list_create(NULL);
	int fnd = 0;

	/* find foreign keys and reorder the expressions on reducing quality */
	sdje = find_fk(rels, exps);

	/* open problem, some expressions use more then 2 relations */
	/* For example a.x = b.y * c.z; */
	if (sdje->h) {
		/* get the first expression */
		cje = sdje->h->data;

		/* find the involved relations */

		/* TODO all current code assumes expressions only touch 2 (atmost) 2 base tables, but complex expressions my touch multiple base tables */
		l = find_one_rel(rels, cje->l);
		r = find_one_rel(rels, cje->r);

		if (l && r) {
			list_remove_data(sdje, cje);
			list_remove_data(exps, cje);
		}
	}
	if (l && r) {
		list_remove_data(rels, l);
		list_remove_data(rels, r);
		list_append(n_rels, l);
		list_append(n_rels, r);

		/* Create a relation between l and r. Since the calling 
	   	   functions rewrote the join tree, into a list of expressions 
	   	   and a list of (simple) relations, there are no outer joins 
	   	   involved, we can simply do a crossproduct here.
	 	 */
		top = rel_crossproduct(l, r, op_join);
		rel_join_add_exp(top, exp_dup(cje));

		/* all other join expressions on these 2 relations */
		while((djn = list_find(exps, n_rels, (fcmp)&exp_joins_rels)) != NULL) {
			sql_exp *e = djn->data;

			rel_join_add_exp(top, exp_dup(e));
			list_remove_data(exps, e);
		}
		/* Remove other joins on the current 'n_rels' set in the distinct list too */
		while((djn = list_find(sdje, n_rels, (fcmp)&exp_joins_rels)) != NULL) 
			list_remove_data(sdje, djn->data);
		fnd = 1;
	}
	/* build join tree using the ordered list */
	while(list_length(exps) && fnd) {
		fnd = 0;
		/* find the first expression which could be added */
		for(djn = sdje->h; djn && !fnd; djn = (!fnd)?djn->next:NULL) {
			node *ln, *rn, *en;
			
			cje = djn->data;
			ln = list_find(n_rels, cje->l, (fcmp)&rel_has_exp);
			rn = list_find(n_rels, cje->r, (fcmp)&rel_has_exp);

			if (ln || rn) {
				/* remove the expression from the lists */
				list_remove_data(sdje, cje);
				list_remove_data(exps, cje);
			}
			if (ln && rn) {
				assert(0);
				/* create a selection on the current */
				l = ln->data;
				r = rn->data;
				rel_join_add_exp(top, exp_dup(cje));
				fnd = 1;
			} else if (ln || rn) {
				if (ln) {
					l = ln->data;
					r = find_rel(rels, cje->r);
				} else {
					l = rn->data;
					r = find_rel(rels, cje->l);
				}
				list_remove_data(rels, r);
				append(n_rels, r);

				/* create a join using the current expression */
				top = rel_crossproduct(top, r, op_join);
				rel_join_add_exp(top, exp_dup(cje));

				/* all join expressions on these tables */
				while((en = list_find(exps, n_rels, (fcmp)&exp_joins_rels)) != NULL) {
					sql_exp *e = en->data;
					rel_join_add_exp(top, exp_dup(e));
					list_remove_data(exps, e);
				}
				/* Remove other joins on the current 'n_rels' 
				   set in the distinct list too */
				while((en = list_find(sdje, n_rels, (fcmp)&exp_joins_rels)) != NULL) 
					list_remove_data(sdje, en->data);
				fnd = 1;
			}
		}
	}
	list_destroy(n_rels);
	if (list_length(rels)) { /* more relations */
		node *n;
		for(n=rels->h; n; n = n->next) {
			if (top)
				top = rel_crossproduct(top, n->data, op_join);
			else 
				top = n->data;
		}
	}
	if (list_length(exps)) { /* more expressions */
		node *n;
		for(n=exps->h; n; n = n->next) 
			rel_join_add_exp(top, exp_dup(n->data));
	}
	return top;
}

static int
rel_neg_in_size(sql_rel *r)
{
	if (is_union(r->op) && r->nrcols == 0) 
		return -1 + rel_neg_in_size(r->l);
	if (is_project(r->op) && r->nrcols == 0) 
		return -1;
	return 0;
}

static list *
push_in_join_down(list *rels, list *exps)
{
	node *n;
	int restart = 1;
	list *nrels;

	/* we should sort these first, ie small in's before large one's */
	nrels = list_sort(rels, (fkeyvalue)&rel_neg_in_size, (fdup)&rel_dup);

	/* we need to cleanup, the new refs ! */
	rels->destroy = (fdestroy)rel_destroy;
	list_destroy(rels);
	rels = nrels;

	/* one of the rels should be a op_union with nrcols == 0 */
	while(restart) {
	    for(n = rels->h; n; n = n->next) {
		sql_rel *r = n->data;
	
		restart = 0;
		if ((is_union(r->op) || is_project(r->op)) && r->nrcols == 0) {
			/* next step find expression on this relation */
			node *m;
			sql_rel *l = NULL;
			sql_exp *je = NULL;

			for(m = exps->h; !je && m; m = m->next) {
				sql_exp *e = m->data;

				if (e->type == e_cmp && e->flag == cmp_equal) {
					/* in values are on 
						the right of the join */
					if (rel_has_exp(r, e->r) >= 0) 
						je = e;
				}
			}
			/* with this expression find other relation */
			if (je && (l = find_rel(rels, je->l)) != NULL) {
				sql_rel *nr = rel_crossproduct(l, r, op_join);

				rel_join_add_exp(nr, exp_dup(je));
				list_append(rels, nr); 
				list_remove_data(rels, l);
				list_remove_data(rels, r);
				list_remove_data(exps, je);
				restart = 1;
				break;
			}

		}
	    }
	}
	return rels;
}

static sql_rel *
reorder_join(mvc *sql, sql_rel *rel)
{
	list *exps = rel->exps;
	list *rels;

	(void)sql;
	if (!exps) /* crosstable, ie order not important */
		return rel;
	rel->exps = NULL; /* should be all crosstables by now */
 	rels = list_create(NULL);
	if (is_outerjoin(rel->op)) {
		int cnt = 0;
		/* try to use an join index also for outer joins */
		list_append(rels, rel->l);
		list_append(rels, rel->r);
		cnt = list_length(exps);
		rel->exps = find_fk(rels, exps);
		if (list_length(rel->exps) != cnt) {
			list_destroy(rel->exps);
			rel->exps = list_dup(exps, (fdup)&exp_dup);
		}
	} else { 
 		get_relations(rel, rels);
		if (list_length(rels) > 1) {
			rels = push_in_join_down(rels, exps);
			rel = order_joins(rels, exps);
		} else {
			rel->exps = exps;
			exps = NULL;
		}
	}
	list_destroy(rels);
	if (exps) list_destroy(exps);
	return rel;
}

static list *
push_up_join_exps( sql_rel *rel) 
{
	if (rel_is_ref(rel))
		return NULL;

	switch(rel->op) {
	case op_join: {
		sql_rel *rl = rel->l;
		sql_rel *rr = rel->r;
		list *l, *r;

		if (rel_is_ref(rl) && rel_is_ref(rr)) {
			l = rel->exps;
			rel->exps = NULL;
			return l;
		}
		l = push_up_join_exps(rl);
		r = push_up_join_exps(rr);
		if (l && r) {
			l = list_merge(l, r, (fdup)&exp_dup);
			list_destroy(r);
			r = NULL;
		}
		if (rel->exps) {
			if (l && !r)
				r = l;
			l = list_merge(rel->exps, r, (fdup)&exp_dup);
			list_destroy(r);
		}
		rel->exps = NULL;
		return l;
	}
	default:
		return NULL;
	}
}

static sql_rel *
rel_join_order(int *changes, mvc *sql, sql_rel *rel) 
{
	*changes = 0; 
	if (is_join(rel->op) && rel->exps) {
		if (rel->op == op_join)
			rel->exps = push_up_join_exps(rel);
		rel = reorder_join(sql, rel);
	}
	return rel;
}

/* exp_rename */
static sql_exp * exp_rename(mvc *sql, sql_exp *e, sql_rel *f, sql_rel *t);

static list *
exps_rename(mvc *sql, list *l, sql_rel *f, sql_rel *t) 
{
	node *n;
	list *nl = new_exp_list();

	for(n=l->h; n; n=n->next) {
		sql_exp *arg = n->data;

		arg = exp_rename(sql, arg, f, t);
		if (!arg) {
			list_destroy(nl);
			return NULL;
		}
		append(nl, arg);
	}
	return nl;
}

/* exp_rename */
static sql_exp *
exp_rename(mvc *sql, sql_exp *e, sql_rel *f, sql_rel *t) 
{
	sql_exp *ne = NULL, *l, *r, *r2;

	switch(e->type) {
	case e_column:
		if (e->l) { 
			ne = exps_bind_column2(f->exps, e->l, e->r);
			/* if relation name matches expressions relation name, find column based on column name alone */
		} else {
			ne = exps_bind_column(f->exps, e->r, NULL);
		}
		if (!ne)
			return exp_dup(e);
		e = NULL;
		if (ne->name && ne->r && ne->l) 
			e = rel_bind_column2(sql, t, ne->l, ne->r, 0);
		if (!e && ne->r)
			e = rel_bind_column(sql, t, ne->r, 0);
		sql->session->status = 0;
		sql->errstr[0] = 0;
		if (!e && exp_is_atom(ne))
			return exp_dup(ne);
		return e;
	case e_cmp: 
		if (e->flag == cmp_or) {
			list *l = exps_rename(sql, e->l, f, t);
			list *r = exps_rename(sql, e->r, f, t);
			if (l && r)
				return exp_or(l,r);
			list_destroy(l);
			list_destroy(r);
		} else {
			l = exp_rename(sql, e->l, f, t);
			r = exp_rename(sql, e->r, f, t);
			if (e->f) {
				r2 = exp_rename(sql, e->f, f, t);
				if (l && r && r2)
					return exp_compare2( l, r, r2, e->flag);
			} else if (l && r) {
				return exp_compare( l, r, e->flag);
			}
			exp_destroy(l);
			exp_destroy(r);
		}
		return NULL;
	case e_convert:
		l = exp_rename(sql, e->l, f, t);
		if (l)
			return exp_convert( l, exp_fromtype(e), exp_totype(e));
		exp_destroy(l);
		assert(0);
		return NULL;
	case e_aggr:
	case e_func: {
		list *l = e->l, *nl = NULL;

		if (!l) {
			return exp_dup(e);
		} else {
			nl = exps_rename(sql, l, f, t);
			if (!nl)
				return NULL;
		}
		if (e->type == e_func)
			return exp_op(nl, sql_dup_func(e->f));
		else 
			return exp_aggr(nl, sql_dup_aggr(e->f), e->flag&1, (e->flag>>1), e->card, has_nil(e));
	}	
	case e_atom:
		return exp_dup(e);
	}
	assert(0);
	return NULL;
}

/* push the expression down, ie translate colum references 
	from relation f into expression of relation t 
*/ 

static sql_exp * exp_push_down(mvc *sql, sql_exp *e, sql_rel *f, sql_rel *t);

static list *
exps_push_down(mvc *sql, list *exps, sql_rel *f, sql_rel *t)
{
	node *n;
	list *nl = new_exp_list();

	for(n = exps->h; n; n=n->next) {
		sql_exp *arg = n->data;

		arg = exp_push_down(sql, arg, f, t);
		if (!arg) {
			list_destroy(nl);
			return NULL;
		}
		append(nl, arg);
	}
	return nl;
}

static sql_exp *
exp_push_down(mvc *sql, sql_exp *e, sql_rel *f, sql_rel *t) 
{
	int flag = e->flag;
	sql_exp *ne = NULL, *l, *r, *r2;

	if (is_join(f->op) || is_select(f->op)) {
		if (f->l && (ne = exp_push_down(sql, e, f->l, t)) != NULL)
			return ne;
		if (f->r && (ne = exp_push_down(sql, e, f->r, t)) != NULL) 
			return ne;
	}
	switch(e->type) {
	case e_column:
		if (e->l) { 
			ne = exps_bind_column2(f->exps, e->l, e->r);
			/* if relation name matches expressions relation name, find column based on column name alone */
		}
		if (!ne && !e->l)
			ne = exps_bind_column(f->exps, e->r, NULL);
		if (!ne)
			return NULL;
		e = NULL;
		if (ne->name && ne->r && ne->l) 
			e = rel_bind_column2(sql, t, ne->l, ne->r, 0);
		if (!e && ne->r && !ne->l)
			e = rel_bind_column(sql, t, ne->r, 0);
		sql->session->status = 0;
		sql->errstr[0] = 0;
		if (e && flag)
			e->flag = flag;
		/* if the upper exp was an alias, keep this */ 
		if (e && ne->rname) 
			exp_setname(e, ne->rname, ne->name);
		return e;
	case e_cmp: 
		if (e->flag == cmp_or) {
			list *l = exps_push_down(sql, e->l, f, t);
			list *r = exps_push_down(sql, e->r, f, t);
			if (!l || !r) {
				list_destroy(l);
				list_destroy(r);
				return NULL;
			}
			return exp_or(l,r);
		} else {
			l = exp_push_down(sql, e->l, f, t);
			r = exp_push_down(sql, e->r, f, t);
			if (e->f) {
				r2 = exp_push_down(sql, e->f, f, t);
				if (l && r && r2)
					return exp_compare2( l, r, r2, e->flag);
			} else if (l && r) {
				return exp_compare( l, r, e->flag);
			}
			exp_destroy(l);
			exp_destroy(r);
		}
		return NULL;
	case e_convert:
		l = exp_push_down(sql, e->l, f, t);
		if (l)
			return exp_convert( l, exp_fromtype(e), exp_totype(e));
		return NULL;
	case e_aggr:
	case e_func: {
		list *l = e->l, *nl = NULL;

		if (!l) {
			return exp_dup(e);
		} else {
			nl = exps_push_down(sql, l, f, t);
			if (!nl)
				return NULL;
		}
		if (e->type == e_func)
			return exp_op(nl, sql_dup_func(e->f));
		else 
			return exp_aggr(nl, sql_dup_aggr(e->f), e->flag&1, (e->flag>>1), e->card, has_nil(e));
	}	
	case e_atom:
		return exp_dup(e);
	}
	return NULL;
}

/* some projections results are order dependend (row_number etc) */
static int 
project_unsafe(sql_rel *rel)
{
	node *n;

	if (need_distinct(rel) || rel->r /* order by */)
		return 1;
	if (!rel->exps)
		return 0;
	for(n = rel->exps->h; n; n = n->next) {
		sql_exp *e = n->data;

		/* aggr func in project ! */
		if (e->type == e_func && e->card == 1)
			return 1;
	}
	return 0;
}


/*
 * Push Count inside crossjoin down, and multiply the results
 * 
 *     project (                                project(
 *          group by (                               crossproduct (
 *		crossproduct(                             project (
 *		     L,			 =>                    group by (
 *		     R                                              L
 *		) [ ] [ count NOT NULL ]                       ) [ ] [ count NOT NULL ]
 *          )                                             ),
 *     ) [ NOT NULL ]                                     project (
 *                                                              group by (
 *                                                                  R
 *                                                              ) [ ] [ count NOT NULL ]
 *                                                        )
 *                                                   ) [ sql_mul(.., .. NOT NULL) ]
 *                                              )
 */



static sql_rel *
rel_push_count_down(int *changes, mvc *sql, sql_rel *rel)
{
	sql_rel *r = rel->l;

	if (is_groupby(rel->op) &&
            r && !r->exps && r->op == op_join && !(rel_is_ref(r)) &&
            ((sql_exp *) rel->exps->h->data)->type == e_aggr &&
            strcmp(((sql_subaggr *) ((sql_exp *) rel->exps->h->data)->f)->aggr->base.name, "count") == 0) {
/* TODO check for count(*) */
	    	sql_exp *nce, *oce;
		sql_rel *gbl, *gbr;		/* Group By */
		sql_rel *cp;			/* Cross Product */
		sql_subfunc *mult;
		list *args;
		char *rname = NULL, *name = NULL;
		sql_rel *srel;

		oce = rel->exps->h->data;
		if (oce->l) /* we only handle COUNT(*) */ 
			return rel;
		rname = oce->rname;
		name  = oce->name;

 		args = new_exp_list();
		srel = r->l;
		{
			sql_subaggr *cf = sql_bind_aggr(sql->session->schema, "count", NULL);
			sql_exp *cnt, *e = exp_aggr(NULL, cf, need_distinct(oce), need_no_nil(oce), oce->card, 0);

			exp_label(e, ++sql->label);
			cnt = exp_column(NULL, exp_name(e), exp_subtype(e), e->card, has_nil(e), is_intern(e));
			gbl = rel_groupby(rel_dup(srel), NULL);
			rel_groupby_add_aggr(sql, gbl, e);
			append(args, cnt);
		}

		srel = r->r;
		{
			sql_subaggr *cf = sql_bind_aggr(sql->session->schema, "count", NULL);
			sql_exp *cnt, *e = exp_aggr(NULL, cf, need_distinct(oce), need_no_nil(oce), oce->card, 0);

			exp_label(e, ++sql->label);
			cnt = exp_column(NULL, exp_name(e), exp_subtype(e), e->card, has_nil(e), is_intern(e));
			gbr = rel_groupby(rel_dup(srel), NULL);
			rel_groupby_add_aggr(sql, gbr, e);
			append(args, cnt);
		}

		mult = find_func(sql, "sql_mul", args);
		cp = rel_crossproduct(gbl, gbr, op_join);

		nce = exp_op(args, mult);
		exp_setname(nce, rname, name );

		rel_destroy(rel);
		rel = rel_project(cp, append(new_exp_list(), nce));

		(*changes)++;
	}
	
	return rel;
}

/*
 * Push TopN (only LIMIT, no ORDER BY) down through projections underneath crossproduct, i.e.,
 *
 *     topn(                          topn(
 *         project(                       project(
 *             crossproduct(                  crossproduct(
 *                 L,           =>                topn( L )[ n ],
 *                 R                              topn( R )[ n ]
 *             )                              )
 *         )[ Cs ]*                       )[ Cs ]*
 *     )[ n ]                         )[ n ]
 *
 *  (TODO: in case of n==1 we can omit the original top-level TopN)
 */
static sql_rel *
rel_push_topn_down(int *changes, mvc *sql, sql_rel *rel) 
{
	sql_rel *r = rel->l;

	(void)sql;
	if (rel->op == op_topn) {
		/* pass through projections */
		while (r && is_project(r->op) && !(rel_is_ref(r))) {
			/* ensure there is no order by */
			if (!r->r) {
				r = r->l;
			} else {
				r = NULL;
			}
		}
		/* push topn under crossproduct */
		if (r && !r->exps && r->op == op_join && !(rel_is_ref(r)) &&
		    ((sql_rel *)r->l)->op != op_topn && ((sql_rel *)r->r)->op != op_topn) {
			r->l = rel_topn( r->l, list_dup(rel->exps, (fdup)&exp_dup) );
			r->r = rel_topn( r->r, list_dup(rel->exps, (fdup)&exp_dup) );
			(*changes)++;
			return rel;
		}
	}
	return rel;
}

static sql_rel *
rel_merge_projects(int *changes, mvc *sql, sql_rel *rel) 
{
	list *exps = rel->exps;
	sql_rel *r = rel->l;
	node *n;

	(void)sql;
	if (rel->op == op_project && 
	    r && r->op == op_project && !(rel_is_ref(r))) {
		int all = 1;

		if (project_unsafe(rel) || project_unsafe(r))
			return rel;

		/* here we need to fix aliases */
		rel->exps = new_exp_list(); 
		/* for each exp check if we can rename it */
		for (n = exps->h; n && all; n = n->next) { 
			sql_exp *e = n->data, *ne = NULL;
			sql_rel *prj = r;

			if (e->type != e_column) {
				all = 0;
			} else {	
				ne = exp_push_down(sql, e, prj, prj->l);
				/* can we move it down */
				if (ne && ne != e) {
					char *tname = e->rname;
					/* we need to keep the alias */
					if (!tname && ne->rname) {
						tname = ne->rname;
						ne->rname = NULL;  /* prevent from being freed prematurely in exp_setname */
					}
					exp_setname(ne, tname, e->name);
					if (tname && tname != e->rname) {
						/* tname == old ne->rname, so need to free */
						_DELETE(tname);
					}
					list_append(rel->exps, ne);
				} else {
					all = 0;
					exp_destroy(ne);
				}
			}
		}
		if (all) {
			/* we can now remove the intermediate project */
			/* push order by expressions */
			if (rel->r) {
				list *nr = new_exp_list(), *res = rel->r; 
				for (n = res->h; n; n = n->next) { 
					sql_exp *e = n->data, *ne = NULL;
					sql_rel *prj = r;
	
					ne = exp_push_down(sql, e, prj, prj->l);
					/* can we move it down */
					if (ne && ne != e) {
						char *tname = e->rname;
						/* we need to keep the alias */
						if (!tname && ne->rname) {
							tname = ne->rname;
							ne->rname = NULL;  /* prevent from being freed prematurely in exp_setname */
						}
						exp_setname(ne, tname, e->name);
						if (tname && tname != e->rname) {
							/* tname == old ne->rname, so need to free */
							_DELETE(tname);
						}
						list_append(nr, ne);
					} else {
						all = 0;
						exp_destroy(ne);
					}
				}
				if (all) {
					list_destroy(res);
					rel->r = nr;
				} else {
					/* leave as is */
					list_destroy(nr);
					list_destroy(rel->exps);
					rel->exps = exps;
					return rel;
				}
			}
			rel->l = r->l;
			r->l = NULL;
			rel_destroy(r);
			list_destroy(exps);
			(*changes)++;
		} else {
			/* leave as is */
			list_destroy(rel->exps);
			rel->exps = exps;
		}
		return rel;
	}
	return rel;
}

static sql_subfunc *
find_func( mvc *sql, char *name, list *exps )
{
	list * l = list_create(NULL); 
	node *n;

	for(n = exps->h; n; n = n->next)
		append(l, exp_subtype(n->data)); 
	return sql_bind_func_(sql->session->schema, name, l);
}

static sql_exp *
exp_case_fixup( mvc *sql, sql_exp *e )
{
	/* only functions need fix up */
	if (e->type == e_func && e->l && !is_rank_op(e) ) {
		list *l = new_exp_list(), *args = e->l;
		node *n;
		sql_exp *ne;
		sql_subfunc *f = sql_dup_func(e->f);

		/* first fixup arguments */
		for (n=args->h; n; n=n->next) {
			sql_exp *a = exp_case_fixup(sql, n->data);
			list_append(l, a);
		}
		ne = exp_op(l, f);
		exp_setname( ne, e->rname, e->name );

		/* ifthenelse with one of the sides an 'sql_div' */
		args = ne->l;
		if (!f->func->s && !strcmp(f->func->base.name,"ifthenelse")) { 
			sql_exp *cond = exp_dup(args->h->data), *nne; 
			sql_exp *a1 = args->h->next->data; 
			sql_exp *a2 = args->h->next->next->data; 
			sql_subfunc *a1f = a1->f;
			sql_subfunc *a2f = a2->f;
			sql_subfunc *ifthen;

			/* TODO we should find the div recursively ! */

			/* rewrite right hands of div */
			if (a1->type == e_func && !a1f->func->s && 
			     !strcmp(a1f->func->base.name, "sql_div")) {
				list *args = a1->l;
				sql_exp *le = exp_dup(args->h->data), *o;
				sql_exp *re = exp_dup(args->h->next->data);

				/* if (cond) then val else const */
				args = new_exp_list();
				append(args, exp_dup(cond));
				append(args, re);
				o = exp_atom_wrd(1);
				append(args, exp_convert(o, exp_subtype(o), exp_subtype(re)));
				ifthen = find_func(sql, "ifthenelse", args);
				assert(ifthen);
				re = exp_op(args, ifthen);

				a1 = exp_binop(le, re, sql_dup_func(a1->f));
			} else {
				a1 = exp_dup(a1);
			}
			if  (a2->type == e_func && !a2f->func->s && 
			     !strcmp(a2f->func->base.name, "sql_div")) { 
				list *args = a2->l;
				sql_exp *le = exp_dup(args->h->data), *o;
				sql_exp *re = exp_dup(args->h->next->data);

				/* if (cond) then const else val */
				args = new_exp_list();
				append(args, exp_dup(cond));
				o = exp_atom_wrd(1);
				append(args, exp_convert(o, exp_subtype(o), exp_subtype(re)));
				append(args, re);
				ifthen = find_func(sql, "ifthenelse", args);
				assert(ifthen);
				re = exp_op(args, ifthen);

				a2 = exp_binop(le, re, sql_dup_func(a2->f));
			} else {
				a2 = exp_dup(a2);
			}
			nne = exp_op3(cond, a1, a2, sql_dup_func(ne->f));
			exp_setname( nne, ne->rname, ne->name );
			exp_destroy(ne);
			ne = nne;
		}
		return ne;
	}
	if (e->type == e_convert) {
		sql_exp *e1 = exp_case_fixup(sql, e->l);
		sql_exp *ne = exp_convert(e1, exp_fromtype(e), exp_totype(e));
		exp_setname(ne, e->rname, e->name);
		return ne;
	} 
	return exp_dup(e);
}

static sql_rel *
rel_case_fixup(int *changes, mvc *sql, sql_rel *rel) 
{
	
	(void)sql;
	(void)changes; /* only go through it once, ie don't mark for changes */
	if (rel->op == op_project && rel->exps) {
		list *exps = rel->exps;
		node *n;

		rel->exps = new_exp_list(); 
		for (n = exps->h; n; n = n->next) { 
			sql_exp *e = exp_case_fixup( sql, n->data );
		
			if (!e) 
				return NULL;
			list_append(rel->exps, e);
		}
	} 
	return rel;
}

static sql_rel *
rel_find_ref( sql_rel *r)
{
	while (!rel_is_ref(r) && r->l && 
	      (is_project(r->op) || is_select(r->op) || is_join(r->op)))
		r = r->l;
	if (rel_is_ref(r))
		return r;
	return NULL;
}

static sql_rel *
rel_find_select( sql_rel *r)
{
	while (!is_select(r->op) && r->l && is_project(r->op))
		r = r->l;
	if (is_select(r->op))
		return r;
	return NULL;
}

static int
rel_match_projections(sql_rel *l, sql_rel *r)
{
	node *n, *m;
	list *le = l->exps;
	list *re = r->exps;

	if (!le || !re)
		return 0;
	if (list_length(le) != list_length(re))
		return 0;

	for (n = le->h, m = re->h; n && m; n = n->next, m = m->next) 
		if (!exp_match(n->data, m->data))
			return 0;
	return 1;
}

static int
exps_has_predicate( list *l )
{
	node *n;

	for( n = l->h; n; n = n->next){
		sql_exp *e = n->data;

		if (e->card <= CARD_ATOM)
			return 1;
	}
	return 0;
}

static sql_rel *
rel_merge_union(int *changes, mvc *sql, sql_rel *rel) 
{
	sql_rel *l = rel->l;
	sql_rel *r = rel->r;
	sql_rel *ref = NULL;

	if (rel->op == op_union && 
	    l && is_project(l->op) && !project_unsafe(l) &&
	    r && is_project(r->op) && !project_unsafe(r) &&	
	    (ref = rel_find_ref(l)) != NULL && ref == rel_find_ref(r)) {
		/* Find selects and try to merge */
		sql_rel *ls = rel_find_select(l), *nls;
		sql_rel *rs = rel_find_select(r);
		
		/* can we merge ? */
		if (!ls || !rs) 
			return rel;

		/* merge any extra projects */
		if (l->l != ls) 
			rel->l = l = rel_merge_projects(changes, sql, l);
		if (r->l != rs) 
			rel->r = r = rel_merge_projects(changes, sql, r);
		
		if (!rel_match_projections(l,r)) 
			return rel;

		/* for now only union(project*(select(R),project*(select(R))) */
		if (ls != l->l || rs != r->l || 
		    ls->l != rs->l || !rel_is_ref(ls->l))
			return rel;

		if (!ls->exps || !rs->exps || 
		    exps_has_predicate(ls->exps) || 
		    exps_has_predicate(rs->exps))
			return rel;

		/* merge, ie. add 'or exp' */
		*changes = 1;
		nls = rel_project(rel->l, rel->exps);
		set_processed(nls);
		rel->l = NULL;
		rel->exps = NULL;
		ls->exps = append(new_exp_list(), exp_or(ls->exps, rs->exps));
		rs->exps = NULL;
		rel_destroy(rel);
		return nls;
	}
	return rel;
}

static int
exps_cse( list *oexps, list *l, list *r )
{
	list *ol = l, *or = r, *nexps;
	node *n, *m;
	char *lu, *ru;
	int lc = 0, rc = 0, match = 0, res = 0;

	/* first recusive exps_cse */
	nexps = new_exp_list();
	for (n = l->h; n; n = n->next) {
		sql_exp *e = n->data;

		if (e->type == e_cmp && e->flag == cmp_or) {
			res = exps_cse(nexps, e->l, e->r); 
		} else {
			append(nexps, exp_dup(e));
		}
	}
	l = nexps;

	nexps = new_exp_list();
	for (n = r->h; n; n = n->next) {
		sql_exp *e = n->data;

		if (e->type == e_cmp && e->flag == cmp_or) {
			res = exps_cse(nexps, e->l, e->r); 
		} else {
			append(nexps, exp_dup(e));
		}
	}
	r = nexps;

	lu = alloca(list_length(l));
	ru = alloca(list_length(r));
	memset(lu, 0, list_length(l));
	memset(ru, 0, list_length(r));
	for (n = l->h, lc = 0; n; n = n->next, lc++) {
		sql_exp *le = n->data;

		for ( m = r->h, rc = 0; m; m = m->next, rc++) {
			sql_exp *re = m->data;

			if (!ru[rc] && exp_match_exp(le,re)) {
				lu[lc] = 1;
				ru[rc] = 1;
				match = 1;
			}
		}
	}
	if (match) {
		list *nl = new_exp_list();
		list *nr = new_exp_list();

		for (n = l->h, lc = 0; n; n = n->next, lc++) 
			if (!lu[lc])
				append(nl, exp_dup(n->data));
		for (n = r->h, rc = 0; n; n = n->next, rc++) 
			if (!ru[rc])
				append(nr, exp_dup(n->data));

		if (list_length(nl) && list_length(nr)) 
			append(oexps, exp_or(nl, nr)); 

		for (n = l->h, lc = 0; n; n = n->next, lc++) {
			if (lu[lc])
				append(oexps, exp_dup(n->data));
		}
		res = 1;
	} else {
		append(oexps, exp_or(list_dup(l, (fdup)&exp_dup), 
				     list_dup(r, (fdup)&exp_dup)));
	}

	if (l != ol)
		list_destroy(l);
	if (r != or)
		list_destroy(r);
	return res;
}


static sql_rel *
rel_cse(int *changes, mvc *sql, sql_rel *rel) 
{
	(void)sql;
	if (rel->op == op_select && !rel_is_ref(rel) && rel->exps) { 
		list *nexps = new_exp_list();
		node *n;

		for (n=rel->exps->h; n; n = n->next) {
			sql_exp *e = n->data;

			if (e->type == e_cmp && e->flag == cmp_or) {
				/* split the common expressions */
				*changes = exps_cse(nexps, e->l, e->r);
			} else {
				e = exp_dup(e);
				append(nexps, e);
			}
		}
		list_destroy(rel->exps);
		rel->exps = nexps;
	}
	return rel;
}

static list *
exps_merge_rse( list *l, list *r )
{
	node *n, *m, *o;
	list *nexps = NULL, *lexps, *rexps;

 	lexps = new_exp_list();
	for (n = l->h; n; n = n->next) {
		sql_exp *e = n->data;
	
		if (e->type == e_cmp && e->flag == cmp_or) {
			list *nexps = exps_merge_rse(e->l, e->r);
			if (nexps) {
				for (o = nexps->h; o; o = o->next) 
					append(lexps, exp_dup(o->data));
				list_destroy(nexps);
				nexps = NULL;
			}
		}
	}
 	rexps = new_exp_list();
	for (n = r->h; n; n = n->next) {
		sql_exp *e = n->data;
	
		if (e->type == e_cmp && e->flag == cmp_or) {
			list *nexps = exps_merge_rse(e->l, e->r);
			if (nexps) {
				for (o = nexps->h; o; o = o->next) 
					append(rexps, exp_dup(o->data));
				list_destroy(nexps);
				nexps = NULL;
			}
		}
	}

	/* merge merged lists first ? */
 	nexps = new_exp_list();

	for (n = lexps->h; n; n = n->next) {
		sql_exp *le = n->data, *re, *fnd = NULL;

		if (le->type != e_cmp || le->flag != cmp_or)
			continue;
		for (m = rexps->h; m; m = m->next) {
			re = m->data;
			if (exps_match_col_exps(le, re))
				fnd = re;
		}
		for (m = r->h; !fnd && m; m = m->next) {
			re = m->data;
			if (exps_match_col_exps(le, re))
				fnd = re;
		}
		if (fnd) {
			le = exp_dup(le);
			re = exp_dup(fnd);
			fnd = exp_or(append(new_exp_list(),le), 
		       		     append(new_exp_list(),re));
			append(nexps, fnd);
		}
	}
	for (n = l->h; n; n = n->next) {
		sql_exp *le = n->data, *re, *fnd = NULL;

		if (le->type != e_cmp /*|| 
		   (le->flag != cmp_or && le->flag != cmp_equal)*/)
			continue;

		for (m = lexps->h; !fnd && m; m = m->next) {
			re = m->data;
			if (exps_match_col_exps(le, re))
				fnd = re;
		}
		if (fnd)
			continue;
		for (m = rexps->h; m; m = m->next) {
			re = m->data;
			if (exps_match_col_exps(le, re))
				fnd = re;
		}
		for (m = r->h; !fnd && m; m = m->next) {
			re = m->data;
			if (exps_match_col_exps(le, re))
				fnd = re;
		}
		if (fnd) {
			le = exp_dup(le);
			re = exp_dup(fnd);
			fnd = exp_or(append(new_exp_list(),le), 
		       		     append(new_exp_list(),re));
			append(nexps, fnd);
		}
	}
	return nexps;
}


/* merge related sub expressions */
static sql_rel *
rel_merge_rse(int *changes, mvc *sql, sql_rel *rel) 
{
	/* only execute once per select, ie don't return changes */

	(void)sql;
	*changes = 0;
	if (rel->op == op_select && !rel_is_ref(rel) && rel->exps) { 
		node *n, *o;
		list *nexps = NULL;

		for (n=rel->exps->h; n; n = n->next) {
			sql_exp *e = n->data;

			if (e->type == e_cmp && e->flag == cmp_or) {
				/* possibly merge related expressions */
				list *lexps = exps_merge_rse(e->l, e->r);
				if (lexps) {
					if (!nexps) {
						nexps = lexps;
					} else {
						for (o = lexps->h; o; o = o->next) 
							append(nexps, exp_dup(o->data));
						list_destroy(lexps);
						lexps = NULL;
					}
				}
			}
		}
		if (nexps) {
			for (o = nexps->h; o; o = o->next) 
				append(rel->exps, exp_dup(o->data));
			list_destroy(nexps);
			nexps = NULL;
		}
	}
	return rel;
}

/*
 * Push select down, pushes the selects through (simple) projections. Also
 * it cleans up the projections which become useless.
 */
static sql_rel *
rel_push_select_down(int *changes, mvc *sql, sql_rel *rel) 
{
	list *exps = NULL;
	sql_rel *r = NULL;
	node *n;

	(void)sql;
	/* merge 2 selects */
	r = rel->l;
	if (rel->op == op_select && r && !(rel_is_ref(r)) && (r->op == op_select || r->op == op_except)) {
		(void)list_merge(r->exps, rel->exps, (fdup)&exp_dup);
		rel->l = NULL;
		rel_destroy(rel);
		(*changes)++;
		return r;
	}
	/* 
	 * Push select through semi/anti join 
	 * 	select (semi(A,B)) == semi(select(A), B) 
	 */
	if (rel->op == op_select && r && is_semi(r->op) && !(rel_is_ref(r))) {
		rel->l = r->l;
		r->l = rel;
		(*changes)++;
		/* 
		 * if A has 2 references (ie used on both sides of 
		 * the semi join), we also push the select into A. 
		 */
		if (rel_is_ref(rel->l) && rel->l == rel_find_ref(r->r)){
			sql_rel *lx = rel->l;
			sql_rel *rx = r->r;
			if (lx->ref.refcnt == 2 && !rel_is_ref(rx)) {
				while (rx->l && !rel_is_ref(rx->l) &&
	      			       (is_project(rx->op) || 
					is_select(rx->op) ||
					is_join(rx->op)))
						rx = rx->l;
				/* probably we need to introduce a project */
				rel_destroy(rel->l);
				lx = rel_project(rel, rel_projections(sql, rel, NULL, 1, 1));
				r->l = lx;
				rx->l = rel_dup(lx);
			}
		}
		return r;
	}
	exps = rel->exps;

	if (rel->op == op_project && 
	    r && r->op == op_project && !(rel_is_ref(r))) 
		return rel_merge_projects(changes, sql, rel);

	/* merge select and cross product ? */
	if (rel->op == op_select && r && r->op == op_join && list_empty(r->exps) && !(rel_is_ref(r))) {
		list *exps = rel->exps;

		if (!r->exps)
			r->exps = new_exp_list(); 
		rel->exps = new_exp_list(); 
		for (n = exps->h; n; n = n->next) { 
			sql_exp *e = exp_dup(n->data);

			if (exp_is_join_exp(e) == 0) {
				append(r->exps, e);
				*changes += 1;
			} else {
				append(rel->exps, e);
			}
		}
		list_destroy(exps);
		return rel;
	}

	/* push select through join */
	if (rel->op == op_select && r && is_join(r->op) && !(rel_is_ref(r))) {
		sql_rel *jl = r->l;
		sql_rel *jr = r->r;
		int left = r->op == op_join || r->op == op_left;
		int right = r->op == op_join || r->op == op_right;

		if (r->op == op_full)
			return rel;

		/* introduce selects under the join (if needed) */
		if (!is_select(jl->op))
			r->l = jl = rel_select(jl, NULL);
		if (!is_select(jr->op))
			r->r = jr = rel_select(jr, NULL);
		
		rel->exps = new_exp_list(); 
		for (n = exps->h; n; n = n->next) { 
			sql_exp *e = n->data, *ne = NULL;
			int done = 0;
	
			if (left)
				ne = exp_push_down(sql, e, jl, jl);
			if (ne && ne != e) {
				done = 1; 
				rel_select_add_exp(jl, ne);
			} else if (right) {
				ne = exp_push_down(sql, e, jr, jr);
				if (ne && ne != e) {
					done = 1; 
					rel_select_add_exp(jr, ne);
				}
			}
			if (!done)
				append(rel->exps, exp_dup(e));
			*changes += done;
		}
		list_destroy(exps);
		return rel;
	}

	/* push select through set */
	if (rel->op == op_select && r && is_set(r->op) && !(rel_is_ref(r))) {
		sql_rel *res = r;
		sql_rel *sl = r->l;
		sql_rel *sr = r->r;

		/* introduce selects under the set (if needed) */
		if (!is_select(sl->op))
			r->l = sl = rel_select(sl, NULL);
		if (!is_select(sr->op))
			r->r = sr = rel_select(sr, NULL);
		
		rel->exps = new_exp_list(); 
		for (n = exps->h; n; n = n->next) { 
			sql_exp *e = n->data, *ne = NULL;
			if (e->type == e_cmp) {
				int err = 0;
				ne = exp_push_down(sql, e, r, sl);
				if (ne && ne != e) {
					rel_select_add_exp(sl, ne);
				} else 
					err = 1;
				ne = exp_push_down(sql, e, r, sr);
				if (ne && ne != e) {
					rel_select_add_exp(sr, ne);
				} else 
					err = 1;

				if (err) {
					list_append(rel->exps, exp_dup(e));
					res = rel;
				} else
					(*changes)++;
			} else {
				list_append(rel->exps, exp_dup(e));
				res = rel;
			}
		}
		list_destroy(exps);
		return res;
	}

	if (rel->op == op_select && r && r->op == op_project && !(rel_is_ref(r))) {
		sql_rel *pl;
		/* we cannot push through rank (row_number etc) functions or
		   projects with distinct */
		if (!r->l || project_unsafe(r))
			return rel;

		/* here we need to fix aliases */
		rel->exps = new_exp_list(); 
		pl = r->l;
		/* introduce selects under the project (if needed) */
		if (!is_select(pl->op))
			r->l = pl = rel_select(pl, NULL);

		/* for each exp check if we can rename it */
		for (n = exps->h; n; n = n->next) { 
			sql_exp *e = n->data, *ne = NULL;

			/* sometimes we also have functions in the expression list (TODO change them to e_cmp (predicates like (1=0))) */
			if (e->type == e_cmp) {
				ne = exp_push_down(sql, e, r, pl);

				/* can we move it down */
				if (ne && ne != e) {
					rel_select_add_exp(pl, ne);
					(*changes)++;
				} else {
					append(rel->exps, (ne)?ne:exp_dup(e));
				}
			} else {
				list_append(rel->exps, exp_dup(e));
			}
		}
		list_destroy(exps);
		return rel;
	}
	return rel;
}

static sql_rel *
rel_push_select_down_join(int *changes, mvc *sql, sql_rel *rel) 
{
	list *exps = NULL;
	sql_rel *r = NULL;
	node *n;

	(void)sql;
	exps = rel->exps;
	r = rel->l;

	/* push select through join */
	if (rel->op == op_select && r && r->op == op_join && !(rel_is_ref(r))) {
		rel->exps = new_exp_list(); 
		for (n = exps->h; n; n = n->next) { 
			sql_exp *e = exp_dup(n->data);
			if (e->type == e_cmp && e->flag != cmp_or) {
				sql_exp *re = e->r;

				if (re->card >= CARD_AGGR) {
					rel->l = rel_push_join(r, e->l, re, e);

				} else {
					rel->l = rel_push_select(r, e->l, e);
				}
				/* only pushed down selects are counted */
				if (r == rel->l) {
					(*changes)++;
				} else { /* Do not introduce an extra select */
					sql_rel *r = rel->l;

					rel->l = r->l;
					r->l = NULL;
					list_append(rel->exps, exp_dup(e));
					rel_destroy(r);
				}
				assert(r == rel->l);
			} else {
				list_append(rel->exps, e);
			} 
		}
		list_destroy(exps);
		return rel;
	}
	return rel;
}

static sql_rel *
rel_remove_empty_select(int *changes, mvc *sql, sql_rel *rel) 
{
	(void)sql;

	if ((is_join(rel->op) || is_semi(rel->op) || is_project(rel->op) || rel->op == op_topn) && rel->l) {
		sql_rel *l = rel->l;
		if (l->op == op_select && !(rel_is_ref(l)) &&
		   (!l->exps || list_length(l->exps) == 0)) {
			rel->l = l->l;
			l->l = NULL;
			rel_destroy(l);
			(*changes)++;
			return rel;
		} 
	}
	if ((is_join(rel->op) || is_semi(rel->op) || is_set(rel->op)) && rel->r) {
		sql_rel *r = rel->r;
		if (r->op == op_select && !(rel_is_ref(r)) &&
	   	   (!r->exps || list_length(r->exps) == 0)) {
			rel->r = r->l;
			r->l = NULL;
			rel_destroy(r);
			(*changes)++;
			return rel;
		}
	} 
	return rel;
}

/*
 * Push joins down, pushes the joins through group by expressions. 
 * When the join is on the group by columns, we can push the joins left
 * under the group by.
 */
static sql_rel *
rel_push_join_down(int *changes, mvc *sql, sql_rel *rel) 
{
	list *exps = NULL;
	sql_rel *gb = NULL;

	(void)sql;
	*changes = 0;

	if (((is_join(rel->op) && rel->exps) || is_semi(rel->op)) && rel->l) {
		gb = rel->r;
		exps = rel->exps;
		if (gb->op == op_groupby && gb->r && list_length(gb->r)) { 
			list *jes = new_exp_list();
			node *n, *m;
			list *gbes = gb->r;
			/* find out if all group by expressions are 
			   used in the join */
			for(n = gbes->h; n; n = n->next) {
				sql_exp *gbe = n->data;
				int fnd = 0;
				char *rname = gbe->rname;
				for (m = exps->h; m && !fnd; m = m->next) {
					sql_exp *je = m->data;

					if (je->card >= CARD_ATOM && je->type == e_cmp && je->flag != cmp_or) {
						/* expect right expression to match */
						sql_exp *r = je->r;
<<<<<<< HEAD
						if (r && r->type != e_column)
=======
						if (r == 0 || r->type != e_column)
>>>>>>> b6325a5e
							continue;
						if (r->l && rname && strcmp(r->l, rname) == 0 && strcmp(r->r,gbe->name)==0) {
							fnd = 1;
						} else if (!r->l && !rname  && strcmp(r->r,gbe->name)==0) {
							fnd = 1;
						}
						if (fnd) {
							sql_exp *re = exp_push_down(sql, r, gb, gb->l);
							assert(re);
							je = exp_compare(exp_dup(je->l), re, je->flag);
							list_append(jes, je);
						}
					}
				}
				if (!fnd) {
					list_destroy(jes);
					return rel;
				}
			}
			if (is_join(rel->op)) {
				sql_rel *l = rel_dup(rel->l);

				/* push join's left side (as semijoin) 
					down group by */
				/* now we need to translate the names using the join expressions */
				l = gb->l = rel_crossproduct(gb->l, l, op_semi);
				l->exps = jes;
			} else { /* semi join */
				/* rewrite group by into project */
				gb->op = op_project;
				list_destroy(gb->r);
				gb->r = NULL;
			}
			return rel;
		} 
	}
	return rel;
}

static sql_exp *
rel_find_aggr_exp( sql_rel *rel, list *exps, sql_exp *e, char *name)
{
 	list *ea = e->l;
	sql_exp *a = NULL, *eae;
	node *n;

	(void)rel;
	if (list_length(ea) != 1)
		return NULL;
	eae = ea->h->data;
	if (eae->type != e_column)
		return NULL;
	for( n = exps->h; n; n = n->next) {
		a = n->data;
		
		if (a->type == e_aggr) {
			sql_subaggr *af = a->f;
			list *aa = a->l;
			
			/* TODO handle distinct and no-nil etc ! */
			if (strcmp(af->aggr->base.name, name) == 0 &&
				/* TODO handle count (has no args!!) */
			    aa && list_length(aa) == 1) {
				sql_exp *aae = aa->h->data;

				if (eae->type == e_column &&
				    ((!aae->l && !eae->l) ||
				    (aae->l && eae->l &&
				    strcmp(aae->l, eae->l) == 0)) &&
				    (aae->r && eae->r &&
				    strcmp(aae->r, eae->r) == 0)) 
					return exp_column(a->rname, exp_name(a), exp_subtype(a), a->card, has_nil(a), is_intern(a));
			}
		}
	}
	return NULL;
}

/* rewrite avg into sum/count */
static sql_rel *
rel_avg2sum_count(int *changes, mvc *sql, sql_rel *rel) 
{
	*changes = 0;
	if (is_groupby(rel->op)) {
		list *pexps, *nexps = new_exp_list(), *avgs = new_exp_list();
		node *m, *n;

		/* Find all avg's */
		for (m = rel->exps->h; m; m = m->next) {
			sql_exp *e = exp_dup(m->data);

			if (e->type == e_aggr) {
				sql_subaggr *a = e->f;
				
				if (strcmp(a->aggr->base.name, "avg") == 0) {
					append(avgs, e);
					continue; 
				}
			}
			append(nexps, e);
		}
		if (!list_length(avgs)) {
			list_destroy(avgs);
			list_destroy(nexps);
			return rel;
		}

		/* For each avg, find count and sum */
		for (m = avgs->h; m; m = m->next) {
			list *args;
			sql_exp *avg = m->data, *navg, *cond, *cnt_d;
			sql_exp *cnt = rel_find_aggr_exp(rel, nexps, avg, "count");
			sql_exp *sum = rel_find_aggr_exp(rel, nexps, avg, "sum");
			sql_subfunc *div, *ifthen, *cmp;
			sql_subtype *dbl_t;
			char *rname = NULL, *name = NULL;

			rname = avg->rname;
			name = avg->name;
			if (!cnt) {
				list *l = avg->l;
				sql_subaggr *cf = sql_bind_aggr(sql->session->schema, "count", exp_subtype(l->h->data));
				sql_exp *e = exp_aggr(list_dup(avg->l, (fdup)&exp_dup), cf, need_distinct(avg), need_no_nil(avg), avg->card, has_nil(avg));

				exp_label(e, ++sql->label);
				append(nexps, e);
				cnt = exp_column(NULL, exp_name(e), exp_subtype(e), e->card, has_nil(e), is_intern(e));
			}
			if (!sum) {
				list *l = avg->l;
				sql_subaggr *sf = sql_bind_aggr(sql->session->schema, "sum", exp_subtype(l->h->data));
				sql_exp *e = exp_aggr(list_dup(avg->l, (fdup)&exp_dup), sf, need_distinct(avg), need_no_nil(avg), avg->card, has_nil(avg));

				exp_label(e, ++sql->label);
				append(nexps, e);
				sum = exp_column(NULL, exp_name(e), exp_subtype(e), e->card, has_nil(e), is_intern(e));
			}
			/* create new sum/cnt exp */

			/* For now we always convert to dbl */
			dbl_t = sql_bind_localtype("dbl");
			cnt_d = exp_convert(cnt, exp_subtype(cnt), dbl_t);
			sum = exp_convert(sum, exp_subtype(sum), dbl_t);

			args = new_exp_list();
			append(args, exp_dup(cnt));
			append(args, exp_atom_wrd(0));
			cmp = find_func(sql, "=", args);
			assert(cmp);
			cond = exp_op(args, cmp);

			args = new_exp_list();
			append(args, cond);
			append(args, exp_atom(atom_general(dbl_t, NULL, 0)));
			append(args, cnt_d);
			ifthen = find_func(sql, "ifthenelse", args);
			assert(ifthen);
			cnt_d = exp_op(args, ifthen);

			args = new_exp_list();
			append(args, sum);
			append(args, cnt_d);
			div = find_func(sql, "sql_div", args);
			assert(div);
			navg = exp_op(args, div);

			exp_setname(navg, rname, name );
			m->data = navg; 
		}
		pexps = new_exp_list();
		for (m = rel->exps->h, n = avgs->h; m; m = m->next) {
			sql_exp *e = exp_dup(m->data);

			if (e->type == e_aggr) {
				sql_subaggr *a = e->f;
				
				if (strcmp(a->aggr->base.name, "avg") == 0) {
					sql_exp *avg = exp_dup(n->data);

					append(pexps, avg);
					n = n->next;
					continue; 
				}
			}
			append(pexps, exp_column(exp_find_rel_name(e), exp_name(e), exp_subtype(e), e->card, has_nil(e), is_intern(e)));
		}
		rel->exps = nexps;
		rel = rel_project(rel, pexps);
		set_processed(rel);
		*changes = 1;
		list_destroy(avgs);
	}
	return rel;
}

/* Compute the efficiency of using this expression early in a group by list */
static int
score_gbe( mvc *sql, sql_rel *rel, sql_exp *e)
{
	int res = 10;
	sql_subtype *t = exp_subtype(e);
	sql_column *c = NULL;

	/* can we find out if the underlying table is sorted */
	if ( (c = exp_find_column(rel, e)) != NULL) {
		if (mvc_is_sorted (sql, c)) 
			res += 500;
	}

	/* is the column selective */

	/* prefer the shorter var types over the longer onces */
	if (!EC_FIXED(t->type->eclass) && t->digits)
		res -= t->digits;
	/* smallest type first */
	if (EC_FIXED(t->type->eclass))
		res -= t->type->eclass; 
	return res;
}

/* reorder group by expressions */
static sql_rel *
rel_groupby_order(int *changes, mvc *sql, sql_rel *rel) 
{
	list *gbe = rel->r;

	*changes = 0;
	if (is_groupby(rel->op) && list_length(gbe) > 1 && list_length(gbe)<9) {
		node *n;
		int i, *scores = alloca(sizeof(int) * list_length(gbe));

		memset(scores, 0, sizeof(int)*list_length(gbe));
		for (i = 0, n = gbe->h; n; i++, n = n->next) {
			scores[i] = score_gbe(sql, rel, n->data);
		}
		rel->r = list_keysort(gbe, scores, (fdup)exp_dup);
		list_destroy(gbe);
	}
	return rel;
}

/* Pushing projects up the tree. Done very early in the optimizer.
 * Makes later steps easier. 
 */
static sql_rel *
rel_push_project_up(int *changes, mvc *sql, sql_rel *rel) 
{
	/* project/project cleanup is done later */
	if (is_join(rel->op) || is_select(rel->op)) {
		node *n;
		list *exps = NULL, *l_exps, *r_exps;
		sql_rel *l = rel->l;
		sql_rel *r = rel->r;
		sql_rel *t;

		/* Don't rewrite refs, non projections or constant or 
		   order by projections  */
		if (!l || rel_is_ref(l) || 
		   (is_join(rel->op) && (!r || rel_is_ref(r))) ||
		   (is_select(rel->op) && l->op != op_project) ||
		   (is_join(rel->op) && l->op != op_project && r->op != op_project) ||
		  ((l->op == op_project && (!l->l || l->r || project_unsafe(l))) ||
		   (is_join(rel->op) && 
		    r->op == op_project && (!r->l || r->r || project_unsafe(r))))) 
			return rel;

		if (l->op == op_project && l->l) {
			/* Go through the list of project expressions.
			   Check if they can be pushed up, ie are they not
			   changing or introducing any columns used
			   by the upper operator. */

			exps = new_exp_list();
			for (n = l->exps->h; n; n = n->next) { 
				sql_exp *e = exp_dup(n->data);

				if (is_column(e->type) && exp_is_atom(e)) {
					list_append(exps, e);
				} else if (e->type == e_column /*||
					   e->type == e_func ||
					   e->type == e_convert*/) {
					if (e->name && e->name[0] == 'L')
						return rel;
					list_append(exps, e);
				} else {
					return rel;
				}
			}
		} else {
			exps = rel_projections(sql, l, NULL, 1, 1);
		}
		/* also handle right hand of join */
		if (is_join(rel->op) && r->op == op_project && r->l) {
			/* Here we also check all expressions of r like above
			   but also we need to check for ambigious names. */ 

			for (n = r->exps->h; n; n = n->next) { 
				sql_exp *e = exp_dup(n->data);

				if (is_column(e->type) && exp_is_atom(e)) {
					list_append(exps, e);
				} else if (e->type == e_column /*||
					   e->type == e_func ||
					   e->type == e_convert*/) {
					if (e->name && e->name[0] == 'L')
						return rel;
					list_append(exps, e);
				} else {
					return rel;
				}
			}
		} else if (is_join(rel->op)) {
			list *r_exps = rel_projections(sql, r, NULL, 1, 1);

			list_merge(exps, r_exps, (fdup)&exp_dup);
			list_destroy(r_exps);
		}
		/* Here we should check for ambigious names ? */
		if (is_join(rel->op) && r) {
			t = (l->op == op_project && l->l)?l->l:l;
			l_exps = rel_projections(sql, t, NULL, 1, 1);
			t = (r->op == op_project && r->l)?r->l:r;
			r_exps = rel_projections(sql, t, NULL, 1, 1);
			for(n = l_exps->h; n; n = n->next) {
				sql_exp *e = n->data;
	
				if (exp_is_atom(e))
					continue;
				if ((e->l && exps_bind_column2(r_exps, e->l, e->r) != NULL) || 
				   (exps_bind_column(r_exps, e->r, NULL) != NULL && (!e->l || !e->r)))
					return rel;
			}
			for(n = r_exps->h; n; n = n->next) {
				sql_exp *e = n->data;
	
				if (exp_is_atom(e))
					continue;
				if ((e->l && exps_bind_column2(l_exps, e->l, e->r) != NULL) || 
				   (exps_bind_column(l_exps, e->r, NULL) != NULL && (!e->l || !e->r)))
					return rel;
			}
			list_destroy(l_exps);
			list_destroy(r_exps);
		}

		/* rename operator expressions */
		if (l->op == op_project) {
			/* rewrite rel from rel->l into rel->l->l */
			if (rel->exps) {
				list *nexps = new_exp_list();

				for (n = rel->exps->h; n; n = n->next) {
					sql_exp *e = exp_dup(n->data);
	
					e = exp_rename(sql, e, l, l->l);
					assert(e);
					list_append(nexps, e);
				}
				list_destroy(rel->exps);
				rel->exps = nexps;
			}
			rel->l = l->l;
			l->l = NULL;
			rel_destroy(l);
		}
		if (is_join(rel->op) && r->op == op_project) {
			/* rewrite rel from rel->r into rel->r->l */
			if (rel->exps) {
				list *nexps = new_exp_list();

				for (n = rel->exps->h; n; n = n->next) {
					sql_exp *e = exp_dup(n->data);

					e = exp_rename(sql, e, r, r->l);
					assert(e);
					list_append(nexps, e);
				}
				list_destroy(rel->exps);
				rel->exps = nexps;
			}
			rel->r = r->l;
			r->l = NULL;
			rel_destroy(r);
		} 
		/* Done, ie introduce new project */
		exps_fix_card(exps, rel->card);
		rel = rel_project(rel, exps);
		set_processed(rel);
		*changes = 1;
		return rel;
	}
	return rel;
}

static void
exp_mark_used(sql_rel *subrel, sql_exp *e)
{
	sql_exp *ne = NULL;

	switch(e->type) {
	case e_column:
		ne = rel_find_exp(subrel, e);
		break;
	case e_convert:
		exp_mark_used(subrel, e->l);
		break;
	case e_aggr:
	case e_func: {
		if (e->l) {
			list *l = e->l;
			node *n = l->h;
	
			for (;n != NULL; n = n->next) 
				exp_mark_used(subrel, n->data);
		}
		/* rank operators have a second list of arguments */
		if (e->r) {
			list *l = e->r;
			node *n = l->h;
	
			for (;n != NULL; n = n->next) 
				exp_mark_used(subrel, n->data);
		}
		break;
	}
	case e_cmp:
		if (e->flag == cmp_or) {
			list *l = e->l;
			node *n;
	
			for (n = l->h; n != NULL; n = n->next) 
				exp_mark_used(subrel, n->data);
			l = e->r;
			for (n = l->h; n != NULL; n = n->next) 
				exp_mark_used(subrel, n->data);
		} else {
			exp_mark_used(subrel, e->l);
			exp_mark_used(subrel, e->r);
			if (e->f)
				exp_mark_used(subrel, e->f);
		}
		break;
	case e_atom:
		/* atoms are used in e_cmp */
		e->used = 1;
		break;
	}
	if (ne)
		ne->used = 1;
}

static void
exps_mark_used(sql_rel *rel, sql_rel *subrel)
{
	if (rel->exps) {
		node *n;
		for (n=rel->exps->h; n; n = n->next) {
			sql_exp *e = n->data;

			exp_mark_used(subrel, e);
		}
	}
	if (rel->r && (rel->op == op_project || rel->op  == op_groupby)) {
		list *l = rel->r;
		node *n;

		for (n=l->h; n; n = n->next) {
			sql_exp *e = n->data;

			exp_mark_used(rel, e);
			/* possibly project/groupby uses columns from the inner */ 
			exp_mark_used(subrel, e);
		}
	}
}

static void
exps_used(list *l)
{
	node *n;

	if (l) {
		for (n = l->h; n; n = n->next) {
			sql_exp *e = n->data;
	
			e->used = 1;
		}
	}
}

static void
rel_used(sql_rel *rel)
{
	if (is_join(rel->op) || is_union(rel->op)) {
		if (rel->l) 
			rel_used(rel->l);
		if (rel->r) 
			rel_used(rel->r);
	} else if (is_topn(rel->op) || is_select(rel->op))
		rel = rel->l;
	if (rel->exps) {
		exps_used(rel->exps);
		if (rel->r && (rel->op == op_project || rel->op  == op_groupby))
			exps_used(rel->r);
	}
}

static void
rel_mark_used(mvc *sql, sql_rel *rel, int proj)
{
	(void)sql;
	switch(rel->op) {
	case op_basetable:
	case op_table:
		break;

	case op_topn: 
		if (proj) {
			rel = rel ->l;
			rel_mark_used(sql, rel, proj);
			break;
		}
	case op_project:
	case op_groupby: 
		if (proj && rel->l) {
			exps_mark_used(rel, rel->l);
			rel_mark_used(sql, rel->l, 0);
		}
		break;
	case op_insert:
	case op_update:
	case op_delete:
	case op_output:
		break;

	case op_select: 
		if (rel->l) {
			exps_mark_used(rel, rel->l);
			rel_mark_used(sql, rel->l, 0);
		}
		break;

	case op_union: 
	case op_inter: 
	case op_except: 
		/* For now we mark all union expression as used */

		/* Later we should (in case of union all) remove unused
		 * columns from the projection.
		 * 
 		 * Project part of union is based on column position.
		 */
		if (proj) {
			/* properly mark left/right based on exps list */
			rel_used(rel->l);
			rel_used(rel->r);
			rel_mark_used(sql, rel->l, 0);
			rel_mark_used(sql, rel->r, 0);
		}
		break;

	case op_join: 
	case op_left: 
	case op_right: 
	case op_full: 
	case op_semi: 
	case op_anti: 
		exps_mark_used(rel, rel->l);
		exps_mark_used(rel, rel->r);
		rel_mark_used(sql, rel->l, 0);
		rel_mark_used(sql, rel->r, 0);
		break;
	}
}

static sql_rel * rel_dce_sub(mvc *sql, sql_rel *rel);

static sql_rel *
rel_remove_unused(mvc *sql, sql_rel *rel) 
{
	if (!rel || rel_is_ref(rel))
		return rel;

	switch(rel->op) {
	case op_basetable:
	case op_table:
		if (rel->exps) {
			node *n;
			list *exps = new_exp_list();

			for(n=rel->exps->h; n; n = n->next) {
				sql_exp *e = n->data;

				if (e->used || is_intern(e))
					append(exps, exp_dup(e));
			}
			/* atleast one (needed for crossproducts, count(*), rank() and single value projections) ! */
			if (list_length(exps) == 0) {
				sql_exp *e = rel->exps->h->data;
				append(exps, exp_dup(e));
			}
			list_destroy(rel->exps);
			rel->exps = exps;
		}
		return rel;

	case op_topn: 

		if (rel->l)
			rel->l = rel_remove_unused(sql, rel->l);
		return rel;

	case op_project:
	case op_groupby: 

		if (rel->l && rel->exps) {
			node *n;
			list *exps = new_exp_list();

			for(n=rel->exps->h; n; n = n->next) {
				sql_exp *e = n->data;

				if (e->used || is_intern(e))
					append(exps, exp_dup(e));
			}
			/* atleast one (needed for crossproducts, count(*), rank() and single value projections) ! */
			if (list_length(exps) == 0) {
				sql_exp *e = rel->exps->h->data;
				append(exps, exp_dup(e));
			}
			list_destroy(rel->exps);
			rel->exps = exps;
		}
		return rel;

	case op_insert:
	case op_update:
	case op_delete:

	case op_select: 

	case op_union: 
	case op_inter: 
	case op_except: 
		/* We cannot remove here as set projection are based on column
		   position */

	case op_join: 
	case op_left: 
	case op_right: 
	case op_full: 
	case op_semi: 
	case op_anti: 
	case op_output:
		return rel;
	}
	return rel;
}

static sql_rel * rel_dce(mvc *sql, sql_rel *rel);
static sql_rel * rel_dce_sub(mvc *sql, sql_rel *rel);

static sql_rel *
rel_dce_down(mvc *sql, sql_rel *rel, int skip_proj) 
{
	if (!rel)
		return rel;

	if (!skip_proj && rel_is_ref(rel))
		return rel_dce(sql, rel);

	switch(rel->op) {
	case op_basetable:
	case op_table:

		if (!skip_proj)
			rel_dce_sub(sql, rel);

	case op_insert:
	case op_update:
	case op_delete:
	case op_output:

		return rel;

	case op_topn: 
	case op_project:
	case op_groupby: 

		if (skip_proj && rel->l)
			rel->l = rel_dce_down(sql, rel->l, is_topn(rel->op));
		if (!skip_proj)
			rel_dce_sub(sql, rel);
		return rel;

	case op_union: 
	case op_inter: 
	case op_except: 
		if (skip_proj) {
			if (rel->l)
				rel->l = rel_dce_down(sql, rel->l, 0);
			if (rel->r)
				rel->r = rel_dce_down(sql, rel->r, 0);
		}
		if (!skip_proj)
			rel_dce_sub(sql, rel);
		return rel;

	case op_select: 
		if (rel->l)
			rel->l = rel_dce_down(sql, rel->l, 0);
		return rel;

	case op_join: 
	case op_left: 
	case op_right: 
	case op_full: 
	case op_semi: 
	case op_anti: 
		if (rel->l)
			rel->l = rel_dce_down(sql, rel->l, 0);
		if (rel->r)
			rel->r = rel_dce_down(sql, rel->r, 0);
		return rel;
	}
	return rel;
}

/* DCE
 *
 * Based on top relation expressions mark sub expressions as used.
 * Then recurse down until the projections. Clean them up and repeat.
 */

static sql_rel *
rel_dce_sub(mvc *sql, sql_rel *rel)
{
	if (!rel)
		return rel;
	
	rel = rel_remove_unused(sql, rel);
	/* mark used up until the next project */
	rel_mark_used(sql, rel, 1);
	rel_dce_down(sql, rel, 1);
	return rel;
}

static sql_rel *
rel_dce(mvc *sql, sql_rel *rel)
{
	rel_used(rel);
	rel_dce_sub(sql, rel);
	return rel;
}

static int
index_exp(sql_exp *e, sql_idx *i) 
{
	if (e->type == e_cmp && e->flag != cmp_or) {
		switch(i->type) {
		case hash_idx:
		case oph_idx:
			if (e->flag == cmp_equal)
				return 0;
		case join_idx:
		default:
			return -1;
		}
	}
	return -1;
}

static sql_column *
selectexp_col(sql_exp *e, sql_rel *r) 
{
	sql_table *t = r->l;

	if (e->type == e_cmp && e->flag != cmp_or) {
		sql_exp *ec = e->l;

		if (ec->type == e_column) {
			char *name = ec->name;
			node *cn;

			if (r->exps) { /* use alias */
				for (cn = r->exps->h; cn; cn = cn->next) {
					sql_exp *ce = cn->data;
					if (strcmp(ce->name, name) == 0) {
						name = ce->r;
						break;
					}
				}
			}
			for (cn = t->columns.set->h; cn; cn = cn->next) {
				sql_column *c = cn->data;
				if (strcmp(c->base.name, name) == 0) 
					return c;
			}
		}
	}
	return NULL;
}

static sql_idx *
find_index(sql_rel *r, list **EXPS)
{
	sql_rel *b;
	sql_table *t;

	if ((b = find_basetable(r)) == NULL) 
		return NULL;

	/* any (partial) match of the expressions with the index columns */
	/* Depending on the index type we may need full matches and only
	   limited number of cmp types (hash only equality etc) */
	/* Depending on the index type we should (in the rel_bin) generate
	   more code, ie for spatial index add post filter etc, for hash
	   compute hash value and use index */
 	t = b->l;
	if (t->idxs.set) {
		node *in;

		/* find the columns involved in the selection over this base table*/
	   	for(in = t->idxs.set->h; in; in = in->next) {
			list *exps, *cols;
	    		sql_idx *i = in->data;
			fcmp cmp = (fcmp)&sql_column_kc_cmp;

			/* join indices are only interesting for joins */
			if (i->type == join_idx || list_length(i->columns) <= 1)
				continue;
			/* based on the index type, find qualifying exps */
			exps = list_select(r->exps, i, (fcmp) &index_exp, (fdup)exp_dup);
			/* now we obtain the columns, move into sql_column_kc_cmp! */
			cols = list_map(exps, b, (fmap) &selectexp_col);

			/* Match the index columns with the expression columns. 
			   TODO, Allow partial matches ! */
			if (list_match(cols, i->columns, cmp) == 0) {
				/* re-order exps in index order */
				node *n, *m;
				list *es = list_create((fdestroy)&exp_destroy);

				for(n = i->columns->h; n; n = n->next) {
					int i = 0;
					for(m = cols->h; m; m = m->next, i++) {
						if (cmp(m->data, n->data) == 0){
							sql_exp *e = list_fetch(exps, i);
							list_append(es, exp_dup(e) );
							break;
						}
					}
				}
				assert(list_length(exps) == list_length(es));
				/* fix the destroy function */
				cols->destroy = NULL;
				list_destroy(cols);
				list_destroy(exps);
				*EXPS = es;
				return i;
			}
			cols->destroy = NULL;
			list_destroy(cols);
			list_destroy(exps);
		}
	}
	return NULL;
}

static sql_rel *
rel_select_use_index(int *changes, mvc *sql, sql_rel *rel) 
{
	(void)sql;
	*changes = 0; 
	if (rel->op == op_select) {
		list *exps = NULL;
		sql_idx *i = find_index(rel, &exps);
			
		if (i) {
			prop *p;
			node *n;
	
			/* add PROP_HASHIDX to all column exps */
			for( n = exps->h; n; n = n->next) { 
				sql_exp *e = n->data;

				e->p = p = prop_create(PROP_HASHIDX, e->p);
				p->value = i;
			}
			/* add the remaining exps to the new exp list */
			if (list_length(rel->exps) < list_length(exps)) {
				for( n = rel->exps->h; n; n = n->next) {
					sql_exp *e = n->data;
					if (!list_find(exps, e, (fcmp)&exp_cmp))
						list_append(exps, exp_dup(e));
				}
			}
			list_destroy(rel->exps);
			rel->exps = exps;
		}
	}
	return rel;
}

/* TODO CSE */
static list *
exp_merge(list *exps)
{
	node *n, *m;
	for (n=exps->h; n && n->next; n = n->next) {
		sql_exp *e = n->data;
		/*sql_exp *le = e->l;*/
		sql_exp *re = e->r;

		if (e->type == e_cmp && e->flag != cmp_or)
			continue;

		/* only look for gt, gte, lte, lt */
		if (re->card == CARD_ATOM && e->flag < cmp_equal) {
			for (m=n->next; m; m = m->next) {
				sql_exp *f = m->data;
				/*sql_exp *lf = f->l;*/
				sql_exp *rf = f->r;

				if (rf->card == CARD_ATOM && f->flag < cmp_equal) {
					printf("possible candidate\n");
				}
			}
		}
	}
	return exps;
}

static sql_rel *
rel_select_order(int *changes, mvc *sql, sql_rel *rel) 
{
	(void)sql;
	*changes = 0; 
	if (rel->op == op_select && rel->exps && list_length(rel->exps)>1) {
		list *exps = NULL;
			
		exps = list_sort(rel->exps, (fkeyvalue)&exp_keyvalue, (fdup)&exp_dup);
		list_destroy(rel->exps);
		rel->exps = exp_merge(exps);
	}
	return rel;
}

static list *
exp_merge_range(list *exps)
{
	node *n, *m;
	for (n=exps->h; n; n = n->next) {
		sql_exp *e = n->data;
		sql_exp *le = e->l;
		sql_exp *re = e->r;

		/* handle the and's in the or lists */
		if (e->type == e_cmp && e->flag == cmp_or) {
			e->l = exp_merge_range(e->l);
			e->r = exp_merge_range(e->r);
		/* only look for gt, gte, lte, lt */
		} else if (n->next &&
		    e->type == e_cmp && e->flag < cmp_equal && 
		    re->card == CARD_ATOM) {
			for (m=n->next; m; m = m->next) {
				sql_exp *f = m->data;
				sql_exp *lf = f->l;
				sql_exp *rf = f->r;

				if (f->type == e_cmp && f->flag < cmp_equal && 
				    rf->card == CARD_ATOM && 
				    exp_match_exp(le, lf)) {
					sql_exp *ne;
					int swap = 0, lt = 0, gt = 0;
					/* for now only   c1 <[=] x <[=] c2 */ 

					swap = lt = (e->flag == cmp_lt || e->flag == cmp_lte);
					gt = !lt;

					if (gt && 
					   (f->flag == cmp_gt ||
					    f->flag == cmp_gte)) 
						continue;
					if (lt && 
					   (f->flag == cmp_lt ||
					    f->flag == cmp_lte)) 
						continue;
					if (!swap) 
						ne = exp_compare2(exp_dup(le), exp_dup(re), exp_dup(rf), compare2range(e->flag, f->flag));
					else
						ne = exp_compare2(exp_dup(le), exp_dup(rf), exp_dup(re), compare2range(f->flag, e->flag));

					list_remove_data(exps, e);
					list_remove_data(exps, f);
					list_append(exps, ne);
					return exp_merge_range(exps);
				}
			}
		} else if (n->next &&
			   e->type == e_cmp && e->flag < cmp_equal && 
		    	   re->card > CARD_ATOM) {
			for (m=n->next; m; m = m->next) {
				sql_exp *f = m->data;
				sql_exp *lf = f->l;
				sql_exp *rf = f->r;

				if (f->type == e_cmp && f->flag < cmp_equal && 
				    rf->card > CARD_ATOM) {
					sql_exp *ne;
					int swap = 0, lt = 0, gt = 0;
					comp_type ef = (comp_type) e->flag, ff = (comp_type) f->flag;
				
					/* is left swapped ? */
				     	if (exp_match_exp(re, lf)) {
						sql_exp *t = re; 

						re = le;
						le = t;
						ef = swap_compare(ef);
					}
					/* is right swapped ? */
				     	if (exp_match_exp(le, rf)) {
						sql_exp *t = rf; 

						rf = lf;
						lf = t;
						ff = swap_compare(ff);
					}

				    	if (!exp_match_exp(le, lf))
						continue;

					/* for now only   c1 <[=] x <[=] c2 */ 
					swap = lt = (ef == cmp_lt || ef == cmp_lte);
					gt = !lt;

					if (gt && (ff == cmp_gt || ff == cmp_gte)) 
						continue;
					if (lt && (ff == cmp_lt || ff == cmp_lte)) 
						continue;
					if (!swap) 
						ne = exp_compare2(exp_dup(le), exp_dup(re), exp_dup(rf), compare2range(ef, ff));
					else
						ne = exp_compare2(exp_dup(le), exp_dup(rf), exp_dup(re), compare2range(ff, ef));

					list_remove_data(exps, e);
					list_remove_data(exps, f);
					list_append(exps, ne);
					return exp_merge_range(exps);
				}
			}
		}
	}
	return exps;
}

static sql_rel *
rel_find_range(int *changes, mvc *sql, sql_rel *rel) 
{
	(void)sql;
	*changes = 0; 
	if ((is_join(rel->op) || rel->op == op_select) && rel->exps && list_length(rel->exps)>1) 
		rel->exps = exp_merge_range(rel->exps);
	return rel;
}

static int
is_identity( sql_exp *e, sql_rel *r)
{
	switch(e->type) {
	case e_column:
		if (r && is_project(r->op)) {
			sql_exp *re = NULL;
			if (e->l)
				re = exps_bind_column2(r->exps, e->l, e->r);
			if (!re && ((char*)e->r)[0] == 'L')
				re = exps_bind_column(r->exps, e->r, NULL);
			if (re)
				return is_identity(re, r->l);
		}
		return 0;
	case e_func: {
		sql_subfunc *f = e->f;
		return (strcmp(f->func->base.name, "identity") == 0);
	}
	default:
		return 0;
	}
}

static int
is_identity_of(sql_exp *e, sql_rel *l) 
{
	if (e->type != e_cmp)
		return 0;
	if (!is_identity(e->l, l) || !is_identity(e->r, l))
		return 0;
	return 1;
}

/* rewrite {semi,anti}join (A, join(A,B)) into {semi,anti}join (A,B) */
/* TODO handle A, join(B,A) as well */
static sql_rel *
rel_rewrite_semijoin(int *changes, mvc *sql, sql_rel *rel)
{
	(void)sql;
	if (is_semi(rel->op)) {
		sql_rel *l = rel->l;
		sql_rel *r = rel->r;
		sql_rel *rl = (r->l)?r->l:NULL;

		if (l->ref.refcnt == 2 && 
		   ((is_join(r->op) && l == r->l) || 
		    (is_project(r->op) && rl && is_join(rl->op) && l == rl->l))){
			sql_rel *or = r;

			if (!rel->exps || list_length(rel->exps) != 1 ||
			    !is_identity_of(rel->exps->h->data, l)) 
				return rel;
			
			if (is_project(r->op)) 
				r = rl;

			rel->r = rel_dup(r->r);
			/* maybe rename exps ? */
			list_destroy(rel->exps);
			rel->exps = r->exps;
			r->exps = NULL;
			rel_destroy(or);
			(*changes)++;
		}
	}
	return rel;
}

/* rewrite sqltype into backend types */
static sql_rel *
rel_rewrite_types(int *changes, mvc *sql, sql_rel *rel)
{
	(void)sql;
	(void)changes;
	return rel;
}

static sql_rel *
rewrite(mvc *sql, sql_rel *rel, rewrite_fptr rewriter) 
{
	int changes = 0;

	if (!rel)
		return rel;

	switch (rel->op) {
	case op_basetable:
	case op_table:
		break;
	case op_join: 
	case op_left: 
	case op_right: 
	case op_full: 

	case op_semi: 
	case op_anti: 

	case op_union: 
	case op_inter: 
	case op_except: 
		rel->l = rewrite(sql, rel->l, rewriter);
		rel->r = rewrite(sql, rel->r, rewriter);
		break;
	case op_project:
	case op_select: 
	case op_groupby: 
	case op_topn: 
	case op_output: 
		rel->l = rewrite(sql, rel->l, rewriter);
		break;
	case op_insert:
	case op_update:
	case op_delete:
		rel->r = rewrite(sql, rel->r, rewriter);
		break;
	}
	if (rel_is_ref(rel))
		return rel;
	rel = rewriter(&changes, sql, rel);
	if (changes)
		return rewrite(sql, rel, rewriter);
	return rel;
}


sql_rel *
rel_optimizer(mvc *sql, sql_rel *rel) 
{
	global_props gp; 

	memset(&gp, 0, sizeof(global_props));
	rel_properties(sql, &gp, rel);

#ifdef DEBUG
{
	int i;
	for (i = 0; i < MAXOPS; i++) {
		if (gp.cnt[i]> 0)
			printf("%s %d\n", op2string((operator_type)i), gp.cnt[i]);
	}
}
#endif

	/* make parts conditional (via debug flag) */

	/* simple merging of projects */
	if (gp.cnt[op_project]) {
		rel = rewrite(sql, rel, &rel_merge_projects);
		rel = rewrite(sql, rel, &rel_case_fixup);
	}

	if (gp.cnt[op_join] || 
	    gp.cnt[op_left] || gp.cnt[op_right] || gp.cnt[op_full] || 
	    gp.cnt[op_select]) 
		rel = rewrite(sql, rel, &rel_find_range);

	if (gp.cnt[op_union]) {
		rel = rewrite(sql, rel, &rel_merge_union); 
		rel = rewrite(sql, rel, &rel_cse); 
		rel = rewrite(sql, rel, &rel_merge_rse); 
	}

	/* Remove unused expressions */
	if (gp.cnt[op_project])
		rel = rel_dce(sql, rel);

	/* push (simple renaming) projections up */
	if (gp.cnt[op_project])
		rel = rewrite(sql, rel, &rel_push_project_up); 

	rel = rewrite(sql, rel, &rel_rewrite_types); 

	/* rewrite {semi,anti}join (A, join(A,B)) into {semi,anti}join (A,B) */
	if (gp.cnt[op_anti] || gp.cnt[op_semi])
		rel = rewrite(sql, rel, &rel_rewrite_semijoin);

	if (gp.cnt[op_select]) 
		rel = rewrite(sql, rel, &rel_push_select_down); 

	if (gp.cnt[op_select]) 
		rel = rewrite(sql, rel, &rel_remove_empty_select); 

	if (gp.cnt[op_select] && gp.cnt[op_join]) 
		rel = rewrite(sql, rel, &rel_push_select_down_join); 

	if (gp.cnt[op_topn])
		rel = rewrite(sql, rel, &rel_push_topn_down); 

	/* TODO push select up. Sounds bad, but isn't. In case of an join-idx we want the selection on
	   the 'unique/primary (right hand side)' done before the (fake)-join and the selections on the foreign 
	   part done after. */
	


	if (gp.cnt[op_join] && gp.cnt[op_groupby]) {
		rel = rewrite(sql, rel, &rel_push_count_down);
		rel = rewrite(sql, rel, &rel_push_join_down); 
	}

	if (gp.cnt[op_groupby]) {
		rel = rewrite(sql, rel, &rel_avg2sum_count); 
		rel = rewrite(sql, rel, &rel_groupby_order); 
	}

	if (gp.cnt[op_join] || gp.cnt[op_left])
		rel = rewrite(sql, rel, &rel_join_order); 

	if (gp.cnt[op_select]) 
		rel = rewrite(sql, rel, &rel_select_order); 

	if (gp.cnt[op_select])
		rel = rewrite(sql, rel, &rel_select_use_index); 

	/* optimize */
	return rel;
}<|MERGE_RESOLUTION|>--- conflicted
+++ resolved
@@ -2130,11 +2130,7 @@
 					if (je->card >= CARD_ATOM && je->type == e_cmp && je->flag != cmp_or) {
 						/* expect right expression to match */
 						sql_exp *r = je->r;
-<<<<<<< HEAD
-						if (r && r->type != e_column)
-=======
 						if (r == 0 || r->type != e_column)
->>>>>>> b6325a5e
 							continue;
 						if (r->l && rname && strcmp(r->l, rname) == 0 && strcmp(r->r,gbe->name)==0) {
 							fnd = 1;
