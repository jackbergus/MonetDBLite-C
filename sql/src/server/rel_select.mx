--- conflicted
+++ resolved
@@ -4071,18 +4071,10 @@
 static sql_rel *
 rel_simple_select(mvc *sql, sql_rel *rel, symbol *where, dlist *selection, int distinct)
 {
-<<<<<<< HEAD
-	dnode *n;
-
-	if (!selection)
-		return sql_error(sql, 02, "SELECT: a query should atleast have a selection and/or a from part");
-	n = selection->h;
-=======
 	dnode *n = 0;
 
 	if (!selection)
 		return sql_error(sql, 02, "SELECT: the selection or from part is missing");
->>>>>>> dca1cf75
 	if (where) {
 		sql_rel *r = rel_logical_exp(sql, rel, where, sql_where);
 		if (!r)
