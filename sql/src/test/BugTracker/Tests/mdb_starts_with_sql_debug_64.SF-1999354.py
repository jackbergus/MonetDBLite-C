--- conflicted
+++ resolved
@@ -18,15 +18,6 @@
 
 def main():
     srv = server_start(["--set", "sql_debug=64"])
-<<<<<<< HEAD
-    client('SQL' , os.path.join(os.getenv('RELSRCDIR'), 'mdb_starts_with_sql_debug_64.SF-1999354.sql'))
-    srv.communicate()
-=======
-    out, err = client('SQL' ,
-                      os.path.join(os.getenv('RELSRCDIR'),
-                                   '..', '..', '..', 'sql', 'skyserver.sql'))
-    sys.stdout.write(out)
-    sys.stderr.write(err)
     out, err = client('SQL',
                       os.path.join(os.getenv('RELSRCDIR'),
                                    'mdb_starts_with_sql_debug_64.SF-1999354.sql'))
@@ -35,6 +26,5 @@
     out, err = srv.communicate()
     sys.stdout.write(out)
     sys.stderr.write(err)
->>>>>>> 8af69cec
 
 main()