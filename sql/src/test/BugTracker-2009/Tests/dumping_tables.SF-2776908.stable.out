stdout of test 'dumping_tables.SF-2776908` in directory 'src/test/BugTracker-2009` itself:


# 12:59:51 >  
# 12:59:51 >   mserver5 "--config=/ufs/manegold/_/scratch0/Monet/Testing/Stable/prefix.--enable-strict_--disable-optimize_--enable-debug_--enable-assert/etc/monetdb5.conf" --debug=10 --set gdk_nr_threads=0 --set "monet_mod_path=/ufs/manegold/_/scratch0/Monet/Testing/Stable/prefix.--enable-strict_--disable-optimize_--enable-debug_--enable-assert/lib64/MonetDB5:/ufs/manegold/_/scratch0/Monet/Testing/Stable/prefix.--enable-strict_--disable-optimize_--enable-debug_--enable-assert/lib64/MonetDB5/lib:/ufs/manegold/_/scratch0/Monet/Testing/Stable/prefix.--enable-strict_--disable-optimize_--enable-debug_--enable-assert/lib64/MonetDB5/bin" --set "gdk_dbfarm=/ufs/manegold/_/scratch0/Monet/Testing/Stable/prefix.--enable-strict_--disable-optimize_--enable-debug_--enable-assert/var/MonetDB5/dbfarm" --set "sql_logdir=/ufs/manegold/_/scratch0/Monet/Testing/Stable/prefix.--enable-strict_--disable-optimize_--enable-debug_--enable-assert/var/MonetDB5/sql_logs"   --set mapi_open=true --set xrpc_open=true --set mapi_port=33577 --set xrpc_port=49080 --set monet_prompt= --trace  "--dbname=mTests_src_test_BugTracker-2009" --set mal_listing=0 "--dbinit= include sql;" ; echo ; echo Over..
# 12:59:51 >  

# MonetDB server v5.10.4, based on kernel v1.28.4
# Serving database 'mTests_src_test_BugTracker-2009', using 4 threads
# Compiled for x86_64-unknown-linux-gnu/64bit with 64bit OIDs dynamically linked
# Copyright (c) 1993-July 2008 CWI.
# Copyright (c) August 2008-2009 MonetDB B.V., all rights reserved
# Visit http://monetdb.cwi.nl/ for further information
# Listening for connection requests on mapi:monetdb://rig.ins.cwi.nl:33577/
# MonetDB/SQL module v2.28.4 loaded

Ready.
#function user.main():void;
#    clients.quit();
#end main;

Over..

<<<<<<< HEAD
# 11:17:12 >  
# 11:17:12 >  ./dumping_tables.SF-2776908.SQL.sh dumping_tables.SF-2776908 
# 11:17:12 >  


# 11:17:12 >  
# 11:17:12 >  Mtimeout -timeout 60 mclient -lsql -ftest -i -e --host=alf --port=39432  -i < /net/alf.ins.cwi.nl/export/scratch1/niels/MonetDB/sql/src/test/BugTracker-2009/Tests/../dumping_tables.SF-2776908.sql
# 11:17:12 >  

TABLE   sys.url_test
=======
# 20:57:34 >  
# 20:57:34 >  ./dumping_tables.SF-2776908.SQL.sh dumping_tables.SF-2776908 
# 20:57:34 >  


# 20:57:34 >  
# 20:57:34 >  Mtimeout -timeout 60 mclient -lsql -ftest -i -e --host=alf --port=32448  -i < /net/alf.ins.cwi.nl/export/scratch1/niels/rc/MonetDB/sql/src/test/BugTracker-2009/Tests/../dumping_tables.SF-2776908.sql
# 20:57:34 >  

>>>>>>> 12391a81
CREATE TABLE "sys"."triggers" (
	"id" int,
	"name" varchar(1024),
	"table_id" int,
	"time" smallint,
	"orientation" smallint,
	"event" smallint,
	"old_name" varchar(1024),
	"new_name" varchar(1024),
	"condition" varchar(2048),
	"statement" varchar(2048)
);
CREATE TABLE "sys"."args" (
	"id" int,
	"func_id" int,
	"name" varchar(256),
	"type" varchar(1024),
	"type_digits" int,
	"type_scale" int,
	"number" int
);
% sys.node_tags # table_name
% id # name
% int # type
% 1 # length
[ 1	]
% sys.node_tags # table_name
% id # name
% int # type
% 1 # length
[ 1	]

# 12:59:51 >  
# 12:59:51 >  Done.
# 12:59:51 >  
<|MERGE_RESOLUTION|>--- conflicted
+++ resolved
@@ -21,18 +21,6 @@
 
 Over..
 
-<<<<<<< HEAD
-# 11:17:12 >  
-# 11:17:12 >  ./dumping_tables.SF-2776908.SQL.sh dumping_tables.SF-2776908 
-# 11:17:12 >  
-
-
-# 11:17:12 >  
-# 11:17:12 >  Mtimeout -timeout 60 mclient -lsql -ftest -i -e --host=alf --port=39432  -i < /net/alf.ins.cwi.nl/export/scratch1/niels/MonetDB/sql/src/test/BugTracker-2009/Tests/../dumping_tables.SF-2776908.sql
-# 11:17:12 >  
-
-TABLE   sys.url_test
-=======
 # 20:57:34 >  
 # 20:57:34 >  ./dumping_tables.SF-2776908.SQL.sh dumping_tables.SF-2776908 
 # 20:57:34 >  
@@ -42,7 +30,6 @@
 # 20:57:34 >  Mtimeout -timeout 60 mclient -lsql -ftest -i -e --host=alf --port=32448  -i < /net/alf.ins.cwi.nl/export/scratch1/niels/rc/MonetDB/sql/src/test/BugTracker-2009/Tests/../dumping_tables.SF-2776908.sql
 # 20:57:34 >  
 
->>>>>>> 12391a81
 CREATE TABLE "sys"."triggers" (
 	"id" int,
 	"name" varchar(1024),
