--- conflicted
+++ resolved
@@ -21,15 +21,9 @@
 
 Over..
 
-<<<<<<< HEAD
-# 15:01:39 >  
-# 15:01:39 >  mclient -lsql -ftest -i -e --host=alf --port=35460 
-# 15:01:39 >  
-=======
 # 22:51:44 >  
 # 22:51:44 >  mclient -lsql -ftest -i -e --host=alf --port=37337 
 # 22:51:44 >  
->>>>>>> 51694363
 
 #CREATE TABLE "sys"."store" ( 
 #        "store_id" int NOT NULL, 
