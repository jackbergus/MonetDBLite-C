--- conflicted
+++ resolved
@@ -29,11 +29,7 @@
 % L1,	L2 # name
 % char,	wrd # type
 % 9,	3 # length
-<<<<<<< HEAD
-[ "transient",	179	]
-=======
 [ "transient",	181	]
->>>>>>> bbc4b0de
 #select 'persistent', count(*) from bbp() as bbp where kind like 'pers%';
 % .L3,	.bbp # table_name
 % L3,	L4 # name
