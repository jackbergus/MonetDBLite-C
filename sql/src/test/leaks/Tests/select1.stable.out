stdout of test 'select1` in directory 'src/test/leaks` itself:


# 22:03:05 >  
# 22:03:05 >   mserver5 "--config=/ufs/niels/scratch/rc/Linux-x86_64/etc/monetdb5.conf" --debug=10 --set gdk_nr_threads=0 --set "monet_mod_path=/ufs/niels/scratch/rc/Linux-x86_64/lib/MonetDB5:/ufs/niels/scratch/rc/Linux-x86_64/lib/MonetDB5/lib:/ufs/niels/scratch/rc/Linux-x86_64/lib/MonetDB5/bin" --set "gdk_dbfarm=/ufs/niels/scratch/rc/Linux-x86_64/var/MonetDB5/dbfarm" --set "sql_logdir=/ufs/niels/scratch/rc/Linux-x86_64/var/MonetDB5/sql_logs"  --set mapi_open=true --set xrpc_open=true --set mapi_port=32575 --set xrpc_port=47456 --set monet_prompt= --trace  "--dbname=mTests_src_test_leaks" --set mal_listing=0 "--dbinit= include sql;" ; echo ; echo Over..
# 22:03:05 >  

# MonetDB server v5.8.0, based on kernel v1.26.0
# Serving database 'mTests_src_test_leaks', using 4 threads
# Compiled for x86_64-unknown-linux-gnu/64bit with 64bit OIDs dynamically linked
# Copyright (c) 1993-July 2008 CWI.
# Copyright (c) August 2008- MonetDB B.V., all rights reserved
# Visit http://monetdb.cwi.nl/ for further information
# Listening for connection requests on mapi:monetdb://alf.ins.cwi.nl:32575/
# MonetDB/SQL module v2.26.0 loaded

Ready.
#function user.main():void;
#    clients.quit();
#end main;

Over..

# 22:03:05 >  
# 22:03:05 >  mclient -lsql -umonetdb -Pmonetdb --host=alf --port=32575 
# 22:03:05 >  

% . # table_name
% single_value # name
% tinyint # type
% 1 # length
[ 1	]
% .bbp # table_name
% L1 # name
% wrd # type
% 3 # length
<<<<<<< HEAD
[ 147	]
=======
[ 122	]
>>>>>>> bbc4b0de
#select 1; 
% . # table_name
% single_value # name
% tinyint # type
% 1 # length
[ 1	]
% .bbp # table_name
% L1 # name
% wrd # type
% 3 # length
<<<<<<< HEAD
[ 142	]
=======
[ 122	]
>>>>>>> bbc4b0de

# 22:03:05 >  
# 22:03:05 >  Done.
# 22:03:05 >  
<|MERGE_RESOLUTION|>--- conflicted
+++ resolved
@@ -34,11 +34,7 @@
 % L1 # name
 % wrd # type
 % 3 # length
-<<<<<<< HEAD
-[ 147	]
-=======
-[ 122	]
->>>>>>> bbc4b0de
+[ 140	]
 #select 1; 
 % . # table_name
 % single_value # name
@@ -49,11 +45,7 @@
 % L1 # name
 % wrd # type
 % 3 # length
-<<<<<<< HEAD
-[ 142	]
-=======
-[ 122	]
->>>>>>> bbc4b0de
+[ 140	]
 
 # 22:03:05 >  
 # 22:03:05 >  Done.
