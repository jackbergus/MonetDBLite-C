--- conflicted
+++ resolved
@@ -1,7 +1,17 @@
 # ChangeLog file for sql
 # This file is updated with Maddlog
 
-<<<<<<< HEAD
+* Thu Nov  9 2017 Martin van Dinther <martin.van.dinther@monetdbsolutions.com>
+- Implemented behavior for DROP SCHEMA my_schema RESTRICT command.
+  Previously the RESTRICT keyword was accepted but not obeyed. It would
+  always do a CASCADE operation.  Also the default behavior of DROP SCHEMA
+  my_schema command is now changed into RESTRICT behavior (was CASCADE).
+
+* Tue Nov  7 2017 Sjoerd Mullender <sjoerd@acm.org>
+- The internal NULL representation of the REAL (FLOAT) and DOUBLE
+  types was changed from the smallest representable finite value to NaN
+  (not-a-number).
+
 * Wed Aug 30 2017 Pedro Ferreira <pedro.ferreira@monetdbsolutions.com>
 - A column default value can be used in a UPDATE statement: UPDATE tname
   SET cname = DEFAULT, and INSERT statements: INSERT INTO tname VALUES
@@ -12,18 +22,6 @@
   default one. The options 'RESTRICT' and 'CASCADE' tell if the table has
   foreign key references, the referencing tables should be truncated as
   well. This happens on 'CASCADE' and 'RESTRICT' is the default behavior.
-=======
-* Thu Nov  9 2017 Martin van Dinther <martin.van.dinther@monetdbsolutions.com>
-- Implemented behavior for DROP SCHEMA my_schema RESTRICT command.
-  Previously the RESTRICT keyword was accepted but not obeyed. It would
-  always do a CASCADE operation.  Also the default behavior of DROP SCHEMA
-  my_schema command is now changed into RESTRICT behavior (was CASCADE).
-
-* Tue Nov  7 2017 Sjoerd Mullender <sjoerd@acm.org>
-- The internal NULL representation of the REAL (FLOAT) and DOUBLE
-  types was changed from the smallest representable finite value to NaN
-  (not-a-number).
->>>>>>> fa4d96eb
 
 * Tue Aug  1 2017 Sjoerd Mullender <sjoerd@acm.org>
 - Lots of changes to streamline the internal error handling.
