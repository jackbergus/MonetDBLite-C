--- conflicted
+++ resolved
@@ -1649,12 +1649,15 @@
 		}
 
 		MT_lock_set(&bs_lock, "store_manager");
-<<<<<<< HEAD
-		if (store_nr_active || GDKexiting() ||
-			(logger_funcs.changes() < 1000 && shared_transactions_drift <= shared_drift_threshold)) {
-			MT_lock_unset(&bs_lock, "store_manager");
-			continue;
-		}
+        if (GDKexiting() || (logger_funcs.changes() < 1000 && shared_transactions_drift <= shared_drift_threshold)) {
+            MT_lock_unset(&bs_lock, "store_manager");
+            continue;
+        }
+        while (store_nr_active) { /* find a moment to flush */
+            MT_lock_unset(&bs_lock, "store_manager");
+            MT_sleep_ms(50);
+            MT_lock_set(&bs_lock, "store_manager");
+        }
 
 		if (create_shared_logger) {
 			/* (re)load data from shared write-ahead log */
@@ -1679,17 +1682,6 @@
 			MT_lock_set(&bs_lock, "store_manager");
 		}
 
-=======
-		if (GDKexiting() || logger_funcs.changes() < 1000) {
-			MT_lock_unset(&bs_lock, "store_manager");
-			continue;
-		}
-		while (store_nr_active) { /* find a moment to flush */
-			MT_lock_unset(&bs_lock, "store_manager");
-			MT_sleep_ms(50);
-			MT_lock_set(&bs_lock, "store_manager");
-		}
->>>>>>> 5039a032
 		logging = 1;
 		/* make sure we reset all transactions on re-activation */
 		gtrans->wstime = timestamp();
