--- conflicted
+++ resolved
@@ -1648,7 +1648,6 @@
 			if (GDKexiting())
 				return;
 		}
-<<<<<<< HEAD
 		/* check if we have a shared logger as well */
 		if (create_shared_logger) {
 			/* get the shared transactions drift */
@@ -1659,16 +1658,10 @@
 			if (shared_transactions_drift == LOG_ERR) {
 				GDKfatal("shared write-ahead log last transaction read failure");
 			}
-=======
+		}
+
 		MT_lock_set(&bs_lock, "store_manager");
-		if (GDKexiting() || logger_funcs.changes() < 1000000) {
-			MT_lock_unset(&bs_lock, "store_manager");
-			continue;
->>>>>>> 187dd7be
-		}
-
-		MT_lock_set(&bs_lock, "store_manager");
-        if (GDKexiting() || (logger_funcs.changes() < 1000 && shared_transactions_drift <= shared_drift_threshold)) {
+        if (GDKexiting() || (logger_funcs.changes() < 1000000 && shared_transactions_drift <= shared_drift_threshold)) {
             MT_lock_unset(&bs_lock, "store_manager");
             continue;
         }
