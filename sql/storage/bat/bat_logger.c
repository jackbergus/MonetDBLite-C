/*
 * This Source Code Form is subject to the terms of the Mozilla Public
 * License, v. 2.0.  If a copy of the MPL was not distributed with this
 * file, You can obtain one at http://mozilla.org/MPL/2.0/.
 *
 * Copyright 2008-2015 MonetDB B.V.
 */

#include "monetdb_config.h"
#include "bat_logger.h"
#include "bat_utils.h"
#include "sql_types.h" /* EC_POS */

logger *bat_logger = NULL;

static int
bl_preversion( int oldversion, int newversion)
{
#define CATALOG_OCT2014 52100
#define CATALOG_OCT2014SP3 52101

	(void)newversion;
<<<<<<< HEAD
	if (oldversion == CATALOG_OCT2014SP3) {
		catalog_version = oldversion;
		return 0;
	}
=======
>>>>>>> 16d3c409
	if (oldversion == CATALOG_OCT2014) {
		catalog_version = oldversion;
		return 0;
	}
	return -1;
}

static char *
N( char *buf, char *pre, char *schema, char *post)
{
	if (pre)
		snprintf(buf, 64, "%s_%s_%s", pre, schema, post);
	else
		snprintf(buf, 64, "%s_%s", schema, post);
	return buf;
}

<<<<<<< HEAD
=======
#ifndef HAVE_STRCASESTR
static const char *
strcasestr(const char *haystack, const char *needle)
{
	const char *p, *np = 0, *startn = 0;

	for (p = haystack; *p; p++) {
		if (np) {
			if (toupper(*p) == toupper(*np)) {
				if (!*++np)
					return startn;
			} else
				np = 0;
		} else if (toupper(*p) == toupper(*needle)) {
			np = needle + 1;
			startn = p;
			if (!*np)
				return startn;
		}
	}

	return 0;
}
#endif
>>>>>>> 16d3c409

static void 
bl_postversion( void *lg) 
{
	(void)lg;
	if (catalog_version <= CATALOG_OCT2014) {
		BAT *te, *tn, *tne;
		BATiter tei, tni;
		char *s = "sys", n[64];
		BUN p,q;

		te = temp_descriptor(logger_find_bat(lg, N(n, NULL, s, "types_eclass")));
		tn = temp_descriptor(logger_find_bat(lg, N(n, NULL, s, "types_sqlname")));
		if (!te || !tn)
			return;
		tei = bat_iterator(te);
		tni = bat_iterator(tn);
		tne = BATnew(TYPE_void, TYPE_int, BATcount(te), PERSISTENT);
		if (!tne)
			return;
        	BATseqbase(tne, te->hseqbase);
		for(p=BUNfirst(te), q=BUNlast(te); p<q; p++) {
			int eclass = *(int*)BUNtail(tei, p);
			char *name = BUNtail(tni, p);

			if (eclass == EC_POS)		/* old EC_NUM */
				eclass = strcmp(name, "oid") == 0 ? EC_POS : EC_NUM;
			else if (eclass == EC_NUM)	/* old EC_INTERVAL */
				eclass = strcmp(name, "sec_interval") == 0 ? EC_SEC : EC_MONTH;
			else if (eclass >= EC_MONTH)	/* old EC_DEC */
				eclass += 2;
			BUNappend(tne, &eclass, TRUE);
		}
		BATsetaccess(tne, BAT_READ);
		logger_add_bat(lg, tne, N(n, NULL, s, "types_eclass"));
		bat_destroy(te);
		bat_destroy(tn);
<<<<<<< HEAD
	} else if (catalog_version == CATALOG_OCT2014SP3) {
		BAT *te, *tn, *tne;
		BATiter tei, tni;
		char *s = "sys", n[64];
		BUN p,q;

		te = temp_descriptor(logger_find_bat(lg, N(n, NULL, s, "types_eclass")));
		tn = temp_descriptor(logger_find_bat(lg, N(n, NULL, s, "types_sqlname")));
		if (!te || !tn)
			return;
		tei = bat_iterator(te);
		tni = bat_iterator(tn);
		tne = BATnew(TYPE_void, TYPE_int, BATcount(te), PERSISTENT);
		if (!tne)
			return;
        	BATseqbase(tne, te->hseqbase);
		for(p=BUNfirst(te), q=BUNlast(te); p<q; p++) {
			int eclass = *(int*)BUNtail(tei, p);
			char *name = BUNtail(tni, p);

			if (eclass == EC_MONTH)		/* old EC_INTERVAL */
				eclass = strcmp(name, "sec_interval") == 0 ? EC_SEC : EC_MONTH;
			else if (eclass >= EC_SEC)	/* old EC_DEC */
				eclass += 1;
			BUNappend(tne, &eclass, TRUE);
		}
		BATsetaccess(tne, BAT_READ);
		logger_add_bat(lg, tne, N(n, NULL, s, "types_eclass"));
		bat_destroy(te);
		bat_destroy(tn);
	}
	if (catalog_version == CATALOG_OCT2014 ||
	    catalog_version == CATALOG_OCT2014SP3) {
		/* we need to replace tables.readonly by tables.access column */
		BAT *b, *b1;
		BATiter bi;
		char *s = "sys", n[64];
		BUN p,q;

		while(s) {
			b = temp_descriptor(logger_find_bat(lg, N(n, NULL, s, "_tables_readonly")));
			if (!b)
				return;
			bi = bat_iterator(b);
			b1 = BATnew(TYPE_void, TYPE_sht, BATcount(b), PERSISTENT);
			if (!b1)
				return;
        		BATseqbase(b1, b->hseqbase);

			bi = bat_iterator(b);
			for(p=BUNfirst(b), q=BUNlast(b); p<q; p++) {
				bit ro = *(bit*)BUNtail(bi, p);
				sht access = 0;
				if (ro)
					access = TABLE_READONLY;
				BUNappend(b1, &access, TRUE);
			}
			BATsetaccess(b1, BAT_READ);
			logger_add_bat(lg, b1, N(n, NULL, s, "_tables_access"));
			/* delete functions.sql */
			logger_del_bat(lg, b->batCacheid);
			bat_destroy(b);
			bat_destroy(b1);
			if (strcmp(s,"sys")==0)
				s = "tmp";
			else
				s = NULL;
		}
=======
>>>>>>> 16d3c409
	}
}

static int 
bl_create(int debug, const char *logdir, int cat_version)
{
	if (bat_logger)
		return LOG_ERR;
	bat_logger = logger_create(debug, "sql", logdir, cat_version, bl_preversion, bl_postversion);
	if (bat_logger)
		return LOG_OK;
	return LOG_ERR;
}

static void 
bl_destroy(void)
{
	logger *l = bat_logger;

	bat_logger = NULL;
	if (l) {
		logger_exit(l);
		logger_destroy(l);
	}
}

static int 
bl_restart(void)
{
	if (bat_logger)
		return logger_restart(bat_logger);
	return LOG_OK;
}

static int
bl_cleanup(void)
{
	if (bat_logger)
		return logger_cleanup(bat_logger);
	return LOG_OK;
}

static int
bl_changes(void)
{	
	return (int) MIN(logger_changes(bat_logger), GDK_int_max);
}

static int 
bl_get_sequence(int seq, lng *id)
{
	return logger_sequence(bat_logger, seq, id);
}

static int
bl_log_isnew(void)
{
	if (BATcount(bat_logger->catalog_bid) > 10) {
		return 0;
	}
	return 1;
}

static int 
bl_tstart(void)
{
	return log_tstart(bat_logger);
}

static int 
bl_tend(void)
{
	return log_tend(bat_logger);
}

static int 
bl_sequence(int seq, lng id)
{
	return log_sequence(bat_logger, seq, id);
}

int 
bat_logger_init( logger_functions *lf )
{
	lf->create = bl_create;
	lf->destroy = bl_destroy;
	lf->restart = bl_restart;
	lf->cleanup = bl_cleanup;
	lf->changes = bl_changes;
	lf->get_sequence = bl_get_sequence;
	lf->log_isnew = bl_log_isnew;
	lf->log_tstart = bl_tstart;
	lf->log_tend = bl_tend;
	lf->log_sequence = bl_sequence;
	return LOG_OK;
}<|MERGE_RESOLUTION|>--- conflicted
+++ resolved
@@ -20,13 +20,10 @@
 #define CATALOG_OCT2014SP3 52101
 
 	(void)newversion;
-<<<<<<< HEAD
 	if (oldversion == CATALOG_OCT2014SP3) {
 		catalog_version = oldversion;
 		return 0;
 	}
-=======
->>>>>>> 16d3c409
 	if (oldversion == CATALOG_OCT2014) {
 		catalog_version = oldversion;
 		return 0;
@@ -44,33 +41,6 @@
 	return buf;
 }
 
-<<<<<<< HEAD
-=======
-#ifndef HAVE_STRCASESTR
-static const char *
-strcasestr(const char *haystack, const char *needle)
-{
-	const char *p, *np = 0, *startn = 0;
-
-	for (p = haystack; *p; p++) {
-		if (np) {
-			if (toupper(*p) == toupper(*np)) {
-				if (!*++np)
-					return startn;
-			} else
-				np = 0;
-		} else if (toupper(*p) == toupper(*needle)) {
-			np = needle + 1;
-			startn = p;
-			if (!*np)
-				return startn;
-		}
-	}
-
-	return 0;
-}
-#endif
->>>>>>> 16d3c409
 
 static void 
 bl_postversion( void *lg) 
@@ -108,7 +78,6 @@
 		logger_add_bat(lg, tne, N(n, NULL, s, "types_eclass"));
 		bat_destroy(te);
 		bat_destroy(tn);
-<<<<<<< HEAD
 	} else if (catalog_version == CATALOG_OCT2014SP3) {
 		BAT *te, *tn, *tne;
 		BATiter tei, tni;
@@ -177,8 +146,6 @@
 			else
 				s = NULL;
 		}
-=======
->>>>>>> 16d3c409
 	}
 }
 
