/*
 * The contents of this file are subject to the MonetDB Public License
 * Version 1.1 (the "License"); you may not use this file except in
 * compliance with the License. You may obtain a copy of the License at
 * http://www.monetdb.org/Legal/MonetDBLicense
 *
 * Software distributed under the License is distributed on an "AS IS"
 * basis, WITHOUT WARRANTY OF ANY KIND, either express or implied. See the
 * License for the specific language governing rights and limitations
 * under the License.
 *
 * The Original Code is the MonetDB Database System.
 *
 * The Initial Developer of the Original Code is CWI.
 * Portions created by CWI are Copyright (C) 1997-July 2008 CWI.
 * Copyright August 2008-2015 MonetDB B.V.
 * All Rights Reserved.
 */

#include "monetdb_config.h"
#include "bat_logger.h"
#include "bat_utils.h"
#include "sql_types.h" /* EC_POS */

logger *bat_logger = NULL;

static int
bl_preversion( int oldversion, int newversion)
{
<<<<<<< HEAD
=======
#define CATALOG_FEB2010 50000
#define CATALOG_OCT2010 51000
#define CATALOG_APR2011 51100
#define CATALOG_AUG2011 51101
#define CATALOG_DEC2011 52000
#define CATALOG_FEB2013 52001
>>>>>>> a5a08ee9
#define CATALOG_OCT2014 52100

	(void)newversion;
	if (oldversion == CATALOG_OCT2014) {
<<<<<<< HEAD
=======
		catalog_version = oldversion;
		return 0;
	}
	if (oldversion == CATALOG_FEB2013) {
		catalog_version = oldversion;
		return 0;
	}
	if (oldversion == CATALOG_OCT2010) {
		catalog_version = oldversion;
		return 0;
	}
	if (oldversion == CATALOG_APR2011) {
		catalog_version = oldversion;
		return 0;
	}
	if (oldversion == CATALOG_AUG2011) {
		catalog_version = oldversion;
		return 0;
	}
	if (oldversion == CATALOG_DEC2011) {
>>>>>>> a5a08ee9
		catalog_version = oldversion;
		return 0;
	}
	return -1;
}

static char *
N( char *buf, char *pre, char *schema, char *post)
{
	if (pre)
		snprintf(buf, 64, "%s_%s_%s", pre, schema, post);
	else
		snprintf(buf, 64, "%s_%s", schema, post);
	return buf;
}


static void 
bl_postversion( void *lg) 
{
	(void)lg;
	if (catalog_version == CATALOG_OCT2014) {
<<<<<<< HEAD
		/* we need to replace tables.readonly by tables.access column */
=======
		BAT *te, *tn, *tne;
		BATiter tei, tni;
		char *s = "sys", n[64];
		BUN p,q;

		te = temp_descriptor(logger_find_bat(lg, N(n, NULL, s, "types_eclass")));
		tn = temp_descriptor(logger_find_bat(lg, N(n, NULL, s, "types_eclass")));
		if (!te || !tn)
			return;
		tei = bat_iterator(te);
		tni = bat_iterator(te);
		tne = BATnew(TYPE_void, TYPE_int, BATcount(te), PERSISTENT);
		if (!tne)
			return;
        	BATseqbase(tne, te->hseqbase);
		for(p=BUNfirst(te), q=BUNlast(te); p<q; p++) {
			int eclass = *(int*)BUNtail(tei, p);
			char *name = BUNtail(tni, p);

			if (eclass >= EC_POS && strcmp(name, "oid") != 0)
				eclass++;
			else if (strcmp(name, "oid") == 0)
				eclass = EC_POS;
			BUNappend(tne, &eclass, TRUE);
		}
		tne = BATsetaccess(tne, BAT_READ);
		logger_add_bat(lg, tne, N(n, NULL, s, "types_eclass"));
		bat_destroy(te);
		bat_destroy(tn);
	}
	if (catalog_version == CATALOG_FEB2013) {
		/* we need to add the new schemas.system column */
		BAT *b, *b1, *b2, *b3, *u, *f, *l;
		BATiter bi, fi, li;
		char *s = "sys", n[64];
		BUN p,q;

		b = temp_descriptor(logger_find_bat(lg, N(n, NULL, s, "schemas_name")));
		if (!b)
			return;
		bi = bat_iterator(b);
		b1 = BATnew(TYPE_void, TYPE_bit, BATcount(b), PERSISTENT);
		if (!b1)
			return;
        	BATseqbase(b1, b->hseqbase);
		/* only sys and tmp are system schemas */
		for(p=BUNfirst(b), q=BUNlast(b); p<q; p++) {
			bit v = FALSE;
			char *name = BUNtail(bi, p);
			if (strcmp(name, "sys") == 0 || strcmp(name, "tmp") == 0)
				v = TRUE;
			BUNappend(b1, &v, TRUE);
		}
		b1 = BATsetaccess(b1, BAT_READ);
		logger_add_bat(lg, b1, N(n, NULL, s, "schemas_system"));
		bat_destroy(b);
		bat_destroy(b1);

		/* add args.inout (default to ARG_IN) */
		b = temp_descriptor(logger_find_bat(lg, N(n, NULL, s, "args_name")));
		if (!b)
			return;
		bi = bat_iterator(b);
		b1 = BATnew(TYPE_void, TYPE_bte, BATcount(b), PERSISTENT);
		if (!b1)
			return;
        	BATseqbase(b1, b->hseqbase);
		/* default to ARG_IN, names starting with 'res' are ARG_OUT */
		bi = bat_iterator(b);
		for(p=BUNfirst(b), q=BUNlast(b); p<q; p++) {
			bte v = ARG_IN;
			char *name = BUNtail(bi, p);
			if (strncmp(name, "res", 3) == 0)
				v = ARG_OUT;
			BUNappend(b1, &v, TRUE);
		}
		b1 = BATsetaccess(b1, BAT_READ);
		logger_add_bat(lg, b1, N(n, NULL, s, "args_inout"));
		bat_destroy(b);
		bat_destroy(b1);

		/* add functions.vararg/varres */
		b = temp_descriptor(logger_find_bat(lg, N(n, NULL, s, "functions_sql")));
		u = temp_descriptor(logger_find_bat(lg, N(n, NULL, s, "functions_type")));
		f = temp_descriptor(logger_find_bat(lg, N(n, NULL, s, "functions_func")));
		l = temp_descriptor(logger_find_bat(lg, N(n, NULL, s, "functions_name")));
		fi = bat_iterator(f);
		li = bat_iterator(l);

		if (!b || !u || !f || !l)
			return;
		bi = bat_iterator(b);
		b1 = BATnew(TYPE_void, TYPE_bit, BATcount(b), PERSISTENT);
		b2 = BATnew(TYPE_void, TYPE_bit, BATcount(b), PERSISTENT);
		b3 = BATnew(TYPE_void, TYPE_int, BATcount(b), PERSISTENT);

		if (!b1 || !b2 || !b3)
			return;
        	BATseqbase(b1, b->hseqbase);
        	BATseqbase(b2, b->hseqbase);
        	BATseqbase(b3, b->hseqbase);

		/* default to no variable arguments and results */
		for(p=BUNfirst(b), q=BUNlast(b); p<q; p++) {
			bit v = FALSE, t = TRUE;
			int lang, type = F_UNION;
			char *name = BUNtail(li, p);

			if (strcmp(name, "copyfrom") == 0) {
				/* var in and out, and union func */
				void_inplace(u, p, &type, TRUE);
				BUNappend(b1, &t, TRUE);
				BUNappend(b2, &t, TRUE);

				lang = 0;
				BUNappend(b3, &lang, TRUE);
			} else {
				BUNappend(b1, &v, TRUE);
				BUNappend(b2, &v, TRUE);

				/* this should be value of functions_sql + 1*/
				lang = *(bit*) BUNtloc(bi,p) + 1;
				BUNappend(b3, &lang, TRUE);
			}

			/* beware these will all be drop and recreated in the sql
			 * upgrade code */
			name = BUNtail(fi, p);
			if (strcasestr(name, "RETURNS TABLE") != NULL) 
				void_inplace(u, p, &type, TRUE);
		}
		b1 = BATsetaccess(b1, BAT_READ);
		b2 = BATsetaccess(b2, BAT_READ);
		b3 = BATsetaccess(b3, BAT_READ);

		logger_add_bat(lg, b1, N(n, NULL, s, "functions_vararg"));
		logger_add_bat(lg, b2, N(n, NULL, s, "functions_varres"));
		logger_add_bat(lg, b3, N(n, NULL, s, "functions_language"));

		bat_destroy(b);
		bat_destroy(u);
		bat_destroy(l);

		/* delete functions.sql */
		logger_del_bat(lg, b->batCacheid);

		bat_destroy(b1);
		bat_destroy(b2);
		bat_destroy(b3);
	}
	if (catalog_version == CATALOG_OCT2010) {
>>>>>>> a5a08ee9
		BAT *b, *b1;
		BATiter bi;
		char *s = "sys", n[64];
		BUN p,q;

		while(s) {
			b = temp_descriptor(logger_find_bat(lg, N(n, NULL, s, "_tables_readonly")));
			if (!b)
				return;
			bi = bat_iterator(b);
			b1 = BATnew(TYPE_void, TYPE_sht, BATcount(b), PERSISTENT);
			if (!b1)
				return;
        		BATseqbase(b1, b->hseqbase);

			bi = bat_iterator(b);
			for(p=BUNfirst(b), q=BUNlast(b); p<q; p++) {
				bit ro = *(bit*)BUNtail(bi, p);
				sht access = 0;
				if (ro)
					access = TABLE_READONLY;
				BUNappend(b1, &access, TRUE);
			}
			BATsetaccess(b1, BAT_READ);
			logger_add_bat(lg, b1, N(n, NULL, s, "_tables_access"));
			/* delete functions.sql */
			logger_del_bat(lg, b->batCacheid);
			bat_destroy(b);
			bat_destroy(b1);
			if (strcmp(s,"sys")==0)
				s = "tmp";
			else
				s = NULL;
		}
	}
}

static int 
bl_create(int debug, const char *logdir, int cat_version)
{
	if (bat_logger)
		return LOG_ERR;
	bat_logger = logger_create(debug, "sql", logdir, cat_version, bl_preversion, bl_postversion);
	if (bat_logger)
		return LOG_OK;
	return LOG_ERR;
}

static void 
bl_destroy(void)
{
	logger *l = bat_logger;

	bat_logger = NULL;
	if (l) {
		logger_exit(l);
		logger_destroy(l);
	}
}

static int 
bl_restart(void)
{
	if (bat_logger)
		return logger_restart(bat_logger);
	return LOG_OK;
}

static int
bl_cleanup(void)
{
	if (bat_logger)
		return logger_cleanup(bat_logger);
	return LOG_OK;
}

static int
bl_changes(void)
{	
	return (int) MIN(logger_changes(bat_logger), GDK_int_max);
}

static int 
bl_get_sequence(int seq, lng *id)
{
	return logger_sequence(bat_logger, seq, id);
}

static int
bl_log_isnew(void)
{
	if (BATcount(bat_logger->catalog_bid) > 10) {
		return 0;
	}
	return 1;
}

static int 
bl_tstart(void)
{
	return log_tstart(bat_logger);
}

static int 
bl_tend(void)
{
	return log_tend(bat_logger);
}

static int 
bl_sequence(int seq, lng id)
{
	return log_sequence(bat_logger, seq, id);
}

int 
bat_logger_init( logger_functions *lf )
{
	lf->create = bl_create;
	lf->destroy = bl_destroy;
	lf->restart = bl_restart;
	lf->cleanup = bl_cleanup;
	lf->changes = bl_changes;
	lf->get_sequence = bl_get_sequence;
	lf->log_isnew = bl_log_isnew;
	lf->log_tstart = bl_tstart;
	lf->log_tend = bl_tend;
	lf->log_sequence = bl_sequence;
	return LOG_OK;
}<|MERGE_RESOLUTION|>--- conflicted
+++ resolved
@@ -27,42 +27,10 @@
 static int
 bl_preversion( int oldversion, int newversion)
 {
-<<<<<<< HEAD
-=======
-#define CATALOG_FEB2010 50000
-#define CATALOG_OCT2010 51000
-#define CATALOG_APR2011 51100
-#define CATALOG_AUG2011 51101
-#define CATALOG_DEC2011 52000
-#define CATALOG_FEB2013 52001
->>>>>>> a5a08ee9
 #define CATALOG_OCT2014 52100
 
 	(void)newversion;
 	if (oldversion == CATALOG_OCT2014) {
-<<<<<<< HEAD
-=======
-		catalog_version = oldversion;
-		return 0;
-	}
-	if (oldversion == CATALOG_FEB2013) {
-		catalog_version = oldversion;
-		return 0;
-	}
-	if (oldversion == CATALOG_OCT2010) {
-		catalog_version = oldversion;
-		return 0;
-	}
-	if (oldversion == CATALOG_APR2011) {
-		catalog_version = oldversion;
-		return 0;
-	}
-	if (oldversion == CATALOG_AUG2011) {
-		catalog_version = oldversion;
-		return 0;
-	}
-	if (oldversion == CATALOG_DEC2011) {
->>>>>>> a5a08ee9
 		catalog_version = oldversion;
 		return 0;
 	}
@@ -85,9 +53,6 @@
 {
 	(void)lg;
 	if (catalog_version == CATALOG_OCT2014) {
-<<<<<<< HEAD
-		/* we need to replace tables.readonly by tables.access column */
-=======
 		BAT *te, *tn, *tne;
 		BATiter tei, tni;
 		char *s = "sys", n[64];
@@ -113,133 +78,13 @@
 				eclass = EC_POS;
 			BUNappend(tne, &eclass, TRUE);
 		}
-		tne = BATsetaccess(tne, BAT_READ);
+		BATsetaccess(tne, BAT_READ);
 		logger_add_bat(lg, tne, N(n, NULL, s, "types_eclass"));
 		bat_destroy(te);
 		bat_destroy(tn);
 	}
-	if (catalog_version == CATALOG_FEB2013) {
-		/* we need to add the new schemas.system column */
-		BAT *b, *b1, *b2, *b3, *u, *f, *l;
-		BATiter bi, fi, li;
-		char *s = "sys", n[64];
-		BUN p,q;
-
-		b = temp_descriptor(logger_find_bat(lg, N(n, NULL, s, "schemas_name")));
-		if (!b)
-			return;
-		bi = bat_iterator(b);
-		b1 = BATnew(TYPE_void, TYPE_bit, BATcount(b), PERSISTENT);
-		if (!b1)
-			return;
-        	BATseqbase(b1, b->hseqbase);
-		/* only sys and tmp are system schemas */
-		for(p=BUNfirst(b), q=BUNlast(b); p<q; p++) {
-			bit v = FALSE;
-			char *name = BUNtail(bi, p);
-			if (strcmp(name, "sys") == 0 || strcmp(name, "tmp") == 0)
-				v = TRUE;
-			BUNappend(b1, &v, TRUE);
-		}
-		b1 = BATsetaccess(b1, BAT_READ);
-		logger_add_bat(lg, b1, N(n, NULL, s, "schemas_system"));
-		bat_destroy(b);
-		bat_destroy(b1);
-
-		/* add args.inout (default to ARG_IN) */
-		b = temp_descriptor(logger_find_bat(lg, N(n, NULL, s, "args_name")));
-		if (!b)
-			return;
-		bi = bat_iterator(b);
-		b1 = BATnew(TYPE_void, TYPE_bte, BATcount(b), PERSISTENT);
-		if (!b1)
-			return;
-        	BATseqbase(b1, b->hseqbase);
-		/* default to ARG_IN, names starting with 'res' are ARG_OUT */
-		bi = bat_iterator(b);
-		for(p=BUNfirst(b), q=BUNlast(b); p<q; p++) {
-			bte v = ARG_IN;
-			char *name = BUNtail(bi, p);
-			if (strncmp(name, "res", 3) == 0)
-				v = ARG_OUT;
-			BUNappend(b1, &v, TRUE);
-		}
-		b1 = BATsetaccess(b1, BAT_READ);
-		logger_add_bat(lg, b1, N(n, NULL, s, "args_inout"));
-		bat_destroy(b);
-		bat_destroy(b1);
-
-		/* add functions.vararg/varres */
-		b = temp_descriptor(logger_find_bat(lg, N(n, NULL, s, "functions_sql")));
-		u = temp_descriptor(logger_find_bat(lg, N(n, NULL, s, "functions_type")));
-		f = temp_descriptor(logger_find_bat(lg, N(n, NULL, s, "functions_func")));
-		l = temp_descriptor(logger_find_bat(lg, N(n, NULL, s, "functions_name")));
-		fi = bat_iterator(f);
-		li = bat_iterator(l);
-
-		if (!b || !u || !f || !l)
-			return;
-		bi = bat_iterator(b);
-		b1 = BATnew(TYPE_void, TYPE_bit, BATcount(b), PERSISTENT);
-		b2 = BATnew(TYPE_void, TYPE_bit, BATcount(b), PERSISTENT);
-		b3 = BATnew(TYPE_void, TYPE_int, BATcount(b), PERSISTENT);
-
-		if (!b1 || !b2 || !b3)
-			return;
-        	BATseqbase(b1, b->hseqbase);
-        	BATseqbase(b2, b->hseqbase);
-        	BATseqbase(b3, b->hseqbase);
-
-		/* default to no variable arguments and results */
-		for(p=BUNfirst(b), q=BUNlast(b); p<q; p++) {
-			bit v = FALSE, t = TRUE;
-			int lang, type = F_UNION;
-			char *name = BUNtail(li, p);
-
-			if (strcmp(name, "copyfrom") == 0) {
-				/* var in and out, and union func */
-				void_inplace(u, p, &type, TRUE);
-				BUNappend(b1, &t, TRUE);
-				BUNappend(b2, &t, TRUE);
-
-				lang = 0;
-				BUNappend(b3, &lang, TRUE);
-			} else {
-				BUNappend(b1, &v, TRUE);
-				BUNappend(b2, &v, TRUE);
-
-				/* this should be value of functions_sql + 1*/
-				lang = *(bit*) BUNtloc(bi,p) + 1;
-				BUNappend(b3, &lang, TRUE);
-			}
-
-			/* beware these will all be drop and recreated in the sql
-			 * upgrade code */
-			name = BUNtail(fi, p);
-			if (strcasestr(name, "RETURNS TABLE") != NULL) 
-				void_inplace(u, p, &type, TRUE);
-		}
-		b1 = BATsetaccess(b1, BAT_READ);
-		b2 = BATsetaccess(b2, BAT_READ);
-		b3 = BATsetaccess(b3, BAT_READ);
-
-		logger_add_bat(lg, b1, N(n, NULL, s, "functions_vararg"));
-		logger_add_bat(lg, b2, N(n, NULL, s, "functions_varres"));
-		logger_add_bat(lg, b3, N(n, NULL, s, "functions_language"));
-
-		bat_destroy(b);
-		bat_destroy(u);
-		bat_destroy(l);
-
-		/* delete functions.sql */
-		logger_del_bat(lg, b->batCacheid);
-
-		bat_destroy(b1);
-		bat_destroy(b2);
-		bat_destroy(b3);
-	}
-	if (catalog_version == CATALOG_OCT2010) {
->>>>>>> a5a08ee9
+	if (catalog_version == CATALOG_OCT2014) {
+		/* we need to replace tables.readonly by tables.access column */
 		BAT *b, *b1;
 		BATiter bi;
 		char *s = "sys", n[64];
