/*
 * This Source Code Form is subject to the terms of the Mozilla Public
 * License, v. 2.0.  If a copy of the MPL was not distributed with this
 * file, You can obtain one at http://mozilla.org/MPL/2.0/.
 *
 * Copyright 2008-2015 MonetDB B.V.
 */

#include "monetdb_config.h"
#include "bat_table.h"
#include "bat_utils.h"
#include "bat_storage.h"

static BAT *
_delta_cands(sql_trans *tr, sql_table *t)
{
	sql_column *c = t->columns.set->h->data;
	/* create void,void bat with length and oid's set */
	BAT *tids = BATnew(TYPE_void, TYPE_void, 0, TRANSIENT);
	size_t nr = store_funcs.count_col(tr, c, 1);

	tids->H->seq = 0;
	tids->T->seq = 0;
	BATsetcount(tids, (BUN) nr);
	tids->H->revsorted = 0;
	tids->T->revsorted = 0;

	tids->T->key = 1;
	tids->T->dense = 1;
	tids->H->key = 1;
	tids->H->dense = 1;

	if (store_funcs.count_del(tr, t)) {
		BAT *d = store_funcs.bind_del(tr, t, RD_INS);
		BAT *diff = BATdiff(tids, d, NULL, NULL, 0, BUN_NONE);
		bat_destroy(d);
		bat_destroy(tids);
		tids = diff;
	}
	return tids;
}

static BAT *
delta_cands(sql_trans *tr, sql_table *t)
{
	sql_dbat *d;
	BAT *tids;

	if (!t->data) {
		sql_table *ot = tr_find_table(tr->parent, t);
		t->data = timestamp_dbat(ot->data, tr->stime);
	}
	d = t->data;
	if (!store_initialized && d->cached) 
		return temp_descriptor(d->cached->batCacheid);
	tids = _delta_cands(tr, t);
	if (!store_initialized && !d->cached) /* only cache during catalog loading */
		d->cached = temp_descriptor(tids->batCacheid);
	return tids;
}

static BAT *
delta_full_bat_( sql_trans *tr, sql_column *c, sql_delta *bat, int temp)
{
	/* return full normalized column bat
	 * 	b := b.copy()
		b := b.append(i);
		b := b.replace(u);
	*/
	BAT *r, *b, *ui, *uv, *i = temp_descriptor(bat->ibid);
	int needcopy = 1;

(void)tr;
	r = i; 
	if (temp) 
		return r;
	b = temp_descriptor(bat->bid);
	if (!b) {
		b = i;
	} else {
		if (BATcount(i)) {
			assert(b->htype == TYPE_void);
			r = COLcopy(b, b->ttype, 1, TRANSIENT); 
			bat_destroy(b); 
			b = r;
			BATappend(b, i, TRUE); 
			needcopy = 0;
		}
		bat_destroy(i); 
	}
	if (bat->uibid && bat->ucnt) {
		ui = temp_descriptor(bat->uibid);
		uv = temp_descriptor(bat->uvbid);
		if (BATcount(ui)) {
			if (needcopy) {
				assert(b->htype == TYPE_void);
				r = COLcopy(b, b->ttype, 1, TRANSIENT); 
				bat_destroy(b); 
				b = r;
			}
			void_replace_bat(b, ui, uv, TRUE);
		}
		bat_destroy(ui); 
		bat_destroy(uv); 
	}
	(void)c;
	if (!store_initialized && !bat->cached) 
		bat->cached = b;
	return b;
}

static BAT *
delta_full_bat( sql_trans *tr, sql_column *c, sql_delta *bat, int temp)
{
	if (!store_initialized && bat->cached) 
		return bat->cached;
	return delta_full_bat_( tr, c, bat, temp);
}

static BAT *
full_column(sql_trans *tr, sql_column *c)
{
	if (!c->data) {
		sql_column *oc = tr_find_column(tr->parent, c);
		c->data = timestamp_delta(oc->data, tr->stime);
	}
	return delta_full_bat(tr, c, c->data, isTemp(c));
}

static void
full_destroy(sql_column *c, BAT *b)
{
	sql_delta *d = c->data;
	assert(d);
	if (d->cached != b)
		bat_destroy(b);
}

static oid column_find_row(sql_trans *tr, sql_column *c, const void *value, ...);
static oid
column_find_row(sql_trans *tr, sql_column *c, const void *value, ...)
{
	va_list va;
	BAT *b = NULL, *s = NULL, *r = NULL;
	oid rid = oid_nil;
	sql_column *n = NULL;

	s = delta_cands(tr, c->t);
	va_start(va, value);
	b = full_column(tr, c);
	if ((n = va_arg(va, sql_column *)) == NULL) {
		if (BAThash(b, 0) == GDK_SUCCEED) {
			BATiter cni = bat_iterator(b);
			BUN p;

			HASHloop(cni, cni.b->T->hash, p, value) {
				oid pos = p;

				if (s && BUNfnd(s, &pos) != BUN_NONE) {
					rid = p;
					break;
				}
			}
		}
		bat_destroy(s);
		return rid;
	}
	r = BATselect(b, s, value, NULL, 1, 0, 0);
	bat_destroy(s);
	s = r;
	full_destroy(c, b);
	do {
		value = va_arg(va, void *);
		c = n;

		b = full_column(tr, c);
		r = BATselect(b, s, value, NULL, 1, 0, 0);
		bat_destroy(s);
		s = r;
		full_destroy(c, b);
	} while ((n = va_arg(va, sql_column *)) != NULL); 
	va_end(va);
	if (BATcount(s) == 1) {
		BATiter ri = bat_iterator(s);
		rid = *(oid *) BUNtail(ri, 0);
	}
	bat_destroy(s);
	return rid;
}

static void *
column_find_value(sql_trans *tr, sql_column *c, oid rid)
{
	BUN q;
	BAT *b;
	void *res = NULL;

	b = full_column(tr, c);
	q = BUNfnd(BATmirror(b), (ptr) &rid);
	if (q != BUN_NONE) {
		BATiter bi = bat_iterator(b);
		void *r;
		int sz;

		res = BUNtail(bi, q);
		sz = ATOMlen(b->ttype, res);
		r = GDKmalloc(sz);
		memcpy(r,res,sz);
		res = r;
	}
	full_destroy(c, b);
	return res;
}

static int
column_update_value(sql_trans *tr, sql_column *c, oid rid, void *value)
{
	assert(rid != oid_nil);

	store_funcs.update_col(tr, c, &rid, value, c->type.type->localtype);
	return 0;
}

static int
table_insert(sql_trans *tr, sql_table *t, ...)
{
	va_list va;
	node *n = cs_first_node(&t->columns);
	void *val = NULL;
	int cnt = 0;

	va_start(va, t);
	for (val = va_arg(va, void *); n && val; n = n->next, val = va_arg(va, void *))
	{
		sql_column *c = n->data;
		store_funcs.append_col(tr, c, val, c->type.type->localtype);
		cnt++;
	}
	va_end(va);
	if (n) {
		fprintf(stderr, "called table_insert(%s) with wrong number of args (%d,%d)\n", t->base.name, list_length(t->columns.set), cnt);
		assert(0);
		return -1;
	}
	return 0;
}

static int
table_delete(sql_trans *tr, sql_table *t, oid rid)
{
	assert(rid != oid_nil);

	store_funcs.delete_tab(tr, t, &rid, TYPE_oid);
	return 0;
}



/* returns table rids, for the given select ranges */
static rids *
rids_select( sql_trans *tr, sql_column *key, void *key_value_low, void *key_value_high, ...)
{
	va_list va;
	BAT *b = NULL, *r = NULL, *s = NULL;
	rids *rs = ZNEW(rids);
	void *kvl = key_value_low, *kvh = key_value_high;
	int hi = 0;

	s = delta_cands(tr, key->t);
	b = full_column(tr, key);
	if (!kvl)
		kvl = ATOMnilptr(b->ttype);
	if (!kvh && kvl != ATOMnilptr(b->ttype))
		kvh = ATOMnilptr(b->ttype);
	if (key_value_low) {
<<<<<<< HEAD
		if (!b->T->hash)
			BAThash(b, 0);
		r = BATselect(b, s, kvl, kvh, 1, hi, 0);
=======
		BAThash(b, 0);
		r = BATsubselect(b, s, kvl, kvh, 1, hi, 0);
>>>>>>> 12e66fd8
		bat_destroy(s);
		s = r;
	}
	full_destroy(key, b);
	if (key_value_low || key_value_high) {
		va_start(va, key_value_high);
		while ((key = va_arg(va, sql_column *)) != NULL) {
			kvl = va_arg(va, void *);
			kvh = va_arg(va, void *);
	
			b = full_column(tr, key);
			if (!kvl)
				kvl = ATOMnilptr(b->ttype);
			if (!kvh && kvl != ATOMnilptr(b->ttype))
				kvh = ATOMnilptr(b->ttype);
			assert(kvh);
			r = BATselect(b, s, kvl, kvh, 1, hi, 0);
			bat_destroy(s);
			s = r;
			full_destroy(key, b);
		}
		va_end(va);
	}
	rs->data = s;
	rs->cur = 0;
	return rs;
}

/* order rids by orderby_column values */
static rids *
rids_orderby(sql_trans *tr, rids *r, sql_column *orderby_col)
{
	BAT *b, *s, *o;

	b = full_column(tr, orderby_col);
	s = BATproject(r->data, b);
	full_destroy(orderby_col, b);
	BATsubsort(NULL, &o, NULL, s, NULL, NULL, 0, 0);
	bat_destroy(s);
	s = BATproject(o, r->data);
	bat_destroy(r->data);
	bat_destroy(o);
	r->data = s;
	return r;
}


/* return table rids from result of rids_select, return (oid_nil) when done */
static oid 
rids_next(rids *r)
{
	if (r->cur < BATcount((BAT *) r->data)) {
		BATiter bi = bat_iterator((BAT *) r->data);
		return *(oid*)BUNtail(bi, r->cur++);
	}
	return oid_nil;
}

/* clean up the resources taken by the result of rids_select */
static void 
rids_destroy(rids *r)
{
	bat_destroy(r->data);
	_DELETE(r);
}

static int
rids_empty(rids *r )
{
	BAT *b = r->data;
	return BATcount(b) <= 0;
}

static rids *
rids_join(sql_trans *tr, rids *l, sql_column *lc, rids *r, sql_column *rc)
{
	BAT *lcb, *rcb, *s = NULL, *d = NULL;
	
	lcb = full_column(tr, lc);
	rcb = full_column(tr, rc);
	BATjoin(&s, &d, lcb, rcb, l->data, r->data, FALSE, BATcount(lcb));
	bat_destroy(l->data);
	bat_destroy(d);
	l->data = s;
	full_destroy(lc, lcb);
	full_destroy(rc, rcb);
	return l;
}

static subrids *
subrids_create(sql_trans *tr, rids *t1, sql_column *rc, sql_column *lc, sql_column *obc)
{
	/* join t1.rc with lc order by obc */
	subrids *r = ZNEW(subrids);
	BAT *lcb, *rcb, *s, *obb, *d = NULL, *o, *g, *ids, *rids = NULL;
	
	lcb = full_column(tr, lc);
	rcb = full_column(tr, rc);

	s = delta_cands(tr, lc->t);
	BATjoin(&rids, &d, lcb, rcb, s, t1->data, FALSE, BATcount(lcb));
	bat_destroy(d);
	bat_destroy(s);
	full_destroy(rc, rcb);

	s = BATproject(rids, lcb);
	full_destroy(lc, lcb);
	lcb = s;

	obb = full_column(tr, obc);
	s = BATproject(rids, obb);
	full_destroy(obc, obb);
	obb = s;

	/* need id, obc */
	ids = o = g = NULL;
	BATsubsort(&ids, &o, &g, lcb, NULL, NULL, 0, 0);
	bat_destroy(lcb);

	s = NULL;
	BATsubsort(NULL, &s, NULL, obb, o, g, 0, 0);
	bat_destroy(obb);
	bat_destroy(o);
	bat_destroy(g);

	o = BATproject(s, rids);
	bat_destroy(rids);
	bat_destroy(s);
	rids = o;

	assert(ids->ttype == TYPE_int && rids->ttype == TYPE_oid);
	r->id = 0;
	r->pos = 0;
	r->ids = ids;
	r->rids = rids;
	return r;
}

static oid
subrids_next(subrids *r)
{
	if (r->pos < BATcount((BAT *) r->ids)) {
		BATiter ii = bat_iterator((BAT *) r->ids);
		BATiter ri = bat_iterator((BAT *) r->rids);
		int id = *(int*)BUNtail(ii, r->pos);
		if (id == r->id)
			return *(oid*)BUNtail(ri, r->pos++);
	}
	return oid_nil;
}

static sqlid
subrids_nextid(subrids *r)
{
	if (r->pos < BATcount((BAT *) r->ids)) {
		BATiter ii = bat_iterator((BAT *) r->ids);
		r->id = *(int*)BUNtail(ii, r->pos);
		return r->id;
	}
	return -1;
}

static void
subrids_destroy(subrids *r )
{
	if (r->ids)
		bat_destroy(r->ids);
	if (r->rids)
		bat_destroy(r->rids);
	_DELETE(r);
}

/* get the non - join results */
static rids *
rids_diff(sql_trans *tr, rids *l, sql_column *lc, subrids *r, sql_column *rc )
{
	BAT *lcb = full_column(tr, lc), *s, *d, *rids, *diff;
	BAT *rcb = full_column(tr, rc);

	s = BATproject(r->rids, rcb);
	full_destroy(rc, rcb);
	rcb = s;

	s = BATproject(l->data, lcb);

	diff = BATdiff(s, rcb, NULL, NULL, 0, BUN_NONE);

	BATjoin(&rids, &d, lcb, s, NULL, diff, FALSE, BATcount(s));
	bat_destroy(diff);
	bat_destroy(d);
	full_destroy(lc, lcb);
	bat_destroy(s);

	bat_destroy(l->data);
	l->data = rids;
	return l;
}

int 
bat_table_init( table_functions *tf )
{
	tf->column_find_row = column_find_row;
	tf->column_find_value = column_find_value;

	tf->column_update_value = column_update_value;
	tf->table_insert = table_insert;
	tf->table_delete = table_delete;
	
	tf->rids_select = rids_select;
	tf->rids_orderby = rids_orderby;
	tf->rids_join = rids_join;
	tf->rids_next = rids_next;
	tf->rids_destroy = rids_destroy;
	tf->rids_empty = rids_empty;

	tf->subrids_create = subrids_create;
	tf->subrids_next = subrids_next;
	tf->subrids_nextid = subrids_nextid;
	tf->subrids_destroy = subrids_destroy;
	tf->rids_diff = rids_diff;
	return LOG_OK;
}<|MERGE_RESOLUTION|>--- conflicted
+++ resolved
@@ -273,14 +273,8 @@
 	if (!kvh && kvl != ATOMnilptr(b->ttype))
 		kvh = ATOMnilptr(b->ttype);
 	if (key_value_low) {
-<<<<<<< HEAD
-		if (!b->T->hash)
-			BAThash(b, 0);
+		BAThash(b, 0);
 		r = BATselect(b, s, kvl, kvh, 1, hi, 0);
-=======
-		BAThash(b, 0);
-		r = BATsubselect(b, s, kvl, kvh, 1, hi, 0);
->>>>>>> 12e66fd8
 		bat_destroy(s);
 		s = r;
 	}
