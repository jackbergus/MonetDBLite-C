/*
 * This Source Code Form is subject to the terms of the Mozilla Public
 * License, v. 2.0.  If a copy of the MPL was not distributed with this
 * file, You can obtain one at http://mozilla.org/MPL/2.0/.
 *
 * Copyright 1997 - July 2008 CWI, August 2008 - 2016 MonetDB B.V.
 */

#include "monetdb_config.h"
#include "bat_utils.h"

void
bat_destroy(BAT *b)
{
	if (b)
		BBPunfix(b->batCacheid);
}

BAT *
bat_new(int ht, int tt, BUN size, int role)
{
	BAT *nb = BATnew(ht, tt, size, role);

	if (nb != NULL && ht == TYPE_void) {
		BATseqbase(nb, 0);
		nb->H->dense = 1;
	}
	return nb;
}

BAT *
temp_descriptor(log_bid b)
{
	return BATdescriptor((bat) b);
}

BAT *
quick_descriptor(log_bid b)
{
	return BBPquickdesc((bat) b, FALSE);
}

void
temp_destroy(log_bid b)
{
	if (b)
		BBPdecref(b, TRUE);
}

void
temp_dup(log_bid b)
{
	if (b)
		BBPincref(b, TRUE);
}

log_bid
temp_create(BAT *b)
{
	temp_dup(b->batCacheid);
	return b->batCacheid;
}

log_bid
temp_copy(log_bid b, int temp)
{
	/* make a copy of b, if temp is set only create a empty bat */
	BAT *o = temp_descriptor(b);
	BAT *c;
	log_bid r;

	if (!o)
		return BID_NIL;
	if (!temp) {
<<<<<<< HEAD
		assert(o->htype == TYPE_void);
		c = COLcopy(o, o->ttype, TRUE, PERSISTENT);
=======
		c = BATcopy(o, o->htype, o->ttype, TRUE, PERSISTENT);
		if (!c)
			return BID_NIL;
>>>>>>> adc29d0f
		bat_set_access(c, BAT_READ);
		BATcommit(c);
	} else {
		c = bat_new(o->htype, o->ttype, COLSIZE, PERSISTENT);
		if (!c)
			return BID_NIL;
	}
	r = temp_create(c);
	bat_destroy(c);
	bat_destroy(o);
	return r;
}

BUN
append_inserted(BAT *b, BAT *i )
{
	BUN nr = 0, r;
       	BATiter ii = bat_iterator(i);

       	for (r = i->batInserted; r < BUNlast(i); r++) {
		BUNappend(b, BUNtail(ii,r), TRUE);
		nr++;
	}
	return nr;
}

BAT *ebats[MAXATOMS] = { NULL };

log_bid 
ebat2real(log_bid b, oid ibase)
{
	/* make a copy of b */
	BAT *o = temp_descriptor(b);
	BAT *c = COLcopy(o, ATOMtype(o->ttype), TRUE, PERSISTENT);
	log_bid r;

	BATseqbase(c, ibase );
	c->H->dense = 1;
	r = temp_create(c);
	bat_destroy(c);
	bat_destroy(o);
	return r;
}

log_bid 
e_bat(int type)
{
	if (!ebats[type]) 
		ebats[type] = bat_new(TYPE_void, type, 0, TRANSIENT);
	return temp_create(ebats[type]);
}

BAT * 
e_BAT(int type)
{
	if (!ebats[type]) 
		ebats[type] = bat_new(TYPE_void, type, 0, TRANSIENT);
	return temp_descriptor(ebats[type]->batCacheid);
}

log_bid 
ebat_copy(log_bid b, oid ibase, int temp)
{
	/* make a copy of b */
	BAT *o = temp_descriptor(b);
	BAT *c;
	log_bid r;

	if (!o)
		return BID_NIL;
	if (!ebats[o->ttype]) 
		ebats[o->ttype] = bat_new(TYPE_void, o->ttype, 0, TRANSIENT);

	if (!temp && BATcount(o)) {
<<<<<<< HEAD
		c = COLcopy(o, o->ttype, TRUE, PERSISTENT);
=======
		c = BATcopy(o, TYPE_void, o->ttype, TRUE, PERSISTENT);
		if (!c)
			return BID_NIL;
>>>>>>> adc29d0f
		BATseqbase(c, ibase );
		c->H->dense = 1;
		BATcommit(c);
		bat_set_access(c, BAT_READ);
		r = temp_create(c);
		bat_destroy(c);
	} else {
		c = ebats[o->ttype];
<<<<<<< HEAD
=======
		if (!c)
			return BID_NIL;
>>>>>>> adc29d0f
		r = temp_create(c);
	}
	bat_destroy(o);
	return r;
}

void
bat_utils_init(void)
{
	int t;

	for (t=1; t<GDKatomcnt; t++) {
		if (t != TYPE_bat && BATatoms[t].name[0]) {
			ebats[t] = bat_new(TYPE_void, t, 0, TRANSIENT);
			bat_set_access(ebats[t], BAT_READ);
		}
	}
}

sql_schema *
tr_find_schema( sql_trans *tr, sql_schema *s)
{
	sql_schema *ns = NULL;

	while (!ns && tr) {
	 	ns = find_sql_schema_id(tr, s->base.id);
		tr = tr->parent;
	}
	return ns;
}

sql_table *
tr_find_table( sql_trans *tr, sql_table *t)
{
	sql_table *nt = NULL;

	while ((!nt || !nt->data) && tr) {
		sql_schema *s = tr_find_schema( tr, t->s);

		if (list_length(s->tables.set) < HASH_MIN_SIZE)
			nt = find_sql_table_id(s, t->base.id);
		else
			nt = find_sql_table(s, t->base.name);
		assert(nt->base.id == t->base.id);
		tr = tr->parent;
	}
	return nt;
}

sql_column *
tr_find_column( sql_trans *tr, sql_column *c)
{
	sql_column *nc = NULL;

	while ((!nc || !nc->data) && tr) {
		sql_table *t =  tr_find_table(tr, c->t);
		node *n = cs_find_id(&t->columns, c->base.id);
		if (n)
			nc = n->data;
		tr = tr->parent;
	}
	return nc;
}

sql_idx *
tr_find_idx( sql_trans *tr, sql_idx *i)
{
	sql_idx *ni = NULL;

	while ((!ni || !ni->data) && tr) {
		sql_table *t =  tr_find_table(tr, i->t);
		node *n = cs_find_id(&t->idxs, i->base.id);
		if (n)
			ni = n->data;
		tr = tr->parent;
	}
	return ni;
}
<|MERGE_RESOLUTION|>--- conflicted
+++ resolved
@@ -72,14 +72,10 @@
 	if (!o)
 		return BID_NIL;
 	if (!temp) {
-<<<<<<< HEAD
 		assert(o->htype == TYPE_void);
 		c = COLcopy(o, o->ttype, TRUE, PERSISTENT);
-=======
-		c = BATcopy(o, o->htype, o->ttype, TRUE, PERSISTENT);
-		if (!c)
-			return BID_NIL;
->>>>>>> adc29d0f
+		if (!c)
+			return BID_NIL;
 		bat_set_access(c, BAT_READ);
 		BATcommit(c);
 	} else {
@@ -154,13 +150,9 @@
 		ebats[o->ttype] = bat_new(TYPE_void, o->ttype, 0, TRANSIENT);
 
 	if (!temp && BATcount(o)) {
-<<<<<<< HEAD
 		c = COLcopy(o, o->ttype, TRUE, PERSISTENT);
-=======
-		c = BATcopy(o, TYPE_void, o->ttype, TRUE, PERSISTENT);
-		if (!c)
-			return BID_NIL;
->>>>>>> adc29d0f
+		if (!c)
+			return BID_NIL;
 		BATseqbase(c, ibase );
 		c->H->dense = 1;
 		BATcommit(c);
@@ -169,11 +161,8 @@
 		bat_destroy(c);
 	} else {
 		c = ebats[o->ttype];
-<<<<<<< HEAD
-=======
-		if (!c)
-			return BID_NIL;
->>>>>>> adc29d0f
+		if (!c)
+			return BID_NIL;
 		r = temp_create(c);
 	}
 	bat_destroy(o);
