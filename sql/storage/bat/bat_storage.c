/*
 * The contents of this file are subject to the MonetDB Public License
 * Version 1.1 (the "License"); you may not use this file except in
 * compliance with the License. You may obtain a copy of the License at
 * http://www.monetdb.org/Legal/MonetDBLicense
 *
 * Software distributed under the License is distributed on an "AS IS"
 * basis, WITHOUT WARRANTY OF ANY KIND, either express or implied. See the
 * License for the specific language governing rights and limitations
 * under the License.
 *
 * The Original Code is the MonetDB Database System.
 *
 * The Initial Developer of the Original Code is CWI.
 * Portions created by CWI are Copyright (C) 1997-July 2008 CWI.
 * Copyright August 2008-2013 MonetDB B.V.
 * All Rights Reserved.
 */

#include "monetdb_config.h"
#include "bat_storage.h"
#include "bat_utils.h"
#include <sql_string.h>
#include <algebra.h>

#define SNAPSHOT_MINSIZE ((BUN) 1024)

BAT *
delta_bind_del(sql_dbat *bat, int access) 
{
	BAT *b;

#ifdef NDEBUG
	(void) access; /* satisfy compiler */
#endif
	assert(access == RDONLY || access == RD_INS);
	assert(access!=RD_UPD);

	b = temp_descriptor(bat->dbid);
	assert(b);
	return b;
}


static BAT *
bind_del(sql_trans *tr, sql_table *t, int access)
{
	t->s->base.rtime = t->base.rtime = tr->stime;
	return delta_bind_del(t->data, access);
}

BAT *
delta_bind_ubat(sql_delta *bat, int access)
{
	BAT *b;

#ifdef NDEBUG
	(void) access; /* satisfy compiler */
#endif
	assert(access == RD_UPD);
	b = temp_descriptor(bat->ubid);
	assert(b);
	return b;
}

static BAT *
bind_ucol(sql_trans *tr, sql_column *c, int access)
{
	BAT *u = NULL, *d, *r;

	c->t->s->base.rtime = c->t->base.rtime = c->base.rtime = tr->stime;
	r = u = delta_bind_ubat(c->data, access);
	d = delta_bind_del(c->t->data, RD_INS);
	if (BATcount(d)) {
		r = BATkdiff(u, BATmirror(d));
		BBPunfix(u->batCacheid);
	}
	BBPunfix(d->batCacheid);
	return r;
}

static BAT *
bind_uidx(sql_trans *tr, sql_idx * i, int access)
{
	BAT *u = NULL, *d, *r;

	i->base.rtime = i->t->base.rtime = i->t->s->base.rtime = tr->rtime = tr->stime;
	r = u = delta_bind_ubat(i->data, access);
	d = delta_bind_del(i->t->data, RD_INS);
	if (BATcount(d)) {
		r = BATkdiff(u, BATmirror(d));
		BBPunfix(u->batCacheid);
	}
	BBPunfix(d->batCacheid);
	return r;
}

BAT *
delta_bind_bat( sql_delta *bat, int access, int temp)
{
	BAT *b;

	assert(access == RDONLY || access == RD_INS);
	assert(bat != NULL);
	if (temp || access == RD_INS) {
		assert(bat->ibid);
		b = temp_descriptor(bat->ibid);
	} else if (!bat->bid) {
		int tt = 0;
		b = temp_descriptor(bat->ibid);
		tt = b->ttype;
		bat_destroy(b);
		b = e_BAT(tt);
	} else {
		b = temp_descriptor(bat->bid);
		bat_set_access(b, BAT_READ);
	}
	assert(b);
	return b;
}

static BAT *
bind_col(sql_trans *tr, sql_column *c, int access)
{
	if (access == RD_UPD)
		return bind_ucol(tr, c, access);
	if (tr)
		c->base.rtime = c->t->base.rtime = c->t->s->base.rtime = tr->rtime = tr->stime;
	return delta_bind_bat( c->data, access, isTemp(c));
}

static BAT *
bind_idx(sql_trans *tr, sql_idx * i, int access)
{
	if (access == RD_UPD)
		return bind_uidx(tr, i, access);
	if (tr)
		i->base.rtime = i->t->base.rtime = i->t->s->base.rtime = tr->rtime = tr->stime;
	return delta_bind_bat( i->data, access, isTemp(i));
}

void
delta_update_bat( sql_delta *bat, BAT *tids, BAT *updates, int is_new) 
{
	BAT *b;
	BAT *upd = BATleftjoin(BATmirror(tids), updates, BATcount(tids));

	if (bat->cached) {
		bat_destroy(bat->cached);
		bat->cached = NULL;
	}
	if (!is_new && bat->ubid) {
		BAT *ib = temp_descriptor(bat->ibid), *u = upd;

		if (BATcount(ib)) { 
			BAT *updins;

 			updins = BATsemijoin(upd, ib);
			void_replace_bat(ib, updins, TRUE);
			bat_destroy(updins);
#if 0
			BAT *b = temp_descriptor(bat->bid);
			u = BATsemijoin(upd, b);
#endif
		}
		bat_destroy(ib);

		b = temp_descriptor(bat->ubid);
		assert(b);
		if (isEUbat(b)){
			temp_destroy(bat->ubid);
			bat->ubid = temp_copy(b->batCacheid, FALSE);
			bat_destroy(b);
			b = temp_descriptor(bat->ubid);
		}
		BATkey(b, BOUND2BTRUE);
		BATins(b, u, TRUE);
		BATreplace(b, u, TRUE);
		if (upd != u)
			bat_destroy(u);
	} else if (is_new && bat->bid) { 
		BAT *ib = temp_descriptor(bat->ibid);
		b = temp_descriptor(bat->bid);
		if (BATcount(ib)) { 
			BAT *updins, *updcur;
 			updins = BATsemijoin(upd, ib);
			void_replace_bat(ib, updins, TRUE);
			bat_destroy(updins);
 			updcur = BATsemijoin(upd, b);
			void_replace_bat(b, updcur, TRUE);
			bat_destroy(updcur);
		} else {
			b = temp_descriptor(bat->bid);
			void_replace_bat(b, upd, TRUE);
		}
		bat_destroy(ib);
	} else {
		b = temp_descriptor(bat->ibid);
		void_replace_bat(b, upd, TRUE);
	}
	bat->ucnt = BATcount(b);
	bat_destroy(b);
	bat_destroy(upd);
}

void
delta_update_val( sql_delta *bat, oid rid, void *upd) 
{
	BAT *b = NULL;

	assert(rid != oid_nil);

	if (bat->cached) {
		bat_destroy(bat->cached);
		bat->cached = NULL;
	}
	if (bat->ubid) {
		BAT *ib = temp_descriptor(bat->ibid);

		if (BATcount(ib) && ib->hseqbase <= rid) { 
			void_inplace(ib, rid, upd, TRUE);
		} else {
			b = temp_descriptor(bat->ubid);
			assert(b);

			if (isEUbat(b)){
				temp_destroy(bat->ubid);
				bat->ubid = temp_copy(b->batCacheid, FALSE);
				bat_destroy(b);
				b = temp_descriptor(bat->ubid);
			}
			BATkey(b, BOUND2BTRUE);
			BUNins(b, (ptr) &rid, upd, TRUE);
		}
		bat_destroy(ib);
	} else {
		b = temp_descriptor(bat->ibid);
		void_inplace(b, rid, upd, TRUE);
	}
	if (b) {
		bat->ucnt = BATcount(b);
		bat_destroy(b);
	}
}

static void
update_col(sql_trans *tr, sql_column *c, void *tids, void *upd, int tpe)
{
	sql_delta *bat = c->data;

	c->base.wtime = c->t->base.wtime = c->t->s->base.wtime = tr->wtime = tr->wstime;
	c->base.rtime = c->t->base.rtime = c->t->s->base.rtime = tr->rtime = tr->stime;
	if (tpe == TYPE_bat)
		delta_update_bat(bat, tids, upd, isNew(c));
	else 
		delta_update_val(bat, *(oid*)tids, upd);
}

static void 
update_idx(sql_trans *tr, sql_idx * i, void *tids, void *upd, int tpe)
{
	sql_delta *bat = i->data;

	i->base.wtime = i->t->base.wtime = i->t->s->base.wtime = tr->wtime = tr->wstime;
	i->base.rtime = i->t->base.rtime = i->t->s->base.rtime = tr->rtime = tr->stime;
	if (tpe == TYPE_bat)
		delta_update_bat(bat, tids, upd, isNew(i));
	else
		assert(0);
}

void
delta_append_bat( sql_delta *bat, BAT *i ) 
{
	BAT *c = BBPquickdesc(bat->bid, 0), *b;

	if (!BATcount(i))
		return ;
	b = temp_descriptor(bat->ibid);

	if (bat->cached) {
		bat_destroy(bat->cached);
		bat->cached = NULL;
	}
	assert(!c || BATcount(c) == bat->ibase);
	if (!isEbat(b)){
		/* try to use mmap() */
		if (BATcount(b)+BATcount(i) > (BUN) REMAP_PAGE_MAXSIZE) { 
       			BATmmap(b, STORE_MMAP, STORE_MMAP, STORE_MMAP, STORE_MMAP, 1);
    		}
		assert(b->T->heap.storage != STORE_PRIV);
	} else {
		temp_destroy(bat->ibid);
		bat->ibid = ebat2real(b->batCacheid, bat->ibase);
		bat_destroy(b);
		b = temp_descriptor(bat->ibid);
	}
	BATappend(b, i, TRUE);
	bat->cnt += BATcount(i);
	assert(BUNlast(b) > b->batInserted);
	bat_destroy(b);
}

void
delta_append_val( sql_delta *bat, void *i ) 
{
	BAT *b = temp_descriptor(bat->ibid);
	BAT *c = BBPquickdesc(bat->bid, 0);

	if (bat->cached) {
		bat_destroy(bat->cached);
		bat->cached = NULL;
	}
	assert(!c || BATcount(c) == bat->ibase);
	if (isEbat(b)) {
		bat_destroy(b);
		temp_destroy(bat->ibid);
		bat->ibid = ebat2real(bat->ibid, bat->ibase);
		b = temp_descriptor(bat->ibid);
	}
	BUNappend(b, i, TRUE);
	assert(BUNlast(b) > b->batInserted);
	bat->cnt ++;
	bat_destroy(b);
}

static void 
append_col(sql_trans *tr, sql_column *c, void *i, int tpe)
{
	sql_delta *bat = c->data;

	/* appends only write */
	c->base.wtime = c->t->base.wtime = c->t->s->base.wtime = tr->wtime = tr->wstime;
	if (tpe == TYPE_bat)
		delta_append_bat(bat, i);
	else
		delta_append_val(bat, i);
}

static void
append_idx(sql_trans *tr, sql_idx * i, void *ib, int tpe)
{
	sql_delta *bat = i->data;

	/* appends only write */
	i->base.wtime = i->t->base.wtime = i->t->s->base.wtime = tr->wtime = tr->wstime;
	if (tpe == TYPE_bat)
		delta_append_bat(bat, ib);
	else
		delta_append_val(bat, ib);
}

void
delta_delete_bat( sql_dbat *bat, BAT *i ) 
{
	BAT *b = temp_descriptor(bat->dbid);

	if (isEbat(b)) {
		temp_destroy(bat->dbid);
		bat->dbid = temp_copy(b->batCacheid, FALSE);
		bat_destroy(b);
		b = temp_descriptor(bat->dbid);
	}
	assert(b->T->heap.storage != STORE_PRIV);
	BATappend(b, i, TRUE);
	bat_destroy(b);

	bat->cnt += BATcount(i);
}

void
delta_delete_val( sql_dbat *bat, oid rid ) 
{
	BAT *b = temp_descriptor(bat->dbid);

	if (isEbat(b)) {
		temp_destroy(bat->dbid);
		bat->dbid = temp_copy(b->batCacheid, FALSE);
		bat_destroy(b);
		b = temp_descriptor(bat->dbid);
	}
	assert(b->T->heap.storage != STORE_PRIV);
	BUNappend(b, (ptr)&rid, TRUE);
	bat_destroy(b);

	bat->cnt ++;
}

static void
delete_tab(sql_trans *tr, sql_table * t, void *ib, int tpe)
{
	sql_dbat *bat = t->data;
	node *n;

	/* delete all cached copies */
	for (n = t->columns.set->h; n; n = n->next) {
		sql_column *c = n->data;
		sql_delta *bat = c->data;

		if (bat->cached) {
			bat_destroy(bat->cached);
			bat->cached = NULL;
		}
	}
	if (t->idxs.set) {
		for (n = t->idxs.set->h; n; n = n->next) {
			sql_idx *i = n->data;
			sql_delta *bat = i->data;

			if (bat && bat->cached) {
				bat_destroy(bat->cached);
				bat->cached = NULL;
			}
		}
	}

	/* deletes only write */
	t->base.wtime = t->s->base.wtime = tr->wtime = tr->wstime;
	if (tpe == TYPE_bat)
		delta_delete_bat(bat, ib);
	else
		delta_delete_val(bat, *(oid*)ib);
}

static size_t
count_col(sql_column *col, int all)
{
	sql_delta *b = col->data;
	if (!b)
		return 1;
	if (all) 
		return b->cnt;
	else
		return b->cnt - b->ibase;
}

static size_t
count_idx(sql_idx *idx, int all)
{
	sql_delta *b = idx->data;
	if (!b)
		return 0;
	if (all) 
		return b->cnt;
	else
		return b->cnt - b->ibase;
}

static size_t
count_del(sql_table *t)
{
	sql_dbat *d = t->data;
	if (!d)
		return 0;
	return d->cnt;
}

static sql_column *
find_col( sql_trans *tr, char *sname, char *tname, char *cname )
{
	sql_schema *s = find_sql_schema(tr, sname);
	sql_table *t = NULL;
	sql_column *c = NULL;

	if (s) 
		t = find_sql_table(s, tname);
	if (t) 
		c = find_sql_column(t, cname);
	return c;
}

static int
sorted_col(sql_trans *tr, sql_column *col)
{
	int sorted = 0;

	/* fallback to central bat */
	if (tr && tr->parent && !col->data) {
		col = find_col(tr->parent, 
			col->t->s->base.name, 
			col->t->base.name,
			col->base.name);
	}

	if (col && col->data) {
		BAT *b = bind_col(tr, col, RDONLY);

		sorted = BATtordered(b);
		bat_destroy(b);
	}
	return sorted;
}

int
load_delta(sql_delta *bat, int bid, int type)
{
	BAT *b;

	b = quick_descriptor(bid);
	if (!b)
		return LOG_ERR;
	bat->bid = temp_create(b);
	bat->ibase = BATcount(b);
	bat->cnt = bat->ibase; 
	bat->ubid = e_ubat(type);
	bat->ibid = e_bat(type);
	return LOG_OK;
}

static int 
load_bat(sql_delta *bat, int type) 
{
	int bid = logger_find_bat(bat_logger, bat->name);

	return load_delta(bat, bid, type);
}

int
log_create_delta(sql_delta *bat) 
{
	int ok = LOG_OK;
	BAT *b = (bat->bid)?
			temp_descriptor(bat->bid):
			temp_descriptor(bat->ibid);

	if (!bat->ubid) 
		bat->ubid = e_ubat(b->ttype);

	logger_add_bat(bat_logger, b, bat->name);
	if (ok == LOG_OK)
		ok = log_bat_persists(bat_logger, b, bat->name);
	bat_destroy(b);
	return ok;
}

static int
snapshot_new_persistent_bat(sql_trans *tr, sql_delta *bat) 
{
	int ok = LOG_OK;
	BAT *b = (bat->bid)?
			temp_descriptor(bat->bid):
			temp_descriptor(bat->ibid);

	(void)tr;
	/* snapshot large bats */
	bat_set_access(b, BAT_READ);
	if (BATcount(b) > SNAPSHOT_MINSIZE)
		BATmode(b, PERSISTENT);
	if (BATcount(b) > (BUN) REMAP_PAGE_MAXSIZE)
       		BATmmap(b, STORE_MMAP, STORE_MMAP, STORE_MMAP, STORE_MMAP, 0);
	bat_destroy(b);
	return ok;
}

int
new_persistent_delta( sql_delta *bat, int sz )
{
	if (bat->bid) { /* result of alter ! */
		BAT *b = temp_descriptor(bat->bid);
		BAT *i = temp_descriptor(bat->ibid);

		bat->ibase = BATcount(b);
		bat->cnt = BATcount(b) + BATcount(i);
<<<<<<< HEAD
		bat->ucnt = 0;
=======
>>>>>>> 10763f6f
		bat->ibid = temp_copy(i->batCacheid, FALSE);
		bat_destroy(i);
		i = temp_descriptor(bat->ibid);
		bat_set_access(i, BAT_READ);
		BATseqbase(i, bat->ibase);
		bat_destroy(i);
	} else {
		BAT *i, *b = temp_descriptor(bat->ibid);
		int type = b->ttype;

		bat->bid = bat->ibid;
		bat->cnt = bat->ibase = BATcount(b);
<<<<<<< HEAD
		bat->ucnt = 0;
=======
>>>>>>> 10763f6f
		bat_destroy(b);

		i = bat_new(TYPE_void, type, sz);
		bat_set_access(i, BAT_READ);
		BATseqbase(i, bat->ibase);
		bat->ibid = temp_create(i);
		bat_destroy(i);
	}
	return LOG_OK;
}

static int
new_persistent_bat(sql_trans *tr, sql_delta *bat, int sz) 
{
	(void)tr;
	return new_persistent_delta(bat, sz);
}

void
create_delta( sql_delta *d, BAT *b, BAT *i, bat u)
{
	d->cnt = BATcount(i);
	bat_set_access(i, BAT_READ);
	d->bid = 0;
	d->ibase = i->H->seq;
	d->ibid = temp_create(i);
	if (b) {
		d->cnt += BATcount(b);
		bat_set_access(b, BAT_READ);
		d->bid = temp_create(b);
	}
	d->ubid = u;
	d->ucnt = 0;
	if (u) {
		BAT *U = BBPquickdesc(ABS(u), 0);

		d->ucnt = BATcount(U);
	}
}

static bat
copyBat (bat i, int type, oid seq)
{
	BAT *b, *tb;
	bat res;

	if (!i)
		return i;
	tb = temp_descriptor(i);
	b = BATconst(tb, type, ATOMnilptr(type));
	bat_destroy(tb);
	if (isVIEW(b)) {
		tb = BATcopy(b, TYPE_void, b->ttype, TRUE);
		BATseqbase(b, 0); 
		b->H->dense = 1;
		bat_destroy(b);
	} else {
		tb = b;
	}

	bat_set_access(tb, BAT_READ);
	BATseqbase(tb, seq);

	res = temp_create(tb);
	bat_destroy(tb);
	return res;
}

static int
create_col(sql_trans *tr, sql_column *c)
{
	int ok = LOG_OK;
	int type = c->type.type->localtype;
	sql_delta *bat = c->data;

	if (!bat)
		c->data = bat = ZNEW(sql_delta);
	if (!bat->name) 
		bat->name = sql_message("%s_%s_%s", c->t->s->base.name, c->t->base.name, c->base.name);

	(void)tr;
	if (c->base.flag == TR_OLD && !isTempTable(c->t)){
		return load_bat(bat, type);
	} else if (bat && bat->ibid && !isTempTable(c->t)) {
		return new_persistent_bat(tr, c->data, c->t->sz);
	} else if (!bat->ibid) {
		sql_column *fc;
		size_t cnt = 0;

		/* alter ? */
		if (c->t->columns.set && (fc = c->t->columns.set->h->data) != NULL) {
			sql_delta *d = fc->data;
			cnt = d->cnt + 1; 
		}
		if (cnt && fc != c) {
			sql_delta *d = fc->data;

			bat->bid = copyBat(d->bid, type, 0);
			if (d->ibid)
				bat->ibid = copyBat(d->ibid, type, d->ibase);
			bat->ibase = d->ibase;
			bat->cnt = d->cnt;
			if (d->ubid)
				bat->ubid = e_ubat(type);
		} else {
			BAT *b = bat_new(TYPE_void, type, c->t->sz);
			if (!b) 
				return LOG_ERR;
			create_delta(c->data, NULL, b, 0);
			bat_destroy(b);
		}
	}
	return ok;
}

static int
log_create_col(sql_trans *tr, sql_column *c)
{
	(void)tr;
	assert(tr->parent == gtrans && !isTempTable(c->t));
	return log_create_delta( c->data);
}


static int
snapshot_create_col(sql_trans *tr, sql_column *c)
{
	(void)tr;
	assert(tr->parent == gtrans && !isTempTable(c->t));
	return snapshot_new_persistent_bat( tr, c->data);
}

/* will be called for new idx's and when new index columns are create */
static int
create_idx(sql_trans *tr, sql_idx *ni)
{
	int ok = LOG_OK;
	sql_delta *bat = ni->data;
	int type = TYPE_wrd;

	if (ni->type == join_idx)
		type = TYPE_oid;

	/* no index bats for single column hash indices */
/* TODO single column indices ! 
		if (ni->key) {
			sql_kc *c = ni->columns->h->data;
			BAT *b = bind_col(tr->parent, c->c, RDONLY);

			BATkey(BATmirror(b), BOUND2BTRUE);
			bat_destroy(b);
		}
		return LOG_OK;
	}
*/

	if (!bat)
		ni->data = bat = ZNEW(sql_delta);
	if (!bat->name) 
		bat->name = sql_message("%s_%s@%s", ni->t->s->base.name, ni->t->base.name, ni->base.name);

	/* create bats for a loaded idx structure */
	if (ni->base.flag == TR_OLD && !isTempTable(ni->t)){
		return load_bat(bat, type);
	} else if (bat->ibid) { /* create bats for a new persistent idx */
		return new_persistent_bat( tr, ni->data, ni->t->sz);
	} else if (!bat->ibid) {
		sql_column *c = ni->t->columns.set->h->data;
		sql_delta *d = c->data;

		/* Here we also handle indices created through alter stmts */
		/* These need to be created aligned to the existing data */

		bat->bid = copyBat(d->bid, type, 0);
		bat->ibid = copyBat(d->ibid, type, d->ibase);
		bat->ibase = d->ibase;
		bat->cnt = d->cnt;
		bat->ucnt = 0;

		if (d->ubid) 
			bat->ubid = e_ubat(type);
	}
	return ok;
}

static int
log_create_idx(sql_trans *tr, sql_idx *ni)
{
	(void)tr;
	assert(tr->parent == gtrans && !isTempTable(ni->t));
	return log_create_delta( ni->data);
}

static int
snapshot_create_idx(sql_trans *tr, sql_idx *ni)
{
	assert(tr->parent == gtrans && !isTempTable(ni->t));
	return snapshot_new_persistent_bat( tr, ni->data);
}

int
new_persistent_dbat( sql_dbat *bat)
{
	BAT *b = temp_descriptor(bat->dbid);

	bat->dbid = temp_create(b);
	bat_destroy(b);
	return LOG_OK;
}

int
load_dbat(sql_dbat *bat, int bid)
{
	BAT *b = quick_descriptor(bid);

	bat->dbid = temp_create(b);
	bat->cnt = BATcount(b); 
	return LOG_OK;
}


static int
create_del(sql_trans *tr, sql_table *t)
{
	int ok = LOG_OK;
	BAT *b;
	sql_dbat *bat = t->data;

	if (!bat)
		bat = t->data = ZNEW(sql_dbat);
	if (!bat->dname)
		bat->dname = sql_message("D_%s_%s", t->s->base.name, t->base.name);
	(void)tr;
	if (t->base.flag == TR_OLD && !isTempTable(t)) {
		log_bid bid = logger_find_bat(bat_logger, bat->dname);

		if (bid)
			return load_dbat(bat, bid);
		ok = LOG_ERR;
	} else if (bat->dbid && !isTempTable(t)) {
		return new_persistent_dbat(bat);
	} else if (!bat->dbid) {
		b = bat_new(TYPE_void, TYPE_oid, t->sz);
		bat_set_access(b, BAT_READ);
		bat->dbid = temp_create(b);
		bat_destroy(b);
	}
	return ok;
}

int
log_create_dbat( sql_dbat *bat )
{
	BAT *b = temp_descriptor(bat->dbid);
	int ok = LOG_OK;

	(void) logger_add_bat(bat_logger, b, bat->dname);
	ok = log_bat_persists(bat_logger, b, bat->dname);
	bat_destroy(b);
	return ok;
}

static int
log_create_del(sql_trans *tr, sql_table *t)
{
	(void)tr;
	assert(tr->parent == gtrans && !isTempTable(t));
	return log_create_dbat(t->data);
}

static int
snapshot_create_del(sql_trans *tr, sql_table *t)
{
	sql_dbat *bat = t->data;
	BAT *b = temp_descriptor(bat->dbid);

	(void)tr;
	/* snapshot large bats */
	bat_set_access(b, BAT_READ);
	if (BATcount(b) > SNAPSHOT_MINSIZE) 
		BATmode(b, PERSISTENT);
	if (BATcount(b) > (BUN) REMAP_PAGE_MAXSIZE)
       		BATmmap(b, STORE_MMAP, STORE_MMAP, STORE_MMAP, STORE_MMAP, 0);
	bat_destroy(b);
	return LOG_OK;
}

int
dup_delta(sql_trans *tr, sql_delta *obat, sql_delta *bat, int type, int oc_isnew, int c_isnew, int temp, int sz)
{
	if (!obat)
		return LOG_OK;
	bat->ibid = obat->ibid;
	bat->bid = obat->bid;
	bat->ubid = obat->ubid;
	bat->ibase = obat->ibase;
	bat->cnt = obat->cnt;
	bat->ucnt = obat->ucnt;

	bat->name = _STRDUP(obat->name);

	if (!bat->ibid)
		return LOG_OK;
	if (bat->ibid) {
		BAT *b;
		if (temp) {
			bat->ibid = temp_copy(bat->ibid, 1);
		} else if (oc_isnew && !bat->bid) { 
			/* move the bat to the new col, fixup the old col*/
			b = bat_new(TYPE_void, type, sz);
			bat_set_access(b, BAT_READ);
			obat->ibid = temp_create(b);
			obat->ibase = bat->ibase = obat->cnt;
			BATseqbase(b, obat->ibase);
			bat_destroy(b);
			if (c_isnew && tr->parent == gtrans) { 
				/* new cols are moved to gtrans and bat.bid */
				temp_dup(bat->ibid);
				obat->bid = bat->ibid;
			} else if (!c_isnew) {  
				bat->bid = bat->ibid;

				b = bat_new(TYPE_void, type, sz);
				bat_set_access(b, BAT_READ);
				BATseqbase(b, bat->ibase);
				bat->ibid = temp_create(b);
			}
		} else { /* old column */
			bat->ibid = ebat_copy(bat->ibid, bat->ibase, 0); 
		}
	}
	if (!temp && bat->ibid) { 
		if (bat->ubid) {
			if (c_isnew && tr->parent == gtrans) { 
				obat->ubid = eubat_copy(bat->ubid, 0);
			} else {
				bat->ubid = eubat_copy(bat->ubid, 0); 
			}
		} else {
			bat->ubid = e_ubat(type);
			obat->ubid = e_ubat(type);
		}
	}
	if (bat->bid)
		temp_dup(bat->bid);
	return LOG_OK;
}

static int 
dup_bat(sql_trans *tr, sql_table *t, sql_delta *obat, sql_delta *bat, int type, int oc_isnew, int c_isnew)
{
	return dup_delta( tr, obat, bat, type, oc_isnew, c_isnew, isTempTable(t), t->sz);
}

static int 
dup_col(sql_trans *tr, sql_column *oc, sql_column *c )
{
	if (oc->data) {
		int type = c->type.type->localtype;
		sql_delta *bat = c->data = ZNEW(sql_delta), *obat = oc->data;
		return dup_bat(tr, c->t, obat, bat, type, isNew(oc), c->base.flag == TR_NEW);
	}
	return LOG_OK;
}

static int 
dup_idx(sql_trans *tr, sql_idx *i, sql_idx *ni )
{
	if (i->data) {
		int type = (ni->type==join_idx)?TYPE_oid:TYPE_wrd;
		sql_delta *bat = ni->data = ZNEW(sql_delta), *obat = i->data;
		return dup_bat(tr, ni->t, obat, bat, type, isNew(i), ni->base.flag == TR_NEW);
	}
	return LOG_OK;
}

int
dup_dbat( sql_trans *tr, sql_dbat *obat, sql_dbat *bat, int is_new, int temp)
{
	bat->dbid = obat->dbid;
	bat->cnt = obat->cnt;
	bat->dname = _STRDUP(obat->dname);
	if (bat->dbid) {
		if (is_new) {
			obat->dbid = temp_copy(bat->dbid, temp);
		} else {
			bat->dbid = ebat_copy(bat->dbid, 0, temp);
		}
	}
	(void)tr;
	return LOG_OK;
}

static int
dup_del(sql_trans *tr, sql_table *ot, sql_table *t)
{
	sql_dbat *bat = t->data = ZNEW(sql_dbat), *obat = ot->data;
	return dup_dbat( tr, obat, bat, isNew(t), isTempTable(t));
}

int
log_destroy_delta(sql_delta *b)
{
	log_bid bid;
	int ok = LOG_OK;

	if (!b)
		return ok;
	if (b->bid && b->name) {
		ok = log_bat_transient(bat_logger, b->name);
		bid = logger_find_bat(bat_logger, b->name);
		if (bid) 
			logger_del_bat(bat_logger, bid);
	} 
	return ok;
}

static int
log_destroy_bat(sql_trans *tr, sql_delta *b)
{
	(void)tr;
	return log_destroy_delta(b);
}

int
destroy_delta(sql_delta *b)
{
	if (b->name)
		_DELETE(b->name);
	if (b->ibid)
		temp_destroy(b->ibid);
	if (b->ubid)
		temp_destroy(b->ubid);
	if (b->bid) 
		temp_destroy(b->bid);
	if (b->cached)
		bat_destroy(b->cached);
	b->bid = b->ibid = b->ubid = 0;
	b->name = NULL;
	b->cached = NULL;
	return LOG_OK;
}

static int
destroy_bat(sql_trans *tr, sql_delta *b)
{
	if ((tr && tr->parent == gtrans) || !b)
		return LOG_OK;
	destroy_delta(b);
	_DELETE(b);
	return LOG_OK;
}

static int
destroy_col(sql_trans *tr, sql_column *c)
{
	int ok = destroy_bat(tr, c->data);
	if (!tr || tr->parent != gtrans) 
		c->data = NULL;
	return ok;
}

static int
log_destroy_col(sql_trans *tr, sql_column *c)
{
	return log_destroy_bat(tr, c->data);
}

static int
destroy_idx(sql_trans *tr, sql_idx *i)
{
	int ok = destroy_bat(tr, i->data);
	if (!tr || tr->parent != gtrans) 
		i->data = NULL;
	return ok;
}

static int
log_destroy_idx(sql_trans *tr, sql_idx *i)
{
	return log_destroy_bat(tr, i->data);
}

int
destroy_dbat(sql_dbat *bat)
{
	if (bat->dname)
		_DELETE(bat->dname);
	if (bat->dbid)
		temp_destroy(bat->dbid);
	bat->dbid = 0;
	bat->dname = NULL;
	return LOG_OK;
}

static int
destroy_del(sql_trans *tr, sql_table *t)
{
	int ok = 0;
	sql_dbat *bat = t->data;

	if ((tr && tr->parent == gtrans) || !bat)
		return LOG_OK;
	ok = destroy_dbat(bat);
	_DELETE(bat);
	t->data = NULL;
	return ok;
}

int 
log_destroy_dbat(sql_dbat *bat)
{
	int ok = LOG_OK;
	if (bat->dbid && bat->dname) {
		log_bid bid;

		ok = log_bat_transient(bat_logger, bat->dname);
		bid = logger_find_bat(bat_logger, bat->dname);
		if (bid) 
			logger_del_bat(bat_logger, bid);
	}
	return ok;
}

static int
log_destroy_del(sql_trans *tr, sql_table *t)
{
	(void)tr;
	return log_destroy_dbat(t->data);
}

BUN
clear_delta(sql_trans *tr, sql_delta *bat)
{
	BAT *b;
	BUN sz = 0;

	if (bat->ibid) {
		b = temp_descriptor(bat->ibid);
		sz += BATcount(b);
		bat_clear(b);
		BATcommit(b);
		bat_destroy(b);
	}
	if (bat->bid) {
		b = temp_descriptor(bat->bid);
		sz += BATcount(b);
		/* for transactions we simple switch to ibid only */
		if (tr != gtrans) {
			temp_destroy(bat->bid);
			bat->bid = 0;
		} else {
			bat_clear(b);
			BATcommit(b);
		}
		bat->ibase = 0;
		bat_destroy(b);
	}
	if (bat->ubid) { 
		b = temp_descriptor(bat->ubid);
		bat_clear(b);
		BATcommit(b);
		bat_destroy(b);
	}
	bat->cnt = 0;
	bat->ucnt = 0;
	return sz;
}

static BUN 
clear_col(sql_trans *tr, sql_column *c)
{
	if (c->data)
		return clear_delta(tr, c->data);
	return 0;
}

static BUN
clear_idx(sql_trans *tr, sql_idx *i)
{
	if (i->data)
		return clear_delta(tr, i->data);
	return 0;
}

BUN
clear_dbat(sql_trans *tr, sql_dbat *bat)
{
	BUN sz = 0;

	(void)tr;
	if (bat->dbid) {
		BAT *b = temp_descriptor(bat->dbid);

		sz += BATcount(b);
		bat_clear(b);
		BATcommit(b);
		bat_destroy(b);
	}
	bat->cnt = 0;
	return sz;
}

static BUN
clear_del(sql_trans *tr, sql_table *t)
{
	return clear_dbat(tr, t->data);
}

static void
BATcleanProps( BAT *b )
{
	if (b->T->props) {
		PROPdestroy(b->T->props);
		b->T->props = NULL;
	}
}

static int 
gtr_update_delta( sql_trans *tr, sql_delta *cbat, int *changes)
{
	int ok = LOG_OK;
	BAT *ups, *ins, *cur;

	(void)tr;
	assert(store_nr_active==0);

	cur = temp_descriptor(cbat->bid);
	ins = temp_descriptor(cbat->ibid);
	/* any inserts */
	if (BUNlast(ins) > BUNfirst(ins)) {
		(*changes)++;
		if (BATcount(cur)+BATcount(ins) > (BUN) REMAP_PAGE_MAXSIZE) { /* try to use mmap() */
       			BATmmap(cur, STORE_MMAP, STORE_MMAP, STORE_MMAP, STORE_MMAP, 1);
    		}
		assert(cur->T->heap.storage != STORE_PRIV);
		BATappend(cur,ins,TRUE);
		cbat->cnt = cbat->ibase = BATcount(cur);
		BATcleanProps(cur);
		temp_destroy(cbat->ibid);
		cbat->ibid = e_bat(cur->ttype);
	}
	bat_destroy(ins);

	ups = temp_descriptor(cbat->ubid);
	/* any updates */
	if (BUNlast(ups) > BUNfirst(ups)) {
		(*changes)++;
		void_replace_bat(cur, ups, TRUE);
		temp_destroy(cbat->ubid);
		cbat->ubid = e_ubat(cur->ttype);
	}
	bat_destroy(ups);
	bat_destroy(cur);
	return ok;
}

static int
gtr_update_table(sql_trans *tr, sql_table *t, int *tchanges)
{
	int ok = LOG_OK;
	node *n;

	for (n = t->columns.set->h; ok == LOG_OK && n; n = n->next) {
		int changes = 0;
		sql_column *c = n->data;

		if (!c->base.wtime) 
			continue;
		ok = gtr_update_delta(tr, c->data, &changes);
		if (changes)
			c->base.wtime = tr->wstime;
		(*tchanges) |= changes;
	}
	if (ok == LOG_OK && t->idxs.set) {
		for (n = t->idxs.set->h; ok == LOG_OK && n; n = n->next) {
			int changes = 0;
			sql_idx *ci = n->data;

			/* some indices have no bats */
			if (!ci->base.wtime)
				continue;

			ok = gtr_update_delta(tr, ci->data, &changes);
			if (changes)
				ci->base.wtime = tr->wstime;
			(*tchanges) |= changes;
		}
	}
	if (*tchanges)
		t->base.wtime = tr->wstime;
	return ok;
}

typedef int (*gtr_update_table_fptr)( sql_trans *tr, sql_table *t, int *changes);

static int
_gtr_update( sql_trans *tr, gtr_update_table_fptr gtr_update_table_f)
{
	int ok = LOG_OK, tchanges = 0;
	node *sn;

	for(sn = tr->schemas.set->h; sn && ok == LOG_OK; sn = sn->next) {
		int schanges = 0;
		sql_schema *s = sn->data;
		
		if (!isTempSchema(s) && s->tables.set) {
			node *n;
			for (n = s->tables.set->h; n && ok == LOG_OK; n = n->next) {
				int changes = 0;
				sql_table *t = n->data;

				if (isTable(t) && isGlobal(t))
					ok = gtr_update_table_f(tr, t, &changes);
				schanges |= changes;
			}
		}
		if (schanges){
			s->base.wtime = tr->wstime;
			tchanges ++;
		}
	}
	if (tchanges)
		tr->wtime = tr->wstime;
	return LOG_OK;
}

static int
gtr_update( sql_trans *tr )
{
	return _gtr_update(tr, &gtr_update_table);
}

static int 
gtr_minmax_col( sql_trans *tr, sql_column *c)
{
	int ok = LOG_OK;
	sql_delta *cbat = c->data;
	BAT *cur;
	lng val;

	(void)tr;
	if (store_nr_active > 0)
		return LOG_ERR;

	/* already set */
	if (!cbat || c->type.type->localtype >= TYPE_str || c->t->system)
		return ok;

	cur = temp_descriptor(cbat->bid);
	if (BATgetprop(cur, GDK_MIN_VALUE)) {
		bat_destroy(cur);
		return ok;
	}

	BATmin(cur, &val);
	BATsetprop(cur, GDK_MIN_VALUE, cur->ttype, &val);
	BATmax(cur, &val);
	BATsetprop(cur, GDK_MAX_VALUE, cur->ttype, &val);
	bat_destroy(cur);
	return ok;
}

static int
gtr_minmax_table(sql_trans *tr, sql_table *t, int *changes)
{
	int ok = LOG_OK;
	node *n;

	(void)changes;
	if (t->readonly) {
		for (n = t->columns.set->h; ok == LOG_OK && n; n = n->next) {
			sql_column *c = n->data;
	
			ok = gtr_minmax_col(tr, c);
		}
	}
	return ok;
}

static int
gtr_minmax( sql_trans *tr )
{
	return _gtr_update(tr, &gtr_minmax_table);
}

int 
tr_update_delta( sql_trans *tr, sql_delta *obat, sql_delta *cbat, BUN snapshot_minsize)
{
	int ok = LOG_OK;
	BAT *ups, *ins, *cur;
	int cleared = 0;

	(void)tr;
	assert(store_nr_active>0);

	/* for cleared tables the bid is reset */
	if (cbat->bid == 0) {
		cleared = 1;
		cbat->bid = obat->bid;
		temp_dup(cbat->bid);
	}

	cur = temp_descriptor(obat->bid);
	ins = temp_descriptor(cbat->ibid);
	/* any inserts */
	if (BUNlast(ins) > BUNfirst(ins) || cleared) {
		if (BUNlast(ins) > ins->batInserted && (store_nr_active > 1)) { 
			BAT *ci = temp_descriptor(obat->ibid);
			BUN nr;

			if (isEbat(ci)) {
				temp_destroy(obat->ibid);
				obat->ibid = temp_copy(ci->batCacheid, FALSE);
				bat_destroy(ci);
				ci = temp_descriptor(obat->ibid);
				BATseqbase(ci, cbat->ibase);
			}
			assert(obat->ibase == cbat->ibase);
			nr = append_inserted(ci, ins);
			obat->cnt += nr;
			BATcleanProps(ci);
			bat_destroy(ci);
			obat->cnt = cbat->cnt;
		}
		if (store_nr_active == 1) { /* flush all */
			size_t cnt = 0;
			if (!BATcount(cur) && BATcount(ins) > snapshot_minsize){
				/* swap cur and ins */
				BAT *newcur = ins;

				temp_destroy(obat->bid);
				temp_destroy(cbat->bid);

				obat->bid = cbat->bid = temp_create(newcur);
				cbat->ibid = e_bat(cur->ttype);
				ins = temp_descriptor(cbat->ibid);
				bat_destroy(cur);
				cur = newcur;
			} else {
				if (BATcount(cur)+BATcount(ins) > (BUN) REMAP_PAGE_MAXSIZE) /* try to use mmap() */
       					BATmmap(cur, STORE_MMAP, STORE_MMAP, STORE_MMAP, STORE_MMAP, 1);
				assert(cur->T->heap.storage != STORE_PRIV);
				BATappend(cur,ins,TRUE);
				BATcleanProps(cur);
				if (ATOMstorage(ins->ttype) < TYPE_str && BATcount(ins) < 10) {
					bat_clear(ins);
					BATseqbase(ins, BATcount(cur));
				} else {
					temp_destroy(cbat->ibid);
					cbat->ibid = e_bat(cur->ttype);
				}
			}
<<<<<<< HEAD
			cnt = obat->cnt - obat->ibase;
=======
			bat_clear(pi);
>>>>>>> 10763f6f
			obat->cnt = cbat->cnt =
			obat->ibase = cbat->ibase = BATcount(cur);
			if (cnt > 0) {
				if (ATOMstorage(ins->ttype) < TYPE_str && cnt < 10) {
					BAT *pi = temp_descriptor(obat->ibid);

					bat_clear(pi);
					BATseqbase(pi, obat->ibase);
					bat_destroy(pi);
				} else {
					temp_destroy(obat->ibid);
					obat->ibid = e_bat(cur->ttype);
				}
			}
		} else {
			BATcommit(ins);
		}
	}
	bat_destroy(ins);

	if (cbat->ucnt) {
		ups = temp_descriptor(cbat->ubid);
		/* any updates */
		if (BUNlast(ups) > BUNfirst(ups) || cleared ) {
			if ((BUNlast(ups) > ups->batInserted || BATdirty(ups)) && (store_nr_active > 1)) { 
				BAT *cu = temp_descriptor(obat->ubid);

				if (isEUbat(cu)) {
					temp_destroy(obat->ubid);
					obat->ubid = temp_copy(cu->batCacheid, FALSE);
					bat_destroy(cu);
					cu = temp_descriptor(obat->ubid);
				}
				BATkey(cu, BOUND2BTRUE);
				/* should be insert_inserted */
				BATins(cu, ups, TRUE);
				BATreplace(cu, ups, TRUE);
				BATcleanProps(cu);
				bat_destroy(cu);
			}
			if (store_nr_active == 1) { /* flush all */
				void_replace_bat(cur, ups, TRUE);
				/* cleanup the old deltas */
				temp_destroy(obat->ubid);
				obat->ubid = e_ubat(cur->ttype);
				temp_destroy(cbat->ubid);
				cbat->ubid = e_ubat(cur->ttype);
			} else {
				BATcommit(ups);
			}
		}
		bat_destroy(ups);
	}
	bat_destroy(cur);
	return ok;
}

int
tr_update_dbat(sql_trans *tr, sql_dbat *tdb, sql_dbat *fdb, int cleared)
{
	int ok = LOG_OK;
	BAT *db = NULL;

	(void)tr;
	db = temp_descriptor(fdb->dbid);
	if (BUNlast(db) > db->batInserted || cleared) {
		BAT *odb = temp_descriptor(tdb->dbid);

		if (isEbat(odb)) {
			temp_destroy(tdb->dbid);
			tdb->dbid = temp_copy(odb->batCacheid, FALSE);
			bat_destroy(odb);
			odb = temp_descriptor(tdb->dbid);
		}
		append_inserted(odb, db);
		bat_destroy(odb);
		BATcommit(db);
		tdb->cnt = fdb->cnt;
	}
	bat_destroy(db);
	return ok;
}

static int
update_table(sql_trans *tr, sql_table *ft, sql_table *tt)
{
	int ok = LOG_OK;
	node *n, *m;

	if (ft->cleared) {
		(void)store_funcs.clear_del(tr->parent, tt);
		for (n = tt->columns.set->h; n; n = n->next) 
			(void)store_funcs.clear_col(tr->parent, n->data);
		if (tt->idxs.set) 
			for (n = tt->idxs.set->h; n; n = n->next) 
				(void)store_funcs.clear_idx(tr->parent, n->data);
	}

	tr_update_dbat(tr, tt->data, ft->data, ft->cleared);
	for (n = ft->columns.set->h, m = tt->columns.set->h; ok == LOG_OK && n && m; n = n->next, m = m->next) {
		sql_column *cc = n->data;
		sql_column *oc = m->data;

		if (!cc->base.wtime) 
			continue;
		tr_update_delta(tr, oc->data, cc->data, SNAPSHOT_MINSIZE);

		if (cc->base.rtime)
			oc->base.rtime = tr->stime;
		oc->base.wtime = tr->wstime;
		cc->base.rtime = cc->base.wtime = 0;
	}
	if (ok == LOG_OK && tt->idxs.set) {
		for (n = ft->idxs.set->h, m = tt->idxs.set->h; ok == LOG_OK && n && m; n = n->next, m = m->next) {
			sql_idx *ci = n->data;
			sql_idx *oi = m->data;

			/* some indices have no bats */
			if (!oi->data || !ci->base.wtime)
				continue;

			tr_update_delta(tr, oi->data, ci->data, SNAPSHOT_MINSIZE);

			if (ci->base.rtime)
				oi->base.rtime = tr->stime;
			oi->base.wtime = tr->wstime;
			ci->base.rtime = ci->base.wtime = 0;
		}
	}
	return ok;
}

int 
tr_log_delta( sql_trans *tr, sql_delta *cbat, int cleared)
{
	int ok = LOG_OK;
	BAT *ups, *ins;

	(void)tr;
	assert(tr->parent == gtrans);
	if (cbat->name && cleared) 
		log_bat_clear(bat_logger, cbat->name);

	ins = temp_descriptor(cbat->ibid);
	/* any inserts */
	if (BUNlast(ins) > BUNfirst(ins)) {
		assert(store_nr_active>0);
		if (BUNlast(ins) > ins->batInserted && (store_nr_active != 1 || cbat->ibase || BATcount(ins) <= SNAPSHOT_MINSIZE))
			ok = log_bat(bat_logger, ins, cbat->name);
		if (store_nr_active == 1 && 
		    !cbat->ibase && BATcount(ins) > SNAPSHOT_MINSIZE) {
			/* log new snapshot */
			logger_add_bat(bat_logger, ins, cbat->name);
			ok = log_bat_persists(bat_logger, ins, cbat->name);
		}
	}
	bat_destroy(ins);

	if (cbat->ucnt) {
		ups = temp_descriptor(cbat->ubid);
		/* any updates */
		if (ok == LOG_OK && (BUNlast(ups) > ups->batInserted || BATdirty(ups))) 
			ok = log_delta(bat_logger, ups, cbat->name);
		bat_destroy(ups);
	}
	return ok;
}

int
tr_log_dbat(sql_trans *tr, sql_dbat *fdb, int cleared)
{
	int ok = LOG_OK;
	BAT *db = NULL;

	(void)tr;
	assert (fdb->dname);
	if (cleared) 
		log_bat_clear(bat_logger, fdb->dname);

	db = temp_descriptor(fdb->dbid);
	if (BUNlast(db) > db->batInserted || cleared) 
		ok = log_bat(bat_logger, db, fdb->dname);
	bat_destroy(db);
	return ok;
}

static int
log_table(sql_trans *tr, sql_table *ft)
{
	int ok = LOG_OK;
	node *n;

	assert(tr->parent == gtrans);
	ok = tr_log_dbat(tr, ft->data, ft->cleared);
	for (n = ft->columns.set->h; ok == LOG_OK && n; n = n->next) {
		sql_column *cc = n->data;

		if (!cc->base.wtime) 
			continue;
		ok = tr_log_delta(tr, cc->data, ft->cleared);
	}
	if (ok == LOG_OK && ft->idxs.set) {
		for (n = ft->idxs.set->h; ok == LOG_OK && n; n = n->next) {
			sql_idx *ci = n->data;

			/* some indices have no bats or changes */
			if (!ci->data || !ci->base.wtime)
				continue;

			ok = tr_log_delta(tr, ci->data, ft->cleared);
		}
	}
	return ok;
}

static int 
tr_snapshot_bat( sql_trans *tr, sql_delta *cbat)
{
	int ok = LOG_OK;

	assert(tr->parent == gtrans);
	assert(store_nr_active>0);

	(void)tr;
	if (store_nr_active == 1) { 
		if (!cbat->ibase && cbat->cnt > SNAPSHOT_MINSIZE) {
			BAT *ins = temp_descriptor(cbat->ibid);

			/* any inserts */
			if (BUNlast(ins) > BUNfirst(ins)) {
				bat_set_access(ins, BAT_READ);
				BATmode(ins, PERSISTENT);
				if (BATcount(ins) > (BUN) REMAP_PAGE_MAXSIZE)
       					BATmmap(ins, STORE_MMAP, STORE_MMAP, STORE_MMAP, STORE_MMAP, 0);
			}
			bat_destroy(ins);
		}
	}
	return ok;
}

static int
snapshot_table(sql_trans *tr, sql_table *ft)
{
	int ok = LOG_OK;
	node *n;

	assert(tr->parent == gtrans);

	for (n = ft->columns.set->h; ok == LOG_OK && n; n = n->next) {
		sql_column *cc = n->data;

		if (!cc->base.wtime) 
			continue;
		tr_snapshot_bat(tr, cc->data);
	}
	if (ok == LOG_OK && ft->idxs.set) {
		for (n = ft->idxs.set->h; ok == LOG_OK && n; n = n->next) {
			sql_idx *ci = n->data;

			/* some indices have no bats or changes */
			if (!ci->data || !ci->base.wtime)
				continue;

			tr_snapshot_bat(tr, ci->data);
		}
	}
	return ok;
}

int
bat_storage_init( store_functions *sf)
{
	sf->bind_col = (bind_col_fptr)&bind_col;
	sf->bind_idx = (bind_idx_fptr)&bind_idx;
	sf->bind_del = (bind_del_fptr)&bind_del;

	sf->append_col = (append_col_fptr)&append_col;
	sf->append_idx = (append_idx_fptr)&append_idx;
	sf->update_col = (update_col_fptr)&update_col;
	sf->update_idx = (update_idx_fptr)&update_idx;
	sf->delete_tab = (delete_tab_fptr)&delete_tab;

	sf->count_del = (count_del_fptr)&count_del;
	sf->count_col = (count_col_fptr)&count_col;
	sf->count_idx = (count_idx_fptr)&count_idx;
	sf->sorted_col = (sorted_col_fptr)&sorted_col;

	sf->create_col = (create_col_fptr)&create_col;
	sf->create_idx = (create_idx_fptr)&create_idx;
	sf->create_del = (create_del_fptr)&create_del;

	sf->log_create_col = (create_col_fptr)&log_create_col;
	sf->log_create_idx = (create_idx_fptr)&log_create_idx;
	sf->log_create_del = (create_del_fptr)&log_create_del;

	sf->snapshot_create_col = (create_col_fptr)&snapshot_create_col;
	sf->snapshot_create_idx = (create_idx_fptr)&snapshot_create_idx;
	sf->snapshot_create_del = (create_del_fptr)&snapshot_create_del;

	sf->dup_col = (dup_col_fptr)&dup_col;
	sf->dup_idx = (dup_idx_fptr)&dup_idx;
	sf->dup_del = (dup_del_fptr)&dup_del;

	sf->destroy_col = (destroy_col_fptr)&destroy_col;
	sf->destroy_idx = (destroy_idx_fptr)&destroy_idx;
	sf->destroy_del = (destroy_del_fptr)&destroy_del;

	sf->log_destroy_col = (destroy_col_fptr)&log_destroy_col;
	sf->log_destroy_idx = (destroy_idx_fptr)&log_destroy_idx;
	sf->log_destroy_del = (destroy_del_fptr)&log_destroy_del;

	sf->clear_col = (clear_col_fptr)&clear_col;
	sf->clear_idx = (clear_idx_fptr)&clear_idx;
	sf->clear_del = (clear_del_fptr)&clear_del;

	sf->update_table = (update_table_fptr)&update_table;
	sf->log_table = (update_table_fptr)&log_table;
	sf->snapshot_table = (update_table_fptr)&snapshot_table;
	sf->gtrans_update = (gtrans_update_fptr)&gtr_update;
	sf->gtrans_minmax = (gtrans_update_fptr)&gtr_minmax;
	return LOG_OK;
}
<|MERGE_RESOLUTION|>--- conflicted
+++ resolved
@@ -561,10 +561,7 @@
 
 		bat->ibase = BATcount(b);
 		bat->cnt = BATcount(b) + BATcount(i);
-<<<<<<< HEAD
 		bat->ucnt = 0;
-=======
->>>>>>> 10763f6f
 		bat->ibid = temp_copy(i->batCacheid, FALSE);
 		bat_destroy(i);
 		i = temp_descriptor(bat->ibid);
@@ -577,10 +574,7 @@
 
 		bat->bid = bat->ibid;
 		bat->cnt = bat->ibase = BATcount(b);
-<<<<<<< HEAD
 		bat->ucnt = 0;
-=======
->>>>>>> 10763f6f
 		bat_destroy(b);
 
 		i = bat_new(TYPE_void, type, sz);
@@ -1225,15 +1219,18 @@
 	}
 	bat_destroy(ins);
 
-	ups = temp_descriptor(cbat->ubid);
-	/* any updates */
-	if (BUNlast(ups) > BUNfirst(ups)) {
-		(*changes)++;
-		void_replace_bat(cur, ups, TRUE);
-		temp_destroy(cbat->ubid);
-		cbat->ubid = e_ubat(cur->ttype);
-	}
-	bat_destroy(ups);
+	if (cbat->ucnt) {
+		ups = temp_descriptor(cbat->ubid);
+		/* any updates */
+		if (BUNlast(ups) > BUNfirst(ups)) {
+			(*changes)++;
+			void_replace_bat(cur, ups, TRUE);
+			temp_destroy(cbat->ubid);
+			cbat->ubid = e_ubat(cur->ttype);
+			cbat->ucnt = 0;
+		}
+		bat_destroy(ups);
+	}
 	bat_destroy(cur);
 	return ok;
 }
@@ -1399,16 +1396,18 @@
 				ci = temp_descriptor(obat->ibid);
 				BATseqbase(ci, cbat->ibase);
 			}
+			assert(BATcount(cur) == cbat->ibase);
 			assert(obat->ibase == cbat->ibase);
 			nr = append_inserted(ci, ins);
 			obat->cnt += nr;
+			assert(obat->cnt == cbat->cnt);
+			assert(BATcount(ci) == BATcount(ins));
 			BATcleanProps(ci);
 			bat_destroy(ci);
-			obat->cnt = cbat->cnt;
 		}
 		if (store_nr_active == 1) { /* flush all */
 			size_t cnt = 0;
-			if (!BATcount(cur) && BATcount(ins) > snapshot_minsize){
+			if (!obat->ibase && BATcount(ins) > snapshot_minsize){
 				/* swap cur and ins */
 				BAT *newcur = ins;
 
@@ -1424,6 +1423,8 @@
 				if (BATcount(cur)+BATcount(ins) > (BUN) REMAP_PAGE_MAXSIZE) /* try to use mmap() */
        					BATmmap(cur, STORE_MMAP, STORE_MMAP, STORE_MMAP, STORE_MMAP, 1);
 				assert(cur->T->heap.storage != STORE_PRIV);
+				assert((BATcount(cur) + BATcount(ins)) == cbat->cnt);
+				assert((BATcount(cur) + BATcount(ins)) == (obat->cnt + (BUNlast(ins) - ins->batInserted)));
 				BATappend(cur,ins,TRUE);
 				BATcleanProps(cur);
 				if (ATOMstorage(ins->ttype) < TYPE_str && BATcount(ins) < 10) {
@@ -1434,28 +1435,26 @@
 					cbat->ibid = e_bat(cur->ttype);
 				}
 			}
-<<<<<<< HEAD
 			cnt = obat->cnt - obat->ibase;
-=======
-			bat_clear(pi);
->>>>>>> 10763f6f
 			obat->cnt = cbat->cnt =
 			obat->ibase = cbat->ibase = BATcount(cur);
-			if (cnt > 0) {
-				if (ATOMstorage(ins->ttype) < TYPE_str && cnt < 10) {
-					BAT *pi = temp_descriptor(obat->ibid);
-
-					bat_clear(pi);
-					BATseqbase(pi, obat->ibase);
-					bat_destroy(pi);
-				} else {
-					temp_destroy(obat->ibid);
-					obat->ibid = e_bat(cur->ttype);
-				}
+			if (ATOMstorage(ins->ttype) < TYPE_str && cnt < 10) {
+				BAT *pi = temp_descriptor(obat->ibid);
+
+				bat_clear(pi);
+				BATseqbase(pi, obat->ibase);
+				bat_destroy(pi);
+			} else {
+				temp_destroy(obat->ibid);
+				obat->ibid = e_bat(cur->ttype);
 			}
 		} else {
 			BATcommit(ins);
 		}
+	}
+	if (obat->cnt != cbat->cnt) { /* locked */
+		obat->cnt = cbat->cnt;
+		obat->ibase = cbat->ibase;
 	}
 	bat_destroy(ins);
 
