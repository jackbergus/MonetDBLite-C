/*
 * This Source Code Form is subject to the terms of the Mozilla Public
 * License, v. 2.0.  If a copy of the MPL was not distributed with this
 * file, You can obtain one at http://mozilla.org/MPL/2.0/.
 *
 * Copyright 1997 - July 2008 CWI, August 2008 - 2017 MonetDB B.V.
 */

#include "monetdb_config.h"
#include "bat_storage.h"
#include "bat_utils.h"
#include <sql_string.h>
#include <algebra.h>
#include <gdk_atoms.h>

#define SNAPSHOT_MINSIZE ((BUN) 1024*128)

static sql_trans *
oldest_active_transaction(void)
{
	sql_session *s = active_sessions->h->data;
	return s->tr;
}

sql_delta *
timestamp_delta( sql_delta *d, int ts)
{
	while (d->next && d->wtime > ts) 
		d = d->next;
	if (0 && d && d->cached) {
		bat_destroy(d->cached);
		d->cached = NULL;
	}
	return d;
}

sql_dbat *
timestamp_dbat( sql_dbat *d, int ts)
{
	while (d->next && d->wtime > ts) 
		d = d->next;
	if (0 && d && d->cached) {
		bat_destroy(d->cached);
		d->cached = NULL;
	}
	return d;
}


static BAT *
delta_bind_del(sql_dbat *bat, int access) 
{
	BAT *b;

#ifdef NDEBUG
	(void) access; /* satisfy compiler */
#endif
	assert(access == RDONLY || access == RD_INS);
	assert(access != RD_UPD_ID && access != RD_UPD_VAL);

	b = temp_descriptor(bat->dbid);
	assert(b);
	return b;
}

static BAT *
bind_del(sql_trans *tr, sql_table *t, int access)
{
	if (!t->data) {
		sql_table *ot = tr_find_table(tr->parent, t);
		t->data = timestamp_dbat(ot->data, tr->stime);
	}
	t->s->base.rtime = t->base.rtime = tr->stime;
	return delta_bind_del(t->data, access);
}

static BAT *
delta_bind_ubat(sql_delta *bat, int access, int type)
{
	BAT *b;

#ifdef NDEBUG
	(void) access; /* satisfy compiler */
#endif
	assert(access == RD_UPD_ID || access == RD_UPD_VAL);
	if (bat->uibid && bat->uvbid) {
		if (access == RD_UPD_ID)
			b = temp_descriptor(bat->uibid);
		else
			b = temp_descriptor(bat->uvbid);
	} else {
		if (access == RD_UPD_ID)
			b = temp_descriptor(e_bat(TYPE_oid));
		else
			b = temp_descriptor(e_bat(type));
	}
	assert(b);
	return b;
}

static BAT *
bind_ucol(sql_trans *tr, sql_column *c, int access)
{
	BAT *u = NULL;

	if (!c->data) {
		sql_column *oc = tr_find_column(tr->parent, c);
		c->data = timestamp_delta(oc->data, tr->stime);
	}
	if (!c->t->data) {
		sql_table *ot = tr_find_table(tr->parent, c->t);
		c->t->data = timestamp_dbat(ot->data, tr->stime);
	}
	c->t->s->base.rtime = c->t->base.rtime = c->base.rtime = tr->stime;
	u = delta_bind_ubat(c->data, access, c->type.type->localtype);
	return u;
}

static BAT *
bind_uidx(sql_trans *tr, sql_idx * i, int access)
{
	BAT *u = NULL;

	if (!i->data) {
		sql_idx *oi = tr_find_idx(tr->parent, i);
		i->data = timestamp_delta(oi->data, tr->stime);
	}
	if (!i->t->data) {
		sql_table *ot = tr_find_table(tr->parent, i->t);
		i->t->data = timestamp_dbat(ot->data, tr->stime);
	}
	i->base.rtime = i->t->base.rtime = i->t->s->base.rtime = tr->rtime = tr->stime;
	u = delta_bind_ubat(i->data, access, (oid_index(i->type))?TYPE_oid:TYPE_lng);
	return u;
}

static BAT *
delta_bind_bat( sql_delta *bat, int access, int temp)
{
	BAT *b;

	assert(access == RDONLY || access == RD_INS || access == QUICK);
	assert(bat != NULL);
	if (access == QUICK)
		return quick_descriptor(bat->bid);
	if (temp || access == RD_INS) {
		assert(bat->ibid);
		b = temp_descriptor(bat->ibid);
		if (b == NULL)
			return NULL;
		if (BATcount(b) && bat->uibid && bat->uvbid) {
			/* apply updates to the inserted */
			BAT *ui = temp_descriptor(bat->uibid), *uv = temp_descriptor(bat->uvbid), *nui = ui, *nuv = uv, *o;

			if (ui == NULL || uv == NULL) {
				bat_destroy(ui);
				bat_destroy(uv);
				bat_destroy(b);
				return NULL;
			}
			if (BATcount(nui)) {
				o = BATthetaselect(ui, NULL, &b->hseqbase, ">=");
				if (o == NULL) {
					bat_destroy(ui);
					bat_destroy(uv);
					bat_destroy(b);
					return NULL;
				}
				nui = BATproject(o, ui);
				bat_destroy(ui);
				nuv = BATproject(o, uv);
				bat_destroy(uv);
				bat_destroy(o);
				if (nui == NULL ||
				    nuv == NULL ||
				    void_replace_bat(b, nui, nuv, TRUE) == BUN_NONE) {
					bat_destroy(nui);
					bat_destroy(nuv);
					bat_destroy(b);
					return NULL;
				}
			}
			bat_destroy(nui);
			bat_destroy(nuv);
		}
	} else if (!bat->bid) {
		int tt = 0;
		b = temp_descriptor(bat->ibid);
		if (b == NULL)
			return NULL;
		tt = b->ttype;
		bat_destroy(b);
		b = e_BAT(tt);
		if (b == NULL)
			return NULL;
	} else {
		b = temp_descriptor(bat->bid);
		if (b == NULL)
			return NULL;
		bat_set_access(b, BAT_READ);
	}
	assert(b);
	return b;
}

static BAT *
bind_col(sql_trans *tr, sql_column *c, int access)
{
	if (!isTable(c->t)) 
		return NULL;
	if (!c->data) {
		sql_column *oc = tr_find_column(tr->parent, c);
		c->data = timestamp_delta(oc->data, tr->stime);
	}
	if (access == RD_UPD_ID || access == RD_UPD_VAL)
		return bind_ucol(tr, c, access);
	if (tr)
		c->base.rtime = c->t->base.rtime = c->t->s->base.rtime = tr->rtime = tr->stime;
	return delta_bind_bat( c->data, access, isTemp(c));
}

static BAT *
bind_idx(sql_trans *tr, sql_idx * i, int access)
{
	if (!isTable(i->t)) 
		return NULL;
	if (!i->data) {
		sql_idx *oi = tr_find_idx(tr->parent, i);
		i->data = timestamp_delta(oi->data, tr->stime);
	}
	if (access == RD_UPD_ID || access == RD_UPD_VAL)
		return bind_uidx(tr, i, access);
	if (tr)
		i->base.rtime = i->t->base.rtime = i->t->s->base.rtime = tr->rtime = tr->stime;
	return delta_bind_bat( i->data, access, isTemp(i));
}

static int
delta_update_bat( sql_delta *bat, BAT *tids, BAT *updates, int is_new) 
{
	BAT *b, *ui = NULL, *uv = NULL;
	BUN cnt;

	if (!BATcount(tids))
		return LOG_OK;

	if (bat->cached) {
		bat_destroy(bat->cached);
		bat->cached = NULL;
	}
	if (!is_new && bat->uibid && bat->uvbid) {
		BAT *ib = temp_descriptor(bat->ibid);
		BAT *o = NULL;

		if (ib == NULL)
			return LOG_ERR;

		if (BATcount(ib)) { 
			BAT *nui = tids, *nuv = updates;

			o = BATthetaselect(tids, NULL, &ib->hseqbase, ">=");
			if (o == NULL) {
				bat_destroy(ib);
				return LOG_ERR;
			}
			nui = BATproject(o, tids);
			nuv = BATproject(o, updates);
			bat_destroy(o);
			if (nui == NULL || nuv == NULL) {
				bat_destroy(ib);
				bat_destroy(nui);
				bat_destroy(nuv);
				return LOG_ERR;
			}
			assert(BATcount(nui) == BATcount(nuv));
			cnt = void_replace_bat(ib, nui, nuv, TRUE);
			bat_destroy(nui);
			bat_destroy(nuv);
			if (cnt == BUN_NONE) {
				bat_destroy(ib);
				return LOG_ERR;
			}

			o = BATthetaselect(tids, NULL, &ib->hseqbase, "<");
<<<<<<< HEAD
=======
			if (o == NULL) {
				bat_destroy(ib);
				return LOG_ERR;
			}
			nui = BATproject(o, tids);
			nuv = BATproject(o, updates);
			bat_destroy(o);
			if (nui == NULL || nuv == NULL) {
				bat_destroy(ib);
				bat_destroy(nui);
				bat_destroy(nuv);
				return LOG_ERR;
			}
			assert(BATcount(nui) == BATcount(nuv));

			tids = nui;
			updates = nuv;
>>>>>>> 4533e319
		}
		bat_destroy(ib);

		ui = temp_descriptor(bat->uibid);
		uv = temp_descriptor(bat->uvbid);
		if (ui == NULL || uv == NULL) {
			if (tids != otids) {
				bat_destroy(tids);
				bat_destroy(updates);
			}
			bat_destroy(ui);
			bat_destroy(uv);
			return LOG_ERR;
		}
		assert(ui && uv);
		if (isEbat(ui)){
			temp_destroy(bat->uibid);
			bat->uibid = temp_copy(ui->batCacheid, FALSE);
			bat_destroy(ui);
			if (bat->uibid == BID_NIL ||
			    (ui = temp_descriptor(bat->uibid)) == NULL) {
				if (tids != otids) {
					bat_destroy(tids);
					bat_destroy(updates);
				}
				bat_destroy(uv);
				return LOG_ERR;
			}
		}
		if (isEbat(uv)){
			temp_destroy(bat->uvbid);
			bat->uvbid = temp_copy(uv->batCacheid, FALSE);
			bat_destroy(uv);
			if (bat->uvbid == BID_NIL ||
			    (uv = temp_descriptor(bat->uvbid)) == NULL) {
				if (tids != otids) {
					bat_destroy(tids);
					bat_destroy(updates);
				}
				bat_destroy(ui);
				return LOG_ERR;
			}
		}
		if (BATappend(ui, tids, TRUE) != GDK_SUCCEED ||
		    BATappend(uv, updates, TRUE) != GDK_SUCCEED) {
			bat_destroy(ui);
			bat_destroy(uv);
			if (tids != otids) {
				bat_destroy(tids);
				bat_destroy(updates);
			}
			return LOG_ERR;
		}
<<<<<<< HEAD
		BATappend(ui, tids, o, TRUE);
		BATappend(uv, updates, o, TRUE);
=======
>>>>>>> 4533e319
		assert(BATcount(tids) == BATcount(updates));
		bat_destroy(o);
		bat_destroy(ui);
		bat_destroy(uv);
<<<<<<< HEAD
	} else if (is_new && bat->bid) { 
=======
		if (tids != otids) {
			bat_destroy(tids);
			bat_destroy(updates);
			tids = otids;
		}
	} else if (is_new && bat->bid) {
>>>>>>> 4533e319
		BAT *ib = temp_descriptor(bat->ibid);
		b = temp_descriptor(bat->bid);

		if (b == NULL || ib == NULL) {
			bat_destroy(b);
			bat_destroy(ib);
			return LOG_ERR;
		}
		if (BATcount(ib)) {
			BAT *nui = tids, *nuv = updates, *o;

			o = BATthetaselect(tids, NULL, &ib->hseqbase, ">=");
			if (o == NULL) {
				bat_destroy(b);
				bat_destroy(ib);
				return LOG_ERR;
			}
			nui = BATproject(o, tids);
			nuv = BATproject(o, updates);
			bat_destroy(o);
			if (nui == NULL || nuv == NULL) {
				bat_destroy(nui);
				bat_destroy(nuv);
				bat_destroy(b);
				bat_destroy(ib);
				return LOG_ERR;
			}
			assert(BATcount(nui) == BATcount(nuv));
			cnt = void_replace_bat(ib, nui, nuv, TRUE);
			bat_destroy(nui);
			bat_destroy(nuv);
			if (cnt == BUN_NONE) {
				bat_destroy(b);
				bat_destroy(ib);
				return LOG_ERR;
			}

			o = BATthetaselect(tids, NULL, &ib->hseqbase, "<");
			if (o == NULL) {
				bat_destroy(b);
				bat_destroy(ib);
				return LOG_ERR;
			}
			nui = BATproject(o, tids);
			nuv = BATproject(o, updates);
			bat_destroy(o);
			if (nui == NULL || nuv == NULL) {
				bat_destroy(nui);
				bat_destroy(nuv);
				bat_destroy(b);
				bat_destroy(ib);
				return LOG_ERR;
			}
			assert(BATcount(nui) == BATcount(nuv));
			cnt = void_replace_bat(b, nui, nuv, TRUE);
			bat_destroy(nui);
			bat_destroy(nuv);
			if (cnt == BUN_NONE) {
				bat_destroy(b);
				bat_destroy(ib);
				return LOG_ERR;
			}
		} else {
			if (void_replace_bat(b, tids, updates, TRUE) == BUN_NONE) {
				bat_destroy(b);
				bat_destroy(ib);
				return LOG_ERR;
			}
		}
		bat_destroy(ib);
		bat_destroy(b);
	} else {
		b = temp_descriptor(bat->ibid);
		if (b == NULL)
			return LOG_ERR;
		cnt = void_replace_bat(b, tids, updates, TRUE);
		bat_destroy(b);
		if (cnt == BUN_NONE) {
			return LOG_ERR;
		}
	}
	bat->ucnt += BATcount(tids);
	return LOG_OK;
}

static int
delta_update_val( sql_delta *bat, oid rid, void *upd) 
{
	BAT *b = NULL;

	assert(rid != oid_nil);

	if (bat->cached) {
		bat_destroy(bat->cached);
		bat->cached = NULL;
	}
	if (bat->uibid && bat->uvbid) {
		BAT *ib = temp_descriptor(bat->ibid);

		if (BATcount(ib) && ib->hseqbase <= rid) { 
			void_inplace(ib, rid, upd, TRUE);
		} else {
			BAT *ui = temp_descriptor(bat->uibid);
			BAT *uv = temp_descriptor(bat->uvbid);

			if (isEbat(ui)){
				temp_destroy(bat->uibid);
				bat->uibid = temp_copy(ui->batCacheid, FALSE);
				if (bat->uibid == BID_NIL) 
					return LOG_ERR;
				bat_destroy(ui);
				ui = temp_descriptor(bat->uibid);
			}
			if (isEbat(uv)){
				temp_destroy(bat->uvbid);
				bat->uvbid = temp_copy(uv->batCacheid, FALSE);
				if (bat->uvbid == BID_NIL) 
					return LOG_ERR;
				bat_destroy(uv);
				uv = temp_descriptor(bat->uvbid);
			}
			BUNappend(ui, (ptr) &rid, TRUE);
			BUNappend(uv, (ptr) upd, TRUE);
			bat->ucnt++;
			bat_destroy(ui);
			bat_destroy(uv);
		}
		bat_destroy(ib);
	} else {
		b = temp_descriptor(bat->ibid);
		void_inplace(b, rid, upd, TRUE);
		bat_destroy(b);
	}
	return LOG_OK;
}

static int
dup_delta(sql_trans *tr, sql_delta *obat, sql_delta *bat, int type, int oc_isnew, int c_isnew, int temp, int sz)
{
	if (!obat)
		return LOG_OK;
	bat->ibid = obat->ibid;
	bat->bid = obat->bid;
	bat->uibid = obat->uibid;
	bat->uvbid = obat->uvbid;
	bat->ibase = obat->ibase;
	bat->cnt = obat->cnt;
	bat->ucnt = obat->ucnt;
	bat->wtime = obat->wtime;

	bat->name = _STRDUP(obat->name);

	if (!bat->ibid)
		return LOG_OK;
	if (bat->ibid) {
		BAT *b;
		if (temp) {
			bat->ibid = temp_copy(bat->ibid, 1);
			if (bat->ibid == BID_NIL) 
				return LOG_ERR;
		} else if (oc_isnew && !bat->bid) { 
			/* move the bat to the new col, fixup the old col*/
			b = COLnew((oid) obat->cnt, type, sz, PERSISTENT);
			bat_set_access(b, BAT_READ);
			obat->ibid = temp_create(b);
			obat->ibase = bat->ibase = (oid) obat->cnt;
			bat_destroy(b);
			if (c_isnew && tr->parent == gtrans) { 
				/* new cols are moved to gtrans and bat.bid */
				temp_dup(bat->ibid);
				obat->bid = bat->ibid;
			} else if (!c_isnew) {  
				bat->bid = bat->ibid;

				b = COLnew(bat->ibase, type, sz, PERSISTENT);
				bat_set_access(b, BAT_READ);
				bat->ibid = temp_create(b);
			}
		} else { /* old column */
			bat->ibid = ebat_copy(bat->ibid, bat->ibase, 0); 
			if (bat->ibid == BID_NIL) 
				return LOG_ERR;
		}
	}
	if (!temp && bat->ibid) { 
		if (bat->uibid && bat->uvbid) {
			if (c_isnew && tr->parent == gtrans) { 
				obat->uibid = ebat_copy(bat->uibid, 0, 0);
				obat->uvbid = ebat_copy(bat->uvbid, 0, 0);
			} else {
				bat->uibid = ebat_copy(bat->uibid, 0, 0); 
				bat->uvbid = ebat_copy(bat->uvbid, 0, 0); 
			}
			if (bat->uibid == BID_NIL || bat->uvbid == BID_NIL) 
				return LOG_ERR;
		} else {
			bat->uibid = e_bat(TYPE_oid);
			obat->uvbid = e_bat(type);
		}
	}
	if (bat->bid)
		temp_dup(bat->bid);
	return LOG_OK;
}

int 
dup_bat(sql_trans *tr, sql_table *t, sql_delta *obat, sql_delta *bat, int type, int oc_isnew, int c_isnew)
{
	return dup_delta( tr, obat, bat, type, oc_isnew, c_isnew, isTempTable(t), t->sz);
}

static int
update_col(sql_trans *tr, sql_column *c, void *tids, void *upd, int tpe)
{
	BAT *b = tids;
	sql_delta *bat;

	if (tpe == TYPE_bat && !BATcount(b)) 
		return LOG_OK;

	if (!c->data || !c->base.allocated) {
		int type = c->type.type->localtype;
		sql_column *oc = tr_find_column(tr->parent, c);
		sql_delta *bat = c->data = ZNEW(sql_delta), *obat = timestamp_delta(oc->data, tr->stime);
		(void)dup_bat(tr, c->t, obat, bat, type, isNew(oc), c->base.flag == TR_NEW); 
		c->base.allocated = 1;
	}
       	bat = c->data;
	bat->wtime = c->base.wtime = c->t->base.wtime = c->t->s->base.wtime = tr->wtime = tr->wstime;
	c->base.rtime = c->t->base.rtime = c->t->s->base.rtime = tr->rtime = tr->stime;
	if (tpe == TYPE_bat)
		return delta_update_bat(bat, tids, upd, isNew(c));
	else 
		return delta_update_val(bat, *(oid*)tids, upd);
}

static int 
update_idx(sql_trans *tr, sql_idx * i, void *tids, void *upd, int tpe)
{
	BAT *b = tids;
	sql_delta *bat;

	if (tpe == TYPE_bat && !BATcount(b)) 
		return LOG_OK;

	if (!i->data || !i->base.allocated) {
		int type = (oid_index(i->type))?TYPE_oid:TYPE_lng;
		sql_idx *oi = tr_find_idx(tr->parent, i);
		sql_delta *bat = i->data = ZNEW(sql_delta), *obat = timestamp_delta(oi->data, tr->stime);
		(void)dup_bat(tr, i->t, obat, bat, type, isNew(i), i->base.flag == TR_NEW); 
		i->base.allocated = 1;
	}
       	bat = i->data;
	bat->wtime = i->base.wtime = i->t->base.wtime = i->t->s->base.wtime = tr->wtime = tr->wstime;
	i->base.rtime = i->t->base.rtime = i->t->s->base.rtime = tr->rtime = tr->stime;
	if (tpe == TYPE_bat)
		return delta_update_bat(bat, tids, upd, isNew(i));
	else
		assert(0);
	return LOG_OK;
}

static int
delta_append_bat( sql_delta *bat, BAT *i ) 
{
	int id = i->batCacheid;
	BAT *b;
#ifndef NDEBUG
	BAT *c = BBPquickdesc(bat->bid, 0);
#endif

	if (!BATcount(i))
		return LOG_OK;
	b = temp_descriptor(bat->ibid);

	if (bat->cached) {
		bat_destroy(bat->cached);
		bat->cached = NULL;
	}
	assert(!c || BATcount(c) == bat->ibase);
	if (BATcount(b) == 0 && BBP_refs(id) == 1 && BBP_lrefs(id) == 1 && !isVIEW(i) && i->ttype && i->batRole == PERSISTENT){
		temp_destroy(bat->ibid);
		bat->ibid = id;
		temp_dup(id);
		bat_destroy(b);
		BAThseqbase(i, bat->ibase);
	} else {
		if (!isEbat(b)){
			assert(b->theap.storage != STORE_PRIV);
		} else {
			temp_destroy(bat->ibid);
			bat->ibid = ebat2real(b->batCacheid, bat->ibase);
			bat_destroy(b);
			b = temp_descriptor(bat->ibid);
		}
		if (isVIEW(i) && b->batCacheid == VIEWtparent(i)) {
			BAT *ic = COLcopy(i, i->ttype, TRUE, TRANSIENT);
			BATappend(b, ic, NULL, TRUE);
			bat_destroy(ic);
		} else 
			BATappend(b, i, NULL, TRUE);
		assert(BUNlast(b) > b->batInserted);
		bat_destroy(b);
	}
	bat->cnt += BATcount(i);
	return LOG_OK;
}

static int
delta_append_val( sql_delta *bat, void *i ) 
{
	BAT *b = temp_descriptor(bat->ibid);
#ifndef NDEBUG
	BAT *c = BBPquickdesc(bat->bid, 0);
#endif

	if (bat->cached) {
		bat_destroy(bat->cached);
		bat->cached = NULL;
	}
	assert(!c || BATcount(c) == bat->ibase);
	if (isEbat(b)) {
		bat_destroy(b);
		temp_destroy(bat->ibid);
		bat->ibid = ebat2real(bat->ibid, bat->ibase);
		b = temp_descriptor(bat->ibid);
	}
	BUNappend(b, i, TRUE);
	assert(BUNlast(b) > b->batInserted);
	bat->cnt ++;
	bat_destroy(b);
	return LOG_OK;
}

static int 
dup_col(sql_trans *tr, sql_column *oc, sql_column *c )
{
	int ok = LOG_OK;

	if (oc->data) {
		int type = c->type.type->localtype;
		sql_delta *bat = c->data = ZNEW(sql_delta), *obat = oc->data;
		ok = dup_bat(tr, c->t, obat, bat, type, isNew(oc), c->base.flag == TR_NEW);
		c->base.allocated = 1;
	}
	return ok;
}

static int 
dup_idx(sql_trans *tr, sql_idx *i, sql_idx *ni )
{
	int ok = LOG_OK;

	if (i->data) {
		int type = (oid_index(ni->type))?TYPE_oid:TYPE_lng;
		sql_delta *bat = ni->data = ZNEW(sql_delta), *obat = i->data;
		ok = dup_bat(tr, ni->t, obat, bat, type, isNew(i), ni->base.flag == TR_NEW);
		ni->base.allocated = 1;
	}
	return ok;
}

static int
dup_dbat( sql_trans *tr, sql_dbat *obat, sql_dbat *bat, int is_new, int temp)
{
	bat->dbid = obat->dbid;
	bat->cnt = obat->cnt;
	bat->dname = _STRDUP(obat->dname);
	bat->wtime = obat->wtime;
	if (bat->dbid) {
		if (is_new) {
			obat->dbid = temp_copy(bat->dbid, temp);
		} else {
			bat->dbid = ebat_copy(bat->dbid, 0, temp);
		}
		if (bat->dbid == BID_NIL) 
			return LOG_ERR;
	}
	(void)tr;
	return LOG_OK;
}

static int
dup_del(sql_trans *tr, sql_table *ot, sql_table *t)
{
	sql_dbat *bat = t->data = ZNEW(sql_dbat), *obat = ot->data;
	int ok = dup_dbat( tr, obat, bat, isNew(t), isTempTable(t));
	assert(t->base.allocated == 0);
	t->base.allocated = 1;
	return ok;
}

static int 
append_col(sql_trans *tr, sql_column *c, void *i, int tpe)
{
	int ok = LOG_OK;
	BAT *b = i;
	sql_delta *bat;

	if (tpe == TYPE_bat && !BATcount(b)) 
		return ok;

	if (!c->data || !c->base.allocated) {
		int type = c->type.type->localtype;
		sql_column *oc = tr_find_column(tr->parent, c);
		sql_delta *bat = c->data = ZNEW(sql_delta), *obat = timestamp_delta(oc->data, tr->stime);
		(void)dup_bat(tr, c->t, obat, bat, type, isNew(oc), c->base.flag == TR_NEW); 
		c->base.allocated = 1;
	}
       	bat = c->data;
	/* appends only write */
	bat->wtime = c->base.wtime = c->t->base.wtime = c->t->s->base.wtime = tr->wtime = tr->wstime;
	/* inserts are ordered with the current delta implementation */
	/* therefor mark appends as reads */
	c->t->s->base.rtime = c->t->base.rtime = tr->stime;
	if (tpe == TYPE_bat)
		ok = delta_append_bat(bat, i);
	else
		ok = delta_append_val(bat, i);
	if (!c->t->data || !c->t->base.allocated) {
		sql_table *ot = tr_find_table(tr->parent, c->t);
		sql_dbat *bat = c->t->data = ZNEW(sql_dbat), *obat = timestamp_dbat(ot->data, tr->stime);
		dup_dbat(tr, obat, bat, isNew(ot), isTempTable(c->t)); 
		c->t->base.allocated = 1;
	}
	if (c->t && c->t->data && ((sql_dbat*)c->t->data)->cached) {
		sql_dbat *bat = c->t->data;

		bat_destroy(bat->cached);
		bat->cached = NULL;
	}
	return ok;
}

static int
append_idx(sql_trans *tr, sql_idx * i, void *ib, int tpe)
{
	BAT *b = ib;
	sql_delta *bat;
	int ok = LOG_OK;

	if (tpe == TYPE_bat && !BATcount(b)) 
		return ok;

	if (!i->data || !i->base.allocated) {
		int type = (oid_index(i->type))?TYPE_oid:TYPE_lng;
		sql_idx *oi = tr_find_idx(tr->parent, i);
		sql_delta *bat = i->data = ZNEW(sql_delta), *obat = timestamp_delta(oi->data, tr->stime);
		(void)dup_bat(tr, i->t, obat, bat, type, isNew(i), i->base.flag == TR_NEW); 
		i->base.allocated = 1;
	}
       	bat = i->data;
	/* appends only write */
	bat->wtime = i->base.wtime = i->t->base.wtime = i->t->s->base.wtime = tr->wtime = tr->wstime;
	if (tpe == TYPE_bat)
		ok = delta_append_bat(bat, ib);
	else
		ok = delta_append_val(bat, ib);
	if (!i->t->data || !i->t->base.allocated) {
		sql_table *ot = tr_find_table(tr->parent, i->t);
		sql_dbat *bat = i->t->data = ZNEW(sql_dbat), *obat = timestamp_dbat(ot->data, tr->stime);
		dup_dbat(tr, obat, bat, isNew(ot), isTempTable(i->t)); 
		i->t->base.allocated = 1;
	}
	if (i->t && i->t->data && ((sql_dbat*)i->t->data)->cached) {
		sql_dbat *bat = i->t->data;

		bat_destroy(bat->cached);
		bat->cached = NULL;
	}
	return ok;
}

static int
delta_delete_bat( sql_dbat *bat, BAT *i ) 
{
	BAT *b = temp_descriptor(bat->dbid);

	if (isEbat(b)) {
		temp_destroy(bat->dbid);
		bat->dbid = temp_copy(b->batCacheid, FALSE);
		if (bat->dbid == BID_NIL) 
			return LOG_ERR;
		bat_destroy(b);
		b = temp_descriptor(bat->dbid);
	}
	assert(b->theap.storage != STORE_PRIV);
	BATappend(b, i, NULL, TRUE);
	BATkey(b, TRUE);
	bat_destroy(b);

	bat->cnt += BATcount(i);
	return LOG_OK;
}

static int
delta_delete_val( sql_dbat *bat, oid rid ) 
{
	BAT *b = temp_descriptor(bat->dbid);

	if (isEbat(b)) {
		temp_destroy(bat->dbid);
		bat->dbid = temp_copy(b->batCacheid, FALSE);
		if (bat->dbid == BID_NIL) 
			return LOG_ERR;
		bat_destroy(b);
		b = temp_descriptor(bat->dbid);
	}
	assert(b->theap.storage != STORE_PRIV);
	BUNappend(b, (ptr)&rid, TRUE);
	BATkey(b, TRUE);
	bat_destroy(b);

	bat->cnt ++;
	return LOG_OK;
}

static int
delete_tab(sql_trans *tr, sql_table * t, void *ib, int tpe)
{
	BAT *b = ib;
	sql_dbat *bat;
	node *n;
	int ok = LOG_OK;

	if (tpe == TYPE_bat && !BATcount(b)) 
		return ok;

	if (!t->data || !t->base.allocated) {
		sql_table *ot = tr_find_table(tr->parent, t);
		sql_dbat *bat = t->data = ZNEW(sql_dbat), *obat = timestamp_dbat(ot->data, tr->stime);
		dup_dbat(tr, obat, bat, isNew(ot), isTempTable(t)); 
		t->base.allocated = 1;
	}
       	bat = t->data;
	/* delete all cached copies */

	if (bat->cached) {
		bat_destroy(bat->cached);
		bat->cached = NULL;
	}
	for (n = t->columns.set->h; n; n = n->next) {
		sql_column *c = n->data;
		sql_delta *bat;

		if (!c->data) {
			sql_column *oc = tr_find_column(tr->parent, c);
			c->data = timestamp_delta(oc->data, tr->stime);
		}
       		bat = c->data;
		if (bat->cached) {
			bat_destroy(bat->cached);
			bat->cached = NULL;
		}
	}
	if (t->idxs.set) {
		for (n = t->idxs.set->h; n; n = n->next) {
			sql_idx *i = n->data;
			sql_delta *bat;

			if (!i->data) {
				sql_idx *oi = tr_find_idx(tr->parent, i);
				i->data = timestamp_delta(oi->data, tr->stime);
			}
       			bat = i->data;
			if (bat && bat->cached) {
				bat_destroy(bat->cached);
				bat->cached = NULL;
			}
		}
	}

	/* deletes only write */
	bat->wtime = t->base.wtime = t->s->base.wtime = tr->wtime = tr->wstime;
	if (tpe == TYPE_bat)
		ok = delta_delete_bat(bat, ib);
	else
		ok = delta_delete_val(bat, *(oid*)ib);
	return ok;
}

static size_t
count_col(sql_trans *tr, sql_column *c, int all)
{
	sql_delta *b;

	if (!isTable(c->t)) 
		return 0;
	if (!c->data) {
		sql_column *oc = tr_find_column(tr->parent, c);
		c->data = timestamp_delta(oc->data, tr->stime);
	}
        b = c->data;
	if (!b)
		return 1;
	if (all) 
		return b->cnt;
	else
		return b->cnt - b->ibase;
}

static size_t
dcount_col(sql_trans *tr, sql_column *c)
{
	sql_delta *b;

	if (!isTable(c->t)) 
		return 0;
	if (!c->data) {
		sql_column *oc = tr_find_column(tr->parent, c);
		c->data = timestamp_delta(oc->data, tr->stime);
	}
        b = c->data;
	if (!b)
		return 1;
	if (b->cnt > 1024) {
		size_t dcnt = 0;
		dbl f = 1.0;
		BAT *v = delta_bind_bat(b, RDONLY, 0), *o = v, *u;

		if ((dcnt = (size_t) BATcount(v)) > 1024*1024) {
			v = BATsample(v, 1024);
			f = dcnt/1024.0;
		}
		u = BATunique(v, NULL);
		bat_destroy(o);
		if (v!=o)
			bat_destroy(v);
		dcnt = (size_t) (BATcount(u) * f);
		bat_destroy(u);
		return dcnt;
	} else {
		return 64;
	}
}

static size_t
count_idx(sql_trans *tr, sql_idx *i, int all)
{
	sql_delta *b;

	if (!isTable(i->t)) 
		return 0;
	if (!i->data) {
		sql_idx *oi = tr_find_idx(tr->parent, i);
		i->data = timestamp_delta(oi->data, tr->stime);
	}
	b = i->data;
	if (!b)
		return 0;
	if (all) 
		return b->cnt;
	else
		return b->cnt - b->ibase;
}

static size_t
count_del(sql_trans *tr, sql_table *t)
{
	sql_dbat *d;

	if (!isTable(t)) 
		return 0;
	if (!t->data) {
		sql_table *ot = tr_find_table(tr->parent, t);
		t->data = timestamp_dbat(ot->data, tr->stime);
	}
       	d = t->data;
	if (!d)
		return 0;
	return d->cnt;
}

static size_t
count_col_upd(sql_trans *tr, sql_column *c)
{
	sql_delta *b;

	assert (isTable(c->t)) ;
	if (!c->data) {
		sql_column *oc = tr_find_column(tr->parent, c);
		c->data = timestamp_delta(oc->data, tr->stime);
	}
        b = c->data;
	if (!b)
		return 1;
	return b->ucnt;
}

static size_t
count_idx_upd(sql_trans *tr, sql_idx *i)
{
	sql_delta *b;

	assert (isTable(i->t)) ;
	if (!i->data) {
		sql_idx *oi = tr_find_idx(tr->parent, i);
		if (oi)
			i->data = timestamp_delta(oi->data, tr->stime);
	}
	b = i->data;
	if (!b)
		return 0;
	return b->ucnt;
}

static size_t
count_upd(sql_trans *tr, sql_table *t)
{
	node *n;

	if (!isTable(t)) 
		return 0;

	for( n = t->columns.set->h; n; n = n->next) {
		sql_column *c = n->data;

		if (count_col_upd(tr, c))
			return 1;
	}
	if (t->idxs.set)
	for( n = t->idxs.set->h; n; n = n->next) {
		sql_idx *i = n->data;

		if (count_idx_upd(tr, i))
			return 1;
	}
	return 0;
}

static int
sorted_col(sql_trans *tr, sql_column *col)
{
	int sorted = 0;

	if (!isTable(col->t) || !col->t->s)
		return 0;
	/* fallback to central bat */
	if (tr && tr->parent && !col->data && col->po) 
		col = col->po; 

	if (col && col->data) {
		BAT *b = bind_col(tr, col, QUICK);

		if (b)
			sorted = BATtordered(b);
	}
	return sorted;
}

static int
double_elim_col(sql_trans *tr, sql_column *col)
{
	int de = 0;

	if (!isTable(col->t) || !col->t->s)
		return 0;
	/* fallback to central bat */
	if (tr && tr->parent && !col->data && col->po) 
		col = col->po;

	if (col && col->data) {
		BAT *b = bind_col(tr, col, QUICK);

		if (b && b->tvarsized) /* check double elimination */
			de = GDK_ELIMDOUBLES(b->tvheap);
		if (de)
			de = b->twidth;
	}
	return de;
}

static int
load_delta(sql_delta *bat, int bid, int type)
{
	BAT *b;

	b = quick_descriptor(bid);
	if (!b)
		return LOG_ERR;
	bat->bid = temp_create(b);
	bat->ibase = BATcount(b);
	bat->cnt = bat->ibase; 
	bat->ucnt = 0; 
	bat->uibid = e_bat(TYPE_oid);
	bat->uvbid = e_bat(type);
	bat->ibid = e_bat(type);
	return LOG_OK;
}

static int 
load_bat(sql_delta *bat, int type) 
{
	int bid = logger_find_bat(bat_logger, bat->name);

	return load_delta(bat, bid, type);
}

static int
log_create_delta(sql_delta *bat) 
{
	int ok = LOG_OK;
	BAT *b = (bat->bid)?
			temp_descriptor(bat->bid):
			temp_descriptor(bat->ibid);

	if (!bat->uibid) 
		bat->uibid = e_bat(TYPE_oid);
	if (!bat->uvbid) 
		bat->uvbid = e_bat(b->ttype);

	logger_add_bat(bat_logger, b, bat->name);
	if (ok == LOG_OK)
		ok = log_bat_persists(bat_logger, b, bat->name);
	bat_destroy(b);
	return ok;
}

static int
snapshot_new_persistent_bat(sql_trans *tr, sql_delta *bat) 
{
	int ok = LOG_OK;
	BAT *b = (bat->bid)?
			temp_descriptor(bat->bid):
			temp_descriptor(bat->ibid);

	(void)tr;
	/* snapshot large bats */
	bat_set_access(b, BAT_READ);
	if (BATcount(b) > SNAPSHOT_MINSIZE)
		BATmode(b, PERSISTENT);
	bat_destroy(b);
	return ok;
}

static int
new_persistent_delta( sql_delta *bat, int sz )
{
	if (bat->bid) { /* result of alter ! */
		BAT *b = temp_descriptor(bat->bid);
		BAT *i = temp_descriptor(bat->ibid);

		bat->ibase = BATcount(b);
		bat->cnt = BATcount(b) + BATcount(i);
		bat->ucnt = 0;
		bat->ibid = temp_copy(i->batCacheid, FALSE);
		if (bat->ibid == BID_NIL) 
			return LOG_ERR;
		bat_destroy(i);
		i = temp_descriptor(bat->ibid);
		bat_set_access(i, BAT_READ);
		BAThseqbase(i, bat->ibase);
		bat_destroy(i);
	} else {
		BAT *i, *b = temp_descriptor(bat->ibid);
		int type = b->ttype;

		bat->bid = bat->ibid;
		bat->cnt = bat->ibase = BATcount(b);
		bat->ucnt = 0;
		bat_destroy(b);

		i = COLnew(bat->ibase, type, sz, PERSISTENT);
		bat_set_access(i, BAT_READ);
		bat->ibid = temp_create(i);
		bat_destroy(i);
	}
	return LOG_OK;
}

static int
new_persistent_bat(sql_trans *tr, sql_delta *bat, int sz) 
{
	(void)tr;
	return new_persistent_delta(bat, sz);
}

static void
create_delta( sql_delta *d, BAT *b, BAT *i)
{
	d->cnt = BATcount(i);
	bat_set_access(i, BAT_READ);
	d->bid = 0;
	d->ibase = i->hseqbase;
	d->ibid = temp_create(i);
	if (b) {
		d->cnt += BATcount(b);
		bat_set_access(b, BAT_READ);
		d->bid = temp_create(b);
	}
	d->uibid = d->uvbid = 0;
	d->ucnt = 0;
}

static bat
copyBat (bat i, int type, oid seq)
{
	BAT *b, *tb;
	bat res;

	if (!i)
		return i;
	tb = temp_descriptor(i);
	b = BATconstant(seq, type, ATOMnilptr(type), BATcount(tb), PERSISTENT);
	bat_destroy(tb);

	bat_set_access(b, BAT_READ);

	res = temp_create(b);
	bat_destroy(b);
	return res;
}

static int
create_col(sql_trans *tr, sql_column *c)
{
	int ok = LOG_OK;
	int type = c->type.type->localtype;
	sql_delta *bat = c->data;

	if (!bat || !c->base.allocated) {
		c->data = bat = ZNEW(sql_delta);
		bat->wtime = c->base.wtime = tr->wstime;
		c->base.allocated = 1;
	}
	if (!bat->name) 
		bat->name = sql_message("%s_%s_%s", c->t->s->base.name, c->t->base.name, c->base.name);

	if (c->base.flag == TR_OLD && !isTempTable(c->t)){
		c->base.wtime = 0;
		return load_bat(bat, type);
	} else if (bat && bat->ibid && !isTempTable(c->t)) {
		return new_persistent_bat(tr, c->data, c->t->sz);
	} else if (!bat->ibid) {
		sql_column *fc = NULL;
		size_t cnt = 0;

		/* alter ? */
		if (c->t->columns.set && (fc = c->t->columns.set->h->data) != NULL) 
			cnt = count_col(tr, fc, 1);
		if (cnt && fc != c) {
			sql_delta *d = fc->data;

			bat->bid = copyBat(d->bid, type, 0);
			if (d->ibid)
				bat->ibid = copyBat(d->ibid, type, d->ibase);
			bat->ibase = d->ibase;
			bat->cnt = d->cnt;
			if (d->uibid)
				bat->uibid = e_bat(TYPE_oid);
			if (d->uvbid)
				bat->uvbid = e_bat(type);
		} else {
			BAT *b = bat_new(type, c->t->sz, PERSISTENT);
			if (!b) 
				return LOG_ERR;
			create_delta(c->data, NULL, b);
			bat_destroy(b);
		}
	}
	return ok;
}

static int
log_create_col(sql_trans *tr, sql_column *c)
{
	(void)tr;
	assert(tr->parent == gtrans && !isTempTable(c->t));
	return log_create_delta( c->data);
}


static int
snapshot_create_col(sql_trans *tr, sql_column *c)
{
	(void)tr;
	assert(tr->parent == gtrans && !isTempTable(c->t));
	return snapshot_new_persistent_bat( tr, c->data);
}

/* will be called for new idx's and when new index columns are created */
static int
create_idx(sql_trans *tr, sql_idx *ni)
{
	int ok = LOG_OK;
	sql_delta *bat = ni->data;
	int type = TYPE_lng;

	if (oid_index(ni->type))
		type = TYPE_oid;

	if (!bat || !ni->base.allocated) {
		ni->data = bat = ZNEW(sql_delta);
		bat->wtime = ni->base.wtime = tr->wstime;
		ni->base.allocated = 1;
	}
	if (!bat->name) 
		bat->name = sql_message("%s_%s@%s", ni->t->s->base.name, ni->t->base.name, ni->base.name);

	if (ni->base.flag == TR_OLD && !isTempTable(ni->t)){
		ni->base.wtime = 0;
		return load_bat(bat, type);
	} else if (bat && bat->ibid && !isTempTable(ni->t)) {
		return new_persistent_bat( tr, ni->data, ni->t->sz);
	} else if (!bat->ibid) {
		sql_column *c = ni->t->columns.set->h->data;
		sql_delta *d;
	       
		if (!c->data) {
			sql_column *oc = tr_find_column(tr->parent, c);
			c->data = timestamp_delta(oc->data, tr->stime);
		}
		d = c->data;
		/* Here we also handle indices created through alter stmts */
		/* These need to be created aligned to the existing data */

		bat->bid = copyBat(d->bid, type, 0);
		bat->ibid = copyBat(d->ibid, type, d->ibase);
		bat->ibase = d->ibase;
		bat->cnt = d->cnt;
		bat->ucnt = 0;

		if (d->uibid) 
			bat->uibid = e_bat(TYPE_oid);
		if (d->uvbid) 
			bat->uvbid = e_bat(type);
	}
	return ok;
}

static int
log_create_idx(sql_trans *tr, sql_idx *ni)
{
	(void)tr;
	assert(tr->parent == gtrans && !isTempTable(ni->t));
	return log_create_delta( ni->data);
}

static int
snapshot_create_idx(sql_trans *tr, sql_idx *ni)
{
	assert(tr->parent == gtrans && !isTempTable(ni->t));
	return snapshot_new_persistent_bat( tr, ni->data);
}

static int
load_dbat(sql_dbat *bat, int bid)
{
	BAT *b = quick_descriptor(bid);

	bat->dbid = temp_create(b);
	bat->cnt = BATcount(b); 
	return LOG_OK;
}


static int
create_del(sql_trans *tr, sql_table *t)
{
	int ok = LOG_OK;
	BAT *b;
	sql_dbat *bat = t->data;

	if (!bat) {
		t->data = bat = ZNEW(sql_dbat);
		bat->wtime = t->base.wtime = t->s->base.wtime = tr->wstime;
		t->base.allocated = 1;
	}
	if (!bat->dname)
		bat->dname = sql_message("D_%s_%s", t->s->base.name, t->base.name);
	(void)tr;
	if (t->base.flag == TR_OLD && !isTempTable(t)) {
		log_bid bid = logger_find_bat(bat_logger, bat->dname);

		if (bid) {
			t->base.wtime = 0;
			return load_dbat(bat, bid);
		}
		ok = LOG_ERR;
	} else if (bat->dbid && !isTempTable(t)) {
		return ok;
	} else if (!bat->dbid) {
		b = bat_new(TYPE_oid, t->sz, PERSISTENT);
		bat_set_access(b, BAT_READ);
		bat->dbid = temp_create(b);
		bat_destroy(b);
	}
	return ok;
}

static int
log_create_dbat( sql_dbat *bat )
{
	BAT *b = temp_descriptor(bat->dbid);
	int ok = LOG_OK;

	(void) logger_add_bat(bat_logger, b, bat->dname);
	ok = log_bat_persists(bat_logger, b, bat->dname);
	bat_destroy(b);
	return ok;
}

static int
log_create_del(sql_trans *tr, sql_table *t)
{
	(void)tr;
	assert(tr->parent == gtrans && !isTempTable(t));
	return log_create_dbat(t->data);
}

static int
snapshot_create_del(sql_trans *tr, sql_table *t)
{
	sql_dbat *bat = t->data;
	BAT *b = temp_descriptor(bat->dbid);

	(void)tr;
	/* snapshot large bats */
	bat_set_access(b, BAT_READ);
	if (BATcount(b) > SNAPSHOT_MINSIZE) 
		BATmode(b, PERSISTENT);
	bat_destroy(b);
	return LOG_OK;
}

static int
log_destroy_delta(sql_trans *tr, sql_delta *b)
{
	log_bid bid;
	int ok = LOG_OK;

	(void)tr;
	if (!b)
		return ok;
	if (b->bid && b->name) {
		ok = log_bat_transient(bat_logger, b->name);
		bid = logger_find_bat(bat_logger, b->name);
		if (bid) 
			logger_del_bat(bat_logger, bid);
	} 
	return ok;
}

static int
destroy_delta(sql_delta *b)
{
	if (b->name)
		_DELETE(b->name);
	if (b->ibid)
		temp_destroy(b->ibid);
	if (b->uibid)
		temp_destroy(b->uibid);
	if (b->uvbid)
		temp_destroy(b->uvbid);
	if (b->bid) 
		temp_destroy(b->bid);
	if (b->cached)
		bat_destroy(b->cached);
	b->bid = b->ibid = b->uibid = b->uvbid = 0;
	b->name = NULL;
	b->cached = NULL;
	return LOG_OK;
}

static int
destroy_bat(sql_trans *tr, sql_delta *b)
{
	sql_delta *n;

	(void)tr;
	if (!b)
		return LOG_OK;
	n = b->next;
	destroy_delta(b);
	_DELETE(b);
	if (n)
		return destroy_bat(tr, n);
	return LOG_OK;
}

static int
destroy_col(sql_trans *tr, sql_column *c)
{
	int ok = LOG_OK;
       
	if (c->data && c->base.allocated) {
		c->base.allocated = 0;
		ok = destroy_bat(tr, c->data);
	}
	c->data = NULL;
	return ok;
}

static int
log_destroy_col(sql_trans *tr, sql_column *c)
{
	if (c->data && c->base.allocated) 
		return log_destroy_delta(tr, c->data);
	return LOG_OK;
}

static int
destroy_idx(sql_trans *tr, sql_idx *i)
{
	int ok = LOG_OK;

	if (i->data && i->base.allocated) {
		i->base.allocated = 0;
       		ok = destroy_bat(tr, i->data);
	}
	i->data = NULL;
	return ok;
}

static int
log_destroy_idx(sql_trans *tr, sql_idx *i)
{
	if (i->data && i->base.allocated) 
		return log_destroy_delta(tr, i->data);
	return LOG_OK;
}

static int
destroy_dbat(sql_trans *tr, sql_dbat *bat)
{
	sql_dbat *n;
       
	if (!bat)
		return LOG_OK;
	n = bat->next;
	if (bat->dname)
		_DELETE(bat->dname);
	if (bat->dbid)
		temp_destroy(bat->dbid);
	if (bat->cached) {
		bat_destroy(bat->cached);
		bat->cached = NULL;
	}
	bat->dbid = 0;
	bat->dname = NULL;
	_DELETE(bat);
	if (n)
		return destroy_dbat(tr, n);
	return LOG_OK;
}

static int
destroy_del(sql_trans *tr, sql_table *t)
{
	int ok = LOG_OK;

	if (t->data && t->base.allocated) {
		t->base.allocated = 0;
		ok = destroy_dbat(tr, t->data);
	}
	t->data = NULL;
	return ok;
}

static int 
log_destroy_dbat(sql_trans *tr, sql_dbat *bat)
{
	int ok = LOG_OK;

	(void)tr;
	if (bat->dbid && bat->dname) {
		log_bid bid;

		ok = log_bat_transient(bat_logger, bat->dname);
		bid = logger_find_bat(bat_logger, bat->dname);
		if (bid) 
			logger_del_bat(bat_logger, bid);
	}
	return ok;
}

static int
log_destroy_del(sql_trans *tr, sql_table *t)
{
	if (t->data && t->base.allocated) 
		return log_destroy_dbat(tr, t->data);
	return LOG_OK;
}

static BUN
clear_delta(sql_trans *tr, sql_delta *bat)
{
	BAT *b;
	BUN sz = 0;

	if (bat->cached) {
		bat_destroy(bat->cached);
		bat->cached = NULL;
	}
	if (bat->ibid) {
		b = temp_descriptor(bat->ibid);
		sz += BATcount(b);
		bat_clear(b);
		BATcommit(b);
		bat_destroy(b);
	}
	if (bat->bid) {
		b = temp_descriptor(bat->bid);
		sz += BATcount(b);
		/* for transactions we simple switch to ibid only */
		if (tr != gtrans) {
			temp_destroy(bat->bid);
			bat->bid = 0;
		} else {
			bat_clear(b);
			BATcommit(b);
		}
		bat->ibase = 0;
		bat_destroy(b);
	}
	if (bat->uibid) { 
		b = temp_descriptor(bat->uibid);
		bat_clear(b);
		BATcommit(b);
		bat_destroy(b);
	}
	if (bat->uvbid) { 
		b = temp_descriptor(bat->uvbid);
		bat_clear(b);
		BATcommit(b);
		bat_destroy(b);
	}
	bat->cnt = 0;
	bat->ucnt = 0;
	bat->wtime = tr->wstime;
	return sz;
}

static BUN 
clear_col(sql_trans *tr, sql_column *c)
{
	if (!c->data || !c->base.allocated) {
		int type = c->type.type->localtype;
		sql_column *oc = tr_find_column(tr->parent, c);
		sql_delta *bat = c->data = ZNEW(sql_delta), *obat = timestamp_delta(oc->data, tr->stime);
		assert(tr != gtrans);
		(void)dup_bat(tr, c->t, obat, bat, type, isNew(oc), c->base.flag == TR_NEW); 
		c->base.allocated = 1;
	}
	if (c->data)
		return clear_delta(tr, c->data);
	return 0;
}

static BUN
clear_idx(sql_trans *tr, sql_idx *i)
{
	if (!i->data || !i->base.allocated) {
		int type = (oid_index(i->type))?TYPE_oid:TYPE_lng;
		sql_idx *oi = tr_find_idx(tr->parent, i);
		sql_delta *bat = i->data = ZNEW(sql_delta), *obat = timestamp_delta(oi->data, tr->stime);
		(void)dup_bat(tr, i->t, obat, bat, type, isNew(i), i->base.flag == TR_NEW); 
		i->base.allocated = 1;
	}
	if (i->data)
		return clear_delta(tr, i->data);
	return 0;
}

static void 
empty_col(sql_column *c)
{
	int type = c->type.type->localtype;
	sql_delta *bat = c->data;

	assert(c->data && c->base.allocated && bat->bid == 0);
	bat->bid = bat->ibid;
	bat->ibid = e_bat(type);
	bat->ibase = 0;
	bat->cnt = BATcount(BBPquickdesc(bat->bid, 0));
	bat->ucnt = 0;

	if (bat->bid == bat->ibid)
		bat->bid = copyBat(bat->ibid, type, 0);

	/* make new bat persistent */
	{
		BAT *b = temp_descriptor(bat->bid);

		assert(b->batRole == PERSISTENT);
		if (b->batRole != PERSISTENT) {
			bat->bid = copyBat(b->batCacheid, type, 0);
			temp_destroy(b->batCacheid);
			bat_destroy(b);
			b = temp_descriptor(bat->bid);
		}
		bat_set_access(b, BAT_READ);
		BATmode(b, PERSISTENT);
		logger_add_bat(bat_logger, b, bat->name);
		bat_destroy(b);

	}
}

static void 
empty_idx(sql_idx *i)
{
	int type = (oid_index(i->type))?TYPE_oid:TYPE_lng;
	sql_delta *bat = i->data;

	assert(i->data && i->base.allocated && bat->bid == 0);
	bat->bid = bat->ibid;
	bat->ibid = e_bat(type);
	bat->ibase = 0;
	bat->cnt = BATcount(BBPquickdesc(bat->bid, 0));
	bat->ucnt = 0;

	if (bat->bid == bat->ibid) 
		bat->bid = copyBat(bat->ibid, type, 0);

	/* make new bat persistent */
	{
		BAT *b = temp_descriptor(bat->bid);

		if (b->batRole != PERSISTENT) {
			bat->bid = copyBat(b->batCacheid, type, 0);
			temp_destroy(b->batCacheid);
			bat_destroy(b);
			b = temp_descriptor(bat->bid);
		}
		bat_set_access(b, BAT_READ);
		BATmode(b, PERSISTENT);
		logger_add_bat(bat_logger, b, bat->name);
		bat_destroy(b);
	}
}

static BUN
clear_dbat(sql_trans *tr, sql_dbat *bat)
{
	BUN sz = 0;

	(void)tr;

	if (bat->cached) {
		bat_destroy(bat->cached);
		bat->cached = NULL;
	}
	if (bat->dbid) {
		BAT *b = temp_descriptor(bat->dbid);

		sz += BATcount(b);
		bat_clear(b);
		BATcommit(b);
		bat_destroy(b);
	}
	bat->cnt = 0;
	bat->wtime = tr->wstime;
	return sz;
}

static BUN
clear_del(sql_trans *tr, sql_table *t)
{
	if (!t->data || !t->base.allocated) {
		sql_table *ot = tr_find_table(tr->parent, t);
		sql_dbat *bat = t->data = ZNEW(sql_dbat), *obat = timestamp_dbat(ot->data, tr->stime);
		dup_dbat(tr, obat, bat, isNew(ot), isTempTable(t)); 
		t->base.allocated = 1;
	}
	return clear_dbat(tr, t->data);
}

static void
BATcleanProps( BAT *b )
{
	if (b->tprops) {
		PROPdestroy(b->tprops);
		b->tprops = NULL;
	}
}

static int 
gtr_update_delta( sql_trans *tr, sql_delta *cbat, int *changes)
{
	int ok = LOG_OK;
	BAT *ins, *cur;

	(void)tr;
	assert(store_nr_active==0);
	
	cur = temp_descriptor(cbat->bid);
	ins = temp_descriptor(cbat->ibid);
	/* any inserts */
	if (BUNlast(ins) > 0) {
		(*changes)++;
		assert(cur->theap.storage != STORE_PRIV);
		BATappend(cur, ins, NULL, TRUE);
		cbat->cnt = cbat->ibase = BATcount(cur);
		BATcleanProps(cur);
		temp_destroy(cbat->ibid);
		cbat->ibid = e_bat(cur->ttype);
	}
	bat_destroy(ins);

	if (cbat->ucnt && cbat->uibid) {
		BAT *ui = temp_descriptor(cbat->uibid);
		BAT *uv = temp_descriptor(cbat->uvbid);
		/* any updates */
		if (BUNlast(ui) > 0) {
			(*changes)++;
			void_replace_bat(cur, ui, uv, TRUE);
			temp_destroy(cbat->uibid);
			temp_destroy(cbat->uvbid);
			cbat->uibid = e_bat(TYPE_oid);
			cbat->uvbid = e_bat(cur->ttype);
			cbat->ucnt = 0;
		}
		bat_destroy(ui);
		bat_destroy(uv);
	}
	bat_destroy(cur);
	if (cbat->next) { 
		ok = destroy_bat(tr, cbat->next);
		cbat->next = NULL;
	}
	return ok;
}

static int
gtr_update_dbat(sql_dbat *d, int *changes)
{
	int ok = LOG_OK;
	BAT *idb;
	int dbid = logger_find_bat(bat_logger, d->dname);

	assert(store_nr_active==0);
	if (d->dbid == dbid)
		return ok;
	idb = temp_descriptor(d->dbid);
	if (BUNlast(idb) > idb->batInserted) {
		BAT *cdb = temp_descriptor(dbid);

		(*changes)++;
		append_inserted(cdb, idb);
		bat_destroy(cdb);
	}
	bat_destroy(idb);
	return ok;
}


static int
gtr_update_table(sql_trans *tr, sql_table *t, int *tchanges)
{
	int ok = LOG_OK;
	node *n;

	if (t->base.wtime <= t->base.allocated)
		return ok;
	gtr_update_dbat(t->data, tchanges);
	for (n = t->columns.set->h; ok == LOG_OK && n; n = n->next) {
		int changes = 0;
		sql_column *c = n->data;

		if (!c->base.wtime || c->base.wtime <= c->base.allocated) 
			continue;
		ok = gtr_update_delta(tr, c->data, &changes);
		if (changes)
			c->base.allocated = c->base.wtime = tr->wstime;
		(*tchanges) |= changes;
	}
	if (ok == LOG_OK && t->idxs.set) {
		for (n = t->idxs.set->h; ok == LOG_OK && n; n = n->next) {
			int changes = 0;
			sql_idx *ci = n->data;

			/* some indices have no bats */
			if (!ci->base.wtime || ci->base.wtime <= ci->base.allocated) 
				continue;

			ok = gtr_update_delta(tr, ci->data, &changes);
			if (changes)
				ci->base.allocated = ci->base.wtime = tr->wstime;
			(*tchanges) |= changes;
		}
	}
	if (*tchanges)
		t->base.allocated = t->base.wtime = tr->wstime;
	return ok;
}

typedef int (*gtr_update_table_fptr)( sql_trans *tr, sql_table *t, int *changes);

static int
_gtr_update( sql_trans *tr, gtr_update_table_fptr gtr_update_table_f)
{
	int ok = LOG_OK, tchanges = 0;
	node *sn;

	for(sn = tr->schemas.set->h; sn && ok == LOG_OK; sn = sn->next) {
		int schanges = 0;
		sql_schema *s = sn->data;
		
		if (s->base.wtime <= s->base.allocated && 
			gtr_update_table_f == gtr_update_table)
			continue;
		if (!s->base.wtime)
			continue;
		if (!isTempSchema(s) && s->tables.set) {
			node *n;
			for (n = s->tables.set->h; n && ok == LOG_OK; n = n->next) {
				int changes = 0;
				sql_table *t = n->data;

				if (isTable(t) && isGlobal(t))
					ok = gtr_update_table_f(tr, t, &changes);
				schanges |= changes;
			}
		}
		if (schanges && gtr_update_table_f == gtr_update_table){
			s->base.allocated = s->base.wtime = tr->wstime;
			tchanges ++;
		}
	}
	if (tchanges && gtr_update_table_f == gtr_update_table)
		tr->wtime = tr->wstime;
	return LOG_OK;
}

static int
gtr_update( sql_trans *tr )
{
	return _gtr_update(tr, &gtr_update_table);
}

static int 
gtr_minmax_col( sql_trans *tr, sql_column *c)
{
	int ok = LOG_OK;
	sql_delta *cbat = c->data;
	BAT *cur;
	lng val;

	(void)tr;
	/* already set */
	if (!cbat || c->type.type->localtype >= TYPE_str || c->t->system)
		return ok;

	cur = temp_descriptor(cbat->bid);
	if (BATgetprop(cur, GDK_MIN_VALUE)) {
		bat_destroy(cur);
		return ok;
	}

	BATmin(cur, &val);
	BATsetprop(cur, GDK_MIN_VALUE, cur->ttype, &val);
	BATmax(cur, &val);
	BATsetprop(cur, GDK_MAX_VALUE, cur->ttype, &val);
	bat_destroy(cur);
	return ok;
}

static int
gtr_minmax_table(sql_trans *tr, sql_table *t, int *changes)
{
	int ok = LOG_OK;
	node *n;

	(void)changes;
	if (t->access > TABLE_WRITABLE) {
		for (n = t->columns.set->h; ok == LOG_OK && n; n = n->next) {
			sql_column *c = n->data;
	
			ok = gtr_minmax_col(tr, c);
		}
	}
	return ok;
}

static int
gtr_minmax( sql_trans *tr )
{
	return _gtr_update(tr, &gtr_minmax_table);
}

static int 
tr_update_delta( sql_trans *tr, sql_delta *obat, sql_delta *cbat, int unique)
{
	int ok = LOG_OK;
	BAT *ins, *cur = NULL;
	int cleared = 0;

	(void)tr;
	assert(store_nr_active==1);
	assert (obat->bid != 0 || tr != gtrans);

	/* for cleared tables the bid is reset */
	if (cbat->bid == 0) {
		cleared = 1;
		cbat->bid = obat->bid;
		temp_dup(cbat->bid);
	}

	if (obat->cached) {
		bat_destroy(obat->cached);
		obat->cached = NULL;
	}
	if (cbat->cached) {
		bat_destroy(cbat->cached);
		cbat->cached = NULL;
	}
	if (obat->bid)
		cur = temp_descriptor(obat->bid);
	if (!obat->bid && tr != gtrans) {
		//if (obat->name)
			destroy_delta(obat);
			//_DELETE(obat->name);
		*obat = *cbat;
		cbat->bid = 0;
		cbat->ibid = 0;
		cbat->uibid = 0;
		cbat->uvbid = 0;
		cbat->name = NULL;
		cbat->cached = NULL;
		return ok;
	}
	ins = temp_descriptor(cbat->ibid);
	/* any inserts */
	if (BUNlast(ins) > 0 || cleared) {
		if ((!obat->ibase && BATcount(ins) > SNAPSHOT_MINSIZE)){
			/* swap cur and ins */
			BAT *newcur = ins;

			if (unique)
				BATkey(newcur, TRUE);
			temp_destroy(cbat->bid);
			temp_destroy(obat->bid);
			obat->bid = cbat->ibid;
			cbat->bid = cbat->ibid = 0;

			BATmsync(ins);
			ins = cur;
			cur = newcur;
		} else {
			assert(cur->theap.storage != STORE_PRIV);
			assert((BATcount(cur) + BATcount(ins)) == cbat->cnt);
			//assert((BATcount(cur) + BATcount(ins)) == (obat->cnt + (BUNlast(ins) - ins->batInserted)));
			assert(!BATcount(ins) || !isEbat(ins));
			BATappend(cur, ins, NULL, TRUE);
			BATcleanProps(cur);
			temp_destroy(cbat->bid);
			temp_destroy(cbat->ibid);
			cbat->bid = cbat->ibid = 0;
			if (cur->batPersistence == PERSISTENT)
				BATmsync(cur);
		}
		obat->cnt = cbat->cnt = obat->ibase = cbat->ibase = BATcount(cur);
		temp_destroy(obat->ibid);
		obat->ibid = e_bat(cur->ttype);
	}
	if (obat->cnt != cbat->cnt) { /* locked */
		obat->cnt = cbat->cnt;
		obat->ibase = cbat->ibase;
	}
	bat_destroy(ins);

	if ((cbat->ucnt || cleared) && cbat->uibid) {
		BAT *ui = temp_descriptor(cbat->uibid);
		BAT *uv = temp_descriptor(cbat->uvbid);

		/* any updates */
		if (BUNlast(ui) > 0) {
			void_replace_bat(cur, ui, uv, TRUE);
			/* cleanup the old deltas */
			temp_destroy(obat->uibid);
			temp_destroy(obat->uvbid);
			obat->uibid = e_bat(TYPE_oid);
			obat->uvbid = e_bat(cur->ttype);
			temp_destroy(cbat->uibid);
			temp_destroy(cbat->uvbid);
			cbat->uibid = cbat->uvbid = 0;
			cbat->ucnt = obat->ucnt = 0;
		}
		bat_destroy(ui);
		bat_destroy(uv);
	}
	bat_destroy(cur);
	if (obat->next) { 
		ok = destroy_bat(tr, obat->next);
		obat->next = NULL;
	}
	return ok;
}

static int 
tr_merge_delta( sql_trans *tr, sql_delta *obat, int unique)
{
	int ok = LOG_OK;
	BAT *ins, *cur = NULL;
	int cleared = 0;

	(void)tr;
	assert(store_nr_active==1);
	assert (obat->bid != 0 || tr != gtrans);

	if (obat->cached) {
		bat_destroy(obat->cached);
		obat->cached = NULL;
	}
	if (obat->bid)
		cur = temp_descriptor(obat->bid);
	ins = temp_descriptor(obat->ibid);
	/* any inserts */
	if (BUNlast(ins) > 0 || cleared) {
		if ((!obat->ibase && BATcount(ins) > SNAPSHOT_MINSIZE)){
			/* swap cur and ins */
			BAT *newcur = ins;
			bat id = obat->bid;

			if (unique)
				BATkey(newcur, TRUE);
			obat->bid = obat->ibid;
			obat->ibid = id;

			BATmsync(ins);
			ins = cur;
			cur = newcur;
		} else {
			BATappend(cur, ins, NULL, TRUE);
			BATcleanProps(cur);
			if (cur->batPersistence == PERSISTENT)
				BATmsync(cur);
		}
		obat->cnt = obat->ibase = BATcount(cur);
		temp_destroy(obat->ibid);
		obat->ibid = e_bat(cur->ttype);
	}
	bat_destroy(ins);

	if (obat->ucnt || cleared) {
		BAT *ui = temp_descriptor(obat->uibid);
		BAT *uv = temp_descriptor(obat->uvbid);

		/* any updates */
		if (BUNlast(ui) > 0) {
			void_replace_bat(cur, ui, uv, TRUE);
			/* cleanup the old deltas */
			temp_destroy(obat->uibid);
			temp_destroy(obat->uvbid);
			obat->uibid = e_bat(TYPE_oid);
			obat->uvbid = e_bat(cur->ttype);
			obat->ucnt = 0;
		}
		bat_destroy(ui);
		bat_destroy(uv);
	}
	bat_destroy(cur);
	if (obat->next) { 
		ok = destroy_bat(tr, obat->next);
		obat->next = NULL;
	}
	return ok;
}

static int
tr_update_dbat(sql_trans *tr, sql_dbat *tdb, sql_dbat *fdb, int cleared)
{
	int ok = LOG_OK;
	BAT *db = NULL;

	if (!fdb)
		return ok;

	if (fdb->cached) {
		bat_destroy(fdb->cached);
		fdb->cached = NULL;
	}
	if (tdb->cached) {
		bat_destroy(tdb->cached);
		tdb->cached = NULL;
	}
	assert(store_nr_active==1);
	db = temp_descriptor(fdb->dbid);
	if (BUNlast(db) > db->batInserted || cleared) {
		BAT *odb = temp_descriptor(tdb->dbid);

		append_inserted(odb, db);
		BATcommit(odb);
		temp_destroy(fdb->dbid);

		fdb->dbid = 0;
		tdb->cnt = fdb->cnt;
		bat_destroy(odb);
	}
	bat_destroy(db);
	if (tdb->next) {
		ok = destroy_dbat(tr, tdb->next);
		tdb->next = NULL;
	}
	return ok;
}

/* the central and transaction local bats need to be swapped */
static int
tr_update_dbat_swap(sql_dbat *tdb, sql_dbat *fdb)
{
	/* The fdb holds the central bat, tdb has the proper new rows
	 * Add these (new) rows to the fdb->dbid
	 * and remove the rows from tdb->dbid.
	 * Swap both tdb->dbid/fdb->dbid */
	int ok = LOG_OK;
	BAT *db = NULL;
	BUN cnt;

	if (!fdb)
		return ok;

	db = temp_descriptor(tdb->dbid);
	if (BUNlast(db) > db->batInserted) {
		BAT *odb = temp_descriptor(fdb->dbid);

		cnt = BATcount(odb);
		append_inserted(odb, db);
		BATcommit(odb);
		BATsetcount(db, cnt);
		bat_destroy(odb);
	}
	tdb->dbid = fdb->dbid; 
	fdb->dbid = db->batCacheid;
	bat_destroy(db);
	return ok;
}

static int
tr_merge_dbat(sql_trans *tr, sql_dbat *tdb)
{
	int ok = LOG_OK;

	if (tdb->cached) {
		bat_destroy(tdb->cached);
		tdb->cached = NULL;
	}
	assert(store_nr_active==1);
	if (tdb->next) {
		ok = destroy_dbat(tr, tdb->next);
		tdb->next = NULL;
	}
	return ok;
}

static int
update_table(sql_trans *tr, sql_table *ft, sql_table *tt)
{
	sql_trans *oldest = oldest_active_transaction();
	int ok = LOG_OK;
	node *n, *m;

	if (ft->cleared){
		if (store_nr_active == 1) {
			(void)store_funcs.clear_del(tr->parent, tt);
			for (n = tt->columns.set->h; n; n = n->next) 
				(void)store_funcs.clear_col(tr->parent, n->data);
			if (tt->idxs.set) 
				for (n = tt->idxs.set->h; n; n = n->next) 
					(void)store_funcs.clear_idx(tr->parent, n->data);
		} else {
			for (n = ft->columns.set->h; n; n = n->next) 
				empty_col(n->data);
			if (ft->idxs.set) 
				for (n = ft->idxs.set->h; n; n = n->next) 
					empty_idx(n->data);
		}
	}

	if (store_nr_active == 1 || ft->base.allocated) {
		if (store_nr_active > 1 && ft->data) { /* move delta */
			sql_dbat *b = ft->data;

			ft->data = NULL;
			b->next = tt->data;
			tt->data = b;

			if (b->cached) {
				bat_destroy(b->cached);
				b->cached = NULL;
			}
			while (b && b->wtime >= oldest->stime)
				b = b->next;
			if (0 && b && b->wtime < oldest->stime) {
				/* anything older can go */
				destroy_dbat(tr, b->next);
				b->next = NULL;
			}
			if (store_nr_active > 1 && tr->parent == gtrans) {
				b = tt->data;
				/* The central (as known to the logger) and 
				 * transaction local bats need to be swapped */
				tr_update_dbat_swap(tt->data, b->next);
			}
		} else if (tt->data && ft->base.allocated) {
			tr_update_dbat(tr, tt->data, ft->data, ft->cleared);
		} else if (store_nr_active == 1 && !ft->base.allocated) {
			if (!tt->data && tt->po) {
				sql_table *ot = tr_find_table(tr->parent, tt);
				tt->data = timestamp_dbat(ot->data, tr->stime);
			}
			assert(tt->data);
			tr_merge_dbat(tr, tt->data);
			ft->data = NULL;
		} else if (ft->data) {
			tt->data = ft->data;
			tt->base.allocated = 1;
			ft->data = NULL;
		}
	}
	for (n = ft->columns.set->h, m = tt->columns.set->h; ok == LOG_OK && n && m; n = n->next, m = m->next) {
		sql_column *cc = n->data;
		sql_column *oc = m->data;

		if (store_nr_active == 1 || (cc->base.wtime && cc->base.allocated)) {
			assert(!cc->base.wtime || oc->base.wtime < cc->base.wtime);
			if (store_nr_active > 1 && cc->data) { /* move delta */
				sql_delta *b = cc->data;

				cc->data = NULL;
				b->next = oc->data;
				oc->data = b;

				if (b->cached) {
					bat_destroy(b->cached);
					b->cached = NULL;
				}
				while (b && b->wtime >= oldest->stime) 
					b = b->next;
				if (0 && b && b->wtime < oldest->stime) {
					/* anything older can go */
					destroy_bat(tr, b->next);
					b->next = NULL;
				}
			} else if (oc->data && cc->base.allocated) {
				tr_update_delta(tr, oc->data, cc->data, cc->unique == 1);
			} else if (store_nr_active == 1 && !cc->base.allocated) {
				if (!oc->data) {
					sql_column *o = tr_find_column(tr->parent, oc);
					oc->data = timestamp_delta(o->data, tr->stime);
				}
				assert(oc->data);
				tr_merge_delta(tr, oc->data, oc->unique == 1);
				cc->data = NULL;
			} else if (cc->data) {
				oc->data = cc->data; 
				oc->base.allocated = 1;
				cc->data = NULL;
			}
		}

		oc->null = cc->null;
		oc->unique = cc->unique;
		if (cc->storage_type && (!oc->storage_type || strcmp(cc->storage_type, oc->storage_type) != 0))
			oc->storage_type = sa_strdup(tr->sa, cc->storage_type);
		if (!cc->storage_type)
			oc->storage_type = NULL;
		if (cc->def && (!oc->def || strcmp(cc->def, oc->def) != 0))
			oc->def = sa_strdup(tr->sa, cc->def);
		if (!cc->def)
			oc->def = NULL;

		if (oc->base.rtime < cc->base.rtime)
			oc->base.rtime = cc->base.rtime;
		if (oc->base.wtime < cc->base.wtime)
			oc->base.wtime = cc->base.wtime;
		if (cc->data) 
			destroy_col(tr, cc);
		cc->base.allocated = cc->base.rtime = cc->base.wtime = 0;
	}
	if (ok == LOG_OK && tt->idxs.set) {
		for (n = ft->idxs.set->h, m = tt->idxs.set->h; ok == LOG_OK && n && m; n = n->next, m = m->next) {
			sql_idx *ci = n->data;
			sql_idx *oi = m->data;

			/* some indices have no bats */
			if (!oi->data) {
				ci->data = NULL;
				ci->base.allocated = ci->base.rtime = ci->base.wtime = 0;
				continue;
			}
			if (store_nr_active == 1 || (ci->base.wtime && ci->base.allocated)) {
				if (store_nr_active > 1 && ci->data) { /* move delta */
					sql_delta *b = ci->data;

					ci->data = NULL;
					b->next = oi->data;
					oi->data = b;
					if (b->cached) {
						bat_destroy(b->cached);
						b->cached = NULL;
					}
					while (b && b->wtime >= oldest->stime) 
						b = b->next;
					if (0 && b && b->wtime < oldest->stime) {
						/* anything older can go */
						destroy_bat(tr, b->next);
						b->next = NULL;
					}
				} else if (oi->data && ci->base.allocated) {
					tr_update_delta(tr, oi->data, ci->data, 0);
				} else if (store_nr_active == 1 && !ci->base.allocated) {
					if (!oi->data) {
						sql_idx *o = tr_find_idx(tr->parent, oi);
						oi->data = timestamp_delta(o->data, tr->stime);
					}
					assert(oi->data);
					tr_merge_delta(tr, oi->data, 0);
					ci->data = NULL;
				} else if (ci->data) {
					oi->data = ci->data;
					oi->base.allocated = 1;
					ci->data = NULL;
				}
			}

			if (oi->base.rtime < ci->base.rtime)
				oi->base.rtime = ci->base.rtime;
			if (oi->base.wtime < ci->base.wtime)
				oi->base.wtime = ci->base.wtime;
			if (ci->data)
				destroy_idx(tr, ci);
			ci->base.allocated = ci->base.rtime = ci->base.wtime = 0;
		}
	}
	if (tt->base.rtime < ft->base.rtime)
		tt->base.rtime = ft->base.rtime;
	if (tt->base.wtime < ft->base.wtime)
		tt->base.wtime = ft->base.wtime;
	if (ft->data)
		destroy_del(tr, ft);
	ft->base.allocated = ft->base.rtime = ft->base.wtime = 0;
	return ok;
}

static int 
tr_log_delta( sql_trans *tr, sql_delta *cbat, int cleared)
{
	int ok = LOG_OK;
	BAT *ins;

	(void)tr;
	assert(tr->parent == gtrans);
	ins = temp_descriptor(cbat->ibid);

	if (cleared) 
		log_bat_clear(bat_logger, cbat->name);

	/* any inserts */
	if (BUNlast(ins) > 0) {
		assert(store_nr_active>0);
		if (BUNlast(ins) > ins->batInserted && (store_nr_active != 1 || cbat->ibase || BATcount(ins) <= SNAPSHOT_MINSIZE)) 
			ok = log_bat(bat_logger, ins, cbat->name);
		if (store_nr_active == 1 &&
		    !cbat->ibase && BATcount(ins) > SNAPSHOT_MINSIZE) {
			/* log new snapshot */
			logger_add_bat(bat_logger, ins, cbat->name);
			ok = log_bat_persists(bat_logger, ins, cbat->name);
		}
	}
	bat_destroy(ins);

	if (cbat->ucnt && cbat->uibid) {
		BAT *ui = temp_descriptor(cbat->uibid);
		BAT *uv = temp_descriptor(cbat->uvbid);
		/* any updates */
		if (ok == LOG_OK && (BUNlast(uv) > uv->batInserted || BATdirty(uv))) 
			ok = log_delta(bat_logger, ui, uv, cbat->name);
		bat_destroy(ui);
		bat_destroy(uv);
	}
	return ok;
}

static int
tr_log_dbat(sql_trans *tr, sql_dbat *fdb, int cleared)
{
	int ok = LOG_OK;
	BAT *db = NULL;

	if (!fdb)
		return ok;

	(void)tr;
	assert (fdb->dname);
	if (cleared) 
		log_bat_clear(bat_logger, fdb->dname);

	db = temp_descriptor(fdb->dbid);
	if (BUNlast(db) > 0) {
		assert(store_nr_active>0);
		if (BUNlast(db) > db->batInserted) 
			ok = log_bat(bat_logger, db, fdb->dname);
	}
	bat_destroy(db);
	return ok;
}

static int
log_table(sql_trans *tr, sql_table *ft)
{
	int ok = LOG_OK;
	node *n;

	assert(tr->parent == gtrans);
	if (ft->base.wtime && ft->base.allocated)
		ok = tr_log_dbat(tr, ft->data, ft->cleared);
	for (n = ft->columns.set->h; ok == LOG_OK && n; n = n->next) {
		sql_column *cc = n->data;

		if (!cc->base.wtime || !cc->base.allocated) 
			continue;
		ok = tr_log_delta(tr, cc->data, ft->cleared);
	}
	if (ok == LOG_OK && ft->idxs.set) {
		for (n = ft->idxs.set->h; ok == LOG_OK && n; n = n->next) {
			sql_idx *ci = n->data;

			/* some indices have no bats or changes */
			if (!ci->data || !ci->base.wtime || !ci->base.allocated)
				continue;

			ok = tr_log_delta(tr, ci->data, ft->cleared);
		}
	}
	return ok;
}

static int 
tr_snapshot_bat( sql_trans *tr, sql_delta *cbat)
{
	int ok = LOG_OK;

	assert(tr->parent == gtrans);
	assert(store_nr_active>0);

	(void)tr;
	if (store_nr_active == 1 && !cbat->ibase && cbat->cnt > SNAPSHOT_MINSIZE) {
		BAT *ins = temp_descriptor(cbat->ibid);

		/* any inserts */
		if (BUNlast(ins) > 0) {
			bat_set_access(ins, BAT_READ);
			BATmode(ins, PERSISTENT);
		}
		bat_destroy(ins);
	}
	return ok;
}

static int
snapshot_table(sql_trans *tr, sql_table *ft)
{
	int ok = LOG_OK;
	node *n;

	assert(tr->parent == gtrans);

	for (n = ft->columns.set->h; ok == LOG_OK && n; n = n->next) {
		sql_column *cc = n->data;

		if (!cc->base.wtime || !cc->base.allocated) 
			continue;
		tr_snapshot_bat(tr, cc->data);
	}
	if (ok == LOG_OK && ft->idxs.set) {
		for (n = ft->idxs.set->h; ok == LOG_OK && n; n = n->next) {
			sql_idx *ci = n->data;

			/* some indices have no bats or changes */
			if (!ci->data || !ci->base.wtime || !ci->base.allocated)
				continue;

			tr_snapshot_bat(tr, ci->data);
		}
	}
	return ok;
}

int
bat_storage_init( store_functions *sf)
{
	sf->bind_col = (bind_col_fptr)&bind_col;
	sf->bind_idx = (bind_idx_fptr)&bind_idx;
	sf->bind_del = (bind_del_fptr)&bind_del;

	sf->append_col = (append_col_fptr)&append_col;
	sf->append_idx = (append_idx_fptr)&append_idx;
	sf->update_col = (update_col_fptr)&update_col;
	sf->update_idx = (update_idx_fptr)&update_idx;
	sf->delete_tab = (delete_tab_fptr)&delete_tab;

	sf->count_del = (count_del_fptr)&count_del;
	sf->count_upd = (count_upd_fptr)&count_upd;
	sf->count_col = (count_col_fptr)&count_col;
	sf->count_idx = (count_idx_fptr)&count_idx;
	sf->dcount_col = (dcount_col_fptr)&dcount_col;
	sf->sorted_col = (prop_col_fptr)&sorted_col;
	sf->double_elim_col = (prop_col_fptr)&double_elim_col;

	sf->create_col = (create_col_fptr)&create_col;
	sf->create_idx = (create_idx_fptr)&create_idx;
	sf->create_del = (create_del_fptr)&create_del;

	sf->log_create_col = (create_col_fptr)&log_create_col;
	sf->log_create_idx = (create_idx_fptr)&log_create_idx;
	sf->log_create_del = (create_del_fptr)&log_create_del;

	sf->snapshot_create_col = (create_col_fptr)&snapshot_create_col;
	sf->snapshot_create_idx = (create_idx_fptr)&snapshot_create_idx;
	sf->snapshot_create_del = (create_del_fptr)&snapshot_create_del;

	sf->dup_col = (dup_col_fptr)&dup_col;
	sf->dup_idx = (dup_idx_fptr)&dup_idx;
	sf->dup_del = (dup_del_fptr)&dup_del;

	sf->destroy_col = (destroy_col_fptr)&destroy_col;
	sf->destroy_idx = (destroy_idx_fptr)&destroy_idx;
	sf->destroy_del = (destroy_del_fptr)&destroy_del;

	sf->log_destroy_col = (destroy_col_fptr)&log_destroy_col;
	sf->log_destroy_idx = (destroy_idx_fptr)&log_destroy_idx;
	sf->log_destroy_del = (destroy_del_fptr)&log_destroy_del;

	sf->clear_col = (clear_col_fptr)&clear_col;
	sf->clear_idx = (clear_idx_fptr)&clear_idx;
	sf->clear_del = (clear_del_fptr)&clear_del;

	sf->update_table = (update_table_fptr)&update_table;
	sf->log_table = (update_table_fptr)&log_table;
	sf->snapshot_table = (update_table_fptr)&snapshot_table;
	sf->gtrans_update = (gtrans_update_fptr)&gtr_update;
	sf->gtrans_minmax = (gtrans_update_fptr)&gtr_minmax;
	return LOG_OK;
}
<|MERGE_RESOLUTION|>--- conflicted
+++ resolved
@@ -282,36 +282,16 @@
 			}
 
 			o = BATthetaselect(tids, NULL, &ib->hseqbase, "<");
-<<<<<<< HEAD
-=======
 			if (o == NULL) {
 				bat_destroy(ib);
 				return LOG_ERR;
 			}
-			nui = BATproject(o, tids);
-			nuv = BATproject(o, updates);
-			bat_destroy(o);
-			if (nui == NULL || nuv == NULL) {
-				bat_destroy(ib);
-				bat_destroy(nui);
-				bat_destroy(nuv);
-				return LOG_ERR;
-			}
-			assert(BATcount(nui) == BATcount(nuv));
-
-			tids = nui;
-			updates = nuv;
->>>>>>> 4533e319
 		}
 		bat_destroy(ib);
 
 		ui = temp_descriptor(bat->uibid);
 		uv = temp_descriptor(bat->uvbid);
 		if (ui == NULL || uv == NULL) {
-			if (tids != otids) {
-				bat_destroy(tids);
-				bat_destroy(updates);
-			}
 			bat_destroy(ui);
 			bat_destroy(uv);
 			return LOG_ERR;
@@ -323,10 +303,6 @@
 			bat_destroy(ui);
 			if (bat->uibid == BID_NIL ||
 			    (ui = temp_descriptor(bat->uibid)) == NULL) {
-				if (tids != otids) {
-					bat_destroy(tids);
-					bat_destroy(updates);
-				}
 				bat_destroy(uv);
 				return LOG_ERR;
 			}
@@ -337,43 +313,21 @@
 			bat_destroy(uv);
 			if (bat->uvbid == BID_NIL ||
 			    (uv = temp_descriptor(bat->uvbid)) == NULL) {
-				if (tids != otids) {
-					bat_destroy(tids);
-					bat_destroy(updates);
-				}
 				bat_destroy(ui);
 				return LOG_ERR;
 			}
 		}
-		if (BATappend(ui, tids, TRUE) != GDK_SUCCEED ||
-		    BATappend(uv, updates, TRUE) != GDK_SUCCEED) {
+		if (BATappend(ui, tids, o, TRUE) != GDK_SUCCEED ||
+		    BATappend(uv, updates, o, TRUE) != GDK_SUCCEED) {
 			bat_destroy(ui);
 			bat_destroy(uv);
-			if (tids != otids) {
-				bat_destroy(tids);
-				bat_destroy(updates);
-			}
 			return LOG_ERR;
 		}
-<<<<<<< HEAD
-		BATappend(ui, tids, o, TRUE);
-		BATappend(uv, updates, o, TRUE);
-=======
->>>>>>> 4533e319
 		assert(BATcount(tids) == BATcount(updates));
 		bat_destroy(o);
 		bat_destroy(ui);
 		bat_destroy(uv);
-<<<<<<< HEAD
 	} else if (is_new && bat->bid) { 
-=======
-		if (tids != otids) {
-			bat_destroy(tids);
-			bat_destroy(updates);
-			tids = otids;
-		}
-	} else if (is_new && bat->bid) {
->>>>>>> 4533e319
 		BAT *ib = temp_descriptor(bat->ibid);
 		b = temp_descriptor(bat->bid);
 
