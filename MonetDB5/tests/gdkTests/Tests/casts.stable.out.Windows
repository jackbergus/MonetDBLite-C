--- conflicted
+++ resolved
@@ -1,11 +1,11 @@
 stdout of test 'casts` in directory 'tests/gdkTests` itself:
 
 
-# 12:57:31 >  
-# 12:57:31 >  "mserver5" "--debug=10" "--set" "gdk_nr_threads=0" "--set" "gdk_dbfarm=C:\Users\sjoerd\Documents\src\MonetDB\candidate\NTv32d\var\MonetDB" "--set" "mapi_open=true" "--set" "mapi_port=39226" "--set" "monet_prompt=" "--trace" "--forcemito" "--set" "mal_listing=2" "--dbname=mTests_tests_gdkTests" "casts.mal"
-# 12:57:31 >  
+# 13:17:19 >  
+# 13:17:19 >  "mserver5" "--debug=10" "--set" "gdk_nr_threads=0" "--set" "gdk_dbfarm=C:\Users\sjoerd\Documents\src\MonetDB\devel\NTv32d\var\MonetDB" "--set" "mapi_open=true" "--set" "mapi_port=31338" "--set" "monet_prompt=" "--trace" "--forcemito" "--set" "mal_listing=2" "--dbname=mTests_tests_gdkTests" "casts.mal"
+# 13:17:19 >  
 
-# MonetDB 5 server v11.9.0 (hg id: 15311dd8431a)
+# MonetDB 5 server v11.10.0 (hg id: c87bcc2d7e0e)
 # This is an unreleased version
 # Serving database 'mTests_tests_gdkTests', using 4 threads
 # Compiled for i686-pc-winnt/32bit with 32bit OIDs dynamically linked
@@ -13,8 +13,9 @@
 # Copyright (c) 1993-July 2008 CWI.
 # Copyright (c) August 2008-2012 MonetDB B.V., all rights reserved
 # Visit http://www.monetdb.org/ for further information
-# Listening for connection requests on mapi:monetdb://lab03:39226/
+# Listening for connection requests on mapi:monetdb://lab03:31338/
 # MonetDB/GIS module loaded
+# MonetDB/JAQL module loaded
 # MonetDB/SQL module loaded
 function user.main():void;
     io.printf("# casting to int\n");
@@ -69,45 +70,33 @@
     io.print(-2147483647:int);
     io.printf("# i:= 2147483647:int+1:int;\n");
     i := calc.+(2147483647:int,1:int);
-<<<<<<< HEAD
 catch MALException:str ;
     io.printf("Caught exception\n");
 exit MALException:str ;
-=======
     io.printf("# io.print(i);\n");
->>>>>>> 9600e59a
     io.print(i);
     io.printf("# z:= -2147483647:int - 1:int;\n");
     z := calc.-(-2147483647:int,1:int);
-<<<<<<< HEAD
 catch MALException:str ;
     io.printf("Caught exception\n");
 exit MALException:str ;
-=======
     io.printf("# io.print(z);\n");
->>>>>>> 9600e59a
     io.print(z);
     io.printf("# should this produce nil (overflow)?\n");
     io.printf("# z:= 2147483647:int + 2:int;\n");
     z := calc.+(2147483647:int,2:int);
-<<<<<<< HEAD
 catch MALException:str ;
     io.printf("Caught exception\n");
 exit MALException:str ;
-=======
     io.printf("# io.print(z);\n");
->>>>>>> 9600e59a
     io.print(z);
     io.printf("# should this produce nil (overflow)?\n");
     io.printf("# z:= -2147483647:int - 2:int;\n");
     z := calc.-(-2147483647:int,2:int);
-<<<<<<< HEAD
 catch MALException:str ;
     io.printf("Caught exception\n");
 exit MALException:str ;
-=======
     io.printf("# io.print(z);\n");
->>>>>>> 9600e59a
     io.print(z);
     io.printf("# int from lng\n");
     io.printf("# io.print(1LL:int);\n");
@@ -560,22 +549,14 @@
     io.print(9223372036854775807:lng);
     io.printf("# io.print(9223372036854775808LL);\n");
     io.print(nil:lng);
-<<<<<<< HEAD
+    io.printf("# io.print(9223372036854775809LL);\n");
     io.print(-9223372036854775807:lng);
-=======
-    io.printf("# io.print(9223372036854775809LL);\n");
-    io.print(nil:lng);
     io.printf("# io.print(-9223372036854775807LL);\n");
->>>>>>> 9600e59a
     io.print(-9223372036854775807:lng);
     io.printf("# io.print(-9223372036854775808LL);\n");
     io.print(nil:lng);
-<<<<<<< HEAD
+    io.printf("# io.print(-9223372036854775809LL);\n");
     io.print(9223372036854775807:lng);
-=======
-    io.printf("# io.print(-9223372036854775809LL);\n");
-    io.print(nil:lng);
->>>>>>> 9600e59a
     io.printf("# lng from bit\n");
     io.printf("# io.print(true:lng);\n");
     io.print(1:lng);
@@ -603,49 +584,37 @@
     io.print(-2147483647:lng);
     io.printf("# lz:= 2147483647 +1;\n");
     lz := calc.+(2147483647,1);
-<<<<<<< HEAD
 catch MALException:str ;
     io.printf("Caught exception\n");
 exit MALException:str ;
-=======
     io.printf("# l:= calc.lng(lz);\n");
->>>>>>> 9600e59a
     l := calc.lng(lz);
     io.printf("# io.print(l);\n");
     io.print(l);
     io.printf("# lu:= -2147483647 -1;\n");
     lu := calc.-(-2147483647,1);
-<<<<<<< HEAD
 catch MALException:str ;
     io.printf("Caught exception\n");
 exit MALException:str ;
-=======
     io.printf("# l:= calc.lng(lu);\n");
->>>>>>> 9600e59a
     l := calc.lng(lu);
     io.printf("# io.print(l);\n");
     io.print(l);
     io.printf("# should this produce nil (overflow)?\n");
     io.printf("# la:= 2147483647 +2;\n");
     la := calc.+(2147483647,2);
-<<<<<<< HEAD
 catch MALException:str ;
     io.printf("Caught exception\n");
 exit MALException:str ;
-=======
     io.printf("# io.print(la);\n");
->>>>>>> 9600e59a
     io.print(la);
     io.printf("# should this produce nil (overflow)?\n");
     io.printf("# lb:= -2147483647 -2;\n");
     lb := calc.-(-2147483647,2);
-<<<<<<< HEAD
 catch MALException:str ;
     io.printf("Caught exception\n");
 exit MALException:str ;
-=======
     io.printf("# io.print(lb);\n");
->>>>>>> 9600e59a
     io.print(lb);
     io.printf("# lng from lng\n");
     io.printf("# lng from flt\n");
@@ -862,52 +831,39 @@
     io.print(-2.14748365e+009:flt);
     io.printf("# fl:= 2147483647+1;\n");
     fl := calc.+(2147483647,1);
-<<<<<<< HEAD
 catch MALException:str ;
     io.printf("Caught exception\n");
 exit MALException:str ;
-=======
     io.printf("# f:= calc.flt(fl);\n");
->>>>>>> 9600e59a
     f := calc.flt(fl);
     io.printf("# io.print(f);\n");
     io.print(f);
     io.printf("# fi:= -2147483647-1;\n");
     fi := calc.-(-2147483647,1);
-<<<<<<< HEAD
 catch MALException:str ;
     io.printf("Caught exception\n");
 exit MALException:str ;
-=======
     io.printf("# f:= calc.flt(fi);\n");
->>>>>>> 9600e59a
     f := calc.flt(fi);
     io.printf("# io.print(f);\n");
     io.print(f);
     io.printf("# should this produce nil (overflow)?\n");
-<<<<<<< HEAD
+    io.printf("# ff:= 2147483647+2;\n");
     ff := calc.+(2147483647,2);
 catch MALException:str ;
     io.printf("Caught exception\n");
 exit MALException:str ;
-=======
-    io.printf("# ff:= 2147483647+1;\n");
-    ff := calc.+(2147483647,1);
     io.printf("# f:= calc.flt(ff);\n");
->>>>>>> 9600e59a
     f := calc.flt(ff);
     io.printf("# io.print(f);\n");
     io.print(f);
     io.printf("# should this produce nil (overflow)?\n");
     io.printf("# fg:= -2147483647 -2;\n");
     fg := calc.-(-2147483647,2);
-<<<<<<< HEAD
 catch MALException:str ;
     io.printf("Caught exception\n");
 exit MALException:str ;
-=======
     io.printf("# f:= calc.flt(fg);\n");
->>>>>>> 9600e59a
     f := calc.flt(fg);
     io.printf("# io.print(f);\n");
     io.print(f);
@@ -930,22 +886,14 @@
     io.print(9.22337204e+018:flt);
     io.printf("# io.print(9223372036854775808LL:flt);\n");
     io.print(nil:flt);
-<<<<<<< HEAD
+    io.printf("# io.print(9223372036854775809LL:flt);\n");
     io.print(-9.22337204e+018:flt);
-=======
-    io.printf("# io.print(9223372036854775809LL:flt);\n");
-    io.print(nil:flt);
     io.printf("# io.print(-9223372036854775807LL:flt);\n");
->>>>>>> 9600e59a
     io.print(-9.22337204e+018:flt);
     io.printf("# io.print(-9223372036854775808LL:flt);\n");
     io.print(nil:flt);
-<<<<<<< HEAD
+    io.printf("# io.print(-9223372036854775809LL:flt);\n");
     io.print(9.22337204e+018:flt);
-=======
-    io.printf("# io.print(-9223372036854775809LL:flt);\n");
-    io.print(nil:flt);
->>>>>>> 9600e59a
     io.printf("# flt from dbl\n");
     io.printf("# io.print(0.0LL:flt);\n");
     io.print(0:flt);
@@ -1404,51 +1352,39 @@
     io.print(-2147483647:dbl);
     io.printf("# zd:= 2147483647 + 1;\n");
     zd := calc.+(2147483647,1);
-<<<<<<< HEAD
 catch MALException:str ;
     io.printf("Caught exception\n");
 exit MALException:str ;
-=======
     io.printf("# ze:= calc.dbl(zd);\n");
->>>>>>> 9600e59a
     ze := calc.dbl(zd);
     io.printf("# io.print(zd);\n");
     io.print(zd);
     io.printf("# zj:= -2147483647 - 1;\n");
     zj := calc.-(-2147483647,1);
-<<<<<<< HEAD
 catch MALException:str ;
     io.printf("Caught exception\n");
 exit MALException:str ;
-=======
     io.printf("# d:= calc.dbl(zj);\n");
->>>>>>> 9600e59a
     d := calc.dbl(zj);
     io.printf("# io.print(d);\n");
     io.print(d);
     io.printf("# should this produce nil (overflow)?\n");
     io.printf("# zn:= 2147483647 + 2;\n");
     zn := calc.+(2147483647,2);
-<<<<<<< HEAD
 catch MALException:str ;
     io.printf("Caught exception\n");
 exit MALException:str ;
-=======
     io.printf("# d:= calc.dbl(zn);\n");
->>>>>>> 9600e59a
     d := calc.dbl(zn);
     io.printf("# io.print(d);\n");
     io.print(d);
     io.printf("# should this produce nil (overflow)?\n");
     io.printf("# zk:= -2147483647 - 2;\n");
     zk := calc.-(-2147483647,2);
-<<<<<<< HEAD
 catch MALException:str ;
     io.printf("Caught exception\n");
 exit MALException:str ;
-=======
     io.printf("# d:= calc.dbl(zk);\n");
->>>>>>> 9600e59a
     d := calc.dbl(zk);
     io.printf("# io.print(d);\n");
     io.print(d);
@@ -1471,22 +1407,14 @@
     io.print(9.2233720368547758e+018:dbl);
     io.printf("# io.print(9223372036854775808LL:dbl);\n");
     io.print(nil:dbl);
-<<<<<<< HEAD
+    io.printf("# io.print(9223372036854775809LL:dbl);\n");
     io.print(-9.2233720368547758e+018:dbl);
-=======
-    io.printf("# io.print(9223372036854775809LL:dbl);\n");
-    io.print(nil:dbl);
     io.printf("# io.print(-9223372036854775807LL:dbl);\n");
->>>>>>> 9600e59a
     io.print(-9.2233720368547758e+018:dbl);
     io.printf("# io.print(-9223372036854775808LL:dbl);\n");
     io.print(nil:dbl);
-<<<<<<< HEAD
+    io.printf("# io.print(-9223372036854775809LL:dbl);\n");
     io.print(9.2233720368547758e+018:dbl);
-=======
-    io.printf("# io.print(-9223372036854775809LL:dbl);\n");
-    io.print(nil:dbl);
->>>>>>> 9600e59a
     io.printf("# dbl from flt\n");
     io.printf("# io.print(0.0:dbl);\n");
     io.print(0:dbl);
@@ -1983,23 +1911,17 @@
     o9 := -2147483647;
     o := calc.oid(o9);
     io.print(o);
-<<<<<<< HEAD
 catch MALException:str ;
     io.printf("Caught exception\n");
 exit MALException:str ;
+    io.printf("# o3:= 2147483647 +1; o:= calc.oid(o3); io.print(o);\n");
     o3 := calc.+(2147483647,1);
     o := calc.oid(o3);
     io.print(o);
 catch MALException:str ;
     io.printf("Caught exception\n");
 exit MALException:str ;
-=======
-    io.printf("# o3:= 2147483647 +1; o:= calc.oid(o3); io.print(o);\n");
-    o3 := calc.+(2147483647,1);
-    o := calc.oid(o3);
-    io.print(o);
     io.printf("# o4:= -2147483647 -1; o:= calc.oid(o4); io.print(o);\n");
->>>>>>> 9600e59a
     o4 := calc.-(-2147483647,1);
     o := calc.oid(o4);
     io.print(o);
@@ -2045,19 +1967,15 @@
     io.print(o);
     io.printf("# io.print(-2147483647LL:oid);\n");
     io.print(nil:oid);
-<<<<<<< HEAD
 catch MALException:str ;
     io.printf("Caught exception\n");
 exit MALException:str ;
+    io.printf("# io.print(-2147483648LL:oid);\n");
     io.print(nil:oid);
 catch MALException:str ;
     io.printf("Caught exception\n");
 exit MALException:str ;
-=======
-    io.printf("# io.print(-2147483648LL:oid);\n");
-    io.print(nil:oid);
     io.printf("# io.print(-2147483649LL:oid);\n");
->>>>>>> 9600e59a
     io.print(nil:oid);
 catch MALException:str ;
     io.printf("Caught exception\n");
@@ -2227,13 +2145,10 @@
     wd := calc.+(2147483647:int,1);
     sv := calc.str(wd);
     io.print(sv);
-<<<<<<< HEAD
 catch MALException:str ;
     io.printf("Caught exception\n");
 exit MALException:str ;
-=======
     io.printf("# wc:= -2147483647 -1; sv:= calc.str(wc); io.print(sv);\n");
->>>>>>> 9600e59a
     wc := calc.-(-2147483647,1);
     sv := calc.str(wc);
     io.print(sv);
@@ -2430,33 +2345,24 @@
 [ 2147483647 ]
 # io.print(-2147483647:int);
 [ -2147483647 ]
-<<<<<<< HEAD
-Caught exception
-[ 0 ]
-Caught exception
-[ 0 ]
-# should this produce nil (overflow)?
-Caught exception
-[ 0 ]
-# should this produce nil (overflow)?
-Caught exception
-[ 0 ]
-=======
 # i:= 2147483647:int+1:int;
+Caught exception
 # io.print(i);
-[ nil ]
+[ 0 ]
 # z:= -2147483647:int - 1:int;
+Caught exception
 # io.print(z);
-[ nil ]
+[ 0 ]
 # should this produce nil (overflow)?
 # z:= 2147483647:int + 2:int;
+Caught exception
 # io.print(z);
-[ -2147483647 ]
+[ 0 ]
 # should this produce nil (overflow)?
 # z:= -2147483647:int - 2:int;
+Caught exception
 # io.print(z);
-[ 2147483647 ]
->>>>>>> 9600e59a
+[ 0 ]
 # int from lng
 # io.print(1LL:int);
 [ 1 ]
@@ -2552,25 +2458,17 @@
 [ 32767 ]
 # s := "2147483647"; s_int := calc.int(s); io.print(s_int);
 [ 2147483647 ]
-<<<<<<< HEAD
-[ nil ]
+# s := "2147483648"; s_int := calc.int(s); io.print(s_int);
+[ nil ]
+# s := "2147483649"; s_int := calc.int(s); io.print(s_int);
 [ -2147483647 ]
-[ -2147483647 ]
-[ nil ]
-[ 2147483647 ]
-=======
-# s := "2147483648"; s_int := calc.int(s); io.print(s_int);
-Caught exception
-# s := "2147483649"; s_int := calc.int(s); io.print(s_int);
-Caught exception
 # s := "-2147483647"; s_int := calc.int(s); io.print(s_int);
 [ -2147483647 ]
 # s := "-2147483648"; s_int := calc.int(s); io.print(s_int);
-Caught exception
+[ nil ]
 # s := "-2147483649"; s_int := calc.int(s); io.print(s_int);
-Caught exception
+[ 2147483647 ]
 # s := ""; s_int := calc.int(s); io.print(s_int);
->>>>>>> 9600e59a
 Caught exception
 # s := "random string"; s_int := calc.int(s); io.print(s_int);
 Caught exception
@@ -2653,15 +2551,10 @@
 [ false ]
 # s := "1"; s_bit := calc.bit(s); io.print(s_bit);
 [ true ]
-<<<<<<< HEAD
-Caught exception
-Caught exception
-=======
 # s := "random string"; s_bit := calc.bit(s); io.print(s_bit);
-[ nil ]
+Caught exception
 # s := ""; s_bit := calc.bit(s); io.print(s_bit);
-[ nil ]
->>>>>>> 9600e59a
+Caught exception
 # to sht
 # sht from bit
 # io.print(true:sht);
@@ -2780,25 +2673,17 @@
 [ 0 ]
 # s := "32767"; s_sht := calc.sht(s); io.print(s_sht);
 [ 32767 ]
-<<<<<<< HEAD
-[ nil ]
+# s := "32768"; s_sht := calc.sht(s); io.print(s_sht);
+[ nil ]
+# s := "32769"; s_sht := calc.sht(s); io.print(s_sht);
 [ -32767 ]
-[ -32767 ]
-[ nil ]
-[ 32767 ]
-=======
-# s := "32768"; s_sht := calc.sht(s); io.print(s_sht);
-Caught exception
-# s := "32769"; s_sht := calc.sht(s); io.print(s_sht);
-Caught exception
 # s := "-32767"; s_sht := calc.sht(s); io.print(s_sht);
 [ -32767 ]
 # s := "-32768"; s_sht := calc.sht(s); io.print(s_sht);
-Caught exception
+[ nil ]
 # s := "-32769"; s_sht := calc.sht(s); io.print(s_sht);
-Caught exception
+[ 32767 ]
 # s := ""; s_sht := calc.sht(s); io.print(s_sht);
->>>>>>> 9600e59a
 Caught exception
 # s := "random string"; s_sht := calc.sht(s); io.print(s_sht);
 Caught exception
@@ -2829,22 +2714,14 @@
 [ 9223372036854775807 ]
 # io.print(9223372036854775808LL);
 [ nil ]
-<<<<<<< HEAD
+# io.print(9223372036854775809LL);
 [ -9223372036854775807 ]
-=======
-# io.print(9223372036854775809LL);
-[ nil ]
 # io.print(-9223372036854775807LL);
->>>>>>> 9600e59a
 [ -9223372036854775807 ]
 # io.print(-9223372036854775808LL);
 [ nil ]
-<<<<<<< HEAD
+# io.print(-9223372036854775809LL);
 [ 9223372036854775807 ]
-=======
-# io.print(-9223372036854775809LL);
-[ nil ]
->>>>>>> 9600e59a
 # lng from bit
 # io.print(true:lng);
 [ 1 ]
@@ -2866,35 +2743,26 @@
 [ 2147483647 ]
 # io.print(-2147483647:lng);
 [ -2147483647 ]
-<<<<<<< HEAD
-Caught exception
-[ 0 ]
-Caught exception
-[ 0 ]
-# should this produce nil (overflow)?
-Caught exception
-[ 0 ]
-# should this produce nil (overflow)?
-Caught exception
-[ 0 ]
-=======
 # lz:= 2147483647 +1;
+Caught exception
 # l:= calc.lng(lz);
 # io.print(l);
-[ nil ]
+[ 0 ]
 # lu:= -2147483647 -1;
+Caught exception
 # l:= calc.lng(lu);
 # io.print(l);
-[ nil ]
+[ 0 ]
 # should this produce nil (overflow)?
 # la:= 2147483647 +2;
+Caught exception
 # io.print(la);
-[ -2147483647 ]
+[ 0 ]
 # should this produce nil (overflow)?
 # lb:= -2147483647 -2;
+Caught exception
 # io.print(lb);
-[ 2147483647 ]
->>>>>>> 9600e59a
+[ 0 ]
 # lng from lng
 # lng from flt
 # io.print(0.0:lng);
@@ -3022,24 +2890,16 @@
 Caught exception
 # s := "9223372036854775807"; s_lng := calc.lng(s); io.print(s_lng);
 [ 9223372036854775807 ]
-<<<<<<< HEAD
-[ nil ]
+# s := "9223372036854775808"; s_lng := calc.lng(s); io.print(s_lng);
+[ nil ]
+# s := "9223372036854775809"; s_lng := calc.lng(s); io.print(s_lng);
 [ -9223372036854775807 ]
-[ -9223372036854775807 ]
-[ nil ]
-[ 9223372036854775807 ]
-=======
-# s := "9223372036854775808"; s_lng := calc.lng(s); io.print(s_lng);
-Caught exception
-# s := "9223372036854775809"; s_lng := calc.lng(s); io.print(s_lng);
-Caught exception
 # s := "-9223372036854775807"; s_lng := calc.lng(s); io.print(s_lng);
 [ -9223372036854775807 ]
 # s := "-9223372036854775808"; s_lng := calc.lng(s); io.print(s_lng);
-Caught exception
+[ nil ]
 # s := "-9223372036854775809"; s_lng := calc.lng(s); io.print(s_lng);
-Caught exception
->>>>>>> 9600e59a
+[ 9223372036854775807 ]
 # to flt
 # flt from bit
 # io.print(true:flt);
@@ -3062,37 +2922,28 @@
 [ 2.14748365e+009 ]
 # io.print(-2147483647:flt);
 [ -2.14748365e+009 ]
-<<<<<<< HEAD
-Caught exception
-[ 0 ]
-Caught exception
-[ 0 ]
-# should this produce nil (overflow)?
-Caught exception
-[ 0 ]
-# should this produce nil (overflow)?
-Caught exception
-[ 0 ]
-=======
 # fl:= 2147483647+1;
+Caught exception
 # f:= calc.flt(fl);
 # io.print(f);
-[ nil ]
+[ 0 ]
 # fi:= -2147483647-1;
+Caught exception
 # f:= calc.flt(fi);
 # io.print(f);
-[ nil ]
+[ 0 ]
 # should this produce nil (overflow)?
-# ff:= 2147483647+1;
+# ff:= 2147483647+2;
+Caught exception
 # f:= calc.flt(ff);
 # io.print(f);
-[ nil ]
+[ 0 ]
 # should this produce nil (overflow)?
 # fg:= -2147483647 -2;
+Caught exception
 # f:= calc.flt(fg);
 # io.print(f);
-[ 2.14748365e+009 ]
->>>>>>> 9600e59a
+[ 0 ]
 # flt from lng
 # io.print(1LL:flt);
 [ 1 ]
@@ -3112,22 +2963,14 @@
 [ 9.22337204e+018 ]
 # io.print(9223372036854775808LL:flt);
 [ nil ]
-<<<<<<< HEAD
+# io.print(9223372036854775809LL:flt);
 [ -9.22337204e+018 ]
-=======
-# io.print(9223372036854775809LL:flt);
-[ nil ]
 # io.print(-9223372036854775807LL:flt);
->>>>>>> 9600e59a
 [ -9.22337204e+018 ]
 # io.print(-9223372036854775808LL:flt);
 [ nil ]
-<<<<<<< HEAD
+# io.print(-9223372036854775809LL:flt);
 [ 9.22337204e+018 ]
-=======
-# io.print(-9223372036854775809LL:flt);
-[ nil ]
->>>>>>> 9600e59a
 # flt from dbl
 # io.print(0.0LL:flt);
 [ 0 ]
@@ -3328,16 +3171,11 @@
 [ 3.40282347e+038 ]
 # s := "340282346700000000000000000000000000000"; s_flt := calc.flt(s); io.print(s_flt);
 [ 3.40282347e+038 ]
-<<<<<<< HEAD
-[ nil ]
-[ nil ]
-=======
 # s := "-340282346600000000000000000000000000000"; s_flt := calc.flt(s); io.print(s_flt);
-Caught exception
+[ nil ]
 # s := "-340282346700000000000000000000000000000"; s_flt := calc.flt(s); io.print(s_flt);
-Caught exception
+[ nil ]
 # s := "3.402823466E+38"; s_flt := calc.flt(s); io.print(s_flt);
->>>>>>> 9600e59a
 [ 3.40282347e+038 ]
 # s := "3.402823467E+38"; s_flt := calc.flt(s); io.print(s_flt);
 [ 3.40282347e+038 ]
@@ -3345,22 +3183,15 @@
 [ 3.40282347e+038 ]
 # s := "34.02823466E+37"; s_flt := calc.flt(s); io.print(s_flt);
 [ 3.40282347e+038 ]
-<<<<<<< HEAD
-[ nil ]
-[ nil ]
-[ nil ]
-[ nil ]
-=======
 # s := "-3.402823466E+38"; s_flt := calc.flt(s); io.print(s_flt);
-Caught exception
+[ nil ]
 # s := "-3.402823467E+38"; s_flt := calc.flt(s); io.print(s_flt);
-Caught exception
+[ nil ]
 # s := "-0.3402823466E+39"; s_flt := calc.flt(s); io.print(s_flt);
-Caught exception
+[ nil ]
 # s := "-34.02823466E+37"; s_flt := calc.flt(s); io.print(s_flt);
-Caught exception
+[ nil ]
 # s := ""; s_flt := calc.flt(s); io.print(s_flt);
->>>>>>> 9600e59a
 Caught exception
 # s := "random string"; s_flt := calc.flt(s); io.print(s_flt);
 Caught exception
@@ -3390,37 +3221,28 @@
 [ 2147483647 ]
 # io.print(-2147483647:dbl);
 [ -2147483647 ]
-<<<<<<< HEAD
-Caught exception
-[ 0 ]
-Caught exception
-[ 0 ]
-# should this produce nil (overflow)?
-Caught exception
-[ 0 ]
-# should this produce nil (overflow)?
-Caught exception
-[ 0 ]
-=======
 # zd:= 2147483647 + 1;
+Caught exception
 # ze:= calc.dbl(zd);
 # io.print(zd);
-[ nil ]
+[ 0 ]
 # zj:= -2147483647 - 1;
+Caught exception
 # d:= calc.dbl(zj);
 # io.print(d);
-[ nil ]
+[ 0 ]
 # should this produce nil (overflow)?
 # zn:= 2147483647 + 2;
+Caught exception
 # d:= calc.dbl(zn);
 # io.print(d);
-[ -2147483647 ]
+[ 0 ]
 # should this produce nil (overflow)?
 # zk:= -2147483647 - 2;
+Caught exception
 # d:= calc.dbl(zk);
 # io.print(d);
-[ 2147483647 ]
->>>>>>> 9600e59a
+[ 0 ]
 # dbl from lng
 # io.print(1LL:dbl);
 [ 1 ]
@@ -3440,22 +3262,14 @@
 [ 9.2233720368547758e+018 ]
 # io.print(9223372036854775808LL:dbl);
 [ nil ]
-<<<<<<< HEAD
+# io.print(9223372036854775809LL:dbl);
 [ -9.2233720368547758e+018 ]
-=======
-# io.print(9223372036854775809LL:dbl);
-[ nil ]
 # io.print(-9223372036854775807LL:dbl);
->>>>>>> 9600e59a
 [ -9.2233720368547758e+018 ]
 # io.print(-9223372036854775808LL:dbl);
 [ nil ]
-<<<<<<< HEAD
+# io.print(-9223372036854775809LL:dbl);
 [ 9.2233720368547758e+018 ]
-=======
-# io.print(-9223372036854775809LL:dbl);
-[ nil ]
->>>>>>> 9600e59a
 # dbl from flt
 # io.print(0.0:dbl);
 [ 0 ]
@@ -3676,16 +3490,11 @@
 [ 1.7976931348623157e+308 ]
 # s := "179769313486231580000000000000000000000000000000000000000000000000000000000000000000000000000000000000000000000000000000000000000000000000000000000000000000000000000000000000000000000000000000000000000000000000000000000000000000000000000000000000000000000000000000000000000000000000000000000000000000000000000"; s_dbl := calc.dbl(s); io.print(s_dbl);
 [ 1.7976931348623157e+308 ]
-<<<<<<< HEAD
-[ nil ]
-[ nil ]
-=======
 # s := "-179769313486231570000000000000000000000000000000000000000000000000000000000000000000000000000000000000000000000000000000000000000000000000000000000000000000000000000000000000000000000000000000000000000000000000000000000000000000000000000000000000000000000000000000000000000000000000000000000000000000000000000"; s_dbl := calc.dbl(s); io.print(s_dbl);
-Caught exception
+[ nil ]
 # s := "-179769313486231580000000000000000000000000000000000000000000000000000000000000000000000000000000000000000000000000000000000000000000000000000000000000000000000000000000000000000000000000000000000000000000000000000000000000000000000000000000000000000000000000000000000000000000000000000000000000000000000000000"; s_dbl := calc.dbl(s); io.print(s_dbl);
-Caught exception
+[ nil ]
 # s := "1.7976931348623157E+308"; s_dbl := calc.dbl(s); io.print(s_dbl);
->>>>>>> 9600e59a
 [ 1.7976931348623157e+308 ]
 # s := "1.7976931348623158E+308"; s_dbl := calc.dbl(s); io.print(s_dbl);
 [ 1.7976931348623157e+308 ]
@@ -3693,22 +3502,15 @@
 [ 1.7976931348623157e+308 ]
 # s := "17.976931348623157E+307"; s_dbl := calc.dbl(s); io.print(s_dbl);
 [ 1.7976931348623157e+308 ]
-<<<<<<< HEAD
-[ nil ]
-[ nil ]
-[ nil ]
-[ nil ]
-=======
 # s := "-1.7976931348623157E+308"; s_dbl := calc.dbl(s); io.print(s_dbl);
-Caught exception
+[ nil ]
 # s := "-1.7976931348623158E+308"; s_dbl := calc.dbl(s); io.print(s_dbl);
-Caught exception
+[ nil ]
 # s := "-0.17976931348623157E+309"; s_dbl := calc.dbl(s); io.print(s_dbl);
-Caught exception
+[ nil ]
 # s := "-17.976931348623157E+307"; s_dbl := calc.dbl(s); io.print(s_dbl);
-Caught exception
+[ nil ]
 # s := ""; s_dbl := calc.dbl(s); io.print(s_dbl);
->>>>>>> 9600e59a
 Caught exception
 # s := "random string"; s_dbl := calc.dbl(s); io.print(s_dbl);
 Caught exception
@@ -3732,28 +3534,18 @@
 [ 32768@0 ]
 # io.print(2147483647:oid);
 [ 2147483647@0 ]
-<<<<<<< HEAD
-Caught exception
-Caught exception
-Caught exception
-# should this produce nil (overflow)?
-Caught exception
-# should this produce nil (overflow)?
-Caught exception
-=======
 # o9:= -2147483647; o:= calc.oid(o9); io.print(o);
-[ nil ]
+Caught exception
 # o3:= 2147483647 +1; o:= calc.oid(o3); io.print(o);
-[ nil ]
+Caught exception
 # o4:= -2147483647 -1; o:= calc.oid(o4); io.print(o);
-[ nil ]
+Caught exception
 # should this produce nil (overflow)?
 # o5:= 2147483647 +2; o:=calc.oid(o5); io.print(o);
-[ nil ]
+Caught exception
 # should this produce nil (overflow)?
 # o6:= -2147483647 -2; o:=calc.oid(o6); io.print(o);
-[ 2147483647@0 ]
->>>>>>> 9600e59a
+Caught exception
 # oid from lng
 # io.print(1LL:oid);
 [ 1@0 ]
@@ -3763,19 +3555,9 @@
 [ 2147483647@0 ]
 # io.print(2147483648LL:oid);
 [ nil ]
-<<<<<<< HEAD
-Caught exception
-=======
 # ol3:= 2147483648LL; o:= calc.oid(ol3); io.print(o);
-[ nil ]
-# io.print(2147483649LL:oid);
-[ nil ]
-# ol3:= 2147483649LL; o:= calc.oid(ol3); io.print(o);
-[ nil ]
-# io.print(-2147483647LL:oid);
-[ nil ]
+Caught exception
 # io.print(-2147483648LL:oid);
->>>>>>> 9600e59a
 [ nil ]
 # io.print(-2147483649LL:oid);
 [ nil ]
@@ -3863,24 +3645,16 @@
 [ nil ]
 # s := "2147483649"; s_oid := calc.oid(s); io.print(s_oid);
 [ nil ]
-<<<<<<< HEAD
-Caught exception
-Caught exception
-Caught exception
-Caught exception
-Caught exception
-=======
 # s := "-2147483647"; s_oid := calc.oid(s); io.print(s_oid);
-[ nil ]
+Caught exception
 # s := "-2147483648"; s_oid := calc.oid(s); io.print(s_oid);
-[ nil ]
+Caught exception
 # s := "-2147483649"; s_oid := calc.oid(s); io.print(s_oid);
-[ nil ]
+Caught exception
 # s := ""; s_oid := calc.oid(s); io.print(s_oid);
-[ nil ]
+Caught exception
 # s := "random string"; s_oid := calc.oid(s); io.print(s_oid);
-[ nil ]
->>>>>>> 9600e59a
+Caught exception
 # to str
 # str from bit
 # io.print(true:str);
@@ -3903,25 +3677,16 @@
 [ "2147483647" ]
 # io.print(-2147483647:str);
 [ "-2147483647" ]
-<<<<<<< HEAD
-Caught exception
-Caught exception
-# should this produce nil (overflow)?
-Caught exception
-# should this produce nil (overflow)?
-Caught exception
-=======
 # wd:= 2147483647:int +1; sv:= calc.str(wd); io.print(sv);
-[ nil ]
+Caught exception
 # wc:= -2147483647 -1; sv:= calc.str(wc); io.print(sv);
-[ nil ]
+Caught exception
 # should this produce nil (overflow)?
 # we:= 2147483647:int +2; sv:= calc.str(we); io.print(sv);
-[ "-2147483647" ]
+Caught exception
 # should this produce nil (overflow)?
 # wb:= -2147483647 -2; sv:= calc.str(wb); io.print(sv);
-[ "2147483647" ]
->>>>>>> 9600e59a
+Caught exception
 # str from lng
 # io.print(1LL:str);
 [ "1" ]
@@ -4032,6 +3797,6 @@
 # s := "random string"; s_str := calc.str(s); io.print(s_str);
 [ "random string" ]
 
-# 12:57:34 >  
-# 12:57:34 >  "Done."
-# 12:57:34 >  
+# 13:17:21 >  
+# 13:17:21 >  "Done."
+# 13:17:21 >  
