/*
 * This Source Code Form is subject to the terms of the Mozilla Public
 * License, v. 2.0.  If a copy of the MPL was not distributed with this
 * file, You can obtain one at http://mozilla.org/MPL/2.0/.
 *
 * Copyright 1997 - July 2008 CWI, August 2008 - 2016 MonetDB B.V.
 */

/*
 * Mark the production and use of candidate lists.
 */

#include "monetdb_config.h"
#include "mal_instruction.h"
#include "opt_candidates.h"

int
OPTcandidatesImplementation(Client cntxt, MalBlkPtr mb, MalStkPtr stk, InstrPtr pci)
{
	int i;
	InstrPtr p;
	char  buf[256];
	lng usec = GDKusec();

	(void) pci;
	(void) cntxt;
	(void) stk;		/* to fool compilers */
	for (i = 0; i < mb->stop; i++) {
		p = getInstrPtr(mb,i);
		if( p->token == ASSIGNsymbol) {
			int j;
			for (j = 0; j < p->retc && j + p->retc < p->argc; j++)
				if (isVarCList(mb,getArg(p,p->retc + j)))
					setVarCList(mb,getArg(p,j));
		}
		if( getModuleId(p) == sqlRef){
			if(getFunctionId(p) == tidRef) 
				setVarCList(mb,getArg(p,0));
			else if(getFunctionId(p) == subdeltaRef) 
				setVarCList(mb,getArg(p,0));
			else if(getFunctionId(p) == emptybindRef && p->retc == 2) 
				setVarCList(mb,getArg(p,0));
			else if(getFunctionId(p) == bindRef && p->retc == 2) 
				setVarCList(mb,getArg(p,0));
		}
<<<<<<< HEAD
		if( getModuleId(p) == algebraRef ){
			if(getFunctionId(p) == selectRef || getFunctionId(p) == thetaselectRef)
				setVarCList(mb,getArg(p,0));
			if(getFunctionId(p) == likeselectRef || getFunctionId(p) == likethetaselectRef)
				setVarCList(mb,getArg(p,0));
			if(getFunctionId(p) == intersectRef )
				setVarCList(mb,getArg(p,0));
			if(getFunctionId(p) == uniqueRef )
=======
		else if( getModuleId(p) == algebraRef ){
			if(getFunctionId(p) == subselectRef || getFunctionId(p) == thetasubselectRef)
				setVarCList(mb,getArg(p,0));
			else if(getFunctionId(p) == likesubselectRef || getFunctionId(p) == likethetasubselectRef)
				setVarCList(mb,getArg(p,0));
			else if(getFunctionId(p) == subinterRef )
>>>>>>> 90a4bbef
				setVarCList(mb,getArg(p,0));
			else if(getFunctionId(p) == subuniqueRef )
				setVarCList(mb,getArg(p,0));
<<<<<<< HEAD
			if(getFunctionId(p) == semijoinRef )
				setVarCList(mb,getArg(p,0));
			if(getFunctionId(p) == differenceRef )
				setVarCList(mb,getArg(p,0));
		}
		if( getModuleId(p) == batRef){
			if(getFunctionId(p) == mergecandRef )
=======
			else if(getFunctionId(p) == firstnRef )
>>>>>>> 90a4bbef
				setVarCList(mb,getArg(p,0));
			else if(getFunctionId(p) == mergecandRef )
				setVarCList(mb,getArg(p,0));
<<<<<<< HEAD
		}
		if( getModuleId(p) == groupRef){
			if(getFunctionId(p) == subgroupRef || getFunctionId(p) == subgroupdoneRef)
				setVarCList(mb,getArg(p,1));
		}
		if( getModuleId(p) == generatorRef){
			if(getFunctionId(p) == selectRef || getFunctionId(p) == thetaselectRef)
=======
			else if(getFunctionId(p) == intersectcandRef )
				setVarCList(mb,getArg(p,0));
		}
		else if( getModuleId(p) == generatorRef){
			if(getFunctionId(p) == subselectRef || getFunctionId(p) == thetasubselectRef)
>>>>>>> 90a4bbef
				setVarCList(mb,getArg(p,0));
		}
		else if (getModuleId(p) == sampleRef) {
			if (getFunctionId(p) == subuniformRef)
				setVarCList(mb, getArg(p, 0));
		}
		else if (getModuleId(p) == groupRef && p->retc > 1) {
			if (getFunctionId(p) == subgroupRef || getFunctionId(p) == subgroupdoneRef)
				setVarCList(mb, getArg(p, 1));
		}
	}

    /* Defense line against incorrect plans */
	/* plan remains unaffected */
	//chkTypes(cntxt->fdout, cntxt->nspace, mb, FALSE);
	//chkFlow(cntxt->fdout, mb);
	//chkDeclarations(cntxt->fdout, mb);
    /* keep all actions taken as a post block comment */
    snprintf(buf,256,"%-20s actions=%2d time=" LLFMT " usec","candidates",1,GDKusec() -usec);
    newComment(mb,buf);

	return 1;
}<|MERGE_RESOLUTION|>--- conflicted
+++ resolved
@@ -43,55 +43,24 @@
 			else if(getFunctionId(p) == bindRef && p->retc == 2) 
 				setVarCList(mb,getArg(p,0));
 		}
-<<<<<<< HEAD
-		if( getModuleId(p) == algebraRef ){
+		else if( getModuleId(p) == algebraRef ){
 			if(getFunctionId(p) == selectRef || getFunctionId(p) == thetaselectRef)
 				setVarCList(mb,getArg(p,0));
-			if(getFunctionId(p) == likeselectRef || getFunctionId(p) == likethetaselectRef)
+			else if(getFunctionId(p) == likeselectRef || getFunctionId(p) == likethetaselectRef)
 				setVarCList(mb,getArg(p,0));
-			if(getFunctionId(p) == intersectRef )
+			else if(getFunctionId(p) == intersectRef )
 				setVarCList(mb,getArg(p,0));
-			if(getFunctionId(p) == uniqueRef )
-=======
-		else if( getModuleId(p) == algebraRef ){
-			if(getFunctionId(p) == subselectRef || getFunctionId(p) == thetasubselectRef)
+			else if(getFunctionId(p) == uniqueRef )
 				setVarCList(mb,getArg(p,0));
-			else if(getFunctionId(p) == likesubselectRef || getFunctionId(p) == likethetasubselectRef)
-				setVarCList(mb,getArg(p,0));
-			else if(getFunctionId(p) == subinterRef )
->>>>>>> 90a4bbef
-				setVarCList(mb,getArg(p,0));
-			else if(getFunctionId(p) == subuniqueRef )
-				setVarCList(mb,getArg(p,0));
-<<<<<<< HEAD
-			if(getFunctionId(p) == semijoinRef )
-				setVarCList(mb,getArg(p,0));
-			if(getFunctionId(p) == differenceRef )
-				setVarCList(mb,getArg(p,0));
-		}
-		if( getModuleId(p) == batRef){
-			if(getFunctionId(p) == mergecandRef )
-=======
 			else if(getFunctionId(p) == firstnRef )
->>>>>>> 90a4bbef
 				setVarCList(mb,getArg(p,0));
 			else if(getFunctionId(p) == mergecandRef )
 				setVarCList(mb,getArg(p,0));
-<<<<<<< HEAD
-		}
-		if( getModuleId(p) == groupRef){
-			if(getFunctionId(p) == subgroupRef || getFunctionId(p) == subgroupdoneRef)
-				setVarCList(mb,getArg(p,1));
-		}
-		if( getModuleId(p) == generatorRef){
-			if(getFunctionId(p) == selectRef || getFunctionId(p) == thetaselectRef)
-=======
 			else if(getFunctionId(p) == intersectcandRef )
 				setVarCList(mb,getArg(p,0));
 		}
 		else if( getModuleId(p) == generatorRef){
-			if(getFunctionId(p) == subselectRef || getFunctionId(p) == thetasubselectRef)
->>>>>>> 90a4bbef
+			if(getFunctionId(p) == selectRef || getFunctionId(p) == thetaselectRef)
 				setVarCList(mb,getArg(p,0));
 		}
 		else if (getModuleId(p) == sampleRef) {
@@ -99,7 +68,8 @@
 				setVarCList(mb, getArg(p, 0));
 		}
 		else if (getModuleId(p) == groupRef && p->retc > 1) {
-			if (getFunctionId(p) == subgroupRef || getFunctionId(p) == subgroupdoneRef)
+			if (getFunctionId(p) == subgroupRef || getFunctionId(p) == subgroupdoneRef ||
+			    getFunctionId(p) == groupRef || getFunctionId(p) == groupdoneRef)
 				setVarCList(mb, getArg(p, 1));
 		}
 	}
