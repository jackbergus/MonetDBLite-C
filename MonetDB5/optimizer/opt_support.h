--- conflicted
+++ resolved
@@ -18,60 +18,6 @@
  * The optimizers should all be equiped with debugging code
  * to easily trace their performance.
  */
-<<<<<<< HEAD
-#define DEBUG_OPT_OPTIMIZER			2
-#define DEBUG_OPT_ALIASES			3
-#define DEBUG_OPT_REDUCE			4
-#define DEBUG_OPT_COMMONTERMS		5
-#define DEBUG_OPT_CANDIDATES		6
-#define DEBUG_OPT_CONSTANTS			7
-#define DEBUG_OPT_COSTMODEL			8
-#define DEBUG_OPT_CRACK				9
-#define DEBUG_OPT_DATACYCLOTRON		11
-#define DEBUG_OPT_DATAFLOW			12
-#define DEBUG_OPT_DEADCODE     		13
-#define DEBUG_OPT_DICTIONARY		15
-#define DEBUG_OPT_EVALUATE			17
-#define DEBUG_OPT_FACTORIZE			18
-#define DEBUG_OPT_GARBAGE			19
-#define DEBUG_OPT_GENERATOR			56
-#define DEBUG_OPT_INLINE			20
-#define DEBUG_OPT_JIT				58
-#define DEBUG_OPT_PROJECTIONPATH	21
-#define DEBUG_OPT_MACRO				23
-#define DEBUG_OPT_MATPACK			53
-#define DEBUG_OPT_MERGETABLE		24
-#define DEBUG_OPT_ORIGIN			52
-#define DEBUG_OPT_PARTITIONS		26
-#define DEBUG_OPT_PEEPHOLE			27
-#define DEBUG_OPT_PREJOIN      		28
-#define DEBUG_OPT_QEP				30
-#define DEBUG_OPT_RECYCLE			31
-#define DEBUG_OPT_REMAP       		32
-#define DEBUG_OPT_REMOTE			33
-#define DEBUG_OPT_REORDER			34
-#define DEBUG_OPT_REORDER_DETAILS	35
-#define DEBUG_OPT_REPLICATION      	36
-#define DEBUG_OPT_STRENGTHREDUCTION	38
-#define DEBUG_OPT_COERCION			39
-#define DEBUG_OPT_HISTORY			40
-#define DEBUG_OPT_MITOSIS			41
-#define DEBUG_OPT_MULTIPLEX			42
-#define DEBUG_OPT_SELCRACK			46
-#define DEBUG_OPT_SIDCRACK			47
-#define DEBUG_OPT_TRACE				48
-#define DEBUG_OPT_HEURISTIC			49
-#define DEBUG_OPT_PUSHSELECT		51
-#define DEBUG_OPT_EMPTYBIND			57
-#define DEBUG_OPT_JSON				54
-#define DEBUG_OPT_GEOSPATIAL			55
-#define DEBUG_OPT_VOLCANO			10
-
-#define DEBUG_OPT(X) ((lng) 1 << (X))
-mal_export lng optDebug;
-
-=======
->>>>>>> fe5273fe
 mal_export str MALoptimizer(Client c);
 mal_export str optimizerCheck(Client cntxt, MalBlkPtr mb, str name, int actions, lng usec);
 mal_export str optimizeMALBlock(Client cntxt, MalBlkPtr mb);
