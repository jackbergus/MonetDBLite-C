--- conflicted
+++ resolved
@@ -17,38 +17,6 @@
 All Rights Reserved.
 @
 
-<<<<<<< HEAD
-@f opt_dataflow
-@- The dataflow optimizer
-MAL programs are largely logical descriptions of an execution plan.
-At least as it concerns side-effect free operations.
-For these sub-plans the order of execution needs not to be a priori
-fixed and a dataflow driven evaluation is possible. Even using multiple
-cores to work their way through the dataflow graph.
-
-The dataflow optimizer analyses the code and wraps all instructions
-eligible for dataflow driven execution with a guarded block.
-Ofcourse, this is only necessary if you can upfront determine there are 
-multiple threads of execution possible.
-
-Upon execution, the interpreter instantiates multiple threads based on
-an the number of processor cores available.  Subsequently,
-the eligible instructions are queued and consumed by the interpreter
-threads.
-
-Dataflow blocks may not be nested. Therefore, any dataflow block produced for
-inlined code is removed first.
-
-A dataflow block should only be created if there is potential parallelism.
-This means that either we have multiple starters for a thread, or a
-result produced in the block is used concurrently multiple times.
-
-Initial experiments on e.g. the RDF benchmark showed a speed up of
-20\% on average, with a peak of a factor 2 for individual queries.
-The main reason for this limited gain stems from the little 
-opportunities for parallel execution in the SQL code plans
-@{
-=======
 @c
 /*
  * @f opt_dataflow
@@ -72,12 +40,15 @@
  * Dataflow blocks may not be nested. Therefore, any dataflow block produced for
  * inlined code is removed first.
  *
+ * A dataflow block should only be created if there is potential parallelism.
+ * This means that either we have multiple starters for a thread, or a
+ * result produced in the block is used concurrently multiple times.
+ *
  * Initial experiments on e.g. the RDF benchmark showed a speed up of
  * 20\% on average, with a peak of a factor 2 for individual queries.
  * The main reason for this limited gain stems from the little
  * opportunities for parallel execution in the SQL code plans
  */
->>>>>>> 160b7f32
 @mal
 pattern optimizer.dataflow():str
 address OPTdataflow;
