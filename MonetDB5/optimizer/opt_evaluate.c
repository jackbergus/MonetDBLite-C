--- conflicted
+++ resolved
@@ -38,12 +38,9 @@
 	for (i = 0; i < p->retc; i++) {
 		if (isaBatType(getArgType(mb, p, i)))
 			return FALSE;
-<<<<<<< HEAD
 		if ( varGetProp(mb, getArg(p,i), unsafeProp) != NULL )
 			return FALSE;
 	}
-=======
->>>>>>> 3d1e010f
 	return TRUE;
 }
 
@@ -136,7 +133,7 @@
 	int profiler;
 	str msg;
 	int debugstate = cntxt->itrace, actions = 0, constantblock = 0;
-	int *assigned, setonce; 
+	int *assigned, use; 
 
 	cntxt->itrace = 0;
 	(void)stk;
@@ -174,24 +171,15 @@
 
 	for (i = 1; i < limit; i++) {
 		p = getInstrPtr(mb, i);
-<<<<<<< HEAD
-=======
+		// to avoid management of duplicate assignments over multiple blocks
+		// we limit ourselfs to evaluation of the first assignment only.
 		use = assigned[getArg(p,0)] == 1 && !(p->argc == p->retc && blockExit(p));
->>>>>>> 3d1e010f
 		for (k = p->retc; k < p->argc; k++)
 			if (alias[getArg(p, k)])
 				getArg(p, k) = alias[getArg(p, k)];
-		// to avoid management of duplicate assignments over multiple blocks
-		// we limit ourselfs to evaluation of the first assignment only.
-		setonce = assigned[getArg(p,0)] == 1;
 		OPTDEBUGevaluate printInstruction(cntxt->fdout, mb, 0, p, LIST_MAL_ALL);
-
 		/* be aware that you only assign once to a variable */
-<<<<<<< HEAD
-		if (setonce && p->retc == 1 && OPTallConstant(cntxt, mb, p) && !isUnsafeFunction(p)) {
-=======
 		if (use && p->retc == 1 && OPTallConstant(cntxt, mb, p) && !isUnsafeFunction(p)) {
->>>>>>> 3d1e010f
 			barrier = p->barrier;
 			p->barrier = 0;
 			profiler = malProfileMode;	/* we don't trace it */
@@ -241,11 +229,8 @@
 				mb->errors = 0;
 			}
 		}
-<<<<<<< HEAD
-		constantblock +=  blockStart(p) && OPTallConstant(cntxt,mb,p);
-=======
-		constantblock += p->barrier > 0 && OPTallConstant(cntxt, mb, p);
->>>>>>> 3d1e010f
+		constantblock +=  blockStart(p) && OPTallConstant(cntxt, mb, p);	/* default */
+		//constantblock += p->barrier > 0 && OPTallConstant(cntxt, mb, p);	/* Feb2013 */
 	}
 	if ( constantblock )
 		actions += OPTremoveUnusedBlocks(cntxt, mb);
