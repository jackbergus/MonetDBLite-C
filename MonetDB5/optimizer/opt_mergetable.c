/*
 * This Source Code Form is subject to the terms of the Mozilla Public
 * License, v. 2.0.  If a copy of the MPL was not distributed with this
 * file, You can obtain one at http://mozilla.org/MPL/2.0/.
 *
 * Copyright 1997 - July 2008 CWI, August 2008 - 2016 MonetDB B.V.
 */

#include "monetdb_config.h"
#include "opt_mergetable.h"

typedef enum mat_type_t {
	mat_none = 0,	/* Simple mat aligned operations (ie batcalc etc) */
	mat_grp = 1,	/* result of phase one of a mat - group.new/derive */
	mat_ext = 2,	/* mat_grp extend */
	mat_cnt = 3,	/* mat_grp count */
	mat_tpn = 4,	/* Phase one of topn on a mat */
	mat_slc = 5,	/* Last phase of topn (or just slice) on a mat */
	mat_rdr = 6	/* Phase one of sorting, ie sorted the parts sofar */
} mat_type_t;

typedef struct mat {
	InstrPtr mi;		/* mat instruction */
	InstrPtr org;		/* orignal instruction */
	int mv;			/* mat variable */
	int im;			/* input mat, for attribute of sub relations */
	int pm;			/* parent mat, for sub relations */
	mat_type_t type;	/* type of operation */
	int packed;
	int pushed;		 
} mat_t;

typedef struct matlist {
	mat_t *v;
	int top;
	int size;

	int *horigin;
	int *torigin;
	int vsize;
} matlist_t;

static mat_type_t
mat_type( mat_t *mat, int n) 
{
	mat_type_t type = mat_none;
	(void)mat;
	(void)n;
	return type;
}

static int
is_a_mat(int idx, matlist_t *ml){
	int i;
	for(i =0; i<ml->top; i++)
		if (ml->v[i].mv == idx) 
			return i;
	return -1;
}

static int
nr_of_mats(InstrPtr p, matlist_t *ml)
{
	int j,cnt=0;
	for(j=p->retc; j<p->argc; j++)
		if (is_a_mat(getArg(p,j), ml) >= 0) 
			cnt++;
	return cnt;
}

static int
nr_of_bats(MalBlkPtr mb, InstrPtr p)
{
	int j,cnt=0;
	for(j=p->retc; j<p->argc; j++)
		if (isaBatType(getArgType(mb,p,j))) 
			cnt++;
	return cnt;
}

/* some mat's have intermediates (with intermediate result variables), therefor
 * we pass the old output mat variable */
inline static void
mat_add_var(matlist_t *ml, InstrPtr q, InstrPtr p, int var, mat_type_t type, int inputmat, int parentmat) 
{
	mat_t *dst = &ml->v[ml->top];
	if (ml->top == ml->size) {
		int s = ml->size * 2;
		mat_t *v = (mat_t*)GDKzalloc(s * sizeof(mat_t));
		if (!v)
			return;	   /* FIXME: error checking */
		memcpy(v, ml->v, ml->top * sizeof(mat_t));
		GDKfree(ml->v);
		ml->size = s;
		ml->v = v;
		dst = &ml->v[ml->top];
	}
	dst->mi = q;
	dst->org = p;
	dst->mv = var;
	dst->type = type;
	dst->im = inputmat;
	dst->pm = parentmat;
	dst->packed = 0;
	dst->pushed = 1;
	++ml->top;
}

inline static void
mat_add(matlist_t *ml, InstrPtr q, mat_type_t type, char *func) 
{
	mat_add_var(ml, q, NULL, getArg(q,0), type, -1, -1);
	ml->v[ml->top-1].pushed = 0;
	(void)func;
	//printf (" ml.top %d %s\n", ml.top, func);
}

static void 
mat_pack(MalBlkPtr mb, mat_t *mat, int m)
{
	InstrPtr r;

	if (mat[m].packed)
		return ;

	if((mat[m].mi->argc-mat[m].mi->retc) == 1){
		/* simple assignment is sufficient */
		r = newInstruction(mb, ASSIGNsymbol);
		getArg(r,0) = getArg(mat[m].mi,0);
		getArg(r,1) = getArg(mat[m].mi,1);
		r->retc = 1;
		r->argc = 2;
	} else {
		int l;

		r = newInstruction(mb, ASSIGNsymbol);
		setModuleId(r, matRef);
		setFunctionId(r, packRef);
		getArg(r,0) = getArg(mat[m].mi, 0);
		for(l=mat[m].mi->retc; l< mat[m].mi->argc; l++)
			r= pushArgument(mb,r, getArg(mat[m].mi,l));
	}
	mat[m].packed = 1;
	pushInstruction(mb, r);
}

static void
checksize(matlist_t *ml, int v)
{
	if (v >= ml->vsize) {
		int sz = ml->vsize, i;

		ml->vsize *= 2;
		ml->horigin = (int*) GDKrealloc(ml->horigin, sizeof(int)* ml->vsize);
		ml->torigin = (int*) GDKrealloc(ml->torigin, sizeof(int)* ml->vsize);
		for (i = sz; i < ml->vsize; i++) 
			ml->horigin[i] = ml->torigin[i] = -1;
	}
}

static void
setPartnr(matlist_t *ml, int ivar, int ovar, int pnr)
{
	int tpnr = -1;

	checksize(ml, ivar);
	checksize(ml, ovar);
	if (ivar >= 0) 
		tpnr = ml->torigin[ivar];
	if (tpnr >= 0) 
		ml->torigin[ovar] = tpnr;
	ml->horigin[ovar] = pnr;
	//printf("%d %d ", pnr, tpnr);
}

static void
propagatePartnr(matlist_t *ml, int ivar, int ovar, int pnr)
{
	/* prop head ids to tail */
	int tpnr = -1;

	checksize(ml, ivar);
	checksize(ml, ovar);
	if (ivar >= 0) 
		tpnr = ml->horigin[ivar];
	if (tpnr >= 0) 
		ml->torigin[ovar] = tpnr;
	ml->horigin[ovar] = pnr;
	//printf("%d %d ", pnr, tpnr);
}

static void
propagateMirror(matlist_t *ml, int ivar, int ovar)
{
	/* prop head ids to head and tail */
	int tpnr;

	checksize(ml, ivar);
	checksize(ml, ovar);
       	tpnr = ml->horigin[ivar];
	if (tpnr >= 0) {
		ml->horigin[ovar] = tpnr;
		ml->torigin[ovar] = tpnr;
	} 
}

static int 
overlap(matlist_t *ml, int lv, int rv, int lnr, int rnr, int ontails)
{
	int lpnr, rpnr;

	checksize(ml, lv);
	checksize(ml, rv);
	lpnr = ml->torigin[lv];
	rpnr = (ontails)?ml->torigin[rv]:ml->horigin[rv];

	if (lpnr < 0 && rpnr < 0)
		return lnr == rnr;
	if (rpnr < 0) 
		return lpnr == rnr; 
	if (lpnr < 0)
		return rpnr == lnr; 
	return lpnr == rpnr;
}

static void
mat_set_prop(matlist_t *ml, MalBlkPtr mb, InstrPtr p)
{
	int k, tpe = getArgType(mb, p, 0);

	tpe = getColumnType(tpe);
	for(k=1; k < p->argc; k++) {
		setPartnr(ml, -1, getArg(p,k), k);
		if (tpe == TYPE_oid)
			propagateMirror(ml, getArg(p,k), getArg(p,k));
	}
}

static InstrPtr
mat_delta(matlist_t *ml, MalBlkPtr mb, InstrPtr p, mat_t *mat, int m, int n, int o, int e, int mvar, int nvar, int ovar, int evar)
{
	int tpe, k, j, is_subdelta = (getFunctionId(p) == subdeltaRef);
	InstrPtr r = NULL;

	//printf("# %s.%s(%d,%d,%d,%d)", getModuleId(p), getFunctionId(p), m, n, o, e);

	r = newInstruction(mb, ASSIGNsymbol);
	setModuleId(r,matRef);
	setFunctionId(r,packRef);
	getArg(r, 0) = getArg(p,0);
	tpe = getArgType(mb,p,0);

	/* Handle like mat_projection, ie overlapping partitions */
	if (evar == 1 && mat[e].mi->argc != mat[m].mi->argc) {
		int nr = 1;
		for(k=1; k < mat[e].mi->argc; k++) {
			for(j=1; j < mat[m].mi->argc; j++) {
				if (overlap(ml, getArg(mat[e].mi, k), getArg(mat[m].mi, j), k, j, 0)){
					InstrPtr q = copyInstruction(p);

					/* remove last argument */
					if (k < mat[m].mi->argc-1)
						q->argc--;
					/* make sure to resolve again */
					q->token = ASSIGNsymbol; 
					q->typechk = TYPE_UNKNOWN;
        				q->fcn = NULL;
        				q->blk = NULL;

					getArg(q, 0) = newTmpVariable(mb, tpe);
					getArg(q, mvar) = getArg(mat[m].mi, j);
					getArg(q, nvar) = getArg(mat[n].mi, j);
					getArg(q, ovar) = getArg(mat[o].mi, j);
					getArg(q, evar) = getArg(mat[e].mi, k);
					pushInstruction(mb, q);
					setPartnr(ml, getArg(mat[m].mi, j), getArg(q,0), nr);
					r = pushArgument(mb, r, getArg(q, 0));

					nr++;
					break;
				}
			}
		}
	} else {
		for(k=1; k < mat[m].mi->argc; k++) {
			InstrPtr q = copyInstruction(p);

			/* remove last argument */
			if (k < mat[m].mi->argc-1)
				q->argc--;
			/* make sure to resolve again */
			q->token = ASSIGNsymbol; 
			q->typechk = TYPE_UNKNOWN;
        		q->fcn = NULL;
        		q->blk = NULL;

			getArg(q, 0) = newTmpVariable(mb, tpe);
			getArg(q, mvar) = getArg(mat[m].mi, k);
			getArg(q, nvar) = getArg(mat[n].mi, k);
			getArg(q, ovar) = getArg(mat[o].mi, k);
			if (e >= 0)
				getArg(q, evar) = getArg(mat[e].mi, k);
			pushInstruction(mb, q);
			setPartnr(ml, is_subdelta?getArg(mat[m].mi, k):-1, getArg(q,0), k);
			r = pushArgument(mb, r, getArg(q, 0));
		}
	}
	return r;
}


static InstrPtr
mat_apply1(MalBlkPtr mb, InstrPtr p, matlist_t *ml, int m, int var)
{
	int tpe, k, is_select = isSubSelect(p), is_mirror = (getFunctionId(p) == mirrorRef);
	int is_identity = (getFunctionId(p) == identityRef && getModuleId(p) == batcalcRef);
	int ident_var = 0, is_assign = (getFunctionId(p) == NULL), n = 0;
	InstrPtr r = NULL, q;
	mat_t *mat = ml->v;

	/* Find the mat we overwrite */
	if (is_assign) {
		n = is_a_mat(getArg(p, 0), ml);
		is_assign = (n >= 0);
	}

	r = newInstruction(mb, ASSIGNsymbol);
	setModuleId(r,matRef);
	setFunctionId(r,packRef);
	getArg(r, 0) = getArg(p,0);
	tpe = getArgType(mb,p,0);

	if (is_identity) {
		q = newInstruction(mb, ASSIGNsymbol);
		getArg(q, 0) = newTmpVariable(mb, TYPE_oid);
		q->retc = 1;
		q->argc = 1;
		q = pushOid(mb, q, 0);
		ident_var = getArg(q, 0);
		pushInstruction(mb, q);
	}
	for(k=1; k < mat[m].mi->argc; k++) {
		q = copyInstruction(p);

		if (is_assign)
			getArg(q, 0) = getArg(mat[n].mi, k);
		else
			getArg(q, 0) = newTmpVariable(mb, tpe);
		if (is_identity)
			getArg(q, 1) = newTmpVariable(mb, TYPE_oid);
		getArg(q, var+is_identity) = getArg(mat[m].mi, k);
		if (is_identity) {
			getArg(q, 3) = ident_var;
			q->retc = 2;
			q->argc = 4;
			/* make sure to resolve again */
			q->token = ASSIGNsymbol; 
			q->typechk = TYPE_UNKNOWN;
        		q->fcn = NULL;
        		q->blk = NULL;
		}
		ident_var = getArg(q, 1);
		pushInstruction(mb, q);
		if (is_mirror || is_identity) {
			propagateMirror(ml, getArg(mat[m].mi, k), getArg(q,0));
		} else if (is_select)
			propagatePartnr(ml, getArg(mat[m].mi, k), getArg(q,0), k);
		else
			setPartnr(ml, -1, getArg(q,0), k);
		r = pushArgument(mb, r, getArg(q, 0));
	}
	return r;
}

static InstrPtr
mat_apply2(matlist_t *ml, MalBlkPtr mb, InstrPtr p, mat_t *mat, int m, int n, int mvar, int nvar)
{
	int tpe, k, is_select = isSubSelect(p);
	InstrPtr r = NULL;

	//printf("# %s.%s(%d,%d)", getModuleId(p), getFunctionId(p), m, n);

	r = newInstruction(mb, ASSIGNsymbol);
	setModuleId(r,matRef);
	setFunctionId(r,packRef);
	getArg(r, 0) = getArg(p,0);
	tpe = getArgType(mb,p,0);

	for(k=1; k < mat[m].mi->argc; k++) {
		InstrPtr q = copyInstruction(p);

		getArg(q, 0) = newTmpVariable(mb, tpe);
		getArg(q, mvar) = getArg(mat[m].mi, k);
		getArg(q, nvar) = getArg(mat[n].mi, k);
		pushInstruction(mb, q);
		if (is_select)
			setPartnr(ml, getArg(q,2), getArg(q,0), k);
		else
			setPartnr(ml, -1, getArg(q,0), k);
		r = pushArgument(mb, r, getArg(q, 0));
	}
	return r;
}

<<<<<<< HEAD
static InstrPtr
mat_apply3(matlist_t *ml, MalBlkPtr mb, InstrPtr p, mat_t *mat, int m, int n, int o, int mvar, int nvar, int ovar)
=======
static void
mat_apply3(MalBlkPtr mb, InstrPtr p, matlist_t *ml, int m, int n, int o, int mvar, int nvar, int ovar)
>>>>>>> 8bef371e
{
	int k;
	InstrPtr *r = NULL;

	r = (InstrPtr*) GDKmalloc(sizeof(InstrPtr)* p->retc);
	for(k=0; k < p->retc; k++) {
		r[k] = newInstruction(mb, ASSIGNsymbol);
		setModuleId(r[k],matRef);
		setFunctionId(r[k],packRef);
		getArg(r[k],0) = getArg(p,k);
	}

	//printf("# %s.%s(%d,%d,%d)", getModuleId(p), getFunctionId(p), m, n, o);

	for(k = 1; k < ml->v[m].mi->argc; k++) {
		int l, tpe;
		InstrPtr q = copyInstruction(p);

		for(l=0; l < p->retc; l++) {
			tpe = getArgType(mb,p,l);
			getArg(q, l) = newTmpVariable(mb, tpe);
		}
		getArg(q, mvar) = getArg(ml->v[m].mi, k);
		getArg(q, nvar) = getArg(ml->v[n].mi, k);
		getArg(q, ovar) = getArg(ml->v[o].mi, k);
		pushInstruction(mb, q);
<<<<<<< HEAD
		setPartnr(ml, -1, getArg(q,0), k);
		r = pushArgument(mb, r, getArg(q, 0));
=======
		for(l=0; l < p->retc; l++) {
			setPartnr(mb, -1, getArg(q,l), k);
			r[l] = pushArgument(mb, r[l], getArg(q, l));
		}
	}
	for(k=0; k < p->retc; k++) {
		mat_add_var(ml, r[k], NULL, getArg(r[k], 0), mat_type(ml->v, m),  -1, -1);
		pushInstruction(mb, r[k]);
>>>>>>> 8bef371e
	}
}

static void
mat_setop(MalBlkPtr mb, InstrPtr p, matlist_t *ml, int m, int n)
{
	int tpe = getArgType(mb,p, 0), k, j;
	InstrPtr r = newInstruction(mb, ASSIGNsymbol);
	mat_t *mat = ml->v;

	setModuleId(r,matRef);
	setFunctionId(r,packRef);
	getArg(r,0) = getArg(p,0);
	
	//printf("# %s.%s(%d,%d)", getModuleId(p), getFunctionId(p), m, n);
	assert(m>=0 || n>=0);
	if (m >= 0 && n >= 0) {
		int nr = 1;
		for(k=1; k<mat[m].mi->argc; k++) { 
			InstrPtr q = copyInstruction(p);
			InstrPtr s = newInstruction(mb, ASSIGNsymbol);

			setModuleId(s,matRef);
			setFunctionId(s,packRef);
			getArg(s,0) = newTmpVariable(mb, tpe);
	
			for (j=1; j<mat[n].mi->argc; j++) {
				if (overlap(ml, getArg(mat[m].mi, k), getArg(mat[n].mi, j), -1, -2, 1)){
					s = pushArgument(mb,s,getArg(mat[n].mi,j));
				}
			}
			pushInstruction(mb,s);

			getArg(q,0) = newTmpVariable(mb, tpe);
			getArg(q,1) = getArg(mat[m].mi,k);
			getArg(q,2) = getArg(s,0);
			setPartnr(ml, getArg(mat[m].mi,k), getArg(q,0), nr);
			pushInstruction(mb,q);

			r = pushArgument(mb,r,getArg(q,0));
			nr++;
		}
	} else {
		assert(m >= 0);
		for(k=1; k<mat[m].mi->argc; k++) {
			InstrPtr q = copyInstruction(p);

			getArg(q,0) = newTmpVariable(mb, tpe);
			getArg(q,1) = getArg(mat[m].mi, k);
			pushInstruction(mb,q);

			setPartnr(ml, getArg(q, 2), getArg(q,0), k);
			r = pushArgument(mb, r, getArg(q,0));
		}
	}

	mat_add(ml, r, mat_none, getFunctionId(p));
}

static void
mat_projection(MalBlkPtr mb, InstrPtr p, matlist_t *ml, int m, int n)
{
	int tpe = getArgType(mb,p, 0), k, j;
	InstrPtr r = newInstruction(mb, ASSIGNsymbol);
	mat_t *mat = ml->v;

	setModuleId(r,matRef);
	setFunctionId(r,packRef);
	getArg(r,0) = getArg(p,0);
	
	//printf("# %s.%s(%d,%d)", getModuleId(p), getFunctionId(p), m, n);
	assert(m>=0 || n>=0);
	if (m >= 0 && n >= 0) {
		int nr = 1;
		for(k=1; k<mat[m].mi->argc; k++) { 
			for (j=1; j<mat[n].mi->argc; j++) {
				if (overlap(ml, getArg(mat[m].mi, k), getArg(mat[n].mi, j), k, j, 0)){
					InstrPtr q = copyInstruction(p);

					getArg(q,0) = newTmpVariable(mb, tpe);
					getArg(q,1) = getArg(mat[m].mi,k);
					getArg(q,2) = getArg(mat[n].mi,j);
					pushInstruction(mb,q);
		
					setPartnr(ml, getArg(mat[n].mi, j), getArg(q,0), nr);
					r = pushArgument(mb,r,getArg(q,0));

					nr++;
					break;
				}
			}
		}
	} else {
		assert(m >= 0);
		for(k=1; k<mat[m].mi->argc; k++) {
			InstrPtr q = copyInstruction(p);

			getArg(q,0) = newTmpVariable(mb, tpe);
			getArg(q,1) = getArg(mat[m].mi, k);
			pushInstruction(mb,q);

			setPartnr(ml, getArg(q, 2), getArg(q,0), k);
			r = pushArgument(mb, r, getArg(q,0));
		}
	}

	mat_add(ml, r, mat_none, getFunctionId(p));
}

static void
mat_join2(MalBlkPtr mb, InstrPtr p, matlist_t *ml, int m, int n)
{
	int tpe = getArgType(mb,p, 0), j,k, nr = 1;
	InstrPtr l = newInstruction(mb, ASSIGNsymbol);
	InstrPtr r = newInstruction(mb, ASSIGNsymbol);
	mat_t *mat = ml->v;

	setModuleId(l,matRef);
	setFunctionId(l,packRef);
	getArg(l,0) = getArg(p,0);

	setModuleId(r,matRef);
	setFunctionId(r,packRef);
	getArg(r,0) = getArg(p,1);

	//printf("# %s.%s(%d,%d)", getModuleId(p), getFunctionId(p), m, n);
	
	assert(m>=0 || n>=0);
	if (m >= 0 && n >= 0) {
		for(k=1; k<mat[m].mi->argc; k++) {
			for (j=1; j<mat[n].mi->argc; j++) {
				InstrPtr q = copyInstruction(p);

				getArg(q,0) = newTmpVariable(mb, tpe);
				getArg(q,1) = newTmpVariable(mb, tpe);
				getArg(q,2) = getArg(mat[m].mi,k);
				getArg(q,3) = getArg(mat[n].mi,j);
				pushInstruction(mb,q);
	
				propagatePartnr(ml, getArg(mat[m].mi, k), getArg(q,0), nr);
				propagatePartnr(ml, getArg(mat[n].mi, j), getArg(q,1), nr);

				/* add result to mat */
				l = pushArgument(mb,l,getArg(q,0));
				r = pushArgument(mb,r,getArg(q,1));
				nr++;
			}
		}
	} else {
		int mv = (m>=0)?m:n;
		int av = (m<0);
		int bv = (m>=0);

		for(k=1; k<mat[mv].mi->argc; k++) {
			InstrPtr q = copyInstruction(p);

			getArg(q,0) = newTmpVariable(mb, tpe);
			getArg(q,1) = newTmpVariable(mb, tpe);
			getArg(q,p->retc+av) = getArg(mat[mv].mi, k);
			pushInstruction(mb,q);

			propagatePartnr(ml, getArg(mat[mv].mi, k), getArg(q,av), k);
			propagatePartnr(ml, getArg(p, p->retc+bv), getArg(q,bv), k);

			/* add result to mat */
			l = pushArgument(mb, l, getArg(q,0));
			r = pushArgument(mb, r, getArg(q,1));
		}
	}
	mat_add(ml, l, mat_none, getFunctionId(p));
	mat_add(ml, r, mat_none, getFunctionId(p));
}

static void
mat_join3(MalBlkPtr mb, InstrPtr p, matlist_t *ml, int m, int n, int o)
{
	int tpe = getArgType(mb,p, 0), j,k, nr = 1;
	InstrPtr l = newInstruction(mb, ASSIGNsymbol);
	InstrPtr r = newInstruction(mb, ASSIGNsymbol);
	mat_t *mat = ml->v;

	setModuleId(l,matRef);
	setFunctionId(l,packRef);
	getArg(l,0) = getArg(p,0);

	setModuleId(r,matRef);
	setFunctionId(r,packRef);
	getArg(r,0) = getArg(p,1);

	//printf("# %s.%s(%d,%d)", getModuleId(p), getFunctionId(p), m, n);
	
	assert(m>=0 || n>=0);
	if (m >= 0 && n >= 0 && o >= 0) {
		assert(mat[n].mi->argc == mat[o].mi->argc);
		for(k=1; k<mat[m].mi->argc; k++) {
			for (j=1; j<mat[n].mi->argc; j++) {
				InstrPtr q = copyInstruction(p);

				getArg(q,0) = newTmpVariable(mb, tpe);
				getArg(q,1) = newTmpVariable(mb, tpe);
				getArg(q,2) = getArg(mat[m].mi,k);
				getArg(q,3) = getArg(mat[n].mi,j);
				getArg(q,4) = getArg(mat[o].mi,j);
				pushInstruction(mb,q);
	
				propagatePartnr(ml, getArg(mat[m].mi, k), getArg(q,0), nr);
				propagatePartnr(ml, getArg(mat[n].mi, j), getArg(q,1), nr);

				/* add result to mat */
				l = pushArgument(mb,l,getArg(q,0));
				r = pushArgument(mb,r,getArg(q,1));
				nr++;
			}
		}
	} else {
		int mv = (m>=0)?m:n;
		int av = (m<0);
		int bv = (m>=0);

		for(k=1; k<mat[mv].mi->argc; k++) {
			InstrPtr q = copyInstruction(p);

			getArg(q,0) = newTmpVariable(mb, tpe);
			getArg(q,1) = newTmpVariable(mb, tpe);
			getArg(q,p->retc+av) = getArg(mat[mv].mi, k);
			if (o >= 0)
				getArg(q,p->retc+2) = getArg(mat[o].mi, k);
			pushInstruction(mb,q);

			propagatePartnr(ml, getArg(mat[mv].mi, k), getArg(q,av), k);
			propagatePartnr(ml, getArg(p, p->retc+bv), getArg(q,bv), k);

			/* add result to mat */
			l = pushArgument(mb, l, getArg(q,0));
			r = pushArgument(mb, r, getArg(q,1));
		}
	}
	mat_add(ml, l, mat_none, getFunctionId(p));
	mat_add(ml, r, mat_none, getFunctionId(p));
}


static char *
aggr_phase2(char *aggr)
{
	if (aggr == countRef || aggr == count_no_nilRef || aggr == avgRef)
		return sumRef;
	if (aggr == subcountRef || aggr == subavgRef)
		return subsumRef;
	/* min/max/sum/prod and unique are fine */
	return aggr;
}

static void
mat_aggr(MalBlkPtr mb, InstrPtr p, mat_t *mat, int m)
{
	int tp = getArgType(mb,p,0), k, tp2 = TYPE_lng;
	int battp = (getModuleId(p)==aggrRef)?newBatType(TYPE_oid,tp):tp, battp2 = 0;
	int isAvg = (getFunctionId(p) == avgRef);
	InstrPtr r = NULL, s = NULL, q = NULL, u = NULL;

	/* we pack the partitial result */
	r = newInstruction(mb,ASSIGNsymbol);
	setModuleId(r, matRef);
	setFunctionId(r, packRef);
	getArg(r,0) = newTmpVariable(mb, battp);

	if (isAvg) { /* counts */
		battp2 = newBatType(TYPE_oid, tp2);
		u = newInstruction(mb, ASSIGNsymbol);
		setModuleId(u,matRef);
		setFunctionId(u,packRef);
		getArg(u,0) = newTmpVariable(mb, battp2);
	}
	for(k=1; k< mat[m].mi->argc; k++) {
		q = newInstruction(mb,ASSIGNsymbol);
		setModuleId(q,getModuleId(p));
		if (isAvg)
			setModuleId(q,batcalcRef);
		setFunctionId(q,getFunctionId(p));
		getArg(q,0) = newTmpVariable(mb, tp);
		if (isAvg) 
			q = pushReturn(mb, q, newTmpVariable(mb, tp2));
		q = pushArgument(mb,q,getArg(mat[m].mi,k));
		pushInstruction(mb,q);
		
		r = pushArgument(mb,r,getArg(q,0));
		if (isAvg) 
			u = pushArgument(mb,u,getArg(q,1));
	}
	pushInstruction(mb,r);
	if (isAvg)
		pushInstruction(mb, u);

	/* Filter empty partitions */
	if (getModuleId(p) == aggrRef && !isAvg) {
		s = newInstruction(mb,ASSIGNsymbol);
		setModuleId(s, algebraRef);
		setFunctionId(s, selectNotNilRef);
		getArg(s,0) = newTmpVariable(mb, battp);
		s = pushArgument(mb, s, getArg(r,0));
		pushInstruction(mb, s);
		r = s;
	}

	/* for avg we do sum (avg*(count/sumcount) ) */
	if (isAvg) {
		InstrPtr v,w,x,y,cond;

		/* lng w = sum counts */
 		w = newInstruction(mb, ASSIGNsymbol);
		setModuleId(w, aggrRef);
		setFunctionId(w, sumRef);
		getArg(w,0) = newTmpVariable(mb, tp2);
		w = pushArgument(mb, w, getArg(u, 0));
		pushInstruction(mb, w);

		/*  y=count = ifthenelse(w=count==0,NULL,w=count)  */
		cond = newInstruction(mb, ASSIGNsymbol);
		setModuleId(cond, calcRef);
		setFunctionId(cond, eqRef); 
		getArg(cond,0) = newTmpVariable(mb, TYPE_bit);
		cond = pushArgument(mb, cond, getArg(w, 0));
		cond = pushWrd(mb, cond, 0);
		pushInstruction(mb,cond);

		y = newInstruction(mb, ASSIGNsymbol);
		setModuleId(y, calcRef);
		setFunctionId(y, ifthenelseRef); 
		getArg(y,0) = newTmpVariable(mb, tp2);
		y = pushArgument(mb, y, getArg(cond, 0));
		y = pushNil(mb, y, tp2);
		y = pushArgument(mb, y, getArg(w, 0));
		pushInstruction(mb,y);

		/* dbl v = double(count) */
		v = newInstruction(mb, ASSIGNsymbol);
		setModuleId(v, batcalcRef);
		setFunctionId(v, dblRef); 
		getArg(v,0) = newTmpVariable(mb, newBatType(TYPE_oid, TYPE_dbl));
		v = pushArgument(mb, v, getArg(u, 0));
		pushInstruction(mb, v);

		/* dbl x = v / y */
		x = newInstruction(mb, ASSIGNsymbol);
		setModuleId(x, batcalcRef);
		setFunctionId(x, divRef); 
		getArg(x,0) = newTmpVariable(mb, newBatType(TYPE_oid, TYPE_dbl));
		x = pushArgument(mb, x, getArg(v, 0));
		x = pushArgument(mb, x, getArg(y, 0));
		pushInstruction(mb, x);

		/* dbl w = avg * x */
		w = newInstruction(mb, ASSIGNsymbol);
		setModuleId(w, batcalcRef);
		setFunctionId(w, mulRef); 
		getArg(w,0) = newTmpVariable(mb, battp);
		w = pushArgument(mb, w, getArg(r, 0));
		w = pushArgument(mb, w, getArg(x, 0));
		pushInstruction(mb, w);

		r = w;

		/* filter nils */
		s = newInstruction(mb,ASSIGNsymbol);
		setModuleId(s, algebraRef);
		setFunctionId(s, selectNotNilRef);
		getArg(s,0) = newTmpVariable(mb, battp);
		s = pushArgument(mb, s, getArg(r,0));
		pushInstruction(mb, s);
		r = s;
	}

	s = newInstruction(mb,ASSIGNsymbol);
	setModuleId(s,getModuleId(p));
	setFunctionId(s, aggr_phase2(getFunctionId(p)));
	getArg(s,0) = getArg(p,0);
	s = pushArgument(mb, s, getArg(r,0));
	pushInstruction(mb, s);
}

static int
chain_by_length(mat_t *mat, int g)
{
	int cnt = 0;
	while(g >= 0) {
		g = mat[g].pm;
		cnt++;
	}
	return cnt;
}

static int
walk_n_back(mat_t *mat, int g, int cnt)
{
	while(cnt > 0){ 
		g = mat[g].pm;
		cnt--;
	}
	return g;
}

static int
group_by_ext(matlist_t *ml, int g)
{
	int i;

	for(i=g; i< ml->top; i++){ 
		if (ml->v[i].pm == g)
			return i;
	}
	return 0;
}

/* In some cases we have non groupby attribute columns, these require 
 * gext.projection(mat.pack(per partition ext.projections(x))) 
 */

static void
mat_group_project(MalBlkPtr mb, InstrPtr p, matlist_t *ml, int e, int a)
{
	int tp = getArgType(mb,p,0), k;
	InstrPtr ai1 = newInstruction(mb, ASSIGNsymbol), r;
	mat_t *mat = ml->v;

	setModuleId(ai1,matRef);
	setFunctionId(ai1,packRef);
	getArg(ai1,0) = newTmpVariable(mb, tp);

	assert(mat[e].mi->argc == mat[a].mi->argc);
	for(k=1; k<mat[a].mi->argc; k++) {
		InstrPtr q = copyInstruction(p);

		getArg(q,0) = newTmpVariable(mb, tp);
		getArg(q,1) = getArg(mat[e].mi,k);
		getArg(q,2) = getArg(mat[a].mi,k);
		pushInstruction(mb,q);
		setPartnr(ml, getArg(mat[a].mi,k), getArg(q,0), k);

		/* pack the result into a mat */
		ai1 = pushArgument(mb,ai1,getArg(q,0));
	}
	pushInstruction(mb, ai1);

	r = copyInstruction(p);
	getArg(r,1) = mat[e].mv;
	getArg(r,2) = getArg(ai1,0);
	pushInstruction(mb,r);
}

/* Per partition aggregates are merged and aggregated together. For 
 * most (handled) aggregates thats relatively simple. AVG is somewhat
 * more complex. */
static void
mat_group_aggr(MalBlkPtr mb, InstrPtr p, mat_t *mat, int b, int g, int e)
{
	int tp = getArgType(mb,p,0), k, tp2 = 0;
	char *aggr2 = aggr_phase2(getFunctionId(p));
	int isAvg = (getFunctionId(p) == subavgRef);
	InstrPtr ai1 = newInstruction(mb, ASSIGNsymbol), ai10 = NULL, ai2;

	setModuleId(ai1,matRef);
	setFunctionId(ai1,packRef);
	getArg(ai1,0) = newTmpVariable(mb, tp);

	if (isAvg) { /* counts */
		tp2 = newBatType(TYPE_oid, TYPE_wrd);
		ai10 = newInstruction(mb, ASSIGNsymbol);
		setModuleId(ai10,matRef);
		setFunctionId(ai10,packRef);
		getArg(ai10,0) = newTmpVariable(mb, tp2);
	}

	for(k=1; k<mat[b].mi->argc; k++) {
		InstrPtr q = copyInstruction(p);

		getArg(q,0) = newTmpVariable(mb, tp);
		if (isAvg) {
			getArg(q,1) = newTmpVariable(mb, tp2);
			q = pushArgument(mb, q, getArg(q,1)); /* push at end, create space */
			q->retc = 2;
			getArg(q,q->argc-1) = getArg(q,q->argc-2);
			getArg(q,q->argc-2) = getArg(q,q->argc-3);
		}
		getArg(q,1+isAvg) = getArg(mat[b].mi,k);
		getArg(q,2+isAvg) = getArg(mat[g].mi,k);
		getArg(q,3+isAvg) = getArg(mat[e].mi,k);
		pushInstruction(mb,q);

		/* pack the result into a mat */
		ai1 = pushArgument(mb,ai1,getArg(q,0));
		if (isAvg)
			ai10 = pushArgument(mb,ai10,getArg(q,1));
	}
	pushInstruction(mb, ai1);
	if (isAvg)
		pushInstruction(mb, ai10);

	/* for avg we do sum (avg*(count/sumcount) ) */
	if (isAvg) {
		InstrPtr r,s,v,w, cond;

		/* wrd s = sum counts */
 		s = newInstruction(mb, ASSIGNsymbol);
		setModuleId(s, aggrRef);
		setFunctionId(s, subsumRef);
		getArg(s,0) = newTmpVariable(mb, tp2);
		s = pushArgument(mb, s, getArg(ai10, 0));
		s = pushArgument(mb, s, mat[g].mv);
		s = pushArgument(mb, s, mat[e].mv);
		s = pushBit(mb, s, 1); /* skip nils */
		s = pushBit(mb, s, 1);
		pushInstruction(mb,s);

		/*  w=count = ifthenelse(s=count==0,NULL,s=count)  */
		cond = newInstruction(mb, ASSIGNsymbol);
		setModuleId(cond, batcalcRef);
		setFunctionId(cond, eqRef); 
		getArg(cond,0) = newTmpVariable(mb, newBatType(TYPE_oid, TYPE_bit));
		cond = pushArgument(mb, cond, getArg(s, 0));
		cond = pushWrd(mb, cond, 0);
		pushInstruction(mb,cond);

		w = newInstruction(mb, ASSIGNsymbol);
		setModuleId(w, batcalcRef);
		setFunctionId(w, ifthenelseRef); 
		getArg(w,0) = newTmpVariable(mb, tp2);
		w = pushArgument(mb, w, getArg(cond, 0));
		w = pushNil(mb, w, TYPE_wrd);
		w = pushArgument(mb, w, getArg(s, 0));
		pushInstruction(mb,w);

		/* fetchjoin with groups */
 		r = newInstruction(mb, ASSIGNsymbol);
		setModuleId(r, algebraRef);
		setFunctionId(r, projectionRef);
		getArg(r, 0) = newTmpVariable(mb, tp2);
		r = pushArgument(mb, r, mat[g].mv);
		r = pushArgument(mb, r, getArg(w,0));
		pushInstruction(mb,r);
		s = r;

		/* dbl v = double(count) */
		v = newInstruction(mb, ASSIGNsymbol);
		setModuleId(v, batcalcRef);
		setFunctionId(v, dblRef); 
		getArg(v,0) = newTmpVariable(mb, newBatType(TYPE_oid, TYPE_dbl));
		v = pushArgument(mb, v, getArg(ai10, 0));
		pushInstruction(mb, v);

		/* dbl r = v / s */
		r = newInstruction(mb, ASSIGNsymbol);
		setModuleId(r, batcalcRef);
		setFunctionId(r, divRef); 
		getArg(r,0) = newTmpVariable(mb, newBatType(TYPE_oid, TYPE_dbl));
		r = pushArgument(mb, r, getArg(v, 0));
		r = pushArgument(mb, r, getArg(s, 0));
		pushInstruction(mb,r);

		/* dbl s = avg * r */
		s = newInstruction(mb, ASSIGNsymbol);
		setModuleId(s, batcalcRef);
		setFunctionId(s, mulRef); 
		getArg(s,0) = newTmpVariable(mb, tp);
		s = pushArgument(mb, s, getArg(ai1, 0));
		s = pushArgument(mb, s, getArg(r, 0));
		pushInstruction(mb,s);

		ai1 = s;
	}
 	ai2 = newInstruction(mb, ASSIGNsymbol);
	setModuleId(ai2, aggrRef);
	setFunctionId(ai2, aggr2);
	getArg(ai2,0) = getArg(p,0);
	ai2 = pushArgument(mb, ai2, getArg(ai1, 0));
	ai2 = pushArgument(mb, ai2, mat[g].mv);
	ai2 = pushArgument(mb, ai2, mat[e].mv);
	if (isAvg)
		ai2 = pushBit(mb, ai2, 0); /* do not skip nils */
	else
		ai2 = pushBit(mb, ai2, 1); /* skip nils */
	if (getFunctionId(p) != subminRef && getFunctionId(p) != submaxRef)
		ai2 = pushBit(mb, ai2, 1);
	pushInstruction(mb, ai2);
}

/* The mat_group_{new,derive} keep an ext,attr1..attrn table.
 * This is the input for the final second phase group by.
 */
static void
mat_pack_group(MalBlkPtr mb, matlist_t *ml, int g)
{
	mat_t *mat = ml->v;
	int cnt = chain_by_length(mat, g), i;
	InstrPtr cur = NULL;

	for(i=cnt-1; i>=0; i--) {
		InstrPtr grp = newInstruction(mb, ASSIGNsymbol);
		int ogrp = walk_n_back(mat, g, i);
		int oext = group_by_ext(ml, ogrp);
		int attr = mat[oext].im;

		setModuleId(grp,groupRef);
		setFunctionId(grp, i?subgroupRef:subgroupdoneRef);
		
		getArg(grp,0) = mat[ogrp].mv;
		grp = pushReturn(mb, grp, mat[oext].mv);
		grp = pushReturn(mb, grp, newTmpVariable(mb, newBatType( TYPE_oid, TYPE_wrd)));
		grp = pushArgument(mb, grp, getArg(mat[attr].mi, 0));
		if (cur) 
			grp = pushArgument(mb, grp, getArg(cur, 0));
		pushInstruction(mb, grp);
		cur = grp;
	}
	mat[g].im = -1; /* only pack once */
}

/* 
 * foreach parent subgroup, do the 
 * 	e2.projection(grp.projection((ext.projection(b))) 
 * and one for the current group 
 */
static void
mat_group_attr(MalBlkPtr mb, matlist_t *ml, int g, InstrPtr cext, int push )
{
	int cnt = chain_by_length(ml->v, g), i;	/* number of attributes */
	int ogrp = g; 				/* previous group */

	for(i = 0; i < cnt; i++) {
		int agrp = walk_n_back(ml->v, ogrp, i); 
		int b = ml->v[agrp].im;
		int aext = group_by_ext(ml, agrp);
		int a = ml->v[aext].im;
		int atp = getArgType(mb,ml->v[a].mi,0), k;
		InstrPtr attr = newInstruction(mb, ASSIGNsymbol);

		setModuleId(attr,matRef);
		setFunctionId(attr,packRef);
		//getArg(attr,0) = newTmpVariable(mb, atp);
		getArg(attr,0) = getArg(ml->v[b].mi,0);

		for (k = 1; k<ml->v[a].mi->argc; k++ ) {
			InstrPtr r = newInstruction(mb, ASSIGNsymbol);
			InstrPtr q = newInstruction(mb, ASSIGNsymbol);

			setModuleId(r, algebraRef);
			setFunctionId(r, projectionRef);
			getArg(r, 0) = newTmpVariable(mb, newBatType(TYPE_oid,TYPE_oid));
			r = pushArgument(mb, r, getArg(cext,k));
			r = pushArgument(mb, r, getArg(ml->v[ogrp].mi,k));
			pushInstruction(mb,r);

			setModuleId(q, algebraRef);
			setFunctionId(q, projectionRef);
			getArg(q, 0) = newTmpVariable(mb, atp);
			q = pushArgument(mb, q, getArg(r,0));
			q = pushArgument(mb, q, getArg(ml->v[a].mi,k));
			pushInstruction(mb,q);
	
			attr = pushArgument(mb, attr, getArg(q, 0)); 
		}
		if (push)
			pushInstruction(mb,attr);
		mat_add_var(ml, attr, NULL, getArg(attr, 0), mat_ext,  -1, -1);
		ml->v[ml->top-1].pushed = push;
		/* keep new attribute with the group extend */
		ml->v[aext].im = ml->top-1;
	}	
}

static void
mat_group_new(MalBlkPtr mb, InstrPtr p, matlist_t *ml, int b)
{
	int tp0 = getArgType(mb,p,0);
	int tp1 = getArgType(mb,p,1);
	int tp2 = getArgType(mb,p,2);
	int atp = getArgType(mb,p,3), i, a, g, push = 0;
	InstrPtr r0, r1, r2, attr;

	if (getFunctionId(p) == subgroupdoneRef)
		push = 1;

	r0 = newInstruction(mb, ASSIGNsymbol);
	setModuleId(r0,matRef);
	setFunctionId(r0,packRef);
	getArg(r0,0) = newTmpVariable(mb, tp0);

	r1 = newInstruction(mb, ASSIGNsymbol);
	setModuleId(r1,matRef);
	setFunctionId(r1,packRef);
	getArg(r1,0) = newTmpVariable(mb, tp1);

	r2 = newInstruction(mb, ASSIGNsymbol);
	setModuleId(r2,matRef);
	setFunctionId(r2,packRef);
	getArg(r2,0) = newTmpVariable(mb, tp2);

	/* we keep an extend, attr table result, which will later be used
	 * when we pack the group result */
	attr = newInstruction(mb, ASSIGNsymbol);
	setModuleId(attr,matRef);
	setFunctionId(attr,packRef);
	getArg(attr,0) = getArg(ml->v[b].mi,0);

	for(i=1; i<ml->v[b].mi->argc; i++) {
		InstrPtr q = copyInstruction(p), r;
		getArg(q, 0) = newTmpVariable(mb, tp0);
		getArg(q, 1) = newTmpVariable(mb, tp1);
		getArg(q, 2) = newTmpVariable(mb, tp2);
		getArg(q, 3) = getArg(ml->v[b].mi, i);
		pushInstruction(mb, q);
		setPartnr(ml, getArg(ml->v[b].mi,i), getArg(q,0), i);
		setPartnr(ml, getArg(ml->v[b].mi,i), getArg(q,1), i);
		setPartnr(ml, getArg(ml->v[b].mi,i), getArg(q,2), i);

		/* add result to mats */
		r0 = pushArgument(mb,r0,getArg(q,0));
		r1 = pushArgument(mb,r1,getArg(q,1));
		r2 = pushArgument(mb,r2,getArg(q,2));

		r = newInstruction(mb, ASSIGNsymbol);
		setModuleId(r, algebraRef);
		setFunctionId(r, projectionRef);
		getArg(r, 0) = newTmpVariable(mb, atp);
		r = pushArgument(mb, r, getArg(q,1));
		r = pushArgument(mb, r, getArg(ml->v[b].mi,i));
		setPartnr(ml, getArg(ml->v[b].mi,i), getArg(r,0), i);
		pushInstruction(mb,r);

		attr = pushArgument(mb, attr, getArg(r, 0)); 
	}
	pushInstruction(mb,r0);
	pushInstruction(mb,r1);
	pushInstruction(mb,r2);
	if (push)
		pushInstruction(mb,attr);

	/* create mat's for the intermediates */
	a = ml->top;
	mat_add_var(ml, attr, NULL, getArg(attr, 0), mat_ext,  -1, -1);
	ml->v[a].pushed = push;
	g = ml->top;
	mat_add_var(ml, r0, p, getArg(p, 0), mat_grp, b, -1);
	mat_add_var(ml, r1, p, getArg(p, 1), mat_ext, a, ml->top-1); /* point back at group */
	mat_add_var(ml, r2, p, getArg(p, 2), mat_cnt, -1, ml->top-1); /* point back at ext */
	if (push)
		mat_pack_group(mb, ml, g);
}

static void
mat_group_derive(MalBlkPtr mb, InstrPtr p, matlist_t *ml, int b, int g)
{
	int tp0 = getArgType(mb,p,0);
	int tp1 = getArgType(mb,p,1);
	int tp2 = getArgType(mb,p,2); 
	int atp = getArgType(mb,p,3), i, a, push = 0; 
	InstrPtr r0, r1, r2, attr;

	if (getFunctionId(p) == subgroupdoneRef)
		push = 1;

	if (ml->v[g].im == -1){ /* already packed */
		pushInstruction(mb, copyInstruction(p));
		return;
	}

	r0 = newInstruction(mb, ASSIGNsymbol);
	setModuleId(r0,matRef);
	setFunctionId(r0,packRef);
	getArg(r0,0) = newTmpVariable(mb, tp0);

	r1 = newInstruction(mb, ASSIGNsymbol);
	setModuleId(r1,matRef);
	setFunctionId(r1,packRef);
	getArg(r1,0) = newTmpVariable(mb, tp1);

	r2 = newInstruction(mb, ASSIGNsymbol);
	setModuleId(r2,matRef);
	setFunctionId(r2,packRef);
	getArg(r2,0) = newTmpVariable(mb, tp2);
	
	/* we keep an extend, attr table result, which will later be used
	 * when we pack the group result */
	attr = newInstruction(mb, ASSIGNsymbol);
	setModuleId(attr,matRef);
	setFunctionId(attr,packRef);
	getArg(attr,0) = getArg(ml->v[b].mi,0);

	/* we need overlapping ranges */
	for(i=1; i<ml->v[b].mi->argc; i++) {
		InstrPtr q = copyInstruction(p), r;

		getArg(q,0) = newTmpVariable(mb, tp0);
		getArg(q,1) = newTmpVariable(mb, tp1);
		getArg(q,2) = newTmpVariable(mb, tp2);
		getArg(q,3) = getArg(ml->v[b].mi,i);
		getArg(q,4) = getArg(ml->v[g].mi,i);
		pushInstruction(mb,q);
		setPartnr(ml, getArg(ml->v[b].mi,i), getArg(q,0), i);
		setPartnr(ml, getArg(ml->v[b].mi,i), getArg(q,1), i);
		setPartnr(ml, getArg(ml->v[b].mi,i), getArg(q,2), i);
	
		/* add result to mats */
		r0 = pushArgument(mb,r0,getArg(q,0));
		r1 = pushArgument(mb,r1,getArg(q,1));
		r2 = pushArgument(mb,r2,getArg(q,2));

		r = newInstruction(mb, ASSIGNsymbol);
		setModuleId(r, algebraRef);
		setFunctionId(r, projectionRef);
		getArg(r, 0) = newTmpVariable(mb, atp);
		r = pushArgument(mb, r, getArg(q,1));
		r = pushArgument(mb, r, getArg(ml->v[b].mi,i));
		setPartnr(ml, getArg(ml->v[b].mi,i), getArg(r,0), i);
		pushInstruction(mb,r);

		attr = pushArgument(mb, attr, getArg(r, 0)); 
	}
	pushInstruction(mb,r0);
	pushInstruction(mb,r1);
	pushInstruction(mb,r2);
	if (push)
		pushInstruction(mb,attr);

	mat_group_attr(mb, ml, g, r1, push);

	/* create mat's for the intermediates */
	a = ml->top;
	mat_add_var(ml, attr, NULL, getArg(attr, 0), mat_ext,  -1, -1);
	ml->v[a].pushed = push;
	mat_add_var(ml, r0, p, getArg(p, 0), mat_grp, b, g);
	g = ml->top-1;
	mat_add_var(ml, r1, p, getArg(p, 1), mat_ext, a, ml->top-1); /* point back at group */
	mat_add_var(ml, r2, p, getArg(p, 2), mat_cnt, -1, ml->top-1); /* point back at ext */

	if (push)
		mat_pack_group(mb, ml, g);
}

static void
mat_topn_project(MalBlkPtr mb, InstrPtr p, mat_t *mat, int m, int n)
{
	int tpe = getArgType(mb, p, 0), k;
	InstrPtr pck, q;

	pck = newInstruction(mb, ASSIGNsymbol);
	setModuleId(pck,matRef);
	setFunctionId(pck,packRef);
	getArg(pck,0) = newTmpVariable(mb, tpe);

	for(k=1; k<mat[m].mi->argc; k++) { 
		InstrPtr q = copyInstruction(p);

		getArg(q,0) = newTmpVariable(mb, tpe);
		getArg(q,1) = getArg(mat[m].mi, k);
		getArg(q,2) = getArg(mat[n].mi, k);
		pushInstruction(mb, q);

		pck = pushArgument(mb, pck, getArg(q, 0));
	}
	pushInstruction(mb, pck);

       	q = copyInstruction(p);
	getArg(q,2) = getArg(pck,0);
	pushInstruction(mb, q);
}

static void
mat_pack_topn(MalBlkPtr mb, InstrPtr slc, mat_t *mat, int m)
{
	/* find chain of topn's */
	int cnt = chain_by_length(mat, m), i;
	InstrPtr cur = NULL;

	for(i=cnt-1; i>=0; i--) {
		int otpn = walk_n_back(mat, m, i), var = 1, k;
		int attr = mat[otpn].im;
		int tpe = getVarType(mb, getArg(mat[attr].mi,0));
		InstrPtr pck, tpn, otopn = mat[otpn].org, a;

	        pck = newInstruction(mb, ASSIGNsymbol);
		setModuleId(pck,matRef);
		setFunctionId(pck,packRef);
		getArg(pck,0) = newTmpVariable(mb, tpe);

		/* m.projection(attr); */
		for(k=1; k < mat[attr].mi->argc; k++) {
			InstrPtr q = newInstruction(mb, ASSIGNsymbol);
			setModuleId(q, algebraRef);
			setFunctionId(q, projectionRef);
			getArg(q, 0) = newTmpVariable(mb, tpe);

			q = pushArgument(mb, q, getArg(slc, k));
			q = pushArgument(mb, q, getArg(mat[attr].mi, k));
			pushInstruction(mb, q);

			pck = pushArgument(mb, pck, getArg(q,0));
		}
		pushInstruction(mb, pck);

		a = pck;

		tpn = copyInstruction(otopn);
		var = 1;
		if (cur) {
			getArg(tpn, tpn->retc+var) = getArg(cur, 0);
			var++;
			if (cur->retc == 2) {
				getArg(tpn, tpn->retc+var) = getArg(cur, 1);
				var++;
			}
		}
		getArg(tpn, tpn->retc) = getArg(a,0);
		pushInstruction(mb, tpn);
		cur = tpn;
	}
}

static void
mat_topn(MalBlkPtr mb, InstrPtr p, matlist_t *ml, int m, int n, int o)
{
	int tpe = getArgType(mb,p,0), k, is_slice = isSlice(p), zero = -1;
	InstrPtr pck, gpck = NULL, q, r;
	int with_groups = (p->retc == 2), piv = 0, topn2 = (n >= 0);

	assert( topn2 || o < 0);
	/* dummy mat instruction (needed to share result of p) */
	pck = newInstruction(mb,ASSIGNsymbol);
	setModuleId(pck, matRef);
	setFunctionId(pck, packRef);
	getArg(pck,0) = getArg(p,0);

	if (with_groups) {
		gpck = newInstruction(mb,ASSIGNsymbol);
		setModuleId(gpck, matRef);
		setFunctionId(gpck, packRef);
		getArg(gpck,0) = getArg(p,1);
	}

	if (is_slice) {
		ValRecord cst;
		cst.vtype= getArgType(mb,p,2);
		cst.val.wval= 0;
		zero = defConstant(mb, cst.vtype, &cst);
	}
	assert( (n<0 && o<0) || 
		(ml->v[m].mi->argc == ml->v[n].mi->argc && 
		 ml->v[m].mi->argc == ml->v[o].mi->argc));
	
	for(k=1; k< ml->v[m].mi->argc; k++) {
		q = copyInstruction(p);
		getArg(q,0) = newTmpVariable(mb, tpe);
		if (with_groups)
			getArg(q,1) = newTmpVariable(mb, tpe);
		getArg(q,q->retc) = getArg(ml->v[m].mi,k);
		if (is_slice) /* lower bound should always be 0 on partial slices */
			getArg(q,q->retc+1) = zero;
		else if (topn2) {
			getArg(q,q->retc+1) = getArg(ml->v[n].mi,k);
			getArg(q,q->retc+2) = getArg(ml->v[o].mi,k);
		}
		pushInstruction(mb,q);
		
		pck = pushArgument(mb, pck, getArg(q,0));
		if (with_groups)
			gpck = pushArgument(mb, gpck, getArg(q,1));
	}

	piv = ml->top;
	mat_add_var(ml, pck, p, getArg(p,0), is_slice?mat_slc:mat_tpn, m, n);
	ml->v[ml->top-1].pushed = 0;
	if (with_groups)
		mat_add_var(ml, gpck, p, getArg(p,1), is_slice?mat_slc:mat_tpn, m, piv);

	if (is_slice || p->retc ==1 /* single result, ie last of the topn's */) {
		if (ml->v[m].type == mat_tpn || !is_slice) 
			mat_pack_topn(mb, pck, ml->v, (!is_slice)?piv:m);

		/* topn/slice over merged parts */
		if (is_slice) {
			/* real instruction */
			r = newInstruction(mb,ASSIGNsymbol);
			setModuleId(r, matRef);
			setFunctionId(r, packRef);
			getArg(r,0) = newTmpVariable(mb, tpe);
	
			for(k=1; k< pck->argc; k++) 
				r = pushArgument(mb, r, getArg(pck,k));
			pushInstruction(mb,r);

			q = copyInstruction(p);
			if (ml->v[m].type != mat_tpn || is_slice) 
				getArg(q,1) = getArg(r,0);
			pushInstruction(mb,q);
		}

		ml->v[piv].packed = 1;
		ml->v[piv].type = mat_slc;
	}
}

int
OPTmergetableImplementation(Client cntxt, MalBlkPtr mb, MalStkPtr stk, InstrPtr p) 
{
	InstrPtr *old;
	matlist_t ml;
	int oldtop, fm, fn, fo, fe, i, k, m, n, o, e, slimit;
	int size=0, match, actions=0, distinct_topn = 0, /*topn_res = 0,*/ groupdone = 0, *vars;

	old = mb->stmt;
	oldtop= mb->stop;

	vars= (int*) GDKmalloc(sizeof(int)* mb->vtop);
	if( vars == NULL){
		GDKerror("mergetable"MAL_MALLOC_FAIL);
		return 0;
	}
	/* check for bailout conditions */
	for (i = 1; i < oldtop; i++) {
		int j;

		p = old[i];

		for (j = 0; j<p->retc; j++) {
 			int res = getArg(p, j);
			vars[res] = i;
		}

		/* pack if there is a group statement following a groupdone (ie aggr(distinct)) */
		if (getModuleId(p) == groupRef && p->argc == 5 && 
		   (getFunctionId(p) == subgroupRef || getFunctionId(p) == subgroupdoneRef)) {
			InstrPtr q = old[vars[getArg(p, p->argc-1)]]; /* group result from a previous group(done) */

			if (getModuleId(q) == groupRef && getFunctionId(q) == subgroupdoneRef)
				groupdone = 1;
		}

		/*
		if (isTopn(p))
			topn_res = getArg(p, 0);
			*/
		/* not idea how to detect this yet */
			//distinct_topn = 1;
	}
	GDKfree(vars);

	/* the number of MATs is limited to the variable stack*/
	ml.size = mb->vtop;
	ml.top = 0;
	ml.v = (mat_t*) GDKzalloc(ml.size * sizeof(mat_t));
	ml.vsize = mb->vsize;
	ml.horigin = (int*) GDKmalloc(sizeof(int)* ml.vsize);
	ml.torigin = (int*) GDKmalloc(sizeof(int)* ml.vsize);
	if ( ml.v == NULL || ml.horigin == NULL || ml.torigin == NULL) 
		goto cleanup;
	for (i=0; i<ml.vsize; i++) 
		ml.horigin[i] = ml.torigin[i] = -1;

	slimit = mb->ssize;
	size = (mb->stop * 1.2 < mb->ssize)? mb->ssize:(int)(mb->stop * 1.2);
	mb->stmt = (InstrPtr *) GDKzalloc(size * sizeof(InstrPtr));
	if ( mb->stmt == NULL) {
		mb->stmt = old;
		goto cleanup;
	}
	mb->ssize = size;
	mb->stop = 0;

	for( i=0; i<oldtop; i++){
		int bats = 0;
		InstrPtr r;

		p = old[i];
		if (getModuleId(p) == matRef && 
		   (getFunctionId(p) == newRef || getFunctionId(p) == packRef)){
			mat_set_prop(&ml, mb, p);
			mat_add_var(&ml, p, NULL, getArg(p,0), mat_none, -1, -1);
			continue;
		}

		/*
		 * If the instruction does not contain MAT references it can simply be added.
		 * Otherwise we have to decide on either packing them or replacement.
		 */
		if ((match = nr_of_mats(p, &ml)) == 0) {
			pushInstruction(mb, copyInstruction(p));
			continue;
		}
		bats = nr_of_bats(mb, p);

		/* (l,r) Join (L, R, ..) */
		if (match > 0 && isMatJoinOp(p) && p->argc >= 3 && p->retc == 2 &&
				match <= 3 && bats >= 2) {
		   	m = is_a_mat(getArg(p,p->retc), &ml);
		   	n = is_a_mat(getArg(p,p->retc+1), &ml);
		   	o = is_a_mat(getArg(p,p->retc+2), &ml);

			if (bats == 3 && match >= 2)
				mat_join3(mb, p, &ml, m, n, o);
			else
				mat_join2(mb, p, &ml, m, n);
			actions++;
			continue;
		}
		if (match > 0 && isMatLeftJoinOp(p) && p->argc >= 3 && p->retc == 2 &&
				match == 1 && bats == 2) {
		   	m = is_a_mat(getArg(p,p->retc), &ml);
			n = -1;

			if (m >= 0) {
				mat_join2(mb, p, &ml, m, n);
				actions++;
				continue;
			}
		}
		/*
		 * Aggregate handling is a prime target for optimization.
		 * The simple cases are dealt with first.
		 * Handle the rewrite v:=aggr.count(b) and sum()
		 * And the min/max is as easy
		 */
		if (match == 1 && p->argc == 2 &&
		   ((getModuleId(p)==aggrRef &&
			(getFunctionId(p)== countRef || 
			 getFunctionId(p)== count_no_nilRef || 
			 getFunctionId(p)== minRef ||
			 getFunctionId(p)== maxRef ||
			 getFunctionId(p)== avgRef ||
			 getFunctionId(p)== sumRef ||
			 getFunctionId(p) == prodRef))) &&
			(m=is_a_mat(getArg(p,1), &ml)) >= 0) {
			mat_aggr(mb, p, ml.v, m);
			actions++;
			continue;
		} 

		if (match == 1 && bats == 1 && p->argc == 4 && isSlice(p) && ((m=is_a_mat(getArg(p,p->retc), &ml)) >= 0)) {
			mat_topn(mb, p, &ml, m, -1, -1);
			actions++;
			continue;
		}

		if (!distinct_topn && match == 1 && bats == 1 && (p->argc-p->retc) == 4 && isTopn(p) && ((m=is_a_mat(getArg(p,p->retc), &ml)) >= 0)) {
			mat_topn(mb, p, &ml, m, -1, -1);
			actions++;
			continue;
		}
		if (!distinct_topn && match == 3 && bats == 3 && (p->argc-p->retc) == 6 && isTopn(p) &&
	 	   ((m=is_a_mat(getArg(p,p->retc), &ml)) >= 0) &&
	 	   ((n=is_a_mat(getArg(p,p->retc+1), &ml)) >= 0) &&
	 	   ((o=is_a_mat(getArg(p,p->retc+2), &ml)) >= 0)) {
			mat_topn(mb, p, &ml, m, n, o);
			actions++;
			continue;
		}

		/* Now we handle subgroup and aggregation statements. */
		if (!groupdone && match == 1 && bats == 1 && p->argc == 4 && getModuleId(p) == groupRef && 
		   (getFunctionId(p) == subgroupRef || getFunctionId(p) == subgroupdoneRef) && 
	 	   ((m=is_a_mat(getArg(p,p->retc), &ml)) >= 0)) {
			mat_group_new(mb, p, &ml, m);
			actions++;
			continue;
		}
		if (!groupdone && match == 2 && bats == 2 && p->argc == 5 && getModuleId(p) == groupRef && 
		   (getFunctionId(p) == subgroupRef || getFunctionId(p) == subgroupdoneRef) && 
		   ((m=is_a_mat(getArg(p,p->retc), &ml)) >= 0) &&
		   ((n=is_a_mat(getArg(p,p->retc+1), &ml)) >= 0) && 
		     ml.v[n].im >= 0 /* not packed */) {
			mat_group_derive(mb, p, &ml, m, n);
			actions++;
			continue;
		}
		/* TODO sub'aggr' with cand list */
		if (match == 3 && bats == 3 && getModuleId(p) == aggrRef && p->argc >= 4 &&
		   (getFunctionId(p) == subcountRef ||
		    getFunctionId(p) == subminRef ||
		    getFunctionId(p) == submaxRef ||
		    getFunctionId(p) == subavgRef ||
		    getFunctionId(p) == subsumRef ||
		    getFunctionId(p) == subprodRef) &&
		   ((m=is_a_mat(getArg(p,1), &ml)) >= 0) &&
		   ((n=is_a_mat(getArg(p,2), &ml)) >= 0) &&
		   ((o=is_a_mat(getArg(p,3), &ml)) >= 0)) {
			mat_group_aggr(mb, p, ml.v, m, n, o);
			actions++;
			continue;
		}
		/* Handle cases of ext.projection and .projection(grp) */
		if (match == 2 && getModuleId(p) == algebraRef &&
		    getFunctionId(p) == projectionRef &&
		   (m=is_a_mat(getArg(p,1), &ml)) >= 0 &&
		   (n=is_a_mat(getArg(p,2), &ml)) >= 0 &&
		   (ml.v[m].type == mat_ext || ml.v[n].type == mat_grp)) {
			assert(ml.v[m].pushed);
			if (!ml.v[n].pushed) 
				mat_group_project(mb, p, &ml, m, n);
			else
				pushInstruction(mb, copyInstruction(p));
			continue;
		}

		/* Handle cases of slice.projection */
		if (match == 2 && getModuleId(p) == algebraRef &&
		    getFunctionId(p) == projectionRef &&
		   (m=is_a_mat(getArg(p,1), &ml)) >= 0 &&
		   (n=is_a_mat(getArg(p,2), &ml)) >= 0 &&
		   (ml.v[m].type == mat_slc)) {
			mat_topn_project(mb, p, ml.v, m, n);
			actions++;
			continue;
		}

		/* Handle projection */
		if (match > 0 && getModuleId(p) == algebraRef &&
		    getFunctionId(p) == projectionRef && 
		   (m=is_a_mat(getArg(p,1), &ml)) >= 0) { 
		   	n=is_a_mat(getArg(p,2), &ml);
			mat_projection(mb, p, &ml, m, n);
			actions++;
			continue;
		}
		/* Handle setops */
		if (match > 0 && getModuleId(p) == algebraRef &&
		    (getFunctionId(p) == subdiffRef || 
		     getFunctionId(p) == subinterRef) && 
		   (m=is_a_mat(getArg(p,1), &ml)) >= 0) { 
		   	n=is_a_mat(getArg(p,2), &ml);
			mat_setop(mb, p, &ml, m, n);
			actions++;
			continue;
		}

		m = n = o = e = -1;
		for( fm= p->argc-1; fm>=p->retc ; fm--)
			if ((m=is_a_mat(getArg(p,fm), &ml)) >= 0)
				break;

		for( fn= fm-1; fn>=p->retc ; fn--)
			if ((n=is_a_mat(getArg(p,fn), &ml)) >= 0)
				break;

		for( fo= fn-1; fo>=p->retc ; fo--)
			if ((o=is_a_mat(getArg(p,fo), &ml)) >= 0)
				break;

		for( fe= fo-1; fe>=p->retc ; fe--)
			if ((e=is_a_mat(getArg(p,fe), &ml)) >= 0)
				break;

		/* delta* operator have a ins bat as last argument, we move the inserts into the last delta statement, ie
  		 * all but last need to remove one argument */
		if (match == 3 && bats == 4 && isDelta(p) && 
		   (m=is_a_mat(getArg(p,fm), &ml)) >= 0 &&
		   (n=is_a_mat(getArg(p,fn), &ml)) >= 0 &&
		   (o=is_a_mat(getArg(p,fo), &ml)) >= 0){
			if ((r = mat_delta(&ml, mb, p, ml.v, m, n, o, -1, fm, fn, fo, 0)) != NULL)
				mat_add(&ml, r, mat_type(ml.v, m), getFunctionId(p));
			actions++;
			continue;
		}
		if (match == 4 && bats == 5 && isDelta(p) && 
		   (m=is_a_mat(getArg(p,fm), &ml)) >= 0 &&
		   (n=is_a_mat(getArg(p,fn), &ml)) >= 0 &&
		   (o=is_a_mat(getArg(p,fo), &ml)) >= 0 &&
		   (e=is_a_mat(getArg(p,fe), &ml)) >= 0){
			if ((r = mat_delta(&ml, mb, p, ml.v, m, n, o, e, fm, fn, fo, fe)) != NULL)
				mat_add(&ml, r, mat_type(ml.v, m), getFunctionId(p));
			actions++;
			continue;
		}

		/* subselect on insert, should use last tid only */
		if (match == 1 && fm == 2 && isSubSelect(p) && p->retc == 1 &&
		   (m=is_a_mat(getArg(p,fm), &ml)) >= 0) {
			r = copyInstruction(p);
			getArg(r, fm) = getArg(ml.v[m].mi, ml.v[m].mi->argc-1);
			pushInstruction(mb, r);
			actions++;
			continue;
		}

		/* subselect on update, with nil bat */
		if (match == 1 && fm == 1 && isSubSelect(p) && p->retc == 1 && 
		   (m=is_a_mat(getArg(p,fm), &ml)) >= 0 && bats == 2 &&
		   isaBatType(getArgType(mb,p,2)) && isVarConstant(mb,getArg(p,2)) && getVarConstant(mb,getArg(p,2)).val.bval == bat_nil) {
			if ((r = mat_apply1(mb, p, &ml, m, fm)) != NULL)
				mat_add(&ml, r, mat_type(ml.v, m), getFunctionId(p));
			actions++;
			continue;
		}


		if (match == 3 && bats == 3 && (isFragmentGroup(p) || isFragmentGroup2(p) || isMapOp(p)) &&  p->retc != 2 &&
		   (m=is_a_mat(getArg(p,fm), &ml)) >= 0 &&
		   (n=is_a_mat(getArg(p,fn), &ml)) >= 0 &&
		   (o=is_a_mat(getArg(p,fo), &ml)) >= 0){
			assert(ml.v[m].mi->argc == ml.v[n].mi->argc); 
<<<<<<< HEAD
			if ((r = mat_apply3(&ml, mb, p, ml.v, m, n, o, fm, fn, fo)) != NULL)
				mat_add(&ml, r, mat_type(ml.v, m), getFunctionId(p));
=======
			mat_apply3(mb, p, &ml, m, n, o, fm, fn, fo);
>>>>>>> 8bef371e
			actions++;
			continue;
		}
		if (match == 2 && bats == 2 && (isFragmentGroup(p) || isFragmentGroup2(p) || isMapOp(p)) &&  p->retc != 2 &&
		   (m=is_a_mat(getArg(p,fm), &ml)) >= 0 &&
		   (n=is_a_mat(getArg(p,fn), &ml)) >= 0){
			assert(ml.v[m].mi->argc == ml.v[n].mi->argc); 
			if ((r = mat_apply2(&ml, mb, p, ml.v, m, n, fm, fn)) != NULL)
				mat_add(&ml, r, mat_type(ml.v, m), getFunctionId(p));
			actions++;
			continue;
		}

		if (match == 1 && bats == 1 && (isFragmentGroup(p) || isMapOp(p) || 
		   (!getModuleId(p) && !getFunctionId(p) && p->barrier == 0 /* simple assignment */)) && p->retc != 2 && 
		   (m=is_a_mat(getArg(p,fm), &ml)) >= 0){
			if ((r = mat_apply1(mb, p, &ml, m, fm)) != NULL)
				mat_add(&ml, r, mat_type(ml.v, m), getFunctionId(p));
			actions++;
			continue;
		}

		/*
		 * All other instructions should be checked for remaining MAT dependencies.
		 * It requires MAT materialization.
		 */
		OPTDEBUGmergetable mnstr_printf(GDKout, "# %s.%s %d\n", getModuleId(p), getFunctionId(p), match);

		for (k = p->retc; k<p->argc; k++) {
			if((m=is_a_mat(getArg(p,k), &ml)) >= 0){
				mat_pack(mb, ml.v, m);
				actions++;
			}
		}
		pushInstruction(mb, copyInstruction(p));
	}
	(void) stk; 
	chkTypes(cntxt->fdout, cntxt->nspace,mb, TRUE);

	OPTDEBUGmergetable {
		str err;
		mnstr_printf(GDKout,"#Result of multi table optimizer\n");
		err= optimizerCheck(cntxt,mb,"merge test",1,0);
		printFunction(GDKout, mb, 0, LIST_MAL_ALL);
		if( err) GDKfree(err);
	}

	if ( mb->errors == 0) {
		for(i=0; i<slimit; i++)
			if (old[i]) 
				freeInstruction(old[i]);
		GDKfree(old);
	}
	for (i=0; i<ml.top; i++) {
		if (ml.v[i].mi && !ml.v[i].pushed)
			freeInstruction(ml.v[i].mi);
	}
cleanup:
	GDKfree(ml.v);
	GDKfree(ml.horigin);
	GDKfree(ml.torigin);
	return actions;
}<|MERGE_RESOLUTION|>--- conflicted
+++ resolved
@@ -402,13 +402,8 @@
 	return r;
 }
 
-<<<<<<< HEAD
-static InstrPtr
-mat_apply3(matlist_t *ml, MalBlkPtr mb, InstrPtr p, mat_t *mat, int m, int n, int o, int mvar, int nvar, int ovar)
-=======
 static void
 mat_apply3(MalBlkPtr mb, InstrPtr p, matlist_t *ml, int m, int n, int o, int mvar, int nvar, int ovar)
->>>>>>> 8bef371e
 {
 	int k;
 	InstrPtr *r = NULL;
@@ -435,19 +430,14 @@
 		getArg(q, nvar) = getArg(ml->v[n].mi, k);
 		getArg(q, ovar) = getArg(ml->v[o].mi, k);
 		pushInstruction(mb, q);
-<<<<<<< HEAD
-		setPartnr(ml, -1, getArg(q,0), k);
-		r = pushArgument(mb, r, getArg(q, 0));
-=======
 		for(l=0; l < p->retc; l++) {
-			setPartnr(mb, -1, getArg(q,l), k);
+			setPartnr(ml, -1, getArg(q,l), k);
 			r[l] = pushArgument(mb, r[l], getArg(q, l));
 		}
 	}
 	for(k=0; k < p->retc; k++) {
 		mat_add_var(ml, r[k], NULL, getArg(r[k], 0), mat_type(ml->v, m),  -1, -1);
 		pushInstruction(mb, r[k]);
->>>>>>> 8bef371e
 	}
 }
 
@@ -1746,12 +1736,7 @@
 		   (n=is_a_mat(getArg(p,fn), &ml)) >= 0 &&
 		   (o=is_a_mat(getArg(p,fo), &ml)) >= 0){
 			assert(ml.v[m].mi->argc == ml.v[n].mi->argc); 
-<<<<<<< HEAD
-			if ((r = mat_apply3(&ml, mb, p, ml.v, m, n, o, fm, fn, fo)) != NULL)
-				mat_add(&ml, r, mat_type(ml.v, m), getFunctionId(p));
-=======
 			mat_apply3(mb, p, &ml, m, n, o, fm, fn, fo);
->>>>>>> 8bef371e
 			actions++;
 			continue;
 		}
