--- conflicted
+++ resolved
@@ -731,13 +731,8 @@
 
 		if (split < 0) {
 			GDKfree(mats);
-<<<<<<< HEAD
 			mb->errors= createException(MAL,"mergetable.join"," incorrect split level");
-			return ;
-=======
-			mb->errors++;
 			return 0;
->>>>>>> 6334ebfa
 		}
 		/* now detect split point */
 		for(k=1; k<mat[mv1].mi->argc; k++) {
