# The contents of this file are subject to the MonetDB Public License
# Version 1.1 (the "License"); you may not use this file except in
# compliance with the License. You may obtain a copy of the License at
# http://www.monetdb.org/Legal/MonetDBLicense
#
# Software distributed under the License is distributed on an "AS IS"
# basis, WITHOUT WARRANTY OF ANY KIND, either express or implied. See the
# License for the specific language governing rights and limitations
# under the License.
#
# The Original Code is the MonetDB Database System.
#
# The Initial Developer of the Original Code is CWI.
# Portions created by CWI are Copyright (C) 1997-July 2008 CWI.
# Copyright August 2008-2011 MonetDB B.V.
# All Rights Reserved.

INCLUDES = ../misc ../mal ../modules/atoms ../modules/mal ../modules/kernel \
	../../clients/mapilib \
	../../common/options \
	../../common/stream \
	../../gdk


MTSAFE

lib_optimizer = {
	NOINST
	SOURCES = \
		optimizer.mx \
		opt_accessmode.mx \
		opt_accumulators.mx \
		opt_aliases.mx \
		opt_cluster.mx \
		opt_coercion.mx \
		opt_commonTerms.mx \
		opt_compression.mx \
		opt_constants.mx \
		opt_costModel.mx \
		opt_datacyclotron.mx \
		opt_dataflow.mx \
		opt_deadcode.mx \
		opt_derivepath.mx \
		opt_dictionary.mx \
		opt_emptySet.mx \
		opt_evaluate.mx \
		opt_factorize.mx \
		opt_garbageCollector.mx \
		opt_heuristics.mx \
		opt_history.mx \
		opt_inline.mx \
		opt_joinpath.mx \
		opt_joinselect.mx \
		opt_macro.mx \
		opt_mapreduce.mx \
		opt_mergetable.mx \
		opt_mitosis.mx \
		opt_multiplex.mx \
		opt_octopus.mx \
		opt_origin.mx \
		opt_partitions.mx \
		opt_peephole.mx \
		opt_pipes.c \
		opt_prejoin.mx \
		opt_prelude.c \
		opt_pushranges.mx \
		opt_qep.mx \
		opt_recycler.mx \
		opt_reduce.mx \
		opt_remap.mx \
		opt_remoteQueries.mx \
		opt_reorder.mx \
		opt_singleton.mx \
		opt_statistics.c \
		opt_strengthReduction.mx \
<<<<<<< HEAD
		opt_support.mx \
		opt_partition.mx \
=======
		opt_support.c \
>>>>>>> 160b7f32
		opt_trace.mx
}

headers_mal = {
	HEADERS = mal
	DIR = libdir/monetdb5
	SOURCES = \
		opt_support.mal optimizer.mx  opt_factorize.mx \
		opt_deadcode.mx opt_garbageCollector.mx opt_strengthReduction.mx \
		opt_aliases.mx opt_constants.mx opt_commonTerms.mx opt_datacyclotron.mx \
		opt_coercion.mx opt_emptySet.mx opt_peephole.mx opt_multiplex.mx \
		opt_singleton.mx opt_costModel.mx opt_reduce.mx opt_macro.mx \
		opt_accumulators.mx opt_qep.mx opt_mergetable.mx \
		opt_remoteQueries.mx opt_joinselect.mx opt_partitions.mx \
		opt_reorder.mx opt_prejoin.mx opt_compression.mx \
		opt_evaluate.mx opt_inline.mx opt_pushranges.mx opt_derivepath.mx \
		opt_accessmode.mx opt_joinpath.mx opt_heuristics.mx opt_remap.mx \
		opt_statistics.mal opt_trace.mx  opt_recycler.mx opt_dataflow.mx \
		opt_cluster.mx opt_dictionary.mx opt_mapreduce.mx opt_origin.mx \
		opt_mitosis.mx opt_octopus.mx opt_partition.mx opt_history.mx
}

EXTRA_DIST = optimizerWrapper.mx opt_pipes.h opt_prelude.h opt_statistics.mal opt_statistics.h opt_support.mal opt_support.h

EXTRA_DIST_DIR = Tests<|MERGE_RESOLUTION|>--- conflicted
+++ resolved
@@ -73,12 +73,8 @@
 		opt_singleton.mx \
 		opt_statistics.c \
 		opt_strengthReduction.mx \
-<<<<<<< HEAD
-		opt_support.mx \
+		opt_support.c \
 		opt_partition.mx \
-=======
-		opt_support.c \
->>>>>>> 160b7f32
 		opt_trace.mx
 }
 
