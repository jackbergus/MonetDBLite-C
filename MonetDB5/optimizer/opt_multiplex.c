/*
 * This Source Code Form is subject to the terms of the Mozilla Public
 * License, v. 2.0.  If a copy of the MPL was not distributed with this
 * file, You can obtain one at http://mozilla.org/MPL/2.0/.
 *
 * Copyright 1997 - July 2008 CWI, August 2008 - 2017 MonetDB B.V.
 */

#include "monetdb_config.h"
#include "opt_multiplex.h"
#include "manifold.h"
#include "mal_interpreter.h"

/*
 * The generic solution to the multiplex operators is to translate
 * them to a MAL loop.
 * The call optimizer.multiplex(MOD,FCN,A1,...An) introduces the following code
 * structure:
 *
 * 	resB:= bat.new(A1);
 * barrier (h,t1):= iterator.new(A1);
 * 	t2:= algebra.fetch(A2,h)
 * 	...
 * 	cr:= MOD.FCN(t1,...,tn);
 * 	bat.append(resB,cr);
 * 	redo (h,t):= iterator.next(A1);
 * end h;
 *
 * The algorithm consists of two phases: phase one deals with
 * collecting the relevant information, phase two is the actual
 * code construction.
 */
static str
OPTexpandMultiplex(Client cntxt, MalBlkPtr mb, MalStkPtr stk, InstrPtr pci)
{
	int i = 2, iter = 0;
	int hvar, tvar;
	str mod, fcn;
	int *alias, *resB;
	InstrPtr q;
	int tt;
	int bat = (getModuleId(pci) == batmalRef) ;

	//if ( optimizerIsApplied(mb,"multiplex"))
		//return 0;
	(void) cntxt;
	(void) stk;
	for (i = 0; i < pci->retc; i++) {
		tt = getBatType(getArgType(mb, pci, i));
		if (tt== TYPE_any)
			throw(MAL, "optimizer.multiplex", "Target tail type is missing");
		if (isAnyExpression(getArgType(mb, pci, i)))
			throw(MAL, "optimizer.multiplex", "Target type is missing");
	}

	mod = VALget(&getVar(mb, getArg(pci, pci->retc))->value);
	mod = putName(mod);
	fcn = VALget(&getVar(mb, getArg(pci, pci->retc+1))->value);
	fcn = putName(fcn);
#ifndef NDEBUG
	fprintf(stderr,"#WARNING To speedup %s.%s a bulk operator implementation is needed\n#", mod,fcn);
	fprintInstruction(stderr, mb, stk, pci, LIST_MAL_DEBUG);
#endif

	/* search the iterator bat */
	for (i = pci->retc+2; i < pci->argc; i++)
		if (isaBatType(getArgType(mb, pci, i))) {
			iter = getArg(pci, i);
			break;
		}
	if( i == pci->argc)
		throw(MAL, "optimizer.multiplex", "Iterator BAT type is missing");

#ifdef DEBUG_OPT_MULTIPLEX
	{	char *tpenme;
		fprintf(stderr,"#calling the optimize multiplex script routine\n");
		fprintFunction(stderr,mb, 0, LIST_MAL_ALL );
		tpenme = getTypeName(getVarType(mb,iter));
		fprintf(stderr,"#multiplex against operator %d %s\n",iter, tpenme);
		GDKfree(tpenme);
		fprintInstruction(stderr,mb, 0, pci,LIST_MAL_ALL);
	}
#endif
	/*
	 * Beware, the operator constant (arg=1) is passed along as well,
	 * because in the end we issue a recursive function call that should
	 * find the actual arguments at the proper place of the callee.
	 */

	alias= (int*) GDKmalloc(sizeof(int) * pci->maxarg);
	resB = (int*) GDKmalloc(sizeof(int) * pci->retc);
	if (alias == NULL || resB == NULL)  {
		GDKfree(alias);
		GDKfree(resB);
		return NULL;
	}

	/* resB := new(refBat) */
	for (i = 0; i < pci->retc; i++) {
		q = newFcnCall(mb, batRef, newRef);
		resB[i] = getArg(q, 0);

		tt = getBatType(getArgType(mb, pci, i));

		setVarType(mb, getArg(q, 0), newBatType(tt));
		q = pushType(mb, q, tt);
	}

	/* barrier (h,r) := iterator.new(refBat); */
	q = newFcnCall(mb, iteratorRef, newRef);
	q->barrier = BARRIERsymbol;
	hvar = newTmpVariable(mb, TYPE_any);
	getArg(q,0) = hvar;
	tvar = newTmpVariable(mb, TYPE_any);
	q= pushReturn(mb, q, tvar);
	(void) pushArgument(mb,q,iter);

	/* $1:= algebra.fetch(Ai,h) or constant */
	for (i = pci->retc+2; i < pci->argc; i++) {
		if (getArg(pci, i) != iter && isaBatType(getArgType(mb, pci, i))) {
			q = newFcnCall(mb, algebraRef, "fetch");
			alias[i] = newTmpVariable(mb, getBatType(getArgType(mb, pci, i)));
			getArg(q, 0) = alias[i];
			q= pushArgument(mb, q, getArg(pci, i));
			(void) pushArgument(mb, q, hvar);
		}
	}

	/* cr:= mod.CMD($1,...,$n); */
	q = newFcnCall(mb, mod, fcn);
	for (i = 0; i < pci->retc; i++) {
		int nvar = 0;
		if (bat) {
			tt = getBatType(getArgType(mb, pci, i));
			nvar = newTmpVariable(mb, newBatType(tt));
		} else {
			nvar = newTmpVariable(mb, TYPE_any);
		}
		if (i)
			q = pushReturn(mb, q, nvar);
		else
			getArg(q, 0) = nvar;
	}

	for (i = pci->retc+2; i < pci->argc; i++) {
		if (getArg(pci, i) == iter) {
			q = pushArgument(mb, q, tvar);
		} else if (isaBatType(getArgType(mb, pci, i))) {
			q = pushArgument(mb, q, alias[i]);
		} else {
			q = pushArgument(mb, q, getArg(pci, i));
		}
	}

	for (i = 0; i < pci->retc; i++) {
		InstrPtr a = newFcnCall(mb, batRef, appendRef);
		a = pushArgument(mb, a, resB[i]);
		(void) pushArgument(mb, a, getArg(q,i));
	}

/* redo (h,r):= iterator.next(refBat); */
	q = newFcnCall(mb, iteratorRef, nextRef);
	q->barrier = REDOsymbol;
	getArg(q,0) = hvar;
	q= pushReturn(mb, q, tvar);
	(void) pushArgument(mb,q,iter);

	q = newAssignment(mb);
	q->barrier = EXITsymbol;
	getArg(q,0) = hvar;
	(void) pushReturn(mb, q, tvar);

	for (i = 0; i < pci->retc; i++) {
		q = newAssignment(mb);
		getArg(q, 0) = getArg(pci, i);
		(void) pushArgument(mb, q, resB[i]);
	}
	GDKfree(alias);
	GDKfree(resB);
	return MAL_SUCCEED;
}

/*
 * The multiplexSimple is called by the MAL scenario. It bypasses
 * the optimizer infrastructure, to avoid excessive space allocation
 * and interpretation overhead.
 */
str
OPTmultiplexSimple(Client cntxt, MalBlkPtr mb)
{
	//MalBlkPtr mb= cntxt->curprg->def;
	int i, doit=0;
	InstrPtr p;
<<<<<<< HEAD
	str msg = MAL_SUCCEED;
=======
	str msg = MAL_SUCCEED; 
>>>>>>> 6334ebfa

	if(mb)
		for( i=0; i<mb->stop; i++){
			p= getInstrPtr(mb,i);
			if(isMultiplex(p)) {
				p->typechk = TYPE_UNKNOWN;
				doit++;
			}
		}
	if( doit) {
<<<<<<< HEAD
		OPTmultiplexImplementation(cntxt, mb, 0, 0);
		chkTypes(cntxt->usermodule, mb,TRUE);
		chkFlow(mb);
		chkDeclarations(mb);
=======
		msg = OPTmultiplexImplementation(cntxt, mb, 0, 0);
		chkTypes(cntxt->fdout, cntxt->nspace, mb,TRUE);
		if ( mb->errors == 0) {
			chkFlow(cntxt->fdout, mb);
			chkDeclarations(cntxt->fdout,mb);
		}
>>>>>>> 6334ebfa
	}
	return msg;
}

str
OPTmultiplexImplementation(Client cntxt, MalBlkPtr mb, MalStkPtr stk, InstrPtr pci)
{
	InstrPtr *old = 0, p;
	int i, limit, slimit, actions= 0;
	str msg= MAL_SUCCEED;
	char buf[256];
	lng usec = GDKusec();

	(void) stk;
	(void) pci;

	old = mb->stmt;
	limit = mb->stop;
	slimit = mb->ssize;
	if ( newMalBlkStmt(mb, mb->ssize) < 0 )
		throw(MAL,"optimizer.mergetable", SQLSTATE(HY001) MAL_MALLOC_FAIL);

	for (i = 0; i < limit; i++) {
		p = old[i];
		if (msg == MAL_SUCCEED && isMultiplex(p)) { 
			if ( MANIFOLDtypecheck(cntxt,mb,p,0) != NULL){
				setFunctionId(p, manifoldRef);
				p->typechk = TYPE_UNKNOWN;
				pushInstruction(mb, p);
				actions++;
				continue;
			}
			msg = OPTexpandMultiplex(cntxt, mb, stk, p);
			if( msg== MAL_SUCCEED){
				freeInstruction(p);
				old[i]=0;
				actions++;
				continue;
			} 

			pushInstruction(mb, p);
			actions++;
		} else if( old[i])
			pushInstruction(mb, p);
	}
	for(;i<slimit; i++)
		if( old[i])
			freeInstruction(old[i]);
	GDKfree(old);

    /* Defense line against incorrect plans */
    if( msg == MAL_SUCCEED &&  actions > 0){
        chkTypes(cntxt->usermodule, mb, FALSE);
        chkFlow(mb);
        chkDeclarations(mb);
    }
    /* keep all actions taken as a post block comment */
	usec = GDKusec()- usec;
    snprintf(buf,256,"%-20s actions=%2d time=" LLFMT " usec","multiplex",actions, usec);
    newComment(mb,buf);
	if( actions >= 0)
		addtoMalBlkHistory(mb);

	return msg;
}<|MERGE_RESOLUTION|>--- conflicted
+++ resolved
@@ -191,11 +191,7 @@
 	//MalBlkPtr mb= cntxt->curprg->def;
 	int i, doit=0;
 	InstrPtr p;
-<<<<<<< HEAD
 	str msg = MAL_SUCCEED;
-=======
-	str msg = MAL_SUCCEED; 
->>>>>>> 6334ebfa
 
 	if(mb)
 		for( i=0; i<mb->stop; i++){
@@ -206,19 +202,10 @@
 			}
 		}
 	if( doit) {
-<<<<<<< HEAD
-		OPTmultiplexImplementation(cntxt, mb, 0, 0);
+		msg = OPTmultiplexImplementation(cntxt, mb, 0, 0);
 		chkTypes(cntxt->usermodule, mb,TRUE);
 		chkFlow(mb);
 		chkDeclarations(mb);
-=======
-		msg = OPTmultiplexImplementation(cntxt, mb, 0, 0);
-		chkTypes(cntxt->fdout, cntxt->nspace, mb,TRUE);
-		if ( mb->errors == 0) {
-			chkFlow(cntxt->fdout, mb);
-			chkDeclarations(cntxt->fdout,mb);
-		}
->>>>>>> 6334ebfa
 	}
 	return msg;
 }
