/*
 * This Source Code Form is subject to the terms of the Mozilla Public
 * License, v. 2.0.  If a copy of the MPL was not distributed with this
 * file, You can obtain one at http://mozilla.org/MPL/2.0/.
 *
 * Copyright 1997 - July 2008 CWI, August 2008 - 2017 MonetDB B.V.
 */

/* author: M Kersten
 * Post-optimization of projection lists.
 */
#include "monetdb_config.h"
#include "opt_deadcode.h"
#include "opt_projectionpath.h"


// Common prefix reduction was not effective it is retained for 
// future experiments.
//#define ELIMCOMMONPREFIX

#define LOOKAHEAD 500   /* limit the lookahead for candidates */

/* locate common prefixes  in projection lists 
 * The algorithm is quadratic in the number of paths considered. */

#ifdef ELIMCOMMONPREFIX
static int
OPTprojectionPrefix(Client cntxt, MalBlkPtr mb, int prefixlength)
{
	int i, j, k, match, actions=0;
	InstrPtr p,q,r,*old;
	int limit, slimit;
	str msg = MAL_SUCCEED;

	old = mb->stmt;
	limit = mb->stop;
	slimit= mb->ssize;
	if (newMalBlkStmt(mb,mb->ssize) < 0)
		return 0;
#ifdef DEBUG_OPT_PROJECTIONPATH
	fprintf(stderr,"#projectionpath find common prefix prefixlength %d\n", prefixlength);
#endif
 
	for( i = 0; i < limit; i++){
		p = old[i];
		assert(p);
		if ( getFunctionId(p) != projectionpathRef || p->argc < prefixlength) {
			pushInstruction(mb,p);
			continue;
		}
#ifdef DEBUG_OPT_PROJECTIONPATH
		fprintf(stderr,"#projectionpath candidate prefix pc %d \n", i);
		fprintInstruction(stderr,mb, 0, p, LIST_MAL_ALL);
#endif
		/* we fixed a projection path of the target prefixlength
		 * Search now the remainder for at least one case where it
		 * has a common prefix of prefixlength 
		 */
		for(match = 0,  j= i+1; j < limit && j < i + LOOKAHEAD; j++) {
			q= old[j];
			if ( getFunctionId(q) != projectionpathRef || q->argc < prefixlength) 
				continue;
			for( match =0,  k = q->retc; k <  prefixlength; k++)
				match += getArg(q,k) == getArg(p,k);
			if ( match == prefixlength - q->retc )
				break;
			match = 0;
		}
		if ( match && match == prefixlength - q->retc ){
			/* at least one instruction has been found.
			 * Inject the prefex projection path and replace all use cases
			 */
#ifdef DEBUG_OPT_PROJECTIONPATH
			fprintf(stderr,"#projectionpath found common prefix pc %d \n", j);
			fprintInstruction(stderr,mb, 0, p, LIST_MAL_ALL);
#endif
			/* create the factored out prefix projection */
			r = copyInstruction(p);
			if( r == NULL){
				return -1;
			}
			r->argc = prefixlength;
			getArg(r,0) = newTmpVariable(mb, newBatType(getBatType(getArgType(mb,r,r->argc-1))));
			setVarUDFtype(mb, getArg(r,0));
			if( r->argc == 3)
				setFunctionId(r,projectionRef);
			r->typechk = TYPE_UNKNOWN;
			pushInstruction(mb,r);
#ifdef DEBUG_OPT_PROJECTIONPATH
			fprintf(stderr,"#projectionpath prefix instruction\n");
			fprintInstruction(stderr,mb, 0, r, LIST_MAL_ALL);
#endif

			/* patch all instructions with same prefix. */
			for( ; j < limit; j++) {
				q= old[j];
				if ( getFunctionId(q) != projectionpathRef || q->argc < prefixlength) 
					continue;
				for( match =0,  k = r->retc; k < r->argc; k++)
					match += getArg(q,k) == getArg(r,k);
				if (match &&  match == prefixlength - r->retc ){
					actions++;
#ifdef DEBUG_OPT_PROJECTIONPATH
					fprintf(stderr,"#projectionpath before:");
					fprintInstruction(stderr,mb, 0, q, LIST_MAL_ALL);
#endif
					if( q->argc == r->argc ){
						clrFunction(q);
						getArg(q,q->retc) = getArg(r,0);
						q->argc = q->retc + 1;
					} else {
						getArg(q,q->retc) = getArg(r,0);
						for( k= q->retc +1 ; k < prefixlength; k++)
							delArgument(q, q->retc + 1);
						if( q->argc == 3)
							setFunctionId(q,projectionRef);
					}
#ifdef DEBUG_OPT_PROJECTIONPATH
					fprintf(stderr,"#projectionpath after :");
					fprintInstruction(stderr,mb, 0, q, LIST_MAL_ALL);
#endif
				}
			}
			/* patch instruction p by deletion of common prefix */
			if( r->argc == p->argc ){
				clrFunction(p);
				getArg(p,p->retc) = getArg(r,0);
				p->argc = p->retc + 1;
			} else {
				getArg(p,p->retc) = getArg(r,0);
				for( k= p->retc +  1; k < prefixlength; k++)
					delArgument(p, p->retc + 1);
				if( p->argc == 3)
					setFunctionId(p,projectionRef);
			}

			OPTDEBUGprojectionpath 
				fprintInstruction(stderr,mb, 0, p, LIST_MAL_ALL);
		}
		pushInstruction(mb,p);
	}
#ifdef DEBUG_OPT_PROJECTIONPATH
    if( actions > 0){
        chkTypes(cntxt->usermodule, mb, FALSE);
        chkFlow(mb);
        chkDeclarations(mb);
    }
	mnstr_printf(cntxt->fdout,"#projectionpath prefix actions %d\n",actions);
	if(actions) printFunction(cntxt->fdout,mb, 0, LIST_MAL_ALL);
#endif
	for(; i<slimit; i++)
		if(old[i])
			freeInstruction(old[i]);
	GDKfree(old);
	if( actions)
		actions += OPTdeadcodeImplementation(cntxt, mb, 0, 0);
	return actions;
}
#endif

str
OPTprojectionpathImplementation(Client cntxt, MalBlkPtr mb, MalStkPtr stk, InstrPtr p)
{
	int i,j,k, actions=0, maxprefixlength=0;
	int *pc =0;
	InstrPtr q,r;
	InstrPtr *old=0;
	int *varcnt= 0;		/* use count */
	int limit,slimit;
	char buf[256];
	lng usec = GDKusec();
	str msg = MAL_SUCCEED;

	(void) cntxt;
	(void) stk;
	if ( mb->inlineProp)
		return MAL_SUCCEED;
	//if ( optimizerIsApplied(mb,"projectionpath") )
		//return 0;

#ifdef DEBUG_OPT_PROJECTIONPATH
	fprintf(stderr,"#projectionpath optimizer start \n");
	fprintFunction(stderr,mb, 0, LIST_MAL_ALL);
#endif
	old= mb->stmt;
	limit= mb->stop;
	slimit= mb->ssize;
<<<<<<< HEAD
	if ( newMalBlkStmt(mb,mb->ssize + mb->stop) < 0)
		throw(MAL,"optimizer.projectionpath", SQLSTATE(HY001) MAL_MALLOC_FAIL);
=======
	if ( newMalBlkStmt(mb, 2 * mb->stop) < 0)
		throw(MAL,"optimizer.projectionpath", MAL_MALLOC_FAIL);
>>>>>>> e668239d

	/* beware, new variables and instructions are introduced */
	pc= (int*) GDKzalloc(sizeof(int)* mb->vtop * 2); /* to find last assignment */
	varcnt= (int*) GDKzalloc(sizeof(int)* mb->vtop * 2); 
	if (pc == NULL || varcnt == NULL ){
		msg = createException(MAL,"optimizer.projectionpath", SQLSTATE(HY001) MAL_MALLOC_FAIL);
		goto wrapupall;
	}

	/*
	 * Count the variable re-use  used as arguments first.
	 * A pass operation is not a real re-use
	 */
	for (i = 0; i<limit; i++){
		p= old[i];
		for(j=p->retc; j<p->argc; j++)
		if( ! (getModuleId(p) == languageRef && getFunctionId(p)== passRef))
			varcnt[getArg(p,j)]++;
	}

	/* assume a single pass over the plan, and only consider projection sequences 
	 * beware, we are only able to deal with projections without candidate lists. (argc=3)
	 * We also should not change the type of the outcome, i.e. leaving the last argument untouched.
 	 */
	for (i = 0; i<limit; i++){
		p= old[i];
		if( getModuleId(p)== algebraRef && getFunctionId(p) == projectionRef && p->argc == 3){
			/*
			 * Try to expand its argument list with what we have found so far.
			 */
			q = copyInstruction(p);
#ifdef DEBUG_OPT_PROJECTIONPATH
			fprintf(stderr,"#before ");
			fprintInstruction(stderr,mb, 0, p, LIST_MAL_ALL);
#endif
			q->argc=p->retc;
			for(j=p->retc; j<p->argc; j++){
				if (pc[getArg(p,j)] )
					r = getInstrPtr(mb,pc[getArg(p,j)]);
				else 
					r = 0;
				if (r && varcnt[getArg(p,j)] > 1 )
					r = 0;
				
				/* inject the complete sub-path */
#ifdef DEBUG_OPT_PROJECTIONPATH
				fprintf(stderr,"#inject ");
				fprintInstruction(stderr,mb, 0, r, LIST_MAL_ALL);
#endif
				if ( getFunctionId(p) == projectionRef){
					if( r &&  getModuleId(r)== algebraRef && ( getFunctionId(r)== projectionRef  || getFunctionId(r)== projectionpathRef) ){
						for(k= r->retc; k<r->argc; k++) 
							q = pushArgument(mb,q,getArg(r,k));
					} else 
						q = pushArgument(mb,q,getArg(p,j));
				}
			}
			if(q->argc<= p->argc){
				/* no change */
				freeInstruction(q);
				goto wrapup;
			}
			/*
			 * Final type check and hardwire the result type, because that  can not be inferred directly from the signature
			 * We already know that all heads are void. Only the last element may have a non-oid type.
			 */
			for(j=1; j<q->argc-1; j++)
				if( getBatType(getArgType(mb,q,j)) != TYPE_oid  && getBatType(getArgType(mb,q,j)) != TYPE_void ){
					/* don't use the candidate list */
					freeInstruction(q);
					goto wrapup;
				}

			/* fix the type */
			setVarUDFtype(mb, getArg(q,0));
			setVarType(mb, getArg(q,0), newBatType(getBatType(getArgType(mb,q,q->argc-1))));
			if ( getFunctionId(q) == projectionRef )
				setFunctionId(q,projectionpathRef);
			q->typechk = TYPE_UNKNOWN;
#ifdef DEBUG_OPT_PROJECTIONPATH
			fprintf(stderr,"#after ");
			fprintInstruction(stderr,mb, 0, q, LIST_MAL_ALL);
#endif
			freeInstruction(p);
			p = q;
			/* keep track of the longest projection path */
			if ( p->argc  > maxprefixlength)
				maxprefixlength = p->argc;
			actions++;
		} 
	wrapup:
		pushInstruction(mb,p);
		for(j=0; j< p->retc; j++)
		if( getModuleId(p)== algebraRef && ( getFunctionId(p)== projectionRef  || getFunctionId(p)== projectionpathRef) ){
			pc[getArg(p,j)]= mb->stop-1;
#ifdef DEBUG_OPT_PROJECTIONPATH
			fprintf(stderr,"#keep ");
			fprintInstruction(stderr,mb, 0, p, LIST_MAL_ALL);
#endif
		}
	}
#ifdef DEBUG_OPT_PROJECTIONPATH
		fprintf(stderr,"#projection path prefixlength %d\n",maxprefixlength);
#endif

	for(; i<slimit; i++)
		if(old[i])
			freeInstruction(old[i]);

	/* All complete projection paths have been constructed.
	 * There may be cases where there is a common prefix used multiple times.
	 * They are located and removed in a few scans over the plan
	 *
	 * The prefix path mostly consist of smaller columns,
	 * which make the benefit not large. In SF100 roughly 100 out of
	 * 4500 projection operations were removed.
	 * On medium scale databases it may save cpu cycles.
	 * Turning this feature into a compile time option.
	 */
#ifdef ELIMCOMMONPREFIX
	if( maxprefixlength > 3){
		 /* Before searching the prefix, we should remove all non-used instructions.  */
		actions += OPTdeadcodeImplementation(cntxt, mb, 0, 0);
		for( ; maxprefixlength > 2; maxprefixlength--)
			actions += OPTprojectionPrefix(cntxt, mb, maxprefixlength);
	}
#endif
#ifdef DEBUG_OPT_PROJECTIONPATH
	fprintf(stderr,"#projectionpath optimizer result \n");
	fprintFunction(stderr,mb, 0, LIST_MAL_ALL);
#endif

    /* Defense line against incorrect plans */
    if( actions > 0){
        chkTypes(cntxt->usermodule, mb, FALSE);
        chkFlow(mb);
        chkDeclarations(mb);
    }
    /* keep all actions taken as a post block comment */
wrapupall:
	usec = GDKusec()- usec;
    snprintf(buf,256,"%-20s actions=%2d time=" LLFMT " usec","projectionpath",actions, usec);
    newComment(mb,buf);
	if( actions >= 0)
		addtoMalBlkHistory(mb);
	if (pc ) GDKfree(pc);
	if (varcnt ) GDKfree(varcnt);
	if(old) GDKfree(old);

	return msg;
}<|MERGE_RESOLUTION|>--- conflicted
+++ resolved
@@ -185,13 +185,8 @@
 	old= mb->stmt;
 	limit= mb->stop;
 	slimit= mb->ssize;
-<<<<<<< HEAD
-	if ( newMalBlkStmt(mb,mb->ssize + mb->stop) < 0)
+	if ( newMalBlkStmt(mb, 2 * mb->stop) < 0)
 		throw(MAL,"optimizer.projectionpath", SQLSTATE(HY001) MAL_MALLOC_FAIL);
-=======
-	if ( newMalBlkStmt(mb, 2 * mb->stop) < 0)
-		throw(MAL,"optimizer.projectionpath", MAL_MALLOC_FAIL);
->>>>>>> e668239d
 
 	/* beware, new variables and instructions are introduced */
 	pc= (int*) GDKzalloc(sizeof(int)* mb->vtop * 2); /* to find last assignment */
