--- conflicted
+++ resolved
@@ -137,7 +137,6 @@
 	subselect_t subselects;
 	char buf[256];
 	lng usec = GDKusec();
-	str msg = MAL_SUCCEED;
 
 	memset(&subselects, 0, sizeof(subselects));
 	if( mb->errors) 
@@ -496,37 +495,22 @@
 			int var = getArg(p, 1);
 			InstrPtr q = old[vars[var]];
 			if (q && getModuleId(q) == sqlRef && getFunctionId(q) == projectdeltaRef) {
-<<<<<<< HEAD
-				InstrPtr r;
-				InstrPtr s;
-
-				r = copyInstruction(p);
-				if( r == NULL){
+				InstrPtr r = copyInstruction(p);
+				InstrPtr s = copyInstruction(q);
+
+				rslices[getArg(q,0)] = 1; /* mark projectdelta as rewriten */
+				rslices[getArg(p,0)] = 1; /* mark slice as rewriten */
+
+				if (r == NULL || s == NULL){
 					GDKfree(vars);
+					GDKfree(nvars);
 					GDKfree(slices);
 					GDKfree(rslices);
+					GDKfree(oclean);
 					GDKfree(old);
 					throw(MAL,"optimizer.pushselect",MAL_MALLOC_FAIL);
 				}
-				s = copyInstruction(q);
-				if( s == NULL){
-					GDKfree(vars);
-					GDKfree(slices);
-					GDKfree(rslices);
-					GDKfree(old);
-					throw(MAL,"optimizer.pushselect",MAL_MALLOC_FAIL);
-				}
-				/* keep new output of slice */
-				slices[getArg(s, 1)] = getArg(p, 0); 
-				rslices[getArg(p,0)] = 1;
-=======
-				InstrPtr r = copyInstruction(p);
-				InstrPtr s = copyInstruction(q);
-
-				rslices[getArg(q,0)] = 1; /* mark projectdelta as rewriten */
-				rslices[getArg(p,0)] = 1; /* mark slice as rewriten */
-
->>>>>>> 9969eb6d
+
 				/* slice the candidates */
 				setFunctionId(r, sliceRef);
 				nvars[getArg(p,0)] =  getArg(r, 0) = 
@@ -623,20 +607,21 @@
 				q = old[vars[var]]; 
 			}
 			if (q && getModuleId(q) == sqlRef && getFunctionId(q) == deltaRef) {
-				InstrPtr r,s,t,u;
+				InstrPtr r = copyInstruction(p);
+				InstrPtr s = copyInstruction(p);
+				InstrPtr t = copyInstruction(p);
+				InstrPtr u = copyInstruction(q);
 		
-				r = copyInstruction(p);
-				s = copyInstruction(p);
-				t = copyInstruction(p);
-				u = copyInstruction(q);
 				if( r == NULL || s == NULL || t== NULL ||u == NULL){
 					freeInstruction(r);
 					freeInstruction(s);
 					freeInstruction(t);
 					freeInstruction(u);
 					GDKfree(vars);
+					GDKfree(nvars);
 					GDKfree(slices);
 					GDKfree(rslices);
+					GDKfree(oclean);
 					GDKfree(old);
 					throw(MAL,"optimizer.pushselect",MAL_MALLOC_FAIL);
 				}
@@ -704,5 +689,5 @@
 	if( actions >= 0)
 		addtoMalBlkHistory(mb);
 
-	return msg;
+	return MAL_SUCCEED;
 }