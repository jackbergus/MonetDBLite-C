/*
 * This Source Code Form is subject to the terms of the Mozilla Public
 * License, v. 2.0.  If a copy of the MPL was not distributed with this
 * file, You can obtain one at http://mozilla.org/MPL/2.0/.
 *
 * Copyright 2008-2015 MonetDB B.V.
 */

#include "monetdb_config.h"
#include "opt_pushselect.h"
#include "mal_interpreter.h"	/* for showErrors() */

static InstrPtr
PushArgument(MalBlkPtr mb, InstrPtr p, int arg, int pos)
{
	int i;

	p = pushArgument(mb, p, arg); /* push at end */
	for (i = p->argc-1; i > pos; i--) 
		getArg(p, i) = getArg(p, i-1);
	getArg(p, pos) = arg;
	return p;
}

static InstrPtr
PushNil(MalBlkPtr mb, InstrPtr p, int pos, int tpe)
{
	int i, arg;

	p = pushNil(mb, p, tpe); /* push at end */
	arg = getArg(p, p->argc-1);
	for (i = p->argc-1; i > pos; i--) 
		getArg(p, i) = getArg(p, i-1);
	getArg(p, pos) = arg;
	return p;
}

static InstrPtr
ReplaceWithNil(MalBlkPtr mb, InstrPtr p, int pos, int tpe)
{
	p = pushNil(mb, p, tpe); /* push at end */
	getArg(p, pos) = getArg(p, p->argc-1);
	p->argc--;
	return p;
}


#define MAX_TABLES 64

typedef struct subselect_t {
	int nr;
	int tid[MAX_TABLES];
	int subselect[MAX_TABLES];
} subselect_t;

static int
subselect_add( subselect_t *subselects, int tid, int subselect )
{
	int i;

	for (i = 0; i<subselects->nr; i++) {
		if (subselects->tid[i] == tid) {
			if (subselects->subselect[i] == subselect) 
				return i;
			else
				return -1;
		}
	}
	if (i >= MAX_TABLES)
		return -1;
	subselects->nr++;
	subselects->tid[i] = tid;
	subselects->subselect[i] = subselect;
	return i;
}

static int
subselect_find_tids( subselect_t *subselects, int subselect)
{
	int i;

	for (i = 0; i<subselects->nr; i++) {
		if (subselects->subselect[i] == subselect) {
			return subselects->tid[i];
		}
	}
	return -1;
}

static int
subselect_find_subselect( subselect_t *subselects, int tid)
{
	int i;

	for (i = 0; i<subselects->nr; i++) {
		if (subselects->tid[i] == tid) {
			return subselects->subselect[i];
		}
	}
	return -1;
}

<<<<<<< HEAD
static int
lastbat_arg(MalBlkPtr mb, InstrPtr p)
{
	int i = 0;
	for (i=p->retc; i<p->argc; i++) {
		int type = getArgType(mb, p, i);
		if (!isaBatType(type) && type != TYPE_bat)
			break;
	}
	if (i < p->argc)
		return i-1;
	return 0;
=======

/* check for updates inbetween assignment to variables newv and oldv */
static int 
no_updates(InstrPtr *old, int *vars, int oldv, int newv) 
{
	while(newv > oldv) {
		InstrPtr q = old[vars[newv]];

		if (isUpdateInstruction(q)) 
			return 0;
		newv = getArg(q, 1);
	}
	return 1;
>>>>>>> bfb2845a
}

int
OPTpushselectImplementation(Client cntxt, MalBlkPtr mb, MalStkPtr stk, InstrPtr pci)
{
	int i, j, limit, slimit, actions=0, *vars, push_down_delta = 0, nr_topn = 0, nr_likes = 0;
	InstrPtr p, *old;
	subselect_t subselects;

	memset(&subselects, 0, sizeof(subselects));
	if( mb->errors) 
		return 0;

	OPTDEBUGpushselect
		mnstr_printf(cntxt->fdout,"#Push select optimizer started\n");
	(void) stk;
	(void) pci;
	vars= (int*) GDKzalloc(sizeof(int)* mb->vtop);
	if( vars == NULL)
		return 0;

	limit = mb->stop;
	slimit= mb->ssize;
	old = mb->stmt;

	/* check for bailout conditions */
	for (i = 1; i < limit; i++) {
		int lastbat;
		p = old[i];

		for (j = 0; j<p->retc; j++) {
 			int res = getArg(p, j);
			vars[res] = i;
		}

		if (getModuleId(p) == algebraRef && 
			(getFunctionId(p) == tintersectRef || getFunctionId(p) == tinterRef || 
			 getFunctionId(p) == tdifferenceRef || getFunctionId(p) == tdiffRef)) {
			GDKfree(vars);
			return 0;
		}

		if (getModuleId(p) == algebraRef && getFunctionId(p) == sliceRef)
			nr_topn++;

		if (isLikeOp(p))
			nr_likes++;

		if (getModuleId(p) == sqlRef && getFunctionId(p) == deltaRef)
			push_down_delta++;

		if (getModuleId(p) == sqlRef && getFunctionId(p) == tidRef) { /* rewrite equal table ids */
			int sname = getArg(p, 2), tname = getArg(p, 3), s;

			for (s = 0; s < subselects.nr; s++) {
				InstrPtr q = old[vars[subselects.tid[s]]];
				int Qsname = getArg(q, 2), Qtname = getArg(q, 3);

				if (no_updates(old, vars, getArg(q,1), getArg(p,1)) &&
				    ((sname == Qsname && tname == Qtname) ||
				    (0 && strcmp(getVarConstant(mb, sname).val.sval, getVarConstant(mb, Qsname).val.sval) == 0 &&
				     strcmp(getVarConstant(mb, tname).val.sval, getVarConstant(mb, Qtname).val.sval) == 0))) {
					clrFunction(p);
					p->retc = 1;
					p->argc = 2;
					getArg(p, 1) = getArg(q, 0);
					break;
				}
			}
		}
		lastbat = lastbat_arg(mb, p);
		if (isSubSelect(p) && p->retc == 1 &&
		   /* no cand list */ getArgType(mb, p, lastbat) != newBatType(TYPE_oid, TYPE_oid)) {
			int i1 = getArg(p, 1), tid = 0;
			InstrPtr q = old[vars[i1]];

			/* find the table ids */
			while(!tid) {
				if (getModuleId(q) == algebraRef && getFunctionId(q) == leftfetchjoinRef) {
					int i1 = getArg(q, 1);
					InstrPtr s = old[vars[i1]];
	
					if (getModuleId(s) == sqlRef && getFunctionId(s) == tidRef) 
						tid = getArg(q, 1);
					if (s->argc == 2 && s->retc == 1) {
						int i1 = getArg(s, 1);
						InstrPtr s = old[vars[i1]];
						if (getModuleId(s) == sqlRef && getFunctionId(s) == tidRef) 
							tid = getArg(q, 1);
					}
					break;
				} else if (isMapOp(q) && q->argc >= 2 && isaBatType(getArgType(mb, q, 1))) {
					int i1 = getArg(q, 1);
					q = old[vars[i1]];
				} else if (isMapOp(q) && q->argc >= 3 && isaBatType(getArgType(mb, q, 2))) {
					int i2 = getArg(q, 2);
					q = old[vars[i2]];
				} else {
					break;
				}
			}
			if (tid && subselect_add(&subselects, tid, getArg(p, 0)) < 0) {
				GDKfree(vars);
				return 0;
			}
		}
		/* left hand side */
		if ( (GDKdebug & (1<<15)) &&
		     isMatJoinOp(p) && p->retc == 2) { 
			int i1 = getArg(p, 2), tid = 0;
			InstrPtr q = old[vars[i1]];

			/* find the table ids */
			while(!tid) {
				if (getModuleId(q) == algebraRef && getFunctionId(q) == leftfetchjoinRef) {
					int i1 = getArg(q, 1);
					InstrPtr s = old[vars[i1]];
	
					if (getModuleId(s) == sqlRef && getFunctionId(s) == tidRef) 
						tid = getArg(q, 1);
					break;
				} else if (isMapOp(q) && q->argc >= 2 && isaBatType(getArgType(mb, q, 1))) {
					int i1 = getArg(q, 1);
					q = old[vars[i1]];
				} else if (isMapOp(q) && q->argc >= 3 && isaBatType(getArgType(mb, q, 2))) {
					int i2 = getArg(q, 2);
					q = old[vars[i2]];
				} else {
					break;
				}
			}
			if (tid && subselect_add(&subselects, tid, getArg(p, 0)) < 0) {
				GDKfree(vars);
				return 0;
			}
		}
		/* right hand side */
		if ( (GDKdebug & (1<<15)) &&
		     isMatJoinOp(p) && p->retc == 2) { 
			int i1 = getArg(p, 3), tid = 0;
			InstrPtr q = old[vars[i1]];

			/* find the table ids */
			while(!tid) {
				if (getModuleId(q) == algebraRef && getFunctionId(q) == leftfetchjoinRef) {
					int i1 = getArg(q, 1);
					InstrPtr s = old[vars[i1]];
	
					if (getModuleId(s) == sqlRef && getFunctionId(s) == tidRef) 
						tid = getArg(q, 1);
					break;
				} else if (isMapOp(q) && q->argc >= 2 && isaBatType(getArgType(mb, q, 1))) {
					int i1 = getArg(q, 1);
					q = old[vars[i1]];
				} else if (isMapOp(q) && q->argc >= 3 && isaBatType(getArgType(mb, q, 2))) {
					int i2 = getArg(q, 2);
					q = old[vars[i2]];
				} else {
					break;
				}
			}
			if (tid && subselect_add(&subselects, tid, getArg(p, 1)) < 0) {
				GDKfree(vars);
				return 0;
			}
		}
	}

	if ((!subselects.nr && !nr_topn && !nr_likes) || newMalBlkStmt(mb, mb->ssize) <0 ) {
		GDKfree(vars);
		return 0;
	}
	pushInstruction(mb,old[0]);

	for (i = 1; i < limit; i++) {
		p = old[i];

		/* rewrite batalgebra.like + subselect -> likesubselect */
		if (getModuleId(p) == algebraRef && p->retc == 1 && getFunctionId(p) == subselectRef) { 
			int var = getArg(p, 1);
			InstrPtr q = mb->stmt[vars[var]]; /* BEWARE: the optimizer may not add or remove statements ! */

			if (isLikeOp(q)) { /* TODO check if getArg(p, 3) value == TRUE */
				InstrPtr r = newInstruction(mb, ASSIGNsymbol);
				int has_cand = (getArgType(mb, p, 2) == newBatType(TYPE_oid, TYPE_oid)); 
				int a, anti = (getFunctionId(q)[0] == 'n'), ignore_case = (getFunctionId(q)[anti?4:0] == 'i');

				setModuleId(r, algebraRef);
				setFunctionId(r, likesubselectRef);
				getArg(r,0) = getArg(p,0);
				r = pushArgument(mb, r, getArg(q, 1));
				if (has_cand)
					r = pushArgument(mb, r, getArg(p, 2));
				for(a = 2; a<q->argc; a++)
					r = pushArgument(mb, r, getArg(q, a));
				if (r->argc < (4+has_cand))
					r = pushStr(mb, r, ""); /* default esc */ 
				if (r->argc < (5+has_cand))
					r = pushBit(mb, r, ignore_case);
				if (r->argc < (6+has_cand))
					r = pushBit(mb, r, anti);
				freeInstruction(p);
				p = r;
				actions++;
			}
		}

		/* inject table ids into subselect 
		 * s = subselect(c, C1..) => subselect(c, t, C1..)
		 */
		if (isSubSelect(p) && p->retc == 1) { 
			int tid = 0;

			if ((tid = subselect_find_tids(&subselects, getArg(p, 0))) >= 0) {
				int lastbat = lastbat_arg(mb, p);
				if (getArgType(mb, p, lastbat) == TYPE_bat) /* empty candidate list bat_nil */
					getArg(p, lastbat) = tid;
				else
					p = PushArgument(mb, p, tid, lastbat+1);
				/* make sure to resolve again */
				p->token = ASSIGNsymbol; 
				p->typechk = TYPE_UNKNOWN;
        			p->fcn = NULL;
        			p->blk = NULL;
				actions++;
			}
		}
		else if ( (GDKdebug & (1<<15)) &&
			 isMatJoinOp(p) && p->retc == 2
			 && !(getFunctionId(p) == joinRef && p->argc > 4)
			 ) { 
			int ltid = 0, rtid = 0, done = 0;
			int range = 0;

			if(getFunctionId(p) == joinRef)
				range = (p->argc >= 4);

			if ((ltid = subselect_find_tids(&subselects, getArg(p, 0))) >= 0 && 
			    (rtid = subselect_find_tids(&subselects, getArg(p, 1))) >= 0) {
				p = PushArgument(mb, p, ltid, 4+range);
				p = PushArgument(mb, p, rtid, 5+range);
				done = 1;
			} else if ((ltid = subselect_find_tids(&subselects, getArg(p, 0))) >= 0) { 
				p = PushArgument(mb, p, ltid, 4+range);
				p = PushNil(mb, p, 5+range, TYPE_bat); 
				done = 1;
			} else if ((rtid = subselect_find_tids(&subselects, getArg(p, 1))) >= 0) {
				p = PushNil(mb, p, 4+range, TYPE_bat); 
				p = PushArgument(mb, p, rtid, 5+range);
				done = 1;
			}
			if (done) {
				if(getFunctionId(p) == antijoinRef)
					p = pushInt(mb, p, JOIN_NE); 
				p = pushBit(mb, p, FALSE); /* do not match nils */
				p = pushNil(mb, p, TYPE_lng); /* no estimate */

				/* TODO join* -> subjoin* */
				if(getFunctionId(p) == joinRef)
					getFunctionId(p) = subjoinRef;
				else if(getFunctionId(p) == antijoinRef)
					getFunctionId(p) = subthetajoinRef;
				else if(getFunctionId(p) == thetajoinRef)
					getFunctionId(p) = subthetajoinRef;
				else if(getFunctionId(p) == bandjoinRef)
					getFunctionId(p) = subbandjoinRef;
				/* make sure to resolve again */
				p->token = ASSIGNsymbol; 
				p->typechk = TYPE_UNKNOWN;
        			p->fcn = NULL;
        			p->blk = NULL;
				actions++;
			}
		}
		/* Leftfetchjoins involving rewriten table ids need to be flattend
		 * l = leftfetchjoin(t, c); => l = c;
		 * and
		 * l = leftfetchjoin(s, ntids); => l = s;
		 */
		else if (getModuleId(p) == algebraRef && getFunctionId(p) == leftfetchjoinRef) {
			int var = getArg(p, 1);
			
			if (subselect_find_subselect(&subselects, var) > 0) {
				InstrPtr q = newAssignment(mb);

				getArg(q, 0) = getArg(p, 0); 
				(void) pushArgument(mb, q, getArg(p, 2));
				actions++;
				freeInstruction(p);
				continue;
			} else { /* deletes/updates use table ids */
				int var = getArg(p, 2);
				InstrPtr q = mb->stmt[vars[var]]; /* BEWARE: the optimizer may not add or remove statements ! */

				if (q->token == ASSIGNsymbol) {
					var = getArg(q, 1);
					q = mb->stmt[vars[var]]; 
				}
				if (subselect_find_subselect(&subselects, var) > 0) {
					InstrPtr qq = newAssignment(mb);
					/* TODO: check result */

					getArg(qq, 0) = getArg(p, 0); 
					(void) pushArgument(mb, qq, getArg(p, 1));
					actions++;
					freeInstruction(p);
					continue;
				}
				/* c = sql.delta(b,uid,uval,ins);
		 		 * l = leftfetchjoin(x, c); 
		 		 * into
		 		 * l = sql.projectdelta(x,b,uid,uval,ins);
		 		 */
				else if (getModuleId(q) == sqlRef && getFunctionId(q) == deltaRef && q->argc == 5) {
					q = copyInstruction(q);
					setFunctionId(q, projectdeltaRef);
					getArg(q, 0) = getArg(p, 0); 
					q = PushArgument(mb, q, getArg(p, 1), 1);
					freeInstruction(p);
					p = q;
					actions++;
				}
			}
		}
		pushInstruction(mb,p);
	}
	for (; i<limit; i++) 
		if (old[i])
			pushInstruction(mb,old[i]);
	for (; i<slimit; i++) 
		if (old[i])
			freeInstruction(old[i]);
	GDKfree(old);
	if (!push_down_delta) {
		GDKfree(vars);
		return actions;
	}

	/* now push selects through delta's */
	limit = mb->stop;
	slimit= mb->ssize;
	old = mb->stmt;

	if (newMalBlkStmt(mb, mb->stop+(5*push_down_delta)) <0 ) {
		mb->stmt = old;
		GDKfree(vars);
		return actions;

	}
	pushInstruction(mb,old[0]);

	for (i = 1; i < limit; i++) {
		int lastbat;
		p = old[i];

		for (j = 0; j<p->retc; j++) {
 			int res = getArg(p, j);
			vars[res] = i;
		}

		/* push subslice under projectdelta */
		if (isSlice(p) && p->retc == 1) {
			int var = getArg(p, 1);
			InstrPtr q = old[vars[var]];
			if (getModuleId(q) == sqlRef && getFunctionId(q) == projectdeltaRef) {
				InstrPtr r = copyInstruction(p);
				InstrPtr s = copyInstruction(q);
				ValRecord cst;

				/* slice the candidates */
				setFunctionId(r, sliceRef);
				getArg(r, 0) = newTmpVariable(mb, newBatType(TYPE_oid, TYPE_oid));
				getArg(r, 1) = getArg(s, 1); 
				cst.vtype = getArgType(mb, r, 2);
				cst.val.wval = 0;
				getArg(r, 2) = defConstant(mb, cst.vtype, &cst); /* start from zero */
				pushInstruction(mb,r);

				/* dummy result for the old q, will be removed by deadcode optimizer */
				getArg(q, 0) = newTmpVariable(mb, getArgType(mb, q, 0));

				getArg(s, 1) = getArg(r, 0); /* use result of subslice */
				pushInstruction(mb, s);
			}
		}
		/* c = delta(b, uid, uvl, ins)
		 * s = subselect(c, C1..)
		 *
		 * nc = subselect(b, C1..)
		 * ni = subselect(ins, C1..)
		 * nu = subselect(uvl, C1..)
		 * s = subdelta(nc, uid, nu, ni);
		 *
		 * doesn't handle Xsubselect(x, .. z, C1.. cases) ie multicolumn selects
		 */
		lastbat = lastbat_arg(mb, p);
		if (isSubSelect(p) && p->retc == 1 && lastbat == 2) {
			int var = getArg(p, 1);
			InstrPtr q = old[vars[var]];

			if (q->token == ASSIGNsymbol) {
				var = getArg(q, 1);
				q = old[vars[var]]; 
			}
			if (getModuleId(q) == sqlRef && getFunctionId(q) == deltaRef) {
				InstrPtr r = copyInstruction(p);
				InstrPtr s = copyInstruction(p);
				InstrPtr t = copyInstruction(p);
				InstrPtr u = copyInstruction(q);
		
				getArg(r, 0) = newTmpVariable(mb, newBatType(TYPE_oid, TYPE_oid));
				getArg(r, 1) = getArg(q, 1); /* column */
				pushInstruction(mb,r);
				getArg(s, 0) = newTmpVariable(mb, newBatType(TYPE_oid, TYPE_oid));
				getArg(s, 1) = getArg(q, 3); /* updates */
				s = ReplaceWithNil(mb, s, 2, TYPE_bat); /* no candidate list */
				setArgType(mb, s, 2, newBatType(TYPE_oid,TYPE_oid));
				/* make sure to resolve again */
				s->token = ASSIGNsymbol; 
				s->typechk = TYPE_UNKNOWN;
        			s->fcn = NULL;
        			s->blk = NULL;
				pushInstruction(mb,s);
				getArg(t, 0) = newTmpVariable(mb, newBatType(TYPE_oid, TYPE_oid));
				getArg(t, 1) = getArg(q, 4); /* inserts */
				pushInstruction(mb,t);

				setFunctionId(u, subdeltaRef);
				getArg(u, 0) = getArg(p,0);
				getArg(u, 1) = getArg(r,0);
				getArg(u, 2) = getArg(p,2); /* pre-cands */
				getArg(u, 3) = getArg(q,2); /* update ids */
				getArg(u, 4) = getArg(s,0);
				u = pushArgument(mb, u, getArg(t,0));
				pushInstruction(mb,u);	
				freeInstruction(p);
				continue;
			}
		}
		pushInstruction(mb,p);
	}
	for (; i<limit; i++) 
		if (old[i])
			pushInstruction(mb,old[i]);
	GDKfree(vars);
	GDKfree(old);
	return actions;
}<|MERGE_RESOLUTION|>--- conflicted
+++ resolved
@@ -100,7 +100,6 @@
 	return -1;
 }
 
-<<<<<<< HEAD
 static int
 lastbat_arg(MalBlkPtr mb, InstrPtr p)
 {
@@ -113,7 +112,7 @@
 	if (i < p->argc)
 		return i-1;
 	return 0;
-=======
+}
 
 /* check for updates inbetween assignment to variables newv and oldv */
 static int 
@@ -127,7 +126,6 @@
 		newv = getArg(q, 1);
 	}
 	return 1;
->>>>>>> bfb2845a
 }
 
 int
