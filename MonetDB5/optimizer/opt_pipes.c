--- conflicted
+++ resolved
@@ -446,35 +446,11 @@
 	MT_lock_set(&pipeLock);
 	for (i = 0; i < MAXOPTPIPES && pipes[i].name; i++) 
 		if (strcmp(pipes[i].name, name) == 0 && pipes[i].mb == 0) {
-<<<<<<< HEAD
 			/* precompile a pipeline as MAL string */
-=======
-			/* precompile the pipeline as MAL string */
-			if(MCinitClientRecord(&c, cntxt->user, 0, 0) == NULL) {
-				MT_lock_unset(&pipeLock);
-				throw(MAL, "optimizer.addOptimizerPipe", MAL_MALLOC_FAIL);
-			}
-			c.nspace = newModule(NULL, putName("user"));
-			if(c.nspace == NULL) {
-				MT_lock_unset(&pipeLock);
-				throw(MAL, "optimizer.addOptimizerPipe", MAL_MALLOC_FAIL);
-			}
-			c.father = cntxt;	/* to avoid conflicts on GDKin */
-			c.fdout = cntxt->fdout;
-			if (setScenario(&c, "mal")) {
-				MT_lock_unset(&pipeLock);
-				throw(MAL, "optimizer.addOptimizerPipe", "failed to set scenario");
-			}
-			if( MCinitClientThread(&c) < 0){
-				MT_lock_unset(&pipeLock);
-				throw(MAL, "optimizer.addOptimizerPipe", "failed to create client thread");
-			}
->>>>>>> 0f8ab470
 			for (j = 0; j < MAXOPTPIPES && pipes[j].def; j++) {
 				if (pipes[j].mb == NULL) {
 					if (pipes[j].prerequisite && getAddress(pipes[j].prerequisite) == NULL)
 						continue;
-<<<<<<< HEAD
 					snprintf(buf,2048,"function optimizer.%s(); %s;end %s;", pipes[j].name,pipes[j].def,pipes[j].name);
 					msg = compileString(&fcn,cntxt, buf);
 					if( msg == MAL_SUCCEED){
@@ -482,16 +458,7 @@
 						if( compiled){
 							pipes[j].mb = compiled->def;
 							//fprintFunction(stderr, pipes[j].mb, 0, LIST_MAL_ALL);
-						} 
-=======
-					MSinitClientPrg(&c, "user", pipes[j].name);
-					msg = compileString(&sym, &c, pipes[j].def);
-					if (msg != MAL_SUCCEED)
-						break;
-					if((pipes[j].mb = copyMalBlk(sym->def)) == NULL) {
-						msg = GDKstrdup(MAL_MALLOC_FAIL);
-						break;
->>>>>>> 0f8ab470
+						}
 					}
 				}
 			}
