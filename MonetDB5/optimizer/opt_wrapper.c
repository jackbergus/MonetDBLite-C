--- conflicted
+++ resolved
@@ -127,12 +127,8 @@
 	char optimizer[256];
 	InstrPtr q= copyInstruction(p);
 
-<<<<<<< HEAD
-=======
 	if( p == NULL)
 		throw(MAL, "opt_wrapper", "missing optimizer statement");
-	optimizerInit();
->>>>>>> 0292a133
 	snprintf(optimizer,256,"%s", fcnnme = getFunctionId(p));
 	q= copyInstruction(p);
 	OPTIMIZERDEBUG 
