stdout of test 'inline03` in directory 'monetdb5/optimizer` itself:


# 18:00:43 >  
# 18:00:43 >   mserver5 "--config=/ufs/mk/monet5/Linux/etc/monetdb5.conf" --debug=10 --set "monet_mod_path=/ufs/mk/monet5//Linux/lib/MonetDB5:/ufs/mk/monet5//Linux/lib/MonetDB5/lib:/ufs/mk/monet5//Linux/lib/MonetDB5/bin" --set "gdk_dbfarm=/ufs/mk/monet5//Linux/var/MonetDB5/dbfarm" --set "sql_logdir=/ufs/mk/monet5//Linux/var/MonetDB5/sql_logs"  --set mapi_open=true --set xrpc_open=true --set mapi_port=34223 --set xrpc_port=43286 --set monet_prompt= --trace --dbname=mTests_src_optimizer  inline03.mal
# 18:00:43 >  

# MonetDB 5 server v11.22.0
# This is an unreleased version
# Serving database 'mTests_monetdb5_optimizer', using 8 threads
# Compiled for x86_64-unknown-linux-gnu/64bit with 64bit OIDs and 128bit integers dynamically linked
# Found 15.590 GiB available main-memory.
# Copyright (c) 1993-July 2008 CWI.
# Copyright (c) August 2008-2015 MonetDB B.V., all rights reserved
# Visit http://www.monetdb.org/ for further information
# Listening for connection requests on mapi:monetdb://vienna.ins.cwi.nl:36914/
# Listening for UNIX domain connection requests on mapi:monetdb:///var/tmp/mtest-18063/.s.monetdb.36914
# MonetDB/GIS module loaded
# Start processing logs sql/sql_logs version 52200
# Start reading the write-ahead log 'sql_logs/sql/log.4'
# Finished reading the write-ahead log 'sql_logs/sql/log.4'
# Finished processing logs sql/sql_logs
# MonetDB/SQL module loaded
<<<<<<< HEAD
inline function user.foo(a:int,b:int):int;
    base := 1;
    c := calc.+(a,b);
    c := calc.*(c,base);
    return foo := c;
end user.foo;
function user.qry():void;
    b := bat.new(:oid,:int);
    bat.append(b,1);
    z:bat[:oid,:int]  := mal.multiplex("user","foo",b,b);
    z:bat[:oid,:int]  := mal.multiplex("user","foo",b,2);
end user.qry;
function user.main():void;
# remapping inline functions 
# the crucial part is to recognize valid inlines 
    mdb.List("user","qry");
end user.main;
inline function user.qry():void;        	#[0]  0 
    b:bat[:oid,:int] := bat.new(:oid,:int);	#[1] CMDBATnew 1 <- 2 3 
    bat.append(b:bat[:oid,:int],1:int); 	#[2] BKCappend_val_wrap 4 <- 1 5 
    X_14:int := 1:int;                  	#[3]  14 <- 5 
    X_15:bat[:oid,:int] := batcalc.+(b:bat[:oid,:int],b:bat[:oid,:int]);	#[4] CMDbatADDsignal 15 <- 1 1 
    X_15:bat[:oid,:int] := batcalc.*(X_15:bat[:oid,:int],X_14:int);	#[5] CMDbatMULsignal 15 <- 15 14 
    z:bat[:oid,:int] := X_15:bat[:oid,:int];	#[6]  6 <- 15 
    X_19:int := 1:int;                  	#[7]  19 <- 5 
    X_20:bat[:oid,:int] := batcalc.+(b:bat[:oid,:int],2:int);	#[8] CMDbatADDsignal 20 <- 1 10 
    X_20:bat[:oid,:int] := batcalc.*(X_20:bat[:oid,:int],X_19:int);	#[9] CMDbatMULsignal 20 <- 20 19 
    z:bat[:oid,:int] := X_20:bat[:oid,:int];	#[10]  6 <- 20 
=======
# MonetDB/R   module loaded

Ready.

# 20:45:30 >  
# 20:45:30 >  "mclient" "-lmal" "-ftest" "-Eutf-8" "--host=/var/tmp/mtest-23471" "--port=34866"
# 20:45:30 >  

inline function user.qry():void;        	#[0]  0 
    b:bat[:int] := bat.new(:oid,:int);  	#[1] CMDBATnew 1 <- 2 3 
    bat.append(b:bat[:int],1:int);      	#[2] BKCappend_val_wrap 4 <- 1 5 
    X_14:int := 1:int;                  	#[3]  14 <- 5 
    X_15:bat[:int] := batcalc.+(b:bat[:int],b:bat[:int]);	#[4] CMDbatADDsignal 15 <- 1 1 
    X_15:bat[:int] := batcalc.*(X_15:bat[:int],X_14:int);	#[5] CMDbatMULsignal 15 <- 15 14 
    z:bat[:int] := X_15:bat[:int];      	#[6]  6 <- 15 
    X_19:int := 1:int;                  	#[7]  19 <- 5 
    X_20:bat[:int] := batcalc.+(b:bat[:int],2:int);	#[8] CMDbatADDsignal 20 <- 1 10 
    X_20:bat[:int] := batcalc.*(X_20:bat[:int],X_19:int);	#[9] CMDbatMULsignal 20 <- 20 19 
    z:bat[:int] := X_20:bat[:int];      	#[10]  6 <- 20 
>>>>>>> 2f93229e
end user.qry;                           	#[11]  

# 18:00:43 >  
# 18:00:43 >  Done.
# 18:00:43 >  
<|MERGE_RESOLUTION|>--- conflicted
+++ resolved
@@ -21,36 +21,6 @@
 # Finished reading the write-ahead log 'sql_logs/sql/log.4'
 # Finished processing logs sql/sql_logs
 # MonetDB/SQL module loaded
-<<<<<<< HEAD
-inline function user.foo(a:int,b:int):int;
-    base := 1;
-    c := calc.+(a,b);
-    c := calc.*(c,base);
-    return foo := c;
-end user.foo;
-function user.qry():void;
-    b := bat.new(:oid,:int);
-    bat.append(b,1);
-    z:bat[:oid,:int]  := mal.multiplex("user","foo",b,b);
-    z:bat[:oid,:int]  := mal.multiplex("user","foo",b,2);
-end user.qry;
-function user.main():void;
-# remapping inline functions 
-# the crucial part is to recognize valid inlines 
-    mdb.List("user","qry");
-end user.main;
-inline function user.qry():void;        	#[0]  0 
-    b:bat[:oid,:int] := bat.new(:oid,:int);	#[1] CMDBATnew 1 <- 2 3 
-    bat.append(b:bat[:oid,:int],1:int); 	#[2] BKCappend_val_wrap 4 <- 1 5 
-    X_14:int := 1:int;                  	#[3]  14 <- 5 
-    X_15:bat[:oid,:int] := batcalc.+(b:bat[:oid,:int],b:bat[:oid,:int]);	#[4] CMDbatADDsignal 15 <- 1 1 
-    X_15:bat[:oid,:int] := batcalc.*(X_15:bat[:oid,:int],X_14:int);	#[5] CMDbatMULsignal 15 <- 15 14 
-    z:bat[:oid,:int] := X_15:bat[:oid,:int];	#[6]  6 <- 15 
-    X_19:int := 1:int;                  	#[7]  19 <- 5 
-    X_20:bat[:oid,:int] := batcalc.+(b:bat[:oid,:int],2:int);	#[8] CMDbatADDsignal 20 <- 1 10 
-    X_20:bat[:oid,:int] := batcalc.*(X_20:bat[:oid,:int],X_19:int);	#[9] CMDbatMULsignal 20 <- 20 19 
-    z:bat[:oid,:int] := X_20:bat[:oid,:int];	#[10]  6 <- 20 
-=======
 # MonetDB/R   module loaded
 
 Ready.
@@ -70,7 +40,6 @@
     X_20:bat[:int] := batcalc.+(b:bat[:int],2:int);	#[8] CMDbatADDsignal 20 <- 1 10 
     X_20:bat[:int] := batcalc.*(X_20:bat[:int],X_19:int);	#[9] CMDbatMULsignal 20 <- 20 19 
     z:bat[:int] := X_20:bat[:int];      	#[10]  6 <- 20 
->>>>>>> 2f93229e
 end user.qry;                           	#[11]  
 
 # 18:00:43 >  
