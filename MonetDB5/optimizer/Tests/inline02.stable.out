--- conflicted
+++ resolved
@@ -21,35 +21,6 @@
 # Finished reading the write-ahead log 'sql_logs/sql/log.4'
 # Finished processing logs sql/sql_logs
 # MonetDB/SQL module loaded
-<<<<<<< HEAD
-inline function user.foo(a:int,b:int):int;
-    c := calc.+(a,b);
-    return foo := c;
-end user.foo;
-function user.qry():void;
-    b := bat.new(:oid,:int);
-    bat.append(b,1);
-    zz := user.foo(1,2);
-# base line test for inlining 
-    z:bat[:oid,:int]  := mal.multiplex("user","foo",b,b);
-    z:bat[:oid,:int]  := mal.multiplex("user","foo",b,2);
-end user.qry;
-function user.main():void;
-# remapping inline functions 
-# inspired by SQL module 
-    mdb.List("user","qry");
-end user.main;
-inline function user.qry():void;        	#[0]  0 
-    b:bat[:oid,:int] := bat.new(:oid,:int);	#[1] CMDBATnew 1 <- 2 3 
-    bat.append(b:bat[:oid,:int],1:int); 	#[2] BKCappend_val_wrap 4 <- 1 5 
-    X_16:int := calc.+(1:int,2:int);    	#[3] CMDvarADDsignal 16 <- 5 7 
-    zz:int := X_16:int;                 	#[4]  6 <- 16 
-# base line test for inlining           
-    X_20:bat[:oid,:int] := batcalc.+(b:bat[:oid,:int],b:bat[:oid,:int]);	#[6] CMDbatADDsignal 20 <- 1 1 
-    z:bat[:oid,:int] := X_20:bat[:oid,:int];	#[7]  9 <- 20 
-    X_24:bat[:oid,:int] := batcalc.+(b:bat[:oid,:int],2:int);	#[8] CMDbatADDsignal 24 <- 1 7 
-    z:bat[:oid,:int] := X_24:bat[:oid,:int];	#[9]  9 <- 24 
-=======
 # MonetDB/R   module loaded
 
 Ready.
@@ -68,7 +39,6 @@
     z:bat[:int] := X_20:bat[:int];      	#[7]  9 <- 20 
     X_24:bat[:int] := batcalc.+(b:bat[:int],2:int);	#[8] CMDbatADDsignal 24 <- 1 7 
     z:bat[:int] := X_24:bat[:int];      	#[9]  9 <- 24 
->>>>>>> 2f93229e
 end user.qry;                           	#[10]  
 
 # 18:00:43 >  
