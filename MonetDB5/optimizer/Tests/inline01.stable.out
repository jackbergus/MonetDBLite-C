stdout of test 'inline01` in directory 'monetdb5/optimizer` itself:


# 00:18:07 >  
# 00:18:07 >  Mtimeout -timeout 60 mserver5 "--config=/ufs/mk/monet5/Linux/etc/monetdb5.conf" --debug=10 --set "monet_mod_path=/ufs/mk/monet5//Linux/lib/MonetDB5:/ufs/mk/monet5//Linux/lib/MonetDB5/lib:/ufs/mk/monet5//Linux/lib/MonetDB5/bin" --set "gdk_dbfarm=/ufs/mk/monet5//Linux/var/MonetDB5/dbfarm" --set "sql_logdir=/ufs/mk/monet5//Linux/var/MonetDB5/sql_logs" --set "xquery_logdir=/ufs/mk/monet5//Linux/var/MonetDB5/xquery_logs" --set mapi_port=31500 --set xrpc_port=46952 --set monet_prompt= --trace --dbname=mTests_src_optimizer  inline01.mal
# 00:18:07 >  

# MonetDB 5 server v11.22.0
# This is an unreleased version
# Serving database 'mTests_monetdb5_optimizer', using 8 threads
# Compiled for x86_64-unknown-linux-gnu/64bit with 64bit OIDs and 128bit integers dynamically linked
# Found 15.590 GiB available main-memory.
# Copyright (c) 1993-July 2008 CWI.
# Copyright (c) August 2008-2015 MonetDB B.V., all rights reserved
# Visit http://www.monetdb.org/ for further information
# Listening for connection requests on mapi:monetdb://vienna.ins.cwi.nl:33568/
# Listening for UNIX domain connection requests on mapi:monetdb:///var/tmp/mtest-10161/.s.monetdb.33568
# MonetDB/GIS module loaded
# Start processing logs sql/sql_logs version 52200
# Start reading the write-ahead log 'sql_logs/sql/log.4'
# Finished reading the write-ahead log 'sql_logs/sql/log.4'
# Finished processing logs sql/sql_logs
# MonetDB/SQL module loaded
# MonetDB/R   module loaded

Ready.

# 16:09:46 >  
# 16:09:46 >  "mclient" "-lmal" "-ftest" "-Eutf-8" "-i" "-e" "--host=/var/tmp/mtest-32223" "--port=39816"
# 16:09:46 >  

#mdb.List("user","qry");
function user.qry():void;               	#[0]  0 
<<<<<<< HEAD
    X_5:bat[:oid,:int] := bat.new(:oid,:int);	#[1] CMDBATnew 5 <- 6 7 
    X_8:bat[:oid,:int] := bat.new(:oid,:int);	#[2] CMDBATnew 8 <- 6 7 
    X_9:int := 1:int;                   	#[3]  9 <- 10 
    bat.append(X_5:bat[:oid,:int],1:int);	#[4] BKCappend_val_wrap 11 <- 5 10 
barrier (X_12:oid,X_9:int) := iterator.new(X_5:bat[:oid,:int]);	#[5] ITRbunIterator 12 9 <- 5 
=======
    X_5:bat[:int] := bat.new(:oid,:int);	#[1] CMDBATnew 5 <- 6 7 
    X_8:bat[:int] := bat.new(:oid,:int);	#[2] CMDBATnew 8 <- 6 7 
    X_9:int := 1:int;                   	#[3]  9 <- 10 
    bat.append(X_5:bat[:int],1:int);    	#[4] BKCappend_val_wrap 11 <- 5 10 
barrier (X_12:oid,X_9:int) := iterator.new(X_5:bat[:int]);	#[5] ITRbunIterator 12 9 <- 5 
>>>>>>> 2f93229e
    io.print(X_12:oid);                 	#[6] IOprint_val 13 <- 12 
catch MALException:str;                 	#[7]  14 
exit MALException:str;                  	#[8]  14 
exit (X_12:oid,X_9:int);                	#[9]  12 9 
<<<<<<< HEAD
barrier (X_12:oid,X_9:int) := iterator.new(X_8:bat[:oid,:int]);	#[10] ITRbunIterator 12 9 <- 8 
    io.print(X_12:oid);                 	#[11] IOprint_val 15 <- 12 
    redo (X_12:oid,X_9:int) := iterator.next(X_8:bat[:oid,:int]);	#[12] ITRbunNext 12 9 <- 8 
=======
barrier (X_12:oid,X_9:int) := iterator.new(X_8:bat[:int]);	#[10] ITRbunIterator 12 9 <- 8 
    io.print(X_12:oid);                 	#[11] IOprint_val 15 <- 12 
    redo (X_12:oid,X_9:int) := iterator.next(X_8:bat[:int]);	#[12] ITRbunNext 12 9 <- 8 
>>>>>>> 2f93229e
catch MALException:str;                 	#[13]  14 
exit MALException:str;                  	#[14]  14 
exit (X_12:oid,X_16:any,X_9:int);       	#[15]  12 16 9 
end user.qry;                           	#[16]  

# 00:18:07 >  
# 00:18:07 >  Done.
# 00:18:07 >  
<|MERGE_RESOLUTION|>--- conflicted
+++ resolved
@@ -31,32 +31,18 @@
 
 #mdb.List("user","qry");
 function user.qry():void;               	#[0]  0 
-<<<<<<< HEAD
-    X_5:bat[:oid,:int] := bat.new(:oid,:int);	#[1] CMDBATnew 5 <- 6 7 
-    X_8:bat[:oid,:int] := bat.new(:oid,:int);	#[2] CMDBATnew 8 <- 6 7 
-    X_9:int := 1:int;                   	#[3]  9 <- 10 
-    bat.append(X_5:bat[:oid,:int],1:int);	#[4] BKCappend_val_wrap 11 <- 5 10 
-barrier (X_12:oid,X_9:int) := iterator.new(X_5:bat[:oid,:int]);	#[5] ITRbunIterator 12 9 <- 5 
-=======
     X_5:bat[:int] := bat.new(:oid,:int);	#[1] CMDBATnew 5 <- 6 7 
     X_8:bat[:int] := bat.new(:oid,:int);	#[2] CMDBATnew 8 <- 6 7 
     X_9:int := 1:int;                   	#[3]  9 <- 10 
     bat.append(X_5:bat[:int],1:int);    	#[4] BKCappend_val_wrap 11 <- 5 10 
 barrier (X_12:oid,X_9:int) := iterator.new(X_5:bat[:int]);	#[5] ITRbunIterator 12 9 <- 5 
->>>>>>> 2f93229e
     io.print(X_12:oid);                 	#[6] IOprint_val 13 <- 12 
 catch MALException:str;                 	#[7]  14 
 exit MALException:str;                  	#[8]  14 
 exit (X_12:oid,X_9:int);                	#[9]  12 9 
-<<<<<<< HEAD
-barrier (X_12:oid,X_9:int) := iterator.new(X_8:bat[:oid,:int]);	#[10] ITRbunIterator 12 9 <- 8 
-    io.print(X_12:oid);                 	#[11] IOprint_val 15 <- 12 
-    redo (X_12:oid,X_9:int) := iterator.next(X_8:bat[:oid,:int]);	#[12] ITRbunNext 12 9 <- 8 
-=======
 barrier (X_12:oid,X_9:int) := iterator.new(X_8:bat[:int]);	#[10] ITRbunIterator 12 9 <- 8 
     io.print(X_12:oid);                 	#[11] IOprint_val 15 <- 12 
     redo (X_12:oid,X_9:int) := iterator.next(X_8:bat[:int]);	#[12] ITRbunNext 12 9 <- 8 
->>>>>>> 2f93229e
 catch MALException:str;                 	#[13]  14 
 exit MALException:str;                  	#[14]  14 
 exit (X_12:oid,X_16:any,X_9:int);       	#[15]  12 16 9 
