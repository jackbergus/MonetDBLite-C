stdout of test 'tst4003` in directory 'monetdb5/optimizer` itself:


# 23:52:51 >  
# 23:52:51 >  Mtimeout -timeout 60 Mserver "--config=/ufs/mk/monet5/src/mal/Tests/All.conf" --debug=10 --set "monet_mod_path=/ufs/mk/monet5/Linux/lib/MonetDB5:/ufs/mk/opensource/MonetDB/Linux/lib/MonetDB" --set "gdk_dbfarm=/ufs/mk/opensource/MonetDB/Linux/var/MonetDB5/dbfarm" --set "sql_logdir=/ufs/mk/opensource/MonetDB/Linux/var/MonetDB5/log" --set mapi_port=39352 --set sql_port=45171 --set xquery_port=52900 --set monet_prompt= --trace --dbname=mTests_src_optimizer  tst4003.mal </dev/null
# 23:52:51 >  

# MonetDB server v5.9.0, based on kernel v1.27.0
# Serving database 'mTests_src_optimizer', using 4 threads
# Compiled for x86_64-unknown-linux-gnu/64bit with 64bit OIDs dynamically linked
# Copyright (c) 1993-July 2008 CWI.
# Copyright (c) August 2008-2015 MonetDB B.V., all rights reserved
# Visit http://www.monetdb.org/ for further information
# Listening for connection requests on mapi:monetdb://vienna.da.cwi.nl:33343/
# Listening for UNIX domain connection requests on mapi:monetdb:///var/tmp/mtest-8837/.s.monetdb.33343
# MonetDB/GIS module loaded
# Start processing logs sql/sql_logs version 52200
# Start reading the write-ahead log 'sql_logs/sql/log.4'
# Finished reading the write-ahead log 'sql_logs/sql/log.4'
# Finished processing logs sql/sql_logs
# MonetDB/SQL module loaded
# MonetDB/R   module loaded

Ready.

# 06:40:51 >  
# 06:40:51 >  "mclient" "-lmal" "-ftest" "-Eutf-8" "-i" "-e" "--host=/var/tmp/mtest-8837" "--port=33343"
# 06:40:51 >  

#mdb.List("user","foo");
function user.foo():void;               	#[0]  0 
<<<<<<< HEAD
    b:bat[:oid,:str] := bat.new(:oid,:str);	#[1] CMDBATnew 1 <- 2 3 
    c:bat[:oid,:str] := bat.new(:oid,:str);	#[2] CMDBATnew 4 <- 2 3 
# identical until insert takes place 
    d:bat[:oid,:oid] := algebra.subselect(b:bat[:oid,:str],"hello":str,"world":str,true:bit,true:bit,false:bit);	#[4] ALGsubselect1 6 <- 1 7 8 9 10 11 
=======
    b:bat[:str] := bat.new(:oid,:str);  	#[1] CMDBATnew 1 <- 2 3 
    c:bat[:str] := bat.new(:oid,:str);  	#[2] CMDBATnew 4 <- 2 3 
# identical until insert takes place 
    d:bat[:oid] := algebra.subselect(b:bat[:str],"hello":str,"world":str,true:bit,true:bit,false:bit);	#[4] ALGsubselect1 6 <- 1 7 8 9 10 11 
>>>>>>> 2f93229e
# mapped onto one instruction 
end user.foo;                           	#[6]  
#commonTerms          actions= 1 time=13 usec 
#aliases              actions= 1 time=6 usec 

# 23:52:51 >  
# 23:52:51 >  Done.
# 23:52:51 >  
<|MERGE_RESOLUTION|>--- conflicted
+++ resolved
@@ -29,17 +29,10 @@
 
 #mdb.List("user","foo");
 function user.foo():void;               	#[0]  0 
-<<<<<<< HEAD
-    b:bat[:oid,:str] := bat.new(:oid,:str);	#[1] CMDBATnew 1 <- 2 3 
-    c:bat[:oid,:str] := bat.new(:oid,:str);	#[2] CMDBATnew 4 <- 2 3 
-# identical until insert takes place 
-    d:bat[:oid,:oid] := algebra.subselect(b:bat[:oid,:str],"hello":str,"world":str,true:bit,true:bit,false:bit);	#[4] ALGsubselect1 6 <- 1 7 8 9 10 11 
-=======
     b:bat[:str] := bat.new(:oid,:str);  	#[1] CMDBATnew 1 <- 2 3 
     c:bat[:str] := bat.new(:oid,:str);  	#[2] CMDBATnew 4 <- 2 3 
 # identical until insert takes place 
     d:bat[:oid] := algebra.subselect(b:bat[:str],"hello":str,"world":str,true:bit,true:bit,false:bit);	#[4] ALGsubselect1 6 <- 1 7 8 9 10 11 
->>>>>>> 2f93229e
 # mapped onto one instruction 
 end user.foo;                           	#[6]  
 #commonTerms          actions= 1 time=13 usec 
