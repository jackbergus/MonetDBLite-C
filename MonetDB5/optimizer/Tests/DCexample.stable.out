--- conflicted
+++ resolved
@@ -29,21 +29,8 @@
 
 #mdb.List("user","foo");
 function user.foo():void;               	#[0]  0 
-<<<<<<< HEAD
-    V7:bat[:oid,:oid] := bat.new(:oid,:oid);	#[1] CMDBATnew 1 <- 2 2 
-    V10:bat[:oid,:oid] := bat.new(:oid,:oid);	#[2] CMDBATnew 3 <- 2 2 
-    V16:bat[:oid,:oid] := V7:bat[:oid,:oid];	#[3]  4 <- 1 
-    (V17:bat[:oid,:oid],V17b:bat[:oid,:oid]) := algebra.subjoin(V16:bat[:oid,:oid],V7:bat[:oid,:oid],nil:bat[:oid,:oid],nil:bat[:oid,:oid],true:bit,0:lng);	#[4] ALGsubjoin 5 6 <- 4 1 7 8 9 10 
-    V19:bat[:oid,:oid] := bat.new(:oid,:oid);	#[5] CMDBATnew 11 <- 2 2 
-    V22:bat[:oid,:oid] := bat.new(:oid,:oid);	#[6] CMDBATnew 12 <- 2 2 
-    (V17:bat[:oid,:oid],V17b:bat[:oid,:oid]) := algebra.subjoin(V16:bat[:oid,:oid],V22:bat[:oid,:oid],nil:bat[:oid,:oid],nil:bat[:oid,:oid],true:bit,0:lng);	#[7] ALGsubjoin 5 6 <- 4 12 13 14 9 10 
-    io.print("done":str);               	#[8] IOprint_val 15 <- 16 
-end user.foo;                           	#[9]  
-#mdb.List("user","foo");
-=======
     io.print("done":str);               	#[1] IOprint_val 15 <- 16 
 end user.foo;                           	#[2]  
->>>>>>> 36406837
 function user.foo():void;               	#[0]  0 
     io.print("done":str);               	#[1] IOprint_val 15 <- 16 
 end user.foo;                           	#[2]  
