stdout of test 'tst4000` in directory 'monetdb5/optimizer` itself:


# 23:52:51 >  
# 23:52:51 >  Mtimeout -timeout 60 Mserver "--config=/ufs/mk/monet5/src/mal/Tests/All.conf" --debug=10 --set "monet_mod_path=/ufs/mk/monet5/Linux/lib/MonetDB5:/ufs/mk/opensource/MonetDB/Linux/lib/MonetDB" --set "gdk_dbfarm=/ufs/mk/opensource/MonetDB/Linux/var/MonetDB5/dbfarm" --set "sql_logdir=/ufs/mk/opensource/MonetDB/Linux/var/MonetDB5/log" --set mapi_port=39352 --set sql_port=45171 --set xquery_port=52900 --set monet_prompt= --trace --dbname=mTests_src_optimizer  tst4000.mal </dev/null
# 23:52:51 >  

# MonetDB server v5.7.0, based on kernel v1.25.0
# Serving database 'mTests_src_optimizer', using 4 threads
# Compiled for x86_64-unknown-linux-gnu/64bit with 64bit OIDs dynamically linked
# Copyright (c) 1993-July 2008 CWI.
# Copyright (c) August 2008-2015 MonetDB B.V., all rights reserved
# Visit http://www.monetdb.org/ for further information
# Listening for connection requests on mapi:monetdb://vienna.da.cwi.nl:33343/
# Listening for UNIX domain connection requests on mapi:monetdb:///var/tmp/mtest-8837/.s.monetdb.33343
# MonetDB/GIS module loaded
# Start processing logs sql/sql_logs version 52200
# Finished processing logs sql/sql_logs
# MonetDB/SQL module loaded
# MonetDB/R   module loaded

Ready.

# 06:40:49 >  
# 06:40:49 >  "mclient" "-lmal" "-ftest" "-Eutf-8" "-i" "-e" "--host=/var/tmp/mtest-8837" "--port=33343"
# 06:40:49 >  

#mdb.List("user","foo");
function user.foo():void;               	#[0]  0 
<<<<<<< HEAD
    b:bat[:oid,:int] := bat.new(:oid,:int);	#[1] CMDBATnew 1 <- 2 3 
    c:bat[:oid,:int] := bat.new(:oid,:int);	#[2] CMDBATnew 4 <- 2 3 
# identical until insert takes place 
    d:bat[:oid,:oid] := algebra.subselect(b:bat[:oid,:int],0:int,100:int,true:bit,true:bit,false:bit);	#[4] ALGsubselect1 6 <- 1 7 8 9 10 11 
=======
    b:bat[:int] := bat.new(:oid,:int);  	#[1] CMDBATnew 1 <- 2 3 
    c:bat[:int] := bat.new(:oid,:int);  	#[2] CMDBATnew 4 <- 2 3 
# identical until insert takes place 
    d:bat[:oid] := algebra.subselect(b:bat[:int],0:int,100:int,true:bit,true:bit,false:bit);	#[4] ALGsubselect1 6 <- 1 7 8 9 10 11 
>>>>>>> 36406837
# mapped onto one instruction 
    l:int := calc.+(24:int,27:int);     	#[6] CMDvarADDsignal 18 <- 15 17 
# mapped to l 
    l3:int := calc.+(l:int,24:int);     	#[8] CMDvarADDsignal 21 <- 18 15 
# replace the alias 
end user.foo;                           	#[10]  
#commonTerms          actions= 2 time=14 usec 
#aliases              actions= 4 time=6 usec 

# 23:52:51 >  
# 23:52:51 >  Done.
# 23:52:51 >  
<|MERGE_RESOLUTION|>--- conflicted
+++ resolved
@@ -27,17 +27,10 @@
 
 #mdb.List("user","foo");
 function user.foo():void;               	#[0]  0 
-<<<<<<< HEAD
-    b:bat[:oid,:int] := bat.new(:oid,:int);	#[1] CMDBATnew 1 <- 2 3 
-    c:bat[:oid,:int] := bat.new(:oid,:int);	#[2] CMDBATnew 4 <- 2 3 
-# identical until insert takes place 
-    d:bat[:oid,:oid] := algebra.subselect(b:bat[:oid,:int],0:int,100:int,true:bit,true:bit,false:bit);	#[4] ALGsubselect1 6 <- 1 7 8 9 10 11 
-=======
     b:bat[:int] := bat.new(:oid,:int);  	#[1] CMDBATnew 1 <- 2 3 
     c:bat[:int] := bat.new(:oid,:int);  	#[2] CMDBATnew 4 <- 2 3 
 # identical until insert takes place 
     d:bat[:oid] := algebra.subselect(b:bat[:int],0:int,100:int,true:bit,true:bit,false:bit);	#[4] ALGsubselect1 6 <- 1 7 8 9 10 11 
->>>>>>> 36406837
 # mapped onto one instruction 
     l:int := calc.+(24:int,27:int);     	#[6] CMDvarADDsignal 18 <- 15 17 
 # mapped to l 
