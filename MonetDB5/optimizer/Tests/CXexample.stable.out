stdout of test 'CXexample` in directory 'monetdb5/optimizer` itself:


# 23:53:03 >  
# 23:53:03 >  Mtimeout -timeout 60 Mserver "--config=/ufs/mk/monet5/src/mal/Tests/All.conf" --debug=10 --set "monet_mod_path=/ufs/mk/monet5/Linux/lib/MonetDB5:/ufs/mk/opensource/MonetDB/Linux/lib/MonetDB" --set "gdk_dbfarm=/ufs/mk/opensource/MonetDB/Linux/var/MonetDB5/dbfarm" --set "sql_logdir=/ufs/mk/opensource/MonetDB/Linux/var/MonetDB5/log" --set mapi_port=39352 --set sql_port=45171 --set xquery_port=52900 --set monet_prompt= --trace --dbname=mTests_src_optimizer  CXexample.mal </dev/null
# 23:53:03 >  

# MonetDB server v5.9.0, based on kernel v1.27.0
# Serving database 'mTests_src_optimizer', using 4 threads
# Compiled for x86_64-unknown-linux-gnu/64bit with 64bit OIDs dynamically linked
# Copyright (c) 1993-July 2008 CWI.
# Copyright (c) August 2008-2015 MonetDB B.V., all rights reserved
# Visit http://www.monetdb.org/ for further information
# Listening for connection requests on mapi:monetdb://vienna.da.cwi.nl:37175/
# Listening for UNIX domain connection requests on mapi:monetdb:///var/tmp/mtest-27236/.s.monetdb.37175
# MonetDB/GIS module loaded
# Start processing logs sql/sql_logs version 52200
# Start reading the write-ahead log 'sql_logs/sql/log.4'
# Finished reading the write-ahead log 'sql_logs/sql/log.4'
# Finished processing logs sql/sql_logs
# MonetDB/SQL module loaded
# MonetDB/R   module loaded

Ready.

# 15:36:19 >  
# 15:36:19 >  "mclient" "-lmal" "-ftest" "-Eutf-8" "-i" "-e" "--host=/var/tmp/mtest-27236" "--port=37175"
# 15:36:19 >  

#mdb.List("user","foo");
function user.foo():void;               	#[0]  0 
<<<<<<< HEAD
    b:bat[:oid,:int] := bat.new(:oid,:int);	#[1] CMDBATnew 1 <- 2 3 
    c:bat[:oid,:int] := bat.new(:oid,:int);	#[2] CMDBATnew 4 <- 2 3 
    d:bat[:oid,:oid] := algebra.subselect(b:bat[:oid,:int],0:int,100:int,true:bit,true:bit,false:bit);	#[3] ALGsubselect1 5 <- 1 6 7 8 9 10 
    e:bat[:oid,:oid] := algebra.subselect(b:bat[:oid,:int],0:int,100:int,true:bit,true:bit,false:bit);	#[4] ALGsubselect1 11 <- 1 6 7 8 8 10 
    k1:int := 24:int;                   	#[5]  12 <- 13 
    k2:int := 27:int;                   	#[6]  14 <- 15 
    l:int := calc.+(k1:int,k2:int);     	#[7] CMDvarADDsignal 16 <- 12 14 
    l2:int := calc.+(k1:int,k2:int);    	#[8] CMDvarADDsignal 17 <- 12 14 
    l3:int := calc.+(l2:int,k1:int);    	#[9] CMDvarADDsignal 18 <- 17 12 
end user.foo;                           	#[10]  
#mdb.List("user","foo");
function user.foo():void;               	#[0]  0 
    b:bat[:oid,:int] := bat.new(:oid,:int);	#[1] CMDBATnew 1 <- 2 3 
    c:bat[:oid,:int] := bat.new(:oid,:int);	#[2] CMDBATnew 4 <- 2 3 
    d:bat[:oid,:oid] := algebra.subselect(b:bat[:oid,:int],0:int,100:int,true:bit,true:bit,false:bit);	#[3] ALGsubselect1 5 <- 1 6 7 8 9 10 
=======
    b:bat[:int] := bat.new(:oid,:int);  	#[1] CMDBATnew 1 <- 2 3 
    c:bat[:int] := bat.new(:oid,:int);  	#[2] CMDBATnew 4 <- 2 3 
    d:bat[:oid] := algebra.subselect(b:bat[:int],0:int,100:int,true:bit,true:bit,false:bit);	#[3] ALGsubselect1 5 <- 1 6 7 8 9 10 
    l:int := calc.+(24:int,27:int);     	#[4] CMDvarADDsignal 16 <- 13 15 
    l3:int := calc.+(l:int,24:int);     	#[5] CMDvarADDsignal 18 <- 16 13 
end user.foo;                           	#[6]  
function user.foo():void;               	#[0]  0 
    b:bat[:int] := bat.new(:oid,:int);  	#[1] CMDBATnew 1 <- 2 3 
    c:bat[:int] := bat.new(:oid,:int);  	#[2] CMDBATnew 4 <- 2 3 
    d:bat[:oid] := algebra.subselect(b:bat[:int],0:int,100:int,true:bit,true:bit,false:bit);	#[3] ALGsubselect1 5 <- 1 6 7 8 9 10 
>>>>>>> 2f93229e
    l:int := calc.+(24:int,27:int);     	#[4] CMDvarADDsignal 16 <- 13 15 
    l3:int := calc.+(l:int,24:int);     	#[5] CMDvarADDsignal 18 <- 16 13 
end user.foo;                           	#[6]  

# 15:36:19 >  
# 15:36:19 >  "Done."
# 15:36:19 >  
<|MERGE_RESOLUTION|>--- conflicted
+++ resolved
@@ -29,23 +29,6 @@
 
 #mdb.List("user","foo");
 function user.foo():void;               	#[0]  0 
-<<<<<<< HEAD
-    b:bat[:oid,:int] := bat.new(:oid,:int);	#[1] CMDBATnew 1 <- 2 3 
-    c:bat[:oid,:int] := bat.new(:oid,:int);	#[2] CMDBATnew 4 <- 2 3 
-    d:bat[:oid,:oid] := algebra.subselect(b:bat[:oid,:int],0:int,100:int,true:bit,true:bit,false:bit);	#[3] ALGsubselect1 5 <- 1 6 7 8 9 10 
-    e:bat[:oid,:oid] := algebra.subselect(b:bat[:oid,:int],0:int,100:int,true:bit,true:bit,false:bit);	#[4] ALGsubselect1 11 <- 1 6 7 8 8 10 
-    k1:int := 24:int;                   	#[5]  12 <- 13 
-    k2:int := 27:int;                   	#[6]  14 <- 15 
-    l:int := calc.+(k1:int,k2:int);     	#[7] CMDvarADDsignal 16 <- 12 14 
-    l2:int := calc.+(k1:int,k2:int);    	#[8] CMDvarADDsignal 17 <- 12 14 
-    l3:int := calc.+(l2:int,k1:int);    	#[9] CMDvarADDsignal 18 <- 17 12 
-end user.foo;                           	#[10]  
-#mdb.List("user","foo");
-function user.foo():void;               	#[0]  0 
-    b:bat[:oid,:int] := bat.new(:oid,:int);	#[1] CMDBATnew 1 <- 2 3 
-    c:bat[:oid,:int] := bat.new(:oid,:int);	#[2] CMDBATnew 4 <- 2 3 
-    d:bat[:oid,:oid] := algebra.subselect(b:bat[:oid,:int],0:int,100:int,true:bit,true:bit,false:bit);	#[3] ALGsubselect1 5 <- 1 6 7 8 9 10 
-=======
     b:bat[:int] := bat.new(:oid,:int);  	#[1] CMDBATnew 1 <- 2 3 
     c:bat[:int] := bat.new(:oid,:int);  	#[2] CMDBATnew 4 <- 2 3 
     d:bat[:oid] := algebra.subselect(b:bat[:int],0:int,100:int,true:bit,true:bit,false:bit);	#[3] ALGsubselect1 5 <- 1 6 7 8 9 10 
@@ -56,7 +39,6 @@
     b:bat[:int] := bat.new(:oid,:int);  	#[1] CMDBATnew 1 <- 2 3 
     c:bat[:int] := bat.new(:oid,:int);  	#[2] CMDBATnew 4 <- 2 3 
     d:bat[:oid] := algebra.subselect(b:bat[:int],0:int,100:int,true:bit,true:bit,false:bit);	#[3] ALGsubselect1 5 <- 1 6 7 8 9 10 
->>>>>>> 2f93229e
     l:int := calc.+(24:int,27:int);     	#[4] CMDvarADDsignal 16 <- 13 15 
     l3:int := calc.+(l:int,24:int);     	#[5] CMDvarADDsignal 18 <- 16 13 
 end user.foo;                           	#[6]  
