--- conflicted
+++ resolved
@@ -145,12 +145,9 @@
 					str place = getExceptionPlace(msg);
 					str nmsg= createException(getExceptionType(msg), place, "%s", getExceptionMessage(msg));
 					GDKfree(place);
-<<<<<<< HEAD
+					GDKfree(msg);
+					msg = nmsg;
 					goto wrapup;
-=======
-					GDKfree(msg);
-					return nmsg;
->>>>>>> 0492ad12
 				}
 				if (cntxt->mode == FINISHCLIENT)
 					throw(MAL, "optimizeMALBlock", "prematurely stopped client");
