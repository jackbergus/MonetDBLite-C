/*
 * This Source Code Form is subject to the terms of the Mozilla Public
 * License, v. 2.0.  If a copy of the MPL was not distributed with this
 * file, You can obtain one at http://mozilla.org/MPL/2.0/.
 *
 * Copyright 1997 - July 2008 CWI, August 2008 - 2017 MonetDB B.V.
 */

#include "monetdb_config.h"
#include "opt_garbageCollector.h"
#include "mal_interpreter.h"
#include "mal_builder.h"
#include "mal_function.h"
#include "opt_prelude.h"

/* The garbage collector is focused on removing temporary BATs only.
 * Leaving some garbage on the stack is an issue.
 *
 * The end-of-life of a BAT may lay within block bracket. This calls
 * for care, as the block may trigger a loop and then the BATs should
 * still be there.
 *
 * The life time of such BATs is forcefully terminated after the block exit.
 */
str
OPTgarbageCollectorImplementation(Client cntxt, MalBlkPtr mb, MalStkPtr stk, InstrPtr pci)
{
	int i, j, limit, slimit;
	InstrPtr p, *old;
	int actions = 0;
	char buf[256];
	lng usec = GDKusec();
	str msg = MAL_SUCCEED;
	//int *varlnk, *stmtlnk;

	(void) pci;
	(void) cntxt;
	(void) stk;
	if ( mb->inlineProp)
		return 0;
/*
	varlnk = (int*) GDKzalloc(mb->vtop * sizeof(int));
	if( varlnk == NULL)
		return 0;
	stmtlnk = (int*) GDKzalloc((mb->stop + 1) * sizeof(int));
	if( stmtlnk == NULL){
		GDKfree(varlnk);
		return 0;
	}
*/
	
	old= mb->stmt;
	limit = mb->stop;
	slimit = mb->ssize;
	//vlimit = mb->vtop;

	// move SQL query definition to the front for event profiling tools
	p = NULL;
	for(i = 0; i < limit; i++)
		if(mb->stmt[i] && getModuleId(mb->stmt[i]) == querylogRef && getFunctionId(mb->stmt[i]) == defineRef ){
			p = getInstrPtr(mb,i);
			break;
		}
	
	if( p != NULL){
		for(  ; i > 1; i--)
			mb->stmt[i] = mb->stmt[i-1];
		mb->stmt[1] = p;
		actions =1;
	}

	// Actual garbage collection stuff
	// Construct the linked list of variables based on end-of-scope
/*
	setVariableScope(mb);
	for( i = 0; i < mb->vtop; i++){
		assert(getEndScope(mb,i) >= 0);
		assert(getEndScope(mb,i) <= mb->stop);
	  varlnk[i] = stmtlnk[getEndScope(mb,i)];
	  stmtlnk[getEndScope(mb,i)] = i;
	}
*/

	if ( newMalBlkStmt(mb,mb->ssize) < 0) 
		throw(MAL, "optimizer.garbagecollector", SQLSTATE(HY001) MAL_MALLOC_FAIL);

	p = NULL;
	for (i = 0; i < limit; i++) {
		p = old[i];
		p->gc &=  ~GARBAGECONTROL;
		p->typechk = TYPE_UNKNOWN;
		/* Set the program counter to ease profiling */
		p->pc = i;

		if ( p->barrier == RETURNsymbol){
			pushInstruction(mb, p);
			continue;
		}
		if ( p->token == ENDsymbol)
			break;
		
		pushInstruction(mb, p);

		/* A block exit is never within a parallel block,
		 * otherwise we could not inject the assignment */
			/* force garbage collection of all declared within output block and ending here  */
/* ignore for the time being, it requires a more thorough analysis of dependencies.
		if (blockExit(p) ){
			for( k = stmtlnk[i]; k; k = varlnk[k])
			if( isaBatType(getVarType(mb,k)) ){
				q = newAssignment(mb);
				getArg(q,0)= k;
				q= pushNil(mb,q, getVarType(mb,k));
				setVarUDFtype(mb,k);
				setVarFixed(mb,k);
				q->gc |= GARBAGECONTROL;
				setVarEolife(mb,k,mb->stop-1);
				actions++;
			}
		}
*/
	}
	assert(p);
	assert( p->token == ENDsymbol);
	pushInstruction(mb, p);
	for (i++; i < limit; i++) 
		pushInstruction(mb, old[i]);
	for (; i < slimit; i++) 
		if (old[i])
			freeInstruction(old[i]);
	getInstrPtr(mb,0)->gc |= GARBAGECONTROL;
	//GDKfree(varlnk);
	//GDKfree(stmtlnk);
	GDKfree(old);
#ifdef DEBUG_OPT_GARBAGE
	{ 	int k;
		fprintf(stderr, "#Garbage collected BAT variables \n");
		for ( k =0; k < vlimit; k++)
		fprintf(stderr,"%10s eolife %3d  begin %3d lastupd %3d end %3d\n",
			getVarName(mb,k), mb->var[k]->eolife,
			getBeginScope(mb,k), getLastUpdate(mb,k), getEndScope(mb,k));
		chkFlow(mb);
		if ( mb->errors != MAL_SUCCEED ){
			fprintf(stderr,"%s\n",mb->errors);
			GDKfree(mb->errors);
			mb->errors = MAL_SUCCEED;
		}
		fprintFunction(stderr,mb, 0, LIST_MAL_ALL);
		fprintf(stderr, "End of GCoptimizer\n");
	}
#endif

	/* rename all temporaries for ease of debugging */
	for( i = 0; i < mb->vtop; i++)
	if( sscanf(getVarName(mb,i),"X_%d", &j) == 1)
		snprintf(getVarName(mb,i),IDLENGTH,"X_%d",i);
	else
	if( sscanf(getVarName(mb,i),"C_%d", &j) == 1)
		snprintf(getVarName(mb,i),IDLENGTH,"C_%d",i);

	/* leave a consistent scope admin behind */
	setVariableScope(mb);
<<<<<<< HEAD
    /* Defense line against incorrect plans */
    if( actions > 0){
        chkTypes(cntxt->usermodule, mb, FALSE);
        chkFlow(mb);
        chkDeclarations(mb);
    }
    /* keep all actions taken as a post block comment */
=======
	/* Defense line against incorrect plans */
	chkTypes(cntxt->fdout, cntxt->nspace, mb, FALSE);
	chkFlow(cntxt->fdout, mb);
	chkDeclarations(cntxt->fdout, mb);
	/* keep all actions taken as a post block comment */
>>>>>>> 03d2f351
	usec = GDKusec()- usec;
    snprintf(buf,256,"%-20s actions=%2d time=" LLFMT " usec","garbagecollector",actions, usec);
    newComment(mb,buf);
	if( actions >= 0)
		addtoMalBlkHistory(mb);

	return msg;
}
<|MERGE_RESOLUTION|>--- conflicted
+++ resolved
@@ -160,24 +160,14 @@
 
 	/* leave a consistent scope admin behind */
 	setVariableScope(mb);
-<<<<<<< HEAD
-    /* Defense line against incorrect plans */
-    if( actions > 0){
-        chkTypes(cntxt->usermodule, mb, FALSE);
-        chkFlow(mb);
-        chkDeclarations(mb);
-    }
-    /* keep all actions taken as a post block comment */
-=======
 	/* Defense line against incorrect plans */
-	chkTypes(cntxt->fdout, cntxt->nspace, mb, FALSE);
-	chkFlow(cntxt->fdout, mb);
-	chkDeclarations(cntxt->fdout, mb);
+	chkTypes(cntxt->usermodule, mb, FALSE);
+	chkFlow(mb);
+	chkDeclarations(mb);
 	/* keep all actions taken as a post block comment */
->>>>>>> 03d2f351
 	usec = GDKusec()- usec;
-    snprintf(buf,256,"%-20s actions=%2d time=" LLFMT " usec","garbagecollector",actions, usec);
-    newComment(mb,buf);
+	snprintf(buf,256,"%-20s actions=%2d time=" LLFMT " usec","garbagecollector",actions, usec);
+	newComment(mb,buf);
 	if( actions >= 0)
 		addtoMalBlkHistory(mb);
 
