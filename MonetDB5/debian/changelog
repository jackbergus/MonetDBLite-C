<<<<<<< HEAD
monetdb5-server (5.19.0-1) unstable; urgency=low
=======
monetdb5-server (5.18.1-20100224) unstable; urgency=low

  * Rebuilt.

 -- Sjoerd Mullender <sjoerd@acm.org>  Wed, 24 Feb 2010 11:08:01 +0100

monetdb5-server (5.18.1-20100223) unstable; urgency=low

  * The MonetDB 5 code base underwent a series of small/medium changes:
    - Solving name conflicts with external libraries in mal_box.
    - Dependency graph generation in MAL debugger fixed.
    - Code hardening against out of memory errors and based on Coverity checks.
    - Recycler improved to deal with SQL plans from different sessions.
    - Profiler extended to report the argument types, user, and thread id.
    - MAL interpreter reports an event before and after the instruction.
    - Dataflow also allowed for updates on temporary BATs.
    - Reorder optimizer better respects the dataflow.
    - All update instructions return their target to mark the dataflow.
    - Clean up of (bat)calc module.
    - Packing pieces together simplified and speed up.
  * The MAL interpreter has been extended with an operator admission scheme, which is
    active during parallel execution. It blocks threads if the total amount of memory
    needed for the operator can not be claimed. Only if there is one operation
    left to execute, it won't block. The admission level is controlled by
    a threshold, which is set to 90% of the physical memory.

 -- Martin Kersten <mk@(none)>  Sun, 21 Feb 2010 15:15:01 +0100

monetdb5-server (5.18.1-20100223) unstable; urgency=low

  * The ilike[u]select operations has been included in the repertoire
    recognized by the mergetable optimizer for push through of selections.
  * The joinpath optimizer has been extended with recognition of the leftjoin.
    This way, series of leftjoin operations can be optimized by looking at
    the smallest starting point.
  * Introduced a dictionary encoding option to the optimizer pipeline.
    Encoding is initiated with a SQL call compress(tablename).

 -- Martin Kersten <mk@>  Sun, 10 Jan 2010 15:15:01 +0100

monetdb5-server (5.18.1-20100223) unstable; urgency=low

  * Removed the ability to redirect to other running databases in the same
    dbfarm.  This functionality has been taken over completely by
    merovingian, and only results in confusement these days, bug #2891191.
  * Added --enable-console configure argument, defaulting to 'yes' for
    now.  Disabling the server console increases security by avoiding
    local access exploits.  This is not the default since our Testing
    setup cannot deal with a console-less server yet.

 -- Fabian Groffen <fabian@cwi.nl>  Sun, 15 Nov 2009 15:15:01 +0100

monetdb5-server (5.18.1-20100223) unstable; urgency=low

  * Report detected amount of main memory and cpu cores in output of
    `mserver5 --version`.

 -- Fabian Groffen <fabian@cwi.nl>  Tue, 3 Nov 2009 15:15:01 +0100

monetdb5-server (5.18.1-1) unstable; urgency=low
>>>>>>> 05fde9d4

  * Release version.

 -- Sjoerd Mullender <sjoerd@acm.org>  Tue, 17 Feb 2009 10:20:48 +0100
<|MERGE_RESOLUTION|>--- conflicted
+++ resolved
@@ -1,6 +1,3 @@
-<<<<<<< HEAD
-monetdb5-server (5.19.0-1) unstable; urgency=low
-=======
 monetdb5-server (5.18.1-20100224) unstable; urgency=low
 
   * Rebuilt.
@@ -60,8 +57,7 @@
 
  -- Fabian Groffen <fabian@cwi.nl>  Tue, 3 Nov 2009 15:15:01 +0100
 
-monetdb5-server (5.18.1-1) unstable; urgency=low
->>>>>>> 05fde9d4
+monetdb5-server (5.19.0-1) unstable; urgency=low
 
   * Release version.
 
