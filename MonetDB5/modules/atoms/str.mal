# This Source Code Form is subject to the terms of the Mozilla Public
# License, v. 2.0.  If a copy of the MPL was not distributed with this
# file, You can obtain one at http://mozilla.org/MPL/2.0/.
#
# Copyright 1997 - July 2008 CWI, August 2008 - 2016 MonetDB B.V.

module str;

command str(s:str):str
address STRtostr
comment "Noop routine.";
command string(s:str,offset:int) :str
address STRTail
comment "Return the tail s[offset..n]
	 of a string s[0..n].";
command string(s:str,offset:int,count:int):str
address STRSubString
comment "Return substring s[offset..offset+count] of a string s[0..n]";
command +( l:str, r:str) :str
address STRConcat
comment "Concatenate two strings.";

command length( s:str ) :int
address STRLength
comment "Return the length of a string.";

<<<<<<< HEAD
command stringlength( s:str ) :int
address STRSQLLength
comment "Return the length of a right trimed string (SQL semantics).";

=======
>>>>>>> 5963d5bb
command nbytes( s:str ) :int
address STRBytes
comment "Return the string length in bytes.";

command unicodeAt(s:str, index:int) :int
address STRWChrAt
comment "get a unicode character
	(as an int) from a string position.";
command unicode(wchar:int) :str
address STRFromWChr
comment "convert a unicode to a character.";

command startsWith(s:str,prefix:str):bit
address STRPrefix
comment "Prefix check.";
command endsWith( s:str, suffix:str ) :bit
address STRSuffix
comment "Suffix check.";

command toLower( s:str ) :str
address STRLower
comment "Convert a string to lower case.";
command toUpper( s:str ) :str
address STRUpper
comment "Convert a string to upper case.";

command search( s:str, c:str ) :int
address STRstrSearch
comment "Search for a substring. Returns
	 position, -1 if not found.";
command r_search( s:str, c:str ) :int
address STRReverseStrSearch
comment "Reverse search for a substring. Returns
	 position, -1 if not found.";

command splitpart( s:str, needle:str, field:int ) :str
address STRsplitpart
comment "Split string on delimiter. Returns
	 given field (counting from one.)";

command trim( s:str ) :str
address STRStrip
comment "Strip whitespaces around a string.";
command ltrim( s:str ) :str
address STRLtrim
comment "Strip whitespaces from start of a string.";
command rtrim( s:str ) :str
address STRRtrim
comment "Strip whitespaces from end of a string.";

command trim( s:str, s2:str ) :str
address STRStrip2
comment "Remove the longest string containing only characters from the second string around the first string.";
command ltrim( s:str, s2:str ) :str
address STRLtrim2
comment "Remove the longest string containing only characters from the second string from the start of the first string.";
command rtrim( s:str, s2:str ) :str
address STRRtrim2
comment "Remove the longest string containing only characters from the second string from the end of the first string.";

command lpad( s:str, len:int ) :str
address STRLpad
comment "Fill up a string to the given length prepending the whitespace character.";
command rpad( s:str, len:int ) :str
address STRRpad
comment "Fill up a string to the given length appending the whitespace character.";

command lpad( s:str, len:int, s2:str ) :str
address STRLpad2
comment "Fill up the first string to the given length prepending characters of the second string.";
command rpad( s:str, len:int, s2:str ) :str
address STRRpad2
comment "Fill up the first string to the given length appending characters of the second string.";

command substitute(s:str,src:str,dst:str,rep:bit) :str
address STRSubstitute
comment "Substitute first occurrence of 'src' by
	'dst'.  Iff repeated = true this is
	repeated while 'src' can be found in the
	result string. In order to prevent
	recursion and result strings of unlimited
	size, repeating is only done iff src is
	not a substring of dst.";

command like(s:str,pat:str):bit
address STRlikewrap2
comment "SQL pattern match function";
command like(s:str,pat:str,esc:str):bit
address STRlikewrap
comment "SQL pattern match function";

command ascii(s:str):int
address STRascii
comment "Return unicode of head of string";

command substring(s:str, start:int):str
address STRsubstringTail
comment "Extract the tail of a string";

command substring(s:str, start:int, len:int):str
address STRsubstring
comment "Extract a substring from str starting at start, for length len";

command prefix(s:str,l:int):str
address STRprefix
comment "Extract the prefix of a given length";
command suffix(s:str,l:int):str
address STRsuffix
comment "Extract the suffix of a given length";

command stringleft(s:str,l:int):str
address STRprefix;
command stringright(s:str,l:int):str
address STRsuffix;

command locate(s1:str,s2:str):int
address STRlocate
comment "Locate the start position of a string";

command locate(s1:str,s2:str,start:int):int
address STRlocate2
comment "Locate the start position of a string";

command insert(s:str,start:int,l:int,s2:str):str
address STRinsert
comment "Insert a string into another";

command replace(s:str,pat:str,s2:str):str
address STRreplace
comment "Insert a string into another";

command repeat(s2:str,c:int):str
address STRrepeat;

command space(l:int):str
address STRspace;

command STRprelude() :void
address strPrelude;

command STRepilogue() :void
address strEpilogue;

str.STRprelude();	<|MERGE_RESOLUTION|>--- conflicted
+++ resolved
@@ -24,13 +24,6 @@
 address STRLength
 comment "Return the length of a string.";
 
-<<<<<<< HEAD
-command stringlength( s:str ) :int
-address STRSQLLength
-comment "Return the length of a right trimed string (SQL semantics).";
-
-=======
->>>>>>> 5963d5bb
 command nbytes( s:str ) :int
 address STRBytes
 comment "Return the string length in bytes.";
