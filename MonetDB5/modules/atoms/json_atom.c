--- conflicted
+++ resolved
@@ -471,121 +471,6 @@
 //single nested array of objects ([{object},..]
 //any structure violation leads to an early abort
 //The keys should be unique in an object
-<<<<<<< HEAD
-=======
-static str
-JSONfilterObjectInternal(json *ret, json *js, str *pat, int flag)
-{
-	char *namebegin, *nameend;
-	char *valuebegin, *valueend, *msg = MAL_SUCCEED;
-	char *result = NULL;
-	size_t l, lim, len;
-	int nesting = 0;
-	char *j = *js;
-
-	skipblancs;
-	while (*j == '[') {
-		nesting++;
-		j++;
-		skipblancs;
-	}
-
-	if (*j != '{')
-		throw(MAL, "json.filter", "JSON object expected");
-
-	// the result is an array of values
-	result = (char *) GDKmalloc(BUFSIZ);
-	if (result == 0)
-		throw(MAL, "json.filter", MAL_MALLOC_FAIL);
-	result[0] = '[';
-	result[1] = 0;
-	len = 1;
-	lim = BUFSIZ;
-
-	for (j++; *j && *j != '}'; j++) {
-		skipblancs;
-		if (*j == ']' && nesting) {
-			nesting--;
-			continue;
-		}
-		if (*j == '}' || *j == 0)
-			break;
-		if (*j != '"') {
-			msg = createException(MAL, "json.filter", "Name expected");
-			goto wrapup;
-		}
-		namebegin = j + 1;
-		msg = JSONstringParser(namebegin, &j);
-		if (msg)
-			goto wrapup;
-		nameend = j - 1;
-		skipblancs;
-		if (*j != ':') {
-			msg = createException(MAL, "json.filter", "Value expected");
-			goto wrapup;
-		}
-		j++;
-		skipblancs;
-		valuebegin = j;
-		msg = JSONvalueParser(j, &j);
-		if (msg)
-			goto wrapup;
-		valueend = j;
-
-		// test for candidate member
-		if (strncmp(*pat, namebegin, nameend - namebegin) == 0) {
-			l = valueend - valuebegin;
-			while (len + l + 2 > lim)
-				result = GDKrealloc(result, lim += BUFSIZ);
-			if (l == 4 && strncmp("null", valuebegin, 4) == 0) {
-				strcpy(result + len, "nil");
-				len += 3;
-			} else {
-				strncpy(result + len, valuebegin, l);
-				len += l;
-			}
-			result[len++] = ',';
-			result[len] = 0;
-			if (flag == 0)
-				goto found;
-		}
-		skipblancs;
-		if (*j == '}') {
-			if (nesting) {
-				while (*j && *j != '{' && *j != ']')
-					j++;
-				if (*j != '{')
-					j--;
-			}
-			continue;
-		}
-
-		if (*j != ',')
-			msg = createException(MAL, "json.filter", "',' expected");
-	}
-  found:
-	if (result[1] == 0) {
-		result[1] = ']';
-		result[2] = 0;
-	} else
-		result[len - 1] = ']';
-      wrapup:;
-	*ret = result;
-	return msg;
-}
-
-str
-JSONfilterObject(json *ret, json *js, str *pat)
-{
-	return JSONfilterObjectInternal(ret, js, pat, 0);
-}
-
-str
-JSONfilterObjectAll(json *ret, json *js, str *pat)
-{
-	return JSONfilterObjectInternal(ret, js, pat, 1);
-}
->>>>>>> fbcaf2d5
 
 str
 JSONfilterArray(json *ret, json *js, int *index)
