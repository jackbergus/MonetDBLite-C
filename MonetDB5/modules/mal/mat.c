--- conflicted
+++ resolved
@@ -977,13 +977,9 @@
 	BUN len1, len2;
 	bte *map_in = NULL;
 
-<<<<<<< HEAD
 	*map = BATnew(TYPE_void, TYPE_bte, cnt, TRANSIENT);
-=======
-	*map = BATnew(TYPE_void, TYPE_bte, cnt);
 	if (*map == NULL)
 		return NULL;
->>>>>>> 102c2aca
 	BATseqbase(*map, 0);
 	mapT = (bte*)Tloc(*map, 0);
 	/* merge */
@@ -1371,19 +1367,14 @@
 	BUN len1, len2;
 	bte *map_in = NULL;
 
-<<<<<<< HEAD
 	res = BATnew(TYPE_void, bats[0]->ttype, cnt, TRANSIENT);
 	*map = BATnew(TYPE_void, TYPE_bte, cnt, TRANSIENT);
-=======
-	res = BATnew(TYPE_void, bats[0]->ttype, cnt);
-	*map = BATnew(TYPE_void, TYPE_bte, cnt);
 	if (res == NULL || *map == NULL) {
 		BBPreclaim(res);
 		BBPreclaim(*map);
 		*map = NULL;
 		return NULL;
 	}
->>>>>>> 102c2aca
 	BATseqbase(res, 0);
 	BATseqbase(*map, 0);
 	resT = (lng*)Tloc(res, 0);
@@ -1430,19 +1421,14 @@
 	BUN len1, len2;
 	bte *map_in = NULL;
 
-<<<<<<< HEAD
 	res = BATnew(TYPE_void, bats[0]->ttype, cnt, TRANSIENT);
 	*map = BATnew(TYPE_void, TYPE_bte, cnt, TRANSIENT);
-=======
-	res = BATnew(TYPE_void, bats[0]->ttype, cnt);
-	*map = BATnew(TYPE_void, TYPE_bte, cnt);
 	if (res == NULL || *map == NULL) {
 		BBPreclaim(res);
 		BBPreclaim(*map);
 		*map = NULL;
 		return NULL;
 	}
->>>>>>> 102c2aca
 	BATseqbase(res, 0);
 	BATseqbase(*map, 0);
 	resT = (int*)Tloc(res, 0);
@@ -1489,19 +1475,14 @@
 	BUN len1, len2;
 	bte *map_in = NULL;
 
-<<<<<<< HEAD
 	res = BATnew(TYPE_void, bats[0]->ttype, cnt, TRANSIENT);
 	*map = BATnew(TYPE_void, TYPE_bte, cnt, TRANSIENT);
-=======
-	res = BATnew(TYPE_void, bats[0]->ttype, cnt);
-	*map = BATnew(TYPE_void, TYPE_bte, cnt);
 	if (res == NULL || *map == NULL) {
 		BBPreclaim(res);
 		BBPreclaim(*map);
 		*map = NULL;
 		return NULL;
 	}
->>>>>>> 102c2aca
 	BATseqbase(res, 0);
 	BATseqbase(*map, 0);
 	resT = (sht*)Tloc(res, 0);
@@ -1548,19 +1529,14 @@
 	BUN len1, len2;
 	bte *map_in = NULL;
 
-<<<<<<< HEAD
 	res = BATnew(TYPE_void, bats[0]->ttype, cnt, TRANSIENT);
 	*map = BATnew(TYPE_void, TYPE_bte, cnt, TRANSIENT);
-=======
-	res = BATnew(TYPE_void, bats[0]->ttype, cnt);
-	*map = BATnew(TYPE_void, TYPE_bte, cnt);
 	if (res == NULL || *map == NULL) {
 		BBPreclaim(res);
 		BBPreclaim(*map);
 		*map = NULL;
 		return NULL;
 	}
->>>>>>> 102c2aca
 	BATseqbase(res, 0);
 	BATseqbase(*map, 0);
 	resT = (bte*)Tloc(res, 0);
