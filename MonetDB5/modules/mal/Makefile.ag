--- conflicted
+++ resolved
@@ -76,8 +76,7 @@
 		mal_mapi.mal sabaoth.mal remote.mal  \
 		txtsim.mal recycle.mal \
 		cluster.mal trader.mal \
-<<<<<<< HEAD
-		tokenizer.mal zorder.mal sample.mal \
+		tokenizer.mal zorder.mal sample.mal json_util.mal \
 		batmtime.mal querylog.mal sysmon.mal
 }
 
@@ -93,28 +92,18 @@
 	DIR = libdir/monetdb5/autoload
 	SOURCES = 00_calc_hge.mal 00_batcalc_hge.mal \
 		00_cluster_hge.mal 00_iterator_hge.mal 00_language_hge.mal \
-		00_mal_mapi_hge.mal 00_mkey_hge.mal 00_pqueue_hge.mal
-=======
-		tokenizer.mal zorder.mal sample.mal json_util.mal \
-		calc.mal batcalc.mal batmtime.mal querylog.mal sysmon.mal
->>>>>>> a49d706d
+		00_mal_mapi_hge.mal 00_mkey_hge.mal 00_batExtensions_hge.mal
 }
 
 EXTRA_DIST = batExtensions.mal iterator.mal \
 	groupby.mal mal_init.mal manual.mal mkey.mal manifold.mal pcre.mal \
 	profiler.mal recycle.mal remote.mal sabaoth.mal trader.mal \
-<<<<<<< HEAD
-	transaction.mal txtsim.mal tablet.mal tablet.h sample.mal \
+	transaction.mal txtsim.mal tablet.mal tablet.h sample.mal json_util.mal \
 	mal_mapi.mal mat.mal tokenizer.mal pqueue.mal \
 	batmtime.mal querylog.mal sysmon.mal \
 	01_calc.mal 01_batcalc.mal \
 	00_calc_hge.mal 00_batcalc_hge.mal \
 	00_cluster_hge.mal 00_iterator_hge.mal 00_language_hge.mal \
-	00_mal_mapi_hge.mal 00_mkey_hge.mal 00_pqueue_hge.mal
-=======
-	transaction.mal txtsim.mal tablet.mal tablet.h sample.mal json_util.mal \
-	mal_mapi.mal mat.mal tokenizer.mal pqueue.mal calc.mal \
-	batcalc.mal batmtime.mal querylog.mal sysmon.mal
->>>>>>> a49d706d
+	00_mal_mapi_hge.mal 00_mkey_hge.mal 00_batExtensions_hge.mal
 
 EXTRA_DIST_DIR = Tests