--- conflicted
+++ resolved
@@ -13,10 +13,6 @@
 and <function>. Using the '(' asks for signature information and
 using ')' asks for the complete help record.";
 
-<<<<<<< HEAD
-pattern functions() (sig:bat[:oid,:str], adr:bat[:oid,:str], com:bat[:oid,:str])
-=======
 pattern functions() (sig:bat[:str], adr:bat[:str], com:bat[:str])
->>>>>>> 36406837
 address MANUALcreateOverview
 comment "Produces a table with all MAL functions known";