--- conflicted
+++ resolved
@@ -95,8 +95,7 @@
 
 }
 
-<<<<<<< HEAD
-sample_export str
+str
 SAMPLEsubuniform(bat *r, bat *b, ptr s) {
 	BAT *br, *bb;
 
@@ -113,10 +112,7 @@
 
 }
 
-sample_export str
-=======
 str
->>>>>>> 02b34097
 SAMPLEuniform_dbl(bat *r, bat *b, ptr p) {
 	BAT *bb;
 	double pr = *(double *)p;
