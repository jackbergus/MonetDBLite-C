/*
 * The contents of this file are subject to the MonetDB Public License
 * Version 1.1 (the "License"); you may not use this file except in
 * compliance with the License. You may obtain a copy of the License at
 * http://www.monetdb.org/Legal/MonetDBLicense
 *
 * Software distributed under the License is distributed on an "AS IS"
 * basis, WITHOUT WARRANTY OF ANY KIND, either express or implied. See the
 * License for the specific language governing rights and limitations
 * under the License.
 *
 * The Original Code is the MonetDB Database System.
 *
 * The Initial Developer of the Original Code is CWI.
 * Portions created by CWI are Copyright (C) 1997-July 2008 CWI.
 * Copyright August 2008-2013 MonetDB B.V.
 * All Rights Reserved.
 */

#ifndef _MAT_H
#define _MAT_H

#include <stdarg.h>
#include "mal_resolve.h"
#include "mal_exception.h"
#include "mal_interpreter.h"

#ifdef WIN32
#if !defined(LIBMAL) && !defined(LIBATOMS) && !defined(LIBKERNEL) && !defined(LIBMAL) && !defined(LIBOPTIMIZER) && !defined(LIBSCHEDULER) && !defined(LIBMONETDB5)
#define mat_export extern __declspec(dllimport)
#else
#define mat_export extern __declspec(dllexport)
#endif
#else
#define mat_export extern
#endif

mat_export str MATpack(Client cntxt, MalBlkPtr mb, MalStkPtr stk, InstrPtr p);
mat_export str MATpack2(Client cntxt, MalBlkPtr mb, MalStkPtr stk, InstrPtr p);
mat_export str MATpack3(Client cntxt, MalBlkPtr mb, MalStkPtr stk, InstrPtr p);
mat_export str MATpackIncrement(Client cntxt, MalBlkPtr mb, MalStkPtr stk, InstrPtr p);
mat_export str MATpackValues(Client cntxt, MalBlkPtr mb, MalStkPtr stk, InstrPtr p);
mat_export str MATpackSlice(Client cntxt, MalBlkPtr mb, MalStkPtr stk, InstrPtr p);
mat_export str MATnewIterator(Client cntxt, MalBlkPtr mb, MalStkPtr stk, InstrPtr p);
mat_export str MAThasMoreElements(Client cntxt, MalBlkPtr mb, MalStkPtr stk, InstrPtr p);
mat_export str MATdummy(int *ret, str *grp);
mat_export str MATinfo(int *ret, str *grp, str *elm);
mat_export str MATprint(Client cntxt, MalBlkPtr mb, MalStkPtr stk, InstrPtr p);
mat_export str MATproject(Client cntxt, MalBlkPtr mb, MalStkPtr stk, InstrPtr pci);
mat_export str MATsortReverseTail(Client cntxt, MalBlkPtr mb, MalStkPtr stk, InstrPtr pci);
mat_export str MATsortTail(Client cntxt, MalBlkPtr mb, MalStkPtr stk, InstrPtr pci);
<<<<<<< HEAD

#endif /* _INSPECT_H */
=======
mat_export str MATrefineReverse(Client cntxt, MalBlkPtr mb, MalStkPtr stk, InstrPtr pci);

#endif /* _MAT_H */
>>>>>>> 41762713
<|MERGE_RESOLUTION|>--- conflicted
+++ resolved
@@ -49,11 +49,6 @@
 mat_export str MATproject(Client cntxt, MalBlkPtr mb, MalStkPtr stk, InstrPtr pci);
 mat_export str MATsortReverseTail(Client cntxt, MalBlkPtr mb, MalStkPtr stk, InstrPtr pci);
 mat_export str MATsortTail(Client cntxt, MalBlkPtr mb, MalStkPtr stk, InstrPtr pci);
-<<<<<<< HEAD
 
-#endif /* _INSPECT_H */
-=======
-mat_export str MATrefineReverse(Client cntxt, MalBlkPtr mb, MalStkPtr stk, InstrPtr pci);
 
-#endif /* _MAT_H */
->>>>>>> 41762713
+#endif /* _MAT_H */