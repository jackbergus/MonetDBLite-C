stdout of test 'remote03` in directory 'monetdb5/modules/mal` itself:


# 22:17:31 >  
# 22:17:31 >  "mserver5" "--debug=10" "--set" "gdk_nr_threads=0" "--set" "mapi_open=true" "--set" "mapi_port=30468" "--set" "mapi_usock=/var/tmp/mtest-3813/.s.monetdb.30468" "--set" "monet_prompt=" "--forcemito" "--set" "mal_listing=2" "--dbpath=/export/scratch1/mk/current//Linux/var/MonetDB/mTests_monetdb5_modules_mal" "remote03.mal"
# 22:17:31 >  

# MonetDB 5 server v11.18.0
# This is an unreleased version
# Serving database 'mTests_monetdb5_modules_mal', using 8 threads
# Compiled for x86_64-unknown-linux-gnu/64bit with 64bit OIDs dynamically linked
# Found 15.591 GiB available main-memory.
# Copyright (c) 1993-July 2008 CWI.
# Copyright (c) August 2008-2015 MonetDB B.V., all rights reserved
# Visit http://www.monetdb.org/ for further information
# Listening for connection requests on mapi:monetdb://vienna.ins.cwi.nl:30468/
# Listening for UNIX domain connection requests on mapi:monetdb:///var/tmp/mtest-3813/.s.monetdb.30468
# MonetDB/GIS module loaded
# MonetDB/JAQL module loaded
# MonetDB/SQL module loaded
<<<<<<< HEAD
function user.main():void;
# let connect figure out itself how to connect to the running db 
    uri := sabaoth.getLocalConnectionURI();
    conn:str  := remote.connect(uri,"monetdb","monetdb");
# this is invalid, as io.print is an invalid module, and bla will be 
# taken as function 
    res:str  := remote.put(conn,:void);
    res:str  := remote.exec(conn,"io.print","bla");
catch SyntaxException:str;
    io.print("Received first error from the remote site");
    io.printf("!%s\n",SyntaxException);
exit SyntaxException:str;
# now do it with a function that returns something (a BAT in this case) 
    bn := bat.new(:oid,:str);
    b := remote.put(conn,bn);
catch MALException:str;
    io.print("Received second init error from the remote site");
    io.printf("!%s\n",MALException);
exit MALException:str;
    io.print(b);
    b := remote.exec(conn,"inspect","getAtomNames");
catch MALException:str;
    io.print("Received second error from the remote site");
    io.printf("!%s\n",MALException);
exit MALException:str;
    io.print(b);
    c:bat[:oid,:str]  := remote.get(conn,b);
    io.print(c);
catch MALException:str;
    io.print("Received third error from the remote site");
    io.printf("!%s\n",MALException);
exit MALException:str;
# io.print only outputs things, but returns nothing 
    ah:str  := remote.put(conn,:void);
    io.print(ah);
    ah:str  := remote.exec(conn,"io","print",b);
catch MALException:str;
    io.print("Received fourth error from the remote site");
    io.printf("!%s\n",MALException);
exit MALException:str;
    d:void  := remote.get(conn,ah);
    io.print(d);
catch MALException:str;
    io.print("Received fifth error from the remote site");
    io.printf("!%s\n",MALException);
exit MALException:str;
# help testweb a bit, since currently no cleanup is done on server 
# shutdown 
    remote.disconnect(conn);
end user.main;
[ "Received first error from the remote site" ]
!SyntaxException:remote.exec:(mapi:monetdb://monetdb@athens.da.cwi.nl/mTests_monetdb5_modules_mal) rmt0_X_9_void := io.print.bla();
SyntaxException:parseError:                       ^'(' expected

[ "rmt1_bn_bat_oid_str" ]
[ "rmt1_bn_bat_oid_str" ]
#--------------------------#
# h	t  # name
# void	str  # type
#--------------------------#
[ 0@0,	"void"  ]
[ 1@0,	"bit"  ]
[ 2@0,	"bte"  ]
[ 3@0,	"sht"  ]
[ 4@0,	"BAT"  ]
[ 5@0,	"int"  ]
[ 6@0,	"oid"  ]
[ 7@0,	"wrd"  ]
[ 8@0,	"ptr"  ]
[ 9@0,	"flt"  ]
[ 10@0,	"dbl"  ]
[ 11@0,	"lng"  ]
[ 12@0,	"hge"  ]
[ 13@0,	"str"  ]
[ 14@0,	"streams"  ]
[ 15@0,	"bstream"  ]
[ 16@0,	"blob"  ]
[ 17@0,	"sqlblob"  ]
[ 18@0,	"color"  ]
[ 19@0,	"url"  ]
[ 20@0,	"uuid"  ]
[ 21@0,	"json"  ]
[ 22@0,	"date"  ]
[ 23@0,	"daytime"  ]
[ 24@0,	"timestamp"  ]
[ 25@0,	"timezone"  ]
[ 26@0,	"zrule"  ]
[ 27@0,	"inet"  ]
[ 28@0,	"identifier"  ]
[ 29@0,	"xml"  ]
[ 30@0,	"pcre"  ]
[ 31@0,	"mbr"  ]
[ 32@0,	"wkb"  ]
[ 33@0,	"wkba"  ]
[ "rmt2_X_9_void" ]
[ nil ]
=======
# MonetDB/R   module loaded

Ready.

# 23:12:08 >  
# 23:12:08 >  "mclient" "-lmal" "-ftest" "-Eutf-8" "--host=/var/tmp/mtest-23626" "--port=30565"
# 23:12:08 >  

[ "Received first error from the remote site"	]
>>>>>>> 43c9c16f

# 22:17:31 >  
# 22:17:31 >  "Done."
# 22:17:31 >  
<|MERGE_RESOLUTION|>--- conflicted
+++ resolved
@@ -18,104 +18,6 @@
 # MonetDB/GIS module loaded
 # MonetDB/JAQL module loaded
 # MonetDB/SQL module loaded
-<<<<<<< HEAD
-function user.main():void;
-# let connect figure out itself how to connect to the running db 
-    uri := sabaoth.getLocalConnectionURI();
-    conn:str  := remote.connect(uri,"monetdb","monetdb");
-# this is invalid, as io.print is an invalid module, and bla will be 
-# taken as function 
-    res:str  := remote.put(conn,:void);
-    res:str  := remote.exec(conn,"io.print","bla");
-catch SyntaxException:str;
-    io.print("Received first error from the remote site");
-    io.printf("!%s\n",SyntaxException);
-exit SyntaxException:str;
-# now do it with a function that returns something (a BAT in this case) 
-    bn := bat.new(:oid,:str);
-    b := remote.put(conn,bn);
-catch MALException:str;
-    io.print("Received second init error from the remote site");
-    io.printf("!%s\n",MALException);
-exit MALException:str;
-    io.print(b);
-    b := remote.exec(conn,"inspect","getAtomNames");
-catch MALException:str;
-    io.print("Received second error from the remote site");
-    io.printf("!%s\n",MALException);
-exit MALException:str;
-    io.print(b);
-    c:bat[:oid,:str]  := remote.get(conn,b);
-    io.print(c);
-catch MALException:str;
-    io.print("Received third error from the remote site");
-    io.printf("!%s\n",MALException);
-exit MALException:str;
-# io.print only outputs things, but returns nothing 
-    ah:str  := remote.put(conn,:void);
-    io.print(ah);
-    ah:str  := remote.exec(conn,"io","print",b);
-catch MALException:str;
-    io.print("Received fourth error from the remote site");
-    io.printf("!%s\n",MALException);
-exit MALException:str;
-    d:void  := remote.get(conn,ah);
-    io.print(d);
-catch MALException:str;
-    io.print("Received fifth error from the remote site");
-    io.printf("!%s\n",MALException);
-exit MALException:str;
-# help testweb a bit, since currently no cleanup is done on server 
-# shutdown 
-    remote.disconnect(conn);
-end user.main;
-[ "Received first error from the remote site" ]
-!SyntaxException:remote.exec:(mapi:monetdb://monetdb@athens.da.cwi.nl/mTests_monetdb5_modules_mal) rmt0_X_9_void := io.print.bla();
-SyntaxException:parseError:                       ^'(' expected
-
-[ "rmt1_bn_bat_oid_str" ]
-[ "rmt1_bn_bat_oid_str" ]
-#--------------------------#
-# h	t  # name
-# void	str  # type
-#--------------------------#
-[ 0@0,	"void"  ]
-[ 1@0,	"bit"  ]
-[ 2@0,	"bte"  ]
-[ 3@0,	"sht"  ]
-[ 4@0,	"BAT"  ]
-[ 5@0,	"int"  ]
-[ 6@0,	"oid"  ]
-[ 7@0,	"wrd"  ]
-[ 8@0,	"ptr"  ]
-[ 9@0,	"flt"  ]
-[ 10@0,	"dbl"  ]
-[ 11@0,	"lng"  ]
-[ 12@0,	"hge"  ]
-[ 13@0,	"str"  ]
-[ 14@0,	"streams"  ]
-[ 15@0,	"bstream"  ]
-[ 16@0,	"blob"  ]
-[ 17@0,	"sqlblob"  ]
-[ 18@0,	"color"  ]
-[ 19@0,	"url"  ]
-[ 20@0,	"uuid"  ]
-[ 21@0,	"json"  ]
-[ 22@0,	"date"  ]
-[ 23@0,	"daytime"  ]
-[ 24@0,	"timestamp"  ]
-[ 25@0,	"timezone"  ]
-[ 26@0,	"zrule"  ]
-[ 27@0,	"inet"  ]
-[ 28@0,	"identifier"  ]
-[ 29@0,	"xml"  ]
-[ 30@0,	"pcre"  ]
-[ 31@0,	"mbr"  ]
-[ 32@0,	"wkb"  ]
-[ 33@0,	"wkba"  ]
-[ "rmt2_X_9_void" ]
-[ nil ]
-=======
 # MonetDB/R   module loaded
 
 Ready.
@@ -125,7 +27,6 @@
 # 23:12:08 >  
 
 [ "Received first error from the remote site"	]
->>>>>>> 43c9c16f
 
 # 22:17:31 >  
 # 22:17:31 >  "Done."
