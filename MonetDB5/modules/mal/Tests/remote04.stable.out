stdout of test 'remote04` in directory 'monetdb5/modules/mal` itself:


# 09:46:22 >  
# 09:46:22 >  "mserver5" "--debug=10" "--set" "gdk_nr_threads=0" "--set" "mapi_open=true" "--set" "mapi_port=35410" "--set" "mapi_usock=/var/tmp/mtest-26774/.s.monetdb.35410" "--set" "monet_prompt=" "--forcemito" "--set" "mal_listing=2" "--dbpath=/export/scratch1/mk/default//Linux/var/MonetDB/mTests_monetdb5_modules_mal" "--set" "mal_listing=2" "--set" "embedded_r=yes"
# 09:46:22 >  

# MonetDB 5 server v11.22.0
# This is an unreleased version
# Serving database 'mTests_monetdb5_modules_mal', using 8 threads
# Compiled for x86_64-unknown-linux-gnu/64bit with 64bit OIDs and 128bit integers dynamically linked
# Found 15.589 GiB available main-memory.
# Copyright (c) 1993-July 2008 CWI.
# Copyright (c) August 2008-2015 MonetDB B.V., all rights reserved
# Visit http://www.monetdb.org/ for further information
# Listening for connection requests on mapi:monetdb://vienna.da.cwi.nl:35410/
# Listening for UNIX domain connection requests on mapi:monetdb:///var/tmp/mtest-26774/.s.monetdb.35410
# MonetDB/GIS module loaded
# Start processing logs sql/sql_logs version 52200
# Start reading the write-ahead log 'sql_logs/sql/log.4'
# Finished reading the write-ahead log 'sql_logs/sql/log.4'
# Finished processing logs sql/sql_logs
# MonetDB/SQL module loaded
# MonetDB/R   module loaded

Ready.

# 09:46:22 >  
# 09:46:22 >  "mclient" "-lmal" "-ftest" "-Eutf-8" "--host=/var/tmp/mtest-26774" "--port=35410"
# 09:46:22 >  

[ "mTests_monetdb5_modules_mal_monetdb_0" ]
<<<<<<< HEAD
[ "rmt1_b_bat_oid_str" ]
[ "rmt2_X_17_str" ]
[ "rmt3_X_13_str" ]
=======
[ "rmt1_b_bat_str"	]
[ "rmt2_X_16_str"	]
[ "rmt3_X_12_str"	]
>>>>>>> 2f93229e
#--------------------------#
# h	t	  # name
# void	oid  # type
#--------------------------#
[ 0@0,	0@0  ]
[ 1@0,	1@0  ]
[ 2@0,	3@0  ]
[ 3@0,	4@0  ]

# 08:07:03 >  
# 08:07:03 >  "Done."
# 08:07:03 >  
<|MERGE_RESOLUTION|>--- conflicted
+++ resolved
@@ -30,15 +30,9 @@
 # 09:46:22 >  
 
 [ "mTests_monetdb5_modules_mal_monetdb_0" ]
-<<<<<<< HEAD
-[ "rmt1_b_bat_oid_str" ]
-[ "rmt2_X_17_str" ]
-[ "rmt3_X_13_str" ]
-=======
 [ "rmt1_b_bat_str"	]
 [ "rmt2_X_16_str"	]
 [ "rmt3_X_12_str"	]
->>>>>>> 2f93229e
 #--------------------------#
 # h	t	  # name
 # void	oid  # type
