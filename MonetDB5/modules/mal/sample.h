/*
 * This Source Code Form is subject to the terms of the Mozilla Public
 * License, v. 2.0.  If a copy of the MPL was not distributed with this
 * file, You can obtain one at http://mozilla.org/MPL/2.0/.
 *
 * Copyright 1997 - July 2008 CWI, August 2008 - 2016 MonetDB B.V.
 */

/*
 * @a Lefteris Sidirourgos
 * @d 30/08/2011
 * @+ The sampling facilities
 */

#ifndef _SAMPLE_H_
#define _SAMPLE_H_

/* #define _DEBUG_SAMPLE_ */

<<<<<<< HEAD
#ifdef WIN32
#if !defined(LIBMAL) && !defined(LIBATOMS) && !defined(LIBKERNEL) && !defined(LIBMAL) && !defined(LIBOPTIMIZER) && !defined(LIBSCHEDULER) && !defined(LIBMONETDB5)
#define sample_export extern __declspec(dllimport)
#else
#define sample_export extern __declspec(dllexport)
#endif
#else
#define sample_export extern
#endif

sample_export str
SAMPLEuniform(bat *r, bat *b, lng *s);
=======
mal_export str
SAMPLEuniform(bat *r, bat *b, wrd *s);
>>>>>>> 352b5f52

mal_export str
SAMPLEuniform_dbl(bat *r, bat *b, dbl *p);

#endif<|MERGE_RESOLUTION|>--- conflicted
+++ resolved
@@ -17,23 +17,8 @@
 
 /* #define _DEBUG_SAMPLE_ */
 
-<<<<<<< HEAD
-#ifdef WIN32
-#if !defined(LIBMAL) && !defined(LIBATOMS) && !defined(LIBKERNEL) && !defined(LIBMAL) && !defined(LIBOPTIMIZER) && !defined(LIBSCHEDULER) && !defined(LIBMONETDB5)
-#define sample_export extern __declspec(dllimport)
-#else
-#define sample_export extern __declspec(dllexport)
-#endif
-#else
-#define sample_export extern
-#endif
-
-sample_export str
+mal_export str
 SAMPLEuniform(bat *r, bat *b, lng *s);
-=======
-mal_export str
-SAMPLEuniform(bat *r, bat *b, wrd *s);
->>>>>>> 352b5f52
 
 mal_export str
 SAMPLEuniform_dbl(bat *r, bat *b, dbl *p);
