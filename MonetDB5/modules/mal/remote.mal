--- conflicted
+++ resolved
@@ -61,11 +61,7 @@
 address RMTbatload
 comment "create a BAT of the given type and size, and load values from the input stream";
 
-<<<<<<< HEAD
-pattern batbincopy(b:bat[:oid,:any]):void
-=======
 pattern batbincopy(b:bat[:any]):void
->>>>>>> 36406837
 address RMTbincopyto
 comment "dump BAT b in binary form to the stream";
 pattern batbincopy():bat[:any]
