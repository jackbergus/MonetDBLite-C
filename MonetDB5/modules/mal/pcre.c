/*
 * The contents of this file are subject to the MonetDB Public License
 * Version 1.1 (the "License"); you may not use this file except in
 * compliance with the License. You may obtain a copy of the License at
 * http://www.monetdb.org/Legal/MonetDBLicense
 *
 * Software distributed under the License is distributed on an "AS IS"
 * basis, WITHOUT WARRANTY OF ANY KIND, either express or implied. See the
 * License for the specific language governing rights and limitations
 * under the License.
 *
 * The Original Code is the MonetDB Database System.
 *
 * The Initial Developer of the Original Code is CWI.
 * Portions created by CWI are Copyright (C) 1997-July 2008 CWI.
 * Copyright August 2008-2014 MonetDB B.V.
 * All Rights Reserved.
 */

/*
 * N. Nes
 * PCRE library interface
 * The  PCRE library is a set of functions that implement regular
 * expression pattern matching using the same syntax  and  semantics  as  Perl,
 * with  just  a  few  differences.  The  current  implementation of PCRE
 * (release 4.x) corresponds approximately with Perl 5.8, including  support
 * for  UTF-8  encoded  strings.   However,  this support has to be
 * explicitly enabled; it is not the default.
 *
 * ftp://ftp.csx.cam.ac.uk/pub/software/programming/pcre
 */
#include "monetdb_config.h"
#include <string.h>

#include "mal.h"
#include "mal_exception.h"


#ifdef WIN32
#if !defined(LIBMAL) && !defined(LIBATOMS) && !defined(LIBKERNEL) && !defined(LIBMAL) && !defined(LIBOPTIMIZER) && !defined(LIBSCHEDULER) && !defined(LIBMONETDB5)
#define pcre_export extern __declspec(dllimport)
#else
#define pcre_export extern __declspec(dllexport)
#endif
#else
#define pcre_export extern
#endif

#include <pcre.h>

pcre_export str PCREquote(str *r, str *v);
pcre_export str PCREmatch(bit *ret, str *val, str *pat);
pcre_export str PCREimatch(bit *ret, str *val, str *pat);
pcre_export str PCREindex(int *ret, pcre *pat, str *val);
pcre_export str PCREpatindex(int *ret, str *pat, str *val);

pcre_export str PCREreplace_wrap(str *res, str *or, str *pat, str *repl, str *flags);
pcre_export str PCREreplace_bat_wrap(bat *res, bat *or, str *pat, str *repl, str *flags);

pcre_export var_t pcre_put(Heap *h, var_t *bun, pcre *val);
pcre_export str PCREsql2pcre(str *ret, str *pat, str *esc);
pcre_export str PCRElike3(bit *ret, str *s, str *pat, str *esc);
pcre_export str PCRElike2(bit *ret, str *s, str *pat);
pcre_export str PCREnotlike3(bit *ret, str *s, str *pat, str *esc);
pcre_export str PCREnotlike2(bit *ret, str *s, str *pat);
pcre_export str BATPCRElike(bat *ret, bat *b, str *pat, str *esc);
pcre_export str BATPCRElike2(bat *ret, bat *b, str *pat);
pcre_export str BATPCREnotlike(bat *ret, bat *b, str *pat, str *esc);
pcre_export str BATPCREnotlike2(bat *ret, bat *b, str *pat);
pcre_export str PCREilike3(bit *ret, str *s, str *pat, str *esc);
pcre_export str PCREilike2(bit *ret, str *s, str *pat);
pcre_export str PCREnotilike3(bit *ret, str *s, str *pat, str *esc);
pcre_export str PCREnotilike2(bit *ret, str *s, str *pat);
pcre_export str BATPCREilike(bat *ret, bat *b, str *pat, str *esc);
pcre_export str BATPCREilike2(bat *ret, bat *b, str *pat);
pcre_export str BATPCREnotilike(bat *ret, bat *b, str *pat, str *esc);
pcre_export str BATPCREnotilike2(bat *ret, bat *b, str *pat);
pcre_export str PCREselect(bat *res, str *pattern, bat *bid);
pcre_export str PCRElike_join_pcre(bat *l, bat *r, bat *b, bat *pat, str *esc);
pcre_export str PCREilike_join_pcre(bat *l, bat *r, bat *b, bat *pat, str *esc);
pcre_export str pcre_init(void *ret);
pcre_export str PCRElikesubselect1(bat *ret, bat *bid, str *pat, str *esc, bit *caseignore, bit *anti);
pcre_export str PCRElikesubselect2(bat *ret, bat *bid, bat *sid, str *pat, str *esc, bit *caseignore, bit *anti);
pcre_export str PCRElikesubselect3(bat *ret, bat *bid, str *pat, str *esc, bit *anti);

/* current implementation assumes simple %keyword% [keyw%]* */
typedef struct RE {
	char *k;
	int search;
	int skip;
	int len;
	struct RE *n;
} RE;

#ifndef HAVE_STRCASESTR
static const char *
strcasestr (const char *haystack, const char *needle)
{
	const char *p, *np = 0, *startn = 0;

	for (p = haystack; *p; p++) {
		if (np) {
			if (toupper(*p) == toupper(*np)) {
				if (!*++np)
					return startn;
			} else
				np = 0;
		} else if (toupper(*p) == toupper(*needle)) {
			np = needle + 1;
			startn = p;
			if (!*np)
				return startn;
		}
	}

	return 0;
}
#endif

static int
re_simple(const char *pat)
{
	int nr = 0;
	const char *s = pat;

	if (s == 0)
		return 0;
	if (*s == '%')
		s++;
	while(*s) {
		if (*s == '_')
			return 0;
		if (*s++ == '%')
			nr++;
	}
	if (*(s-1) != '%')
		return 0;
	return nr;
}

static int
re_match_ignore(const char *s, RE *pattern)
{
	RE *r;

	for(r = pattern; r; r = r->n) {
		if (!*s ||
			(!r->search && strncasecmp(s, r->k, r->len) != 0) ||
			(r->search && (s = strcasestr(s, r->k)) == NULL))
			return 0;
		s += r->len;
	}
	return 1;
}

static int
re_match_no_ignore(const char *s, RE *pattern)
{
	RE *r;

	for(r = pattern; r; r = r->n) {
		if (!*s ||
			(!r->search && strncmp(s, r->k, r->len) != 0) ||
			(r->search && (s = strstr(s, r->k)) == NULL))
			return 0;
		s += r->len;
	}
	return 1;
}

static RE *
re_create( const char *pat, int nr)
{
	char *x = GDKstrdup(pat);
	RE *r = (RE*)GDKmalloc(sizeof(RE)), *n = r;
	char *p = x, *q = x;

	if (x == NULL || r == NULL) {
		if (x != NULL)
			GDKfree(x);
		if (r != NULL)
			GDKfree(r);
		return NULL;
	}
	r->n = NULL;
	r->search = 0;
	r->skip = 0;

	if (*p == '%') {
		p++; /* skip % */
		r->search = 1;
	}
	q = p;
	while((q = strchr(p, '%')) != NULL) {
		*q = 0;
		n->k = GDKstrdup(p);
		n->len = (int) strlen(n->k);
		n->n = NULL;
		if ((--nr) > 0) {
			n = n->n = (RE*)GDKmalloc(sizeof(RE));
			if ( n == NULL){
				GDKfree(x);
				GDKfree(r);
				return NULL;
			}
			n->search = 1;
			n->skip = 0;
		}
		p = q+1;
	}
	GDKfree(x);
	return r;
}

static void
re_destroy( RE *p)
{
	while(p) {
		RE *n = p->n;

		GDKfree(p->k);
		GDKfree(p);
		p = n;
	}
}

#define m2p(p) (pcre*)(((size_t*)p)+1)
#define p2m(p) (pcre*)(((size_t*)p)-1)

static void *
my_pcre_malloc(size_t s)
{
	size_t *sz = (size_t *) GDKmalloc(s + sizeof(size_t));

	if ( sz == NULL)
		return NULL;
	*sz = s + sizeof(size_t);
	return (void *) (sz + 1);
}

static void
my_pcre_free(void *blk)
{
	size_t *sz;

	if (blk == NULL)
		return;
	sz = (size_t *) blk;
	sz -= 1;
	GDKfree(sz);
}

static str
pcre_compile_wrap(pcre **res, const char *pattern, bit insensitive)
{
	pcre *r;
	const char err[BUFSIZ], *err_p = err;
	int errpos = 0;
	int options = PCRE_UTF8 | PCRE_MULTILINE;
	if (insensitive)
		options |= PCRE_CASELESS;

	if ((r = pcre_compile(pattern, options, &err_p, &errpos, NULL)) == NULL) {
		throw(MAL,"pcre.compile", OPERATION_FAILED
			" with\n'%s'\nat %d in\n'%s'.\n",
				err_p, errpos, pattern);
	}
	*(pcre **) res = p2m(r);
	return MAL_SUCCEED;
}

/* these two defines are copies from gdk_select.c */

/* scan select loop with candidates */
#define candscanloop(TEST)										\
	do {														\
		ALGODEBUG fprintf(stderr,								\
			    "#BATsubselect(b=%s#"BUNFMT",s=%s,anti=%d): "	\
			    "scanselect %s\n", BATgetId(b), BATcount(b),	\
			    s ? BATgetId(s) : "NULL", anti, #TEST);			\
		while (p < q) {											\
			o = *candlist++;									\
			r = (BUN) (o - off);								\
			v = BUNtail(bi, r);									\
			if (TEST)											\
				bunfastapp(bn, &o);								\
			p++;												\
		}														\
	} while (0)

/* scan select loop without candidates */
#define scanloop(TEST)											\
	do {														\
		ALGODEBUG fprintf(stderr,								\
			    "#BATsubselect(b=%s#"BUNFMT",s=%s,anti=%d): "	\
			    "scanselect %s\n", BATgetId(b), BATcount(b),	\
			    s ? BATgetId(s) : "NULL", anti, #TEST);			\
		while (p < q) {											\
			v = BUNtail(bi, p-off);								\
			if (TEST) {											\
				o = (oid) p;									\
				bunfastapp(bn, &o);								\
			}													\
			p++;												\
		}														\
	} while (0)

static str
pcre_likesubselect(BAT **bnp, BAT *b, BAT *s, const char *pat, int caseignore, int anti)
{
	int options = PCRE_UTF8 | PCRE_MULTILINE;
	pcre *re;
	pcre_extra *pe;
	const char *error;
	int errpos;
	BATiter bi = bat_iterator(b);
	BAT *bn;
	BUN p, q;
	oid o, off;
	const char *v;
	int ovector[10];

	assert(BAThdense(b));
	assert(ATOMstorage(b->ttype) == TYPE_str);
	assert(anti == 0 || anti == 1);

	if (caseignore)
		options |= PCRE_CASELESS;
	if ((re = pcre_compile(pat, options, &error, &errpos, NULL)) == NULL)
		throw(MAL, "pcre.likesubselect",
			  OPERATION_FAILED ": compilation of pattern \"%s\" failed\n", pat);
	pe = pcre_study(re, 0, &error);
	if (error != NULL) {
		my_pcre_free(re);
		my_pcre_free(pe);
		throw(MAL, "pcre.likesubselect",
			  OPERATION_FAILED ": studying pattern \"%s\" failed\n", pat);
	}
	bn = BATnew(TYPE_void, TYPE_oid, s ? BATcount(s) : BATcount(b), TRANSIENT);
	if (bn == NULL) {
		my_pcre_free(re);
		my_pcre_free(pe);
		throw(MAL, "pcre.likesubselect", MAL_MALLOC_FAIL);
	}
	off = b->hseqbase - BUNfirst(b);

	if (s && !BATtdense(s)) {
		const oid *candlist;
		BUN r;

		assert(BAThdense(s));
		assert(s->ttype == TYPE_oid || s->ttype == TYPE_void);
		assert(s->tsorted);
		assert(s->tkey);
		/* setup candscanloop loop vars to only iterate over
		 * part of s that has values that are in range of b */
		o = b->hseqbase + BATcount(b);
		q = SORTfndfirst(s, &o);
		p = SORTfndfirst(s, &b->hseqbase);
		candlist = (const oid *) Tloc(s, p);
		if (anti)
			candscanloop(v && *v != '\200' &&
				pcre_exec(re, pe, v, (int) strlen(v), 0, 0, ovector, 10) == -1);
		else
			candscanloop(v && *v != '\200' &&
				pcre_exec(re, pe, v, (int) strlen(v), 0, 0, ovector, 10) >= 0);
	} else {
		if (s) {
			assert(BATtdense(s));
			p = (BUN) s->tseqbase;
			q = p + BATcount(s);
			if ((oid) p < b->hseqbase)
				p = b->hseqbase;
			if ((oid) q > b->hseqbase + BATcount(b))
				q = b->hseqbase + BATcount(b);
			p += BUNfirst(b);
			q += BUNfirst(b);
		} else {
			p = BUNfirst(b) + off;
			q = BUNlast(b) + off;
		}
		if (anti)
			scanloop(v && *v != '\200' &&
				pcre_exec(re, pe, v, (int) strlen(v), 0, 0, ovector, 10) == -1);
		else
			scanloop(v && *v != '\200' &&
				pcre_exec(re, pe, v, (int) strlen(v), 0, 0, ovector, 10) >= 0);
	}
	my_pcre_free(re);
	my_pcre_free(pe);
	bn->tsorted = 1;
	bn->trevsorted = bn->batCount <= 1;
	bn->tkey = 1;
	bn->tdense = bn->batCount <= 1;
	if (bn->batCount == 1)
		bn->tseqbase =  * (oid *) Tloc(bn, BUNfirst(bn));
	bn->hsorted = 1;
	bn->hdense = 1;
	bn->hseqbase = 0;
	bn->hkey = 1;
	bn->hrevsorted = bn->batCount <= 1;
	*bnp = bn;
	return MAL_SUCCEED;

  bunins_failed:
	BBPreclaim(bn);
	my_pcre_free(re);
	my_pcre_free(pe);
	*bnp = NULL;
	throw(MAL, "pcre.likesubselect", OPERATION_FAILED);
}

static str
re_likesubselect(BAT **bnp, BAT *b, BAT *s, const char *pat, int caseignore, int anti)
{
	BATiter bi = bat_iterator(b);
	BAT *bn;
	BUN p, q;
	oid o, off;
	const char *v;
	int nr;
	RE *re = NULL;

	assert(BAThdense(b));
	assert(ATOMstorage(b->ttype) == TYPE_str);
	assert(anti == 0 || anti == 1);

	bn = BATnew(TYPE_void, TYPE_oid, s ? BATcount(s) : BATcount(b), TRANSIENT);
	if (bn == NULL)
		throw(MAL, "pcre.likesubselect", MAL_MALLOC_FAIL);
	off = b->hseqbase - BUNfirst(b);

	nr = re_simple(pat);
	re = re_create(pat, nr);
	if (!re)
		throw(MAL, "pcre.likesubselect", MAL_MALLOC_FAIL);
	if (s && !BATtdense(s)) {
		const oid *candlist;
		BUN r;

		assert(BAThdense(s));
		assert(s->ttype == TYPE_oid || s->ttype == TYPE_void);
		assert(s->tsorted);
		assert(s->tkey);
		/* setup candscanloop loop vars to only iterate over
		 * part of s that has values that are in range of b */
		o = b->hseqbase + BATcount(b);
		q = SORTfndfirst(s, &o);
		p = SORTfndfirst(s, &b->hseqbase);
		candlist = (const oid *) Tloc(s, p);
		if (caseignore) {
			if (anti)
				candscanloop(v && *v != '\200' &&
					re_match_ignore(v, re) == 0);
			else
				candscanloop(v && *v != '\200' &&
					re_match_ignore(v, re));
		} else {
			if (anti)
				candscanloop(v && *v != '\200' &&
					re_match_no_ignore(v, re) == 0);
			else
				candscanloop(v && *v != '\200' &&
					re_match_no_ignore(v, re));
		}
	} else {
		if (s) {
			assert(BATtdense(s));
			p = (BUN) s->tseqbase;
			q = p + BATcount(s);
			if ((oid) p < b->hseqbase)
				p = b->hseqbase;
			if ((oid) q > b->hseqbase + BATcount(b))
				q = b->hseqbase + BATcount(b);
			p += BUNfirst(b);
			q += BUNfirst(b);
		} else {
			p = BUNfirst(b) + off;
			q = BUNlast(b) + off;
		}
		if (caseignore) {
			if (anti)
				scanloop(v && *v != '\200' &&
					re_match_ignore(v, re) == 0);
			else
				scanloop(v && *v != '\200' &&
					re_match_ignore(v, re));
		} else {
			if (anti)
				scanloop(v && *v != '\200' &&
					re_match_no_ignore(v, re) == 0);
			else
				scanloop(v && *v != '\200' &&
					re_match_no_ignore(v, re));
		}
	}
	bn->tsorted = 1;
	bn->trevsorted = bn->batCount <= 1;
	bn->tkey = 1;
	bn->tdense = bn->batCount <= 1;
	if (bn->batCount == 1)
		bn->tseqbase =  * (oid *) Tloc(bn, BUNfirst(bn));
	bn->hsorted = 1;
	bn->hdense = 1;
	bn->hseqbase = 0;
	bn->hkey = 1;
	bn->hrevsorted = bn->batCount <= 1;
	*bnp = bn;
	re_destroy(re);
	return MAL_SUCCEED;

  bunins_failed:
	re_destroy(re);
	BBPreclaim(bn);
	*bnp = NULL;
	throw(MAL, "pcre.likesubselect", OPERATION_FAILED);
}

static str
pcre_select(BAT **res, const char *pattern, BAT *strs, bit insensitive)
{
	BATiter strsi = bat_iterator(strs);
	const char err[BUFSIZ], *err_p = err;
	int errpos = 0;
	BAT *r;
	BUN p, q;
	pcre *re = NULL;
	int options = PCRE_UTF8 | PCRE_MULTILINE;
	if (insensitive)
		options |= PCRE_CASELESS;

	assert(strs->htype==TYPE_void);
	if (strs->htype == TYPE_void)
		r = BATnew(TYPE_oid, TYPE_str, BATcount(strs), TRANSIENT);
	else
		r = BATnew(strs->htype, TYPE_str, BATcount(strs), TRANSIENT);
	if (r == NULL)
		throw(MAL, "pcre_select", MAL_MALLOC_FAIL);
	if ((re = pcre_compile(pattern, options, &err_p, &errpos, NULL)) == NULL) {
		BBPreclaim(r);
		throw(MAL, "pcre_select", OPERATION_FAILED "pcre compile of pattern (%s) failed at %d with\n'%s'.",
			pattern, errpos, err_p);
	}
	BATloop(strs, p, q) {
		const char *s = BUNtail(strsi, p);

		if (pcre_exec(re, NULL, s, (int) strlen(s), 0, 0, NULL, 0) >= 0) {
			BUNins(r, BUNhead(strsi, p), s, FALSE);
		}
	}
	if (!(r->batDirty&2)) r = BATsetaccess(r, BAT_READ);
	my_pcre_free(re);
	*res = r;
	return MAL_SUCCEED;
}

#define MAX_NR_CAPTURES  1024 /* Maximal number of captured substrings in one original string */

static str
pcre_replace(str *res, const char *origin_str, const char *pattern, const char *replacement, const char *flags)
{
	const char err[BUFSIZ], *err_p = err, *err_p2 = err;
	pcre *pcre_code = NULL;
	pcre_extra *extra;
	char *tmpres;
	int i, j, k, len, errpos = 0, offset = 0;
	int compile_options = PCRE_UTF8, exec_options = PCRE_NOTEMPTY;
	int *ovector, ovecsize;
	int len_origin_str = (int) strlen(origin_str);
	int len_replacement = (int) strlen(replacement);
	int capture_offsets[MAX_NR_CAPTURES * 2], ncaptures = 0, len_del = 0;

	for (i = 0; i < (int)strlen(flags); i++) {
		if (flags[i] == 'e') {
			exec_options -= PCRE_NOTEMPTY;
/*
			mnstr_printf(GDKout, "exec_options %d, PCRE_NOTEMPTY %d\n",
					exec_options, PCRE_NOTEMPTY);
*/
		} else if (flags[i] == 'i') {
			compile_options |= PCRE_CASELESS;
		} else if (flags[i] == 'm') {
			compile_options |= PCRE_MULTILINE;
		} else if (flags[i] == 's') {
			compile_options |= PCRE_DOTALL;
		} else if (flags[i] == 'x') {
			compile_options |= PCRE_EXTENDED;
		} else {
			throw(MAL,"pcre_replace",OPERATION_FAILED "unsupported flag character '%c'\n", flags[i]);
		}
	}

	if ((pcre_code = pcre_compile(pattern, compile_options, &err_p, &errpos, NULL)) == NULL) {
		throw(MAL,"pcre_replace",OPERATION_FAILED "pcre compile of pattern (%s) failed at %d with\n'%s'.\n", pattern, errpos, err_p);
	}

	/* Since the compiled pattern is going to be used several times, it is
	 * worth spending more time analyzing it in order to speed up the time
	 * taken for matching.
	 */
	extra = pcre_study(pcre_code, 0, &err_p2);
	pcre_fullinfo(pcre_code, extra, PCRE_INFO_CAPTURECOUNT, &i);
	ovecsize = (i + 1) * 3;
	if ((ovector = (int *) GDKmalloc(sizeof(int) * ovecsize)) == NULL) {
		my_pcre_free(pcre_code);
		throw(MAL, "pcre_replace",MAL_MALLOC_FAIL);
	}

	i = 0;
	do {
		j = pcre_exec(pcre_code, extra, origin_str, len_origin_str,
						offset, exec_options, ovector, ovecsize);
		if (j > 0){
			capture_offsets[i] = ovector[0];
			capture_offsets[i+1] = ovector[1];
			ncaptures++;
			i += 2;
			len_del += (ovector[1] - ovector[0]);
			offset = ovector[1];
		}
	} while((j > 0) && (offset < len_origin_str) && (ncaptures < MAX_NR_CAPTURES));

	if (ncaptures > 0){
		tmpres = GDKmalloc(len_origin_str - len_del + (len_replacement * ncaptures) + 1);
		if (!tmpres) {
			my_pcre_free(pcre_code);
			GDKfree(ovector);
			throw(MAL, "pcre_replace", MAL_MALLOC_FAIL);
		}

		j = k = 0;

		/* possibly copy the substring before the first captured substring */
		strncpy(tmpres, origin_str, capture_offsets[j]);
		k = capture_offsets[j];
		j++;

		for (i = 0; i < ncaptures - 1; i++) {
			strncpy(tmpres+k, replacement, len_replacement);
			k += len_replacement;
			/* copy the substring between two captured substrings */
			len = capture_offsets[j+1] - capture_offsets[j];
			strncpy(tmpres+k, origin_str+capture_offsets[j], len);
			k += len;
			j += 2;
		}

		/* replace the last captured substring */
		strncpy(tmpres+k, replacement, len_replacement);
		k += len_replacement;
		/* possibly copy the substring after the last captured substring */
		len = len_origin_str - capture_offsets[j];
		strncpy(tmpres+k, origin_str+capture_offsets[j], len);
		k += len;
		tmpres[k] = '\0';
	} else { /* no captured substrings, return the original string*/
		tmpres = GDKstrdup(origin_str);
	}

	my_pcre_free(pcre_code);
	GDKfree(ovector);
	*res = tmpres;
	return MAL_SUCCEED;
}

static str
pcre_replace_bat(BAT **res, BAT *origin_strs, const char *pattern, const char *replacement, const char *flags)
{
	BATiter origin_strsi = bat_iterator(origin_strs);
	const char err[BUFSIZ], *err_p = err, *err_p2 = err;
	int i, j, k, len, errpos = 0, offset = 0;
	int compile_options = PCRE_UTF8, exec_options = PCRE_NOTEMPTY;
	pcre *pcre_code = NULL;
	pcre_extra *extra;
	BAT *tmpbat;
	BUN p, q;
	int *ovector, ovecsize;
	int len_origin_str, len_replacement = (int) strlen(replacement);
	int capture_offsets[MAX_NR_CAPTURES * 2], ncaptures = 0, len_del = 0;
	const char *origin_str;
	char *replaced_str;

	for (i = 0; i < (int)strlen(flags); i++) {
		if (flags[i] == 'e') {
			exec_options |= (~PCRE_NOTEMPTY);
		} else if (flags[i] == 'i') {
			compile_options |= PCRE_CASELESS;
		} else if (flags[i] == 'm') {
			compile_options |= PCRE_MULTILINE;
		} else if (flags[i] == 's') {
			compile_options |= PCRE_DOTALL;
		} else if (flags[i] == 'x') {
			compile_options |= PCRE_EXTENDED;
		} else {
			throw(MAL,"pcre_replace_bat", ILLEGAL_ARGUMENT
				" \"flags\" contains invalid character '%c'\n", flags[i]);
		}
	}

	if ((pcre_code = pcre_compile(pattern, compile_options, &err_p, &errpos, NULL)) == NULL) {
		throw(MAL,"pcre_replace_bat", OPERATION_FAILED
			"pcre compile of pattern (%s) failed at %d with\n'%s'.\n", pattern, errpos, err_p);
	}

	/* Since the compiled pattern is ging to be used several times, it is worth spending
	 * more time analyzing it in order to speed up the time taken for matching.
	 */
	extra = pcre_study(pcre_code, 0, &err_p2);
	pcre_fullinfo(pcre_code, extra, PCRE_INFO_CAPTURECOUNT, &i);
	ovecsize = (i + 1) * 3;
	if ((ovector = (int *) GDKzalloc(sizeof(int) * ovecsize)) == NULL) {
		my_pcre_free(pcre_code);
		throw(MAL, "pcre_replace_bat", MAL_MALLOC_FAIL);
	}

	assert(origin_strs->htype==TYPE_void);
	tmpbat = BATnew(origin_strs->htype, TYPE_str, BATcount(origin_strs), TRANSIENT);
	if( tmpbat==NULL) {
		my_pcre_free(pcre_code);
		GDKfree(ovector);
		throw(MAL,"pcre.replace",MAL_MALLOC_FAIL);
	}
	BATloop(origin_strs, p, q) {
		origin_str = BUNtail(origin_strsi, p);
		len_origin_str = (int) strlen(origin_str);
		i = ncaptures = len_del = offset = 0;
		do {
			j = pcre_exec(pcre_code, extra, origin_str, len_origin_str, offset,
					exec_options, ovector, ovecsize);
			if (j > 0){
				capture_offsets[i] = ovector[0];
				capture_offsets[i+1] = ovector[1];
				ncaptures++;
				i += 2;
				len_del += (ovector[1] - ovector[0]);
				offset = ovector[1];
			}
		} while((j > 0) && (offset < len_origin_str) && (ncaptures < MAX_NR_CAPTURES));

		if (ncaptures > 0){
			replaced_str = GDKmalloc(len_origin_str - len_del + (len_replacement * ncaptures) + 1);
			if (!replaced_str) {
				my_pcre_free(pcre_code);
				GDKfree(ovector);
				throw(MAL, "pcre_replace_bat", MAL_MALLOC_FAIL);
			}

			j = k = 0;

			/* copy eventually the substring before the first captured
			 * substring */
			strncpy(replaced_str, origin_str, capture_offsets[j]);
			k = capture_offsets[j];
			j++;

			for (i = 0; i < ncaptures - 1; i++) {
				strncpy(replaced_str+k, replacement, len_replacement);
				k += len_replacement;
				/* copy the substring between two captured substrings */
				len = capture_offsets[j+1] - capture_offsets[j];
				strncpy(replaced_str+k, origin_str+capture_offsets[j], len);
				k += len;
				j += 2;
			}

			/* replace the last captured substring */
			strncpy(replaced_str+k, replacement, len_replacement);
			k += len_replacement;
			/* copy eventually the substring after the last captured substring */
			len = len_origin_str - capture_offsets[j];
			strncpy(replaced_str+k, origin_str+capture_offsets[j], len);
			k += len;
			replaced_str[k] = '\0';
			BUNins(tmpbat, BUNhead(origin_strsi, p), replaced_str, FALSE);
			GDKfree(replaced_str);
		} else { /* no captured substrings, copy the original string into new bat */
			BUNins(tmpbat, BUNhead(origin_strsi, p), origin_str, FALSE);
		}
	}

	my_pcre_free(pcre_code);
	GDKfree(ovector);
	if (origin_strs->htype == TYPE_void) {
		*res = BATseqbase(tmpbat, origin_strs->hseqbase);
	} else {
		*res = tmpbat;
	}
	return MAL_SUCCEED;
}

str
pcre_init(void *ret)
{
	(void) ret;
	pcre_malloc = my_pcre_malloc;
	pcre_free = my_pcre_free;
	return NULL;
}

static str
pcre_match_with_flags(bit *ret, const char *val, const char *pat, const char *flags)
{
	const char err[BUFSIZ], *err_p = err;
	int errpos = 0;
	int options = PCRE_UTF8, i;
	int pos;
	pcre *re;

	for (i = 0; i < (int)strlen(flags); i++) {
		if (flags[i] == 'i') {
			options |= PCRE_CASELESS;
		} else if (flags[i] == 'm') {
			options |= PCRE_MULTILINE;
		} else if (flags[i] == 's') {
			options |= PCRE_DOTALL;
		} else if (flags[i] == 'x') {
			options |= PCRE_EXTENDED;
		} else {
			throw(MAL, "pcre.match", ILLEGAL_ARGUMENT
					": unsupported flag character '%c'\n", flags[i]);
		}
	}
	if (strcmp(val, str_nil) == 0) {
		*ret = FALSE;
		return MAL_SUCCEED;
	}

	if ((re = pcre_compile(pat, options, &err_p, &errpos, NULL)) == NULL) {
		throw(MAL, "pcre.match", OPERATION_FAILED
				": compilation of regular expression (%s) failed "
				"at %d with '%s'", pat, errpos, err_p);
	}
	pos = pcre_exec(re, NULL, val, (int) strlen(val), 0, 0, NULL, 0);
	my_pcre_free(re);
	if (pos >= 0)
		*ret = TRUE;
	else if (pos == -1)
		*ret = FALSE;
	else
		throw(MAL, "pcre.match", OPERATION_FAILED
				": matching of regular expression (%s) failed with %d",
				pat, pos);
	return MAL_SUCCEED;
}

/* change SQL LIKE pattern into PCRE pattern */
static str
sql2pcre(str *r, const char *pat, const char *esc_str)
{
	int escaped = 0;
	int hasWildcard = 0;
	char *ppat;
	int esc = esc_str[0]; /* should change to utf8_convert() */
	int specials;
	int c;

	if (pat == NULL )
		throw(MAL, "pcre.sql2pcre", OPERATION_FAILED);
	ppat = GDKmalloc(strlen(pat)*2+3 /* 3 = "^'the translated regexp'$0" */);
	if (ppat == NULL)
		throw(MAL, "pcre.sql2pcre", OPERATION_FAILED);

	*r = ppat;
	/* The escape character can be a char which is special in a PCRE
	 * expression.  If the user used the "+" char as escape and has "++"
	 * in its pattern, then replacing this with "+" is not correct and
	 * should be "\+" instead. */
	specials = (*esc_str && strchr( ".+*()[]|", esc) != NULL);

	*ppat++ = '^';
	while ((c = *pat++) != 0) {
		if (c == esc) {
			if (escaped) {
				if (specials) { /* change ++ into \+ */
					*ppat++ = esc;
				} else { /* do not escape simple escape symbols */
					ppat[-1] = esc; /* overwrite backslash */
				}
				escaped = 0;
			} else {
				*ppat++ = '\\';
				escaped = 1;
			}
			hasWildcard = 1;
		} else if (strchr(".?+*()[]|\\", c) != NULL) {
			/* escape PCRE special chars, avoid double backslash if the
			 * user uses an invalid escape sequence */
			if (!escaped)
				*ppat++ = '\\';
			*ppat++ = c;
			hasWildcard = 1;
			escaped = 0;
		} else if (c == '%' && !escaped) {
			*ppat++ = '.';
			*ppat++ = '*';
			hasWildcard = 1;
		} else if (c == '_' && !escaped) {
			*ppat++ = '.';
			hasWildcard = 1;
		} else {
			if (escaped) {
				ppat[-1] = c; /* overwrite backslash of invalid escape */
			} else {
				*ppat++ = c;
			}
			escaped = 0;
		}
	}
	/* no wildcard or escape character at end of string */
	if (!hasWildcard || escaped) {
		GDKfree(*r);
		*r = NULL;
		if (escaped)
			throw(MAL, "pcre.sql2pcre", OPERATION_FAILED);
		*r = GDKstrdup(str_nil);
	} else {
		*ppat++ = '$';
		*ppat = 0;
	}
	return MAL_SUCCEED;
}

/* change SQL PATINDEX pattern into PCRE pattern */
static str
pat2pcre(str *r, const char *pat)
{
	int len = (int) strlen(pat);
	char *ppat = GDKmalloc(len*2+3 /* 3 = "^'the translated regexp'$0" */);
	int start = 0;

	if (ppat == NULL)
		throw(MAL, "pcre.sql2pcre", MAL_MALLOC_FAIL);
	*r = ppat;
	while (*pat) {
		int c = *pat++;

		if (strchr( ".+*()|\\", c) != NULL) {
			*ppat++ = '\\';
			*ppat++ = c;
		} else if (c == '%') {
			if (start && *pat) {
				*ppat++ = '.';
				*ppat++ = '*';
			}
			start++;
		} else if (c == '_') {
			*ppat++ = '.';
		} else {
			*ppat++ = c;
		}
	}
	*ppat = 0;
	return MAL_SUCCEED;
}
/*
 * @+ Wrapping
 */
#include "mal.h"
str
PCREreplace_wrap(str *res, str *or, str *pat, str *repl, str *flags){
	return pcre_replace(res,*or,*pat,*repl,*flags);
}

str
PCREreplace_bat_wrap(bat *res, bat *bid, str *pat, str *repl, str *flags){
	BAT *b,*bn = NULL;
	str msg;
	if ((b = BATdescriptor(*bid)) == NULL)
		throw(MAL, "pcre.replace", RUNTIME_OBJECT_MISSING);

	msg = pcre_replace_bat(&bn,b,*pat,*repl,*flags);
	if( msg == MAL_SUCCEED){
		*res= bn->batCacheid;
		BBPkeepref(*res);
	}
	BBPunfix(b->batCacheid);
	return msg;
}

str
PCREselect(bat *res, str *pattern, bat *bid)
{
	BAT *bn = NULL, *strs;
	str msg;

	if ((strs = BATdescriptor(*bid)) == NULL) {
		throw(MAL, "pcre.select", RUNTIME_OBJECT_MISSING);
	}

	if ((msg = pcre_select(&bn, *pattern, strs, FALSE)) != MAL_SUCCEED) {
		BBPunfix(strs->batCacheid);
		return msg;
	}

	*res = bn->batCacheid;
	BBPkeepref(bn->batCacheid);
	BBPunfix(strs->batCacheid);
	return msg;
}

str
PCREmatch(bit *ret, str *val, str *pat)
{
	char *flags = "";
	return pcre_match_with_flags(ret, *val, *pat, flags);
}

str
PCREimatch(bit *ret, str *val, str *pat)
{
	char *flags = "i";
	return pcre_match_with_flags(ret, *val, *pat, flags);
}

str
PCREindex(int *res, pcre *pattern, str *s)
{
	int v[2];

	v[0] = v[1] = *res = 0;
	if (pcre_exec(m2p(pattern), NULL, *s, (int) strlen(*s), 0, 0, v, 2) >= 0) {
		*res = v[1];
	}
	return MAL_SUCCEED;
}


str
PCREpatindex(int *ret, str *pat, str *val)
{
	pcre *re = NULL;
	char *ppat = NULL, *msg;

	if ((msg = pat2pcre(&ppat, *pat)) != MAL_SUCCEED)
		return msg;
	if ((msg = pcre_compile_wrap(&re, ppat, FALSE)) != MAL_SUCCEED)
		return msg;
	GDKfree(ppat);
	msg = PCREindex(ret, re, val);
	GDKfree(re);
	return msg;
}

str
PCREquote(str *ret, str *val)
{
	char *p;
	const char *s = *val;

	*ret = p = GDKmalloc(strlen(s) * 2 + 1); /* certainly long enough */
	if (p == NULL)
		throw(MAL, "pcre.quote", MAL_MALLOC_FAIL);
	/* quote all non-alphanumeric ASCII characters (i.e. leave
	   non-ASCII and alphanumeric alone) */
	while (*s) {
		if (!((*s & 0x80) != 0 ||
		      ('a' <= *s && *s <= 'z') ||
		      ('A' <= *s && *s <= 'Z') ||
		      ('0' <= *s && *s <= '9')))
			*p++ = '\\';
		*p++ = *s++;
	}
	*p = 0;
	return MAL_SUCCEED;
}


str
PCREsql2pcre(str *ret, str *pat, str *esc)
{
	return sql2pcre(ret, *pat, *esc);
}

static str
PCRElike4(bit *ret, str *s, str *pat, str *esc, bit *isens)
{
	char *ppat = NULL;
	str r = sql2pcre(&ppat, *pat, *esc);

	if (!r) {
		assert(ppat);
		if (strcmp(ppat, str_nil) == 0) {
			*ret = FALSE;
			if (*isens) {
				if (strcasecmp(*s, *pat) == 0)
					*ret = TRUE;
			} else {
				if (strcmp(*s, *pat) == 0)
					*ret = TRUE;
			}
		} else {
			if (*isens) {
				r = PCREimatch(ret, s, &ppat);
			} else {
				r = PCREmatch(ret, s, &ppat);
			}
		}
	}
	if (ppat)
		GDKfree(ppat);
	return r;
}

str
PCRElike3(bit *ret, str *s, str *pat, str *esc)
{
	bit no = FALSE;

	return(PCRElike4(ret, s, pat, esc, &no));
}

str
PCRElike2(bit *ret, str *s, str *pat)
{
	char *esc = "\\";

	return PCRElike3(ret, s, pat, &esc);
}

str
PCREnotlike3(bit *ret, str *s, str *pat, str *esc)
{
	str tmp;
	bit r;

	rethrow("str.not_like", tmp, PCRElike3(&r, s, pat, esc));
	*ret = !r;
	return(MAL_SUCCEED);
}

str
PCREnotlike2(bit *ret, str *s, str *pat)
{
	str tmp;
	bit r;

	rethrow("str.not_like", tmp, PCRElike2(&r, s, pat));
	*ret = !r;
	return(MAL_SUCCEED);
}

str
PCREilike3(bit *ret, str *s, str *pat, str *esc)
{
	bit yes = TRUE;

	return(PCRElike4(ret, s, pat, esc, &yes));
}

str
PCREilike2(bit *ret, str *s, str *pat)
{
	char *esc = "\\";

	return PCREilike3(ret, s, pat, &esc);
}

str
PCREnotilike3(bit *ret, str *s, str *pat, str *esc)
{
	str tmp;
	bit r;

	rethrow("str.not_ilike", tmp, PCREilike3(&r, s, pat, esc));
	*ret = !r;
	return(MAL_SUCCEED);
}

str
PCREnotilike2(bit *ret, str *s, str *pat)
{
	str tmp;
	bit r;

	rethrow("str.not_ilike", tmp, PCREilike2(&r, s, pat));
	*ret = !r;
	return(MAL_SUCCEED);
}

static str
BATPCRElike3(bat *ret, bat *bid, str *pat, str *esc, bit *isens, bit *not)
{
	char *ppat = NULL;
	str res = sql2pcre(&ppat, *pat, *esc);

	if (res == MAL_SUCCEED) {
		BAT *strs = BATdescriptor(*bid);
		BATiter strsi;
		BAT *r;
		bit *br;
		BUN p, q, i = 0;

		if (strs == NULL) {
			GDKfree(ppat);
			throw(MAL, "batstr.like", OPERATION_FAILED);
		}

		r = BATnew(TYPE_void, TYPE_bit, BATcount(strs), TRANSIENT);
		if( r==NULL) {
			GDKfree(ppat);
			throw(MAL,"pcre.like3",MAL_MALLOC_FAIL);
		}
		br = (bit*)Tloc(r, BUNfirst(r));
		strsi = bat_iterator(strs);

		if (strcmp(ppat, str_nil) == 0) {
			BATloop(strs, p, q) {
				const char *s = (str)BUNtail(strsi, p);

				if (strcmp(s, *pat) == 0)
					br[i] = TRUE;
				else
					br[i] = FALSE;
				if (*not)
					br[i] = !br[i];
				i++;
			}
		} else {
			const char err[BUFSIZ], *err_p = err;
			int errpos = 0;
			int options = PCRE_UTF8;
			int pos;
			pcre *re;

			if (*isens)
				options |= PCRE_CASELESS;
			if ((re = pcre_compile(ppat, options, &err_p, &errpos, NULL)) == NULL) {
				BBPreleaseref(strs->batCacheid);
				BBPreleaseref(r->batCacheid);
				res = createException(MAL, "pcre.match", OPERATION_FAILED
						": compilation of regular expression (%s) failed "
						"at %d with '%s'", ppat, errpos, err_p);
				GDKfree(ppat);
				return res;
			}

			BATloop(strs, p, q) {
				const char *s = (str)BUNtail(strsi, p);

				if (*s == '\200') {
					br[i] = bit_nil;
					r->T->nonil = 0;
					r->T->nil = 1;
				} else {
					pos = pcre_exec(re, NULL, s, (int) strlen(s), 0, 0, NULL, 0);

					if (pos >= 0)
						br[i] = *not? FALSE:TRUE;
					else if (pos == -1)
						br[i] = *not? TRUE: FALSE;
					else {
						BBPreleaseref(strs->batCacheid);
						BBPreleaseref(r->batCacheid);
						res = createException(MAL, "pcre.match", OPERATION_FAILED
											  ": matching of regular expression (%s) failed with %d", ppat, pos);
						GDKfree(ppat);
						return res;
					}
				}
				i++;
			}
			my_pcre_free(re);
		}
		BATsetcount(r, i);
		r->tsorted = 0;
		r->trevsorted = 0;
		BATkey(BATmirror(r),FALSE);
		BATseqbase(r, strs->hseqbase);

		if (!(r->batDirty&2)) r = BATsetaccess(r, BAT_READ);

		if (strs->htype != r->htype) {
			BAT *v = VIEWcreate(strs, r);

			BBPreleaseref(r->batCacheid);
			r = v;
		}
		BBPkeepref(*ret = r->batCacheid);
		BBPreleaseref(strs->batCacheid);
		GDKfree(ppat);
	}
	return res;
}

str
BATPCRElike(bat *ret, bat *bid, str *pat, str *esc)
{
	bit no = FALSE;

	return(BATPCRElike3(ret, bid, pat, esc, &no, &no));
}

str
BATPCRElike2(bat *ret, bat *bid, str *pat)
{
	char *esc = "\\";

	return BATPCRElike(ret, bid, pat, &esc);
}

str
BATPCREnotlike(bat *ret, bat *bid, str *pat, str *esc)
{
	bit no = FALSE;
	bit yes = TRUE;

	return(BATPCRElike3(ret, bid, pat, esc, &no, &yes));
}

str
BATPCREnotlike2(bat *ret, bat *bid, str *pat)
{
	char *esc = "\\";

	return(BATPCREnotlike(ret, bid, pat, &esc));
}

str
BATPCREilike(bat *ret, bat *bid, str *pat, str *esc)
{
	bit yes = TRUE;
	bit no = FALSE;

	return(BATPCRElike3(ret, bid, pat, esc, &yes, &no));
}

str
BATPCREilike2(bat *ret, bat *bid, str *pat)
{
	char *esc = "\\";

	return BATPCREilike(ret, bid, pat, &esc);
}

str
BATPCREnotilike(bat *ret, bat *bid, str *pat, str *esc)
{
	bit yes = TRUE;

	return(BATPCRElike3(ret, bid, pat, esc, &yes, &yes));
}

str
BATPCREnotilike2(bat *ret, bat *bid, str *pat)
{
	char *esc = "\\";

	return(BATPCREnotilike(ret, bid, pat, &esc));
}

str
PCRElikesubselect2(bat *ret, bat *bid, bat *sid, str *pat, str *esc, bit *caseignore, bit *anti)
{
	BAT *b, *s = NULL, *bn = NULL;
	str res;
	char *ppat = NULL;
	int use_re = 0;

	if ((b = BATdescriptor(*bid)) == NULL) {
		throw(MAL, "algebra.likeselect", RUNTIME_OBJECT_MISSING);
	}
	if (sid && (*sid) != bat_nil && *sid && (s = BATdescriptor(*sid)) == NULL) {
		BBPreleaseref(b->batCacheid);
		throw(MAL, "algebra.likeselect", RUNTIME_OBJECT_MISSING);
	}

	/* no escape, try if a simple list of keywords works */
	if ((strcmp(*esc, str_nil) == 0 || strlen(*esc) == 0) &&
             re_simple(*pat) > 0) {
		use_re = 1;
	} else {
		res = sql2pcre(&ppat, *pat, strcmp(*esc, str_nil) != 0 ? *esc : "\\");
		if (res != MAL_SUCCEED) {
			BBPreleaseref(b->batCacheid);
			if (s)
				BBPreleaseref(s->batCacheid);
			return res;
		}
		if (strcmp(ppat, str_nil) == 0) {
			GDKfree(ppat);
			ppat = NULL;
			if (*caseignore) {
				ppat = GDKmalloc(strlen(*pat) + 3);
				if (ppat == NULL)
					throw(MAL, "algebra.likesubselect", MAL_MALLOC_FAIL);
				ppat[0] = '^';
				strcpy(ppat + 1, *pat);
				strcat(ppat, "$");
			}
		}
	}

	if (use_re) {
		res = re_likesubselect(&bn, b, s, *pat, *caseignore, *anti);
	} else if (ppat == NULL) {
		/* no pattern and no special characters: can use normal select */
		bn = BATsubselect(b, s, *pat, NULL, 1, 1, *anti);
		if (bn == NULL)
			res = createException(MAL, "algebra.likeselect", GDK_EXCEPTION);
		else
			res = MAL_SUCCEED;
	} else {
		res = pcre_likesubselect(&bn, b, s, ppat, *caseignore, *anti);
	}
	BBPreleaseref(b->batCacheid);
	if (s)
		BBPreleaseref(s->batCacheid);
	GDKfree(ppat);
	if (res != MAL_SUCCEED)
		return res;
	assert(bn);
	*ret = bn->batCacheid;
	BBPkeepref(bn->batCacheid);
	return MAL_SUCCEED;
}

str
PCRElikesubselect1(bat *ret, bat *bid, str *pat, str *esc, bit *caseignore, bit *anti)
{
	return PCRElikesubselect2(ret, bid, NULL, pat, esc, caseignore, anti);
}

str
PCRElikesubselect3(bat *ret, bat *bid, str *pat, str *esc, bit *anti)
{
	bit f = FALSE;
	return PCRElikesubselect2(ret, bid, NULL, pat, esc, &f, anti);
}

#include "gdk_cand.h"

#define APPEND(b, o)	(((oid *) b->T->heap.base)[b->batFirst + b->batCount++] = (o))
#define VALUE(s, x)		(s##vars + VarHeapVal(s##vals, (x), s##width))

static char *
pcresubjoin(BAT *r1, BAT *r2, BAT *l, BAT *r, BAT *sl, BAT *sr,
			const char *esc, int caseignore)
{
	BUN lstart, lend, lcnt;
	const oid *lcand = NULL, *lcandend = NULL;
	BUN rstart, rend, rcnt;
	const oid *rcand = NULL, *rcandend = NULL;
	const char *lvals, *rvals;
	const char *lvars, *rvars;
	int lwidth, rwidth;
	const char *vl, *vr;
	const oid *p;
	oid lastl = 0;		/* last value inserted into r1 */
	BUN n, nl;
	BUN newcap;
	oid lo, ro;
	int rskipped = 0;	/* whether we skipped values in r */
	int pcreopt = PCRE_UTF8 | PCRE_MULTILINE;
	char *msg = MAL_SUCCEED;
	RE *re = NULL;
	char *pcrepat = NULL;
	pcre *pcrere = NULL;
	pcre_extra *pcreex = NULL;
	const char errbuf[BUFSIZ], *err_p = errbuf;
	int errpos;

	if (caseignore)
		pcreopt |= PCRE_CASELESS;

	ALGODEBUG fprintf(stderr, "#pcrejoin(l=%s#" BUNFMT "[%s]%s%s,"
					  "r=%s#" BUNFMT "[%s]%s%s,sl=%s#" BUNFMT "%s%s,"
					  "sr=%s#" BUNFMT "%s%s)\n",
					  BATgetId(l), BATcount(l), ATOMname(l->ttype),
					  l->tsorted ? "-sorted" : "",
					  l->trevsorted ? "-revsorted" : "",
					  BATgetId(r), BATcount(r), ATOMname(r->ttype),
					  r->tsorted ? "-sorted" : "",
					  r->trevsorted ? "-revsorted" : "",
					  sl ? BATgetId(sl) : "NULL", sl ? BATcount(sl) : 0,
					  sl && sl->tsorted ? "-sorted" : "",
					  sl && sl->trevsorted ? "-revsorted" : "",
					  sr ? BATgetId(sr) : "NULL", sr ? BATcount(sr) : 0,
					  sr && sr->tsorted ? "-sorted" : "",
					  sr && sr->trevsorted ? "-revsorted" : "");

	assert(BAThdense(l));
	assert(BAThdense(r));
	assert(ATOMtype(l->ttype) == ATOMtype(r->ttype));
	assert(ATOMtype(l->ttype) == TYPE_str);
	assert(sl == NULL || sl->tsorted);
	assert(sr == NULL || sr->tsorted);

	CANDINIT(l, sl, lstart, lend, lcnt, lcand, lcandend);
	CANDINIT(r, sr, rstart, rend, rcnt, rcand, rcandend);

	lvals = (const char *) Tloc(l, BUNfirst(l));
	rvals = (const char *) Tloc(r, BUNfirst(r));
	assert(r->tvarsized && r->ttype);
	lvars = l->T->vheap->base;
	rvars = r->T->vheap->base;
	lwidth = l->T->width;
	rwidth = r->T->width;

	r1->tkey = 1;
	r1->tsorted = 1;
	r1->trevsorted = 1;
	r2->tkey = 1;
	r2->tsorted = 1;
	r2->trevsorted = 1;

	/* nested loop implementation for PCRE join */
	for (;;) {
		int nr;

		if (rcand) {
			if (rcand == rcandend)
				break;
			ro = *rcand++;
			vr = VALUE(r, ro - r->hseqbase);
		} else {
			if (rstart == rend)
				break;
			vr = VALUE(r, rstart);
			ro = rstart++ + r->hseqbase;
		}
		if (strcmp(vr, str_nil) == 0)
			continue;
		if (*esc == 0 && (nr = re_simple(vr)) > 0) {
			re = re_create(vr, nr);
			if (re == NULL) {
				msg = createException(MAL, "pcre.join", MAL_MALLOC_FAIL);
				goto bailout;
			}
		} else {
			assert(pcrepat == NULL);
			msg = sql2pcre(&pcrepat, vr, esc);
			if (msg != MAL_SUCCEED)
				goto bailout;
			if (strcmp(pcrepat, str_nil) == 0) {
				GDKfree(pcrepat);
				if (caseignore) {
					pcrepat = GDKmalloc(strlen(vr) + 3);
					if (pcrepat == NULL) {
						msg = createException(MAL, "pcre.join", MAL_MALLOC_FAIL);
						goto bailout;
					}
					sprintf(pcrepat, "^%s$", vr);
				} else {
					/* a simple strcmp suffices */
					pcrepat = NULL;
				}
			}
			if (pcrepat) {
				pcrere = pcre_compile(pcrepat, pcreopt, &err_p, &errpos, NULL);
				if (pcrere == NULL) {
					msg = createException(MAL, "pcre.join", OPERATION_FAILED
										  ": pcre compile of pattern (%s) "
										  "failed at %d with '%s'",
										  pcrepat, errpos, err_p);
					goto bailout;
				}
				pcreex = pcre_study(pcrere, 0, &err_p);
				if (pcreex == NULL) {
					msg = createException(MAL, "pcre.join", OPERATION_FAILED
										  ": pcre study of pattern (%s) "
										  "failed with '%s'", pcrepat, err_p);
					goto bailout;
				}
				GDKfree(pcrepat);
				pcrepat = NULL;
			}
		}
		nl = 0;
		p = lcand;
		n = lstart;
		for (;;) {
			if (lcand) {
				if (p == lcandend)
					break;
				lo = *p++;
				vl = VALUE(l, lo - l->hseqbase);
			} else {
				if (n == lend)
					break;
				vl = VALUE(l, n);
				lo = n++ + l->hseqbase;
			}
			if (strcmp(vl, str_nil) == 0)
				continue;
			if (re) {
				if (caseignore) {
					if (!re_match_ignore(vl, re))
						continue;
				} else {
					if (!re_match_no_ignore(vl, re))
						continue;
				}
			} else if (pcrere) {
				if (pcre_exec(pcrere, pcreex, vl, (int) strlen(vl), 0, 0, NULL, 0) < 0)
					continue;
			} else {
				if (strcmp(vl, vr) != 0)
					continue;
			}
			if (BUNlast(r1) == BATcapacity(r1)) {
				newcap = BATgrows(r1);
				BATsetcount(r1, BATcount(r1));
				BATsetcount(r2, BATcount(r2));
				r1 = BATextend(r1, newcap);
				r2 = BATextend(r2, newcap);
				if (r1 == NULL || r2 == NULL) {
					msg = createException(MAL, "pcre.join", MAL_MALLOC_FAIL);
					goto bailout;
				}
				assert(BATcapacity(r1) == BATcapacity(r2));
			}
			if (BATcount(r1) > 0) {
				if (lastl + 1 != lo)
					r1->tdense = 0;
				if (nl == 0) {
					r2->trevsorted = 0;
					if (lastl > lo) {
						r1->tsorted = 0;
						r1->tkey = 0;
					} else if (lastl < lo) {
						r1->trevsorted = 0;
					} else {
						r1->tkey = 0;
					}
				}
			}
			APPEND(r1, lo);
			APPEND(r2, ro);
			lastl = lo;
			nl++;
		}
		if (re) {
			re_destroy(re);
			re = NULL;
		}
		if (pcrere) {
			my_pcre_free(pcrere);
			my_pcre_free(pcreex);
			pcrere = NULL;
			pcreex = NULL;
		}
		if (nl > 1) {
			r2->tkey = 0;
			r2->tdense = 0;
			r1->trevsorted = 0;
		} else if (nl == 0) {
			rskipped = BATcount(r2) > 0;
		} else if (rskipped) {
			r2->tdense = 0;
		}
	}
	assert(BATcount(r1) == BATcount(r2));
	/* also set other bits of heap to correct value to indicate size */
	BATsetcount(r1, BATcount(r1));
	BATsetcount(r2, BATcount(r2));
	if (BATcount(r1) > 0) {
		if (r1->tdense)
			r1->tseqbase = ((oid *) r1->T->heap.base)[r1->batFirst];
		if (r2->tdense)
			r2->tseqbase = ((oid *) r2->T->heap.base)[r2->batFirst];
	}
	ALGODEBUG fprintf(stderr, "#pcrejoin(l=%s,r=%s)=(%s#"BUNFMT"%s%s,%s#"BUNFMT"%s%s\n",
					  BATgetId(l), BATgetId(r),
					  BATgetId(r1), BATcount(r1),
					  r1->tsorted ? "-sorted" : "",
					  r1->trevsorted ? "-revsorted" : "",
					  BATgetId(r2), BATcount(r2),
					  r2->tsorted ? "-sorted" : "",
					  r2->trevsorted ? "-revsorted" : "");
	return MAL_SUCCEED;

  bailout:
	if (re)
		re_destroy(re);
	if (pcrepat)
		GDKfree(pcrepat);
	if (pcrere)
		my_pcre_free(pcrere);
	if (pcreex)
		my_pcre_free(pcreex);
	assert(msg != MAL_SUCCEED);
	return msg;
}

static str
PCREsubjoin(bat *r1, bat *r2, bat lid, bat rid, bat slid, bat srid,
			const char *esc, int caseignore)
{
	BAT *left = NULL, *right = NULL, *candleft = NULL, *candright = NULL;
	BAT *result1 = NULL, *result2 = NULL;
	char *msg = MAL_SUCCEED;

	if ((left = BATdescriptor(lid)) == NULL)
		goto fail;
	if ((right = BATdescriptor(rid)) == NULL)
		goto fail;
	if (slid && (candleft = BATdescriptor(slid)) == NULL)
		goto fail;
	if (srid && (candright = BATdescriptor(srid)) == NULL)
		goto fail;
	result1 = BATnew(TYPE_void, TYPE_oid, BATcount(left), TRANSIENT);
	result2 = BATnew(TYPE_void, TYPE_oid, BATcount(left), TRANSIENT);
	if (result1 == NULL || result2 == NULL) {
		msg = createException(MAL, "pcre.join", MAL_MALLOC_FAIL);
		goto fail;
	}
	BATseqbase(result1, 0);
	BATseqbase(result2, 0);
	result1->T->nil = 0;
	result1->T->nonil = 1;
	result1->tkey = 1;
	result1->tsorted = 1;
	result1->trevsorted = 1;
	result1->tdense = 1;
	result2->T->nil = 0;
	result2->T->nonil = 1;
	result2->tkey = 1;
	result2->tsorted = 1;
	result2->trevsorted = 1;
	result2->tdense = 1;
	msg = pcresubjoin(result1, result2, left, right, candleft, candright,
					  esc, caseignore);
	if (msg)
		goto fail;
	*r1 = result1->batCacheid;
	*r2 = result2->batCacheid;
	BBPkeepref(*r1);
	BBPkeepref(*r2);
	BBPreleaseref(left->batCacheid);
	BBPreleaseref(right->batCacheid);
	if (candleft)
		BBPreleaseref(candleft->batCacheid);
	if (candright)
		BBPreleaseref(candright->batCacheid);
	return MAL_SUCCEED;

  fail:
	if (left)
		BBPunfix(left->batCacheid);
	if (right)
		BBPunfix(right->batCacheid);
	if (candleft)
		BBPunfix(candleft->batCacheid);
	if (candright)
		BBPunfix(candright->batCacheid);
	if (result1)
		BBPunfix(result1->batCacheid);
	if (result2)
		BBPunfix(result2->batCacheid);
	if (msg)
		return msg;
	throw(MAL, "pcre.join", RUNTIME_OBJECT_MISSING);
}

pcre_export str LIKEsubjoin(bat *r1, bat *r2, bat *lid, bat *rid, str *esc, bat *slid, bat *srid, bit *nil_matches, lng *estimate);
str
LIKEsubjoin(bat *r1, bat *r2, bat *lid, bat *rid, str *esc, bat *slid, bat *srid, bit *nil_matches, lng *estimate)
{
	(void)nil_matches;
	(void)estimate;
	return PCREsubjoin(r1, r2, *lid, *rid, slid ? *slid : 0, srid ? *srid : 0, *esc, 0);
}

pcre_export str ILIKEsubjoin(bat *r1, bat *r2, bat *lid, bat *rid, str *esc, bat *slid, bat *srid, bit *nil_matches, lng *estimate);
str
ILIKEsubjoin(bat *r1, bat *r2, bat *lid, bat *rid, str *esc, bat *slid, bat *srid, bit *nil_matches, lng *estimate)
{
	(void)nil_matches;
	(void)estimate;
	return PCREsubjoin(r1, r2, *lid, *rid, slid ? *slid : 0, srid ? *srid : 0, *esc, 1);
<<<<<<< HEAD
=======
}

str
PCRElike_join_pcre(bat *l, bat *r, bat *b, bat *pat, str *esc)
{
	return PCREsubjoin(l, r, *b, *pat, 0, 0, *esc, 0);
}

str
PCREilike_join_pcre(bat *l, bat *r, bat *b, bat *pat, str *esc)
{
	return PCREsubjoin(l, r, *b, *pat, 0, 0, *esc, 1);
>>>>>>> 48e15d01
}<|MERGE_RESOLUTION|>--- conflicted
+++ resolved
@@ -1768,19 +1768,4 @@
 	(void)nil_matches;
 	(void)estimate;
 	return PCREsubjoin(r1, r2, *lid, *rid, slid ? *slid : 0, srid ? *srid : 0, *esc, 1);
-<<<<<<< HEAD
-=======
-}
-
-str
-PCRElike_join_pcre(bat *l, bat *r, bat *b, bat *pat, str *esc)
-{
-	return PCREsubjoin(l, r, *b, *pat, 0, 0, *esc, 0);
-}
-
-str
-PCREilike_join_pcre(bat *l, bat *r, bat *b, bat *pat, str *esc)
-{
-	return PCREsubjoin(l, r, *b, *pat, 0, 0, *esc, 1);
->>>>>>> 48e15d01
 }