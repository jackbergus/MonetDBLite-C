--- conflicted
+++ resolved
@@ -1671,23 +1671,17 @@
 	BAT *tr, *x, *j;
 	BATiter pati = bat_iterator(Bpat);
 
-<<<<<<< HEAD
-	j = BATnew(TYPE_oid, TYPE_oid, BATcount(B) * BATcount(Bpat), TRANSIENT);
-	if( j == NULL)
-		throw(MAL,"pcre.like_join", MAL_MALLOC_FAIL);
-=======
 	if( B == NULL || Bpat == NULL){
 		if( B) BBPreleaseref(B->batCacheid);
 		if( Bpat) BBPreleaseref(Bpat->batCacheid);
 		throw(MAL,"pcre.like", MAL_MALLOC_FAIL);
 	}
-	j = BATnew(TYPE_oid, TYPE_oid, BATcount(B) * BATcount(Bpat));
+	j = BATnew(TYPE_oid, TYPE_oid, BATcount(B) * BATcount(Bpat), TRANSIENT);
 	if( j == NULL){
 		if( B) BBPreleaseref(B->batCacheid);
 		if( Bpat) BBPreleaseref(Bpat->batCacheid);
 		throw(MAL,"pcre.like", MAL_MALLOC_FAIL);
 	}
->>>>>>> 2b2701dc
 
 	for(p = 0; p < BATcount(Bpat); p++) {
 		char *ppat = (str)BUNtail(pati, p);
@@ -1711,17 +1705,13 @@
 		}
 
 		tr = BATdescriptor(r);
-<<<<<<< HEAD
-		x = BATconst(tr, TYPE_oid, BUNhead(pati, p), TRANSIENT);
-=======
 		if ( tr == NULL) {
 			BBPreleaseref(B->batCacheid);
 			BBPreleaseref(Bpat->batCacheid);
 			BBPreleaseref(j->batCacheid);
 			throw(MAL,"pcre",RUNTIME_OBJECT_MISSING);
 		}
-		x = BATconst(tr, TYPE_oid, BUNhead(pati, p));
->>>>>>> 2b2701dc
+		x = BATconst(tr, TYPE_oid, BUNhead(pati, p), TRANSIENT);
 		BATins(j, x, TRUE);
 		BBPreleaseref(tr->batCacheid);
 		BBPreleaseref(x->batCacheid);
