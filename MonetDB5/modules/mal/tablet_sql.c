--- conflicted
+++ resolved
@@ -353,12 +353,7 @@
 #ifdef _DEBUG_TABLET_
 			mnstr_printf(GDKout, "SQLworker terminated\n");
 #endif
-<<<<<<< HEAD
-			return;
-=======
-			MT_sema_up(&task->reply, "SQLworker");
 			goto do_return;
->>>>>>> c2abbae0
 		}
 
 		/* stage one, break the lines spread the worker over the workers */
