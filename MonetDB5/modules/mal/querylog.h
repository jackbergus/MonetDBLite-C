/*
 * This Source Code Form is subject to the terms of the Mozilla Public
 * License, v. 2.0.  If a copy of the MPL was not distributed with this
 * file, You can obtain one at http://mozilla.org/MPL/2.0/.
 *
 * Copyright 1997 - July 2008 CWI, August 2008 - 2016 MonetDB B.V.
 */

#ifndef _QLOG_H
#define _QLOG_H
#include "mal.h"
#include "mal_interpreter.h"

<<<<<<< HEAD
#ifdef WIN32
#if !defined(LIBMAL) && !defined(LIBATOMS) && !defined(LIBKERNEL) && !defined(LIBMAL) && !defined(LIBOPTIMIZER) && !defined(LIBSCHEDULER) && !defined(LIBMONETDB5)
#define qlog_export extern __declspec(dllimport)
#else
#define qlog_export extern __declspec(dllexport)
#endif
#else
#define qlog_export extern
#endif

qlog_export int initQlog(void);
qlog_export void QLOGcatalog(BAT **r);
qlog_export void QLOGcalls(BAT **r);
qlog_export str QLOGenable(void *ret);
qlog_export str QLOGenableThreshold(void *ret, int *threshold);
qlog_export str QLOGdisable(void *ret);
qlog_export int QLOGisset(void);
qlog_export str QLOGissetFcn(int *ret);
qlog_export str QLOGempty(void *ret);
qlog_export str QLOGappend(Client cntxt, MalBlkPtr mb, MalStkPtr stk, InstrPtr pci);
qlog_export str QLOGdefineNaive(void *ret, str *qry, str *opt, int *nr);
qlog_export str QLOGcall(Client cntxt, MalBlkPtr mb, MalStkPtr stk, InstrPtr pci);
=======
mal_export int initQlog(void);
mal_export void QLOGcatalog(BAT **r);
mal_export void QLOGcalls(BAT **r);
mal_export str QLOGenable(void *ret);
mal_export str QLOGenableThreshold(void *ret, int *threshold);
mal_export str QLOGdisable(void *ret);
mal_export int QLOGisset(void);
mal_export str QLOGissetFcn(int *ret);
mal_export str QLOGempty(void *ret);
mal_export str QLOGinsert(Client cntxt, MalBlkPtr mb, MalStkPtr stk, InstrPtr pci);
mal_export str QLOGdefineNaive(void *ret, str *qry, str *opt, int *nr);
mal_export str QLOGcall(Client cntxt, MalBlkPtr mb, MalStkPtr stk, InstrPtr pci);
>>>>>>> 352b5f52

#endif /* _QLOG_H */<|MERGE_RESOLUTION|>--- conflicted
+++ resolved
@@ -11,30 +11,6 @@
 #include "mal.h"
 #include "mal_interpreter.h"
 
-<<<<<<< HEAD
-#ifdef WIN32
-#if !defined(LIBMAL) && !defined(LIBATOMS) && !defined(LIBKERNEL) && !defined(LIBMAL) && !defined(LIBOPTIMIZER) && !defined(LIBSCHEDULER) && !defined(LIBMONETDB5)
-#define qlog_export extern __declspec(dllimport)
-#else
-#define qlog_export extern __declspec(dllexport)
-#endif
-#else
-#define qlog_export extern
-#endif
-
-qlog_export int initQlog(void);
-qlog_export void QLOGcatalog(BAT **r);
-qlog_export void QLOGcalls(BAT **r);
-qlog_export str QLOGenable(void *ret);
-qlog_export str QLOGenableThreshold(void *ret, int *threshold);
-qlog_export str QLOGdisable(void *ret);
-qlog_export int QLOGisset(void);
-qlog_export str QLOGissetFcn(int *ret);
-qlog_export str QLOGempty(void *ret);
-qlog_export str QLOGappend(Client cntxt, MalBlkPtr mb, MalStkPtr stk, InstrPtr pci);
-qlog_export str QLOGdefineNaive(void *ret, str *qry, str *opt, int *nr);
-qlog_export str QLOGcall(Client cntxt, MalBlkPtr mb, MalStkPtr stk, InstrPtr pci);
-=======
 mal_export int initQlog(void);
 mal_export void QLOGcatalog(BAT **r);
 mal_export void QLOGcalls(BAT **r);
@@ -44,9 +20,8 @@
 mal_export int QLOGisset(void);
 mal_export str QLOGissetFcn(int *ret);
 mal_export str QLOGempty(void *ret);
-mal_export str QLOGinsert(Client cntxt, MalBlkPtr mb, MalStkPtr stk, InstrPtr pci);
+mal_export str QLOGappend(Client cntxt, MalBlkPtr mb, MalStkPtr stk, InstrPtr pci);
 mal_export str QLOGdefineNaive(void *ret, str *qry, str *opt, int *nr);
 mal_export str QLOGcall(Client cntxt, MalBlkPtr mb, MalStkPtr stk, InstrPtr pci);
->>>>>>> 352b5f52
 
 #endif /* _QLOG_H */