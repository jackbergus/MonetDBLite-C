/*
 * This Source Code Form is subject to the terms of the Mozilla Public
 * License, v. 2.0.  If a copy of the MPL was not distributed with this
 * file, You can obtain one at http://mozilla.org/MPL/2.0/.
 *
 * Copyright 1997 - July 2008 CWI, August 2008 - 2017 MonetDB B.V.
 */

/*
 * author Martin Kersten
 * Inspection
 * This module introduces a series of commands that provide access
 * to information stored within the interpreter data structures.
 * It's primary use is debugging.
 * In all cases, the pseudo BAT operation is returned that
 * should be garbage collected after being used.
 *
 * The main performance drain would be to use a pseudo BAT directly to
 * successively access it components. This can be avoided by first assigning
 * the pseudo BAT to a variable.
 */
#include "monetdb_config.h"
#include "inspect.h"

static int
pseudo(bat *ret, BAT *b, str X1,str X2, str X3) {
	char buf[BUFSIZ];
	snprintf(buf,BUFSIZ,"%s_%s_%s", X1,X2,X3);
	if (BBPindex(buf) <= 0 && BBPrename(b->batCacheid, buf) != 0)
		return -1;
	BATroles(b,X2);
	*ret = b->batCacheid;
	BBPkeepref(*ret);
	return 0;
}

/*
 * Symbol table
 * Mal symbol table and environment analysis.
 *
 * Collect symbol table information in a series of BATs for analysis
 * and display. Note, the elements are aligned using a counter,
 * which makes it susceptable for intermediate updates
 */

str
INSPECTgetAllFunctions(Client cntxt, MalBlkPtr mb, MalStkPtr stk, InstrPtr pci)
{
	Module s;
	Symbol t;
	int i, j;
	Module* moduleList;
	int length;
	BAT *b = COLnew(0, TYPE_str, 256, TRANSIENT);
	bat *ret = getArgReference_bat(stk,pci,0);

	(void) mb;
	if (b == 0)
		throw(MAL, "inspect.getgetFunctionId", SQLSTATE(HY001) MAL_MALLOC_FAIL);

	getModuleList(&moduleList, &length);
	if (moduleList == NULL)
		goto bailout;
	for(j = -1; j < length; j++) {
		s = j < 0 ? cntxt->usermodule : moduleList[j];
		for (i = 0; s && i < MAXSCOPE; i++) {
			if (s->space[i]) {
				for (t = s->space[i]; t; t = t->peer) {
					InstrPtr sig = getSignature(t);
					if (BUNappend(b, getFunctionId(sig), FALSE) != GDK_SUCCEED)
						goto bailout;
				}
			}
		}
	}
	if (pseudo(ret,b,"view","symbol","function"))
		goto bailout;
	freeModuleList(moduleList);

	return MAL_SUCCEED;
  bailout:
	BBPreclaim(b);
<<<<<<< HEAD
	throw(MAL, "inspect.getgetFunctionId", SQLSTATE(HY001) MAL_MALLOC_FAIL);
=======
	freeModuleList(moduleList);
	throw(MAL, "inspect.getgetFunctionId", MAL_MALLOC_FAIL);
>>>>>>> 6334ebfa
}

str
INSPECTgetAllModules(Client cntxt, MalBlkPtr mb, MalStkPtr stk, InstrPtr pci)
{
	Module s;
	Symbol t;
	int i, j;
	Module* moduleList;
	int length;
	BAT *b = COLnew(0, TYPE_str, 256, TRANSIENT);
	bat *ret = getArgReference_bat(stk,pci,0);

	(void) mb;
	if (b == 0)
		throw(MAL, "inspect.getmodule", SQLSTATE(HY001) MAL_MALLOC_FAIL);

	getModuleList(&moduleList, &length);
	if (moduleList == NULL)
		goto bailout;
	for(j = -1; j < length; j++) {
		s = j < 0 ? cntxt->usermodule : moduleList[j];
		for (i = 0; s && i < MAXSCOPE; i++) {
			if (s->space[i]) {
				for (t = s->space[i]; t; t = t->peer) {
					InstrPtr sig = getSignature(t);

					if (BUNappend(b, getModuleId(sig), FALSE) != GDK_SUCCEED)
						goto bailout;
				}
			}
		}
	}
	if (pseudo(ret,b,"view","symbol","module"))
		goto bailout;
	freeModuleList(moduleList);

	return MAL_SUCCEED;
  bailout:
	freeModuleList(moduleList);
	BBPreclaim(b);
	throw(MAL, "inspect.getmodule", SQLSTATE(HY001) MAL_MALLOC_FAIL);
}

str
INSPECTgetkind(Client cntxt, MalBlkPtr mb, MalStkPtr stk, InstrPtr pci)
{
	Module s;
	Symbol t;
	int i, j;
	Module* moduleList;
	int length;
	BAT *b = COLnew(0, TYPE_str, 256, TRANSIENT);
	bat *ret = getArgReference_bat(stk,pci,0);

	(void)mb;
	if (b == 0)
		throw(MAL, "inspect.get", SQLSTATE(HY001) MAL_MALLOC_FAIL);

	getModuleList(&moduleList, &length);
	if (moduleList == NULL)
		goto bailout;
	for(j = -1; j < length; j++) {
		s = j < 0 ? cntxt->usermodule : moduleList[j];
		for (i = 0; s && i < MAXSCOPE; i++) {
			if (s->space[i]) {
				for (t = s->space[i]; t; t = t->peer) {
					InstrPtr sig = getSignature(t);
					str kind = operatorName(sig->token);
					if (BUNappend(b, kind, FALSE) != GDK_SUCCEED)
						goto bailout;
				}
			}
		}
	}
	if (pseudo(ret,b,"view","symbol","kind"))
		goto bailout;
	freeModuleList(moduleList);

	return MAL_SUCCEED;
  bailout:
	BBPreclaim(b);
<<<<<<< HEAD
	throw(MAL, "inspect.get", SQLSTATE(HY001) MAL_MALLOC_FAIL);
=======
	freeModuleList(moduleList);
	throw(MAL, "inspect.get", MAL_MALLOC_FAIL);
>>>>>>> 6334ebfa
}


str
INSPECTgetAllSignatures(Client cntxt, MalBlkPtr mb, MalStkPtr stk, InstrPtr pci)
{
	Module s;
	Symbol t;
	int i, j;
	Module* moduleList;
	int length;
	BAT *b = COLnew(0, TYPE_str, 256, TRANSIENT);
	char sig[BLOCK],*a;
	bat *ret = getArgReference_bat(stk,pci,0);

	(void)mb;
	if (b == 0)
		throw(MAL, "inspect.get", SQLSTATE(HY001) MAL_MALLOC_FAIL);

	getModuleList(&moduleList, &length);
	if (moduleList == NULL)
		goto bailout;
	for(j = -1; j < length; j++) {
		s = j < 0 ? cntxt->usermodule : moduleList[j];
		for (i = 0; s && i < MAXSCOPE; i++)
			if (s->space[i]) {
				for (t = s->space[i]; t; t = t->peer) {
					fcnDefinition(t->def, getSignature(t), sig, 0,sig,BLOCK);
					a= strstr(sig,"address");
					if(a) *a = 0;
					if (BUNappend(b, (a = strchr(sig, '(')) ? a : "", FALSE) != GDK_SUCCEED)
						goto bailout;
				}
			}
	}
	if (pseudo(ret,b,"view"," symbol","address"))
		goto bailout;
	freeModuleList(moduleList);

	return MAL_SUCCEED;
  bailout:
	BBPreclaim(b);
<<<<<<< HEAD
	throw(MAL, "inspect.get", SQLSTATE(HY001) MAL_MALLOC_FAIL);
=======
	freeModuleList(moduleList);
	throw(MAL, "inspect.get", MAL_MALLOC_FAIL);
>>>>>>> 6334ebfa
}
str
INSPECTgetAllAddresses(Client cntxt, MalBlkPtr mb, MalStkPtr stk, InstrPtr pci)
{
	Module s;
	Symbol t;
	int i, j;
	Module* moduleList;
	int length;
	BAT *b = COLnew(0, TYPE_str, 256, TRANSIENT);
	char sig[BLOCK],*a;
	bat *ret = getArgReference_bat(stk,pci,0);

	(void)mb;

	if (b == 0)
		throw(MAL, "inspect.get", SQLSTATE(HY001) MAL_MALLOC_FAIL);

	getModuleList(&moduleList, &length);
	if (moduleList == NULL)
		goto bailout;
	for(j = -1; j < length; j++) {
		s = j < 0 ? cntxt->usermodule : moduleList[j];
		for (i = 0; s && i < MAXSCOPE; i++)
			if (s->space[i]) {
				for (t = s->space[i]; t; t = t->peer) {
					fcnDefinition(t->def, getSignature(t), sig, 0,sig,BLOCK);
					a= strstr(sig,"address");
					if( a)
						for( a=a+7; isspace((int) *a); a++)
							;
					if (BUNappend(b, (a? a: "nil"), FALSE) != GDK_SUCCEED)
						goto bailout;
				}
			}
	}
	if (pseudo(ret,b,"view"," symbol","address"))
		goto bailout;
	freeModuleList(moduleList);

	return MAL_SUCCEED;
  bailout:
	BBPreclaim(b);
<<<<<<< HEAD
	throw(MAL, "inspect.get", SQLSTATE(HY001) MAL_MALLOC_FAIL);
=======
	freeModuleList(moduleList);
	throw(MAL, "inspect.get", MAL_MALLOC_FAIL);
>>>>>>> 6334ebfa
}

str
INSPECTgetDefinition(Client cntxt, MalBlkPtr mb, MalStkPtr stk, InstrPtr pci)
{
	bat *ret = getArgReference_bat(stk,pci,0);
	str *mod = getArgReference_str(stk,pci,1);
	str *fcn = getArgReference_str(stk,pci,2);
	Symbol s;
	BAT *b;
	(void)mb;

	s = findSymbol(cntxt->usermodule, putName(*mod), putName(*fcn));
	if (s == 0)
		throw(MAL, "inspect.getDefinition", RUNTIME_SIGNATURE_MISSING);

	b = COLnew(0, TYPE_str, 256, TRANSIENT);
	if (b == 0)
		throw(MAL, "inspect.getDefinition", SQLSTATE(HY001) MAL_MALLOC_FAIL);

	while (s) {
		int i;
		str ps;

		for (i = 0; i < s->def->stop; i++) {
			ps = instruction2str(s->def,0, getInstrPtr(s->def, i), 0);
			if (BUNappend(b, ps + 1, FALSE) != GDK_SUCCEED) {
				GDKfree(ps);
				goto bailout;
			}
			GDKfree(ps);
		}
		s = s->peer;
	}
	if (pseudo(ret,b,"view","fcn","stmt"))
		goto bailout;

	return MAL_SUCCEED;
  bailout:
	BBPreclaim(b);
	throw(MAL, "inspect.getDefinition", SQLSTATE(HY001) MAL_MALLOC_FAIL);
}

str
INSPECTgetSignature(Client cntxt, MalBlkPtr mb, MalStkPtr stk, InstrPtr pci)
{
	bat *ret = getArgReference_bat(stk,pci,0);
	str *mod = getArgReference_str(stk,pci,1);
	str *fcn = getArgReference_str(stk,pci,2);
	Symbol s;
	str ps, tail;
	BAT *b;
	(void) mb;

	s = findSymbol(cntxt->usermodule, getName(*mod), putName(*fcn));
	if (s == 0)
		throw(MAL, "inspect.getSignature", RUNTIME_SIGNATURE_MISSING);
	b = COLnew(0, TYPE_str, 12, TRANSIENT);
	if (b == 0)
		throw(MAL, "inspect.getSignature", SQLSTATE(HY001) MAL_MALLOC_FAIL);

	while (s != NULL) {
		if (idcmp(s->name, *fcn) == 0) {
			char *c, *w;

			ps = instruction2str(s->def, 0, getSignature(s), 0);
			c = strchr(ps, '(');
			if (c == 0) {
				GDKfree(ps);
				continue;
			}
			tail= strstr(c,"address");
			if( tail)
				*tail = 0;
			if (tail && (w=strchr(tail, ';')) )
				*w = 0;
			if (BUNappend(b, c, FALSE) != GDK_SUCCEED) {
				GDKfree(ps);
				goto bailout;
			}
			GDKfree(ps);
		}
		s = s->peer;
	}

	if (pseudo(ret,b,"view","input","result"))
		goto bailout;
	return MAL_SUCCEED;
  bailout:
	BBPreclaim(b);
	throw(MAL, "inspect.getSignature", SQLSTATE(HY001) MAL_MALLOC_FAIL);
}

str
INSPECTgetAddress(Client cntxt, MalBlkPtr mb, MalStkPtr stk, InstrPtr pci)
{
	bat *ret = getArgReference_bat(stk,pci,0);
	str *mod = getArgReference_str(stk,pci,1);
	str *fcn = getArgReference_str(stk,pci,2);
	Symbol s;
	str ps, tail;
	BAT *b;
	(void) mb;

	s = findSymbol(cntxt->usermodule, getName(*mod), putName(*fcn));
	if (s == 0)
		throw(MAL, "inspect.getAddress", RUNTIME_SIGNATURE_MISSING);
	b = COLnew(0, TYPE_str, 12, TRANSIENT);
	if (b == 0)
		throw(MAL, "inspect.getAddress", SQLSTATE(HY001) MAL_MALLOC_FAIL);

	while (s != NULL) {
		if (idcmp(s->name, *fcn) == 0) {
			char *c,*w;

			ps = instruction2str(s->def, 0, getSignature(s), 0);
			if(ps == NULL)
				continue;
			c = strchr(ps, '(');
			if (c == 0) {
				GDKfree(ps);
				continue;
			}
			tail= strstr(c,"address");
			if( tail){
				*tail = 0;
				for( tail=tail+7; isspace((int) *tail); tail++)  ;
			}
			if (tail && (w=strchr(tail, ';')) )
				*w = 0;
			if (BUNappend(b, (tail? tail: "nil"), FALSE) != GDK_SUCCEED) {
				GDKfree(ps);
				goto bailout;
			}
			GDKfree(ps);
		}
		s = s->peer;
	}

	if (pseudo(ret,b,"view","input","result"))
		goto bailout;
	return MAL_SUCCEED;
  bailout:
	BBPreclaim(b);
	throw(MAL, "inspect.getAddress", SQLSTATE(HY001) MAL_MALLOC_FAIL);
}
str
INSPECTgetComment(Client cntxt, MalBlkPtr mb, MalStkPtr stk, InstrPtr pci)
{
	bat *ret = getArgReference_bat(stk,pci,0);
	str *mod = getArgReference_str(stk,pci,1);
	str *fcn = getArgReference_str(stk,pci,2);
	Symbol s;
	BAT *b;
	(void) mb;

	s = findSymbol(cntxt->usermodule, getName(*mod), putName(*fcn));
	if (s == 0)
		throw(MAL, "inspect.getComment", RUNTIME_SIGNATURE_MISSING);
	b = COLnew(0, TYPE_str, 12, TRANSIENT);
	if (b == 0)
		throw(MAL, "inspect.getComment", SQLSTATE(HY001) MAL_MALLOC_FAIL);

	while (s != NULL) {
		if (idcmp(s->name, *fcn) == 0 &&
			BUNappend(b, s->def->help, FALSE) != GDK_SUCCEED)
			goto bailout;
		s = s->peer;
	}

	if (pseudo(ret,b,"view","input","result"))
		goto bailout;
	return MAL_SUCCEED;
  bailout:
	BBPreclaim(b);
	throw(MAL, "inspect.getComment", SQLSTATE(HY001) MAL_MALLOC_FAIL);
}

str
INSPECTgetSource(Client cntxt, MalBlkPtr mb, MalStkPtr stk, InstrPtr pci)
{
	str *ret = getArgReference_str(stk,pci,0);
	str *mod = getArgReference_str(stk,pci,1);
	str *fcn = getArgReference_str(stk,pci,2);
	Symbol s;
	char *buf;
	size_t len,lim;
	(void) mb;

	s = findSymbol( cntxt->usermodule, getName(*mod), putName(*fcn));
	if (s == 0)
		throw(MAL, "inspect.getSource", RUNTIME_SIGNATURE_MISSING);

	buf= (char*) GDKmalloc(BUFSIZ);
	if ( buf == NULL)
		throw(MAL, "inspect.getSource", SQLSTATE(HY001) MAL_MALLOC_FAIL);
	snprintf(buf,BUFSIZ,"%s.%s",*mod,*fcn);
	buf[0]=0;
	len= 0;
	lim= BUFSIZ;

	while (s) {
		int i;
		str ps;

		for (i = 0; i < s->def->stop; i++) {
			ps = instruction2str(s->def, 0, getInstrPtr(s->def, i), LIST_MAL_NAME );
			if( strlen(ps) >= lim-len){
				/* expand the buffer */
				char *bn;
				bn= GDKrealloc(buf, lim+BUFSIZ);
				if ( bn == NULL) {
					GDKfree(ps);
					GDKfree(buf);
					throw(MAL, "inspect.getSource", SQLSTATE(HY001) MAL_MALLOC_FAIL);
				}
				buf=bn;
				lim+= BUFSIZ;
			}
			strcat(buf+len,ps);
			len+= strlen(ps);
			buf[len++]='\n';
			buf[len]=0;
			GDKfree(ps);
		}
		s = s->peer;
	}
	*ret= buf;
	return MAL_SUCCEED;
}

str
INSPECTatom_names(bat *ret)
{
	int i;
	BAT *b = COLnew(0, TYPE_str, 256, TRANSIENT);

	if (b == 0)
		throw(MAL, "inspect.getAtomNames", SQLSTATE(HY001) MAL_MALLOC_FAIL);

	for (i = 0; i < GDKatomcnt; i++)
		if (BUNappend(b, ATOMname(i), FALSE) != GDK_SUCCEED)
			goto bailout;

	if (pseudo(ret,b,"view","atom","name"))
		goto bailout;

	return MAL_SUCCEED;
  bailout:
	BBPreclaim(b);
	throw(MAL, "inspect.getAtomNames", SQLSTATE(HY001) MAL_MALLOC_FAIL);
}
str
INSPECTgetEnvironment(bat *ret, bat *ret2)
{
	BAT *b, *bn;

	b = COLcopy(GDKkey, GDKkey->ttype, 0, TRANSIENT);
	if (b == 0)
		throw(MAL, "inspect.getEnvironment", SQLSTATE(HY001) MAL_MALLOC_FAIL);
	bn = COLcopy(GDKval, GDKval->ttype, 0, TRANSIENT);
	if (bn == 0){
		BBPunfix(b->batCacheid);
		throw(MAL, "inspect.getEnvironment", SQLSTATE(HY001) MAL_MALLOC_FAIL);
 	}
	BAThseqbase(b,0);
	BAThseqbase(bn,0);

	BBPkeepref(*ret = b->batCacheid);
	BBPkeepref(*ret2 = bn->batCacheid);
	return MAL_SUCCEED;
}

str
INSPECTgetEnvironmentKey(str *ret, str *key)
{
	str s;
	*ret = 0;

	s= GDKgetenv(*key);
	if (s == 0)
		s= getenv(*key);
	if (s == 0)
		throw(MAL, "inspect.getEnvironment", "environment variable '%s' not found", *key);
	*ret = GDKstrdup(s);
	return MAL_SUCCEED;
}

str
INSPECTatom_sup_names(bat *ret)
{
	int i, k;
	BAT *b = COLnew(0, TYPE_str, 256, TRANSIENT);

	if (b == 0)
		throw(MAL, "inspect.getAtomSuper", SQLSTATE(HY001) MAL_MALLOC_FAIL);

	for (i = 0; i < GDKatomcnt; i++) {
		for (k = ATOMstorage(i); k > TYPE_str; k = ATOMstorage(k))
			;
		if (BUNappend(b, ATOMname(k), FALSE) != GDK_SUCCEED)
			goto bailout;
	}

	if (pseudo(ret,b,"view","atom","sup_name"))
		goto bailout;

	return MAL_SUCCEED;
  bailout:
	BBPreclaim(b);
	throw(MAL, "inspect.getAtomSuper", SQLSTATE(HY001) MAL_MALLOC_FAIL);
}

str
INSPECTatom_sizes(bat *ret)
{
	int i;
	int s;
	BAT *b = COLnew(0, TYPE_int, 256, TRANSIENT);

	if (b == 0)
		throw(MAL, "inspect.getAtomSizes", SQLSTATE(HY001) MAL_MALLOC_FAIL);

	for (i = 0; i < GDKatomcnt; i++) {
		s = ATOMsize(i);
		if (BUNappend(b, &s, FALSE) != GDK_SUCCEED)
			goto bailout;
	}

	if (pseudo(ret,b,"view","atom","size"))
		goto bailout;

	return MAL_SUCCEED;
  bailout:
	BBPreclaim(b);
	throw(MAL, "inspect.getAtomSizes", SQLSTATE(HY001) MAL_MALLOC_FAIL);
}

/* calculate to trimmed storage space */
static lng
INSPECTcalcSize(MalBlkPtr mb){
	lng size,args=0,i;
	InstrPtr p;

	for(i=0;i<mb->stop; i++){
		p= getInstrPtr(mb,i);
		args += (p->argc-1)* sizeof(*p->argv);
	}
	size = (offsetof(InstrRecord, argv) +sizeof(InstrPtr)) * mb->stop;
	size += sizeof(VarRecord) * mb->vtop;
	size += args;
	return size;
}

str
INSPECTgetSize(Client cntxt, MalBlkPtr mb, MalStkPtr stk, InstrPtr p){
	lng *ret = getArgReference_lng(stk,p,0);


	*ret= INSPECTcalcSize(mb);
	(void) cntxt;
	(void) mb;
	return MAL_SUCCEED;
}

str
INSPECTgetFunctionSize(Client cntxt, MalBlkPtr mb, MalStkPtr stk, InstrPtr pci)
{
	lng *ret = getArgReference_lng(stk,pci,0);
	str *mod = getArgReference_str(stk,pci,1);
	str *fcn = getArgReference_str(stk,pci,2);
	Symbol s;
	(void) mb;

	s = findSymbol(cntxt->usermodule, getName(*mod), putName(*fcn));
	if (s == 0)
		throw(MAL, "inspect.getSize", RUNTIME_SIGNATURE_MISSING);
	*ret= INSPECTcalcSize(s->def);
	return MAL_SUCCEED;
}
/*
 * Display routines
 */
str
INSPECTshowFunction(Client cntxt, MalBlkPtr mb, MalStkPtr stk, InstrPtr p)
{
	(void) p;
	printFunction(cntxt->fdout, mb, stk, LIST_INPUT);
	return MAL_SUCCEED;
}

str
INSPECTshowFunction3(Client cntxt, MalBlkPtr mb, MalStkPtr stk, InstrPtr p)
{
	str modnme = getArgName(mb, p, 1);
	str fcnnme = getArgName(mb, p, 2);
	Symbol s = NULL;

	s = findSymbol(cntxt->usermodule,getName(modnme), putName(fcnnme));

	if (s == NULL){
		char buf[BUFSIZ];
		snprintf(buf,BUFSIZ,"%s.%s", modnme, fcnnme);
		throw(MAL, "inspect.showSource",RUNTIME_SIGNATURE_MISSING "%s",buf);
	} else
		printFunction(cntxt->fdout, s->def, stk, LIST_INPUT);
	return MAL_SUCCEED;
}

str
INSPECTequalType(Client cntxt, MalBlkPtr mb, MalStkPtr stk, InstrPtr pci)
{
	bit *ret;
	(void) stk;
	(void) cntxt;
	ret = getArgReference_bit(stk, pci, 0);
	*ret = getArgType(mb,pci,1)== getArgType(mb,pci,2);
	return MAL_SUCCEED;
}

str
INSPECTtypeName(Client cntxt, MalBlkPtr mb, MalStkPtr stk, InstrPtr pci)
{
	str *hn, *tn =0;

	hn = getArgReference_str(stk, pci, 0);

	(void) cntxt;
	if( pci->retc== 2){
		tn = getArgReference_str(stk, pci, 1);
		*hn = getTypeName(TYPE_oid);
		*tn = getTypeName(getBatType(getArgType(mb, pci, 2)));
	} else if (isaBatType(getArgType(mb,pci,1) ) ){
		bat *bid= getArgReference_bat(stk,pci,1);
		BAT *b;
		if ((b = BATdescriptor(*bid)) ) {
			*hn = getTypeName(newBatType(b->ttype));
			BBPunfix(b->batCacheid);
		} else
			*hn = getTypeName(getArgType(mb, pci, 1));
	} else
		*hn = getTypeName(getArgType(mb, pci, 1));
	return MAL_SUCCEED;
}<|MERGE_RESOLUTION|>--- conflicted
+++ resolved
@@ -80,12 +80,8 @@
 	return MAL_SUCCEED;
   bailout:
 	BBPreclaim(b);
-<<<<<<< HEAD
+	freeModuleList(moduleList);
 	throw(MAL, "inspect.getgetFunctionId", SQLSTATE(HY001) MAL_MALLOC_FAIL);
-=======
-	freeModuleList(moduleList);
-	throw(MAL, "inspect.getgetFunctionId", MAL_MALLOC_FAIL);
->>>>>>> 6334ebfa
 }
 
 str
@@ -168,12 +164,8 @@
 	return MAL_SUCCEED;
   bailout:
 	BBPreclaim(b);
-<<<<<<< HEAD
+	freeModuleList(moduleList);
 	throw(MAL, "inspect.get", SQLSTATE(HY001) MAL_MALLOC_FAIL);
-=======
-	freeModuleList(moduleList);
-	throw(MAL, "inspect.get", MAL_MALLOC_FAIL);
->>>>>>> 6334ebfa
 }
 
 
@@ -216,12 +208,8 @@
 	return MAL_SUCCEED;
   bailout:
 	BBPreclaim(b);
-<<<<<<< HEAD
+	freeModuleList(moduleList);
 	throw(MAL, "inspect.get", SQLSTATE(HY001) MAL_MALLOC_FAIL);
-=======
-	freeModuleList(moduleList);
-	throw(MAL, "inspect.get", MAL_MALLOC_FAIL);
->>>>>>> 6334ebfa
 }
 str
 INSPECTgetAllAddresses(Client cntxt, MalBlkPtr mb, MalStkPtr stk, InstrPtr pci)
@@ -265,12 +253,8 @@
 	return MAL_SUCCEED;
   bailout:
 	BBPreclaim(b);
-<<<<<<< HEAD
+	freeModuleList(moduleList);
 	throw(MAL, "inspect.get", SQLSTATE(HY001) MAL_MALLOC_FAIL);
-=======
-	freeModuleList(moduleList);
-	throw(MAL, "inspect.get", MAL_MALLOC_FAIL);
->>>>>>> 6334ebfa
 }
 
 str
