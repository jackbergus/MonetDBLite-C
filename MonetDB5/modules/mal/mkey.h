/*
 * This Source Code Form is subject to the terms of the Mozilla Public
 * License, v. 2.0.  If a copy of the MPL was not distributed with this
 * file, You can obtain one at http://mozilla.org/MPL/2.0/.
 *
 * Copyright 1997 - July 2008 CWI, August 2008 - 2016 MonetDB B.V.
 */

/*
 * @- The Problem
 * When creating a join, we want to make a unique key of the attributes on both
 * sides and then join these keys. Consider the following BATs.
 *
 * @verbatim
 * orders                  customer                link
 * ====================    =====================   ===========
 *         zipcode h_nr            zipcode hnr    oid     cid
 * o1      13      9       c1      11      10      o1      c5
 * o2      11      10      c2      11      11      o2      c1
 * o3      11      11      c3      12      2       o3      c2
 * o4      12      5       c4      12      1       o4      nil
 * o5      11      10      c5      13      9       o5      c1
 * o6      12      2       c6      14      7       o6      c3
 * o7      13      9                               o7      c5
 * o8      12      1                               o8      c4
 * o9      13      9                               o9      c5
 * @end verbatim
 *
 * The current approach is designed to take minimal memory, as our previous
 * solutions to the problem did not scale well. In case of singular keys,
 * the link is executed by a simple join. Before going into the join, we
 * make sure the end result size is not too large, which is done by looking
 * at relation sizes (if the other key is unique) or, if that is not possible,
 * by computing the exact join size.
 *
 * The join algorithm was also improved to do dynamic sampling to determine
 * with high accuracy the join size, so that we can alloc in one go a memory
 * region of sufficient size. This also reduces the ds\_link memory requirements.
 *
 * For compound keys, those that consist of multiple attributes, we now compute
 * a derived column that contains an integer hash value derived from all
 * key columns.
 * This is done by computing a hash value for each individual key column
 * and combining those by bitwise XOR and left-rotation. That is, for each
 * column,we rotate the working hash value by N bits and XOR the hash value
 * of the column over it. The working hash value is initialized with zero,
 * and after all columns are processed, this working value is used as output.
 * Computing the hash value for all columns in the key for one table is done
 * by the command hash(). Hence, we do hash on both sides, and join
 * that together with a simple join:
 *
 * @code{join(hash(keys), hash(keys.reverse);}
 *
 * One complication of this procedure are nil values:
 * @table
 * @itemize
 * @item
 * it may happen that the final hash-value (an int formed by a
 * random bit pattern) accidentally has the value of int(nil).
 * Notice that join never matches nil values.
 * Hence these accidental nils must be replaced by a begin value (currently: 0).
 * @item
 * in case any of the compound key values is nil, our nil semantics
 * require us that those tuples may never match on a join. Consequently,
 * during the hash() processing of all compound key columns for computing
 * the hash value, we also maintain a bit-bat that records which tuples had
 * a nil value. The bit-bat is initialized to false, and the results of the
 * nil-check on each column is OR-ed to it.
 * Afterwards, the hash-value of all tuples that have this nil-bit set to
 * TRUE are forced to int(nil), which will exclude them from matching.
 * @end itemize
 *
 * Joining on hash values produces a @emph{superset} of the join result:
 * it may happen that  two different key combinations hash on the same value,
 * which will make them match on the join (false hits). The final part
 * of the ds\_link therefore consists of filtering out the false hits.
 * This is done incrementally by joining back the join result to the original
 * columns, incrementally one by one for each pair of corresponding
 * columns. These values are compared with each other and we AND the
 * result of this comparison together for each pair of columns.
 * The bat containing these bits is initialized to all TRUE and serves as
 * final result after all column pairs have been compared.
 * The initial join result is finally filtered with this bit-bat.
 *
 * Joining back from the initial join-result to the original columns on
 * both sides takes quite a lot of memory. For this reason, the false
 * hit-filtering is done in slices (not all tuples at one time).
 * In this way the memory requirements of this phase are kept low.
 * In fact, the most memory demanding part of the join is the int-join
 * on hash number, which takes N*24 bytes (where N= |L| = |R|).
 * In comparison, the previous CTmultigroup/CTmultiderive approach
 * took N*48 bytes. Additionally, by making it possible to use merge-sort,
 * it avoids severe performance degradation (memory thrashing) as produced
 * by the old ds\_link when the inner join relation would be larger than memory.
 *
 * If ds\_link performance is still an issue, the sort-merge join used here
 * could be replaced by partitioned hash-join with radix-cluster/decluster.
 *
 * @+ Implementation
 */
#ifndef _MKEY_H
#define _MKEY_H

/*#define _DEBUG_MKEY_  */

#include <mal.h>
#include "mal_interpreter.h"
#include "mal_exception.h"

#define GDK_ROTATE(x,y,z,m) ((((x) << (y)) & ~(m)) | (((x) >> (z)) & (m)))

<<<<<<< HEAD
mkey_export str  MKEYrotate(lng *ret, const lng *v, const int *nbits);
mkey_export str  MKEYhash(Client cntxt, MalBlkPtr mb, MalStkPtr stk, InstrPtr p);
mkey_export str  MKEYrotate_xor_hash(Client cntxt, MalBlkPtr mb, MalStkPtr stk, InstrPtr p);
mkey_export str  MKEYbulk_rotate_xor_hash(bat *ret, const bat *hid, const int *nbits, const bat *bid);
mkey_export str  MKEYbulkconst_rotate_xor_hash(Client cntxt, MalBlkPtr mb, MalStkPtr stk, InstrPtr p);
mkey_export str  MKEYconstbulk_rotate_xor_hash(bat *ret, const lng *h, const int *nbits, const bat *bid);
mkey_export str  MKEYbathash(bat *res, const bat *bid);
=======
mal_export str  MKEYrotate(wrd *ret, const wrd *v, const int *nbits);
mal_export str  MKEYhash(Client cntxt, MalBlkPtr mb, MalStkPtr stk, InstrPtr p);
mal_export str  MKEYrotate_xor_hash(Client cntxt, MalBlkPtr mb, MalStkPtr stk, InstrPtr p);
mal_export str  MKEYbulk_rotate_xor_hash(bat *ret, const bat *hid, const int *nbits, const bat *bid);
mal_export str  MKEYbulkconst_rotate_xor_hash(Client cntxt, MalBlkPtr mb, MalStkPtr stk, InstrPtr p);
mal_export str  MKEYconstbulk_rotate_xor_hash(bat *ret, const wrd *h, const int *nbits, const bat *bid);
mal_export str  MKEYbathash(bat *res, const bat *bid);
>>>>>>> c23e9161

#endif /* _MKEY_H */<|MERGE_RESOLUTION|>--- conflicted
+++ resolved
@@ -109,22 +109,12 @@
 
 #define GDK_ROTATE(x,y,z,m) ((((x) << (y)) & ~(m)) | (((x) >> (z)) & (m)))
 
-<<<<<<< HEAD
-mkey_export str  MKEYrotate(lng *ret, const lng *v, const int *nbits);
-mkey_export str  MKEYhash(Client cntxt, MalBlkPtr mb, MalStkPtr stk, InstrPtr p);
-mkey_export str  MKEYrotate_xor_hash(Client cntxt, MalBlkPtr mb, MalStkPtr stk, InstrPtr p);
-mkey_export str  MKEYbulk_rotate_xor_hash(bat *ret, const bat *hid, const int *nbits, const bat *bid);
-mkey_export str  MKEYbulkconst_rotate_xor_hash(Client cntxt, MalBlkPtr mb, MalStkPtr stk, InstrPtr p);
-mkey_export str  MKEYconstbulk_rotate_xor_hash(bat *ret, const lng *h, const int *nbits, const bat *bid);
-mkey_export str  MKEYbathash(bat *res, const bat *bid);
-=======
-mal_export str  MKEYrotate(wrd *ret, const wrd *v, const int *nbits);
+mal_export str  MKEYrotate(lng *ret, const lng *v, const int *nbits);
 mal_export str  MKEYhash(Client cntxt, MalBlkPtr mb, MalStkPtr stk, InstrPtr p);
 mal_export str  MKEYrotate_xor_hash(Client cntxt, MalBlkPtr mb, MalStkPtr stk, InstrPtr p);
 mal_export str  MKEYbulk_rotate_xor_hash(bat *ret, const bat *hid, const int *nbits, const bat *bid);
 mal_export str  MKEYbulkconst_rotate_xor_hash(Client cntxt, MalBlkPtr mb, MalStkPtr stk, InstrPtr p);
-mal_export str  MKEYconstbulk_rotate_xor_hash(bat *ret, const wrd *h, const int *nbits, const bat *bid);
+mal_export str  MKEYconstbulk_rotate_xor_hash(bat *ret, const lng *h, const int *nbits, const bat *bid);
 mal_export str  MKEYbathash(bat *res, const bat *bid);
->>>>>>> c23e9161
 
 #endif /* _MKEY_H */