--- conflicted
+++ resolved
@@ -102,12 +102,8 @@
 include trader; # experimental
 
 include mat; 	# experimental
-<<<<<<< HEAD
-include histogram; 	# experimental
-=======
 # include histogram; 	# experimental
 include bpm;	# experimental
->>>>>>> a890f0fd
 include inspect;
 include manual;
 include language;
