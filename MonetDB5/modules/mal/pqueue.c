/*
 * The contents of this file are subject to the MonetDB Public License
 * Version 1.1 (the "License"); you may not use this file except in
 * compliance with the License. You may obtain a copy of the License at
 * http://www.monetdb.org/Legal/MonetDBLicense
 *
 * Software distributed under the License is distributed on an "AS IS"
 * basis, WITHOUT WARRANTY OF ANY KIND, either express or implied. See the
 * License for the specific language governing rights and limitations
 * under the License.
 *
 * The Original Code is the MonetDB Database System.
 *
 * The Initial Developer of the Original Code is CWI.
 * Portions created by CWI are Copyright (C) 1997-July 2008 CWI.
 * Copyright August 2008-2014 MonetDB B.V.
 * All Rights Reserved.
 */

/*
 * Nikos Mamoulis, Niels Nes
 * Priority queues
 *
 * This module includes functions for accessing and updating a pqueue.
 * A pqueue is an (oid,any) bat. The tail is used as a comparison key.
 * The first element of the pqueue is the smallest one in a min-pqueue
 * or the largest one in a max-pqueue.
 * Each element is larger than (smaller than) or equal to
 * its parent which is defined by (position/2) if position is odd or
 * (position-1)/2 if position is even (positions are from 0 to n-1).
 * The head of the bat is used to keep track of the object-ids which are
 * organized in the heap with respect to their values (tail column).
 *
 */

#include "monetdb_config.h"
#include "pqueue.h"

/* returns the parent of a pqueue position */
static inline BUN
parent(BUN posel)
{
	if (posel % 2)				/*odd */
		return posel / 2;
	else
		return (posel - 1) / 2;
}

/* initialize pqueue */
static int
do_pqueue_init(BAT **h, BAT *b, BUN maxsize)
{
	*h = BATnew(TYPE_oid, b->ttype, maxsize, TRANSIENT);
	if (*h == NULL)
		return GDK_FAIL;
	(*h)->batDirty |= 2;
	return GDK_SUCCEED;
}

static int
pqueue_init(BAT **h, BAT *b, wrd *maxsize)
{
	return do_pqueue_init(h, b, (BUN) *maxsize);
}

#define ht_swap(tpe,cur,ins)								\
	do {													\
		oid htmp = *(oid*)BUNhloc(hi,cur);					\
		tpe ttmp = *(tpe*)BUNtloc(hi,cur);					\
		*(oid*)BUNhloc(hi,cur) = *(oid*)BUNhloc(hi,ins);	\
		*(tpe*)BUNtloc(hi,cur) = *(tpe*)BUNtloc(hi,ins);	\
		*(oid*)BUNhloc(hi,ins) = htmp;						\
		*(tpe*)BUNtloc(hi,ins) = ttmp;						\
	} while (0)

#define any_swap(cur,ins,ts)								\
	do {													\
		unsigned int i;										\
		char ch;											\
		/* only swap the locations (ie var_t's) */			\
		char *c1 = BUNtloc(hi,cur), *c2 = BUNtloc(hi,ins);	\
		oid htmp = *(oid*)BUNhloc(hi,cur);					\
		*(oid*)BUNhloc(hi,cur) = *(oid*)BUNhloc(hi,ins);	\
		*(oid*)BUNhloc(hi,ins) = htmp;						\
		for(i=0;i<ts;i++) {									\
			ch= c1[i]; c1[i]=c2[i]; c2[i]=ch;				\
		}													\
	} while (0)

#define pqueueimpl_minmax(TYPE,NAME,OPER)								\
	/*enqueue an element*/												\
	static int pqueue_enqueue_##NAME(BAT *h, oid *idx, TYPE *el)		\
	{																	\
		BATiter hi = bat_iterator(h);									\
		BUN ins,cur;													\
																		\
		BUN hbase = BUNfirst(h);										\
		BUN p, posel = BATcount(h); /*last position*/					\
																		\
		BUNins(h, (ptr)idx, (ptr)el, FALSE);							\
		ins = hbase+posel;												\
																		\
		while(posel >0) {												\
			p=parent(posel);											\
			cur = hbase+p;												\
			if (*(TYPE *)BUNtloc(hi,ins) OPER *(TYPE *)BUNtloc(hi,cur)) { \
				/* swap element with its parent */						\
				ht_swap(TYPE,cur,ins);									\
				ins = cur;												\
				posel = parent(posel);									\
			}															\
			else break;													\
		}																\
		h->hsorted = h->tsorted = FALSE;								\
		h->hrevsorted = h->trevsorted = FALSE;							\
																		\
		return GDK_SUCCEED;												\
	}																	\
																		\
	/* moves down the root element */									\
	/* used by dequeue (see below) */									\
	static int pqueue_movedowntop_##NAME(BAT *h)						\
	{																	\
		BATiter hi = bat_iterator(h);									\
		BUN swp, cur, hbase = BUNfirst(h);								\
		BUN swap, num_elems = BATcount(h);								\
		BUN posel = 0;													\
																		\
		cur = hbase;													\
																		\
		/*while posel is not a leaf and pqueue[posel].tail > any of childen*/ \
		while (posel*2+1 < num_elems) { /*there exists a left son*/		\
			if (posel*2+2< num_elems) { /*there exists a right son*/	\
				if (*(TYPE *)BUNtloc(hi,hbase+(posel*2+1)) OPER			\
					*(TYPE *)BUNtloc(hi,hbase+(posel*2+2)))				\
					swap = posel*2+1;									\
				else													\
					swap = posel*2+2;									\
			} else														\
				swap = posel*2+1;										\
																		\
			swp = hbase+swap;											\
																		\
			if (*(TYPE *)BUNtloc(hi,swp) OPER *(TYPE *)BUNtloc(hi,cur)) { \
				/*swap elements*/										\
				ht_swap(TYPE,cur,swp);									\
				cur = swp;												\
				posel = swap;											\
			} else														\
				break;													\
		}																\
																		\
		return GDK_SUCCEED;												\
	}																	\
																		\
	/* removes the root element, puts the last element as root and */	\
	/* moves it down */													\
	static int pqueue_dequeue_##NAME(BAT *h)							\
	{																	\
		BATiter hi = bat_iterator(h);									\
		BUN hbase;														\
		BUN num_elements;												\
																		\
		if (!(num_elements = BATcount(h))) {							\
			/* pqueue_dequeue: Cannot dequeue from empty queue */		\
			return GDK_FAIL;											\
		}																\
																		\
		hbase = BUNfirst(h);											\
																		\
		/* copy last element to the first position*/					\
		ht_swap(TYPE,hbase, hbase+(num_elements-1));					\
																		\
		/*delete last element*/											\
		BUNdelete(h, hbase+(num_elements-1), FALSE);					\
																		\
		pqueue_movedowntop_##NAME(h);									\
		return GDK_SUCCEED;												\
	}																	\
																		\
	/* replaces the top element with the input if it is larger */		\
	/* (smaller) and \ updates the heap */								\
	static int pqueue_topreplace_##NAME(BAT *h, oid *idx, TYPE *el)		\
	{																	\
		BATiter hi = bat_iterator(h);									\
		BUN hbase;														\
																		\
		hbase = BUNfirst(h);											\
																		\
		if (*(TYPE *)BUNtloc(hi,hbase) OPER *el) {						\
			*(oid*)BUNhloc(hi,hbase) = *idx;							\
			*(TYPE*)BUNtloc(hi,hbase) = *el;							\
			pqueue_movedowntop_##NAME(h);								\
		}																\
																		\
		return GDK_SUCCEED;												\
	}																	\
																		\
	/* TopN, based on ##NAME-pqueue */									\
																		\
	static BAT *														\
	heap2bat_##NAME(BAT *h)												\
	{																	\
		BAT *r, *n = BATnew(TYPE_oid, TYPE_oid, BATcount(h), TRANSIENT); \
		BUN f = BUNfirst(h);											\
		oid *o = (oid*)Hloc(h, f), oo = *o;								\
		TYPE *v = (TYPE*)Tloc(h, f), ov = *v;							\
																		\
		for(f = BUNfirst(h); f < BUNlast(h); f = BUNfirst(h)) {			\
			o = (oid*)Hloc(h, f);										\
			v = (TYPE*)Tloc(h, f);										\
			if (ov != *v) {												\
				oo = *o;												\
				ov = *v;												\
			}															\
			BUNins(n, o, &oo, FALSE);									\
			pqueue_dequeue_##NAME(h);									\
		}																\
		r = BATrevert(n);												\
		return r;														\
	}																	\
																		\
	static int pqueue_topn_void##NAME(BAT **H, BAT *t, wrd *N)			\
	{																	\
		BAT *h = NULL;													\
		BATiter ti = bat_iterator(t);									\
		TYPE *v;														\
		BUN i, n = BATcount(t);											\
		oid idx = t->hseqbase;											\
																		\
		if (*N != wrd_nil && *N >= 0 && *N <= (wrd) BUN_MAX && (BUN) *N < n) \
			n = (BUN) *N;												\
		if (do_pqueue_init(&h,t,n) == GDK_FAIL)							\
			return GDK_FAIL;											\
		v = (TYPE*)BUNtail(ti,BUNfirst(t));								\
																		\
		for(i=0; i<n; i++, idx++, v++) {								\
			pqueue_enqueue_##NAME(h, &idx, v);							\
		}																\
		n = BATcount(t);												\
		for(; i<n; i++, idx++, v++) {									\
			pqueue_topreplace_##NAME(h, &idx, v);						\
		}																\
		*H = heap2bat_##NAME(h);										\
		BBPunfix(h->batCacheid);										\
		return GDK_SUCCEED;												\
	}																	\
																		\
	static int pqueue_topn_##NAME(BAT **H, BAT *t, wrd *N)				\
	{																	\
		BAT *h = NULL;													\
		BATiter ti = bat_iterator(t);									\
		BUN i, n = BATcount(t);											\
		BUN p = BUNfirst(t);											\
																		\
		if (*N != wrd_nil && *N >= 0 && *N <= (wrd) BUN_MAX && (BUN) *N < n) \
			n = (BUN) *N;												\
		if (do_pqueue_init(&h,t,n) == GDK_FAIL)							\
			return GDK_FAIL;											\
																		\
		for(i=0; i<n; i++, p++) {										\
			pqueue_enqueue_##NAME(h, (oid*)BUNhloc(ti,p), (TYPE*)BUNtloc(ti,p)); \
		}																\
		n = BATcount(t);												\
		for(; i<n; i++, p++) {											\
			pqueue_topreplace_##NAME(h, (oid*)BUNhloc(ti,p), (TYPE*)BUNtloc(ti,p));	\
		}																\
		*H = heap2bat_##NAME(h);										\
		BBPunfix(h->batCacheid);										\
		return GDK_SUCCEED;												\
	}																	\
																		\
	/* TopN (unique values), based on ##NAME-pqueue */					\
																		\
	static int pqueue_utopn_void##NAME(BAT **H, BAT *t, wrd *N)			\
	{																	\
		BAT *duplicates = NULL, *b;										\
		BATiter ti = bat_iterator(t);									\
		TYPE *v;														\
		BUN i, j, n, cnt = BATcount(t), p;								\
		oid idx = t->hseqbase;											\
																		\
		n = cnt;														\
		if (*N != wrd_nil && *N >= 0 && *N <= (wrd) BUN_MAX)			\
			n = (BUN) *N;												\
		if (do_pqueue_init(H,t,n) == GDK_FAIL)							\
			return GDK_FAIL;											\
		duplicates = BATnew(TYPE_oid, TYPE_oid, n, TRANSIENT);			\
		if (duplicates == NULL) {										\
			BBPunfix((*H)->batCacheid);									\
			return GDK_FAIL;											\
		}																\
		v = (TYPE*)BUNtail(ti,BUNfirst(t));								\
																		\
		for(i=0, j=0; j < cnt && i<n; j++, idx++, v++) {				\
			if ((p = BUNfnd(BATmirror(*H), v)) == BUN_NONE) {			\
				pqueue_enqueue_##NAME(*H, &idx, v);						\
				HASHdestroy(*H);										\
				BUNins(duplicates, &idx, &idx, FALSE);					\
				i++;													\
			} else {													\
				BUNins(duplicates, Hloc(*H, p), &idx, FALSE);			\
			}															\
		}																\
		for(; j<cnt; j++, idx++, v++) {									\
			if (*(TYPE *)Tloc(*H,BUNfirst(*H)) OPER##= *v) {			\
				if ((p = BUNfnd(BATmirror(*H), v)) == BUN_NONE) {		\
					oid o_idx = *(oid*)Hloc(*H, BUNfirst(*H));			\
					BUNdelHead(duplicates, &o_idx, TRUE);				\
					pqueue_topreplace_##NAME(*H, &idx, v);				\
					HASHdestroy(*H);									\
					BUNins(duplicates, &idx, &idx, FALSE);				\
				} else {												\
					BUNins(duplicates, Hloc(*H, p), &idx, FALSE);		\
				}														\
			}															\
		}																\
		b = heap2bat_##NAME(*H);										\
		BBPunfix((*H)->batCacheid); *H = b;								\
		b = VIEWcombine(*H);											\
		BBPunfix((*H)->batCacheid); *H = b;								\
		b = BATleftjoin(*H, duplicates, BATcount(duplicates));			\
		BBPunfix((*H)->batCacheid);										\
		BBPunfix(duplicates->batCacheid);								\
		*H = BATmirror(b);												\
		return GDK_SUCCEED;												\
	}																	\
																		\
	static int pqueue_utopn_##NAME(BAT **H, BAT *t, wrd *N)				\
	{																	\
		BAT *duplicates = NULL, *b;										\
		BATiter ti = bat_iterator(t);									\
		TYPE *v;														\
		BUN i, j, n, cnt = BATcount(t), p;								\
		oid *idx;														\
																		\
		n = cnt;														\
		if (*N != wrd_nil && *N >= 0 && *N <= (wrd) BUN_MAX)			\
			n = (BUN) *N;												\
		if (do_pqueue_init(H,t,n) == GDK_FAIL)							\
			return GDK_FAIL;											\
		duplicates = BATnew(TYPE_oid, TYPE_oid, n, TRANSIENT);			\
		if (duplicates == NULL) {										\
			BBPunfix((*H)->batCacheid);									\
			return GDK_FAIL;											\
		}																\
		v = (TYPE*)BUNtail(ti,BUNfirst(t));								\
		idx = (oid*)BUNhead(ti,BUNfirst(t));							\
																		\
		for(i=0, j=0; j < cnt && i<n; j++, idx++, v++) {				\
			if ((p = BUNfnd(BATmirror(*H), v)) == BUN_NONE) {			\
				pqueue_enqueue_##NAME(*H, idx, v);						\
				HASHdestroy(*H);										\
				BUNins(duplicates, idx, idx, FALSE);					\
				i++;													\
			} else {													\
				BUNins(duplicates, Hloc(*H, p), idx, FALSE);			\
			}															\
		}																\
		for(; j<cnt; j++, idx++, v++) {									\
			if (*(TYPE *)Tloc(*H,BUNfirst(*H)) OPER##= *v) {			\
				if ((p = BUNfnd(BATmirror(*H), v)) == BUN_NONE) {		\
					oid o_idx = *(oid*)Hloc(*H, BUNfirst(*H));			\
					BUNdelHead(duplicates, &o_idx, TRUE);				\
					pqueue_topreplace_##NAME(*H, idx, v);				\
					HASHdestroy(*H);									\
					BUNins(duplicates, idx, idx, FALSE);				\
				} else {												\
					BUNins(duplicates, Hloc(*H, p), idx, FALSE);		\
				}														\
			}															\
		}																\
		b = heap2bat_##NAME(*H);										\
		BBPunfix((*H)->batCacheid); *H = b;								\
		b = VIEWcombine(*H);											\
		BBPunfix((*H)->batCacheid); *H = b;								\
		b = BATleftjoin(*H, duplicates, BATcount(duplicates));			\
		BBPunfix((*H)->batCacheid);										\
		BBPunfix(duplicates->batCacheid);								\
		*H = BATmirror(b);												\
		return GDK_SUCCEED;												\
	}

pqueueimpl_minmax(bte, btemin, <)
pqueueimpl_minmax(bte, btemax, >)
pqueueimpl_minmax(sht, shtmin, <)
pqueueimpl_minmax(sht, shtmax, >)
pqueueimpl_minmax(int, intmin, <)
pqueueimpl_minmax(int, intmax, >)
pqueueimpl_minmax(wrd, wrdmin, <)
pqueueimpl_minmax(wrd, wrdmax, <)
pqueueimpl_minmax(oid, oidmin, >)
pqueueimpl_minmax(oid, oidmax, >)
pqueueimpl_minmax(lng, lngmin, <)
pqueueimpl_minmax(lng, lngmax, >)
pqueueimpl_minmax(flt, fltmin, <)
pqueueimpl_minmax(flt, fltmax, >)
pqueueimpl_minmax(dbl, dblmin, <)
pqueueimpl_minmax(dbl, dblmax, >)

/* The fallback case, non optimized */
/*enqueue an element*/
static int
pqueue_enqueue_anymin(BAT *h, oid *idx, ptr el, int tpe)
{
	BATiter hi = bat_iterator(h);
	BUN hbase;
	BUN ins, cur;
	BUN p, posel;
	unsigned short ts;

	hbase = BUNfirst(h);

	posel = BATcount(h);		/*last position */
	BUNins(h, (ptr) idx, (ptr) el, FALSE);
	ts = Tsize(h);
	ins = hbase + posel;

	while (posel > 0) {
		p = parent(posel);
		cur = hbase + p;
		if (atom_CMP(BUNtail(hi, ins), BUNtail(hi, cur), tpe) < 0) {
			/* swap element with its parent */
			any_swap(cur, ins, ts);
			ins = cur;
			posel = parent(posel);
		} else
			break;
	}
	h->hsorted = h->tsorted = FALSE;
	h->hrevsorted = h->trevsorted = FALSE;

	return GDK_SUCCEED;
}

/* moves down the root element */
/* used by dequeue (see below) */
static int
pqueue_movedowntop_anymin(BAT *h)
{
	BATiter hi = bat_iterator(h);
	BUN hbase;
	BUN swp, cur;
	int tpe = BATttype(h);
	BUN swap, num_elems;
	BUN posel;
	unsigned short ts = Tsize(h);

	hbase = BUNfirst(h);

	cur = hbase;
	num_elems = BATcount(h);
	posel = 0;

	/*while posel is not a leaf and pqueue[posel].tail > any of childen */
	while (posel * 2 + 1 < num_elems) {	/*there exists a left son */
		if (posel * 2 + 2 < num_elems) {	/*there exists a right son */
			if (atom_CMP(BUNtail(hi, hbase + (posel * 2 + 1)),
						 BUNtail(hi, hbase + (posel * 2 + 2)), tpe) < 0) {
				swap = posel * 2 + 1;
			} else {
				swap = posel * 2 + 2;
			}
		} else
			swap = posel * 2 + 1;

		swp = hbase + swap;

		if (atom_CMP(BUNtail(hi, swp), BUNtail(hi, cur), tpe) < 0) {
			/*swap elements */
			any_swap(cur, swp, ts);
			cur = swp;
			posel = swap;
		} else
			break;
	}
	h->hsorted = h->tsorted = FALSE;
	h->hrevsorted = h->trevsorted = FALSE;

	return GDK_SUCCEED;
}

/* removes the root element, puts the last element as root and moves it down */
static int
pqueue_dequeue_anymin(BAT *h)
{
	BATiter hi = bat_iterator(h);
	BUN hbase;
	BUN num_elements;
	unsigned short ts = Tsize(h);

	if (!(num_elements = BATcount(h))) {
		/* pqueue_dequeue: Cannot dequeue from empty queue */
		return GDK_FAIL;
	}

	hbase = BUNfirst(h);

	/* copy last element to the first position */
	any_swap(hbase, hbase + (num_elements - 1), ts);

	/*delete last element */
	BUNdelete(h, hbase + (num_elements - 1), FALSE);

	pqueue_movedowntop_anymin(h);
	return GDK_SUCCEED;
}

/* replaces the top element with the input if it is larger (smaller) and
 * updates the heap */
static int
pqueue_topreplace_anymin(BAT *h, oid *idx, ptr el, int tpe)
{
	BATiter hi = bat_iterator(h);
	BUN hbase = BUNfirst(h);

	if (atom_CMP(BUNtail(hi, hbase), el, tpe) < 0) {
		BUNinplace(h, hbase, idx, el, 0);
		*(oid *) BUNhloc(hi, hbase) = *idx;
		pqueue_movedowntop_anymin(h);
		h->hsorted = h->tsorted = FALSE;
		h->hrevsorted = h->trevsorted = FALSE;
	}

	return GDK_SUCCEED;
}

static BAT *
heap2bat_anymin(BAT *h)
{
	BATiter hi = bat_iterator(h);
	BAT *r, *n = BATnew(TYPE_oid, TYPE_oid, BATcount(h), TRANSIENT);
	BUN f = BUNfirst(h);
	oid *o = (oid *) Hloc(h, f), oo = *o;
	ptr v = (ptr) BUNtail(hi, f), ov = v;
	int tpe = h->ttype;

	for (f = BUNfirst(h); f < BUNlast(h); f = BUNfirst(h)) {
		o = (oid *) Hloc(h, f);
		v = (ptr) BUNtail(hi, f);
		if (atom_CMP(ov, v, tpe) != 0) {
			oo = *o;
			ov = v;
		}
		BUNins(n, o, &oo, FALSE);
		pqueue_dequeue_anymin(h);
	}
	r = BATrevert(n);
	return r;
}

static int
pqueue_topn_voidanymin(BAT **H, BAT *t, wrd *N)
{
	BAT *h = NULL;
	BATiter ti = bat_iterator(t);
	BUN i, n = BATcount(t);
	oid idx = t->hseqbase;
	BUN p = BUNfirst(t);
	int tpe = BATttype(t);

	if (*N != wrd_nil && *N >= 0 && *N <= (wrd) BUN_MAX && (BUN) *N < n)
		n = (BUN) *N;
	if (do_pqueue_init(&h, t, n) == GDK_FAIL)
		return GDK_FAIL;

	for (i = 0; i < n; i++, idx++, p++) {
		pqueue_enqueue_anymin(h, &idx, BUNtail(ti, p), tpe);
	}
	n = BATcount(t);
	for (; i < n; i++, idx++, p++) {
		pqueue_topreplace_anymin(h, &idx, BUNtail(ti, p), tpe);
	}
	*H = heap2bat_anymin(h);
	BBPunfix(h->batCacheid);
	return GDK_SUCCEED;
}

static int
pqueue_topn_anymin(BAT **H, BAT *t, wrd *N)
{
	BAT *h = NULL;
	BATiter ti = bat_iterator(t);
	BUN i, n = BATcount(t);
	BUN p = BUNfirst(t);
	int tpe = BATttype(t);

	if (*N != wrd_nil && *N >= 0 && *N <= (wrd) BUN_MAX && (BUN) *N < n)
		n = (BUN) *N;
	if (do_pqueue_init(&h, t, n) == GDK_FAIL)
		return GDK_FAIL;

	for (i = 0; i < n; i++, p++) {
		pqueue_enqueue_anymin(h, (oid *) BUNhloc(ti, p), BUNtail(ti, p), tpe);
	}
	n = BATcount(t);
	for (; i < n; i++, p++) {
		pqueue_topreplace_anymin(h, (oid *) BUNhloc(ti, p),
								 BUNtail(ti, p), tpe);
	}
	*H = heap2bat_anymin(h);
	BBPunfix(h->batCacheid);
	return GDK_SUCCEED;
}

static int
pqueue_utopn_voidanymin(BAT **H, BAT *t, wrd *N)
{
	BAT *duplicates = NULL, *b;
	BATiter hi, ti = bat_iterator(t);
	BUN i, j, n, cnt = BATcount(t), p;
	BUN q = BUNfirst(t);
	ptr v;
	oid idx = t->hseqbase;
	int tpe = BATttype(t);

	n = cnt;
	if (*N != wrd_nil && *N >= 0 && *N <= (wrd) BUN_MAX)
		n = (BUN) *N;
	if (do_pqueue_init(H, t, n) == GDK_FAIL)
		return GDK_FAIL;
	duplicates = BATnew(TYPE_oid, TYPE_oid, n, TRANSIENT);
	if (duplicates == NULL) {
		BBPunfix((*H)->batCacheid);
		return GDK_FAIL;
	}
	hi = bat_iterator(*H);

	for (i = 0, j = 0; j < cnt && i < n; j++, idx++, q++) {
		v = BUNtail(ti, q);
		if ((p = BUNfnd(BATmirror(*H), v)) == BUN_NONE) {
			pqueue_enqueue_anymin(*H, &idx, v, tpe);
			HASHdestroy(*H);
			BUNins(duplicates, &idx, &idx, FALSE);
			i++;
		} else {
			BUNins(duplicates, Hloc(*H, p), &idx, FALSE);
		}
	}
	for (; j < cnt; j++, idx++, q++) {
		v = BUNtail(ti, q);
		if (atom_CMP(BUNtail(hi, BUNfirst(*H)), v, tpe) <= 0) {
			if ((p = BUNfnd(BATmirror(*H), v)) == BUN_NONE) {
				oid o_idx = *(oid *) Hloc(*H, BUNfirst(*H));
				BUNdelHead(duplicates, &o_idx, TRUE);
				pqueue_topreplace_anymin(*H, &idx, v, tpe);
				HASHdestroy(*H);
				BUNins(duplicates, &idx, &idx, FALSE);
			} else {
				BUNins(duplicates, Hloc(*H, p), &idx, FALSE);
			}
		}
	}
	b = heap2bat_anymin(*H);
	BBPunfix((*H)->batCacheid);
	*H = b;
	b = VIEWcombine(*H);
	BBPunfix((*H)->batCacheid);
	*H = b;
	b = BATleftjoin(*H, duplicates, BATcount(duplicates));
	BBPunfix((*H)->batCacheid);
	BBPunfix(duplicates->batCacheid);
	*H = BATmirror(b);
	return GDK_SUCCEED;
}

static int
pqueue_utopn_anymin(BAT **H, BAT *t, wrd *N)
{
	BAT *duplicates = NULL, *b;
	BATiter hi, ti = bat_iterator(t);
	BUN i, j, n, cnt = BATcount(t), p;
	BUN q = BUNfirst(t);
	oid *idx;
	ptr v;
	int tpe = BATttype(t);

	n = cnt;
	if (*N != wrd_nil && *N >= 0 && *N <= (wrd) BUN_MAX)
		n = (BUN) *N;
	if (do_pqueue_init(H, t, n) == GDK_FAIL)
		return GDK_FAIL;
	duplicates = BATnew(TYPE_oid, TYPE_oid, n, TRANSIENT);
	if (duplicates == NULL) {
		BBPunfix((*H)->batCacheid);
		return GDK_FAIL;
	}
	hi = bat_iterator(*H);

	idx = (oid *) BUNhead(ti, BUNfirst(t));
	for (i = 0, j = 0; j < cnt && i < n; j++, idx++, q++) {
		v = BUNtail(ti, q);
		if ((p = BUNfnd(BATmirror(*H), v)) == BUN_NONE) {
			pqueue_enqueue_anymin(*H, idx, v, tpe);
			HASHdestroy(*H);
			BUNins(duplicates, idx, idx, FALSE);
			i++;
		} else {
			BUNins(duplicates, Hloc(*H, p), idx, FALSE);
		}
	}
	for (; j < cnt; j++, idx++, q++) {
		v = BUNtail(ti, q);
		if (atom_CMP(BUNtail(hi, BUNfirst(*H)), v, tpe) <= 0) {
			if ((p = BUNfnd(BATmirror(*H), v)) == BUN_NONE) {
				oid o_idx = *(oid *) Hloc(*H, BUNfirst(*H));
				BUNdelHead(duplicates, &o_idx, TRUE);
				pqueue_topreplace_anymin(*H, idx, v, tpe);
				HASHdestroy(*H);
				BUNins(duplicates, idx, idx, FALSE);
			} else {
				BUNins(duplicates, Hloc(*H, p), idx, FALSE);
			}
		}
	}
	b = heap2bat_anymin(*H);
	BBPunfix((*H)->batCacheid);
	*H = b;
	b = VIEWcombine(*H);
	BBPunfix((*H)->batCacheid);
	*H = b;
	b = BATleftjoin(*H, duplicates, BATcount(duplicates));
	BBPunfix((*H)->batCacheid);
	BBPunfix(duplicates->batCacheid);
	*H = BATmirror(b);
	return GDK_SUCCEED;
}

/*enqueue an element*/
static int
pqueue_enqueue_anymax(BAT *h, oid *idx, ptr el, int tpe)
{
	BATiter hi = bat_iterator(h);
	BUN hbase;
	BUN ins, cur;
	BUN p, posel;
	unsigned short ts;

	hbase = BUNfirst(h);

	posel = BATcount(h);		/*last position */
	BUNins(h, (ptr) idx, (ptr) el, FALSE);
	ts = Tsize(h);
	ins = hbase + posel;

	while (posel > 0) {
		p = parent(posel);
		cur = hbase + p;
		if (atom_CMP(BUNtail(hi, ins), BUNtail(hi, cur), tpe) > 0) {
			/* swap element with its parent */
			any_swap(cur, ins, ts);
			ins = cur;
			posel = parent(posel);
		} else
			break;
	}
	h->hsorted = h->tsorted = FALSE;
	h->hrevsorted = h->trevsorted = FALSE;

	return GDK_SUCCEED;
}

/* moves down the root element */
/* used by dequeue (see below) */
static int
pqueue_movedowntop_anymax(BAT *h)
{
	BATiter hi = bat_iterator(h);
	BUN hbase;
	BUN swp, cur;
	int tpe = BATttype(h);
	BUN swap, num_elems;
	BUN posel;
	unsigned short ts = Tsize(h);

	hbase = BUNfirst(h);

	cur = hbase;
	num_elems = BATcount(h);
	posel = 0;

	/*while posel is not a leaf and pqueue[posel].tail > any of childen */
	while (posel * 2 + 1 < num_elems) {	/*there exists a left son */
		if (posel * 2 + 2 < num_elems) {	/*there exists a right son */
			if (atom_CMP(BUNtail(hi, hbase + (posel * 2 + 1)),
						 BUNtail(hi, hbase + (posel * 2 + 2)), tpe) > 0) {
				swap = posel * 2 + 1;
			} else {
				swap = posel * 2 + 2;
			}
		} else
			swap = posel * 2 + 1;

		swp = hbase + swap;

		if (atom_CMP(BUNtail(hi, swp), BUNtail(hi, cur), tpe) > 0) {
			/*swap elements */
			any_swap(cur, swp, ts);
			cur = swp;
			posel = swap;
		} else
			break;
	}
	h->hsorted = h->tsorted = FALSE;
	h->hrevsorted = h->trevsorted = FALSE;

	return GDK_SUCCEED;
}

/* removes the root element, puts the last element as root and moves it down */
static int
pqueue_dequeue_anymax(BAT *h)
{
	BATiter hi = bat_iterator(h);
	BUN hbase;
	BUN num_elements;
	unsigned short ts = Tsize(h);

	if (!(num_elements = BATcount(h))) {
		/* pqueue_dequeue: Cannot dequeue from empty queue */
		return GDK_FAIL;
	}

	hbase = BUNfirst(h);

	/* copy last element to the first position */
	any_swap(hbase, hbase + (num_elements - 1), ts);

	/*delete last element */
	BUNdelete(h, hbase + (num_elements - 1), FALSE);

	pqueue_movedowntop_anymax(h);
	return GDK_SUCCEED;
}

/* replaces the top element with the input if it is larger (smaller) and
 * updates the heap */
static int
pqueue_topreplace_anymax(BAT *h, oid *idx, ptr el, int tpe)
{
	BATiter hi = bat_iterator(h);
	BUN hbase = BUNfirst(h);

	if (atom_CMP(BUNtail(hi, hbase), el, tpe) > 0) {
		BUNinplace(h, hbase, idx, el, 0);
		*(oid *) BUNhloc(hi, hbase) = *idx;
		pqueue_movedowntop_anymax(h);
		h->hsorted = h->tsorted = FALSE;
		h->hrevsorted = h->trevsorted = FALSE;
	}

	return GDK_SUCCEED;
}

static BAT *
heap2bat_anymax(BAT *h)
{
	BATiter hi = bat_iterator(h);
	BAT *r, *n = BATnew(TYPE_oid, TYPE_oid, BATcount(h), TRANSIENT);
	BUN f = BUNfirst(h);
	oid *o = (oid *) Hloc(h, f), oo = *o;
	ptr v = (ptr) BUNtail(hi, f), ov = v;
	int tpe = h->ttype;

	for (f = BUNfirst(h); f < BUNlast(h); f = BUNfirst(h)) {
		o = (oid *) Hloc(h, f);
		v = (ptr) BUNtail(hi, f);
		if (atom_CMP(ov, v, tpe) != 0) {
			oo = *o;
			ov = v;
		}
		BUNins(n, o, &oo, FALSE);
		pqueue_dequeue_anymax(h);
	}
	r = BATrevert(n);
	return r;
}

static int
pqueue_topn_voidanymax(BAT **H, BAT *t, wrd *N)
{
	BAT *h = NULL;
	BATiter ti = bat_iterator(t);
	BUN i, n = BATcount(t);
	oid idx = t->hseqbase;
	BUN p = BUNfirst(t);
	int tpe = BATttype(t);

	if (*N != wrd_nil && *N >= 0 && *N <= (wrd) BUN_MAX && (BUN) *N < n)
		n = (BUN) *N;
	if (do_pqueue_init(&h, t, n) == GDK_FAIL)
		return GDK_FAIL;

	for (i = 0; i < n; i++, idx++, p++) {
		pqueue_enqueue_anymax(h, &idx, BUNtail(ti, p), tpe);
	}
	n = BATcount(t);
	for (; i < n; i++, idx++, p++) {
		pqueue_topreplace_anymax(h, &idx, BUNtail(ti, p), tpe);
	}
	*H = heap2bat_anymax(h);
	BBPunfix(h->batCacheid);
	return GDK_SUCCEED;
}

static int
pqueue_topn_anymax(BAT **H, BAT *t, wrd *N)
{
	BAT *h = NULL;
	BATiter ti = bat_iterator(t);
	BUN i, n = BATcount(t);
	BUN p = BUNfirst(t);
	int tpe = BATttype(t);

	if (*N != wrd_nil && *N >= 0 && *N <= (wrd) BUN_MAX && (BUN) *N < n)
		n = (BUN) *N;
	if (do_pqueue_init(&h, t, n) == GDK_FAIL)
		return GDK_FAIL;

	for (i = 0; i < n; i++, p++) {
		pqueue_enqueue_anymax(h, (oid *) BUNhloc(ti, p), BUNtail(ti, p), tpe);
	}
	n = BATcount(t);
	for (; i < n; i++, p++) {
		pqueue_topreplace_anymax(h, (oid *) BUNhloc(ti, p),
								 BUNtail(ti, p), tpe);
	}
	*H = heap2bat_anymax(h);
	BBPunfix(h->batCacheid);
	return GDK_SUCCEED;
}

static int
pqueue_utopn_voidanymax(BAT **H, BAT *t, wrd *N)
{
	BAT *duplicates = NULL, *b;
	BATiter hi, ti = bat_iterator(t);
	BUN i, j, n, cnt = BATcount(t), p;
	BUN q = BUNfirst(t);
	ptr v;
	oid idx = t->hseqbase;
	int tpe = BATttype(t);

	n = cnt;
	if (*N != wrd_nil && *N >= 0 && *N <= (wrd) BUN_MAX)
		n = (BUN) *N;
	if (do_pqueue_init(H, t, n) == GDK_FAIL)
		return GDK_FAIL;
	duplicates = BATnew(TYPE_oid, TYPE_oid, n, TRANSIENT);
	if (duplicates == NULL) {
		BBPunfix((*H)->batCacheid);
		return GDK_FAIL;
	}
	hi = bat_iterator(*H);

	for (i = 0, j = 0; j < cnt && i < n; j++, idx++, q++) {
		v = BUNtail(ti, q);
		if ((p = BUNfnd(BATmirror(*H), v)) == BUN_NONE) {
			pqueue_enqueue_anymax(*H, &idx, v, tpe);
			HASHdestroy(*H);
			BUNins(duplicates, &idx, &idx, FALSE);
			i++;
		} else {
			BUNins(duplicates, Hloc(*H, p), &idx, FALSE);
		}
	}
	for (; j < cnt; j++, idx++, q++) {
		v = BUNtail(ti, q);
		if (atom_CMP(BUNtail(hi, BUNfirst(*H)), v, tpe) >= 0) {
			if ((p = BUNfnd(BATmirror(*H), v)) == BUN_NONE) {
				oid o_idx = *(oid *) Hloc(*H, BUNfirst(*H));
				BUNdelHead(duplicates, &o_idx, TRUE);
				pqueue_topreplace_anymax(*H, &idx, v, tpe);
				HASHdestroy(*H);
				BUNins(duplicates, &idx, &idx, FALSE);
			} else {
				BUNins(duplicates, Hloc(*H, p), &idx, FALSE);
			}
		}
	}
	b = heap2bat_anymax(*H);
	BBPunfix((*H)->batCacheid);
	*H = b;
	b = VIEWcombine(*H);
	BBPunfix((*H)->batCacheid);
	*H = b;
	b = BATleftjoin(*H, duplicates, BATcount(duplicates));
	BBPunfix((*H)->batCacheid);
	BBPunfix(duplicates->batCacheid);
	*H = BATmirror(b);
	return GDK_SUCCEED;
}

static int
pqueue_utopn_anymax(BAT **H, BAT *t, wrd *N)
{
	BAT *duplicates = NULL, *b;
	BATiter hi, ti = bat_iterator(t);
	BUN i, j, n, cnt = BATcount(t), p;
	BUN q = BUNfirst(t);
	oid *idx;
	ptr v;
	int tpe = BATttype(t);

	n = cnt;
	if (*N != wrd_nil && *N >= 0 && *N <= (wrd) BUN_MAX)
		n = (BUN) *N;
	if (do_pqueue_init(H, t, n) == GDK_FAIL)
		return GDK_FAIL;
	duplicates = BATnew(TYPE_oid, TYPE_oid, n, TRANSIENT);
	if (duplicates == NULL) {
		BBPunfix((*H)->batCacheid);
		return GDK_FAIL;
	}
	hi = bat_iterator(*H);

	idx = (oid *) BUNhead(ti, BUNfirst(t));
	for (i = 0, j = 0; j < cnt && i < n; j++, idx++, q++) {
		v = BUNtail(ti, q);
		if ((p = BUNfnd(BATmirror(*H), v)) == BUN_NONE) {
			pqueue_enqueue_anymax(*H, idx, v, tpe);
			HASHdestroy(*H);
			BUNins(duplicates, idx, idx, FALSE);
			i++;
		} else {
			BUNins(duplicates, Hloc(*H, p), idx, FALSE);
		}
	}
	for (; j < cnt; j++, idx++, q++) {
		v = BUNtail(ti, q);
		if (atom_CMP(BUNtail(hi, BUNfirst(*H)), v, tpe) >= 0) {
			if ((p = BUNfnd(BATmirror(*H), v)) == BUN_NONE) {
				oid o_idx = *(oid *) Hloc(*H, BUNfirst(*H));
				BUNdelHead(duplicates, &o_idx, TRUE);
				pqueue_topreplace_anymax(*H, idx, v, tpe);
				HASHdestroy(*H);
				BUNins(duplicates, idx, idx, FALSE);
			} else {
				BUNins(duplicates, Hloc(*H, p), idx, FALSE);
			}
		}
	}
	b = heap2bat_anymax(*H);
	BBPunfix((*H)->batCacheid);
	*H = b;
	b = VIEWcombine(*H);
	BBPunfix((*H)->batCacheid);
	*H = b;
	b = BATleftjoin(*H, duplicates, BATcount(duplicates));
	BBPunfix((*H)->batCacheid);
	BBPunfix(duplicates->batCacheid);
	*H = BATmirror(b);
	return GDK_SUCCEED;
}

str
PQinit(int *ret, int *bid, wrd *maxsize)
{
	BAT *b, *bn;
	if ((b = BATdescriptor(*bid)) == NULL)
		throw(MAL, "pqueue.init", RUNTIME_OBJECT_MISSING);
	pqueue_init(&bn, b, maxsize);
	BBPreleaseref(b->batCacheid);
	*ret = bn->batCacheid;
	BBPkeepref(bn->batCacheid);
	return MAL_SUCCEED;
}

static void
PQtopn_sorted_min( BAT **bn, BAT *b, wrd NN )
{
	BUN cnt = BATcount(b), N = (BUN) NN;
	assert(NN >= 0);
	if (b->tsorted) {
		b = BATslice(b, N>=cnt?0:cnt-N, cnt);
		*bn = BATsort_rev(b);
		BBPreleaseref(b->batCacheid);	
	} else 
		*bn = BATslice(b, 0, N>=cnt?cnt:N);
}

static void
PQtopn_sorted_max( BAT **bn, BAT *b, wrd NN )
{
	BUN cnt = BATcount(b), N = (BUN) NN;
	assert(NN >= 0);
	if (b->tsorted) 
		*bn = BATslice(b, 0, N>=cnt?cnt:N);
	else {
		b = BATslice(b, N>=cnt?0:cnt-N, cnt);
		*bn = BATsort_rev(b);
		BBPreleaseref(b->batCacheid);	
	}
}

#define PQimpl1a(X,Y)												\
	str																\
	PQenqueue_##X##Y(int *ret, int *bid, oid *idx, X *el){			\
		BAT *b;														\
		if( (b= BATdescriptor(*bid)) == NULL)						\
			throw(MAL, "pqueue.enqueue", RUNTIME_OBJECT_MISSING);	\
		pqueue_enqueue_##X##Y(b,idx,el);							\
		(void) ret;													\
		return MAL_SUCCEED;											\
	}																\

#define PQimpl1b(X,Y)											\
	str															\
	PQtopreplace_##X##Y(int *ret, int *bid, oid *idx, X *el)	\
	{															\
		BAT *b;													\
		if( (b= BATdescriptor(*bid)) == NULL)					\
			throw(MAL, "pqueue.init", RUNTIME_OBJECT_MISSING);	\
		pqueue_topreplace_##X##Y(b,idx,el);						\
		(void) ret;												\
		return MAL_SUCCEED;										\
	}

#define PQimpl2(TYPE,K)													\
	str																	\
	PQmovedowntop_##TYPE##K(int *ret, int *bid)							\
	{																	\
		BAT *b;															\
		if( (b= BATdescriptor(*bid)) == NULL)							\
			throw(MAL, "pqueue.movedowntop", RUNTIME_OBJECT_MISSING);	\
		pqueue_movedowntop_##TYPE##K(b);								\
		(void) ret;														\
		return MAL_SUCCEED;												\
	}																	\
																		\
	str																	\
	PQdequeue_##TYPE##K(int *ret, int *bid)								\
	{																	\
		BAT *b;															\
		if( (b= BATdescriptor(*bid)) == NULL)							\
			throw(MAL, "pqueue.init", RUNTIME_OBJECT_MISSING);			\
		if( pqueue_dequeue_##TYPE##K(b) == GDK_FAIL)					\
			throw(MAL, "pqueue.dequeue",OPERATION_FAILED "Cannot dequeue from empty queue"); \
		(void) ret;														\
		return MAL_SUCCEED;												\
	}																	\
																		\
	str																	\
	PQtopn_##TYPE##K(int *ret, int *bid, wrd *N)						\
	{																	\
		BAT *b,*bn = NULL;												\
		if( (b= BATdescriptor(*bid)) == NULL)							\
			throw(MAL, "pqueue.topN", RUNTIME_OBJECT_MISSING);			\
		if (b->tsorted || b->trevsorted) { 	\
			PQtopn_sorted_##K(&bn, b, *N);	\
			if (bn) { 			\
				*ret= bn->batCacheid;		\
				BBPkeepref(*ret);		\
				BBPreleaseref(b->batCacheid);	\
				return MAL_SUCCEED;		\
			}				\
		} else					\
		if ((b->htype == TYPE_void ? pqueue_topn_void##TYPE##K(&bn,b,N) : pqueue_topn_##TYPE##K(&bn,b,N)) == GDK_SUCCEED && bn) { \
			*ret= bn->batCacheid;										\
			BBPkeepref(*ret);											\
			BBPreleaseref(b->batCacheid);								\
			return MAL_SUCCEED;											\
		}																\
		BBPreleaseref(b->batCacheid);									\
		throw(MAL, "pqueue.topN", MAL_MALLOC_FAIL);						\
	}																	\
	str																	\
	PQutopn_##TYPE##K(int *ret, int *bid, wrd *N)						\
	{																	\
		BAT *b,*bn = NULL;												\
		if( (b= BATdescriptor(*bid)) == NULL)							\
			throw(MAL, "pqueue.topN", RUNTIME_OBJECT_MISSING);			\
		if ((b->htype == TYPE_void ? pqueue_utopn_void##TYPE##K(&bn,b,N) : pqueue_utopn_##TYPE##K(&bn,b,N)) == GDK_SUCCEED && bn) {	\
			*ret= bn->batCacheid;										\
			BBPkeepref(*ret);											\
			BBPreleaseref(b->batCacheid);								\
			return MAL_SUCCEED;											\
		}																\
		BBPreleaseref(b->batCacheid);									\
		throw(MAL, "pqueue.topN", MAL_MALLOC_FAIL);						\
	}																	\
	str																	\
	PQtopn2_##TYPE##K(int *ret, int *aid, int *bid, wrd *N)				\
	{																	\
		BUN n, i,j, cnt;												\
		BAT *a, *b,*bn = NULL;											\
		oid id = 0;					\
		if ((a=BATdescriptor(*aid)) == NULL || (b=BATdescriptor(*bid)) == NULL)	\
			throw(MAL, "pqueue.topN", RUNTIME_OBJECT_MISSING);			\
		if (a->ttype == 0) { 			\
			*ret= a->batCacheid;		\
			BBPkeepref(*ret);		\
			BBPreleaseref(b->batCacheid);	\
			return MAL_SUCCEED;		\
		}					\
		id = a->hseqbase;			\
		cnt = n = BATcount(a);			\
		if (*N != wrd_nil && *N >= 0 && *N <= (wrd) BUN_MAX && (BUN) *N < n) \
			n = (BUN) *N;												\
		bn = BATnew(TYPE_oid, TYPE_oid, n, TRANSIENT);					\
		for(i=0; i<n; id++) {												\
			oid ov = * (oid *) Tloc(a, i);								\
			for (j = i; j < cnt && * (oid *) Tloc(a, j) == ov; j++)		\
				;														\
			if (j == i+1) {												\
				if (a->htype == 0)			\
					BUNins(bn, &id, &ov, FALSE);	\
				else					\
					BUNins(bn, Hloc(a,i), &ov, FALSE);						\
			} else {													\
				BAT *s = BATslice(b, i, j), *sbn = NULL;				\
				wrd nn = n-i;											\
																		\
				if ((s->htype == TYPE_void ? pqueue_topn_void##TYPE##K(&sbn,s,&nn) : pqueue_topn_##TYPE##K(&sbn,s,&nn)) == GDK_SUCCEED && sbn) { \
					BATins(bn, sbn, FALSE);								\
					BBPunfix(sbn->batCacheid);							\
					BBPunfix(s->batCacheid);							\
				}														\
			}															\
			i = j;														\
		}																\
		if (bn) {														\
			*ret= bn->batCacheid;										\
			BBPkeepref(*ret);											\
			BBPreleaseref(b->batCacheid);								\
			BBPreleaseref(a->batCacheid);								\
			return MAL_SUCCEED;											\
		}																\
		BBPreleaseref(b->batCacheid);									\
		BBPreleaseref(a->batCacheid);									\
		throw(MAL, "pqueue.topN", MAL_MALLOC_FAIL);						\
	}																	\
																		\
	str																	\
	PQutopn2_##TYPE##K(int *ret, int *aid, int *bid, wrd *N)			\
	{																	\
		BUN n, i,j, cnt;												\
		BAT *a, *b,*bn = NULL;											\
		oid id = 0;					\
																		\
		if ((a=BATdescriptor(*aid)) == NULL || (b=BATdescriptor(*bid)) == NULL)	\
			throw(MAL, "pqueue.topN", RUNTIME_OBJECT_MISSING);			\
		if (a->ttype == 0) { 			\
			*ret= a->batCacheid;		\
			BBPkeepref(*ret);		\
			BBPreleaseref(b->batCacheid);	\
			return MAL_SUCCEED;		\
		}					\
		id = a->hseqbase;			\
		cnt = n = BATcount(a);			\
		if (*N != wrd_nil && *N >= 0 && *N <= (wrd) BUN_MAX && (BUN) *N < n) \
			n = (BUN) *N;												\
		bn = BATnew(TYPE_oid, TYPE_oid, n, TRANSIENT);					\
		for(i=0; i<n; id++) {												\
			oid ov = * (oid *) Tloc(a, i);								\
			for (j = i; j < cnt && * (oid *) Tloc(a, j) == ov; j++)		\
				;														\
			if (j == i+1) {												\
				if (a->htype == 0)				\
					BUNins(bn, &id, &ov, FALSE);		\
				else						\
					BUNins(bn, Hloc(a,i), &ov, FALSE); 	\
			} else {													\
				BAT *s = BATslice(b, i, j), *sbn = NULL;				\
				wrd nn = n-i;											\
																		\
				if ((s->htype == TYPE_void ? pqueue_utopn_void##TYPE##K(&sbn,s,&nn) : pqueue_utopn_##TYPE##K(&sbn,s,&nn)) == GDK_SUCCEED && sbn) { \
					BATins(bn, sbn, FALSE);								\
					BBPunfix(sbn->batCacheid);							\
					BBPunfix(s->batCacheid);							\
				}														\
			}															\
			i = j;														\
		}																\
		if (bn) {														\
			*ret= bn->batCacheid;										\
			BBPkeepref(*ret);											\
			BBPreleaseref(b->batCacheid);								\
			BBPreleaseref(a->batCacheid);								\
			return MAL_SUCCEED;											\
		}																\
		BBPreleaseref(b->batCacheid);									\
		BBPreleaseref(a->batCacheid);									\
		throw(MAL, "pqueue.utopN", MAL_MALLOC_FAIL);					\
	}

#define PQminmax1(TYPE)							\
	PQimpl1a(TYPE,min)							\
	PQimpl1b(TYPE,min)							\
	PQimpl1a(TYPE,max)							\
	PQimpl1b(TYPE,max)

#define PQminmax2(TYPE)							\
	PQimpl2(TYPE,min)							\
	PQimpl2(TYPE,max)

#define PQminmax(TYPE)							\
 	PQminmax1(TYPE)								\
 	PQminmax2(TYPE)


PQminmax(bte)
PQminmax(sht)
PQminmax(int)
PQminmax(oid)
PQminmax(wrd)
PQminmax(lng)
PQminmax(flt)
PQminmax(dbl)
PQimpl2(any, min)
PQimpl2(any, max)

/* int PQenqueue_anymin(BAT *h, oid *idx, ptr el, int tpe)*/
str
PQenqueue_anymin(Client cntxt, MalBlkPtr mb, MalStkPtr stk, InstrPtr p)
{
	int tpe;
	BAT *h;
	oid *idx;
	ptr el;
	(void) cntxt;

	if (p->argc != 4 || !isaBatType(getArgType(mb, p, 1)) || getArgType(mb, p, 2) != TYPE_oid)
		throw(MAL, "enqueue_min", SEMANTIC_TYPE_MISMATCH);
	tpe = getArgType(mb, p, 3);

	h = BATdescriptor(*(bat *) getArgReference(stk, p, 1));
	if (!h)
		throw(MAL, "enqueue_min", RUNTIME_OBJECT_MISSING);
	idx = (oid *) getArgReference(stk, p, 2);
	el = (ptr) getArgReference(stk, p, 3);

	pqueue_enqueue_anymin(h, idx, el, tpe);
	return MAL_SUCCEED;
}

/* int pqueue_topreplace_anymin(BAT *h, oid *idx, ptr el, int tpe) */
str
PQtopreplace_anymin(Client cntxt, MalBlkPtr mb, MalStkPtr stk, InstrPtr p)
{
	int tpe;
	BAT *h;
	oid *idx;
	ptr el;

	(void) cntxt;

	if (p->argc != 4 || !isaBatType(getArgType(mb, p, 1)) || getArgType(mb, p, 2) != TYPE_oid)
		throw(MAL, "topreplace_min", SEMANTIC_TYPE_MISMATCH);
	tpe = getArgType(mb, p, 3);

	h = BATdescriptor(*(bat *) getArgReference(stk, p, 1));
	if (!h)
		throw(MAL, "topreplace_min", RUNTIME_OBJECT_MISSING);
	idx = (oid *) getArgReference(stk, p, 2);
	el = (ptr) getArgReference(stk, p, 3);

	pqueue_topreplace_anymin(h, idx, el, tpe);
	return MAL_SUCCEED;
}

/* int PQenqueue_anymax(BAT *h, oid *idx, ptr el, int tpe)*/
str
PQenqueue_anymax(Client cntxt, MalBlkPtr mb, MalStkPtr stk, InstrPtr p)
{
	int tpe;
	BAT *h;
	oid *idx;
	ptr el;
	(void) cntxt;

	if (p->argc != 4 || !isaBatType(getArgType(mb, p, 1)) || getArgType(mb, p, 2) != TYPE_oid)
		throw(MAL, "enqueue_max", SEMANTIC_TYPE_MISMATCH);
	tpe = getArgType(mb, p, 3);

	h = BATdescriptor(*(bat *) getArgReference(stk, p, 1));
	if (!h)
		throw(MAL, "enqueue_max", RUNTIME_OBJECT_MISSING);
	idx = (oid *) getArgReference(stk, p, 2);
	el = (ptr) getArgReference(stk, p, 3);

	pqueue_enqueue_anymax(h, idx, el, tpe);
	return MAL_SUCCEED;
}

/* int pqueue_topreplace_anymax(BAT *h, oid *idx, ptr el, int tpe) */
str
PQtopreplace_anymax(Client cntxt, MalBlkPtr mb, MalStkPtr stk, InstrPtr p)
{
	int tpe;
	BAT *h;
	oid *idx;
	ptr el;

	(void) cntxt;

	if (p->argc != 4 || !isaBatType(getArgType(mb, p, 1)) || getArgType(mb, p, 2) != TYPE_oid)
		throw(MAL, "topreplace_max", SEMANTIC_TYPE_MISMATCH);
	tpe = getArgType(mb, p, 3);

	h = BATdescriptor(*(bat *) getArgReference(stk, p, 1));
	if (!h)
		throw(MAL, "topreplace_max", RUNTIME_OBJECT_MISSING);
	idx = (oid *) getArgReference(stk, p, 2);
	el = (ptr) getArgReference(stk, p, 3);

	pqueue_topreplace_anymax(h, idx, el, tpe);
	return MAL_SUCCEED;
}

/* some new code for headless */
#define QTOPN_shuffle(TYPE,OPER,LAB)\
{	TYPE *val = (TYPE *) Tloc(b,BUNfirst(b)), v;\
	for(o = 0; o < lim; o++){\
		v = val[o];\
		oo = o;\
		if( top == size &&  !((TYPE) v OPER (TYPE) val[idx[top-1]]) )\
			continue;\
		for (i= 0; i<top; i++)\
		if ( (TYPE) v OPER (TYPE) val[idx[i]]) {\
			v= val[idx[i]];\
			tmp = idx[i];\
			idx[i]= oo;\
			oo = tmp;\
		} \
		if( top < size)\
			idx[top++] = oo;\
	}\
}

str PQtopn_minmax(Client cntxt, MalBlkPtr mb, MalStkPtr stk, InstrPtr pci)
{
	int tpe, *ret;
	BAT *b,*bn;
	BUN i, size,top = 0;
	oid *idx, lim, o, oo, tmp;
	int max = 0;

	(void) cntxt;
	ret = (int*) getArgReference(stk, pci, 0);
	tpe = ATOMstorage(getColumnType(getArgType(mb, pci, 1)));
	size = (BUN) *(wrd*) getArgReference(stk,pci,2);

	max = strstr(getFunctionId(pci),"max") != 0;
	b = BATdescriptor(*(bat *) getArgReference(stk, pci, 1));
	if (!b)
		throw(MAL, "topn_min", RUNTIME_OBJECT_MISSING);
	lim = BATcount(b);

	if( b->tsorted){
		bn = BATslice(b, BATcount(b) < size? BATcount(b):0, size);
		BBPkeepref(*ret = bn->batCacheid);
		BBPreleaseref(b->batCacheid);
		return MAL_SUCCEED;
	} 

	bn = BATnew(TYPE_void, TYPE_oid, size+1, TRANSIENT);
	BATseqbase(bn,0);
	idx = (oid*) Tloc(bn,BUNfirst(bn));

	if (!bn){
		BBPreleaseref(b->batCacheid);
		throw(MAL, getFunctionId(pci), RUNTIME_OBJECT_MISSING);
	}
	// shuffle insert new values, keep it simple!
	if( size){
		if ( max )
		switch(tpe){
		case TYPE_bte: QTOPN_shuffle(bte,>,GTR) break;
		case TYPE_sht: QTOPN_shuffle(sht,>,GTR) break;
		case TYPE_int: QTOPN_shuffle(int,>,GTR) break;
		case TYPE_wrd: QTOPN_shuffle(wrd,>,GTR) break;
		case TYPE_lng: QTOPN_shuffle(lng,>,GTR) break;
		case TYPE_flt: QTOPN_shuffle(flt,>,GTR) break;
		case TYPE_dbl: QTOPN_shuffle(dbl,>,GTR) break;
		default:
		{	void  *v;
			for(o = 0; o < lim; o++){
				v = (void*) Tloc(b,o);
				oo = o;
				for (i= 0; i<top; i++)
				if (  atom_CMP( v, Tloc(b,idx[i]), tpe) > 0) {
					v = Tloc(b,idx[i]);
					tmp = idx[i];
					idx[i]= oo;
					oo = tmp;
				} 
				if( top < size)
					idx[top++] = oo;
			}
		}
		}
		if ( max == 0 )
		switch(tpe){
		case TYPE_bte: QTOPN_shuffle(bte,<,LESS) break;
		case TYPE_sht: QTOPN_shuffle(sht,<,LESS) break;
		case TYPE_int: QTOPN_shuffle(int,<,LESS) break;
		case TYPE_wrd: QTOPN_shuffle(wrd,<,LESS) break;
		case TYPE_lng: QTOPN_shuffle(lng,<,LESS) break;
		case TYPE_flt: QTOPN_shuffle(flt,<,LESS) break;
		case TYPE_dbl: QTOPN_shuffle(dbl,<,LESS) break;
		default:
		{	void  *v;
			for(o = 0; o < lim; o++){
				v = (void*) Tloc(b,o);
				oo = o;
				for (i= 0; i<top; i++)
				if ( atom_CMP( v, Tloc(b,idx[i]), tpe) < 0) {
					v = Tloc(b,idx[i]);
					tmp = idx[i];
					idx[i]= oo;
					oo = tmp;
				} 
				if( top < size)
					idx[top++] = oo;
			}
		}
		}
	}
	
	BATsetcount(bn, (BUN)  top);
	BATderiveProps(bn, TRUE);

	BBPkeepref(*ret = bn->batCacheid);
	BBPreleaseref(b->batCacheid);
	return MAL_SUCCEED;
}

/* some new code for headless */
#define QTOPN_shuffle2(TYPE,OPER)\
{	TYPE *val = (TYPE *) Tloc(b,BUNfirst(b));\
	uniq = 0;\
	for(o = 0; o < lim; o++){\
		if(uniq >= size &&  !((TYPE) val[o] OPER##= (TYPE) val[idx[top-1]]) )\
			continue;\
		idx[top] = gdx[top] = o;\
		uniq++;\
		for (i= top; i>0; i--){\
			if( (TYPE) val[idx[i]] OPER (TYPE) val[idx[i-1]]){\
				tmp= idx[i]; idx[i] = idx[i-1]; idx[i-1] = tmp;\
				tmp= gdx[i]; gdx[i] = gdx[i-1]; gdx[i-1] = tmp;\
			} else\
			if( (TYPE) val[idx[i]] == (TYPE) val[idx[i-1]]){\
				uniq--; gdx[i] = gdx[i-1];\
				break;\
			} else break;\
		}\
		if( uniq <= size) top++;\
	}\
}

str PQtopn2_minmax(Client cntxt, MalBlkPtr mb, MalStkPtr stk, InstrPtr pci)
{
	int tpe, *ret, *ret1;
	BAT *b,*bpiv, *bgid;
	BUN i, size, top = 0, uniq;
	oid *idx, *gdx, lim, o, tmp;
	int max = 0;

	(void) cntxt;
	ret = (int*) getArgReference(stk, pci, 0);
	ret1 = (int*) getArgReference(stk, pci, 1);
	tpe = ATOMstorage(getColumnType(getArgType(mb, pci, 2)));
	size = (BUN) *(wrd*) getArgReference(stk,pci,3);
	max = strstr(getFunctionId(pci),"max") != 0;

	b = BATdescriptor(*(bat *) getArgReference(stk, pci, 2));
	if (!b)
		throw(MAL, "topn_min", RUNTIME_OBJECT_MISSING);

	bpiv = BATnew(TYPE_void, TYPE_oid, BATcount(b));
	if (!bpiv){
		BBPreleaseref(b->batCacheid);
		throw(MAL, "topn_min", RUNTIME_OBJECT_MISSING);
	}
	bgid = BATnew(TYPE_void, TYPE_oid, BATcount(b));
	if (!bgid){
		BBPreleaseref(b->batCacheid);
		BBPreleaseref(bpiv->batCacheid);
		throw(MAL, "topn_min", RUNTIME_OBJECT_MISSING);
	}
	lim = BATcount(b);

<<<<<<< HEAD
	bn = BATnew(TYPE_void, TYPE_oid, size+1, TRANSIENT);
	BATseqbase(bn,0);
	idx = (oid*) Tloc(bn,BUNfirst(bn));
=======
	BATseqbase(bpiv,0);
	BATseqbase(bgid,0);
	idx = (oid*) Tloc(bpiv,BUNfirst(bpiv));
	gdx = (oid*) Tloc(bgid,BUNfirst(bgid));

	// shuffle insert new values, keep it simple!
	if( size){
		if ( max ==0)
		switch(tpe){
		case TYPE_bte: QTOPN_shuffle2(bte,<) break;
		case TYPE_sht: QTOPN_shuffle2(sht,<) break;
		case TYPE_int: QTOPN_shuffle2(int,<) break;
		case TYPE_wrd: QTOPN_shuffle2(wrd,<) break;
		case TYPE_lng: QTOPN_shuffle2(lng,<) break;
		case TYPE_flt: QTOPN_shuffle2(flt,<) break;
		case TYPE_dbl: QTOPN_shuffle2(dbl,<) break;
		default:
		{	int k;
			uniq = 0;
			for(o = 0; o < lim; o++){
				k = atom_CMP( Tloc(b,o), Tloc(b,idx[top-1]), tpe) >= 0;
				if( uniq >= size &&  k) 
					continue;
				uniq++;
				idx[top] = gdx[top] = o;
				for (i= top; i>0; i--){
				if ( (k = atom_CMP( Tloc(b,idx[i]), Tloc(b,idx[i-1]), tpe)) < 0) {
						tmp= idx[i]; idx[i] = idx[i-1]; idx[i-1] = tmp;
						tmp= gdx[i]; gdx[i] = gdx[i-1]; gdx[i-1] = tmp;
					} else
					if ( atom_CMP( Tloc(b,idx[i]), Tloc(b,idx[i-1]), tpe) == 0) {
						gdx[i] = gdx[i-1];
						uniq--;
						break;
					} else break;
				}
				if( uniq < size) top++;
			}
		}
		}
		if ( max )
		switch(tpe){
		case TYPE_bte: QTOPN_shuffle2(bte,>) break;
		case TYPE_sht: QTOPN_shuffle2(sht,>) break;
		case TYPE_int: QTOPN_shuffle2(int,>) break;
		case TYPE_wrd: QTOPN_shuffle2(wrd,>) break;
		case TYPE_lng: QTOPN_shuffle2(lng,>) break;
		case TYPE_flt: QTOPN_shuffle2(flt,>) break;
		case TYPE_dbl: QTOPN_shuffle2(dbl,>) break;
		default:
		{	int k;
			uniq=0;
			for(o = 0; o < lim; o++){
				k = atom_CMP( Tloc(b,o), Tloc(b,idx[top-1]), tpe) <= 0;
				if( uniq >= size &&  k) 
					continue;
				idx[top] = gdx[top] = o;
				uniq++;
				for (i= top; i>0; i--){
				if ( (k = atom_CMP( Tloc(b,idx[i]), Tloc(b,idx[i-1]), tpe)) < 0) {
						tmp= idx[i]; idx[i] = idx[i-1]; idx[i-1] = tmp;
						tmp= gdx[i]; gdx[i] = gdx[i-1]; gdx[i-1] = tmp;
					} else
					if ( atom_CMP( Tloc(b,idx[i]), Tloc(b,idx[i-1]), tpe) == 0) {
						gdx[i] = gdx[i-1];
						uniq--;
						break;
					} else break;
				}
				if( uniq < size) top++;
			}
		}
		}
	}
	
	BATsetcount(bpiv, (BUN)  top);
	BATsetcount(bgid, (BUN)  top);
	BATderiveProps(bpiv, TRUE);
	BATderiveProps(bgid, TRUE);

	BBPkeepref(*ret = bpiv->batCacheid);
	BBPkeepref(*ret1 = bgid->batCacheid);
	BBPreleaseref(b->batCacheid);
	return MAL_SUCCEED;
}

/* some new code for headless */
#define QTOPN_shuffle3(TYPE,OPER)\
{	TYPE *val = (TYPE *) Tloc(bpiv,BUNfirst(bpiv));\
	uniq = 0;\
	gid = BUN_MAX;\
	for(o = 0; top < size && o < lim; o++){\
		idx[top] = gdx[o];\
		if ( gdx[top] != gid){\
			gid = gdx[o];\
			if( uniq < size) top++;\
			uniq++;\
			continue;\
		}\
		if(uniq >= size &&  (TYPE) val[o] OPER##= (TYPE) val[idx[top-1]]) \
			continue;\
		for (i= top; i>0; i--){\
			if ( gdx[i-1] != gid)\
				break;\
			if( (TYPE) val[idx[i]] OPER (TYPE) val[idx[i-1]]){\
				tmp= idx[i]; idx[i] = idx[i-1]; idx[i-1] = tmp;\
			} else\
				break;\
		}\
		top++; \
	}\
}

str PQtopn3_minmax(Client cntxt, MalBlkPtr mb, MalStkPtr stk, InstrPtr pci)
{
	
	int tpe, *ret;
	BAT *bn,*bpiv, *bgid;
	BUN i, size, top = 0, uniq, gid;
	oid *idx, *gdx, lim, o, tmp;
	int k,max = 0;
>>>>>>> aac7e815

	(void) cntxt;
	ret = (int*) getArgReference(stk, pci, 0);
	tpe = ATOMstorage(getColumnType(getArgType(mb, pci, 2)));
	size = (BUN) *(wrd*) getArgReference(stk,pci,3);
	max = strstr(getFunctionId(pci),"max") != 0;

	bgid = BATdescriptor(*(bat *) getArgReference(stk, pci, 1));
	if (!bgid)
		throw(MAL, "topn_min", RUNTIME_OBJECT_MISSING);

	bpiv = BATdescriptor(*(bat *) getArgReference(stk, pci, 2));
	if (!bpiv){
		BBPreleaseref(bgid->batCacheid);
		throw(MAL, "topn_min", RUNTIME_OBJECT_MISSING);
	}
	if( BATcount(bpiv) != BATcount(bgid)){
		BBPreleaseref(bgid->batCacheid);
		BBPreleaseref(bpiv->batCacheid);
		throw(MAL,"topn_minmax","Arguments not aligned");
	}

	bn = BATnew(TYPE_void, TYPE_oid, BATcount(bpiv));
	if (!bn){
		BBPreleaseref(bgid->batCacheid);
		BBPreleaseref(bpiv->batCacheid);
		throw(MAL, "topn_min", RUNTIME_OBJECT_MISSING);
	}
	lim = BATcount(bpiv);
	BATseqbase(bn,0);
	idx = (oid*) Tloc(bn,BUNfirst(bpiv));
	gdx = (oid*) Tloc(bgid,BUNfirst(bgid));

	// shuffle insert new values, keep it simple!
	if( size){
		if ( max ==0)
		switch(tpe){
		case TYPE_bte: QTOPN_shuffle3(bte,<) break;
		case TYPE_sht: QTOPN_shuffle3(sht,<) break;
		case TYPE_int: QTOPN_shuffle3(sht,<) break;
		case TYPE_wrd: QTOPN_shuffle3(wrd,<) break;
		case TYPE_lng: QTOPN_shuffle3(lng,<) break;
		case TYPE_flt: QTOPN_shuffle3(flt,<) break;
		case TYPE_dbl: QTOPN_shuffle3(dbl,<) break;
		default:
		{	uniq = 0;
			gid = BUN_MAX;
			for(o = 0; top<size && o < lim; o++){
				idx[top] = gdx[o];
				if ( gdx[top] != gid){
					gid = gdx[o];
					if( uniq <= size) top++;
					uniq++;
					continue;
				}
				k = atom_CMP( Tloc(bpiv,o), Tloc(bpiv,idx[top-1]), tpe) >= 0;
				if( uniq >= size &&  k) 
					continue;
				for (i= top; i>0; i--){
					if ( gdx[i-1] != gid)
						break;
					if ( (k = atom_CMP( Tloc(bpiv,idx[i]), Tloc(bpiv,idx[i-1]), tpe)) < 0) {
						tmp= idx[i]; idx[i] = idx[i-1]; idx[i-1] = tmp;
					} else
						break;
				}
				top++; 
			}
		}
		}
		if ( max )
		switch(tpe){
		case TYPE_bte: QTOPN_shuffle3(bte,>) break;
		case TYPE_sht: QTOPN_shuffle3(sht,>) break;
		case TYPE_int: QTOPN_shuffle3(int,>) break;
		case TYPE_wrd: QTOPN_shuffle3(wrd,>) break;
		case TYPE_lng: QTOPN_shuffle3(lng,>) break;
		case TYPE_flt: QTOPN_shuffle3(flt,>) break;
		case TYPE_dbl: QTOPN_shuffle3(dbl,>) break;
		default:
		{	uniq = 0;
			gid = BUN_MAX;
			for(o = 0; top<size && o < lim; o++){
				idx[top] = gdx[o];
				if ( gdx[top] != gid){
					gid = gdx[o];
					if( uniq <= size) top++;
					uniq++;
					continue;
				}
				k = atom_CMP( Tloc(bpiv,o), Tloc(bpiv,idx[top-1]), tpe) < 0;
				if( uniq >= size &&  k) 
					continue;
				for (i= top; i>0; i--){
					if ( gdx[i-1] != gid)
						break;
					if ( (k = atom_CMP( Tloc(bpiv,idx[i]), Tloc(bpiv,idx[i-1]), tpe)) >= 0) {
						tmp= idx[i]; idx[i] = idx[i-1]; idx[i-1] = tmp;
					} else
						break;
				}
				top++; 
			}
		}
		}
	}
	
	BATsetcount(bn, (BUN)  top);
	BATderiveProps(bn, TRUE);

	BBPkeepref(*ret = bn->batCacheid);
	BBPreleaseref(bpiv->batCacheid);
	BBPreleaseref(bgid->batCacheid);
	return MAL_SUCCEED;
}

/* some new code for headless */
#define QTOPN_shuffle4(TYPE,OPER)\
{	TYPE *val = (TYPE *) Tloc(bpiv,BUNfirst(bpiv));\
	uniq = 0;\
	gid = BUN_MAX;\
	for(o = 0; uniq <= size && o < lim; o++){\
		idx[top] = gdx[o];\
		grp[top] = gdx[o];\
		if ( gdx[top] != gid){\
			gid = gdx[o];\
			top++;\
			uniq++;\
			continue;\
		}\
		if(uniq >= size &&  (TYPE) val[o] OPER##= (TYPE) val[idx[top-1]]) \
			continue;\
		for (i= top; i>0; i--){\
			if ( gdx[i-1] != gid)\
				break;\
			if( (TYPE) val[idx[i]] OPER (TYPE) val[idx[i-1]]){\
				tmp= idx[i]; idx[i] = idx[i-1]; idx[i-1] = tmp;\
				tmp= grp[i]; grp[i] = grp[i-1]; grp[i-1] = tmp;\
			} else\
				break;\
		}\
		top++; \
	}\
}

str PQtopn4_minmax(Client cntxt, MalBlkPtr mb, MalStkPtr stk, InstrPtr pci)
{
	
	int tpe, *ret;
	BAT *bn,*bg, *bpiv, *bgid;
	BUN i, size, top = 0, uniq, gid;
	oid *idx, *gdx, *grp, lim, o, tmp;
	int k,max = 0;

	(void) cntxt;
	ret = (int*) getArgReference(stk, pci, 0);
	tpe = ATOMstorage(getColumnType(getArgType(mb, pci, 2)));
	size = (BUN) *(wrd*) getArgReference(stk,pci,3);
	max = strstr(getFunctionId(pci),"max") != 0;

	bgid = BATdescriptor(*(bat *) getArgReference(stk, pci, 1));
	if (!bgid)
		throw(MAL, "topn_min", RUNTIME_OBJECT_MISSING);

	bpiv = BATdescriptor(*(bat *) getArgReference(stk, pci, 2));
	if (!bpiv){
		BBPreleaseref(bgid->batCacheid);
		throw(MAL, "topn_min", RUNTIME_OBJECT_MISSING);
	}
	if( BATcount(bpiv) != BATcount(bgid)){
		BBPreleaseref(bgid->batCacheid);
		BBPreleaseref(bpiv->batCacheid);
		throw(MAL,"topn_minmax","Arguments not aligned");
	}

	bn = BATnew(TYPE_void, TYPE_oid, BATcount(bpiv));
	if (!bn){
		BBPreleaseref(bgid->batCacheid);
		BBPreleaseref(bpiv->batCacheid);
		throw(MAL, "topn_min", MAL_MALLOC_FAIL);
	}
	bg = BATnew(TYPE_void, TYPE_oid, BATcount(bpiv));
	if (!bg){
		BBPreleaseref(bgid->batCacheid);
		BBPreleaseref(bpiv->batCacheid);
		BBPreleaseref(bn->batCacheid);
		throw(MAL, "topn_min", MAL_MALLOC_FAIL);
	}

	lim = BATcount(bpiv);
	BATseqbase(bn,0);
	idx = (oid*) Tloc(bn,BUNfirst(bpiv));
	grp = (oid*) Tloc(bg,BUNfirst(bg));
	gdx = (oid*) Tloc(bgid,BUNfirst(bgid));

	// shuffle insert new values, keep it simple!
	if( size){
		if ( max ==0)
		switch(tpe){
		case TYPE_bte: QTOPN_shuffle4(bte,<) break;
		case TYPE_sht: QTOPN_shuffle4(sht,<) break;
		case TYPE_int: QTOPN_shuffle4(sht,<) break;
		case TYPE_wrd: QTOPN_shuffle4(wrd,<) break;
		case TYPE_lng: QTOPN_shuffle4(lng,<) break;
		case TYPE_flt: QTOPN_shuffle4(flt,<) break;
		case TYPE_dbl: QTOPN_shuffle4(dbl,<) break;
		default:
		{	uniq = 0;
			gid = BUN_MAX;
			for(o = 0; uniq<=size && o < lim; o++){
				idx[top] = gdx[o];
				grp[top] = gdx[o];
				if ( gdx[top] != gid){
					gid = gdx[o];
					top++;
					uniq++;
					continue;
				}
				k = atom_CMP( Tloc(bpiv,o), Tloc(bpiv,idx[top-1]), tpe) >= 0;
				if( uniq >= size &&  k) 
					continue;
				for (i= top; i>0; i--){
					if ( gdx[i-1] != gid)
						break;
					if ( (k = atom_CMP( Tloc(bpiv,idx[i]), Tloc(bpiv,idx[i-1]), tpe)) < 0) {
						tmp= idx[i]; idx[i] = idx[i-1]; idx[i-1] = tmp;
						tmp= grp[i]; grp[i] = grp[i-1]; grp[i-1] = tmp;
					} else
						break;
				}
				top++; 
			}
		}
		}
		if ( max )
		switch(tpe){
		case TYPE_bte: QTOPN_shuffle4(bte,>) break;
		case TYPE_sht: QTOPN_shuffle4(sht,>) break;
		case TYPE_int: QTOPN_shuffle4(int,>) break;
		case TYPE_wrd: QTOPN_shuffle4(wrd,>) break;
		case TYPE_lng: QTOPN_shuffle4(lng,>) break;
		case TYPE_flt: QTOPN_shuffle4(flt,>) break;
		case TYPE_dbl: QTOPN_shuffle4(dbl,>) break;
		default:
		{	uniq = 0;
			gid = BUN_MAX;
			for(o = 0; uniq<size && o < lim; o++){
				idx[top] = gdx[o];
				grp[top] = gdx[o];
				if ( gdx[top] != gid){
					gid = gdx[o];
					top++;
					uniq++;
					continue;
				}
				k = atom_CMP( Tloc(bpiv,o), Tloc(bpiv,idx[top-1]), tpe) < 0;
				if( uniq >= size &&  k) 
					continue;
				for (i= top; i>0; i--){
					if ( gdx[i-1] != gid)
						break;
					if ( (k = atom_CMP( Tloc(bpiv,idx[i]), Tloc(bpiv,idx[i-1]), tpe)) >= 0) {
						tmp= idx[i]; idx[i] = idx[i-1]; idx[i-1] = tmp;
						tmp= grp[i]; grp[i] = grp[i-1]; grp[i-1] = tmp;
					} else
						break;
				}
				top++; 
			}
		}
		}
	}
	
	BATsetcount(bn, (BUN)  top);
	BATderiveProps(bn, TRUE);

	BBPkeepref(*ret = bn->batCacheid);
	BBPreleaseref(bpiv->batCacheid);
	BBPreleaseref(bgid->batCacheid);
	return MAL_SUCCEED;
}<|MERGE_RESOLUTION|>--- conflicted
+++ resolved
@@ -1568,12 +1568,12 @@
 	if (!b)
 		throw(MAL, "topn_min", RUNTIME_OBJECT_MISSING);
 
-	bpiv = BATnew(TYPE_void, TYPE_oid, BATcount(b));
+	bpiv = BATnew(TYPE_void, TYPE_oid, BATcount(b), TRANSIENT);
 	if (!bpiv){
 		BBPreleaseref(b->batCacheid);
 		throw(MAL, "topn_min", RUNTIME_OBJECT_MISSING);
 	}
-	bgid = BATnew(TYPE_void, TYPE_oid, BATcount(b));
+	bgid = BATnew(TYPE_void, TYPE_oid, BATcount(b), TRANSIENT);
 	if (!bgid){
 		BBPreleaseref(b->batCacheid);
 		BBPreleaseref(bpiv->batCacheid);
@@ -1581,11 +1581,6 @@
 	}
 	lim = BATcount(b);
 
-<<<<<<< HEAD
-	bn = BATnew(TYPE_void, TYPE_oid, size+1, TRANSIENT);
-	BATseqbase(bn,0);
-	idx = (oid*) Tloc(bn,BUNfirst(bn));
-=======
 	BATseqbase(bpiv,0);
 	BATseqbase(bgid,0);
 	idx = (oid*) Tloc(bpiv,BUNfirst(bpiv));
@@ -1707,7 +1702,6 @@
 	BUN i, size, top = 0, uniq, gid;
 	oid *idx, *gdx, lim, o, tmp;
 	int k,max = 0;
->>>>>>> aac7e815
 
 	(void) cntxt;
 	ret = (int*) getArgReference(stk, pci, 0);
@@ -1730,7 +1724,7 @@
 		throw(MAL,"topn_minmax","Arguments not aligned");
 	}
 
-	bn = BATnew(TYPE_void, TYPE_oid, BATcount(bpiv));
+	bn = BATnew(TYPE_void, TYPE_oid, BATcount(bpiv), TRANSIENT);
 	if (!bn){
 		BBPreleaseref(bgid->batCacheid);
 		BBPreleaseref(bpiv->batCacheid);
@@ -1883,13 +1877,13 @@
 		throw(MAL,"topn_minmax","Arguments not aligned");
 	}
 
-	bn = BATnew(TYPE_void, TYPE_oid, BATcount(bpiv));
+	bn = BATnew(TYPE_void, TYPE_oid, BATcount(bpiv), TRANSIENT);
 	if (!bn){
 		BBPreleaseref(bgid->batCacheid);
 		BBPreleaseref(bpiv->batCacheid);
 		throw(MAL, "topn_min", MAL_MALLOC_FAIL);
 	}
-	bg = BATnew(TYPE_void, TYPE_oid, BATcount(bpiv));
+	bg = BATnew(TYPE_void, TYPE_oid, BATcount(bpiv), TRANSIENT);
 	if (!bg){
 		BBPreleaseref(bgid->batCacheid);
 		BBPreleaseref(bpiv->batCacheid);
