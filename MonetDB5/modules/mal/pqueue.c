--- conflicted
+++ resolved
@@ -36,370 +36,7 @@
 	}\
 }
 
-<<<<<<< HEAD
-/* initialize pqueue */
-static int
-do_pqueue_init(BAT **h, BAT *b, BUN maxsize)
-{
-	*h = BATnew(TYPE_oid, b->ttype, maxsize);
-	if (*h == NULL)
-		return GDK_FAIL;
-	(*h)->batDirty |= 2;
-	return GDK_SUCCEED;
-}
-
-static int
-pqueue_init(BAT **h, BAT *b, wrd *maxsize)
-{
-	return do_pqueue_init(h, b, (BUN) *maxsize);
-}
-
-#define ht_swap(tpe,cur,ins)								\
-	do {													\
-		oid htmp = *(oid*)BUNhloc(hi,cur);					\
-		tpe ttmp = *(tpe*)BUNtloc(hi,cur);					\
-		*(oid*)BUNhloc(hi,cur) = *(oid*)BUNhloc(hi,ins);	\
-		*(tpe*)BUNtloc(hi,cur) = *(tpe*)BUNtloc(hi,ins);	\
-		*(oid*)BUNhloc(hi,ins) = htmp;						\
-		*(tpe*)BUNtloc(hi,ins) = ttmp;						\
-	} while (0)
-
-#define any_swap(cur,ins,ts)								\
-	do {													\
-		unsigned int i;										\
-		char ch;											\
-		/* only swap the locations (ie var_t's) */			\
-		char *c1 = BUNtloc(hi,cur), *c2 = BUNtloc(hi,ins);	\
-		oid htmp = *(oid*)BUNhloc(hi,cur);					\
-		*(oid*)BUNhloc(hi,cur) = *(oid*)BUNhloc(hi,ins);	\
-		*(oid*)BUNhloc(hi,ins) = htmp;						\
-		for(i=0;i<ts;i++) {									\
-			ch= c1[i]; c1[i]=c2[i]; c2[i]=ch;				\
-		}													\
-	} while (0)
-
-#define pqueueimpl_minmax(TYPE,NAME,OPER)								\
-	/*enqueue an element*/												\
-	static int pqueue_enqueue_##NAME(BAT *h, oid *idx, TYPE *el)		\
-	{																	\
-		BATiter hi = bat_iterator(h);									\
-		BUN ins,cur;													\
-																		\
-		BUN hbase = BUNfirst(h);										\
-		BUN p, posel = BATcount(h); /*last position*/					\
-																		\
-		BUNins(h, (ptr)idx, (ptr)el, FALSE);							\
-		ins = hbase+posel;												\
-																		\
-		while(posel >0) {												\
-			p=parent(posel);											\
-			cur = hbase+p;												\
-			if (*(TYPE *)BUNtloc(hi,ins) OPER *(TYPE *)BUNtloc(hi,cur)) { \
-				/* swap element with its parent */						\
-				ht_swap(TYPE,cur,ins);									\
-				ins = cur;												\
-				posel = parent(posel);									\
-			}															\
-			else break;													\
-		}																\
-		h->hsorted = h->tsorted = FALSE;								\
-		h->hrevsorted = h->trevsorted = FALSE;							\
-																		\
-		return GDK_SUCCEED;												\
-	}																	\
-																		\
-	/* moves down the root element */									\
-	/* used by dequeue (see below) */									\
-	static int pqueue_movedowntop_##NAME(BAT *h)						\
-	{																	\
-		BATiter hi = bat_iterator(h);									\
-		BUN swp, cur, hbase = BUNfirst(h);								\
-		BUN swap, num_elems = BATcount(h);								\
-		BUN posel = 0;													\
-																		\
-		cur = hbase;													\
-																		\
-		/*while posel is not a leaf and pqueue[posel].tail > any of childen*/ \
-		while (posel*2+1 < num_elems) { /*there exists a left son*/		\
-			if (posel*2+2< num_elems) { /*there exists a right son*/	\
-				if (*(TYPE *)BUNtloc(hi,hbase+(posel*2+1)) OPER			\
-					*(TYPE *)BUNtloc(hi,hbase+(posel*2+2)))				\
-					swap = posel*2+1;									\
-				else													\
-					swap = posel*2+2;									\
-			} else														\
-				swap = posel*2+1;										\
-																		\
-			swp = hbase+swap;											\
-																		\
-			if (*(TYPE *)BUNtloc(hi,swp) OPER *(TYPE *)BUNtloc(hi,cur)) { \
-				/*swap elements*/										\
-				ht_swap(TYPE,cur,swp);									\
-				cur = swp;												\
-				posel = swap;											\
-			} else														\
-				break;													\
-		}																\
-																		\
-		return GDK_SUCCEED;												\
-	}																	\
-																		\
-	/* removes the root element, puts the last element as root and */	\
-	/* moves it down */													\
-	static int pqueue_dequeue_##NAME(BAT *h)							\
-	{																	\
-		BATiter hi = bat_iterator(h);									\
-		BUN hbase;														\
-		BUN num_elements;												\
-																		\
-		if (!(num_elements = BATcount(h))) {							\
-			/* pqueue_dequeue: Cannot dequeue from empty queue */		\
-			return GDK_FAIL;											\
-		}																\
-																		\
-		hbase = BUNfirst(h);											\
-																		\
-		/* copy last element to the first position*/					\
-		ht_swap(TYPE,hbase, hbase+(num_elements-1));					\
-																		\
-		/*delete last element*/											\
-		BUNdelete(h, hbase+(num_elements-1), FALSE);					\
-																		\
-		pqueue_movedowntop_##NAME(h);									\
-		return GDK_SUCCEED;												\
-	}																	\
-																		\
-	/* replaces the top element with the input if it is larger */		\
-	/* (smaller) and \ updates the heap */								\
-	static int pqueue_topreplace_##NAME(BAT *h, oid *idx, TYPE *el)		\
-	{																	\
-		BATiter hi = bat_iterator(h);									\
-		BUN hbase;														\
-																		\
-		hbase = BUNfirst(h);											\
-																		\
-		if (*(TYPE *)BUNtloc(hi,hbase) OPER *el) {						\
-			*(oid*)BUNhloc(hi,hbase) = *idx;							\
-			*(TYPE*)BUNtloc(hi,hbase) = *el;							\
-			pqueue_movedowntop_##NAME(h);								\
-		}																\
-																		\
-		return GDK_SUCCEED;												\
-	}																	\
-																		\
-	/* TopN, based on ##NAME-pqueue */									\
-																		\
-	static BAT *														\
-	heap2bat_##NAME(BAT *h)												\
-	{																	\
-		BAT *r, *n = BATnew(TYPE_oid, TYPE_oid, BATcount(h));			\
-		BUN f = BUNfirst(h);											\
-		oid *o = (oid*)Hloc(h, f), oo = *o;								\
-		TYPE *v = (TYPE*)Tloc(h, f), ov = *v;							\
-																		\
-		for(f = BUNfirst(h); f < BUNlast(h); f = BUNfirst(h)) {			\
-			o = (oid*)Hloc(h, f);										\
-			v = (TYPE*)Tloc(h, f);										\
-			if (ov != *v) {												\
-				oo = *o;												\
-				ov = *v;												\
-			}															\
-			BUNins(n, o, &oo, FALSE);									\
-			pqueue_dequeue_##NAME(h);									\
-		}																\
-		r = BATrevert(n);												\
-		return r;														\
-	}																	\
-																		\
-	static int pqueue_topn_void##NAME(BAT **H, BAT *t, wrd *N)			\
-	{																	\
-		BAT *h = NULL;													\
-		BATiter ti = bat_iterator(t);									\
-		TYPE *v;														\
-		BUN i, n = BATcount(t);											\
-		oid idx = t->hseqbase;											\
-																		\
-		if (*N != wrd_nil && *N >= 0 && *N <= (wrd) BUN_MAX && (BUN) *N < n) \
-			n = (BUN) *N;												\
-		if (do_pqueue_init(&h,t,n) == GDK_FAIL)							\
-			return GDK_FAIL;											\
-		v = (TYPE*)BUNtail(ti,BUNfirst(t));								\
-																		\
-		for(i=0; i<n; i++, idx++, v++) {								\
-			pqueue_enqueue_##NAME(h, &idx, v);							\
-		}																\
-		n = BATcount(t);												\
-		for(; i<n; i++, idx++, v++) {									\
-			pqueue_topreplace_##NAME(h, &idx, v);						\
-		}																\
-		*H = heap2bat_##NAME(h);										\
-		BBPunfix(h->batCacheid);										\
-		return GDK_SUCCEED;												\
-	}																	\
-																		\
-	static int pqueue_topn_##NAME(BAT **H, BAT *t, wrd *N)				\
-	{																	\
-		BAT *h = NULL;													\
-		BATiter ti = bat_iterator(t);									\
-		BUN i, n = BATcount(t);											\
-		BUN p = BUNfirst(t);											\
-																		\
-		if (*N != wrd_nil && *N >= 0 && *N <= (wrd) BUN_MAX && (BUN) *N < n) \
-			n = (BUN) *N;												\
-		if (do_pqueue_init(&h,t,n) == GDK_FAIL)							\
-			return GDK_FAIL;											\
-																		\
-		for(i=0; i<n; i++, p++) {										\
-			pqueue_enqueue_##NAME(h, (oid*)BUNhloc(ti,p), (TYPE*)BUNtloc(ti,p)); \
-		}																\
-		n = BATcount(t);												\
-		for(; i<n; i++, p++) {											\
-			pqueue_topreplace_##NAME(h, (oid*)BUNhloc(ti,p), (TYPE*)BUNtloc(ti,p));	\
-		}																\
-		*H = heap2bat_##NAME(h);										\
-		BBPunfix(h->batCacheid);										\
-		return GDK_SUCCEED;												\
-	}																	\
-																		\
-	/* TopN (unique values), based on ##NAME-pqueue */					\
-																		\
-	static int pqueue_utopn_void##NAME(BAT **H, BAT *t, wrd *N)			\
-	{																	\
-		BAT *duplicates = NULL, *b;										\
-		BATiter ti = bat_iterator(t);									\
-		TYPE *v;														\
-		BUN i, j, n, cnt = BATcount(t), p;								\
-		oid idx = t->hseqbase;											\
-																		\
-		n = cnt;														\
-		if (*N != wrd_nil && *N >= 0 && *N <= (wrd) BUN_MAX)			\
-			n = (BUN) *N;												\
-		if (do_pqueue_init(H,t,n) == GDK_FAIL)							\
-			return GDK_FAIL;											\
-		duplicates = BATnew(TYPE_oid, TYPE_oid, n);						\
-		if (duplicates == NULL) {										\
-			BBPunfix((*H)->batCacheid);									\
-			return GDK_FAIL;											\
-		}																\
-		v = (TYPE*)BUNtail(ti,BUNfirst(t));								\
-																		\
-		for(i=0, j=0; j < cnt && i<n; j++, idx++, v++) {				\
-			if ((p = BUNfnd(BATmirror(*H), v)) == BUN_NONE) {			\
-				pqueue_enqueue_##NAME(*H, &idx, v);						\
-				HASHdestroy(*H);										\
-				BUNins(duplicates, &idx, &idx, FALSE);					\
-				i++;													\
-			} else {													\
-				BUNins(duplicates, Hloc(*H, p), &idx, FALSE);			\
-			}															\
-		}																\
-		for(; j<cnt; j++, idx++, v++) {									\
-			if (*(TYPE *)Tloc(*H,BUNfirst(*H)) OPER##= *v) {			\
-				if ((p = BUNfnd(BATmirror(*H), v)) == BUN_NONE) {		\
-					oid o_idx = *(oid*)Hloc(*H, BUNfirst(*H));			\
-					BUNdelHead(duplicates, &o_idx, TRUE);				\
-					pqueue_topreplace_##NAME(*H, &idx, v);				\
-					HASHdestroy(*H);									\
-					BUNins(duplicates, &idx, &idx, FALSE);				\
-				} else {												\
-					BUNins(duplicates, Hloc(*H, p), &idx, FALSE);		\
-				}														\
-			}															\
-		}																\
-		b = heap2bat_##NAME(*H);										\
-		BBPunfix((*H)->batCacheid); *H = b;								\
-		b = VIEWcombine(*H);											\
-		BBPunfix((*H)->batCacheid); *H = b;								\
-		b = BATleftjoin(*H, duplicates, BATcount(duplicates));			\
-		BBPunfix((*H)->batCacheid);										\
-		BBPunfix(duplicates->batCacheid);								\
-		*H = BATmirror(b);												\
-		return GDK_SUCCEED;												\
-	}																	\
-																		\
-	static int pqueue_utopn_##NAME(BAT **H, BAT *t, wrd *N)				\
-	{																	\
-		BAT *duplicates = NULL, *b;										\
-		BATiter ti = bat_iterator(t);									\
-		TYPE *v;														\
-		BUN i, j, n, cnt = BATcount(t), p;								\
-		oid *idx;														\
-																		\
-		n = cnt;														\
-		if (*N != wrd_nil && *N >= 0 && *N <= (wrd) BUN_MAX)			\
-			n = (BUN) *N;												\
-		if (do_pqueue_init(H,t,n) == GDK_FAIL)							\
-			return GDK_FAIL;											\
-		duplicates = BATnew(TYPE_oid, TYPE_oid, n);						\
-		if (duplicates == NULL) {										\
-			BBPunfix((*H)->batCacheid);									\
-			return GDK_FAIL;											\
-		}																\
-		v = (TYPE*)BUNtail(ti,BUNfirst(t));								\
-		idx = (oid*)BUNhead(ti,BUNfirst(t));							\
-																		\
-		for(i=0, j=0; j < cnt && i<n; j++, idx++, v++) {				\
-			if ((p = BUNfnd(BATmirror(*H), v)) == BUN_NONE) {			\
-				pqueue_enqueue_##NAME(*H, idx, v);						\
-				HASHdestroy(*H);										\
-				BUNins(duplicates, idx, idx, FALSE);					\
-				i++;													\
-			} else {													\
-				BUNins(duplicates, Hloc(*H, p), idx, FALSE);			\
-			}															\
-		}																\
-		for(; j<cnt; j++, idx++, v++) {									\
-			if (*(TYPE *)Tloc(*H,BUNfirst(*H)) OPER##= *v) {			\
-				if ((p = BUNfnd(BATmirror(*H), v)) == BUN_NONE) {		\
-					oid o_idx = *(oid*)Hloc(*H, BUNfirst(*H));			\
-					BUNdelHead(duplicates, &o_idx, TRUE);				\
-					pqueue_topreplace_##NAME(*H, idx, v);				\
-					HASHdestroy(*H);									\
-					BUNins(duplicates, idx, idx, FALSE);				\
-				} else {												\
-					BUNins(duplicates, Hloc(*H, p), idx, FALSE);		\
-				}														\
-			}															\
-		}																\
-		b = heap2bat_##NAME(*H);										\
-		BBPunfix((*H)->batCacheid); *H = b;								\
-		b = VIEWcombine(*H);											\
-		BBPunfix((*H)->batCacheid); *H = b;								\
-		b = BATleftjoin(*H, duplicates, BATcount(duplicates));			\
-		BBPunfix((*H)->batCacheid);										\
-		BBPunfix(duplicates->batCacheid);								\
-		*H = BATmirror(b);												\
-		return GDK_SUCCEED;												\
-	}
-
-pqueueimpl_minmax(bte, btemin, <)
-pqueueimpl_minmax(bte, btemax, >)
-pqueueimpl_minmax(sht, shtmin, <)
-pqueueimpl_minmax(sht, shtmax, >)
-pqueueimpl_minmax(int, intmin, <)
-pqueueimpl_minmax(int, intmax, >)
-pqueueimpl_minmax(wrd, wrdmin, <)
-pqueueimpl_minmax(wrd, wrdmax, <)
-pqueueimpl_minmax(oid, oidmin, >)
-pqueueimpl_minmax(oid, oidmax, >)
-pqueueimpl_minmax(lng, lngmin, <)
-pqueueimpl_minmax(lng, lngmax, >)
-#ifdef HAVE_HGE
-pqueueimpl_minmax(hge, hgemin, <)
-pqueueimpl_minmax(hge, hgemax, >)
-#endif
-pqueueimpl_minmax(flt, fltmin, <)
-pqueueimpl_minmax(flt, fltmax, >)
-pqueueimpl_minmax(dbl, dblmin, <)
-pqueueimpl_minmax(dbl, dblmax, >)
-
-/* The fallback case, non optimized */
-/*enqueue an element*/
-static int
-pqueue_enqueue_anymin(BAT *h, oid *idx, ptr el, int tpe)
-=======
 str PQtopn_minmax(Client cntxt, MalBlkPtr mb, MalStkPtr stk, InstrPtr pci)
->>>>>>> a49d706d
 {
 	int tpe, *ret;
 	BAT *b,*bn;
@@ -456,6 +93,9 @@
 		case TYPE_int: QTOPN_shuffle(int,<) break;
 		case TYPE_wrd: QTOPN_shuffle(wrd,<) break;
 		case TYPE_lng: QTOPN_shuffle(lng,<) break;
+#ifdef HAVE_HGE
+		case TYPE_hge: QTOPN_shuffle(hge,<) break;
+#endif
 		case TYPE_flt: QTOPN_shuffle(flt,<) break;
 		case TYPE_dbl: QTOPN_shuffle(dbl,<) break;
 		default:
@@ -479,6 +119,9 @@
 		case TYPE_int: QTOPN_shuffle(int,>) break;
 		case TYPE_wrd: QTOPN_shuffle(wrd,>) break;
 		case TYPE_lng: QTOPN_shuffle(lng,>) break;
+#ifdef HAVE_HGE
+		case TYPE_hge: QTOPN_shuffle(hge,>) break;
+#endif
 		case TYPE_flt: QTOPN_shuffle(flt,>) break;
 		case TYPE_dbl: QTOPN_shuffle(dbl,>) break;
 		default:
@@ -586,6 +229,9 @@
 		case TYPE_int: QTOPN_shuffle2(int,<) break;
 		case TYPE_wrd: QTOPN_shuffle2(wrd,<) break;
 		case TYPE_lng: QTOPN_shuffle2(lng,<) break;
+#ifdef HAVE_HGE
+		case TYPE_hge: QTOPN_shuffle2(hge,<) break;
+#endif
 		case TYPE_flt: QTOPN_shuffle2(flt,<) break;
 		case TYPE_dbl: QTOPN_shuffle2(dbl,<) break;
 		default:
@@ -620,6 +266,9 @@
 		case TYPE_int: QTOPN_shuffle2(int,>) break;
 		case TYPE_wrd: QTOPN_shuffle2(wrd,>) break;
 		case TYPE_lng: QTOPN_shuffle2(lng,>) break;
+#ifdef HAVE_HGE
+		case TYPE_hge: QTOPN_shuffle2(hge,>) break;
+#endif
 		case TYPE_flt: QTOPN_shuffle2(flt,>) break;
 		case TYPE_dbl: QTOPN_shuffle2(dbl,>) break;
 		default:
@@ -664,277 +313,6 @@
 	return MAL_SUCCEED;
 }
 
-<<<<<<< HEAD
-static void
-PQtopn_sorted_min( BAT **bn, BAT *b, wrd NN )
-{
-	BUN cnt = BATcount(b), N = (BUN) NN;
-	assert(NN >= 0);
-	if (b->tsorted) {
-		b = BATslice(b, N>=cnt?0:cnt-N, cnt);
-		*bn = BATsort_rev(b);
-		BBPreleaseref(b->batCacheid);	
-	} else 
-		*bn = BATslice(b, 0, N>=cnt?cnt:N);
-}
-
-static void
-PQtopn_sorted_max( BAT **bn, BAT *b, wrd NN )
-{
-	BUN cnt = BATcount(b), N = (BUN) NN;
-	assert(NN >= 0);
-	if (b->tsorted) 
-		*bn = BATslice(b, 0, N>=cnt?cnt:N);
-	else {
-		b = BATslice(b, N>=cnt?0:cnt-N, cnt);
-		*bn = BATsort_rev(b);
-		BBPreleaseref(b->batCacheid);	
-	}
-}
-
-#define PQimpl1a(X,Y)												\
-	str																\
-	PQenqueue_##X##Y(int *ret, int *bid, oid *idx, X *el){			\
-		BAT *b;														\
-		if( (b= BATdescriptor(*bid)) == NULL)						\
-			throw(MAL, "pqueue.enqueue", RUNTIME_OBJECT_MISSING);	\
-		pqueue_enqueue_##X##Y(b,idx,el);							\
-		(void) ret;													\
-		return MAL_SUCCEED;											\
-	}																\
-
-#define PQimpl1b(X,Y)											\
-	str															\
-	PQtopreplace_##X##Y(int *ret, int *bid, oid *idx, X *el)	\
-	{															\
-		BAT *b;													\
-		if( (b= BATdescriptor(*bid)) == NULL)					\
-			throw(MAL, "pqueue.init", RUNTIME_OBJECT_MISSING);	\
-		pqueue_topreplace_##X##Y(b,idx,el);						\
-		(void) ret;												\
-		return MAL_SUCCEED;										\
-	}
-
-#define PQimpl2(TYPE,K)													\
-	str																	\
-	PQmovedowntop_##TYPE##K(int *ret, int *bid)							\
-	{																	\
-		BAT *b;															\
-		if( (b= BATdescriptor(*bid)) == NULL)							\
-			throw(MAL, "pqueue.movedowntop", RUNTIME_OBJECT_MISSING);	\
-		pqueue_movedowntop_##TYPE##K(b);								\
-		(void) ret;														\
-		return MAL_SUCCEED;												\
-	}																	\
-																		\
-	str																	\
-	PQdequeue_##TYPE##K(int *ret, int *bid)								\
-	{																	\
-		BAT *b;															\
-		if( (b= BATdescriptor(*bid)) == NULL)							\
-			throw(MAL, "pqueue.init", RUNTIME_OBJECT_MISSING);			\
-		if( pqueue_dequeue_##TYPE##K(b) == GDK_FAIL)					\
-			throw(MAL, "pqueue.dequeue",OPERATION_FAILED "Cannot dequeue from empty queue"); \
-		(void) ret;														\
-		return MAL_SUCCEED;												\
-	}																	\
-																		\
-	str																	\
-	PQtopn_##TYPE##K(int *ret, int *bid, wrd *N)						\
-	{																	\
-		BAT *b,*bn = NULL;												\
-		if( (b= BATdescriptor(*bid)) == NULL)							\
-			throw(MAL, "pqueue.topN", RUNTIME_OBJECT_MISSING);			\
-		if (b->tsorted || b->trevsorted) { 	\
-			PQtopn_sorted_##K(&bn, b, *N);	\
-			if (bn) { 			\
-				*ret= bn->batCacheid;		\
-				BBPkeepref(*ret);		\
-				BBPreleaseref(b->batCacheid);	\
-				return MAL_SUCCEED;		\
-			}				\
-		} else					\
-		if ((b->htype == TYPE_void ? pqueue_topn_void##TYPE##K(&bn,b,N) : pqueue_topn_##TYPE##K(&bn,b,N)) == GDK_SUCCEED && bn) { \
-			*ret= bn->batCacheid;										\
-			BBPkeepref(*ret);											\
-			BBPreleaseref(b->batCacheid);								\
-			return MAL_SUCCEED;											\
-		}																\
-		BBPreleaseref(b->batCacheid);									\
-		throw(MAL, "pqueue.topN", MAL_MALLOC_FAIL);						\
-	}																	\
-	str																	\
-	PQutopn_##TYPE##K(int *ret, int *bid, wrd *N)						\
-	{																	\
-		BAT *b,*bn = NULL;												\
-		if( (b= BATdescriptor(*bid)) == NULL)							\
-			throw(MAL, "pqueue.topN", RUNTIME_OBJECT_MISSING);			\
-		if ((b->htype == TYPE_void ? pqueue_utopn_void##TYPE##K(&bn,b,N) : pqueue_utopn_##TYPE##K(&bn,b,N)) == GDK_SUCCEED && bn) {	\
-			*ret= bn->batCacheid;										\
-			BBPkeepref(*ret);											\
-			BBPreleaseref(b->batCacheid);								\
-			return MAL_SUCCEED;											\
-		}																\
-		BBPreleaseref(b->batCacheid);									\
-		throw(MAL, "pqueue.topN", MAL_MALLOC_FAIL);						\
-	}																	\
-	str																	\
-	PQtopn2_##TYPE##K(int *ret, int *aid, int *bid, wrd *N)				\
-	{																	\
-		BUN n, i,j, cnt;												\
-		BAT *a, *b,*bn = NULL;											\
-		oid id = 0;					\
-		if ((a=BATdescriptor(*aid)) == NULL || (b=BATdescriptor(*bid)) == NULL)	\
-			throw(MAL, "pqueue.topN", RUNTIME_OBJECT_MISSING);			\
-		if (a->ttype == 0) { 			\
-			*ret= a->batCacheid;		\
-			BBPkeepref(*ret);		\
-			BBPreleaseref(b->batCacheid);	\
-			return MAL_SUCCEED;		\
-		}					\
-		id = a->hseqbase;			\
-		cnt = n = BATcount(a);			\
-		if (*N != wrd_nil && *N >= 0 && *N <= (wrd) BUN_MAX && (BUN) *N < n) \
-			n = (BUN) *N;												\
-		bn = BATnew(TYPE_oid, TYPE_oid, n);								\
-		for(i=0; i<n; id++) {												\
-			oid ov = * (oid *) Tloc(a, i);								\
-			for (j = i; j < cnt && * (oid *) Tloc(a, j) == ov; j++)		\
-				;														\
-			if (j == i+1) {												\
-				if (a->htype == 0)			\
-					BUNins(bn, &id, &ov, FALSE);	\
-				else					\
-					BUNins(bn, Hloc(a,i), &ov, FALSE);						\
-			} else {													\
-				BAT *s = BATslice(b, i, j), *sbn = NULL;				\
-				wrd nn = n-i;											\
-																		\
-				if ((s->htype == TYPE_void ? pqueue_topn_void##TYPE##K(&sbn,s,&nn) : pqueue_topn_##TYPE##K(&sbn,s,&nn)) == GDK_SUCCEED && sbn) { \
-					BATins(bn, sbn, FALSE);								\
-					BBPunfix(sbn->batCacheid);							\
-					BBPunfix(s->batCacheid);							\
-				}														\
-			}															\
-			i = j;														\
-		}																\
-		if (bn) {														\
-			*ret= bn->batCacheid;										\
-			BBPkeepref(*ret);											\
-			BBPreleaseref(b->batCacheid);								\
-			BBPreleaseref(a->batCacheid);								\
-			return MAL_SUCCEED;											\
-		}																\
-		BBPreleaseref(b->batCacheid);									\
-		BBPreleaseref(a->batCacheid);									\
-		throw(MAL, "pqueue.topN", MAL_MALLOC_FAIL);						\
-	}																	\
-																		\
-	str																	\
-	PQutopn2_##TYPE##K(int *ret, int *aid, int *bid, wrd *N)			\
-	{																	\
-		BUN n, i,j, cnt;												\
-		BAT *a, *b,*bn = NULL;											\
-		oid id = 0;					\
-																		\
-		if ((a=BATdescriptor(*aid)) == NULL || (b=BATdescriptor(*bid)) == NULL)	\
-			throw(MAL, "pqueue.topN", RUNTIME_OBJECT_MISSING);			\
-		if (a->ttype == 0) { 			\
-			*ret= a->batCacheid;		\
-			BBPkeepref(*ret);		\
-			BBPreleaseref(b->batCacheid);	\
-			return MAL_SUCCEED;		\
-		}					\
-		id = a->hseqbase;			\
-		cnt = n = BATcount(a);			\
-		if (*N != wrd_nil && *N >= 0 && *N <= (wrd) BUN_MAX && (BUN) *N < n) \
-			n = (BUN) *N;												\
-		bn = BATnew(TYPE_oid, TYPE_oid, n);								\
-		for(i=0; i<n; id++) {												\
-			oid ov = * (oid *) Tloc(a, i);								\
-			for (j = i; j < cnt && * (oid *) Tloc(a, j) == ov; j++)		\
-				;														\
-			if (j == i+1) {												\
-				if (a->htype == 0)				\
-					BUNins(bn, &id, &ov, FALSE);		\
-				else						\
-					BUNins(bn, Hloc(a,i), &ov, FALSE); 	\
-			} else {													\
-				BAT *s = BATslice(b, i, j), *sbn = NULL;				\
-				wrd nn = n-i;											\
-																		\
-				if ((s->htype == TYPE_void ? pqueue_utopn_void##TYPE##K(&sbn,s,&nn) : pqueue_utopn_##TYPE##K(&sbn,s,&nn)) == GDK_SUCCEED && sbn) { \
-					BATins(bn, sbn, FALSE);								\
-					BBPunfix(sbn->batCacheid);							\
-					BBPunfix(s->batCacheid);							\
-				}														\
-			}															\
-			i = j;														\
-		}																\
-		if (bn) {														\
-			*ret= bn->batCacheid;										\
-			BBPkeepref(*ret);											\
-			BBPreleaseref(b->batCacheid);								\
-			BBPreleaseref(a->batCacheid);								\
-			return MAL_SUCCEED;											\
-		}																\
-		BBPreleaseref(b->batCacheid);									\
-		BBPreleaseref(a->batCacheid);									\
-		throw(MAL, "pqueue.utopN", MAL_MALLOC_FAIL);					\
-	}
-
-#define PQminmax1(TYPE)							\
-	PQimpl1a(TYPE,min)							\
-	PQimpl1b(TYPE,min)							\
-	PQimpl1a(TYPE,max)							\
-	PQimpl1b(TYPE,max)
-
-#define PQminmax2(TYPE)							\
-	PQimpl2(TYPE,min)							\
-	PQimpl2(TYPE,max)
-
-#define PQminmax(TYPE)							\
- 	PQminmax1(TYPE)								\
- 	PQminmax2(TYPE)
-
-
-PQminmax(bte)
-PQminmax(sht)
-PQminmax(int)
-PQminmax(oid)
-PQminmax(wrd)
-PQminmax(lng)
-#ifdef HAVE_HGE
-PQminmax(hge)
-#endif
-PQminmax(flt)
-PQminmax(dbl)
-PQimpl2(any, min)
-PQimpl2(any, max)
-
-/* int PQenqueue_anymin(BAT *h, oid *idx, ptr el, int tpe)*/
-str
-PQenqueue_anymin(Client cntxt, MalBlkPtr mb, MalStkPtr stk, InstrPtr p)
-{
-	int tpe;
-	BAT *h;
-	oid *idx;
-	ptr el;
-	(void) cntxt;
-
-	if (p->argc != 4 || !isaBatType(getArgType(mb, p, 1)) || getArgType(mb, p, 2) != TYPE_oid)
-		throw(MAL, "enqueue_min", SEMANTIC_TYPE_MISMATCH);
-	tpe = getArgType(mb, p, 3);
-
-	h = BATdescriptor(*(bat *) getArgReference(stk, p, 1));
-	if (!h)
-		throw(MAL, "enqueue_min", RUNTIME_OBJECT_MISSING);
-	idx = (oid *) getArgReference(stk, p, 2);
-	el = (ptr) getArgReference(stk, p, 3);
-
-	pqueue_enqueue_anymin(h, idx, el, tpe);
-	return MAL_SUCCEED;
-=======
 #define QTOPN_shuffle3(TYPE,OPER)\
 {	TYPE *val = (TYPE *) Tloc(a,BUNfirst(a));\
 	for(o = 0; o < lim; o++){\
@@ -959,7 +337,6 @@
 		}\
 		top= i;\
 	}\
->>>>>>> a49d706d
 }
 
 str PQtopn3_minmax(Client cntxt, MalBlkPtr mb, MalStkPtr stk, InstrPtr pci)
@@ -1035,6 +412,9 @@
 		case TYPE_int: QTOPN_shuffle3(int,<) break;
 		case TYPE_wrd: QTOPN_shuffle3(wrd,<) break;
 		case TYPE_lng: QTOPN_shuffle3(lng,<) break;
+#ifdef HAVE_HGE
+		case TYPE_hge: QTOPN_shuffle3(hge,<) break;
+#endif
 		case TYPE_flt: QTOPN_shuffle3(flt,<) break;
 		case TYPE_dbl: QTOPN_shuffle3(dbl,<) break;
 		default:
@@ -1073,6 +453,9 @@
 		case TYPE_int: QTOPN_shuffle3(int,>) break;
 		case TYPE_wrd: QTOPN_shuffle3(wrd,>) break;
 		case TYPE_lng: QTOPN_shuffle3(lng,>) break;
+#ifdef HAVE_HGE
+		case TYPE_hge: QTOPN_shuffle3(hge,>) break;
+#endif
 		case TYPE_flt: QTOPN_shuffle3(flt,>) break;
 		case TYPE_dbl: QTOPN_shuffle3(dbl,>) break;
 		default:
