/*
 * The contents of this file are subject to the MonetDB Public License
 * Version 1.1 (the "License"); you may not use this file except in
 * compliance with the License. You may obtain a copy of the License at
 * http://www.monetdb.org/Legal/MonetDBLicense
 *
 * Software distributed under the License is distributed on an "AS IS"
 * basis, WITHOUT WARRANTY OF ANY KIND, either express or implied. See the
 * License for the specific language governing rights and limitations
 * under the License.
 *
 * The Original Code is the MonetDB Database System.
 *
 * The Initial Developer of the Original Code is CWI.
 * Portions created by CWI are Copyright (C) 1997-July 2008 CWI.
 * Copyright August 2008-2015 MonetDB B.V.
 * All Rights Reserved.
 */

/*
 * (c) Peter Boncz, Martin Kersten, Niels Nes, Sjoerd Mullender
 * BAT Algebra
 * This modules contains the most common algebraic BAT manipulation
 * commands. We call them algebra, because all operations take
 * values as parameters, and produce new result values, but
 * do not modify their parameters.
 *
 * Unlike the previous Monet versions, we reduce the number
 * of functions returning a BAT reference. This was previously needed
 * to simplify recursive bat-expression and manage reference counts.
 * In the current version we return only a BAT identifier when a new
 * bat is being created.
 *
 * All parameters to the modules are passed by reference.
 * In particular, this means that
 * string values are passed to the module layer as (str *)
 * and we have to de-reference them before entering the gdk library.
 * This calls for knowlegde on the underlying BAT typs`s
 */
#define derefStr(b, s, v)							\
		do {										\
			int _tpe= ATOMstorage((b)->s##type);	\
			if (_tpe >= TYPE_str) {					\
				if ((v) == 0 || *(str*) (v) == 0)	\
					(v) = (str) str_nil;			\
				else								\
					(v) = *(str *) (v);				\
			}										\
		} while (0)

#include "monetdb_config.h"
#include "algebra.h"
#include <math.h>

/*
 * Command Implementations in C
 * This module contains just a wrapper implementations; since all described
 * operations are part of the GDK kernel.
 *
 * BAT sum operation
 * The sum aggregate only works for int and float fields.
 * The routines below assumes that the caller knows what type
 * is large enough to prevent overflow.
 */

static int
CMDselect_(BAT **result, BAT *b, ptr low, ptr high, const bit *l_in, const bit *h_in)
{
	int tt = b->ttype;
	ptr nil = ATOMnilptr(tt);

	if (*l_in == bit_nil && ATOMcmp(tt, low, nil)) {
		GDKerror("CMDselect: flag 'l_in' must not be NIL, unless boundary 'low' is NIL\n");
		return GDK_FAIL;
	}
	if (*h_in == bit_nil && ATOMcmp(tt, high, nil)) {
		GDKerror("CMDselect: flag 'h_in' must not be NIL, unless boundary 'high' is NIL\n");
		return GDK_FAIL;
	}
	return (*result = BATselect_(b, low, high, *l_in, *h_in)) ? GDK_SUCCEED : GDK_FAIL;
}

static int
CMDuselect_(BAT **result, BAT *b, ptr low, ptr high, const bit *l_in, const bit *h_in)
{
	int tt = b->ttype;
	ptr nil = ATOMnilptr(tt);

	if (*l_in == bit_nil && ATOMcmp(tt, low, nil)) {
		GDKerror("CMDuselect: flag 'l_in' must not be NIL, unless boundary 'low' is NIL\n");
		return GDK_FAIL;
	}
	if (*h_in == bit_nil && ATOMcmp(tt, high, nil)) {
		GDKerror("CMDuselect: flag 'h_in' must not be NIL, unless boundary 'high' is NIL\n");
		return GDK_FAIL;
	}
	return (*result = BATuselect_(b, low, high, *l_in, *h_in)) ? GDK_SUCCEED : GDK_FAIL;
}

static int
CMDgen_group(BAT **result, BAT *gids, BAT *cnts )
{
	wrd j, gcnt = BATcount(gids);
	BAT *r = BATnew(TYPE_void, TYPE_oid, BATcount(gids)*2, TRANSIENT);

	if (r == NULL)
		return GDK_FAIL;
	BATseqbase(r, 0);
	if (gids->ttype == TYPE_void) {
		oid id = gids->hseqbase;
		wrd *cnt = (wrd*)Tloc(cnts, 0);
		for(j = 0; j < gcnt; j++) {
			wrd i, sz = cnt[j];
			for(i = 0; i < sz; i++) {
				if (BUNappend(r, &id, FALSE) == NULL) {
					BBPreclaim(r);
					return GDK_FAIL;
				}
			}
			id++;
		}
	} else {
		oid *id = (oid*)Tloc(gids, 0);
		wrd *cnt = (wrd*)Tloc(cnts, 0);
		for(j = 0; j < gcnt; j++) {
			wrd i, sz = cnt[j];
			for(i = 0; i < sz; i++) {
				if (BUNappend(r, id, FALSE) == NULL) {
					BBPreclaim(r);
					return GDK_FAIL;
				}
			}
			id++;
		}
	}
	r -> hdense = TRUE;
	r -> hsorted = TRUE;
	r -> hrevsorted = FALSE;
	r -> tsorted = BATtordered(gids);
	r -> trevsorted = BATtrevordered(gids);
	r -> T ->nonil = gids->T->nonil;
	*result = r;
	return GDK_SUCCEED;
}


/*
 * The string pattern matching routine has been added. It should be
 * dynamically linked.
 * A simple string matcher is included. It should be refined later on
 */
static inline int
like(const char *x, const char *y, BUN ylen)
{
	const char *r;

	if (x == (char *) NULL) {
		return 0;
	}
	for (r = x + strlen(x) - ylen; x <= r; x++) {
		int ok = 1;
		const char *s = x;
		const char *q;

		for (q = y; *q; q++, s++)
			if (*q != tolower(*s)) {
				ok = 0;
				break;
			}
		if (ok)
			return 1;
	}
	return 0;
}

static int
CMDlike(BAT **ret, BAT *b, const char *s)
{
	BATiter bi = bat_iterator(b);
	BAT *c = BATnew(BAThtype(b), TYPE_str, BATcount(b) / 10, TRANSIENT);
	str t, p;
	BUN u, v;
	BUN yy = 0;

	if (c == NULL)
		return GDK_FAIL;
	t = GDKstrdup(s);
	for (p = t; *p; p++, yy++)
		*p = tolower(*p);

	if (b->hvarsized) {
		BATloop(b, u, v)
			if (like(BUNtvar(bi, u), t, yy) &&
				BUNfastins(c, BUNhvar(bi, u), BUNtvar(bi, u)) == NULL) {
				BBPreclaim(c);
				GDKfree(t);
				return GDK_FAIL;
			}
	} else {
		BATloop(b, u, v)
			if (like(BUNtvar(bi, u), t, yy) &&
				BUNfastins(c, BUNhloc(bi, u), BUNtvar(bi, u)) == NULL) {
				BBPreclaim(c);
				GDKfree(t);
				return GDK_FAIL;
			}
	}
	c->hsorted = BAThordered(b);
	c->hrevsorted = BAThrevordered(b);
	c->tsorted = BATtordered(b);
	c->trevsorted = BATtrevordered(b);
	c->H->nonil = b->H->nonil;
	c->T->nonil = b->T->nonil;
	*ret = c;
	GDKfree(t);
	return GDK_SUCCEED;
}

static int
slice(BAT **retval, BAT *b, lng start, lng end)
{
	/* the internal BATslice requires exclusive end */
	if (start < 0) {
		GDKerror("CMDslice: start position of slice should >= 0\n");
		return GDK_FAIL;
	}
	if (end == lng_nil)
		end = BATcount(b);
	if (start > (lng) BUN_MAX || end >= (lng) BUN_MAX) {
		GDKerror("CMDslice: argument out of range\n");
		return GDK_FAIL;
	}

	return (*retval = BATslice(b, (BUN) start, (BUN) end + 1)) ? GDK_SUCCEED : GDK_FAIL;
}
/*
 * 
 * The remainder of this file contains the wrapper around the V4 code base
 * The BAT identifiers passed through this module may indicate
 * that the 'reverse' view applies. This should be taken into
 * account while resolving them.
 * 
 * The sum aggregate only works for int and float fields.
 * The routines below assumes that the caller knows what type
 * is large enough to prevent overflow.
 */

str
ALGminany(ptr result, const bat *bid)
{
	BAT *b;
	ptr p;
	str msg = MAL_SUCCEED;

	if (result == NULL || (b = BATdescriptor(*bid)) == NULL)
		throw(MAL, "algebra.min", RUNTIME_OBJECT_MISSING);

	if (!ATOMlinear(b->ttype)) {
		msg = createException(MAL, "algebra.min",
							  "atom '%s' cannot be ordered linearly",
							  ATOMname(b->ttype));
	} else {
		if (ATOMvarsized(b->ttype)) {
			* (ptr *) result = p = BATmin(b, NULL);
		} else {
			p = BATmin(b, result);
			assert(p == result);
		}
		if (p == NULL)
			msg = createException(MAL, "algebra.min", GDK_EXCEPTION);
	}
	BBPunfix(b->batCacheid);
	return msg;
}

str
ALGmaxany(ptr result, const bat *bid)
{
	BAT *b;
	ptr p;
	str msg = MAL_SUCCEED;

	if (result == NULL || (b = BATdescriptor(*bid)) == NULL)
		throw(MAL, "algebra.max", RUNTIME_OBJECT_MISSING);

	if (!ATOMlinear(b->ttype)) {
		msg = createException(MAL, "algebra.max",
							  "atom '%s' cannot be ordered linearly",
							  ATOMname(b->ttype));
	} else {
		if (ATOMvarsized(b->ttype)) {
			* (ptr *) result = p = BATmax(b, NULL);
		} else {
			p = BATmax(b, result);
			assert(p == result);
		}
		if (p == NULL)
			msg = createException(MAL, "algebra.max", GDK_EXCEPTION);
	}
	BBPunfix(b->batCacheid);
	return msg;
}

str
ALGgroupby(bat *res, const bat *gids, const bat *cnts)
{
	BAT *bn, *g, *c;

	g = BATdescriptor(*gids);
	if (g == NULL) {
		throw(MAL, "algebra.groupby", RUNTIME_OBJECT_MISSING);
	}
	c = BATdescriptor(*cnts);
	if (c == NULL) {
		BBPunfix(g->batCacheid);
		throw(MAL, "algebra.groupby", RUNTIME_OBJECT_MISSING);
	}
	if( CMDgen_group(&bn, g, c) == GDK_FAIL){
		BBPunfix(g->batCacheid);
		BBPunfix(c->batCacheid);
		throw(MAL, "algebra.groupby",GDK_EXCEPTION);
	}
	if( bn){
		if (!(bn->batDirty&2)) bn = BATsetaccess(bn, BAT_READ);
		*res = bn->batCacheid;
		BBPkeepref(bn->batCacheid);
	}
	BBPunfix(g->batCacheid);
	BBPunfix(c->batCacheid);
	return MAL_SUCCEED;
}

str
ALGcard(lng *result, const bat *bid)
{
	BAT *b, *en;

	if ((b = BATdescriptor(*bid)) == NULL) {
		throw(MAL, "algebra.card", RUNTIME_OBJECT_MISSING);
	}
	if ((en = BATsubunique(b, NULL)) == NULL) {
		throw(MAL, "algebra.card", GDK_EXCEPTION);
	}
	*result = BATcount(en);
	BBPunfix(en->batCacheid);
	BBPunfix(b->batCacheid);
	return MAL_SUCCEED;
}

str
ALGsubselect2(bat *result, const bat *bid, const bat *sid, const void *low, const void *high, const bit *li, const bit *hi, const bit *anti)
{
	BAT *b, *s = NULL, *bn;
	const void *nilptr;

	if ((*li != 0 && *li != 1) ||
		(*hi != 0 && *hi != 1) ||
		(*anti != 0 && *anti != 1)) {
		throw(MAL, "algebra.subselect", ILLEGAL_ARGUMENT);
	}
	if ((b = BATdescriptor(*bid)) == NULL) {
		throw(MAL, "algebra.subselect", RUNTIME_OBJECT_MISSING);
	}
	if (sid && *sid != bat_nil && (s = BATdescriptor(*sid)) == NULL) {
		BBPunfix(b->batCacheid);
		throw(MAL, "algebra.subselect", RUNTIME_OBJECT_MISSING);
	}
	derefStr(b, t, low);
	derefStr(b, t, high);
	nilptr = ATOMnilptr(b->ttype);
	if (*li == 1 && *hi == 1 &&
		ATOMcmp(b->ttype, low, nilptr) == 0 &&
		ATOMcmp(b->ttype, high, nilptr) == 0) {
		/* special case: equi-select for NIL */
		high = NULL;
	}
	bn = BATsubselect(b, s, low, high, *li, *hi, *anti);
	BBPunfix(b->batCacheid);
	if (s)
		BBPunfix(s->batCacheid);
	if (bn == NULL)
		throw(MAL, "algebra.subselect", GDK_EXCEPTION);
	*result = bn->batCacheid;
	BBPkeepref(bn->batCacheid);
	return MAL_SUCCEED;
}

str
ALGsubselect1(bat *result, const bat *bid, const void *low, const void *high, const bit *li, const bit *hi, const bit *anti)
{
	return ALGsubselect2(result, bid, NULL, low, high, li, hi, anti);
}

str
ALGthetasubselect2(bat *result, const bat *bid, const bat *sid, const void *val, const char **op)
{
	BAT *b, *s = NULL, *bn;

	if ((b = BATdescriptor(*bid)) == NULL) {
		throw(MAL, "algebra.thetasubselect", RUNTIME_OBJECT_MISSING);
	}
	if (sid && *sid != bat_nil && (s = BATdescriptor(*sid)) == NULL) {
		BBPunfix(b->batCacheid);
		throw(MAL, "algebra.thetasubselect", RUNTIME_OBJECT_MISSING);
	}
	derefStr(b, t, val);
	bn = BATthetasubselect(b, s, val, *op);
	BBPunfix(b->batCacheid);
	if (s)
		BBPunfix(s->batCacheid);
	if (bn == NULL)
		throw(MAL, "algebra.subselect", GDK_EXCEPTION);
	*result = bn->batCacheid;
	BBPkeepref(bn->batCacheid);
	return MAL_SUCCEED;
}

str
ALGthetasubselect1(bat *result, const bat *bid, const void *val, const char **op)
{
	return ALGthetasubselect2(result, bid, NULL, val, op);
}

str
ALGselect1(bat *result, const bat *bid, ptr value)
{
	BAT *b, *bn = NULL;

	if ((b = BATdescriptor(*bid)) == NULL) {
		throw(MAL, "algebra.select", RUNTIME_OBJECT_MISSING);
	}
	derefStr(b, t, value);
	bn = BATselect(b, value, 0);
	BBPunfix(b->batCacheid);
	if (bn) {
		if (!(bn->batDirty&2)) bn = BATsetaccess(bn, BAT_READ);
		*result = bn->batCacheid;
		BBPkeepref(*result);
		return MAL_SUCCEED;
	}
	throw(MAL, "algebra.select", GDK_EXCEPTION);
}

str
ALGuselect1(bat *result, const bat *bid, ptr value)
{
	BAT *b, *bn = NULL;

	if ((b = BATdescriptor(*bid)) == NULL) {
		throw(MAL, "algebra.uselect", RUNTIME_OBJECT_MISSING);
	}
	derefStr(b, t, value);
	bn = BATuselect(b, value, NULL);
	BBPunfix(b->batCacheid);
	if (bn) {
		if (!(bn->batDirty&2))
			bn = BATsetaccess(bn, BAT_READ);
		*result = bn->batCacheid;
		BBPkeepref(*result);
		return MAL_SUCCEED;
	}
	throw(MAL, "algebra.uselect", GDK_EXCEPTION);
}

str
ALGselect(bat *result, const bat *bid, ptr low, ptr high)
{
	BAT *b, *bn = NULL;

	if ((b = BATdescriptor(*bid)) == NULL) {
		throw(MAL, "algebra.select", RUNTIME_OBJECT_MISSING);
	}
	derefStr(b, t, low);
	derefStr(b, t, high);
	bn = BATselect(b, low, high);
	BBPunfix(b->batCacheid);
	if (bn) {
		if (!(bn->batDirty&2)) bn = BATsetaccess(bn, BAT_READ);
		*result = bn->batCacheid;
		BBPkeepref(*result);
		return MAL_SUCCEED;
	}
	throw(MAL, "algebra.select", GDK_EXCEPTION);
}

str
ALGselectNotNil(bat *result, const bat *bid)
{
	BAT *b, *bn = NULL;
	ptr low,high;
	bit bound=FALSE;

	if ((b = BATdescriptor(*bid)) == NULL)
		throw(MAL, "algebra.selectNotNil", RUNTIME_OBJECT_MISSING);

	if( BATcount_no_nil(b) != BATcount(b) ){
		low=high= ATOMnilptr(b->ttype);
		CMDselect_(&bn, b, low, high, &bound, &bound);
		if (bn) {
			if (!(bn->batDirty&2)) bn = BATsetaccess(bn, BAT_READ);
			*result = bn->batCacheid;
			BBPkeepref(*result);
			BBPunfix(b->batCacheid);
			return MAL_SUCCEED;
		}
		BBPunfix(b->batCacheid);
		throw(MAL, "algebra.selectNotNil", GDK_EXCEPTION);
	}
	/* just pass on the result */
	*result = b->batCacheid;
	BBPkeepref(*result);
	return MAL_SUCCEED;
}

str
ALGuselect(bat *result, const bat *bid, ptr low, ptr high)
{
	BAT *b, *bn = NULL;

	if ((b = BATdescriptor(*bid)) == NULL) {
		throw(MAL, "algebra.uselect", RUNTIME_OBJECT_MISSING);
	}
	derefStr(b, t, low);
	derefStr(b, t, high);
	bn = BATuselect(b, low, high);
	if (bn) {
		if (!(bn->batDirty&2)) bn = BATsetaccess(bn, BAT_READ);
		*result = bn->batCacheid;
		BBPkeepref(*result);
		BBPunfix(b->batCacheid);
		return MAL_SUCCEED;
	}
	BBPunfix(b->batCacheid);
	throw(MAL, "algebra.uselect", GDK_EXCEPTION);
}

str
ALGselectInclusive(bat *result, const bat *bid, ptr low, ptr high, const bit *lin, const bit *rin)
{
	BAT *b, *bn = NULL;

	if ((b = BATdescriptor(*bid)) == NULL) {
		throw(MAL, "algebra.select", RUNTIME_OBJECT_MISSING);
	}
	derefStr(b, t, low);
	derefStr(b, t, high);
	CMDselect_(&bn, b, low, high, lin, rin);
	if (bn) {
		if (!(bn->batDirty&2)) bn = BATsetaccess(bn, BAT_READ);
		*result = bn->batCacheid;
		BBPkeepref(*result);
		BBPunfix(b->batCacheid);
		return MAL_SUCCEED;
	}
	BBPunfix(b->batCacheid);
	throw(MAL, "algebra.select", GDK_EXCEPTION);
}

str
ALGuselectInclusive(bat *result, const bat *bid, ptr low, ptr high, const bit *lin, const bit *rin)
{
	BAT *b, *bn = NULL;

	if ((b = BATdescriptor(*bid)) == NULL) {
		throw(MAL, "algebra.uselect", RUNTIME_OBJECT_MISSING);
	}
	derefStr(b, t, low);
	derefStr(b, t, high);
	CMDuselect_(&bn, b, low, high, lin, rin);
	if (bn) {
		if (!(bn->batDirty&2)) bn = BATsetaccess(bn, BAT_READ);
		*result = bn->batCacheid;
		BBPkeepref(*result);
		BBPunfix(b->batCacheid);
		return MAL_SUCCEED;
	}
	BBPunfix(b->batCacheid);
	throw(MAL, "algebra.uselect", GDK_EXCEPTION);
}

str
ALGthetajoinEstimate(bat *result, const bat *lid, const bat *rid, const int *opc, const lng *estimate)
{
	BAT *left, *right, *bn = NULL;

	if ((left = BATdescriptor(*lid)) == NULL) {
		throw(MAL, "algebra.thetajoin", RUNTIME_OBJECT_MISSING);
	}
	if ((right = BATdescriptor(*rid)) == NULL) {
		BBPunfix(left->batCacheid);
		throw(MAL, "algebra.thetajoin", RUNTIME_OBJECT_MISSING);
	}
	if( *opc == -3 ){
		/* The NE case is not supported in the kernel */
		BBPunfix(left->batCacheid);
		BBPunfix(right->batCacheid);
		throw(MAL, "algebra.thetajoin", ILLEGAL_ARGUMENT " Theta comparison <> not yet supported");
	}
	bn = BATthetajoin(left, right, *opc, *estimate == lng_nil || *estimate < 0 ? BUN_NONE : (*estimate >= (lng) BUN_MAX ? BUN_MAX : (BUN) *estimate));
	if (bn) {
		if (!(bn->batDirty&2)) bn = BATsetaccess(bn, BAT_READ);
		*result = bn->batCacheid;
		BBPkeepref(*result);
		BBPunfix(left->batCacheid);
		BBPunfix(right->batCacheid);
		return MAL_SUCCEED;
	}
	BBPunfix(left->batCacheid);
	BBPunfix(right->batCacheid);
	throw(MAL, "algebra.thetajoin", GDK_EXCEPTION);
}

str
ALGthetajoin(bat *result, const bat *lid, const bat *rid, const int *opc)
{
	return ALGthetajoinEstimate(result, lid, rid, opc, (ptr)&lng_nil);
}

str
ALGbandjoin(bat *result, const bat *lid, const bat *rid, const void *minus, const void *plus, const bit *li, const bit *hi)
{
	BAT *left, *right, *bn = NULL;

	if ((left = BATdescriptor(*lid)) == NULL) {
		throw(MAL, "algebra.bandjoin", RUNTIME_OBJECT_MISSING);
	}
	if ((right = BATdescriptor(*rid)) == NULL) {
		BBPunfix(left->batCacheid);
		throw(MAL, "algebra.bandjoin", RUNTIME_OBJECT_MISSING);
	}
	bn = BATbandjoin(left, right, minus, plus, *li, *hi);
	if (bn) {
		if (!(bn->batDirty&2)) bn = BATsetaccess(bn, BAT_READ);
		*result = bn->batCacheid;
		BBPkeepref(*result);
		BBPunfix(left->batCacheid);
		BBPunfix(right->batCacheid);
		return MAL_SUCCEED;
	}
	BBPunfix(left->batCacheid);
	BBPunfix(right->batCacheid);
	throw(MAL, "algebra.bandjoin", GDK_EXCEPTION);
}

str
ALGbandjoin_default(bat *result, const bat *lid, const bat *rid, const void *minus, const void *plus)
{
	bit li = TRUE;
	bit hi = TRUE;
	return ALGbandjoin(result, lid, rid, minus, plus, &li, &hi);
}

str
ALGrangejoin(bat *result, const bat *lid, const bat *rlid, const bat *rhid, const bit *li, const bit *hi)
{
	BAT *left, *rightl, *righth, *bn = NULL;

	if ((left = BATdescriptor(*lid)) == NULL) {
		throw(MAL, "algebra.rangejoin", RUNTIME_OBJECT_MISSING);
	}
	if ((rightl = BATdescriptor(*rlid)) == NULL) {
		BBPunfix(left->batCacheid);
		throw(MAL, "algebra.rangejoin", RUNTIME_OBJECT_MISSING);
	}
	if ((righth = BATdescriptor(*rhid)) == NULL) {
		BBPunfix(left->batCacheid);
		BBPunfix(rightl->batCacheid);
		throw(MAL, "algebra.rangejoin", RUNTIME_OBJECT_MISSING);
	}
	bn = BATrangejoin(left, rightl, righth, *li, *hi);
	if (bn) {
		if (!(bn->batDirty&2)) bn = BATsetaccess(bn, BAT_READ);
		*result = bn->batCacheid;
		BBPkeepref(*result);
		BBPunfix(left->batCacheid);
		BBPunfix(rightl->batCacheid);
		BBPunfix(righth->batCacheid);
		return MAL_SUCCEED;
	}
	BBPunfix(left->batCacheid);
	BBPunfix(rightl->batCacheid);
	BBPunfix(righth->batCacheid);
	throw(MAL, "algebra.rangejoin", GDK_EXCEPTION);
}

static str
do_join(bat *r1, bat *r2, const bat *lid, const bat *rid, const bat *r2id, const bat *slid, const bat *srid,
		int op, const void *c1, const void *c2, int li, int hi,
		const bit *nil_matches, const lng *estimate,
		gdk_return (*joinfunc)(BAT **, BAT **, BAT *, BAT *, BAT *, BAT *,
							   int, BUN),
		gdk_return (*thetafunc)(BAT **, BAT **, BAT *, BAT *, BAT *, BAT *,
								int, int, BUN),
		gdk_return (*bandfunc)(BAT **, BAT **, BAT *, BAT *, BAT *, BAT *,
							   const void *, const void *, int, int, BUN),
		gdk_return (*rangefunc)(BAT **, BAT **, BAT *, BAT *, BAT *,
								BAT *, BAT *, int, int, BUN),
		const char *funcname)
{
	BAT *left = NULL, *right = NULL, *right2 = NULL;
	BAT *candleft = NULL, *candright = NULL;
	BAT *result1, *result2;
	BUN est;

	assert(r2id == NULL || rangefunc != NULL);

	if ((left = BATdescriptor(*lid)) == NULL)
		goto fail;
	if ((right = BATdescriptor(*rid)) == NULL)
		goto fail;
	if (slid && *slid != bat_nil && (candleft = BATdescriptor(*slid)) == NULL)
		goto fail;
	if (srid && *srid != bat_nil && (candright = BATdescriptor(*srid)) == NULL)
		goto fail;
	if (estimate == NULL || *estimate < 0 || *estimate == lng_nil || *estimate > (lng) BUN_MAX)
		est = BUN_NONE;
	else
		est = (BUN) *estimate;

	if (thetafunc) {
		assert(joinfunc == NULL);
		assert(bandfunc == NULL);
		assert(rangefunc == NULL);
		if ((*thetafunc)(&result1, &result2, left, right, candleft, candright, op, *nil_matches, est) == GDK_FAIL)
			goto fail;
	} else if (joinfunc) {
		assert(bandfunc == NULL);
		assert(rangefunc == NULL);
		if ((*joinfunc)(&result1, &result2, left, right, candleft, candright, *nil_matches, est) == GDK_FAIL)
			goto fail;
	} else if (bandfunc) {
		assert(rangefunc == NULL);
		if ((*bandfunc)(&result1, &result2, left, right, candleft, candright, c1, c2, li, hi, est) == GDK_FAIL)
			goto fail;
	} else {
		if ((right2 = BATdescriptor(*r2id)) == NULL)
			goto fail;
		if ((*rangefunc)(&result1, &result2, left, right, right2, candleft, candright, li, hi, est) == GDK_FAIL)
			goto fail;
		BBPunfix(right2->batCacheid);
	}
	*r1 = result1->batCacheid;
	*r2 = result2->batCacheid;
	BBPkeepref(*r1);
	BBPkeepref(*r2);
	BBPunfix(left->batCacheid);
	BBPunfix(right->batCacheid);
	if (candleft)
		BBPunfix(candleft->batCacheid);
	if (candright)
		BBPunfix(candright->batCacheid);
	return MAL_SUCCEED;

  fail:
	if (left)
		BBPreclaim(left);
	if (right)
		BBPreclaim(right);
	if (right2)
		BBPreclaim(right2);
	if (candleft)
		BBPreclaim(candleft);
	if (candright)
		BBPreclaim(candright);
	throw(MAL, funcname, RUNTIME_OBJECT_MISSING);
}

str
ALGsubjoin(bat *r1, bat *r2, const bat *lid, const bat *rid, const bat *slid, const bat *srid,
		   const bit *nil_matches, const lng *estimate)
{
	return do_join(r1, r2, lid, rid, NULL, slid, srid, 0, NULL, NULL, 0, 0,
				   nil_matches, estimate,
				   BATsubjoin, NULL, NULL, NULL, "algebra.subjoin");
}

str
ALGsubleftjoin(bat *r1, bat *r2, const bat *lid, const bat *rid, const bat *slid, const bat *srid,
			   const bit *nil_matches, const lng *estimate)
{
	return do_join(r1, r2, lid, rid, NULL, slid, srid, 0, NULL, NULL, 0, 0,
				   nil_matches, estimate,
				   BATsubleftjoin, NULL, NULL, NULL, "algebra.subleftjoin");
}

str
ALGsubouterjoin(bat *r1, bat *r2, const bat *lid, const bat *rid, const bat *slid, const bat *srid,
				const bit *nil_matches, const lng *estimate)
{
	return do_join(r1, r2, lid, rid, NULL, slid, srid, 0, NULL, NULL, 0, 0,
				   nil_matches, estimate,
				   BATsubouterjoin, NULL, NULL, NULL, "algebra.subouterjoin");
}

str
ALGsubthetajoin(bat *r1, bat *r2, const bat *lid, const bat *rid, const bat *slid, const bat *srid,
				const int *op, const bit *nil_matches, const lng *estimate)
{
	return do_join(r1, r2, lid, rid, NULL, slid, srid, *op, NULL, NULL, 0, 0,
				   nil_matches, estimate,
				   NULL, BATsubthetajoin, NULL, NULL, "algebra.subthetajoin");
}

str
ALGsubbandjoin(bat *r1, bat *r2, const bat *lid, const bat *rid, const bat *slid, const bat *srid,
			   const void *c1, const void *c2, const bit *li, const bit *hi,
			   const lng *estimate)
{
	return do_join(r1, r2, lid, rid, NULL, slid, srid, 0, c1, c2, *li, *hi,
				   NULL, estimate,
				   NULL, NULL, BATsubbandjoin, NULL, "algebra.subbandjoin");
}

str
ALGsubrangejoin(bat *r1, bat *r2, const bat *lid, const bat *rlid, const bat *rhid, const bat *slid, const bat *srid, const bit *li, const bit *hi, const lng *estimate)
{
	return do_join(r1, r2, lid, rlid, rhid, slid, srid, 0, NULL, NULL, *li, *hi,
				   NULL, estimate,
				   NULL, NULL, NULL, BATsubrangejoin, "algebra.subrangejoin");
}

/* algebra.firstn(b:bat[:oid,:any],
 *                [ s:bat[:oid,:oid],
 *                [ g:bat[:oid,:oid], ] ]
 *                n:wrd,
 *                asc:bit,
 *                distinct:bit)
 * returns :bat[:oid,:oid] [ , :bat[:oid,:oid] ]
 */
str
ALGfirstn(Client cntxt, MalBlkPtr mb, MalStkPtr stk, InstrPtr pci)
{
	bat *ret1, *ret2 = NULL;
	bat bid, sid, gid;
	BAT *b, *s = NULL, *g = NULL;
	BAT *bn, *gn;
	wrd n;
	bit asc, distinct;
	gdk_return rc;

	(void) cntxt;
	(void) mb;

	assert(pci->retc == 1 || pci->retc == 2);
	assert(pci->argc - pci->retc >= 4 && pci->argc - pci->retc <= 6);

	n = * getArgReference_wrd(stk, pci, pci->argc - 3);
	if (n < 0 || (lng) n >= (lng) BUN_MAX)
		throw(MAL, "algebra.firstn", ILLEGAL_ARGUMENT);
	ret1 = getArgReference_bat(stk, pci, 0);
	if (pci->retc == 2)
		ret2 = getArgReference_bat(stk, pci, 1);
	bid = *getArgReference_bat(stk, pci, pci->retc);
	if ((b = BATdescriptor(bid)) == NULL)
		throw(MAL, "algebra.firstn", RUNTIME_OBJECT_MISSING);
	if (pci->argc - pci->retc > 4) {
		sid = *getArgReference_bat(stk, pci, pci->retc + 1);
		if ((s = BATdescriptor(sid)) == NULL) {
			BBPunfix(bid);
			throw(MAL, "algebra.firstn", RUNTIME_OBJECT_MISSING);
		}
		if (pci->argc - pci->retc > 5) {
			gid = *getArgReference_bat(stk, pci, pci->retc + 2);
			if ((g = BATdescriptor(gid)) == NULL) {
				BBPunfix(bid);
				BBPunfix(sid);
				throw(MAL, "algebra.firstn", RUNTIME_OBJECT_MISSING);
			}
		}
	}
	asc = * getArgReference_bit(stk, pci, pci->argc - 2);
	distinct = * getArgReference_bit(stk, pci, pci->argc - 1);
	rc = BATfirstn(&bn, ret2 ? &gn : NULL, b, s, g, (BUN) n, asc, distinct);
	BBPunfix(b->batCacheid);
	if (s)
		BBPunfix(s->batCacheid);
	if (g)
		BBPunfix(g->batCacheid);
	if (rc == GDK_FAIL)
		throw(MAL, "algebra.firstn", MAL_MALLOC_FAIL);
	BBPkeepref(*ret1 = bn->batCacheid);
	if (ret2)
		BBPkeepref(*ret2 = gn->batCacheid);
	return MAL_SUCCEED;
}

static str
ALGunary(bat *result, const bat *bid, BAT *(*func)(BAT *), const char *name)
{
	BAT *b,*bn;

	if ((b= BATdescriptor(*bid)) == NULL) {
		throw(MAL, name, RUNTIME_OBJECT_MISSING);
	}
	bn = (*func)(b);
	BBPunfix(b->batCacheid);
	if (bn == NULL)
		throw(MAL, name, GDK_EXCEPTION);
	if (!(bn->batDirty&2))
		bn = BATsetaccess(bn, BAT_READ);
	*result = bn->batCacheid;
	BBPkeepref(*result);
	return MAL_SUCCEED;
}

static str
ALGbinary(bat *result, const bat *lid, const bat *rid, BAT *(*func)(BAT *, BAT *), const char *name)
{
	BAT *left, *right,*bn= NULL;

	if ((left = BATdescriptor(*lid)) == NULL) {
		throw(MAL, name, RUNTIME_OBJECT_MISSING);
	}
	if ((right = BATdescriptor(*rid)) == NULL) {
		BBPunfix(left->batCacheid);
		throw(MAL, name, RUNTIME_OBJECT_MISSING);
	}
	bn = (*func)(left, right);
	BBPunfix(left->batCacheid);
	BBPunfix(right->batCacheid);
	if (bn == NULL)
		throw(MAL, name, GDK_EXCEPTION);
	if (!(bn->batDirty&2))
		bn = BATsetaccess(bn, BAT_READ);
	*result = bn->batCacheid;
	BBPkeepref(*result);
	return MAL_SUCCEED;
}

static str
ALGbinaryint(bat *result, const bat *bid, const int *param, BAT *(*func)(BAT *, BUN), const char *name)
{
	BAT *b, *bn = NULL;

	if ((b = BATdescriptor(*bid)) == NULL) {
		throw(MAL, name, RUNTIME_OBJECT_MISSING);
	}
	bn = (*func)(b, *param);
	BBPunfix(b->batCacheid);
	if (bn == NULL)
		throw(MAL, name, GDK_EXCEPTION);
	if (!(bn->batDirty & 2))
		bn = BATsetaccess(bn, BAT_READ);
	*result = bn->batCacheid;
	BBPkeepref(*result);
	return MAL_SUCCEED;
}

static str
ALGbinaryestimate(bat *result, const bat *lid, const bat *rid, const lng *estimate,
				  BAT *(*func)(BAT *, BAT *, BUN), const char *name)
{
	BAT *left, *right, *bn = NULL;

	if ((left = BATdescriptor(*lid)) == NULL) {
		throw(MAL, name, RUNTIME_OBJECT_MISSING);
	}
	if ((right = BATdescriptor(*rid)) == NULL) {
		BBPunfix(left->batCacheid);
		throw(MAL, name, RUNTIME_OBJECT_MISSING);
	}
	bn = (*func)(left, right, estimate ? (BUN) *estimate : BUN_NONE);
	BBPunfix(left->batCacheid);
	BBPunfix(right->batCacheid);
	if (bn == NULL)
		throw(MAL, name, GDK_EXCEPTION);
	if (!(bn->batDirty&2))
		bn = BATsetaccess(bn, BAT_READ);
	*result = bn->batCacheid;
	BBPkeepref(*result);
	return MAL_SUCCEED;
}

static BAT *
BATwcopy(BAT *b)
{
	return BATcopy(b, b->htype, b->ttype, 1, TRANSIENT);
}

str
ALGcopy(bat *result, const bat *bid)
{
	return ALGunary(result, bid, BATwcopy, "algebra.copy");
}

str
ALGsubunique2(bat *result, const bat *bid, const bat *sid)
{
	BAT *b, *s = NULL, *bn = NULL;

	if ((b = BATdescriptor(*bid)) == NULL) {
		throw(MAL, "algebra.subunique", RUNTIME_OBJECT_MISSING);
	}
	if (sid && *sid != bat_nil && (s = BATdescriptor(*sid)) == NULL) {
		BBPunfix(b->batCacheid);
		throw(MAL, "algebra.subunique", RUNTIME_OBJECT_MISSING);
	}
	bn = BATsubunique(b, s);
	BBPunfix(b->batCacheid);
	if (s)
		BBPunfix(s->batCacheid);
	if (bn == NULL)
		throw(MAL, "algebra.subunique", GDK_EXCEPTION);
	if (!(bn->batDirty & 2))
		bn = BATsetaccess(bn, BAT_READ);
	*result = bn->batCacheid;
	BBPkeepref(*result);
	return MAL_SUCCEED;
}

str
ALGsubunique1(bat *result, const bat *bid)
{
	return ALGsubunique2(result, bid, NULL);
}

str
ALGantijoin(bat *result, const bat *lid, const bat *rid)
{
	return ALGbinary(result, lid, rid, BATantijoin, "algebra.antijoin");
}

str
ALGantijoin2( bat *l, bat *r, const bat *left, const bat *right)
{
	BAT *L, *R, *j1, *j2;
	gdk_return ret;

	if ((L = BATdescriptor(*left)) == NULL) {
		throw(MAL, "algebra.antijoin", RUNTIME_OBJECT_MISSING);
	}
	if ((R = BATdescriptor(*right)) == NULL) {
		BBPunfix(L->batCacheid);
		throw(MAL, "algebra.antijoin", RUNTIME_OBJECT_MISSING);
	}

	ret = BATsubthetajoin(&j1, &j2, L, R, NULL, NULL, JOIN_NE, 0, BUN_NONE);
	BBPunfix(L->batCacheid);
	BBPunfix(R->batCacheid);
	if (ret == GDK_FAIL)
		throw(MAL, "algebra.antijoin", GDK_EXCEPTION);
	BBPkeepref(*l = j1->batCacheid);
	BBPkeepref(*r = j2->batCacheid);
	return MAL_SUCCEED;
}

str
ALGjoin2( bat *l, bat *r, const bat *left, const bat *right)
{
	BAT *L, *R, *j1, *j2, *lmap, *rmap;
	gdk_return ret;

	if ((L = BATdescriptor(*left)) == NULL) {
		throw(MAL, "algebra.join", RUNTIME_OBJECT_MISSING);
	}
	if ((R = BATdescriptor(*right)) == NULL) {
		BBPunfix(L->batCacheid);
		throw(MAL, "algebra.join", RUNTIME_OBJECT_MISSING);
	}

	if (!BAThdense(L) || !BAThdense(R)) {
		lmap = BATmirror(BATmark(L, 0));
		j1 = BATmirror(BATmark(BATmirror(L), 0));
		BBPunfix(L->batCacheid);
		L = j1;
		rmap = BATmirror(BATmark(R, 0));
		j2 = BATmirror(BATmark(BATmirror(R), 0));
		BBPunfix(R->batCacheid);
		R = j2;
	} else {
		lmap = NULL;
		rmap = NULL;
	}
	ret = BATsubjoin(&j1, &j2, L, R, NULL, NULL, 0, BUN_NONE);
	BBPunfix(L->batCacheid);
	BBPunfix(R->batCacheid);
	if (ret == GDK_FAIL) {
		if (lmap)
			BBPunfix(lmap->batCacheid);
		if (rmap)
			BBPunfix(rmap->batCacheid);
		throw(MAL, "algebra.join", GDK_EXCEPTION);
	}
	if (lmap) {
		L = BATproject(j1, lmap);
		BBPunfix(j1->batCacheid);
		BBPunfix(lmap->batCacheid);
		j1 = L;
		lmap = NULL;
		R = BATproject(j2, rmap);
		BBPunfix(j2->batCacheid);
		BBPunfix(rmap->batCacheid);
		j2 = R;
		rmap = NULL;
	}
	BBPkeepref(*l = j1->batCacheid);
	BBPkeepref(*r = j2->batCacheid);
	return MAL_SUCCEED;
}

str
ALGthetajoin2( bat *l, bat *r, const bat *left, const bat *right, const int *opc)
{
	BAT *L, *R, *j1, *j2;
	gdk_return ret;

	if ((L = BATdescriptor(*left)) == NULL) {
		throw(MAL, "algebra.thetajoin", RUNTIME_OBJECT_MISSING);
	}
	if ((R = BATdescriptor(*right)) == NULL) {
		BBPunfix(L->batCacheid);
		throw(MAL, "algebra.thetajoin", RUNTIME_OBJECT_MISSING);
	}

	ret = BATsubthetajoin(&j1, &j2, L, R, NULL, NULL, *opc, 0, BUN_NONE);

	BBPunfix(L->batCacheid);
	BBPunfix(R->batCacheid);
	if (ret == GDK_FAIL)
		throw(MAL, "algebra.thetajoin", GDK_EXCEPTION);
	BBPkeepref(*l = j1->batCacheid);
	BBPkeepref(*r = j2->batCacheid);
	return MAL_SUCCEED;
}

str
ALGcrossproduct2( bat *l, bat *r, const bat *left, const bat *right)
{
	BAT *L, *R, *bn1, *bn2;
	gdk_return ret;

	if ((L = BATdescriptor(*left)) == NULL) {
		throw(MAL, "algebra.crossproduct", RUNTIME_OBJECT_MISSING);
	}
	if ((R = BATdescriptor(*right)) == NULL) {
		BBPunfix(L->batCacheid);
		throw(MAL, "algebra.crossproduct", RUNTIME_OBJECT_MISSING);
	}
	ret = BATcross1(&bn1, &bn2, L, R);
	BBPunfix(L->batCacheid);
	BBPunfix(R->batCacheid);
	if (ret == GDK_FAIL)
		throw(MAL, "algebra.crossproduct", GDK_EXCEPTION);
	BBPkeepref(*l = bn1->batCacheid);
	BBPkeepref(*r = bn2->batCacheid);
	return MAL_SUCCEED;
}
str
ALGbandjoin2(bat *l, bat *r, const bat *left, const bat *right, const void *minus, const void *plus, const bit *li, const bit *hi)
{
	BAT *L, *R, *bn1, *bn2;
	gdk_return ret;

	if ((L = BATdescriptor(*left)) == NULL) {
		throw(MAL, "algebra.bandjoin", RUNTIME_OBJECT_MISSING);
	}
	if ((R = BATdescriptor(*right)) == NULL) {
		BBPunfix(L->batCacheid);
		throw(MAL, "algebra.bandjoin", RUNTIME_OBJECT_MISSING);
	}

	ret = BATsubbandjoin(&bn1, &bn2, L, R, NULL, NULL, minus, plus, *li, *hi, BUN_NONE);
	BBPunfix(L->batCacheid);
	BBPunfix(R->batCacheid);
	if (ret == GDK_FAIL)
		throw(MAL, "algebra.bandjoin", GDK_EXCEPTION);
	BBPkeepref(*l = bn1->batCacheid);
	BBPkeepref(*r = bn2->batCacheid);
	return MAL_SUCCEED;
}

str
ALGrangejoin2(bat *l, bat *r, const bat *left, const bat *rightl, const bat *righth, const bit *li, const bit *hi)
{
	BAT *L, *RL, *RH, *bn1, *bn2;
	gdk_return ret;

	if ((L = BATdescriptor(*left)) == NULL) {
		throw(MAL, "algebra.join", RUNTIME_OBJECT_MISSING);
	}
	if ((RL = BATdescriptor(*rightl)) == NULL) {
		BBPunfix(L->batCacheid);
		throw(MAL, "algebra.join", RUNTIME_OBJECT_MISSING);
	}
	if ((RH = BATdescriptor(*righth)) == NULL) {
		BBPunfix(L->batCacheid);
		BBPunfix(RL->batCacheid);
		throw(MAL, "algebra.join", RUNTIME_OBJECT_MISSING);
	}

	ret = BATsubrangejoin(&bn1, &bn2, L, RL, RH, NULL, NULL, *li, *hi, BUN_NONE);
	BBPunfix(L->batCacheid);
	BBPunfix(RL->batCacheid);
	BBPunfix(RH->batCacheid);
	if (ret == GDK_FAIL)
		throw(MAL, "algebra.rangejoin", GDK_EXCEPTION);
	BBPkeepref(*l = bn1->batCacheid);
	BBPkeepref(*r = bn2->batCacheid);
	return MAL_SUCCEED;
}

str
ALGjoinestimate(bat *result, const bat *lid, const bat *rid, const lng *estimate)
{
	return ALGbinaryestimate(result, lid, rid, estimate, BATjoin, "algebra.join");
}

str
ALGjoin(bat *result, const bat *lid, const bat *rid)
{
	return ALGbinaryestimate(result, lid, rid, NULL, BATjoin, "algebra.join");
}

str
ALGleftjoinestimate(bat *result, const bat *lid, const bat *rid, const lng *estimate)
{
	return ALGbinaryestimate(result, lid, rid, estimate, BATleftjoin, "algebra.leftjoin");
}

str
ALGleftjoin(bat *result, const bat *lid, const bat *rid)
{
	return ALGbinaryestimate(result, lid, rid, NULL, BATleftjoin, "algebra.leftjoin");
}

str
ALGleftfetchjoin(bat *result, const bat *lid, const bat *rid)
{
	return ALGbinary(result, lid, rid, BATproject, "algebra.leftfetchjoin");
}

str
ALGouterjoinestimate(bat *result, const bat *lid, const bat *rid, const lng *estimate)
{
	return ALGbinaryestimate(result, lid, rid, estimate, BATouterjoin, "algebra.outerjoin");
}

str
ALGouterjoin(bat *result, const bat *lid, const bat *rid)
{
	return ALGbinaryestimate(result, lid, rid, NULL, BATouterjoin, "algebra.outerjoin");
}

str
ALGsemijoin(bat *result, const bat *lid, const bat *rid)
{
	return ALGbinary(result, lid, rid, BATsemijoin, "algebra.semijoin");
}

str
ALGkunion(bat *result, const bat *lid, const bat *rid)
{
	return ALGbinary(result, lid, rid, BATkunion, "algebra.kunion");
}

str
ALGkdiff(bat *result, const bat *lid, const bat *rid)
{
	return ALGbinary(result, lid, rid, BATkdiff, "algebra.kdiff");
}

str
ALGsample(bat *result, const bat *bid, const int *param)
{
	return ALGbinaryint(result, bid, param, BATsample, "algebra.sample");
}

/* add items missing in the kernel */
str
ALGtunion(bat *result, const bat *bid, const bat *bid2)
{
	BAT *b, *b2, *bn;

	if ((b = BATdescriptor(*bid)) == NULL)
		throw(MAL, "algebra.tunion", RUNTIME_OBJECT_MISSING);
	if ((b2 = BATdescriptor(*bid2)) == NULL){
		BBPunfix(*bid2);
		throw(MAL, "algebra.tunion", RUNTIME_OBJECT_MISSING);
	}

	bn = BATkunion(BATmirror(b),BATmirror(b2));
	if (bn) {
		bn = BATmirror(bn);
		if (!(bn->batDirty&2)) bn = BATsetaccess(bn, BAT_READ);
		*result = bn->batCacheid;
		BBPkeepref(*result);
		BBPunfix(b->batCacheid);
		BBPunfix(b2->batCacheid);
		return MAL_SUCCEED;
	}
	BBPunfix(b->batCacheid);
	BBPunfix(b2->batCacheid);
	throw(MAL, "algebra.tunion", GDK_EXCEPTION);
}

str
ALGtdifference(bat *result, const bat *bid, const bat *bid2)
{
	BAT *b, *b2, *bn;

	if ((b = BATdescriptor(*bid)) == NULL)
		throw(MAL, "algebra.tdifference", RUNTIME_OBJECT_MISSING);
	if ((b2 = BATdescriptor(*bid2)) == NULL){
		BBPunfix(*bid2);
		throw(MAL, "algebra.tdifference", RUNTIME_OBJECT_MISSING);
	}

	bn = BATkdiff(BATmirror(b),BATmirror(b2));
	if (bn) {
		bn = BATmirror(bn);
		if (!(bn->batDirty&2)) bn = BATsetaccess(bn, BAT_READ);
		*result = bn->batCacheid;
		BBPkeepref(*result);
		BBPunfix(b->batCacheid);
		BBPunfix(b2->batCacheid);
		return MAL_SUCCEED;
	}
	BBPunfix(b->batCacheid);
	BBPunfix(b2->batCacheid);
	throw(MAL, "algebra.tdifference", GDK_EXCEPTION);
}

str
ALGtdiff(bat *result, const bat *bid, const bat *bid2)
{
	BAT *b, *b2, *bn;

	if ((b = BATdescriptor(*bid)) == NULL)
		throw(MAL, "algebra.tdiff", RUNTIME_OBJECT_MISSING);
	if ((b2 = BATdescriptor(*bid2)) == NULL){
		BBPunfix(*bid2);
		throw(MAL, "algebra.tdiff", RUNTIME_OBJECT_MISSING);
	}

	bn = BATkdiff(BATmirror(b),BATmirror(b2));
	BBPunfix(b->batCacheid);
	BBPunfix(b2->batCacheid);
	if (bn) {
		BAT *r = BATmirror(BATmark(bn,0));

		BBPunfix(bn->batCacheid);
		bn = r;
		if (!(bn->batDirty&2)) bn = BATsetaccess(bn, BAT_READ);
		*result = bn->batCacheid;
		BBPkeepref(*result);
		return MAL_SUCCEED;
	}
	throw(MAL, "algebra.tdiff", GDK_EXCEPTION);
}

str
ALGtintersect(bat *result, const bat *bid, const bat *bid2)
{
	BAT *b, *b2, *bn;

	if ((b = BATdescriptor(*bid)) == NULL)
		throw(MAL, "algebra.tintersect", RUNTIME_OBJECT_MISSING);
	if ((b2 = BATdescriptor(*bid2)) == NULL){
		BBPunfix(*bid2);
		throw(MAL, "algebra.tintersect", RUNTIME_OBJECT_MISSING);
	}

	bn = BATsemijoin(BATmirror(b),BATmirror(b2));
	BBPunfix(b->batCacheid);
	BBPunfix(b2->batCacheid);
	if (bn) {
		bn = BATmirror(bn);
		if (!(bn->batDirty&2)) bn = BATsetaccess(bn, BAT_READ);
		*result = bn->batCacheid;
		BBPkeepref(*result);
		return MAL_SUCCEED;
	}
	throw(MAL, "algebra.tintersect", GDK_EXCEPTION);
}

str
ALGtinter(bat *result, const bat *bid, const bat *bid2)
{
	BAT *b, *b2, *bn;

	if ((b = BATdescriptor(*bid)) == NULL)
		throw(MAL, "algebra.tinter", RUNTIME_OBJECT_MISSING);
	if ((b2 = BATdescriptor(*bid2)) == NULL){
		BBPunfix(*bid2);
		throw(MAL, "algebra.tinter", RUNTIME_OBJECT_MISSING);
	}

	bn = BATsemijoin(BATmirror(b),BATmirror(b2));
	BBPunfix(b->batCacheid);
	BBPunfix(b2->batCacheid);
	if (bn) {
		BAT *r = BATmirror(BATmark(bn,0));

		BBPunfix(bn->batCacheid);
		bn = r;
		if (!(bn->batDirty&2)) bn = BATsetaccess(bn, BAT_READ);
		*result = bn->batCacheid;
		BBPkeepref(*result);
		return MAL_SUCCEED;
	}
	throw(MAL, "algebra.tinter", GDK_EXCEPTION);
}

str
ALGtsort(bat *result, const bat *bid)
{
	BAT *b, *bn;

	if ((b = BATdescriptor(*bid)) == NULL) {
		throw(MAL, "algebra.tsort", RUNTIME_OBJECT_MISSING);
	}
	bn = BATsort(BATmirror(b));
	if (bn) {
		bn = BATmirror(bn);
		if (!(bn->batDirty&2)) bn = BATsetaccess(bn, BAT_READ);
		*result = bn->batCacheid;
		BBPkeepref(*result);
		BBPunfix(b->batCacheid);
		return MAL_SUCCEED;
	}
	BBPunfix(b->batCacheid);
	throw(MAL, "algebra.tsort", GDK_EXCEPTION);
}

str
ALGtsort_rev(bat *result, const bat *bid)
{
	BAT *b, *bn;

	if ((b = BATdescriptor(*bid)) == NULL) {
		throw(MAL, "algebra.tsort", RUNTIME_OBJECT_MISSING);
	}
	bn = BATsort_rev(BATmirror(b));
	if (bn) {
		bn = BATmirror(bn);
		if (!(bn->batDirty&2)) bn = BATsetaccess(bn, BAT_READ);
		*result = bn->batCacheid;
		BBPkeepref(*result);
		BBPunfix(b->batCacheid);
		return MAL_SUCCEED;
	}
	BBPunfix(b->batCacheid);
	throw(MAL, "algebra.tsort", GDK_EXCEPTION);
}

str
ALGhsort(bat *result, const bat *bid)
{
	BAT *b, *bn;

	if ((b = BATdescriptor(*bid)) == NULL) {
		throw(MAL, "algebra.hsort", RUNTIME_OBJECT_MISSING);
	}
	bn = BATsort(b);
	if (bn) {
		if (!(bn->batDirty&2)) bn = BATsetaccess(bn, BAT_READ);
		*result = bn->batCacheid;
		BBPkeepref(*result);
		BBPunfix(b->batCacheid);
		return MAL_SUCCEED;
	}
	BBPunfix(b->batCacheid);
	throw(MAL, "algebra.hsort", GDK_EXCEPTION);
}

str
ALGhsort_rev(bat *result, const bat *bid)
{
	BAT *b, *bn;

	if ((b = BATdescriptor(*bid)) == NULL) {
		throw(MAL, "algebra.tsort", RUNTIME_OBJECT_MISSING);
	}
	bn = BATsort_rev(b);
	if (bn) {
		if (!(bn->batDirty&2)) bn = BATsetaccess(bn, BAT_READ);
		*result = bn->batCacheid;
		BBPkeepref(*result);
		BBPunfix(b->batCacheid);
		return MAL_SUCCEED;
	}
	BBPunfix(b->batCacheid);
	throw(MAL, "algebra.tsort", GDK_EXCEPTION);
}
str
ALGhtsort(bat *result, const bat *lid)
{
	BAT *b, *bm = NULL, *bn = NULL;

	if ((b = BATdescriptor(*lid)) == NULL) {
		throw(MAL, "algebra.htsort", RUNTIME_OBJECT_MISSING);
	}
	bm = BATmirror(BATsort(BATmirror(b)));
	if (bm) {
		bn = BATssort(bm);
		if (bn) {
			if (!(bn->batDirty&2)) bn = BATsetaccess(bn, BAT_READ);
			*result = bn->batCacheid;
			BBPkeepref(*result);
			BBPunfix(bm->batCacheid);
			BBPunfix(b->batCacheid);
			return MAL_SUCCEED;
		}
		BBPunfix(bm->batCacheid);
		BBPunfix(b->batCacheid);
		throw(MAL, "algebra.htsort", GDK_EXCEPTION);
	}
	BBPunfix(b->batCacheid);
	throw(MAL, "algebra.htsort", GDK_EXCEPTION);
}

str
ALGthsort(bat *result, const bat *lid)
{
	BAT *b, *bm = NULL, *bn = NULL;

	if ((b = BATdescriptor(*lid)) == NULL) {
		throw(MAL, "algebra.thsort", RUNTIME_OBJECT_MISSING);
	}
	bm = BATmirror(BATsort(b));
	if (bm) {
		bn = BATssort(bm);
		if (bn) {
			bn = BATmirror(bn);
			if (!(bn->batDirty&2)) bn = BATsetaccess(bn, BAT_READ);
			*result = bn->batCacheid;
			BBPkeepref(*result);
			BBPunfix(bm->batCacheid);
			BBPunfix(b->batCacheid);
			return MAL_SUCCEED;
		}
		BBPunfix(bm->batCacheid);
		BBPunfix(b->batCacheid);
		throw(MAL, "algebra.thsort", GDK_EXCEPTION);
	}
	BBPunfix(b->batCacheid);
	throw(MAL, "algebra.thsort", GDK_EXCEPTION);
}

str
ALGssort(bat *result, const bat *bid)
{
	BAT *b, *bn;

	if ((b = BATdescriptor(*bid)) == NULL) {
		throw(MAL, "algebra.ssort", RUNTIME_OBJECT_MISSING);
	}
	bn = BATssort(b);
	if (bn) {
		if (!(bn->batDirty&2)) bn = BATsetaccess(bn, BAT_READ);
		*result = bn->batCacheid;
		BBPkeepref(*result);
		BBPunfix(b->batCacheid);
		return MAL_SUCCEED;
	}
	BBPunfix(b->batCacheid);
	throw(MAL, "algebra.ssort", GDK_EXCEPTION);
}

str
ALGssort_rev(bat *result, const bat *bid)
{
	BAT *b, *bn;

	if ((b = BATdescriptor(*bid)) == NULL) {
		throw(MAL, "algebra.ssort_rev", RUNTIME_OBJECT_MISSING);
	}
	bn = BATssort_rev(b);
	if (bn) {
		if (!(bn->batDirty&2)) bn = BATsetaccess(bn, BAT_READ);
		*result = bn->batCacheid;
		BBPkeepref(*result);
		BBPunfix(b->batCacheid);
		return MAL_SUCCEED;
	}
	BBPunfix(b->batCacheid);
	throw(MAL, "algebra.ssort_rev", GDK_EXCEPTION);
}

str
ALGsubsort33(bat *result, bat *norder, bat *ngroup, const bat *bid, const bat *order, const bat *group, const bit *reverse, const bit *stable)
{
	BAT *bn = NULL, *on = NULL, *gn = NULL;
	BAT *b = NULL, *o = NULL, *g = NULL;

	if ((b = BATdescriptor(*bid)) == NULL)
		throw(MAL, "algebra.subsort", RUNTIME_OBJECT_MISSING);
	if (order && *order != bat_nil && (o = BATdescriptor(*order)) == NULL) {
		BBPunfix(b->batCacheid);
		throw(MAL, "algebra.subsort", RUNTIME_OBJECT_MISSING);
	}
	if (group && *group != bat_nil && (g = BATdescriptor(*group)) == NULL) {
		if (o)
			BBPunfix(o->batCacheid);
		BBPunfix(b->batCacheid);
		throw(MAL, "algebra.subsort", RUNTIME_OBJECT_MISSING);
	}
	if (BATsubsort(result ? &bn : NULL,
				   norder ? &on : NULL,
				   ngroup ? &gn : NULL,
				   b, o, g, *reverse, *stable) == GDK_FAIL) {
		if (o)
			BBPunfix(o->batCacheid);
		if (g)
			BBPunfix(g->batCacheid);
		BBPunfix(b->batCacheid);
		throw(MAL, "algebra.subsort", OPERATION_FAILED);
	}
	BBPunfix(b->batCacheid);
	if (o)
		BBPunfix(o->batCacheid);
	if (g)
		BBPunfix(g->batCacheid);
	if (result)
		BBPkeepref(*result = bn->batCacheid);
	if (norder)
		BBPkeepref(*norder = on->batCacheid);
	if (ngroup)
		BBPkeepref(*ngroup = gn->batCacheid);
	return MAL_SUCCEED;
}

str
ALGsubsort32(bat *result, bat *norder, const bat *bid, const bat *order, const bat *group, const bit *reverse, const bit *stable)
{
	return ALGsubsort33(result, norder, NULL, bid, order, group, reverse, stable);
}

str
ALGsubsort31(bat *result, const bat *bid, const bat *order, const bat *group, const bit *reverse, const bit *stable)
{
	return ALGsubsort33(result, NULL, NULL, bid, order, group, reverse, stable);
}

str
ALGsubsort23(bat *result, bat *norder, bat *ngroup, const bat *bid, const bat *order, const bit *reverse, const bit *stable)
{
	return ALGsubsort33(result, norder, ngroup, bid, order, NULL, reverse, stable);
}

str
ALGsubsort22(bat *result, bat *norder, const bat *bid, const bat *order, const bit *reverse, const bit *stable)
{
	return ALGsubsort33(result, norder, NULL, bid, order, NULL, reverse, stable);
}

str
ALGsubsort21(bat *result, const bat *bid, const bat *order, const bit *reverse, const bit *stable)
{
	return ALGsubsort33(result, NULL, NULL, bid, order, NULL, reverse, stable);
}

str
ALGsubsort13(bat *result, bat *norder, bat *ngroup, const bat *bid, const bit *reverse, const bit *stable)
{
	return ALGsubsort33(result, norder, ngroup, bid, NULL, NULL, reverse, stable);
}

str
ALGsubsort12(bat *result, bat *norder, const bat *bid, const bit *reverse, const bit *stable)
{
	return ALGsubsort33(result, norder, NULL, bid, NULL, NULL, reverse, stable);
}

str
ALGsubsort11(bat *result, const bat *bid, const bit *reverse, const bit *stable)
{
	return ALGsubsort33(result, NULL, NULL, bid, NULL, NULL, reverse, stable);
}

str
ALGrevert(bat *result, const bat *bid)
{
	BAT *b, *bn;

	if ((b = BATdescriptor(*bid)) == NULL) {
		throw(MAL, "algebra.revert", RUNTIME_OBJECT_MISSING);
	}
	bn = BATcopy(b, b->htype, b->ttype, TRUE, TRANSIENT);
	BATrevert(bn);
	*result= bn->batCacheid;
	BBPkeepref(bn->batCacheid);
	BBPunfix(b->batCacheid);
	return MAL_SUCCEED;
}

str
ALGcount_bat(wrd *result, const bat *bid)
{
	BAT *b;

	if ((b = BATdescriptor(*bid)) == NULL) {
		throw(MAL, "aggr.count", RUNTIME_OBJECT_MISSING);
	}
	*result = (wrd) BATcount(b);
	BBPunfix(b->batCacheid);
	return MAL_SUCCEED;
}

str
ALGcount_nil(wrd *result, const bat *bid, const bit *ignore_nils)
{
	BAT *b;
	BUN cnt;

	if ((b = BATdescriptor(*bid)) == NULL) {
		throw(MAL, "aggr.count", RUNTIME_OBJECT_MISSING);
	}
	if (*ignore_nils)
		cnt = BATcount_no_nil(b);
	else
		cnt = BATcount(b);
	*result = (wrd) cnt;
	BBPunfix(b->batCacheid);
	return MAL_SUCCEED;
}

str
ALGcount_no_nil(wrd *result, const bat *bid)
{
	bit ignore_nils = 1;

	return ALGcount_nil(result, bid, &ignore_nils);
}

str
ALGtmark(bat *result, const bat *bid, const oid *base)
{
	BAT *b, *bn = NULL;

	if ((b = BATdescriptor(*bid)) == NULL) {
		throw(MAL, "algebra.mark", RUNTIME_OBJECT_MISSING);
	}
	bn = BATmark(b, *base);
	if (bn != NULL) {
		BBPunfix(b->batCacheid);
		if (!(bn->batDirty&2)) bn = BATsetaccess(bn, BAT_READ);
		*result = bn->batCacheid;
		BBPkeepref(*result);
		return MAL_SUCCEED;
	}
	BBPunfix(b->batCacheid);
	throw(MAL, "algebra.mark", GDK_EXCEPTION);
}

str
ALGtmark_default(bat *result, const bat *bid)
{
	oid o = 0;

	return ALGtmark(result, bid, &o);
}

str
ALGtmarkp(bat *result, const bat *bid, const int *nr_parts, const int *part_nr)
{
#if SIZEOF_OID == 4
	int bits = 31;
#else
	int bits = 63;
#endif
	oid base = 0;

	assert(*part_nr < *nr_parts);
	base = ((oid)1)<<bits;
	base /= *nr_parts;
	base *= *part_nr;
	return ALGtmark(result, bid, &base);
}

str
ALGmark_grp_1(bat *result, const bat *bid, const bat *gid)
{
	BAT *g, *b, *bn = NULL;

	if ((b = BATdescriptor(*bid)) == NULL) {
		throw(MAL, "algebra.mark_grp", RUNTIME_OBJECT_MISSING);
	}
	if ((g = BATdescriptor(*gid)) == NULL) {
		BBPunfix(b->batCacheid);
		throw(MAL, "algebra.mark_grp", RUNTIME_OBJECT_MISSING);
	}
	bn = BATmark_grp(b, g, NULL);
	if (bn != NULL) {
		BBPunfix(b->batCacheid);
		BBPunfix(g->batCacheid);
		if (!(bn->batDirty&2)) bn = BATsetaccess(bn, BAT_READ);
		*result = bn->batCacheid;
		BBPkeepref(*result);
		return MAL_SUCCEED;
	}
	BBPunfix(b->batCacheid);
	BBPunfix(g->batCacheid);
	throw(MAL, "algebra.mark_grp", GDK_EXCEPTION);
}

str
ALGmark_grp_2(bat *result, const bat *bid, const bat *gid, const oid *base)
{
	BAT *g, *b, *bn = NULL;

	if ((b = BATdescriptor(*bid)) == NULL) {
		throw(MAL, "algebra.mark_grp", RUNTIME_OBJECT_MISSING);
	}
	if ((g = BATdescriptor(*gid)) == NULL) {
		BBPunfix(b->batCacheid);
		throw(MAL, "algebra.mark_grp", RUNTIME_OBJECT_MISSING);
	}
	bn = BATmark_grp(b, g, base);
	if (bn != NULL) {
		if (!(bn->batDirty&2)) bn = BATsetaccess(bn, BAT_READ);
		*result = bn->batCacheid;
		BBPkeepref(*result);
		BBPunfix(b->batCacheid);
		BBPunfix(g->batCacheid);
		return MAL_SUCCEED;
	}
	BBPunfix(b->batCacheid);
	BBPunfix(g->batCacheid);
	throw(MAL, "algebra.mark_grp", GDK_EXCEPTION);
}

str
ALGlike(bat *ret, const bat *bid, const str *k)
{
	BAT *b, *bn = NULL;

	if ((b = BATdescriptor(*bid)) == NULL) {
		throw(MAL, "algebra.like", RUNTIME_OBJECT_MISSING);
	}
	CMDlike(&bn, b, *k);
	if (bn) {
		if (!(bn->batDirty&2)) bn = BATsetaccess(bn, BAT_READ);
		*ret = bn->batCacheid;
		BBPkeepref(*ret);
		BBPunfix(b->batCacheid);
		return MAL_SUCCEED;
	}
	BBPunfix(b->batCacheid);
	throw(MAL, "algebra.like", GDK_EXCEPTION);
}

str
ALGslice(bat *ret, const bat *bid, const lng *start, const lng *end)
{
	BAT *b, *bn = NULL;

	if ((b = BATdescriptor(*bid)) == NULL) {
		throw(MAL, "algebra.slice", RUNTIME_OBJECT_MISSING);
	}
	slice(&bn, b, *start, *end);
	if (bn != NULL) {
		if (!(bn->batDirty&2)) bn = BATsetaccess(bn, BAT_READ);
		*ret = bn->batCacheid;
		BBPkeepref(*ret);
		BBPunfix(b->batCacheid);
		return MAL_SUCCEED;
	}
	BBPunfix(b->batCacheid);
	throw(MAL, "algebra.slice", GDK_EXCEPTION);
}

str
ALGslice_int(bat *ret, const bat *bid, const int *start, const int *end)
{
	lng s = *start;
	lng e = (*end == int_nil ? lng_nil : *end);

	return ALGslice(ret, bid, &s, &e);
}

str
ALGslice_wrd(bat *ret, const bat *bid, const wrd *start, const wrd *end)
{
	lng s = *start;
	lng e = (*end == wrd_nil ? lng_nil : *end);

	return ALGslice(ret, bid, &s, &e);
}

/* carve out a slice based on the OIDs */
/* beware that BATs may have different OID bases */
str
ALGslice_oid(bat *ret, const bat *bid, const oid *start, const oid *end)
{
	BAT *b, *bv;

	if ((b = BATdescriptor(*bid)) == NULL)
		throw(MAL, "algebra.slice", RUNTIME_OBJECT_MISSING);

	bv  = BATmirror( b);
	if ( bv == NULL)
		throw(MAL, "algebra.slice", MAL_MALLOC_FAIL);
	bv  = BATselect_( bv, (ptr) start, (ptr) end, TRUE, FALSE);
	if ( bv == NULL)
		throw(MAL, "algebra.slice", MAL_MALLOC_FAIL);
	bv  = BATmirror( bv);
	if ( bv == NULL)
		throw(MAL, "algebra.slice", MAL_MALLOC_FAIL);

	*ret = bv->batCacheid;
	BBPkeepref(*ret);
	BBPunfix(b->batCacheid);
	return MAL_SUCCEED;
}

str
ALGsubslice_wrd(bat *ret, const bat *bid, const wrd *start, const wrd *end)
{
	lng s = *start;
	lng e = (*end == wrd_nil ? lng_nil : *end);
	bat slc;
	str msg;

	if ((msg = ALGslice(&slc, bid, &s, &e)) == MAL_SUCCEED) {
		if ((msg = ALGtmark_default(ret, &slc)) == MAL_SUCCEED) {
			BBPdecref(slc, TRUE);
			*ret = -*ret; /* ugly reverse */
			return MAL_SUCCEED;
		}
	}
	return msg;
}

/*
 * BUN Get/Fetch
 */

static str
doALGfetch(ptr ret, BAT *b, BUN pos)
{
	BATiter bi = bat_iterator(b);

	assert(pos <= BUN_MAX);
	if (ATOMextern(b->ttype)) {
		ptr _src = BUNtail(bi,pos);
		int _len = ATOMlen(b->ttype, _src);
		ptr _dst = GDKmalloc(_len);
		memcpy(_dst, _src, _len);
		*(ptr*) ret = _dst;
	} else {
		int _s = ATOMsize(ATOMtype(b->ttype));
		if (ATOMvarsized(b->ttype)) {
			memcpy(*(ptr*) ret=GDKmalloc(_s), BUNtvar(bi, pos), _s);
		} else if (b->ttype == TYPE_void) {
			*(oid*) ret = b->tseqbase;
			if (b->tseqbase != oid_nil)
				*(oid*)ret += pos - BUNfirst(b);
		} else if (_s == 4) {
			*(int*) ret = *(int*) Tloc(b, pos);
		} else if (_s == 1) {
			*(bte*) ret = *(bte*) Tloc(b, pos);
		} else if (_s == 2) {
			*(sht*) ret = *(sht*) Tloc(b, pos);
		} else if (_s == 8) {
			*(lng*) ret = *(lng*) Tloc(b, pos);
#ifdef HAVE_HGE
		} else if (_s == 16) {
			*(hge*) ret = *(hge*) Tloc(b, pos);
#endif
		} else {
			memcpy(ret, Tloc(b, pos), _s);
		}
	}
	return MAL_SUCCEED;
}

static str
ALGfetch(ptr ret, const bat *bid, const lng *pos)
{
	BAT *b;
	str msg;

	if ((b = BATdescriptor(*bid)) == NULL) {
		throw(MAL, "algebra.fetch", RUNTIME_OBJECT_MISSING);
	}
	if ((*pos < (lng) BUNfirst(b)) || (*pos >= (lng) BUNlast(b)))
		throw(MAL, "algebra.fetch", ILLEGAL_ARGUMENT " Idx out of range\n");
	msg = doALGfetch(ret, b, (BUN) *pos);
	BBPunfix(b->batCacheid);
	return msg;
}

str
ALGfetchoid(ptr ret, const bat *bid, const oid *pos)
{
	lng o = *pos;

	return ALGfetch(ret, bid, &o);
}

str
ALGexist(bit *ret, const bat *bid, const void *val)
{
	BAT *b;
	BUN q;

	if ((b = BATdescriptor(*bid)) == NULL) {
		throw(MAL, "algebra.exist", RUNTIME_OBJECT_MISSING);
	}
	derefStr(b, h, val);
	q = BUNfnd(b, val);
	*ret = (q != BUN_NONE);
	BBPunfix(b->batCacheid);
	return MAL_SUCCEED;
}

str
ALGfind(ptr ret, const bat *bid, ptr val)
{
	BAT *b;
	BUN q;
	str msg;

	if ((b = BATdescriptor(*bid)) == NULL) {
		throw(MAL, "algebra.find", RUNTIME_OBJECT_MISSING);
	}
	derefStr(b, h, val);
	q = BUNfnd(BATmirror(b), val);

	if (q == BUN_NONE){
		BBPunfix(b->batCacheid);
		throw(MAL, "algebra.find", GDK_EXCEPTION "can not find element");
	}
	msg = doALGfetch(ret, b, q);
	BBPunfix(b->batCacheid);
	return msg;
}

<<<<<<< HEAD
=======

str
ALGindexjoin(bat *result, const bat *lid, const bat *rid)
{
	BAT *left, *right, *bn;

	if ((left = BATdescriptor(*lid)) == NULL) {
		throw(MAL, "algebra.indexjoin", RUNTIME_OBJECT_MISSING);
	}
	if ((right = BATdescriptor(*rid)) == NULL) {
		BBPunfix(left->batCacheid);
		throw(MAL, "algebra.indexjoin", RUNTIME_OBJECT_MISSING);
	}

	bn = BATthetajoin(left, right, JOIN_EQ, BUN_NONE);
	if (bn) {
		if (!(bn->batDirty&2)) bn = BATsetaccess(bn, BAT_READ);
		*result = bn->batCacheid;
		BBPkeepref(*result);
		BBPunfix(left->batCacheid);
		BBPunfix(right->batCacheid);
		return MAL_SUCCEED;
	}
	BBPunfix(left->batCacheid);
	BBPunfix(right->batCacheid);
	throw(MAL, "algebra.indexjoin", MAL_MALLOC_FAIL);
}

>>>>>>> 72bedb72
str
ALGprojectNIL(bat *ret, const bat *bid)
{
    BAT *b, *bn;

    if ((b = BATdescriptor(*bid)) == NULL) {
        throw(MAL, "algebra.project", RUNTIME_OBJECT_MISSING);
    }

    bn = BATconst(b, TYPE_void, (ptr) &oid_nil, TRANSIENT);
    if (bn) {
        *ret = bn->batCacheid;
        BBPkeepref(bn->batCacheid);
		BBPunfix(b->batCacheid);
        return MAL_SUCCEED;
    }
    BBPunfix(b->batCacheid);
    throw(MAL, "algebra.project", MAL_MALLOC_FAIL);
}

/*
 * The constant versions are typed by the parser
 */
str
ALGprojecthead(Client cntxt, MalBlkPtr mb, MalStkPtr stk, InstrPtr pci)
{
	bat *ret = getArgReference_bat(stk, pci, 0);
	const ValRecord *v = &stk->stk[getArg(pci, 1)];
	bat bid = * getArgReference_bat(stk, pci, 2);
	BAT *b, *bn;

	(void) cntxt;
	(void) mb;
	if ((b = BATdescriptor(bid)) == NULL)
		throw(MAL, "algebra.project", RUNTIME_OBJECT_MISSING);
	b = BATmirror(b);
	bn = BATconst(b, v->vtype, VALptr(v), TRANSIENT);
	if (bn == NULL) {
		*ret = bat_nil;
		throw(MAL, "algebra.project", MAL_MALLOC_FAIL);
	}
	bn = BATmirror(bn);
	if (!(bn->batDirty&2))
		bn = BATsetaccess(bn, BAT_READ);
	*ret= bn->batCacheid;
	BBPkeepref(bn->batCacheid);
	BBPunfix(b->batCacheid);
	return MAL_SUCCEED;
}

str
ALGprojecttail(Client cntxt, MalBlkPtr mb, MalStkPtr stk, InstrPtr pci)
{
	bat *ret = getArgReference_bat(stk, pci, 0);
	bat bid = * getArgReference_bat(stk, pci, 1);
	const ValRecord *v = &stk->stk[getArg(pci, 2)];
	BAT *b, *bn;

	(void) cntxt;
	(void) mb;
	if ((b = BATdescriptor(bid)) == NULL)
		throw(MAL, "algebra.project", RUNTIME_OBJECT_MISSING);
	bn = BATconst(b, v->vtype, VALptr(v), TRANSIENT);
	if (bn == NULL) {
		*ret = bat_nil;
		throw(MAL, "algebra.project", MAL_MALLOC_FAIL);
	}
	if (!(bn->batDirty&2))
		bn = BATsetaccess(bn, BAT_READ);
	*ret= bn->batCacheid;
	BBPkeepref(bn->batCacheid);
	BBPunfix(b->batCacheid);
	return MAL_SUCCEED;
}


str ALGreuse(bat *ret, const bat *bid)
{
	BAT *b,*bn;
	if ((b = BATdescriptor(*bid)) == NULL)
		throw(MAL, "algebra.reuse", RUNTIME_OBJECT_MISSING);

	if( b->batPersistence != TRANSIENT || b->batRestricted != BAT_WRITE){
		if( ATOMvarsized(b->ttype) || b->htype != TYPE_void){
			bn= BATwcopy(b);
			if (bn == NULL) {
				BBPunfix(b->batCacheid);
				throw(MAL, "algebra.reuse", MAL_MALLOC_FAIL);
			}
		} else {
			bn = BATnew(b->htype,b->ttype,BATcount(b), TRANSIENT);
			if (bn == NULL) {
				BBPunfix(b->batCacheid);
				throw(MAL, "algebra.reuse", MAL_MALLOC_FAIL);
			}
			BATsetcount(bn,BATcount(b));
			bn->tsorted = FALSE;
			bn->trevsorted = FALSE;
			BATkey(bn,FALSE);
			/* head is void */
			BATseqbase(bn, b->hseqbase);
		}
		BBPkeepref(*ret= bn->batCacheid);
		BBPunfix(b->batCacheid);
	} else
		BBPkeepref(*ret = *bid);
	return MAL_SUCCEED;
}

/*
<<<<<<< HEAD
=======
 * The avg aggregate only works for int and float fields.
 */
str
ALGavg(dbl *res, const bat *bid)
{
	BAT *b;
	int ret;
	BUN cnt;

	if ((b = BATdescriptor(*bid)) == NULL)
		throw(MAL, "aggr.avg", RUNTIME_OBJECT_MISSING);
	ret = BATcalcavg(b, NULL, res, &cnt);
	BBPunfix(b->batCacheid);
	if (ret == GDK_FAIL)
		throw(MAL, "aggr.avg", SEMANTIC_TYPE_MISMATCH);
	/* backward compatibility: return nil if there are nils in the input */
	if (cnt < BATcount(b))
		*res = dbl_nil;
	return MAL_SUCCEED;
}

/*
>>>>>>> 72bedb72
 * BAT standard deviation
 */
str
ALGstdev(dbl *res, const bat *bid)
{
	BAT *b;
	dbl stdev;

	if ((b = BATdescriptor(*bid)) == NULL)
		throw(MAL, "aggr.stdev", RUNTIME_OBJECT_MISSING);
	stdev = BATcalcstdev_sample(NULL, b);
	BBPunfix(b->batCacheid);
	if (stdev == dbl_nil && GDKerrbuf && GDKerrbuf[0])
		throw(MAL, "aggr.stdev", SEMANTIC_TYPE_MISMATCH);
	*res = stdev;
	return MAL_SUCCEED;
}

str
ALGstdevp(dbl *res, const bat *bid)
{
	BAT *b;
	dbl stdev;

	if ((b = BATdescriptor(*bid)) == NULL)
		throw(MAL, "aggr.stdevp", RUNTIME_OBJECT_MISSING);
	stdev = BATcalcstdev_population(NULL, b);
	BBPunfix(b->batCacheid);
	if (stdev == dbl_nil && GDKerrbuf && GDKerrbuf[0])
		throw(MAL, "aggr.stdevp", SEMANTIC_TYPE_MISMATCH);
	*res = stdev;
	return MAL_SUCCEED;
}

/*
 * BAT variance
 */
str
ALGvariance(dbl *res, const bat *bid)
{
	BAT *b;
	dbl variance;

	if ((b = BATdescriptor(*bid)) == NULL)
		throw(MAL, "aggr.variance", RUNTIME_OBJECT_MISSING);
	variance = BATcalcvariance_sample(NULL, b);
	BBPunfix(b->batCacheid);
	if (variance == dbl_nil && GDKerrbuf && GDKerrbuf[0])
		throw(MAL, "aggr.variance", SEMANTIC_TYPE_MISMATCH);
	*res = variance;
	return MAL_SUCCEED;
}

str
ALGvariancep(dbl *res, const bat *bid)
{
	BAT *b;
	dbl variance;

	if ((b = BATdescriptor(*bid)) == NULL)
		throw(MAL, "aggr.variancep", RUNTIME_OBJECT_MISSING);
	variance = BATcalcvariance_population(NULL, b);
	BBPunfix(b->batCacheid);
	if (variance == dbl_nil && GDKerrbuf && GDKerrbuf[0])
		throw(MAL, "aggr.variancep", SEMANTIC_TYPE_MISMATCH);
	*res = variance;
	return MAL_SUCCEED;
}<|MERGE_RESOLUTION|>--- conflicted
+++ resolved
@@ -2027,37 +2027,6 @@
 	return msg;
 }
 
-<<<<<<< HEAD
-=======
-
-str
-ALGindexjoin(bat *result, const bat *lid, const bat *rid)
-{
-	BAT *left, *right, *bn;
-
-	if ((left = BATdescriptor(*lid)) == NULL) {
-		throw(MAL, "algebra.indexjoin", RUNTIME_OBJECT_MISSING);
-	}
-	if ((right = BATdescriptor(*rid)) == NULL) {
-		BBPunfix(left->batCacheid);
-		throw(MAL, "algebra.indexjoin", RUNTIME_OBJECT_MISSING);
-	}
-
-	bn = BATthetajoin(left, right, JOIN_EQ, BUN_NONE);
-	if (bn) {
-		if (!(bn->batDirty&2)) bn = BATsetaccess(bn, BAT_READ);
-		*result = bn->batCacheid;
-		BBPkeepref(*result);
-		BBPunfix(left->batCacheid);
-		BBPunfix(right->batCacheid);
-		return MAL_SUCCEED;
-	}
-	BBPunfix(left->batCacheid);
-	BBPunfix(right->batCacheid);
-	throw(MAL, "algebra.indexjoin", MAL_MALLOC_FAIL);
-}
-
->>>>>>> 72bedb72
 str
 ALGprojectNIL(bat *ret, const bat *bid)
 {
@@ -2168,31 +2137,6 @@
 }
 
 /*
-<<<<<<< HEAD
-=======
- * The avg aggregate only works for int and float fields.
- */
-str
-ALGavg(dbl *res, const bat *bid)
-{
-	BAT *b;
-	int ret;
-	BUN cnt;
-
-	if ((b = BATdescriptor(*bid)) == NULL)
-		throw(MAL, "aggr.avg", RUNTIME_OBJECT_MISSING);
-	ret = BATcalcavg(b, NULL, res, &cnt);
-	BBPunfix(b->batCacheid);
-	if (ret == GDK_FAIL)
-		throw(MAL, "aggr.avg", SEMANTIC_TYPE_MISMATCH);
-	/* backward compatibility: return nil if there are nils in the input */
-	if (cnt < BATcount(b))
-		*res = dbl_nil;
-	return MAL_SUCCEED;
-}
-
-/*
->>>>>>> 72bedb72
  * BAT standard deviation
  */
 str
