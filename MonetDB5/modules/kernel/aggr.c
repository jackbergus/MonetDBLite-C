/*
 * The contents of this file are subject to the MonetDB Public License
 * Version 1.1 (the "License"); you may not use this file except in
 * compliance with the License. You may obtain a copy of the License at
 * http://www.monetdb.org/Legal/MonetDBLicense
 *
 * Software distributed under the License is distributed on an "AS IS"
 * basis, WITHOUT WARRANTY OF ANY KIND, either express or implied. See the
 * License for the specific language governing rights and limitations
 * under the License.
 *
 * The Original Code is the MonetDB Database System.
 *
 * The Initial Developer of the Original Code is CWI.
 * Portions created by CWI are Copyright (C) 1997-July 2008 CWI.
 * Copyright August 2008-2014 MonetDB B.V.
 * All Rights Reserved.
 */

#include "monetdb_config.h"
#include "mal.h"
#include "mal_exception.h"

#ifdef WIN32
#if !defined(LIBMAL) && !defined(LIBATOMS) && !defined(LIBKERNEL) && !defined(LIBMAL) && !defined(LIBOPTIMIZER) && !defined(LIBSCHEDULER) && !defined(LIBMONETDB5)
#define aggr_export extern __declspec(dllimport)
#else
#define aggr_export extern __declspec(dllexport)
#endif
#else
#define aggr_export extern
#endif

/*
 * grouped aggregates
 */
static str
AGGRgrouped(bat *retval1, bat *retval2, BAT *b, BAT *g, BAT *e, int tp,
			BAT *(*grpfunc1)(BAT *, BAT *, BAT *, BAT *, int, int, int),
			gdk_return (*grpfunc2)(BAT **, BAT **, BAT *, BAT *, BAT *, BAT *, int, int, int),
			BAT *(*quantilefunc)(BAT *, BAT *, BAT *, BAT *, int, double, int, int),
			BAT *quantile,
			int skip_nils,
			const char *malfunc)
{
	BAT *bn, *cnts = NULL, *t, *map;
	double qvalue;

   /* one of grpfunc1, grpfunc2 and quantilefunc is non-NULL and the others are */
	assert((grpfunc1 != NULL && grpfunc2 == NULL && quantilefunc == NULL) ||
			(grpfunc1 == NULL && grpfunc2 != NULL && quantilefunc == NULL) ||
			(grpfunc1 == NULL && grpfunc2 == NULL && quantilefunc != NULL) );
	/* if retval2 is non-NULL, we must have grpfunc2 */
	assert(retval2 == NULL || grpfunc2 != NULL);
	assert(quantile == NULL || quantilefunc != NULL);

	if (b == NULL || g == NULL || e == NULL) {
		if (b)
			BBPreleaseref(b->batCacheid);
		if (g)
			BBPreleaseref(g->batCacheid);
		if (e)
			BBPreleaseref(e->batCacheid);
		throw(MAL, malfunc, RUNTIME_OBJECT_MISSING);
	}
	if (tp == TYPE_any && (grpfunc1 == BATgroupmedian || quantilefunc == BATgroupquantile))
		tp = b->ttype;
	if (!BAThdense(b) || !BAThdense(g)) {
		/* if b or g don't have a dense head, replace the head with a
		 * dense sequence */
		t = BATjoin(BATmirror(b), g, MIN(BATcount(b), BATcount(g)));
		BBPreleaseref(b->batCacheid);
		BBPreleaseref(g->batCacheid);
		b = BATmirror(BATmark(t, 0));
		g = BATmirror(BATmark(BATmirror(t), 0));
		BBPreleaseref(t->batCacheid);
	}
	if (b->hseqbase != g->hseqbase || BATcount(b) != BATcount(g)) {
		/* b and g are not aligned: align them by creating a view on
		 * one or the other */
		oid min;				/* lowest common oid */
		oid max;				/* highest common oid */
		min = b->hseqbase;
		if (min < g->hseqbase)
			min = g->hseqbase;
		max = b->hseqbase + BATcount(b);
		if (g->hseqbase + BATcount(g) < max)
			max = g->hseqbase + BATcount(g);
		if (b->hseqbase != min || b->hseqbase + BATcount(b) != max) {
			if (min >= max)
				min = max = b->hseqbase;
			t = BATslice(b, BUNfirst(b) + (BUN) (min - b->hseqbase),
						 BUNfirst(b) + (BUN) (max - b->hseqbase));
			BBPreleaseref(b->batCacheid);
			b = t;
		}
		if (g->hseqbase != min || g->hseqbase + BATcount(g) != max) {
			if (min >= max)
				min = max = g->hseqbase;
			t = BATslice(g, BUNfirst(g) + (BUN) (min - g->hseqbase),
						 BUNfirst(g) + (BUN) (max - g->hseqbase));
			BBPreleaseref(g->batCacheid);
			g = t;
		}
	}
	if (!BAThdense(e)) {
		/* if e doesn't have a dense head, renumber the group ids with
		 * a dense sequence at the cost of some left joins */
		map = BATmark(e, 0);	/* [gid,newgid(dense)] */
		BBPreleaseref(e->batCacheid);
		e = BATmirror(map);		/* [newgid(dense),gid] */
		t = BATleftjoin(g, map, BATcount(g)); /* [oid,newgid] */
		BBPreleaseref(g->batCacheid);
		g = t;
	} else {
		map = NULL;
	}
	if (grpfunc1)
		bn = (*grpfunc1)(b, g, e, NULL, tp, skip_nils, 1);
	if (quantilefunc) {
		assert(BATcount(quantile)>0);
		assert(quantile->ttype == TYPE_dbl);
		qvalue = ((const double *)Tloc(quantile, BUNfirst(quantile)))[0];
		if (qvalue <  0|| qvalue > 1) {
			char *s;
			s = createException(MAL, malfunc, "quantile value of %f is not in range [0,1]", qvalue);
			return s;
		}
		bn = (*quantilefunc)(b, g, e, NULL, tp, qvalue, skip_nils, 1);
	}
	if (grpfunc2 && (*grpfunc2)(&bn, retval2 ? &cnts : NULL, b, g, e, NULL, tp, skip_nils, 1) == GDK_FAIL)
		bn = NULL;
	if (bn != NULL && (grpfunc1 == BATgroupmin || grpfunc1 == BATgroupmax)) {
		t = BATproject(bn, b);
		BBPreleaseref(bn->batCacheid);
		bn = t;
	}
	BBPreleaseref(b->batCacheid);
	BBPreleaseref(g->batCacheid);
	if (map == NULL)			/* if map!=NULL, e is mirror of map */
		BBPreleaseref(e->batCacheid);
	if (bn == NULL) {
		char *errbuf = GDKerrbuf;
		char *s;

		if (map)
			BBPreleaseref(map->batCacheid);

		if (errbuf && *errbuf) {
			if (strncmp(errbuf, "!ERROR: ", 8) == 0)
				errbuf += 8;
			if (strchr(errbuf, '!') == errbuf + 5) {
				s = createException(MAL, malfunc, "%s", errbuf);
			} else if ((s = strchr(errbuf, ':')) != NULL && s[1] == ' ') {
				s = createException(MAL, malfunc, "%s", s + 2);
			} else {
				s = createException(MAL, malfunc, "%s", errbuf);
			}
			*GDKerrbuf = 0;
			return s;
		}
		throw(MAL, malfunc, OPERATION_FAILED);
	}
	if (map) {
		t = BATleftjoin(map, bn, BATcount(bn));
		BBPreleaseref(bn->batCacheid);
		bn = t;
		if (cnts) {
			t = BATleftjoin(map, cnts, BATcount(cnts));
			BBPreleaseref(cnts->batCacheid);
			cnts = t;
		}
		BBPreleaseref(map->batCacheid);
	}
	*retval1 = bn->batCacheid;
	BBPkeepref(bn->batCacheid);
	if (retval2) {
		*retval2 = cnts->batCacheid;
		BBPkeepref(cnts->batCacheid);
	}
	return MAL_SUCCEED;
}

static str
AGGRgrouped3(bat *retval1, bat *retval2, const bat *bid, const bat *gid, const bat *eid, int tp,
			 BAT *(*grpfunc1)(BAT *, BAT *, BAT *, BAT *, int, int, int),
			 gdk_return (*grpfunc2)(BAT **, BAT **, BAT *, BAT *, BAT *, BAT *, int, int, int),
			 int skip_nils,
			 const char *malfunc)
{
	BAT *b, *g, *e;

	b = BATdescriptor(*bid);	/* [head,value] */
	g = BATdescriptor(*gid);	/* [head,gid] */
	e = BATdescriptor(*eid);	/* [gid,any] */
	return AGGRgrouped(retval1, retval2, b, g, e, tp, grpfunc1, grpfunc2, NULL, 0, skip_nils, malfunc);
}

static str
AGGRgrouped2(bat *retval1, bat *retval2, const bat *bid, const bat *eid, int tp,
			 BAT *(*grpfunc1)(BAT *, BAT *, BAT *, BAT *, int, int, int),
			 gdk_return (*grpfunc2)(BAT **, BAT **, BAT *, BAT *, BAT *, BAT *, int, int, int),
			 int skip_nils,
			 const char *malfunc)
{
	BAT *b, *g, *e;

	b = BATdescriptor(*bid);	/* [gid,value] */
	if (b == NULL)
		throw(MAL, "aggr.sum", RUNTIME_OBJECT_MISSING);
	g = BATmirror(BATmark(b, 0)); /* [dense,gid] */
	e = BATmirror(BATmark(BATmirror(b), 0)); /* [dense,value] */
	BBPreleaseref(b->batCacheid);
	b = e;
	e = BATdescriptor(*eid);	/* [gid,any] */
	return AGGRgrouped(retval1, retval2, b, g, e, tp, grpfunc1, grpfunc2, NULL, 0, skip_nils, malfunc);
}

aggr_export str AGGRsum3_bte(bat *retval, const bat *bid, const bat *gid, const bat *eid);
str
AGGRsum3_bte(bat *retval, const bat *bid, const bat *gid, const bat *eid)
{
	return AGGRgrouped3(retval, NULL, bid, gid, eid, TYPE_bte,
						BATgroupsum, NULL, 1, "aggr.sum");
}

aggr_export str AGGRsum3_sht(bat *retval, const bat *bid, const bat *gid, const bat *eid);
str
AGGRsum3_sht(bat *retval, const bat *bid, const bat *gid, const bat *eid)
{
	return AGGRgrouped3(retval, NULL, bid, gid, eid, TYPE_sht,
						BATgroupsum, NULL, 1, "aggr.sum");
}

aggr_export str AGGRsum3_int(bat *retval, const bat *bid, const bat *gid, const bat *eid);
str
AGGRsum3_int(bat *retval, const bat *bid, const bat *gid, const bat *eid)
{
	return AGGRgrouped3(retval, NULL, bid, gid, eid, TYPE_int,
						BATgroupsum, NULL, 1, "aggr.sum");
}

aggr_export str AGGRsum3_wrd(bat *retval, const bat *bid, const bat *gid, const bat *eid);
str
AGGRsum3_wrd(bat *retval, const bat *bid, const bat *gid, const bat *eid)
{
	return AGGRgrouped3(retval, NULL, bid, gid, eid, TYPE_wrd,
						BATgroupsum, NULL, 1, "aggr.sum");
}

aggr_export str AGGRsum3_lng(bat *retval, const bat *bid, const bat *gid, const bat *eid);
str
AGGRsum3_lng(bat *retval, const bat *bid, const bat *gid, const bat *eid)
{
	return AGGRgrouped3(retval, NULL, bid, gid, eid, TYPE_lng,
						BATgroupsum, NULL, 1, "aggr.sum");
}

<<<<<<< HEAD
#ifdef HAVE_HGE
aggr_export str AGGRsum3_hge(bat *retval, bat *bid, bat *gid, bat *eid);
str
AGGRsum3_hge(bat *retval, bat *bid, bat *gid, bat *eid)
{
	return AGGRgrouped3(retval, NULL, bid, gid, eid, TYPE_hge,
						BATgroupsum, NULL, 1, "aggr.sum");
}
#endif

aggr_export str AGGRsum3_flt(bat *retval, bat *bid, bat *gid, bat *eid);
=======
aggr_export str AGGRsum3_flt(bat *retval, const bat *bid, const bat *gid, const bat *eid);
>>>>>>> 8fb2cf05
str
AGGRsum3_flt(bat *retval, const bat *bid, const bat *gid, const bat *eid)
{
	return AGGRgrouped3(retval, NULL, bid, gid, eid, TYPE_flt,
						BATgroupsum, NULL, 1, "aggr.sum");
}

aggr_export str AGGRsum3_dbl(bat *retval, const bat *bid, const bat *gid, const bat *eid);
str
AGGRsum3_dbl(bat *retval, const bat *bid, const bat *gid, const bat *eid)
{
	return AGGRgrouped3(retval, NULL, bid, gid, eid, TYPE_dbl,
						BATgroupsum, NULL, 1, "aggr.sum");
}

aggr_export str AGGRsum2_bte(bat *retval, const bat *bid, const bat *eid);
str
AGGRsum2_bte(bat *retval, const bat *bid, const bat *eid)
{
	return AGGRgrouped2(retval, NULL, bid, eid, TYPE_bte, BATgroupsum, NULL, 1, "aggr.sum");
}

aggr_export str AGGRsum2_sht(bat *retval, const bat *bid, const bat *eid);
str
AGGRsum2_sht(bat *retval, const bat *bid, const bat *eid)
{
	return AGGRgrouped2(retval, NULL, bid, eid, TYPE_sht, BATgroupsum, NULL, 1, "aggr.sum");
}

aggr_export str AGGRsum2_int(bat *retval, const bat *bid, const bat *eid);
str
AGGRsum2_int(bat *retval, const bat *bid, const bat *eid)
{
	return AGGRgrouped2(retval, NULL, bid, eid, TYPE_int, BATgroupsum, NULL, 1, "aggr.sum");
}

aggr_export str AGGRsum2_wrd(bat *retval, const bat *bid, const bat *eid);
str
AGGRsum2_wrd(bat *retval, const bat *bid, const bat *eid)
{
	return AGGRgrouped2(retval, NULL, bid, eid, TYPE_wrd, BATgroupsum, NULL, 1, "aggr.sum");
}

aggr_export str AGGRsum2_lng(bat *retval, const bat *bid, const bat *eid);
str
AGGRsum2_lng(bat *retval, const bat *bid, const bat *eid)
{
	return AGGRgrouped2(retval, NULL, bid, eid, TYPE_lng, BATgroupsum, NULL, 1, "aggr.sum");
}

<<<<<<< HEAD
#ifdef HAVE_HGE
aggr_export str AGGRsum2_hge(bat *retval, bat *bid, bat *eid);
str
AGGRsum2_hge(bat *retval, bat *bid, bat *eid)
{
	return AGGRgrouped2(retval, NULL, bid, eid, TYPE_hge, BATgroupsum, NULL, 1, "aggr.sum");
}
#endif

aggr_export str AGGRsum2_flt(bat *retval, bat *bid, bat *eid);
=======
aggr_export str AGGRsum2_flt(bat *retval, const bat *bid, const bat *eid);
>>>>>>> 8fb2cf05
str
AGGRsum2_flt(bat *retval, const bat *bid, const bat *eid)
{
	return AGGRgrouped2(retval, NULL, bid, eid, TYPE_flt, BATgroupsum, NULL, 1, "aggr.sum");
}

aggr_export str AGGRsum2_dbl(bat *retval, const bat *bid, const bat *eid);
str
AGGRsum2_dbl(bat *retval, const bat *bid, const bat *eid)
{
	return AGGRgrouped2(retval, NULL, bid, eid, TYPE_dbl, BATgroupsum, NULL, 1, "aggr.sum");
}

aggr_export str AGGRprod3_bte(bat *retval, const bat *bid, const bat *gid, const bat *eid);
str
AGGRprod3_bte(bat *retval, const bat *bid, const bat *gid, const bat *eid)
{
	return AGGRgrouped3(retval, NULL, bid, gid, eid, TYPE_bte,
						BATgroupprod, NULL, 1, "aggr.prod");
}

aggr_export str AGGRprod3_sht(bat *retval, const bat *bid, const bat *gid, const bat *eid);
str
AGGRprod3_sht(bat *retval, const bat *bid, const bat *gid, const bat *eid)
{
	return AGGRgrouped3(retval, NULL, bid, gid, eid, TYPE_sht,
						BATgroupprod, NULL, 1, "aggr.prod");
}

aggr_export str AGGRprod3_int(bat *retval, const bat *bid, const bat *gid, const bat *eid);
str
AGGRprod3_int(bat *retval, const bat *bid, const bat *gid, const bat *eid)
{
	return AGGRgrouped3(retval, NULL, bid, gid, eid, TYPE_int,
						BATgroupprod, NULL, 1, "aggr.prod");
}

aggr_export str AGGRprod3_wrd(bat *retval, const bat *bid, const bat *gid, const bat *eid);
str
AGGRprod3_wrd(bat *retval, const bat *bid, const bat *gid, const bat *eid)
{
	return AGGRgrouped3(retval, NULL, bid, gid, eid, TYPE_wrd,
						BATgroupprod, NULL, 1, "aggr.prod");
}

aggr_export str AGGRprod3_lng(bat *retval, const bat *bid, const bat *gid, const bat *eid);
str
AGGRprod3_lng(bat *retval, const bat *bid, const bat *gid, const bat *eid)
{
	return AGGRgrouped3(retval, NULL, bid, gid, eid, TYPE_lng,
						BATgroupprod, NULL, 1, "aggr.prod");
}

<<<<<<< HEAD
#ifdef HAVE_HGE
aggr_export str AGGRprod3_hge(bat *retval, bat *bid, bat *gid, bat *eid);
str
AGGRprod3_hge(bat *retval, bat *bid, bat *gid, bat *eid)
{
	return AGGRgrouped3(retval, NULL, bid, gid, eid, TYPE_hge,
						BATgroupprod, NULL, 1, "aggr.prod");
}
#endif

aggr_export str AGGRprod3_flt(bat *retval, bat *bid, bat *gid, bat *eid);
=======
aggr_export str AGGRprod3_flt(bat *retval, const bat *bid, const bat *gid, const bat *eid);
>>>>>>> 8fb2cf05
str
AGGRprod3_flt(bat *retval, const bat *bid, const bat *gid, const bat *eid)
{
	return AGGRgrouped3(retval, NULL, bid, gid, eid, TYPE_flt,
						BATgroupprod, NULL, 1, "aggr.prod");
}

aggr_export str AGGRprod3_dbl(bat *retval, const bat *bid, const bat *gid, const bat *eid);
str
AGGRprod3_dbl(bat *retval, const bat *bid, const bat *gid, const bat *eid)
{
	return AGGRgrouped3(retval, NULL, bid, gid, eid, TYPE_dbl,
						BATgroupprod, NULL, 1, "aggr.prod");
}

aggr_export str AGGRprod2_bte(bat *retval, const bat *bid, const bat *eid);
str
AGGRprod2_bte(bat *retval, const bat *bid, const bat *eid)
{
	return AGGRgrouped2(retval, NULL, bid, eid, TYPE_bte, BATgroupprod, NULL, 1, "aggr.prod");
}

aggr_export str AGGRprod2_sht(bat *retval, const bat *bid, const bat *eid);
str
AGGRprod2_sht(bat *retval, const bat *bid, const bat *eid)
{
	return AGGRgrouped2(retval, NULL, bid, eid, TYPE_sht, BATgroupprod, NULL, 1, "aggr.prod");
}

aggr_export str AGGRprod2_int(bat *retval, const bat *bid, const bat *eid);
str
AGGRprod2_int(bat *retval, const bat *bid, const bat *eid)
{
	return AGGRgrouped2(retval, NULL, bid, eid, TYPE_int, BATgroupprod, NULL, 1, "aggr.prod");
}

aggr_export str AGGRprod2_wrd(bat *retval, const bat *bid, const bat *eid);
str
AGGRprod2_wrd(bat *retval, const bat *bid, const bat *eid)
{
	return AGGRgrouped2(retval, NULL, bid, eid, TYPE_wrd, BATgroupprod, NULL, 1, "aggr.prod");
}

aggr_export str AGGRprod2_lng(bat *retval, const bat *bid, const bat *eid);
str
AGGRprod2_lng(bat *retval, const bat *bid, const bat *eid)
{
	return AGGRgrouped2(retval, NULL, bid, eid, TYPE_lng, BATgroupprod, NULL, 1, "aggr.prod");
}

<<<<<<< HEAD
#ifdef HAVE_HGE
aggr_export str AGGRprod2_hge(bat *retval, bat *bid, bat *eid);
str
AGGRprod2_hge(bat *retval, bat *bid, bat *eid)
{
	return AGGRgrouped2(retval, NULL, bid, eid, TYPE_hge, BATgroupprod, NULL, 1, "aggr.prod");
}
#endif

aggr_export str AGGRprod2_flt(bat *retval, bat *bid, bat *eid);
=======
aggr_export str AGGRprod2_flt(bat *retval, const bat *bid, const bat *eid);
>>>>>>> 8fb2cf05
str
AGGRprod2_flt(bat *retval, const bat *bid, const bat *eid)
{
	return AGGRgrouped2(retval, NULL, bid, eid, TYPE_flt, BATgroupprod, NULL, 1, "aggr.prod");
}

aggr_export str AGGRprod2_dbl(bat *retval, const bat *bid, const bat *eid);
str
AGGRprod2_dbl(bat *retval, const bat *bid, const bat *eid)
{
	return AGGRgrouped2(retval, NULL, bid, eid, TYPE_dbl, BATgroupprod, NULL, 1, "aggr.prod");
}

aggr_export str AGGRavg13_dbl(bat *retval, const bat *bid, const bat *gid, const bat *eid);
str
AGGRavg13_dbl(bat *retval, const bat *bid, const bat *gid, const bat *eid)
{
	return AGGRgrouped3(retval, NULL, bid, gid, eid, TYPE_dbl,
						NULL, BATgroupavg, 1, "aggr.avg");
}

aggr_export str AGGRavg12_dbl(bat *retval, const bat *bid, const bat *eid);
str
AGGRavg12_dbl(bat *retval, const bat *bid, const bat *eid)
{
	return AGGRgrouped2(retval, NULL, bid, eid, TYPE_dbl, NULL, BATgroupavg, 1, "aggr.avg");
}

aggr_export str AGGRavg23_dbl(bat *retval1, bat *retval2, const bat *bid, const bat *gid, const bat *eid);
str
AGGRavg23_dbl(bat *retval1, bat *retval2, const bat *bid, const bat *gid, const bat *eid)
{
	return AGGRgrouped3(retval1, retval2, bid, gid, eid, TYPE_dbl,
						NULL, BATgroupavg, 1, "aggr.avg");
}

aggr_export str AGGRavg22_dbl(bat *retval1, bat *retval2, const bat *bid, const bat *eid);
str
AGGRavg22_dbl(bat *retval1, bat *retval2, const bat *bid, const bat *eid)
{
	return AGGRgrouped2(retval1, retval2, bid, eid, TYPE_dbl, NULL, BATgroupavg, 1, "aggr.avg");
}

aggr_export str AGGRstdev3_dbl(bat *retval, const bat *bid, const bat *gid, const bat *eid);
str
AGGRstdev3_dbl(bat *retval, const bat *bid, const bat *gid, const bat *eid)
{
	return AGGRgrouped3(retval, NULL, bid, gid, eid, TYPE_dbl,
						BATgroupstdev_sample, NULL, 1, "aggr.stdev");
}

aggr_export str AGGRstdev2_dbl(bat *retval, const bat *bid, const bat *eid);
str
AGGRstdev2_dbl(bat *retval, const bat *bid, const bat *eid)
{
	return AGGRgrouped2(retval, NULL, bid, eid, TYPE_dbl, BATgroupstdev_sample, NULL, 1, "aggr.stdev");
}

aggr_export str AGGRstdevp3_dbl(bat *retval, const bat *bid, const bat *gid, const bat *eid);
str
AGGRstdevp3_dbl(bat *retval, const bat *bid, const bat *gid, const bat *eid)
{
	return AGGRgrouped3(retval, NULL, bid, gid, eid, TYPE_dbl,
						BATgroupstdev_population, NULL, 1, "aggr.stdevp");
}

aggr_export str AGGRstdevp2_dbl(bat *retval, const bat *bid, const bat *eid);
str
AGGRstdevp2_dbl(bat *retval, const bat *bid, const bat *eid)
{
	return AGGRgrouped2(retval, NULL, bid, eid, TYPE_dbl, BATgroupstdev_population, NULL, 1, "aggr.stdevp");
}

aggr_export str AGGRvariance3_dbl(bat *retval, const bat *bid, const bat *gid, const bat *eid);
str
AGGRvariance3_dbl(bat *retval, const bat *bid, const bat *gid, const bat *eid)
{
	return AGGRgrouped3(retval, NULL, bid, gid, eid, TYPE_dbl,
						BATgroupvariance_sample, NULL, 1, "aggr.variance");
}

aggr_export str AGGRvariance2_dbl(bat *retval, const bat *bid, const bat *eid);
str
AGGRvariance2_dbl(bat *retval, const bat *bid, const bat *eid)
{
	return AGGRgrouped2(retval, NULL, bid, eid, TYPE_dbl, BATgroupvariance_sample, NULL, 1, "aggr.variance");
}

aggr_export str AGGRvariancep3_dbl(bat *retval, const bat *bid, const bat *gid, const bat *eid);
str
AGGRvariancep3_dbl(bat *retval, const bat *bid, const bat *gid, const bat *eid)
{
	return AGGRgrouped3(retval, NULL, bid, gid, eid, TYPE_dbl,
						BATgroupvariance_population, NULL, 1, "aggr.variancep");
}

aggr_export str AGGRvariancep2_dbl(bat *retval, const bat *bid, const bat *eid);
str
AGGRvariancep2_dbl(bat *retval, const bat *bid, const bat *eid)
{
	return AGGRgrouped2(retval, NULL, bid, eid, TYPE_dbl, BATgroupvariance_population, NULL, 1, "aggr.variancep");
}

aggr_export str AGGRcount3(bat *retval, const bat *bid, const bat *gid, const bat *eid, const bit *ignorenils);
str
AGGRcount3(bat *retval, const bat *bid, const bat *gid, const bat *eid, const bit *ignorenils)
{
	return AGGRgrouped3(retval, NULL, bid, gid, eid, TYPE_wrd,
						BATgroupcount, NULL, *ignorenils, "aggr.count");
}

aggr_export str AGGRcount3nonils(bat *retval, const bat *bid, const bat *gid, const bat *eid);
str
AGGRcount3nonils(bat *retval, const bat *bid, const bat *gid, const bat *eid)
{
	return AGGRgrouped3(retval, NULL, bid, gid, eid, TYPE_wrd,
						BATgroupcount, NULL, 1, "aggr.count");
}

aggr_export str AGGRcount3nils(bat *retval, const bat *bid, const bat *gid, const bat *eid);
str
AGGRcount3nils(bat *retval, const bat *bid, const bat *gid, const bat *eid)
{
	return AGGRgrouped3(retval, NULL, bid, gid, eid, TYPE_wrd,
						BATgroupcount, NULL, 0, "aggr.count");
}

aggr_export str AGGRcount2(bat *retval, const bat *bid, const bat *eid, const bit *ignorenils);
str
AGGRcount2(bat *retval, const bat *bid, const bat *eid, const bit *ignorenils)
{
	return AGGRgrouped2(retval, NULL, bid, eid, TYPE_wrd,
						BATgroupcount, NULL, *ignorenils, "aggr.count");
}

aggr_export str AGGRcount2nonils(bat *retval, const bat *bid, const bat *eid);
str
AGGRcount2nonils(bat *retval, const bat *bid, const bat *eid)
{
	return AGGRgrouped2(retval, NULL, bid, eid, TYPE_wrd,
						BATgroupcount, NULL, 1, "aggr.count");
}

aggr_export str AGGRcount2nils(bat *retval, const bat *bid, const bat *eid);
str
AGGRcount2nils(bat *retval, const bat *bid, const bat *eid)
{
	return AGGRgrouped2(retval, NULL, bid, eid, TYPE_wrd,
						BATgroupcount, NULL, 0, "aggr.count");
}

aggr_export str AGGRsize2(bat *retval, const bat *bid, const bat *eid);
str
AGGRsize2(bat *retval, const bat *bid, const bat *eid)
{
	return AGGRgrouped2(retval, NULL, bid, eid, TYPE_wrd,
						BATgroupsize, NULL, 1, "aggr.size");
}

aggr_export str AGGRsize2nils(bat *retval, const bat *bid, const bat *eid);
str
AGGRsize2nils(bat *retval, const bat *bid, const bat *eid)
{
	return AGGRgrouped2(retval, NULL, bid, eid, TYPE_wrd,
						BATgroupsize, NULL, 0, "aggr.size");
}

aggr_export str AGGRmin3(bat *retval, const bat *bid, const bat *gid, const bat *eid);
str
AGGRmin3(bat *retval, const bat *bid, const bat *gid, const bat *eid)
{
	return AGGRgrouped3(retval, NULL, bid, gid, eid, TYPE_oid,
						BATgroupmin, NULL, 0, "aggr.min");
}

aggr_export str AGGRmin2(bat *retval, const bat *bid, const bat *eid);
str
AGGRmin2(bat *retval, const bat *bid, const bat *eid)
{
	return AGGRgrouped2(retval, NULL, bid, eid, TYPE_oid, BATgroupmin, NULL, 0, "aggr.min");
}

aggr_export str AGGRmax3(bat *retval, const bat *bid, const bat *gid, const bat *eid);
str
AGGRmax3(bat *retval, const bat *bid, const bat *gid, const bat *eid)
{
	return AGGRgrouped3(retval, NULL, bid, gid, eid, TYPE_oid,
						BATgroupmax, NULL, 0, "aggr.max");
}

aggr_export str AGGRmax2(bat *retval, const bat *bid, const bat *eid);
str
AGGRmax2(bat *retval, const bat *bid, const bat *eid)
{
	return AGGRgrouped2(retval, NULL, bid, eid, TYPE_oid, BATgroupmax, NULL, 0, "aggr.max");
}

aggr_export str AGGRmedian3(bat *retval, const bat *bid, const bat *gid, const bat *eid);
str
AGGRmedian3(bat *retval, const bat *bid, const bat *gid, const bat *eid)
{
	return AGGRgrouped3(retval, NULL, bid, gid, eid, TYPE_any,
						BATgroupmedian, NULL, 0, "aggr.median");
}


// XXX: when are these functions called?
aggr_export str AGGRquantile3(bat *retval, const bat *bid, const bat *gid, const bat *eid, const bat *quantile);
str
AGGRquantile3(bat *retval, const bat *bid, const bat *gid, const bat *eid, const bat *quantile)
{
	// this is inlined from AGGRgrouped3 to avoid changing all the other functions for now
	BAT *b, *g, *e, *q;
	b = BATdescriptor(*bid);	/* [head,value] */
	g = BATdescriptor(*gid);	/* [head,gid] */
	e = BATdescriptor(*eid);	/* [gid,any] */
	q = BATdescriptor(*quantile);
	return AGGRgrouped(retval, NULL, b, g, e, TYPE_any, NULL, NULL,
					   BATgroupquantile, q, 0, "aggr.quantile");
}

static str
AGGRsubgroupedExt(bat *retval1, bat *retval2, const bat *bid, const bat *gid, const bat *eid, const bat *sid,
			   int skip_nils, int abort_on_error, int tp,
			   BAT *(*grpfunc1)(BAT *, BAT *, BAT *, BAT *, int, int, int),
			   gdk_return (*grpfunc2)(BAT **, BAT **, BAT *, BAT *, BAT *, BAT *, int, int, int),
			   BAT *(*quantilefunc)(BAT *, BAT *, BAT *, BAT *, int, double, int, int),
			   const bat *quantile,
			   const char *malfunc)
{
	BAT *b, *g, *e, *s, *bn = NULL, *cnts, *q = NULL;
	double qvalue;

   /* one of grpfunc1, grpfunc2 and quantilefunc is non-NULL and the others are */
	assert((grpfunc1 && grpfunc2 == NULL && quantilefunc == NULL) ||
			(grpfunc1 == NULL && grpfunc2 && quantilefunc == NULL) ||
			(grpfunc1 == NULL && grpfunc2 == NULL && quantilefunc) );

	/* if retval2 is non-NULL, we must have grpfunc2 */
	assert(retval2 == NULL || grpfunc2 != NULL);

	b = BATdescriptor(*bid);
	g = gid ? BATdescriptor(*gid) : NULL;
	e = eid ? BATdescriptor(*eid) : NULL;
	q = quantile ? BATdescriptor(*quantile) : NULL;

	if (b == NULL || (gid != NULL && g == NULL) || (eid != NULL && e == NULL)) {
		if (b)
			BBPreleaseref(b->batCacheid);
		if (g)
			BBPreleaseref(g->batCacheid);
		if (e)
			BBPreleaseref(e->batCacheid);
		throw(MAL, malfunc, RUNTIME_OBJECT_MISSING);
	}
	if (tp == TYPE_any && (grpfunc1 == BATgroupmedian || quantilefunc == BATgroupquantile))
		tp = b->ttype;

	if (sid) {
		s = BATdescriptor(*sid);
		if (s == NULL) {
			BBPreleaseref(b->batCacheid);
			if (g)
				BBPreleaseref(g->batCacheid);
			if (e)
				BBPreleaseref(e->batCacheid);
			throw(MAL, malfunc, RUNTIME_OBJECT_MISSING);
		}
	} else {
		if (!BAThdense(b)) {
			/* XXX backward compatibility code: ignore non-dense head, but
			 * only if no candidate list */
			s = BATmirror(BATmark(BATmirror(b), 0));
			BBPreleaseref(b->batCacheid);
			b = s;
		}
		s = NULL;
	}
	if (grpfunc1)
		bn = (*grpfunc1)(b, g, e, s, tp, skip_nils, abort_on_error);
	if (quantilefunc) {
		assert(BATcount(q)>0);
		assert(q->ttype == TYPE_dbl);
		qvalue = ((const double *)Tloc(q, BUNfirst(q)))[0];
		if (qvalue <  0|| qvalue > 1) {
			char *s;
			s = createException(MAL, malfunc, "quantile value of %f is not in range [0,1]", qvalue);
			return s;
		}
		bn = (*quantilefunc)(b, g, e, s, tp, qvalue, skip_nils, abort_on_error);
	}
	if (grpfunc2 && (*grpfunc2)(&bn, retval2 ? &cnts : NULL, b, g, e, s, tp, skip_nils, abort_on_error) == GDK_FAIL)
		bn = NULL;

	BBPreleaseref(b->batCacheid);
	if (g)
		BBPreleaseref(g->batCacheid);
	if (e)
		BBPreleaseref(e->batCacheid);
	if (s)
		BBPreleaseref(s->batCacheid);
	if (bn == NULL) {
		char *errbuf = GDKerrbuf;
		char *s;

		if (errbuf && *errbuf) {
			if (strncmp(errbuf, "!ERROR: ", 8) == 0)
				errbuf += 8;
			if (strchr(errbuf, '!') == errbuf + 5) {
				s = createException(MAL, malfunc, "%s", errbuf);
			} else if ((s = strchr(errbuf, ':')) != NULL && s[1] == ' ') {
				s = createException(MAL, malfunc, "%s", s + 2);
			} else {
				s = createException(MAL, malfunc, "%s", errbuf);
			}
			*GDKerrbuf = 0;
			return s;
		}
		throw(MAL, malfunc, OPERATION_FAILED);
	}
	*retval1 = bn->batCacheid;
	BBPkeepref(bn->batCacheid);
	if (retval2) {
		*retval2 = cnts->batCacheid;
		BBPkeepref(cnts->batCacheid);
	}
	return MAL_SUCCEED;
}

static str
AGGRsubgrouped(bat *retval1, bat *retval2, const bat *bid, const bat *gid, const bat *eid, const bat *sid,
			   int skip_nils, int abort_on_error, int tp,
			   BAT *(*grpfunc1)(BAT *, BAT *, BAT *, BAT *, int, int, int),
			   gdk_return (*grpfunc2)(BAT **, BAT **, BAT *, BAT *, BAT *, BAT *, int, int, int),
			   const char *malfunc) {
	return AGGRsubgroupedExt(retval1, retval2, bid, gid, eid, sid, skip_nils, abort_on_error, tp, grpfunc1, grpfunc2, NULL, 0, malfunc);
}

aggr_export str AGGRsubsum_bte(bat *retval, const bat *bid, const bat *gid, const bat *eid, const bit *skip_nils, const bit *abort_on_error);
str
AGGRsubsum_bte(bat *retval, const bat *bid, const bat *gid, const bat *eid, const bit *skip_nils, const bit *abort_on_error)
{
	return AGGRsubgrouped(retval, NULL, bid, gid, eid, NULL, *skip_nils,
						  *abort_on_error, TYPE_bte, BATgroupsum, NULL, "aggr.subsum");
}

aggr_export str AGGRsubsum_sht(bat *retval, const bat *bid, const bat *gid, const bat *eid, const bit *skip_nils, const bit *abort_on_error);
str
AGGRsubsum_sht(bat *retval, const bat *bid, const bat *gid, const bat *eid, const bit *skip_nils, const bit *abort_on_error)
{
	return AGGRsubgrouped(retval, NULL, bid, gid, eid, NULL, *skip_nils,
						  *abort_on_error, TYPE_sht, BATgroupsum, NULL, "aggr.subsum");
}

aggr_export str AGGRsubsum_int(bat *retval, const bat *bid, const bat *gid, const bat *eid, const bit *skip_nils, const bit *abort_on_error);
str
AGGRsubsum_int(bat *retval, const bat *bid, const bat *gid, const bat *eid, const bit *skip_nils, const bit *abort_on_error)
{
	return AGGRsubgrouped(retval, NULL, bid, gid, eid, NULL, *skip_nils,
						  *abort_on_error, TYPE_int, BATgroupsum, NULL, "aggr.subsum");
}

aggr_export str AGGRsubsum_wrd(bat *retval, const bat *bid, const bat *gid, const bat *eid, const bit *skip_nils, const bit *abort_on_error);
str
AGGRsubsum_wrd(bat *retval, const bat *bid, const bat *gid, const bat *eid, const bit *skip_nils, const bit *abort_on_error)
{
	return AGGRsubgrouped(retval, NULL, bid, gid, eid, NULL, *skip_nils,
						  *abort_on_error, TYPE_wrd, BATgroupsum, NULL, "aggr.subsum");
}

aggr_export str AGGRsubsum_lng(bat *retval, const bat *bid, const bat *gid, const bat *eid, const bit *skip_nils, const bit *abort_on_error);
str
AGGRsubsum_lng(bat *retval, const bat *bid, const bat *gid, const bat *eid, const bit *skip_nils, const bit *abort_on_error)
{
	return AGGRsubgrouped(retval, NULL, bid, gid, eid, NULL, *skip_nils,
						  *abort_on_error, TYPE_lng, BATgroupsum, NULL, "aggr.subsum");
}

<<<<<<< HEAD
#ifdef HAVE_HGE
aggr_export str AGGRsubsum_hge(bat *retval, bat *bid, bat *gid, bat *eid, bit *skip_nils, bit *abort_on_error);
str
AGGRsubsum_hge(bat *retval, bat *bid, bat *gid, bat *eid, bit *skip_nils, bit *abort_on_error)
{
	return AGGRsubgrouped(retval, NULL, bid, gid, eid, NULL, *skip_nils,
						  *abort_on_error, TYPE_hge, BATgroupsum, NULL, "aggr.subsum");
}
#endif

aggr_export str AGGRsubsum_flt(bat *retval, bat *bid, bat *gid, bat *eid, bit *skip_nils, bit *abort_on_error);
=======
aggr_export str AGGRsubsum_flt(bat *retval, const bat *bid, const bat *gid, const bat *eid, const bit *skip_nils, const bit *abort_on_error);
>>>>>>> 8fb2cf05
str
AGGRsubsum_flt(bat *retval, const bat *bid, const bat *gid, const bat *eid, const bit *skip_nils, const bit *abort_on_error)
{
	return AGGRsubgrouped(retval, NULL, bid, gid, eid, NULL, *skip_nils,
						  *abort_on_error, TYPE_flt, BATgroupsum, NULL, "aggr.subsum");
}

aggr_export str AGGRsubsum_dbl(bat *retval, const bat *bid, const bat *gid, const bat *eid, const bit *skip_nils, const bit *abort_on_error);
str
AGGRsubsum_dbl(bat *retval, const bat *bid, const bat *gid, const bat *eid, const bit *skip_nils, const bit *abort_on_error)
{
	return AGGRsubgrouped(retval, NULL, bid, gid, eid, NULL, *skip_nils,
						  *abort_on_error, TYPE_dbl, BATgroupsum, NULL, "aggr.subsum");
}

aggr_export str AGGRsubsumcand_bte(bat *retval, const bat *bid, const bat *gid, const bat *eid, const bat *sid, const bit *skip_nils, const bit *abort_on_error);
str
AGGRsubsumcand_bte(bat *retval, const bat *bid, const bat *gid, const bat *eid, const bat *sid, const bit *skip_nils, const bit *abort_on_error)
{
	return AGGRsubgrouped(retval, NULL, bid, gid, eid, sid, *skip_nils,
						  *abort_on_error, TYPE_bte, BATgroupsum, NULL, "aggr.subsum");
}

aggr_export str AGGRsubsumcand_sht(bat *retval, const bat *bid, const bat *gid, const bat *eid, const bat *sid, const bit *skip_nils, const bit *abort_on_error);
str
AGGRsubsumcand_sht(bat *retval, const bat *bid, const bat *gid, const bat *eid, const bat *sid, const bit *skip_nils, const bit *abort_on_error)
{
	return AGGRsubgrouped(retval, NULL, bid, gid, eid, sid, *skip_nils,
						  *abort_on_error, TYPE_sht, BATgroupsum, NULL, "aggr.subsum");
}

aggr_export str AGGRsubsumcand_int(bat *retval, const bat *bid, const bat *gid, const bat *eid, const bat *sid, const bit *skip_nils, const bit *abort_on_error);
str
AGGRsubsumcand_int(bat *retval, const bat *bid, const bat *gid, const bat *eid, const bat *sid, const bit *skip_nils, const bit *abort_on_error)
{
	return AGGRsubgrouped(retval, NULL, bid, gid, eid, sid, *skip_nils,
						  *abort_on_error, TYPE_int, BATgroupsum, NULL, "aggr.subsum");
}

aggr_export str AGGRsubsumcand_wrd(bat *retval, const bat *bid, const bat *gid, const bat *eid, const bat *sid, const bit *skip_nils, const bit *abort_on_error);
str
AGGRsubsumcand_wrd(bat *retval, const bat *bid, const bat *gid, const bat *eid, const bat *sid, const bit *skip_nils, const bit *abort_on_error)
{
	return AGGRsubgrouped(retval, NULL, bid, gid, eid, sid, *skip_nils,
						  *abort_on_error, TYPE_wrd, BATgroupsum, NULL, "aggr.subsum");
}

aggr_export str AGGRsubsumcand_lng(bat *retval, const bat *bid, const bat *gid, const bat *eid, const bat *sid, const bit *skip_nils, const bit *abort_on_error);
str
AGGRsubsumcand_lng(bat *retval, const bat *bid, const bat *gid, const bat *eid, const bat *sid, const bit *skip_nils, const bit *abort_on_error)
{
	return AGGRsubgrouped(retval, NULL, bid, gid, eid, sid, *skip_nils,
						  *abort_on_error, TYPE_lng, BATgroupsum, NULL, "aggr.subsum");
}

<<<<<<< HEAD
#ifdef HAVE_HGE
aggr_export str AGGRsubsumcand_hge(bat *retval, bat *bid, bat *gid, bat *eid, bat *sid, bit *skip_nils, bit *abort_on_error);
str
AGGRsubsumcand_hge(bat *retval, bat *bid, bat *gid, bat *eid, bat *sid, bit *skip_nils, bit *abort_on_error)
{
	return AGGRsubgrouped(retval, NULL, bid, gid, eid, sid, *skip_nils,
						  *abort_on_error, TYPE_hge, BATgroupsum, NULL, "aggr.subsum");
}
#endif

aggr_export str AGGRsubsumcand_flt(bat *retval, bat *bid, bat *gid, bat *eid, bat *sid, bit *skip_nils, bit *abort_on_error);
=======
aggr_export str AGGRsubsumcand_flt(bat *retval, const bat *bid, const bat *gid, const bat *eid, const bat *sid, const bit *skip_nils, const bit *abort_on_error);
>>>>>>> 8fb2cf05
str
AGGRsubsumcand_flt(bat *retval, const bat *bid, const bat *gid, const bat *eid, const bat *sid, const bit *skip_nils, const bit *abort_on_error)
{
	return AGGRsubgrouped(retval, NULL, bid, gid, eid, sid, *skip_nils,
						  *abort_on_error, TYPE_flt, BATgroupsum, NULL, "aggr.subsum");
}

aggr_export str AGGRsubsumcand_dbl(bat *retval, const bat *bid, const bat *gid, const bat *eid, const bat *sid, const bit *skip_nils, const bit *abort_on_error);
str
AGGRsubsumcand_dbl(bat *retval, const bat *bid, const bat *gid, const bat *eid, const bat *sid, const bit *skip_nils, const bit *abort_on_error)
{
	return AGGRsubgrouped(retval, NULL, bid, gid, eid, sid, *skip_nils,
						  *abort_on_error, TYPE_dbl, BATgroupsum, NULL, "aggr.subsum");
}

aggr_export str AGGRsubprod_bte(bat *retval, const bat *bid, const bat *gid, const bat *eid, const bit *skip_nils, const bit *abort_on_error);
str
AGGRsubprod_bte(bat *retval, const bat *bid, const bat *gid, const bat *eid, const bit *skip_nils, const bit *abort_on_error)
{
	return AGGRsubgrouped(retval, NULL, bid, gid, eid, NULL, *skip_nils,
						  *abort_on_error, TYPE_bte, BATgroupprod, NULL, "aggr.subprod");
}

aggr_export str AGGRsubprod_sht(bat *retval, const bat *bid, const bat *gid, const bat *eid, const bit *skip_nils, const bit *abort_on_error);
str
AGGRsubprod_sht(bat *retval, const bat *bid, const bat *gid, const bat *eid, const bit *skip_nils, const bit *abort_on_error)
{
	return AGGRsubgrouped(retval, NULL, bid, gid, eid, NULL, *skip_nils,
						  *abort_on_error, TYPE_sht, BATgroupprod, NULL, "aggr.subprod");
}

aggr_export str AGGRsubprod_int(bat *retval, const bat *bid, const bat *gid, const bat *eid, const bit *skip_nils, const bit *abort_on_error);
str
AGGRsubprod_int(bat *retval, const bat *bid, const bat *gid, const bat *eid, const bit *skip_nils, const bit *abort_on_error)
{
	return AGGRsubgrouped(retval, NULL, bid, gid, eid, NULL, *skip_nils,
						  *abort_on_error, TYPE_int, BATgroupprod, NULL, "aggr.subprod");
}

aggr_export str AGGRsubprod_wrd(bat *retval, const bat *bid, const bat *gid, const bat *eid, const bit *skip_nils, const bit *abort_on_error);
str
AGGRsubprod_wrd(bat *retval, const bat *bid, const bat *gid, const bat *eid, const bit *skip_nils, const bit *abort_on_error)
{
	return AGGRsubgrouped(retval, NULL, bid, gid, eid, NULL, *skip_nils,
						  *abort_on_error, TYPE_wrd, BATgroupprod, NULL, "aggr.subprod");
}

aggr_export str AGGRsubprod_lng(bat *retval, const bat *bid, const bat *gid, const bat *eid, const bit *skip_nils, const bit *abort_on_error);
str
AGGRsubprod_lng(bat *retval, const bat *bid, const bat *gid, const bat *eid, const bit *skip_nils, const bit *abort_on_error)
{
	return AGGRsubgrouped(retval, NULL, bid, gid, eid, NULL, *skip_nils,
						  *abort_on_error, TYPE_lng, BATgroupprod, NULL, "aggr.subprod");
}

<<<<<<< HEAD
#ifdef HAVE_HGE
aggr_export str AGGRsubprod_hge(bat *retval, bat *bid, bat *gid, bat *eid, bit *skip_nils, bit *abort_on_error);
str
AGGRsubprod_hge(bat *retval, bat *bid, bat *gid, bat *eid, bit *skip_nils, bit *abort_on_error)
{
	return AGGRsubgrouped(retval, NULL, bid, gid, eid, NULL, *skip_nils,
						  *abort_on_error, TYPE_hge, BATgroupprod, NULL, "aggr.subprod");
}
#endif

aggr_export str AGGRsubprod_flt(bat *retval, bat *bid, bat *gid, bat *eid, bit *skip_nils, bit *abort_on_error);
=======
aggr_export str AGGRsubprod_flt(bat *retval, const bat *bid, const bat *gid, const bat *eid, const bit *skip_nils, const bit *abort_on_error);
>>>>>>> 8fb2cf05
str
AGGRsubprod_flt(bat *retval, const bat *bid, const bat *gid, const bat *eid, const bit *skip_nils, const bit *abort_on_error)
{
	return AGGRsubgrouped(retval, NULL, bid, gid, eid, NULL, *skip_nils,
						  *abort_on_error, TYPE_flt, BATgroupprod, NULL, "aggr.subprod");
}

aggr_export str AGGRsubprod_dbl(bat *retval, const bat *bid, const bat *gid, const bat *eid, const bit *skip_nils, const bit *abort_on_error);
str
AGGRsubprod_dbl(bat *retval, const bat *bid, const bat *gid, const bat *eid, const bit *skip_nils, const bit *abort_on_error)
{
	return AGGRsubgrouped(retval, NULL, bid, gid, eid, NULL, *skip_nils,
						  *abort_on_error, TYPE_dbl, BATgroupprod, NULL, "aggr.subprod");
}

aggr_export str AGGRsubprodcand_bte(bat *retval, const bat *bid, const bat *gid, const bat *eid, const bat *sid, const bit *skip_nils, const bit *abort_on_error);
str
AGGRsubprodcand_bte(bat *retval, const bat *bid, const bat *gid, const bat *eid, const bat *sid, const bit *skip_nils, const bit *abort_on_error)
{
	return AGGRsubgrouped(retval, NULL, bid, gid, eid, sid, *skip_nils,
						  *abort_on_error, TYPE_bte, BATgroupprod, NULL, "aggr.subprod");
}

aggr_export str AGGRsubprodcand_sht(bat *retval, const bat *bid, const bat *gid, const bat *eid, const bat *sid, const bit *skip_nils, const bit *abort_on_error);
str
AGGRsubprodcand_sht(bat *retval, const bat *bid, const bat *gid, const bat *eid, const bat *sid, const bit *skip_nils, const bit *abort_on_error)
{
	return AGGRsubgrouped(retval, NULL, bid, gid, eid, sid, *skip_nils,
						  *abort_on_error, TYPE_sht, BATgroupprod, NULL, "aggr.subprod");
}

aggr_export str AGGRsubprodcand_int(bat *retval, const bat *bid, const bat *gid, const bat *eid, const bat *sid, const bit *skip_nils, const bit *abort_on_error);
str
AGGRsubprodcand_int(bat *retval, const bat *bid, const bat *gid, const bat *eid, const bat *sid, const bit *skip_nils, const bit *abort_on_error)
{
	return AGGRsubgrouped(retval, NULL, bid, gid, eid, sid, *skip_nils,
						  *abort_on_error, TYPE_int, BATgroupprod, NULL, "aggr.subprod");
}

aggr_export str AGGRsubprodcand_wrd(bat *retval, const bat *bid, const bat *gid, const bat *eid, const bat *sid, const bit *skip_nils, const bit *abort_on_error);
str
AGGRsubprodcand_wrd(bat *retval, const bat *bid, const bat *gid, const bat *eid, const bat *sid, const bit *skip_nils, const bit *abort_on_error)
{
	return AGGRsubgrouped(retval, NULL, bid, gid, eid, sid, *skip_nils,
						  *abort_on_error, TYPE_wrd, BATgroupprod, NULL, "aggr.subprod");
}

aggr_export str AGGRsubprodcand_lng(bat *retval, const bat *bid, const bat *gid, const bat *eid, const bat *sid, const bit *skip_nils, const bit *abort_on_error);
str
AGGRsubprodcand_lng(bat *retval, const bat *bid, const bat *gid, const bat *eid, const bat *sid, const bit *skip_nils, const bit *abort_on_error)
{
	return AGGRsubgrouped(retval, NULL, bid, gid, eid, sid, *skip_nils,
						  *abort_on_error, TYPE_lng, BATgroupprod, NULL, "aggr.subprod");
}

<<<<<<< HEAD
#ifdef HAVE_HGE
aggr_export str AGGRsubprodcand_hge(bat *retval, bat *bid, bat *gid, bat *eid, bat *sid, bit *skip_nils, bit *abort_on_error);
str
AGGRsubprodcand_hge(bat *retval, bat *bid, bat *gid, bat *eid, bat *sid, bit *skip_nils, bit *abort_on_error)
{
	return AGGRsubgrouped(retval, NULL, bid, gid, eid, sid, *skip_nils,
						  *abort_on_error, TYPE_hge, BATgroupprod, NULL, "aggr.subprod");
}
#endif

aggr_export str AGGRsubprodcand_flt(bat *retval, bat *bid, bat *gid, bat *eid, bat *sid, bit *skip_nils, bit *abort_on_error);
=======
aggr_export str AGGRsubprodcand_flt(bat *retval, const bat *bid, const bat *gid, const bat *eid, const bat *sid, const bit *skip_nils, const bit *abort_on_error);
>>>>>>> 8fb2cf05
str
AGGRsubprodcand_flt(bat *retval, const bat *bid, const bat *gid, const bat *eid, const bat *sid, const bit *skip_nils, const bit *abort_on_error)
{
	return AGGRsubgrouped(retval, NULL, bid, gid, eid, sid, *skip_nils,
						  *abort_on_error, TYPE_flt, BATgroupprod, NULL, "aggr.subprod");
}

aggr_export str AGGRsubprodcand_dbl(bat *retval, const bat *bid, const bat *gid, const bat *eid, const bat *sid, const bit *skip_nils, const bit *abort_on_error);
str
AGGRsubprodcand_dbl(bat *retval, const bat *bid, const bat *gid, const bat *eid, const bat *sid, const bit *skip_nils, const bit *abort_on_error)
{
	return AGGRsubgrouped(retval, NULL, bid, gid, eid, sid, *skip_nils,
						  *abort_on_error, TYPE_dbl, BATgroupprod, NULL,
						  "aggr.subprod");
}

aggr_export str AGGRsubavg1_dbl(bat *retval, const bat *bid, const bat *gid, const bat *eid, const bit *skip_nils, const bit *abort_on_error);
str
AGGRsubavg1_dbl(bat *retval, const bat *bid, const bat *gid, const bat *eid, const bit *skip_nils, const bit *abort_on_error)
{
	return AGGRsubgrouped(retval, NULL, bid, gid, eid, NULL, *skip_nils,
						  *abort_on_error, TYPE_dbl, NULL, BATgroupavg,
						  "aggr.subavg");
}

aggr_export str AGGRsubavg1cand_dbl(bat *retval, const bat *bid, const bat *gid, const bat *eid, const bat *sid, const bit *skip_nils, const bit *abort_on_error);
str
AGGRsubavg1cand_dbl(bat *retval, const bat *bid, const bat *gid, const bat *eid, const bat *sid, const bit *skip_nils, const bit *abort_on_error)
{
	return AGGRsubgrouped(retval, NULL, bid, gid, eid, sid, *skip_nils,
						  *abort_on_error, TYPE_dbl, NULL, BATgroupavg,
						  "aggr.subavg");
}

aggr_export str AGGRsubavg2_dbl(bat *retval1, bat *retval2, const bat *bid, const bat *gid, const bat *eid, const bit *skip_nils, const bit *abort_on_error);
str
AGGRsubavg2_dbl(bat *retval1, bat *retval2, const bat *bid, const bat *gid, const bat *eid, const bit *skip_nils, const bit *abort_on_error)
{
	return AGGRsubgrouped(retval1, retval2, bid, gid, eid, NULL, *skip_nils,
						  *abort_on_error, TYPE_dbl, NULL, BATgroupavg,
						  "aggr.subavg");
}

aggr_export str AGGRsubavg2cand_dbl(bat *retval1, bat *retval2, const bat *bid, const bat *gid, const bat *eid, const bat *sid, const bit *skip_nils, const bit *abort_on_error);
str
AGGRsubavg2cand_dbl(bat *retval1, bat *retval2, const bat *bid, const bat *gid, const bat *eid, const bat *sid, const bit *skip_nils, const bit *abort_on_error)
{
	return AGGRsubgrouped(retval1, retval2, bid, gid, eid, sid, *skip_nils,
						  *abort_on_error, TYPE_dbl, NULL, BATgroupavg,
						  "aggr.subavg");
}

aggr_export str AGGRsubstdev_dbl(bat *retval, const bat *bid, const bat *gid, const bat *eid, const bit *skip_nils, const bit *abort_on_error);
str
AGGRsubstdev_dbl(bat *retval, const bat *bid, const bat *gid, const bat *eid, const bit *skip_nils, const bit *abort_on_error)
{
	return AGGRsubgrouped(retval, NULL, bid, gid, eid, NULL, *skip_nils,
						  *abort_on_error, TYPE_dbl, BATgroupstdev_sample, NULL, "aggr.substdev");
}

aggr_export str AGGRsubstdevcand_dbl(bat *retval, const bat *bid, const bat *gid, const bat *eid, const bat *sid, const bit *skip_nils, const bit *abort_on_error);
str
AGGRsubstdevcand_dbl(bat *retval, const bat *bid, const bat *gid, const bat *eid, const bat *sid, const bit *skip_nils, const bit *abort_on_error)
{
	return AGGRsubgrouped(retval, NULL, bid, gid, eid, sid, *skip_nils,
						  *abort_on_error, TYPE_dbl, BATgroupstdev_sample,
						  NULL, "aggr.substdev");
}

aggr_export str AGGRsubstdevp_dbl(bat *retval, const bat *bid, const bat *gid, const bat *eid, const bit *skip_nils, const bit *abort_on_error);
str
AGGRsubstdevp_dbl(bat *retval, const bat *bid, const bat *gid, const bat *eid, const bit *skip_nils, const bit *abort_on_error)
{
	return AGGRsubgrouped(retval, NULL, bid, gid, eid, NULL, *skip_nils,
						  *abort_on_error, TYPE_dbl, BATgroupstdev_population, NULL, "aggr.substdevp");
}

aggr_export str AGGRsubstdevpcand_dbl(bat *retval, const bat *bid, const bat *gid, const bat *eid, const bat *sid, const bit *skip_nils, const bit *abort_on_error);
str
AGGRsubstdevpcand_dbl(bat *retval, const bat *bid, const bat *gid, const bat *eid, const bat *sid, const bit *skip_nils, const bit *abort_on_error)
{
	return AGGRsubgrouped(retval, NULL, bid, gid, eid, sid, *skip_nils,
						  *abort_on_error, TYPE_dbl, BATgroupstdev_population,
						  NULL, "aggr.substdevp");
}

aggr_export str AGGRsubvariance_dbl(bat *retval, const bat *bid, const bat *gid, const bat *eid, const bit *skip_nils, const bit *abort_on_error);
str
AGGRsubvariance_dbl(bat *retval, const bat *bid, const bat *gid, const bat *eid, const bit *skip_nils, const bit *abort_on_error)
{
	return AGGRsubgrouped(retval, NULL, bid, gid, eid, NULL, *skip_nils,
						  *abort_on_error, TYPE_dbl, BATgroupvariance_sample,
						  NULL, "aggr.subvariance");
}

aggr_export str AGGRsubvariancecand_dbl(bat *retval, const bat *bid, const bat *gid, const bat *eid, const bat *sid, const bit *skip_nils, const bit *abort_on_error);
str
AGGRsubvariancecand_dbl(bat *retval, const bat *bid, const bat *gid, const bat *eid, const bat *sid, const bit *skip_nils, const bit *abort_on_error)
{
	return AGGRsubgrouped(retval, NULL, bid, gid, eid, sid, *skip_nils,
						  *abort_on_error, TYPE_dbl, BATgroupvariance_sample,
						  NULL, "aggr.subvariance");
}

aggr_export str AGGRsubvariancep_dbl(bat *retval, const bat *bid, const bat *gid, const bat *eid, const bit *skip_nils, const bit *abort_on_error);
str
AGGRsubvariancep_dbl(bat *retval, const bat *bid, const bat *gid, const bat *eid, const bit *skip_nils, const bit *abort_on_error)
{
	return AGGRsubgrouped(retval, NULL, bid, gid, eid, NULL, *skip_nils,
						  *abort_on_error, TYPE_dbl,
						  BATgroupvariance_population, NULL,
						  "aggr.subvariancep");
}

aggr_export str AGGRsubvariancepcand_dbl(bat *retval, const bat *bid, const bat *gid, const bat *eid, const bat *sid, const bit *skip_nils, const bit *abort_on_error);
str
AGGRsubvariancepcand_dbl(bat *retval, const bat *bid, const bat *gid, const bat *eid, const bat *sid, const bit *skip_nils, const bit *abort_on_error)
{
	return AGGRsubgrouped(retval, NULL, bid, gid, eid, sid, *skip_nils,
						  *abort_on_error, TYPE_dbl,
						  BATgroupvariance_population, NULL,
						  "aggr.subvariancep");
}

aggr_export str AGGRsubcount(bat *retval, const bat *bid, const bat *gid, const bat *eid, const bit *skip_nils);
str
AGGRsubcount(bat *retval, const bat *bid, const bat *gid, const bat *eid, const bit *skip_nils)
{
	return AGGRsubgrouped(retval, NULL, bid, gid, eid, NULL, *skip_nils,
						  0, TYPE_wrd, BATgroupcount, NULL, "aggr.subcount");
}

aggr_export str AGGRsubcountcand(bat *retval, const bat *bid, const bat *gid, const bat *eid, const bat *sid, const bit *skip_nils);
str
AGGRsubcountcand(bat *retval, const bat *bid, const bat *gid, const bat *eid, const bat *sid, const bit *skip_nils)
{
	return AGGRsubgrouped(retval, NULL, bid, gid, eid, sid, *skip_nils,
						  0, TYPE_wrd, BATgroupcount, NULL, "aggr.subcount");
}

aggr_export str AGGRsubmin(bat *retval, const bat *bid, const bat *gid, const bat *eid, const bit *skip_nils);
str
AGGRsubmin(bat *retval, const bat *bid, const bat *gid, const bat *eid, const bit *skip_nils)
{
	return AGGRsubgrouped(retval, NULL, bid, gid, eid, NULL, *skip_nils,
						  0, TYPE_oid, BATgroupmin, NULL, "aggr.submin");
}

aggr_export str AGGRsubmincand(bat *retval, const bat *bid, const bat *gid, const bat *eid, const bat *sid, const bit *skip_nils);
str
AGGRsubmincand(bat *retval, const bat *bid, const bat *gid, const bat *eid, const bat *sid, const bit *skip_nils)
{
	return AGGRsubgrouped(retval, NULL, bid, gid, eid, sid, *skip_nils,
						  0, TYPE_oid, BATgroupmin, NULL, "aggr.submin");
}

aggr_export str AGGRsubmax(bat *retval, const bat *bid, const bat *gid, const bat *eid, const bit *skip_nils);
str
AGGRsubmax(bat *retval, const bat *bid, const bat *gid, const bat *eid, const bit *skip_nils)
{
	return AGGRsubgrouped(retval, NULL, bid, gid, eid, NULL, *skip_nils,
						  0, TYPE_oid, BATgroupmax, NULL, "aggr.submax");
}

aggr_export str AGGRsubmaxcand(bat *retval, const bat *bid, const bat *gid, const bat *eid, const bat *sid, const bit *skip_nils);
str
AGGRsubmaxcand(bat *retval, const bat *bid, const bat *gid, const bat *eid, const bat *sid, const bit *skip_nils)
{
	return AGGRsubgrouped(retval, NULL, bid, gid, eid, sid, *skip_nils,
						  0, TYPE_oid, BATgroupmax, NULL, "aggr.submax");
}

aggr_export str AGGRsubmin_val(bat *retval, const bat *bid, const bat *gid, const bat *eid, const bit *skip_nils);
str
AGGRsubmin_val(bat *retval, const bat *bid, const bat *gid, const bat *eid, const bit *skip_nils)
{
	BAT *a, *b, *r;
	str res;
	bat ret;

	if ((res = AGGRsubgrouped(&ret, NULL, bid, gid, eid, NULL, *skip_nils,
							  0, TYPE_oid, BATgroupmin, NULL,
							  "aggr.submin")) != MAL_SUCCEED)
		return res;
	b = BATdescriptor(*bid);
	if( b == NULL)
		throw(MAL, "aggr.submax", INTERNAL_BAT_ACCESS);
	a = BATdescriptor(ret);
	if( a == NULL){
		BBPreleaseref(b->batCacheid);
		throw(MAL, "aggr.submax", INTERNAL_BAT_ACCESS);
	}
	r = BATproject(a, b);
	BBPreleaseref(b->batCacheid);
	BBPreleaseref(a->batCacheid);
	BBPdecref(ret, TRUE);
	BBPkeepref(*retval = r->batCacheid);
	return MAL_SUCCEED;
}

aggr_export str AGGRsubmincand_val(bat *retval, const bat *bid, const bat *gid, const bat *eid, const bat *sid, const bit *skip_nils);
str
AGGRsubmincand_val(bat *retval, const bat *bid, const bat *gid, const bat *eid, const bat *sid, const bit *skip_nils)
{
	BAT *a, *b, *r;
	str res;
	bat ret;

	if ((res = AGGRsubgrouped(&ret, NULL, bid, gid, eid, sid, *skip_nils,
							  0, TYPE_oid, BATgroupmin, NULL,
							  "aggr.submin")) != MAL_SUCCEED)
		return res;
	b = BATdescriptor(*bid);
	if( b == NULL)
		throw(MAL, "aggr.submax", INTERNAL_BAT_ACCESS);
	a = BATdescriptor(ret);
	if( a == NULL){
		BBPreleaseref(b->batCacheid);
		throw(MAL, "aggr.submax", INTERNAL_BAT_ACCESS);
	}
	r = BATproject(a, b);
	BBPreleaseref(b->batCacheid);
	BBPreleaseref(a->batCacheid);
	BBPdecref(ret, TRUE);
	BBPkeepref(*retval = r->batCacheid);
	return MAL_SUCCEED;
}

aggr_export str AGGRsubmax_val(bat *retval, const bat *bid, const bat *gid, const bat *eid, const bit *skip_nils);
str
AGGRsubmax_val(bat *retval, const bat *bid, const bat *gid, const bat *eid, const bit *skip_nils)
{
	BAT *a, *b, *r;
	str res;
	bat ret;

	if ((res = AGGRsubgrouped(&ret, NULL, bid, gid, eid, NULL, *skip_nils,
							  0, TYPE_oid, BATgroupmax, NULL,
							  "aggr.submax")) != MAL_SUCCEED)
		return res;
	b = BATdescriptor(*bid);
	if( b == NULL)
		throw(MAL, "aggr.submax", INTERNAL_BAT_ACCESS);
	a = BATdescriptor(ret);
	if( a == NULL){
		BBPreleaseref(b->batCacheid);
		throw(MAL, "aggr.submax", INTERNAL_BAT_ACCESS);
	}
	r = BATproject(a, b);
	BBPreleaseref(b->batCacheid);
	BBPreleaseref(a->batCacheid);
	BBPdecref(ret, TRUE);
	BBPkeepref(*retval = r->batCacheid);
	return MAL_SUCCEED;
}

aggr_export str AGGRsubmaxcand_val(bat *retval, const bat *bid, const bat *gid, const bat *eid, const bat *sid, const bit *skip_nils);
str
AGGRsubmaxcand_val(bat *retval, const bat *bid, const bat *gid, const bat *eid, const bat *sid, const bit *skip_nils)
{
	BAT *a, *b, *r;
	str res;
	bat ret;

	if ((res = AGGRsubgrouped(&ret, NULL, bid, gid, eid, sid, *skip_nils,
							  0, TYPE_oid, BATgroupmax, NULL,
							  "aggr.submax")) != MAL_SUCCEED)
		return res;
	b = BATdescriptor(*bid);
	if ( b == NULL)
		throw(MAL, "aggr.max", RUNTIME_OBJECT_MISSING);
	a = BATdescriptor(ret);
	if ( a == NULL){
		BBPreleaseref(b->batCacheid);
		throw(MAL, "aggr.max", RUNTIME_OBJECT_MISSING);
	}
	r = BATproject(a, b);
	BBPreleaseref(b->batCacheid);
	BBPreleaseref(a->batCacheid);
	BBPdecref(ret, TRUE);
	BBPkeepref(*retval = r->batCacheid);
	return MAL_SUCCEED;
}


aggr_export str AGGRmedian(bat *retval, const bat *bid, const bit *skip_nils);
str
AGGRmedian(bat *retval, const bat *bid, const bit *skip_nils)
{
	return AGGRsubgrouped(retval, NULL, bid, NULL, NULL, NULL, *skip_nils,
						  0, TYPE_any, BATgroupmedian, NULL, "aggr.submedian");
}

aggr_export str AGGRsubmedian(bat *retval, const bat *bid, const bat *gid, const bat *eid, const bit *skip_nils);
str
AGGRsubmedian(bat *retval, const bat *bid, const bat *gid, const bat *eid, const bit *skip_nils)
{
	return AGGRsubgrouped(retval, NULL, bid, gid, eid, NULL, *skip_nils,
						  0, TYPE_any, BATgroupmedian, NULL, "aggr.submedian");
}

aggr_export str AGGRsubmediancand(bat *retval, const bat *bid, const bat *gid, const bat *eid, const bat *sid, const bit *skip_nils);
str
AGGRsubmediancand(bat *retval, const bat *bid, const bat *gid, const bat *eid, const bat *sid, const bit *skip_nils)
{
	return AGGRsubgrouped(retval, NULL, bid, gid, eid, sid, *skip_nils,
						  0, TYPE_any, BATgroupmedian, NULL, "aggr.submedian");
}

/* quantile functions, could make median functions obsolete completely */
aggr_export str AGGRquantile(bat *retval, const bat *bid, const bat *quantile, const bit *skip_nils);
str
AGGRquantile(bat *retval, const bat *bid, const bat *quantile, const bit *skip_nils)
{
	return AGGRsubgroupedExt(retval, NULL, bid, NULL, NULL, NULL, *skip_nils,
							 0, TYPE_any, NULL, NULL, BATgroupquantile,
							 quantile, "aggr.subquantile");
}

aggr_export str AGGRsubquantile(bat *retval, const bat *bid, const bat *quantile, const bat *gid, const bat *eid, const bit *skip_nils);
str
AGGRsubquantile(bat *retval, const bat *bid, const bat *quantile, const bat *gid, const bat *eid, const bit *skip_nils)
{
	return AGGRsubgroupedExt(retval, NULL, bid, gid, eid, NULL, *skip_nils,
							 0, TYPE_any, NULL, NULL, BATgroupquantile,
							 quantile, "aggr.subquantile");
}

aggr_export str AGGRsubquantilecand(bat *retval, const bat *bid, const bat *quantile, const bat *gid, const bat *eid, const bat *sid, const bit *skip_nils);
str
AGGRsubquantilecand(bat *retval, const bat *bid, const bat *quantile, const bat *gid, const bat *eid, const bat *sid, const bit *skip_nils)
{
	return AGGRsubgroupedExt(retval, NULL, bid, gid, eid, sid, *skip_nils,
							 0, TYPE_any, NULL, NULL, BATgroupquantile,
							 quantile, "aggr.subquantile");
}<|MERGE_RESOLUTION|>--- conflicted
+++ resolved
@@ -256,21 +256,17 @@
 						BATgroupsum, NULL, 1, "aggr.sum");
 }
 
-<<<<<<< HEAD
 #ifdef HAVE_HGE
-aggr_export str AGGRsum3_hge(bat *retval, bat *bid, bat *gid, bat *eid);
-str
-AGGRsum3_hge(bat *retval, bat *bid, bat *gid, bat *eid)
+aggr_export str AGGRsum3_hge(bat *retval, const bat *bid, const bat *gid, const bat *eid);
+str
+AGGRsum3_hge(bat *retval, const bat *bid, const bat *gid, const bat *eid)
 {
 	return AGGRgrouped3(retval, NULL, bid, gid, eid, TYPE_hge,
 						BATgroupsum, NULL, 1, "aggr.sum");
 }
 #endif
 
-aggr_export str AGGRsum3_flt(bat *retval, bat *bid, bat *gid, bat *eid);
-=======
 aggr_export str AGGRsum3_flt(bat *retval, const bat *bid, const bat *gid, const bat *eid);
->>>>>>> 8fb2cf05
 str
 AGGRsum3_flt(bat *retval, const bat *bid, const bat *gid, const bat *eid)
 {
@@ -321,20 +317,16 @@
 	return AGGRgrouped2(retval, NULL, bid, eid, TYPE_lng, BATgroupsum, NULL, 1, "aggr.sum");
 }
 
-<<<<<<< HEAD
 #ifdef HAVE_HGE
-aggr_export str AGGRsum2_hge(bat *retval, bat *bid, bat *eid);
-str
-AGGRsum2_hge(bat *retval, bat *bid, bat *eid)
+aggr_export str AGGRsum2_hge(bat *retval, const bat *bid, const bat *eid);
+str
+AGGRsum2_hge(bat *retval, const bat *bid, const bat *eid)
 {
 	return AGGRgrouped2(retval, NULL, bid, eid, TYPE_hge, BATgroupsum, NULL, 1, "aggr.sum");
 }
 #endif
 
-aggr_export str AGGRsum2_flt(bat *retval, bat *bid, bat *eid);
-=======
 aggr_export str AGGRsum2_flt(bat *retval, const bat *bid, const bat *eid);
->>>>>>> 8fb2cf05
 str
 AGGRsum2_flt(bat *retval, const bat *bid, const bat *eid)
 {
@@ -388,21 +380,17 @@
 						BATgroupprod, NULL, 1, "aggr.prod");
 }
 
-<<<<<<< HEAD
 #ifdef HAVE_HGE
-aggr_export str AGGRprod3_hge(bat *retval, bat *bid, bat *gid, bat *eid);
-str
-AGGRprod3_hge(bat *retval, bat *bid, bat *gid, bat *eid)
+aggr_export str AGGRprod3_hge(bat *retval, const bat *bid, const bat *gid, const bat *eid);
+str
+AGGRprod3_hge(bat *retval, const bat *bid, const bat *gid, const bat *eid)
 {
 	return AGGRgrouped3(retval, NULL, bid, gid, eid, TYPE_hge,
 						BATgroupprod, NULL, 1, "aggr.prod");
 }
 #endif
 
-aggr_export str AGGRprod3_flt(bat *retval, bat *bid, bat *gid, bat *eid);
-=======
 aggr_export str AGGRprod3_flt(bat *retval, const bat *bid, const bat *gid, const bat *eid);
->>>>>>> 8fb2cf05
 str
 AGGRprod3_flt(bat *retval, const bat *bid, const bat *gid, const bat *eid)
 {
@@ -453,20 +441,16 @@
 	return AGGRgrouped2(retval, NULL, bid, eid, TYPE_lng, BATgroupprod, NULL, 1, "aggr.prod");
 }
 
-<<<<<<< HEAD
 #ifdef HAVE_HGE
-aggr_export str AGGRprod2_hge(bat *retval, bat *bid, bat *eid);
-str
-AGGRprod2_hge(bat *retval, bat *bid, bat *eid)
+aggr_export str AGGRprod2_hge(bat *retval, const bat *bid, const bat *eid);
+str
+AGGRprod2_hge(bat *retval, const bat *bid, const bat *eid)
 {
 	return AGGRgrouped2(retval, NULL, bid, eid, TYPE_hge, BATgroupprod, NULL, 1, "aggr.prod");
 }
 #endif
 
-aggr_export str AGGRprod2_flt(bat *retval, bat *bid, bat *eid);
-=======
 aggr_export str AGGRprod2_flt(bat *retval, const bat *bid, const bat *eid);
->>>>>>> 8fb2cf05
 str
 AGGRprod2_flt(bat *retval, const bat *bid, const bat *eid)
 {
@@ -845,21 +829,17 @@
 						  *abort_on_error, TYPE_lng, BATgroupsum, NULL, "aggr.subsum");
 }
 
-<<<<<<< HEAD
 #ifdef HAVE_HGE
-aggr_export str AGGRsubsum_hge(bat *retval, bat *bid, bat *gid, bat *eid, bit *skip_nils, bit *abort_on_error);
-str
-AGGRsubsum_hge(bat *retval, bat *bid, bat *gid, bat *eid, bit *skip_nils, bit *abort_on_error)
+aggr_export str AGGRsubsum_hge(bat *retval, const bat *bid, const bat *gid, const bat *eid, bit *skip_nils, bit *abort_on_error);
+str
+AGGRsubsum_hge(bat *retval, const bat *bid, const bat *gid, const bat *eid, bit *skip_nils, bit *abort_on_error)
 {
 	return AGGRsubgrouped(retval, NULL, bid, gid, eid, NULL, *skip_nils,
 						  *abort_on_error, TYPE_hge, BATgroupsum, NULL, "aggr.subsum");
 }
 #endif
 
-aggr_export str AGGRsubsum_flt(bat *retval, bat *bid, bat *gid, bat *eid, bit *skip_nils, bit *abort_on_error);
-=======
 aggr_export str AGGRsubsum_flt(bat *retval, const bat *bid, const bat *gid, const bat *eid, const bit *skip_nils, const bit *abort_on_error);
->>>>>>> 8fb2cf05
 str
 AGGRsubsum_flt(bat *retval, const bat *bid, const bat *gid, const bat *eid, const bit *skip_nils, const bit *abort_on_error)
 {
@@ -915,21 +895,17 @@
 						  *abort_on_error, TYPE_lng, BATgroupsum, NULL, "aggr.subsum");
 }
 
-<<<<<<< HEAD
 #ifdef HAVE_HGE
-aggr_export str AGGRsubsumcand_hge(bat *retval, bat *bid, bat *gid, bat *eid, bat *sid, bit *skip_nils, bit *abort_on_error);
-str
-AGGRsubsumcand_hge(bat *retval, bat *bid, bat *gid, bat *eid, bat *sid, bit *skip_nils, bit *abort_on_error)
+aggr_export str AGGRsubsumcand_hge(bat *retval, const bat *bid, const bat *gid, const bat *eid, const bat *sid, const bit *skip_nils, const bit *abort_on_error);
+str
+AGGRsubsumcand_hge(bat *retval, const bat *bid, const bat *gid, const bat *eid, const bat *sid, const bit *skip_nils, const bit *abort_on_error)
 {
 	return AGGRsubgrouped(retval, NULL, bid, gid, eid, sid, *skip_nils,
 						  *abort_on_error, TYPE_hge, BATgroupsum, NULL, "aggr.subsum");
 }
 #endif
 
-aggr_export str AGGRsubsumcand_flt(bat *retval, bat *bid, bat *gid, bat *eid, bat *sid, bit *skip_nils, bit *abort_on_error);
-=======
 aggr_export str AGGRsubsumcand_flt(bat *retval, const bat *bid, const bat *gid, const bat *eid, const bat *sid, const bit *skip_nils, const bit *abort_on_error);
->>>>>>> 8fb2cf05
 str
 AGGRsubsumcand_flt(bat *retval, const bat *bid, const bat *gid, const bat *eid, const bat *sid, const bit *skip_nils, const bit *abort_on_error)
 {
@@ -985,21 +961,17 @@
 						  *abort_on_error, TYPE_lng, BATgroupprod, NULL, "aggr.subprod");
 }
 
-<<<<<<< HEAD
 #ifdef HAVE_HGE
-aggr_export str AGGRsubprod_hge(bat *retval, bat *bid, bat *gid, bat *eid, bit *skip_nils, bit *abort_on_error);
-str
-AGGRsubprod_hge(bat *retval, bat *bid, bat *gid, bat *eid, bit *skip_nils, bit *abort_on_error)
+aggr_export str AGGRsubprod_hge(bat *retval, const bat *bid, const bat *gid, const bat *eid, const bit *skip_nils, const bit *abort_on_error);
+str
+AGGRsubprod_hge(bat *retval, const bat *bid, const bat *gid, const bat *eid, const bit *skip_nils, const bit *abort_on_error)
 {
 	return AGGRsubgrouped(retval, NULL, bid, gid, eid, NULL, *skip_nils,
 						  *abort_on_error, TYPE_hge, BATgroupprod, NULL, "aggr.subprod");
 }
 #endif
 
-aggr_export str AGGRsubprod_flt(bat *retval, bat *bid, bat *gid, bat *eid, bit *skip_nils, bit *abort_on_error);
-=======
 aggr_export str AGGRsubprod_flt(bat *retval, const bat *bid, const bat *gid, const bat *eid, const bit *skip_nils, const bit *abort_on_error);
->>>>>>> 8fb2cf05
 str
 AGGRsubprod_flt(bat *retval, const bat *bid, const bat *gid, const bat *eid, const bit *skip_nils, const bit *abort_on_error)
 {
@@ -1055,21 +1027,17 @@
 						  *abort_on_error, TYPE_lng, BATgroupprod, NULL, "aggr.subprod");
 }
 
-<<<<<<< HEAD
 #ifdef HAVE_HGE
-aggr_export str AGGRsubprodcand_hge(bat *retval, bat *bid, bat *gid, bat *eid, bat *sid, bit *skip_nils, bit *abort_on_error);
-str
-AGGRsubprodcand_hge(bat *retval, bat *bid, bat *gid, bat *eid, bat *sid, bit *skip_nils, bit *abort_on_error)
+aggr_export str AGGRsubprodcand_hge(bat *retval, const bat *bid, const bat *gid, const bat *eid, const bat *sid, const bit *skip_nils, const bit *abort_on_error);
+str
+AGGRsubprodcand_hge(bat *retval, const bat *bid, const bat *gid, const bat *eid, const bat *sid, const bit *skip_nils, const bit *abort_on_error)
 {
 	return AGGRsubgrouped(retval, NULL, bid, gid, eid, sid, *skip_nils,
 						  *abort_on_error, TYPE_hge, BATgroupprod, NULL, "aggr.subprod");
 }
 #endif
 
-aggr_export str AGGRsubprodcand_flt(bat *retval, bat *bid, bat *gid, bat *eid, bat *sid, bit *skip_nils, bit *abort_on_error);
-=======
 aggr_export str AGGRsubprodcand_flt(bat *retval, const bat *bid, const bat *gid, const bat *eid, const bat *sid, const bit *skip_nils, const bit *abort_on_error);
->>>>>>> 8fb2cf05
 str
 AGGRsubprodcand_flt(bat *retval, const bat *bid, const bat *gid, const bat *eid, const bat *sid, const bit *skip_nils, const bit *abort_on_error)
 {
