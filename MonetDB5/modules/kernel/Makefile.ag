--- conflicted
+++ resolved
@@ -53,7 +53,6 @@
 		counters.mal logger.mal microbenchmark.mal
 }
 
-<<<<<<< HEAD
 headers_hge = {
 	COND = HAVE_HGE
 	HEADERS = mal
@@ -61,9 +60,6 @@
 	SOURCES = 00_aggr_hge.mal
 }
 
-EXTRA_DIST = alarm.mal counters.mal lock.mal logger.mal microbenchmark.mal sema.mal unix.mal aggr.mal 00_aggr_hge.mal group.mal algebra.mal
-=======
-EXTRA_DIST = alarm.mal counters.mal logger.mal microbenchmark.mal aggr.mal group.mal algebra.mal
->>>>>>> a49d706d
+EXTRA_DIST = alarm.mal counters.mal logger.mal microbenchmark.mal aggr.mal 00_aggr_hge.mal group.mal algebra.mal
 
 EXTRA_DIST_DIR = Tests