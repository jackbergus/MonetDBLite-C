--- conflicted
+++ resolved
@@ -1,8 +1,5 @@
 time01
 TriBool
 batstr
-<<<<<<< HEAD
 math
-=======
-select
->>>>>>> f7f1c6d4
+select