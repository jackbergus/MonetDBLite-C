--- conflicted
+++ resolved
@@ -188,11 +188,7 @@
 address MATHrandint
 comment "return a random number";
 
-<<<<<<< HEAD
-unsafe command rand (v:int) :int 
-=======
 command rand (v:int) :int 
->>>>>>> d1239a4c
 address MATHrandintarg
 comment "return a random number";
 
