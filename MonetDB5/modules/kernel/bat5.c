--- conflicted
+++ resolved
@@ -174,12 +174,8 @@
 
 	if (!(bk = BATnew(TYPE_void, TYPE_str, 128, TRANSIENT)))
 		return GDK_FAIL;
-<<<<<<< HEAD
-	if (!(bv = BATnew(TYPE_void, TYPE_str, 128, TRANSIENT)))
-=======
-	if (!(bv = BATnew(TYPE_void, TYPE_str, 128))) {
+	if (!(bv = BATnew(TYPE_void, TYPE_str, 128, TRANSIENT))) {
 		BBPreclaim(bk);
->>>>>>> 91a9e3e1
 		return GDK_FAIL;
 	}
 	BATseqbase(bk,0);
