--- conflicted
+++ resolved
@@ -273,11 +273,7 @@
 		return GDK_FAIL;
 	}
 
-<<<<<<< HEAD
-        b = BATnew(TYPE_void, TYPE_int, n, TRANSIENT);
-=======
-	b = BATnew(TYPE_void, TYPE_int, n);
->>>>>>> 91a9e3e1
+	b = BATnew(TYPE_void, TYPE_int, n, TRANSIENT);
 	if (b == NULL)
 		return GDK_FAIL;
 	if (n == 0) {
