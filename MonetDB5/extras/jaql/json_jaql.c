--- conflicted
+++ resolved
@@ -1215,29 +1215,18 @@
 	memset(&jbr, 0, sizeof(jsonbat));
 
 	/* initialise all bats */
-<<<<<<< HEAD
 	jbr.kind = BATnew(TYPE_void, TYPE_bte, BATTINY, PERSISTENT);
-	jbr.kind = BATseqbase(jbr.kind, *startoid);
 	jbr.string = BATnew(TYPE_oid, TYPE_str, BATTINY, PERSISTENT);
 	jbr.doble = BATnew(TYPE_oid, TYPE_dbl, BATTINY, PERSISTENT);
 	jbr.integer = BATnew(TYPE_oid, TYPE_lng, BATTINY, PERSISTENT);
 	jbr.name = BATnew(TYPE_oid, TYPE_str, BATTINY, PERSISTENT);
 	jbr.object = BATnew(TYPE_oid, TYPE_oid, BATTINY, PERSISTENT);
 	jbr.array = BATnew(TYPE_oid, TYPE_oid, BATTINY, PERSISTENT);
-=======
-	jbr.kind = BATnew(TYPE_void, TYPE_bte, BATTINY);
-	jbr.string = BATnew(TYPE_oid, TYPE_str, BATTINY);
-	jbr.doble = BATnew(TYPE_oid, TYPE_dbl, BATTINY);
-	jbr.integer = BATnew(TYPE_oid, TYPE_lng, BATTINY);
-	jbr.name = BATnew(TYPE_oid, TYPE_str, BATTINY);
-	jbr.object = BATnew(TYPE_oid, TYPE_oid, BATTINY);
-	jbr.array = BATnew(TYPE_oid, TYPE_oid, BATTINY);
 	if (jbr.kind == NULL || jbr.string == NULL || jbr.doble == NULL ||
 		jbr.integer == NULL || jbr.name == NULL || jbr.object == NULL ||
 		jbr.array == NULL)
 		goto bailout;
 	jbr.kind = BATseqbase(jbr.kind, *startoid);
->>>>>>> 28e876cc
 
 	/* return all elems as the outermost array */
 	BUNappend(jbr.kind, "a", FALSE);
