--- conflicted
+++ resolved
@@ -53,19 +53,13 @@
 
 	res = sphinx_query ( client, query, index, NULL );
 	if (!res || (res && res->num_matches == 0)) {
-<<<<<<< HEAD
 		bn = BATnew(TYPE_void, TYPE_lng, 0, TRANSIENT);
-	} else {
-		bn = BATnew(TYPE_void, TYPE_lng, res->num_matches, TRANSIENT);
-=======
-		bn = BATnew(TYPE_void, TYPE_lng, 0);
 		if (bn == NULL)
 			throw(MAL, "sphinx.searchIndex", MAL_MALLOC_FAIL);
 	} else {
-		bn = BATnew(TYPE_void, TYPE_lng, res->num_matches);
+		bn = BATnew(TYPE_void, TYPE_lng, res->num_matches, TRANSIENT);
 		if (bn == NULL)
 			throw(MAL, "sphinx.searchIndex", MAL_MALLOC_FAIL);
->>>>>>> 91a9e3e1
 		for ( i = 0; i < res->num_matches; i++ ) {
 			lng sphinx_id = sphinx_get_id ( res, i );
 			o++;
