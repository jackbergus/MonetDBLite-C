stdout of test 'opt_sql_append` in directory 'monetdb5/extras/mal_optimizer_template` itself:


# 22:58:57 >  
# 22:58:57 >  "mserver5" "--debug=10" "--set" "gdk_nr_threads=0" "--set" "gdk_dbfarm=/ufs/manegold/_/Monet/HG/default/prefix/_/var/MonetDB" "--set" "mapi_open=true" "--set" "mapi_port=36275" "--set" "monet_prompt=" "--trace" "--forcemito" "--set" "mal_listing=2" "--dbname=mTests_extras_mal_optimizer_template" "--set" "mal_listing=0"
# 22:58:57 >  

# MonetDB 5 server v11.8.0
# This is an unreleased version
# Serving database 'mTests_extras_mal_optimizer_template', using 8 threads
# Compiled for x86_64-unknown-linux-gnu/64bit with 64bit OIDs dynamically linked
# Found 15.630 GiB available main-memory.
# Copyright (c) 1993-July 2008 CWI.
# Copyright (c) August 2008-2015 MonetDB B.V., all rights reserved
# Visit http://www.monetdb.org/ for further information
# Listening for connection requests on mapi:monetdb://rome.ins.cwi.nl:36275/
# MonetDB/GIS module loaded
# MonetDB/SQL module loaded

Ready.
# SQL catalog created, loading sql scripts once
# loading sql script: 09_like.sql
# loading sql script: 10_math.sql
# loading sql script: 11_times.sql
# loading sql script: 12_url.sql
# loading sql script: 13_date.sql
# loading sql script: 14_inet.sql
# loading sql script: 15_history.sql
# loading sql script: 16_tracelog.sql
# loading sql script: 17_compress.sql
# loading sql script: 18_dictionary.sql
# loading sql script: 19_cluster.sql
# loading sql script: 20_vacuum.sql
# loading sql script: 21_dependency_functions.sql
# loading sql script: 22_clients.sql
# loading sql script: 23_skyserver.sql
# loading sql script: 24_zorder.sql
# loading sql script: 25_debug.sql
# loading sql script: 40_geom.sql
# loading sql script: 80_udf.sql
# loading sql script: 99_system.sql

# 22:58:57 >  
# 22:58:57 >  "mclient" "-lsql" "-ftest" "-Eutf-8" "-i" "-e" "--host=rome" "--port=36275"
# 22:58:57 >  

#create table ttt (a int, b int, c int);
#select optimizer;
% .L # table_name
% single_value # name
% varchar # type
% 12 # length
[ "default_pipe"	]
#select def from optimizers() where name = optimizer;
% .L # table_name
% def # name
% clob # type
% 535 # length
[ "optimizer.inline();optimizer.candidates();optimizer.remap();optimizer.costModel();optimizer.coercions();optimizer.evaluate();optimizer.aliases();optimizer.pushselect();optimizer.mitosis();optimizer.mergetable();optimizer.deadcode();optimizer.aliases();optimizer.constants();optimizer.commonTerms();optimizer.joinPath();optimizer.reorder();optimizer.deadcode();optimizer.reduce();optimizer.matpack();optimizer.dataflow();optimizer.querylog();optimizer.multiplex();optimizer.generator();optimizer.profiler();optimizer.garbageCollector();"	]
#explain copy into ttt from '/tmp/xyz';
% .explain # table_name
% mal # name
% clob # type
<<<<<<< HEAD
% 133 # length
=======
% 118 # length
>>>>>>> 2f93229e
function user.s4_1():void;
    X_24:void := querylog.define("explain copy into ttt from \\'/tmp/xyz\\';","default_pipe",12);
barrier X_34 := language.dataflow();
    X_1 := sql.mvc();
<<<<<<< HEAD
    (X_11:bat[:oid,:int],X_12:bat[:oid,:int],X_13:bat[:oid,:int]) := sql.copy_from(nil,"|","\\n",nil:str,"null","/tmp/xyz",-1,0,0,0);
=======
    (X_11:bat[:int],X_12:bat[:int],X_13:bat[:int]) := sql.copy_from(nil,"|","\\n",nil:str,"null","/tmp/xyz",-1,0,0,0);
>>>>>>> 2f93229e
exit X_34;
    X_14 := sql.append(X_1,"sys","ttt","a",X_11);
    X_18 := sql.append(X_14,"sys","ttt","b",X_12);
    X_20 := sql.append(X_18,"sys","ttt","c",X_13);
    X_22 := aggr.count(X_13);
    sql.affectedRows(X_20,X_22);
end user.s4_1;
#declare opt_pipe_name string;
#set opt_pipe_name = ( select optimizer );
#declare opt_pipe_def  string;
#set opt_pipe_def  = ( select def from optimizers() where name = opt_pipe_name );
#set optimizer = substring(opt_pipe_def,0,length(opt_pipe_def)-length('optimizer.garbageCollector();')) || 'optimizer.sql_append();optimizer.garbageCollector();';
#select optimizer;
% .L # table_name
% single_value # name
% varchar # type
% 6 # length
[ "user_1"	]
#select def from optimizers() where name = optimizer;
% .L # table_name
% def # name
% clob # type
% 558 # length
[ "optimizer.inline();optimizer.candidates();optimizer.remap();optimizer.costModel();optimizer.coercions();optimizer.evaluate();optimizer.aliases();optimizer.pushselect();optimizer.mitosis();optimizer.mergetable();optimizer.deadcode();optimizer.aliases();optimizer.constants();optimizer.commonTerms();optimizer.joinPath();optimizer.reorder();optimizer.deadcode();optimizer.reduce();optimizer.matpack();optimizer.dataflow();optimizer.querylog();optimizer.multiplex();optimizer.generator();optimizer.profiler();optimizer.sql_append();optimizer.garbageCollector();"	]
#explain copy into ttt from '/tmp/xyz';
% .explain # table_name
% mal # name
% clob # type
<<<<<<< HEAD
% 133 # length
=======
% 118 # length
>>>>>>> 2f93229e
function user.s12_1():void;
    X_24:void := querylog.define("explain copy into ttt from \\'/tmp/xyz\\';","user_1",12);
barrier X_35 := language.dataflow();
    X_1 := sql.mvc();
<<<<<<< HEAD
    (X_11:bat[:oid,:int],X_12:bat[:oid,:int],X_13:bat[:oid,:int]) := sql.copy_from(nil,"|","\\n",nil:str,"null","/tmp/xyz",-1,0,0,0);
=======
    (X_11:bat[:int],X_12:bat[:int],X_13:bat[:int]) := sql.copy_from(nil,"|","\\n",nil:str,"null","/tmp/xyz",-1,0,0,0);
>>>>>>> 2f93229e
exit X_35;
    X_14 := sql.append(X_1,"sys","ttt","a",X_11);
    X_18 := sql.append(X_14,"sys","ttt","b",X_12);
    X_22 := aggr.count(X_13);
    X_20 := sql.append(X_18,"sys","ttt","c",X_13);
    sql.affectedRows(X_20,X_22);
end user.s12_1;
#drop table ttt;

# 22:58:58 >  
# 22:58:58 >  "Done."
# 22:58:58 >  
<|MERGE_RESOLUTION|>--- conflicted
+++ resolved
@@ -61,20 +61,12 @@
 % .explain # table_name
 % mal # name
 % clob # type
-<<<<<<< HEAD
-% 133 # length
-=======
 % 118 # length
->>>>>>> 2f93229e
 function user.s4_1():void;
     X_24:void := querylog.define("explain copy into ttt from \\'/tmp/xyz\\';","default_pipe",12);
 barrier X_34 := language.dataflow();
     X_1 := sql.mvc();
-<<<<<<< HEAD
-    (X_11:bat[:oid,:int],X_12:bat[:oid,:int],X_13:bat[:oid,:int]) := sql.copy_from(nil,"|","\\n",nil:str,"null","/tmp/xyz",-1,0,0,0);
-=======
     (X_11:bat[:int],X_12:bat[:int],X_13:bat[:int]) := sql.copy_from(nil,"|","\\n",nil:str,"null","/tmp/xyz",-1,0,0,0);
->>>>>>> 2f93229e
 exit X_34;
     X_14 := sql.append(X_1,"sys","ttt","a",X_11);
     X_18 := sql.append(X_14,"sys","ttt","b",X_12);
@@ -103,20 +95,12 @@
 % .explain # table_name
 % mal # name
 % clob # type
-<<<<<<< HEAD
-% 133 # length
-=======
 % 118 # length
->>>>>>> 2f93229e
 function user.s12_1():void;
     X_24:void := querylog.define("explain copy into ttt from \\'/tmp/xyz\\';","user_1",12);
 barrier X_35 := language.dataflow();
     X_1 := sql.mvc();
-<<<<<<< HEAD
-    (X_11:bat[:oid,:int],X_12:bat[:oid,:int],X_13:bat[:oid,:int]) := sql.copy_from(nil,"|","\\n",nil:str,"null","/tmp/xyz",-1,0,0,0);
-=======
     (X_11:bat[:int],X_12:bat[:int],X_13:bat[:int]) := sql.copy_from(nil,"|","\\n",nil:str,"null","/tmp/xyz",-1,0,0,0);
->>>>>>> 2f93229e
 exit X_35;
     X_14 := sql.append(X_1,"sys","ttt","a",X_11);
     X_18 := sql.append(X_14,"sys","ttt","b",X_12);
