stdout of test 'opt_sql_append` in directory 'monetdb5/extras/mal_optimizer_template` itself:


# 22:58:57 >  
# 22:58:57 >  "mserver5" "--debug=10" "--set" "gdk_nr_threads=0" "--set" "gdk_dbfarm=/ufs/manegold/_/Monet/HG/default/prefix/_/var/MonetDB" "--set" "mapi_open=true" "--set" "mapi_port=36275" "--set" "monet_prompt=" "--trace" "--forcemito" "--set" "mal_listing=2" "--dbname=mTests_extras_mal_optimizer_template" "--set" "mal_listing=0"
# 22:58:57 >  

# MonetDB 5 server v11.8.0
# This is an unreleased version
# Serving database 'mTests_extras_mal_optimizer_template', using 8 threads
# Compiled for x86_64-unknown-linux-gnu/64bit with 64bit OIDs dynamically linked
# Found 15.630 GiB available main-memory.
# Copyright (c) 1993-July 2008 CWI.
# Copyright (c) August 2008-2015 MonetDB B.V., all rights reserved
# Visit http://www.monetdb.org/ for further information
# Listening for connection requests on mapi:monetdb://rome.ins.cwi.nl:36275/
# MonetDB/GIS module loaded
# MonetDB/SQL module loaded

Ready.
# SQL catalog created, loading sql scripts once
# loading sql script: 09_like.sql
# loading sql script: 10_math.sql
# loading sql script: 11_times.sql
# loading sql script: 12_url.sql
# loading sql script: 13_date.sql
# loading sql script: 14_inet.sql
# loading sql script: 15_history.sql
# loading sql script: 16_tracelog.sql
# loading sql script: 17_compress.sql
# loading sql script: 18_dictionary.sql
# loading sql script: 19_cluster.sql
# loading sql script: 20_vacuum.sql
# loading sql script: 21_dependency_functions.sql
# loading sql script: 22_clients.sql
# loading sql script: 23_skyserver.sql
# loading sql script: 24_zorder.sql
# loading sql script: 25_debug.sql
# loading sql script: 40_geom.sql
# loading sql script: 80_udf.sql
# loading sql script: 99_system.sql

# 22:58:57 >  
# 22:58:57 >  "mclient" "-lsql" "-ftest" "-Eutf-8" "-i" "-e" "--host=rome" "--port=36275"
# 22:58:57 >  

#create table ttt (a int, b int, c int);
#select optimizer;
% .L # table_name
% single_value # name
% varchar # type
% 12 # length
[ "default_pipe"	]
#select def from optimizers() where name = optimizer;
% .L # table_name
% def # name
% clob # type
% 565 # length
[ "optimizer.inline();optimizer.remap();optimizer.costModel();optimizer.coercions();optimizer.evaluate();optimizer.emptycolumn();optimizer.pushselect();optimizer.aliases();optimizer.mitosis();optimizer.mergetable();optimizer.deadcode();optimizer.aliases();optimizer.constants();optimizer.commonTerms();optimizer.projectionpath();optimizer.deadcode();optimizer.reorder();optimizer.reduce();optimizer.matpack();optimizer.dataflow();optimizer.querylog();optimizer.multiplex();optimizer.generator();optimizer.profiler();optimizer.candidates();optimizer.garbageCollector();"	]
#explain copy into ttt from '/tmp/xyz';
% .explain # table_name
% mal # name
% clob # type
% 126 # length
<<<<<<< HEAD
function user.s8_1():void;
    X_24:void := querylog.define("explain copy into ttt from \\'/tmp/xyz\\';","default_pipe",12);
barrier X_52 := language.dataflow();
    X_1 := sql.mvc();
    (X_11:bat[:int],X_12:bat[:int],X_13:bat[:int]) := sql.copy_from(nil,"|","\\n",nil:str,"null","/tmp/xyz",-1,0,0,0,nil:str);
exit X_52;
    X_14 := sql.append(X_1,"sys","ttt","a",X_11);
    X_18 := sql.append(X_14,"sys","ttt","b",X_12);
    X_20 := sql.append(X_18,"sys","ttt","c",X_13);
    X_22 := aggr.count(X_13);
    sql.affectedRows(X_20,X_22);
end user.s8_1;
#inline               actions= 0 time=1 usec 
#candidates           actions= 1 time=14 usec 
#remap                actions= 0 time=3 usec 
#costModel            actions= 1 time=12 usec 
#coercions            actions=10 time=13 usec 
#evaluate             actions= 0 time=2 usec 
#emptybind            actions= 0 time=4 usec 
#pushselect           actions= 0 time=3 usec 
#aliases              actions= 0 time=4 usec 
#mitosis              actions= 0 time=2 usec 
#mergetable           actions= 0 time=17 usec 
#deadcode             actions= 0 time=5 usec 
#aliases              actions= 0 time=4 usec 
#constants            actions= 0 time=5 usec 
#commonTerms          actions= 0 time=4 usec 
#projectionpath       actions= 0 time=3 usec 
#deadcode             actions= 0 time=4 usec 
#reorder              actions= 1 time=19 usec 
#reduce               actions=33 time=23 usec 
#matpack              actions= 0 time=3 usec 
#dataflow             actions=31 time=20 usec 
#querylog             actions= 0 time=0 usec 
#multiplex            actions= 0 time=3 usec 
#generator            actions= 0 time=1 usec 
#profiler             actions= 1 time=6 usec 
#garbageCollector     actions= 1 time=13 usec 
#total                actions= 1 time=245 usec 
=======
function user.s4_1():void;
    X_38:void := querylog.define("explain copy into ttt from \\'/tmp/xyz\\';","default_pipe",12);
barrier X_57 := language.dataflow();
    X_0 := sql.mvc();
    (X_21:bat[:int],X_22:bat[:int],X_23:bat[:int]) := sql.copy_from(nil,"|","\\n",nil:str,"null","/tmp/xyz",-1,0,0,0,nil:str);
exit X_57;
    X_25 := sql.append(X_0,"sys","ttt","a",X_21);
    X_30 := sql.append(X_25,"sys","ttt","b",X_22);
    X_33 := sql.append(X_30,"sys","ttt","c",X_23);
    X_35 := aggr.count(X_23);
    sql.affectedRows(X_33,X_35);
end user.s4_1;
>>>>>>> e4ccccd3
#declare opt_pipe_name string;
#set opt_pipe_name = ( select optimizer );
#declare opt_pipe_def  string;
#set opt_pipe_def  = ( select def from optimizers() where name = opt_pipe_name );
#set optimizer = substring(opt_pipe_def,0,length(opt_pipe_def)-length('optimizer.garbageCollector();')) || 'optimizer.sql_append();optimizer.garbageCollector();';
#select optimizer;
% .L # table_name
% single_value # name
% varchar # type
% 6 # length
[ "user_1"	]
#select def from optimizers() where name = optimizer;
% .L # table_name
% def # name
% clob # type
% 588 # length
[ "optimizer.inline();optimizer.remap();optimizer.costModel();optimizer.coercions();optimizer.evaluate();optimizer.emptycolumn();optimizer.pushselect();optimizer.aliases();optimizer.mitosis();optimizer.mergetable();optimizer.deadcode();optimizer.aliases();optimizer.constants();optimizer.commonTerms();optimizer.projectionpath();optimizer.deadcode();optimizer.reorder();optimizer.reduce();optimizer.matpack();optimizer.dataflow();optimizer.querylog();optimizer.multiplex();optimizer.generator();optimizer.profiler();optimizer.candidates();optimizer.sql_append();optimizer.garbageCollector();"	]
#explain copy into ttt from '/tmp/xyz';
% .explain # table_name
% mal # name
% clob # type
% 126 # length
<<<<<<< HEAD
function user.s24_1():void;
    X_24:void := querylog.define("explain copy into ttt from \\'/tmp/xyz\\';","user_1",12);
barrier X_53 := language.dataflow();
    X_1 := sql.mvc();
    (X_11:bat[:int],X_12:bat[:int],X_13:bat[:int]) := sql.copy_from(nil,"|","\\n",nil:str,"null","/tmp/xyz",-1,0,0,0,nil:str);
exit X_53;
    X_14 := sql.append(X_1,"sys","ttt","a",X_11);
    X_18 := sql.append(X_14,"sys","ttt","b",X_12);
    X_22 := aggr.count(X_13);
    X_20 := sql.append(X_18,"sys","ttt","c",X_13);
    sql.affectedRows(X_20,X_22);
end user.s24_1;
#inline               actions= 0 time=1 usec 
#candidates           actions= 1 time=14 usec 
#remap                actions= 0 time=3 usec 
#costModel            actions= 1 time=13 usec 
#coercions            actions=10 time=14 usec 
#evaluate             actions= 0 time=3 usec 
#emptybind            actions= 0 time=3 usec 
#pushselect           actions= 0 time=3 usec 
#aliases              actions= 0 time=4 usec 
#mitosis              actions= 0 time=2 usec 
#mergetable           actions= 0 time=16 usec 
#deadcode             actions= 0 time=4 usec 
#aliases              actions= 0 time=4 usec 
#constants            actions= 0 time=4 usec 
#commonTerms          actions= 0 time=4 usec 
#projectionpath       actions= 0 time=3 usec 
#deadcode             actions= 0 time=4 usec 
#reorder              actions= 1 time=19 usec 
#reduce               actions=33 time=23 usec 
#matpack              actions= 0 time=3 usec 
#dataflow             actions=32 time=19 usec 
#querylog             actions= 0 time=1 usec 
#multiplex            actions= 0 time=3 usec 
#generator            actions= 0 time=1 usec 
#profiler             actions= 1 time=7 usec 
#optimizer.sql_append actions= 1 time=8 usec 
#garbageCollector     actions= 1 time=19 usec 
#total                actions= 1 time=261 usec 
=======
function user.s12_1():void;
    X_38:void := querylog.define("explain copy into ttt from \\'/tmp/xyz\\';","user_1",12);
barrier X_57 := language.dataflow();
    X_0 := sql.mvc();
    (X_21:bat[:int],X_22:bat[:int],X_23:bat[:int]) := sql.copy_from(nil,"|","\\n",nil:str,"null","/tmp/xyz",-1,0,0,0,nil:str);
exit X_57;
    X_25 := sql.append(X_0,"sys","ttt","a",X_21);
    X_30 := sql.append(X_25,"sys","ttt","b",X_22);
    X_35 := aggr.count(X_23);
    X_33 := sql.append(X_30,"sys","ttt","c",X_23);
    sql.affectedRows(X_33,X_35);
end user.s12_1;
>>>>>>> e4ccccd3
#drop table ttt;

# 22:58:58 >  
# 22:58:58 >  "Done."
# 22:58:58 >  
<|MERGE_RESOLUTION|>--- conflicted
+++ resolved
@@ -62,18 +62,17 @@
 % mal # name
 % clob # type
 % 126 # length
-<<<<<<< HEAD
 function user.s8_1():void;
-    X_24:void := querylog.define("explain copy into ttt from \\'/tmp/xyz\\';","default_pipe",12);
-barrier X_52 := language.dataflow();
-    X_1 := sql.mvc();
-    (X_11:bat[:int],X_12:bat[:int],X_13:bat[:int]) := sql.copy_from(nil,"|","\\n",nil:str,"null","/tmp/xyz",-1,0,0,0,nil:str);
-exit X_52;
-    X_14 := sql.append(X_1,"sys","ttt","a",X_11);
-    X_18 := sql.append(X_14,"sys","ttt","b",X_12);
-    X_20 := sql.append(X_18,"sys","ttt","c",X_13);
-    X_22 := aggr.count(X_13);
-    sql.affectedRows(X_20,X_22);
+    X_38:void := querylog.define("explain copy into ttt from \\'/tmp/xyz\\';","default_pipe",12);
+barrier X_58 := language.dataflow();
+    X_0 := sql.mvc();
+    (X_21:bat[:int],X_22:bat[:int],X_23:bat[:int]) := sql.copy_from(nil,"|","\\n",nil:str,"null","/tmp/xyz",-1,0,0,0,nil:str);
+exit X_58;
+    X_25 := sql.append(X_0,"sys","ttt","a",X_21);
+    X_30 := sql.append(X_25,"sys","ttt","b",X_22);
+    X_33 := sql.append(X_30,"sys","ttt","c",X_23);
+    X_35 := aggr.count(X_23);
+    sql.affectedRows(X_33,X_35);
 end user.s8_1;
 #inline               actions= 0 time=1 usec 
 #candidates           actions= 1 time=14 usec 
@@ -102,20 +101,6 @@
 #profiler             actions= 1 time=6 usec 
 #garbageCollector     actions= 1 time=13 usec 
 #total                actions= 1 time=245 usec 
-=======
-function user.s4_1():void;
-    X_38:void := querylog.define("explain copy into ttt from \\'/tmp/xyz\\';","default_pipe",12);
-barrier X_57 := language.dataflow();
-    X_0 := sql.mvc();
-    (X_21:bat[:int],X_22:bat[:int],X_23:bat[:int]) := sql.copy_from(nil,"|","\\n",nil:str,"null","/tmp/xyz",-1,0,0,0,nil:str);
-exit X_57;
-    X_25 := sql.append(X_0,"sys","ttt","a",X_21);
-    X_30 := sql.append(X_25,"sys","ttt","b",X_22);
-    X_33 := sql.append(X_30,"sys","ttt","c",X_23);
-    X_35 := aggr.count(X_23);
-    sql.affectedRows(X_33,X_35);
-end user.s4_1;
->>>>>>> e4ccccd3
 #declare opt_pipe_name string;
 #set opt_pipe_name = ( select optimizer );
 #declare opt_pipe_def  string;
@@ -138,18 +123,17 @@
 % mal # name
 % clob # type
 % 126 # length
-<<<<<<< HEAD
 function user.s24_1():void;
-    X_24:void := querylog.define("explain copy into ttt from \\'/tmp/xyz\\';","user_1",12);
-barrier X_53 := language.dataflow();
-    X_1 := sql.mvc();
-    (X_11:bat[:int],X_12:bat[:int],X_13:bat[:int]) := sql.copy_from(nil,"|","\\n",nil:str,"null","/tmp/xyz",-1,0,0,0,nil:str);
-exit X_53;
-    X_14 := sql.append(X_1,"sys","ttt","a",X_11);
-    X_18 := sql.append(X_14,"sys","ttt","b",X_12);
-    X_22 := aggr.count(X_13);
-    X_20 := sql.append(X_18,"sys","ttt","c",X_13);
-    sql.affectedRows(X_20,X_22);
+    X_38:void := querylog.define("explain copy into ttt from \\'/tmp/xyz\\';","user_1",12);
+barrier X_58 := language.dataflow();
+    X_0 := sql.mvc();
+    (X_21:bat[:int],X_22:bat[:int],X_23:bat[:int]) := sql.copy_from(nil,"|","\\n",nil:str,"null","/tmp/xyz",-1,0,0,0,nil:str);
+exit X_58;
+    X_25 := sql.append(X_0,"sys","ttt","a",X_21);
+    X_30 := sql.append(X_25,"sys","ttt","b",X_22);
+    X_35 := aggr.count(X_23);
+    X_33 := sql.append(X_30,"sys","ttt","c",X_23);
+    sql.affectedRows(X_33,X_35);
 end user.s24_1;
 #inline               actions= 0 time=1 usec 
 #candidates           actions= 1 time=14 usec 
@@ -179,20 +163,6 @@
 #optimizer.sql_append actions= 1 time=8 usec 
 #garbageCollector     actions= 1 time=19 usec 
 #total                actions= 1 time=261 usec 
-=======
-function user.s12_1():void;
-    X_38:void := querylog.define("explain copy into ttt from \\'/tmp/xyz\\';","user_1",12);
-barrier X_57 := language.dataflow();
-    X_0 := sql.mvc();
-    (X_21:bat[:int],X_22:bat[:int],X_23:bat[:int]) := sql.copy_from(nil,"|","\\n",nil:str,"null","/tmp/xyz",-1,0,0,0,nil:str);
-exit X_57;
-    X_25 := sql.append(X_0,"sys","ttt","a",X_21);
-    X_30 := sql.append(X_25,"sys","ttt","b",X_22);
-    X_35 := aggr.count(X_23);
-    X_33 := sql.append(X_30,"sys","ttt","c",X_23);
-    sql.affectedRows(X_33,X_35);
-end user.s12_1;
->>>>>>> e4ccccd3
 #drop table ttt;
 
 # 22:58:58 >  
