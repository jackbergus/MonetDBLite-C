--- conflicted
+++ resolved
@@ -62,31 +62,17 @@
 % mal # name
 % clob # type
 % 133 # length
-<<<<<<< HEAD
-function user.s4_1{autoCommit=true}():void;
-    X_25:void := querylog.define("explain copy into ttt from \\'/tmp/xyz\\';","default_pipe",12);
-barrier X_35 := language.dataflow();
-    X_2 := sql.mvc();
-    (X_12:bat[:oid,:int],X_13:bat[:oid,:int],X_14:bat[:oid,:int]) := sql.copy_from(nil,"|","\\n",nil:str,"null","/tmp/xyz",-1,0,0,0);
-exit X_35;
-    X_15 := sql.append(X_2,"sys","ttt","a",X_12);
-    X_19 := sql.append(X_15,"sys","ttt","b",X_13);
-    X_21 := sql.append(X_19,"sys","ttt","c",X_14);
-    X_23 := aggr.count(X_14);
-    sql.affectedRows(X_21,X_23);
-=======
 function user.s4_1():void;
     X_24:void := querylog.define("explain copy into ttt from \\'/tmp/xyz\\';","default_pipe",12);
-barrier X_33 := language.dataflow();
+barrier X_34 := language.dataflow();
     X_1 := sql.mvc();
     (X_11:bat[:oid,:int],X_12:bat[:oid,:int],X_13:bat[:oid,:int]) := sql.copy_from(nil,"|","\\n",nil:str,"null","/tmp/xyz",-1,0,0,0);
-exit X_33;
+exit X_34;
     X_14 := sql.append(X_1,"sys","ttt","a",X_11);
     X_18 := sql.append(X_14,"sys","ttt","b",X_12);
     X_20 := sql.append(X_18,"sys","ttt","c",X_13);
     X_22 := aggr.count(X_13);
     sql.affectedRows(X_20,X_22);
->>>>>>> d133cf97
 end user.s4_1;
 #declare opt_pipe_name string;
 #set opt_pipe_name = ( select optimizer );
@@ -110,31 +96,17 @@
 % mal # name
 % clob # type
 % 133 # length
-<<<<<<< HEAD
-function user.s12_1{autoCommit=true}():void;
-    X_25:void := querylog.define("explain copy into ttt from \\'/tmp/xyz\\';","user_1",12);
-barrier X_36 := language.dataflow();
-    X_2 := sql.mvc();
-    (X_12:bat[:oid,:int],X_13:bat[:oid,:int],X_14:bat[:oid,:int]) := sql.copy_from(nil,"|","\\n",nil:str,"null","/tmp/xyz",-1,0,0,0);
-exit X_36;
-    X_15 := sql.append(X_2,"sys","ttt","a",X_12);
-    X_19 := sql.append(X_15,"sys","ttt","b",X_13);
-    X_23 := aggr.count(X_14);
-    X_21 := sql.append(X_19,"sys","ttt","c",X_14);
-    sql.affectedRows(X_21,X_23);
-=======
 function user.s12_1():void;
     X_24:void := querylog.define("explain copy into ttt from \\'/tmp/xyz\\';","user_1",12);
-barrier X_34 := language.dataflow();
+barrier X_35 := language.dataflow();
     X_1 := sql.mvc();
     (X_11:bat[:oid,:int],X_12:bat[:oid,:int],X_13:bat[:oid,:int]) := sql.copy_from(nil,"|","\\n",nil:str,"null","/tmp/xyz",-1,0,0,0);
-exit X_34;
+exit X_35;
     X_14 := sql.append(X_1,"sys","ttt","a",X_11);
     X_18 := sql.append(X_14,"sys","ttt","b",X_12);
     X_22 := aggr.count(X_13);
     X_20 := sql.append(X_18,"sys","ttt","c",X_13);
     sql.affectedRows(X_20,X_22);
->>>>>>> d133cf97
 end user.s12_1;
 #drop table ttt;
 
