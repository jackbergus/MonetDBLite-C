stderr of test 'opt_sql_append` in directory 'monetdb5/extras/mal_optimizer_template` itself:


# 22:58:57 >  
# 22:58:57 >  "mserver5" "--debug=10" "--set" "gdk_nr_threads=0" "--set" "gdk_dbfarm=/ufs/manegold/_/Monet/HG/default/prefix/_/var/MonetDB" "--set" "mapi_open=true" "--set" "mapi_port=36275" "--set" "monet_prompt=" "--trace" "--forcemito" "--set" "mal_listing=2" "--dbname=mTests_extras_mal_optimizer_template" "--set" "mal_listing=0"
# 22:58:57 >  

# builtin opt 	gdk_dbname = demo
# builtin opt 	gdk_dbfarm = /ufs/manegold/_/Monet/HG/default/prefix/_/var/monetdb5/dbfarm
# builtin opt 	gdk_debug = 0
# builtin opt 	gdk_alloc_map = no
# builtin opt 	gdk_vmtrim = yes
# builtin opt 	monet_prompt = >
# builtin opt 	monet_daemon = no
# builtin opt 	mapi_port = 50000
# builtin opt 	mapi_open = false
# builtin opt 	mapi_autosense = false
# builtin opt 	sql_optimizer = default_pipe
# builtin opt 	sql_debug = 0
# cmdline opt 	gdk_nr_threads = 0
# cmdline opt 	gdk_dbfarm = /ufs/manegold/_/Monet/HG/default/prefix/_/var/MonetDB
# cmdline opt 	mapi_open = true
# cmdline opt 	mapi_port = 36275
# cmdline opt 	monet_prompt = 
# cmdline opt 	mal_listing = 2
# cmdline opt 	gdk_dbname = mTests_extras_mal_optimizer_template
# cmdline opt 	mal_listing = 0

# 22:58:57 >  
# 22:58:57 >  "mclient" "-lsql" "-ftest" "-Eutf-8" "-i" "-e" "--host=rome" "--port=36275"
# 22:58:57 >  

<<<<<<< HEAD
MAPI  = (monetdb) /var/tmp/mtest-2987/.s.monetdb.39754
QUERY = explain copy into ttt from '\tmp/xyz';
ERROR = !COPY INTO: filename must have absolute path: \tmp/xyz
MAPI  = (monetdb) /var/tmp/mtest-2987/.s.monetdb.39754
QUERY = explain copy into ttt from 'a:\tmp/xyz';
ERROR = !COPY INTO: filename must have absolute path: a:\tmp/xyz
MAPI  = (monetdb) /var/tmp/mtest-2987/.s.monetdb.39754
QUERY = explain copy into ttt from '\tmp/xyz';
ERROR = !COPY INTO: filename must have absolute path: \tmp/xyz
MAPI  = (monetdb) /var/tmp/mtest-2987/.s.monetdb.39754
=======
MAPI  = (monetdb) /var/tmp/mtest-7831/.s.monetdb.38226
QUERY = explain copy into ttt from '\tmp/xyz';
ERROR = !COPY INTO: filename must have absolute path: \tmp/xyz
MAPI  = (monetdb) /var/tmp/mtest-7831/.s.monetdb.38226
QUERY = explain copy into ttt from 'a:\tmp/xyz';
ERROR = !COPY INTO: filename must have absolute path: a:\tmp/xyz
MAPI  = (monetdb) /var/tmp/mtest-7831/.s.monetdb.38226
QUERY = explain copy into ttt from '\tmp/xyz';
ERROR = !COPY INTO: filename must have absolute path: \tmp/xyz
MAPI  = (monetdb) /var/tmp/mtest-7831/.s.monetdb.38226
>>>>>>> 2f93229e
QUERY = explain copy into ttt from 'Z:/tmp/xyz';
ERROR = !COPY INTO: filename must have absolute path: Z:/tmp/xyz

# 22:58:58 >  
# 22:58:58 >  "Done."
# 22:58:58 >  
<|MERGE_RESOLUTION|>--- conflicted
+++ resolved
@@ -30,18 +30,6 @@
 # 22:58:57 >  "mclient" "-lsql" "-ftest" "-Eutf-8" "-i" "-e" "--host=rome" "--port=36275"
 # 22:58:57 >  
 
-<<<<<<< HEAD
-MAPI  = (monetdb) /var/tmp/mtest-2987/.s.monetdb.39754
-QUERY = explain copy into ttt from '\tmp/xyz';
-ERROR = !COPY INTO: filename must have absolute path: \tmp/xyz
-MAPI  = (monetdb) /var/tmp/mtest-2987/.s.monetdb.39754
-QUERY = explain copy into ttt from 'a:\tmp/xyz';
-ERROR = !COPY INTO: filename must have absolute path: a:\tmp/xyz
-MAPI  = (monetdb) /var/tmp/mtest-2987/.s.monetdb.39754
-QUERY = explain copy into ttt from '\tmp/xyz';
-ERROR = !COPY INTO: filename must have absolute path: \tmp/xyz
-MAPI  = (monetdb) /var/tmp/mtest-2987/.s.monetdb.39754
-=======
 MAPI  = (monetdb) /var/tmp/mtest-7831/.s.monetdb.38226
 QUERY = explain copy into ttt from '\tmp/xyz';
 ERROR = !COPY INTO: filename must have absolute path: \tmp/xyz
@@ -52,7 +40,6 @@
 QUERY = explain copy into ttt from '\tmp/xyz';
 ERROR = !COPY INTO: filename must have absolute path: \tmp/xyz
 MAPI  = (monetdb) /var/tmp/mtest-7831/.s.monetdb.38226
->>>>>>> 2f93229e
 QUERY = explain copy into ttt from 'Z:/tmp/xyz';
 ERROR = !COPY INTO: filename must have absolute path: Z:/tmp/xyz
 
