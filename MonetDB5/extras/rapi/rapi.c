--- conflicted
+++ resolved
@@ -520,14 +520,8 @@
 		case TYPE_dbl:
 			BAT_TO_REALSXP(b, dbl, varvalue);
 			break;
-<<<<<<< HEAD
-		case TYPE_lng: /* R's integers are stored as int, so we cannot be sure lng will fit */
-			BAT_TO_REALSXP(b, lng, varvalue)
-			;
-=======
 		case TYPE_lng: /* R's integers are stored as int, so we cannot be sure long will fit */
 			BAT_TO_REALSXP(b, lng, varvalue);
->>>>>>> f24bb239
 			break;
 #ifdef HAVE_HGE
 		case TYPE_hge: /* R's integers are stored as int, so we cannot be sure hge will fit */
