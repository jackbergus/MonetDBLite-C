/*
 * This Source Code Form is subject to the terms of the Mozilla Public
 * License, v. 2.0.  If a copy of the MPL was not distributed with this
 * file, You can obtain one at http://mozilla.org/MPL/2.0/.
 *
 * Copyright 1997 - July 2008 CWI, August 2008 - 2016 MonetDB B.V.
 */

/*
 * (author) M. L. Kersten
 * For documentation see website
 */

#include "monetdb_config.h"
#include "mal_module.h"
#include "mal_function.h"   /* for printFunction() */
#include "mal_namespace.h"
#include "mal_client.h"
#include "mal_interpreter.h"
#include "mal_listing.h"
#include "mal_private.h"

Module mal_scope;    /* the root of the tree */
Module scopeJump[256][256];  /* to speedup access to correct scope */

static void newSubScope(Module scope){
	int len = (MAXSCOPE)*sizeof(Module);
	scope->subscope = (Symbol *) GDKzalloc(len);
}

void
mal_module_reset(void)
{
	freeModuleList(mal_scope);
	mal_scope = NULL;
	memset((char*) scopeJump, 0, 256 * 256);
}
/*
 * Definition of a new module scope may interfere with concurrent
 * actions of multiple threads. This calls for a secure update
 * of the scope tree structure.
 * A jump table is mainted to provide a quick start in the module
 * table to find the correct one. This simple scheme safes about
 * 100ms/100K calls
 */

static void clrModuleJump(str nme, Module cur){
		if( scopeJump[(int)(*nme)][(int)(*(nme+1))]== cur)
			scopeJump[(int)(*nme)][(int)(*(nme+1))]= cur->sibling;
}

void setModuleJump(str nme, Module cur){
		cur->sibling= scopeJump[(int)(*nme)][(int)(*(nme+1))];
		scopeJump[(int)(*nme)][(int)(*(nme+1))]= cur;
}

/*
 * Module scope management
 * Upon system restart, the global scope is created. It is called "root" and
 * does not contain any symbol definitions. It merely functions as an anchor
 * point for the modules to be added later.
 */
Module newModule(Module scope, str nme){
	Module cur;

	nme = putName(nme,strlen(nme));
	assert(nme != NULL);
	cur = (Module) GDKzalloc(sizeof(ModuleRecord));
	if( cur == NULL){
		GDKerror("newModule:"MAL_MALLOC_FAIL);
	} else {
		cur->name = nme;
		cur->outer = NULL;
		cur->sibling = NULL;
		cur->subscope = NULL;
		cur->isAtomModule = FALSE;
	}
	if ( cur == NULL)
		return scope;
	newSubScope(cur);
	if( scope != NULL){
		cur->outer = scope->outer;
		scope->outer= cur;
		setModuleJump(nme,cur);
	}
	return cur;
}
/*
 * The scope can be fixed. This is used by the parser to avoid creation of
 * a string structure when possible. Subsequently we can
 * replace the module name in the instructions to become a pointer
 * to the scope directly.
 * Reading a module often calls for opening a scope level
 * if it didn't exist.
 */
Module fixModule(Module scope, str nme){
	Module s= scope;
	if( scopeJump[(int)(*nme)][(int)(*(nme+1))])
		s= scopeJump[(int)(*nme)][(int)(*(nme+1))];
	while(s != NULL){
		if( nme == s->name )
			return s;
		s= s->outer;
	}
	return newModule(scope, nme);
}
/*
 * A derived module inherits copies of all known
 * functions in the parent module. These can be
 * refined or expanded.
 */
void
deriveModule(Module scope, str nme){
	Module src= findModule(scope,nme);
	Symbol s;
	int i;
	if( src == scope) return;
	for(i=0; i<256; i++){
		s= src->subscope[i];
		while( s){
			/* copy the symbol */
			s= s->peer;
		}
	}
}
/*
 * The freeModule operation throws away a symbol without
 * concerns on it whereabouts in the scope structure.
 * This routine therefore assumes care in use.
 * The final action of the system is to remove all
 * instructions and procedures. This forcefull action
 * helps in localization of memory leakages.
 */
static void freeSubScope(Module scope)
{
	int i;

	if (scope->subscope == NULL) 
		return;
	for(i=0;i<MAXSCOPE;i++) {
		if( scope->subscope[i]){
			freeSymbolList(scope->subscope[i]);
			scope->subscope[i]= NULL;
		}
	}
	GDKfree(scope->subscope);
	scope->subscope = 0;
}
void freeModule(Module m)
{
	Symbol s;

	if (m==NULL) 
		return;
	if ((s=findSymbolInModule(m, "epilogue")) != NULL) {
		InstrPtr pci = getInstrPtr(s->def,0);
		if (pci && pci->token == COMMANDsymbol && pci->argc == 1) {
			int ret = 0;

			assert(pci->fcn != NULL);
			(*pci->fcn)(&ret);
			(void)ret;
		}
	}
	freeSubScope(m);
	clrModuleJump(m->name, m);
	if (m->help)
		GDKfree(m->help);
	GDKfree(m);
}

void freeModuleList(Module s){
<<<<<<< HEAD
	Module t = NULL;
=======
	Module t;
>>>>>>> 70fcc969
	if (s == NULL) {
		s = mal_scope;
	}
	t=s;
	while(s){
		t= s->outer;
		s->outer= NULL;
		freeModule(s);
		s=t;
	}
}

/*
 * After filling in a structure it is added to the multi-level symbol
 * table.  We keep a skip list of similarly named function symbols.
 * This speeds up searching provided the modules adhere to the
 * structure and group the functions as well.
 */
void insertSymbol(Module scope, Symbol prg){
	InstrPtr sig;
	int t;
	Module c;

	sig = getSignature(prg);
	if(getModuleId(sig) && getModuleId(sig)!= scope->name){
		/* move the definition to the proper place */
		/* default scope is the last resort */
		c= findModule(scope,getModuleId(sig));
		if ( c )
			scope = c;
	}
	t = getSubScope(getFunctionId(sig));
	if( scope->subscope == NULL)
		newSubScope(scope);
	if(scope->subscope[t] == prg){
		/* already known, last inserted */
	 } else  {
		prg->peer= scope->subscope[t];
		scope->subscope[t] = prg;
		if( prg->peer &&
			idcmp(prg->name,prg->peer->name) == 0)
			prg->skip = prg->peer->skip;
		else
			prg->skip = prg->peer;
	}
	assert(prg != prg->peer);
}
/*
 * Removal of elements from the symbol table should be
 * done with care. For, it should be assured that
 * there are no references to the definition at the
 * moment of removal. This situation can not easily
 * checked at runtime, without tremendous overhead.
 */
void deleteSymbol(Module scope, Symbol prg){
	InstrPtr sig;
	int t;

	sig = getSignature(prg);
	if( getModuleId(sig) && getModuleId(sig)!= scope->name ){
		/* move the definition to the proper place */
		/* default scope is the last resort */
		Module c= findModule(scope,getModuleId(sig));
		if(c )
			scope = c;
	}
	t = getSubScope(getFunctionId(sig));
	if (scope->subscope[t] == prg) {
		scope->subscope[t] = scope->subscope[t]->peer;
		freeSymbol(prg);
	} else {
		Symbol nxt = scope->subscope[t];
		while (nxt->peer != NULL) {
			if (nxt->peer == prg) {
				nxt->peer = prg->peer;
				nxt->skip = prg->peer;
				freeSymbol(prg);
				return;
			}
			nxt = nxt->peer;
		}
	}
}

/*
 * Searching the scope structure.
 * Finding a scope is unrestricted. For modules we explicitly look for
 * the start of a new module scope.
 * All core modules are accessed through the jumptable.
 * The 'user' module is an alias for the scope attached
 * to the current user.
 */
Module findModule(Module scope, str name){
	Module def=scope;
	if( name==NULL) return scope;
	scope= scopeJump[(int)(*name)][(int)(*(name+1))];
	while(scope != NULL){
			if( name == scope->name )
					return scope;
			scope= scope->sibling;
	}
	/* default is always matched with current */
	if( def->name==NULL) return NULL;
	return def;
}
int isModuleDefined(Module scope, str name){
	if( name==NULL || scope==NULL) return FALSE;
	if( name == scope->name) return TRUE;
	scope= scopeJump[(int)(*name)][(int)(*(name+1))];
	while(scope != NULL){
			if( name == scope->name )
					return TRUE;
			scope= scope->sibling;
	}
	return FALSE;
}
/*
 * The routine findSymbolInModule starts at a MAL scope level and searches
 * an element amongst the peers. If it fails, it will recursively
 * inspect the outer scopes.
 *
 * In principal, external variables are subject to synchronization actions
 * to avoid concurrency conflicts. This also implies, that any parallel
 * block introduces a temporary scope.
 *
 * The variation on this routine is to dump the definition of
 * all matching definitions.
 */
Symbol findSymbolInModule(Module v, str fcn){
	Symbol s;
	if( v == NULL || fcn == NULL) return NULL;
	s= v->subscope[(int)(*fcn)];
	while(s!=NULL){
		if( idcmp(s->name,fcn)==0 ) return s;
		s= s->skip;
	}
	return NULL;
}

Symbol findSymbol(Module nspace, str mod, str fcn){
	Module m= findModule(nspace,mod);
	return findSymbolInModule(m,fcn);
}

int
findInstruction(Module scope, MalBlkPtr mb, InstrPtr pci){
	Module m;
	Symbol s;
	int i,fnd;

	for(m= findModule(scope,getModuleId(pci)); m; m= m->outer)
	if( m->name == getModuleId(pci) ) {
		s= m->subscope[(int)(getSubScope(getFunctionId(pci)))];
		for(; s; s= s->peer)
		if( getFunctionId(pci)==s->name && pci->argc == getSignature(s)->argc ){
			/* found it check argtypes */
			for( fnd=1, i = 0; i < pci->argc; i++)
				if ( getArgType(mb,pci,i) != getArgType(s->def,getSignature(s),i))
					fnd = 0;
			if( fnd)
				return 1;
		}
	}

	return 0;
}

/*
 * Some primitives to aid online help and completions.
 * Note that pattern matching is on string prefix.
 */
static int tstDuplicate(char **msg, char *s){
	int i;
	size_t len;
	len= strlen(s);
	for(i=0; msg[i]; i++)
		if( strncmp(s, msg[i], MAX(len,strlen(msg[i]))) == 0 &&
			strlen(s) == strlen(msg[i]) )
			return 1;
	return 0;
}

#define MAXHELP 500
char **getHelp(Module m, str inputpat, int completion)
{
	str pat, modnme, fcnnme = 0;
	Module m1;
	Symbol s;
	size_t len1 = 0,len2 = 0;
	int fnd=0;
	char *t, **msg, buf[1024]={0};
	int top=0, i,j,k, sig = 0, doc = 0;
	int maxhelp= MAXHELP;

#ifdef MAL_SCOPE_DEBUG
	printf("showHelp: %s",pat);
#endif
	msg= (char **) GDKmalloc( MAXHELP * sizeof(str));
	if( msg == NULL){
		GDKerror("getHelp"MAL_MALLOC_FAIL);
		return NULL;
	}
	msg[top]=0;

	if (!inputpat)
		return msg;

	pat= GDKstrdup(inputpat);
	t= strchr(pat,'\n');
	if( t) *t=0;

	t = strchr(pat,')');
	if( t) { doc++; *t=0; completion=0; }
	t= strchr(pat,'(');
	if( t) { sig++; *t=0; completion=0; }

	/* rudimentary patterns only.
	 	*.nme  nme.* nme.nme *.*
	   ignore the rest.
	*/
	modnme= pat;
	if( (fcnnme = strchr(pat,'.')) ){
		*fcnnme++ = 0;
		if( strchr(modnme,'*'))
			modnme="*";
		if( strchr(fcnnme,'*') || *fcnnme==0)
			fcnnme="*";
	} else {
		modnme="*";
		fcnnme=pat;
		if( strchr(fcnnme,'*') || *fcnnme==0)
			fcnnme="*";
	}

	if( fcnnme && *fcnnme){
		len2 = strlen(fcnnme);
	}

	len1 = (int)strlen(modnme);

	/* display module information if there is no function */
	if( fcnnme == NULL){
		for(i=0; i< MAXSCOPE; i++)
		for(j=0; j< MAXSCOPE; j++){
			m= scopeJump[i][j];
			while(m != NULL){
				if( strncmp(modnme,m->name,len1) ==0  || *modnme=='*'){
					msg[top++] = GDKstrdup(m->name);
					msg[top] =0;
					if( top == maxhelp-1) {
						msg= (char **) GDKrealloc(msg,sizeof(str)* maxhelp);
						maxhelp+= MAXHELP;
					}
				}
				m= m->sibling;
			}
		}
		GDKfree(pat);
		return msg;
	}

	/* display module.function */
	m1 = findModule(m,modnme);
	if( m1 == 0  && *modnme != '*') {
		GDKfree(pat);
		return msg;
	}

#ifdef MAL_SCOPE_DEBUG
	printf("showHelp: %s %s [" SZFMT "] %s %s\n",
			modnme,fcnnme,len2, (doc?"doc":""), (sig?"sig":""));
#endif
	for(i=0; i< MAXSCOPE; i++)
	for(k=0; k< MAXSCOPE; k++){
	  m= scopeJump[i][k];
	  while( m){
		if( strncmp(modnme,m->name,len1) && *modnme!='*' ) {
			m= m->sibling;
			continue;
		}
		for(j=0;j<MAXSCOPE;j++)
		for(s= m->subscope[j]; s; s= s->peer)
			if( strncmp(fcnnme,s->name,len2)==0 || *fcnnme=='*') {
				fnd=0;
				if( completion ) {
					snprintf(buf,sizeof(buf)," %s.%s",
						((*modnme=='*' || *modnme==0)? m->name:modnme),s->name);
					if( tstDuplicate(msg,buf+1) ) {
						continue;
					}
				} else
				if( doc) {
					char *v;

					fcnDefinition(s->def,s->def->stmt[0],buf,FALSE,buf,sizeof(buf));
					buf[0]=' ';

					v= strstr(buf,"address");
					if( v) *v=0;
					if( tstDuplicate(msg,buf+1) && s->def->help==0 ) fnd++;
					if(fnd) continue;

					msg[top++]= GDKstrdup(buf+1);
					if(v){
						*v='a';
						msg[top++]= GDKstrdup(v);
					}
					msg[top] = 0;

					if( s->def->help) {
						char *w;
						strcpy(buf+1,"comment ");
						v= buf+1+8;
						for( w= s->def->help; *w && v <buf+sizeof(buf)-2; w++)
						if( *w == '\n'){
							/*ignore */
						} else *v++ = *w;
						*v = 0;
					} else fnd = 1; /* ignore non-existing comment */
					if(v){
						*v++ ='\n';
						*v=0;
					}
				} else if( strncmp(fcnnme,s->name,strlen(fcnnme))==0 ||
							*fcnnme=='*' ) {
					fcnDefinition(s->def,s->def->stmt[0],buf,FALSE,buf,sizeof(buf));
					buf[0]=' ';
					t= strstr(buf,"address");
					if( t) *t= 0;
				}
				if( fnd == 0 && buf[1]){
					msg[top++] = GDKstrdup(buf+1);
					msg[top] = 0;
				}
				if( top >= maxhelp-3){
					msg= (char **) GDKrealloc(msg,sizeof(str)* (maxhelp+MAXHELP));
					maxhelp+= MAXHELP;
				}
			}
			m= m->sibling;
		}
	}
	GDKfree(pat);
	return msg;
}

/*
 * The second primitive of relevance is to find documentation matching
 * a keyword. Since we can not assume pcre to be everywhere, we keep
 * it simple.
 */
char **getHelpMatch(char *pat){
	char **msg, buf[1024];
	Module m;
	Symbol s;
	int top = 0, i,j,k;
	int maxhelp= MAXHELP;

	msg= (char **) GDKmalloc( maxhelp * sizeof(str));
	if( msg == NULL){
		GDKerror("getHelpMatch" MAL_MALLOC_FAIL);
		return NULL;
	}
	msg[top]=0;

	if (!pat)
		return msg;

	for(i=0; i< MAXSCOPE; i++)
	for(k=0; k< MAXSCOPE; k++){
		m= scopeJump[i][k];
		while( m){
			for(j=0;j<MAXSCOPE;j++)
			if( m->subscope[j])
				for(s= m->subscope[j]; s; s= s->peer)
				if( strstr(m->name,pat) || strstr(s->name,pat) ||
					(s->def->help && strstr(s->def->help,pat))) {
					char *v,*w;
					fcnDefinition(s->def,s->def->stmt[0],buf,FALSE,buf,sizeof(buf));
					buf[0]=' ';
					if( s->def->help ){
						v= strchr(buf,0);
						assert (v != NULL); /* fool Coverity */
						*v++ = '\\';
						*v++ = 'n';
						*v++ = '#';
						for( w= s->def->help; *w && v <buf+sizeof(buf)-3; w++)
						if( *w == '\n'){
							*v++ = '\\';
							*v++ = 'n';
							*v++ = '#';
							w++;
							if( isspace((int) *w)) {
								for(; *w && isspace((int) *w); w++);
								w--;
							}
						} else *v++ = *w;
						*v++ = '\\';
						*v++ = 'n';
						*v = 0;
					}
					msg[top++] = GDKstrdup(buf);
					msg[top] = 0;
					if( top == maxhelp-1){
						msg= (char **) GDKrealloc(msg,sizeof(str)* (maxhelp+MAXHELP));
						maxhelp+= MAXHELP;
					}
				}
			m= m->sibling;
		}
	}
	return msg;
}

void
showHelp(Module m, str txt, stream *fs){
	int i;
	char **msg = getHelp(m,txt,TRUE);
	if( msg == NULL)
		return;
	for(i=0; msg[i]; i++) {
		mnstr_printf(fs,"%s\n",msg[i]);
		GDKfree(msg[i]);
	}
	GDKfree(msg);
	if( i == 0){
		msg = getHelp(m,txt,0);
		if (msg) {
			for(i=0; msg[i]; i++) {
				mnstr_printf(fs,"%s\n",msg[i]);
				GDKfree(msg[i]);
			}
			GDKfree(msg);
		}
	}
}
/*
 * The tags file is used by the mclient frontend to
 * enable language specific word completion.
 */
void dumpHelpTable(stream *f, Module s, str text, int flag){
	str *msg;
	int j,m;

	msg= getHelp(s,text,flag);
	if( msg == NULL)
		return;
	for(m=0; msg[m]; m++ ) ;

	mnstr_printf(f,"&1 0 %d 1 %d\n",m,m);
	mnstr_printf(f,"# help # table_name\n");
	mnstr_printf(f,"# name # name\n");
	mnstr_printf(f,"# varchar # type\n");
	mnstr_printf(f,"# 0 # length\n");
	for(j=0; j<m; j++) {
		mnstr_printf(f,"[ \"%s\" ]\n",msg[j]);
		GDKfree(msg[j]);
	}
	GDKfree(msg);
}
void dumpSearchTable(stream *f, str text){
	str *msg;
	int j,m;

	msg= getHelpMatch(text);
	if( msg == NULL)
		return;
	for(m=0; msg[m]; m++ ) ;

	mnstr_printf(f,"&1 0 %d 1 %d\n",m,m);
	mnstr_printf(f,"# help # table_name\n");
	mnstr_printf(f,"# name # name\n");
	mnstr_printf(f,"# varchar # type\n");
	mnstr_printf(f,"# 0 # length\n");
	for(j=0; j<m; j++) {
		mnstr_printf(f,"[ \"%s\" ]\n",msg[j]);
		GDKfree(msg[j]);
	}
	GDKfree(msg);
}<|MERGE_RESOLUTION|>--- conflicted
+++ resolved
@@ -170,11 +170,7 @@
 }
 
 void freeModuleList(Module s){
-<<<<<<< HEAD
-	Module t = NULL;
-=======
 	Module t;
->>>>>>> 70fcc969
 	if (s == NULL) {
 		s = mal_scope;
 	}
