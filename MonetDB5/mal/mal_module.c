--- conflicted
+++ resolved
@@ -170,11 +170,7 @@
 }
 
 void freeModuleList(Module s){
-<<<<<<< HEAD
-	Module t = NULL;
-=======
 	Module t;
->>>>>>> af20e15a
 	if (s == NULL) {
 		s = mal_scope;
 	}
