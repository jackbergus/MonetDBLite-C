/*
 * This Source Code Form is subject to the terms of the Mozilla Public
 * License, v. 2.0.  If a copy of the MPL was not distributed with this
 * file, You can obtain one at http://mozilla.org/MPL/2.0/.
 *
 * Copyright 1997 - July 2008 CWI, August 2008 - 2017 MonetDB B.V.
 */

/*
 * (author) M Kersten
 * Out of order execution
 * The alternative is to execute the instructions out of order
 * using dataflow dependencies and as an independent process.
 * Dataflow processing only works on a code
 * sequence that does not include additional (implicit) flow of control
 * statements and, ideally, consist of expensive BAT operations.
 * The dataflow interpreter selects cheap instructions
 * using a simple costfunction based on the size of the BATs involved.
 *
 * The dataflow portion is identified as a guarded block,
 * whose entry is controlled by the function language.dataflow();
 * This way the function can inform the caller to skip the block
 * when dataflow execution was performed.
 *
 * The flow graphs should be organized such that parallel threads can
 * access it mostly without expensive locking.
 */
#include "monetdb_config.h"
#include "mal_dataflow.h"
#include "mal_private.h"
#include "mal_runtime.h"
#include "mal_resource.h"

#define DFLOWpending 0		/* runnable */
#define DFLOWrunning 1		/* currently in progress */
#define DFLOWwrapup  2		/* done! */
#define DFLOWretry   3		/* reschedule */
#define DFLOWskipped 4		/* due to errors */

/* The per instruction status of execution */
typedef struct FLOWEVENT {
	struct DATAFLOW *flow;/* execution context */
	int pc;         /* pc in underlying malblock */
	int blocks;     /* awaiting for variables */
	sht state;      /* of execution */
	lng clk;
	sht cost;
	lng hotclaim;   /* memory foot print of result variables */
	lng argclaim;   /* memory foot print of arguments */
	lng maxclaim;   /* memory foot print of  largest argument, counld be used to indicate result size */
} *FlowEvent, FlowEventRec;

typedef struct queue {
	int size;	/* size of queue */
	int last;	/* last element in the queue */
	int exitcount;	/* how many threads should exit */
	FlowEvent *data;
	MT_Lock l;	/* it's a shared resource, ie we need locks */
	MT_Sema s;	/* threads wait on empty queues */
} Queue;

/*
 * The dataflow dependency is administered in a graph list structure.
 * For each instruction we keep the list of instructions that
 * should be checked for eligibility once we are finished with it.
 */
typedef struct DATAFLOW {
	Client cntxt;   /* for debugging and client resolution */
	MalBlkPtr mb;   /* carry the context */
	MalStkPtr stk;
	int start, stop;    /* guarded block under consideration*/
	FlowEvent status;   /* status of each instruction */
	str error;          /* error encountered */
	int *nodes;         /* dependency graph nodes */
	int *edges;         /* dependency graph */
	MT_Lock flowlock;   /* lock to protect the above */
	Queue *done;        /* instructions handled */
} *DataFlow, DataFlowRec;

static struct worker {
	MT_Id id;
	enum {IDLE, RUNNING, JOINING, EXITED} flag;
	Client cntxt;				/* client we do work for (NULL -> any) */
	MT_Sema s;
} workers[THREADS];

static Queue *todo = 0;	/* pending instructions */

#ifdef ATOMIC_LOCK
static MT_Lock exitingLock MT_LOCK_INITIALIZER("exitingLock");
#endif
static volatile ATOMIC_TYPE exiting = 0;
static MT_Lock dataflowLock MT_LOCK_INITIALIZER("dataflowLock");

void
mal_dataflow_reset(void)
{
	stopMALdataflow();
	memset((char*) workers, 0,  sizeof(workers));
	if( todo) {
		GDKfree(todo->data);
		MT_lock_destroy(&todo->l);
		MT_sema_destroy(&todo->s);
		GDKfree(todo);
	}
	todo = 0;	/* pending instructions */
	exiting = 0;
}

/*
 * Calculate the size of the dataflow dependency graph.
 */
static int
DFLOWgraphSize(MalBlkPtr mb, int start, int stop)
{
	int cnt = 0;
	int i;

	for (i = start; i < stop; i++)
		cnt += getInstrPtr(mb, i)->argc;
	return cnt;
}

/*
 * The dataflow execution is confined to a barrier block.
 * Within the block there are multiple flows, which, in principle,
 * can be executed in parallel.
 */

static Queue*
q_create(int sz, const char *name)
{
	Queue *q = (Queue*)GDKmalloc(sizeof(Queue));

	if (q == NULL)
		return NULL;
	q->size = ((sz << 1) >> 1); /* we want a multiple of 2 */
	q->last = 0;
	q->data = (FlowEvent*) GDKmalloc(sizeof(FlowEvent) * q->size);
	if (q->data == NULL) {
		GDKfree(q);
		return NULL;
	}
	q->exitcount = 0;

	MT_lock_init(&q->l, name);
	MT_sema_init(&q->s, 0, name);
	return q;
}

static void
q_destroy(Queue *q)
{
	assert(q);
	MT_lock_destroy(&q->l);
	MT_sema_destroy(&q->s);
	GDKfree(q->data);
	GDKfree(q);
}

/* keep a simple LIFO queue. It won't be a large one, so shuffles of requeue is possible */
/* we might actually sort it for better scheduling behavior */
static void
q_enqueue_(Queue *q, FlowEvent d)
{
	assert(q);
	assert(d);
	if (q->last == q->size) {
		q->size <<= 1;
		q->data = (FlowEvent*) GDKrealloc(q->data, sizeof(FlowEvent) * q->size);
		assert(q->data);
	}
	q->data[q->last++] = d;
}
static void
q_enqueue(Queue *q, FlowEvent d)
{
	assert(q);
	assert(d);
	MT_lock_set(&q->l);
	q_enqueue_(q, d);
	MT_lock_unset(&q->l);
	MT_sema_up(&q->s);
}

/*
 * A priority queue over the hot claims of memory may
 * be more effective. It priorizes those instructions
 * that want to use a big recent result
 */

#ifdef USE_MAL_ADMISSION
static void
q_requeue_(Queue *q, FlowEvent d)
{
	int i;

	assert(q);
	assert(d);
	if (q->last == q->size) {
		/* enlarge buffer */
		q->size <<= 1;
		q->data = (FlowEvent*) GDKrealloc(q->data, sizeof(FlowEvent) * q->size);
		assert(q->data);
	}
	for (i = q->last; i > 0; i--)
		q->data[i] = q->data[i - 1];
	q->data[0] = d;
	q->last++;
}
static void
q_requeue(Queue *q, FlowEvent d)
{
	assert(q);
	assert(d);
	MT_lock_set(&q->l);
	q_requeue_(q, d);
	MT_lock_unset(&q->l);
	MT_sema_up(&q->s);
}
#endif

static FlowEvent
q_dequeue(Queue *q, Client cntxt)
{
	FlowEvent r = NULL, s = NULL;
	//int i;

	assert(q);
	MT_sema_down(&q->s);
	if (ATOMIC_GET(exiting, exitingLock))
		return NULL;
	MT_lock_set(&q->l);
	if (cntxt) {
		int i, minpc = -1;

		for (i = q->last - 1; i >= 0; i--) {
			if (q->data[i]->flow->cntxt == cntxt) {
				if(minpc < 0){
					minpc = i;
					s = q->data[i];
				}
				r = q->data[i];
				if( s && r && s->pc > r->pc){
					minpc = i;
					s = r;
				}
			}
		}
		if( minpc >= 0){
			r = q->data[minpc];
			i = minpc;
			q->last--;
			while (i < q->last) {
				q->data[i] = q->data[i + 1];
				i++;
			}
		} else r = NULL;

		MT_lock_unset(&q->l);
		return r;
	}
	if (q->exitcount > 0) {
		q->exitcount--;
		MT_lock_unset(&q->l);
		return NULL;
	}
	assert(q->last > 0);
	if (q->last > 0) {
		/* LIFO favors garbage collection */
		r = q->data[--q->last];
/*  Line coverage test shows it is an expensive loop that is hardly ever leads to adjustment
		for(i= q->last-1; r &&  i>=0; i--){
			s= q->data[i];
			if( s && s->flow && s->flow->stk &&
			    r && r->flow && r->flow->stk &&
			    s->flow->stk->tag < r->flow->stk->tag){
				q->data[i]= r;
				r = s;
			}
		}
*/
		q->data[q->last] = 0;
	}
	/* else: terminating */
	/* try out random draw *
	{
		int i;
		i = rand() % q->last;
		r = q->data[i];
		for (i++; i < q->last; i++)
			q->data[i - 1] = q->data[i];
		q->last--; i
	}
	 */

	MT_lock_unset(&q->l);
	assert(r);
	return r;
}

/*
 * We simply move an instruction into the front of the queue.
 * Beware, we assume that variables are assigned a value once, otherwise
 * the order may really create errors.
 * The order of the instructions should be retained as long as possible.
 * Delay processing when we run out of memory.  Push the instruction back
 * on the end of queue, waiting for another attempt. Problem might become
 * that all threads but one are cycling through the queue, each time
 * finding an eligible instruction, but without enough space.
 * Therefore, we wait for a few milliseconds as an initial punishment.
 *
 * The process could be refined by checking for cheap operations,
 * i.e. those that would require no memory at all (aggr.count)
 * This, however, would lead to a dependency to the upper layers,
 * because in the kernel we don't know what routines are available
 * with this property. Nor do we maintain such properties.
 */

static void
DFLOWworker(void *T)
{
	struct worker *t = (struct worker *) T;
	DataFlow flow;
	FlowEvent fe = 0, fnxt = 0;
	int id = (int) (t - workers);
	Thread thr;
	str error = 0;
	int i,last;
	Client cntxt;
	InstrPtr p;

	thr = THRnew("DFLOWworker");

#ifdef _MSC_VER
	srand((unsigned int) GDKusec());
#endif
	GDKsetbuf(GDKmalloc(GDKMAXERRLEN)); /* where to leave errors */
	if( GDKerrbuf == 0)
		fprintf(stderr,"DFLOWworker:Could not allocate GDKerrbuf\n");
	else
		GDKclrerr();
	MT_lock_set(&dataflowLock);
	cntxt = t->cntxt;
	MT_lock_unset(&dataflowLock);
	if (cntxt) {
		/* wait until we are allowed to start working */
		MT_sema_down(&t->s);
	}
	while (1) {
		if (fnxt == 0) {
			MT_lock_set(&dataflowLock);
			cntxt = t->cntxt;
			MT_lock_unset(&dataflowLock);
			fe = q_dequeue(todo, cntxt);
			if (fe == NULL) {
				if (cntxt) {
					/* we're not done yet with work for the current
					 * client (as far as we know), so give up the CPU
					 * and let the scheduler enter some more work, but
					 * first compensate for the down we did in
					 * dequeue */
					MT_sema_up(&todo->s);
					MT_sleep_ms(1);
					continue;
				}
				/* no more work to be done: exit */
				break;
			}
		} else
			fe = fnxt;
		if (ATOMIC_GET(exiting, exitingLock)) {
			break;
		}
		fnxt = 0;
		assert(fe);
		flow = fe->flow;
		assert(flow);

		/* whenever we have a (concurrent) error, skip it */
		MT_lock_set(&flow->flowlock);
		if (flow->error) {
			MT_lock_unset(&flow->flowlock);
			q_enqueue(flow->done, fe);
			continue;
		}
		MT_lock_unset(&flow->flowlock);

#ifdef USE_MAL_ADMISSION
		if (MALrunningThreads() > 2 && MALadmission(fe->argclaim, fe->hotclaim)) {
			// never block on deblockdataflow()
			p= getInstrPtr(flow->mb,fe->pc);
			if( p->fcn != (MALfcn) deblockdataflow){
				fe->hotclaim = 0;   /* don't assume priority anymore */
				fe->maxclaim = 0;
				if (todo->last == 0)
					MT_sleep_ms(DELAYUNIT);
				q_requeue(todo, fe);
				continue;
			}
		}
#endif
		error = runMALsequence(flow->cntxt, flow->mb, fe->pc, fe->pc + 1, flow->stk, 0, 0);
		PARDEBUG fprintf(stderr, "#executed pc= %d wrk= %d claim= " LLFMT "," LLFMT "," LLFMT " %s\n",
						 fe->pc, id, fe->argclaim, fe->hotclaim, fe->maxclaim, error ? error : "");
#ifdef USE_MAL_ADMISSION
		/* release the memory claim */
		MALadmission(-fe->argclaim, -fe->hotclaim);
#endif
		/* update the numa information. keep the thread-id producing the value */
		p= getInstrPtr(flow->mb,fe->pc);
		for( i = 0; i < p->argc; i++)
			setVarWorker(flow->mb,getArg(p,i),thr->tid);

		MT_lock_set(&flow->flowlock);
		fe->state = DFLOWwrapup;
		MT_lock_unset(&flow->flowlock);
		if (error) {
			MT_lock_set(&flow->flowlock);
			/* only collect one error (from one thread, needed for stable testing) */
			if (!flow->error)
				flow->error = error;
			else
				GDKfree(error);
			MT_lock_unset(&flow->flowlock);
			/* after an error we skip the rest of the block */
			q_enqueue(flow->done, fe);
			continue;
		}

		/* see if you can find an eligible instruction that uses the
		 * result just produced. Then we can continue with it right away.
		 * We are just looking forward for the last block, which means we
		 * are safe from concurrent actions. No other thread can steal it,
		 * because we hold the logical lock.
		 * All eligible instructions are queued
		 */
#ifdef USE_MAL_ADMISSION
	{
		InstrPtr p = getInstrPtr(flow->mb, fe->pc);
		assert(p);
		fe->hotclaim = 0;
		fe->maxclaim = 0;

		for (i = 0; i < p->retc; i++){
			lng footprint;
			footprint = getMemoryClaim(flow->mb, flow->stk, p, i, FALSE);
			fe->hotclaim += footprint;
			if( footprint > fe->maxclaim) fe->maxclaim = footprint;
		}
	}
#endif
		MT_lock_set(&flow->flowlock);

		for (last = fe->pc - flow->start; last >= 0 && (i = flow->nodes[last]) > 0; last = flow->edges[last])
			if (flow->status[i].state == DFLOWpending &&
				flow->status[i].blocks == 1) {
				flow->status[i].state = DFLOWrunning;
				flow->status[i].blocks = 0;
				flow->status[i].hotclaim = fe->hotclaim;
				flow->status[i].argclaim += fe->hotclaim;
				if( flow->status[i].maxclaim < fe->maxclaim)
					flow->status[i].maxclaim = fe->maxclaim;
				fnxt = flow->status + i;
				break;
			}
		MT_lock_unset(&flow->flowlock);

		q_enqueue(flow->done, fe);
		if ( fnxt == 0 && malProfileMode) {
			int last;
			MT_lock_set(&todo->l);
			last = todo->last;
			MT_lock_unset(&todo->l);
			if (last == 0)
				profilerHeartbeatEvent("wait");
		}
	}
	GDKfree(GDKerrbuf);
	GDKsetbuf(0);
	THRdel(thr);
	MT_lock_set(&dataflowLock);
	t->flag = EXITED;
	MT_lock_unset(&dataflowLock);
}

/*
 * Create an interpreter pool.
 * One worker will adaptively be available for each client.
 * The remainder are taken from the GDKnr_threads argument and
 * typically is equal to the number of cores
 * The workers are assembled in a local table to enable debugging.
 */
static int
DFLOWinitialize(void)
{
	int i, limit;
	int created = 0;

	MT_lock_set(&mal_contextLock);
	if (todo) {
		/* somebody else beat us to it */
		MT_lock_unset(&mal_contextLock);
		return 0;
	}
	todo = q_create(2048, "todo");
	if (todo == NULL) {
		MT_lock_unset(&mal_contextLock);
		return -1;
	}
	for (i = 0; i < THREADS; i++)
		MT_sema_init(&workers[i].s, 0, "DFLOWinitialize");
	limit = GDKnr_threads ? GDKnr_threads - 1 : 0;
#ifdef NEED_MT_LOCK_INIT
	ATOMIC_INIT(exitingLock);
	MT_lock_init(&dataflowLock, "dataflowLock");
#endif
	MT_lock_set(&dataflowLock);
	for (i = 0; i < limit; i++) {
		workers[i].flag = RUNNING;
		workers[i].cntxt = NULL;
		if (MT_create_thread(&workers[i].id, DFLOWworker, (void *) &workers[i], MT_THR_JOINABLE) < 0)
			workers[i].flag = IDLE;
		else
			created++;
	}
	MT_lock_unset(&dataflowLock);
	if (created == 0) {
		/* no threads created */
		q_destroy(todo);
		todo = NULL;
		MT_lock_unset(&mal_contextLock);
		return -1;
	}
	MT_lock_unset(&mal_contextLock);
	return 0;
}

/*
 * The dataflow administration is based on administration of
 * how many variables are still missing before it can be executed.
 * For each instruction we keep a list of instructions whose
 * blocking counter should be decremented upon finishing it.
 */
static str
DFLOWinitBlk(DataFlow flow, MalBlkPtr mb, int size)
{
	int pc, i, j, k, l, n, etop = 0;
	int *assign;
	InstrPtr p;

	if (flow == NULL)
		throw(MAL, "dataflow", "DFLOWinitBlk(): Called with flow == NULL");
	if (mb == NULL)
		throw(MAL, "dataflow", "DFLOWinitBlk(): Called with mb == NULL");
	PARDEBUG fprintf(stderr, "#Initialize dflow block\n");
	assign = (int *) GDKzalloc(mb->vtop * sizeof(int));
	if (assign == NULL)
<<<<<<< HEAD
		throw(MAL, "dataflow", MAL_MALLOC_FAIL " for assign");
=======
		throw(MAL, "dataflow", MAL_MALLOC_FAIL);
>>>>>>> 12b964f7
	etop = flow->stop - flow->start;
	for (n = 0, pc = flow->start; pc < flow->stop; pc++, n++) {
		p = getInstrPtr(mb, pc);
		if (p == NULL) {
			GDKfree(assign);
			throw(MAL, "dataflow", "DFLOWinitBlk(): getInstrPtr() returned NULL");
		}

		/* initial state, ie everything can run */
		flow->status[n].flow = flow;
		flow->status[n].pc = pc;
		flow->status[n].state = DFLOWpending;
		flow->status[n].cost = -1;
		flow->status[n].flow->error = NULL;

		/* administer flow dependencies */
		for (j = p->retc; j < p->argc; j++) {
			/* list of instructions that wake n-th instruction up */
			if (!isVarConstant(mb, getArg(p, j)) && (k = assign[getArg(p, j)])) {
				assert(k < pc); /* only dependencies on earlier instructions */
				/* add edge to the target instruction for wakeup call */
				k -= flow->start;
				if (flow->nodes[k]) {
					/* add wakeup to tail of list */
					for (i = k; flow->edges[i] > 0; i = flow->edges[i])
						;
					flow->nodes[etop] = n;
					flow->edges[etop] = -1;
					flow->edges[i] = etop;
					etop++;
					(void) size;
					if( etop == size){
						int *tmp;
						/* in case of realloc failure, the original
						 * pointers will be freed by the caller */
						tmp = (int*) GDKrealloc(flow->nodes, sizeof(int) * 2 * size);
						if (tmp == NULL) {
							GDKfree(assign);
							throw(MAL, "dataflow", MAL_MALLOC_FAIL);
						}
						flow->nodes = tmp;
						tmp = (int*) GDKrealloc(flow->edges, sizeof(int) * 2 * size);
						if (tmp == NULL) {
							GDKfree(assign);
							throw(MAL, "dataflow", MAL_MALLOC_FAIL);
						}
						flow->edges = tmp;
						size *=2;
					}
				} else {
					flow->nodes[k] = n;
					flow->edges[k] = -1;
				}

				flow->status[n].blocks++;
			}

			/* list of instructions to be woken up explicitly */
			if (!isVarConstant(mb, getArg(p, j))) {
				/* be careful, watch out for garbage collection interference */
				/* those should be scheduled after all its other uses */
				l = getEndScope(mb, getArg(p, j));
				if (l != pc && l < flow->stop && l > flow->start) {
					/* add edge to the target instruction for wakeup call */
					PARDEBUG fprintf(stderr, "#endoflife for %s is %d -> %d\n", getVarName(mb, getArg(p, j)), n + flow->start, l);
					assert(pc < l); /* only dependencies on earlier instructions */
					l -= flow->start;
					if (flow->nodes[n]) {
						/* add wakeup to tail of list */
						for (i = n; flow->edges[i] > 0; i = flow->edges[i])
							;
						flow->nodes[etop] = l;
						flow->edges[etop] = -1;
						flow->edges[i] = etop;
						etop++;
						if( etop == size){
							int *tmp;
							/* in case of realloc failure, the original
							 * pointers will be freed by the caller */
							tmp = (int*) GDKrealloc(flow->nodes, sizeof(int) * 2 * size);
							if (tmp == NULL) {
								GDKfree(assign);
								throw(MAL, "dataflow", MAL_MALLOC_FAIL);
							}
							flow->nodes = tmp;
							tmp = (int*) GDKrealloc(flow->edges, sizeof(int) * 2 * size);
							if (tmp == NULL) {
								GDKfree(assign);
								throw(MAL, "dataflow", MAL_MALLOC_FAIL);
							}
							flow->edges = tmp;
							size *=2;
						}
					} else {
						flow->nodes[n] = l;
						flow->edges[n] = -1;
					}
					flow->status[l].blocks++;
				}
			}
		}

		for (j = 0; j < p->retc; j++)
			assign[getArg(p, j)] = pc;  /* ensure recognition of dependency on first instruction and constant */
	}
	GDKfree(assign);
	PARDEBUG {
		for (n = 0; n < flow->stop - flow->start; n++) {
			fprintf(stderr, "#[%d] %d: ", flow->start + n, n);
			fprintInstruction(stderr, mb, 0, getInstrPtr(mb, n + flow->start), LIST_MAL_ALL);
			fprintf(stderr, "#[%d]Dependents block count %d wakeup", flow->start + n, flow->status[n].blocks);
			for (j = n; flow->edges[j]; j = flow->edges[j]) {
				fprintf(stderr, "%d ", flow->start + flow->nodes[j]);
				if (flow->edges[j] == -1)
					break;
			}
			fprintf(stderr, "\n");
		}
	}
#ifdef USE_MAL_ADMISSION
	memorypool = memoryclaims = 0;
#endif
	return MAL_SUCCEED;
}

/*
 * Parallel processing is mostly driven by dataflow, but within this context
 * there may be different schemes to take instructions into execution.
 * The admission scheme (and wrapup) are the necessary scheduler hooks.
 * A scheduler registers the functions needed and should release them
 * at the end of the parallel block.
 * They take effect after we have ensured that the basic properties for
 * execution hold.
 */
/*
static void showFlowEvent(DataFlow flow, int pc)
{
	int i;
	FlowEvent fe = flow->status;

	fprintf(stderr, "#end of data flow %d done %d \n", pc, flow->stop - flow->start);
	for (i = 0; i < flow->stop - flow->start; i++)
		if (fe[i].state != DFLOWwrapup && fe[i].pc >= 0) {
			fprintf(stderr, "#missed pc %d status %d %d  blocks %d", fe[i].state, i, fe[i].pc, fe[i].blocks);
			printInstruction(GDKstdout, fe[i].flow->mb, 0, getInstrPtr(fe[i].flow->mb, fe[i].pc), LIST_MAL_MAPI);
		}
}
*/

static str
DFLOWscheduler(DataFlow flow, struct worker *w)
{
	int last;
	int i;
#ifdef USE_MAL_ADMISSION
	int j;
	InstrPtr p;
#endif
	int tasks=0, actions;
	str ret = MAL_SUCCEED;
	FlowEvent fe, f = 0;

	if (flow == NULL)
		throw(MAL, "dataflow", "DFLOWscheduler(): Called with flow == NULL");
	actions = flow->stop - flow->start;
	if (actions == 0)
		throw(MAL, "dataflow", "Empty dataflow block");
	/* initialize the eligible statements */
	fe = flow->status;

	MT_lock_set(&flow->flowlock);
	for (i = 0; i < actions; i++)
		if (fe[i].blocks == 0) {
#ifdef USE_MAL_ADMISSION
			p = getInstrPtr(flow->mb,fe[i].pc);
			if (p == NULL) {
				MT_lock_unset(&flow->flowlock);
				throw(MAL, "dataflow", "DFLOWscheduler(): getInstrPtr(flow->mb,fe[i].pc) returned NULL");
			}
			for (j = p->retc; j < p->argc; j++)
				fe[i].argclaim = getMemoryClaim(fe[0].flow->mb, fe[0].flow->stk, p, j, FALSE);
#endif
			q_enqueue(todo, flow->status + i);
			flow->status[i].state = DFLOWrunning;
			PARDEBUG fprintf(stderr, "#enqueue pc=%d claim=" LLFMT "\n", flow->status[i].pc, flow->status[i].argclaim);
		}
	MT_lock_unset(&flow->flowlock);
	MT_sema_up(&w->s);

	PARDEBUG fprintf(stderr, "#run %d instructions in dataflow block\n", actions);

	while (actions != tasks ) {
		f = q_dequeue(flow->done, NULL);
		if (ATOMIC_GET(exiting, exitingLock))
			break;
		if (f == NULL)
			throw(MAL, "dataflow", "DFLOWscheduler(): q_dequeue(flow->done) returned NULL");

		/*
		 * When an instruction is finished we have to reduce the blocked
		 * counter for all dependent instructions.  for those where it
		 * drops to zero we can scheduler it we do it here instead of the scheduler
		 */

		MT_lock_set(&flow->flowlock);
		tasks++;
		for (last = f->pc - flow->start; last >= 0 && (i = flow->nodes[last]) > 0; last = flow->edges[last])
			if (flow->status[i].state == DFLOWpending) {
				flow->status[i].argclaim += f->hotclaim;
				if (flow->status[i].blocks == 1 ) {
					flow->status[i].state = DFLOWrunning;
					flow->status[i].blocks--;
					q_enqueue(todo, flow->status + i);
					PARDEBUG fprintf(stderr, "#enqueue pc=%d claim= " LLFMT "\n", flow->status[i].pc, flow->status[i].argclaim);
				} else {
					flow->status[i].blocks--;
				}
			}
		MT_lock_unset(&flow->flowlock);
	}
	/* release the worker from its specific task (turn it into a
	 * generic worker) */
	MT_lock_set(&dataflowLock);
	w->cntxt = NULL;
	MT_lock_unset(&dataflowLock);
	/* wrap up errors */
	assert(flow->done->last == 0);
	if (flow->error ) {
		PARDEBUG fprintf(stderr, "#errors encountered %s ", flow->error ? flow->error : "unknown");
		ret = flow->error;
	}
	return ret;
}

/* We create a pool of GDKnr_threads-1 generic workers, that is,
 * workers that will take on jobs from any clients.  In addition, we
 * create a single specific worker per client (i.e. each time we enter
 * here).  This specific worker will only do work for the client for
 * which it was started.  In this way we can guarantee that there will
 * always be progress for the client, even if all other workers are
 * doing something big.
 *
 * When all jobs for a client have been done (there are no more
 * entries for the client in the queue), the specific worker turns
 * itself into a generic worker.  At the same time, we signal that one
 * generic worker should exit and this function returns.  In this way
 * we make sure that there are once again GDKnr_threads-1 generic
 * workers. */
str
runMALdataflow(Client cntxt, MalBlkPtr mb, int startpc, int stoppc, MalStkPtr stk)
{
	DataFlow flow = NULL;
	str msg = MAL_SUCCEED;
	int size;
	bit *ret;
	int i;

#ifdef DEBUG_FLOW
	fprintf(stderr, "#runMALdataflow for block %d - %d\n", startpc, stoppc);
	fprintFunction(stderr, mb, 0, LIST_ALL);
#endif

	/* in debugging mode we should not start multiple threads */
	if (stk == NULL)
		throw(MAL, "dataflow", "runMALdataflow(): Called with stk == NULL");
	ret = getArgReference_bit(stk,getInstrPtr(mb,startpc),0);
	*ret = FALSE;
	if (stk->cmd) {
		*ret = TRUE;
		return MAL_SUCCEED;
	}

	assert(stoppc > startpc);

	/* check existence of workers */
	if (todo == NULL) {
		/* create thread pool */
		if (GDKnr_threads <= 1 || DFLOWinitialize() < 0) {
			/* no threads created, run serially */
			*ret = TRUE;
			return MAL_SUCCEED;
		}
	}
	assert(todo);
	/* in addition, create one more worker that will only execute
	 * tasks for the current client to compensate for our waiting
	 * until all work is done */
	MT_lock_set(&dataflowLock);
	/* join with already exited threads */
	{
		int joined;
		do {
			joined = 0;
			for (i = 0; i < THREADS; i++) {
				if (workers[i].flag == EXITED) {
					workers[i].flag = JOINING;
					workers[i].cntxt = NULL;
					joined = 1;
					MT_lock_unset(&dataflowLock);
					MT_join_thread(workers[i].id);
					MT_lock_set(&dataflowLock);
					workers[i].flag = IDLE;
				}
			}
		} while (joined);
	}
	for (i = 0; i < THREADS; i++) {
		if (workers[i].flag == IDLE) {
			/* only create specific worker if we are not doing a
			 * recursive call */
			if (stk->calldepth > 1) {
				int j;
				MT_Id pid = MT_getpid();

				/* doing a recursive call: copy specificity from
				 * current worker to new worker */
				workers[i].cntxt = NULL;
				for (j = 0; j < THREADS; j++) {
					if (workers[j].flag == RUNNING && workers[j].id == pid) {
						workers[i].cntxt = workers[j].cntxt;
						break;
					}
				}
			} else {
				/* not doing a recursive call: create specific worker */
				workers[i].cntxt = cntxt;
			}
			workers[i].flag = RUNNING;
			if (MT_create_thread(&workers[i].id, DFLOWworker, (void *) &workers[i], MT_THR_JOINABLE) < 0) {
				/* cannot start new thread, run serially */
				*ret = TRUE;
				workers[i].flag = IDLE;
				MT_lock_unset(&dataflowLock);
				return MAL_SUCCEED;
			}
			break;
		}
	}
	MT_lock_unset(&dataflowLock);
	if (i == THREADS) {
		/* no empty thread slots found, run serially */
		*ret = TRUE;
		return MAL_SUCCEED;
	}

	flow = (DataFlow)GDKzalloc(sizeof(DataFlowRec));
	if (flow == NULL)
<<<<<<< HEAD
		throw(MAL, "dataflow", MAL_MALLOC_FAIL " for flow");
=======
		throw(MAL, "dataflow", MAL_MALLOC_FAIL);
>>>>>>> 12b964f7

	flow->cntxt = cntxt;
	flow->mb = mb;
	flow->stk = stk;
	flow->error = 0;

	/* keep real block count, exclude brackets */
	flow->start = startpc + 1;
	flow->stop = stoppc;

	MT_lock_init(&flow->flowlock, "flow->flowlock");
	flow->done = q_create(stoppc- startpc+1, "flow->done");
	if (flow->done == NULL) {
		MT_lock_destroy(&flow->flowlock);
		GDKfree(flow);
		throw(MAL, "dataflow", "runMALdataflow(): Failed to create flow->done queue");
	}

	flow->status = (FlowEvent)GDKzalloc((stoppc - startpc + 1) * sizeof(FlowEventRec));
	if (flow->status == NULL) {
		q_destroy(flow->done);
		MT_lock_destroy(&flow->flowlock);
		GDKfree(flow);
<<<<<<< HEAD
		throw(MAL, "dataflow", MAL_MALLOC_FAIL " for flow->status");
=======
		throw(MAL, "dataflow", MAL_MALLOC_FAIL);
>>>>>>> 12b964f7
	}
	size = DFLOWgraphSize(mb, startpc, stoppc);
	size += stoppc - startpc;
	flow->nodes = (int*)GDKzalloc(sizeof(int) * size);
	if (flow->nodes == NULL) {
		GDKfree(flow->status);
		q_destroy(flow->done);
		MT_lock_destroy(&flow->flowlock);
		GDKfree(flow);
<<<<<<< HEAD
		throw(MAL, "dataflow", MAL_MALLOC_FAIL " for flow->nodes");
=======
		throw(MAL, "dataflow", MAL_MALLOC_FAIL);
>>>>>>> 12b964f7
	}
	flow->edges = (int*)GDKzalloc(sizeof(int) * size);
	if (flow->edges == NULL) {
		GDKfree(flow->nodes);
		GDKfree(flow->status);
		q_destroy(flow->done);
		MT_lock_destroy(&flow->flowlock);
		GDKfree(flow);
<<<<<<< HEAD
		throw(MAL, "dataflow", MAL_MALLOC_FAIL " for flow->edges");
=======
		throw(MAL, "dataflow", MAL_MALLOC_FAIL);
>>>>>>> 12b964f7
	}
	msg = DFLOWinitBlk(flow, mb, size);

	if (msg == MAL_SUCCEED)
		msg = DFLOWscheduler(flow, &workers[i]);

	GDKfree(flow->status);
	GDKfree(flow->edges);
	GDKfree(flow->nodes);
	q_destroy(flow->done);
	MT_lock_destroy(&flow->flowlock);
	GDKfree(flow);

	/* we created one worker, now tell one worker to exit again */
	MT_lock_set(&todo->l);
	todo->exitcount++;
	MT_lock_unset(&todo->l);
	MT_sema_up(&todo->s);

	return msg;
}

str
deblockdataflow( Client cntxt, MalBlkPtr mb, MalStkPtr stk, InstrPtr pci)
{
    int *ret = getArgReference_int(stk,pci,0);
    int *val = getArgReference_int(stk,pci,1);
    (void) cntxt;
    (void) mb;
    *ret = *val;
    return MAL_SUCCEED;
}

void
stopMALdataflow(void)
{
	int i;

	ATOMIC_SET(exiting, 1, exitingLock);
	if (todo) {
		for (i = 0; i < THREADS; i++)
			MT_sema_up(&todo->s);
		MT_lock_set(&dataflowLock);
		for (i = 0; i < THREADS; i++) {
			if (workers[i].flag != IDLE && workers[i].flag != JOINING) {
				workers[i].flag = JOINING;
				MT_lock_unset(&dataflowLock);
				MT_join_thread(workers[i].id);
				MT_lock_set(&dataflowLock);
			}
			workers[i].flag = IDLE;
		}
		MT_lock_unset(&dataflowLock);
	}
}<|MERGE_RESOLUTION|>--- conflicted
+++ resolved
@@ -556,11 +556,7 @@
 	PARDEBUG fprintf(stderr, "#Initialize dflow block\n");
 	assign = (int *) GDKzalloc(mb->vtop * sizeof(int));
 	if (assign == NULL)
-<<<<<<< HEAD
-		throw(MAL, "dataflow", MAL_MALLOC_FAIL " for assign");
-=======
 		throw(MAL, "dataflow", MAL_MALLOC_FAIL);
->>>>>>> 12b964f7
 	etop = flow->stop - flow->start;
 	for (n = 0, pc = flow->start; pc < flow->stop; pc++, n++) {
 		p = getInstrPtr(mb, pc);
@@ -908,11 +904,7 @@
 
 	flow = (DataFlow)GDKzalloc(sizeof(DataFlowRec));
 	if (flow == NULL)
-<<<<<<< HEAD
-		throw(MAL, "dataflow", MAL_MALLOC_FAIL " for flow");
-=======
 		throw(MAL, "dataflow", MAL_MALLOC_FAIL);
->>>>>>> 12b964f7
 
 	flow->cntxt = cntxt;
 	flow->mb = mb;
@@ -936,11 +928,7 @@
 		q_destroy(flow->done);
 		MT_lock_destroy(&flow->flowlock);
 		GDKfree(flow);
-<<<<<<< HEAD
-		throw(MAL, "dataflow", MAL_MALLOC_FAIL " for flow->status");
-=======
 		throw(MAL, "dataflow", MAL_MALLOC_FAIL);
->>>>>>> 12b964f7
 	}
 	size = DFLOWgraphSize(mb, startpc, stoppc);
 	size += stoppc - startpc;
@@ -950,11 +938,7 @@
 		q_destroy(flow->done);
 		MT_lock_destroy(&flow->flowlock);
 		GDKfree(flow);
-<<<<<<< HEAD
-		throw(MAL, "dataflow", MAL_MALLOC_FAIL " for flow->nodes");
-=======
 		throw(MAL, "dataflow", MAL_MALLOC_FAIL);
->>>>>>> 12b964f7
 	}
 	flow->edges = (int*)GDKzalloc(sizeof(int) * size);
 	if (flow->edges == NULL) {
@@ -963,11 +947,7 @@
 		q_destroy(flow->done);
 		MT_lock_destroy(&flow->flowlock);
 		GDKfree(flow);
-<<<<<<< HEAD
-		throw(MAL, "dataflow", MAL_MALLOC_FAIL " for flow->edges");
-=======
 		throw(MAL, "dataflow", MAL_MALLOC_FAIL);
->>>>>>> 12b964f7
 	}
 	msg = DFLOWinitBlk(flow, mb, size);
 
