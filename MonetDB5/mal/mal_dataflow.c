--- conflicted
+++ resolved
@@ -83,18 +83,12 @@
 	Queue *done;        /* instructions handled */
 } *DataFlow, DataFlowRec;
 
-<<<<<<< HEAD
-#define MAXQ 256
-static Queue *todos[MAXQ] = {0};	/* pending instructions organized by dataflow block */
-static bit occupied[MAXQ]={0}; 		/* worker pool is in use? */
-static int volatile exiting = 0;
-=======
 static struct worker {
 	MT_Id id;
 	enum {IDLE, RUNNING, EXITED} flag;
 } workers[THREADS];
 static Queue *todo = 0;	/* pending instructions */
->>>>>>> 3910ef78
+static int volatile exiting = 0;
 
 /*
  * Calculate the size of the dataflow dependency graph.
@@ -341,7 +335,6 @@
 		 * All eligible instructions are queued
 		 */
 #ifdef USE_MAL_ADMISSION
-<<<<<<< HEAD
 		{
 		InstrPtr p = getInstrPtr(flow->mb, fe->pc);
 		assert(p);
@@ -349,10 +342,6 @@
 		for (i = 0; i < p->retc; i++)
 			fe->hotclaim += getMemoryClaim(flow->mb, flow->stk, p, i, FALSE);
 		}
-=======
-		assert(getInstrPtr(flow->mb, fe->pc));
-		fe->hotclaim = 0;
->>>>>>> 3910ef78
 #endif
 		MT_lock_set(&flow->flowlock, "MALworker");
 
