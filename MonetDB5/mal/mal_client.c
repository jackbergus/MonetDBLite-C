--- conflicted
+++ resolved
@@ -57,7 +57,7 @@
 mal_client_reset(void)
 {
 	MAL_MAXCLIENTS = 0;
-	if (mal_clients) 
+	if (mal_clients)
 		GDKfree(mal_clients);
 }
 
@@ -331,12 +331,9 @@
 			GDKfree(son->prompt);
 		son->prompt = GDKstrdup(father->prompt);
 		son->promptlength = strlen(father->prompt);
-<<<<<<< HEAD
 		/* reuse the scopes wherever possible */
 		if (son->usermodule == 0)
 			son->usermodule = userModule();
-=======
->>>>>>> c47219fc
 	}
 	return son;
 }
@@ -394,8 +391,10 @@
 		c->username = 0;
 	}
 	c->mythread = 0;
-	freeStack(c->glb);
-	c->glb = NULL;
+	if (c->glb) {
+		freeStack(c->glb);
+		c->glb = NULL;
+	}
 	if( c->error_row){
 		BBPrelease(c->error_row->batCacheid);
 		BBPrelease(c->error_fld->batCacheid);
