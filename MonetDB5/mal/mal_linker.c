--- conflicted
+++ resolved
@@ -110,12 +110,7 @@
 	adr = (MALfcn) dlsym(dl, fcnname);
 	filesLoaded[lastfile].modname = GDKstrdup("libmonetdb5");
 	if(filesLoaded[lastfile].modname == NULL) {
-<<<<<<< HEAD
-=======
 		dlclose(dl);
-		if (!silent)
-			showException(out, MAL,"MAL.getAddress", "could not allocate space");
->>>>>>> bbb1eeea
 		return NULL;
 	}
 	filesLoaded[lastfile].fullname = GDKstrdup("libmonetdb5");
