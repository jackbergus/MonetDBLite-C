--- conflicted
+++ resolved
@@ -325,19 +325,14 @@
 			return;
 		}
 		/* move this back !! */
-<<<<<<< HEAD
 		if (c->usermodule == 0) {
 			c->curmodule = c->usermodule = userModule();
-=======
-		if (c->nspace == 0) {
-			c->nspace = newModule(NULL, putName("user"));
-			if(c->nspace == NULL) {
+			if(c->curmodule  == NULL) {
 				mnstr_printf(fout, "!could not allocate space\n");
 				exit_streams(fin, fout);
 				GDKfree(command);
 				return;
 			}
->>>>>>> 0f8ab470
 		}
 
 		if ((s = setScenario(c, lang)) != NULL) {
