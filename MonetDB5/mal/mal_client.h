/*
 * The contents of this file are subject to the MonetDB Public License
 * Version 1.1 (the "License"); you may not use this file except in
 * compliance with the License. You may obtain a copy of the License at
 * http://www.monetdb.org/Legal/MonetDBLicense
 *
 * Software distributed under the License is distributed on an "AS IS"
 * basis, WITHOUT WARRANTY OF ANY KIND, either express or implied. See the
 * License for the specific language governing rights and limitations
 * under the License.
 *
 * The Original Code is the MonetDB Database System.
 *
 * The Initial Developer of the Original Code is CWI.
 * Portions created by CWI are Copyright (C) 1997-July 2008 CWI.
 * Copyright August 2008-2015 MonetDB B.V.
 * All Rights Reserved.
 */

#ifndef _MAL_CLIENT_H_
#define _MAL_CLIENT_H_

#include "mal.h"
/*#define MAL_CLIENT_DEBUG */

#include "mal_resolve.h"
#include "mal_profiler.h"

#define CONSOLE     0
#define isAdministrator(X) (X==mal_clients)

#define FREECLIENT  	0
#define FINISHCLIENT	1   
#define RUNCLIENT		2
#define BLOCKCLIENT     3

#define PROCESSTIMEOUT  2   /* seconds */

/*
 * The prompt structure is designed to simplify recognition of the
 * language framework for interaction. For direct console access it is a
 * short printable ascii string. For access through an API we assume the
 * prompt is an ascii string surrounded by a \001 character. This
 * simplifies recognition.  The information between the prompt brackets
 * can be used to pass the mode to the front-end. Moreover, the prompt
 * can be dropped if a single stream of information is expected from the
 * server (see mal_profiler.mx).
 *
 * The user can request server-side compilation as part of the
 * initialization string. See the documentation on Scenarios.
 */
typedef struct CLIENT_INPUT {
	bstream             *fdin;
	int                 yycur;		
	int                 listing;
	char                *prompt;
	struct CLIENT_INPUT *next;    
} ClientInput;

typedef struct CURRENT_INSTR{
	MalBlkPtr	mb;
	MalStkPtr	stk;
	InstrPtr	pci;
} Workset;

typedef struct CLIENT {
	int idx;        /* entry in mal_clients */
	oid user;       /* user id in the auth administration */
	/*
	 * The actions for a client is separated into several stages:
	 * parsing, strategic optimization, tactial optimization, and
	 * execution.  The routines to handle them are obtained once the
	 * scenario is choosen.  Each stage carries a state descriptor, but
	 * they share the IO state description. A backup structure is
	 * provided to temporarily switch to another scenario.
	 */
	str     scenario;  /* scenario management references */
	str     oldscenario;
	void    *state[7], *oldstate[7];
	MALfcn  phase[7], oldphase[7];
	sht	stage;	   /* keep track of the phase being ran */
	char    itrace;    /* trace execution using interactive mdb */
						/* if set to 'S' it will put the process to sleep */
	short   debugOptimizer,debugScheduler;
	/*
	 * For program debugging we need information on the timer and memory
	 * usage patterns.
	 */
	sht	flags;	 /* resource tracing flags, should be done using profiler */
	BUN	cnt;	/* bat count */

	time_t      login;  
	time_t      lastcmd;	/* set when input is received */
	lng 		session;	/* usec since start of server */
	lng 	    qtimeout;	/* query abort after x usec*/
	lng	        stimeout;	/* session abort after x usec */
	/*
	 * Communication channels for the interconnect are stored here.
	 * It is perfectly legal to have a client without input stream.
	 * It will simply terminate after consuming the input buffer.
	 */
	str       srcFile;  /* NULL for stdin, or file name */
	bstream  *fdin;
	int       yycur;    /* the scanners current position */
	/*
	 * Keeping track of instructions executed is a valueable tool for
	 * script processing and debugging.  It can be changed at runtime
	 * for individual clients using the operation clients.listing(mask).
	 * A listing bit controls the level of detail to be generated during
	 * program execution tracing.  The lowest level (1) simply dumps the
	 * input, (2) also demonstrates the MAL internal structure, (4) adds
	 * the type information.
	 */
	int  listing;        
	str prompt;         /* acknowledge prompt */
	size_t promptlength;
	ClientInput *bak;   /* used for recursive script and string execution */

	stream   *fdout;    /* streams from and to user. */
	/*
	 * In interactive mode, reading one line at a time, we should be
	 * aware of parsing compound structures, such as functions and
	 * barrier blocks. The level of nesting is maintained in blkmode,
	 * which is reset to zero upon encountering an end instruction, or
	 * the closing bracket has been detected. Once the complete
	 * structure has been parsed the program can be checked and
	 * executed.  Nesting is indicated using a '+' before the prompt.
	 */
	int blkmode;        /* control block parsing */
	/*
	 * The MAL debugger uses the client record to keep track of any
	 * pervasive debugger command. For detailed information on the
	 * debugger features.
	 */
	int debug;
	void  *mdb;            /* context upon suspend */
	str    history;	       /* where to keep console history */
	short  mode;           /* FREECLIENT..BLOCKED */
	/*
	 * Client records are organized into a two-level dependency tree,
	 * where children may be created to deal with parallel processing
	 * activities. Each client runs in its own process thread. Its
	 * identity is retained here for access by others (=father).
	 */
	MT_Sema 	s;	    /* sema to (de)activate thread */ 
	Thread      	mythread;
	str     	errbuf;     /* location of GDK exceptions */
	struct CLIENT   *father;    
	/*
	 * Each client has a private entry point into the namespace and
	 * object space (the global variables).  Moreover, the parser needs
	 * some administration variables to keep track of critical elements.
	 */
	Module      nspace;     /* private scope resolution list */
	Symbol      curprg;     /* focus of parser */
	Symbol      backup;     /* save parsing context */
	MalStkPtr   glb;        /* global variable stack */
	/*
	 * Some statistics on client behavior becomes relevant for server
	 * maintenance. The scenario loop is used as a frame of reference.
	 * We measure the elapsed time after a request has been received and
	 * we have to wait for the next one.
	 */
	int		actions;
	lng		totaltime;	/* sum of elapsed processing times */

	jmp_buf	exception_buf;
	int exception_buf_initialized;

	/*
	 * Here are pointers to scenario backends contexts.  For the time
	 * being just SQL.  We need a pointer for each of them, since they
	 * have to be able to interoperate with each other, e.g.  both
	 * contexts at the same time are in use.
	 */
	void *sqlcontext;
<<<<<<< HEAD
	/*	
	 *	Errors during copy into are collected in a user specific column set
	 */
	BAT *error_row;
	BAT *error_fld;
	BAT *error_msg;
	BAT *error_input;
=======

	/*
	 * keep track of which instructions are currently being executed
	 */
	bit		active;		/* processing a query or not */
	Workset inprogress[THREADS];
>>>>>>> 4afb028c
} *Client, ClientRec;

mal_export void    MCinit(void);

mal_export int MAL_MAXCLIENTS;
mal_export ClientRec *mal_clients;
mal_export int MCdefault;

mal_export Client  MCgetClient(int id);
mal_export Client  MCinitClient(oid user, bstream *fin, stream *fout);
mal_export Client  MCinitClientRecord(Client c, oid user, bstream *fin, stream *fout);
mal_export int     MCinitClientThread(Client c);
mal_export void	   MCstopClients(Client c);
mal_export int     MCshutdowninprogress(void);
mal_export int	   MCactiveClients(void);
mal_export void    MCcloseClient(Client c);
mal_export str     MCsuspendClient(int id);
mal_export str     MCawakeClient(int id);
mal_export int     MCpushClientInput(Client c, bstream *new_input, int listing, char *prompt);

#endif /* _MAL_CLIENT_H_ */<|MERGE_RESOLUTION|>--- conflicted
+++ resolved
@@ -174,7 +174,12 @@
 	 * contexts at the same time are in use.
 	 */
 	void *sqlcontext;
-<<<<<<< HEAD
+
+	/*
+	 * keep track of which instructions are currently being executed
+	 */
+	bit		active;		/* processing a query or not */
+	Workset inprogress[THREADS];
 	/*	
 	 *	Errors during copy into are collected in a user specific column set
 	 */
@@ -182,14 +187,6 @@
 	BAT *error_fld;
 	BAT *error_msg;
 	BAT *error_input;
-=======
-
-	/*
-	 * keep track of which instructions are currently being executed
-	 */
-	bit		active;		/* processing a query or not */
-	Workset inprogress[THREADS];
->>>>>>> 4afb028c
 } *Client, ClientRec;
 
 mal_export void    MCinit(void);
