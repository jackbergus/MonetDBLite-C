--- conflicted
+++ resolved
@@ -79,18 +79,12 @@
 void
 mdbExit(void)
 {
-<<<<<<< HEAD
-	GDKfree(mdbTable);
-	mdbTable = 0;
-}
-=======
 	if (mdbTable) {
 		GDKfree(mdbTable);
 		mdbTable = 0;
 	}
 }
 
->>>>>>> ee625513
 static char
 isBreakpoint(Client cntxt, MalBlkPtr mb, InstrPtr p, int pc)
 {
