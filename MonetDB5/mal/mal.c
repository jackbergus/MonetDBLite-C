/*
 * This Source Code Form is subject to the terms of the Mozilla Public
 * License, v. 2.0.  If a copy of the MPL was not distributed with this
 * file, You can obtain one at http://mozilla.org/MPL/2.0/.
 *
 * Copyright 2008-2015 MonetDB B.V.
 */

/* (author) M. Kersten */
#include <monetdb_config.h>
#include <mal.h>

char monet_cwd[PATHLENGTH] = { 0 };
size_t monet_memory;
char 	monet_characteristics[PATHLENGTH];
<<<<<<< HEAD
int mal_trace;		/* enable profile events on console */
=======
char *mal_trace;		/* enable profile events on console */
#ifdef HAVE_HGE
int have_hge;
#endif
>>>>>>> d7a2c162

#include "mal_stack.h"
#include "mal_linker.h"
#include "mal_session.h"
#include "mal_parser.h"
#include "mal_interpreter.h"
#include "mal_namespace.h"  /* for initNamespace() */
#include "mal_client.h"
#include "mal_sabaoth.h"
#include "mal_recycle.h"
#include "mal_dataflow.h"
#include "mal_profiler.h"
#include "mal_http_daemon.h"
#include "mal_private.h"

MT_Lock     mal_contextLock MT_LOCK_INITIALIZER("mal_contextLock");
MT_Lock     mal_namespaceLock MT_LOCK_INITIALIZER("mal_namespaceLock");
MT_Lock     mal_remoteLock MT_LOCK_INITIALIZER("mal_remoteLock");
MT_Lock  	mal_profileLock MT_LOCK_INITIALIZER("mal_profileLock");
MT_Lock     mal_copyLock MT_LOCK_INITIALIZER("mal_copyLock");
MT_Lock     mal_delayLock MT_LOCK_INITIALIZER("mal_delayLock");
/*
 * Initialization of the MAL context
 * The compiler directive STRUCT_ALIGNED tells that the
 * fields in the VALrecord all start at the same offset.
 * This knowledge avoids low-level type decodings, but should
 * be assured at least once for each platform.
 */

static
void tstAligned(void)
{
#ifdef STRUCT_ALIGNED
	int allAligned=0;
	ValRecord v;
	ptr val, base;
	base = (ptr) & v.val.ival;
	val= (ptr) & v.val.bval; if(val != base){ allAligned = -1; }
	val= (ptr) & v.val.btval; if(val != base){ allAligned = -1; }
	val= (ptr) & v.val.shval; if(val != base){ allAligned = -1; }
	val= (ptr) & v.val.ival; if(val != base){ allAligned = -1; }
	val= (ptr) & v.val.oval; if(val != base){ allAligned = -1; }
	val= (ptr) & v.val.pval; if(val != base){ allAligned = -1; }
	val= (ptr) & v.val.fval; if(val != base){ allAligned = -1; }
	val= (ptr) & v.val.dval; if(val != base){ allAligned = -1; }
	val= (ptr) & v.val.lval; if(val != base){ allAligned = -1; }
#ifdef HAVE_HGE
	val= (ptr) & v.val.hval; if(val != base){ allAligned = -1; }
#endif
	val= (ptr) & v.val.sval; if(val != base){ allAligned = -1; }
	if(allAligned<0)
	    GDKfatal("Recompile with STRUCT_ALIGNED flag disabled\n");
#endif
}
int mal_init(void){
#ifdef NEED_MT_LOCK_INIT
	MT_lock_init( &mal_contextLock, "mal_contextLock");
	MT_lock_init( &mal_namespaceLock, "mal_namespaceLock");
	MT_lock_init( &mal_remoteLock, "mal_remoteLock");
	MT_lock_init( &mal_profileLock, "mal_profileLock");
	MT_lock_init( &mal_copyLock, "mal_copyLock");
	MT_lock_init( &mal_delayLock, "mal_delayLock");
#endif

	tstAligned();
	MCinit();
	if (mdbInit()) 
		return -1;
	if (monet_memory == 0)
		monet_memory = MT_npages() * MT_pagesize();
	initNamespace();
	initParser();
	initHeartbeat();
	initResource();
#ifdef HAVE_JSONSTORE
	startHttpdaemon();
#endif
	RECYCLEinit();
	if( malBootstrap() == 0)
		return -1;
	/* set up the profiler if needed, output sent to console */
	/* Use the same shortcuts as stethoscope */
	if ( mal_trace ) {
		openProfilerStream(mal_clients[0].fdout);
		startProfiler(1,0);
	} 
	return 0;
}
/*
 * Upon exit we should attempt to remove all allocated memory explicitly.
 * This seemingly superflous action is necessary to simplify analyis of
 * memory leakage problems later on.
 */

/* stopping clients should be done with care, as they may be in the mids of
 * transactions. One safe place is between MAL instructions, which would
 * abort the transaction by raising an exception. All non-console sessions are
 * terminate this way.
 * We should also ensure that no new client enters the scene while shutting down.
 * For this we mark the client records as BLOCKCLIENT.
 *
 * Beware, mal_exit is also called during a SIGTERM from the monetdb tool
 */

void mal_exit(void){
	str err;

	/*
	 * Before continuing we should make sure that all clients
	 * (except the console) have left the scene.
	 */
	MCstopClients(0);
#if 0
{
	int reruns=0, go_on;
	do{
		if ( (go_on = MCactiveClients()) )
			MT_sleep_ms(1000);
		mnstr_printf(mal_clients->fdout,"#MALexit: %d clients still active\n", go_on);
	} while (++reruns < SERVERSHUTDOWNDELAY && go_on > 1);
}
#endif
	setHeartbeat(0);
#ifdef HAVE_JSONSTORE
	stopHttpdaemon();
#endif
	stopMALdataflow();
	stopProfiler();
	RECYCLEdrop(mal_clients); /* remove any left over intermediates */
	unloadLibraries();
#if 0
	/* skip this to solve random crashes, needs work */
	freeModuleList(mal_clients->nspace);

	finishNamespace();
	if( mal_clients->prompt)
		GDKfree(mal_clients->prompt);
	if( mal_clients->errbuf)
		GDKfree(mal_clients->errbuf);
	if( mal_clients->bak)
		GDKfree(mal_clients->bak);
	if( mal_clients->fdin){
		/* missing protection against closing stdin stream */
		(void) mnstr_close(mal_clients->fdin->s);
		(void) bstream_destroy(mal_clients->fdin);
	}
	if( mal_clients->fdout && mal_clients->fdout != GDKstdout) {
		(void) mnstr_close(mal_clients->fdout);
		(void) mnstr_destroy(mal_clients->fdout);
	}
#endif
	/* deregister everything that was registered, ignore errors */
	if ((err = msab_wildRetreat()) != NULL) {
		fprintf(stderr, "!%s", err);
		free(err);
	}
	/* the server will now be shut down */
	if ((err = msab_registerStop()) != NULL) {
		fprintf(stderr, "!%s", err);
		free(err);
	}
	GDKexit(0); 	/* properly end GDK */
}<|MERGE_RESOLUTION|>--- conflicted
+++ resolved
@@ -13,14 +13,10 @@
 char monet_cwd[PATHLENGTH] = { 0 };
 size_t monet_memory;
 char 	monet_characteristics[PATHLENGTH];
-<<<<<<< HEAD
 int mal_trace;		/* enable profile events on console */
-=======
-char *mal_trace;		/* enable profile events on console */
 #ifdef HAVE_HGE
 int have_hge;
 #endif
->>>>>>> d7a2c162
 
 #include "mal_stack.h"
 #include "mal_linker.h"
