/*
 * The contents of this file are subject to the MonetDB Public License
 * Version 1.1 (the "License"); you may not use this file except in
 * compliance with the License. You may obtain a copy of the License at
 * http://www.monetdb.org/Legal/MonetDBLicense
 *
 * Software distributed under the License is distributed on an "AS IS"
 * basis, WITHOUT WARRANTY OF ANY KIND, either express or implied. See the
 * License for the specific language governing rights and limitations
 * under the License.
 *
 * The Original Code is the MonetDB Database System.
 *
 * The Initial Developer of the Original Code is CWI.
 * Portions created by CWI are Copyright (C) 1997-July 2008 CWI.
 * Copyright August 2008-2013 MonetDB B.V.
 * All Rights Reserved.
 */

/*
 * @+ Design Considerations
 * Redesign of the MonetDB software stack was driven by the need to
 * reduce the effort to extend the system into novel directions
 * and to reduce the Total Execution Cost (TEC).
 * The TEC is what an end-user or application program will notice.
 * The TEC is composed on several cost factors:
 * @itemize
 * @item  A)
 * API message handling
 * @item  P)
 * Parsing and semantic analysis
 * @item  O)
 * Optimization and plan generation
 * @item  D)
 * Data access to the persistent store
 * @item  E)
 * Execution of the query terms
 * @item R)
 * Result delivery to the application
 * @end itemize
 *
 * Choosing an architecture for processing database operations pre-supposes an
 * intuition on how the cost will be distributed. In an OLTP
 * setting you expect most of the cost to be in (P,O), while in OLAP it will
 * be (D,E,R). In a distributed setting the components (O,D,E) are dominant.
 * Web-applications would focus on (A,E,R).
 *
 * Such a simple characterization ignores the wide-spread
 * differences that can be experienced at each level. To illustrate,
 * in D) and R) it makes a big difference whether the data is already in the
 * cache or still on disk. With E) it makes a big difference whether you
 * are comparing two integers, evaluation of a mathematical function,
 * e.g., Gaussian, or a regular expression evaluation on a string.
 * As a result, intense optimization in one area may become completely invisible
 * due to being overshadowed by other cost factors.
 *
 * The Version 5 infrastructure is designed to ease addressing each
 * of these cost factors in a well-defined way, while retaining the
 * flexibility to combine the components needed for a particular situation.
 * It results in an architecture where you assemble the components
 * for a particular application domain and hardware platform.
 *
 * The primary interface to the database kernel is still based on
 * the exchange of text in the form of queries and simply formatted results.
 * This interface is designed for ease of interpretation, versatility and
 * is flexible to accommodate system debugging and application tool development.
 * Although a textual interface potentially leads to a performance degradation,
 * our experience with earlier system versions
 * showed that the overhead can be kept within acceptable bounds.
 * Moreover, a textual interface reduces the programming
 * effort otherwise needed to develop test and application programs.
 * The XML trend as the language for tool interaction supports our decision.
 * 
 * @node Architecture Overview, MAL Synopsis, Design Considerations, Design  Overview
 * @+ Architecture Overview
 * The architecture is built around a few independent components:
 * the MonetDB server, the merovigian, and the client application.
 * The MonetDB server is the heart of the system, it manages a single
 * physical database on one machine for all (concurrent) applications.
 * The merovigian program works along side a single server, keeping
 * an eye on its behavior. If the server accidently crashes, it is this program
 * that will attempt an automatic restart.
 *
 * The top layer consists of applications written in your favorite
 * language.
 * They provide both specific functionality
 * for a particular product, e.g., @url{http://kdl.cs.umass.edu/software,Proximity},
 * and generic functionality, e.g.,
 * the @url{http://www.aquafold.com,Aquabrowser} or @url{http://www.minq.se,Dbvisualizer}.
 * The applications communicate with the server
 * using de-facto standard interface packaged,
 * i.e., JDBC, ODBC, Perl, PHP, etc.
 *
 * The middle layer consists of query language processors such as
 * SQL and XQuery. The former supports the core functionality
 * of SQL'99 and extends into SQL'03. The latter is based on
 * the W3C standard and includes the XUpdate functionality.
 * The query language processors each manage their own private catalog structure.
 * Software bridges, e.g., import/export routines, are used to
 * share data between language paradigms.
 *
 * @iftex
 * @image{base00,,,,.pdf}
 * @emph{Figure 2.1}
 * @end iftex
 * @-
 * @node MAL Synopsis, Execution Engine, Architecture Overview,  Design  Overview
 * @+ MonetDB Assembly Language (MAL)
 * The target language for a query compiler is
 * the MonetDB Assembly Language (MAL).
 * It was designed to ease code generation
 * and fast interpretation by the server.
 * The compiler produces algebraic query plans, which
 * are turned into  physical execution
 * plans by the MAL optimizers.
 *
 * The output of a compiler is either an @sc{ascii} representation
 * of the MAL program or the compiler is tightly coupled with
 * the server to save parsing and communication overhead.
 *
 * A snippet of the MAL code produced by the SQL compiler
 * for the query @sc{select count(*) from tables}
 * is shown below. It illustrates a sequences of relational
 * operations against a table column and producing a
 * partial result.
 * @example
 * 	...
 *     _22:bat[:oid,:oid]  := sql.bind_dbat("tmp","_tables",0);
 *     _23 := bat.reverse(_22);
 *     _24 := algebra.kdifference(_20,_23);
 *     _25 := algebra.markT(_24,0:oid);
 *     _26 := bat.reverse(_25);
 *     _27 := algebra.join(_26,_20);
 *     _28 := bat.setWriteMode(_19);
 *     bat.append(_28,_27,true);
 * 	...
 * @end example
 *
 * MAL supports the full breadth of computational paradigms
 * deployed in a database setting. It is language framework
 * where the execution semantics is determined by the
 * code transformations and the final engine choosen.
 *
 * The design and implementation of MAL takes the functionality offered
 * previously a significant step further. To name a few:
 * @itemize @bullet
 * @item All instructions are strongly typed before being executed.
 * @item It supports polymorphic functions.
 * They act as templates that produce strongly typed instantiations when needed.
 * @item Function style expressions where
 * each assignment instruction can receive multiple target results;
 * it forms a point in the dataflow graph.
 * @item It supports co-routines (Factories) to build streaming applications.
 * @item Properties are associated with the program code for
 * ease of optimization and scheduling.
 * @item It can be readily extended with user defined types and
 * function modules.
 * @end itemize
 *
 * @-
 * @+ Critical sections and semaphores
 * MonetDB Version 5 is implemented as a collection of threads.
 * This calls for extreme
 * care in coding. At several places locks and semaphores are necessary
 * to achieve predictable results. In particular, after they are created
 * and when they are inspected or being modified to take decisions.
 *
 * In the current implementation the following list of locks and semaphores
 * is used in the Monet layer:
 *
 */
#include <monetdb_config.h>
#include <mal.h>

char monet_cwd[PATHLENGTH] = { 0 };
size_t monet_memory;
char *mal_trace;		/* enable profile events on console */

#include "mal_stack.h"
#include "mal_linker.h"
#include "mal_session.h"
#include "mal_parser.h"
#include "mal_interpreter.h"
#include "mal_namespace.h"  /* for initNamespace() */
#include "mal_client.h"
#include "mal_sabaoth.h"
#include "mal_recycle.h"
#include "mal_dataflow.h"
#include "mal_profiler.h"
#include "mal_http_daemon.h"
#include "mal_private.h"

MT_Lock     mal_contextLock MT_LOCK_INITIALIZER("mal_contextLock");
MT_Lock     mal_namespaceLock MT_LOCK_INITIALIZER("mal_namespaceLock");
MT_Lock     mal_remoteLock MT_LOCK_INITIALIZER("mal_remoteLock");
MT_Lock  	mal_profileLock MT_LOCK_INITIALIZER("mal_profileLock");
MT_Lock     mal_copyLock MT_LOCK_INITIALIZER("mal_copyLock");
MT_Lock     mal_delayLock MT_LOCK_INITIALIZER("mal_delayLock");
MT_Sema		mal_parallelism;
/*
 * Initialization of the MAL context
 * The compiler directive STRUCT_ALIGNED tells that the
 * fields in the VALrecord all start at the same offset.
 * This knowledge avoids low-level type decodings, but should
 * be assured at least once for each platform.
 */

static
void tstAligned(void)
{
#ifdef STRUCT_ALIGNED
	int allAligned=0;
	ValRecord v;
	ptr val, base;
	base = (ptr) & v.val.ival;
	val= (ptr) & v.val.bval; if(val != base){ allAligned = -1; }
	val= (ptr) & v.val.btval; if(val != base){ allAligned = -1; }
	val= (ptr) & v.val.shval; if(val != base){ allAligned = -1; }
	val= (ptr) & v.val.bval; if(val != base){ allAligned = -1; }
	val= (ptr) & v.val.ival; if(val != base){ allAligned = -1; }
	val= (ptr) & v.val.oval; if(val != base){ allAligned = -1; }
	val= (ptr) & v.val.pval; if(val != base){ allAligned = -1; }
	val= (ptr) & v.val.fval; if(val != base){ allAligned = -1; }
	val= (ptr) & v.val.dval; if(val != base){ allAligned = -1; }
	val= (ptr) & v.val.lval; if(val != base){ allAligned = -1; }
	val= (ptr) & v.val.sval; if(val != base){ allAligned = -1; }
	if(allAligned<0)
	    GDKfatal("Recompile with STRUCT_ALIGNED flag disabled\n");
#endif
}
int mal_init(void){
#ifdef NEED_MT_LOCK_INIT
	MT_lock_init( &mal_contextLock, "mal_contextLock");
	MT_lock_init( &mal_namespaceLock, "mal_namespaceLock");
	MT_lock_init( &mal_remoteLock, "mal_remoteLock");
	MT_lock_init( &mal_profileLock, "mal_profileLock");
	MT_lock_init( &mal_copyLock, "mal_copyLock");
	MT_lock_init( &mal_delayLock, "mal_delayLock");
#endif
	/* "/2" is arbitrarily used / chosen, as on systems with
	 * hyper-threading enabled, using all hardware threads rather than
	 * "only" all physical cores does not necessarily yield a linear
	 * performance benefit */
	MT_sema_init( &mal_parallelism, (GDKnr_threads > 1 ? GDKnr_threads/2: 1), "mal_parallelism");

	tstAligned();
	MCinit();
	mdbInit();
	if (monet_memory == 0)
		monet_memory = MT_npages() * MT_pagesize();
	initNamespace();
	initParser();
	initHeartbeat();
	initResource();
#ifdef HAVE_JSONSTORE
	startHttpdaemon();
#endif
	RECYCLEinit();
	if( malBootstrap() == 0)
		return -1;
	/* set up the profiler if needed, output sent to console */
	/* Use the same shortcuts as stethoscope */
	if ( mal_trace && *mal_trace) {
		char *s;
		setFilterAll();
		openProfilerStream(mal_clients[0].fdout);
		for ( s= mal_trace; *s; s++)
		switch(*s){
		case 'a': activateCounter("aggregate");break;
		case 'b': activateCounter("rbytes");
				activateCounter("wbytes");break;
		case 'c': activateCounter("cpu");break;
		case 'e': activateCounter("event");break;
		case 'f': activateCounter("function");break;
		case 'i': activateCounter("pc");break;
		case 'm': activateCounter("memory");break;
		case 'p': activateCounter("process");break;
		case 'r': activateCounter("reads");break;
		case 's': activateCounter("stmt");break;
		case 't': activateCounter("ticks");break;
		case 'u': activateCounter("user");break;
		case 'w': activateCounter("writes");break;
		case 'y': activateCounter("type");break;
		case 'D': activateCounter("dot");break;
		case 'I': activateCounter("thread");break; 
		case 'T': activateCounter("time");break;
		case 'S': activateCounter("start");
		}
		startProfiling();
	} else mal_trace =0;
	return 0;
}
/*
 * Upon exit we should attempt to remove all allocated memory explicitly.
 * This seemingly superflous action is necessary to simplify analyis of
 * memory leakage problems later on.
 */

/* stopping clients should be done with care, as they may be in the mids of
 * transactions. One safe place is between MAL instructions, which would
 * abort the transaction by raising an exception. All non-console sessions are
 * terminate this way.
 * We should also ensure that no new client enters the scene while shutting down.
 * For this we mark the client records as BLOCKCLIENT.
 *
 * Beware, mal_exit is also called during a SIGTERM from the monetdb tool
 */
static void stopClients(void)
{
	Client cntxt = mal_clients;

	MT_lock_set(&mal_contextLock,"stopClients");
	for(cntxt= mal_clients +1;  cntxt < mal_clients+MAL_MAXCLIENTS; cntxt++)
	if ( cntxt->mode == RUNCLIENT)
		cntxt->mode = FINISHCLIENT; 
	else if (cntxt->mode == FREECLIENT)
		cntxt->mode = BLOCKCLIENT;
	MT_lock_unset(&mal_contextLock,"stopClients");
}

int
moreClients(int reruns)
{
	int freeclient=0, finishing=0, running=0, blocked = 0;
	Client cntxt = mal_clients;

	for(cntxt= mal_clients+1;  cntxt<mal_clients+MAL_MAXCLIENTS; cntxt++){
		freeclient += (cntxt->mode == FREECLIENT);
		finishing += (cntxt->mode == FINISHCLIENT);
		running += (cntxt->mode == RUNCLIENT);
		blocked += (cntxt->mode == BLOCKCLIENT);
	}
	if( reruns > 3){
		printf("MALexit: server forced exit %d free %d finishing %d running %d blocked\n",
				freeclient, finishing,running, blocked);
		return 0;
	}
	return finishing+running;
}

void mal_exit(void){
	str err;

	/*
	 * Before continuing we should make sure that all clients
	 * (except the console) have left the scene.
	 */
<<<<<<< HEAD
	RECYCLEdrop(mal_clients); /* remove any left over intermediates */
	stopProfiling();
	stopHeartbeat();
#ifdef HAVE_JSONSTORE
	stopHttpdaemon();
#endif
	stopMALdataflow();

=======
	stopClients();
>>>>>>> a6988a41
#if 0
{
	int reruns=0, go_on;
	do{
		if ( (go_on = moreClients(reruns)) )
			MT_sleep_ms(1000);
		if(reruns)
			mnstr_printf(mal_clients->fdout,"#MALexit: clients still active\n");
	} while (++reruns < SERVERSHUTDOWNDELAY && go_on);
}
#endif
	stopMALdataflow();
	stopProfiling();
	RECYCLEshutdown(mal_clients); /* remove any left over intermediates */
	unloadLibraries();
#if 0
	/* skip this to solve random crashes, needs work */
	freeModuleList(mal_clients->nspace);

	finishNamespace();
	if( mal_clients->prompt)
		GDKfree(mal_clients->prompt);
	if( mal_clients->errbuf)
		GDKfree(mal_clients->errbuf);
	if( mal_clients->bak)
		GDKfree(mal_clients->bak);
	if( mal_clients->fdin){
		/* missing protection against closing stdin stream */
		(void) mnstr_close(mal_clients->fdin->s);
		(void) bstream_destroy(mal_clients->fdin);
	}
	if( mal_clients->fdout && mal_clients->fdout != GDKstdout) {
		(void) mnstr_close(mal_clients->fdout);
		(void) mnstr_destroy(mal_clients->fdout);
	}
#endif
	/* deregister everything that was registered, ignore errors */
	if ((err = msab_wildRetreat()) != NULL) {
		fprintf(stderr, "!%s", err);
		free(err);
	}
	/* the server will now be shut down */
	if ((err = msab_registerStop()) != NULL) {
		fprintf(stderr, "!%s", err);
		free(err);
	}
	GDKexit(0); 	/* properly end GDK */
}<|MERGE_RESOLUTION|>--- conflicted
+++ resolved
@@ -345,18 +345,7 @@
 	 * Before continuing we should make sure that all clients
 	 * (except the console) have left the scene.
 	 */
-<<<<<<< HEAD
-	RECYCLEdrop(mal_clients); /* remove any left over intermediates */
-	stopProfiling();
-	stopHeartbeat();
-#ifdef HAVE_JSONSTORE
-	stopHttpdaemon();
-#endif
-	stopMALdataflow();
-
-=======
 	stopClients();
->>>>>>> a6988a41
 #if 0
 {
 	int reruns=0, go_on;
@@ -368,9 +357,13 @@
 	} while (++reruns < SERVERSHUTDOWNDELAY && go_on);
 }
 #endif
+	stopHeartbeat();
+#ifdef HAVE_JSONSTORE
+	stopHttpdaemon();
+#endif
 	stopMALdataflow();
 	stopProfiling();
-	RECYCLEshutdown(mal_clients); /* remove any left over intermediates */
+	RECYCLEdrop(mal_clients); /* remove any left over intermediates */
 	unloadLibraries();
 #if 0
 	/* skip this to solve random crashes, needs work */
