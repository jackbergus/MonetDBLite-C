--- conflicted
+++ resolved
@@ -201,12 +201,8 @@
 			clk = DELAYUNIT;
 		}
 
-<<<<<<< HEAD
 	if ( clk >= DELAYUNIT ) {
-=======
-	if ( clk > DELAYUNIT ) {
 		PARDEBUG mnstr_printf(GDKstdout, "#delay %d initial "LLFMT"n", cntxt->idx, clk);
->>>>>>> 1679ce1f
 		while (clk > 0) {
 			/* always keep one running to avoid all waiting  */
 			if (running < 2)
