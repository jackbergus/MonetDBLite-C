--- conflicted
+++ resolved
@@ -25,12 +25,13 @@
 static int updateTypeMap(int formal, int actual, int polytype[MAXTYPEVAR]);
 static int typeKind(MalBlkPtr mb, InstrPtr p, int i);
 
-/* #define _DEBUG_MAL_RESOLVE*/
+/* #define DEBUG_MAL_RESOLVE*/
 #define MAXMALARG 256
 
 str traceFcnName = "____";
 int tracefcn;
 int polyVector[MAXTYPEVAR];
+
 /*
  * We found the proper function. Copy some properties. In particular,
  * determine the calling strategy, i.e. FCNcall, CMDcall, FACcall, PATcall
@@ -117,7 +118,7 @@
 	 * it will be looked up multiple types to resolve the instruction.[todo]
 	 * Simplify polytype using a map into the concrete argument table.
 	 */
-#ifdef _DEBUG_MAL_RESOLVE
+#ifdef DEBUG_MAL_RESOLVE
 		fprintf(stderr,"#findFunction %s.%s\n", getModuleId(p), getFunctionId(p));
 #endif
 	m = scope;
@@ -188,7 +189,7 @@
 /*  if(polyVector[0]==0) polyInit();
     memcpy(polytype,polyVector, 2*sig->argc*sizeof(int)); */
 
-#ifdef _DEBUG_MAL_RESOLVE
+#ifdef DEBUG_MAL_RESOLVE
 		if (tracefcn && (sig->polymorphic || sig->retc == p->retc)) {
 			fprintf(stderr, "#resolving: ");
 			fprintInstruction(stderr, mb, 0, p, LIST_MAL_ALL);
@@ -278,7 +279,7 @@
 				s = s->peer;
 				continue;
 			}
-#ifdef _DEBUG_MAL_RESOLVE
+#ifdef DEBUG_MAL_RESOLVE
 		if (tracefcn && (sig->polymorphic || sig->retc == p->retc)) {
 			fprintf(stderr, "#resolving: ");
 			fprintInstruction(stderr, mb, 0, p, LIST_MAL_ALL);
@@ -290,7 +291,7 @@
 				int actual = getArgType(mb, p, i);
 				int formal = getArgType(s->def, sig, i);
 				if (resolveType(formal, actual) == -1) {
-#ifdef _DEBUG_MAL_RESOLVE
+#ifdef DEBUG_MAL_RESOLVE
 					char *ftpe = getTypeName(formal);
 					char *atpe = getTypeName(actual);
 					fprintf(stderr, "#unmatched %d formal %s actual %s\n",
@@ -311,7 +312,7 @@
 		 * An optimizer may at a later stage automatically insert such
 		 * coercion requests.
 		 */
-#ifdef _DEBUG_MAL_RESOLVE
+#ifdef DEBUG_MAL_RESOLVE
 		if (tracefcn) {
 			char *tpe, *tpe2;
 			fprintf(stderr, "#finished %s.%s unmatched=%d polymorphic=%d %d",
@@ -405,7 +406,7 @@
 		 * Also mark all variables that are subject to garbage control.
 		 * Beware, this is not yet effectuated in the interpreter.
 		 */
-#ifdef _DEBUG_MAL_RESOLVE
+#ifdef DEBUG_MAL_RESOLVE
 		fprintf(stderr,"#TYPE RESOLVED:");
 		fprintInstruction(stderr, mb, 0, p, LIST_MAL_DEBUG);
 #endif
@@ -484,7 +485,7 @@
 	 * arguments, but that clashes with one of the target variables.
 	 */
   wrapup:
-#ifdef _DEBUG_MAL_RESOLVE
+#ifdef DEBUG_MAL_RESOLVE
 		if (tracefcn) {
 			fprintf(stderr, "#Wrapup matching returntype %d returns %d:",*returntype,*returns);
 			fprintInstruction(stderr, mb, 0, p, LIST_MAL_ALL);
@@ -498,7 +499,7 @@
 int
 resolveType(int dsttype, int srctype)
 {
-#ifdef _DEBUG_MAL_RESOLVE
+#ifdef DEBUG_MAL_RESOLVE
 	if (tracefcn) {
 		char *dtpe = getTypeName(dsttype);
 		char *stpe = getTypeName(srctype);
@@ -532,13 +533,13 @@
 		else if (t2 == TYPE_any)
 			t3 = t1;
 		else {
-#ifdef _DEBUG_MAL_RESOLVE
+#ifdef DEBUG_MAL_RESOLVE
 			if (tracefcn)
 				fprintf(stderr, "#Tail can not be resolved \n");
 #endif
 			return -1;
 		}
-#ifdef _DEBUG_MAL_RESOLVE
+#ifdef DEBUG_MAL_RESOLVE
 		if (tracefcn) {
 			int i2 = getTypeIndex(dsttype);
 			char *tpe1, *tpe2, *tpe3; 
@@ -554,7 +555,7 @@
 #endif
 		return newBatType(t3);
 	}
-#ifdef _DEBUG_MAL_RESOLVE
+#ifdef DEBUG_MAL_RESOLVE
 	if (tracefcn)
 		fprintf(stderr, "#Can not be resolved \n");
 #endif
@@ -619,12 +620,12 @@
 		return;
 	}
 	if (getFunctionId(p) && getModuleId(p)) {
-#ifdef _DEBUG_MAL_RESOLVE
+#ifdef DEBUG_MAL_RESOLVE
 		//tracefcn = idcmp(getFunctionId(p), traceFcnName) == 0;
 #endif
 		m = findModule(scope, getModuleId(p));
 		s1 = findFunctionType(m, mb, p, silent);
-#ifdef _DEBUG_MAL_RESOLVE
+#ifdef DEBUG_MAL_RESOLVE
 		fprintf(stderr,"#typeChecker matched %d\n",s1);
 #endif
 		if (s1 >= 0)
@@ -663,7 +664,7 @@
 			p->typechk = TYPE_UNKNOWN;
 		} else
 			p->typechk = TYPE_RESOLVED;
-#ifdef _DEBUG_MAL_RESOLVE
+#ifdef DEBUG_MAL_RESOLVE
 		fprintf(stderr,"#typeChecker  no-sig and no-oly could not find it %d\n",p->typechk);
 #endif
 		return;
@@ -675,7 +676,7 @@
 	 * variables.
 	 */
 	if (getFunctionId(p)){
-#ifdef _DEBUG_MAL_RESOLVE
+#ifdef DEBUG_MAL_RESOLVE
 		fprintf(stderr,"#typeChecker function call break %s\n", getFunctionId(p));
 #endif
 		return;
@@ -695,7 +696,7 @@
 			s1 = resolveType(lhs, rhs);
 			if (s1 == -1) {
 				typeMismatch(mb, p, lhs, rhs, silent);
-#ifdef _DEBUG_MAL_RESOLVE
+#ifdef DEBUG_MAL_RESOLVE
 				fprintf(stderr,"#typeChecker function mismatch %s\n", getFunctionId(p));
 #endif
 				return;
@@ -761,13 +762,9 @@
 		p = getInstrPtr(mb, i);
 		assert (p != NULL);
 		if (p->typechk != TYPE_RESOLVED)
-<<<<<<< HEAD
 			typeChecker(s, mb, p, silent);
-=======
-			typeChecker(out, s, mb, p, silent);
 		if (mb->errors)
 			return;
->>>>>>> c47219fc
 	}
 }
 
@@ -791,9 +788,18 @@
 void
 chkProgram(Module s, MalBlkPtr mb)
 {
+/* it is not ready yet, too fragile
+		mb->typefixed = mb->stop == chk; ignored END */
+/*	if( mb->flowfixed == 0)*/
+
 	chkTypes(s, mb, FALSE);
+	if (mb->errors)
+		return;
 	chkFlow(mb);
+	if (mb->errors)
+		return;
 	chkDeclarations(mb);
+	/* malGarbageCollector(mb); */
 }
 
 /*
@@ -851,7 +857,7 @@
 
 	if (formal == TYPE_bat && isaBatType(actual))
 		return 0;
-#ifdef _DEBUG_MAL_RESOLVE
+#ifdef DEBUG_MAL_RESOLVE
 	if(tracefcn){
 		char *tpe1 = getTypeName(formal), *tpe2 = getTypeName(actual);
 		fprintf(stderr, "#updateTypeMap:formal %s actual %s\n", tpe1, tpe2);
@@ -884,7 +890,7 @@
 			return -1;
 	}
   updLabel:
-#ifdef _DEBUG_MAL_RESOLVE
+#ifdef DEBUG_MAL_RESOLVE
 	fprintf(stderr, "#updateTypeMap returns: %d\n", ret);
 #endif
 	return ret;
