/*
 * This Source Code Form is subject to the terms of the Mozilla Public
 * License, v. 2.0.  If a copy of the MPL was not distributed with this
 * file, You can obtain one at http://mozilla.org/MPL/2.0/.
 *
 * Copyright 1997 - July 2008 CWI, August 2008 - 2017 MonetDB B.V.
 */

/*
 * (author)  Author M. Kersten
 * For documentation see website
 */
#include "monetdb_config.h"
#include "mal_instruction.h"
#include "mal_function.h"		/* for getPC() */
#include "mal_utils.h"
#include "mal_exception.h"

void
addMalException(MalBlkPtr mb, str msg)
{
    str new;
    
    if( mb->errors){ 
        new = GDKzalloc(strlen(mb->errors) + strlen(msg) + 4);
        if (new == NULL)
            return ; // just stick to one error message, ignore rest
        strcpy(new, mb->errors);
        strcat(new, msg);
        GDKfree(mb->errors);
        mb->errors = new;
    } else {
		new = GDKstrdup(msg);
		if( new == NULL)
            return ; // just stick to one error message, ignore rest
		mb->errors = new;
	}
}

Symbol
newSymbol(str nme, int kind)
{
	Symbol cur;

	if (nme == NULL)
		return NULL;
	cur = (Symbol) GDKzalloc(sizeof(SymRecord));
	if (cur == NULL)
		return NULL;
	cur->name = putName(nme);
	cur->kind = kind;
	cur->peer = NULL;
	cur->def = newMalBlk(kind == FUNCTIONsymbol? STMT_INCREMENT : 2);
	if (cur->def == NULL){
		GDKfree(cur);
		return NULL;
	}
	return cur;
}

void
freeSymbol(Symbol s)
{
	if (s == NULL)
		return;
	if (s->def) {
		freeMalBlk(s->def);
		s->def = NULL;
	}
	GDKfree(s);
}

void
freeSymbolList(Symbol s)
{
	Symbol t = s;

	while (s) {
		t = s->peer;
		s->peer = NULL;
		freeSymbol(s);
		s = t;
	}
}

int
newMalBlkStmt(MalBlkPtr mb, int maxstmts)
{
	InstrPtr *p;

	p = (InstrPtr *) GDKzalloc(sizeof(InstrPtr) * maxstmts);
	if (p == NULL) 
		return -1;
	mb->stmt = p;
	mb->stop = 0;
	mb->ssize = maxstmts;
	return 0;
}

MalBlkPtr
newMalBlk(int elements)
{
	MalBlkPtr mb;
	VarRecord *v;

	mb = (MalBlkPtr) GDKmalloc(sizeof(MalBlkRecord));
	if (mb == NULL)
		return NULL;

	/* each MAL instruction implies at least on variable 
 	 * we reserve some extra for constants */
	v = (VarRecord *) GDKzalloc(sizeof(VarRecord) * (elements + 8) );
	if (v == NULL) {
		GDKfree(mb);
		return NULL;
	}
	mb->var = v;
	mb->vtop = 0;
	mb->vid = 0;
	mb->vsize = elements;
	mb->help = NULL;
	mb->binding[0] = 0;
	mb->tag = 0;
	mb->errors = NULL;
	mb->alternative = NULL;
	mb->history = NULL;
	mb->keephistory = 0;
	mb->maxarg = MAXARG;		/* the minimum for each instruction */
	mb->inlineProp = 0;
	mb->unsafeProp = 0;
	mb->sealedProp = 0;
	mb->replica = NULL;
	mb->trap = 0;
	mb->runtime = 0;
	mb->calls = 0;
	mb->optimize = 0;
	mb->stmt = NULL;
	mb->activeClients = 1;
	if (newMalBlkStmt(mb, elements) < 0) {
		GDKfree(mb->var);
		GDKfree(mb->stmt);
		GDKfree(mb);
		return NULL;
	}
	return mb;
}

/* We only grow until the MAL block can be used */
static int growBlk(int elm)
{
	int steps =1 ;
	int old = elm;

	while( old / 2 > 1){
		old /= 2;
		steps++;
	}
	return elm + steps * STMT_INCREMENT;
}

int
resizeMalBlk(MalBlkPtr mb, int elements)
{
	int i;

<<<<<<< HEAD
	//assert(mb->vsize >= mb->ssize);
=======
>>>>>>> 9969eb6d
	if( elements > mb->ssize){
		InstrPtr *ostmt = mb->stmt;
		mb->stmt = (InstrPtr *) GDKrealloc(mb->stmt, elements * sizeof(InstrPtr));
		if ( mb->stmt ){
			for ( i = mb->ssize; i < elements; i++)
				mb->stmt[i] = 0;
			mb->ssize = elements;
		} else {
			mb->stmt = ostmt;	/* reinstate old pointer */
			mb->errors = createMalException(mb,0, TYPE, "out of memory (requested: "LLFMT" bytes)", (lng) elements * sizeof(InstrPtr));
			return -1;
		}
	}


	if( elements > mb->vsize){
		VarRecord *ovar = mb->var;
		mb->var = (VarRecord*) GDKrealloc(mb->var, elements * sizeof (VarRecord));
		if ( mb->var ){
			memset( ((char*) mb->var) + sizeof(VarRecord) * mb->vsize, 0, (elements - mb->vsize) * sizeof(VarRecord));
			mb->vsize = elements;
		} else{
			mb->var = ovar;
			mb->errors = createMalException(mb,0, TYPE, "out of memory (requested: "LLFMT" bytes)", (lng) elements * sizeof(InstrPtr));
			return -1;
		}
	}
	return 0;
}
/* The resetMalBlk code removes instructions, but without freeing the
 * space. This way the structure is prepared for re-use */
void
resetMalBlk(MalBlkPtr mb, int stop)
{
	int i;

	for(i=0; i<stop; i++) 
		mb->stmt[i] ->typechk = TYPE_UNKNOWN;
	mb->stop = stop;
	mb->errors = 0;
}

/* The freeMalBlk code is quite defensive. It is used to localize an
 * illegal re-use of a MAL blk. */
void
freeMalBlk(MalBlkPtr mb)
{
	int i;

	for (i = 0; i < mb->ssize; i++)
		if (mb->stmt[i]) {
			freeInstruction(mb->stmt[i]);
			mb->stmt[i] = NULL;
		}
	mb->stop = 0;
	for(i=0; i< mb->vtop; i++)
		VALclear(&getVarConstant(mb,i));
	mb->vtop = 0;
	mb->vid = 0;
	GDKfree(mb->stmt);
	mb->stmt = 0;
	GDKfree(mb->var);
	mb->var = 0;

	if (mb->history)
		freeMalBlk(mb->history);
	mb->binding[0] = 0;
	mb->tag = 0;
	if (mb->help)
		GDKfree(mb->help);
	mb->help = 0;
	mb->inlineProp = 0;
	mb->unsafeProp = 0;
	mb->sealedProp = 0;
	GDKfree(mb->errors);
	GDKfree(mb);
}

/* The routine below should assure that all referenced structures are
 * private. The copying is memory conservative. */
MalBlkPtr
copyMalBlk(MalBlkPtr old)
{
	MalBlkPtr mb;
	int i;

	mb = (MalBlkPtr) GDKzalloc(sizeof(MalBlkRecord));
	if (mb == NULL)
		return NULL;
	mb->alternative = old->alternative;
	mb->history = NULL;
	mb->keephistory = old->keephistory;

	mb->var = (VarRecord *) GDKzalloc(sizeof(VarRecord) * old->vsize);
	if (mb->var == NULL) {
		GDKfree(mb);
		return NULL;
	}

	mb->activeClients = 1;
	mb->vsize = old->vsize;
	mb->vtop = old->vtop;
	mb->vid = old->vid;

	// copy all variable records
	for (i = 0; i < old->vtop; i++) {
		mb->var[i]=  old->var[i];
		if (!VALcopy(&(mb->var[i].value), &(old->var[i].value))) {
			while (--i >= 0)
				VALclear(&mb->var[i].value);
			GDKfree(mb->var);
			GDKfree(mb);
			return NULL;
		}
	}

	mb->stmt = (InstrPtr *) GDKzalloc(sizeof(InstrPtr) * old->ssize);

	if (mb->stmt == NULL) {
		for (i = 0; i < old->vtop; i++)
			VALclear(&mb->var[i].value);
		GDKfree(mb->var);
		GDKfree(mb);
		return NULL;
	}

	mb->stop = old->stop;
	mb->ssize = old->ssize;
	assert(old->stop < old->ssize);
	for (i = 0; i < old->stop; i++) {
		mb->stmt[i] = copyInstruction(old->stmt[i]);
		if(!mb->stmt[i]) {
			while (--i >= 0)
				freeInstruction(mb->stmt[i]);
			for (i = 0; i < old->vtop; i++)
				VALclear(&mb->var[i].value);
			GDKfree(mb->var);
			GDKfree(mb->stmt);
			GDKfree(mb);
			return NULL;
		}
	}
	mb->help = old->help ? GDKstrdup(old->help) : NULL;
	if (old->help && !mb->help) {
		for (i = 0; i < old->stop; i++)
			freeInstruction(mb->stmt[i]);
		for (i = 0; i < old->vtop; i++)
			VALclear(&mb->var[i].value);
		GDKfree(mb->var);
		GDKfree(mb->stmt);
		GDKfree(mb);
		return NULL;
	}
	strncpy(mb->binding,  old->binding, IDLENGTH);
	mb->errors = old->errors? GDKstrdup(old->errors):0;
	mb->tag = old->tag;
	mb->trap = old->trap;
	mb->runtime = old->runtime;
	mb->calls = old->calls;
	mb->optimize = old->optimize;
	mb->replica = old->replica;
	mb->maxarg = old->maxarg;
	mb->inlineProp = old->inlineProp;
	mb->unsafeProp = old->unsafeProp;
	mb->sealedProp = old->sealedProp;
	return mb;
}

void
addtoMalBlkHistory(MalBlkPtr mb)
{
	MalBlkPtr cpy, h;
	if (mb->keephistory) {
		cpy = copyMalBlk(mb);
		if (cpy == NULL)
			return;				/* ignore history */
		cpy->history = NULL;
		if (mb->history == NULL)
			mb->history = cpy;
		else {
			for (h = mb; h->history; h = h->history)
				;
			h->history = cpy;
		}
	}
}

MalBlkPtr
getMalBlkHistory(MalBlkPtr mb, int idx)
{
	MalBlkPtr h = mb;

	while (h && idx-- >= 0)
		h = h->history;
	return h ? h : mb;
}

// Localize the plan using the optimizer name
MalBlkPtr
getMalBlkOptimized(MalBlkPtr mb, str name)
{
	MalBlkPtr h = mb->history;
	InstrPtr p;
	int i= 0;
	char buf[IDLENGTH]= {0}, *n;

	if( name == 0)
		return mb;
	strncpy(buf,name, IDLENGTH);
	n = strchr(buf,']');
	if( n) *n = 0;
	
	while (h ){
		for( i = 1; i< h->stop; i++){
			p = getInstrPtr(h,i);
			if( p->token == REMsymbol && strstr(getVarConstant(h, getArg(p,0)).val.sval, buf)  )
				return h;
		}
		h = h->history;
	}
	return 0;
}


/* Before compiling a large string, it makes sense to allocate
 * approximately enough space to keep the intermediate
 * code. Otherwise, we end up with a repeated extend on the MAL block,
 * which really consumes a lot of memcpy resources. The average MAL
 * string length could been derived from the test cases. An error in
 * the estimate is more expensive than just counting the lines.
 */
int
prepareMalBlk(MalBlkPtr mb, str s)
{
	int cnt = STMT_INCREMENT;

	while (s) {
		s = strchr(s, '\n');
		if (s) {
			s++;
			cnt++;
		}
	}
	cnt = (int) (cnt * 1.1);
	return resizeMalBlk(mb, cnt);
}

/* The MAL records should be managed from a pool to
 * avoid repeated alloc/free and reduce probability of
 * memory fragmentation. (todo)
 * The complicating factor is their variable size,
 * which leads to growing records as a result of pushArguments
 * Allocation of an instruction should always succeed.
 */
InstrPtr
newInstruction(MalBlkPtr mb, str modnme, str fcnnme)
{
	InstrPtr p = NULL;

	p = GDKzalloc(MAXARG * sizeof(p->argv[0]) + offsetof(InstrRecord, argv));
	if (p == NULL) {
		/* We are facing an hard problem.
		 * The hack is to re-use an already allocated instruction.
		 * The marking of the block as containing errors should protect further actions.
		 */
		if( mb){
			mb->errors = createMalException(mb,0, TYPE, MAL_MALLOC_FAIL);
		}
		return NULL;
	}
	p->maxarg = MAXARG;
	p->typechk = TYPE_UNKNOWN;
	setModuleId(p, modnme);
	setFunctionId(p, fcnnme);
	p->argc = 1;
	p->retc = 1;
	p->mitosis = -1;
	p->argv[0] = -1;			/* watch out for direct use in variable table */
	/* Flow of control instructions are always marked as an assignment
	 * with modifier */
	p->token = ASSIGNsymbol;
	return p;
}

/* Copying an instruction is space conservative. */
InstrPtr
copyInstruction(InstrPtr p)
{
	InstrPtr new = (InstrPtr) GDKmalloc(offsetof(InstrRecord, argv) + p->maxarg * sizeof(p->maxarg));
	if(new == NULL) 
		return new;
	oldmoveInstruction(new, p);
	return new;
}

void
clrFunction(InstrPtr p)
{
	p->token = ASSIGNsymbol;
	p->fcn = 0;
	p->blk = 0;
	p->typechk = TYPE_UNKNOWN;
	setModuleId(p, NULL);
	setFunctionId(p, NULL);
}

void
clrInstruction(InstrPtr p)
{
	clrFunction(p);
	memset((char *) p, 0, offsetof(InstrRecord, argv) + p->maxarg * sizeof(p->argv[0]));
}

void
freeInstruction(InstrPtr p)
{
	GDKfree(p);
}

/* Moving instructions around calls for care, because all dependent
 * information should also be updated. */
void
oldmoveInstruction(InstrPtr new, InstrPtr p)
{
	int space;

	space = offsetof(InstrRecord, argv) + p->maxarg * sizeof(p->argv[0]);
	memcpy((char *) new, (char *) p, space);
	setFunctionId(new, getFunctionId(p));
	setModuleId(new, getModuleId(p));
	new->typechk = TYPE_UNKNOWN;
}

/* Query optimizers walk their way through a MAL program block. They
 * require some primitives to move instructions around and to remove
 * superflous instructions. The removal is based on the assumption
 * that indeed the instruction belonged to the block. */
void
removeInstruction(MalBlkPtr mb, InstrPtr p)
{
	int i;

	for (i = 0; i < mb->stop - 1; i++)
		if (mb->stmt[i] == p)
			break;

	if (i == mb->stop)
		return;

	for (; i < mb->stop - 1; i++) 
		mb->stmt[i] = mb->stmt[i + 1];
	mb->stmt[i] = 0;
	mb->stop--;
	assert(i == mb->stop);

	/* move statement after stop */
	mb->stmt[i] = p;
}

void
removeInstructionBlock(MalBlkPtr mb, int pc, int cnt)
{
	int i;
	InstrPtr p;

	for (i = pc; i < pc + cnt; i++) {
		p = getInstrPtr(mb, i);
		freeInstruction(p);
	}

	for (i = pc; i < mb->stop - cnt; i++)
		mb->stmt[i] = mb->stmt[i + cnt];

	mb->stop -= cnt;
	for (; i < mb->stop; i++)
		mb->stmt[i] = 0;
}

void
moveInstruction(MalBlkPtr mb, int pc, int target)
{
	InstrPtr p;
	int i;

	p = getInstrPtr(mb, pc);
	if (pc > target) {
		for (i = pc; i > target; i--)
			mb->stmt[i] = mb->stmt[i - 1];
		mb->stmt[i] = p;
	} else {
		for (i = target; i > pc; i--)
			mb->stmt[i] = mb->stmt[i - 1];
		mb->stmt[i] = p;
	}
}

/* Beware that the first argument of a signature is reserved for the
 * function return type , which should be equal to the destination
 * variable type.
 */

int
findVariable(MalBlkPtr mb, const char *name)
{
	int i;

	if (name == NULL)
		return -1;
	for (i = mb->vtop - 1; i >= 0; i--)
		if (idcmp(name, getVarName(mb, i)) == 0)
			return i;
	return -1;
}

/* The second version of findVariable assumes you have not yet
 * allocated a private structure. This is particularly usefull during
 * parsing, because most variables are already defined. This way we
 * safe GDKmalloc/GDKfree. */
int
findVariableLength(MalBlkPtr mb, str name, int len)
{
	int i;
	int j;

	for (i = mb->vtop - 1; i >= 0; i--)
	{
			str s = mb->var[i].id;

			j = 0;
			if (s)
				for (j = 0; j < len; j++)
					if (name[j] != s[j])
						break;
			if (j == len && s && s[j] == 0)
				return i;
		}
	return -1;
}

/* Note that getType also checks for type names directly. They have
 * preference over variable names. */
malType
getType(MalBlkPtr mb, str nme)
{
	int i;

	i = findVariable(mb, nme);
	if (i < 0)
		return getAtomIndex(nme, -1, TYPE_any);
	return getVarType(mb, i);
}

str
getArgDefault(MalBlkPtr mb, InstrPtr p, int idx)
{
	ValPtr v = &getVarConstant(mb, getArg(p, idx));

	if (v->vtype == TYPE_str)
		return v->val.sval;
	return NULL;
}

/* All variables are implicitly declared upon their first assignment.
 *
 * Lexical constants require some care. They typically appear as
 * arguments in operator/function calls. To simplify program analysis
 * later on, we stick to the situation that function/operator
 * arguments are always references to by variables.
 *
 * Reserved words
 * Although MAL has been designed as a minimal language, several
 * identifiers are not eligible as variables. The encoding below is
 * geared at simple and speed. */
#if 0
int
isReserved(str nme)
{
	switch (*nme) {
	case 'A':
	case 'a':
		if (idcmp("atom", nme) == 0)
			return 1;
		break;
	case 'B':
	case 'b':
		if (idcmp("barrier", nme) == 0)
			return 1;
		break;
	case 'C':
	case 'c':
		if (idcmp("command", nme) == 0)
			return 1;
		break;
	case 'E':
	case 'e':
		if (idcmp("exit", nme) == 0)
			return 1;
		if (idcmp("end", nme) == 0)
			return 1;
		break;
	case 'F':
	case 'f':
		if (idcmp("false", nme) == 0)
			return 1;
		if (idcmp("function", nme) == 0)
			return 1;
		if (idcmp("factory", nme) == 0)
			return 1;
		break;
	case 'I':
	case 'i':
		if (idcmp("include", nme) == 0)
			return 1;
		break;
	case 'M':
	case 'm':
		if (idcmp("module", nme) == 0)
			return 1;
		if (idcmp("macro", nme) == 0)
			return 1;
		break;
	case 'O':
	case 'o':
		if (idcmp("orcam", nme) == 0)
			return 1;
		break;
	case 'P':
	case 'p':
		if (idcmp("pattern", nme) == 0)
			return 1;
		break;
	case 'T':
	case 't':
		if (idcmp("thread", nme) == 0)
			return 1;
		if (idcmp("true", nme) == 0)
			return 1;
		break;
	}
	return 0;
}
#endif

/* Beware, the symbol table structure assumes that it is relatively
 * cheap to perform a linear search to a variable or constant. */
static int
makeVarSpace(MalBlkPtr mb)
{
	if (mb->vtop >= mb->vsize) {
		VarRecord *new;
		int s = growBlk(mb->vsize);

		new = (VarRecord*) GDKrealloc(mb->var, s * sizeof(VarRecord));
		if (new == NULL) {
			// the only place to return an error signal at this stage.
			// The Client context should be passed around more deeply
			mb->errors = createMalException(mb,0,TYPE, MAL_MALLOC_FAIL);
			return -1;
		}
		memset( ((char*) new) + mb->vsize * sizeof(VarRecord), 0, (s- mb->vsize) * sizeof(VarRecord));
		mb->vsize = s;
		mb->var = new;
	}
	return 0;
}

/* create and initialize a variable record*/
int
newVariable(MalBlkPtr mb, const char *name, size_t len, malType type)
{
	int n;

	if( len >= IDLENGTH)
		return -1;
	if (makeVarSpace(mb)) 
		/* no space for a new variable */
		return -1;
	n = mb->vtop;
	if( name == 0 || len == 0)
		(void) snprintf(getVarName(mb,n), IDLENGTH,"%c%c%d", REFMARKER, TMPMARKER,mb->vid++);
	else{
		(void) strncpy( getVarName(mb,n), name,len);
		getVarName(mb,n)[len]=0;
	}

	setRowCnt(mb,n,0);
	setVarType(mb, n, type);
	clrVarFixed(mb, n);
	clrVarUsed(mb, n);
	clrVarInit(mb, n);
	clrVarDisabled(mb, n);
	clrVarUDFtype(mb, n);
	clrVarConstant(mb, n);
	clrVarCleanup(mb, n);
	mb->vtop++;
	return n;
}

/* Simplified cloning. */
int
cloneVariable(MalBlkPtr tm, MalBlkPtr mb, int x)
{
	int res;
	if (isVarConstant(mb, x))
		res = cpyConstant(tm, getVar(mb, x));
	else
		res = newVariable(tm, getVarName(mb, x), strlen(getVarName(mb,x)), getVarType(mb, x));
	if (res < 0)
		return res;
	if (isVarFixed(mb, x))
		setVarFixed(tm, res);
	if (isVarUsed(mb, x))
		setVarUsed(tm, res);
	if (isVarInit(mb, x))
		setVarInit(tm, res);
	if (isVarDisabled(mb, x))
		setVarDisabled(tm, res);
	if (isVarUDFtype(mb, x))
		setVarUDFtype(tm, res);
	if (isVarCleanup(mb, x))
		setVarCleanup(tm, res);
	getVarSTC(tm,x) = getVarSTC(mb,x);
	return res;
}

/* generate a new variable name based on a pattern with 1 %d argument*/
void
renameVariable(MalBlkPtr mb, int id, str pattern, int newid)
{
	assert(id >=0 && id <mb->vtop);
	snprintf(getVarName(mb,id),IDLENGTH,pattern,newid);
}

int
newTmpVariable(MalBlkPtr mb, malType type)
{
	return newVariable(mb,0,0,type);
}

int
newTypeVariable(MalBlkPtr mb, malType type)
{
	int n, i;
	for (i = 0; i < mb->vtop; i++)
		if (isVarTypedef(mb, i) && getVarType(mb, i) == type)
			break;

	if( i < mb->vtop )
		return i;
	n = newTmpVariable(mb, type);
	setVarTypedef(mb, n);
	return n;
}

void
clearVariable(MalBlkPtr mb, int varid)
{
	VarPtr v;

	v = getVar(mb, varid);
	if (v == 0)
		return;
	if (isVarConstant(mb, varid) || isVarDisabled(mb, varid))
		VALclear(&v->value);
	v->type = 0;
	v->constant= 0;
	v->typevar= 0;		
	v->fixedtype= 0;
	v->udftype= 0;
	v->cleanup= 0;
	v->initialized= 0;
	v->used= 0;
	v->rowcnt = 0;
	v->eolife = 0;
	v->stc = 0;
}

void
freeVariable(MalBlkPtr mb, int varid)
{
	clearVariable(mb, varid);
}

/* A special action is to reduce the variable space by removing all
 * that do not contribute.
 * All temporary variables are renamed in the process to trim the varid.
 */
void
trimMalVariables_(MalBlkPtr mb, MalStkPtr glb)
{
	int *alias, cnt = 0, i, j;
	InstrPtr q;

	if( mb->vtop == 0)
		return;
	alias = (int *) GDKzalloc(mb->vtop * sizeof(int));
	if (alias == NULL)
		return;					/* forget it if we run out of memory */

	/* build the alias table */
	for (i = 0; i < mb->vtop; i++) {
#ifdef DEBUG_REDUCE
		fprintf(stderr,"used %s %d\n", getVarName(mb,i), isVarUsed(mb,i));
#endif
		if ( isVarUsed(mb,i) == 0) {
			if (glb && isVarConstant(mb, i))
				VALclear(&glb->stk[i]);
			freeVariable(mb, i);
			continue;
		}
        if (i > cnt) {
            /* remap temporary variables */
            VarRecord t = mb->var[cnt];
            mb->var[cnt] = mb->var[i];
            mb->var[i] = t;
        }

		/* valgrind finds a leak when we move these variable record
		 * pointers around. */
		alias[i] = cnt;
		if (glb && i != cnt) {
			glb->stk[cnt] = glb->stk[i];
			VALempty(&glb->stk[i]);
		}
		cnt++;
	}
#ifdef DEBUG_REDUCE
	fprintf(stderr, "Variable reduction %d -> %d\n", mb->vtop, cnt);
	for (i = 0; i < mb->vtop; i++)
		fprintf(stderr, "map %d->%d\n", i, alias[i]);
#endif

	/* remap all variable references to their new position. */
	if (cnt < mb->vtop) {
		for (i = 0; i < mb->stop; i++) {
			q = getInstrPtr(mb, i);
			for (j = 0; j < q->argc; j++){
#ifdef DEBUG_REDUCE
				fprintf(stderr, "map %d->%d\n", getArg(q,j), alias[getArg(q,j)]);
#endif
				getArg(q, j) = alias[getArg(q, j)];
			}
		}
	}
	/* rename the temporary variable */
	mb->vid = 0;
	for( i =0; i< cnt; i++)
	if( isTmpVar(mb,i))
        (void) snprintf(mb->var[i].id, IDLENGTH,"%c%c%d", REFMARKER, TMPMARKER,mb->vid++);
	
#ifdef DEBUG_REDUCE
	fprintf(stderr, "After reduction \n");
	fprintFunction(stderr, mb, 0, 0);
#endif
	GDKfree(alias);
	mb->vtop = cnt;
}

void
trimMalVariables(MalBlkPtr mb, MalStkPtr stk)
{
	int i, j;
	InstrPtr q;

	/* reset the use bit for all non-signature arguments */
	for (i = 0; i < mb->vtop; i++) 
		clrVarUsed(mb,i);
	/* the return variable is also 'used' */
	//i = findVariable(mb, getFunctionId(mb->stmt[0]));
	//assert(i >=0); 
	//setVarUsed(mb,i);
	/* build the use table */
	for (i = 0; i < mb->stop; i++) {
		q = getInstrPtr(mb, i);
		for (j = 0; j < q->argc; j++)
			setVarUsed(mb,getArg(q,j));
	}
	trimMalVariables_(mb, stk);
}

/* MAL constants
 * Constants are stored in the symbol table and referenced by a
 * variable identifier. This means that per MAL instruction, we may
 * end up with MAXARG entries in the symbol table. This may lead to
 * long searches for variables. An optimization strategy deployed in
 * the current implementation is to look around for a similar
 * (constant) definition and to reuse its identifier. This avoids an
 * exploding symbol table with a lot of temporary variables (as in
 * tst400cHuge)
 *
 * But then the question becomes how far to search? Searching through
 * all variables is only useful when the list remains short or when
 * the constant-variable-name is easily derivable from its literal
 * value and a hash-based index leads you quickly to it.
 *
 * For the time being, we use a MAL system parameter, MAL_VAR_WINDOW,
 * to indicate the number of symbol table entries to consider. Setting
 * it to >= MAXARG will at least capture repeated use of a constant
 * within a single function call or repeated use within a small block
 * of code.
 *
 * The final step is to prepare a GDK value record, from which the
 * internal representation can be obtained during MAL interpretation.
 *
 * The constant values are linked together to improve searching
 * them. This start of the constant list is kept in the MalBlk.
 *
 * Conversion of a constant to another type is limited to well-known
 * coercion rules. Errors are reported and the nil value is set. */

/* Converts the constant in vr to the MAL type type.  Conversion is
 * done in the vr struct. */
str
convertConstant(int type, ValPtr vr)
{
	if( type > GDKatomcnt )
		throw(SYNTAX, "convertConstant", "type index out of bound");
	if (vr->vtype == type)
		return MAL_SUCCEED;
	if (vr->vtype == TYPE_str) {
		int ll = 0;
		ptr d = NULL;
		char *s = vr->val.sval;

		if (ATOMfromstr(type, &d, &ll, vr->val.sval) < 0 || d == NULL) {
			VALinit(vr, type, ATOMnilptr(type));
			throw(SYNTAX, "convertConstant", "parse error in '%s'", s);
		}
		if (strncmp(vr->val.sval, "nil", 3) != 0 && ATOMcmp(type, d, ATOMnilptr(type)) == 0) {
			GDKfree(d);
			VALinit(vr, type, ATOMnilptr(type));
			throw(SYNTAX, "convertConstant", "parse error in '%s'", s);
		}
		VALset(vr, type, d);
		if (ATOMextern(type) == 0)
			GDKfree(d);
		if (vr->vtype != type)
			throw(SYNTAX, "convertConstant", "coercion failed in '%s'", s);
	}

	if (type == TYPE_bat || isaBatType(type)) {
		/* BAT variables can only be set to nil */
		vr->vtype = type;
		vr->val.bval = bat_nil;
		return MAL_SUCCEED;
	}
	switch (ATOMstorage(type)) {
	case TYPE_any:
		/* In case *DEBUG*_MAL_INSTR is not defined and assertions are
		 * disabled, this will fall-through to the type cases below,
		 * rather than triggering an exception.
		 * Is this correct/intended like this??
		 */
#ifdef DEBUG_MAL_INSTR
		throw(SYNTAX, "convertConstant", "missing type");
#else
		assert(0);
#endif
	case TYPE_bit:
	case TYPE_bte:
	case TYPE_sht:
	case TYPE_int:
	case TYPE_void:
	case TYPE_oid:
	case TYPE_flt:
	case TYPE_dbl:
	case TYPE_lng:
#ifdef HAVE_HGE
	case TYPE_hge:
#endif
		if (VALconvert(type, vr) == NULL)
			throw(SYNTAX, "convertConstant", "coercion failed");
		return MAL_SUCCEED;
	case TYPE_str:
	{
		str w = 0;
		if (vr->vtype == TYPE_void || ATOMcmp(vr->vtype, ATOMnilptr(vr->vtype), VALptr(vr)) == 0) {
			vr->vtype = type;
			vr->val.sval = GDKstrdup(str_nil);
			vr->len = (int) strlen(vr->val.sval);
			return MAL_SUCCEED;
		}
		ATOMformat(vr->vtype, VALptr(vr), &w);
		assert(w != NULL);
		vr->vtype = TYPE_str;
		vr->len = (int) strlen(w);
		vr->val.sval = w;
		/* VALset(vr, type, w); does not use TYPE-str */
		if (vr->vtype != type)
			throw(SYNTAX, "convertConstant", "coercion failed");
		return MAL_SUCCEED;
	}

	case TYPE_bat:
		/* BAT variables can only be set to nil */
		vr->vtype = type;
		vr->val.bval = bat_nil;
		return MAL_SUCCEED;
	case TYPE_ptr:
		/* all coercions should be avoided to protect against memory probing */
		if (vr->vtype == TYPE_void) {
			vr->vtype = type;
			vr->val.pval = 0;
			return MAL_SUCCEED;
		}
		/*
		   if (ATOMcmp(vr->vtype, ATOMnilptr(vr->vtype), VALptr(vr)) == 0) {
		   vr->vtype = type;
		   vr->val.pval = 0;
		   return MAL_SUCCEED;
		   }
		   if (vr->vtype == TYPE_int) {
		   char buf[BUFSIZ];
		   int ll = 0;
		   ptr d = NULL;

		   snprintf(buf, BUFSIZ, "%d", vr->val.ival);
		   (*BATatoms[type].atomFromStr) (buf, &ll, &d);
		   if( d==0 ){
		   VALinit(vr, type, ATOMnilptr(type));
		   throw(SYNTAX, "convertConstant", "conversion error");
		   }
		   VALset(vr, type, d);
		   if (ATOMextern(type) == 0 )
		   GDKfree(d);
		   }
		 */
		if (vr->vtype != type)
			throw(SYNTAX, "convertConstant", "pointer conversion error");
		return MAL_SUCCEED;
		/* Extended types are always represented as string literals
		 * and converted to the internal storage structure. Beware
		 * that the typeFromStr routines generate storage space for
		 * the new value. This should be garbage collected at the
		 * end. */
	default:{
		int ll = 0;
		ptr d = NULL;

		if (isaBatType(type)) {
			if (VALinit(vr, TYPE_bat, ATOMnilptr(TYPE_bat)) == NULL)
				throw(MAL, "convertConstant", MAL_MALLOC_FAIL);
			break;
		}
		/* see if an atomFromStr() function is available */
		if (BATatoms[type].atomFromStr == 0)
			throw(SYNTAX, "convertConstant", "no conversion operator defined");

		/* if the value we're converting from is nil, the to
		 * convert to value will also be nil */
		if (ATOMcmp(vr->vtype, ATOMnilptr(vr->vtype), VALptr(vr)) == 0) {
			if (VALinit(vr, type, ATOMnilptr(type)) == NULL)
				throw(MAL, "convertConstant", MAL_MALLOC_FAIL);
			break;
		}

		/* if what we're converting from is not a string */
		if (vr->vtype != TYPE_str) {
			/* an extern type */
			str w = 0;

			/* dump the non-string atom as string in w */
			ATOMformat(vr->vtype, VALptr(vr), &w);
			/* and try to parse it from string as the desired type */
			if (ATOMfromstr(type, &d, &ll, w) < 0 || d == 0) {
				VALinit(vr, type, ATOMnilptr(type));
				GDKfree(w);
				throw(SYNTAX, "convertConstant", "conversion error");
			}
			memset((char *) vr, 0, sizeof(*vr));
			VALset(vr, type, d);
			if (ATOMextern(type) == 0)
				GDKfree(d);
			GDKfree(w);
		} else {				/* what we're converting from is a string */
			if (ATOMfromstr(type, &d, &ll, vr->val.sval) < 0 || d == NULL) {
				VALinit(vr, type, ATOMnilptr(type));
				throw(SYNTAX, "convertConstant", "conversion error");
			}
			VALset(vr, type, d);
			if (ATOMextern(type) == 0)
				GDKfree(d);
		}
	}
	}
	if (vr->vtype != type)
		throw(SYNTAX, "convertConstant", "conversion error");
	return MAL_SUCCEED;
}

int
fndConstant(MalBlkPtr mb, const ValRecord *cst, int depth)
{
	int i, k;
	const void *p;

	/* pointers never match */
	if (ATOMstorage(cst->vtype) == TYPE_ptr)
		return -1;

	p = VALptr(cst);
	k = mb->vtop - depth;
	if (k < 0)
		k = 0;
	for (i=k; i < mb->vtop - 1; i++) 
	if (getVar(mb,i) && isVarConstant(mb,i)){
		VarPtr v = getVar(mb, i);
		if (v && v->type == cst->vtype && ATOMcmp(cst->vtype, VALptr(&v->value), p) == 0)
			return i;
	}
	return -1;
}

int
cpyConstant(MalBlkPtr mb, VarPtr vr)
{
	int i;
	ValRecord cst;

	if (VALcopy(&cst, &vr->value) == NULL)
		return -1;

	i = defConstant(mb, vr->type, &cst);
	return i;
}

int
defConstant(MalBlkPtr mb, int type, ValPtr cst)
{
	int k;
	str msg;

	if (isaBatType(type) && cst->vtype == TYPE_void) {
		cst->vtype = TYPE_bat;
		cst->val.bval = bat_nil;
	} else if (cst->vtype != type && !isaBatType(type) && !isPolyType(type)) {
		ValRecord vr = *cst;
		int otype = cst->vtype;
		assert(type != TYPE_any);	/* help Coverity */
		msg = convertConstant(type, cst);
		if (msg) {
			str ft, tt;

			/* free old value */
			ft = getTypeName(otype);
			tt = getTypeName(type);
			mb->errors = createMalException(mb, 0, TYPE, "constant coercion error from %s to %s", ft, tt);
			GDKfree(ft);
			GDKfree(tt);
			freeException(msg);
		} else {
			assert(cst->vtype == type);
		}
		VALclear(&vr);
	}
	k = fndConstant(mb, cst, MAL_VAR_WINDOW);
	if (k >= 0) {
		/* protect against leaks coming from constant reuse */
		if (ATOMextern(type) && cst->val.pval)
			VALclear(cst);
		return k;
	}
	k = newTmpVariable(mb, type);
	setVarConstant(mb, k);
	setVarFixed(mb, k);
	if (type >= 0 && type < GDKatomcnt && ATOMextern(type))
		setVarCleanup(mb, k);
	else
		clrVarCleanup(mb, k);
	VALcopy( &getVarConstant(mb, k),cst);
	if (ATOMextern(cst->vtype) && cst->val.pval)
		VALclear(cst);
	return k;
}

/* Argument handling
 * The number of arguments for procedures is currently
 * limited. Furthermore, we should assure that no variable is
 * referenced before being assigned. Failure to obey should mark the
 * instruction as type-error. */
InstrPtr
pushArgument(MalBlkPtr mb, InstrPtr p, int varid)
{
	if (p == NULL)
		return NULL;
	if (varid < 0) {
		/* leave everything as is in this exceptional programming error */
		mb->errors = createMalException(mb, 0, TYPE,"improper variable id");
		return p;
	}

	if (p->argc + 1 == p->maxarg) {
		int i = 0;
		int space = p->maxarg * sizeof(p->argv[0]) + offsetof(InstrRecord, argv);
		InstrPtr pn = (InstrPtr) GDKrealloc(p,space + MAXARG * sizeof(p->argv[0]));

		if (pn == NULL) {
			/* In the exceptional case we can not allocate more space
			 * then we show an exception, mark the block as erroneous
			 * and leave the instruction as is.
			*/
			mb->errors = createMalException(mb,0, TYPE, MAL_MALLOC_FAIL);
			return p;
		}
		memset( ((char*)pn) + space, 0, MAXARG * sizeof(pn->argv[0]));
		pn->maxarg += MAXARG;

		/* if the instruction is already stored in the MAL block
		 * it should be replaced by an extended version.
		 */
		if( p != pn)
			for (i = mb->stop - 1; i >= 0; i--)
				if (mb->stmt[i] == p) {
					mb->stmt[i] =  pn;
					break;
				}

		p = pn;
		/* we have to keep track on the maximal arguments/block
		 * because it is needed by the interpreter */
		if (mb->maxarg < pn->maxarg)
			mb->maxarg = pn->maxarg;
	}
	if( mb->maxarg < p->maxarg)
		mb->maxarg= p->maxarg;

	p->argv[p->argc++] = varid;
	return p;
}

InstrPtr
setArgument(MalBlkPtr mb, InstrPtr p, int idx, int varid)
{
	int i;

	if (p == NULL)
		return NULL;
	p = pushArgument(mb, p, varid);	/* make space */
	if (p == NULL)
		return NULL;
	for (i = p->argc - 1; i > idx; i--)
		getArg(p, i) = getArg(p, i - 1);
	getArg(p, i) = varid;
	return p;
}

InstrPtr
pushReturn(MalBlkPtr mb, InstrPtr p, int varid)
{
	if (p->retc == 1 && p->argv[0] == -1) {
		p->argv[0] = varid;
		return p;
	}
	if ((p = setArgument(mb, p, p->retc, varid)) == NULL)
		return NULL;
	p->retc++;
	return p;
}

/* Store the information of a destination variable in the signature
 * structure of each instruction. This code is largely equivalent to
 * pushArgument, but it is more efficient in searching and collecting
 * the information.
 * TODO */
/* swallows name argument */
InstrPtr
pushArgumentId(MalBlkPtr mb, InstrPtr p, const char *name)
{
	int v;

	if (p == NULL)
		return NULL;
	v = findVariable(mb, name);
	if (v < 0) {
		if ((v = newVariable(mb, name, strlen(name), getAtomIndex(name, -1, TYPE_any))) < 0) {
			freeInstruction(p);
			return NULL;
		}
	}
	return pushArgument(mb, p, v);
}

/* The alternative is to remove arguments from an instruction
 * record. This is typically part of instruction constructions. */
void
delArgument(InstrPtr p, int idx)
{
	int i;

	for (i = idx; i < p->argc - 1; i++)
		p->argv[i] = p->argv[i + 1];
	p->argc--;
	if (idx < p->retc)
		p->retc--;
}

void
setArgType(MalBlkPtr mb, InstrPtr p, int i, int tpe)
{
	assert(p->argv[i] < mb->vsize);
	setVarType(mb,getArg(p, i),tpe);
}

void
setReturnArgument(InstrPtr p, int i)
{
	setDestVar(p, i);
}

malType
destinationType(MalBlkPtr mb, InstrPtr p)
{
	if (p->argc > 0)
		return getVarType(mb, getDestVar(p));
	return TYPE_any;
}

/* For polymorphic instructions we should keep around the maximal
 * index to later allocate sufficient space for type resolutions maps.
 * Beware, that we should only consider the instruction polymorphic if
 * it has a positive index or belongs to the signature. 
 * BATs can only have a polymorphic type at the tail.
 */
inline void
setPolymorphic(InstrPtr p, int tpe, int force)
{
	int c1 = 0, c2 = 0;

	if (force == FALSE && tpe == TYPE_any)
		return;
	if (isaBatType(tpe)) 
		c1= TYPE_oid;
	if (getTypeIndex(tpe) > 0)
		c2 = getTypeIndex(tpe);
	else if (getBatType(tpe) == TYPE_any)
		c2 = 1;
	c1 = c1 > c2 ? c1 : c2;
	if (c1 > 0 && c1 >= p->polymorphic)
		p->polymorphic = c1 + 1;
}

/* Instructions are simply appended to a MAL block. It should always succeed.
 * The assumption is to push it when you are completely done with its preparation.
 */

void
pushInstruction(MalBlkPtr mb, InstrPtr p)
{
	int i;
	int extra;
	InstrPtr q;

	if (p == NULL)
		return;

	extra = mb->vsize - mb->vtop; // the extra variables already known
	if (mb->stop + 1 >= mb->ssize) {
		if( resizeMalBlk(mb, growBlk(mb->ssize) + extra) ){
			/* perhaps we can continue with a smaller increment.
			 * But the block remains marked as faulty.
			 */
			if( resizeMalBlk(mb,mb->ssize + 1)){
				/* we are now left with the situation that the new instruction is dangling .
				 * The hack is to take an instruction out of the block that is likely not referenced independently
				 * The last resort is to take the first, which should always be there
				 * This assumes that no references are kept elsewhere to the statement
				 */
				for( i = 1; i < mb->stop; i++){
					q= getInstrPtr(mb,i);
					if( q->token == REMsymbol){
						freeInstruction(q);
						mb->stmt[i] = p;
						return;
					}		
				}
				freeInstruction(getInstrPtr(mb,0));
				mb->stmt[0] = p;
				return;
			}
		}
	}
	if (mb->stmt[mb->stop])
		freeInstruction(mb->stmt[mb->stop]);
	mb->stmt[mb->stop++] = p;
}<|MERGE_RESOLUTION|>--- conflicted
+++ resolved
@@ -163,10 +163,6 @@
 {
 	int i;
 
-<<<<<<< HEAD
-	//assert(mb->vsize >= mb->ssize);
-=======
->>>>>>> 9969eb6d
 	if( elements > mb->ssize){
 		InstrPtr *ostmt = mb->stmt;
 		mb->stmt = (InstrPtr *) GDKrealloc(mb->stmt, elements * sizeof(InstrPtr));
@@ -206,7 +202,7 @@
 	for(i=0; i<stop; i++) 
 		mb->stmt[i] ->typechk = TYPE_UNKNOWN;
 	mb->stop = stop;
-	mb->errors = 0;
+	mb->errors = NULL;
 }
 
 /* The freeMalBlk code is quite defensive. It is used to localize an
@@ -934,13 +930,10 @@
 	/* reset the use bit for all non-signature arguments */
 	for (i = 0; i < mb->vtop; i++) 
 		clrVarUsed(mb,i);
-	/* the return variable is also 'used' */
-	//i = findVariable(mb, getFunctionId(mb->stmt[0]));
-	//assert(i >=0); 
-	//setVarUsed(mb,i);
 	/* build the use table */
 	for (i = 0; i < mb->stop; i++) {
 		q = getInstrPtr(mb, i);
+
 		for (j = 0; j < q->argc; j++)
 			setVarUsed(mb,getArg(q,j));
 	}
