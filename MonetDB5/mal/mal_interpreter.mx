--- conflicted
+++ resolved
@@ -448,13 +448,7 @@
 	int exceptionVar, prevpc = 0;
 	str ret = 0;
 	int stamp = -1;
-<<<<<<< HEAD
-	bat *backup = (bat*)GDKzalloc(mb->maxarg * sizeof(bat));
-	str *sbackup = (str*)GDKzalloc(mb->maxarg * sizeof(str));
-=======
-#endif
 	ValPtr backup = GDKzalloc(mb->maxarg * sizeof(ValRecord));
->>>>>>> 650dcd7e
 	int *garbage = (int*)GDKzalloc(mb->maxarg * sizeof(int));
 	lng oldtimer = 0;
 	struct Mallinfo oldMemory;
@@ -947,15 +941,7 @@
 	int i, k;
 	int exceptionVar = -1;
 	str ret = MAL_SUCCEED;
-<<<<<<< HEAD
-	bat *backup = (bat*)GDKzalloc(fs->mb->maxarg * sizeof(bat));
-	str *sbackup = (str*)GDKzalloc(fs->mb->maxarg * sizeof(str));
-=======
-#if FAST
-	int stamp = -1;
-#endif
 	ValPtr backup = GDKzalloc(fs->mb->maxarg * sizeof(ValRecord));
->>>>>>> 650dcd7e
 	int *garbage = (int*)GDKzalloc(fs->mb->maxarg * sizeof(int));
 	Client cntxt = fs->cntxt;
 	MalBlkPtr mb = fs->mb;
@@ -1026,19 +1012,19 @@
 		 */
 		switch (pci->token) {
 		case ASSIGNsymbol: 
-			@:assignStmt(FAST,fs->pc = -fs->pc; GDKfree(backup);GDKfree(garbage); return ret,t)@
+			@:assignStmt(FAST,fs->pc = -fs->pc; GDKfree(backup); GDKfree(garbage); return ret,t)@ 
 			break;
 		case PATcall: 
-			@:patterncall(FAST,fs->pc = -fs->pc; GDKfree(backup);GDKfree(garbage); return ret,t)@
+			@:patterncall(FAST,fs->pc = -fs->pc; GDKfree(backup); GDKfree(garbage); return ret,t)@ 
 			break;
 		case CMDcall: 
-			@:commandcall(FAST,fs->pc = -fs->pc; GDKfree(backup);GDKfree(garbage); return ret,t)@
+			@:commandcall(FAST,fs->pc = -fs->pc; GDKfree(backup); GDKfree(garbage); return ret,t)@ 
 			break;
 		case FACcall: 
-			@:factorycall(FAST,fs->pc = -fs->pc; GDKfree(backup);GDKfree(garbage); return ret,t)@
+			@:factorycall(FAST,fs->pc = -fs->pc; GDKfree(backup); GDKfree(garbage); return ret,t)@ 
 			break;
 		case FCNcall: 
-			@:functioncall(FAST,fs->pc = -fs->pc; GDKfree(backup);GDKfree(garbage); return ret,t) 
+			@:functioncall(FAST,fs->pc = -fs->pc; GDKfree(backup); GDKfree(garbage); return ret,t)@ 
 			break;
 		case NOOPsymbol:
 		case REMsymbol:
@@ -1869,7 +1855,7 @@
 					   (stk->stk[a].vtype == TYPE_str ||
 						(0 < stk->stk[a].vtype &&
 						 stk->stk[a].vtype < TYPE_any &&
-						 strcmp(BATatoms[stk->stk[a].vtype].name, "blob") == 0))) {
+						 BATatoms[stk->stk[a].vtype].atomDestroy))) {
 				backup[i] = stk->stk[a];
 			}
 		}
@@ -1938,17 +1924,17 @@
 			} else if (i < pci->retc &&
 					   0 < stk->stk[a].vtype &&
 					   stk->stk[a].vtype < TYPE_any &&
-					   (stk->stk[a].vtype == TYPE_str ||
-						strcmp(BATatoms[stk->stk[a].vtype].name, "blob") == 0)) {
-				if (backup[i].val.sval && backup[i].val.sval != stk->stk[a].val.sval) {
-					if (backup[i].val.sval)
-						GDKfree(backup[i].val.sval);
+					   BATatoms[stk->stk[a].vtype].atomDestroy) {
+				if (backup[i].val.pval &&
+					backup[i].val.pval != stk->stk[a].val.pval) {
+					if (backup[i].val.pval)
+						(*BATatoms[stk->stk[a].vtype].atomDestroy)(backup[i].val.pval);
 					if (i >= pci->retc) {
 						stk->stk[a].val.sval = 0;
 						stk->stk[a].len = 0;
 					}
 					backup[i].len = 0;
-					backup[i].val.sval = 0;
+					backup[i].val.pval = 0;
 				}
 			}
 		}
@@ -2480,14 +2466,9 @@
 		if (cntxt && cntxt->flags & bigfootFlag)
 			updateBigFoot(cntxt, bid, FALSE);
 		BBPdecref(bid, TRUE);
-<<<<<<< HEAD
 	} else if (BATatoms[v->vtype].atomDestroy) {
 		(*BATatoms[v->vtype].atomDestroy)(v->val.pval);
-=======
-	} else if (strcmp(BATatoms[v->vtype].name, "blob") == 0) {
-		GDKfree(v->val.pval);
 		v->val.pval = 0;
->>>>>>> 650dcd7e
 	}
 }
 /*
