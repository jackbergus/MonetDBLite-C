stdout of test 'tst901a` in directory 'monetdb5/mal` itself:


# 07:48:33 >  
# 07:48:33 >  Mtimeout -timeout 60 mserver5 "--config=/ufs/mk/monet5/Linux/etc/monetdb5.conf" --debug=10 --set "monet_mod_path=/ufs/mk/monet5//Linux/lib/MonetDB5:/ufs/mk/monet5//Linux/lib/MonetDB5/lib:/ufs/mk/monet5//Linux/lib/MonetDB5/bin" --set "gdk_dbfarm=/ufs/mk/monet5//Linux/var/MonetDB5/dbfarm" --set "sql_logdir=/ufs/mk/monet5//Linux/var/MonetDB5/sql_logs" --set "xquery_logdir=/ufs/mk/monet5//Linux/var/MonetDB5/xquery_logs" --set mapi_port=36666 --set xrpc_port=40130 --set monet_prompt= --trace --dbname=mTests_src_mal  tst901a.mal
# 07:48:33 >  

# MonetDB 5 server v11.22.0
# This is an unreleased version
# Serving database 'mTests_monetdb5_mal', using 8 threads
# Compiled for x86_64-unknown-linux-gnu/64bit with 64bit OIDs and 128bit integers dynamically linked
# Found 15.589 GiB available main-memory.
# Copyright (c) 1993-July 2008 CWI.
# Copyright (c) August 2008-2015 MonetDB B.V., all rights reserved
# Visit http://www.monetdb.org/ for further information
# Listening for connection requests on mapi:monetdb://vienna.da.cwi.nl:37080/
# Listening for UNIX domain connection requests on mapi:monetdb:///var/tmp/mtest-22533/.s.monetdb.37080
# MonetDB/GIS module loaded
# Start processing logs sql/sql_logs version 52200
# Start reading the write-ahead log 'sql_logs/sql/log.4'
# Finished reading the write-ahead log 'sql_logs/sql/log.4'
# Finished processing logs sql/sql_logs
# MonetDB/SQL module loaded
# MonetDB/R   module loaded

Ready.

# 16:01:55 >  
# 16:01:55 >  "mclient" "-lmal" "-ftest" "-Eutf-8" "-i" "-e" "--host=/var/tmp/mtest-22533" "--port=37080"
# 16:01:55 >  

<<<<<<< HEAD
#io.printf("#count %d\n",xc);
=======
function user.foo():void;               	#[0]  0 
    b:bat[:lng] := bat.new(:lng);       	#[1] CMDBATnewColumn 1 <- 2 
    INT_MAX:int := 2147483647:int;      	#[2]  3 <- 4 
    dbgmsk_restore:int := mdb.getDebug();	#[3] MDBgetDebug 5 
    dbgmsk_unset:int := calc.+(8:int,8388608:int);	#[4] CMDvarADDsignal 6 <- 7 8 
    dbgmsk_keep:int := calc.xor(INT_MAX:int,dbgmsk_unset:int);	#[5] CMDvarXOR 9 <- 3 6 
    dbgmsk_set:int := calc.and(dbgmsk_restore:int,dbgmsk_keep:int);	#[6] CMDvarAND 10 <- 5 9 
    mdb.setDebug(dbgmsk_set:int);       	#[7] MDBsetDebug 11 <- 10 
    t0:lng := alarm.usec();             	#[8] ALARMusec 12 
barrier i:lng := 0:lng;                 	#[9]  13 <- 14 
    bat.append(b:bat[:lng],i:lng);      	#[10] BKCappend_val_wrap 15 <- 1 13 
    redo i:lng := iterator.next(1:lng,1000000:lng);	#[11] ITRnext_lng 13 <- 16 17 
exit i:lng;                             	#[12]  13 
    t1:lng := alarm.usec();             	#[13] ALARMusec 18 
    mdb.setDebug(dbgmsk_restore:int);   	#[14] MDBsetDebug 19 <- 5 
    c:bat[:lng] := algebra.copy(b:bat[:lng]);	#[15] ALGcopy 20 <- 1 
    t2:lng := alarm.usec();             	#[16] ALARMusec 21 
    x:bat[:lng] := batcalc.+(b:bat[:lng],c:bat[:lng]);	#[17] CMDbatADDsignal 22 <- 1 20 
    t3:lng := alarm.usec();             	#[18] ALARMusec 23 
    d1:lng := calc.-(t1:lng,t0:lng);    	#[19] CMDvarSUBsignal 24 <- 18 12 
    d2:lng := calc.-(t3:lng,t2:lng);    	#[20] CMDvarSUBsignal 25 <- 23 21 
    xc:wrd := aggr.count(b:bat[:lng]);  	#[21] ALGcount_bat 26 <- 1 
    io.printf("#count %d\n":str,xc:wrd);	#[22] IOprintf 27 <- 28 26 
    io.printf("#make %d \n":str,d1:lng);	#[23] IOprintf 29 <- 30 24 
    io.printf("#multiplex %d\n":str,d2:lng);	#[24] IOprintf 31 <- 32 25 
end user.foo;                           	#[25]  
>>>>>>> 36406837
#count 1000000
#make 788950 
#multiplex 18410

# 07:48:36 >  
# 07:48:36 >  Done.
# 07:48:36 >  
<|MERGE_RESOLUTION|>--- conflicted
+++ resolved
@@ -29,9 +29,6 @@
 # 16:01:55 >  "mclient" "-lmal" "-ftest" "-Eutf-8" "-i" "-e" "--host=/var/tmp/mtest-22533" "--port=37080"
 # 16:01:55 >  
 
-<<<<<<< HEAD
-#io.printf("#count %d\n",xc);
-=======
 function user.foo():void;               	#[0]  0 
     b:bat[:lng] := bat.new(:lng);       	#[1] CMDBATnewColumn 1 <- 2 
     INT_MAX:int := 2147483647:int;      	#[2]  3 <- 4 
@@ -58,7 +55,6 @@
     io.printf("#make %d \n":str,d1:lng);	#[23] IOprintf 29 <- 30 24 
     io.printf("#multiplex %d\n":str,d2:lng);	#[24] IOprintf 31 <- 32 25 
 end user.foo;                           	#[25]  
->>>>>>> 36406837
 #count 1000000
 #make 788950 
 #multiplex 18410
