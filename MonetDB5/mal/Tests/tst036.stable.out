--- conflicted
+++ resolved
@@ -28,13 +28,6 @@
 # 11:38:05 >  "mclient" "-lmal" "-ftest" "-Eutf-8" "-i" "-e" "--host=/var/tmp/mtest-13830" "--port=32718"
 # 11:38:05 >  
 
-<<<<<<< HEAD
-#io.print(z0);
-[ 1	]
-#io.print(z1);
-[ "help"	]
-=======
->>>>>>> 36406837
 
 # 11:38:05 >  
 # 11:38:05 >  "Done."
