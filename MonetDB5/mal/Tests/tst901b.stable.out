--- conflicted
+++ resolved
@@ -22,24 +22,6 @@
 # Finished processing logs sql/sql_logs
 # MonetDB/SQL module loaded
 # MonetDB/R   module loaded
-<<<<<<< HEAD
-
-Ready.
-
-# 16:02:00 >  
-# 16:02:00 >  "mclient" "-lmal" "-ftest" "-Eutf-8" "-i" "-e" "--host=/var/tmp/mtest-22533" "--port=37080"
-# 16:02:00 >  
-
-#io.printf("#cnt %d ",cnt);
-#cnt 1000000 
-#io.printf("#make %d ",d1);
-#make 4339933 
-#io.printf("#multiplex %d\n",d2);
-#multiplex 7131303
-#io.printf("#compiled multiplex %d\n",d3);
-#compiled multiplex 701
-
-=======
 
 Ready.
 
@@ -91,7 +73,6 @@
 #cnt 1000000 #make 1417564 #multiplex 3766101
 #compiled multiplex 1
 
->>>>>>> 2f93229e
 # 16:02:12 >  
 # 16:02:12 >  "Done."
 # 16:02:12 >  
