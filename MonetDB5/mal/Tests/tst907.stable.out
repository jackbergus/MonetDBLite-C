stdout of test 'tst907` in directory 'monetdb5/mal` itself:


# 08:01:38 >  
# 08:01:38 >  Mtimeout -timeout 60 Mserver "--config=/ufs/mk/monet5/Linux/etc/MonetDB5.conf" --debug=10 --set "monet_mod_path=/ufs/mk/monet5/Linux/lib/MonetDB5:/ufs/mk/opensource/MonetDB/Linux/lib/MonetDB" --set "gdk_dbfarm=/ufs/mk/monet5/Linux/var/MonetDB5/dbfarm" --set "sql_logdir=/ufs/mk/monet5/Linux/var/MonetDB5/log" --set mapi_port=42158 --set sql_port=55708 --set monet_prompt= --trace "--config=/ufs/mk/monet5/src/mal/Tests/All.conf" --dbname=mTests_src_mal  tst907.mal </dev/null
# 08:01:38 >  

# MonetDB 5 server v11.22.0
# This is an unreleased version
# Serving database 'mTests_monetdb5_mal', using 8 threads
# Compiled for x86_64-unknown-linux-gnu/64bit with 64bit OIDs and 128bit integers dynamically linked
# Found 15.589 GiB available main-memory.
# Copyright (c) 1993-July 2008 CWI.
# Copyright (c) August 2008-2015 MonetDB B.V., all rights reserved
# Visit http://www.monetdb.org/ for further information
# Listening for connection requests on mapi:monetdb://vienna.da.cwi.nl:30001/
# Listening for UNIX domain connection requests on mapi:monetdb:///var/tmp/mtest-11334/.s.monetdb.30001
# MonetDB/GIS module loaded
# Start processing logs sql/sql_logs version 52200
# Start reading the write-ahead log 'sql_logs/sql/log.4'
# Finished reading the write-ahead log 'sql_logs/sql/log.4'
# Finished processing logs sql/sql_logs
# MonetDB/SQL module loaded
# MonetDB/R   module loaded

Ready.
#WARNING To speedup user.three a bulk operator implementation is needed
#    z:bat[:oid,:int] := mal.multiplex("user":str,"three":str,b:any,2:int,3:int);
#WARNING To speedup user.three a bulk operator implementation is needed
#WARNING To speedup user.one a bulk operator implementation is needed
#WARNING To speedup user.pow a bulk operator implementation is needed
#    z:bat[:oid,:int] := mal.multiplex("user":str,"pow":str,b:bat[:oid,:int],2:int);

# 22:45:40 >  
# 22:45:40 >  "mclient" "-lmal" "-ftest" "-Eutf-8" "-i" "-e" "--host=/var/tmp/mtest-7101" "--port=34631"
# 22:45:40 >  

<<<<<<< HEAD
#user.foo();
=======
function user.foo():void;               	#[0]  0 
    k:int := user.one(1:int);           	#[1]  1 <- 2 
    l:int := user.three(1:int,2:int,3:int);	#[2]  3 <- 2 4 5 
    p:int := user.pow(1:int,2:int);     	#[3]  6 <- 2 4 
    b:bat[:int] := bat.new(:int);       	#[4] CMDBATnewColumn 7 <- 8 
    bat.append(b:bat[:int],1:int);      	#[5] BKCappend_val_wrap 9 <- 7 2 
    io.print("do multiplex three test":str);	#[6] IOprint_val 10 <- 11 
    X_22:bat[:int] := bat.new(nil:oid,nil:int);	#[7] CMDBATnew 22 <- 23 24 
barrier (X_26:oid,X_27:int) := iterator.new(b:bat[:int]);	#[8] ITRbunIterator 26 27 <- 7 
    X_29:int := user.three(X_27:int,2:int,3:int);	#[9]  29 <- 27 4 5 
    bat.append(X_22:bat[:int],X_29:int);	#[10] BKCappend_val_wrap 30 <- 22 29 
    redo (X_26:oid,X_27:int) := iterator.next(b:bat[:int]);	#[11] ITRbunNext 26 27 <- 7 
exit (X_26:oid,X_27:int);               	#[12]  26 27 
    z:bat[:int] := X_22:bat[:int];      	#[13]  12 <- 22 
    io.print("do multiplex one test":str);	#[14] IOprint_val 15 <- 16 
    X_34:bat[:int] := bat.new(nil:oid,nil:int);	#[15] CMDBATnew 34 <- 23 24 
barrier (X_36:oid,X_37:int) := iterator.new(b:bat[:int]);	#[16] ITRbunIterator 36 37 <- 7 
    X_39:int := user.one(X_37:int);     	#[17]  39 <- 37 
    bat.append(X_34:bat[:int],X_39:int);	#[18] BKCappend_val_wrap 40 <- 34 39 
    redo (X_36:oid,X_37:int) := iterator.next(b:bat[:int]);	#[19] ITRbunNext 36 37 <- 7 
exit (X_36:oid,X_37:int);               	#[20]  36 37 
    z:bat[:int] := X_34:bat[:int];      	#[21]  12 <- 34 
    io.print("do multiplex pow test":str);	#[22] IOprint_val 18 <- 19 
    X_44:bat[:int] := bat.new(nil:oid,nil:int);	#[23] CMDBATnew 44 <- 23 24 
barrier (X_46:oid,X_47:int) := iterator.new(b:bat[:int]);	#[24] ITRbunIterator 46 47 <- 7 
    X_49:int := user.pow(X_47:int,2:int);	#[25]  49 <- 47 4 
    bat.append(X_44:bat[:int],X_49:int);	#[26] BKCappend_val_wrap 50 <- 44 49 
    redo (X_46:oid,X_47:int) := iterator.next(b:bat[:int]);	#[27] ITRbunNext 46 47 <- 7 
exit (X_46:oid,X_47:int);               	#[28]  46 47 
    z:bat[:int] := X_44:bat[:int];      	#[29]  12 <- 44 
    io.print(z:bat[:int]);              	#[30] IOprint_val 21 <- 12 
end user.foo;                           	#[31]  
>>>>>>> 36406837
[ 1 ]
[ 1 ]
[ "do multiplex three test" ]
[ 1 ]
[ "do multiplex one test" ]
[ 1 ]
[ "do multiplex pow test" ]
#-----------------#
# h	tmp_5	  # name
# int	int	  # type
#-----------------#
[ 0@0,	  2	  ]

# 08:01:38 >  
# 08:01:38 >  Done.
# 08:01:38 >  
<|MERGE_RESOLUTION|>--- conflicted
+++ resolved
@@ -35,9 +35,6 @@
 # 22:45:40 >  "mclient" "-lmal" "-ftest" "-Eutf-8" "-i" "-e" "--host=/var/tmp/mtest-7101" "--port=34631"
 # 22:45:40 >  
 
-<<<<<<< HEAD
-#user.foo();
-=======
 function user.foo():void;               	#[0]  0 
     k:int := user.one(1:int);           	#[1]  1 <- 2 
     l:int := user.three(1:int,2:int,3:int);	#[2]  3 <- 2 4 5 
@@ -70,7 +67,6 @@
     z:bat[:int] := X_44:bat[:int];      	#[29]  12 <- 44 
     io.print(z:bat[:int]);              	#[30] IOprint_val 21 <- 12 
 end user.foo;                           	#[31]  
->>>>>>> 36406837
 [ 1 ]
 [ 1 ]
 [ "do multiplex three test" ]
