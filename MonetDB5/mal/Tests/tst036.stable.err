stderr of test 'tst036` in directory 'monetdb5/mal` itself:


# 17:28:20 >  
# 17:28:20 >   mserver5 "--config=/ufs/mk/Jun2010//Linux/etc/monetdb5.conf" --debug=10 --set gdk_nr_threads=0 --set "monet_mod_path=/ufs/mk/Jun2010//Linux/lib/MonetDB5:/ufs/mk/Jun2010//Linux/lib/MonetDB5/lib:/ufs/mk/Jun2010//Linux/lib/MonetDB5/bin" --set "gdk_dbfarm=/ufs/mk/Jun2010//Linux/var/MonetDB5/dbfarm"  --set mapi_open=true --set xrpc_open=true --set mapi_port=38406 --set xrpc_port=45263 --set monet_prompt= --set mal_listing=2 --trace  --dbname=mTests_src_mal  tst036.mal
# 17:28:20 >  

# builtin opt 	gdk_arch = 64bitx86_64-unknown-linux-gnu
# builtin opt 	gdk_version = 1.39.0
# builtin opt 	prefix = /ufs/mk/Jun2010//Linux
# builtin opt 	exec_prefix = ${prefix}
# builtin opt 	gdk_dbname = demo
# builtin opt 	gdk_dbfarm = ${prefix}/var/MonetDB/dbfarm
# builtin opt 	gdk_debug = 0
# builtin opt 	gdk_alloc_map = no
# builtin opt 	gdk_vmtrim = yes
# builtin opt 	monet_admin = adm
# builtin opt 	monet_prompt = >
# builtin opt 	monet_welcome = yes
# builtin opt 	monet_mod_path = ${exec_prefix}/lib/MonetDB
# builtin opt 	monet_daemon = no
# builtin opt 	host = localhost
# builtin opt 	mapi_port = 50000
# builtin opt 	mapi_clients = 2
# builtin opt 	mapi_open = false
# builtin opt 	mapi_autosense = false
# builtin opt 	sql_debug = 0
# builtin opt 	standoff_ns = 
# builtin opt 	standoff_start = start
# builtin opt 	standoff_end = end
# config opt 	prefix = /ufs/mk/Jun2010//Linux
# config opt 	config = ${prefix}/etc/monetdb5.conf
# config opt 	prefix = /ufs/mk/Jun2010//Linux
# config opt 	exec_prefix = ${prefix}
# config opt 	gdk_dbfarm = ${prefix}/var/MonetDB5/dbfarm
# config opt 	monet_mod_path = ${exec_prefix}/lib/MonetDB5:${exec_prefix}/lib/MonetDB5/lib:${exec_prefix}/lib/MonetDB5/bin
# config opt 	mero_pidfile = ${prefix}/var/run/MonetDB/merovingian.pid
# config opt 	mero_controlport = 50001
# config opt 	sql_optimizer = default_pipe
# config opt 	minimal_pipe = inline,remap,deadcode,multiplex,garbageCollector
# config opt 	default_pipe = inline,remap,evaluate,costModel,coercions,emptySet,aliases,mitosis,mergetable,deadcode,commonTerms,joinPath,reorder,deadcode,reduce,dataflow,history,multiplex,garbageCollector
# config opt 	no_mitosis_pipe = inline,remap,evaluate,costModel,coercions,emptySet,aliases,mergetable,deadcode,commonTerms,joinPath,reorder,deadcode,reduce,dataflow,history,multiplex,garbageCollector
# config opt 	sequential_pipe = inline,remap,evaluate,costModel,coercions,emptySet,aliases,mergetable,deadcode,commonTerms,joinPath,reorder,deadcode,reduce,history,multiplex,garbageCollector
# config opt 	nov2009_pipe = inline,remap,evaluate,costModel,coercions,emptySet,aliases,mergetable,deadcode,constants,commonTerms,joinPath,deadcode,reduce,dataflow,history,multiplex,garbageCollector
# config opt 	replication_pipe = inline,remap,evaluate,costModel,coercions,emptySet,aliases,mergetable,deadcode,constants,commonTerms,joinPath,deadcode,reduce,dataflow,history,replication,multiplex,garbageCollector
# config opt 	accumulator_pipe = inline,remap,evaluate,costModel,coercions,emptySet,aliases,mergetable,deadcode,constants,commonTerms,joinPath,deadcode,reduce,accumulators,dataflow,history,multiplex,garbageCollector
# config opt 	recycler_pipe = inline,remap,evaluate,costModel,coercions,emptySet,aliases,deadcode,constants,commonTerms,joinPath,deadcode,recycle,reduce,dataflow,history,multiplex,garbageCollector
# config opt 	cracker_pipe = inline,remap,evaluate,costModel,coercions,emptySet,aliases,selcrack,deadcode,constants,commonTerms,joinPath,deadcode,reduce,dataflow,history,multiplex,garbageCollector
# config opt 	sidcrack_pipe = inline,remap,evaluate,costModel,coercions,emptySet,aliases,sidcrack,deadcode,constants,commonTerms,joinPath,deadcode,reduce,dataflow,history,multiplex,garbageCollector
# config opt 	octopus_pipe = inline,remap,evaluate,costModel,coercions,emptySet,aliases,mitosis,mergetable,deadcode,constants,commonTerms,joinPath,octopus,deadcode,reduce,dataflow,history,multiplex,garbageCollector
# config opt 	mapreduce_pipe = inline,remap,evaluate,costModel,coercions,emptySet,aliases,mapreduce,mergetable,deadcode,commonTerms,joinPath,reorder,deadcode,reduce,dataflow,history,multiplex,garbageCollector
# config opt 	datacyclotron_pipe = inline,remap,evaluate,costModel,coercions,emptySet,aliases,datacyclotron,mergetable,deadcode,commonTerms,joinPath,reorder,deadcode,reduce,dataflow,history,replication,multiplex,garbageCollector
# config opt 	derive_pipe = inline,remap,evaluate,costModel,coercions,emptySet,aliases,mitosis,mergetable,deadcode,commonTerms,derivePath,joinPath,reorder,deadcode,reduce,dataflow,history,multiplex,garbageCollector
# config opt 	dictionary_pipe = inline,remap,dictionary,evaluate,costModel,coercions,emptySet,aliases,mergetable,deadcode,constants,commonTerms,joinPath,deadcode,reduce,dataflow,history,multiplex,garbageCollector
# config opt 	compression_pipe = inline,remap,evaluate,costModel,coercions,emptySet,aliases,mergetable,deadcode,constants,commonTerms,joinPath,deadcode,reduce,dataflow,compression,dataflow,history,multiplex,garbageCollector
# config opt 	opt_debug = 
# cmdline opt 	config = /ufs/mk/Jun2010//Linux/etc/monetdb5.conf
# cmdline opt 	gdk_nr_threads = 0
# cmdline opt 	monet_mod_path = /ufs/mk/Jun2010//Linux/lib/MonetDB5:/ufs/mk/Jun2010//Linux/lib/MonetDB5/lib:/ufs/mk/Jun2010//Linux/lib/MonetDB5/bin
# cmdline opt 	gdk_dbfarm = /ufs/mk/Jun2010//Linux/var/MonetDB5/dbfarm
# cmdline opt 	mapi_open = true
# cmdline opt 	xrpc_open = true
# cmdline opt 	mapi_port = 38406
# cmdline opt 	xrpc_port = 45263
# cmdline opt 	monet_prompt = 
# cmdline opt 	mal_listing = 2
# cmdline opt 	gdk_dbpath = /export/scratch1/mk/default//Linux/var/MonetDB/mTests_monetdb5_mal
# cmdline opt 	mal_listing = 2
# cmdline opt 	embedded_r = yes
# cmdline opt 	gdk_debug = 536870922

# 11:38:05 >  
# 11:38:05 >  "mclient" "-lmal" "-ftest" "-Eutf-8" "-i" "-e" "--host=/var/tmp/mtest-13830" "--port=32718"
# 11:38:05 >  

<<<<<<< HEAD
MAPI  = (monetdb) /var/tmp/mtest-13830/.s.monetdb.32718
QUERY =  l1:= (1,2);
ERROR = !TypeException:user.main[1]:Multiple assignment mismatch
MAPI  = (monetdb) /var/tmp/mtest-13830/.s.monetdb.32718
QUERY = (l2,l3):= 3;
ERROR = !TypeException:user.main[1]:Multiple assignment mismatch
MAPI  = (monetdb) /var/tmp/mtest-13830/.s.monetdb.32718
QUERY = (l4,l5) := (4,5,6);
ERROR = !TypeException:user.main[1]:Multiple assignment mismatch
=======
MAPI  = (monetdb) /var/tmp/mtest-7831/.s.monetdb.38226
QUERY = # test for proper use of list assignments
        (z0,z1):= (1,"help");
        io.print(z0);
        io.print(z1);
        # all three are wrong
         l1:= (1,2);
        (l2,l3):= 3;
        (l4,l5) := (4,5,6);
ERROR = !TypeException:user.main[6]:Multiple assignment mismatch
>>>>>>> 36406837

# 17:28:20 >  
# 17:28:20 >  Done.
# 17:28:20 >  
<|MERGE_RESOLUTION|>--- conflicted
+++ resolved
@@ -73,17 +73,6 @@
 # 11:38:05 >  "mclient" "-lmal" "-ftest" "-Eutf-8" "-i" "-e" "--host=/var/tmp/mtest-13830" "--port=32718"
 # 11:38:05 >  
 
-<<<<<<< HEAD
-MAPI  = (monetdb) /var/tmp/mtest-13830/.s.monetdb.32718
-QUERY =  l1:= (1,2);
-ERROR = !TypeException:user.main[1]:Multiple assignment mismatch
-MAPI  = (monetdb) /var/tmp/mtest-13830/.s.monetdb.32718
-QUERY = (l2,l3):= 3;
-ERROR = !TypeException:user.main[1]:Multiple assignment mismatch
-MAPI  = (monetdb) /var/tmp/mtest-13830/.s.monetdb.32718
-QUERY = (l4,l5) := (4,5,6);
-ERROR = !TypeException:user.main[1]:Multiple assignment mismatch
-=======
 MAPI  = (monetdb) /var/tmp/mtest-7831/.s.monetdb.38226
 QUERY = # test for proper use of list assignments
         (z0,z1):= (1,"help");
@@ -94,7 +83,6 @@
         (l2,l3):= 3;
         (l4,l5) := (4,5,6);
 ERROR = !TypeException:user.main[6]:Multiple assignment mismatch
->>>>>>> 36406837
 
 # 17:28:20 >  
 # 17:28:20 >  Done.
