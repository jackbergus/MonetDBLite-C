stdout of test 'tst960` in directory 'monetdb5/mal` itself:


# 23:37:05 >  
# 23:37:05 >  Mtimeout -timeout 60 Mserver "--config=/ufs/mk/monet5/src/mal/Tests/All.conf" --debug=10 --set "monet_mod_path=/ufs/mk/monet5/Linux/lib/MonetDB5:/ufs/mk/opensource/MonetDB/Linux/lib/MonetDB" --set "gdk_dbfarm=/ufs/mk/opensource/MonetDB/Linux/var/MonetDB5/dbfarm" --set "sql_logdir=/ufs/mk/opensource/MonetDB/Linux/var/MonetDB5/log" --set mapi_port=40158 --set sql_port=57521 --set monet_prompt= --trace "--config=/ufs/mk/monet5/src/mal/Tests/All.conf" --dbname=mTests_src_mal  tst960.mal </dev/null
# 23:37:05 >  

# MonetDB 5 server v11.22.0
# This is an unreleased version
# Serving database 'mTests_monetdb5_mal', using 8 threads
# Compiled for x86_64-unknown-linux-gnu/64bit with 64bit OIDs and 128bit integers dynamically linked
# Found 15.589 GiB available main-memory.
# Copyright (c) 1993-July 2008 CWI.
# Copyright (c) August 2008-2015 MonetDB B.V., all rights reserved
# Visit http://www.monetdb.org/ for further information
# Listening for connection requests on mapi:monetdb://vienna.da.cwi.nl:30001/
# Listening for UNIX domain connection requests on mapi:monetdb:///var/tmp/mtest-11334/.s.monetdb.30001
# MonetDB/GIS module loaded
# Start processing logs sql/sql_logs version 52200
# Start reading the write-ahead log 'sql_logs/sql/log.4'
# Finished reading the write-ahead log 'sql_logs/sql/log.4'
# Finished processing logs sql/sql_logs
# MonetDB/SQL module loaded
# MonetDB/R   module loaded

Ready.

# 22:45:47 >  
# 22:45:47 >  "mclient" "-lmal" "-ftest" "-Eutf-8" "-i" "-e" "--host=/var/tmp/mtest-7101" "--port=34631"
# 22:45:47 >  

<<<<<<< HEAD
#user.foo();
=======
function user.foo():void;               	#[0]  0 
    S:bat[:str] := bat.new(:str);       	#[1] CMDBATnewColumn 1 <- 2 
    bat.append(S:bat[:str],"hello":str);	#[2] BKCappend_val_wrap 3 <- 1 4 
    bat.append(S:bat[:str],"brave":str);	#[3] BKCappend_val_wrap 5 <- 1 6 
    bat.append(S:bat[:str],"new":str);  	#[4] BKCappend_val_wrap 7 <- 1 8 
    bat.append(S:bat[:str],"world":str);	#[5] BKCappend_val_wrap 9 <- 1 10 
    io.print(S:bat[:str]);              	#[6] IOprint_val 11 <- 1 
    L:bat[:int] := batstr.length(S:bat[:str]);	#[7] STRbatLength 12 <- 1 
    io.print(L:bat[:int]);              	#[8] IOprint_val 13 <- 12 
    L:bat[:int] := batstr.nbytes(S:bat[:str]);	#[9] STRbatBytes 12 <- 1 
    io.print(L:bat[:int]);              	#[10] IOprint_val 14 <- 12 
    B:bat[:bit] := batcalc.==(S:bat[:str],"hello":str);	#[11] CMDbatEQ 15 <- 1 4 
    io.print(B:bat[:bit]);              	#[12] IOprint_val 16 <- 15 
    C:bat[:bit] := batalgebra.like(S:bat[:str],"hello":str);	#[13] BATPCRElike2 17 <- 1 4 
    io.print(C:bat[:bit]);              	#[14] IOprint_val 18 <- 17 
    U:bat[:str] := batstr.toUpper(S:bat[:str]);	#[15] STRbatUpper 19 <- 1 
    io.print(U:bat[:str]);              	#[16] IOprint_val 20 <- 19 
    l:bat[:str] := batstr.toLower(U:bat[:str]);	#[17] STRbatLower 21 <- 19 
    io.print(l:bat[:str]);              	#[18] IOprint_val 22 <- 21 
    trim:bat[:str] := batstr.trim(S:bat[:str]);	#[19] STRbatStrip 23 <- 1 
    io.print(trim:bat[:str]);           	#[20] IOprint_val 24 <- 23 
    ltrim:bat[:str] := batstr.ltrim(S:bat[:str]);	#[21] STRbatLtrim 25 <- 1 
    io.print(ltrim:bat[:str]);          	#[22] IOprint_val 26 <- 25 
    rtrim:bat[:str] := batstr.rtrim(S:bat[:str]);	#[23] STRbatRtrim 27 <- 1 
    io.print(rtrim:bat[:str]);          	#[24] IOprint_val 28 <- 27 
    io.print("Start searches":str);     	#[25] IOprint_val 29 <- 30 
    srch:bat[:int] := batstr.search(S:bat[:str],"hello":str);	#[26] STRbatstrSearchcst 31 <- 1 4 
    io.print(srch:bat[:int]);           	#[27] IOprint_val 32 <- 31 
    srch:bat[:int] := batstr.search(S:bat[:str],S:bat[:str]);	#[28] STRbatstrSearch 31 <- 1 1 
    io.print(srch:bat[:int]);           	#[29] IOprint_val 33 <- 31 
    plus:bat[:str] := batcalc.+(S:bat[:str],S:bat[:str]);	#[30] CMDbatADD 34 <- 1 1 
    io.print(plus:bat[:str]);           	#[31] IOprint_val 35 <- 34 
end user.foo;                           	#[32]  
>>>>>>> 2f93229e
#--------------------------#
# h	t  # name
# void	str		  # type
#-------------------------#
[ 0@0,	  "hello"	  ]
[ 1@0,	  "brave"	  ]
[ 2@0,	  "new"		  ]
[ 3@0,	  "world"	  ]
#-----------------#
# h	tmp_14	  # name
# void	int	  # type
#-----------------#
[ 0@0,	  5	  ]
[ 1@0,	  5	  ]
[ 2@0,	  3	  ]
[ 3@0,	  5	  ]
#-----------------#
# h	tmp_15	  # name
# void	int	  # type
#-----------------#
[ 0@0,	  5	  ]
[ 1@0,	  5	  ]
[ 2@0,	  3	  ]
[ 3@0,	  5	  ]
#-----------------#
# h	tmp_14	  # name
# void	bit	  # type
#-----------------#
[ 0@0,	  true	  ]
[ 1@0,	  false	  ]
[ 2@0,	  false	  ]
[ 3@0,	  false	  ]
#--------------------------#
# h	t  # name
# void	bit  # type
#--------------------------#
[ 0@0,	true  ]
[ 1@0,	false  ]
[ 2@0,	false  ]
[ 3@0,	false  ]
#--------------------------#
# h	t  # name
# void	str		  # type
#-------------------------#
[ 0@0,	  "HELLO"	  ]
[ 1@0,	  "BRAVE"	  ]
[ 2@0,	  "NEW"		  ]
[ 3@0,	  "WORLD"	  ]
#-------------------------#
# h	tmp_17		  # name
# void	str		  # type
#-------------------------#
[ 0@0,	  "hello"	  ]
[ 1@0,	  "brave"	  ]
[ 2@0,	  "new"		  ]
[ 3@0,	  "world"	  ]
#-------------------------#
# h	tmp_18		  # name
# void	str		  # type
#-------------------------#
[ 0@0,	  "hello"	  ]
[ 1@0,	  "brave"	  ]
[ 2@0,	  "new"		  ]
[ 3@0,	  "world"	  ]
#-------------------------#
# h	tmp_19		  # name
# void	str		  # type
#-------------------------#
[ 0@0,	  "hello"	  ]
[ 1@0,	  "brave"	  ]
[ 2@0,	  "new"		  ]
[ 3@0,	  "world"	  ]
#-------------------------#
# h	tmp_20		  # name
# void	str		  # type
#-------------------------#
[ 0@0,	  "hello"	  ]
[ 1@0,	  "brave"	  ]
[ 2@0,	  "new"		  ]
[ 3@0,	  "world"	  ]
<<<<<<< HEAD
[ Start searches	]
=======
[ "Start searches"	]
>>>>>>> 2f93229e
#--------------------------#
# h	t  # name
# void	int	  # type
#-----------------#
[ 0@0,	  0	  ]
[ 1@0,	  -1	  ]
[ 2@0,	  -1	  ]
[ 3@0,	  -1	  ]
#-----------------#
# h	tmp_22	  # name
# void	int	  # type
#-----------------#
[ 0@0,	  0	  ]
[ 1@0,	  0	  ]
[ 2@0,	  0	  ]
[ 3@0,	  0	  ]
#-------------------------#
# h	tmp_22		  # name
# void	str		  # type
#-------------------------#
[ 0@0,	  "hellohello"	  ]
[ 1@0,	  "bravebrave"	  ]
[ 2@0,	  "newnew"	  ]
[ 3@0,	  "worldworld"	  ]

# 23:37:05 >  
# 23:37:05 >  Done.
# 23:37:05 >  
<|MERGE_RESOLUTION|>--- conflicted
+++ resolved
@@ -29,9 +29,6 @@
 # 22:45:47 >  "mclient" "-lmal" "-ftest" "-Eutf-8" "-i" "-e" "--host=/var/tmp/mtest-7101" "--port=34631"
 # 22:45:47 >  
 
-<<<<<<< HEAD
-#user.foo();
-=======
 function user.foo():void;               	#[0]  0 
     S:bat[:str] := bat.new(:str);       	#[1] CMDBATnewColumn 1 <- 2 
     bat.append(S:bat[:str],"hello":str);	#[2] BKCappend_val_wrap 3 <- 1 4 
@@ -65,7 +62,6 @@
     plus:bat[:str] := batcalc.+(S:bat[:str],S:bat[:str]);	#[30] CMDbatADD 34 <- 1 1 
     io.print(plus:bat[:str]);           	#[31] IOprint_val 35 <- 34 
 end user.foo;                           	#[32]  
->>>>>>> 2f93229e
 #--------------------------#
 # h	t  # name
 # void	str		  # type
@@ -146,11 +142,7 @@
 [ 1@0,	  "brave"	  ]
 [ 2@0,	  "new"		  ]
 [ 3@0,	  "world"	  ]
-<<<<<<< HEAD
-[ Start searches	]
-=======
 [ "Start searches"	]
->>>>>>> 2f93229e
 #--------------------------#
 # h	t  # name
 # void	int	  # type
