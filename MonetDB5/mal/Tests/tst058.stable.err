stderr of test 'tst058` in directory 'monetdb5/mal` itself:


# 20:18:21 >  
# 20:18:21 >   mserver5 "--config=/ufs/mk/Oct2010//Linux/etc/monetdb5.conf" --debug=10 --set gdk_nr_threads=0 --set "monet_mod_path=/ufs/mk/Oct2010//Linux/lib/MonetDB5:/ufs/mk/Oct2010//Linux/lib/MonetDB5/lib:/ufs/mk/Oct2010//Linux/lib/MonetDB5/bin" --set "gdk_dbfarm=/ufs/mk/Oct2010//Linux/var/MonetDB5/dbfarm"  --set mapi_open=true --set xrpc_open=true --set mapi_port=38265 --set xrpc_port=41340 --set monet_prompt= --trace --forcemito --set mal_listing=2  --dbname=mTests_src_mal  tst058.mal
# 20:18:21 >  

# builtin opt 	gdk_arch = 64bitx86_64-unknown-linux-gnu
# builtin opt 	gdk_version = 1.40.2
# builtin opt 	prefix = /ufs/mk/Oct2010//Linux
# builtin opt 	exec_prefix = ${prefix}
# builtin opt 	gdk_dbname = demo
# builtin opt 	gdk_dbfarm = ${prefix}/var/MonetDB/dbfarm
# builtin opt 	gdk_debug = 0
# builtin opt 	gdk_alloc_map = no
# builtin opt 	gdk_vmtrim = yes
# builtin opt 	monet_admin = adm
# builtin opt 	monet_prompt = >
# builtin opt 	monet_welcome = yes
# builtin opt 	monet_mod_path = ${exec_prefix}/lib/MonetDB
# builtin opt 	monet_daemon = no
# builtin opt 	host = localhost
# builtin opt 	mapi_port = 50000
# builtin opt 	mapi_clients = 2
# builtin opt 	mapi_open = false
# builtin opt 	mapi_autosense = false
# builtin opt 	default_pipe = inline,remap,evaluate,costModel,coercions,emptySet,aliases,mitosis,mergetable,deadcode,commonTerms,joinPath,reorder,deadcode,reduce,dataflow,history,multiplex,garbageCollector
# builtin opt 	minimal_pipe = inline,remap,deadcode,multiplex,garbageCollector
# builtin opt 	sql_optimizer = default_pipe
# builtin opt 	sql_debug = 0
# builtin opt 	standoff_ns = 
# builtin opt 	standoff_start = start
# builtin opt 	standoff_end = end
# config opt 	prefix = /ufs/mk/Oct2010//Linux
# config opt 	config = ${prefix}/etc/monetdb5.conf
# config opt 	prefix = /ufs/mk/Oct2010//Linux
# config opt 	exec_prefix = ${prefix}
# config opt 	gdk_dbfarm = ${prefix}/var/MonetDB5/dbfarm
# config opt 	monet_mod_path = ${exec_prefix}/lib/MonetDB5:${exec_prefix}/lib/MonetDB5/lib:${exec_prefix}/lib/MonetDB5/bin
# config opt 	mero_pidfile = ${prefix}/var/run/MonetDB/merovingian.pid
# config opt 	mero_controlport = 50001
# config opt 	no_mitosis_pipe = inline,remap,evaluate,costModel,coercions,emptySet,aliases,mergetable,deadcode,commonTerms,joinPath,reorder,deadcode,reduce,dataflow,history,multiplex,garbageCollector
# config opt 	sequential_pipe = inline,remap,evaluate,costModel,coercions,emptySet,aliases,mergetable,deadcode,commonTerms,joinPath,reorder,deadcode,reduce,history,multiplex,garbageCollector
# config opt 	nov2009_pipe = inline,remap,evaluate,costModel,coercions,emptySet,aliases,mergetable,deadcode,constants,commonTerms,joinPath,deadcode,reduce,dataflow,history,multiplex,garbageCollector
# config opt 	replication_pipe = inline,remap,evaluate,costModel,coercions,emptySet,aliases,mergetable,deadcode,constants,commonTerms,joinPath,deadcode,reduce,dataflow,history,replication,multiplex,garbageCollector
# config opt 	accumulator_pipe = inline,remap,evaluate,costModel,coercions,emptySet,aliases,mergetable,deadcode,constants,commonTerms,joinPath,deadcode,reduce,accumulators,dataflow,history,multiplex,garbageCollector
# config opt 	recycler_pipe = inline,remap,evaluate,costModel,coercions,emptySet,aliases,deadcode,constants,commonTerms,joinPath,deadcode,recycle,reduce,dataflow,history,multiplex,garbageCollector
# config opt 	cracker_pipe = inline,remap,evaluate,costModel,coercions,emptySet,aliases,selcrack,deadcode,constants,commonTerms,joinPath,deadcode,reduce,dataflow,history,multiplex,garbageCollector
# config opt 	sidcrack_pipe = inline,remap,evaluate,costModel,coercions,emptySet,aliases,sidcrack,deadcode,constants,commonTerms,joinPath,deadcode,reduce,dataflow,history,multiplex,garbageCollector
# config opt 	octopus_pipe = inline,remap,evaluate,costModel,coercions,emptySet,aliases,mitosis,mergetable,deadcode,constants,commonTerms,joinPath,octopus,deadcode,reduce,dataflow,history,multiplex,garbageCollector
# config opt 	datacyclotron_pipe = inline,remap,evaluate,costModel,coercions,emptySet,aliases,datacyclotron,mergetable,deadcode,commonTerms,joinPath,reorder,deadcode,reduce,dataflow,history,replication,multiplex,garbageCollector
# config opt 	derive_pipe = inline,remap,evaluate,costModel,coercions,emptySet,aliases,mitosis,mergetable,deadcode,commonTerms,derivePath,joinPath,reorder,deadcode,reduce,dataflow,history,multiplex,garbageCollector
# config opt 	dictionary_pipe = inline,remap,dictionary,evaluate,costModel,coercions,emptySet,aliases,mergetable,deadcode,constants,commonTerms,joinPath,deadcode,reduce,dataflow,history,multiplex,garbageCollector
# config opt 	compression_pipe = inline,remap,evaluate,costModel,coercions,emptySet,aliases,mergetable,deadcode,constants,commonTerms,joinPath,deadcode,reduce,dataflow,compression,dataflow,history,multiplex,garbageCollector
# cmdline opt 	config = /ufs/mk/Oct2010//Linux/etc/monetdb5.conf
# cmdline opt 	gdk_nr_threads = 0
# cmdline opt 	monet_mod_path = /ufs/mk/Oct2010//Linux/lib/MonetDB5:/ufs/mk/Oct2010//Linux/lib/MonetDB5/lib:/ufs/mk/Oct2010//Linux/lib/MonetDB5/bin
# cmdline opt 	gdk_dbfarm = /ufs/mk/Oct2010//Linux/var/MonetDB5/dbfarm
# cmdline opt 	mapi_open = true
# cmdline opt 	xrpc_open = true
# cmdline opt 	mapi_port = 38265
# cmdline opt 	xrpc_port = 41340
# cmdline opt 	monet_prompt = 
# cmdline opt 	mal_listing = 2
# cmdline opt 	gdk_dbpath = /export/scratch1/mk/default//Linux/var/MonetDB/mTests_monetdb5_mal
# cmdline opt 	mal_listing = 2
# cmdline opt 	embedded_r = yes
# cmdline opt 	gdk_debug = 536870922

# 12:52:41 >  
# 12:52:41 >  "mclient" "-lmal" "-ftest" "-Eutf-8" "-i" "-e" "--host=/var/tmp/mtest-21399" "--port=32539"
# 12:52:41 >  

<<<<<<< HEAD
MAPI  = (monetdb) /var/tmp/mtest-21399/.s.monetdb.32539
QUERY = -- some typos
ERROR = !SyntaxException:convertConstant:integer parse error
        !SyntaxException:parseError:-- some typos
        !SyntaxException:parseError:^<identifier> expected
MAPI  = (monetdb) /var/tmp/mtest-21399/.s.monetdb.32539
QUERY = i:= 1 + 1 + 1;
ERROR = !SyntaxException:parseError:i:= 1 + 1 + 1;
        !SyntaxException:parseError:         ^';' expected
MAPI  = (monetdb) /var/tmp/mtest-21399/.s.monetdb.32539
QUERY = j:= 1 + + 1;
ERROR = !SyntaxException:parseError:j:= 1 + + 1;
=======
MAPI  = (monetdb) /var/tmp/mtest-7831/.s.monetdb.38226
QUERY = -- some typos
        i:= 1 + 1 + 1;
        j:= 1 + + 1;
ERROR = !SyntaxException:convertConstant:integer parse error
        !SyntaxException:parseError:-- some typos
        !SyntaxException:parseError:^<identifier> expected
        !SyntaxException:parseError:i:= 1 + 1 + 1;
        !SyntaxException:parseError:         ^';' expected
        !SyntaxException:parseError:j:= 1 + + 1;
>>>>>>> 36406837
        !SyntaxException:parseError:       ^<term> expected

# 20:18:21 >  
# 20:18:21 >  Done.
# 20:18:21 >  
<|MERGE_RESOLUTION|>--- conflicted
+++ resolved
@@ -71,20 +71,6 @@
 # 12:52:41 >  "mclient" "-lmal" "-ftest" "-Eutf-8" "-i" "-e" "--host=/var/tmp/mtest-21399" "--port=32539"
 # 12:52:41 >  
 
-<<<<<<< HEAD
-MAPI  = (monetdb) /var/tmp/mtest-21399/.s.monetdb.32539
-QUERY = -- some typos
-ERROR = !SyntaxException:convertConstant:integer parse error
-        !SyntaxException:parseError:-- some typos
-        !SyntaxException:parseError:^<identifier> expected
-MAPI  = (monetdb) /var/tmp/mtest-21399/.s.monetdb.32539
-QUERY = i:= 1 + 1 + 1;
-ERROR = !SyntaxException:parseError:i:= 1 + 1 + 1;
-        !SyntaxException:parseError:         ^';' expected
-MAPI  = (monetdb) /var/tmp/mtest-21399/.s.monetdb.32539
-QUERY = j:= 1 + + 1;
-ERROR = !SyntaxException:parseError:j:= 1 + + 1;
-=======
 MAPI  = (monetdb) /var/tmp/mtest-7831/.s.monetdb.38226
 QUERY = -- some typos
         i:= 1 + 1 + 1;
@@ -95,7 +81,6 @@
         !SyntaxException:parseError:i:= 1 + 1 + 1;
         !SyntaxException:parseError:         ^';' expected
         !SyntaxException:parseError:j:= 1 + + 1;
->>>>>>> 36406837
         !SyntaxException:parseError:       ^<term> expected
 
 # 20:18:21 >  
