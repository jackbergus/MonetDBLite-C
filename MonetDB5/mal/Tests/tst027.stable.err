--- conflicted
+++ resolved
@@ -1,15 +1,9 @@
 stderr of test 'tst027` in directory 'monetdb5/mal` itself:
 
 
-<<<<<<< HEAD
-# 11:26:57 >  
-# 11:26:57 >  "mserver5" "--debug=10" "--set" "gdk_nr_threads=0" "--set" "mapi_open=true" "--set" "mapi_port=35327" "--set" "mapi_usock=/var/tmp/mtest-12804/.s.monetdb.35327" "--set" "monet_prompt=" "--forcemito" "--set" "mal_listing=2" "--dbpath=/export/scratch1/mk/default//Linux/var/MonetDB/mTests_monetdb5_mal" "--set" "mal_listing=2" "--set" "embedded_r=yes"
-# 11:26:57 >  
-=======
 # 13:48:28 >  
 # 13:48:28 >  "mserver5" "--debug=10" "--set" "gdk_nr_threads=0" "--set" "mapi_open=true" "--set" "mapi_port=30912" "--set" "mapi_usock=/var/tmp/mtest-24529/.s.monetdb.30912" "--set" "monet_prompt=" "--forcemito" "--set" "mal_listing=2" "--dbpath=/export/scratch1/mk/default//Linux/var/MonetDB/mTests_monetdb5_mal" "--set" "mal_listing=2" "--set" "embedded_r=yes"
 # 13:48:28 >  
->>>>>>> 36406837
 
 # builtin opt 	gdk_dbpath = /export/scratch1/mk/default//Linux/var/monetdb5/dbfarm/demo
 # builtin opt 	gdk_debug = 0
@@ -23,13 +17,8 @@
 # builtin opt 	sql_debug = 0
 # cmdline opt 	gdk_nr_threads = 0
 # cmdline opt 	mapi_open = true
-<<<<<<< HEAD
-# cmdline opt 	mapi_port = 35327
-# cmdline opt 	mapi_usock = /var/tmp/mtest-12804/.s.monetdb.35327
-=======
 # cmdline opt 	mapi_port = 30912
 # cmdline opt 	mapi_usock = /var/tmp/mtest-24529/.s.monetdb.30912
->>>>>>> 36406837
 # cmdline opt 	monet_prompt = 
 # cmdline opt 	mal_listing = 2
 # cmdline opt 	gdk_dbpath = /export/scratch1/mk/default//Linux/var/MonetDB/mTests_monetdb5_mal
@@ -37,19 +26,6 @@
 # cmdline opt 	embedded_r = yes
 # cmdline opt 	gdk_debug = 536870922
 
-<<<<<<< HEAD
-# 11:26:57 >  
-# 11:26:57 >  "mclient" "-lmal" "-ftest" "-Eutf-8" "-i" "-e" "--host=/var/tmp/mtest-12804" "--port=35327"
-# 11:26:57 >  
-
-MAPI  = (monetdb) /var/tmp/mtest-12804/.s.monetdb.35327
-QUERY = user.test("hello",b,c);
-ERROR = !TypeException:user.main[1]:'user.test' undefined in:     user.test("hello":str,b:bat[:oid,:int],c:bat[:oid,:int]);
-
-# 11:26:57 >  
-# 11:26:57 >  "Done."
-# 11:26:57 >  
-=======
 # 13:48:28 >  
 # 13:48:28 >  "mclient" "-lmal" "-ftest" "-Eutf-8" "--host=/var/tmp/mtest-24529" "--port=30912"
 # 13:48:28 >  
@@ -67,4 +43,3 @@
 # 13:48:28 >  
 # 13:48:28 >  "Done."
 # 13:48:28 >  
->>>>>>> 36406837
