stdout of test 'tst019` in directory 'monetdb5/mal` itself:


# 13:48:26 >  
# 13:48:26 >  "mserver5" "--debug=10" "--set" "gdk_nr_threads=0" "--set" "mapi_open=true" "--set" "mapi_port=30912" "--set" "mapi_usock=/var/tmp/mtest-24529/.s.monetdb.30912" "--set" "monet_prompt=" "--forcemito" "--set" "mal_listing=2" "--dbpath=/export/scratch1/mk/default//Linux/var/MonetDB/mTests_monetdb5_mal" "--set" "mal_listing=2" "--set" "embedded_r=yes"
# 13:48:26 >  

# MonetDB 5 server v11.22.0
# This is an unreleased version
# Serving database 'mTests_monetdb5_mal', using 8 threads
# Compiled for x86_64-unknown-linux-gnu/64bit with 64bit OIDs and 128bit integers dynamically linked
# Found 15.589 GiB available main-memory.
# Copyright (c) 1993-July 2008 CWI.
# Copyright (c) August 2008-2015 MonetDB B.V., all rights reserved
# Visit http://www.monetdb.org/ for further information
<<<<<<< HEAD
# Listening for connection requests on mapi:monetdb://vienna.da.cwi.nl:31044/
# Listening for UNIX domain connection requests on mapi:monetdb:///var/tmp/mtest-12237/.s.monetdb.31044
# MonetDB/GIS module loaded
# Start processing logs sql/sql_logs version 52200
# Start reading the write-ahead log 'sql_logs/sql/log.3'
# Finished reading the write-ahead log 'sql_logs/sql/log.3'
=======
# Listening for connection requests on mapi:monetdb://vienna.da.cwi.nl:30912/
# Listening for UNIX domain connection requests on mapi:monetdb:///var/tmp/mtest-24529/.s.monetdb.30912
# MonetDB/GIS module loaded
# Start processing logs sql/sql_logs version 52200
# Start reading the write-ahead log 'sql_logs/sql/log.4'
# Finished reading the write-ahead log 'sql_logs/sql/log.4'
>>>>>>> 36406837
# Finished processing logs sql/sql_logs
# MonetDB/SQL module loaded
# MonetDB/R   module loaded

Ready.

<<<<<<< HEAD
# 11:22:44 >  
# 11:22:44 >  "mclient" "-lmal" "-ftest" "-Eutf-8" "-i" "-e" "--host=/var/tmp/mtest-12237" "--port=31044"
# 11:22:44 >  


# 11:22:45 >  
# 11:22:45 >  "Done."
# 11:22:45 >  
=======
# 13:48:26 >  
# 13:48:26 >  "mclient" "-lmal" "-ftest" "-Eutf-8" "--host=/var/tmp/mtest-24529" "--port=30912"
# 13:48:26 >  


# 13:48:26 >  
# 13:48:26 >  "Done."
# 13:48:26 >  
>>>>>>> 36406837
<|MERGE_RESOLUTION|>--- conflicted
+++ resolved
@@ -13,37 +13,18 @@
 # Copyright (c) 1993-July 2008 CWI.
 # Copyright (c) August 2008-2015 MonetDB B.V., all rights reserved
 # Visit http://www.monetdb.org/ for further information
-<<<<<<< HEAD
-# Listening for connection requests on mapi:monetdb://vienna.da.cwi.nl:31044/
-# Listening for UNIX domain connection requests on mapi:monetdb:///var/tmp/mtest-12237/.s.monetdb.31044
-# MonetDB/GIS module loaded
-# Start processing logs sql/sql_logs version 52200
-# Start reading the write-ahead log 'sql_logs/sql/log.3'
-# Finished reading the write-ahead log 'sql_logs/sql/log.3'
-=======
 # Listening for connection requests on mapi:monetdb://vienna.da.cwi.nl:30912/
 # Listening for UNIX domain connection requests on mapi:monetdb:///var/tmp/mtest-24529/.s.monetdb.30912
 # MonetDB/GIS module loaded
 # Start processing logs sql/sql_logs version 52200
 # Start reading the write-ahead log 'sql_logs/sql/log.4'
 # Finished reading the write-ahead log 'sql_logs/sql/log.4'
->>>>>>> 36406837
 # Finished processing logs sql/sql_logs
 # MonetDB/SQL module loaded
 # MonetDB/R   module loaded
 
 Ready.
 
-<<<<<<< HEAD
-# 11:22:44 >  
-# 11:22:44 >  "mclient" "-lmal" "-ftest" "-Eutf-8" "-i" "-e" "--host=/var/tmp/mtest-12237" "--port=31044"
-# 11:22:44 >  
-
-
-# 11:22:45 >  
-# 11:22:45 >  "Done."
-# 11:22:45 >  
-=======
 # 13:48:26 >  
 # 13:48:26 >  "mclient" "-lmal" "-ftest" "-Eutf-8" "--host=/var/tmp/mtest-24529" "--port=30912"
 # 13:48:26 >  
@@ -52,4 +33,3 @@
 # 13:48:26 >  
 # 13:48:26 >  "Done."
 # 13:48:26 >  
->>>>>>> 36406837
