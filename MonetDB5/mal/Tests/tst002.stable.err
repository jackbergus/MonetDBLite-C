stderr of test 'tst002` in directory 'monetdb5/mal` itself:


# 22:10:35 >  
# 22:10:35 >  "mserver5" "--debug=10" "--set" "gdk_nr_threads=0" "--set" "mapi_open=true" "--set" "mapi_port=30853" "--set" "mapi_usock=/var/tmp/mtest-23963/.s.monetdb.30853" "--set" "monet_prompt=" "--forcemito" "--set" "mal_listing=2" "--dbpath=/export/scratch1/mk/default//Linux/var/MonetDB/mTests_monetdb5_mal" "--set" "mal_listing=2" "--set" "embedded_r=yes"
# 22:10:35 >  

# builtin opt 	gdk_dbpath = /export/scratch1/mk/default//Linux/var/monetdb5/dbfarm/demo
# builtin opt 	gdk_debug = 0
# builtin opt 	gdk_vmtrim = no
# builtin opt 	monet_prompt = >
# builtin opt 	monet_daemon = no
# builtin opt 	mapi_port = 50000
# builtin opt 	mapi_open = false
# builtin opt 	mapi_autosense = false
# builtin opt 	sql_optimizer = default_pipe
# builtin opt 	sql_debug = 0
# cmdline opt 	gdk_nr_threads = 0
# cmdline opt 	mapi_open = true
# cmdline opt 	mapi_port = 30853
# cmdline opt 	mapi_usock = /var/tmp/mtest-23963/.s.monetdb.30853
# cmdline opt 	monet_prompt = 
# cmdline opt 	mal_listing = 2
# cmdline opt 	gdk_dbpath = /export/scratch1/mk/default//Linux/var/MonetDB/mTests_monetdb5_mal
# cmdline opt 	mal_listing = 2
# cmdline opt 	embedded_r = yes
# cmdline opt 	gdk_debug = 536870922

# 22:10:35 >  
# 22:10:35 >  "mclient" "-lmal" "-ftest" "-Eutf-8" "-i" "-e" "--host=/var/tmp/mtest-23963" "--port=30853"
# 22:10:35 >  

<<<<<<< HEAD
MAPI  = (monetdb) /var/tmp/mtest-10100/.s.monetdb.34120
QUERY = 	true:= 23;
ERROR = !SyntaxException:parseError:	true:= 23;
        !SyntaxException:parseError:^<identifier> expected
MAPI  = (monetdb) /var/tmp/mtest-10100/.s.monetdb.34120
QUERY = 	false:= 24;
ERROR = !SyntaxException:parseError:	false:= 24;
=======
MAPI  = (monetdb) /var/tmp/mtest-7831/.s.monetdb.38226
QUERY = # reserved names may not be used as target variables
        	true:= 23;
        	false:= 24;
        barrier barrier:= true;
        	b:= true;
        	b:= false;
        exit barrier;
ERROR = !SyntaxException:parseError:	true:= 23;
        !SyntaxException:parseError:^<identifier> expected
        !SyntaxException:parseError:	false:= 24;
>>>>>>> 36406837
        !SyntaxException:parseError:^<identifier> expected

# 22:10:35 >  
# 22:10:35 >  "Done."
# 22:10:35 >  
<|MERGE_RESOLUTION|>--- conflicted
+++ resolved
@@ -30,15 +30,6 @@
 # 22:10:35 >  "mclient" "-lmal" "-ftest" "-Eutf-8" "-i" "-e" "--host=/var/tmp/mtest-23963" "--port=30853"
 # 22:10:35 >  
 
-<<<<<<< HEAD
-MAPI  = (monetdb) /var/tmp/mtest-10100/.s.monetdb.34120
-QUERY = 	true:= 23;
-ERROR = !SyntaxException:parseError:	true:= 23;
-        !SyntaxException:parseError:^<identifier> expected
-MAPI  = (monetdb) /var/tmp/mtest-10100/.s.monetdb.34120
-QUERY = 	false:= 24;
-ERROR = !SyntaxException:parseError:	false:= 24;
-=======
 MAPI  = (monetdb) /var/tmp/mtest-7831/.s.monetdb.38226
 QUERY = # reserved names may not be used as target variables
         	true:= 23;
@@ -50,7 +41,6 @@
 ERROR = !SyntaxException:parseError:	true:= 23;
         !SyntaxException:parseError:^<identifier> expected
         !SyntaxException:parseError:	false:= 24;
->>>>>>> 36406837
         !SyntaxException:parseError:^<identifier> expected
 
 # 22:10:35 >  
