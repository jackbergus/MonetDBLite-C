--- conflicted
+++ resolved
@@ -29,9 +29,6 @@
 # 22:45:39 >  "mclient" "-lmal" "-ftest" "-Eutf-8" "-i" "-e" "--host=/var/tmp/mtest-7101" "--port=34631"
 # 22:45:39 >  
 
-<<<<<<< HEAD
-#user.foo();
-=======
 function user.foo():void;               	#[0]  0 
     b:bat[:lng] := bat.new(:lng);       	#[1] CMDBATnewColumn 1 <- 2 
 barrier i:lng := 0:lng;                 	#[2]  3 <- 4 
@@ -55,7 +52,6 @@
     z:bat[:bit] := batcalc.not(y:bat[:bit]);	#[20] CMDbatNOT 18 <- 15 
     io.print(z:bat[:bit]);              	#[21] IOprint_val 19 <- 18 
 end user.foo;                           	#[22]  
->>>>>>> 2f93229e
 #--------------------------#
 # h	t	  # name
 # lng	lng	  # type
