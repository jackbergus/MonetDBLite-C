--- conflicted
+++ resolved
@@ -30,12 +30,6 @@
 # 15:35:45 >  "mclient" "-lmal" "-ftest" "-Eutf-8" "-i" "-e" "--host=/var/tmp/mtest-16148" "--port=33827"
 # 15:35:45 >  
 
-<<<<<<< HEAD
-MAPI  = (monetdb) /var/tmp/mtest-16148/.s.monetdb.33827
-QUERY = c:bat[:oid,:int]:= bbp.bind("myfirstbat");
-ERROR = !MALException:bbp.bind:Object not found
-=======
->>>>>>> 36406837
 
 # 15:35:45 >  
 # 15:35:45 >  "Done."
