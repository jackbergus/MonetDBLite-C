stderr of test 'tst071` in directory 'monetdb5/mal` itself:


<<<<<<< HEAD
# 13:02:34 >  
# 13:02:34 >  "mserver5" "--debug=10" "--set" "gdk_nr_threads=0" "--set" "mapi_open=true" "--set" "mapi_port=34822" "--set" "mapi_usock=/var/tmp/mtest-23427/.s.monetdb.34822" "--set" "monet_prompt=" "--forcemito" "--set" "mal_listing=2" "--dbpath=/export/scratch1/mk/default//Linux/var/MonetDB/mTests_monetdb5_mal" "--set" "mal_listing=2" "--set" "embedded_r=yes"
# 13:02:34 >  
=======
# 13:48:42 >  
# 13:48:42 >  "mserver5" "--debug=10" "--set" "gdk_nr_threads=0" "--set" "mapi_open=true" "--set" "mapi_port=30912" "--set" "mapi_usock=/var/tmp/mtest-24529/.s.monetdb.30912" "--set" "monet_prompt=" "--forcemito" "--set" "mal_listing=2" "--dbpath=/export/scratch1/mk/default//Linux/var/MonetDB/mTests_monetdb5_mal" "--set" "mal_listing=2" "--set" "embedded_r=yes"
# 13:48:42 >  
>>>>>>> 2f93229e

# builtin opt 	gdk_dbpath = /export/scratch1/mk/default//Linux/var/monetdb5/dbfarm/demo
# builtin opt 	gdk_debug = 0
# builtin opt 	gdk_vmtrim = no
# builtin opt 	monet_prompt = >
# builtin opt 	monet_daemon = no
# builtin opt 	mapi_port = 50000
# builtin opt 	mapi_open = false
# builtin opt 	mapi_autosense = false
# builtin opt 	sql_optimizer = default_pipe
# builtin opt 	sql_debug = 0
# cmdline opt 	gdk_nr_threads = 0
# cmdline opt 	mapi_open = true
<<<<<<< HEAD
# cmdline opt 	mapi_port = 34822
# cmdline opt 	mapi_usock = /var/tmp/mtest-23427/.s.monetdb.34822
=======
# cmdline opt 	mapi_port = 30912
# cmdline opt 	mapi_usock = /var/tmp/mtest-24529/.s.monetdb.30912
>>>>>>> 2f93229e
# cmdline opt 	monet_prompt = 
# cmdline opt 	mal_listing = 2
# cmdline opt 	gdk_dbpath = /export/scratch1/mk/default//Linux/var/MonetDB/mTests_monetdb5_mal
# cmdline opt 	mal_listing = 2
# cmdline opt 	embedded_r = yes
# cmdline opt 	gdk_debug = 536870922

<<<<<<< HEAD
# 13:02:34 >  
# 13:02:34 >  "mclient" "-lmal" "-ftest" "-Eutf-8" "-i" "-e" "--host=/var/tmp/mtest-23427" "--port=34822"
# 13:02:34 >  

MAPI  = (monetdb) /var/tmp/mtest-23427/.s.monetdb.34822
QUERY = a:= user.swap(3,4);
ERROR = !TypeException:user.main[1]:'user.swap' undefined in:     a:any := user.swap(3:int,4:int);
MAPI  = (monetdb) /var/tmp/mtest-23427/.s.monetdb.34822
QUERY = io.print(a);
ERROR = !TypeException:user.main[1]:'a' may not be used before being initialized

# 13:02:34 >  
# 13:02:34 >  "Done."
# 13:02:34 >  
=======
# 13:48:42 >  
# 13:48:42 >  "mclient" "-lmal" "-ftest" "-Eutf-8" "--host=/var/tmp/mtest-24529" "--port=30912"
# 13:48:42 >  

MAPI  = (monetdb) /var/tmp/mtest-7831/.s.monetdb.38226
QUERY = # parsing operations with multi-assignments
        function swap(x:int,y:int)(a:int,b:int);
        	a:=y; b:=x;
        	return(a,b);
        end swap;
        
        (x,y):= user.swap(1,2);
        io.print(x);
        io.print(y);
        a:= user.swap(3,4);
        io.print(a);
ERROR = !TypeException:user.main[5]:'user.swap' undefined in:     a:any := user.swap(3:int,4:int);

# 13:48:42 >  
# 13:48:42 >  "Done."
# 13:48:42 >  
>>>>>>> 2f93229e
<|MERGE_RESOLUTION|>--- conflicted
+++ resolved
@@ -1,15 +1,9 @@
 stderr of test 'tst071` in directory 'monetdb5/mal` itself:
 
 
-<<<<<<< HEAD
-# 13:02:34 >  
-# 13:02:34 >  "mserver5" "--debug=10" "--set" "gdk_nr_threads=0" "--set" "mapi_open=true" "--set" "mapi_port=34822" "--set" "mapi_usock=/var/tmp/mtest-23427/.s.monetdb.34822" "--set" "monet_prompt=" "--forcemito" "--set" "mal_listing=2" "--dbpath=/export/scratch1/mk/default//Linux/var/MonetDB/mTests_monetdb5_mal" "--set" "mal_listing=2" "--set" "embedded_r=yes"
-# 13:02:34 >  
-=======
 # 13:48:42 >  
 # 13:48:42 >  "mserver5" "--debug=10" "--set" "gdk_nr_threads=0" "--set" "mapi_open=true" "--set" "mapi_port=30912" "--set" "mapi_usock=/var/tmp/mtest-24529/.s.monetdb.30912" "--set" "monet_prompt=" "--forcemito" "--set" "mal_listing=2" "--dbpath=/export/scratch1/mk/default//Linux/var/MonetDB/mTests_monetdb5_mal" "--set" "mal_listing=2" "--set" "embedded_r=yes"
 # 13:48:42 >  
->>>>>>> 2f93229e
 
 # builtin opt 	gdk_dbpath = /export/scratch1/mk/default//Linux/var/monetdb5/dbfarm/demo
 # builtin opt 	gdk_debug = 0
@@ -23,13 +17,8 @@
 # builtin opt 	sql_debug = 0
 # cmdline opt 	gdk_nr_threads = 0
 # cmdline opt 	mapi_open = true
-<<<<<<< HEAD
-# cmdline opt 	mapi_port = 34822
-# cmdline opt 	mapi_usock = /var/tmp/mtest-23427/.s.monetdb.34822
-=======
 # cmdline opt 	mapi_port = 30912
 # cmdline opt 	mapi_usock = /var/tmp/mtest-24529/.s.monetdb.30912
->>>>>>> 2f93229e
 # cmdline opt 	monet_prompt = 
 # cmdline opt 	mal_listing = 2
 # cmdline opt 	gdk_dbpath = /export/scratch1/mk/default//Linux/var/MonetDB/mTests_monetdb5_mal
@@ -37,22 +26,6 @@
 # cmdline opt 	embedded_r = yes
 # cmdline opt 	gdk_debug = 536870922
 
-<<<<<<< HEAD
-# 13:02:34 >  
-# 13:02:34 >  "mclient" "-lmal" "-ftest" "-Eutf-8" "-i" "-e" "--host=/var/tmp/mtest-23427" "--port=34822"
-# 13:02:34 >  
-
-MAPI  = (monetdb) /var/tmp/mtest-23427/.s.monetdb.34822
-QUERY = a:= user.swap(3,4);
-ERROR = !TypeException:user.main[1]:'user.swap' undefined in:     a:any := user.swap(3:int,4:int);
-MAPI  = (monetdb) /var/tmp/mtest-23427/.s.monetdb.34822
-QUERY = io.print(a);
-ERROR = !TypeException:user.main[1]:'a' may not be used before being initialized
-
-# 13:02:34 >  
-# 13:02:34 >  "Done."
-# 13:02:34 >  
-=======
 # 13:48:42 >  
 # 13:48:42 >  "mclient" "-lmal" "-ftest" "-Eutf-8" "--host=/var/tmp/mtest-24529" "--port=30912"
 # 13:48:42 >  
@@ -74,4 +47,3 @@
 # 13:48:42 >  
 # 13:48:42 >  "Done."
 # 13:48:42 >  
->>>>>>> 2f93229e
