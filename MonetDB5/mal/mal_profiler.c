/*
 * The contents of this file are subject to the MonetDB Public License
 * Version 1.1 (the "License"); you may not use this file except in
 * compliance with the License. You may obtain a copy of the License at
 * http://www.monetdb.org/Legal/MonetDBLicense
 *
 * Software distributed under the License is distributed on an "AS IS"
 * basis, WITHOUT WARRANTY OF ANY KIND, either express or implied. See the
 * License for the specific language governing rights and limitations
 * under the License.
 *
 * The Original Code is the MonetDB Database System.
 *
 * The Initial Developer of the Original Code is CWI.
 * Portions created by CWI are Copyright (C) 1997-July 2008 CWI.
 * Copyright August 2008-2014 MonetDB B.V.
 * All Rights Reserved.
 */

/* (author) M.L. Kersten
 * Performance tracing
 * The interpreter comes with several variables to hold performance
 * related data.
 * Every MAL instruction record is extended with two fields: counter and timer.
 * The counter is incremented each time the instruction is taken into
 * execution. Upon return, the timer is incremented with the microseconds
 * spent.
 * In addition to the default performance data collection,
 * the user can request performance events to be collected on a statement
 * basis. Care should be taken, because it leads to a large trace file,
 * unless the results are directly passed to a performance monitor
 * front-end for filtering and summarization.
 *
 * The performance monitor has exclusive access to the event file, which
 * avoid concurrency conflicts amongst clients. It avoid cluthered
 * event records on the event stream. Since this event stream is owned
 * by a client, we should ensure that the profiler is automatically be
 * reset once the owner leaves. The routine profilerReset() handles the case.
 */
#include "monetdb_config.h"
#include "mal_function.h"
#include "mal_listing.h"
#include "mal_profiler.h"
#include "mal_runtime.h"
#include "mal_debugger.h"

stream *eventstream = 0;

static int offlineProfiling = FALSE;
static int cachedProfiling = FALSE;
static str myname = 0;

<<<<<<< HEAD
int
profilerAvailable(void)
{
	return 1;
}
static void offlineProfilerEvent(int idx, MalBlkPtr mb, MalStkPtr stk, InstrPtr pc, int start);
static void cachedProfilerEvent(int idx, MalBlkPtr mb, MalStkPtr stk, InstrPtr pc);
=======
static void offlineProfilerEvent(int idx, MalBlkPtr mb, MalStkPtr stk, int pc, int start);
static void cachedProfilerEvent(int idx, MalBlkPtr mb, MalStkPtr stk, int pc);
>>>>>>> 338d7f19
static int initTrace(void);
static void startHeartbeat(int delay);

int malProfileMode = 0;     /* global flag to indicate profiling mode */
static int profileAll = 0;  /* all instructions should be profiled */
static int delayswitch = 0; /* to wait before sending the profile info */
static int eventcounter = 0;

static struct {
	str name;		/* which logical counter is needed */
	int status;		/* trace it or not */
} profileCounter[] = {
	/*  0 */  { "event", 0},
	/*  1 */  { "time", 0},
	/*  2 */  { "thread", 0},
	/*  3 */  { "pc", 0},
	/*  4 */  { "function", 0},
	/*  5 */  { "ticks", 0},
	/*  6 */  { "cpu", 0},
	/*  7 */  { "memory", 0},
	/*  8 */  { "reads", 0},
	/*  9 */  { "writes", 0},
	/*  10 */  { "rbytes", 0},
	/*  11 */  { "wbytes", 0},
	/*  12 */  { "stmt", 0},
	/*  13 */  { "aggregate", 0},
	/*  14 */  { "process", 0},
	/*  15 */  { "user", 0},
	/*  16 */  { "start", 0},
	/*  17 */  { "type", 0},
	/*  18 */  { "dot", 0},
	/*  19 */  { "flow", 0},
	/*  20 */  { "ping", 0},
	/*  21 */  { "footprint", 0},
	/*  21 */  { 0, 0}
};

int
getProfileCounter(int idx){
	return profileCounter[idx].status ==1;
}

/*
 * The counters can be set individually.
 */
str
activateCounter(str name)
{
	int i;
	char *s;

	for (i = 0; profileCounter[i].name; i++)
		if (strcmp(profileCounter[i].name, name) == 0) {
			profileCounter[i].status = 1;
			return 0;
		} 
	if ( strncmp("ping",name,4) == 0){
		startHeartbeat(atoi(name+4));
		profileCounter[PROFping].status = 1;
		return 0;
	}
	/* interpret the string equivalent to the tomograph command line argument */
	for ( s= name; *s; s++)
	switch(*s){
	case 'a':
		profileCounter[PROFaggr].status = 1;
		break;
	case 'b':
		profileCounter[PROFrbytes].status = 1;
		profileCounter[PROFwbytes].status = 1;
		break;
	case 'c':
		profileCounter[PROFcpu].status = 1;
		break;
	case 'e':
		profileCounter[PROFevent].status = 1;
		break;
	case 'f':
		profileCounter[PROFfunc].status = 1;
		break;
	case 'i':
		profileCounter[PROFpc].status = 1;
		break;
	case 'I':
		profileCounter[PROFthread].status = 1;
		break;
	case 'm':
		profileCounter[PROFmemory].status = 1;
		break;
	case 'p':
		profileCounter[PROFprocess].status = 1;
		break;
	case 'r':
		profileCounter[PROFreads].status = 1;
		break;
	case 's':
		profileCounter[PROFstmt].status = 1;
		break;
	case 'S':
		profileCounter[PROFstart].status = 1;
		break;
	case 't':
		profileCounter[PROFticks].status = 1;
		break;
	case 'T':
		profileCounter[PROFtime].status = 1;
		break;
	case 'u':
		profileCounter[PROFuser].status = 1;
		break;
	case 'w':
		profileCounter[PROFwrites].status = 1;
		break;
	case 'x':
		startHeartbeat(atoi(s+1));
		profileCounter[PROFping].status = 1;
		break;
	case 'y':
		profileCounter[PROFtype].status = 1;
		break;
	default:
		throw(MAL, "activateCounter", RUNTIME_OBJECT_UNDEFINED ":%s", name);
	}
	return MAL_SUCCEED;
}

str
deactivateCounter(str name)
{
	int i;
	for (i = 0; profileCounter[i].name; i++)
		if (strcmp(profileCounter[i].name, name) == 0) {
			profileCounter[i].status = 0;
			return 0;
		} else
		if ( strncmp("ping",name,4) == 0){
			startHeartbeat(0);
			return 0;
		}
	throw(MAL, "deactivateCounter", RUNTIME_OBJECT_UNDEFINED ":%s", name);
}

/*
 * Offline processing
 * The offline processing structure is the easiest. We merely have to
 * produce a correct tuple format for the front-end.
 * To avoid unnecessary locks we first build the event as a string
 * It uses a local logbuffer[LOGLEN] and logbase, logtop, loglen
 */
#define LOGLEN 8192
#define lognew()  loglen = 0; logbase = logbuffer; *logbase = 0;

#define logadd(...)														\
	do {																\
		(void) snprintf(logbase+loglen, LOGLEN -1 - loglen, __VA_ARGS__); \
		loglen += (int) strlen(logbase+loglen);							\
	} while (0)

static void logsend(char *logbuffer)
{ int error=0;
	if (eventstream) {
		MT_lock_set(&mal_profileLock, "logsend");
		eventcounter++;
		if (profileCounter[PROFevent].status && eventcounter)
			error= mnstr_printf(eventstream,"[ %d,\t%s", eventcounter, logbuffer);
		else
			error= mnstr_printf(eventstream,"[ %s", logbuffer);
		error= mnstr_flush(eventstream);
		MT_lock_unset(&mal_profileLock, "logsend");
		if ( error) stopProfiling();
	}
}

#define flushLog() if (eventstream) mnstr_flush(eventstream);

/*
 * Event dispatching
 * The profiler strategy is encapsulated here
 * Note that the profiler itself should lead to event generations.
 */
void
profilerEvent(int idx, MalBlkPtr mb, MalStkPtr stk, InstrPtr pci, int start)
{
	if (stk == NULL) return;
	if (pci == NULL) return;
	if (profileCounter[PROFdot].status == 1 && start && pci == NULL){
		if (mb->dotfile == 0){
			MT_lock_set(&mal_profileLock, "profilerEvent");
			showFlowGraph(mb,stk,"stethoscope");
			MT_lock_unset(&mal_profileLock, "profilerEvent");
		}
	}
	if (profileCounter[PROFstart].status == 0 && start)
		return;
	if ( !start && pci && pci->token == ENDsymbol)
		profilerHeartbeatEvent("ping", 0);
	if (myname == 0)
		myname = putName("profiler", 8);
	if (getModuleId(pci) == myname)
		return;
	if (offlineProfiling)
		offlineProfilerEvent(idx, mb, stk, pci,start);
	if (cachedProfiling && !start)
		cachedProfilerEvent(idx, mb, stk, pci);
}

static void
offlineProfilerHeader(void)
{
	char logbuffer[LOGLEN], *logbase;
	int loglen;

	if (eventstream == NULL) {
		return ;
	}
	lognew();
	logadd("# ");
	if (profileCounter[PROFevent].status) {
		logadd("event,\tstatus,\t");
	}
	if (profileCounter[PROFtime].status) {
		logadd("time,\t");
	}
	if (profileCounter[PROFthread].status) {
		logadd("thread,\t");
	}
	if (profileCounter[PROFflow].status)
		logadd("claim,\tmemory,\t");
	if (profileCounter[PROFfunc].status) {
		logadd("function,\t");
	}
	if (profileCounter[PROFpc].status) {
		logadd("pc,\t");
	}
	if (profileCounter[PROFticks].status) {
		logadd("usec,\t");
	}
	if (profileCounter[PROFcpu].status) {
		logadd("utime,\t");
		logadd("cutime,\t");
		logadd("stime,\t");
		logadd("cstime,\t");
	}

	if (profileCounter[PROFmemory].status) {
		logadd("rss,\t");
/*
		logadd("maxrss,\t");
		logadd("arena,\t");
		logadd("ordblks,\t");
		logadd("smblks,\t");
		logadd("hblkhd,\t");
		logadd("hblks,\t");
		logadd("fsmblks,\t");
		logadd("uordblks,\t");
*/
	}
	if (profileCounter[PROFfootprint].status) {
		logadd("footprint,\t");
	}
	if (profileCounter[PROFreads].status)
		logadd("blk reads,\t");
	if (profileCounter[PROFwrites].status)
		logadd("blk writes,\t");
	if (profileCounter[PROFprocess].status) {
		logadd("pg reclaim,\t");
		logadd("pg faults,\t");
		logadd("swaps,\t");
		logadd("ctxt switch,\t");
		logadd("inv switch,\t");
	}
	if (profileCounter[PROFrbytes].status)
		logadd("rbytes,\t");
	if (profileCounter[PROFwbytes].status)
		logadd("wbytes,\t");
	if (profileCounter[PROFaggr].status)
		logadd("count,\t totalticks,\t");
	if (profileCounter[PROFstmt].status)
		logadd("stmt,\t");
	if (profileCounter[PROFtype].status)
		logadd("types,\t");
	if (profileCounter[PROFuser].status)
		logadd("user,\t");
	logadd("# name \n");
	if (eventstream){
		mnstr_printf(eventstream,"%s\n", logbuffer);
		mnstr_flush(eventstream);
	}
}

void
offlineProfilerEvent(int idx, MalBlkPtr mb, MalStkPtr stk, InstrPtr pci, int start)
{
	char logbuffer[LOGLEN], *logbase;
	int loglen;
	char ctm[26];
	time_t clk;
	struct timeval clock;
	/*static struct Mallinfo prevMalloc;*/

#ifdef HAVE_SYS_RESOURCE_H
	static struct rusage prevUsage;
	struct rusage infoUsage;
#endif
#ifdef HAVE_TIMES
	struct tms newTms;
#endif
/*
	struct Mallinfo infoMalloc;
*/
	str stmt, c;

	if (delayswitch > 0) {
		/* first call to profiled */
		offlineProfilerHeader();
		delayswitch--;
	}
	if (eventstream == NULL) {
		return ;
	}
	if (delayswitch == 0) {
		delayswitch = -1;
	}
	if (!profileAll && pci->trace == FALSE) {
		return;
	}
	gettimeofday(&clock, NULL);
	clk = clock.tv_sec;
#ifdef HAVE_TIMES
	times(&newTms);
#endif
#ifdef HAVE_SYS_RESOURCE_H
	getrusage(RUSAGE_SELF, &infoUsage);
#endif

	/* make basic profile event tuple  */
	lognew();
	if (profileCounter[PROFstart].status) {
		if ( start) {
			logadd("\"start\",\t");
		} else {
			logadd("\"done\" ,\t");
		}
	}
	if (profileCounter[PROFtime].status) {
		char *tbuf;

		/* without this cast, compilation on Windows fails with
		 * argument of type "long *" is incompatible with parameter of type "const time_t={__time64_t={__int64}} *"
		 */

#ifdef HAVE_CTIME_R3
		tbuf = ctime_r(&clk, ctm, sizeof(ctm));
#else
#ifdef HAVE_CTIME_R
		tbuf = ctime_r(&clk, ctm);
#else
		tbuf = ctime(&clk);
#endif
#endif
		if (tbuf)
			logadd("\"%.8s.%06ld\",\t", tbuf + 11, (long) clock.tv_usec);
		else
			logadd("%s,\t", "nil");
	}
	if (profileCounter[PROFthread].status) {
		logadd(" %d,\t", THRgettid());
	}
	if (profileCounter[PROFflow].status) {
		logadd("%d,\t", memoryclaims);
		logadd(LLFMT",\t", memoryclaims?((lng)(MEMORY_THRESHOLD * monet_memory)-memorypool)/1024/1024:0);
	}
	if (profileCounter[PROFfunc].status) {
		if (getModuleId(getInstrPtr(mb,0)) && getFunctionId(getInstrPtr(mb,0))) {
			logadd("\"%s.%s\",\t", getModuleId(getInstrPtr(mb,0)), getFunctionId(getInstrPtr(mb,0)));
		} else
			logadd("\"%s\",\t", operatorName(pci->token));
	}
	if (profileCounter[PROFpc].status) {
		logadd("%d,\t", getPC(mb, pci));
	}
	if (profileCounter[PROFticks].status) {
		logadd(LLFMT ",\t", start? 0: pci->ticks);
	}
#ifdef HAVE_TIMES
	if (profileCounter[PROFcpu].status && delayswitch < 0) {
// TODO
/*
		logadd(LLFMT",\t", (lng) (newTms.tms_utime - mb->profiler[pc].timer.tms_utime));
		logadd(LLFMT",\t", (lng) (newTms.tms_cutime - mb->profiler[pc].timer.tms_cutime));
		logadd(LLFMT",\t", (lng) (newTms.tms_stime - mb->profiler[pc].timer.tms_stime));
		logadd(LLFMT",\t", (lng) (newTms.tms_cstime - mb->profiler[pc].timer.tms_cstime));
*/
	}
#endif

	if (profileCounter[PROFmemory].status && delayswitch < 0) {
		logadd(SZFMT ",\t", MT_getrss()/1024/1024);
	}
	if (profileCounter[PROFfootprint].status) {
		logadd(LLFMT",\t", stk->tmpspace);
	}
#ifdef HAVE_SYS_RESOURCE_H
	if ((profileCounter[PROFreads].status ||
		 profileCounter[PROFwrites].status) && delayswitch < 0) {
		logadd("%ld,\t", infoUsage.ru_inblock - prevUsage.ru_inblock);
		logadd("%ld,\t", infoUsage.ru_oublock - prevUsage.ru_oublock);
		prevUsage = infoUsage;
	}
	if (profileCounter[PROFprocess].status && delayswitch < 0) {
		logadd("%ld,\t", infoUsage.ru_minflt - prevUsage.ru_minflt);
		logadd("%ld,\t", infoUsage.ru_majflt - prevUsage.ru_majflt);
		logadd("%ld,\t", infoUsage.ru_nswap - prevUsage.ru_nswap);
		logadd("%ld,\t", infoUsage.ru_nvcsw - prevUsage.ru_nvcsw);
		logadd("%ld,\t", infoUsage.ru_nivcsw - prevUsage.ru_nivcsw);
		prevUsage = infoUsage;
	}
#endif
	if (profileCounter[PROFrbytes].status)
		logadd(LLFMT ",\t", pci->rbytes);
	if (profileCounter[PROFwbytes].status)
		logadd(LLFMT ",\t", pci->wbytes);

	if (profileCounter[PROFaggr].status)
		logadd("%d,\t" LLFMT ",\t", pci->calls, pci->ticks);

	if (profileCounter[PROFstmt].status) {
		/* generate actual call statement */
		str stmtq;
		stmt = instruction2str(mb, stk, pci, LIST_MAL_DEBUG);
		c = stmt;

		while (c && *c && isspace((int)*c))
			c++;
		stmtq = mal_quote(c, strlen(c));
		if (stmtq != NULL) {
			logadd(" \"%s\",\t", stmtq);
			GDKfree(stmtq);
		} else logadd(" ,\t");
		GDKfree(stmt);
	}
	if (profileCounter[PROFtype].status) {
		char abuf[BUFSIZ], *tpe;
		int i, j;
		abuf[0] = 0;
		for (i = 0; i < pci->retc; i++)
			if (getArgType(mb, pci, i) != TYPE_void) {
				j = (int)strlen(abuf);
				tpe = getTypeName(getArgType(mb, pci, i));
				snprintf(abuf + j, BUFSIZ - j, "%s:%s%s", getVarName(mb, getArg(pci, i)), tpe, (i < pci->retc - 1 ? ", " : ""));
				GDKfree(tpe);
			}
		logadd("\"%s\",\t", abuf);
	}
	if (profileCounter[PROFuser].status) {
		logadd(" %d", idx);
	}
	logadd("]\n");
	logsend(logbuffer);
}
/*
 * Postprocessing events
 * The events may be sent for offline processing through a
 * stream, including "stdout".
 */


str
setLogFile(stream *fd, Module mod, str fname)
{
	(void)mod;      /* still unused */
	MT_lock_set(&mal_profileLock, "setLogFile");
	if (eventstream ) {
		MT_lock_unset(&mal_profileLock, "setLogFile");
		throw(IO, "mal.profiler", "Log file already set");
	}
	if (strcmp(fname, "console") == 0)
		eventstream = mal_clients[0].fdout;
	else if (strcmp(fname, "stdout") == 0)
		eventstream = fd;
	else
		eventstream = open_wastream(fname);
	if (eventstream == NULL) {
		MT_lock_unset(&mal_profileLock, "setLogFile");
		throw(IO, "mal.profiler", RUNTIME_STREAM_FAILED);
	}
	MT_lock_unset(&mal_profileLock, "setLogFile");
	return MAL_SUCCEED;
}

str
setLogStream(Module cntxt, str host, int port)
{
	(void)cntxt;        /* still unused */
	MT_lock_set(&mal_profileLock, "setLogStream");
	if ((eventstream = udp_wastream(host, port, "profileStream")) == NULL) {
		MT_lock_unset(&mal_profileLock, "setLogStream");
		throw(IO, "mal.profiler", RUNTIME_STREAM_FAILED);
	}
	eventstream = wbstream(eventstream, BUFSIZ);
	MT_lock_unset(&mal_profileLock, "setLogStream");
	return MAL_SUCCEED;
}

str
setLogStreamStream(Module cntxt, stream *s)
{
	(void)cntxt;        /* still unused */
	MT_lock_set(&mal_profileLock, "setLogStreamStream");
	if ((eventstream = s) == NULL) {
		MT_lock_unset(&mal_profileLock, "setLogStreamStream");
		throw(ILLARG, "mal.profiler", "stream must not be NULL");
	}
	eventstream = wbstream(eventstream, BUFSIZ);
	MT_lock_unset(&mal_profileLock, "setLogStreamStream");
	return MAL_SUCCEED;
}

str
openProfilerStream(stream *fd)
{
	malProfileMode = TRUE;
	eventstream = fd;
	delayswitch = 1;    /* avoid an incomplete initial profile event */
	return MAL_SUCCEED;
}

str
closeProfilerStream(void)
{
	if (eventstream && eventstream != GDKout && eventstream != GDKerr) {
		(void)mnstr_close(eventstream);
		(void)mnstr_destroy(eventstream);
	}
	eventstream = NULL;
	malProfileMode = FALSE;
	return MAL_SUCCEED;
}

str
setStartPoint(Module cntxt, str mod, str fcn)
{
	(void)cntxt;
	(void)mod;
	(void)fcn;      /* still unused */
	MT_lock_set(&mal_profileLock, "setStartPoint");
	if (eventstream == NULL) {
		MT_lock_unset(&mal_profileLock, "setStartPoint");
		return MAL_SUCCEED ;
	}
	mnstr_printf(GDKout, "# start point not set\n");
	flushLog();
	MT_lock_unset(&mal_profileLock, "setStartPoint");
	return MAL_SUCCEED;
}

str
setEndPoint(Module cntxt, str mod, str fcn)
{
	(void)cntxt;
	(void)mod;
	(void)fcn;      /* still unused */
	MT_lock_set(&mal_profileLock, "setEndPoint");
	if (eventstream == NULL) {
		MT_lock_unset(&mal_profileLock, "setEndPoint");
		return MAL_SUCCEED ;
	}
	mnstr_printf(GDKout, "# end point not set\n");
	flushLog();
	MT_lock_unset(&mal_profileLock, "setEndPoint");
	return MAL_SUCCEED;
}

/*
 * When you receive the message to start profiling, we
 * should wait for the next instruction the stream
 * is initiated. This is controlled by a delay-switch
 */
static int TRACE_init = 0;
str
startProfiling(void)
{
	MT_lock_set(&mal_profileLock, "startProfiling");
	if (eventstream != NULL) {
		offlineProfiling = TRUE;
		delayswitch = 1;
	} else
		cachedProfiling = TRUE;
	if (TRACE_init == 0)
		_initTrace();
	malProfileMode = TRUE;
	eventcounter = 0;
	MT_lock_unset(&mal_profileLock, "startProfiling");
	return MAL_SUCCEED;
}

str
stopProfiling(void)
{
	MT_lock_set(&mal_profileLock, "stopProfiling");
	malProfileMode = FALSE;
	offlineProfiling = FALSE;
	cachedProfiling = FALSE;
	closeProfilerStream();
	MT_lock_unset(&mal_profileLock, "stopProfiling");
	return MAL_SUCCEED;
}

/*
 * The resetProfiler is called when the owner of the event stream
 * leaves the scene. (Unclear if parallelism may cause errors)
 */
void
MPresetProfiler(stream *fdout)
{
	if (fdout != eventstream)
		return;
	if (mal_trace)
		return;
	MT_lock_set(&mal_profileLock, "MPresetProfiler");
	eventstream = 0;
	MT_lock_unset(&mal_profileLock, "MPresetProfiler");
}

void setFilterAll(void){
	profileAll = 1;
}

/*
 * Extern sources may dump information on the profiler stream
*/
stream *
getProfilerStream(void)  
{
	return eventstream;
}

/*
 * Performance tracing is triggered on an instruction basis
 * or a the global flag 'profileAll' being set.
 * Calling setFilter(M,F) switches the performance tracing
 * bit in the instruction record. The routine clrFilter
 * clears all performance bits.
 *
 * The routines rely on waking their way through the
 * instructions space from a given context. This has been
 * abstracted away.
 */
int
instrFilter(InstrPtr pci, str mod, str fcn)
{
	if (pci && getFunctionId(pci) && fcn && mod &&
			(*fcn == '*' || fcn == getFunctionId(pci)) &&
			(*mod == '*' || mod == getModuleId(pci)))
		return 1;
	return 0;
}

/*
 * The last filter values are saved as replacement for missing
 * arguments. It can be used to set the profile bits for modules
 * that has not been checked yet, e.g created on the fly.
 */
static str modFilter[32], fcnFilter[32];
static int topFilter;

void
setFilterOnBlock(MalBlkPtr mb, str mod, str fcn)
{
	int cnt, k, i;
	InstrPtr p;

	initTrace();
	if ( profileAll )
		for (k = 0; k < mb->stop; k++)
			mb->stmt[k]->trace = 1;
	else
	for (k = 0; k < mb->stop; k++) {
		p = getInstrPtr(mb, k);
		cnt = 0;
		for (i = 0; i < topFilter; i++)
			cnt += instrFilter(p, modFilter[i], fcnFilter[i]);
		mb->stmt[k]->trace = cnt || (mod && fcn && instrFilter(p, mod, fcn));
	}
}

void
setFilter(Module cntxt, str mod, str fcn)
{
	int j;
	Module s = cntxt;
	Symbol t;
	str matchall = "*";

	(void)cntxt;
	if (mod == NULL)
		mod = matchall;
	if (fcn == NULL)
		fcn = matchall;
	profileAll = strcmp(mod, "*") == 0 && strcmp(fcn, "*") == 0;

	MT_lock_set(&mal_profileLock, "setFilter");
	if (mod && fcn && topFilter < 32) {
		modFilter[topFilter] = putName(mod, strlen(mod));
		fcnFilter[topFilter++] = putName(fcn, strlen(fcn));
	}
	while (s != NULL) {
		if (s->subscope)
			for (j = 0; j < MAXSCOPE; j++)
				if (s->subscope[j]) {
					for (t = s->subscope[j]; t != NULL; t = t->peer) {
						if (t->def)
							setFilterOnBlock(t->def, mod, fcn);
					}
				}
		s = s->outer;
	}
	MT_lock_unset(&mal_profileLock, "setFilter");
}

/*
 * Watch out. The profiling bits are only set for the shared modules and
 * the private main(). The profiler setFilter should explicitly be called in
 * each separate top level routine.
 */
void
clrFilter(Module cntxt, str mod, str fcn)
{
	int j, k;
	Module s = cntxt;
	Symbol t;

	(void)mod;
	(void)fcn;      /* still unused */

	MT_lock_set(&mal_profileLock, "clrFilter");
	for (j = 0; j < topFilter; j++) {
		modFilter[j] = NULL;
		fcnFilter[j] = NULL;
	}
	topFilter = 0;
	profileAll = FALSE;
	while (s != NULL) {
		if (s->subscope)
			for (j = 0; j < MAXSCOPE; j++)
				if (s->subscope[j]) {
					for (t = s->subscope[j]; t != NULL; t = t->peer) {
						if (t->def)
							for (k = 0; k < t->def->stop; k++)
								if (instrFilter(getInstrPtr(t->def, k), mod, fcn)) {
									t->def->stmt[k]->trace = FALSE;
								}
					}
				}
		s = s->outer;
	}
	MT_lock_unset(&mal_profileLock, "clrFilter");
}
/*
 * The instructions to be monitored can also be identified
 * using a variable. Any instruction that references it
 * is traced. Beware, this operation should be executed
 * in the context of the function to avoid loosing
 * track due to optimizers re-assigning names.
 */
void
setFilterVariable(MalBlkPtr mb, int arg)
{
	int i, k;
	InstrPtr p;

	for (i = 0; i < mb->stop; i++) {
		p = getInstrPtr(mb, i);
		for (k = 0; k < p->argc; k++)
			if (getArg(p, k) == arg) {
				initTrace();
				mb->stmt[i]->trace = TRUE;
			}
	}
}

void
clrFilterVariable(MalBlkPtr mb, int arg)
{
	int i, k;
	InstrPtr p;

	for (i = 0; i < mb->stop; i++) {
		p = getInstrPtr(mb, i);
		for (k = 0; k < p->argc; k++)
			if (getArg(p, k) == arg) {
				mb->stmt[i]->trace = FALSE;
			}
	}
}

/*
 * Offline tracing
 * The events being captured are stored in separate BATs.
 * They are made persistent to accumate information over
 * multiple sessions. This means it has to be explicitly reset
 * to avoid disc overflow using profiler.reset().
 *
 * All properties identified below are maintained, because this allows
 * for easy integration with SQL.
 */
static int TRACE_event = 0;
static BAT *TRACE_id_tag = 0;
static BAT *TRACE_id_event = 0;
static BAT *TRACE_id_time = 0;
static BAT *TRACE_id_ticks = 0;
static BAT *TRACE_id_pc = 0;
static BAT *TRACE_id_stmt = 0;
static BAT *TRACE_id_type = 0;
static BAT *TRACE_id_rbytes = 0;
static BAT *TRACE_id_wbytes = 0;
static BAT *TRACE_id_reads = 0;
static BAT *TRACE_id_writes = 0;
static BAT *TRACE_id_thread = 0;
static BAT *TRACE_id_user = 0;

void
TRACEtable(BAT **r)
{
	if (initTrace())
		return ;
	MT_lock_set(&mal_profileLock, "TRACEtable");
	r[0] = BATcopy(TRACE_id_tag, TRACE_id_tag->htype, TRACE_id_tag->ttype, 0);
	r[0] = BATcopy(TRACE_id_event, TRACE_id_event->htype, TRACE_id_event->ttype, 0);
	r[1] = BATcopy(TRACE_id_time, TRACE_id_time->htype, TRACE_id_time->ttype, 0);
	r[2] = BATcopy(TRACE_id_pc, TRACE_id_pc->htype, TRACE_id_pc->ttype, 0);
	r[3] = BATcopy(TRACE_id_thread, TRACE_id_thread->htype, TRACE_id_thread->ttype, 0);
	r[4] = BATcopy(TRACE_id_user, TRACE_id_user->htype, TRACE_id_user->ttype, 0);
	r[5] = BATcopy(TRACE_id_ticks, TRACE_id_ticks->htype, TRACE_id_ticks->ttype, 0);
	r[6] = BATcopy(TRACE_id_reads, TRACE_id_reads->htype, TRACE_id_reads->ttype, 0);
	r[7] = BATcopy(TRACE_id_writes, TRACE_id_writes->htype, TRACE_id_writes->ttype, 0);
	r[8] = BATcopy(TRACE_id_rbytes, TRACE_id_rbytes->htype, TRACE_id_rbytes->ttype, 0);
	r[9] = BATcopy(TRACE_id_wbytes, TRACE_id_wbytes->htype, TRACE_id_wbytes->ttype, 0);
	r[10] = BATcopy(TRACE_id_type, TRACE_id_type->htype, TRACE_id_type->ttype, 0);
	r[11] = BATcopy(TRACE_id_stmt, TRACE_id_stmt->htype, TRACE_id_stmt->ttype, 0);
	MT_lock_unset(&mal_profileLock, "TRACEtable");
}

static BAT *
TRACEcreate(str hnme, str tnme, int tt)
{
	BAT *b;
	char buf[128];

	snprintf(buf, 128, "trace_%s_%s", hnme, tnme);
	b = BATdescriptor(BBPindex(buf));
	if (b) 
		return b;

	b = BATnew(TYPE_void, tt, 1 << 16);
	if (b == NULL)
		return NULL;

	BATmode(b, PERSISTENT);
	BATseqbase(b, 0);
	BATkey(b, TRUE);
	BBPrename(b->batCacheid, buf);
	BATcommit(b);
	return b;
}


#define CLEANUPprofile(X)  if (X) { BBPdecref((X)->batCacheid, TRUE); (X)->batPersistence = TRANSIENT; } (X) = NULL;

static void
_cleanupProfiler(void)
{
	CLEANUPprofile(TRACE_id_tag);
	CLEANUPprofile(TRACE_id_event);
	CLEANUPprofile(TRACE_id_time);
	CLEANUPprofile(TRACE_id_pc);
	CLEANUPprofile(TRACE_id_stmt);
	CLEANUPprofile(TRACE_id_type);
	CLEANUPprofile(TRACE_id_rbytes);
	CLEANUPprofile(TRACE_id_wbytes);
	CLEANUPprofile(TRACE_id_reads);
	CLEANUPprofile(TRACE_id_writes);
	CLEANUPprofile(TRACE_id_thread);
	CLEANUPprofile(TRACE_id_user);
	TRACE_init = 0;
}

void
_initTrace(void)
{
	TRACE_id_tag = TRACEcreate("id", "tag", TYPE_int);
	TRACE_id_event = TRACEcreate("id", "event", TYPE_int);
	TRACE_id_time = TRACEcreate("id", "time", TYPE_str);
	TRACE_id_ticks = TRACEcreate("id", "ticks", TYPE_lng);
	TRACE_id_pc = TRACEcreate("id", "pc", TYPE_str);
	TRACE_id_stmt = TRACEcreate("id", "stmt", TYPE_str);
	TRACE_id_type = TRACEcreate("id", "type", TYPE_str);
	TRACE_id_rbytes = TRACEcreate("id", "rbytes", TYPE_lng);
	TRACE_id_wbytes = TRACEcreate("id", "wbytes", TYPE_lng);
	TRACE_id_reads = TRACEcreate("id", "read", TYPE_lng);
	TRACE_id_writes = TRACEcreate("id", "write", TYPE_lng);
	TRACE_id_thread = TRACEcreate("id", "thread", TYPE_int);
	TRACE_id_user = TRACEcreate("id", "user", TYPE_int);
	if (TRACE_id_event == NULL ||
		TRACE_id_tag == NULL ||
		TRACE_id_time == NULL ||
		TRACE_id_ticks == NULL ||
		TRACE_id_pc == NULL ||
		TRACE_id_stmt == NULL ||
		TRACE_id_type == NULL ||
		TRACE_id_rbytes == NULL ||
		TRACE_id_wbytes == NULL ||
		TRACE_id_reads == NULL ||
		TRACE_id_writes == NULL ||
		TRACE_id_thread == NULL ||
		TRACE_id_user == NULL
		) {
		_cleanupProfiler();
	} else {
		TRACE_init = 1;
	}
}

int
initTrace(void)
{
	if (TRACE_init)
		return 0;       /* already initialized */
	MT_lock_set(&mal_contextLock, "initTrace");
	_initTrace();
	MT_lock_unset(&mal_contextLock, "initTrace");
	return TRACE_init ? 0 : -1;
}

str
cleanupProfiler(void)
{
	MT_lock_set(&mal_contextLock, "cleanup");
	_cleanupProfiler();
	MT_lock_unset(&mal_contextLock, "cleanup");
	return MAL_SUCCEED;
}

void
clearTrace(void)
{
	if (TRACE_init == 0)
		return;     /* not initialized */
	MT_lock_set(&mal_contextLock, "cleanup");
	/* drop all trace tables */
	BBPclear(TRACE_id_tag->batCacheid);
	BBPclear(TRACE_id_event->batCacheid);
	BBPclear(TRACE_id_time->batCacheid);
	BBPclear(TRACE_id_ticks->batCacheid);
	BBPclear(TRACE_id_pc->batCacheid);
	BBPclear(TRACE_id_stmt->batCacheid);
	BBPclear(TRACE_id_type->batCacheid);
	BBPclear(TRACE_id_thread->batCacheid);
	BBPclear(TRACE_id_user->batCacheid);
	BBPclear(TRACE_id_reads->batCacheid);
	BBPclear(TRACE_id_writes->batCacheid);
	TRACE_init = 0;
	_initTrace();
	MT_lock_unset(&mal_contextLock, "cleanup");
}

BAT *
getTrace(str nme)
{
	if (TRACE_init == 0)
		return NULL;
	if (strcmp(nme, "tag") == 0)
		return BATcopy(TRACE_id_tag, TRACE_id_tag->htype, TRACE_id_tag->ttype, 0);
	if (strcmp(nme, "event") == 0)
		return BATcopy(TRACE_id_event, TRACE_id_event->htype, TRACE_id_event->ttype, 0);
	if (strcmp(nme, "time") == 0)
		return BATcopy(TRACE_id_time, TRACE_id_time->htype, TRACE_id_time->ttype, 0);
	if (strcmp(nme, "ticks") == 0)
		return BATcopy(TRACE_id_ticks, TRACE_id_ticks->htype, TRACE_id_ticks->ttype, 0);
	if (strcmp(nme, "pc") == 0)
		return BATcopy(TRACE_id_pc, TRACE_id_pc->htype, TRACE_id_pc->ttype, 0);
	if (strcmp(nme, "thread") == 0)
		return BATcopy(TRACE_id_thread, TRACE_id_thread->htype, TRACE_id_thread->ttype, 0);
	if (strcmp(nme, "user") == 0)
		return BATcopy(TRACE_id_user, TRACE_id_user->htype, TRACE_id_user->ttype, 0);
	if (strcmp(nme, "stmt") == 0)
		return BATcopy(TRACE_id_stmt, TRACE_id_stmt->htype, TRACE_id_stmt->ttype, 0);
	if (strcmp(nme, "type") == 0)
		return BATcopy(TRACE_id_type, TRACE_id_type->htype, TRACE_id_type->ttype, 0);
	if (strcmp(nme, "rbytes") == 0)
		return BATcopy(TRACE_id_rbytes, TRACE_id_rbytes->htype, TRACE_id_rbytes->ttype, 0);
	if (strcmp(nme, "wbytes") == 0)
		return BATcopy(TRACE_id_wbytes, TRACE_id_wbytes->htype, TRACE_id_wbytes->ttype, 0);
	if (strcmp(nme, "reads") == 0)
		return BATcopy(TRACE_id_reads, TRACE_id_reads->htype, TRACE_id_reads->ttype, 0);
	if (strcmp(nme, "writes") == 0)
		return BATcopy(TRACE_id_writes, TRACE_id_writes->htype, TRACE_id_writes->ttype, 0);
	return NULL;
}

int
getTraceType(str nme)
{
	if (initTrace())
		return TYPE_any;
	if (strcmp(nme, "time") == 0)
		return newColumnType( TYPE_str);
	if (strcmp(nme, "ticks") == 0)
		return newColumnType( TYPE_lng);
	if (strcmp(nme, "pc") == 0)
		return newColumnType( TYPE_str);
	if (strcmp(nme, "thread") == 0)
		return newColumnType( TYPE_int);
	if (strcmp(nme, "stmt") == 0)
		return newColumnType( TYPE_str);
	if (strcmp(nme, "rbytes") == 0)
		return newColumnType( TYPE_lng);
	if (strcmp(nme, "wbytes") == 0)
		return newColumnType( TYPE_lng);
	if (strcmp(nme, "reads") == 0 || strcmp(nme, "writes") == 0)
		return newColumnType( TYPE_lng);
	return TYPE_any;
}

void
cachedProfilerEvent(int idx, MalBlkPtr mb, MalStkPtr stk, InstrPtr pci)
{
	/* static struct Mallinfo prevMalloc; */
	char buf[1024];
	char ctm[27]={0}, *tbuf;
	int tid = (int)THRgettid();
	char abuf[BUFSIZ], *tpe;
	int i, j;
	lng v1 = 0, v2= 0;
	str stmt, c;
	time_t clk;
	struct timeval clock;

#ifdef HAVE_TIMES
	struct tms newTms;
#endif

	/* struct Mallinfo infoMalloc; */
#ifdef HAVE_SYS_RESOURCE_H
	struct rusage infoUsage;
	static struct rusage prevUsage;
#endif

	if (delayswitch > 0) {
		/* first call to profiled */
		delayswitch--;
		return;
	}
	if (delayswitch == 0) {
		delayswitch = -1;
	}
	if (!(profileAll || pci->trace))
		return;
	gettimeofday(&clock, NULL);
	clk= clock.tv_sec;
#ifdef HAVE_TIMES
	times(&newTms);
#endif
	/* infoMalloc = MT_mallinfo(); */
#ifdef HAVE_SYS_RESOURCE_H
	getrusage(RUSAGE_SELF, &infoUsage);
#endif
	if (initTrace() || TRACE_init == 0)
		return;

	/* update the Trace tables */
	snprintf(buf, 1024, "%s.%s[%d]",
		getModuleId(getInstrPtr(mb, 0)),
		getFunctionId(getInstrPtr(mb, 0)), getPC(mb, pci));

	/* without this cast, compilation on Windows fails with
	 * argument of type "long *" is incompatible with parameter of type "const time_t={__time64_t={__int64}} *"
	 */
#ifdef HAVE_CTIME_R3
	tbuf = ctime_r(&clk, ctm, sizeof(ctm));
#else
#ifdef HAVE_CTIME_R
	tbuf = ctime_r(&clk, ctm);
#else
	tbuf = ctime(&clk);
#endif
#endif
	strncpy(ctm, (tbuf?tbuf:""),26);
	/* sneakily overwrite year with second fraction */
	snprintf(ctm + 19, 6, ".%03d", (int)(clock.tv_usec / 1000));

	/* generate actual call statement */
	stmt = instruction2str(mb, stk, pci, LIST_MAL_DEBUG);
	c = stmt;

	while (c && *c && (isspace((int)*c) || *c == '!'))
		c++;

	abuf[0] = 0;
	for (i = 0; i < pci->retc; i++)
		if (getArgType(mb, pci, i) != TYPE_void) {
			j = (int)strlen(abuf);
			tpe = getTypeName(getArgType(mb, pci, i));
			snprintf(abuf + j, BUFSIZ - j, "%s:%s%s", getVarName(mb, getArg(pci, i)), tpe, (i < pci->retc - 1 ? ", " : ""));
			GDKfree(tpe);
		}

#ifdef HAVE_SYS_RESOURCE_H
	v1 = infoUsage.ru_inblock - prevUsage.ru_inblock;
	v2 = infoUsage.ru_oublock - prevUsage.ru_oublock;
	prevUsage = infoUsage;
#endif

	// keep it a short transaction
	MT_lock_set(&mal_profileLock, "cachedProfilerEvent");
	TRACE_id_pc = BUNappend(TRACE_id_pc, buf, FALSE);
	TRACE_id_thread = BUNappend(TRACE_id_thread, &tid, FALSE);
	TRACE_id_user = BUNappend(TRACE_id_user, &idx, FALSE);
	TRACE_id_tag = BUNappend(TRACE_id_tag, &mb->tag, FALSE);
	TRACE_id_event = BUNappend(TRACE_id_event, &TRACE_event, FALSE);
	TRACE_id_time = BUNappend(TRACE_id_time, ctm, FALSE);
	TRACE_id_ticks = BUNappend(TRACE_id_ticks, &pci->ticks, FALSE);
	TRACE_id_stmt = BUNappend(TRACE_id_stmt, c, FALSE);
	TRACE_id_type = BUNappend(TRACE_id_type, &abuf, FALSE);
	TRACE_id_reads = BUNappend(TRACE_id_reads, &v1, FALSE);
	TRACE_id_writes = BUNappend(TRACE_id_writes, &v2, FALSE);
	TRACE_id_rbytes = BUNappend(TRACE_id_rbytes, &pci->rbytes, FALSE);
	TRACE_id_wbytes = BUNappend(TRACE_id_wbytes, &pci->wbytes, FALSE);
	TRACE_event++;
	eventcounter++;
	MT_lock_unset(&mal_profileLock, "cachedProfilerEvent");
	if (stmt) GDKfree(stmt);
}

lng
getDiskWrites(void)
{
#ifdef HAVE_SYS_RESOURCE_H
	struct rusage infoUsage;
	getrusage(RUSAGE_SELF, &infoUsage);
	return infoUsage.ru_oublock;
#else
	return 0;
#endif
}

lng
getDiskReads(void)
{
#ifdef HAVE_SYS_RESOURCE_H
	struct rusage infoUsage;
	getrusage(RUSAGE_SELF, &infoUsage);
	return infoUsage.ru_inblock;
#else
	return 0;
#endif
}

lng
getUserTime(void)
{
#ifdef HAVE_TIMES
	struct tms newTms;
	times(&newTms);
	return newTms.tms_utime;
#else
	return 0;
#endif
}

lng
getSystemTime(void)
{
#ifdef HAVE_TIMES
	struct tms newTms;
	times(&newTms);
	return newTms.tms_stime;
#else
	return 0;
#endif
}

lng
getDiskSpace(void)
{
	BAT *b;
	int i;
	lng size = 0;

	for (i = 1; i < getBBPsize(); i++)
		if (BBP_logical(i) && (BBP_refs(i) || BBP_lrefs(i))) {
			b = BATdescriptor(i);
			if (b) {
				size += sizeof(BAT);
				if (!isVIEW(b)) {
					BUN cnt = BATcount(b);

					size += headsize(b, cnt);
					size += tailsize(b, cnt);
					/* the upperbound is used for the heaps */
					if (b->H->vheap)
						size += b->H->vheap->size;
					if (b->T->vheap)
						size += b->T->vheap->size;
					if (b->H->hash)
						size += sizeof(BUN) * cnt;
					if (b->T->hash)
						size += sizeof(BUN) * cnt;
				}
				BBPunfix(i);
			}
		}
	return size;
}

/* the heartbeat process produces a ping event once every X milliseconds */
#ifdef ATOMIC_LOCK
static MT_Lock hbLock MT_LOCK_INITIALIZER("hbLock");
#endif
static volatile ATOMIC_TYPE hbdelay = 0;

/* the processor statistics are gathered in Linux settings from the proc files.
 * Given the parsing involved, it should be used sparingly */

static struct{
	lng user, nice, system, idle, iowait;
	double load;
} corestat[256];

static int getCPULoad(char cpuload[BUFSIZ]){
    int cpu, len, i;
	lng user, nice, system, idle, iowait;
	size_t n;
    char buf[BUFSIZ+1],*s;
	static FILE *proc= NULL;
	lng newload;

	if ( proc == NULL || ferror(proc))
		proc = fopen("/proc/stat","r");
	else rewind(proc);
	if ( proc == NULL) {
		/* unexpected */
		return -1;
	}
	/* read complete file to avoid concurrent write issues */
	if ((n = fread(buf, 1, BUFSIZ,proc)) == 0 )
		return -1;
	buf[n] = 0;
	for ( s= buf; *s; s++)
	{
		if ( strncmp(s,"cpu",3)== 0){
			s +=3;
			if ( *s == ' ') {
				s++;
				cpu = 255; // the cpu totals stored here
			}  else 
				cpu = atoi(s);
			s= strchr(s,' ');
			if ( s== 0) goto skip;
			
			while( *s && isspace((int)*s)) s++;
			i= sscanf(s,LLFMT" "LLFMT" "LLFMT" "LLFMT" "LLFMT,  &user, &nice, &system, &idle, &iowait);
			if ( i != 5 )
				goto skip;
			newload = (user - corestat[cpu].user + nice - corestat[cpu].nice + system - corestat[cpu].system);
			if (  newload)
				corestat[cpu].load = (double) newload / (newload + idle - corestat[cpu].idle + iowait - corestat[cpu].iowait);
			corestat[cpu].user = user;
			corestat[cpu].nice = nice;
			corestat[cpu].system = system;
			corestat[cpu].idle = idle;
			corestat[cpu].iowait = iowait;
		} 
		skip: while( *s && *s != '\n') s++;
	}

	s= cpuload;
	len = BUFSIZ;
	// identify core processing
	for ( cpu = 0; cpuload && cpu < 255 && corestat[cpu].user; cpu++) {
		snprintf(s, len, " %.2f ",corestat[cpu].load);
		len -= (int)strlen(s);
		s += (int) strlen(s);
	}
	return 0;
}

// Give users the option to check for the system load between two heart beats
double HeartbeatCPUload(void)
{
	return corestat[255].load;
}
void profilerGetCPUStat(lng *user, lng *nice, lng *sys, lng *idle, lng *iowait)
{
	(void) getCPULoad(0);
	*user = corestat[255].user;
	*nice = corestat[255].nice;
	*sys = corestat[255].system;
	*idle = corestat[255].idle;
	*iowait = corestat[255].iowait;
}

void profilerHeartbeatEvent(str msg, lng ticks)
{
	char logbuffer[LOGLEN], *logbase;
	char cpuload[BUFSIZ];
	int loglen;
#ifdef HAVE_SYS_RESOURCE_H
	static struct rusage prevUsage;
	struct rusage infoUsage;
#endif
	struct timeval tv;
	time_t clock;
#ifdef HAVE_TIMES
	struct tms newTms;
	struct tms prevtimer;

	if (ATOMIC_GET(hbdelay, hbLock, "profilerHeatbeatEvent") == 0 || eventstream  == NULL)
		return;
	times(&prevtimer);
#endif
#ifdef HAVE_SYS_RESOURCE_H
		getrusage(RUSAGE_SELF, &prevUsage);
#endif
	gettimeofday(&tv,NULL);

	/* without this cast, compilation on Windows fails with
	 * argument of type "long *" is incompatible with parameter of type "const time_t={__time64_t={__int64}} *"
	 */

	gettimeofday(&tv,NULL);
	clock = (time_t) tv.tv_sec;

	/* get CPU load on second boundaries only */
	if ( getCPULoad(cpuload) )
		return;
	lognew();
#ifdef HAVE_TIMES
	times(&newTms);
#endif
#ifdef HAVE_SYS_RESOURCE_H
	getrusage(RUSAGE_SELF, &infoUsage);
#endif

	/* make ping profile event tuple  */
	if (profileCounter[PROFstart].status) 
		logadd("\"%s\",\t",msg);
	if (profileCounter[PROFtime].status) {
		char *tbuf;
#ifdef HAVE_CTIME_R3
		char ctm[26];
		tbuf = ctime_r(&clock, ctm, sizeof(ctm));
#else
#ifdef HAVE_CTIME_R
		char ctm[26];
		tbuf = ctime_r(&clock, ctm);
#else
		tbuf = ctime(&clock);
#endif
#endif
		if (tbuf)
			logadd("\"%.8s.%06ld\",\t", tbuf + 11, (long) tv.tv_usec);
		else
			logadd("%s,\t", "nil");
	}
	if (profileCounter[PROFthread].status)
		logadd(" %d,\t", THRgettid());
	if (profileCounter[PROFflow].status) {
		logadd("%d,\t", memoryclaims);
		logadd(LLFMT",\t", memoryclaims?((lng)(MEMORY_THRESHOLD * monet_memory)-memorypool)/1024/1024:0);
	}
	if (profileCounter[PROFfunc].status) 
			logadd("\"ping\",\t");
	if (profileCounter[PROFpc].status) 
		logadd("0,\t");
	if (profileCounter[PROFticks].status) 
		logadd(LLFMT",\t", ticks);
#ifdef HAVE_TIMES
	if (profileCounter[PROFcpu].status && delayswitch < 0) {
		logadd(LLFMT",\t", (lng) (newTms.tms_utime - prevtimer.tms_utime));
		logadd(LLFMT",\t", (lng) (newTms.tms_cutime -prevtimer.tms_cutime));
		logadd(LLFMT",\t", (lng) (newTms.tms_stime - prevtimer.tms_stime));
		logadd(LLFMT",\t", (lng) (newTms.tms_cstime -prevtimer.tms_cstime));
		prevtimer = newTms;
	}
#endif
	if (profileCounter[PROFmemory].status && delayswitch < 0)
		logadd(SZFMT ",\t", MT_getrss()/1024/1024);
#ifdef HAVE_SYS_RESOURCE_H
	if ((profileCounter[PROFreads].status ||
		 profileCounter[PROFwrites].status) && delayswitch < 0) {
		logadd("%ld,\t", infoUsage.ru_inblock - prevUsage.ru_inblock);
		logadd("%ld,\t", infoUsage.ru_oublock - prevUsage.ru_oublock);
		prevUsage = infoUsage;
	}
	if (profileCounter[PROFfootprint].status)
		logadd("0,\t");
	if (profileCounter[PROFprocess].status && delayswitch < 0) {
		logadd("%ld,\t", infoUsage.ru_minflt - prevUsage.ru_minflt);
		logadd("%ld,\t", infoUsage.ru_majflt - prevUsage.ru_majflt);
		logadd("%ld,\t", infoUsage.ru_nswap - prevUsage.ru_nswap);
		logadd("%ld,\t", infoUsage.ru_nvcsw - prevUsage.ru_nvcsw);
		logadd("%ld,\t", infoUsage.ru_nivcsw - prevUsage.ru_nivcsw);
		prevUsage = infoUsage;
	}
#endif
	if (profileCounter[PROFrbytes].status)
		logadd("0,\t");
	if (profileCounter[PROFwbytes].status)
		logadd("0,\t");

	if (profileCounter[PROFaggr].status)
		logadd("0,\t0,\t");

	if (profileCounter[PROFstmt].status)
			logadd(" %s", cpuload);
	//if (profileCounter[PROFtype].status)
		//logadd("\"\",\t");
	//if (profileCounter[PROFuser].status)
		//logadd(" 0");
	logadd("]\n");
	logsend(logbuffer);
}

static MT_Id hbthread;
static volatile ATOMIC_TYPE hbrunning;

static void profilerHeartbeat(void *dummy)
{
	int t;

	(void) dummy;
	while (ATOMIC_GET(hbrunning, hbLock, "profilerHeartbeat")) {
		/* wait until you need this info */
		while (ATOMIC_GET(hbdelay, hbLock, "profilerHeatbeatEvent") == 0 || eventstream  == NULL) {
			for (t = 1000; t > 0; t -= 50) {
				MT_sleep_ms(50);
				if (!ATOMIC_GET(hbrunning, hbLock, "profilerHeartbeat"))
					return;
			}
		}
		for (t = (int) ATOMIC_GET(hbdelay, hbLock, "profilerHeatbeatEvent"); t > 0; t -= 50) {
			MT_sleep_ms(t > 50 ? 50 : t);
			if (!ATOMIC_GET(hbrunning, hbLock, "profilerHeartbeat"))
				return;
		}
		profilerHeartbeatEvent("ping", 0);
	}
	ATOMIC_SET(hbdelay, 0, hbLock, "profilerHeatbeat");
}

void startHeartbeat(int delay)
{
	if ( delay < 0 )
		return;
	ATOMIC_SET(hbdelay, (ATOMIC_TYPE) delay, hbLock, "startHeatbeat");
}

void stopHeartbeat(void)
{
	ATOMIC_SET(hbrunning, 0, hbLock, "stopHeartbeat");
	if (hbthread)
		MT_join_thread(hbthread);
}

void initHeartbeat(void)
{
#ifdef NEED_MT_LOCK_INIT
	ATOMIC_INIT(hbLock, "hbLock");
#endif
	hbrunning = 1;
	if (MT_create_thread(&hbthread, profilerHeartbeat, NULL, MT_THR_JOINABLE) < 0) {
		/* it didn't happen */
		hbthread = 0;
		hbrunning = 0;
	}
}<|MERGE_RESOLUTION|>--- conflicted
+++ resolved
@@ -50,18 +50,8 @@
 static int cachedProfiling = FALSE;
 static str myname = 0;
 
-<<<<<<< HEAD
-int
-profilerAvailable(void)
-{
-	return 1;
-}
 static void offlineProfilerEvent(int idx, MalBlkPtr mb, MalStkPtr stk, InstrPtr pc, int start);
 static void cachedProfilerEvent(int idx, MalBlkPtr mb, MalStkPtr stk, InstrPtr pc);
-=======
-static void offlineProfilerEvent(int idx, MalBlkPtr mb, MalStkPtr stk, int pc, int start);
-static void cachedProfilerEvent(int idx, MalBlkPtr mb, MalStkPtr stk, int pc);
->>>>>>> 338d7f19
 static int initTrace(void);
 static void startHeartbeat(int delay);
 
