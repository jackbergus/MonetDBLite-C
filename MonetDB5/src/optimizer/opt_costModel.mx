@/
The contents of this file are subject to the MonetDB Public License
Version 1.1 (the "License"); you may not use this file except in
compliance with the License. You may obtain a copy of the License at
http://monetdb.cwi.nl/Legal/MonetDBLicense-1.1.html

Software distributed under the License is distributed on an "AS IS"
basis, WITHOUT WARRANTY OF ANY KIND, either express or implied. See the
License for the specific language governing rights and limitations
under the License.

The Original Code is the MonetDB Database System.

The Initial Developer of the Original Code is CWI.
Portions created by CWI are Copyright (C) 1997-July 2008 CWI.
Copyright August 2008-2010 MonetDB B.V.
All Rights Reserved.
@

@f opt_costModel
@a M. L. Kersten
@- Costmodel Approach
Cost models form the basis for many optimization decisions.
The cost parameters are typically the size of the (intermediate)
results and response time. Alternatively, they are running
aggregates, e.g. max memory and total execution time,
obtained from a simulated run.
The current implementation contains a framework and an example for
building your own cost-based optimized.

The @sc{optimizer.costModel()} works its way through a 
MAL program in search for
relational operators and estimates their result size. 
The estimated size is left behind as the property @sc{rows}.
@verbatim
    r{rows=100} := bat.new(:oid,:int);
    s{rows=1000}:= bat.new(:oid,:int);
    rs:= algebra.select(s,1,1);
    rr:= bat.reverse(r);
    j:= algebra.join(rs,rr);
    optimizer.costModel();
@end verbatim
changes the properties of the instructions as follows:
@verbatim
    r{rows=100} := bat.new(:oid,:int);
    s{rows=1000} := bat.new(:oid,:int);
    rs{rows=501} := algebra.select(s,1,1);
    rr{rows=100} := bat.reverse(r);
    j{rows=100} := algebra.join(rs,rr);
@end verbatim

The cost estimation does not use any statistics on the actual
data distribution yet. It relies on the @sc{rows}
property provided by the front-end or other optimizers.
It just applies a few heuristic cost estimators.
However, it ensures that empty results are only tagged
with @sc{rows=0} if the estimate is accurate, otherwise
it assumes at least one result row. This property makes
it possible to safely pass the result of the cost estimation
to the @sc{emptySet} optimizer for code reduction.
@{
@+ Implementation section
To work in conjunction with the emptySet optimizer, we should
assure that we don't estimate empty sets. The row count may
only become zero if you are absolutely sure.
@mal
pattern optimizer.costModel():str
address OPTcostModel;
pattern optimizer.costModel(mod:str, fcn:str):str
address OPTcostModel
comment "Estimate the cost of a relational expression";
@h
#ifndef _OPT_COSTMODEL_H_
#define _OPT_COSTMODEL_H_

#include "mal.h"
#include <math.h>
#include "mal_interpreter.h"
#include "mal_properties.h"
#include "opt_support.h"
#include "opt_prelude.h"

@:exportOptimizer(costModel)@

#define OPTDEBUGcostModel  if ( optDebug & (1 <<DEBUG_OPT_COSTMODEL) )

#endif /* _OPT_COSTMODEL_H_ */
@-
@c
#include "mal_config.h"
#include "opt_costModel.h"

@-
The cost formula are repetative
@= newRows
{
		ValRecord v;

		c1 = getVarRows(mb, getArg(p,@1));
		c2 = getVarRows(mb, getArg(p,@2));
		if (c1 == -1 || c2 == -1) 
			continue;
		k = (@3);
<<<<<<< HEAD
		varSetProp(mb, getArg(p,@4), rowsProp, op_eq, VALset(&v,TYPE_lng,&k));
		OPTDEBUGcostModel {
			mnstr_printf(cntxt->fdout,"COST of @1 @2 into @4: " LLFMT "\n",k);
			printInstruction(cntxt->fdout,mb,0,p,0);
		}
=======
		varSetProp(mb, getArg(p,@4), rowsProp, op_eq, VALset(&v,TYPE_wrd,&k));
#ifdef DEBUG_OPT_COSTMODEL
		stream_printf(cntxt->fdout,"COST of @1 @2 into @4: " LLFMT "\n",k);
		printInstruction(cntxt->fdout,mb,0,p,0);
#endif
>>>>>>> 3cca82ae
}
@= newRows1
		@:newRows(@1,@1,@2,0)@
@= newRows2
		@:newRows(1,2,@1,0)@
@-
SQL specific back propagation of table size may be needed to avoid
the empty-set optimizer to through away a BAT we need.
@c
static void
OPTbackpropagate(MalBlkPtr mb, int i, int idx){
	wrd rows;
	InstrPtr p;

        rows = getVarRows(mb, idx);
	if (rows == -1)
		return;
	for( ; i > 0; i--){
		p = getInstrPtr(mb,i);
		if (getFunctionId(p) == setWriteModeRef){
			if (getVarRows(mb, getArg(p,1)) == 0) {
				ValRecord v, *vp = VALset(&v, TYPE_wrd, &rows);
				varSetProp(mb, getArg(p,1), rowsProp, op_eq, vp);
			}
		} 
	}
}
@-
The cost will be used in many places to make decisions.
Access should be fast.
The SQL front-end also makes the BAT index available as the
property bid. This can be used to access the BAT and involve
more properties into the decision procedure.
[to be done]
Also make sure you don't re-use variables, because then the
row count becomes non-deterministic.
@c
static int
OPTcostModelImplementation(Client cntxt, MalBlkPtr mb, MalStkPtr stk, InstrPtr pci)
{
<<<<<<< HEAD
	int i, actions = 1;
	lng k, c1, c2;
=======
	int i;
	wrd k, c1, c2;
>>>>>>> 3cca82ae
	InstrPtr p;
	str sortrevRef= putName("sortReverse",11);
	str sortrevTailRef= putName("sortReverseTail",15);
	str projectRef= putName("project",7);

	(void) cntxt;
	(void) stk;
	(void) pci;

	if (varGetProp(mb, getArg(mb->stmt[0], 0), inlineProp) != NULL)
		return 0;

	for (i = 0; i < mb->stop; i++) {
		p = getInstrPtr(mb, i);
		if (getModuleId(p)==algebraRef) {
			if (getFunctionId(p) == markTRef  || 
				getFunctionId(p) == markHRef  ||
				getFunctionId(p) == selectNotNilRef  ||
				getFunctionId(p) == sortRef  ||
				getFunctionId(p) == sortTailRef  ||
				getFunctionId(p) == sortrevRef  ||
				getFunctionId(p) == sortrevTailRef  ||
				getFunctionId(p) == projectRef  ){
				@:newRows1(1, c1)@
			} else if(getFunctionId(p) == unionRef ||
				getFunctionId(p) == kunionRef) {
				@:newRows2(c1+c2)@
			} else if (getFunctionId(p)== kdifferenceRef) {
				@:newRows2(c1==0?0:c2==0?c1: c1 - c2 < 0 ? 1 : c1 - c2+1)@
			} else if (getFunctionId(p) == joinRef ) {
				/* assume 1-1 joins */
				@:newRows2(c1 < c2 ? c1 : c2)@
			} else if (getFunctionId(p) == semijoinRef ) {
				/* assume 1-1 semijoins */
				@:newRows2(c1 < c2? c1 : c2)@
			} else if (getFunctionId(p) == selectRef ||
				   getFunctionId(p) == uselectRef) {
				@:newRows1(1, c1 > 100 ? c1 / 2 +1: c1)@
			} else if (getFunctionId(p) == crossRef) {
				@:newRows2((log((double) c1) + log((double) c2) > log(INT_MAX) ? INT_MAX : c1 * c2 +1))@
			} else if (getFunctionId(p) == tuniqueRef ) {
				@:newRows1(1, c1 < 50 ? c1 : c1 / 10+1)@
			}
		} else if (getModuleId(p) == batcalcRef) {
			if( isaBatType(getArgType(mb,p,1)) )
				@:newRows1(1, c1)@
			else
				@:newRows1(2, c2)@
		} else if (getModuleId(p) == batRef) {
			if (getFunctionId(p) == reverseRef ||
			    getFunctionId(p) == setWriteModeRef  ||
			    getFunctionId(p) == hashRef  ||
			    getFunctionId(p) == mirrorRef) {
				@:newRows1(1, c1)@
			} else if (getFunctionId(p) == appendRef ||
				   getFunctionId(p) == insertRef ){
@-
Updates are a little more complicated, because you have to
propagate changes in the expected size up the expression tree.
For example, the SQL snippet:
    _49:bat[:oid,:oid]{rows=0,bid=622}  := sql.bind_dbat("sys","example",3);
    _54 := bat.setWriteMode(_49);
    bat.append(_54,_47,true);
shows what is produced when it encounters a deletion. If a non-empty
append is not properly passed back to _49, the emptySet 
optimizer might remove the complete deletion code.
The same holds for replacement operations, which add information to
an initially empty insertion BAT.
@c
				if( isaBatType(getArgType(mb,p,2)) ){
					/* insert BAT */
					@:newRows(1,2, c1 + c2+1,1)@ 
					OPTbackpropagate(mb,i,getArg(p,1));
				} else {
					/* insert scalars */
					@:newRows(1,1, c1 +1,1)@ 
					OPTbackpropagate(mb,i,getArg(p,1));
				}
			} else if (getFunctionId(p) == deleteRef){
				if( isaBatType(getArgType(mb,p,2)) ){
					/* delete BAT */
					@:newRows(1,2, (c1 - c2 ==0? 1: c1-c2),1)@ 
					OPTbackpropagate(mb,i,getArg(p,1));
				} else {
					/* insert scalars */
					@:newRows(1,1, c1==1?1: c1-1,1)@ 
					OPTbackpropagate(mb,i,getArg(p,1));
				}
				OPTbackpropagate(mb,i,getArg(p,1));
			} else if (getFunctionId(p) == insertRef){
				@:newRows1(1, c1 + 1)@ /* faked */
				OPTbackpropagate(mb,i,getArg(p,1));
			}
		} else if (getModuleId(p)==groupRef) {
			if (getFunctionId(p) ==newRef) {
				@:newRows1(1, c1 / 10+1)@
			} else {
				@:newRows1(1, c1)@
			}
		} else if (getModuleId(p)== aggrRef) {
			if (getFunctionId(p) == sumRef || 
				getFunctionId(p) == minRef || 
				getFunctionId(p) == maxRef || 
				getFunctionId(p) == avgRef) {
				@:newRows1(1, c1?c1:c1+1)@
			} else	if (getFunctionId(p) == countRef){
				@:newRows1(1, 1)@
			}
		} else if( p->token == ASSIGNsymbol && p->argc== 2){
			/* copy the rows property */
			c1 = getVarRows(mb, getArg(p,1));
			if (c1 != -1) {
				ValRecord v;
				
				varSetProp(mb, getArg(p,0), rowsProp, op_eq, VALset(&v, TYPE_wrd, &c1));
			}
		}
	}
	DEBUGoptimizers
		mnstr_printf(cntxt->fdout,"#opt_costModel: processed\n");
	return 1;
}
@include optimizerWrapper.mx
@-
The costModel does not change the program properties,
which means we can skip the expensive defensive tests.
@c
#include "opt_statistics.h"
@:wrapOptimizer(costModel,0)@
@}<|MERGE_RESOLUTION|>--- conflicted
+++ resolved
@@ -101,19 +101,11 @@
 		if (c1 == -1 || c2 == -1) 
 			continue;
 		k = (@3);
-<<<<<<< HEAD
-		varSetProp(mb, getArg(p,@4), rowsProp, op_eq, VALset(&v,TYPE_lng,&k));
+		varSetProp(mb, getArg(p,@4), rowsProp, op_eq, VALset(&v,TYPE_wrd,&k));
 		OPTDEBUGcostModel {
 			mnstr_printf(cntxt->fdout,"COST of @1 @2 into @4: " LLFMT "\n",k);
 			printInstruction(cntxt->fdout,mb,0,p,0);
 		}
-=======
-		varSetProp(mb, getArg(p,@4), rowsProp, op_eq, VALset(&v,TYPE_wrd,&k));
-#ifdef DEBUG_OPT_COSTMODEL
-		stream_printf(cntxt->fdout,"COST of @1 @2 into @4: " LLFMT "\n",k);
-		printInstruction(cntxt->fdout,mb,0,p,0);
-#endif
->>>>>>> 3cca82ae
 }
 @= newRows1
 		@:newRows(@1,@1,@2,0)@
@@ -154,13 +146,8 @@
 static int
 OPTcostModelImplementation(Client cntxt, MalBlkPtr mb, MalStkPtr stk, InstrPtr pci)
 {
-<<<<<<< HEAD
 	int i, actions = 1;
-	lng k, c1, c2;
-=======
-	int i;
 	wrd k, c1, c2;
->>>>>>> 3cca82ae
 	InstrPtr p;
 	str sortrevRef= putName("sortReverse",11);
 	str sortrevTailRef= putName("sortReverseTail",15);
