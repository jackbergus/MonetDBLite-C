@/
The contents of this file are subject to the MonetDB Public License
Version 1.1 (the "License"); you may not use this file except in
compliance with the License. You may obtain a copy of the License at
http://monetdb.cwi.nl/Legal/MonetDBLicense-1.1.html

Software distributed under the License is distributed on an "AS IS"
basis, WITHOUT WARRANTY OF ANY KIND, either express or implied. See the
License for the specific language governing rights and limitations
under the License.

The Original Code is the MonetDB Database System.

The Initial Developer of the Original Code is CWI.
Portions created by CWI are Copyright (C) 1997-July 2008 CWI.
Copyright August 2008-2010 MonetDB B.V.
All Rights Reserved.
@

@f opt_costModel
@a M. L. Kersten
@- Costmodel Approach
Cost models form the basis for many optimization decisions.
The cost parameters are typically the size of the (intermediate)
results and response time. Alternatively, they are running
aggregates, e.g. max memory and total execution time,
obtained from a simulated run.
The current implementation contains a framework and an example for
building your own cost-based optimized.

The @sc{optimizer.costModel()} works its way through a 
MAL program in search for
relational operators and estimates their result size. 
The estimated size is left behind as the property @sc{rows}.
@verbatim
    r{rows=100} := bat.new(:oid,:int);
    s{rows=1000}:= bat.new(:oid,:int);
    rs:= algebra.select(s,1,1);
    rr:= bat.reverse(r);
    j:= algebra.join(rs,rr);
    optimizer.costModel();
@end verbatim
changes the properties of the instructions as follows:
@verbatim
    r{rows=100} := bat.new(:oid,:int);
    s{rows=1000} := bat.new(:oid,:int);
    rs{rows=501} := algebra.select(s,1,1);
    rr{rows=100} := bat.reverse(r);
    j{rows=100} := algebra.join(rs,rr);
@end verbatim

The cost estimation does not use any statistics on the actual
data distribution yet. It relies on the @sc{rows}
property provided by the front-end or other optimizers.
It just applies a few heuristic cost estimators.
However, it ensures that empty results are only tagged
with @sc{rows=0} if the estimate is accurate, otherwise
it assumes at least one result row. This property makes
it possible to safely pass the result of the cost estimation
to the @sc{emptySet} optimizer for code reduction.
@{
@+ Implementation section
To work in conjunction with the emptySet optimizer, we should
assure that we don't estimate empty sets. The row count may
only become zero if you are absolutely sure.
@mal
pattern optimizer.costModel():str
address OPTcostModel;
pattern optimizer.costModel(mod:str, fcn:str):str
address OPTcostModel
comment "Estimate the cost of a relational expression";
@h
#ifndef _OPT_COSTMODEL_H_
#define _OPT_COSTMODEL_H_

#include "mal.h"
#include <math.h>
#include "mal_interpreter.h"
#include "mal_properties.h"
#include "opt_support.h"
#include "opt_prelude.h"

@:exportOptimizer(costModel)@

#define OPTDEBUGcostModel  if ( optDebug & (1 <<DEBUG_OPT_COSTMODEL) )

#endif /* _OPT_COSTMODEL_H_ */
@-
@c
#include "mal_config.h"
#include "opt_costModel.h"

@-
The cost formula are repetative
@= newRows
{
		ValRecord v;

		c1 = getVarRows(mb, getArg(p,@1));
		c2 = getVarRows(mb, getArg(p,@2));
		if (c1 == -1 || c2 == -1) 
			continue;
		k = (@3);
		varSetProp(mb, getArg(p,@4), rowsProp, op_eq, VALset(&v,TYPE_wrd,&k));
<<<<<<< HEAD
		OPTDEBUGcostModel {
			mnstr_printf(cntxt->fdout,"COST of @1 @2 into @4: " LLFMT "\n",k);
			printInstruction(cntxt->fdout,mb,0,p,0);
		}
=======
#ifdef DEBUG_OPT_COSTMODEL
		stream_printf(cntxt->fdout,"COST of @1 @2 into @4: " SSZFMT "\n",k);
		printInstruction(cntxt->fdout,mb,0,p,0);
#endif
>>>>>>> 73b4d62a
}
@= newRows1
		@:newRows(@1,@1,@2,0)@
@= newRows2
		@:newRows(1,2,@1,0)@
@-
SQL specific back propagation of table size may be needed to avoid
the empty-set optimizer to through away a BAT we need.
@c
static void
OPTbackpropagate(MalBlkPtr mb, int i, int idx){
	wrd rows;
	InstrPtr p;

        rows = getVarRows(mb, idx);
	if (rows == -1)
		return;
	for( ; i > 0; i--){
		p = getInstrPtr(mb,i);
		if (getFunctionId(p) == setWriteModeRef){
			if (getVarRows(mb, getArg(p,1)) == 0) {
				ValRecord v, *vp = VALset(&v, TYPE_wrd, &rows);
				varSetProp(mb, getArg(p,1), rowsProp, op_eq, vp);
			}
		} 
	}
}
@-
The cost will be used in many places to make decisions.
Access should be fast.
The SQL front-end also makes the BAT index available as the
property bid. This can be used to access the BAT and involve
more properties into the decision procedure.
[to be done]
Also make sure you don't re-use variables, because then the
row count becomes non-deterministic.
@c
static int
OPTcostModelImplementation(Client cntxt, MalBlkPtr mb, MalStkPtr stk, InstrPtr pci)
{
	int i, actions = 1;
	wrd k, c1, c2;
	InstrPtr p;
	str sortrevRef= putName("sortReverse",11);
	str sortrevTailRef= putName("sortReverseTail",15);
	str projectRef= putName("project",7);

	(void) cntxt;
	(void) stk;
	(void) pci;

	if (varGetProp(mb, getArg(mb->stmt[0], 0), inlineProp) != NULL)
		return 0;

	for (i = 0; i < mb->stop; i++) {
		p = getInstrPtr(mb, i);
		if (getModuleId(p)==algebraRef) {
			if (getFunctionId(p) == markTRef  || 
				getFunctionId(p) == markHRef  ||
				getFunctionId(p) == selectNotNilRef  ||
				getFunctionId(p) == sortRef  ||
				getFunctionId(p) == sortTailRef  ||
				getFunctionId(p) == sortrevRef  ||
				getFunctionId(p) == sortrevTailRef  ||
				getFunctionId(p) == projectRef  ){
				@:newRows1(1, c1)@
			} else if(getFunctionId(p) == unionRef ||
				getFunctionId(p) == kunionRef) {
				@:newRows2(c1+c2)@
			} else if (getFunctionId(p)== kdifferenceRef) {
				@:newRows2(c1==0?0:c2==0?c1: c1 - c2 < 0 ? 1 : c1 - c2+1)@
			} else if (getFunctionId(p) == joinRef ) {
				/* assume 1-1 joins */
				@:newRows2(c1 < c2 ? c1 : c2)@
			} else if (getFunctionId(p) == semijoinRef ) {
				/* assume 1-1 semijoins */
				@:newRows2(c1 < c2? c1 : c2)@
			} else if (getFunctionId(p) == selectRef ||
				   getFunctionId(p) == uselectRef) {
				@:newRows1(1, c1 > 100 ? c1 / 2 +1: c1)@
			} else if (getFunctionId(p) == crossRef) {
				@:newRows2((log((double) c1) + log((double) c2) > log(INT_MAX) ? INT_MAX : c1 * c2 +1))@
			} else if (getFunctionId(p) == tuniqueRef ) {
				@:newRows1(1, c1 < 50 ? c1 : c1 / 10+1)@
			}
		} else if (getModuleId(p) == batcalcRef) {
			if( isaBatType(getArgType(mb,p,1)) )
				@:newRows1(1, c1)@
			else
				@:newRows1(2, c2)@
		} else if (getModuleId(p) == batRef) {
			if (getFunctionId(p) == reverseRef ||
			    getFunctionId(p) == setWriteModeRef  ||
			    getFunctionId(p) == hashRef  ||
			    getFunctionId(p) == mirrorRef) {
				@:newRows1(1, c1)@
			} else if (getFunctionId(p) == appendRef ||
				   getFunctionId(p) == insertRef ){
@-
Updates are a little more complicated, because you have to
propagate changes in the expected size up the expression tree.
For example, the SQL snippet:
    _49:bat[:oid,:oid]{rows=0,bid=622}  := sql.bind_dbat("sys","example",3);
    _54 := bat.setWriteMode(_49);
    bat.append(_54,_47,true);
shows what is produced when it encounters a deletion. If a non-empty
append is not properly passed back to _49, the emptySet 
optimizer might remove the complete deletion code.
The same holds for replacement operations, which add information to
an initially empty insertion BAT.
@c
				if( isaBatType(getArgType(mb,p,2)) ){
					/* insert BAT */
					@:newRows(1,2, c1 + c2+1,1)@ 
					OPTbackpropagate(mb,i,getArg(p,1));
				} else {
					/* insert scalars */
					@:newRows(1,1, c1 +1,1)@ 
					OPTbackpropagate(mb,i,getArg(p,1));
				}
			} else if (getFunctionId(p) == deleteRef){
				if( isaBatType(getArgType(mb,p,2)) ){
					/* delete BAT */
					@:newRows(1,2, (c1 - c2 ==0? 1: c1-c2),1)@ 
					OPTbackpropagate(mb,i,getArg(p,1));
				} else {
					/* insert scalars */
					@:newRows(1,1, c1==1?1: c1-1,1)@ 
					OPTbackpropagate(mb,i,getArg(p,1));
				}
				OPTbackpropagate(mb,i,getArg(p,1));
			} else if (getFunctionId(p) == insertRef){
				@:newRows1(1, c1 + 1)@ /* faked */
				OPTbackpropagate(mb,i,getArg(p,1));
			}
		} else if (getModuleId(p)==groupRef) {
			if (getFunctionId(p) ==newRef) {
				@:newRows1(1, c1 / 10+1)@
			} else {
				@:newRows1(1, c1)@
			}
		} else if (getModuleId(p)== aggrRef) {
			if (getFunctionId(p) == sumRef || 
				getFunctionId(p) == minRef || 
				getFunctionId(p) == maxRef || 
				getFunctionId(p) == avgRef) {
				@:newRows1(1, c1?c1:c1+1)@
			} else	if (getFunctionId(p) == countRef){
				@:newRows1(1, 1)@
			}
		} else if( p->token == ASSIGNsymbol && p->argc== 2){
			/* copy the rows property */
			c1 = getVarRows(mb, getArg(p,1));
			if (c1 != -1) {
				ValRecord v;
				
				varSetProp(mb, getArg(p,0), rowsProp, op_eq, VALset(&v, TYPE_wrd, &c1));
			}
		}
	}
	DEBUGoptimizers
		mnstr_printf(cntxt->fdout,"#opt_costModel: processed\n");
	return 1;
}
@include optimizerWrapper.mx
@-
The costModel does not change the program properties,
which means we can skip the expensive defensive tests.
@c
#include "opt_statistics.h"
@:wrapOptimizer(costModel,0)@
@}<|MERGE_RESOLUTION|>--- conflicted
+++ resolved
@@ -102,17 +102,10 @@
 			continue;
 		k = (@3);
 		varSetProp(mb, getArg(p,@4), rowsProp, op_eq, VALset(&v,TYPE_wrd,&k));
-<<<<<<< HEAD
 		OPTDEBUGcostModel {
-			mnstr_printf(cntxt->fdout,"COST of @1 @2 into @4: " LLFMT "\n",k);
+			mnstr_printf(cntxt->fdout,"COST of @1 @2 into @4: " SSZFMT "\n",k);
 			printInstruction(cntxt->fdout,mb,0,p,0);
 		}
-=======
-#ifdef DEBUG_OPT_COSTMODEL
-		stream_printf(cntxt->fdout,"COST of @1 @2 into @4: " SSZFMT "\n",k);
-		printInstruction(cntxt->fdout,mb,0,p,0);
-#endif
->>>>>>> 73b4d62a
 }
 @= newRows1
 		@:newRows(@1,@1,@2,0)@
