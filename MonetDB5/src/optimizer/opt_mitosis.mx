--- conflicted
+++ resolved
@@ -68,14 +68,9 @@
 #include "mal_config.h"
 #include "opt_mitosis.h"
 #include "opt_octopus.h"
-#include "opt_tarantula.h"
 #include "mal_interpreter.h"
 
-<<<<<<< HEAD
-#define PARTITION_THRESHOLD (wrd) (monet_memory /typewidth/GDKnr_threads)
-=======
 #define PARTITION_THRESHOLD (wrd) threads	/* should be increased in production version */
->>>>>>> 1079ca73
 
 static int eligible(MalBlkPtr mb )
 {
@@ -103,12 +98,7 @@
 	wrd r = 0, rowcnt=0;	/* table should be sizeable to consider parallel execution*/
 	InstrPtr q,*old, target= 0, matq;
 	size_t typewidth= 3 *sizeof(lng); /* 2 arguments and a result */
-<<<<<<< HEAD
-	VarPtr loc= 0, rows = 0;
-	ValRecord vr;
-=======
 	int threads = GDKnr_threads ? GDKnr_threads:1;
->>>>>>> 1079ca73
 
 	(void)cntxt;
 	(void) stk;
@@ -169,13 +159,8 @@
 			pieces = MIN ( (int)(rowcnt / MINPARTCNT) , threads);
 		/* when testing, split also small BATs, but avoid empty pieces */
 		FORCEMITODEBUG
-<<<<<<< HEAD
-			if (pieces <= GDKnr_threads)
-				pieces = MIN ( GDKnr_threads , (int)rowcnt );
-=======
 			if (pieces < threads)
 				pieces = MIN ( threads , (int)rowcnt );
->>>>>>> 1079ca73
 		/* prevent plan explosion */
 		if (pieces > MAXSLICES)
 			pieces = MAXSLICES;
