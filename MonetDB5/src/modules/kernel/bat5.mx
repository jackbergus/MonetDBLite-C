@/
The contents of this file are subject to the MonetDB Public License
Version 1.1 (the "License"); you may not use this file except in
compliance with the License. You may obtain a copy of the License at
http://monetdb.cwi.nl/Legal/MonetDBLicense-1.1.html

Software distributed under the License is distributed on an "AS IS"
basis, WITHOUT WARRANTY OF ANY KIND, either express or implied. See the
License for the specific language governing rights and limitations
under the License.

The Original Code is the MonetDB Database System.

The Initial Developer of the Original Code is CWI.
Portions created by CWI are Copyright (C) 1997-July 2008 CWI.
Copyright August 2008-2010 MonetDB B.V.
All Rights Reserved.
@

@f bat5
@v 2.0
@a Peter Boncz, M.L. Kersten
@+ Binary Association Tables
This module contains the commands and patterns to manage Binary
Association Tables (BATs). The relational operations you can execute
on BATs have the form of a neat algebra, described in algebra.mx

But a database system needs more that just this algebra, since often it
is crucial to do table-updates (this would not be permitted in a strict
algebra).

All commands needed for BAT updates, property management, basic I/O, 
persistence, and storage options can be found in this module.

All parameters to the modules are passed by reference.
In particular, this means that string values are passed to the module
layer as (str *)
and we have to de-reference them before entering the gdk library.
(Actual a design error in gdk to differentiate passing int/str)
This calls for knowledge on the underlying BAT types`s
@-
@{
@= derefStr
{ if( @1->@2type >= TYPE_str  && ATOMstorage(@1->@2type) >= TYPE_str)
 { if(@3== 0 || *(str*)@3==0) @3 = (str)str_nil;
   else @3 = *(str *)@3; 
}}
@-
The code speaks for itself

#command access( b:bat[:any_1,:any_2], mode:int) :bat[:any_1,:any_2]
#address BKCaccess;

#command setSequenceBase( b:bat[:oid,:any_1], base:oid):void
#address BKCsetSequenceBase
#comment "Set the sequence base for the void column of a BAT.";
@mal
module bat;
command attach(tt:int, heapfile:str) :bat[:void,:any_1]
address BKCattach
comment "Returns a new BAT with dense head and tail of the given type and uses
        the given file to initialize the tail. The file will be owned by the
        server."

command densebat(size:wrd) :bat[:void,:void]
address BKCdensebat
comment "Creates a new [void,void] BAT of size 'size'."

command reverse(b:bat[:any_1,:any_2]) :bat[:any_2,:any_1] 
address BKCreverse
comment "Returns the reverse view of a BAT (head is tail and tail is head).
        BEWARE  no copying is involved; input and output refer to the 
        same object!";

command mirror(b:bat[:any_1,:any_2]) :bat[:any_1,:any_1] 
address BKCmirror
comment "Returns the head-mirror image of a BAT (two head columns).";

command order(b:bat[:any_1,:any_2]) :bat[:any_1,:any_2] 
address BKCorder
comment "Sorts the BAT itself on the head, in place. ";
command orderReverse(b:bat[:any_1,:any_2]) :bat[:any_1,:any_2] 
address BKCorder_rev
comment "Reverse sorts the BAT itself on the head, in place. ";

command revert(b:bat[:any_1,:any_2]) :bat[:any_1,:any_2] 
address BKCrevert
comment "Puts all BUNs in a BAT in reverse order.  (Belongs to the 
        BAT sequence module)";

@+ BAT properties
Properties of BATs not necessarily require loading the BAT completely.
The BAT identifier can be used to access the descriptors.
These properties can be inspected with the 
@emph{info(BAT[:any_1,:any_2]) :bat[str,str] } command:
@verbatim
> car_age.info.print;
#---------------------------------#
# BAT:               tmp_31       #
# (str)              (str)        #
#---------------------------------#
[ "batId",           "car_age"    ] # logical bat name
[ "batCacheid",      "26"         ] # BBP index
[ "batParentid",     "0"          ] # set if a BAT is a view
[ "head",            "void"       ] # physical head-type
[ "tail",            "int"        ] # physical tail-type
[ "batPersistence",  "persistent" ] # transient/session/persistent
[ "batRestricted",   "updatable"  ] # read-only/append-only/updatable
[ "batDirty",        "clean"      ] # clean/dirty
[ "batRefcnt",       "1"          ] # physical refcount
[ "batLRefcnt",      "1"          ] # logical refcount (total)
[ "batPlevel",       "1"          ] # logical refcount (persistent part)
[ "batSet",          "0"          ] # [head,tail] combinations are unique
[ "batCopiedtodisk", "1"          ] # has been saved or not
@end verbatim

Per column, a number of properties are kept. We only show the head-properties; the tail properties
have the first character of their named replaced by 't' (@emph{sorted}, @emph{tdense}, etc.):

@verbatim
[ "hsorted",         "1"          ] # column is known to be sorted
[ "hdense",          "1"          ] # column is known to be densely ascended
[ "hseqbase",        "0@0"        ] # if densely ascending first value
@end verbatim

As described in the @[<a href="www/gdk.html#mod_1_3_0">GDK Technical Reference</a>@,
BATs store their data in one to six heaps. For each column type that is @emph{variable-sized} - 
like @emph{str} - another
heap might be present (@emph{hheap} and @emph{theap}). 

@verbatim
[ "head.free",    "400004"     ] # occupied size in bytes
[ "head.size",    "400012"     ] # allocated size in bytes
[ "head.maxsize", "400012"     ] # reserver virtual memory in bytes
[ "head.storage", "malloced"   ] # malloced/mmap/priv
@end verbatim

Properties steer the algorithms that Monet uses to execute algebra command. For instance,
the @emph{find(bat[:any_1,:any_2] b, :any_1) :any_2} that looks up a tail value by head,
uses binary search if and only if the head column is sorted (in other cases, hash-lookup
and scan are execution options).

Sometimes new (extension) code contains bugs in the property management, leaving false
properties on produced BATs. You can imagine that later on, this leads to additional
bugs, as e,g, the binary search algorithms will yield erroneous results on a non-sorted
sequence.

@mal
command info ( b:bat[:any_1,:any_2]) :bat[:str,:str] 
address BKCinfo
comment "Produce a BAT containing info about a BAT in [attribute,value] format. 
        It contains all properties of the BAT record. See the BAT documentation 
        in GDK for more information.";

command getSize ( b:bat[:any_1,:any_2]) :lng
address BKCbatsize
comment "Calculate the size of the BAT descriptor, heaps and indices in bytes.";

command getMemorySize ( b:bat[:any_1,:any_2]) :lng
address BKCbatvmsize
comment "Calculate the size of the BAT heaps and indices in bytes
rounded to the memory page size (see bbp.getPageSize()).";

command getDiskSize ( b:bat[:any_1,:any_2]) :lng
address BKCbatdisksize
comment "Approximate size of the (persistent) BAT heaps as stored on disk 
in pages of 512 bytes. Indices are not included, as they only live temporarily
in virtual memory.";

command getCapacity(b:bat[:any_1,:any_2]):lng 
address BKCgetCapacity
comment "Returns the current allocation size (in max number of elements) of a BAT.";

command getHeadType(b:bat[:any_1,:any_2] ) :str 
address BKCgetHeadType
comment "Returns the type of the head column of a BAT, as an integer type number.";

command getTailType( b:bat[:any_1,:any_2] ) :str 
address BKCgetTailType 
comment "Returns the type of the tail column of a BAT, as an integer type number.";

command getRole ( bid:bat[:any_1,:any_2] ) :str 
address BKCgetRole
comment "Returns the rolename of the head column of a BAT.";

command setKey( b:bat[:any_1,:any_2], mode:bit) :bat[:any_1,:any_2] 
address BKCsetkey
comment "Sets the 'key' property of the head column to 'mode'. In 'key' mode, 
        the kernel will silently block insertions that cause a duplicate 
        entries in the head column. KNOWN BUG:when 'key' is set to TRUE, this 
	function does not automatically eliminate duplicates. 
        Use b := b.kunique;";

command isaKey( b:bat[:any_1,:any_2]) :bit 
address BKCgetKey
comment "return whether the head column of a BAT is unique (key).";

command setSet( b:bat[:any_1,:any_2], mode:bit) :bat[:any_1,:any_2] 
address BKCsetSet
comment "Sets the 'set' property on this BAT to 'mode'. In 'set' mode, 
        the kernel will silently block insertions that cause a duplicate 
        BUN [head,tail] entries in the BAT.  KNOWN BUG:when 'set' is set 
        to TRUE, this function does not automatically eliminate duplicates. 
        Use b := b.sunique; Returns the BAT itself.";

command isaSet( b:bat[:any_1,:any_1]) :bit 
address BKCisaSet
comment "return whether the BAT mode is set to unique.";

command setAccess( b:bat[:any_1,:any_2], mode:str) :bat[:any_1,:any_2]
address BKCsetAccess
comment "Try to change the update access priviliges 
	to this BAT. Mode:
	 r[ead-only]      - allow only read access.
	 a[append-only]   - allow reads and update.
	 w[riteable]      - allow all operations.
	BATs are updatable by default. On making a BAT read-only, 
        all subsequent updates fail with an error message.Returns 
        the BAT itself.";

command setAppendMode( b:bat[:any_1,:any_2]) :bat[:any_1,:any_2]
address BKCsetAppendMode
comment "Change access privilige of BAT to append only";

command setReadMode( b:bat[:any_1,:any_2]) :bat[:any_1,:any_2]
address BKCsetReadMode
comment "Change access privilige of BAT to read only";

command setWriteMode( b:bat[:any_1,:any_2]) :bat[:any_1,:any_2]
address BKCsetWriteMode
comment "Change access privilige of BAT to read and write";

command getAccess( b:bat[:any_1,:any_2]):str 
address BKCgetAccess
comment "return the access mode attached to this BAT as a character.";

command hasAppendMode( b:bat[:any_1,:any_2]):bit 
address BKChasAppendMode
comment "return true if to this BAT is append only.";

command hasWriteMode( b:bat[:any_1,:any_2]):bit 
address BKChasWriteMode
comment "return true if to this BAT is read and write.";

command hasReadMode( b:bat[:any_1,:any_2]):bit 
address BKChasReadMode
comment "return true if to this BAT is read only.";


command getSequenceBase( b:bat[:oid,:any_1]):oid 
address BKCgetSequenceBase
comment "Get the sequence base for the void column of a BAT.";

command setSorted(b:bat[:any_1,:any_2]) :bit 
address BKCsetSorted
comment "Assure BAT is ordered on the head.";

command isSorted(b:bat[:any_1,:any_2]) :bit 
address BKCisSorted
comment "Returns whether a BAT is ordered on head or not.";
command isSortedReverse(b:bat[:any_1,:any_2]) :bit 
address BKCisSortedReverse
comment "Returns whether a BAT is ordered on head or not.";

command getStorageSize(b:bat[:any_1,:any_2]) :lng 
address BKCgetStorageSize
comment "Determine the total space (in bytes) reserved for a BAT.";

command getSpaceUsed(b:bat[:any_1,:any_2]) :lng 
address BKCgetSpaceUsed
comment "Determine the total space (in bytes) occupied by a BAT.";

@- BAT updates
Update commands come in many disguises.  Note that we don;t return
the BAT id, but merely a success/failure code.
@mal
command insert(b:bat[:any_1,:any_2], src:bat[:any_1,:any_2]):bat[:any_1,:any_2]
address BKCinsert_bat
comment "Insert all BUNs of the second BAT into the first.";

command insert(b:bat[:any_1,:any_2], src:bat[:any_1,:any_2], force:bit):bat[:any_1,:any_2]
address BKCinsert_bat_force
comment "Insert all BUNs of the second BAT into the first.";

command insert(b:bat[:any_1,:any_2], h:any_1, t:any_2) :bat[:any_1,:any_2]
address BKCinsert_bun
comment "Insert one BUN[h,t] in a BAT.";

command insert(b:bat[:any_1,:any_2], h:any_1, t:any_2, force:bit) :bat[:any_1,:any_2]
address BKCinsert_bun_force
comment "Insert one BUN[h,t] in a BAT.";

@+
@mal
command replace(b:bat[:any_1, :any_2], src:bat[:any_1,:any_2]) :bat[:any_1,:any_2]
address BKCreplace_bat
comment "Perform replace for all BUNs of the second BAT into the first.";

command replace(b:bat[:any_1, :any_2], src:bat[:any_1,:any_2], force:bit) :bat[:any_1,:any_2]
address BKCreplace_bat_force
comment "Perform replace for all BUNs of the second BAT into the first.";

command replace(b:bat[:any_1, :any_2], h:any_1, t:any_2) :bat[:any_1,:any_2]
address BKCreplace_bun
comment "Replace the tail value of one BUN that has some head value.";

command replace(b:bat[:any_1, :any_2], h:any_1, t:any_2, force:bit) :bat[:any_1,:any_2]
address BKCreplace_bun_force
comment "Replace the tail value of one BUN that has some head value.";
@-
The SQL append/inplace commands
@mal
command append( i:bat[:any_1,:any_2], u:bat[:any_1,:any_2] ) :bat[:any_1,:any_2]
address BKCappend_wrap
comment "append the content of u to i";

command append( i:bat[:any_1,:any_2], u:bat[:any_1,:any_2], force:bit ) :bat[:any_1,:any_2]
address BKCappend_force_wrap
comment "append the content of u to i";

command append(i:bat[:oid,:any_1], u:any_1):bat[:oid,:any_1]
address BKCappend_val_wrap
comment "append the value u to i";

command append(i:bat[:void,:any_1], u:any_1):bat[:void,:any_1]
address BKCappend_val_wrap
comment "append the value u to i";

command append(i:bat[:any_1,:void], u:any_1):bat[:any_1,:void]
address BKCappend_reverse_val_wrap
comment "append the value u to i";

command append(i:bat[:any_1,:any_2], u:any_2, force:bit):bat[:any_1,:any_2]
address BKCappend_val_force_wrap
comment "append the value u to i";

command inplace( o:bat[:any_1,:any_2], id:any_1, t:any_2) :bat[:any_1,:any_2]
address BKCbun_inplace
comment "inplace replace values on the given locations";

command inplace( o:bat[:any_1,:any_2], d:bat[:any_1,:any_2]) :bat[:any_1,:any_2]
address BKCbat_inplace
comment "inplace replace values on the given locations";

command inplace( o:bat[:any_1,:any_2], id:any_1, t:any_2, force:bit) :bat[:any_1,:any_2]
address BKCbun_inplace_force
comment "inplace replace values on the given locations";

command inplace( o:bat[:any_1,:any_2], d:bat[:any_1,:any_2], force:bit) :bat[:any_1,:any_2]
address BKCbat_inplace_force
comment "inplace replace values on the given locations";

@mal
command delete(b:bat[:any_1, :any_2], h:any_1, t:any_2) :bat[:any_1,:any_2]
address BKCdelete_bun
comment "Delete one specific BUN.";

command delete(b:bat[:any_1, :any_2], h:any_1) :bat[:any_1,:any_2]
address BKCdelete
comment "Delete all BUNs with a certain tail value.";

command delete(b:bat[:any_1, :any_2]) :bat[:any_1,:any_2]
address BKCdelete_all
comment "Delete all BUNs in a BAT.";

@mal
command deleteHead(b:bat[:any_1, :any_2], src:bat[:any_1,:any]) :void
address BKCdelete_bat
comment "Delete from the first BAT all BUNs with a corresponding head  
        in the second.";

command delete(b:bat[:any_1, :any_2], src:bat[:any_1,:any_2]) :bat[:any_1,:any_2]
address BKCdelete_bat_bun
comment "Delete from the first BAT all BUNs with a corresponding BUN 
        in the second.";

command getAlpha(b:bat[:any_1,:any_2]) :bat[:any_1,:any_2] 
address BKCgetAlpha
comment "Obtain the list of BUNs added";
command getDelta(b:bat[:any_1,:any_2]) :bat[:any_1,:any_2] 
address BKCgetDelta
comment "Obtain the list of BUNs deleted";
@- BAT I/O, Persistency
The BAT Buffer Pool (BBP) manages all known BATs. It administers
their logical and physical names and a reference count. BATs can
either be @emph{persistent} or @emph{transient}. The BBP also manages
swapping on a BAT level:a BAT is either loaded entirely or not.
MAL variables of type @emph{bat} can either be loaded or not. When
the Monet server is started, all BATs are swapped out. If an unloaded
bat-variable is used as an operand in a command, it is automatically
loaded.  The BBP applies a simple but effective LRU based swapping
algorithm. BATs have a @emph{heat}, which drops over time, and is
increased when a BAT is used by some command.  If the size of the
allocated arena gets to be large, BATs may be swapped out.

Note, we should move old-fashioned mil operator definitions
into a separate module.

@mal
command setName ( b:bat[:any_1,:any_2] , s:str) :void
address BKCsetName
comment "Give a logical name to a BAT. ";

command getName ( b:bat[:any_1,:any_2]) :str 
address BKCgetBBPname
comment "Gives back the logical name of a BAT.";

command setRole( b:bat[:any_1,:any_2], h:str, t:str) :void
address BKCsetRole
comment "Give a logical name to the columns of a BAT.";

command setColumn( b:bat[:any_1,:any_2], t:str) :void
address BKCsetColumn
comment "Give a logical name to the tail column of a BAT.";
command setColumn( b:bat[:any_1,:any_2], h:str, t:str) :void
address BKCsetColumns
comment "Give both columns of a BAT a new name.";


command isTransient( b:bat[:any_1,:any_2]) :bit 
address BKCisTransient;
command setTransient( b:bat[:any_1,:any_2]) :void
address BKCsetTransient
comment "Make the BAT transient.  Returns 
	boolean which indicates if the
BAT administration has indeed changed.";

command isPersistent( b:bat[:any_1,:any_2]) :bit 
address BKCisPersistent;
command setPersistent( b:bat[:any_1,:any_2],f:bit) :void
address BKCpersists
comment "Backward compatibility";
command setPersistent( b:bat[:any_1,:any_2]) :void
address BKCsetPersistent
comment "Make the BAT persistent.  Returns boolean which indicates 
        if the BAT administration has indeed changed.";

command save(nme:bat[:any_1,:any_2]) :void
address BKCsave2;

command save(nme:str) :bit 
address BKCsave
comment "Save a BAT to storage, if it was loaded and dirty.  
        Returns whether IO was necessary.  Please realize that 
	calling this function violates the atomic commit protocol!!";


command load(name:str) :bat[:any_1,:any_2] 
address BKCload
comment "Load a particular BAT from disk";

command unload(name:str) :bit 
address BKCunload
comment "Swapout a BAT to disk. Transient BATs can also be swapped out.     
        Returns whether the unload indeed happened. ";

command isCached(b:bat[:any_1,:any_2]):bit 
address BKCisCached
comment "Bat is stored in main memory.";

command getHeat(b:bat[:any_1,:any_2]) :lng 
address BKCheat
comment "Return the current BBP heat (LRU stamp)";

command setCold(b:bat[:any_1,:any_1]) :void 
address BKCcoldBAT
comment "Makes a BAT very cold for the BBP. The chance of being choses 
        for swapout is big, afterwards.";
command setHot(b:bat[:any_1,:any_2]) :void 
address BKChotBAT
comment "Makes a BAT very hot for the BBP. The chance of being chosen for 
        swapout is small, afterwards.";

@- Heap Specific Commands
BATs are stored in memory in a number of Heap objects. A heap is nothing
more than a contiguous range of memory. Bats are saved to disk by just writing
away their image. This approach without pointer swizzling makes it possible
to either load an image into an alloced range of memory (STORE_MEM), or
memory-map (STORE_MMAP) an image into virtual memory.

The heap images of a BAT are stored in the @emph{$MONETHOME/dbfarm/$DB/bat/}
directory.  For each bat X, the following heaps are stored:
@table @code
@item[X.buns] 
    an array with all the fixed-size parts of all BUNs.
@item[X.hheap] 
    if the head column contains a variable sized atoms (e.g. str),
then the fixed-size part of a BUN contains an integer byte-offset into
the heap. String values themselves are stored in this the X.hheap.
@item[X.theap] 
    similar to X.hheap, but for the tail column.
@item[X.desc] 
the BAT descriptor. Stores most of the properties of a BAT.
@end table

Each of these heaps can be compressed using the Unix @emph{compress}
utility forming a X.ext.Z file. Monet will automatically decompress it
upon load. Compressed heaps cannot be memory mapped.

@
For more technical information on BATs, we refer to the
@[<a href="http://www.cwi.nl/~monet/www/scw/gdk/470_pseudo.html">GDK</a>@
documentation.
@mal
command setMemoryMap(b:bat[:any_1,:any_2], head_mode:int, tail_mode:int, hheap_mode:int, theap_mode:int) :bit 
address BKCmmap
comment "For each individual heap, you can change the allocation mode 
        to either STORE_MEM or STORE_MMAP. Passing an int(nil) means:
        no change.  Changing a dirty STORE_MEM heap into STORE_MMAP, 
	will cause a BAT save (this has to happen before the heap can 
        be mapped into virtual memory). These modes are persistent. ";

command setMemoryMap(b:bat[:any_1,:any_2], mode:int):bit 
address BKCmmap2
comment "Alias for mmap(b, mode, mode, mode, mode)";

command setMemoryAdvise(b:bat[:any_1,:any_2], head_mode:int, tail_mode:int, hheap_mode:int, theap_mode:int) :bit 
address BKCmadvise
comment "Modern Operating Systems allow users to influence the buffer 
        management policy of virtual memory. This is a crucial feature 
        for database systems, and eliminates the need to reimplement 
	the OS in a database buffer manager.  The supported flags are 
        BUF_NORMAL (the normal adaptive kernel algorithm),
	BUF_RANDOM (no page prefetching), 
	BUF_SEQUENTIAL (prefetch and swapout),
	BUF_WILLNEED (load everything with prefetch), 
	BUF_DONTNEED (swapout).
	These buffer management modes are not persistent. 
	Returns the BAT operated upon.";

command setMemoryAdvise(b:bat[:any_1,:any_2], mode:int):bit 
address BKCmadvise2
comment "alias for madvise(b, mode, mode, mode, mode)";

command setHash(b:bat[:any_1,:any_2],prop:bit):bit 
address BKCsetHash;

@- Synced BATs
The binary model of Monet has important advantages when working in
main-memory. Tables are thin and very efficiently processed. The binary
model gives rise, however, to a larger-than-normal number of join
and semijoin operations. Relations are split up in vertical parts that
are very much related to each other. Then, for instance, multiple
similar semijoins occur on different vertical parts. By equipping the
kernel with knowledge about the correspondence of these parts, we
can greatly limit the amount of work to be done.

When two BATs effectively contain the same sequence of head elements,
we call them 'synced'. This is implemented by storing a very large
OID for each column. An update to the column destroys this OID.
By comparing two OIDs the Monet kernel can very quickly decide that
two columns are exactly equal. All BAT algebra operations propagate
these 'sync' OIDs with their own propagation rules.
@mal
command isSynced (b1:bat[:any_1,:any_2], b2:bat[:any_3,:any_4]) :bit 
address BKCisSynced
comment "Tests whether two BATs are synced or not. ";

@- Constants
The following constants have not been integrated in the code base

#Constants have been added to mal/const.mx prelude
#    STORE_MEM   := 0;     # load into GDKmalloced memory
#    STORE_MMAP  := 1;     # mmap() into virtual memory
#    STORE_COMPR := 2;     # currently not implemented this way
#    BUF_NORMAL    := 0;   # No further special treatment
#    BUF_RANDOM    := 1;   # Expect random page references
#    BUF_SEQUENTIAL:= 2;   # Expect sequential page references
#    BUF_WILLNEED  := 3;   # Will need these pages
#    BUF_DONTNEED  := 4;   # Don't need these pages

@+ Implementation Code
In Version 5, we are not going to support recursive BATs.
It is up to the programmer to translate a bat into a
bat-name or batCacheid

@h
#ifndef _BAT_H_
#define _BAT_H_

#include <mal.h>
#include <gdk.h>

#ifdef WIN32
#ifndef LIBBAT5
#define bat5_export extern __declspec(dllimport)
#else
#define bat5_export extern __declspec(dllexport)
#endif
#else
#define bat5_export extern
#endif

bat5_export char *BKCsetRole(int *r, int *bid, char **hname, char **tname);
bat5_export char *BKCdestroyImmediate(signed char *r, int *bid);
bat5_export char *BKCgetAlpha(int *r, int *bid);
bat5_export char *BKCgetDelta(int *r, int *bid);
bat5_export char *BKCinsert_bun(int *r, int *bid, ptr h, ptr t);
bat5_export char *BKCinsert_bun_force(int *r, int *bid, ptr h, ptr t, bit *force);
bat5_export char *BKCdelete(int *r, int *bid, ptr h);
bat5_export char *BKCdelete_bat(int *r, int *bid, int *bnid);
bat5_export char *BKCdelete_bun(int *r, int *bid, ptr h, ptr t);
bat5_export char *BKCdestroy(signed char *r, int *bid);
bat5_export char *BKCbat_append_void_bat_wrap(int *r, int *bid, int *uid);
bat5_export char * BKCbat_append_val_wrap(int *r, int *bid, ptr u);
bat5_export str BKCnewBAT(int *res, int *ht, int *tt, BUN *cap);
bat5_export str BKCreverse(int *ret, int *bid);
bat5_export str BKCmirror(int *ret, int *bid);
bat5_export str BKCrevert(int *ret, int *bid);
bat5_export str BKCorder(int *ret, int *bid);
bat5_export str BKCorder_rev(int *ret, int *bid);
bat5_export str BKCinsert_bat(int *r, int *bid, int *sid);
bat5_export str BKCinsert_bat_force(int *r, int *bid, int *sid, bit *force);
bat5_export str BKCreplace_bun(int *r, int *bid, ptr h, ptr t);
bat5_export str BKCreplace_bat(int *r, int *bid, int *sid);
bat5_export str BKCreplace_bun_force(int *r, int *bid, ptr h, ptr t, bit *force);
bat5_export str BKCreplace_bat_force(int *r, int *bid, int *sid, bit *force);
bat5_export str BKCdelete_all(int *r, int *bid);
bat5_export str BKCdelete_bat_bun(int *r, int *bid, int *sid);
bat5_export str BKCdelete_bat(int *r, int *bid, int *sid);
bat5_export str BKCdestroy_bat(bit *r, str *input);
bat5_export str BKCappend_wrap(int *r, int *bid, int *uid);
bat5_export str BKCappend_val_wrap(int *r, int *bid, ptr u);
bat5_export str BKCappend_reverse_val_wrap(int *r, int *bid, ptr u);
bat5_export str BKCappend_force_wrap(int *r, int *bid, int *uid, bit *force);
bat5_export str BKCappend_val_force_wrap(int *r, int *bid, ptr u, bit *force);
bat5_export str BKCbun_inplace(int *r, int *bid, oid *id, ptr t);
bat5_export str BKCbat_inplace(int *r, int *bid, int *rid);
bat5_export str BKCbun_inplace_force(int *r, int *bid, oid *id, ptr t, bit *force);
bat5_export str BKCbat_inplace_force(int *r, int *bid, int *rid, bit *force);
bat5_export str BKCgetCapacity(lng *res, int *bid);
bat5_export str BKCgetHeadType(str *res, int *bid);
bat5_export str BKCgetTailType(str *res, int *bid);
bat5_export str BKCgetRole(str *res, int *bid);
bat5_export str BKCsetkey(int *res, int *bid, bit *param);
bat5_export str BKCsetSet(int *res, int *bid, bit *param);
bat5_export str BKCisaSet(int *res, int *bid);
bat5_export str BKCsetSorted(bit *res, int *bid);
bat5_export str BKCisSorted(bit *res, int *bid);
bat5_export str BKCisSortedReverse(bit *res, int *bid);
bat5_export str BKCgetKey(bit *ret, int *bid);
bat5_export str BKCpersists(int *r, int *bid, bit *flg);
bat5_export str BKCsetPersistent(int *r, int *bid);
bat5_export str BKCisPersistent(bit *res, int *bid);
bat5_export str BKCsetTransient(int *r, int *bid);
bat5_export str BKCisTransient(bit *res, int *bid);
bat5_export str BKCaccess(int *res, int *bid, int *m);
bat5_export str BKCsetAccess(int *res, int *bid, str *param);
bat5_export str BKCgetAccess(str *res, int *bid);
bat5_export str BKCinfo(int *retval, int *bid);
bat5_export str BKCbatsize(lng *tot, int *bid);
bat5_export str BKCbatvmsize(lng *tot, int *bid);
bat5_export str BKCbatdisksize(lng *tot, int *bid);
bat5_export str BKCgetStorageSize(lng *tot, int *bid);
bat5_export str BKCgetSpaceUsed(lng *tot, int *bid);
bat5_export str BKCgetStorageSize_str(lng *tot, str batname);
bat5_export str BKCisSynced(bit *ret, int *bid1, int *bid2);
bat5_export str BKCsetColumn(int *r, int *bid, str *tname);
bat5_export str BKCsetColumns(int *r, int *bid, str *hname, str *tname);
bat5_export str BKCsetName(int *r, int *bid, str *s);
bat5_export str BKCgetBBPname(str *ret, int *bid);
bat5_export str BKCunload(bit *res, str *input);
bat5_export str BKCisCached(int *res, int *bid);
bat5_export str BKCload(int *res, str *input);
bat5_export str BKChot(int *res, str *input);
bat5_export str BKCcold(int *res, str *input);
bat5_export str BKCcoldBAT(int *res, int *bid);
bat5_export str BKCheat(int *res, str *input);
bat5_export str BKChotBAT(int *res, int *bid);
bat5_export str BKCsave(bit *res, str *input);
bat5_export str BKCsave2(int *r, int *bid);
bat5_export str BKCmmap(int *res, int *bid, int *hbns, int *tbns, int *hhp, int *thp);
bat5_export str BKCmmap2(int *res, int *bid, int *bns);
bat5_export str BKCmadvise(int *res, int *bid, int *hbns, int *tbns, int *hhp, int *thp);
bat5_export str BKCmadvise2(int *res, int *bid, int *mode);
bat5_export str BKCaccbuild(int *ret, int *bid, str *acc, ptr *param);
bat5_export str BKCaccbuild_std(int *ret, int *bid, int *acc);
bat5_export str BKCsetHash(bit *ret, int *bid, bit *prop);
bat5_export str BKCsetSequenceBase(int *r, int *bid, oid *o);
bat5_export str BKCsetSequenceBaseNil(int *r, int *bid, oid *o);
bat5_export str BKCgetSequenceBase(oid *r, int *bid);

bat5_export BUN void_replace_bat5(BAT *b, BAT *u, bit force);
bat5_export int void_inplace5(BAT *b, oid id, ptr val, bit force);

#endif /*_BAT_H_*/

@c
#include "mal_config.h"
#include "bat5.h"
#include "mal_exception.h"
@-
@= batconvert
	(BAT@2type(@1) == TYPE_bat)?(ptr)&((BAT*)@2)->batCacheid:(ptr)@2

@+ Information Functions
@c

static int
CMDnew(BAT **ret, int *ht, int *tt, BUN *cap)
{
	*ret = BATnew(*ht, *tt, *cap);
	if (*ret)
		(*ret)->batDirty |= 2;
	return (*ret) ? GDK_SUCCEED : GDK_FAIL;
}

int
CMDattach(BAT **ret, int *tt, str heapfile)
{
	*ret = BATattach(*tt, heapfile);
	return *ret ? GDK_SUCCEED : GDK_FAIL;
}

int
CMDdensebat(BAT **ret, wrd *size)
{
	BAT *b;

	if (*size < 0)
		*size = 0;
	if (*size > (wrd) BUN_MAX)
		*size = (wrd) BUN_MAX;
	*ret = b = BATnew(TYPE_void, TYPE_void, (BUN) *size);
	if (b == NULL)
		return GDK_FAIL;
	b->batDirty = 1;
	b->hseqbase = 0;
	b->tseqbase = 0;
	BATkey(b, TRUE);
	BATkey(BBP_cache(-b->batCacheid), TRUE);
	BATsetcount(b, (BUN) *size);
	return GDK_SUCCEED;
}

int
CMDreverse(BAT **ret, BAT *b)
{
	*ret = BATmirror(b);
	BBPfix(b->batCacheid);
	return GDK_SUCCEED;
}

int
CMDmirror(BAT **ret, BAT *b)
{
	BAT *v = *ret = VIEWcombine(b);

	if (b->batRestricted == BAT_WRITE) {
		*ret = BATcopy(v, v->htype, v->ttype, FALSE);
		BBPreclaim(v);
	}
	return (*ret) ? GDK_SUCCEED : GDK_FAIL;
}

int
CMDrevert(BAT **ret, BAT *b)
{
	if (BATrevert(*ret = b) == NULL)
		return GDK_FAIL;
	BBPfix(b->batCacheid);
	return GDK_SUCCEED;
}

int
CMDorder(BAT **ret, BAT *b)
{
	if (BATorder(*ret = b) == NULL)
		return GDK_FAIL;
	BBPfix(b->batCacheid);
	return GDK_SUCCEED;
}

int
CMDorder_rev(BAT **ret, BAT *b)
{
	if (BATorder_rev(*ret = b) == NULL)
		return GDK_FAIL;
	BBPfix(b->batCacheid);
	return GDK_SUCCEED;
}

int
CMDsorder(BAT **ret, BAT *b)
{
	if (BATsorder(*ret = b) == NULL)
		return GDK_FAIL;
	BBPfix(b->batCacheid);
	return GDK_SUCCEED;
}

int
CMDsorder_rev(BAT **ret, BAT *b)
{
	if (BATsorder_rev(*ret = b) == NULL)
		return GDK_FAIL;
	BBPfix(b->batCacheid);
	return GDK_SUCCEED;
}

int
CMDinsert_bun(BAT **r, BAT *b, ptr h, ptr t)
{
	if (BUNins(*r = b, @:batconvert(b,h)@, @:batconvert(b,t)@,FALSE) == NULL)
		return GDK_FAIL;
	BBPfix(b->batCacheid);
	return GDK_SUCCEED;
}

int
CMDinsert_bat(BAT **r, BAT *b, BAT *s)
{
	if (BATins(*r = b, s, FALSE) == NULL)
		return GDK_FAIL;
	BBPfix(b->batCacheid);
	return GDK_SUCCEED;
}

int
CMDreplace_bun(BAT **r, BAT *b, ptr h, ptr t)
{
	if (BUNreplace(*r = b, @:batconvert(b,h)@, @:batconvert(b,t)@, 0) == NULL)
		return GDK_FAIL;
	BBPfix(b->batCacheid);
	return GDK_SUCCEED;
}

int
CMDreplace_bat(BAT **r, BAT *b, BAT *s)
{
	if (BATreplace(*r = b, s, 0) == NULL)
		return GDK_FAIL;
	BBPfix(b->batCacheid);
	return GDK_SUCCEED;
}

int
CMDreplace_bun_force(BAT **r, BAT *b, ptr h, ptr t, bit *force)
{
	if (BUNreplace(*r = b, @:batconvert(b,h)@, @:batconvert(b,t)@, *force) == NULL)
		return GDK_FAIL;
	BBPfix(b->batCacheid);
	return GDK_SUCCEED;
}

int
CMDreplace_bat_force(BAT **r, BAT *b, BAT *s, bit *force)
{
	if (BATreplace(*r = b, s, *force) == NULL)
		return GDK_FAIL;
	BBPfix(b->batCacheid);
	return GDK_SUCCEED;
}

int
CMDdelete_bun(BAT **r, BAT *b, ptr h, ptr t)
{
	if (BUNdel(*r = b, h, t, FALSE) == NULL)
		return GDK_FAIL;
	BBPfix(b->batCacheid);
	return GDK_SUCCEED;
}

int
CMDdelete_head(BAT **r, BAT *b, ptr h)
{
	if (BUNdelHead(*r = b, @:batconvert(b,h)@, FALSE) == NULL)
		return GDK_FAIL;
	BBPfix(b->batCacheid);
	return GDK_SUCCEED;
}

int
CMDdelete_all(BAT **r, BAT *b)
{
	if (BATclear(*r = b) == NULL)
		return GDK_FAIL;
	BBPfix(b->batCacheid);
	return GDK_SUCCEED;
}

int
CMDdelete_bat_bun(BAT **r, BAT *b, BAT *s)
{
	if (BATdel(*r = b, s, FALSE) == NULL)
		return GDK_FAIL;
	BBPfix(b->batCacheid);
	return GDK_SUCCEED;
}

int
CMDdelete_bat_head(BAT **r, BAT *b, BAT *s)
{
	if (BATdelHead(*r = b, s, FALSE) == NULL)
		return GDK_FAIL;
	BBPfix(b->batCacheid);
	return GDK_SUCCEED;
}


@-
The next collection of operators fill a hole in the MonetDB kernel libraries.
It provide handy operations on void-BATs.
@c
int
void_inplace5(BAT *b, oid id, ptr val, bit force)
{
	int res = GDK_SUCCEED;
	BUN p = BUN_NONE;
	BUN oldInserted = b->batInserted;
	BATiter bi = bat_iterator(b);

	assert(b->htype == TYPE_void);
	assert(b->hseqbase != oid_nil);
	assert(BATcount(b) > (id -b->hseqbase));

	b->batInserted = 0;
	BUNfndVOID(p, bi, (ptr) &id);

	assert(p >= b->batInserted);	/* we don't want delete/ins */
	assert(force || !b->batRestricted);
	if (!BUNinplace(b, p, (ptr) &id, val, force))
		 res = GDK_FAIL;

	b->batInserted = oldInserted;
	return res;
}

int
bun_inplace(BAT **res, BAT *b, oid *id, ptr val )
{
	int ret = void_inplace5(b,*id,val,FALSE);
	*res = b;
	BBPfix(b->batCacheid);
	return ret;
}

int
bun_inplace_force(BAT **res, BAT *b, oid *id, ptr val, bit *force )
{
	int ret = void_inplace5(b,*id,val,*force);
	*res = b;
	BBPfix(b->batCacheid);
	return ret;
}

BUN
void_replace_bat5(BAT *b, BAT *u, bit force)
{
	BATiter ui = bat_iterator(u);
	BUN nr = 0;
	BUN r, s;

	BATaccessBegin(u,USE_HEAD|USE_TAIL,MMAP_SEQUENTIAL);
	BATloop(u, r, s) {
		oid updid = *(oid *) BUNhead(ui, r);
		ptr val = BUNtail(ui, r);

		if (void_inplace5(b, updid, val, force) == GDK_FAIL)
			return BUN_NONE;
		nr++;
	}
	BATaccessEnd(u,USE_HEAD|USE_TAIL,MMAP_SEQUENTIAL);
	return nr;
}

int
bat_inplace(BAT **res, BAT *o, BAT *d)
{
	*res = o;
	if (void_replace_bat5(o, d, FALSE) == BUN_NONE)
		return GDK_FAIL;
	BBPfix(o->batCacheid);
	return GDK_SUCCEED;
}

int
bat_inplace_force(BAT **res, BAT *o, BAT *d, bit *force)
{
	*res = o;
	if (void_replace_bat5(o, d, *force) == BUN_NONE)
		return GDK_FAIL;
	BBPfix(o->batCacheid);
	return GDK_SUCCEED;
}

int
BATappend_force(BAT **res, BAT *i, BAT *u, bit *force)
{
	if (!BATappend(i, u, *force))
		return GDK_FAIL;
	*res = i;
	BBPfix(i->batCacheid);
	return GDK_SUCCEED;
}

int
BATappend_wrap(BAT **res, BAT *i, BAT *u)
{
	bit force = FALSE;
	return BATappend_force(res, i, u, &force);
}

int
BUNappend_force(BAT **res, BAT *i, ptr t, bit *force)
{
	*res = BUNappend(i, @:batconvert(i,t)@, *force);
	if (*res) {
		BBPfix((*res)->batCacheid);
		return GDK_SUCCEED;
	}
	return GDK_FAIL;
}

int
BUNappend_wrap(BAT **res, BAT *i, ptr t)
{
	bit force = FALSE;
	return BUNappend_force(res, i, t, &force);
}

static BAT *
lock_desc(bat bid)
{
	BBPfix(bid);
	return (BAT *) BBPgetdesc(bid);
}

static void
unlock_desc(bat bid)
{
	BBPunfix(bid);
}

int
CMDcapacity(lng *res, int *bid)
{
	if (BBPcheck((bat) *bid, "CMDcapacity")) {
		BAT *b = lock_desc((bat) *bid);

		if (b == NULL) {
			*res = lng_nil;
		} else {
			*res = (lng) BATcapacity(b);
		}
		unlock_desc(*bid);
	}
	return GDK_SUCCEED;
}

int
CMDhead(str *res, int *bid)
{
	if (BBPcheck((bat) *bid, "CMDhead")) {
		str ret = (str)str_nil;
		BAT *b = lock_desc((bat) *bid);

		if (b) {
			ret = *bid > 0 ? ATOMname(b->htype) : ATOMname(b->ttype);
		}
		*res = GDKstrdup(ret);
		unlock_desc(*bid);
	} else {
		*res = GDKstrdup(str_nil);
	}
	return GDK_SUCCEED;
}

int
CMDhead_bat(str *res, BAT *b)
{
	return CMDhead(res, &b->batCacheid);
}

int
CMDhtype(int *res, int *bid)
{
	int ret = int_nil;
	if (BBPcheck((bat) *bid, "CMDhtype")) {
		BAT *b = lock_desc((bat) *bid);
		if (b) {
			ret = *bid > 0 ? b->htype : b->ttype;
		}
		unlock_desc(*bid);
	} *res = ret;
	return GDK_SUCCEED;
	
}

int
CMDhtype_bat(int *res, BAT *b)
{
	*res = b->htype; 
	return GDK_SUCCEED;
}

int
CMDtail(str *res, int *bid)
{
	if (BBPcheck((bat) *bid, "CMDtail")) {
		str ret = (str)str_nil;
		BAT *b = lock_desc((bat) *bid);

		if (b) {
			ret = *bid > 0 ? ATOMname(b->ttype) : ATOMname(b->htype);
		}
		*res = GDKstrdup(ret);
		unlock_desc(*bid);
	} else {
		*res = GDKstrdup(str_nil);
	}
	return GDK_SUCCEED;
}

int
CMDtail_bat(str *res, BAT *b)
{
	return CMDtail(res, &b->batCacheid);
}

int
CMDttype(int *res, int *bid)
{
	int ret = int_nil;
	if (BBPcheck((bat) *bid, "CMDttype")) {
		BAT *b = lock_desc((bat) *bid);
		if (b) {
			ret = *bid > 0 ? b->ttype : b->htype;
		}
		unlock_desc(*bid);
	} *res = ret;
	return GDK_SUCCEED;
}

int
CMDttype_bat(int *res, BAT *b)
{
	*res = b->ttype; 
	return GDK_SUCCEED;
}



int
CMDsetkey(BAT **result, BAT *input, bit *param)
{
	BATkey(*result = input, *param ? BOUND2BTRUE : FALSE);
	BBPfix(input->batCacheid);
	return GDK_SUCCEED;
}

int
CMDsetset(BAT **result, BAT *input, bit *param)
{
	BATset(*result = input, *param ? BOUND2BTRUE : FALSE);
	BBPfix(input->batCacheid);
	return GDK_SUCCEED;
}

int
CMDordered(bit *result, BAT *input)
{
	*result = BATordered(input) ? 1 : 0;
	return GDK_SUCCEED;
}

int
CMDchk_order(BAT **result, BAT *input)
{
	BATordered(input);
	BATordered(BATmirror(input));
	BBPfix(input->batCacheid);
	*result = input;
	return GDK_SUCCEED;
}

int
CMDassert_order(BAT **result, BAT *input)
{
	PROPDEBUG {
	    /* only with -d8 actually check */
	    BATordered(BATmirror(input));
	    if (!(BATtordered(input)&1)) {
		GDKerror("assert_order(%s): tail was not ordered.\n", BBP_logical(input->batCacheid));
		return GDK_FAIL;
	    }
	}

	/* mark tail sorted */
	if (!(BATtordered(input)&1)) {
	    input->tsorted = GDK_SORTED;
	    input->batDirtydesc = TRUE;
	}
	BBPfix(input->batCacheid);
	*result = input;
	return GDK_SUCCEED;
}

int
CMDordered_rev(bit *result, BAT *input)
{
	*result = BATordered_rev(input) ? 1 : 0;
	return GDK_SUCCEED;
}

int
CMDgetkey(bit *ret, BAT *b)
{
	/* we must take care of the special case of a nil column (TYPE_void,seqbase=nil)
	 * such nil columns never set hkey (and BUNins will never invalidate it if set) yet
	 * a nil column of a BAT with <= 1 entries does not contain doubles => return TRUE.
	 */
	if (BATcount(b) <= 1) {
		*ret = TRUE;
	} else {
		if (!b->hkey) {
			BATpropcheck(b, BATPROPS_ALL);
		}
		*ret = b->hkey ? TRUE : FALSE;
	}
	return GDK_SUCCEED;
}

int
CMDpersists(BAT **r, BAT *input, bit *param)
{
	BATmode(*r = input, (*param == TRUE) ? PERSISTENT : (*param == FALSE) ? TRANSIENT : SESSION);
	BBPfix(input->batCacheid);
	return GDK_SUCCEED;
}

int
CMDdestroy(bit *res, str input )
{
	int bid = BBPindex(input);

	*res = FALSE;
	if (bid) {
		BBPfix(bid);
		if (BBPindex(input) == bid) {
			BAT *b = (BAT*)BBPgetdesc(ABS(bid));

			BATmode(b, TRANSIENT);
			*res = TRUE;
		}
		BBPunfix(bid);
	}
	return GDK_SUCCEED;
}

int
CMDsetaccess(BAT **r, BAT *input, int *param)
{
	bat oldCacheid = input->batCacheid;

	*r = BATsetaccess(input, *param);
	if ((*r)->batCacheid == oldCacheid) {
		BBPfix(oldCacheid);
	}
	return GDK_SUCCEED;
}

int
CMDgetaccess(int *r, BAT *input)
{
	*r = BATgetaccess(input);
	return GDK_SUCCEED;
}

static char *
pre(str s1, str s2)
{
	static char buf[64];

	snprintf(buf, 64, "%s%s", s1, s2);
	return buf;
}
static char *
local_itoa(ssize_t i)
{
	static char buf[32];

	snprintf(buf, 32, SSZFMT, i);
	return buf;
}
static char *
local_utoa(size_t i)
{
	static char buf[32];

	snprintf(buf, 32, SZFMT, i);
	return buf;
}

#define COLLISION 64 

static void
HASHinfo(BAT *bn, Hash *h, str s)
{
	BUN i;
	BUN j;
	BUN k;
	BUN cnt[COLLISION + 2];

	BUNins(bn, pre(s, "type"), ATOMname(h->type),FALSE);
	BUNins(bn, pre(s, "mask"), local_utoa(h->mask),FALSE);
	BUNins(bn, pre(s, "lim"), local_utoa(h->lim),FALSE);

	for (i = 0; i <= COLLISION + 1; i++) {
		cnt[i] = 0;
	}
	for (i = 0; i <= h->mask; i++) {
		if (h->hash[i] == BUN_NONE) {
			cnt[0]++;
		} else if (h->hash[i] > h->lim) {
			GDKerror("HASHinfo: hash consistency problem " BUNFMT "\n", i);
		} else {
			j = HASHlist(h, h->hash[i]);
			for (k = 0; j; k++)
				j >>= 1;
			cnt[k]++;
		}
	}

	for (i = 0; i <= COLLISION + 1; i++)
		if (cnt[i]) {
			BUNins(bn, pre(s, local_itoa((ssize_t) (i?(((ssize_t)1)<<(i-1)):0))), local_utoa((size_t) cnt[i]), FALSE);
		}
}

static void
infoHeap(BAT *bn, Heap *hp, str nme)
{
	char buf[1024], *p = buf;

	if (!hp)
		return;
	while (*nme)
		*p++ = *nme++;
	strcpy(p, "free");
	BUNins(bn, buf, local_utoa(hp->free),FALSE);
	strcpy(p, "size");
	BUNins(bn, buf, local_utoa(hp->size),FALSE);
	strcpy(p, "maxsize");
	BUNins(bn, buf, local_utoa(hp->maxsize),FALSE);
	strcpy(p, "storage");
	BUNins(bn, buf, (hp->base == NULL || hp->base == (char*)1) ? "absent" : (hp->storage == STORE_MMAP) ? (hp->filename ? "memory mapped" : "anonymous vm") : (hp->storage & STORE_PRIV) ? "private map" : "malloced",FALSE);
	strcpy(p, "newstorage");
	BUNins(bn, buf, (hp->newstorage == STORE_MEM) ? "malloced" : (hp->newstorage & STORE_PRIV) ? "private map" : "memory mapped",FALSE);
	strcpy(p, "filename");
	BUNins(bn, buf, hp->filename ? hp->filename : "no file",FALSE);
}

static char *
oidtostr(oid i)
{
	int len = 48;
	static char bf[48];
	char *p = bf;

	(void) OIDtoStr(&p, &len, &i);
	return bf;
}

int
CMDinfo(BAT **retval, BAT *b)
{
	BAT *bn;
	char mode[1024], *accessmode;

	if (!(bn = BATnew(TYPE_str, TYPE_str, 128)))
		return GDK_FAIL;
	*retval = bn;

	if (b->batPersistence == PERSISTENT) {
		strcpy(mode, "persistent");
	} else if (b->batPersistence == SESSION) {
		strcpy(mode, "session");
	} else if (b->batPersistence == TRANSIENT) {
		strcpy(mode, "transient");
	} else {
		strcpy(mode, "unknown");
	}

	switch (b->batRestricted) {
	case BAT_READ:
		accessmode = "read-only";
		break;
	case BAT_WRITE:
		accessmode = "updatable";
		break;
	case BAT_APPEND:
		accessmode = "append-only";
		break;
	default:
		accessmode = "unknown";
	}

	BUNins(bn, "batId", BATgetId(b),FALSE);
	BUNins(bn, "batCacheid", local_itoa((ssize_t)(b->batCacheid)),FALSE);
	BUNins(bn, "hparentid", local_itoa((ssize_t)(b->H->heap.parentid)),FALSE);
	BUNins(bn, "tparentid", local_itoa((ssize_t)(b->T->heap.parentid)),FALSE);
	BUNins(bn, "batSharecnt", local_itoa((ssize_t)(b->batSharecnt)),FALSE);
	BUNins(bn, "batCount", local_utoa((size_t)b->batCount),FALSE);
	BUNins(bn, "batCapacity", local_utoa((size_t)b->batCapacity),FALSE);
	BUNins(bn, "head", ATOMname(b->htype),FALSE);
	BUNins(bn, "tail", ATOMname(b->ttype),FALSE);
	BUNins(bn, "batPersistence", mode,FALSE);
	BUNins(bn, "batRestricted", accessmode,FALSE);
	BUNins(bn, "batRefcnt", local_itoa((ssize_t)(BBP_refs(b->batCacheid))),FALSE);
	BUNins(bn, "batLRefcnt", local_itoa((ssize_t)(BBP_lrefs(b->batCacheid))),FALSE);
	BUNins(bn, "batDirty", BATdirty(b) ? "dirty" : "clean",FALSE);
	BUNins(bn, "batSet", local_itoa((ssize_t)(b->batSet)),FALSE);

	BUNins(bn, "hsorted", local_itoa((ssize_t)(BAThordered(b))),FALSE);
	BUNins(bn, "hident", b->hident,FALSE);
	BUNins(bn, "hdense", local_itoa((ssize_t)(BAThdense(b))),FALSE);
	BUNins(bn, "hseqbase", oidtostr(b->hseqbase),FALSE);
	BUNins(bn, "hkey", local_itoa((ssize_t)(b->hkey)),FALSE);
	BUNins(bn, "hvarsized", local_itoa((ssize_t)(b->hvarsized)),FALSE);
	BUNins(bn, "halign", local_utoa(b->halign),FALSE);
	BUNins(bn, "hnosorted", local_utoa(b->H->nosorted),FALSE);
	BUNins(bn, "hnosorted_rev", local_utoa(b->H->nosorted_rev),FALSE);
	BUNins(bn, "hnodense", local_utoa(b->H->nodense),FALSE);
	BUNins(bn, "hnokey[0]", local_utoa(b->H->nokey[0]),FALSE);
	BUNins(bn, "hnokey[1]", local_utoa(b->H->nokey[1]),FALSE);
	BUNins(bn, "hnonil", local_utoa(b->H->nonil),FALSE);
	BUNins(bn, "hnil", local_utoa(b->H->nil),FALSE);

	BUNins(bn, "tident", b->tident,FALSE);
	BUNins(bn, "tdense", local_itoa((ssize_t)(BATtdense(b))),FALSE);
	BUNins(bn, "tseqbase", oidtostr(b->tseqbase),FALSE);
	BUNins(bn, "tsorted", local_itoa((ssize_t)(BATtordered(b))),FALSE);
	BUNins(bn, "tkey", local_itoa((ssize_t)(b->tkey)),FALSE);
	BUNins(bn, "tvarsized", local_itoa((ssize_t)(b->tvarsized)),FALSE);
	BUNins(bn, "talign", local_utoa(b->talign),FALSE);
	BUNins(bn, "tnosorted", local_utoa(b->T->nosorted),FALSE);
	BUNins(bn, "tnosorted_rev", local_utoa(b->T->nosorted_rev),FALSE);
	BUNins(bn, "tnodense", local_utoa(b->T->nodense),FALSE);
	BUNins(bn, "tnokey[0]", local_utoa(b->T->nokey[0]),FALSE);
	BUNins(bn, "tnokey[1]", local_utoa(b->T->nokey[1]),FALSE);
	BUNins(bn, "tnonil", local_utoa(b->T->nonil),FALSE);
	BUNins(bn, "tnil", local_utoa(b->T->nil),FALSE);

	BUNins(bn, "batInserted", local_utoa(b->batInserted),FALSE);
	BUNins(bn, "batDeleted", local_utoa(b->batDeleted),FALSE);
	BUNins(bn, "batFirst", local_utoa(b->batFirst),FALSE);
	BUNins(bn, "htop", local_utoa(b->H->heap.free),FALSE);
	BUNins(bn, "ttop", local_utoa(b->T->heap.free),FALSE);
	BUNins(bn, "batStamp", local_itoa((ssize_t)(b->batStamp)),FALSE);
	BUNins(bn, "lastUsed", local_itoa((ssize_t)(BBP_lastused(b->batCacheid))),FALSE);
	BUNins(bn, "curStamp", local_itoa((ssize_t)(BBPcurstamp())),FALSE);
	BUNins(bn, "batCopiedtodisk", local_itoa((ssize_t)(b->batCopiedtodisk)),FALSE);
	BUNins(bn, "batDirtydesc", b->batDirtydesc ? "dirty" : "clean",FALSE);

	BUNins(bn, "H->heap.dirty", b->H->heap.dirty ? "dirty" : "clean",FALSE);
	BUNins(bn, "T->heap.dirty", b->T->heap.dirty ? "dirty" : "clean",FALSE);
	infoHeap(bn, &b->H->heap, "head.");
	infoHeap(bn, &b->T->heap, "tail.");

	BUNins(bn, "H->vheap->dirty", (b->H->vheap && b->H->vheap->dirty) ? "dirty" : "clean",FALSE);
	infoHeap(bn, b->H->vheap, "hheap.");

	BUNins(bn, "T->vheap->dirty", (b->T->vheap && b->T->vheap->dirty) ? "dirty" : "clean",FALSE);
	infoHeap(bn, b->T->vheap, "theap.");

	/* dump index information */
	if (b->H->hash) {
		HASHinfo(bn, b->H->hash, "hhash->");
	}
	if (b->T->hash) {
		HASHinfo(bn, b->T->hash, "thash->");
	}
	return GDK_SUCCEED;
}

#define ROUND_UP(x,y) ((y)*(((x)+(y)-1)/(y)))

static int
CMDbatdisksize(lng *tot, BAT *b)
{
	size_t blksize = 512;
	size_t size = 0;

	if (!isVIEW(b)) {
		size += ROUND_UP(b->H->heap.free, blksize);
		size += ROUND_UP(b->T->heap.free, blksize);
		if (b->H->vheap)
			size += ROUND_UP(b->H->vheap->free, blksize);
		if (b->T->vheap)
			size += ROUND_UP(b->T->vheap->free, blksize);
	}
	*tot = size;
	return GDK_SUCCEED;
}

static int
CMDbatvmsize(lng *tot, BAT *b)
{
	size_t blksize = MT_pagesize();
	size_t size = 0;

	if (!isVIEW(b)) {
		BUN cnt = BATcapacity(b);

		size += ROUND_UP(b->H->heap.size, blksize);
		size += ROUND_UP(b->T->heap.size, blksize);
		if (b->H->vheap)
			size += ROUND_UP(b->H->vheap->size, blksize);
		if (b->T->vheap)
			size += ROUND_UP(b->T->vheap->size, blksize);
		if (b->H->hash)
			size += ROUND_UP(sizeof(BUN) * cnt, blksize);
		if (b->T->hash)
			size += ROUND_UP(sizeof(BUN) * cnt, blksize);
	}
	*tot = size;
	return GDK_SUCCEED;
}

static int
CMDbatsize(lng *tot, BAT *b, int force)
{
	size_t size = 0;

	if ( force || !isVIEW(b)) {
		BUN cnt = BATcapacity(b);

		size += b->H->heap.size;
		size += b->T->heap.size;
		if (b->H->vheap)
			size += b->H->vheap->size;
		if (b->T->vheap)
			size += b->T->vheap->size;
		if (b->H->hash)
			size += sizeof(BUN) * cnt;
		if (b->T->hash)
			size += sizeof(BUN) * cnt;
	}
	*tot = size;
	return GDK_SUCCEED;
}

int
CMDbatsize_str(lng *tot, str batname, int force)
{
	bat bid = BBPindex(batname);
	BAT *b = bid ? (BAT *) BBPgetdesc(bid) : NULL;

	if (b == NULL) {
		GDKerror("CMDbatsize_str: %s no such bat.\n", batname);
		return GDK_FAIL;
	}
	return CMDbatsize(tot, b, force);
}

@+ Synced BATs
@c
int
CMDsynced(bit *ret, BAT *b1, BAT *b2)
{
	*ret = ALIGNsynced(b1, b2) ? 1 : 0;
	return GDK_SUCCEED;
}

@+ BBP Management, IO
@c
int
CMDroles(BAT **r, BAT *b, str hname, str tname)
{
	BATroles(*r = b, hname, tname);
	BBPfix(b->batCacheid);
	return GDK_SUCCEED;
}

int
CMDcol_name(BAT **r, BAT *b, str tname)
{
	BATcol_name(*r = b, tname);
	BBPfix(b->batCacheid);
	return GDK_SUCCEED;
}

int
CMDrename(bit *retval, BAT *b, str s)
{
	int ret;
	int c;
	char *t = s;

	for ( ; (c = *t) != 0; t++) {
		if (c != '_' && !GDKisalnum(c)) {
			GDKerror("CMDrename: identifier expected: %s\n", s);
			return GDK_FAIL;
		}
	}

	ret = BATname(b, s);
	*retval = FALSE;
	if (ret == 1) {
		GDKerror("CMDrename: identifier expected: %s\n", s);
		return GDK_FAIL;
	} else if (ret == BBPRENAME_ILLEGAL) {
		GDKerror("CMDrename: illegal temporary name: '%s'\n", s);
		return GDK_FAIL;
	} else if (ret == BBPRENAME_LONG) {
		GDKerror("CMDrename: name too long: '%s'\n", s);
		return GDK_FAIL;
	} else if (ret != BBPRENAME_ALREADY) {
		*retval = TRUE;
	}
	return GDK_SUCCEED;
}

int
CMDname(str *retval, BAT *b)
{
	*retval = GDKstrdup(BBPname(b->batCacheid));
	return GDK_SUCCEED;
}

int
CMDunload(bit *res, str input)
{
	bat bid = ABS(BBPindex(input));

	*res = FALSE;
	if (bid > 0) {
		BAT *b;

		BBPfix(bid);
		b = BBP_cache(bid);
		if (b) {
			if (b->batPersistence == SESSION)
				BATmode(b, TRANSIENT);
			BBPcold(bid);	/* will trigger unload of also persistent bats */
		}
		*res = BBPunfix(bid) == 0;
	}
	return GDK_SUCCEED;
}

int
CMDhot(str input)
{
	BBPhot(BBPindex(input));
	return GDK_SUCCEED;
}

int
CMDcold(str input)
{
	BBPcold(BBPindex(input));
	return GDK_SUCCEED;
}

int
CMDheat(int *res, str input)
{
	int bid = BBPindex(input);

	if (bid) {
		*res = BBP_lastused(bid) & 0x7fffffff;
	}
	return GDK_SUCCEED;
}

int
CMDsave(bit *res, str input)
{
	bat bid = BBPindex(input);
	BAT *b;

	*res = FALSE;
	if (bid) {
		BBPfix(bid);
		b = BBP_cache(bid);
		if (b && BATdirty(b)) {
			if (BBPsave(b) == 0)
				*res = TRUE;
		}
		BBPunfix(bid);
	}
	return GDK_SUCCEED;
}


int
CMDmmap(BAT **r, BAT *b, int *hbns, int *tbns, int *hhp, int *thp)
{
	/* == int_nil means no change */
	if (*hbns == int_nil) 
		*hbns = b->batMaphead;
	if (*tbns == int_nil) 
		*tbns = b->batMaptail;
	if (b->H->vheap && *hhp == int_nil) 
		*hhp = b->batMaphheap;
	if (b->T->vheap && *thp == int_nil) 
		*thp = b->batMaptheap;
	if (BATmmap(*r = b, *hbns, *tbns, *hhp, *thp) == 0) {
		BBPfix(b->batCacheid);
		return GDK_SUCCEED;
	}
	return GDK_FAIL;
}

int
CMDmadvise(BAT **r, BAT *b, int *hbns, int *tbns, int *hhp, int *thp)
{
	BBPfix(b->batCacheid);
	return BATmadvise(*r = b, (*hbns == int_nil) ? -1 : *hbns, (*tbns == int_nil) ? -1 : *tbns, (*hhp == int_nil) ? -1 : *hhp, (*thp == int_nil) ? -1 : *thp) ? GDK_FAIL : GDK_SUCCEED;
}

@+ Accelerator Control
@c
int
CMDaccbuild(BAT *b, str acc )
{
	if (strcmp(acc, "hash") == 0 && BAThash(b,0)) {
		return GDK_SUCCEED;
	}
	return GDK_FAIL;
}

int
CMDaccdel(BAT *b, str acc)
{
	if (strcmp(acc, "hash") == 0)
		HASHremove(b);
	return GDK_SUCCEED;
}

/* ITERATIONS ARE DEFINED ELSEWHERE */


int
CMDget_seqbase(oid *o, BAT *b)
{
	*o = b->hseqbase;
	return GDK_SUCCEED;
}

int
CMDset_seqbase(BAT **r, BAT *b, oid *o)
{
	BATseqbase(*r = b, *o);
	BBPfix(b->batCacheid);
	return GDK_SUCCEED;
}

@+ Page-wise BAT remappings
@T
The XML node storage scheme of MonetDB/XQuery needs some extra kernel support. 

@itemize
@item
  we introduce a fast way to create BATs with the VM pages in a different order
  (to cheaply support inserting new pages halfway). 
@item
  for other bats, there is a new rcopy(), that copies large heaps using
  copy-on-write memory maps. This is also done for string heaps, if they are
  no longer double eliminated. 
@item
  we introduce a primitive to swizzle OIDs for such remappings between RIDs (the real
  voids on disk) and PREs (the voids of the remapped copy).
@item
  we introduce 'isolate()' a primitive that executes a number of idempotent updates
  on a bat, such that all modified logical pages have received physical page
  copies (transparently by the MMU page faults it generates).
@end itemize

Also, we use copy-on-write maps for transaction isolation. Contrary to intuition, we 
write into STORE_MMAP read-only master bats (overriding the read-only protection 
with a new 'force' flag), and read only from the copy-on-write copies produced by 
the 'remap' and 'rcopy'. These copies provide efficient shadow paging. That is, before a master bat 
is replaced into (appends are no problem) then all live read copies (copy-on-write remaps) 
get a 'idempotent' replace on the affected pages (a BUN replace with a value that was 
already there), such that a shadow copy of the page is made by the OS. In this way, 
the subsequent update in the master bat is invisible in the copy-on-write copies 
(transaction isolation). 

The shadow copying could be done with BUN-replaces but can be optimized to touch just
one word per physical page. This is done by CMDisolate.

Similarly, the swizzle computations (from physical to logical id in remapped bats)
could be done with shifts, mask, addition and fetchjoins; it is done much faster
using the special-purpose CMDswizzle.  

other changes were:

@ itemize
@item
  gdk_bat.mx/gdk_batop.mx: a 'force' flag in update operations that allow to update
  read-only/append-only BATs anyway. Note that if used, another (WAL-based) recovery
  mechanism must be used to repair BATs after a system crash!! This is a user
  respsonability (in this case, of the MonetDB/XQuery frontend).
@item
  gdk_bat.mx: make a true copy of remapped/rcopied BUN heaps if the bat becomes persistent 
  or updatable. 
@item
  gdk_batop.mx: optimized fetchjoin for idempotent positional joins (into a bat[void,void]
  with equal seqbase and all tuples hitting). To keep semantics consistent, it is now
  an error if a fetchjoin is performed with a key that is out-of-range. Everything *must* match!
@item
  gdk_storage.mx: batload.  To preserve the integritry of string heaps with such forced updates, 
  the kernel zaps the internal hash table of string heaps. Note that this is only allowed if 
  double-elimination inside the string heap is disabled (in that case the hash table is not 
  required to be complete).  To prevent problems, the rcopy() does not do mmap-tricks for 
  double-eliminating heaps.
@end itemize

In swizzling as well as in positional join, specific optimizations are made for
the common case where all pages appear in order (this occurs in XML tables that have
not yet received updates or are read-only). In this case swizzling is a no-op.

For read-only tables, logical node IDs (nids) are equal to both PREs and RIDs. A 
translation from NID to PRE (or RID) then becomes positional join onto a bat[void,void] 
with seqbases 0@0, which is an idempotent join. This case now returns a view at
zero cost.

@- Remapped Copy
@T
CMDremap makes a copy of a bat, putting the logical 'pages' (REMAP_PAGE_SIZE tuples) in an 
alternative order, specified by a map. It is optimized to use copy-on-write memory 
mappings to make cheap copies, when possible.

The result is a read-only copy of the original. As it is a true copy, in principle 
we can replace (but nor insert/delete) BUNs in it, overriding the access restriction.

Making such bats persistent or appendable/writable, will force a true copy of the 
copy-on-write mmap heap to be made.
@c
static int
copy_segment(MT_mmap_hdl *hdl, BAT *bn, BAT *b, oid src, BUN dst, BUN cnt)
{
	int ret = 0;

	if (cnt) {
		size_t xx = REMAP_PAGE_SIZE * Tsize(b);
		off_t src_off = (off_t) (src * xx); /* 64bit: could overflow */
		size_t dst_off = dst * xx;
		size_t nbytes  = cnt * xx;
		size_t partial = (Tloc(b,BUNlast(b)) - Tloc(b,BUNfirst(b))) - src_off;

		if (!hdl) {
			/* copy segment from master bat */
			memcpy(Tloc(bn,BUNfirst(bn)) + dst_off, Tloc(b,BUNfirst(b)) + src_off, (partial < nbytes)?partial:nbytes);
		} else {
			if (MT_mmap_remap(hdl, src_off, nbytes) == (void *) -1) return 0;
		}
		if (partial < nbytes) {
			/* fill a partial page with nils */
			ptr nil = ATOMnilptr(bn->ttype);
			BUN cur = BUNfirst(bn) + (BUN) ((dst_off + partial) >> bn->T->shift);
			BUN end = BUNlast(bn);

			for (; cur < end; cur++) {
				Treplacevalue(bn, Tloc(bn,cur), nil);
			}
		}
	}
	ret = 1;
bunins_failed:
	return ret;
}

int
CMDremap(BAT **res, BAT *b, BAT *map, bit *force)
{
	BATiter mapi = bat_iterator(map), bni;
	BUN cnt = BATcount(map), n = BATcount(b);
	BUN max = (BUN) (1 + (((ssize_t) n) - 1) / (size_t) REMAP_PAGE_SIZE);
	int (*fix) (ptr) = BATatoms[b->ttype].atomFix;
	int mode = (MMAP_READ|MMAP_SEQUENTIAL) | ((*force)?MMAP_WRITE:MMAP_COPY);
	oid* pid = (oid*) alloca(cnt*sizeof(oid));
	BUN xx, yy = 0, zz = 0;
	char path[PATHLENGTH];
	char *chk;
	BUN p, q;
	BAT *bn;
	BATstore *bs;
	MT_mmap_hdl hdl;

   	/* try to use fast page-wise memory mapping technique on read-only mmapped [void,X] bats */ 
	char* mmappath = (b->batRestricted != BAT_WRITE &&
		    (b->T->heap.storage == STORE_MMAP))?path:NULL;

	/* sanity check on page map */
	if (BAThdense(map) == 0 || map->hseqbase ) {
		GDKerror("remap: map head column must be dense and starting from 0@0.\n");
		return GDK_FAIL;
	}
	if (b->ttype == TYPE_void) {
		/* remappings on bat[void,void] are only supported in the trivial case (all pages in order) */
		if (!BATtdense(map)) {
			GDKerror("remap: a bat[void,void] cannot me remapped.\n");
			return GDK_FAIL;
		}
		/* create another bat[void,void]. BEWARE: last page is not NIL padded!! */
		*res = bn = BATnew(TYPE_void, TYPE_void, 10);
		if (bn == NULL) return GDK_FAIL;
		BATseqbase(bn, 0);
		if (cnt) {
			oid mpid = *(oid*) BUNtail(mapi,BUNfirst(map));
			BATseqbase(BATmirror(bn), mpid << REMAP_PAGE_BITS);
		}
		BATsetcount(bn,cnt <<= REMAP_PAGE_BITS);
		return GDK_SUCCEED;
	}

	/* chk is a bit mask to ensure that no page is requested twice */
	chk = (char*) GDKzalloc(n = 1 + max/8);
	if (chk == NULL) return GDK_FAIL;

	/* check that the set of requested page-ids is a subset of all existing page-ids */
	BATloop(map, p, q) {
		oid id = *(oid*) BUNtail(mapi, p);
		size_t idx = id >> 3;  
		char mask = (char) (1 << (id & 7));  
		if (id > max) {
			GDKerror("remap: map index " OIDFMT "@0 out of range [0@0," BUNFMT "@0]\n", id, max);
			GDKfree(chk);
			return GDK_FAIL;
		} else if (chk[idx] & mask) {
			GDKerror("remap: map index " OIDFMT "@0 occurs twice.\n", id);
			GDKfree(chk);
			return GDK_FAIL;
		}
		pid[yy++] = id;
		chk[idx] |= mask;
	}
	GDKfree(chk);

	/* create result bat descriptor */
	bs = BATcreatedesc(TYPE_void, b->ttype, TRUE);
	bn = bs ? &bs->B : NULL;
	*res = bn; 
	bni = bat_iterator(bn);
	if (bn == NULL) return GDK_FAIL;
	BATinit_idents(bn);

	bn->H->type = TYPE_void;
	bn->H->varsized = 1;
	bn->H->shift = 0;
	bn->H->width = 0;
	bn->H->seq = 0;
	bn->H->nonil = 0;

	bn->T->type = b->T->type;
	bn->T->varsized = b->T->varsized;
	bn->T->shift = b->T->shift; 
	bn->T->width = b->T->width;
	bn->T->seq = b->T->seq;

	bn->tsorted = 0;
	bn->tkey = 0;
	bn->T->nonil = 0;
	bn->batRestricted = BAT_READ;
	n = cnt << REMAP_PAGE_BITS;

	/* copy the entire tail heap (if present) */
	if (ATOMvarsized(bn->ttype)) {
		if (HEAPalloc(bn->T->vheap, (size_t) (b->T->vheap->free*BATMARGIN), 1) >= 0) {
			memcpy(bn->T->vheap->base, b->T->vheap->base, bn->T->vheap->free = b->T->vheap->free);
		} else {
			goto error;
		}
	}
	/* try to get a reserved mmap region */
	if (mmappath) {
		void *base;
		size_t heapsize = tailsize(bn, n);

		if (bn->T->heap.filename)
			GDKfree(bn->T->heap.filename); 
		bn->T->heap.filename = GDKstrdup(b->T->heap.filename); 
		if (bn->T->heap.filename == NULL)
			goto error;
		GDKfilepath(mmappath, BATDIR, bn->T->heap.filename, NULL);
		base = MT_mmap_open(&hdl, mmappath, mode, 0, heapsize, cnt);
		if (base == (void*) -1) goto error;

		bn->T->heap.base = base;
		bn->T->heap.size = bn->T->heap.maxsize = heapsize; 
		bn->T->heap.storage = STORE_MMAP;
		if (!*force)
			bn->T->heap.storage |= STORE_PRIV; 
	} else if (HEAPalloc(&bn->T->heap, n, Tsize(bn)) < 0) {
		goto error;
	}

	/* set the right bat size */
	bn->batCapacity = n;
	BATsetcount(bn, n);
	bn->batFirst = bn->batDeleted = 0;
	bn->batInserted = (cnt << REMAP_PAGE_BITS);

	/* go over all pages and copy them in segments that unite consecutively mapped pages */
	for(xx=1; xx<cnt; xx++) {
		if (pid[xx]-1 != pid[xx-1]) {
			if (!copy_segment(mmappath ? &hdl : NULL, bn, b, pid[zz], zz, xx-zz))
				break;
			zz = xx;
		}
	}
	if (xx < cnt || !copy_segment(mmappath ? &hdl : NULL, bn, b, pid[zz], zz, cnt-zz)) {
		HEAPfree(&bn->T->heap);
		goto error;
	}
	if (mmappath) {
		MT_mmap_close(&hdl);
		GDKvminc(tailsize(bn, n));
	}

	/* if the tail atom has refcounting, we must fix the copies */
	if (fix) {
		BATloop(bn, p, q) {
			fix(BUNtail(bni, p));
		}
	}
	BBPcacheit(bs);
	if (mmappath) {
		/* if copy-on-write was used, make bn a logical view on b */
		bn->P->lview = TRUE;
		bn->T->heap.copied = TRUE;
		if (bn->H->type != TYPE_void)
			BBPshare(bn->H->heap.parentid = b->batCacheid);
		if (bn->T->type != TYPE_void)
			BBPshare(bn->T->heap.parentid = -b->batCacheid);
	}
	return GDK_SUCCEED;
  error:
	if (mmappath)
		MT_mmap_close(&hdl);
	if (bn->T->vheap) {
		HEAPfree(bn->T->vheap);
		GDKfree(bn->T->vheap);
	}
	HEAPfree(&bn->T->heap);
	BBPclear(bn->batCacheid);
	return GDK_FAIL;
}

@- page-wise OID swizzling
@c
#ifdef HAVE_RESTRICT
#define __r     restrict
#else
#ifdef HAVE___RESTRICT__
#define __r     __restrict__
#else
#define __r
#endif
#endif

#define SWIZZLE(idx) ((map[idx >> REMAP_PAGE_BITS] << REMAP_PAGE_BITS) | (idx & (oid) REMAP_PAGE_MASK))  
#define SWIZZLE_CHECK(idx) ((map[(idx >> REMAP_PAGE_BITS) & (ok &= ((idx >= max) - 1))] << REMAP_PAGE_BITS) | (idx & (oid) REMAP_PAGE_MASK))  

static int 
swizzle(oid max, int htpe, oid tbase, BUN cnt, 
	oid *__r hdst, oid *__r tdst, oid *__r map, oid *__r head, oid *__r tail) 
{
	BUN i, n = cnt;
	int ok = -1;

	if (tbase != oid_nil) {
		if (tbase + cnt > max) {
			ok = 0;
		} else if (htpe) {
			for(i=0; i<n; i++, tbase++) {
				*hdst++ = head[i];
				*tdst++ = SWIZZLE(tbase);
			}
		} else {
			for(i=0; i<n; i++, tbase++) {
				*tdst++ = SWIZZLE(tbase);
			}
		}
	} else {
		if (htpe) {
			for(i=0; i<n; i++) {
				*hdst++ = head[i];
				*tdst++ = SWIZZLE_CHECK(tail[i]);
			}
		} else {
			for(i=0; i<n; i++) {
				*tdst++ = SWIZZLE_CHECK(tail[i]);
			}
		}
	}
	return ok;
}

int
CMDswizzle(BAT **res, BAT *b, BAT *map)
{
	BATiter mapi = bat_iterator(map), bi = bat_iterator(b), bni;
	BUN xx, yy=0, n = BATcount(b), max = BATcount(map);
	oid *pid = (oid*) BUNtail(mapi, BUNfirst(map));
	BUN p, q;
	BAT *bn;
	oid sqbs;

	if (map->hseqbase) {
		GDKerror("[swizzle]: map %s should be a void column starting at 0@0.\n", 
			BBP_logical(map->batCacheid));
		return GDK_FAIL;
	}

	/* sometimes we can just return the input bat (idempotent swizzle) */
	if (max == 0 || (BATtdense(map) && map->tseqbase == 0)) { 
		/* special semantics: empty bat (max == 0) => no remapping */
		/* or if map-tdense with base 0 => do not check for out-of-range oids (HACK) */
		if (max && map->tseqbase) {
			GDKerror("[swizzle]: map %s is a void view.\n", BBP_logical(map->batCacheid)); 
			return GDK_FAIL;
		}
		*res = VIEWcreate(b, b); /* used in the fast, read-only XML case */
		return GDK_SUCCEED;
	} 

	/* for efficiency, we ensure the map to be a simple array (copy if necessary) */
	if (map->ttype == TYPE_void) {
		pid = (oid*) GDKmalloc(max*sizeof(oid));
		if (pid == NULL) return GDK_FAIL;
		BATloop(map, p, q)
			pid[yy++] = *(oid*) BUNtail(mapi,p);
	}

	/* create the result bat and set its final size */
	*res = bn = BATnew(BAThdense(b)?TYPE_void:b->htype, TYPE_oid, n);
	bni = bat_iterator(bn);
	if (bn == NULL) return GDK_FAIL;
	BATsetcount(bn, n);
	BATseqbase(bn, b->hseqbase);

	/* do the work in a fast function */
	xx = swizzle(max << REMAP_PAGE_BITS,            /* maximum offset (for range check) */
		     bn->htype,                         /* generate a head column? */
		     BATtdense(b)?b->tseqbase:oid_nil,  /* input tail is dense? */
		     n,                                 /* number of input tuples */
		     (oid*) Hloc( bn, BUNfirst(bn)),    /* result array */
		     (oid*) Tloc( bn, BUNfirst(bn)),    /* result array */
		     pid,                               /* page-id lookup array */
		     (oid*) BUNhloc(bi,BUNfirst(b)),     /* head input array */
		     (oid*) BUNtloc(bi,BUNfirst(b))      /* tail input array */
		     ) == 0;

	if (yy) GDKfree(pid);
	if (xx) {
		GDKerror("[swizzle]: %s contains illegal offsets.\n", BBP_logical(b->batCacheid)); 
		BBPreclaim(bn);
		return GDK_FAIL;
	}

	sqbs = n == 0 ? 0 : *(oid*)BUNhead(bni,BUNfirst(bn));
	bn->hdense = BAThdense(b) || (n < 2 && sqbs != oid_nil);
	if (bn->hdense) {
		BATseqbase(bn, sqbs);
	}
	bn->hsorted = (bn->hdense || BAThordered(b)&1) ? GDK_SORTED : FALSE;
	BATkey(bn, bn->hdense || b->hkey != 0);

	sqbs = n == 0 ? 0 : *(oid*)BUNtail(bni,BUNfirst(bn));
	bn->tdense = n < 2 && sqbs != oid_nil;
	if (bn->tdense) {
		BATseqbase(BATmirror(bn), sqbs);
	}
	bn->tsorted = bn->tdense ? GDK_SORTED : FALSE;
	BATkey(BATmirror(bn), bn->tdense || b->tkey != 0);

	return GDK_SUCCEED;
}

@- fast isolation support

If *pageids == TRUE, the oids are logical page-ids (REMAP_PAGE_SIZE) and the entire page
needs to be isolated. Note the distinction between physical and logical pages. VM needs
isolation on the physical level. The difference can be significant. A locical page is defined 
as a number of tuples (e.g. 64K) thus spans up to 512KB in case of a 8-byte type such as lng 
or oid. Such a a 512KB range may span up to 128 physical OS pages (MT_pagesize can be as low 
as 4KB on current systems).

All this is taken csre of by CMDisolate.
@c
int
CMDisolate(BAT *b, BAT *dirty, bit *pageids) {
	BATiter dirtyi = bat_iterator(dirty);
	int bogus = ~((((*pageids)&64)>>5) != (((*pageids)&32)>>4)); /* yields all ones */
	BUN cnt = BATcount(b);

	if (!BAThdense(b) || b->hseqbase || Tsize(b) != ATOMsize(b->ttype)) {
		GDKerror("isolate(%s): should be a unary column.\n", BBP_logical(b->batCacheid));
		return GDK_FAIL;
	}
	if (b->T->vheap && b->T->vheap->base && b->T->vheap->storage != STORE_MEM) {
		GDKerror("isolate(%s): cannot isolate tail heaps.\n", BBP_logical(b->batCacheid));
		return GDK_FAIL;
	}
	if (b->T->heap.storage == STORE_MMAP) {
		GDKerror("isolate(%s): cannot isolate direct maps.\n", BBP_logical(b->batCacheid));
		return GDK_FAIL;
	}
	if (cnt && (b->T->heap.storage & STORE_PRIV)) {
		size_t pagebits, pagesize = MT_pagesize(), pagecnt = pagesize/ATOMsize(b->ttype);
		size_t pos, lim = 0, idx, xx, yy = pagecnt;
		unsigned int *bitmask;
		BUN p, q;
		for(pagebits=0; yy>1; pagebits++) yy >>= 1;

		/* determine the number of bitmask slots, and zalloc it */
		yy = 1+ ((cnt-1) >> (pagebits+5)); /* 5 is for 32, #bits in a unsigned int */
		bitmask = (unsigned int*) GDKmalloc(yy*sizeof(unsigned int));
		if (bitmask == NULL) {
			GDKerror("isolate(%s): memory failure.\n", BBP_logical(b->batCacheid));
			return GDK_FAIL;
		}
		for(xx=0; xx<yy; xx++) bitmask[xx] = 0;

		if (*pageids) {
			BATloop(dirty, p, q) {
				/* oid is a page number, calculate absolute oid */
				pos = (*(oid*) BUNtail(dirtyi,p)) << REMAP_PAGE_BITS;
				lim = pos + (size_t) REMAP_PAGE_SIZE;
	
				if (lim > cnt) lim = cnt; /* out of bounds!! */

				/* must touch all physical pages in this logical page */
				for(; pos<lim; pos+=pagecnt) { 
					idx = pos >> pagebits;
					bitmask[idx >> 5] |= 1 << (idx&31); 
				}
			}
		} else {
			/* oids are the BUNs that must be isolated */
			BATloop(dirty, p, q) {
				pos = *(oid*) BUNtail(dirtyi,p);

				if (pos > cnt) continue; /* out of bounds!! */

				idx = pos >> pagebits;
				bitmask[idx >> 5] |= 1 << (idx&31); 
			}
		}	

		/* write an idempotent byte into all pages that need isolation */
		for(xx=0; xx<yy; xx++) {
			unsigned int msk = bitmask[xx];
			if (msk) {
				chr *touch = ((chr*) b->T->heap.base) + xx * (pagesize << 5);
				do {
					if ((msk&127) == 0) { /* skip 7 clean pages */
						msk >>=7; touch += (pagesize<<3)-pagesize;
					} 
					if (msk&1) {
						/* do LOAD/STORE; bit-AND with all-ones to fool compiler */
						*(int*)touch = (*(int*)touch)&bogus; /* causes OS trap (copy-on-write) */
					} 
					msk >>= 1; touch += pagesize;
				} while(msk);
			} /* else: skip 32 clean pages */
		}
		GDKfree(bitmask);
	}
	return GDK_SUCCEED;
}

int
CMDmsync(BAT **r, BAT *b, oid* lo, oid *hi, bit *async)
{
	if (b->hseqbase == oid_nil || Tsize(b) > ATOMsize(ATOMtype(b->ttype))) {
		GDKerror("msync(%s, " OIDFMT ", " OIDFMT "): illegal head column.\n", BBP_logical(b->batCacheid), *lo, *hi);
		return GDK_FAIL;
	}
	if (*lo < b->hseqbase || *lo > *hi || (*hi - *lo) > BATcount(b)) {
		GDKerror("msync(%s, " OIDFMT ", " OIDFMT "): illegal lo-hi head range.\n", BBP_logical(b->batCacheid), *lo, *hi);
		return GDK_FAIL;
	}
	if (*lo < *hi && (b->T->heap.storage == STORE_MMAP)) {
		size_t lo_off = (*lo - b->hseqbase) * Tsize(b);
		size_t hi_off = (*hi - b->hseqbase) * Tsize(b);
		lo_off = (lo_off / MT_pagesize()) * MT_pagesize();
		hi_off = (((hi_off - 1) / MT_pagesize()) + 1) * MT_pagesize();
		if (MT_msync(b->T->heap.base, lo_off, hi_off - lo_off, (*async==TRUE)?MMAP_ASYNC:MMAP_SYNC)) {
			GDKerror("msync(%s, " OIDFMT ", " OIDFMT "): buns sync failed.\n", BBP_logical(b->batCacheid), *lo, *hi);
			return GDK_FAIL;
		}
	}
	if (b->T->vheap && b->T->vheap->storage == STORE_MMAP) { /* flush tail heaps fully */
		if (MT_msync(b->T->vheap->base, 0, b->T->vheap->free, (*async==TRUE)?MMAP_ASYNC:MMAP_SYNC)) { 
			GDKerror("msync(%s, " OIDFMT ", " OIDFMT "): tail sync failed.\n", BBP_logical(b->batCacheid), *lo, *hi);
			return GDK_FAIL;
		}
	}
	*r = b;
	BBPfix(b->batCacheid);
	return GDK_SUCCEED;
}
@}

@- Wrapping
The remainder contains the wrapper code over the version 4
@+ InformationFunctions
In most cases we pass a BAT identifier, which should be unified
with a BAT descriptor. Upon failure we can simply abort the function.

The logical head type :oid is mapped to a TYPE_void
with sequenceBase. It represents the old fashioned :vid
@c


str
BKCnewBAT(int *res, int *ht, int *tt, BUN *cap)
{
	BAT *b;

	if( *ht == TYPE_oid){
		int tpe= TYPE_void;
		if (CMDnew(&b, &tpe, tt, cap) == GDK_SUCCEED) {
			oid o= 0;
			BATseqbase(b, o);
			*res = b->batCacheid;
			BBPkeepref(*res);
			return MAL_SUCCEED;
		}
	} else
	if (CMDnew(&b, ht, tt, cap) == GDK_SUCCEED) {
		*res = b->batCacheid;
		BBPkeepref(*res);
		return MAL_SUCCEED;
	}
	throw(MAL, "bat.new", GDK_EXCEPTION);
}

str
BKCattach(int *ret, int *tt, str *heapfile)
{
	BAT *b;

	if (CMDattach(&b, tt, *heapfile) == GDK_SUCCEED) {
		*ret = b->batCacheid;
		BBPkeepref(*ret);
		return MAL_SUCCEED;
	}
	throw(MAL, "bat.attach", GDK_EXCEPTION);
}

str
BKCdensebat(int *ret, wrd *size)
{
	BAT *b;

	if (CMDdensebat(&b, size) == GDK_SUCCEED) {
		*ret = b->batCacheid;
		BBPkeepref(*ret);
		return MAL_SUCCEED;
	}
	throw(MAL, "bat.densebat", GDK_EXCEPTION);
}

str
BKCreverse(int *ret, int *bid)
{
	BAT *b, *bn = NULL;

	if ((b = BATdescriptor(*bid)) == NULL) {
		throw(MAL, "bat.reverse", RUNTIME_OBJECT_MISSING);
	}

	CMDreverse(&bn, b);
	if (bn) {
		*ret = bn->batCacheid;
		BBPkeepref(bn->batCacheid);
		BBPreleaseref(b->batCacheid);
		return MAL_SUCCEED;
	}
	BBPreleaseref(b->batCacheid);
	throw(MAL, "bat.reverse", GDK_EXCEPTION);
}

str
BKCmirror(int *ret, int *bid)
{
	BAT *b, *bn = NULL;

	if ((b = BATdescriptor(*bid)) == NULL) {
		throw(MAL, "bat.mirror", RUNTIME_OBJECT_MISSING);
	}
	if (CMDmirror(&bn, b) == GDK_SUCCEED) {
		*ret = bn->batCacheid;
		BBPkeepref(*ret);
		BBPreleaseref(b->batCacheid);
		return MAL_SUCCEED;
	}
	*ret = 0;
	BBPreleaseref(b->batCacheid);
	throw(MAL, "bat.mirror", GDK_EXCEPTION);
}

str
BKCrevert(int *ret, int *bid)
{
	BAT *b, *bn;

	if ((b = BATdescriptor(*bid)) == NULL) {
		throw(MAL, "bat.revert", RUNTIME_OBJECT_MISSING);
	}
	bn= BATrevert(b);
	if(bn==NULL ){
		BBPreleaseref(b->batCacheid);
		throw(MAL, "bat.revert", GDK_EXCEPTION);
	}
	BBPkeepref(*ret= bn->batCacheid);
	return MAL_SUCCEED;
}

str
BKCorder(int *ret, int *bid)
{
	BAT *b,*bn;

	if ((b = BATdescriptor(*bid)) == NULL) {
		throw(MAL, "bat.order", RUNTIME_OBJECT_MISSING);
	}
	bn= BATorder(b);
	if (bn != b)
		BBPreleaseref(b->batCacheid);
	if(bn==NULL ){
		throw(MAL, "bat.order", GDK_EXCEPTION);
	}
	BBPkeepref(*ret= bn->batCacheid);
	return MAL_SUCCEED;
}

str
BKCorder_rev(int *ret, int *bid)
{
	BAT *b,*bn;

	(void) ret;
	if ((b = BATdescriptor(*bid)) == NULL) {
		throw(MAL, "bat.order_rev", RUNTIME_OBJECT_MISSING);
	}
	bn= BATorder_rev(b);
	if (bn != b)
		BBPreleaseref(b->batCacheid);
	if(bn==NULL ){
		throw(MAL, "bat.order_rev", GDK_EXCEPTION);
	}
	BBPkeepref(*ret= bn->batCacheid);
	return MAL_SUCCEED;
}

@-
Insertions into the BAT may involve void types (=no storage required)
These cases should actually be captured during BUNins, because they
may emerge internally as well.
@= void_insertbun
if (b->@1type == TYPE_void && *(oid*) @1 != oid_nil &&
    *(oid*) @1 != (b->@1seqbase + BUNgetpos(b, BUNlast(b))))
{
printf("val " OIDFMT " seqbase " OIDFMT " pos " BUNFMT "\n", *(oid*)@1,
	b->@1seqbase,  BUNgetpos(b, BUNlast(b)) );
      throw(MAL, "bat.insert", OPERATION_FAILED " Insert non-nil values in a void column.");
}
@c

char *
BKCinsert_bun(int *r, int *bid, ptr h, ptr t)
{
	BAT *i,*b;
	int param=0;
	(void) r;

	if ((i = BATdescriptor(*bid)) == NULL) {
		throw(MAL, "bat.insert", RUNTIME_OBJECT_MISSING);
	}
	CMDsetaccess(&b,i,&param);
	@:derefStr(b,h,h)@
	@:derefStr(b,t,t)@
	BUNins(b, h, t,FALSE);
	BBPkeepref(*r=b->batCacheid);
	BBPreleaseref(i->batCacheid);
	return MAL_SUCCEED;
}

char *
BKCinsert_bun_force(int *r, int *bid, ptr h, ptr t, bit *force)
{
	BAT *i,*b;
	int param=0;
	(void) r;

	if ((i = BATdescriptor(*bid)) == NULL) {
		throw(MAL, "bat.insert", RUNTIME_OBJECT_MISSING);
	}
	CMDsetaccess(&b,i,&param);
	@:derefStr(b,h,h)@
	@:derefStr(b,t,t)@
	BUNins(b, h, t, *force);
	BBPkeepref(*r=b->batCacheid);
	BBPreleaseref(i->batCacheid);
	return MAL_SUCCEED;
}

str
BKCinsert_bat(int *r, int *bid, int *sid)
{
	BAT *i,*b, *s;
	int param=0;

	if ((i = BATdescriptor(*bid)) == NULL) {
		throw(MAL, "bat.insert", RUNTIME_OBJECT_MISSING);
	}
	if ((s = BATdescriptor(*sid)) == NULL) {
		BBPreleaseref(i->batCacheid);
		throw(MAL, "bat.insert", RUNTIME_OBJECT_MISSING);
	}
	CMDsetaccess(&b,i,&param);
	if (BATins(b, s,FALSE) == NULL) {
		BBPreleaseref(b->batCacheid);
		BBPreleaseref(s->batCacheid);
		BBPreleaseref(i->batCacheid);
		throw(MAL, "bat.insert", GDK_EXCEPTION);
	}
	BBPkeepref(*r=b->batCacheid);
	BBPreleaseref(s->batCacheid);
	BBPreleaseref(i->batCacheid);
	return MAL_SUCCEED;
}

str
BKCinsert_bat_force(int *r, int *bid, int *sid, bit *force)
{
	BAT *i,*b, *s;
	int param=0;

	if ((i = BATdescriptor(*bid)) == NULL) {
		throw(MAL, "bat.insert", RUNTIME_OBJECT_MISSING);
	}
	if ((s = BATdescriptor(*sid)) == NULL) {
		BBPreleaseref(i->batCacheid);
		throw(MAL, "bat.insert", RUNTIME_OBJECT_MISSING);
	}
	CMDsetaccess(&b,i,&param);
	if (BATins(b, s, *force) == NULL) {
		BBPreleaseref(b->batCacheid);
		BBPreleaseref(s->batCacheid);
		BBPreleaseref(i->batCacheid);
		throw(MAL, "bat.insert", GDK_EXCEPTION);
	}
	BBPkeepref(*r=b->batCacheid);
	BBPreleaseref(s->batCacheid);
	BBPreleaseref(i->batCacheid);
	return MAL_SUCCEED;
}


str
BKCreplace_bun(int *r, int *bid, ptr h, ptr t)
{
	BAT *i,*b;
	int param=0;

	if ((i = BATdescriptor(*bid)) == NULL) {
		throw(MAL, "bat.replace", RUNTIME_OBJECT_MISSING);
	}
	CMDsetaccess(&b,i,&param);
	@:derefStr(b,h,h)@
	@:derefStr(b,t,t)@
	if (BUNreplace(b, h, t, 0) == NULL) {
		BBPreleaseref(b->batCacheid);
		BBPreleaseref(i->batCacheid);
		throw(MAL, "bat.replace", GDK_EXCEPTION);
	}
	BBPkeepref(*r=b->batCacheid);
	BBPreleaseref(i->batCacheid);
	return MAL_SUCCEED;
}

str
BKCreplace_bat(int *r, int *bid, int *sid)
{
	BAT *i, *b, *bn, *s;
	int param=0;

	if ((i = BATdescriptor(*bid)) == NULL) {
		throw(MAL, "bat.replace", RUNTIME_OBJECT_MISSING);
	}
	if ((s = BATdescriptor(*sid)) == NULL) {
		BBPreleaseref(i->batCacheid);
		throw(MAL, "bat.replace", RUNTIME_OBJECT_MISSING);
	}
	CMDsetaccess(&b,i,&param);
	bn=BATreplace(b, s, 0);
	if (bn == NULL || bn->batCacheid != b->batCacheid){
		BBPreleaseref(i->batCacheid);
		BBPreleaseref(s->batCacheid);
		BBPreleaseref(b->batCacheid);
<<<<<<< HEAD
		if( bn)
			BBPreleaseref(bn->batCacheid);
		throw(MAL, "bat.replace", OPERATION_FAILED);
=======
		BBPreleaseref(bn->batCacheid);
		throw(MAL, "bat.replace", OPERATION_FAILED "Different BAT returned");
>>>>>>> 62addda8
	}
	BBPkeepref(*r=bn->batCacheid);
	BBPreleaseref(i->batCacheid);
	BBPreleaseref(s->batCacheid);
	return MAL_SUCCEED;
}

str
BKCreplace_bun_force(int *r, int *bid, ptr h, ptr t, bit *force)
{
	BAT *b, *bn;

	if ((b = BATdescriptor(*bid)) == NULL) {
		throw(MAL, "bat.replace", RUNTIME_OBJECT_MISSING);
	}
	@:derefStr(b,h,h)@
	@:derefStr(b,t,t)@
	bn= BUNreplace(b, h, t, *force);
	if (bn == NULL){
		BBPreleaseref(b->batCacheid);
		throw(MAL, "bat.replace", OPERATION_FAILED);
	}
<<<<<<< HEAD
	if(bn->batCacheid != b->batCacheid){
		BBPreleaseref(b->batCacheid);
=======
	if(bn->batCacheid != b->batCacheid) {
		BBPreleaseref(b->batCacheid);
		BBPreleaseref(bn->batCacheid);
>>>>>>> 62addda8
		throw(MAL, "bat.replace", OPERATION_FAILED "Different BAT returned");
	}
	BBPkeepref(*r=bn->batCacheid);
	BBPreleaseref(b->batCacheid);
	return MAL_SUCCEED;
}

str
BKCreplace_bat_force(int *r, int *bid, int *sid, bit *force)
{
	BAT *b, *bn, *s;

	if ((b = BATdescriptor(*bid)) == NULL) {
		throw(MAL, "bat.replace", RUNTIME_OBJECT_MISSING);
	}
	if ((s = BATdescriptor(*sid)) == NULL) {
		BBPreleaseref(b->batCacheid);
		throw(MAL, "bat.replace", RUNTIME_OBJECT_MISSING);
	}
	bn= BATreplace(b, s, *force);
<<<<<<< HEAD
	if (bn == NULL || bn->batCacheid != b->batCacheid){
		BBPreleaseref(s->batCacheid);
		BBPreleaseref(b->batCacheid);
		throw(MAL, "bat.replace_bat", OPERATION_FAILED);
	}
	BBPkeepref(*r=bn->batCacheid);
	BBPreleaseref(s->batCacheid);
	BBPreleaseref(b->batCacheid);
=======
	if (bn == NULL){
		BBPreleaseref(b->batCacheid);
		throw(MAL, "bat.replace_bat", OPERATION_FAILED);
	}
	if(bn->batCacheid != b->batCacheid) {
		BBPreleaseref(b->batCacheid);
		BBPreleaseref(bn->batCacheid);
		throw(MAL, "bat.replace_bat", OPERATION_FAILED "Different BAT returned");
	}
	BBPkeepref(*r=bn->batCacheid);
	BBPreleaseref(s->batCacheid);
>>>>>>> 62addda8
	return MAL_SUCCEED;
}

char *
BKCdelete_bun(int *r, int *bid, ptr h, ptr t)
{
	BAT *b, *bn;

	if ((b = BATdescriptor(*bid)) == NULL) {
		throw(MAL, "bat.delete", RUNTIME_OBJECT_MISSING);
	}
	@:derefStr(b,h,h)@
	@:derefStr(b,t,t)@
	bn= BUNdel(b, h, t,FALSE);
	if (bn == NULL){
		BBPreleaseref(b->batCacheid);
		throw(MAL, "bat.delete_bun", OPERATION_FAILED);
	}
	if(bn->batCacheid != b->batCacheid) {
		BBPreleaseref(b->batCacheid);
		BBPreleaseref(bn->batCacheid);
		throw(MAL, "bat.delete_bun", OPERATION_FAILED "Different BAT returned");
	}
	BBPkeepref(*r=bn->batCacheid);
	return MAL_SUCCEED;
}

char *
BKCdelete(int *r, int *bid, ptr h)
{
	BAT *b, *bn;

	if ((b = BATdescriptor(*bid)) == NULL) {
		throw(MAL, "bat.delete", RUNTIME_OBJECT_MISSING);
	}
	@:derefStr(b,h,h)@
	bn= BUNdelHead(b, h,FALSE);
	if (bn == NULL) {
		BBPreleaseref(b->batCacheid);
		throw(MAL, "bat.delete", OPERATION_FAILED);
	}
	if (bn->batCacheid != b->batCacheid) {
		BBPreleaseref(b->batCacheid);
		BBPreleaseref(bn->batCacheid);
		throw(MAL, "bat.delete", OPERATION_FAILED "Different BAT returned");
	}
	BBPkeepref(*r=bn->batCacheid);
	return MAL_SUCCEED;
}

str
BKCdelete_all(int *r, int *bid)
{
	BAT *b, *bn;

	if ((b = BATdescriptor(*bid)) == NULL) {
		throw(MAL, "bat.delete", RUNTIME_OBJECT_MISSING);
	}
	bn=BATclear(b);
	if (bn == NULL){
		BBPreleaseref(b->batCacheid);
		throw(MAL, "bat.delete_all", OPERATION_FAILED);
	}
	if(bn->batCacheid != b->batCacheid){
		BBPreleaseref(b->batCacheid);
		BBPreleaseref(bn->batCacheid);
		throw(MAL, "bat.delete_all", OPERATION_FAILED "Different BAT returned");
	}
	BBPkeepref(*r=b->batCacheid);
	return MAL_SUCCEED;
}

str
BKCdelete_bat_bun(int *r, int *bid, int *sid)
{
	BAT *b, *bn, *s;

	if( *bid == *sid)
		return BKCdelete_all(r,bid);
	if ((b = BATdescriptor(*bid)) == NULL) {
		throw(MAL, "bat.delete", RUNTIME_OBJECT_MISSING);
	}
	if ((s = BATdescriptor(*sid)) == NULL) {
		BBPreleaseref(b->batCacheid);
		throw(MAL, "bat.delete", RUNTIME_OBJECT_MISSING);
	}

	bn=BATdel(b, s,FALSE);
<<<<<<< HEAD
	if (bn == NULL || bn->batCacheid != b->batCacheid){
		BBPreleaseref(s->batCacheid);
=======
	if (bn == NULL){
>>>>>>> 62addda8
		BBPreleaseref(b->batCacheid);
		if(bn)
			BBPreleaseref(bn->batCacheid);
		throw(MAL, "bat.delete_bat_bun", OPERATION_FAILED);
	}
<<<<<<< HEAD
	BBPkeepref(*r=bn->batCacheid);
	BBPreleaseref(b->batCacheid);
=======
	if(bn->batCacheid != b->batCacheid) {
		BBPreleaseref(b->batCacheid);
		BBPreleaseref(bn->batCacheid);
		throw(MAL, "bat.delete_bat_buns", OPERATION_FAILED "Different BAT returned");
	}
	BBPkeepref(*r=bn->batCacheid);
>>>>>>> 62addda8
	BBPreleaseref(s->batCacheid);
	return MAL_SUCCEED;
}

str
BKCdelete_bat(int *r, int *bid, int *sid)
{
	BAT *i,*b, *s;
	int param=0;

	if ((i = BATdescriptor(*bid)) == NULL) {
		throw(MAL, "bat.delete", RUNTIME_OBJECT_MISSING);
	}
	if ((s = BATdescriptor(*sid)) == NULL) {
		BBPreleaseref(i->batCacheid);
		throw(MAL, "bat.delete", RUNTIME_OBJECT_MISSING);
	}
	CMDsetaccess(&b,i,&param);
	if (BATdelHead(b, s,FALSE) == NULL) {
		BBPreleaseref(b->batCacheid);
		BBPreleaseref(s->batCacheid);
		BBPreleaseref(i->batCacheid);
		throw(MAL, "bat.delete", OPERATION_FAILED);
	}
	BBPkeepref(*r=b->batCacheid);
	BBPreleaseref(s->batCacheid);
	BBPreleaseref(i->batCacheid);
	return MAL_SUCCEED;
}

str
BKCdestroy_bat(bit *r, str *input)
{
	CMDdestroy(r, *input);
	return MAL_SUCCEED;
}

char *
BKCdestroyImmediate(signed char*r, int *bid)
{
	BAT *b;
	char buf[512];

	if ((b = BATdescriptor(*bid)) == NULL) 
		return MAL_SUCCEED;
	BBPlogical(b->batCacheid, buf);
	BBPreleaseref(b->batCacheid);
	CMDdestroy(r, buf);
	return MAL_SUCCEED;
}

char *
BKCdestroy(signed char *r, int *bid)
{
	BAT *b;

	(void) r;
	if ((b = BATdescriptor(*bid)) == NULL) {
		throw(MAL, "bat.destroy", RUNTIME_OBJECT_MISSING);
	}
	*bid = 0;
	BATmode(b, TRANSIENT);
	BBPreleaseref(b->batCacheid);
	return MAL_SUCCEED;
}

/* The SQL frontend uses void-head bats */
BUN
void_delete_bat(BAT *b, BAT *d, int delta)
{
	BATiter di = bat_iterator(d);
	BUN nr = 0;
	BUN r, s;
	ptr nil = ATOMnilptr(b->ttype);

	if (delta) {
		for (r = d->batInserted; r < BUNlast(d); r++) {
			oid delid = *(oid *) BUNtail(di, r);

			void_inplace5(b, delid, nil, TRUE);
			nr++;
		}
	} else {
		BATaccessBegin(d,USE_TAIL,MMAP_SEQUENTIAL);
		BATloop(d, r, s) {
			oid delid = *(oid *) BUNtail(di, r);

			void_inplace5(b, delid, nil, TRUE);
			nr++;
		}
		BATaccessEnd(d,USE_TAIL,MMAP_SEQUENTIAL);
	}
	return nr;
}

BUN
void_insert_delta(BAT *b, BAT *u)
{
	BATiter ui = bat_iterator(u);
	BUN nr = 0;
	BUN r;

	for (r = u->batInserted; r < BUNlast(u); r++) {
		BUNappend(b, BUNtail(ui, r),FALSE);
		nr++;
	}
	return nr;
}

BUN
void_replace_delta(BAT *b, BAT *u)
{
	BATiter ui = bat_iterator(u);
	BUN nr = 0;
	BUN r;

	for (r = u->batInserted; r < BUNlast(u); r++) {
		oid updid = *(oid *) BUNhead(ui, r);
		ptr val = BUNtail(ui, r);

		void_inplace5(b, updid, val, TRUE);
		nr++;
	}
	return nr;
}

char *
BKCappend_wrap(int *r, int *bid, int *uid)
{
	BAT *b, *i, *u;
	int param=0;

	if ((b = BATdescriptor(*bid)) == NULL) {
		throw(MAL, "bat.append", RUNTIME_OBJECT_MISSING);
	}
	if ((u = BATdescriptor(*uid)) == NULL) {
		BBPreleaseref(b->batCacheid);
		throw(MAL, "bat.append", RUNTIME_OBJECT_MISSING);
	}
	CMDsetaccess(&i,b,&param);
	BATappend(i, u,FALSE);
	BBPkeepref(*r=i->batCacheid);
	BBPreleaseref(b->batCacheid);
	BBPreleaseref(u->batCacheid);
	return MAL_SUCCEED;
}

str
BKCappend_val_wrap(int *r, int *bid, ptr u)
{
	BAT *i,*b;
	int param=0;

	if ((b = BATdescriptor(*bid)) == NULL) {
		throw(MAL, "bat.append", RUNTIME_OBJECT_MISSING);
	}

	@:derefStr(b,t,u)@
	CMDsetaccess(&i,b,&param);
	BUNappend(i, u,FALSE);
	BBPkeepref(*r=i->batCacheid);
	BBPreleaseref(b->batCacheid);
	return MAL_SUCCEED;
}
str
BKCappend_reverse_val_wrap(int *r, int *bid, ptr u)
{
	BAT *i,*b;
	int param=0;

	if ((b = BATdescriptor(*bid)) == NULL) {
		throw(MAL, "bat.append", RUNTIME_OBJECT_MISSING);
	}

	CMDsetaccess(&i,b,&param);
	@:derefStr(i,t,u)@
	BUNappend(BATmirror(i), u,FALSE);
	BBPkeepref(*r=i->batCacheid);
	BBPreleaseref(b->batCacheid);
	return MAL_SUCCEED;
}

char *
BKCappend_force_wrap(int *r, int *bid, int *uid, bit *force)
{
	BAT *b,*i, *u;
	int param=0;

	if ((b = BATdescriptor(*bid)) == NULL) {
		throw(MAL, "bat.append", RUNTIME_OBJECT_MISSING);
	}
	if ((u = BATdescriptor(*uid)) == NULL) {
		BBPreleaseref(b->batCacheid);
		throw(MAL, "bat.append", RUNTIME_OBJECT_MISSING);
	}
	CMDsetaccess(&i,b,&param);
	BATappend(i, u, *force);
	BBPkeepref(*r=i->batCacheid);
	BBPreleaseref(u->batCacheid);
	BBPreleaseref(b->batCacheid);
	return MAL_SUCCEED;
}

str
BKCappend_val_force_wrap(int *r, int *bid, ptr u, bit *force)
{
	BAT *b,*i;
	int param=0;

	if ((b = BATdescriptor(*bid)) == NULL) {
		throw(MAL, "bat.append", RUNTIME_OBJECT_MISSING);
	}

	CMDsetaccess(&i,b,&param);
	@:derefStr(i,t,u)@
	BUNappend(i, u, *force);
	BBPkeepref(*r=i->batCacheid);
	BBPreleaseref(b->batCacheid);
	return MAL_SUCCEED;
}

str 
BKCbun_inplace(int *r, int *bid, oid *id, ptr t)
{
	BAT *o;

	(void) r;
	if ((o = BATdescriptor(*bid)) == NULL) {
		throw(MAL, "bat.inplace", RUNTIME_OBJECT_MISSING);
	}
	void_inplace5(o, *id, t,FALSE);
	BBPkeepref(*r = o->batCacheid);
	return MAL_SUCCEED;
}

str 
BKCbun_inplace_force(int *r, int *bid, oid *id, ptr t, bit *force)
{
	BAT *o;

	(void) r;
	if ((o = BATdescriptor(*bid)) == NULL) {
		throw(MAL, "bat.inplace", RUNTIME_OBJECT_MISSING);
	}
	void_inplace5(o, *id, t, *force);
	BBPkeepref(*r = o->batCacheid);
	return MAL_SUCCEED;
}

str
BKCbat_inplace(int *r, int *bid, int *rid)
{
	BAT *o, *d;

	(void) r;
	if ((o = BATdescriptor(*bid)) == NULL) {
		throw(MAL, "bat.inplace", RUNTIME_OBJECT_MISSING);
	}
	if ((d = BATdescriptor(*rid)) == NULL) {
		BBPreleaseref(o->batCacheid);
		throw(MAL, "bat.inplace", RUNTIME_OBJECT_MISSING);
	}
	void_replace_bat5(o, d,FALSE);
	BBPkeepref(*r = o->batCacheid);
	BBPreleaseref(d->batCacheid);
	return MAL_SUCCEED;
}

str
BKCbat_inplace_force(int *r, int *bid, int *rid, bit *force)
{
	BAT *o, *d;

	(void) r;
	if ((o = BATdescriptor(*bid)) == NULL) {
		throw(MAL, "bat.inplace", RUNTIME_OBJECT_MISSING);
	}
	if ((d = BATdescriptor(*rid)) == NULL) {
		BBPreleaseref(o->batCacheid);
		throw(MAL, "bat.inplace", RUNTIME_OBJECT_MISSING);
	}
	void_replace_bat5(o, d, *force);
	BBPkeepref(*r = o->batCacheid);
	BBPreleaseref(d->batCacheid);
	return MAL_SUCCEED;
}

/*end of SQL enhancement */

char *
BKCgetAlpha(int *r, int *bid)
{
	BAT *b, *c;

	if ((b = BATdescriptor(*bid)) == NULL) {
		throw(MAL, "bat.getInserted", RUNTIME_OBJECT_MISSING);
	}
	c = BATalpha(b);
	*r = c->batCacheid;
	BBPkeepref(c->batCacheid);
	BBPreleaseref(b->batCacheid);
	return MAL_SUCCEED;
}

char *
BKCgetDelta(int *r, int *bid)
{
	BAT *b, *c;

	if ((b = BATdescriptor(*bid)) == NULL) {
		throw(MAL, "bat.getDeleted", RUNTIME_OBJECT_MISSING);
	}
	c = BATdelta(b);
	*r = c->batCacheid;
	BBPkeepref(c->batCacheid);
	BBPreleaseref(b->batCacheid);
	return MAL_SUCCEED;
}

str
BKCgetCapacity(lng *res, int *bid)
{
	CMDcapacity(res, bid);
	return MAL_SUCCEED;
}

str
BKCgetHeadType(str *res, int *bid)
{
	CMDhead(res, bid);
	return MAL_SUCCEED;
}

str
BKCgetTailType(str *res, int *bid)
{
	CMDtail(res, bid);
	return MAL_SUCCEED;
}

str
BKCgetRole(str *res, int *bid)
{
	BAT *b;

	if ((b = BATdescriptor(*bid)) == NULL) {
		throw(MAL, "bat.getType", RUNTIME_OBJECT_MISSING);
	}
	*res = GDKstrdup((*bid > 0) ? b->hident : b->tident);
	BBPreleaseref(b->batCacheid);
	return MAL_SUCCEED;
}

str
BKCsetkey(int *res, int *bid, bit *param)
{
	BAT *b;

	if ((b = BATdescriptor(*bid)) == NULL) {
		throw(MAL, "bat.setKey", RUNTIME_OBJECT_MISSING);
	}
	BATkey(b, *param ? BOUND2BTRUE :FALSE);
	*res = b->batCacheid;
	BBPkeepref(b->batCacheid);
	return MAL_SUCCEED;
}

str
BKCsetSet(int *res, int *bid, bit *param)
{
	BAT *b;

	if ((b = BATdescriptor(*bid)) == NULL) {
		throw(MAL, "bat.setSet", RUNTIME_OBJECT_MISSING);
	}
	BATset(b, *param ? BOUND2BTRUE :FALSE);
	*res = b->batCacheid;
	BBPkeepref(b->batCacheid);
	return MAL_SUCCEED;
}

str
BKCisaSet(int *res, int *bid)
{
	BAT *b;

	if ((b = BATdescriptor(*bid)) == NULL) {
		throw(MAL, "bat.isaSet", RUNTIME_OBJECT_MISSING);
	}
	*res = b->batSet;
	BBPreleaseref(b->batCacheid);
	return MAL_SUCCEED;
}

str
BKCsetSorted(bit *res, int *bid)
{
	BAT *b;

	if ((b = BATdescriptor(*bid)) == NULL) {
		throw(MAL, "bat.isSorted", RUNTIME_OBJECT_MISSING);
	}
	CMDordered(res, b);
	*res = BATordered(b) ? 1 : 0;
	BBPreleaseref(b->batCacheid);
	return MAL_SUCCEED;
}

str
BKCisSorted(bit *res, int *bid)
{
	BAT *b;

	if ((b = BATdescriptor(*bid)) == NULL) {
		throw(MAL, "bat.isSorted", RUNTIME_OBJECT_MISSING);
	}
	*res = BATordered(b) ? 1 : 0;
	BBPreleaseref(b->batCacheid);
	return MAL_SUCCEED;
}

str
BKCisSortedReverse(bit *res, int *bid)
{
	BAT *b;

	if ((b = BATdescriptor(*bid)) == NULL) {
		throw(MAL, "bat.isSorted", RUNTIME_OBJECT_MISSING);
	}
	*res = BATordered_rev(b) ? 1 : 0;
	BBPreleaseref(b->batCacheid);
	return MAL_SUCCEED;
}

@-
We must take care of the special case of a nil column (TYPE_void,seqbase=nil)
such nil columns never set hkey (and BUNins will never invalidate it if set) yet
a nil column of a BAT with <= 1 entries does not contain doubles => return TRUE.
@c

str
BKCgetKey(bit *ret, int *bid)
{
	BAT *b;

	if ((b = BATdescriptor(*bid)) == NULL) {
		throw(MAL, "bat.setPersistence", RUNTIME_OBJECT_MISSING);
	}
	CMDgetkey(ret, b);
	BBPreleaseref(b->batCacheid);
	return MAL_SUCCEED;
}

str
BKCpersists(int *r, int *bid, bit *flg)
{
	BAT *b;

	if ((b = BATdescriptor(*bid)) == NULL) {
		throw(MAL, "bat.setPersistence", RUNTIME_OBJECT_MISSING);
	}
	BATmode(b, (*flg == TRUE) ? PERSISTENT : (*flg ==FALSE) ? TRANSIENT : SESSION);
	BBPreleaseref(b->batCacheid);
	*r = 0;
	return MAL_SUCCEED;
}

str
BKCsetPersistent(int *r, int *bid)
{
	bit flag= TRUE;
	return BKCpersists(r,bid, &flag);
}

str
BKCisPersistent(bit *res, int *bid)
{
	BAT *b;

	if ((b = BATdescriptor(*bid)) == NULL) {
		throw(MAL, "bat.setPersistence", RUNTIME_OBJECT_MISSING);
	}
	*res = (b->batPersistence == PERSISTENT) ? TRUE :FALSE;
	BBPreleaseref(b->batCacheid);
	return MAL_SUCCEED;
}

str
BKCsetTransient(int *r, int *bid)
{
	BAT *b;

	if ((b = BATdescriptor(*bid)) == NULL) {
		throw(MAL, "bat.setTransient", RUNTIME_OBJECT_MISSING);
	}
	BATmode(b, TRANSIENT);
	*r = 0;
	BBPreleaseref(b->batCacheid);
	return MAL_SUCCEED;
}

str
BKCisTransient(bit *res, int *bid)
{
	BAT *b;

	if ((b = BATdescriptor(*bid)) == NULL) {
		throw(MAL, "bat.setTransient", RUNTIME_OBJECT_MISSING);
	}
	*res = b->batPersistence == TRANSIENT;
	BBPreleaseref(b->batCacheid);
	return MAL_SUCCEED;
}

@-
@= accessMode_export
bat5_export str BKCset@1(int *res, int *bid) ;
bat5_export str BKChas@1(bit *res, int *bid);
@= accessMode
str BKCset@1(int *res, int *bid) {
	BAT *b, *bn = NULL;
	int param=@2;
    if( (b= BATdescriptor(*bid)) == NULL ){
        throw(MAL, "bat.set@1", RUNTIME_OBJECT_MISSING);
    }
	CMDsetaccess(&bn,b,&param);
	BBPkeepref(*res=bn->batCacheid);
	BBPreleaseref(b->batCacheid);
	return MAL_SUCCEED;
}

str BKChas@1(bit *res, int *bid) {
	BAT *b;
    if( (b= BATdescriptor(*bid)) == NULL ){
        throw(MAL, "bat.set@1", RUNTIME_OBJECT_MISSING);
    }
	*res = BATgetaccess(b)=='@3';
	BBPreleaseref(b->batCacheid);
	return MAL_SUCCEED;
}
@-
@h
@:accessMode_export(WriteMode,0,w)@
@:accessMode_export(ReadMode,1,r)@
@:accessMode_export(AppendMode,2,a)@
@c
@:accessMode(WriteMode,0,w)@
@:accessMode(ReadMode,1,r)@
@:accessMode(AppendMode,2,a)@

str
BKCaccess(int *res, int *bid, int *m)
{
	BAT *b, *bn = NULL;

	if ((b = BATdescriptor(*bid)) == NULL) {
		throw(MAL, "bat.setAccess", RUNTIME_OBJECT_MISSING);
	}
	CMDsetaccess(&bn, b, m);
	*res = bn->batCacheid;
	BBPkeepref(bn->batCacheid);
	BBPreleaseref(b->batCacheid);
	return MAL_SUCCEED;
}

str
BKCsetAccess(int *res, int *bid, str *param)
{
	BAT *b, *bn = NULL;
	int m;
	int oldid;

	if ((b = BATdescriptor(*bid)) == NULL) {
		throw(MAL, "bat.setAccess", RUNTIME_OBJECT_MISSING);
	}
	switch (*param[0]) {
	case 'r':
		m = 1;
		break;
	case 'a':
		m = 2;
		break;
	case 'w':
		m = 0;
		break;
	default:
		*res = 0;
		throw(MAL, "bat.setAccess", ILLEGAL_ARGUMENT" Got %c" " expected 'r','a', or 'w'", *param[0]);
	}
	/* CMDsetaccess(&bn, b, &m);*/

	oldid= b->batCacheid;
	bn = BATsetaccess(b, m);
	if ((bn)->batCacheid == b->batCacheid) {
		BBPkeepref(bn->batCacheid);
	} else {
		BBPreleaseref(oldid);
		BBPfix(bn->batCacheid);
		BBPkeepref(bn->batCacheid);
	}
	*res = bn->batCacheid;
	return MAL_SUCCEED;
}

str
BKCgetAccess(str *res, int *bid)
{
	BAT *b;

	if ((b = BATdescriptor(*bid)) == NULL) {
		throw(MAL, "bat.getAccess", RUNTIME_OBJECT_MISSING);
	}
	switch (BATgetaccess(b)) {
	case 1:
		*res = GDKstrdup("read");
		break;
	case 2:
		*res = GDKstrdup("append");
		break;
	case 0:
		*res = GDKstrdup("write");
		break;
	}
	BBPreleaseref(b->batCacheid);
	return MAL_SUCCEED;
}

@- Property management
All property operators should ensure exclusive access to the BAT
descriptor.
Where necessary use the primary view to access the properties
@c
str
BKCinfo(int *retval, int *bid)
{
	BAT *bn = NULL, *b;

	if ((b = BATdescriptor(*bid)) == NULL) {
		throw(MAL, "bat.getInfo", RUNTIME_OBJECT_MISSING);
	}
	if (CMDinfo(&bn, b) == GDK_SUCCEED) {
		*retval = bn->batCacheid;
		BBPkeepref(bn->batCacheid);
		BBPreleaseref(*bid);
		return MAL_SUCCEED;
	}
	BBPreleaseref(*bid);
	throw(MAL, "BKCinfo", GDK_EXCEPTION);
}

str
BKCbatdisksize(lng *tot, int *bid){
	BAT *b;
	if ((b = BATdescriptor(*bid)) == NULL) {
		throw(MAL, "bat.getDiskSize", RUNTIME_OBJECT_MISSING);
	}
	CMDbatdisksize(tot,b);
	BBPreleaseref(*bid);
	return MAL_SUCCEED;
}

str
BKCbatvmsize(lng *tot, int *bid){
	BAT *b;
	if ((b = BATdescriptor(*bid)) == NULL) {
		throw(MAL, "bat.getDiskSize", RUNTIME_OBJECT_MISSING);
	}
	CMDbatvmsize(tot,b);
	BBPreleaseref(*bid);
	return MAL_SUCCEED;
}

str
BKCbatsize(lng *tot, int *bid){
	BAT *b;
	if ((b = BATdescriptor(*bid)) == NULL) {
		throw(MAL, "bat.getDiskSize", RUNTIME_OBJECT_MISSING);
	}
	CMDbatsize(tot,b, FALSE);
	BBPreleaseref(*bid);
	return MAL_SUCCEED;
}

str
BKCgetStorageSize(lng *tot, int *bid)
{
	BAT *b;

	if ((b = BATdescriptor(*bid)) == NULL)
		throw(MAL, "bat.getStorageSize", RUNTIME_OBJECT_MISSING);
	CMDbatsize(tot,b,TRUE);
	BBPreleaseref(b->batCacheid);
	return MAL_SUCCEED;
}
str
BKCgetSpaceUsed(lng *tot, int *bid)
{
	BAT *b;
	size_t size = sizeof(BATstore);

	if ((b = BATdescriptor(*bid)) == NULL)
		throw(MAL, "bat.getSpaceUsed", RUNTIME_OBJECT_MISSING);

	if (!isVIEW(b)) {
		BUN cnt = BATcount(b);

		size += headsize(b, cnt);
		size += tailsize(b, cnt);
		/* the upperbound is used for the heaps */
		if (b->H->vheap)
			size += b->H->vheap->size;
		if (b->T->vheap)
			size += b->T->vheap->size;
		if (b->H->hash)
			size += sizeof(BUN) * cnt;
		if (b->T->hash)
			size += sizeof(BUN) * cnt;
	}
	*tot = size;
	BBPreleaseref(b->batCacheid);
	return MAL_SUCCEED;
}

str
BKCgetStorageSize_str(lng *tot, str batname)
{
	int bid = BBPindex(batname);

	if (bid == 0) 
		throw(MAL, "bat.getStorageSize", RUNTIME_OBJECT_MISSING);
	return BKCgetStorageSize(tot, &bid);
}

@+ Synced BATs
@c
str
BKCisSynced(bit *ret, int *bid1, int *bid2)
{
	BAT *b1, *b2;

	if ((b1 = BATdescriptor(*bid1)) == NULL) {
		throw(MAL, "bat.isSynced", RUNTIME_OBJECT_MISSING);
	}
	if ((b2 = BATdescriptor(*bid2)) == NULL) {
		BBPreleaseref(b1->batCacheid);
		throw(MAL, "bat.isSynced", RUNTIME_OBJECT_MISSING);
	}
	CMDsynced(ret, b1, b2);
	BBPreleaseref(b1->batCacheid);
	BBPreleaseref(b2->batCacheid);
	return MAL_SUCCEED;
}

@+ Role Management
@c
char *
BKCsetRole(int *r, int *bid, char **hname, char **tname)
{
	BAT *b;

	if ((b = BATdescriptor(*bid)) == NULL) {
		throw(MAL, "bat.setRole", RUNTIME_OBJECT_MISSING);
	}
	if (hname == 0 || *hname == 0 || **hname == 0){
		BBPreleaseref(b->batCacheid);
		throw(MAL, "bat.setRole", ILLEGAL_ARGUMENT " Head name missing");
	}
	if (tname == 0 || *tname == 0 || **tname == 0){
		BBPreleaseref(b->batCacheid);
		throw(MAL, "bat.setRole", ILLEGAL_ARGUMENT " Tail name missing");
	}
	BATroles(b, *hname, *tname);
	BBPreleaseref(b->batCacheid);
	*r = 0;
	return MAL_SUCCEED;
}

str
BKCsetColumn(int *r, int *bid, str *tname)
{
	BAT *b;
	str dummy;

	if ((b = BATdescriptor(*bid)) == NULL) {
		throw(MAL, "bat.setColumn", RUNTIME_OBJECT_MISSING);
	}
	if (tname == 0 || *tname == 0 || **tname == 0){
		BBPreleaseref(b->batCacheid);
		throw(MAL, "bat.setColumn", ILLEGAL_ARGUMENT " Column name missing");
	}
	/* watch out, hident is freed first */
	dummy= GDKstrdup(b->hident);
	BATroles(b, dummy, *tname);
	GDKfree(dummy);
	BBPreleaseref(b->batCacheid);
	*r =0;
	return MAL_SUCCEED;
}

str
BKCsetColumns(int *r, int *bid, str *hname, str *tname)
{
	BAT *b;

	if ((b = BATdescriptor(*bid)) == NULL) {
		throw(MAL, "bat.setColumns", RUNTIME_OBJECT_MISSING);
	}
	if (hname == 0 || *hname == 0 || **hname == 0){
		BBPreleaseref(b->batCacheid);
		throw(MAL, "bat.setRole", ILLEGAL_ARGUMENT " Head name missing");
	}
	if (tname == 0 || *tname == 0 || **tname == 0){
		BBPreleaseref(b->batCacheid);
		throw(MAL, "bat.setRole", ILLEGAL_ARGUMENT " Tail name missing");
	}
	BATroles(b, *hname, *tname);
	BBPreleaseref(b->batCacheid);
	*r =0;
	return MAL_SUCCEED;
}


str
BKCsetName(int *r, int *bid, str *s)
{
	BAT *b;
	bit res, *rp = &res;

	if ((b = BATdescriptor(*bid)) == NULL) {
		throw(MAL, "bat.setName", RUNTIME_OBJECT_MISSING);
	}
	CMDrename(rp, b, *s);
	BBPreleaseref(b->batCacheid);
	*r = 0;
	return MAL_SUCCEED;
}

str
BKCgetBBPname(str *ret, int *bid)
{
	BAT *b;

	if ((b = BATdescriptor(*bid)) == NULL) {
		throw(MAL, "bat.getName", RUNTIME_OBJECT_MISSING);
	}
	*ret = GDKstrdup(BBPname(b->batCacheid));
	BBPreleaseref(b->batCacheid);
	return MAL_SUCCEED;
}

str
BKCunload(bit *res, str *input)
{
	CMDunload(res, *input);
	return MAL_SUCCEED;
}

str
BKCisCached(int *res, int *bid)
{
	BAT *b;

	if ((b = BATdescriptor(*bid)) == NULL) {
		throw(MAL, "bat.isCached", RUNTIME_OBJECT_MISSING);
	}
	*res = 0;
	BBPreleaseref(b->batCacheid);
	throw(MAL, "bat.isCached", PROGRAM_NYI);
}

str
BKCload(int *res, str *input)
{
	bat bid = BBPindex(*input);

	*res = bid;
	if (bid) {
		BBPincref(bid,TRUE);
		return MAL_SUCCEED;
	}
	throw(MAL, "bat.unload", ILLEGAL_ARGUMENT " File name missing");
}

str
BKChot(int *res, str *input)
{
	(void) res;		/* fool compiler */
	BBPhot(BBPindex(*input));
	return MAL_SUCCEED;
}

str
BKCcold(int *res, str *input)
{
	(void) res;		/* fool compiler */
	BBPcold(BBPindex(*input));
	return MAL_SUCCEED;
}

str
BKCcoldBAT(int *res, int *bid)
{
	BAT *b;

	(void) res;
	(void) bid;		/* fool compiler */
	if ((b = BATdescriptor(*bid)) == NULL) {
		throw(MAL, "bat.isCached", RUNTIME_OBJECT_MISSING);
	}
	BBPcold(b->batCacheid);
	BBPreleaseref(b->batCacheid);
	return MAL_SUCCEED;
}

str
BKCheat(int *res, str *input)
{
	int bid = BBPindex(*input);

	if (bid) {
		*res = BBP_lastused(bid) & 0x7fffffff;
	}
	throw(MAL, "bat", PROGRAM_NYI);
}

str
BKChotBAT(int *res, int *bid)
{
	BAT *b;

	(void) res;
	(void) bid;		/* fool compiler */
	if ((b = BATdescriptor(*bid)) == NULL) {
		throw(MAL, "bat.isCached", RUNTIME_OBJECT_MISSING);
	}
	BBPhot(b->batCacheid);
	BBPreleaseref(b->batCacheid);
	return MAL_SUCCEED;
}

str
BKCsave(bit *res, str *input)
{
	CMDsave(res, *input);
	return MAL_SUCCEED;
}

str
BKCsave2(int *r, int *bid)
{
	BAT *b;

	if ((b = BATdescriptor(*bid)) == NULL) {
		throw(MAL, "bat.save", RUNTIME_OBJECT_MISSING);
	}

	if (b && BATdirty(b))
		BBPsave(b);
	BBPreleaseref(b->batCacheid);
	*r = 0;
	return MAL_SUCCEED;
}

@c
str
BKCmmap(int *res, int *bid, int *hbns, int *tbns, int *hhp, int *thp)
{
	BAT *b, *bn = NULL;

	if ((b = BATdescriptor(*bid)) == NULL) {
		throw(MAL, "bat.mmap", RUNTIME_OBJECT_MISSING);
	}
	if (CMDmmap(&bn, b, hbns, tbns, hhp, thp) == GDK_SUCCEED) {
		*res = TRUE;
		BBPreleaseref(bn->batCacheid);
		BBPreleaseref(b->batCacheid);
		return MAL_SUCCEED;
	}
	*res =FALSE;
	BBPreleaseref(b->batCacheid);
	throw(MAL, "bat.mmap", GDK_EXCEPTION);
}

str
BKCmmap2(int *res, int *bid, int *mode)
{
	return BKCmmap(res, bid, mode, mode, mode, mode);
}

str
BKCmadvise(int *res, int *bid, int *hbns, int *tbns, int *hhp, int *thp)
{
	BAT *b;

	if ((b = BATdescriptor(*bid)) == NULL) {
		throw(MAL, "bat.madvice", RUNTIME_OBJECT_MISSING);
	}
	*res = BATmadvise(b, (*hbns == int_nil) ? -1 : *hbns, (*tbns == int_nil) ? -1 : *tbns, (*hhp == int_nil) ? -1 : *hhp, (*thp == int_nil) ? -1 : *thp);
	BBPreleaseref(b->batCacheid);
	if (*res)
		throw(MAL, "bat.madvise", GDK_EXCEPTION);
	return MAL_SUCCEED;
}

str
BKCmadvise2(int *res, int *bid, int *mode)
{
	return BKCmadvise(res, bid, mode, mode, mode, mode);
}

@+ Accelerator Control
@c
str
BKCaccbuild(int *ret, int *bid, str *acc, ptr *param)
{
	(void) bid;
	(void) acc;
	(void) param;
	*ret = TRUE;
	throw(MAL, "Accelerator", PROGRAM_NYI);
}

str
BKCaccbuild_std(int *ret, int *bid, int *acc)
{
	(void) bid;
	(void) acc;
	*ret = TRUE;
	throw(MAL, "Accelerator", PROGRAM_NYI);
}


str
BKCsetHash(bit *ret, int *bid, bit *prop)
{
	BAT *b;

	(void) ret;
	(void) prop;		/* fool compiler */
	if ((b = BATdescriptor(*bid)) == NULL) {
		throw(MAL, "bat.setHash", RUNTIME_OBJECT_MISSING);
	}
	BAThash(b, 0);
	BBPreleaseref(b->batCacheid);
	return MAL_SUCCEED;
}

str
BKCsetSequenceBase(int *r, int *bid, oid *o)
{
	BAT *b;

	if ((b = BATdescriptor(*bid)) == NULL) {
		throw(MAL, "bat.setSequenceBase", RUNTIME_OBJECT_MISSING);
	}
	BATseqbase(b, *o);
	*r = b->batCacheid;
	BBPkeepref(b->batCacheid);
	return MAL_SUCCEED;
}

str
BKCsetSequenceBaseNil(int *r, int *bid, oid *o)
{
	oid ov = oid_nil;

	(void) o;
	return BKCsetSequenceBase(r, bid, &ov);
}

str
BKCgetSequenceBase(oid *r, int *bid)
{
	BAT *b;

	if ((b = BATdescriptor(*bid)) == NULL) {
		throw(MAL, "bat.setSequenceBase", RUNTIME_OBJECT_MISSING);
	}
	*r = b->hseqbase;
	BBPreleaseref(b->batCacheid);
	return MAL_SUCCEED;
}

@}<|MERGE_RESOLUTION|>--- conflicted
+++ resolved
@@ -2368,13 +2368,12 @@
 	}
 
 	CMDreverse(&bn, b);
+	BBPreleaseref(b->batCacheid);
 	if (bn) {
 		*ret = bn->batCacheid;
 		BBPkeepref(bn->batCacheid);
-		BBPreleaseref(b->batCacheid);
 		return MAL_SUCCEED;
 	}
-	BBPreleaseref(b->batCacheid);
 	throw(MAL, "bat.reverse", GDK_EXCEPTION);
 }
 
@@ -2597,14 +2596,9 @@
 		BBPreleaseref(i->batCacheid);
 		BBPreleaseref(s->batCacheid);
 		BBPreleaseref(b->batCacheid);
-<<<<<<< HEAD
 		if( bn)
 			BBPreleaseref(bn->batCacheid);
 		throw(MAL, "bat.replace", OPERATION_FAILED);
-=======
-		BBPreleaseref(bn->batCacheid);
-		throw(MAL, "bat.replace", OPERATION_FAILED "Different BAT returned");
->>>>>>> 62addda8
 	}
 	BBPkeepref(*r=bn->batCacheid);
 	BBPreleaseref(i->batCacheid);
@@ -2627,18 +2621,12 @@
 		BBPreleaseref(b->batCacheid);
 		throw(MAL, "bat.replace", OPERATION_FAILED);
 	}
-<<<<<<< HEAD
-	if(bn->batCacheid != b->batCacheid){
-		BBPreleaseref(b->batCacheid);
-=======
 	if(bn->batCacheid != b->batCacheid) {
 		BBPreleaseref(b->batCacheid);
 		BBPreleaseref(bn->batCacheid);
->>>>>>> 62addda8
 		throw(MAL, "bat.replace", OPERATION_FAILED "Different BAT returned");
 	}
 	BBPkeepref(*r=bn->batCacheid);
-	BBPreleaseref(b->batCacheid);
 	return MAL_SUCCEED;
 }
 
@@ -2655,28 +2643,15 @@
 		throw(MAL, "bat.replace", RUNTIME_OBJECT_MISSING);
 	}
 	bn= BATreplace(b, s, *force);
-<<<<<<< HEAD
 	if (bn == NULL || bn->batCacheid != b->batCacheid){
 		BBPreleaseref(s->batCacheid);
 		BBPreleaseref(b->batCacheid);
+		if (bn)
+			BBPreleaseref(bn->batCacheid);
 		throw(MAL, "bat.replace_bat", OPERATION_FAILED);
 	}
 	BBPkeepref(*r=bn->batCacheid);
 	BBPreleaseref(s->batCacheid);
-	BBPreleaseref(b->batCacheid);
-=======
-	if (bn == NULL){
-		BBPreleaseref(b->batCacheid);
-		throw(MAL, "bat.replace_bat", OPERATION_FAILED);
-	}
-	if(bn->batCacheid != b->batCacheid) {
-		BBPreleaseref(b->batCacheid);
-		BBPreleaseref(bn->batCacheid);
-		throw(MAL, "bat.replace_bat", OPERATION_FAILED "Different BAT returned");
-	}
-	BBPkeepref(*r=bn->batCacheid);
-	BBPreleaseref(s->batCacheid);
->>>>>>> 62addda8
 	return MAL_SUCCEED;
 }
 
@@ -2765,28 +2740,14 @@
 	}
 
 	bn=BATdel(b, s,FALSE);
-<<<<<<< HEAD
 	if (bn == NULL || bn->batCacheid != b->batCacheid){
 		BBPreleaseref(s->batCacheid);
-=======
-	if (bn == NULL){
->>>>>>> 62addda8
 		BBPreleaseref(b->batCacheid);
 		if(bn)
 			BBPreleaseref(bn->batCacheid);
 		throw(MAL, "bat.delete_bat_bun", OPERATION_FAILED);
 	}
-<<<<<<< HEAD
 	BBPkeepref(*r=bn->batCacheid);
-	BBPreleaseref(b->batCacheid);
-=======
-	if(bn->batCacheid != b->batCacheid) {
-		BBPreleaseref(b->batCacheid);
-		BBPreleaseref(bn->batCacheid);
-		throw(MAL, "bat.delete_bat_buns", OPERATION_FAILED "Different BAT returned");
-	}
-	BBPkeepref(*r=bn->batCacheid);
->>>>>>> 62addda8
 	BBPreleaseref(s->batCacheid);
 	return MAL_SUCCEED;
 }
