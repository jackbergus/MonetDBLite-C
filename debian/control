Source: monetdb
Section: misc
Priority: extra
Maintainer: MonetDB BV <info@monetdb.org>
Homepage: http://www.monetdb.org/
Vcs-Browser: http://dev.monetdb.org/hg/MonetDB/
Vcs-Hg: http://dev.monetdb.org/hg/MonetDB/
# for Build-Depends and Depends syntax, see
# http://www.debian.org/doc/debian-policy/ch-relationships.html
<<<<<<< HEAD
Build-Depends: debhelper (>= 5), autotools-dev, bison, libbz2-dev,
 libcurl4-gnutls-dev, libgeos-dev (>= 3.0.0), libgsl0-dev, libpcre3-dev,
 libreadline-gplv2-dev | libreadline-dev, libssl-dev, libxml2-dev, perl,
 ruby, rubygems | libyaml-0-2, unixodbc-dev, uuid-dev, zlib1g-dev,
 python, python3,
 libbam-dev, pkg-config
=======
Build-Depends: debhelper (>= 5), autotools-dev, bison, libatomic-ops-dev,
 libbam-dev, libbz2-dev, libcurl4-gnutls-dev, libgeos-dev (>= 3.0.0),
 libgsl0-dev, libpcre3-dev, libreadline-gplv2-dev | libreadline-dev,
 libssl-dev, libxml2-dev, perl, pkg-config, python, python3, ruby,
 rubygems | libyaml-0-2, unixodbc-dev, uuid-dev, zlib1g-dev
# Build-Depends: libraptor1-dev
>>>>>>> 8dcbea31
Standards-Version: 3.8.0
X-Python-Version: >= 2.6
X-Python3-Version: >= 3.0

Package: libmonetdb11
Architecture: any
Depends: ${shlibs:Depends}, ${misc:Depends}
Description: MonetDB core library
 MonetDB is a database management system that is developed from a
 main-memory perspective with use of a fully decomposed storage model,
 automatic index management, extensibility of data types and search
 accelerators.  It also has an SQL frontend.
 .
 This package contains the core components of MonetDB in the form of a
 single shared library.  If you want to use MonetDB, you will certainly
 need this package, but you will also need at least the monetdb5-server
 package, and most likely also monetdb5-sql, as well as one or
 more client packages.

Package: libmonetdb-dev
Architecture: any
Depends: ${shlibs:Depends}, ${misc:Depends}, libatomic-ops-dev,
 libmonetdb11, libmonetdb-stream-dev
Description: MonetDB development files
 MonetDB is a database management system that is developed from a
 main-memory perspective with use of a fully decomposed storage model,
 automatic index management, extensibility of data types and search
 accelerators.  It also has an SQL frontend.
 .
 This package contains files needed to develop extensions to the core
 functionality of MonetDB.

Package: libmonetdb-stream6
Architecture: any
Depends: ${shlibs:Depends}, ${misc:Depends}
Description: MonetDB stream library
 MonetDB is a database management system that is developed from a
 main-memory perspective with use of a fully decomposed storage model,
 automatic index management, extensibility of data types and search
 accelerators.  It also has an SQL frontend.
 .
 This package contains a shared library (libstream) which is needed by
 various other components.

Package: libmonetdb-stream-dev
Architecture: any
Depends: ${shlibs:Depends}, ${misc:Depends}, libmonetdb-stream6
Description: MonetDB stream library development files
 MonetDB is a database management system that is developed from a
 main-memory perspective with use of a fully decomposed storage model,
 automatic index management, extensibility of data types and search
 accelerators.  It also has an SQL frontend.
 .
 This package contains the files to develop with the
 libmonetdb-stream6 library.

Package: libmonetdb-client7
Architecture: any
Depends: ${shlibs:Depends}, ${misc:Depends}
Description: MonetDB client/server interface library
 MonetDB is a database management system that is developed from a
 main-memory perspective with use of a fully decomposed storage model,
 automatic index management, extensibility of data types and search
 accelerators.  It also has an SQL frontend.
 .
 This package contains a shared library (libmapi) which is needed by
 various other components.

Package: libmonetdb-client-dev
Architecture: any
Depends: ${shlibs:Depends}, ${misc:Depends}, libmonetdb-client7
Description: MonetDB client/server interface library development files
 MonetDB is a database management system that is developed from a
 main-memory perspective with use of a fully decomposed storage model,
 automatic index management, extensibility of data types and search
 accelerators.  It also has an SQL frontend.
 .
 This package contains the files to develop with the libmonetdb-client7
 library.

Package: monetdb-client
Architecture: any
Depends: ${shlibs:Depends}, ${misc:Depends}
Description: MonetDB database client
 MonetDB is a database management system that is developed from a
 main-memory perspective with use of a fully decomposed storage model,
 automatic index management, extensibility of data types and search
 accelerators.  It also has an SQL frontend.
 .
 This package contains mclient, the main client program to communicate
 with the MonetDB database server, and msqldump, a program to dump the
 SQL database so that it can be loaded back later.  If you want to use
 MonetDB, you will very likely need this package.

Package: monetdb-client-tools
Architecture: any
Depends: ${shlibs:Depends}, ${misc:Depends}, monetdb-client
Description: MonetDB database client
 MonetDB is a database management system that is developed from a
 main-memory perspective with use of a fully decomposed storage model,
 automatic index management, extensibility of data types and search
 accelerators.  It also has an SQL frontend.
 .
 This package contains stethoscope, tomograph, and tachograph.  These
 tools can be used to monitor the MonetDB database server.

Package: libmonetdb-client-odbc
Architecture: any
Depends: ${shlibs:Depends}, ${misc:Depends}
Description: MonetDB ODBC driver
 MonetDB is a database management system that is developed from a
 main-memory perspective with use of a fully decomposed storage model,
 automatic index management, extensibility of data types and search
 accelerators.  It also has an SQL frontend.
 .
 This package contains the MonetDB ODBC driver.

Package: php5-monetdb-client
Architecture: all
Depends: ${shlibs:Depends}, ${misc:Depends}, php5-common
Description: MonetDB php5 client module
 MonetDB is a database management system that is developed from a
 main-memory perspective with use of a fully decomposed storage model,
 automatic index management, extensibility of data types and search
 accelerators.  It also has an SQL frontend.
 .
 This package contains the files needed to use MonetDB from a PHP
 program.

Package: perl-monetdb-client
Architecture: any
Depends: ${shlibs:Depends}, ${perl:Depends}
Provides: ${perl:Provides}
Description: MonetDB perl client code
 MonetDB is a database management system that is developed from a
 main-memory perspective with use of a fully decomposed storage model,
 automatic index management, extensibility of data types and search
 accelerators.  It also has an SQL frontend.
 .
 This package contains the files needed to use MonetDB from a Perl
 program.

Package: ruby-monetdb-client
Architecture: all
Depends: ${shlibs:Depends}, ${misc:Depends}, libruby1.8
Description: MonetDB Ruby client module
 MonetDB is a database management system that is developed from a
 main-memory perspective with use of a fully decomposed storage model,
 automatic index management, extensibility of data types and search
 accelerators.  It also has an SQL frontend.
 .
 This package contains the files needed to use MonetDB from a Ruby
 program.

Package: monetdb-client-testing
Architecture: any
Depends: ${shlibs:Depends}, libmonetdb-client-odbc, monetdb5-server, perl-monetdb-client, php5-monetdb-client, python-monetdb, monetdb5-sql
Description: MonetDB client testing tools
 MonetDB is a database management system that is developed from a
 main-memory perspective with use of a fully decomposed storage model,
 automatic index management, extensibility of data types and search
 accelerators.  It also has an SQL frontend.
 .
 This package contains the sample MAPI programs used for testing other
 MonetDB packages.  You probably don't need this, unless you are a
 developer.

Package: libmonetdb5-server-geom
Section: libs
Architecture: any
Depends: ${shlibs:Depends}, ${misc:Depends}, monetdb5-sql
Description: MonetDB5 SQL GIS support module
 MonetDB is a database management system that is developed from a
 main-memory perspective with use of a fully decomposed storage model,
 automatic index management, extensibility of data types and search
 accelerators.  It also has an SQL frontend.
 .
 This package contains the GIS (Geographic Information System)
 extensions for MonetDB-SQL-server5.

Package: libmonetdb5-server-gsl
Section: libs
Architecture: any
Depends: ${shlibs:Depends}, ${misc:Depends}, monetdb5-sql
Description: MonetDB5 SQL GIS support module
 MonetDB is a database management system that is developed from a
 main-memory perspective with use of a fully decomposed storage model,
 automatic index management, extensibility of data types and search
 accelerators.  It also has an SQL frontend.
 .
 This package contains the interface to the GNU Scientific Library for
 numerical analysis (gsl).

Package: libmonetdb5-server-bam
Section: libs
Architecture: any
Depends: ${shlibs:Depends}, ${misc:Depends}, monetdb5-sql
Description: MonetDB5 SQL GIS support module
 MonetDB is a database management system that is developed from a
 main-memory perspective with use of a fully decomposed storage model,
 automatic index management, extensibility of data types and search
 accelerators.  It also has an SQL frontend.
 .
 This package contains the interface to load and query BAM (binary
 version of Sequence Alignment/Map) data.

Package: monetdb5-server
Architecture: any
Depends: ${shlibs:Depends}, ${misc:Depends}, adduser
Description: MonetDB database server version 5
 MonetDB is a database management system that is developed from a
 main-memory perspective with use of a fully decomposed storage model,
 automatic index management, extensibility of data types and search
 accelerators.  It also has an SQL frontend.
 .
 This package contains the MonetDB server component.  You need this
 package if you want to use the MonetDB database system.  If you want
 to use the SQL frontend, you also need monetdb5-sql.

Package: monetdb5-server-hugeint
Architecture: any
Depends: monetdb5-server (= ${source:Version})
Description: MonetDB - 128-bit integer support for MonetDB5-server
 MonetDB is a database management system that is developed from a
 main-memory perspective with use of a fully decomposed storage model,
 automatic index management, extensibility of data types and search
 accelerators.  It also has an SQL frontend.
 .
 This package provides HUGEINT (128-bit integer) support for the
 MonetDB5-server component.

Package: monetdb5-server-dev
Architecture: any
Depends: ${shlibs:Depends}, ${misc:Depends}, monetdb5-server, libmonetdb-dev
Description: MonetDB database server version 5
 MonetDB is a database management system that is developed from a
 main-memory perspective with use of a fully decomposed storage model,
 automatic index management, extensibility of data types and search
 accelerators.  It also has an SQL frontend.
 .
 This package contains files needed to develop extensions that can be
 used from the MAL level.

Package: monetdb5-sql
Architecture: any
Depends: ${shlibs:Depends}, ${misc:Depends}, monetdb5-server (= ${source:Version})
Description: MonetDB SQL support for monetdb5
 MonetDB is a database management system that is developed from a
 main-memory perspective with use of a fully decomposed storage model,
 automatic index management, extensibility of data types and search
 accelerators.  It also has an SQL frontend.
 .
 This package contains the SQL frontend for MonetDB.

Package: monetdb5-sql-hugeint
Architecture: any
Depends: monetdb5-sql (= ${source:Version}), monetdb5-server-hugeint (= ${source:Version})
Description: MonetDB5 128 bit integer (hugeint) support for SQL
 MonetDB is a database management system that is developed from a
 main-memory perspective with use of a fully decomposed storage model,
 automatic index management, extensibility of data types and search
 accelerators.  It also has an SQL frontend.
 .
 This package provides HUGEINT (128-bit integer) support for the SQL
 frontend of MonetDB.

Package: monetdb-testing
Architecture: any
Depends: ${shlibs:Depends}, ${misc:Depends}
Description: MonetDB testing programs
 MonetDB is a database management system that is developed from a
 main-memory perspective with use of a fully decomposed storage model,
 automatic index management, extensibility of data types and search
 accelerators.  It also has an SQL frontend.
 .
 This package contains the programs and files needed for testing the
 MonetDB packages.  You probably don't need this, unless you are a
 developer.  If you do want to test, install monetdb-testing-python.

Package: monetdb-testing-python
Architecture: all
Depends: ${shlibs:Depends}, ${misc:Depends}, python, monetdb-testing (= ${source:Version}), monetdb-client-testing (= ${source:Version})
Description: MonetDB testing Python programs
 MonetDB is a database management system that is developed from a
 main-memory perspective with use of a fully decomposed storage model,
 automatic index management, extensibility of data types and search
 accelerators.  It also has an SQL frontend.
 .
 This package contains the Python programs and files needed for
 testing the MonetDB packages.  You probably don't need this, unless
 you are a developer, but if you do want to test, this is the package
 you need.

Package: python-monetdb
Architecture: all
Depends: ${python:Depends}, ${misc:Depends}
Description: Native MonetDB client Python API
 MonetDB is a database management system that is developed from a
 main-memory perspective with use of a fully decomposed storage model,
 automatic index management, extensibility of data types and search
 accelerators.  It also has an SQL frontend.
 .
 This package contains the files needed to use MonetDB from a Python
 program.  This package is for Python version 2.  If you want to use
 Python version 3, you need python3-monetdb.

Package: python3-monetdb
Architecture: all
Depends: ${python3:Depends}, ${misc:Depends}
Description: Native MonetDB client Python API
 MonetDB is a database management system that is developed from a
 main-memory perspective with use of a fully decomposed storage model,
 automatic index management, extensibility of data types and search
 accelerators.  It also has an SQL frontend.
 .
 This package contains the files needed to use MonetDB from a Python3
 program.  This package is for Python version 3.  If you want to use
 Python version 2, you need python-monetdb.

Package: monetdb-dbg
Architecture: any
Section: debug
Priority: extra
Depends: ${misc:Depends}
Description: Debugging symbols for monetdb packages
 MonetDB is a database management system that is developed from a
 main-memory perspective with use of a fully decomposed storage model,
 automatic index management, extensibility of data types and search
 accelerators.  It also has an SQL frontend.
 .
 This package contains the debugging symbols for all monetdb binary
 packages.<|MERGE_RESOLUTION|>--- conflicted
+++ resolved
@@ -7,21 +7,11 @@
 Vcs-Hg: http://dev.monetdb.org/hg/MonetDB/
 # for Build-Depends and Depends syntax, see
 # http://www.debian.org/doc/debian-policy/ch-relationships.html
-<<<<<<< HEAD
-Build-Depends: debhelper (>= 5), autotools-dev, bison, libbz2-dev,
- libcurl4-gnutls-dev, libgeos-dev (>= 3.0.0), libgsl0-dev, libpcre3-dev,
- libreadline-gplv2-dev | libreadline-dev, libssl-dev, libxml2-dev, perl,
- ruby, rubygems | libyaml-0-2, unixodbc-dev, uuid-dev, zlib1g-dev,
- python, python3,
- libbam-dev, pkg-config
-=======
 Build-Depends: debhelper (>= 5), autotools-dev, bison, libatomic-ops-dev,
  libbam-dev, libbz2-dev, libcurl4-gnutls-dev, libgeos-dev (>= 3.0.0),
  libgsl0-dev, libpcre3-dev, libreadline-gplv2-dev | libreadline-dev,
  libssl-dev, libxml2-dev, perl, pkg-config, python, python3, ruby,
  rubygems | libyaml-0-2, unixodbc-dev, uuid-dev, zlib1g-dev
-# Build-Depends: libraptor1-dev
->>>>>>> 8dcbea31
 Standards-Version: 3.8.0
 X-Python-Version: >= 2.6
 X-Python3-Version: >= 3.0
